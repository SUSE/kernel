// SPDX-License-Identifier: GPL-2.0+
/*
 * Mediatek 8250 driver.
 *
 * Copyright (c) 2014 MundoReader S.L.
 * Author: Matthias Brugger <matthias.bgg@gmail.com>
 */
#include <linux/clk.h>
#include <linux/io.h>
#include <linux/module.h>
#include <linux/of_irq.h>
#include <linux/of_platform.h>
#include <linux/pinctrl/consumer.h>
#include <linux/platform_device.h>
#include <linux/pm_runtime.h>
#include <linux/serial_8250.h>
#include <linux/serial_reg.h>
#include <linux/console.h>
#include <linux/dma-mapping.h>
#include <linux/tty.h>
#include <linux/tty_flip.h>

#include "8250.h"

#define MTK_UART_HIGHS		0x09	/* Highspeed register */
#define MTK_UART_SAMPLE_COUNT	0x0a	/* Sample count register */
#define MTK_UART_SAMPLE_POINT	0x0b	/* Sample point register */
#define MTK_UART_RATE_FIX	0x0d	/* UART Rate Fix Register */
#define MTK_UART_ESCAPE_DAT	0x10	/* Escape Character register */
#define MTK_UART_ESCAPE_EN	0x11	/* Escape Enable register */
#define MTK_UART_DMA_EN		0x13	/* DMA Enable register */
#define MTK_UART_RXTRI_AD	0x14	/* RX Trigger address */
#define MTK_UART_FRACDIV_L	0x15	/* Fractional divider LSB address */
#define MTK_UART_FRACDIV_M	0x16	/* Fractional divider MSB address */
#define MTK_UART_DEBUG0	0x18
#define MTK_UART_IER_XOFFI	0x20	/* Enable XOFF character interrupt */
#define MTK_UART_IER_RTSI	0x40	/* Enable RTS Modem status interrupt */
#define MTK_UART_IER_CTSI	0x80	/* Enable CTS Modem status interrupt */

#define MTK_UART_EFR		38	/* I/O: Extended Features Register */
#define MTK_UART_EFR_EN		0x10	/* Enable enhancement feature */
#define MTK_UART_EFR_RTS	0x40	/* Enable hardware rx flow control */
#define MTK_UART_EFR_CTS	0x80	/* Enable hardware tx flow control */
#define MTK_UART_EFR_NO_SW_FC	0x0	/* no sw flow control */
#define MTK_UART_EFR_XON1_XOFF1	0xa	/* XON1/XOFF1 as sw flow control */
#define MTK_UART_EFR_XON2_XOFF2	0x5	/* XON2/XOFF2 as sw flow control */
#define MTK_UART_EFR_SW_FC_MASK	0xf	/* Enable CTS Modem status interrupt */
#define MTK_UART_EFR_HW_FC	(MTK_UART_EFR_RTS | MTK_UART_EFR_CTS)
#define MTK_UART_DMA_EN_TX	0x2
#define MTK_UART_DMA_EN_RX	0x5

#define MTK_UART_ESCAPE_CHAR	0x77	/* Escape char added under sw fc */
#define MTK_UART_RX_SIZE	0x8000
#define MTK_UART_TX_TRIGGER	1
#define MTK_UART_RX_TRIGGER	MTK_UART_RX_SIZE

#define MTK_UART_XON1		40	/* I/O: Xon character 1 */
#define MTK_UART_XOFF1		42	/* I/O: Xoff character 1 */

#ifdef CONFIG_SERIAL_8250_DMA
enum dma_rx_status {
	DMA_RX_START = 0,
	DMA_RX_RUNNING = 1,
	DMA_RX_SHUTDOWN = 2,
};
#endif

struct mtk8250_data {
	int			line;
	unsigned int		rx_pos;
	unsigned int		clk_count;
	struct clk		*uart_clk;
	struct clk		*bus_clk;
	struct uart_8250_dma	*dma;
#ifdef CONFIG_SERIAL_8250_DMA
	enum dma_rx_status	rx_status;
#endif
	int			rx_wakeup_irq;
};

/* flow control mode */
enum {
	MTK_UART_FC_NONE,
	MTK_UART_FC_SW,
	MTK_UART_FC_HW,
};

#ifdef CONFIG_SERIAL_8250_DMA
static void mtk8250_rx_dma(struct uart_8250_port *up);

static void mtk8250_dma_rx_complete(void *param)
{
	struct uart_8250_port *up = param;
	struct uart_8250_dma *dma = up->dma;
	struct mtk8250_data *data = up->port.private_data;
	struct tty_port *tty_port = &up->port.state->port;
	struct dma_tx_state state;
	int copied, total, cnt;
	unsigned char *ptr;
	unsigned long flags;

	if (data->rx_status == DMA_RX_SHUTDOWN)
		return;

	spin_lock_irqsave(&up->port.lock, flags);

	dmaengine_tx_status(dma->rxchan, dma->rx_cookie, &state);
	total = dma->rx_size - state.residue;
	cnt = total;

	if ((data->rx_pos + cnt) > dma->rx_size)
		cnt = dma->rx_size - data->rx_pos;

	ptr = (unsigned char *)(data->rx_pos + dma->rx_buf);
	copied = tty_insert_flip_string(tty_port, ptr, cnt);
	data->rx_pos += cnt;

	if (total > cnt) {
		ptr = (unsigned char *)(dma->rx_buf);
		cnt = total - cnt;
		copied += tty_insert_flip_string(tty_port, ptr, cnt);
		data->rx_pos = cnt;
	}

	up->port.icount.rx += copied;

	tty_flip_buffer_push(tty_port);

	mtk8250_rx_dma(up);

	spin_unlock_irqrestore(&up->port.lock, flags);
}

static void mtk8250_rx_dma(struct uart_8250_port *up)
{
	struct uart_8250_dma *dma = up->dma;
	struct dma_async_tx_descriptor	*desc;

	desc = dmaengine_prep_slave_single(dma->rxchan, dma->rx_addr,
					   dma->rx_size, DMA_DEV_TO_MEM,
					   DMA_PREP_INTERRUPT | DMA_CTRL_ACK);
	if (!desc) {
		pr_err("failed to prepare rx slave single\n");
		return;
	}

	desc->callback = mtk8250_dma_rx_complete;
	desc->callback_param = up;

	dma->rx_cookie = dmaengine_submit(desc);

	dma_async_issue_pending(dma->rxchan);
}

static void mtk8250_dma_enable(struct uart_8250_port *up)
{
	struct uart_8250_dma *dma = up->dma;
	struct mtk8250_data *data = up->port.private_data;
	int lcr = serial_in(up, UART_LCR);

	if (data->rx_status != DMA_RX_START)
		return;

	dma->rxconf.src_port_window_size	= dma->rx_size;
	dma->rxconf.src_addr				= dma->rx_addr;

	dma->txconf.dst_port_window_size	= UART_XMIT_SIZE;
	dma->txconf.dst_addr				= dma->tx_addr;

	serial_out(up, UART_FCR, UART_FCR_ENABLE_FIFO | UART_FCR_CLEAR_RCVR |
		UART_FCR_CLEAR_XMIT);
	serial_out(up, MTK_UART_DMA_EN,
		   MTK_UART_DMA_EN_RX | MTK_UART_DMA_EN_TX);

	serial_out(up, UART_LCR, UART_LCR_CONF_MODE_B);
	serial_out(up, MTK_UART_EFR, UART_EFR_ECB);
	serial_out(up, UART_LCR, lcr);

	if (dmaengine_slave_config(dma->rxchan, &dma->rxconf) != 0)
		pr_err("failed to configure rx dma channel\n");
	if (dmaengine_slave_config(dma->txchan, &dma->txconf) != 0)
		pr_err("failed to configure tx dma channel\n");

	data->rx_status = DMA_RX_RUNNING;
	data->rx_pos = 0;
	mtk8250_rx_dma(up);
}
#endif

static int mtk8250_startup(struct uart_port *port)
{
#ifdef CONFIG_SERIAL_8250_DMA
	struct uart_8250_port *up = up_to_u8250p(port);
	struct mtk8250_data *data = port->private_data;

	/* disable DMA for console */
	if (uart_console(port))
		up->dma = NULL;

	if (up->dma) {
		data->rx_status = DMA_RX_START;
		uart_circ_clear(&port->state->xmit);
	}
#endif
	memset(&port->icount, 0, sizeof(port->icount));

	return serial8250_do_startup(port);
}

static void mtk8250_shutdown(struct uart_port *port)
{
	struct uart_8250_port *up = up_to_u8250p(port);
	struct mtk8250_data *data = port->private_data;
	int irq = data->rx_wakeup_irq;

#ifdef CONFIG_SERIAL_8250_DMA
	if (up->dma)
		data->rx_status = DMA_RX_SHUTDOWN;
#endif

	serial8250_do_shutdown(port);

	if (irq >= 0)
		serial8250_do_set_mctrl(&up->port, TIOCM_RTS);
}

static void mtk8250_disable_intrs(struct uart_8250_port *up, int mask)
{
	/* Port locked to synchronize UART_IER access against the console. */
	lockdep_assert_held_once(&up->port.lock);

	serial_out(up, UART_IER, serial_in(up, UART_IER) & (~mask));
}

static void mtk8250_enable_intrs(struct uart_8250_port *up, int mask)
{
	/* Port locked to synchronize UART_IER access against the console. */
	lockdep_assert_held_once(&up->port.lock);

	serial_out(up, UART_IER, serial_in(up, UART_IER) | mask);
}

static void mtk8250_set_flow_ctrl(struct uart_8250_port *up, int mode)
{
	struct uart_port *port = &up->port;
	int lcr = serial_in(up, UART_LCR);

	/* Port locked to synchronize UART_IER access against the console. */
	lockdep_assert_held_once(&port->lock);

	serial_out(up, UART_LCR, UART_LCR_CONF_MODE_B);
	serial_out(up, MTK_UART_EFR, UART_EFR_ECB);
	serial_out(up, UART_LCR, lcr);
	lcr = serial_in(up, UART_LCR);

	switch (mode) {
	case MTK_UART_FC_NONE:
		serial_out(up, MTK_UART_ESCAPE_DAT, MTK_UART_ESCAPE_CHAR);
		serial_out(up, MTK_UART_ESCAPE_EN, 0x00);
		serial_out(up, UART_LCR, UART_LCR_CONF_MODE_B);
		serial_out(up, MTK_UART_EFR, serial_in(up, MTK_UART_EFR) &
			(~(MTK_UART_EFR_HW_FC | MTK_UART_EFR_SW_FC_MASK)));
		serial_out(up, UART_LCR, lcr);
		mtk8250_disable_intrs(up, MTK_UART_IER_XOFFI |
			MTK_UART_IER_RTSI | MTK_UART_IER_CTSI);
		break;

	case MTK_UART_FC_HW:
		serial_out(up, MTK_UART_ESCAPE_DAT, MTK_UART_ESCAPE_CHAR);
		serial_out(up, MTK_UART_ESCAPE_EN, 0x00);
		serial_out(up, UART_MCR, UART_MCR_RTS);
		serial_out(up, UART_LCR, UART_LCR_CONF_MODE_B);

		/*enable hw flow control*/
		serial_out(up, MTK_UART_EFR, MTK_UART_EFR_HW_FC |
			(serial_in(up, MTK_UART_EFR) &
			(~(MTK_UART_EFR_HW_FC | MTK_UART_EFR_SW_FC_MASK))));

		serial_out(up, UART_LCR, lcr);
		mtk8250_disable_intrs(up, MTK_UART_IER_XOFFI);
		mtk8250_enable_intrs(up, MTK_UART_IER_CTSI | MTK_UART_IER_RTSI);
		break;

	case MTK_UART_FC_SW:	/*MTK software flow control */
		serial_out(up, MTK_UART_ESCAPE_DAT, MTK_UART_ESCAPE_CHAR);
		serial_out(up, MTK_UART_ESCAPE_EN, 0x01);
		serial_out(up, UART_LCR, UART_LCR_CONF_MODE_B);

		/*enable sw flow control */
		serial_out(up, MTK_UART_EFR, MTK_UART_EFR_XON1_XOFF1 |
			(serial_in(up, MTK_UART_EFR) &
			(~(MTK_UART_EFR_HW_FC | MTK_UART_EFR_SW_FC_MASK))));

		serial_out(up, MTK_UART_XON1, START_CHAR(port->state->port.tty));
		serial_out(up, MTK_UART_XOFF1, STOP_CHAR(port->state->port.tty));
		serial_out(up, UART_LCR, lcr);
		mtk8250_disable_intrs(up, MTK_UART_IER_CTSI|MTK_UART_IER_RTSI);
		mtk8250_enable_intrs(up, MTK_UART_IER_XOFFI);
		break;
	default:
		break;
	}
}

static void
mtk8250_set_termios(struct uart_port *port, struct ktermios *termios,
		    const struct ktermios *old)
{
	static const unsigned short fraction_L_mapping[] = {
		0, 1, 0x5, 0x15, 0x55, 0x57, 0x57, 0x77, 0x7F, 0xFF, 0xFF
	};
	static const unsigned short fraction_M_mapping[] = {
		0, 0, 0, 0, 0, 0, 1, 1, 1, 1, 3
	};
	struct uart_8250_port *up = up_to_u8250p(port);
	unsigned int baud, quot, fraction;
	unsigned long flags;
	int mode;

#ifdef CONFIG_SERIAL_8250_DMA
	if (up->dma) {
		if (uart_console(port)) {
			devm_kfree(up->port.dev, up->dma);
			up->dma = NULL;
		} else {
			mtk8250_dma_enable(up);
		}
	}
#endif

	/*
	 * Store the requested baud rate before calling the generic 8250
	 * set_termios method. Standard 8250 port expects bauds to be
	 * no higher than (uartclk / 16) so the baud will be clamped if it
	 * gets out of that bound. Mediatek 8250 port supports speed
	 * higher than that, therefore we'll get original baud rate back
	 * after calling the generic set_termios method and recalculate
	 * the speed later in this method.
	 */
	baud = tty_termios_baud_rate(termios);

	serial8250_do_set_termios(port, termios, NULL);

	tty_termios_encode_baud_rate(termios, baud, baud);

	/*
	 * Mediatek UARTs use an extra highspeed register (MTK_UART_HIGHS)
	 *
	 * We need to recalcualte the quot register, as the claculation depends
	 * on the vaule in the highspeed register.
	 *
	 * Some baudrates are not supported by the chip, so we use the next
	 * lower rate supported and update termios c_flag.
	 *
	 * If highspeed register is set to 3, we need to specify sample count
	 * and sample point to increase accuracy. If not, we reset the
	 * registers to their default values.
	 */
	baud = uart_get_baud_rate(port, termios, old,
				  port->uartclk / 16 / UART_DIV_MAX,
				  port->uartclk);

	if (baud < 115200) {
		serial_port_out(port, MTK_UART_HIGHS, 0x0);
		quot = uart_get_divisor(port, baud);
	} else {
		serial_port_out(port, MTK_UART_HIGHS, 0x3);
		quot = DIV_ROUND_UP(port->uartclk, 256 * baud);
	}

	/*
	 * Ok, we're now changing the port state.  Do it with
	 * interrupts disabled.
	 */
	spin_lock_irqsave(&port->lock, flags);

	/*
	 * Update the per-port timeout.
	 */
	uart_update_timeout(port, termios->c_cflag, baud);

	/* set DLAB we have cval saved in up->lcr from the call to the core */
	serial_port_out(port, UART_LCR, up->lcr | UART_LCR_DLAB);
	serial_dl_write(up, quot);

	/* reset DLAB */
	serial_port_out(port, UART_LCR, up->lcr);

	if (baud >= 115200) {
		unsigned int tmp;

		tmp = (port->uartclk / (baud *  quot)) - 1;
		serial_port_out(port, MTK_UART_SAMPLE_COUNT, tmp);
		serial_port_out(port, MTK_UART_SAMPLE_POINT,
					(tmp >> 1) - 1);

		/*count fraction to set fractoin register */
		fraction = ((port->uartclk  * 100) / baud / quot) % 100;
		fraction = DIV_ROUND_CLOSEST(fraction, 10);
		serial_port_out(port, MTK_UART_FRACDIV_L,
						fraction_L_mapping[fraction]);
		serial_port_out(port, MTK_UART_FRACDIV_M,
						fraction_M_mapping[fraction]);
	} else {
		serial_port_out(port, MTK_UART_SAMPLE_COUNT, 0x00);
		serial_port_out(port, MTK_UART_SAMPLE_POINT, 0xff);
		serial_port_out(port, MTK_UART_FRACDIV_L, 0x00);
		serial_port_out(port, MTK_UART_FRACDIV_M, 0x00);
	}

	if ((termios->c_cflag & CRTSCTS) && (!(termios->c_iflag & CRTSCTS)))
		mode = MTK_UART_FC_HW;
	else if (termios->c_iflag & CRTSCTS)
		mode = MTK_UART_FC_SW;
	else
		mode = MTK_UART_FC_NONE;

	mtk8250_set_flow_ctrl(up, mode);

	if (uart_console(port))
		up->port.cons->cflag = termios->c_cflag;

	spin_unlock_irqrestore(&port->lock, flags);
	/* Don't rewrite B0 */
	if (tty_termios_baud_rate(termios))
		tty_termios_encode_baud_rate(termios, baud, baud);
}

static int __maybe_unused mtk8250_runtime_suspend(struct device *dev)
{
	struct mtk8250_data *data = dev_get_drvdata(dev);
	struct uart_8250_port *up = serial8250_get_port(data->line);

	/* wait until UART in idle status */
	while
		(serial_in(up, MTK_UART_DEBUG0));

<<<<<<< HEAD
	clk_disable_unprepare(data->bus_clk);
=======
	if (data->clk_count == 0U) {
		dev_dbg(dev, "%s clock count is 0\n", __func__);
	} else {
		clk_disable_unprepare(data->uart_clk);
		clk_disable_unprepare(data->bus_clk);
		data->clk_count--;
	}
>>>>>>> 2977de9d

	return 0;
}

static int __maybe_unused mtk8250_runtime_resume(struct device *dev)
{
	struct mtk8250_data *data = dev_get_drvdata(dev);

<<<<<<< HEAD
	clk_prepare_enable(data->bus_clk);
=======
	if (data->clk_count > 0U) {
		dev_dbg(dev, "%s clock count is %d\n", __func__,
			data->clk_count);
	} else {
		err = clk_prepare_enable(data->bus_clk);
		if (err) {
			dev_warn(dev, "Can't enable bus clock\n");
			return err;
		}
		err = clk_prepare_enable(data->uart_clk);
		if (err) {
			dev_warn(dev, "Can't enable uart clock\n");
			clk_disable_unprepare(data->bus_clk);
			return err;
		}
		data->clk_count++;
	}
>>>>>>> 2977de9d

	return 0;
}

static void
mtk8250_do_pm(struct uart_port *port, unsigned int state, unsigned int old)
{
	if (!state)
		pm_runtime_get_sync(port->dev);

	serial8250_do_pm(port, state, old);

	if (state)
		pm_runtime_put_sync_suspend(port->dev);
}

#ifdef CONFIG_SERIAL_8250_DMA
static bool mtk8250_dma_filter(struct dma_chan *chan, void *param)
{
	return false;
}
#endif

static int mtk8250_probe_of(struct platform_device *pdev, struct uart_port *p,
			   struct mtk8250_data *data)
{
#ifdef CONFIG_SERIAL_8250_DMA
	int dmacnt;
#endif

	data->uart_clk = devm_clk_get_enabled(&pdev->dev, "baud");
	if (IS_ERR(data->uart_clk)) {
		/*
		 * For compatibility with older device trees try unnamed
		 * clk when no baud clk can be found.
		 */
		data->uart_clk = devm_clk_get_enabled(&pdev->dev, NULL);
		if (IS_ERR(data->uart_clk)) {
			dev_warn(&pdev->dev, "Can't get uart clock\n");
			return PTR_ERR(data->uart_clk);
		}

		return 0;
	}

	data->bus_clk = devm_clk_get_enabled(&pdev->dev, "bus");
	if (IS_ERR(data->bus_clk))
		return PTR_ERR(data->bus_clk);

	data->dma = NULL;
#ifdef CONFIG_SERIAL_8250_DMA
	dmacnt = of_property_count_strings(pdev->dev.of_node, "dma-names");
	if (dmacnt == 2) {
		data->dma = devm_kzalloc(&pdev->dev, sizeof(*data->dma),
					 GFP_KERNEL);
		if (!data->dma)
			return -ENOMEM;

		data->dma->fn = mtk8250_dma_filter;
		data->dma->rx_size = MTK_UART_RX_SIZE;
		data->dma->rxconf.src_maxburst = MTK_UART_RX_TRIGGER;
		data->dma->txconf.dst_maxburst = MTK_UART_TX_TRIGGER;
	}
#endif

	return 0;
}

static int mtk8250_probe(struct platform_device *pdev)
{
	struct uart_8250_port uart = {};
	struct mtk8250_data *data;
	struct resource *regs;
	int irq, err;

	irq = platform_get_irq(pdev, 0);
	if (irq < 0)
		return irq;

	regs = platform_get_resource(pdev, IORESOURCE_MEM, 0);
	if (!regs) {
		dev_err(&pdev->dev, "no registers defined\n");
		return -EINVAL;
	}

	uart.port.membase = devm_ioremap(&pdev->dev, regs->start,
					 resource_size(regs));
	if (!uart.port.membase)
		return -ENOMEM;

	data = devm_kzalloc(&pdev->dev, sizeof(*data), GFP_KERNEL);
	if (!data)
		return -ENOMEM;

	data->clk_count = 0;

	if (pdev->dev.of_node) {
		err = mtk8250_probe_of(pdev, &uart.port, data);
		if (err)
			return err;
	} else
		return -ENODEV;

	spin_lock_init(&uart.port.lock);
	uart.port.mapbase = regs->start;
	uart.port.irq = irq;
	uart.port.pm = mtk8250_do_pm;
	uart.port.type = PORT_16550;
	uart.port.flags = UPF_BOOT_AUTOCONF | UPF_FIXED_PORT;
	uart.port.dev = &pdev->dev;
	uart.port.iotype = UPIO_MEM32;
	uart.port.regshift = 2;
	uart.port.private_data = data;
	uart.port.shutdown = mtk8250_shutdown;
	uart.port.startup = mtk8250_startup;
	uart.port.set_termios = mtk8250_set_termios;
	uart.port.uartclk = clk_get_rate(data->uart_clk);
#ifdef CONFIG_SERIAL_8250_DMA
	if (data->dma)
		uart.dma = data->dma;
#endif

	/* Disable Rate Fix function */
	writel(0x0, uart.port.membase +
			(MTK_UART_RATE_FIX << uart.port.regshift));

	platform_set_drvdata(pdev, data);

	data->line = serial8250_register_8250_port(&uart);
	if (data->line < 0)
		return data->line;

	data->rx_wakeup_irq = platform_get_irq_optional(pdev, 1);

	pm_runtime_set_active(&pdev->dev);
	pm_runtime_enable(&pdev->dev);

	return 0;
}

static int mtk8250_remove(struct platform_device *pdev)
{
	struct mtk8250_data *data = platform_get_drvdata(pdev);

	pm_runtime_get_sync(&pdev->dev);

	serial8250_unregister_port(data->line);

	pm_runtime_disable(&pdev->dev);
	pm_runtime_put_noidle(&pdev->dev);

	return 0;
}

static int __maybe_unused mtk8250_suspend(struct device *dev)
{
	struct mtk8250_data *data = dev_get_drvdata(dev);
	int irq = data->rx_wakeup_irq;
	int err;

	serial8250_suspend_port(data->line);

	pinctrl_pm_select_sleep_state(dev);
	if (irq >= 0) {
		err = enable_irq_wake(irq);
		if (err) {
			dev_err(dev,
				"failed to enable irq wake on IRQ %d: %d\n",
				irq, err);
			pinctrl_pm_select_default_state(dev);
			serial8250_resume_port(data->line);
			return err;
		}
	}

	return 0;
}

static int __maybe_unused mtk8250_resume(struct device *dev)
{
	struct mtk8250_data *data = dev_get_drvdata(dev);
	int irq = data->rx_wakeup_irq;

	if (irq >= 0)
		disable_irq_wake(irq);
	pinctrl_pm_select_default_state(dev);

	serial8250_resume_port(data->line);

	return 0;
}

static const struct dev_pm_ops mtk8250_pm_ops = {
	SET_SYSTEM_SLEEP_PM_OPS(mtk8250_suspend, mtk8250_resume)
	SET_RUNTIME_PM_OPS(mtk8250_runtime_suspend, mtk8250_runtime_resume,
				NULL)
};

static const struct of_device_id mtk8250_of_match[] = {
	{ .compatible = "mediatek,mt6577-uart" },
	{ /* Sentinel */ }
};
MODULE_DEVICE_TABLE(of, mtk8250_of_match);

static struct platform_driver mtk8250_platform_driver = {
	.driver = {
		.name		= "mt6577-uart",
		.pm		= &mtk8250_pm_ops,
		.of_match_table	= mtk8250_of_match,
	},
	.probe			= mtk8250_probe,
	.remove			= mtk8250_remove,
};
module_platform_driver(mtk8250_platform_driver);

#ifdef CONFIG_SERIAL_8250_CONSOLE
static int __init early_mtk8250_setup(struct earlycon_device *device,
					const char *options)
{
	if (!device->port.membase)
		return -ENODEV;

	device->port.iotype = UPIO_MEM32;
	device->port.regshift = 2;

	return early_serial8250_setup(device, NULL);
}

OF_EARLYCON_DECLARE(mtk8250, "mediatek,mt6577-uart", early_mtk8250_setup);
#endif

MODULE_AUTHOR("Matthias Brugger");
MODULE_LICENSE("GPL");
MODULE_DESCRIPTION("Mediatek 8250 serial port driver");<|MERGE_RESOLUTION|>--- conflicted
+++ resolved
@@ -435,17 +435,8 @@
 	while
 		(serial_in(up, MTK_UART_DEBUG0));
 
-<<<<<<< HEAD
+	clk_disable_unprepare(data->uart_clk);
 	clk_disable_unprepare(data->bus_clk);
-=======
-	if (data->clk_count == 0U) {
-		dev_dbg(dev, "%s clock count is 0\n", __func__);
-	} else {
-		clk_disable_unprepare(data->uart_clk);
-		clk_disable_unprepare(data->bus_clk);
-		data->clk_count--;
-	}
->>>>>>> 2977de9d
 
 	return 0;
 }
@@ -454,27 +445,8 @@
 {
 	struct mtk8250_data *data = dev_get_drvdata(dev);
 
-<<<<<<< HEAD
 	clk_prepare_enable(data->bus_clk);
-=======
-	if (data->clk_count > 0U) {
-		dev_dbg(dev, "%s clock count is %d\n", __func__,
-			data->clk_count);
-	} else {
-		err = clk_prepare_enable(data->bus_clk);
-		if (err) {
-			dev_warn(dev, "Can't enable bus clock\n");
-			return err;
-		}
-		err = clk_prepare_enable(data->uart_clk);
-		if (err) {
-			dev_warn(dev, "Can't enable uart clock\n");
-			clk_disable_unprepare(data->bus_clk);
-			return err;
-		}
-		data->clk_count++;
-	}
->>>>>>> 2977de9d
+	clk_prepare_enable(data->uart_clk);
 
 	return 0;
 }
