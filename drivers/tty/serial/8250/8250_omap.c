--- conflicted
+++ resolved
@@ -1769,17 +1769,10 @@
 {
 	struct omap8250_priv *priv = dev_get_drvdata(dev);
 	struct uart_8250_port *up = NULL;
-<<<<<<< HEAD
 
 	if (priv->line >= 0)
 		up = serial8250_get_port(priv->line);
 
-=======
-
-	if (priv->line >= 0)
-		up = serial8250_get_port(priv->line);
-
->>>>>>> 1e186b1c
 	if (up && omap8250_lost_context(up)) {
 		spin_lock_irq(&up->port.lock);
 		omap8250_restore_regs(up);
