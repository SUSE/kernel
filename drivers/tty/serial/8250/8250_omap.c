// SPDX-License-Identifier: GPL-2.0
/*
 * 8250-core based driver for the OMAP internal UART
 *
 * based on omap-serial.c, Copyright (C) 2010 Texas Instruments.
 *
 * Copyright (C) 2014 Sebastian Andrzej Siewior
 *
 */

#include <linux/atomic.h>
#include <linux/clk.h>
#include <linux/device.h>
#include <linux/io.h>
#include <linux/module.h>
#include <linux/serial_8250.h>
#include <linux/serial_reg.h>
#include <linux/tty_flip.h>
#include <linux/platform_device.h>
#include <linux/slab.h>
#include <linux/of.h>
#include <linux/of_irq.h>
#include <linux/delay.h>
#include <linux/pm_runtime.h>
#include <linux/console.h>
#include <linux/pm_qos.h>
#include <linux/pm_wakeirq.h>
#include <linux/dma-mapping.h>
#include <linux/sys_soc.h>

#include "8250.h"

#define DEFAULT_CLK_SPEED	48000000
#define OMAP_UART_REGSHIFT	2

#define UART_ERRATA_i202_MDR1_ACCESS	(1 << 0)
#define OMAP_UART_WER_HAS_TX_WAKEUP	(1 << 1)
#define OMAP_DMA_TX_KICK		(1 << 2)
/*
 * See Advisory 21 in AM437x errata SPRZ408B, updated April 2015.
 * The same errata is applicable to AM335x and DRA7x processors too.
 */
#define UART_ERRATA_CLOCK_DISABLE	(1 << 3)
#define	UART_HAS_EFR2			BIT(4)
#define UART_HAS_RHR_IT_DIS		BIT(5)
#define UART_RX_TIMEOUT_QUIRK		BIT(6)
#define UART_HAS_NATIVE_RS485		BIT(7)

#define OMAP_UART_FCR_RX_TRIG		6
#define OMAP_UART_FCR_TX_TRIG		4

/* SCR register bitmasks */
#define OMAP_UART_SCR_RX_TRIG_GRANU1_MASK	(1 << 7)
#define OMAP_UART_SCR_TX_TRIG_GRANU1_MASK	(1 << 6)
#define OMAP_UART_SCR_TX_EMPTY			(1 << 3)
#define OMAP_UART_SCR_DMAMODE_MASK		(3 << 1)
#define OMAP_UART_SCR_DMAMODE_1			(1 << 1)
#define OMAP_UART_SCR_DMAMODE_CTL		(1 << 0)

/* MVR register bitmasks */
#define OMAP_UART_MVR_SCHEME_SHIFT	30
#define OMAP_UART_LEGACY_MVR_MAJ_MASK	0xf0
#define OMAP_UART_LEGACY_MVR_MAJ_SHIFT	4
#define OMAP_UART_LEGACY_MVR_MIN_MASK	0x0f
#define OMAP_UART_MVR_MAJ_MASK		0x700
#define OMAP_UART_MVR_MAJ_SHIFT		8
#define OMAP_UART_MVR_MIN_MASK		0x3f

/* SYSC register bitmasks */
#define OMAP_UART_SYSC_SOFTRESET	(1 << 1)

/* SYSS register bitmasks */
#define OMAP_UART_SYSS_RESETDONE	(1 << 0)

#define UART_TI752_TLR_TX	0
#define UART_TI752_TLR_RX	4

#define TRIGGER_TLR_MASK(x)	((x & 0x3c) >> 2)
#define TRIGGER_FCR_MASK(x)	(x & 3)

/* Enable XON/XOFF flow control on output */
#define OMAP_UART_SW_TX		0x08
/* Enable XON/XOFF flow control on input */
#define OMAP_UART_SW_RX		0x02

#define OMAP_UART_WER_MOD_WKUP	0x7f
#define OMAP_UART_TX_WAKEUP_EN	(1 << 7)

#define TX_TRIGGER	1
#define RX_TRIGGER	48

#define OMAP_UART_TCR_RESTORE(x)	((x / 4) << 4)
#define OMAP_UART_TCR_HALT(x)		((x / 4) << 0)

#define UART_BUILD_REVISION(x, y)	(((x) << 8) | (y))

#define OMAP_UART_REV_46 0x0406
#define OMAP_UART_REV_52 0x0502
#define OMAP_UART_REV_63 0x0603

/* Interrupt Enable Register 2 */
#define UART_OMAP_IER2			0x1B
#define UART_OMAP_IER2_RHR_IT_DIS	BIT(2)

/* Mode Definition Register 3 */
#define UART_OMAP_MDR3			0x20
#define UART_OMAP_MDR3_DIR_POL		BIT(3)
#define UART_OMAP_MDR3_DIR_EN		BIT(4)

/* Enhanced features register 2 */
#define UART_OMAP_EFR2			0x23
#define UART_OMAP_EFR2_TIMEOUT_BEHAVE	BIT(6)

/* RX FIFO occupancy indicator */
#define UART_OMAP_RX_LVL		0x19

/* Timeout low and High */
#define UART_OMAP_TO_L                 0x26
#define UART_OMAP_TO_H                 0x27

struct omap8250_priv {
	void __iomem *membase;
	int line;
	u8 habit;
	u8 mdr1;
	u8 mdr3;
	u8 efr;
	u8 scr;
	u8 wer;
	u8 xon;
	u8 xoff;
	u8 delayed_restore;
	u16 quot;

	u8 tx_trigger;
	u8 rx_trigger;
	atomic_t active;
	bool is_suspending;
	int wakeirq;
	u32 latency;
	u32 calc_latency;
	struct pm_qos_request pm_qos_request;
	struct work_struct qos_work;
	struct uart_8250_dma omap8250_dma;
	spinlock_t rx_dma_lock;
	bool rx_dma_broken;
	bool throttled;
};

struct omap8250_dma_params {
	u32 rx_size;
	u8 rx_trigger;
	u8 tx_trigger;
};

struct omap8250_platdata {
	struct omap8250_dma_params *dma_params;
	u8 habit;
};

#ifdef CONFIG_SERIAL_8250_DMA
static void omap_8250_rx_dma_flush(struct uart_8250_port *p);
#else
static inline void omap_8250_rx_dma_flush(struct uart_8250_port *p) { }
#endif

static u32 uart_read(struct omap8250_priv *priv, u32 reg)
{
	return readl(priv->membase + (reg << OMAP_UART_REGSHIFT));
}

/* Timeout low and High */
#define UART_OMAP_TO_L                 0x26
#define UART_OMAP_TO_H                 0x27

/*
 * Called on runtime PM resume path from omap8250_restore_regs(), and
 * omap8250_set_mctrl().
 */
static void __omap8250_set_mctrl(struct uart_port *port, unsigned int mctrl)
{
	struct uart_8250_port *up = up_to_u8250p(port);
	struct omap8250_priv *priv = up->port.private_data;
	u8 lcr;

	serial8250_do_set_mctrl(port, mctrl);

	if (!mctrl_gpio_to_gpiod(up->gpios, UART_GPIO_RTS)) {
		/*
		 * Turn off autoRTS if RTS is lowered and restore autoRTS
		 * setting if RTS is raised
		 */
		lcr = serial_in(up, UART_LCR);
		serial_out(up, UART_LCR, UART_LCR_CONF_MODE_B);
		if ((mctrl & TIOCM_RTS) && (port->status & UPSTAT_AUTORTS))
			priv->efr |= UART_EFR_RTS;
		else
			priv->efr &= ~UART_EFR_RTS;
		serial_out(up, UART_EFR, priv->efr);
		serial_out(up, UART_LCR, lcr);
	}
}

static void omap8250_set_mctrl(struct uart_port *port, unsigned int mctrl)
{
	int err;

	err = pm_runtime_resume_and_get(port->dev);
	if (err)
		return;

	__omap8250_set_mctrl(port, mctrl);

	pm_runtime_mark_last_busy(port->dev);
	pm_runtime_put_autosuspend(port->dev);
}

/*
 * Work Around for Errata i202 (2430, 3430, 3630, 4430 and 4460)
 * The access to uart register after MDR1 Access
 * causes UART to corrupt data.
 *
 * Need a delay =
 * 5 L4 clock cycles + 5 UART functional clock cycle (@48MHz = ~0.2uS)
 * give 10 times as much
 */
static void omap_8250_mdr1_errataset(struct uart_8250_port *up,
				     struct omap8250_priv *priv)
{
	serial_out(up, UART_OMAP_MDR1, priv->mdr1);
	udelay(2);
	serial_out(up, UART_FCR, up->fcr | UART_FCR_CLEAR_XMIT |
			UART_FCR_CLEAR_RCVR);
}

static void omap_8250_get_divisor(struct uart_port *port, unsigned int baud,
				  struct omap8250_priv *priv)
{
	unsigned int uartclk = port->uartclk;
	unsigned int div_13, div_16;
	unsigned int abs_d13, abs_d16;

	/*
	 * Old custom speed handling.
	 */
	if (baud == 38400 && (port->flags & UPF_SPD_MASK) == UPF_SPD_CUST) {
		priv->quot = port->custom_divisor & UART_DIV_MAX;
		/*
		 * I assume that nobody is using this. But hey, if somebody
		 * would like to specify the divisor _and_ the mode then the
		 * driver is ready and waiting for it.
		 */
		if (port->custom_divisor & (1 << 16))
			priv->mdr1 = UART_OMAP_MDR1_13X_MODE;
		else
			priv->mdr1 = UART_OMAP_MDR1_16X_MODE;
		return;
	}
	div_13 = DIV_ROUND_CLOSEST(uartclk, 13 * baud);
	div_16 = DIV_ROUND_CLOSEST(uartclk, 16 * baud);

	if (!div_13)
		div_13 = 1;
	if (!div_16)
		div_16 = 1;

	abs_d13 = abs(baud - uartclk / 13 / div_13);
	abs_d16 = abs(baud - uartclk / 16 / div_16);

	if (abs_d13 >= abs_d16) {
		priv->mdr1 = UART_OMAP_MDR1_16X_MODE;
		priv->quot = div_16;
	} else {
		priv->mdr1 = UART_OMAP_MDR1_13X_MODE;
		priv->quot = div_13;
	}
}

static void omap8250_update_scr(struct uart_8250_port *up,
				struct omap8250_priv *priv)
{
	u8 old_scr;

	old_scr = serial_in(up, UART_OMAP_SCR);
	if (old_scr == priv->scr)
		return;

	/*
	 * The manual recommends not to enable the DMA mode selector in the SCR
	 * (instead of the FCR) register _and_ selecting the DMA mode as one
	 * register write because this may lead to malfunction.
	 */
	if (priv->scr & OMAP_UART_SCR_DMAMODE_MASK)
		serial_out(up, UART_OMAP_SCR,
			   priv->scr & ~OMAP_UART_SCR_DMAMODE_MASK);
	serial_out(up, UART_OMAP_SCR, priv->scr);
}

static void omap8250_update_mdr1(struct uart_8250_port *up,
				 struct omap8250_priv *priv)
{
	if (priv->habit & UART_ERRATA_i202_MDR1_ACCESS)
		omap_8250_mdr1_errataset(up, priv);
	else
		serial_out(up, UART_OMAP_MDR1, priv->mdr1);
}

static void omap8250_restore_regs(struct uart_8250_port *up)
{
	struct omap8250_priv *priv = up->port.private_data;
	struct uart_8250_dma	*dma = up->dma;
	u8 mcr = serial8250_in_MCR(up);

	/* Port locked to synchronize UART_IER access against the console. */
	lockdep_assert_held_once(&up->port.lock);

	if (dma && dma->tx_running) {
		/*
		 * TCSANOW requests the change to occur immediately however if
		 * we have a TX-DMA operation in progress then it has been
		 * observed that it might stall and never complete. Therefore we
		 * delay DMA completes to prevent this hang from happen.
		 */
		priv->delayed_restore = 1;
		return;
	}

	serial_out(up, UART_LCR, UART_LCR_CONF_MODE_B);
	serial_out(up, UART_EFR, UART_EFR_ECB);

	serial_out(up, UART_LCR, UART_LCR_CONF_MODE_A);
	serial8250_out_MCR(up, mcr | UART_MCR_TCRTLR);
	serial_out(up, UART_FCR, up->fcr);

	omap8250_update_scr(up, priv);

	serial_out(up, UART_LCR, UART_LCR_CONF_MODE_B);

	serial_out(up, UART_TI752_TCR, OMAP_UART_TCR_RESTORE(16) |
			OMAP_UART_TCR_HALT(52));
	serial_out(up, UART_TI752_TLR,
		   TRIGGER_TLR_MASK(priv->tx_trigger) << UART_TI752_TLR_TX |
		   TRIGGER_TLR_MASK(priv->rx_trigger) << UART_TI752_TLR_RX);

	serial_out(up, UART_LCR, 0);

	/* drop TCR + TLR access, we setup XON/XOFF later */
	serial8250_out_MCR(up, mcr);

	serial_out(up, UART_IER, up->ier);

	serial_out(up, UART_LCR, UART_LCR_CONF_MODE_B);
	serial_dl_write(up, priv->quot);

	serial_out(up, UART_EFR, priv->efr);

	/* Configure flow control */
	serial_out(up, UART_LCR, UART_LCR_CONF_MODE_B);
	serial_out(up, UART_XON1, priv->xon);
	serial_out(up, UART_XOFF1, priv->xoff);

	serial_out(up, UART_LCR, up->lcr);

	omap8250_update_mdr1(up, priv);

	__omap8250_set_mctrl(&up->port, up->port.mctrl);

	serial_out(up, UART_OMAP_MDR3, priv->mdr3);

	if (up->port.rs485.flags & SER_RS485_ENABLED &&
	    up->port.rs485_config == serial8250_em485_config)
		serial8250_em485_stop_tx(up);
}

/*
 * OMAP can use "CLK / (16 or 13) / div" for baud rate. And then we have have
 * some differences in how we want to handle flow control.
 */
static void omap_8250_set_termios(struct uart_port *port,
				  struct ktermios *termios,
				  const struct ktermios *old)
{
	struct uart_8250_port *up = up_to_u8250p(port);
	struct omap8250_priv *priv = up->port.private_data;
	unsigned char cval = 0;
	unsigned int baud;

	cval = UART_LCR_WLEN(tty_get_char_size(termios->c_cflag));

	if (termios->c_cflag & CSTOPB)
		cval |= UART_LCR_STOP;
	if (termios->c_cflag & PARENB)
		cval |= UART_LCR_PARITY;
	if (!(termios->c_cflag & PARODD))
		cval |= UART_LCR_EPAR;
	if (termios->c_cflag & CMSPAR)
		cval |= UART_LCR_SPAR;

	/*
	 * Ask the core to calculate the divisor for us.
	 */
	baud = uart_get_baud_rate(port, termios, old,
				  port->uartclk / 16 / UART_DIV_MAX,
				  port->uartclk / 13);
	omap_8250_get_divisor(port, baud, priv);

	/*
	 * Ok, we're now changing the port state. Do it with
	 * interrupts disabled.
	 */
	pm_runtime_get_sync(port->dev);
	uart_port_lock_irq(port);

	/*
	 * Update the per-port timeout.
	 */
	uart_update_timeout(port, termios->c_cflag, baud);

	up->port.read_status_mask = UART_LSR_OE | UART_LSR_THRE | UART_LSR_DR;
	if (termios->c_iflag & INPCK)
		up->port.read_status_mask |= UART_LSR_FE | UART_LSR_PE;
	if (termios->c_iflag & (IGNBRK | PARMRK))
		up->port.read_status_mask |= UART_LSR_BI;

	/*
	 * Characters to ignore
	 */
	up->port.ignore_status_mask = 0;
	if (termios->c_iflag & IGNPAR)
		up->port.ignore_status_mask |= UART_LSR_PE | UART_LSR_FE;
	if (termios->c_iflag & IGNBRK) {
		up->port.ignore_status_mask |= UART_LSR_BI;
		/*
		 * If we're ignoring parity and break indicators,
		 * ignore overruns too (for real raw support).
		 */
		if (termios->c_iflag & IGNPAR)
			up->port.ignore_status_mask |= UART_LSR_OE;
	}

	/*
	 * ignore all characters if CREAD is not set
	 */
	if ((termios->c_cflag & CREAD) == 0)
		up->port.ignore_status_mask |= UART_LSR_DR;

	/*
	 * Modem status interrupts
	 */
	up->ier &= ~UART_IER_MSI;
	if (UART_ENABLE_MS(&up->port, termios->c_cflag))
		up->ier |= UART_IER_MSI;

	up->lcr = cval;
	/* Up to here it was mostly serial8250_do_set_termios() */

	/*
	 * We enable TRIG_GRANU for RX and TX and additionally we set
	 * SCR_TX_EMPTY bit. The result is the following:
	 * - RX_TRIGGER amount of bytes in the FIFO will cause an interrupt.
	 * - less than RX_TRIGGER number of bytes will also cause an interrupt
	 *   once the UART decides that there no new bytes arriving.
	 * - Once THRE is enabled, the interrupt will be fired once the FIFO is
	 *   empty - the trigger level is ignored here.
	 *
	 * Once DMA is enabled:
	 * - UART will assert the TX DMA line once there is room for TX_TRIGGER
	 *   bytes in the TX FIFO. On each assert the DMA engine will move
	 *   TX_TRIGGER bytes into the FIFO.
	 * - UART will assert the RX DMA line once there are RX_TRIGGER bytes in
	 *   the FIFO and move RX_TRIGGER bytes.
	 * This is because threshold and trigger values are the same.
	 */
	up->fcr = UART_FCR_ENABLE_FIFO;
	up->fcr |= TRIGGER_FCR_MASK(priv->tx_trigger) << OMAP_UART_FCR_TX_TRIG;
	up->fcr |= TRIGGER_FCR_MASK(priv->rx_trigger) << OMAP_UART_FCR_RX_TRIG;

	priv->scr = OMAP_UART_SCR_RX_TRIG_GRANU1_MASK | OMAP_UART_SCR_TX_EMPTY |
		OMAP_UART_SCR_TX_TRIG_GRANU1_MASK;

	if (up->dma)
		priv->scr |= OMAP_UART_SCR_DMAMODE_1 |
			OMAP_UART_SCR_DMAMODE_CTL;

	priv->xon = termios->c_cc[VSTART];
	priv->xoff = termios->c_cc[VSTOP];

	priv->efr = 0;
	up->port.status &= ~(UPSTAT_AUTOCTS | UPSTAT_AUTORTS | UPSTAT_AUTOXOFF);

	if (termios->c_cflag & CRTSCTS && up->port.flags & UPF_HARD_FLOW &&
	    !mctrl_gpio_to_gpiod(up->gpios, UART_GPIO_RTS) &&
	    !mctrl_gpio_to_gpiod(up->gpios, UART_GPIO_CTS)) {
		/* Enable AUTOCTS (autoRTS is enabled when RTS is raised) */
		up->port.status |= UPSTAT_AUTOCTS | UPSTAT_AUTORTS;
		priv->efr |= UART_EFR_CTS;
	} else	if (up->port.flags & UPF_SOFT_FLOW) {
		/*
		 * OMAP rx s/w flow control is borked; the transmitter remains
		 * stuck off even if rx flow control is subsequently disabled
		 */

		/*
		 * IXOFF Flag:
		 * Enable XON/XOFF flow control on output.
		 * Transmit XON1, XOFF1
		 */
		if (termios->c_iflag & IXOFF) {
			up->port.status |= UPSTAT_AUTOXOFF;
			priv->efr |= OMAP_UART_SW_TX;
		}
	}
	omap8250_restore_regs(up);

	uart_port_unlock_irq(&up->port);
	pm_runtime_mark_last_busy(port->dev);
	pm_runtime_put_autosuspend(port->dev);

	/* calculate wakeup latency constraint */
	priv->calc_latency = USEC_PER_SEC * 64 * 8 / baud;
	priv->latency = priv->calc_latency;

	schedule_work(&priv->qos_work);

	/* Don't rewrite B0 */
	if (tty_termios_baud_rate(termios))
		tty_termios_encode_baud_rate(termios, baud, baud);
}

/* same as 8250 except that we may have extra flow bits set in EFR */
static void omap_8250_pm(struct uart_port *port, unsigned int state,
			 unsigned int oldstate)
{
	struct uart_8250_port *up = up_to_u8250p(port);
	u8 efr;

	pm_runtime_get_sync(port->dev);

	/* Synchronize UART_IER access against the console. */
	uart_port_lock_irq(port);

	serial_out(up, UART_LCR, UART_LCR_CONF_MODE_B);
	efr = serial_in(up, UART_EFR);
	serial_out(up, UART_EFR, efr | UART_EFR_ECB);
	serial_out(up, UART_LCR, 0);

	serial_out(up, UART_IER, (state != 0) ? UART_IERX_SLEEP : 0);
	serial_out(up, UART_LCR, UART_LCR_CONF_MODE_B);
	serial_out(up, UART_EFR, efr);
	serial_out(up, UART_LCR, 0);

	uart_port_unlock_irq(port);

	pm_runtime_mark_last_busy(port->dev);
	pm_runtime_put_autosuspend(port->dev);
}

static void omap_serial_fill_features_erratas(struct uart_8250_port *up,
					      struct omap8250_priv *priv)
{
	static const struct soc_device_attribute k3_soc_devices[] = {
		{ .family = "AM65X",  },
		{ .family = "J721E", .revision = "SR1.0" },
		{ /* sentinel */ }
	};
	u32 mvr, scheme;
	u16 revision, major, minor;

	mvr = uart_read(priv, UART_OMAP_MVER);

	/* Check revision register scheme */
	scheme = mvr >> OMAP_UART_MVR_SCHEME_SHIFT;

	switch (scheme) {
	case 0: /* Legacy Scheme: OMAP2/3 */
		/* MINOR_REV[0:4], MAJOR_REV[4:7] */
		major = (mvr & OMAP_UART_LEGACY_MVR_MAJ_MASK) >>
			OMAP_UART_LEGACY_MVR_MAJ_SHIFT;
		minor = (mvr & OMAP_UART_LEGACY_MVR_MIN_MASK);
		break;
	case 1:
		/* New Scheme: OMAP4+ */
		/* MINOR_REV[0:5], MAJOR_REV[8:10] */
		major = (mvr & OMAP_UART_MVR_MAJ_MASK) >>
			OMAP_UART_MVR_MAJ_SHIFT;
		minor = (mvr & OMAP_UART_MVR_MIN_MASK);
		break;
	default:
		dev_warn(up->port.dev,
			 "Unknown revision, defaulting to highest\n");
		/* highest possible revision */
		major = 0xff;
		minor = 0xff;
	}
	/* normalize revision for the driver */
	revision = UART_BUILD_REVISION(major, minor);

	switch (revision) {
	case OMAP_UART_REV_46:
		priv->habit |= UART_ERRATA_i202_MDR1_ACCESS;
		break;
	case OMAP_UART_REV_52:
		priv->habit |= UART_ERRATA_i202_MDR1_ACCESS |
				OMAP_UART_WER_HAS_TX_WAKEUP;
		break;
	case OMAP_UART_REV_63:
		priv->habit |= UART_ERRATA_i202_MDR1_ACCESS |
			OMAP_UART_WER_HAS_TX_WAKEUP;
		break;
	default:
		break;
	}

	/*
	 * AM65x SR1.0, AM65x SR2.0 and J721e SR1.0 don't
	 * don't have RHR_IT_DIS bit in IER2 register. So drop to flag
	 * to enable errata workaround.
	 */
	if (soc_device_match(k3_soc_devices))
		priv->habit &= ~UART_HAS_RHR_IT_DIS;
}

static void omap8250_uart_qos_work(struct work_struct *work)
{
	struct omap8250_priv *priv;

	priv = container_of(work, struct omap8250_priv, qos_work);
	cpu_latency_qos_update_request(&priv->pm_qos_request, priv->latency);
}

#ifdef CONFIG_SERIAL_8250_DMA
static int omap_8250_dma_handle_irq(struct uart_port *port);
#endif

static irqreturn_t omap8250_irq(int irq, void *dev_id)
{
	struct omap8250_priv *priv = dev_id;
	struct uart_8250_port *up = serial8250_get_port(priv->line);
	struct uart_port *port = &up->port;
	unsigned int iir, lsr;
	int ret;

	pm_runtime_get_noresume(port->dev);

	/* Shallow idle state wake-up to an IO interrupt? */
	if (atomic_add_unless(&priv->active, 1, 1)) {
		priv->latency = priv->calc_latency;
		schedule_work(&priv->qos_work);
	}

#ifdef CONFIG_SERIAL_8250_DMA
	if (up->dma) {
		ret = omap_8250_dma_handle_irq(port);
		pm_runtime_mark_last_busy(port->dev);
		pm_runtime_put(port->dev);
		return IRQ_RETVAL(ret);
	}
#endif

	lsr = serial_port_in(port, UART_LSR);
	iir = serial_port_in(port, UART_IIR);
	ret = serial8250_handle_irq(port, iir);

	/*
	 * On K3 SoCs, it is observed that RX TIMEOUT is signalled after
	 * FIFO has been drained or erroneously.
	 * So apply solution of Errata i2310 as mentioned in
	 * https://www.ti.com/lit/pdf/sprz536
	 */
	if (priv->habit & UART_RX_TIMEOUT_QUIRK &&
	    (iir & UART_IIR_RX_TIMEOUT) == UART_IIR_RX_TIMEOUT &&
	    serial_port_in(port, UART_OMAP_RX_LVL) == 0) {
		unsigned char efr2, timeout_h, timeout_l;

		efr2 = serial_in(up, UART_OMAP_EFR2);
		timeout_h = serial_in(up, UART_OMAP_TO_H);
		timeout_l = serial_in(up, UART_OMAP_TO_L);
		serial_out(up, UART_OMAP_TO_H, 0xFF);
		serial_out(up, UART_OMAP_TO_L, 0xFF);
		serial_out(up, UART_OMAP_EFR2, UART_OMAP_EFR2_TIMEOUT_BEHAVE);
		serial_in(up, UART_IIR);
		serial_out(up, UART_OMAP_EFR2, efr2);
		serial_out(up, UART_OMAP_TO_H, timeout_h);
		serial_out(up, UART_OMAP_TO_L, timeout_l);
	}

	/* Stop processing interrupts on input overrun */
	if ((lsr & UART_LSR_OE) && up->overrun_backoff_time_ms > 0) {
		unsigned long delay;

		/* Synchronize UART_IER access against the console. */
<<<<<<< HEAD
		spin_lock(&port->lock);
=======
		uart_port_lock(port);
>>>>>>> 2d5404ca
		up->ier = port->serial_in(port, UART_IER);
		if (up->ier & (UART_IER_RLSI | UART_IER_RDI)) {
			port->ops->stop_rx(port);
		} else {
			/* Keep restarting the timer until
			 * the input overrun subsides.
			 */
			cancel_delayed_work(&up->overrun_backoff);
		}
<<<<<<< HEAD
		spin_unlock(&port->lock);
=======
		uart_port_unlock(port);
>>>>>>> 2d5404ca

		delay = msecs_to_jiffies(up->overrun_backoff_time_ms);
		schedule_delayed_work(&up->overrun_backoff, delay);
	}

	pm_runtime_mark_last_busy(port->dev);
	pm_runtime_put(port->dev);

	return IRQ_RETVAL(ret);
}

static int omap_8250_startup(struct uart_port *port)
{
	struct uart_8250_port *up = up_to_u8250p(port);
	struct omap8250_priv *priv = port->private_data;
	struct uart_8250_dma *dma = &priv->omap8250_dma;
	int ret;

	if (priv->wakeirq) {
		ret = dev_pm_set_dedicated_wake_irq(port->dev, priv->wakeirq);
		if (ret)
			return ret;
	}

	pm_runtime_get_sync(port->dev);

	serial_out(up, UART_FCR, UART_FCR_CLEAR_RCVR | UART_FCR_CLEAR_XMIT);

	serial_out(up, UART_LCR, UART_LCR_WLEN8);

	up->lsr_saved_flags = 0;
	up->msr_saved_flags = 0;

	/* Disable DMA for console UART */
	if (dma->fn && !uart_console(port)) {
		up->dma = &priv->omap8250_dma;
		ret = serial8250_request_dma(up);
		if (ret) {
			dev_warn_ratelimited(port->dev,
					     "failed to request DMA\n");
			up->dma = NULL;
		}
	} else {
		up->dma = NULL;
	}

	/* Synchronize UART_IER access against the console. */
	uart_port_lock_irq(port);
	up->ier = UART_IER_RLSI | UART_IER_RDI;
	serial_out(up, UART_IER, up->ier);
	uart_port_unlock_irq(port);

#ifdef CONFIG_PM
	up->capabilities |= UART_CAP_RPM;
#endif

	/* Enable module level wake up */
	priv->wer = OMAP_UART_WER_MOD_WKUP;
	if (priv->habit & OMAP_UART_WER_HAS_TX_WAKEUP)
		priv->wer |= OMAP_UART_TX_WAKEUP_EN;
	serial_out(up, UART_OMAP_WER, priv->wer);

	if (up->dma && !(priv->habit & UART_HAS_EFR2)) {
		uart_port_lock_irq(port);
		up->dma->rx_dma(up);
		uart_port_unlock_irq(port);
	}

	enable_irq(up->port.irq);

	pm_runtime_mark_last_busy(port->dev);
	pm_runtime_put_autosuspend(port->dev);
	return 0;
}

static void omap_8250_shutdown(struct uart_port *port)
{
	struct uart_8250_port *up = up_to_u8250p(port);
	struct omap8250_priv *priv = port->private_data;

	flush_work(&priv->qos_work);
	if (up->dma)
		omap_8250_rx_dma_flush(up);

	pm_runtime_get_sync(port->dev);

	serial_out(up, UART_OMAP_WER, 0);
	if (priv->habit & UART_HAS_EFR2)
		serial_out(up, UART_OMAP_EFR2, 0x0);

	/* Synchronize UART_IER access against the console. */
	uart_port_lock_irq(port);
	up->ier = 0;
	serial_out(up, UART_IER, 0);
	uart_port_unlock_irq(port);
	disable_irq_nosync(up->port.irq);
	dev_pm_clear_wake_irq(port->dev);

	serial8250_release_dma(up);
	up->dma = NULL;

	/*
	 * Disable break condition and FIFOs
	 */
	if (up->lcr & UART_LCR_SBC)
		serial_out(up, UART_LCR, up->lcr & ~UART_LCR_SBC);
	serial_out(up, UART_FCR, UART_FCR_CLEAR_RCVR | UART_FCR_CLEAR_XMIT);

	pm_runtime_mark_last_busy(port->dev);
	pm_runtime_put_autosuspend(port->dev);
}

static void omap_8250_throttle(struct uart_port *port)
{
	struct omap8250_priv *priv = port->private_data;
	unsigned long flags;

	pm_runtime_get_sync(port->dev);

	uart_port_lock_irqsave(port, &flags);
	port->ops->stop_rx(port);
	priv->throttled = true;
	uart_port_unlock_irqrestore(port, flags);

	pm_runtime_mark_last_busy(port->dev);
	pm_runtime_put_autosuspend(port->dev);
}

static void omap_8250_unthrottle(struct uart_port *port)
{
	struct omap8250_priv *priv = port->private_data;
	struct uart_8250_port *up = up_to_u8250p(port);
	unsigned long flags;

	pm_runtime_get_sync(port->dev);

	/* Synchronize UART_IER access against the console. */
	uart_port_lock_irqsave(port, &flags);
	priv->throttled = false;
	if (up->dma)
		up->dma->rx_dma(up);
	up->ier |= UART_IER_RLSI | UART_IER_RDI;
	port->read_status_mask |= UART_LSR_DR;
	serial_out(up, UART_IER, up->ier);
	uart_port_unlock_irqrestore(port, flags);

	pm_runtime_mark_last_busy(port->dev);
	pm_runtime_put_autosuspend(port->dev);
}

static int omap8250_rs485_config(struct uart_port *port,
				 struct ktermios *termios,
				 struct serial_rs485 *rs485)
{
	struct omap8250_priv *priv = port->private_data;
	struct uart_8250_port *up = up_to_u8250p(port);
	u32 fixed_delay_rts_before_send = 0;
	u32 fixed_delay_rts_after_send = 0;
	unsigned int baud;

	/*
	 * There is a fixed delay of 3 bit clock cycles after the TX shift
	 * register is going empty to allow time for the stop bit to transition
	 * through the transceiver before direction is changed to receive.
	 *
	 * Additionally there appears to be a 1 bit clock delay between writing
	 * to the THR register and transmission of the start bit, per page 8783
	 * of the AM65 TRM:  https://www.ti.com/lit/ug/spruid7e/spruid7e.pdf
	 */
	if (priv->quot) {
		if (priv->mdr1 == UART_OMAP_MDR1_16X_MODE)
			baud = port->uartclk / (16 * priv->quot);
		else
			baud = port->uartclk / (13 * priv->quot);

		fixed_delay_rts_after_send  = 3 * MSEC_PER_SEC / baud;
		fixed_delay_rts_before_send = 1 * MSEC_PER_SEC / baud;
	}

	/*
	 * Fall back to RS485 software emulation if the UART is missing
	 * hardware support, if the device tree specifies an mctrl_gpio
	 * (indicates that RTS is unavailable due to a pinmux conflict)
	 * or if the requested delays exceed the fixed hardware delays.
	 */
	if (!(priv->habit & UART_HAS_NATIVE_RS485) ||
	    mctrl_gpio_to_gpiod(up->gpios, UART_GPIO_RTS) ||
	    rs485->delay_rts_after_send  > fixed_delay_rts_after_send ||
	    rs485->delay_rts_before_send > fixed_delay_rts_before_send) {
		priv->mdr3 &= ~UART_OMAP_MDR3_DIR_EN;
		serial_out(up, UART_OMAP_MDR3, priv->mdr3);

		port->rs485_config = serial8250_em485_config;
		return serial8250_em485_config(port, termios, rs485);
	}

	rs485->delay_rts_after_send  = fixed_delay_rts_after_send;
	rs485->delay_rts_before_send = fixed_delay_rts_before_send;

	if (rs485->flags & SER_RS485_ENABLED)
		priv->mdr3 |= UART_OMAP_MDR3_DIR_EN;
	else
		priv->mdr3 &= ~UART_OMAP_MDR3_DIR_EN;

	/*
	 * Retain same polarity semantics as RS485 software emulation,
	 * i.e. SER_RS485_RTS_ON_SEND means driving RTS low on send.
	 */
	if (rs485->flags & SER_RS485_RTS_ON_SEND)
		priv->mdr3 &= ~UART_OMAP_MDR3_DIR_POL;
	else
		priv->mdr3 |= UART_OMAP_MDR3_DIR_POL;

	serial_out(up, UART_OMAP_MDR3, priv->mdr3);

	return 0;
}

#ifdef CONFIG_SERIAL_8250_DMA
static int omap_8250_rx_dma(struct uart_8250_port *p);

/* Must be called while priv->rx_dma_lock is held */
static void __dma_rx_do_complete(struct uart_8250_port *p)
{
	struct uart_8250_dma    *dma = p->dma;
	struct tty_port         *tty_port = &p->port.state->port;
	struct omap8250_priv	*priv = p->port.private_data;
	struct dma_chan		*rxchan = dma->rxchan;
	dma_cookie_t		cookie;
	struct dma_tx_state     state;
	int                     count;
	int			ret;
	u32			reg;

	if (!dma->rx_running)
		goto out;

	cookie = dma->rx_cookie;
	dma->rx_running = 0;

	/* Re-enable RX FIFO interrupt now that transfer is complete */
	if (priv->habit & UART_HAS_RHR_IT_DIS) {
		reg = serial_in(p, UART_OMAP_IER2);
		reg &= ~UART_OMAP_IER2_RHR_IT_DIS;
		serial_out(p, UART_OMAP_IER2, reg);
	}

	dmaengine_tx_status(rxchan, cookie, &state);

	count = dma->rx_size - state.residue + state.in_flight_bytes;
	if (count < dma->rx_size) {
		dmaengine_terminate_async(rxchan);

		/*
		 * Poll for teardown to complete which guarantees in
		 * flight data is drained.
		 */
		if (state.in_flight_bytes) {
			int poll_count = 25;

			while (dmaengine_tx_status(rxchan, cookie, NULL) &&
			       poll_count--)
				cpu_relax();

			if (poll_count == -1)
				dev_err(p->port.dev, "teardown incomplete\n");
		}
	}
	if (!count)
		goto out;
	ret = tty_insert_flip_string(tty_port, dma->rx_buf, count);

	p->port.icount.rx += ret;
	p->port.icount.buf_overrun += count - ret;
out:

	tty_flip_buffer_push(tty_port);
}

static void __dma_rx_complete(void *param)
{
	struct uart_8250_port *p = param;
	struct omap8250_priv *priv = p->port.private_data;
	struct uart_8250_dma *dma = p->dma;
	struct dma_tx_state     state;
	unsigned long flags;

	/* Synchronize UART_IER access against the console. */
	uart_port_lock_irqsave(&p->port, &flags);

	/*
	 * If the tx status is not DMA_COMPLETE, then this is a delayed
	 * completion callback. A previous RX timeout flush would have
	 * already pushed the data, so exit.
	 */
	if (dmaengine_tx_status(dma->rxchan, dma->rx_cookie, &state) !=
			DMA_COMPLETE) {
		uart_port_unlock_irqrestore(&p->port, flags);
		return;
	}
	__dma_rx_do_complete(p);
	if (!priv->throttled) {
		p->ier |= UART_IER_RLSI | UART_IER_RDI;
		serial_out(p, UART_IER, p->ier);
		if (!(priv->habit & UART_HAS_EFR2))
			omap_8250_rx_dma(p);
	}

	uart_port_unlock_irqrestore(&p->port, flags);
}

static void omap_8250_rx_dma_flush(struct uart_8250_port *p)
{
	struct omap8250_priv	*priv = p->port.private_data;
	struct uart_8250_dma	*dma = p->dma;
	struct dma_tx_state     state;
	unsigned long		flags;
	int ret;

	spin_lock_irqsave(&priv->rx_dma_lock, flags);

	if (!dma->rx_running) {
		spin_unlock_irqrestore(&priv->rx_dma_lock, flags);
		return;
	}

	ret = dmaengine_tx_status(dma->rxchan, dma->rx_cookie, &state);
	if (ret == DMA_IN_PROGRESS) {
		ret = dmaengine_pause(dma->rxchan);
		if (WARN_ON_ONCE(ret))
			priv->rx_dma_broken = true;
	}
	__dma_rx_do_complete(p);
	spin_unlock_irqrestore(&priv->rx_dma_lock, flags);
}

static int omap_8250_rx_dma(struct uart_8250_port *p)
{
	struct omap8250_priv		*priv = p->port.private_data;
	struct uart_8250_dma            *dma = p->dma;
	int				err = 0;
	struct dma_async_tx_descriptor  *desc;
	unsigned long			flags;
	u32				reg;

	/* Port locked to synchronize UART_IER access against the console. */
	lockdep_assert_held_once(&p->port.lock);

	if (priv->rx_dma_broken)
		return -EINVAL;

	spin_lock_irqsave(&priv->rx_dma_lock, flags);

	if (dma->rx_running) {
		enum dma_status state;

		state = dmaengine_tx_status(dma->rxchan, dma->rx_cookie, NULL);
		if (state == DMA_COMPLETE) {
			/*
			 * Disable RX interrupts to allow RX DMA completion
			 * callback to run.
			 */
			p->ier &= ~(UART_IER_RLSI | UART_IER_RDI);
			serial_out(p, UART_IER, p->ier);
		}
		goto out;
	}

	desc = dmaengine_prep_slave_single(dma->rxchan, dma->rx_addr,
					   dma->rx_size, DMA_DEV_TO_MEM,
					   DMA_PREP_INTERRUPT | DMA_CTRL_ACK);
	if (!desc) {
		err = -EBUSY;
		goto out;
	}

	dma->rx_running = 1;
	desc->callback = __dma_rx_complete;
	desc->callback_param = p;

	dma->rx_cookie = dmaengine_submit(desc);

	/*
	 * Disable RX FIFO interrupt while RX DMA is enabled, else
	 * spurious interrupt may be raised when data is in the RX FIFO
	 * but is yet to be drained by DMA.
	 */
	if (priv->habit & UART_HAS_RHR_IT_DIS) {
		reg = serial_in(p, UART_OMAP_IER2);
		reg |= UART_OMAP_IER2_RHR_IT_DIS;
		serial_out(p, UART_OMAP_IER2, reg);
	}

	dma_async_issue_pending(dma->rxchan);
out:
	spin_unlock_irqrestore(&priv->rx_dma_lock, flags);
	return err;
}

static int omap_8250_tx_dma(struct uart_8250_port *p);

static void omap_8250_dma_tx_complete(void *param)
{
	struct uart_8250_port	*p = param;
	struct uart_8250_dma	*dma = p->dma;
	struct tty_port		*tport = &p->port.state->port;
	unsigned long		flags;
	bool			en_thri = false;
	struct omap8250_priv	*priv = p->port.private_data;

	dma_sync_single_for_cpu(dma->txchan->device->dev, dma->tx_addr,
				UART_XMIT_SIZE, DMA_TO_DEVICE);

	uart_port_lock_irqsave(&p->port, &flags);

	dma->tx_running = 0;

	uart_xmit_advance(&p->port, dma->tx_size);

	if (priv->delayed_restore) {
		priv->delayed_restore = 0;
		omap8250_restore_regs(p);
	}

	if (kfifo_len(&tport->xmit_fifo) < WAKEUP_CHARS)
		uart_write_wakeup(&p->port);

	if (!kfifo_is_empty(&tport->xmit_fifo) && !uart_tx_stopped(&p->port)) {
		int ret;

		ret = omap_8250_tx_dma(p);
		if (ret)
			en_thri = true;
	} else if (p->capabilities & UART_CAP_RPM) {
		en_thri = true;
	}

	if (en_thri) {
		dma->tx_err = 1;
		serial8250_set_THRI(p);
	}

	uart_port_unlock_irqrestore(&p->port, flags);
}

static int omap_8250_tx_dma(struct uart_8250_port *p)
{
	struct uart_8250_dma		*dma = p->dma;
	struct omap8250_priv		*priv = p->port.private_data;
	struct tty_port			*tport = &p->port.state->port;
	struct dma_async_tx_descriptor	*desc;
	struct scatterlist sg;
	int skip_byte = -1;
	int ret;

	if (dma->tx_running)
		return 0;
	if (uart_tx_stopped(&p->port) || kfifo_is_empty(&tport->xmit_fifo)) {

		/*
		 * Even if no data, we need to return an error for the two cases
		 * below so serial8250_tx_chars() is invoked and properly clears
		 * THRI and/or runtime suspend.
		 */
		if (dma->tx_err || p->capabilities & UART_CAP_RPM) {
			ret = -EBUSY;
			goto err;
		}
		serial8250_clear_THRI(p);
		return 0;
	}

	sg_init_table(&sg, 1);
	ret = kfifo_dma_out_prepare_mapped(&tport->xmit_fifo, &sg, 1,
					   UART_XMIT_SIZE, dma->tx_addr);
	if (ret != 1) {
		serial8250_clear_THRI(p);
		return 0;
	}

	dma->tx_size = sg_dma_len(&sg);

	if (priv->habit & OMAP_DMA_TX_KICK) {
		unsigned char c;
		u8 tx_lvl;

		/*
		 * We need to put the first byte into the FIFO in order to start
		 * the DMA transfer. For transfers smaller than four bytes we
		 * don't bother doing DMA at all. It seem not matter if there
		 * are still bytes in the FIFO from the last transfer (in case
		 * we got here directly from omap_8250_dma_tx_complete()). Bytes
		 * leaving the FIFO seem not to trigger the DMA transfer. It is
		 * really the byte that we put into the FIFO.
		 * If the FIFO is already full then we most likely got here from
		 * omap_8250_dma_tx_complete(). And this means the DMA engine
		 * just completed its work. We don't have to wait the complete
		 * 86us at 115200,8n1 but around 60us (not to mention lower
		 * baudrates). So in that case we take the interrupt and try
		 * again with an empty FIFO.
		 */
		tx_lvl = serial_in(p, UART_OMAP_TX_LVL);
		if (tx_lvl == p->tx_loadsz) {
			ret = -EBUSY;
			goto err;
		}
		if (dma->tx_size < 4) {
			ret = -EINVAL;
			goto err;
		}
		if (!kfifo_get(&tport->xmit_fifo, &c)) {
			ret = -EINVAL;
			goto err;
		}
		skip_byte = c;
		/* now we need to recompute due to kfifo_get */
		kfifo_dma_out_prepare_mapped(&tport->xmit_fifo, &sg, 1,
				UART_XMIT_SIZE, dma->tx_addr);
	}

	desc = dmaengine_prep_slave_sg(dma->txchan, &sg, 1, DMA_MEM_TO_DEV,
			DMA_PREP_INTERRUPT | DMA_CTRL_ACK);
	if (!desc) {
		ret = -EBUSY;
		goto err;
	}

	dma->tx_running = 1;

	desc->callback = omap_8250_dma_tx_complete;
	desc->callback_param = p;

	dma->tx_cookie = dmaengine_submit(desc);

	dma_sync_single_for_device(dma->txchan->device->dev, dma->tx_addr,
				   UART_XMIT_SIZE, DMA_TO_DEVICE);

	dma_async_issue_pending(dma->txchan);
	if (dma->tx_err)
		dma->tx_err = 0;

	serial8250_clear_THRI(p);
	ret = 0;
	goto out_skip;
err:
	dma->tx_err = 1;
out_skip:
	if (skip_byte >= 0)
		serial_out(p, UART_TX, skip_byte);
	return ret;
}

static bool handle_rx_dma(struct uart_8250_port *up, unsigned int iir)
{
	switch (iir & 0x3f) {
	case UART_IIR_RLSI:
	case UART_IIR_RX_TIMEOUT:
	case UART_IIR_RDI:
		omap_8250_rx_dma_flush(up);
		return true;
	}
	return omap_8250_rx_dma(up);
}

static u16 omap_8250_handle_rx_dma(struct uart_8250_port *up, u8 iir, u16 status)
{
	if ((status & (UART_LSR_DR | UART_LSR_BI)) &&
	    (iir & UART_IIR_RDI)) {
		if (handle_rx_dma(up, iir)) {
			status = serial8250_rx_chars(up, status);
			omap_8250_rx_dma(up);
		}
	}

	return status;
}

static void am654_8250_handle_rx_dma(struct uart_8250_port *up, u8 iir,
				     u16 status)
{
	/* Port locked to synchronize UART_IER access against the console. */
	lockdep_assert_held_once(&up->port.lock);

	/*
	 * Queue a new transfer if FIFO has data.
	 */
	if ((status & (UART_LSR_DR | UART_LSR_BI)) &&
	    (up->ier & UART_IER_RDI)) {
		omap_8250_rx_dma(up);
		serial_out(up, UART_OMAP_EFR2, UART_OMAP_EFR2_TIMEOUT_BEHAVE);
	} else if ((iir & 0x3f) == UART_IIR_RX_TIMEOUT) {
		/*
		 * Disable RX timeout, read IIR to clear
		 * current timeout condition, clear EFR2 to
		 * periodic timeouts, re-enable interrupts.
		 */
		up->ier &= ~(UART_IER_RLSI | UART_IER_RDI);
		serial_out(up, UART_IER, up->ier);
		omap_8250_rx_dma_flush(up);
		serial_in(up, UART_IIR);
		serial_out(up, UART_OMAP_EFR2, 0x0);
		up->ier |= UART_IER_RLSI | UART_IER_RDI;
		serial_out(up, UART_IER, up->ier);
	}
}

/*
 * This is mostly serial8250_handle_irq(). We have a slightly different DMA
 * hoook for RX/TX and need different logic for them in the ISR. Therefore we
 * use the default routine in the non-DMA case and this one for with DMA.
 */
static int omap_8250_dma_handle_irq(struct uart_port *port)
{
	struct uart_8250_port *up = up_to_u8250p(port);
	struct omap8250_priv *priv = up->port.private_data;
	u16 status;
	u8 iir;

	iir = serial_port_in(port, UART_IIR);
	if (iir & UART_IIR_NO_INT) {
		return IRQ_HANDLED;
	}

	uart_port_lock(port);

	status = serial_port_in(port, UART_LSR);

	if ((iir & 0x3f) != UART_IIR_THRI) {
		if (priv->habit & UART_HAS_EFR2)
			am654_8250_handle_rx_dma(up, iir, status);
		else
			status = omap_8250_handle_rx_dma(up, iir, status);
	}

	serial8250_modem_status(up);
	if (status & UART_LSR_THRE && up->dma->tx_err) {
		if (uart_tx_stopped(&up->port) ||
		    kfifo_is_empty(&up->port.state->port.xmit_fifo)) {
			up->dma->tx_err = 0;
			serial8250_tx_chars(up);
		} else  {
			/*
			 * try again due to an earlier failer which
			 * might have been resolved by now.
			 */
			if (omap_8250_tx_dma(up))
				serial8250_tx_chars(up);
		}
	}

	uart_unlock_and_check_sysrq(port);

	return 1;
}

static bool the_no_dma_filter_fn(struct dma_chan *chan, void *param)
{
	return false;
}

#else

static inline int omap_8250_rx_dma(struct uart_8250_port *p)
{
	return -EINVAL;
}
#endif

static int omap8250_no_handle_irq(struct uart_port *port)
{
	/* IRQ has not been requested but handling irq? */
	WARN_ONCE(1, "Unexpected irq handling before port startup\n");
	return 0;
}

static struct omap8250_dma_params am654_dma = {
	.rx_size = SZ_2K,
	.rx_trigger = 1,
	.tx_trigger = TX_TRIGGER,
};

static struct omap8250_dma_params am33xx_dma = {
	.rx_size = RX_TRIGGER,
	.rx_trigger = RX_TRIGGER,
	.tx_trigger = TX_TRIGGER,
};

static struct omap8250_platdata am654_platdata = {
	.dma_params	= &am654_dma,
	.habit		= UART_HAS_EFR2 | UART_HAS_RHR_IT_DIS |
			  UART_RX_TIMEOUT_QUIRK | UART_HAS_NATIVE_RS485,
};

static struct omap8250_platdata am33xx_platdata = {
	.dma_params	= &am33xx_dma,
	.habit		= OMAP_DMA_TX_KICK | UART_ERRATA_CLOCK_DISABLE,
};

static struct omap8250_platdata omap4_platdata = {
	.dma_params	= &am33xx_dma,
	.habit		= UART_ERRATA_CLOCK_DISABLE,
};

static const struct of_device_id omap8250_dt_ids[] = {
	{ .compatible = "ti,am654-uart", .data = &am654_platdata, },
	{ .compatible = "ti,omap2-uart" },
	{ .compatible = "ti,omap3-uart" },
	{ .compatible = "ti,omap4-uart", .data = &omap4_platdata, },
	{ .compatible = "ti,am3352-uart", .data = &am33xx_platdata, },
	{ .compatible = "ti,am4372-uart", .data = &am33xx_platdata, },
	{ .compatible = "ti,dra742-uart", .data = &omap4_platdata, },
	{},
};
MODULE_DEVICE_TABLE(of, omap8250_dt_ids);

static int omap8250_probe(struct platform_device *pdev)
{
	struct device_node *np = pdev->dev.of_node;
	struct omap8250_priv *priv;
	const struct omap8250_platdata *pdata;
	struct uart_8250_port up;
	struct resource *regs;
	void __iomem *membase;
	int ret;

	regs = platform_get_resource(pdev, IORESOURCE_MEM, 0);
	if (!regs) {
		dev_err(&pdev->dev, "missing registers\n");
		return -EINVAL;
	}

	priv = devm_kzalloc(&pdev->dev, sizeof(*priv), GFP_KERNEL);
	if (!priv)
		return -ENOMEM;

	membase = devm_ioremap(&pdev->dev, regs->start,
				       resource_size(regs));
	if (!membase)
		return -ENODEV;

	memset(&up, 0, sizeof(up));
	up.port.dev = &pdev->dev;
	up.port.mapbase = regs->start;
	up.port.membase = membase;
	/*
	 * It claims to be 16C750 compatible however it is a little different.
	 * It has EFR and has no FCR7_64byte bit. The AFE (which it claims to
	 * have) is enabled via EFR instead of MCR. The type is set here 8250
	 * just to get things going. UNKNOWN does not work for a few reasons and
	 * we don't need our own type since we don't use 8250's set_termios()
	 * or pm callback.
	 */
	up.port.type = PORT_8250;
	up.port.flags = UPF_FIXED_PORT | UPF_FIXED_TYPE | UPF_SOFT_FLOW | UPF_HARD_FLOW;
	up.port.private_data = priv;

	up.tx_loadsz = 64;
	up.capabilities = UART_CAP_FIFO;
#ifdef CONFIG_PM
	/*
	 * Runtime PM is mostly transparent. However to do it right we need to a
	 * TX empty interrupt before we can put the device to auto idle. So if
	 * PM is not enabled we don't add that flag and can spare that one extra
	 * interrupt in the TX path.
	 */
	up.capabilities |= UART_CAP_RPM;
#endif
	up.port.set_termios = omap_8250_set_termios;
	up.port.set_mctrl = omap8250_set_mctrl;
	up.port.pm = omap_8250_pm;
	up.port.startup = omap_8250_startup;
	up.port.shutdown = omap_8250_shutdown;
	up.port.throttle = omap_8250_throttle;
	up.port.unthrottle = omap_8250_unthrottle;
	up.port.rs485_config = omap8250_rs485_config;
	/* same rs485_supported for software emulation and native RS485 */
	up.port.rs485_supported = serial8250_em485_supported;
	up.rs485_start_tx = serial8250_em485_start_tx;
	up.rs485_stop_tx = serial8250_em485_stop_tx;
	up.port.has_sysrq = IS_ENABLED(CONFIG_SERIAL_8250_CONSOLE);

	ret = uart_read_port_properties(&up.port);
	if (ret)
		return ret;

	up.port.regshift = OMAP_UART_REGSHIFT;
	up.port.fifosize = 64;

	if (!up.port.uartclk) {
		struct clk *clk;

		clk = devm_clk_get(&pdev->dev, NULL);
		if (IS_ERR(clk)) {
			if (PTR_ERR(clk) == -EPROBE_DEFER)
				return -EPROBE_DEFER;
		} else {
			up.port.uartclk = clk_get_rate(clk);
		}
	}

	if (of_property_read_u32(np, "overrun-throttle-ms",
				 &up.overrun_backoff_time_ms) != 0)
		up.overrun_backoff_time_ms = 0;

	pdata = of_device_get_match_data(&pdev->dev);
	if (pdata)
		priv->habit |= pdata->habit;

	if (!up.port.uartclk) {
		up.port.uartclk = DEFAULT_CLK_SPEED;
		dev_warn(&pdev->dev,
			 "No clock speed specified: using default: %d\n",
			 DEFAULT_CLK_SPEED);
	}

	priv->membase = membase;
	priv->line = -ENODEV;
	priv->latency = PM_QOS_CPU_LATENCY_DEFAULT_VALUE;
	priv->calc_latency = PM_QOS_CPU_LATENCY_DEFAULT_VALUE;
	cpu_latency_qos_add_request(&priv->pm_qos_request, priv->latency);
	INIT_WORK(&priv->qos_work, omap8250_uart_qos_work);

	spin_lock_init(&priv->rx_dma_lock);

	platform_set_drvdata(pdev, priv);

	device_set_wakeup_capable(&pdev->dev, true);
	if (of_property_read_bool(np, "wakeup-source"))
		device_set_wakeup_enable(&pdev->dev, true);

	pm_runtime_enable(&pdev->dev);
	pm_runtime_use_autosuspend(&pdev->dev);

	/*
	 * Disable runtime PM until autosuspend delay unless specifically
	 * enabled by the user via sysfs. This is the historic way to
	 * prevent an unsafe default policy with lossy characters on wake-up.
	 * For serdev devices this is not needed, the policy can be managed by
	 * the serdev driver.
	 */
	if (!of_get_available_child_count(pdev->dev.of_node))
		pm_runtime_set_autosuspend_delay(&pdev->dev, -1);

	pm_runtime_get_sync(&pdev->dev);

	omap_serial_fill_features_erratas(&up, priv);
	up.port.handle_irq = omap8250_no_handle_irq;
	priv->rx_trigger = RX_TRIGGER;
	priv->tx_trigger = TX_TRIGGER;
#ifdef CONFIG_SERIAL_8250_DMA
	/*
	 * Oh DMA support. If there are no DMA properties in the DT then
	 * we will fall back to a generic DMA channel which does not
	 * really work here. To ensure that we do not get a generic DMA
	 * channel assigned, we have the the_no_dma_filter_fn() here.
	 * To avoid "failed to request DMA" messages we check for DMA
	 * properties in DT.
	 */
	ret = of_property_count_strings(np, "dma-names");
	if (ret == 2) {
		struct omap8250_dma_params *dma_params = NULL;
		struct uart_8250_dma *dma = &priv->omap8250_dma;

		dma->fn = the_no_dma_filter_fn;
		dma->tx_dma = omap_8250_tx_dma;
		dma->rx_dma = omap_8250_rx_dma;
		if (pdata)
			dma_params = pdata->dma_params;

		if (dma_params) {
			dma->rx_size = dma_params->rx_size;
			dma->rxconf.src_maxburst = dma_params->rx_trigger;
			dma->txconf.dst_maxburst = dma_params->tx_trigger;
			priv->rx_trigger = dma_params->rx_trigger;
			priv->tx_trigger = dma_params->tx_trigger;
		} else {
			dma->rx_size = RX_TRIGGER;
			dma->rxconf.src_maxburst = RX_TRIGGER;
			dma->txconf.dst_maxburst = TX_TRIGGER;
		}
	}
#endif

	irq_set_status_flags(up.port.irq, IRQ_NOAUTOEN);
	ret = devm_request_irq(&pdev->dev, up.port.irq, omap8250_irq, 0,
			       dev_name(&pdev->dev), priv);
	if (ret < 0)
		goto err;

	priv->wakeirq = irq_of_parse_and_map(np, 1);

	ret = serial8250_register_8250_port(&up);
	if (ret < 0) {
		dev_err(&pdev->dev, "unable to register 8250 port\n");
		goto err;
	}
	priv->line = ret;
	pm_runtime_mark_last_busy(&pdev->dev);
	pm_runtime_put_autosuspend(&pdev->dev);
	return 0;
err:
	pm_runtime_dont_use_autosuspend(&pdev->dev);
	pm_runtime_put_sync(&pdev->dev);
	flush_work(&priv->qos_work);
	pm_runtime_disable(&pdev->dev);
	cpu_latency_qos_remove_request(&priv->pm_qos_request);
	return ret;
}

static void omap8250_remove(struct platform_device *pdev)
{
	struct omap8250_priv *priv = platform_get_drvdata(pdev);
	struct uart_8250_port *up;
	int err;

	err = pm_runtime_resume_and_get(&pdev->dev);
	if (err)
		dev_err(&pdev->dev, "Failed to resume hardware\n");

	up = serial8250_get_port(priv->line);
	omap_8250_shutdown(&up->port);
	serial8250_unregister_port(priv->line);
	priv->line = -ENODEV;
	pm_runtime_dont_use_autosuspend(&pdev->dev);
	pm_runtime_put_sync(&pdev->dev);
	flush_work(&priv->qos_work);
	pm_runtime_disable(&pdev->dev);
	cpu_latency_qos_remove_request(&priv->pm_qos_request);
	device_set_wakeup_capable(&pdev->dev, false);
}

static int omap8250_prepare(struct device *dev)
{
	struct omap8250_priv *priv = dev_get_drvdata(dev);

	if (!priv)
		return 0;
	priv->is_suspending = true;
	return 0;
}

static void omap8250_complete(struct device *dev)
{
	struct omap8250_priv *priv = dev_get_drvdata(dev);

	if (!priv)
		return;
	priv->is_suspending = false;
}

static int omap8250_suspend(struct device *dev)
{
	struct omap8250_priv *priv = dev_get_drvdata(dev);
	struct uart_8250_port *up = serial8250_get_port(priv->line);
	int err = 0;

	serial8250_suspend_port(priv->line);

	err = pm_runtime_resume_and_get(dev);
	if (err)
		return err;
	if (!device_may_wakeup(dev))
		priv->wer = 0;
	serial_out(up, UART_OMAP_WER, priv->wer);
	if (uart_console(&up->port) && console_suspend_enabled)
		err = pm_runtime_force_suspend(dev);
	flush_work(&priv->qos_work);

	return err;
}

static int omap8250_resume(struct device *dev)
{
	struct omap8250_priv *priv = dev_get_drvdata(dev);
	struct uart_8250_port *up = serial8250_get_port(priv->line);
	int err;

	if (uart_console(&up->port) && console_suspend_enabled) {
		err = pm_runtime_force_resume(dev);
		if (err)
			return err;
	}

	serial8250_resume_port(priv->line);
	/* Paired with pm_runtime_resume_and_get() in omap8250_suspend() */
	pm_runtime_mark_last_busy(dev);
	pm_runtime_put_autosuspend(dev);

	return 0;
}

static int omap8250_lost_context(struct uart_8250_port *up)
{
	u32 val;

	val = serial_in(up, UART_OMAP_SCR);
	/*
	 * If we lose context, then SCR is set to its reset value of zero.
	 * After set_termios() we set bit 3 of SCR (TX_EMPTY_CTL_IT) to 1,
	 * among other bits, to never set the register back to zero again.
	 */
	if (!val)
		return 1;
	return 0;
}

static void uart_write(struct omap8250_priv *priv, u32 reg, u32 val)
{
	writel(val, priv->membase + (reg << OMAP_UART_REGSHIFT));
}

/* TODO: in future, this should happen via API in drivers/reset/ */
static int omap8250_soft_reset(struct device *dev)
{
	struct omap8250_priv *priv = dev_get_drvdata(dev);
	int timeout = 100;
	int sysc;
	int syss;

	/*
	 * At least on omap4, unused uarts may not idle after reset without
	 * a basic scr dma configuration even with no dma in use. The
	 * module clkctrl status bits will be 1 instead of 3 blocking idle
	 * for the whole clockdomain. The softreset below will clear scr,
	 * and we restore it on resume so this is safe to do on all SoCs
	 * needing omap8250_soft_reset() quirk. Do it in two writes as
	 * recommended in the comment for omap8250_update_scr().
	 */
	uart_write(priv, UART_OMAP_SCR, OMAP_UART_SCR_DMAMODE_1);
	uart_write(priv, UART_OMAP_SCR,
		   OMAP_UART_SCR_DMAMODE_1 | OMAP_UART_SCR_DMAMODE_CTL);

	sysc = uart_read(priv, UART_OMAP_SYSC);

	/* softreset the UART */
	sysc |= OMAP_UART_SYSC_SOFTRESET;
	uart_write(priv, UART_OMAP_SYSC, sysc);

	/* By experiments, 1us enough for reset complete on AM335x */
	do {
		udelay(1);
		syss = uart_read(priv, UART_OMAP_SYSS);
	} while (--timeout && !(syss & OMAP_UART_SYSS_RESETDONE));

	if (!timeout) {
		dev_err(dev, "timed out waiting for reset done\n");
		return -ETIMEDOUT;
	}

	return 0;
}

static int omap8250_runtime_suspend(struct device *dev)
{
	struct omap8250_priv *priv = dev_get_drvdata(dev);
	struct uart_8250_port *up = NULL;

<<<<<<< HEAD
	/* In case runtime-pm tries this before we are setup */
	if (!priv)
		return 0;

	up = serial8250_get_port(priv->line);
=======
	if (priv->line >= 0)
		up = serial8250_get_port(priv->line);
>>>>>>> 2d5404ca

	if (priv->habit & UART_ERRATA_CLOCK_DISABLE) {
		int ret;

		ret = omap8250_soft_reset(dev);
		if (ret)
			return ret;

		if (up) {
			/* Restore to UART mode after reset (for wakeup) */
			omap8250_update_mdr1(up, priv);
			/* Restore wakeup enable register */
			serial_out(up, UART_OMAP_WER, priv->wer);
		}
	}

	if (up && up->dma && up->dma->rxchan)
		omap_8250_rx_dma_flush(up);

	priv->latency = PM_QOS_CPU_LATENCY_DEFAULT_VALUE;
	schedule_work(&priv->qos_work);
	atomic_set(&priv->active, 0);

	return 0;
}

static int omap8250_runtime_resume(struct device *dev)
{
	struct omap8250_priv *priv = dev_get_drvdata(dev);
	struct uart_8250_port *up = NULL;

	/* Did the hardware wake to a device IO interrupt before a wakeirq? */
	if (atomic_read(&priv->active))
		return 0;

	if (priv->line >= 0)
		up = serial8250_get_port(priv->line);

	if (up && omap8250_lost_context(up)) {
		uart_port_lock_irq(&up->port);
		omap8250_restore_regs(up);
		uart_port_unlock_irq(&up->port);
	}

	if (up && up->dma && up->dma->rxchan && !(priv->habit & UART_HAS_EFR2)) {
		uart_port_lock_irq(&up->port);
		omap_8250_rx_dma(up);
		uart_port_unlock_irq(&up->port);
	}

	atomic_set(&priv->active, 1);
	priv->latency = priv->calc_latency;
	schedule_work(&priv->qos_work);

	return 0;
}

#ifdef CONFIG_SERIAL_8250_OMAP_TTYO_FIXUP
static int __init omap8250_console_fixup(void)
{
	char *omap_str;
	char *options;
	u8 idx;

	if (strstr(boot_command_line, "console=ttyS"))
		/* user set a ttyS based name for the console */
		return 0;

	omap_str = strstr(boot_command_line, "console=ttyO");
	if (!omap_str)
		/* user did not set ttyO based console, so we don't care */
		return 0;

	omap_str += 12;
	if ('0' <= *omap_str && *omap_str <= '9')
		idx = *omap_str - '0';
	else
		return 0;

	omap_str++;
	if (omap_str[0] == ',') {
		omap_str++;
		options = omap_str;
	} else {
		options = NULL;
	}

	add_preferred_console("ttyS", idx, options);
	pr_err("WARNING: Your 'console=ttyO%d' has been replaced by 'ttyS%d'\n",
	       idx, idx);
	pr_err("This ensures that you still see kernel messages. Please\n");
	pr_err("update your kernel commandline.\n");
	return 0;
}
console_initcall(omap8250_console_fixup);
#endif

static const struct dev_pm_ops omap8250_dev_pm_ops = {
	SYSTEM_SLEEP_PM_OPS(omap8250_suspend, omap8250_resume)
	RUNTIME_PM_OPS(omap8250_runtime_suspend,
			   omap8250_runtime_resume, NULL)
	.prepare        = pm_sleep_ptr(omap8250_prepare),
	.complete       = pm_sleep_ptr(omap8250_complete),
};

static struct platform_driver omap8250_platform_driver = {
	.driver = {
		.name		= "omap8250",
		.pm		= pm_ptr(&omap8250_dev_pm_ops),
		.of_match_table = omap8250_dt_ids,
	},
	.probe			= omap8250_probe,
	.remove_new		= omap8250_remove,
};
module_platform_driver(omap8250_platform_driver);

MODULE_AUTHOR("Sebastian Andrzej Siewior");
MODULE_DESCRIPTION("OMAP 8250 Driver");
MODULE_LICENSE("GPL v2");<|MERGE_RESOLUTION|>--- conflicted
+++ resolved
@@ -168,10 +168,6 @@
 {
 	return readl(priv->membase + (reg << OMAP_UART_REGSHIFT));
 }
-
-/* Timeout low and High */
-#define UART_OMAP_TO_L                 0x26
-#define UART_OMAP_TO_H                 0x27
 
 /*
  * Called on runtime PM resume path from omap8250_restore_regs(), and
@@ -689,11 +685,7 @@
 		unsigned long delay;
 
 		/* Synchronize UART_IER access against the console. */
-<<<<<<< HEAD
-		spin_lock(&port->lock);
-=======
 		uart_port_lock(port);
->>>>>>> 2d5404ca
 		up->ier = port->serial_in(port, UART_IER);
 		if (up->ier & (UART_IER_RLSI | UART_IER_RDI)) {
 			port->ops->stop_rx(port);
@@ -703,11 +695,7 @@
 			 */
 			cancel_delayed_work(&up->overrun_backoff);
 		}
-<<<<<<< HEAD
-		spin_unlock(&port->lock);
-=======
 		uart_port_unlock(port);
->>>>>>> 2d5404ca
 
 		delay = msecs_to_jiffies(up->overrun_backoff_time_ms);
 		schedule_delayed_work(&up->overrun_backoff, delay);
@@ -1765,16 +1753,8 @@
 	struct omap8250_priv *priv = dev_get_drvdata(dev);
 	struct uart_8250_port *up = NULL;
 
-<<<<<<< HEAD
-	/* In case runtime-pm tries this before we are setup */
-	if (!priv)
-		return 0;
-
-	up = serial8250_get_port(priv->line);
-=======
 	if (priv->line >= 0)
 		up = serial8250_get_port(priv->line);
->>>>>>> 2d5404ca
 
 	if (priv->habit & UART_ERRATA_CLOCK_DISABLE) {
 		int ret;
