--- conflicted
+++ resolved
@@ -2212,17 +2212,6 @@
 	 * If the interrupt is not reasserted, or we otherwise don't trust the iir, setup a timer to
 	 * kick the UART on a regular basis.
 	 */
-<<<<<<< HEAD
-	uart_port_lock_irqsave(port, &flags);
-	serial_port_out(port, UART_LCR, UART_LCR_WLEN8);
-	if (up->port.flags & UPF_FOURPORT) {
-		if (!up->port.irq)
-			up->port.mctrl |= TIOCM_OUT1;
-	} else
-		/*
-		 * Most PC uarts need OUT2 raised to enable interrupts.
-		 */
-=======
 	if ((!iir_noint1 && iir_noint2) || up->port.flags & UPF_BUG_THRE)
 		up->bugs |= UART_BUG_THRE;
 }
@@ -2234,7 +2223,6 @@
 			port->mctrl |= TIOCM_OUT1;
 	} else {
 		/* Most PC uarts need OUT2 raised to enable interrupts. */
->>>>>>> 3476aa7d
 		if (port->irq)
 			port->mctrl |= TIOCM_OUT2;
 	}
