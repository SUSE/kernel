--- conflicted
+++ resolved
@@ -3388,9 +3388,8 @@
 	serial8250_out_MCR(up, up->mcr | UART_MCR_DTR | UART_MCR_RTS);
 }
 
-<<<<<<< HEAD
 #ifdef CONFIG_SERIAL_8250_LEGACY_CONSOLE
-=======
+
 static void fifo_wait_for_lsr(struct uart_8250_port *up, unsigned int count)
 {
 	unsigned int i;
@@ -3401,7 +3400,6 @@
 	}
 }
 
->>>>>>> 32c08839
 /*
  * Print a string to the serial port using the device FIFO
  *
