--- conflicted
+++ resolved
@@ -3322,9 +3322,8 @@
 	serial8250_out_MCR(up, up->mcr | UART_MCR_DTR | UART_MCR_RTS);
 }
 
-<<<<<<< HEAD
 #ifdef CONFIG_SERIAL_8250_LEGACY_CONSOLE
-=======
+
 static void fifo_wait_for_lsr(struct uart_8250_port *up, unsigned int count)
 {
 	unsigned int i;
@@ -3335,7 +3334,6 @@
 	}
 }
 
->>>>>>> c9dd8f6d
 /*
  * Print a string to the serial port using the device FIFO
  *
