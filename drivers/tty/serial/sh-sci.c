// SPDX-License-Identifier: GPL-2.0
/*
 * SuperH on-chip serial module support.  (SCI with no FIFO / with FIFO)
 *
 *  Copyright (C) 2002 - 2011  Paul Mundt
 *  Copyright (C) 2015 Glider bvba
 *  Modified to support SH7720 SCIF. Markus Brunner, Mark Jonas (Jul 2007).
 *
 * based off of the old drivers/char/sh-sci.c by:
 *
 *   Copyright (C) 1999, 2000  Niibe Yutaka
 *   Copyright (C) 2000  Sugioka Toshinobu
 *   Modified to support multiple serial ports. Stuart Menefy (May 2000).
 *   Modified to support SecureEdge. David McCullough (2002)
 *   Modified to support SH7300 SCIF. Takashi Kusuda (Jun 2003).
 *   Removed SH7300 support (Jul 2007).
 */
#undef DEBUG

#include <linux/clk.h>
#include <linux/console.h>
#include <linux/ctype.h>
#include <linux/cpufreq.h>
#include <linux/delay.h>
#include <linux/dmaengine.h>
#include <linux/dma-mapping.h>
#include <linux/err.h>
#include <linux/errno.h>
#include <linux/init.h>
#include <linux/interrupt.h>
#include <linux/ioport.h>
#include <linux/ktime.h>
#include <linux/major.h>
#include <linux/minmax.h>
#include <linux/module.h>
#include <linux/mm.h>
#include <linux/of.h>
#include <linux/platform_device.h>
#include <linux/pm_runtime.h>
#include <linux/reset.h>
#include <linux/scatterlist.h>
#include <linux/serial.h>
#include <linux/serial_sci.h>
#include <linux/sh_dma.h>
#include <linux/slab.h>
#include <linux/string.h>
#include <linux/sysrq.h>
#include <linux/timer.h>
#include <linux/tty.h>
#include <linux/tty_flip.h>

#ifdef CONFIG_SUPERH
#include <asm/sh_bios.h>
#include <asm/platform_early.h>
#endif

#include "serial_mctrl_gpio.h"
#include "sh-sci.h"

/* Offsets into the sci_port->irqs array */
enum {
	SCIx_ERI_IRQ,
	SCIx_RXI_IRQ,
	SCIx_TXI_IRQ,
	SCIx_BRI_IRQ,
	SCIx_DRI_IRQ,
	SCIx_TEI_IRQ,
	SCIx_NR_IRQS,

	SCIx_MUX_IRQ = SCIx_NR_IRQS,	/* special case */
};

#define SCIx_IRQ_IS_MUXED(port)			\
	((port)->irqs[SCIx_ERI_IRQ] ==	\
	 (port)->irqs[SCIx_RXI_IRQ]) ||	\
	((port)->irqs[SCIx_ERI_IRQ] &&	\
	 ((port)->irqs[SCIx_RXI_IRQ] < 0))

enum SCI_CLKS {
	SCI_FCK,		/* Functional Clock */
	SCI_SCK,		/* Optional External Clock */
	SCI_BRG_INT,		/* Optional BRG Internal Clock Source */
	SCI_SCIF_CLK,		/* Optional BRG External Clock Source */
	SCI_NUM_CLKS
};

/* Bit x set means sampling rate x + 1 is supported */
#define SCI_SR(x)		BIT((x) - 1)
#define SCI_SR_RANGE(x, y)	GENMASK((y) - 1, (x) - 1)

#define SCI_SR_SCIFAB		SCI_SR(5) | SCI_SR(7) | SCI_SR(11) | \
				SCI_SR(13) | SCI_SR(16) | SCI_SR(17) | \
				SCI_SR(19) | SCI_SR(27)

#define min_sr(_port)		ffs((_port)->sampling_rate_mask)
#define max_sr(_port)		fls((_port)->sampling_rate_mask)

/* Iterate over all supported sampling rates, from high to low */
#define for_each_sr(_sr, _port)						\
	for ((_sr) = max_sr(_port); (_sr) >= min_sr(_port); (_sr)--)	\
		if ((_port)->sampling_rate_mask & SCI_SR((_sr)))

struct plat_sci_reg {
	u8 offset, size;
};

struct sci_port_params {
	const struct plat_sci_reg regs[SCIx_NR_REGS];
	unsigned int fifosize;
	unsigned int overrun_reg;
	unsigned int overrun_mask;
	unsigned int sampling_rate_mask;
	unsigned int error_mask;
	unsigned int error_clear;
};

struct sci_port {
	struct uart_port	port;

	/* Platform configuration */
	const struct sci_port_params *params;
	const struct plat_sci_port *cfg;
	unsigned int		sampling_rate_mask;
	resource_size_t		reg_size;
	struct mctrl_gpios	*gpios;

	/* Clocks */
	struct clk		*clks[SCI_NUM_CLKS];
	unsigned long		clk_rates[SCI_NUM_CLKS];

	int			irqs[SCIx_NR_IRQS];
	char			*irqstr[SCIx_NR_IRQS];

	struct dma_chan			*chan_tx;
	struct dma_chan			*chan_rx;

#ifdef CONFIG_SERIAL_SH_SCI_DMA
	struct dma_chan			*chan_tx_saved;
	struct dma_chan			*chan_rx_saved;
	dma_cookie_t			cookie_tx;
	dma_cookie_t			cookie_rx[2];
	dma_cookie_t			active_rx;
	dma_addr_t			tx_dma_addr;
	unsigned int			tx_dma_len;
	struct scatterlist		sg_rx[2];
	void				*rx_buf[2];
	size_t				buf_len_rx;
	struct work_struct		work_tx;
	struct hrtimer			rx_timer;
	unsigned int			rx_timeout;	/* microseconds */
#endif
	unsigned int			rx_frame;
	int				rx_trigger;
	struct timer_list		rx_fifo_timer;
	int				rx_fifo_timeout;
	u16				hscif_tot;

	bool has_rtscts;
	bool autorts;
	bool tx_occurred;
};

#define SCI_NPORTS CONFIG_SERIAL_SH_SCI_NR_UARTS

static struct sci_port sci_ports[SCI_NPORTS];
static unsigned long sci_ports_in_use;
static struct uart_driver sci_uart_driver;
static bool sci_uart_earlycon;
<<<<<<< HEAD
=======
static bool sci_uart_earlycon_dev_probing;
>>>>>>> ad55cb5d

static inline struct sci_port *
to_sci_port(struct uart_port *uart)
{
	return container_of(uart, struct sci_port, port);
}

static const struct sci_port_params sci_port_params[SCIx_NR_REGTYPES] = {
	/*
	 * Common SCI definitions, dependent on the port's regshift
	 * value.
	 */
	[SCIx_SCI_REGTYPE] = {
		.regs = {
			[SCSMR]		= { 0x00,  8 },
			[SCBRR]		= { 0x01,  8 },
			[SCSCR]		= { 0x02,  8 },
			[SCxTDR]	= { 0x03,  8 },
			[SCxSR]		= { 0x04,  8 },
			[SCxRDR]	= { 0x05,  8 },
		},
		.fifosize = 1,
		.overrun_reg = SCxSR,
		.overrun_mask = SCI_ORER,
		.sampling_rate_mask = SCI_SR(32),
		.error_mask = SCI_DEFAULT_ERROR_MASK | SCI_ORER,
		.error_clear = SCI_ERROR_CLEAR & ~SCI_ORER,
	},

	/*
	 * Common definitions for legacy IrDA ports.
	 */
	[SCIx_IRDA_REGTYPE] = {
		.regs = {
			[SCSMR]		= { 0x00,  8 },
			[SCBRR]		= { 0x02,  8 },
			[SCSCR]		= { 0x04,  8 },
			[SCxTDR]	= { 0x06,  8 },
			[SCxSR]		= { 0x08, 16 },
			[SCxRDR]	= { 0x0a,  8 },
			[SCFCR]		= { 0x0c,  8 },
			[SCFDR]		= { 0x0e, 16 },
		},
		.fifosize = 1,
		.overrun_reg = SCxSR,
		.overrun_mask = SCI_ORER,
		.sampling_rate_mask = SCI_SR(32),
		.error_mask = SCI_DEFAULT_ERROR_MASK | SCI_ORER,
		.error_clear = SCI_ERROR_CLEAR & ~SCI_ORER,
	},

	/*
	 * Common SCIFA definitions.
	 */
	[SCIx_SCIFA_REGTYPE] = {
		.regs = {
			[SCSMR]		= { 0x00, 16 },
			[SCBRR]		= { 0x04,  8 },
			[SCSCR]		= { 0x08, 16 },
			[SCxTDR]	= { 0x20,  8 },
			[SCxSR]		= { 0x14, 16 },
			[SCxRDR]	= { 0x24,  8 },
			[SCFCR]		= { 0x18, 16 },
			[SCFDR]		= { 0x1c, 16 },
			[SCPCR]		= { 0x30, 16 },
			[SCPDR]		= { 0x34, 16 },
		},
		.fifosize = 64,
		.overrun_reg = SCxSR,
		.overrun_mask = SCIFA_ORER,
		.sampling_rate_mask = SCI_SR_SCIFAB,
		.error_mask = SCIF_DEFAULT_ERROR_MASK | SCIFA_ORER,
		.error_clear = SCIF_ERROR_CLEAR & ~SCIFA_ORER,
	},

	/*
	 * Common SCIFB definitions.
	 */
	[SCIx_SCIFB_REGTYPE] = {
		.regs = {
			[SCSMR]		= { 0x00, 16 },
			[SCBRR]		= { 0x04,  8 },
			[SCSCR]		= { 0x08, 16 },
			[SCxTDR]	= { 0x40,  8 },
			[SCxSR]		= { 0x14, 16 },
			[SCxRDR]	= { 0x60,  8 },
			[SCFCR]		= { 0x18, 16 },
			[SCTFDR]	= { 0x38, 16 },
			[SCRFDR]	= { 0x3c, 16 },
			[SCPCR]		= { 0x30, 16 },
			[SCPDR]		= { 0x34, 16 },
		},
		.fifosize = 256,
		.overrun_reg = SCxSR,
		.overrun_mask = SCIFA_ORER,
		.sampling_rate_mask = SCI_SR_SCIFAB,
		.error_mask = SCIF_DEFAULT_ERROR_MASK | SCIFA_ORER,
		.error_clear = SCIF_ERROR_CLEAR & ~SCIFA_ORER,
	},

	/*
	 * Common SH-2(A) SCIF definitions for ports with FIFO data
	 * count registers.
	 */
	[SCIx_SH2_SCIF_FIFODATA_REGTYPE] = {
		.regs = {
			[SCSMR]		= { 0x00, 16 },
			[SCBRR]		= { 0x04,  8 },
			[SCSCR]		= { 0x08, 16 },
			[SCxTDR]	= { 0x0c,  8 },
			[SCxSR]		= { 0x10, 16 },
			[SCxRDR]	= { 0x14,  8 },
			[SCFCR]		= { 0x18, 16 },
			[SCFDR]		= { 0x1c, 16 },
			[SCSPTR]	= { 0x20, 16 },
			[SCLSR]		= { 0x24, 16 },
		},
		.fifosize = 16,
		.overrun_reg = SCLSR,
		.overrun_mask = SCLSR_ORER,
		.sampling_rate_mask = SCI_SR(32),
		.error_mask = SCIF_DEFAULT_ERROR_MASK,
		.error_clear = SCIF_ERROR_CLEAR,
	},

	/*
	 * The "SCIFA" that is in RZ/A2, RZ/G2L and RZ/T.
	 * It looks like a normal SCIF with FIFO data, but with a
	 * compressed address space. Also, the break out of interrupts
	 * are different: ERI/BRI, RXI, TXI, TEI, DRI.
	 */
	[SCIx_RZ_SCIFA_REGTYPE] = {
		.regs = {
			[SCSMR]		= { 0x00, 16 },
			[SCBRR]		= { 0x02,  8 },
			[SCSCR]		= { 0x04, 16 },
			[SCxTDR]	= { 0x06,  8 },
			[SCxSR]		= { 0x08, 16 },
			[SCxRDR]	= { 0x0A,  8 },
			[SCFCR]		= { 0x0C, 16 },
			[SCFDR]		= { 0x0E, 16 },
			[SCSPTR]	= { 0x10, 16 },
			[SCLSR]		= { 0x12, 16 },
			[SEMR]		= { 0x14, 8 },
		},
		.fifosize = 16,
		.overrun_reg = SCLSR,
		.overrun_mask = SCLSR_ORER,
		.sampling_rate_mask = SCI_SR(32),
		.error_mask = SCIF_DEFAULT_ERROR_MASK,
		.error_clear = SCIF_ERROR_CLEAR,
	},

	/*
	 * The "SCIF" that is in RZ/V2H(P) SoC is similar to one found on RZ/G2L SoC
	 * with below differences,
	 * - Break out of interrupts are different: ERI, BRI, RXI, TXI, TEI, DRI,
	 *   TEI-DRI, RXI-EDGE and TXI-EDGE.
	 * - SCSMR register does not have CM bit (BIT(7)) ie it does not support synchronous mode.
	 * - SCFCR register does not have SCFCR_MCE bit.
	 * - SCSPTR register has only bits SCSPTR_SPB2DT and SCSPTR_SPB2IO.
	 */
	[SCIx_RZV2H_SCIF_REGTYPE] = {
		.regs = {
			[SCSMR]		= { 0x00, 16 },
			[SCBRR]		= { 0x02,  8 },
			[SCSCR]		= { 0x04, 16 },
			[SCxTDR]	= { 0x06,  8 },
			[SCxSR]		= { 0x08, 16 },
			[SCxRDR]	= { 0x0a,  8 },
			[SCFCR]		= { 0x0c, 16 },
			[SCFDR]		= { 0x0e, 16 },
			[SCSPTR]	= { 0x10, 16 },
			[SCLSR]		= { 0x12, 16 },
			[SEMR]		= { 0x14, 8 },
		},
		.fifosize = 16,
		.overrun_reg = SCLSR,
		.overrun_mask = SCLSR_ORER,
		.sampling_rate_mask = SCI_SR(32),
		.error_mask = SCIF_DEFAULT_ERROR_MASK,
		.error_clear = SCIF_ERROR_CLEAR,
	},

	/*
	 * Common SH-3 SCIF definitions.
	 */
	[SCIx_SH3_SCIF_REGTYPE] = {
		.regs = {
			[SCSMR]		= { 0x00,  8 },
			[SCBRR]		= { 0x02,  8 },
			[SCSCR]		= { 0x04,  8 },
			[SCxTDR]	= { 0x06,  8 },
			[SCxSR]		= { 0x08, 16 },
			[SCxRDR]	= { 0x0a,  8 },
			[SCFCR]		= { 0x0c,  8 },
			[SCFDR]		= { 0x0e, 16 },
		},
		.fifosize = 16,
		.overrun_reg = SCLSR,
		.overrun_mask = SCLSR_ORER,
		.sampling_rate_mask = SCI_SR(32),
		.error_mask = SCIF_DEFAULT_ERROR_MASK,
		.error_clear = SCIF_ERROR_CLEAR,
	},

	/*
	 * Common SH-4(A) SCIF(B) definitions.
	 */
	[SCIx_SH4_SCIF_REGTYPE] = {
		.regs = {
			[SCSMR]		= { 0x00, 16 },
			[SCBRR]		= { 0x04,  8 },
			[SCSCR]		= { 0x08, 16 },
			[SCxTDR]	= { 0x0c,  8 },
			[SCxSR]		= { 0x10, 16 },
			[SCxRDR]	= { 0x14,  8 },
			[SCFCR]		= { 0x18, 16 },
			[SCFDR]		= { 0x1c, 16 },
			[SCSPTR]	= { 0x20, 16 },
			[SCLSR]		= { 0x24, 16 },
		},
		.fifosize = 16,
		.overrun_reg = SCLSR,
		.overrun_mask = SCLSR_ORER,
		.sampling_rate_mask = SCI_SR(32),
		.error_mask = SCIF_DEFAULT_ERROR_MASK,
		.error_clear = SCIF_ERROR_CLEAR,
	},

	/*
	 * Common SCIF definitions for ports with a Baud Rate Generator for
	 * External Clock (BRG).
	 */
	[SCIx_SH4_SCIF_BRG_REGTYPE] = {
		.regs = {
			[SCSMR]		= { 0x00, 16 },
			[SCBRR]		= { 0x04,  8 },
			[SCSCR]		= { 0x08, 16 },
			[SCxTDR]	= { 0x0c,  8 },
			[SCxSR]		= { 0x10, 16 },
			[SCxRDR]	= { 0x14,  8 },
			[SCFCR]		= { 0x18, 16 },
			[SCFDR]		= { 0x1c, 16 },
			[SCSPTR]	= { 0x20, 16 },
			[SCLSR]		= { 0x24, 16 },
			[SCDL]		= { 0x30, 16 },
			[SCCKS]		= { 0x34, 16 },
		},
		.fifosize = 16,
		.overrun_reg = SCLSR,
		.overrun_mask = SCLSR_ORER,
		.sampling_rate_mask = SCI_SR(32),
		.error_mask = SCIF_DEFAULT_ERROR_MASK,
		.error_clear = SCIF_ERROR_CLEAR,
	},

	/*
	 * Common HSCIF definitions.
	 */
	[SCIx_HSCIF_REGTYPE] = {
		.regs = {
			[SCSMR]		= { 0x00, 16 },
			[SCBRR]		= { 0x04,  8 },
			[SCSCR]		= { 0x08, 16 },
			[SCxTDR]	= { 0x0c,  8 },
			[SCxSR]		= { 0x10, 16 },
			[SCxRDR]	= { 0x14,  8 },
			[SCFCR]		= { 0x18, 16 },
			[SCFDR]		= { 0x1c, 16 },
			[SCSPTR]	= { 0x20, 16 },
			[SCLSR]		= { 0x24, 16 },
			[HSSRR]		= { 0x40, 16 },
			[SCDL]		= { 0x30, 16 },
			[SCCKS]		= { 0x34, 16 },
			[HSRTRGR]	= { 0x54, 16 },
			[HSTTRGR]	= { 0x58, 16 },
		},
		.fifosize = 128,
		.overrun_reg = SCLSR,
		.overrun_mask = SCLSR_ORER,
		.sampling_rate_mask = SCI_SR_RANGE(8, 32),
		.error_mask = SCIF_DEFAULT_ERROR_MASK,
		.error_clear = SCIF_ERROR_CLEAR,
	},

	/*
	 * Common SH-4(A) SCIF(B) definitions for ports without an SCSPTR
	 * register.
	 */
	[SCIx_SH4_SCIF_NO_SCSPTR_REGTYPE] = {
		.regs = {
			[SCSMR]		= { 0x00, 16 },
			[SCBRR]		= { 0x04,  8 },
			[SCSCR]		= { 0x08, 16 },
			[SCxTDR]	= { 0x0c,  8 },
			[SCxSR]		= { 0x10, 16 },
			[SCxRDR]	= { 0x14,  8 },
			[SCFCR]		= { 0x18, 16 },
			[SCFDR]		= { 0x1c, 16 },
			[SCLSR]		= { 0x24, 16 },
		},
		.fifosize = 16,
		.overrun_reg = SCLSR,
		.overrun_mask = SCLSR_ORER,
		.sampling_rate_mask = SCI_SR(32),
		.error_mask = SCIF_DEFAULT_ERROR_MASK,
		.error_clear = SCIF_ERROR_CLEAR,
	},

	/*
	 * Common SH-4(A) SCIF(B) definitions for ports with FIFO data
	 * count registers.
	 */
	[SCIx_SH4_SCIF_FIFODATA_REGTYPE] = {
		.regs = {
			[SCSMR]		= { 0x00, 16 },
			[SCBRR]		= { 0x04,  8 },
			[SCSCR]		= { 0x08, 16 },
			[SCxTDR]	= { 0x0c,  8 },
			[SCxSR]		= { 0x10, 16 },
			[SCxRDR]	= { 0x14,  8 },
			[SCFCR]		= { 0x18, 16 },
			[SCFDR]		= { 0x1c, 16 },
			[SCTFDR]	= { 0x1c, 16 },	/* aliased to SCFDR */
			[SCRFDR]	= { 0x20, 16 },
			[SCSPTR]	= { 0x24, 16 },
			[SCLSR]		= { 0x28, 16 },
		},
		.fifosize = 16,
		.overrun_reg = SCLSR,
		.overrun_mask = SCLSR_ORER,
		.sampling_rate_mask = SCI_SR(32),
		.error_mask = SCIF_DEFAULT_ERROR_MASK,
		.error_clear = SCIF_ERROR_CLEAR,
	},

	/*
	 * SH7705-style SCIF(B) ports, lacking both SCSPTR and SCLSR
	 * registers.
	 */
	[SCIx_SH7705_SCIF_REGTYPE] = {
		.regs = {
			[SCSMR]		= { 0x00, 16 },
			[SCBRR]		= { 0x04,  8 },
			[SCSCR]		= { 0x08, 16 },
			[SCxTDR]	= { 0x20,  8 },
			[SCxSR]		= { 0x14, 16 },
			[SCxRDR]	= { 0x24,  8 },
			[SCFCR]		= { 0x18, 16 },
			[SCFDR]		= { 0x1c, 16 },
		},
		.fifosize = 64,
		.overrun_reg = SCxSR,
		.overrun_mask = SCIFA_ORER,
		.sampling_rate_mask = SCI_SR(16),
		.error_mask = SCIF_DEFAULT_ERROR_MASK | SCIFA_ORER,
		.error_clear = SCIF_ERROR_CLEAR & ~SCIFA_ORER,
	},
};

#define sci_getreg(up, offset)		(&to_sci_port(up)->params->regs[offset])

/*
 * The "offset" here is rather misleading, in that it refers to an enum
 * value relative to the port mapping rather than the fixed offset
 * itself, which needs to be manually retrieved from the platform's
 * register map for the given port.
 */
static unsigned int sci_serial_in(struct uart_port *p, int offset)
{
	const struct plat_sci_reg *reg = sci_getreg(p, offset);

	if (reg->size == 8)
		return ioread8(p->membase + (reg->offset << p->regshift));
	else if (reg->size == 16)
		return ioread16(p->membase + (reg->offset << p->regshift));
	else
		WARN(1, "Invalid register access\n");

	return 0;
}

static void sci_serial_out(struct uart_port *p, int offset, int value)
{
	const struct plat_sci_reg *reg = sci_getreg(p, offset);

	if (reg->size == 8)
		iowrite8(value, p->membase + (reg->offset << p->regshift));
	else if (reg->size == 16)
		iowrite16(value, p->membase + (reg->offset << p->regshift));
	else
		WARN(1, "Invalid register access\n");
}

static void sci_port_enable(struct sci_port *sci_port)
{
	unsigned int i;

	if (!sci_port->port.dev)
		return;

	pm_runtime_get_sync(sci_port->port.dev);

	for (i = 0; i < SCI_NUM_CLKS; i++) {
		clk_prepare_enable(sci_port->clks[i]);
		sci_port->clk_rates[i] = clk_get_rate(sci_port->clks[i]);
	}
	sci_port->port.uartclk = sci_port->clk_rates[SCI_FCK];
}

static void sci_port_disable(struct sci_port *sci_port)
{
	unsigned int i;

	if (!sci_port->port.dev)
		return;

	for (i = SCI_NUM_CLKS; i-- > 0; )
		clk_disable_unprepare(sci_port->clks[i]);

	pm_runtime_put_sync(sci_port->port.dev);
}

static inline unsigned long port_rx_irq_mask(struct uart_port *port)
{
	/*
	 * Not all ports (such as SCIFA) will support REIE. Rather than
	 * special-casing the port type, we check the port initialization
	 * IRQ enable mask to see whether the IRQ is desired at all. If
	 * it's unset, it's logically inferred that there's no point in
	 * testing for it.
	 */
	return SCSCR_RIE | (to_sci_port(port)->cfg->scscr & SCSCR_REIE);
}

static void sci_start_tx(struct uart_port *port)
{
	struct sci_port *s = to_sci_port(port);
	unsigned short ctrl;

#ifdef CONFIG_SERIAL_SH_SCI_DMA
	if (port->type == PORT_SCIFA || port->type == PORT_SCIFB) {
		u16 new, scr = sci_serial_in(port, SCSCR);
		if (s->chan_tx)
			new = scr | SCSCR_TDRQE;
		else
			new = scr & ~SCSCR_TDRQE;
		if (new != scr)
			sci_serial_out(port, SCSCR, new);
	}

	if (s->chan_tx && !kfifo_is_empty(&port->state->port.xmit_fifo) &&
	    dma_submit_error(s->cookie_tx)) {
		if (s->cfg->regtype == SCIx_RZ_SCIFA_REGTYPE)
			/* Switch irq from SCIF to DMA */
			disable_irq_nosync(s->irqs[SCIx_TXI_IRQ]);

		s->cookie_tx = 0;
		schedule_work(&s->work_tx);
	}
#endif

	if (!s->chan_tx || s->cfg->regtype == SCIx_RZ_SCIFA_REGTYPE ||
	    port->type == PORT_SCIFA || port->type == PORT_SCIFB) {
		/* Set TIE (Transmit Interrupt Enable) bit in SCSCR */
		ctrl = sci_serial_in(port, SCSCR);

		/*
		 * For SCI, TE (transmit enable) must be set after setting TIE
		 * (transmit interrupt enable) or in the same instruction to start
		 * the transmit process.
		 */
		if (port->type == PORT_SCI)
			ctrl |= SCSCR_TE;

		sci_serial_out(port, SCSCR, ctrl | SCSCR_TIE);
	}
}

static void sci_stop_tx(struct uart_port *port)
{
	unsigned short ctrl;

	/* Clear TIE (Transmit Interrupt Enable) bit in SCSCR */
	ctrl = sci_serial_in(port, SCSCR);

	if (port->type == PORT_SCIFA || port->type == PORT_SCIFB)
		ctrl &= ~SCSCR_TDRQE;

	ctrl &= ~SCSCR_TIE;

	sci_serial_out(port, SCSCR, ctrl);

#ifdef CONFIG_SERIAL_SH_SCI_DMA
	if (to_sci_port(port)->chan_tx &&
	    !dma_submit_error(to_sci_port(port)->cookie_tx)) {
		dmaengine_terminate_async(to_sci_port(port)->chan_tx);
		to_sci_port(port)->cookie_tx = -EINVAL;
	}
#endif
}

static void sci_start_rx(struct uart_port *port)
{
	unsigned short ctrl;

	ctrl = sci_serial_in(port, SCSCR) | port_rx_irq_mask(port);

	if (port->type == PORT_SCIFA || port->type == PORT_SCIFB)
		ctrl &= ~SCSCR_RDRQE;

	sci_serial_out(port, SCSCR, ctrl);
}

static void sci_stop_rx(struct uart_port *port)
{
	unsigned short ctrl;

	ctrl = sci_serial_in(port, SCSCR);

	if (port->type == PORT_SCIFA || port->type == PORT_SCIFB)
		ctrl &= ~SCSCR_RDRQE;

	ctrl &= ~port_rx_irq_mask(port);

	sci_serial_out(port, SCSCR, ctrl);
}

static void sci_clear_SCxSR(struct uart_port *port, unsigned int mask)
{
	if (port->type == PORT_SCI) {
		/* Just store the mask */
		sci_serial_out(port, SCxSR, mask);
	} else if (to_sci_port(port)->params->overrun_mask == SCIFA_ORER) {
		/* SCIFA/SCIFB and SCIF on SH7705/SH7720/SH7721 */
		/* Only clear the status bits we want to clear */
		sci_serial_out(port, SCxSR, sci_serial_in(port, SCxSR) & mask);
	} else {
		/* Store the mask, clear parity/framing errors */
		sci_serial_out(port, SCxSR, mask & ~(SCIF_FERC | SCIF_PERC));
	}
}

#if defined(CONFIG_CONSOLE_POLL) || defined(CONFIG_SERIAL_SH_SCI_CONSOLE) || \
    defined(CONFIG_SERIAL_SH_SCI_EARLYCON)

#ifdef CONFIG_CONSOLE_POLL
static int sci_poll_get_char(struct uart_port *port)
{
	unsigned short status;
	int c;

	do {
		status = sci_serial_in(port, SCxSR);
		if (status & SCxSR_ERRORS(port)) {
			sci_clear_SCxSR(port, SCxSR_ERROR_CLEAR(port));
			continue;
		}
		break;
	} while (1);

	if (!(status & SCxSR_RDxF(port)))
		return NO_POLL_CHAR;

	c = sci_serial_in(port, SCxRDR);

	/* Dummy read */
	sci_serial_in(port, SCxSR);
	sci_clear_SCxSR(port, SCxSR_RDxF_CLEAR(port));

	return c;
}
#endif

static void sci_poll_put_char(struct uart_port *port, unsigned char c)
{
	unsigned short status;

	do {
		status = sci_serial_in(port, SCxSR);
	} while (!(status & SCxSR_TDxE(port)));

	sci_serial_out(port, SCxTDR, c);
	sci_clear_SCxSR(port, SCxSR_TDxE_CLEAR(port) & ~SCxSR_TEND(port));
}
#endif /* CONFIG_CONSOLE_POLL || CONFIG_SERIAL_SH_SCI_CONSOLE ||
	  CONFIG_SERIAL_SH_SCI_EARLYCON */

static void sci_init_pins(struct uart_port *port, unsigned int cflag)
{
	struct sci_port *s = to_sci_port(port);

	/*
	 * Use port-specific handler if provided.
	 */
	if (s->cfg->ops && s->cfg->ops->init_pins) {
		s->cfg->ops->init_pins(port, cflag);
		return;
	}

	if (port->type == PORT_SCIFA || port->type == PORT_SCIFB) {
		u16 data = sci_serial_in(port, SCPDR);
		u16 ctrl = sci_serial_in(port, SCPCR);

		/* Enable RXD and TXD pin functions */
		ctrl &= ~(SCPCR_RXDC | SCPCR_TXDC);
		if (to_sci_port(port)->has_rtscts) {
			/* RTS# is output, active low, unless autorts */
			if (!(port->mctrl & TIOCM_RTS)) {
				ctrl |= SCPCR_RTSC;
				data |= SCPDR_RTSD;
			} else if (!s->autorts) {
				ctrl |= SCPCR_RTSC;
				data &= ~SCPDR_RTSD;
			} else {
				/* Enable RTS# pin function */
				ctrl &= ~SCPCR_RTSC;
			}
			/* Enable CTS# pin function */
			ctrl &= ~SCPCR_CTSC;
		}
		sci_serial_out(port, SCPDR, data);
		sci_serial_out(port, SCPCR, ctrl);
	} else if (sci_getreg(port, SCSPTR)->size && s->cfg->regtype != SCIx_RZV2H_SCIF_REGTYPE) {
		u16 status = sci_serial_in(port, SCSPTR);

		/* RTS# is always output; and active low, unless autorts */
		status |= SCSPTR_RTSIO;
		if (!(port->mctrl & TIOCM_RTS))
			status |= SCSPTR_RTSDT;
		else if (!s->autorts)
			status &= ~SCSPTR_RTSDT;
		/* CTS# and SCK are inputs */
		status &= ~(SCSPTR_CTSIO | SCSPTR_SCKIO);
		sci_serial_out(port, SCSPTR, status);
	}
}

static int sci_txfill(struct uart_port *port)
{
	struct sci_port *s = to_sci_port(port);
	unsigned int fifo_mask = (s->params->fifosize << 1) - 1;
	const struct plat_sci_reg *reg;

	reg = sci_getreg(port, SCTFDR);
	if (reg->size)
		return sci_serial_in(port, SCTFDR) & fifo_mask;

	reg = sci_getreg(port, SCFDR);
	if (reg->size)
		return sci_serial_in(port, SCFDR) >> 8;

	return !(sci_serial_in(port, SCxSR) & SCI_TDRE);
}

static int sci_txroom(struct uart_port *port)
{
	return port->fifosize - sci_txfill(port);
}

static int sci_rxfill(struct uart_port *port)
{
	struct sci_port *s = to_sci_port(port);
	unsigned int fifo_mask = (s->params->fifosize << 1) - 1;
	const struct plat_sci_reg *reg;

	reg = sci_getreg(port, SCRFDR);
	if (reg->size)
		return sci_serial_in(port, SCRFDR) & fifo_mask;

	reg = sci_getreg(port, SCFDR);
	if (reg->size)
		return sci_serial_in(port, SCFDR) & fifo_mask;

	return (sci_serial_in(port, SCxSR) & SCxSR_RDxF(port)) != 0;
}

/* ********************************************************************** *
 *                   the interrupt related routines                       *
 * ********************************************************************** */

static void sci_transmit_chars(struct uart_port *port)
{
	struct tty_port *tport = &port->state->port;
	unsigned int stopped = uart_tx_stopped(port);
	struct sci_port *s = to_sci_port(port);
	unsigned short status;
	unsigned short ctrl;
	int count;

	status = sci_serial_in(port, SCxSR);
	if (!(status & SCxSR_TDxE(port))) {
		ctrl = sci_serial_in(port, SCSCR);
		if (kfifo_is_empty(&tport->xmit_fifo))
			ctrl &= ~SCSCR_TIE;
		else
			ctrl |= SCSCR_TIE;
		sci_serial_out(port, SCSCR, ctrl);
		return;
	}

	count = sci_txroom(port);

	do {
		unsigned char c;

		if (port->x_char) {
			c = port->x_char;
			port->x_char = 0;
		} else if (stopped || !kfifo_get(&tport->xmit_fifo, &c)) {
			if (port->type == PORT_SCI &&
				   kfifo_is_empty(&tport->xmit_fifo)) {
				ctrl = sci_serial_in(port, SCSCR);
				ctrl &= ~SCSCR_TE;
				sci_serial_out(port, SCSCR, ctrl);
				return;
			}
			break;
		}

		sci_serial_out(port, SCxTDR, c);
		s->tx_occurred = true;

		port->icount.tx++;
	} while (--count > 0);

	sci_clear_SCxSR(port, SCxSR_TDxE_CLEAR(port));

	if (kfifo_len(&tport->xmit_fifo) < WAKEUP_CHARS)
		uart_write_wakeup(port);
	if (kfifo_is_empty(&tport->xmit_fifo)) {
		if (port->type == PORT_SCI) {
			ctrl = sci_serial_in(port, SCSCR);
			ctrl &= ~SCSCR_TIE;
			ctrl |= SCSCR_TEIE;
			sci_serial_out(port, SCSCR, ctrl);
		}

		sci_stop_tx(port);
	}
}

static void sci_receive_chars(struct uart_port *port)
{
	struct tty_port *tport = &port->state->port;
	int i, count, copied = 0;
	unsigned short status;
	unsigned char flag;

	status = sci_serial_in(port, SCxSR);
	if (!(status & SCxSR_RDxF(port)))
		return;

	while (1) {
		/* Don't copy more bytes than there is room for in the buffer */
		count = tty_buffer_request_room(tport, sci_rxfill(port));

		/* If for any reason we can't copy more data, we're done! */
		if (count == 0)
			break;

		if (port->type == PORT_SCI) {
			char c = sci_serial_in(port, SCxRDR);
			if (uart_handle_sysrq_char(port, c))
				count = 0;
			else
				tty_insert_flip_char(tport, c, TTY_NORMAL);
		} else {
			for (i = 0; i < count; i++) {
				char c;

				if (port->type == PORT_SCIF ||
				    port->type == PORT_HSCIF) {
					status = sci_serial_in(port, SCxSR);
					c = sci_serial_in(port, SCxRDR);
				} else {
					c = sci_serial_in(port, SCxRDR);
					status = sci_serial_in(port, SCxSR);
				}
				if (uart_handle_sysrq_char(port, c)) {
					count--; i--;
					continue;
				}

				/* Store data and status */
				if (status & SCxSR_FER(port)) {
					flag = TTY_FRAME;
					port->icount.frame++;
				} else if (status & SCxSR_PER(port)) {
					flag = TTY_PARITY;
					port->icount.parity++;
				} else
					flag = TTY_NORMAL;

				tty_insert_flip_char(tport, c, flag);
			}
		}

		sci_serial_in(port, SCxSR); /* dummy read */
		sci_clear_SCxSR(port, SCxSR_RDxF_CLEAR(port));

		copied += count;
		port->icount.rx += count;
	}

	if (copied) {
		/* Tell the rest of the system the news. New characters! */
		tty_flip_buffer_push(tport);
	} else {
		/* TTY buffers full; read from RX reg to prevent lockup */
		sci_serial_in(port, SCxRDR);
		sci_serial_in(port, SCxSR); /* dummy read */
		sci_clear_SCxSR(port, SCxSR_RDxF_CLEAR(port));
	}
}

static int sci_handle_errors(struct uart_port *port)
{
	int copied = 0;
	unsigned short status = sci_serial_in(port, SCxSR);
	struct tty_port *tport = &port->state->port;
	struct sci_port *s = to_sci_port(port);

	/* Handle overruns */
	if (status & s->params->overrun_mask) {
		port->icount.overrun++;

		/* overrun error */
		if (tty_insert_flip_char(tport, 0, TTY_OVERRUN))
			copied++;
	}

	if (status & SCxSR_FER(port)) {
		/* frame error */
		port->icount.frame++;

		if (tty_insert_flip_char(tport, 0, TTY_FRAME))
			copied++;
	}

	if (status & SCxSR_PER(port)) {
		/* parity error */
		port->icount.parity++;

		if (tty_insert_flip_char(tport, 0, TTY_PARITY))
			copied++;
	}

	if (copied)
		tty_flip_buffer_push(tport);

	return copied;
}

static int sci_handle_fifo_overrun(struct uart_port *port)
{
	struct tty_port *tport = &port->state->port;
	struct sci_port *s = to_sci_port(port);
	const struct plat_sci_reg *reg;
	int copied = 0;
	u16 status;

	reg = sci_getreg(port, s->params->overrun_reg);
	if (!reg->size)
		return 0;

	status = sci_serial_in(port, s->params->overrun_reg);
	if (status & s->params->overrun_mask) {
		status &= ~s->params->overrun_mask;
		sci_serial_out(port, s->params->overrun_reg, status);

		port->icount.overrun++;

		tty_insert_flip_char(tport, 0, TTY_OVERRUN);
		tty_flip_buffer_push(tport);
		copied++;
	}

	return copied;
}

static int sci_handle_breaks(struct uart_port *port)
{
	int copied = 0;
	unsigned short status = sci_serial_in(port, SCxSR);
	struct tty_port *tport = &port->state->port;

	if (uart_handle_break(port))
		return 0;

	if (status & SCxSR_BRK(port)) {
		port->icount.brk++;

		/* Notify of BREAK */
		if (tty_insert_flip_char(tport, 0, TTY_BREAK))
			copied++;
	}

	if (copied)
		tty_flip_buffer_push(tport);

	copied += sci_handle_fifo_overrun(port);

	return copied;
}

static int scif_set_rtrg(struct uart_port *port, int rx_trig)
{
	unsigned int bits;

	if (rx_trig >= port->fifosize)
		rx_trig = port->fifosize - 1;
	if (rx_trig < 1)
		rx_trig = 1;

	/* HSCIF can be set to an arbitrary level. */
	if (sci_getreg(port, HSRTRGR)->size) {
		sci_serial_out(port, HSRTRGR, rx_trig);
		return rx_trig;
	}

	switch (port->type) {
	case PORT_SCIF:
		if (rx_trig < 4) {
			bits = 0;
			rx_trig = 1;
		} else if (rx_trig < 8) {
			bits = SCFCR_RTRG0;
			rx_trig = 4;
		} else if (rx_trig < 14) {
			bits = SCFCR_RTRG1;
			rx_trig = 8;
		} else {
			bits = SCFCR_RTRG0 | SCFCR_RTRG1;
			rx_trig = 14;
		}
		break;
	case PORT_SCIFA:
	case PORT_SCIFB:
		if (rx_trig < 16) {
			bits = 0;
			rx_trig = 1;
		} else if (rx_trig < 32) {
			bits = SCFCR_RTRG0;
			rx_trig = 16;
		} else if (rx_trig < 48) {
			bits = SCFCR_RTRG1;
			rx_trig = 32;
		} else {
			bits = SCFCR_RTRG0 | SCFCR_RTRG1;
			rx_trig = 48;
		}
		break;
	default:
		WARN(1, "unknown FIFO configuration");
		return 1;
	}

	sci_serial_out(port, SCFCR,
		       (sci_serial_in(port, SCFCR) &
			~(SCFCR_RTRG1 | SCFCR_RTRG0)) | bits);

	return rx_trig;
}

static int scif_rtrg_enabled(struct uart_port *port)
{
	if (sci_getreg(port, HSRTRGR)->size)
		return sci_serial_in(port, HSRTRGR) != 0;
	else
		return (sci_serial_in(port, SCFCR) &
			(SCFCR_RTRG0 | SCFCR_RTRG1)) != 0;
}

static void rx_fifo_timer_fn(struct timer_list *t)
{
	struct sci_port *s = from_timer(s, t, rx_fifo_timer);
	struct uart_port *port = &s->port;

	dev_dbg(port->dev, "Rx timed out\n");
	scif_set_rtrg(port, 1);
}

static ssize_t rx_fifo_trigger_show(struct device *dev,
				    struct device_attribute *attr, char *buf)
{
	struct uart_port *port = dev_get_drvdata(dev);
	struct sci_port *sci = to_sci_port(port);

	return sprintf(buf, "%d\n", sci->rx_trigger);
}

static ssize_t rx_fifo_trigger_store(struct device *dev,
				     struct device_attribute *attr,
				     const char *buf, size_t count)
{
	struct uart_port *port = dev_get_drvdata(dev);
	struct sci_port *sci = to_sci_port(port);
	int ret;
	long r;

	ret = kstrtol(buf, 0, &r);
	if (ret)
		return ret;

	sci->rx_trigger = scif_set_rtrg(port, r);
	if (port->type == PORT_SCIFA || port->type == PORT_SCIFB)
		scif_set_rtrg(port, 1);

	return count;
}

static DEVICE_ATTR_RW(rx_fifo_trigger);

static ssize_t rx_fifo_timeout_show(struct device *dev,
			       struct device_attribute *attr,
			       char *buf)
{
	struct uart_port *port = dev_get_drvdata(dev);
	struct sci_port *sci = to_sci_port(port);
	int v;

	if (port->type == PORT_HSCIF)
		v = sci->hscif_tot >> HSSCR_TOT_SHIFT;
	else
		v = sci->rx_fifo_timeout;

	return sprintf(buf, "%d\n", v);
}

static ssize_t rx_fifo_timeout_store(struct device *dev,
				struct device_attribute *attr,
				const char *buf,
				size_t count)
{
	struct uart_port *port = dev_get_drvdata(dev);
	struct sci_port *sci = to_sci_port(port);
	int ret;
	long r;

	ret = kstrtol(buf, 0, &r);
	if (ret)
		return ret;

	if (port->type == PORT_HSCIF) {
		if (r < 0 || r > 3)
			return -EINVAL;
		sci->hscif_tot = r << HSSCR_TOT_SHIFT;
	} else {
		sci->rx_fifo_timeout = r;
		scif_set_rtrg(port, 1);
		if (r > 0)
			timer_setup(&sci->rx_fifo_timer, rx_fifo_timer_fn, 0);
	}

	return count;
}

static DEVICE_ATTR_RW(rx_fifo_timeout);


#ifdef CONFIG_SERIAL_SH_SCI_DMA
static void sci_dma_tx_complete(void *arg)
{
	struct sci_port *s = arg;
	struct uart_port *port = &s->port;
	struct tty_port *tport = &port->state->port;
	unsigned long flags;

	dev_dbg(port->dev, "%s(%d)\n", __func__, port->line);

	uart_port_lock_irqsave(port, &flags);

	uart_xmit_advance(port, s->tx_dma_len);

	if (kfifo_len(&tport->xmit_fifo) < WAKEUP_CHARS)
		uart_write_wakeup(port);

	s->tx_occurred = true;

	if (!kfifo_is_empty(&tport->xmit_fifo)) {
		s->cookie_tx = 0;
		schedule_work(&s->work_tx);
	} else {
		s->cookie_tx = -EINVAL;
		if (port->type == PORT_SCIFA || port->type == PORT_SCIFB ||
		    s->cfg->regtype == SCIx_RZ_SCIFA_REGTYPE) {
			u16 ctrl = sci_serial_in(port, SCSCR);
			sci_serial_out(port, SCSCR, ctrl & ~SCSCR_TIE);
			if (s->cfg->regtype == SCIx_RZ_SCIFA_REGTYPE) {
				/* Switch irq from DMA to SCIF */
				dmaengine_pause(s->chan_tx_saved);
				enable_irq(s->irqs[SCIx_TXI_IRQ]);
			}
		}
	}

	uart_port_unlock_irqrestore(port, flags);
}

/* Locking: called with port lock held */
static int sci_dma_rx_push(struct sci_port *s, void *buf, size_t count)
{
	struct uart_port *port = &s->port;
	struct tty_port *tport = &port->state->port;
	int copied;

	copied = tty_insert_flip_string(tport, buf, count);
	if (copied < count)
		port->icount.buf_overrun++;

	port->icount.rx += copied;

	return copied;
}

static int sci_dma_rx_find_active(struct sci_port *s)
{
	unsigned int i;

	for (i = 0; i < ARRAY_SIZE(s->cookie_rx); i++)
		if (s->active_rx == s->cookie_rx[i])
			return i;

	return -1;
}

/* Must only be called with uart_port_lock taken */
static void sci_dma_rx_chan_invalidate(struct sci_port *s)
{
	unsigned int i;

	s->chan_rx = NULL;
	for (i = 0; i < ARRAY_SIZE(s->cookie_rx); i++)
		s->cookie_rx[i] = -EINVAL;
	s->active_rx = 0;
}

static void sci_dma_rx_release(struct sci_port *s)
{
	struct dma_chan *chan = s->chan_rx_saved;
	struct uart_port *port = &s->port;
	unsigned long flags;

	uart_port_lock_irqsave(port, &flags);
	s->chan_rx_saved = NULL;
	sci_dma_rx_chan_invalidate(s);
	uart_port_unlock_irqrestore(port, flags);

	dmaengine_terminate_sync(chan);
	dma_free_coherent(chan->device->dev, s->buf_len_rx * 2, s->rx_buf[0],
			  sg_dma_address(&s->sg_rx[0]));
	dma_release_channel(chan);
}

static void start_hrtimer_us(struct hrtimer *hrt, unsigned long usec)
{
	long sec = usec / 1000000;
	long nsec = (usec % 1000000) * 1000;
	ktime_t t = ktime_set(sec, nsec);

	hrtimer_start(hrt, t, HRTIMER_MODE_REL);
}

static void sci_dma_rx_reenable_irq(struct sci_port *s)
{
	struct uart_port *port = &s->port;
	u16 scr;

	/* Direct new serial port interrupts back to CPU */
	scr = sci_serial_in(port, SCSCR);
	if (port->type == PORT_SCIFA || port->type == PORT_SCIFB ||
	    s->cfg->regtype == SCIx_RZ_SCIFA_REGTYPE) {
		enable_irq(s->irqs[SCIx_RXI_IRQ]);
		if (s->cfg->regtype == SCIx_RZ_SCIFA_REGTYPE)
			scif_set_rtrg(port, s->rx_trigger);
		else
			scr &= ~SCSCR_RDRQE;
	}
	sci_serial_out(port, SCSCR, scr | SCSCR_RIE);
}

static void sci_dma_rx_complete(void *arg)
{
	struct sci_port *s = arg;
	struct dma_chan *chan = s->chan_rx;
	struct uart_port *port = &s->port;
	struct dma_async_tx_descriptor *desc;
	unsigned long flags;
	int active, count = 0;

	dev_dbg(port->dev, "%s(%d) active cookie %d\n", __func__, port->line,
		s->active_rx);

	hrtimer_cancel(&s->rx_timer);

	uart_port_lock_irqsave(port, &flags);

	active = sci_dma_rx_find_active(s);
	if (active >= 0)
		count = sci_dma_rx_push(s, s->rx_buf[active], s->buf_len_rx);

	if (count)
		tty_flip_buffer_push(&port->state->port);

	desc = dmaengine_prep_slave_sg(s->chan_rx, &s->sg_rx[active], 1,
				       DMA_DEV_TO_MEM,
				       DMA_PREP_INTERRUPT | DMA_CTRL_ACK);
	if (!desc)
		goto fail;

	desc->callback = sci_dma_rx_complete;
	desc->callback_param = s;
	s->cookie_rx[active] = dmaengine_submit(desc);
	if (dma_submit_error(s->cookie_rx[active]))
		goto fail;

	s->active_rx = s->cookie_rx[!active];

	dma_async_issue_pending(chan);

	uart_port_unlock_irqrestore(port, flags);
	dev_dbg(port->dev, "%s: cookie %d #%d, new active cookie %d\n",
		__func__, s->cookie_rx[active], active, s->active_rx);

	start_hrtimer_us(&s->rx_timer, s->rx_timeout);

	return;

fail:
	/* Switch to PIO */
	dmaengine_terminate_async(chan);
	sci_dma_rx_chan_invalidate(s);
	sci_dma_rx_reenable_irq(s);
	uart_port_unlock_irqrestore(port, flags);
	dev_warn(port->dev, "Failed submitting Rx DMA descriptor\n");
}

static void sci_dma_tx_release(struct sci_port *s)
{
	struct dma_chan *chan = s->chan_tx_saved;

	cancel_work_sync(&s->work_tx);
	s->chan_tx_saved = s->chan_tx = NULL;
	s->cookie_tx = -EINVAL;
	dmaengine_terminate_sync(chan);
	dma_unmap_single(chan->device->dev, s->tx_dma_addr, UART_XMIT_SIZE,
			 DMA_TO_DEVICE);
	dma_release_channel(chan);
}

static int sci_dma_rx_submit(struct sci_port *s, bool port_lock_held)
{
	struct dma_chan *chan = s->chan_rx;
	struct uart_port *port = &s->port;
	unsigned long flags;
	int i;

	for (i = 0; i < 2; i++) {
		struct scatterlist *sg = &s->sg_rx[i];
		struct dma_async_tx_descriptor *desc;

		desc = dmaengine_prep_slave_sg(chan,
			sg, 1, DMA_DEV_TO_MEM,
			DMA_PREP_INTERRUPT | DMA_CTRL_ACK);
		if (!desc)
			goto fail;

		desc->callback = sci_dma_rx_complete;
		desc->callback_param = s;
		s->cookie_rx[i] = dmaengine_submit(desc);
		if (dma_submit_error(s->cookie_rx[i]))
			goto fail;

	}

	s->active_rx = s->cookie_rx[0];

	dma_async_issue_pending(chan);
	return 0;

fail:
	/* Switch to PIO */
	if (!port_lock_held)
		uart_port_lock_irqsave(port, &flags);
	if (i)
		dmaengine_terminate_async(chan);
	sci_dma_rx_chan_invalidate(s);
	sci_start_rx(port);
	if (!port_lock_held)
		uart_port_unlock_irqrestore(port, flags);
	return -EAGAIN;
}

static void sci_dma_tx_work_fn(struct work_struct *work)
{
	struct sci_port *s = container_of(work, struct sci_port, work_tx);
	struct dma_async_tx_descriptor *desc;
	struct dma_chan *chan = s->chan_tx;
	struct uart_port *port = &s->port;
	struct tty_port *tport = &port->state->port;
	unsigned long flags;
	unsigned int tail;
	dma_addr_t buf;

	/*
	 * DMA is idle now.
	 * Port xmit buffer is already mapped, and it is one page... Just adjust
	 * offsets and lengths. Since it is a circular buffer, we have to
	 * transmit till the end, and then the rest. Take the port lock to get a
	 * consistent xmit buffer state.
	 */
	uart_port_lock_irq(port);
	s->tx_dma_len = kfifo_out_linear(&tport->xmit_fifo, &tail,
			UART_XMIT_SIZE);
	buf = s->tx_dma_addr + tail;
	if (!s->tx_dma_len) {
		/* Transmit buffer has been flushed */
		uart_port_unlock_irq(port);
		return;
	}

	desc = dmaengine_prep_slave_single(chan, buf, s->tx_dma_len,
					   DMA_MEM_TO_DEV,
					   DMA_PREP_INTERRUPT | DMA_CTRL_ACK);
	if (!desc) {
		uart_port_unlock_irq(port);
		dev_warn(port->dev, "Failed preparing Tx DMA descriptor\n");
		goto switch_to_pio;
	}

	dma_sync_single_for_device(chan->device->dev, buf, s->tx_dma_len,
				   DMA_TO_DEVICE);

	desc->callback = sci_dma_tx_complete;
	desc->callback_param = s;
	s->cookie_tx = dmaengine_submit(desc);
	if (dma_submit_error(s->cookie_tx)) {
		uart_port_unlock_irq(port);
		dev_warn(port->dev, "Failed submitting Tx DMA descriptor\n");
		goto switch_to_pio;
	}

	uart_port_unlock_irq(port);
	dev_dbg(port->dev, "%s: %p: %u, cookie %d\n",
		__func__, tport->xmit_buf, tail, s->cookie_tx);

	dma_async_issue_pending(chan);
	return;

switch_to_pio:
	uart_port_lock_irqsave(port, &flags);
	s->chan_tx = NULL;
	sci_start_tx(port);
	uart_port_unlock_irqrestore(port, flags);
	return;
}

static enum hrtimer_restart sci_dma_rx_timer_fn(struct hrtimer *t)
{
	struct sci_port *s = container_of(t, struct sci_port, rx_timer);
	struct dma_chan *chan = s->chan_rx;
	struct uart_port *port = &s->port;
	struct dma_tx_state state;
	enum dma_status status;
	unsigned long flags;
	unsigned int read;
	int active, count;

	dev_dbg(port->dev, "DMA Rx timed out\n");

	uart_port_lock_irqsave(port, &flags);

	active = sci_dma_rx_find_active(s);
	if (active < 0) {
		uart_port_unlock_irqrestore(port, flags);
		return HRTIMER_NORESTART;
	}

	status = dmaengine_tx_status(s->chan_rx, s->active_rx, &state);
	if (status == DMA_COMPLETE) {
		uart_port_unlock_irqrestore(port, flags);
		dev_dbg(port->dev, "Cookie %d #%d has already completed\n",
			s->active_rx, active);

		/* Let packet complete handler take care of the packet */
		return HRTIMER_NORESTART;
	}

	dmaengine_pause(chan);

	/*
	 * sometimes DMA transfer doesn't stop even if it is stopped and
	 * data keeps on coming until transaction is complete so check
	 * for DMA_COMPLETE again
	 * Let packet complete handler take care of the packet
	 */
	status = dmaengine_tx_status(s->chan_rx, s->active_rx, &state);
	if (status == DMA_COMPLETE) {
		uart_port_unlock_irqrestore(port, flags);
		dev_dbg(port->dev, "Transaction complete after DMA engine was stopped");
		return HRTIMER_NORESTART;
	}

	/* Handle incomplete DMA receive */
	dmaengine_terminate_async(s->chan_rx);
	read = sg_dma_len(&s->sg_rx[active]) - state.residue;

	if (read) {
		count = sci_dma_rx_push(s, s->rx_buf[active], read);
		if (count)
			tty_flip_buffer_push(&port->state->port);
	}

	if (port->type == PORT_SCIFA || port->type == PORT_SCIFB ||
	    s->cfg->regtype == SCIx_RZ_SCIFA_REGTYPE)
		sci_dma_rx_submit(s, true);

	sci_dma_rx_reenable_irq(s);

	uart_port_unlock_irqrestore(port, flags);

	return HRTIMER_NORESTART;
}

static struct dma_chan *sci_request_dma_chan(struct uart_port *port,
					     enum dma_transfer_direction dir)
{
	struct dma_chan *chan;
	struct dma_slave_config cfg;
	int ret;

	chan = dma_request_chan(port->dev, dir == DMA_MEM_TO_DEV ? "tx" : "rx");
	if (IS_ERR(chan)) {
		dev_dbg(port->dev, "dma_request_chan failed\n");
		return NULL;
	}

	memset(&cfg, 0, sizeof(cfg));
	cfg.direction = dir;
	cfg.dst_addr = port->mapbase +
		(sci_getreg(port, SCxTDR)->offset << port->regshift);
	cfg.dst_addr_width = DMA_SLAVE_BUSWIDTH_1_BYTE;
	cfg.src_addr = port->mapbase +
		(sci_getreg(port, SCxRDR)->offset << port->regshift);
	cfg.src_addr_width = DMA_SLAVE_BUSWIDTH_1_BYTE;

	ret = dmaengine_slave_config(chan, &cfg);
	if (ret) {
		dev_warn(port->dev, "dmaengine_slave_config failed %d\n", ret);
		dma_release_channel(chan);
		return NULL;
	}

	return chan;
}

static void sci_request_dma(struct uart_port *port)
{
	struct sci_port *s = to_sci_port(port);
	struct tty_port *tport = &port->state->port;
	struct dma_chan *chan;

	dev_dbg(port->dev, "%s: port %d\n", __func__, port->line);

	/*
	 * DMA on console may interfere with Kernel log messages which use
	 * plain putchar(). So, simply don't use it with a console.
	 */
	if (uart_console(port))
		return;

	if (!port->dev->of_node)
		return;

	s->cookie_tx = -EINVAL;

	/*
	 * Don't request a dma channel if no channel was specified
	 * in the device tree.
	 */
	if (!of_property_present(port->dev->of_node, "dmas"))
		return;

	chan = sci_request_dma_chan(port, DMA_MEM_TO_DEV);
	dev_dbg(port->dev, "%s: TX: got channel %p\n", __func__, chan);
	if (chan) {
		/* UART circular tx buffer is an aligned page. */
		s->tx_dma_addr = dma_map_single(chan->device->dev,
						tport->xmit_buf,
						UART_XMIT_SIZE,
						DMA_TO_DEVICE);
		if (dma_mapping_error(chan->device->dev, s->tx_dma_addr)) {
			dev_warn(port->dev, "Failed mapping Tx DMA descriptor\n");
			dma_release_channel(chan);
		} else {
			dev_dbg(port->dev, "%s: mapped %lu@%p to %pad\n",
				__func__, UART_XMIT_SIZE,
				tport->xmit_buf, &s->tx_dma_addr);

			INIT_WORK(&s->work_tx, sci_dma_tx_work_fn);
			s->chan_tx_saved = s->chan_tx = chan;
		}
	}

	chan = sci_request_dma_chan(port, DMA_DEV_TO_MEM);
	dev_dbg(port->dev, "%s: RX: got channel %p\n", __func__, chan);
	if (chan) {
		unsigned int i;
		dma_addr_t dma;
		void *buf;

		s->buf_len_rx = 2 * max_t(size_t, 16, port->fifosize);
		buf = dma_alloc_coherent(chan->device->dev, s->buf_len_rx * 2,
					 &dma, GFP_KERNEL);
		if (!buf) {
			dev_warn(port->dev,
				 "Failed to allocate Rx dma buffer, using PIO\n");
			dma_release_channel(chan);
			return;
		}

		for (i = 0; i < 2; i++) {
			struct scatterlist *sg = &s->sg_rx[i];

			sg_init_table(sg, 1);
			s->rx_buf[i] = buf;
			sg_dma_address(sg) = dma;
			sg_dma_len(sg) = s->buf_len_rx;

			buf += s->buf_len_rx;
			dma += s->buf_len_rx;
		}

		hrtimer_init(&s->rx_timer, CLOCK_MONOTONIC, HRTIMER_MODE_REL);
		s->rx_timer.function = sci_dma_rx_timer_fn;

		s->chan_rx_saved = s->chan_rx = chan;

		if (port->type == PORT_SCIFA || port->type == PORT_SCIFB ||
		    s->cfg->regtype == SCIx_RZ_SCIFA_REGTYPE)
			sci_dma_rx_submit(s, false);
	}
}

static void sci_free_dma(struct uart_port *port)
{
	struct sci_port *s = to_sci_port(port);

	if (s->chan_tx_saved)
		sci_dma_tx_release(s);
	if (s->chan_rx_saved)
		sci_dma_rx_release(s);
}

static void sci_flush_buffer(struct uart_port *port)
{
	struct sci_port *s = to_sci_port(port);

	/*
	 * In uart_flush_buffer(), the xmit circular buffer has just been
	 * cleared, so we have to reset tx_dma_len accordingly, and stop any
	 * pending transfers
	 */
	s->tx_dma_len = 0;
	if (s->chan_tx) {
		dmaengine_terminate_async(s->chan_tx);
		s->cookie_tx = -EINVAL;
	}
}

static void sci_dma_check_tx_occurred(struct sci_port *s)
{
	struct dma_tx_state state;
	enum dma_status status;

	if (!s->chan_tx)
		return;

	status = dmaengine_tx_status(s->chan_tx, s->cookie_tx, &state);
	if (status == DMA_COMPLETE || status == DMA_IN_PROGRESS)
		s->tx_occurred = true;
}
#else /* !CONFIG_SERIAL_SH_SCI_DMA */
static inline void sci_request_dma(struct uart_port *port)
{
}

static inline void sci_free_dma(struct uart_port *port)
{
}

static void sci_dma_check_tx_occurred(struct sci_port *s)
{
}

#define sci_flush_buffer	NULL
#endif /* !CONFIG_SERIAL_SH_SCI_DMA */

static irqreturn_t sci_rx_interrupt(int irq, void *ptr)
{
	struct uart_port *port = ptr;
	struct sci_port *s = to_sci_port(port);

#ifdef CONFIG_SERIAL_SH_SCI_DMA
	if (s->chan_rx) {
		u16 scr = sci_serial_in(port, SCSCR);
		u16 ssr = sci_serial_in(port, SCxSR);

		/* Disable future Rx interrupts */
		if (port->type == PORT_SCIFA || port->type == PORT_SCIFB ||
		    s->cfg->regtype == SCIx_RZ_SCIFA_REGTYPE) {
			disable_irq_nosync(s->irqs[SCIx_RXI_IRQ]);
			if (s->cfg->regtype == SCIx_RZ_SCIFA_REGTYPE) {
				scif_set_rtrg(port, 1);
				scr |= SCSCR_RIE;
			} else {
				scr |= SCSCR_RDRQE;
			}
		} else {
			if (sci_dma_rx_submit(s, false) < 0)
				goto handle_pio;

			scr &= ~SCSCR_RIE;
		}
		sci_serial_out(port, SCSCR, scr);
		/* Clear current interrupt */
		sci_serial_out(port, SCxSR,
			       ssr & ~(SCIF_DR | SCxSR_RDxF(port)));
		dev_dbg(port->dev, "Rx IRQ %lu: setup t-out in %u us\n",
			jiffies, s->rx_timeout);
		start_hrtimer_us(&s->rx_timer, s->rx_timeout);

		return IRQ_HANDLED;
	}

handle_pio:
#endif

	if (s->rx_trigger > 1 && s->rx_fifo_timeout > 0) {
		if (!scif_rtrg_enabled(port))
			scif_set_rtrg(port, s->rx_trigger);

		mod_timer(&s->rx_fifo_timer, jiffies + DIV_ROUND_UP(
			  s->rx_frame * HZ * s->rx_fifo_timeout, 1000000));
	}

	/* I think sci_receive_chars has to be called irrespective
	 * of whether the I_IXOFF is set, otherwise, how is the interrupt
	 * to be disabled?
	 */
	sci_receive_chars(port);

	return IRQ_HANDLED;
}

static irqreturn_t sci_tx_interrupt(int irq, void *ptr)
{
	struct uart_port *port = ptr;
	unsigned long flags;

	uart_port_lock_irqsave(port, &flags);
	sci_transmit_chars(port);
	uart_port_unlock_irqrestore(port, flags);

	return IRQ_HANDLED;
}

static irqreturn_t sci_tx_end_interrupt(int irq, void *ptr)
{
	struct uart_port *port = ptr;
	unsigned long flags;
	unsigned short ctrl;

	if (port->type != PORT_SCI)
		return sci_tx_interrupt(irq, ptr);

	uart_port_lock_irqsave(port, &flags);
	ctrl = sci_serial_in(port, SCSCR);
	ctrl &= ~(SCSCR_TE | SCSCR_TEIE);
	sci_serial_out(port, SCSCR, ctrl);
	uart_port_unlock_irqrestore(port, flags);

	return IRQ_HANDLED;
}

static irqreturn_t sci_br_interrupt(int irq, void *ptr)
{
	struct uart_port *port = ptr;

	/* Handle BREAKs */
	sci_handle_breaks(port);

	/* drop invalid character received before break was detected */
	sci_serial_in(port, SCxRDR);

	sci_clear_SCxSR(port, SCxSR_BREAK_CLEAR(port));

	return IRQ_HANDLED;
}

static irqreturn_t sci_er_interrupt(int irq, void *ptr)
{
	struct uart_port *port = ptr;
	struct sci_port *s = to_sci_port(port);

	if (s->irqs[SCIx_ERI_IRQ] == s->irqs[SCIx_BRI_IRQ]) {
		/* Break and Error interrupts are muxed */
		unsigned short ssr_status = sci_serial_in(port, SCxSR);

		/* Break Interrupt */
		if (ssr_status & SCxSR_BRK(port))
			sci_br_interrupt(irq, ptr);

		/* Break only? */
		if (!(ssr_status & SCxSR_ERRORS(port)))
			return IRQ_HANDLED;
	}

	/* Handle errors */
	if (port->type == PORT_SCI) {
		if (sci_handle_errors(port)) {
			/* discard character in rx buffer */
			sci_serial_in(port, SCxSR);
			sci_clear_SCxSR(port, SCxSR_RDxF_CLEAR(port));
		}
	} else {
		sci_handle_fifo_overrun(port);
		if (!s->chan_rx)
			sci_receive_chars(port);
	}

	sci_clear_SCxSR(port, SCxSR_ERROR_CLEAR(port));

	/* Kick the transmission */
	if (!s->chan_tx)
		sci_tx_interrupt(irq, ptr);

	return IRQ_HANDLED;
}

static irqreturn_t sci_mpxed_interrupt(int irq, void *ptr)
{
	unsigned short ssr_status, scr_status, err_enabled, orer_status = 0;
	struct uart_port *port = ptr;
	struct sci_port *s = to_sci_port(port);
	irqreturn_t ret = IRQ_NONE;

	ssr_status = sci_serial_in(port, SCxSR);
	scr_status = sci_serial_in(port, SCSCR);
	if (s->params->overrun_reg == SCxSR)
		orer_status = ssr_status;
	else if (sci_getreg(port, s->params->overrun_reg)->size)
		orer_status = sci_serial_in(port, s->params->overrun_reg);

	err_enabled = scr_status & port_rx_irq_mask(port);

	/* Tx Interrupt */
	if ((ssr_status & SCxSR_TDxE(port)) && (scr_status & SCSCR_TIE) &&
	    !s->chan_tx)
		ret = sci_tx_interrupt(irq, ptr);

	/*
	 * Rx Interrupt: if we're using DMA, the DMA controller clears RDF /
	 * DR flags
	 */
	if (((ssr_status & SCxSR_RDxF(port)) || s->chan_rx) &&
	    (scr_status & SCSCR_RIE))
		ret = sci_rx_interrupt(irq, ptr);

	/* Error Interrupt */
	if ((ssr_status & SCxSR_ERRORS(port)) && err_enabled)
		ret = sci_er_interrupt(irq, ptr);

	/* Break Interrupt */
	if (s->irqs[SCIx_ERI_IRQ] != s->irqs[SCIx_BRI_IRQ] &&
	    (ssr_status & SCxSR_BRK(port)) && err_enabled)
		ret = sci_br_interrupt(irq, ptr);

	/* Overrun Interrupt */
	if (orer_status & s->params->overrun_mask) {
		sci_handle_fifo_overrun(port);
		ret = IRQ_HANDLED;
	}

	return ret;
}

static const struct sci_irq_desc {
	const char	*desc;
	irq_handler_t	handler;
} sci_irq_desc[] = {
	/*
	 * Split out handlers, the default case.
	 */
	[SCIx_ERI_IRQ] = {
		.desc = "rx err",
		.handler = sci_er_interrupt,
	},

	[SCIx_RXI_IRQ] = {
		.desc = "rx full",
		.handler = sci_rx_interrupt,
	},

	[SCIx_TXI_IRQ] = {
		.desc = "tx empty",
		.handler = sci_tx_interrupt,
	},

	[SCIx_BRI_IRQ] = {
		.desc = "break",
		.handler = sci_br_interrupt,
	},

	[SCIx_DRI_IRQ] = {
		.desc = "rx ready",
		.handler = sci_rx_interrupt,
	},

	[SCIx_TEI_IRQ] = {
		.desc = "tx end",
		.handler = sci_tx_end_interrupt,
	},

	/*
	 * Special muxed handler.
	 */
	[SCIx_MUX_IRQ] = {
		.desc = "mux",
		.handler = sci_mpxed_interrupt,
	},
};

static int sci_request_irq(struct sci_port *port)
{
	struct uart_port *up = &port->port;
	int i, j, w, ret = 0;

	for (i = j = 0; i < SCIx_NR_IRQS; i++, j++) {
		const struct sci_irq_desc *desc;
		int irq;

		/* Check if already registered (muxed) */
		for (w = 0; w < i; w++)
			if (port->irqs[w] == port->irqs[i])
				w = i + 1;
		if (w > i)
			continue;

		if (SCIx_IRQ_IS_MUXED(port)) {
			i = SCIx_MUX_IRQ;
			irq = up->irq;
		} else {
			irq = port->irqs[i];

			/*
			 * Certain port types won't support all of the
			 * available interrupt sources.
			 */
			if (unlikely(irq < 0))
				continue;
		}

		desc = sci_irq_desc + i;
		port->irqstr[j] = kasprintf(GFP_KERNEL, "%s:%s",
					    dev_name(up->dev), desc->desc);
		if (!port->irqstr[j]) {
			ret = -ENOMEM;
			goto out_nomem;
		}

		ret = request_irq(irq, desc->handler, up->irqflags,
				  port->irqstr[j], port);
		if (unlikely(ret)) {
			dev_err(up->dev, "Can't allocate %s IRQ\n", desc->desc);
			goto out_noirq;
		}
	}

	return 0;

out_noirq:
	while (--i >= 0)
		free_irq(port->irqs[i], port);

out_nomem:
	while (--j >= 0)
		kfree(port->irqstr[j]);

	return ret;
}

static void sci_free_irq(struct sci_port *port)
{
	int i, j;

	/*
	 * Intentionally in reverse order so we iterate over the muxed
	 * IRQ first.
	 */
	for (i = 0; i < SCIx_NR_IRQS; i++) {
		int irq = port->irqs[i];

		/*
		 * Certain port types won't support all of the available
		 * interrupt sources.
		 */
		if (unlikely(irq < 0))
			continue;

		/* Check if already freed (irq was muxed) */
		for (j = 0; j < i; j++)
			if (port->irqs[j] == irq)
				j = i + 1;
		if (j > i)
			continue;

		free_irq(port->irqs[i], port);
		kfree(port->irqstr[i]);

		if (SCIx_IRQ_IS_MUXED(port)) {
			/* If there's only one IRQ, we're done. */
			return;
		}
	}
}

static unsigned int sci_tx_empty(struct uart_port *port)
{
	unsigned short status = sci_serial_in(port, SCxSR);
	unsigned short in_tx_fifo = sci_txfill(port);
	struct sci_port *s = to_sci_port(port);

	sci_dma_check_tx_occurred(s);

	if (!s->tx_occurred)
		return TIOCSER_TEMT;

	return (status & SCxSR_TEND(port)) && !in_tx_fifo ? TIOCSER_TEMT : 0;
}

static void sci_set_rts(struct uart_port *port, bool state)
{
	if (port->type == PORT_SCIFA || port->type == PORT_SCIFB) {
		u16 data = sci_serial_in(port, SCPDR);

		/* Active low */
		if (state)
			data &= ~SCPDR_RTSD;
		else
			data |= SCPDR_RTSD;
		sci_serial_out(port, SCPDR, data);

		/* RTS# is output */
		sci_serial_out(port, SCPCR,
			       sci_serial_in(port, SCPCR) | SCPCR_RTSC);
	} else if (sci_getreg(port, SCSPTR)->size) {
		u16 ctrl = sci_serial_in(port, SCSPTR);

		/* Active low */
		if (state)
			ctrl &= ~SCSPTR_RTSDT;
		else
			ctrl |= SCSPTR_RTSDT;
		sci_serial_out(port, SCSPTR, ctrl);
	}
}

static bool sci_get_cts(struct uart_port *port)
{
	if (port->type == PORT_SCIFA || port->type == PORT_SCIFB) {
		/* Active low */
		return !(sci_serial_in(port, SCPDR) & SCPDR_CTSD);
	} else if (sci_getreg(port, SCSPTR)->size) {
		/* Active low */
		return !(sci_serial_in(port, SCSPTR) & SCSPTR_CTSDT);
	}

	return true;
}

/*
 * Modem control is a bit of a mixed bag for SCI(F) ports. Generally
 * CTS/RTS is supported in hardware by at least one port and controlled
 * via SCSPTR (SCxPCR for SCIFA/B parts), or external pins (presently
 * handled via the ->init_pins() op, which is a bit of a one-way street,
 * lacking any ability to defer pin control -- this will later be
 * converted over to the GPIO framework).
 *
 * Other modes (such as loopback) are supported generically on certain
 * port types, but not others. For these it's sufficient to test for the
 * existence of the support register and simply ignore the port type.
 */
static void sci_set_mctrl(struct uart_port *port, unsigned int mctrl)
{
	struct sci_port *s = to_sci_port(port);

	if (mctrl & TIOCM_LOOP) {
		const struct plat_sci_reg *reg;

		/*
		 * Standard loopback mode for SCFCR ports.
		 */
		reg = sci_getreg(port, SCFCR);
		if (reg->size)
			sci_serial_out(port, SCFCR,
				       sci_serial_in(port, SCFCR) | SCFCR_LOOP);
	}

	mctrl_gpio_set(s->gpios, mctrl);

	if (!s->has_rtscts)
		return;

	if (!(mctrl & TIOCM_RTS)) {
		/* Disable Auto RTS */
		if (s->cfg->regtype != SCIx_RZV2H_SCIF_REGTYPE)
			sci_serial_out(port, SCFCR,
				       sci_serial_in(port, SCFCR) & ~SCFCR_MCE);

		/* Clear RTS */
		sci_set_rts(port, 0);
	} else if (s->autorts) {
		if (port->type == PORT_SCIFA || port->type == PORT_SCIFB) {
			/* Enable RTS# pin function */
			sci_serial_out(port, SCPCR,
				sci_serial_in(port, SCPCR) & ~SCPCR_RTSC);
		}

		/* Enable Auto RTS */
		if (s->cfg->regtype != SCIx_RZV2H_SCIF_REGTYPE)
			sci_serial_out(port, SCFCR,
				       sci_serial_in(port, SCFCR) | SCFCR_MCE);
	} else {
		/* Set RTS */
		sci_set_rts(port, 1);
	}
}

static unsigned int sci_get_mctrl(struct uart_port *port)
{
	struct sci_port *s = to_sci_port(port);
	struct mctrl_gpios *gpios = s->gpios;
	unsigned int mctrl = 0;

	mctrl_gpio_get(gpios, &mctrl);

	/*
	 * CTS/RTS is handled in hardware when supported, while nothing
	 * else is wired up.
	 */
	if (s->autorts) {
		if (sci_get_cts(port))
			mctrl |= TIOCM_CTS;
	} else if (!mctrl_gpio_to_gpiod(gpios, UART_GPIO_CTS)) {
		mctrl |= TIOCM_CTS;
	}
	if (!mctrl_gpio_to_gpiod(gpios, UART_GPIO_DSR))
		mctrl |= TIOCM_DSR;
	if (!mctrl_gpio_to_gpiod(gpios, UART_GPIO_DCD))
		mctrl |= TIOCM_CAR;

	return mctrl;
}

static void sci_enable_ms(struct uart_port *port)
{
	mctrl_gpio_enable_ms(to_sci_port(port)->gpios);
}

static void sci_break_ctl(struct uart_port *port, int break_state)
{
	unsigned short scscr, scsptr;
	unsigned long flags;

	/* check whether the port has SCSPTR */
	if (!sci_getreg(port, SCSPTR)->size) {
		/*
		 * Not supported by hardware. Most parts couple break and rx
		 * interrupts together, with break detection always enabled.
		 */
		return;
	}

	uart_port_lock_irqsave(port, &flags);
	scsptr = sci_serial_in(port, SCSPTR);
	scscr = sci_serial_in(port, SCSCR);

	if (break_state == -1) {
		scsptr = (scsptr | SCSPTR_SPB2IO) & ~SCSPTR_SPB2DT;
		scscr &= ~SCSCR_TE;
	} else {
		scsptr = (scsptr | SCSPTR_SPB2DT) & ~SCSPTR_SPB2IO;
		scscr |= SCSCR_TE;
	}

	sci_serial_out(port, SCSPTR, scsptr);
	sci_serial_out(port, SCSCR, scscr);
	uart_port_unlock_irqrestore(port, flags);
}

static int sci_startup(struct uart_port *port)
{
	struct sci_port *s = to_sci_port(port);
	int ret;

	dev_dbg(port->dev, "%s(%d)\n", __func__, port->line);

	s->tx_occurred = false;
	sci_request_dma(port);

	ret = sci_request_irq(s);
	if (unlikely(ret < 0)) {
		sci_free_dma(port);
		return ret;
	}

	return 0;
}

static void sci_shutdown(struct uart_port *port)
{
	struct sci_port *s = to_sci_port(port);
	unsigned long flags;
	u16 scr;

	dev_dbg(port->dev, "%s(%d)\n", __func__, port->line);

	s->autorts = false;
	mctrl_gpio_disable_ms(to_sci_port(port)->gpios);

	uart_port_lock_irqsave(port, &flags);
	sci_stop_rx(port);
	sci_stop_tx(port);
	/*
	 * Stop RX and TX, disable related interrupts, keep clock source
	 * and HSCIF TOT bits
	 */
	scr = sci_serial_in(port, SCSCR);
	sci_serial_out(port, SCSCR,
		       scr & (SCSCR_CKE1 | SCSCR_CKE0 | s->hscif_tot));
	uart_port_unlock_irqrestore(port, flags);

#ifdef CONFIG_SERIAL_SH_SCI_DMA
	if (s->chan_rx_saved) {
		dev_dbg(port->dev, "%s(%d) deleting rx_timer\n", __func__,
			port->line);
		hrtimer_cancel(&s->rx_timer);
	}
#endif

	if (s->rx_trigger > 1 && s->rx_fifo_timeout > 0)
		del_timer_sync(&s->rx_fifo_timer);
	sci_free_irq(s);
	sci_free_dma(port);
}

static int sci_sck_calc(struct sci_port *s, unsigned int bps,
			unsigned int *srr)
{
	unsigned long freq = s->clk_rates[SCI_SCK];
	int err, min_err = INT_MAX;
	unsigned int sr;

	if (s->port.type != PORT_HSCIF)
		freq *= 2;

	for_each_sr(sr, s) {
		err = DIV_ROUND_CLOSEST(freq, sr) - bps;
		if (abs(err) >= abs(min_err))
			continue;

		min_err = err;
		*srr = sr - 1;

		if (!err)
			break;
	}

	dev_dbg(s->port.dev, "SCK: %u%+d bps using SR %u\n", bps, min_err,
		*srr + 1);
	return min_err;
}

static int sci_brg_calc(struct sci_port *s, unsigned int bps,
			unsigned long freq, unsigned int *dlr,
			unsigned int *srr)
{
	int err, min_err = INT_MAX;
	unsigned int sr, dl;

	if (s->port.type != PORT_HSCIF)
		freq *= 2;

	for_each_sr(sr, s) {
		dl = DIV_ROUND_CLOSEST(freq, sr * bps);
		dl = clamp(dl, 1U, 65535U);

		err = DIV_ROUND_CLOSEST(freq, sr * dl) - bps;
		if (abs(err) >= abs(min_err))
			continue;

		min_err = err;
		*dlr = dl;
		*srr = sr - 1;

		if (!err)
			break;
	}

	dev_dbg(s->port.dev, "BRG: %u%+d bps using DL %u SR %u\n", bps,
		min_err, *dlr, *srr + 1);
	return min_err;
}

/* calculate sample rate, BRR, and clock select */
static int sci_scbrr_calc(struct sci_port *s, unsigned int bps,
			  unsigned int *brr, unsigned int *srr,
			  unsigned int *cks)
{
	unsigned long freq = s->clk_rates[SCI_FCK];
	unsigned int sr, br, prediv, scrate, c;
	int err, min_err = INT_MAX;

	if (s->port.type != PORT_HSCIF)
		freq *= 2;

	/*
	 * Find the combination of sample rate and clock select with the
	 * smallest deviation from the desired baud rate.
	 * Prefer high sample rates to maximise the receive margin.
	 *
	 * M: Receive margin (%)
	 * N: Ratio of bit rate to clock (N = sampling rate)
	 * D: Clock duty (D = 0 to 1.0)
	 * L: Frame length (L = 9 to 12)
	 * F: Absolute value of clock frequency deviation
	 *
	 *  M = |(0.5 - 1 / 2 * N) - ((L - 0.5) * F) -
	 *      (|D - 0.5| / N * (1 + F))|
	 *  NOTE: Usually, treat D for 0.5, F is 0 by this calculation.
	 */
	for_each_sr(sr, s) {
		for (c = 0; c <= 3; c++) {
			/* integerized formulas from HSCIF documentation */
			prediv = sr << (2 * c + 1);

			/*
			 * We need to calculate:
			 *
			 *     br = freq / (prediv * bps) clamped to [1..256]
			 *     err = freq / (br * prediv) - bps
			 *
			 * Watch out for overflow when calculating the desired
			 * sampling clock rate!
			 */
			if (bps > UINT_MAX / prediv)
				break;

			scrate = prediv * bps;
			br = DIV_ROUND_CLOSEST(freq, scrate);
			br = clamp(br, 1U, 256U);

			err = DIV_ROUND_CLOSEST(freq, br * prediv) - bps;
			if (abs(err) >= abs(min_err))
				continue;

			min_err = err;
			*brr = br - 1;
			*srr = sr - 1;
			*cks = c;

			if (!err)
				goto found;
		}
	}

found:
	dev_dbg(s->port.dev, "BRR: %u%+d bps using N %u SR %u cks %u\n", bps,
		min_err, *brr, *srr + 1, *cks);
	return min_err;
}

static void sci_reset(struct uart_port *port)
{
	const struct plat_sci_reg *reg;
	unsigned int status;
	struct sci_port *s = to_sci_port(port);

	sci_serial_out(port, SCSCR, s->hscif_tot);	/* TE=0, RE=0, CKE1=0 */

	reg = sci_getreg(port, SCFCR);
	if (reg->size)
		sci_serial_out(port, SCFCR, SCFCR_RFRST | SCFCR_TFRST);

	sci_clear_SCxSR(port,
			SCxSR_RDxF_CLEAR(port) & SCxSR_ERROR_CLEAR(port) &
			SCxSR_BREAK_CLEAR(port));
	if (sci_getreg(port, SCLSR)->size) {
		status = sci_serial_in(port, SCLSR);
		status &= ~(SCLSR_TO | SCLSR_ORER);
		sci_serial_out(port, SCLSR, status);
	}

	if (s->rx_trigger > 1) {
		if (s->rx_fifo_timeout) {
			scif_set_rtrg(port, 1);
			timer_setup(&s->rx_fifo_timer, rx_fifo_timer_fn, 0);
		} else {
			if (port->type == PORT_SCIFA ||
			    port->type == PORT_SCIFB)
				scif_set_rtrg(port, 1);
			else
				scif_set_rtrg(port, s->rx_trigger);
		}
	}
}

static void sci_set_termios(struct uart_port *port, struct ktermios *termios,
		            const struct ktermios *old)
{
	unsigned int baud, smr_val = SCSMR_ASYNC, scr_val = 0, i, bits;
	unsigned int brr = 255, cks = 0, srr = 15, dl = 0, sccks = 0;
	unsigned int brr1 = 255, cks1 = 0, srr1 = 15, dl1 = 0;
	struct sci_port *s = to_sci_port(port);
	const struct plat_sci_reg *reg;
	int min_err = INT_MAX, err;
	unsigned long max_freq = 0;
	int best_clk = -1;
	unsigned long flags;

	if ((termios->c_cflag & CSIZE) == CS7) {
		smr_val |= SCSMR_CHR;
	} else {
		termios->c_cflag &= ~CSIZE;
		termios->c_cflag |= CS8;
	}
	if (termios->c_cflag & PARENB)
		smr_val |= SCSMR_PE;
	if (termios->c_cflag & PARODD)
		smr_val |= SCSMR_PE | SCSMR_ODD;
	if (termios->c_cflag & CSTOPB)
		smr_val |= SCSMR_STOP;

	/*
	 * earlyprintk comes here early on with port->uartclk set to zero.
	 * the clock framework is not up and running at this point so here
	 * we assume that 115200 is the maximum baud rate. please note that
	 * the baud rate is not programmed during earlyprintk - it is assumed
	 * that the previous boot loader has enabled required clocks and
	 * setup the baud rate generator hardware for us already.
	 */
	if (!port->uartclk) {
		baud = uart_get_baud_rate(port, termios, old, 0, 115200);
		goto done;
	}

	for (i = 0; i < SCI_NUM_CLKS; i++)
		max_freq = max(max_freq, s->clk_rates[i]);

	baud = uart_get_baud_rate(port, termios, old, 0, max_freq / min_sr(s));
	if (!baud)
		goto done;

	/*
	 * There can be multiple sources for the sampling clock.  Find the one
	 * that gives us the smallest deviation from the desired baud rate.
	 */

	/* Optional Undivided External Clock */
	if (s->clk_rates[SCI_SCK] && port->type != PORT_SCIFA &&
	    port->type != PORT_SCIFB) {
		err = sci_sck_calc(s, baud, &srr1);
		if (abs(err) < abs(min_err)) {
			best_clk = SCI_SCK;
			scr_val = SCSCR_CKE1;
			sccks = SCCKS_CKS;
			min_err = err;
			srr = srr1;
			if (!err)
				goto done;
		}
	}

	/* Optional BRG Frequency Divided External Clock */
	if (s->clk_rates[SCI_SCIF_CLK] && sci_getreg(port, SCDL)->size) {
		err = sci_brg_calc(s, baud, s->clk_rates[SCI_SCIF_CLK], &dl1,
				   &srr1);
		if (abs(err) < abs(min_err)) {
			best_clk = SCI_SCIF_CLK;
			scr_val = SCSCR_CKE1;
			sccks = 0;
			min_err = err;
			dl = dl1;
			srr = srr1;
			if (!err)
				goto done;
		}
	}

	/* Optional BRG Frequency Divided Internal Clock */
	if (s->clk_rates[SCI_BRG_INT] && sci_getreg(port, SCDL)->size) {
		err = sci_brg_calc(s, baud, s->clk_rates[SCI_BRG_INT], &dl1,
				   &srr1);
		if (abs(err) < abs(min_err)) {
			best_clk = SCI_BRG_INT;
			scr_val = SCSCR_CKE1;
			sccks = SCCKS_XIN;
			min_err = err;
			dl = dl1;
			srr = srr1;
			if (!min_err)
				goto done;
		}
	}

	/* Divided Functional Clock using standard Bit Rate Register */
	err = sci_scbrr_calc(s, baud, &brr1, &srr1, &cks1);
	if (abs(err) < abs(min_err)) {
		best_clk = SCI_FCK;
		scr_val = 0;
		min_err = err;
		brr = brr1;
		srr = srr1;
		cks = cks1;
	}

done:
	if (best_clk >= 0)
		dev_dbg(port->dev, "Using clk %pC for %u%+d bps\n",
			s->clks[best_clk], baud, min_err);

	sci_port_enable(s);

	/*
	 * Program the optional External Baud Rate Generator (BRG) first.
	 * It controls the mux to select (H)SCK or frequency divided clock.
	 */
	if (best_clk >= 0 && sci_getreg(port, SCCKS)->size) {
		sci_serial_out(port, SCDL, dl);
		sci_serial_out(port, SCCKS, sccks);
	}

	uart_port_lock_irqsave(port, &flags);

	sci_reset(port);

	uart_update_timeout(port, termios->c_cflag, baud);

	/* byte size and parity */
	bits = tty_get_frame_size(termios->c_cflag);

	if (sci_getreg(port, SEMR)->size)
		sci_serial_out(port, SEMR, 0);

	if (best_clk >= 0) {
		if (port->type == PORT_SCIFA || port->type == PORT_SCIFB)
			switch (srr + 1) {
			case 5:  smr_val |= SCSMR_SRC_5;  break;
			case 7:  smr_val |= SCSMR_SRC_7;  break;
			case 11: smr_val |= SCSMR_SRC_11; break;
			case 13: smr_val |= SCSMR_SRC_13; break;
			case 16: smr_val |= SCSMR_SRC_16; break;
			case 17: smr_val |= SCSMR_SRC_17; break;
			case 19: smr_val |= SCSMR_SRC_19; break;
			case 27: smr_val |= SCSMR_SRC_27; break;
			}
		smr_val |= cks;
		sci_serial_out(port, SCSCR, scr_val | s->hscif_tot);
		sci_serial_out(port, SCSMR, smr_val);
		sci_serial_out(port, SCBRR, brr);
		if (sci_getreg(port, HSSRR)->size) {
			unsigned int hssrr = srr | HSCIF_SRE;
			/* Calculate deviation from intended rate at the
			 * center of the last stop bit in sampling clocks.
			 */
			int last_stop = bits * 2 - 1;
			int deviation = DIV_ROUND_CLOSEST(min_err * last_stop *
							  (int)(srr + 1),
							  2 * (int)baud);

			if (abs(deviation) >= 2) {
				/* At least two sampling clocks off at the
				 * last stop bit; we can increase the error
				 * margin by shifting the sampling point.
				 */
				int shift = clamp(deviation / 2, -8, 7);

				hssrr |= (shift << HSCIF_SRHP_SHIFT) &
					 HSCIF_SRHP_MASK;
				hssrr |= HSCIF_SRDE;
			}
			sci_serial_out(port, HSSRR, hssrr);
		}

		/* Wait one bit interval */
		udelay((1000000 + (baud - 1)) / baud);
	} else {
		/* Don't touch the bit rate configuration */
		scr_val = s->cfg->scscr & (SCSCR_CKE1 | SCSCR_CKE0);
		smr_val |= sci_serial_in(port, SCSMR) &
			   (SCSMR_CKEDG | SCSMR_SRC_MASK | SCSMR_CKS);
		sci_serial_out(port, SCSCR, scr_val | s->hscif_tot);
		sci_serial_out(port, SCSMR, smr_val);
	}

	sci_init_pins(port, termios->c_cflag);

	port->status &= ~UPSTAT_AUTOCTS;
	s->autorts = false;
	reg = sci_getreg(port, SCFCR);
	if (reg->size) {
		unsigned short ctrl = sci_serial_in(port, SCFCR);

		if ((port->flags & UPF_HARD_FLOW) &&
		    (termios->c_cflag & CRTSCTS)) {
			/* There is no CTS interrupt to restart the hardware */
			port->status |= UPSTAT_AUTOCTS;
			/* MCE is enabled when RTS is raised */
			s->autorts = true;
		}

		/*
		 * As we've done a sci_reset() above, ensure we don't
		 * interfere with the FIFOs while toggling MCE. As the
		 * reset values could still be set, simply mask them out.
		 */
		ctrl &= ~(SCFCR_RFRST | SCFCR_TFRST);

		sci_serial_out(port, SCFCR, ctrl);
	}
	if (port->flags & UPF_HARD_FLOW) {
		/* Refresh (Auto) RTS */
		sci_set_mctrl(port, port->mctrl);
	}

	/*
	 * For SCI, TE (transmit enable) must be set after setting TIE
	 * (transmit interrupt enable) or in the same instruction to
	 * start the transmitting process. So skip setting TE here for SCI.
	 */
	if (port->type != PORT_SCI)
		scr_val |= SCSCR_TE;
	scr_val |= SCSCR_RE | (s->cfg->scscr & ~(SCSCR_CKE1 | SCSCR_CKE0));
	sci_serial_out(port, SCSCR, scr_val | s->hscif_tot);
	if ((srr + 1 == 5) &&
	    (port->type == PORT_SCIFA || port->type == PORT_SCIFB)) {
		/*
		 * In asynchronous mode, when the sampling rate is 1/5, first
		 * received data may become invalid on some SCIFA and SCIFB.
		 * To avoid this problem wait more than 1 serial data time (1
		 * bit time x serial data number) after setting SCSCR.RE = 1.
		 */
		udelay(DIV_ROUND_UP(10 * 1000000, baud));
	}

	/* Calculate delay for 2 DMA buffers (4 FIFO). */
	s->rx_frame = (10000 * bits) / (baud / 100);
#ifdef CONFIG_SERIAL_SH_SCI_DMA
	s->rx_timeout = s->buf_len_rx * 2 * s->rx_frame;
#endif

	if ((termios->c_cflag & CREAD) != 0)
		sci_start_rx(port);

	uart_port_unlock_irqrestore(port, flags);

	sci_port_disable(s);

	if (UART_ENABLE_MS(port, termios->c_cflag))
		sci_enable_ms(port);
}

static void sci_pm(struct uart_port *port, unsigned int state,
		   unsigned int oldstate)
{
	struct sci_port *sci_port = to_sci_port(port);

	switch (state) {
	case UART_PM_STATE_OFF:
		sci_port_disable(sci_port);
		break;
	default:
		sci_port_enable(sci_port);
		break;
	}
}

static const char *sci_type(struct uart_port *port)
{
	switch (port->type) {
	case PORT_IRDA:
		return "irda";
	case PORT_SCI:
		return "sci";
	case PORT_SCIF:
		return "scif";
	case PORT_SCIFA:
		return "scifa";
	case PORT_SCIFB:
		return "scifb";
	case PORT_HSCIF:
		return "hscif";
	}

	return NULL;
}

static int sci_remap_port(struct uart_port *port)
{
	struct sci_port *sport = to_sci_port(port);

	/*
	 * Nothing to do if there's already an established membase.
	 */
	if (port->membase)
		return 0;

	if (port->dev->of_node || (port->flags & UPF_IOREMAP)) {
		port->membase = ioremap(port->mapbase, sport->reg_size);
		if (unlikely(!port->membase)) {
			dev_err(port->dev, "can't remap port#%d\n", port->line);
			return -ENXIO;
		}
	} else {
		/*
		 * For the simple (and majority of) cases where we don't
		 * need to do any remapping, just cast the cookie
		 * directly.
		 */
		port->membase = (void __iomem *)(uintptr_t)port->mapbase;
	}

	return 0;
}

static void sci_release_port(struct uart_port *port)
{
	struct sci_port *sport = to_sci_port(port);

	if (port->dev->of_node || (port->flags & UPF_IOREMAP)) {
		iounmap(port->membase);
		port->membase = NULL;
	}

	release_mem_region(port->mapbase, sport->reg_size);
}

static int sci_request_port(struct uart_port *port)
{
	struct resource *res;
	struct sci_port *sport = to_sci_port(port);
	int ret;

	res = request_mem_region(port->mapbase, sport->reg_size,
				 dev_name(port->dev));
	if (unlikely(res == NULL)) {
		dev_err(port->dev, "request_mem_region failed.");
		return -EBUSY;
	}

	ret = sci_remap_port(port);
	if (unlikely(ret != 0)) {
		release_resource(res);
		return ret;
	}

	return 0;
}

static void sci_config_port(struct uart_port *port, int flags)
{
	if (flags & UART_CONFIG_TYPE) {
		struct sci_port *sport = to_sci_port(port);

		port->type = sport->cfg->type;
		sci_request_port(port);
	}
}

static int sci_verify_port(struct uart_port *port, struct serial_struct *ser)
{
	if (ser->baud_base < 2400)
		/* No paper tape reader for Mitch.. */
		return -EINVAL;

	return 0;
}

static const struct uart_ops sci_uart_ops = {
	.tx_empty	= sci_tx_empty,
	.set_mctrl	= sci_set_mctrl,
	.get_mctrl	= sci_get_mctrl,
	.start_tx	= sci_start_tx,
	.stop_tx	= sci_stop_tx,
	.stop_rx	= sci_stop_rx,
	.enable_ms	= sci_enable_ms,
	.break_ctl	= sci_break_ctl,
	.startup	= sci_startup,
	.shutdown	= sci_shutdown,
	.flush_buffer	= sci_flush_buffer,
	.set_termios	= sci_set_termios,
	.pm		= sci_pm,
	.type		= sci_type,
	.release_port	= sci_release_port,
	.request_port	= sci_request_port,
	.config_port	= sci_config_port,
	.verify_port	= sci_verify_port,
#ifdef CONFIG_CONSOLE_POLL
	.poll_get_char	= sci_poll_get_char,
	.poll_put_char	= sci_poll_put_char,
#endif
};

static int sci_init_clocks(struct sci_port *sci_port, struct device *dev)
{
	const char *clk_names[] = {
		[SCI_FCK] = "fck",
		[SCI_SCK] = "sck",
		[SCI_BRG_INT] = "brg_int",
		[SCI_SCIF_CLK] = "scif_clk",
	};
	struct clk *clk;
	unsigned int i;

	if (sci_port->cfg->type == PORT_HSCIF)
		clk_names[SCI_SCK] = "hsck";

	for (i = 0; i < SCI_NUM_CLKS; i++) {
		clk = devm_clk_get_optional(dev, clk_names[i]);
		if (IS_ERR(clk))
			return PTR_ERR(clk);

		if (!clk && i == SCI_FCK) {
			/*
			 * Not all SH platforms declare a clock lookup entry
			 * for SCI devices, in which case we need to get the
			 * global "peripheral_clk" clock.
			 */
			clk = devm_clk_get(dev, "peripheral_clk");
			if (IS_ERR(clk))
				return dev_err_probe(dev, PTR_ERR(clk),
						     "failed to get %s\n",
						     clk_names[i]);
		}

		if (!clk)
			dev_dbg(dev, "failed to get %s\n", clk_names[i]);
		else
			dev_dbg(dev, "clk %s is %pC rate %lu\n", clk_names[i],
				clk, clk_get_rate(clk));
		sci_port->clks[i] = clk;
	}
	return 0;
}

static const struct sci_port_params *
sci_probe_regmap(const struct plat_sci_port *cfg)
{
	unsigned int regtype;

	if (cfg->regtype != SCIx_PROBE_REGTYPE)
		return &sci_port_params[cfg->regtype];

	switch (cfg->type) {
	case PORT_SCI:
		regtype = SCIx_SCI_REGTYPE;
		break;
	case PORT_IRDA:
		regtype = SCIx_IRDA_REGTYPE;
		break;
	case PORT_SCIFA:
		regtype = SCIx_SCIFA_REGTYPE;
		break;
	case PORT_SCIFB:
		regtype = SCIx_SCIFB_REGTYPE;
		break;
	case PORT_SCIF:
		/*
		 * The SH-4 is a bit of a misnomer here, although that's
		 * where this particular port layout originated. This
		 * configuration (or some slight variation thereof)
		 * remains the dominant model for all SCIFs.
		 */
		regtype = SCIx_SH4_SCIF_REGTYPE;
		break;
	case PORT_HSCIF:
		regtype = SCIx_HSCIF_REGTYPE;
		break;
	default:
		pr_err("Can't probe register map for given port\n");
		return NULL;
	}

	return &sci_port_params[regtype];
}

static int sci_init_single(struct platform_device *dev,
			   struct sci_port *sci_port, unsigned int index,
			   const struct plat_sci_port *p, bool early)
{
	struct uart_port *port = &sci_port->port;
	const struct resource *res;
	unsigned int i;
	int ret;

	sci_port->cfg	= p;

	port->ops	= &sci_uart_ops;
	port->iotype	= UPIO_MEM;
	port->line	= index;
	port->has_sysrq = IS_ENABLED(CONFIG_SERIAL_SH_SCI_CONSOLE);

	res = platform_get_resource(dev, IORESOURCE_MEM, 0);
	if (res == NULL)
		return -ENOMEM;

	port->mapbase = res->start;
	sci_port->reg_size = resource_size(res);

	for (i = 0; i < ARRAY_SIZE(sci_port->irqs); ++i) {
		if (i)
			sci_port->irqs[i] = platform_get_irq_optional(dev, i);
		else
			sci_port->irqs[i] = platform_get_irq(dev, i);
	}

	/*
	 * The fourth interrupt on SCI port is transmit end interrupt, so
	 * shuffle the interrupts.
	 */
	if (p->type == PORT_SCI)
		swap(sci_port->irqs[SCIx_BRI_IRQ], sci_port->irqs[SCIx_TEI_IRQ]);

	/* The SCI generates several interrupts. They can be muxed together or
	 * connected to different interrupt lines. In the muxed case only one
	 * interrupt resource is specified as there is only one interrupt ID.
	 * In the non-muxed case, up to 6 interrupt signals might be generated
	 * from the SCI, however those signals might have their own individual
	 * interrupt ID numbers, or muxed together with another interrupt.
	 */
	if (sci_port->irqs[0] < 0)
		return -ENXIO;

	if (sci_port->irqs[1] < 0)
		for (i = 1; i < ARRAY_SIZE(sci_port->irqs); i++)
			sci_port->irqs[i] = sci_port->irqs[0];

	sci_port->params = sci_probe_regmap(p);
	if (unlikely(sci_port->params == NULL))
		return -EINVAL;

	switch (p->type) {
	case PORT_SCIFB:
		sci_port->rx_trigger = 48;
		break;
	case PORT_HSCIF:
		sci_port->rx_trigger = 64;
		break;
	case PORT_SCIFA:
		sci_port->rx_trigger = 32;
		break;
	case PORT_SCIF:
		if (p->regtype == SCIx_SH7705_SCIF_REGTYPE)
			/* RX triggering not implemented for this IP */
			sci_port->rx_trigger = 1;
		else
			sci_port->rx_trigger = 8;
		break;
	default:
		sci_port->rx_trigger = 1;
		break;
	}

	sci_port->rx_fifo_timeout = 0;
	sci_port->hscif_tot = 0;

	/* SCIFA on sh7723 and sh7724 need a custom sampling rate that doesn't
	 * match the SoC datasheet, this should be investigated. Let platform
	 * data override the sampling rate for now.
	 */
	sci_port->sampling_rate_mask = p->sampling_rate
				     ? SCI_SR(p->sampling_rate)
				     : sci_port->params->sampling_rate_mask;

	if (!early) {
		ret = sci_init_clocks(sci_port, &dev->dev);
		if (ret < 0)
			return ret;
	}

	port->type		= p->type;
	port->flags		= UPF_FIXED_PORT | UPF_BOOT_AUTOCONF | p->flags;
	port->fifosize		= sci_port->params->fifosize;

	if (port->type == PORT_SCI && !dev->dev.of_node) {
		if (sci_port->reg_size >= 0x20)
			port->regshift = 2;
		else
			port->regshift = 1;
	}

	/*
	 * The UART port needs an IRQ value, so we peg this to the RX IRQ
	 * for the multi-IRQ ports, which is where we are primarily
	 * concerned with the shutdown path synchronization.
	 *
	 * For the muxed case there's nothing more to do.
	 */
	port->irq		= sci_port->irqs[SCIx_RXI_IRQ];
	port->irqflags		= 0;

	return 0;
}

#if defined(CONFIG_SERIAL_SH_SCI_CONSOLE) || \
    defined(CONFIG_SERIAL_SH_SCI_EARLYCON)
static void serial_console_putchar(struct uart_port *port, unsigned char ch)
{
	sci_poll_put_char(port, ch);
}

/*
 *	Print a string to the serial port trying not to disturb
 *	any possible real use of the port...
 */
static void serial_console_write(struct console *co, const char *s,
				 unsigned count)
{
	struct sci_port *sci_port = &sci_ports[co->index];
	struct uart_port *port = &sci_port->port;
	unsigned short bits, ctrl, ctrl_temp;
	unsigned long flags;
	int locked = 1;

	if (port->sysrq)
		locked = 0;
	else if (oops_in_progress)
		locked = uart_port_trylock_irqsave(port, &flags);
	else
		uart_port_lock_irqsave(port, &flags);

	/* first save SCSCR then disable interrupts, keep clock source */
	ctrl = sci_serial_in(port, SCSCR);
	ctrl_temp = SCSCR_RE | SCSCR_TE |
		    (sci_port->cfg->scscr & ~(SCSCR_CKE1 | SCSCR_CKE0)) |
		    (ctrl & (SCSCR_CKE1 | SCSCR_CKE0));
	sci_serial_out(port, SCSCR, ctrl_temp | sci_port->hscif_tot);

	uart_console_write(port, s, count, serial_console_putchar);

	/* wait until fifo is empty and last bit has been transmitted */
	bits = SCxSR_TDxE(port) | SCxSR_TEND(port);
	while ((sci_serial_in(port, SCxSR) & bits) != bits)
		cpu_relax();

	/* restore the SCSCR */
	sci_serial_out(port, SCSCR, ctrl);

	if (locked)
		uart_port_unlock_irqrestore(port, flags);
}

static int serial_console_setup(struct console *co, char *options)
{
	struct sci_port *sci_port;
	struct uart_port *port;
	int baud = 115200;
	int bits = 8;
	int parity = 'n';
	int flow = 'n';
	int ret;

	/*
	 * Refuse to handle any bogus ports.
	 */
	if (co->index < 0 || co->index >= SCI_NPORTS)
		return -ENODEV;

	sci_port = &sci_ports[co->index];
	port = &sci_port->port;

	/*
	 * Refuse to handle uninitialized ports.
	 */
	if (!port->ops)
		return -ENODEV;

	ret = sci_remap_port(port);
	if (unlikely(ret != 0))
		return ret;

	if (options)
		uart_parse_options(options, &baud, &parity, &bits, &flow);

	return uart_set_options(port, co, baud, parity, bits, flow);
}

static struct console serial_console = {
	.name		= "ttySC",
	.device		= uart_console_device,
	.write		= serial_console_write,
	.setup		= serial_console_setup,
	.flags		= CON_PRINTBUFFER,
	.index		= -1,
	.data		= &sci_uart_driver,
};

#ifdef CONFIG_SUPERH
static char early_serial_buf[32];

static int early_serial_console_setup(struct console *co, char *options)
{
	/*
	 * This early console is always registered using the earlyprintk=
	 * parameter, which does not call add_preferred_console(). Thus
	 * @options is always NULL and the options for this early console
	 * are passed using a custom buffer.
	 */
	WARN_ON(options);

	return serial_console_setup(co, early_serial_buf);
}

static struct console early_serial_console = {
	.name           = "early_ttySC",
	.write          = serial_console_write,
	.setup		= early_serial_console_setup,
	.flags          = CON_PRINTBUFFER,
	.index		= -1,
};

static int sci_probe_earlyprintk(struct platform_device *pdev)
{
	const struct plat_sci_port *cfg = dev_get_platdata(&pdev->dev);

	if (early_serial_console.data)
		return -EEXIST;

	early_serial_console.index = pdev->id;

	sci_init_single(pdev, &sci_ports[pdev->id], pdev->id, cfg, true);

	if (!strstr(early_serial_buf, "keep"))
		early_serial_console.flags |= CON_BOOT;

	register_console(&early_serial_console);
	return 0;
}
#endif

#define SCI_CONSOLE	(&serial_console)

#else
static inline int sci_probe_earlyprintk(struct platform_device *pdev)
{
	return -EINVAL;
}

#define SCI_CONSOLE	NULL

#endif /* CONFIG_SERIAL_SH_SCI_CONSOLE || CONFIG_SERIAL_SH_SCI_EARLYCON */

static const char banner[] __initconst = "SuperH (H)SCI(F) driver initialized";

static DEFINE_MUTEX(sci_uart_registration_lock);
static struct uart_driver sci_uart_driver = {
	.owner		= THIS_MODULE,
	.driver_name	= "sci",
	.dev_name	= "ttySC",
	.major		= SCI_MAJOR,
	.minor		= SCI_MINOR_START,
	.nr		= SCI_NPORTS,
	.cons		= SCI_CONSOLE,
};

static void sci_remove(struct platform_device *dev)
{
	struct sci_port *port = platform_get_drvdata(dev);
	unsigned int type = port->port.type;	/* uart_remove_... clears it */

	sci_ports_in_use &= ~BIT(port->port.line);
	uart_remove_one_port(&sci_uart_driver, &port->port);

	if (port->port.fifosize > 1)
		device_remove_file(&dev->dev, &dev_attr_rx_fifo_trigger);
	if (type == PORT_SCIFA || type == PORT_SCIFB || type == PORT_HSCIF)
		device_remove_file(&dev->dev, &dev_attr_rx_fifo_timeout);
}


#define SCI_OF_DATA(type, regtype)	(void *)((type) << 16 | (regtype))
#define SCI_OF_TYPE(data)		((unsigned long)(data) >> 16)
#define SCI_OF_REGTYPE(data)		((unsigned long)(data) & 0xffff)

static const struct of_device_id of_sci_match[] __maybe_unused = {
	/* SoC-specific types */
	{
		.compatible = "renesas,scif-r7s72100",
		.data = SCI_OF_DATA(PORT_SCIF, SCIx_SH2_SCIF_FIFODATA_REGTYPE),
	},
	{
		.compatible = "renesas,scif-r7s9210",
		.data = SCI_OF_DATA(PORT_SCIF, SCIx_RZ_SCIFA_REGTYPE),
	},
	{
		.compatible = "renesas,scif-r9a07g044",
		.data = SCI_OF_DATA(PORT_SCIF, SCIx_RZ_SCIFA_REGTYPE),
	},
	{
		.compatible = "renesas,scif-r9a09g057",
		.data = SCI_OF_DATA(PORT_SCIF, SCIx_RZV2H_SCIF_REGTYPE),
	},
	/* Family-specific types */
	{
		.compatible = "renesas,rcar-gen1-scif",
		.data = SCI_OF_DATA(PORT_SCIF, SCIx_SH4_SCIF_BRG_REGTYPE),
	}, {
		.compatible = "renesas,rcar-gen2-scif",
		.data = SCI_OF_DATA(PORT_SCIF, SCIx_SH4_SCIF_BRG_REGTYPE),
	}, {
		.compatible = "renesas,rcar-gen3-scif",
		.data = SCI_OF_DATA(PORT_SCIF, SCIx_SH4_SCIF_BRG_REGTYPE),
	}, {
		.compatible = "renesas,rcar-gen4-scif",
		.data = SCI_OF_DATA(PORT_SCIF, SCIx_SH4_SCIF_BRG_REGTYPE),
	},
	/* Generic types */
	{
		.compatible = "renesas,scif",
		.data = SCI_OF_DATA(PORT_SCIF, SCIx_SH4_SCIF_REGTYPE),
	}, {
		.compatible = "renesas,scifa",
		.data = SCI_OF_DATA(PORT_SCIFA, SCIx_SCIFA_REGTYPE),
	}, {
		.compatible = "renesas,scifb",
		.data = SCI_OF_DATA(PORT_SCIFB, SCIx_SCIFB_REGTYPE),
	}, {
		.compatible = "renesas,hscif",
		.data = SCI_OF_DATA(PORT_HSCIF, SCIx_HSCIF_REGTYPE),
	}, {
		.compatible = "renesas,sci",
		.data = SCI_OF_DATA(PORT_SCI, SCIx_SCI_REGTYPE),
	}, {
		/* Terminator */
	},
};
MODULE_DEVICE_TABLE(of, of_sci_match);

static void sci_reset_control_assert(void *data)
{
	reset_control_assert(data);
}

static struct plat_sci_port *sci_parse_dt(struct platform_device *pdev,
					  unsigned int *dev_id)
{
	struct device_node *np = pdev->dev.of_node;
	struct reset_control *rstc;
	struct plat_sci_port *p;
	struct sci_port *sp;
	const void *data;
	int id, ret;

	if (!IS_ENABLED(CONFIG_OF) || !np)
		return ERR_PTR(-EINVAL);

	data = of_device_get_match_data(&pdev->dev);

	rstc = devm_reset_control_get_optional_exclusive(&pdev->dev, NULL);
	if (IS_ERR(rstc))
		return ERR_PTR(dev_err_probe(&pdev->dev, PTR_ERR(rstc),
					     "failed to get reset ctrl\n"));

	ret = reset_control_deassert(rstc);
	if (ret) {
		dev_err(&pdev->dev, "failed to deassert reset %d\n", ret);
		return ERR_PTR(ret);
	}

	ret = devm_add_action_or_reset(&pdev->dev, sci_reset_control_assert, rstc);
	if (ret) {
		dev_err(&pdev->dev, "failed to register assert devm action, %d\n",
			ret);
		return ERR_PTR(ret);
	}

	p = devm_kzalloc(&pdev->dev, sizeof(struct plat_sci_port), GFP_KERNEL);
	if (!p)
		return ERR_PTR(-ENOMEM);

	/* Get the line number from the aliases node. */
	id = of_alias_get_id(np, "serial");
	if (id < 0 && ~sci_ports_in_use)
		id = ffz(sci_ports_in_use);
	if (id < 0) {
		dev_err(&pdev->dev, "failed to get alias id (%d)\n", id);
		return ERR_PTR(-EINVAL);
	}
	if (id >= ARRAY_SIZE(sci_ports)) {
		dev_err(&pdev->dev, "serial%d out of range\n", id);
		return ERR_PTR(-EINVAL);
	}

	sp = &sci_ports[id];
	*dev_id = id;

	p->type = SCI_OF_TYPE(data);
	p->regtype = SCI_OF_REGTYPE(data);

	sp->has_rtscts = of_property_read_bool(np, "uart-has-rtscts");

	return p;
}

static int sci_probe_single(struct platform_device *dev,
				      unsigned int index,
				      struct plat_sci_port *p,
				      struct sci_port *sciport,
				      struct resource *sci_res)
{
	int ret;

	/* Sanity check */
	if (unlikely(index >= SCI_NPORTS)) {
		dev_notice(&dev->dev, "Attempting to register port %d when only %d are available\n",
			   index+1, SCI_NPORTS);
		dev_notice(&dev->dev, "Consider bumping CONFIG_SERIAL_SH_SCI_NR_UARTS!\n");
		return -EINVAL;
	}
	BUILD_BUG_ON(SCI_NPORTS > sizeof(sci_ports_in_use) * 8);
	if (sci_ports_in_use & BIT(index))
		return -EBUSY;

	mutex_lock(&sci_uart_registration_lock);
	if (!sci_uart_driver.state) {
		ret = uart_register_driver(&sci_uart_driver);
		if (ret) {
			mutex_unlock(&sci_uart_registration_lock);
			return ret;
		}
	}
	mutex_unlock(&sci_uart_registration_lock);

	ret = sci_init_single(dev, sciport, index, p, false);
	if (ret)
		return ret;

	sciport->port.dev = &dev->dev;
	ret = devm_pm_runtime_enable(&dev->dev);
	if (ret)
		return ret;

	sciport->gpios = mctrl_gpio_init(&sciport->port, 0);
	if (IS_ERR(sciport->gpios))
		return PTR_ERR(sciport->gpios);

	if (sciport->has_rtscts) {
		if (mctrl_gpio_to_gpiod(sciport->gpios, UART_GPIO_CTS) ||
		    mctrl_gpio_to_gpiod(sciport->gpios, UART_GPIO_RTS)) {
			dev_err(&dev->dev, "Conflicting RTS/CTS config\n");
			return -EINVAL;
		}
		sciport->port.flags |= UPF_HARD_FLOW;
	}

	if (sci_uart_earlycon && sci_ports[0].port.mapbase == sci_res->start) {
		/*
		 * In case:
		 * - this is the earlycon port (mapped on index 0 in sci_ports[]) and
		 * - it now maps to an alias other than zero and
		 * - the earlycon is still alive (e.g., "earlycon keep_bootcon" is
		 *   available in bootargs)
		 *
		 * we need to avoid disabling clocks and PM domains through the runtime
		 * PM APIs called in __device_attach(). For this, increment the runtime
		 * PM reference counter (the clocks and PM domains were already enabled
		 * by the bootloader). Otherwise the earlycon may access the HW when it
		 * has no clocks enabled leading to failures (infinite loop in
		 * sci_poll_put_char()).
		 */
		pm_runtime_get_noresume(&dev->dev);

		/*
		 * Skip cleanup the sci_port[0] in early_console_exit(), this
		 * port is the same as the earlycon one.
		 */
		sci_uart_earlycon_dev_probing = true;
	}

	return uart_add_one_port(&sci_uart_driver, &sciport->port);
}

static int sci_probe(struct platform_device *dev)
{
	struct plat_sci_port *p;
	struct resource *res;
	struct sci_port *sp;
	unsigned int dev_id;
	int ret;

	/*
	 * If we've come here via earlyprintk initialization, head off to
	 * the special early probe. We don't have sufficient device state
	 * to make it beyond this yet.
	 */
#ifdef CONFIG_SUPERH
	if (is_sh_early_platform_device(dev))
		return sci_probe_earlyprintk(dev);
#endif

	if (dev->dev.of_node) {
		p = sci_parse_dt(dev, &dev_id);
		if (IS_ERR(p))
			return PTR_ERR(p);
	} else {
		p = dev->dev.platform_data;
		if (p == NULL) {
			dev_err(&dev->dev, "no platform data supplied\n");
			return -EINVAL;
		}

		dev_id = dev->id;
	}

	sp = &sci_ports[dev_id];

	/*
	 * In case:
	 * - the probed port alias is zero (as the one used by earlycon), and
	 * - the earlycon is still active (e.g., "earlycon keep_bootcon" in
	 *   bootargs)
	 *
	 * defer the probe of this serial. This is a debug scenario and the user
	 * must be aware of it.
	 *
	 * Except when the probed port is the same as the earlycon port.
	 */

	res = platform_get_resource(dev, IORESOURCE_MEM, 0);
	if (!res)
		return -ENODEV;

	if (sci_uart_earlycon && sp == &sci_ports[0] && sp->port.mapbase != res->start)
		return dev_err_probe(&dev->dev, -EBUSY, "sci_port[0] is used by earlycon!\n");

	platform_set_drvdata(dev, sp);

	ret = sci_probe_single(dev, dev_id, p, sp, res);
	if (ret)
		return ret;

	if (sp->port.fifosize > 1) {
		ret = device_create_file(&dev->dev, &dev_attr_rx_fifo_trigger);
		if (ret)
			return ret;
	}
	if (sp->port.type == PORT_SCIFA || sp->port.type == PORT_SCIFB ||
	    sp->port.type == PORT_HSCIF) {
		ret = device_create_file(&dev->dev, &dev_attr_rx_fifo_timeout);
		if (ret) {
			if (sp->port.fifosize > 1) {
				device_remove_file(&dev->dev,
						   &dev_attr_rx_fifo_trigger);
			}
			return ret;
		}
	}

#ifdef CONFIG_SH_STANDARD_BIOS
	sh_bios_gdb_detach();
#endif

	sci_ports_in_use |= BIT(dev_id);
	return 0;
}

static __maybe_unused int sci_suspend(struct device *dev)
{
	struct sci_port *sport = dev_get_drvdata(dev);

	if (sport)
		uart_suspend_port(&sci_uart_driver, &sport->port);

	return 0;
}

static __maybe_unused int sci_resume(struct device *dev)
{
	struct sci_port *sport = dev_get_drvdata(dev);

	if (sport)
		uart_resume_port(&sci_uart_driver, &sport->port);

	return 0;
}

static SIMPLE_DEV_PM_OPS(sci_dev_pm_ops, sci_suspend, sci_resume);

static struct platform_driver sci_driver = {
	.probe		= sci_probe,
	.remove_new	= sci_remove,
	.driver		= {
		.name	= "sh-sci",
		.pm	= &sci_dev_pm_ops,
		.of_match_table = of_match_ptr(of_sci_match),
	},
};

static int __init sci_init(void)
{
	pr_info("%s\n", banner);

	return platform_driver_register(&sci_driver);
}

static void __exit sci_exit(void)
{
	platform_driver_unregister(&sci_driver);

	if (sci_uart_driver.state)
		uart_unregister_driver(&sci_uart_driver);
}

#if defined(CONFIG_SUPERH) && defined(CONFIG_SERIAL_SH_SCI_CONSOLE)
sh_early_platform_init_buffer("earlyprintk", &sci_driver,
			   early_serial_buf, ARRAY_SIZE(early_serial_buf));
#endif
#ifdef CONFIG_SERIAL_SH_SCI_EARLYCON
static struct plat_sci_port port_cfg;
<<<<<<< HEAD
=======

static int early_console_exit(struct console *co)
{
	struct sci_port *sci_port = &sci_ports[0];

	/*
	 * Clean the slot used by earlycon. A new SCI device might
	 * map to this slot.
	 */
	if (!sci_uart_earlycon_dev_probing) {
		memset(sci_port, 0, sizeof(*sci_port));
		sci_uart_earlycon = false;
	}

	return 0;
}
>>>>>>> ad55cb5d

static int __init early_console_setup(struct earlycon_device *device,
				      int type)
{
	if (!device->port.membase)
		return -ENODEV;

	device->port.type = type;
	memcpy(&sci_ports[0].port, &device->port, sizeof(struct uart_port));
	port_cfg.type = type;
	sci_ports[0].cfg = &port_cfg;
	sci_ports[0].params = sci_probe_regmap(&port_cfg);
	sci_uart_earlycon = true;
	port_cfg.scscr = sci_serial_in(&sci_ports[0].port, SCSCR);
	sci_serial_out(&sci_ports[0].port, SCSCR,
		       SCSCR_RE | SCSCR_TE | port_cfg.scscr);

	device->con->write = serial_console_write;
	device->con->exit = early_console_exit;

	return 0;
}
static int __init sci_early_console_setup(struct earlycon_device *device,
					  const char *opt)
{
	return early_console_setup(device, PORT_SCI);
}
static int __init scif_early_console_setup(struct earlycon_device *device,
					  const char *opt)
{
	return early_console_setup(device, PORT_SCIF);
}
static int __init rzscifa_early_console_setup(struct earlycon_device *device,
					  const char *opt)
{
	port_cfg.regtype = SCIx_RZ_SCIFA_REGTYPE;
	return early_console_setup(device, PORT_SCIF);
}

static int __init rzv2hscif_early_console_setup(struct earlycon_device *device,
						const char *opt)
{
	port_cfg.regtype = SCIx_RZV2H_SCIF_REGTYPE;
	return early_console_setup(device, PORT_SCIF);
}

static int __init scifa_early_console_setup(struct earlycon_device *device,
					  const char *opt)
{
	return early_console_setup(device, PORT_SCIFA);
}
static int __init scifb_early_console_setup(struct earlycon_device *device,
					  const char *opt)
{
	return early_console_setup(device, PORT_SCIFB);
}
static int __init hscif_early_console_setup(struct earlycon_device *device,
					  const char *opt)
{
	return early_console_setup(device, PORT_HSCIF);
}

OF_EARLYCON_DECLARE(sci, "renesas,sci", sci_early_console_setup);
OF_EARLYCON_DECLARE(scif, "renesas,scif", scif_early_console_setup);
OF_EARLYCON_DECLARE(scif, "renesas,scif-r7s9210", rzscifa_early_console_setup);
OF_EARLYCON_DECLARE(scif, "renesas,scif-r9a07g044", rzscifa_early_console_setup);
OF_EARLYCON_DECLARE(scif, "renesas,scif-r9a09g057", rzv2hscif_early_console_setup);
OF_EARLYCON_DECLARE(scifa, "renesas,scifa", scifa_early_console_setup);
OF_EARLYCON_DECLARE(scifb, "renesas,scifb", scifb_early_console_setup);
OF_EARLYCON_DECLARE(hscif, "renesas,hscif", hscif_early_console_setup);
#endif /* CONFIG_SERIAL_SH_SCI_EARLYCON */

module_init(sci_init);
module_exit(sci_exit);

MODULE_LICENSE("GPL");
MODULE_ALIAS("platform:sh-sci");
MODULE_AUTHOR("Paul Mundt");
MODULE_DESCRIPTION("SuperH (H)SCI(F) serial driver");<|MERGE_RESOLUTION|>--- conflicted
+++ resolved
@@ -166,10 +166,7 @@
 static unsigned long sci_ports_in_use;
 static struct uart_driver sci_uart_driver;
 static bool sci_uart_earlycon;
-<<<<<<< HEAD
-=======
 static bool sci_uart_earlycon_dev_probing;
->>>>>>> ad55cb5d
 
 static inline struct sci_port *
 to_sci_port(struct uart_port *uart)
@@ -3602,8 +3599,6 @@
 #endif
 #ifdef CONFIG_SERIAL_SH_SCI_EARLYCON
 static struct plat_sci_port port_cfg;
-<<<<<<< HEAD
-=======
 
 static int early_console_exit(struct console *co)
 {
@@ -3620,7 +3615,6 @@
 
 	return 0;
 }
->>>>>>> ad55cb5d
 
 static int __init early_console_setup(struct earlycon_device *device,
 				      int type)
