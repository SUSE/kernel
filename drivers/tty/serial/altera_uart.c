--- conflicted
+++ resolved
@@ -247,40 +247,12 @@
 
 static void altera_uart_tx_chars(struct uart_port *port)
 {
-<<<<<<< HEAD
-	struct circ_buf *xmit = &port->state->xmit;
-
-	if (port->x_char) {
-		/* Send special char - probably flow control */
-		altera_uart_writel(port, port->x_char, ALTERA_UART_TXDATA_REG);
-		port->x_char = 0;
-		port->icount.tx++;
-		return;
-	}
-
-	while (altera_uart_readl(port, ALTERA_UART_STATUS_REG) &
-	       ALTERA_UART_STATUS_TRDY_MSK) {
-		if (xmit->head == xmit->tail)
-			break;
-		altera_uart_writel(port, xmit->buf[xmit->tail],
-		       ALTERA_UART_TXDATA_REG);
-		xmit->tail = (xmit->tail + 1) & (UART_XMIT_SIZE - 1);
-		port->icount.tx++;
-	}
-
-	if (uart_circ_chars_pending(xmit) < WAKEUP_CHARS)
-		uart_write_wakeup(port);
-
-	if (uart_circ_empty(xmit))
-		altera_uart_stop_tx(port);
-=======
 	u8 ch;
 
 	uart_port_tx(port, ch,
 		altera_uart_readl(port, ALTERA_UART_STATUS_REG) &
 		                ALTERA_UART_STATUS_TRDY_MSK,
 		altera_uart_writel(port, ch, ALTERA_UART_TXDATA_REG));
->>>>>>> eb3cdb58
 }
 
 static irqreturn_t altera_uart_interrupt(int irq, void *data)
@@ -297,11 +269,7 @@
 		altera_uart_rx_chars(port);
 	if (isr & ALTERA_UART_STATUS_TRDY_MSK)
 		altera_uart_tx_chars(port);
-<<<<<<< HEAD
-	spin_unlock(&port->lock);
-=======
 	spin_unlock_irqrestore(&port->lock, flags);
->>>>>>> eb3cdb58
 
 	return IRQ_RETVAL(isr);
 }
