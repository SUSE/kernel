--- conflicted
+++ resolved
@@ -1818,41 +1818,6 @@
 	return ret;
 }
 
-<<<<<<< HEAD
-static int qcom_geni_serial_sys_hib_resume(struct device *dev)
-{
-	int ret = 0;
-	struct uart_port *uport;
-	struct qcom_geni_private_data *private_data;
-	struct qcom_geni_serial_port *port = dev_get_drvdata(dev);
-
-	uport = &port->uport;
-	private_data = uport->private_data;
-
-	if (uart_console(uport)) {
-		geni_icc_set_tag(&port->se, QCOM_ICC_TAG_ALWAYS);
-		geni_icc_set_bw(&port->se);
-		ret = uart_resume_port(private_data->drv, uport);
-		/*
-		 * For hibernation usecase clients for
-		 * console UART won't call port setup during restore,
-		 * hence call port setup for console uart.
-		 */
-		qcom_geni_serial_port_setup(uport);
-	} else {
-		/*
-		 * Peripheral register settings are lost during hibernation.
-		 * Update setup flag such that port setup happens again
-		 * during next session. Clients of HS-UART will close and
-		 * open the port during hibernation.
-		 */
-		port->setup = false;
-	}
-	return ret;
-}
-
-=======
->>>>>>> bc167fde
 static const struct qcom_geni_device_data qcom_geni_console_data = {
 	.console = true,
 	.mode = GENI_SE_FIFO,
