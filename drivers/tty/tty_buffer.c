// SPDX-License-Identifier: GPL-2.0
/*
 * Tty buffer allocation management
 */

#include <linux/types.h>
#include <linux/errno.h>
#include <linux/minmax.h>
#include <linux/tty.h>
#include <linux/tty_driver.h>
#include <linux/tty_flip.h>
#include <linux/timer.h>
#include <linux/string.h>
#include <linux/slab.h>
#include <linux/sched.h>
#include <linux/wait.h>
#include <linux/bitops.h>
#include <linux/delay.h>
#include <linux/module.h>
#include <linux/ratelimit.h>
#include "tty.h"

#define MIN_TTYB_SIZE	256
#define TTYB_ALIGN_MASK	0xff

/*
 * Byte threshold to limit memory consumption for flip buffers.
 * The actual memory limit is > 2x this amount.
 */
#define TTYB_DEFAULT_MEM_LIMIT	(640 * 1024UL)

/*
 * We default to dicing tty buffer allocations to this many characters
 * in order to avoid multiple page allocations. We know the size of
 * tty_buffer itself but it must also be taken into account that the
 * buffer is 256 byte aligned. See tty_buffer_find for the allocation
 * logic this must match.
 */

#define TTY_BUFFER_PAGE	(((PAGE_SIZE - sizeof(struct tty_buffer)) / 2) & ~TTYB_ALIGN_MASK)

/**
 * tty_buffer_lock_exclusive	-	gain exclusive access to buffer
 * @port: tty port owning the flip buffer
 *
 * Guarantees safe use of the &tty_ldisc_ops.receive_buf() method by excluding
 * the buffer work and any pending flush from using the flip buffer. Data can
 * continue to be added concurrently to the flip buffer from the driver side.
 *
 * See also tty_buffer_unlock_exclusive().
 */
void tty_buffer_lock_exclusive(struct tty_port *port)
{
	struct tty_bufhead *buf = &port->buf;

	atomic_inc(&buf->priority);
	mutex_lock(&buf->lock);
}
EXPORT_SYMBOL_GPL(tty_buffer_lock_exclusive);

/**
 * tty_buffer_unlock_exclusive	-	release exclusive access
 * @port: tty port owning the flip buffer
 *
 * The buffer work is restarted if there is data in the flip buffer.
 *
 * See also tty_buffer_lock_exclusive().
 */
void tty_buffer_unlock_exclusive(struct tty_port *port)
{
	struct tty_bufhead *buf = &port->buf;
	int restart;

	restart = buf->head->commit != buf->head->read;

	atomic_dec(&buf->priority);
	mutex_unlock(&buf->lock);
	if (restart)
		queue_work(system_unbound_wq, &buf->work);
}
EXPORT_SYMBOL_GPL(tty_buffer_unlock_exclusive);

/**
 * tty_buffer_space_avail	-	return unused buffer space
 * @port: tty port owning the flip buffer
 *
 * Returns: the # of bytes which can be written by the driver without reaching
 * the buffer limit.
 *
 * Note: this does not guarantee that memory is available to write the returned
 * # of bytes (use tty_prepare_flip_string() to pre-allocate if memory
 * guarantee is required).
 */
unsigned int tty_buffer_space_avail(struct tty_port *port)
{
	int space = port->buf.mem_limit - atomic_read(&port->buf.mem_used);

	return max(space, 0);
}
EXPORT_SYMBOL_GPL(tty_buffer_space_avail);

static void tty_buffer_reset(struct tty_buffer *p, size_t size)
{
	p->used = 0;
	p->size = size;
	p->next = NULL;
	p->commit = 0;
	p->lookahead = 0;
	p->read = 0;
	p->flags = true;
}

/**
 * tty_buffer_free_all		-	free buffers used by a tty
 * @port: tty port to free from
 *
 * Remove all the buffers pending on a tty whether queued with data or in the
 * free ring. Must be called when the tty is no longer in use.
 */
void tty_buffer_free_all(struct tty_port *port)
{
	struct tty_bufhead *buf = &port->buf;
	struct tty_buffer *p, *next;
	struct llist_node *llist;
	unsigned int freed = 0;
	int still_used;

	while ((p = buf->head) != NULL) {
		buf->head = p->next;
		freed += p->size;
		if (p->size > 0)
			kfree(p);
	}
	llist = llist_del_all(&buf->free);
	llist_for_each_entry_safe(p, next, llist, free)
		kfree(p);

	tty_buffer_reset(&buf->sentinel, 0);
	buf->head = &buf->sentinel;
	buf->tail = &buf->sentinel;

	still_used = atomic_xchg(&buf->mem_used, 0);
	WARN(still_used != freed, "we still have not freed %d bytes!",
			still_used - freed);
}

/**
 * tty_buffer_alloc	-	allocate a tty buffer
 * @port: tty port
 * @size: desired size (characters)
 *
 * Allocate a new tty buffer to hold the desired number of characters. We
 * round our buffers off in 256 character chunks to get better allocation
 * behaviour.
 *
 * Returns: %NULL if out of memory or the allocation would exceed the per
 * device queue.
 */
static struct tty_buffer *tty_buffer_alloc(struct tty_port *port, size_t size)
{
	struct llist_node *free;
	struct tty_buffer *p;

	/* Round the buffer size out */
	size = __ALIGN_MASK(size, TTYB_ALIGN_MASK);

	if (size <= MIN_TTYB_SIZE) {
		free = llist_del_first(&port->buf.free);
		if (free) {
			p = llist_entry(free, struct tty_buffer, free);
			goto found;
		}
	}

	/* Should possibly check if this fails for the largest buffer we
	 * have queued and recycle that ?
	 */
	if (atomic_read(&port->buf.mem_used) > port->buf.mem_limit)
		return NULL;
	p = kmalloc(sizeof(struct tty_buffer) + 2 * size,
		    GFP_ATOMIC | __GFP_NOWARN);
	if (p == NULL)
		return NULL;

found:
	tty_buffer_reset(p, size);
	atomic_add(size, &port->buf.mem_used);
	return p;
}

/**
 * tty_buffer_free		-	free a tty buffer
 * @port: tty port owning the buffer
 * @b: the buffer to free
 *
 * Free a tty buffer, or add it to the free list according to our internal
 * strategy.
 */
static void tty_buffer_free(struct tty_port *port, struct tty_buffer *b)
{
	struct tty_bufhead *buf = &port->buf;

	/* Dumb strategy for now - should keep some stats */
	WARN_ON(atomic_sub_return(b->size, &buf->mem_used) < 0);

	if (b->size > MIN_TTYB_SIZE)
		kfree(b);
	else if (b->size > 0)
		llist_add(&b->free, &buf->free);
}

/**
 * tty_buffer_flush		-	flush full tty buffers
 * @tty: tty to flush
 * @ld: optional ldisc ptr (must be referenced)
 *
 * Flush all the buffers containing receive data. If @ld != %NULL, flush the
 * ldisc input buffer.
 *
 * Locking: takes buffer lock to ensure single-threaded flip buffer 'consumer'.
 */
void tty_buffer_flush(struct tty_struct *tty, struct tty_ldisc *ld)
{
	struct tty_port *port = tty->port;
	struct tty_bufhead *buf = &port->buf;
	struct tty_buffer *next;

	atomic_inc(&buf->priority);

	mutex_lock(&buf->lock);
	/* paired w/ release in __tty_buffer_request_room; ensures there are
	 * no pending memory accesses to the freed buffer
	 */
	while ((next = smp_load_acquire(&buf->head->next)) != NULL) {
		tty_buffer_free(port, buf->head);
		buf->head = next;
	}
	buf->head->read = buf->head->commit;
	buf->head->lookahead = buf->head->read;

	if (ld && ld->ops->flush_buffer)
		ld->ops->flush_buffer(tty);

	atomic_dec(&buf->priority);
	mutex_unlock(&buf->lock);
}

/**
 * __tty_buffer_request_room	-	grow tty buffer if needed
 * @port: tty port
 * @size: size desired
 * @flags: buffer has to store flags along character data
 *
 * Make at least @size bytes of linear space available for the tty buffer.
 *
 * Will change over to a new buffer if the current buffer is encoded as
 * %TTY_NORMAL (so has no flags buffer) and the new buffer requires a flags
 * buffer.
 *
 * Returns: the size we managed to find.
 */
static int __tty_buffer_request_room(struct tty_port *port, size_t size,
				     bool flags)
{
	struct tty_bufhead *buf = &port->buf;
	struct tty_buffer *b, *n;
	int left, change;

	b = buf->tail;
	if (!b->flags)
		left = 2 * b->size - b->used;
	else
		left = b->size - b->used;

	change = !b->flags && flags;
	if (change || left < size) {
		/* This is the slow path - looking for new buffers to use */
		n = tty_buffer_alloc(port, size);
		if (n != NULL) {
			n->flags = flags;
			buf->tail = n;
			/*
			 * Paired w/ acquire in flush_to_ldisc() and lookahead_bufs()
			 * ensures they see all buffer data.
			 */
			smp_store_release(&b->commit, b->used);
			/*
			 * Paired w/ acquire in flush_to_ldisc() and lookahead_bufs()
			 * ensures the latest commit value can be read before the head
			 * is advanced to the next buffer.
			 */
			smp_store_release(&b->next, n);
		} else if (change)
			size = 0;
		else
			size = left;
	}
	return size;
}

int tty_buffer_request_room(struct tty_port *port, size_t size)
{
	return __tty_buffer_request_room(port, size, true);
}
EXPORT_SYMBOL_GPL(tty_buffer_request_room);

/**
 * tty_insert_flip_string_fixed_flag - add characters to the tty buffer
 * @port: tty port
 * @chars: characters
 * @flag: flag value for each character
 * @size: size
 *
 * Queue a series of bytes to the tty buffering. All the characters passed are
 * marked with the supplied flag.
 *
 * Returns: the number added.
 */
int tty_insert_flip_string_fixed_flag(struct tty_port *port,
		const unsigned char *chars, char flag, size_t size)
{
	int copied = 0;
	bool flags = flag != TTY_NORMAL;

	do {
		int goal = min_t(size_t, size - copied, TTY_BUFFER_PAGE);
		int space = __tty_buffer_request_room(port, goal, flags);
		struct tty_buffer *tb = port->buf.tail;

		if (unlikely(space == 0))
			break;
		memcpy(char_buf_ptr(tb, tb->used), chars, space);
		if (tb->flags)
			memset(flag_buf_ptr(tb, tb->used), flag, space);
		tb->used += space;
		copied += space;
		chars += space;
		/* There is a small chance that we need to split the data over
		 * several buffers. If this is the case we must loop.
		 */
	} while (unlikely(size > copied));
	return copied;
}
EXPORT_SYMBOL(tty_insert_flip_string_fixed_flag);

/**
 * tty_insert_flip_string_flags	-	add characters to the tty buffer
 * @port: tty port
 * @chars: characters
 * @flags: flag bytes
 * @size: size
 *
 * Queue a series of bytes to the tty buffering. For each character the flags
 * array indicates the status of the character.
 *
 * Returns: the number added.
 */
int tty_insert_flip_string_flags(struct tty_port *port,
		const unsigned char *chars, const char *flags, size_t size)
{
	int copied = 0;

	do {
		int goal = min_t(size_t, size - copied, TTY_BUFFER_PAGE);
		int space = tty_buffer_request_room(port, goal);
		struct tty_buffer *tb = port->buf.tail;

		if (unlikely(space == 0))
			break;
		memcpy(char_buf_ptr(tb, tb->used), chars, space);
		memcpy(flag_buf_ptr(tb, tb->used), flags, space);
		tb->used += space;
		copied += space;
		chars += space;
		flags += space;
		/* There is a small chance that we need to split the data over
		 * several buffers. If this is the case we must loop.
		 */
	} while (unlikely(size > copied));
	return copied;
}
EXPORT_SYMBOL(tty_insert_flip_string_flags);

/**
 * __tty_insert_flip_char   -	add one character to the tty buffer
 * @port: tty port
 * @ch: character
 * @flag: flag byte
 *
 * Queue a single byte @ch to the tty buffering, with an optional flag. This is
 * the slow path of tty_insert_flip_char().
 */
int __tty_insert_flip_char(struct tty_port *port, unsigned char ch, char flag)
{
	struct tty_buffer *tb;
	bool flags = flag != TTY_NORMAL;

	if (!__tty_buffer_request_room(port, 1, flags))
		return 0;

	tb = port->buf.tail;
	if (tb->flags)
		*flag_buf_ptr(tb, tb->used) = flag;
	*char_buf_ptr(tb, tb->used++) = ch;

	return 1;
}
EXPORT_SYMBOL(__tty_insert_flip_char);

static inline void tty_flip_buffer_commit(struct tty_buffer *tail)
{
	/*
	 * Paired w/ acquire in flush_to_ldisc(); ensures flush_to_ldisc() sees
	 * buffer data.
	 */
	smp_store_release(&tail->commit, tail->used);
}

/**
 * tty_prepare_flip_string	-	make room for characters
 * @port: tty port
 * @chars: return pointer for character write area
 * @size: desired size
 *
<<<<<<< HEAD
 *	Takes any pending buffers and transfers their ownership to the
 *	ldisc side of the queue. It then schedules those characters for
 *	processing by the line discipline.
 */

void tty_schedule_flip(struct tty_port *port)
{
	struct tty_bufhead *buf = &port->buf;

	tty_flip_buffer_commit(buf->tail);
	queue_work(system_unbound_wq, &buf->work);
}
EXPORT_SYMBOL(tty_schedule_flip);

/**
 *	tty_prepare_flip_string		-	make room for characters
 *	@port: tty port
 *	@chars: return pointer for character write area
 *	@size: desired size
 *
 *	Prepare a block of space in the buffer for data. Returns the length
 *	available and buffer pointer to the space which is now allocated and
 *	accounted for as ready for normal characters. This is used for drivers
 *	that need their own block copy routines into the buffer. There is no
 *	guarantee the buffer is a DMA target!
=======
 * Prepare a block of space in the buffer for data.
 *
 * This is used for drivers that need their own block copy routines into the
 * buffer. There is no guarantee the buffer is a DMA target!
 *
 * Returns: the length available and buffer pointer (@chars) to the space which
 * is now allocated and accounted for as ready for normal characters.
>>>>>>> eb3cdb58
 */
int tty_prepare_flip_string(struct tty_port *port, unsigned char **chars,
		size_t size)
{
	int space = __tty_buffer_request_room(port, size, false);

	if (likely(space)) {
		struct tty_buffer *tb = port->buf.tail;

		*chars = char_buf_ptr(tb, tb->used);
		if (tb->flags)
			memset(flag_buf_ptr(tb, tb->used), TTY_NORMAL, space);
		tb->used += space;
	}
	return space;
}
EXPORT_SYMBOL_GPL(tty_prepare_flip_string);

/**
 * tty_ldisc_receive_buf	-	forward data to line discipline
 * @ld: line discipline to process input
 * @p: char buffer
 * @f: %TTY_NORMAL, %TTY_BREAK, etc. flags buffer
 * @count: number of bytes to process
 *
 * Callers other than flush_to_ldisc() need to exclude the kworker from
 * concurrent use of the line discipline, see paste_selection().
 *
 * Returns: the number of bytes processed.
 */
int tty_ldisc_receive_buf(struct tty_ldisc *ld, const unsigned char *p,
			  const char *f, int count)
{
	if (ld->ops->receive_buf2)
		count = ld->ops->receive_buf2(ld->tty, p, f, count);
	else {
		count = min_t(int, count, ld->tty->receive_room);
		if (count && ld->ops->receive_buf)
			ld->ops->receive_buf(ld->tty, p, f, count);
	}
	return count;
}
EXPORT_SYMBOL_GPL(tty_ldisc_receive_buf);

static void lookahead_bufs(struct tty_port *port, struct tty_buffer *head)
{
	head->lookahead = max(head->lookahead, head->read);

	while (head) {
		struct tty_buffer *next;
		unsigned int count;

		/*
		 * Paired w/ release in __tty_buffer_request_room();
		 * ensures commit value read is not stale if the head
		 * is advancing to the next buffer.
		 */
		next = smp_load_acquire(&head->next);
		/*
		 * Paired w/ release in __tty_buffer_request_room() or in
		 * tty_buffer_flush(); ensures we see the committed buffer data.
		 */
		count = smp_load_acquire(&head->commit) - head->lookahead;
		if (!count) {
			head = next;
			continue;
		}

		if (port->client_ops->lookahead_buf) {
			unsigned char *p, *f = NULL;

			p = char_buf_ptr(head, head->lookahead);
			if (head->flags)
				f = flag_buf_ptr(head, head->lookahead);

			port->client_ops->lookahead_buf(port, p, f, count);
		}

		head->lookahead += count;
	}
}

static int
receive_buf(struct tty_port *port, struct tty_buffer *head, int count)
{
	unsigned char *p = char_buf_ptr(head, head->read);
	const char *f = NULL;
	int n;

	if (head->flags)
		f = flag_buf_ptr(head, head->read);

	n = port->client_ops->receive_buf(port, p, f, count);
	if (n > 0)
		memset(p, 0, n);
	return n;
}

/**
 * flush_to_ldisc		-	flush data from buffer to ldisc
 * @work: tty structure passed from work queue.
 *
 * This routine is called out of the software interrupt to flush data from the
 * buffer chain to the line discipline.
 *
 * The receive_buf() method is single threaded for each tty instance.
 *
 * Locking: takes buffer lock to ensure single-threaded flip buffer 'consumer'.
 */
static void flush_to_ldisc(struct work_struct *work)
{
	struct tty_port *port = container_of(work, struct tty_port, buf.work);
	struct tty_bufhead *buf = &port->buf;

	mutex_lock(&buf->lock);

	while (1) {
		struct tty_buffer *head = buf->head;
		struct tty_buffer *next;
		int count, rcvd;

		/* Ldisc or user is trying to gain exclusive access */
		if (atomic_read(&buf->priority))
			break;

		/* paired w/ release in __tty_buffer_request_room();
		 * ensures commit value read is not stale if the head
		 * is advancing to the next buffer
		 */
		next = smp_load_acquire(&head->next);
		/* paired w/ release in __tty_buffer_request_room() or in
		 * tty_buffer_flush(); ensures we see the committed buffer data
		 */
		count = smp_load_acquire(&head->commit) - head->read;
		if (!count) {
			if (next == NULL)
				break;
			buf->head = next;
			tty_buffer_free(port, head);
			continue;
		}

		rcvd = receive_buf(port, head, count);
		head->read += rcvd;
		if (rcvd < count)
			lookahead_bufs(port, head);
		if (!rcvd)
			break;
<<<<<<< HEAD
		head->read += count;
=======
>>>>>>> eb3cdb58

		if (need_resched())
			cond_resched();
	}

	mutex_unlock(&buf->lock);

}

static inline void tty_flip_buffer_commit(struct tty_buffer *tail)
{
	/*
	 * Paired w/ acquire in flush_to_ldisc(); ensures flush_to_ldisc() sees
	 * buffer data.
	 */
	smp_store_release(&tail->commit, tail->used);
}

/**
 * tty_flip_buffer_push		-	push terminal buffers
 * @port: tty port to push
 *
 * Queue a push of the terminal flip buffers to the line discipline. Can be
 * called from IRQ/atomic context.
 *
 * In the event of the queue being busy for flipping the work will be held off
 * and retried later.
 */
void tty_flip_buffer_push(struct tty_port *port)
{
	struct tty_bufhead *buf = &port->buf;

	tty_flip_buffer_commit(buf->tail);
	queue_work(system_unbound_wq, &buf->work);
}
EXPORT_SYMBOL(tty_flip_buffer_push);

/**
 * tty_insert_flip_string_and_push_buffer - add characters to the tty buffer and
 *	push
 * @port: tty port
 * @chars: characters
 * @size: size
 *
 * The function combines tty_insert_flip_string() and tty_flip_buffer_push()
 * with the exception of properly holding the @port->lock.
<<<<<<< HEAD
 *
 * To be used only internally (by pty currently).
 *
 * Returns: the number added.
 */
int tty_insert_flip_string_and_push_buffer(struct tty_port *port,
		const unsigned char *chars, size_t size)
{
	struct tty_bufhead *buf = &port->buf;
	unsigned long flags;

	spin_lock_irqsave(&port->lock, flags);
	size = tty_insert_flip_string(port, chars, size);
	if (size)
		tty_flip_buffer_commit(buf->tail);
	spin_unlock_irqrestore(&port->lock, flags);

	queue_work(system_unbound_wq, &buf->work);

	return size;
}

/**
 *	tty_buffer_init		-	prepare a tty buffer structure
 *	@port: tty port to initialise
=======
>>>>>>> eb3cdb58
 *
 * To be used only internally (by pty currently).
 *
 * Returns: the number added.
 */
int tty_insert_flip_string_and_push_buffer(struct tty_port *port,
		const unsigned char *chars, size_t size)
{
	struct tty_bufhead *buf = &port->buf;
	unsigned long flags;

	spin_lock_irqsave(&port->lock, flags);
	size = tty_insert_flip_string(port, chars, size);
	if (size)
		tty_flip_buffer_commit(buf->tail);
	spin_unlock_irqrestore(&port->lock, flags);

	queue_work(system_unbound_wq, &buf->work);

	return size;
}

/**
 * tty_buffer_init		-	prepare a tty buffer structure
 * @port: tty port to initialise
 *
 * Set up the initial state of the buffer management for a tty device. Must be
 * called before the other tty buffer functions are used.
 */
void tty_buffer_init(struct tty_port *port)
{
	struct tty_bufhead *buf = &port->buf;

	mutex_init(&buf->lock);
	tty_buffer_reset(&buf->sentinel, 0);
	buf->head = &buf->sentinel;
	buf->tail = &buf->sentinel;
	init_llist_head(&buf->free);
	atomic_set(&buf->mem_used, 0);
	atomic_set(&buf->priority, 0);
	INIT_WORK(&buf->work, flush_to_ldisc);
	buf->mem_limit = TTYB_DEFAULT_MEM_LIMIT;
}

/**
 * tty_buffer_set_limit		-	change the tty buffer memory limit
 * @port: tty port to change
 * @limit: memory limit to set
 *
 * Change the tty buffer memory limit.
 *
 * Must be called before the other tty buffer functions are used.
 */
int tty_buffer_set_limit(struct tty_port *port, int limit)
{
	if (limit < MIN_TTYB_SIZE)
		return -EINVAL;
	port->buf.mem_limit = limit;
	return 0;
}
EXPORT_SYMBOL_GPL(tty_buffer_set_limit);

/* slave ptys can claim nested buffer lock when handling BRK and INTR */
void tty_buffer_set_lock_subclass(struct tty_port *port)
{
	lockdep_set_subclass(&port->buf.lock, TTY_LOCK_SLAVE);
}

bool tty_buffer_restart_work(struct tty_port *port)
{
	return queue_work(system_unbound_wq, &port->buf.work);
}

bool tty_buffer_cancel_work(struct tty_port *port)
{
	return cancel_work_sync(&port->buf.work);
}

void tty_buffer_flush_work(struct tty_port *port)
{
	flush_work(&port->buf.work);
}<|MERGE_RESOLUTION|>--- conflicted
+++ resolved
@@ -407,48 +407,12 @@
 }
 EXPORT_SYMBOL(__tty_insert_flip_char);
 
-static inline void tty_flip_buffer_commit(struct tty_buffer *tail)
-{
-	/*
-	 * Paired w/ acquire in flush_to_ldisc(); ensures flush_to_ldisc() sees
-	 * buffer data.
-	 */
-	smp_store_release(&tail->commit, tail->used);
-}
-
 /**
  * tty_prepare_flip_string	-	make room for characters
  * @port: tty port
  * @chars: return pointer for character write area
  * @size: desired size
  *
-<<<<<<< HEAD
- *	Takes any pending buffers and transfers their ownership to the
- *	ldisc side of the queue. It then schedules those characters for
- *	processing by the line discipline.
- */
-
-void tty_schedule_flip(struct tty_port *port)
-{
-	struct tty_bufhead *buf = &port->buf;
-
-	tty_flip_buffer_commit(buf->tail);
-	queue_work(system_unbound_wq, &buf->work);
-}
-EXPORT_SYMBOL(tty_schedule_flip);
-
-/**
- *	tty_prepare_flip_string		-	make room for characters
- *	@port: tty port
- *	@chars: return pointer for character write area
- *	@size: desired size
- *
- *	Prepare a block of space in the buffer for data. Returns the length
- *	available and buffer pointer to the space which is now allocated and
- *	accounted for as ready for normal characters. This is used for drivers
- *	that need their own block copy routines into the buffer. There is no
- *	guarantee the buffer is a DMA target!
-=======
  * Prepare a block of space in the buffer for data.
  *
  * This is used for drivers that need their own block copy routines into the
@@ -456,7 +420,6 @@
  *
  * Returns: the length available and buffer pointer (@chars) to the space which
  * is now allocated and accounted for as ready for normal characters.
->>>>>>> eb3cdb58
  */
 int tty_prepare_flip_string(struct tty_port *port, unsigned char **chars,
 		size_t size)
@@ -605,10 +568,6 @@
 			lookahead_bufs(port, head);
 		if (!rcvd)
 			break;
-<<<<<<< HEAD
-		head->read += count;
-=======
->>>>>>> eb3cdb58
 
 		if (need_resched())
 			cond_resched();
@@ -655,34 +614,6 @@
  *
  * The function combines tty_insert_flip_string() and tty_flip_buffer_push()
  * with the exception of properly holding the @port->lock.
-<<<<<<< HEAD
- *
- * To be used only internally (by pty currently).
- *
- * Returns: the number added.
- */
-int tty_insert_flip_string_and_push_buffer(struct tty_port *port,
-		const unsigned char *chars, size_t size)
-{
-	struct tty_bufhead *buf = &port->buf;
-	unsigned long flags;
-
-	spin_lock_irqsave(&port->lock, flags);
-	size = tty_insert_flip_string(port, chars, size);
-	if (size)
-		tty_flip_buffer_commit(buf->tail);
-	spin_unlock_irqrestore(&port->lock, flags);
-
-	queue_work(system_unbound_wq, &buf->work);
-
-	return size;
-}
-
-/**
- *	tty_buffer_init		-	prepare a tty buffer structure
- *	@port: tty port to initialise
-=======
->>>>>>> eb3cdb58
  *
  * To be used only internally (by pty currently).
  *
