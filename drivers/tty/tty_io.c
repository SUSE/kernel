--- conflicted
+++ resolved
@@ -2265,17 +2265,11 @@
  *
  * Fake input to a tty device. Does the necessary locking and input management.
  *
-<<<<<<< HEAD
- *	Locking:
- *		Called functions take tty_ldiscs_lock
- *		current->signal->tty check is safe without locks
-=======
  * FIXME: does not honour flow control ??
  *
  * Locking:
  *  * Called functions take tty_ldiscs_lock
  *  * current->signal->tty check is safe without locks
->>>>>>> eb3cdb58
  */
 static int tiocsti(struct tty_struct *tty, char __user *p)
 {
@@ -3411,21 +3405,10 @@
 }
 EXPORT_SYMBOL(tty_driver_kref_put);
 
-<<<<<<< HEAD
-void tty_set_operations(struct tty_driver *driver,
-			const struct tty_operations *op)
-{
-	driver->ops = op;
-};
-EXPORT_SYMBOL(tty_set_operations);
-
-/*
-=======
 /**
  * tty_register_driver -- register a tty driver
  * @driver: driver to register
  *
->>>>>>> eb3cdb58
  * Called by a tty driver to register itself.
  */
 int tty_register_driver(struct tty_driver *driver)
