--- conflicted
+++ resolved
@@ -518,9 +518,6 @@
  */
 int tty_set_ldisc(struct tty_struct *tty, int disc)
 {
-#ifdef CONFIG_VT
-	extern const struct tty_operations con_ops;
-#endif
 	int retval;
 	struct tty_ldisc *old_ldisc, *new_ldisc;
 
@@ -548,20 +545,11 @@
 		goto out;
 	}
 
-<<<<<<< HEAD
-#ifdef CONFIG_VT
-	if (tty->ops == &con_ops && disc != N_TTY) {
-		retval = -EINVAL;
-		goto out;
-	}
-#endif
-=======
 	if (tty->ops->ldisc_ok) {
 		retval = tty->ops->ldisc_ok(tty, disc);
 		if (retval)
 			goto out;
 	}
->>>>>>> 2d5404ca
 
 	old_ldisc = tty->ldisc;
 
