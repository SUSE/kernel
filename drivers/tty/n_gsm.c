// SPDX-License-Identifier: GPL-2.0
/*
 * n_gsm.c GSM 0710 tty multiplexor
 * Copyright (c) 2009/10 Intel Corporation
 *
 *	* THIS IS A DEVELOPMENT SNAPSHOT IT IS NOT A FINAL RELEASE *
 *
 * Outgoing path:
 * tty -> DLCI fifo -> scheduler -> GSM MUX data queue    ---o-> ldisc
 * control message               -> GSM MUX control queue --´
 *
 * Incoming path:
 * ldisc -> gsm_queue() -o--> tty
 *                        `-> gsm_control_response()
 *
 * TO DO:
 *	Mostly done:	ioctls for setting modes/timing
 *	Partly done:	hooks so you can pull off frames to non tty devs
 *	Restart DLCI 0 when it closes ?
 *	Improve the tx engine
 *	Resolve tx side locking by adding a queue_head and routing
 *		all control traffic via it
 *	General tidy/document
 *	Review the locking/move to refcounts more (mux now moved to an
 *		alloc/free model ready)
 *	Use newest tty open/close port helpers and install hooks
 *	What to do about power functions ?
 *	Termios setting and negotiation
 *	Do we need a 'which mux are you' ioctl to correlate mux and tty sets
 *
 */

#include <linux/types.h>
#include <linux/major.h>
#include <linux/errno.h>
#include <linux/signal.h>
#include <linux/fcntl.h>
#include <linux/sched/signal.h>
#include <linux/interrupt.h>
#include <linux/tty.h>
#include <linux/bitfield.h>
#include <linux/ctype.h>
#include <linux/mm.h>
#include <linux/math.h>
#include <linux/nospec.h>
#include <linux/string.h>
#include <linux/slab.h>
#include <linux/poll.h>
#include <linux/bitops.h>
#include <linux/file.h>
#include <linux/uaccess.h>
#include <linux/module.h>
#include <linux/timer.h>
#include <linux/tty_flip.h>
#include <linux/tty_driver.h>
#include <linux/serial.h>
#include <linux/kfifo.h>
#include <linux/skbuff.h>
#include <net/arp.h>
#include <linux/ip.h>
#include <linux/netdevice.h>
#include <linux/etherdevice.h>
#include <linux/gsmmux.h>
#include "tty.h"

static int debug;
module_param(debug, int, 0600);

/* Module debug bits */
#define DBG_DUMP	BIT(0) /* Data transmission dump. */
#define DBG_CD_ON	BIT(1) /* Always assume CD line on. */
#define DBG_DATA	BIT(2) /* Data transmission details. */
#define DBG_ERRORS	BIT(3) /* Details for fail conditions. */
#define DBG_TTY		BIT(4) /* Transmission statistics for DLCI TTYs. */
#define DBG_PAYLOAD	BIT(5) /* Limits DBG_DUMP to payload frames. */

/* Defaults: these are from the specification */

#define T1	10		/* 100mS */
#define T2	34		/* 333mS */
#define T3	10		/* 10s */
#define N2	3		/* Retry 3 times */
#define K	2		/* outstanding I frames */

#define MAX_T3 255		/* In seconds. */
#define MAX_WINDOW_SIZE 7	/* Limit of K in error recovery mode. */

/* Use long timers for testing at low speed with debug on */
#ifdef DEBUG_TIMING
#define T1	100
#define T2	200
#endif

/*
 * Semi-arbitrary buffer size limits. 0710 is normally run with 32-64 byte
 * limits so this is plenty
 */
#define MAX_MRU 1500
#define MAX_MTU 1500
<<<<<<< HEAD
=======
#define MIN_MTU (PROT_OVERHEAD + 1)
>>>>>>> eb3cdb58
/* SOF, ADDR, CTRL, LEN1, LEN2, ..., FCS, EOF */
#define PROT_OVERHEAD 7
#define	GSM_NET_TX_TIMEOUT (HZ*10)

/*
 *	struct gsm_mux_net	-	network interface
 *
 *	Created when net interface is initialized.
 */
struct gsm_mux_net {
	struct kref ref;
	struct gsm_dlci *dlci;
};

/*
 *	Each block of data we have queued to go out is in the form of
 *	a gsm_msg which holds everything we need in a link layer independent
 *	format
 */

struct gsm_msg {
	struct list_head list;
	u8 addr;		/* DLCI address + flags */
	u8 ctrl;		/* Control byte + flags */
	unsigned int len;	/* Length of data block (can be zero) */
	unsigned char *data;	/* Points into buffer but not at the start */
	unsigned char buffer[];
};

enum gsm_dlci_state {
	DLCI_CLOSED,
	DLCI_WAITING_CONFIG,	/* Waiting for DLCI configuration from user */
	DLCI_CONFIGURE,		/* Sending PN (for adaption > 1) */
	DLCI_OPENING,		/* Sending SABM not seen UA */
	DLCI_OPEN,		/* SABM/UA complete */
	DLCI_CLOSING,		/* Sending DISC not seen UA/DM */
};

enum gsm_dlci_mode {
	DLCI_MODE_ABM,		/* Normal Asynchronous Balanced Mode */
	DLCI_MODE_ADM,		/* Asynchronous Disconnected Mode */
};

/*
 *	Each active data link has a gsm_dlci structure associated which ties
 *	the link layer to an optional tty (if the tty side is open). To avoid
 *	complexity right now these are only ever freed up when the mux is
 *	shut down.
 *
 *	At the moment we don't free DLCI objects until the mux is torn down
 *	this avoid object life time issues but might be worth review later.
 */

struct gsm_dlci {
	struct gsm_mux *gsm;
	int addr;
	enum gsm_dlci_state state;
	struct mutex mutex;

	/* Link layer */
	enum gsm_dlci_mode mode;
	spinlock_t lock;	/* Protects the internal state */
	struct timer_list t1;	/* Retransmit timer for SABM and UA */
	int retries;
	/* Uplink tty if active */
	struct tty_port port;	/* The tty bound to this DLCI if there is one */
#define TX_SIZE		4096    /* Must be power of 2. */
	struct kfifo fifo;	/* Queue fifo for the DLCI */
	int adaption;		/* Adaption layer in use */
	int prev_adaption;
	u32 modem_rx;		/* Our incoming virtual modem lines */
	u32 modem_tx;		/* Our outgoing modem lines */
	unsigned int mtu;
	bool dead;		/* Refuse re-open */
	/* Configuration */
	u8 prio;		/* Priority */
	u8 ftype;		/* Frame type */
	u8 k;			/* Window size */
	/* Flow control */
	bool throttled;		/* Private copy of throttle state */
	bool constipated;	/* Throttle status for outgoing */
	/* Packetised I/O */
	struct sk_buff *skb;	/* Frame being sent */
	struct sk_buff_head skb_list;	/* Queued frames */
	/* Data handling callback */
	void (*data)(struct gsm_dlci *dlci, const u8 *data, int len);
	void (*prev_data)(struct gsm_dlci *dlci, const u8 *data, int len);
	struct net_device *net; /* network interface, if created */
};

/*
 * Parameter bits used for parameter negotiation according to 3GPP 27.010
 * chapter 5.4.6.3.1.
 */

struct gsm_dlci_param_bits {
	u8 d_bits;
	u8 i_cl_bits;
	u8 p_bits;
	u8 t_bits;
	__le16 n_bits;
	u8 na_bits;
	u8 k_bits;
};

static_assert(sizeof(struct gsm_dlci_param_bits) == 8);

#define PN_D_FIELD_DLCI		GENMASK(5, 0)
#define PN_I_CL_FIELD_FTYPE	GENMASK(3, 0)
#define PN_I_CL_FIELD_ADAPTION	GENMASK(7, 4)
#define PN_P_FIELD_PRIO		GENMASK(5, 0)
#define PN_T_FIELD_T1		GENMASK(7, 0)
#define PN_N_FIELD_N1		GENMASK(15, 0)
#define PN_NA_FIELD_N2		GENMASK(7, 0)
#define PN_K_FIELD_K		GENMASK(2, 0)

/* Total number of supported devices */
#define GSM_TTY_MINORS		256

/* DLCI 0, 62/63 are special or reserved see gsmtty_open */

#define NUM_DLCI		64

/*
 *	DLCI 0 is used to pass control blocks out of band of the data
 *	flow (and with a higher link priority). One command can be outstanding
 *	at a time and we use this structure to manage them. They are created
 *	and destroyed by the user context, and updated by the receive paths
 *	and timers
 */

struct gsm_control {
	u8 cmd;		/* Command we are issuing */
	u8 *data;	/* Data for the command in case we retransmit */
	int len;	/* Length of block for retransmission */
	int done;	/* Done flag */
	int error;	/* Error if any */
};

enum gsm_encoding {
	GSM_BASIC_OPT,
	GSM_ADV_OPT,
};

enum gsm_mux_state {
	GSM_SEARCH,
	GSM_START,
	GSM_ADDRESS,
	GSM_CONTROL,
	GSM_LEN,
	GSM_DATA,
	GSM_FCS,
	GSM_OVERRUN,
	GSM_LEN0,
	GSM_LEN1,
	GSM_SSOF,
};

/*
 *	Each GSM mux we have is represented by this structure. If we are
 *	operating as an ldisc then we use this structure as our ldisc
 *	state. We need to sort out lifetimes and locking with respect
 *	to the gsm mux array. For now we don't free DLCI objects that
 *	have been instantiated until the mux itself is terminated.
 *
 *	To consider further: tty open versus mux shutdown.
 */

struct gsm_mux {
	struct tty_struct *tty;		/* The tty our ldisc is bound to */
	spinlock_t lock;
	struct mutex mutex;
	unsigned int num;
	struct kref ref;

	/* Events on the GSM channel */
	wait_queue_head_t event;

	/* ldisc send work */
	struct work_struct tx_work;

	/* Bits for GSM mode decoding */

	/* Framing Layer */
	unsigned char *buf;
	enum gsm_mux_state state;
	unsigned int len;
	unsigned int address;
	unsigned int count;
	bool escape;
	enum gsm_encoding encoding;
	u8 control;
	u8 fcs;
	u8 *txframe;			/* TX framing buffer */

	/* Method for the receiver side */
	void (*receive)(struct gsm_mux *gsm, u8 ch);

	/* Link Layer */
	unsigned int mru;
	unsigned int mtu;
	int initiator;			/* Did we initiate connection */
	bool dead;			/* Has the mux been shut down */
	struct gsm_dlci *dlci[NUM_DLCI];
	int old_c_iflag;		/* termios c_iflag value before attach */
	bool constipated;		/* Asked by remote to shut up */
	bool has_devices;		/* Devices were registered */

	spinlock_t tx_lock;
	unsigned int tx_bytes;		/* TX data outstanding */
#define TX_THRESH_HI		8192
#define TX_THRESH_LO		2048
	struct list_head tx_ctrl_list;	/* Pending control packets */
	struct list_head tx_data_list;	/* Pending data packets */

	/* Control messages */
	struct timer_list kick_timer;	/* Kick TX queuing on timeout */
	struct timer_list t2_timer;	/* Retransmit timer for commands */
	int cretries;			/* Command retry counter */
	struct gsm_control *pending_cmd;/* Our current pending command */
	spinlock_t control_lock;	/* Protects the pending command */

	/* Keep-alive */
	struct timer_list ka_timer;	/* Keep-alive response timer */
	u8 ka_num;			/* Keep-alive match pattern */
	signed int ka_retries;		/* Keep-alive retry counter, -1 if not yet initialized */

	/* Configuration */
	int adaption;		/* 1 or 2 supported */
	u8 ftype;		/* UI or UIH */
	int t1, t2;		/* Timers in 1/100th of a sec */
	unsigned int t3;	/* Power wake-up timer in seconds. */
	int n2;			/* Retry count */
	u8 k;			/* Window size */
	bool wait_config;	/* Wait for configuration by ioctl before DLCI open */
	u32 keep_alive;		/* Control channel keep-alive in 10ms */

	/* Statistics (not currently exposed) */
	unsigned long bad_fcs;
	unsigned long malformed;
	unsigned long io_error;
	unsigned long bad_size;
	unsigned long unsupported;
};


/*
 *	Mux objects - needed so that we can translate a tty index into the
 *	relevant mux and DLCI.
 */

#define MAX_MUX		4			/* 256 minors */
static struct gsm_mux *gsm_mux[MAX_MUX];	/* GSM muxes */
static DEFINE_SPINLOCK(gsm_mux_lock);

static struct tty_driver *gsm_tty_driver;

/*
 *	This section of the driver logic implements the GSM encodings
 *	both the basic and the 'advanced'. Reliable transport is not
 *	supported.
 */

#define CR			0x02
#define EA			0x01
#define	PF			0x10

/* I is special: the rest are ..*/
#define RR			0x01
#define UI			0x03
#define RNR			0x05
#define REJ			0x09
#define DM			0x0F
#define SABM			0x2F
#define DISC			0x43
#define UA			0x63
#define	UIH			0xEF

/* Channel commands */
#define CMD_NSC			0x09
#define CMD_TEST		0x11
#define CMD_PSC			0x21
#define CMD_RLS			0x29
#define CMD_FCOFF		0x31
#define CMD_PN			0x41
#define CMD_RPN			0x49
#define CMD_FCON		0x51
#define CMD_CLD			0x61
#define CMD_SNC			0x69
#define CMD_MSC			0x71

/* Virtual modem bits */
#define MDM_FC			0x01
#define MDM_RTC			0x02
#define MDM_RTR			0x04
#define MDM_IC			0x20
#define MDM_DV			0x40

#define GSM0_SOF		0xF9
#define GSM1_SOF		0x7E
#define GSM1_ESCAPE		0x7D
#define GSM1_ESCAPE_BITS	0x20
#define XON			0x11
#define XOFF			0x13
#define ISO_IEC_646_MASK	0x7F

static const struct tty_port_operations gsm_port_ops;

/*
 *	CRC table for GSM 0710
 */

static const u8 gsm_fcs8[256] = {
	0x00, 0x91, 0xE3, 0x72, 0x07, 0x96, 0xE4, 0x75,
	0x0E, 0x9F, 0xED, 0x7C, 0x09, 0x98, 0xEA, 0x7B,
	0x1C, 0x8D, 0xFF, 0x6E, 0x1B, 0x8A, 0xF8, 0x69,
	0x12, 0x83, 0xF1, 0x60, 0x15, 0x84, 0xF6, 0x67,
	0x38, 0xA9, 0xDB, 0x4A, 0x3F, 0xAE, 0xDC, 0x4D,
	0x36, 0xA7, 0xD5, 0x44, 0x31, 0xA0, 0xD2, 0x43,
	0x24, 0xB5, 0xC7, 0x56, 0x23, 0xB2, 0xC0, 0x51,
	0x2A, 0xBB, 0xC9, 0x58, 0x2D, 0xBC, 0xCE, 0x5F,
	0x70, 0xE1, 0x93, 0x02, 0x77, 0xE6, 0x94, 0x05,
	0x7E, 0xEF, 0x9D, 0x0C, 0x79, 0xE8, 0x9A, 0x0B,
	0x6C, 0xFD, 0x8F, 0x1E, 0x6B, 0xFA, 0x88, 0x19,
	0x62, 0xF3, 0x81, 0x10, 0x65, 0xF4, 0x86, 0x17,
	0x48, 0xD9, 0xAB, 0x3A, 0x4F, 0xDE, 0xAC, 0x3D,
	0x46, 0xD7, 0xA5, 0x34, 0x41, 0xD0, 0xA2, 0x33,
	0x54, 0xC5, 0xB7, 0x26, 0x53, 0xC2, 0xB0, 0x21,
	0x5A, 0xCB, 0xB9, 0x28, 0x5D, 0xCC, 0xBE, 0x2F,
	0xE0, 0x71, 0x03, 0x92, 0xE7, 0x76, 0x04, 0x95,
	0xEE, 0x7F, 0x0D, 0x9C, 0xE9, 0x78, 0x0A, 0x9B,
	0xFC, 0x6D, 0x1F, 0x8E, 0xFB, 0x6A, 0x18, 0x89,
	0xF2, 0x63, 0x11, 0x80, 0xF5, 0x64, 0x16, 0x87,
	0xD8, 0x49, 0x3B, 0xAA, 0xDF, 0x4E, 0x3C, 0xAD,
	0xD6, 0x47, 0x35, 0xA4, 0xD1, 0x40, 0x32, 0xA3,
	0xC4, 0x55, 0x27, 0xB6, 0xC3, 0x52, 0x20, 0xB1,
	0xCA, 0x5B, 0x29, 0xB8, 0xCD, 0x5C, 0x2E, 0xBF,
	0x90, 0x01, 0x73, 0xE2, 0x97, 0x06, 0x74, 0xE5,
	0x9E, 0x0F, 0x7D, 0xEC, 0x99, 0x08, 0x7A, 0xEB,
	0x8C, 0x1D, 0x6F, 0xFE, 0x8B, 0x1A, 0x68, 0xF9,
	0x82, 0x13, 0x61, 0xF0, 0x85, 0x14, 0x66, 0xF7,
	0xA8, 0x39, 0x4B, 0xDA, 0xAF, 0x3E, 0x4C, 0xDD,
	0xA6, 0x37, 0x45, 0xD4, 0xA1, 0x30, 0x42, 0xD3,
	0xB4, 0x25, 0x57, 0xC6, 0xB3, 0x22, 0x50, 0xC1,
	0xBA, 0x2B, 0x59, 0xC8, 0xBD, 0x2C, 0x5E, 0xCF
};

#define INIT_FCS	0xFF
#define GOOD_FCS	0xCF

static void gsm_dlci_close(struct gsm_dlci *dlci);
static int gsmld_output(struct gsm_mux *gsm, u8 *data, int len);
static int gsm_modem_update(struct gsm_dlci *dlci, u8 brk);
static struct gsm_msg *gsm_data_alloc(struct gsm_mux *gsm, u8 addr, int len,
								u8 ctrl);
static int gsm_send_packet(struct gsm_mux *gsm, struct gsm_msg *msg);
<<<<<<< HEAD
=======
static struct gsm_dlci *gsm_dlci_alloc(struct gsm_mux *gsm, int addr);
>>>>>>> eb3cdb58
static void gsmld_write_trigger(struct gsm_mux *gsm);
static void gsmld_write_task(struct work_struct *work);

/**
 *	gsm_fcs_add	-	update FCS
 *	@fcs: Current FCS
 *	@c: Next data
 *
 *	Update the FCS to include c. Uses the algorithm in the specification
 *	notes.
 */

static inline u8 gsm_fcs_add(u8 fcs, u8 c)
{
	return gsm_fcs8[fcs ^ c];
}

/**
 *	gsm_fcs_add_block	-	update FCS for a block
 *	@fcs: Current FCS
 *	@c: buffer of data
 *	@len: length of buffer
 *
 *	Update the FCS to include c. Uses the algorithm in the specification
 *	notes.
 */

static inline u8 gsm_fcs_add_block(u8 fcs, u8 *c, int len)
{
	while (len--)
		fcs = gsm_fcs8[fcs ^ *c++];
	return fcs;
}

/**
 *	gsm_read_ea		-	read a byte into an EA
 *	@val: variable holding value
 *	@c: byte going into the EA
 *
 *	Processes one byte of an EA. Updates the passed variable
 *	and returns 1 if the EA is now completely read
 */

static int gsm_read_ea(unsigned int *val, u8 c)
{
	/* Add the next 7 bits into the value */
	*val <<= 7;
	*val |= c >> 1;
	/* Was this the last byte of the EA 1 = yes*/
	return c & EA;
}

/**
 *	gsm_read_ea_val	-	read a value until EA
 *	@val: variable holding value
 *	@data: buffer of data
 *	@dlen: length of data
 *
 *	Processes an EA value. Updates the passed variable and
 *	returns the processed data length.
 */
static unsigned int gsm_read_ea_val(unsigned int *val, const u8 *data, int dlen)
{
	unsigned int len = 0;

	for (; dlen > 0; dlen--) {
		len++;
		if (gsm_read_ea(val, *data++))
			break;
	}
	return len;
}

/**
 *	gsm_encode_modem	-	encode modem data bits
 *	@dlci: DLCI to encode from
 *
 *	Returns the correct GSM encoded modem status bits (6 bit field) for
 *	the current status of the DLCI and attached tty object
 */

static u8 gsm_encode_modem(const struct gsm_dlci *dlci)
{
	u8 modembits = 0;
	/* FC is true flow control not modem bits */
	if (dlci->throttled)
		modembits |= MDM_FC;
	if (dlci->modem_tx & TIOCM_DTR)
		modembits |= MDM_RTC;
	if (dlci->modem_tx & TIOCM_RTS)
		modembits |= MDM_RTR;
	if (dlci->modem_tx & TIOCM_RI)
		modembits |= MDM_IC;
	if (dlci->modem_tx & TIOCM_CD || dlci->gsm->initiator)
<<<<<<< HEAD
=======
		modembits |= MDM_DV;
	/* special mappings for passive side to operate as UE */
	if (dlci->modem_tx & TIOCM_OUT1)
		modembits |= MDM_IC;
	if (dlci->modem_tx & TIOCM_OUT2)
>>>>>>> eb3cdb58
		modembits |= MDM_DV;
	return modembits;
}

static void gsm_hex_dump_bytes(const char *fname, const u8 *data,
			       unsigned long len)
{
	char *prefix;

	if (!fname) {
		print_hex_dump(KERN_INFO, "", DUMP_PREFIX_NONE, 16, 1, data, len,
			       true);
		return;
	}

	prefix = kasprintf(GFP_ATOMIC, "%s: ", fname);
	if (!prefix)
		return;
	print_hex_dump(KERN_INFO, prefix, DUMP_PREFIX_OFFSET, 16, 1, data, len,
		       true);
	kfree(prefix);
}

/**
<<<<<<< HEAD
=======
 * gsm_encode_params	-	encode DLCI parameters
 * @dlci: DLCI to encode from
 * @params: buffer to fill with the encoded parameters
 *
 * Encodes the parameters according to GSM 07.10 section 5.4.6.3.1
 * table 3.
 */
static int gsm_encode_params(const struct gsm_dlci *dlci,
			     struct gsm_dlci_param_bits *params)
{
	const struct gsm_mux *gsm = dlci->gsm;
	unsigned int i, cl;

	switch (dlci->ftype) {
	case UIH:
		i = 0; /* UIH */
		break;
	case UI:
		i = 1; /* UI */
		break;
	default:
		pr_debug("unsupported frame type %d\n", dlci->ftype);
		return -EINVAL;
	}

	switch (dlci->adaption) {
	case 1: /* Unstructured */
		cl = 0; /* convergence layer type 1 */
		break;
	case 2: /* Unstructured with modem bits. */
		cl = 1; /* convergence layer type 2 */
		break;
	default:
		pr_debug("unsupported adaption %d\n", dlci->adaption);
		return -EINVAL;
	}

	params->d_bits = FIELD_PREP(PN_D_FIELD_DLCI, dlci->addr);
	/* UIH, convergence layer type 1 */
	params->i_cl_bits = FIELD_PREP(PN_I_CL_FIELD_FTYPE, i) |
			    FIELD_PREP(PN_I_CL_FIELD_ADAPTION, cl);
	params->p_bits = FIELD_PREP(PN_P_FIELD_PRIO, dlci->prio);
	params->t_bits = FIELD_PREP(PN_T_FIELD_T1, gsm->t1);
	params->n_bits = cpu_to_le16(FIELD_PREP(PN_N_FIELD_N1, dlci->mtu));
	params->na_bits = FIELD_PREP(PN_NA_FIELD_N2, gsm->n2);
	params->k_bits = FIELD_PREP(PN_K_FIELD_K, dlci->k);

	return 0;
}

/**
>>>>>>> eb3cdb58
 *	gsm_register_devices	-	register all tty devices for a given mux index
 *
 *	@driver: the tty driver that describes the tty devices
 *	@index:  the mux number is used to calculate the minor numbers of the
 *	         ttys for this mux and may differ from the position in the
 *	         mux array.
 */
static int gsm_register_devices(struct tty_driver *driver, unsigned int index)
{
	struct device *dev;
	int i;
	unsigned int base;

	if (!driver || index >= MAX_MUX)
		return -EINVAL;

	base = index * NUM_DLCI; /* first minor for this index */
	for (i = 1; i < NUM_DLCI; i++) {
		/* Don't register device 0 - this is the control channel
		 * and not a usable tty interface
		 */
		dev = tty_register_device(gsm_tty_driver, base + i, NULL);
		if (IS_ERR(dev)) {
<<<<<<< HEAD
			if (debug & 8)
=======
			if (debug & DBG_ERRORS)
>>>>>>> eb3cdb58
				pr_info("%s failed to register device minor %u",
					__func__, base + i);
			for (i--; i >= 1; i--)
				tty_unregister_device(gsm_tty_driver, base + i);
			return PTR_ERR(dev);
		}
	}

	return 0;
}

/**
 *	gsm_unregister_devices	-	unregister all tty devices for a given mux index
 *
 *	@driver: the tty driver that describes the tty devices
 *	@index:  the mux number is used to calculate the minor numbers of the
 *	         ttys for this mux and may differ from the position in the
 *	         mux array.
 */
static void gsm_unregister_devices(struct tty_driver *driver,
				   unsigned int index)
{
	int i;
	unsigned int base;

	if (!driver || index >= MAX_MUX)
		return;

	base = index * NUM_DLCI; /* first minor for this index */
	for (i = 1; i < NUM_DLCI; i++) {
		/* Don't unregister device 0 - this is the control
		 * channel and not a usable tty interface
		 */
		tty_unregister_device(gsm_tty_driver, base + i);
	}
}

/**
 *	gsm_print_packet	-	display a frame for debug
 *	@hdr: header to print before decode
 *	@addr: address EA from the frame
 *	@cr: C/R bit seen as initiator
 *	@control: control including PF bit
 *	@data: following data bytes
 *	@dlen: length of data
 *
 *	Displays a packet in human readable format for debugging purposes. The
 *	style is based on amateur radio LAP-B dump display.
 */

static void gsm_print_packet(const char *hdr, int addr, int cr,
					u8 control, const u8 *data, int dlen)
{
	if (!(debug & DBG_DUMP))
		return;
	/* Only show user payload frames if debug & DBG_PAYLOAD */
	if (!(debug & DBG_PAYLOAD) && addr != 0)
		if ((control & ~PF) == UI || (control & ~PF) == UIH)
			return;

	pr_info("%s %d) %c: ", hdr, addr, "RC"[cr]);

	switch (control & ~PF) {
	case SABM:
		pr_cont("SABM");
		break;
	case UA:
		pr_cont("UA");
		break;
	case DISC:
		pr_cont("DISC");
		break;
	case DM:
		pr_cont("DM");
		break;
	case UI:
		pr_cont("UI");
		break;
	case UIH:
		pr_cont("UIH");
		break;
	default:
		if (!(control & 0x01)) {
			pr_cont("I N(S)%d N(R)%d",
				(control & 0x0E) >> 1, (control & 0xE0) >> 5);
		} else switch (control & 0x0F) {
			case RR:
				pr_cont("RR(%d)", (control & 0xE0) >> 5);
				break;
			case RNR:
				pr_cont("RNR(%d)", (control & 0xE0) >> 5);
				break;
			case REJ:
				pr_cont("REJ(%d)", (control & 0xE0) >> 5);
				break;
			default:
				pr_cont("[%02X]", control);
		}
	}

	if (control & PF)
		pr_cont("(P)");
	else
		pr_cont("(F)");

	gsm_hex_dump_bytes(NULL, data, dlen);
}


/*
 *	Link level transmission side
 */

/**
 *	gsm_stuff_frame	-	bytestuff a packet
 *	@input: input buffer
 *	@output: output buffer
 *	@len: length of input
 *
 *	Expand a buffer by bytestuffing it. The worst case size change
 *	is doubling and the caller is responsible for handing out
 *	suitable sized buffers.
 */

static int gsm_stuff_frame(const u8 *input, u8 *output, int len)
{
	int olen = 0;
	while (len--) {
		if (*input == GSM1_SOF || *input == GSM1_ESCAPE
		    || (*input & ISO_IEC_646_MASK) == XON
		    || (*input & ISO_IEC_646_MASK) == XOFF) {
			*output++ = GSM1_ESCAPE;
			*output++ = *input++ ^ GSM1_ESCAPE_BITS;
			olen++;
		} else
			*output++ = *input++;
		olen++;
	}
	return olen;
}

/**
 *	gsm_send	-	send a control frame
 *	@gsm: our GSM mux
 *	@addr: address for control frame
 *	@cr: command/response bit seen as initiator
 *	@control:  control byte including PF bit
 *
 *	Format up and transmit a control frame. These should be transmitted
 *	ahead of data when they are needed.
 */
static int gsm_send(struct gsm_mux *gsm, int addr, int cr, int control)
{
	struct gsm_msg *msg;
	u8 *dp;
	int ocr;
	unsigned long flags;

	msg = gsm_data_alloc(gsm, addr, 0, control);
	if (!msg)
		return -ENOMEM;

	/* toggle C/R coding if not initiator */
	ocr = cr ^ (gsm->initiator ? 0 : 1);
<<<<<<< HEAD

	msg->data -= 3;
	dp = msg->data;
	*dp++ = (addr << 2) | (ocr << 1) | EA;
	*dp++ = control;

	if (gsm->encoding == 0)
		*dp++ = EA; /* Length of data = 0 */

	*dp = 0xFF - gsm_fcs_add_block(INIT_FCS, msg->data, dp - msg->data);
	msg->len = (dp - msg->data) + 1;

	gsm_print_packet("Q->", addr, cr, control, NULL, 0);

	spin_lock_irqsave(&gsm->tx_lock, flags);
	list_add_tail(&msg->list, &gsm->tx_ctrl_list);
	gsm->tx_bytes += msg->len;
	spin_unlock_irqrestore(&gsm->tx_lock, flags);
	gsmld_write_trigger(gsm);

	return 0;
}

=======

	msg->data -= 3;
	dp = msg->data;
	*dp++ = (addr << 2) | (ocr << 1) | EA;
	*dp++ = control;

	if (gsm->encoding == GSM_BASIC_OPT)
		*dp++ = EA; /* Length of data = 0 */

	*dp = 0xFF - gsm_fcs_add_block(INIT_FCS, msg->data, dp - msg->data);
	msg->len = (dp - msg->data) + 1;

	gsm_print_packet("Q->", addr, cr, control, NULL, 0);

	spin_lock_irqsave(&gsm->tx_lock, flags);
	list_add_tail(&msg->list, &gsm->tx_ctrl_list);
	gsm->tx_bytes += msg->len;
	spin_unlock_irqrestore(&gsm->tx_lock, flags);
	gsmld_write_trigger(gsm);

	return 0;
}

>>>>>>> eb3cdb58
/**
 *	gsm_dlci_clear_queues	-	remove outstanding data for a DLCI
 *	@gsm: mux
 *	@dlci: clear for this DLCI
 *
 *	Clears the data queues for a given DLCI.
 */
static void gsm_dlci_clear_queues(struct gsm_mux *gsm, struct gsm_dlci *dlci)
{
	struct gsm_msg *msg, *nmsg;
	int addr = dlci->addr;
	unsigned long flags;

	/* Clear DLCI write fifo first */
	spin_lock_irqsave(&dlci->lock, flags);
	kfifo_reset(&dlci->fifo);
	spin_unlock_irqrestore(&dlci->lock, flags);

	/* Clear data packets in MUX write queue */
	spin_lock_irqsave(&gsm->tx_lock, flags);
	list_for_each_entry_safe(msg, nmsg, &gsm->tx_data_list, list) {
		if (msg->addr != addr)
			continue;
		gsm->tx_bytes -= msg->len;
		list_del(&msg->list);
		kfree(msg);
	}
	spin_unlock_irqrestore(&gsm->tx_lock, flags);
}

/**
 *	gsm_response	-	send a control response
 *	@gsm: our GSM mux
 *	@addr: address for control frame
 *	@control:  control byte including PF bit
 *
 *	Format up and transmit a link level response frame.
 */

static inline void gsm_response(struct gsm_mux *gsm, int addr, int control)
{
	gsm_send(gsm, addr, 0, control);
}

/**
 *	gsm_command	-	send a control command
 *	@gsm: our GSM mux
 *	@addr: address for control frame
 *	@control:  control byte including PF bit
 *
 *	Format up and transmit a link level command frame.
 */

static inline void gsm_command(struct gsm_mux *gsm, int addr, int control)
{
	gsm_send(gsm, addr, 1, control);
}

/* Data transmission */

#define HDR_LEN		6	/* ADDR CTRL [LEN.2] DATA FCS */

/**
 *	gsm_data_alloc		-	allocate data frame
 *	@gsm: GSM mux
 *	@addr: DLCI address
 *	@len: length excluding header and FCS
 *	@ctrl: control byte
 *
 *	Allocate a new data buffer for sending frames with data. Space is left
 *	at the front for header bytes but that is treated as an implementation
 *	detail and not for the high level code to use
 */

static struct gsm_msg *gsm_data_alloc(struct gsm_mux *gsm, u8 addr, int len,
								u8 ctrl)
{
	struct gsm_msg *m = kmalloc(sizeof(struct gsm_msg) + len + HDR_LEN,
								GFP_ATOMIC);
	if (m == NULL)
		return NULL;
	m->data = m->buffer + HDR_LEN - 1;	/* Allow for FCS */
	m->len = len;
	m->addr = addr;
	m->ctrl = ctrl;
	INIT_LIST_HEAD(&m->list);
	return m;
}

/**
 *	gsm_send_packet	-	sends a single packet
 *	@gsm: GSM Mux
 *	@msg: packet to send
 *
 *	The given packet is encoded and sent out. No memory is freed.
 *	The caller must hold the gsm tx lock.
 */
static int gsm_send_packet(struct gsm_mux *gsm, struct gsm_msg *msg)
{
	int len, ret;


<<<<<<< HEAD
	if (gsm->encoding == 0) {
=======
	if (gsm->encoding == GSM_BASIC_OPT) {
>>>>>>> eb3cdb58
		gsm->txframe[0] = GSM0_SOF;
		memcpy(gsm->txframe + 1, msg->data, msg->len);
		gsm->txframe[msg->len + 1] = GSM0_SOF;
		len = msg->len + 2;
	} else {
		gsm->txframe[0] = GSM1_SOF;
		len = gsm_stuff_frame(msg->data, gsm->txframe + 1, msg->len);
		gsm->txframe[len + 1] = GSM1_SOF;
		len += 2;
	}

<<<<<<< HEAD
	if (debug & 4)
=======
	if (debug & DBG_DATA)
>>>>>>> eb3cdb58
		gsm_hex_dump_bytes(__func__, gsm->txframe, len);
	gsm_print_packet("-->", msg->addr, gsm->initiator, msg->ctrl, msg->data,
			 msg->len);

	ret = gsmld_output(gsm, gsm->txframe, len);
	if (ret <= 0)
		return ret;
	/* FIXME: Can eliminate one SOF in many more cases */
	gsm->tx_bytes -= msg->len;

	return 0;
}

/**
 *	gsm_is_flow_ctrl_msg	-	checks if flow control message
 *	@msg: message to check
 *
 *	Returns true if the given message is a flow control command of the
 *	control channel. False is returned in any other case.
 */
static bool gsm_is_flow_ctrl_msg(struct gsm_msg *msg)
{
	unsigned int cmd;

	if (msg->addr > 0)
		return false;

	switch (msg->ctrl & ~PF) {
	case UI:
	case UIH:
		cmd = 0;
		if (gsm_read_ea_val(&cmd, msg->data + 2, msg->len - 2) < 1)
			break;
		switch (cmd & ~PF) {
		case CMD_FCOFF:
		case CMD_FCON:
			return true;
		}
		break;
	}

	return false;
}

/**
 *	gsm_data_kick	-	poke the queue
 *	@gsm: GSM Mux
 *
 *	The tty device has called us to indicate that room has appeared in
 *	the transmit queue. Ram more data into the pipe if we have any.
 *	If we have been flow-stopped by a CMD_FCOFF, then we can only
 *	send messages on DLCI0 until CMD_FCON. The caller must hold
 *	the gsm tx lock.
 */
static int gsm_data_kick(struct gsm_mux *gsm)
{
	struct gsm_msg *msg, *nmsg;
	struct gsm_dlci *dlci;
	int ret;

	clear_bit(TTY_DO_WRITE_WAKEUP, &gsm->tty->flags);

	/* Serialize control messages and control channel messages first */
	list_for_each_entry_safe(msg, nmsg, &gsm->tx_ctrl_list, list) {
		if (gsm->constipated && !gsm_is_flow_ctrl_msg(msg))
			continue;
		ret = gsm_send_packet(gsm, msg);
		switch (ret) {
		case -ENOSPC:
			return -ENOSPC;
		case -ENODEV:
			/* ldisc not open */
			gsm->tx_bytes -= msg->len;
			list_del(&msg->list);
			kfree(msg);
			continue;
		default:
			if (ret >= 0) {
				list_del(&msg->list);
				kfree(msg);
			}
			break;
		}
	}

	if (gsm->constipated)
		return -EAGAIN;

	/* Serialize other channels */
	if (list_empty(&gsm->tx_data_list))
		return 0;
	list_for_each_entry_safe(msg, nmsg, &gsm->tx_data_list, list) {
		dlci = gsm->dlci[msg->addr];
		/* Send only messages for DLCIs with valid state */
		if (dlci->state != DLCI_OPEN) {
			gsm->tx_bytes -= msg->len;
			list_del(&msg->list);
			kfree(msg);
			continue;
		}
		ret = gsm_send_packet(gsm, msg);
		switch (ret) {
		case -ENOSPC:
			return -ENOSPC;
		case -ENODEV:
			/* ldisc not open */
			gsm->tx_bytes -= msg->len;
			list_del(&msg->list);
			kfree(msg);
			continue;
		default:
			if (ret >= 0) {
				list_del(&msg->list);
				kfree(msg);
			}
			break;
		}
	}

	return 1;
}

/**
 *	__gsm_data_queue		-	queue a UI or UIH frame
 *	@dlci: DLCI sending the data
 *	@msg: message queued
 *
 *	Add data to the transmit queue and try and get stuff moving
 *	out of the mux tty if not already doing so. The Caller must hold
 *	the gsm tx lock.
 */

static void __gsm_data_queue(struct gsm_dlci *dlci, struct gsm_msg *msg)
{
	struct gsm_mux *gsm = dlci->gsm;
	u8 *dp = msg->data;
	u8 *fcs = dp + msg->len;

	/* Fill in the header */
	if (gsm->encoding == GSM_BASIC_OPT) {
		if (msg->len < 128)
			*--dp = (msg->len << 1) | EA;
		else {
			*--dp = (msg->len >> 7);	/* bits 7 - 15 */
			*--dp = (msg->len & 127) << 1;	/* bits 0 - 6 */
		}
	}

	*--dp = msg->ctrl;
	if (gsm->initiator)
		*--dp = (msg->addr << 2) | CR | EA;
	else
		*--dp = (msg->addr << 2) | EA;
	*fcs = gsm_fcs_add_block(INIT_FCS, dp , msg->data - dp);
	/* Ugly protocol layering violation */
	if (msg->ctrl == UI || msg->ctrl == (UI|PF))
		*fcs = gsm_fcs_add_block(*fcs, msg->data, msg->len);
	*fcs = 0xFF - *fcs;

	gsm_print_packet("Q> ", msg->addr, gsm->initiator, msg->ctrl,
							msg->data, msg->len);

	/* Move the header back and adjust the length, also allow for the FCS
	   now tacked on the end */
	msg->len += (msg->data - dp) + 1;
	msg->data = dp;

	/* Add to the actual output queue */
	switch (msg->ctrl & ~PF) {
	case UI:
	case UIH:
		if (msg->addr > 0) {
			list_add_tail(&msg->list, &gsm->tx_data_list);
			break;
		}
		fallthrough;
	default:
		list_add_tail(&msg->list, &gsm->tx_ctrl_list);
		break;
	}
	gsm->tx_bytes += msg->len;

	gsmld_write_trigger(gsm);
	mod_timer(&gsm->kick_timer, jiffies + 10 * gsm->t1 * HZ / 100);
}

/**
 *	gsm_data_queue		-	queue a UI or UIH frame
 *	@dlci: DLCI sending the data
 *	@msg: message queued
 *
 *	Add data to the transmit queue and try and get stuff moving
 *	out of the mux tty if not already doing so. Take the
 *	the gsm tx lock and dlci lock.
 */

static void gsm_data_queue(struct gsm_dlci *dlci, struct gsm_msg *msg)
{
	unsigned long flags;
	spin_lock_irqsave(&dlci->gsm->tx_lock, flags);
	__gsm_data_queue(dlci, msg);
	spin_unlock_irqrestore(&dlci->gsm->tx_lock, flags);
}

/**
 *	gsm_dlci_data_output	-	try and push data out of a DLCI
 *	@gsm: mux
 *	@dlci: the DLCI to pull data from
 *
 *	Pull data from a DLCI and send it into the transmit queue if there
 *	is data. Keep to the MRU of the mux. This path handles the usual tty
 *	interface which is a byte stream with optional modem data.
 *
 *	Caller must hold the tx_lock of the mux.
 */

static int gsm_dlci_data_output(struct gsm_mux *gsm, struct gsm_dlci *dlci)
{
	struct gsm_msg *msg;
	u8 *dp;
	int h, len, size;

	/* for modem bits without break data */
	h = ((dlci->adaption == 1) ? 0 : 1);

	len = kfifo_len(&dlci->fifo);
	if (len == 0)
		return 0;

	/* MTU/MRU count only the data bits but watch adaption mode */
<<<<<<< HEAD
	if ((len + h) > gsm->mtu)
		len = gsm->mtu - h;

	size = len + h;

	msg = gsm_data_alloc(gsm, dlci->addr, size, gsm->ftype);
=======
	if ((len + h) > dlci->mtu)
		len = dlci->mtu - h;

	size = len + h;

	msg = gsm_data_alloc(gsm, dlci->addr, size, dlci->ftype);
>>>>>>> eb3cdb58
	if (!msg)
		return -ENOMEM;
	dp = msg->data;
	switch (dlci->adaption) {
	case 1: /* Unstructured */
		break;
	case 2: /* Unstructured with modem bits.
		 * Always one byte as we never send inline break data
		 */
		*dp++ = (gsm_encode_modem(dlci) << 1) | EA;
		break;
	default:
		pr_err("%s: unsupported adaption %d\n", __func__,
		       dlci->adaption);
		break;
	}

	WARN_ON(len != kfifo_out_locked(&dlci->fifo, dp, len,
		&dlci->lock));

	/* Notify upper layer about available send space. */
	tty_port_tty_wakeup(&dlci->port);

	__gsm_data_queue(dlci, msg);
	/* Bytes of data we used up */
	return size;
}

/**
 *	gsm_dlci_data_output_framed  -	try and push data out of a DLCI
 *	@gsm: mux
 *	@dlci: the DLCI to pull data from
 *
 *	Pull data from a DLCI and send it into the transmit queue if there
 *	is data. Keep to the MRU of the mux. This path handles framed data
 *	queued as skbuffs to the DLCI.
 *
 *	Caller must hold the tx_lock of the mux.
 */

static int gsm_dlci_data_output_framed(struct gsm_mux *gsm,
						struct gsm_dlci *dlci)
{
	struct gsm_msg *msg;
	u8 *dp;
	int len, size;
	int last = 0, first = 0;
	int overhead = 0;

	/* One byte per frame is used for B/F flags */
	if (dlci->adaption == 4)
		overhead = 1;

	/* dlci->skb is locked by tx_lock */
	if (dlci->skb == NULL) {
		dlci->skb = skb_dequeue_tail(&dlci->skb_list);
		if (dlci->skb == NULL)
			return 0;
		first = 1;
	}
	len = dlci->skb->len + overhead;

	/* MTU/MRU count only the data bits */
	if (len > dlci->mtu) {
		if (dlci->adaption == 3) {
			/* Over long frame, bin it */
			dev_kfree_skb_any(dlci->skb);
			dlci->skb = NULL;
			return 0;
		}
		len = dlci->mtu;
	} else
		last = 1;

	size = len + overhead;
<<<<<<< HEAD
	msg = gsm_data_alloc(gsm, dlci->addr, size, gsm->ftype);
=======
	msg = gsm_data_alloc(gsm, dlci->addr, size, dlci->ftype);
>>>>>>> eb3cdb58
	if (msg == NULL) {
		skb_queue_tail(&dlci->skb_list, dlci->skb);
		dlci->skb = NULL;
		return -ENOMEM;
	}
	dp = msg->data;

	if (dlci->adaption == 4) { /* Interruptible framed (Packetised Data) */
		/* Flag byte to carry the start/end info */
		*dp++ = last << 7 | first << 6 | 1;	/* EA */
		len--;
	}
	memcpy(dp, dlci->skb->data, len);
	skb_pull(dlci->skb, len);
	__gsm_data_queue(dlci, msg);
	if (last) {
		dev_kfree_skb_any(dlci->skb);
		dlci->skb = NULL;
	}
	return size;
}

/**
 *	gsm_dlci_modem_output	-	try and push modem status out of a DLCI
 *	@gsm: mux
 *	@dlci: the DLCI to pull modem status from
 *	@brk: break signal
 *
 *	Push an empty frame in to the transmit queue to update the modem status
 *	bits and to transmit an optional break.
 *
 *	Caller must hold the tx_lock of the mux.
 */

static int gsm_dlci_modem_output(struct gsm_mux *gsm, struct gsm_dlci *dlci,
				 u8 brk)
{
	u8 *dp = NULL;
	struct gsm_msg *msg;
	int size = 0;

	/* for modem bits without break data */
	switch (dlci->adaption) {
	case 1: /* Unstructured */
		break;
	case 2: /* Unstructured with modem bits. */
		size++;
		if (brk > 0)
			size++;
		break;
	default:
		pr_err("%s: unsupported adaption %d\n", __func__,
		       dlci->adaption);
		return -EINVAL;
	}

<<<<<<< HEAD
	msg = gsm_data_alloc(gsm, dlci->addr, size, gsm->ftype);
=======
	msg = gsm_data_alloc(gsm, dlci->addr, size, dlci->ftype);
>>>>>>> eb3cdb58
	if (!msg) {
		pr_err("%s: gsm_data_alloc error", __func__);
		return -ENOMEM;
	}
	dp = msg->data;
	switch (dlci->adaption) {
	case 1: /* Unstructured */
		break;
	case 2: /* Unstructured with modem bits. */
		if (brk == 0) {
			*dp++ = (gsm_encode_modem(dlci) << 1) | EA;
		} else {
			*dp++ = gsm_encode_modem(dlci) << 1;
			*dp++ = (brk << 4) | 2 | EA; /* Length, Break, EA */
		}
		break;
	default:
		/* Handled above */
		break;
	}

	__gsm_data_queue(dlci, msg);
	return size;
}

/**
 *	gsm_dlci_data_sweep		-	look for data to send
 *	@gsm: the GSM mux
 *
 *	Sweep the GSM mux channels in priority order looking for ones with
 *	data to send. We could do with optimising this scan a bit. We aim
 *	to fill the queue totally or up to TX_THRESH_HI bytes. Once we hit
 *	TX_THRESH_LO we get called again
 *
 *	FIXME: We should round robin between groups and in theory you can
 *	renegotiate DLCI priorities with optional stuff. Needs optimising.
 */

static int gsm_dlci_data_sweep(struct gsm_mux *gsm)
{
	/* Priority ordering: We should do priority with RR of the groups */
	int i, len, ret = 0;
	bool sent;
	struct gsm_dlci *dlci;

	while (gsm->tx_bytes < TX_THRESH_HI) {
		for (sent = false, i = 1; i < NUM_DLCI; i++) {
			dlci = gsm->dlci[i];
			/* skip unused or blocked channel */
			if (!dlci || dlci->constipated)
				continue;
			/* skip channels with invalid state */
			if (dlci->state != DLCI_OPEN)
				continue;
			/* count the sent data per adaption */
			if (dlci->adaption < 3 && !dlci->net)
				len = gsm_dlci_data_output(gsm, dlci);
			else
				len = gsm_dlci_data_output_framed(gsm, dlci);
			/* on error exit */
			if (len < 0)
				return ret;
			if (len > 0) {
				ret++;
				sent = true;
				/* The lower DLCs can starve the higher DLCs! */
				break;
			}
			/* try next */
		}
		if (!sent)
			break;
<<<<<<< HEAD
	};
=======
	}
>>>>>>> eb3cdb58

	return ret;
}

/**
 *	gsm_dlci_data_kick	-	transmit if possible
 *	@dlci: DLCI to kick
 *
 *	Transmit data from this DLCI if the queue is empty. We can't rely on
 *	a tty wakeup except when we filled the pipe so we need to fire off
 *	new data ourselves in other cases.
 */

static void gsm_dlci_data_kick(struct gsm_dlci *dlci)
{
	unsigned long flags;
	int sweep;

	if (dlci->constipated)
		return;

	spin_lock_irqsave(&dlci->gsm->tx_lock, flags);
	/* If we have nothing running then we need to fire up */
	sweep = (dlci->gsm->tx_bytes < TX_THRESH_LO);
	if (dlci->gsm->tx_bytes == 0) {
		if (dlci->net)
			gsm_dlci_data_output_framed(dlci->gsm, dlci);
		else
			gsm_dlci_data_output(dlci->gsm, dlci);
	}
	if (sweep)
		gsm_dlci_data_sweep(dlci->gsm);
	spin_unlock_irqrestore(&dlci->gsm->tx_lock, flags);
}

/*
 *	Control message processing
 */


/**
 * gsm_control_command	-	send a command frame to a control
 * @gsm: gsm channel
 * @cmd: the command to use
 * @data: data to follow encoded info
 * @dlen: length of data
 *
 * Encode up and queue a UI/UIH frame containing our command.
 */
static int gsm_control_command(struct gsm_mux *gsm, int cmd, const u8 *data,
			       int dlen)
{
	struct gsm_msg *msg;

	msg = gsm_data_alloc(gsm, 0, dlen + 2, gsm->dlci[0]->ftype);
	if (msg == NULL)
		return -ENOMEM;

	msg->data[0] = (cmd << 1) | CR | EA;	/* Set C/R */
	msg->data[1] = (dlen << 1) | EA;
	memcpy(msg->data + 2, data, dlen);
	gsm_data_queue(gsm->dlci[0], msg);

	return 0;
}

/**
 *	gsm_control_reply	-	send a response frame to a control
 *	@gsm: gsm channel
 *	@cmd: the command to use
 *	@data: data to follow encoded info
 *	@dlen: length of data
 *
 *	Encode up and queue a UI/UIH frame containing our response.
 */

static void gsm_control_reply(struct gsm_mux *gsm, int cmd, const u8 *data,
					int dlen)
{
	struct gsm_msg *msg;

	msg = gsm_data_alloc(gsm, 0, dlen + 2, gsm->dlci[0]->ftype);
	if (msg == NULL)
		return;
	msg->data[0] = (cmd & 0xFE) << 1 | EA;	/* Clear C/R */
	msg->data[1] = (dlen << 1) | EA;
	memcpy(msg->data + 2, data, dlen);
	gsm_data_queue(gsm->dlci[0], msg);
}

/**
 *	gsm_process_modem	-	process received modem status
 *	@tty: virtual tty bound to the DLCI
 *	@dlci: DLCI to affect
 *	@modem: modem bits (full EA)
 *	@slen: number of signal octets
 *
 *	Used when a modem control message or line state inline in adaption
 *	layer 2 is processed. Sort out the local modem state and throttles
 */

static void gsm_process_modem(struct tty_struct *tty, struct gsm_dlci *dlci,
							u32 modem, int slen)
{
	int  mlines = 0;
	u8 brk = 0;
	int fc;

	/* The modem status command can either contain one octet (V.24 signals)
	 * or two octets (V.24 signals + break signals). This is specified in
	 * section 5.4.6.3.7 of the 07.10 mux spec.
	 */

	if (slen == 1)
		modem = modem & 0x7f;
	else {
		brk = modem & 0x7f;
		modem = (modem >> 7) & 0x7f;
	}

	/* Flow control/ready to communicate */
	fc = (modem & MDM_FC) || !(modem & MDM_RTR);
	if (fc && !dlci->constipated) {
		/* Need to throttle our output on this device */
		dlci->constipated = true;
	} else if (!fc && dlci->constipated) {
		dlci->constipated = false;
		gsm_dlci_data_kick(dlci);
	}

	/* Map modem bits */
	if (modem & MDM_RTC)
		mlines |= TIOCM_DSR | TIOCM_DTR;
	if (modem & MDM_RTR)
		mlines |= TIOCM_RTS | TIOCM_CTS;
	if (modem & MDM_IC)
		mlines |= TIOCM_RI;
	if (modem & MDM_DV)
		mlines |= TIOCM_CD;

	/* Carrier drop -> hangup */
	if (tty) {
		if ((mlines & TIOCM_CD) == 0 && (dlci->modem_rx & TIOCM_CD))
			if (!C_CLOCAL(tty))
				tty_hangup(tty);
	}
	if (brk & 0x01)
		tty_insert_flip_char(&dlci->port, 0, TTY_BREAK);
	dlci->modem_rx = mlines;
	wake_up_interruptible(&dlci->gsm->event);
}

/**
 * gsm_process_negotiation	-	process received parameters
 * @gsm: GSM channel
 * @addr: DLCI address
 * @cr: command/response
 * @params: encoded parameters from the parameter negotiation message
 *
 * Used when the response for our parameter negotiation command was
 * received.
 */
static int gsm_process_negotiation(struct gsm_mux *gsm, unsigned int addr,
				   unsigned int cr,
				   const struct gsm_dlci_param_bits *params)
{
	struct gsm_dlci *dlci = gsm->dlci[addr];
	unsigned int ftype, i, adaption, prio, n1, k;

	i = FIELD_GET(PN_I_CL_FIELD_FTYPE, params->i_cl_bits);
	adaption = FIELD_GET(PN_I_CL_FIELD_ADAPTION, params->i_cl_bits) + 1;
	prio = FIELD_GET(PN_P_FIELD_PRIO, params->p_bits);
	n1 = FIELD_GET(PN_N_FIELD_N1, get_unaligned_le16(&params->n_bits));
	k = FIELD_GET(PN_K_FIELD_K, params->k_bits);

	if (n1 < MIN_MTU) {
		if (debug & DBG_ERRORS)
			pr_info("%s N1 out of range in PN\n", __func__);
		return -EINVAL;
	}

	switch (i) {
	case 0x00:
		ftype = UIH;
		break;
	case 0x01:
		ftype = UI;
		break;
	case 0x02: /* I frames are not supported */
		if (debug & DBG_ERRORS)
			pr_info("%s unsupported I frame request in PN\n",
				__func__);
		return -EINVAL;
	default:
		if (debug & DBG_ERRORS)
			pr_info("%s i out of range in PN\n", __func__);
		return -EINVAL;
	}

	if (!cr && gsm->initiator) {
		if (adaption != dlci->adaption) {
			if (debug & DBG_ERRORS)
				pr_info("%s invalid adaption %d in PN\n",
					__func__, adaption);
			return -EINVAL;
		}
		if (prio != dlci->prio) {
			if (debug & DBG_ERRORS)
				pr_info("%s invalid priority %d in PN",
					__func__, prio);
			return -EINVAL;
		}
		if (n1 > gsm->mru || n1 > dlci->mtu) {
			/* We requested a frame size but the other party wants
			 * to send larger frames. The standard allows only a
			 * smaller response value than requested (5.4.6.3.1).
			 */
			if (debug & DBG_ERRORS)
				pr_info("%s invalid N1 %d in PN\n", __func__,
					n1);
			return -EINVAL;
		}
		dlci->mtu = n1;
		if (ftype != dlci->ftype) {
			if (debug & DBG_ERRORS)
				pr_info("%s invalid i %d in PN\n", __func__, i);
			return -EINVAL;
		}
		if (ftype != UI && ftype != UIH && k > dlci->k) {
			if (debug & DBG_ERRORS)
				pr_info("%s invalid k %d in PN\n", __func__, k);
			return -EINVAL;
		}
		dlci->k = k;
	} else if (cr && !gsm->initiator) {
		/* Only convergence layer type 1 and 2 are supported. */
		if (adaption != 1 && adaption != 2) {
			if (debug & DBG_ERRORS)
				pr_info("%s invalid adaption %d in PN\n",
					__func__, adaption);
			return -EINVAL;
		}
		dlci->adaption = adaption;
		if (n1 > gsm->mru) {
			/* Propose a smaller value */
			dlci->mtu = gsm->mru;
		} else if (n1 > MAX_MTU) {
			/* Propose a smaller value */
			dlci->mtu = MAX_MTU;
		} else {
			dlci->mtu = n1;
		}
		dlci->prio = prio;
		dlci->ftype = ftype;
		dlci->k = k;
	} else {
		return -EINVAL;
	}

	return 0;
}

/**
 *	gsm_control_modem	-	modem status received
 *	@gsm: GSM channel
 *	@data: data following command
 *	@clen: command length
 *
 *	We have received a modem status control message. This is used by
 *	the GSM mux protocol to pass virtual modem line status and optionally
 *	to indicate break signals. Unpack it, convert to Linux representation
 *	and if need be stuff a break message down the tty.
 */

static void gsm_control_modem(struct gsm_mux *gsm, const u8 *data, int clen)
{
	unsigned int addr = 0;
	unsigned int modem = 0;
	struct gsm_dlci *dlci;
	int len = clen;
<<<<<<< HEAD
	int slen;
=======
	int cl = clen;
>>>>>>> eb3cdb58
	const u8 *dp = data;
	struct tty_struct *tty;

	len = gsm_read_ea_val(&addr, data, cl);
	if (len < 1)
		return;

	addr >>= 1;
	/* Closed port, or invalid ? */
	if (addr == 0 || addr >= NUM_DLCI || gsm->dlci[addr] == NULL)
		return;
	dlci = gsm->dlci[addr];

<<<<<<< HEAD
	slen = len;
	while (gsm_read_ea(&modem, *dp++) == 0) {
		len--;
		if (len == 0)
			return;
	}
	len--;
	tty = tty_port_tty_get(&dlci->port);
	gsm_process_modem(tty, dlci, modem, slen - len);
=======
	/* Must be at least one byte following the EA */
	if ((cl - len) < 1)
		return;

	dp += len;
	cl -= len;

	/* get the modem status */
	len = gsm_read_ea_val(&modem, dp, cl);
	if (len < 1)
		return;

	tty = tty_port_tty_get(&dlci->port);
	gsm_process_modem(tty, dlci, modem, cl);
>>>>>>> eb3cdb58
	if (tty) {
		tty_wakeup(tty);
		tty_kref_put(tty);
	}
	gsm_control_reply(gsm, CMD_MSC, data, clen);
}

/**
 * gsm_control_negotiation	-	parameter negotiation received
 * @gsm: GSM channel
 * @cr: command/response flag
 * @data: data following command
 * @dlen: data length
 *
 * We have received a parameter negotiation message. This is used by
 * the GSM mux protocol to configure protocol parameters for a new DLCI.
 */
static void gsm_control_negotiation(struct gsm_mux *gsm, unsigned int cr,
				    const u8 *data, unsigned int dlen)
{
	unsigned int addr;
	struct gsm_dlci_param_bits pn_reply;
	struct gsm_dlci *dlci;
	struct gsm_dlci_param_bits *params;

	if (dlen < sizeof(struct gsm_dlci_param_bits))
		return;

	/* Invalid DLCI? */
	params = (struct gsm_dlci_param_bits *)data;
	addr = FIELD_GET(PN_D_FIELD_DLCI, params->d_bits);
	if (addr == 0 || addr >= NUM_DLCI || !gsm->dlci[addr])
		return;
	dlci = gsm->dlci[addr];

	/* Too late for parameter negotiation? */
	if ((!cr && dlci->state == DLCI_OPENING) || dlci->state == DLCI_OPEN)
		return;

	/* Process the received parameters */
	if (gsm_process_negotiation(gsm, addr, cr, params) != 0) {
		/* Negotiation failed. Close the link. */
		if (debug & DBG_ERRORS)
			pr_info("%s PN failed\n", __func__);
		gsm_dlci_close(dlci);
		return;
	}

	if (cr) {
		/* Reply command with accepted parameters. */
		if (gsm_encode_params(dlci, &pn_reply) == 0)
			gsm_control_reply(gsm, CMD_PN, (const u8 *)&pn_reply,
					  sizeof(pn_reply));
		else if (debug & DBG_ERRORS)
			pr_info("%s PN invalid\n", __func__);
	} else if (dlci->state == DLCI_CONFIGURE) {
		/* Proceed with link setup by sending SABM before UA */
		dlci->state = DLCI_OPENING;
		gsm_command(gsm, dlci->addr, SABM|PF);
		mod_timer(&dlci->t1, jiffies + gsm->t1 * HZ / 100);
	} else {
		if (debug & DBG_ERRORS)
			pr_info("%s PN in invalid state\n", __func__);
	}
}

/**
 *	gsm_control_rls		-	remote line status
 *	@gsm: GSM channel
 *	@data: data bytes
 *	@clen: data length
 *
 *	The modem sends us a two byte message on the control channel whenever
 *	it wishes to send us an error state from the virtual link. Stuff
 *	this into the uplink tty if present
 */

static void gsm_control_rls(struct gsm_mux *gsm, const u8 *data, int clen)
{
	struct tty_port *port;
	unsigned int addr = 0;
	u8 bits;
	int len = clen;
	const u8 *dp = data;

	while (gsm_read_ea(&addr, *dp++) == 0) {
		len--;
		if (len == 0)
			return;
	}
	/* Must be at least one byte following ea */
	len--;
	if (len <= 0)
		return;
	addr >>= 1;
	/* Closed port, or invalid ? */
	if (addr == 0 || addr >= NUM_DLCI || gsm->dlci[addr] == NULL)
		return;
	/* No error ? */
	bits = *dp;
	if ((bits & 1) == 0)
		return;

	port = &gsm->dlci[addr]->port;

	if (bits & 2)
		tty_insert_flip_char(port, 0, TTY_OVERRUN);
	if (bits & 4)
		tty_insert_flip_char(port, 0, TTY_PARITY);
	if (bits & 8)
		tty_insert_flip_char(port, 0, TTY_FRAME);

	tty_flip_buffer_push(port);

	gsm_control_reply(gsm, CMD_RLS, data, clen);
}

static void gsm_dlci_begin_close(struct gsm_dlci *dlci);

/**
 *	gsm_control_message	-	DLCI 0 control processing
 *	@gsm: our GSM mux
 *	@command:  the command EA
 *	@data: data beyond the command/length EAs
 *	@clen: length
 *
 *	Input processor for control messages from the other end of the link.
 *	Processes the incoming request and queues a response frame or an
 *	NSC response if not supported
 */

static void gsm_control_message(struct gsm_mux *gsm, unsigned int command,
						const u8 *data, int clen)
{
	u8 buf[1];

	switch (command) {
	case CMD_CLD: {
		struct gsm_dlci *dlci = gsm->dlci[0];
		/* Modem wishes to close down */
		if (dlci) {
			dlci->dead = true;
			gsm->dead = true;
			gsm_dlci_begin_close(dlci);
		}
		}
		break;
	case CMD_TEST:
		/* Modem wishes to test, reply with the data */
		gsm_control_reply(gsm, CMD_TEST, data, clen);
		break;
	case CMD_FCON:
		/* Modem can accept data again */
		gsm->constipated = false;
		gsm_control_reply(gsm, CMD_FCON, NULL, 0);
		/* Kick the link in case it is idling */
		gsmld_write_trigger(gsm);
		break;
	case CMD_FCOFF:
		/* Modem wants us to STFU */
		gsm->constipated = true;
		gsm_control_reply(gsm, CMD_FCOFF, NULL, 0);
		break;
	case CMD_MSC:
		/* Out of band modem line change indicator for a DLCI */
		gsm_control_modem(gsm, data, clen);
		break;
	case CMD_RLS:
		/* Out of band error reception for a DLCI */
		gsm_control_rls(gsm, data, clen);
		break;
	case CMD_PSC:
		/* Modem wishes to enter power saving state */
		gsm_control_reply(gsm, CMD_PSC, NULL, 0);
		break;
		/* Optional commands */
	case CMD_PN:
		/* Modem sends a parameter negotiation command */
		gsm_control_negotiation(gsm, 1, data, clen);
		break;
		/* Optional unsupported commands */
	case CMD_RPN:	/* Remote port negotiation */
	case CMD_SNC:	/* Service negotiation command */
	default:
		/* Reply to bad commands with an NSC */
		buf[0] = command;
		gsm_control_reply(gsm, CMD_NSC, buf, 1);
		break;
	}
}

/**
 *	gsm_control_response	-	process a response to our control
 *	@gsm: our GSM mux
 *	@command: the command (response) EA
 *	@data: data beyond the command/length EA
 *	@clen: length
 *
 *	Process a response to an outstanding command. We only allow a single
 *	control message in flight so this is fairly easy. All the clean up
 *	is done by the caller, we just update the fields, flag it as done
 *	and return
 */

static void gsm_control_response(struct gsm_mux *gsm, unsigned int command,
						const u8 *data, int clen)
{
	struct gsm_control *ctrl;
	struct gsm_dlci *dlci;
	unsigned long flags;

	spin_lock_irqsave(&gsm->control_lock, flags);

	ctrl = gsm->pending_cmd;
	dlci = gsm->dlci[0];
	command |= 1;
	/* Does the reply match our command */
	if (ctrl != NULL && (command == ctrl->cmd || command == CMD_NSC)) {
		/* Our command was replied to, kill the retry timer */
		del_timer(&gsm->t2_timer);
		gsm->pending_cmd = NULL;
		/* Rejected by the other end */
		if (command == CMD_NSC)
			ctrl->error = -EOPNOTSUPP;
		ctrl->done = 1;
		wake_up(&gsm->event);
	/* Or did we receive the PN response to our PN command */
	} else if (command == CMD_PN) {
		gsm_control_negotiation(gsm, 0, data, clen);
	/* Or did we receive the TEST response to our TEST command */
	} else if (command == CMD_TEST && clen == 1 && *data == gsm->ka_num) {
		gsm->ka_retries = -1; /* trigger new keep-alive message */
		if (dlci && !dlci->dead)
			mod_timer(&gsm->ka_timer, jiffies + gsm->keep_alive * HZ / 100);
	}
	spin_unlock_irqrestore(&gsm->control_lock, flags);
}

/**
 * gsm_control_keep_alive	-	check timeout or start keep-alive
 * @t: timer contained in our gsm object
 *
 * Called off the keep-alive timer expiry signaling that our link
 * partner is not responding anymore. Link will be closed.
 * This is also called to startup our timer.
 */

static void gsm_control_keep_alive(struct timer_list *t)
{
	struct gsm_mux *gsm = from_timer(gsm, t, ka_timer);
	unsigned long flags;

	spin_lock_irqsave(&gsm->control_lock, flags);
	if (gsm->ka_num && gsm->ka_retries == 0) {
		/* Keep-alive expired -> close the link */
		if (debug & DBG_ERRORS)
			pr_debug("%s keep-alive timed out\n", __func__);
		spin_unlock_irqrestore(&gsm->control_lock, flags);
		if (gsm->dlci[0])
			gsm_dlci_begin_close(gsm->dlci[0]);
		return;
	} else if (gsm->keep_alive && gsm->dlci[0] && !gsm->dlci[0]->dead) {
		if (gsm->ka_retries > 0) {
			/* T2 expired for keep-alive -> resend */
			gsm->ka_retries--;
		} else {
			/* Start keep-alive timer */
			gsm->ka_num++;
			if (!gsm->ka_num)
				gsm->ka_num++;
			gsm->ka_retries = (signed int)gsm->n2;
		}
		gsm_control_command(gsm, CMD_TEST, &gsm->ka_num,
				    sizeof(gsm->ka_num));
		mod_timer(&gsm->ka_timer,
			  jiffies + gsm->t2 * HZ / 100);
	}
	spin_unlock_irqrestore(&gsm->control_lock, flags);
}

/**
 *	gsm_control_transmit	-	send control packet
 *	@gsm: gsm mux
 *	@ctrl: frame to send
 *
 *	Send out a pending control command (called under control lock)
 */

static void gsm_control_transmit(struct gsm_mux *gsm, struct gsm_control *ctrl)
{
<<<<<<< HEAD
	struct gsm_msg *msg = gsm_data_alloc(gsm, 0, ctrl->len + 2, gsm->ftype);
	if (msg == NULL)
		return;
	msg->data[0] = (ctrl->cmd << 1) | CR | EA;	/* command */
	msg->data[1] = (ctrl->len << 1) | EA;
	memcpy(msg->data + 2, ctrl->data, ctrl->len);
	gsm_data_queue(gsm->dlci[0], msg);
=======
	gsm_control_command(gsm, ctrl->cmd, ctrl->data, ctrl->len);
>>>>>>> eb3cdb58
}

/**
 *	gsm_control_retransmit	-	retransmit a control frame
 *	@t: timer contained in our gsm object
 *
 *	Called off the T2 timer expiry in order to retransmit control frames
 *	that have been lost in the system somewhere. The control_lock protects
 *	us from colliding with another sender or a receive completion event.
 *	In that situation the timer may still occur in a small window but
 *	gsm->pending_cmd will be NULL and we just let the timer expire.
 */

static void gsm_control_retransmit(struct timer_list *t)
{
	struct gsm_mux *gsm = from_timer(gsm, t, t2_timer);
	struct gsm_control *ctrl;
	unsigned long flags;
	spin_lock_irqsave(&gsm->control_lock, flags);
	ctrl = gsm->pending_cmd;
	if (ctrl) {
		if (gsm->cretries == 0 || !gsm->dlci[0] || gsm->dlci[0]->dead) {
			gsm->pending_cmd = NULL;
			ctrl->error = -ETIMEDOUT;
			ctrl->done = 1;
			spin_unlock_irqrestore(&gsm->control_lock, flags);
			wake_up(&gsm->event);
			return;
		}
		gsm->cretries--;
		gsm_control_transmit(gsm, ctrl);
		mod_timer(&gsm->t2_timer, jiffies + gsm->t2 * HZ / 100);
	}
	spin_unlock_irqrestore(&gsm->control_lock, flags);
}

/**
 *	gsm_control_send	-	send a control frame on DLCI 0
 *	@gsm: the GSM channel
 *	@command: command  to send including CR bit
 *	@data: bytes of data (must be kmalloced)
 *	@clen: length of the block to send
 *
 *	Queue and dispatch a control command. Only one command can be
 *	active at a time. In theory more can be outstanding but the matching
 *	gets really complicated so for now stick to one outstanding.
 */

static struct gsm_control *gsm_control_send(struct gsm_mux *gsm,
		unsigned int command, u8 *data, int clen)
{
	struct gsm_control *ctrl = kzalloc(sizeof(struct gsm_control),
						GFP_ATOMIC);
	unsigned long flags;
	if (ctrl == NULL)
		return NULL;
retry:
	wait_event(gsm->event, gsm->pending_cmd == NULL);
	spin_lock_irqsave(&gsm->control_lock, flags);
	if (gsm->pending_cmd != NULL) {
		spin_unlock_irqrestore(&gsm->control_lock, flags);
		goto retry;
	}
	ctrl->cmd = command;
	ctrl->data = data;
	ctrl->len = clen;
	gsm->pending_cmd = ctrl;

	/* If DLCI0 is in ADM mode skip retries, it won't respond */
	if (gsm->dlci[0]->mode == DLCI_MODE_ADM)
		gsm->cretries = 0;
	else
		gsm->cretries = gsm->n2;

	mod_timer(&gsm->t2_timer, jiffies + gsm->t2 * HZ / 100);
	gsm_control_transmit(gsm, ctrl);
	spin_unlock_irqrestore(&gsm->control_lock, flags);
	return ctrl;
}

/**
 *	gsm_control_wait	-	wait for a control to finish
 *	@gsm: GSM mux
 *	@control: control we are waiting on
 *
 *	Waits for the control to complete or time out. Frees any used
 *	resources and returns 0 for success, or an error if the remote
 *	rejected or ignored the request.
 */

static int gsm_control_wait(struct gsm_mux *gsm, struct gsm_control *control)
{
	int err;
	wait_event(gsm->event, control->done == 1);
	err = control->error;
	kfree(control);
	return err;
}


/*
 *	DLCI level handling: Needs krefs
 */

/*
 *	State transitions and timers
 */

/**
 *	gsm_dlci_close		-	a DLCI has closed
 *	@dlci: DLCI that closed
 *
 *	Perform processing when moving a DLCI into closed state. If there
 *	is an attached tty this is hung up
 */

static void gsm_dlci_close(struct gsm_dlci *dlci)
{
	del_timer(&dlci->t1);
	if (debug & DBG_ERRORS)
		pr_debug("DLCI %d goes closed.\n", dlci->addr);
	dlci->state = DLCI_CLOSED;
	/* Prevent us from sending data before the link is up again */
	dlci->constipated = true;
	if (dlci->addr != 0) {
		tty_port_tty_hangup(&dlci->port, false);
		gsm_dlci_clear_queues(dlci->gsm, dlci);
		/* Ensure that gsmtty_open() can return. */
<<<<<<< HEAD
		tty_port_set_initialized(&dlci->port, 0);
		wake_up_interruptible(&dlci->port.open_wait);
	} else
		dlci->gsm->dead = true;
	/* A DLCI 0 close is a MUX termination so we need to kick that
	   back to userspace somehow */
	gsm_dlci_data_kick(dlci);
	wake_up(&dlci->gsm->event);
=======
		tty_port_set_initialized(&dlci->port, false);
		wake_up_interruptible(&dlci->port.open_wait);
	} else {
		del_timer(&dlci->gsm->ka_timer);
		dlci->gsm->dead = true;
	}
	/* A DLCI 0 close is a MUX termination so we need to kick that
	   back to userspace somehow */
	gsm_dlci_data_kick(dlci);
	wake_up_all(&dlci->gsm->event);
>>>>>>> eb3cdb58
}

/**
 *	gsm_dlci_open		-	a DLCI has opened
 *	@dlci: DLCI that opened
 *
 *	Perform processing when moving a DLCI into open state.
 */

static void gsm_dlci_open(struct gsm_dlci *dlci)
{
	struct gsm_mux *gsm = dlci->gsm;

	/* Note that SABM UA .. SABM UA first UA lost can mean that we go
	   open -> open */
	del_timer(&dlci->t1);
	/* This will let a tty open continue */
	dlci->state = DLCI_OPEN;
	dlci->constipated = false;
<<<<<<< HEAD
	if (debug & 8)
		pr_debug("DLCI %d goes open.\n", dlci->addr);
	/* Send current modem state */
	if (dlci->addr)
		gsm_modem_update(dlci, 0);
=======
	if (debug & DBG_ERRORS)
		pr_debug("DLCI %d goes open.\n", dlci->addr);
	/* Send current modem state */
	if (dlci->addr) {
		gsm_modem_update(dlci, 0);
	} else {
		/* Start keep-alive control */
		gsm->ka_num = 0;
		gsm->ka_retries = -1;
		mod_timer(&gsm->ka_timer,
			  jiffies + gsm->keep_alive * HZ / 100);
	}
>>>>>>> eb3cdb58
	gsm_dlci_data_kick(dlci);
	wake_up(&dlci->gsm->event);
}

/**
 * gsm_dlci_negotiate	-	start parameter negotiation
 * @dlci: DLCI to open
 *
 * Starts the parameter negotiation for the new DLCI. This needs to be done
 * before the DLCI initialized the channel via SABM.
 */
static int gsm_dlci_negotiate(struct gsm_dlci *dlci)
{
	struct gsm_mux *gsm = dlci->gsm;
	struct gsm_dlci_param_bits params;
	int ret;

	ret = gsm_encode_params(dlci, &params);
	if (ret != 0)
		return ret;

	/* We cannot asynchronous wait for the command response with
	 * gsm_command() and gsm_control_wait() at this point.
	 */
	ret = gsm_control_command(gsm, CMD_PN, (const u8 *)&params,
				  sizeof(params));

	return ret;
}

/**
 *	gsm_dlci_t1		-	T1 timer expiry
 *	@t: timer contained in the DLCI that opened
 *
 *	The T1 timer handles retransmits of control frames (essentially of
 *	SABM and DISC). We resend the command until the retry count runs out
 *	in which case an opening port goes back to closed and a closing port
 *	is simply put into closed state (any further frames from the other
 *	end will get a DM response)
 *
 *	Some control dlci can stay in ADM mode with other dlci working just
 *	fine. In that case we can just keep the control dlci open after the
 *	DLCI_OPENING retries time out.
 */

static void gsm_dlci_t1(struct timer_list *t)
{
	struct gsm_dlci *dlci = from_timer(dlci, t, t1);
	struct gsm_mux *gsm = dlci->gsm;

	switch (dlci->state) {
	case DLCI_CONFIGURE:
		if (dlci->retries && gsm_dlci_negotiate(dlci) == 0) {
			dlci->retries--;
			mod_timer(&dlci->t1, jiffies + gsm->t1 * HZ / 100);
		} else {
			gsm_dlci_begin_close(dlci); /* prevent half open link */
		}
		break;
	case DLCI_OPENING:
		if (dlci->retries) {
			dlci->retries--;
			gsm_command(dlci->gsm, dlci->addr, SABM|PF);
			mod_timer(&dlci->t1, jiffies + gsm->t1 * HZ / 100);
		} else if (!dlci->addr && gsm->control == (DM | PF)) {
			if (debug & DBG_ERRORS)
				pr_info("DLCI %d opening in ADM mode.\n",
					dlci->addr);
			dlci->mode = DLCI_MODE_ADM;
			gsm_dlci_open(dlci);
		} else {
			gsm_dlci_begin_close(dlci); /* prevent half open link */
		}

		break;
	case DLCI_CLOSING:
		if (dlci->retries) {
			dlci->retries--;
			gsm_command(dlci->gsm, dlci->addr, DISC|PF);
			mod_timer(&dlci->t1, jiffies + gsm->t1 * HZ / 100);
		} else
			gsm_dlci_close(dlci);
		break;
	default:
		pr_debug("%s: unhandled state: %d\n", __func__, dlci->state);
		break;
	}
}

/**
 *	gsm_dlci_begin_open	-	start channel open procedure
 *	@dlci: DLCI to open
 *
 *	Commence opening a DLCI from the Linux side. We issue SABM messages
 *	to the modem which should then reply with a UA or ADM, at which point
 *	we will move into open state. Opening is done asynchronously with retry
 *	running off timers and the responses.
 *	Parameter negotiation is performed before SABM if required.
 */

static void gsm_dlci_begin_open(struct gsm_dlci *dlci)
{
	struct gsm_mux *gsm = dlci ? dlci->gsm : NULL;
	bool need_pn = false;

	if (!gsm)
		return;

	if (dlci->addr != 0) {
		if (gsm->adaption != 1 || gsm->adaption != dlci->adaption)
			need_pn = true;
		if (dlci->prio != (roundup(dlci->addr + 1, 8) - 1))
			need_pn = true;
		if (gsm->ftype != dlci->ftype)
			need_pn = true;
	}

	switch (dlci->state) {
	case DLCI_CLOSED:
	case DLCI_WAITING_CONFIG:
	case DLCI_CLOSING:
		dlci->retries = gsm->n2;
		if (!need_pn) {
			dlci->state = DLCI_OPENING;
			gsm_command(gsm, dlci->addr, SABM|PF);
		} else {
			/* Configure DLCI before setup */
			dlci->state = DLCI_CONFIGURE;
			if (gsm_dlci_negotiate(dlci) != 0) {
				gsm_dlci_close(dlci);
				return;
			}
		}
		mod_timer(&dlci->t1, jiffies + gsm->t1 * HZ / 100);
		break;
	default:
		break;
	}
}

/**
 *	gsm_dlci_set_opening	-	change state to opening
 *	@dlci: DLCI to open
 *
 *	Change internal state to wait for DLCI open from initiator side.
 *	We set off timers and responses upon reception of an SABM.
 */
static void gsm_dlci_set_opening(struct gsm_dlci *dlci)
{
	switch (dlci->state) {
	case DLCI_CLOSED:
	case DLCI_WAITING_CONFIG:
	case DLCI_CLOSING:
		dlci->state = DLCI_OPENING;
		break;
	default:
		break;
	}
}

/**
 * gsm_dlci_set_wait_config	-	wait for channel configuration
 * @dlci: DLCI to configure
 *
 * Wait for a DLCI configuration from the application.
 */
static void gsm_dlci_set_wait_config(struct gsm_dlci *dlci)
{
	switch (dlci->state) {
	case DLCI_CLOSED:
	case DLCI_CLOSING:
		dlci->state = DLCI_WAITING_CONFIG;
		break;
	default:
		break;
	}
}

/**
 *	gsm_dlci_set_opening	-	change state to opening
 *	@dlci: DLCI to open
 *
 *	Change internal state to wait for DLCI open from initiator side.
 *	We set off timers and responses upon reception of an SABM.
 */
static void gsm_dlci_set_opening(struct gsm_dlci *dlci)
{
	switch (dlci->state) {
	case DLCI_CLOSED:
	case DLCI_CLOSING:
		dlci->state = DLCI_OPENING;
		break;
	default:
		break;
	}
}

/**
 *	gsm_dlci_begin_close	-	start channel open procedure
 *	@dlci: DLCI to open
 *
 *	Commence closing a DLCI from the Linux side. We issue DISC messages
 *	to the modem which should then reply with a UA, at which point we
 *	will move into closed state. Closing is done asynchronously with retry
 *	off timers. We may also receive a DM reply from the other end which
 *	indicates the channel was already closed.
 */

static void gsm_dlci_begin_close(struct gsm_dlci *dlci)
{
	struct gsm_mux *gsm = dlci->gsm;
	if (dlci->state == DLCI_CLOSED || dlci->state == DLCI_CLOSING)
		return;
	dlci->retries = gsm->n2;
	dlci->state = DLCI_CLOSING;
	gsm_command(dlci->gsm, dlci->addr, DISC|PF);
	mod_timer(&dlci->t1, jiffies + gsm->t1 * HZ / 100);
	wake_up_interruptible(&gsm->event);
}

/**
 *	gsm_dlci_data		-	data arrived
 *	@dlci: channel
 *	@data: block of bytes received
 *	@clen: length of received block
 *
 *	A UI or UIH frame has arrived which contains data for a channel
 *	other than the control channel. If the relevant virtual tty is
 *	open we shovel the bits down it, if not we drop them.
 */

static void gsm_dlci_data(struct gsm_dlci *dlci, const u8 *data, int clen)
{
	/* krefs .. */
	struct tty_port *port = &dlci->port;
	struct tty_struct *tty;
	unsigned int modem = 0;
<<<<<<< HEAD
	int len = clen;
	int slen = 0;
=======
	int len;
>>>>>>> eb3cdb58

	if (debug & DBG_TTY)
		pr_debug("%d bytes for tty\n", clen);
	switch (dlci->adaption)  {
	/* Unsupported types */
	case 4:		/* Packetised interruptible data */
		break;
	case 3:		/* Packetised uininterruptible voice/data */
		break;
	case 2:		/* Asynchronous serial with line state in each frame */
<<<<<<< HEAD
		while (gsm_read_ea(&modem, *data++) == 0) {
			len--;
			slen++;
			if (len == 0)
				return;
		}
		len--;
		slen++;
		tty = tty_port_tty_get(port);
		if (tty) {
			gsm_process_modem(tty, dlci, modem, slen);
=======
		len = gsm_read_ea_val(&modem, data, clen);
		if (len < 1)
			return;
		tty = tty_port_tty_get(port);
		if (tty) {
			gsm_process_modem(tty, dlci, modem, len);
>>>>>>> eb3cdb58
			tty_wakeup(tty);
			tty_kref_put(tty);
		}
		/* Skip processed modem data */
		data += len;
		clen -= len;
		fallthrough;
	case 1:		/* Line state will go via DLCI 0 controls only */
	default:
		tty_insert_flip_string(port, data, clen);
		tty_flip_buffer_push(port);
	}
}

/**
 *	gsm_dlci_command	-	data arrived on control channel
 *	@dlci: channel
 *	@data: block of bytes received
 *	@len: length of received block
 *
 *	A UI or UIH frame has arrived which contains data for DLCI 0 the
 *	control channel. This should contain a command EA followed by
 *	control data bytes. The command EA contains a command/response bit
 *	and we divide up the work accordingly.
 */

static void gsm_dlci_command(struct gsm_dlci *dlci, const u8 *data, int len)
{
	/* See what command is involved */
	unsigned int command = 0;
	unsigned int clen = 0;
	unsigned int dlen;

	/* read the command */
	dlen = gsm_read_ea_val(&command, data, len);
	len -= dlen;
	data += dlen;

	/* read any control data */
	dlen = gsm_read_ea_val(&clen, data, len);
	len -= dlen;
	data += dlen;

	/* Malformed command? */
	if (clen > len)
		return;

	if (command & 1)
		gsm_control_message(dlci->gsm, command, data, clen);
	else
		gsm_control_response(dlci->gsm, command, data, clen);
}

/**
 *	gsm_kick_timer	-	transmit if possible
 *	@t: timer contained in our gsm object
 *
 *	Transmit data from DLCIs if the queue is empty. We can't rely on
 *	a tty wakeup except when we filled the pipe so we need to fire off
 *	new data ourselves in other cases.
 */
static void gsm_kick_timer(struct timer_list *t)
{
	struct gsm_mux *gsm = from_timer(gsm, t, kick_timer);
	unsigned long flags;
	int sent = 0;

	spin_lock_irqsave(&gsm->tx_lock, flags);
	/* If we have nothing running then we need to fire up */
	if (gsm->tx_bytes < TX_THRESH_LO)
		sent = gsm_dlci_data_sweep(gsm);
	spin_unlock_irqrestore(&gsm->tx_lock, flags);

	if (sent && debug & DBG_DATA)
		pr_info("%s TX queue stalled\n", __func__);
}

/**
 * gsm_dlci_copy_config_values	-	copy DLCI configuration
 * @dlci: source DLCI
 * @dc: configuration structure to fill
 */
static void gsm_dlci_copy_config_values(struct gsm_dlci *dlci, struct gsm_dlci_config *dc)
{
	memset(dc, 0, sizeof(*dc));
	dc->channel = (u32)dlci->addr;
	dc->adaption = (u32)dlci->adaption;
	dc->mtu = (u32)dlci->mtu;
	dc->priority = (u32)dlci->prio;
	if (dlci->ftype == UIH)
		dc->i = 1;
	else
		dc->i = 2;
	dc->k = (u32)dlci->k;
}

/**
 * gsm_dlci_config	-	configure DLCI from configuration
 * @dlci: DLCI to configure
 * @dc: DLCI configuration
 * @open: open DLCI after configuration?
 */
static int gsm_dlci_config(struct gsm_dlci *dlci, struct gsm_dlci_config *dc, int open)
{
	struct gsm_mux *gsm;
	bool need_restart = false;
	bool need_open = false;
	unsigned int i;

	/*
	 * Check that userspace doesn't put stuff in here to prevent breakages
	 * in the future.
	 */
	for (i = 0; i < ARRAY_SIZE(dc->reserved); i++)
		if (dc->reserved[i])
			return -EINVAL;

	if (!dlci)
		return -EINVAL;
	gsm = dlci->gsm;

	/* Stuff we don't support yet - I frame transport */
	if (dc->adaption != 1 && dc->adaption != 2)
		return -EOPNOTSUPP;
	if (dc->mtu > MAX_MTU || dc->mtu < MIN_MTU || dc->mtu > gsm->mru)
		return -EINVAL;
	if (dc->priority >= 64)
		return -EINVAL;
	if (dc->i == 0 || dc->i > 2)  /* UIH and UI only */
		return -EINVAL;
	if (dc->k > 7)
		return -EINVAL;

	/*
	 * See what is needed for reconfiguration
	 */
	/* Framing fields */
	if (dc->adaption != dlci->adaption)
		need_restart = true;
	if (dc->mtu != dlci->mtu)
		need_restart = true;
	if (dc->i != dlci->ftype)
		need_restart = true;
	/* Requires care */
	if (dc->priority != dlci->prio)
		need_restart = true;

	if ((open && gsm->wait_config) || need_restart)
		need_open = true;
	if (dlci->state == DLCI_WAITING_CONFIG) {
		need_restart = false;
		need_open = true;
	}

	/*
	 * Close down what is needed, restart and initiate the new
	 * configuration.
	 */
	if (need_restart) {
		gsm_dlci_begin_close(dlci);
		wait_event_interruptible(gsm->event, dlci->state == DLCI_CLOSED);
		if (signal_pending(current))
			return -EINTR;
	}
	/*
	 * Setup the new configuration values
	 */
	dlci->adaption = (int)dc->adaption;

	if (dc->mtu)
		dlci->mtu = (unsigned int)dc->mtu;
	else
		dlci->mtu = gsm->mtu;

	if (dc->priority)
		dlci->prio = (u8)dc->priority;
	else
		dlci->prio = roundup(dlci->addr + 1, 8) - 1;

	if (dc->i == 1)
		dlci->ftype = UIH;
	else if (dc->i == 2)
		dlci->ftype = UI;

	if (dc->k)
		dlci->k = (u8)dc->k;
	else
		dlci->k = gsm->k;

	if (need_open) {
		if (gsm->initiator)
			gsm_dlci_begin_open(dlci);
		else
			gsm_dlci_set_opening(dlci);
	}

	return 0;
}

/**
 *	gsm_kick_timer	-	transmit if possible
 *	@t: timer contained in our gsm object
 *
 *	Transmit data from DLCIs if the queue is empty. We can't rely on
 *	a tty wakeup except when we filled the pipe so we need to fire off
 *	new data ourselves in other cases.
 */
static void gsm_kick_timer(struct timer_list *t)
{
	struct gsm_mux *gsm = from_timer(gsm, t, kick_timer);
	unsigned long flags;
	int sent = 0;

	spin_lock_irqsave(&gsm->tx_lock, flags);
	/* If we have nothing running then we need to fire up */
	if (gsm->tx_bytes < TX_THRESH_LO)
		sent = gsm_dlci_data_sweep(gsm);
	spin_unlock_irqrestore(&gsm->tx_lock, flags);

	if (sent && debug & 4)
		pr_info("%s TX queue stalled\n", __func__);
}

/*
 *	Allocate/Free DLCI channels
 */

/**
 *	gsm_dlci_alloc		-	allocate a DLCI
 *	@gsm: GSM mux
 *	@addr: address of the DLCI
 *
 *	Allocate and install a new DLCI object into the GSM mux.
 *
 *	FIXME: review locking races
 */

static struct gsm_dlci *gsm_dlci_alloc(struct gsm_mux *gsm, int addr)
{
	struct gsm_dlci *dlci = kzalloc(sizeof(struct gsm_dlci), GFP_ATOMIC);
	if (dlci == NULL)
		return NULL;
	spin_lock_init(&dlci->lock);
	mutex_init(&dlci->mutex);
	if (kfifo_alloc(&dlci->fifo, TX_SIZE, GFP_KERNEL) < 0) {
		kfree(dlci);
		return NULL;
	}

	skb_queue_head_init(&dlci->skb_list);
	timer_setup(&dlci->t1, gsm_dlci_t1, 0);
	tty_port_init(&dlci->port);
	dlci->port.ops = &gsm_port_ops;
	dlci->gsm = gsm;
	dlci->addr = addr;
	dlci->adaption = gsm->adaption;
	dlci->mtu = gsm->mtu;
	if (addr == 0)
		dlci->prio = 0;
	else
		dlci->prio = roundup(addr + 1, 8) - 1;
	dlci->ftype = gsm->ftype;
	dlci->k = gsm->k;
	dlci->state = DLCI_CLOSED;
	if (addr) {
		dlci->data = gsm_dlci_data;
		/* Prevent us from sending data before the link is up */
		dlci->constipated = true;
	} else {
		dlci->data = gsm_dlci_command;
	}
	gsm->dlci[addr] = dlci;
	return dlci;
}

/**
 *	gsm_dlci_free		-	free DLCI
 *	@port: tty port for DLCI to free
 *
 *	Free up a DLCI.
 *
 *	Can sleep.
 */
static void gsm_dlci_free(struct tty_port *port)
{
	struct gsm_dlci *dlci = container_of(port, struct gsm_dlci, port);

	timer_shutdown_sync(&dlci->t1);
	dlci->gsm->dlci[dlci->addr] = NULL;
	kfifo_free(&dlci->fifo);
	while ((dlci->skb = skb_dequeue(&dlci->skb_list)))
		dev_kfree_skb(dlci->skb);
	kfree(dlci);
}

static inline void dlci_get(struct gsm_dlci *dlci)
{
	tty_port_get(&dlci->port);
}

static inline void dlci_put(struct gsm_dlci *dlci)
{
	tty_port_put(&dlci->port);
}

static void gsm_destroy_network(struct gsm_dlci *dlci);

/**
 *	gsm_dlci_release		-	release DLCI
 *	@dlci: DLCI to destroy
 *
 *	Release a DLCI. Actual free is deferred until either
 *	mux is closed or tty is closed - whichever is last.
 *
 *	Can sleep.
 */
static void gsm_dlci_release(struct gsm_dlci *dlci)
{
	struct tty_struct *tty = tty_port_tty_get(&dlci->port);
	if (tty) {
		mutex_lock(&dlci->mutex);
		gsm_destroy_network(dlci);
		mutex_unlock(&dlci->mutex);

		/* We cannot use tty_hangup() because in tty_kref_put() the tty
		 * driver assumes that the hangup queue is free and reuses it to
		 * queue release_one_tty() -> NULL pointer panic in
		 * process_one_work().
		 */
		tty_vhangup(tty);

		tty_port_tty_set(&dlci->port, NULL);
		tty_kref_put(tty);
	}
	dlci->state = DLCI_CLOSED;
	dlci_put(dlci);
}

/*
 *	LAPBish link layer logic
 */

/**
 *	gsm_queue		-	a GSM frame is ready to process
 *	@gsm: pointer to our gsm mux
 *
 *	At this point in time a frame has arrived and been demangled from
 *	the line encoding. All the differences between the encodings have
 *	been handled below us and the frame is unpacked into the structures.
 *	The fcs holds the header FCS but any data FCS must be added here.
 */

static void gsm_queue(struct gsm_mux *gsm)
{
	struct gsm_dlci *dlci;
	u8 cr;
	int address;

	if (gsm->fcs != GOOD_FCS) {
		gsm->bad_fcs++;
		if (debug & DBG_DATA)
			pr_debug("BAD FCS %02x\n", gsm->fcs);
		return;
	}
	address = gsm->address >> 1;
	if (address >= NUM_DLCI)
		goto invalid;

	cr = gsm->address & 1;		/* C/R bit */
	cr ^= gsm->initiator ? 0 : 1;	/* Flip so 1 always means command */

	gsm_print_packet("<--", address, cr, gsm->control, gsm->buf, gsm->len);

	dlci = gsm->dlci[address];

	switch (gsm->control) {
	case SABM|PF:
		if (cr == 1)
			goto invalid;
		if (dlci == NULL)
			dlci = gsm_dlci_alloc(gsm, address);
		if (dlci == NULL)
			return;
		if (dlci->dead)
			gsm_response(gsm, address, DM|PF);
		else {
			gsm_response(gsm, address, UA|PF);
			gsm_dlci_open(dlci);
		}
		break;
	case DISC|PF:
		if (cr == 1)
			goto invalid;
		if (dlci == NULL || dlci->state == DLCI_CLOSED) {
			gsm_response(gsm, address, DM|PF);
			return;
		}
		/* Real close complete */
		gsm_response(gsm, address, UA|PF);
		gsm_dlci_close(dlci);
		break;
	case UA|PF:
		if (cr == 0 || dlci == NULL)
			break;
		switch (dlci->state) {
		case DLCI_CLOSING:
			gsm_dlci_close(dlci);
			break;
		case DLCI_OPENING:
			gsm_dlci_open(dlci);
			break;
		default:
			pr_debug("%s: unhandled state: %d\n", __func__,
					dlci->state);
			break;
		}
		break;
	case DM:	/* DM can be valid unsolicited */
	case DM|PF:
		if (cr)
			goto invalid;
		if (dlci == NULL)
			return;
		gsm_dlci_close(dlci);
		break;
	case UI:
	case UI|PF:
	case UIH:
	case UIH|PF:
		if (dlci == NULL || dlci->state != DLCI_OPEN) {
			gsm_response(gsm, address, DM|PF);
			return;
		}
		dlci->data(dlci, gsm->buf, gsm->len);
		break;
	default:
		goto invalid;
	}
	return;
invalid:
	gsm->malformed++;
	return;
}


/**
 *	gsm0_receive	-	perform processing for non-transparency
 *	@gsm: gsm data for this ldisc instance
 *	@c: character
 *
 *	Receive bytes in gsm mode 0
 */

static void gsm0_receive(struct gsm_mux *gsm, unsigned char c)
{
	unsigned int len;

	switch (gsm->state) {
	case GSM_SEARCH:	/* SOF marker */
		if (c == GSM0_SOF) {
			gsm->state = GSM_ADDRESS;
			gsm->address = 0;
			gsm->len = 0;
			gsm->fcs = INIT_FCS;
		}
		break;
	case GSM_ADDRESS:	/* Address EA */
		gsm->fcs = gsm_fcs_add(gsm->fcs, c);
		if (gsm_read_ea(&gsm->address, c))
			gsm->state = GSM_CONTROL;
		break;
	case GSM_CONTROL:	/* Control Byte */
		gsm->fcs = gsm_fcs_add(gsm->fcs, c);
		gsm->control = c;
		gsm->state = GSM_LEN0;
		break;
	case GSM_LEN0:		/* Length EA */
		gsm->fcs = gsm_fcs_add(gsm->fcs, c);
		if (gsm_read_ea(&gsm->len, c)) {
			if (gsm->len > gsm->mru) {
				gsm->bad_size++;
				gsm->state = GSM_SEARCH;
				break;
			}
			gsm->count = 0;
			if (!gsm->len)
				gsm->state = GSM_FCS;
			else
				gsm->state = GSM_DATA;
			break;
		}
		gsm->state = GSM_LEN1;
		break;
	case GSM_LEN1:
		gsm->fcs = gsm_fcs_add(gsm->fcs, c);
		len = c;
		gsm->len |= len << 7;
		if (gsm->len > gsm->mru) {
			gsm->bad_size++;
			gsm->state = GSM_SEARCH;
			break;
		}
		gsm->count = 0;
		if (!gsm->len)
			gsm->state = GSM_FCS;
		else
			gsm->state = GSM_DATA;
		break;
	case GSM_DATA:		/* Data */
		gsm->buf[gsm->count++] = c;
		if (gsm->count == gsm->len) {
			/* Calculate final FCS for UI frames over all data */
			if ((gsm->control & ~PF) != UIH) {
				gsm->fcs = gsm_fcs_add_block(gsm->fcs, gsm->buf,
							     gsm->count);
			}
			gsm->state = GSM_FCS;
		}
		break;
	case GSM_FCS:		/* FCS follows the packet */
		gsm->fcs = gsm_fcs_add(gsm->fcs, c);
		gsm->state = GSM_SSOF;
		break;
	case GSM_SSOF:
		gsm->state = GSM_SEARCH;
		if (c == GSM0_SOF)
			gsm_queue(gsm);
		else
			gsm->bad_size++;
		break;
	default:
		pr_debug("%s: unhandled state: %d\n", __func__, gsm->state);
		break;
	}
}

/**
 *	gsm1_receive	-	perform processing for non-transparency
 *	@gsm: gsm data for this ldisc instance
 *	@c: character
 *
 *	Receive bytes in mode 1 (Advanced option)
 */

static void gsm1_receive(struct gsm_mux *gsm, unsigned char c)
{
	/* handle XON/XOFF */
	if ((c & ISO_IEC_646_MASK) == XON) {
		gsm->constipated = true;
		return;
	} else if ((c & ISO_IEC_646_MASK) == XOFF) {
		gsm->constipated = false;
		/* Kick the link in case it is idling */
		gsmld_write_trigger(gsm);
		return;
	}
	if (c == GSM1_SOF) {
		/* EOF is only valid in frame if we have got to the data state */
		if (gsm->state == GSM_DATA) {
			if (gsm->count < 1) {
				/* Missing FSC */
				gsm->malformed++;
				gsm->state = GSM_START;
				return;
			}
			/* Remove the FCS from data */
			gsm->count--;
			if ((gsm->control & ~PF) != UIH) {
				/* Calculate final FCS for UI frames over all
				 * data but FCS
				 */
				gsm->fcs = gsm_fcs_add_block(gsm->fcs, gsm->buf,
							     gsm->count);
			}
			/* Add the FCS itself to test against GOOD_FCS */
			gsm->fcs = gsm_fcs_add(gsm->fcs, gsm->buf[gsm->count]);
			gsm->len = gsm->count;
			gsm_queue(gsm);
			gsm->state  = GSM_START;
			return;
		}
		/* Any partial frame was a runt so go back to start */
		if (gsm->state != GSM_START) {
			if (gsm->state != GSM_SEARCH)
				gsm->malformed++;
			gsm->state = GSM_START;
		}
		/* A SOF in GSM_START means we are still reading idling or
		   framing bytes */
		return;
	}

	if (c == GSM1_ESCAPE) {
		gsm->escape = true;
		return;
	}

	/* Only an unescaped SOF gets us out of GSM search */
	if (gsm->state == GSM_SEARCH)
		return;

	if (gsm->escape) {
		c ^= GSM1_ESCAPE_BITS;
		gsm->escape = false;
	}
	switch (gsm->state) {
	case GSM_START:		/* First byte after SOF */
		gsm->address = 0;
		gsm->state = GSM_ADDRESS;
		gsm->fcs = INIT_FCS;
		fallthrough;
	case GSM_ADDRESS:	/* Address continuation */
		gsm->fcs = gsm_fcs_add(gsm->fcs, c);
		if (gsm_read_ea(&gsm->address, c))
			gsm->state = GSM_CONTROL;
		break;
	case GSM_CONTROL:	/* Control Byte */
		gsm->fcs = gsm_fcs_add(gsm->fcs, c);
		gsm->control = c;
		gsm->count = 0;
		gsm->state = GSM_DATA;
		break;
	case GSM_DATA:		/* Data */
		if (gsm->count > gsm->mru) {	/* Allow one for the FCS */
			gsm->state = GSM_OVERRUN;
			gsm->bad_size++;
		} else
			gsm->buf[gsm->count++] = c;
		break;
	case GSM_OVERRUN:	/* Over-long - eg a dropped SOF */
		break;
	default:
		pr_debug("%s: unhandled state: %d\n", __func__, gsm->state);
		break;
	}
}

/**
 *	gsm_error		-	handle tty error
 *	@gsm: ldisc data
 *
 *	Handle an error in the receipt of data for a frame. Currently we just
 *	go back to hunting for a SOF.
 *
 *	FIXME: better diagnostics ?
 */

static void gsm_error(struct gsm_mux *gsm)
{
	gsm->state = GSM_SEARCH;
	gsm->io_error++;
}

/**
 *	gsm_cleanup_mux		-	generic GSM protocol cleanup
 *	@gsm: our mux
 *	@disc: disconnect link?
 *
 *	Clean up the bits of the mux which are the same for all framing
 *	protocols. Remove the mux from the mux table, stop all the timers
 *	and then shut down each device hanging up the channels as we go.
 */

static void gsm_cleanup_mux(struct gsm_mux *gsm, bool disc)
{
	int i;
	struct gsm_dlci *dlci = gsm->dlci[0];
	struct gsm_msg *txq, *ntxq;

	gsm->dead = true;
	mutex_lock(&gsm->mutex);

	if (dlci) {
		if (disc && dlci->state != DLCI_CLOSED) {
			gsm_dlci_begin_close(dlci);
			wait_event(gsm->event, dlci->state == DLCI_CLOSED);
		}
		dlci->dead = true;
	}

	/* Finish outstanding timers, making sure they are done */
	del_timer_sync(&gsm->kick_timer);
	del_timer_sync(&gsm->t2_timer);
<<<<<<< HEAD
=======
	del_timer_sync(&gsm->ka_timer);
>>>>>>> eb3cdb58

	/* Finish writing to ldisc */
	flush_work(&gsm->tx_work);

	/* Free up any link layer users and finally the control channel */
	if (gsm->has_devices) {
		gsm_unregister_devices(gsm_tty_driver, gsm->num);
		gsm->has_devices = false;
	}
	for (i = NUM_DLCI - 1; i >= 0; i--)
		if (gsm->dlci[i]) {
			gsm_dlci_release(gsm->dlci[i]);
			gsm->dlci[i] = NULL;
		}
	mutex_unlock(&gsm->mutex);
	/* Now wipe the queues */
	tty_ldisc_flush(gsm->tty);
	list_for_each_entry_safe(txq, ntxq, &gsm->tx_ctrl_list, list)
		kfree(txq);
	INIT_LIST_HEAD(&gsm->tx_ctrl_list);
	list_for_each_entry_safe(txq, ntxq, &gsm->tx_data_list, list)
		kfree(txq);
	INIT_LIST_HEAD(&gsm->tx_data_list);
}

/**
 *	gsm_activate_mux	-	generic GSM setup
 *	@gsm: our mux
 *
 *	Set up the bits of the mux which are the same for all framing
 *	protocols. Add the mux to the mux table so it can be opened and
 *	finally kick off connecting to DLCI 0 on the modem.
 */

static int gsm_activate_mux(struct gsm_mux *gsm)
{
	struct gsm_dlci *dlci;
	int ret;

	dlci = gsm_dlci_alloc(gsm, 0);
	if (dlci == NULL)
		return -ENOMEM;

	if (gsm->encoding == GSM_BASIC_OPT)
		gsm->receive = gsm0_receive;
	else
		gsm->receive = gsm1_receive;

	ret = gsm_register_devices(gsm_tty_driver, gsm->num);
	if (ret)
		return ret;

	gsm->has_devices = true;
	gsm->dead = false;		/* Tty opens are now permissible */
	return 0;
}

/**
 *	gsm_free_mux		-	free up a mux
 *	@gsm: mux to free
 *
 *	Dispose of allocated resources for a dead mux
 */
static void gsm_free_mux(struct gsm_mux *gsm)
{
	int i;

	for (i = 0; i < MAX_MUX; i++) {
		if (gsm == gsm_mux[i]) {
			gsm_mux[i] = NULL;
			break;
		}
	}
	mutex_destroy(&gsm->mutex);
	kfree(gsm->txframe);
	kfree(gsm->buf);
	kfree(gsm);
}

/**
 *	gsm_free_muxr		-	free up a mux
 *	@ref: kreference to the mux to free
 *
 *	Dispose of allocated resources for a dead mux
 */
static void gsm_free_muxr(struct kref *ref)
{
	struct gsm_mux *gsm = container_of(ref, struct gsm_mux, ref);
	gsm_free_mux(gsm);
}

static inline void mux_get(struct gsm_mux *gsm)
{
	unsigned long flags;

	spin_lock_irqsave(&gsm_mux_lock, flags);
	kref_get(&gsm->ref);
	spin_unlock_irqrestore(&gsm_mux_lock, flags);
}

static inline void mux_put(struct gsm_mux *gsm)
{
	unsigned long flags;

	spin_lock_irqsave(&gsm_mux_lock, flags);
	kref_put(&gsm->ref, gsm_free_muxr);
	spin_unlock_irqrestore(&gsm_mux_lock, flags);
}

static inline unsigned int mux_num_to_base(struct gsm_mux *gsm)
{
	return gsm->num * NUM_DLCI;
}

static inline unsigned int mux_line_to_num(unsigned int line)
{
	return line / NUM_DLCI;
}

/**
 *	gsm_alloc_mux		-	allocate a mux
 *
 *	Creates a new mux ready for activation.
 */

static struct gsm_mux *gsm_alloc_mux(void)
{
	int i;
	struct gsm_mux *gsm = kzalloc(sizeof(struct gsm_mux), GFP_KERNEL);
	if (gsm == NULL)
		return NULL;
	gsm->buf = kmalloc(MAX_MRU + 1, GFP_KERNEL);
	if (gsm->buf == NULL) {
		kfree(gsm);
		return NULL;
	}
	gsm->txframe = kmalloc(2 * (MAX_MTU + PROT_OVERHEAD - 1), GFP_KERNEL);
	if (gsm->txframe == NULL) {
		kfree(gsm->buf);
		kfree(gsm);
		return NULL;
	}
	spin_lock_init(&gsm->lock);
	mutex_init(&gsm->mutex);
	kref_init(&gsm->ref);
	INIT_LIST_HEAD(&gsm->tx_ctrl_list);
	INIT_LIST_HEAD(&gsm->tx_data_list);
	timer_setup(&gsm->kick_timer, gsm_kick_timer, 0);
	timer_setup(&gsm->t2_timer, gsm_control_retransmit, 0);
<<<<<<< HEAD
=======
	timer_setup(&gsm->ka_timer, gsm_control_keep_alive, 0);
>>>>>>> eb3cdb58
	INIT_WORK(&gsm->tx_work, gsmld_write_task);
	init_waitqueue_head(&gsm->event);
	spin_lock_init(&gsm->control_lock);
	spin_lock_init(&gsm->tx_lock);

	gsm->t1 = T1;
	gsm->t2 = T2;
	gsm->t3 = T3;
	gsm->n2 = N2;
	gsm->k = K;
	gsm->ftype = UIH;
	gsm->adaption = 1;
	gsm->encoding = GSM_ADV_OPT;
	gsm->mru = 64;	/* Default to encoding 1 so these should be 64 */
	gsm->mtu = 64;
	gsm->dead = true;	/* Avoid early tty opens */
	gsm->wait_config = false; /* Disabled */
	gsm->keep_alive = 0;	/* Disabled */

	/* Store the instance to the mux array or abort if no space is
	 * available.
	 */
	spin_lock(&gsm_mux_lock);
	for (i = 0; i < MAX_MUX; i++) {
		if (!gsm_mux[i]) {
			gsm_mux[i] = gsm;
			gsm->num = i;
			break;
		}
	}
	spin_unlock(&gsm_mux_lock);
	if (i == MAX_MUX) {
		mutex_destroy(&gsm->mutex);
		kfree(gsm->txframe);
		kfree(gsm->buf);
		kfree(gsm);
		return NULL;
	}

	/* Store the instance to the mux array or abort if no space is
	 * available.
	 */
	spin_lock(&gsm_mux_lock);
	for (i = 0; i < MAX_MUX; i++) {
		if (!gsm_mux[i]) {
			gsm_mux[i] = gsm;
			gsm->num = i;
			break;
		}
	}
	spin_unlock(&gsm_mux_lock);
	if (i == MAX_MUX) {
		mutex_destroy(&gsm->mutex);
		kfree(gsm->txframe);
		kfree(gsm->buf);
		kfree(gsm);
		return NULL;
	}

	return gsm;
}

static void gsm_copy_config_values(struct gsm_mux *gsm,
				   struct gsm_config *c)
{
	memset(c, 0, sizeof(*c));
	c->adaption = gsm->adaption;
	c->encapsulation = gsm->encoding;
	c->initiator = gsm->initiator;
	c->t1 = gsm->t1;
	c->t2 = gsm->t2;
	c->t3 = gsm->t3;
	c->n2 = gsm->n2;
	if (gsm->ftype == UIH)
		c->i = 1;
	else
		c->i = 2;
	pr_debug("Ftype %d i %d\n", gsm->ftype, c->i);
	c->mru = gsm->mru;
	c->mtu = gsm->mtu;
	c->k = gsm->k;
}

static int gsm_config(struct gsm_mux *gsm, struct gsm_config *c)
{
	int ret = 0;
	int need_close = 0;
	int need_restart = 0;

	/* Stuff we don't support yet - UI or I frame transport */
	if (c->adaption != 1 && c->adaption != 2)
		return -EOPNOTSUPP;
	/* Check the MRU/MTU range looks sane */
	if (c->mru < MIN_MTU || c->mtu < MIN_MTU)
		return -EINVAL;
	if (c->mru > MAX_MRU || c->mtu > MAX_MTU)
		return -EINVAL;
	if (c->t3 > MAX_T3)
		return -EINVAL;
	if (c->n2 > 255)
		return -EINVAL;
	if (c->encapsulation > 1)	/* Basic, advanced, no I */
		return -EINVAL;
	if (c->initiator > 1)
		return -EINVAL;
	if (c->k > MAX_WINDOW_SIZE)
		return -EINVAL;
	if (c->i == 0 || c->i > 2)	/* UIH and UI only */
		return -EINVAL;
	/*
	 * See what is needed for reconfiguration
	 */

	/* Timing fields */
	if (c->t1 != 0 && c->t1 != gsm->t1)
		need_restart = 1;
	if (c->t2 != 0 && c->t2 != gsm->t2)
		need_restart = 1;
	if (c->encapsulation != gsm->encoding)
		need_restart = 1;
	if (c->adaption != gsm->adaption)
		need_restart = 1;
	/* Requires care */
	if (c->initiator != gsm->initiator)
		need_close = 1;
	if (c->mru != gsm->mru)
		need_restart = 1;
	if (c->mtu != gsm->mtu)
		need_restart = 1;

	/*
	 * Close down what is needed, restart and initiate the new
	 * configuration. On the first time there is no DLCI[0]
	 * and closing or cleaning up is not necessary.
	 */
	if (need_close || need_restart)
		gsm_cleanup_mux(gsm, true);

	gsm->initiator = c->initiator;
	gsm->mru = c->mru;
	gsm->mtu = c->mtu;
	gsm->encoding = c->encapsulation ? GSM_ADV_OPT : GSM_BASIC_OPT;
	gsm->adaption = c->adaption;
	gsm->n2 = c->n2;

	if (c->i == 1)
		gsm->ftype = UIH;
	else if (c->i == 2)
		gsm->ftype = UI;

	if (c->t1)
		gsm->t1 = c->t1;
	if (c->t2)
		gsm->t2 = c->t2;
	if (c->t3)
		gsm->t3 = c->t3;
	if (c->k)
		gsm->k = c->k;

	/*
	 * FIXME: We need to separate activation/deactivation from adding
	 * and removing from the mux array
	 */
	if (gsm->dead) {
		ret = gsm_activate_mux(gsm);
		if (ret)
			return ret;
		if (gsm->initiator)
			gsm_dlci_begin_open(gsm->dlci[0]);
	}
<<<<<<< HEAD
=======
	return 0;
}

static void gsm_copy_config_ext_values(struct gsm_mux *gsm,
				       struct gsm_config_ext *ce)
{
	memset(ce, 0, sizeof(*ce));
	ce->wait_config = gsm->wait_config ? 1 : 0;
	ce->keep_alive = gsm->keep_alive;
}

static int gsm_config_ext(struct gsm_mux *gsm, struct gsm_config_ext *ce)
{
	unsigned int i;

	/*
	 * Check that userspace doesn't put stuff in here to prevent breakages
	 * in the future.
	 */
	for (i = 0; i < ARRAY_SIZE(ce->reserved); i++)
		if (ce->reserved[i])
			return -EINVAL;

	/*
	 * Setup the new configuration values
	 */
	gsm->wait_config = ce->wait_config ? true : false;
	gsm->keep_alive = ce->keep_alive;

>>>>>>> eb3cdb58
	return 0;
}

/**
 *	gsmld_output		-	write to link
 *	@gsm: our mux
 *	@data: bytes to output
 *	@len: size
 *
 *	Write a block of data from the GSM mux to the data channel. This
 *	will eventually be serialized from above but at the moment isn't.
 */

static int gsmld_output(struct gsm_mux *gsm, u8 *data, int len)
{
	if (tty_write_room(gsm->tty) < len) {
		set_bit(TTY_DO_WRITE_WAKEUP, &gsm->tty->flags);
		return -ENOSPC;
	}
<<<<<<< HEAD
	if (debug & 4)
=======
	if (debug & DBG_DATA)
>>>>>>> eb3cdb58
		gsm_hex_dump_bytes(__func__, data, len);
	return gsm->tty->ops->write(gsm->tty, data, len);
}


/**
 *	gsmld_write_trigger	-	schedule ldisc write task
 *	@gsm: our mux
 */
static void gsmld_write_trigger(struct gsm_mux *gsm)
{
	if (!gsm || !gsm->dlci[0] || gsm->dlci[0]->dead)
		return;
	schedule_work(&gsm->tx_work);
}


/**
 *	gsmld_write_task	-	ldisc write task
 *	@work: our tx write work
 *
 *	Writes out data to the ldisc if possible. We are doing this here to
 *	avoid dead-locking. This returns if no space or data is left for output.
 */
static void gsmld_write_task(struct work_struct *work)
{
	struct gsm_mux *gsm = container_of(work, struct gsm_mux, tx_work);
	unsigned long flags;
	int i, ret;

	/* All outstanding control channel and control messages and one data
	 * frame is sent.
	 */
	ret = -ENODEV;
	spin_lock_irqsave(&gsm->tx_lock, flags);
	if (gsm->tty)
		ret = gsm_data_kick(gsm);
	spin_unlock_irqrestore(&gsm->tx_lock, flags);

	if (ret >= 0)
		for (i = 0; i < NUM_DLCI; i++)
			if (gsm->dlci[i])
				tty_port_tty_wakeup(&gsm->dlci[i]->port);
}

/**
 *	gsmld_attach_gsm	-	mode set up
 *	@tty: our tty structure
 *	@gsm: our mux
 *
 *	Set up the MUX for basic mode and commence connecting to the
 *	modem. Currently called from the line discipline set up but
 *	will need moving to an ioctl path.
 */

static void gsmld_attach_gsm(struct tty_struct *tty, struct gsm_mux *gsm)
{
	gsm->tty = tty_kref_get(tty);
	/* Turn off tty XON/XOFF handling to handle it explicitly. */
	gsm->old_c_iflag = tty->termios.c_iflag;
	tty->termios.c_iflag &= (IXON | IXOFF);
}

/**
 *	gsmld_detach_gsm	-	stop doing 0710 mux
 *	@tty: tty attached to the mux
 *	@gsm: mux
 *
 *	Shutdown and then clean up the resources used by the line discipline
 */

static void gsmld_detach_gsm(struct tty_struct *tty, struct gsm_mux *gsm)
{
	WARN_ON(tty != gsm->tty);
	/* Restore tty XON/XOFF handling. */
	gsm->tty->termios.c_iflag = gsm->old_c_iflag;
	tty_kref_put(gsm->tty);
	gsm->tty = NULL;
}

static void gsmld_receive_buf(struct tty_struct *tty, const unsigned char *cp,
			      const char *fp, int count)
{
	struct gsm_mux *gsm = tty->disc_data;
	char flags = TTY_NORMAL;

<<<<<<< HEAD
	if (debug & 4)
=======
	if (debug & DBG_DATA)
>>>>>>> eb3cdb58
		gsm_hex_dump_bytes(__func__, cp, count);

	for (; count; count--, cp++) {
		if (fp)
			flags = *fp++;
		switch (flags) {
		case TTY_NORMAL:
			if (gsm->receive)
				gsm->receive(gsm, *cp);
			break;
		case TTY_OVERRUN:
		case TTY_BREAK:
		case TTY_PARITY:
		case TTY_FRAME:
			gsm_error(gsm);
			break;
		default:
			WARN_ONCE(1, "%s: unknown flag %d\n",
			       tty_name(tty), flags);
			break;
		}
	}
	/* FASYNC if needed ? */
	/* If clogged call tty_throttle(tty); */
}

/**
 *	gsmld_flush_buffer	-	clean input queue
 *	@tty:	terminal device
 *
 *	Flush the input buffer. Called when the line discipline is
 *	being closed, when the tty layer wants the buffer flushed (eg
 *	at hangup).
 */

static void gsmld_flush_buffer(struct tty_struct *tty)
{
}

/**
 *	gsmld_close		-	close the ldisc for this tty
 *	@tty: device
 *
 *	Called from the terminal layer when this line discipline is
 *	being shut down, either because of a close or becsuse of a
 *	discipline change. The function will not be called while other
 *	ldisc methods are in progress.
 */

static void gsmld_close(struct tty_struct *tty)
{
	struct gsm_mux *gsm = tty->disc_data;

	/* The ldisc locks and closes the port before calling our close. This
	 * means we have no way to do a proper disconnect. We will not bother
	 * to do one.
	 */
	gsm_cleanup_mux(gsm, false);

	gsmld_detach_gsm(tty, gsm);

	gsmld_flush_buffer(tty);
	/* Do other clean up here */
	mux_put(gsm);
}

/**
 *	gsmld_open		-	open an ldisc
 *	@tty: terminal to open
 *
 *	Called when this line discipline is being attached to the
 *	terminal device. Can sleep. Called serialized so that no
 *	other events will occur in parallel. No further open will occur
 *	until a close.
 */

static int gsmld_open(struct tty_struct *tty)
{
	struct gsm_mux *gsm;

	if (tty->ops->write == NULL)
		return -EINVAL;

	/* Attach our ldisc data */
	gsm = gsm_alloc_mux();
	if (gsm == NULL)
		return -ENOMEM;

	tty->disc_data = gsm;
	tty->receive_room = 65536;

	/* Attach the initial passive connection */
	gsmld_attach_gsm(tty, gsm);

<<<<<<< HEAD
	gsmld_attach_gsm(tty, gsm);
=======
	/* The mux will not be activated yet, we wait for correct
	 * configuration first.
	 */
	if (gsm->encoding == GSM_BASIC_OPT)
		gsm->receive = gsm0_receive;
	else
		gsm->receive = gsm1_receive;
>>>>>>> eb3cdb58

	return 0;
}

/**
 *	gsmld_write_wakeup	-	asynchronous I/O notifier
 *	@tty: tty device
 *
 *	Required for the ptys, serial driver etc. since processes
 *	that attach themselves to the master and rely on ASYNC
 *	IO must be woken up
 */

static void gsmld_write_wakeup(struct tty_struct *tty)
{
	struct gsm_mux *gsm = tty->disc_data;

	/* Queue poll */
	gsmld_write_trigger(gsm);
}

/**
 *	gsmld_read		-	read function for tty
 *	@tty: tty device
 *	@file: file object
 *	@buf: userspace buffer pointer
 *	@nr: size of I/O
 *	@cookie: unused
 *	@offset: unused
 *
 *	Perform reads for the line discipline. We are guaranteed that the
 *	line discipline will not be closed under us but we may get multiple
 *	parallel readers and must handle this ourselves. We may also get
 *	a hangup. Always called in user context, may sleep.
 *
 *	This code must be sure never to sleep through a hangup.
 */

static ssize_t gsmld_read(struct tty_struct *tty, struct file *file,
			  unsigned char *buf, size_t nr,
			  void **cookie, unsigned long offset)
{
	return -EOPNOTSUPP;
}

/**
 *	gsmld_write		-	write function for tty
 *	@tty: tty device
 *	@file: file object
 *	@buf: userspace buffer pointer
 *	@nr: size of I/O
 *
 *	Called when the owner of the device wants to send a frame
 *	itself (or some other control data). The data is transferred
 *	as-is and must be properly framed and checksummed as appropriate
 *	by userspace. Frames are either sent whole or not at all as this
 *	avoids pain user side.
 */

static ssize_t gsmld_write(struct tty_struct *tty, struct file *file,
			   const unsigned char *buf, size_t nr)
{
	struct gsm_mux *gsm = tty->disc_data;
	unsigned long flags;
	int space;
	int ret;

	if (!gsm)
		return -ENODEV;

	ret = -ENOBUFS;
	spin_lock_irqsave(&gsm->tx_lock, flags);
	space = tty_write_room(tty);
	if (space >= nr)
		ret = tty->ops->write(tty, buf, nr);
	else
		set_bit(TTY_DO_WRITE_WAKEUP, &tty->flags);
	spin_unlock_irqrestore(&gsm->tx_lock, flags);

	return ret;
}

/**
 *	gsmld_poll		-	poll method for N_GSM0710
 *	@tty: terminal device
 *	@file: file accessing it
 *	@wait: poll table
 *
 *	Called when the line discipline is asked to poll() for data or
 *	for special events. This code is not serialized with respect to
 *	other events save open/close.
 *
 *	This code must be sure never to sleep through a hangup.
 *	Called without the kernel lock held - fine
 */

static __poll_t gsmld_poll(struct tty_struct *tty, struct file *file,
							poll_table *wait)
{
	__poll_t mask = 0;
	struct gsm_mux *gsm = tty->disc_data;

	poll_wait(file, &tty->read_wait, wait);
	poll_wait(file, &tty->write_wait, wait);

	if (gsm->dead)
		mask |= EPOLLHUP;
	if (tty_hung_up_p(file))
		mask |= EPOLLHUP;
	if (test_bit(TTY_OTHER_CLOSED, &tty->flags))
		mask |= EPOLLHUP;
	if (!tty_is_writelocked(tty) && tty_write_room(tty) > 0)
		mask |= EPOLLOUT | EPOLLWRNORM;
	return mask;
}

static int gsmld_ioctl(struct tty_struct *tty, unsigned int cmd,
		       unsigned long arg)
{
	struct gsm_config c;
	struct gsm_config_ext ce;
	struct gsm_dlci_config dc;
	struct gsm_mux *gsm = tty->disc_data;
	unsigned int base, addr;
	struct gsm_dlci *dlci;

	switch (cmd) {
	case GSMIOC_GETCONF:
		gsm_copy_config_values(gsm, &c);
		if (copy_to_user((void __user *)arg, &c, sizeof(c)))
			return -EFAULT;
		return 0;
	case GSMIOC_SETCONF:
		if (copy_from_user(&c, (void __user *)arg, sizeof(c)))
			return -EFAULT;
		return gsm_config(gsm, &c);
	case GSMIOC_GETFIRST:
		base = mux_num_to_base(gsm);
		return put_user(base + 1, (__u32 __user *)arg);
	case GSMIOC_GETCONF_EXT:
		gsm_copy_config_ext_values(gsm, &ce);
		if (copy_to_user((void __user *)arg, &ce, sizeof(ce)))
			return -EFAULT;
		return 0;
	case GSMIOC_SETCONF_EXT:
		if (copy_from_user(&ce, (void __user *)arg, sizeof(ce)))
			return -EFAULT;
		return gsm_config_ext(gsm, &ce);
	case GSMIOC_GETCONF_DLCI:
		if (copy_from_user(&dc, (void __user *)arg, sizeof(dc)))
			return -EFAULT;
		if (dc.channel == 0 || dc.channel >= NUM_DLCI)
			return -EINVAL;
		addr = array_index_nospec(dc.channel, NUM_DLCI);
		dlci = gsm->dlci[addr];
		if (!dlci) {
			dlci = gsm_dlci_alloc(gsm, addr);
			if (!dlci)
				return -ENOMEM;
		}
		gsm_dlci_copy_config_values(dlci, &dc);
		if (copy_to_user((void __user *)arg, &dc, sizeof(dc)))
			return -EFAULT;
		return 0;
	case GSMIOC_SETCONF_DLCI:
		if (copy_from_user(&dc, (void __user *)arg, sizeof(dc)))
			return -EFAULT;
		if (dc.channel == 0 || dc.channel >= NUM_DLCI)
			return -EINVAL;
		addr = array_index_nospec(dc.channel, NUM_DLCI);
		dlci = gsm->dlci[addr];
		if (!dlci) {
			dlci = gsm_dlci_alloc(gsm, addr);
			if (!dlci)
				return -ENOMEM;
		}
		return gsm_dlci_config(dlci, &dc, 0);
	default:
		return n_tty_ioctl_helper(tty, cmd, arg);
	}
}

/*
 *	Network interface
 *
 */

static int gsm_mux_net_open(struct net_device *net)
{
	pr_debug("%s called\n", __func__);
	netif_start_queue(net);
	return 0;
}

static int gsm_mux_net_close(struct net_device *net)
{
	netif_stop_queue(net);
	return 0;
}

static void dlci_net_free(struct gsm_dlci *dlci)
{
	if (!dlci->net) {
		WARN_ON(1);
		return;
	}
	dlci->adaption = dlci->prev_adaption;
	dlci->data = dlci->prev_data;
	free_netdev(dlci->net);
	dlci->net = NULL;
}
static void net_free(struct kref *ref)
{
	struct gsm_mux_net *mux_net;
	struct gsm_dlci *dlci;

	mux_net = container_of(ref, struct gsm_mux_net, ref);
	dlci = mux_net->dlci;

	if (dlci->net) {
		unregister_netdev(dlci->net);
		dlci_net_free(dlci);
	}
}

static inline void muxnet_get(struct gsm_mux_net *mux_net)
{
	kref_get(&mux_net->ref);
}

static inline void muxnet_put(struct gsm_mux_net *mux_net)
{
	kref_put(&mux_net->ref, net_free);
}

static netdev_tx_t gsm_mux_net_start_xmit(struct sk_buff *skb,
				      struct net_device *net)
{
	struct gsm_mux_net *mux_net = netdev_priv(net);
	struct gsm_dlci *dlci = mux_net->dlci;
	muxnet_get(mux_net);

	skb_queue_head(&dlci->skb_list, skb);
	net->stats.tx_packets++;
	net->stats.tx_bytes += skb->len;
	gsm_dlci_data_kick(dlci);
	/* And tell the kernel when the last transmit started. */
	netif_trans_update(net);
	muxnet_put(mux_net);
	return NETDEV_TX_OK;
}

/* called when a packet did not ack after watchdogtimeout */
static void gsm_mux_net_tx_timeout(struct net_device *net, unsigned int txqueue)
{
	/* Tell syslog we are hosed. */
	dev_dbg(&net->dev, "Tx timed out.\n");

	/* Update statistics */
	net->stats.tx_errors++;
}

static void gsm_mux_rx_netchar(struct gsm_dlci *dlci,
				const unsigned char *in_buf, int size)
{
	struct net_device *net = dlci->net;
	struct sk_buff *skb;
	struct gsm_mux_net *mux_net = netdev_priv(net);
	muxnet_get(mux_net);

	/* Allocate an sk_buff */
	skb = dev_alloc_skb(size + NET_IP_ALIGN);
	if (!skb) {
		/* We got no receive buffer. */
		net->stats.rx_dropped++;
		muxnet_put(mux_net);
		return;
	}
	skb_reserve(skb, NET_IP_ALIGN);
	skb_put_data(skb, in_buf, size);

	skb->dev = net;
	skb->protocol = htons(ETH_P_IP);

	/* Ship it off to the kernel */
	netif_rx(skb);

	/* update out statistics */
	net->stats.rx_packets++;
	net->stats.rx_bytes += size;
	muxnet_put(mux_net);
	return;
}

static void gsm_mux_net_init(struct net_device *net)
{
	static const struct net_device_ops gsm_netdev_ops = {
		.ndo_open		= gsm_mux_net_open,
		.ndo_stop		= gsm_mux_net_close,
		.ndo_start_xmit		= gsm_mux_net_start_xmit,
		.ndo_tx_timeout		= gsm_mux_net_tx_timeout,
	};

	net->netdev_ops = &gsm_netdev_ops;

	/* fill in the other fields */
	net->watchdog_timeo = GSM_NET_TX_TIMEOUT;
	net->flags = IFF_POINTOPOINT | IFF_NOARP | IFF_MULTICAST;
	net->type = ARPHRD_NONE;
	net->tx_queue_len = 10;
}


/* caller holds the dlci mutex */
static void gsm_destroy_network(struct gsm_dlci *dlci)
{
	struct gsm_mux_net *mux_net;

	pr_debug("destroy network interface\n");
	if (!dlci->net)
		return;
	mux_net = netdev_priv(dlci->net);
	muxnet_put(mux_net);
}


/* caller holds the dlci mutex */
static int gsm_create_network(struct gsm_dlci *dlci, struct gsm_netconfig *nc)
{
	char *netname;
	int retval = 0;
	struct net_device *net;
	struct gsm_mux_net *mux_net;

	if (!capable(CAP_NET_ADMIN))
		return -EPERM;

	/* Already in a non tty mode */
	if (dlci->adaption > 2)
		return -EBUSY;

	if (nc->protocol != htons(ETH_P_IP))
		return -EPROTONOSUPPORT;

	if (nc->adaption != 3 && nc->adaption != 4)
		return -EPROTONOSUPPORT;

	pr_debug("create network interface\n");

	netname = "gsm%d";
	if (nc->if_name[0] != '\0')
		netname = nc->if_name;
	net = alloc_netdev(sizeof(struct gsm_mux_net), netname,
			   NET_NAME_UNKNOWN, gsm_mux_net_init);
	if (!net) {
		pr_err("alloc_netdev failed\n");
		return -ENOMEM;
	}
	net->mtu = dlci->mtu;
	net->min_mtu = MIN_MTU;
	net->max_mtu = dlci->mtu;
	mux_net = netdev_priv(net);
	mux_net->dlci = dlci;
	kref_init(&mux_net->ref);
	strncpy(nc->if_name, net->name, IFNAMSIZ); /* return net name */

	/* reconfigure dlci for network */
	dlci->prev_adaption = dlci->adaption;
	dlci->prev_data = dlci->data;
	dlci->adaption = nc->adaption;
	dlci->data = gsm_mux_rx_netchar;
	dlci->net = net;

	pr_debug("register netdev\n");
	retval = register_netdev(net);
	if (retval) {
		pr_err("network register fail %d\n", retval);
		dlci_net_free(dlci);
		return retval;
	}
	return net->ifindex;	/* return network index */
}

/* Line discipline for real tty */
static struct tty_ldisc_ops tty_ldisc_packet = {
	.owner		 = THIS_MODULE,
	.num		 = N_GSM0710,
	.name            = "n_gsm",
	.open            = gsmld_open,
	.close           = gsmld_close,
	.flush_buffer    = gsmld_flush_buffer,
	.read            = gsmld_read,
	.write           = gsmld_write,
	.ioctl           = gsmld_ioctl,
	.poll            = gsmld_poll,
	.receive_buf     = gsmld_receive_buf,
	.write_wakeup    = gsmld_write_wakeup
};

/*
 *	Virtual tty side
 */

/**
 *	gsm_modem_upd_via_data	-	send modem bits via convergence layer
 *	@dlci: channel
 *	@brk: break signal
 *
 *	Send an empty frame to signal mobile state changes and to transmit the
 *	break signal for adaption 2.
 */
<<<<<<< HEAD

static void gsm_modem_upd_via_data(struct gsm_dlci *dlci, u8 brk)
{
	struct gsm_mux *gsm = dlci->gsm;
	unsigned long flags;

	if (dlci->state != DLCI_OPEN || dlci->adaption != 2)
		return;

	spin_lock_irqsave(&gsm->tx_lock, flags);
	gsm_dlci_modem_output(gsm, dlci, brk);
	spin_unlock_irqrestore(&gsm->tx_lock, flags);
}

/**
 *	gsm_modem_upd_via_msc	-	send modem bits via control frame
 *	@dlci: channel
 *	@brk: break signal
 */

static int gsm_modem_upd_via_msc(struct gsm_dlci *dlci, u8 brk)
{
=======

static void gsm_modem_upd_via_data(struct gsm_dlci *dlci, u8 brk)
{
	struct gsm_mux *gsm = dlci->gsm;
	unsigned long flags;

	if (dlci->state != DLCI_OPEN || dlci->adaption != 2)
		return;

	spin_lock_irqsave(&gsm->tx_lock, flags);
	gsm_dlci_modem_output(gsm, dlci, brk);
	spin_unlock_irqrestore(&gsm->tx_lock, flags);
}

/**
 *	gsm_modem_upd_via_msc	-	send modem bits via control frame
 *	@dlci: channel
 *	@brk: break signal
 */

static int gsm_modem_upd_via_msc(struct gsm_dlci *dlci, u8 brk)
{
>>>>>>> eb3cdb58
	u8 modembits[3];
	struct gsm_control *ctrl;
	int len = 2;

<<<<<<< HEAD
	if (dlci->gsm->encoding != 0)
=======
	if (dlci->gsm->encoding != GSM_BASIC_OPT)
>>>>>>> eb3cdb58
		return 0;

	modembits[0] = (dlci->addr << 2) | 2 | EA;  /* DLCI, Valid, EA */
	if (!brk) {
		modembits[1] = (gsm_encode_modem(dlci) << 1) | EA;
	} else {
		modembits[1] = gsm_encode_modem(dlci) << 1;
		modembits[2] = (brk << 4) | 2 | EA; /* Length, Break, EA */
		len++;
	}
	ctrl = gsm_control_send(dlci->gsm, CMD_MSC, modembits, len);
	if (ctrl == NULL)
		return -ENOMEM;
	return gsm_control_wait(dlci->gsm, ctrl);
}

/**
 *	gsm_modem_update	-	send modem status line state
 *	@dlci: channel
 *	@brk: break signal
 */

static int gsm_modem_update(struct gsm_dlci *dlci, u8 brk)
{
	if (dlci->adaption == 2) {
		/* Send convergence layer type 2 empty data frame. */
		gsm_modem_upd_via_data(dlci, brk);
		return 0;
<<<<<<< HEAD
	} else if (dlci->gsm->encoding == 0) {
=======
	} else if (dlci->gsm->encoding == GSM_BASIC_OPT) {
>>>>>>> eb3cdb58
		/* Send as MSC control message. */
		return gsm_modem_upd_via_msc(dlci, brk);
	}

	/* Modem status lines are not supported. */
	return -EPROTONOSUPPORT;
}

<<<<<<< HEAD
static int gsm_carrier_raised(struct tty_port *port)
=======
/**
 * gsm_wait_modem_change - wait for modem status line change
 * @dlci: channel
 * @mask: modem status line bits
 *
 * The function returns if:
 * - any given modem status line bit changed
 * - the wait event function got interrupted (e.g. by a signal)
 * - the underlying DLCI was closed
 * - the underlying ldisc device was removed
 */
static int gsm_wait_modem_change(struct gsm_dlci *dlci, u32 mask)
{
	struct gsm_mux *gsm = dlci->gsm;
	u32 old = dlci->modem_rx;
	int ret;

	ret = wait_event_interruptible(gsm->event, gsm->dead ||
				       dlci->state != DLCI_OPEN ||
				       (old ^ dlci->modem_rx) & mask);
	if (gsm->dead)
		return -ENODEV;
	if (dlci->state != DLCI_OPEN)
		return -EL2NSYNC;
	return ret;
}

static bool gsm_carrier_raised(struct tty_port *port)
>>>>>>> eb3cdb58
{
	struct gsm_dlci *dlci = container_of(port, struct gsm_dlci, port);
	struct gsm_mux *gsm = dlci->gsm;

	/* Not yet open so no carrier info */
	if (dlci->state != DLCI_OPEN)
		return false;
	if (debug & DBG_CD_ON)
		return true;

	/*
	 * Basic mode with control channel in ADM mode may not respond
	 * to CMD_MSC at all and modem_rx is empty.
	 */
	if (gsm->encoding == GSM_BASIC_OPT &&
	    gsm->dlci[0]->mode == DLCI_MODE_ADM && !dlci->modem_rx)
		return true;

	return dlci->modem_rx & TIOCM_CD;
}

static void gsm_dtr_rts(struct tty_port *port, bool active)
{
	struct gsm_dlci *dlci = container_of(port, struct gsm_dlci, port);
	unsigned int modem_tx = dlci->modem_tx;
	if (active)
		modem_tx |= TIOCM_DTR | TIOCM_RTS;
	else
		modem_tx &= ~(TIOCM_DTR | TIOCM_RTS);
	if (modem_tx != dlci->modem_tx) {
		dlci->modem_tx = modem_tx;
		gsm_modem_update(dlci, 0);
	}
}

static const struct tty_port_operations gsm_port_ops = {
	.carrier_raised = gsm_carrier_raised,
	.dtr_rts = gsm_dtr_rts,
	.destruct = gsm_dlci_free,
};

static int gsmtty_install(struct tty_driver *driver, struct tty_struct *tty)
{
	struct gsm_mux *gsm;
	struct gsm_dlci *dlci;
	unsigned int line = tty->index;
	unsigned int mux = mux_line_to_num(line);
	bool alloc = false;
	int ret;

	line = line & 0x3F;

	if (mux >= MAX_MUX)
		return -ENXIO;
	/* FIXME: we need to lock gsm_mux for lifetimes of ttys eventually */
	if (gsm_mux[mux] == NULL)
		return -EUNATCH;
	if (line == 0 || line > 61)	/* 62/63 reserved */
		return -ECHRNG;
	gsm = gsm_mux[mux];
	if (gsm->dead)
		return -EL2HLT;
	/* If DLCI 0 is not yet fully open return an error.
	This is ok from a locking
	perspective as we don't have to worry about this
	if DLCI0 is lost */
	mutex_lock(&gsm->mutex);
	if (gsm->dlci[0] && gsm->dlci[0]->state != DLCI_OPEN) {
		mutex_unlock(&gsm->mutex);
		return -EL2NSYNC;
	}
	dlci = gsm->dlci[line];
	if (dlci == NULL) {
		alloc = true;
		dlci = gsm_dlci_alloc(gsm, line);
	}
	if (dlci == NULL) {
		mutex_unlock(&gsm->mutex);
		return -ENOMEM;
	}
	ret = tty_port_install(&dlci->port, driver, tty);
	if (ret) {
		if (alloc)
			dlci_put(dlci);
		mutex_unlock(&gsm->mutex);
		return ret;
	}

	dlci_get(dlci);
	dlci_get(gsm->dlci[0]);
	mux_get(gsm);
	tty->driver_data = dlci;
	mutex_unlock(&gsm->mutex);

	return 0;
}

static int gsmtty_open(struct tty_struct *tty, struct file *filp)
{
	struct gsm_dlci *dlci = tty->driver_data;
	struct tty_port *port = &dlci->port;
	struct gsm_mux *gsm = dlci->gsm;

	port->count++;
	tty_port_tty_set(port, tty);

	dlci->modem_rx = 0;
	/* We could in theory open and close before we wait - eg if we get
	   a DM straight back. This is ok as that will have caused a hangup */
	tty_port_set_initialized(port, true);
	/* Start sending off SABM messages */
<<<<<<< HEAD
	if (gsm->initiator)
		gsm_dlci_begin_open(dlci);
	else
		gsm_dlci_set_opening(dlci);
=======
	if (!dlci->gsm->wait_config) {
		/* Start sending off SABM messages */
		if (dlci->gsm->initiator)
			gsm_dlci_begin_open(dlci);
		else
			gsm_dlci_set_opening(dlci);
	} else {
		gsm_dlci_set_wait_config(dlci);
	}
>>>>>>> eb3cdb58
	/* And wait for virtual carrier */
	return tty_port_block_til_ready(port, tty, filp);
}

static void gsmtty_close(struct tty_struct *tty, struct file *filp)
{
	struct gsm_dlci *dlci = tty->driver_data;

	if (dlci == NULL)
		return;
	if (dlci->state == DLCI_CLOSED)
		return;
	mutex_lock(&dlci->mutex);
	gsm_destroy_network(dlci);
	mutex_unlock(&dlci->mutex);
	if (tty_port_close_start(&dlci->port, tty, filp) == 0)
		return;
	gsm_dlci_begin_close(dlci);
	if (tty_port_initialized(&dlci->port) && C_HUPCL(tty))
		tty_port_lower_dtr_rts(&dlci->port);
	tty_port_close_end(&dlci->port, tty);
	tty_port_tty_set(&dlci->port, NULL);
	return;
}

static void gsmtty_hangup(struct tty_struct *tty)
{
	struct gsm_dlci *dlci = tty->driver_data;
	if (dlci->state == DLCI_CLOSED)
		return;
	tty_port_hangup(&dlci->port);
	gsm_dlci_begin_close(dlci);
}

static int gsmtty_write(struct tty_struct *tty, const unsigned char *buf,
								    int len)
{
	int sent;
	struct gsm_dlci *dlci = tty->driver_data;
	if (dlci->state == DLCI_CLOSED)
		return -EINVAL;
	/* Stuff the bytes into the fifo queue */
	sent = kfifo_in_locked(&dlci->fifo, buf, len, &dlci->lock);
	/* Need to kick the channel */
	gsm_dlci_data_kick(dlci);
	return sent;
}

static unsigned int gsmtty_write_room(struct tty_struct *tty)
{
	struct gsm_dlci *dlci = tty->driver_data;
	if (dlci->state == DLCI_CLOSED)
		return 0;
	return kfifo_avail(&dlci->fifo);
}

static unsigned int gsmtty_chars_in_buffer(struct tty_struct *tty)
{
	struct gsm_dlci *dlci = tty->driver_data;
	if (dlci->state == DLCI_CLOSED)
		return 0;
	return kfifo_len(&dlci->fifo);
}

static void gsmtty_flush_buffer(struct tty_struct *tty)
{
	struct gsm_dlci *dlci = tty->driver_data;
	unsigned long flags;

	if (dlci->state == DLCI_CLOSED)
		return;
	/* Caution needed: If we implement reliable transport classes
	   then the data being transmitted can't simply be junked once
	   it has first hit the stack. Until then we can just blow it
	   away */
	spin_lock_irqsave(&dlci->lock, flags);
	kfifo_reset(&dlci->fifo);
	spin_unlock_irqrestore(&dlci->lock, flags);
	/* Need to unhook this DLCI from the transmit queue logic */
}

static void gsmtty_wait_until_sent(struct tty_struct *tty, int timeout)
{
	/* The FIFO handles the queue so the kernel will do the right
	   thing waiting on chars_in_buffer before calling us. No work
	   to do here */
}

static int gsmtty_tiocmget(struct tty_struct *tty)
{
	struct gsm_dlci *dlci = tty->driver_data;
	if (dlci->state == DLCI_CLOSED)
		return -EINVAL;
	return dlci->modem_rx;
}

static int gsmtty_tiocmset(struct tty_struct *tty,
	unsigned int set, unsigned int clear)
{
	struct gsm_dlci *dlci = tty->driver_data;
	unsigned int modem_tx = dlci->modem_tx;

	if (dlci->state == DLCI_CLOSED)
		return -EINVAL;
	modem_tx &= ~clear;
	modem_tx |= set;

	if (modem_tx != dlci->modem_tx) {
		dlci->modem_tx = modem_tx;
		return gsm_modem_update(dlci, 0);
	}
	return 0;
}


static int gsmtty_ioctl(struct tty_struct *tty,
			unsigned int cmd, unsigned long arg)
{
	struct gsm_dlci *dlci = tty->driver_data;
	struct gsm_netconfig nc;
	struct gsm_dlci_config dc;
	int index;

	if (dlci->state == DLCI_CLOSED)
		return -EINVAL;
	switch (cmd) {
	case GSMIOC_ENABLE_NET:
		if (copy_from_user(&nc, (void __user *)arg, sizeof(nc)))
			return -EFAULT;
		nc.if_name[IFNAMSIZ-1] = '\0';
		/* return net interface index or error code */
		mutex_lock(&dlci->mutex);
		index = gsm_create_network(dlci, &nc);
		mutex_unlock(&dlci->mutex);
		if (copy_to_user((void __user *)arg, &nc, sizeof(nc)))
			return -EFAULT;
		return index;
	case GSMIOC_DISABLE_NET:
		if (!capable(CAP_NET_ADMIN))
			return -EPERM;
		mutex_lock(&dlci->mutex);
		gsm_destroy_network(dlci);
		mutex_unlock(&dlci->mutex);
		return 0;
	case GSMIOC_GETCONF_DLCI:
		if (copy_from_user(&dc, (void __user *)arg, sizeof(dc)))
			return -EFAULT;
		if (dc.channel != dlci->addr)
			return -EPERM;
		gsm_dlci_copy_config_values(dlci, &dc);
		if (copy_to_user((void __user *)arg, &dc, sizeof(dc)))
			return -EFAULT;
		return 0;
	case GSMIOC_SETCONF_DLCI:
		if (copy_from_user(&dc, (void __user *)arg, sizeof(dc)))
			return -EFAULT;
		if (dc.channel >= NUM_DLCI)
			return -EINVAL;
		if (dc.channel != 0 && dc.channel != dlci->addr)
			return -EPERM;
		return gsm_dlci_config(dlci, &dc, 1);
	case TIOCMIWAIT:
		return gsm_wait_modem_change(dlci, (u32)arg);
	default:
		return -ENOIOCTLCMD;
	}
}

static void gsmtty_set_termios(struct tty_struct *tty,
			       const struct ktermios *old)
{
	struct gsm_dlci *dlci = tty->driver_data;
	if (dlci->state == DLCI_CLOSED)
		return;
	/* For the moment its fixed. In actual fact the speed information
	   for the virtual channel can be propogated in both directions by
	   the RPN control message. This however rapidly gets nasty as we
	   then have to remap modem signals each way according to whether
	   our virtual cable is null modem etc .. */
	tty_termios_copy_hw(&tty->termios, old);
}

static void gsmtty_throttle(struct tty_struct *tty)
{
	struct gsm_dlci *dlci = tty->driver_data;
	if (dlci->state == DLCI_CLOSED)
		return;
	if (C_CRTSCTS(tty))
		dlci->modem_tx &= ~TIOCM_RTS;
	dlci->throttled = true;
	/* Send an MSC with RTS cleared */
	gsm_modem_update(dlci, 0);
}

static void gsmtty_unthrottle(struct tty_struct *tty)
{
	struct gsm_dlci *dlci = tty->driver_data;
	if (dlci->state == DLCI_CLOSED)
		return;
	if (C_CRTSCTS(tty))
		dlci->modem_tx |= TIOCM_RTS;
	dlci->throttled = false;
	/* Send an MSC with RTS set */
	gsm_modem_update(dlci, 0);
}

static int gsmtty_break_ctl(struct tty_struct *tty, int state)
{
	struct gsm_dlci *dlci = tty->driver_data;
	int encode = 0;	/* Off */
	if (dlci->state == DLCI_CLOSED)
		return -EINVAL;

	if (state == -1)	/* "On indefinitely" - we can't encode this
				    properly */
		encode = 0x0F;
	else if (state > 0) {
		encode = state / 200;	/* mS to encoding */
		if (encode > 0x0F)
			encode = 0x0F;	/* Best effort */
	}
	return gsm_modem_update(dlci, encode);
}

static void gsmtty_cleanup(struct tty_struct *tty)
{
	struct gsm_dlci *dlci = tty->driver_data;
	struct gsm_mux *gsm = dlci->gsm;

	dlci_put(dlci);
	dlci_put(gsm->dlci[0]);
	mux_put(gsm);
}

/* Virtual ttys for the demux */
static const struct tty_operations gsmtty_ops = {
	.install		= gsmtty_install,
	.open			= gsmtty_open,
	.close			= gsmtty_close,
	.write			= gsmtty_write,
	.write_room		= gsmtty_write_room,
	.chars_in_buffer	= gsmtty_chars_in_buffer,
	.flush_buffer		= gsmtty_flush_buffer,
	.ioctl			= gsmtty_ioctl,
	.throttle		= gsmtty_throttle,
	.unthrottle		= gsmtty_unthrottle,
	.set_termios		= gsmtty_set_termios,
	.hangup			= gsmtty_hangup,
	.wait_until_sent	= gsmtty_wait_until_sent,
	.tiocmget		= gsmtty_tiocmget,
	.tiocmset		= gsmtty_tiocmset,
	.break_ctl		= gsmtty_break_ctl,
	.cleanup		= gsmtty_cleanup,
};



static int __init gsm_init(void)
{
	/* Fill in our line protocol discipline, and register it */
	int status = tty_register_ldisc(&tty_ldisc_packet);
	if (status != 0) {
		pr_err("n_gsm: can't register line discipline (err = %d)\n",
								status);
		return status;
	}

	gsm_tty_driver = tty_alloc_driver(GSM_TTY_MINORS, TTY_DRIVER_REAL_RAW |
			TTY_DRIVER_DYNAMIC_DEV | TTY_DRIVER_HARDWARE_BREAK);
	if (IS_ERR(gsm_tty_driver)) {
		pr_err("gsm_init: tty allocation failed.\n");
		status = PTR_ERR(gsm_tty_driver);
		goto err_unreg_ldisc;
	}
	gsm_tty_driver->driver_name	= "gsmtty";
	gsm_tty_driver->name		= "gsmtty";
	gsm_tty_driver->major		= 0;	/* Dynamic */
	gsm_tty_driver->minor_start	= 0;
	gsm_tty_driver->type		= TTY_DRIVER_TYPE_SERIAL;
	gsm_tty_driver->subtype	= SERIAL_TYPE_NORMAL;
	gsm_tty_driver->init_termios	= tty_std_termios;
	/* Fixme */
	gsm_tty_driver->init_termios.c_lflag &= ~ECHO;
	tty_set_operations(gsm_tty_driver, &gsmtty_ops);

	if (tty_register_driver(gsm_tty_driver)) {
		pr_err("gsm_init: tty registration failed.\n");
		status = -EBUSY;
		goto err_put_driver;
	}
	pr_debug("gsm_init: loaded as %d,%d.\n",
			gsm_tty_driver->major, gsm_tty_driver->minor_start);
	return 0;
err_put_driver:
	tty_driver_kref_put(gsm_tty_driver);
err_unreg_ldisc:
	tty_unregister_ldisc(&tty_ldisc_packet);
	return status;
}

static void __exit gsm_exit(void)
{
	tty_unregister_ldisc(&tty_ldisc_packet);
	tty_unregister_driver(gsm_tty_driver);
	tty_driver_kref_put(gsm_tty_driver);
}

module_init(gsm_init);
module_exit(gsm_exit);


MODULE_LICENSE("GPL");
MODULE_ALIAS_LDISC(N_GSM0710);<|MERGE_RESOLUTION|>--- conflicted
+++ resolved
@@ -97,10 +97,7 @@
  */
 #define MAX_MRU 1500
 #define MAX_MTU 1500
-<<<<<<< HEAD
-=======
 #define MIN_MTU (PROT_OVERHEAD + 1)
->>>>>>> eb3cdb58
 /* SOF, ADDR, CTRL, LEN1, LEN2, ..., FCS, EOF */
 #define PROT_OVERHEAD 7
 #define	GSM_NET_TX_TIMEOUT (HZ*10)
@@ -457,10 +454,7 @@
 static struct gsm_msg *gsm_data_alloc(struct gsm_mux *gsm, u8 addr, int len,
 								u8 ctrl);
 static int gsm_send_packet(struct gsm_mux *gsm, struct gsm_msg *msg);
-<<<<<<< HEAD
-=======
 static struct gsm_dlci *gsm_dlci_alloc(struct gsm_mux *gsm, int addr);
->>>>>>> eb3cdb58
 static void gsmld_write_trigger(struct gsm_mux *gsm);
 static void gsmld_write_task(struct work_struct *work);
 
@@ -555,14 +549,11 @@
 	if (dlci->modem_tx & TIOCM_RI)
 		modembits |= MDM_IC;
 	if (dlci->modem_tx & TIOCM_CD || dlci->gsm->initiator)
-<<<<<<< HEAD
-=======
 		modembits |= MDM_DV;
 	/* special mappings for passive side to operate as UE */
 	if (dlci->modem_tx & TIOCM_OUT1)
 		modembits |= MDM_IC;
 	if (dlci->modem_tx & TIOCM_OUT2)
->>>>>>> eb3cdb58
 		modembits |= MDM_DV;
 	return modembits;
 }
@@ -587,8 +578,6 @@
 }
 
 /**
-<<<<<<< HEAD
-=======
  * gsm_encode_params	-	encode DLCI parameters
  * @dlci: DLCI to encode from
  * @params: buffer to fill with the encoded parameters
@@ -640,7 +629,6 @@
 }
 
 /**
->>>>>>> eb3cdb58
  *	gsm_register_devices	-	register all tty devices for a given mux index
  *
  *	@driver: the tty driver that describes the tty devices
@@ -664,11 +652,7 @@
 		 */
 		dev = tty_register_device(gsm_tty_driver, base + i, NULL);
 		if (IS_ERR(dev)) {
-<<<<<<< HEAD
-			if (debug & 8)
-=======
 			if (debug & DBG_ERRORS)
->>>>>>> eb3cdb58
 				pr_info("%s failed to register device minor %u",
 					__func__, base + i);
 			for (i--; i >= 1; i--)
@@ -833,14 +817,13 @@
 
 	/* toggle C/R coding if not initiator */
 	ocr = cr ^ (gsm->initiator ? 0 : 1);
-<<<<<<< HEAD
 
 	msg->data -= 3;
 	dp = msg->data;
 	*dp++ = (addr << 2) | (ocr << 1) | EA;
 	*dp++ = control;
 
-	if (gsm->encoding == 0)
+	if (gsm->encoding == GSM_BASIC_OPT)
 		*dp++ = EA; /* Length of data = 0 */
 
 	*dp = 0xFF - gsm_fcs_add_block(INIT_FCS, msg->data, dp - msg->data);
@@ -857,31 +840,6 @@
 	return 0;
 }
 
-=======
-
-	msg->data -= 3;
-	dp = msg->data;
-	*dp++ = (addr << 2) | (ocr << 1) | EA;
-	*dp++ = control;
-
-	if (gsm->encoding == GSM_BASIC_OPT)
-		*dp++ = EA; /* Length of data = 0 */
-
-	*dp = 0xFF - gsm_fcs_add_block(INIT_FCS, msg->data, dp - msg->data);
-	msg->len = (dp - msg->data) + 1;
-
-	gsm_print_packet("Q->", addr, cr, control, NULL, 0);
-
-	spin_lock_irqsave(&gsm->tx_lock, flags);
-	list_add_tail(&msg->list, &gsm->tx_ctrl_list);
-	gsm->tx_bytes += msg->len;
-	spin_unlock_irqrestore(&gsm->tx_lock, flags);
-	gsmld_write_trigger(gsm);
-
-	return 0;
-}
-
->>>>>>> eb3cdb58
 /**
  *	gsm_dlci_clear_queues	-	remove outstanding data for a DLCI
  *	@gsm: mux
@@ -984,11 +942,7 @@
 	int len, ret;
 
 
-<<<<<<< HEAD
-	if (gsm->encoding == 0) {
-=======
 	if (gsm->encoding == GSM_BASIC_OPT) {
->>>>>>> eb3cdb58
 		gsm->txframe[0] = GSM0_SOF;
 		memcpy(gsm->txframe + 1, msg->data, msg->len);
 		gsm->txframe[msg->len + 1] = GSM0_SOF;
@@ -1000,11 +954,7 @@
 		len += 2;
 	}
 
-<<<<<<< HEAD
-	if (debug & 4)
-=======
 	if (debug & DBG_DATA)
->>>>>>> eb3cdb58
 		gsm_hex_dump_bytes(__func__, gsm->txframe, len);
 	gsm_print_packet("-->", msg->addr, gsm->initiator, msg->ctrl, msg->data,
 			 msg->len);
@@ -1235,21 +1185,12 @@
 		return 0;
 
 	/* MTU/MRU count only the data bits but watch adaption mode */
-<<<<<<< HEAD
-	if ((len + h) > gsm->mtu)
-		len = gsm->mtu - h;
-
-	size = len + h;
-
-	msg = gsm_data_alloc(gsm, dlci->addr, size, gsm->ftype);
-=======
 	if ((len + h) > dlci->mtu)
 		len = dlci->mtu - h;
 
 	size = len + h;
 
 	msg = gsm_data_alloc(gsm, dlci->addr, size, dlci->ftype);
->>>>>>> eb3cdb58
 	if (!msg)
 		return -ENOMEM;
 	dp = msg->data;
@@ -1325,11 +1266,7 @@
 		last = 1;
 
 	size = len + overhead;
-<<<<<<< HEAD
-	msg = gsm_data_alloc(gsm, dlci->addr, size, gsm->ftype);
-=======
 	msg = gsm_data_alloc(gsm, dlci->addr, size, dlci->ftype);
->>>>>>> eb3cdb58
 	if (msg == NULL) {
 		skb_queue_tail(&dlci->skb_list, dlci->skb);
 		dlci->skb = NULL;
@@ -1386,11 +1323,7 @@
 		return -EINVAL;
 	}
 
-<<<<<<< HEAD
-	msg = gsm_data_alloc(gsm, dlci->addr, size, gsm->ftype);
-=======
 	msg = gsm_data_alloc(gsm, dlci->addr, size, dlci->ftype);
->>>>>>> eb3cdb58
 	if (!msg) {
 		pr_err("%s: gsm_data_alloc error", __func__);
 		return -ENOMEM;
@@ -1463,11 +1396,7 @@
 		}
 		if (!sent)
 			break;
-<<<<<<< HEAD
-	};
-=======
-	}
->>>>>>> eb3cdb58
+	}
 
 	return ret;
 }
@@ -1748,11 +1677,7 @@
 	unsigned int modem = 0;
 	struct gsm_dlci *dlci;
 	int len = clen;
-<<<<<<< HEAD
-	int slen;
-=======
 	int cl = clen;
->>>>>>> eb3cdb58
 	const u8 *dp = data;
 	struct tty_struct *tty;
 
@@ -1766,17 +1691,6 @@
 		return;
 	dlci = gsm->dlci[addr];
 
-<<<<<<< HEAD
-	slen = len;
-	while (gsm_read_ea(&modem, *dp++) == 0) {
-		len--;
-		if (len == 0)
-			return;
-	}
-	len--;
-	tty = tty_port_tty_get(&dlci->port);
-	gsm_process_modem(tty, dlci, modem, slen - len);
-=======
 	/* Must be at least one byte following the EA */
 	if ((cl - len) < 1)
 		return;
@@ -1791,7 +1705,6 @@
 
 	tty = tty_port_tty_get(&dlci->port);
 	gsm_process_modem(tty, dlci, modem, cl);
->>>>>>> eb3cdb58
 	if (tty) {
 		tty_wakeup(tty);
 		tty_kref_put(tty);
@@ -2082,17 +1995,7 @@
 
 static void gsm_control_transmit(struct gsm_mux *gsm, struct gsm_control *ctrl)
 {
-<<<<<<< HEAD
-	struct gsm_msg *msg = gsm_data_alloc(gsm, 0, ctrl->len + 2, gsm->ftype);
-	if (msg == NULL)
-		return;
-	msg->data[0] = (ctrl->cmd << 1) | CR | EA;	/* command */
-	msg->data[1] = (ctrl->len << 1) | EA;
-	memcpy(msg->data + 2, ctrl->data, ctrl->len);
-	gsm_data_queue(gsm->dlci[0], msg);
-=======
 	gsm_control_command(gsm, ctrl->cmd, ctrl->data, ctrl->len);
->>>>>>> eb3cdb58
 }
 
 /**
@@ -2221,16 +2124,6 @@
 		tty_port_tty_hangup(&dlci->port, false);
 		gsm_dlci_clear_queues(dlci->gsm, dlci);
 		/* Ensure that gsmtty_open() can return. */
-<<<<<<< HEAD
-		tty_port_set_initialized(&dlci->port, 0);
-		wake_up_interruptible(&dlci->port.open_wait);
-	} else
-		dlci->gsm->dead = true;
-	/* A DLCI 0 close is a MUX termination so we need to kick that
-	   back to userspace somehow */
-	gsm_dlci_data_kick(dlci);
-	wake_up(&dlci->gsm->event);
-=======
 		tty_port_set_initialized(&dlci->port, false);
 		wake_up_interruptible(&dlci->port.open_wait);
 	} else {
@@ -2241,7 +2134,6 @@
 	   back to userspace somehow */
 	gsm_dlci_data_kick(dlci);
 	wake_up_all(&dlci->gsm->event);
->>>>>>> eb3cdb58
 }
 
 /**
@@ -2261,13 +2153,6 @@
 	/* This will let a tty open continue */
 	dlci->state = DLCI_OPEN;
 	dlci->constipated = false;
-<<<<<<< HEAD
-	if (debug & 8)
-		pr_debug("DLCI %d goes open.\n", dlci->addr);
-	/* Send current modem state */
-	if (dlci->addr)
-		gsm_modem_update(dlci, 0);
-=======
 	if (debug & DBG_ERRORS)
 		pr_debug("DLCI %d goes open.\n", dlci->addr);
 	/* Send current modem state */
@@ -2280,7 +2165,6 @@
 		mod_timer(&gsm->ka_timer,
 			  jiffies + gsm->keep_alive * HZ / 100);
 	}
->>>>>>> eb3cdb58
 	gsm_dlci_data_kick(dlci);
 	wake_up(&dlci->gsm->event);
 }
@@ -2460,25 +2344,6 @@
 }
 
 /**
- *	gsm_dlci_set_opening	-	change state to opening
- *	@dlci: DLCI to open
- *
- *	Change internal state to wait for DLCI open from initiator side.
- *	We set off timers and responses upon reception of an SABM.
- */
-static void gsm_dlci_set_opening(struct gsm_dlci *dlci)
-{
-	switch (dlci->state) {
-	case DLCI_CLOSED:
-	case DLCI_CLOSING:
-		dlci->state = DLCI_OPENING;
-		break;
-	default:
-		break;
-	}
-}
-
-/**
  *	gsm_dlci_begin_close	-	start channel open procedure
  *	@dlci: DLCI to open
  *
@@ -2518,12 +2383,7 @@
 	struct tty_port *port = &dlci->port;
 	struct tty_struct *tty;
 	unsigned int modem = 0;
-<<<<<<< HEAD
-	int len = clen;
-	int slen = 0;
-=======
 	int len;
->>>>>>> eb3cdb58
 
 	if (debug & DBG_TTY)
 		pr_debug("%d bytes for tty\n", clen);
@@ -2534,26 +2394,12 @@
 	case 3:		/* Packetised uininterruptible voice/data */
 		break;
 	case 2:		/* Asynchronous serial with line state in each frame */
-<<<<<<< HEAD
-		while (gsm_read_ea(&modem, *data++) == 0) {
-			len--;
-			slen++;
-			if (len == 0)
-				return;
-		}
-		len--;
-		slen++;
-		tty = tty_port_tty_get(port);
-		if (tty) {
-			gsm_process_modem(tty, dlci, modem, slen);
-=======
 		len = gsm_read_ea_val(&modem, data, clen);
 		if (len < 1)
 			return;
 		tty = tty_port_tty_get(port);
 		if (tty) {
 			gsm_process_modem(tty, dlci, modem, len);
->>>>>>> eb3cdb58
 			tty_wakeup(tty);
 			tty_kref_put(tty);
 		}
@@ -2751,30 +2597,6 @@
 	}
 
 	return 0;
-}
-
-/**
- *	gsm_kick_timer	-	transmit if possible
- *	@t: timer contained in our gsm object
- *
- *	Transmit data from DLCIs if the queue is empty. We can't rely on
- *	a tty wakeup except when we filled the pipe so we need to fire off
- *	new data ourselves in other cases.
- */
-static void gsm_kick_timer(struct timer_list *t)
-{
-	struct gsm_mux *gsm = from_timer(gsm, t, kick_timer);
-	unsigned long flags;
-	int sent = 0;
-
-	spin_lock_irqsave(&gsm->tx_lock, flags);
-	/* If we have nothing running then we need to fire up */
-	if (gsm->tx_bytes < TX_THRESH_LO)
-		sent = gsm_dlci_data_sweep(gsm);
-	spin_unlock_irqrestore(&gsm->tx_lock, flags);
-
-	if (sent && debug & 4)
-		pr_info("%s TX queue stalled\n", __func__);
 }
 
 /*
@@ -3237,10 +3059,7 @@
 	/* Finish outstanding timers, making sure they are done */
 	del_timer_sync(&gsm->kick_timer);
 	del_timer_sync(&gsm->t2_timer);
-<<<<<<< HEAD
-=======
 	del_timer_sync(&gsm->ka_timer);
->>>>>>> eb3cdb58
 
 	/* Finish writing to ldisc */
 	flush_work(&gsm->tx_work);
@@ -3390,10 +3209,7 @@
 	INIT_LIST_HEAD(&gsm->tx_data_list);
 	timer_setup(&gsm->kick_timer, gsm_kick_timer, 0);
 	timer_setup(&gsm->t2_timer, gsm_control_retransmit, 0);
-<<<<<<< HEAD
-=======
 	timer_setup(&gsm->ka_timer, gsm_control_keep_alive, 0);
->>>>>>> eb3cdb58
 	INIT_WORK(&gsm->tx_work, gsmld_write_task);
 	init_waitqueue_head(&gsm->event);
 	spin_lock_init(&gsm->control_lock);
@@ -3412,26 +3228,6 @@
 	gsm->dead = true;	/* Avoid early tty opens */
 	gsm->wait_config = false; /* Disabled */
 	gsm->keep_alive = 0;	/* Disabled */
-
-	/* Store the instance to the mux array or abort if no space is
-	 * available.
-	 */
-	spin_lock(&gsm_mux_lock);
-	for (i = 0; i < MAX_MUX; i++) {
-		if (!gsm_mux[i]) {
-			gsm_mux[i] = gsm;
-			gsm->num = i;
-			break;
-		}
-	}
-	spin_unlock(&gsm_mux_lock);
-	if (i == MAX_MUX) {
-		mutex_destroy(&gsm->mutex);
-		kfree(gsm->txframe);
-		kfree(gsm->buf);
-		kfree(gsm);
-		return NULL;
-	}
 
 	/* Store the instance to the mux array or abort if no space is
 	 * available.
@@ -3564,8 +3360,6 @@
 		if (gsm->initiator)
 			gsm_dlci_begin_open(gsm->dlci[0]);
 	}
-<<<<<<< HEAD
-=======
 	return 0;
 }
 
@@ -3595,7 +3389,6 @@
 	gsm->wait_config = ce->wait_config ? true : false;
 	gsm->keep_alive = ce->keep_alive;
 
->>>>>>> eb3cdb58
 	return 0;
 }
 
@@ -3615,11 +3408,7 @@
 		set_bit(TTY_DO_WRITE_WAKEUP, &gsm->tty->flags);
 		return -ENOSPC;
 	}
-<<<<<<< HEAD
-	if (debug & 4)
-=======
 	if (debug & DBG_DATA)
->>>>>>> eb3cdb58
 		gsm_hex_dump_bytes(__func__, data, len);
 	return gsm->tty->ops->write(gsm->tty, data, len);
 }
@@ -3706,11 +3495,7 @@
 	struct gsm_mux *gsm = tty->disc_data;
 	char flags = TTY_NORMAL;
 
-<<<<<<< HEAD
-	if (debug & 4)
-=======
 	if (debug & DBG_DATA)
->>>>>>> eb3cdb58
 		gsm_hex_dump_bytes(__func__, cp, count);
 
 	for (; count; count--, cp++) {
@@ -3805,9 +3590,6 @@
 	/* Attach the initial passive connection */
 	gsmld_attach_gsm(tty, gsm);
 
-<<<<<<< HEAD
-	gsmld_attach_gsm(tty, gsm);
-=======
 	/* The mux will not be activated yet, we wait for correct
 	 * configuration first.
 	 */
@@ -3815,7 +3597,6 @@
 		gsm->receive = gsm0_receive;
 	else
 		gsm->receive = gsm1_receive;
->>>>>>> eb3cdb58
 
 	return 0;
 }
@@ -4227,7 +4008,6 @@
  *	Send an empty frame to signal mobile state changes and to transmit the
  *	break signal for adaption 2.
  */
-<<<<<<< HEAD
 
 static void gsm_modem_upd_via_data(struct gsm_dlci *dlci, u8 brk)
 {
@@ -4250,39 +4030,11 @@
 
 static int gsm_modem_upd_via_msc(struct gsm_dlci *dlci, u8 brk)
 {
-=======
-
-static void gsm_modem_upd_via_data(struct gsm_dlci *dlci, u8 brk)
-{
-	struct gsm_mux *gsm = dlci->gsm;
-	unsigned long flags;
-
-	if (dlci->state != DLCI_OPEN || dlci->adaption != 2)
-		return;
-
-	spin_lock_irqsave(&gsm->tx_lock, flags);
-	gsm_dlci_modem_output(gsm, dlci, brk);
-	spin_unlock_irqrestore(&gsm->tx_lock, flags);
-}
-
-/**
- *	gsm_modem_upd_via_msc	-	send modem bits via control frame
- *	@dlci: channel
- *	@brk: break signal
- */
-
-static int gsm_modem_upd_via_msc(struct gsm_dlci *dlci, u8 brk)
-{
->>>>>>> eb3cdb58
 	u8 modembits[3];
 	struct gsm_control *ctrl;
 	int len = 2;
 
-<<<<<<< HEAD
-	if (dlci->gsm->encoding != 0)
-=======
 	if (dlci->gsm->encoding != GSM_BASIC_OPT)
->>>>>>> eb3cdb58
 		return 0;
 
 	modembits[0] = (dlci->addr << 2) | 2 | EA;  /* DLCI, Valid, EA */
@@ -4311,11 +4063,7 @@
 		/* Send convergence layer type 2 empty data frame. */
 		gsm_modem_upd_via_data(dlci, brk);
 		return 0;
-<<<<<<< HEAD
-	} else if (dlci->gsm->encoding == 0) {
-=======
 	} else if (dlci->gsm->encoding == GSM_BASIC_OPT) {
->>>>>>> eb3cdb58
 		/* Send as MSC control message. */
 		return gsm_modem_upd_via_msc(dlci, brk);
 	}
@@ -4324,9 +4072,6 @@
 	return -EPROTONOSUPPORT;
 }
 
-<<<<<<< HEAD
-static int gsm_carrier_raised(struct tty_port *port)
-=======
 /**
  * gsm_wait_modem_change - wait for modem status line change
  * @dlci: channel
@@ -4355,7 +4100,6 @@
 }
 
 static bool gsm_carrier_raised(struct tty_port *port)
->>>>>>> eb3cdb58
 {
 	struct gsm_dlci *dlci = container_of(port, struct gsm_dlci, port);
 	struct gsm_mux *gsm = dlci->gsm;
@@ -4457,7 +4201,6 @@
 {
 	struct gsm_dlci *dlci = tty->driver_data;
 	struct tty_port *port = &dlci->port;
-	struct gsm_mux *gsm = dlci->gsm;
 
 	port->count++;
 	tty_port_tty_set(port, tty);
@@ -4467,12 +4210,6 @@
 	   a DM straight back. This is ok as that will have caused a hangup */
 	tty_port_set_initialized(port, true);
 	/* Start sending off SABM messages */
-<<<<<<< HEAD
-	if (gsm->initiator)
-		gsm_dlci_begin_open(dlci);
-	else
-		gsm_dlci_set_opening(dlci);
-=======
 	if (!dlci->gsm->wait_config) {
 		/* Start sending off SABM messages */
 		if (dlci->gsm->initiator)
@@ -4482,7 +4219,6 @@
 	} else {
 		gsm_dlci_set_wait_config(dlci);
 	}
->>>>>>> eb3cdb58
 	/* And wait for virtual carrier */
 	return tty_port_block_til_ready(port, tty, filp);
 }
