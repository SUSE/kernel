// SPDX-License-Identifier: GPL-2.0
/*
 *  Copyright (C) 1991, 1992  Linus Torvalds
 */

/*
 * Hopefully this will be a rather complete VT102 implementation.
 *
 * Beeping thanks to John T Kohl.
 *
 * Virtual Consoles, Screen Blanking, Screen Dumping, Color, Graphics
 *   Chars, and VT100 enhancements by Peter MacDonald.
 *
 * Copy and paste function by Andrew Haylett,
 *   some enhancements by Alessandro Rubini.
 *
 * Code to check for different video-cards mostly by Galen Hunt,
 * <g-hunt@ee.utah.edu>
 *
 * Rudimentary ISO 10646/Unicode/UTF-8 character set support by
 * Markus Kuhn, <mskuhn@immd4.informatik.uni-erlangen.de>.
 *
 * Dynamic allocation of consoles, aeb@cwi.nl, May 1994
 * Resizing of consoles, aeb, 940926
 *
 * Code for xterm like mouse click reporting by Peter Orbaek 20-Jul-94
 * <poe@daimi.aau.dk>
 *
 * User-defined bell sound, new setterm control sequences and printk
 * redirection by Martin Mares <mj@k332.feld.cvut.cz> 19-Nov-95
 *
 * APM screenblank bug fixed Takashi Manabe <manabe@roy.dsl.tutics.tut.jp>
 *
 * Merge with the abstract console driver by Geert Uytterhoeven
 * <geert@linux-m68k.org>, Jan 1997.
 *
 *   Original m68k console driver modifications by
 *
 *     - Arno Griffioen <arno@usn.nl>
 *     - David Carter <carter@cs.bris.ac.uk>
 * 
 *   The abstract console driver provides a generic interface for a text
 *   console. It supports VGA text mode, frame buffer based graphical consoles
 *   and special graphics processors that are only accessible through some
 *   registers (e.g. a TMS340x0 GSP).
 *
 *   The interface to the hardware is specified using a special structure
 *   (struct consw) which contains function pointers to console operations
 *   (see <linux/console.h> for more information).
 *
 * Support for changeable cursor shape
 * by Pavel Machek <pavel@atrey.karlin.mff.cuni.cz>, August 1997
 *
 * Ported to i386 and con_scrolldelta fixed
 * by Emmanuel Marty <core@ggi-project.org>, April 1998
 *
 * Resurrected character buffers in videoram plus lots of other trickery
 * by Martin Mares <mj@atrey.karlin.mff.cuni.cz>, July 1998
 *
 * Removed old-style timers, introduced console_timer, made timer
 * deletion SMP-safe.  17Jun00, Andrew Morton
 *
 * Removed console_lock, enabled interrupts across all console operations
 * 13 March 2001, Andrew Morton
 *
 * Fixed UTF-8 mode so alternate charset modes always work according
 * to control sequences interpreted in do_con_trol function
 * preserving backward VT100 semigraphics compatibility,
 * malformed UTF sequences represented as sequences of replacement glyphs,
 * original codes or '?' as a last resort if replacement glyph is undefined
 * by Adam Tla/lka <atlka@pg.gda.pl>, Aug 2006
 */

#include <linux/module.h>
#include <linux/types.h>
#include <linux/sched/signal.h>
#include <linux/tty.h>
#include <linux/tty_flip.h>
#include <linux/kernel.h>
#include <linux/string.h>
#include <linux/errno.h>
#include <linux/kd.h>
#include <linux/slab.h>
#include <linux/vmalloc.h>
#include <linux/major.h>
#include <linux/mm.h>
#include <linux/console.h>
#include <linux/init.h>
#include <linux/mutex.h>
#include <linux/vt_kern.h>
#include <linux/selection.h>
#include <linux/tiocl.h>
#include <linux/kbd_kern.h>
#include <linux/consolemap.h>
#include <linux/timer.h>
#include <linux/interrupt.h>
#include <linux/workqueue.h>
#include <linux/pm.h>
#include <linux/font.h>
#include <linux/bitops.h>
#include <linux/notifier.h>
#include <linux/device.h>
#include <linux/io.h>
#include <linux/uaccess.h>
#include <linux/kdb.h>
#include <linux/ctype.h>
#include <linux/bsearch.h>
#include <linux/gcd.h>

#define MAX_NR_CON_DRIVER 16

#define CON_DRIVER_FLAG_MODULE 1
#define CON_DRIVER_FLAG_INIT   2
#define CON_DRIVER_FLAG_ATTR   4
#define CON_DRIVER_FLAG_ZOMBIE 8

struct con_driver {
	const struct consw *con;
	const char *desc;
	struct device *dev;
	int node;
	int first;
	int last;
	int flag;
};

static struct con_driver registered_con_driver[MAX_NR_CON_DRIVER];
const struct consw *conswitchp;

/*
 * Here is the default bell parameters: 750HZ, 1/8th of a second
 */
#define DEFAULT_BELL_PITCH	750
#define DEFAULT_BELL_DURATION	(HZ/8)
#define DEFAULT_CURSOR_BLINK_MS	200

struct vc vc_cons [MAX_NR_CONSOLES];
EXPORT_SYMBOL(vc_cons);

static const struct consw *con_driver_map[MAX_NR_CONSOLES];

static int con_open(struct tty_struct *, struct file *);
static void vc_init(struct vc_data *vc, unsigned int rows,
		    unsigned int cols, int do_clear);
static void gotoxy(struct vc_data *vc, int new_x, int new_y);
static void save_cur(struct vc_data *vc);
static void reset_terminal(struct vc_data *vc, int do_clear);
static void con_flush_chars(struct tty_struct *tty);
static int set_vesa_blanking(char __user *p);
static void set_cursor(struct vc_data *vc);
static void hide_cursor(struct vc_data *vc);
static void console_callback(struct work_struct *ignored);
static void con_driver_unregister_callback(struct work_struct *ignored);
static void blank_screen_t(struct timer_list *unused);
static void set_palette(struct vc_data *vc);
static void unblank_screen(void);

#define vt_get_kmsg_redirect() vt_kmsg_redirect(-1)

int default_utf8 = true;
module_param(default_utf8, int, S_IRUGO | S_IWUSR);
int global_cursor_default = -1;
module_param(global_cursor_default, int, S_IRUGO | S_IWUSR);
EXPORT_SYMBOL(global_cursor_default);

static int cur_default = CUR_UNDERLINE;
module_param(cur_default, int, S_IRUGO | S_IWUSR);

/*
 * ignore_poke: don't unblank the screen when things are typed.  This is
 * mainly for the privacy of braille terminal users.
 */
static int ignore_poke;

int do_poke_blanked_console;
int console_blanked;
EXPORT_SYMBOL(console_blanked);

static int vesa_blank_mode; /* 0:none 1:suspendV 2:suspendH 3:powerdown */
static int vesa_off_interval;
static int blankinterval;
core_param(consoleblank, blankinterval, int, 0444);

static DECLARE_WORK(console_work, console_callback);
static DECLARE_WORK(con_driver_unregister_work, con_driver_unregister_callback);

/*
 * fg_console is the current virtual console,
 * last_console is the last used one,
 * want_console is the console we want to switch to,
 * saved_* variants are for save/restore around kernel debugger enter/leave
 */
int fg_console;
EXPORT_SYMBOL(fg_console);
int last_console;
int want_console = -1;

static int saved_fg_console;
static int saved_last_console;
static int saved_want_console;
static int saved_vc_mode;
static int saved_console_blanked;

/*
 * For each existing display, we have a pointer to console currently visible
 * on that display, allowing consoles other than fg_console to be refreshed
 * appropriately. Unless the low-level driver supplies its own display_fg
 * variable, we use this one for the "master display".
 */
static struct vc_data *master_display_fg;

/*
 * Unfortunately, we need to delay tty echo when we're currently writing to the
 * console since the code is (and always was) not re-entrant, so we schedule
 * all flip requests to process context with schedule-task() and run it from
 * console_callback().
 */

/*
 * For the same reason, we defer scrollback to the console callback.
 */
static int scrollback_delta;

/*
 * Hook so that the power management routines can (un)blank
 * the console on our behalf.
 */
int (*console_blank_hook)(int);
EXPORT_SYMBOL(console_blank_hook);

static DEFINE_TIMER(console_timer, blank_screen_t);
static int blank_state;
static int blank_timer_expired;
enum {
	blank_off = 0,
	blank_normal_wait,
	blank_vesa_wait,
};

/*
 * /sys/class/tty/tty0/
 *
 * the attribute 'active' contains the name of the current vc
 * console and it supports poll() to detect vc switches
 */
static struct device *tty0dev;

/*
 * Notifier list for console events.
 */
static ATOMIC_NOTIFIER_HEAD(vt_notifier_list);

int register_vt_notifier(struct notifier_block *nb)
{
	return atomic_notifier_chain_register(&vt_notifier_list, nb);
}
EXPORT_SYMBOL_GPL(register_vt_notifier);

int unregister_vt_notifier(struct notifier_block *nb)
{
	return atomic_notifier_chain_unregister(&vt_notifier_list, nb);
}
EXPORT_SYMBOL_GPL(unregister_vt_notifier);

static void notify_write(struct vc_data *vc, unsigned int unicode)
{
	struct vt_notifier_param param = { .vc = vc, .c = unicode };
	atomic_notifier_call_chain(&vt_notifier_list, VT_WRITE, &param);
}

static void notify_update(struct vc_data *vc)
{
	struct vt_notifier_param param = { .vc = vc };
	atomic_notifier_call_chain(&vt_notifier_list, VT_UPDATE, &param);
}
/*
 *	Low-Level Functions
 */

static inline bool con_is_fg(const struct vc_data *vc)
{
	return vc->vc_num == fg_console;
}

static inline bool con_should_update(const struct vc_data *vc)
{
	return con_is_visible(vc) && !console_blanked;
}

static inline unsigned short *screenpos(const struct vc_data *vc, int offset,
		bool viewed)
{
	unsigned short *p;
	
	if (!viewed)
		p = (unsigned short *)(vc->vc_origin + offset);
	else if (!vc->vc_sw->con_screen_pos)
		p = (unsigned short *)(vc->vc_visible_origin + offset);
	else
		p = vc->vc_sw->con_screen_pos(vc, offset);
	return p;
}

/* Called  from the keyboard irq path.. */
static inline void scrolldelta(int lines)
{
	/* FIXME */
	/* scrolldelta needs some kind of consistency lock, but the BKL was
	   and still is not protecting versus the scheduled back end */
	scrollback_delta += lines;
	schedule_console_callback();
}

void schedule_console_callback(void)
{
	schedule_work(&console_work);
}

/*
 * Code to manage unicode-based screen buffers
 */

/*
 * Our screen buffer is preceded by an array of line pointers so that
 * scrolling only implies some pointer shuffling.
 */

static u32 **vc_uniscr_alloc(unsigned int cols, unsigned int rows)
{
	u32 **uni_lines;
	void *p;
	unsigned int memsize, i, col_size = cols * sizeof(**uni_lines);

	/* allocate everything in one go */
<<<<<<< HEAD
	memsize = cols * rows * sizeof(char32_t);
	memsize += rows * sizeof(char32_t *);
	p = vzalloc(memsize);
	if (!p)
=======
	memsize = col_size * rows;
	memsize += rows * sizeof(*uni_lines);
	uni_lines = vzalloc(memsize);
	if (!uni_lines)
>>>>>>> eb3cdb58
		return NULL;

	/* initial line pointers */
	p = uni_lines + rows;
	for (i = 0; i < rows; i++) {
		uni_lines[i] = p;
		p += col_size;
	}

	return uni_lines;
}

static void vc_uniscr_free(u32 **uni_lines)
{
	vfree(uni_lines);
}

static void vc_uniscr_set(struct vc_data *vc, u32 **new_uni_lines)
{
	vc_uniscr_free(vc->vc_uni_lines);
	vc->vc_uni_lines = new_uni_lines;
}

static void vc_uniscr_putc(struct vc_data *vc, u32 uc)
{
	if (vc->vc_uni_lines)
		vc->vc_uni_lines[vc->state.y][vc->state.x] = uc;
}

static void vc_uniscr_insert(struct vc_data *vc, unsigned int nr)
{
	if (vc->vc_uni_lines) {
		u32 *ln = vc->vc_uni_lines[vc->state.y];
		unsigned int x = vc->state.x, cols = vc->vc_cols;

		memmove(&ln[x + nr], &ln[x], (cols - x - nr) * sizeof(*ln));
		memset32(&ln[x], ' ', nr);
	}
}

static void vc_uniscr_delete(struct vc_data *vc, unsigned int nr)
{
	if (vc->vc_uni_lines) {
		u32 *ln = vc->vc_uni_lines[vc->state.y];
		unsigned int x = vc->state.x, cols = vc->vc_cols;

		memcpy(&ln[x], &ln[x + nr], (cols - x - nr) * sizeof(*ln));
		memset32(&ln[cols - nr], ' ', nr);
	}
}

static void vc_uniscr_clear_line(struct vc_data *vc, unsigned int x,
				 unsigned int nr)
{
	if (vc->vc_uni_lines)
		memset32(&vc->vc_uni_lines[vc->state.y][x], ' ', nr);
}

static void vc_uniscr_clear_lines(struct vc_data *vc, unsigned int y,
				  unsigned int nr)
{
	if (vc->vc_uni_lines)
		while (nr--)
			memset32(vc->vc_uni_lines[y++], ' ', vc->vc_cols);
}

/* juggling array rotation algorithm (complexity O(N), size complexity O(1)) */
static void juggle_array(u32 **array, unsigned int size, unsigned int nr)
{
	unsigned int gcd_idx;

	for (gcd_idx = 0; gcd_idx < gcd(nr, size); gcd_idx++) {
		u32 *gcd_idx_val = array[gcd_idx];
		unsigned int dst_idx = gcd_idx;

		while (1) {
			unsigned int src_idx = (dst_idx + nr) % size;
			if (src_idx == gcd_idx)
				break;

			array[dst_idx] = array[src_idx];
			dst_idx = src_idx;
		}

		array[dst_idx] = gcd_idx_val;
	}
}

static void vc_uniscr_scroll(struct vc_data *vc, unsigned int top,
			     unsigned int bottom, enum con_scroll dir,
			     unsigned int nr)
{
	u32 **uni_lines = vc->vc_uni_lines;
	unsigned int size = bottom - top;

	if (!uni_lines)
		return;

	if (dir == SM_DOWN) {
		juggle_array(&uni_lines[top], size, size - nr);
		vc_uniscr_clear_lines(vc, top, nr);
	} else {
		juggle_array(&uni_lines[top], size, nr);
		vc_uniscr_clear_lines(vc, bottom - nr, nr);
	}
}

static void vc_uniscr_copy_area(u32 **dst_lines,
				unsigned int dst_cols,
				unsigned int dst_rows,
				u32 **src_lines,
				unsigned int src_cols,
				unsigned int src_top_row,
				unsigned int src_bot_row)
{
	unsigned int dst_row = 0;

	if (!dst_lines)
		return;

	while (src_top_row < src_bot_row) {
		u32 *src_line = src_lines[src_top_row];
		u32 *dst_line = dst_lines[dst_row];

		memcpy(dst_line, src_line, src_cols * sizeof(*src_line));
		if (dst_cols - src_cols)
			memset32(dst_line + src_cols, ' ', dst_cols - src_cols);
		src_top_row++;
		dst_row++;
	}
	while (dst_row < dst_rows) {
		u32 *dst_line = dst_lines[dst_row];

		memset32(dst_line, ' ', dst_cols);
		dst_row++;
	}
}

/*
 * Called from vcs_read() to make sure unicode screen retrieval is possible.
 * This will initialize the unicode screen buffer if not already done.
 * This returns 0 if OK, or a negative error code otherwise.
 * In particular, -ENODATA is returned if the console is not in UTF-8 mode.
 */
int vc_uniscr_check(struct vc_data *vc)
{
	u32 **uni_lines;
	unsigned short *p;
	int x, y, mask;

	WARN_CONSOLE_UNLOCKED();

	if (!vc->vc_utf)
		return -ENODATA;

	if (vc->vc_uni_lines)
		return 0;

	uni_lines = vc_uniscr_alloc(vc->vc_cols, vc->vc_rows);
	if (!uni_lines)
		return -ENOMEM;

	/*
	 * Let's populate it initially with (imperfect) reverse translation.
	 * This is the next best thing we can do short of having it enabled
	 * from the start even when no users rely on this functionality. True
	 * unicode content will be available after a complete screen refresh.
	 */
	p = (unsigned short *)vc->vc_origin;
	mask = vc->vc_hi_font_mask | 0xff;
	for (y = 0; y < vc->vc_rows; y++) {
		u32 *line = uni_lines[y];
		for (x = 0; x < vc->vc_cols; x++) {
			u16 glyph = scr_readw(p++) & mask;
			line[x] = inverse_translate(vc, glyph, true);
		}
	}

	vc->vc_uni_lines = uni_lines;

	return 0;
}

/*
 * Called from vcs_read() to get the unicode data from the screen.
 * This must be preceded by a successful call to vc_uniscr_check() once
 * the console lock has been taken.
 */
void vc_uniscr_copy_line(const struct vc_data *vc, void *dest, bool viewed,
			 unsigned int row, unsigned int col, unsigned int nr)
{
	u32 **uni_lines = vc->vc_uni_lines;
	int offset = row * vc->vc_size_row + col * 2;
	unsigned long pos;

	if (WARN_ON_ONCE(!uni_lines))
		return;

	pos = (unsigned long)screenpos(vc, offset, viewed);
	if (pos >= vc->vc_origin && pos < vc->vc_scr_end) {
		/*
		 * Desired position falls in the main screen buffer.
		 * However the actual row/col might be different if
		 * scrollback is active.
		 */
		row = (pos - vc->vc_origin) / vc->vc_size_row;
		col = ((pos - vc->vc_origin) % vc->vc_size_row) / 2;
		memcpy(dest, &uni_lines[row][col], nr * sizeof(u32));
	} else {
		/*
		 * Scrollback is active. For now let's simply backtranslate
		 * the screen glyphs until the unicode screen buffer does
		 * synchronize with console display drivers for a scrollback
		 * buffer of its own.
		 */
		u16 *p = (u16 *)pos;
		int mask = vc->vc_hi_font_mask | 0xff;
		u32 *uni_buf = dest;
		while (nr--) {
			u16 glyph = scr_readw(p++) & mask;
			*uni_buf++ = inverse_translate(vc, glyph, true);
		}
	}
}

static void con_scroll(struct vc_data *vc, unsigned int top,
		       unsigned int bottom, enum con_scroll dir,
		       unsigned int nr)
{
	unsigned int rows = bottom - top;
	u16 *clear, *dst, *src;

	if (top + nr >= bottom)
		nr = rows - 1;
	if (bottom > vc->vc_rows || top >= bottom || nr < 1)
		return;

	vc_uniscr_scroll(vc, top, bottom, dir, nr);
	if (con_is_visible(vc) &&
			vc->vc_sw->con_scroll(vc, top, bottom, dir, nr))
		return;

	src = clear = (u16 *)(vc->vc_origin + vc->vc_size_row * top);
	dst = (u16 *)(vc->vc_origin + vc->vc_size_row * (top + nr));

	if (dir == SM_UP) {
		clear = src + (rows - nr) * vc->vc_cols;
		swap(src, dst);
	}
	scr_memmovew(dst, src, (rows - nr) * vc->vc_size_row);
	scr_memsetw(clear, vc->vc_video_erase_char, vc->vc_size_row * nr);
}

static void do_update_region(struct vc_data *vc, unsigned long start, int count)
{
	unsigned int xx, yy, offset;
	u16 *p;

	p = (u16 *) start;
	if (!vc->vc_sw->con_getxy) {
		offset = (start - vc->vc_origin) / 2;
		xx = offset % vc->vc_cols;
		yy = offset / vc->vc_cols;
	} else {
		int nxx, nyy;
		start = vc->vc_sw->con_getxy(vc, start, &nxx, &nyy);
		xx = nxx; yy = nyy;
	}
	for(;;) {
		u16 attrib = scr_readw(p) & 0xff00;
		int startx = xx;
		u16 *q = p;
		while (xx < vc->vc_cols && count) {
			if (attrib != (scr_readw(p) & 0xff00)) {
				if (p > q)
					vc->vc_sw->con_putcs(vc, q, p-q, yy, startx);
				startx = xx;
				q = p;
				attrib = scr_readw(p) & 0xff00;
			}
			p++;
			xx++;
			count--;
		}
		if (p > q)
			vc->vc_sw->con_putcs(vc, q, p-q, yy, startx);
		if (!count)
			break;
		xx = 0;
		yy++;
		if (vc->vc_sw->con_getxy) {
			p = (u16 *)start;
			start = vc->vc_sw->con_getxy(vc, start, NULL, NULL);
		}
	}
}

void update_region(struct vc_data *vc, unsigned long start, int count)
{
	WARN_CONSOLE_UNLOCKED();

	if (con_should_update(vc)) {
		hide_cursor(vc);
		do_update_region(vc, start, count);
		set_cursor(vc);
	}
}
EXPORT_SYMBOL(update_region);

/* Structure of attributes is hardware-dependent */

static u8 build_attr(struct vc_data *vc, u8 _color,
		enum vc_intensity _intensity, bool _blink, bool _underline,
		bool _reverse, bool _italic)
{
	if (vc->vc_sw->con_build_attr)
		return vc->vc_sw->con_build_attr(vc, _color, _intensity,
		       _blink, _underline, _reverse, _italic);

/*
 * ++roman: I completely changed the attribute format for monochrome
 * mode (!can_do_color). The formerly used MDA (monochrome display
 * adapter) format didn't allow the combination of certain effects.
 * Now the attribute is just a bit vector:
 *  Bit 0..1: intensity (0..2)
 *  Bit 2   : underline
 *  Bit 3   : reverse
 *  Bit 7   : blink
 */
	{
	u8 a = _color;
	if (!vc->vc_can_do_color)
		return _intensity |
		       (_italic    << 1) |
		       (_underline << 2) |
		       (_reverse   << 3) |
		       (_blink     << 7);
	if (_italic)
		a = (a & 0xF0) | vc->vc_itcolor;
	else if (_underline)
		a = (a & 0xf0) | vc->vc_ulcolor;
	else if (_intensity == VCI_HALF_BRIGHT)
		a = (a & 0xf0) | vc->vc_halfcolor;
	if (_reverse)
		a = (a & 0x88) | (((a >> 4) | (a << 4)) & 0x77);
	if (_blink)
		a ^= 0x80;
	if (_intensity == VCI_BOLD)
		a ^= 0x08;
	if (vc->vc_hi_font_mask == 0x100)
		a <<= 1;
	return a;
	}
}

static void update_attr(struct vc_data *vc)
{
	vc->vc_attr = build_attr(vc, vc->state.color, vc->state.intensity,
	              vc->state.blink, vc->state.underline,
	              vc->state.reverse ^ vc->vc_decscnm, vc->state.italic);
	vc->vc_video_erase_char = ' ' | (build_attr(vc, vc->state.color,
				VCI_NORMAL, vc->state.blink, false,
				vc->vc_decscnm, false) << 8);
}

/* Note: inverting the screen twice should revert to the original state */
void invert_screen(struct vc_data *vc, int offset, int count, bool viewed)
{
	unsigned short *p;

	WARN_CONSOLE_UNLOCKED();

	count /= 2;
	p = screenpos(vc, offset, viewed);
	if (vc->vc_sw->con_invert_region) {
		vc->vc_sw->con_invert_region(vc, p, count);
	} else {
		u16 *q = p;
		int cnt = count;
		u16 a;

		if (!vc->vc_can_do_color) {
			while (cnt--) {
			    a = scr_readw(q);
			    a ^= 0x0800;
			    scr_writew(a, q);
			    q++;
			}
		} else if (vc->vc_hi_font_mask == 0x100) {
			while (cnt--) {
				a = scr_readw(q);
				a = (a & 0x11ff) |
				   ((a & 0xe000) >> 4) |
				   ((a & 0x0e00) << 4);
				scr_writew(a, q);
				q++;
			}
		} else {
			while (cnt--) {
				a = scr_readw(q);
				a = (a & 0x88ff) |
				   ((a & 0x7000) >> 4) |
				   ((a & 0x0700) << 4);
				scr_writew(a, q);
				q++;
			}
		}
	}

	if (con_should_update(vc))
		do_update_region(vc, (unsigned long) p, count);
	notify_update(vc);
}

/* used by selection: complement pointer position */
void complement_pos(struct vc_data *vc, int offset)
{
	static int old_offset = -1;
	static unsigned short old;
	static unsigned short oldx, oldy;

	WARN_CONSOLE_UNLOCKED();

	if (old_offset != -1 && old_offset >= 0 &&
	    old_offset < vc->vc_screenbuf_size) {
		scr_writew(old, screenpos(vc, old_offset, true));
		if (con_should_update(vc))
			vc->vc_sw->con_putc(vc, old, oldy, oldx);
		notify_update(vc);
	}

	old_offset = offset;

	if (offset != -1 && offset >= 0 &&
	    offset < vc->vc_screenbuf_size) {
		unsigned short new;
		unsigned short *p;
		p = screenpos(vc, offset, true);
		old = scr_readw(p);
		new = old ^ vc->vc_complement_mask;
		scr_writew(new, p);
		if (con_should_update(vc)) {
			oldx = (offset >> 1) % vc->vc_cols;
			oldy = (offset >> 1) / vc->vc_cols;
			vc->vc_sw->con_putc(vc, new, oldy, oldx);
		}
		notify_update(vc);
	}
}

static void insert_char(struct vc_data *vc, unsigned int nr)
{
	unsigned short *p = (unsigned short *) vc->vc_pos;

	vc_uniscr_insert(vc, nr);
	scr_memmovew(p + nr, p, (vc->vc_cols - vc->state.x - nr) * 2);
	scr_memsetw(p, vc->vc_video_erase_char, nr * 2);
	vc->vc_need_wrap = 0;
	if (con_should_update(vc))
		do_update_region(vc, (unsigned long) p,
			vc->vc_cols - vc->state.x);
}

static void delete_char(struct vc_data *vc, unsigned int nr)
{
	unsigned short *p = (unsigned short *) vc->vc_pos;

	vc_uniscr_delete(vc, nr);
	scr_memmovew(p, p + nr, (vc->vc_cols - vc->state.x - nr) * 2);
	scr_memsetw(p + vc->vc_cols - vc->state.x - nr, vc->vc_video_erase_char,
			nr * 2);
	vc->vc_need_wrap = 0;
	if (con_should_update(vc))
		do_update_region(vc, (unsigned long) p,
			vc->vc_cols - vc->state.x);
}

static int softcursor_original = -1;

static void add_softcursor(struct vc_data *vc)
{
	int i = scr_readw((u16 *) vc->vc_pos);
	u32 type = vc->vc_cursor_type;

	if (!(type & CUR_SW))
		return;
	if (softcursor_original != -1)
		return;
	softcursor_original = i;
	i |= CUR_SET(type);
	i ^= CUR_CHANGE(type);
	if ((type & CUR_ALWAYS_BG) &&
			(softcursor_original & CUR_BG) == (i & CUR_BG))
		i ^= CUR_BG;
	if ((type & CUR_INVERT_FG_BG) && (i & CUR_FG) == ((i & CUR_BG) >> 4))
		i ^= CUR_FG;
	scr_writew(i, (u16 *)vc->vc_pos);
	if (con_should_update(vc))
		vc->vc_sw->con_putc(vc, i, vc->state.y, vc->state.x);
}

static void hide_softcursor(struct vc_data *vc)
{
	if (softcursor_original != -1) {
		scr_writew(softcursor_original, (u16 *)vc->vc_pos);
		if (con_should_update(vc))
			vc->vc_sw->con_putc(vc, softcursor_original,
					vc->state.y, vc->state.x);
		softcursor_original = -1;
	}
}

static void hide_cursor(struct vc_data *vc)
{
	if (vc_is_sel(vc))
		clear_selection();

	vc->vc_sw->con_cursor(vc, CM_ERASE);
	hide_softcursor(vc);
}

static void set_cursor(struct vc_data *vc)
{
	if (!con_is_fg(vc) || console_blanked || vc->vc_mode == KD_GRAPHICS)
		return;
	if (vc->vc_deccm) {
		if (vc_is_sel(vc))
			clear_selection();
		add_softcursor(vc);
		if (CUR_SIZE(vc->vc_cursor_type) != CUR_NONE)
			vc->vc_sw->con_cursor(vc, CM_DRAW);
	} else
		hide_cursor(vc);
}

static void set_origin(struct vc_data *vc)
{
	WARN_CONSOLE_UNLOCKED();

	if (!con_is_visible(vc) ||
	    !vc->vc_sw->con_set_origin ||
	    !vc->vc_sw->con_set_origin(vc))
		vc->vc_origin = (unsigned long)vc->vc_screenbuf;
	vc->vc_visible_origin = vc->vc_origin;
	vc->vc_scr_end = vc->vc_origin + vc->vc_screenbuf_size;
	vc->vc_pos = vc->vc_origin + vc->vc_size_row * vc->state.y +
		2 * vc->state.x;
}

static void save_screen(struct vc_data *vc)
{
	WARN_CONSOLE_UNLOCKED();

	if (vc->vc_sw->con_save_screen)
		vc->vc_sw->con_save_screen(vc);
}

static void flush_scrollback(struct vc_data *vc)
{
	WARN_CONSOLE_UNLOCKED();

	set_origin(vc);
	if (vc->vc_sw->con_flush_scrollback) {
		vc->vc_sw->con_flush_scrollback(vc);
	} else if (con_is_visible(vc)) {
		/*
		 * When no con_flush_scrollback method is provided then the
		 * legacy way for flushing the scrollback buffer is to use
		 * a side effect of the con_switch method. We do it only on
		 * the foreground console as background consoles have no
		 * scrollback buffers in that case and we obviously don't
		 * want to switch to them.
		 */
		hide_cursor(vc);
		vc->vc_sw->con_switch(vc);
		set_cursor(vc);
	}
}

/*
 *	Redrawing of screen
 */

void clear_buffer_attributes(struct vc_data *vc)
{
	unsigned short *p = (unsigned short *)vc->vc_origin;
	int count = vc->vc_screenbuf_size / 2;
	int mask = vc->vc_hi_font_mask | 0xff;

	for (; count > 0; count--, p++) {
		scr_writew((scr_readw(p)&mask) | (vc->vc_video_erase_char & ~mask), p);
	}
}

void redraw_screen(struct vc_data *vc, int is_switch)
{
	int redraw = 0;

	WARN_CONSOLE_UNLOCKED();

	if (!vc) {
		/* strange ... */
		/* printk("redraw_screen: tty %d not allocated ??\n", new_console+1); */
		return;
	}

	if (is_switch) {
		struct vc_data *old_vc = vc_cons[fg_console].d;
		if (old_vc == vc)
			return;
		if (!con_is_visible(vc))
			redraw = 1;
		*vc->vc_display_fg = vc;
		fg_console = vc->vc_num;
		hide_cursor(old_vc);
		if (!con_is_visible(old_vc)) {
			save_screen(old_vc);
			set_origin(old_vc);
		}
		if (tty0dev)
			sysfs_notify(&tty0dev->kobj, NULL, "active");
	} else {
		hide_cursor(vc);
		redraw = 1;
	}

	if (redraw) {
		int update;
		int old_was_color = vc->vc_can_do_color;

		set_origin(vc);
		update = vc->vc_sw->con_switch(vc);
		set_palette(vc);
		/*
		 * If console changed from mono<->color, the best we can do
		 * is to clear the buffer attributes. As it currently stands,
		 * rebuilding new attributes from the old buffer is not doable
		 * without overly complex code.
		 */
		if (old_was_color != vc->vc_can_do_color) {
			update_attr(vc);
			clear_buffer_attributes(vc);
		}

		if (update && vc->vc_mode != KD_GRAPHICS)
			do_update_region(vc, vc->vc_origin, vc->vc_screenbuf_size / 2);
	}
	set_cursor(vc);
	if (is_switch) {
		vt_set_leds_compute_shiftstate();
		notify_update(vc);
	}
}
EXPORT_SYMBOL(redraw_screen);

/*
 *	Allocation, freeing and resizing of VTs.
 */

int vc_cons_allocated(unsigned int i)
{
	return (i < MAX_NR_CONSOLES && vc_cons[i].d);
}

static void visual_init(struct vc_data *vc, int num, int init)
{
	/* ++Geert: vc->vc_sw->con_init determines console size */
	if (vc->vc_sw)
		module_put(vc->vc_sw->owner);
	vc->vc_sw = conswitchp;

	if (con_driver_map[num])
		vc->vc_sw = con_driver_map[num];

	__module_get(vc->vc_sw->owner);
	vc->vc_num = num;
	vc->vc_display_fg = &master_display_fg;
	if (vc->uni_pagedict_loc)
		con_free_unimap(vc);
	vc->uni_pagedict_loc = &vc->uni_pagedict;
	vc->uni_pagedict = NULL;
	vc->vc_hi_font_mask = 0;
	vc->vc_complement_mask = 0;
	vc->vc_can_do_color = 0;
	vc->vc_cur_blink_ms = DEFAULT_CURSOR_BLINK_MS;
	vc->vc_sw->con_init(vc, init);
	if (!vc->vc_complement_mask)
		vc->vc_complement_mask = vc->vc_can_do_color ? 0x7700 : 0x0800;
	vc->vc_s_complement_mask = vc->vc_complement_mask;
	vc->vc_size_row = vc->vc_cols << 1;
	vc->vc_screenbuf_size = vc->vc_rows * vc->vc_size_row;
}


static void visual_deinit(struct vc_data *vc)
{
	vc->vc_sw->con_deinit(vc);
	module_put(vc->vc_sw->owner);
}

static void vc_port_destruct(struct tty_port *port)
{
	struct vc_data *vc = container_of(port, struct vc_data, port);

	kfree(vc);
}

static const struct tty_port_operations vc_port_ops = {
	.destruct = vc_port_destruct,
};

/*
 * Change # of rows and columns (0 means unchanged/the size of fg_console)
 * [this is to be used together with some user program
 * like resize that changes the hardware videomode]
 */
#define VC_MAXCOL (32767)
#define VC_MAXROW (32767)

int vc_allocate(unsigned int currcons)	/* return 0 on success */
{
	struct vt_notifier_param param;
	struct vc_data *vc;
	int err;

	WARN_CONSOLE_UNLOCKED();

	if (currcons >= MAX_NR_CONSOLES)
		return -ENXIO;

	if (vc_cons[currcons].d)
		return 0;

	/* due to the granularity of kmalloc, we waste some memory here */
	/* the alloc is done in two steps, to optimize the common situation
	   of a 25x80 console (structsize=216, screenbuf_size=4000) */
	/* although the numbers above are not valid since long ago, the
	   point is still up-to-date and the comment still has its value
	   even if only as a historical artifact.  --mj, July 1998 */
	param.vc = vc = kzalloc(sizeof(struct vc_data), GFP_KERNEL);
	if (!vc)
		return -ENOMEM;

	vc_cons[currcons].d = vc;
	tty_port_init(&vc->port);
	vc->port.ops = &vc_port_ops;
	INIT_WORK(&vc_cons[currcons].SAK_work, vc_SAK);

	visual_init(vc, currcons, 1);

	if (!*vc->uni_pagedict_loc)
		con_set_default_unimap(vc);

	err = -EINVAL;
	if (vc->vc_cols > VC_MAXCOL || vc->vc_rows > VC_MAXROW ||
	    vc->vc_screenbuf_size > KMALLOC_MAX_SIZE || !vc->vc_screenbuf_size)
		goto err_free;
	err = -ENOMEM;
	vc->vc_screenbuf = kzalloc(vc->vc_screenbuf_size, GFP_KERNEL);
	if (!vc->vc_screenbuf)
		goto err_free;

	/* If no drivers have overridden us and the user didn't pass a
	   boot option, default to displaying the cursor */
	if (global_cursor_default == -1)
		global_cursor_default = 1;

	vc_init(vc, vc->vc_rows, vc->vc_cols, 1);
	vcs_make_sysfs(currcons);
	atomic_notifier_call_chain(&vt_notifier_list, VT_ALLOCATE, &param);

	return 0;
err_free:
	visual_deinit(vc);
	kfree(vc);
	vc_cons[currcons].d = NULL;
	return err;
}

static inline int resize_screen(struct vc_data *vc, int width, int height,
				int user)
{
	/* Resizes the resolution of the display adapater */
	int err = 0;

	if (vc->vc_sw->con_resize)
		err = vc->vc_sw->con_resize(vc, width, height, user);

	return err;
}

/**
 *	vc_do_resize	-	resizing method for the tty
 *	@tty: tty being resized
 *	@vc: virtual console private data
 *	@cols: columns
 *	@lines: lines
 *
 *	Resize a virtual console, clipping according to the actual constraints.
 *	If the caller passes a tty structure then update the termios winsize
 *	information and perform any necessary signal handling.
 *
 *	Caller must hold the console semaphore. Takes the termios rwsem and
 *	ctrl.lock of the tty IFF a tty is passed.
 */

static int vc_do_resize(struct tty_struct *tty, struct vc_data *vc,
				unsigned int cols, unsigned int lines)
{
	unsigned long old_origin, new_origin, new_scr_end, rlth, rrem, err = 0;
	unsigned long end;
	unsigned int old_rows, old_row_size, first_copied_row;
	unsigned int new_cols, new_rows, new_row_size, new_screen_size;
	unsigned int user;
	unsigned short *oldscreen, *newscreen;
	u32 **new_uniscr = NULL;

	WARN_CONSOLE_UNLOCKED();

	if (!vc)
		return -ENXIO;

	user = vc->vc_resize_user;
	vc->vc_resize_user = 0;

	if (cols > VC_MAXCOL || lines > VC_MAXROW)
		return -EINVAL;

	new_cols = (cols ? cols : vc->vc_cols);
	new_rows = (lines ? lines : vc->vc_rows);
	new_row_size = new_cols << 1;
	new_screen_size = new_row_size * new_rows;

	if (new_cols == vc->vc_cols && new_rows == vc->vc_rows) {
		/*
		 * This function is being called here to cover the case
		 * where the userspace calls the FBIOPUT_VSCREENINFO twice,
		 * passing the same fb_var_screeninfo containing the fields
		 * yres/xres equal to a number non-multiple of vc_font.height
		 * and yres_virtual/xres_virtual equal to number lesser than the
		 * vc_font.height and yres/xres.
		 * In the second call, the struct fb_var_screeninfo isn't
		 * being modified by the underlying driver because of the
		 * if above, and this causes the fbcon_display->vrows to become
		 * negative and it eventually leads to out-of-bound
		 * access by the imageblit function.
		 * To give the correct values to the struct and to not have
		 * to deal with possible errors from the code below, we call
		 * the resize_screen here as well.
		 */
		return resize_screen(vc, new_cols, new_rows, user);
	}

	if (new_screen_size > KMALLOC_MAX_SIZE || !new_screen_size)
		return -EINVAL;
	newscreen = kzalloc(new_screen_size, GFP_USER);
	if (!newscreen)
		return -ENOMEM;

	if (vc->vc_uni_lines) {
		new_uniscr = vc_uniscr_alloc(new_cols, new_rows);
		if (!new_uniscr) {
			kfree(newscreen);
			return -ENOMEM;
		}
	}

	if (vc_is_sel(vc))
		clear_selection();

	old_rows = vc->vc_rows;
	old_row_size = vc->vc_size_row;

	err = resize_screen(vc, new_cols, new_rows, user);
	if (err) {
		kfree(newscreen);
		vc_uniscr_free(new_uniscr);
		return err;
	}

	vc->vc_rows = new_rows;
	vc->vc_cols = new_cols;
	vc->vc_size_row = new_row_size;
	vc->vc_screenbuf_size = new_screen_size;

	rlth = min(old_row_size, new_row_size);
	rrem = new_row_size - rlth;
	old_origin = vc->vc_origin;
	new_origin = (long) newscreen;
	new_scr_end = new_origin + new_screen_size;

	if (vc->state.y > new_rows) {
		if (old_rows - vc->state.y < new_rows) {
			/*
			 * Cursor near the bottom, copy contents from the
			 * bottom of buffer
			 */
			first_copied_row = (old_rows - new_rows);
		} else {
			/*
			 * Cursor is in no man's land, copy 1/2 screenful
			 * from the top and bottom of cursor position
			 */
			first_copied_row = (vc->state.y - new_rows/2);
		}
		old_origin += first_copied_row * old_row_size;
	} else
		first_copied_row = 0;
	end = old_origin + old_row_size * min(old_rows, new_rows);

	vc_uniscr_copy_area(new_uniscr, new_cols, new_rows,
			    vc->vc_uni_lines, rlth/2, first_copied_row,
			    min(old_rows, new_rows));
	vc_uniscr_set(vc, new_uniscr);

	update_attr(vc);

	while (old_origin < end) {
		scr_memcpyw((unsigned short *) new_origin,
			    (unsigned short *) old_origin, rlth);
		if (rrem)
			scr_memsetw((void *)(new_origin + rlth),
				    vc->vc_video_erase_char, rrem);
		old_origin += old_row_size;
		new_origin += new_row_size;
	}
	if (new_scr_end > new_origin)
		scr_memsetw((void *)new_origin, vc->vc_video_erase_char,
			    new_scr_end - new_origin);
	oldscreen = vc->vc_screenbuf;
	vc->vc_screenbuf = newscreen;
	vc->vc_screenbuf_size = new_screen_size;
	set_origin(vc);
	kfree(oldscreen);

	/* do part of a reset_terminal() */
	vc->vc_top = 0;
	vc->vc_bottom = vc->vc_rows;
	gotoxy(vc, vc->state.x, vc->state.y);
	save_cur(vc);

	if (tty) {
		/* Rewrite the requested winsize data with the actual
		   resulting sizes */
		struct winsize ws;
		memset(&ws, 0, sizeof(ws));
		ws.ws_row = vc->vc_rows;
		ws.ws_col = vc->vc_cols;
		ws.ws_ypixel = vc->vc_scan_lines;
		tty_do_resize(tty, &ws);
	}

	if (con_is_visible(vc))
		update_screen(vc);
	vt_event_post(VT_EVENT_RESIZE, vc->vc_num, vc->vc_num);
	notify_update(vc);
	return err;
}

/**
 *	vc_resize		-	resize a VT
 *	@vc: virtual console
 *	@cols: columns
 *	@rows: rows
 *
 *	Resize a virtual console as seen from the console end of things. We
 *	use the common vc_do_resize methods to update the structures. The
 *	caller must hold the console sem to protect console internals and
 *	vc->port.tty
 */

int vc_resize(struct vc_data *vc, unsigned int cols, unsigned int rows)
{
	return vc_do_resize(vc->port.tty, vc, cols, rows);
}
EXPORT_SYMBOL(vc_resize);

/**
 *	vt_resize		-	resize a VT
 *	@tty: tty to resize
 *	@ws: winsize attributes
 *
 *	Resize a virtual terminal. This is called by the tty layer as we
 *	register our own handler for resizing. The mutual helper does all
 *	the actual work.
 *
 *	Takes the console sem and the called methods then take the tty
 *	termios_rwsem and the tty ctrl.lock in that order.
 */
static int vt_resize(struct tty_struct *tty, struct winsize *ws)
{
	struct vc_data *vc = tty->driver_data;
	int ret;

	console_lock();
	ret = vc_do_resize(tty, vc, ws->ws_col, ws->ws_row);
	console_unlock();
	return ret;
}

struct vc_data *vc_deallocate(unsigned int currcons)
{
	struct vc_data *vc = NULL;

	WARN_CONSOLE_UNLOCKED();

	if (vc_cons_allocated(currcons)) {
		struct vt_notifier_param param;

		param.vc = vc = vc_cons[currcons].d;
		atomic_notifier_call_chain(&vt_notifier_list, VT_DEALLOCATE, &param);
		vcs_remove_sysfs(currcons);
		visual_deinit(vc);
		con_free_unimap(vc);
		put_pid(vc->vt_pid);
		vc_uniscr_set(vc, NULL);
		kfree(vc->vc_screenbuf);
		vc_cons[currcons].d = NULL;
	}
	return vc;
}

/*
 *	VT102 emulator
 */

enum { EPecma = 0, EPdec, EPeq, EPgt, EPlt};

#define set_kbd(vc, x)	vt_set_kbd_mode_bit((vc)->vc_num, (x))
#define clr_kbd(vc, x)	vt_clr_kbd_mode_bit((vc)->vc_num, (x))
#define is_kbd(vc, x)	vt_get_kbd_mode_bit((vc)->vc_num, (x))

#define decarm		VC_REPEAT
#define decckm		VC_CKMODE
#define kbdapplic	VC_APPLIC
#define lnm		VC_CRLF

const unsigned char color_table[] = { 0, 4, 2, 6, 1, 5, 3, 7,
				       8,12,10,14, 9,13,11,15 };
EXPORT_SYMBOL(color_table);

/* the default colour table, for VGA+ colour systems */
unsigned char default_red[] = {
	0x00, 0xaa, 0x00, 0xaa, 0x00, 0xaa, 0x00, 0xaa,
	0x55, 0xff, 0x55, 0xff, 0x55, 0xff, 0x55, 0xff
};
module_param_array(default_red, byte, NULL, S_IRUGO | S_IWUSR);
EXPORT_SYMBOL(default_red);

unsigned char default_grn[] = {
	0x00, 0x00, 0xaa, 0x55, 0x00, 0x00, 0xaa, 0xaa,
	0x55, 0x55, 0xff, 0xff, 0x55, 0x55, 0xff, 0xff
};
module_param_array(default_grn, byte, NULL, S_IRUGO | S_IWUSR);
EXPORT_SYMBOL(default_grn);

unsigned char default_blu[] = {
	0x00, 0x00, 0x00, 0x00, 0xaa, 0xaa, 0xaa, 0xaa,
	0x55, 0x55, 0x55, 0x55, 0xff, 0xff, 0xff, 0xff
};
module_param_array(default_blu, byte, NULL, S_IRUGO | S_IWUSR);
EXPORT_SYMBOL(default_blu);

/*
 * gotoxy() must verify all boundaries, because the arguments
 * might also be negative. If the given position is out of
 * bounds, the cursor is placed at the nearest margin.
 */
static void gotoxy(struct vc_data *vc, int new_x, int new_y)
{
	int min_y, max_y;

	if (new_x < 0)
		vc->state.x = 0;
	else {
		if (new_x >= vc->vc_cols)
			vc->state.x = vc->vc_cols - 1;
		else
			vc->state.x = new_x;
	}

 	if (vc->vc_decom) {
		min_y = vc->vc_top;
		max_y = vc->vc_bottom;
	} else {
		min_y = 0;
		max_y = vc->vc_rows;
	}
	if (new_y < min_y)
		vc->state.y = min_y;
	else if (new_y >= max_y)
		vc->state.y = max_y - 1;
	else
		vc->state.y = new_y;
	vc->vc_pos = vc->vc_origin + vc->state.y * vc->vc_size_row +
		(vc->state.x << 1);
	vc->vc_need_wrap = 0;
}

/* for absolute user moves, when decom is set */
static void gotoxay(struct vc_data *vc, int new_x, int new_y)
{
	gotoxy(vc, new_x, vc->vc_decom ? (vc->vc_top + new_y) : new_y);
}

void scrollback(struct vc_data *vc)
{
	scrolldelta(-(vc->vc_rows / 2));
}

void scrollfront(struct vc_data *vc, int lines)
{
	if (!lines)
		lines = vc->vc_rows / 2;
	scrolldelta(lines);
}

static void lf(struct vc_data *vc)
{
    	/* don't scroll if above bottom of scrolling region, or
	 * if below scrolling region
	 */
	if (vc->state.y + 1 == vc->vc_bottom)
		con_scroll(vc, vc->vc_top, vc->vc_bottom, SM_UP, 1);
	else if (vc->state.y < vc->vc_rows - 1) {
		vc->state.y++;
		vc->vc_pos += vc->vc_size_row;
	}
	vc->vc_need_wrap = 0;
	notify_write(vc, '\n');
}

static void ri(struct vc_data *vc)
{
    	/* don't scroll if below top of scrolling region, or
	 * if above scrolling region
	 */
	if (vc->state.y == vc->vc_top)
		con_scroll(vc, vc->vc_top, vc->vc_bottom, SM_DOWN, 1);
	else if (vc->state.y > 0) {
		vc->state.y--;
		vc->vc_pos -= vc->vc_size_row;
	}
	vc->vc_need_wrap = 0;
}

static inline void cr(struct vc_data *vc)
{
	vc->vc_pos -= vc->state.x << 1;
	vc->vc_need_wrap = vc->state.x = 0;
	notify_write(vc, '\r');
}

static inline void bs(struct vc_data *vc)
{
	if (vc->state.x) {
		vc->vc_pos -= 2;
		vc->state.x--;
		vc->vc_need_wrap = 0;
		notify_write(vc, '\b');
	}
}

static inline void del(struct vc_data *vc)
{
	/* ignored */
}

static void csi_J(struct vc_data *vc, int vpar)
{
	unsigned int count;
	unsigned short * start;

	switch (vpar) {
		case 0:	/* erase from cursor to end of display */
			vc_uniscr_clear_line(vc, vc->state.x,
					     vc->vc_cols - vc->state.x);
			vc_uniscr_clear_lines(vc, vc->state.y + 1,
					      vc->vc_rows - vc->state.y - 1);
			count = (vc->vc_scr_end - vc->vc_pos) >> 1;
			start = (unsigned short *)vc->vc_pos;
			break;
		case 1:	/* erase from start to cursor */
			vc_uniscr_clear_line(vc, 0, vc->state.x + 1);
			vc_uniscr_clear_lines(vc, 0, vc->state.y);
			count = ((vc->vc_pos - vc->vc_origin) >> 1) + 1;
			start = (unsigned short *)vc->vc_origin;
			break;
		case 3: /* include scrollback */
			flush_scrollback(vc);
			fallthrough;
		case 2: /* erase whole display */
			vc_uniscr_clear_lines(vc, 0, vc->vc_rows);
			count = vc->vc_cols * vc->vc_rows;
			start = (unsigned short *)vc->vc_origin;
			break;
		default:
			return;
	}
	scr_memsetw(start, vc->vc_video_erase_char, 2 * count);
	if (con_should_update(vc))
		do_update_region(vc, (unsigned long) start, count);
	vc->vc_need_wrap = 0;
}

static void csi_K(struct vc_data *vc, int vpar)
{
	unsigned int count;
	unsigned short *start = (unsigned short *)vc->vc_pos;
	int offset;

	switch (vpar) {
		case 0:	/* erase from cursor to end of line */
			offset = 0;
			count = vc->vc_cols - vc->state.x;
			break;
		case 1:	/* erase from start of line to cursor */
			offset = -vc->state.x;
			count = vc->state.x + 1;
			break;
		case 2: /* erase whole line */
			offset = -vc->state.x;
			count = vc->vc_cols;
			break;
		default:
			return;
	}
	vc_uniscr_clear_line(vc, vc->state.x + offset, count);
	scr_memsetw(start + offset, vc->vc_video_erase_char, 2 * count);
	vc->vc_need_wrap = 0;
	if (con_should_update(vc))
		do_update_region(vc, (unsigned long)(start + offset), count);
}

/* erase the following vpar positions */
static void csi_X(struct vc_data *vc, unsigned int vpar)
{					  /* not vt100? */
	unsigned int count;

	if (!vpar)
		vpar++;

	count = min(vpar, vc->vc_cols - vc->state.x);

	vc_uniscr_clear_line(vc, vc->state.x, count);
	scr_memsetw((unsigned short *)vc->vc_pos, vc->vc_video_erase_char, 2 * count);
	if (con_should_update(vc))
		vc->vc_sw->con_clear(vc, vc->state.y, vc->state.x, 1, count);
	vc->vc_need_wrap = 0;
}

static void default_attr(struct vc_data *vc)
{
	vc->state.intensity = VCI_NORMAL;
	vc->state.italic = false;
	vc->state.underline = false;
	vc->state.reverse = false;
	vc->state.blink = false;
	vc->state.color = vc->vc_def_color;
}

struct rgb { u8 r; u8 g; u8 b; };

static void rgb_from_256(int i, struct rgb *c)
{
	if (i < 8) {            /* Standard colours. */
		c->r = i&1 ? 0xaa : 0x00;
		c->g = i&2 ? 0xaa : 0x00;
		c->b = i&4 ? 0xaa : 0x00;
	} else if (i < 16) {
		c->r = i&1 ? 0xff : 0x55;
		c->g = i&2 ? 0xff : 0x55;
		c->b = i&4 ? 0xff : 0x55;
	} else if (i < 232) {   /* 6x6x6 colour cube. */
		c->r = (i - 16) / 36 * 85 / 2;
		c->g = (i - 16) / 6 % 6 * 85 / 2;
		c->b = (i - 16) % 6 * 85 / 2;
	} else                  /* Grayscale ramp. */
		c->r = c->g = c->b = i * 10 - 2312;
}

static void rgb_foreground(struct vc_data *vc, const struct rgb *c)
{
	u8 hue = 0, max = max3(c->r, c->g, c->b);

	if (c->r > max / 2)
		hue |= 4;
	if (c->g > max / 2)
		hue |= 2;
	if (c->b > max / 2)
		hue |= 1;

	if (hue == 7 && max <= 0x55) {
		hue = 0;
		vc->state.intensity = VCI_BOLD;
	} else if (max > 0xaa)
		vc->state.intensity = VCI_BOLD;
	else
		vc->state.intensity = VCI_NORMAL;

	vc->state.color = (vc->state.color & 0xf0) | hue;
}

static void rgb_background(struct vc_data *vc, const struct rgb *c)
{
	/* For backgrounds, err on the dark side. */
	vc->state.color = (vc->state.color & 0x0f)
		| (c->r&0x80) >> 1 | (c->g&0x80) >> 2 | (c->b&0x80) >> 3;
}

/*
 * ITU T.416 Higher colour modes. They break the usual properties of SGR codes
 * and thus need to be detected and ignored by hand. That standard also
 * wants : rather than ; as separators but sequences containing : are currently
 * completely ignored by the parser.
 *
 * Subcommands 3 (CMY) and 4 (CMYK) are so insane there's no point in
 * supporting them.
 */
static int vc_t416_color(struct vc_data *vc, int i,
		void(*set_color)(struct vc_data *vc, const struct rgb *c))
{
	struct rgb c;

	i++;
	if (i > vc->vc_npar)
		return i;

	if (vc->vc_par[i] == 5 && i + 1 <= vc->vc_npar) {
		/* 256 colours */
		i++;
		rgb_from_256(vc->vc_par[i], &c);
	} else if (vc->vc_par[i] == 2 && i + 3 <= vc->vc_npar) {
		/* 24 bit */
		c.r = vc->vc_par[i + 1];
		c.g = vc->vc_par[i + 2];
		c.b = vc->vc_par[i + 3];
		i += 3;
	} else
		return i;

	set_color(vc, &c);

	return i;
}

/* console_lock is held */
static void csi_m(struct vc_data *vc)
{
	int i;

	for (i = 0; i <= vc->vc_npar; i++)
		switch (vc->vc_par[i]) {
		case 0:	/* all attributes off */
			default_attr(vc);
			break;
		case 1:
			vc->state.intensity = VCI_BOLD;
			break;
		case 2:
			vc->state.intensity = VCI_HALF_BRIGHT;
			break;
		case 3:
			vc->state.italic = true;
			break;
		case 21:
			/*
			 * No console drivers support double underline, so
			 * convert it to a single underline.
			 */
		case 4:
			vc->state.underline = true;
			break;
		case 5:
			vc->state.blink = true;
			break;
		case 7:
			vc->state.reverse = true;
			break;
		case 10: /* ANSI X3.64-1979 (SCO-ish?)
			  * Select primary font, don't display control chars if
			  * defined, don't set bit 8 on output.
			  */
			vc->vc_translate = set_translate(vc->state.Gx_charset[vc->state.charset], vc);
			vc->vc_disp_ctrl = 0;
			vc->vc_toggle_meta = 0;
			break;
		case 11: /* ANSI X3.64-1979 (SCO-ish?)
			  * Select first alternate font, lets chars < 32 be
			  * displayed as ROM chars.
			  */
			vc->vc_translate = set_translate(IBMPC_MAP, vc);
			vc->vc_disp_ctrl = 1;
			vc->vc_toggle_meta = 0;
			break;
		case 12: /* ANSI X3.64-1979 (SCO-ish?)
			  * Select second alternate font, toggle high bit
			  * before displaying as ROM char.
			  */
			vc->vc_translate = set_translate(IBMPC_MAP, vc);
			vc->vc_disp_ctrl = 1;
			vc->vc_toggle_meta = 1;
			break;
		case 22:
			vc->state.intensity = VCI_NORMAL;
			break;
		case 23:
			vc->state.italic = false;
			break;
		case 24:
			vc->state.underline = false;
			break;
		case 25:
			vc->state.blink = false;
			break;
		case 27:
			vc->state.reverse = false;
			break;
		case 38:
			i = vc_t416_color(vc, i, rgb_foreground);
			break;
		case 48:
			i = vc_t416_color(vc, i, rgb_background);
			break;
		case 39:
			vc->state.color = (vc->vc_def_color & 0x0f) |
				(vc->state.color & 0xf0);
			break;
		case 49:
			vc->state.color = (vc->vc_def_color & 0xf0) |
				(vc->state.color & 0x0f);
			break;
		default:
			if (vc->vc_par[i] >= 90 && vc->vc_par[i] <= 107) {
				if (vc->vc_par[i] < 100)
					vc->state.intensity = VCI_BOLD;
				vc->vc_par[i] -= 60;
			}
			if (vc->vc_par[i] >= 30 && vc->vc_par[i] <= 37)
				vc->state.color = color_table[vc->vc_par[i] - 30]
					| (vc->state.color & 0xf0);
			else if (vc->vc_par[i] >= 40 && vc->vc_par[i] <= 47)
				vc->state.color = (color_table[vc->vc_par[i] - 40] << 4)
					| (vc->state.color & 0x0f);
			break;
		}
	update_attr(vc);
}

static void respond_string(const char *p, size_t len, struct tty_port *port)
{
	tty_insert_flip_string(port, p, len);
	tty_flip_buffer_push(port);
}

static void cursor_report(struct vc_data *vc, struct tty_struct *tty)
{
	char buf[40];
	int len;

	len = sprintf(buf, "\033[%d;%dR", vc->state.y +
			(vc->vc_decom ? vc->vc_top + 1 : 1),
			vc->state.x + 1);
	respond_string(buf, len, tty->port);
}

static inline void status_report(struct tty_struct *tty)
{
	static const char teminal_ok[] = "\033[0n";

	respond_string(teminal_ok, strlen(teminal_ok), tty->port);
}

static inline void respond_ID(struct tty_struct *tty)
{
	/* terminal answer to an ESC-Z or csi0c query. */
	static const char vt102_id[] = "\033[?6c";

	respond_string(vt102_id, strlen(vt102_id), tty->port);
}

void mouse_report(struct tty_struct *tty, int butt, int mrx, int mry)
{
	char buf[8];
	int len;

	len = sprintf(buf, "\033[M%c%c%c", (char)(' ' + butt),
			(char)('!' + mrx), (char)('!' + mry));
	respond_string(buf, len, tty->port);
}

/* invoked via ioctl(TIOCLINUX) and through set_selection_user */
int mouse_reporting(void)
{
	return vc_cons[fg_console].d->vc_report_mouse;
}

/* console_lock is held */
static void set_mode(struct vc_data *vc, int on_off)
{
	int i;

	for (i = 0; i <= vc->vc_npar; i++)
		if (vc->vc_priv == EPdec) {
			switch(vc->vc_par[i]) {	/* DEC private modes set/reset */
			case 1:			/* Cursor keys send ^[Ox/^[[x */
				if (on_off)
					set_kbd(vc, decckm);
				else
					clr_kbd(vc, decckm);
				break;
			case 3:	/* 80/132 mode switch unimplemented */
#if 0
				vc_resize(deccolm ? 132 : 80, vc->vc_rows);
				/* this alone does not suffice; some user mode
				   utility has to change the hardware regs */
#endif
				break;
			case 5:			/* Inverted screen on/off */
				if (vc->vc_decscnm != on_off) {
					vc->vc_decscnm = on_off;
					invert_screen(vc, 0,
							vc->vc_screenbuf_size,
							false);
					update_attr(vc);
				}
				break;
			case 6:			/* Origin relative/absolute */
				vc->vc_decom = on_off;
				gotoxay(vc, 0, 0);
				break;
			case 7:			/* Autowrap on/off */
				vc->vc_decawm = on_off;
				break;
			case 8:			/* Autorepeat on/off */
				if (on_off)
					set_kbd(vc, decarm);
				else
					clr_kbd(vc, decarm);
				break;
			case 9:
				vc->vc_report_mouse = on_off ? 1 : 0;
				break;
			case 25:		/* Cursor on/off */
				vc->vc_deccm = on_off;
				break;
			case 1000:
				vc->vc_report_mouse = on_off ? 2 : 0;
				break;
			}
		} else {
			switch(vc->vc_par[i]) {	/* ANSI modes set/reset */
			case 3:			/* Monitor (display ctrls) */
				vc->vc_disp_ctrl = on_off;
				break;
			case 4:			/* Insert Mode on/off */
				vc->vc_decim = on_off;
				break;
			case 20:		/* Lf, Enter == CrLf/Lf */
				if (on_off)
					set_kbd(vc, lnm);
				else
					clr_kbd(vc, lnm);
				break;
			}
		}
}

/* console_lock is held */
static void setterm_command(struct vc_data *vc)
{
	switch (vc->vc_par[0]) {
	case 1:	/* set color for underline mode */
		if (vc->vc_can_do_color && vc->vc_par[1] < 16) {
			vc->vc_ulcolor = color_table[vc->vc_par[1]];
			if (vc->state.underline)
				update_attr(vc);
		}
		break;
	case 2:	/* set color for half intensity mode */
		if (vc->vc_can_do_color && vc->vc_par[1] < 16) {
			vc->vc_halfcolor = color_table[vc->vc_par[1]];
			if (vc->state.intensity == VCI_HALF_BRIGHT)
				update_attr(vc);
		}
		break;
	case 8:	/* store colors as defaults */
		vc->vc_def_color = vc->vc_attr;
		if (vc->vc_hi_font_mask == 0x100)
			vc->vc_def_color >>= 1;
		default_attr(vc);
		update_attr(vc);
		break;
	case 9:	/* set blanking interval */
		blankinterval = min(vc->vc_par[1], 60U) * 60;
		poke_blanked_console();
		break;
	case 10: /* set bell frequency in Hz */
		if (vc->vc_npar >= 1)
			vc->vc_bell_pitch = vc->vc_par[1];
		else
			vc->vc_bell_pitch = DEFAULT_BELL_PITCH;
		break;
	case 11: /* set bell duration in msec */
		if (vc->vc_npar >= 1)
			vc->vc_bell_duration = (vc->vc_par[1] < 2000) ?
				msecs_to_jiffies(vc->vc_par[1]) : 0;
		else
			vc->vc_bell_duration = DEFAULT_BELL_DURATION;
		break;
	case 12: /* bring specified console to the front */
		if (vc->vc_par[1] >= 1 && vc_cons_allocated(vc->vc_par[1] - 1))
			set_console(vc->vc_par[1] - 1);
		break;
	case 13: /* unblank the screen */
		poke_blanked_console();
		break;
	case 14: /* set vesa powerdown interval */
		vesa_off_interval = min(vc->vc_par[1], 60U) * 60 * HZ;
		break;
	case 15: /* activate the previous console */
		set_console(last_console);
		break;
	case 16: /* set cursor blink duration in msec */
		if (vc->vc_npar >= 1 && vc->vc_par[1] >= 50 &&
				vc->vc_par[1] <= USHRT_MAX)
			vc->vc_cur_blink_ms = vc->vc_par[1];
		else
			vc->vc_cur_blink_ms = DEFAULT_CURSOR_BLINK_MS;
		break;
	}
}

/* console_lock is held */
static void csi_at(struct vc_data *vc, unsigned int nr)
{
	if (nr > vc->vc_cols - vc->state.x)
		nr = vc->vc_cols - vc->state.x;
	else if (!nr)
		nr = 1;
	insert_char(vc, nr);
}

/* console_lock is held */
static void csi_L(struct vc_data *vc, unsigned int nr)
{
	if (nr > vc->vc_rows - vc->state.y)
		nr = vc->vc_rows - vc->state.y;
	else if (!nr)
		nr = 1;
	con_scroll(vc, vc->state.y, vc->vc_bottom, SM_DOWN, nr);
	vc->vc_need_wrap = 0;
}

/* console_lock is held */
static void csi_P(struct vc_data *vc, unsigned int nr)
{
	if (nr > vc->vc_cols - vc->state.x)
		nr = vc->vc_cols - vc->state.x;
	else if (!nr)
		nr = 1;
	delete_char(vc, nr);
}

/* console_lock is held */
static void csi_M(struct vc_data *vc, unsigned int nr)
{
	if (nr > vc->vc_rows - vc->state.y)
		nr = vc->vc_rows - vc->state.y;
	else if (!nr)
		nr=1;
	con_scroll(vc, vc->state.y, vc->vc_bottom, SM_UP, nr);
	vc->vc_need_wrap = 0;
}

/* console_lock is held (except via vc_init->reset_terminal */
static void save_cur(struct vc_data *vc)
{
	memcpy(&vc->saved_state, &vc->state, sizeof(vc->state));
}

/* console_lock is held */
static void restore_cur(struct vc_data *vc)
{
	memcpy(&vc->state, &vc->saved_state, sizeof(vc->state));

	gotoxy(vc, vc->state.x, vc->state.y);
	vc->vc_translate = set_translate(vc->state.Gx_charset[vc->state.charset],
			vc);
	update_attr(vc);
	vc->vc_need_wrap = 0;
}

enum { ESnormal, ESesc, ESsquare, ESgetpars, ESfunckey,
	EShash, ESsetG0, ESsetG1, ESpercent, EScsiignore, ESnonstd,
	ESpalette, ESosc, ESapc, ESpm, ESdcs };

/* console_lock is held (except via vc_init()) */
static void reset_terminal(struct vc_data *vc, int do_clear)
{
	unsigned int i;

	vc->vc_top		= 0;
	vc->vc_bottom		= vc->vc_rows;
	vc->vc_state		= ESnormal;
	vc->vc_priv		= EPecma;
	vc->vc_translate	= set_translate(LAT1_MAP, vc);
	vc->state.Gx_charset[0]	= LAT1_MAP;
	vc->state.Gx_charset[1]	= GRAF_MAP;
	vc->state.charset	= 0;
	vc->vc_need_wrap	= 0;
	vc->vc_report_mouse	= 0;
	vc->vc_utf              = default_utf8;
	vc->vc_utf_count	= 0;

	vc->vc_disp_ctrl	= 0;
	vc->vc_toggle_meta	= 0;

	vc->vc_decscnm		= 0;
	vc->vc_decom		= 0;
	vc->vc_decawm		= 1;
	vc->vc_deccm		= global_cursor_default;
	vc->vc_decim		= 0;

	vt_reset_keyboard(vc->vc_num);

	vc->vc_cursor_type = cur_default;
	vc->vc_complement_mask = vc->vc_s_complement_mask;

	default_attr(vc);
	update_attr(vc);

	bitmap_zero(vc->vc_tab_stop, VC_TABSTOPS_COUNT);
	for (i = 0; i < VC_TABSTOPS_COUNT; i += 8)
		set_bit(i, vc->vc_tab_stop);

	vc->vc_bell_pitch = DEFAULT_BELL_PITCH;
	vc->vc_bell_duration = DEFAULT_BELL_DURATION;
	vc->vc_cur_blink_ms = DEFAULT_CURSOR_BLINK_MS;

	gotoxy(vc, 0, 0);
	save_cur(vc);
	if (do_clear)
	    csi_J(vc, 2);
}

static void vc_setGx(struct vc_data *vc, unsigned int which, int c)
{
	unsigned char *charset = &vc->state.Gx_charset[which];

	switch (c) {
	case '0':
		*charset = GRAF_MAP;
		break;
	case 'B':
		*charset = LAT1_MAP;
		break;
	case 'U':
		*charset = IBMPC_MAP;
		break;
	case 'K':
		*charset = USER_MAP;
		break;
	}

	if (vc->state.charset == which)
		vc->vc_translate = set_translate(*charset, vc);
}

/* is this state an ANSI control string? */
static bool ansi_control_string(unsigned int state)
{
	if (state == ESosc || state == ESapc || state == ESpm || state == ESdcs)
		return true;
	return false;
}

/* console_lock is held */
static void do_con_trol(struct tty_struct *tty, struct vc_data *vc, int c)
{
	/*
	 *  Control characters can be used in the _middle_
	 *  of an escape sequence, aside from ANSI control strings.
	 */
	if (ansi_control_string(vc->vc_state) && c >= 8 && c <= 13)
		return;
	switch (c) {
	case 0:
		return;
	case 7:
		if (ansi_control_string(vc->vc_state))
			vc->vc_state = ESnormal;
		else if (vc->vc_bell_duration)
			kd_mksound(vc->vc_bell_pitch, vc->vc_bell_duration);
		return;
	case 8:
		bs(vc);
		return;
	case 9:
		vc->vc_pos -= (vc->state.x << 1);

		vc->state.x = find_next_bit(vc->vc_tab_stop,
				min(vc->vc_cols - 1, VC_TABSTOPS_COUNT),
				vc->state.x + 1);
		if (vc->state.x >= VC_TABSTOPS_COUNT)
			vc->state.x = vc->vc_cols - 1;

		vc->vc_pos += (vc->state.x << 1);
		notify_write(vc, '\t');
		return;
	case 10: case 11: case 12:
		lf(vc);
		if (!is_kbd(vc, lnm))
			return;
		fallthrough;
	case 13:
		cr(vc);
		return;
	case 14:
		vc->state.charset = 1;
		vc->vc_translate = set_translate(vc->state.Gx_charset[1], vc);
		vc->vc_disp_ctrl = 1;
		return;
	case 15:
		vc->state.charset = 0;
		vc->vc_translate = set_translate(vc->state.Gx_charset[0], vc);
		vc->vc_disp_ctrl = 0;
		return;
	case 24: case 26:
		vc->vc_state = ESnormal;
		return;
	case 27:
		vc->vc_state = ESesc;
		return;
	case 127:
		del(vc);
		return;
	case 128+27:
		vc->vc_state = ESsquare;
		return;
	}
	switch(vc->vc_state) {
	case ESesc:
		vc->vc_state = ESnormal;
		switch (c) {
		case '[':
			vc->vc_state = ESsquare;
			return;
		case ']':
			vc->vc_state = ESnonstd;
			return;
		case '_':
			vc->vc_state = ESapc;
			return;
		case '^':
			vc->vc_state = ESpm;
			return;
		case '%':
			vc->vc_state = ESpercent;
			return;
		case 'E':
			cr(vc);
			lf(vc);
			return;
		case 'M':
			ri(vc);
			return;
		case 'D':
			lf(vc);
			return;
		case 'H':
			if (vc->state.x < VC_TABSTOPS_COUNT)
				set_bit(vc->state.x, vc->vc_tab_stop);
			return;
		case 'P':
			vc->vc_state = ESdcs;
			return;
		case 'Z':
			respond_ID(tty);
			return;
		case '7':
			save_cur(vc);
			return;
		case '8':
			restore_cur(vc);
			return;
		case '(':
			vc->vc_state = ESsetG0;
			return;
		case ')':
			vc->vc_state = ESsetG1;
			return;
		case '#':
			vc->vc_state = EShash;
			return;
		case 'c':
			reset_terminal(vc, 1);
			return;
		case '>':  /* Numeric keypad */
			clr_kbd(vc, kbdapplic);
			return;
		case '=':  /* Appl. keypad */
			set_kbd(vc, kbdapplic);
			return;
		}
		return;
	case ESnonstd:
		if (c=='P') {   /* palette escape sequence */
			for (vc->vc_npar = 0; vc->vc_npar < NPAR; vc->vc_npar++)
				vc->vc_par[vc->vc_npar] = 0;
			vc->vc_npar = 0;
			vc->vc_state = ESpalette;
			return;
		} else if (c=='R') {   /* reset palette */
			reset_palette(vc);
			vc->vc_state = ESnormal;
		} else if (c>='0' && c<='9')
			vc->vc_state = ESosc;
		else
			vc->vc_state = ESnormal;
		return;
	case ESpalette:
		if (isxdigit(c)) {
			vc->vc_par[vc->vc_npar++] = hex_to_bin(c);
			if (vc->vc_npar == 7) {
				int i = vc->vc_par[0] * 3, j = 1;
				vc->vc_palette[i] = 16 * vc->vc_par[j++];
				vc->vc_palette[i++] += vc->vc_par[j++];
				vc->vc_palette[i] = 16 * vc->vc_par[j++];
				vc->vc_palette[i++] += vc->vc_par[j++];
				vc->vc_palette[i] = 16 * vc->vc_par[j++];
				vc->vc_palette[i] += vc->vc_par[j];
				set_palette(vc);
				vc->vc_state = ESnormal;
			}
		} else
			vc->vc_state = ESnormal;
		return;
	case ESsquare:
		for (vc->vc_npar = 0; vc->vc_npar < NPAR; vc->vc_npar++)
			vc->vc_par[vc->vc_npar] = 0;
		vc->vc_npar = 0;
		vc->vc_state = ESgetpars;
		if (c == '[') { /* Function key */
			vc->vc_state=ESfunckey;
			return;
		}
		switch (c) {
		case '?':
			vc->vc_priv = EPdec;
			return;
		case '>':
			vc->vc_priv = EPgt;
			return;
		case '=':
			vc->vc_priv = EPeq;
			return;
		case '<':
			vc->vc_priv = EPlt;
			return;
		}
		vc->vc_priv = EPecma;
		fallthrough;
	case ESgetpars:
		if (c == ';' && vc->vc_npar < NPAR - 1) {
			vc->vc_npar++;
			return;
		} else if (c>='0' && c<='9') {
			vc->vc_par[vc->vc_npar] *= 10;
			vc->vc_par[vc->vc_npar] += c - '0';
			return;
		}
		if (c >= 0x20 && c <= 0x3f) { /* 0x2x, 0x3a and 0x3c - 0x3f */
			vc->vc_state = EScsiignore;
			return;
		}
		vc->vc_state = ESnormal;
		switch(c) {
		case 'h':
			if (vc->vc_priv <= EPdec)
				set_mode(vc, 1);
			return;
		case 'l':
			if (vc->vc_priv <= EPdec)
				set_mode(vc, 0);
			return;
		case 'c':
			if (vc->vc_priv == EPdec) {
				if (vc->vc_par[0])
					vc->vc_cursor_type =
						CUR_MAKE(vc->vc_par[0],
							 vc->vc_par[1],
							 vc->vc_par[2]);
				else
					vc->vc_cursor_type = cur_default;
				return;
			}
			break;
		case 'm':
			if (vc->vc_priv == EPdec) {
				clear_selection();
				if (vc->vc_par[0])
					vc->vc_complement_mask = vc->vc_par[0] << 8 | vc->vc_par[1];
				else
					vc->vc_complement_mask = vc->vc_s_complement_mask;
				return;
			}
			break;
		case 'n':
			if (vc->vc_priv == EPecma) {
				if (vc->vc_par[0] == 5)
					status_report(tty);
				else if (vc->vc_par[0] == 6)
					cursor_report(vc, tty);
			}
			return;
		}
		if (vc->vc_priv != EPecma) {
			vc->vc_priv = EPecma;
			return;
		}
		switch(c) {
		case 'G': case '`':
			if (vc->vc_par[0])
				vc->vc_par[0]--;
			gotoxy(vc, vc->vc_par[0], vc->state.y);
			return;
		case 'A':
			if (!vc->vc_par[0])
				vc->vc_par[0]++;
			gotoxy(vc, vc->state.x, vc->state.y - vc->vc_par[0]);
			return;
		case 'B': case 'e':
			if (!vc->vc_par[0])
				vc->vc_par[0]++;
			gotoxy(vc, vc->state.x, vc->state.y + vc->vc_par[0]);
			return;
		case 'C': case 'a':
			if (!vc->vc_par[0])
				vc->vc_par[0]++;
			gotoxy(vc, vc->state.x + vc->vc_par[0], vc->state.y);
			return;
		case 'D':
			if (!vc->vc_par[0])
				vc->vc_par[0]++;
			gotoxy(vc, vc->state.x - vc->vc_par[0], vc->state.y);
			return;
		case 'E':
			if (!vc->vc_par[0])
				vc->vc_par[0]++;
			gotoxy(vc, 0, vc->state.y + vc->vc_par[0]);
			return;
		case 'F':
			if (!vc->vc_par[0])
				vc->vc_par[0]++;
			gotoxy(vc, 0, vc->state.y - vc->vc_par[0]);
			return;
		case 'd':
			if (vc->vc_par[0])
				vc->vc_par[0]--;
			gotoxay(vc, vc->state.x ,vc->vc_par[0]);
			return;
		case 'H': case 'f':
			if (vc->vc_par[0])
				vc->vc_par[0]--;
			if (vc->vc_par[1])
				vc->vc_par[1]--;
			gotoxay(vc, vc->vc_par[1], vc->vc_par[0]);
			return;
		case 'J':
			csi_J(vc, vc->vc_par[0]);
			return;
		case 'K':
			csi_K(vc, vc->vc_par[0]);
			return;
		case 'L':
			csi_L(vc, vc->vc_par[0]);
			return;
		case 'M':
			csi_M(vc, vc->vc_par[0]);
			return;
		case 'P':
			csi_P(vc, vc->vc_par[0]);
			return;
		case 'c':
			if (!vc->vc_par[0])
				respond_ID(tty);
			return;
		case 'g':
			if (!vc->vc_par[0] && vc->state.x < VC_TABSTOPS_COUNT)
				set_bit(vc->state.x, vc->vc_tab_stop);
			else if (vc->vc_par[0] == 3)
				bitmap_zero(vc->vc_tab_stop, VC_TABSTOPS_COUNT);
			return;
		case 'm':
			csi_m(vc);
			return;
		case 'q': /* DECLL - but only 3 leds */
			/* map 0,1,2,3 to 0,1,2,4 */
			if (vc->vc_par[0] < 4)
				vt_set_led_state(vc->vc_num,
					    (vc->vc_par[0] < 3) ? vc->vc_par[0] : 4);
			return;
		case 'r':
			if (!vc->vc_par[0])
				vc->vc_par[0]++;
			if (!vc->vc_par[1])
				vc->vc_par[1] = vc->vc_rows;
			/* Minimum allowed region is 2 lines */
			if (vc->vc_par[0] < vc->vc_par[1] &&
			    vc->vc_par[1] <= vc->vc_rows) {
				vc->vc_top = vc->vc_par[0] - 1;
				vc->vc_bottom = vc->vc_par[1];
				gotoxay(vc, 0, 0);
			}
			return;
		case 's':
			save_cur(vc);
			return;
		case 'u':
			restore_cur(vc);
			return;
		case 'X':
			csi_X(vc, vc->vc_par[0]);
			return;
		case '@':
			csi_at(vc, vc->vc_par[0]);
			return;
		case ']': /* setterm functions */
			setterm_command(vc);
			return;
		}
		return;
	case EScsiignore:
		if (c >= 20 && c <= 0x3f)
			return;
		vc->vc_state = ESnormal;
		return;
	case ESpercent:
		vc->vc_state = ESnormal;
		switch (c) {
		case '@':  /* defined in ISO 2022 */
			vc->vc_utf = 0;
			return;
		case 'G':  /* prelim official escape code */
		case '8':  /* retained for compatibility */
			vc->vc_utf = 1;
			return;
		}
		return;
	case ESfunckey:
		vc->vc_state = ESnormal;
		return;
	case EShash:
		vc->vc_state = ESnormal;
		if (c == '8') {
			/* DEC screen alignment test. kludge :-) */
			vc->vc_video_erase_char =
				(vc->vc_video_erase_char & 0xff00) | 'E';
			csi_J(vc, 2);
			vc->vc_video_erase_char =
				(vc->vc_video_erase_char & 0xff00) | ' ';
			do_update_region(vc, vc->vc_origin, vc->vc_screenbuf_size / 2);
		}
		return;
	case ESsetG0:
		vc_setGx(vc, 0, c);
		vc->vc_state = ESnormal;
		return;
	case ESsetG1:
		vc_setGx(vc, 1, c);
		vc->vc_state = ESnormal;
		return;
	case ESapc:
		return;
	case ESosc:
		return;
	case ESpm:
		return;
	case ESdcs:
		return;
	default:
		vc->vc_state = ESnormal;
	}
}

/* is_double_width() is based on the wcwidth() implementation by
 * Markus Kuhn -- 2007-05-26 (Unicode 5.0)
 * Latest version: https://www.cl.cam.ac.uk/~mgk25/ucs/wcwidth.c
 */
struct interval {
	uint32_t first;
	uint32_t last;
};

static int ucs_cmp(const void *key, const void *elt)
{
	uint32_t ucs = *(uint32_t *)key;
	struct interval e = *(struct interval *) elt;

	if (ucs > e.last)
		return 1;
	else if (ucs < e.first)
		return -1;
	return 0;
}

static int is_double_width(uint32_t ucs)
{
	static const struct interval double_width[] = {
		{ 0x1100, 0x115F }, { 0x2329, 0x232A }, { 0x2E80, 0x303E },
		{ 0x3040, 0xA4CF }, { 0xAC00, 0xD7A3 }, { 0xF900, 0xFAFF },
		{ 0xFE10, 0xFE19 }, { 0xFE30, 0xFE6F }, { 0xFF00, 0xFF60 },
		{ 0xFFE0, 0xFFE6 }, { 0x20000, 0x2FFFD }, { 0x30000, 0x3FFFD }
	};
	if (ucs < double_width[0].first ||
	    ucs > double_width[ARRAY_SIZE(double_width) - 1].last)
		return 0;

	return bsearch(&ucs, double_width, ARRAY_SIZE(double_width),
			sizeof(struct interval), ucs_cmp) != NULL;
}

struct vc_draw_region {
	unsigned long from, to;
	int x;
};

static void con_flush(struct vc_data *vc, struct vc_draw_region *draw)
{
	if (draw->x < 0)
		return;

	vc->vc_sw->con_putcs(vc, (u16 *)draw->from,
			(u16 *)draw->to - (u16 *)draw->from, vc->state.y,
			draw->x);
	draw->x = -1;
}

static inline int vc_translate_ascii(const struct vc_data *vc, int c)
{
	if (IS_ENABLED(CONFIG_CONSOLE_TRANSLATIONS)) {
		if (vc->vc_toggle_meta)
			c |= 0x80;

		return vc->vc_translate[c];
	}

	return c;
}


/**
 * vc_sanitize_unicode -- Replace invalid Unicode code points with U+FFFD
 * @c: the received character, or U+FFFD for invalid sequences.
 */
static inline int vc_sanitize_unicode(const int c)
{
	if ((c >= 0xd800 && c <= 0xdfff) || c == 0xfffe || c == 0xffff)
		return 0xfffd;

	return c;
}

/**
 * vc_translate_unicode -- Combine UTF-8 into Unicode in @vc_utf_char
 * @vc: virtual console
 * @c: character to translate
 * @rescan: we return true if we need more (continuation) data
 *
 * @vc_utf_char is the being-constructed unicode character.
 * @vc_utf_count is the number of continuation bytes still expected to arrive.
 * @vc_npar is the number of continuation bytes arrived so far.
 */
static int vc_translate_unicode(struct vc_data *vc, int c, bool *rescan)
{
	static const u32 utf8_length_changes[] = {
		0x0000007f, 0x000007ff, 0x0000ffff,
		0x001fffff, 0x03ffffff, 0x7fffffff
	};

	/* Continuation byte received */
	if ((c & 0xc0) == 0x80) {
		/* Unexpected continuation byte? */
		if (!vc->vc_utf_count)
			return 0xfffd;

		vc->vc_utf_char = (vc->vc_utf_char << 6) | (c & 0x3f);
		vc->vc_npar++;
		if (--vc->vc_utf_count)
			goto need_more_bytes;

		/* Got a whole character */
		c = vc->vc_utf_char;
		/* Reject overlong sequences */
		if (c <= utf8_length_changes[vc->vc_npar - 1] ||
				c > utf8_length_changes[vc->vc_npar])
			return 0xfffd;

		return vc_sanitize_unicode(c);
	}

	/* Single ASCII byte or first byte of a sequence received */
	if (vc->vc_utf_count) {
		/* Continuation byte expected */
		*rescan = true;
		vc->vc_utf_count = 0;
		return 0xfffd;
	}

	/* Nothing to do if an ASCII byte was received */
	if (c <= 0x7f)
		return c;

	/* First byte of a multibyte sequence received */
	vc->vc_npar = 0;
	if ((c & 0xe0) == 0xc0) {
		vc->vc_utf_count = 1;
		vc->vc_utf_char = (c & 0x1f);
	} else if ((c & 0xf0) == 0xe0) {
		vc->vc_utf_count = 2;
		vc->vc_utf_char = (c & 0x0f);
	} else if ((c & 0xf8) == 0xf0) {
		vc->vc_utf_count = 3;
		vc->vc_utf_char = (c & 0x07);
	} else if ((c & 0xfc) == 0xf8) {
		vc->vc_utf_count = 4;
		vc->vc_utf_char = (c & 0x03);
	} else if ((c & 0xfe) == 0xfc) {
		vc->vc_utf_count = 5;
		vc->vc_utf_char = (c & 0x01);
	} else {
		/* 254 and 255 are invalid */
		return 0xfffd;
	}

need_more_bytes:
	return -1;
}

static int vc_translate(struct vc_data *vc, int *c, bool *rescan)
{
	/* Do no translation at all in control states */
	if (vc->vc_state != ESnormal)
		return *c;

	if (vc->vc_utf && !vc->vc_disp_ctrl)
		return *c = vc_translate_unicode(vc, *c, rescan);

	/* no utf or alternate charset mode */
	return vc_translate_ascii(vc, *c);
}

static inline unsigned char vc_invert_attr(const struct vc_data *vc)
{
	if (!vc->vc_can_do_color)
		return vc->vc_attr ^ 0x08;

	if (vc->vc_hi_font_mask == 0x100)
		return   (vc->vc_attr & 0x11) |
			((vc->vc_attr & 0xe0) >> 4) |
			((vc->vc_attr & 0x0e) << 4);

	return   (vc->vc_attr & 0x88) |
		((vc->vc_attr & 0x70) >> 4) |
		((vc->vc_attr & 0x07) << 4);
}

static bool vc_is_control(struct vc_data *vc, int tc, int c)
{
	/*
	 * A bitmap for codes <32. A bit of 1 indicates that the code
	 * corresponding to that bit number invokes some special action (such
	 * as cursor movement) and should not be displayed as a glyph unless
	 * the disp_ctrl mode is explicitly enabled.
	 */
	static const u32 CTRL_ACTION = 0x0d00ff81;
	/* Cannot be overridden by disp_ctrl */
	static const u32 CTRL_ALWAYS = 0x0800f501;

	if (vc->vc_state != ESnormal)
		return true;

	if (!tc)
		return true;

	/*
	 * If the original code was a control character we only allow a glyph
	 * to be displayed if the code is not normally used (such as for cursor
	 * movement) or if the disp_ctrl mode has been explicitly enabled.
	 * Certain characters (as given by the CTRL_ALWAYS bitmap) are always
	 * displayed as control characters, as the console would be pretty
	 * useless without them; to display an arbitrary font position use the
	 * direct-to-font zone in UTF-8 mode.
	 */
	if (c < 32) {
		if (vc->vc_disp_ctrl)
			return CTRL_ALWAYS & BIT(c);
		else
			return vc->vc_utf || (CTRL_ACTION & BIT(c));
	}

	if (c == 127 && !vc->vc_disp_ctrl)
		return true;

	if (c == 128 + 27)
		return true;

	return false;
}

static int vc_con_write_normal(struct vc_data *vc, int tc, int c,
		struct vc_draw_region *draw)
{
	int next_c;
	unsigned char vc_attr = vc->vc_attr;
	u16 himask = vc->vc_hi_font_mask, charmask = himask ? 0x1ff : 0xff;
	u8 width = 1;
	bool inverse = false;

	if (vc->vc_utf && !vc->vc_disp_ctrl) {
		if (is_double_width(c))
			width = 2;
	}

	/* Now try to find out how to display it */
	tc = conv_uni_to_pc(vc, tc);
	if (tc & ~charmask) {
		if (tc == -1 || tc == -2)
			return -1; /* nothing to display */

		/* Glyph not found */
		if ((!vc->vc_utf || vc->vc_disp_ctrl || c < 128) &&
				!(c & ~charmask)) {
			/*
			 * In legacy mode use the glyph we get by a 1:1
			 * mapping.
			 * This would make absolutely no sense with Unicode in
			 * mind, but do this for ASCII characters since a font
			 * may lack Unicode mapping info and we don't want to
			 * end up with having question marks only.
			 */
			tc = c;
		} else {
			/*
			 * Display U+FFFD. If it's not found, display an inverse
			 * question mark.
			 */
			tc = conv_uni_to_pc(vc, 0xfffd);
			if (tc < 0) {
				inverse = true;
				tc = conv_uni_to_pc(vc, '?');
				if (tc < 0)
					tc = '?';

				vc_attr = vc_invert_attr(vc);
				con_flush(vc, draw);
			}
		}
	}

	next_c = c;
	while (1) {
		if (vc->vc_need_wrap || vc->vc_decim)
			con_flush(vc, draw);
		if (vc->vc_need_wrap) {
			cr(vc);
			lf(vc);
		}
		if (vc->vc_decim)
			insert_char(vc, 1);
		vc_uniscr_putc(vc, next_c);

		if (himask)
			tc = ((tc & 0x100) ? himask : 0) |
			      (tc &  0xff);
		tc |= (vc_attr << 8) & ~himask;

		scr_writew(tc, (u16 *)vc->vc_pos);

		if (con_should_update(vc) && draw->x < 0) {
			draw->x = vc->state.x;
			draw->from = vc->vc_pos;
		}
		if (vc->state.x == vc->vc_cols - 1) {
			vc->vc_need_wrap = vc->vc_decawm;
			draw->to = vc->vc_pos + 2;
		} else {
			vc->state.x++;
			draw->to = (vc->vc_pos += 2);
		}

		if (!--width)
			break;

		/* A space is printed in the second column */
		tc = conv_uni_to_pc(vc, ' ');
		if (tc < 0)
			tc = ' ';
		next_c = ' ';
	}
	notify_write(vc, c);

	if (inverse)
		con_flush(vc, draw);

	return 0;
}

/* acquires console_lock */
static int do_con_write(struct tty_struct *tty, const unsigned char *buf, int count)
{
	struct vc_draw_region draw = {
		.x = -1,
	};
	int c, tc, n = 0;
	unsigned int currcons;
	struct vc_data *vc;
	struct vt_notifier_param param;
	bool rescan;

	if (in_interrupt())
		return count;

	console_lock();
	vc = tty->driver_data;
	if (vc == NULL) {
		pr_err("vt: argh, driver_data is NULL !\n");
		console_unlock();
		return 0;
	}

	currcons = vc->vc_num;
	if (!vc_cons_allocated(currcons)) {
		/* could this happen? */
		pr_warn_once("con_write: tty %d not allocated\n", currcons+1);
		console_unlock();
		return 0;
	}


	/* undraw cursor first */
	if (con_is_fg(vc))
		hide_cursor(vc);

	param.vc = vc;

	while (!tty->flow.stopped && count) {
		int orig = *buf;
		buf++;
		n++;
		count--;
rescan_last_byte:
		c = orig;
		rescan = false;

		tc = vc_translate(vc, &c, &rescan);
		if (tc == -1)
			continue;

		param.c = tc;
		if (atomic_notifier_call_chain(&vt_notifier_list, VT_PREWRITE,
					&param) == NOTIFY_STOP)
			continue;

		if (vc_is_control(vc, tc, c)) {
			con_flush(vc, &draw);
			do_con_trol(tty, vc, orig);
			continue;
		}

		if (vc_con_write_normal(vc, tc, c, &draw) < 0)
			continue;

		if (rescan)
			goto rescan_last_byte;
	}
	con_flush(vc, &draw);
	console_conditional_schedule();
	notify_update(vc);
	console_unlock();
	return n;
}

/*
 * This is the console switching callback.
 *
 * Doing console switching in a process context allows
 * us to do the switches asynchronously (needed when we want
 * to switch due to a keyboard interrupt).  Synchronization
 * with other console code and prevention of re-entrancy is
 * ensured with console_lock.
 */
static void console_callback(struct work_struct *ignored)
{
	console_lock();

	if (want_console >= 0) {
		if (want_console != fg_console &&
		    vc_cons_allocated(want_console)) {
			hide_cursor(vc_cons[fg_console].d);
			change_console(vc_cons[want_console].d);
			/* we only changed when the console had already
			   been allocated - a new console is not created
			   in an interrupt routine */
		}
		want_console = -1;
	}
	if (do_poke_blanked_console) { /* do not unblank for a LED change */
		do_poke_blanked_console = 0;
		poke_blanked_console();
	}
	if (scrollback_delta) {
		struct vc_data *vc = vc_cons[fg_console].d;
		clear_selection();
		if (vc->vc_mode == KD_TEXT && vc->vc_sw->con_scrolldelta)
			vc->vc_sw->con_scrolldelta(vc, scrollback_delta);
		scrollback_delta = 0;
	}
	if (blank_timer_expired) {
		do_blank_screen(0);
		blank_timer_expired = 0;
	}
	notify_update(vc_cons[fg_console].d);

	console_unlock();
}

int set_console(int nr)
{
	struct vc_data *vc = vc_cons[fg_console].d;

	if (!vc_cons_allocated(nr) || vt_dont_switch ||
		(vc->vt_mode.mode == VT_AUTO && vc->vc_mode == KD_GRAPHICS)) {

		/*
		 * Console switch will fail in console_callback() or
		 * change_console() so there is no point scheduling
		 * the callback
		 *
		 * Existing set_console() users don't check the return
		 * value so this shouldn't break anything
		 */
		return -EINVAL;
	}

	want_console = nr;
	schedule_console_callback();

	return 0;
}

struct tty_driver *console_driver;

#ifdef CONFIG_VT_CONSOLE

/**
 * vt_kmsg_redirect() - Sets/gets the kernel message console
 * @new:	The new virtual terminal number or -1 if the console should stay
 * 		unchanged
 *
 * By default, the kernel messages are always printed on the current virtual
 * console. However, the user may modify that default with the
 * TIOCL_SETKMSGREDIRECT ioctl call.
 *
 * This function sets the kernel message console to be @new. It returns the old
 * virtual console number. The virtual terminal number 0 (both as parameter and
 * return value) means no redirection (i.e. always printed on the currently
 * active console).
 *
 * The parameter -1 means that only the current console is returned, but the
 * value is not modified. You may use the macro vt_get_kmsg_redirect() in that
 * case to make the code more understandable.
 *
 * When the kernel is compiled without CONFIG_VT_CONSOLE, this function ignores
 * the parameter and always returns 0.
 */
int vt_kmsg_redirect(int new)
{
	static int kmsg_con;

	if (new != -1)
		return xchg(&kmsg_con, new);
	else
		return kmsg_con;
}

/*
 *	Console on virtual terminal
 *
 * The console must be locked when we get here.
 */

static void vt_console_print(struct console *co, const char *b, unsigned count)
{
	struct vc_data *vc = vc_cons[fg_console].d;
	unsigned char c;
	static DEFINE_SPINLOCK(printing_lock);
	const ushort *start;
	ushort start_x, cnt;
	int kmsg_console;

	WARN_CONSOLE_UNLOCKED();

	/* this protects against concurrent oops only */
	if (!spin_trylock(&printing_lock))
		return;

	kmsg_console = vt_get_kmsg_redirect();
	if (kmsg_console && vc_cons_allocated(kmsg_console - 1))
		vc = vc_cons[kmsg_console - 1].d;

	if (!vc_cons_allocated(fg_console)) {
		/* impossible */
		/* printk("vt_console_print: tty %d not allocated ??\n", currcons+1); */
		goto quit;
	}

	if (vc->vc_mode != KD_TEXT)
		goto quit;

	/* undraw cursor first */
	if (con_is_fg(vc))
		hide_cursor(vc);

	start = (ushort *)vc->vc_pos;
	start_x = vc->state.x;
	cnt = 0;
	while (count--) {
		c = *b++;
		if (c == 10 || c == 13 || c == 8 || vc->vc_need_wrap) {
			if (cnt && con_is_visible(vc))
				vc->vc_sw->con_putcs(vc, start, cnt, vc->state.y, start_x);
			cnt = 0;
			if (c == 8) {		/* backspace */
				bs(vc);
				start = (ushort *)vc->vc_pos;
				start_x = vc->state.x;
				continue;
			}
			if (c != 13)
				lf(vc);
			cr(vc);
			start = (ushort *)vc->vc_pos;
			start_x = vc->state.x;
			if (c == 10 || c == 13)
				continue;
		}
		vc_uniscr_putc(vc, c);
		scr_writew((vc->vc_attr << 8) + c, (unsigned short *)vc->vc_pos);
		notify_write(vc, c);
		cnt++;
		if (vc->state.x == vc->vc_cols - 1) {
			vc->vc_need_wrap = 1;
		} else {
			vc->vc_pos += 2;
			vc->state.x++;
		}
	}
	if (cnt && con_is_visible(vc))
		vc->vc_sw->con_putcs(vc, start, cnt, vc->state.y, start_x);
	set_cursor(vc);
	notify_update(vc);

quit:
	spin_unlock(&printing_lock);
}

static struct tty_driver *vt_console_device(struct console *c, int *index)
{
	*index = c->index ? c->index-1 : fg_console;
	return console_driver;
}

static int vt_console_setup(struct console *co, char *options)
{
	return co->index >= MAX_NR_CONSOLES ? -EINVAL : 0;
}

static struct console vt_console_driver = {
	.name		= "tty",
	.setup		= vt_console_setup,
	.write		= vt_console_print,
	.device		= vt_console_device,
	.unblank	= unblank_screen,
	.flags		= CON_PRINTBUFFER,
	.index		= -1,
};
#endif

/*
 *	Handling of Linux-specific VC ioctls
 */

/*
 * Generally a bit racy with respect to console_lock();.
 *
 * There are some functions which don't need it.
 *
 * There are some functions which can sleep for arbitrary periods
 * (paste_selection) but we don't need the lock there anyway.
 *
 * set_selection_user has locking, and definitely needs it
 */

int tioclinux(struct tty_struct *tty, unsigned long arg)
{
	char type, data;
	char __user *p = (char __user *)arg;
	int lines;
	int ret;

	if (current->signal->tty != tty && !capable(CAP_SYS_ADMIN))
		return -EPERM;
	if (get_user(type, p))
		return -EFAULT;
	ret = 0;

	switch (type) {
	case TIOCL_SETSEL:
		return set_selection_user((struct tiocl_selection
					 __user *)(p+1), tty);
	case TIOCL_PASTESEL:
		return paste_selection(tty);
	case TIOCL_UNBLANKSCREEN:
		console_lock();
		unblank_screen();
		console_unlock();
		break;
	case TIOCL_SELLOADLUT:
		console_lock();
		ret = sel_loadlut(p);
		console_unlock();
		break;
	case TIOCL_GETSHIFTSTATE:
		/*
		 * Make it possible to react to Shift+Mousebutton. Note that
		 * 'shift_state' is an undocumented kernel-internal variable;
		 * programs not closely related to the kernel should not use
		 * this.
		 */
		data = vt_get_shift_state();
		return put_user(data, p);
	case TIOCL_GETMOUSEREPORTING:
		console_lock();	/* May be overkill */
		data = mouse_reporting();
		console_unlock();
		return put_user(data, p);
	case TIOCL_SETVESABLANK:
		console_lock();
		ret = set_vesa_blanking(p);
		console_unlock();
		break;
	case TIOCL_GETKMSGREDIRECT:
		data = vt_get_kmsg_redirect();
		return put_user(data, p);
	case TIOCL_SETKMSGREDIRECT:
		if (!capable(CAP_SYS_ADMIN))
			return -EPERM;

		if (get_user(data, p+1))
			return -EFAULT;

		vt_kmsg_redirect(data);

		break;
	case TIOCL_GETFGCONSOLE:
		/*
		 * No locking needed as this is a transiently correct return
		 * anyway if the caller hasn't disabled switching.
		 */
		return fg_console;
	case TIOCL_SCROLLCONSOLE:
		if (get_user(lines, (s32 __user *)(p+4)))
			return -EFAULT;

		/*
		 * Needs the console lock here. Note that lots of other calls
		 * need fixing before the lock is actually useful!
		 */
		console_lock();
		scrollfront(vc_cons[fg_console].d, lines);
		console_unlock();
		break;
	case TIOCL_BLANKSCREEN:	/* until explicitly unblanked, not only poked */
		console_lock();
		ignore_poke = 1;
		do_blank_screen(0);
		console_unlock();
		break;
	case TIOCL_BLANKEDSCREEN:
		return console_blanked;
	default:
		return -EINVAL;
	}

	return ret;
}

/*
 * /dev/ttyN handling
 */

static int con_write(struct tty_struct *tty, const unsigned char *buf, int count)
{
	int	retval;

	retval = do_con_write(tty, buf, count);
	con_flush_chars(tty);

	return retval;
}

static int con_put_char(struct tty_struct *tty, unsigned char ch)
{
	return do_con_write(tty, &ch, 1);
}

static unsigned int con_write_room(struct tty_struct *tty)
{
	if (tty->flow.stopped)
		return 0;
	return 32768;		/* No limit, really; we're not buffering */
}

/*
 * con_throttle and con_unthrottle are only used for
 * paste_selection(), which has to stuff in a large number of
 * characters...
 */
static void con_throttle(struct tty_struct *tty)
{
}

static void con_unthrottle(struct tty_struct *tty)
{
	struct vc_data *vc = tty->driver_data;

	wake_up_interruptible(&vc->paste_wait);
}

/*
 * Turn the Scroll-Lock LED on when the tty is stopped
 */
static void con_stop(struct tty_struct *tty)
{
	int console_num;
	if (!tty)
		return;
	console_num = tty->index;
	if (!vc_cons_allocated(console_num))
		return;
	vt_kbd_con_stop(console_num);
}

/*
 * Turn the Scroll-Lock LED off when the console is started
 */
static void con_start(struct tty_struct *tty)
{
	int console_num;
	if (!tty)
		return;
	console_num = tty->index;
	if (!vc_cons_allocated(console_num))
		return;
	vt_kbd_con_start(console_num);
}

static void con_flush_chars(struct tty_struct *tty)
{
	struct vc_data *vc;

	if (in_interrupt())	/* from flush_to_ldisc */
		return;

	/* if we race with con_close(), vt may be null */
	console_lock();
	vc = tty->driver_data;
	if (vc)
		set_cursor(vc);
	console_unlock();
}

/*
 * Allocate the console screen memory.
 */
static int con_install(struct tty_driver *driver, struct tty_struct *tty)
{
	unsigned int currcons = tty->index;
	struct vc_data *vc;
	int ret;

	console_lock();
	ret = vc_allocate(currcons);
	if (ret)
		goto unlock;

	vc = vc_cons[currcons].d;

	/* Still being freed */
	if (vc->port.tty) {
		ret = -ERESTARTSYS;
		goto unlock;
	}

	ret = tty_port_install(&vc->port, driver, tty);
	if (ret)
		goto unlock;

	tty->driver_data = vc;
	vc->port.tty = tty;
	tty_port_get(&vc->port);

	if (!tty->winsize.ws_row && !tty->winsize.ws_col) {
		tty->winsize.ws_row = vc_cons[currcons].d->vc_rows;
		tty->winsize.ws_col = vc_cons[currcons].d->vc_cols;
	}
	if (vc->vc_utf)
		tty->termios.c_iflag |= IUTF8;
	else
		tty->termios.c_iflag &= ~IUTF8;
unlock:
	console_unlock();
	return ret;
}

static int con_open(struct tty_struct *tty, struct file *filp)
{
	/* everything done in install */
	return 0;
}


static void con_close(struct tty_struct *tty, struct file *filp)
{
	/* Nothing to do - we defer to shutdown */
}

static void con_shutdown(struct tty_struct *tty)
{
	struct vc_data *vc = tty->driver_data;
	BUG_ON(vc == NULL);
	console_lock();
	vc->port.tty = NULL;
	console_unlock();
}

static void con_cleanup(struct tty_struct *tty)
{
	struct vc_data *vc = tty->driver_data;

	tty_port_put(&vc->port);
}

static int default_color           = 7; /* white */
static int default_italic_color    = 2; // green (ASCII)
static int default_underline_color = 3; // cyan (ASCII)
module_param_named(color, default_color, int, S_IRUGO | S_IWUSR);
module_param_named(italic, default_italic_color, int, S_IRUGO | S_IWUSR);
module_param_named(underline, default_underline_color, int, S_IRUGO | S_IWUSR);

static void vc_init(struct vc_data *vc, unsigned int rows,
		    unsigned int cols, int do_clear)
{
	int j, k ;

	vc->vc_cols = cols;
	vc->vc_rows = rows;
	vc->vc_size_row = cols << 1;
	vc->vc_screenbuf_size = vc->vc_rows * vc->vc_size_row;

	set_origin(vc);
	vc->vc_pos = vc->vc_origin;
	reset_vc(vc);
	for (j=k=0; j<16; j++) {
		vc->vc_palette[k++] = default_red[j] ;
		vc->vc_palette[k++] = default_grn[j] ;
		vc->vc_palette[k++] = default_blu[j] ;
	}
	vc->vc_def_color       = default_color;
	vc->vc_ulcolor         = default_underline_color;
	vc->vc_itcolor         = default_italic_color;
	vc->vc_halfcolor       = 0x08;   /* grey */
	init_waitqueue_head(&vc->paste_wait);
	reset_terminal(vc, do_clear);
}

/*
 * This routine initializes console interrupts, and does nothing
 * else. If you want the screen to clear, call tty_write with
 * the appropriate escape-sequence.
 */

static int __init con_init(void)
{
	const char *display_desc = NULL;
	struct vc_data *vc;
	unsigned int currcons = 0, i;

	console_lock();

	if (!conswitchp)
		conswitchp = &dummy_con;
	display_desc = conswitchp->con_startup();
	if (!display_desc) {
		fg_console = 0;
		console_unlock();
		return 0;
	}

	for (i = 0; i < MAX_NR_CON_DRIVER; i++) {
		struct con_driver *con_driver = &registered_con_driver[i];

		if (con_driver->con == NULL) {
			con_driver->con = conswitchp;
			con_driver->desc = display_desc;
			con_driver->flag = CON_DRIVER_FLAG_INIT;
			con_driver->first = 0;
			con_driver->last = MAX_NR_CONSOLES - 1;
			break;
		}
	}

	for (i = 0; i < MAX_NR_CONSOLES; i++)
		con_driver_map[i] = conswitchp;

	if (blankinterval) {
		blank_state = blank_normal_wait;
		mod_timer(&console_timer, jiffies + (blankinterval * HZ));
	}

	for (currcons = 0; currcons < MIN_NR_CONSOLES; currcons++) {
		vc_cons[currcons].d = vc = kzalloc(sizeof(struct vc_data), GFP_NOWAIT);
		INIT_WORK(&vc_cons[currcons].SAK_work, vc_SAK);
		tty_port_init(&vc->port);
		visual_init(vc, currcons, 1);
		/* Assuming vc->vc_{cols,rows,screenbuf_size} are sane here. */
		vc->vc_screenbuf = kzalloc(vc->vc_screenbuf_size, GFP_NOWAIT);
		vc_init(vc, vc->vc_rows, vc->vc_cols,
			currcons || !vc->vc_sw->con_save_screen);
	}
	currcons = fg_console = 0;
	master_display_fg = vc = vc_cons[currcons].d;
	set_origin(vc);
	save_screen(vc);
	gotoxy(vc, vc->state.x, vc->state.y);
	csi_J(vc, 0);
	update_screen(vc);
	pr_info("Console: %s %s %dx%d\n",
		vc->vc_can_do_color ? "colour" : "mono",
		display_desc, vc->vc_cols, vc->vc_rows);

	console_unlock();

#ifdef CONFIG_VT_CONSOLE
	register_console(&vt_console_driver);
#endif
	return 0;
}
console_initcall(con_init);

static const struct tty_operations con_ops = {
	.install = con_install,
	.open = con_open,
	.close = con_close,
	.write = con_write,
	.write_room = con_write_room,
	.put_char = con_put_char,
	.flush_chars = con_flush_chars,
	.ioctl = vt_ioctl,
#ifdef CONFIG_COMPAT
	.compat_ioctl = vt_compat_ioctl,
#endif
	.stop = con_stop,
	.start = con_start,
	.throttle = con_throttle,
	.unthrottle = con_unthrottle,
	.resize = vt_resize,
	.shutdown = con_shutdown,
	.cleanup = con_cleanup,
};

static struct cdev vc0_cdev;

static ssize_t show_tty_active(struct device *dev,
				struct device_attribute *attr, char *buf)
{
	return sprintf(buf, "tty%d\n", fg_console + 1);
}
static DEVICE_ATTR(active, S_IRUGO, show_tty_active, NULL);

static struct attribute *vt_dev_attrs[] = {
	&dev_attr_active.attr,
	NULL
};

ATTRIBUTE_GROUPS(vt_dev);

int __init vty_init(const struct file_operations *console_fops)
{
	cdev_init(&vc0_cdev, console_fops);
	if (cdev_add(&vc0_cdev, MKDEV(TTY_MAJOR, 0), 1) ||
	    register_chrdev_region(MKDEV(TTY_MAJOR, 0), 1, "/dev/vc/0") < 0)
		panic("Couldn't register /dev/tty0 driver\n");
	tty0dev = device_create_with_groups(&tty_class, NULL,
					    MKDEV(TTY_MAJOR, 0), NULL,
					    vt_dev_groups, "tty0");
	if (IS_ERR(tty0dev))
		tty0dev = NULL;

	vcs_init();

	console_driver = tty_alloc_driver(MAX_NR_CONSOLES, TTY_DRIVER_REAL_RAW |
			TTY_DRIVER_RESET_TERMIOS);
	if (IS_ERR(console_driver))
		panic("Couldn't allocate console driver\n");

	console_driver->name = "tty";
	console_driver->name_base = 1;
	console_driver->major = TTY_MAJOR;
	console_driver->minor_start = 1;
	console_driver->type = TTY_DRIVER_TYPE_CONSOLE;
	console_driver->init_termios = tty_std_termios;
	if (default_utf8)
		console_driver->init_termios.c_iflag |= IUTF8;
	tty_set_operations(console_driver, &con_ops);
	if (tty_register_driver(console_driver))
		panic("Couldn't register console driver\n");
	kbd_init();
	console_map_init();
#ifdef CONFIG_MDA_CONSOLE
	mda_console_init();
#endif
	return 0;
}

static struct class *vtconsole_class;

static int do_bind_con_driver(const struct consw *csw, int first, int last,
			   int deflt)
{
	struct module *owner = csw->owner;
	const char *desc = NULL;
	struct con_driver *con_driver;
	int i, j = -1, k = -1, retval = -ENODEV;

	if (!try_module_get(owner))
		return -ENODEV;

	WARN_CONSOLE_UNLOCKED();

	/* check if driver is registered */
	for (i = 0; i < MAX_NR_CON_DRIVER; i++) {
		con_driver = &registered_con_driver[i];

		if (con_driver->con == csw) {
			desc = con_driver->desc;
			retval = 0;
			break;
		}
	}

	if (retval)
		goto err;

	if (!(con_driver->flag & CON_DRIVER_FLAG_INIT)) {
		csw->con_startup();
		con_driver->flag |= CON_DRIVER_FLAG_INIT;
	}

	if (deflt) {
		if (conswitchp)
			module_put(conswitchp->owner);

		__module_get(owner);
		conswitchp = csw;
	}

	first = max(first, con_driver->first);
	last = min(last, con_driver->last);

	for (i = first; i <= last; i++) {
		int old_was_color;
		struct vc_data *vc = vc_cons[i].d;

		if (con_driver_map[i])
			module_put(con_driver_map[i]->owner);
		__module_get(owner);
		con_driver_map[i] = csw;

		if (!vc || !vc->vc_sw)
			continue;

		j = i;

		if (con_is_visible(vc)) {
			k = i;
			save_screen(vc);
		}

		old_was_color = vc->vc_can_do_color;
		vc->vc_sw->con_deinit(vc);
		vc->vc_origin = (unsigned long)vc->vc_screenbuf;
		visual_init(vc, i, 0);
		set_origin(vc);
		update_attr(vc);

		/* If the console changed between mono <-> color, then
		 * the attributes in the screenbuf will be wrong.  The
		 * following resets all attributes to something sane.
		 */
		if (old_was_color != vc->vc_can_do_color)
			clear_buffer_attributes(vc);
	}

	pr_info("Console: switching ");
	if (!deflt)
		pr_cont("consoles %d-%d ", first + 1, last + 1);
	if (j >= 0) {
		struct vc_data *vc = vc_cons[j].d;

		pr_cont("to %s %s %dx%d\n",
			vc->vc_can_do_color ? "colour" : "mono",
			desc, vc->vc_cols, vc->vc_rows);

		if (k >= 0) {
			vc = vc_cons[k].d;
			update_screen(vc);
		}
	} else {
		pr_cont("to %s\n", desc);
	}

	retval = 0;
err:
	module_put(owner);
	return retval;
};


#ifdef CONFIG_VT_HW_CONSOLE_BINDING
int do_unbind_con_driver(const struct consw *csw, int first, int last, int deflt)
{
	struct module *owner = csw->owner;
	const struct consw *defcsw = NULL;
	struct con_driver *con_driver = NULL, *con_back = NULL;
	int i, retval = -ENODEV;

	if (!try_module_get(owner))
		return -ENODEV;

	WARN_CONSOLE_UNLOCKED();

	/* check if driver is registered and if it is unbindable */
	for (i = 0; i < MAX_NR_CON_DRIVER; i++) {
		con_driver = &registered_con_driver[i];

		if (con_driver->con == csw &&
		    con_driver->flag & CON_DRIVER_FLAG_MODULE) {
			retval = 0;
			break;
		}
	}

	if (retval)
		goto err;

	retval = -ENODEV;

	/* check if backup driver exists */
	for (i = 0; i < MAX_NR_CON_DRIVER; i++) {
		con_back = &registered_con_driver[i];

		if (con_back->con && con_back->con != csw) {
			defcsw = con_back->con;
			retval = 0;
			break;
		}
	}

	if (retval)
		goto err;

	if (!con_is_bound(csw))
		goto err;

	first = max(first, con_driver->first);
	last = min(last, con_driver->last);

	for (i = first; i <= last; i++) {
		if (con_driver_map[i] == csw) {
			module_put(csw->owner);
			con_driver_map[i] = NULL;
		}
	}

	if (!con_is_bound(defcsw)) {
		const struct consw *defconsw = conswitchp;

		defcsw->con_startup();
		con_back->flag |= CON_DRIVER_FLAG_INIT;
		/*
		 * vgacon may change the default driver to point
		 * to dummycon, we restore it here...
		 */
		conswitchp = defconsw;
	}

	if (!con_is_bound(csw))
		con_driver->flag &= ~CON_DRIVER_FLAG_INIT;

	/* ignore return value, binding should not fail */
	do_bind_con_driver(defcsw, first, last, deflt);
err:
	module_put(owner);
	return retval;

}
EXPORT_SYMBOL_GPL(do_unbind_con_driver);

static int vt_bind(struct con_driver *con)
{
	const struct consw *defcsw = NULL, *csw = NULL;
	int i, more = 1, first = -1, last = -1, deflt = 0;

 	if (!con->con || !(con->flag & CON_DRIVER_FLAG_MODULE))
		goto err;

	csw = con->con;

	for (i = 0; i < MAX_NR_CON_DRIVER; i++) {
		struct con_driver *con = &registered_con_driver[i];

		if (con->con && !(con->flag & CON_DRIVER_FLAG_MODULE)) {
			defcsw = con->con;
			break;
		}
	}

	if (!defcsw)
		goto err;

	while (more) {
		more = 0;

		for (i = con->first; i <= con->last; i++) {
			if (con_driver_map[i] == defcsw) {
				if (first == -1)
					first = i;
				last = i;
				more = 1;
			} else if (first != -1)
				break;
		}

		if (first == 0 && last == MAX_NR_CONSOLES -1)
			deflt = 1;

		if (first != -1)
			do_bind_con_driver(csw, first, last, deflt);

		first = -1;
		last = -1;
		deflt = 0;
	}

err:
	return 0;
}

static int vt_unbind(struct con_driver *con)
{
	const struct consw *csw = NULL;
	int i, more = 1, first = -1, last = -1, deflt = 0;
	int ret;

 	if (!con->con || !(con->flag & CON_DRIVER_FLAG_MODULE))
		goto err;

	csw = con->con;

	while (more) {
		more = 0;

		for (i = con->first; i <= con->last; i++) {
			if (con_driver_map[i] == csw) {
				if (first == -1)
					first = i;
				last = i;
				more = 1;
			} else if (first != -1)
				break;
		}

		if (first == 0 && last == MAX_NR_CONSOLES -1)
			deflt = 1;

		if (first != -1) {
			ret = do_unbind_con_driver(csw, first, last, deflt);
			if (ret != 0)
				return ret;
		}

		first = -1;
		last = -1;
		deflt = 0;
	}

err:
	return 0;
}
#else
static inline int vt_bind(struct con_driver *con)
{
	return 0;
}
static inline int vt_unbind(struct con_driver *con)
{
	return 0;
}
#endif /* CONFIG_VT_HW_CONSOLE_BINDING */

static ssize_t store_bind(struct device *dev, struct device_attribute *attr,
			  const char *buf, size_t count)
{
	struct con_driver *con = dev_get_drvdata(dev);
	int bind = simple_strtoul(buf, NULL, 0);

	console_lock();

	if (bind)
		vt_bind(con);
	else
		vt_unbind(con);

	console_unlock();

	return count;
}

static ssize_t show_bind(struct device *dev, struct device_attribute *attr,
			 char *buf)
{
	struct con_driver *con = dev_get_drvdata(dev);
	int bind;

	console_lock();
	bind = con_is_bound(con->con);
	console_unlock();

	return sysfs_emit(buf, "%i\n", bind);
}

static ssize_t show_name(struct device *dev, struct device_attribute *attr,
			 char *buf)
{
	struct con_driver *con = dev_get_drvdata(dev);

	return sysfs_emit(buf, "%s %s\n",
			(con->flag & CON_DRIVER_FLAG_MODULE) ? "(M)" : "(S)",
			 con->desc);

}

static DEVICE_ATTR(bind, S_IRUGO|S_IWUSR, show_bind, store_bind);
static DEVICE_ATTR(name, S_IRUGO, show_name, NULL);

static struct attribute *con_dev_attrs[] = {
	&dev_attr_bind.attr,
	&dev_attr_name.attr,
	NULL
};

ATTRIBUTE_GROUPS(con_dev);

static int vtconsole_init_device(struct con_driver *con)
{
	con->flag |= CON_DRIVER_FLAG_ATTR;
	return 0;
}

static void vtconsole_deinit_device(struct con_driver *con)
{
	con->flag &= ~CON_DRIVER_FLAG_ATTR;
}

/**
 * con_is_bound - checks if driver is bound to the console
 * @csw: console driver
 *
 * RETURNS: zero if unbound, nonzero if bound
 *
 * Drivers can call this and if zero, they should release
 * all resources allocated on con_startup()
 */
int con_is_bound(const struct consw *csw)
{
	int i, bound = 0;

	WARN_CONSOLE_UNLOCKED();

	for (i = 0; i < MAX_NR_CONSOLES; i++) {
		if (con_driver_map[i] == csw) {
			bound = 1;
			break;
		}
	}

	return bound;
}
EXPORT_SYMBOL(con_is_bound);

/**
 * con_is_visible - checks whether the current console is visible
 * @vc: virtual console
 *
 * RETURNS: zero if not visible, nonzero if visible
 */
bool con_is_visible(const struct vc_data *vc)
{
	WARN_CONSOLE_UNLOCKED();

	return *vc->vc_display_fg == vc;
}
EXPORT_SYMBOL(con_is_visible);

/**
 * con_debug_enter - prepare the console for the kernel debugger
 * @vc: virtual console
 *
 * Called when the console is taken over by the kernel debugger, this
 * function needs to save the current console state, then put the console
 * into a state suitable for the kernel debugger.
 *
 * RETURNS:
 * Zero on success, nonzero if a failure occurred when trying to prepare
 * the console for the debugger.
 */
int con_debug_enter(struct vc_data *vc)
{
	int ret = 0;

	saved_fg_console = fg_console;
	saved_last_console = last_console;
	saved_want_console = want_console;
	saved_vc_mode = vc->vc_mode;
	saved_console_blanked = console_blanked;
	vc->vc_mode = KD_TEXT;
	console_blanked = 0;
	if (vc->vc_sw->con_debug_enter)
		ret = vc->vc_sw->con_debug_enter(vc);
#ifdef CONFIG_KGDB_KDB
	/* Set the initial LINES variable if it is not already set */
	if (vc->vc_rows < 999) {
		int linecount;
		char lns[4];
		const char *setargs[3] = {
			"set",
			"LINES",
			lns,
		};
		if (kdbgetintenv(setargs[0], &linecount)) {
			snprintf(lns, 4, "%i", vc->vc_rows);
			kdb_set(2, setargs);
		}
	}
	if (vc->vc_cols < 999) {
		int colcount;
		char cols[4];
		const char *setargs[3] = {
			"set",
			"COLUMNS",
			cols,
		};
		if (kdbgetintenv(setargs[0], &colcount)) {
			snprintf(cols, 4, "%i", vc->vc_cols);
			kdb_set(2, setargs);
		}
	}
#endif /* CONFIG_KGDB_KDB */
	return ret;
}
EXPORT_SYMBOL_GPL(con_debug_enter);

/**
 * con_debug_leave - restore console state
 *
 * Restore the console state to what it was before the kernel debugger
 * was invoked.
 *
 * RETURNS:
 * Zero on success, nonzero if a failure occurred when trying to restore
 * the console.
 */
int con_debug_leave(void)
{
	struct vc_data *vc;
	int ret = 0;

	fg_console = saved_fg_console;
	last_console = saved_last_console;
	want_console = saved_want_console;
	console_blanked = saved_console_blanked;
	vc_cons[fg_console].d->vc_mode = saved_vc_mode;

	vc = vc_cons[fg_console].d;
	if (vc->vc_sw->con_debug_leave)
		ret = vc->vc_sw->con_debug_leave(vc);
	return ret;
}
EXPORT_SYMBOL_GPL(con_debug_leave);

static int do_register_con_driver(const struct consw *csw, int first, int last)
{
	struct module *owner = csw->owner;
	struct con_driver *con_driver;
	const char *desc;
	int i, retval;

	WARN_CONSOLE_UNLOCKED();

	if (!try_module_get(owner))
		return -ENODEV;

	for (i = 0; i < MAX_NR_CON_DRIVER; i++) {
		con_driver = &registered_con_driver[i];

		/* already registered */
		if (con_driver->con == csw) {
			retval = -EBUSY;
			goto err;
		}
	}

	desc = csw->con_startup();
	if (!desc) {
		retval = -ENODEV;
		goto err;
	}

	retval = -EINVAL;

	for (i = 0; i < MAX_NR_CON_DRIVER; i++) {
		con_driver = &registered_con_driver[i];

		if (con_driver->con == NULL &&
		    !(con_driver->flag & CON_DRIVER_FLAG_ZOMBIE)) {
			con_driver->con = csw;
			con_driver->desc = desc;
			con_driver->node = i;
			con_driver->flag = CON_DRIVER_FLAG_MODULE |
			                   CON_DRIVER_FLAG_INIT;
			con_driver->first = first;
			con_driver->last = last;
			retval = 0;
			break;
		}
	}

	if (retval)
		goto err;

	con_driver->dev =
		device_create_with_groups(vtconsole_class, NULL,
					  MKDEV(0, con_driver->node),
					  con_driver, con_dev_groups,
					  "vtcon%i", con_driver->node);
	if (IS_ERR(con_driver->dev)) {
		pr_warn("Unable to create device for %s; errno = %ld\n",
			con_driver->desc, PTR_ERR(con_driver->dev));
		con_driver->dev = NULL;
	} else {
		vtconsole_init_device(con_driver);
	}

err:
	module_put(owner);
	return retval;
}


/**
 * do_unregister_con_driver - unregister console driver from console layer
 * @csw: console driver
 *
 * DESCRIPTION: All drivers that registers to the console layer must
 * call this function upon exit, or if the console driver is in a state
 * where it won't be able to handle console services, such as the
 * framebuffer console without loaded framebuffer drivers.
 *
 * The driver must unbind first prior to unregistration.
 */
int do_unregister_con_driver(const struct consw *csw)
{
	int i;

	/* cannot unregister a bound driver */
	if (con_is_bound(csw))
		return -EBUSY;

	if (csw == conswitchp)
		return -EINVAL;

	for (i = 0; i < MAX_NR_CON_DRIVER; i++) {
		struct con_driver *con_driver = &registered_con_driver[i];

		if (con_driver->con == csw) {
			/*
			 * Defer the removal of the sysfs entries since that
			 * will acquire the kernfs s_active lock and we can't
			 * acquire this lock while holding the console lock:
			 * the unbind sysfs entry imposes already the opposite
			 * order. Reset con already here to prevent any later
			 * lookup to succeed and mark this slot as zombie, so
			 * it won't get reused until we complete the removal
			 * in the deferred work.
			 */
			con_driver->con = NULL;
			con_driver->flag = CON_DRIVER_FLAG_ZOMBIE;
			schedule_work(&con_driver_unregister_work);

			return 0;
		}
	}

	return -ENODEV;
}
EXPORT_SYMBOL_GPL(do_unregister_con_driver);

static void con_driver_unregister_callback(struct work_struct *ignored)
{
	int i;

	console_lock();

	for (i = 0; i < MAX_NR_CON_DRIVER; i++) {
		struct con_driver *con_driver = &registered_con_driver[i];

		if (!(con_driver->flag & CON_DRIVER_FLAG_ZOMBIE))
			continue;

		console_unlock();

		vtconsole_deinit_device(con_driver);
		device_destroy(vtconsole_class, MKDEV(0, con_driver->node));

		console_lock();

		if (WARN_ON_ONCE(con_driver->con))
			con_driver->con = NULL;
		con_driver->desc = NULL;
		con_driver->dev = NULL;
		con_driver->node = 0;
		WARN_ON_ONCE(con_driver->flag != CON_DRIVER_FLAG_ZOMBIE);
		con_driver->flag = 0;
		con_driver->first = 0;
		con_driver->last = 0;
	}

	console_unlock();
}

/*
 *	If we support more console drivers, this function is used
 *	when a driver wants to take over some existing consoles
 *	and become default driver for newly opened ones.
 *
 *	do_take_over_console is basically a register followed by bind
 */
int do_take_over_console(const struct consw *csw, int first, int last, int deflt)
{
	int err;

	err = do_register_con_driver(csw, first, last);
	/*
	 * If we get an busy error we still want to bind the console driver
	 * and return success, as we may have unbound the console driver
	 * but not unregistered it.
	 */
	if (err == -EBUSY)
		err = 0;
	if (!err)
		do_bind_con_driver(csw, first, last, deflt);

	return err;
}
EXPORT_SYMBOL_GPL(do_take_over_console);


/*
 * give_up_console is a wrapper to unregister_con_driver. It will only
 * work if driver is fully unbound.
 */
void give_up_console(const struct consw *csw)
{
	console_lock();
	do_unregister_con_driver(csw);
	console_unlock();
}
EXPORT_SYMBOL(give_up_console);

static int __init vtconsole_class_init(void)
{
	int i;

	vtconsole_class = class_create("vtconsole");
	if (IS_ERR(vtconsole_class)) {
		pr_warn("Unable to create vt console class; errno = %ld\n",
			PTR_ERR(vtconsole_class));
		vtconsole_class = NULL;
	}

	/* Add system drivers to sysfs */
	for (i = 0; i < MAX_NR_CON_DRIVER; i++) {
		struct con_driver *con = &registered_con_driver[i];

		if (con->con && !con->dev) {
			con->dev =
				device_create_with_groups(vtconsole_class, NULL,
							  MKDEV(0, con->node),
							  con, con_dev_groups,
							  "vtcon%i", con->node);

			if (IS_ERR(con->dev)) {
				pr_warn("Unable to create device for %s; errno = %ld\n",
					con->desc, PTR_ERR(con->dev));
				con->dev = NULL;
			} else {
				vtconsole_init_device(con);
			}
		}
	}

	return 0;
}
postcore_initcall(vtconsole_class_init);

/*
 *	Screen blanking
 */

static int set_vesa_blanking(char __user *p)
{
	unsigned int mode;

	if (get_user(mode, p + 1))
		return -EFAULT;

	vesa_blank_mode = (mode < 4) ? mode : 0;
	return 0;
}

void do_blank_screen(int entering_gfx)
{
	struct vc_data *vc = vc_cons[fg_console].d;
	int i;

	might_sleep();

	WARN_CONSOLE_UNLOCKED();

	if (console_blanked) {
		if (blank_state == blank_vesa_wait) {
			blank_state = blank_off;
			vc->vc_sw->con_blank(vc, vesa_blank_mode + 1, 0);
		}
		return;
	}

	/* entering graphics mode? */
	if (entering_gfx) {
		hide_cursor(vc);
		save_screen(vc);
		vc->vc_sw->con_blank(vc, -1, 1);
		console_blanked = fg_console + 1;
		blank_state = blank_off;
		set_origin(vc);
		return;
	}

	blank_state = blank_off;

	/* don't blank graphics */
	if (vc->vc_mode != KD_TEXT) {
		console_blanked = fg_console + 1;
		return;
	}

	hide_cursor(vc);
	del_timer_sync(&console_timer);
	blank_timer_expired = 0;

	save_screen(vc);
	/* In case we need to reset origin, blanking hook returns 1 */
	i = vc->vc_sw->con_blank(vc, vesa_off_interval ? 1 : (vesa_blank_mode + 1), 0);
	console_blanked = fg_console + 1;
	if (i)
		set_origin(vc);

	if (console_blank_hook && console_blank_hook(1))
		return;

	if (vesa_off_interval && vesa_blank_mode) {
		blank_state = blank_vesa_wait;
		mod_timer(&console_timer, jiffies + vesa_off_interval);
	}
	vt_event_post(VT_EVENT_BLANK, vc->vc_num, vc->vc_num);
}
EXPORT_SYMBOL(do_blank_screen);

/*
 * Called by timer as well as from vt_console_driver
 */
void do_unblank_screen(int leaving_gfx)
{
	struct vc_data *vc;

	/* This should now always be called from a "sane" (read: can schedule)
	 * context for the sake of the low level drivers, except in the special
	 * case of oops_in_progress
	 */
	if (!oops_in_progress)
		might_sleep();

	WARN_CONSOLE_UNLOCKED();

	ignore_poke = 0;
	if (!console_blanked)
		return;
	if (!vc_cons_allocated(fg_console)) {
		/* impossible */
		pr_warn("unblank_screen: tty %d not allocated ??\n",
			fg_console + 1);
		return;
	}
	vc = vc_cons[fg_console].d;
	if (vc->vc_mode != KD_TEXT)
		return; /* but leave console_blanked != 0 */

	if (blankinterval) {
		mod_timer(&console_timer, jiffies + (blankinterval * HZ));
		blank_state = blank_normal_wait;
	}

	console_blanked = 0;
	if (vc->vc_sw->con_blank(vc, 0, leaving_gfx))
		/* Low-level driver cannot restore -> do it ourselves */
		update_screen(vc);
	if (console_blank_hook)
		console_blank_hook(0);
	set_palette(vc);
	set_cursor(vc);
	vt_event_post(VT_EVENT_UNBLANK, vc->vc_num, vc->vc_num);
}
EXPORT_SYMBOL(do_unblank_screen);

/*
 * This is called by the outside world to cause a forced unblank, mostly for
 * oopses. Currently, I just call do_unblank_screen(0), but we could eventually
 * call it with 1 as an argument and so force a mode restore... that may kill
 * X or at least garbage the screen but would also make the Oops visible...
 */
static void unblank_screen(void)
{
	do_unblank_screen(0);
}

/*
 * We defer the timer blanking to work queue so it can take the console mutex
 * (console operations can still happen at irq time, but only from printk which
 * has the console mutex. Not perfect yet, but better than no locking
 */
static void blank_screen_t(struct timer_list *unused)
{
	blank_timer_expired = 1;
	schedule_work(&console_work);
}

void poke_blanked_console(void)
{
	WARN_CONSOLE_UNLOCKED();

	/* Add this so we quickly catch whoever might call us in a non
	 * safe context. Nowadays, unblank_screen() isn't to be called in
	 * atomic contexts and is allowed to schedule (with the special case
	 * of oops_in_progress, but that isn't of any concern for this
	 * function. --BenH.
	 */
	might_sleep();

	/* This isn't perfectly race free, but a race here would be mostly harmless,
	 * at worst, we'll do a spurious blank and it's unlikely
	 */
	del_timer(&console_timer);
	blank_timer_expired = 0;

	if (ignore_poke || !vc_cons[fg_console].d || vc_cons[fg_console].d->vc_mode == KD_GRAPHICS)
		return;
	if (console_blanked)
		unblank_screen();
	else if (blankinterval) {
		mod_timer(&console_timer, jiffies + (blankinterval * HZ));
		blank_state = blank_normal_wait;
	}
}

/*
 *	Palettes
 */

static void set_palette(struct vc_data *vc)
{
	WARN_CONSOLE_UNLOCKED();

	if (vc->vc_mode != KD_GRAPHICS && vc->vc_sw->con_set_palette)
		vc->vc_sw->con_set_palette(vc, color_table);
}

/*
 * Load palette into the DAC registers. arg points to a colour
 * map, 3 bytes per colour, 16 colours, range from 0 to 255.
 */

int con_set_cmap(unsigned char __user *arg)
{
	int i, j, k;
	unsigned char colormap[3*16];

	if (copy_from_user(colormap, arg, sizeof(colormap)))
		return -EFAULT;

	console_lock();
	for (i = k = 0; i < 16; i++) {
		default_red[i] = colormap[k++];
		default_grn[i] = colormap[k++];
		default_blu[i] = colormap[k++];
	}
	for (i = 0; i < MAX_NR_CONSOLES; i++) {
		if (!vc_cons_allocated(i))
			continue;
		for (j = k = 0; j < 16; j++) {
			vc_cons[i].d->vc_palette[k++] = default_red[j];
			vc_cons[i].d->vc_palette[k++] = default_grn[j];
			vc_cons[i].d->vc_palette[k++] = default_blu[j];
		}
		set_palette(vc_cons[i].d);
	}
	console_unlock();

	return 0;
}

int con_get_cmap(unsigned char __user *arg)
{
	int i, k;
	unsigned char colormap[3*16];

	console_lock();
	for (i = k = 0; i < 16; i++) {
		colormap[k++] = default_red[i];
		colormap[k++] = default_grn[i];
		colormap[k++] = default_blu[i];
	}
	console_unlock();

	if (copy_to_user(arg, colormap, sizeof(colormap)))
		return -EFAULT;

	return 0;
}

void reset_palette(struct vc_data *vc)
{
	int j, k;
	for (j=k=0; j<16; j++) {
		vc->vc_palette[k++] = default_red[j];
		vc->vc_palette[k++] = default_grn[j];
		vc->vc_palette[k++] = default_blu[j];
	}
	set_palette(vc);
}

/*
 *  Font switching
 *
 *  Currently we only support fonts up to 128 pixels wide, at a maximum height
 *  of 128 pixels. Userspace fontdata may have to be stored with 32 bytes
 *  (shorts/ints, depending on width) reserved for each character which is
 *  kinda wasty, but this is done in order to maintain compatibility with the
 *  EGA/VGA fonts. It is up to the actual low-level console-driver convert data
 *  into its favorite format (maybe we should add a `fontoffset' field to the
 *  `display' structure so we won't have to convert the fontdata all the time.
 *  /Jes
 */

#define max_font_width	64
#define max_font_height	128
#define max_font_glyphs	512
#define max_font_size	(max_font_glyphs*max_font_width*max_font_height)

static int con_font_get(struct vc_data *vc, struct console_font_op *op)
{
	struct console_font font;
	int rc = -EINVAL;
	int c;
	unsigned int vpitch = op->op == KD_FONT_OP_GET_TALL ? op->height : 32;

	if (vpitch > max_font_height)
		return -EINVAL;

	if (op->data) {
		font.data = kvmalloc(max_font_size, GFP_KERNEL);
		if (!font.data)
			return -ENOMEM;
	} else
		font.data = NULL;

	console_lock();
	if (vc->vc_mode != KD_TEXT)
		rc = -EINVAL;
	else if (vc->vc_sw->con_font_get)
		rc = vc->vc_sw->con_font_get(vc, &font, vpitch);
	else
		rc = -ENOSYS;
	console_unlock();

	if (rc)
		goto out;

	c = (font.width+7)/8 * vpitch * font.charcount;

	if (op->data && font.charcount > op->charcount)
		rc = -ENOSPC;
	if (font.width > op->width || font.height > op->height)
		rc = -ENOSPC;
	if (rc)
		goto out;

	op->height = font.height;
	op->width = font.width;
	op->charcount = font.charcount;

	if (op->data && copy_to_user(op->data, font.data, c))
		rc = -EFAULT;

out:
	kvfree(font.data);
	return rc;
}

static int con_font_set(struct vc_data *vc, struct console_font_op *op)
{
	struct console_font font;
	int rc = -EINVAL;
	int size;
	unsigned int vpitch = op->op == KD_FONT_OP_SET_TALL ? op->height : 32;

	if (vc->vc_mode != KD_TEXT)
		return -EINVAL;
	if (!op->data)
		return -EINVAL;
	if (op->charcount > max_font_glyphs)
		return -EINVAL;
	if (op->width <= 0 || op->width > max_font_width || !op->height ||
	    op->height > max_font_height)
		return -EINVAL;
	if (vpitch < op->height)
		return -EINVAL;
	size = (op->width+7)/8 * vpitch * op->charcount;
	if (size > max_font_size)
		return -ENOSPC;

	font.data = memdup_user(op->data, size);
	if (IS_ERR(font.data))
		return PTR_ERR(font.data);

	font.charcount = op->charcount;
	font.width = op->width;
	font.height = op->height;

	console_lock();
	if (vc->vc_mode != KD_TEXT)
		rc = -EINVAL;
	else if (vc->vc_sw->con_font_set) {
		if (vc_is_sel(vc))
			clear_selection();
<<<<<<< HEAD
		rc = vc->vc_sw->con_font_set(vc, &font, op->flags);
=======
		rc = vc->vc_sw->con_font_set(vc, &font, vpitch, op->flags);
>>>>>>> eb3cdb58
	} else
		rc = -ENOSYS;
	console_unlock();
	kfree(font.data);
	return rc;
}

static int con_font_default(struct vc_data *vc, struct console_font_op *op)
{
	struct console_font font = {.width = op->width, .height = op->height};
	char name[MAX_FONT_NAME];
	char *s = name;
	int rc;


	if (!op->data)
		s = NULL;
	else if (strncpy_from_user(name, op->data, MAX_FONT_NAME - 1) < 0)
		return -EFAULT;
	else
		name[MAX_FONT_NAME - 1] = 0;

	console_lock();
	if (vc->vc_mode != KD_TEXT) {
		console_unlock();
		return -EINVAL;
	}
	if (vc->vc_sw->con_font_default) {
		if (vc_is_sel(vc))
			clear_selection();
		rc = vc->vc_sw->con_font_default(vc, &font, s);
	} else
		rc = -ENOSYS;
	console_unlock();
	if (!rc) {
		op->width = font.width;
		op->height = font.height;
	}
	return rc;
}

int con_font_op(struct vc_data *vc, struct console_font_op *op)
{
	switch (op->op) {
	case KD_FONT_OP_SET:
	case KD_FONT_OP_SET_TALL:
		return con_font_set(vc, op);
	case KD_FONT_OP_GET:
	case KD_FONT_OP_GET_TALL:
		return con_font_get(vc, op);
	case KD_FONT_OP_SET_DEFAULT:
		return con_font_default(vc, op);
	case KD_FONT_OP_COPY:
		/* was buggy and never really used */
		return -EINVAL;
	}
	return -ENOSYS;
}

/*
 *	Interface exported to selection and vcs.
 */

/* used by selection */
u16 screen_glyph(const struct vc_data *vc, int offset)
{
	u16 w = scr_readw(screenpos(vc, offset, true));
	u16 c = w & 0xff;

	if (w & vc->vc_hi_font_mask)
		c |= 0x100;
	return c;
}
EXPORT_SYMBOL_GPL(screen_glyph);

u32 screen_glyph_unicode(const struct vc_data *vc, int n)
{
	u32 **uni_lines = vc->vc_uni_lines;

	if (uni_lines)
		return uni_lines[n / vc->vc_cols][n % vc->vc_cols];

	return inverse_translate(vc, screen_glyph(vc, n * 2), true);
}
EXPORT_SYMBOL_GPL(screen_glyph_unicode);

/* used by vcs - note the word offset */
unsigned short *screen_pos(const struct vc_data *vc, int w_offset, bool viewed)
{
	return screenpos(vc, 2 * w_offset, viewed);
}
EXPORT_SYMBOL_GPL(screen_pos);

void getconsxy(const struct vc_data *vc, unsigned char xy[static 2])
{
	/* clamp values if they don't fit */
	xy[0] = min(vc->state.x, 0xFFu);
	xy[1] = min(vc->state.y, 0xFFu);
}

void putconsxy(struct vc_data *vc, unsigned char xy[static const 2])
{
	hide_cursor(vc);
	gotoxy(vc, xy[0], xy[1]);
	set_cursor(vc);
}

u16 vcs_scr_readw(const struct vc_data *vc, const u16 *org)
{
	if ((unsigned long)org == vc->vc_pos && softcursor_original != -1)
		return softcursor_original;
	return scr_readw(org);
}

void vcs_scr_writew(struct vc_data *vc, u16 val, u16 *org)
{
	scr_writew(val, org);
	if ((unsigned long)org == vc->vc_pos) {
		softcursor_original = -1;
		add_softcursor(vc);
	}
}

void vcs_scr_updated(struct vc_data *vc)
{
	notify_update(vc);
}

void vc_scrolldelta_helper(struct vc_data *c, int lines,
		unsigned int rolled_over, void *base, unsigned int size)
{
	unsigned long ubase = (unsigned long)base;
	ptrdiff_t scr_end = (void *)c->vc_scr_end - base;
	ptrdiff_t vorigin = (void *)c->vc_visible_origin - base;
	ptrdiff_t origin = (void *)c->vc_origin - base;
	int margin = c->vc_size_row * 4;
	int from, wrap, from_off, avail;

	/* Turn scrollback off */
	if (!lines) {
		c->vc_visible_origin = c->vc_origin;
		return;
	}

	/* Do we have already enough to allow jumping from 0 to the end? */
	if (rolled_over > scr_end + margin) {
		from = scr_end;
		wrap = rolled_over + c->vc_size_row;
	} else {
		from = 0;
		wrap = size;
	}

	from_off = (vorigin - from + wrap) % wrap + lines * c->vc_size_row;
	avail = (origin - from + wrap) % wrap;

	/* Only a little piece would be left? Show all incl. the piece! */
	if (avail < 2 * margin)
		margin = 0;
	if (from_off < margin)
		from_off = 0;
	if (from_off > avail - margin)
		from_off = avail;

	c->vc_visible_origin = ubase + (from + from_off) % wrap;
}
EXPORT_SYMBOL_GPL(vc_scrolldelta_helper);<|MERGE_RESOLUTION|>--- conflicted
+++ resolved
@@ -332,17 +332,10 @@
 	unsigned int memsize, i, col_size = cols * sizeof(**uni_lines);
 
 	/* allocate everything in one go */
-<<<<<<< HEAD
-	memsize = cols * rows * sizeof(char32_t);
-	memsize += rows * sizeof(char32_t *);
-	p = vzalloc(memsize);
-	if (!p)
-=======
 	memsize = col_size * rows;
 	memsize += rows * sizeof(*uni_lines);
 	uni_lines = vzalloc(memsize);
 	if (!uni_lines)
->>>>>>> eb3cdb58
 		return NULL;
 
 	/* initial line pointers */
@@ -4630,11 +4623,7 @@
 	else if (vc->vc_sw->con_font_set) {
 		if (vc_is_sel(vc))
 			clear_selection();
-<<<<<<< HEAD
-		rc = vc->vc_sw->con_font_set(vc, &font, op->flags);
-=======
 		rc = vc->vc_sw->con_font_set(vc, &font, vpitch, op->flags);
->>>>>>> eb3cdb58
 	} else
 		rc = -ENOSYS;
 	console_unlock();
