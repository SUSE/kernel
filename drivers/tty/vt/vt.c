--- conflicted
+++ resolved
@@ -2660,11 +2660,7 @@
 			return;
 		}
 	case EScsiignore:
-<<<<<<< HEAD
-		if (c >= 0x20 && c <= 0x3f)
-=======
 		if (c >= ASCII_CSI_IGNORE_FIRST && c <= ASCII_CSI_IGNORE_LAST)
->>>>>>> 2d5404ca
 			return;
 		vc->vc_state = ESnormal;
 		return;
@@ -3689,7 +3685,7 @@
 }
 console_initcall(con_init);
 
-const struct tty_operations con_ops = {
+static const struct tty_operations con_ops = {
 	.install = con_install,
 	.open = con_open,
 	.close = con_close,
