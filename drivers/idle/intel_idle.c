// SPDX-License-Identifier: GPL-2.0-only
/*
 * intel_idle.c - native hardware idle loop for modern Intel processors
 *
 * Copyright (c) 2013 - 2020, Intel Corporation.
 * Len Brown <len.brown@intel.com>
 * Rafael J. Wysocki <rafael.j.wysocki@intel.com>
 */

/*
 * intel_idle is a cpuidle driver that loads on all Intel CPUs with MWAIT
 * in lieu of the legacy ACPI processor_idle driver.  The intent is to
 * make Linux more efficient on these processors, as intel_idle knows
 * more than ACPI, as well as make Linux more immune to ACPI BIOS bugs.
 */

/*
 * Design Assumptions
 *
 * All CPUs have same idle states as boot CPU
 *
 * Chipset BM_STS (bus master status) bit is a NOP
 *	for preventing entry into deep C-states
 *
 * CPU will flush caches as needed when entering a C-state via MWAIT
 *	(in contrast to entering ACPI C3, in which case the WBINVD
 *	instruction needs to be executed to flush the caches)
 */

/*
 * Known limitations
 *
 * ACPI has a .suspend hack to turn off deep c-statees during suspend
 * to avoid complications with the lapic timer workaround.
 * Have not seen issues with suspend, but may need same workaround here.
 *
 */

/* un-comment DEBUG to enable pr_debug() statements */
/* #define DEBUG */

#define pr_fmt(fmt) KBUILD_MODNAME ": " fmt

#include <linux/acpi.h>
#include <linux/kernel.h>
#include <linux/cpuidle.h>
#include <linux/tick.h>
#include <trace/events/power.h>
#include <linux/sched.h>
#include <linux/sched/smt.h>
#include <linux/notifier.h>
#include <linux/cpu.h>
#include <linux/moduleparam.h>
#include <asm/cpu_device_id.h>
#include <asm/intel-family.h>
#include <asm/nospec-branch.h>
#include <asm/mwait.h>
#include <asm/msr.h>

#define INTEL_IDLE_VERSION "0.5.1"

static struct cpuidle_driver intel_idle_driver = {
	.name = "intel_idle",
	.owner = THIS_MODULE,
};
/* intel_idle.max_cstate=0 disables driver */
static int max_cstate = CPUIDLE_STATE_MAX - 1;
static unsigned int disabled_states_mask;
static unsigned int preferred_states_mask;

static struct cpuidle_device __percpu *intel_idle_cpuidle_devices;

static unsigned long auto_demotion_disable_flags;

static enum {
	C1E_PROMOTION_PRESERVE,
	C1E_PROMOTION_ENABLE,
	C1E_PROMOTION_DISABLE
} c1e_promotion = C1E_PROMOTION_PRESERVE;

struct idle_cpu {
	struct cpuidle_state *state_table;

	/*
	 * Hardware C-state auto-demotion may not always be optimal.
	 * Indicate which enable bits to clear here.
	 */
	unsigned long auto_demotion_disable_flags;
	bool byt_auto_demotion_disable_flag;
	bool disable_promotion_to_c1e;
	bool use_acpi;
};

static const struct idle_cpu *icpu __initdata;
static struct cpuidle_state *cpuidle_state_table __initdata;

static unsigned int mwait_substates __initdata;

/*
 * Enable interrupts before entering the C-state. On some platforms and for
 * some C-states, this may measurably decrease interrupt latency.
 */
#define CPUIDLE_FLAG_IRQ_ENABLE		BIT(14)

/*
 * Enable this state by default even if the ACPI _CST does not list it.
 */
#define CPUIDLE_FLAG_ALWAYS_ENABLE	BIT(15)

/*
 * Disable IBRS across idle (when KERNEL_IBRS), is exclusive vs IRQ_ENABLE
 * above.
 */
#define CPUIDLE_FLAG_IBRS		BIT(16)

/*
 * MWAIT takes an 8-bit "hint" in EAX "suggesting"
 * the C-state (top nibble) and sub-state (bottom nibble)
 * 0x00 means "MWAIT(C1)", 0x10 means "MWAIT(C2)" etc.
 *
 * We store the hint at the top of our "flags" for each state.
 */
#define flg2MWAIT(flags) (((flags) >> 24) & 0xFF)
#define MWAIT2flg(eax) ((eax & 0xFF) << 24)

static __always_inline int __intel_idle(struct cpuidle_device *dev,
					struct cpuidle_driver *drv, int index)
{
	struct cpuidle_state *state = &drv->states[index];
	unsigned long eax = flg2MWAIT(state->flags);
	unsigned long ecx = 1; /* break on interrupt flag */

	mwait_idle_with_hints(eax, ecx);

	return index;
}

/**
 * intel_idle - Ask the processor to enter the given idle state.
 * @dev: cpuidle device of the target CPU.
 * @drv: cpuidle driver (assumed to point to intel_idle_driver).
 * @index: Target idle state index.
 *
 * Use the MWAIT instruction to notify the processor that the CPU represented by
 * @dev is idle and it can try to enter the idle state corresponding to @index.
 *
 * If the local APIC timer is not known to be reliable in the target idle state,
 * enable one-shot tick broadcasting for the target CPU before executing MWAIT.
 *
 * Must be called under local_irq_disable().
 */
static __cpuidle int intel_idle(struct cpuidle_device *dev,
				struct cpuidle_driver *drv, int index)
{
	return __intel_idle(dev, drv, index);
}

static __cpuidle int intel_idle_irq(struct cpuidle_device *dev,
				    struct cpuidle_driver *drv, int index)
{
	int ret;

	raw_local_irq_enable();
	ret = __intel_idle(dev, drv, index);
<<<<<<< HEAD
	raw_local_irq_disable();

=======

	/*
	 * The lockdep hardirqs state may be changed to 'on' with timer
	 * tick interrupt followed by __do_softirq(). Use local_irq_disable()
	 * to keep the hardirqs state correct.
	 */
	local_irq_disable();

>>>>>>> f25a7d55
	return ret;
}

static __cpuidle int intel_idle_ibrs(struct cpuidle_device *dev,
				     struct cpuidle_driver *drv, int index)
{
	bool smt_active = sched_smt_active();
	u64 spec_ctrl = spec_ctrl_current();
	int ret;

	if (smt_active)
		wrmsrl(MSR_IA32_SPEC_CTRL, 0);

	ret = __intel_idle(dev, drv, index);

	if (smt_active)
		wrmsrl(MSR_IA32_SPEC_CTRL, spec_ctrl);

	return ret;
}

/**
 * intel_idle_s2idle - Ask the processor to enter the given idle state.
 * @dev: cpuidle device of the target CPU.
 * @drv: cpuidle driver (assumed to point to intel_idle_driver).
 * @index: Target idle state index.
 *
 * Use the MWAIT instruction to notify the processor that the CPU represented by
 * @dev is idle and it can try to enter the idle state corresponding to @index.
 *
 * Invoked as a suspend-to-idle callback routine with frozen user space, frozen
 * scheduler tick and suspended scheduler clock on the target CPU.
 */
static __cpuidle int intel_idle_s2idle(struct cpuidle_device *dev,
				       struct cpuidle_driver *drv, int index)
{
	unsigned long eax = flg2MWAIT(drv->states[index].flags);
	unsigned long ecx = 1; /* break on interrupt flag */

	mwait_idle_with_hints(eax, ecx);

	return 0;
}

/*
 * States are indexed by the cstate number,
 * which is also the index into the MWAIT hint array.
 * Thus C0 is a dummy.
 */
static struct cpuidle_state nehalem_cstates[] __initdata = {
	{
		.name = "C1",
		.desc = "MWAIT 0x00",
		.flags = MWAIT2flg(0x00),
		.exit_latency = 3,
		.target_residency = 6,
		.enter = &intel_idle,
		.enter_s2idle = intel_idle_s2idle, },
	{
		.name = "C1E",
		.desc = "MWAIT 0x01",
		.flags = MWAIT2flg(0x01) | CPUIDLE_FLAG_ALWAYS_ENABLE,
		.exit_latency = 10,
		.target_residency = 20,
		.enter = &intel_idle,
		.enter_s2idle = intel_idle_s2idle, },
	{
		.name = "C3",
		.desc = "MWAIT 0x10",
		.flags = MWAIT2flg(0x10) | CPUIDLE_FLAG_TLB_FLUSHED,
		.exit_latency = 20,
		.target_residency = 80,
		.enter = &intel_idle,
		.enter_s2idle = intel_idle_s2idle, },
	{
		.name = "C6",
		.desc = "MWAIT 0x20",
		.flags = MWAIT2flg(0x20) | CPUIDLE_FLAG_TLB_FLUSHED,
		.exit_latency = 200,
		.target_residency = 800,
		.enter = &intel_idle,
		.enter_s2idle = intel_idle_s2idle, },
	{
		.enter = NULL }
};

static struct cpuidle_state snb_cstates[] __initdata = {
	{
		.name = "C1",
		.desc = "MWAIT 0x00",
		.flags = MWAIT2flg(0x00),
		.exit_latency = 2,
		.target_residency = 2,
		.enter = &intel_idle,
		.enter_s2idle = intel_idle_s2idle, },
	{
		.name = "C1E",
		.desc = "MWAIT 0x01",
		.flags = MWAIT2flg(0x01) | CPUIDLE_FLAG_ALWAYS_ENABLE,
		.exit_latency = 10,
		.target_residency = 20,
		.enter = &intel_idle,
		.enter_s2idle = intel_idle_s2idle, },
	{
		.name = "C3",
		.desc = "MWAIT 0x10",
		.flags = MWAIT2flg(0x10) | CPUIDLE_FLAG_TLB_FLUSHED,
		.exit_latency = 80,
		.target_residency = 211,
		.enter = &intel_idle,
		.enter_s2idle = intel_idle_s2idle, },
	{
		.name = "C6",
		.desc = "MWAIT 0x20",
		.flags = MWAIT2flg(0x20) | CPUIDLE_FLAG_TLB_FLUSHED,
		.exit_latency = 104,
		.target_residency = 345,
		.enter = &intel_idle,
		.enter_s2idle = intel_idle_s2idle, },
	{
		.name = "C7",
		.desc = "MWAIT 0x30",
		.flags = MWAIT2flg(0x30) | CPUIDLE_FLAG_TLB_FLUSHED,
		.exit_latency = 109,
		.target_residency = 345,
		.enter = &intel_idle,
		.enter_s2idle = intel_idle_s2idle, },
	{
		.enter = NULL }
};

static struct cpuidle_state byt_cstates[] __initdata = {
	{
		.name = "C1",
		.desc = "MWAIT 0x00",
		.flags = MWAIT2flg(0x00),
		.exit_latency = 1,
		.target_residency = 1,
		.enter = &intel_idle,
		.enter_s2idle = intel_idle_s2idle, },
	{
		.name = "C6N",
		.desc = "MWAIT 0x58",
		.flags = MWAIT2flg(0x58) | CPUIDLE_FLAG_TLB_FLUSHED,
		.exit_latency = 300,
		.target_residency = 275,
		.enter = &intel_idle,
		.enter_s2idle = intel_idle_s2idle, },
	{
		.name = "C6S",
		.desc = "MWAIT 0x52",
		.flags = MWAIT2flg(0x52) | CPUIDLE_FLAG_TLB_FLUSHED,
		.exit_latency = 500,
		.target_residency = 560,
		.enter = &intel_idle,
		.enter_s2idle = intel_idle_s2idle, },
	{
		.name = "C7",
		.desc = "MWAIT 0x60",
		.flags = MWAIT2flg(0x60) | CPUIDLE_FLAG_TLB_FLUSHED,
		.exit_latency = 1200,
		.target_residency = 4000,
		.enter = &intel_idle,
		.enter_s2idle = intel_idle_s2idle, },
	{
		.name = "C7S",
		.desc = "MWAIT 0x64",
		.flags = MWAIT2flg(0x64) | CPUIDLE_FLAG_TLB_FLUSHED,
		.exit_latency = 10000,
		.target_residency = 20000,
		.enter = &intel_idle,
		.enter_s2idle = intel_idle_s2idle, },
	{
		.enter = NULL }
};

static struct cpuidle_state cht_cstates[] __initdata = {
	{
		.name = "C1",
		.desc = "MWAIT 0x00",
		.flags = MWAIT2flg(0x00),
		.exit_latency = 1,
		.target_residency = 1,
		.enter = &intel_idle,
		.enter_s2idle = intel_idle_s2idle, },
	{
		.name = "C6N",
		.desc = "MWAIT 0x58",
		.flags = MWAIT2flg(0x58) | CPUIDLE_FLAG_TLB_FLUSHED,
		.exit_latency = 80,
		.target_residency = 275,
		.enter = &intel_idle,
		.enter_s2idle = intel_idle_s2idle, },
	{
		.name = "C6S",
		.desc = "MWAIT 0x52",
		.flags = MWAIT2flg(0x52) | CPUIDLE_FLAG_TLB_FLUSHED,
		.exit_latency = 200,
		.target_residency = 560,
		.enter = &intel_idle,
		.enter_s2idle = intel_idle_s2idle, },
	{
		.name = "C7",
		.desc = "MWAIT 0x60",
		.flags = MWAIT2flg(0x60) | CPUIDLE_FLAG_TLB_FLUSHED,
		.exit_latency = 1200,
		.target_residency = 4000,
		.enter = &intel_idle,
		.enter_s2idle = intel_idle_s2idle, },
	{
		.name = "C7S",
		.desc = "MWAIT 0x64",
		.flags = MWAIT2flg(0x64) | CPUIDLE_FLAG_TLB_FLUSHED,
		.exit_latency = 10000,
		.target_residency = 20000,
		.enter = &intel_idle,
		.enter_s2idle = intel_idle_s2idle, },
	{
		.enter = NULL }
};

static struct cpuidle_state ivb_cstates[] __initdata = {
	{
		.name = "C1",
		.desc = "MWAIT 0x00",
		.flags = MWAIT2flg(0x00),
		.exit_latency = 1,
		.target_residency = 1,
		.enter = &intel_idle,
		.enter_s2idle = intel_idle_s2idle, },
	{
		.name = "C1E",
		.desc = "MWAIT 0x01",
		.flags = MWAIT2flg(0x01) | CPUIDLE_FLAG_ALWAYS_ENABLE,
		.exit_latency = 10,
		.target_residency = 20,
		.enter = &intel_idle,
		.enter_s2idle = intel_idle_s2idle, },
	{
		.name = "C3",
		.desc = "MWAIT 0x10",
		.flags = MWAIT2flg(0x10) | CPUIDLE_FLAG_TLB_FLUSHED,
		.exit_latency = 59,
		.target_residency = 156,
		.enter = &intel_idle,
		.enter_s2idle = intel_idle_s2idle, },
	{
		.name = "C6",
		.desc = "MWAIT 0x20",
		.flags = MWAIT2flg(0x20) | CPUIDLE_FLAG_TLB_FLUSHED,
		.exit_latency = 80,
		.target_residency = 300,
		.enter = &intel_idle,
		.enter_s2idle = intel_idle_s2idle, },
	{
		.name = "C7",
		.desc = "MWAIT 0x30",
		.flags = MWAIT2flg(0x30) | CPUIDLE_FLAG_TLB_FLUSHED,
		.exit_latency = 87,
		.target_residency = 300,
		.enter = &intel_idle,
		.enter_s2idle = intel_idle_s2idle, },
	{
		.enter = NULL }
};

static struct cpuidle_state ivt_cstates[] __initdata = {
	{
		.name = "C1",
		.desc = "MWAIT 0x00",
		.flags = MWAIT2flg(0x00),
		.exit_latency = 1,
		.target_residency = 1,
		.enter = &intel_idle,
		.enter_s2idle = intel_idle_s2idle, },
	{
		.name = "C1E",
		.desc = "MWAIT 0x01",
		.flags = MWAIT2flg(0x01) | CPUIDLE_FLAG_ALWAYS_ENABLE,
		.exit_latency = 10,
		.target_residency = 80,
		.enter = &intel_idle,
		.enter_s2idle = intel_idle_s2idle, },
	{
		.name = "C3",
		.desc = "MWAIT 0x10",
		.flags = MWAIT2flg(0x10) | CPUIDLE_FLAG_TLB_FLUSHED,
		.exit_latency = 59,
		.target_residency = 156,
		.enter = &intel_idle,
		.enter_s2idle = intel_idle_s2idle, },
	{
		.name = "C6",
		.desc = "MWAIT 0x20",
		.flags = MWAIT2flg(0x20) | CPUIDLE_FLAG_TLB_FLUSHED,
		.exit_latency = 82,
		.target_residency = 300,
		.enter = &intel_idle,
		.enter_s2idle = intel_idle_s2idle, },
	{
		.enter = NULL }
};

static struct cpuidle_state ivt_cstates_4s[] __initdata = {
	{
		.name = "C1",
		.desc = "MWAIT 0x00",
		.flags = MWAIT2flg(0x00),
		.exit_latency = 1,
		.target_residency = 1,
		.enter = &intel_idle,
		.enter_s2idle = intel_idle_s2idle, },
	{
		.name = "C1E",
		.desc = "MWAIT 0x01",
		.flags = MWAIT2flg(0x01) | CPUIDLE_FLAG_ALWAYS_ENABLE,
		.exit_latency = 10,
		.target_residency = 250,
		.enter = &intel_idle,
		.enter_s2idle = intel_idle_s2idle, },
	{
		.name = "C3",
		.desc = "MWAIT 0x10",
		.flags = MWAIT2flg(0x10) | CPUIDLE_FLAG_TLB_FLUSHED,
		.exit_latency = 59,
		.target_residency = 300,
		.enter = &intel_idle,
		.enter_s2idle = intel_idle_s2idle, },
	{
		.name = "C6",
		.desc = "MWAIT 0x20",
		.flags = MWAIT2flg(0x20) | CPUIDLE_FLAG_TLB_FLUSHED,
		.exit_latency = 84,
		.target_residency = 400,
		.enter = &intel_idle,
		.enter_s2idle = intel_idle_s2idle, },
	{
		.enter = NULL }
};

static struct cpuidle_state ivt_cstates_8s[] __initdata = {
	{
		.name = "C1",
		.desc = "MWAIT 0x00",
		.flags = MWAIT2flg(0x00),
		.exit_latency = 1,
		.target_residency = 1,
		.enter = &intel_idle,
		.enter_s2idle = intel_idle_s2idle, },
	{
		.name = "C1E",
		.desc = "MWAIT 0x01",
		.flags = MWAIT2flg(0x01) | CPUIDLE_FLAG_ALWAYS_ENABLE,
		.exit_latency = 10,
		.target_residency = 500,
		.enter = &intel_idle,
		.enter_s2idle = intel_idle_s2idle, },
	{
		.name = "C3",
		.desc = "MWAIT 0x10",
		.flags = MWAIT2flg(0x10) | CPUIDLE_FLAG_TLB_FLUSHED,
		.exit_latency = 59,
		.target_residency = 600,
		.enter = &intel_idle,
		.enter_s2idle = intel_idle_s2idle, },
	{
		.name = "C6",
		.desc = "MWAIT 0x20",
		.flags = MWAIT2flg(0x20) | CPUIDLE_FLAG_TLB_FLUSHED,
		.exit_latency = 88,
		.target_residency = 700,
		.enter = &intel_idle,
		.enter_s2idle = intel_idle_s2idle, },
	{
		.enter = NULL }
};

static struct cpuidle_state hsw_cstates[] __initdata = {
	{
		.name = "C1",
		.desc = "MWAIT 0x00",
		.flags = MWAIT2flg(0x00),
		.exit_latency = 2,
		.target_residency = 2,
		.enter = &intel_idle,
		.enter_s2idle = intel_idle_s2idle, },
	{
		.name = "C1E",
		.desc = "MWAIT 0x01",
		.flags = MWAIT2flg(0x01) | CPUIDLE_FLAG_ALWAYS_ENABLE,
		.exit_latency = 10,
		.target_residency = 20,
		.enter = &intel_idle,
		.enter_s2idle = intel_idle_s2idle, },
	{
		.name = "C3",
		.desc = "MWAIT 0x10",
		.flags = MWAIT2flg(0x10) | CPUIDLE_FLAG_TLB_FLUSHED,
		.exit_latency = 33,
		.target_residency = 100,
		.enter = &intel_idle,
		.enter_s2idle = intel_idle_s2idle, },
	{
		.name = "C6",
		.desc = "MWAIT 0x20",
		.flags = MWAIT2flg(0x20) | CPUIDLE_FLAG_TLB_FLUSHED,
		.exit_latency = 133,
		.target_residency = 400,
		.enter = &intel_idle,
		.enter_s2idle = intel_idle_s2idle, },
	{
		.name = "C7s",
		.desc = "MWAIT 0x32",
		.flags = MWAIT2flg(0x32) | CPUIDLE_FLAG_TLB_FLUSHED,
		.exit_latency = 166,
		.target_residency = 500,
		.enter = &intel_idle,
		.enter_s2idle = intel_idle_s2idle, },
	{
		.name = "C8",
		.desc = "MWAIT 0x40",
		.flags = MWAIT2flg(0x40) | CPUIDLE_FLAG_TLB_FLUSHED,
		.exit_latency = 300,
		.target_residency = 900,
		.enter = &intel_idle,
		.enter_s2idle = intel_idle_s2idle, },
	{
		.name = "C9",
		.desc = "MWAIT 0x50",
		.flags = MWAIT2flg(0x50) | CPUIDLE_FLAG_TLB_FLUSHED,
		.exit_latency = 600,
		.target_residency = 1800,
		.enter = &intel_idle,
		.enter_s2idle = intel_idle_s2idle, },
	{
		.name = "C10",
		.desc = "MWAIT 0x60",
		.flags = MWAIT2flg(0x60) | CPUIDLE_FLAG_TLB_FLUSHED,
		.exit_latency = 2600,
		.target_residency = 7700,
		.enter = &intel_idle,
		.enter_s2idle = intel_idle_s2idle, },
	{
		.enter = NULL }
};
static struct cpuidle_state bdw_cstates[] __initdata = {
	{
		.name = "C1",
		.desc = "MWAIT 0x00",
		.flags = MWAIT2flg(0x00),
		.exit_latency = 2,
		.target_residency = 2,
		.enter = &intel_idle,
		.enter_s2idle = intel_idle_s2idle, },
	{
		.name = "C1E",
		.desc = "MWAIT 0x01",
		.flags = MWAIT2flg(0x01) | CPUIDLE_FLAG_ALWAYS_ENABLE,
		.exit_latency = 10,
		.target_residency = 20,
		.enter = &intel_idle,
		.enter_s2idle = intel_idle_s2idle, },
	{
		.name = "C3",
		.desc = "MWAIT 0x10",
		.flags = MWAIT2flg(0x10) | CPUIDLE_FLAG_TLB_FLUSHED,
		.exit_latency = 40,
		.target_residency = 100,
		.enter = &intel_idle,
		.enter_s2idle = intel_idle_s2idle, },
	{
		.name = "C6",
		.desc = "MWAIT 0x20",
		.flags = MWAIT2flg(0x20) | CPUIDLE_FLAG_TLB_FLUSHED,
		.exit_latency = 133,
		.target_residency = 400,
		.enter = &intel_idle,
		.enter_s2idle = intel_idle_s2idle, },
	{
		.name = "C7s",
		.desc = "MWAIT 0x32",
		.flags = MWAIT2flg(0x32) | CPUIDLE_FLAG_TLB_FLUSHED,
		.exit_latency = 166,
		.target_residency = 500,
		.enter = &intel_idle,
		.enter_s2idle = intel_idle_s2idle, },
	{
		.name = "C8",
		.desc = "MWAIT 0x40",
		.flags = MWAIT2flg(0x40) | CPUIDLE_FLAG_TLB_FLUSHED,
		.exit_latency = 300,
		.target_residency = 900,
		.enter = &intel_idle,
		.enter_s2idle = intel_idle_s2idle, },
	{
		.name = "C9",
		.desc = "MWAIT 0x50",
		.flags = MWAIT2flg(0x50) | CPUIDLE_FLAG_TLB_FLUSHED,
		.exit_latency = 600,
		.target_residency = 1800,
		.enter = &intel_idle,
		.enter_s2idle = intel_idle_s2idle, },
	{
		.name = "C10",
		.desc = "MWAIT 0x60",
		.flags = MWAIT2flg(0x60) | CPUIDLE_FLAG_TLB_FLUSHED,
		.exit_latency = 2600,
		.target_residency = 7700,
		.enter = &intel_idle,
		.enter_s2idle = intel_idle_s2idle, },
	{
		.enter = NULL }
};

static struct cpuidle_state skl_cstates[] __initdata = {
	{
		.name = "C1",
		.desc = "MWAIT 0x00",
		.flags = MWAIT2flg(0x00),
		.exit_latency = 2,
		.target_residency = 2,
		.enter = &intel_idle,
		.enter_s2idle = intel_idle_s2idle, },
	{
		.name = "C1E",
		.desc = "MWAIT 0x01",
		.flags = MWAIT2flg(0x01) | CPUIDLE_FLAG_ALWAYS_ENABLE,
		.exit_latency = 10,
		.target_residency = 20,
		.enter = &intel_idle,
		.enter_s2idle = intel_idle_s2idle, },
	{
		.name = "C3",
		.desc = "MWAIT 0x10",
		.flags = MWAIT2flg(0x10) | CPUIDLE_FLAG_TLB_FLUSHED,
		.exit_latency = 70,
		.target_residency = 100,
		.enter = &intel_idle,
		.enter_s2idle = intel_idle_s2idle, },
	{
		.name = "C6",
		.desc = "MWAIT 0x20",
		.flags = MWAIT2flg(0x20) | CPUIDLE_FLAG_TLB_FLUSHED | CPUIDLE_FLAG_IBRS,
		.exit_latency = 85,
		.target_residency = 200,
		.enter = &intel_idle,
		.enter_s2idle = intel_idle_s2idle, },
	{
		.name = "C7s",
		.desc = "MWAIT 0x33",
		.flags = MWAIT2flg(0x33) | CPUIDLE_FLAG_TLB_FLUSHED | CPUIDLE_FLAG_IBRS,
		.exit_latency = 124,
		.target_residency = 800,
		.enter = &intel_idle,
		.enter_s2idle = intel_idle_s2idle, },
	{
		.name = "C8",
		.desc = "MWAIT 0x40",
		.flags = MWAIT2flg(0x40) | CPUIDLE_FLAG_TLB_FLUSHED | CPUIDLE_FLAG_IBRS,
		.exit_latency = 200,
		.target_residency = 800,
		.enter = &intel_idle,
		.enter_s2idle = intel_idle_s2idle, },
	{
		.name = "C9",
		.desc = "MWAIT 0x50",
		.flags = MWAIT2flg(0x50) | CPUIDLE_FLAG_TLB_FLUSHED | CPUIDLE_FLAG_IBRS,
		.exit_latency = 480,
		.target_residency = 5000,
		.enter = &intel_idle,
		.enter_s2idle = intel_idle_s2idle, },
	{
		.name = "C10",
		.desc = "MWAIT 0x60",
		.flags = MWAIT2flg(0x60) | CPUIDLE_FLAG_TLB_FLUSHED | CPUIDLE_FLAG_IBRS,
		.exit_latency = 890,
		.target_residency = 5000,
		.enter = &intel_idle,
		.enter_s2idle = intel_idle_s2idle, },
	{
		.enter = NULL }
};

static struct cpuidle_state skx_cstates[] __initdata = {
	{
		.name = "C1",
		.desc = "MWAIT 0x00",
		.flags = MWAIT2flg(0x00) | CPUIDLE_FLAG_IRQ_ENABLE,
		.exit_latency = 2,
		.target_residency = 2,
		.enter = &intel_idle,
		.enter_s2idle = intel_idle_s2idle, },
	{
		.name = "C1E",
		.desc = "MWAIT 0x01",
		.flags = MWAIT2flg(0x01) | CPUIDLE_FLAG_ALWAYS_ENABLE,
		.exit_latency = 10,
		.target_residency = 20,
		.enter = &intel_idle,
		.enter_s2idle = intel_idle_s2idle, },
	{
		.name = "C6",
		.desc = "MWAIT 0x20",
		.flags = MWAIT2flg(0x20) | CPUIDLE_FLAG_TLB_FLUSHED | CPUIDLE_FLAG_IBRS,
		.exit_latency = 133,
		.target_residency = 600,
		.enter = &intel_idle,
		.enter_s2idle = intel_idle_s2idle, },
	{
		.enter = NULL }
};

static struct cpuidle_state icx_cstates[] __initdata = {
	{
		.name = "C1",
		.desc = "MWAIT 0x00",
		.flags = MWAIT2flg(0x00) | CPUIDLE_FLAG_IRQ_ENABLE,
		.exit_latency = 1,
		.target_residency = 1,
		.enter = &intel_idle,
		.enter_s2idle = intel_idle_s2idle, },
	{
		.name = "C1E",
		.desc = "MWAIT 0x01",
		.flags = MWAIT2flg(0x01) | CPUIDLE_FLAG_ALWAYS_ENABLE,
		.exit_latency = 4,
		.target_residency = 4,
		.enter = &intel_idle,
		.enter_s2idle = intel_idle_s2idle, },
	{
		.name = "C6",
		.desc = "MWAIT 0x20",
		.flags = MWAIT2flg(0x20) | CPUIDLE_FLAG_TLB_FLUSHED,
		.exit_latency = 170,
		.target_residency = 600,
		.enter = &intel_idle,
		.enter_s2idle = intel_idle_s2idle, },
	{
		.enter = NULL }
};

/*
 * On AlderLake C1 has to be disabled if C1E is enabled, and vice versa.
 * C1E is enabled only if "C1E promotion" bit is set in MSR_IA32_POWER_CTL.
 * But in this case there is effectively no C1, because C1 requests are
 * promoted to C1E. If the "C1E promotion" bit is cleared, then both C1
 * and C1E requests end up with C1, so there is effectively no C1E.
 *
 * By default we enable C1E and disable C1 by marking it with
 * 'CPUIDLE_FLAG_UNUSABLE'.
 */
static struct cpuidle_state adl_cstates[] __initdata = {
	{
		.name = "C1",
		.desc = "MWAIT 0x00",
		.flags = MWAIT2flg(0x00) | CPUIDLE_FLAG_UNUSABLE,
		.exit_latency = 1,
		.target_residency = 1,
		.enter = &intel_idle,
		.enter_s2idle = intel_idle_s2idle, },
	{
		.name = "C1E",
		.desc = "MWAIT 0x01",
		.flags = MWAIT2flg(0x01) | CPUIDLE_FLAG_ALWAYS_ENABLE,
		.exit_latency = 2,
		.target_residency = 4,
		.enter = &intel_idle,
		.enter_s2idle = intel_idle_s2idle, },
	{
		.name = "C6",
		.desc = "MWAIT 0x20",
		.flags = MWAIT2flg(0x20) | CPUIDLE_FLAG_TLB_FLUSHED,
		.exit_latency = 220,
		.target_residency = 600,
		.enter = &intel_idle,
		.enter_s2idle = intel_idle_s2idle, },
	{
		.name = "C8",
		.desc = "MWAIT 0x40",
		.flags = MWAIT2flg(0x40) | CPUIDLE_FLAG_TLB_FLUSHED,
		.exit_latency = 280,
		.target_residency = 800,
		.enter = &intel_idle,
		.enter_s2idle = intel_idle_s2idle, },
	{
		.name = "C10",
		.desc = "MWAIT 0x60",
		.flags = MWAIT2flg(0x60) | CPUIDLE_FLAG_TLB_FLUSHED,
		.exit_latency = 680,
		.target_residency = 2000,
		.enter = &intel_idle,
		.enter_s2idle = intel_idle_s2idle, },
	{
		.enter = NULL }
};

static struct cpuidle_state adl_l_cstates[] __initdata = {
	{
		.name = "C1",
		.desc = "MWAIT 0x00",
		.flags = MWAIT2flg(0x00) | CPUIDLE_FLAG_UNUSABLE,
		.exit_latency = 1,
		.target_residency = 1,
		.enter = &intel_idle,
		.enter_s2idle = intel_idle_s2idle, },
	{
		.name = "C1E",
		.desc = "MWAIT 0x01",
		.flags = MWAIT2flg(0x01) | CPUIDLE_FLAG_ALWAYS_ENABLE,
		.exit_latency = 2,
		.target_residency = 4,
		.enter = &intel_idle,
		.enter_s2idle = intel_idle_s2idle, },
	{
		.name = "C6",
		.desc = "MWAIT 0x20",
		.flags = MWAIT2flg(0x20) | CPUIDLE_FLAG_TLB_FLUSHED,
		.exit_latency = 170,
		.target_residency = 500,
		.enter = &intel_idle,
		.enter_s2idle = intel_idle_s2idle, },
	{
		.name = "C8",
		.desc = "MWAIT 0x40",
		.flags = MWAIT2flg(0x40) | CPUIDLE_FLAG_TLB_FLUSHED,
		.exit_latency = 200,
		.target_residency = 600,
		.enter = &intel_idle,
		.enter_s2idle = intel_idle_s2idle, },
	{
		.name = "C10",
		.desc = "MWAIT 0x60",
		.flags = MWAIT2flg(0x60) | CPUIDLE_FLAG_TLB_FLUSHED,
		.exit_latency = 230,
		.target_residency = 700,
		.enter = &intel_idle,
		.enter_s2idle = intel_idle_s2idle, },
	{
		.enter = NULL }
};

/*
 * On Sapphire Rapids Xeon C1 has to be disabled if C1E is enabled, and vice
 * versa. On SPR C1E is enabled only if "C1E promotion" bit is set in
 * MSR_IA32_POWER_CTL. But in this case there effectively no C1, because C1
 * requests are promoted to C1E. If the "C1E promotion" bit is cleared, then
 * both C1 and C1E requests end up with C1, so there is effectively no C1E.
 *
 * By default we enable C1 and disable C1E by marking it with
 * 'CPUIDLE_FLAG_UNUSABLE'.
 */
static struct cpuidle_state spr_cstates[] __initdata = {
	{
		.name = "C1",
		.desc = "MWAIT 0x00",
		.flags = MWAIT2flg(0x00),
		.exit_latency = 1,
		.target_residency = 1,
		.enter = &intel_idle,
		.enter_s2idle = intel_idle_s2idle, },
	{
		.name = "C1E",
		.desc = "MWAIT 0x01",
		.flags = MWAIT2flg(0x01) | CPUIDLE_FLAG_ALWAYS_ENABLE |
					   CPUIDLE_FLAG_UNUSABLE,
		.exit_latency = 2,
		.target_residency = 4,
		.enter = &intel_idle,
		.enter_s2idle = intel_idle_s2idle, },
	{
		.name = "C6",
		.desc = "MWAIT 0x20",
		.flags = MWAIT2flg(0x20) | CPUIDLE_FLAG_TLB_FLUSHED,
		.exit_latency = 290,
		.target_residency = 800,
		.enter = &intel_idle,
		.enter_s2idle = intel_idle_s2idle, },
	{
		.enter = NULL }
};

static struct cpuidle_state atom_cstates[] __initdata = {
	{
		.name = "C1E",
		.desc = "MWAIT 0x00",
		.flags = MWAIT2flg(0x00),
		.exit_latency = 10,
		.target_residency = 20,
		.enter = &intel_idle,
		.enter_s2idle = intel_idle_s2idle, },
	{
		.name = "C2",
		.desc = "MWAIT 0x10",
		.flags = MWAIT2flg(0x10),
		.exit_latency = 20,
		.target_residency = 80,
		.enter = &intel_idle,
		.enter_s2idle = intel_idle_s2idle, },
	{
		.name = "C4",
		.desc = "MWAIT 0x30",
		.flags = MWAIT2flg(0x30) | CPUIDLE_FLAG_TLB_FLUSHED,
		.exit_latency = 100,
		.target_residency = 400,
		.enter = &intel_idle,
		.enter_s2idle = intel_idle_s2idle, },
	{
		.name = "C6",
		.desc = "MWAIT 0x52",
		.flags = MWAIT2flg(0x52) | CPUIDLE_FLAG_TLB_FLUSHED,
		.exit_latency = 140,
		.target_residency = 560,
		.enter = &intel_idle,
		.enter_s2idle = intel_idle_s2idle, },
	{
		.enter = NULL }
};
static struct cpuidle_state tangier_cstates[] __initdata = {
	{
		.name = "C1",
		.desc = "MWAIT 0x00",
		.flags = MWAIT2flg(0x00),
		.exit_latency = 1,
		.target_residency = 4,
		.enter = &intel_idle,
		.enter_s2idle = intel_idle_s2idle, },
	{
		.name = "C4",
		.desc = "MWAIT 0x30",
		.flags = MWAIT2flg(0x30) | CPUIDLE_FLAG_TLB_FLUSHED,
		.exit_latency = 100,
		.target_residency = 400,
		.enter = &intel_idle,
		.enter_s2idle = intel_idle_s2idle, },
	{
		.name = "C6",
		.desc = "MWAIT 0x52",
		.flags = MWAIT2flg(0x52) | CPUIDLE_FLAG_TLB_FLUSHED,
		.exit_latency = 140,
		.target_residency = 560,
		.enter = &intel_idle,
		.enter_s2idle = intel_idle_s2idle, },
	{
		.name = "C7",
		.desc = "MWAIT 0x60",
		.flags = MWAIT2flg(0x60) | CPUIDLE_FLAG_TLB_FLUSHED,
		.exit_latency = 1200,
		.target_residency = 4000,
		.enter = &intel_idle,
		.enter_s2idle = intel_idle_s2idle, },
	{
		.name = "C9",
		.desc = "MWAIT 0x64",
		.flags = MWAIT2flg(0x64) | CPUIDLE_FLAG_TLB_FLUSHED,
		.exit_latency = 10000,
		.target_residency = 20000,
		.enter = &intel_idle,
		.enter_s2idle = intel_idle_s2idle, },
	{
		.enter = NULL }
};
static struct cpuidle_state avn_cstates[] __initdata = {
	{
		.name = "C1",
		.desc = "MWAIT 0x00",
		.flags = MWAIT2flg(0x00),
		.exit_latency = 2,
		.target_residency = 2,
		.enter = &intel_idle,
		.enter_s2idle = intel_idle_s2idle, },
	{
		.name = "C6",
		.desc = "MWAIT 0x51",
		.flags = MWAIT2flg(0x51) | CPUIDLE_FLAG_TLB_FLUSHED,
		.exit_latency = 15,
		.target_residency = 45,
		.enter = &intel_idle,
		.enter_s2idle = intel_idle_s2idle, },
	{
		.enter = NULL }
};
static struct cpuidle_state knl_cstates[] __initdata = {
	{
		.name = "C1",
		.desc = "MWAIT 0x00",
		.flags = MWAIT2flg(0x00),
		.exit_latency = 1,
		.target_residency = 2,
		.enter = &intel_idle,
		.enter_s2idle = intel_idle_s2idle },
	{
		.name = "C6",
		.desc = "MWAIT 0x10",
		.flags = MWAIT2flg(0x10) | CPUIDLE_FLAG_TLB_FLUSHED,
		.exit_latency = 120,
		.target_residency = 500,
		.enter = &intel_idle,
		.enter_s2idle = intel_idle_s2idle },
	{
		.enter = NULL }
};

static struct cpuidle_state bxt_cstates[] __initdata = {
	{
		.name = "C1",
		.desc = "MWAIT 0x00",
		.flags = MWAIT2flg(0x00),
		.exit_latency = 2,
		.target_residency = 2,
		.enter = &intel_idle,
		.enter_s2idle = intel_idle_s2idle, },
	{
		.name = "C1E",
		.desc = "MWAIT 0x01",
		.flags = MWAIT2flg(0x01) | CPUIDLE_FLAG_ALWAYS_ENABLE,
		.exit_latency = 10,
		.target_residency = 20,
		.enter = &intel_idle,
		.enter_s2idle = intel_idle_s2idle, },
	{
		.name = "C6",
		.desc = "MWAIT 0x20",
		.flags = MWAIT2flg(0x20) | CPUIDLE_FLAG_TLB_FLUSHED,
		.exit_latency = 133,
		.target_residency = 133,
		.enter = &intel_idle,
		.enter_s2idle = intel_idle_s2idle, },
	{
		.name = "C7s",
		.desc = "MWAIT 0x31",
		.flags = MWAIT2flg(0x31) | CPUIDLE_FLAG_TLB_FLUSHED,
		.exit_latency = 155,
		.target_residency = 155,
		.enter = &intel_idle,
		.enter_s2idle = intel_idle_s2idle, },
	{
		.name = "C8",
		.desc = "MWAIT 0x40",
		.flags = MWAIT2flg(0x40) | CPUIDLE_FLAG_TLB_FLUSHED,
		.exit_latency = 1000,
		.target_residency = 1000,
		.enter = &intel_idle,
		.enter_s2idle = intel_idle_s2idle, },
	{
		.name = "C9",
		.desc = "MWAIT 0x50",
		.flags = MWAIT2flg(0x50) | CPUIDLE_FLAG_TLB_FLUSHED,
		.exit_latency = 2000,
		.target_residency = 2000,
		.enter = &intel_idle,
		.enter_s2idle = intel_idle_s2idle, },
	{
		.name = "C10",
		.desc = "MWAIT 0x60",
		.flags = MWAIT2flg(0x60) | CPUIDLE_FLAG_TLB_FLUSHED,
		.exit_latency = 10000,
		.target_residency = 10000,
		.enter = &intel_idle,
		.enter_s2idle = intel_idle_s2idle, },
	{
		.enter = NULL }
};

static struct cpuidle_state dnv_cstates[] __initdata = {
	{
		.name = "C1",
		.desc = "MWAIT 0x00",
		.flags = MWAIT2flg(0x00),
		.exit_latency = 2,
		.target_residency = 2,
		.enter = &intel_idle,
		.enter_s2idle = intel_idle_s2idle, },
	{
		.name = "C1E",
		.desc = "MWAIT 0x01",
		.flags = MWAIT2flg(0x01) | CPUIDLE_FLAG_ALWAYS_ENABLE,
		.exit_latency = 10,
		.target_residency = 20,
		.enter = &intel_idle,
		.enter_s2idle = intel_idle_s2idle, },
	{
		.name = "C6",
		.desc = "MWAIT 0x20",
		.flags = MWAIT2flg(0x20) | CPUIDLE_FLAG_TLB_FLUSHED,
		.exit_latency = 50,
		.target_residency = 500,
		.enter = &intel_idle,
		.enter_s2idle = intel_idle_s2idle, },
	{
		.enter = NULL }
};

/*
 * Note, depending on HW and FW revision, SnowRidge SoC may or may not support
 * C6, and this is indicated in the CPUID mwait leaf.
 */
static struct cpuidle_state snr_cstates[] __initdata = {
	{
		.name = "C1",
		.desc = "MWAIT 0x00",
		.flags = MWAIT2flg(0x00),
		.exit_latency = 2,
		.target_residency = 2,
		.enter = &intel_idle,
		.enter_s2idle = intel_idle_s2idle, },
	{
		.name = "C1E",
		.desc = "MWAIT 0x01",
		.flags = MWAIT2flg(0x01) | CPUIDLE_FLAG_ALWAYS_ENABLE,
		.exit_latency = 15,
		.target_residency = 25,
		.enter = &intel_idle,
		.enter_s2idle = intel_idle_s2idle, },
	{
		.name = "C6",
		.desc = "MWAIT 0x20",
		.flags = MWAIT2flg(0x20) | CPUIDLE_FLAG_TLB_FLUSHED,
		.exit_latency = 130,
		.target_residency = 500,
		.enter = &intel_idle,
		.enter_s2idle = intel_idle_s2idle, },
	{
		.enter = NULL }
};

static const struct idle_cpu idle_cpu_nehalem __initconst = {
	.state_table = nehalem_cstates,
	.auto_demotion_disable_flags = NHM_C1_AUTO_DEMOTE | NHM_C3_AUTO_DEMOTE,
	.disable_promotion_to_c1e = true,
};

static const struct idle_cpu idle_cpu_nhx __initconst = {
	.state_table = nehalem_cstates,
	.auto_demotion_disable_flags = NHM_C1_AUTO_DEMOTE | NHM_C3_AUTO_DEMOTE,
	.disable_promotion_to_c1e = true,
	.use_acpi = true,
};

static const struct idle_cpu idle_cpu_atom __initconst = {
	.state_table = atom_cstates,
};

static const struct idle_cpu idle_cpu_tangier __initconst = {
	.state_table = tangier_cstates,
};

static const struct idle_cpu idle_cpu_lincroft __initconst = {
	.state_table = atom_cstates,
	.auto_demotion_disable_flags = ATM_LNC_C6_AUTO_DEMOTE,
};

static const struct idle_cpu idle_cpu_snb __initconst = {
	.state_table = snb_cstates,
	.disable_promotion_to_c1e = true,
};

static const struct idle_cpu idle_cpu_snx __initconst = {
	.state_table = snb_cstates,
	.disable_promotion_to_c1e = true,
	.use_acpi = true,
};

static const struct idle_cpu idle_cpu_byt __initconst = {
	.state_table = byt_cstates,
	.disable_promotion_to_c1e = true,
	.byt_auto_demotion_disable_flag = true,
};

static const struct idle_cpu idle_cpu_cht __initconst = {
	.state_table = cht_cstates,
	.disable_promotion_to_c1e = true,
	.byt_auto_demotion_disable_flag = true,
};

static const struct idle_cpu idle_cpu_ivb __initconst = {
	.state_table = ivb_cstates,
	.disable_promotion_to_c1e = true,
};

static const struct idle_cpu idle_cpu_ivt __initconst = {
	.state_table = ivt_cstates,
	.disable_promotion_to_c1e = true,
	.use_acpi = true,
};

static const struct idle_cpu idle_cpu_hsw __initconst = {
	.state_table = hsw_cstates,
	.disable_promotion_to_c1e = true,
};

static const struct idle_cpu idle_cpu_hsx __initconst = {
	.state_table = hsw_cstates,
	.disable_promotion_to_c1e = true,
	.use_acpi = true,
};

static const struct idle_cpu idle_cpu_bdw __initconst = {
	.state_table = bdw_cstates,
	.disable_promotion_to_c1e = true,
};

static const struct idle_cpu idle_cpu_bdx __initconst = {
	.state_table = bdw_cstates,
	.disable_promotion_to_c1e = true,
	.use_acpi = true,
};

static const struct idle_cpu idle_cpu_skl __initconst = {
	.state_table = skl_cstates,
	.disable_promotion_to_c1e = true,
};

static const struct idle_cpu idle_cpu_skx __initconst = {
	.state_table = skx_cstates,
	.disable_promotion_to_c1e = true,
	.use_acpi = true,
};

static const struct idle_cpu idle_cpu_icx __initconst = {
	.state_table = icx_cstates,
	.disable_promotion_to_c1e = true,
	.use_acpi = true,
};

static const struct idle_cpu idle_cpu_adl __initconst = {
	.state_table = adl_cstates,
};

static const struct idle_cpu idle_cpu_adl_l __initconst = {
	.state_table = adl_l_cstates,
};

static const struct idle_cpu idle_cpu_spr __initconst = {
	.state_table = spr_cstates,
	.disable_promotion_to_c1e = true,
	.use_acpi = true,
};

static const struct idle_cpu idle_cpu_avn __initconst = {
	.state_table = avn_cstates,
	.disable_promotion_to_c1e = true,
	.use_acpi = true,
};

static const struct idle_cpu idle_cpu_knl __initconst = {
	.state_table = knl_cstates,
	.use_acpi = true,
};

static const struct idle_cpu idle_cpu_bxt __initconst = {
	.state_table = bxt_cstates,
	.disable_promotion_to_c1e = true,
};

static const struct idle_cpu idle_cpu_dnv __initconst = {
	.state_table = dnv_cstates,
	.disable_promotion_to_c1e = true,
	.use_acpi = true,
};

static const struct idle_cpu idle_cpu_snr __initconst = {
	.state_table = snr_cstates,
	.disable_promotion_to_c1e = true,
	.use_acpi = true,
};

static const struct x86_cpu_id intel_idle_ids[] __initconst = {
	X86_MATCH_INTEL_FAM6_MODEL(NEHALEM_EP,		&idle_cpu_nhx),
	X86_MATCH_INTEL_FAM6_MODEL(NEHALEM,		&idle_cpu_nehalem),
	X86_MATCH_INTEL_FAM6_MODEL(NEHALEM_G,		&idle_cpu_nehalem),
	X86_MATCH_INTEL_FAM6_MODEL(WESTMERE,		&idle_cpu_nehalem),
	X86_MATCH_INTEL_FAM6_MODEL(WESTMERE_EP,		&idle_cpu_nhx),
	X86_MATCH_INTEL_FAM6_MODEL(NEHALEM_EX,		&idle_cpu_nhx),
	X86_MATCH_INTEL_FAM6_MODEL(ATOM_BONNELL,	&idle_cpu_atom),
	X86_MATCH_INTEL_FAM6_MODEL(ATOM_BONNELL_MID,	&idle_cpu_lincroft),
	X86_MATCH_INTEL_FAM6_MODEL(WESTMERE_EX,		&idle_cpu_nhx),
	X86_MATCH_INTEL_FAM6_MODEL(SANDYBRIDGE,		&idle_cpu_snb),
	X86_MATCH_INTEL_FAM6_MODEL(SANDYBRIDGE_X,	&idle_cpu_snx),
	X86_MATCH_INTEL_FAM6_MODEL(ATOM_SALTWELL,	&idle_cpu_atom),
	X86_MATCH_INTEL_FAM6_MODEL(ATOM_SILVERMONT,	&idle_cpu_byt),
	X86_MATCH_INTEL_FAM6_MODEL(ATOM_SILVERMONT_MID,	&idle_cpu_tangier),
	X86_MATCH_INTEL_FAM6_MODEL(ATOM_AIRMONT,	&idle_cpu_cht),
	X86_MATCH_INTEL_FAM6_MODEL(IVYBRIDGE,		&idle_cpu_ivb),
	X86_MATCH_INTEL_FAM6_MODEL(IVYBRIDGE_X,		&idle_cpu_ivt),
	X86_MATCH_INTEL_FAM6_MODEL(HASWELL,		&idle_cpu_hsw),
	X86_MATCH_INTEL_FAM6_MODEL(HASWELL_X,		&idle_cpu_hsx),
	X86_MATCH_INTEL_FAM6_MODEL(HASWELL_L,		&idle_cpu_hsw),
	X86_MATCH_INTEL_FAM6_MODEL(HASWELL_G,		&idle_cpu_hsw),
	X86_MATCH_INTEL_FAM6_MODEL(ATOM_SILVERMONT_D,	&idle_cpu_avn),
	X86_MATCH_INTEL_FAM6_MODEL(BROADWELL,		&idle_cpu_bdw),
	X86_MATCH_INTEL_FAM6_MODEL(BROADWELL_G,		&idle_cpu_bdw),
	X86_MATCH_INTEL_FAM6_MODEL(BROADWELL_X,		&idle_cpu_bdx),
	X86_MATCH_INTEL_FAM6_MODEL(BROADWELL_D,		&idle_cpu_bdx),
	X86_MATCH_INTEL_FAM6_MODEL(SKYLAKE_L,		&idle_cpu_skl),
	X86_MATCH_INTEL_FAM6_MODEL(SKYLAKE,		&idle_cpu_skl),
	X86_MATCH_INTEL_FAM6_MODEL(KABYLAKE_L,		&idle_cpu_skl),
	X86_MATCH_INTEL_FAM6_MODEL(KABYLAKE,		&idle_cpu_skl),
	X86_MATCH_INTEL_FAM6_MODEL(SKYLAKE_X,		&idle_cpu_skx),
	X86_MATCH_INTEL_FAM6_MODEL(ICELAKE_X,		&idle_cpu_icx),
	X86_MATCH_INTEL_FAM6_MODEL(ICELAKE_D,		&idle_cpu_icx),
	X86_MATCH_INTEL_FAM6_MODEL(ALDERLAKE,		&idle_cpu_adl),
	X86_MATCH_INTEL_FAM6_MODEL(ALDERLAKE_L,		&idle_cpu_adl_l),
	X86_MATCH_INTEL_FAM6_MODEL(SAPPHIRERAPIDS_X,	&idle_cpu_spr),
	X86_MATCH_INTEL_FAM6_MODEL(XEON_PHI_KNL,	&idle_cpu_knl),
	X86_MATCH_INTEL_FAM6_MODEL(XEON_PHI_KNM,	&idle_cpu_knl),
	X86_MATCH_INTEL_FAM6_MODEL(ATOM_GOLDMONT,	&idle_cpu_bxt),
	X86_MATCH_INTEL_FAM6_MODEL(ATOM_GOLDMONT_PLUS,	&idle_cpu_bxt),
	X86_MATCH_INTEL_FAM6_MODEL(ATOM_GOLDMONT_D,	&idle_cpu_dnv),
	X86_MATCH_INTEL_FAM6_MODEL(ATOM_TREMONT_D,	&idle_cpu_snr),
	{}
};

static const struct x86_cpu_id intel_mwait_ids[] __initconst = {
	X86_MATCH_VENDOR_FAM_FEATURE(INTEL, 6, X86_FEATURE_MWAIT, NULL),
	{}
};

static bool __init intel_idle_max_cstate_reached(int cstate)
{
	if (cstate + 1 > max_cstate) {
		pr_info("max_cstate %d reached\n", max_cstate);
		return true;
	}
	return false;
}

static bool __init intel_idle_state_needs_timer_stop(struct cpuidle_state *state)
{
	unsigned long eax = flg2MWAIT(state->flags);

	if (boot_cpu_has(X86_FEATURE_ARAT))
		return false;

	/*
	 * Switch over to one-shot tick broadcast if the target C-state
	 * is deeper than C1.
	 */
	return !!((eax >> MWAIT_SUBSTATE_SIZE) & MWAIT_CSTATE_MASK);
}

#ifdef CONFIG_ACPI_PROCESSOR_CSTATE
#include <acpi/processor.h>

static bool no_acpi __read_mostly;
module_param(no_acpi, bool, 0444);
MODULE_PARM_DESC(no_acpi, "Do not use ACPI _CST for building the idle states list");

static bool force_use_acpi __read_mostly; /* No effect if no_acpi is set. */
module_param_named(use_acpi, force_use_acpi, bool, 0444);
MODULE_PARM_DESC(use_acpi, "Use ACPI _CST for building the idle states list");

static struct acpi_processor_power acpi_state_table __initdata;

/**
 * intel_idle_cst_usable - Check if the _CST information can be used.
 *
 * Check if all of the C-states listed by _CST in the max_cstate range are
 * ACPI_CSTATE_FFH, which means that they should be entered via MWAIT.
 */
static bool __init intel_idle_cst_usable(void)
{
	int cstate, limit;

	limit = min_t(int, min_t(int, CPUIDLE_STATE_MAX, max_cstate + 1),
		      acpi_state_table.count);

	for (cstate = 1; cstate < limit; cstate++) {
		struct acpi_processor_cx *cx = &acpi_state_table.states[cstate];

		if (cx->entry_method != ACPI_CSTATE_FFH)
			return false;
	}

	return true;
}

static bool __init intel_idle_acpi_cst_extract(void)
{
	unsigned int cpu;

	if (no_acpi) {
		pr_debug("Not allowed to use ACPI _CST\n");
		return false;
	}

	for_each_possible_cpu(cpu) {
		struct acpi_processor *pr = per_cpu(processors, cpu);

		if (!pr)
			continue;

		if (acpi_processor_evaluate_cst(pr->handle, cpu, &acpi_state_table))
			continue;

		acpi_state_table.count++;

		if (!intel_idle_cst_usable())
			continue;

		if (!acpi_processor_claim_cst_control())
			break;

		return true;
	}

	acpi_state_table.count = 0;
	pr_debug("ACPI _CST not found or not usable\n");
	return false;
}

static void __init intel_idle_init_cstates_acpi(struct cpuidle_driver *drv)
{
	int cstate, limit = min_t(int, CPUIDLE_STATE_MAX, acpi_state_table.count);

	/*
	 * If limit > 0, intel_idle_cst_usable() has returned 'true', so all of
	 * the interesting states are ACPI_CSTATE_FFH.
	 */
	for (cstate = 1; cstate < limit; cstate++) {
		struct acpi_processor_cx *cx;
		struct cpuidle_state *state;

		if (intel_idle_max_cstate_reached(cstate - 1))
			break;

		cx = &acpi_state_table.states[cstate];

		state = &drv->states[drv->state_count++];

		snprintf(state->name, CPUIDLE_NAME_LEN, "C%d_ACPI", cstate);
		strlcpy(state->desc, cx->desc, CPUIDLE_DESC_LEN);
		state->exit_latency = cx->latency;
		/*
		 * For C1-type C-states use the same number for both the exit
		 * latency and target residency, because that is the case for
		 * C1 in the majority of the static C-states tables above.
		 * For the other types of C-states, however, set the target
		 * residency to 3 times the exit latency which should lead to
		 * a reasonable balance between energy-efficiency and
		 * performance in the majority of interesting cases.
		 */
		state->target_residency = cx->latency;
		if (cx->type > ACPI_STATE_C1)
			state->target_residency *= 3;

		state->flags = MWAIT2flg(cx->address);
		if (cx->type > ACPI_STATE_C2)
			state->flags |= CPUIDLE_FLAG_TLB_FLUSHED;

		if (disabled_states_mask & BIT(cstate))
			state->flags |= CPUIDLE_FLAG_OFF;

		if (intel_idle_state_needs_timer_stop(state))
			state->flags |= CPUIDLE_FLAG_TIMER_STOP;

		state->enter = intel_idle;
		state->enter_s2idle = intel_idle_s2idle;
	}
}

static bool __init intel_idle_off_by_default(u32 mwait_hint)
{
	int cstate, limit;

	/*
	 * If there are no _CST C-states, do not disable any C-states by
	 * default.
	 */
	if (!acpi_state_table.count)
		return false;

	limit = min_t(int, CPUIDLE_STATE_MAX, acpi_state_table.count);
	/*
	 * If limit > 0, intel_idle_cst_usable() has returned 'true', so all of
	 * the interesting states are ACPI_CSTATE_FFH.
	 */
	for (cstate = 1; cstate < limit; cstate++) {
		if (acpi_state_table.states[cstate].address == mwait_hint)
			return false;
	}
	return true;
}
#else /* !CONFIG_ACPI_PROCESSOR_CSTATE */
#define force_use_acpi	(false)

static inline bool intel_idle_acpi_cst_extract(void) { return false; }
static inline void intel_idle_init_cstates_acpi(struct cpuidle_driver *drv) { }
static inline bool intel_idle_off_by_default(u32 mwait_hint) { return false; }
#endif /* !CONFIG_ACPI_PROCESSOR_CSTATE */

/**
 * ivt_idle_state_table_update - Tune the idle states table for Ivy Town.
 *
 * Tune IVT multi-socket targets.
 * Assumption: num_sockets == (max_package_num + 1).
 */
static void __init ivt_idle_state_table_update(void)
{
	/* IVT uses a different table for 1-2, 3-4, and > 4 sockets */
	int cpu, package_num, num_sockets = 1;

	for_each_online_cpu(cpu) {
		package_num = topology_physical_package_id(cpu);
		if (package_num + 1 > num_sockets) {
			num_sockets = package_num + 1;

			if (num_sockets > 4) {
				cpuidle_state_table = ivt_cstates_8s;
				return;
			}
		}
	}

	if (num_sockets > 2)
		cpuidle_state_table = ivt_cstates_4s;

	/* else, 1 and 2 socket systems use default ivt_cstates */
}

/**
 * irtl_2_usec - IRTL to microseconds conversion.
 * @irtl: IRTL MSR value.
 *
 * Translate the IRTL (Interrupt Response Time Limit) MSR value to microseconds.
 */
static unsigned long long __init irtl_2_usec(unsigned long long irtl)
{
	static const unsigned int irtl_ns_units[] __initconst = {
		1, 32, 1024, 32768, 1048576, 33554432, 0, 0
	};
	unsigned long long ns;

	if (!irtl)
		return 0;

	ns = irtl_ns_units[(irtl >> 10) & 0x7];

	return div_u64((irtl & 0x3FF) * ns, NSEC_PER_USEC);
}

/**
 * bxt_idle_state_table_update - Fix up the Broxton idle states table.
 *
 * On BXT, trust the IRTL (Interrupt Response Time Limit) MSR to show the
 * definitive maximum latency and use the same value for target_residency.
 */
static void __init bxt_idle_state_table_update(void)
{
	unsigned long long msr;
	unsigned int usec;

	rdmsrl(MSR_PKGC6_IRTL, msr);
	usec = irtl_2_usec(msr);
	if (usec) {
		bxt_cstates[2].exit_latency = usec;
		bxt_cstates[2].target_residency = usec;
	}

	rdmsrl(MSR_PKGC7_IRTL, msr);
	usec = irtl_2_usec(msr);
	if (usec) {
		bxt_cstates[3].exit_latency = usec;
		bxt_cstates[3].target_residency = usec;
	}

	rdmsrl(MSR_PKGC8_IRTL, msr);
	usec = irtl_2_usec(msr);
	if (usec) {
		bxt_cstates[4].exit_latency = usec;
		bxt_cstates[4].target_residency = usec;
	}

	rdmsrl(MSR_PKGC9_IRTL, msr);
	usec = irtl_2_usec(msr);
	if (usec) {
		bxt_cstates[5].exit_latency = usec;
		bxt_cstates[5].target_residency = usec;
	}

	rdmsrl(MSR_PKGC10_IRTL, msr);
	usec = irtl_2_usec(msr);
	if (usec) {
		bxt_cstates[6].exit_latency = usec;
		bxt_cstates[6].target_residency = usec;
	}

}

/**
 * sklh_idle_state_table_update - Fix up the Sky Lake idle states table.
 *
 * On SKL-H (model 0x5e) skip C8 and C9 if C10 is enabled and SGX disabled.
 */
static void __init sklh_idle_state_table_update(void)
{
	unsigned long long msr;
	unsigned int eax, ebx, ecx, edx;


	/* if PC10 disabled via cmdline intel_idle.max_cstate=7 or shallower */
	if (max_cstate <= 7)
		return;

	/* if PC10 not present in CPUID.MWAIT.EDX */
	if ((mwait_substates & (0xF << 28)) == 0)
		return;

	rdmsrl(MSR_PKG_CST_CONFIG_CONTROL, msr);

	/* PC10 is not enabled in PKG C-state limit */
	if ((msr & 0xF) != 8)
		return;

	ecx = 0;
	cpuid(7, &eax, &ebx, &ecx, &edx);

	/* if SGX is present */
	if (ebx & (1 << 2)) {

		rdmsrl(MSR_IA32_FEAT_CTL, msr);

		/* if SGX is enabled */
		if (msr & (1 << 18))
			return;
	}

	skl_cstates[5].flags |= CPUIDLE_FLAG_UNUSABLE;	/* C8-SKL */
	skl_cstates[6].flags |= CPUIDLE_FLAG_UNUSABLE;	/* C9-SKL */
}

/**
 * skx_idle_state_table_update - Adjust the Sky Lake/Cascade Lake
 * idle states table.
 */
static void __init skx_idle_state_table_update(void)
{
	unsigned long long msr;

	rdmsrl(MSR_PKG_CST_CONFIG_CONTROL, msr);

	/*
	 * 000b: C0/C1 (no package C-state support)
	 * 001b: C2
	 * 010b: C6 (non-retention)
	 * 011b: C6 (retention)
	 * 111b: No Package C state limits.
	 */
	if ((msr & 0x7) < 2) {
		/*
		 * Uses the CC6 + PC0 latency and 3 times of
		 * latency for target_residency if the PC6
		 * is disabled in BIOS. This is consistent
		 * with how intel_idle driver uses _CST
		 * to set the target_residency.
		 */
		skx_cstates[2].exit_latency = 92;
		skx_cstates[2].target_residency = 276;
	}
}

/**
 * adl_idle_state_table_update - Adjust AlderLake idle states table.
 */
static void __init adl_idle_state_table_update(void)
{
	/* Check if user prefers C1 over C1E. */
	if (preferred_states_mask & BIT(1) && !(preferred_states_mask & BIT(2))) {
		cpuidle_state_table[0].flags &= ~CPUIDLE_FLAG_UNUSABLE;
		cpuidle_state_table[1].flags |= CPUIDLE_FLAG_UNUSABLE;

		/* Disable C1E by clearing the "C1E promotion" bit. */
		c1e_promotion = C1E_PROMOTION_DISABLE;
		return;
	}

	/* Make sure C1E is enabled by default */
	c1e_promotion = C1E_PROMOTION_ENABLE;
}

/**
 * spr_idle_state_table_update - Adjust Sapphire Rapids idle states table.
 */
static void __init spr_idle_state_table_update(void)
{
	unsigned long long msr;

	/* Check if user prefers C1E over C1. */
	if ((preferred_states_mask & BIT(2)) &&
	    !(preferred_states_mask & BIT(1))) {
		/* Disable C1 and enable C1E. */
		spr_cstates[0].flags |= CPUIDLE_FLAG_UNUSABLE;
		spr_cstates[1].flags &= ~CPUIDLE_FLAG_UNUSABLE;

		/* Enable C1E using the "C1E promotion" bit. */
		c1e_promotion = C1E_PROMOTION_ENABLE;
	}

	/*
	 * By default, the C6 state assumes the worst-case scenario of package
	 * C6. However, if PC6 is disabled, we update the numbers to match
	 * core C6.
	 */
	rdmsrl(MSR_PKG_CST_CONFIG_CONTROL, msr);

	/* Limit value 2 and above allow for PC6. */
	if ((msr & 0x7) < 2) {
		spr_cstates[2].exit_latency = 190;
		spr_cstates[2].target_residency = 600;
	}
}

static bool __init intel_idle_verify_cstate(unsigned int mwait_hint)
{
	unsigned int mwait_cstate = MWAIT_HINT2CSTATE(mwait_hint) + 1;
	unsigned int num_substates = (mwait_substates >> mwait_cstate * 4) &
					MWAIT_SUBSTATE_MASK;

	/* Ignore the C-state if there are NO sub-states in CPUID for it. */
	if (num_substates == 0)
		return false;

	if (mwait_cstate > 2 && !boot_cpu_has(X86_FEATURE_NONSTOP_TSC))
		mark_tsc_unstable("TSC halts in idle states deeper than C2");

	return true;
}

static void __init intel_idle_init_cstates_icpu(struct cpuidle_driver *drv)
{
	int cstate;

	switch (boot_cpu_data.x86_model) {
	case INTEL_FAM6_IVYBRIDGE_X:
		ivt_idle_state_table_update();
		break;
	case INTEL_FAM6_ATOM_GOLDMONT:
	case INTEL_FAM6_ATOM_GOLDMONT_PLUS:
		bxt_idle_state_table_update();
		break;
	case INTEL_FAM6_SKYLAKE:
		sklh_idle_state_table_update();
		break;
	case INTEL_FAM6_SKYLAKE_X:
		skx_idle_state_table_update();
		break;
	case INTEL_FAM6_SAPPHIRERAPIDS_X:
		spr_idle_state_table_update();
		break;
	case INTEL_FAM6_ALDERLAKE:
	case INTEL_FAM6_ALDERLAKE_L:
		adl_idle_state_table_update();
		break;
	}

	for (cstate = 0; cstate < CPUIDLE_STATE_MAX; ++cstate) {
		unsigned int mwait_hint;

		if (intel_idle_max_cstate_reached(cstate))
			break;

		if (!cpuidle_state_table[cstate].enter &&
		    !cpuidle_state_table[cstate].enter_s2idle)
			break;

		/* If marked as unusable, skip this state. */
		if (cpuidle_state_table[cstate].flags & CPUIDLE_FLAG_UNUSABLE) {
			pr_debug("state %s is disabled\n",
				 cpuidle_state_table[cstate].name);
			continue;
		}

		mwait_hint = flg2MWAIT(cpuidle_state_table[cstate].flags);
		if (!intel_idle_verify_cstate(mwait_hint))
			continue;

		/* Structure copy. */
		drv->states[drv->state_count] = cpuidle_state_table[cstate];

		if (cpuidle_state_table[cstate].flags & CPUIDLE_FLAG_IRQ_ENABLE)
			drv->states[drv->state_count].enter = intel_idle_irq;

		if (cpu_feature_enabled(X86_FEATURE_KERNEL_IBRS) &&
		    cpuidle_state_table[cstate].flags & CPUIDLE_FLAG_IBRS) {
			WARN_ON_ONCE(cpuidle_state_table[cstate].flags & CPUIDLE_FLAG_IRQ_ENABLE);
			drv->states[drv->state_count].enter = intel_idle_ibrs;
		}

		if ((disabled_states_mask & BIT(drv->state_count)) ||
		    ((icpu->use_acpi || force_use_acpi) &&
		     intel_idle_off_by_default(mwait_hint) &&
		     !(cpuidle_state_table[cstate].flags & CPUIDLE_FLAG_ALWAYS_ENABLE)))
			drv->states[drv->state_count].flags |= CPUIDLE_FLAG_OFF;

		if (intel_idle_state_needs_timer_stop(&drv->states[drv->state_count]))
			drv->states[drv->state_count].flags |= CPUIDLE_FLAG_TIMER_STOP;

		drv->state_count++;
	}

	if (icpu->byt_auto_demotion_disable_flag) {
		wrmsrl(MSR_CC6_DEMOTION_POLICY_CONFIG, 0);
		wrmsrl(MSR_MC6_DEMOTION_POLICY_CONFIG, 0);
	}
}

/**
 * intel_idle_cpuidle_driver_init - Create the list of available idle states.
 * @drv: cpuidle driver structure to initialize.
 */
static void __init intel_idle_cpuidle_driver_init(struct cpuidle_driver *drv)
{
	cpuidle_poll_state_init(drv);

	if (disabled_states_mask & BIT(0))
		drv->states[0].flags |= CPUIDLE_FLAG_OFF;

	drv->state_count = 1;

	if (icpu)
		intel_idle_init_cstates_icpu(drv);
	else
		intel_idle_init_cstates_acpi(drv);
}

static void auto_demotion_disable(void)
{
	unsigned long long msr_bits;

	rdmsrl(MSR_PKG_CST_CONFIG_CONTROL, msr_bits);
	msr_bits &= ~auto_demotion_disable_flags;
	wrmsrl(MSR_PKG_CST_CONFIG_CONTROL, msr_bits);
}

static void c1e_promotion_enable(void)
{
	unsigned long long msr_bits;

	rdmsrl(MSR_IA32_POWER_CTL, msr_bits);
	msr_bits |= 0x2;
	wrmsrl(MSR_IA32_POWER_CTL, msr_bits);
}

static void c1e_promotion_disable(void)
{
	unsigned long long msr_bits;

	rdmsrl(MSR_IA32_POWER_CTL, msr_bits);
	msr_bits &= ~0x2;
	wrmsrl(MSR_IA32_POWER_CTL, msr_bits);
}

/**
 * intel_idle_cpu_init - Register the target CPU with the cpuidle core.
 * @cpu: CPU to initialize.
 *
 * Register a cpuidle device object for @cpu and update its MSRs in accordance
 * with the processor model flags.
 */
static int intel_idle_cpu_init(unsigned int cpu)
{
	struct cpuidle_device *dev;

	dev = per_cpu_ptr(intel_idle_cpuidle_devices, cpu);
	dev->cpu = cpu;

	if (cpuidle_register_device(dev)) {
		pr_debug("cpuidle_register_device %d failed!\n", cpu);
		return -EIO;
	}

	if (auto_demotion_disable_flags)
		auto_demotion_disable();

	if (c1e_promotion == C1E_PROMOTION_ENABLE)
		c1e_promotion_enable();
	else if (c1e_promotion == C1E_PROMOTION_DISABLE)
		c1e_promotion_disable();

	return 0;
}

static int intel_idle_cpu_online(unsigned int cpu)
{
	struct cpuidle_device *dev;

	if (!boot_cpu_has(X86_FEATURE_ARAT))
		tick_broadcast_enable();

	/*
	 * Some systems can hotplug a cpu at runtime after
	 * the kernel has booted, we have to initialize the
	 * driver in this case
	 */
	dev = per_cpu_ptr(intel_idle_cpuidle_devices, cpu);
	if (!dev->registered)
		return intel_idle_cpu_init(cpu);

	return 0;
}

/**
 * intel_idle_cpuidle_devices_uninit - Unregister all cpuidle devices.
 */
static void __init intel_idle_cpuidle_devices_uninit(void)
{
	int i;

	for_each_online_cpu(i)
		cpuidle_unregister_device(per_cpu_ptr(intel_idle_cpuidle_devices, i));
}

static int __init intel_idle_init(void)
{
	const struct x86_cpu_id *id;
	unsigned int eax, ebx, ecx;
	int retval;

	/* Do not load intel_idle at all for now if idle= is passed */
	if (boot_option_idle_override != IDLE_NO_OVERRIDE)
		return -ENODEV;

	if (max_cstate == 0) {
		pr_debug("disabled\n");
		return -EPERM;
	}

	id = x86_match_cpu(intel_idle_ids);
	if (id) {
		if (!boot_cpu_has(X86_FEATURE_MWAIT)) {
			pr_debug("Please enable MWAIT in BIOS SETUP\n");
			return -ENODEV;
		}
	} else {
		id = x86_match_cpu(intel_mwait_ids);
		if (!id)
			return -ENODEV;
	}

	if (boot_cpu_data.cpuid_level < CPUID_MWAIT_LEAF)
		return -ENODEV;

	cpuid(CPUID_MWAIT_LEAF, &eax, &ebx, &ecx, &mwait_substates);

	if (!(ecx & CPUID5_ECX_EXTENSIONS_SUPPORTED) ||
	    !(ecx & CPUID5_ECX_INTERRUPT_BREAK) ||
	    !mwait_substates)
			return -ENODEV;

	pr_debug("MWAIT substates: 0x%x\n", mwait_substates);

	icpu = (const struct idle_cpu *)id->driver_data;
	if (icpu) {
		cpuidle_state_table = icpu->state_table;
		auto_demotion_disable_flags = icpu->auto_demotion_disable_flags;
		if (icpu->disable_promotion_to_c1e)
			c1e_promotion = C1E_PROMOTION_DISABLE;
		if (icpu->use_acpi || force_use_acpi)
			intel_idle_acpi_cst_extract();
	} else if (!intel_idle_acpi_cst_extract()) {
		return -ENODEV;
	}

	pr_debug("v" INTEL_IDLE_VERSION " model 0x%X\n",
		 boot_cpu_data.x86_model);

	intel_idle_cpuidle_devices = alloc_percpu(struct cpuidle_device);
	if (!intel_idle_cpuidle_devices)
		return -ENOMEM;

	intel_idle_cpuidle_driver_init(&intel_idle_driver);

	retval = cpuidle_register_driver(&intel_idle_driver);
	if (retval) {
		struct cpuidle_driver *drv = cpuidle_get_driver();
		printk(KERN_DEBUG pr_fmt("intel_idle yielding to %s\n"),
		       drv ? drv->name : "none");
		goto init_driver_fail;
	}

	retval = cpuhp_setup_state(CPUHP_AP_ONLINE_DYN, "idle/intel:online",
				   intel_idle_cpu_online, NULL);
	if (retval < 0)
		goto hp_setup_fail;

	pr_debug("Local APIC timer is reliable in %s\n",
		 boot_cpu_has(X86_FEATURE_ARAT) ? "all C-states" : "C1");

	return 0;

hp_setup_fail:
	intel_idle_cpuidle_devices_uninit();
	cpuidle_unregister_driver(&intel_idle_driver);
init_driver_fail:
	free_percpu(intel_idle_cpuidle_devices);
	return retval;

}
device_initcall(intel_idle_init);

/*
 * We are not really modular, but we used to support that.  Meaning we also
 * support "intel_idle.max_cstate=..." at boot and also a read-only export of
 * it at /sys/module/intel_idle/parameters/max_cstate -- so using module_param
 * is the easiest way (currently) to continue doing that.
 */
module_param(max_cstate, int, 0444);
/*
 * The positions of the bits that are set in this number are the indices of the
 * idle states to be disabled by default (as reflected by the names of the
 * corresponding idle state directories in sysfs, "state0", "state1" ...
 * "state<i>" ..., where <i> is the index of the given state).
 */
module_param_named(states_off, disabled_states_mask, uint, 0444);
MODULE_PARM_DESC(states_off, "Mask of disabled idle states");
/*
 * Some platforms come with mutually exclusive C-states, so that if one is
 * enabled, the other C-states must not be used. Example: C1 and C1E on
 * Sapphire Rapids platform. This parameter allows for selecting the
 * preferred C-states among the groups of mutually exclusive C-states - the
 * selected C-states will be registered, the other C-states from the mutually
 * exclusive group won't be registered. If the platform has no mutually
 * exclusive C-states, this parameter has no effect.
 */
module_param_named(preferred_cstates, preferred_states_mask, uint, 0444);
MODULE_PARM_DESC(preferred_cstates, "Mask of preferred idle states");<|MERGE_RESOLUTION|>--- conflicted
+++ resolved
@@ -162,10 +162,6 @@
 
 	raw_local_irq_enable();
 	ret = __intel_idle(dev, drv, index);
-<<<<<<< HEAD
-	raw_local_irq_disable();
-
-=======
 
 	/*
 	 * The lockdep hardirqs state may be changed to 'on' with timer
@@ -174,7 +170,6 @@
 	 */
 	local_irq_disable();
 
->>>>>>> f25a7d55
 	return ret;
 }
 
