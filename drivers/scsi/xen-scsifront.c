/*
 * Xen SCSI frontend driver
 *
 * Copyright (c) 2008, FUJITSU Limited
 *
 * This program is free software; you can redistribute it and/or
 * modify it under the terms of the GNU General Public License version 2
 * as published by the Free Software Foundation; or, when distributed
 * separately from the Linux kernel or incorporated into other
 * software packages, subject to the following license:
 *
 * Permission is hereby granted, free of charge, to any person obtaining a copy
 * of this source file (the "Software"), to deal in the Software without
 * restriction, including without limitation the rights to use, copy, modify,
 * merge, publish, distribute, sublicense, and/or sell copies of the Software,
 * and to permit persons to whom the Software is furnished to do so, subject to
 * the following conditions:
 *
 * The above copyright notice and this permission notice shall be included in
 * all copies or substantial portions of the Software.
 *
 * THE SOFTWARE IS PROVIDED "AS IS", WITHOUT WARRANTY OF ANY KIND, EXPRESS OR
 * IMPLIED, INCLUDING BUT NOT LIMITED TO THE WARRANTIES OF MERCHANTABILITY,
 * FITNESS FOR A PARTICULAR PURPOSE AND NONINFRINGEMENT. IN NO EVENT SHALL THE
 * AUTHORS OR COPYRIGHT HOLDERS BE LIABLE FOR ANY CLAIM, DAMAGES OR OTHER
 * LIABILITY, WHETHER IN AN ACTION OF CONTRACT, TORT OR OTHERWISE, ARISING
 * FROM, OUT OF OR IN CONNECTION WITH THE SOFTWARE OR THE USE OR OTHER DEALINGS
 * IN THE SOFTWARE.
 */

#include <linux/module.h>
#include <linux/kernel.h>
#include <linux/device.h>
#include <linux/wait.h>
#include <linux/interrupt.h>
#include <linux/mutex.h>
#include <linux/spinlock.h>
#include <linux/sched.h>
#include <linux/blkdev.h>
#include <linux/pfn.h>
#include <linux/slab.h>
#include <linux/bitops.h>

#include <scsi/scsi_cmnd.h>
#include <scsi/scsi_device.h>
#include <scsi/scsi.h>
#include <scsi/scsi_host.h>

#include <xen/xen.h>
#include <xen/xenbus.h>
#include <xen/grant_table.h>
#include <xen/events.h>
#include <xen/page.h>

#include <xen/interface/grant_table.h>
#include <xen/interface/io/vscsiif.h>
#include <xen/interface/io/protocols.h>

#include <asm/xen/hypervisor.h>

#define VSCSIFRONT_OP_ADD_LUN	1
#define VSCSIFRONT_OP_DEL_LUN	2
#define VSCSIFRONT_OP_READD_LUN	3

/* Tuning point. */
#define VSCSIIF_DEFAULT_CMD_PER_LUN 10
#define VSCSIIF_MAX_TARGET          64
#define VSCSIIF_MAX_LUN             255

#define VSCSIIF_RING_SIZE	__CONST_RING_SIZE(vscsiif, PAGE_SIZE)
#define VSCSIIF_MAX_REQS	VSCSIIF_RING_SIZE

#define vscsiif_grants_sg(_sg)	(PFN_UP((_sg) *		\
				sizeof(struct scsiif_request_segment)))

struct vscsifrnt_shadow {
	/* command between backend and frontend */
	unsigned char act;
	uint8_t nr_segments;
	uint16_t rqid;
	uint16_t ref_rqid;

	bool inflight;

	unsigned int nr_grants;		/* number of grants in gref[] */
	struct scsiif_request_segment *sg;	/* scatter/gather elements */
	struct scsiif_request_segment seg[VSCSIIF_SG_TABLESIZE];

	/* Do reset or abort function. */
	wait_queue_head_t wq_reset;	/* reset work queue           */
	int wait_reset;			/* reset work queue condition */
	int32_t rslt_reset;		/* reset response status:     */
					/* SUCCESS or FAILED or:      */
#define RSLT_RESET_WAITING	0
#define RSLT_RESET_ERR		-1

	/* Requested struct scsi_cmnd is stored from kernel. */
	struct scsi_cmnd *sc;
	int gref[vscsiif_grants_sg(SG_ALL) + SG_ALL];
};

struct vscsifrnt_info {
	struct xenbus_device *dev;

	struct Scsi_Host *host;
	enum {
		STATE_INACTIVE,
		STATE_ACTIVE,
		STATE_ERROR
	}  host_active;

	unsigned int evtchn;
	unsigned int irq;

	grant_ref_t ring_ref;
	struct vscsiif_front_ring ring;
	struct vscsiif_response	ring_rsp;

	spinlock_t shadow_lock;
	DECLARE_BITMAP(shadow_free_bitmap, VSCSIIF_MAX_REQS);
	struct vscsifrnt_shadow *shadow[VSCSIIF_MAX_REQS];

	/* Following items are protected by the host lock. */
	wait_queue_head_t wq_sync;
	wait_queue_head_t wq_pause;
	unsigned int wait_ring_available:1;
	unsigned int waiting_pause:1;
	unsigned int pause:1;
	unsigned callers;

	char dev_state_path[64];
	struct task_struct *curr;
};

static DEFINE_MUTEX(scsifront_mutex);

static void scsifront_wake_up(struct vscsifrnt_info *info)
{
	info->wait_ring_available = 0;
	wake_up(&info->wq_sync);
}

static int scsifront_get_rqid(struct vscsifrnt_info *info)
{
	unsigned long flags;
	int free;

	spin_lock_irqsave(&info->shadow_lock, flags);

	free = find_first_bit(info->shadow_free_bitmap, VSCSIIF_MAX_REQS);
	__clear_bit(free, info->shadow_free_bitmap);

	spin_unlock_irqrestore(&info->shadow_lock, flags);

	return free;
}

static int _scsifront_put_rqid(struct vscsifrnt_info *info, uint32_t id)
{
	int empty = bitmap_empty(info->shadow_free_bitmap, VSCSIIF_MAX_REQS);

	__set_bit(id, info->shadow_free_bitmap);
	info->shadow[id] = NULL;

	return empty || info->wait_ring_available;
}

static void scsifront_put_rqid(struct vscsifrnt_info *info, uint32_t id)
{
	unsigned long flags;
	int kick;

	spin_lock_irqsave(&info->shadow_lock, flags);
	kick = _scsifront_put_rqid(info, id);
	spin_unlock_irqrestore(&info->shadow_lock, flags);

	if (kick)
		scsifront_wake_up(info);
}

static int scsifront_do_request(struct vscsifrnt_info *info,
				struct vscsifrnt_shadow *shadow)
{
	struct vscsiif_front_ring *ring = &(info->ring);
	struct vscsiif_request *ring_req;
	struct scsi_cmnd *sc = shadow->sc;
	uint32_t id;
	int i, notify;

	if (RING_FULL(&info->ring))
		return -EBUSY;

	id = scsifront_get_rqid(info);	/* use id in response */
	if (id >= VSCSIIF_MAX_REQS)
		return -EBUSY;

	info->shadow[id] = shadow;
	shadow->rqid = id;

	ring_req = RING_GET_REQUEST(&(info->ring), ring->req_prod_pvt);
	ring->req_prod_pvt++;

	ring_req->rqid        = id;
	ring_req->act         = shadow->act;
	ring_req->ref_rqid    = shadow->ref_rqid;
	ring_req->nr_segments = shadow->nr_segments;

	ring_req->id      = sc->device->id;
	ring_req->lun     = sc->device->lun;
	ring_req->channel = sc->device->channel;
	ring_req->cmd_len = sc->cmd_len;

	BUG_ON(sc->cmd_len > VSCSIIF_MAX_COMMAND_SIZE);

	memcpy(ring_req->cmnd, sc->cmnd, sc->cmd_len);

	ring_req->sc_data_direction   = (uint8_t)sc->sc_data_direction;
	ring_req->timeout_per_command = scsi_cmd_to_rq(sc)->timeout / HZ;

	for (i = 0; i < (shadow->nr_segments & ~VSCSIIF_SG_GRANT); i++)
		ring_req->seg[i] = shadow->seg[i];

	shadow->inflight = true;

	RING_PUSH_REQUESTS_AND_CHECK_NOTIFY(ring, notify);
	if (notify)
		notify_remote_via_irq(info->irq);

	return 0;
}

static void scsifront_set_error(struct vscsifrnt_info *info, const char *msg)
{
	shost_printk(KERN_ERR, info->host, KBUILD_MODNAME "%s\n"
		     "Disabling device for further use\n", msg);
	info->host_active = STATE_ERROR;
}

static void scsifront_gnttab_done(struct vscsifrnt_info *info,
				  struct vscsifrnt_shadow *shadow)
{
	int i;

	if (shadow->sc->sc_data_direction == DMA_NONE)
		return;

	for (i = 0; i < shadow->nr_grants; i++) {
		if (unlikely(!gnttab_try_end_foreign_access(shadow->gref[i]))) {
<<<<<<< HEAD
			shost_printk(KERN_ALERT, info->host, KBUILD_MODNAME
				     "grant still in use by backend\n");
			BUG();
=======
			scsifront_set_error(info, "grant still in use by backend");
			return;
>>>>>>> eb3cdb58
		}
	}

	kfree(shadow->sg);
}

static unsigned int scsifront_host_byte(int32_t rslt)
{
	switch (XEN_VSCSIIF_RSLT_HOST(rslt)) {
	case XEN_VSCSIIF_RSLT_HOST_OK:
		return DID_OK;
	case XEN_VSCSIIF_RSLT_HOST_NO_CONNECT:
		return DID_NO_CONNECT;
	case XEN_VSCSIIF_RSLT_HOST_BUS_BUSY:
		return DID_BUS_BUSY;
	case XEN_VSCSIIF_RSLT_HOST_TIME_OUT:
		return DID_TIME_OUT;
	case XEN_VSCSIIF_RSLT_HOST_BAD_TARGET:
		return DID_BAD_TARGET;
	case XEN_VSCSIIF_RSLT_HOST_ABORT:
		return DID_ABORT;
	case XEN_VSCSIIF_RSLT_HOST_PARITY:
		return DID_PARITY;
	case XEN_VSCSIIF_RSLT_HOST_ERROR:
		return DID_ERROR;
	case XEN_VSCSIIF_RSLT_HOST_RESET:
		return DID_RESET;
	case XEN_VSCSIIF_RSLT_HOST_BAD_INTR:
		return DID_BAD_INTR;
	case XEN_VSCSIIF_RSLT_HOST_PASSTHROUGH:
		return DID_PASSTHROUGH;
	case XEN_VSCSIIF_RSLT_HOST_SOFT_ERROR:
		return DID_SOFT_ERROR;
	case XEN_VSCSIIF_RSLT_HOST_IMM_RETRY:
		return DID_IMM_RETRY;
	case XEN_VSCSIIF_RSLT_HOST_REQUEUE:
		return DID_REQUEUE;
	case XEN_VSCSIIF_RSLT_HOST_TRANSPORT_DISRUPTED:
		return DID_TRANSPORT_DISRUPTED;
	case XEN_VSCSIIF_RSLT_HOST_TRANSPORT_FAILFAST:
		return DID_TRANSPORT_FAILFAST;
	case XEN_VSCSIIF_RSLT_HOST_TRANSPORT_MARGINAL:
		return DID_TRANSPORT_MARGINAL;
	default:
		return DID_ERROR;
	}
}

static void scsifront_cdb_cmd_done(struct vscsifrnt_info *info,
				   struct vscsiif_response *ring_rsp)
{
	struct vscsifrnt_shadow *shadow;
	struct scsi_cmnd *sc;
	uint32_t id;
	uint8_t sense_len;

	id = ring_rsp->rqid;
	shadow = info->shadow[id];
	sc = shadow->sc;

	BUG_ON(sc == NULL);

	scsifront_gnttab_done(info, shadow);
	if (info->host_active == STATE_ERROR)
		return;
	scsifront_put_rqid(info, id);

	set_host_byte(sc, scsifront_host_byte(ring_rsp->rslt));
	set_status_byte(sc, XEN_VSCSIIF_RSLT_STATUS(ring_rsp->rslt));
	scsi_set_resid(sc, ring_rsp->residual_len);

	sense_len = min_t(uint8_t, VSCSIIF_SENSE_BUFFERSIZE,
			  ring_rsp->sense_len);

	if (sense_len)
		memcpy(sc->sense_buffer, ring_rsp->sense_buffer, sense_len);

	scsi_done(sc);
}

static void scsifront_sync_cmd_done(struct vscsifrnt_info *info,
				    struct vscsiif_response *ring_rsp)
{
	uint16_t id = ring_rsp->rqid;
	unsigned long flags;
	struct vscsifrnt_shadow *shadow = info->shadow[id];
	int kick;

	spin_lock_irqsave(&info->shadow_lock, flags);
	shadow->wait_reset = 1;
	switch (shadow->rslt_reset) {
	case RSLT_RESET_WAITING:
		if (ring_rsp->rslt == XEN_VSCSIIF_RSLT_RESET_SUCCESS)
			shadow->rslt_reset = SUCCESS;
		else
			shadow->rslt_reset = FAILED;
		break;
	case RSLT_RESET_ERR:
		kick = _scsifront_put_rqid(info, id);
		spin_unlock_irqrestore(&info->shadow_lock, flags);
		kfree(shadow);
		if (kick)
			scsifront_wake_up(info);
		return;
	default:
		scsifront_set_error(info, "bad reset state");
		break;
	}
	spin_unlock_irqrestore(&info->shadow_lock, flags);

	wake_up(&shadow->wq_reset);
}

static void scsifront_do_response(struct vscsifrnt_info *info,
				  struct vscsiif_response *ring_rsp)
{
	struct vscsifrnt_shadow *shadow;

	if (ring_rsp->rqid >= VSCSIIF_MAX_REQS ||
	    !info->shadow[ring_rsp->rqid]->inflight) {
		scsifront_set_error(info, "illegal rqid returned by backend!");
		return;
	}
	shadow = info->shadow[ring_rsp->rqid];
	shadow->inflight = false;

	if (shadow->act == VSCSIIF_ACT_SCSI_CDB)
		scsifront_cdb_cmd_done(info, ring_rsp);
	else
		scsifront_sync_cmd_done(info, ring_rsp);
}

static int scsifront_ring_drain(struct vscsifrnt_info *info,
				unsigned int *eoiflag)
{
	struct vscsiif_response ring_rsp;
	RING_IDX i, rp;
	int more_to_do = 0;

	rp = READ_ONCE(info->ring.sring->rsp_prod);
	virt_rmb();	/* ordering required respective to backend */
	if (RING_RESPONSE_PROD_OVERFLOW(&info->ring, rp)) {
		scsifront_set_error(info, "illegal number of responses");
		return 0;
	}
	for (i = info->ring.rsp_cons; i != rp; i++) {
		RING_COPY_RESPONSE(&info->ring, i, &ring_rsp);
		scsifront_do_response(info, &ring_rsp);
		if (info->host_active == STATE_ERROR)
			return 0;
		*eoiflag &= ~XEN_EOI_FLAG_SPURIOUS;
	}

	info->ring.rsp_cons = i;

	if (i != info->ring.req_prod_pvt)
		RING_FINAL_CHECK_FOR_RESPONSES(&info->ring, more_to_do);
	else
		info->ring.sring->rsp_event = i + 1;

	return more_to_do;
}

static int scsifront_cmd_done(struct vscsifrnt_info *info,
			      unsigned int *eoiflag)
{
	int more_to_do;
	unsigned long flags;

	spin_lock_irqsave(info->host->host_lock, flags);

	more_to_do = scsifront_ring_drain(info, eoiflag);

	info->wait_ring_available = 0;

	spin_unlock_irqrestore(info->host->host_lock, flags);

	wake_up(&info->wq_sync);

	return more_to_do;
}

static irqreturn_t scsifront_irq_fn(int irq, void *dev_id)
{
	struct vscsifrnt_info *info = dev_id;
	unsigned int eoiflag = XEN_EOI_FLAG_SPURIOUS;

	if (info->host_active == STATE_ERROR) {
		xen_irq_lateeoi(irq, XEN_EOI_FLAG_SPURIOUS);
		return IRQ_HANDLED;
	}

	while (scsifront_cmd_done(info, &eoiflag))
		/* Yield point for this unbounded loop. */
		cond_resched();

	xen_irq_lateeoi(irq, eoiflag);

	return IRQ_HANDLED;
}

static void scsifront_finish_all(struct vscsifrnt_info *info)
{
	unsigned int i, dummy;
	struct vscsiif_response resp;

	scsifront_ring_drain(info, &dummy);

	for (i = 0; i < VSCSIIF_MAX_REQS; i++) {
		if (test_bit(i, info->shadow_free_bitmap))
			continue;
		resp.rqid = i;
		resp.sense_len = 0;
		resp.rslt = DID_RESET << 16;
		resp.residual_len = 0;
		scsifront_do_response(info, &resp);
	}
}

static int map_data_for_request(struct vscsifrnt_info *info,
				struct scsi_cmnd *sc,
				struct vscsifrnt_shadow *shadow)
{
	grant_ref_t gref_head;
	struct page *page;
	int err, ref, ref_cnt = 0;
	int grant_ro = (sc->sc_data_direction == DMA_TO_DEVICE);
	unsigned int i, off, len, bytes;
	unsigned int data_len = scsi_bufflen(sc);
	unsigned int data_grants = 0, seg_grants = 0;
	struct scatterlist *sg;
	struct scsiif_request_segment *seg;

	if (sc->sc_data_direction == DMA_NONE || !data_len)
		return 0;

	scsi_for_each_sg(sc, sg, scsi_sg_count(sc), i)
		data_grants += PFN_UP(sg->offset + sg->length);

	if (data_grants > VSCSIIF_SG_TABLESIZE) {
		if (data_grants > info->host->sg_tablesize) {
			shost_printk(KERN_ERR, info->host, KBUILD_MODNAME
			     "Unable to map request_buffer for command!\n");
			return -E2BIG;
		}
		seg_grants = vscsiif_grants_sg(data_grants);
		shadow->sg = kcalloc(data_grants,
			sizeof(struct scsiif_request_segment), GFP_ATOMIC);
		if (!shadow->sg)
			return -ENOMEM;
	}
	seg = shadow->sg ? : shadow->seg;

	err = gnttab_alloc_grant_references(seg_grants + data_grants,
					    &gref_head);
	if (err) {
		kfree(shadow->sg);
		shost_printk(KERN_ERR, info->host, KBUILD_MODNAME
			     "gnttab_alloc_grant_references() error\n");
		return -ENOMEM;
	}

	if (seg_grants) {
		page = virt_to_page(seg);
		off = offset_in_page(seg);
		len = sizeof(struct scsiif_request_segment) * data_grants;
		while (len > 0) {
			bytes = min_t(unsigned int, len, PAGE_SIZE - off);

			ref = gnttab_claim_grant_reference(&gref_head);
			BUG_ON(ref == -ENOSPC);

			gnttab_grant_foreign_access_ref(ref,
				info->dev->otherend_id,
				xen_page_to_gfn(page), 1);
			shadow->gref[ref_cnt] = ref;
			shadow->seg[ref_cnt].gref   = ref;
			shadow->seg[ref_cnt].offset = (uint16_t)off;
			shadow->seg[ref_cnt].length = (uint16_t)bytes;

			page++;
			len -= bytes;
			off = 0;
			ref_cnt++;
		}
		BUG_ON(seg_grants < ref_cnt);
		seg_grants = ref_cnt;
	}

	scsi_for_each_sg(sc, sg, scsi_sg_count(sc), i) {
		page = sg_page(sg);
		off = sg->offset;
		len = sg->length;

		while (len > 0 && data_len > 0) {
			/*
			 * sg sends a scatterlist that is larger than
			 * the data_len it wants transferred for certain
			 * IO sizes.
			 */
			bytes = min_t(unsigned int, len, PAGE_SIZE - off);
			bytes = min(bytes, data_len);

			ref = gnttab_claim_grant_reference(&gref_head);
			BUG_ON(ref == -ENOSPC);

			gnttab_grant_foreign_access_ref(ref,
				info->dev->otherend_id,
				xen_page_to_gfn(page),
				grant_ro);

			shadow->gref[ref_cnt] = ref;
			seg->gref   = ref;
			seg->offset = (uint16_t)off;
			seg->length = (uint16_t)bytes;

			page++;
			seg++;
			len -= bytes;
			data_len -= bytes;
			off = 0;
			ref_cnt++;
		}
	}

	if (seg_grants)
		shadow->nr_segments = VSCSIIF_SG_GRANT | seg_grants;
	else
		shadow->nr_segments = (uint8_t)ref_cnt;
	shadow->nr_grants = ref_cnt;

	return 0;
}

static int scsifront_enter(struct vscsifrnt_info *info)
{
	if (info->pause)
		return 1;
	info->callers++;
	return 0;
}

static void scsifront_return(struct vscsifrnt_info *info)
{
	info->callers--;
	if (info->callers)
		return;

	if (!info->waiting_pause)
		return;

	info->waiting_pause = 0;
	wake_up(&info->wq_pause);
}

static int scsifront_queuecommand(struct Scsi_Host *shost,
				  struct scsi_cmnd *sc)
{
	struct vscsifrnt_info *info = shost_priv(shost);
	struct vscsifrnt_shadow *shadow = scsi_cmd_priv(sc);
	unsigned long flags;
	int err;

	if (info->host_active == STATE_ERROR)
		return SCSI_MLQUEUE_HOST_BUSY;

	sc->result = 0;

	shadow->sc  = sc;
	shadow->act = VSCSIIF_ACT_SCSI_CDB;

	spin_lock_irqsave(shost->host_lock, flags);
	if (scsifront_enter(info)) {
		spin_unlock_irqrestore(shost->host_lock, flags);
		return SCSI_MLQUEUE_HOST_BUSY;
	}

	err = map_data_for_request(info, sc, shadow);
	if (err < 0) {
		pr_debug("%s: err %d\n", __func__, err);
		scsifront_return(info);
		spin_unlock_irqrestore(shost->host_lock, flags);
		if (err == -ENOMEM)
			return SCSI_MLQUEUE_HOST_BUSY;
		sc->result = DID_ERROR << 16;
		scsi_done(sc);
		return 0;
	}

	if (scsifront_do_request(info, shadow)) {
		scsifront_gnttab_done(info, shadow);
		goto busy;
	}

	scsifront_return(info);
	spin_unlock_irqrestore(shost->host_lock, flags);

	return 0;

busy:
	scsifront_return(info);
	spin_unlock_irqrestore(shost->host_lock, flags);
	pr_debug("%s: busy\n", __func__);
	return SCSI_MLQUEUE_HOST_BUSY;
}

/*
 * Any exception handling (reset or abort) must be forwarded to the backend.
 * We have to wait until an answer is returned. This answer contains the
 * result to be returned to the requestor.
 */
static int scsifront_action_handler(struct scsi_cmnd *sc, uint8_t act)
{
	struct Scsi_Host *host = sc->device->host;
	struct vscsifrnt_info *info = shost_priv(host);
	struct vscsifrnt_shadow *shadow, *s = scsi_cmd_priv(sc);
	int err = 0;

	if (info->host_active == STATE_ERROR)
		return FAILED;

	shadow = kzalloc(sizeof(*shadow), GFP_NOIO);
	if (!shadow)
		return FAILED;

	shadow->act = act;
	shadow->rslt_reset = RSLT_RESET_WAITING;
	shadow->sc = sc;
	shadow->ref_rqid = s->rqid;
	init_waitqueue_head(&shadow->wq_reset);

	spin_lock_irq(host->host_lock);

	for (;;) {
		if (scsifront_enter(info))
			goto fail;

		if (!scsifront_do_request(info, shadow))
			break;

		scsifront_return(info);
		if (err)
			goto fail;
		info->wait_ring_available = 1;
		spin_unlock_irq(host->host_lock);
		err = wait_event_interruptible(info->wq_sync,
					       !info->wait_ring_available);
		spin_lock_irq(host->host_lock);
	}

	spin_unlock_irq(host->host_lock);
	err = wait_event_interruptible(shadow->wq_reset, shadow->wait_reset);
	spin_lock_irq(host->host_lock);

	if (!err) {
		err = shadow->rslt_reset;
		scsifront_put_rqid(info, shadow->rqid);
		kfree(shadow);
	} else {
		spin_lock(&info->shadow_lock);
		shadow->rslt_reset = RSLT_RESET_ERR;
		spin_unlock(&info->shadow_lock);
		err = FAILED;
	}

	scsifront_return(info);
	spin_unlock_irq(host->host_lock);
	return err;

fail:
	spin_unlock_irq(host->host_lock);
	kfree(shadow);
	return FAILED;
}

static int scsifront_eh_abort_handler(struct scsi_cmnd *sc)
{
	pr_debug("%s\n", __func__);
	return scsifront_action_handler(sc, VSCSIIF_ACT_SCSI_ABORT);
}

static int scsifront_dev_reset_handler(struct scsi_cmnd *sc)
{
	pr_debug("%s\n", __func__);
	return scsifront_action_handler(sc, VSCSIIF_ACT_SCSI_RESET);
}

static int scsifront_sdev_configure(struct scsi_device *sdev)
{
	struct vscsifrnt_info *info = shost_priv(sdev->host);
	int err;

	if (info->host_active == STATE_ERROR)
		return -EIO;

	if (info && current == info->curr) {
		err = xenbus_printf(XBT_NIL, info->dev->nodename,
			      info->dev_state_path, "%d", XenbusStateConnected);
		if (err) {
			xenbus_dev_error(info->dev, err,
				"%s: writing dev_state_path", __func__);
			return err;
		}
	}

	return 0;
}

static void scsifront_sdev_destroy(struct scsi_device *sdev)
{
	struct vscsifrnt_info *info = shost_priv(sdev->host);
	int err;

	if (info && current == info->curr) {
		err = xenbus_printf(XBT_NIL, info->dev->nodename,
			      info->dev_state_path, "%d", XenbusStateClosed);
		if (err)
			xenbus_dev_error(info->dev, err,
				"%s: writing dev_state_path", __func__);
	}
}

static const struct scsi_host_template scsifront_sht = {
	.module			= THIS_MODULE,
	.name			= "Xen SCSI frontend driver",
	.queuecommand		= scsifront_queuecommand,
	.eh_abort_handler	= scsifront_eh_abort_handler,
	.eh_device_reset_handler = scsifront_dev_reset_handler,
	.slave_configure	= scsifront_sdev_configure,
	.slave_destroy		= scsifront_sdev_destroy,
	.cmd_per_lun		= VSCSIIF_DEFAULT_CMD_PER_LUN,
	.can_queue		= VSCSIIF_MAX_REQS,
	.this_id		= -1,
	.cmd_size		= sizeof(struct vscsifrnt_shadow),
	.sg_tablesize		= VSCSIIF_SG_TABLESIZE,
	.proc_name		= "scsifront",
};

static int scsifront_alloc_ring(struct vscsifrnt_info *info)
{
	struct xenbus_device *dev = info->dev;
	struct vscsiif_sring *sring;
	int err;

	/***** Frontend to Backend ring start *****/
	err = xenbus_setup_ring(dev, GFP_KERNEL, (void **)&sring, 1,
				&info->ring_ref);
	if (err)
		return err;

	XEN_FRONT_RING_INIT(&info->ring, sring, PAGE_SIZE);

	err = xenbus_alloc_evtchn(dev, &info->evtchn);
	if (err) {
		xenbus_dev_fatal(dev, err, "xenbus_alloc_evtchn");
		goto free_gnttab;
	}

	err = bind_evtchn_to_irq_lateeoi(info->evtchn);
	if (err <= 0) {
		xenbus_dev_fatal(dev, err, "bind_evtchn_to_irq");
		goto free_gnttab;
	}

	info->irq = err;

	err = request_threaded_irq(info->irq, NULL, scsifront_irq_fn,
				   IRQF_ONESHOT, "scsifront", info);
	if (err) {
		xenbus_dev_fatal(dev, err, "request_threaded_irq");
		goto free_irq;
	}

	return 0;

/* free resource */
free_irq:
	unbind_from_irqhandler(info->irq, info);
free_gnttab:
<<<<<<< HEAD
	gnttab_end_foreign_access(info->ring_ref,
				  (unsigned long)info->ring.sring);
=======
	xenbus_teardown_ring((void **)&sring, 1, &info->ring_ref);
>>>>>>> eb3cdb58

	return err;
}

static void scsifront_free_ring(struct vscsifrnt_info *info)
{
	unbind_from_irqhandler(info->irq, info);
<<<<<<< HEAD
	gnttab_end_foreign_access(info->ring_ref,
				  (unsigned long)info->ring.sring);
=======
	xenbus_teardown_ring((void **)&info->ring.sring, 1, &info->ring_ref);
>>>>>>> eb3cdb58
}

static int scsifront_init_ring(struct vscsifrnt_info *info)
{
	struct xenbus_device *dev = info->dev;
	struct xenbus_transaction xbt;
	int err;

	pr_debug("%s\n", __func__);

	err = scsifront_alloc_ring(info);
	if (err)
		return err;
	pr_debug("%s: %u %u\n", __func__, info->ring_ref, info->evtchn);

again:
	err = xenbus_transaction_start(&xbt);
	if (err)
		xenbus_dev_fatal(dev, err, "starting transaction");

	err = xenbus_printf(xbt, dev->nodename, "ring-ref", "%u",
			    info->ring_ref);
	if (err) {
		xenbus_dev_fatal(dev, err, "%s", "writing ring-ref");
		goto fail;
	}

	err = xenbus_printf(xbt, dev->nodename, "event-channel", "%u",
			    info->evtchn);

	if (err) {
		xenbus_dev_fatal(dev, err, "%s", "writing event-channel");
		goto fail;
	}

	err = xenbus_transaction_end(xbt, 0);
	if (err) {
		if (err == -EAGAIN)
			goto again;
		xenbus_dev_fatal(dev, err, "completing transaction");
		goto free_sring;
	}

	return 0;

fail:
	xenbus_transaction_end(xbt, 1);
free_sring:
	scsifront_free_ring(info);

	return err;
}


static int scsifront_probe(struct xenbus_device *dev,
			   const struct xenbus_device_id *id)
{
	struct vscsifrnt_info *info;
	struct Scsi_Host *host;
	int err = -ENOMEM;
	char name[TASK_COMM_LEN];

	host = scsi_host_alloc(&scsifront_sht, sizeof(*info));
	if (!host) {
		xenbus_dev_fatal(dev, err, "fail to allocate scsi host");
		return err;
	}
	info = (struct vscsifrnt_info *)host->hostdata;

	dev_set_drvdata(&dev->dev, info);
	info->dev = dev;

	bitmap_fill(info->shadow_free_bitmap, VSCSIIF_MAX_REQS);

	err = scsifront_init_ring(info);
	if (err) {
		scsi_host_put(host);
		return err;
	}

	init_waitqueue_head(&info->wq_sync);
	init_waitqueue_head(&info->wq_pause);
	spin_lock_init(&info->shadow_lock);

	snprintf(name, TASK_COMM_LEN, "vscsiif.%d", host->host_no);

	host->max_id      = VSCSIIF_MAX_TARGET;
	host->max_channel = 0;
	host->max_lun     = VSCSIIF_MAX_LUN;
	host->max_sectors = (host->sg_tablesize - 1) * PAGE_SIZE / 512;
	host->max_cmd_len = VSCSIIF_MAX_COMMAND_SIZE;

	err = scsi_add_host(host, &dev->dev);
	if (err) {
		dev_err(&dev->dev, "fail to add scsi host %d\n", err);
		goto free_sring;
	}
	info->host = host;
	info->host_active = STATE_ACTIVE;

	xenbus_switch_state(dev, XenbusStateInitialised);

	return 0;

free_sring:
	scsifront_free_ring(info);
	scsi_host_put(host);
	return err;
}

static int scsifront_resume(struct xenbus_device *dev)
{
	struct vscsifrnt_info *info = dev_get_drvdata(&dev->dev);
	struct Scsi_Host *host = info->host;
	int err;

	spin_lock_irq(host->host_lock);

	/* Finish all still pending commands. */
	scsifront_finish_all(info);

	spin_unlock_irq(host->host_lock);

	/* Reconnect to dom0. */
	scsifront_free_ring(info);
	err = scsifront_init_ring(info);
	if (err) {
		dev_err(&dev->dev, "fail to resume %d\n", err);
		scsi_host_put(host);
		return err;
	}

	xenbus_switch_state(dev, XenbusStateInitialised);

	return 0;
}

static int scsifront_suspend(struct xenbus_device *dev)
{
	struct vscsifrnt_info *info = dev_get_drvdata(&dev->dev);
	struct Scsi_Host *host = info->host;
	int err = 0;

	/* No new commands for the backend. */
	spin_lock_irq(host->host_lock);
	info->pause = 1;
	while (info->callers && !err) {
		info->waiting_pause = 1;
		info->wait_ring_available = 0;
		spin_unlock_irq(host->host_lock);
		wake_up(&info->wq_sync);
		err = wait_event_interruptible(info->wq_pause,
					       !info->waiting_pause);
		spin_lock_irq(host->host_lock);
	}
	spin_unlock_irq(host->host_lock);
	return err;
}

static void scsifront_remove(struct xenbus_device *dev)
{
	struct vscsifrnt_info *info = dev_get_drvdata(&dev->dev);

	pr_debug("%s: %s removed\n", __func__, dev->nodename);

	mutex_lock(&scsifront_mutex);
	if (info->host_active != STATE_INACTIVE) {
		/* Scsi_host not yet removed */
		scsi_remove_host(info->host);
		info->host_active = STATE_INACTIVE;
	}
	mutex_unlock(&scsifront_mutex);

	scsifront_free_ring(info);
	scsi_host_put(info->host);
}

static void scsifront_disconnect(struct vscsifrnt_info *info)
{
	struct xenbus_device *dev = info->dev;
	struct Scsi_Host *host = info->host;

	pr_debug("%s: %s disconnect\n", __func__, dev->nodename);

	/*
	 * When this function is executed, all devices of
	 * Frontend have been deleted.
	 * Therefore, it need not block I/O before remove_host.
	 */

	mutex_lock(&scsifront_mutex);
	if (info->host_active != STATE_INACTIVE) {
		scsi_remove_host(host);
		info->host_active = STATE_INACTIVE;
	}
	mutex_unlock(&scsifront_mutex);

	xenbus_frontend_closed(dev);
}

static void scsifront_do_lun_hotplug(struct vscsifrnt_info *info, int op)
{
	struct xenbus_device *dev = info->dev;
	int i, err = 0;
	char str[64];
	char **dir;
	unsigned int dir_n = 0;
	unsigned int device_state;
	unsigned int hst, chn, tgt, lun;
	struct scsi_device *sdev;

	if (info->host_active == STATE_ERROR)
		return;

	dir = xenbus_directory(XBT_NIL, dev->otherend, "vscsi-devs", &dir_n);
	if (IS_ERR(dir))
		return;

	/* mark current task as the one allowed to modify device states */
	BUG_ON(info->curr);
	info->curr = current;

	for (i = 0; i < dir_n; i++) {
		/* read status */
		snprintf(str, sizeof(str), "vscsi-devs/%s/state", dir[i]);
		err = xenbus_scanf(XBT_NIL, dev->otherend, str, "%u",
				   &device_state);
		if (XENBUS_EXIST_ERR(err))
			continue;

		/* virtual SCSI device */
		snprintf(str, sizeof(str), "vscsi-devs/%s/v-dev", dir[i]);
		err = xenbus_scanf(XBT_NIL, dev->otherend, str,
				   "%u:%u:%u:%u", &hst, &chn, &tgt, &lun);
		if (XENBUS_EXIST_ERR(err))
			continue;

		/*
		 * Front device state path, used in slave_configure called
		 * on successfull scsi_add_device, and in slave_destroy called
		 * on remove of a device.
		 */
		snprintf(info->dev_state_path, sizeof(info->dev_state_path),
			 "vscsi-devs/%s/state", dir[i]);

		switch (op) {
		case VSCSIFRONT_OP_ADD_LUN:
			if (device_state != XenbusStateInitialised)
				break;

			if (scsi_add_device(info->host, chn, tgt, lun)) {
				dev_err(&dev->dev, "scsi_add_device\n");
				err = xenbus_printf(XBT_NIL, dev->nodename,
					      info->dev_state_path,
					      "%d", XenbusStateClosed);
				if (err)
					xenbus_dev_error(dev, err,
						"%s: writing dev_state_path", __func__);
			}
			break;
		case VSCSIFRONT_OP_DEL_LUN:
			if (device_state != XenbusStateClosing)
				break;

			sdev = scsi_device_lookup(info->host, chn, tgt, lun);
			if (sdev) {
				scsi_remove_device(sdev);
				scsi_device_put(sdev);
			}
			break;
		case VSCSIFRONT_OP_READD_LUN:
			if (device_state == XenbusStateConnected) {
				err = xenbus_printf(XBT_NIL, dev->nodename,
					      info->dev_state_path,
					      "%d", XenbusStateConnected);
				if (err)
					xenbus_dev_error(dev, err,
						"%s: writing dev_state_path", __func__);
			}
			break;
		default:
			break;
		}
	}

	info->curr = NULL;

	kfree(dir);
}

static void scsifront_read_backend_params(struct xenbus_device *dev,
					  struct vscsifrnt_info *info)
{
	unsigned int sg_grant, nr_segs;
	struct Scsi_Host *host = info->host;

	sg_grant = xenbus_read_unsigned(dev->otherend, "feature-sg-grant", 0);
	nr_segs = min_t(unsigned int, sg_grant, SG_ALL);
	nr_segs = max_t(unsigned int, nr_segs, VSCSIIF_SG_TABLESIZE);
	nr_segs = min_t(unsigned int, nr_segs,
			VSCSIIF_SG_TABLESIZE * PAGE_SIZE /
			sizeof(struct scsiif_request_segment));

	if (!info->pause && sg_grant)
		dev_info(&dev->dev, "using up to %d SG entries\n", nr_segs);
	else if (info->pause && nr_segs < host->sg_tablesize)
		dev_warn(&dev->dev,
			 "SG entries decreased from %d to %u - device may not work properly anymore\n",
			 host->sg_tablesize, nr_segs);

	host->sg_tablesize = nr_segs;
	host->max_sectors = (nr_segs - 1) * PAGE_SIZE / 512;
}

static void scsifront_backend_changed(struct xenbus_device *dev,
				      enum xenbus_state backend_state)
{
	struct vscsifrnt_info *info = dev_get_drvdata(&dev->dev);

	pr_debug("%s: %p %u %u\n", __func__, dev, dev->state, backend_state);

	switch (backend_state) {
	case XenbusStateUnknown:
	case XenbusStateInitialising:
	case XenbusStateInitWait:
	case XenbusStateInitialised:
		break;

	case XenbusStateConnected:
		scsifront_read_backend_params(dev, info);

		if (info->pause) {
			scsifront_do_lun_hotplug(info, VSCSIFRONT_OP_READD_LUN);
			xenbus_switch_state(dev, XenbusStateConnected);
			info->pause = 0;
			return;
		}

		if (xenbus_read_driver_state(dev->nodename) ==
		    XenbusStateInitialised)
			scsifront_do_lun_hotplug(info, VSCSIFRONT_OP_ADD_LUN);

		if (dev->state != XenbusStateConnected)
			xenbus_switch_state(dev, XenbusStateConnected);
		break;

	case XenbusStateClosed:
		if (dev->state == XenbusStateClosed)
			break;
		fallthrough;	/* Missed the backend's Closing state */
	case XenbusStateClosing:
		scsifront_disconnect(info);
		break;

	case XenbusStateReconfiguring:
		scsifront_do_lun_hotplug(info, VSCSIFRONT_OP_DEL_LUN);
		xenbus_switch_state(dev, XenbusStateReconfiguring);
		break;

	case XenbusStateReconfigured:
		scsifront_do_lun_hotplug(info, VSCSIFRONT_OP_ADD_LUN);
		xenbus_switch_state(dev, XenbusStateConnected);
		break;
	}
}

static const struct xenbus_device_id scsifront_ids[] = {
	{ "vscsi" },
	{ "" }
};

static struct xenbus_driver scsifront_driver = {
	.ids			= scsifront_ids,
	.probe			= scsifront_probe,
	.remove			= scsifront_remove,
	.resume			= scsifront_resume,
	.suspend		= scsifront_suspend,
	.otherend_changed	= scsifront_backend_changed,
};

static int __init scsifront_init(void)
{
	if (!xen_domain())
		return -ENODEV;

	return xenbus_register_frontend(&scsifront_driver);
}
module_init(scsifront_init);

static void __exit scsifront_exit(void)
{
	xenbus_unregister_driver(&scsifront_driver);
}
module_exit(scsifront_exit);

MODULE_DESCRIPTION("Xen SCSI frontend driver");
MODULE_LICENSE("GPL");
MODULE_ALIAS("xen:vscsi");
MODULE_AUTHOR("Juergen Gross <jgross@suse.com>");<|MERGE_RESOLUTION|>--- conflicted
+++ resolved
@@ -246,14 +246,8 @@
 
 	for (i = 0; i < shadow->nr_grants; i++) {
 		if (unlikely(!gnttab_try_end_foreign_access(shadow->gref[i]))) {
-<<<<<<< HEAD
-			shost_printk(KERN_ALERT, info->host, KBUILD_MODNAME
-				     "grant still in use by backend\n");
-			BUG();
-=======
 			scsifront_set_error(info, "grant still in use by backend");
 			return;
->>>>>>> eb3cdb58
 		}
 	}
 
@@ -833,12 +827,7 @@
 free_irq:
 	unbind_from_irqhandler(info->irq, info);
 free_gnttab:
-<<<<<<< HEAD
-	gnttab_end_foreign_access(info->ring_ref,
-				  (unsigned long)info->ring.sring);
-=======
 	xenbus_teardown_ring((void **)&sring, 1, &info->ring_ref);
->>>>>>> eb3cdb58
 
 	return err;
 }
@@ -846,12 +835,7 @@
 static void scsifront_free_ring(struct vscsifrnt_info *info)
 {
 	unbind_from_irqhandler(info->irq, info);
-<<<<<<< HEAD
-	gnttab_end_foreign_access(info->ring_ref,
-				  (unsigned long)info->ring.sring);
-=======
 	xenbus_teardown_ring((void **)&info->ring.sring, 1, &info->ring_ref);
->>>>>>> eb3cdb58
 }
 
 static int scsifront_init_ring(struct vscsifrnt_info *info)
