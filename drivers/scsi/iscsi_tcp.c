--- conflicted
+++ resolved
@@ -990,15 +990,11 @@
 	 * host from sysfs before freeing the session to make sure userspace
 	 * is no longer accessing the callout.
 	 */
-	iscsi_host_remove_new(shost, false);
+	iscsi_host_remove(shost, false);
 
 	iscsi_tcp_r2tpool_free(cls_session->dd_data);
 
-<<<<<<< HEAD
-	iscsi_host_remove(shost, false);
-=======
 	iscsi_session_free(cls_session);
->>>>>>> 8eff0671
 	iscsi_host_free(shost);
 }
 
