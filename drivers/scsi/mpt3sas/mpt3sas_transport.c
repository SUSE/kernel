/*
 * SAS Transport Layer for MPT (Message Passing Technology) based controllers
 *
 * This code is based on drivers/scsi/mpt3sas/mpt3sas_transport.c
 * Copyright (C) 2012-2014  LSI Corporation
 * Copyright (C) 2013-2014 Avago Technologies
 *  (mailto: MPT-FusionLinux.pdl@avagotech.com)
 *
 * This program is free software; you can redistribute it and/or
 * modify it under the terms of the GNU General Public License
 * as published by the Free Software Foundation; either version 2
 * of the License, or (at your option) any later version.
 *
 * This program is distributed in the hope that it will be useful,
 * but WITHOUT ANY WARRANTY; without even the implied warranty of
 * MERCHANTABILITY or FITNESS FOR A PARTICULAR PURPOSE.  See the
 * GNU General Public License for more details.
 *
 * NO WARRANTY
 * THE PROGRAM IS PROVIDED ON AN "AS IS" BASIS, WITHOUT WARRANTIES OR
 * CONDITIONS OF ANY KIND, EITHER EXPRESS OR IMPLIED INCLUDING, WITHOUT
 * LIMITATION, ANY WARRANTIES OR CONDITIONS OF TITLE, NON-INFRINGEMENT,
 * MERCHANTABILITY OR FITNESS FOR A PARTICULAR PURPOSE. Each Recipient is
 * solely responsible for determining the appropriateness of using and
 * distributing the Program and assumes all risks associated with its
 * exercise of rights under this Agreement, including but not limited to
 * the risks and costs of program errors, damage to or loss of data,
 * programs or equipment, and unavailability or interruption of operations.

 * DISCLAIMER OF LIABILITY
 * NEITHER RECIPIENT NOR ANY CONTRIBUTORS SHALL HAVE ANY LIABILITY FOR ANY
 * DIRECT, INDIRECT, INCIDENTAL, SPECIAL, EXEMPLARY, OR CONSEQUENTIAL
 * DAMAGES (INCLUDING WITHOUT LIMITATION LOST PROFITS), HOWEVER CAUSED AND
 * ON ANY THEORY OF LIABILITY, WHETHER IN CONTRACT, STRICT LIABILITY, OR
 * TORT (INCLUDING NEGLIGENCE OR OTHERWISE) ARISING IN ANY WAY OUT OF THE
 * USE OR DISTRIBUTION OF THE PROGRAM OR THE EXERCISE OF ANY RIGHTS GRANTED
 * HEREUNDER, EVEN IF ADVISED OF THE POSSIBILITY OF SUCH DAMAGES

 * You should have received a copy of the GNU General Public License
 * along with this program; if not, write to the Free Software
 * Foundation, Inc., 51 Franklin Street, Fifth Floor, Boston, MA  02110-1301,
 * USA.
 */

#include <linux/module.h>
#include <linux/kernel.h>
#include <linux/init.h>
#include <linux/errno.h>
#include <linux/sched.h>
#include <linux/workqueue.h>
#include <linux/delay.h>
#include <linux/pci.h>

#include <scsi/scsi.h>
#include <scsi/scsi_cmnd.h>
#include <scsi/scsi_device.h>
#include <scsi/scsi_host.h>
#include <scsi/scsi_transport_sas.h>
#include <scsi/scsi_dbg.h>

#include "mpt3sas_base.h"

/**
 * _transport_get_port_id_by_sas_phy - get zone's port id that Phy belong to
<<<<<<< HEAD
 * @phy - sas_phy object
=======
 * @phy: sas_phy object
>>>>>>> 7d2a07b7
 *
 * Return Port number
 */
static inline u8
_transport_get_port_id_by_sas_phy(struct sas_phy *phy)
{
	u8 port_id = 0xFF;
	struct hba_port *port = phy->hostdata;

	if (port)
		port_id = port->port_id;

	return port_id;
}

/**
 * _transport_sas_node_find_by_sas_address - sas node search
 * @ioc: per adapter object
 * @sas_address: sas address of expander or sas host
 * @port: hba port entry
 * Context: Calling function should acquire ioc->sas_node_lock.
 *
 * Search for either hba phys or expander device based on handle, then returns
 * the sas_node object.
 */
static struct _sas_node *
_transport_sas_node_find_by_sas_address(struct MPT3SAS_ADAPTER *ioc,
	u64 sas_address, struct hba_port *port)
{
	if (ioc->sas_hba.sas_address == sas_address)
		return &ioc->sas_hba;
	else
		return mpt3sas_scsih_expander_find_by_sas_address(ioc,
		    sas_address, port);
}

/**
 * _transport_get_port_id_by_rphy - Get Port number from rphy object
 * @ioc: per adapter object
 * @rphy: sas_rphy object
 *
 * Returns Port number.
 */
static u8
_transport_get_port_id_by_rphy(struct MPT3SAS_ADAPTER *ioc,
	struct sas_rphy *rphy)
{
	struct _sas_node *sas_expander;
	struct _sas_device *sas_device;
	unsigned long flags;
	u8 port_id = 0xFF;

	if (!rphy)
		return port_id;

	if (rphy->identify.device_type == SAS_EDGE_EXPANDER_DEVICE ||
	    rphy->identify.device_type == SAS_FANOUT_EXPANDER_DEVICE) {
		spin_lock_irqsave(&ioc->sas_node_lock, flags);
		list_for_each_entry(sas_expander,
		    &ioc->sas_expander_list, list) {
			if (sas_expander->rphy == rphy) {
				port_id = sas_expander->port->port_id;
				break;
			}
		}
		spin_unlock_irqrestore(&ioc->sas_node_lock, flags);
	} else if (rphy->identify.device_type == SAS_END_DEVICE) {
		spin_lock_irqsave(&ioc->sas_device_lock, flags);
		sas_device = __mpt3sas_get_sdev_by_rphy(ioc, rphy);
		if (sas_device) {
			port_id = sas_device->port->port_id;
			sas_device_put(sas_device);
		}
		spin_unlock_irqrestore(&ioc->sas_device_lock, flags);
	}

	return port_id;
}

/**
 * _transport_convert_phy_link_rate -
 * @link_rate: link rate returned from mpt firmware
 *
 * Convert link_rate from mpi fusion into sas_transport form.
 */
static enum sas_linkrate
_transport_convert_phy_link_rate(u8 link_rate)
{
	enum sas_linkrate rc;

	switch (link_rate) {
	case MPI2_SAS_NEG_LINK_RATE_1_5:
		rc = SAS_LINK_RATE_1_5_GBPS;
		break;
	case MPI2_SAS_NEG_LINK_RATE_3_0:
		rc = SAS_LINK_RATE_3_0_GBPS;
		break;
	case MPI2_SAS_NEG_LINK_RATE_6_0:
		rc = SAS_LINK_RATE_6_0_GBPS;
		break;
	case MPI25_SAS_NEG_LINK_RATE_12_0:
		rc = SAS_LINK_RATE_12_0_GBPS;
		break;
	case MPI2_SAS_NEG_LINK_RATE_PHY_DISABLED:
		rc = SAS_PHY_DISABLED;
		break;
	case MPI2_SAS_NEG_LINK_RATE_NEGOTIATION_FAILED:
		rc = SAS_LINK_RATE_FAILED;
		break;
	case MPI2_SAS_NEG_LINK_RATE_PORT_SELECTOR:
		rc = SAS_SATA_PORT_SELECTOR;
		break;
	case MPI2_SAS_NEG_LINK_RATE_SMP_RESET_IN_PROGRESS:
		rc = SAS_PHY_RESET_IN_PROGRESS;
		break;

	default:
	case MPI2_SAS_NEG_LINK_RATE_SATA_OOB_COMPLETE:
	case MPI2_SAS_NEG_LINK_RATE_UNKNOWN_LINK_RATE:
		rc = SAS_LINK_RATE_UNKNOWN;
		break;
	}
	return rc;
}

/**
 * _transport_set_identify - set identify for phys and end devices
 * @ioc: per adapter object
 * @handle: device handle
 * @identify: sas identify info
 *
 * Populates sas identify info.
 *
 * Return: 0 for success, non-zero for failure.
 */
static int
_transport_set_identify(struct MPT3SAS_ADAPTER *ioc, u16 handle,
	struct sas_identify *identify)
{
	Mpi2SasDevicePage0_t sas_device_pg0;
	Mpi2ConfigReply_t mpi_reply;
	u32 device_info;
	u32 ioc_status;

	if (ioc->shost_recovery || ioc->pci_error_recovery) {
		ioc_info(ioc, "%s: host reset in progress!\n", __func__);
		return -EFAULT;
	}

	if ((mpt3sas_config_get_sas_device_pg0(ioc, &mpi_reply, &sas_device_pg0,
	    MPI2_SAS_DEVICE_PGAD_FORM_HANDLE, handle))) {
		ioc_err(ioc, "failure at %s:%d/%s()!\n",
			__FILE__, __LINE__, __func__);
		return -ENXIO;
	}

	ioc_status = le16_to_cpu(mpi_reply.IOCStatus) &
	    MPI2_IOCSTATUS_MASK;
	if (ioc_status != MPI2_IOCSTATUS_SUCCESS) {
		ioc_err(ioc, "handle(0x%04x), ioc_status(0x%04x) failure at %s:%d/%s()!\n",
			handle, ioc_status, __FILE__, __LINE__, __func__);
		return -EIO;
	}

	memset(identify, 0, sizeof(struct sas_identify));
	device_info = le32_to_cpu(sas_device_pg0.DeviceInfo);

	/* sas_address */
	identify->sas_address = le64_to_cpu(sas_device_pg0.SASAddress);

	/* phy number of the parent device this device is linked to */
	identify->phy_identifier = sas_device_pg0.PhyNum;

	/* device_type */
	switch (device_info & MPI2_SAS_DEVICE_INFO_MASK_DEVICE_TYPE) {
	case MPI2_SAS_DEVICE_INFO_NO_DEVICE:
		identify->device_type = SAS_PHY_UNUSED;
		break;
	case MPI2_SAS_DEVICE_INFO_END_DEVICE:
		identify->device_type = SAS_END_DEVICE;
		break;
	case MPI2_SAS_DEVICE_INFO_EDGE_EXPANDER:
		identify->device_type = SAS_EDGE_EXPANDER_DEVICE;
		break;
	case MPI2_SAS_DEVICE_INFO_FANOUT_EXPANDER:
		identify->device_type = SAS_FANOUT_EXPANDER_DEVICE;
		break;
	}

	/* initiator_port_protocols */
	if (device_info & MPI2_SAS_DEVICE_INFO_SSP_INITIATOR)
		identify->initiator_port_protocols |= SAS_PROTOCOL_SSP;
	if (device_info & MPI2_SAS_DEVICE_INFO_STP_INITIATOR)
		identify->initiator_port_protocols |= SAS_PROTOCOL_STP;
	if (device_info & MPI2_SAS_DEVICE_INFO_SMP_INITIATOR)
		identify->initiator_port_protocols |= SAS_PROTOCOL_SMP;
	if (device_info & MPI2_SAS_DEVICE_INFO_SATA_HOST)
		identify->initiator_port_protocols |= SAS_PROTOCOL_SATA;

	/* target_port_protocols */
	if (device_info & MPI2_SAS_DEVICE_INFO_SSP_TARGET)
		identify->target_port_protocols |= SAS_PROTOCOL_SSP;
	if (device_info & MPI2_SAS_DEVICE_INFO_STP_TARGET)
		identify->target_port_protocols |= SAS_PROTOCOL_STP;
	if (device_info & MPI2_SAS_DEVICE_INFO_SMP_TARGET)
		identify->target_port_protocols |= SAS_PROTOCOL_SMP;
	if (device_info & MPI2_SAS_DEVICE_INFO_SATA_DEVICE)
		identify->target_port_protocols |= SAS_PROTOCOL_SATA;

	return 0;
}

/**
 * mpt3sas_transport_done -  internal transport layer callback handler.
 * @ioc: per adapter object
 * @smid: system request message index
 * @msix_index: MSIX table index supplied by the OS
 * @reply: reply message frame(lower 32bit addr)
 *
 * Callback handler when sending internal generated transport cmds.
 * The callback index passed is `ioc->transport_cb_idx`
 *
 * Return: 1 meaning mf should be freed from _base_interrupt
 *         0 means the mf is freed from this function.
 */
u8
mpt3sas_transport_done(struct MPT3SAS_ADAPTER *ioc, u16 smid, u8 msix_index,
	u32 reply)
{
	MPI2DefaultReply_t *mpi_reply;

	mpi_reply =  mpt3sas_base_get_reply_virt_addr(ioc, reply);
	if (ioc->transport_cmds.status == MPT3_CMD_NOT_USED)
		return 1;
	if (ioc->transport_cmds.smid != smid)
		return 1;
	ioc->transport_cmds.status |= MPT3_CMD_COMPLETE;
	if (mpi_reply) {
		memcpy(ioc->transport_cmds.reply, mpi_reply,
		    mpi_reply->MsgLength*4);
		ioc->transport_cmds.status |= MPT3_CMD_REPLY_VALID;
	}
	ioc->transport_cmds.status &= ~MPT3_CMD_PENDING;
	complete(&ioc->transport_cmds.done);
	return 1;
}

/* report manufacture request structure */
struct rep_manu_request {
	u8 smp_frame_type;
	u8 function;
	u8 reserved;
	u8 request_length;
};

/* report manufacture reply structure */
struct rep_manu_reply {
	u8 smp_frame_type; /* 0x41 */
	u8 function; /* 0x01 */
	u8 function_result;
	u8 response_length;
	u16 expander_change_count;
	u8 reserved0[2];
	u8 sas_format;
	u8 reserved2[3];
	u8 vendor_id[SAS_EXPANDER_VENDOR_ID_LEN];
	u8 product_id[SAS_EXPANDER_PRODUCT_ID_LEN];
	u8 product_rev[SAS_EXPANDER_PRODUCT_REV_LEN];
	u8 component_vendor_id[SAS_EXPANDER_COMPONENT_VENDOR_ID_LEN];
	u16 component_id;
	u8 component_revision_id;
	u8 reserved3;
	u8 vendor_specific[8];
};

/**
 * _transport_expander_report_manufacture - obtain SMP report_manufacture
 * @ioc: per adapter object
 * @sas_address: expander sas address
 * @edev: the sas_expander_device object
 * @port_id: Port ID number
 *
 * Fills in the sas_expander_device object when SMP port is created.
 *
 * Return: 0 for success, non-zero for failure.
 */
static int
_transport_expander_report_manufacture(struct MPT3SAS_ADAPTER *ioc,
	u64 sas_address, struct sas_expander_device *edev, u8 port_id)
{
	Mpi2SmpPassthroughRequest_t *mpi_request;
	Mpi2SmpPassthroughReply_t *mpi_reply;
	struct rep_manu_reply *manufacture_reply;
	struct rep_manu_request *manufacture_request;
	int rc;
	u16 smid;
	void *psge;
	u8 issue_reset = 0;
	void *data_out = NULL;
	dma_addr_t data_out_dma;
	dma_addr_t data_in_dma;
	size_t data_in_sz;
	size_t data_out_sz;

	if (ioc->shost_recovery || ioc->pci_error_recovery) {
		ioc_info(ioc, "%s: host reset in progress!\n", __func__);
		return -EFAULT;
	}

	mutex_lock(&ioc->transport_cmds.mutex);

	if (ioc->transport_cmds.status != MPT3_CMD_NOT_USED) {
		ioc_err(ioc, "%s: transport_cmds in use\n", __func__);
		rc = -EAGAIN;
		goto out;
	}
	ioc->transport_cmds.status = MPT3_CMD_PENDING;

	rc = mpt3sas_wait_for_ioc(ioc, IOC_OPERATIONAL_WAIT_COUNT);
	if (rc)
		goto out;

	smid = mpt3sas_base_get_smid(ioc, ioc->transport_cb_idx);
	if (!smid) {
		ioc_err(ioc, "%s: failed obtaining a smid\n", __func__);
		rc = -EAGAIN;
		goto out;
	}

	rc = 0;
	mpi_request = mpt3sas_base_get_msg_frame(ioc, smid);
	ioc->transport_cmds.smid = smid;

	data_out_sz = sizeof(struct rep_manu_request);
	data_in_sz = sizeof(struct rep_manu_reply);
	data_out = dma_alloc_coherent(&ioc->pdev->dev, data_out_sz + data_in_sz,
			&data_out_dma, GFP_KERNEL);
	if (!data_out) {
		pr_err("failure at %s:%d/%s()!\n", __FILE__,
		    __LINE__, __func__);
		rc = -ENOMEM;
		mpt3sas_base_free_smid(ioc, smid);
		goto out;
	}

	data_in_dma = data_out_dma + sizeof(struct rep_manu_request);

	manufacture_request = data_out;
	manufacture_request->smp_frame_type = 0x40;
	manufacture_request->function = 1;
	manufacture_request->reserved = 0;
	manufacture_request->request_length = 0;

	memset(mpi_request, 0, sizeof(Mpi2SmpPassthroughRequest_t));
	mpi_request->Function = MPI2_FUNCTION_SMP_PASSTHROUGH;
	mpi_request->PhysicalPort = port_id;
	mpi_request->SASAddress = cpu_to_le64(sas_address);
	mpi_request->RequestDataLength = cpu_to_le16(data_out_sz);
	psge = &mpi_request->SGL;

	ioc->build_sg(ioc, psge, data_out_dma, data_out_sz, data_in_dma,
	    data_in_sz);

	dtransportprintk(ioc,
			 ioc_info(ioc, "report_manufacture - send to sas_addr(0x%016llx)\n",
				  (u64)sas_address));
	init_completion(&ioc->transport_cmds.done);
	ioc->put_smid_default(ioc, smid);
	wait_for_completion_timeout(&ioc->transport_cmds.done, 10*HZ);

	if (!(ioc->transport_cmds.status & MPT3_CMD_COMPLETE)) {
		ioc_err(ioc, "%s: timeout\n", __func__);
		_debug_dump_mf(mpi_request,
		    sizeof(Mpi2SmpPassthroughRequest_t)/4);
		if (!(ioc->transport_cmds.status & MPT3_CMD_RESET))
			issue_reset = 1;
		goto issue_host_reset;
	}

	dtransportprintk(ioc, ioc_info(ioc, "report_manufacture - complete\n"));

	if (ioc->transport_cmds.status & MPT3_CMD_REPLY_VALID) {
		u8 *tmp;

		mpi_reply = ioc->transport_cmds.reply;

		dtransportprintk(ioc,
				 ioc_info(ioc, "report_manufacture - reply data transfer size(%d)\n",
					  le16_to_cpu(mpi_reply->ResponseDataLength)));

		if (le16_to_cpu(mpi_reply->ResponseDataLength) !=
		    sizeof(struct rep_manu_reply))
			goto out;

		manufacture_reply = data_out + sizeof(struct rep_manu_request);
		strncpy(edev->vendor_id, manufacture_reply->vendor_id,
		     SAS_EXPANDER_VENDOR_ID_LEN);
		strncpy(edev->product_id, manufacture_reply->product_id,
		     SAS_EXPANDER_PRODUCT_ID_LEN);
		strncpy(edev->product_rev, manufacture_reply->product_rev,
		     SAS_EXPANDER_PRODUCT_REV_LEN);
		edev->level = manufacture_reply->sas_format & 1;
		if (edev->level) {
			strncpy(edev->component_vendor_id,
			    manufacture_reply->component_vendor_id,
			     SAS_EXPANDER_COMPONENT_VENDOR_ID_LEN);
			tmp = (u8 *)&manufacture_reply->component_id;
			edev->component_id = tmp[0] << 8 | tmp[1];
			edev->component_revision_id =
			    manufacture_reply->component_revision_id;
		}
	} else
		dtransportprintk(ioc,
				 ioc_info(ioc, "report_manufacture - no reply\n"));

 issue_host_reset:
	if (issue_reset)
		mpt3sas_base_hard_reset_handler(ioc, FORCE_BIG_HAMMER);
 out:
	ioc->transport_cmds.status = MPT3_CMD_NOT_USED;
	if (data_out)
		dma_free_coherent(&ioc->pdev->dev, data_out_sz + data_in_sz,
		    data_out, data_out_dma);

	mutex_unlock(&ioc->transport_cmds.mutex);
	return rc;
}


/**
 * _transport_delete_port - helper function to removing a port
 * @ioc: per adapter object
 * @mpt3sas_port: mpt3sas per port object
 */
static void
_transport_delete_port(struct MPT3SAS_ADAPTER *ioc,
	struct _sas_port *mpt3sas_port)
{
	u64 sas_address = mpt3sas_port->remote_identify.sas_address;
	struct hba_port *port = mpt3sas_port->hba_port;
	enum sas_device_type device_type =
	    mpt3sas_port->remote_identify.device_type;

	dev_printk(KERN_INFO, &mpt3sas_port->port->dev,
	    "remove: sas_addr(0x%016llx)\n",
	    (unsigned long long) sas_address);

	ioc->logging_level |= MPT_DEBUG_TRANSPORT;
	if (device_type == SAS_END_DEVICE)
		mpt3sas_device_remove_by_sas_address(ioc,
		    sas_address, port);
	else if (device_type == SAS_EDGE_EXPANDER_DEVICE ||
	    device_type == SAS_FANOUT_EXPANDER_DEVICE)
		mpt3sas_expander_remove(ioc, sas_address, port);
	ioc->logging_level &= ~MPT_DEBUG_TRANSPORT;
}

/**
 * _transport_delete_phy - helper function to removing single phy from port
 * @ioc: per adapter object
 * @mpt3sas_port: mpt3sas per port object
 * @mpt3sas_phy: mpt3sas per phy object
 */
static void
_transport_delete_phy(struct MPT3SAS_ADAPTER *ioc,
	struct _sas_port *mpt3sas_port, struct _sas_phy *mpt3sas_phy)
{
	u64 sas_address = mpt3sas_port->remote_identify.sas_address;

	dev_printk(KERN_INFO, &mpt3sas_phy->phy->dev,
	    "remove: sas_addr(0x%016llx), phy(%d)\n",
	    (unsigned long long) sas_address, mpt3sas_phy->phy_id);

	list_del(&mpt3sas_phy->port_siblings);
	mpt3sas_port->num_phys--;
	sas_port_delete_phy(mpt3sas_port->port, mpt3sas_phy->phy);
	mpt3sas_phy->phy_belongs_to_port = 0;
}

/**
 * _transport_add_phy - helper function to adding single phy to port
 * @ioc: per adapter object
 * @mpt3sas_port: mpt3sas per port object
 * @mpt3sas_phy: mpt3sas per phy object
 */
static void
_transport_add_phy(struct MPT3SAS_ADAPTER *ioc, struct _sas_port *mpt3sas_port,
	struct _sas_phy *mpt3sas_phy)
{
	u64 sas_address = mpt3sas_port->remote_identify.sas_address;

	dev_printk(KERN_INFO, &mpt3sas_phy->phy->dev,
	    "add: sas_addr(0x%016llx), phy(%d)\n", (unsigned long long)
	    sas_address, mpt3sas_phy->phy_id);

	list_add_tail(&mpt3sas_phy->port_siblings, &mpt3sas_port->phy_list);
	mpt3sas_port->num_phys++;
	sas_port_add_phy(mpt3sas_port->port, mpt3sas_phy->phy);
	mpt3sas_phy->phy_belongs_to_port = 1;
}

/**
 * mpt3sas_transport_add_phy_to_an_existing_port - adding new phy to existing port
 * @ioc: per adapter object
 * @sas_node: sas node object (either expander or sas host)
 * @mpt3sas_phy: mpt3sas per phy object
 * @sas_address: sas address of device/expander were phy needs to be added to
 * @port: hba port entry
 */
void
mpt3sas_transport_add_phy_to_an_existing_port(struct MPT3SAS_ADAPTER *ioc,
	struct _sas_node *sas_node, struct _sas_phy *mpt3sas_phy,
	u64 sas_address, struct hba_port *port)
{
	struct _sas_port *mpt3sas_port;
	struct _sas_phy *phy_srch;

	if (mpt3sas_phy->phy_belongs_to_port == 1)
		return;

	if (!port)
		return;

	list_for_each_entry(mpt3sas_port, &sas_node->sas_port_list,
	    port_list) {
		if (mpt3sas_port->remote_identify.sas_address !=
		    sas_address)
			continue;
		if (mpt3sas_port->hba_port != port)
			continue;
		list_for_each_entry(phy_srch, &mpt3sas_port->phy_list,
		    port_siblings) {
			if (phy_srch == mpt3sas_phy)
				return;
		}
		_transport_add_phy(ioc, mpt3sas_port, mpt3sas_phy);
		return;
	}

}

/**
 * mpt3sas_transport_del_phy_from_an_existing_port - delete phy from existing port
 * @ioc: per adapter object
 * @sas_node: sas node object (either expander or sas host)
 * @mpt3sas_phy: mpt3sas per phy object
 */
void
mpt3sas_transport_del_phy_from_an_existing_port(struct MPT3SAS_ADAPTER *ioc,
	struct _sas_node *sas_node, struct _sas_phy *mpt3sas_phy)
{
	struct _sas_port *mpt3sas_port, *next;
	struct _sas_phy *phy_srch;

	if (mpt3sas_phy->phy_belongs_to_port == 0)
		return;

	list_for_each_entry_safe(mpt3sas_port, next, &sas_node->sas_port_list,
	    port_list) {
		list_for_each_entry(phy_srch, &mpt3sas_port->phy_list,
		    port_siblings) {
			if (phy_srch != mpt3sas_phy)
				continue;

			/*
			 * Don't delete port during host reset,
			 * just delete phy.
			 */
			if (mpt3sas_port->num_phys == 1 && !ioc->shost_recovery)
				_transport_delete_port(ioc, mpt3sas_port);
			else
				_transport_delete_phy(ioc, mpt3sas_port,
				    mpt3sas_phy);
			return;
		}
	}
}

/**
 * _transport_sanity_check - sanity check when adding a new port
 * @ioc: per adapter object
 * @sas_node: sas node object (either expander or sas host)
 * @sas_address: sas address of device being added
 * @port: hba port entry
 *
 * See the explanation above from _transport_delete_duplicate_port
 */
static void
_transport_sanity_check(struct MPT3SAS_ADAPTER *ioc, struct _sas_node *sas_node,
	u64 sas_address, struct hba_port *port)
{
	int i;

	for (i = 0; i < sas_node->num_phys; i++) {
		if (sas_node->phy[i].remote_identify.sas_address != sas_address)
			continue;
		if (sas_node->phy[i].port != port)
			continue;
		if (sas_node->phy[i].phy_belongs_to_port == 1)
			mpt3sas_transport_del_phy_from_an_existing_port(ioc,
			    sas_node, &sas_node->phy[i]);
	}
}

/**
 * mpt3sas_transport_port_add - insert port to the list
 * @ioc: per adapter object
 * @handle: handle of attached device
 * @sas_address: sas address of parent expander or sas host
<<<<<<< HEAD
 * @port: hba port entry
=======
 * @hba_port: hba port entry
>>>>>>> 7d2a07b7
 * Context: This function will acquire ioc->sas_node_lock.
 *
 * Adding new port object to the sas_node->sas_port_list.
 *
 * Return: mpt3sas_port.
 */
struct _sas_port *
mpt3sas_transport_port_add(struct MPT3SAS_ADAPTER *ioc, u16 handle,
	u64 sas_address, struct hba_port *hba_port)
{
	struct _sas_phy *mpt3sas_phy, *next;
	struct _sas_port *mpt3sas_port;
	unsigned long flags;
	struct _sas_node *sas_node;
	struct sas_rphy *rphy;
	struct _sas_device *sas_device = NULL;
	int i;
	struct sas_port *port;
	struct virtual_phy *vphy = NULL;

	if (!hba_port) {
		ioc_err(ioc, "failure at %s:%d/%s()!\n",
		    __FILE__, __LINE__, __func__);
		return NULL;
	}

	mpt3sas_port = kzalloc(sizeof(struct _sas_port),
	    GFP_KERNEL);
	if (!mpt3sas_port) {
		ioc_err(ioc, "failure at %s:%d/%s()!\n",
			__FILE__, __LINE__, __func__);
		return NULL;
	}

	INIT_LIST_HEAD(&mpt3sas_port->port_list);
	INIT_LIST_HEAD(&mpt3sas_port->phy_list);
	spin_lock_irqsave(&ioc->sas_node_lock, flags);
	sas_node = _transport_sas_node_find_by_sas_address(ioc,
	    sas_address, hba_port);
	spin_unlock_irqrestore(&ioc->sas_node_lock, flags);

	if (!sas_node) {
		ioc_err(ioc, "%s: Could not find parent sas_address(0x%016llx)!\n",
			__func__, (u64)sas_address);
		goto out_fail;
	}

	if ((_transport_set_identify(ioc, handle,
	    &mpt3sas_port->remote_identify))) {
		ioc_err(ioc, "failure at %s:%d/%s()!\n",
			__FILE__, __LINE__, __func__);
		goto out_fail;
	}

	if (mpt3sas_port->remote_identify.device_type == SAS_PHY_UNUSED) {
		ioc_err(ioc, "failure at %s:%d/%s()!\n",
			__FILE__, __LINE__, __func__);
		goto out_fail;
	}

	mpt3sas_port->hba_port = hba_port;
	_transport_sanity_check(ioc, sas_node,
	    mpt3sas_port->remote_identify.sas_address, hba_port);

	for (i = 0; i < sas_node->num_phys; i++) {
		if (sas_node->phy[i].remote_identify.sas_address !=
		    mpt3sas_port->remote_identify.sas_address)
			continue;
		if (sas_node->phy[i].port != hba_port)
			continue;
		list_add_tail(&sas_node->phy[i].port_siblings,
		    &mpt3sas_port->phy_list);
		mpt3sas_port->num_phys++;
		if (sas_node->handle <= ioc->sas_hba.num_phys) {
			if (!sas_node->phy[i].hba_vphy) {
				hba_port->phy_mask |= (1 << i);
				continue;
			}

			vphy = mpt3sas_get_vphy_by_phy(ioc, hba_port, i);
			if (!vphy) {
				ioc_err(ioc, "failure at %s:%d/%s()!\n",
				    __FILE__, __LINE__, __func__);
				goto out_fail;
			}
		}
	}

	if (!mpt3sas_port->num_phys) {
		ioc_err(ioc, "failure at %s:%d/%s()!\n",
			__FILE__, __LINE__, __func__);
		goto out_fail;
	}

	if (mpt3sas_port->remote_identify.device_type == SAS_END_DEVICE) {
		sas_device = mpt3sas_get_sdev_by_addr(ioc,
		    mpt3sas_port->remote_identify.sas_address,
		    mpt3sas_port->hba_port);
		if (!sas_device) {
			ioc_err(ioc, "failure at %s:%d/%s()!\n",
			    __FILE__, __LINE__, __func__);
			goto out_fail;
		}
		sas_device->pend_sas_rphy_add = 1;
	}

	if (!sas_node->parent_dev) {
		ioc_err(ioc, "failure at %s:%d/%s()!\n",
			__FILE__, __LINE__, __func__);
		goto out_fail;
	}
	port = sas_port_alloc_num(sas_node->parent_dev);
	if ((sas_port_add(port))) {
		ioc_err(ioc, "failure at %s:%d/%s()!\n",
			__FILE__, __LINE__, __func__);
		goto out_fail;
	}

	list_for_each_entry(mpt3sas_phy, &mpt3sas_port->phy_list,
	    port_siblings) {
		if ((ioc->logging_level & MPT_DEBUG_TRANSPORT))
			dev_printk(KERN_INFO, &port->dev,
				"add: handle(0x%04x), sas_addr(0x%016llx), phy(%d)\n",
				handle, (unsigned long long)
			    mpt3sas_port->remote_identify.sas_address,
			    mpt3sas_phy->phy_id);
		sas_port_add_phy(port, mpt3sas_phy->phy);
		mpt3sas_phy->phy_belongs_to_port = 1;
		mpt3sas_phy->port = hba_port;
	}

	mpt3sas_port->port = port;
	if (mpt3sas_port->remote_identify.device_type == SAS_END_DEVICE) {
		rphy = sas_end_device_alloc(port);
		sas_device->rphy = rphy;
		if (sas_node->handle <= ioc->sas_hba.num_phys) {
			if (!vphy)
				hba_port->sas_address =
				    sas_device->sas_address;
			else
				vphy->sas_address =
				    sas_device->sas_address;
		}
	} else {
		rphy = sas_expander_alloc(port,
		    mpt3sas_port->remote_identify.device_type);
		if (sas_node->handle <= ioc->sas_hba.num_phys)
			hba_port->sas_address =
			    mpt3sas_port->remote_identify.sas_address;
	}

	rphy->identify = mpt3sas_port->remote_identify;

	if ((sas_rphy_add(rphy))) {
		ioc_err(ioc, "failure at %s:%d/%s()!\n",
			__FILE__, __LINE__, __func__);
	}

	if (mpt3sas_port->remote_identify.device_type == SAS_END_DEVICE) {
		sas_device->pend_sas_rphy_add = 0;
		sas_device_put(sas_device);
	}

	dev_info(&rphy->dev,
	    "add: handle(0x%04x), sas_addr(0x%016llx)\n", handle,
	    (unsigned long long)mpt3sas_port->remote_identify.sas_address);

	mpt3sas_port->rphy = rphy;
	spin_lock_irqsave(&ioc->sas_node_lock, flags);
	list_add_tail(&mpt3sas_port->port_list, &sas_node->sas_port_list);
	spin_unlock_irqrestore(&ioc->sas_node_lock, flags);

	/* fill in report manufacture */
	if (mpt3sas_port->remote_identify.device_type ==
	    MPI2_SAS_DEVICE_INFO_EDGE_EXPANDER ||
	    mpt3sas_port->remote_identify.device_type ==
	    MPI2_SAS_DEVICE_INFO_FANOUT_EXPANDER)
		_transport_expander_report_manufacture(ioc,
		    mpt3sas_port->remote_identify.sas_address,
		    rphy_to_expander_device(rphy), hba_port->port_id);
	return mpt3sas_port;

 out_fail:
	list_for_each_entry_safe(mpt3sas_phy, next, &mpt3sas_port->phy_list,
	    port_siblings)
		list_del(&mpt3sas_phy->port_siblings);
	kfree(mpt3sas_port);
	return NULL;
}

/**
 * mpt3sas_transport_port_remove - remove port from the list
 * @ioc: per adapter object
 * @sas_address: sas address of attached device
 * @sas_address_parent: sas address of parent expander or sas host
 * @port: hba port entry
 * Context: This function will acquire ioc->sas_node_lock.
 *
 * Removing object and freeing associated memory from the
 * ioc->sas_port_list.
 */
void
mpt3sas_transport_port_remove(struct MPT3SAS_ADAPTER *ioc, u64 sas_address,
	u64 sas_address_parent, struct hba_port *port)
{
	int i;
	unsigned long flags;
	struct _sas_port *mpt3sas_port, *next;
	struct _sas_node *sas_node;
	u8 found = 0;
	struct _sas_phy *mpt3sas_phy, *next_phy;
	struct hba_port *hba_port_next, *hba_port = NULL;
	struct virtual_phy *vphy, *vphy_next = NULL;

	if (!port)
		return;

	spin_lock_irqsave(&ioc->sas_node_lock, flags);
	sas_node = _transport_sas_node_find_by_sas_address(ioc,
	    sas_address_parent, port);
	if (!sas_node) {
		spin_unlock_irqrestore(&ioc->sas_node_lock, flags);
		return;
	}
	list_for_each_entry_safe(mpt3sas_port, next, &sas_node->sas_port_list,
	    port_list) {
		if (mpt3sas_port->remote_identify.sas_address != sas_address)
			continue;
		if (mpt3sas_port->hba_port != port)
			continue;
		found = 1;
		list_del(&mpt3sas_port->port_list);
		goto out;
	}
 out:
	if (!found) {
		spin_unlock_irqrestore(&ioc->sas_node_lock, flags);
		return;
	}

	if (sas_node->handle <= ioc->sas_hba.num_phys &&
	    (ioc->multipath_on_hba)) {
		if (port->vphys_mask) {
			list_for_each_entry_safe(vphy, vphy_next,
			    &port->vphys_list, list) {
				if (vphy->sas_address != sas_address)
					continue;
				ioc_info(ioc,
				    "remove vphy entry: %p of port:%p,from %d port's vphys list\n",
				    vphy, port, port->port_id);
				port->vphys_mask &= ~vphy->phy_mask;
				list_del(&vphy->list);
				kfree(vphy);
			}
		}

		list_for_each_entry_safe(hba_port, hba_port_next,
		    &ioc->port_table_list, list) {
			if (hba_port != port)
				continue;
			/*
			 * Delete hba_port object if
			 *  - hba_port object's sas address matches with current
			 *    removed device's sas address and no vphy's
			 *    associated with it.
			 *  - Current removed device is a vSES device and
			 *    none of the other direct attached device have
			 *    this vSES device's port number (hence hba_port
			 *    object sas_address field will be zero).
			 */
			if ((hba_port->sas_address == sas_address ||
			    !hba_port->sas_address) && !hba_port->vphys_mask) {
				ioc_info(ioc,
				    "remove hba_port entry: %p port: %d from hba_port list\n",
				    hba_port, hba_port->port_id);
				list_del(&hba_port->list);
				kfree(hba_port);
			} else if (hba_port->sas_address == sas_address &&
			    hba_port->vphys_mask) {
				/*
				 * Current removed device is a non vSES device
				 * and a vSES device has the same port number
				 * as of current device's port number. Hence
				 * only clear the sas_address filed, don't
				 * delete the hba_port object.
				 */
				ioc_info(ioc,
				    "clearing sas_address from hba_port entry: %p port: %d from hba_port list\n",
				    hba_port, hba_port->port_id);
				port->sas_address = 0;
			}
			break;
		}
	}

	for (i = 0; i < sas_node->num_phys; i++) {
		if (sas_node->phy[i].remote_identify.sas_address == sas_address)
			memset(&sas_node->phy[i].remote_identify, 0 ,
			    sizeof(struct sas_identify));
	}

	spin_unlock_irqrestore(&ioc->sas_node_lock, flags);

	list_for_each_entry_safe(mpt3sas_phy, next_phy,
	    &mpt3sas_port->phy_list, port_siblings) {
		if ((ioc->logging_level & MPT_DEBUG_TRANSPORT))
			dev_printk(KERN_INFO, &mpt3sas_port->port->dev,
			    "remove: sas_addr(0x%016llx), phy(%d)\n",
			    (unsigned long long)
			    mpt3sas_port->remote_identify.sas_address,
			    mpt3sas_phy->phy_id);
		mpt3sas_phy->phy_belongs_to_port = 0;
		if (!ioc->remove_host)
			sas_port_delete_phy(mpt3sas_port->port,
						mpt3sas_phy->phy);
		list_del(&mpt3sas_phy->port_siblings);
	}
	if (!ioc->remove_host)
		sas_port_delete(mpt3sas_port->port);
	ioc_info(ioc, "%s: removed: sas_addr(0x%016llx)\n",
	    __func__, (unsigned long long)sas_address);
	kfree(mpt3sas_port);
}

/**
 * mpt3sas_transport_add_host_phy - report sas_host phy to transport
 * @ioc: per adapter object
 * @mpt3sas_phy: mpt3sas per phy object
 * @phy_pg0: sas phy page 0
 * @parent_dev: parent device class object
 *
 * Return: 0 for success, non-zero for failure.
 */
int
mpt3sas_transport_add_host_phy(struct MPT3SAS_ADAPTER *ioc, struct _sas_phy
	*mpt3sas_phy, Mpi2SasPhyPage0_t phy_pg0, struct device *parent_dev)
{
	struct sas_phy *phy;
	int phy_index = mpt3sas_phy->phy_id;


	INIT_LIST_HEAD(&mpt3sas_phy->port_siblings);
	phy = sas_phy_alloc(parent_dev, phy_index);
	if (!phy) {
		ioc_err(ioc, "failure at %s:%d/%s()!\n",
			__FILE__, __LINE__, __func__);
		return -1;
	}
	if ((_transport_set_identify(ioc, mpt3sas_phy->handle,
	    &mpt3sas_phy->identify))) {
		ioc_err(ioc, "failure at %s:%d/%s()!\n",
			__FILE__, __LINE__, __func__);
		sas_phy_free(phy);
		return -1;
	}
	phy->identify = mpt3sas_phy->identify;
	mpt3sas_phy->attached_handle = le16_to_cpu(phy_pg0.AttachedDevHandle);
	if (mpt3sas_phy->attached_handle)
		_transport_set_identify(ioc, mpt3sas_phy->attached_handle,
		    &mpt3sas_phy->remote_identify);
	phy->identify.phy_identifier = mpt3sas_phy->phy_id;
	phy->negotiated_linkrate = _transport_convert_phy_link_rate(
	    phy_pg0.NegotiatedLinkRate & MPI2_SAS_NEG_LINK_RATE_MASK_PHYSICAL);
	phy->minimum_linkrate_hw = _transport_convert_phy_link_rate(
	    phy_pg0.HwLinkRate & MPI2_SAS_HWRATE_MIN_RATE_MASK);
	phy->maximum_linkrate_hw = _transport_convert_phy_link_rate(
	    phy_pg0.HwLinkRate >> 4);
	phy->minimum_linkrate = _transport_convert_phy_link_rate(
	    phy_pg0.ProgrammedLinkRate & MPI2_SAS_PRATE_MIN_RATE_MASK);
	phy->maximum_linkrate = _transport_convert_phy_link_rate(
	    phy_pg0.ProgrammedLinkRate >> 4);
	phy->hostdata = mpt3sas_phy->port;

	if ((sas_phy_add(phy))) {
		ioc_err(ioc, "failure at %s:%d/%s()!\n",
			__FILE__, __LINE__, __func__);
		sas_phy_free(phy);
		return -1;
	}
	if ((ioc->logging_level & MPT_DEBUG_TRANSPORT))
		dev_printk(KERN_INFO, &phy->dev,
		    "add: handle(0x%04x), sas_addr(0x%016llx)\n"
		    "\tattached_handle(0x%04x), sas_addr(0x%016llx)\n",
		    mpt3sas_phy->handle, (unsigned long long)
		    mpt3sas_phy->identify.sas_address,
		    mpt3sas_phy->attached_handle,
		    (unsigned long long)
		    mpt3sas_phy->remote_identify.sas_address);
	mpt3sas_phy->phy = phy;
	return 0;
}


/**
 * mpt3sas_transport_add_expander_phy - report expander phy to transport
 * @ioc: per adapter object
 * @mpt3sas_phy: mpt3sas per phy object
 * @expander_pg1: expander page 1
 * @parent_dev: parent device class object
 *
 * Return: 0 for success, non-zero for failure.
 */
int
mpt3sas_transport_add_expander_phy(struct MPT3SAS_ADAPTER *ioc, struct _sas_phy
	*mpt3sas_phy, Mpi2ExpanderPage1_t expander_pg1,
	struct device *parent_dev)
{
	struct sas_phy *phy;
	int phy_index = mpt3sas_phy->phy_id;

	INIT_LIST_HEAD(&mpt3sas_phy->port_siblings);
	phy = sas_phy_alloc(parent_dev, phy_index);
	if (!phy) {
		ioc_err(ioc, "failure at %s:%d/%s()!\n",
			__FILE__, __LINE__, __func__);
		return -1;
	}
	if ((_transport_set_identify(ioc, mpt3sas_phy->handle,
	    &mpt3sas_phy->identify))) {
		ioc_err(ioc, "failure at %s:%d/%s()!\n",
			__FILE__, __LINE__, __func__);
		sas_phy_free(phy);
		return -1;
	}
	phy->identify = mpt3sas_phy->identify;
	mpt3sas_phy->attached_handle =
	    le16_to_cpu(expander_pg1.AttachedDevHandle);
	if (mpt3sas_phy->attached_handle)
		_transport_set_identify(ioc, mpt3sas_phy->attached_handle,
		    &mpt3sas_phy->remote_identify);
	phy->identify.phy_identifier = mpt3sas_phy->phy_id;
	phy->negotiated_linkrate = _transport_convert_phy_link_rate(
	    expander_pg1.NegotiatedLinkRate &
	    MPI2_SAS_NEG_LINK_RATE_MASK_PHYSICAL);
	phy->minimum_linkrate_hw = _transport_convert_phy_link_rate(
	    expander_pg1.HwLinkRate & MPI2_SAS_HWRATE_MIN_RATE_MASK);
	phy->maximum_linkrate_hw = _transport_convert_phy_link_rate(
	    expander_pg1.HwLinkRate >> 4);
	phy->minimum_linkrate = _transport_convert_phy_link_rate(
	    expander_pg1.ProgrammedLinkRate & MPI2_SAS_PRATE_MIN_RATE_MASK);
	phy->maximum_linkrate = _transport_convert_phy_link_rate(
	    expander_pg1.ProgrammedLinkRate >> 4);
	phy->hostdata = mpt3sas_phy->port;

	if ((sas_phy_add(phy))) {
		ioc_err(ioc, "failure at %s:%d/%s()!\n",
			__FILE__, __LINE__, __func__);
		sas_phy_free(phy);
		return -1;
	}
	if ((ioc->logging_level & MPT_DEBUG_TRANSPORT))
		dev_printk(KERN_INFO, &phy->dev,
		    "add: handle(0x%04x), sas_addr(0x%016llx)\n"
		    "\tattached_handle(0x%04x), sas_addr(0x%016llx)\n",
		    mpt3sas_phy->handle, (unsigned long long)
		    mpt3sas_phy->identify.sas_address,
		    mpt3sas_phy->attached_handle,
		    (unsigned long long)
		    mpt3sas_phy->remote_identify.sas_address);
	mpt3sas_phy->phy = phy;
	return 0;
}

/**
 * mpt3sas_transport_update_links - refreshing phy link changes
 * @ioc: per adapter object
 * @sas_address: sas address of parent expander or sas host
 * @handle: attached device handle
 * @phy_number: phy number
 * @link_rate: new link rate
 * @port: hba port entry
 *
 * Return nothing.
 */
void
mpt3sas_transport_update_links(struct MPT3SAS_ADAPTER *ioc,
	u64 sas_address, u16 handle, u8 phy_number, u8 link_rate,
	struct hba_port *port)
{
	unsigned long flags;
	struct _sas_node *sas_node;
	struct _sas_phy *mpt3sas_phy;
	struct hba_port *hba_port = NULL;

	if (ioc->shost_recovery || ioc->pci_error_recovery)
		return;

	spin_lock_irqsave(&ioc->sas_node_lock, flags);
	sas_node = _transport_sas_node_find_by_sas_address(ioc,
	    sas_address, port);
	if (!sas_node) {
		spin_unlock_irqrestore(&ioc->sas_node_lock, flags);
		return;
	}

	mpt3sas_phy = &sas_node->phy[phy_number];
	mpt3sas_phy->attached_handle = handle;
	spin_unlock_irqrestore(&ioc->sas_node_lock, flags);
	if (handle && (link_rate >= MPI2_SAS_NEG_LINK_RATE_1_5)) {
		_transport_set_identify(ioc, handle,
		    &mpt3sas_phy->remote_identify);
		if ((sas_node->handle <= ioc->sas_hba.num_phys) &&
		    (ioc->multipath_on_hba)) {
			list_for_each_entry(hba_port,
			    &ioc->port_table_list, list) {
				if (hba_port->sas_address == sas_address &&
				    hba_port == port)
					hba_port->phy_mask |=
					    (1 << mpt3sas_phy->phy_id);
			}
		}
		mpt3sas_transport_add_phy_to_an_existing_port(ioc, sas_node,
		    mpt3sas_phy, mpt3sas_phy->remote_identify.sas_address,
		    port);
	} else
		memset(&mpt3sas_phy->remote_identify, 0 , sizeof(struct
		    sas_identify));

	if (mpt3sas_phy->phy)
		mpt3sas_phy->phy->negotiated_linkrate =
		    _transport_convert_phy_link_rate(link_rate);

	if ((ioc->logging_level & MPT_DEBUG_TRANSPORT))
		dev_printk(KERN_INFO, &mpt3sas_phy->phy->dev,
		    "refresh: parent sas_addr(0x%016llx),\n"
		    "\tlink_rate(0x%02x), phy(%d)\n"
		    "\tattached_handle(0x%04x), sas_addr(0x%016llx)\n",
		    (unsigned long long)sas_address,
		    link_rate, phy_number, handle, (unsigned long long)
		    mpt3sas_phy->remote_identify.sas_address);
}

static inline void *
phy_to_ioc(struct sas_phy *phy)
{
	struct Scsi_Host *shost = dev_to_shost(phy->dev.parent);
	return shost_priv(shost);
}

static inline void *
rphy_to_ioc(struct sas_rphy *rphy)
{
	struct Scsi_Host *shost = dev_to_shost(rphy->dev.parent->parent);
	return shost_priv(shost);
}

/* report phy error log structure */
struct phy_error_log_request {
	u8 smp_frame_type; /* 0x40 */
	u8 function; /* 0x11 */
	u8 allocated_response_length;
	u8 request_length; /* 02 */
	u8 reserved_1[5];
	u8 phy_identifier;
	u8 reserved_2[2];
};

/* report phy error log reply structure */
struct phy_error_log_reply {
	u8 smp_frame_type; /* 0x41 */
	u8 function; /* 0x11 */
	u8 function_result;
	u8 response_length;
	__be16 expander_change_count;
	u8 reserved_1[3];
	u8 phy_identifier;
	u8 reserved_2[2];
	__be32 invalid_dword;
	__be32 running_disparity_error;
	__be32 loss_of_dword_sync;
	__be32 phy_reset_problem;
};

/**
 * _transport_get_expander_phy_error_log - return expander counters
 * @ioc: per adapter object
 * @phy: The sas phy object
 *
 * Return: 0 for success, non-zero for failure.
 *
 */
static int
_transport_get_expander_phy_error_log(struct MPT3SAS_ADAPTER *ioc,
	struct sas_phy *phy)
{
	Mpi2SmpPassthroughRequest_t *mpi_request;
	Mpi2SmpPassthroughReply_t *mpi_reply;
	struct phy_error_log_request *phy_error_log_request;
	struct phy_error_log_reply *phy_error_log_reply;
	int rc;
	u16 smid;
	void *psge;
	u8 issue_reset = 0;
	void *data_out = NULL;
	dma_addr_t data_out_dma;
	u32 sz;

	if (ioc->shost_recovery || ioc->pci_error_recovery) {
		ioc_info(ioc, "%s: host reset in progress!\n", __func__);
		return -EFAULT;
	}

	mutex_lock(&ioc->transport_cmds.mutex);

	if (ioc->transport_cmds.status != MPT3_CMD_NOT_USED) {
		ioc_err(ioc, "%s: transport_cmds in use\n", __func__);
		rc = -EAGAIN;
		goto out;
	}
	ioc->transport_cmds.status = MPT3_CMD_PENDING;

	rc = mpt3sas_wait_for_ioc(ioc, IOC_OPERATIONAL_WAIT_COUNT);
	if (rc)
		goto out;

	smid = mpt3sas_base_get_smid(ioc, ioc->transport_cb_idx);
	if (!smid) {
		ioc_err(ioc, "%s: failed obtaining a smid\n", __func__);
		rc = -EAGAIN;
		goto out;
	}

	mpi_request = mpt3sas_base_get_msg_frame(ioc, smid);
	ioc->transport_cmds.smid = smid;

	sz = sizeof(struct phy_error_log_request) +
	    sizeof(struct phy_error_log_reply);
	data_out = dma_alloc_coherent(&ioc->pdev->dev, sz, &data_out_dma,
			GFP_KERNEL);
	if (!data_out) {
		pr_err("failure at %s:%d/%s()!\n", __FILE__,
		    __LINE__, __func__);
		rc = -ENOMEM;
		mpt3sas_base_free_smid(ioc, smid);
		goto out;
	}

	rc = -EINVAL;
	memset(data_out, 0, sz);
	phy_error_log_request = data_out;
	phy_error_log_request->smp_frame_type = 0x40;
	phy_error_log_request->function = 0x11;
	phy_error_log_request->request_length = 2;
	phy_error_log_request->allocated_response_length = 0;
	phy_error_log_request->phy_identifier = phy->number;

	memset(mpi_request, 0, sizeof(Mpi2SmpPassthroughRequest_t));
	mpi_request->Function = MPI2_FUNCTION_SMP_PASSTHROUGH;
	mpi_request->PhysicalPort = _transport_get_port_id_by_sas_phy(phy);
	mpi_request->VF_ID = 0; /* TODO */
	mpi_request->VP_ID = 0;
	mpi_request->SASAddress = cpu_to_le64(phy->identify.sas_address);
	mpi_request->RequestDataLength =
	    cpu_to_le16(sizeof(struct phy_error_log_request));
	psge = &mpi_request->SGL;

	ioc->build_sg(ioc, psge, data_out_dma,
		sizeof(struct phy_error_log_request),
	    data_out_dma + sizeof(struct phy_error_log_request),
	    sizeof(struct phy_error_log_reply));

	dtransportprintk(ioc,
			 ioc_info(ioc, "phy_error_log - send to sas_addr(0x%016llx), phy(%d)\n",
				  (u64)phy->identify.sas_address,
				  phy->number));
	init_completion(&ioc->transport_cmds.done);
	ioc->put_smid_default(ioc, smid);
	wait_for_completion_timeout(&ioc->transport_cmds.done, 10*HZ);

	if (!(ioc->transport_cmds.status & MPT3_CMD_COMPLETE)) {
		ioc_err(ioc, "%s: timeout\n", __func__);
		_debug_dump_mf(mpi_request,
		    sizeof(Mpi2SmpPassthroughRequest_t)/4);
		if (!(ioc->transport_cmds.status & MPT3_CMD_RESET))
			issue_reset = 1;
		goto issue_host_reset;
	}

	dtransportprintk(ioc, ioc_info(ioc, "phy_error_log - complete\n"));

	if (ioc->transport_cmds.status & MPT3_CMD_REPLY_VALID) {

		mpi_reply = ioc->transport_cmds.reply;

		dtransportprintk(ioc,
				 ioc_info(ioc, "phy_error_log - reply data transfer size(%d)\n",
					  le16_to_cpu(mpi_reply->ResponseDataLength)));

		if (le16_to_cpu(mpi_reply->ResponseDataLength) !=
		    sizeof(struct phy_error_log_reply))
			goto out;

		phy_error_log_reply = data_out +
		    sizeof(struct phy_error_log_request);

		dtransportprintk(ioc,
				 ioc_info(ioc, "phy_error_log - function_result(%d)\n",
					  phy_error_log_reply->function_result));

		phy->invalid_dword_count =
		    be32_to_cpu(phy_error_log_reply->invalid_dword);
		phy->running_disparity_error_count =
		    be32_to_cpu(phy_error_log_reply->running_disparity_error);
		phy->loss_of_dword_sync_count =
		    be32_to_cpu(phy_error_log_reply->loss_of_dword_sync);
		phy->phy_reset_problem_count =
		    be32_to_cpu(phy_error_log_reply->phy_reset_problem);
		rc = 0;
	} else
		dtransportprintk(ioc,
				 ioc_info(ioc, "phy_error_log - no reply\n"));

 issue_host_reset:
	if (issue_reset)
		mpt3sas_base_hard_reset_handler(ioc, FORCE_BIG_HAMMER);
 out:
	ioc->transport_cmds.status = MPT3_CMD_NOT_USED;
	if (data_out)
		dma_free_coherent(&ioc->pdev->dev, sz, data_out, data_out_dma);

	mutex_unlock(&ioc->transport_cmds.mutex);
	return rc;
}

/**
 * _transport_get_linkerrors - return phy counters for both hba and expanders
 * @phy: The sas phy object
 *
 * Return: 0 for success, non-zero for failure.
 *
 */
static int
_transport_get_linkerrors(struct sas_phy *phy)
{
	struct MPT3SAS_ADAPTER *ioc = phy_to_ioc(phy);
	unsigned long flags;
	Mpi2ConfigReply_t mpi_reply;
	Mpi2SasPhyPage1_t phy_pg1;
	struct hba_port *port = phy->hostdata;
	int port_id = port->port_id;

	spin_lock_irqsave(&ioc->sas_node_lock, flags);
	if (_transport_sas_node_find_by_sas_address(ioc,
	    phy->identify.sas_address,
	    mpt3sas_get_port_by_id(ioc, port_id, 0)) == NULL) {
		spin_unlock_irqrestore(&ioc->sas_node_lock, flags);
		return -EINVAL;
	}
	spin_unlock_irqrestore(&ioc->sas_node_lock, flags);

	if (phy->identify.sas_address != ioc->sas_hba.sas_address)
		return _transport_get_expander_phy_error_log(ioc, phy);

	/* get hba phy error logs */
	if ((mpt3sas_config_get_phy_pg1(ioc, &mpi_reply, &phy_pg1,
		    phy->number))) {
		ioc_err(ioc, "failure at %s:%d/%s()!\n",
			__FILE__, __LINE__, __func__);
		return -ENXIO;
	}

	if (mpi_reply.IOCStatus || mpi_reply.IOCLogInfo)
		ioc_info(ioc, "phy(%d), ioc_status (0x%04x), loginfo(0x%08x)\n",
			 phy->number,
			 le16_to_cpu(mpi_reply.IOCStatus),
			 le32_to_cpu(mpi_reply.IOCLogInfo));

	phy->invalid_dword_count = le32_to_cpu(phy_pg1.InvalidDwordCount);
	phy->running_disparity_error_count =
	    le32_to_cpu(phy_pg1.RunningDisparityErrorCount);
	phy->loss_of_dword_sync_count =
	    le32_to_cpu(phy_pg1.LossDwordSynchCount);
	phy->phy_reset_problem_count =
	    le32_to_cpu(phy_pg1.PhyResetProblemCount);
	return 0;
}

/**
 * _transport_get_enclosure_identifier -
 * @rphy: The sas phy object
 * @identifier: ?
 *
 * Obtain the enclosure logical id for an expander.
 * Return: 0 for success, non-zero for failure.
 */
static int
_transport_get_enclosure_identifier(struct sas_rphy *rphy, u64 *identifier)
{
	struct MPT3SAS_ADAPTER *ioc = rphy_to_ioc(rphy);
	struct _sas_device *sas_device;
	unsigned long flags;
	int rc;

	spin_lock_irqsave(&ioc->sas_device_lock, flags);
	sas_device = __mpt3sas_get_sdev_by_rphy(ioc, rphy);
	if (sas_device) {
		*identifier = sas_device->enclosure_logical_id;
		rc = 0;
		sas_device_put(sas_device);
	} else {
		*identifier = 0;
		rc = -ENXIO;
	}

	spin_unlock_irqrestore(&ioc->sas_device_lock, flags);
	return rc;
}

/**
 * _transport_get_bay_identifier -
 * @rphy: The sas phy object
 *
 * Return: the slot id for a device that resides inside an enclosure.
 */
static int
_transport_get_bay_identifier(struct sas_rphy *rphy)
{
	struct MPT3SAS_ADAPTER *ioc = rphy_to_ioc(rphy);
	struct _sas_device *sas_device;
	unsigned long flags;
	int rc;

	spin_lock_irqsave(&ioc->sas_device_lock, flags);
	sas_device = __mpt3sas_get_sdev_by_rphy(ioc, rphy);
	if (sas_device) {
		rc = sas_device->slot;
		sas_device_put(sas_device);
	} else {
		rc = -ENXIO;
	}
	spin_unlock_irqrestore(&ioc->sas_device_lock, flags);
	return rc;
}

/* phy control request structure */
struct phy_control_request {
	u8 smp_frame_type; /* 0x40 */
	u8 function; /* 0x91 */
	u8 allocated_response_length;
	u8 request_length; /* 0x09 */
	u16 expander_change_count;
	u8 reserved_1[3];
	u8 phy_identifier;
	u8 phy_operation;
	u8 reserved_2[13];
	u64 attached_device_name;
	u8 programmed_min_physical_link_rate;
	u8 programmed_max_physical_link_rate;
	u8 reserved_3[6];
};

/* phy control reply structure */
struct phy_control_reply {
	u8 smp_frame_type; /* 0x41 */
	u8 function; /* 0x11 */
	u8 function_result;
	u8 response_length;
};

#define SMP_PHY_CONTROL_LINK_RESET	(0x01)
#define SMP_PHY_CONTROL_HARD_RESET	(0x02)
#define SMP_PHY_CONTROL_DISABLE		(0x03)

/**
 * _transport_expander_phy_control - expander phy control
 * @ioc: per adapter object
 * @phy: The sas phy object
 * @phy_operation: ?
 *
 * Return: 0 for success, non-zero for failure.
 *
 */
static int
_transport_expander_phy_control(struct MPT3SAS_ADAPTER *ioc,
	struct sas_phy *phy, u8 phy_operation)
{
	Mpi2SmpPassthroughRequest_t *mpi_request;
	Mpi2SmpPassthroughReply_t *mpi_reply;
	struct phy_control_request *phy_control_request;
	struct phy_control_reply *phy_control_reply;
	int rc;
	u16 smid;
	void *psge;
	u8 issue_reset = 0;
	void *data_out = NULL;
	dma_addr_t data_out_dma;
	u32 sz;

	if (ioc->shost_recovery || ioc->pci_error_recovery) {
		ioc_info(ioc, "%s: host reset in progress!\n", __func__);
		return -EFAULT;
	}

	mutex_lock(&ioc->transport_cmds.mutex);

	if (ioc->transport_cmds.status != MPT3_CMD_NOT_USED) {
		ioc_err(ioc, "%s: transport_cmds in use\n", __func__);
		rc = -EAGAIN;
		goto out;
	}
	ioc->transport_cmds.status = MPT3_CMD_PENDING;

	rc = mpt3sas_wait_for_ioc(ioc, IOC_OPERATIONAL_WAIT_COUNT);
	if (rc)
		goto out;

	smid = mpt3sas_base_get_smid(ioc, ioc->transport_cb_idx);
	if (!smid) {
		ioc_err(ioc, "%s: failed obtaining a smid\n", __func__);
		rc = -EAGAIN;
		goto out;
	}

	mpi_request = mpt3sas_base_get_msg_frame(ioc, smid);
	ioc->transport_cmds.smid = smid;

	sz = sizeof(struct phy_control_request) +
	    sizeof(struct phy_control_reply);
	data_out = dma_alloc_coherent(&ioc->pdev->dev, sz, &data_out_dma,
			GFP_KERNEL);
	if (!data_out) {
		pr_err("failure at %s:%d/%s()!\n", __FILE__,
		    __LINE__, __func__);
		rc = -ENOMEM;
		mpt3sas_base_free_smid(ioc, smid);
		goto out;
	}

	rc = -EINVAL;
	memset(data_out, 0, sz);
	phy_control_request = data_out;
	phy_control_request->smp_frame_type = 0x40;
	phy_control_request->function = 0x91;
	phy_control_request->request_length = 9;
	phy_control_request->allocated_response_length = 0;
	phy_control_request->phy_identifier = phy->number;
	phy_control_request->phy_operation = phy_operation;
	phy_control_request->programmed_min_physical_link_rate =
	    phy->minimum_linkrate << 4;
	phy_control_request->programmed_max_physical_link_rate =
	    phy->maximum_linkrate << 4;

	memset(mpi_request, 0, sizeof(Mpi2SmpPassthroughRequest_t));
	mpi_request->Function = MPI2_FUNCTION_SMP_PASSTHROUGH;
	mpi_request->PhysicalPort = _transport_get_port_id_by_sas_phy(phy);
	mpi_request->VF_ID = 0; /* TODO */
	mpi_request->VP_ID = 0;
	mpi_request->SASAddress = cpu_to_le64(phy->identify.sas_address);
	mpi_request->RequestDataLength =
	    cpu_to_le16(sizeof(struct phy_error_log_request));
	psge = &mpi_request->SGL;

	ioc->build_sg(ioc, psge, data_out_dma,
			    sizeof(struct phy_control_request),
	    data_out_dma + sizeof(struct phy_control_request),
	    sizeof(struct phy_control_reply));

	dtransportprintk(ioc,
			 ioc_info(ioc, "phy_control - send to sas_addr(0x%016llx), phy(%d), opcode(%d)\n",
				  (u64)phy->identify.sas_address,
				  phy->number, phy_operation));
	init_completion(&ioc->transport_cmds.done);
	ioc->put_smid_default(ioc, smid);
	wait_for_completion_timeout(&ioc->transport_cmds.done, 10*HZ);

	if (!(ioc->transport_cmds.status & MPT3_CMD_COMPLETE)) {
		ioc_err(ioc, "%s: timeout\n", __func__);
		_debug_dump_mf(mpi_request,
		    sizeof(Mpi2SmpPassthroughRequest_t)/4);
		if (!(ioc->transport_cmds.status & MPT3_CMD_RESET))
			issue_reset = 1;
		goto issue_host_reset;
	}

	dtransportprintk(ioc, ioc_info(ioc, "phy_control - complete\n"));

	if (ioc->transport_cmds.status & MPT3_CMD_REPLY_VALID) {

		mpi_reply = ioc->transport_cmds.reply;

		dtransportprintk(ioc,
				 ioc_info(ioc, "phy_control - reply data transfer size(%d)\n",
					  le16_to_cpu(mpi_reply->ResponseDataLength)));

		if (le16_to_cpu(mpi_reply->ResponseDataLength) !=
		    sizeof(struct phy_control_reply))
			goto out;

		phy_control_reply = data_out +
		    sizeof(struct phy_control_request);

		dtransportprintk(ioc,
				 ioc_info(ioc, "phy_control - function_result(%d)\n",
					  phy_control_reply->function_result));

		rc = 0;
	} else
		dtransportprintk(ioc,
				 ioc_info(ioc, "phy_control - no reply\n"));

 issue_host_reset:
	if (issue_reset)
		mpt3sas_base_hard_reset_handler(ioc, FORCE_BIG_HAMMER);
 out:
	ioc->transport_cmds.status = MPT3_CMD_NOT_USED;
	if (data_out)
		dma_free_coherent(&ioc->pdev->dev, sz, data_out,
				data_out_dma);

	mutex_unlock(&ioc->transport_cmds.mutex);
	return rc;
}

/**
 * _transport_phy_reset -
 * @phy: The sas phy object
 * @hard_reset:
 *
 * Return: 0 for success, non-zero for failure.
 */
static int
_transport_phy_reset(struct sas_phy *phy, int hard_reset)
{
	struct MPT3SAS_ADAPTER *ioc = phy_to_ioc(phy);
	Mpi2SasIoUnitControlReply_t mpi_reply;
	Mpi2SasIoUnitControlRequest_t mpi_request;
	struct hba_port *port = phy->hostdata;
	int port_id = port->port_id;
	unsigned long flags;

	spin_lock_irqsave(&ioc->sas_node_lock, flags);
	if (_transport_sas_node_find_by_sas_address(ioc,
	    phy->identify.sas_address,
	    mpt3sas_get_port_by_id(ioc, port_id, 0)) == NULL) {
		spin_unlock_irqrestore(&ioc->sas_node_lock, flags);
		return -EINVAL;
	}
	spin_unlock_irqrestore(&ioc->sas_node_lock, flags);

	/* handle expander phys */
	if (phy->identify.sas_address != ioc->sas_hba.sas_address)
		return _transport_expander_phy_control(ioc, phy,
		    (hard_reset == 1) ? SMP_PHY_CONTROL_HARD_RESET :
		    SMP_PHY_CONTROL_LINK_RESET);

	/* handle hba phys */
	memset(&mpi_request, 0, sizeof(Mpi2SasIoUnitControlRequest_t));
	mpi_request.Function = MPI2_FUNCTION_SAS_IO_UNIT_CONTROL;
	mpi_request.Operation = hard_reset ?
	    MPI2_SAS_OP_PHY_HARD_RESET : MPI2_SAS_OP_PHY_LINK_RESET;
	mpi_request.PhyNum = phy->number;

	if ((mpt3sas_base_sas_iounit_control(ioc, &mpi_reply, &mpi_request))) {
		ioc_err(ioc, "failure at %s:%d/%s()!\n",
			__FILE__, __LINE__, __func__);
		return -ENXIO;
	}

	if (mpi_reply.IOCStatus || mpi_reply.IOCLogInfo)
		ioc_info(ioc, "phy(%d), ioc_status(0x%04x), loginfo(0x%08x)\n",
			 phy->number, le16_to_cpu(mpi_reply.IOCStatus),
			 le32_to_cpu(mpi_reply.IOCLogInfo));

	return 0;
}

/**
 * _transport_phy_enable - enable/disable phys
 * @phy: The sas phy object
 * @enable: enable phy when true
 *
 * Only support sas_host direct attached phys.
 * Return: 0 for success, non-zero for failure.
 */
static int
_transport_phy_enable(struct sas_phy *phy, int enable)
{
	struct MPT3SAS_ADAPTER *ioc = phy_to_ioc(phy);
	Mpi2SasIOUnitPage1_t *sas_iounit_pg1 = NULL;
	Mpi2SasIOUnitPage0_t *sas_iounit_pg0 = NULL;
	Mpi2ConfigReply_t mpi_reply;
	u16 ioc_status;
	u16 sz;
	int rc = 0;
	unsigned long flags;
	int i, discovery_active;
	struct hba_port *port = phy->hostdata;
	int port_id = port->port_id;

	spin_lock_irqsave(&ioc->sas_node_lock, flags);
	if (_transport_sas_node_find_by_sas_address(ioc,
	    phy->identify.sas_address,
	    mpt3sas_get_port_by_id(ioc, port_id, 0)) == NULL) {
		spin_unlock_irqrestore(&ioc->sas_node_lock, flags);
		return -EINVAL;
	}
	spin_unlock_irqrestore(&ioc->sas_node_lock, flags);

	/* handle expander phys */
	if (phy->identify.sas_address != ioc->sas_hba.sas_address)
		return _transport_expander_phy_control(ioc, phy,
		    (enable == 1) ? SMP_PHY_CONTROL_LINK_RESET :
		    SMP_PHY_CONTROL_DISABLE);

	/* handle hba phys */

	/* read sas_iounit page 0 */
	sz = offsetof(Mpi2SasIOUnitPage0_t, PhyData) + (ioc->sas_hba.num_phys *
	    sizeof(Mpi2SasIOUnit0PhyData_t));
	sas_iounit_pg0 = kzalloc(sz, GFP_KERNEL);
	if (!sas_iounit_pg0) {
		ioc_err(ioc, "failure at %s:%d/%s()!\n",
			__FILE__, __LINE__, __func__);
		rc = -ENOMEM;
		goto out;
	}
	if ((mpt3sas_config_get_sas_iounit_pg0(ioc, &mpi_reply,
	    sas_iounit_pg0, sz))) {
		ioc_err(ioc, "failure at %s:%d/%s()!\n",
			__FILE__, __LINE__, __func__);
		rc = -ENXIO;
		goto out;
	}
	ioc_status = le16_to_cpu(mpi_reply.IOCStatus) &
	    MPI2_IOCSTATUS_MASK;
	if (ioc_status != MPI2_IOCSTATUS_SUCCESS) {
		ioc_err(ioc, "failure at %s:%d/%s()!\n",
			__FILE__, __LINE__, __func__);
		rc = -EIO;
		goto out;
	}

	/* unable to enable/disable phys when when discovery is active */
	for (i = 0, discovery_active = 0; i < ioc->sas_hba.num_phys ; i++) {
		if (sas_iounit_pg0->PhyData[i].PortFlags &
		    MPI2_SASIOUNIT0_PORTFLAGS_DISCOVERY_IN_PROGRESS) {
			ioc_err(ioc, "discovery is active on port = %d, phy = %d: unable to enable/disable phys, try again later!\n",
				sas_iounit_pg0->PhyData[i].Port, i);
			discovery_active = 1;
		}
	}

	if (discovery_active) {
		rc = -EAGAIN;
		goto out;
	}

	/* read sas_iounit page 1 */
	sz = offsetof(Mpi2SasIOUnitPage1_t, PhyData) + (ioc->sas_hba.num_phys *
	    sizeof(Mpi2SasIOUnit1PhyData_t));
	sas_iounit_pg1 = kzalloc(sz, GFP_KERNEL);
	if (!sas_iounit_pg1) {
		ioc_err(ioc, "failure at %s:%d/%s()!\n",
			__FILE__, __LINE__, __func__);
		rc = -ENOMEM;
		goto out;
	}
	if ((mpt3sas_config_get_sas_iounit_pg1(ioc, &mpi_reply,
	    sas_iounit_pg1, sz))) {
		ioc_err(ioc, "failure at %s:%d/%s()!\n",
			__FILE__, __LINE__, __func__);
		rc = -ENXIO;
		goto out;
	}
	ioc_status = le16_to_cpu(mpi_reply.IOCStatus) &
	    MPI2_IOCSTATUS_MASK;
	if (ioc_status != MPI2_IOCSTATUS_SUCCESS) {
		ioc_err(ioc, "failure at %s:%d/%s()!\n",
			__FILE__, __LINE__, __func__);
		rc = -EIO;
		goto out;
	}

	/* copy Port/PortFlags/PhyFlags from page 0 */
	for (i = 0; i < ioc->sas_hba.num_phys ; i++) {
		sas_iounit_pg1->PhyData[i].Port =
		    sas_iounit_pg0->PhyData[i].Port;
		sas_iounit_pg1->PhyData[i].PortFlags =
		    (sas_iounit_pg0->PhyData[i].PortFlags &
		    MPI2_SASIOUNIT0_PORTFLAGS_AUTO_PORT_CONFIG);
		sas_iounit_pg1->PhyData[i].PhyFlags =
		    (sas_iounit_pg0->PhyData[i].PhyFlags &
		    (MPI2_SASIOUNIT0_PHYFLAGS_ZONING_ENABLED +
		    MPI2_SASIOUNIT0_PHYFLAGS_PHY_DISABLED));
	}

	if (enable)
		sas_iounit_pg1->PhyData[phy->number].PhyFlags
		    &= ~MPI2_SASIOUNIT1_PHYFLAGS_PHY_DISABLE;
	else
		sas_iounit_pg1->PhyData[phy->number].PhyFlags
		    |= MPI2_SASIOUNIT1_PHYFLAGS_PHY_DISABLE;

	mpt3sas_config_set_sas_iounit_pg1(ioc, &mpi_reply, sas_iounit_pg1, sz);

	/* link reset */
	if (enable)
		_transport_phy_reset(phy, 0);

 out:
	kfree(sas_iounit_pg1);
	kfree(sas_iounit_pg0);
	return rc;
}

/**
 * _transport_phy_speed - set phy min/max link rates
 * @phy: The sas phy object
 * @rates: rates defined in sas_phy_linkrates
 *
 * Only support sas_host direct attached phys.
 *
 * Return: 0 for success, non-zero for failure.
 */
static int
_transport_phy_speed(struct sas_phy *phy, struct sas_phy_linkrates *rates)
{
	struct MPT3SAS_ADAPTER *ioc = phy_to_ioc(phy);
	Mpi2SasIOUnitPage1_t *sas_iounit_pg1 = NULL;
	Mpi2SasPhyPage0_t phy_pg0;
	Mpi2ConfigReply_t mpi_reply;
	u16 ioc_status;
	u16 sz;
	int i;
	int rc = 0;
	unsigned long flags;
	struct hba_port *port = phy->hostdata;
	int port_id = port->port_id;

	spin_lock_irqsave(&ioc->sas_node_lock, flags);
	if (_transport_sas_node_find_by_sas_address(ioc,
	    phy->identify.sas_address,
	    mpt3sas_get_port_by_id(ioc, port_id, 0)) == NULL) {
		spin_unlock_irqrestore(&ioc->sas_node_lock, flags);
		return -EINVAL;
	}
	spin_unlock_irqrestore(&ioc->sas_node_lock, flags);

	if (!rates->minimum_linkrate)
		rates->minimum_linkrate = phy->minimum_linkrate;
	else if (rates->minimum_linkrate < phy->minimum_linkrate_hw)
		rates->minimum_linkrate = phy->minimum_linkrate_hw;

	if (!rates->maximum_linkrate)
		rates->maximum_linkrate = phy->maximum_linkrate;
	else if (rates->maximum_linkrate > phy->maximum_linkrate_hw)
		rates->maximum_linkrate = phy->maximum_linkrate_hw;

	/* handle expander phys */
	if (phy->identify.sas_address != ioc->sas_hba.sas_address) {
		phy->minimum_linkrate = rates->minimum_linkrate;
		phy->maximum_linkrate = rates->maximum_linkrate;
		return _transport_expander_phy_control(ioc, phy,
		    SMP_PHY_CONTROL_LINK_RESET);
	}

	/* handle hba phys */

	/* sas_iounit page 1 */
	sz = offsetof(Mpi2SasIOUnitPage1_t, PhyData) + (ioc->sas_hba.num_phys *
	    sizeof(Mpi2SasIOUnit1PhyData_t));
	sas_iounit_pg1 = kzalloc(sz, GFP_KERNEL);
	if (!sas_iounit_pg1) {
		ioc_err(ioc, "failure at %s:%d/%s()!\n",
			__FILE__, __LINE__, __func__);
		rc = -ENOMEM;
		goto out;
	}
	if ((mpt3sas_config_get_sas_iounit_pg1(ioc, &mpi_reply,
	    sas_iounit_pg1, sz))) {
		ioc_err(ioc, "failure at %s:%d/%s()!\n",
			__FILE__, __LINE__, __func__);
		rc = -ENXIO;
		goto out;
	}
	ioc_status = le16_to_cpu(mpi_reply.IOCStatus) &
	    MPI2_IOCSTATUS_MASK;
	if (ioc_status != MPI2_IOCSTATUS_SUCCESS) {
		ioc_err(ioc, "failure at %s:%d/%s()!\n",
			__FILE__, __LINE__, __func__);
		rc = -EIO;
		goto out;
	}

	for (i = 0; i < ioc->sas_hba.num_phys; i++) {
		if (phy->number != i) {
			sas_iounit_pg1->PhyData[i].MaxMinLinkRate =
			    (ioc->sas_hba.phy[i].phy->minimum_linkrate +
			    (ioc->sas_hba.phy[i].phy->maximum_linkrate << 4));
		} else {
			sas_iounit_pg1->PhyData[i].MaxMinLinkRate =
			    (rates->minimum_linkrate +
			    (rates->maximum_linkrate << 4));
		}
	}

	if (mpt3sas_config_set_sas_iounit_pg1(ioc, &mpi_reply, sas_iounit_pg1,
	    sz)) {
		ioc_err(ioc, "failure at %s:%d/%s()!\n",
			__FILE__, __LINE__, __func__);
		rc = -ENXIO;
		goto out;
	}

	/* link reset */
	_transport_phy_reset(phy, 0);

	/* read phy page 0, then update the rates in the sas transport phy */
	if (!mpt3sas_config_get_phy_pg0(ioc, &mpi_reply, &phy_pg0,
	    phy->number)) {
		phy->minimum_linkrate = _transport_convert_phy_link_rate(
		    phy_pg0.ProgrammedLinkRate & MPI2_SAS_PRATE_MIN_RATE_MASK);
		phy->maximum_linkrate = _transport_convert_phy_link_rate(
		    phy_pg0.ProgrammedLinkRate >> 4);
		phy->negotiated_linkrate = _transport_convert_phy_link_rate(
		    phy_pg0.NegotiatedLinkRate &
		    MPI2_SAS_NEG_LINK_RATE_MASK_PHYSICAL);
	}

 out:
	kfree(sas_iounit_pg1);
	return rc;
}

static int
_transport_map_smp_buffer(struct device *dev, struct bsg_buffer *buf,
		dma_addr_t *dma_addr, size_t *dma_len, void **p)
{
	/* Check if the request is split across multiple segments */
	if (buf->sg_cnt > 1) {
		*p = dma_alloc_coherent(dev, buf->payload_len, dma_addr,
				GFP_KERNEL);
		if (!*p)
			return -ENOMEM;
		*dma_len = buf->payload_len;
	} else {
		if (!dma_map_sg(dev, buf->sg_list, 1, DMA_BIDIRECTIONAL))
			return -ENOMEM;
		*dma_addr = sg_dma_address(buf->sg_list);
		*dma_len = sg_dma_len(buf->sg_list);
		*p = NULL;
	}

	return 0;
}

static void
_transport_unmap_smp_buffer(struct device *dev, struct bsg_buffer *buf,
		dma_addr_t dma_addr, void *p)
{
	if (p)
		dma_free_coherent(dev, buf->payload_len, p, dma_addr);
	else
		dma_unmap_sg(dev, buf->sg_list, 1, DMA_BIDIRECTIONAL);
}

/**
 * _transport_smp_handler - transport portal for smp passthru
 * @job: ?
 * @shost: shost object
 * @rphy: sas transport rphy object
 *
 * This used primarily for smp_utils.
 * Example:
 *           smp_rep_general /sys/class/bsg/expander-5:0
 */
static void
_transport_smp_handler(struct bsg_job *job, struct Scsi_Host *shost,
		struct sas_rphy *rphy)
{
	struct MPT3SAS_ADAPTER *ioc = shost_priv(shost);
	Mpi2SmpPassthroughRequest_t *mpi_request;
	Mpi2SmpPassthroughReply_t *mpi_reply;
	int rc;
	u16 smid;
	void *psge;
	dma_addr_t dma_addr_in;
	dma_addr_t dma_addr_out;
	void *addr_in = NULL;
	void *addr_out = NULL;
	size_t dma_len_in;
	size_t dma_len_out;
	unsigned int reslen = 0;

	if (ioc->shost_recovery || ioc->pci_error_recovery) {
		ioc_info(ioc, "%s: host reset in progress!\n", __func__);
		rc = -EFAULT;
		goto job_done;
	}

	rc = mutex_lock_interruptible(&ioc->transport_cmds.mutex);
	if (rc)
		goto job_done;

	if (ioc->transport_cmds.status != MPT3_CMD_NOT_USED) {
		ioc_err(ioc, "%s: transport_cmds in use\n",
			__func__);
		rc = -EAGAIN;
		goto out;
	}
	ioc->transport_cmds.status = MPT3_CMD_PENDING;

	rc = _transport_map_smp_buffer(&ioc->pdev->dev, &job->request_payload,
			&dma_addr_out, &dma_len_out, &addr_out);
	if (rc)
		goto out;
	if (addr_out) {
		sg_copy_to_buffer(job->request_payload.sg_list,
				job->request_payload.sg_cnt, addr_out,
				job->request_payload.payload_len);
	}

	rc = _transport_map_smp_buffer(&ioc->pdev->dev, &job->reply_payload,
			&dma_addr_in, &dma_len_in, &addr_in);
	if (rc)
		goto unmap_out;

	rc = mpt3sas_wait_for_ioc(ioc, IOC_OPERATIONAL_WAIT_COUNT);
	if (rc)
		goto unmap_in;

	smid = mpt3sas_base_get_smid(ioc, ioc->transport_cb_idx);
	if (!smid) {
		ioc_err(ioc, "%s: failed obtaining a smid\n", __func__);
		rc = -EAGAIN;
		goto unmap_in;
	}

	rc = 0;
	mpi_request = mpt3sas_base_get_msg_frame(ioc, smid);
	ioc->transport_cmds.smid = smid;

	memset(mpi_request, 0, sizeof(Mpi2SmpPassthroughRequest_t));
	mpi_request->Function = MPI2_FUNCTION_SMP_PASSTHROUGH;
	mpi_request->PhysicalPort = _transport_get_port_id_by_rphy(ioc, rphy);
	mpi_request->SASAddress = (rphy) ?
	    cpu_to_le64(rphy->identify.sas_address) :
	    cpu_to_le64(ioc->sas_hba.sas_address);
	mpi_request->RequestDataLength = cpu_to_le16(dma_len_out - 4);
	psge = &mpi_request->SGL;

	ioc->build_sg(ioc, psge, dma_addr_out, dma_len_out - 4, dma_addr_in,
			dma_len_in - 4);

	dtransportprintk(ioc,
			 ioc_info(ioc, "%s: sending smp request\n", __func__));

	init_completion(&ioc->transport_cmds.done);
	ioc->put_smid_default(ioc, smid);
	wait_for_completion_timeout(&ioc->transport_cmds.done, 10*HZ);

	if (!(ioc->transport_cmds.status & MPT3_CMD_COMPLETE)) {
		ioc_err(ioc, "%s: timeout\n", __func__);
		_debug_dump_mf(mpi_request,
		    sizeof(Mpi2SmpPassthroughRequest_t)/4);
		if (!(ioc->transport_cmds.status & MPT3_CMD_RESET)) {
			mpt3sas_base_hard_reset_handler(ioc, FORCE_BIG_HAMMER);
			rc = -ETIMEDOUT;
			goto unmap_in;
		}
	}

	dtransportprintk(ioc, ioc_info(ioc, "%s - complete\n", __func__));

	if (!(ioc->transport_cmds.status & MPT3_CMD_REPLY_VALID)) {
		dtransportprintk(ioc,
				 ioc_info(ioc, "%s: no reply\n", __func__));
		rc = -ENXIO;
		goto unmap_in;
	}

	mpi_reply = ioc->transport_cmds.reply;

	dtransportprintk(ioc,
			 ioc_info(ioc, "%s: reply data transfer size(%d)\n",
				  __func__,
				  le16_to_cpu(mpi_reply->ResponseDataLength)));

	memcpy(job->reply, mpi_reply, sizeof(*mpi_reply));
	job->reply_len = sizeof(*mpi_reply);
	reslen = le16_to_cpu(mpi_reply->ResponseDataLength);

	if (addr_in) {
		sg_copy_to_buffer(job->reply_payload.sg_list,
				job->reply_payload.sg_cnt, addr_in,
				job->reply_payload.payload_len);
	}

	rc = 0;
 unmap_in:
	_transport_unmap_smp_buffer(&ioc->pdev->dev, &job->reply_payload,
			dma_addr_in, addr_in);
 unmap_out:
	_transport_unmap_smp_buffer(&ioc->pdev->dev, &job->request_payload,
			dma_addr_out, addr_out);
 out:
	ioc->transport_cmds.status = MPT3_CMD_NOT_USED;
	mutex_unlock(&ioc->transport_cmds.mutex);
job_done:
	bsg_job_done(job, rc, reslen);
}

struct sas_function_template mpt3sas_transport_functions = {
	.get_linkerrors		= _transport_get_linkerrors,
	.get_enclosure_identifier = _transport_get_enclosure_identifier,
	.get_bay_identifier	= _transport_get_bay_identifier,
	.phy_reset		= _transport_phy_reset,
	.phy_enable		= _transport_phy_enable,
	.set_phy_speed		= _transport_phy_speed,
	.smp_handler		= _transport_smp_handler,
};

struct scsi_transport_template *mpt3sas_transport_template;<|MERGE_RESOLUTION|>--- conflicted
+++ resolved
@@ -62,11 +62,7 @@
 
 /**
  * _transport_get_port_id_by_sas_phy - get zone's port id that Phy belong to
-<<<<<<< HEAD
- * @phy - sas_phy object
-=======
  * @phy: sas_phy object
->>>>>>> 7d2a07b7
  *
  * Return Port number
  */
@@ -676,11 +672,7 @@
  * @ioc: per adapter object
  * @handle: handle of attached device
  * @sas_address: sas address of parent expander or sas host
-<<<<<<< HEAD
- * @port: hba port entry
-=======
  * @hba_port: hba port entry
->>>>>>> 7d2a07b7
  * Context: This function will acquire ioc->sas_node_lock.
  *
  * Adding new port object to the sas_node->sas_port_list.
