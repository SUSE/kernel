/*
 * This is the Fusion MPT base driver providing common API layer interface
 * for access to MPT (Message Passing Technology) firmware.
 *
 * This code is based on drivers/scsi/mpt3sas/mpt3sas_base.c
 * Copyright (C) 2012-2014  LSI Corporation
 * Copyright (C) 2013-2014 Avago Technologies
 *  (mailto: MPT-FusionLinux.pdl@avagotech.com)
 *
 * This program is free software; you can redistribute it and/or
 * modify it under the terms of the GNU General Public License
 * as published by the Free Software Foundation; either version 2
 * of the License, or (at your option) any later version.
 *
 * This program is distributed in the hope that it will be useful,
 * but WITHOUT ANY WARRANTY; without even the implied warranty of
 * MERCHANTABILITY or FITNESS FOR A PARTICULAR PURPOSE.  See the
 * GNU General Public License for more details.
 *
 * NO WARRANTY
 * THE PROGRAM IS PROVIDED ON AN "AS IS" BASIS, WITHOUT WARRANTIES OR
 * CONDITIONS OF ANY KIND, EITHER EXPRESS OR IMPLIED INCLUDING, WITHOUT
 * LIMITATION, ANY WARRANTIES OR CONDITIONS OF TITLE, NON-INFRINGEMENT,
 * MERCHANTABILITY OR FITNESS FOR A PARTICULAR PURPOSE. Each Recipient is
 * solely responsible for determining the appropriateness of using and
 * distributing the Program and assumes all risks associated with its
 * exercise of rights under this Agreement, including but not limited to
 * the risks and costs of program errors, damage to or loss of data,
 * programs or equipment, and unavailability or interruption of operations.

 * DISCLAIMER OF LIABILITY
 * NEITHER RECIPIENT NOR ANY CONTRIBUTORS SHALL HAVE ANY LIABILITY FOR ANY
 * DIRECT, INDIRECT, INCIDENTAL, SPECIAL, EXEMPLARY, OR CONSEQUENTIAL
 * DAMAGES (INCLUDING WITHOUT LIMITATION LOST PROFITS), HOWEVER CAUSED AND
 * ON ANY THEORY OF LIABILITY, WHETHER IN CONTRACT, STRICT LIABILITY, OR
 * TORT (INCLUDING NEGLIGENCE OR OTHERWISE) ARISING IN ANY WAY OUT OF THE
 * USE OR DISTRIBUTION OF THE PROGRAM OR THE EXERCISE OF ANY RIGHTS GRANTED
 * HEREUNDER, EVEN IF ADVISED OF THE POSSIBILITY OF SUCH DAMAGES

 * You should have received a copy of the GNU General Public License
 * along with this program; if not, write to the Free Software
 * Foundation, Inc., 51 Franklin Street, Fifth Floor, Boston, MA  02110-1301,
 * USA.
 */

#include <linux/kernel.h>
#include <linux/module.h>
#include <linux/errno.h>
#include <linux/init.h>
#include <linux/slab.h>
#include <linux/types.h>
#include <linux/pci.h>
#include <linux/kdev_t.h>
#include <linux/blkdev.h>
#include <linux/delay.h>
#include <linux/interrupt.h>
#include <linux/dma-mapping.h>
#include <linux/io.h>
#include <linux/time.h>
#include <linux/ktime.h>
#include <linux/kthread.h>
#include <asm/page.h>        /* To get host page size per arch */


#include "mpt3sas_base.h"

static MPT_CALLBACK	mpt_callbacks[MPT_MAX_CALLBACKS];


#define FAULT_POLLING_INTERVAL 1000 /* in milliseconds */

 /* maximum controller queue depth */
#define MAX_HBA_QUEUE_DEPTH	30000
#define MAX_CHAIN_DEPTH		100000
static int max_queue_depth = -1;
module_param(max_queue_depth, int, 0444);
MODULE_PARM_DESC(max_queue_depth, " max controller queue depth ");

static int max_sgl_entries = -1;
module_param(max_sgl_entries, int, 0444);
MODULE_PARM_DESC(max_sgl_entries, " max sg entries ");

static int msix_disable = -1;
module_param(msix_disable, int, 0444);
MODULE_PARM_DESC(msix_disable, " disable msix routed interrupts (default=0)");

static int smp_affinity_enable = 1;
module_param(smp_affinity_enable, int, 0444);
MODULE_PARM_DESC(smp_affinity_enable, "SMP affinity feature enable/disable Default: enable(1)");

static int max_msix_vectors = -1;
module_param(max_msix_vectors, int, 0444);
MODULE_PARM_DESC(max_msix_vectors,
	" max msix vectors");

static int irqpoll_weight = -1;
module_param(irqpoll_weight, int, 0444);
MODULE_PARM_DESC(irqpoll_weight,
	"irq poll weight (default= one fourth of HBA queue depth)");

static int mpt3sas_fwfault_debug;
MODULE_PARM_DESC(mpt3sas_fwfault_debug,
	" enable detection of firmware fault and halt firmware - (default=0)");

static int perf_mode = -1;
module_param(perf_mode, int, 0444);
MODULE_PARM_DESC(perf_mode,
	"Performance mode (only for Aero/Sea Generation), options:\n\t\t"
	"0 - balanced: high iops mode is enabled &\n\t\t"
	"interrupt coalescing is enabled only on high iops queues,\n\t\t"
	"1 - iops: high iops mode is disabled &\n\t\t"
	"interrupt coalescing is enabled on all queues,\n\t\t"
	"2 - latency: high iops mode is disabled &\n\t\t"
	"interrupt coalescing is enabled on all queues with timeout value 0xA,\n"
	"\t\tdefault - default perf_mode is 'balanced'"
	);

static int poll_queues;
module_param(poll_queues, int, 0444);
MODULE_PARM_DESC(poll_queues, "Number of queues to be use for io_uring poll mode.\n\t\t"
	"This parameter is effective only if host_tagset_enable=1. &\n\t\t"
	"when poll_queues are enabled then &\n\t\t"
	"perf_mode is set to latency mode. &\n\t\t"
	);

enum mpt3sas_perf_mode {
	MPT_PERF_MODE_DEFAULT	= -1,
	MPT_PERF_MODE_BALANCED	= 0,
	MPT_PERF_MODE_IOPS	= 1,
	MPT_PERF_MODE_LATENCY	= 2,
};

static int
_base_wait_on_iocstate(struct MPT3SAS_ADAPTER *ioc,
		u32 ioc_state, int timeout);
static int
_base_get_ioc_facts(struct MPT3SAS_ADAPTER *ioc);
static void
_base_clear_outstanding_commands(struct MPT3SAS_ADAPTER *ioc);

static u32
_base_readl_ext_retry(const void __iomem *addr);

/**
 * mpt3sas_base_check_cmd_timeout - Function
 *		to check timeout and command termination due
 *		to Host reset.
 *
 * @ioc:	per adapter object.
 * @status:	Status of issued command.
 * @mpi_request:mf request pointer.
 * @sz:		size of buffer.
 *
 * Return: 1/0 Reset to be done or Not
 */
u8
mpt3sas_base_check_cmd_timeout(struct MPT3SAS_ADAPTER *ioc,
		u8 status, void *mpi_request, int sz)
{
	u8 issue_reset = 0;

	if (!(status & MPT3_CMD_RESET))
		issue_reset = 1;

	ioc_err(ioc, "Command %s\n",
		issue_reset == 0 ? "terminated due to Host Reset" : "Timeout");
	_debug_dump_mf(mpi_request, sz);

	return issue_reset;
}

/**
 * _scsih_set_fwfault_debug - global setting of ioc->fwfault_debug.
 * @val: ?
 * @kp: ?
 *
 * Return: ?
 */
static int
_scsih_set_fwfault_debug(const char *val, const struct kernel_param *kp)
{
	int ret = param_set_int(val, kp);
	struct MPT3SAS_ADAPTER *ioc;

	if (ret)
		return ret;

	/* global ioc spinlock to protect controller list on list operations */
	pr_info("setting fwfault_debug(%d)\n", mpt3sas_fwfault_debug);
	spin_lock(&gioc_lock);
	list_for_each_entry(ioc, &mpt3sas_ioc_list, list)
		ioc->fwfault_debug = mpt3sas_fwfault_debug;
	spin_unlock(&gioc_lock);
	return 0;
}
module_param_call(mpt3sas_fwfault_debug, _scsih_set_fwfault_debug,
	param_get_int, &mpt3sas_fwfault_debug, 0644);

/**
 * _base_readl_aero - retry readl for max three times.
 * @addr: MPT Fusion system interface register address
 *
 * Retry the readl() for max three times if it gets zero value
 * while reading the system interface register.
 */
static inline u32
_base_readl_aero(const void __iomem *addr)
{
	u32 i = 0, ret_val;

	do {
		ret_val = readl(addr);
		i++;
	} while (ret_val == 0 && i < 3);

	return ret_val;
}

static u32
_base_readl_ext_retry(const void __iomem *addr)
{
	u32 i, ret_val;

	for (i = 0 ; i < 30 ; i++) {
		ret_val = readl(addr);
		if (ret_val != 0)
			break;
	}

	return ret_val;
}

static inline u32
_base_readl(const void __iomem *addr)
{
	return readl(addr);
}

/**
 * _base_clone_reply_to_sys_mem - copies reply to reply free iomem
 *				  in BAR0 space.
 *
 * @ioc: per adapter object
 * @reply: reply message frame(lower 32bit addr)
 * @index: System request message index.
 */
static void
_base_clone_reply_to_sys_mem(struct MPT3SAS_ADAPTER *ioc, u32 reply,
		u32 index)
{
	/*
	 * 256 is offset within sys register.
	 * 256 offset MPI frame starts. Max MPI frame supported is 32.
	 * 32 * 128 = 4K. From here, Clone of reply free for mcpu starts
	 */
	u16 cmd_credit = ioc->facts.RequestCredit + 1;
	void __iomem *reply_free_iomem = (void __iomem *)ioc->chip +
			MPI_FRAME_START_OFFSET +
			(cmd_credit * ioc->request_sz) + (index * sizeof(u32));

	writel(reply, reply_free_iomem);
}

/**
 * _base_clone_mpi_to_sys_mem - Writes/copies MPI frames
 *				to system/BAR0 region.
 *
 * @dst_iomem: Pointer to the destination location in BAR0 space.
 * @src: Pointer to the Source data.
 * @size: Size of data to be copied.
 */
static void
_base_clone_mpi_to_sys_mem(void *dst_iomem, void *src, u32 size)
{
	int i;
	u32 *src_virt_mem = (u32 *)src;

	for (i = 0; i < size/4; i++)
		writel((u32)src_virt_mem[i],
				(void __iomem *)dst_iomem + (i * 4));
}

/**
 * _base_clone_to_sys_mem - Writes/copies data to system/BAR0 region
 *
 * @dst_iomem: Pointer to the destination location in BAR0 space.
 * @src: Pointer to the Source data.
 * @size: Size of data to be copied.
 */
static void
_base_clone_to_sys_mem(void __iomem *dst_iomem, void *src, u32 size)
{
	int i;
	u32 *src_virt_mem = (u32 *)(src);

	for (i = 0; i < size/4; i++)
		writel((u32)src_virt_mem[i],
			(void __iomem *)dst_iomem + (i * 4));
}

/**
 * _base_get_chain - Calculates and Returns virtual chain address
 *			 for the provided smid in BAR0 space.
 *
 * @ioc: per adapter object
 * @smid: system request message index
 * @sge_chain_count: Scatter gather chain count.
 *
 * Return: the chain address.
 */
static inline void __iomem*
_base_get_chain(struct MPT3SAS_ADAPTER *ioc, u16 smid,
		u8 sge_chain_count)
{
	void __iomem *base_chain, *chain_virt;
	u16 cmd_credit = ioc->facts.RequestCredit + 1;

	base_chain  = (void __iomem *)ioc->chip + MPI_FRAME_START_OFFSET +
		(cmd_credit * ioc->request_sz) +
		REPLY_FREE_POOL_SIZE;
	chain_virt = base_chain + (smid * ioc->facts.MaxChainDepth *
			ioc->request_sz) + (sge_chain_count * ioc->request_sz);
	return chain_virt;
}

/**
 * _base_get_chain_phys - Calculates and Returns physical address
 *			in BAR0 for scatter gather chains, for
 *			the provided smid.
 *
 * @ioc: per adapter object
 * @smid: system request message index
 * @sge_chain_count: Scatter gather chain count.
 *
 * Return: Physical chain address.
 */
static inline phys_addr_t
_base_get_chain_phys(struct MPT3SAS_ADAPTER *ioc, u16 smid,
		u8 sge_chain_count)
{
	phys_addr_t base_chain_phys, chain_phys;
	u16 cmd_credit = ioc->facts.RequestCredit + 1;

	base_chain_phys  = ioc->chip_phys + MPI_FRAME_START_OFFSET +
		(cmd_credit * ioc->request_sz) +
		REPLY_FREE_POOL_SIZE;
	chain_phys = base_chain_phys + (smid * ioc->facts.MaxChainDepth *
			ioc->request_sz) + (sge_chain_count * ioc->request_sz);
	return chain_phys;
}

/**
 * _base_get_buffer_bar0 - Calculates and Returns BAR0 mapped Host
 *			buffer address for the provided smid.
 *			(Each smid can have 64K starts from 17024)
 *
 * @ioc: per adapter object
 * @smid: system request message index
 *
 * Return: Pointer to buffer location in BAR0.
 */

static void __iomem *
_base_get_buffer_bar0(struct MPT3SAS_ADAPTER *ioc, u16 smid)
{
	u16 cmd_credit = ioc->facts.RequestCredit + 1;
	// Added extra 1 to reach end of chain.
	void __iomem *chain_end = _base_get_chain(ioc,
			cmd_credit + 1,
			ioc->facts.MaxChainDepth);
	return chain_end + (smid * 64 * 1024);
}

/**
 * _base_get_buffer_phys_bar0 - Calculates and Returns BAR0 mapped
 *		Host buffer Physical address for the provided smid.
 *		(Each smid can have 64K starts from 17024)
 *
 * @ioc: per adapter object
 * @smid: system request message index
 *
 * Return: Pointer to buffer location in BAR0.
 */
static phys_addr_t
_base_get_buffer_phys_bar0(struct MPT3SAS_ADAPTER *ioc, u16 smid)
{
	u16 cmd_credit = ioc->facts.RequestCredit + 1;
	phys_addr_t chain_end_phys = _base_get_chain_phys(ioc,
			cmd_credit + 1,
			ioc->facts.MaxChainDepth);
	return chain_end_phys + (smid * 64 * 1024);
}

/**
 * _base_get_chain_buffer_dma_to_chain_buffer - Iterates chain
 *			lookup list and Provides chain_buffer
 *			address for the matching dma address.
 *			(Each smid can have 64K starts from 17024)
 *
 * @ioc: per adapter object
 * @chain_buffer_dma: Chain buffer dma address.
 *
 * Return: Pointer to chain buffer. Or Null on Failure.
 */
static void *
_base_get_chain_buffer_dma_to_chain_buffer(struct MPT3SAS_ADAPTER *ioc,
		dma_addr_t chain_buffer_dma)
{
	u16 index, j;
	struct chain_tracker *ct;

	for (index = 0; index < ioc->scsiio_depth; index++) {
		for (j = 0; j < ioc->chains_needed_per_io; j++) {
			ct = &ioc->chain_lookup[index].chains_per_smid[j];
			if (ct && ct->chain_buffer_dma == chain_buffer_dma)
				return ct->chain_buffer;
		}
	}
	ioc_info(ioc, "Provided chain_buffer_dma address is not in the lookup list\n");
	return NULL;
}

/**
 * _clone_sg_entries -	MPI EP's scsiio and config requests
 *			are handled here. Base function for
 *			double buffering, before submitting
 *			the requests.
 *
 * @ioc: per adapter object.
 * @mpi_request: mf request pointer.
 * @smid: system request message index.
 */
static void _clone_sg_entries(struct MPT3SAS_ADAPTER *ioc,
		void *mpi_request, u16 smid)
{
	Mpi2SGESimple32_t *sgel, *sgel_next;
	u32  sgl_flags, sge_chain_count = 0;
	bool is_write = false;
	u16 i = 0;
	void __iomem *buffer_iomem;
	phys_addr_t buffer_iomem_phys;
	void __iomem *buff_ptr;
	phys_addr_t buff_ptr_phys;
	void __iomem *dst_chain_addr[MCPU_MAX_CHAINS_PER_IO];
	void *src_chain_addr[MCPU_MAX_CHAINS_PER_IO];
	phys_addr_t dst_addr_phys;
	MPI2RequestHeader_t *request_hdr;
	struct scsi_cmnd *scmd;
	struct scatterlist *sg_scmd = NULL;
	int is_scsiio_req = 0;

	request_hdr = (MPI2RequestHeader_t *) mpi_request;

	if (request_hdr->Function == MPI2_FUNCTION_SCSI_IO_REQUEST) {
		Mpi25SCSIIORequest_t *scsiio_request =
			(Mpi25SCSIIORequest_t *)mpi_request;
		sgel = (Mpi2SGESimple32_t *) &scsiio_request->SGL;
		is_scsiio_req = 1;
	} else if (request_hdr->Function == MPI2_FUNCTION_CONFIG) {
		Mpi2ConfigRequest_t  *config_req =
			(Mpi2ConfigRequest_t *)mpi_request;
		sgel = (Mpi2SGESimple32_t *) &config_req->PageBufferSGE;
	} else
		return;

	/* From smid we can get scsi_cmd, once we have sg_scmd,
	 * we just need to get sg_virt and sg_next to get virtual
	 * address associated with sgel->Address.
	 */

	if (is_scsiio_req) {
		/* Get scsi_cmd using smid */
		scmd = mpt3sas_scsih_scsi_lookup_get(ioc, smid);
		if (scmd == NULL) {
			ioc_err(ioc, "scmd is NULL\n");
			return;
		}

		/* Get sg_scmd from scmd provided */
		sg_scmd = scsi_sglist(scmd);
	}

	/*
	 * 0 - 255	System register
	 * 256 - 4352	MPI Frame. (This is based on maxCredit 32)
	 * 4352 - 4864	Reply_free pool (512 byte is reserved
	 *		considering maxCredit 32. Reply need extra
	 *		room, for mCPU case kept four times of
	 *		maxCredit).
	 * 4864 - 17152	SGE chain element. (32cmd * 3 chain of
	 *		128 byte size = 12288)
	 * 17152 - x	Host buffer mapped with smid.
	 *		(Each smid can have 64K Max IO.)
	 * BAR0+Last 1K MSIX Addr and Data
	 * Total size in use 2113664 bytes of 4MB BAR0
	 */

	buffer_iomem = _base_get_buffer_bar0(ioc, smid);
	buffer_iomem_phys = _base_get_buffer_phys_bar0(ioc, smid);

	buff_ptr = buffer_iomem;
	buff_ptr_phys = buffer_iomem_phys;
	WARN_ON(buff_ptr_phys > U32_MAX);

	if (le32_to_cpu(sgel->FlagsLength) &
			(MPI2_SGE_FLAGS_HOST_TO_IOC << MPI2_SGE_FLAGS_SHIFT))
		is_write = true;

	for (i = 0; i < MPT_MIN_PHYS_SEGMENTS + ioc->facts.MaxChainDepth; i++) {

		sgl_flags =
		    (le32_to_cpu(sgel->FlagsLength) >> MPI2_SGE_FLAGS_SHIFT);

		switch (sgl_flags & MPI2_SGE_FLAGS_ELEMENT_MASK) {
		case MPI2_SGE_FLAGS_CHAIN_ELEMENT:
			/*
			 * Helper function which on passing
			 * chain_buffer_dma returns chain_buffer. Get
			 * the virtual address for sgel->Address
			 */
			sgel_next =
				_base_get_chain_buffer_dma_to_chain_buffer(ioc,
						le32_to_cpu(sgel->Address));
			if (sgel_next == NULL)
				return;
			/*
			 * This is coping 128 byte chain
			 * frame (not a host buffer)
			 */
			dst_chain_addr[sge_chain_count] =
				_base_get_chain(ioc,
					smid, sge_chain_count);
			src_chain_addr[sge_chain_count] =
						(void *) sgel_next;
			dst_addr_phys = _base_get_chain_phys(ioc,
						smid, sge_chain_count);
			WARN_ON(dst_addr_phys > U32_MAX);
			sgel->Address =
				cpu_to_le32(lower_32_bits(dst_addr_phys));
			sgel = sgel_next;
			sge_chain_count++;
			break;
		case MPI2_SGE_FLAGS_SIMPLE_ELEMENT:
			if (is_write) {
				if (is_scsiio_req) {
					_base_clone_to_sys_mem(buff_ptr,
					    sg_virt(sg_scmd),
					    (le32_to_cpu(sgel->FlagsLength) &
					    0x00ffffff));
					/*
					 * FIXME: this relies on a a zero
					 * PCI mem_offset.
					 */
					sgel->Address =
					    cpu_to_le32((u32)buff_ptr_phys);
				} else {
					_base_clone_to_sys_mem(buff_ptr,
					    ioc->config_vaddr,
					    (le32_to_cpu(sgel->FlagsLength) &
					    0x00ffffff));
					sgel->Address =
					    cpu_to_le32((u32)buff_ptr_phys);
				}
			}
			buff_ptr += (le32_to_cpu(sgel->FlagsLength) &
			    0x00ffffff);
			buff_ptr_phys += (le32_to_cpu(sgel->FlagsLength) &
			    0x00ffffff);
			if ((le32_to_cpu(sgel->FlagsLength) &
			    (MPI2_SGE_FLAGS_END_OF_BUFFER
					<< MPI2_SGE_FLAGS_SHIFT)))
				goto eob_clone_chain;
			else {
				/*
				 * Every single element in MPT will have
				 * associated sg_next. Better to sanity that
				 * sg_next is not NULL, but it will be a bug
				 * if it is null.
				 */
				if (is_scsiio_req) {
					sg_scmd = sg_next(sg_scmd);
					if (sg_scmd)
						sgel++;
					else
						goto eob_clone_chain;
				}
			}
			break;
		}
	}

eob_clone_chain:
	for (i = 0; i < sge_chain_count; i++) {
		if (is_scsiio_req)
			_base_clone_to_sys_mem(dst_chain_addr[i],
				src_chain_addr[i], ioc->request_sz);
	}
}

/**
 *  mpt3sas_remove_dead_ioc_func - kthread context to remove dead ioc
 * @arg: input argument, used to derive ioc
 *
 * Return:
 * 0 if controller is removed from pci subsystem.
 * -1 for other case.
 */
static int mpt3sas_remove_dead_ioc_func(void *arg)
{
	struct MPT3SAS_ADAPTER *ioc = (struct MPT3SAS_ADAPTER *)arg;
	struct pci_dev *pdev;

	if (!ioc)
		return -1;

	pdev = ioc->pdev;
	if (!pdev)
		return -1;
	pci_stop_and_remove_bus_device_locked(pdev);
	return 0;
}

/**
 * _base_sync_drv_fw_timestamp - Sync Drive-Fw TimeStamp.
 * @ioc: Per Adapter Object
 *
 * Return: nothing.
 */
static void _base_sync_drv_fw_timestamp(struct MPT3SAS_ADAPTER *ioc)
{
	Mpi26IoUnitControlRequest_t *mpi_request;
	Mpi26IoUnitControlReply_t *mpi_reply;
	u16 smid;
	ktime_t current_time;
	u64 TimeStamp = 0;
	u8 issue_reset = 0;

	mutex_lock(&ioc->scsih_cmds.mutex);
	if (ioc->scsih_cmds.status != MPT3_CMD_NOT_USED) {
		ioc_err(ioc, "scsih_cmd in use %s\n", __func__);
		goto out;
	}
	ioc->scsih_cmds.status = MPT3_CMD_PENDING;
	smid = mpt3sas_base_get_smid(ioc, ioc->scsih_cb_idx);
	if (!smid) {
		ioc_err(ioc, "Failed obtaining a smid %s\n", __func__);
		ioc->scsih_cmds.status = MPT3_CMD_NOT_USED;
		goto out;
	}
	mpi_request = mpt3sas_base_get_msg_frame(ioc, smid);
	ioc->scsih_cmds.smid = smid;
	memset(mpi_request, 0, sizeof(Mpi26IoUnitControlRequest_t));
	mpi_request->Function = MPI2_FUNCTION_IO_UNIT_CONTROL;
	mpi_request->Operation = MPI26_CTRL_OP_SET_IOC_PARAMETER;
	mpi_request->IOCParameter = MPI26_SET_IOC_PARAMETER_SYNC_TIMESTAMP;
	current_time = ktime_get_real();
	TimeStamp = ktime_to_ms(current_time);
	mpi_request->Reserved7 = cpu_to_le32(TimeStamp >> 32);
	mpi_request->IOCParameterValue = cpu_to_le32(TimeStamp & 0xFFFFFFFF);
	init_completion(&ioc->scsih_cmds.done);
	ioc->put_smid_default(ioc, smid);
	dinitprintk(ioc, ioc_info(ioc,
	    "Io Unit Control Sync TimeStamp (sending), @time %lld ms\n",
	    TimeStamp));
	wait_for_completion_timeout(&ioc->scsih_cmds.done,
		MPT3SAS_TIMESYNC_TIMEOUT_SECONDS*HZ);
	if (!(ioc->scsih_cmds.status & MPT3_CMD_COMPLETE)) {
		mpt3sas_check_cmd_timeout(ioc,
		    ioc->scsih_cmds.status, mpi_request,
		    sizeof(Mpi2SasIoUnitControlRequest_t)/4, issue_reset);
		goto issue_host_reset;
	}
	if (ioc->scsih_cmds.status & MPT3_CMD_REPLY_VALID) {
		mpi_reply = ioc->scsih_cmds.reply;
		dinitprintk(ioc, ioc_info(ioc,
		    "Io Unit Control sync timestamp (complete): ioc_status(0x%04x), loginfo(0x%08x)\n",
		    le16_to_cpu(mpi_reply->IOCStatus),
		    le32_to_cpu(mpi_reply->IOCLogInfo)));
	}
issue_host_reset:
	if (issue_reset)
		mpt3sas_base_hard_reset_handler(ioc, FORCE_BIG_HAMMER);
	ioc->scsih_cmds.status = MPT3_CMD_NOT_USED;
out:
	mutex_unlock(&ioc->scsih_cmds.mutex);
}

/**
 * _base_fault_reset_work - workq handling ioc fault conditions
 * @work: input argument, used to derive ioc
 *
 * Context: sleep.
 */
static void
_base_fault_reset_work(struct work_struct *work)
{
	struct MPT3SAS_ADAPTER *ioc =
	    container_of(work, struct MPT3SAS_ADAPTER, fault_reset_work.work);
	unsigned long	 flags;
	u32 doorbell;
	int rc;
	struct task_struct *p;


	spin_lock_irqsave(&ioc->ioc_reset_in_progress_lock, flags);
	if ((ioc->shost_recovery && (ioc->ioc_coredump_loop == 0)) ||
			ioc->pci_error_recovery)
		goto rearm_timer;
	spin_unlock_irqrestore(&ioc->ioc_reset_in_progress_lock, flags);

	doorbell = mpt3sas_base_get_iocstate(ioc, 0);
	if ((doorbell & MPI2_IOC_STATE_MASK) == MPI2_IOC_STATE_MASK) {
		ioc_err(ioc, "SAS host is non-operational !!!!\n");

		/* It may be possible that EEH recovery can resolve some of
		 * pci bus failure issues rather removing the dead ioc function
		 * by considering controller is in a non-operational state. So
		 * here priority is given to the EEH recovery. If it doesn't
		 * not resolve this issue, mpt3sas driver will consider this
		 * controller to non-operational state and remove the dead ioc
		 * function.
		 */
		if (ioc->non_operational_loop++ < 5) {
			spin_lock_irqsave(&ioc->ioc_reset_in_progress_lock,
							 flags);
			goto rearm_timer;
		}

		/*
		 * Call _scsih_flush_pending_cmds callback so that we flush all
		 * pending commands back to OS. This call is required to avoid
		 * deadlock at block layer. Dead IOC will fail to do diag reset,
		 * and this call is safe since dead ioc will never return any
		 * command back from HW.
		 */
		mpt3sas_base_pause_mq_polling(ioc);
		ioc->schedule_dead_ioc_flush_running_cmds(ioc);
		/*
		 * Set remove_host flag early since kernel thread will
		 * take some time to execute.
		 */
		ioc->remove_host = 1;
		/*Remove the Dead Host */
		p = kthread_run(mpt3sas_remove_dead_ioc_func, ioc,
		    "%s_dead_ioc_%d", ioc->driver_name, ioc->id);
		if (IS_ERR(p))
			ioc_err(ioc, "%s: Running mpt3sas_dead_ioc thread failed !!!!\n",
				__func__);
		else
			ioc_err(ioc, "%s: Running mpt3sas_dead_ioc thread success !!!!\n",
				__func__);
		return; /* don't rearm timer */
	}

	if ((doorbell & MPI2_IOC_STATE_MASK) == MPI2_IOC_STATE_COREDUMP) {
		u8 timeout = (ioc->manu_pg11.CoreDumpTOSec) ?
		    ioc->manu_pg11.CoreDumpTOSec :
		    MPT3SAS_DEFAULT_COREDUMP_TIMEOUT_SECONDS;

		timeout /= (FAULT_POLLING_INTERVAL/1000);

		if (ioc->ioc_coredump_loop == 0) {
			mpt3sas_print_coredump_info(ioc,
			    doorbell & MPI2_DOORBELL_DATA_MASK);
			/* do not accept any IOs and disable the interrupts */
			spin_lock_irqsave(
			    &ioc->ioc_reset_in_progress_lock, flags);
			ioc->shost_recovery = 1;
			spin_unlock_irqrestore(
			    &ioc->ioc_reset_in_progress_lock, flags);
			mpt3sas_base_mask_interrupts(ioc);
			mpt3sas_base_pause_mq_polling(ioc);
			_base_clear_outstanding_commands(ioc);
		}

		ioc_info(ioc, "%s: CoreDump loop %d.",
		    __func__, ioc->ioc_coredump_loop);

		/* Wait until CoreDump completes or times out */
		if (ioc->ioc_coredump_loop++ < timeout) {
			spin_lock_irqsave(
			    &ioc->ioc_reset_in_progress_lock, flags);
			goto rearm_timer;
		}
	}

	if (ioc->ioc_coredump_loop) {
		if ((doorbell & MPI2_IOC_STATE_MASK) != MPI2_IOC_STATE_COREDUMP)
			ioc_err(ioc, "%s: CoreDump completed. LoopCount: %d",
			    __func__, ioc->ioc_coredump_loop);
		else
			ioc_err(ioc, "%s: CoreDump Timed out. LoopCount: %d",
			    __func__, ioc->ioc_coredump_loop);
		ioc->ioc_coredump_loop = MPT3SAS_COREDUMP_LOOP_DONE;
	}
	ioc->non_operational_loop = 0;
	if ((doorbell & MPI2_IOC_STATE_MASK) != MPI2_IOC_STATE_OPERATIONAL) {
		rc = mpt3sas_base_hard_reset_handler(ioc, FORCE_BIG_HAMMER);
		ioc_warn(ioc, "%s: hard reset: %s\n",
			 __func__, rc == 0 ? "success" : "failed");
		doorbell = mpt3sas_base_get_iocstate(ioc, 0);
		if ((doorbell & MPI2_IOC_STATE_MASK) == MPI2_IOC_STATE_FAULT) {
			mpt3sas_print_fault_code(ioc, doorbell &
			    MPI2_DOORBELL_DATA_MASK);
		} else if ((doorbell & MPI2_IOC_STATE_MASK) ==
		    MPI2_IOC_STATE_COREDUMP)
			mpt3sas_print_coredump_info(ioc, doorbell &
			    MPI2_DOORBELL_DATA_MASK);
		if (rc && (doorbell & MPI2_IOC_STATE_MASK) !=
		    MPI2_IOC_STATE_OPERATIONAL)
			return; /* don't rearm timer */
	}
	ioc->ioc_coredump_loop = 0;
	if (ioc->time_sync_interval &&
	    ++ioc->timestamp_update_count >= ioc->time_sync_interval) {
		ioc->timestamp_update_count = 0;
		_base_sync_drv_fw_timestamp(ioc);
	}
	spin_lock_irqsave(&ioc->ioc_reset_in_progress_lock, flags);
 rearm_timer:
	if (ioc->fault_reset_work_q)
		queue_delayed_work(ioc->fault_reset_work_q,
		    &ioc->fault_reset_work,
		    msecs_to_jiffies(FAULT_POLLING_INTERVAL));
	spin_unlock_irqrestore(&ioc->ioc_reset_in_progress_lock, flags);
}

/**
 * mpt3sas_base_start_watchdog - start the fault_reset_work_q
 * @ioc: per adapter object
 *
 * Context: sleep.
 */
void
mpt3sas_base_start_watchdog(struct MPT3SAS_ADAPTER *ioc)
{
	unsigned long	 flags;

	if (ioc->fault_reset_work_q)
		return;

	ioc->timestamp_update_count = 0;
	/* initialize fault polling */

	INIT_DELAYED_WORK(&ioc->fault_reset_work, _base_fault_reset_work);
	snprintf(ioc->fault_reset_work_q_name,
	    sizeof(ioc->fault_reset_work_q_name), "poll_%s%d_status",
	    ioc->driver_name, ioc->id);
	ioc->fault_reset_work_q = alloc_ordered_workqueue(
		"%s", WQ_MEM_RECLAIM, ioc->fault_reset_work_q_name);
	if (!ioc->fault_reset_work_q) {
		ioc_err(ioc, "%s: failed (line=%d)\n", __func__, __LINE__);
		return;
	}
	spin_lock_irqsave(&ioc->ioc_reset_in_progress_lock, flags);
	if (ioc->fault_reset_work_q)
		queue_delayed_work(ioc->fault_reset_work_q,
		    &ioc->fault_reset_work,
		    msecs_to_jiffies(FAULT_POLLING_INTERVAL));
	spin_unlock_irqrestore(&ioc->ioc_reset_in_progress_lock, flags);
}

/**
 * mpt3sas_base_stop_watchdog - stop the fault_reset_work_q
 * @ioc: per adapter object
 *
 * Context: sleep.
 */
void
mpt3sas_base_stop_watchdog(struct MPT3SAS_ADAPTER *ioc)
{
	unsigned long flags;
	struct workqueue_struct *wq;

	spin_lock_irqsave(&ioc->ioc_reset_in_progress_lock, flags);
	wq = ioc->fault_reset_work_q;
	ioc->fault_reset_work_q = NULL;
	spin_unlock_irqrestore(&ioc->ioc_reset_in_progress_lock, flags);
	if (wq) {
		if (!cancel_delayed_work_sync(&ioc->fault_reset_work))
			flush_workqueue(wq);
		destroy_workqueue(wq);
	}
}

/**
 * mpt3sas_base_fault_info - verbose translation of firmware FAULT code
 * @ioc: per adapter object
 * @fault_code: fault code
 */
void
mpt3sas_base_fault_info(struct MPT3SAS_ADAPTER *ioc, u16 fault_code)
{
	ioc_err(ioc, "fault_state(0x%04x)!\n", fault_code);
}

/**
 * mpt3sas_base_coredump_info - verbose translation of firmware CoreDump state
 * @ioc: per adapter object
 * @fault_code: fault code
 *
 * Return: nothing.
 */
void
mpt3sas_base_coredump_info(struct MPT3SAS_ADAPTER *ioc, u16 fault_code)
{
	ioc_err(ioc, "coredump_state(0x%04x)!\n", fault_code);
}

/**
 * mpt3sas_base_wait_for_coredump_completion - Wait until coredump
 * completes or times out
 * @ioc: per adapter object
 * @caller: caller function name
 *
 * Return: 0 for success, non-zero for failure.
 */
int
mpt3sas_base_wait_for_coredump_completion(struct MPT3SAS_ADAPTER *ioc,
		const char *caller)
{
	u8 timeout = (ioc->manu_pg11.CoreDumpTOSec) ?
			ioc->manu_pg11.CoreDumpTOSec :
			MPT3SAS_DEFAULT_COREDUMP_TIMEOUT_SECONDS;

	int ioc_state = _base_wait_on_iocstate(ioc, MPI2_IOC_STATE_FAULT,
					timeout);

	if (ioc_state)
		ioc_err(ioc,
		    "%s: CoreDump timed out. (ioc_state=0x%x)\n",
		    caller, ioc_state);
	else
		ioc_info(ioc,
		    "%s: CoreDump completed. (ioc_state=0x%x)\n",
		    caller, ioc_state);

	return ioc_state;
}

/**
 * mpt3sas_halt_firmware - halt's mpt controller firmware
 * @ioc: per adapter object
 *
 * For debugging timeout related issues.  Writing 0xCOFFEE00
 * to the doorbell register will halt controller firmware. With
 * the purpose to stop both driver and firmware, the enduser can
 * obtain a ring buffer from controller UART.
 */
void
mpt3sas_halt_firmware(struct MPT3SAS_ADAPTER *ioc)
{
	u32 doorbell;

	if (!ioc->fwfault_debug)
		return;

	dump_stack();

	doorbell = ioc->base_readl_ext_retry(&ioc->chip->Doorbell);
	if ((doorbell & MPI2_IOC_STATE_MASK) == MPI2_IOC_STATE_FAULT) {
		mpt3sas_print_fault_code(ioc, doorbell &
		    MPI2_DOORBELL_DATA_MASK);
	} else if ((doorbell & MPI2_IOC_STATE_MASK) ==
	    MPI2_IOC_STATE_COREDUMP) {
		mpt3sas_print_coredump_info(ioc, doorbell &
		    MPI2_DOORBELL_DATA_MASK);
	} else {
		writel(0xC0FFEE00, &ioc->chip->Doorbell);
		ioc_err(ioc, "Firmware is halted due to command timeout\n");
	}

	if (ioc->fwfault_debug == 2)
		for (;;)
			;
	else
		panic("panic in %s\n", __func__);
}

/**
 * _base_sas_ioc_info - verbose translation of the ioc status
 * @ioc: per adapter object
 * @mpi_reply: reply mf payload returned from firmware
 * @request_hdr: request mf
 */
static void
_base_sas_ioc_info(struct MPT3SAS_ADAPTER *ioc, MPI2DefaultReply_t *mpi_reply,
	MPI2RequestHeader_t *request_hdr)
{
	u16 ioc_status = le16_to_cpu(mpi_reply->IOCStatus) &
	    MPI2_IOCSTATUS_MASK;
	char *desc = NULL;
	u16 frame_sz;
	char *func_str = NULL;

	/* SCSI_IO, RAID_PASS are handled from _scsih_scsi_ioc_info */
	if (request_hdr->Function == MPI2_FUNCTION_SCSI_IO_REQUEST ||
	    request_hdr->Function == MPI2_FUNCTION_RAID_SCSI_IO_PASSTHROUGH ||
	    request_hdr->Function == MPI2_FUNCTION_EVENT_NOTIFICATION)
		return;

	if (ioc_status == MPI2_IOCSTATUS_CONFIG_INVALID_PAGE)
		return;
	/*
	 * Older Firmware version doesn't support driver trigger pages.
	 * So, skip displaying 'config invalid type' type
	 * of error message.
	 */
	if (request_hdr->Function == MPI2_FUNCTION_CONFIG) {
		Mpi2ConfigRequest_t *rqst = (Mpi2ConfigRequest_t *)request_hdr;

		if ((rqst->ExtPageType ==
		    MPI2_CONFIG_EXTPAGETYPE_DRIVER_PERSISTENT_TRIGGER) &&
		    !(ioc->logging_level & MPT_DEBUG_CONFIG)) {
			return;
		}
	}

	switch (ioc_status) {

/****************************************************************************
*  Common IOCStatus values for all replies
****************************************************************************/

	case MPI2_IOCSTATUS_INVALID_FUNCTION:
		desc = "invalid function";
		break;
	case MPI2_IOCSTATUS_BUSY:
		desc = "busy";
		break;
	case MPI2_IOCSTATUS_INVALID_SGL:
		desc = "invalid sgl";
		break;
	case MPI2_IOCSTATUS_INTERNAL_ERROR:
		desc = "internal error";
		break;
	case MPI2_IOCSTATUS_INVALID_VPID:
		desc = "invalid vpid";
		break;
	case MPI2_IOCSTATUS_INSUFFICIENT_RESOURCES:
		desc = "insufficient resources";
		break;
	case MPI2_IOCSTATUS_INSUFFICIENT_POWER:
		desc = "insufficient power";
		break;
	case MPI2_IOCSTATUS_INVALID_FIELD:
		desc = "invalid field";
		break;
	case MPI2_IOCSTATUS_INVALID_STATE:
		desc = "invalid state";
		break;
	case MPI2_IOCSTATUS_OP_STATE_NOT_SUPPORTED:
		desc = "op state not supported";
		break;

/****************************************************************************
*  Config IOCStatus values
****************************************************************************/

	case MPI2_IOCSTATUS_CONFIG_INVALID_ACTION:
		desc = "config invalid action";
		break;
	case MPI2_IOCSTATUS_CONFIG_INVALID_TYPE:
		desc = "config invalid type";
		break;
	case MPI2_IOCSTATUS_CONFIG_INVALID_PAGE:
		desc = "config invalid page";
		break;
	case MPI2_IOCSTATUS_CONFIG_INVALID_DATA:
		desc = "config invalid data";
		break;
	case MPI2_IOCSTATUS_CONFIG_NO_DEFAULTS:
		desc = "config no defaults";
		break;
	case MPI2_IOCSTATUS_CONFIG_CANT_COMMIT:
		desc = "config can't commit";
		break;

/****************************************************************************
*  SCSI IO Reply
****************************************************************************/

	case MPI2_IOCSTATUS_SCSI_RECOVERED_ERROR:
	case MPI2_IOCSTATUS_SCSI_INVALID_DEVHANDLE:
	case MPI2_IOCSTATUS_SCSI_DEVICE_NOT_THERE:
	case MPI2_IOCSTATUS_SCSI_DATA_OVERRUN:
	case MPI2_IOCSTATUS_SCSI_DATA_UNDERRUN:
	case MPI2_IOCSTATUS_SCSI_IO_DATA_ERROR:
	case MPI2_IOCSTATUS_SCSI_PROTOCOL_ERROR:
	case MPI2_IOCSTATUS_SCSI_TASK_TERMINATED:
	case MPI2_IOCSTATUS_SCSI_RESIDUAL_MISMATCH:
	case MPI2_IOCSTATUS_SCSI_TASK_MGMT_FAILED:
	case MPI2_IOCSTATUS_SCSI_IOC_TERMINATED:
	case MPI2_IOCSTATUS_SCSI_EXT_TERMINATED:
		break;

/****************************************************************************
*  For use by SCSI Initiator and SCSI Target end-to-end data protection
****************************************************************************/

	case MPI2_IOCSTATUS_EEDP_GUARD_ERROR:
		desc = "eedp guard error";
		break;
	case MPI2_IOCSTATUS_EEDP_REF_TAG_ERROR:
		desc = "eedp ref tag error";
		break;
	case MPI2_IOCSTATUS_EEDP_APP_TAG_ERROR:
		desc = "eedp app tag error";
		break;

/****************************************************************************
*  SCSI Target values
****************************************************************************/

	case MPI2_IOCSTATUS_TARGET_INVALID_IO_INDEX:
		desc = "target invalid io index";
		break;
	case MPI2_IOCSTATUS_TARGET_ABORTED:
		desc = "target aborted";
		break;
	case MPI2_IOCSTATUS_TARGET_NO_CONN_RETRYABLE:
		desc = "target no conn retryable";
		break;
	case MPI2_IOCSTATUS_TARGET_NO_CONNECTION:
		desc = "target no connection";
		break;
	case MPI2_IOCSTATUS_TARGET_XFER_COUNT_MISMATCH:
		desc = "target xfer count mismatch";
		break;
	case MPI2_IOCSTATUS_TARGET_DATA_OFFSET_ERROR:
		desc = "target data offset error";
		break;
	case MPI2_IOCSTATUS_TARGET_TOO_MUCH_WRITE_DATA:
		desc = "target too much write data";
		break;
	case MPI2_IOCSTATUS_TARGET_IU_TOO_SHORT:
		desc = "target iu too short";
		break;
	case MPI2_IOCSTATUS_TARGET_ACK_NAK_TIMEOUT:
		desc = "target ack nak timeout";
		break;
	case MPI2_IOCSTATUS_TARGET_NAK_RECEIVED:
		desc = "target nak received";
		break;

/****************************************************************************
*  Serial Attached SCSI values
****************************************************************************/

	case MPI2_IOCSTATUS_SAS_SMP_REQUEST_FAILED:
		desc = "smp request failed";
		break;
	case MPI2_IOCSTATUS_SAS_SMP_DATA_OVERRUN:
		desc = "smp data overrun";
		break;

/****************************************************************************
*  Diagnostic Buffer Post / Diagnostic Release values
****************************************************************************/

	case MPI2_IOCSTATUS_DIAGNOSTIC_RELEASED:
		desc = "diagnostic released";
		break;
	default:
		break;
	}

	if (!desc)
		return;

	switch (request_hdr->Function) {
	case MPI2_FUNCTION_CONFIG:
		frame_sz = sizeof(Mpi2ConfigRequest_t) + ioc->sge_size;
		func_str = "config_page";
		break;
	case MPI2_FUNCTION_SCSI_TASK_MGMT:
		frame_sz = sizeof(Mpi2SCSITaskManagementRequest_t);
		func_str = "task_mgmt";
		break;
	case MPI2_FUNCTION_SAS_IO_UNIT_CONTROL:
		frame_sz = sizeof(Mpi2SasIoUnitControlRequest_t);
		func_str = "sas_iounit_ctl";
		break;
	case MPI2_FUNCTION_SCSI_ENCLOSURE_PROCESSOR:
		frame_sz = sizeof(Mpi2SepRequest_t);
		func_str = "enclosure";
		break;
	case MPI2_FUNCTION_IOC_INIT:
		frame_sz = sizeof(Mpi2IOCInitRequest_t);
		func_str = "ioc_init";
		break;
	case MPI2_FUNCTION_PORT_ENABLE:
		frame_sz = sizeof(Mpi2PortEnableRequest_t);
		func_str = "port_enable";
		break;
	case MPI2_FUNCTION_SMP_PASSTHROUGH:
		frame_sz = sizeof(Mpi2SmpPassthroughRequest_t) + ioc->sge_size;
		func_str = "smp_passthru";
		break;
	case MPI2_FUNCTION_NVME_ENCAPSULATED:
		frame_sz = sizeof(Mpi26NVMeEncapsulatedRequest_t) +
		    ioc->sge_size;
		func_str = "nvme_encapsulated";
		break;
	default:
		frame_sz = 32;
		func_str = "unknown";
		break;
	}

	ioc_warn(ioc, "ioc_status: %s(0x%04x), request(0x%p),(%s)\n",
		 desc, ioc_status, request_hdr, func_str);

	_debug_dump_mf(request_hdr, frame_sz/4);
}

/**
 * _base_display_event_data - verbose translation of firmware asyn events
 * @ioc: per adapter object
 * @mpi_reply: reply mf payload returned from firmware
 */
static void
_base_display_event_data(struct MPT3SAS_ADAPTER *ioc,
	Mpi2EventNotificationReply_t *mpi_reply)
{
	char *desc = NULL;
	u16 event;

	if (!(ioc->logging_level & MPT_DEBUG_EVENTS))
		return;

	event = le16_to_cpu(mpi_reply->Event);

	switch (event) {
	case MPI2_EVENT_LOG_DATA:
		desc = "Log Data";
		break;
	case MPI2_EVENT_STATE_CHANGE:
		desc = "Status Change";
		break;
	case MPI2_EVENT_HARD_RESET_RECEIVED:
		desc = "Hard Reset Received";
		break;
	case MPI2_EVENT_EVENT_CHANGE:
		desc = "Event Change";
		break;
	case MPI2_EVENT_SAS_DEVICE_STATUS_CHANGE:
		desc = "Device Status Change";
		break;
	case MPI2_EVENT_IR_OPERATION_STATUS:
		if (!ioc->hide_ir_msg)
			desc = "IR Operation Status";
		break;
	case MPI2_EVENT_SAS_DISCOVERY:
	{
		Mpi2EventDataSasDiscovery_t *event_data =
		    (Mpi2EventDataSasDiscovery_t *)mpi_reply->EventData;
		ioc_info(ioc, "Discovery: (%s)",
			 event_data->ReasonCode == MPI2_EVENT_SAS_DISC_RC_STARTED ?
			 "start" : "stop");
		if (event_data->DiscoveryStatus)
			pr_cont(" discovery_status(0x%08x)",
			    le32_to_cpu(event_data->DiscoveryStatus));
		pr_cont("\n");
		return;
	}
	case MPI2_EVENT_SAS_BROADCAST_PRIMITIVE:
		desc = "SAS Broadcast Primitive";
		break;
	case MPI2_EVENT_SAS_INIT_DEVICE_STATUS_CHANGE:
		desc = "SAS Init Device Status Change";
		break;
	case MPI2_EVENT_SAS_INIT_TABLE_OVERFLOW:
		desc = "SAS Init Table Overflow";
		break;
	case MPI2_EVENT_SAS_TOPOLOGY_CHANGE_LIST:
		desc = "SAS Topology Change List";
		break;
	case MPI2_EVENT_SAS_ENCL_DEVICE_STATUS_CHANGE:
		desc = "SAS Enclosure Device Status Change";
		break;
	case MPI2_EVENT_IR_VOLUME:
		if (!ioc->hide_ir_msg)
			desc = "IR Volume";
		break;
	case MPI2_EVENT_IR_PHYSICAL_DISK:
		if (!ioc->hide_ir_msg)
			desc = "IR Physical Disk";
		break;
	case MPI2_EVENT_IR_CONFIGURATION_CHANGE_LIST:
		if (!ioc->hide_ir_msg)
			desc = "IR Configuration Change List";
		break;
	case MPI2_EVENT_LOG_ENTRY_ADDED:
		if (!ioc->hide_ir_msg)
			desc = "Log Entry Added";
		break;
	case MPI2_EVENT_TEMP_THRESHOLD:
		desc = "Temperature Threshold";
		break;
	case MPI2_EVENT_ACTIVE_CABLE_EXCEPTION:
		desc = "Cable Event";
		break;
	case MPI2_EVENT_SAS_DEVICE_DISCOVERY_ERROR:
		desc = "SAS Device Discovery Error";
		break;
	case MPI2_EVENT_PCIE_DEVICE_STATUS_CHANGE:
		desc = "PCIE Device Status Change";
		break;
	case MPI2_EVENT_PCIE_ENUMERATION:
	{
		Mpi26EventDataPCIeEnumeration_t *event_data =
			(Mpi26EventDataPCIeEnumeration_t *)mpi_reply->EventData;
		ioc_info(ioc, "PCIE Enumeration: (%s)",
			 event_data->ReasonCode == MPI26_EVENT_PCIE_ENUM_RC_STARTED ?
			 "start" : "stop");
		if (event_data->EnumerationStatus)
			pr_cont("enumeration_status(0x%08x)",
				le32_to_cpu(event_data->EnumerationStatus));
		pr_cont("\n");
		return;
	}
	case MPI2_EVENT_PCIE_TOPOLOGY_CHANGE_LIST:
		desc = "PCIE Topology Change List";
		break;
	}

	if (!desc)
		return;

	ioc_info(ioc, "%s\n", desc);
}

/**
 * _base_sas_log_info - verbose translation of firmware log info
 * @ioc: per adapter object
 * @log_info: log info
 */
static void
_base_sas_log_info(struct MPT3SAS_ADAPTER *ioc, u32 log_info)
{
	union loginfo_type {
		u32	loginfo;
		struct {
			u32	subcode:16;
			u32	code:8;
			u32	originator:4;
			u32	bus_type:4;
		} dw;
	};
	union loginfo_type sas_loginfo;
	char *originator_str = NULL;

	sas_loginfo.loginfo = log_info;
	if (sas_loginfo.dw.bus_type != 3 /*SAS*/)
		return;

	/* each nexus loss loginfo */
	if (log_info == 0x31170000)
		return;

	/* eat the loginfos associated with task aborts */
	if (ioc->ignore_loginfos && (log_info == 0x30050000 || log_info ==
	    0x31140000 || log_info == 0x31130000))
		return;

	switch (sas_loginfo.dw.originator) {
	case 0:
		originator_str = "IOP";
		break;
	case 1:
		originator_str = "PL";
		break;
	case 2:
		if (!ioc->hide_ir_msg)
			originator_str = "IR";
		else
			originator_str = "WarpDrive";
		break;
	}

	ioc_warn(ioc, "log_info(0x%08x): originator(%s), code(0x%02x), sub_code(0x%04x)\n",
		 log_info,
		 originator_str, sas_loginfo.dw.code, sas_loginfo.dw.subcode);
}

/**
 * _base_display_reply_info - handle reply descriptors depending on IOC Status
 * @ioc: per adapter object
 * @smid: system request message index
 * @msix_index: MSIX table index supplied by the OS
 * @reply: reply message frame (lower 32bit addr)
 */
static void
_base_display_reply_info(struct MPT3SAS_ADAPTER *ioc, u16 smid, u8 msix_index,
	u32 reply)
{
	MPI2DefaultReply_t *mpi_reply;
	u16 ioc_status;
	u32 loginfo = 0;

	mpi_reply = mpt3sas_base_get_reply_virt_addr(ioc, reply);
	if (unlikely(!mpi_reply)) {
		ioc_err(ioc, "mpi_reply not valid at %s:%d/%s()!\n",
			__FILE__, __LINE__, __func__);
		return;
	}
	ioc_status = le16_to_cpu(mpi_reply->IOCStatus);

	if ((ioc_status & MPI2_IOCSTATUS_MASK) &&
	    (ioc->logging_level & MPT_DEBUG_REPLY)) {
		_base_sas_ioc_info(ioc, mpi_reply,
		   mpt3sas_base_get_msg_frame(ioc, smid));
	}

	if (ioc_status & MPI2_IOCSTATUS_FLAG_LOG_INFO_AVAILABLE) {
		loginfo = le32_to_cpu(mpi_reply->IOCLogInfo);
		_base_sas_log_info(ioc, loginfo);
	}

	if (ioc_status || loginfo) {
		ioc_status &= MPI2_IOCSTATUS_MASK;
		mpt3sas_trigger_mpi(ioc, ioc_status, loginfo);
	}
}

/**
 * mpt3sas_base_done - base internal command completion routine
 * @ioc: per adapter object
 * @smid: system request message index
 * @msix_index: MSIX table index supplied by the OS
 * @reply: reply message frame(lower 32bit addr)
 *
 * Return:
 * 1 meaning mf should be freed from _base_interrupt
 * 0 means the mf is freed from this function.
 */
u8
mpt3sas_base_done(struct MPT3SAS_ADAPTER *ioc, u16 smid, u8 msix_index,
	u32 reply)
{
	MPI2DefaultReply_t *mpi_reply;

	mpi_reply = mpt3sas_base_get_reply_virt_addr(ioc, reply);
	if (mpi_reply && mpi_reply->Function == MPI2_FUNCTION_EVENT_ACK)
		return mpt3sas_check_for_pending_internal_cmds(ioc, smid);

	if (ioc->base_cmds.status == MPT3_CMD_NOT_USED)
		return 1;

	ioc->base_cmds.status |= MPT3_CMD_COMPLETE;
	if (mpi_reply) {
		ioc->base_cmds.status |= MPT3_CMD_REPLY_VALID;
		memcpy(ioc->base_cmds.reply, mpi_reply, mpi_reply->MsgLength*4);
	}
	ioc->base_cmds.status &= ~MPT3_CMD_PENDING;

	complete(&ioc->base_cmds.done);
	return 1;
}

/**
 * _base_async_event - main callback handler for firmware asyn events
 * @ioc: per adapter object
 * @msix_index: MSIX table index supplied by the OS
 * @reply: reply message frame(lower 32bit addr)
 *
 * Return:
 * 1 meaning mf should be freed from _base_interrupt
 * 0 means the mf is freed from this function.
 */
static u8
_base_async_event(struct MPT3SAS_ADAPTER *ioc, u8 msix_index, u32 reply)
{
	Mpi2EventNotificationReply_t *mpi_reply;
	Mpi2EventAckRequest_t *ack_request;
	u16 smid;
	struct _event_ack_list *delayed_event_ack;

	mpi_reply = mpt3sas_base_get_reply_virt_addr(ioc, reply);
	if (!mpi_reply)
		return 1;
	if (mpi_reply->Function != MPI2_FUNCTION_EVENT_NOTIFICATION)
		return 1;

	_base_display_event_data(ioc, mpi_reply);

	if (!(mpi_reply->AckRequired & MPI2_EVENT_NOTIFICATION_ACK_REQUIRED))
		goto out;
	smid = mpt3sas_base_get_smid(ioc, ioc->base_cb_idx);
	if (!smid) {
		delayed_event_ack = kzalloc(sizeof(*delayed_event_ack),
					GFP_ATOMIC);
		if (!delayed_event_ack)
			goto out;
		INIT_LIST_HEAD(&delayed_event_ack->list);
		delayed_event_ack->Event = mpi_reply->Event;
		delayed_event_ack->EventContext = mpi_reply->EventContext;
		list_add_tail(&delayed_event_ack->list,
				&ioc->delayed_event_ack_list);
		dewtprintk(ioc,
			   ioc_info(ioc, "DELAYED: EVENT ACK: event (0x%04x)\n",
				    le16_to_cpu(mpi_reply->Event)));
		goto out;
	}

	ack_request = mpt3sas_base_get_msg_frame(ioc, smid);
	memset(ack_request, 0, sizeof(Mpi2EventAckRequest_t));
	ack_request->Function = MPI2_FUNCTION_EVENT_ACK;
	ack_request->Event = mpi_reply->Event;
	ack_request->EventContext = mpi_reply->EventContext;
	ack_request->VF_ID = 0;  /* TODO */
	ack_request->VP_ID = 0;
	ioc->put_smid_default(ioc, smid);

 out:

	/* scsih callback handler */
	mpt3sas_scsih_event_callback(ioc, msix_index, reply);

	/* ctl callback handler */
	mpt3sas_ctl_event_callback(ioc, msix_index, reply);

	return 1;
}

static struct scsiio_tracker *
_get_st_from_smid(struct MPT3SAS_ADAPTER *ioc, u16 smid)
{
	struct scsi_cmnd *cmd;

	if (WARN_ON(!smid) ||
	    WARN_ON(smid >= ioc->hi_priority_smid))
		return NULL;

	cmd = mpt3sas_scsih_scsi_lookup_get(ioc, smid);
	if (cmd)
		return scsi_cmd_priv(cmd);

	return NULL;
}

/**
 * _base_get_cb_idx - obtain the callback index
 * @ioc: per adapter object
 * @smid: system request message index
 *
 * Return: callback index.
 */
static u8
_base_get_cb_idx(struct MPT3SAS_ADAPTER *ioc, u16 smid)
{
	int i;
	u16 ctl_smid = ioc->scsiio_depth - INTERNAL_SCSIIO_CMDS_COUNT + 1;
	u8 cb_idx = 0xFF;

	if (smid < ioc->hi_priority_smid) {
		struct scsiio_tracker *st;

		if (smid < ctl_smid) {
			st = _get_st_from_smid(ioc, smid);
			if (st)
				cb_idx = st->cb_idx;
		} else if (smid == ctl_smid)
			cb_idx = ioc->ctl_cb_idx;
	} else if (smid < ioc->internal_smid) {
		i = smid - ioc->hi_priority_smid;
		cb_idx = ioc->hpr_lookup[i].cb_idx;
	} else if (smid <= ioc->hba_queue_depth) {
		i = smid - ioc->internal_smid;
		cb_idx = ioc->internal_lookup[i].cb_idx;
	}
	return cb_idx;
}

/**
 * mpt3sas_base_pause_mq_polling - pause polling on the mq poll queues
 *				when driver is flushing out the IOs.
 * @ioc: per adapter object
 *
 * Pause polling on the mq poll (io uring) queues when driver is flushing
 * out the IOs. Otherwise we may see the race condition of completing the same
 * IO from two paths.
 *
 * Returns nothing.
 */
void
mpt3sas_base_pause_mq_polling(struct MPT3SAS_ADAPTER *ioc)
{
	int iopoll_q_count =
	    ioc->reply_queue_count - ioc->iopoll_q_start_index;
	int qid;

	for (qid = 0; qid < iopoll_q_count; qid++)
		atomic_set(&ioc->io_uring_poll_queues[qid].pause, 1);

	/*
	 * wait for current poll to complete.
	 */
	for (qid = 0; qid < iopoll_q_count; qid++) {
		while (atomic_read(&ioc->io_uring_poll_queues[qid].busy)) {
			cpu_relax();
			udelay(500);
		}
	}
}

/**
 * mpt3sas_base_resume_mq_polling - Resume polling on mq poll queues.
 * @ioc: per adapter object
 *
 * Returns nothing.
 */
void
mpt3sas_base_resume_mq_polling(struct MPT3SAS_ADAPTER *ioc)
{
	int iopoll_q_count =
	    ioc->reply_queue_count - ioc->iopoll_q_start_index;
	int qid;

	for (qid = 0; qid < iopoll_q_count; qid++)
		atomic_set(&ioc->io_uring_poll_queues[qid].pause, 0);
}

/**
 * mpt3sas_base_mask_interrupts - disable interrupts
 * @ioc: per adapter object
 *
 * Disabling ResetIRQ, Reply and Doorbell Interrupts
 */
void
mpt3sas_base_mask_interrupts(struct MPT3SAS_ADAPTER *ioc)
{
	u32 him_register;

	ioc->mask_interrupts = 1;
	him_register = ioc->base_readl(&ioc->chip->HostInterruptMask);
	him_register |= MPI2_HIM_DIM + MPI2_HIM_RIM + MPI2_HIM_RESET_IRQ_MASK;
	writel(him_register, &ioc->chip->HostInterruptMask);
	ioc->base_readl(&ioc->chip->HostInterruptMask);
}

/**
 * mpt3sas_base_unmask_interrupts - enable interrupts
 * @ioc: per adapter object
 *
 * Enabling only Reply Interrupts
 */
void
mpt3sas_base_unmask_interrupts(struct MPT3SAS_ADAPTER *ioc)
{
	u32 him_register;

	him_register = ioc->base_readl(&ioc->chip->HostInterruptMask);
	him_register &= ~MPI2_HIM_RIM;
	writel(him_register, &ioc->chip->HostInterruptMask);
	ioc->mask_interrupts = 0;
}

union reply_descriptor {
	u64 word;
	struct {
		u32 low;
		u32 high;
	} u;
};

static u32 base_mod64(u64 dividend, u32 divisor)
{
	u32 remainder;

	if (!divisor)
		pr_err("mpt3sas: DIVISOR is zero, in div fn\n");
	remainder = do_div(dividend, divisor);
	return remainder;
}

/**
 * _base_process_reply_queue - Process reply descriptors from reply
 *		descriptor post queue.
 * @reply_q: per IRQ's reply queue object.
 *
 * Return: number of reply descriptors processed from reply
 *		descriptor queue.
 */
static int
_base_process_reply_queue(struct adapter_reply_queue *reply_q)
{
	union reply_descriptor rd;
	u64 completed_cmds;
	u8 request_descript_type;
	u16 smid;
	u8 cb_idx;
	u32 reply;
	u8 msix_index = reply_q->msix_index;
	struct MPT3SAS_ADAPTER *ioc = reply_q->ioc;
	Mpi2ReplyDescriptorsUnion_t *rpf;
	u8 rc;

	completed_cmds = 0;
	if (!atomic_add_unless(&reply_q->busy, 1, 1))
		return completed_cmds;

	rpf = &reply_q->reply_post_free[reply_q->reply_post_host_index];
	request_descript_type = rpf->Default.ReplyFlags
	     & MPI2_RPY_DESCRIPT_FLAGS_TYPE_MASK;
	if (request_descript_type == MPI2_RPY_DESCRIPT_FLAGS_UNUSED) {
		atomic_dec(&reply_q->busy);
		return completed_cmds;
	}

	cb_idx = 0xFF;
	do {
		rd.word = le64_to_cpu(rpf->Words);
		if (rd.u.low == UINT_MAX || rd.u.high == UINT_MAX)
			goto out;
		reply = 0;
		smid = le16_to_cpu(rpf->Default.DescriptorTypeDependent1);
		if (request_descript_type ==
		    MPI25_RPY_DESCRIPT_FLAGS_FAST_PATH_SCSI_IO_SUCCESS ||
		    request_descript_type ==
		    MPI2_RPY_DESCRIPT_FLAGS_SCSI_IO_SUCCESS ||
		    request_descript_type ==
		    MPI26_RPY_DESCRIPT_FLAGS_PCIE_ENCAPSULATED_SUCCESS) {
			cb_idx = _base_get_cb_idx(ioc, smid);
			if ((likely(cb_idx < MPT_MAX_CALLBACKS)) &&
			    (likely(mpt_callbacks[cb_idx] != NULL))) {
				rc = mpt_callbacks[cb_idx](ioc, smid,
				    msix_index, 0);
				if (rc)
					mpt3sas_base_free_smid(ioc, smid);
			}
		} else if (request_descript_type ==
		    MPI2_RPY_DESCRIPT_FLAGS_ADDRESS_REPLY) {
			reply = le32_to_cpu(
			    rpf->AddressReply.ReplyFrameAddress);
			if (reply > ioc->reply_dma_max_address ||
			    reply < ioc->reply_dma_min_address)
				reply = 0;
			if (smid) {
				cb_idx = _base_get_cb_idx(ioc, smid);
				if ((likely(cb_idx < MPT_MAX_CALLBACKS)) &&
				    (likely(mpt_callbacks[cb_idx] != NULL))) {
					rc = mpt_callbacks[cb_idx](ioc, smid,
					    msix_index, reply);
					if (reply)
						_base_display_reply_info(ioc,
						    smid, msix_index, reply);
					if (rc)
						mpt3sas_base_free_smid(ioc,
						    smid);
				}
			} else {
				_base_async_event(ioc, msix_index, reply);
			}

			/* reply free queue handling */
			if (reply) {
				ioc->reply_free_host_index =
				    (ioc->reply_free_host_index ==
				    (ioc->reply_free_queue_depth - 1)) ?
				    0 : ioc->reply_free_host_index + 1;
				ioc->reply_free[ioc->reply_free_host_index] =
				    cpu_to_le32(reply);
				if (ioc->is_mcpu_endpoint)
					_base_clone_reply_to_sys_mem(ioc,
						reply,
						ioc->reply_free_host_index);
				writel(ioc->reply_free_host_index,
				    &ioc->chip->ReplyFreeHostIndex);
			}
		}

		rpf->Words = cpu_to_le64(ULLONG_MAX);
		reply_q->reply_post_host_index =
		    (reply_q->reply_post_host_index ==
		    (ioc->reply_post_queue_depth - 1)) ? 0 :
		    reply_q->reply_post_host_index + 1;
		request_descript_type =
		    reply_q->reply_post_free[reply_q->reply_post_host_index].
		    Default.ReplyFlags & MPI2_RPY_DESCRIPT_FLAGS_TYPE_MASK;
		completed_cmds++;
		/* Update the reply post host index after continuously
		 * processing the threshold number of Reply Descriptors.
		 * So that FW can find enough entries to post the Reply
		 * Descriptors in the reply descriptor post queue.
		 */
		if (completed_cmds >= ioc->thresh_hold) {
			if (ioc->combined_reply_queue) {
				writel(reply_q->reply_post_host_index |
						((msix_index  & 7) <<
						 MPI2_RPHI_MSIX_INDEX_SHIFT),
				    ioc->replyPostRegisterIndex[msix_index/8]);
			} else {
				writel(reply_q->reply_post_host_index |
						(msix_index <<
						 MPI2_RPHI_MSIX_INDEX_SHIFT),
						&ioc->chip->ReplyPostHostIndex);
			}
			if (!reply_q->is_iouring_poll_q &&
			    !reply_q->irq_poll_scheduled) {
				reply_q->irq_poll_scheduled = true;
				irq_poll_sched(&reply_q->irqpoll);
			}
			atomic_dec(&reply_q->busy);
			return completed_cmds;
		}
		if (request_descript_type == MPI2_RPY_DESCRIPT_FLAGS_UNUSED)
			goto out;
		if (!reply_q->reply_post_host_index)
			rpf = reply_q->reply_post_free;
		else
			rpf++;
	} while (1);

 out:

	if (!completed_cmds) {
		atomic_dec(&reply_q->busy);
		return completed_cmds;
	}

	if (ioc->is_warpdrive) {
		writel(reply_q->reply_post_host_index,
		ioc->reply_post_host_index[msix_index]);
		atomic_dec(&reply_q->busy);
		return completed_cmds;
	}

	/* Update Reply Post Host Index.
	 * For those HBA's which support combined reply queue feature
	 * 1. Get the correct Supplemental Reply Post Host Index Register.
	 *    i.e. (msix_index / 8)th entry from Supplemental Reply Post Host
	 *    Index Register address bank i.e replyPostRegisterIndex[],
	 * 2. Then update this register with new reply host index value
	 *    in ReplyPostIndex field and the MSIxIndex field with
	 *    msix_index value reduced to a value between 0 and 7,
	 *    using a modulo 8 operation. Since each Supplemental Reply Post
	 *    Host Index Register supports 8 MSI-X vectors.
	 *
	 * For other HBA's just update the Reply Post Host Index register with
	 * new reply host index value in ReplyPostIndex Field and msix_index
	 * value in MSIxIndex field.
	 */
	if (ioc->combined_reply_queue)
		writel(reply_q->reply_post_host_index | ((msix_index  & 7) <<
			MPI2_RPHI_MSIX_INDEX_SHIFT),
			ioc->replyPostRegisterIndex[msix_index/8]);
	else
		writel(reply_q->reply_post_host_index | (msix_index <<
			MPI2_RPHI_MSIX_INDEX_SHIFT),
			&ioc->chip->ReplyPostHostIndex);
	atomic_dec(&reply_q->busy);
	return completed_cmds;
}

/**
 * mpt3sas_blk_mq_poll - poll the blk mq poll queue
 * @shost: Scsi_Host object
 * @queue_num: hw ctx queue number
 *
 * Return number of entries that has been processed from poll queue.
 */
int mpt3sas_blk_mq_poll(struct Scsi_Host *shost, unsigned int queue_num)
{
	struct MPT3SAS_ADAPTER *ioc =
	    (struct MPT3SAS_ADAPTER *)shost->hostdata;
	struct adapter_reply_queue *reply_q;
	int num_entries = 0;
	int qid = queue_num - ioc->iopoll_q_start_index;

	if (atomic_read(&ioc->io_uring_poll_queues[qid].pause) ||
	    !atomic_add_unless(&ioc->io_uring_poll_queues[qid].busy, 1, 1))
		return 0;

	reply_q = ioc->io_uring_poll_queues[qid].reply_q;

	num_entries = _base_process_reply_queue(reply_q);
	atomic_dec(&ioc->io_uring_poll_queues[qid].busy);

	return num_entries;
}

/**
 * _base_interrupt - MPT adapter (IOC) specific interrupt handler.
 * @irq: irq number (not used)
 * @bus_id: bus identifier cookie == pointer to MPT_ADAPTER structure
 *
 * Return: IRQ_HANDLED if processed, else IRQ_NONE.
 */
static irqreturn_t
_base_interrupt(int irq, void *bus_id)
{
	struct adapter_reply_queue *reply_q = bus_id;
	struct MPT3SAS_ADAPTER *ioc = reply_q->ioc;

	if (ioc->mask_interrupts)
		return IRQ_NONE;
	if (reply_q->irq_poll_scheduled)
		return IRQ_HANDLED;
	return ((_base_process_reply_queue(reply_q) > 0) ?
			IRQ_HANDLED : IRQ_NONE);
}

/**
 * _base_irqpoll - IRQ poll callback handler
 * @irqpoll: irq_poll object
 * @budget: irq poll weight
 *
 * Return: number of reply descriptors processed
 */
static int
_base_irqpoll(struct irq_poll *irqpoll, int budget)
{
	struct adapter_reply_queue *reply_q;
	int num_entries = 0;

	reply_q = container_of(irqpoll, struct adapter_reply_queue,
			irqpoll);
	if (reply_q->irq_line_enable) {
		disable_irq_nosync(reply_q->os_irq);
		reply_q->irq_line_enable = false;
	}
	num_entries = _base_process_reply_queue(reply_q);
	if (num_entries < budget) {
		irq_poll_complete(irqpoll);
		reply_q->irq_poll_scheduled = false;
		reply_q->irq_line_enable = true;
		enable_irq(reply_q->os_irq);
		/*
		 * Go for one more round of processing the
		 * reply descriptor post queue in case the HBA
		 * Firmware has posted some reply descriptors
		 * while reenabling the IRQ.
		 */
		_base_process_reply_queue(reply_q);
	}

	return num_entries;
}

/**
 * _base_init_irqpolls - initliaze IRQ polls
 * @ioc: per adapter object
 *
 * Return: nothing
 */
static void
_base_init_irqpolls(struct MPT3SAS_ADAPTER *ioc)
{
	struct adapter_reply_queue *reply_q, *next;

	if (list_empty(&ioc->reply_queue_list))
		return;

	list_for_each_entry_safe(reply_q, next, &ioc->reply_queue_list, list) {
		if (reply_q->is_iouring_poll_q)
			continue;
		irq_poll_init(&reply_q->irqpoll,
			ioc->hba_queue_depth/4, _base_irqpoll);
		reply_q->irq_poll_scheduled = false;
		reply_q->irq_line_enable = true;
		reply_q->os_irq = pci_irq_vector(ioc->pdev,
		    reply_q->msix_index);
	}
}

/**
 * _base_is_controller_msix_enabled - is controller support muli-reply queues
 * @ioc: per adapter object
 *
 * Return: Whether or not MSI/X is enabled.
 */
static inline int
_base_is_controller_msix_enabled(struct MPT3SAS_ADAPTER *ioc)
{
	return (ioc->facts.IOCCapabilities &
	    MPI2_IOCFACTS_CAPABILITY_MSI_X_INDEX) && ioc->msix_enable;
}

/**
 * mpt3sas_base_sync_reply_irqs - flush pending MSIX interrupts
 * @ioc: per adapter object
 * @poll: poll over reply descriptor pools incase interrupt for
 *		timed-out SCSI command got delayed
 * Context: non-ISR context
 *
 * Called when a Task Management request has completed.
 */
void
mpt3sas_base_sync_reply_irqs(struct MPT3SAS_ADAPTER *ioc, u8 poll)
{
	struct adapter_reply_queue *reply_q;

	/* If MSIX capability is turned off
	 * then multi-queues are not enabled
	 */
	if (!_base_is_controller_msix_enabled(ioc))
		return;

	list_for_each_entry(reply_q, &ioc->reply_queue_list, list) {
		if (ioc->shost_recovery || ioc->remove_host ||
				ioc->pci_error_recovery)
			return;
		/* TMs are on msix_index == 0 */
		if (reply_q->msix_index == 0)
			continue;

		if (reply_q->is_iouring_poll_q) {
			_base_process_reply_queue(reply_q);
			continue;
		}

		synchronize_irq(pci_irq_vector(ioc->pdev, reply_q->msix_index));
		if (reply_q->irq_poll_scheduled) {
			/* Calling irq_poll_disable will wait for any pending
			 * callbacks to have completed.
			 */
			irq_poll_disable(&reply_q->irqpoll);
			irq_poll_enable(&reply_q->irqpoll);
			/* check how the scheduled poll has ended,
			 * clean up only if necessary
			 */
			if (reply_q->irq_poll_scheduled) {
				reply_q->irq_poll_scheduled = false;
				reply_q->irq_line_enable = true;
				enable_irq(reply_q->os_irq);
			}
		}

		if (poll)
			_base_process_reply_queue(reply_q);
	}
}

/**
 * mpt3sas_base_release_callback_handler - clear interrupt callback handler
 * @cb_idx: callback index
 */
void
mpt3sas_base_release_callback_handler(u8 cb_idx)
{
	mpt_callbacks[cb_idx] = NULL;
}

/**
 * mpt3sas_base_register_callback_handler - obtain index for the interrupt callback handler
 * @cb_func: callback function
 *
 * Return: Index of @cb_func.
 */
u8
mpt3sas_base_register_callback_handler(MPT_CALLBACK cb_func)
{
	u8 cb_idx;

	for (cb_idx = MPT_MAX_CALLBACKS-1; cb_idx; cb_idx--)
		if (mpt_callbacks[cb_idx] == NULL)
			break;

	mpt_callbacks[cb_idx] = cb_func;
	return cb_idx;
}

/**
 * mpt3sas_base_initialize_callback_handler - initialize the interrupt callback handler
 */
void
mpt3sas_base_initialize_callback_handler(void)
{
	u8 cb_idx;

	for (cb_idx = 0; cb_idx < MPT_MAX_CALLBACKS; cb_idx++)
		mpt3sas_base_release_callback_handler(cb_idx);
}


/**
 * _base_build_zero_len_sge - build zero length sg entry
 * @ioc: per adapter object
 * @paddr: virtual address for SGE
 *
 * Create a zero length scatter gather entry to insure the IOCs hardware has
 * something to use if the target device goes brain dead and tries
 * to send data even when none is asked for.
 */
static void
_base_build_zero_len_sge(struct MPT3SAS_ADAPTER *ioc, void *paddr)
{
	u32 flags_length = (u32)((MPI2_SGE_FLAGS_LAST_ELEMENT |
	    MPI2_SGE_FLAGS_END_OF_BUFFER | MPI2_SGE_FLAGS_END_OF_LIST |
	    MPI2_SGE_FLAGS_SIMPLE_ELEMENT) <<
	    MPI2_SGE_FLAGS_SHIFT);
	ioc->base_add_sg_single(paddr, flags_length, -1);
}

/**
 * _base_add_sg_single_32 - Place a simple 32 bit SGE at address pAddr.
 * @paddr: virtual address for SGE
 * @flags_length: SGE flags and data transfer length
 * @dma_addr: Physical address
 */
static void
_base_add_sg_single_32(void *paddr, u32 flags_length, dma_addr_t dma_addr)
{
	Mpi2SGESimple32_t *sgel = paddr;

	flags_length |= (MPI2_SGE_FLAGS_32_BIT_ADDRESSING |
	    MPI2_SGE_FLAGS_SYSTEM_ADDRESS) << MPI2_SGE_FLAGS_SHIFT;
	sgel->FlagsLength = cpu_to_le32(flags_length);
	sgel->Address = cpu_to_le32(dma_addr);
}


/**
 * _base_add_sg_single_64 - Place a simple 64 bit SGE at address pAddr.
 * @paddr: virtual address for SGE
 * @flags_length: SGE flags and data transfer length
 * @dma_addr: Physical address
 */
static void
_base_add_sg_single_64(void *paddr, u32 flags_length, dma_addr_t dma_addr)
{
	Mpi2SGESimple64_t *sgel = paddr;

	flags_length |= (MPI2_SGE_FLAGS_64_BIT_ADDRESSING |
	    MPI2_SGE_FLAGS_SYSTEM_ADDRESS) << MPI2_SGE_FLAGS_SHIFT;
	sgel->FlagsLength = cpu_to_le32(flags_length);
	sgel->Address = cpu_to_le64(dma_addr);
}

/**
 * _base_get_chain_buffer_tracker - obtain chain tracker
 * @ioc: per adapter object
 * @scmd: SCSI commands of the IO request
 *
 * Return: chain tracker from chain_lookup table using key as
 * smid and smid's chain_offset.
 */
static struct chain_tracker *
_base_get_chain_buffer_tracker(struct MPT3SAS_ADAPTER *ioc,
			       struct scsi_cmnd *scmd)
{
	struct chain_tracker *chain_req;
	struct scsiio_tracker *st = scsi_cmd_priv(scmd);
	u16 smid = st->smid;
	u8 chain_offset =
	   atomic_read(&ioc->chain_lookup[smid - 1].chain_offset);

	if (chain_offset == ioc->chains_needed_per_io)
		return NULL;

	chain_req = &ioc->chain_lookup[smid - 1].chains_per_smid[chain_offset];
	atomic_inc(&ioc->chain_lookup[smid - 1].chain_offset);
	return chain_req;
}


/**
 * _base_build_sg - build generic sg
 * @ioc: per adapter object
 * @psge: virtual address for SGE
 * @data_out_dma: physical address for WRITES
 * @data_out_sz: data xfer size for WRITES
 * @data_in_dma: physical address for READS
 * @data_in_sz: data xfer size for READS
 */
static void
_base_build_sg(struct MPT3SAS_ADAPTER *ioc, void *psge,
	dma_addr_t data_out_dma, size_t data_out_sz, dma_addr_t data_in_dma,
	size_t data_in_sz)
{
	u32 sgl_flags;

	if (!data_out_sz && !data_in_sz) {
		_base_build_zero_len_sge(ioc, psge);
		return;
	}

	if (data_out_sz && data_in_sz) {
		/* WRITE sgel first */
		sgl_flags = (MPI2_SGE_FLAGS_SIMPLE_ELEMENT |
		    MPI2_SGE_FLAGS_END_OF_BUFFER | MPI2_SGE_FLAGS_HOST_TO_IOC);
		sgl_flags = sgl_flags << MPI2_SGE_FLAGS_SHIFT;
		ioc->base_add_sg_single(psge, sgl_flags |
		    data_out_sz, data_out_dma);

		/* incr sgel */
		psge += ioc->sge_size;

		/* READ sgel last */
		sgl_flags = (MPI2_SGE_FLAGS_SIMPLE_ELEMENT |
		    MPI2_SGE_FLAGS_LAST_ELEMENT | MPI2_SGE_FLAGS_END_OF_BUFFER |
		    MPI2_SGE_FLAGS_END_OF_LIST);
		sgl_flags = sgl_flags << MPI2_SGE_FLAGS_SHIFT;
		ioc->base_add_sg_single(psge, sgl_flags |
		    data_in_sz, data_in_dma);
	} else if (data_out_sz) /* WRITE */ {
		sgl_flags = (MPI2_SGE_FLAGS_SIMPLE_ELEMENT |
		    MPI2_SGE_FLAGS_LAST_ELEMENT | MPI2_SGE_FLAGS_END_OF_BUFFER |
		    MPI2_SGE_FLAGS_END_OF_LIST | MPI2_SGE_FLAGS_HOST_TO_IOC);
		sgl_flags = sgl_flags << MPI2_SGE_FLAGS_SHIFT;
		ioc->base_add_sg_single(psge, sgl_flags |
		    data_out_sz, data_out_dma);
	} else if (data_in_sz) /* READ */ {
		sgl_flags = (MPI2_SGE_FLAGS_SIMPLE_ELEMENT |
		    MPI2_SGE_FLAGS_LAST_ELEMENT | MPI2_SGE_FLAGS_END_OF_BUFFER |
		    MPI2_SGE_FLAGS_END_OF_LIST);
		sgl_flags = sgl_flags << MPI2_SGE_FLAGS_SHIFT;
		ioc->base_add_sg_single(psge, sgl_flags |
		    data_in_sz, data_in_dma);
	}
}

/* IEEE format sgls */

/**
 * _base_build_nvme_prp - This function is called for NVMe end devices to build
 *                        a native SGL (NVMe PRP).
 * @ioc: per adapter object
 * @smid: system request message index for getting asscociated SGL
 * @nvme_encap_request: the NVMe request msg frame pointer
 * @data_out_dma: physical address for WRITES
 * @data_out_sz: data xfer size for WRITES
 * @data_in_dma: physical address for READS
 * @data_in_sz: data xfer size for READS
 *
 * The native SGL is built starting in the first PRP
 * entry of the NVMe message (PRP1).  If the data buffer is small enough to be
 * described entirely using PRP1, then PRP2 is not used.  If needed, PRP2 is
 * used to describe a larger data buffer.  If the data buffer is too large to
 * describe using the two PRP entriess inside the NVMe message, then PRP1
 * describes the first data memory segment, and PRP2 contains a pointer to a PRP
 * list located elsewhere in memory to describe the remaining data memory
 * segments.  The PRP list will be contiguous.
 *
 * The native SGL for NVMe devices is a Physical Region Page (PRP).  A PRP
 * consists of a list of PRP entries to describe a number of noncontigous
 * physical memory segments as a single memory buffer, just as a SGL does.  Note
 * however, that this function is only used by the IOCTL call, so the memory
 * given will be guaranteed to be contiguous.  There is no need to translate
 * non-contiguous SGL into a PRP in this case.  All PRPs will describe
 * contiguous space that is one page size each.
 *
 * Each NVMe message contains two PRP entries.  The first (PRP1) either contains
 * a PRP list pointer or a PRP element, depending upon the command.  PRP2
 * contains the second PRP element if the memory being described fits within 2
 * PRP entries, or a PRP list pointer if the PRP spans more than two entries.
 *
 * A PRP list pointer contains the address of a PRP list, structured as a linear
 * array of PRP entries.  Each PRP entry in this list describes a segment of
 * physical memory.
 *
 * Each 64-bit PRP entry comprises an address and an offset field.  The address
 * always points at the beginning of a 4KB physical memory page, and the offset
 * describes where within that 4KB page the memory segment begins.  Only the
 * first element in a PRP list may contain a non-zero offset, implying that all
 * memory segments following the first begin at the start of a 4KB page.
 *
 * Each PRP element normally describes 4KB of physical memory, with exceptions
 * for the first and last elements in the list.  If the memory being described
 * by the list begins at a non-zero offset within the first 4KB page, then the
 * first PRP element will contain a non-zero offset indicating where the region
 * begins within the 4KB page.  The last memory segment may end before the end
 * of the 4KB segment, depending upon the overall size of the memory being
 * described by the PRP list.
 *
 * Since PRP entries lack any indication of size, the overall data buffer length
 * is used to determine where the end of the data memory buffer is located, and
 * how many PRP entries are required to describe it.
 */
static void
_base_build_nvme_prp(struct MPT3SAS_ADAPTER *ioc, u16 smid,
	Mpi26NVMeEncapsulatedRequest_t *nvme_encap_request,
	dma_addr_t data_out_dma, size_t data_out_sz, dma_addr_t data_in_dma,
	size_t data_in_sz)
{
	int		prp_size = NVME_PRP_SIZE;
	__le64		*prp_entry, *prp1_entry, *prp2_entry;
	__le64		*prp_page;
	dma_addr_t	prp_entry_dma, prp_page_dma, dma_addr;
	u32		offset, entry_len;
	u32		page_mask_result, page_mask;
	size_t		length;
	struct mpt3sas_nvme_cmd *nvme_cmd =
		(void *)nvme_encap_request->NVMe_Command;

	/*
	 * Not all commands require a data transfer. If no data, just return
	 * without constructing any PRP.
	 */
	if (!data_in_sz && !data_out_sz)
		return;
	prp1_entry = &nvme_cmd->prp1;
	prp2_entry = &nvme_cmd->prp2;
	prp_entry = prp1_entry;
	/*
	 * For the PRP entries, use the specially allocated buffer of
	 * contiguous memory.
	 */
	prp_page = (__le64 *)mpt3sas_base_get_pcie_sgl(ioc, smid);
	prp_page_dma = mpt3sas_base_get_pcie_sgl_dma(ioc, smid);

	/*
	 * Check if we are within 1 entry of a page boundary we don't
	 * want our first entry to be a PRP List entry.
	 */
	page_mask = ioc->page_size - 1;
	page_mask_result = (uintptr_t)((u8 *)prp_page + prp_size) & page_mask;
	if (!page_mask_result) {
		/* Bump up to next page boundary. */
		prp_page = (__le64 *)((u8 *)prp_page + prp_size);
		prp_page_dma = prp_page_dma + prp_size;
	}

	/*
	 * Set PRP physical pointer, which initially points to the current PRP
	 * DMA memory page.
	 */
	prp_entry_dma = prp_page_dma;

	/* Get physical address and length of the data buffer. */
	if (data_in_sz) {
		dma_addr = data_in_dma;
		length = data_in_sz;
	} else {
		dma_addr = data_out_dma;
		length = data_out_sz;
	}

	/* Loop while the length is not zero. */
	while (length) {
		/*
		 * Check if we need to put a list pointer here if we are at
		 * page boundary - prp_size (8 bytes).
		 */
		page_mask_result = (prp_entry_dma + prp_size) & page_mask;
		if (!page_mask_result) {
			/*
			 * This is the last entry in a PRP List, so we need to
			 * put a PRP list pointer here.  What this does is:
			 *   - bump the current memory pointer to the next
			 *     address, which will be the next full page.
			 *   - set the PRP Entry to point to that page.  This
			 *     is now the PRP List pointer.
			 *   - bump the PRP Entry pointer the start of the
			 *     next page.  Since all of this PRP memory is
			 *     contiguous, no need to get a new page - it's
			 *     just the next address.
			 */
			prp_entry_dma++;
			*prp_entry = cpu_to_le64(prp_entry_dma);
			prp_entry++;
		}

		/* Need to handle if entry will be part of a page. */
		offset = dma_addr & page_mask;
		entry_len = ioc->page_size - offset;

		if (prp_entry == prp1_entry) {
			/*
			 * Must fill in the first PRP pointer (PRP1) before
			 * moving on.
			 */
			*prp1_entry = cpu_to_le64(dma_addr);

			/*
			 * Now point to the second PRP entry within the
			 * command (PRP2).
			 */
			prp_entry = prp2_entry;
		} else if (prp_entry == prp2_entry) {
			/*
			 * Should the PRP2 entry be a PRP List pointer or just
			 * a regular PRP pointer?  If there is more than one
			 * more page of data, must use a PRP List pointer.
			 */
			if (length > ioc->page_size) {
				/*
				 * PRP2 will contain a PRP List pointer because
				 * more PRP's are needed with this command. The
				 * list will start at the beginning of the
				 * contiguous buffer.
				 */
				*prp2_entry = cpu_to_le64(prp_entry_dma);

				/*
				 * The next PRP Entry will be the start of the
				 * first PRP List.
				 */
				prp_entry = prp_page;
			} else {
				/*
				 * After this, the PRP Entries are complete.
				 * This command uses 2 PRP's and no PRP list.
				 */
				*prp2_entry = cpu_to_le64(dma_addr);
			}
		} else {
			/*
			 * Put entry in list and bump the addresses.
			 *
			 * After PRP1 and PRP2 are filled in, this will fill in
			 * all remaining PRP entries in a PRP List, one per
			 * each time through the loop.
			 */
			*prp_entry = cpu_to_le64(dma_addr);
			prp_entry++;
			prp_entry_dma++;
		}

		/*
		 * Bump the phys address of the command's data buffer by the
		 * entry_len.
		 */
		dma_addr += entry_len;

		/* Decrement length accounting for last partial page. */
		if (entry_len > length)
			length = 0;
		else
			length -= entry_len;
	}
}

/**
 * base_make_prp_nvme - Prepare PRPs (Physical Region Page) -
 *			SGLs specific to NVMe drives only
 *
 * @ioc:		per adapter object
 * @scmd:		SCSI command from the mid-layer
 * @mpi_request:	mpi request
 * @smid:		msg Index
 * @sge_count:		scatter gather element count.
 *
 * Return:		true: PRPs are built
 *			false: IEEE SGLs needs to be built
 */
static void
base_make_prp_nvme(struct MPT3SAS_ADAPTER *ioc,
		struct scsi_cmnd *scmd,
		Mpi25SCSIIORequest_t *mpi_request,
		u16 smid, int sge_count)
{
	int sge_len, num_prp_in_chain = 0;
	Mpi25IeeeSgeChain64_t *main_chain_element, *ptr_first_sgl;
	__le64 *curr_buff;
	dma_addr_t msg_dma, sge_addr, offset;
	u32 page_mask, page_mask_result;
	struct scatterlist *sg_scmd;
	u32 first_prp_len;
	int data_len = scsi_bufflen(scmd);
	u32 nvme_pg_size;

	nvme_pg_size = max_t(u32, ioc->page_size, NVME_PRP_PAGE_SIZE);
	/*
	 * Nvme has a very convoluted prp format.  One prp is required
	 * for each page or partial page. Driver need to split up OS sg_list
	 * entries if it is longer than one page or cross a page
	 * boundary.  Driver also have to insert a PRP list pointer entry as
	 * the last entry in each physical page of the PRP list.
	 *
	 * NOTE: The first PRP "entry" is actually placed in the first
	 * SGL entry in the main message as IEEE 64 format.  The 2nd
	 * entry in the main message is the chain element, and the rest
	 * of the PRP entries are built in the contiguous pcie buffer.
	 */
	page_mask = nvme_pg_size - 1;

	/*
	 * Native SGL is needed.
	 * Put a chain element in main message frame that points to the first
	 * chain buffer.
	 *
	 * NOTE:  The ChainOffset field must be 0 when using a chain pointer to
	 *        a native SGL.
	 */

	/* Set main message chain element pointer */
	main_chain_element = (pMpi25IeeeSgeChain64_t)&mpi_request->SGL;
	/*
	 * For NVMe the chain element needs to be the 2nd SG entry in the main
	 * message.
	 */
	main_chain_element = (Mpi25IeeeSgeChain64_t *)
		((u8 *)main_chain_element + sizeof(MPI25_IEEE_SGE_CHAIN64));

	/*
	 * For the PRP entries, use the specially allocated buffer of
	 * contiguous memory.  Normal chain buffers can't be used
	 * because each chain buffer would need to be the size of an OS
	 * page (4k).
	 */
	curr_buff = mpt3sas_base_get_pcie_sgl(ioc, smid);
	msg_dma = mpt3sas_base_get_pcie_sgl_dma(ioc, smid);

	main_chain_element->Address = cpu_to_le64(msg_dma);
	main_chain_element->NextChainOffset = 0;
	main_chain_element->Flags = MPI2_IEEE_SGE_FLAGS_CHAIN_ELEMENT |
			MPI2_IEEE_SGE_FLAGS_SYSTEM_ADDR |
			MPI26_IEEE_SGE_FLAGS_NSF_NVME_PRP;

	/* Build first prp, sge need not to be page aligned*/
	ptr_first_sgl = (pMpi25IeeeSgeChain64_t)&mpi_request->SGL;
	sg_scmd = scsi_sglist(scmd);
	sge_addr = sg_dma_address(sg_scmd);
	sge_len = sg_dma_len(sg_scmd);

	offset = sge_addr & page_mask;
	first_prp_len = nvme_pg_size - offset;

	ptr_first_sgl->Address = cpu_to_le64(sge_addr);
	ptr_first_sgl->Length = cpu_to_le32(first_prp_len);

	data_len -= first_prp_len;

	if (sge_len > first_prp_len) {
		sge_addr += first_prp_len;
		sge_len -= first_prp_len;
	} else if (data_len && (sge_len == first_prp_len)) {
		sg_scmd = sg_next(sg_scmd);
		sge_addr = sg_dma_address(sg_scmd);
		sge_len = sg_dma_len(sg_scmd);
	}

	for (;;) {
		offset = sge_addr & page_mask;

		/* Put PRP pointer due to page boundary*/
		page_mask_result = (uintptr_t)(curr_buff + 1) & page_mask;
		if (unlikely(!page_mask_result)) {
			scmd_printk(KERN_NOTICE,
				scmd, "page boundary curr_buff: 0x%p\n",
				curr_buff);
			msg_dma += 8;
			*curr_buff = cpu_to_le64(msg_dma);
			curr_buff++;
			num_prp_in_chain++;
		}

		*curr_buff = cpu_to_le64(sge_addr);
		curr_buff++;
		msg_dma += 8;
		num_prp_in_chain++;

		sge_addr += nvme_pg_size;
		sge_len -= nvme_pg_size;
		data_len -= nvme_pg_size;

		if (data_len <= 0)
			break;

		if (sge_len > 0)
			continue;

		sg_scmd = sg_next(sg_scmd);
		sge_addr = sg_dma_address(sg_scmd);
		sge_len = sg_dma_len(sg_scmd);
	}

	main_chain_element->Length =
		cpu_to_le32(num_prp_in_chain * sizeof(u64));
	return;
}

static bool
base_is_prp_possible(struct MPT3SAS_ADAPTER *ioc,
	struct _pcie_device *pcie_device, struct scsi_cmnd *scmd, int sge_count)
{
	u32 data_length = 0;
	bool build_prp = true;

	data_length = scsi_bufflen(scmd);
	if (pcie_device &&
	    (mpt3sas_scsih_is_pcie_scsi_device(pcie_device->device_info))) {
		build_prp = false;
		return build_prp;
	}

	/* If Datalenth is <= 16K and number of SGE’s entries are <= 2
	 * we built IEEE SGL
	 */
	if ((data_length <= NVME_PRP_PAGE_SIZE*4) && (sge_count <= 2))
		build_prp = false;

	return build_prp;
}

/**
 * _base_check_pcie_native_sgl - This function is called for PCIe end devices to
 * determine if the driver needs to build a native SGL.  If so, that native
 * SGL is built in the special contiguous buffers allocated especially for
 * PCIe SGL creation.  If the driver will not build a native SGL, return
 * TRUE and a normal IEEE SGL will be built.  Currently this routine
 * supports NVMe.
 * @ioc: per adapter object
 * @mpi_request: mf request pointer
 * @smid: system request message index
 * @scmd: scsi command
 * @pcie_device: points to the PCIe device's info
 *
 * Return: 0 if native SGL was built, 1 if no SGL was built
 */
static int
_base_check_pcie_native_sgl(struct MPT3SAS_ADAPTER *ioc,
	Mpi25SCSIIORequest_t *mpi_request, u16 smid, struct scsi_cmnd *scmd,
	struct _pcie_device *pcie_device)
{
	int sges_left;

	/* Get the SG list pointer and info. */
	sges_left = scsi_dma_map(scmd);
	if (sges_left < 0)
		return 1;

	/* Check if we need to build a native SG list. */
	if (!base_is_prp_possible(ioc, pcie_device,
				scmd, sges_left)) {
		/* We built a native SG list, just return. */
		goto out;
	}

	/*
	 * Build native NVMe PRP.
	 */
	base_make_prp_nvme(ioc, scmd, mpi_request,
			smid, sges_left);

	return 0;
out:
	scsi_dma_unmap(scmd);
	return 1;
}

/**
 * _base_add_sg_single_ieee - add sg element for IEEE format
 * @paddr: virtual address for SGE
 * @flags: SGE flags
 * @chain_offset: number of 128 byte elements from start of segment
 * @length: data transfer length
 * @dma_addr: Physical address
 */
static void
_base_add_sg_single_ieee(void *paddr, u8 flags, u8 chain_offset, u32 length,
	dma_addr_t dma_addr)
{
	Mpi25IeeeSgeChain64_t *sgel = paddr;

	sgel->Flags = flags;
	sgel->NextChainOffset = chain_offset;
	sgel->Length = cpu_to_le32(length);
	sgel->Address = cpu_to_le64(dma_addr);
}

/**
 * _base_build_zero_len_sge_ieee - build zero length sg entry for IEEE format
 * @ioc: per adapter object
 * @paddr: virtual address for SGE
 *
 * Create a zero length scatter gather entry to insure the IOCs hardware has
 * something to use if the target device goes brain dead and tries
 * to send data even when none is asked for.
 */
static void
_base_build_zero_len_sge_ieee(struct MPT3SAS_ADAPTER *ioc, void *paddr)
{
	u8 sgl_flags = (MPI2_IEEE_SGE_FLAGS_SIMPLE_ELEMENT |
		MPI2_IEEE_SGE_FLAGS_SYSTEM_ADDR |
		MPI25_IEEE_SGE_FLAGS_END_OF_LIST);

	_base_add_sg_single_ieee(paddr, sgl_flags, 0, 0, -1);
}

static inline int _base_scsi_dma_map(struct scsi_cmnd *cmd)
{
	/*
	 * Some firmware versions byte-swap the REPORT ZONES command reply from
	 * ATA-ZAC devices by directly accessing in the host buffer. This does
	 * not respect the default command DMA direction and causes IOMMU page
	 * faults on some architectures with an IOMMU enforcing write mappings
	 * (e.g. AMD hosts). Avoid such issue by making the report zones buffer
	 * mapping bi-directional.
	 */
	if (cmd->cmnd[0] == ZBC_IN && cmd->cmnd[1] == ZI_REPORT_ZONES)
		cmd->sc_data_direction = DMA_BIDIRECTIONAL;

	return scsi_dma_map(cmd);
}

/**
 * _base_build_sg_scmd - main sg creation routine
 *		pcie_device is unused here!
 * @ioc: per adapter object
 * @scmd: scsi command
 * @smid: system request message index
 * @unused: unused pcie_device pointer
 * Context: none.
 *
 * The main routine that builds scatter gather table from a given
 * scsi request sent via the .queuecommand main handler.
 *
 * Return: 0 success, anything else error
 */
static int
_base_build_sg_scmd(struct MPT3SAS_ADAPTER *ioc,
	struct scsi_cmnd *scmd, u16 smid, struct _pcie_device *unused)
{
	Mpi2SCSIIORequest_t *mpi_request;
	dma_addr_t chain_dma;
	struct scatterlist *sg_scmd;
	void *sg_local, *chain;
	u32 chain_offset;
	u32 chain_length;
	u32 chain_flags;
	int sges_left;
	u32 sges_in_segment;
	u32 sgl_flags;
	u32 sgl_flags_last_element;
	u32 sgl_flags_end_buffer;
	struct chain_tracker *chain_req;

	mpi_request = mpt3sas_base_get_msg_frame(ioc, smid);

	/* init scatter gather flags */
	sgl_flags = MPI2_SGE_FLAGS_SIMPLE_ELEMENT;
	if (scmd->sc_data_direction == DMA_TO_DEVICE)
		sgl_flags |= MPI2_SGE_FLAGS_HOST_TO_IOC;
	sgl_flags_last_element = (sgl_flags | MPI2_SGE_FLAGS_LAST_ELEMENT)
	    << MPI2_SGE_FLAGS_SHIFT;
	sgl_flags_end_buffer = (sgl_flags | MPI2_SGE_FLAGS_LAST_ELEMENT |
	    MPI2_SGE_FLAGS_END_OF_BUFFER | MPI2_SGE_FLAGS_END_OF_LIST)
	    << MPI2_SGE_FLAGS_SHIFT;
	sgl_flags = sgl_flags << MPI2_SGE_FLAGS_SHIFT;

	sg_scmd = scsi_sglist(scmd);
	sges_left = _base_scsi_dma_map(scmd);
	if (sges_left < 0)
		return -ENOMEM;

	sg_local = &mpi_request->SGL;
	sges_in_segment = ioc->max_sges_in_main_message;
	if (sges_left <= sges_in_segment)
		goto fill_in_last_segment;

	mpi_request->ChainOffset = (offsetof(Mpi2SCSIIORequest_t, SGL) +
	    (sges_in_segment * ioc->sge_size))/4;

	/* fill in main message segment when there is a chain following */
	while (sges_in_segment) {
		if (sges_in_segment == 1)
			ioc->base_add_sg_single(sg_local,
			    sgl_flags_last_element | sg_dma_len(sg_scmd),
			    sg_dma_address(sg_scmd));
		else
			ioc->base_add_sg_single(sg_local, sgl_flags |
			    sg_dma_len(sg_scmd), sg_dma_address(sg_scmd));
		sg_scmd = sg_next(sg_scmd);
		sg_local += ioc->sge_size;
		sges_left--;
		sges_in_segment--;
	}

	/* initializing the chain flags and pointers */
	chain_flags = MPI2_SGE_FLAGS_CHAIN_ELEMENT << MPI2_SGE_FLAGS_SHIFT;
	chain_req = _base_get_chain_buffer_tracker(ioc, scmd);
	if (!chain_req)
		return -1;
	chain = chain_req->chain_buffer;
	chain_dma = chain_req->chain_buffer_dma;
	do {
		sges_in_segment = (sges_left <=
		    ioc->max_sges_in_chain_message) ? sges_left :
		    ioc->max_sges_in_chain_message;
		chain_offset = (sges_left == sges_in_segment) ?
		    0 : (sges_in_segment * ioc->sge_size)/4;
		chain_length = sges_in_segment * ioc->sge_size;
		if (chain_offset) {
			chain_offset = chain_offset <<
			    MPI2_SGE_CHAIN_OFFSET_SHIFT;
			chain_length += ioc->sge_size;
		}
		ioc->base_add_sg_single(sg_local, chain_flags | chain_offset |
		    chain_length, chain_dma);
		sg_local = chain;
		if (!chain_offset)
			goto fill_in_last_segment;

		/* fill in chain segments */
		while (sges_in_segment) {
			if (sges_in_segment == 1)
				ioc->base_add_sg_single(sg_local,
				    sgl_flags_last_element |
				    sg_dma_len(sg_scmd),
				    sg_dma_address(sg_scmd));
			else
				ioc->base_add_sg_single(sg_local, sgl_flags |
				    sg_dma_len(sg_scmd),
				    sg_dma_address(sg_scmd));
			sg_scmd = sg_next(sg_scmd);
			sg_local += ioc->sge_size;
			sges_left--;
			sges_in_segment--;
		}

		chain_req = _base_get_chain_buffer_tracker(ioc, scmd);
		if (!chain_req)
			return -1;
		chain = chain_req->chain_buffer;
		chain_dma = chain_req->chain_buffer_dma;
	} while (1);


 fill_in_last_segment:

	/* fill the last segment */
	while (sges_left) {
		if (sges_left == 1)
			ioc->base_add_sg_single(sg_local, sgl_flags_end_buffer |
			    sg_dma_len(sg_scmd), sg_dma_address(sg_scmd));
		else
			ioc->base_add_sg_single(sg_local, sgl_flags |
			    sg_dma_len(sg_scmd), sg_dma_address(sg_scmd));
		sg_scmd = sg_next(sg_scmd);
		sg_local += ioc->sge_size;
		sges_left--;
	}

	return 0;
}

/**
 * _base_build_sg_scmd_ieee - main sg creation routine for IEEE format
 * @ioc: per adapter object
 * @scmd: scsi command
 * @smid: system request message index
 * @pcie_device: Pointer to pcie_device. If set, the pcie native sgl will be
 * constructed on need.
 * Context: none.
 *
 * The main routine that builds scatter gather table from a given
 * scsi request sent via the .queuecommand main handler.
 *
 * Return: 0 success, anything else error
 */
static int
_base_build_sg_scmd_ieee(struct MPT3SAS_ADAPTER *ioc,
	struct scsi_cmnd *scmd, u16 smid, struct _pcie_device *pcie_device)
{
	Mpi25SCSIIORequest_t *mpi_request;
	dma_addr_t chain_dma;
	struct scatterlist *sg_scmd;
	void *sg_local, *chain;
	u32 chain_offset;
	u32 chain_length;
	int sges_left;
	u32 sges_in_segment;
	u8 simple_sgl_flags;
	u8 simple_sgl_flags_last;
	u8 chain_sgl_flags;
	struct chain_tracker *chain_req;

	mpi_request = mpt3sas_base_get_msg_frame(ioc, smid);

	/* init scatter gather flags */
	simple_sgl_flags = MPI2_IEEE_SGE_FLAGS_SIMPLE_ELEMENT |
	    MPI2_IEEE_SGE_FLAGS_SYSTEM_ADDR;
	simple_sgl_flags_last = simple_sgl_flags |
	    MPI25_IEEE_SGE_FLAGS_END_OF_LIST;
	chain_sgl_flags = MPI2_IEEE_SGE_FLAGS_CHAIN_ELEMENT |
	    MPI2_IEEE_SGE_FLAGS_SYSTEM_ADDR;

	/* Check if we need to build a native SG list. */
	if ((pcie_device) && (_base_check_pcie_native_sgl(ioc, mpi_request,
			smid, scmd, pcie_device) == 0)) {
		/* We built a native SG list, just return. */
		return 0;
	}

	sg_scmd = scsi_sglist(scmd);
	sges_left = _base_scsi_dma_map(scmd);
	if (sges_left < 0)
		return -ENOMEM;

	sg_local = &mpi_request->SGL;
	sges_in_segment = (ioc->request_sz -
		   offsetof(Mpi25SCSIIORequest_t, SGL))/ioc->sge_size_ieee;
	if (sges_left <= sges_in_segment)
		goto fill_in_last_segment;

	mpi_request->ChainOffset = (sges_in_segment - 1 /* chain element */) +
	    (offsetof(Mpi25SCSIIORequest_t, SGL)/ioc->sge_size_ieee);

	/* fill in main message segment when there is a chain following */
	while (sges_in_segment > 1) {
		_base_add_sg_single_ieee(sg_local, simple_sgl_flags, 0,
		    sg_dma_len(sg_scmd), sg_dma_address(sg_scmd));
		sg_scmd = sg_next(sg_scmd);
		sg_local += ioc->sge_size_ieee;
		sges_left--;
		sges_in_segment--;
	}

	/* initializing the pointers */
	chain_req = _base_get_chain_buffer_tracker(ioc, scmd);
	if (!chain_req)
		return -1;
	chain = chain_req->chain_buffer;
	chain_dma = chain_req->chain_buffer_dma;
	do {
		sges_in_segment = (sges_left <=
		    ioc->max_sges_in_chain_message) ? sges_left :
		    ioc->max_sges_in_chain_message;
		chain_offset = (sges_left == sges_in_segment) ?
		    0 : sges_in_segment;
		chain_length = sges_in_segment * ioc->sge_size_ieee;
		if (chain_offset)
			chain_length += ioc->sge_size_ieee;
		_base_add_sg_single_ieee(sg_local, chain_sgl_flags,
		    chain_offset, chain_length, chain_dma);

		sg_local = chain;
		if (!chain_offset)
			goto fill_in_last_segment;

		/* fill in chain segments */
		while (sges_in_segment) {
			_base_add_sg_single_ieee(sg_local, simple_sgl_flags, 0,
			    sg_dma_len(sg_scmd), sg_dma_address(sg_scmd));
			sg_scmd = sg_next(sg_scmd);
			sg_local += ioc->sge_size_ieee;
			sges_left--;
			sges_in_segment--;
		}

		chain_req = _base_get_chain_buffer_tracker(ioc, scmd);
		if (!chain_req)
			return -1;
		chain = chain_req->chain_buffer;
		chain_dma = chain_req->chain_buffer_dma;
	} while (1);


 fill_in_last_segment:

	/* fill the last segment */
	while (sges_left > 0) {
		if (sges_left == 1)
			_base_add_sg_single_ieee(sg_local,
			    simple_sgl_flags_last, 0, sg_dma_len(sg_scmd),
			    sg_dma_address(sg_scmd));
		else
			_base_add_sg_single_ieee(sg_local, simple_sgl_flags, 0,
			    sg_dma_len(sg_scmd), sg_dma_address(sg_scmd));
		sg_scmd = sg_next(sg_scmd);
		sg_local += ioc->sge_size_ieee;
		sges_left--;
	}

	return 0;
}

/**
 * _base_build_sg_ieee - build generic sg for IEEE format
 * @ioc: per adapter object
 * @psge: virtual address for SGE
 * @data_out_dma: physical address for WRITES
 * @data_out_sz: data xfer size for WRITES
 * @data_in_dma: physical address for READS
 * @data_in_sz: data xfer size for READS
 */
static void
_base_build_sg_ieee(struct MPT3SAS_ADAPTER *ioc, void *psge,
	dma_addr_t data_out_dma, size_t data_out_sz, dma_addr_t data_in_dma,
	size_t data_in_sz)
{
	u8 sgl_flags;

	if (!data_out_sz && !data_in_sz) {
		_base_build_zero_len_sge_ieee(ioc, psge);
		return;
	}

	if (data_out_sz && data_in_sz) {
		/* WRITE sgel first */
		sgl_flags = MPI2_IEEE_SGE_FLAGS_SIMPLE_ELEMENT |
		    MPI2_IEEE_SGE_FLAGS_SYSTEM_ADDR;
		_base_add_sg_single_ieee(psge, sgl_flags, 0, data_out_sz,
		    data_out_dma);

		/* incr sgel */
		psge += ioc->sge_size_ieee;

		/* READ sgel last */
		sgl_flags |= MPI25_IEEE_SGE_FLAGS_END_OF_LIST;
		_base_add_sg_single_ieee(psge, sgl_flags, 0, data_in_sz,
		    data_in_dma);
	} else if (data_out_sz) /* WRITE */ {
		sgl_flags = MPI2_IEEE_SGE_FLAGS_SIMPLE_ELEMENT |
		    MPI25_IEEE_SGE_FLAGS_END_OF_LIST |
		    MPI2_IEEE_SGE_FLAGS_SYSTEM_ADDR;
		_base_add_sg_single_ieee(psge, sgl_flags, 0, data_out_sz,
		    data_out_dma);
	} else if (data_in_sz) /* READ */ {
		sgl_flags = MPI2_IEEE_SGE_FLAGS_SIMPLE_ELEMENT |
		    MPI25_IEEE_SGE_FLAGS_END_OF_LIST |
		    MPI2_IEEE_SGE_FLAGS_SYSTEM_ADDR;
		_base_add_sg_single_ieee(psge, sgl_flags, 0, data_in_sz,
		    data_in_dma);
	}
}

#define convert_to_kb(x) ((x) << (PAGE_SHIFT - 10))

/**
 * _base_config_dma_addressing - set dma addressing
 * @ioc: per adapter object
 * @pdev: PCI device struct
 *
 * Return: 0 for success, non-zero for failure.
 */
static int
_base_config_dma_addressing(struct MPT3SAS_ADAPTER *ioc, struct pci_dev *pdev)
{
	struct sysinfo s;
	u64 coherent_dma_mask, dma_mask;

	if (ioc->is_mcpu_endpoint || sizeof(dma_addr_t) == 4) {
		ioc->dma_mask = 32;
		coherent_dma_mask = dma_mask = DMA_BIT_MASK(32);
	/* Set 63 bit DMA mask for all SAS3 and SAS35 controllers */
	} else if (ioc->hba_mpi_version_belonged > MPI2_VERSION) {
		ioc->dma_mask = 63;
		coherent_dma_mask = dma_mask = DMA_BIT_MASK(63);
	} else {
		ioc->dma_mask = 64;
		coherent_dma_mask = dma_mask = DMA_BIT_MASK(64);
	}

	if (ioc->use_32bit_dma)
		coherent_dma_mask = DMA_BIT_MASK(32);

	if (dma_set_mask(&pdev->dev, dma_mask) ||
	    dma_set_coherent_mask(&pdev->dev, coherent_dma_mask))
		return -ENODEV;

	if (ioc->dma_mask > 32) {
		ioc->base_add_sg_single = &_base_add_sg_single_64;
		ioc->sge_size = sizeof(Mpi2SGESimple64_t);
	} else {
		ioc->base_add_sg_single = &_base_add_sg_single_32;
		ioc->sge_size = sizeof(Mpi2SGESimple32_t);
	}

	si_meminfo(&s);
	ioc_info(ioc, "%d BIT PCI BUS DMA ADDRESSING SUPPORTED, total mem (%ld kB)\n",
		ioc->dma_mask, convert_to_kb(s.totalram));

	return 0;
}

/**
 * _base_check_enable_msix - checks MSIX capabable.
 * @ioc: per adapter object
 *
 * Check to see if card is capable of MSIX, and set number
 * of available msix vectors
 */
static int
_base_check_enable_msix(struct MPT3SAS_ADAPTER *ioc)
{
	int base;
	u16 message_control;

	/* Check whether controller SAS2008 B0 controller,
	 * if it is SAS2008 B0 controller use IO-APIC instead of MSIX
	 */
	if (ioc->pdev->device == MPI2_MFGPAGE_DEVID_SAS2008 &&
	    ioc->pdev->revision == SAS2_PCI_DEVICE_B0_REVISION) {
		return -EINVAL;
	}

	base = pci_find_capability(ioc->pdev, PCI_CAP_ID_MSIX);
	if (!base) {
		dfailprintk(ioc, ioc_info(ioc, "msix not supported\n"));
		return -EINVAL;
	}

	/* get msix vector count */
	/* NUMA_IO not supported for older controllers */
	if (ioc->pdev->device == MPI2_MFGPAGE_DEVID_SAS2004 ||
	    ioc->pdev->device == MPI2_MFGPAGE_DEVID_SAS2008 ||
	    ioc->pdev->device == MPI2_MFGPAGE_DEVID_SAS2108_1 ||
	    ioc->pdev->device == MPI2_MFGPAGE_DEVID_SAS2108_2 ||
	    ioc->pdev->device == MPI2_MFGPAGE_DEVID_SAS2108_3 ||
	    ioc->pdev->device == MPI2_MFGPAGE_DEVID_SAS2116_1 ||
	    ioc->pdev->device == MPI2_MFGPAGE_DEVID_SAS2116_2)
		ioc->msix_vector_count = 1;
	else {
		pci_read_config_word(ioc->pdev, base + 2, &message_control);
		ioc->msix_vector_count = (message_control & 0x3FF) + 1;
	}
	dinitprintk(ioc, ioc_info(ioc, "msix is supported, vector_count(%d)\n",
				  ioc->msix_vector_count));
	return 0;
}

/**
 * mpt3sas_base_free_irq - free irq
 * @ioc: per adapter object
 *
 * Freeing respective reply_queue from the list.
 */
void
mpt3sas_base_free_irq(struct MPT3SAS_ADAPTER *ioc)
{
	unsigned int irq;
	struct adapter_reply_queue *reply_q, *next;

	if (list_empty(&ioc->reply_queue_list))
		return;

	list_for_each_entry_safe(reply_q, next, &ioc->reply_queue_list, list) {
		list_del(&reply_q->list);
		if (reply_q->is_iouring_poll_q) {
			kfree(reply_q);
			continue;
		}

		if (ioc->smp_affinity_enable) {
			irq = pci_irq_vector(ioc->pdev, reply_q->msix_index);
			irq_update_affinity_hint(irq, NULL);
		}
		free_irq(pci_irq_vector(ioc->pdev, reply_q->msix_index),
			 reply_q);
		kfree(reply_q);
	}
}

/**
 * _base_request_irq - request irq
 * @ioc: per adapter object
 * @index: msix index into vector table
 *
 * Inserting respective reply_queue into the list.
 */
static int
_base_request_irq(struct MPT3SAS_ADAPTER *ioc, u8 index)
{
	struct pci_dev *pdev = ioc->pdev;
	struct adapter_reply_queue *reply_q;
	int r, qid;

	reply_q =  kzalloc(sizeof(struct adapter_reply_queue), GFP_KERNEL);
	if (!reply_q) {
		ioc_err(ioc, "unable to allocate memory %zu!\n",
			sizeof(struct adapter_reply_queue));
		return -ENOMEM;
	}
	reply_q->ioc = ioc;
	reply_q->msix_index = index;

	atomic_set(&reply_q->busy, 0);

	if (index >= ioc->iopoll_q_start_index) {
		qid = index - ioc->iopoll_q_start_index;
		snprintf(reply_q->name, MPT_NAME_LENGTH, "%s%d-mq-poll%d",
		    ioc->driver_name, ioc->id, qid);
		reply_q->is_iouring_poll_q = 1;
		ioc->io_uring_poll_queues[qid].reply_q = reply_q;
		goto out;
	}


	if (ioc->msix_enable)
		snprintf(reply_q->name, MPT_NAME_LENGTH, "%s%d-msix%d",
		    ioc->driver_name, ioc->id, index);
	else
		snprintf(reply_q->name, MPT_NAME_LENGTH, "%s%d",
		    ioc->driver_name, ioc->id);
	r = request_irq(pci_irq_vector(pdev, index), _base_interrupt,
			IRQF_SHARED, reply_q->name, reply_q);
	if (r) {
		pr_err("%s: unable to allocate interrupt %d!\n",
		       reply_q->name, pci_irq_vector(pdev, index));
		kfree(reply_q);
		return -EBUSY;
	}
out:
	INIT_LIST_HEAD(&reply_q->list);
	list_add_tail(&reply_q->list, &ioc->reply_queue_list);
	return 0;
}

/**
 * _base_assign_reply_queues - assigning msix index for each cpu
 * @ioc: per adapter object
 *
 * The enduser would need to set the affinity via /proc/irq/#/smp_affinity
 */
static void
_base_assign_reply_queues(struct MPT3SAS_ADAPTER *ioc)
{
	unsigned int cpu, nr_cpus, nr_msix, index = 0, irq;
	struct adapter_reply_queue *reply_q;
	int iopoll_q_count = ioc->reply_queue_count -
	    ioc->iopoll_q_start_index;
	const struct cpumask *mask;

	if (!_base_is_controller_msix_enabled(ioc))
		return;

	if (ioc->msix_load_balance)
		return;

	memset(ioc->cpu_msix_table, 0, ioc->cpu_msix_table_sz);

	nr_cpus = num_online_cpus();
	nr_msix = ioc->reply_queue_count = min(ioc->reply_queue_count,
					       ioc->facts.MaxMSIxVectors);
	if (!nr_msix)
		return;

	if (ioc->smp_affinity_enable) {

		/*
		 * set irq affinity to local numa node for those irqs
		 * corresponding to high iops queues.
		 */
		if (ioc->high_iops_queues) {
			mask = cpumask_of_node(dev_to_node(&ioc->pdev->dev));
			for (index = 0; index < ioc->high_iops_queues;
			    index++) {
				irq = pci_irq_vector(ioc->pdev, index);
				irq_set_affinity_and_hint(irq, mask);
			}
		}

		list_for_each_entry(reply_q, &ioc->reply_queue_list, list) {
			const cpumask_t *mask;

			if (reply_q->msix_index < ioc->high_iops_queues ||
			    reply_q->msix_index >= ioc->iopoll_q_start_index)
				continue;

			mask = pci_irq_get_affinity(ioc->pdev,
			    reply_q->msix_index);
			if (!mask) {
				ioc_warn(ioc, "no affinity for msi %x\n",
					 reply_q->msix_index);
				goto fall_back;
			}

			for_each_cpu_and(cpu, mask, cpu_online_mask) {
				if (cpu >= ioc->cpu_msix_table_sz)
					break;
				ioc->cpu_msix_table[cpu] = reply_q->msix_index;
			}
		}
		return;
	}

fall_back:
	cpu = cpumask_first(cpu_online_mask);
	nr_msix -= (ioc->high_iops_queues - iopoll_q_count);
	index = 0;

	list_for_each_entry(reply_q, &ioc->reply_queue_list, list) {
		unsigned int i, group = nr_cpus / nr_msix;

		if (reply_q->msix_index < ioc->high_iops_queues ||
		    reply_q->msix_index >= ioc->iopoll_q_start_index)
			continue;

		if (cpu >= nr_cpus)
			break;

		if (index < nr_cpus % nr_msix)
			group++;

		for (i = 0 ; i < group ; i++) {
			ioc->cpu_msix_table[cpu] = reply_q->msix_index;
			cpu = cpumask_next(cpu, cpu_online_mask);
		}
		index++;
	}
}

/**
 * _base_check_and_enable_high_iops_queues - enable high iops mode
 * @ioc: per adapter object
 * @hba_msix_vector_count: msix vectors supported by HBA
 *
 * Enable high iops queues only if
 *  - HBA is a SEA/AERO controller and
 *  - MSI-Xs vector supported by the HBA is 128 and
 *  - total CPU count in the system >=16 and
 *  - loaded driver with default max_msix_vectors module parameter and
 *  - system booted in non kdump mode
 *
 * Return: nothing.
 */
static void
_base_check_and_enable_high_iops_queues(struct MPT3SAS_ADAPTER *ioc,
		int hba_msix_vector_count)
{
	u16 lnksta, speed;

	/*
	 * Disable high iops queues if io uring poll queues are enabled.
	 */
	if (perf_mode == MPT_PERF_MODE_IOPS ||
	    perf_mode == MPT_PERF_MODE_LATENCY ||
	    ioc->io_uring_poll_queues) {
		ioc->high_iops_queues = 0;
		return;
	}

	if (perf_mode == MPT_PERF_MODE_DEFAULT) {

		pcie_capability_read_word(ioc->pdev, PCI_EXP_LNKSTA, &lnksta);
		speed = lnksta & PCI_EXP_LNKSTA_CLS;

		if (speed < 0x4) {
			ioc->high_iops_queues = 0;
			return;
		}
	}

	if (!reset_devices && ioc->is_aero_ioc &&
	    hba_msix_vector_count == MPT3SAS_GEN35_MAX_MSIX_QUEUES &&
	    num_online_cpus() >= MPT3SAS_HIGH_IOPS_REPLY_QUEUES &&
	    max_msix_vectors == -1)
		ioc->high_iops_queues = MPT3SAS_HIGH_IOPS_REPLY_QUEUES;
	else
		ioc->high_iops_queues = 0;
}

/**
 * mpt3sas_base_disable_msix - disables msix
 * @ioc: per adapter object
 *
 */
void
mpt3sas_base_disable_msix(struct MPT3SAS_ADAPTER *ioc)
{
	if (!ioc->msix_enable)
		return;
	pci_free_irq_vectors(ioc->pdev);
	ioc->msix_enable = 0;
	kfree(ioc->io_uring_poll_queues);
}

/**
 * _base_alloc_irq_vectors - allocate msix vectors
 * @ioc: per adapter object
 *
 */
static int
_base_alloc_irq_vectors(struct MPT3SAS_ADAPTER *ioc)
{
	int i, irq_flags = PCI_IRQ_MSIX;
	struct irq_affinity desc = { .pre_vectors = ioc->high_iops_queues };
	struct irq_affinity *descp = &desc;
	/*
	 * Don't allocate msix vectors for poll_queues.
	 * msix_vectors is always within a range of FW supported reply queue.
	 */
	int nr_msix_vectors = ioc->iopoll_q_start_index;


	if (ioc->smp_affinity_enable)
		irq_flags |= PCI_IRQ_AFFINITY | PCI_IRQ_ALL_TYPES;
	else
		descp = NULL;

	ioc_info(ioc, " %d %d %d\n", ioc->high_iops_queues,
	    ioc->reply_queue_count, nr_msix_vectors);

	i = pci_alloc_irq_vectors_affinity(ioc->pdev,
	    ioc->high_iops_queues,
	    nr_msix_vectors, irq_flags, descp);

	return i;
}

/**
 * _base_enable_msix - enables msix, failback to io_apic
 * @ioc: per adapter object
 *
 */
static int
_base_enable_msix(struct MPT3SAS_ADAPTER *ioc)
{
	int r;
	int i, local_max_msix_vectors;
	u8 try_msix = 0;
	int iopoll_q_count = 0;

	ioc->msix_load_balance = false;

	if (msix_disable == -1 || msix_disable == 0)
		try_msix = 1;

	if (!try_msix)
		goto try_ioapic;

	if (_base_check_enable_msix(ioc) != 0)
		goto try_ioapic;

	ioc_info(ioc, "MSI-X vectors supported: %d\n", ioc->msix_vector_count);
	pr_info("\t no of cores: %d, max_msix_vectors: %d\n",
		ioc->cpu_count, max_msix_vectors);

	ioc->reply_queue_count =
		min_t(int, ioc->cpu_count, ioc->msix_vector_count);

	if (!ioc->rdpq_array_enable && max_msix_vectors == -1)
		local_max_msix_vectors = (reset_devices) ? 1 : 8;
	else
		local_max_msix_vectors = max_msix_vectors;

	if (local_max_msix_vectors == 0)
		goto try_ioapic;

	/*
	 * Enable msix_load_balance only if combined reply queue mode is
	 * disabled on SAS3 & above generation HBA devices.
	 */
	if (!ioc->combined_reply_queue &&
	    ioc->hba_mpi_version_belonged != MPI2_VERSION) {
		ioc_info(ioc,
		    "combined ReplyQueue is off, Enabling msix load balance\n");
		ioc->msix_load_balance = true;
	}

	/*
	 * smp affinity setting is not need when msix load balance
	 * is enabled.
	 */
	if (ioc->msix_load_balance)
		ioc->smp_affinity_enable = 0;

	if (!ioc->smp_affinity_enable || ioc->reply_queue_count <= 1)
		ioc->shost->host_tagset = 0;

	/*
	 * Enable io uring poll queues only if host_tagset is enabled.
	 */
	if (ioc->shost->host_tagset)
		iopoll_q_count = poll_queues;

	if (iopoll_q_count) {
		ioc->io_uring_poll_queues = kcalloc(iopoll_q_count,
		    sizeof(struct io_uring_poll_queue), GFP_KERNEL);
		if (!ioc->io_uring_poll_queues)
			iopoll_q_count = 0;
	}

	if (ioc->is_aero_ioc)
		_base_check_and_enable_high_iops_queues(ioc,
		    ioc->msix_vector_count);

	/*
	 * Add high iops queues count to reply queue count if high iops queues
	 * are enabled.
	 */
	ioc->reply_queue_count = min_t(int,
	    ioc->reply_queue_count + ioc->high_iops_queues,
	    ioc->msix_vector_count);

	/*
	 * Adjust the reply queue count incase reply queue count
	 * exceeds the user provided MSIx vectors count.
	 */
	if (local_max_msix_vectors > 0)
		ioc->reply_queue_count = min_t(int, local_max_msix_vectors,
		    ioc->reply_queue_count);
	/*
	 * Add io uring poll queues count to reply queues count
	 * if io uring is enabled in driver.
	 */
	if (iopoll_q_count) {
		if (ioc->reply_queue_count < (iopoll_q_count + MPT3_MIN_IRQS))
			iopoll_q_count = 0;
		ioc->reply_queue_count = min_t(int,
		    ioc->reply_queue_count + iopoll_q_count,
		    ioc->msix_vector_count);
	}

	/*
	 * Starting index of io uring poll queues in reply queue list.
	 */
	ioc->iopoll_q_start_index =
	    ioc->reply_queue_count - iopoll_q_count;

	r = _base_alloc_irq_vectors(ioc);
	if (r < 0) {
		ioc_info(ioc, "pci_alloc_irq_vectors failed (r=%d) !!!\n", r);
		goto try_ioapic;
	}

	/*
	 * Adjust the reply queue count if the allocated
	 * MSIx vectors is less then the requested number
	 * of MSIx vectors.
	 */
	if (r < ioc->iopoll_q_start_index) {
		ioc->reply_queue_count = r + iopoll_q_count;
		ioc->iopoll_q_start_index =
		    ioc->reply_queue_count - iopoll_q_count;
	}

	ioc->msix_enable = 1;
	for (i = 0; i < ioc->reply_queue_count; i++) {
		r = _base_request_irq(ioc, i);
		if (r) {
			mpt3sas_base_free_irq(ioc);
			mpt3sas_base_disable_msix(ioc);
			goto try_ioapic;
		}
	}

	ioc_info(ioc, "High IOPs queues : %s\n",
			ioc->high_iops_queues ? "enabled" : "disabled");

	return 0;

/* failback to io_apic interrupt routing */
 try_ioapic:
	ioc->high_iops_queues = 0;
	ioc_info(ioc, "High IOPs queues : disabled\n");
	ioc->reply_queue_count = 1;
	ioc->iopoll_q_start_index = ioc->reply_queue_count - 0;
	r = pci_alloc_irq_vectors(ioc->pdev, 1, 1, PCI_IRQ_INTX);
	if (r < 0) {
		dfailprintk(ioc,
			    ioc_info(ioc, "pci_alloc_irq_vector(legacy) failed (r=%d) !!!\n",
				     r));
	} else
		r = _base_request_irq(ioc, 0);

	return r;
}

/**
 * mpt3sas_base_unmap_resources - free controller resources
 * @ioc: per adapter object
 */
static void
mpt3sas_base_unmap_resources(struct MPT3SAS_ADAPTER *ioc)
{
	struct pci_dev *pdev = ioc->pdev;

	dexitprintk(ioc, ioc_info(ioc, "%s\n", __func__));

	mpt3sas_base_free_irq(ioc);
	mpt3sas_base_disable_msix(ioc);

	kfree(ioc->replyPostRegisterIndex);
	ioc->replyPostRegisterIndex = NULL;


	if (ioc->chip_phys) {
		iounmap(ioc->chip);
		ioc->chip_phys = 0;
	}

	if (pci_is_enabled(pdev)) {
		pci_release_selected_regions(ioc->pdev, ioc->bars);
		pci_disable_device(pdev);
	}
}

static int
_base_diag_reset(struct MPT3SAS_ADAPTER *ioc);

/**
 * mpt3sas_base_check_for_fault_and_issue_reset - check if IOC is in fault state
 *     and if it is in fault state then issue diag reset.
 * @ioc: per adapter object
 *
 * Return: 0 for success, non-zero for failure.
 */
int
mpt3sas_base_check_for_fault_and_issue_reset(struct MPT3SAS_ADAPTER *ioc)
{
	u32 ioc_state;
	int rc = -EFAULT;

	dinitprintk(ioc, pr_info("%s\n", __func__));
	if (ioc->pci_error_recovery)
		return 0;
	ioc_state = mpt3sas_base_get_iocstate(ioc, 0);
	dhsprintk(ioc, pr_info("%s: ioc_state(0x%08x)\n", __func__, ioc_state));

	if ((ioc_state & MPI2_IOC_STATE_MASK) == MPI2_IOC_STATE_FAULT) {
		mpt3sas_print_fault_code(ioc, ioc_state &
		    MPI2_DOORBELL_DATA_MASK);
		mpt3sas_base_mask_interrupts(ioc);
		rc = _base_diag_reset(ioc);
	} else if ((ioc_state & MPI2_IOC_STATE_MASK) ==
	    MPI2_IOC_STATE_COREDUMP) {
		mpt3sas_print_coredump_info(ioc, ioc_state &
		     MPI2_DOORBELL_DATA_MASK);
		mpt3sas_base_wait_for_coredump_completion(ioc, __func__);
		mpt3sas_base_mask_interrupts(ioc);
		rc = _base_diag_reset(ioc);
	}

	return rc;
}

/**
 * mpt3sas_base_map_resources - map in controller resources (io/irq/memap)
 * @ioc: per adapter object
 *
 * Return: 0 for success, non-zero for failure.
 */
int
mpt3sas_base_map_resources(struct MPT3SAS_ADAPTER *ioc)
{
	struct pci_dev *pdev = ioc->pdev;
	u32 memap_sz;
	u32 pio_sz;
	int i, r = 0, rc;
	u64 pio_chip = 0;
	phys_addr_t chip_phys = 0;
	struct adapter_reply_queue *reply_q;
	int iopoll_q_count = 0;

	dinitprintk(ioc, ioc_info(ioc, "%s\n", __func__));

	ioc->bars = pci_select_bars(pdev, IORESOURCE_MEM);
	if (pci_enable_device_mem(pdev)) {
		ioc_warn(ioc, "pci_enable_device_mem: failed\n");
		ioc->bars = 0;
		return -ENODEV;
	}


	if (pci_request_selected_regions(pdev, ioc->bars,
	    ioc->driver_name)) {
		ioc_warn(ioc, "pci_request_selected_regions: failed\n");
		ioc->bars = 0;
		r = -ENODEV;
		goto out_fail;
	}

	pci_set_master(pdev);


	if (_base_config_dma_addressing(ioc, pdev) != 0) {
		ioc_warn(ioc, "no suitable DMA mask for %s\n", pci_name(pdev));
		r = -ENODEV;
		goto out_fail;
	}

	for (i = 0, memap_sz = 0, pio_sz = 0; (i < DEVICE_COUNT_RESOURCE) &&
	     (!memap_sz || !pio_sz); i++) {
		if (pci_resource_flags(pdev, i) & IORESOURCE_IO) {
			if (pio_sz)
				continue;
			pio_chip = (u64)pci_resource_start(pdev, i);
			pio_sz = pci_resource_len(pdev, i);
		} else if (pci_resource_flags(pdev, i) & IORESOURCE_MEM) {
			if (memap_sz)
				continue;
			ioc->chip_phys = pci_resource_start(pdev, i);
			chip_phys = ioc->chip_phys;
			memap_sz = pci_resource_len(pdev, i);
			ioc->chip = ioremap(ioc->chip_phys, memap_sz);
		}
	}

	if (ioc->chip == NULL) {
		ioc_err(ioc,
		    "unable to map adapter memory! or resource not found\n");
		r = -EINVAL;
		goto out_fail;
	}

	mpt3sas_base_mask_interrupts(ioc);

	r = _base_get_ioc_facts(ioc);
	if (r) {
		rc = mpt3sas_base_check_for_fault_and_issue_reset(ioc);
		if (rc || (_base_get_ioc_facts(ioc)))
			goto out_fail;
	}

	if (!ioc->rdpq_array_enable_assigned) {
		ioc->rdpq_array_enable = ioc->rdpq_array_capable;
		ioc->rdpq_array_enable_assigned = 1;
	}

	r = _base_enable_msix(ioc);
	if (r)
		goto out_fail;

	iopoll_q_count = ioc->reply_queue_count - ioc->iopoll_q_start_index;
	for (i = 0; i < iopoll_q_count; i++) {
		atomic_set(&ioc->io_uring_poll_queues[i].busy, 0);
		atomic_set(&ioc->io_uring_poll_queues[i].pause, 0);
	}

	if (!ioc->is_driver_loading)
		_base_init_irqpolls(ioc);
	/* Use the Combined reply queue feature only for SAS3 C0 & higher
	 * revision HBAs and also only when reply queue count is greater than 8
	 */
	if (ioc->combined_reply_queue) {
		/* Determine the Supplemental Reply Post Host Index Registers
		 * Addresse. Supplemental Reply Post Host Index Registers
		 * starts at offset MPI25_SUP_REPLY_POST_HOST_INDEX_OFFSET and
		 * each register is at offset bytes of
		 * MPT3_SUP_REPLY_POST_HOST_INDEX_REG_OFFSET from previous one.
		 */
		ioc->replyPostRegisterIndex = kcalloc(
		     ioc->combined_reply_index_count,
		     sizeof(resource_size_t *), GFP_KERNEL);
		if (!ioc->replyPostRegisterIndex) {
			ioc_err(ioc,
			    "allocation for replyPostRegisterIndex failed!\n");
			r = -ENOMEM;
			goto out_fail;
		}

		for (i = 0; i < ioc->combined_reply_index_count; i++) {
			ioc->replyPostRegisterIndex[i] =
				(resource_size_t __iomem *)
				((u8 __force *)&ioc->chip->Doorbell +
				 MPI25_SUP_REPLY_POST_HOST_INDEX_OFFSET +
				 (i * MPT3_SUP_REPLY_POST_HOST_INDEX_REG_OFFSET));
		}
	}

	if (ioc->is_warpdrive) {
		ioc->reply_post_host_index[0] = (resource_size_t __iomem *)
		    &ioc->chip->ReplyPostHostIndex;

		for (i = 1; i < ioc->cpu_msix_table_sz; i++)
			ioc->reply_post_host_index[i] =
			(resource_size_t __iomem *)
			((u8 __iomem *)&ioc->chip->Doorbell + (0x4000 + ((i - 1)
			* 4)));
	}

	list_for_each_entry(reply_q, &ioc->reply_queue_list, list) {
		if (reply_q->msix_index >= ioc->iopoll_q_start_index) {
			pr_info("%s: enabled: index: %d\n",
			    reply_q->name, reply_q->msix_index);
			continue;
		}

		pr_info("%s: %s enabled: IRQ %d\n",
			reply_q->name,
			ioc->msix_enable ? "PCI-MSI-X" : "IO-APIC",
			pci_irq_vector(ioc->pdev, reply_q->msix_index));
	}

	ioc_info(ioc, "iomem(%pap), mapped(0x%p), size(%d)\n",
		 &chip_phys, ioc->chip, memap_sz);
	ioc_info(ioc, "ioport(0x%016llx), size(%d)\n",
		 (unsigned long long)pio_chip, pio_sz);

	/* Save PCI configuration state for recovery from PCI AER/EEH errors */
	pci_save_state(pdev);
	return 0;

 out_fail:
	mpt3sas_base_unmap_resources(ioc);
	return r;
}

/**
 * mpt3sas_base_get_msg_frame - obtain request mf pointer
 * @ioc: per adapter object
 * @smid: system request message index(smid zero is invalid)
 *
 * Return: virt pointer to message frame.
 */
void *
mpt3sas_base_get_msg_frame(struct MPT3SAS_ADAPTER *ioc, u16 smid)
{
	return (void *)(ioc->request + (smid * ioc->request_sz));
}

/**
 * mpt3sas_base_get_sense_buffer - obtain a sense buffer virt addr
 * @ioc: per adapter object
 * @smid: system request message index
 *
 * Return: virt pointer to sense buffer.
 */
void *
mpt3sas_base_get_sense_buffer(struct MPT3SAS_ADAPTER *ioc, u16 smid)
{
	return (void *)(ioc->sense + ((smid - 1) * SCSI_SENSE_BUFFERSIZE));
}

/**
 * mpt3sas_base_get_sense_buffer_dma - obtain a sense buffer dma addr
 * @ioc: per adapter object
 * @smid: system request message index
 *
 * Return: phys pointer to the low 32bit address of the sense buffer.
 */
__le32
mpt3sas_base_get_sense_buffer_dma(struct MPT3SAS_ADAPTER *ioc, u16 smid)
{
	return cpu_to_le32(ioc->sense_dma + ((smid - 1) *
	    SCSI_SENSE_BUFFERSIZE));
}

/**
 * mpt3sas_base_get_pcie_sgl - obtain a PCIe SGL virt addr
 * @ioc: per adapter object
 * @smid: system request message index
 *
 * Return: virt pointer to a PCIe SGL.
 */
void *
mpt3sas_base_get_pcie_sgl(struct MPT3SAS_ADAPTER *ioc, u16 smid)
{
	return (void *)(ioc->pcie_sg_lookup[smid - 1].pcie_sgl);
}

/**
 * mpt3sas_base_get_pcie_sgl_dma - obtain a PCIe SGL dma addr
 * @ioc: per adapter object
 * @smid: system request message index
 *
 * Return: phys pointer to the address of the PCIe buffer.
 */
dma_addr_t
mpt3sas_base_get_pcie_sgl_dma(struct MPT3SAS_ADAPTER *ioc, u16 smid)
{
	return ioc->pcie_sg_lookup[smid - 1].pcie_sgl_dma;
}

/**
 * mpt3sas_base_get_reply_virt_addr - obtain reply frames virt address
 * @ioc: per adapter object
 * @phys_addr: lower 32 physical addr of the reply
 *
 * Converts 32bit lower physical addr into a virt address.
 */
void *
mpt3sas_base_get_reply_virt_addr(struct MPT3SAS_ADAPTER *ioc, u32 phys_addr)
{
	if (!phys_addr)
		return NULL;
	return ioc->reply + (phys_addr - (u32)ioc->reply_dma);
}

/**
 * _base_get_msix_index - get the msix index
 * @ioc: per adapter object
 * @scmd: scsi_cmnd object
 *
 * Return: msix index of general reply queues,
 * i.e. reply queue on which IO request's reply
 * should be posted by the HBA firmware.
 */
static inline u8
_base_get_msix_index(struct MPT3SAS_ADAPTER *ioc,
	struct scsi_cmnd *scmd)
{
	/* Enables reply_queue load balancing */
	if (ioc->msix_load_balance)
		return ioc->reply_queue_count ?
		    base_mod64(atomic64_add_return(1,
		    &ioc->total_io_cnt), ioc->reply_queue_count) : 0;

	if (scmd && ioc->shost->nr_hw_queues > 1) {
		u32 tag = blk_mq_unique_tag(scsi_cmd_to_rq(scmd));

		return blk_mq_unique_tag_to_hwq(tag) +
			ioc->high_iops_queues;
	}

	return ioc->cpu_msix_table[raw_smp_processor_id()];
}

/**
 * _base_get_high_iops_msix_index - get the msix index of
 *				high iops queues
 * @ioc: per adapter object
 * @scmd: scsi_cmnd object
 *
 * Return: msix index of high iops reply queues.
 * i.e. high iops reply queue on which IO request's
 * reply should be posted by the HBA firmware.
 */
static inline u8
_base_get_high_iops_msix_index(struct MPT3SAS_ADAPTER *ioc,
	struct scsi_cmnd *scmd)
{
	/**
	 * Round robin the IO interrupts among the high iops
	 * reply queues in terms of batch count 16 when outstanding
	 * IOs on the target device is >=8.
	 */

	if (scsi_device_busy(scmd->device) > MPT3SAS_DEVICE_HIGH_IOPS_DEPTH)
		return base_mod64((
		    atomic64_add_return(1, &ioc->high_iops_outstanding) /
		    MPT3SAS_HIGH_IOPS_BATCH_COUNT),
		    MPT3SAS_HIGH_IOPS_REPLY_QUEUES);

	return _base_get_msix_index(ioc, scmd);
}

/**
 * mpt3sas_base_get_smid - obtain a free smid from internal queue
 * @ioc: per adapter object
 * @cb_idx: callback index
 *
 * Return: smid (zero is invalid)
 */
u16
mpt3sas_base_get_smid(struct MPT3SAS_ADAPTER *ioc, u8 cb_idx)
{
	unsigned long flags;
	struct request_tracker *request;
	u16 smid;

	spin_lock_irqsave(&ioc->scsi_lookup_lock, flags);
	if (list_empty(&ioc->internal_free_list)) {
		spin_unlock_irqrestore(&ioc->scsi_lookup_lock, flags);
		ioc_err(ioc, "%s: smid not available\n", __func__);
		return 0;
	}

	request = list_entry(ioc->internal_free_list.next,
	    struct request_tracker, tracker_list);
	request->cb_idx = cb_idx;
	smid = request->smid;
	list_del(&request->tracker_list);
	spin_unlock_irqrestore(&ioc->scsi_lookup_lock, flags);
	return smid;
}

/**
 * mpt3sas_base_get_smid_scsiio - obtain a free smid from scsiio queue
 * @ioc: per adapter object
 * @cb_idx: callback index
 * @scmd: pointer to scsi command object
 *
 * Return: smid (zero is invalid)
 */
u16
mpt3sas_base_get_smid_scsiio(struct MPT3SAS_ADAPTER *ioc, u8 cb_idx,
	struct scsi_cmnd *scmd)
{
	struct scsiio_tracker *request = scsi_cmd_priv(scmd);
	u16 smid;
	u32 tag, unique_tag;

	unique_tag = blk_mq_unique_tag(scsi_cmd_to_rq(scmd));
	tag = blk_mq_unique_tag_to_tag(unique_tag);

	/*
	 * Store hw queue number corresponding to the tag.
	 * This hw queue number is used later to determine
	 * the unique_tag using the logic below. This unique_tag
	 * is used to retrieve the scmd pointer corresponding
	 * to tag using scsi_host_find_tag() API.
	 *
	 * tag = smid - 1;
	 * unique_tag = ioc->io_queue_num[tag] << BLK_MQ_UNIQUE_TAG_BITS | tag;
	 */
	ioc->io_queue_num[tag] = blk_mq_unique_tag_to_hwq(unique_tag);

	smid = tag + 1;
	request->cb_idx = cb_idx;
	request->smid = smid;
	request->scmd = scmd;
	INIT_LIST_HEAD(&request->chain_list);
	return smid;
}

/**
 * mpt3sas_base_get_smid_hpr - obtain a free smid from hi-priority queue
 * @ioc: per adapter object
 * @cb_idx: callback index
 *
 * Return: smid (zero is invalid)
 */
u16
mpt3sas_base_get_smid_hpr(struct MPT3SAS_ADAPTER *ioc, u8 cb_idx)
{
	unsigned long flags;
	struct request_tracker *request;
	u16 smid;

	spin_lock_irqsave(&ioc->scsi_lookup_lock, flags);
	if (list_empty(&ioc->hpr_free_list)) {
		spin_unlock_irqrestore(&ioc->scsi_lookup_lock, flags);
		return 0;
	}

	request = list_entry(ioc->hpr_free_list.next,
	    struct request_tracker, tracker_list);
	request->cb_idx = cb_idx;
	smid = request->smid;
	list_del(&request->tracker_list);
	spin_unlock_irqrestore(&ioc->scsi_lookup_lock, flags);
	return smid;
}

static void
_base_recovery_check(struct MPT3SAS_ADAPTER *ioc)
{
	/*
	 * See _wait_for_commands_to_complete() call with regards to this code.
	 */
	if (ioc->shost_recovery && ioc->pending_io_count) {
		ioc->pending_io_count = scsi_host_busy(ioc->shost);
		if (ioc->pending_io_count == 0)
			wake_up(&ioc->reset_wq);
	}
}

void mpt3sas_base_clear_st(struct MPT3SAS_ADAPTER *ioc,
			   struct scsiio_tracker *st)
{
	if (WARN_ON(st->smid == 0))
		return;
	st->cb_idx = 0xFF;
	st->direct_io = 0;
	st->scmd = NULL;
	atomic_set(&ioc->chain_lookup[st->smid - 1].chain_offset, 0);
	st->smid = 0;
}

/**
 * mpt3sas_base_free_smid - put smid back on free_list
 * @ioc: per adapter object
 * @smid: system request message index
 */
void
mpt3sas_base_free_smid(struct MPT3SAS_ADAPTER *ioc, u16 smid)
{
	unsigned long flags;
	int i;

	if (smid < ioc->hi_priority_smid) {
		struct scsiio_tracker *st;
		void *request;

		st = _get_st_from_smid(ioc, smid);
		if (!st) {
			_base_recovery_check(ioc);
			return;
		}

		/* Clear MPI request frame */
		request = mpt3sas_base_get_msg_frame(ioc, smid);
		memset(request, 0, ioc->request_sz);

		mpt3sas_base_clear_st(ioc, st);
		_base_recovery_check(ioc);
		ioc->io_queue_num[smid - 1] = 0;
		return;
	}

	spin_lock_irqsave(&ioc->scsi_lookup_lock, flags);
	if (smid < ioc->internal_smid) {
		/* hi-priority */
		i = smid - ioc->hi_priority_smid;
		ioc->hpr_lookup[i].cb_idx = 0xFF;
		list_add(&ioc->hpr_lookup[i].tracker_list, &ioc->hpr_free_list);
	} else if (smid <= ioc->hba_queue_depth) {
		/* internal queue */
		i = smid - ioc->internal_smid;
		ioc->internal_lookup[i].cb_idx = 0xFF;
		list_add(&ioc->internal_lookup[i].tracker_list,
		    &ioc->internal_free_list);
	}
	spin_unlock_irqrestore(&ioc->scsi_lookup_lock, flags);
}

/**
 * _base_mpi_ep_writeq - 32 bit write to MMIO
 * @b: data payload
 * @addr: address in MMIO space
 * @writeq_lock: spin lock
 *
 * This special handling for MPI EP to take care of 32 bit
 * environment where its not quarenteed to send the entire word
 * in one transfer.
 */
static inline void
_base_mpi_ep_writeq(__u64 b, volatile void __iomem *addr,
					spinlock_t *writeq_lock)
{
	unsigned long flags;

	spin_lock_irqsave(writeq_lock, flags);
	__raw_writel((u32)(b), addr);
	__raw_writel((u32)(b >> 32), (addr + 4));
	spin_unlock_irqrestore(writeq_lock, flags);
}

/**
 * _base_writeq - 64 bit write to MMIO
 * @b: data payload
 * @addr: address in MMIO space
 * @writeq_lock: spin lock
 *
 * Glue for handling an atomic 64 bit word to MMIO. This special handling takes
 * care of 32 bit environment where its not quarenteed to send the entire word
 * in one transfer.
 */
#if defined(writeq) && defined(CONFIG_64BIT)
static inline void
_base_writeq(__u64 b, volatile void __iomem *addr, spinlock_t *writeq_lock)
{
	wmb();
	__raw_writeq(b, addr);
	barrier();
}
#else
static inline void
_base_writeq(__u64 b, volatile void __iomem *addr, spinlock_t *writeq_lock)
{
	_base_mpi_ep_writeq(b, addr, writeq_lock);
}
#endif

/**
 * _base_set_and_get_msix_index - get the msix index and assign to msix_io
 *                                variable of scsi tracker
 * @ioc: per adapter object
 * @smid: system request message index
 *
 * Return: msix index.
 */
static u8
_base_set_and_get_msix_index(struct MPT3SAS_ADAPTER *ioc, u16 smid)
{
	struct scsiio_tracker *st = NULL;

	if (smid < ioc->hi_priority_smid)
		st = _get_st_from_smid(ioc, smid);

	if (st == NULL)
		return  _base_get_msix_index(ioc, NULL);

	st->msix_io = ioc->get_msix_index_for_smlio(ioc, st->scmd);
	return st->msix_io;
}

/**
 * _base_put_smid_mpi_ep_scsi_io - send SCSI_IO request to firmware
 * @ioc: per adapter object
 * @smid: system request message index
 * @handle: device handle
 */
static void
_base_put_smid_mpi_ep_scsi_io(struct MPT3SAS_ADAPTER *ioc,
	u16 smid, u16 handle)
{
	Mpi2RequestDescriptorUnion_t descriptor;
	u64 *request = (u64 *)&descriptor;
	void *mpi_req_iomem;
	__le32 *mfp = (__le32 *)mpt3sas_base_get_msg_frame(ioc, smid);

	_clone_sg_entries(ioc, (void *) mfp, smid);
	mpi_req_iomem = (void __force *)ioc->chip +
			MPI_FRAME_START_OFFSET + (smid * ioc->request_sz);
	_base_clone_mpi_to_sys_mem(mpi_req_iomem, (void *)mfp,
					ioc->request_sz);
	descriptor.SCSIIO.RequestFlags = MPI2_REQ_DESCRIPT_FLAGS_SCSI_IO;
	descriptor.SCSIIO.MSIxIndex = _base_set_and_get_msix_index(ioc, smid);
	descriptor.SCSIIO.SMID = cpu_to_le16(smid);
	descriptor.SCSIIO.DevHandle = cpu_to_le16(handle);
	descriptor.SCSIIO.LMID = 0;
	_base_mpi_ep_writeq(*request, &ioc->chip->RequestDescriptorPostLow,
	    &ioc->scsi_lookup_lock);
}

/**
 * _base_put_smid_scsi_io - send SCSI_IO request to firmware
 * @ioc: per adapter object
 * @smid: system request message index
 * @handle: device handle
 */
static void
_base_put_smid_scsi_io(struct MPT3SAS_ADAPTER *ioc, u16 smid, u16 handle)
{
	Mpi2RequestDescriptorUnion_t descriptor;
	u64 *request = (u64 *)&descriptor;


	descriptor.SCSIIO.RequestFlags = MPI2_REQ_DESCRIPT_FLAGS_SCSI_IO;
	descriptor.SCSIIO.MSIxIndex = _base_set_and_get_msix_index(ioc, smid);
	descriptor.SCSIIO.SMID = cpu_to_le16(smid);
	descriptor.SCSIIO.DevHandle = cpu_to_le16(handle);
	descriptor.SCSIIO.LMID = 0;
	_base_writeq(*request, &ioc->chip->RequestDescriptorPostLow,
	    &ioc->scsi_lookup_lock);
}

/**
 * _base_put_smid_fast_path - send fast path request to firmware
 * @ioc: per adapter object
 * @smid: system request message index
 * @handle: device handle
 */
static void
_base_put_smid_fast_path(struct MPT3SAS_ADAPTER *ioc, u16 smid,
	u16 handle)
{
	Mpi2RequestDescriptorUnion_t descriptor;
	u64 *request = (u64 *)&descriptor;

	descriptor.SCSIIO.RequestFlags =
	    MPI25_REQ_DESCRIPT_FLAGS_FAST_PATH_SCSI_IO;
	descriptor.SCSIIO.MSIxIndex = _base_set_and_get_msix_index(ioc, smid);
	descriptor.SCSIIO.SMID = cpu_to_le16(smid);
	descriptor.SCSIIO.DevHandle = cpu_to_le16(handle);
	descriptor.SCSIIO.LMID = 0;
	_base_writeq(*request, &ioc->chip->RequestDescriptorPostLow,
	    &ioc->scsi_lookup_lock);
}

/**
 * _base_put_smid_hi_priority - send Task Management request to firmware
 * @ioc: per adapter object
 * @smid: system request message index
 * @msix_task: msix_task will be same as msix of IO in case of task abort else 0
 */
static void
_base_put_smid_hi_priority(struct MPT3SAS_ADAPTER *ioc, u16 smid,
	u16 msix_task)
{
	Mpi2RequestDescriptorUnion_t descriptor;
	void *mpi_req_iomem;
	u64 *request;

	if (ioc->is_mcpu_endpoint) {
		__le32 *mfp = (__le32 *)mpt3sas_base_get_msg_frame(ioc, smid);

		/* TBD 256 is offset within sys register. */
		mpi_req_iomem = (void __force *)ioc->chip
					+ MPI_FRAME_START_OFFSET
					+ (smid * ioc->request_sz);
		_base_clone_mpi_to_sys_mem(mpi_req_iomem, (void *)mfp,
							ioc->request_sz);
	}

	request = (u64 *)&descriptor;

	descriptor.HighPriority.RequestFlags =
	    MPI2_REQ_DESCRIPT_FLAGS_HIGH_PRIORITY;
	descriptor.HighPriority.MSIxIndex =  msix_task;
	descriptor.HighPriority.SMID = cpu_to_le16(smid);
	descriptor.HighPriority.LMID = 0;
	descriptor.HighPriority.Reserved1 = 0;
	if (ioc->is_mcpu_endpoint)
		_base_mpi_ep_writeq(*request,
				&ioc->chip->RequestDescriptorPostLow,
				&ioc->scsi_lookup_lock);
	else
		_base_writeq(*request, &ioc->chip->RequestDescriptorPostLow,
		    &ioc->scsi_lookup_lock);
}

/**
 * mpt3sas_base_put_smid_nvme_encap - send NVMe encapsulated request to
 *  firmware
 * @ioc: per adapter object
 * @smid: system request message index
 */
void
mpt3sas_base_put_smid_nvme_encap(struct MPT3SAS_ADAPTER *ioc, u16 smid)
{
	Mpi2RequestDescriptorUnion_t descriptor;
	u64 *request = (u64 *)&descriptor;

	descriptor.Default.RequestFlags =
		MPI26_REQ_DESCRIPT_FLAGS_PCIE_ENCAPSULATED;
	descriptor.Default.MSIxIndex =  _base_set_and_get_msix_index(ioc, smid);
	descriptor.Default.SMID = cpu_to_le16(smid);
	descriptor.Default.LMID = 0;
	descriptor.Default.DescriptorTypeDependent = 0;
	_base_writeq(*request, &ioc->chip->RequestDescriptorPostLow,
	    &ioc->scsi_lookup_lock);
}

/**
 * _base_put_smid_default - Default, primarily used for config pages
 * @ioc: per adapter object
 * @smid: system request message index
 */
static void
_base_put_smid_default(struct MPT3SAS_ADAPTER *ioc, u16 smid)
{
	Mpi2RequestDescriptorUnion_t descriptor;
	void *mpi_req_iomem;
	u64 *request;

	if (ioc->is_mcpu_endpoint) {
		__le32 *mfp = (__le32 *)mpt3sas_base_get_msg_frame(ioc, smid);

		_clone_sg_entries(ioc, (void *) mfp, smid);
		/* TBD 256 is offset within sys register */
		mpi_req_iomem = (void __force *)ioc->chip +
			MPI_FRAME_START_OFFSET + (smid * ioc->request_sz);
		_base_clone_mpi_to_sys_mem(mpi_req_iomem, (void *)mfp,
							ioc->request_sz);
	}
	request = (u64 *)&descriptor;
	descriptor.Default.RequestFlags = MPI2_REQ_DESCRIPT_FLAGS_DEFAULT_TYPE;
	descriptor.Default.MSIxIndex = _base_set_and_get_msix_index(ioc, smid);
	descriptor.Default.SMID = cpu_to_le16(smid);
	descriptor.Default.LMID = 0;
	descriptor.Default.DescriptorTypeDependent = 0;
	if (ioc->is_mcpu_endpoint)
		_base_mpi_ep_writeq(*request,
				&ioc->chip->RequestDescriptorPostLow,
				&ioc->scsi_lookup_lock);
	else
		_base_writeq(*request, &ioc->chip->RequestDescriptorPostLow,
				&ioc->scsi_lookup_lock);
}

/**
 * _base_put_smid_scsi_io_atomic - send SCSI_IO request to firmware using
 *   Atomic Request Descriptor
 * @ioc: per adapter object
 * @smid: system request message index
 * @handle: device handle, unused in this function, for function type match
 *
 * Return: nothing.
 */
static void
_base_put_smid_scsi_io_atomic(struct MPT3SAS_ADAPTER *ioc, u16 smid,
	u16 handle)
{
	Mpi26AtomicRequestDescriptor_t descriptor;
	u32 *request = (u32 *)&descriptor;

	descriptor.RequestFlags = MPI2_REQ_DESCRIPT_FLAGS_SCSI_IO;
	descriptor.MSIxIndex = _base_set_and_get_msix_index(ioc, smid);
	descriptor.SMID = cpu_to_le16(smid);

	writel(cpu_to_le32(*request), &ioc->chip->AtomicRequestDescriptorPost);
}

/**
 * _base_put_smid_fast_path_atomic - send fast path request to firmware
 * using Atomic Request Descriptor
 * @ioc: per adapter object
 * @smid: system request message index
 * @handle: device handle, unused in this function, for function type match
 * Return: nothing
 */
static void
_base_put_smid_fast_path_atomic(struct MPT3SAS_ADAPTER *ioc, u16 smid,
	u16 handle)
{
	Mpi26AtomicRequestDescriptor_t descriptor;
	u32 *request = (u32 *)&descriptor;

	descriptor.RequestFlags = MPI25_REQ_DESCRIPT_FLAGS_FAST_PATH_SCSI_IO;
	descriptor.MSIxIndex = _base_set_and_get_msix_index(ioc, smid);
	descriptor.SMID = cpu_to_le16(smid);

	writel(cpu_to_le32(*request), &ioc->chip->AtomicRequestDescriptorPost);
}

/**
 * _base_put_smid_hi_priority_atomic - send Task Management request to
 * firmware using Atomic Request Descriptor
 * @ioc: per adapter object
 * @smid: system request message index
 * @msix_task: msix_task will be same as msix of IO in case of task abort else 0
 *
 * Return: nothing.
 */
static void
_base_put_smid_hi_priority_atomic(struct MPT3SAS_ADAPTER *ioc, u16 smid,
	u16 msix_task)
{
	Mpi26AtomicRequestDescriptor_t descriptor;
	u32 *request = (u32 *)&descriptor;

	descriptor.RequestFlags = MPI2_REQ_DESCRIPT_FLAGS_HIGH_PRIORITY;
	descriptor.MSIxIndex = msix_task;
	descriptor.SMID = cpu_to_le16(smid);

	writel(cpu_to_le32(*request), &ioc->chip->AtomicRequestDescriptorPost);
}

/**
 * _base_put_smid_default_atomic - Default, primarily used for config pages
 * use Atomic Request Descriptor
 * @ioc: per adapter object
 * @smid: system request message index
 *
 * Return: nothing.
 */
static void
_base_put_smid_default_atomic(struct MPT3SAS_ADAPTER *ioc, u16 smid)
{
	Mpi26AtomicRequestDescriptor_t descriptor;
	u32 *request = (u32 *)&descriptor;

	descriptor.RequestFlags = MPI2_REQ_DESCRIPT_FLAGS_DEFAULT_TYPE;
	descriptor.MSIxIndex = _base_set_and_get_msix_index(ioc, smid);
	descriptor.SMID = cpu_to_le16(smid);

	writel(cpu_to_le32(*request), &ioc->chip->AtomicRequestDescriptorPost);
}

/**
 * _base_display_OEMs_branding - Display branding string
 * @ioc: per adapter object
 */
static void
_base_display_OEMs_branding(struct MPT3SAS_ADAPTER *ioc)
{
	if (ioc->pdev->subsystem_vendor != PCI_VENDOR_ID_INTEL)
		return;

	switch (ioc->pdev->subsystem_vendor) {
	case PCI_VENDOR_ID_INTEL:
		switch (ioc->pdev->device) {
		case MPI2_MFGPAGE_DEVID_SAS2008:
			switch (ioc->pdev->subsystem_device) {
			case MPT2SAS_INTEL_RMS2LL080_SSDID:
				ioc_info(ioc, "%s\n",
					 MPT2SAS_INTEL_RMS2LL080_BRANDING);
				break;
			case MPT2SAS_INTEL_RMS2LL040_SSDID:
				ioc_info(ioc, "%s\n",
					 MPT2SAS_INTEL_RMS2LL040_BRANDING);
				break;
			case MPT2SAS_INTEL_SSD910_SSDID:
				ioc_info(ioc, "%s\n",
					 MPT2SAS_INTEL_SSD910_BRANDING);
				break;
			default:
				ioc_info(ioc, "Intel(R) Controller: Subsystem ID: 0x%X\n",
					 ioc->pdev->subsystem_device);
				break;
			}
			break;
		case MPI2_MFGPAGE_DEVID_SAS2308_2:
			switch (ioc->pdev->subsystem_device) {
			case MPT2SAS_INTEL_RS25GB008_SSDID:
				ioc_info(ioc, "%s\n",
					 MPT2SAS_INTEL_RS25GB008_BRANDING);
				break;
			case MPT2SAS_INTEL_RMS25JB080_SSDID:
				ioc_info(ioc, "%s\n",
					 MPT2SAS_INTEL_RMS25JB080_BRANDING);
				break;
			case MPT2SAS_INTEL_RMS25JB040_SSDID:
				ioc_info(ioc, "%s\n",
					 MPT2SAS_INTEL_RMS25JB040_BRANDING);
				break;
			case MPT2SAS_INTEL_RMS25KB080_SSDID:
				ioc_info(ioc, "%s\n",
					 MPT2SAS_INTEL_RMS25KB080_BRANDING);
				break;
			case MPT2SAS_INTEL_RMS25KB040_SSDID:
				ioc_info(ioc, "%s\n",
					 MPT2SAS_INTEL_RMS25KB040_BRANDING);
				break;
			case MPT2SAS_INTEL_RMS25LB040_SSDID:
				ioc_info(ioc, "%s\n",
					 MPT2SAS_INTEL_RMS25LB040_BRANDING);
				break;
			case MPT2SAS_INTEL_RMS25LB080_SSDID:
				ioc_info(ioc, "%s\n",
					 MPT2SAS_INTEL_RMS25LB080_BRANDING);
				break;
			default:
				ioc_info(ioc, "Intel(R) Controller: Subsystem ID: 0x%X\n",
					 ioc->pdev->subsystem_device);
				break;
			}
			break;
		case MPI25_MFGPAGE_DEVID_SAS3008:
			switch (ioc->pdev->subsystem_device) {
			case MPT3SAS_INTEL_RMS3JC080_SSDID:
				ioc_info(ioc, "%s\n",
					 MPT3SAS_INTEL_RMS3JC080_BRANDING);
				break;

			case MPT3SAS_INTEL_RS3GC008_SSDID:
				ioc_info(ioc, "%s\n",
					 MPT3SAS_INTEL_RS3GC008_BRANDING);
				break;
			case MPT3SAS_INTEL_RS3FC044_SSDID:
				ioc_info(ioc, "%s\n",
					 MPT3SAS_INTEL_RS3FC044_BRANDING);
				break;
			case MPT3SAS_INTEL_RS3UC080_SSDID:
				ioc_info(ioc, "%s\n",
					 MPT3SAS_INTEL_RS3UC080_BRANDING);
				break;
			default:
				ioc_info(ioc, "Intel(R) Controller: Subsystem ID: 0x%X\n",
					 ioc->pdev->subsystem_device);
				break;
			}
			break;
		default:
			ioc_info(ioc, "Intel(R) Controller: Subsystem ID: 0x%X\n",
				 ioc->pdev->subsystem_device);
			break;
		}
		break;
	case PCI_VENDOR_ID_DELL:
		switch (ioc->pdev->device) {
		case MPI2_MFGPAGE_DEVID_SAS2008:
			switch (ioc->pdev->subsystem_device) {
			case MPT2SAS_DELL_6GBPS_SAS_HBA_SSDID:
				ioc_info(ioc, "%s\n",
					 MPT2SAS_DELL_6GBPS_SAS_HBA_BRANDING);
				break;
			case MPT2SAS_DELL_PERC_H200_ADAPTER_SSDID:
				ioc_info(ioc, "%s\n",
					 MPT2SAS_DELL_PERC_H200_ADAPTER_BRANDING);
				break;
			case MPT2SAS_DELL_PERC_H200_INTEGRATED_SSDID:
				ioc_info(ioc, "%s\n",
					 MPT2SAS_DELL_PERC_H200_INTEGRATED_BRANDING);
				break;
			case MPT2SAS_DELL_PERC_H200_MODULAR_SSDID:
				ioc_info(ioc, "%s\n",
					 MPT2SAS_DELL_PERC_H200_MODULAR_BRANDING);
				break;
			case MPT2SAS_DELL_PERC_H200_EMBEDDED_SSDID:
				ioc_info(ioc, "%s\n",
					 MPT2SAS_DELL_PERC_H200_EMBEDDED_BRANDING);
				break;
			case MPT2SAS_DELL_PERC_H200_SSDID:
				ioc_info(ioc, "%s\n",
					 MPT2SAS_DELL_PERC_H200_BRANDING);
				break;
			case MPT2SAS_DELL_6GBPS_SAS_SSDID:
				ioc_info(ioc, "%s\n",
					 MPT2SAS_DELL_6GBPS_SAS_BRANDING);
				break;
			default:
				ioc_info(ioc, "Dell 6Gbps HBA: Subsystem ID: 0x%X\n",
					 ioc->pdev->subsystem_device);
				break;
			}
			break;
		case MPI25_MFGPAGE_DEVID_SAS3008:
			switch (ioc->pdev->subsystem_device) {
			case MPT3SAS_DELL_12G_HBA_SSDID:
				ioc_info(ioc, "%s\n",
					 MPT3SAS_DELL_12G_HBA_BRANDING);
				break;
			default:
				ioc_info(ioc, "Dell 12Gbps HBA: Subsystem ID: 0x%X\n",
					 ioc->pdev->subsystem_device);
				break;
			}
			break;
		default:
			ioc_info(ioc, "Dell HBA: Subsystem ID: 0x%X\n",
				 ioc->pdev->subsystem_device);
			break;
		}
		break;
	case PCI_VENDOR_ID_CISCO:
		switch (ioc->pdev->device) {
		case MPI25_MFGPAGE_DEVID_SAS3008:
			switch (ioc->pdev->subsystem_device) {
			case MPT3SAS_CISCO_12G_8E_HBA_SSDID:
				ioc_info(ioc, "%s\n",
					 MPT3SAS_CISCO_12G_8E_HBA_BRANDING);
				break;
			case MPT3SAS_CISCO_12G_8I_HBA_SSDID:
				ioc_info(ioc, "%s\n",
					 MPT3SAS_CISCO_12G_8I_HBA_BRANDING);
				break;
			case MPT3SAS_CISCO_12G_AVILA_HBA_SSDID:
				ioc_info(ioc, "%s\n",
					 MPT3SAS_CISCO_12G_AVILA_HBA_BRANDING);
				break;
			default:
				ioc_info(ioc, "Cisco 12Gbps SAS HBA: Subsystem ID: 0x%X\n",
					 ioc->pdev->subsystem_device);
				break;
			}
			break;
		case MPI25_MFGPAGE_DEVID_SAS3108_1:
			switch (ioc->pdev->subsystem_device) {
			case MPT3SAS_CISCO_12G_AVILA_HBA_SSDID:
				ioc_info(ioc, "%s\n",
					 MPT3SAS_CISCO_12G_AVILA_HBA_BRANDING);
				break;
			case MPT3SAS_CISCO_12G_COLUSA_MEZZANINE_HBA_SSDID:
				ioc_info(ioc, "%s\n",
					 MPT3SAS_CISCO_12G_COLUSA_MEZZANINE_HBA_BRANDING);
				break;
			default:
				ioc_info(ioc, "Cisco 12Gbps SAS HBA: Subsystem ID: 0x%X\n",
					 ioc->pdev->subsystem_device);
				break;
			}
			break;
		default:
			ioc_info(ioc, "Cisco SAS HBA: Subsystem ID: 0x%X\n",
				 ioc->pdev->subsystem_device);
			break;
		}
		break;
	case MPT2SAS_HP_3PAR_SSVID:
		switch (ioc->pdev->device) {
		case MPI2_MFGPAGE_DEVID_SAS2004:
			switch (ioc->pdev->subsystem_device) {
			case MPT2SAS_HP_DAUGHTER_2_4_INTERNAL_SSDID:
				ioc_info(ioc, "%s\n",
					 MPT2SAS_HP_DAUGHTER_2_4_INTERNAL_BRANDING);
				break;
			default:
				ioc_info(ioc, "HP 6Gbps SAS HBA: Subsystem ID: 0x%X\n",
					 ioc->pdev->subsystem_device);
				break;
			}
			break;
		case MPI2_MFGPAGE_DEVID_SAS2308_2:
			switch (ioc->pdev->subsystem_device) {
			case MPT2SAS_HP_2_4_INTERNAL_SSDID:
				ioc_info(ioc, "%s\n",
					 MPT2SAS_HP_2_4_INTERNAL_BRANDING);
				break;
			case MPT2SAS_HP_2_4_EXTERNAL_SSDID:
				ioc_info(ioc, "%s\n",
					 MPT2SAS_HP_2_4_EXTERNAL_BRANDING);
				break;
			case MPT2SAS_HP_1_4_INTERNAL_1_4_EXTERNAL_SSDID:
				ioc_info(ioc, "%s\n",
					 MPT2SAS_HP_1_4_INTERNAL_1_4_EXTERNAL_BRANDING);
				break;
			case MPT2SAS_HP_EMBEDDED_2_4_INTERNAL_SSDID:
				ioc_info(ioc, "%s\n",
					 MPT2SAS_HP_EMBEDDED_2_4_INTERNAL_BRANDING);
				break;
			default:
				ioc_info(ioc, "HP 6Gbps SAS HBA: Subsystem ID: 0x%X\n",
					 ioc->pdev->subsystem_device);
				break;
			}
			break;
		default:
			ioc_info(ioc, "HP SAS HBA: Subsystem ID: 0x%X\n",
				 ioc->pdev->subsystem_device);
			break;
		}
		break;
	default:
		break;
	}
}

/**
 * _base_display_fwpkg_version - sends FWUpload request to pull FWPkg
 *				version from FW Image Header.
 * @ioc: per adapter object
 *
 * Return: 0 for success, non-zero for failure.
 */
	static int
_base_display_fwpkg_version(struct MPT3SAS_ADAPTER *ioc)
{
	Mpi2FWImageHeader_t *fw_img_hdr;
	Mpi26ComponentImageHeader_t *cmp_img_hdr;
	Mpi25FWUploadRequest_t *mpi_request;
	Mpi2FWUploadReply_t mpi_reply;
	int r = 0, issue_diag_reset = 0;
	u32  package_version = 0;
	void *fwpkg_data = NULL;
	dma_addr_t fwpkg_data_dma;
	u16 smid, ioc_status;
	size_t data_length;

	dinitprintk(ioc, ioc_info(ioc, "%s\n", __func__));

	if (ioc->base_cmds.status & MPT3_CMD_PENDING) {
		ioc_err(ioc, "%s: internal command already in use\n", __func__);
		return -EAGAIN;
	}

	data_length = sizeof(Mpi2FWImageHeader_t);
	fwpkg_data = dma_alloc_coherent(&ioc->pdev->dev, data_length,
			&fwpkg_data_dma, GFP_KERNEL);
	if (!fwpkg_data) {
		ioc_err(ioc,
		    "Memory allocation for fwpkg data failed at %s:%d/%s()!\n",
			__FILE__, __LINE__, __func__);
		return -ENOMEM;
	}

	smid = mpt3sas_base_get_smid(ioc, ioc->base_cb_idx);
	if (!smid) {
		ioc_err(ioc, "%s: failed obtaining a smid\n", __func__);
		r = -EAGAIN;
		goto out;
	}

	ioc->base_cmds.status = MPT3_CMD_PENDING;
	mpi_request = mpt3sas_base_get_msg_frame(ioc, smid);
	ioc->base_cmds.smid = smid;
	memset(mpi_request, 0, sizeof(Mpi25FWUploadRequest_t));
	mpi_request->Function = MPI2_FUNCTION_FW_UPLOAD;
	mpi_request->ImageType = MPI2_FW_UPLOAD_ITYPE_FW_FLASH;
	mpi_request->ImageSize = cpu_to_le32(data_length);
	ioc->build_sg(ioc, &mpi_request->SGL, 0, 0, fwpkg_data_dma,
			data_length);
	init_completion(&ioc->base_cmds.done);
	ioc->put_smid_default(ioc, smid);
	/* Wait for 15 seconds */
	wait_for_completion_timeout(&ioc->base_cmds.done,
			FW_IMG_HDR_READ_TIMEOUT*HZ);
	ioc_info(ioc, "%s: complete\n", __func__);
	if (!(ioc->base_cmds.status & MPT3_CMD_COMPLETE)) {
		ioc_err(ioc, "%s: timeout\n", __func__);
		_debug_dump_mf(mpi_request,
				sizeof(Mpi25FWUploadRequest_t)/4);
		issue_diag_reset = 1;
	} else {
		memset(&mpi_reply, 0, sizeof(Mpi2FWUploadReply_t));
		if (ioc->base_cmds.status & MPT3_CMD_REPLY_VALID) {
			memcpy(&mpi_reply, ioc->base_cmds.reply,
					sizeof(Mpi2FWUploadReply_t));
			ioc_status = le16_to_cpu(mpi_reply.IOCStatus) &
						MPI2_IOCSTATUS_MASK;
			if (ioc_status == MPI2_IOCSTATUS_SUCCESS) {
				fw_img_hdr = (Mpi2FWImageHeader_t *)fwpkg_data;
				if (le32_to_cpu(fw_img_hdr->Signature) ==
				    MPI26_IMAGE_HEADER_SIGNATURE0_MPI26) {
					cmp_img_hdr =
					    (Mpi26ComponentImageHeader_t *)
					    (fwpkg_data);
					package_version =
					    le32_to_cpu(
					    cmp_img_hdr->ApplicationSpecific);
				} else
					package_version =
					    le32_to_cpu(
					    fw_img_hdr->PackageVersion.Word);
				if (package_version)
					ioc_info(ioc,
					"FW Package Ver(%02d.%02d.%02d.%02d)\n",
					((package_version) & 0xFF000000) >> 24,
					((package_version) & 0x00FF0000) >> 16,
					((package_version) & 0x0000FF00) >> 8,
					(package_version) & 0x000000FF);
			} else {
				_debug_dump_mf(&mpi_reply,
						sizeof(Mpi2FWUploadReply_t)/4);
			}
		}
	}
	ioc->base_cmds.status = MPT3_CMD_NOT_USED;
out:
	if (fwpkg_data)
		dma_free_coherent(&ioc->pdev->dev, data_length, fwpkg_data,
				fwpkg_data_dma);
	if (issue_diag_reset) {
		if (ioc->drv_internal_flags & MPT_DRV_INTERNAL_FIRST_PE_ISSUED)
			return -EFAULT;
		if (mpt3sas_base_check_for_fault_and_issue_reset(ioc))
			return -EFAULT;
		r = -EAGAIN;
	}
	return r;
}

/**
 * _base_display_ioc_capabilities - Display IOC's capabilities.
 * @ioc: per adapter object
 */
static void
_base_display_ioc_capabilities(struct MPT3SAS_ADAPTER *ioc)
{
	int i = 0;
	char desc[17] = {0};
	u32 iounit_pg1_flags;

	memtostr(desc, ioc->manu_pg0.ChipName);
	ioc_info(ioc, "%s: FWVersion(%02d.%02d.%02d.%02d), ChipRevision(0x%02x)\n",
		 desc,
		 (ioc->facts.FWVersion.Word & 0xFF000000) >> 24,
		 (ioc->facts.FWVersion.Word & 0x00FF0000) >> 16,
		 (ioc->facts.FWVersion.Word & 0x0000FF00) >> 8,
		 ioc->facts.FWVersion.Word & 0x000000FF,
		 ioc->pdev->revision);

	_base_display_OEMs_branding(ioc);

	if (ioc->facts.ProtocolFlags & MPI2_IOCFACTS_PROTOCOL_NVME_DEVICES) {
		pr_info("%sNVMe", i ? "," : "");
		i++;
	}

	ioc_info(ioc, "Protocol=(");

	if (ioc->facts.ProtocolFlags & MPI2_IOCFACTS_PROTOCOL_SCSI_INITIATOR) {
		pr_cont("Initiator");
		i++;
	}

	if (ioc->facts.ProtocolFlags & MPI2_IOCFACTS_PROTOCOL_SCSI_TARGET) {
		pr_cont("%sTarget", i ? "," : "");
		i++;
	}

	i = 0;
	pr_cont("), Capabilities=(");

	if (!ioc->hide_ir_msg) {
		if (ioc->facts.IOCCapabilities &
		    MPI2_IOCFACTS_CAPABILITY_INTEGRATED_RAID) {
			pr_cont("Raid");
			i++;
		}
	}

	if (ioc->facts.IOCCapabilities & MPI2_IOCFACTS_CAPABILITY_TLR) {
		pr_cont("%sTLR", i ? "," : "");
		i++;
	}

	if (ioc->facts.IOCCapabilities & MPI2_IOCFACTS_CAPABILITY_MULTICAST) {
		pr_cont("%sMulticast", i ? "," : "");
		i++;
	}

	if (ioc->facts.IOCCapabilities &
	    MPI2_IOCFACTS_CAPABILITY_BIDIRECTIONAL_TARGET) {
		pr_cont("%sBIDI Target", i ? "," : "");
		i++;
	}

	if (ioc->facts.IOCCapabilities & MPI2_IOCFACTS_CAPABILITY_EEDP) {
		pr_cont("%sEEDP", i ? "," : "");
		i++;
	}

	if (ioc->facts.IOCCapabilities &
	    MPI2_IOCFACTS_CAPABILITY_SNAPSHOT_BUFFER) {
		pr_cont("%sSnapshot Buffer", i ? "," : "");
		i++;
	}

	if (ioc->facts.IOCCapabilities &
	    MPI2_IOCFACTS_CAPABILITY_DIAG_TRACE_BUFFER) {
		pr_cont("%sDiag Trace Buffer", i ? "," : "");
		i++;
	}

	if (ioc->facts.IOCCapabilities &
	    MPI2_IOCFACTS_CAPABILITY_EXTENDED_BUFFER) {
		pr_cont("%sDiag Extended Buffer", i ? "," : "");
		i++;
	}

	if (ioc->facts.IOCCapabilities &
	    MPI2_IOCFACTS_CAPABILITY_TASK_SET_FULL_HANDLING) {
		pr_cont("%sTask Set Full", i ? "," : "");
		i++;
	}

	iounit_pg1_flags = le32_to_cpu(ioc->iounit_pg1.Flags);
	if (!(iounit_pg1_flags & MPI2_IOUNITPAGE1_NATIVE_COMMAND_Q_DISABLE)) {
		pr_cont("%sNCQ", i ? "," : "");
		i++;
	}

	pr_cont(")\n");
}

/**
 * mpt3sas_base_update_missing_delay - change the missing delay timers
 * @ioc: per adapter object
 * @device_missing_delay: amount of time till device is reported missing
 * @io_missing_delay: interval IO is returned when there is a missing device
 *
 * Passed on the command line, this function will modify the device missing
 * delay, as well as the io missing delay. This should be called at driver
 * load time.
 */
void
mpt3sas_base_update_missing_delay(struct MPT3SAS_ADAPTER *ioc,
	u16 device_missing_delay, u8 io_missing_delay)
{
	u16 dmd, dmd_new, dmd_orignal;
	u8 io_missing_delay_original;
	u16 sz;
	Mpi2SasIOUnitPage1_t *sas_iounit_pg1 = NULL;
	Mpi2ConfigReply_t mpi_reply;
	u8 num_phys = 0;
	u16 ioc_status;

	mpt3sas_config_get_number_hba_phys(ioc, &num_phys);
	if (!num_phys)
		return;

	sz = struct_size(sas_iounit_pg1, PhyData, num_phys);
	sas_iounit_pg1 = kzalloc(sz, GFP_KERNEL);
	if (!sas_iounit_pg1) {
		ioc_err(ioc, "failure at %s:%d/%s()!\n",
			__FILE__, __LINE__, __func__);
		goto out;
	}
	if ((mpt3sas_config_get_sas_iounit_pg1(ioc, &mpi_reply,
	    sas_iounit_pg1, sz))) {
		ioc_err(ioc, "failure at %s:%d/%s()!\n",
			__FILE__, __LINE__, __func__);
		goto out;
	}
	ioc_status = le16_to_cpu(mpi_reply.IOCStatus) &
	    MPI2_IOCSTATUS_MASK;
	if (ioc_status != MPI2_IOCSTATUS_SUCCESS) {
		ioc_err(ioc, "failure at %s:%d/%s()!\n",
			__FILE__, __LINE__, __func__);
		goto out;
	}

	/* device missing delay */
	dmd = sas_iounit_pg1->ReportDeviceMissingDelay;
	if (dmd & MPI2_SASIOUNIT1_REPORT_MISSING_UNIT_16)
		dmd = (dmd & MPI2_SASIOUNIT1_REPORT_MISSING_TIMEOUT_MASK) * 16;
	else
		dmd = dmd & MPI2_SASIOUNIT1_REPORT_MISSING_TIMEOUT_MASK;
	dmd_orignal = dmd;
	if (device_missing_delay > 0x7F) {
		dmd = (device_missing_delay > 0x7F0) ? 0x7F0 :
		    device_missing_delay;
		dmd = dmd / 16;
		dmd |= MPI2_SASIOUNIT1_REPORT_MISSING_UNIT_16;
	} else
		dmd = device_missing_delay;
	sas_iounit_pg1->ReportDeviceMissingDelay = dmd;

	/* io missing delay */
	io_missing_delay_original = sas_iounit_pg1->IODeviceMissingDelay;
	sas_iounit_pg1->IODeviceMissingDelay = io_missing_delay;

	if (!mpt3sas_config_set_sas_iounit_pg1(ioc, &mpi_reply, sas_iounit_pg1,
	    sz)) {
		if (dmd & MPI2_SASIOUNIT1_REPORT_MISSING_UNIT_16)
			dmd_new = (dmd &
			    MPI2_SASIOUNIT1_REPORT_MISSING_TIMEOUT_MASK) * 16;
		else
			dmd_new =
		    dmd & MPI2_SASIOUNIT1_REPORT_MISSING_TIMEOUT_MASK;
		ioc_info(ioc, "device_missing_delay: old(%d), new(%d)\n",
			 dmd_orignal, dmd_new);
		ioc_info(ioc, "ioc_missing_delay: old(%d), new(%d)\n",
			 io_missing_delay_original,
			 io_missing_delay);
		ioc->device_missing_delay = dmd_new;
		ioc->io_missing_delay = io_missing_delay;
	}

out:
	kfree(sas_iounit_pg1);
}

/**
 * _base_update_ioc_page1_inlinewith_perf_mode - Update IOC Page1 fields
 *    according to performance mode.
 * @ioc : per adapter object
 *
 * Return: zero on success; otherwise return EAGAIN error code asking the
 * caller to retry.
 */
static int
_base_update_ioc_page1_inlinewith_perf_mode(struct MPT3SAS_ADAPTER *ioc)
{
	Mpi2IOCPage1_t ioc_pg1;
	Mpi2ConfigReply_t mpi_reply;
	int rc;

	rc = mpt3sas_config_get_ioc_pg1(ioc, &mpi_reply, &ioc->ioc_pg1_copy);
	if (rc)
		return rc;
	memcpy(&ioc_pg1, &ioc->ioc_pg1_copy, sizeof(Mpi2IOCPage1_t));

	switch (perf_mode) {
	case MPT_PERF_MODE_DEFAULT:
	case MPT_PERF_MODE_BALANCED:
		if (ioc->high_iops_queues) {
			ioc_info(ioc,
				"Enable interrupt coalescing only for first\t"
				"%d reply queues\n",
				MPT3SAS_HIGH_IOPS_REPLY_QUEUES);
			/*
			 * If 31st bit is zero then interrupt coalescing is
			 * enabled for all reply descriptor post queues.
			 * If 31st bit is set to one then user can
			 * enable/disable interrupt coalescing on per reply
			 * descriptor post queue group(8) basis. So to enable
			 * interrupt coalescing only on first reply descriptor
			 * post queue group 31st bit and zero th bit is enabled.
			 */
			ioc_pg1.ProductSpecific = cpu_to_le32(0x80000000 |
			    ((1 << MPT3SAS_HIGH_IOPS_REPLY_QUEUES/8) - 1));
			rc = mpt3sas_config_set_ioc_pg1(ioc, &mpi_reply, &ioc_pg1);
			if (rc)
				return rc;
			ioc_info(ioc, "performance mode: balanced\n");
			return 0;
		}
		fallthrough;
	case MPT_PERF_MODE_LATENCY:
		/*
		 * Enable interrupt coalescing on all reply queues
		 * with timeout value 0xA
		 */
		ioc_pg1.CoalescingTimeout = cpu_to_le32(0xa);
		ioc_pg1.Flags |= cpu_to_le32(MPI2_IOCPAGE1_REPLY_COALESCING);
		ioc_pg1.ProductSpecific = 0;
		rc = mpt3sas_config_set_ioc_pg1(ioc, &mpi_reply, &ioc_pg1);
		if (rc)
			return rc;
		ioc_info(ioc, "performance mode: latency\n");
		break;
	case MPT_PERF_MODE_IOPS:
		/*
		 * Enable interrupt coalescing on all reply queues.
		 */
		ioc_info(ioc,
		    "performance mode: iops with coalescing timeout: 0x%x\n",
		    le32_to_cpu(ioc_pg1.CoalescingTimeout));
		ioc_pg1.Flags |= cpu_to_le32(MPI2_IOCPAGE1_REPLY_COALESCING);
		ioc_pg1.ProductSpecific = 0;
		rc = mpt3sas_config_set_ioc_pg1(ioc, &mpi_reply, &ioc_pg1);
		if (rc)
			return rc;
		break;
	}
	return 0;
}

/**
 * _base_get_event_diag_triggers - get event diag trigger values from
 *				persistent pages
 * @ioc : per adapter object
 *
 * Return: nothing.
 */
static int
_base_get_event_diag_triggers(struct MPT3SAS_ADAPTER *ioc)
{
	Mpi26DriverTriggerPage2_t trigger_pg2;
	struct SL_WH_EVENT_TRIGGER_T *event_tg;
	MPI26_DRIVER_MPI_EVENT_TRIGGER_ENTRY *mpi_event_tg;
	Mpi2ConfigReply_t mpi_reply;
	int r = 0, i = 0;
	u16 count = 0;
	u16 ioc_status;

	r = mpt3sas_config_get_driver_trigger_pg2(ioc, &mpi_reply,
	    &trigger_pg2);
	if (r)
		return r;

	ioc_status = le16_to_cpu(mpi_reply.IOCStatus) &
	    MPI2_IOCSTATUS_MASK;
	if (ioc_status != MPI2_IOCSTATUS_SUCCESS) {
		dinitprintk(ioc,
		    ioc_err(ioc,
		    "%s: Failed to get trigger pg2, ioc_status(0x%04x)\n",
		   __func__, ioc_status));
		return 0;
	}

	if (le16_to_cpu(trigger_pg2.NumMPIEventTrigger)) {
		count = le16_to_cpu(trigger_pg2.NumMPIEventTrigger);
		count = min_t(u16, NUM_VALID_ENTRIES, count);
		ioc->diag_trigger_event.ValidEntries = count;

		event_tg = &ioc->diag_trigger_event.EventTriggerEntry[0];
		mpi_event_tg = &trigger_pg2.MPIEventTriggers[0];
		for (i = 0; i < count; i++) {
			event_tg->EventValue = le16_to_cpu(
			    mpi_event_tg->MPIEventCode);
			event_tg->LogEntryQualifier = le16_to_cpu(
			    mpi_event_tg->MPIEventCodeSpecific);
			event_tg++;
			mpi_event_tg++;
		}
	}
	return 0;
}

/**
 * _base_get_scsi_diag_triggers - get scsi diag trigger values from
 *				persistent pages
 * @ioc : per adapter object
 *
 * Return: 0 on success; otherwise return failure status.
 */
static int
_base_get_scsi_diag_triggers(struct MPT3SAS_ADAPTER *ioc)
{
	Mpi26DriverTriggerPage3_t trigger_pg3;
	struct SL_WH_SCSI_TRIGGER_T *scsi_tg;
	MPI26_DRIVER_SCSI_SENSE_TRIGGER_ENTRY *mpi_scsi_tg;
	Mpi2ConfigReply_t mpi_reply;
	int r = 0, i = 0;
	u16 count = 0;
	u16 ioc_status;

	r = mpt3sas_config_get_driver_trigger_pg3(ioc, &mpi_reply,
	    &trigger_pg3);
	if (r)
		return r;

	ioc_status = le16_to_cpu(mpi_reply.IOCStatus) &
	    MPI2_IOCSTATUS_MASK;
	if (ioc_status != MPI2_IOCSTATUS_SUCCESS) {
		dinitprintk(ioc,
		    ioc_err(ioc,
		    "%s: Failed to get trigger pg3, ioc_status(0x%04x)\n",
		    __func__, ioc_status));
		return 0;
	}

	if (le16_to_cpu(trigger_pg3.NumSCSISenseTrigger)) {
		count = le16_to_cpu(trigger_pg3.NumSCSISenseTrigger);
		count = min_t(u16, NUM_VALID_ENTRIES, count);
		ioc->diag_trigger_scsi.ValidEntries = count;

		scsi_tg = &ioc->diag_trigger_scsi.SCSITriggerEntry[0];
		mpi_scsi_tg = &trigger_pg3.SCSISenseTriggers[0];
		for (i = 0; i < count; i++) {
			scsi_tg->ASCQ = mpi_scsi_tg->ASCQ;
			scsi_tg->ASC = mpi_scsi_tg->ASC;
			scsi_tg->SenseKey = mpi_scsi_tg->SenseKey;

			scsi_tg++;
			mpi_scsi_tg++;
		}
	}
	return 0;
}

/**
 * _base_get_mpi_diag_triggers - get mpi diag trigger values from
 *				persistent pages
 * @ioc : per adapter object
 *
 * Return: 0 on success; otherwise return failure status.
 */
static int
_base_get_mpi_diag_triggers(struct MPT3SAS_ADAPTER *ioc)
{
	Mpi26DriverTriggerPage4_t trigger_pg4;
	struct SL_WH_MPI_TRIGGER_T *status_tg;
	MPI26_DRIVER_IOCSTATUS_LOGINFO_TRIGGER_ENTRY *mpi_status_tg;
	Mpi2ConfigReply_t mpi_reply;
	int r = 0, i = 0;
	u16 count = 0;
	u16 ioc_status;

	r = mpt3sas_config_get_driver_trigger_pg4(ioc, &mpi_reply,
	    &trigger_pg4);
	if (r)
		return r;

	ioc_status = le16_to_cpu(mpi_reply.IOCStatus) &
	    MPI2_IOCSTATUS_MASK;
	if (ioc_status != MPI2_IOCSTATUS_SUCCESS) {
		dinitprintk(ioc,
		    ioc_err(ioc,
		    "%s: Failed to get trigger pg4, ioc_status(0x%04x)\n",
		    __func__, ioc_status));
		return 0;
	}

	if (le16_to_cpu(trigger_pg4.NumIOCStatusLogInfoTrigger)) {
		count = le16_to_cpu(trigger_pg4.NumIOCStatusLogInfoTrigger);
		count = min_t(u16, NUM_VALID_ENTRIES, count);
		ioc->diag_trigger_mpi.ValidEntries = count;

		status_tg = &ioc->diag_trigger_mpi.MPITriggerEntry[0];
		mpi_status_tg = &trigger_pg4.IOCStatusLoginfoTriggers[0];

		for (i = 0; i < count; i++) {
			status_tg->IOCStatus = le16_to_cpu(
			    mpi_status_tg->IOCStatus);
			status_tg->IocLogInfo = le32_to_cpu(
			    mpi_status_tg->LogInfo);

			status_tg++;
			mpi_status_tg++;
		}
	}
	return 0;
}

/**
 * _base_get_master_diag_triggers - get master diag trigger values from
 *				persistent pages
 * @ioc : per adapter object
 *
 * Return: nothing.
 */
static int
_base_get_master_diag_triggers(struct MPT3SAS_ADAPTER *ioc)
{
	Mpi26DriverTriggerPage1_t trigger_pg1;
	Mpi2ConfigReply_t mpi_reply;
	int r;
	u16 ioc_status;

	r = mpt3sas_config_get_driver_trigger_pg1(ioc, &mpi_reply,
	    &trigger_pg1);
	if (r)
		return r;

	ioc_status = le16_to_cpu(mpi_reply.IOCStatus) &
	    MPI2_IOCSTATUS_MASK;
	if (ioc_status != MPI2_IOCSTATUS_SUCCESS) {
		dinitprintk(ioc,
		    ioc_err(ioc,
		    "%s: Failed to get trigger pg1, ioc_status(0x%04x)\n",
		   __func__, ioc_status));
		return 0;
	}

	if (le16_to_cpu(trigger_pg1.NumMasterTrigger))
		ioc->diag_trigger_master.MasterData |=
		    le32_to_cpu(
		    trigger_pg1.MasterTriggers[0].MasterTriggerFlags);
	return 0;
}

/**
 * _base_check_for_trigger_pages_support - checks whether HBA FW supports
 *					driver trigger pages or not
 * @ioc : per adapter object
 * @trigger_flags : address where trigger page0's TriggerFlags value is copied
 *
 * Return: trigger flags mask if HBA FW supports driver trigger pages;
 * otherwise returns %-EFAULT if driver trigger pages are not supported by FW or
 * return EAGAIN if diag reset occurred due to FW fault and asking the
 * caller to retry the command.
 *
 */
static int
_base_check_for_trigger_pages_support(struct MPT3SAS_ADAPTER *ioc, u32 *trigger_flags)
{
	Mpi26DriverTriggerPage0_t trigger_pg0;
	int r = 0;
	Mpi2ConfigReply_t mpi_reply;
	u16 ioc_status;

	r = mpt3sas_config_get_driver_trigger_pg0(ioc, &mpi_reply,
	    &trigger_pg0);
	if (r)
		return r;

	ioc_status = le16_to_cpu(mpi_reply.IOCStatus) &
	    MPI2_IOCSTATUS_MASK;
	if (ioc_status != MPI2_IOCSTATUS_SUCCESS)
		return -EFAULT;

	*trigger_flags = le16_to_cpu(trigger_pg0.TriggerFlags);
	return 0;
}

/**
 * _base_get_diag_triggers - Retrieve diag trigger values from
 *				persistent pages.
 * @ioc : per adapter object
 *
 * Return: zero on success; otherwise return EAGAIN error codes
 * asking the caller to retry.
 */
static int
_base_get_diag_triggers(struct MPT3SAS_ADAPTER *ioc)
{
	int trigger_flags;
	int r;

	/*
	 * Default setting of master trigger.
	 */
	ioc->diag_trigger_master.MasterData =
	    (MASTER_TRIGGER_FW_FAULT + MASTER_TRIGGER_ADAPTER_RESET);

	r = _base_check_for_trigger_pages_support(ioc, &trigger_flags);
	if (r) {
		if (r == -EAGAIN)
			return r;
		/*
		 * Don't go for error handling when FW doesn't support
		 * driver trigger pages.
		 */
		return 0;
	}

	ioc->supports_trigger_pages = 1;

	/*
	 * Retrieve master diag trigger values from driver trigger pg1
	 * if master trigger bit enabled in TriggerFlags.
	 */
	if ((u16)trigger_flags &
	    MPI26_DRIVER_TRIGGER0_FLAG_MASTER_TRIGGER_VALID) {
		r = _base_get_master_diag_triggers(ioc);
		if (r)
			return r;
	}

	/*
	 * Retrieve event diag trigger values from driver trigger pg2
	 * if event trigger bit enabled in TriggerFlags.
	 */
	if ((u16)trigger_flags &
	    MPI26_DRIVER_TRIGGER0_FLAG_MPI_EVENT_TRIGGER_VALID) {
		r = _base_get_event_diag_triggers(ioc);
		if (r)
			return r;
	}

	/*
	 * Retrieve scsi diag trigger values from driver trigger pg3
	 * if scsi trigger bit enabled in TriggerFlags.
	 */
	if ((u16)trigger_flags &
	    MPI26_DRIVER_TRIGGER0_FLAG_SCSI_SENSE_TRIGGER_VALID) {
		r = _base_get_scsi_diag_triggers(ioc);
		if (r)
			return r;
	}
	/*
	 * Retrieve mpi error diag trigger values from driver trigger pg4
	 * if loginfo trigger bit enabled in TriggerFlags.
	 */
	if ((u16)trigger_flags &
	    MPI26_DRIVER_TRIGGER0_FLAG_LOGINFO_TRIGGER_VALID) {
		r = _base_get_mpi_diag_triggers(ioc);
		if (r)
			return r;
	}
	return 0;
}

/**
 * _base_update_diag_trigger_pages - Update the driver trigger pages after
 *			online FW update, in case updated FW supports driver
 *			trigger pages.
 * @ioc : per adapter object
 *
 * Return: nothing.
 */
static void
_base_update_diag_trigger_pages(struct MPT3SAS_ADAPTER *ioc)
{

	if (ioc->diag_trigger_master.MasterData)
		mpt3sas_config_update_driver_trigger_pg1(ioc,
		    &ioc->diag_trigger_master, 1);

	if (ioc->diag_trigger_event.ValidEntries)
		mpt3sas_config_update_driver_trigger_pg2(ioc,
		    &ioc->diag_trigger_event, 1);

	if (ioc->diag_trigger_scsi.ValidEntries)
		mpt3sas_config_update_driver_trigger_pg3(ioc,
		    &ioc->diag_trigger_scsi, 1);

	if (ioc->diag_trigger_mpi.ValidEntries)
		mpt3sas_config_update_driver_trigger_pg4(ioc,
		    &ioc->diag_trigger_mpi, 1);
}

/**
 * _base_assign_fw_reported_qd	- Get FW reported QD for SAS/SATA devices.
 *				- On failure set default QD values.
 * @ioc : per adapter object
 *
 * Returns 0 for success, non-zero for failure.
 *
 */
static int _base_assign_fw_reported_qd(struct MPT3SAS_ADAPTER *ioc)
{
	Mpi2ConfigReply_t mpi_reply;
	Mpi2SasIOUnitPage1_t sas_iounit_pg1;
	Mpi26PCIeIOUnitPage1_t pcie_iounit_pg1;
	u16 depth;
	int rc = 0;

	ioc->max_wideport_qd = MPT3SAS_SAS_QUEUE_DEPTH;
	ioc->max_narrowport_qd = MPT3SAS_SAS_QUEUE_DEPTH;
	ioc->max_sata_qd = MPT3SAS_SATA_QUEUE_DEPTH;
	ioc->max_nvme_qd = MPT3SAS_NVME_QUEUE_DEPTH;
	if (!ioc->is_gen35_ioc)
		goto out;
	/* sas iounit page 1 */
	rc = mpt3sas_config_get_sas_iounit_pg1(ioc, &mpi_reply,
	    &sas_iounit_pg1, sizeof(Mpi2SasIOUnitPage1_t));
	if (rc) {
		pr_err("%s: failure at %s:%d/%s()!\n",
		    ioc->name, __FILE__, __LINE__, __func__);
		goto out;
	}

	depth = le16_to_cpu(sas_iounit_pg1.SASWideMaxQueueDepth);
	ioc->max_wideport_qd = (depth ? depth : MPT3SAS_SAS_QUEUE_DEPTH);

	depth = le16_to_cpu(sas_iounit_pg1.SASNarrowMaxQueueDepth);
	ioc->max_narrowport_qd = (depth ? depth : MPT3SAS_SAS_QUEUE_DEPTH);

	depth = sas_iounit_pg1.SATAMaxQDepth;
	ioc->max_sata_qd = (depth ? depth : MPT3SAS_SATA_QUEUE_DEPTH);

	/* pcie iounit page 1 */
	rc = mpt3sas_config_get_pcie_iounit_pg1(ioc, &mpi_reply,
	    &pcie_iounit_pg1, sizeof(Mpi26PCIeIOUnitPage1_t));
	if (rc) {
		pr_err("%s: failure at %s:%d/%s()!\n",
		    ioc->name, __FILE__, __LINE__, __func__);
		goto out;
	}
	ioc->max_nvme_qd = (le16_to_cpu(pcie_iounit_pg1.NVMeMaxQueueDepth)) ?
	    (le16_to_cpu(pcie_iounit_pg1.NVMeMaxQueueDepth)) :
	    MPT3SAS_NVME_QUEUE_DEPTH;
out:
	dinitprintk(ioc, pr_err(
	    "MaxWidePortQD: 0x%x MaxNarrowPortQD: 0x%x MaxSataQD: 0x%x MaxNvmeQD: 0x%x\n",
	    ioc->max_wideport_qd, ioc->max_narrowport_qd,
	    ioc->max_sata_qd, ioc->max_nvme_qd));
	return rc;
}

/**
 * mpt3sas_atto_validate_nvram - validate the ATTO nvram read from mfg pg1
 *
 * @ioc : per adapter object
 * @n   : ptr to the ATTO nvram structure
 * Return: 0 for success, non-zero for failure.
 */
static int
mpt3sas_atto_validate_nvram(struct MPT3SAS_ADAPTER *ioc,
			    struct ATTO_SAS_NVRAM *n)
{
	int r = -EINVAL;
	union ATTO_SAS_ADDRESS *s1;
	u32 len;
	u8 *pb;
	u8 ckSum;

	/* validate nvram checksum */
	pb = (u8 *) n;
	ckSum = ATTO_SASNVR_CKSUM_SEED;
	len = sizeof(struct ATTO_SAS_NVRAM);

	while (len--)
		ckSum = ckSum + pb[len];

	if (ckSum) {
		ioc_err(ioc, "Invalid ATTO NVRAM checksum\n");
		return r;
	}

	s1 = (union ATTO_SAS_ADDRESS *) n->SasAddr;

	if (n->Signature[0] != 'E'
	|| n->Signature[1] != 'S'
	|| n->Signature[2] != 'A'
	|| n->Signature[3] != 'S')
		ioc_err(ioc, "Invalid ATTO NVRAM signature\n");
	else if (n->Version > ATTO_SASNVR_VERSION)
		ioc_info(ioc, "Invalid ATTO NVRAM version");
	else if ((n->SasAddr[7] & (ATTO_SAS_ADDR_ALIGN - 1))
			|| s1->b[0] != 0x50
			|| s1->b[1] != 0x01
			|| s1->b[2] != 0x08
			|| (s1->b[3] & 0xF0) != 0x60
			|| ((s1->b[3] & 0x0F) | le32_to_cpu(s1->d[1])) == 0) {
		ioc_err(ioc, "Invalid ATTO SAS address\n");
	} else
		r = 0;
	return r;
}

/**
 * mpt3sas_atto_get_sas_addr - get the ATTO SAS address from mfg page 1
 *
 * @ioc : per adapter object
 * @sas_addr : return sas address
 * Return: 0 for success, non-zero for failure.
 */
static int
mpt3sas_atto_get_sas_addr(struct MPT3SAS_ADAPTER *ioc, union ATTO_SAS_ADDRESS *sas_addr)
{
	Mpi2ManufacturingPage1_t mfg_pg1;
	Mpi2ConfigReply_t mpi_reply;
	struct ATTO_SAS_NVRAM *nvram;
	int r;
	__be64 addr;

	r = mpt3sas_config_get_manufacturing_pg1(ioc, &mpi_reply, &mfg_pg1);
	if (r) {
		ioc_err(ioc, "Failed to read manufacturing page 1\n");
		return r;
	}

	/* validate nvram */
	nvram = (struct ATTO_SAS_NVRAM *) mfg_pg1.VPD;
	r = mpt3sas_atto_validate_nvram(ioc, nvram);
	if (r)
		return r;

	addr = *((__be64 *) nvram->SasAddr);
	sas_addr->q = cpu_to_le64(be64_to_cpu(addr));
	return r;
}

/**
 * mpt3sas_atto_init - perform initializaion for ATTO branded
 *					adapter.
 * @ioc : per adapter object
 *5
 * Return: 0 for success, non-zero for failure.
 */
static int
mpt3sas_atto_init(struct MPT3SAS_ADAPTER *ioc)
{
	int sz = 0;
	Mpi2BiosPage4_t *bios_pg4 = NULL;
	Mpi2ConfigReply_t mpi_reply;
	int r;
	int ix;
	union ATTO_SAS_ADDRESS sas_addr;
	union ATTO_SAS_ADDRESS temp;
	union ATTO_SAS_ADDRESS bias;

	r = mpt3sas_atto_get_sas_addr(ioc, &sas_addr);
	if (r)
		return r;

	/* get header first to get size */
	r = mpt3sas_config_get_bios_pg4(ioc, &mpi_reply, NULL, 0);
	if (r) {
		ioc_err(ioc, "Failed to read ATTO bios page 4 header.\n");
		return r;
	}

	sz = mpi_reply.Header.PageLength * sizeof(u32);
	bios_pg4 = kzalloc(sz, GFP_KERNEL);
	if (!bios_pg4) {
		ioc_err(ioc, "Failed to allocate memory for ATTO bios page.\n");
		return -ENOMEM;
	}

	/* read bios page 4 */
	r = mpt3sas_config_get_bios_pg4(ioc, &mpi_reply, bios_pg4, sz);
	if (r) {
		ioc_err(ioc, "Failed to read ATTO bios page 4\n");
		goto out;
	}

	/* Update bios page 4 with the ATTO WWID */
	bias.q = sas_addr.q;
	bias.b[7] += ATTO_SAS_ADDR_DEVNAME_BIAS;

	for (ix = 0; ix < bios_pg4->NumPhys; ix++) {
		temp.q = sas_addr.q;
		temp.b[7] += ix;
		bios_pg4->Phy[ix].ReassignmentWWID = temp.q;
		bios_pg4->Phy[ix].ReassignmentDeviceName = bias.q;
	}
	r = mpt3sas_config_set_bios_pg4(ioc, &mpi_reply, bios_pg4, sz);

out:
	kfree(bios_pg4);
	return r;
}

/**
 * _base_static_config_pages - static start of day config pages
 * @ioc: per adapter object
 */
static int
_base_static_config_pages(struct MPT3SAS_ADAPTER *ioc)
{
	Mpi2IOUnitPage8_t iounit_pg8;
	Mpi2ConfigReply_t mpi_reply;
	u32 iounit_pg1_flags;
	int tg_flags = 0;
	int rc;
	ioc->nvme_abort_timeout = 30;

	rc = mpt3sas_config_get_manufacturing_pg0(ioc, &mpi_reply,
	    &ioc->manu_pg0);
	if (rc)
		return rc;
	if (ioc->ir_firmware) {
		rc = mpt3sas_config_get_manufacturing_pg10(ioc, &mpi_reply,
		    &ioc->manu_pg10);
		if (rc)
			return rc;
	}

	if (ioc->pdev->vendor == MPI2_MFGPAGE_VENDORID_ATTO) {
		rc = mpt3sas_atto_init(ioc);
		if (rc)
			return rc;
	}

	/*
	 * Ensure correct T10 PI operation if vendor left EEDPTagMode
	 * flag unset in NVDATA.
	 */
	rc = mpt3sas_config_get_manufacturing_pg11(ioc, &mpi_reply,
	    &ioc->manu_pg11);
	if (rc)
		return rc;
	if (!ioc->is_gen35_ioc && ioc->manu_pg11.EEDPTagMode == 0) {
		pr_err("%s: overriding NVDATA EEDPTagMode setting\n",
		    ioc->name);
		ioc->manu_pg11.EEDPTagMode &= ~0x3;
		ioc->manu_pg11.EEDPTagMode |= 0x1;
		mpt3sas_config_set_manufacturing_pg11(ioc, &mpi_reply,
		    &ioc->manu_pg11);
	}
	if (ioc->manu_pg11.AddlFlags2 & NVME_TASK_MNGT_CUSTOM_MASK)
		ioc->tm_custom_handling = 1;
	else {
		ioc->tm_custom_handling = 0;
		if (ioc->manu_pg11.NVMeAbortTO < NVME_TASK_ABORT_MIN_TIMEOUT)
			ioc->nvme_abort_timeout = NVME_TASK_ABORT_MIN_TIMEOUT;
		else if (ioc->manu_pg11.NVMeAbortTO >
					NVME_TASK_ABORT_MAX_TIMEOUT)
			ioc->nvme_abort_timeout = NVME_TASK_ABORT_MAX_TIMEOUT;
		else
			ioc->nvme_abort_timeout = ioc->manu_pg11.NVMeAbortTO;
	}
	ioc->time_sync_interval =
	    ioc->manu_pg11.TimeSyncInterval & MPT3SAS_TIMESYNC_MASK;
	if (ioc->time_sync_interval) {
		if (ioc->manu_pg11.TimeSyncInterval & MPT3SAS_TIMESYNC_UNIT_MASK)
			ioc->time_sync_interval =
			    ioc->time_sync_interval * SECONDS_PER_HOUR;
		else
			ioc->time_sync_interval =
			    ioc->time_sync_interval * SECONDS_PER_MIN;
		dinitprintk(ioc, ioc_info(ioc,
		    "Driver-FW TimeSync interval is %d seconds. ManuPg11 TimeSync Unit is in %s\n",
		    ioc->time_sync_interval, (ioc->manu_pg11.TimeSyncInterval &
		    MPT3SAS_TIMESYNC_UNIT_MASK) ? "Hour" : "Minute"));
	} else {
		if (ioc->is_gen35_ioc)
			ioc_warn(ioc,
			    "TimeSync Interval in Manuf page-11 is not enabled. Periodic Time-Sync will be disabled\n");
	}
	rc = _base_assign_fw_reported_qd(ioc);
	if (rc)
		return rc;

	/*
	 * ATTO doesn't use bios page 2 and 3 for bios settings.
	 */
	if (ioc->pdev->vendor ==  MPI2_MFGPAGE_VENDORID_ATTO)
		ioc->bios_pg3.BiosVersion = 0;
	else {
		rc = mpt3sas_config_get_bios_pg2(ioc, &mpi_reply, &ioc->bios_pg2);
		if (rc)
			return rc;
		rc = mpt3sas_config_get_bios_pg3(ioc, &mpi_reply, &ioc->bios_pg3);
		if (rc)
			return rc;
	}

	rc = mpt3sas_config_get_ioc_pg8(ioc, &mpi_reply, &ioc->ioc_pg8);
	if (rc)
		return rc;
	rc = mpt3sas_config_get_iounit_pg0(ioc, &mpi_reply, &ioc->iounit_pg0);
	if (rc)
		return rc;
	rc = mpt3sas_config_get_iounit_pg1(ioc, &mpi_reply, &ioc->iounit_pg1);
	if (rc)
		return rc;
	rc = mpt3sas_config_get_iounit_pg8(ioc, &mpi_reply, &iounit_pg8);
	if (rc)
		return rc;
	_base_display_ioc_capabilities(ioc);

	/*
	 * Enable task_set_full handling in iounit_pg1 when the
	 * facts capabilities indicate that its supported.
	 */
	iounit_pg1_flags = le32_to_cpu(ioc->iounit_pg1.Flags);
	if ((ioc->facts.IOCCapabilities &
	    MPI2_IOCFACTS_CAPABILITY_TASK_SET_FULL_HANDLING))
		iounit_pg1_flags &=
		    ~MPI2_IOUNITPAGE1_DISABLE_TASK_SET_FULL_HANDLING;
	else
		iounit_pg1_flags |=
		    MPI2_IOUNITPAGE1_DISABLE_TASK_SET_FULL_HANDLING;
	ioc->iounit_pg1.Flags = cpu_to_le32(iounit_pg1_flags);
	rc = mpt3sas_config_set_iounit_pg1(ioc, &mpi_reply, &ioc->iounit_pg1);
	if (rc)
		return rc;

	if (iounit_pg8.NumSensors)
		ioc->temp_sensors_count = iounit_pg8.NumSensors;
	if (ioc->is_aero_ioc) {
		rc = _base_update_ioc_page1_inlinewith_perf_mode(ioc);
		if (rc)
			return rc;
	}
	if (ioc->is_gen35_ioc) {
		if (ioc->is_driver_loading) {
			rc = _base_get_diag_triggers(ioc);
			if (rc)
				return rc;
		} else {
			/*
			 * In case of online HBA FW update operation,
			 * check whether updated FW supports the driver trigger
			 * pages or not.
			 * - If previous FW has not supported driver trigger
			 *   pages and newer FW supports them then update these
			 *   pages with current diag trigger values.
			 * - If previous FW has supported driver trigger pages
			 *   and new FW doesn't support them then disable
			 *   support_trigger_pages flag.
			 */
			_base_check_for_trigger_pages_support(ioc, &tg_flags);
			if (!ioc->supports_trigger_pages && tg_flags != -EFAULT)
				_base_update_diag_trigger_pages(ioc);
			else if (ioc->supports_trigger_pages &&
			    tg_flags == -EFAULT)
				ioc->supports_trigger_pages = 0;
		}
	}
	return 0;
}

/**
 * mpt3sas_free_enclosure_list - release memory
 * @ioc: per adapter object
 *
 * Free memory allocated during enclosure add.
 */
void
mpt3sas_free_enclosure_list(struct MPT3SAS_ADAPTER *ioc)
{
	struct _enclosure_node *enclosure_dev, *enclosure_dev_next;

	/* Free enclosure list */
	list_for_each_entry_safe(enclosure_dev,
			enclosure_dev_next, &ioc->enclosure_list, list) {
		list_del(&enclosure_dev->list);
		kfree(enclosure_dev);
	}
}

/**
 * _base_release_memory_pools - release memory
 * @ioc: per adapter object
 *
 * Free memory allocated from _base_allocate_memory_pools.
 */
static void
_base_release_memory_pools(struct MPT3SAS_ADAPTER *ioc)
{
	int i = 0;
	int j = 0;
	int dma_alloc_count = 0;
	struct chain_tracker *ct;
	int count = ioc->rdpq_array_enable ? ioc->reply_queue_count : 1;

	dexitprintk(ioc, ioc_info(ioc, "%s\n", __func__));

	if (ioc->request) {
		dma_free_coherent(&ioc->pdev->dev, ioc->request_dma_sz,
		    ioc->request,  ioc->request_dma);
		dexitprintk(ioc,
			    ioc_info(ioc, "request_pool(0x%p): free\n",
				     ioc->request));
		ioc->request = NULL;
	}

	if (ioc->sense) {
		dma_pool_free(ioc->sense_dma_pool, ioc->sense, ioc->sense_dma);
		dma_pool_destroy(ioc->sense_dma_pool);
		dexitprintk(ioc,
			    ioc_info(ioc, "sense_pool(0x%p): free\n",
				     ioc->sense));
		ioc->sense = NULL;
	}

	if (ioc->reply) {
		dma_pool_free(ioc->reply_dma_pool, ioc->reply, ioc->reply_dma);
		dma_pool_destroy(ioc->reply_dma_pool);
		dexitprintk(ioc,
			    ioc_info(ioc, "reply_pool(0x%p): free\n",
				     ioc->reply));
		ioc->reply = NULL;
	}

	if (ioc->reply_free) {
		dma_pool_free(ioc->reply_free_dma_pool, ioc->reply_free,
		    ioc->reply_free_dma);
		dma_pool_destroy(ioc->reply_free_dma_pool);
		dexitprintk(ioc,
			    ioc_info(ioc, "reply_free_pool(0x%p): free\n",
				     ioc->reply_free));
		ioc->reply_free = NULL;
	}

	if (ioc->reply_post) {
		dma_alloc_count = DIV_ROUND_UP(count,
				RDPQ_MAX_INDEX_IN_ONE_CHUNK);
		for (i = 0; i < count; i++) {
			if (i % RDPQ_MAX_INDEX_IN_ONE_CHUNK == 0
			    && dma_alloc_count) {
				if (ioc->reply_post[i].reply_post_free) {
					dma_pool_free(
					    ioc->reply_post_free_dma_pool,
					    ioc->reply_post[i].reply_post_free,
					ioc->reply_post[i].reply_post_free_dma);
					dexitprintk(ioc, ioc_info(ioc,
					   "reply_post_free_pool(0x%p): free\n",
					   ioc->reply_post[i].reply_post_free));
					ioc->reply_post[i].reply_post_free =
									NULL;
				}
				--dma_alloc_count;
			}
		}
		dma_pool_destroy(ioc->reply_post_free_dma_pool);
		if (ioc->reply_post_free_array &&
			ioc->rdpq_array_enable) {
			dma_pool_free(ioc->reply_post_free_array_dma_pool,
			    ioc->reply_post_free_array,
			    ioc->reply_post_free_array_dma);
			ioc->reply_post_free_array = NULL;
		}
		dma_pool_destroy(ioc->reply_post_free_array_dma_pool);
		kfree(ioc->reply_post);
	}

	if (ioc->pcie_sgl_dma_pool) {
		for (i = 0; i < ioc->scsiio_depth; i++) {
			dma_pool_free(ioc->pcie_sgl_dma_pool,
					ioc->pcie_sg_lookup[i].pcie_sgl,
					ioc->pcie_sg_lookup[i].pcie_sgl_dma);
			ioc->pcie_sg_lookup[i].pcie_sgl = NULL;
		}
		dma_pool_destroy(ioc->pcie_sgl_dma_pool);
	}
	kfree(ioc->pcie_sg_lookup);
	ioc->pcie_sg_lookup = NULL;

	if (ioc->config_page) {
		dexitprintk(ioc,
			    ioc_info(ioc, "config_page(0x%p): free\n",
				     ioc->config_page));
		dma_free_coherent(&ioc->pdev->dev, ioc->config_page_sz,
		    ioc->config_page, ioc->config_page_dma);
	}

	kfree(ioc->hpr_lookup);
	ioc->hpr_lookup = NULL;
	kfree(ioc->internal_lookup);
	ioc->internal_lookup = NULL;
	if (ioc->chain_lookup) {
		for (i = 0; i < ioc->scsiio_depth; i++) {
			for (j = ioc->chains_per_prp_buffer;
			    j < ioc->chains_needed_per_io; j++) {
				ct = &ioc->chain_lookup[i].chains_per_smid[j];
				if (ct && ct->chain_buffer)
					dma_pool_free(ioc->chain_dma_pool,
						ct->chain_buffer,
						ct->chain_buffer_dma);
			}
			kfree(ioc->chain_lookup[i].chains_per_smid);
		}
		dma_pool_destroy(ioc->chain_dma_pool);
		kfree(ioc->chain_lookup);
		ioc->chain_lookup = NULL;
	}

	kfree(ioc->io_queue_num);
	ioc->io_queue_num = NULL;
}

/**
 * mpt3sas_check_same_4gb_region - checks whether all reply queues in a set are
 *	having same upper 32bits in their base memory address.
 * @start_address: Base address of a reply queue set
 * @pool_sz: Size of single Reply Descriptor Post Queues pool size
 *
 * Return: 1 if reply queues in a set have a same upper 32bits in their base
 * memory address, else 0.
 */
static int
mpt3sas_check_same_4gb_region(dma_addr_t start_address, u32 pool_sz)
{
	dma_addr_t end_address;

	end_address = start_address + pool_sz - 1;

	if (upper_32_bits(start_address) == upper_32_bits(end_address))
		return 1;
	else
		return 0;
}

/**
 * _base_reduce_hba_queue_depth- Retry with reduced queue depth
 * @ioc: Adapter object
 *
 * Return: 0 for success, non-zero for failure.
 **/
static inline int
_base_reduce_hba_queue_depth(struct MPT3SAS_ADAPTER *ioc)
{
	int reduce_sz = 64;

	if ((ioc->hba_queue_depth - reduce_sz) >
	    (ioc->internal_depth + INTERNAL_SCSIIO_CMDS_COUNT)) {
		ioc->hba_queue_depth -= reduce_sz;
		return 0;
	} else
		return -ENOMEM;
}

/**
 * _base_allocate_pcie_sgl_pool - Allocating DMA'able memory
 *			for pcie sgl pools.
 * @ioc: Adapter object
 * @sz: DMA Pool size
 *
 * Return: 0 for success, non-zero for failure.
 */

static int
_base_allocate_pcie_sgl_pool(struct MPT3SAS_ADAPTER *ioc, u32 sz)
{
	int i = 0, j = 0;
	struct chain_tracker *ct;

	ioc->pcie_sgl_dma_pool =
	    dma_pool_create("PCIe SGL pool", &ioc->pdev->dev, sz,
	    ioc->page_size, 0);
	if (!ioc->pcie_sgl_dma_pool) {
		ioc_err(ioc, "PCIe SGL pool: dma_pool_create failed\n");
		return -ENOMEM;
	}

	ioc->chains_per_prp_buffer = sz/ioc->chain_segment_sz;
	ioc->chains_per_prp_buffer =
	    min(ioc->chains_per_prp_buffer, ioc->chains_needed_per_io);
	for (i = 0; i < ioc->scsiio_depth; i++) {
		ioc->pcie_sg_lookup[i].pcie_sgl =
		    dma_pool_alloc(ioc->pcie_sgl_dma_pool, GFP_KERNEL,
		    &ioc->pcie_sg_lookup[i].pcie_sgl_dma);
		if (!ioc->pcie_sg_lookup[i].pcie_sgl) {
			ioc_err(ioc, "PCIe SGL pool: dma_pool_alloc failed\n");
			return -EAGAIN;
		}

		if (!mpt3sas_check_same_4gb_region(
		    ioc->pcie_sg_lookup[i].pcie_sgl_dma, sz)) {
			ioc_err(ioc, "PCIE SGLs are not in same 4G !! pcie sgl (0x%p) dma = (0x%llx)\n",
			    ioc->pcie_sg_lookup[i].pcie_sgl,
			    (unsigned long long)
			    ioc->pcie_sg_lookup[i].pcie_sgl_dma);
			ioc->use_32bit_dma = true;
			return -EAGAIN;
		}

		for (j = 0; j < ioc->chains_per_prp_buffer; j++) {
			ct = &ioc->chain_lookup[i].chains_per_smid[j];
			ct->chain_buffer =
			    ioc->pcie_sg_lookup[i].pcie_sgl +
			    (j * ioc->chain_segment_sz);
			ct->chain_buffer_dma =
			    ioc->pcie_sg_lookup[i].pcie_sgl_dma +
			    (j * ioc->chain_segment_sz);
		}
	}
	dinitprintk(ioc, ioc_info(ioc,
	    "PCIe sgl pool depth(%d), element_size(%d), pool_size(%d kB)\n",
	    ioc->scsiio_depth, sz, (sz * ioc->scsiio_depth)/1024));
	dinitprintk(ioc, ioc_info(ioc,
	    "Number of chains can fit in a PRP page(%d)\n",
	    ioc->chains_per_prp_buffer));
	return 0;
}

/**
 * _base_allocate_chain_dma_pool - Allocating DMA'able memory
 *			for chain dma pool.
 * @ioc: Adapter object
 * @sz: DMA Pool size
 *
 * Return: 0 for success, non-zero for failure.
 */
static int
_base_allocate_chain_dma_pool(struct MPT3SAS_ADAPTER *ioc, u32 sz)
{
	int i = 0, j = 0;
	struct chain_tracker *ctr;

	ioc->chain_dma_pool = dma_pool_create("chain pool", &ioc->pdev->dev,
	    ioc->chain_segment_sz, 16, 0);
	if (!ioc->chain_dma_pool)
		return -ENOMEM;

	for (i = 0; i < ioc->scsiio_depth; i++) {
		for (j = ioc->chains_per_prp_buffer;
		    j < ioc->chains_needed_per_io; j++) {
			ctr = &ioc->chain_lookup[i].chains_per_smid[j];
			ctr->chain_buffer = dma_pool_alloc(ioc->chain_dma_pool,
			    GFP_KERNEL, &ctr->chain_buffer_dma);
			if (!ctr->chain_buffer)
				return -EAGAIN;
			if (!mpt3sas_check_same_4gb_region(
			    ctr->chain_buffer_dma, ioc->chain_segment_sz)) {
				ioc_err(ioc,
				    "Chain buffers are not in same 4G !!! Chain buff (0x%p) dma = (0x%llx)\n",
				    ctr->chain_buffer,
				    (unsigned long long)ctr->chain_buffer_dma);
				ioc->use_32bit_dma = true;
				return -EAGAIN;
			}
		}
	}
	dinitprintk(ioc, ioc_info(ioc,
	    "chain_lookup depth (%d), frame_size(%d), pool_size(%d kB)\n",
	    ioc->scsiio_depth, ioc->chain_segment_sz, ((ioc->scsiio_depth *
	    (ioc->chains_needed_per_io - ioc->chains_per_prp_buffer) *
	    ioc->chain_segment_sz))/1024));
	return 0;
}

/**
 * _base_allocate_sense_dma_pool - Allocating DMA'able memory
 *			for sense dma pool.
 * @ioc: Adapter object
 * @sz: DMA Pool size
 * Return: 0 for success, non-zero for failure.
 */
static int
_base_allocate_sense_dma_pool(struct MPT3SAS_ADAPTER *ioc, u32 sz)
{
	ioc->sense_dma_pool =
	    dma_pool_create("sense pool", &ioc->pdev->dev, sz, 4, 0);
	if (!ioc->sense_dma_pool)
		return -ENOMEM;
	ioc->sense = dma_pool_alloc(ioc->sense_dma_pool,
	    GFP_KERNEL, &ioc->sense_dma);
	if (!ioc->sense)
		return -EAGAIN;
	if (!mpt3sas_check_same_4gb_region(ioc->sense_dma, sz)) {
		dinitprintk(ioc, pr_err(
		    "Bad Sense Pool! sense (0x%p) sense_dma = (0x%llx)\n",
		    ioc->sense, (unsigned long long) ioc->sense_dma));
		ioc->use_32bit_dma = true;
		return -EAGAIN;
	}
	ioc_info(ioc,
	    "sense pool(0x%p) - dma(0x%llx): depth(%d), element_size(%d), pool_size (%d kB)\n",
	    ioc->sense, (unsigned long long)ioc->sense_dma,
	    ioc->scsiio_depth, SCSI_SENSE_BUFFERSIZE, sz/1024);
	return 0;
}

/**
 * _base_allocate_reply_pool - Allocating DMA'able memory
 *			for reply pool.
 * @ioc: Adapter object
 * @sz: DMA Pool size
 * Return: 0 for success, non-zero for failure.
 */
static int
_base_allocate_reply_pool(struct MPT3SAS_ADAPTER *ioc, u32 sz)
{
	/* reply pool, 4 byte align */
	ioc->reply_dma_pool = dma_pool_create("reply pool",
	    &ioc->pdev->dev, sz, 4, 0);
	if (!ioc->reply_dma_pool)
		return -ENOMEM;
	ioc->reply = dma_pool_alloc(ioc->reply_dma_pool, GFP_KERNEL,
	    &ioc->reply_dma);
	if (!ioc->reply)
		return -EAGAIN;
	if (!mpt3sas_check_same_4gb_region(ioc->reply_dma, sz)) {
		dinitprintk(ioc, pr_err(
		    "Bad Reply Pool! Reply (0x%p) Reply dma = (0x%llx)\n",
		    ioc->reply, (unsigned long long) ioc->reply_dma));
		ioc->use_32bit_dma = true;
		return -EAGAIN;
	}
	ioc->reply_dma_min_address = (u32)(ioc->reply_dma);
	ioc->reply_dma_max_address = (u32)(ioc->reply_dma) + sz;
	ioc_info(ioc,
	    "reply pool(0x%p) - dma(0x%llx): depth(%d), frame_size(%d), pool_size(%d kB)\n",
	    ioc->reply, (unsigned long long)ioc->reply_dma,
	    ioc->reply_free_queue_depth, ioc->reply_sz, sz/1024);
	return 0;
}

/**
 * _base_allocate_reply_free_dma_pool - Allocating DMA'able memory
 *			for reply free dma pool.
 * @ioc: Adapter object
 * @sz: DMA Pool size
 * Return: 0 for success, non-zero for failure.
 */
static int
_base_allocate_reply_free_dma_pool(struct MPT3SAS_ADAPTER *ioc, u32 sz)
{
	/* reply free queue, 16 byte align */
	ioc->reply_free_dma_pool = dma_pool_create(
	    "reply_free pool", &ioc->pdev->dev, sz, 16, 0);
	if (!ioc->reply_free_dma_pool)
		return -ENOMEM;
	ioc->reply_free = dma_pool_alloc(ioc->reply_free_dma_pool,
	    GFP_KERNEL, &ioc->reply_free_dma);
	if (!ioc->reply_free)
		return -EAGAIN;
	if (!mpt3sas_check_same_4gb_region(ioc->reply_free_dma, sz)) {
		dinitprintk(ioc,
		    pr_err("Bad Reply Free Pool! Reply Free (0x%p) Reply Free dma = (0x%llx)\n",
		    ioc->reply_free, (unsigned long long) ioc->reply_free_dma));
		ioc->use_32bit_dma = true;
		return -EAGAIN;
	}
	memset(ioc->reply_free, 0, sz);
	dinitprintk(ioc, ioc_info(ioc,
	    "reply_free pool(0x%p): depth(%d), element_size(%d), pool_size(%d kB)\n",
	    ioc->reply_free, ioc->reply_free_queue_depth, 4, sz/1024));
	dinitprintk(ioc, ioc_info(ioc,
	    "reply_free_dma (0x%llx)\n",
	    (unsigned long long)ioc->reply_free_dma));
	return 0;
}

/**
 * _base_allocate_reply_post_free_array - Allocating DMA'able memory
 *			for reply post free array.
 * @ioc: Adapter object
 * @reply_post_free_array_sz: DMA Pool size
 * Return: 0 for success, non-zero for failure.
 */

static int
_base_allocate_reply_post_free_array(struct MPT3SAS_ADAPTER *ioc,
	u32 reply_post_free_array_sz)
{
	ioc->reply_post_free_array_dma_pool =
	    dma_pool_create("reply_post_free_array pool",
	    &ioc->pdev->dev, reply_post_free_array_sz, 16, 0);
	if (!ioc->reply_post_free_array_dma_pool)
		return -ENOMEM;
	ioc->reply_post_free_array =
	    dma_pool_alloc(ioc->reply_post_free_array_dma_pool,
	    GFP_KERNEL, &ioc->reply_post_free_array_dma);
	if (!ioc->reply_post_free_array)
		return -EAGAIN;
	if (!mpt3sas_check_same_4gb_region(ioc->reply_post_free_array_dma,
	    reply_post_free_array_sz)) {
		dinitprintk(ioc, pr_err(
		    "Bad Reply Free Pool! Reply Free (0x%p) Reply Free dma = (0x%llx)\n",
		    ioc->reply_free,
		    (unsigned long long) ioc->reply_free_dma));
		ioc->use_32bit_dma = true;
		return -EAGAIN;
	}
	return 0;
}
/**
 * base_alloc_rdpq_dma_pool - Allocating DMA'able memory
 *                     for reply queues.
 * @ioc: per adapter object
 * @sz: DMA Pool size
 * Return: 0 for success, non-zero for failure.
 */
static int
base_alloc_rdpq_dma_pool(struct MPT3SAS_ADAPTER *ioc, int sz)
{
	int i = 0;
	u32 dma_alloc_count = 0;
	int reply_post_free_sz = ioc->reply_post_queue_depth *
		sizeof(Mpi2DefaultReplyDescriptor_t);
	int count = ioc->rdpq_array_enable ? ioc->reply_queue_count : 1;

	ioc->reply_post = kcalloc(count, sizeof(struct reply_post_struct),
			GFP_KERNEL);
	if (!ioc->reply_post)
		return -ENOMEM;
	/*
	 *  For INVADER_SERIES each set of 8 reply queues(0-7, 8-15, ..) and
	 *  VENTURA_SERIES each set of 16 reply queues(0-15, 16-31, ..) should
	 *  be within 4GB boundary i.e reply queues in a set must have same
	 *  upper 32-bits in their memory address. so here driver is allocating
	 *  the DMA'able memory for reply queues according.
	 *  Driver uses limitation of
	 *  VENTURA_SERIES to manage INVADER_SERIES as well.
	 */
	dma_alloc_count = DIV_ROUND_UP(count,
				RDPQ_MAX_INDEX_IN_ONE_CHUNK);
	ioc->reply_post_free_dma_pool =
		dma_pool_create("reply_post_free pool",
		    &ioc->pdev->dev, sz, 16, 0);
	if (!ioc->reply_post_free_dma_pool)
		return -ENOMEM;
	for (i = 0; i < count; i++) {
		if ((i % RDPQ_MAX_INDEX_IN_ONE_CHUNK == 0) && dma_alloc_count) {
			ioc->reply_post[i].reply_post_free =
			    dma_pool_zalloc(ioc->reply_post_free_dma_pool,
				GFP_KERNEL,
				&ioc->reply_post[i].reply_post_free_dma);
			if (!ioc->reply_post[i].reply_post_free)
				return -ENOMEM;
			/*
			 * Each set of RDPQ pool must satisfy 4gb boundary
			 * restriction.
			 * 1) Check if allocated resources for RDPQ pool are in
			 *	the same 4GB range.
			 * 2) If #1 is true, continue with 64 bit DMA.
			 * 3) If #1 is false, return 1. which means free all the
			 * resources and set DMA mask to 32 and allocate.
			 */
			if (!mpt3sas_check_same_4gb_region(
				ioc->reply_post[i].reply_post_free_dma, sz)) {
				dinitprintk(ioc,
				    ioc_err(ioc, "bad Replypost free pool(0x%p)"
				    "reply_post_free_dma = (0x%llx)\n",
				    ioc->reply_post[i].reply_post_free,
				    (unsigned long long)
				    ioc->reply_post[i].reply_post_free_dma));
				return -EAGAIN;
			}
			dma_alloc_count--;

		} else {
			ioc->reply_post[i].reply_post_free =
			    (Mpi2ReplyDescriptorsUnion_t *)
			    ((long)ioc->reply_post[i-1].reply_post_free
			    + reply_post_free_sz);
			ioc->reply_post[i].reply_post_free_dma =
			    (dma_addr_t)
			    (ioc->reply_post[i-1].reply_post_free_dma +
			    reply_post_free_sz);
		}
	}
	return 0;
}

/**
 * _base_allocate_memory_pools - allocate start of day memory pools
 * @ioc: per adapter object
 *
 * Return: 0 success, anything else error.
 */
static int
_base_allocate_memory_pools(struct MPT3SAS_ADAPTER *ioc)
{
	struct mpt3sas_facts *facts;
	u16 max_sge_elements;
	u16 chains_needed_per_io;
	u32 sz, total_sz, reply_post_free_sz, reply_post_free_array_sz;
	u32 retry_sz;
	u32 rdpq_sz = 0, sense_sz = 0;
	u16 max_request_credit, nvme_blocks_needed;
	unsigned short sg_tablesize;
	u16 sge_size;
	int i;
	int ret = 0, rc = 0;

	dinitprintk(ioc, ioc_info(ioc, "%s\n", __func__));


	retry_sz = 0;
	facts = &ioc->facts;

	/* command line tunables for max sgl entries */
	if (max_sgl_entries != -1)
		sg_tablesize = max_sgl_entries;
	else {
		if (ioc->hba_mpi_version_belonged == MPI2_VERSION)
			sg_tablesize = MPT2SAS_SG_DEPTH;
		else
			sg_tablesize = MPT3SAS_SG_DEPTH;
	}

	/* max sgl entries <= MPT_KDUMP_MIN_PHYS_SEGMENTS in KDUMP mode */
	if (reset_devices)
		sg_tablesize = min_t(unsigned short, sg_tablesize,
		   MPT_KDUMP_MIN_PHYS_SEGMENTS);

	if (ioc->is_mcpu_endpoint)
		ioc->shost->sg_tablesize = MPT_MIN_PHYS_SEGMENTS;
	else {
		if (sg_tablesize < MPT_MIN_PHYS_SEGMENTS)
			sg_tablesize = MPT_MIN_PHYS_SEGMENTS;
		else if (sg_tablesize > MPT_MAX_PHYS_SEGMENTS) {
			sg_tablesize = min_t(unsigned short, sg_tablesize,
					SG_MAX_SEGMENTS);
			ioc_warn(ioc, "sg_tablesize(%u) is bigger than kernel defined SG_CHUNK_SIZE(%u)\n",
				 sg_tablesize, MPT_MAX_PHYS_SEGMENTS);
		}
		ioc->shost->sg_tablesize = sg_tablesize;
	}

	ioc->internal_depth = min_t(int, (facts->HighPriorityCredit + (5)),
		(facts->RequestCredit / 4));
	if (ioc->internal_depth < INTERNAL_CMDS_COUNT) {
		if (facts->RequestCredit <= (INTERNAL_CMDS_COUNT +
				INTERNAL_SCSIIO_CMDS_COUNT)) {
			ioc_err(ioc, "IOC doesn't have enough Request Credits, it has just %d number of credits\n",
				facts->RequestCredit);
			return -ENOMEM;
		}
		ioc->internal_depth = 10;
	}

	ioc->hi_priority_depth = ioc->internal_depth - (5);
	/* command line tunables  for max controller queue depth */
	if (max_queue_depth != -1 && max_queue_depth != 0) {
		max_request_credit = min_t(u16, max_queue_depth +
			ioc->internal_depth, facts->RequestCredit);
		if (max_request_credit > MAX_HBA_QUEUE_DEPTH)
			max_request_credit =  MAX_HBA_QUEUE_DEPTH;
	} else if (reset_devices)
		max_request_credit = min_t(u16, facts->RequestCredit,
		    (MPT3SAS_KDUMP_SCSI_IO_DEPTH + ioc->internal_depth));
	else
		max_request_credit = min_t(u16, facts->RequestCredit,
		    MAX_HBA_QUEUE_DEPTH);

	/* Firmware maintains additional facts->HighPriorityCredit number of
	 * credits for HiPriprity Request messages, so hba queue depth will be
	 * sum of max_request_credit and high priority queue depth.
	 */
	ioc->hba_queue_depth = max_request_credit + ioc->hi_priority_depth;

	/* request frame size */
	ioc->request_sz = facts->IOCRequestFrameSize * 4;

	/* reply frame size */
	ioc->reply_sz = facts->ReplyFrameSize * 4;

	/* chain segment size */
	if (ioc->hba_mpi_version_belonged != MPI2_VERSION) {
		if (facts->IOCMaxChainSegmentSize)
			ioc->chain_segment_sz =
					facts->IOCMaxChainSegmentSize *
					MAX_CHAIN_ELEMT_SZ;
		else
		/* set to 128 bytes size if IOCMaxChainSegmentSize is zero */
			ioc->chain_segment_sz = DEFAULT_NUM_FWCHAIN_ELEMTS *
						    MAX_CHAIN_ELEMT_SZ;
	} else
		ioc->chain_segment_sz = ioc->request_sz;

	/* calculate the max scatter element size */
	sge_size = max_t(u16, ioc->sge_size, ioc->sge_size_ieee);

 retry_allocation:
	total_sz = 0;
	/* calculate number of sg elements left over in the 1st frame */
	max_sge_elements = ioc->request_sz - ((sizeof(Mpi2SCSIIORequest_t) -
	    sizeof(Mpi2SGEIOUnion_t)) + sge_size);
	ioc->max_sges_in_main_message = max_sge_elements/sge_size;

	/* now do the same for a chain buffer */
	max_sge_elements = ioc->chain_segment_sz - sge_size;
	ioc->max_sges_in_chain_message = max_sge_elements/sge_size;

	/*
	 *  MPT3SAS_SG_DEPTH = CONFIG_FUSION_MAX_SGE
	 */
	chains_needed_per_io = ((ioc->shost->sg_tablesize -
	   ioc->max_sges_in_main_message)/ioc->max_sges_in_chain_message)
	    + 1;
	if (chains_needed_per_io > facts->MaxChainDepth) {
		chains_needed_per_io = facts->MaxChainDepth;
		ioc->shost->sg_tablesize = min_t(u16,
		ioc->max_sges_in_main_message + (ioc->max_sges_in_chain_message
		* chains_needed_per_io), ioc->shost->sg_tablesize);
	}
	ioc->chains_needed_per_io = chains_needed_per_io;

	/* reply free queue sizing - taking into account for 64 FW events */
	ioc->reply_free_queue_depth = ioc->hba_queue_depth + 64;

	/* mCPU manage single counters for simplicity */
	if (ioc->is_mcpu_endpoint)
		ioc->reply_post_queue_depth = ioc->reply_free_queue_depth;
	else {
		/* calculate reply descriptor post queue depth */
		ioc->reply_post_queue_depth = ioc->hba_queue_depth +
			ioc->reply_free_queue_depth +  1;
		/* align the reply post queue on the next 16 count boundary */
		if (ioc->reply_post_queue_depth % 16)
			ioc->reply_post_queue_depth += 16 -
				(ioc->reply_post_queue_depth % 16);
	}

	if (ioc->reply_post_queue_depth >
	    facts->MaxReplyDescriptorPostQueueDepth) {
		ioc->reply_post_queue_depth =
				facts->MaxReplyDescriptorPostQueueDepth -
		    (facts->MaxReplyDescriptorPostQueueDepth % 16);
		ioc->hba_queue_depth =
				((ioc->reply_post_queue_depth - 64) / 2) - 1;
		ioc->reply_free_queue_depth = ioc->hba_queue_depth + 64;
	}

	ioc_info(ioc,
	    "scatter gather: sge_in_main_msg(%d), sge_per_chain(%d), "
	    "sge_per_io(%d), chains_per_io(%d)\n",
	    ioc->max_sges_in_main_message,
	    ioc->max_sges_in_chain_message,
	    ioc->shost->sg_tablesize,
	    ioc->chains_needed_per_io);

	/* reply post queue, 16 byte align */
	reply_post_free_sz = ioc->reply_post_queue_depth *
	    sizeof(Mpi2DefaultReplyDescriptor_t);
	rdpq_sz = reply_post_free_sz * RDPQ_MAX_INDEX_IN_ONE_CHUNK;
	if ((_base_is_controller_msix_enabled(ioc) && !ioc->rdpq_array_enable)
	    || (ioc->reply_queue_count < RDPQ_MAX_INDEX_IN_ONE_CHUNK))
		rdpq_sz = reply_post_free_sz * ioc->reply_queue_count;
	ret = base_alloc_rdpq_dma_pool(ioc, rdpq_sz);
	if (ret == -EAGAIN) {
		/*
		 * Free allocated bad RDPQ memory pools.
		 * Change dma coherent mask to 32 bit and reallocate RDPQ
		 */
		_base_release_memory_pools(ioc);
		ioc->use_32bit_dma = true;
		if (_base_config_dma_addressing(ioc, ioc->pdev) != 0) {
			ioc_err(ioc,
			    "32 DMA mask failed %s\n", pci_name(ioc->pdev));
			return -ENODEV;
		}
		if (base_alloc_rdpq_dma_pool(ioc, rdpq_sz))
			return -ENOMEM;
	} else if (ret == -ENOMEM)
		return -ENOMEM;
	total_sz = rdpq_sz * (!ioc->rdpq_array_enable ? 1 :
	    DIV_ROUND_UP(ioc->reply_queue_count, RDPQ_MAX_INDEX_IN_ONE_CHUNK));
	ioc->scsiio_depth = ioc->hba_queue_depth -
	    ioc->hi_priority_depth - ioc->internal_depth;

	/* set the scsi host can_queue depth
	 * with some internal commands that could be outstanding
	 */
	ioc->shost->can_queue = ioc->scsiio_depth - INTERNAL_SCSIIO_CMDS_COUNT;
	dinitprintk(ioc,
		    ioc_info(ioc, "scsi host: can_queue depth (%d)\n",
			     ioc->shost->can_queue));

	/* contiguous pool for request and chains, 16 byte align, one extra "
	 * "frame for smid=0
	 */
	ioc->chain_depth = ioc->chains_needed_per_io * ioc->scsiio_depth;
	sz = ((ioc->scsiio_depth + 1) * ioc->request_sz);

	/* hi-priority queue */
	sz += (ioc->hi_priority_depth * ioc->request_sz);

	/* internal queue */
	sz += (ioc->internal_depth * ioc->request_sz);

	ioc->request_dma_sz = sz;
	ioc->request = dma_alloc_coherent(&ioc->pdev->dev, sz,
			&ioc->request_dma, GFP_KERNEL);
	if (!ioc->request) {
		ioc_err(ioc, "request pool: dma_alloc_coherent failed: hba_depth(%d), chains_per_io(%d), frame_sz(%d), total(%d kB)\n",
			ioc->hba_queue_depth, ioc->chains_needed_per_io,
			ioc->request_sz, sz / 1024);
		if (ioc->scsiio_depth < MPT3SAS_SAS_QUEUE_DEPTH)
			goto out;
		retry_sz = 64;
		ioc->hba_queue_depth -= retry_sz;
		_base_release_memory_pools(ioc);
		goto retry_allocation;
	}

	if (retry_sz)
		ioc_err(ioc, "request pool: dma_alloc_coherent succeed: hba_depth(%d), chains_per_io(%d), frame_sz(%d), total(%d kb)\n",
			ioc->hba_queue_depth, ioc->chains_needed_per_io,
			ioc->request_sz, sz / 1024);

	/* hi-priority queue */
	ioc->hi_priority = ioc->request + ((ioc->scsiio_depth + 1) *
	    ioc->request_sz);
	ioc->hi_priority_dma = ioc->request_dma + ((ioc->scsiio_depth + 1) *
	    ioc->request_sz);

	/* internal queue */
	ioc->internal = ioc->hi_priority + (ioc->hi_priority_depth *
	    ioc->request_sz);
	ioc->internal_dma = ioc->hi_priority_dma + (ioc->hi_priority_depth *
	    ioc->request_sz);

	ioc_info(ioc,
	    "request pool(0x%p) - dma(0x%llx): "
	    "depth(%d), frame_size(%d), pool_size(%d kB)\n",
	    ioc->request, (unsigned long long) ioc->request_dma,
	    ioc->hba_queue_depth, ioc->request_sz,
	    (ioc->hba_queue_depth * ioc->request_sz) / 1024);

	total_sz += sz;

	dinitprintk(ioc,
		    ioc_info(ioc, "scsiio(0x%p): depth(%d)\n",
			     ioc->request, ioc->scsiio_depth));

	ioc->chain_depth = min_t(u32, ioc->chain_depth, MAX_CHAIN_DEPTH);
	sz = ioc->scsiio_depth * sizeof(struct chain_lookup);
	ioc->chain_lookup = kzalloc(sz, GFP_KERNEL);
	if (!ioc->chain_lookup) {
		ioc_err(ioc, "chain_lookup: __get_free_pages failed\n");
		goto out;
	}

	sz = ioc->chains_needed_per_io * sizeof(struct chain_tracker);
	for (i = 0; i < ioc->scsiio_depth; i++) {
		ioc->chain_lookup[i].chains_per_smid = kzalloc(sz, GFP_KERNEL);
		if (!ioc->chain_lookup[i].chains_per_smid) {
			ioc_err(ioc, "chain_lookup: kzalloc failed\n");
			goto out;
		}
	}

	/* initialize hi-priority queue smid's */
	ioc->hpr_lookup = kcalloc(ioc->hi_priority_depth,
	    sizeof(struct request_tracker), GFP_KERNEL);
	if (!ioc->hpr_lookup) {
		ioc_err(ioc, "hpr_lookup: kcalloc failed\n");
		goto out;
	}
	ioc->hi_priority_smid = ioc->scsiio_depth + 1;
	dinitprintk(ioc,
		    ioc_info(ioc, "hi_priority(0x%p): depth(%d), start smid(%d)\n",
			     ioc->hi_priority,
			     ioc->hi_priority_depth, ioc->hi_priority_smid));

	/* initialize internal queue smid's */
	ioc->internal_lookup = kcalloc(ioc->internal_depth,
	    sizeof(struct request_tracker), GFP_KERNEL);
	if (!ioc->internal_lookup) {
		ioc_err(ioc, "internal_lookup: kcalloc failed\n");
		goto out;
	}
	ioc->internal_smid = ioc->hi_priority_smid + ioc->hi_priority_depth;
	dinitprintk(ioc,
		    ioc_info(ioc, "internal(0x%p): depth(%d), start smid(%d)\n",
			     ioc->internal,
			     ioc->internal_depth, ioc->internal_smid));

	ioc->io_queue_num = kcalloc(ioc->scsiio_depth,
	    sizeof(u16), GFP_KERNEL);
	if (!ioc->io_queue_num)
		goto out;
	/*
	 * The number of NVMe page sized blocks needed is:
	 *     (((sg_tablesize * 8) - 1) / (page_size - 8)) + 1
	 * ((sg_tablesize * 8) - 1) is the max PRP's minus the first PRP entry
	 * that is placed in the main message frame.  8 is the size of each PRP
	 * entry or PRP list pointer entry.  8 is subtracted from page_size
	 * because of the PRP list pointer entry at the end of a page, so this
	 * is not counted as a PRP entry.  The 1 added page is a round up.
	 *
	 * To avoid allocation failures due to the amount of memory that could
	 * be required for NVMe PRP's, only each set of NVMe blocks will be
	 * contiguous, so a new set is allocated for each possible I/O.
	 */

	ioc->chains_per_prp_buffer = 0;
	if (ioc->facts.ProtocolFlags & MPI2_IOCFACTS_PROTOCOL_NVME_DEVICES) {
		nvme_blocks_needed =
			(ioc->shost->sg_tablesize * NVME_PRP_SIZE) - 1;
		nvme_blocks_needed /= (ioc->page_size - NVME_PRP_SIZE);
		nvme_blocks_needed++;

		sz = sizeof(struct pcie_sg_list) * ioc->scsiio_depth;
		ioc->pcie_sg_lookup = kzalloc(sz, GFP_KERNEL);
		if (!ioc->pcie_sg_lookup) {
			ioc_info(ioc, "PCIe SGL lookup: kzalloc failed\n");
			goto out;
		}
		sz = nvme_blocks_needed * ioc->page_size;
		rc = _base_allocate_pcie_sgl_pool(ioc, sz);
		if (rc == -ENOMEM)
			return -ENOMEM;
		else if (rc == -EAGAIN)
			goto try_32bit_dma;
		total_sz += sz * ioc->scsiio_depth;
	}

	rc = _base_allocate_chain_dma_pool(ioc, ioc->chain_segment_sz);
	if (rc == -ENOMEM)
		return -ENOMEM;
	else if (rc == -EAGAIN)
		goto try_32bit_dma;
	total_sz += ioc->chain_segment_sz * ((ioc->chains_needed_per_io -
		ioc->chains_per_prp_buffer) * ioc->scsiio_depth);
	dinitprintk(ioc,
	    ioc_info(ioc, "chain pool depth(%d), frame_size(%d), pool_size(%d kB)\n",
	    ioc->chain_depth, ioc->chain_segment_sz,
	    (ioc->chain_depth * ioc->chain_segment_sz) / 1024));
	/* sense buffers, 4 byte align */
	sense_sz = ioc->scsiio_depth * SCSI_SENSE_BUFFERSIZE;
	rc = _base_allocate_sense_dma_pool(ioc, sense_sz);
	if (rc  == -ENOMEM)
		return -ENOMEM;
	else if (rc == -EAGAIN)
		goto try_32bit_dma;
	total_sz += sense_sz;
	/* reply pool, 4 byte align */
	sz = ioc->reply_free_queue_depth * ioc->reply_sz;
	rc = _base_allocate_reply_pool(ioc, sz);
	if (rc == -ENOMEM)
		return -ENOMEM;
	else if (rc == -EAGAIN)
		goto try_32bit_dma;
	total_sz += sz;

	/* reply free queue, 16 byte align */
	sz = ioc->reply_free_queue_depth * 4;
	rc = _base_allocate_reply_free_dma_pool(ioc, sz);
	if (rc  == -ENOMEM)
		return -ENOMEM;
	else if (rc == -EAGAIN)
		goto try_32bit_dma;
	dinitprintk(ioc,
		    ioc_info(ioc, "reply_free_dma (0x%llx)\n",
			     (unsigned long long)ioc->reply_free_dma));
	total_sz += sz;
	if (ioc->rdpq_array_enable) {
		reply_post_free_array_sz = ioc->reply_queue_count *
		    sizeof(Mpi2IOCInitRDPQArrayEntry);
		rc = _base_allocate_reply_post_free_array(ioc,
		    reply_post_free_array_sz);
		if (rc == -ENOMEM)
			return -ENOMEM;
		else if (rc == -EAGAIN)
			goto try_32bit_dma;
	}
	ioc->config_page_sz = 512;
	ioc->config_page = dma_alloc_coherent(&ioc->pdev->dev,
			ioc->config_page_sz, &ioc->config_page_dma, GFP_KERNEL);
	if (!ioc->config_page) {
		ioc_err(ioc, "config page: dma_pool_alloc failed\n");
		goto out;
	}

	ioc_info(ioc, "config page(0x%p) - dma(0x%llx): size(%d)\n",
	    ioc->config_page, (unsigned long long)ioc->config_page_dma,
	    ioc->config_page_sz);
	total_sz += ioc->config_page_sz;

	ioc_info(ioc, "Allocated physical memory: size(%d kB)\n",
		 total_sz / 1024);
	ioc_info(ioc, "Current Controller Queue Depth(%d),Max Controller Queue Depth(%d)\n",
		 ioc->shost->can_queue, facts->RequestCredit);
	ioc_info(ioc, "Scatter Gather Elements per IO(%d)\n",
		 ioc->shost->sg_tablesize);
	return 0;

try_32bit_dma:
	_base_release_memory_pools(ioc);
	if (ioc->use_32bit_dma && (ioc->dma_mask > 32)) {
		/* Change dma coherent mask to 32 bit and reallocate */
		if (_base_config_dma_addressing(ioc, ioc->pdev) != 0) {
			pr_err("Setting 32 bit coherent DMA mask Failed %s\n",
			    pci_name(ioc->pdev));
			return -ENODEV;
		}
	} else if (_base_reduce_hba_queue_depth(ioc) != 0)
		return -ENOMEM;
	goto retry_allocation;

 out:
	return -ENOMEM;
}

/**
 * mpt3sas_base_get_iocstate - Get the current state of a MPT adapter.
 * @ioc: Pointer to MPT_ADAPTER structure
 * @cooked: Request raw or cooked IOC state
 *
 * Return: all IOC Doorbell register bits if cooked==0, else just the
 * Doorbell bits in MPI_IOC_STATE_MASK.
 */
u32
mpt3sas_base_get_iocstate(struct MPT3SAS_ADAPTER *ioc, int cooked)
{
	u32 s, sc;

	s = ioc->base_readl_ext_retry(&ioc->chip->Doorbell);
	sc = s & MPI2_IOC_STATE_MASK;
	return cooked ? sc : s;
}

/**
 * _base_wait_on_iocstate - waiting on a particular ioc state
 * @ioc: ?
 * @ioc_state: controller state { READY, OPERATIONAL, or RESET }
 * @timeout: timeout in second
 *
 * Return: 0 for success, non-zero for failure.
 */
static int
_base_wait_on_iocstate(struct MPT3SAS_ADAPTER *ioc, u32 ioc_state, int timeout)
{
	u32 count, cntdn;
	u32 current_state;

	count = 0;
	cntdn = 1000 * timeout;
	do {
		current_state = mpt3sas_base_get_iocstate(ioc, 1);
		if (current_state == ioc_state)
			return 0;
		if (count && current_state == MPI2_IOC_STATE_FAULT)
			break;
		if (count && current_state == MPI2_IOC_STATE_COREDUMP)
			break;

		usleep_range(1000, 1500);
		count++;
	} while (--cntdn);

	return current_state;
}

/**
 * _base_dump_reg_set -	This function will print hexdump of register set.
 * @ioc: per adapter object
 *
 * Return: nothing.
 */
static inline void
_base_dump_reg_set(struct MPT3SAS_ADAPTER *ioc)
{
	unsigned int i, sz = 256;
	u32 __iomem *reg = (u32 __iomem *)ioc->chip;

	ioc_info(ioc, "System Register set:\n");
	for (i = 0; i < (sz / sizeof(u32)); i++)
		pr_info("%08x: %08x\n", (i * 4), readl(&reg[i]));
}

/**
 * _base_wait_for_doorbell_int - waiting for controller interrupt(generated by
 * a write to the doorbell)
 * @ioc: per adapter object
 * @timeout: timeout in seconds
 *
 * Return: 0 for success, non-zero for failure.
 *
 * Notes: MPI2_HIS_IOC2SYS_DB_STATUS - set to one when IOC writes to doorbell.
 */

static int
_base_wait_for_doorbell_int(struct MPT3SAS_ADAPTER *ioc, int timeout)
{
	u32 cntdn, count;
	u32 int_status;

	count = 0;
	cntdn = 1000 * timeout;
	do {
		int_status = ioc->base_readl(&ioc->chip->HostInterruptStatus);
		if (int_status & MPI2_HIS_IOC2SYS_DB_STATUS) {
			dhsprintk(ioc,
				  ioc_info(ioc, "%s: successful count(%d), timeout(%d)\n",
					   __func__, count, timeout));
			return 0;
		}

		usleep_range(1000, 1500);
		count++;
	} while (--cntdn);

	ioc_err(ioc, "%s: failed due to timeout count(%d), int_status(%x)!\n",
		__func__, count, int_status);
	return -EFAULT;
}

static int
_base_spin_on_doorbell_int(struct MPT3SAS_ADAPTER *ioc, int timeout)
{
	u32 cntdn, count;
	u32 int_status;

	count = 0;
	cntdn = 2000 * timeout;
	do {
		int_status = ioc->base_readl(&ioc->chip->HostInterruptStatus);
		if (int_status & MPI2_HIS_IOC2SYS_DB_STATUS) {
			dhsprintk(ioc,
				  ioc_info(ioc, "%s: successful count(%d), timeout(%d)\n",
					   __func__, count, timeout));
			return 0;
		}

		udelay(500);
		count++;
	} while (--cntdn);

	ioc_err(ioc, "%s: failed due to timeout count(%d), int_status(%x)!\n",
		__func__, count, int_status);
	return -EFAULT;

}

/**
 * _base_wait_for_doorbell_ack - waiting for controller to read the doorbell.
 * @ioc: per adapter object
 * @timeout: timeout in second
 *
 * Return: 0 for success, non-zero for failure.
 *
 * Notes: MPI2_HIS_SYS2IOC_DB_STATUS - set to one when host writes to
 * doorbell.
 */
static int
_base_wait_for_doorbell_ack(struct MPT3SAS_ADAPTER *ioc, int timeout)
{
	u32 cntdn, count;
	u32 int_status;
	u32 doorbell;

	count = 0;
	cntdn = 1000 * timeout;
	do {
		int_status = ioc->base_readl(&ioc->chip->HostInterruptStatus);
		if (!(int_status & MPI2_HIS_SYS2IOC_DB_STATUS)) {
			dhsprintk(ioc,
				  ioc_info(ioc, "%s: successful count(%d), timeout(%d)\n",
					   __func__, count, timeout));
			return 0;
		} else if (int_status & MPI2_HIS_IOC2SYS_DB_STATUS) {
			doorbell = ioc->base_readl_ext_retry(&ioc->chip->Doorbell);
			if ((doorbell & MPI2_IOC_STATE_MASK) ==
			    MPI2_IOC_STATE_FAULT) {
				mpt3sas_print_fault_code(ioc, doorbell);
				return -EFAULT;
			}
			if ((doorbell & MPI2_IOC_STATE_MASK) ==
			    MPI2_IOC_STATE_COREDUMP) {
				mpt3sas_print_coredump_info(ioc, doorbell);
				return -EFAULT;
			}
		} else if (int_status == 0xFFFFFFFF)
			goto out;

		usleep_range(1000, 1500);
		count++;
	} while (--cntdn);

 out:
	ioc_err(ioc, "%s: failed due to timeout count(%d), int_status(%x)!\n",
		__func__, count, int_status);
	return -EFAULT;
}

/**
 * _base_wait_for_doorbell_not_used - waiting for doorbell to not be in use
 * @ioc: per adapter object
 * @timeout: timeout in second
 *
 * Return: 0 for success, non-zero for failure.
 */
static int
_base_wait_for_doorbell_not_used(struct MPT3SAS_ADAPTER *ioc, int timeout)
{
	u32 cntdn, count;
	u32 doorbell_reg;

	count = 0;
	cntdn = 1000 * timeout;
	do {
		doorbell_reg = ioc->base_readl_ext_retry(&ioc->chip->Doorbell);
		if (!(doorbell_reg & MPI2_DOORBELL_USED)) {
			dhsprintk(ioc,
				  ioc_info(ioc, "%s: successful count(%d), timeout(%d)\n",
					   __func__, count, timeout));
			return 0;
		}

		usleep_range(1000, 1500);
		count++;
	} while (--cntdn);

	ioc_err(ioc, "%s: failed due to timeout count(%d), doorbell_reg(%x)!\n",
		__func__, count, doorbell_reg);
	return -EFAULT;
}

/**
 * _base_send_ioc_reset - send doorbell reset
 * @ioc: per adapter object
 * @reset_type: currently only supports: MPI2_FUNCTION_IOC_MESSAGE_UNIT_RESET
 * @timeout: timeout in second
 *
 * Return: 0 for success, non-zero for failure.
 */
static int
_base_send_ioc_reset(struct MPT3SAS_ADAPTER *ioc, u8 reset_type, int timeout)
{
	u32 ioc_state;
	int r = 0;
	unsigned long flags;

	if (reset_type != MPI2_FUNCTION_IOC_MESSAGE_UNIT_RESET) {
		ioc_err(ioc, "%s: unknown reset_type\n", __func__);
		return -EFAULT;
	}

	if (!(ioc->facts.IOCCapabilities &
	   MPI2_IOCFACTS_CAPABILITY_EVENT_REPLAY))
		return -EFAULT;

	ioc_info(ioc, "sending message unit reset !!\n");

	writel(reset_type << MPI2_DOORBELL_FUNCTION_SHIFT,
	    &ioc->chip->Doorbell);
	if ((_base_wait_for_doorbell_ack(ioc, 15))) {
		r = -EFAULT;
		goto out;
	}

	ioc_state = _base_wait_on_iocstate(ioc, MPI2_IOC_STATE_READY, timeout);
	if (ioc_state) {
		ioc_err(ioc, "%s: failed going to ready state (ioc_state=0x%x)\n",
			__func__, ioc_state);
		r = -EFAULT;
		goto out;
	}
 out:
	if (r != 0) {
		ioc_state = mpt3sas_base_get_iocstate(ioc, 0);
		spin_lock_irqsave(&ioc->ioc_reset_in_progress_lock, flags);
		/*
		 * Wait for IOC state CoreDump to clear only during
		 * HBA initialization & release time.
		 */
		if ((ioc_state & MPI2_IOC_STATE_MASK) ==
		    MPI2_IOC_STATE_COREDUMP && (ioc->is_driver_loading == 1 ||
		    ioc->fault_reset_work_q == NULL)) {
			spin_unlock_irqrestore(
			    &ioc->ioc_reset_in_progress_lock, flags);
			mpt3sas_print_coredump_info(ioc, ioc_state);
			mpt3sas_base_wait_for_coredump_completion(ioc,
			    __func__);
			spin_lock_irqsave(
			    &ioc->ioc_reset_in_progress_lock, flags);
		}
		spin_unlock_irqrestore(&ioc->ioc_reset_in_progress_lock, flags);
	}
	ioc_info(ioc, "message unit reset: %s\n",
		 r == 0 ? "SUCCESS" : "FAILED");
	return r;
}

/**
 * mpt3sas_wait_for_ioc - IOC's operational state is checked here.
 * @ioc: per adapter object
 * @timeout: timeout in seconds
 *
 * Return: Waits up to timeout seconds for the IOC to
 * become operational. Returns 0 if IOC is present
 * and operational; otherwise returns %-EFAULT.
 */

int
mpt3sas_wait_for_ioc(struct MPT3SAS_ADAPTER *ioc, int timeout)
{
	int wait_state_count = 0;
	u32 ioc_state;

	do {
		ioc_state = mpt3sas_base_get_iocstate(ioc, 1);
		if (ioc_state == MPI2_IOC_STATE_OPERATIONAL)
			break;

		/*
		 * Watchdog thread will be started after IOC Initialization, so
		 * no need to wait here for IOC state to become operational
		 * when IOC Initialization is on. Instead the driver will
		 * return ETIME status, so that calling function can issue
		 * diag reset operation and retry the command.
		 */
		if (ioc->is_driver_loading)
			return -ETIME;

		ssleep(1);
		ioc_info(ioc, "%s: waiting for operational state(count=%d)\n",
				__func__, ++wait_state_count);
	} while (--timeout);
	if (!timeout) {
		ioc_err(ioc, "%s: failed due to ioc not operational\n", __func__);
		return -EFAULT;
	}
	if (wait_state_count)
		ioc_info(ioc, "ioc is operational\n");
	return 0;
}

/**
 * _base_handshake_req_reply_wait - send request thru doorbell interface
 * @ioc: per adapter object
 * @request_bytes: request length
 * @request: pointer having request payload
 * @reply_bytes: reply length
 * @reply: pointer to reply payload
 * @timeout: timeout in second
 *
 * Return: 0 for success, non-zero for failure.
 */
static int
_base_handshake_req_reply_wait(struct MPT3SAS_ADAPTER *ioc, int request_bytes,
	u32 *request, int reply_bytes, u16 *reply, int timeout)
{
	MPI2DefaultReply_t *default_reply = (MPI2DefaultReply_t *)reply;
	int i;
	u8 failed;
	__le32 *mfp;

	/* make sure doorbell is not in use */
	if ((ioc->base_readl_ext_retry(&ioc->chip->Doorbell) & MPI2_DOORBELL_USED)) {
		ioc_err(ioc, "doorbell is in use (line=%d)\n", __LINE__);
		return -EFAULT;
	}

	/* clear pending doorbell interrupts from previous state changes */
	if (ioc->base_readl(&ioc->chip->HostInterruptStatus) &
	    MPI2_HIS_IOC2SYS_DB_STATUS)
		writel(0, &ioc->chip->HostInterruptStatus);

	/* send message to ioc */
	writel(((MPI2_FUNCTION_HANDSHAKE<<MPI2_DOORBELL_FUNCTION_SHIFT) |
	    ((request_bytes/4)<<MPI2_DOORBELL_ADD_DWORDS_SHIFT)),
	    &ioc->chip->Doorbell);

	if ((_base_spin_on_doorbell_int(ioc, 5))) {
		ioc_err(ioc, "doorbell handshake int failed (line=%d)\n",
			__LINE__);
		return -EFAULT;
	}
	writel(0, &ioc->chip->HostInterruptStatus);

	if ((_base_wait_for_doorbell_ack(ioc, 5))) {
		ioc_err(ioc, "doorbell handshake ack failed (line=%d)\n",
			__LINE__);
		return -EFAULT;
	}

	/* send message 32-bits at a time */
	for (i = 0, failed = 0; i < request_bytes/4 && !failed; i++) {
		writel(cpu_to_le32(request[i]), &ioc->chip->Doorbell);
		if ((_base_wait_for_doorbell_ack(ioc, 5)))
			failed = 1;
	}

	if (failed) {
		ioc_err(ioc, "doorbell handshake sending request failed (line=%d)\n",
			__LINE__);
		return -EFAULT;
	}

	/* now wait for the reply */
	if ((_base_wait_for_doorbell_int(ioc, timeout))) {
		ioc_err(ioc, "doorbell handshake int failed (line=%d)\n",
			__LINE__);
		return -EFAULT;
	}

	/* read the first two 16-bits, it gives the total length of the reply */
	reply[0] = le16_to_cpu(ioc->base_readl_ext_retry(&ioc->chip->Doorbell)
	    & MPI2_DOORBELL_DATA_MASK);
	writel(0, &ioc->chip->HostInterruptStatus);
	if ((_base_wait_for_doorbell_int(ioc, 5))) {
		ioc_err(ioc, "doorbell handshake int failed (line=%d)\n",
			__LINE__);
		return -EFAULT;
	}
	reply[1] = le16_to_cpu(ioc->base_readl_ext_retry(&ioc->chip->Doorbell)
	    & MPI2_DOORBELL_DATA_MASK);
	writel(0, &ioc->chip->HostInterruptStatus);

	for (i = 2; i < default_reply->MsgLength * 2; i++)  {
		if ((_base_wait_for_doorbell_int(ioc, 5))) {
			ioc_err(ioc, "doorbell handshake int failed (line=%d)\n",
				__LINE__);
			return -EFAULT;
		}
		if (i >=  reply_bytes/2) /* overflow case */
			ioc->base_readl_ext_retry(&ioc->chip->Doorbell);
		else
			reply[i] = le16_to_cpu(
			    ioc->base_readl_ext_retry(&ioc->chip->Doorbell)
			    & MPI2_DOORBELL_DATA_MASK);
		writel(0, &ioc->chip->HostInterruptStatus);
	}

	_base_wait_for_doorbell_int(ioc, 5);
	if (_base_wait_for_doorbell_not_used(ioc, 5) != 0) {
		dhsprintk(ioc,
			  ioc_info(ioc, "doorbell is in use (line=%d)\n",
				   __LINE__));
	}
	writel(0, &ioc->chip->HostInterruptStatus);

	if (ioc->logging_level & MPT_DEBUG_INIT) {
		mfp = (__le32 *)reply;
		pr_info("\toffset:data\n");
		for (i = 0; i < reply_bytes/4; i++)
			ioc_info(ioc, "\t[0x%02x]:%08x\n", i*4,
			    le32_to_cpu(mfp[i]));
	}
	return 0;
}

/**
 * mpt3sas_base_sas_iounit_control - send sas iounit control to FW
 * @ioc: per adapter object
 * @mpi_reply: the reply payload from FW
 * @mpi_request: the request payload sent to FW
 *
 * The SAS IO Unit Control Request message allows the host to perform low-level
 * operations, such as resets on the PHYs of the IO Unit, also allows the host
 * to obtain the IOC assigned device handles for a device if it has other
 * identifying information about the device, in addition allows the host to
 * remove IOC resources associated with the device.
 *
 * Return: 0 for success, non-zero for failure.
 */
int
mpt3sas_base_sas_iounit_control(struct MPT3SAS_ADAPTER *ioc,
	Mpi2SasIoUnitControlReply_t *mpi_reply,
	Mpi2SasIoUnitControlRequest_t *mpi_request)
{
	u16 smid;
	u8 issue_reset = 0;
	int rc;
	void *request;

	dinitprintk(ioc, ioc_info(ioc, "%s\n", __func__));

	mutex_lock(&ioc->base_cmds.mutex);

	if (ioc->base_cmds.status != MPT3_CMD_NOT_USED) {
		ioc_err(ioc, "%s: base_cmd in use\n", __func__);
		rc = -EAGAIN;
		goto out;
	}

	rc = mpt3sas_wait_for_ioc(ioc, IOC_OPERATIONAL_WAIT_COUNT);
	if (rc)
		goto out;

	smid = mpt3sas_base_get_smid(ioc, ioc->base_cb_idx);
	if (!smid) {
		ioc_err(ioc, "%s: failed obtaining a smid\n", __func__);
		rc = -EAGAIN;
		goto out;
	}

	rc = 0;
	ioc->base_cmds.status = MPT3_CMD_PENDING;
	request = mpt3sas_base_get_msg_frame(ioc, smid);
	ioc->base_cmds.smid = smid;
	memcpy(request, mpi_request, sizeof(Mpi2SasIoUnitControlRequest_t));
	if (mpi_request->Operation == MPI2_SAS_OP_PHY_HARD_RESET ||
	    mpi_request->Operation == MPI2_SAS_OP_PHY_LINK_RESET)
		ioc->ioc_link_reset_in_progress = 1;
	init_completion(&ioc->base_cmds.done);
	ioc->put_smid_default(ioc, smid);
	wait_for_completion_timeout(&ioc->base_cmds.done,
	    msecs_to_jiffies(10000));
	if ((mpi_request->Operation == MPI2_SAS_OP_PHY_HARD_RESET ||
	    mpi_request->Operation == MPI2_SAS_OP_PHY_LINK_RESET) &&
	    ioc->ioc_link_reset_in_progress)
		ioc->ioc_link_reset_in_progress = 0;
	if (!(ioc->base_cmds.status & MPT3_CMD_COMPLETE)) {
		mpt3sas_check_cmd_timeout(ioc, ioc->base_cmds.status,
		    mpi_request, sizeof(Mpi2SasIoUnitControlRequest_t)/4,
		    issue_reset);
		goto issue_host_reset;
	}
	if (ioc->base_cmds.status & MPT3_CMD_REPLY_VALID)
		memcpy(mpi_reply, ioc->base_cmds.reply,
		    sizeof(Mpi2SasIoUnitControlReply_t));
	else
		memset(mpi_reply, 0, sizeof(Mpi2SasIoUnitControlReply_t));
	ioc->base_cmds.status = MPT3_CMD_NOT_USED;
	goto out;

 issue_host_reset:
	if (issue_reset)
		mpt3sas_base_hard_reset_handler(ioc, FORCE_BIG_HAMMER);
	ioc->base_cmds.status = MPT3_CMD_NOT_USED;
	rc = -EFAULT;
 out:
	mutex_unlock(&ioc->base_cmds.mutex);
	return rc;
}

/**
 * mpt3sas_base_scsi_enclosure_processor - sending request to sep device
 * @ioc: per adapter object
 * @mpi_reply: the reply payload from FW
 * @mpi_request: the request payload sent to FW
 *
 * The SCSI Enclosure Processor request message causes the IOC to
 * communicate with SES devices to control LED status signals.
 *
 * Return: 0 for success, non-zero for failure.
 */
int
mpt3sas_base_scsi_enclosure_processor(struct MPT3SAS_ADAPTER *ioc,
	Mpi2SepReply_t *mpi_reply, Mpi2SepRequest_t *mpi_request)
{
	u16 smid;
	u8 issue_reset = 0;
	int rc;
	void *request;

	dinitprintk(ioc, ioc_info(ioc, "%s\n", __func__));

	mutex_lock(&ioc->base_cmds.mutex);

	if (ioc->base_cmds.status != MPT3_CMD_NOT_USED) {
		ioc_err(ioc, "%s: base_cmd in use\n", __func__);
		rc = -EAGAIN;
		goto out;
	}

	rc = mpt3sas_wait_for_ioc(ioc, IOC_OPERATIONAL_WAIT_COUNT);
	if (rc)
		goto out;

	smid = mpt3sas_base_get_smid(ioc, ioc->base_cb_idx);
	if (!smid) {
		ioc_err(ioc, "%s: failed obtaining a smid\n", __func__);
		rc = -EAGAIN;
		goto out;
	}

	rc = 0;
	ioc->base_cmds.status = MPT3_CMD_PENDING;
	request = mpt3sas_base_get_msg_frame(ioc, smid);
	ioc->base_cmds.smid = smid;
	memset(request, 0, ioc->request_sz);
	memcpy(request, mpi_request, sizeof(Mpi2SepReply_t));
	init_completion(&ioc->base_cmds.done);
	ioc->put_smid_default(ioc, smid);
	wait_for_completion_timeout(&ioc->base_cmds.done,
	    msecs_to_jiffies(10000));
	if (!(ioc->base_cmds.status & MPT3_CMD_COMPLETE)) {
		mpt3sas_check_cmd_timeout(ioc,
		    ioc->base_cmds.status, mpi_request,
		    sizeof(Mpi2SepRequest_t)/4, issue_reset);
		goto issue_host_reset;
	}
	if (ioc->base_cmds.status & MPT3_CMD_REPLY_VALID)
		memcpy(mpi_reply, ioc->base_cmds.reply,
		    sizeof(Mpi2SepReply_t));
	else
		memset(mpi_reply, 0, sizeof(Mpi2SepReply_t));
	ioc->base_cmds.status = MPT3_CMD_NOT_USED;
	goto out;

 issue_host_reset:
	if (issue_reset)
		mpt3sas_base_hard_reset_handler(ioc, FORCE_BIG_HAMMER);
	ioc->base_cmds.status = MPT3_CMD_NOT_USED;
	rc = -EFAULT;
 out:
	mutex_unlock(&ioc->base_cmds.mutex);
	return rc;
}

/**
 * _base_get_port_facts - obtain port facts reply and save in ioc
 * @ioc: per adapter object
 * @port: ?
 *
 * Return: 0 for success, non-zero for failure.
 */
static int
_base_get_port_facts(struct MPT3SAS_ADAPTER *ioc, int port)
{
	Mpi2PortFactsRequest_t mpi_request;
	Mpi2PortFactsReply_t mpi_reply;
	struct mpt3sas_port_facts *pfacts;
	int mpi_reply_sz, mpi_request_sz, r;

	dinitprintk(ioc, ioc_info(ioc, "%s\n", __func__));

	mpi_reply_sz = sizeof(Mpi2PortFactsReply_t);
	mpi_request_sz = sizeof(Mpi2PortFactsRequest_t);
	memset(&mpi_request, 0, mpi_request_sz);
	mpi_request.Function = MPI2_FUNCTION_PORT_FACTS;
	mpi_request.PortNumber = port;
	r = _base_handshake_req_reply_wait(ioc, mpi_request_sz,
	    (u32 *)&mpi_request, mpi_reply_sz, (u16 *)&mpi_reply, 5);

	if (r != 0) {
		ioc_err(ioc, "%s: handshake failed (r=%d)\n", __func__, r);
		return r;
	}

	pfacts = &ioc->pfacts[port];
	memset(pfacts, 0, sizeof(struct mpt3sas_port_facts));
	pfacts->PortNumber = mpi_reply.PortNumber;
	pfacts->VP_ID = mpi_reply.VP_ID;
	pfacts->VF_ID = mpi_reply.VF_ID;
	pfacts->MaxPostedCmdBuffers =
	    le16_to_cpu(mpi_reply.MaxPostedCmdBuffers);

	return 0;
}

/**
 * _base_wait_for_iocstate - Wait until the card is in READY or OPERATIONAL
 * @ioc: per adapter object
 * @timeout:
 *
 * Return: 0 for success, non-zero for failure.
 */
static int
_base_wait_for_iocstate(struct MPT3SAS_ADAPTER *ioc, int timeout)
{
	u32 ioc_state;
	int rc;

	dinitprintk(ioc, ioc_info(ioc, "%s\n", __func__));

	if (ioc->pci_error_recovery) {
		dfailprintk(ioc,
			    ioc_info(ioc, "%s: host in pci error recovery\n",
				     __func__));
		return -EFAULT;
	}

	ioc_state = mpt3sas_base_get_iocstate(ioc, 0);
	dhsprintk(ioc,
		  ioc_info(ioc, "%s: ioc_state(0x%08x)\n",
			   __func__, ioc_state));

	if (((ioc_state & MPI2_IOC_STATE_MASK) == MPI2_IOC_STATE_READY) ||
	    (ioc_state & MPI2_IOC_STATE_MASK) == MPI2_IOC_STATE_OPERATIONAL)
		return 0;

	if (ioc_state & MPI2_DOORBELL_USED) {
		dhsprintk(ioc, ioc_info(ioc, "unexpected doorbell active!\n"));
		goto issue_diag_reset;
	}

	if ((ioc_state & MPI2_IOC_STATE_MASK) == MPI2_IOC_STATE_FAULT) {
		mpt3sas_print_fault_code(ioc, ioc_state &
		    MPI2_DOORBELL_DATA_MASK);
		goto issue_diag_reset;
	} else if ((ioc_state & MPI2_IOC_STATE_MASK) ==
	    MPI2_IOC_STATE_COREDUMP) {
		ioc_info(ioc,
		    "%s: Skipping the diag reset here. (ioc_state=0x%x)\n",
		    __func__, ioc_state);
		return -EFAULT;
	}

	ioc_state = _base_wait_on_iocstate(ioc, MPI2_IOC_STATE_READY, timeout);
	if (ioc_state) {
		dfailprintk(ioc,
			    ioc_info(ioc, "%s: failed going to ready state (ioc_state=0x%x)\n",
				     __func__, ioc_state));
		return -EFAULT;
	}

	return 0;

issue_diag_reset:
	rc = _base_diag_reset(ioc);
	return rc;
}

/**
 * _base_get_ioc_facts - obtain ioc facts reply and save in ioc
 * @ioc: per adapter object
 *
 * Return: 0 for success, non-zero for failure.
 */
static int
_base_get_ioc_facts(struct MPT3SAS_ADAPTER *ioc)
{
	Mpi2IOCFactsRequest_t mpi_request;
	Mpi2IOCFactsReply_t mpi_reply;
	struct mpt3sas_facts *facts;
	int mpi_reply_sz, mpi_request_sz, r;

	dinitprintk(ioc, ioc_info(ioc, "%s\n", __func__));

	r = _base_wait_for_iocstate(ioc, 10);
	if (r) {
		dfailprintk(ioc,
			    ioc_info(ioc, "%s: failed getting to correct state\n",
				     __func__));
		return r;
	}
	mpi_reply_sz = sizeof(Mpi2IOCFactsReply_t);
	mpi_request_sz = sizeof(Mpi2IOCFactsRequest_t);
	memset(&mpi_request, 0, mpi_request_sz);
	mpi_request.Function = MPI2_FUNCTION_IOC_FACTS;
	r = _base_handshake_req_reply_wait(ioc, mpi_request_sz,
	    (u32 *)&mpi_request, mpi_reply_sz, (u16 *)&mpi_reply, 5);

	if (r != 0) {
		ioc_err(ioc, "%s: handshake failed (r=%d)\n", __func__, r);
		return r;
	}

	facts = &ioc->facts;
	memset(facts, 0, sizeof(struct mpt3sas_facts));
	facts->MsgVersion = le16_to_cpu(mpi_reply.MsgVersion);
	facts->HeaderVersion = le16_to_cpu(mpi_reply.HeaderVersion);
	facts->VP_ID = mpi_reply.VP_ID;
	facts->VF_ID = mpi_reply.VF_ID;
	facts->IOCExceptions = le16_to_cpu(mpi_reply.IOCExceptions);
	facts->MaxChainDepth = mpi_reply.MaxChainDepth;
	facts->WhoInit = mpi_reply.WhoInit;
	facts->NumberOfPorts = mpi_reply.NumberOfPorts;
	facts->MaxMSIxVectors = mpi_reply.MaxMSIxVectors;
	if (ioc->msix_enable && (facts->MaxMSIxVectors <=
	    MAX_COMBINED_MSIX_VECTORS(ioc->is_gen35_ioc)))
		ioc->combined_reply_queue = 0;
	facts->RequestCredit = le16_to_cpu(mpi_reply.RequestCredit);
	facts->MaxReplyDescriptorPostQueueDepth =
	    le16_to_cpu(mpi_reply.MaxReplyDescriptorPostQueueDepth);
	facts->ProductID = le16_to_cpu(mpi_reply.ProductID);
	facts->IOCCapabilities = le32_to_cpu(mpi_reply.IOCCapabilities);
	if ((facts->IOCCapabilities & MPI2_IOCFACTS_CAPABILITY_INTEGRATED_RAID))
		ioc->ir_firmware = 1;
	if ((facts->IOCCapabilities &
	      MPI2_IOCFACTS_CAPABILITY_RDPQ_ARRAY_CAPABLE) && (!reset_devices))
		ioc->rdpq_array_capable = 1;
	if ((facts->IOCCapabilities & MPI26_IOCFACTS_CAPABILITY_ATOMIC_REQ)
	    && ioc->is_aero_ioc)
		ioc->atomic_desc_capable = 1;
	facts->FWVersion.Word = le32_to_cpu(mpi_reply.FWVersion.Word);
	facts->IOCRequestFrameSize =
	    le16_to_cpu(mpi_reply.IOCRequestFrameSize);
	if (ioc->hba_mpi_version_belonged != MPI2_VERSION) {
		facts->IOCMaxChainSegmentSize =
			le16_to_cpu(mpi_reply.IOCMaxChainSegmentSize);
	}
	facts->MaxInitiators = le16_to_cpu(mpi_reply.MaxInitiators);
	facts->MaxTargets = le16_to_cpu(mpi_reply.MaxTargets);
	ioc->shost->max_id = -1;
	facts->MaxSasExpanders = le16_to_cpu(mpi_reply.MaxSasExpanders);
	facts->MaxEnclosures = le16_to_cpu(mpi_reply.MaxEnclosures);
	facts->ProtocolFlags = le16_to_cpu(mpi_reply.ProtocolFlags);
	facts->HighPriorityCredit =
	    le16_to_cpu(mpi_reply.HighPriorityCredit);
	facts->ReplyFrameSize = mpi_reply.ReplyFrameSize;
	facts->MaxDevHandle = le16_to_cpu(mpi_reply.MaxDevHandle);
	facts->CurrentHostPageSize = mpi_reply.CurrentHostPageSize;

	/*
	 * Get the Page Size from IOC Facts. If it's 0, default to 4k.
	 */
	ioc->page_size = 1 << facts->CurrentHostPageSize;
	if (ioc->page_size == 1) {
		ioc_info(ioc, "CurrentHostPageSize is 0: Setting default host page size to 4k\n");
		ioc->page_size = 1 << MPT3SAS_HOST_PAGE_SIZE_4K;
	}
	dinitprintk(ioc,
		    ioc_info(ioc, "CurrentHostPageSize(%d)\n",
			     facts->CurrentHostPageSize));

	dinitprintk(ioc,
		    ioc_info(ioc, "hba queue depth(%d), max chains per io(%d)\n",
			     facts->RequestCredit, facts->MaxChainDepth));
	dinitprintk(ioc,
		    ioc_info(ioc, "request frame size(%d), reply frame size(%d)\n",
			     facts->IOCRequestFrameSize * 4,
			     facts->ReplyFrameSize * 4));
	return 0;
}

/**
 * _base_send_ioc_init - send ioc_init to firmware
 * @ioc: per adapter object
 *
 * Return: 0 for success, non-zero for failure.
 */
static int
_base_send_ioc_init(struct MPT3SAS_ADAPTER *ioc)
{
	Mpi2IOCInitRequest_t mpi_request;
	Mpi2IOCInitReply_t mpi_reply;
	int i, r = 0;
	ktime_t current_time;
	u16 ioc_status;
	u32 reply_post_free_array_sz = 0;

	dinitprintk(ioc, ioc_info(ioc, "%s\n", __func__));

	memset(&mpi_request, 0, sizeof(Mpi2IOCInitRequest_t));
	mpi_request.Function = MPI2_FUNCTION_IOC_INIT;
	mpi_request.WhoInit = MPI2_WHOINIT_HOST_DRIVER;
	mpi_request.VF_ID = 0; /* TODO */
	mpi_request.VP_ID = 0;
	mpi_request.MsgVersion = cpu_to_le16(ioc->hba_mpi_version_belonged);
	mpi_request.HeaderVersion = cpu_to_le16(MPI2_HEADER_VERSION);
	mpi_request.HostPageSize = MPT3SAS_HOST_PAGE_SIZE_4K;

	if (_base_is_controller_msix_enabled(ioc))
		mpi_request.HostMSIxVectors = ioc->reply_queue_count;
	mpi_request.SystemRequestFrameSize = cpu_to_le16(ioc->request_sz/4);
	mpi_request.ReplyDescriptorPostQueueDepth =
	    cpu_to_le16(ioc->reply_post_queue_depth);
	mpi_request.ReplyFreeQueueDepth =
	    cpu_to_le16(ioc->reply_free_queue_depth);

	mpi_request.SenseBufferAddressHigh =
	    cpu_to_le32((u64)ioc->sense_dma >> 32);
	mpi_request.SystemReplyAddressHigh =
	    cpu_to_le32((u64)ioc->reply_dma >> 32);
	mpi_request.SystemRequestFrameBaseAddress =
	    cpu_to_le64((u64)ioc->request_dma);
	mpi_request.ReplyFreeQueueAddress =
	    cpu_to_le64((u64)ioc->reply_free_dma);

	if (ioc->rdpq_array_enable) {
		reply_post_free_array_sz = ioc->reply_queue_count *
		    sizeof(Mpi2IOCInitRDPQArrayEntry);
		memset(ioc->reply_post_free_array, 0, reply_post_free_array_sz);
		for (i = 0; i < ioc->reply_queue_count; i++)
			ioc->reply_post_free_array[i].RDPQBaseAddress =
			    cpu_to_le64(
				(u64)ioc->reply_post[i].reply_post_free_dma);
		mpi_request.MsgFlags = MPI2_IOCINIT_MSGFLAG_RDPQ_ARRAY_MODE;
		mpi_request.ReplyDescriptorPostQueueAddress =
		    cpu_to_le64((u64)ioc->reply_post_free_array_dma);
	} else {
		mpi_request.ReplyDescriptorPostQueueAddress =
		    cpu_to_le64((u64)ioc->reply_post[0].reply_post_free_dma);
	}

	/*
	 * Set the flag to enable CoreDump state feature in IOC firmware.
	 */
	mpi_request.ConfigurationFlags |=
	    cpu_to_le16(MPI26_IOCINIT_CFGFLAGS_COREDUMP_ENABLE);

	/* This time stamp specifies number of milliseconds
	 * since epoch ~ midnight January 1, 1970.
	 */
	current_time = ktime_get_real();
	mpi_request.TimeStamp = cpu_to_le64(ktime_to_ms(current_time));

	if (ioc->logging_level & MPT_DEBUG_INIT) {
		__le32 *mfp;
		int i;

		mfp = (__le32 *)&mpi_request;
		ioc_info(ioc, "\toffset:data\n");
		for (i = 0; i < sizeof(Mpi2IOCInitRequest_t)/4; i++)
			ioc_info(ioc, "\t[0x%02x]:%08x\n", i*4,
			    le32_to_cpu(mfp[i]));
	}

	r = _base_handshake_req_reply_wait(ioc,
	    sizeof(Mpi2IOCInitRequest_t), (u32 *)&mpi_request,
	    sizeof(Mpi2IOCInitReply_t), (u16 *)&mpi_reply, 30);

	if (r != 0) {
		ioc_err(ioc, "%s: handshake failed (r=%d)\n", __func__, r);
		return r;
	}

	ioc_status = le16_to_cpu(mpi_reply.IOCStatus) & MPI2_IOCSTATUS_MASK;
	if (ioc_status != MPI2_IOCSTATUS_SUCCESS ||
	    mpi_reply.IOCLogInfo) {
		ioc_err(ioc, "%s: failed\n", __func__);
		r = -EIO;
	}

	/* Reset TimeSync Counter*/
	ioc->timestamp_update_count = 0;
	return r;
}

/**
 * mpt3sas_port_enable_done - command completion routine for port enable
 * @ioc: per adapter object
 * @smid: system request message index
 * @msix_index: MSIX table index supplied by the OS
 * @reply: reply message frame(lower 32bit addr)
 *
 * Return: 1 meaning mf should be freed from _base_interrupt
 *          0 means the mf is freed from this function.
 */
u8
mpt3sas_port_enable_done(struct MPT3SAS_ADAPTER *ioc, u16 smid, u8 msix_index,
	u32 reply)
{
	MPI2DefaultReply_t *mpi_reply;
	u16 ioc_status;

	if (ioc->port_enable_cmds.status == MPT3_CMD_NOT_USED)
		return 1;

	mpi_reply = mpt3sas_base_get_reply_virt_addr(ioc, reply);
	if (!mpi_reply)
		return 1;

	if (mpi_reply->Function != MPI2_FUNCTION_PORT_ENABLE)
		return 1;

	ioc->port_enable_cmds.status &= ~MPT3_CMD_PENDING;
	ioc->port_enable_cmds.status |= MPT3_CMD_COMPLETE;
	ioc->port_enable_cmds.status |= MPT3_CMD_REPLY_VALID;
	memcpy(ioc->port_enable_cmds.reply, mpi_reply, mpi_reply->MsgLength*4);
	ioc_status = le16_to_cpu(mpi_reply->IOCStatus) & MPI2_IOCSTATUS_MASK;
	if (ioc_status != MPI2_IOCSTATUS_SUCCESS)
		ioc->port_enable_failed = 1;

	if (ioc->port_enable_cmds.status & MPT3_CMD_COMPLETE_ASYNC) {
		ioc->port_enable_cmds.status &= ~MPT3_CMD_COMPLETE_ASYNC;
		if (ioc_status == MPI2_IOCSTATUS_SUCCESS) {
			mpt3sas_port_enable_complete(ioc);
			return 1;
		} else {
			ioc->start_scan_failed = ioc_status;
			ioc->start_scan = 0;
			return 1;
		}
	}
	complete(&ioc->port_enable_cmds.done);
	return 1;
}

/**
 * _base_send_port_enable - send port_enable(discovery stuff) to firmware
 * @ioc: per adapter object
 *
 * Return: 0 for success, non-zero for failure.
 */
static int
_base_send_port_enable(struct MPT3SAS_ADAPTER *ioc)
{
	Mpi2PortEnableRequest_t *mpi_request;
	Mpi2PortEnableReply_t *mpi_reply;
	int r = 0;
	u16 smid;
	u16 ioc_status;

	ioc_info(ioc, "sending port enable !!\n");

	if (ioc->port_enable_cmds.status & MPT3_CMD_PENDING) {
		ioc_err(ioc, "%s: internal command already in use\n", __func__);
		return -EAGAIN;
	}

	smid = mpt3sas_base_get_smid(ioc, ioc->port_enable_cb_idx);
	if (!smid) {
		ioc_err(ioc, "%s: failed obtaining a smid\n", __func__);
		return -EAGAIN;
	}

	ioc->port_enable_cmds.status = MPT3_CMD_PENDING;
	mpi_request = mpt3sas_base_get_msg_frame(ioc, smid);
	ioc->port_enable_cmds.smid = smid;
	memset(mpi_request, 0, sizeof(Mpi2PortEnableRequest_t));
	mpi_request->Function = MPI2_FUNCTION_PORT_ENABLE;

	init_completion(&ioc->port_enable_cmds.done);
	ioc->put_smid_default(ioc, smid);
	wait_for_completion_timeout(&ioc->port_enable_cmds.done, 300*HZ);
	if (!(ioc->port_enable_cmds.status & MPT3_CMD_COMPLETE)) {
		ioc_err(ioc, "%s: timeout\n", __func__);
		_debug_dump_mf(mpi_request,
		    sizeof(Mpi2PortEnableRequest_t)/4);
		if (ioc->port_enable_cmds.status & MPT3_CMD_RESET)
			r = -EFAULT;
		else
			r = -ETIME;
		goto out;
	}

	mpi_reply = ioc->port_enable_cmds.reply;
	ioc_status = le16_to_cpu(mpi_reply->IOCStatus) & MPI2_IOCSTATUS_MASK;
	if (ioc_status != MPI2_IOCSTATUS_SUCCESS) {
		ioc_err(ioc, "%s: failed with (ioc_status=0x%08x)\n",
			__func__, ioc_status);
		r = -EFAULT;
		goto out;
	}

 out:
	ioc->port_enable_cmds.status = MPT3_CMD_NOT_USED;
	ioc_info(ioc, "port enable: %s\n", r == 0 ? "SUCCESS" : "FAILED");
	return r;
}

/**
 * mpt3sas_port_enable - initiate firmware discovery (don't wait for reply)
 * @ioc: per adapter object
 *
 * Return: 0 for success, non-zero for failure.
 */
int
mpt3sas_port_enable(struct MPT3SAS_ADAPTER *ioc)
{
	Mpi2PortEnableRequest_t *mpi_request;
	u16 smid;

	ioc_info(ioc, "sending port enable !!\n");

	if (ioc->port_enable_cmds.status & MPT3_CMD_PENDING) {
		ioc_err(ioc, "%s: internal command already in use\n", __func__);
		return -EAGAIN;
	}

	smid = mpt3sas_base_get_smid(ioc, ioc->port_enable_cb_idx);
	if (!smid) {
		ioc_err(ioc, "%s: failed obtaining a smid\n", __func__);
		return -EAGAIN;
	}
	ioc->drv_internal_flags |= MPT_DRV_INTERNAL_FIRST_PE_ISSUED;
	ioc->port_enable_cmds.status = MPT3_CMD_PENDING;
	ioc->port_enable_cmds.status |= MPT3_CMD_COMPLETE_ASYNC;
	mpi_request = mpt3sas_base_get_msg_frame(ioc, smid);
	ioc->port_enable_cmds.smid = smid;
	memset(mpi_request, 0, sizeof(Mpi2PortEnableRequest_t));
	mpi_request->Function = MPI2_FUNCTION_PORT_ENABLE;

	ioc->put_smid_default(ioc, smid);
	return 0;
}

/**
 * _base_determine_wait_on_discovery - desposition
 * @ioc: per adapter object
 *
 * Decide whether to wait on discovery to complete. Used to either
 * locate boot device, or report volumes ahead of physical devices.
 *
 * Return: 1 for wait, 0 for don't wait.
 */
static int
_base_determine_wait_on_discovery(struct MPT3SAS_ADAPTER *ioc)
{
	/* We wait for discovery to complete if IR firmware is loaded.
	 * The sas topology events arrive before PD events, so we need time to
	 * turn on the bit in ioc->pd_handles to indicate PD
	 * Also, it maybe required to report Volumes ahead of physical
	 * devices when MPI2_IOCPAGE8_IRFLAGS_LOW_VOLUME_MAPPING is set.
	 */
	if (ioc->ir_firmware)
		return 1;

	/* if no Bios, then we don't need to wait */
	if (!ioc->bios_pg3.BiosVersion)
		return 0;

	/* Bios is present, then we drop down here.
	 *
	 * If there any entries in the Bios Page 2, then we wait
	 * for discovery to complete.
	 */

	/* Current Boot Device */
	if ((ioc->bios_pg2.CurrentBootDeviceForm &
	    MPI2_BIOSPAGE2_FORM_MASK) ==
	    MPI2_BIOSPAGE2_FORM_NO_DEVICE_SPECIFIED &&
	/* Request Boot Device */
	   (ioc->bios_pg2.ReqBootDeviceForm &
	    MPI2_BIOSPAGE2_FORM_MASK) ==
	    MPI2_BIOSPAGE2_FORM_NO_DEVICE_SPECIFIED &&
	/* Alternate Request Boot Device */
	   (ioc->bios_pg2.ReqAltBootDeviceForm &
	    MPI2_BIOSPAGE2_FORM_MASK) ==
	    MPI2_BIOSPAGE2_FORM_NO_DEVICE_SPECIFIED)
		return 0;

	return 1;
}

/**
 * _base_unmask_events - turn on notification for this event
 * @ioc: per adapter object
 * @event: firmware event
 *
 * The mask is stored in ioc->event_masks.
 */
static void
_base_unmask_events(struct MPT3SAS_ADAPTER *ioc, u16 event)
{
	u32 desired_event;

	if (event >= 128)
		return;

	desired_event = (1 << (event % 32));

	if (event < 32)
		ioc->event_masks[0] &= ~desired_event;
	else if (event < 64)
		ioc->event_masks[1] &= ~desired_event;
	else if (event < 96)
		ioc->event_masks[2] &= ~desired_event;
	else if (event < 128)
		ioc->event_masks[3] &= ~desired_event;
}

/**
 * _base_event_notification - send event notification
 * @ioc: per adapter object
 *
 * Return: 0 for success, non-zero for failure.
 */
static int
_base_event_notification(struct MPT3SAS_ADAPTER *ioc)
{
	Mpi2EventNotificationRequest_t *mpi_request;
	u16 smid;
	int r = 0;
	int i, issue_diag_reset = 0;

	dinitprintk(ioc, ioc_info(ioc, "%s\n", __func__));

	if (ioc->base_cmds.status & MPT3_CMD_PENDING) {
		ioc_err(ioc, "%s: internal command already in use\n", __func__);
		return -EAGAIN;
	}

	smid = mpt3sas_base_get_smid(ioc, ioc->base_cb_idx);
	if (!smid) {
		ioc_err(ioc, "%s: failed obtaining a smid\n", __func__);
		return -EAGAIN;
	}
	ioc->base_cmds.status = MPT3_CMD_PENDING;
	mpi_request = mpt3sas_base_get_msg_frame(ioc, smid);
	ioc->base_cmds.smid = smid;
	memset(mpi_request, 0, sizeof(Mpi2EventNotificationRequest_t));
	mpi_request->Function = MPI2_FUNCTION_EVENT_NOTIFICATION;
	mpi_request->VF_ID = 0; /* TODO */
	mpi_request->VP_ID = 0;
	for (i = 0; i < MPI2_EVENT_NOTIFY_EVENTMASK_WORDS; i++)
		mpi_request->EventMasks[i] =
		    cpu_to_le32(ioc->event_masks[i]);
	init_completion(&ioc->base_cmds.done);
	ioc->put_smid_default(ioc, smid);
	wait_for_completion_timeout(&ioc->base_cmds.done, 30*HZ);
	if (!(ioc->base_cmds.status & MPT3_CMD_COMPLETE)) {
		ioc_err(ioc, "%s: timeout\n", __func__);
		_debug_dump_mf(mpi_request,
		    sizeof(Mpi2EventNotificationRequest_t)/4);
		if (ioc->base_cmds.status & MPT3_CMD_RESET)
			r = -EFAULT;
		else
			issue_diag_reset = 1;

	} else
		dinitprintk(ioc, ioc_info(ioc, "%s: complete\n", __func__));
	ioc->base_cmds.status = MPT3_CMD_NOT_USED;

	if (issue_diag_reset) {
		if (ioc->drv_internal_flags & MPT_DRV_INTERNAL_FIRST_PE_ISSUED)
			return -EFAULT;
		if (mpt3sas_base_check_for_fault_and_issue_reset(ioc))
			return -EFAULT;
		r = -EAGAIN;
	}
	return r;
}

/**
 * mpt3sas_base_validate_event_type - validating event types
 * @ioc: per adapter object
 * @event_type: firmware event
 *
 * This will turn on firmware event notification when application
 * ask for that event. We don't mask events that are already enabled.
 */
void
mpt3sas_base_validate_event_type(struct MPT3SAS_ADAPTER *ioc, u32 *event_type)
{
	int i, j;
	u32 event_mask, desired_event;
	u8 send_update_to_fw;

	for (i = 0, send_update_to_fw = 0; i <
	    MPI2_EVENT_NOTIFY_EVENTMASK_WORDS; i++) {
		event_mask = ~event_type[i];
		desired_event = 1;
		for (j = 0; j < 32; j++) {
			if (!(event_mask & desired_event) &&
			    (ioc->event_masks[i] & desired_event)) {
				ioc->event_masks[i] &= ~desired_event;
				send_update_to_fw = 1;
			}
			desired_event = (desired_event << 1);
		}
	}

	if (!send_update_to_fw)
		return;

	mutex_lock(&ioc->base_cmds.mutex);
	_base_event_notification(ioc);
	mutex_unlock(&ioc->base_cmds.mutex);
}

/**
* mpt3sas_base_unlock_and_get_host_diagnostic- enable Host Diagnostic Register writes
* @ioc: per adapter object
* @host_diagnostic: host diagnostic register content
*
* Return: 0 for success, non-zero for failure.
*/

int
mpt3sas_base_unlock_and_get_host_diagnostic(struct MPT3SAS_ADAPTER *ioc,
	u32 *host_diagnostic)
{

	u32 count;
	*host_diagnostic = 0;
	count = 0;

	do {
		/* Write magic sequence to WriteSequence register
		 * Loop until in diagnostic mode
		 */
		drsprintk(ioc, ioc_info(ioc, "write magic sequence\n"));
		writel(MPI2_WRSEQ_FLUSH_KEY_VALUE, &ioc->chip->WriteSequence);
		writel(MPI2_WRSEQ_1ST_KEY_VALUE, &ioc->chip->WriteSequence);
		writel(MPI2_WRSEQ_2ND_KEY_VALUE, &ioc->chip->WriteSequence);
		writel(MPI2_WRSEQ_3RD_KEY_VALUE, &ioc->chip->WriteSequence);
		writel(MPI2_WRSEQ_4TH_KEY_VALUE, &ioc->chip->WriteSequence);
		writel(MPI2_WRSEQ_5TH_KEY_VALUE, &ioc->chip->WriteSequence);
		writel(MPI2_WRSEQ_6TH_KEY_VALUE, &ioc->chip->WriteSequence);

		/* wait 100 msec */
		msleep(100);

		if (count++ > 20) {
			ioc_info(ioc,
				    "Stop writing magic sequence after 20 retries\n");
			_base_dump_reg_set(ioc);
			return -EFAULT;
		}

		*host_diagnostic = ioc->base_readl_ext_retry(&ioc->chip->HostDiagnostic);
		drsprintk(ioc,
			     ioc_info(ioc, "wrote magic sequence: count(%d), host_diagnostic(0x%08x)\n",
				     count, *host_diagnostic));

	} while ((*host_diagnostic & MPI2_DIAG_DIAG_WRITE_ENABLE) == 0);
	return 0;
}

/**
 * mpt3sas_base_lock_host_diagnostic: Disable Host Diagnostic Register writes
 * @ioc: per adapter object
 */

void
mpt3sas_base_lock_host_diagnostic(struct MPT3SAS_ADAPTER *ioc)
{
	drsprintk(ioc, ioc_info(ioc, "disable writes to the diagnostic register\n"));
	writel(MPI2_WRSEQ_FLUSH_KEY_VALUE, &ioc->chip->WriteSequence);
}
<<<<<<< HEAD

/**
 * _base_diag_reset - the "big hammer" start of day reset
 * @ioc: per adapter object
 *
 * Return: 0 for success, non-zero for failure.
 */
static int
_base_diag_reset(struct MPT3SAS_ADAPTER *ioc)
{
	u32 host_diagnostic;
	u32 ioc_state;
	u32 count;
	u32 hcb_size;

=======

/**
 * _base_diag_reset - the "big hammer" start of day reset
 * @ioc: per adapter object
 *
 * Return: 0 for success, non-zero for failure.
 */
static int
_base_diag_reset(struct MPT3SAS_ADAPTER *ioc)
{
	u32 host_diagnostic;
	u32 ioc_state;
	u32 count;
	u32 hcb_size;

>>>>>>> 2d5404ca
	ioc_info(ioc, "sending diag reset !!\n");

	pci_cfg_access_lock(ioc->pdev);

	drsprintk(ioc, ioc_info(ioc, "clear interrupts\n"));

	mutex_lock(&ioc->hostdiag_unlock_mutex);
	if (mpt3sas_base_unlock_and_get_host_diagnostic(ioc, &host_diagnostic))
		goto out;

	hcb_size = ioc->base_readl(&ioc->chip->HCBSize);
	drsprintk(ioc, ioc_info(ioc, "diag reset: issued\n"));
	writel(host_diagnostic | MPI2_DIAG_RESET_ADAPTER,
	     &ioc->chip->HostDiagnostic);

	/* This delay allows the chip PCIe hardware time to finish reset tasks */
	msleep(MPI2_HARD_RESET_PCIE_FIRST_READ_DELAY_MICRO_SEC/1000);

	/* Approximately 300 second max wait */
	for (count = 0; count < (300000000 /
	    MPI2_HARD_RESET_PCIE_SECOND_READ_DELAY_MICRO_SEC); count++) {

		host_diagnostic = ioc->base_readl_ext_retry(&ioc->chip->HostDiagnostic);

		if (host_diagnostic == 0xFFFFFFFF) {
			ioc_info(ioc,
			    "Invalid host diagnostic register value\n");
			_base_dump_reg_set(ioc);
			goto out;
		}
		if (!(host_diagnostic & MPI2_DIAG_RESET_ADAPTER))
			break;

		/* Wait to pass the second read delay window */
		msleep(MPI2_HARD_RESET_PCIE_SECOND_READ_DELAY_MICRO_SEC/1000);
	}

	if (host_diagnostic & MPI2_DIAG_HCB_MODE) {

		drsprintk(ioc,
			ioc_info(ioc, "restart the adapter assuming the\n"
					"HCB Address points to good F/W\n"));
		host_diagnostic &= ~MPI2_DIAG_BOOT_DEVICE_SELECT_MASK;
		host_diagnostic |= MPI2_DIAG_BOOT_DEVICE_SELECT_HCDW;
		writel(host_diagnostic, &ioc->chip->HostDiagnostic);

		drsprintk(ioc, ioc_info(ioc, "re-enable the HCDW\n"));
		writel(hcb_size | MPI2_HCB_SIZE_HCB_ENABLE,
		    &ioc->chip->HCBSize);
	}

	drsprintk(ioc, ioc_info(ioc, "restart the adapter\n"));
	writel(host_diagnostic & ~MPI2_DIAG_HOLD_IOC_RESET,
	    &ioc->chip->HostDiagnostic);

	mpt3sas_base_lock_host_diagnostic(ioc);
	mutex_unlock(&ioc->hostdiag_unlock_mutex);

	drsprintk(ioc, ioc_info(ioc, "Wait for FW to go to the READY state\n"));
	ioc_state = _base_wait_on_iocstate(ioc, MPI2_IOC_STATE_READY, 20);
	if (ioc_state) {
		ioc_err(ioc, "%s: failed going to ready state (ioc_state=0x%x)\n",
			__func__, ioc_state);
		_base_dump_reg_set(ioc);
		goto out;
	}

	pci_cfg_access_unlock(ioc->pdev);
	ioc_info(ioc, "diag reset: SUCCESS\n");
	return 0;

 out:
	pci_cfg_access_unlock(ioc->pdev);
	ioc_err(ioc, "diag reset: FAILED\n");
	mutex_unlock(&ioc->hostdiag_unlock_mutex);
	return -EFAULT;
}

/**
 * mpt3sas_base_make_ioc_ready - put controller in READY state
 * @ioc: per adapter object
 * @type: FORCE_BIG_HAMMER or SOFT_RESET
 *
 * Return: 0 for success, non-zero for failure.
 */
int
mpt3sas_base_make_ioc_ready(struct MPT3SAS_ADAPTER *ioc, enum reset_type type)
{
	u32 ioc_state;
	int rc;
	int count;

	dinitprintk(ioc, ioc_info(ioc, "%s\n", __func__));

	if (ioc->pci_error_recovery)
		return 0;

	ioc_state = mpt3sas_base_get_iocstate(ioc, 0);
	dhsprintk(ioc,
		  ioc_info(ioc, "%s: ioc_state(0x%08x)\n",
			   __func__, ioc_state));

	/* if in RESET state, it should move to READY state shortly */
	count = 0;
	if ((ioc_state & MPI2_IOC_STATE_MASK) == MPI2_IOC_STATE_RESET) {
		while ((ioc_state & MPI2_IOC_STATE_MASK) !=
		    MPI2_IOC_STATE_READY) {
			if (count++ == 10) {
				ioc_err(ioc, "%s: failed going to ready state (ioc_state=0x%x)\n",
					__func__, ioc_state);
				return -EFAULT;
			}
			ssleep(1);
			ioc_state = mpt3sas_base_get_iocstate(ioc, 0);
		}
	}

	if ((ioc_state & MPI2_IOC_STATE_MASK) == MPI2_IOC_STATE_READY)
		return 0;

	if (ioc_state & MPI2_DOORBELL_USED) {
		ioc_info(ioc, "unexpected doorbell active!\n");
		goto issue_diag_reset;
	}

	if ((ioc_state & MPI2_IOC_STATE_MASK) == MPI2_IOC_STATE_FAULT) {
		mpt3sas_print_fault_code(ioc, ioc_state &
		    MPI2_DOORBELL_DATA_MASK);
		goto issue_diag_reset;
	}

	if ((ioc_state & MPI2_IOC_STATE_MASK) == MPI2_IOC_STATE_COREDUMP) {
		/*
		 * if host reset is invoked while watch dog thread is waiting
		 * for IOC state to be changed to Fault state then driver has
		 * to wait here for CoreDump state to clear otherwise reset
		 * will be issued to the FW and FW move the IOC state to
		 * reset state without copying the FW logs to coredump region.
		 */
		if (ioc->ioc_coredump_loop != MPT3SAS_COREDUMP_LOOP_DONE) {
			mpt3sas_print_coredump_info(ioc, ioc_state &
			    MPI2_DOORBELL_DATA_MASK);
			mpt3sas_base_wait_for_coredump_completion(ioc,
			    __func__);
		}
		goto issue_diag_reset;
	}

	if (type == FORCE_BIG_HAMMER)
		goto issue_diag_reset;

	if ((ioc_state & MPI2_IOC_STATE_MASK) == MPI2_IOC_STATE_OPERATIONAL)
		if (!(_base_send_ioc_reset(ioc,
		    MPI2_FUNCTION_IOC_MESSAGE_UNIT_RESET, 15))) {
			return 0;
	}

 issue_diag_reset:
	rc = _base_diag_reset(ioc);
	return rc;
}

/**
 * _base_make_ioc_operational - put controller in OPERATIONAL state
 * @ioc: per adapter object
 *
 * Return: 0 for success, non-zero for failure.
 */
static int
_base_make_ioc_operational(struct MPT3SAS_ADAPTER *ioc)
{
	int r, i, index, rc;
	unsigned long	flags;
	u32 reply_address;
	u16 smid;
	struct _tr_list *delayed_tr, *delayed_tr_next;
	struct _sc_list *delayed_sc, *delayed_sc_next;
	struct _event_ack_list *delayed_event_ack, *delayed_event_ack_next;
	u8 hide_flag;
	struct adapter_reply_queue *reply_q;
	Mpi2ReplyDescriptorsUnion_t *reply_post_free_contig;

	dinitprintk(ioc, ioc_info(ioc, "%s\n", __func__));

	/* clean the delayed target reset list */
	list_for_each_entry_safe(delayed_tr, delayed_tr_next,
	    &ioc->delayed_tr_list, list) {
		list_del(&delayed_tr->list);
		kfree(delayed_tr);
	}


	list_for_each_entry_safe(delayed_tr, delayed_tr_next,
	    &ioc->delayed_tr_volume_list, list) {
		list_del(&delayed_tr->list);
		kfree(delayed_tr);
	}

	list_for_each_entry_safe(delayed_sc, delayed_sc_next,
	    &ioc->delayed_sc_list, list) {
		list_del(&delayed_sc->list);
		kfree(delayed_sc);
	}

	list_for_each_entry_safe(delayed_event_ack, delayed_event_ack_next,
	    &ioc->delayed_event_ack_list, list) {
		list_del(&delayed_event_ack->list);
		kfree(delayed_event_ack);
	}

	spin_lock_irqsave(&ioc->scsi_lookup_lock, flags);

	/* hi-priority queue */
	INIT_LIST_HEAD(&ioc->hpr_free_list);
	smid = ioc->hi_priority_smid;
	for (i = 0; i < ioc->hi_priority_depth; i++, smid++) {
		ioc->hpr_lookup[i].cb_idx = 0xFF;
		ioc->hpr_lookup[i].smid = smid;
		list_add_tail(&ioc->hpr_lookup[i].tracker_list,
		    &ioc->hpr_free_list);
	}

	/* internal queue */
	INIT_LIST_HEAD(&ioc->internal_free_list);
	smid = ioc->internal_smid;
	for (i = 0; i < ioc->internal_depth; i++, smid++) {
		ioc->internal_lookup[i].cb_idx = 0xFF;
		ioc->internal_lookup[i].smid = smid;
		list_add_tail(&ioc->internal_lookup[i].tracker_list,
		    &ioc->internal_free_list);
	}

	spin_unlock_irqrestore(&ioc->scsi_lookup_lock, flags);

	/* initialize Reply Free Queue */
	for (i = 0, reply_address = (u32)ioc->reply_dma ;
	    i < ioc->reply_free_queue_depth ; i++, reply_address +=
	    ioc->reply_sz) {
		ioc->reply_free[i] = cpu_to_le32(reply_address);
		if (ioc->is_mcpu_endpoint)
			_base_clone_reply_to_sys_mem(ioc,
					reply_address, i);
	}

	/* initialize reply queues */
	if (ioc->is_driver_loading)
		_base_assign_reply_queues(ioc);

	/* initialize Reply Post Free Queue */
	index = 0;
	reply_post_free_contig = ioc->reply_post[0].reply_post_free;
	list_for_each_entry(reply_q, &ioc->reply_queue_list, list) {
		/*
		 * If RDPQ is enabled, switch to the next allocation.
		 * Otherwise advance within the contiguous region.
		 */
		if (ioc->rdpq_array_enable) {
			reply_q->reply_post_free =
				ioc->reply_post[index++].reply_post_free;
		} else {
			reply_q->reply_post_free = reply_post_free_contig;
			reply_post_free_contig += ioc->reply_post_queue_depth;
		}

		reply_q->reply_post_host_index = 0;
		for (i = 0; i < ioc->reply_post_queue_depth; i++)
			reply_q->reply_post_free[i].Words =
			    cpu_to_le64(ULLONG_MAX);
		if (!_base_is_controller_msix_enabled(ioc))
			goto skip_init_reply_post_free_queue;
	}
 skip_init_reply_post_free_queue:

	r = _base_send_ioc_init(ioc);
	if (r) {
		/*
		 * No need to check IOC state for fault state & issue
		 * diag reset during host reset. This check is need
		 * only during driver load time.
		 */
		if (!ioc->is_driver_loading)
			return r;

		rc = mpt3sas_base_check_for_fault_and_issue_reset(ioc);
		if (rc || (_base_send_ioc_init(ioc)))
			return r;
	}

	/* initialize reply free host index */
	ioc->reply_free_host_index = ioc->reply_free_queue_depth - 1;
	writel(ioc->reply_free_host_index, &ioc->chip->ReplyFreeHostIndex);

	/* initialize reply post host index */
	list_for_each_entry(reply_q, &ioc->reply_queue_list, list) {
		if (ioc->combined_reply_queue)
			writel((reply_q->msix_index & 7)<<
			   MPI2_RPHI_MSIX_INDEX_SHIFT,
			   ioc->replyPostRegisterIndex[reply_q->msix_index/8]);
		else
			writel(reply_q->msix_index <<
				MPI2_RPHI_MSIX_INDEX_SHIFT,
				&ioc->chip->ReplyPostHostIndex);

		if (!_base_is_controller_msix_enabled(ioc))
			goto skip_init_reply_post_host_index;
	}

 skip_init_reply_post_host_index:

	mpt3sas_base_unmask_interrupts(ioc);

	if (ioc->hba_mpi_version_belonged != MPI2_VERSION) {
		r = _base_display_fwpkg_version(ioc);
		if (r)
			return r;
	}

	r = _base_static_config_pages(ioc);
	if (r)
		return r;

	r = _base_event_notification(ioc);
	if (r)
		return r;

	if (!ioc->shost_recovery) {

		if (ioc->is_warpdrive && ioc->manu_pg10.OEMIdentifier
		    == 0x80) {
			hide_flag = (u8) (
			    le32_to_cpu(ioc->manu_pg10.OEMSpecificFlags0) &
			    MFG_PAGE10_HIDE_SSDS_MASK);
			if (hide_flag != MFG_PAGE10_HIDE_SSDS_MASK)
				ioc->mfg_pg10_hide_flag = hide_flag;
		}

		ioc->wait_for_discovery_to_complete =
		    _base_determine_wait_on_discovery(ioc);

		return r; /* scan_start and scan_finished support */
	}

	r = _base_send_port_enable(ioc);
	if (r)
		return r;

	return r;
}

/**
 * mpt3sas_base_free_resources - free resources controller resources
 * @ioc: per adapter object
 */
void
mpt3sas_base_free_resources(struct MPT3SAS_ADAPTER *ioc)
{
	dexitprintk(ioc, ioc_info(ioc, "%s\n", __func__));

	/* synchronizing freeing resource with pci_access_mutex lock */
	mutex_lock(&ioc->pci_access_mutex);
	if (ioc->chip_phys && ioc->chip) {
		mpt3sas_base_mask_interrupts(ioc);
		ioc->shost_recovery = 1;
		mpt3sas_base_make_ioc_ready(ioc, SOFT_RESET);
		ioc->shost_recovery = 0;
	}

	mpt3sas_base_unmap_resources(ioc);
	mutex_unlock(&ioc->pci_access_mutex);
	return;
}

/**
 * mpt3sas_base_attach - attach controller instance
 * @ioc: per adapter object
 *
 * Return: 0 for success, non-zero for failure.
 */
int
mpt3sas_base_attach(struct MPT3SAS_ADAPTER *ioc)
{
	int r, i, rc;
	int cpu_id, last_cpu_id = 0;

	dinitprintk(ioc, ioc_info(ioc, "%s\n", __func__));

	/* setup cpu_msix_table */
	ioc->cpu_count = num_online_cpus();
	for_each_online_cpu(cpu_id)
		last_cpu_id = cpu_id;
	ioc->cpu_msix_table_sz = last_cpu_id + 1;
	ioc->cpu_msix_table = kzalloc(ioc->cpu_msix_table_sz, GFP_KERNEL);
	ioc->reply_queue_count = 1;
	if (!ioc->cpu_msix_table) {
		ioc_info(ioc, "Allocation for cpu_msix_table failed!!!\n");
		r = -ENOMEM;
		goto out_free_resources;
	}

	if (ioc->is_warpdrive) {
		ioc->reply_post_host_index = kcalloc(ioc->cpu_msix_table_sz,
		    sizeof(resource_size_t *), GFP_KERNEL);
		if (!ioc->reply_post_host_index) {
			ioc_info(ioc, "Allocation for reply_post_host_index failed!!!\n");
			r = -ENOMEM;
			goto out_free_resources;
		}
	}

	ioc->smp_affinity_enable = smp_affinity_enable;

	ioc->rdpq_array_enable_assigned = 0;
	ioc->use_32bit_dma = false;
	ioc->dma_mask = 64;
	if (ioc->is_aero_ioc) {
		ioc->base_readl = &_base_readl_aero;
		ioc->base_readl_ext_retry = &_base_readl_ext_retry;
	} else {
		ioc->base_readl = &_base_readl;
		ioc->base_readl_ext_retry = &_base_readl;
	}
	r = mpt3sas_base_map_resources(ioc);
	if (r)
		goto out_free_resources;

	pci_set_drvdata(ioc->pdev, ioc->shost);
	r = _base_get_ioc_facts(ioc);
	if (r) {
		rc = mpt3sas_base_check_for_fault_and_issue_reset(ioc);
		if (rc || (_base_get_ioc_facts(ioc)))
			goto out_free_resources;
	}

	switch (ioc->hba_mpi_version_belonged) {
	case MPI2_VERSION:
		ioc->build_sg_scmd = &_base_build_sg_scmd;
		ioc->build_sg = &_base_build_sg;
		ioc->build_zero_len_sge = &_base_build_zero_len_sge;
		ioc->get_msix_index_for_smlio = &_base_get_msix_index;
		break;
	case MPI25_VERSION:
	case MPI26_VERSION:
		/*
		 * In SAS3.0,
		 * SCSI_IO, SMP_PASSTHRU, SATA_PASSTHRU, Target Assist, and
		 * Target Status - all require the IEEE formatted scatter gather
		 * elements.
		 */
		ioc->build_sg_scmd = &_base_build_sg_scmd_ieee;
		ioc->build_sg = &_base_build_sg_ieee;
		ioc->build_nvme_prp = &_base_build_nvme_prp;
		ioc->build_zero_len_sge = &_base_build_zero_len_sge_ieee;
		ioc->sge_size_ieee = sizeof(Mpi2IeeeSgeSimple64_t);
		if (ioc->high_iops_queues)
			ioc->get_msix_index_for_smlio =
					&_base_get_high_iops_msix_index;
		else
			ioc->get_msix_index_for_smlio = &_base_get_msix_index;
		break;
	}
	if (ioc->atomic_desc_capable) {
		ioc->put_smid_default = &_base_put_smid_default_atomic;
		ioc->put_smid_scsi_io = &_base_put_smid_scsi_io_atomic;
		ioc->put_smid_fast_path =
				&_base_put_smid_fast_path_atomic;
		ioc->put_smid_hi_priority =
				&_base_put_smid_hi_priority_atomic;
	} else {
		ioc->put_smid_default = &_base_put_smid_default;
		ioc->put_smid_fast_path = &_base_put_smid_fast_path;
		ioc->put_smid_hi_priority = &_base_put_smid_hi_priority;
		if (ioc->is_mcpu_endpoint)
			ioc->put_smid_scsi_io =
				&_base_put_smid_mpi_ep_scsi_io;
		else
			ioc->put_smid_scsi_io = &_base_put_smid_scsi_io;
	}
	/*
	 * These function pointers for other requests that don't
	 * the require IEEE scatter gather elements.
	 *
	 * For example Configuration Pages and SAS IOUNIT Control don't.
	 */
	ioc->build_sg_mpi = &_base_build_sg;
	ioc->build_zero_len_sge_mpi = &_base_build_zero_len_sge;

	r = mpt3sas_base_make_ioc_ready(ioc, SOFT_RESET);
	if (r)
		goto out_free_resources;

	ioc->pfacts = kcalloc(ioc->facts.NumberOfPorts,
	    sizeof(struct mpt3sas_port_facts), GFP_KERNEL);
	if (!ioc->pfacts) {
		r = -ENOMEM;
		goto out_free_resources;
	}

	for (i = 0 ; i < ioc->facts.NumberOfPorts; i++) {
		r = _base_get_port_facts(ioc, i);
		if (r) {
			rc = mpt3sas_base_check_for_fault_and_issue_reset(ioc);
			if (rc || (_base_get_port_facts(ioc, i)))
				goto out_free_resources;
		}
	}

	r = _base_allocate_memory_pools(ioc);
	if (r)
		goto out_free_resources;

	if (irqpoll_weight > 0)
		ioc->thresh_hold = irqpoll_weight;
	else
		ioc->thresh_hold = ioc->hba_queue_depth/4;

	_base_init_irqpolls(ioc);
	init_waitqueue_head(&ioc->reset_wq);

	/* allocate memory pd handle bitmask list */
	ioc->pd_handles_sz = (ioc->facts.MaxDevHandle / 8);
	if (ioc->facts.MaxDevHandle % 8)
		ioc->pd_handles_sz++;
	/*
	 * pd_handles_sz should have, at least, the minimal room for
	 * set_bit()/test_bit(), otherwise out-of-memory touch may occur.
	 */
	ioc->pd_handles_sz = ALIGN(ioc->pd_handles_sz, sizeof(unsigned long));

	ioc->pd_handles = kzalloc(ioc->pd_handles_sz,
	    GFP_KERNEL);
	if (!ioc->pd_handles) {
		r = -ENOMEM;
		goto out_free_resources;
	}
	ioc->blocking_handles = kzalloc(ioc->pd_handles_sz,
	    GFP_KERNEL);
	if (!ioc->blocking_handles) {
		r = -ENOMEM;
		goto out_free_resources;
	}

	/* allocate memory for pending OS device add list */
	ioc->pend_os_device_add_sz = (ioc->facts.MaxDevHandle / 8);
	if (ioc->facts.MaxDevHandle % 8)
		ioc->pend_os_device_add_sz++;

	/*
	 * pend_os_device_add_sz should have, at least, the minimal room for
	 * set_bit()/test_bit(), otherwise out-of-memory may occur.
	 */
	ioc->pend_os_device_add_sz = ALIGN(ioc->pend_os_device_add_sz,
					   sizeof(unsigned long));
	ioc->pend_os_device_add = kzalloc(ioc->pend_os_device_add_sz,
	    GFP_KERNEL);
	if (!ioc->pend_os_device_add) {
		r = -ENOMEM;
		goto out_free_resources;
	}

	ioc->device_remove_in_progress_sz = ioc->pend_os_device_add_sz;
	ioc->device_remove_in_progress =
		kzalloc(ioc->device_remove_in_progress_sz, GFP_KERNEL);
	if (!ioc->device_remove_in_progress) {
		r = -ENOMEM;
		goto out_free_resources;
	}

	ioc->fwfault_debug = mpt3sas_fwfault_debug;

	/* base internal command bits */
	mutex_init(&ioc->base_cmds.mutex);
	ioc->base_cmds.reply = kzalloc(ioc->reply_sz, GFP_KERNEL);
	ioc->base_cmds.status = MPT3_CMD_NOT_USED;

	/* port_enable command bits */
	ioc->port_enable_cmds.reply = kzalloc(ioc->reply_sz, GFP_KERNEL);
	ioc->port_enable_cmds.status = MPT3_CMD_NOT_USED;

	/* transport internal command bits */
	ioc->transport_cmds.reply = kzalloc(ioc->reply_sz, GFP_KERNEL);
	ioc->transport_cmds.status = MPT3_CMD_NOT_USED;
	mutex_init(&ioc->transport_cmds.mutex);

	/* scsih internal command bits */
	ioc->scsih_cmds.reply = kzalloc(ioc->reply_sz, GFP_KERNEL);
	ioc->scsih_cmds.status = MPT3_CMD_NOT_USED;
	mutex_init(&ioc->scsih_cmds.mutex);

	/* task management internal command bits */
	ioc->tm_cmds.reply = kzalloc(ioc->reply_sz, GFP_KERNEL);
	ioc->tm_cmds.status = MPT3_CMD_NOT_USED;
	mutex_init(&ioc->tm_cmds.mutex);

	/* config page internal command bits */
	ioc->config_cmds.reply = kzalloc(ioc->reply_sz, GFP_KERNEL);
	ioc->config_cmds.status = MPT3_CMD_NOT_USED;
	mutex_init(&ioc->config_cmds.mutex);

	/* ctl module internal command bits */
	ioc->ctl_cmds.reply = kzalloc(ioc->reply_sz, GFP_KERNEL);
	ioc->ctl_cmds.sense = kzalloc(SCSI_SENSE_BUFFERSIZE, GFP_KERNEL);
	ioc->ctl_cmds.status = MPT3_CMD_NOT_USED;
	mutex_init(&ioc->ctl_cmds.mutex);

	if (!ioc->base_cmds.reply || !ioc->port_enable_cmds.reply ||
	    !ioc->transport_cmds.reply || !ioc->scsih_cmds.reply ||
	    !ioc->tm_cmds.reply || !ioc->config_cmds.reply ||
	    !ioc->ctl_cmds.reply || !ioc->ctl_cmds.sense) {
		r = -ENOMEM;
		goto out_free_resources;
	}

	for (i = 0; i < MPI2_EVENT_NOTIFY_EVENTMASK_WORDS; i++)
		ioc->event_masks[i] = -1;

	/* here we enable the events we care about */
	_base_unmask_events(ioc, MPI2_EVENT_SAS_DISCOVERY);
	_base_unmask_events(ioc, MPI2_EVENT_SAS_BROADCAST_PRIMITIVE);
	_base_unmask_events(ioc, MPI2_EVENT_SAS_TOPOLOGY_CHANGE_LIST);
	_base_unmask_events(ioc, MPI2_EVENT_SAS_DEVICE_STATUS_CHANGE);
	_base_unmask_events(ioc, MPI2_EVENT_SAS_ENCL_DEVICE_STATUS_CHANGE);
	_base_unmask_events(ioc, MPI2_EVENT_IR_CONFIGURATION_CHANGE_LIST);
	_base_unmask_events(ioc, MPI2_EVENT_IR_VOLUME);
	_base_unmask_events(ioc, MPI2_EVENT_IR_PHYSICAL_DISK);
	_base_unmask_events(ioc, MPI2_EVENT_IR_OPERATION_STATUS);
	_base_unmask_events(ioc, MPI2_EVENT_LOG_ENTRY_ADDED);
	_base_unmask_events(ioc, MPI2_EVENT_TEMP_THRESHOLD);
	_base_unmask_events(ioc, MPI2_EVENT_ACTIVE_CABLE_EXCEPTION);
	_base_unmask_events(ioc, MPI2_EVENT_SAS_DEVICE_DISCOVERY_ERROR);
	if (ioc->hba_mpi_version_belonged == MPI26_VERSION) {
		if (ioc->is_gen35_ioc) {
			_base_unmask_events(ioc,
				MPI2_EVENT_PCIE_DEVICE_STATUS_CHANGE);
			_base_unmask_events(ioc, MPI2_EVENT_PCIE_ENUMERATION);
			_base_unmask_events(ioc,
				MPI2_EVENT_PCIE_TOPOLOGY_CHANGE_LIST);
		}
	}
	r = _base_make_ioc_operational(ioc);
	if (r == -EAGAIN) {
		r = _base_make_ioc_operational(ioc);
		if (r)
			goto out_free_resources;
	}

	/*
	 * Copy current copy of IOCFacts in prev_fw_facts
	 * and it will be used during online firmware upgrade.
	 */
	memcpy(&ioc->prev_fw_facts, &ioc->facts,
	    sizeof(struct mpt3sas_facts));

	ioc->non_operational_loop = 0;
	ioc->ioc_coredump_loop = 0;
	ioc->got_task_abort_from_ioctl = 0;
	return 0;

 out_free_resources:

	ioc->remove_host = 1;

	mpt3sas_base_free_resources(ioc);
	_base_release_memory_pools(ioc);
	pci_set_drvdata(ioc->pdev, NULL);
	kfree(ioc->cpu_msix_table);
	if (ioc->is_warpdrive)
		kfree(ioc->reply_post_host_index);
	kfree(ioc->pd_handles);
	kfree(ioc->blocking_handles);
	kfree(ioc->device_remove_in_progress);
	kfree(ioc->pend_os_device_add);
	kfree(ioc->tm_cmds.reply);
	kfree(ioc->transport_cmds.reply);
	kfree(ioc->scsih_cmds.reply);
	kfree(ioc->config_cmds.reply);
	kfree(ioc->base_cmds.reply);
	kfree(ioc->port_enable_cmds.reply);
	kfree(ioc->ctl_cmds.reply);
	kfree(ioc->ctl_cmds.sense);
	kfree(ioc->pfacts);
	ioc->ctl_cmds.reply = NULL;
	ioc->base_cmds.reply = NULL;
	ioc->tm_cmds.reply = NULL;
	ioc->scsih_cmds.reply = NULL;
	ioc->transport_cmds.reply = NULL;
	ioc->config_cmds.reply = NULL;
	ioc->pfacts = NULL;
	return r;
}


/**
 * mpt3sas_base_detach - remove controller instance
 * @ioc: per adapter object
 */
void
mpt3sas_base_detach(struct MPT3SAS_ADAPTER *ioc)
{
	dexitprintk(ioc, ioc_info(ioc, "%s\n", __func__));

	mpt3sas_base_stop_watchdog(ioc);
	mpt3sas_base_free_resources(ioc);
	_base_release_memory_pools(ioc);
	mpt3sas_free_enclosure_list(ioc);
	pci_set_drvdata(ioc->pdev, NULL);
	kfree(ioc->cpu_msix_table);
	if (ioc->is_warpdrive)
		kfree(ioc->reply_post_host_index);
	kfree(ioc->pd_handles);
	kfree(ioc->blocking_handles);
	kfree(ioc->device_remove_in_progress);
	kfree(ioc->pend_os_device_add);
	kfree(ioc->pfacts);
	kfree(ioc->ctl_cmds.reply);
	kfree(ioc->ctl_cmds.sense);
	kfree(ioc->base_cmds.reply);
	kfree(ioc->port_enable_cmds.reply);
	kfree(ioc->tm_cmds.reply);
	kfree(ioc->transport_cmds.reply);
	kfree(ioc->scsih_cmds.reply);
	kfree(ioc->config_cmds.reply);
}

/**
 * _base_pre_reset_handler - pre reset handler
 * @ioc: per adapter object
 */
static void _base_pre_reset_handler(struct MPT3SAS_ADAPTER *ioc)
{
	mpt3sas_scsih_pre_reset_handler(ioc);
	mpt3sas_ctl_pre_reset_handler(ioc);
	dtmprintk(ioc, ioc_info(ioc, "%s: MPT3_IOC_PRE_RESET\n", __func__));
}

/**
 * _base_clear_outstanding_mpt_commands - clears outstanding mpt commands
 * @ioc: per adapter object
 */
static void
_base_clear_outstanding_mpt_commands(struct MPT3SAS_ADAPTER *ioc)
{
	dtmprintk(ioc,
	    ioc_info(ioc, "%s: clear outstanding mpt cmds\n", __func__));
	if (ioc->transport_cmds.status & MPT3_CMD_PENDING) {
		ioc->transport_cmds.status |= MPT3_CMD_RESET;
		mpt3sas_base_free_smid(ioc, ioc->transport_cmds.smid);
		complete(&ioc->transport_cmds.done);
	}
	if (ioc->base_cmds.status & MPT3_CMD_PENDING) {
		ioc->base_cmds.status |= MPT3_CMD_RESET;
		mpt3sas_base_free_smid(ioc, ioc->base_cmds.smid);
		complete(&ioc->base_cmds.done);
	}
	if (ioc->port_enable_cmds.status & MPT3_CMD_PENDING) {
		ioc->port_enable_failed = 1;
		ioc->port_enable_cmds.status |= MPT3_CMD_RESET;
		mpt3sas_base_free_smid(ioc, ioc->port_enable_cmds.smid);
		if (ioc->is_driver_loading) {
			ioc->start_scan_failed =
				MPI2_IOCSTATUS_INTERNAL_ERROR;
			ioc->start_scan = 0;
		} else {
			complete(&ioc->port_enable_cmds.done);
		}
	}
	if (ioc->config_cmds.status & MPT3_CMD_PENDING) {
		ioc->config_cmds.status |= MPT3_CMD_RESET;
		mpt3sas_base_free_smid(ioc, ioc->config_cmds.smid);
		ioc->config_cmds.smid = USHRT_MAX;
		complete(&ioc->config_cmds.done);
	}
}

/**
 * _base_clear_outstanding_commands - clear all outstanding commands
 * @ioc: per adapter object
 */
static void _base_clear_outstanding_commands(struct MPT3SAS_ADAPTER *ioc)
{
	mpt3sas_scsih_clear_outstanding_scsi_tm_commands(ioc);
	mpt3sas_ctl_clear_outstanding_ioctls(ioc);
	_base_clear_outstanding_mpt_commands(ioc);
}

/**
 * _base_reset_done_handler - reset done handler
 * @ioc: per adapter object
 */
static void _base_reset_done_handler(struct MPT3SAS_ADAPTER *ioc)
{
	mpt3sas_scsih_reset_done_handler(ioc);
	mpt3sas_ctl_reset_done_handler(ioc);
	dtmprintk(ioc, ioc_info(ioc, "%s: MPT3_IOC_DONE_RESET\n", __func__));
}

/**
 * mpt3sas_wait_for_commands_to_complete - reset controller
 * @ioc: Pointer to MPT_ADAPTER structure
 *
 * This function is waiting 10s for all pending commands to complete
 * prior to putting controller in reset.
 */
void
mpt3sas_wait_for_commands_to_complete(struct MPT3SAS_ADAPTER *ioc)
{
	u32 ioc_state;

	ioc->pending_io_count = 0;

	ioc_state = mpt3sas_base_get_iocstate(ioc, 0);
	if ((ioc_state & MPI2_IOC_STATE_MASK) != MPI2_IOC_STATE_OPERATIONAL)
		return;

	/* pending command count */
	ioc->pending_io_count = scsi_host_busy(ioc->shost);

	if (!ioc->pending_io_count)
		return;

	/* wait for pending commands to complete */
	wait_event_timeout(ioc->reset_wq, ioc->pending_io_count == 0, 10 * HZ);
}

/**
 * _base_check_ioc_facts_changes - Look for increase/decrease of IOCFacts
 *     attributes during online firmware upgrade and update the corresponding
 *     IOC variables accordingly.
 *
 * @ioc: Pointer to MPT_ADAPTER structure
 */
static int
_base_check_ioc_facts_changes(struct MPT3SAS_ADAPTER *ioc)
{
	u16 pd_handles_sz;
	void *pd_handles = NULL, *blocking_handles = NULL;
	void *pend_os_device_add = NULL, *device_remove_in_progress = NULL;
	struct mpt3sas_facts *old_facts = &ioc->prev_fw_facts;

	if (ioc->facts.MaxDevHandle > old_facts->MaxDevHandle) {
		pd_handles_sz = (ioc->facts.MaxDevHandle / 8);
		if (ioc->facts.MaxDevHandle % 8)
			pd_handles_sz++;

		/*
		 * pd_handles should have, at least, the minimal room for
		 * set_bit()/test_bit(), otherwise out-of-memory touch may
		 * occur.
		 */
		pd_handles_sz = ALIGN(pd_handles_sz, sizeof(unsigned long));
		pd_handles = krealloc(ioc->pd_handles, pd_handles_sz,
		    GFP_KERNEL);
		if (!pd_handles) {
			ioc_info(ioc,
			    "Unable to allocate the memory for pd_handles of sz: %d\n",
			    pd_handles_sz);
			return -ENOMEM;
		}
		memset(pd_handles + ioc->pd_handles_sz, 0,
		    (pd_handles_sz - ioc->pd_handles_sz));
		ioc->pd_handles = pd_handles;

		blocking_handles = krealloc(ioc->blocking_handles,
		    pd_handles_sz, GFP_KERNEL);
		if (!blocking_handles) {
			ioc_info(ioc,
			    "Unable to allocate the memory for "
			    "blocking_handles of sz: %d\n",
			    pd_handles_sz);
			return -ENOMEM;
		}
		memset(blocking_handles + ioc->pd_handles_sz, 0,
		    (pd_handles_sz - ioc->pd_handles_sz));
		ioc->blocking_handles = blocking_handles;
		ioc->pd_handles_sz = pd_handles_sz;

		pend_os_device_add = krealloc(ioc->pend_os_device_add,
		    pd_handles_sz, GFP_KERNEL);
		if (!pend_os_device_add) {
			ioc_info(ioc,
			    "Unable to allocate the memory for pend_os_device_add of sz: %d\n",
			    pd_handles_sz);
			return -ENOMEM;
		}
		memset(pend_os_device_add + ioc->pend_os_device_add_sz, 0,
		    (pd_handles_sz - ioc->pend_os_device_add_sz));
		ioc->pend_os_device_add = pend_os_device_add;
		ioc->pend_os_device_add_sz = pd_handles_sz;

		device_remove_in_progress = krealloc(
		    ioc->device_remove_in_progress, pd_handles_sz, GFP_KERNEL);
		if (!device_remove_in_progress) {
			ioc_info(ioc,
			    "Unable to allocate the memory for device_remove_in_progress of sz: %d\n",
			    pd_handles_sz);
			return -ENOMEM;
		}
		memset(device_remove_in_progress +
		    ioc->device_remove_in_progress_sz, 0,
		    (pd_handles_sz - ioc->device_remove_in_progress_sz));
		ioc->device_remove_in_progress = device_remove_in_progress;
		ioc->device_remove_in_progress_sz = pd_handles_sz;
	}

	memcpy(&ioc->prev_fw_facts, &ioc->facts, sizeof(struct mpt3sas_facts));
	return 0;
}

/**
 * mpt3sas_base_hard_reset_handler - reset controller
 * @ioc: Pointer to MPT_ADAPTER structure
 * @type: FORCE_BIG_HAMMER or SOFT_RESET
 *
 * Return: 0 for success, non-zero for failure.
 */
int
mpt3sas_base_hard_reset_handler(struct MPT3SAS_ADAPTER *ioc,
	enum reset_type type)
{
	int r;
	unsigned long flags;
	u32 ioc_state;
	u8 is_fault = 0, is_trigger = 0;

	dtmprintk(ioc, ioc_info(ioc, "%s: enter\n", __func__));

	if (ioc->pci_error_recovery) {
		ioc_err(ioc, "%s: pci error recovery reset\n", __func__);
		r = 0;
		goto out_unlocked;
	}

	if (mpt3sas_fwfault_debug)
		mpt3sas_halt_firmware(ioc);

	/* wait for an active reset in progress to complete */
	mutex_lock(&ioc->reset_in_progress_mutex);

	spin_lock_irqsave(&ioc->ioc_reset_in_progress_lock, flags);
	ioc->shost_recovery = 1;
	spin_unlock_irqrestore(&ioc->ioc_reset_in_progress_lock, flags);

	if ((ioc->diag_buffer_status[MPI2_DIAG_BUF_TYPE_TRACE] &
	    MPT3_DIAG_BUFFER_IS_REGISTERED) &&
	    (!(ioc->diag_buffer_status[MPI2_DIAG_BUF_TYPE_TRACE] &
	    MPT3_DIAG_BUFFER_IS_RELEASED))) {
		is_trigger = 1;
		ioc_state = mpt3sas_base_get_iocstate(ioc, 0);
		if ((ioc_state & MPI2_IOC_STATE_MASK) == MPI2_IOC_STATE_FAULT ||
		    (ioc_state & MPI2_IOC_STATE_MASK) ==
		    MPI2_IOC_STATE_COREDUMP) {
			is_fault = 1;
			ioc->htb_rel.trigger_info_dwords[1] =
			    (ioc_state & MPI2_DOORBELL_DATA_MASK);
		}
	}
	_base_pre_reset_handler(ioc);
	mpt3sas_wait_for_commands_to_complete(ioc);
	mpt3sas_base_mask_interrupts(ioc);
	mpt3sas_base_pause_mq_polling(ioc);
	r = mpt3sas_base_make_ioc_ready(ioc, type);
	if (r)
		goto out;
	_base_clear_outstanding_commands(ioc);

	/* If this hard reset is called while port enable is active, then
	 * there is no reason to call make_ioc_operational
	 */
	if (ioc->is_driver_loading && ioc->port_enable_failed) {
		ioc->remove_host = 1;
		r = -EFAULT;
		goto out;
	}
	r = _base_get_ioc_facts(ioc);
	if (r)
		goto out;

	r = _base_check_ioc_facts_changes(ioc);
	if (r) {
		ioc_info(ioc,
		    "Some of the parameters got changed in this new firmware"
		    " image and it requires system reboot\n");
		goto out;
	}
	if (ioc->rdpq_array_enable && !ioc->rdpq_array_capable)
		panic("%s: Issue occurred with flashing controller firmware."
		      "Please reboot the system and ensure that the correct"
		      " firmware version is running\n", ioc->name);

	r = _base_make_ioc_operational(ioc);
	if (!r)
		_base_reset_done_handler(ioc);

 out:
	ioc_info(ioc, "%s: %s\n", __func__, r == 0 ? "SUCCESS" : "FAILED");

	spin_lock_irqsave(&ioc->ioc_reset_in_progress_lock, flags);
	ioc->shost_recovery = 0;
	spin_unlock_irqrestore(&ioc->ioc_reset_in_progress_lock, flags);
	ioc->ioc_reset_count++;
	mutex_unlock(&ioc->reset_in_progress_mutex);
	mpt3sas_base_resume_mq_polling(ioc);

 out_unlocked:
	if ((r == 0) && is_trigger) {
		if (is_fault)
			mpt3sas_trigger_master(ioc, MASTER_TRIGGER_FW_FAULT);
		else
			mpt3sas_trigger_master(ioc,
			    MASTER_TRIGGER_ADAPTER_RESET);
	}
	dtmprintk(ioc, ioc_info(ioc, "%s: exit\n", __func__));
	return r;
}<|MERGE_RESOLUTION|>--- conflicted
+++ resolved
@@ -7991,7 +7991,6 @@
 	drsprintk(ioc, ioc_info(ioc, "disable writes to the diagnostic register\n"));
 	writel(MPI2_WRSEQ_FLUSH_KEY_VALUE, &ioc->chip->WriteSequence);
 }
-<<<<<<< HEAD
 
 /**
  * _base_diag_reset - the "big hammer" start of day reset
@@ -8007,23 +8006,6 @@
 	u32 count;
 	u32 hcb_size;
 
-=======
-
-/**
- * _base_diag_reset - the "big hammer" start of day reset
- * @ioc: per adapter object
- *
- * Return: 0 for success, non-zero for failure.
- */
-static int
-_base_diag_reset(struct MPT3SAS_ADAPTER *ioc)
-{
-	u32 host_diagnostic;
-	u32 ioc_state;
-	u32 count;
-	u32 hcb_size;
-
->>>>>>> 2d5404ca
 	ioc_info(ioc, "sending diag reset !!\n");
 
 	pci_cfg_access_lock(ioc->pdev);
