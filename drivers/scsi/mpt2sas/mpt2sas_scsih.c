/*
 * Scsi Host Layer for MPT (Message Passing Technology) based controllers
 *
 * This code is based on drivers/scsi/mpt2sas/mpt2_scsih.c
 * Copyright (C) 2007-2010  LSI Corporation
 *  (mailto:DL-MPTFusionLinux@lsi.com)
 *
 * This program is free software; you can redistribute it and/or
 * modify it under the terms of the GNU General Public License
 * as published by the Free Software Foundation; either version 2
 * of the License, or (at your option) any later version.
 *
 * This program is distributed in the hope that it will be useful,
 * but WITHOUT ANY WARRANTY; without even the implied warranty of
 * MERCHANTABILITY or FITNESS FOR A PARTICULAR PURPOSE.  See the
 * GNU General Public License for more details.
 *
 * NO WARRANTY
 * THE PROGRAM IS PROVIDED ON AN "AS IS" BASIS, WITHOUT WARRANTIES OR
 * CONDITIONS OF ANY KIND, EITHER EXPRESS OR IMPLIED INCLUDING, WITHOUT
 * LIMITATION, ANY WARRANTIES OR CONDITIONS OF TITLE, NON-INFRINGEMENT,
 * MERCHANTABILITY OR FITNESS FOR A PARTICULAR PURPOSE. Each Recipient is
 * solely responsible for determining the appropriateness of using and
 * distributing the Program and assumes all risks associated with its
 * exercise of rights under this Agreement, including but not limited to
 * the risks and costs of program errors, damage to or loss of data,
 * programs or equipment, and unavailability or interruption of operations.

 * DISCLAIMER OF LIABILITY
 * NEITHER RECIPIENT NOR ANY CONTRIBUTORS SHALL HAVE ANY LIABILITY FOR ANY
 * DIRECT, INDIRECT, INCIDENTAL, SPECIAL, EXEMPLARY, OR CONSEQUENTIAL
 * DAMAGES (INCLUDING WITHOUT LIMITATION LOST PROFITS), HOWEVER CAUSED AND
 * ON ANY THEORY OF LIABILITY, WHETHER IN CONTRACT, STRICT LIABILITY, OR
 * TORT (INCLUDING NEGLIGENCE OR OTHERWISE) ARISING IN ANY WAY OUT OF THE
 * USE OR DISTRIBUTION OF THE PROGRAM OR THE EXERCISE OF ANY RIGHTS GRANTED
 * HEREUNDER, EVEN IF ADVISED OF THE POSSIBILITY OF SUCH DAMAGES

 * You should have received a copy of the GNU General Public License
 * along with this program; if not, write to the Free Software
 * Foundation, Inc., 51 Franklin Street, Fifth Floor, Boston, MA  02110-1301,
 * USA.
 */

#include <linux/module.h>
#include <linux/kernel.h>
#include <linux/init.h>
#include <linux/errno.h>
#include <linux/blkdev.h>
#include <linux/sched.h>
#include <linux/workqueue.h>
#include <linux/delay.h>
#include <linux/pci.h>
#include <linux/interrupt.h>
#include <linux/aer.h>
#include <linux/raid_class.h>
#include <linux/slab.h>

#include "mpt2sas_base.h"

MODULE_AUTHOR(MPT2SAS_AUTHOR);
MODULE_DESCRIPTION(MPT2SAS_DESCRIPTION);
MODULE_LICENSE("GPL");
MODULE_VERSION(MPT2SAS_DRIVER_VERSION);

#define RAID_CHANNEL 1

/* forward proto's */
static void _scsih_expander_node_remove(struct MPT2SAS_ADAPTER *ioc,
    struct _sas_node *sas_expander);
static void _firmware_event_work(struct work_struct *work);

static u8 _scsih_check_for_pending_tm(struct MPT2SAS_ADAPTER *ioc, u16 smid);

static void _scsih_scan_start(struct Scsi_Host *shost);
static int _scsih_scan_finished(struct Scsi_Host *shost, unsigned long time);

/* global parameters */
LIST_HEAD(mpt2sas_ioc_list);

/* local parameters */
static u8 scsi_io_cb_idx = -1;
static u8 tm_cb_idx = -1;
static u8 ctl_cb_idx = -1;
static u8 base_cb_idx = -1;
static u8 port_enable_cb_idx = -1;
static u8 transport_cb_idx = -1;
static u8 scsih_cb_idx = -1;
static u8 config_cb_idx = -1;
static int mpt_ids;

static u8 tm_tr_cb_idx = -1 ;
static u8 tm_tr_volume_cb_idx = -1 ;
static u8 tm_sas_control_cb_idx = -1;

/* command line options */
static u32 logging_level;
MODULE_PARM_DESC(logging_level, " bits for enabling additional logging info "
    "(default=0)");

static ushort max_sectors = 0xFFFF;
module_param(max_sectors, ushort, 0);
MODULE_PARM_DESC(max_sectors, "max sectors, range 64 to 8192  default=8192");

/* scsi-mid layer global parmeter is max_report_luns, which is 511 */
#define MPT2SAS_MAX_LUN (16895)
static int max_lun = MPT2SAS_MAX_LUN;
module_param(max_lun, int, 0);
MODULE_PARM_DESC(max_lun, " max lun, default=16895 ");

/* diag_buffer_enable is bitwise
 * bit 0 set = TRACE
 * bit 1 set = SNAPSHOT
 * bit 2 set = EXTENDED
 *
 * Either bit can be set, or both
 */
static int diag_buffer_enable = -1;
module_param(diag_buffer_enable, int, 0);
MODULE_PARM_DESC(diag_buffer_enable, " post diag buffers "
	"(TRACE=1/SNAPSHOT=2/EXTENDED=4/default=0)");

/**
 * struct sense_info - common structure for obtaining sense keys
 * @skey: sense key
 * @asc: additional sense code
 * @ascq: additional sense code qualifier
 */
struct sense_info {
	u8 skey;
	u8 asc;
	u8 ascq;
};


#define MPT2SAS_TURN_ON_FAULT_LED (0xFFFC)
#define MPT2SAS_PORT_ENABLE_COMPLETE (0xFFFD)
#define MPT2SAS_REMOVE_UNRESPONDING_DEVICES (0xFFFF)
/**
 * struct fw_event_work - firmware event struct
 * @list: link list framework
 * @work: work object (ioc->fault_reset_work_q)
 * @cancel_pending_work: flag set during reset handling
 * @ioc: per adapter object
 * @device_handle: device handle
 * @VF_ID: virtual function id
 * @VP_ID: virtual port id
 * @ignore: flag meaning this event has been marked to ignore
 * @event: firmware event MPI2_EVENT_XXX defined in mpt2_ioc.h
 * @event_data: reply event data payload follows
 *
 * This object stored on ioc->fw_event_list.
 */
struct fw_event_work {
	struct list_head 	list;
	u8			cancel_pending_work;
	struct delayed_work	delayed_work;
	struct MPT2SAS_ADAPTER *ioc;
	u16			device_handle;
	u8			VF_ID;
	u8			VP_ID;
	u8			ignore;
	u16			event;
	void			*event_data;
};

/* raid transport support */
static struct raid_template *mpt2sas_raid_template;

/**
 * struct _scsi_io_transfer - scsi io transfer
 * @handle: sas device handle (assigned by firmware)
 * @is_raid: flag set for hidden raid components
 * @dir: DMA_TO_DEVICE, DMA_FROM_DEVICE,
 * @data_length: data transfer length
 * @data_dma: dma pointer to data
 * @sense: sense data
 * @lun: lun number
 * @cdb_length: cdb length
 * @cdb: cdb contents
 * @timeout: timeout for this command
 * @VF_ID: virtual function id
 * @VP_ID: virtual port id
 * @valid_reply: flag set for reply message
 * @sense_length: sense length
 * @ioc_status: ioc status
 * @scsi_state: scsi state
 * @scsi_status: scsi staus
 * @log_info: log information
 * @transfer_length: data length transfer when there is a reply message
 *
 * Used for sending internal scsi commands to devices within this module.
 * Refer to _scsi_send_scsi_io().
 */
struct _scsi_io_transfer {
	u16	handle;
	u8	is_raid;
	enum dma_data_direction dir;
	u32	data_length;
	dma_addr_t data_dma;
	u8 	sense[SCSI_SENSE_BUFFERSIZE];
	u32	lun;
	u8	cdb_length;
	u8	cdb[32];
	u8	timeout;
	u8	VF_ID;
	u8	VP_ID;
	u8	valid_reply;
  /* the following bits are only valid when 'valid_reply = 1' */
	u32	sense_length;
	u16	ioc_status;
	u8	scsi_state;
	u8	scsi_status;
	u32	log_info;
	u32	transfer_length;
};

/*
 * The pci device ids are defined in mpi/mpi2_cnfg.h.
 */
static struct pci_device_id scsih_pci_table[] = {
	{ MPI2_MFGPAGE_VENDORID_LSI, MPI2_MFGPAGE_DEVID_SAS2004,
		PCI_ANY_ID, PCI_ANY_ID },
	/* Falcon ~ 2008*/
	{ MPI2_MFGPAGE_VENDORID_LSI, MPI2_MFGPAGE_DEVID_SAS2008,
		PCI_ANY_ID, PCI_ANY_ID },
	/* Liberator ~ 2108 */
	{ MPI2_MFGPAGE_VENDORID_LSI, MPI2_MFGPAGE_DEVID_SAS2108_1,
		PCI_ANY_ID, PCI_ANY_ID },
	{ MPI2_MFGPAGE_VENDORID_LSI, MPI2_MFGPAGE_DEVID_SAS2108_2,
		PCI_ANY_ID, PCI_ANY_ID },
	{ MPI2_MFGPAGE_VENDORID_LSI, MPI2_MFGPAGE_DEVID_SAS2108_3,
		PCI_ANY_ID, PCI_ANY_ID },
	/* Meteor ~ 2116 */
	{ MPI2_MFGPAGE_VENDORID_LSI, MPI2_MFGPAGE_DEVID_SAS2116_1,
		PCI_ANY_ID, PCI_ANY_ID },
	{ MPI2_MFGPAGE_VENDORID_LSI, MPI2_MFGPAGE_DEVID_SAS2116_2,
		PCI_ANY_ID, PCI_ANY_ID },
	/* Thunderbolt ~ 2208 */
	{ MPI2_MFGPAGE_VENDORID_LSI, MPI2_MFGPAGE_DEVID_SAS2208_1,
		PCI_ANY_ID, PCI_ANY_ID },
	{ MPI2_MFGPAGE_VENDORID_LSI, MPI2_MFGPAGE_DEVID_SAS2208_2,
		PCI_ANY_ID, PCI_ANY_ID },
	{ MPI2_MFGPAGE_VENDORID_LSI, MPI2_MFGPAGE_DEVID_SAS2208_3,
		PCI_ANY_ID, PCI_ANY_ID },
	{ MPI2_MFGPAGE_VENDORID_LSI, MPI2_MFGPAGE_DEVID_SAS2208_4,
		PCI_ANY_ID, PCI_ANY_ID },
	{ MPI2_MFGPAGE_VENDORID_LSI, MPI2_MFGPAGE_DEVID_SAS2208_5,
		PCI_ANY_ID, PCI_ANY_ID },
	{ MPI2_MFGPAGE_VENDORID_LSI, MPI2_MFGPAGE_DEVID_SAS2208_6,
		PCI_ANY_ID, PCI_ANY_ID },
	/* Mustang ~ 2308 */
	{ MPI2_MFGPAGE_VENDORID_LSI, MPI2_MFGPAGE_DEVID_SAS2308_1,
		PCI_ANY_ID, PCI_ANY_ID },
	{ MPI2_MFGPAGE_VENDORID_LSI, MPI2_MFGPAGE_DEVID_SAS2308_2,
		PCI_ANY_ID, PCI_ANY_ID },
	{ MPI2_MFGPAGE_VENDORID_LSI, MPI2_MFGPAGE_DEVID_SAS2308_3,
		PCI_ANY_ID, PCI_ANY_ID },
	/* SSS6200 */
	{ MPI2_MFGPAGE_VENDORID_LSI, MPI2_MFGPAGE_DEVID_SSS6200,
		PCI_ANY_ID, PCI_ANY_ID },
	{0}	/* Terminating entry */
};
MODULE_DEVICE_TABLE(pci, scsih_pci_table);

/**
 * _scsih_set_debug_level - global setting of ioc->logging_level.
 *
 * Note: The logging levels are defined in mpt2sas_debug.h.
 */
static int
_scsih_set_debug_level(const char *val, struct kernel_param *kp)
{
	int ret = param_set_int(val, kp);
	struct MPT2SAS_ADAPTER *ioc;

	if (ret)
		return ret;

	printk(KERN_INFO "setting logging_level(0x%08x)\n", logging_level);
	list_for_each_entry(ioc, &mpt2sas_ioc_list, list)
		ioc->logging_level = logging_level;
	return 0;
}
module_param_call(logging_level, _scsih_set_debug_level, param_get_int,
    &logging_level, 0644);

/**
 * _scsih_srch_boot_sas_address - search based on sas_address
 * @sas_address: sas address
 * @boot_device: boot device object from bios page 2
 *
 * Returns 1 when there's a match, 0 means no match.
 */
static inline int
_scsih_srch_boot_sas_address(u64 sas_address,
    Mpi2BootDeviceSasWwid_t *boot_device)
{
	return (sas_address == le64_to_cpu(boot_device->SASAddress)) ?  1 : 0;
}

/**
 * _scsih_srch_boot_device_name - search based on device name
 * @device_name: device name specified in INDENTIFY fram
 * @boot_device: boot device object from bios page 2
 *
 * Returns 1 when there's a match, 0 means no match.
 */
static inline int
_scsih_srch_boot_device_name(u64 device_name,
    Mpi2BootDeviceDeviceName_t *boot_device)
{
	return (device_name == le64_to_cpu(boot_device->DeviceName)) ? 1 : 0;
}

/**
 * _scsih_srch_boot_encl_slot - search based on enclosure_logical_id/slot
 * @enclosure_logical_id: enclosure logical id
 * @slot_number: slot number
 * @boot_device: boot device object from bios page 2
 *
 * Returns 1 when there's a match, 0 means no match.
 */
static inline int
_scsih_srch_boot_encl_slot(u64 enclosure_logical_id, u16 slot_number,
    Mpi2BootDeviceEnclosureSlot_t *boot_device)
{
	return (enclosure_logical_id == le64_to_cpu(boot_device->
	    EnclosureLogicalID) && slot_number == le16_to_cpu(boot_device->
	    SlotNumber)) ? 1 : 0;
}

/**
 * _scsih_is_boot_device - search for matching boot device.
 * @sas_address: sas address
 * @device_name: device name specified in INDENTIFY fram
 * @enclosure_logical_id: enclosure logical id
 * @slot_number: slot number
 * @form: specifies boot device form
 * @boot_device: boot device object from bios page 2
 *
 * Returns 1 when there's a match, 0 means no match.
 */
static int
_scsih_is_boot_device(u64 sas_address, u64 device_name,
    u64 enclosure_logical_id, u16 slot, u8 form,
    Mpi2BiosPage2BootDevice_t *boot_device)
{
	int rc = 0;

	switch (form) {
	case MPI2_BIOSPAGE2_FORM_SAS_WWID:
		if (!sas_address)
			break;
		rc = _scsih_srch_boot_sas_address(
		    sas_address, &boot_device->SasWwid);
		break;
	case MPI2_BIOSPAGE2_FORM_ENCLOSURE_SLOT:
		if (!enclosure_logical_id)
			break;
		rc = _scsih_srch_boot_encl_slot(
		    enclosure_logical_id,
		    slot, &boot_device->EnclosureSlot);
		break;
	case MPI2_BIOSPAGE2_FORM_DEVICE_NAME:
		if (!device_name)
			break;
		rc = _scsih_srch_boot_device_name(
		    device_name, &boot_device->DeviceName);
		break;
	case MPI2_BIOSPAGE2_FORM_NO_DEVICE_SPECIFIED:
		break;
	}

	return rc;
}

/**
 * _scsih_get_sas_address - set the sas_address for given device handle
 * @handle: device handle
 * @sas_address: sas address
 *
 * Returns 0 success, non-zero when failure
 */
static int
_scsih_get_sas_address(struct MPT2SAS_ADAPTER *ioc, u16 handle,
    u64 *sas_address)
{
	Mpi2SasDevicePage0_t sas_device_pg0;
	Mpi2ConfigReply_t mpi_reply;
	u32 ioc_status;
	*sas_address = 0;

	if (handle <= ioc->sas_hba.num_phys) {
		*sas_address = ioc->sas_hba.sas_address;
		return 0;
	}

	if ((mpt2sas_config_get_sas_device_pg0(ioc, &mpi_reply, &sas_device_pg0,
	    MPI2_SAS_DEVICE_PGAD_FORM_HANDLE, handle))) {
		printk(MPT2SAS_ERR_FMT "failure at %s:%d/%s()!\n", ioc->name,
		__FILE__, __LINE__, __func__);
		return -ENXIO;
	}

	ioc_status = le16_to_cpu(mpi_reply.IOCStatus) & MPI2_IOCSTATUS_MASK;
	if (ioc_status == MPI2_IOCSTATUS_SUCCESS) {
		*sas_address = le64_to_cpu(sas_device_pg0.SASAddress);
		return 0;
	}

	/* we hit this becuase the given parent handle doesn't exist */
	if (ioc_status == MPI2_IOCSTATUS_CONFIG_INVALID_PAGE)
		return -ENXIO;
	/* else error case */
	printk(MPT2SAS_ERR_FMT "handle(0x%04x), ioc_status(0x%04x), "
	    "failure at %s:%d/%s()!\n", ioc->name, handle, ioc_status,
	     __FILE__, __LINE__, __func__);
	return -EIO;
}

/**
 * _scsih_determine_boot_device - determine boot device.
 * @ioc: per adapter object
 * @device: either sas_device or raid_device object
 * @is_raid: [flag] 1 = raid object, 0 = sas object
 *
 * Determines whether this device should be first reported device to
 * to scsi-ml or sas transport, this purpose is for persistent boot device.
 * There are primary, alternate, and current entries in bios page 2. The order
 * priority is primary, alternate, then current.  This routine saves
 * the corresponding device object and is_raid flag in the ioc object.
 * The saved data to be used later in _scsih_probe_boot_devices().
 */
static void
_scsih_determine_boot_device(struct MPT2SAS_ADAPTER *ioc,
    void *device, u8 is_raid)
{
	struct _sas_device *sas_device;
	struct _raid_device *raid_device;
	u64 sas_address;
	u64 device_name;
	u64 enclosure_logical_id;
	u16 slot;

	 /* only process this function when driver loads */
	if (!ioc->is_driver_loading)
		return;

	 /* no Bios, return immediately */
	if (!ioc->bios_pg3.BiosVersion)
		return;

	if (!is_raid) {
		sas_device = device;
		sas_address = sas_device->sas_address;
		device_name = sas_device->device_name;
		enclosure_logical_id = sas_device->enclosure_logical_id;
		slot = sas_device->slot;
	} else {
		raid_device = device;
		sas_address = raid_device->wwid;
		device_name = 0;
		enclosure_logical_id = 0;
		slot = 0;
	}

	if (!ioc->req_boot_device.device) {
		if (_scsih_is_boot_device(sas_address, device_name,
		    enclosure_logical_id, slot,
		    (ioc->bios_pg2.ReqBootDeviceForm &
		    MPI2_BIOSPAGE2_FORM_MASK),
		    &ioc->bios_pg2.RequestedBootDevice)) {
			dinitprintk(ioc, printk(MPT2SAS_INFO_FMT
			   "%s: req_boot_device(0x%016llx)\n",
			    ioc->name, __func__,
			    (unsigned long long)sas_address));
			ioc->req_boot_device.device = device;
			ioc->req_boot_device.is_raid = is_raid;
		}
	}

	if (!ioc->req_alt_boot_device.device) {
		if (_scsih_is_boot_device(sas_address, device_name,
		    enclosure_logical_id, slot,
		    (ioc->bios_pg2.ReqAltBootDeviceForm &
		    MPI2_BIOSPAGE2_FORM_MASK),
		    &ioc->bios_pg2.RequestedAltBootDevice)) {
			dinitprintk(ioc, printk(MPT2SAS_INFO_FMT
			   "%s: req_alt_boot_device(0x%016llx)\n",
			    ioc->name, __func__,
			    (unsigned long long)sas_address));
			ioc->req_alt_boot_device.device = device;
			ioc->req_alt_boot_device.is_raid = is_raid;
		}
	}

	if (!ioc->current_boot_device.device) {
		if (_scsih_is_boot_device(sas_address, device_name,
		    enclosure_logical_id, slot,
		    (ioc->bios_pg2.CurrentBootDeviceForm &
		    MPI2_BIOSPAGE2_FORM_MASK),
		    &ioc->bios_pg2.CurrentBootDevice)) {
			dinitprintk(ioc, printk(MPT2SAS_INFO_FMT
			   "%s: current_boot_device(0x%016llx)\n",
			    ioc->name, __func__,
			    (unsigned long long)sas_address));
			ioc->current_boot_device.device = device;
			ioc->current_boot_device.is_raid = is_raid;
		}
	}
}

/**
 * mpt2sas_scsih_sas_device_find_by_sas_address - sas device search
 * @ioc: per adapter object
 * @sas_address: sas address
 * Context: Calling function should acquire ioc->sas_device_lock
 *
 * This searches for sas_device based on sas_address, then return sas_device
 * object.
 */
struct _sas_device *
mpt2sas_scsih_sas_device_find_by_sas_address(struct MPT2SAS_ADAPTER *ioc,
    u64 sas_address)
{
	struct _sas_device *sas_device;

	list_for_each_entry(sas_device, &ioc->sas_device_list, list)
		if (sas_device->sas_address == sas_address)
			return sas_device;

	list_for_each_entry(sas_device, &ioc->sas_device_init_list, list)
		if (sas_device->sas_address == sas_address)
			return sas_device;

	return NULL;
}

/**
 * _scsih_sas_device_find_by_handle - sas device search
 * @ioc: per adapter object
 * @handle: sas device handle (assigned by firmware)
 * Context: Calling function should acquire ioc->sas_device_lock
 *
 * This searches for sas_device based on sas_address, then return sas_device
 * object.
 */
static struct _sas_device *
_scsih_sas_device_find_by_handle(struct MPT2SAS_ADAPTER *ioc, u16 handle)
{
	struct _sas_device *sas_device;

	list_for_each_entry(sas_device, &ioc->sas_device_list, list)
		if (sas_device->handle == handle)
			return sas_device;

	list_for_each_entry(sas_device, &ioc->sas_device_init_list, list)
		if (sas_device->handle == handle)
			return sas_device;

	return NULL;
}

/**
 * _scsih_sas_device_remove - remove sas_device from list.
 * @ioc: per adapter object
 * @sas_device: the sas_device object
 * Context: This function will acquire ioc->sas_device_lock.
 *
 * Removing object and freeing associated memory from the ioc->sas_device_list.
 */
static void
_scsih_sas_device_remove(struct MPT2SAS_ADAPTER *ioc,
    struct _sas_device *sas_device)
{
	unsigned long flags;

	if (!sas_device)
		return;

	spin_lock_irqsave(&ioc->sas_device_lock, flags);
	if (mpt2sas_scsih_sas_device_find_by_sas_address(ioc,
	    sas_device->sas_address)) {
		list_del(&sas_device->list);
		kfree(sas_device);
	}
	spin_unlock_irqrestore(&ioc->sas_device_lock, flags);
}

/**
 * _scsih_sas_device_add - insert sas_device to the list.
 * @ioc: per adapter object
 * @sas_device: the sas_device object
 * Context: This function will acquire ioc->sas_device_lock.
 *
 * Adding new object to the ioc->sas_device_list.
 */
static void
_scsih_sas_device_add(struct MPT2SAS_ADAPTER *ioc,
    struct _sas_device *sas_device)
{
	unsigned long flags;

	dewtprintk(ioc, printk(MPT2SAS_INFO_FMT "%s: handle"
	    "(0x%04x), sas_addr(0x%016llx)\n", ioc->name, __func__,
	    sas_device->handle, (unsigned long long)sas_device->sas_address));

	spin_lock_irqsave(&ioc->sas_device_lock, flags);
	list_add_tail(&sas_device->list, &ioc->sas_device_list);
	spin_unlock_irqrestore(&ioc->sas_device_lock, flags);

	if (!mpt2sas_transport_port_add(ioc, sas_device->handle,
	     sas_device->sas_address_parent)) {
		_scsih_sas_device_remove(ioc, sas_device);
		} else if (!sas_device->starget) {
			if (!ioc->is_driver_loading)
				mpt2sas_transport_port_remove(ioc,
				sas_device->sas_address,
			    sas_device->sas_address_parent);
			_scsih_sas_device_remove(ioc, sas_device);
		}
}

/**
 * _scsih_sas_device_init_add - insert sas_device to the list.
 * @ioc: per adapter object
 * @sas_device: the sas_device object
 * Context: This function will acquire ioc->sas_device_lock.
 *
 * Adding new object at driver load time to the ioc->sas_device_init_list.
 */
static void
_scsih_sas_device_init_add(struct MPT2SAS_ADAPTER *ioc,
    struct _sas_device *sas_device)
{
	unsigned long flags;

	dewtprintk(ioc, printk(MPT2SAS_INFO_FMT "%s: handle"
	    "(0x%04x), sas_addr(0x%016llx)\n", ioc->name, __func__,
	    sas_device->handle, (unsigned long long)sas_device->sas_address));

	spin_lock_irqsave(&ioc->sas_device_lock, flags);
	list_add_tail(&sas_device->list, &ioc->sas_device_init_list);
	spin_unlock_irqrestore(&ioc->sas_device_lock, flags);
	_scsih_determine_boot_device(ioc, sas_device, 0);
}

/**
 * _scsih_raid_device_find_by_id - raid device search
 * @ioc: per adapter object
 * @id: sas device target id
 * @channel: sas device channel
 * Context: Calling function should acquire ioc->raid_device_lock
 *
 * This searches for raid_device based on target id, then return raid_device
 * object.
 */
static struct _raid_device *
_scsih_raid_device_find_by_id(struct MPT2SAS_ADAPTER *ioc, int id, int channel)
{
	struct _raid_device *raid_device, *r;

	r = NULL;
	list_for_each_entry(raid_device, &ioc->raid_device_list, list) {
		if (raid_device->id == id && raid_device->channel == channel) {
			r = raid_device;
			goto out;
		}
	}

 out:
	return r;
}

/**
 * _scsih_raid_device_find_by_handle - raid device search
 * @ioc: per adapter object
 * @handle: sas device handle (assigned by firmware)
 * Context: Calling function should acquire ioc->raid_device_lock
 *
 * This searches for raid_device based on handle, then return raid_device
 * object.
 */
static struct _raid_device *
_scsih_raid_device_find_by_handle(struct MPT2SAS_ADAPTER *ioc, u16 handle)
{
	struct _raid_device *raid_device, *r;

	r = NULL;
	list_for_each_entry(raid_device, &ioc->raid_device_list, list) {
		if (raid_device->handle != handle)
			continue;
		r = raid_device;
		goto out;
	}

 out:
	return r;
}

/**
 * _scsih_raid_device_find_by_wwid - raid device search
 * @ioc: per adapter object
 * @handle: sas device handle (assigned by firmware)
 * Context: Calling function should acquire ioc->raid_device_lock
 *
 * This searches for raid_device based on wwid, then return raid_device
 * object.
 */
static struct _raid_device *
_scsih_raid_device_find_by_wwid(struct MPT2SAS_ADAPTER *ioc, u64 wwid)
{
	struct _raid_device *raid_device, *r;

	r = NULL;
	list_for_each_entry(raid_device, &ioc->raid_device_list, list) {
		if (raid_device->wwid != wwid)
			continue;
		r = raid_device;
		goto out;
	}

 out:
	return r;
}

/**
 * _scsih_raid_device_add - add raid_device object
 * @ioc: per adapter object
 * @raid_device: raid_device object
 *
 * This is added to the raid_device_list link list.
 */
static void
_scsih_raid_device_add(struct MPT2SAS_ADAPTER *ioc,
    struct _raid_device *raid_device)
{
	unsigned long flags;

	dewtprintk(ioc, printk(MPT2SAS_INFO_FMT "%s: handle"
	    "(0x%04x), wwid(0x%016llx)\n", ioc->name, __func__,
	    raid_device->handle, (unsigned long long)raid_device->wwid));

	spin_lock_irqsave(&ioc->raid_device_lock, flags);
	list_add_tail(&raid_device->list, &ioc->raid_device_list);
	spin_unlock_irqrestore(&ioc->raid_device_lock, flags);
}

/**
 * _scsih_raid_device_remove - delete raid_device object
 * @ioc: per adapter object
 * @raid_device: raid_device object
 *
 * This is removed from the raid_device_list link list.
 */
static void
_scsih_raid_device_remove(struct MPT2SAS_ADAPTER *ioc,
    struct _raid_device *raid_device)
{
	unsigned long flags;

	spin_lock_irqsave(&ioc->raid_device_lock, flags);
	list_del(&raid_device->list);
	memset(raid_device, 0, sizeof(struct _raid_device));
	kfree(raid_device);
	spin_unlock_irqrestore(&ioc->raid_device_lock, flags);
}

/**
 * mpt2sas_scsih_expander_find_by_handle - expander device search
 * @ioc: per adapter object
 * @handle: expander handle (assigned by firmware)
 * Context: Calling function should acquire ioc->sas_device_lock
 *
 * This searches for expander device based on handle, then returns the
 * sas_node object.
 */
struct _sas_node *
mpt2sas_scsih_expander_find_by_handle(struct MPT2SAS_ADAPTER *ioc, u16 handle)
{
	struct _sas_node *sas_expander, *r;

	r = NULL;
	list_for_each_entry(sas_expander, &ioc->sas_expander_list, list) {
		if (sas_expander->handle != handle)
			continue;
		r = sas_expander;
		goto out;
	}
 out:
	return r;
}

/**
 * mpt2sas_scsih_expander_find_by_sas_address - expander device search
 * @ioc: per adapter object
 * @sas_address: sas address
 * Context: Calling function should acquire ioc->sas_node_lock.
 *
 * This searches for expander device based on sas_address, then returns the
 * sas_node object.
 */
struct _sas_node *
mpt2sas_scsih_expander_find_by_sas_address(struct MPT2SAS_ADAPTER *ioc,
    u64 sas_address)
{
	struct _sas_node *sas_expander, *r;

	r = NULL;
	list_for_each_entry(sas_expander, &ioc->sas_expander_list, list) {
		if (sas_expander->sas_address != sas_address)
			continue;
		r = sas_expander;
		goto out;
	}
 out:
	return r;
}

/**
 * _scsih_expander_node_add - insert expander device to the list.
 * @ioc: per adapter object
 * @sas_expander: the sas_device object
 * Context: This function will acquire ioc->sas_node_lock.
 *
 * Adding new object to the ioc->sas_expander_list.
 *
 * Return nothing.
 */
static void
_scsih_expander_node_add(struct MPT2SAS_ADAPTER *ioc,
    struct _sas_node *sas_expander)
{
	unsigned long flags;

	spin_lock_irqsave(&ioc->sas_node_lock, flags);
	list_add_tail(&sas_expander->list, &ioc->sas_expander_list);
	spin_unlock_irqrestore(&ioc->sas_node_lock, flags);
}

/**
 * _scsih_is_end_device - determines if device is an end device
 * @device_info: bitfield providing information about the device.
 * Context: none
 *
 * Returns 1 if end device.
 */
static int
_scsih_is_end_device(u32 device_info)
{
	if (device_info & MPI2_SAS_DEVICE_INFO_END_DEVICE &&
		((device_info & MPI2_SAS_DEVICE_INFO_SSP_TARGET) |
		(device_info & MPI2_SAS_DEVICE_INFO_STP_TARGET) |
		(device_info & MPI2_SAS_DEVICE_INFO_SATA_DEVICE)))
		return 1;
	else
		return 0;
}

/**
 * _scsih_scsi_lookup_get - returns scmd entry
 * @ioc: per adapter object
 * @smid: system request message index
 *
 * Returns the smid stored scmd pointer.
 */
static struct scsi_cmnd *
_scsih_scsi_lookup_get(struct MPT2SAS_ADAPTER *ioc, u16 smid)
{
	return ioc->scsi_lookup[smid - 1].scmd;
}

/**
 * _scsih_scsi_lookup_get_clear - returns scmd entry
 * @ioc: per adapter object
 * @smid: system request message index
 *
 * Returns the smid stored scmd pointer.
 * Then will derefrence the stored scmd pointer.
 */
static inline struct scsi_cmnd *
_scsih_scsi_lookup_get_clear(struct MPT2SAS_ADAPTER *ioc, u16 smid)
{
	unsigned long flags;
	struct scsi_cmnd *scmd;

	spin_lock_irqsave(&ioc->scsi_lookup_lock, flags);
	scmd = ioc->scsi_lookup[smid - 1].scmd;
	ioc->scsi_lookup[smid - 1].scmd = NULL;
	spin_unlock_irqrestore(&ioc->scsi_lookup_lock, flags);

	return scmd;
}

/**
 * _scsih_scsi_lookup_find_by_scmd - scmd lookup
 * @ioc: per adapter object
 * @smid: system request message index
 * @scmd: pointer to scsi command object
 * Context: This function will acquire ioc->scsi_lookup_lock.
 *
 * This will search for a scmd pointer in the scsi_lookup array,
 * returning the revelent smid.  A returned value of zero means invalid.
 */
static u16
_scsih_scsi_lookup_find_by_scmd(struct MPT2SAS_ADAPTER *ioc, struct scsi_cmnd
    *scmd)
{
	u16 smid;
	unsigned long	flags;
	int i;

	spin_lock_irqsave(&ioc->scsi_lookup_lock, flags);
	smid = 0;
	for (i = 0; i < ioc->scsiio_depth; i++) {
		if (ioc->scsi_lookup[i].scmd == scmd) {
			smid = ioc->scsi_lookup[i].smid;
			goto out;
		}
	}
 out:
	spin_unlock_irqrestore(&ioc->scsi_lookup_lock, flags);
	return smid;
}

/**
 * _scsih_scsi_lookup_find_by_target - search for matching channel:id
 * @ioc: per adapter object
 * @id: target id
 * @channel: channel
 * Context: This function will acquire ioc->scsi_lookup_lock.
 *
 * This will search for a matching channel:id in the scsi_lookup array,
 * returning 1 if found.
 */
static u8
_scsih_scsi_lookup_find_by_target(struct MPT2SAS_ADAPTER *ioc, int id,
    int channel)
{
	u8 found;
	unsigned long	flags;
	int i;

	spin_lock_irqsave(&ioc->scsi_lookup_lock, flags);
	found = 0;
	for (i = 0 ; i < ioc->scsiio_depth; i++) {
		if (ioc->scsi_lookup[i].scmd &&
		    (ioc->scsi_lookup[i].scmd->device->id == id &&
		    ioc->scsi_lookup[i].scmd->device->channel == channel)) {
			found = 1;
			goto out;
		}
	}
 out:
	spin_unlock_irqrestore(&ioc->scsi_lookup_lock, flags);
	return found;
}

/**
 * _scsih_scsi_lookup_find_by_lun - search for matching channel:id:lun
 * @ioc: per adapter object
 * @id: target id
 * @lun: lun number
 * @channel: channel
 * Context: This function will acquire ioc->scsi_lookup_lock.
 *
 * This will search for a matching channel:id:lun in the scsi_lookup array,
 * returning 1 if found.
 */
static u8
_scsih_scsi_lookup_find_by_lun(struct MPT2SAS_ADAPTER *ioc, int id,
    unsigned int lun, int channel)
{
	u8 found;
	unsigned long	flags;
	int i;

	spin_lock_irqsave(&ioc->scsi_lookup_lock, flags);
	found = 0;
	for (i = 0 ; i < ioc->scsiio_depth; i++) {
		if (ioc->scsi_lookup[i].scmd &&
		    (ioc->scsi_lookup[i].scmd->device->id == id &&
		    ioc->scsi_lookup[i].scmd->device->channel == channel &&
		    ioc->scsi_lookup[i].scmd->device->lun == lun)) {
			found = 1;
			goto out;
		}
	}
 out:
	spin_unlock_irqrestore(&ioc->scsi_lookup_lock, flags);
	return found;
}

/**
 * _scsih_get_chain_buffer_tracker - obtain chain tracker
 * @ioc: per adapter object
 * @smid: smid associated to an IO request
 *
 * Returns chain tracker(from ioc->free_chain_list)
 */
static struct chain_tracker *
_scsih_get_chain_buffer_tracker(struct MPT2SAS_ADAPTER *ioc, u16 smid)
{
	struct chain_tracker *chain_req;
	unsigned long flags;

	spin_lock_irqsave(&ioc->scsi_lookup_lock, flags);
	if (list_empty(&ioc->free_chain_list)) {
		spin_unlock_irqrestore(&ioc->scsi_lookup_lock, flags);
		printk(MPT2SAS_WARN_FMT "chain buffers not available\n",
		    ioc->name);
		return NULL;
	}
	chain_req = list_entry(ioc->free_chain_list.next,
	    struct chain_tracker, tracker_list);
	list_del_init(&chain_req->tracker_list);
	list_add_tail(&chain_req->tracker_list,
	    &ioc->scsi_lookup[smid - 1].chain_list);
	spin_unlock_irqrestore(&ioc->scsi_lookup_lock, flags);
	return chain_req;
}

/**
 * _scsih_build_scatter_gather - main sg creation routine
 * @ioc: per adapter object
 * @scmd: scsi command
 * @smid: system request message index
 * Context: none.
 *
 * The main routine that builds scatter gather table from a given
 * scsi request sent via the .queuecommand main handler.
 *
 * Returns 0 success, anything else error
 */
static int
_scsih_build_scatter_gather(struct MPT2SAS_ADAPTER *ioc,
    struct scsi_cmnd *scmd, u16 smid)
{
	Mpi2SCSIIORequest_t *mpi_request;
	dma_addr_t chain_dma;
	struct scatterlist *sg_scmd;
	void *sg_local, *chain;
	u32 chain_offset;
	u32 chain_length;
	u32 chain_flags;
	int sges_left;
	u32 sges_in_segment;
	u32 sgl_flags;
	u32 sgl_flags_last_element;
	u32 sgl_flags_end_buffer;
	struct chain_tracker *chain_req;

	mpi_request = mpt2sas_base_get_msg_frame(ioc, smid);

	/* init scatter gather flags */
	sgl_flags = MPI2_SGE_FLAGS_SIMPLE_ELEMENT;
	if (scmd->sc_data_direction == DMA_TO_DEVICE)
		sgl_flags |= MPI2_SGE_FLAGS_HOST_TO_IOC;
	sgl_flags_last_element = (sgl_flags | MPI2_SGE_FLAGS_LAST_ELEMENT)
	    << MPI2_SGE_FLAGS_SHIFT;
	sgl_flags_end_buffer = (sgl_flags | MPI2_SGE_FLAGS_LAST_ELEMENT |
	    MPI2_SGE_FLAGS_END_OF_BUFFER | MPI2_SGE_FLAGS_END_OF_LIST)
	    << MPI2_SGE_FLAGS_SHIFT;
	sgl_flags = sgl_flags << MPI2_SGE_FLAGS_SHIFT;

	sg_scmd = scsi_sglist(scmd);
	sges_left = scsi_dma_map(scmd);
	if (sges_left < 0) {
		sdev_printk(KERN_ERR, scmd->device, "pci_map_sg"
		" failed: request for %d bytes!\n", scsi_bufflen(scmd));
		return -ENOMEM;
	}

	sg_local = &mpi_request->SGL;
	sges_in_segment = ioc->max_sges_in_main_message;
	if (sges_left <= sges_in_segment)
		goto fill_in_last_segment;

	mpi_request->ChainOffset = (offsetof(Mpi2SCSIIORequest_t, SGL) +
	    (sges_in_segment * ioc->sge_size))/4;

	/* fill in main message segment when there is a chain following */
	while (sges_in_segment) {
		if (sges_in_segment == 1)
			ioc->base_add_sg_single(sg_local,
			    sgl_flags_last_element | sg_dma_len(sg_scmd),
			    sg_dma_address(sg_scmd));
		else
			ioc->base_add_sg_single(sg_local, sgl_flags |
			    sg_dma_len(sg_scmd), sg_dma_address(sg_scmd));
		sg_scmd = sg_next(sg_scmd);
		sg_local += ioc->sge_size;
		sges_left--;
		sges_in_segment--;
	}

	/* initializing the chain flags and pointers */
	chain_flags = MPI2_SGE_FLAGS_CHAIN_ELEMENT << MPI2_SGE_FLAGS_SHIFT;
	chain_req = _scsih_get_chain_buffer_tracker(ioc, smid);
	if (!chain_req)
		return -1;
	chain = chain_req->chain_buffer;
	chain_dma = chain_req->chain_buffer_dma;
	do {
		sges_in_segment = (sges_left <=
		    ioc->max_sges_in_chain_message) ? sges_left :
		    ioc->max_sges_in_chain_message;
		chain_offset = (sges_left == sges_in_segment) ?
		    0 : (sges_in_segment * ioc->sge_size)/4;
		chain_length = sges_in_segment * ioc->sge_size;
		if (chain_offset) {
			chain_offset = chain_offset <<
			    MPI2_SGE_CHAIN_OFFSET_SHIFT;
			chain_length += ioc->sge_size;
		}
		ioc->base_add_sg_single(sg_local, chain_flags | chain_offset |
		    chain_length, chain_dma);
		sg_local = chain;
		if (!chain_offset)
			goto fill_in_last_segment;

		/* fill in chain segments */
		while (sges_in_segment) {
			if (sges_in_segment == 1)
				ioc->base_add_sg_single(sg_local,
				    sgl_flags_last_element |
				    sg_dma_len(sg_scmd),
				    sg_dma_address(sg_scmd));
			else
				ioc->base_add_sg_single(sg_local, sgl_flags |
				    sg_dma_len(sg_scmd),
				    sg_dma_address(sg_scmd));
			sg_scmd = sg_next(sg_scmd);
			sg_local += ioc->sge_size;
			sges_left--;
			sges_in_segment--;
		}

		chain_req = _scsih_get_chain_buffer_tracker(ioc, smid);
		if (!chain_req)
			return -1;
		chain = chain_req->chain_buffer;
		chain_dma = chain_req->chain_buffer_dma;
	} while (1);


 fill_in_last_segment:

	/* fill the last segment */
	while (sges_left) {
		if (sges_left == 1)
			ioc->base_add_sg_single(sg_local, sgl_flags_end_buffer |
			    sg_dma_len(sg_scmd), sg_dma_address(sg_scmd));
		else
			ioc->base_add_sg_single(sg_local, sgl_flags |
			    sg_dma_len(sg_scmd), sg_dma_address(sg_scmd));
		sg_scmd = sg_next(sg_scmd);
		sg_local += ioc->sge_size;
		sges_left--;
	}

	return 0;
}

/**
 * _scsih_adjust_queue_depth - setting device queue depth
 * @sdev: scsi device struct
 * @qdepth: requested queue depth
 *
 *
 * Returns nothing
 */
static void
_scsih_adjust_queue_depth(struct scsi_device *sdev, int qdepth)
{
	struct Scsi_Host *shost = sdev->host;
	int max_depth;
	struct MPT2SAS_ADAPTER *ioc = shost_priv(shost);
	struct MPT2SAS_DEVICE *sas_device_priv_data;
	struct MPT2SAS_TARGET *sas_target_priv_data;
	struct _sas_device *sas_device;
	unsigned long flags;

	max_depth = shost->can_queue;

	/* limit max device queue for SATA to 32 */
	sas_device_priv_data = sdev->hostdata;
	if (!sas_device_priv_data)
		goto not_sata;
	sas_target_priv_data = sas_device_priv_data->sas_target;
	if (!sas_target_priv_data)
		goto not_sata;
	if ((sas_target_priv_data->flags & MPT_TARGET_FLAGS_VOLUME))
		goto not_sata;
	spin_lock_irqsave(&ioc->sas_device_lock, flags);
	sas_device = mpt2sas_scsih_sas_device_find_by_sas_address(ioc,
	   sas_device_priv_data->sas_target->sas_address);
	spin_unlock_irqrestore(&ioc->sas_device_lock, flags);
	if (sas_device && sas_device->device_info &
	    MPI2_SAS_DEVICE_INFO_SATA_DEVICE)
		max_depth = MPT2SAS_SATA_QUEUE_DEPTH;

 not_sata:

	if (!sdev->tagged_supported)
		max_depth = 1;
	if (qdepth > max_depth)
		qdepth = max_depth;
	scsi_adjust_queue_depth(sdev, scsi_get_tag_type(sdev), qdepth);
}

/**
 * _scsih_change_queue_depth - setting device queue depth
 * @sdev: scsi device struct
 * @qdepth: requested queue depth
 * @reason: SCSI_QDEPTH_DEFAULT/SCSI_QDEPTH_QFULL/SCSI_QDEPTH_RAMP_UP
 * (see include/scsi/scsi_host.h for definition)
 *
 * Returns queue depth.
 */
static int
_scsih_change_queue_depth(struct scsi_device *sdev, int qdepth, int reason)
{
	if (reason == SCSI_QDEPTH_DEFAULT || reason == SCSI_QDEPTH_RAMP_UP)
		_scsih_adjust_queue_depth(sdev, qdepth);
	else if (reason == SCSI_QDEPTH_QFULL)
		scsi_track_queue_full(sdev, qdepth);
	else
		return -EOPNOTSUPP;

	if (sdev->inquiry_len > 7)
		sdev_printk(KERN_INFO, sdev, "qdepth(%d), tagged(%d), "
		"simple(%d), ordered(%d), scsi_level(%d), cmd_que(%d)\n",
		sdev->queue_depth, sdev->tagged_supported, sdev->simple_tags,
		sdev->ordered_tags, sdev->scsi_level,
		(sdev->inquiry[7] & 2) >> 1);

	return sdev->queue_depth;
}

/**
 * _scsih_change_queue_type - changing device queue tag type
 * @sdev: scsi device struct
 * @tag_type: requested tag type
 *
 * Returns queue tag type.
 */
static int
_scsih_change_queue_type(struct scsi_device *sdev, int tag_type)
{
	if (sdev->tagged_supported) {
		scsi_set_tag_type(sdev, tag_type);
		if (tag_type)
			scsi_activate_tcq(sdev, sdev->queue_depth);
		else
			scsi_deactivate_tcq(sdev, sdev->queue_depth);
	} else
		tag_type = 0;

	return tag_type;
}

/**
 * _scsih_target_alloc - target add routine
 * @starget: scsi target struct
 *
 * Returns 0 if ok. Any other return is assumed to be an error and
 * the device is ignored.
 */
static int
_scsih_target_alloc(struct scsi_target *starget)
{
	struct Scsi_Host *shost = dev_to_shost(&starget->dev);
	struct MPT2SAS_ADAPTER *ioc = shost_priv(shost);
	struct MPT2SAS_TARGET *sas_target_priv_data;
	struct _sas_device *sas_device;
	struct _raid_device *raid_device;
	unsigned long flags;
	struct sas_rphy *rphy;

	sas_target_priv_data = kzalloc(sizeof(struct scsi_target), GFP_KERNEL);
	if (!sas_target_priv_data)
		return -ENOMEM;

	starget->hostdata = sas_target_priv_data;
	sas_target_priv_data->starget = starget;
	sas_target_priv_data->handle = MPT2SAS_INVALID_DEVICE_HANDLE;

	/* RAID volumes */
	if (starget->channel == RAID_CHANNEL) {
		spin_lock_irqsave(&ioc->raid_device_lock, flags);
		raid_device = _scsih_raid_device_find_by_id(ioc, starget->id,
		    starget->channel);
		if (raid_device) {
			sas_target_priv_data->handle = raid_device->handle;
			sas_target_priv_data->sas_address = raid_device->wwid;
			sas_target_priv_data->flags |= MPT_TARGET_FLAGS_VOLUME;
			sas_target_priv_data->raid_device = raid_device;
			raid_device->starget = starget;
		}
		spin_unlock_irqrestore(&ioc->raid_device_lock, flags);
		return 0;
	}

	/* sas/sata devices */
	spin_lock_irqsave(&ioc->sas_device_lock, flags);
	rphy = dev_to_rphy(starget->dev.parent);
	sas_device = mpt2sas_scsih_sas_device_find_by_sas_address(ioc,
	   rphy->identify.sas_address);

	if (sas_device) {
		sas_target_priv_data->handle = sas_device->handle;
		sas_target_priv_data->sas_address = sas_device->sas_address;
		sas_device->starget = starget;
		sas_device->id = starget->id;
		sas_device->channel = starget->channel;
		if (test_bit(sas_device->handle, ioc->pd_handles))
			sas_target_priv_data->flags |=
			    MPT_TARGET_FLAGS_RAID_COMPONENT;
	}
	spin_unlock_irqrestore(&ioc->sas_device_lock, flags);

	return 0;
}

/**
 * _scsih_target_destroy - target destroy routine
 * @starget: scsi target struct
 *
 * Returns nothing.
 */
static void
_scsih_target_destroy(struct scsi_target *starget)
{
	struct Scsi_Host *shost = dev_to_shost(&starget->dev);
	struct MPT2SAS_ADAPTER *ioc = shost_priv(shost);
	struct MPT2SAS_TARGET *sas_target_priv_data;
	struct _sas_device *sas_device;
	struct _raid_device *raid_device;
	unsigned long flags;
	struct sas_rphy *rphy;

	sas_target_priv_data = starget->hostdata;
	if (!sas_target_priv_data)
		return;

	if (starget->channel == RAID_CHANNEL) {
		spin_lock_irqsave(&ioc->raid_device_lock, flags);
		raid_device = _scsih_raid_device_find_by_id(ioc, starget->id,
		    starget->channel);
		if (raid_device) {
			raid_device->starget = NULL;
			raid_device->sdev = NULL;
		}
		spin_unlock_irqrestore(&ioc->raid_device_lock, flags);
		goto out;
	}

	spin_lock_irqsave(&ioc->sas_device_lock, flags);
	rphy = dev_to_rphy(starget->dev.parent);
	sas_device = mpt2sas_scsih_sas_device_find_by_sas_address(ioc,
	   rphy->identify.sas_address);
	if (sas_device && (sas_device->starget == starget) &&
	    (sas_device->id == starget->id) &&
	    (sas_device->channel == starget->channel))
		sas_device->starget = NULL;

	spin_unlock_irqrestore(&ioc->sas_device_lock, flags);

 out:
	kfree(sas_target_priv_data);
	starget->hostdata = NULL;
}

/**
 * _scsih_slave_alloc - device add routine
 * @sdev: scsi device struct
 *
 * Returns 0 if ok. Any other return is assumed to be an error and
 * the device is ignored.
 */
static int
_scsih_slave_alloc(struct scsi_device *sdev)
{
	struct Scsi_Host *shost;
	struct MPT2SAS_ADAPTER *ioc;
	struct MPT2SAS_TARGET *sas_target_priv_data;
	struct MPT2SAS_DEVICE *sas_device_priv_data;
	struct scsi_target *starget;
	struct _raid_device *raid_device;
	unsigned long flags;

	sas_device_priv_data = kzalloc(sizeof(struct scsi_device), GFP_KERNEL);
	if (!sas_device_priv_data)
		return -ENOMEM;

	sas_device_priv_data->lun = sdev->lun;
	sas_device_priv_data->flags = MPT_DEVICE_FLAGS_INIT;

	starget = scsi_target(sdev);
	sas_target_priv_data = starget->hostdata;
	sas_target_priv_data->num_luns++;
	sas_device_priv_data->sas_target = sas_target_priv_data;
	sdev->hostdata = sas_device_priv_data;
	if ((sas_target_priv_data->flags & MPT_TARGET_FLAGS_RAID_COMPONENT))
		sdev->no_uld_attach = 1;

	shost = dev_to_shost(&starget->dev);
	ioc = shost_priv(shost);
	if (starget->channel == RAID_CHANNEL) {
		spin_lock_irqsave(&ioc->raid_device_lock, flags);
		raid_device = _scsih_raid_device_find_by_id(ioc,
		    starget->id, starget->channel);
		if (raid_device)
			raid_device->sdev = sdev; /* raid is single lun */
		spin_unlock_irqrestore(&ioc->raid_device_lock, flags);
	}

	return 0;
}

/**
 * _scsih_slave_destroy - device destroy routine
 * @sdev: scsi device struct
 *
 * Returns nothing.
 */
static void
_scsih_slave_destroy(struct scsi_device *sdev)
{
	struct MPT2SAS_TARGET *sas_target_priv_data;
	struct scsi_target *starget;
	struct Scsi_Host *shost;
	struct MPT2SAS_ADAPTER *ioc;
	struct _sas_device *sas_device;
	unsigned long flags;

	if (!sdev->hostdata)
		return;

	starget = scsi_target(sdev);
	sas_target_priv_data = starget->hostdata;
	sas_target_priv_data->num_luns--;

	shost = dev_to_shost(&starget->dev);
	ioc = shost_priv(shost);

	if (!(sas_target_priv_data->flags & MPT_TARGET_FLAGS_VOLUME)) {
		spin_lock_irqsave(&ioc->sas_device_lock, flags);
		sas_device = mpt2sas_scsih_sas_device_find_by_sas_address(ioc,
		   sas_target_priv_data->sas_address);
		if (sas_device)
			sas_device->starget = NULL;
		spin_unlock_irqrestore(&ioc->sas_device_lock, flags);
	}

	kfree(sdev->hostdata);
	sdev->hostdata = NULL;
}

/**
 * _scsih_display_sata_capabilities - sata capabilities
 * @ioc: per adapter object
 * @sas_device: the sas_device object
 * @sdev: scsi device struct
 */
static void
_scsih_display_sata_capabilities(struct MPT2SAS_ADAPTER *ioc,
    struct _sas_device *sas_device, struct scsi_device *sdev)
{
	Mpi2ConfigReply_t mpi_reply;
	Mpi2SasDevicePage0_t sas_device_pg0;
	u32 ioc_status;
	u16 flags;
	u32 device_info;

	if ((mpt2sas_config_get_sas_device_pg0(ioc, &mpi_reply, &sas_device_pg0,
	    MPI2_SAS_DEVICE_PGAD_FORM_HANDLE, sas_device->handle))) {
		printk(MPT2SAS_ERR_FMT "failure at %s:%d/%s()!\n",
		    ioc->name, __FILE__, __LINE__, __func__);
		return;
	}

	ioc_status = le16_to_cpu(mpi_reply.IOCStatus) &
	    MPI2_IOCSTATUS_MASK;
	if (ioc_status != MPI2_IOCSTATUS_SUCCESS) {
		printk(MPT2SAS_ERR_FMT "failure at %s:%d/%s()!\n",
		    ioc->name, __FILE__, __LINE__, __func__);
		return;
	}

	flags = le16_to_cpu(sas_device_pg0.Flags);
	device_info = le32_to_cpu(sas_device_pg0.DeviceInfo);

	sdev_printk(KERN_INFO, sdev,
	    "atapi(%s), ncq(%s), asyn_notify(%s), smart(%s), fua(%s), "
	    "sw_preserve(%s)\n",
	    (device_info & MPI2_SAS_DEVICE_INFO_ATAPI_DEVICE) ? "y" : "n",
	    (flags & MPI2_SAS_DEVICE0_FLAGS_SATA_NCQ_SUPPORTED) ? "y" : "n",
	    (flags & MPI2_SAS_DEVICE0_FLAGS_SATA_ASYNCHRONOUS_NOTIFY) ? "y" :
	    "n",
	    (flags & MPI2_SAS_DEVICE0_FLAGS_SATA_SMART_SUPPORTED) ? "y" : "n",
	    (flags & MPI2_SAS_DEVICE0_FLAGS_SATA_FUA_SUPPORTED) ? "y" : "n",
	    (flags & MPI2_SAS_DEVICE0_FLAGS_SATA_SW_PRESERVE) ? "y" : "n");
}

/**
 * _scsih_is_raid - return boolean indicating device is raid volume
 * @dev the device struct object
 */
static int
_scsih_is_raid(struct device *dev)
{
	struct scsi_device *sdev = to_scsi_device(dev);
	struct MPT2SAS_ADAPTER *ioc = shost_priv(sdev->host);

	if (ioc->is_warpdrive)
		return 0;
	return (sdev->channel == RAID_CHANNEL) ? 1 : 0;
}

/**
 * _scsih_get_resync - get raid volume resync percent complete
 * @dev the device struct object
 */
static void
_scsih_get_resync(struct device *dev)
{
	struct scsi_device *sdev = to_scsi_device(dev);
	struct MPT2SAS_ADAPTER *ioc = shost_priv(sdev->host);
	static struct _raid_device *raid_device;
	unsigned long flags;
	Mpi2RaidVolPage0_t vol_pg0;
	Mpi2ConfigReply_t mpi_reply;
	u32 volume_status_flags;
	u8 percent_complete = 0;

	spin_lock_irqsave(&ioc->raid_device_lock, flags);
	raid_device = _scsih_raid_device_find_by_id(ioc, sdev->id,
	    sdev->channel);
	spin_unlock_irqrestore(&ioc->raid_device_lock, flags);

	if (!raid_device || ioc->is_warpdrive)
		goto out;

	if (mpt2sas_config_get_raid_volume_pg0(ioc, &mpi_reply, &vol_pg0,
	     MPI2_RAID_VOLUME_PGAD_FORM_HANDLE, raid_device->handle,
	     sizeof(Mpi2RaidVolPage0_t))) {
		printk(MPT2SAS_ERR_FMT "failure at %s:%d/%s()!\n",
		    ioc->name, __FILE__, __LINE__, __func__);
		goto out;
	}

	volume_status_flags = le32_to_cpu(vol_pg0.VolumeStatusFlags);
	if (volume_status_flags & MPI2_RAIDVOL0_STATUS_FLAG_RESYNC_IN_PROGRESS)
		percent_complete = raid_device->percent_complete;
 out:
	raid_set_resync(mpt2sas_raid_template, dev, percent_complete);
}

/**
 * _scsih_get_state - get raid volume level
 * @dev the device struct object
 */
static void
_scsih_get_state(struct device *dev)
{
	struct scsi_device *sdev = to_scsi_device(dev);
	struct MPT2SAS_ADAPTER *ioc = shost_priv(sdev->host);
	static struct _raid_device *raid_device;
	unsigned long flags;
	Mpi2RaidVolPage0_t vol_pg0;
	Mpi2ConfigReply_t mpi_reply;
	u32 volstate;
	enum raid_state state = RAID_STATE_UNKNOWN;

	spin_lock_irqsave(&ioc->raid_device_lock, flags);
	raid_device = _scsih_raid_device_find_by_id(ioc, sdev->id,
	    sdev->channel);
	spin_unlock_irqrestore(&ioc->raid_device_lock, flags);

	if (!raid_device)
		goto out;

	if (mpt2sas_config_get_raid_volume_pg0(ioc, &mpi_reply, &vol_pg0,
	     MPI2_RAID_VOLUME_PGAD_FORM_HANDLE, raid_device->handle,
	     sizeof(Mpi2RaidVolPage0_t))) {
		printk(MPT2SAS_ERR_FMT "failure at %s:%d/%s()!\n",
		    ioc->name, __FILE__, __LINE__, __func__);
		goto out;
	}

	volstate = le32_to_cpu(vol_pg0.VolumeStatusFlags);
	if (volstate & MPI2_RAIDVOL0_STATUS_FLAG_RESYNC_IN_PROGRESS) {
		state = RAID_STATE_RESYNCING;
		goto out;
	}

	switch (vol_pg0.VolumeState) {
	case MPI2_RAID_VOL_STATE_OPTIMAL:
	case MPI2_RAID_VOL_STATE_ONLINE:
		state = RAID_STATE_ACTIVE;
		break;
	case  MPI2_RAID_VOL_STATE_DEGRADED:
		state = RAID_STATE_DEGRADED;
		break;
	case MPI2_RAID_VOL_STATE_FAILED:
	case MPI2_RAID_VOL_STATE_MISSING:
		state = RAID_STATE_OFFLINE;
		break;
	}
 out:
	raid_set_state(mpt2sas_raid_template, dev, state);
}

/**
 * _scsih_set_level - set raid level
 * @sdev: scsi device struct
 * @raid_device: raid_device object
 */
static void
_scsih_set_level(struct scsi_device *sdev, struct _raid_device *raid_device)
{
	enum raid_level level = RAID_LEVEL_UNKNOWN;

	switch (raid_device->volume_type) {
	case MPI2_RAID_VOL_TYPE_RAID0:
		level = RAID_LEVEL_0;
		break;
	case MPI2_RAID_VOL_TYPE_RAID10:
		level = RAID_LEVEL_10;
		break;
	case MPI2_RAID_VOL_TYPE_RAID1E:
		level = RAID_LEVEL_1E;
		break;
	case MPI2_RAID_VOL_TYPE_RAID1:
		level = RAID_LEVEL_1;
		break;
	}

	raid_set_level(mpt2sas_raid_template, &sdev->sdev_gendev, level);
}

/**
 * _scsih_get_volume_capabilities - volume capabilities
 * @ioc: per adapter object
 * @sas_device: the raid_device object
 *
 * Returns 0 for success, else 1
 */
static int
_scsih_get_volume_capabilities(struct MPT2SAS_ADAPTER *ioc,
    struct _raid_device *raid_device)
{
	Mpi2RaidVolPage0_t *vol_pg0;
	Mpi2RaidPhysDiskPage0_t pd_pg0;
	Mpi2SasDevicePage0_t sas_device_pg0;
	Mpi2ConfigReply_t mpi_reply;
	u16 sz;
	u8 num_pds;

	if ((mpt2sas_config_get_number_pds(ioc, raid_device->handle,
	    &num_pds)) || !num_pds) {
		dfailprintk(ioc, printk(MPT2SAS_WARN_FMT
		    "failure at %s:%d/%s()!\n", ioc->name, __FILE__, __LINE__,
		    __func__));
		return 1;
	}

	raid_device->num_pds = num_pds;
	sz = offsetof(Mpi2RaidVolPage0_t, PhysDisk) + (num_pds *
	    sizeof(Mpi2RaidVol0PhysDisk_t));
	vol_pg0 = kzalloc(sz, GFP_KERNEL);
	if (!vol_pg0) {
		dfailprintk(ioc, printk(MPT2SAS_WARN_FMT
		    "failure at %s:%d/%s()!\n", ioc->name, __FILE__, __LINE__,
		    __func__));
		return 1;
	}

	if ((mpt2sas_config_get_raid_volume_pg0(ioc, &mpi_reply, vol_pg0,
	     MPI2_RAID_VOLUME_PGAD_FORM_HANDLE, raid_device->handle, sz))) {
		dfailprintk(ioc, printk(MPT2SAS_WARN_FMT
		    "failure at %s:%d/%s()!\n", ioc->name, __FILE__, __LINE__,
		    __func__));
		kfree(vol_pg0);
		return 1;
	}

	raid_device->volume_type = vol_pg0->VolumeType;

	/* figure out what the underlying devices are by
	 * obtaining the device_info bits for the 1st device
	 */
	if (!(mpt2sas_config_get_phys_disk_pg0(ioc, &mpi_reply,
	    &pd_pg0, MPI2_PHYSDISK_PGAD_FORM_PHYSDISKNUM,
	    vol_pg0->PhysDisk[0].PhysDiskNum))) {
		if (!(mpt2sas_config_get_sas_device_pg0(ioc, &mpi_reply,
		    &sas_device_pg0, MPI2_SAS_DEVICE_PGAD_FORM_HANDLE,
		    le16_to_cpu(pd_pg0.DevHandle)))) {
			raid_device->device_info =
			    le32_to_cpu(sas_device_pg0.DeviceInfo);
		}
	}

	kfree(vol_pg0);
	return 0;
}
/**
 * _scsih_disable_ddio - Disable direct I/O for all the volumes
 * @ioc: per adapter object
 */
static void
_scsih_disable_ddio(struct MPT2SAS_ADAPTER *ioc)
{
	Mpi2RaidVolPage1_t vol_pg1;
	Mpi2ConfigReply_t mpi_reply;
	struct _raid_device *raid_device;
	u16 handle;
	u16 ioc_status;

	handle = 0xFFFF;
	while (!(mpt2sas_config_get_raid_volume_pg1(ioc, &mpi_reply,
	    &vol_pg1, MPI2_RAID_VOLUME_PGAD_FORM_GET_NEXT_HANDLE, handle))) {
		ioc_status = le16_to_cpu(mpi_reply.IOCStatus) &
		    MPI2_IOCSTATUS_MASK;
		if (ioc_status == MPI2_IOCSTATUS_CONFIG_INVALID_PAGE)
			break;
		handle = le16_to_cpu(vol_pg1.DevHandle);
		raid_device = _scsih_raid_device_find_by_handle(ioc, handle);
		if (raid_device)
			raid_device->direct_io_enabled = 0;
	}
	return;
}


/**
 * _scsih_get_num_volumes - Get number of volumes in the ioc
 * @ioc: per adapter object
 */
static u8
_scsih_get_num_volumes(struct MPT2SAS_ADAPTER *ioc)
{
	Mpi2RaidVolPage1_t vol_pg1;
	Mpi2ConfigReply_t mpi_reply;
	u16 handle;
	u8 vol_cnt = 0;
	u16 ioc_status;

	handle = 0xFFFF;
	while (!(mpt2sas_config_get_raid_volume_pg1(ioc, &mpi_reply,
	    &vol_pg1, MPI2_RAID_VOLUME_PGAD_FORM_GET_NEXT_HANDLE, handle))) {
		ioc_status = le16_to_cpu(mpi_reply.IOCStatus) &
		    MPI2_IOCSTATUS_MASK;
		if (ioc_status == MPI2_IOCSTATUS_CONFIG_INVALID_PAGE)
			break;
		vol_cnt++;
		handle = le16_to_cpu(vol_pg1.DevHandle);
	}
	return vol_cnt;
}


/**
 * _scsih_init_warpdrive_properties - Set properties for warpdrive direct I/O.
 * @ioc: per adapter object
 * @raid_device: the raid_device object
 */
static void
_scsih_init_warpdrive_properties(struct MPT2SAS_ADAPTER *ioc,
	struct _raid_device *raid_device)
{
	Mpi2RaidVolPage0_t *vol_pg0;
	Mpi2RaidPhysDiskPage0_t pd_pg0;
	Mpi2ConfigReply_t mpi_reply;
	u16 sz;
	u8 num_pds, count;
	u64 mb = 1024 * 1024;
	u64 tb_2 = 2 * mb * mb;
	u64 capacity;
	u32 stripe_sz;
	u8 i, stripe_exp;

	if (!ioc->is_warpdrive)
		return;

	if (ioc->mfg_pg10_hide_flag ==  MFG_PAGE10_EXPOSE_ALL_DISKS) {
		printk(MPT2SAS_INFO_FMT "WarpDrive : Direct IO is disabled "
		    "globally as drives are exposed\n", ioc->name);
		return;
	}
	if (_scsih_get_num_volumes(ioc) > 1) {
		_scsih_disable_ddio(ioc);
		printk(MPT2SAS_INFO_FMT "WarpDrive : Direct IO is disabled "
		    "globally as number of drives > 1\n", ioc->name);
		return;
	}
	if ((mpt2sas_config_get_number_pds(ioc, raid_device->handle,
	    &num_pds)) || !num_pds) {
		printk(MPT2SAS_INFO_FMT "WarpDrive : Direct IO is disabled "
		    "Failure in computing number of drives\n", ioc->name);
		return;
	}

	sz = offsetof(Mpi2RaidVolPage0_t, PhysDisk) + (num_pds *
	    sizeof(Mpi2RaidVol0PhysDisk_t));
	vol_pg0 = kzalloc(sz, GFP_KERNEL);
	if (!vol_pg0) {
		printk(MPT2SAS_INFO_FMT "WarpDrive : Direct IO is disabled "
		    "Memory allocation failure for RVPG0\n", ioc->name);
		return;
	}

	if ((mpt2sas_config_get_raid_volume_pg0(ioc, &mpi_reply, vol_pg0,
	     MPI2_RAID_VOLUME_PGAD_FORM_HANDLE, raid_device->handle, sz))) {
		printk(MPT2SAS_INFO_FMT "WarpDrive : Direct IO is disabled "
		    "Failure in retrieving RVPG0\n", ioc->name);
		kfree(vol_pg0);
		return;
	}

	/*
	 * WARPDRIVE:If number of physical disks in a volume exceeds the max pds
	 * assumed for WARPDRIVE, disable direct I/O
	 */
	if (num_pds > MPT_MAX_WARPDRIVE_PDS) {
		printk(MPT2SAS_WARN_FMT "WarpDrive : Direct IO is disabled "
		    "for the drive with handle(0x%04x): num_mem=%d, "
		    "max_mem_allowed=%d\n", ioc->name, raid_device->handle,
		    num_pds, MPT_MAX_WARPDRIVE_PDS);
		kfree(vol_pg0);
		return;
	}
	for (count = 0; count < num_pds; count++) {
		if (mpt2sas_config_get_phys_disk_pg0(ioc, &mpi_reply,
		    &pd_pg0, MPI2_PHYSDISK_PGAD_FORM_PHYSDISKNUM,
		    vol_pg0->PhysDisk[count].PhysDiskNum) ||
		    pd_pg0.DevHandle == MPT2SAS_INVALID_DEVICE_HANDLE) {
			printk(MPT2SAS_INFO_FMT "WarpDrive : Direct IO is "
			    "disabled for the drive with handle(0x%04x) member"
			    "handle retrieval failed for member number=%d\n",
			    ioc->name, raid_device->handle,
			    vol_pg0->PhysDisk[count].PhysDiskNum);
			goto out_error;
		}
		raid_device->pd_handle[count] = le16_to_cpu(pd_pg0.DevHandle);
	}

	/*
	 * Assumption for WD: Direct I/O is not supported if the volume is
	 * not RAID0, if the stripe size is not 64KB, if the block size is
	 * not 512 and if the volume size is >2TB
	 */
	if (raid_device->volume_type != MPI2_RAID_VOL_TYPE_RAID0 ||
	    le16_to_cpu(vol_pg0->BlockSize) != 512) {
		printk(MPT2SAS_INFO_FMT "WarpDrive : Direct IO is disabled "
		    "for the drive with handle(0x%04x): type=%d, "
		    "s_sz=%uK, blk_size=%u\n", ioc->name,
		    raid_device->handle, raid_device->volume_type,
		    le32_to_cpu(vol_pg0->StripeSize)/2,
		    le16_to_cpu(vol_pg0->BlockSize));
		goto out_error;
	}

	capacity = (u64) le16_to_cpu(vol_pg0->BlockSize) *
	    (le64_to_cpu(vol_pg0->MaxLBA) + 1);

	if (capacity > tb_2) {
		printk(MPT2SAS_INFO_FMT "WarpDrive : Direct IO is disabled "
		"for the drive with handle(0x%04x) since drive sz > 2TB\n",
		ioc->name, raid_device->handle);
		goto out_error;
	}

	stripe_sz = le32_to_cpu(vol_pg0->StripeSize);
	stripe_exp = 0;
	for (i = 0; i < 32; i++) {
		if (stripe_sz & 1)
			break;
		stripe_exp++;
		stripe_sz >>= 1;
	}
	if (i == 32) {
		printk(MPT2SAS_INFO_FMT "WarpDrive : Direct IO is disabled "
		    "for the drive with handle(0x%04x) invalid stripe sz %uK\n",
		    ioc->name, raid_device->handle,
		    le32_to_cpu(vol_pg0->StripeSize)/2);
		goto out_error;
	}
	raid_device->stripe_exponent = stripe_exp;
	raid_device->direct_io_enabled = 1;

	printk(MPT2SAS_INFO_FMT "WarpDrive : Direct IO is Enabled for the drive"
	    " with handle(0x%04x)\n", ioc->name, raid_device->handle);
	/*
	 * WARPDRIVE: Though the following fields are not used for direct IO,
	 * stored for future purpose:
	 */
	raid_device->max_lba = le64_to_cpu(vol_pg0->MaxLBA);
	raid_device->stripe_sz = le32_to_cpu(vol_pg0->StripeSize);
	raid_device->block_sz = le16_to_cpu(vol_pg0->BlockSize);


	kfree(vol_pg0);
	return;

out_error:
	raid_device->direct_io_enabled = 0;
	for (count = 0; count < num_pds; count++)
		raid_device->pd_handle[count] = 0;
	kfree(vol_pg0);
	return;
}

/**
 * _scsih_enable_tlr - setting TLR flags
 * @ioc: per adapter object
 * @sdev: scsi device struct
 *
 * Enabling Transaction Layer Retries for tape devices when
 * vpd page 0x90 is present
 *
 */
static void
_scsih_enable_tlr(struct MPT2SAS_ADAPTER *ioc, struct scsi_device *sdev)
{
	/* only for TAPE */
	if (sdev->type != TYPE_TAPE)
		return;

	if (!(ioc->facts.IOCCapabilities & MPI2_IOCFACTS_CAPABILITY_TLR))
		return;

	sas_enable_tlr(sdev);
	sdev_printk(KERN_INFO, sdev, "TLR %s\n",
	    sas_is_tlr_enabled(sdev) ? "Enabled" : "Disabled");
	return;

}

/**
 * _scsih_slave_configure - device configure routine.
 * @sdev: scsi device struct
 *
 * Returns 0 if ok. Any other return is assumed to be an error and
 * the device is ignored.
 */
static int
_scsih_slave_configure(struct scsi_device *sdev)
{
	struct Scsi_Host *shost = sdev->host;
	struct MPT2SAS_ADAPTER *ioc = shost_priv(shost);
	struct MPT2SAS_DEVICE *sas_device_priv_data;
	struct MPT2SAS_TARGET *sas_target_priv_data;
	struct _sas_device *sas_device;
	struct _raid_device *raid_device;
	unsigned long flags;
	int qdepth;
	u8 ssp_target = 0;
	char *ds = "";
	char *r_level = "";

	qdepth = 1;
	sas_device_priv_data = sdev->hostdata;
	sas_device_priv_data->configured_lun = 1;
	sas_device_priv_data->flags &= ~MPT_DEVICE_FLAGS_INIT;
	sas_target_priv_data = sas_device_priv_data->sas_target;

	/* raid volume handling */
	if (sas_target_priv_data->flags & MPT_TARGET_FLAGS_VOLUME) {

		spin_lock_irqsave(&ioc->raid_device_lock, flags);
		raid_device = _scsih_raid_device_find_by_handle(ioc,
		     sas_target_priv_data->handle);
		spin_unlock_irqrestore(&ioc->raid_device_lock, flags);
		if (!raid_device) {
			dfailprintk(ioc, printk(MPT2SAS_WARN_FMT
			    "failure at %s:%d/%s()!\n", ioc->name, __FILE__,
			    __LINE__, __func__));
			return 1;
		}

		_scsih_get_volume_capabilities(ioc, raid_device);

		if (_scsih_get_volume_capabilities(ioc, raid_device)) {
			dfailprintk(ioc, printk(MPT2SAS_WARN_FMT
			    "failure at %s:%d/%s()!\n", ioc->name, __FILE__,
			    __LINE__, __func__));
			return 1;
		}
		/*
		 * WARPDRIVE: Initialize the required data for Direct IO
		 */
		_scsih_init_warpdrive_properties(ioc, raid_device);

		/* RAID Queue Depth Support
		 * IS volume = underlying qdepth of drive type, either
		 *    MPT2SAS_SAS_QUEUE_DEPTH or MPT2SAS_SATA_QUEUE_DEPTH
		 * IM/IME/R10 = 128 (MPT2SAS_RAID_QUEUE_DEPTH)
		 */
		if (raid_device->device_info &
		    MPI2_SAS_DEVICE_INFO_SSP_TARGET) {
			qdepth = MPT2SAS_SAS_QUEUE_DEPTH;
			ds = "SSP";
		} else {
			qdepth = MPT2SAS_SATA_QUEUE_DEPTH;
			 if (raid_device->device_info &
			    MPI2_SAS_DEVICE_INFO_SATA_DEVICE)
				ds = "SATA";
			else
				ds = "STP";
		}

		switch (raid_device->volume_type) {
		case MPI2_RAID_VOL_TYPE_RAID0:
			r_level = "RAID0";
			break;
		case MPI2_RAID_VOL_TYPE_RAID1E:
			qdepth = MPT2SAS_RAID_QUEUE_DEPTH;
			if (ioc->manu_pg10.OEMIdentifier &&
			    (le32_to_cpu(ioc->manu_pg10.GenericFlags0) &
			    MFG10_GF0_R10_DISPLAY) &&
			    !(raid_device->num_pds % 2))
				r_level = "RAID10";
			else
				r_level = "RAID1E";
			break;
		case MPI2_RAID_VOL_TYPE_RAID1:
			qdepth = MPT2SAS_RAID_QUEUE_DEPTH;
			r_level = "RAID1";
			break;
		case MPI2_RAID_VOL_TYPE_RAID10:
			qdepth = MPT2SAS_RAID_QUEUE_DEPTH;
			r_level = "RAID10";
			break;
		case MPI2_RAID_VOL_TYPE_UNKNOWN:
		default:
			qdepth = MPT2SAS_RAID_QUEUE_DEPTH;
			r_level = "RAIDX";
			break;
		}

		if (!ioc->hide_ir_msg)
			sdev_printk(KERN_INFO, sdev, "%s: handle(0x%04x), "
			    "wwid(0x%016llx), pd_count(%d), type(%s)\n",
			    r_level, raid_device->handle,
			    (unsigned long long)raid_device->wwid,
			    raid_device->num_pds, ds);
		_scsih_change_queue_depth(sdev, qdepth, SCSI_QDEPTH_DEFAULT);
		/* raid transport support */
		if (!ioc->is_warpdrive)
			_scsih_set_level(sdev, raid_device);
		return 0;
	}

	/* non-raid handling */
	spin_lock_irqsave(&ioc->sas_device_lock, flags);
	sas_device = mpt2sas_scsih_sas_device_find_by_sas_address(ioc,
	   sas_device_priv_data->sas_target->sas_address);
	spin_unlock_irqrestore(&ioc->sas_device_lock, flags);
	if (sas_device) {
		if (sas_target_priv_data->flags &
		    MPT_TARGET_FLAGS_RAID_COMPONENT) {
			if (mpt2sas_config_get_volume_handle(ioc,
			    sas_device->handle, &sas_device->volume_handle)) {
				dfailprintk(ioc, printk(MPT2SAS_WARN_FMT
				    "failure at %s:%d/%s()!\n", ioc->name,
				    __FILE__, __LINE__, __func__));
				return 1;
			}
			if (sas_device->volume_handle &&
			    mpt2sas_config_get_volume_wwid(ioc,
			    sas_device->volume_handle,
			    &sas_device->volume_wwid)) {
				dfailprintk(ioc, printk(MPT2SAS_WARN_FMT
				    "failure at %s:%d/%s()!\n", ioc->name,
				    __FILE__, __LINE__, __func__));
				return 1;
			}
		}
		if (sas_device->device_info & MPI2_SAS_DEVICE_INFO_SSP_TARGET) {
			qdepth = MPT2SAS_SAS_QUEUE_DEPTH;
			ssp_target = 1;
			ds = "SSP";
		} else {
			qdepth = MPT2SAS_SATA_QUEUE_DEPTH;
			if (sas_device->device_info &
			    MPI2_SAS_DEVICE_INFO_STP_TARGET)
				ds = "STP";
			else if (sas_device->device_info &
			    MPI2_SAS_DEVICE_INFO_SATA_DEVICE)
				ds = "SATA";
		}

		sdev_printk(KERN_INFO, sdev, "%s: handle(0x%04x), "
		    "sas_addr(0x%016llx), phy(%d), device_name(0x%016llx)\n",
		    ds, sas_device->handle,
		    (unsigned long long)sas_device->sas_address,
		    sas_device->phy,
		    (unsigned long long)sas_device->device_name);
		sdev_printk(KERN_INFO, sdev, "%s: "
		    "enclosure_logical_id(0x%016llx), slot(%d)\n", ds,
		    (unsigned long long) sas_device->enclosure_logical_id,
		    sas_device->slot);

		if (!ssp_target)
			_scsih_display_sata_capabilities(ioc, sas_device, sdev);
	} else {
		dfailprintk(ioc, printk(MPT2SAS_WARN_FMT
		    "failure at %s:%d/%s()!\n", ioc->name, __FILE__, __LINE__,
		    __func__));
		return 1;
	}

	_scsih_change_queue_depth(sdev, qdepth, SCSI_QDEPTH_DEFAULT);

	if (ssp_target) {
		sas_read_port_mode_page(sdev);
		_scsih_enable_tlr(ioc, sdev);
	}
	return 0;
}

/**
 * _scsih_bios_param - fetch head, sector, cylinder info for a disk
 * @sdev: scsi device struct
 * @bdev: pointer to block device context
 * @capacity: device size (in 512 byte sectors)
 * @params: three element array to place output:
 *              params[0] number of heads (max 255)
 *              params[1] number of sectors (max 63)
 *              params[2] number of cylinders
 *
 * Return nothing.
 */
static int
_scsih_bios_param(struct scsi_device *sdev, struct block_device *bdev,
    sector_t capacity, int params[])
{
	int		heads;
	int		sectors;
	sector_t	cylinders;
	ulong 		dummy;

	heads = 64;
	sectors = 32;

	dummy = heads * sectors;
	cylinders = capacity;
	sector_div(cylinders, dummy);

	/*
	 * Handle extended translation size for logical drives
	 * > 1Gb
	 */
	if ((ulong)capacity >= 0x200000) {
		heads = 255;
		sectors = 63;
		dummy = heads * sectors;
		cylinders = capacity;
		sector_div(cylinders, dummy);
	}

	/* return result */
	params[0] = heads;
	params[1] = sectors;
	params[2] = cylinders;

	return 0;
}

/**
 * _scsih_response_code - translation of device response code
 * @ioc: per adapter object
 * @response_code: response code returned by the device
 *
 * Return nothing.
 */
static void
_scsih_response_code(struct MPT2SAS_ADAPTER *ioc, u8 response_code)
{
	char *desc;

	switch (response_code) {
	case MPI2_SCSITASKMGMT_RSP_TM_COMPLETE:
		desc = "task management request completed";
		break;
	case MPI2_SCSITASKMGMT_RSP_INVALID_FRAME:
		desc = "invalid frame";
		break;
	case MPI2_SCSITASKMGMT_RSP_TM_NOT_SUPPORTED:
		desc = "task management request not supported";
		break;
	case MPI2_SCSITASKMGMT_RSP_TM_FAILED:
		desc = "task management request failed";
		break;
	case MPI2_SCSITASKMGMT_RSP_TM_SUCCEEDED:
		desc = "task management request succeeded";
		break;
	case MPI2_SCSITASKMGMT_RSP_TM_INVALID_LUN:
		desc = "invalid lun";
		break;
	case 0xA:
		desc = "overlapped tag attempted";
		break;
	case MPI2_SCSITASKMGMT_RSP_IO_QUEUED_ON_IOC:
		desc = "task queued, however not sent to target";
		break;
	default:
		desc = "unknown";
		break;
	}
	printk(MPT2SAS_WARN_FMT "response_code(0x%01x): %s\n",
		ioc->name, response_code, desc);
}

/**
 * _scsih_tm_done - tm completion routine
 * @ioc: per adapter object
 * @smid: system request message index
 * @msix_index: MSIX table index supplied by the OS
 * @reply: reply message frame(lower 32bit addr)
 * Context: none.
 *
 * The callback handler when using scsih_issue_tm.
 *
 * Return 1 meaning mf should be freed from _base_interrupt
 *        0 means the mf is freed from this function.
 */
static u8
_scsih_tm_done(struct MPT2SAS_ADAPTER *ioc, u16 smid, u8 msix_index, u32 reply)
{
	MPI2DefaultReply_t *mpi_reply;

	if (ioc->tm_cmds.status == MPT2_CMD_NOT_USED)
		return 1;
	if (ioc->tm_cmds.smid != smid)
		return 1;
	mpt2sas_base_flush_reply_queues(ioc);
	ioc->tm_cmds.status |= MPT2_CMD_COMPLETE;
	mpi_reply =  mpt2sas_base_get_reply_virt_addr(ioc, reply);
	if (mpi_reply) {
		memcpy(ioc->tm_cmds.reply, mpi_reply, mpi_reply->MsgLength*4);
		ioc->tm_cmds.status |= MPT2_CMD_REPLY_VALID;
	}
	ioc->tm_cmds.status &= ~MPT2_CMD_PENDING;
	complete(&ioc->tm_cmds.done);
	return 1;
}

/**
 * mpt2sas_scsih_set_tm_flag - set per target tm_busy
 * @ioc: per adapter object
 * @handle: device handle
 *
 * During taskmangement request, we need to freeze the device queue.
 */
void
mpt2sas_scsih_set_tm_flag(struct MPT2SAS_ADAPTER *ioc, u16 handle)
{
	struct MPT2SAS_DEVICE *sas_device_priv_data;
	struct scsi_device *sdev;
	u8 skip = 0;

	shost_for_each_device(sdev, ioc->shost) {
		if (skip)
			continue;
		sas_device_priv_data = sdev->hostdata;
		if (!sas_device_priv_data)
			continue;
		if (sas_device_priv_data->sas_target->handle == handle) {
			sas_device_priv_data->sas_target->tm_busy = 1;
			skip = 1;
			ioc->ignore_loginfos = 1;
		}
	}
}

/**
 * mpt2sas_scsih_clear_tm_flag - clear per target tm_busy
 * @ioc: per adapter object
 * @handle: device handle
 *
 * During taskmangement request, we need to freeze the device queue.
 */
void
mpt2sas_scsih_clear_tm_flag(struct MPT2SAS_ADAPTER *ioc, u16 handle)
{
	struct MPT2SAS_DEVICE *sas_device_priv_data;
	struct scsi_device *sdev;
	u8 skip = 0;

	shost_for_each_device(sdev, ioc->shost) {
		if (skip)
			continue;
		sas_device_priv_data = sdev->hostdata;
		if (!sas_device_priv_data)
			continue;
		if (sas_device_priv_data->sas_target->handle == handle) {
			sas_device_priv_data->sas_target->tm_busy = 0;
			skip = 1;
			ioc->ignore_loginfos = 0;
		}
	}
}


/**
 * mpt2sas_scsih_issue_tm - main routine for sending tm requests
 * @ioc: per adapter struct
 * @device_handle: device handle
 * @channel: the channel assigned by the OS
 * @id: the id assigned by the OS
 * @lun: lun number
 * @type: MPI2_SCSITASKMGMT_TASKTYPE__XXX (defined in mpi2_init.h)
 * @smid_task: smid assigned to the task
 * @timeout: timeout in seconds
 * @serial_number: the serial_number from scmd
 * @m_type: TM_MUTEX_ON or TM_MUTEX_OFF
 * Context: user
 *
 * A generic API for sending task management requests to firmware.
 *
 * The callback index is set inside `ioc->tm_cb_idx`.
 *
 * Return SUCCESS or FAILED.
 */
int
mpt2sas_scsih_issue_tm(struct MPT2SAS_ADAPTER *ioc, u16 handle, uint channel,
    uint id, uint lun, u8 type, u16 smid_task, ulong timeout,
	unsigned long serial_number, enum mutex_type m_type)
{
	Mpi2SCSITaskManagementRequest_t *mpi_request;
	Mpi2SCSITaskManagementReply_t *mpi_reply;
	u16 smid = 0;
	u32 ioc_state;
	unsigned long timeleft;
	struct scsiio_tracker *scsi_lookup = NULL;
	int rc;

	if (m_type == TM_MUTEX_ON)
		mutex_lock(&ioc->tm_cmds.mutex);
	if (ioc->tm_cmds.status != MPT2_CMD_NOT_USED) {
		printk(MPT2SAS_INFO_FMT "%s: tm_cmd busy!!!\n",
		    __func__, ioc->name);
		rc = FAILED;
		goto err_out;
	}

	if (ioc->shost_recovery || ioc->remove_host ||
	    ioc->pci_error_recovery) {
		printk(MPT2SAS_INFO_FMT "%s: host reset in progress!\n",
		    __func__, ioc->name);
		rc = FAILED;
		goto err_out;
	}

	ioc_state = mpt2sas_base_get_iocstate(ioc, 0);
	if (ioc_state & MPI2_DOORBELL_USED) {
		dhsprintk(ioc, printk(MPT2SAS_INFO_FMT "unexpected doorbell "
		    "active!\n", ioc->name));
		rc = mpt2sas_base_hard_reset_handler(ioc, CAN_SLEEP,
		    FORCE_BIG_HAMMER);
		rc = (!rc) ? SUCCESS : FAILED;
		goto err_out;
	}

	if ((ioc_state & MPI2_IOC_STATE_MASK) == MPI2_IOC_STATE_FAULT) {
		mpt2sas_base_fault_info(ioc, ioc_state &
		    MPI2_DOORBELL_DATA_MASK);
		rc = mpt2sas_base_hard_reset_handler(ioc, CAN_SLEEP,
		    FORCE_BIG_HAMMER);
		rc = (!rc) ? SUCCESS : FAILED;
		goto err_out;
	}

	smid = mpt2sas_base_get_smid_hpr(ioc, ioc->tm_cb_idx);
	if (!smid) {
		printk(MPT2SAS_ERR_FMT "%s: failed obtaining a smid\n",
		    ioc->name, __func__);
		rc = FAILED;
		goto err_out;
	}

	if (type == MPI2_SCSITASKMGMT_TASKTYPE_ABORT_TASK)
		scsi_lookup = &ioc->scsi_lookup[smid_task - 1];

	dtmprintk(ioc, printk(MPT2SAS_INFO_FMT "sending tm: handle(0x%04x),"
	    " task_type(0x%02x), smid(%d)\n", ioc->name, handle, type,
	    smid_task));
	ioc->tm_cmds.status = MPT2_CMD_PENDING;
	mpi_request = mpt2sas_base_get_msg_frame(ioc, smid);
	ioc->tm_cmds.smid = smid;
	memset(mpi_request, 0, sizeof(Mpi2SCSITaskManagementRequest_t));
	memset(ioc->tm_cmds.reply, 0, sizeof(Mpi2SCSITaskManagementReply_t));
	mpi_request->Function = MPI2_FUNCTION_SCSI_TASK_MGMT;
	mpi_request->DevHandle = cpu_to_le16(handle);
	mpi_request->TaskType = type;
	mpi_request->TaskMID = cpu_to_le16(smid_task);
	int_to_scsilun(lun, (struct scsi_lun *)mpi_request->LUN);
	mpt2sas_scsih_set_tm_flag(ioc, handle);
	init_completion(&ioc->tm_cmds.done);
	mpt2sas_base_put_smid_hi_priority(ioc, smid);
	timeleft = wait_for_completion_timeout(&ioc->tm_cmds.done, timeout*HZ);
	if (!(ioc->tm_cmds.status & MPT2_CMD_COMPLETE)) {
		printk(MPT2SAS_ERR_FMT "%s: timeout\n",
		    ioc->name, __func__);
		_debug_dump_mf(mpi_request,
		    sizeof(Mpi2SCSITaskManagementRequest_t)/4);
		if (!(ioc->tm_cmds.status & MPT2_CMD_RESET)) {
			rc = mpt2sas_base_hard_reset_handler(ioc, CAN_SLEEP,
			    FORCE_BIG_HAMMER);
			rc = (!rc) ? SUCCESS : FAILED;
			ioc->tm_cmds.status = MPT2_CMD_NOT_USED;
			mpt2sas_scsih_clear_tm_flag(ioc, handle);
			goto err_out;
		}
	}

	if (ioc->tm_cmds.status & MPT2_CMD_REPLY_VALID) {
		mpi_reply = ioc->tm_cmds.reply;
		dtmprintk(ioc, printk(MPT2SAS_INFO_FMT "complete tm: "
		    "ioc_status(0x%04x), loginfo(0x%08x), term_count(0x%08x)\n",
		    ioc->name, le16_to_cpu(mpi_reply->IOCStatus),
		    le32_to_cpu(mpi_reply->IOCLogInfo),
		    le32_to_cpu(mpi_reply->TerminationCount)));
		if (ioc->logging_level & MPT_DEBUG_TM) {
			_scsih_response_code(ioc, mpi_reply->ResponseCode);
			if (mpi_reply->IOCStatus)
				_debug_dump_mf(mpi_request,
				    sizeof(Mpi2SCSITaskManagementRequest_t)/4);
		}
	}

	switch (type) {
	case MPI2_SCSITASKMGMT_TASKTYPE_ABORT_TASK:
		rc = SUCCESS;
		if (scsi_lookup->scmd == NULL)
			break;
		rc = FAILED;
		break;

	case MPI2_SCSITASKMGMT_TASKTYPE_TARGET_RESET:
		if (_scsih_scsi_lookup_find_by_target(ioc, id, channel))
			rc = FAILED;
		else
			rc = SUCCESS;
		break;

	case MPI2_SCSITASKMGMT_TASKTYPE_ABRT_TASK_SET:
	case MPI2_SCSITASKMGMT_TASKTYPE_LOGICAL_UNIT_RESET:
		if (_scsih_scsi_lookup_find_by_lun(ioc, id, lun, channel))
			rc = FAILED;
		else
			rc = SUCCESS;
		break;
	case MPI2_SCSITASKMGMT_TASKTYPE_QUERY_TASK:
		rc = SUCCESS;
		break;
	default:
		rc = FAILED;
		break;
	}

	mpt2sas_scsih_clear_tm_flag(ioc, handle);
	ioc->tm_cmds.status = MPT2_CMD_NOT_USED;
	if (m_type == TM_MUTEX_ON)
		mutex_unlock(&ioc->tm_cmds.mutex);

	return rc;

 err_out:
	if (m_type == TM_MUTEX_ON)
		mutex_unlock(&ioc->tm_cmds.mutex);
	return rc;
}

/**
 * _scsih_tm_display_info - displays info about the device
 * @ioc: per adapter struct
 * @scmd: pointer to scsi command object
 *
 * Called by task management callback handlers.
 */
static void
_scsih_tm_display_info(struct MPT2SAS_ADAPTER *ioc, struct scsi_cmnd *scmd)
{
	struct scsi_target *starget = scmd->device->sdev_target;
	struct MPT2SAS_TARGET *priv_target = starget->hostdata;
	struct _sas_device *sas_device = NULL;
	unsigned long flags;
	char *device_str = NULL;

	if (!priv_target)
		return;
	if (ioc->hide_ir_msg)
		device_str = "WarpDrive";
	else
		device_str = "volume";

	scsi_print_command(scmd);
	if (priv_target->flags & MPT_TARGET_FLAGS_VOLUME) {
		starget_printk(KERN_INFO, starget, "%s handle(0x%04x), "
		    "%s wwid(0x%016llx)\n", device_str, priv_target->handle,
		    device_str, (unsigned long long)priv_target->sas_address);
	} else {
		spin_lock_irqsave(&ioc->sas_device_lock, flags);
		sas_device = mpt2sas_scsih_sas_device_find_by_sas_address(ioc,
		    priv_target->sas_address);
		if (sas_device) {
			if (priv_target->flags &
			    MPT_TARGET_FLAGS_RAID_COMPONENT) {
				starget_printk(KERN_INFO, starget,
				    "volume handle(0x%04x), "
				    "volume wwid(0x%016llx)\n",
				    sas_device->volume_handle,
				   (unsigned long long)sas_device->volume_wwid);
			}
			starget_printk(KERN_INFO, starget,
			    "handle(0x%04x), sas_address(0x%016llx), phy(%d)\n",
			    sas_device->handle,
			    (unsigned long long)sas_device->sas_address,
			    sas_device->phy);
			starget_printk(KERN_INFO, starget,
			    "enclosure_logical_id(0x%016llx), slot(%d)\n",
			   (unsigned long long)sas_device->enclosure_logical_id,
			    sas_device->slot);
		}
		spin_unlock_irqrestore(&ioc->sas_device_lock, flags);
	}
}

/**
 * _scsih_abort - eh threads main abort routine
 * @scmd: pointer to scsi command object
 *
 * Returns SUCCESS if command aborted else FAILED
 */
static int
_scsih_abort(struct scsi_cmnd *scmd)
{
	struct MPT2SAS_ADAPTER *ioc = shost_priv(scmd->device->host);
	struct MPT2SAS_DEVICE *sas_device_priv_data;
	u16 smid;
	u16 handle;
	int r;

	sdev_printk(KERN_INFO, scmd->device, "attempting task abort! "
	    "scmd(%p)\n", scmd);
	_scsih_tm_display_info(ioc, scmd);

	sas_device_priv_data = scmd->device->hostdata;
	if (!sas_device_priv_data || !sas_device_priv_data->sas_target) {
		sdev_printk(KERN_INFO, scmd->device, "device been deleted! "
		    "scmd(%p)\n", scmd);
		scmd->result = DID_NO_CONNECT << 16;
		scmd->scsi_done(scmd);
		r = SUCCESS;
		goto out;
	}

	/* search for the command */
	smid = _scsih_scsi_lookup_find_by_scmd(ioc, scmd);
	if (!smid) {
		scmd->result = DID_RESET << 16;
		r = SUCCESS;
		goto out;
	}

	/* for hidden raid components and volumes this is not supported */
	if (sas_device_priv_data->sas_target->flags &
	    MPT_TARGET_FLAGS_RAID_COMPONENT ||
	    sas_device_priv_data->sas_target->flags & MPT_TARGET_FLAGS_VOLUME) {
		scmd->result = DID_RESET << 16;
		r = FAILED;
		goto out;
	}

	mpt2sas_halt_firmware(ioc);

	handle = sas_device_priv_data->sas_target->handle;
	r = mpt2sas_scsih_issue_tm(ioc, handle, scmd->device->channel,
	    scmd->device->id, scmd->device->lun,
	    MPI2_SCSITASKMGMT_TASKTYPE_ABORT_TASK, smid, 30,
	    scmd->serial_number, TM_MUTEX_ON);

 out:
	sdev_printk(KERN_INFO, scmd->device, "task abort: %s scmd(%p)\n",
	    ((r == SUCCESS) ? "SUCCESS" : "FAILED"), scmd);
	return r;
}

/**
 * _scsih_dev_reset - eh threads main device reset routine
 * @scmd: pointer to scsi command object
 *
 * Returns SUCCESS if command aborted else FAILED
 */
static int
_scsih_dev_reset(struct scsi_cmnd *scmd)
{
	struct MPT2SAS_ADAPTER *ioc = shost_priv(scmd->device->host);
	struct MPT2SAS_DEVICE *sas_device_priv_data;
	struct _sas_device *sas_device;
	unsigned long flags;
	u16	handle;
	int r;

	struct scsi_target *starget = scmd->device->sdev_target;

	starget_printk(KERN_INFO, starget, "attempting device reset! "
	    "scmd(%p)\n", scmd);
	_scsih_tm_display_info(ioc, scmd);

	sas_device_priv_data = scmd->device->hostdata;
	if (!sas_device_priv_data || !sas_device_priv_data->sas_target) {
		starget_printk(KERN_INFO, starget, "device been deleted! "
		    "scmd(%p)\n", scmd);
		scmd->result = DID_NO_CONNECT << 16;
		scmd->scsi_done(scmd);
		r = SUCCESS;
		goto out;
	}

	/* for hidden raid components obtain the volume_handle */
	handle = 0;
	if (sas_device_priv_data->sas_target->flags &
	    MPT_TARGET_FLAGS_RAID_COMPONENT) {
		spin_lock_irqsave(&ioc->sas_device_lock, flags);
		sas_device = _scsih_sas_device_find_by_handle(ioc,
		   sas_device_priv_data->sas_target->handle);
		if (sas_device)
			handle = sas_device->volume_handle;
		spin_unlock_irqrestore(&ioc->sas_device_lock, flags);
	} else
		handle = sas_device_priv_data->sas_target->handle;

	if (!handle) {
		scmd->result = DID_RESET << 16;
		r = FAILED;
		goto out;
	}

	r = mpt2sas_scsih_issue_tm(ioc, handle, scmd->device->channel,
	    scmd->device->id, scmd->device->lun,
	    MPI2_SCSITASKMGMT_TASKTYPE_LOGICAL_UNIT_RESET, 0, 30, 0,
	    TM_MUTEX_ON);

 out:
	sdev_printk(KERN_INFO, scmd->device, "device reset: %s scmd(%p)\n",
	    ((r == SUCCESS) ? "SUCCESS" : "FAILED"), scmd);
	return r;
}

/**
 * _scsih_target_reset - eh threads main target reset routine
 * @scmd: pointer to scsi command object
 *
 * Returns SUCCESS if command aborted else FAILED
 */
static int
_scsih_target_reset(struct scsi_cmnd *scmd)
{
	struct MPT2SAS_ADAPTER *ioc = shost_priv(scmd->device->host);
	struct MPT2SAS_DEVICE *sas_device_priv_data;
	struct _sas_device *sas_device;
	unsigned long flags;
	u16	handle;
	int r;
	struct scsi_target *starget = scmd->device->sdev_target;

	starget_printk(KERN_INFO, starget, "attempting target reset! "
	    "scmd(%p)\n", scmd);
	_scsih_tm_display_info(ioc, scmd);

	sas_device_priv_data = scmd->device->hostdata;
	if (!sas_device_priv_data || !sas_device_priv_data->sas_target) {
		starget_printk(KERN_INFO, starget, "target been deleted! "
		    "scmd(%p)\n", scmd);
		scmd->result = DID_NO_CONNECT << 16;
		scmd->scsi_done(scmd);
		r = SUCCESS;
		goto out;
	}

	/* for hidden raid components obtain the volume_handle */
	handle = 0;
	if (sas_device_priv_data->sas_target->flags &
	    MPT_TARGET_FLAGS_RAID_COMPONENT) {
		spin_lock_irqsave(&ioc->sas_device_lock, flags);
		sas_device = _scsih_sas_device_find_by_handle(ioc,
		   sas_device_priv_data->sas_target->handle);
		if (sas_device)
			handle = sas_device->volume_handle;
		spin_unlock_irqrestore(&ioc->sas_device_lock, flags);
	} else
		handle = sas_device_priv_data->sas_target->handle;

	if (!handle) {
		scmd->result = DID_RESET << 16;
		r = FAILED;
		goto out;
	}

	r = mpt2sas_scsih_issue_tm(ioc, handle, scmd->device->channel,
	    scmd->device->id, 0, MPI2_SCSITASKMGMT_TASKTYPE_TARGET_RESET, 0,
	    30, 0, TM_MUTEX_ON);

 out:
	starget_printk(KERN_INFO, starget, "target reset: %s scmd(%p)\n",
	    ((r == SUCCESS) ? "SUCCESS" : "FAILED"), scmd);
	return r;
}

/**
 * _scsih_host_reset - eh threads main host reset routine
 * @scmd: pointer to scsi command object
 *
 * Returns SUCCESS if command aborted else FAILED
 */
static int
_scsih_host_reset(struct scsi_cmnd *scmd)
{
	struct MPT2SAS_ADAPTER *ioc = shost_priv(scmd->device->host);
	int r, retval;

	printk(MPT2SAS_INFO_FMT "attempting host reset! scmd(%p)\n",
	    ioc->name, scmd);
	scsi_print_command(scmd);

	retval = mpt2sas_base_hard_reset_handler(ioc, CAN_SLEEP,
	    FORCE_BIG_HAMMER);
	r = (retval < 0) ? FAILED : SUCCESS;
	printk(MPT2SAS_INFO_FMT "host reset: %s scmd(%p)\n",
	    ioc->name, ((r == SUCCESS) ? "SUCCESS" : "FAILED"), scmd);

	return r;
}

/**
 * _scsih_fw_event_add - insert and queue up fw_event
 * @ioc: per adapter object
 * @fw_event: object describing the event
 * Context: This function will acquire ioc->fw_event_lock.
 *
 * This adds the firmware event object into link list, then queues it up to
 * be processed from user context.
 *
 * Return nothing.
 */
static void
_scsih_fw_event_add(struct MPT2SAS_ADAPTER *ioc, struct fw_event_work *fw_event)
{
	unsigned long flags;

	if (ioc->firmware_event_thread == NULL)
		return;

	spin_lock_irqsave(&ioc->fw_event_lock, flags);
	list_add_tail(&fw_event->list, &ioc->fw_event_list);
	INIT_DELAYED_WORK(&fw_event->delayed_work, _firmware_event_work);
	queue_delayed_work(ioc->firmware_event_thread,
	    &fw_event->delayed_work, 0);
	spin_unlock_irqrestore(&ioc->fw_event_lock, flags);
}

/**
 * _scsih_fw_event_free - delete fw_event
 * @ioc: per adapter object
 * @fw_event: object describing the event
 * Context: This function will acquire ioc->fw_event_lock.
 *
 * This removes firmware event object from link list, frees associated memory.
 *
 * Return nothing.
 */
static void
_scsih_fw_event_free(struct MPT2SAS_ADAPTER *ioc, struct fw_event_work
    *fw_event)
{
	unsigned long flags;

	spin_lock_irqsave(&ioc->fw_event_lock, flags);
	list_del(&fw_event->list);
	kfree(fw_event->event_data);
	kfree(fw_event);
	spin_unlock_irqrestore(&ioc->fw_event_lock, flags);
}


/**
 * _scsih_error_recovery_delete_devices - remove devices not responding
 * @ioc: per adapter object
 *
 * Return nothing.
 */
static void
_scsih_error_recovery_delete_devices(struct MPT2SAS_ADAPTER *ioc)
{
	struct fw_event_work *fw_event;

	if (ioc->is_driver_loading)
		return;

	fw_event = kzalloc(sizeof(struct fw_event_work), GFP_ATOMIC);
	if (!fw_event)
		return;

	fw_event->event = MPT2SAS_REMOVE_UNRESPONDING_DEVICES;
	fw_event->ioc = ioc;
	_scsih_fw_event_add(ioc, fw_event);
}

/**
 * mpt2sas_port_enable_complete - port enable completed (fake event)
 * @ioc: per adapter object
 *
 * Return nothing.
 */
void
mpt2sas_port_enable_complete(struct MPT2SAS_ADAPTER *ioc)
{
	struct fw_event_work *fw_event;

	fw_event = kzalloc(sizeof(struct fw_event_work), GFP_ATOMIC);
	if (!fw_event)
		return;
	fw_event->event = MPT2SAS_PORT_ENABLE_COMPLETE;
	fw_event->ioc = ioc;
	_scsih_fw_event_add(ioc, fw_event);
}

/**
 * _scsih_fw_event_cleanup_queue - cleanup event queue
 * @ioc: per adapter object
 *
 * Walk the firmware event queue, either killing timers, or waiting
 * for outstanding events to complete
 *
 * Return nothing.
 */
static void
_scsih_fw_event_cleanup_queue(struct MPT2SAS_ADAPTER *ioc)
{
	struct fw_event_work *fw_event, *next;

	if (list_empty(&ioc->fw_event_list) ||
	     !ioc->firmware_event_thread || in_interrupt())
		return;

	list_for_each_entry_safe(fw_event, next, &ioc->fw_event_list, list) {
		if (cancel_delayed_work(&fw_event->delayed_work)) {
			_scsih_fw_event_free(ioc, fw_event);
			continue;
		}
		fw_event->cancel_pending_work = 1;
	}
}

/**
 * _scsih_ublock_io_all_device - unblock every device
 * @ioc: per adapter object
 *
 * change the device state from block to running
 */
static void
_scsih_ublock_io_all_device(struct MPT2SAS_ADAPTER *ioc)
{
	struct MPT2SAS_DEVICE *sas_device_priv_data;
	struct scsi_device *sdev;

	shost_for_each_device(sdev, ioc->shost) {
		sas_device_priv_data = sdev->hostdata;
		if (!sas_device_priv_data)
			continue;
		if (!sas_device_priv_data->block)
			continue;
		sas_device_priv_data->block = 0;
		dewtprintk(ioc, sdev_printk(KERN_INFO, sdev, "device_running, "
		    "handle(0x%04x)\n",
		    sas_device_priv_data->sas_target->handle));
		scsi_internal_device_unblock(sdev);
	}
}
/**
 * _scsih_ublock_io_device - set the device state to SDEV_RUNNING
 * @ioc: per adapter object
 * @handle: device handle
 *
 * During device pull we need to appropiately set the sdev state.
 */
static void
_scsih_ublock_io_device(struct MPT2SAS_ADAPTER *ioc, u16 handle)
{
	struct MPT2SAS_DEVICE *sas_device_priv_data;
	struct scsi_device *sdev;

	shost_for_each_device(sdev, ioc->shost) {
		sas_device_priv_data = sdev->hostdata;
		if (!sas_device_priv_data)
			continue;
		if (!sas_device_priv_data->block)
			continue;
		if (sas_device_priv_data->sas_target->handle == handle) {
			dewtprintk(ioc, sdev_printk(KERN_INFO, sdev,
			    MPT2SAS_INFO_FMT "SDEV_RUNNING: "
			    "handle(0x%04x)\n", ioc->name, handle));
			sas_device_priv_data->block = 0;
			scsi_internal_device_unblock(sdev);
		}
	}
}

/**
 * _scsih_block_io_all_device - set the device state to SDEV_BLOCK
 * @ioc: per adapter object
 * @handle: device handle
 *
 * During device pull we need to appropiately set the sdev state.
 */
static void
_scsih_block_io_all_device(struct MPT2SAS_ADAPTER *ioc)
{
	struct MPT2SAS_DEVICE *sas_device_priv_data;
	struct scsi_device *sdev;

	shost_for_each_device(sdev, ioc->shost) {
		sas_device_priv_data = sdev->hostdata;
		if (!sas_device_priv_data)
			continue;
		if (sas_device_priv_data->block)
			continue;
		sas_device_priv_data->block = 1;
		dewtprintk(ioc, sdev_printk(KERN_INFO, sdev, "device_blocked, "
		    "handle(0x%04x)\n",
		    sas_device_priv_data->sas_target->handle));
		scsi_internal_device_block(sdev);
	}
}


/**
 * _scsih_block_io_device - set the device state to SDEV_BLOCK
 * @ioc: per adapter object
 * @handle: device handle
 *
 * During device pull we need to appropiately set the sdev state.
 */
static void
_scsih_block_io_device(struct MPT2SAS_ADAPTER *ioc, u16 handle)
{
	struct MPT2SAS_DEVICE *sas_device_priv_data;
	struct scsi_device *sdev;

	shost_for_each_device(sdev, ioc->shost) {
		sas_device_priv_data = sdev->hostdata;
		if (!sas_device_priv_data)
			continue;
		if (sas_device_priv_data->block)
			continue;
		if (sas_device_priv_data->sas_target->handle == handle) {
			dewtprintk(ioc, sdev_printk(KERN_INFO, sdev,
			    MPT2SAS_INFO_FMT "SDEV_BLOCK: "
			    "handle(0x%04x)\n", ioc->name, handle));
			sas_device_priv_data->block = 1;
			scsi_internal_device_block(sdev);
		}
	}
}

/**
 * _scsih_block_io_to_children_attached_to_ex
 * @ioc: per adapter object
 * @sas_expander: the sas_device object
 *
 * This routine set sdev state to SDEV_BLOCK for all devices
 * attached to this expander. This function called when expander is
 * pulled.
 */
static void
_scsih_block_io_to_children_attached_to_ex(struct MPT2SAS_ADAPTER *ioc,
    struct _sas_node *sas_expander)
{
	struct _sas_port *mpt2sas_port;
	struct _sas_device *sas_device;
	struct _sas_node *expander_sibling;
	unsigned long flags;

	if (!sas_expander)
		return;

	list_for_each_entry(mpt2sas_port,
	   &sas_expander->sas_port_list, port_list) {
		if (mpt2sas_port->remote_identify.device_type ==
		    SAS_END_DEVICE) {
			spin_lock_irqsave(&ioc->sas_device_lock, flags);
			sas_device =
			    mpt2sas_scsih_sas_device_find_by_sas_address(ioc,
			   mpt2sas_port->remote_identify.sas_address);
			spin_unlock_irqrestore(&ioc->sas_device_lock, flags);
			if (!sas_device)
				continue;
			_scsih_block_io_device(ioc, sas_device->handle);
		}
	}

	list_for_each_entry(mpt2sas_port,
	   &sas_expander->sas_port_list, port_list) {

		if (mpt2sas_port->remote_identify.device_type ==
		    SAS_EDGE_EXPANDER_DEVICE ||
		    mpt2sas_port->remote_identify.device_type ==
		    SAS_FANOUT_EXPANDER_DEVICE) {

			spin_lock_irqsave(&ioc->sas_node_lock, flags);
			expander_sibling =
			    mpt2sas_scsih_expander_find_by_sas_address(
			    ioc, mpt2sas_port->remote_identify.sas_address);
			spin_unlock_irqrestore(&ioc->sas_node_lock, flags);
			_scsih_block_io_to_children_attached_to_ex(ioc,
			    expander_sibling);
		}
	}
}

/**
 * _scsih_block_io_to_children_attached_directly
 * @ioc: per adapter object
 * @event_data: topology change event data
 *
 * This routine set sdev state to SDEV_BLOCK for all devices
 * direct attached during device pull.
 */
static void
_scsih_block_io_to_children_attached_directly(struct MPT2SAS_ADAPTER *ioc,
    Mpi2EventDataSasTopologyChangeList_t *event_data)
{
	int i;
	u16 handle;
	u16 reason_code;
	u8 phy_number;

	for (i = 0; i < event_data->NumEntries; i++) {
		handle = le16_to_cpu(event_data->PHY[i].AttachedDevHandle);
		if (!handle)
			continue;
		phy_number = event_data->StartPhyNum + i;
		reason_code = event_data->PHY[i].PhyStatus &
		    MPI2_EVENT_SAS_TOPO_RC_MASK;
		if (reason_code == MPI2_EVENT_SAS_TOPO_RC_DELAY_NOT_RESPONDING)
			_scsih_block_io_device(ioc, handle);
	}
}

/**
 * _scsih_tm_tr_send - send task management request
 * @ioc: per adapter object
 * @handle: device handle
 * Context: interrupt time.
 *
 * This code is to initiate the device removal handshake protocol
 * with controller firmware.  This function will issue target reset
 * using high priority request queue.  It will send a sas iounit
 * control request (MPI2_SAS_OP_REMOVE_DEVICE) from this completion.
 *
 * This is designed to send muliple task management request at the same
 * time to the fifo. If the fifo is full, we will append the request,
 * and process it in a future completion.
 */
static void
_scsih_tm_tr_send(struct MPT2SAS_ADAPTER *ioc, u16 handle)
{
	Mpi2SCSITaskManagementRequest_t *mpi_request;
	u16 smid;
	struct _sas_device *sas_device;
	struct MPT2SAS_TARGET *sas_target_priv_data = NULL;
	u64 sas_address = 0;
	unsigned long flags;
	struct _tr_list *delayed_tr;
	u32 ioc_state;

	if (ioc->remove_host) {
		dewtprintk(ioc, printk(MPT2SAS_INFO_FMT "%s: host has been "
		    "removed: handle(0x%04x)\n", __func__, ioc->name, handle));
		return;
	} else if (ioc->pci_error_recovery) {
		dewtprintk(ioc, printk(MPT2SAS_INFO_FMT "%s: host in pci "
		    "error recovery: handle(0x%04x)\n", __func__, ioc->name,
		    handle));
		return;
	}
	ioc_state = mpt2sas_base_get_iocstate(ioc, 1);
	if (ioc_state != MPI2_IOC_STATE_OPERATIONAL) {
		dewtprintk(ioc, printk(MPT2SAS_INFO_FMT "%s: host is not "
		   "operational: handle(0x%04x)\n", __func__, ioc->name,
		   handle));
		return;
	}

	/* if PD, then return */
	if (test_bit(handle, ioc->pd_handles))
		return;

	spin_lock_irqsave(&ioc->sas_device_lock, flags);
	sas_device = _scsih_sas_device_find_by_handle(ioc, handle);
	if (sas_device && sas_device->starget &&
	     sas_device->starget->hostdata) {
		sas_target_priv_data = sas_device->starget->hostdata;
		sas_target_priv_data->deleted = 1;
		sas_address = sas_device->sas_address;
	}
	spin_unlock_irqrestore(&ioc->sas_device_lock, flags);

	if (sas_target_priv_data) {
		dewtprintk(ioc, printk(MPT2SAS_INFO_FMT "setting delete flag: "
		"handle(0x%04x), sas_addr(0x%016llx)\n", ioc->name, handle,
			(unsigned long long)sas_address));
		_scsih_ublock_io_device(ioc, handle);
		sas_target_priv_data->handle = MPT2SAS_INVALID_DEVICE_HANDLE;
	}

	smid = mpt2sas_base_get_smid_hpr(ioc, ioc->tm_tr_cb_idx);
	if (!smid) {
		delayed_tr = kzalloc(sizeof(*delayed_tr), GFP_ATOMIC);
		if (!delayed_tr)
			return;
		INIT_LIST_HEAD(&delayed_tr->list);
		delayed_tr->handle = handle;
		list_add_tail(&delayed_tr->list, &ioc->delayed_tr_list);
		dewtprintk(ioc, printk(MPT2SAS_INFO_FMT
		    "DELAYED:tr:handle(0x%04x), (open)\n",
		    ioc->name, handle));
		return;
	}

	dewtprintk(ioc, printk(MPT2SAS_INFO_FMT "tr_send:handle(0x%04x), "
	    "(open), smid(%d), cb(%d)\n", ioc->name, handle, smid,
	    ioc->tm_tr_cb_idx));
	mpi_request = mpt2sas_base_get_msg_frame(ioc, smid);
	memset(mpi_request, 0, sizeof(Mpi2SCSITaskManagementRequest_t));
	mpi_request->Function = MPI2_FUNCTION_SCSI_TASK_MGMT;
	mpi_request->DevHandle = cpu_to_le16(handle);
	mpi_request->TaskType = MPI2_SCSITASKMGMT_TASKTYPE_TARGET_RESET;
	mpt2sas_base_put_smid_hi_priority(ioc, smid);
}



/**
 * _scsih_sas_control_complete - completion routine
 * @ioc: per adapter object
 * @smid: system request message index
 * @msix_index: MSIX table index supplied by the OS
 * @reply: reply message frame(lower 32bit addr)
 * Context: interrupt time.
 *
 * This is the sas iounit control completion routine.
 * This code is part of the code to initiate the device removal
 * handshake protocol with controller firmware.
 *
 * Return 1 meaning mf should be freed from _base_interrupt
 *        0 means the mf is freed from this function.
 */
static u8
_scsih_sas_control_complete(struct MPT2SAS_ADAPTER *ioc, u16 smid,
    u8 msix_index, u32 reply)
{
#ifdef CONFIG_SCSI_MPT2SAS_LOGGING
	Mpi2SasIoUnitControlReply_t *mpi_reply =
	    mpt2sas_base_get_reply_virt_addr(ioc, reply);
#endif
	dewtprintk(ioc, printk(MPT2SAS_INFO_FMT
	    "sc_complete:handle(0x%04x), (open) "
	    "smid(%d), ioc_status(0x%04x), loginfo(0x%08x)\n",
	    ioc->name, le16_to_cpu(mpi_reply->DevHandle), smid,
	    le16_to_cpu(mpi_reply->IOCStatus),
	    le32_to_cpu(mpi_reply->IOCLogInfo)));
	return 1;
}

/**
 * _scsih_tm_tr_volume_send - send target reset request for volumes
 * @ioc: per adapter object
 * @handle: device handle
 * Context: interrupt time.
 *
 * This is designed to send muliple task management request at the same
 * time to the fifo. If the fifo is full, we will append the request,
 * and process it in a future completion.
 */
static void
_scsih_tm_tr_volume_send(struct MPT2SAS_ADAPTER *ioc, u16 handle)
{
	Mpi2SCSITaskManagementRequest_t *mpi_request;
	u16 smid;
	struct _tr_list *delayed_tr;

	if (ioc->shost_recovery || ioc->remove_host ||
	    ioc->pci_error_recovery) {
		dewtprintk(ioc, printk(MPT2SAS_INFO_FMT "%s: host reset in "
		   "progress!\n", __func__, ioc->name));
		return;
	}

	smid = mpt2sas_base_get_smid_hpr(ioc, ioc->tm_tr_volume_cb_idx);
	if (!smid) {
		delayed_tr = kzalloc(sizeof(*delayed_tr), GFP_ATOMIC);
		if (!delayed_tr)
			return;
		INIT_LIST_HEAD(&delayed_tr->list);
		delayed_tr->handle = handle;
		list_add_tail(&delayed_tr->list, &ioc->delayed_tr_volume_list);
		dewtprintk(ioc, printk(MPT2SAS_INFO_FMT
		    "DELAYED:tr:handle(0x%04x), (open)\n",
		    ioc->name, handle));
		return;
	}

	dewtprintk(ioc, printk(MPT2SAS_INFO_FMT "tr_send:handle(0x%04x), "
	    "(open), smid(%d), cb(%d)\n", ioc->name, handle, smid,
	    ioc->tm_tr_volume_cb_idx));
	mpi_request = mpt2sas_base_get_msg_frame(ioc, smid);
	memset(mpi_request, 0, sizeof(Mpi2SCSITaskManagementRequest_t));
	mpi_request->Function = MPI2_FUNCTION_SCSI_TASK_MGMT;
	mpi_request->DevHandle = cpu_to_le16(handle);
	mpi_request->TaskType = MPI2_SCSITASKMGMT_TASKTYPE_TARGET_RESET;
	mpt2sas_base_put_smid_hi_priority(ioc, smid);
}

/**
 * _scsih_tm_volume_tr_complete - target reset completion
 * @ioc: per adapter object
 * @smid: system request message index
 * @msix_index: MSIX table index supplied by the OS
 * @reply: reply message frame(lower 32bit addr)
 * Context: interrupt time.
 *
 * Return 1 meaning mf should be freed from _base_interrupt
 *        0 means the mf is freed from this function.
 */
static u8
_scsih_tm_volume_tr_complete(struct MPT2SAS_ADAPTER *ioc, u16 smid,
    u8 msix_index, u32 reply)
{
	u16 handle;
	Mpi2SCSITaskManagementRequest_t *mpi_request_tm;
	Mpi2SCSITaskManagementReply_t *mpi_reply =
	    mpt2sas_base_get_reply_virt_addr(ioc, reply);

	if (ioc->shost_recovery || ioc->remove_host ||
	    ioc->pci_error_recovery) {
		dewtprintk(ioc, printk(MPT2SAS_INFO_FMT "%s: host reset in "
		   "progress!\n", __func__, ioc->name));
		return 1;
	}

	mpi_request_tm = mpt2sas_base_get_msg_frame(ioc, smid);
	handle = le16_to_cpu(mpi_request_tm->DevHandle);
	if (handle != le16_to_cpu(mpi_reply->DevHandle)) {
		dewtprintk(ioc, printk("spurious interrupt: "
		    "handle(0x%04x:0x%04x), smid(%d)!!!\n", handle,
		    le16_to_cpu(mpi_reply->DevHandle), smid));
		return 0;
	}

	dewtprintk(ioc, printk(MPT2SAS_INFO_FMT
	    "tr_complete:handle(0x%04x), (open) smid(%d), ioc_status(0x%04x), "
	    "loginfo(0x%08x), completed(%d)\n", ioc->name,
	    handle, smid, le16_to_cpu(mpi_reply->IOCStatus),
	    le32_to_cpu(mpi_reply->IOCLogInfo),
	    le32_to_cpu(mpi_reply->TerminationCount)));

	return _scsih_check_for_pending_tm(ioc, smid);
}

/**
 * _scsih_tm_tr_complete -
 * @ioc: per adapter object
 * @smid: system request message index
 * @msix_index: MSIX table index supplied by the OS
 * @reply: reply message frame(lower 32bit addr)
 * Context: interrupt time.
 *
 * This is the target reset completion routine.
 * This code is part of the code to initiate the device removal
 * handshake protocol with controller firmware.
 * It will send a sas iounit control request (MPI2_SAS_OP_REMOVE_DEVICE)
 *
 * Return 1 meaning mf should be freed from _base_interrupt
 *        0 means the mf is freed from this function.
 */
static u8
_scsih_tm_tr_complete(struct MPT2SAS_ADAPTER *ioc, u16 smid, u8 msix_index,
    u32 reply)
{
	u16 handle;
	Mpi2SCSITaskManagementRequest_t *mpi_request_tm;
	Mpi2SCSITaskManagementReply_t *mpi_reply =
	    mpt2sas_base_get_reply_virt_addr(ioc, reply);
	Mpi2SasIoUnitControlRequest_t *mpi_request;
	u16 smid_sas_ctrl;
	u32 ioc_state;

	if (ioc->remove_host) {
		dewtprintk(ioc, printk(MPT2SAS_INFO_FMT "%s: host has been "
		   "removed\n", __func__, ioc->name));
		return 1;
	} else if (ioc->pci_error_recovery) {
		dewtprintk(ioc, printk(MPT2SAS_INFO_FMT "%s: host in pci "
		    "error recovery\n", __func__, ioc->name));
		return 1;
	}
	ioc_state = mpt2sas_base_get_iocstate(ioc, 1);
	if (ioc_state != MPI2_IOC_STATE_OPERATIONAL) {
		dewtprintk(ioc, printk(MPT2SAS_INFO_FMT "%s: host is not "
		    "operational\n", __func__, ioc->name));
		return 1;
	}

	mpi_request_tm = mpt2sas_base_get_msg_frame(ioc, smid);
	handle = le16_to_cpu(mpi_request_tm->DevHandle);
	if (handle != le16_to_cpu(mpi_reply->DevHandle)) {
		dewtprintk(ioc, printk(MPT2SAS_INFO_FMT "spurious interrupt: "
		    "handle(0x%04x:0x%04x), smid(%d)!!!\n", ioc->name, handle,
		    le16_to_cpu(mpi_reply->DevHandle), smid));
		return 0;
	}

	dewtprintk(ioc, printk(MPT2SAS_INFO_FMT
	    "tr_complete:handle(0x%04x), (open) smid(%d), ioc_status(0x%04x), "
	    "loginfo(0x%08x), completed(%d)\n", ioc->name,
	    handle, smid, le16_to_cpu(mpi_reply->IOCStatus),
	    le32_to_cpu(mpi_reply->IOCLogInfo),
	    le32_to_cpu(mpi_reply->TerminationCount)));

	smid_sas_ctrl = mpt2sas_base_get_smid(ioc, ioc->tm_sas_control_cb_idx);
	if (!smid_sas_ctrl) {
		printk(MPT2SAS_ERR_FMT "%s: failed obtaining a smid\n",
		    ioc->name, __func__);
		return 1;
	}

	dewtprintk(ioc, printk(MPT2SAS_INFO_FMT "sc_send:handle(0x%04x), "
	    "(open), smid(%d), cb(%d)\n", ioc->name, handle, smid_sas_ctrl,
	    ioc->tm_sas_control_cb_idx));
	mpi_request = mpt2sas_base_get_msg_frame(ioc, smid_sas_ctrl);
	memset(mpi_request, 0, sizeof(Mpi2SasIoUnitControlRequest_t));
	mpi_request->Function = MPI2_FUNCTION_SAS_IO_UNIT_CONTROL;
	mpi_request->Operation = MPI2_SAS_OP_REMOVE_DEVICE;
	mpi_request->DevHandle = mpi_request_tm->DevHandle;
	mpt2sas_base_put_smid_default(ioc, smid_sas_ctrl);

	return _scsih_check_for_pending_tm(ioc, smid);
}

/**
 * _scsih_check_for_pending_tm - check for pending task management
 * @ioc: per adapter object
 * @smid: system request message index
 *
 * This will check delayed target reset list, and feed the
 * next reqeust.
 *
 * Return 1 meaning mf should be freed from _base_interrupt
 *        0 means the mf is freed from this function.
 */
static u8
_scsih_check_for_pending_tm(struct MPT2SAS_ADAPTER *ioc, u16 smid)
{
	struct _tr_list *delayed_tr;

	if (!list_empty(&ioc->delayed_tr_volume_list)) {
		delayed_tr = list_entry(ioc->delayed_tr_volume_list.next,
		    struct _tr_list, list);
		mpt2sas_base_free_smid(ioc, smid);
		_scsih_tm_tr_volume_send(ioc, delayed_tr->handle);
		list_del(&delayed_tr->list);
		kfree(delayed_tr);
		return 0;
	}

	if (!list_empty(&ioc->delayed_tr_list)) {
		delayed_tr = list_entry(ioc->delayed_tr_list.next,
		    struct _tr_list, list);
		mpt2sas_base_free_smid(ioc, smid);
		_scsih_tm_tr_send(ioc, delayed_tr->handle);
		list_del(&delayed_tr->list);
		kfree(delayed_tr);
		return 0;
	}

	return 1;
}

/**
 * _scsih_check_topo_delete_events - sanity check on topo events
 * @ioc: per adapter object
 * @event_data: the event data payload
 *
 * This routine added to better handle cable breaker.
 *
 * This handles the case where driver receives multiple expander
 * add and delete events in a single shot.  When there is a delete event
 * the routine will void any pending add events waiting in the event queue.
 *
 * Return nothing.
 */
static void
_scsih_check_topo_delete_events(struct MPT2SAS_ADAPTER *ioc,
    Mpi2EventDataSasTopologyChangeList_t *event_data)
{
	struct fw_event_work *fw_event;
	Mpi2EventDataSasTopologyChangeList_t *local_event_data;
	u16 expander_handle;
	struct _sas_node *sas_expander;
	unsigned long flags;
	int i, reason_code;
	u16 handle;

	for (i = 0 ; i < event_data->NumEntries; i++) {
		handle = le16_to_cpu(event_data->PHY[i].AttachedDevHandle);
		if (!handle)
			continue;
		reason_code = event_data->PHY[i].PhyStatus &
		    MPI2_EVENT_SAS_TOPO_RC_MASK;
		if (reason_code == MPI2_EVENT_SAS_TOPO_RC_TARG_NOT_RESPONDING)
			_scsih_tm_tr_send(ioc, handle);
	}

	expander_handle = le16_to_cpu(event_data->ExpanderDevHandle);
	if (expander_handle < ioc->sas_hba.num_phys) {
		_scsih_block_io_to_children_attached_directly(ioc, event_data);
		return;
	}

	if (event_data->ExpStatus == MPI2_EVENT_SAS_TOPO_ES_DELAY_NOT_RESPONDING
	 || event_data->ExpStatus == MPI2_EVENT_SAS_TOPO_ES_NOT_RESPONDING) {
		spin_lock_irqsave(&ioc->sas_node_lock, flags);
		sas_expander = mpt2sas_scsih_expander_find_by_handle(ioc,
		    expander_handle);
		spin_unlock_irqrestore(&ioc->sas_node_lock, flags);
		_scsih_block_io_to_children_attached_to_ex(ioc, sas_expander);
	} else if (event_data->ExpStatus == MPI2_EVENT_SAS_TOPO_ES_RESPONDING)
		_scsih_block_io_to_children_attached_directly(ioc, event_data);

	if (event_data->ExpStatus != MPI2_EVENT_SAS_TOPO_ES_NOT_RESPONDING)
		return;

	/* mark ignore flag for pending events */
	spin_lock_irqsave(&ioc->fw_event_lock, flags);
	list_for_each_entry(fw_event, &ioc->fw_event_list, list) {
		if (fw_event->event != MPI2_EVENT_SAS_TOPOLOGY_CHANGE_LIST ||
		    fw_event->ignore)
			continue;
		local_event_data = fw_event->event_data;
		if (local_event_data->ExpStatus ==
		    MPI2_EVENT_SAS_TOPO_ES_ADDED ||
		    local_event_data->ExpStatus ==
		    MPI2_EVENT_SAS_TOPO_ES_RESPONDING) {
			if (le16_to_cpu(local_event_data->ExpanderDevHandle) ==
			    expander_handle) {
				dewtprintk(ioc, printk(MPT2SAS_INFO_FMT
				    "setting ignoring flag\n", ioc->name));
				fw_event->ignore = 1;
			}
		}
	}
	spin_unlock_irqrestore(&ioc->fw_event_lock, flags);
}

/**
 * _scsih_set_volume_delete_flag - setting volume delete flag
 * @ioc: per adapter object
 * @handle: device handle
 *
 * This
 * Return nothing.
 */
static void
_scsih_set_volume_delete_flag(struct MPT2SAS_ADAPTER *ioc, u16 handle)
{
	struct _raid_device *raid_device;
	struct MPT2SAS_TARGET *sas_target_priv_data;
	unsigned long flags;

	spin_lock_irqsave(&ioc->raid_device_lock, flags);
	raid_device = _scsih_raid_device_find_by_handle(ioc, handle);
	if (raid_device && raid_device->starget &&
	    raid_device->starget->hostdata) {
		sas_target_priv_data =
		    raid_device->starget->hostdata;
		sas_target_priv_data->deleted = 1;
		dewtprintk(ioc, printk(MPT2SAS_INFO_FMT
		    "setting delete flag: handle(0x%04x), "
		    "wwid(0x%016llx)\n", ioc->name, handle,
		    (unsigned long long) raid_device->wwid));
	}
	spin_unlock_irqrestore(&ioc->raid_device_lock, flags);
}

/**
 * _scsih_set_volume_handle_for_tr - set handle for target reset to volume
 * @handle: input handle
 * @a: handle for volume a
 * @b: handle for volume b
 *
 * IR firmware only supports two raid volumes.  The purpose of this
 * routine is to set the volume handle in either a or b. When the given
 * input handle is non-zero, or when a and b have not been set before.
 */
static void
_scsih_set_volume_handle_for_tr(u16 handle, u16 *a, u16 *b)
{
	if (!handle || handle == *a || handle == *b)
		return;
	if (!*a)
		*a = handle;
	else if (!*b)
		*b = handle;
}

/**
 * _scsih_check_ir_config_unhide_events - check for UNHIDE events
 * @ioc: per adapter object
 * @event_data: the event data payload
 * Context: interrupt time.
 *
 * This routine will send target reset to volume, followed by target
 * resets to the PDs. This is called when a PD has been removed, or
 * volume has been deleted or removed. When the target reset is sent
 * to volume, the PD target resets need to be queued to start upon
 * completion of the volume target reset.
 *
 * Return nothing.
 */
static void
_scsih_check_ir_config_unhide_events(struct MPT2SAS_ADAPTER *ioc,
    Mpi2EventDataIrConfigChangeList_t *event_data)
{
	Mpi2EventIrConfigElement_t *element;
	int i;
	u16 handle, volume_handle, a, b;
	struct _tr_list *delayed_tr;

	a = 0;
	b = 0;

	if (ioc->is_warpdrive)
		return;

	/* Volume Resets for Deleted or Removed */
	element = (Mpi2EventIrConfigElement_t *)&event_data->ConfigElement[0];
	for (i = 0; i < event_data->NumElements; i++, element++) {
		if (element->ReasonCode ==
		    MPI2_EVENT_IR_CHANGE_RC_VOLUME_DELETED ||
		    element->ReasonCode ==
		    MPI2_EVENT_IR_CHANGE_RC_REMOVED) {
			volume_handle = le16_to_cpu(element->VolDevHandle);
			_scsih_set_volume_delete_flag(ioc, volume_handle);
			_scsih_set_volume_handle_for_tr(volume_handle, &a, &b);
		}
	}

	/* Volume Resets for UNHIDE events */
	element = (Mpi2EventIrConfigElement_t *)&event_data->ConfigElement[0];
	for (i = 0; i < event_data->NumElements; i++, element++) {
		if (le32_to_cpu(event_data->Flags) &
		    MPI2_EVENT_IR_CHANGE_FLAGS_FOREIGN_CONFIG)
			continue;
		if (element->ReasonCode == MPI2_EVENT_IR_CHANGE_RC_UNHIDE) {
			volume_handle = le16_to_cpu(element->VolDevHandle);
			_scsih_set_volume_handle_for_tr(volume_handle, &a, &b);
		}
	}

	if (a)
		_scsih_tm_tr_volume_send(ioc, a);
	if (b)
		_scsih_tm_tr_volume_send(ioc, b);

	/* PD target resets */
	element = (Mpi2EventIrConfigElement_t *)&event_data->ConfigElement[0];
	for (i = 0; i < event_data->NumElements; i++, element++) {
		if (element->ReasonCode != MPI2_EVENT_IR_CHANGE_RC_UNHIDE)
			continue;
		handle = le16_to_cpu(element->PhysDiskDevHandle);
		volume_handle = le16_to_cpu(element->VolDevHandle);
		clear_bit(handle, ioc->pd_handles);
		if (!volume_handle)
			_scsih_tm_tr_send(ioc, handle);
		else if (volume_handle == a || volume_handle == b) {
			delayed_tr = kzalloc(sizeof(*delayed_tr), GFP_ATOMIC);
			BUG_ON(!delayed_tr);
			INIT_LIST_HEAD(&delayed_tr->list);
			delayed_tr->handle = handle;
			list_add_tail(&delayed_tr->list, &ioc->delayed_tr_list);
			dewtprintk(ioc, printk(MPT2SAS_INFO_FMT
			    "DELAYED:tr:handle(0x%04x), (open)\n", ioc->name,
			    handle));
		} else
			_scsih_tm_tr_send(ioc, handle);
	}
}


/**
 * _scsih_check_volume_delete_events - set delete flag for volumes
 * @ioc: per adapter object
 * @event_data: the event data payload
 * Context: interrupt time.
 *
 * This will handle the case when the cable connected to entire volume is
 * pulled. We will take care of setting the deleted flag so normal IO will
 * not be sent.
 *
 * Return nothing.
 */
static void
_scsih_check_volume_delete_events(struct MPT2SAS_ADAPTER *ioc,
    Mpi2EventDataIrVolume_t *event_data)
{
	u32 state;

	if (event_data->ReasonCode != MPI2_EVENT_IR_VOLUME_RC_STATE_CHANGED)
		return;
	state = le32_to_cpu(event_data->NewValue);
	if (state == MPI2_RAID_VOL_STATE_MISSING || state ==
	    MPI2_RAID_VOL_STATE_FAILED)
		_scsih_set_volume_delete_flag(ioc,
		    le16_to_cpu(event_data->VolDevHandle));
}

/**
 * _scsih_flush_running_cmds - completing outstanding commands.
 * @ioc: per adapter object
 *
 * The flushing out of all pending scmd commands following host reset,
 * where all IO is dropped to the floor.
 *
 * Return nothing.
 */
static void
_scsih_flush_running_cmds(struct MPT2SAS_ADAPTER *ioc)
{
	struct scsi_cmnd *scmd;
	u16 smid;
	u16 count = 0;

	for (smid = 1; smid <= ioc->scsiio_depth; smid++) {
		scmd = _scsih_scsi_lookup_get_clear(ioc, smid);
		if (!scmd)
			continue;
		count++;
		mpt2sas_base_free_smid(ioc, smid);
		scsi_dma_unmap(scmd);
		if (ioc->pci_error_recovery)
			scmd->result = DID_NO_CONNECT << 16;
		else
			scmd->result = DID_RESET << 16;
		scmd->scsi_done(scmd);
	}
	dtmprintk(ioc, printk(MPT2SAS_INFO_FMT "completing %d cmds\n",
	    ioc->name, count));
}

/**
 * _scsih_setup_eedp - setup MPI request for EEDP transfer
 * @scmd: pointer to scsi command object
 * @mpi_request: pointer to the SCSI_IO reqest message frame
 *
 * Supporting protection 1 and 3.
 *
 * Returns nothing
 */
static void
_scsih_setup_eedp(struct scsi_cmnd *scmd, Mpi2SCSIIORequest_t *mpi_request)
{
	u16 eedp_flags;
	unsigned char prot_op = scsi_get_prot_op(scmd);
	unsigned char prot_type = scsi_get_prot_type(scmd);

	if (prot_type == SCSI_PROT_DIF_TYPE0 || prot_op == SCSI_PROT_NORMAL)
		return;

	if (prot_op ==  SCSI_PROT_READ_STRIP)
		eedp_flags = MPI2_SCSIIO_EEDPFLAGS_CHECK_REMOVE_OP;
	else if (prot_op ==  SCSI_PROT_WRITE_INSERT)
		eedp_flags = MPI2_SCSIIO_EEDPFLAGS_INSERT_OP;
	else
		return;

	switch (prot_type) {
	case SCSI_PROT_DIF_TYPE1:
	case SCSI_PROT_DIF_TYPE2:

		/*
		* enable ref/guard checking
		* auto increment ref tag
		*/
		eedp_flags |= MPI2_SCSIIO_EEDPFLAGS_INC_PRI_REFTAG |
		    MPI2_SCSIIO_EEDPFLAGS_CHECK_REFTAG |
		    MPI2_SCSIIO_EEDPFLAGS_CHECK_GUARD;
		mpi_request->CDB.EEDP32.PrimaryReferenceTag =
		    cpu_to_be32(scsi_get_lba(scmd));
		break;

	case SCSI_PROT_DIF_TYPE3:

		/*
		* enable guard checking
		*/
		eedp_flags |= MPI2_SCSIIO_EEDPFLAGS_CHECK_GUARD;
		break;
	}
	mpi_request->EEDPBlockSize = cpu_to_le32(scmd->device->sector_size);
	mpi_request->EEDPFlags = cpu_to_le16(eedp_flags);
}

/**
 * _scsih_eedp_error_handling - return sense code for EEDP errors
 * @scmd: pointer to scsi command object
 * @ioc_status: ioc status
 *
 * Returns nothing
 */
static void
_scsih_eedp_error_handling(struct scsi_cmnd *scmd, u16 ioc_status)
{
	u8 ascq;
	u8 sk;
	u8 host_byte;

	switch (ioc_status) {
	case MPI2_IOCSTATUS_EEDP_GUARD_ERROR:
		ascq = 0x01;
		break;
	case MPI2_IOCSTATUS_EEDP_APP_TAG_ERROR:
		ascq = 0x02;
		break;
	case MPI2_IOCSTATUS_EEDP_REF_TAG_ERROR:
		ascq = 0x03;
		break;
	default:
		ascq = 0x00;
		break;
	}

	if (scmd->sc_data_direction == DMA_TO_DEVICE) {
		sk = ILLEGAL_REQUEST;
		host_byte = DID_ABORT;
	} else {
		sk = ABORTED_COMMAND;
		host_byte = DID_OK;
	}

	scsi_build_sense_buffer(0, scmd->sense_buffer, sk, 0x10, ascq);
	scmd->result = DRIVER_SENSE << 24 | (host_byte << 16) |
	    SAM_STAT_CHECK_CONDITION;
}

/**
 * _scsih_scsi_direct_io_get - returns direct io flag
 * @ioc: per adapter object
 * @smid: system request message index
 *
 * Returns the smid stored scmd pointer.
 */
static inline u8
_scsih_scsi_direct_io_get(struct MPT2SAS_ADAPTER *ioc, u16 smid)
{
	return ioc->scsi_lookup[smid - 1].direct_io;
}

/**
 * _scsih_scsi_direct_io_set - sets direct io flag
 * @ioc: per adapter object
 * @smid: system request message index
 * @direct_io: Zero or non-zero value to set in the direct_io flag
 *
 * Returns Nothing.
 */
static inline void
_scsih_scsi_direct_io_set(struct MPT2SAS_ADAPTER *ioc, u16 smid, u8 direct_io)
{
	ioc->scsi_lookup[smid - 1].direct_io = direct_io;
}


/**
 * _scsih_setup_direct_io - setup MPI request for WARPDRIVE Direct I/O
 * @ioc: per adapter object
 * @scmd: pointer to scsi command object
 * @raid_device: pointer to raid device data structure
 * @mpi_request: pointer to the SCSI_IO reqest message frame
 * @smid: system request message index
 *
 * Returns nothing
 */
static void
_scsih_setup_direct_io(struct MPT2SAS_ADAPTER *ioc, struct scsi_cmnd *scmd,
	struct _raid_device *raid_device, Mpi2SCSIIORequest_t *mpi_request,
	u16 smid)
{
	u32 v_lba, p_lba, stripe_off, stripe_unit, column, io_size;
	u32 stripe_sz, stripe_exp;
	u8 num_pds, *cdb_ptr, *tmp_ptr, *lba_ptr1, *lba_ptr2;
	u8 cdb0 = scmd->cmnd[0];

	/*
	 * Try Direct I/O to RAID memeber disks
	 */
	if (cdb0 == READ_16 || cdb0 == READ_10 ||
	    cdb0 == WRITE_16 || cdb0 == WRITE_10) {
		cdb_ptr = mpi_request->CDB.CDB32;

		if ((cdb0 < READ_16) || !(cdb_ptr[2] | cdb_ptr[3] | cdb_ptr[4]
			| cdb_ptr[5])) {
			io_size = scsi_bufflen(scmd) >> 9;
			/* get virtual lba */
			lba_ptr1 = lba_ptr2 = (cdb0 < READ_16) ? &cdb_ptr[2] :
			    &cdb_ptr[6];
			tmp_ptr = (u8 *)&v_lba + 3;
			*tmp_ptr-- = *lba_ptr1++;
			*tmp_ptr-- = *lba_ptr1++;
			*tmp_ptr-- = *lba_ptr1++;
			*tmp_ptr = *lba_ptr1;

			if (((u64)v_lba + (u64)io_size - 1) <=
			    (u32)raid_device->max_lba) {
				stripe_sz = raid_device->stripe_sz;
				stripe_exp = raid_device->stripe_exponent;
				stripe_off = v_lba & (stripe_sz - 1);

				/* Check whether IO falls within a stripe */
				if ((stripe_off + io_size) <= stripe_sz) {
					num_pds = raid_device->num_pds;
					p_lba = v_lba >> stripe_exp;
					stripe_unit = p_lba / num_pds;
					column = p_lba % num_pds;
					p_lba = (stripe_unit << stripe_exp) +
					    stripe_off;
					mpi_request->DevHandle =
						cpu_to_le16(raid_device->
						    pd_handle[column]);
					tmp_ptr = (u8 *)&p_lba + 3;
					*lba_ptr2++ = *tmp_ptr--;
					*lba_ptr2++ = *tmp_ptr--;
					*lba_ptr2++ = *tmp_ptr--;
					*lba_ptr2 = *tmp_ptr;
					/*
					* WD: To indicate this I/O is directI/O
					*/
					_scsih_scsi_direct_io_set(ioc, smid, 1);
				}
			}
		}
	}
}

/**
 * _scsih_qcmd - main scsi request entry point
 * @scmd: pointer to scsi command object
 * @done: function pointer to be invoked on completion
 *
 * The callback index is set inside `ioc->scsi_io_cb_idx`.
 *
 * Returns 0 on success.  If there's a failure, return either:
 * SCSI_MLQUEUE_DEVICE_BUSY if the device queue is full, or
 * SCSI_MLQUEUE_HOST_BUSY if the entire host queue is full
 */
static int
_scsih_qcmd_lck(struct scsi_cmnd *scmd, void (*done)(struct scsi_cmnd *))
{
	struct MPT2SAS_ADAPTER *ioc = shost_priv(scmd->device->host);
	struct MPT2SAS_DEVICE *sas_device_priv_data;
	struct MPT2SAS_TARGET *sas_target_priv_data;
	struct _raid_device *raid_device;
	Mpi2SCSIIORequest_t *mpi_request;
	u32 mpi_control;
	u16 smid;

	scmd->scsi_done = done;
	sas_device_priv_data = scmd->device->hostdata;
	if (!sas_device_priv_data || !sas_device_priv_data->sas_target) {
		scmd->result = DID_NO_CONNECT << 16;
		scmd->scsi_done(scmd);
		return 0;
	}

	if (ioc->pci_error_recovery || ioc->remove_host) {
		scmd->result = DID_NO_CONNECT << 16;
		scmd->scsi_done(scmd);
		return 0;
	}

	sas_target_priv_data = sas_device_priv_data->sas_target;
	/* invalid device handle */
	if (sas_target_priv_data->handle == MPT2SAS_INVALID_DEVICE_HANDLE) {
		scmd->result = DID_NO_CONNECT << 16;
		scmd->scsi_done(scmd);
		return 0;
	}

	/* host recovery or link resets sent via IOCTLs */
	if (ioc->shost_recovery || ioc->ioc_link_reset_in_progress)
		return SCSI_MLQUEUE_HOST_BUSY;
	/* device busy with task management */
	else if (sas_device_priv_data->block || sas_target_priv_data->tm_busy)
		return SCSI_MLQUEUE_DEVICE_BUSY;
	/* device has been deleted */
	else if (sas_target_priv_data->deleted) {
		scmd->result = DID_NO_CONNECT << 16;
		scmd->scsi_done(scmd);
		return 0;
	}

	if (scmd->sc_data_direction == DMA_FROM_DEVICE)
		mpi_control = MPI2_SCSIIO_CONTROL_READ;
	else if (scmd->sc_data_direction == DMA_TO_DEVICE)
		mpi_control = MPI2_SCSIIO_CONTROL_WRITE;
	else
		mpi_control = MPI2_SCSIIO_CONTROL_NODATATRANSFER;

	/* set tags */
	if (!(sas_device_priv_data->flags & MPT_DEVICE_FLAGS_INIT)) {
		if (scmd->device->tagged_supported) {
			if (scmd->device->ordered_tags)
				mpi_control |= MPI2_SCSIIO_CONTROL_ORDEREDQ;
			else
				mpi_control |= MPI2_SCSIIO_CONTROL_SIMPLEQ;
		} else
/* MPI Revision I (UNIT = 0xA) - removed MPI2_SCSIIO_CONTROL_UNTAGGED */
/*			mpi_control |= MPI2_SCSIIO_CONTROL_UNTAGGED;
 */
			mpi_control |= (0x500);

	} else
		mpi_control |= MPI2_SCSIIO_CONTROL_SIMPLEQ;
	/* Make sure Device is not raid volume.
	 * We do not expose raid functionality to upper layer for warpdrive.
	 */
	if (!ioc->is_warpdrive && !_scsih_is_raid(&scmd->device->sdev_gendev) &&
	    sas_is_tlr_enabled(scmd->device) && scmd->cmd_len != 32)
		mpi_control |= MPI2_SCSIIO_CONTROL_TLR_ON;

	smid = mpt2sas_base_get_smid_scsiio(ioc, ioc->scsi_io_cb_idx, scmd);
	if (!smid) {
		printk(MPT2SAS_ERR_FMT "%s: failed obtaining a smid\n",
		    ioc->name, __func__);
		goto out;
	}
	mpi_request = mpt2sas_base_get_msg_frame(ioc, smid);
	memset(mpi_request, 0, sizeof(Mpi2SCSIIORequest_t));
	_scsih_setup_eedp(scmd, mpi_request);
	if (scmd->cmd_len == 32)
		mpi_control |= 4 << MPI2_SCSIIO_CONTROL_ADDCDBLEN_SHIFT;
	mpi_request->Function = MPI2_FUNCTION_SCSI_IO_REQUEST;
	if (sas_device_priv_data->sas_target->flags &
	    MPT_TARGET_FLAGS_RAID_COMPONENT)
		mpi_request->Function = MPI2_FUNCTION_RAID_SCSI_IO_PASSTHROUGH;
	else
		mpi_request->Function = MPI2_FUNCTION_SCSI_IO_REQUEST;
	mpi_request->DevHandle =
	    cpu_to_le16(sas_device_priv_data->sas_target->handle);
	mpi_request->DataLength = cpu_to_le32(scsi_bufflen(scmd));
	mpi_request->Control = cpu_to_le32(mpi_control);
	mpi_request->IoFlags = cpu_to_le16(scmd->cmd_len);
	mpi_request->MsgFlags = MPI2_SCSIIO_MSGFLAGS_SYSTEM_SENSE_ADDR;
	mpi_request->SenseBufferLength = SCSI_SENSE_BUFFERSIZE;
	mpi_request->SenseBufferLowAddress =
	    mpt2sas_base_get_sense_buffer_dma(ioc, smid);
	mpi_request->SGLOffset0 = offsetof(Mpi2SCSIIORequest_t, SGL) / 4;
	mpi_request->SGLFlags = cpu_to_le16(MPI2_SCSIIO_SGLFLAGS_TYPE_MPI +
	    MPI2_SCSIIO_SGLFLAGS_SYSTEM_ADDR);
	mpi_request->VF_ID = 0; /* TODO */
	mpi_request->VP_ID = 0;
	int_to_scsilun(sas_device_priv_data->lun, (struct scsi_lun *)
	    mpi_request->LUN);
	memcpy(mpi_request->CDB.CDB32, scmd->cmnd, scmd->cmd_len);

	if (!mpi_request->DataLength) {
		mpt2sas_base_build_zero_len_sge(ioc, &mpi_request->SGL);
	} else {
		if (_scsih_build_scatter_gather(ioc, scmd, smid)) {
			mpt2sas_base_free_smid(ioc, smid);
			goto out;
		}
	}

	raid_device = sas_target_priv_data->raid_device;
	if (raid_device && raid_device->direct_io_enabled)
		_scsih_setup_direct_io(ioc, scmd, raid_device, mpi_request,
		    smid);

	if (likely(mpi_request->Function == MPI2_FUNCTION_SCSI_IO_REQUEST))
		mpt2sas_base_put_smid_scsi_io(ioc, smid,
		    le16_to_cpu(mpi_request->DevHandle));
	else
		mpt2sas_base_put_smid_default(ioc, smid);
	return 0;

 out:
	return SCSI_MLQUEUE_HOST_BUSY;
}

static DEF_SCSI_QCMD(_scsih_qcmd)

/**
 * _scsih_normalize_sense - normalize descriptor and fixed format sense data
 * @sense_buffer: sense data returned by target
 * @data: normalized skey/asc/ascq
 *
 * Return nothing.
 */
static void
_scsih_normalize_sense(char *sense_buffer, struct sense_info *data)
{
	if ((sense_buffer[0] & 0x7F) >= 0x72) {
		/* descriptor format */
		data->skey = sense_buffer[1] & 0x0F;
		data->asc = sense_buffer[2];
		data->ascq = sense_buffer[3];
	} else {
		/* fixed format */
		data->skey = sense_buffer[2] & 0x0F;
		data->asc = sense_buffer[12];
		data->ascq = sense_buffer[13];
	}
}

#ifdef CONFIG_SCSI_MPT2SAS_LOGGING
/**
 * _scsih_scsi_ioc_info - translated non-successful SCSI_IO request
 * @ioc: per adapter object
 * @scmd: pointer to scsi command object
 * @mpi_reply: reply mf payload returned from firmware
 *
 * scsi_status - SCSI Status code returned from target device
 * scsi_state - state info associated with SCSI_IO determined by ioc
 * ioc_status - ioc supplied status info
 *
 * Return nothing.
 */
static void
_scsih_scsi_ioc_info(struct MPT2SAS_ADAPTER *ioc, struct scsi_cmnd *scmd,
    Mpi2SCSIIOReply_t *mpi_reply, u16 smid)
{
	u32 response_info;
	u8 *response_bytes;
	u16 ioc_status = le16_to_cpu(mpi_reply->IOCStatus) &
	    MPI2_IOCSTATUS_MASK;
	u8 scsi_state = mpi_reply->SCSIState;
	u8 scsi_status = mpi_reply->SCSIStatus;
	char *desc_ioc_state = NULL;
	char *desc_scsi_status = NULL;
	char *desc_scsi_state = ioc->tmp_string;
	u32 log_info = le32_to_cpu(mpi_reply->IOCLogInfo);
	struct _sas_device *sas_device = NULL;
	unsigned long flags;
	struct scsi_target *starget = scmd->device->sdev_target;
	struct MPT2SAS_TARGET *priv_target = starget->hostdata;
	char *device_str = NULL;

	if (!priv_target)
		return;

	if (ioc->hide_ir_msg)
		device_str = "WarpDrive";
	else
		device_str = "volume";

	if (log_info == 0x31170000)
		return;

	switch (ioc_status) {
	case MPI2_IOCSTATUS_SUCCESS:
		desc_ioc_state = "success";
		break;
	case MPI2_IOCSTATUS_INVALID_FUNCTION:
		desc_ioc_state = "invalid function";
		break;
	case MPI2_IOCSTATUS_SCSI_RECOVERED_ERROR:
		desc_ioc_state = "scsi recovered error";
		break;
	case MPI2_IOCSTATUS_SCSI_INVALID_DEVHANDLE:
		desc_ioc_state = "scsi invalid dev handle";
		break;
	case MPI2_IOCSTATUS_SCSI_DEVICE_NOT_THERE:
		desc_ioc_state = "scsi device not there";
		break;
	case MPI2_IOCSTATUS_SCSI_DATA_OVERRUN:
		desc_ioc_state = "scsi data overrun";
		break;
	case MPI2_IOCSTATUS_SCSI_DATA_UNDERRUN:
		desc_ioc_state = "scsi data underrun";
		break;
	case MPI2_IOCSTATUS_SCSI_IO_DATA_ERROR:
		desc_ioc_state = "scsi io data error";
		break;
	case MPI2_IOCSTATUS_SCSI_PROTOCOL_ERROR:
		desc_ioc_state = "scsi protocol error";
		break;
	case MPI2_IOCSTATUS_SCSI_TASK_TERMINATED:
		desc_ioc_state = "scsi task terminated";
		break;
	case MPI2_IOCSTATUS_SCSI_RESIDUAL_MISMATCH:
		desc_ioc_state = "scsi residual mismatch";
		break;
	case MPI2_IOCSTATUS_SCSI_TASK_MGMT_FAILED:
		desc_ioc_state = "scsi task mgmt failed";
		break;
	case MPI2_IOCSTATUS_SCSI_IOC_TERMINATED:
		desc_ioc_state = "scsi ioc terminated";
		break;
	case MPI2_IOCSTATUS_SCSI_EXT_TERMINATED:
		desc_ioc_state = "scsi ext terminated";
		break;
	case MPI2_IOCSTATUS_EEDP_GUARD_ERROR:
		desc_ioc_state = "eedp guard error";
		break;
	case MPI2_IOCSTATUS_EEDP_REF_TAG_ERROR:
		desc_ioc_state = "eedp ref tag error";
		break;
	case MPI2_IOCSTATUS_EEDP_APP_TAG_ERROR:
		desc_ioc_state = "eedp app tag error";
		break;
	default:
		desc_ioc_state = "unknown";
		break;
	}

	switch (scsi_status) {
	case MPI2_SCSI_STATUS_GOOD:
		desc_scsi_status = "good";
		break;
	case MPI2_SCSI_STATUS_CHECK_CONDITION:
		desc_scsi_status = "check condition";
		break;
	case MPI2_SCSI_STATUS_CONDITION_MET:
		desc_scsi_status = "condition met";
		break;
	case MPI2_SCSI_STATUS_BUSY:
		desc_scsi_status = "busy";
		break;
	case MPI2_SCSI_STATUS_INTERMEDIATE:
		desc_scsi_status = "intermediate";
		break;
	case MPI2_SCSI_STATUS_INTERMEDIATE_CONDMET:
		desc_scsi_status = "intermediate condmet";
		break;
	case MPI2_SCSI_STATUS_RESERVATION_CONFLICT:
		desc_scsi_status = "reservation conflict";
		break;
	case MPI2_SCSI_STATUS_COMMAND_TERMINATED:
		desc_scsi_status = "command terminated";
		break;
	case MPI2_SCSI_STATUS_TASK_SET_FULL:
		desc_scsi_status = "task set full";
		break;
	case MPI2_SCSI_STATUS_ACA_ACTIVE:
		desc_scsi_status = "aca active";
		break;
	case MPI2_SCSI_STATUS_TASK_ABORTED:
		desc_scsi_status = "task aborted";
		break;
	default:
		desc_scsi_status = "unknown";
		break;
	}

	desc_scsi_state[0] = '\0';
	if (!scsi_state)
		desc_scsi_state = " ";
	if (scsi_state & MPI2_SCSI_STATE_RESPONSE_INFO_VALID)
		strcat(desc_scsi_state, "response info ");
	if (scsi_state & MPI2_SCSI_STATE_TERMINATED)
		strcat(desc_scsi_state, "state terminated ");
	if (scsi_state & MPI2_SCSI_STATE_NO_SCSI_STATUS)
		strcat(desc_scsi_state, "no status ");
	if (scsi_state & MPI2_SCSI_STATE_AUTOSENSE_FAILED)
		strcat(desc_scsi_state, "autosense failed ");
	if (scsi_state & MPI2_SCSI_STATE_AUTOSENSE_VALID)
		strcat(desc_scsi_state, "autosense valid ");

	scsi_print_command(scmd);

	if (priv_target->flags & MPT_TARGET_FLAGS_VOLUME) {
		printk(MPT2SAS_WARN_FMT "\t%s wwid(0x%016llx)\n", ioc->name,
		    device_str, (unsigned long long)priv_target->sas_address);
	} else {
		spin_lock_irqsave(&ioc->sas_device_lock, flags);
		sas_device = mpt2sas_scsih_sas_device_find_by_sas_address(ioc,
		    priv_target->sas_address);
		if (sas_device) {
			printk(MPT2SAS_WARN_FMT "\tsas_address(0x%016llx), "
			    "phy(%d)\n", ioc->name, sas_device->sas_address,
			    sas_device->phy);
			printk(MPT2SAS_WARN_FMT
			    "\tenclosure_logical_id(0x%016llx), slot(%d)\n",
			    ioc->name, sas_device->enclosure_logical_id,
			    sas_device->slot);
		}
		spin_unlock_irqrestore(&ioc->sas_device_lock, flags);
	}

	printk(MPT2SAS_WARN_FMT "\thandle(0x%04x), ioc_status(%s)(0x%04x), "
	    "smid(%d)\n", ioc->name, le16_to_cpu(mpi_reply->DevHandle),
	    desc_ioc_state, ioc_status, smid);
	printk(MPT2SAS_WARN_FMT "\trequest_len(%d), underflow(%d), "
	    "resid(%d)\n", ioc->name, scsi_bufflen(scmd), scmd->underflow,
	    scsi_get_resid(scmd));
	printk(MPT2SAS_WARN_FMT "\ttag(%d), transfer_count(%d), "
	    "sc->result(0x%08x)\n", ioc->name, le16_to_cpu(mpi_reply->TaskTag),
	    le32_to_cpu(mpi_reply->TransferCount), scmd->result);
	printk(MPT2SAS_WARN_FMT "\tscsi_status(%s)(0x%02x), "
	    "scsi_state(%s)(0x%02x)\n", ioc->name, desc_scsi_status,
	    scsi_status, desc_scsi_state, scsi_state);

	if (scsi_state & MPI2_SCSI_STATE_AUTOSENSE_VALID) {
		struct sense_info data;
		_scsih_normalize_sense(scmd->sense_buffer, &data);
		printk(MPT2SAS_WARN_FMT "\t[sense_key,asc,ascq]: "
		    "[0x%02x,0x%02x,0x%02x], count(%d)\n", ioc->name, data.skey,
		    data.asc, data.ascq, le32_to_cpu(mpi_reply->SenseCount));
	}

	if (scsi_state & MPI2_SCSI_STATE_RESPONSE_INFO_VALID) {
		response_info = le32_to_cpu(mpi_reply->ResponseInfo);
		response_bytes = (u8 *)&response_info;
		_scsih_response_code(ioc, response_bytes[0]);
	}
}
#endif

/**
 * _scsih_turn_on_fault_led - illuminate Fault LED
 * @ioc: per adapter object
 * @handle: device handle
 * Context: process
 *
 * Return nothing.
 */
static void
_scsih_turn_on_fault_led(struct MPT2SAS_ADAPTER *ioc, u16 handle)
{
	Mpi2SepReply_t mpi_reply;
	Mpi2SepRequest_t mpi_request;

	memset(&mpi_request, 0, sizeof(Mpi2SepRequest_t));
	mpi_request.Function = MPI2_FUNCTION_SCSI_ENCLOSURE_PROCESSOR;
	mpi_request.Action = MPI2_SEP_REQ_ACTION_WRITE_STATUS;
	mpi_request.SlotStatus =
	    cpu_to_le32(MPI2_SEP_REQ_SLOTSTATUS_PREDICTED_FAULT);
	mpi_request.DevHandle = cpu_to_le16(handle);
	mpi_request.Flags = MPI2_SEP_REQ_FLAGS_DEVHANDLE_ADDRESS;
	if ((mpt2sas_base_scsi_enclosure_processor(ioc, &mpi_reply,
	    &mpi_request)) != 0) {
		printk(MPT2SAS_ERR_FMT "failure at %s:%d/%s()!\n", ioc->name,
		__FILE__, __LINE__, __func__);
		return;
	}

	if (mpi_reply.IOCStatus || mpi_reply.IOCLogInfo) {
		dewtprintk(ioc, printk(MPT2SAS_INFO_FMT "enclosure_processor: "
		    "ioc_status (0x%04x), loginfo(0x%08x)\n", ioc->name,
		    le16_to_cpu(mpi_reply.IOCStatus),
		    le32_to_cpu(mpi_reply.IOCLogInfo)));
		return;
	}
}

/**
 * _scsih_send_event_to_turn_on_fault_led - fire delayed event
 * @ioc: per adapter object
 * @handle: device handle
 * Context: interrupt.
 *
 * Return nothing.
 */
static void
_scsih_send_event_to_turn_on_fault_led(struct MPT2SAS_ADAPTER *ioc, u16 handle)
{
	struct fw_event_work *fw_event;

	fw_event = kzalloc(sizeof(struct fw_event_work), GFP_ATOMIC);
	if (!fw_event)
		return;
	fw_event->event = MPT2SAS_TURN_ON_FAULT_LED;
	fw_event->device_handle = handle;
	fw_event->ioc = ioc;
	_scsih_fw_event_add(ioc, fw_event);
}

/**
 * _scsih_smart_predicted_fault - process smart errors
 * @ioc: per adapter object
 * @handle: device handle
 * Context: interrupt.
 *
 * Return nothing.
 */
static void
_scsih_smart_predicted_fault(struct MPT2SAS_ADAPTER *ioc, u16 handle)
{
	struct scsi_target *starget;
	struct MPT2SAS_TARGET *sas_target_priv_data;
	Mpi2EventNotificationReply_t *event_reply;
	Mpi2EventDataSasDeviceStatusChange_t *event_data;
	struct _sas_device *sas_device;
	ssize_t sz;
	unsigned long flags;

	/* only handle non-raid devices */
	spin_lock_irqsave(&ioc->sas_device_lock, flags);
	sas_device = _scsih_sas_device_find_by_handle(ioc, handle);
	if (!sas_device) {
		spin_unlock_irqrestore(&ioc->sas_device_lock, flags);
		return;
	}
	starget = sas_device->starget;
	sas_target_priv_data = starget->hostdata;

	if ((sas_target_priv_data->flags & MPT_TARGET_FLAGS_RAID_COMPONENT) ||
	   ((sas_target_priv_data->flags & MPT_TARGET_FLAGS_VOLUME))) {
		spin_unlock_irqrestore(&ioc->sas_device_lock, flags);
		return;
	}
	starget_printk(KERN_WARNING, starget, "predicted fault\n");
	spin_unlock_irqrestore(&ioc->sas_device_lock, flags);

	if (ioc->pdev->subsystem_vendor == PCI_VENDOR_ID_IBM)
		_scsih_send_event_to_turn_on_fault_led(ioc, handle);

	/* insert into event log */
	sz = offsetof(Mpi2EventNotificationReply_t, EventData) +
	     sizeof(Mpi2EventDataSasDeviceStatusChange_t);
	event_reply = kzalloc(sz, GFP_ATOMIC);
	if (!event_reply) {
		printk(MPT2SAS_ERR_FMT "failure at %s:%d/%s()!\n",
		    ioc->name, __FILE__, __LINE__, __func__);
		return;
	}

	event_reply->Function = MPI2_FUNCTION_EVENT_NOTIFICATION;
	event_reply->Event =
	    cpu_to_le16(MPI2_EVENT_SAS_DEVICE_STATUS_CHANGE);
	event_reply->MsgLength = sz/4;
	event_reply->EventDataLength =
	    cpu_to_le16(sizeof(Mpi2EventDataSasDeviceStatusChange_t)/4);
	event_data = (Mpi2EventDataSasDeviceStatusChange_t *)
	    event_reply->EventData;
	event_data->ReasonCode = MPI2_EVENT_SAS_DEV_STAT_RC_SMART_DATA;
	event_data->ASC = 0x5D;
	event_data->DevHandle = cpu_to_le16(handle);
	event_data->SASAddress = cpu_to_le64(sas_target_priv_data->sas_address);
	mpt2sas_ctl_add_to_event_log(ioc, event_reply);
	kfree(event_reply);
}

/**
 * _scsih_io_done - scsi request callback
 * @ioc: per adapter object
 * @smid: system request message index
 * @msix_index: MSIX table index supplied by the OS
 * @reply: reply message frame(lower 32bit addr)
 *
 * Callback handler when using _scsih_qcmd.
 *
 * Return 1 meaning mf should be freed from _base_interrupt
 *        0 means the mf is freed from this function.
 */
static u8
_scsih_io_done(struct MPT2SAS_ADAPTER *ioc, u16 smid, u8 msix_index, u32 reply)
{
	Mpi2SCSIIORequest_t *mpi_request;
	Mpi2SCSIIOReply_t *mpi_reply;
	struct scsi_cmnd *scmd;
	u16 ioc_status;
	u32 xfer_cnt;
	u8 scsi_state;
	u8 scsi_status;
	u32 log_info;
	struct MPT2SAS_DEVICE *sas_device_priv_data;
	u32 response_code = 0;
	unsigned long flags;

	mpi_reply = mpt2sas_base_get_reply_virt_addr(ioc, reply);
	scmd = _scsih_scsi_lookup_get_clear(ioc, smid);
	if (scmd == NULL)
		return 1;

	mpi_request = mpt2sas_base_get_msg_frame(ioc, smid);

	if (mpi_reply == NULL) {
		scmd->result = DID_OK << 16;
		goto out;
	}

	sas_device_priv_data = scmd->device->hostdata;
	if (!sas_device_priv_data || !sas_device_priv_data->sas_target ||
	     sas_device_priv_data->sas_target->deleted) {
		scmd->result = DID_NO_CONNECT << 16;
		goto out;
	}
	/*
	 * WARPDRIVE: If direct_io is set then it is directIO,
	 * the failed direct I/O should be redirected to volume
	 */
	if (_scsih_scsi_direct_io_get(ioc, smid)) {
		spin_lock_irqsave(&ioc->scsi_lookup_lock, flags);
		ioc->scsi_lookup[smid - 1].scmd = scmd;
		spin_unlock_irqrestore(&ioc->scsi_lookup_lock, flags);
		_scsih_scsi_direct_io_set(ioc, smid, 0);
		memcpy(mpi_request->CDB.CDB32, scmd->cmnd, scmd->cmd_len);
		mpi_request->DevHandle =
		    cpu_to_le16(sas_device_priv_data->sas_target->handle);
		mpt2sas_base_put_smid_scsi_io(ioc, smid,
		    sas_device_priv_data->sas_target->handle);
		return 0;
	}


	/* turning off TLR */
	scsi_state = mpi_reply->SCSIState;
	if (scsi_state & MPI2_SCSI_STATE_RESPONSE_INFO_VALID)
		response_code =
		    le32_to_cpu(mpi_reply->ResponseInfo) & 0xFF;
	if (!sas_device_priv_data->tlr_snoop_check) {
		sas_device_priv_data->tlr_snoop_check++;
	/* Make sure Device is not raid volume.
	 * We do not expose raid functionality to upper layer for warpdrive.
	 */
	if (!ioc->is_warpdrive && !_scsih_is_raid(&scmd->device->sdev_gendev) &&
		sas_is_tlr_enabled(scmd->device) &&
		    response_code == MPI2_SCSITASKMGMT_RSP_INVALID_FRAME) {
			sas_disable_tlr(scmd->device);
			sdev_printk(KERN_INFO, scmd->device, "TLR disabled\n");
		}
	}

	xfer_cnt = le32_to_cpu(mpi_reply->TransferCount);
	scsi_set_resid(scmd, scsi_bufflen(scmd) - xfer_cnt);
	ioc_status = le16_to_cpu(mpi_reply->IOCStatus);
	if (ioc_status & MPI2_IOCSTATUS_FLAG_LOG_INFO_AVAILABLE)
		log_info =  le32_to_cpu(mpi_reply->IOCLogInfo);
	else
		log_info = 0;
	ioc_status &= MPI2_IOCSTATUS_MASK;
	scsi_status = mpi_reply->SCSIStatus;

	if (ioc_status == MPI2_IOCSTATUS_SCSI_DATA_UNDERRUN && xfer_cnt == 0 &&
	    (scsi_status == MPI2_SCSI_STATUS_BUSY ||
	     scsi_status == MPI2_SCSI_STATUS_RESERVATION_CONFLICT ||
	     scsi_status == MPI2_SCSI_STATUS_TASK_SET_FULL)) {
		ioc_status = MPI2_IOCSTATUS_SUCCESS;
	}

	if (scsi_state & MPI2_SCSI_STATE_AUTOSENSE_VALID) {
		struct sense_info data;
		const void *sense_data = mpt2sas_base_get_sense_buffer(ioc,
		    smid);
		u32 sz = min_t(u32, SCSI_SENSE_BUFFERSIZE,
		    le32_to_cpu(mpi_reply->SenseCount));
		memcpy(scmd->sense_buffer, sense_data, sz);
		_scsih_normalize_sense(scmd->sense_buffer, &data);
		/* failure prediction threshold exceeded */
		if (data.asc == 0x5D)
			_scsih_smart_predicted_fault(ioc,
			    le16_to_cpu(mpi_reply->DevHandle));
	}

	switch (ioc_status) {
	case MPI2_IOCSTATUS_BUSY:
	case MPI2_IOCSTATUS_INSUFFICIENT_RESOURCES:
		scmd->result = SAM_STAT_BUSY;
		break;

	case MPI2_IOCSTATUS_SCSI_DEVICE_NOT_THERE:
		scmd->result = DID_NO_CONNECT << 16;
		break;

	case MPI2_IOCSTATUS_SCSI_IOC_TERMINATED:
		if (sas_device_priv_data->block) {
			scmd->result = DID_TRANSPORT_DISRUPTED << 16;
			goto out;
		}
	case MPI2_IOCSTATUS_SCSI_TASK_TERMINATED:
	case MPI2_IOCSTATUS_SCSI_EXT_TERMINATED:
		scmd->result = DID_RESET << 16;
		break;

	case MPI2_IOCSTATUS_SCSI_RESIDUAL_MISMATCH:
		if ((xfer_cnt == 0) || (scmd->underflow > xfer_cnt))
			scmd->result = DID_SOFT_ERROR << 16;
		else
			scmd->result = (DID_OK << 16) | scsi_status;
		break;

	case MPI2_IOCSTATUS_SCSI_DATA_UNDERRUN:
		scmd->result = (DID_OK << 16) | scsi_status;

		if ((scsi_state & MPI2_SCSI_STATE_AUTOSENSE_VALID))
			break;

		if (xfer_cnt < scmd->underflow) {
			if (scsi_status == SAM_STAT_BUSY)
				scmd->result = SAM_STAT_BUSY;
			else
				scmd->result = DID_SOFT_ERROR << 16;
		} else if (scsi_state & (MPI2_SCSI_STATE_AUTOSENSE_FAILED |
		     MPI2_SCSI_STATE_NO_SCSI_STATUS))
			scmd->result = DID_SOFT_ERROR << 16;
		else if (scsi_state & MPI2_SCSI_STATE_TERMINATED)
			scmd->result = DID_RESET << 16;
		else if (!xfer_cnt && scmd->cmnd[0] == REPORT_LUNS) {
			mpi_reply->SCSIState = MPI2_SCSI_STATE_AUTOSENSE_VALID;
			mpi_reply->SCSIStatus = SAM_STAT_CHECK_CONDITION;
			scmd->result = (DRIVER_SENSE << 24) |
			    SAM_STAT_CHECK_CONDITION;
			scmd->sense_buffer[0] = 0x70;
			scmd->sense_buffer[2] = ILLEGAL_REQUEST;
			scmd->sense_buffer[12] = 0x20;
			scmd->sense_buffer[13] = 0;
		}
		break;

	case MPI2_IOCSTATUS_SCSI_DATA_OVERRUN:
		scsi_set_resid(scmd, 0);
	case MPI2_IOCSTATUS_SCSI_RECOVERED_ERROR:
	case MPI2_IOCSTATUS_SUCCESS:
		scmd->result = (DID_OK << 16) | scsi_status;
		if (response_code ==
		    MPI2_SCSITASKMGMT_RSP_INVALID_FRAME ||
		    (scsi_state & (MPI2_SCSI_STATE_AUTOSENSE_FAILED |
		     MPI2_SCSI_STATE_NO_SCSI_STATUS)))
			scmd->result = DID_SOFT_ERROR << 16;
		else if (scsi_state & MPI2_SCSI_STATE_TERMINATED)
			scmd->result = DID_RESET << 16;
		break;

	case MPI2_IOCSTATUS_EEDP_GUARD_ERROR:
	case MPI2_IOCSTATUS_EEDP_REF_TAG_ERROR:
	case MPI2_IOCSTATUS_EEDP_APP_TAG_ERROR:
		_scsih_eedp_error_handling(scmd, ioc_status);
		break;
	case MPI2_IOCSTATUS_SCSI_PROTOCOL_ERROR:
	case MPI2_IOCSTATUS_INVALID_FUNCTION:
	case MPI2_IOCSTATUS_INVALID_SGL:
	case MPI2_IOCSTATUS_INTERNAL_ERROR:
	case MPI2_IOCSTATUS_INVALID_FIELD:
	case MPI2_IOCSTATUS_INVALID_STATE:
	case MPI2_IOCSTATUS_SCSI_IO_DATA_ERROR:
	case MPI2_IOCSTATUS_SCSI_TASK_MGMT_FAILED:
	default:
		scmd->result = DID_SOFT_ERROR << 16;
		break;

	}

#ifdef CONFIG_SCSI_MPT2SAS_LOGGING
	if (scmd->result && (ioc->logging_level & MPT_DEBUG_REPLY))
		_scsih_scsi_ioc_info(ioc , scmd, mpi_reply, smid);
#endif

 out:
	scsi_dma_unmap(scmd);
	scmd->scsi_done(scmd);
	return 1;
}

/**
 * _scsih_sas_host_refresh - refreshing sas host object contents
 * @ioc: per adapter object
 * Context: user
 *
 * During port enable, fw will send topology events for every device. Its
 * possible that the handles may change from the previous setting, so this
 * code keeping handles updating if changed.
 *
 * Return nothing.
 */
static void
_scsih_sas_host_refresh(struct MPT2SAS_ADAPTER *ioc)
{
	u16 sz;
	u16 ioc_status;
	int i;
	Mpi2ConfigReply_t mpi_reply;
	Mpi2SasIOUnitPage0_t *sas_iounit_pg0 = NULL;
	u16 attached_handle;
	u8 link_rate;

	dtmprintk(ioc, printk(MPT2SAS_INFO_FMT
	    "updating handles for sas_host(0x%016llx)\n",
	    ioc->name, (unsigned long long)ioc->sas_hba.sas_address));

	sz = offsetof(Mpi2SasIOUnitPage0_t, PhyData) + (ioc->sas_hba.num_phys
	    * sizeof(Mpi2SasIOUnit0PhyData_t));
	sas_iounit_pg0 = kzalloc(sz, GFP_KERNEL);
	if (!sas_iounit_pg0) {
		printk(MPT2SAS_ERR_FMT "failure at %s:%d/%s()!\n",
		    ioc->name, __FILE__, __LINE__, __func__);
		return;
	}

	if ((mpt2sas_config_get_sas_iounit_pg0(ioc, &mpi_reply,
	    sas_iounit_pg0, sz)) != 0)
		goto out;
	ioc_status = le16_to_cpu(mpi_reply.IOCStatus) & MPI2_IOCSTATUS_MASK;
	if (ioc_status != MPI2_IOCSTATUS_SUCCESS)
		goto out;
	for (i = 0; i < ioc->sas_hba.num_phys ; i++) {
		link_rate = sas_iounit_pg0->PhyData[i].NegotiatedLinkRate >> 4;
		if (i == 0)
			ioc->sas_hba.handle = le16_to_cpu(sas_iounit_pg0->
			    PhyData[0].ControllerDevHandle);
		ioc->sas_hba.phy[i].handle = ioc->sas_hba.handle;
		attached_handle = le16_to_cpu(sas_iounit_pg0->PhyData[i].
		    AttachedDevHandle);
		if (attached_handle && link_rate < MPI2_SAS_NEG_LINK_RATE_1_5)
			link_rate = MPI2_SAS_NEG_LINK_RATE_1_5;
		mpt2sas_transport_update_links(ioc, ioc->sas_hba.sas_address,
		    attached_handle, i, link_rate);
	}
 out:
	kfree(sas_iounit_pg0);
}

/**
 * _scsih_sas_host_add - create sas host object
 * @ioc: per adapter object
 *
 * Creating host side data object, stored in ioc->sas_hba
 *
 * Return nothing.
 */
static void
_scsih_sas_host_add(struct MPT2SAS_ADAPTER *ioc)
{
	int i;
	Mpi2ConfigReply_t mpi_reply;
	Mpi2SasIOUnitPage0_t *sas_iounit_pg0 = NULL;
	Mpi2SasIOUnitPage1_t *sas_iounit_pg1 = NULL;
	Mpi2SasPhyPage0_t phy_pg0;
	Mpi2SasDevicePage0_t sas_device_pg0;
	Mpi2SasEnclosurePage0_t enclosure_pg0;
	u16 ioc_status;
	u16 sz;
	u16 device_missing_delay;

	mpt2sas_config_get_number_hba_phys(ioc, &ioc->sas_hba.num_phys);
	if (!ioc->sas_hba.num_phys) {
		printk(MPT2SAS_ERR_FMT "failure at %s:%d/%s()!\n",
		    ioc->name, __FILE__, __LINE__, __func__);
		return;
	}

	/* sas_iounit page 0 */
	sz = offsetof(Mpi2SasIOUnitPage0_t, PhyData) + (ioc->sas_hba.num_phys *
	    sizeof(Mpi2SasIOUnit0PhyData_t));
	sas_iounit_pg0 = kzalloc(sz, GFP_KERNEL);
	if (!sas_iounit_pg0) {
		printk(MPT2SAS_ERR_FMT "failure at %s:%d/%s()!\n",
		    ioc->name, __FILE__, __LINE__, __func__);
		return;
	}
	if ((mpt2sas_config_get_sas_iounit_pg0(ioc, &mpi_reply,
	    sas_iounit_pg0, sz))) {
		printk(MPT2SAS_ERR_FMT "failure at %s:%d/%s()!\n",
		    ioc->name, __FILE__, __LINE__, __func__);
		goto out;
	}
	ioc_status = le16_to_cpu(mpi_reply.IOCStatus) &
	    MPI2_IOCSTATUS_MASK;
	if (ioc_status != MPI2_IOCSTATUS_SUCCESS) {
		printk(MPT2SAS_ERR_FMT "failure at %s:%d/%s()!\n",
		    ioc->name, __FILE__, __LINE__, __func__);
		goto out;
	}

	/* sas_iounit page 1 */
	sz = offsetof(Mpi2SasIOUnitPage1_t, PhyData) + (ioc->sas_hba.num_phys *
	    sizeof(Mpi2SasIOUnit1PhyData_t));
	sas_iounit_pg1 = kzalloc(sz, GFP_KERNEL);
	if (!sas_iounit_pg1) {
		printk(MPT2SAS_ERR_FMT "failure at %s:%d/%s()!\n",
		    ioc->name, __FILE__, __LINE__, __func__);
		goto out;
	}
	if ((mpt2sas_config_get_sas_iounit_pg1(ioc, &mpi_reply,
	    sas_iounit_pg1, sz))) {
		printk(MPT2SAS_ERR_FMT "failure at %s:%d/%s()!\n",
		    ioc->name, __FILE__, __LINE__, __func__);
		goto out;
	}
	ioc_status = le16_to_cpu(mpi_reply.IOCStatus) &
	    MPI2_IOCSTATUS_MASK;
	if (ioc_status != MPI2_IOCSTATUS_SUCCESS) {
		printk(MPT2SAS_ERR_FMT "failure at %s:%d/%s()!\n",
		    ioc->name, __FILE__, __LINE__, __func__);
		goto out;
	}

	ioc->io_missing_delay =
	    le16_to_cpu(sas_iounit_pg1->IODeviceMissingDelay);
	device_missing_delay =
	    le16_to_cpu(sas_iounit_pg1->ReportDeviceMissingDelay);
	if (device_missing_delay & MPI2_SASIOUNIT1_REPORT_MISSING_UNIT_16)
		ioc->device_missing_delay = (device_missing_delay &
		    MPI2_SASIOUNIT1_REPORT_MISSING_TIMEOUT_MASK) * 16;
	else
		ioc->device_missing_delay = device_missing_delay &
		    MPI2_SASIOUNIT1_REPORT_MISSING_TIMEOUT_MASK;

	ioc->sas_hba.parent_dev = &ioc->shost->shost_gendev;
	ioc->sas_hba.phy = kcalloc(ioc->sas_hba.num_phys,
	    sizeof(struct _sas_phy), GFP_KERNEL);
	if (!ioc->sas_hba.phy) {
		printk(MPT2SAS_ERR_FMT "failure at %s:%d/%s()!\n",
		    ioc->name, __FILE__, __LINE__, __func__);
		goto out;
	}
	for (i = 0; i < ioc->sas_hba.num_phys ; i++) {
		if ((mpt2sas_config_get_phy_pg0(ioc, &mpi_reply, &phy_pg0,
		    i))) {
			printk(MPT2SAS_ERR_FMT "failure at %s:%d/%s()!\n",
			    ioc->name, __FILE__, __LINE__, __func__);
			goto out;
		}
		ioc_status = le16_to_cpu(mpi_reply.IOCStatus) &
		    MPI2_IOCSTATUS_MASK;
		if (ioc_status != MPI2_IOCSTATUS_SUCCESS) {
			printk(MPT2SAS_ERR_FMT "failure at %s:%d/%s()!\n",
			    ioc->name, __FILE__, __LINE__, __func__);
			goto out;
		}

		if (i == 0)
			ioc->sas_hba.handle = le16_to_cpu(sas_iounit_pg0->
			    PhyData[0].ControllerDevHandle);
		ioc->sas_hba.phy[i].handle = ioc->sas_hba.handle;
		ioc->sas_hba.phy[i].phy_id = i;
		mpt2sas_transport_add_host_phy(ioc, &ioc->sas_hba.phy[i],
		    phy_pg0, ioc->sas_hba.parent_dev);
	}
	if ((mpt2sas_config_get_sas_device_pg0(ioc, &mpi_reply, &sas_device_pg0,
	    MPI2_SAS_DEVICE_PGAD_FORM_HANDLE, ioc->sas_hba.handle))) {
		printk(MPT2SAS_ERR_FMT "failure at %s:%d/%s()!\n",
		    ioc->name, __FILE__, __LINE__, __func__);
		goto out;
	}
	ioc->sas_hba.enclosure_handle =
	    le16_to_cpu(sas_device_pg0.EnclosureHandle);
	ioc->sas_hba.sas_address = le64_to_cpu(sas_device_pg0.SASAddress);
	printk(MPT2SAS_INFO_FMT "host_add: handle(0x%04x), "
	    "sas_addr(0x%016llx), phys(%d)\n", ioc->name, ioc->sas_hba.handle,
	    (unsigned long long) ioc->sas_hba.sas_address,
	    ioc->sas_hba.num_phys) ;

	if (ioc->sas_hba.enclosure_handle) {
		if (!(mpt2sas_config_get_enclosure_pg0(ioc, &mpi_reply,
		    &enclosure_pg0,
		   MPI2_SAS_ENCLOS_PGAD_FORM_HANDLE,
		   ioc->sas_hba.enclosure_handle))) {
			ioc->sas_hba.enclosure_logical_id =
			    le64_to_cpu(enclosure_pg0.EnclosureLogicalID);
		}
	}

 out:
	kfree(sas_iounit_pg1);
	kfree(sas_iounit_pg0);
}

/**
 * _scsih_expander_add -  creating expander object
 * @ioc: per adapter object
 * @handle: expander handle
 *
 * Creating expander object, stored in ioc->sas_expander_list.
 *
 * Return 0 for success, else error.
 */
static int
_scsih_expander_add(struct MPT2SAS_ADAPTER *ioc, u16 handle)
{
	struct _sas_node *sas_expander;
	Mpi2ConfigReply_t mpi_reply;
	Mpi2ExpanderPage0_t expander_pg0;
	Mpi2ExpanderPage1_t expander_pg1;
	Mpi2SasEnclosurePage0_t enclosure_pg0;
	u32 ioc_status;
	u16 parent_handle;
	u64 sas_address, sas_address_parent = 0;
	int i;
	unsigned long flags;
	struct _sas_port *mpt2sas_port = NULL;
	int rc = 0;

	if (!handle)
		return -1;

	if (ioc->shost_recovery || ioc->pci_error_recovery)
		return -1;

	if ((mpt2sas_config_get_expander_pg0(ioc, &mpi_reply, &expander_pg0,
	    MPI2_SAS_EXPAND_PGAD_FORM_HNDL, handle))) {
		printk(MPT2SAS_ERR_FMT "failure at %s:%d/%s()!\n",
		    ioc->name, __FILE__, __LINE__, __func__);
		return -1;
	}

	ioc_status = le16_to_cpu(mpi_reply.IOCStatus) &
	    MPI2_IOCSTATUS_MASK;
	if (ioc_status != MPI2_IOCSTATUS_SUCCESS) {
		printk(MPT2SAS_ERR_FMT "failure at %s:%d/%s()!\n",
		    ioc->name, __FILE__, __LINE__, __func__);
		return -1;
	}

	/* handle out of order topology events */
	parent_handle = le16_to_cpu(expander_pg0.ParentDevHandle);
	if (_scsih_get_sas_address(ioc, parent_handle, &sas_address_parent)
	    != 0) {
		printk(MPT2SAS_ERR_FMT "failure at %s:%d/%s()!\n",
		    ioc->name, __FILE__, __LINE__, __func__);
		return -1;
	}
	if (sas_address_parent != ioc->sas_hba.sas_address) {
		spin_lock_irqsave(&ioc->sas_node_lock, flags);
		sas_expander = mpt2sas_scsih_expander_find_by_sas_address(ioc,
		    sas_address_parent);
		spin_unlock_irqrestore(&ioc->sas_node_lock, flags);
		if (!sas_expander) {
			rc = _scsih_expander_add(ioc, parent_handle);
			if (rc != 0)
				return rc;
		}
	}

	spin_lock_irqsave(&ioc->sas_node_lock, flags);
	sas_address = le64_to_cpu(expander_pg0.SASAddress);
	sas_expander = mpt2sas_scsih_expander_find_by_sas_address(ioc,
	    sas_address);
	spin_unlock_irqrestore(&ioc->sas_node_lock, flags);

	if (sas_expander)
		return 0;

	sas_expander = kzalloc(sizeof(struct _sas_node),
	    GFP_KERNEL);
	if (!sas_expander) {
		printk(MPT2SAS_ERR_FMT "failure at %s:%d/%s()!\n",
		    ioc->name, __FILE__, __LINE__, __func__);
		return -1;
	}

	sas_expander->handle = handle;
	sas_expander->num_phys = expander_pg0.NumPhys;
	sas_expander->sas_address_parent = sas_address_parent;
	sas_expander->sas_address = sas_address;

	printk(MPT2SAS_INFO_FMT "expander_add: handle(0x%04x),"
	    " parent(0x%04x), sas_addr(0x%016llx), phys(%d)\n", ioc->name,
	    handle, parent_handle, (unsigned long long)
	    sas_expander->sas_address, sas_expander->num_phys);

	if (!sas_expander->num_phys)
		goto out_fail;
	sas_expander->phy = kcalloc(sas_expander->num_phys,
	    sizeof(struct _sas_phy), GFP_KERNEL);
	if (!sas_expander->phy) {
		printk(MPT2SAS_ERR_FMT "failure at %s:%d/%s()!\n",
		    ioc->name, __FILE__, __LINE__, __func__);
		rc = -1;
		goto out_fail;
	}

	INIT_LIST_HEAD(&sas_expander->sas_port_list);
	mpt2sas_port = mpt2sas_transport_port_add(ioc, handle,
	    sas_address_parent);
	if (!mpt2sas_port) {
		printk(MPT2SAS_ERR_FMT "failure at %s:%d/%s()!\n",
		    ioc->name, __FILE__, __LINE__, __func__);
		rc = -1;
		goto out_fail;
	}
	sas_expander->parent_dev = &mpt2sas_port->rphy->dev;

	for (i = 0 ; i < sas_expander->num_phys ; i++) {
		if ((mpt2sas_config_get_expander_pg1(ioc, &mpi_reply,
		    &expander_pg1, i, handle))) {
			printk(MPT2SAS_ERR_FMT "failure at %s:%d/%s()!\n",
			    ioc->name, __FILE__, __LINE__, __func__);
			rc = -1;
			goto out_fail;
		}
		sas_expander->phy[i].handle = handle;
		sas_expander->phy[i].phy_id = i;

		if ((mpt2sas_transport_add_expander_phy(ioc,
		    &sas_expander->phy[i], expander_pg1,
		    sas_expander->parent_dev))) {
			printk(MPT2SAS_ERR_FMT "failure at %s:%d/%s()!\n",
			    ioc->name, __FILE__, __LINE__, __func__);
			rc = -1;
			goto out_fail;
		}
	}

	if (sas_expander->enclosure_handle) {
		if (!(mpt2sas_config_get_enclosure_pg0(ioc, &mpi_reply,
		    &enclosure_pg0, MPI2_SAS_ENCLOS_PGAD_FORM_HANDLE,
		   sas_expander->enclosure_handle))) {
			sas_expander->enclosure_logical_id =
			    le64_to_cpu(enclosure_pg0.EnclosureLogicalID);
		}
	}

	_scsih_expander_node_add(ioc, sas_expander);
	 return 0;

 out_fail:

	if (mpt2sas_port)
		mpt2sas_transport_port_remove(ioc, sas_expander->sas_address,
		    sas_address_parent);
	kfree(sas_expander);
	return rc;
}

/**
 * _scsih_done -  scsih callback handler.
 * @ioc: per adapter object
 * @smid: system request message index
 * @msix_index: MSIX table index supplied by the OS
 * @reply: reply message frame(lower 32bit addr)
 *
 * Callback handler when sending internal generated message frames.
 * The callback index passed is `ioc->scsih_cb_idx`
 *
 * Return 1 meaning mf should be freed from _base_interrupt
 *        0 means the mf is freed from this function.
 */
static u8
_scsih_done(struct MPT2SAS_ADAPTER *ioc, u16 smid, u8 msix_index, u32 reply)
{
	MPI2DefaultReply_t *mpi_reply;

	mpi_reply =  mpt2sas_base_get_reply_virt_addr(ioc, reply);
	if (ioc->scsih_cmds.status == MPT2_CMD_NOT_USED)
		return 1;
	if (ioc->scsih_cmds.smid != smid)
		return 1;
	ioc->scsih_cmds.status |= MPT2_CMD_COMPLETE;
	if (mpi_reply) {
		memcpy(ioc->scsih_cmds.reply, mpi_reply,
		    mpi_reply->MsgLength*4);
		ioc->scsih_cmds.status |= MPT2_CMD_REPLY_VALID;
	}
	ioc->scsih_cmds.status &= ~MPT2_CMD_PENDING;
	complete(&ioc->scsih_cmds.done);
	return 1;
}

/**
 * mpt2sas_expander_remove - removing expander object
 * @ioc: per adapter object
 * @sas_address: expander sas_address
 *
 * Return nothing.
 */
void
mpt2sas_expander_remove(struct MPT2SAS_ADAPTER *ioc, u64 sas_address)
{
	struct _sas_node *sas_expander;
	unsigned long flags;

	if (ioc->shost_recovery)
		return;

	spin_lock_irqsave(&ioc->sas_node_lock, flags);
	sas_expander = mpt2sas_scsih_expander_find_by_sas_address(ioc,
	    sas_address);
	if (!sas_expander) {
		spin_unlock_irqrestore(&ioc->sas_node_lock, flags);
		return;
	}
	list_del(&sas_expander->list);
	spin_unlock_irqrestore(&ioc->sas_node_lock, flags);
	_scsih_expander_node_remove(ioc, sas_expander);
}

/**
 * _scsih_check_access_status - check access flags
 * @ioc: per adapter object
 * @sas_address: sas address
 * @handle: sas device handle
 * @access_flags: errors returned during discovery of the device
 *
 * Return 0 for success, else failure
 */
static u8
_scsih_check_access_status(struct MPT2SAS_ADAPTER *ioc, u64 sas_address,
   u16 handle, u8 access_status)
{
	u8 rc = 1;
	char *desc = NULL;

	switch (access_status) {
	case MPI2_SAS_DEVICE0_ASTATUS_NO_ERRORS:
	case MPI2_SAS_DEVICE0_ASTATUS_SATA_NEEDS_INITIALIZATION:
		rc = 0;
		break;
	case MPI2_SAS_DEVICE0_ASTATUS_SATA_CAPABILITY_FAILED:
		desc = "sata capability failed";
		break;
	case MPI2_SAS_DEVICE0_ASTATUS_SATA_AFFILIATION_CONFLICT:
		desc = "sata affiliation conflict";
		break;
	case MPI2_SAS_DEVICE0_ASTATUS_ROUTE_NOT_ADDRESSABLE:
		desc = "route not addressable";
		break;
	case MPI2_SAS_DEVICE0_ASTATUS_SMP_ERROR_NOT_ADDRESSABLE:
		desc = "smp error not addressable";
		break;
	case MPI2_SAS_DEVICE0_ASTATUS_DEVICE_BLOCKED:
		desc = "device blocked";
		break;
	case MPI2_SAS_DEVICE0_ASTATUS_SATA_INIT_FAILED:
	case MPI2_SAS_DEVICE0_ASTATUS_SIF_UNKNOWN:
	case MPI2_SAS_DEVICE0_ASTATUS_SIF_AFFILIATION_CONFLICT:
	case MPI2_SAS_DEVICE0_ASTATUS_SIF_DIAG:
	case MPI2_SAS_DEVICE0_ASTATUS_SIF_IDENTIFICATION:
	case MPI2_SAS_DEVICE0_ASTATUS_SIF_CHECK_POWER:
	case MPI2_SAS_DEVICE0_ASTATUS_SIF_PIO_SN:
	case MPI2_SAS_DEVICE0_ASTATUS_SIF_MDMA_SN:
	case MPI2_SAS_DEVICE0_ASTATUS_SIF_UDMA_SN:
	case MPI2_SAS_DEVICE0_ASTATUS_SIF_ZONING_VIOLATION:
	case MPI2_SAS_DEVICE0_ASTATUS_SIF_NOT_ADDRESSABLE:
	case MPI2_SAS_DEVICE0_ASTATUS_SIF_MAX:
		desc = "sata initialization failed";
		break;
	default:
		desc = "unknown";
		break;
	}

	if (!rc)
		return 0;

	printk(MPT2SAS_ERR_FMT "discovery errors(%s): sas_address(0x%016llx), "
	    "handle(0x%04x)\n", ioc->name, desc,
	    (unsigned long long)sas_address, handle);
	return rc;
}

static void
_scsih_check_device(struct MPT2SAS_ADAPTER *ioc, u16 handle)
{
	Mpi2ConfigReply_t mpi_reply;
	Mpi2SasDevicePage0_t sas_device_pg0;
	struct _sas_device *sas_device;
	u32 ioc_status;
	unsigned long flags;
	u64 sas_address;
	struct scsi_target *starget;
	struct MPT2SAS_TARGET *sas_target_priv_data;
	u32 device_info;

	if ((mpt2sas_config_get_sas_device_pg0(ioc, &mpi_reply, &sas_device_pg0,
	    MPI2_SAS_DEVICE_PGAD_FORM_HANDLE, handle)))
		return;

	ioc_status = le16_to_cpu(mpi_reply.IOCStatus) & MPI2_IOCSTATUS_MASK;
	if (ioc_status != MPI2_IOCSTATUS_SUCCESS)
		return;

	/* check if this is end device */
	device_info = le32_to_cpu(sas_device_pg0.DeviceInfo);
	if (!(_scsih_is_end_device(device_info)))
		return;

	spin_lock_irqsave(&ioc->sas_device_lock, flags);
	sas_address = le64_to_cpu(sas_device_pg0.SASAddress);
	sas_device = mpt2sas_scsih_sas_device_find_by_sas_address(ioc,
	    sas_address);

	if (!sas_device) {
		printk(MPT2SAS_ERR_FMT "device is not present "
		    "handle(0x%04x), no sas_device!!!\n", ioc->name, handle);
		spin_unlock_irqrestore(&ioc->sas_device_lock, flags);
		return;
	}

	if (unlikely(sas_device->handle != handle)) {
		starget = sas_device->starget;
		sas_target_priv_data = starget->hostdata;
		starget_printk(KERN_INFO, starget, "handle changed from(0x%04x)"
		   " to (0x%04x)!!!\n", sas_device->handle, handle);
		sas_target_priv_data->handle = handle;
		sas_device->handle = handle;
	}
	spin_unlock_irqrestore(&ioc->sas_device_lock, flags);

	/* check if device is present */
	if (!(le16_to_cpu(sas_device_pg0.Flags) &
	    MPI2_SAS_DEVICE0_FLAGS_DEVICE_PRESENT)) {
		printk(MPT2SAS_ERR_FMT "device is not present "
		    "handle(0x%04x), flags!!!\n", ioc->name, handle);
		return;
	}

	/* check if there were any issues with discovery */
	if (_scsih_check_access_status(ioc, sas_address, handle,
	    sas_device_pg0.AccessStatus))
		return;
	_scsih_ublock_io_device(ioc, handle);

}

/**
 * _scsih_add_device -  creating sas device object
 * @ioc: per adapter object
 * @handle: sas device handle
 * @phy_num: phy number end device attached to
 * @is_pd: is this hidden raid component
 *
 * Creating end device object, stored in ioc->sas_device_list.
 *
 * Returns 0 for success, non-zero for failure.
 */
static int
_scsih_add_device(struct MPT2SAS_ADAPTER *ioc, u16 handle, u8 phy_num, u8 is_pd)
{
	Mpi2ConfigReply_t mpi_reply;
	Mpi2SasDevicePage0_t sas_device_pg0;
	Mpi2SasEnclosurePage0_t enclosure_pg0;
	struct _sas_device *sas_device;
	u32 ioc_status;
	__le64 sas_address;
	u32 device_info;
	unsigned long flags;

	if ((mpt2sas_config_get_sas_device_pg0(ioc, &mpi_reply, &sas_device_pg0,
	    MPI2_SAS_DEVICE_PGAD_FORM_HANDLE, handle))) {
		printk(MPT2SAS_ERR_FMT "failure at %s:%d/%s()!\n",
		    ioc->name, __FILE__, __LINE__, __func__);
		return -1;
	}

	ioc_status = le16_to_cpu(mpi_reply.IOCStatus) &
	    MPI2_IOCSTATUS_MASK;
	if (ioc_status != MPI2_IOCSTATUS_SUCCESS) {
		printk(MPT2SAS_ERR_FMT "failure at %s:%d/%s()!\n",
		    ioc->name, __FILE__, __LINE__, __func__);
		return -1;
	}

	sas_address = le64_to_cpu(sas_device_pg0.SASAddress);

	/* check if device is present */
	if (!(le16_to_cpu(sas_device_pg0.Flags) &
	    MPI2_SAS_DEVICE0_FLAGS_DEVICE_PRESENT)) {
		printk(MPT2SAS_ERR_FMT "failure at %s:%d/%s()!\n",
		    ioc->name, __FILE__, __LINE__, __func__);
		printk(MPT2SAS_ERR_FMT "Flags = 0x%04x\n",
		    ioc->name, le16_to_cpu(sas_device_pg0.Flags));
		return -1;
	}

	/* check if there were any issues with discovery */
	if (_scsih_check_access_status(ioc, sas_address, handle,
	    sas_device_pg0.AccessStatus))
		return -1;

	/* check if this is end device */
	device_info = le32_to_cpu(sas_device_pg0.DeviceInfo);
	if (!(_scsih_is_end_device(device_info))) {
		printk(MPT2SAS_ERR_FMT "failure at %s:%d/%s()!\n",
		    ioc->name, __FILE__, __LINE__, __func__);
		return -1;
	}


	spin_lock_irqsave(&ioc->sas_device_lock, flags);
	sas_device = mpt2sas_scsih_sas_device_find_by_sas_address(ioc,
	    sas_address);
	spin_unlock_irqrestore(&ioc->sas_device_lock, flags);

	if (sas_device)
		return 0;

	sas_device = kzalloc(sizeof(struct _sas_device),
	    GFP_KERNEL);
	if (!sas_device) {
		printk(MPT2SAS_ERR_FMT "failure at %s:%d/%s()!\n",
		    ioc->name, __FILE__, __LINE__, __func__);
		return -1;
	}

	sas_device->handle = handle;
	if (_scsih_get_sas_address(ioc, le16_to_cpu
		(sas_device_pg0.ParentDevHandle),
		&sas_device->sas_address_parent) != 0)
		printk(MPT2SAS_ERR_FMT "failure at %s:%d/%s()!\n",
		    ioc->name, __FILE__, __LINE__, __func__);
	sas_device->enclosure_handle =
	    le16_to_cpu(sas_device_pg0.EnclosureHandle);
	sas_device->slot =
	    le16_to_cpu(sas_device_pg0.Slot);
	sas_device->device_info = device_info;
	sas_device->sas_address = sas_address;
	sas_device->phy = sas_device_pg0.PhyNum;

	/* get enclosure_logical_id */
	if (sas_device->enclosure_handle && !(mpt2sas_config_get_enclosure_pg0(
	   ioc, &mpi_reply, &enclosure_pg0, MPI2_SAS_ENCLOS_PGAD_FORM_HANDLE,
	   sas_device->enclosure_handle)))
		sas_device->enclosure_logical_id =
		    le64_to_cpu(enclosure_pg0.EnclosureLogicalID);

	/* get device name */
	sas_device->device_name = le64_to_cpu(sas_device_pg0.DeviceName);

	if (ioc->wait_for_discovery_to_complete)
		_scsih_sas_device_init_add(ioc, sas_device);
	else
		_scsih_sas_device_add(ioc, sas_device);

	return 0;
}

/**
 * _scsih_remove_device -  removing sas device object
 * @ioc: per adapter object
 * @sas_device_delete: the sas_device object
 *
 * Return nothing.
 */
static void
_scsih_remove_device(struct MPT2SAS_ADAPTER *ioc,
    struct _sas_device *sas_device)
{
	struct _sas_device sas_device_backup;
	struct MPT2SAS_TARGET *sas_target_priv_data;

	if (!sas_device)
		return;

	memcpy(&sas_device_backup, sas_device, sizeof(struct _sas_device));
	_scsih_sas_device_remove(ioc, sas_device);

	dewtprintk(ioc, printk(MPT2SAS_INFO_FMT "%s: enter: "
	    "handle(0x%04x), sas_addr(0x%016llx)\n", ioc->name, __func__,
	    sas_device_backup.handle, (unsigned long long)
	    sas_device_backup.sas_address));

	if (sas_device_backup.starget && sas_device_backup.starget->hostdata) {
		sas_target_priv_data = sas_device_backup.starget->hostdata;
		sas_target_priv_data->deleted = 1;
		_scsih_ublock_io_device(ioc, sas_device_backup.handle);
		sas_target_priv_data->handle =
		     MPT2SAS_INVALID_DEVICE_HANDLE;
	}

	_scsih_ublock_io_device(ioc, sas_device_backup.handle);

	if (!ioc->hide_drives)
		mpt2sas_transport_port_remove(ioc,
		    sas_device_backup.sas_address,
		    sas_device_backup.sas_address_parent);

	printk(MPT2SAS_INFO_FMT "removing handle(0x%04x), sas_addr"
	    "(0x%016llx)\n", ioc->name, sas_device_backup.handle,
	    (unsigned long long) sas_device_backup.sas_address);

	dewtprintk(ioc, printk(MPT2SAS_INFO_FMT "%s: exit: "
	    "handle(0x%04x), sas_addr(0x%016llx)\n", ioc->name, __func__,
	    sas_device_backup.handle, (unsigned long long)
	    sas_device_backup.sas_address));
}

/**
 * mpt2sas_device_remove - removing device object
 * @ioc: per adapter object
 * @sas_address: expander sas_address
 *
 * Return nothing.
 */
void
mpt2sas_device_remove(struct MPT2SAS_ADAPTER *ioc, u64 sas_address)
{
	struct _sas_device *sas_device;
	unsigned long flags;

	if (ioc->shost_recovery)
		return;

	spin_lock_irqsave(&ioc->sas_device_lock, flags);
	sas_device = mpt2sas_scsih_sas_device_find_by_sas_address(ioc,
	    sas_address);
	if (!sas_device) {
		spin_unlock_irqrestore(&ioc->sas_device_lock, flags);
		return;
	}
	spin_unlock_irqrestore(&ioc->sas_device_lock, flags);
	_scsih_remove_device(ioc, sas_device);
}

#ifdef CONFIG_SCSI_MPT2SAS_LOGGING
/**
 * _scsih_sas_topology_change_event_debug - debug for topology event
 * @ioc: per adapter object
 * @event_data: event data payload
 * Context: user.
 */
static void
_scsih_sas_topology_change_event_debug(struct MPT2SAS_ADAPTER *ioc,
    Mpi2EventDataSasTopologyChangeList_t *event_data)
{
	int i;
	u16 handle;
	u16 reason_code;
	u8 phy_number;
	char *status_str = NULL;
	u8 link_rate, prev_link_rate;

	switch (event_data->ExpStatus) {
	case MPI2_EVENT_SAS_TOPO_ES_ADDED:
		status_str = "add";
		break;
	case MPI2_EVENT_SAS_TOPO_ES_NOT_RESPONDING:
		status_str = "remove";
		break;
	case MPI2_EVENT_SAS_TOPO_ES_RESPONDING:
	case 0:
		status_str =  "responding";
		break;
	case MPI2_EVENT_SAS_TOPO_ES_DELAY_NOT_RESPONDING:
		status_str = "remove delay";
		break;
	default:
		status_str = "unknown status";
		break;
	}
	printk(MPT2SAS_INFO_FMT "sas topology change: (%s)\n",
	    ioc->name, status_str);
	printk(KERN_INFO "\thandle(0x%04x), enclosure_handle(0x%04x) "
	    "start_phy(%02d), count(%d)\n",
	    le16_to_cpu(event_data->ExpanderDevHandle),
	    le16_to_cpu(event_data->EnclosureHandle),
	    event_data->StartPhyNum, event_data->NumEntries);
	for (i = 0; i < event_data->NumEntries; i++) {
		handle = le16_to_cpu(event_data->PHY[i].AttachedDevHandle);
		if (!handle)
			continue;
		phy_number = event_data->StartPhyNum + i;
		reason_code = event_data->PHY[i].PhyStatus &
		    MPI2_EVENT_SAS_TOPO_RC_MASK;
		switch (reason_code) {
		case MPI2_EVENT_SAS_TOPO_RC_TARG_ADDED:
			status_str = "target add";
			break;
		case MPI2_EVENT_SAS_TOPO_RC_TARG_NOT_RESPONDING:
			status_str = "target remove";
			break;
		case MPI2_EVENT_SAS_TOPO_RC_DELAY_NOT_RESPONDING:
			status_str = "delay target remove";
			break;
		case MPI2_EVENT_SAS_TOPO_RC_PHY_CHANGED:
			status_str = "link rate change";
			break;
		case MPI2_EVENT_SAS_TOPO_RC_NO_CHANGE:
			status_str = "target responding";
			break;
		default:
			status_str = "unknown";
			break;
		}
		link_rate = event_data->PHY[i].LinkRate >> 4;
		prev_link_rate = event_data->PHY[i].LinkRate & 0xF;
		printk(KERN_INFO "\tphy(%02d), attached_handle(0x%04x): %s:"
		    " link rate: new(0x%02x), old(0x%02x)\n", phy_number,
		    handle, status_str, link_rate, prev_link_rate);

	}
}
#endif

/**
 * _scsih_sas_topology_change_event - handle topology changes
 * @ioc: per adapter object
 * @fw_event: The fw_event_work object
 * Context: user.
 *
 */
static void
_scsih_sas_topology_change_event(struct MPT2SAS_ADAPTER *ioc,
    struct fw_event_work *fw_event)
{
	int i;
	u16 parent_handle, handle;
	u16 reason_code;
	u8 phy_number, max_phys;
	struct _sas_node *sas_expander;
	struct _sas_device *sas_device;
	u64 sas_address;
	unsigned long flags;
	u8 link_rate, prev_link_rate;
	Mpi2EventDataSasTopologyChangeList_t *event_data = fw_event->event_data;

#ifdef CONFIG_SCSI_MPT2SAS_LOGGING
	if (ioc->logging_level & MPT_DEBUG_EVENT_WORK_TASK)
		_scsih_sas_topology_change_event_debug(ioc, event_data);
#endif

	if (ioc->remove_host || ioc->pci_error_recovery)
		return;

	if (!ioc->sas_hba.num_phys)
		_scsih_sas_host_add(ioc);
	else
		_scsih_sas_host_refresh(ioc);

	if (fw_event->ignore) {
		dewtprintk(ioc, printk(MPT2SAS_INFO_FMT "ignoring expander "
		    "event\n", ioc->name));
		return;
	}

	parent_handle = le16_to_cpu(event_data->ExpanderDevHandle);

	/* handle expander add */
	if (event_data->ExpStatus == MPI2_EVENT_SAS_TOPO_ES_ADDED)
		if (_scsih_expander_add(ioc, parent_handle) != 0)
			return;

	spin_lock_irqsave(&ioc->sas_node_lock, flags);
	sas_expander = mpt2sas_scsih_expander_find_by_handle(ioc,
	    parent_handle);
	spin_unlock_irqrestore(&ioc->sas_node_lock, flags);
	if (sas_expander) {
		sas_address = sas_expander->sas_address;
		max_phys = sas_expander->num_phys;
	} else if (parent_handle < ioc->sas_hba.num_phys) {
		sas_address = ioc->sas_hba.sas_address;
		max_phys = ioc->sas_hba.num_phys;
	} else
		return;

	/* handle siblings events */
	for (i = 0; i < event_data->NumEntries; i++) {
		if (fw_event->ignore) {
			dewtprintk(ioc, printk(MPT2SAS_INFO_FMT "ignoring "
			    "expander event\n", ioc->name));
			return;
		}
		if (ioc->shost_recovery || ioc->remove_host ||
		    ioc->pci_error_recovery)
			return;
		phy_number = event_data->StartPhyNum + i;
		if (phy_number >= max_phys)
			continue;
		reason_code = event_data->PHY[i].PhyStatus &
		    MPI2_EVENT_SAS_TOPO_RC_MASK;
		if ((event_data->PHY[i].PhyStatus &
		    MPI2_EVENT_SAS_TOPO_PHYSTATUS_VACANT) && (reason_code !=
		    MPI2_EVENT_SAS_TOPO_RC_TARG_NOT_RESPONDING))
			continue;
		handle = le16_to_cpu(event_data->PHY[i].AttachedDevHandle);
		if (!handle)
			continue;
		link_rate = event_data->PHY[i].LinkRate >> 4;
		prev_link_rate = event_data->PHY[i].LinkRate & 0xF;
		switch (reason_code) {
		case MPI2_EVENT_SAS_TOPO_RC_PHY_CHANGED:

			if (ioc->shost_recovery)
				break;

			if (link_rate == prev_link_rate)
				break;

			mpt2sas_transport_update_links(ioc, sas_address,
			    handle, phy_number, link_rate);

			if (link_rate < MPI2_SAS_NEG_LINK_RATE_1_5)
				break;

			_scsih_check_device(ioc, handle);
			break;
		case MPI2_EVENT_SAS_TOPO_RC_TARG_ADDED:

			if (ioc->shost_recovery)
				break;

			mpt2sas_transport_update_links(ioc, sas_address,
			    handle, phy_number, link_rate);

			_scsih_add_device(ioc, handle, phy_number, 0);
			break;
		case MPI2_EVENT_SAS_TOPO_RC_TARG_NOT_RESPONDING:

			spin_lock_irqsave(&ioc->sas_device_lock, flags);
			sas_device = _scsih_sas_device_find_by_handle(ioc,
			    handle);
			if (!sas_device) {
				spin_unlock_irqrestore(&ioc->sas_device_lock,
				    flags);
				break;
			}
			spin_unlock_irqrestore(&ioc->sas_device_lock, flags);
			_scsih_remove_device(ioc, sas_device);
			break;
		}
	}

	/* handle expander removal */
	if (event_data->ExpStatus == MPI2_EVENT_SAS_TOPO_ES_NOT_RESPONDING &&
	    sas_expander)
		mpt2sas_expander_remove(ioc, sas_address);

}

#ifdef CONFIG_SCSI_MPT2SAS_LOGGING
/**
 * _scsih_sas_device_status_change_event_debug - debug for device event
 * @event_data: event data payload
 * Context: user.
 *
 * Return nothing.
 */
static void
_scsih_sas_device_status_change_event_debug(struct MPT2SAS_ADAPTER *ioc,
    Mpi2EventDataSasDeviceStatusChange_t *event_data)
{
	char *reason_str = NULL;

	switch (event_data->ReasonCode) {
	case MPI2_EVENT_SAS_DEV_STAT_RC_SMART_DATA:
		reason_str = "smart data";
		break;
	case MPI2_EVENT_SAS_DEV_STAT_RC_UNSUPPORTED:
		reason_str = "unsupported device discovered";
		break;
	case MPI2_EVENT_SAS_DEV_STAT_RC_INTERNAL_DEVICE_RESET:
		reason_str = "internal device reset";
		break;
	case MPI2_EVENT_SAS_DEV_STAT_RC_TASK_ABORT_INTERNAL:
		reason_str = "internal task abort";
		break;
	case MPI2_EVENT_SAS_DEV_STAT_RC_ABORT_TASK_SET_INTERNAL:
		reason_str = "internal task abort set";
		break;
	case MPI2_EVENT_SAS_DEV_STAT_RC_CLEAR_TASK_SET_INTERNAL:
		reason_str = "internal clear task set";
		break;
	case MPI2_EVENT_SAS_DEV_STAT_RC_QUERY_TASK_INTERNAL:
		reason_str = "internal query task";
		break;
	case MPI2_EVENT_SAS_DEV_STAT_RC_SATA_INIT_FAILURE:
		reason_str = "sata init failure";
		break;
	case MPI2_EVENT_SAS_DEV_STAT_RC_CMP_INTERNAL_DEV_RESET:
		reason_str = "internal device reset complete";
		break;
	case MPI2_EVENT_SAS_DEV_STAT_RC_CMP_TASK_ABORT_INTERNAL:
		reason_str = "internal task abort complete";
		break;
	case MPI2_EVENT_SAS_DEV_STAT_RC_ASYNC_NOTIFICATION:
		reason_str = "internal async notification";
		break;
	case MPI2_EVENT_SAS_DEV_STAT_RC_EXPANDER_REDUCED_FUNCTIONALITY:
		reason_str = "expander reduced functionality";
		break;
	case MPI2_EVENT_SAS_DEV_STAT_RC_CMP_EXPANDER_REDUCED_FUNCTIONALITY:
		reason_str = "expander reduced functionality complete";
		break;
	default:
		reason_str = "unknown reason";
		break;
	}
	printk(MPT2SAS_INFO_FMT "device status change: (%s)\n"
	    "\thandle(0x%04x), sas address(0x%016llx), tag(%d)",
	    ioc->name, reason_str, le16_to_cpu(event_data->DevHandle),
	    (unsigned long long)le64_to_cpu(event_data->SASAddress),
	    le16_to_cpu(event_data->TaskTag));
	if (event_data->ReasonCode == MPI2_EVENT_SAS_DEV_STAT_RC_SMART_DATA)
		printk(MPT2SAS_INFO_FMT ", ASC(0x%x), ASCQ(0x%x)\n", ioc->name,
		    event_data->ASC, event_data->ASCQ);
	printk(KERN_INFO "\n");
}
#endif

/**
 * _scsih_sas_device_status_change_event - handle device status change
 * @ioc: per adapter object
 * @fw_event: The fw_event_work object
 * Context: user.
 *
 * Return nothing.
 */
static void
_scsih_sas_device_status_change_event(struct MPT2SAS_ADAPTER *ioc,
    struct fw_event_work *fw_event)
{
	struct MPT2SAS_TARGET *target_priv_data;
	struct _sas_device *sas_device;
	u64 sas_address;
	unsigned long flags;
	Mpi2EventDataSasDeviceStatusChange_t *event_data =
	    fw_event->event_data;

#ifdef CONFIG_SCSI_MPT2SAS_LOGGING
	if (ioc->logging_level & MPT_DEBUG_EVENT_WORK_TASK)
		_scsih_sas_device_status_change_event_debug(ioc,
		     event_data);
#endif

	/* In MPI Revision K (0xC), the internal device reset complete was
	 * implemented, so avoid setting tm_busy flag for older firmware.
	 */
	if ((ioc->facts.HeaderVersion >> 8) < 0xC)
		return;

	if (event_data->ReasonCode !=
	    MPI2_EVENT_SAS_DEV_STAT_RC_INTERNAL_DEVICE_RESET &&
	   event_data->ReasonCode !=
	    MPI2_EVENT_SAS_DEV_STAT_RC_CMP_INTERNAL_DEV_RESET)
		return;

	spin_lock_irqsave(&ioc->sas_device_lock, flags);
	sas_address = le64_to_cpu(event_data->SASAddress);
	sas_device = mpt2sas_scsih_sas_device_find_by_sas_address(ioc,
	    sas_address);
	spin_unlock_irqrestore(&ioc->sas_device_lock, flags);

	if (!sas_device || !sas_device->starget)
		return;

	target_priv_data = sas_device->starget->hostdata;
	if (!target_priv_data)
		return;

	if (event_data->ReasonCode ==
	    MPI2_EVENT_SAS_DEV_STAT_RC_INTERNAL_DEVICE_RESET)
		target_priv_data->tm_busy = 1;
	else
		target_priv_data->tm_busy = 0;
}

#ifdef CONFIG_SCSI_MPT2SAS_LOGGING
/**
 * _scsih_sas_enclosure_dev_status_change_event_debug - debug for enclosure event
 * @ioc: per adapter object
 * @event_data: event data payload
 * Context: user.
 *
 * Return nothing.
 */
static void
_scsih_sas_enclosure_dev_status_change_event_debug(struct MPT2SAS_ADAPTER *ioc,
    Mpi2EventDataSasEnclDevStatusChange_t *event_data)
{
	char *reason_str = NULL;

	switch (event_data->ReasonCode) {
	case MPI2_EVENT_SAS_ENCL_RC_ADDED:
		reason_str = "enclosure add";
		break;
	case MPI2_EVENT_SAS_ENCL_RC_NOT_RESPONDING:
		reason_str = "enclosure remove";
		break;
	default:
		reason_str = "unknown reason";
		break;
	}

	printk(MPT2SAS_INFO_FMT "enclosure status change: (%s)\n"
	    "\thandle(0x%04x), enclosure logical id(0x%016llx)"
	    " number slots(%d)\n", ioc->name, reason_str,
	    le16_to_cpu(event_data->EnclosureHandle),
	    (unsigned long long)le64_to_cpu(event_data->EnclosureLogicalID),
	    le16_to_cpu(event_data->StartSlot));
}
#endif

/**
 * _scsih_sas_enclosure_dev_status_change_event - handle enclosure events
 * @ioc: per adapter object
 * @fw_event: The fw_event_work object
 * Context: user.
 *
 * Return nothing.
 */
static void
_scsih_sas_enclosure_dev_status_change_event(struct MPT2SAS_ADAPTER *ioc,
    struct fw_event_work *fw_event)
{
#ifdef CONFIG_SCSI_MPT2SAS_LOGGING
	if (ioc->logging_level & MPT_DEBUG_EVENT_WORK_TASK)
		_scsih_sas_enclosure_dev_status_change_event_debug(ioc,
		     fw_event->event_data);
#endif
}

/**
 * _scsih_sas_broadcast_primative_event - handle broadcast events
 * @ioc: per adapter object
 * @fw_event: The fw_event_work object
 * Context: user.
 *
 * Return nothing.
 */
static void
_scsih_sas_broadcast_primative_event(struct MPT2SAS_ADAPTER *ioc,
    struct fw_event_work *fw_event)
{
	struct scsi_cmnd *scmd;
	struct scsi_device *sdev;
	u16 smid, handle;
	u32 lun;
	struct MPT2SAS_DEVICE *sas_device_priv_data;
	u32 termination_count;
	u32 query_count;
	Mpi2SCSITaskManagementReply_t *mpi_reply;
	Mpi2EventDataSasBroadcastPrimitive_t *event_data = fw_event->event_data;
	u16 ioc_status;
	unsigned long flags;
	int r;
	u8 max_retries = 0;
	u8 task_abort_retries;

	mutex_lock(&ioc->tm_cmds.mutex);
	dewtprintk(ioc, printk(MPT2SAS_INFO_FMT "%s: enter: phy number(%d), "
	    "width(%d)\n", ioc->name, __func__, event_data->PhyNum,
	     event_data->PortWidth));

	_scsih_block_io_all_device(ioc);

	spin_lock_irqsave(&ioc->scsi_lookup_lock, flags);
	mpi_reply = ioc->tm_cmds.reply;
broadcast_aen_retry:

	/* sanity checks for retrying this loop */
	if (max_retries++ == 5) {
		dewtprintk(ioc, printk(MPT2SAS_INFO_FMT "%s: giving up\n",
		    ioc->name, __func__));
		goto out;
	} else if (max_retries > 1)
		dewtprintk(ioc, printk(MPT2SAS_INFO_FMT "%s: %d retry\n",
		    ioc->name, __func__, max_retries - 1));

	termination_count = 0;
	query_count = 0;
	for (smid = 1; smid <= ioc->scsiio_depth; smid++) {
		if (ioc->shost_recovery)
			goto out;
		scmd = _scsih_scsi_lookup_get(ioc, smid);
		if (!scmd)
			continue;
		sdev = scmd->device;
		sas_device_priv_data = sdev->hostdata;
		if (!sas_device_priv_data || !sas_device_priv_data->sas_target)
			continue;
		 /* skip hidden raid components */
		if (sas_device_priv_data->sas_target->flags &
		    MPT_TARGET_FLAGS_RAID_COMPONENT)
			continue;
		 /* skip volumes */
		if (sas_device_priv_data->sas_target->flags &
		    MPT_TARGET_FLAGS_VOLUME)
			continue;

		handle = sas_device_priv_data->sas_target->handle;
		lun = sas_device_priv_data->lun;
		query_count++;

		if (ioc->shost_recovery)
			goto out;

		spin_unlock_irqrestore(&ioc->scsi_lookup_lock, flags);
		r = mpt2sas_scsih_issue_tm(ioc, handle, 0, 0, lun,
		    MPI2_SCSITASKMGMT_TASKTYPE_QUERY_TASK, smid, 30, 0,
		    TM_MUTEX_OFF);
		if (r == FAILED) {
			sdev_printk(KERN_WARNING, sdev,
			    "mpt2sas_scsih_issue_tm: FAILED when sending "
			    "QUERY_TASK: scmd(%p)\n", scmd);
			spin_lock_irqsave(&ioc->scsi_lookup_lock, flags);
			goto broadcast_aen_retry;
		}
		ioc_status = le16_to_cpu(mpi_reply->IOCStatus)
		    & MPI2_IOCSTATUS_MASK;
		if (ioc_status != MPI2_IOCSTATUS_SUCCESS) {
			sdev_printk(KERN_WARNING, sdev, "query task: FAILED "
			    "with IOCSTATUS(0x%04x), scmd(%p)\n", ioc_status,
			    scmd);
			spin_lock_irqsave(&ioc->scsi_lookup_lock, flags);
			goto broadcast_aen_retry;
		}

		/* see if IO is still owned by IOC and target */
		if (mpi_reply->ResponseCode ==
		     MPI2_SCSITASKMGMT_RSP_TM_SUCCEEDED ||
		     mpi_reply->ResponseCode ==
		     MPI2_SCSITASKMGMT_RSP_IO_QUEUED_ON_IOC) {
			spin_lock_irqsave(&ioc->scsi_lookup_lock, flags);
			continue;
		}
		task_abort_retries = 0;
 tm_retry:
		if (task_abort_retries++ == 60) {
			dewtprintk(ioc, printk(MPT2SAS_INFO_FMT
			    "%s: ABORT_TASK: giving up\n", ioc->name,
			    __func__));
			spin_lock_irqsave(&ioc->scsi_lookup_lock, flags);
			goto broadcast_aen_retry;
		}

		if (ioc->shost_recovery)
			goto out_no_lock;

		r = mpt2sas_scsih_issue_tm(ioc, handle, sdev->channel, sdev->id,
		    sdev->lun, MPI2_SCSITASKMGMT_TASKTYPE_ABORT_TASK, smid, 30,
		    scmd->serial_number, TM_MUTEX_OFF);
		if (r == FAILED) {
			sdev_printk(KERN_WARNING, sdev,
			    "mpt2sas_scsih_issue_tm: ABORT_TASK: FAILED : "
			    "scmd(%p)\n", scmd);
			goto tm_retry;
		}

		if (task_abort_retries > 1)
			sdev_printk(KERN_WARNING, sdev,
			    "mpt2sas_scsih_issue_tm: ABORT_TASK: RETRIES (%d):"
			    " scmd(%p)\n",
			    task_abort_retries - 1, scmd);

		termination_count += le32_to_cpu(mpi_reply->TerminationCount);
		spin_lock_irqsave(&ioc->scsi_lookup_lock, flags);
	}

	if (ioc->broadcast_aen_pending) {
		dewtprintk(ioc, printk(MPT2SAS_INFO_FMT "%s: loop back due to"
		     " pending AEN\n", ioc->name, __func__));
		 ioc->broadcast_aen_pending = 0;
		 goto broadcast_aen_retry;
	}

 out:
	spin_unlock_irqrestore(&ioc->scsi_lookup_lock, flags);
 out_no_lock:

	dewtprintk(ioc, printk(MPT2SAS_INFO_FMT
	    "%s - exit, query_count = %d termination_count = %d\n",
	    ioc->name, __func__, query_count, termination_count));

	ioc->broadcast_aen_busy = 0;
	if (!ioc->shost_recovery)
		_scsih_ublock_io_all_device(ioc);
	mutex_unlock(&ioc->tm_cmds.mutex);
}

/**
 * _scsih_sas_discovery_event - handle discovery events
 * @ioc: per adapter object
 * @fw_event: The fw_event_work object
 * Context: user.
 *
 * Return nothing.
 */
static void
_scsih_sas_discovery_event(struct MPT2SAS_ADAPTER *ioc,
    struct fw_event_work *fw_event)
{
	Mpi2EventDataSasDiscovery_t *event_data = fw_event->event_data;

#ifdef CONFIG_SCSI_MPT2SAS_LOGGING
	if (ioc->logging_level & MPT_DEBUG_EVENT_WORK_TASK) {
		printk(MPT2SAS_INFO_FMT "discovery event: (%s)", ioc->name,
		    (event_data->ReasonCode == MPI2_EVENT_SAS_DISC_RC_STARTED) ?
		    "start" : "stop");
	if (event_data->DiscoveryStatus)
		printk("discovery_status(0x%08x)",
		    le32_to_cpu(event_data->DiscoveryStatus));
	printk("\n");
	}
#endif

	if (event_data->ReasonCode == MPI2_EVENT_SAS_DISC_RC_STARTED &&
	    !ioc->sas_hba.num_phys)
		_scsih_sas_host_add(ioc);
}

/**
 * _scsih_reprobe_lun - reprobing lun
 * @sdev: scsi device struct
 * @no_uld_attach: sdev->no_uld_attach flag setting
 *
 **/
static void
_scsih_reprobe_lun(struct scsi_device *sdev, void *no_uld_attach)
{
	int rc;

	sdev->no_uld_attach = no_uld_attach ? 1 : 0;
	sdev_printk(KERN_INFO, sdev, "%s raid component\n",
	    sdev->no_uld_attach ? "hidding" : "exposing");
	rc = scsi_device_reprobe(sdev);
}

/**
 * _scsih_reprobe_target - reprobing target
 * @starget: scsi target struct
 * @no_uld_attach: sdev->no_uld_attach flag setting
 *
 * Note: no_uld_attach flag determines whether the disk device is attached
 * to block layer. A value of `1` means to not attach.
 **/
static void
_scsih_reprobe_target(struct scsi_target *starget, int no_uld_attach)
{
	struct MPT2SAS_TARGET *sas_target_priv_data;

	if (starget == NULL)
		return;
	sas_target_priv_data = starget->hostdata;
	if (no_uld_attach)
		sas_target_priv_data->flags |= MPT_TARGET_FLAGS_RAID_COMPONENT;
	else
		sas_target_priv_data->flags &= ~MPT_TARGET_FLAGS_RAID_COMPONENT;

	starget_for_each_device(starget, no_uld_attach ? (void *)1 : NULL,
	    _scsih_reprobe_lun);
}
/**
 * _scsih_sas_volume_add - add new volume
 * @ioc: per adapter object
 * @element: IR config element data
 * Context: user.
 *
 * Return nothing.
 */
static void
_scsih_sas_volume_add(struct MPT2SAS_ADAPTER *ioc,
    Mpi2EventIrConfigElement_t *element)
{
	struct _raid_device *raid_device;
	unsigned long flags;
	u64 wwid;
	u16 handle = le16_to_cpu(element->VolDevHandle);
	int rc;

	mpt2sas_config_get_volume_wwid(ioc, handle, &wwid);
	if (!wwid) {
		printk(MPT2SAS_ERR_FMT
		    "failure at %s:%d/%s()!\n", ioc->name,
		    __FILE__, __LINE__, __func__);
		return;
	}

	spin_lock_irqsave(&ioc->raid_device_lock, flags);
	raid_device = _scsih_raid_device_find_by_wwid(ioc, wwid);
	spin_unlock_irqrestore(&ioc->raid_device_lock, flags);

	if (raid_device)
		return;

	raid_device = kzalloc(sizeof(struct _raid_device), GFP_KERNEL);
	if (!raid_device) {
		printk(MPT2SAS_ERR_FMT
		    "failure at %s:%d/%s()!\n", ioc->name,
		    __FILE__, __LINE__, __func__);
		return;
	}

	raid_device->id = ioc->sas_id++;
	raid_device->channel = RAID_CHANNEL;
	raid_device->handle = handle;
	raid_device->wwid = wwid;
	_scsih_raid_device_add(ioc, raid_device);
	if (!ioc->wait_for_discovery_to_complete) {
		rc = scsi_add_device(ioc->shost, RAID_CHANNEL,
		    raid_device->id, 0);
		if (rc)
			_scsih_raid_device_remove(ioc, raid_device);
	} else
		_scsih_determine_boot_device(ioc, raid_device, 1);
}

/**
 * _scsih_sas_volume_delete - delete volume
 * @ioc: per adapter object
 * @handle: volume device handle
 * Context: user.
 *
 * Return nothing.
 */
static void
_scsih_sas_volume_delete(struct MPT2SAS_ADAPTER *ioc, u16 handle)
{
	struct _raid_device *raid_device;
	unsigned long flags;
	struct MPT2SAS_TARGET *sas_target_priv_data;

	spin_lock_irqsave(&ioc->raid_device_lock, flags);
	raid_device = _scsih_raid_device_find_by_handle(ioc, handle);
	spin_unlock_irqrestore(&ioc->raid_device_lock, flags);
	if (!raid_device)
		return;
	if (raid_device->starget) {
		sas_target_priv_data = raid_device->starget->hostdata;
		sas_target_priv_data->deleted = 1;
		scsi_remove_target(&raid_device->starget->dev);
	}
	printk(MPT2SAS_INFO_FMT "removing handle(0x%04x), wwid"
	    "(0x%016llx)\n", ioc->name,  raid_device->handle,
	    (unsigned long long) raid_device->wwid);
	_scsih_raid_device_remove(ioc, raid_device);
}

/**
 * _scsih_sas_pd_expose - expose pd component to /dev/sdX
 * @ioc: per adapter object
 * @element: IR config element data
 * Context: user.
 *
 * Return nothing.
 */
static void
_scsih_sas_pd_expose(struct MPT2SAS_ADAPTER *ioc,
    Mpi2EventIrConfigElement_t *element)
{
	struct _sas_device *sas_device;
	unsigned long flags;
	u16 handle = le16_to_cpu(element->PhysDiskDevHandle);

	spin_lock_irqsave(&ioc->sas_device_lock, flags);
	sas_device = _scsih_sas_device_find_by_handle(ioc, handle);
	spin_unlock_irqrestore(&ioc->sas_device_lock, flags);
	if (!sas_device)
		return;

	/* exposing raid component */
	sas_device->volume_handle = 0;
	sas_device->volume_wwid = 0;
	clear_bit(handle, ioc->pd_handles);
	_scsih_reprobe_target(sas_device->starget, 0);
}

/**
 * _scsih_sas_pd_hide - hide pd component from /dev/sdX
 * @ioc: per adapter object
 * @element: IR config element data
 * Context: user.
 *
 * Return nothing.
 */
static void
_scsih_sas_pd_hide(struct MPT2SAS_ADAPTER *ioc,
    Mpi2EventIrConfigElement_t *element)
{
	struct _sas_device *sas_device;
	unsigned long flags;
	u16 handle = le16_to_cpu(element->PhysDiskDevHandle);

	spin_lock_irqsave(&ioc->sas_device_lock, flags);
	sas_device = _scsih_sas_device_find_by_handle(ioc, handle);
	spin_unlock_irqrestore(&ioc->sas_device_lock, flags);
	if (!sas_device)
		return;

	/* hiding raid component */
	mpt2sas_config_get_volume_handle(ioc, handle,
	    &sas_device->volume_handle);
	mpt2sas_config_get_volume_wwid(ioc, sas_device->volume_handle,
	    &sas_device->volume_wwid);
	set_bit(handle, ioc->pd_handles);
	_scsih_reprobe_target(sas_device->starget, 1);

}

/**
 * _scsih_sas_pd_delete - delete pd component
 * @ioc: per adapter object
 * @element: IR config element data
 * Context: user.
 *
 * Return nothing.
 */
static void
_scsih_sas_pd_delete(struct MPT2SAS_ADAPTER *ioc,
    Mpi2EventIrConfigElement_t *element)
{
	struct _sas_device *sas_device;
	unsigned long flags;
	u16 handle = le16_to_cpu(element->PhysDiskDevHandle);

	spin_lock_irqsave(&ioc->sas_device_lock, flags);
	sas_device = _scsih_sas_device_find_by_handle(ioc, handle);
	spin_unlock_irqrestore(&ioc->sas_device_lock, flags);
	if (!sas_device)
		return;
	_scsih_remove_device(ioc, sas_device);
}

/**
 * _scsih_sas_pd_add - remove pd component
 * @ioc: per adapter object
 * @element: IR config element data
 * Context: user.
 *
 * Return nothing.
 */
static void
_scsih_sas_pd_add(struct MPT2SAS_ADAPTER *ioc,
    Mpi2EventIrConfigElement_t *element)
{
	struct _sas_device *sas_device;
	unsigned long flags;
	u16 handle = le16_to_cpu(element->PhysDiskDevHandle);
	Mpi2ConfigReply_t mpi_reply;
	Mpi2SasDevicePage0_t sas_device_pg0;
	u32 ioc_status;
	u64 sas_address;
	u16 parent_handle;

	set_bit(handle, ioc->pd_handles);

	spin_lock_irqsave(&ioc->sas_device_lock, flags);
	sas_device = _scsih_sas_device_find_by_handle(ioc, handle);
	spin_unlock_irqrestore(&ioc->sas_device_lock, flags);
	if (sas_device)
		return;

	if ((mpt2sas_config_get_sas_device_pg0(ioc, &mpi_reply, &sas_device_pg0,
	    MPI2_SAS_DEVICE_PGAD_FORM_HANDLE, handle))) {
		printk(MPT2SAS_ERR_FMT "failure at %s:%d/%s()!\n",
		    ioc->name, __FILE__, __LINE__, __func__);
		return;
	}

	ioc_status = le16_to_cpu(mpi_reply.IOCStatus) &
	    MPI2_IOCSTATUS_MASK;
	if (ioc_status != MPI2_IOCSTATUS_SUCCESS) {
		printk(MPT2SAS_ERR_FMT "failure at %s:%d/%s()!\n",
		    ioc->name, __FILE__, __LINE__, __func__);
		return;
	}

	parent_handle = le16_to_cpu(sas_device_pg0.ParentDevHandle);
	if (!_scsih_get_sas_address(ioc, parent_handle, &sas_address))
		mpt2sas_transport_update_links(ioc, sas_address, handle,
		    sas_device_pg0.PhyNum, MPI2_SAS_NEG_LINK_RATE_1_5);

	_scsih_add_device(ioc, handle, 0, 1);
}

#ifdef CONFIG_SCSI_MPT2SAS_LOGGING
/**
 * _scsih_sas_ir_config_change_event_debug - debug for IR Config Change events
 * @ioc: per adapter object
 * @event_data: event data payload
 * Context: user.
 *
 * Return nothing.
 */
static void
_scsih_sas_ir_config_change_event_debug(struct MPT2SAS_ADAPTER *ioc,
    Mpi2EventDataIrConfigChangeList_t *event_data)
{
	Mpi2EventIrConfigElement_t *element;
	u8 element_type;
	int i;
	char *reason_str = NULL, *element_str = NULL;

	element = (Mpi2EventIrConfigElement_t *)&event_data->ConfigElement[0];

	printk(MPT2SAS_INFO_FMT "raid config change: (%s), elements(%d)\n",
	    ioc->name, (le32_to_cpu(event_data->Flags) &
	    MPI2_EVENT_IR_CHANGE_FLAGS_FOREIGN_CONFIG) ?
	    "foreign" : "native", event_data->NumElements);
	for (i = 0; i < event_data->NumElements; i++, element++) {
		switch (element->ReasonCode) {
		case MPI2_EVENT_IR_CHANGE_RC_ADDED:
			reason_str = "add";
			break;
		case MPI2_EVENT_IR_CHANGE_RC_REMOVED:
			reason_str = "remove";
			break;
		case MPI2_EVENT_IR_CHANGE_RC_NO_CHANGE:
			reason_str = "no change";
			break;
		case MPI2_EVENT_IR_CHANGE_RC_HIDE:
			reason_str = "hide";
			break;
		case MPI2_EVENT_IR_CHANGE_RC_UNHIDE:
			reason_str = "unhide";
			break;
		case MPI2_EVENT_IR_CHANGE_RC_VOLUME_CREATED:
			reason_str = "volume_created";
			break;
		case MPI2_EVENT_IR_CHANGE_RC_VOLUME_DELETED:
			reason_str = "volume_deleted";
			break;
		case MPI2_EVENT_IR_CHANGE_RC_PD_CREATED:
			reason_str = "pd_created";
			break;
		case MPI2_EVENT_IR_CHANGE_RC_PD_DELETED:
			reason_str = "pd_deleted";
			break;
		default:
			reason_str = "unknown reason";
			break;
		}
		element_type = le16_to_cpu(element->ElementFlags) &
		    MPI2_EVENT_IR_CHANGE_EFLAGS_ELEMENT_TYPE_MASK;
		switch (element_type) {
		case MPI2_EVENT_IR_CHANGE_EFLAGS_VOLUME_ELEMENT:
			element_str = "volume";
			break;
		case MPI2_EVENT_IR_CHANGE_EFLAGS_VOLPHYSDISK_ELEMENT:
			element_str = "phys disk";
			break;
		case MPI2_EVENT_IR_CHANGE_EFLAGS_HOTSPARE_ELEMENT:
			element_str = "hot spare";
			break;
		default:
			element_str = "unknown element";
			break;
		}
		printk(KERN_INFO "\t(%s:%s), vol handle(0x%04x), "
		    "pd handle(0x%04x), pd num(0x%02x)\n", element_str,
		    reason_str, le16_to_cpu(element->VolDevHandle),
		    le16_to_cpu(element->PhysDiskDevHandle),
		    element->PhysDiskNum);
	}
}
#endif

/**
 * _scsih_sas_ir_config_change_event - handle ir configuration change events
 * @ioc: per adapter object
 * @fw_event: The fw_event_work object
 * Context: user.
 *
 * Return nothing.
 */
static void
_scsih_sas_ir_config_change_event(struct MPT2SAS_ADAPTER *ioc,
    struct fw_event_work *fw_event)
{
	Mpi2EventIrConfigElement_t *element;
	int i;
	u8 foreign_config;
	Mpi2EventDataIrConfigChangeList_t *event_data = fw_event->event_data;

#ifdef CONFIG_SCSI_MPT2SAS_LOGGING
	if ((ioc->logging_level & MPT_DEBUG_EVENT_WORK_TASK)
	    && !ioc->hide_ir_msg)
		_scsih_sas_ir_config_change_event_debug(ioc, event_data);

#endif

	if (ioc->shost_recovery)
		return;

	foreign_config = (le32_to_cpu(event_data->Flags) &
	    MPI2_EVENT_IR_CHANGE_FLAGS_FOREIGN_CONFIG) ? 1 : 0;

	element = (Mpi2EventIrConfigElement_t *)&event_data->ConfigElement[0];
	for (i = 0; i < event_data->NumElements; i++, element++) {

		switch (element->ReasonCode) {
		case MPI2_EVENT_IR_CHANGE_RC_VOLUME_CREATED:
		case MPI2_EVENT_IR_CHANGE_RC_ADDED:
			if (!foreign_config)
				_scsih_sas_volume_add(ioc, element);
			break;
		case MPI2_EVENT_IR_CHANGE_RC_VOLUME_DELETED:
		case MPI2_EVENT_IR_CHANGE_RC_REMOVED:
			if (!foreign_config)
				_scsih_sas_volume_delete(ioc,
				    le16_to_cpu(element->VolDevHandle));
			break;
		case MPI2_EVENT_IR_CHANGE_RC_PD_CREATED:
			if (!ioc->is_warpdrive)
				_scsih_sas_pd_hide(ioc, element);
			break;
		case MPI2_EVENT_IR_CHANGE_RC_PD_DELETED:
			if (!ioc->is_warpdrive)
				_scsih_sas_pd_expose(ioc, element);
			break;
		case MPI2_EVENT_IR_CHANGE_RC_HIDE:
			if (!ioc->is_warpdrive)
				_scsih_sas_pd_add(ioc, element);
			break;
		case MPI2_EVENT_IR_CHANGE_RC_UNHIDE:
			if (!ioc->is_warpdrive)
				_scsih_sas_pd_delete(ioc, element);
			break;
		}
	}
}

/**
 * _scsih_sas_ir_volume_event - IR volume event
 * @ioc: per adapter object
 * @fw_event: The fw_event_work object
 * Context: user.
 *
 * Return nothing.
 */
static void
_scsih_sas_ir_volume_event(struct MPT2SAS_ADAPTER *ioc,
    struct fw_event_work *fw_event)
{
	u64 wwid;
	unsigned long flags;
	struct _raid_device *raid_device;
	u16 handle;
	u32 state;
	int rc;
	Mpi2EventDataIrVolume_t *event_data = fw_event->event_data;

	if (ioc->shost_recovery)
		return;

	if (event_data->ReasonCode != MPI2_EVENT_IR_VOLUME_RC_STATE_CHANGED)
		return;

	handle = le16_to_cpu(event_data->VolDevHandle);
	state = le32_to_cpu(event_data->NewValue);
	if (!ioc->hide_ir_msg)
		dewtprintk(ioc, printk(MPT2SAS_INFO_FMT "%s: handle(0x%04x), "
		    "old(0x%08x), new(0x%08x)\n", ioc->name, __func__,  handle,
		    le32_to_cpu(event_data->PreviousValue), state));

	switch (state) {
	case MPI2_RAID_VOL_STATE_MISSING:
	case MPI2_RAID_VOL_STATE_FAILED:
		_scsih_sas_volume_delete(ioc, handle);
		break;

	case MPI2_RAID_VOL_STATE_ONLINE:
	case MPI2_RAID_VOL_STATE_DEGRADED:
	case MPI2_RAID_VOL_STATE_OPTIMAL:

		spin_lock_irqsave(&ioc->raid_device_lock, flags);
		raid_device = _scsih_raid_device_find_by_handle(ioc, handle);
		spin_unlock_irqrestore(&ioc->raid_device_lock, flags);

		if (raid_device)
			break;

		mpt2sas_config_get_volume_wwid(ioc, handle, &wwid);
		if (!wwid) {
			printk(MPT2SAS_ERR_FMT
			    "failure at %s:%d/%s()!\n", ioc->name,
			    __FILE__, __LINE__, __func__);
			break;
		}

		raid_device = kzalloc(sizeof(struct _raid_device), GFP_KERNEL);
		if (!raid_device) {
			printk(MPT2SAS_ERR_FMT
			    "failure at %s:%d/%s()!\n", ioc->name,
			    __FILE__, __LINE__, __func__);
			break;
		}

		raid_device->id = ioc->sas_id++;
		raid_device->channel = RAID_CHANNEL;
		raid_device->handle = handle;
		raid_device->wwid = wwid;
		_scsih_raid_device_add(ioc, raid_device);
		rc = scsi_add_device(ioc->shost, RAID_CHANNEL,
		    raid_device->id, 0);
		if (rc)
			_scsih_raid_device_remove(ioc, raid_device);
		break;

	case MPI2_RAID_VOL_STATE_INITIALIZING:
	default:
		break;
	}
}

/**
 * _scsih_sas_ir_physical_disk_event - PD event
 * @ioc: per adapter object
 * @fw_event: The fw_event_work object
 * Context: user.
 *
 * Return nothing.
 */
static void
_scsih_sas_ir_physical_disk_event(struct MPT2SAS_ADAPTER *ioc,
    struct fw_event_work *fw_event)
{
	u16 handle, parent_handle;
	u32 state;
	struct _sas_device *sas_device;
	unsigned long flags;
	Mpi2ConfigReply_t mpi_reply;
	Mpi2SasDevicePage0_t sas_device_pg0;
	u32 ioc_status;
	Mpi2EventDataIrPhysicalDisk_t *event_data = fw_event->event_data;
	u64 sas_address;

	if (ioc->shost_recovery)
		return;

	if (event_data->ReasonCode != MPI2_EVENT_IR_PHYSDISK_RC_STATE_CHANGED)
		return;

	handle = le16_to_cpu(event_data->PhysDiskDevHandle);
	state = le32_to_cpu(event_data->NewValue);

	if (!ioc->hide_ir_msg)
		dewtprintk(ioc, printk(MPT2SAS_INFO_FMT "%s: handle(0x%04x), "
		    "old(0x%08x), new(0x%08x)\n", ioc->name, __func__,  handle,
		    le32_to_cpu(event_data->PreviousValue), state));

	switch (state) {
	case MPI2_RAID_PD_STATE_ONLINE:
	case MPI2_RAID_PD_STATE_DEGRADED:
	case MPI2_RAID_PD_STATE_REBUILDING:
	case MPI2_RAID_PD_STATE_OPTIMAL:
	case MPI2_RAID_PD_STATE_HOT_SPARE:

		if (!ioc->is_warpdrive)
			set_bit(handle, ioc->pd_handles);

		spin_lock_irqsave(&ioc->sas_device_lock, flags);
		sas_device = _scsih_sas_device_find_by_handle(ioc, handle);
		spin_unlock_irqrestore(&ioc->sas_device_lock, flags);

		if (sas_device)
			return;

		if ((mpt2sas_config_get_sas_device_pg0(ioc, &mpi_reply,
		    &sas_device_pg0, MPI2_SAS_DEVICE_PGAD_FORM_HANDLE,
		    handle))) {
			printk(MPT2SAS_ERR_FMT "failure at %s:%d/%s()!\n",
			    ioc->name, __FILE__, __LINE__, __func__);
			return;
		}

		ioc_status = le16_to_cpu(mpi_reply.IOCStatus) &
		    MPI2_IOCSTATUS_MASK;
		if (ioc_status != MPI2_IOCSTATUS_SUCCESS) {
			printk(MPT2SAS_ERR_FMT "failure at %s:%d/%s()!\n",
			    ioc->name, __FILE__, __LINE__, __func__);
			return;
		}

		parent_handle = le16_to_cpu(sas_device_pg0.ParentDevHandle);
		if (!_scsih_get_sas_address(ioc, parent_handle, &sas_address))
			mpt2sas_transport_update_links(ioc, sas_address, handle,
			    sas_device_pg0.PhyNum, MPI2_SAS_NEG_LINK_RATE_1_5);

		_scsih_add_device(ioc, handle, 0, 1);

		break;

	case MPI2_RAID_PD_STATE_OFFLINE:
	case MPI2_RAID_PD_STATE_NOT_CONFIGURED:
	case MPI2_RAID_PD_STATE_NOT_COMPATIBLE:
	default:
		break;
	}
}

#ifdef CONFIG_SCSI_MPT2SAS_LOGGING
/**
 * _scsih_sas_ir_operation_status_event_debug - debug for IR op event
 * @ioc: per adapter object
 * @event_data: event data payload
 * Context: user.
 *
 * Return nothing.
 */
static void
_scsih_sas_ir_operation_status_event_debug(struct MPT2SAS_ADAPTER *ioc,
    Mpi2EventDataIrOperationStatus_t *event_data)
{
	char *reason_str = NULL;

	switch (event_data->RAIDOperation) {
	case MPI2_EVENT_IR_RAIDOP_RESYNC:
		reason_str = "resync";
		break;
	case MPI2_EVENT_IR_RAIDOP_ONLINE_CAP_EXPANSION:
		reason_str = "online capacity expansion";
		break;
	case MPI2_EVENT_IR_RAIDOP_CONSISTENCY_CHECK:
		reason_str = "consistency check";
		break;
	case MPI2_EVENT_IR_RAIDOP_BACKGROUND_INIT:
		reason_str = "background init";
		break;
	case MPI2_EVENT_IR_RAIDOP_MAKE_DATA_CONSISTENT:
		reason_str = "make data consistent";
		break;
	}

	if (!reason_str)
		return;

	printk(MPT2SAS_INFO_FMT "raid operational status: (%s)"
	    "\thandle(0x%04x), percent complete(%d)\n",
	    ioc->name, reason_str,
	    le16_to_cpu(event_data->VolDevHandle),
	    event_data->PercentComplete);
}
#endif

/**
 * _scsih_sas_ir_operation_status_event - handle RAID operation events
 * @ioc: per adapter object
 * @fw_event: The fw_event_work object
 * Context: user.
 *
 * Return nothing.
 */
static void
_scsih_sas_ir_operation_status_event(struct MPT2SAS_ADAPTER *ioc,
    struct fw_event_work *fw_event)
{
	Mpi2EventDataIrOperationStatus_t *event_data = fw_event->event_data;
	static struct _raid_device *raid_device;
	unsigned long flags;
	u16 handle;

#ifdef CONFIG_SCSI_MPT2SAS_LOGGING
	if ((ioc->logging_level & MPT_DEBUG_EVENT_WORK_TASK)
	    && !ioc->hide_ir_msg)
		_scsih_sas_ir_operation_status_event_debug(ioc,
		     event_data);
#endif

	/* code added for raid transport support */
	if (event_data->RAIDOperation == MPI2_EVENT_IR_RAIDOP_RESYNC) {

		handle = le16_to_cpu(event_data->VolDevHandle);

		spin_lock_irqsave(&ioc->raid_device_lock, flags);
		raid_device = _scsih_raid_device_find_by_handle(ioc, handle);
		spin_unlock_irqrestore(&ioc->raid_device_lock, flags);

		if (!raid_device)
			return;

		if (event_data->RAIDOperation == MPI2_EVENT_IR_RAIDOP_RESYNC)
			raid_device->percent_complete =
			    event_data->PercentComplete;
	}
}

/**
 * _scsih_prep_device_scan - initialize parameters prior to device scan
 * @ioc: per adapter object
 *
 * Set the deleted flag prior to device scan.  If the device is found during
 * the scan, then we clear the deleted flag.
 */
static void
_scsih_prep_device_scan(struct MPT2SAS_ADAPTER *ioc)
{
	struct MPT2SAS_DEVICE *sas_device_priv_data;
	struct scsi_device *sdev;

	shost_for_each_device(sdev, ioc->shost) {
		sas_device_priv_data = sdev->hostdata;
		if (sas_device_priv_data && sas_device_priv_data->sas_target)
			sas_device_priv_data->sas_target->deleted = 1;
	}
}

/**
 * _scsih_mark_responding_sas_device - mark a sas_devices as responding
 * @ioc: per adapter object
 * @sas_address: sas address
 * @slot: enclosure slot id
 * @handle: device handle
 *
 * After host reset, find out whether devices are still responding.
 * Used in _scsi_remove_unresponsive_sas_devices.
 *
 * Return nothing.
 */
static void
_scsih_mark_responding_sas_device(struct MPT2SAS_ADAPTER *ioc, u64 sas_address,
    u16 slot, u16 handle)
{
	struct MPT2SAS_TARGET *sas_target_priv_data = NULL;
	struct scsi_target *starget;
	struct _sas_device *sas_device;
	unsigned long flags;

	spin_lock_irqsave(&ioc->sas_device_lock, flags);
	list_for_each_entry(sas_device, &ioc->sas_device_list, list) {
		if (sas_device->sas_address == sas_address &&
		    sas_device->slot == slot) {
			sas_device->responding = 1;
			starget = sas_device->starget;
			if (starget && starget->hostdata) {
				sas_target_priv_data = starget->hostdata;
				sas_target_priv_data->tm_busy = 0;
				sas_target_priv_data->deleted = 0;
			} else
				sas_target_priv_data = NULL;
			if (starget)
				starget_printk(KERN_INFO, starget,
				    "handle(0x%04x), sas_addr(0x%016llx), "
				    "enclosure logical id(0x%016llx), "
				    "slot(%d)\n", handle,
				    (unsigned long long)sas_device->sas_address,
				    (unsigned long long)
				    sas_device->enclosure_logical_id,
				    sas_device->slot);
			if (sas_device->handle == handle)
				goto out;
			printk(KERN_INFO "\thandle changed from(0x%04x)!!!\n",
			    sas_device->handle);
			sas_device->handle = handle;
			if (sas_target_priv_data)
				sas_target_priv_data->handle = handle;
			goto out;
		}
	}
 out:
	spin_unlock_irqrestore(&ioc->sas_device_lock, flags);
}

/**
 * _scsih_search_responding_sas_devices -
 * @ioc: per adapter object
 *
 * After host reset, find out whether devices are still responding.
 * If not remove.
 *
 * Return nothing.
 */
static void
_scsih_search_responding_sas_devices(struct MPT2SAS_ADAPTER *ioc)
{
	Mpi2SasDevicePage0_t sas_device_pg0;
	Mpi2ConfigReply_t mpi_reply;
	u16 ioc_status;
	__le64 sas_address;
	u16 handle;
	u32 device_info;
	u16 slot;

	printk(MPT2SAS_INFO_FMT "search for end-devices: start\n", ioc->name);

	if (list_empty(&ioc->sas_device_list))
		goto out;

	handle = 0xFFFF;
	while (!(mpt2sas_config_get_sas_device_pg0(ioc, &mpi_reply,
	    &sas_device_pg0, MPI2_SAS_DEVICE_PGAD_FORM_GET_NEXT_HANDLE,
	    handle))) {
		ioc_status = le16_to_cpu(mpi_reply.IOCStatus) &
		    MPI2_IOCSTATUS_MASK;
		if (ioc_status == MPI2_IOCSTATUS_CONFIG_INVALID_PAGE)
			break;
		handle = le16_to_cpu(sas_device_pg0.DevHandle);
		device_info = le32_to_cpu(sas_device_pg0.DeviceInfo);
		if (!(_scsih_is_end_device(device_info)))
			continue;
		sas_address = le64_to_cpu(sas_device_pg0.SASAddress);
		slot = le16_to_cpu(sas_device_pg0.Slot);
		_scsih_mark_responding_sas_device(ioc, sas_address, slot,
		    handle);
	}
out:
	printk(MPT2SAS_INFO_FMT "search for end-devices: complete\n",
	    ioc->name);
}

/**
 * _scsih_mark_responding_raid_device - mark a raid_device as responding
 * @ioc: per adapter object
 * @wwid: world wide identifier for raid volume
 * @handle: device handle
 *
 * After host reset, find out whether devices are still responding.
 * Used in _scsi_remove_unresponsive_raid_devices.
 *
 * Return nothing.
 */
static void
_scsih_mark_responding_raid_device(struct MPT2SAS_ADAPTER *ioc, u64 wwid,
    u16 handle)
{
	struct MPT2SAS_TARGET *sas_target_priv_data;
	struct scsi_target *starget;
	struct _raid_device *raid_device;
	unsigned long flags;

	spin_lock_irqsave(&ioc->raid_device_lock, flags);
	list_for_each_entry(raid_device, &ioc->raid_device_list, list) {
		if (raid_device->wwid == wwid && raid_device->starget) {
			starget = raid_device->starget;
			if (starget && starget->hostdata) {
				sas_target_priv_data = starget->hostdata;
				sas_target_priv_data->deleted = 0;
			} else
				sas_target_priv_data = NULL;
			raid_device->responding = 1;
			starget_printk(KERN_INFO, raid_device->starget,
			    "handle(0x%04x), wwid(0x%016llx)\n", handle,
			    (unsigned long long)raid_device->wwid);
			/*
			 * WARPDRIVE: The handles of the PDs might have changed
			 * across the host reset so re-initialize the
			 * required data for Direct IO
			 */
			_scsih_init_warpdrive_properties(ioc, raid_device);
			if (raid_device->handle == handle)
				goto out;
			printk(KERN_INFO "\thandle changed from(0x%04x)!!!\n",
			    raid_device->handle);
			raid_device->handle = handle;
			if (sas_target_priv_data)
				sas_target_priv_data->handle = handle;
			goto out;
		}
	}
 out:
	spin_unlock_irqrestore(&ioc->raid_device_lock, flags);
}

/**
 * _scsih_search_responding_raid_devices -
 * @ioc: per adapter object
 *
 * After host reset, find out whether devices are still responding.
 * If not remove.
 *
 * Return nothing.
 */
static void
_scsih_search_responding_raid_devices(struct MPT2SAS_ADAPTER *ioc)
{
	Mpi2RaidVolPage1_t volume_pg1;
	Mpi2RaidVolPage0_t volume_pg0;
	Mpi2RaidPhysDiskPage0_t pd_pg0;
	Mpi2ConfigReply_t mpi_reply;
	u16 ioc_status;
	u16 handle;
	u8 phys_disk_num;

	if (!ioc->ir_firmware)
		return;

	printk(MPT2SAS_INFO_FMT "search for raid volumes: start\n",
	    ioc->name);

	if (list_empty(&ioc->raid_device_list))
		goto out;

	handle = 0xFFFF;
	while (!(mpt2sas_config_get_raid_volume_pg1(ioc, &mpi_reply,
	    &volume_pg1, MPI2_RAID_VOLUME_PGAD_FORM_GET_NEXT_HANDLE, handle))) {
		ioc_status = le16_to_cpu(mpi_reply.IOCStatus) &
		    MPI2_IOCSTATUS_MASK;
		if (ioc_status == MPI2_IOCSTATUS_CONFIG_INVALID_PAGE)
			break;
		handle = le16_to_cpu(volume_pg1.DevHandle);

		if (mpt2sas_config_get_raid_volume_pg0(ioc, &mpi_reply,
		    &volume_pg0, MPI2_RAID_VOLUME_PGAD_FORM_HANDLE, handle,
		     sizeof(Mpi2RaidVolPage0_t)))
			continue;

		if (volume_pg0.VolumeState == MPI2_RAID_VOL_STATE_OPTIMAL ||
		    volume_pg0.VolumeState == MPI2_RAID_VOL_STATE_ONLINE ||
		    volume_pg0.VolumeState == MPI2_RAID_VOL_STATE_DEGRADED)
			_scsih_mark_responding_raid_device(ioc,
			    le64_to_cpu(volume_pg1.WWID), handle);
	}

	/* refresh the pd_handles */
	if (!ioc->is_warpdrive) {
		phys_disk_num = 0xFF;
		memset(ioc->pd_handles, 0, ioc->pd_handles_sz);
		while (!(mpt2sas_config_get_phys_disk_pg0(ioc, &mpi_reply,
		    &pd_pg0, MPI2_PHYSDISK_PGAD_FORM_GET_NEXT_PHYSDISKNUM,
		    phys_disk_num))) {
			ioc_status = le16_to_cpu(mpi_reply.IOCStatus) &
			    MPI2_IOCSTATUS_MASK;
			if (ioc_status == MPI2_IOCSTATUS_CONFIG_INVALID_PAGE)
				break;
			phys_disk_num = pd_pg0.PhysDiskNum;
			handle = le16_to_cpu(pd_pg0.DevHandle);
			set_bit(handle, ioc->pd_handles);
		}
	}
out:
	printk(MPT2SAS_INFO_FMT "search for responding raid volumes: "
	    "complete\n", ioc->name);
}

/**
 * _scsih_mark_responding_expander - mark a expander as responding
 * @ioc: per adapter object
 * @sas_address: sas address
 * @handle:
 *
 * After host reset, find out whether devices are still responding.
 * Used in _scsi_remove_unresponsive_expanders.
 *
 * Return nothing.
 */
static void
_scsih_mark_responding_expander(struct MPT2SAS_ADAPTER *ioc, u64 sas_address,
     u16 handle)
{
	struct _sas_node *sas_expander;
	unsigned long flags;
	int i;

	spin_lock_irqsave(&ioc->sas_node_lock, flags);
	list_for_each_entry(sas_expander, &ioc->sas_expander_list, list) {
		if (sas_expander->sas_address != sas_address)
			continue;
		sas_expander->responding = 1;
		if (sas_expander->handle == handle)
			goto out;
		printk(KERN_INFO "\texpander(0x%016llx): handle changed"
		    " from(0x%04x) to (0x%04x)!!!\n",
		    (unsigned long long)sas_expander->sas_address,
		    sas_expander->handle, handle);
		sas_expander->handle = handle;
		for (i = 0 ; i < sas_expander->num_phys ; i++)
			sas_expander->phy[i].handle = handle;
		goto out;
	}
 out:
	spin_unlock_irqrestore(&ioc->sas_node_lock, flags);
}

/**
 * _scsih_search_responding_expanders -
 * @ioc: per adapter object
 *
 * After host reset, find out whether devices are still responding.
 * If not remove.
 *
 * Return nothing.
 */
static void
_scsih_search_responding_expanders(struct MPT2SAS_ADAPTER *ioc)
{
	Mpi2ExpanderPage0_t expander_pg0;
	Mpi2ConfigReply_t mpi_reply;
	u16 ioc_status;
	u64 sas_address;
	u16 handle;

	printk(MPT2SAS_INFO_FMT "search for expanders: start\n", ioc->name);

	if (list_empty(&ioc->sas_expander_list))
		goto out;

	handle = 0xFFFF;
	while (!(mpt2sas_config_get_expander_pg0(ioc, &mpi_reply, &expander_pg0,
	    MPI2_SAS_EXPAND_PGAD_FORM_GET_NEXT_HNDL, handle))) {

		ioc_status = le16_to_cpu(mpi_reply.IOCStatus) &
		    MPI2_IOCSTATUS_MASK;
		if (ioc_status == MPI2_IOCSTATUS_CONFIG_INVALID_PAGE)
			break;

		handle = le16_to_cpu(expander_pg0.DevHandle);
		sas_address = le64_to_cpu(expander_pg0.SASAddress);
		printk(KERN_INFO "\texpander present: handle(0x%04x), "
		    "sas_addr(0x%016llx)\n", handle,
		    (unsigned long long)sas_address);
		_scsih_mark_responding_expander(ioc, sas_address, handle);
	}

 out:
	printk(MPT2SAS_INFO_FMT "search for expanders: complete\n", ioc->name);
}

/**
 * _scsih_remove_unresponding_sas_devices - removing unresponding devices
 * @ioc: per adapter object
 *
 * Return nothing.
 */
static void
_scsih_remove_unresponding_sas_devices(struct MPT2SAS_ADAPTER *ioc)
{
	struct _sas_device *sas_device, *sas_device_next;
	struct _sas_node *sas_expander;
	struct _raid_device *raid_device, *raid_device_next;

	printk(MPT2SAS_INFO_FMT "removing unresponding devices: start\n",
	    ioc->name);

	list_for_each_entry_safe(sas_device, sas_device_next,
	    &ioc->sas_device_list, list) {
		if (sas_device->responding) {
			sas_device->responding = 0;
			continue;
		}
		if (sas_device->starget)
			starget_printk(KERN_INFO, sas_device->starget,
			    "removing: handle(0x%04x), sas_addr(0x%016llx), "
			    "enclosure logical id(0x%016llx), slot(%d)\n",
			    sas_device->handle,
			    (unsigned long long)sas_device->sas_address,
			    (unsigned long long)
			    sas_device->enclosure_logical_id,
			    sas_device->slot);
		_scsih_remove_device(ioc, sas_device);
	}

	if (!ioc->ir_firmware)
		goto retry_expander_search;

	list_for_each_entry_safe(raid_device, raid_device_next,
	    &ioc->raid_device_list, list) {
		if (raid_device->responding) {
			raid_device->responding = 0;
			continue;
		}
		if (raid_device->starget) {
			starget_printk(KERN_INFO, raid_device->starget,
			    "removing: handle(0x%04x), wwid(0x%016llx)\n",
			      raid_device->handle,
			    (unsigned long long)raid_device->wwid);
			scsi_remove_target(&raid_device->starget->dev);
		}
		_scsih_raid_device_remove(ioc, raid_device);
	}

 retry_expander_search:
	sas_expander = NULL;
	list_for_each_entry(sas_expander, &ioc->sas_expander_list, list) {
		if (sas_expander->responding) {
			sas_expander->responding = 0;
			continue;
		}
		mpt2sas_expander_remove(ioc, sas_expander->sas_address);
		goto retry_expander_search;
	}
	printk(MPT2SAS_INFO_FMT "removing unresponding devices: complete\n",
	    ioc->name);
	/* unblock devices */
	_scsih_ublock_io_all_device(ioc);
}

static void
_scsih_refresh_expander_links(struct MPT2SAS_ADAPTER *ioc,
	struct _sas_node *sas_expander, u16 handle)
{
	Mpi2ExpanderPage1_t expander_pg1;
	Mpi2ConfigReply_t mpi_reply;
	int i;

	for (i = 0 ; i < sas_expander->num_phys ; i++) {
		if ((mpt2sas_config_get_expander_pg1(ioc, &mpi_reply,
		    &expander_pg1, i, handle))) {
			printk(MPT2SAS_ERR_FMT "failure at %s:%d/%s()!\n",
			    ioc->name, __FILE__, __LINE__, __func__);
			return;
		}

		mpt2sas_transport_update_links(ioc, sas_expander->sas_address,
		    le16_to_cpu(expander_pg1.AttachedDevHandle), i,
		    expander_pg1.NegotiatedLinkRate >> 4);
	}
}

/**
 * _scsih_scan_for_devices_after_reset - scan for devices after host reset
 * @ioc: per adapter object
 *
 * Return nothing.
 */
static void
_scsih_scan_for_devices_after_reset(struct MPT2SAS_ADAPTER *ioc)
{
	Mpi2ExpanderPage0_t expander_pg0;
	Mpi2SasDevicePage0_t sas_device_pg0;
	Mpi2RaidVolPage1_t volume_pg1;
	Mpi2RaidVolPage0_t volume_pg0;
	Mpi2RaidPhysDiskPage0_t pd_pg0;
	Mpi2EventIrConfigElement_t element;
	Mpi2ConfigReply_t mpi_reply;
	u8 phys_disk_num;
	u16 ioc_status;
	u16 handle, parent_handle;
	u64 sas_address;
	struct _sas_device *sas_device;
	struct _sas_node *expander_device;
	static struct _raid_device *raid_device;

	printk(MPT2SAS_INFO_FMT "scan devices: start\n", ioc->name);

	_scsih_sas_host_refresh(ioc);

	/* expanders */
	handle = 0xFFFF;
	while (!(mpt2sas_config_get_expander_pg0(ioc, &mpi_reply, &expander_pg0,
	    MPI2_SAS_EXPAND_PGAD_FORM_GET_NEXT_HNDL, handle))) {
		ioc_status = le16_to_cpu(mpi_reply.IOCStatus) &
		    MPI2_IOCSTATUS_MASK;
		if (ioc_status == MPI2_IOCSTATUS_CONFIG_INVALID_PAGE)
			break;
		handle = le16_to_cpu(expander_pg0.DevHandle);
		expander_device = mpt2sas_scsih_expander_find_by_sas_address(
		    ioc, le64_to_cpu(expander_pg0.SASAddress));
		if (expander_device)
			_scsih_refresh_expander_links(ioc, expander_device,
			    handle);
		else
			_scsih_expander_add(ioc, handle);
	}

	if (!ioc->ir_firmware)
		goto skip_to_sas;

	/* phys disk */
	phys_disk_num = 0xFF;
	while (!(mpt2sas_config_get_phys_disk_pg0(ioc, &mpi_reply,
	    &pd_pg0, MPI2_PHYSDISK_PGAD_FORM_GET_NEXT_PHYSDISKNUM,
	    phys_disk_num))) {
		ioc_status = le16_to_cpu(mpi_reply.IOCStatus) &
		    MPI2_IOCSTATUS_MASK;
		if (ioc_status == MPI2_IOCSTATUS_CONFIG_INVALID_PAGE)
			break;
		phys_disk_num = pd_pg0.PhysDiskNum;
		handle = le16_to_cpu(pd_pg0.DevHandle);
		sas_device = _scsih_sas_device_find_by_handle(ioc, handle);
		if (sas_device)
			continue;
		if (mpt2sas_config_get_sas_device_pg0(ioc, &mpi_reply,
		    &sas_device_pg0, MPI2_SAS_DEVICE_PGAD_FORM_HANDLE,
		    handle) != 0)
			continue;
		parent_handle = le16_to_cpu(sas_device_pg0.ParentDevHandle);
		if (!_scsih_get_sas_address(ioc, parent_handle,
		    &sas_address)) {
			mpt2sas_transport_update_links(ioc, sas_address,
			    handle, sas_device_pg0.PhyNum,
			    MPI2_SAS_NEG_LINK_RATE_1_5);
			set_bit(handle, ioc->pd_handles);
			_scsih_add_device(ioc, handle, 0, 1);
		}
	}

	/* volumes */
	handle = 0xFFFF;
	while (!(mpt2sas_config_get_raid_volume_pg1(ioc, &mpi_reply,
	    &volume_pg1, MPI2_RAID_VOLUME_PGAD_FORM_GET_NEXT_HANDLE, handle))) {
		ioc_status = le16_to_cpu(mpi_reply.IOCStatus) &
		    MPI2_IOCSTATUS_MASK;
		if (ioc_status == MPI2_IOCSTATUS_CONFIG_INVALID_PAGE)
			break;
		handle = le16_to_cpu(volume_pg1.DevHandle);
		raid_device = _scsih_raid_device_find_by_wwid(ioc,
		    le64_to_cpu(volume_pg1.WWID));
		if (raid_device)
			continue;
		if (mpt2sas_config_get_raid_volume_pg0(ioc, &mpi_reply,
		    &volume_pg0, MPI2_RAID_VOLUME_PGAD_FORM_HANDLE, handle,
		     sizeof(Mpi2RaidVolPage0_t)))
			continue;
		if (volume_pg0.VolumeState == MPI2_RAID_VOL_STATE_OPTIMAL ||
		    volume_pg0.VolumeState == MPI2_RAID_VOL_STATE_ONLINE ||
		    volume_pg0.VolumeState == MPI2_RAID_VOL_STATE_DEGRADED) {
			memset(&element, 0, sizeof(Mpi2EventIrConfigElement_t));
			element.ReasonCode = MPI2_EVENT_IR_CHANGE_RC_ADDED;
			element.VolDevHandle = volume_pg1.DevHandle;
			_scsih_sas_volume_add(ioc, &element);
		}
	}

 skip_to_sas:

	/* sas devices */
	handle = 0xFFFF;
	while (!(mpt2sas_config_get_sas_device_pg0(ioc, &mpi_reply,
	    &sas_device_pg0, MPI2_SAS_DEVICE_PGAD_FORM_GET_NEXT_HANDLE,
	    handle))) {
		ioc_status = le16_to_cpu(mpi_reply.IOCStatus) &
		    MPI2_IOCSTATUS_MASK;
		if (ioc_status == MPI2_IOCSTATUS_CONFIG_INVALID_PAGE)
			break;
		handle = le16_to_cpu(sas_device_pg0.DevHandle);
		if (!(_scsih_is_end_device(
		    le32_to_cpu(sas_device_pg0.DeviceInfo))))
			continue;
		sas_device = mpt2sas_scsih_sas_device_find_by_sas_address(ioc,
		    le64_to_cpu(sas_device_pg0.SASAddress));
		if (sas_device)
			continue;
		parent_handle = le16_to_cpu(sas_device_pg0.ParentDevHandle);
		if (!_scsih_get_sas_address(ioc, parent_handle, &sas_address)) {
			mpt2sas_transport_update_links(ioc, sas_address, handle,
			    sas_device_pg0.PhyNum, MPI2_SAS_NEG_LINK_RATE_1_5);
			_scsih_add_device(ioc, handle, 0, 0);
		}
	}

	printk(MPT2SAS_INFO_FMT "scan devices: complete\n", ioc->name);
}


/**
 * mpt2sas_scsih_reset_handler - reset callback handler (for scsih)
 * @ioc: per adapter object
 * @reset_phase: phase
 *
 * The handler for doing any required cleanup or initialization.
 *
 * The reset phase can be MPT2_IOC_PRE_RESET, MPT2_IOC_AFTER_RESET,
 * MPT2_IOC_DONE_RESET
 *
 * Return nothing.
 */
void
mpt2sas_scsih_reset_handler(struct MPT2SAS_ADAPTER *ioc, int reset_phase)
{
	switch (reset_phase) {
	case MPT2_IOC_PRE_RESET:
		dtmprintk(ioc, printk(MPT2SAS_INFO_FMT "%s: "
		    "MPT2_IOC_PRE_RESET\n", ioc->name, __func__));
		break;
	case MPT2_IOC_AFTER_RESET:
		dtmprintk(ioc, printk(MPT2SAS_INFO_FMT "%s: "
		    "MPT2_IOC_AFTER_RESET\n", ioc->name, __func__));
		if (ioc->scsih_cmds.status & MPT2_CMD_PENDING) {
			ioc->scsih_cmds.status |= MPT2_CMD_RESET;
			mpt2sas_base_free_smid(ioc, ioc->scsih_cmds.smid);
			complete(&ioc->scsih_cmds.done);
		}
		if (ioc->tm_cmds.status & MPT2_CMD_PENDING) {
			ioc->tm_cmds.status |= MPT2_CMD_RESET;
			mpt2sas_base_free_smid(ioc, ioc->tm_cmds.smid);
			complete(&ioc->tm_cmds.done);
		}
		_scsih_fw_event_cleanup_queue(ioc);
		_scsih_flush_running_cmds(ioc);
		break;
	case MPT2_IOC_DONE_RESET:
		dtmprintk(ioc, printk(MPT2SAS_INFO_FMT "%s: "
		    "MPT2_IOC_DONE_RESET\n", ioc->name, __func__));
		_scsih_sas_host_refresh(ioc);
		_scsih_prep_device_scan(ioc);
		_scsih_search_responding_sas_devices(ioc);
		_scsih_search_responding_raid_devices(ioc);
		_scsih_search_responding_expanders(ioc);
		if (!ioc->is_driver_loading) {
			_scsih_prep_device_scan(ioc);
			_scsih_search_responding_sas_devices(ioc);
			_scsih_search_responding_raid_devices(ioc);
			_scsih_search_responding_expanders(ioc);
			_scsih_error_recovery_delete_devices(ioc);
		}
		break;
	}
}

/**
 * _firmware_event_work - delayed task for processing firmware events
 * @ioc: per adapter object
 * @work: equal to the fw_event_work object
 * Context: user.
 *
 * Return nothing.
 */
static void
_firmware_event_work(struct work_struct *work)
{
	struct fw_event_work *fw_event = container_of(work,
	    struct fw_event_work, delayed_work.work);
	struct MPT2SAS_ADAPTER *ioc = fw_event->ioc;

	/* the queue is being flushed so ignore this event */
	if (ioc->remove_host || fw_event->cancel_pending_work ||
	    ioc->pci_error_recovery) {
		_scsih_fw_event_free(ioc, fw_event);
		return;
	}

	switch (fw_event->event) {
	case MPT2SAS_REMOVE_UNRESPONDING_DEVICES:
		while (scsi_host_in_recovery(ioc->shost))
			ssleep(1);
		_scsih_remove_unresponding_sas_devices(ioc);
		_scsih_scan_for_devices_after_reset(ioc);
		break;
	case MPT2SAS_PORT_ENABLE_COMPLETE:
		ioc->start_scan = 0;



		dewtprintk(ioc, printk(MPT2SAS_INFO_FMT "port enable: complete "
		    "from worker thread\n", ioc->name));
		break;
	case MPT2SAS_TURN_ON_FAULT_LED:
		_scsih_turn_on_fault_led(ioc, fw_event->device_handle);
		break;
	case MPI2_EVENT_SAS_TOPOLOGY_CHANGE_LIST:
		_scsih_sas_topology_change_event(ioc, fw_event);
		break;
	case MPI2_EVENT_SAS_DEVICE_STATUS_CHANGE:
		_scsih_sas_device_status_change_event(ioc,
		    fw_event);
		break;
	case MPI2_EVENT_SAS_DISCOVERY:
		_scsih_sas_discovery_event(ioc,
		    fw_event);
		break;
	case MPI2_EVENT_SAS_BROADCAST_PRIMITIVE:
		_scsih_sas_broadcast_primative_event(ioc,
		    fw_event);
		break;
	case MPI2_EVENT_SAS_ENCL_DEVICE_STATUS_CHANGE:
		_scsih_sas_enclosure_dev_status_change_event(ioc,
		    fw_event);
		break;
	case MPI2_EVENT_IR_CONFIGURATION_CHANGE_LIST:
		_scsih_sas_ir_config_change_event(ioc, fw_event);
		break;
	case MPI2_EVENT_IR_VOLUME:
		_scsih_sas_ir_volume_event(ioc, fw_event);
		break;
	case MPI2_EVENT_IR_PHYSICAL_DISK:
		_scsih_sas_ir_physical_disk_event(ioc, fw_event);
		break;
	case MPI2_EVENT_IR_OPERATION_STATUS:
		_scsih_sas_ir_operation_status_event(ioc, fw_event);
		break;
	}
	_scsih_fw_event_free(ioc, fw_event);
}

/**
 * mpt2sas_scsih_event_callback - firmware event handler (called at ISR time)
 * @ioc: per adapter object
 * @msix_index: MSIX table index supplied by the OS
 * @reply: reply message frame(lower 32bit addr)
 * Context: interrupt.
 *
 * This function merely adds a new work task into ioc->firmware_event_thread.
 * The tasks are worked from _firmware_event_work in user context.
 *
 * Return 1 meaning mf should be freed from _base_interrupt
 *        0 means the mf is freed from this function.
 */
u8
mpt2sas_scsih_event_callback(struct MPT2SAS_ADAPTER *ioc, u8 msix_index,
	u32 reply)
{
	struct fw_event_work *fw_event;
	Mpi2EventNotificationReply_t *mpi_reply;
	u16 event;
	u16 sz;

	/* events turned off due to host reset or driver unloading */
	if (ioc->remove_host || ioc->pci_error_recovery)
		return 1;

	mpi_reply = mpt2sas_base_get_reply_virt_addr(ioc, reply);
	event = le16_to_cpu(mpi_reply->Event);

	switch (event) {
	/* handle these */
	case MPI2_EVENT_SAS_BROADCAST_PRIMITIVE:
	{
		Mpi2EventDataSasBroadcastPrimitive_t *baen_data =
		    (Mpi2EventDataSasBroadcastPrimitive_t *)
		    mpi_reply->EventData;

		if (baen_data->Primitive !=
		    MPI2_EVENT_PRIMITIVE_ASYNCHRONOUS_EVENT)
			return 1;

		if (ioc->broadcast_aen_busy) {
			ioc->broadcast_aen_pending++;
			return 1;
		} else
			ioc->broadcast_aen_busy = 1;
		break;
	}

	case MPI2_EVENT_SAS_TOPOLOGY_CHANGE_LIST:
		_scsih_check_topo_delete_events(ioc,
		    (Mpi2EventDataSasTopologyChangeList_t *)
		    mpi_reply->EventData);
		break;
	case MPI2_EVENT_IR_CONFIGURATION_CHANGE_LIST:
		_scsih_check_ir_config_unhide_events(ioc,
		    (Mpi2EventDataIrConfigChangeList_t *)
		    mpi_reply->EventData);
		break;
	case MPI2_EVENT_IR_VOLUME:
		_scsih_check_volume_delete_events(ioc,
		    (Mpi2EventDataIrVolume_t *)
		    mpi_reply->EventData);
		break;
	case MPI2_EVENT_LOG_ENTRY_ADDED:
	{
		Mpi2EventDataLogEntryAdded_t *log_entry;
		u32 *log_code;

		if (!ioc->is_warpdrive)
			break;

		log_entry = (Mpi2EventDataLogEntryAdded_t *)
		    mpi_reply->EventData;
		log_code = (u32 *)log_entry->LogData;

		if (le16_to_cpu(log_entry->LogEntryQualifier)
		    != MPT2_WARPDRIVE_LOGENTRY)
			break;

		switch (le32_to_cpu(*log_code)) {
		case MPT2_WARPDRIVE_LC_SSDT:
			printk(MPT2SAS_WARN_FMT "WarpDrive Warning: "
			    "IO Throttling has occurred in the WarpDrive "
			    "subsystem. Check WarpDrive documentation for "
			    "additional details.\n", ioc->name);
			break;
		case MPT2_WARPDRIVE_LC_SSDLW:
			printk(MPT2SAS_WARN_FMT "WarpDrive Warning: "
			    "Program/Erase Cycles for the WarpDrive subsystem "
			    "in degraded range. Check WarpDrive documentation "
			    "for additional details.\n", ioc->name);
			break;
		case MPT2_WARPDRIVE_LC_SSDLF:
			printk(MPT2SAS_ERR_FMT "WarpDrive Fatal Error: "
			    "There are no Program/Erase Cycles for the "
			    "WarpDrive subsystem. The storage device will be "
			    "in read-only mode. Check WarpDrive documentation "
			    "for additional details.\n", ioc->name);
			break;
		case MPT2_WARPDRIVE_LC_BRMF:
			printk(MPT2SAS_ERR_FMT "WarpDrive Fatal Error: "
			    "The Backup Rail Monitor has failed on the "
			    "WarpDrive subsystem. Check WarpDrive "
			    "documentation for additional details.\n",
			    ioc->name);
			break;
		}

		break;
	}
	case MPI2_EVENT_SAS_DEVICE_STATUS_CHANGE:
	case MPI2_EVENT_IR_OPERATION_STATUS:
	case MPI2_EVENT_SAS_DISCOVERY:
	case MPI2_EVENT_SAS_ENCL_DEVICE_STATUS_CHANGE:
	case MPI2_EVENT_IR_PHYSICAL_DISK:
		break;

	default: /* ignore the rest */
		return 1;
	}

	fw_event = kzalloc(sizeof(struct fw_event_work), GFP_ATOMIC);
	if (!fw_event) {
		printk(MPT2SAS_ERR_FMT "failure at %s:%d/%s()!\n",
		    ioc->name, __FILE__, __LINE__, __func__);
		return 1;
	}
	sz = le16_to_cpu(mpi_reply->EventDataLength) * 4;
	fw_event->event_data = kzalloc(sz, GFP_ATOMIC);
	if (!fw_event->event_data) {
		printk(MPT2SAS_ERR_FMT "failure at %s:%d/%s()!\n",
		    ioc->name, __FILE__, __LINE__, __func__);
		kfree(fw_event);
		return 1;
	}

	memcpy(fw_event->event_data, mpi_reply->EventData,
	    sz);
	fw_event->ioc = ioc;
	fw_event->VF_ID = mpi_reply->VF_ID;
	fw_event->VP_ID = mpi_reply->VP_ID;
	fw_event->event = event;
	_scsih_fw_event_add(ioc, fw_event);
	return 1;
}

/* shost template */
static struct scsi_host_template scsih_driver_template = {
	.module				= THIS_MODULE,
	.name				= "Fusion MPT SAS Host",
	.proc_name			= MPT2SAS_DRIVER_NAME,
	.queuecommand			= _scsih_qcmd,
	.target_alloc			= _scsih_target_alloc,
	.slave_alloc			= _scsih_slave_alloc,
	.slave_configure		= _scsih_slave_configure,
	.target_destroy			= _scsih_target_destroy,
	.slave_destroy			= _scsih_slave_destroy,
	.scan_finished			= _scsih_scan_finished,
	.scan_start			= _scsih_scan_start,
	.change_queue_depth 		= _scsih_change_queue_depth,
	.change_queue_type		= _scsih_change_queue_type,
	.eh_abort_handler		= _scsih_abort,
	.eh_device_reset_handler	= _scsih_dev_reset,
	.eh_target_reset_handler	= _scsih_target_reset,
	.eh_host_reset_handler		= _scsih_host_reset,
	.bios_param			= _scsih_bios_param,
	.can_queue			= 1,
	.this_id			= -1,
	.sg_tablesize			= MPT2SAS_SG_DEPTH,
	.max_sectors			= 8192,
	.cmd_per_lun			= 7,
	.use_clustering			= ENABLE_CLUSTERING,
	.shost_attrs			= mpt2sas_host_attrs,
	.sdev_attrs			= mpt2sas_dev_attrs,
};

/**
 * _scsih_expander_node_remove - removing expander device from list.
 * @ioc: per adapter object
 * @sas_expander: the sas_device object
 * Context: Calling function should acquire ioc->sas_node_lock.
 *
 * Removing object and freeing associated memory from the
 * ioc->sas_expander_list.
 *
 * Return nothing.
 */
static void
_scsih_expander_node_remove(struct MPT2SAS_ADAPTER *ioc,
    struct _sas_node *sas_expander)
{
	struct _sas_port *mpt2sas_port, *next;

	/* remove sibling ports attached to this expander */
	list_for_each_entry_safe(mpt2sas_port, next,
	   &sas_expander->sas_port_list, port_list) {
		if (ioc->shost_recovery)
			return;
		if (mpt2sas_port->remote_identify.device_type ==
		    SAS_END_DEVICE)
			mpt2sas_device_remove(ioc,
			    mpt2sas_port->remote_identify.sas_address);
		else if (mpt2sas_port->remote_identify.device_type ==
		    SAS_EDGE_EXPANDER_DEVICE ||
		    mpt2sas_port->remote_identify.device_type ==
		    SAS_FANOUT_EXPANDER_DEVICE)
			mpt2sas_expander_remove(ioc,
			    mpt2sas_port->remote_identify.sas_address);
	}

	mpt2sas_transport_port_remove(ioc, sas_expander->sas_address,
	    sas_expander->sas_address_parent);

	printk(MPT2SAS_INFO_FMT "expander_remove: handle"
	   "(0x%04x), sas_addr(0x%016llx)\n", ioc->name,
	    sas_expander->handle, (unsigned long long)
	    sas_expander->sas_address);

	kfree(sas_expander->phy);
	kfree(sas_expander);
}

/**
 * _scsih_ir_shutdown - IR shutdown notification
 * @ioc: per adapter object
 *
 * Sending RAID Action to alert the Integrated RAID subsystem of the IOC that
 * the host system is shutting down.
 *
 * Return nothing.
 */
static void
_scsih_ir_shutdown(struct MPT2SAS_ADAPTER *ioc)
{
	Mpi2RaidActionRequest_t *mpi_request;
	Mpi2RaidActionReply_t *mpi_reply;
	u16 smid;

	/* is IR firmware build loaded ? */
	if (!ioc->ir_firmware)
		return;

	/* are there any volumes ? */
	if (list_empty(&ioc->raid_device_list))
		return;

	mutex_lock(&ioc->scsih_cmds.mutex);

	if (ioc->scsih_cmds.status != MPT2_CMD_NOT_USED) {
		printk(MPT2SAS_ERR_FMT "%s: scsih_cmd in use\n",
		    ioc->name, __func__);
		goto out;
	}
	ioc->scsih_cmds.status = MPT2_CMD_PENDING;

	smid = mpt2sas_base_get_smid(ioc, ioc->scsih_cb_idx);
	if (!smid) {
		printk(MPT2SAS_ERR_FMT "%s: failed obtaining a smid\n",
		    ioc->name, __func__);
		ioc->scsih_cmds.status = MPT2_CMD_NOT_USED;
		goto out;
	}

	mpi_request = mpt2sas_base_get_msg_frame(ioc, smid);
	ioc->scsih_cmds.smid = smid;
	memset(mpi_request, 0, sizeof(Mpi2RaidActionRequest_t));

	mpi_request->Function = MPI2_FUNCTION_RAID_ACTION;
	mpi_request->Action = MPI2_RAID_ACTION_SYSTEM_SHUTDOWN_INITIATED;

	if (!ioc->hide_ir_msg)
		printk(MPT2SAS_INFO_FMT "IR shutdown (sending)\n", ioc->name);
	init_completion(&ioc->scsih_cmds.done);
	mpt2sas_base_put_smid_default(ioc, smid);
	wait_for_completion_timeout(&ioc->scsih_cmds.done, 10*HZ);

	if (!(ioc->scsih_cmds.status & MPT2_CMD_COMPLETE)) {
		printk(MPT2SAS_ERR_FMT "%s: timeout\n",
		    ioc->name, __func__);
		goto out;
	}

	if (ioc->scsih_cmds.status & MPT2_CMD_REPLY_VALID) {
		mpi_reply = ioc->scsih_cmds.reply;

		if (!ioc->hide_ir_msg)
			printk(MPT2SAS_INFO_FMT "IR shutdown (complete): "
			    "ioc_status(0x%04x), loginfo(0x%08x)\n",
			    ioc->name, le16_to_cpu(mpi_reply->IOCStatus),
			    le32_to_cpu(mpi_reply->IOCLogInfo));
	}

 out:
	ioc->scsih_cmds.status = MPT2_CMD_NOT_USED;
	mutex_unlock(&ioc->scsih_cmds.mutex);
}

/**
 * _scsih_shutdown - routine call during system shutdown
 * @pdev: PCI device struct
 *
 * Return nothing.
 */
static void
_scsih_shutdown(struct pci_dev *pdev)
{
	struct Scsi_Host *shost = pci_get_drvdata(pdev);
	struct MPT2SAS_ADAPTER *ioc = shost_priv(shost);
	struct workqueue_struct	*wq;
	unsigned long flags;

	ioc->remove_host = 1;
	_scsih_fw_event_cleanup_queue(ioc);

	spin_lock_irqsave(&ioc->fw_event_lock, flags);
	wq = ioc->firmware_event_thread;
	ioc->firmware_event_thread = NULL;
	spin_unlock_irqrestore(&ioc->fw_event_lock, flags);
	if (wq)
		destroy_workqueue(wq);

	_scsih_ir_shutdown(ioc);
	mpt2sas_base_detach(ioc);
}

/**
 * _scsih_remove - detach and remove add host
 * @pdev: PCI device struct
 *
 * Routine called when unloading the driver.
 * Return nothing.
 */
static void __devexit
_scsih_remove(struct pci_dev *pdev)
{
	struct Scsi_Host *shost = pci_get_drvdata(pdev);
	struct MPT2SAS_ADAPTER *ioc = shost_priv(shost);
	struct _sas_port *mpt2sas_port, *next_port;
	struct _raid_device *raid_device, *next;
	struct MPT2SAS_TARGET *sas_target_priv_data;
	struct workqueue_struct	*wq;
	unsigned long flags;

	ioc->remove_host = 1;
	_scsih_fw_event_cleanup_queue(ioc);

	spin_lock_irqsave(&ioc->fw_event_lock, flags);
	wq = ioc->firmware_event_thread;
	ioc->firmware_event_thread = NULL;
	spin_unlock_irqrestore(&ioc->fw_event_lock, flags);
	if (wq)
		destroy_workqueue(wq);

	/* release all the volumes */
	_scsih_ir_shutdown(ioc);
	list_for_each_entry_safe(raid_device, next, &ioc->raid_device_list,
	    list) {
		if (raid_device->starget) {
			sas_target_priv_data =
			    raid_device->starget->hostdata;
			sas_target_priv_data->deleted = 1;
			scsi_remove_target(&raid_device->starget->dev);
		}
		printk(MPT2SAS_INFO_FMT "removing handle(0x%04x), wwid"
		    "(0x%016llx)\n", ioc->name,  raid_device->handle,
		    (unsigned long long) raid_device->wwid);
		_scsih_raid_device_remove(ioc, raid_device);
	}

	/* free ports attached to the sas_host */
	list_for_each_entry_safe(mpt2sas_port, next_port,
	   &ioc->sas_hba.sas_port_list, port_list) {
		if (mpt2sas_port->remote_identify.device_type ==
		    SAS_END_DEVICE)
			mpt2sas_device_remove(ioc,
			    mpt2sas_port->remote_identify.sas_address);
		else if (mpt2sas_port->remote_identify.device_type ==
		    SAS_EDGE_EXPANDER_DEVICE ||
		    mpt2sas_port->remote_identify.device_type ==
		    SAS_FANOUT_EXPANDER_DEVICE)
			mpt2sas_expander_remove(ioc,
			    mpt2sas_port->remote_identify.sas_address);
	}

	/* free phys attached to the sas_host */
	if (ioc->sas_hba.num_phys) {
		kfree(ioc->sas_hba.phy);
		ioc->sas_hba.phy = NULL;
		ioc->sas_hba.num_phys = 0;
	}

	sas_remove_host(shost);
	mpt2sas_base_detach(ioc);
	list_del(&ioc->list);
	scsi_remove_host(shost);
	scsi_host_put(shost);
}

/**
 * _scsih_probe_boot_devices - reports 1st device
 * @ioc: per adapter object
 *
 * If specified in bios page 2, this routine reports the 1st
 * device scsi-ml or sas transport for persistent boot device
 * purposes.  Please refer to function _scsih_determine_boot_device()
 */
static void
_scsih_probe_boot_devices(struct MPT2SAS_ADAPTER *ioc)
{
	u8 is_raid;
	void *device;
	struct _sas_device *sas_device;
	struct _raid_device *raid_device;
	u16 handle;
	u64 sas_address_parent;
	u64 sas_address;
	unsigned long flags;
	int rc;

	 /* no Bios, return immediately */
	if (!ioc->bios_pg3.BiosVersion)
		return;

	device = NULL;
	is_raid = 0;
	if (ioc->req_boot_device.device) {
		device =  ioc->req_boot_device.device;
		is_raid = ioc->req_boot_device.is_raid;
	} else if (ioc->req_alt_boot_device.device) {
		device =  ioc->req_alt_boot_device.device;
		is_raid = ioc->req_alt_boot_device.is_raid;
	} else if (ioc->current_boot_device.device) {
		device =  ioc->current_boot_device.device;
		is_raid = ioc->current_boot_device.is_raid;
	}

	if (!device)
		return;

	if (is_raid) {
		raid_device = device;
		rc = scsi_add_device(ioc->shost, RAID_CHANNEL,
		    raid_device->id, 0);
		if (rc)
			_scsih_raid_device_remove(ioc, raid_device);
	} else {
		sas_device = device;
		handle = sas_device->handle;
		sas_address_parent = sas_device->sas_address_parent;
		sas_address = sas_device->sas_address;
		spin_lock_irqsave(&ioc->sas_device_lock, flags);
		list_move_tail(&sas_device->list, &ioc->sas_device_list);
		spin_unlock_irqrestore(&ioc->sas_device_lock, flags);

		if (ioc->hide_drives)
			return;
		if (!mpt2sas_transport_port_add(ioc, sas_device->handle,
		    sas_device->sas_address_parent)) {
			_scsih_sas_device_remove(ioc, sas_device);
		} else if (!sas_device->starget) {
			if (!ioc->is_driver_loading)
				mpt2sas_transport_port_remove(ioc, sas_address,
					sas_address_parent);
			_scsih_sas_device_remove(ioc, sas_device);
		}
	}
}

/**
 * _scsih_probe_raid - reporting raid volumes to scsi-ml
 * @ioc: per adapter object
 *
 * Called during initial loading of the driver.
 */
static void
_scsih_probe_raid(struct MPT2SAS_ADAPTER *ioc)
{
	struct _raid_device *raid_device, *raid_next;
	int rc;

	list_for_each_entry_safe(raid_device, raid_next,
	    &ioc->raid_device_list, list) {
		if (raid_device->starget)
			continue;
		rc = scsi_add_device(ioc->shost, RAID_CHANNEL,
		    raid_device->id, 0);
		if (rc)
			_scsih_raid_device_remove(ioc, raid_device);
	}
}

/**
 * _scsih_probe_sas - reporting sas devices to sas transport
 * @ioc: per adapter object
 *
 * Called during initial loading of the driver.
 */
static void
_scsih_probe_sas(struct MPT2SAS_ADAPTER *ioc)
{
	struct _sas_device *sas_device, *next;
	unsigned long flags;

	/* SAS Device List */
	list_for_each_entry_safe(sas_device, next, &ioc->sas_device_init_list,
	    list) {

		if (ioc->hide_drives)
			continue;

		if (!mpt2sas_transport_port_add(ioc, sas_device->handle,
		    sas_device->sas_address_parent)) {
			list_del(&sas_device->list);
			kfree(sas_device);
			continue;
		} else if (!sas_device->starget) {
<<<<<<< HEAD
			mpt2sas_transport_port_remove(ioc,
			    sas_device->sas_address,
			    sas_device->sas_address_parent);
=======
			if (!ioc->is_driver_loading)
				mpt2sas_transport_port_remove(ioc,
					sas_device->sas_address,
					sas_device->sas_address_parent);
>>>>>>> 250a8155
			list_del(&sas_device->list);
			kfree(sas_device);
			continue;

		}
		spin_lock_irqsave(&ioc->sas_device_lock, flags);
		list_move_tail(&sas_device->list, &ioc->sas_device_list);
		spin_unlock_irqrestore(&ioc->sas_device_lock, flags);
	}
}

/**
 * _scsih_probe_devices - probing for devices
 * @ioc: per adapter object
 *
 * Called during initial loading of the driver.
 */
static void
_scsih_probe_devices(struct MPT2SAS_ADAPTER *ioc)
{
	u16 volume_mapping_flags;

	if (!(ioc->facts.ProtocolFlags & MPI2_IOCFACTS_PROTOCOL_SCSI_INITIATOR))
		return;  /* return when IOC doesn't support initiator mode */

	_scsih_probe_boot_devices(ioc);

	if (ioc->ir_firmware) {
		volume_mapping_flags =
		    le16_to_cpu(ioc->ioc_pg8.IRVolumeMappingFlags) &
		    MPI2_IOCPAGE8_IRFLAGS_MASK_VOLUME_MAPPING_MODE;
		if (volume_mapping_flags ==
		    MPI2_IOCPAGE8_IRFLAGS_LOW_VOLUME_MAPPING) {
			_scsih_probe_raid(ioc);
			_scsih_probe_sas(ioc);
		} else {
			_scsih_probe_sas(ioc);
			_scsih_probe_raid(ioc);
		}
	} else
		_scsih_probe_sas(ioc);
}


/**
 * _scsih_scan_start - scsi lld callback for .scan_start
 * @shost: SCSI host pointer
 *
 * The shost has the ability to discover targets on its own instead
 * of scanning the entire bus.  In our implemention, we will kick off
 * firmware discovery.
 */
static void
_scsih_scan_start(struct Scsi_Host *shost)
{
	struct MPT2SAS_ADAPTER *ioc = shost_priv(shost);
	int rc;

	if (diag_buffer_enable != -1 && diag_buffer_enable != 0)
		mpt2sas_enable_diag_buffer(ioc, diag_buffer_enable);

	ioc->start_scan = 1;
	rc = mpt2sas_port_enable(ioc);

	if (rc != 0)
		printk(MPT2SAS_INFO_FMT "port enable: FAILED\n", ioc->name);
}

/**
 * _scsih_scan_finished - scsi lld callback for .scan_finished
 * @shost: SCSI host pointer
 * @time: elapsed time of the scan in jiffies
 *
 * This function will be called periodically until it returns 1 with the
 * scsi_host and the elapsed time of the scan in jiffies. In our implemention,
 * we wait for firmware discovery to complete, then return 1.
 */
static int
_scsih_scan_finished(struct Scsi_Host *shost, unsigned long time)
{
	struct MPT2SAS_ADAPTER *ioc = shost_priv(shost);

	if (time >= (300 * HZ)) {
		ioc->base_cmds.status = MPT2_CMD_NOT_USED;
		printk(MPT2SAS_INFO_FMT "port enable: FAILED with timeout "
		    "(timeout=300s)\n", ioc->name);
		ioc->is_driver_loading = 0;
		return 1;
	}

	if (ioc->start_scan)
		return 0;

	if (ioc->start_scan_failed) {
		printk(MPT2SAS_INFO_FMT "port enable: FAILED with "
		    "(ioc_status=0x%08x)\n", ioc->name, ioc->start_scan_failed);
		ioc->is_driver_loading = 0;
		ioc->wait_for_discovery_to_complete = 0;
		ioc->remove_host = 1;
		return 1;
	}

	printk(MPT2SAS_INFO_FMT "port enable: SUCCESS\n", ioc->name);
	ioc->base_cmds.status = MPT2_CMD_NOT_USED;

	if (ioc->wait_for_discovery_to_complete) {
		ioc->wait_for_discovery_to_complete = 0;
		_scsih_probe_devices(ioc);
	}
	mpt2sas_base_start_watchdog(ioc);
	ioc->is_driver_loading = 0;
	return 1;
}


/**
 * _scsih_probe - attach and add scsi host
 * @pdev: PCI device struct
 * @id: pci device id
 *
 * Returns 0 success, anything else error.
 */
static int
_scsih_probe(struct pci_dev *pdev, const struct pci_device_id *id)
{
	struct MPT2SAS_ADAPTER *ioc;
	struct Scsi_Host *shost;

	shost = scsi_host_alloc(&scsih_driver_template,
	    sizeof(struct MPT2SAS_ADAPTER));
	if (!shost)
		return -ENODEV;

	/* init local params */
	ioc = shost_priv(shost);
	memset(ioc, 0, sizeof(struct MPT2SAS_ADAPTER));
	INIT_LIST_HEAD(&ioc->list);
	list_add_tail(&ioc->list, &mpt2sas_ioc_list);
	ioc->shost = shost;
	ioc->id = mpt_ids++;
	sprintf(ioc->name, "%s%d", MPT2SAS_DRIVER_NAME, ioc->id);
	ioc->pdev = pdev;
	if (id->device == MPI2_MFGPAGE_DEVID_SSS6200) {
		ioc->is_warpdrive = 1;
		ioc->hide_ir_msg = 1;
	} else
		ioc->mfg_pg10_hide_flag = MFG_PAGE10_EXPOSE_ALL_DISKS;
	ioc->scsi_io_cb_idx = scsi_io_cb_idx;
	ioc->tm_cb_idx = tm_cb_idx;
	ioc->ctl_cb_idx = ctl_cb_idx;
	ioc->base_cb_idx = base_cb_idx;
	ioc->port_enable_cb_idx = port_enable_cb_idx;
	ioc->transport_cb_idx = transport_cb_idx;
	ioc->scsih_cb_idx = scsih_cb_idx;
	ioc->config_cb_idx = config_cb_idx;
	ioc->tm_tr_cb_idx = tm_tr_cb_idx;
	ioc->tm_tr_volume_cb_idx = tm_tr_volume_cb_idx;
	ioc->tm_sas_control_cb_idx = tm_sas_control_cb_idx;
	ioc->logging_level = logging_level;
	/* misc semaphores and spin locks */
	mutex_init(&ioc->reset_in_progress_mutex);
	spin_lock_init(&ioc->ioc_reset_in_progress_lock);
	spin_lock_init(&ioc->scsi_lookup_lock);
	spin_lock_init(&ioc->sas_device_lock);
	spin_lock_init(&ioc->sas_node_lock);
	spin_lock_init(&ioc->fw_event_lock);
	spin_lock_init(&ioc->raid_device_lock);

	INIT_LIST_HEAD(&ioc->sas_device_list);
	INIT_LIST_HEAD(&ioc->sas_device_init_list);
	INIT_LIST_HEAD(&ioc->sas_expander_list);
	INIT_LIST_HEAD(&ioc->fw_event_list);
	INIT_LIST_HEAD(&ioc->raid_device_list);
	INIT_LIST_HEAD(&ioc->sas_hba.sas_port_list);
	INIT_LIST_HEAD(&ioc->delayed_tr_list);
	INIT_LIST_HEAD(&ioc->delayed_tr_volume_list);

	/* init shost parameters */
	shost->max_cmd_len = 32;
	shost->max_lun = max_lun;
	shost->transportt = mpt2sas_transport_template;
	shost->unique_id = ioc->id;

	if (max_sectors != 0xFFFF) {
		if (max_sectors < 64) {
			shost->max_sectors = 64;
			printk(MPT2SAS_WARN_FMT "Invalid value %d passed "
			    "for max_sectors, range is 64 to 8192. Assigning "
			    "value of 64.\n", ioc->name, max_sectors);
		} else if (max_sectors > 8192) {
			shost->max_sectors = 8192;
			printk(MPT2SAS_WARN_FMT "Invalid value %d passed "
			    "for max_sectors, range is 64 to 8192. Assigning "
			    "default value of 8192.\n", ioc->name,
			    max_sectors);
		} else {
			shost->max_sectors = max_sectors & 0xFFFE;
			printk(MPT2SAS_INFO_FMT "The max_sectors value is "
			    "set to %d\n", ioc->name, shost->max_sectors);
		}
	}

	if ((scsi_add_host(shost, &pdev->dev))) {
		printk(MPT2SAS_ERR_FMT "failure at %s:%d/%s()!\n",
		    ioc->name, __FILE__, __LINE__, __func__);
		list_del(&ioc->list);
		goto out_add_shost_fail;
	}

	scsi_host_set_prot(shost, SHOST_DIF_TYPE1_PROTECTION
	    | SHOST_DIF_TYPE2_PROTECTION | SHOST_DIF_TYPE3_PROTECTION);
	scsi_host_set_guard(shost, SHOST_DIX_GUARD_CRC);

	/* event thread */
	snprintf(ioc->firmware_event_name, sizeof(ioc->firmware_event_name),
	    "fw_event%d", ioc->id);
	ioc->firmware_event_thread = create_singlethread_workqueue(
	    ioc->firmware_event_name);
	if (!ioc->firmware_event_thread) {
		printk(MPT2SAS_ERR_FMT "failure at %s:%d/%s()!\n",
		    ioc->name, __FILE__, __LINE__, __func__);
		goto out_thread_fail;
	}

	ioc->is_driver_loading = 1;
	if ((mpt2sas_base_attach(ioc))) {
		printk(MPT2SAS_ERR_FMT "failure at %s:%d/%s()!\n",
		    ioc->name, __FILE__, __LINE__, __func__);
		goto out_attach_fail;
	}

	scsi_scan_host(shost);
	if (ioc->is_warpdrive) {
		if (ioc->mfg_pg10_hide_flag ==  MFG_PAGE10_EXPOSE_ALL_DISKS)
			ioc->hide_drives = 0;
		else if (ioc->mfg_pg10_hide_flag ==  MFG_PAGE10_HIDE_ALL_DISKS)
			ioc->hide_drives = 1;
		else {
			if (_scsih_get_num_volumes(ioc))
				ioc->hide_drives = 1;
			else
				ioc->hide_drives = 0;
		}
	} else
		ioc->hide_drives = 0;

	_scsih_probe_devices(ioc);
	return 0;

 out_attach_fail:
	destroy_workqueue(ioc->firmware_event_thread);
 out_thread_fail:
	list_del(&ioc->list);
	scsi_remove_host(shost);
	scsi_host_put(shost);
 out_add_shost_fail:
	return -ENODEV;
}

#ifdef CONFIG_PM
/**
 * _scsih_suspend - power management suspend main entry point
 * @pdev: PCI device struct
 * @state: PM state change to (usually PCI_D3)
 *
 * Returns 0 success, anything else error.
 */
static int
_scsih_suspend(struct pci_dev *pdev, pm_message_t state)
{
	struct Scsi_Host *shost = pci_get_drvdata(pdev);
	struct MPT2SAS_ADAPTER *ioc = shost_priv(shost);
	pci_power_t device_state;

	mpt2sas_base_stop_watchdog(ioc);
	scsi_block_requests(shost);
	device_state = pci_choose_state(pdev, state);
	printk(MPT2SAS_INFO_FMT "pdev=0x%p, slot=%s, entering "
	    "operating state [D%d]\n", ioc->name, pdev,
	    pci_name(pdev), device_state);

	mpt2sas_base_free_resources(ioc);
	pci_save_state(pdev);
	pci_disable_device(pdev);
	pci_set_power_state(pdev, device_state);
	return 0;
}

/**
 * _scsih_resume - power management resume main entry point
 * @pdev: PCI device struct
 *
 * Returns 0 success, anything else error.
 */
static int
_scsih_resume(struct pci_dev *pdev)
{
	struct Scsi_Host *shost = pci_get_drvdata(pdev);
	struct MPT2SAS_ADAPTER *ioc = shost_priv(shost);
	pci_power_t device_state = pdev->current_state;
	int r;

	printk(MPT2SAS_INFO_FMT "pdev=0x%p, slot=%s, previous "
	    "operating state [D%d]\n", ioc->name, pdev,
	    pci_name(pdev), device_state);

	pci_set_power_state(pdev, PCI_D0);
	pci_enable_wake(pdev, PCI_D0, 0);
	pci_restore_state(pdev);
	ioc->pdev = pdev;
	r = mpt2sas_base_map_resources(ioc);
	if (r)
		return r;

	mpt2sas_base_hard_reset_handler(ioc, CAN_SLEEP, SOFT_RESET);
	scsi_unblock_requests(shost);
	mpt2sas_base_start_watchdog(ioc);
	return 0;
}
#endif /* CONFIG_PM */

/**
 * _scsih_pci_error_detected - Called when a PCI error is detected.
 * @pdev: PCI device struct
 * @state: PCI channel state
 *
 * Description: Called when a PCI error is detected.
 *
 * Return value:
 *      PCI_ERS_RESULT_NEED_RESET or PCI_ERS_RESULT_DISCONNECT
 */
static pci_ers_result_t
_scsih_pci_error_detected(struct pci_dev *pdev, pci_channel_state_t state)
{
	struct Scsi_Host *shost = pci_get_drvdata(pdev);
	struct MPT2SAS_ADAPTER *ioc = shost_priv(shost);

	printk(MPT2SAS_INFO_FMT "PCI error: detected callback, state(%d)!!\n",
	    ioc->name, state);

	switch (state) {
	case pci_channel_io_normal:
		return PCI_ERS_RESULT_CAN_RECOVER;
	case pci_channel_io_frozen:
		/* Fatal error, prepare for slot reset */
		ioc->pci_error_recovery = 1;
		scsi_block_requests(ioc->shost);
		mpt2sas_base_stop_watchdog(ioc);
		mpt2sas_base_free_resources(ioc);
		return PCI_ERS_RESULT_NEED_RESET;
	case pci_channel_io_perm_failure:
		/* Permanent error, prepare for device removal */
		ioc->pci_error_recovery = 1;
		mpt2sas_base_stop_watchdog(ioc);
		_scsih_flush_running_cmds(ioc);
		return PCI_ERS_RESULT_DISCONNECT;
	}
	return PCI_ERS_RESULT_NEED_RESET;
}

/**
 * _scsih_pci_slot_reset - Called when PCI slot has been reset.
 * @pdev: PCI device struct
 *
 * Description: This routine is called by the pci error recovery
 * code after the PCI slot has been reset, just before we
 * should resume normal operations.
 */
static pci_ers_result_t
_scsih_pci_slot_reset(struct pci_dev *pdev)
{
	struct Scsi_Host *shost = pci_get_drvdata(pdev);
	struct MPT2SAS_ADAPTER *ioc = shost_priv(shost);
	int rc;

	printk(MPT2SAS_INFO_FMT "PCI error: slot reset callback!!\n",
		ioc->name);

	ioc->pci_error_recovery = 0;
	ioc->pdev = pdev;
	pci_restore_state(pdev);
	rc = mpt2sas_base_map_resources(ioc);
	if (rc)
		return PCI_ERS_RESULT_DISCONNECT;


	rc = mpt2sas_base_hard_reset_handler(ioc, CAN_SLEEP,
	    FORCE_BIG_HAMMER);

	printk(MPT2SAS_WARN_FMT "hard reset: %s\n", ioc->name,
	    (rc == 0) ? "success" : "failed");

	if (!rc)
		return PCI_ERS_RESULT_RECOVERED;
	else
		return PCI_ERS_RESULT_DISCONNECT;
}

/**
 * _scsih_pci_resume() - resume normal ops after PCI reset
 * @pdev: pointer to PCI device
 *
 * Called when the error recovery driver tells us that its
 * OK to resume normal operation. Use completion to allow
 * halted scsi ops to resume.
 */
static void
_scsih_pci_resume(struct pci_dev *pdev)
{
	struct Scsi_Host *shost = pci_get_drvdata(pdev);
	struct MPT2SAS_ADAPTER *ioc = shost_priv(shost);

	printk(MPT2SAS_INFO_FMT "PCI error: resume callback!!\n", ioc->name);

	pci_cleanup_aer_uncorrect_error_status(pdev);
	mpt2sas_base_start_watchdog(ioc);
	scsi_unblock_requests(ioc->shost);
}

/**
 * _scsih_pci_mmio_enabled - Enable MMIO and dump debug registers
 * @pdev: pointer to PCI device
 */
static pci_ers_result_t
_scsih_pci_mmio_enabled(struct pci_dev *pdev)
{
	struct Scsi_Host *shost = pci_get_drvdata(pdev);
	struct MPT2SAS_ADAPTER *ioc = shost_priv(shost);

	printk(MPT2SAS_INFO_FMT "PCI error: mmio enabled callback!!\n",
	    ioc->name);

	/* TODO - dump whatever for debugging purposes */

	/* Request a slot reset. */
	return PCI_ERS_RESULT_NEED_RESET;
}

static struct pci_error_handlers _scsih_err_handler = {
	.error_detected = _scsih_pci_error_detected,
	.mmio_enabled = _scsih_pci_mmio_enabled,
	.slot_reset =	_scsih_pci_slot_reset,
	.resume =	_scsih_pci_resume,
};

static struct pci_driver scsih_driver = {
	.name		= MPT2SAS_DRIVER_NAME,
	.id_table	= scsih_pci_table,
	.probe		= _scsih_probe,
	.remove		= __devexit_p(_scsih_remove),
	.shutdown	= _scsih_shutdown,
	.err_handler	= &_scsih_err_handler,
#ifdef CONFIG_PM
	.suspend	= _scsih_suspend,
	.resume		= _scsih_resume,
#endif
};

/* raid transport support */
static struct raid_function_template mpt2sas_raid_functions = {
	.cookie		= &scsih_driver_template,
	.is_raid	= _scsih_is_raid,
	.get_resync	= _scsih_get_resync,
	.get_state	= _scsih_get_state,
};

/**
 * _scsih_init - main entry point for this driver.
 *
 * Returns 0 success, anything else error.
 */
static int __init
_scsih_init(void)
{
	int error;

	mpt_ids = 0;
	printk(KERN_INFO "%s version %s loaded\n", MPT2SAS_DRIVER_NAME,
	    MPT2SAS_DRIVER_VERSION);

	mpt2sas_transport_template =
	    sas_attach_transport(&mpt2sas_transport_functions);
	if (!mpt2sas_transport_template)
		return -ENODEV;
	/* raid transport support */
	mpt2sas_raid_template = raid_class_attach(&mpt2sas_raid_functions);
	if (!mpt2sas_raid_template) {
		sas_release_transport(mpt2sas_transport_template);
		return -ENODEV;
	}

	mpt2sas_base_initialize_callback_handler();

	 /* queuecommand callback hander */
	scsi_io_cb_idx = mpt2sas_base_register_callback_handler(_scsih_io_done);

	/* task management callback handler */
	tm_cb_idx = mpt2sas_base_register_callback_handler(_scsih_tm_done);

	/* base internal commands callback handler */
	base_cb_idx = mpt2sas_base_register_callback_handler(mpt2sas_base_done);
	port_enable_cb_idx = mpt2sas_base_register_callback_handler(
		mpt2sas_port_enable_done);

	/* transport internal commands callback handler */
	transport_cb_idx = mpt2sas_base_register_callback_handler(
	    mpt2sas_transport_done);

	/* scsih internal commands callback handler */
	scsih_cb_idx = mpt2sas_base_register_callback_handler(_scsih_done);

	/* configuration page API internal commands callback handler */
	config_cb_idx = mpt2sas_base_register_callback_handler(
	    mpt2sas_config_done);

	/* ctl module callback handler */
	ctl_cb_idx = mpt2sas_base_register_callback_handler(mpt2sas_ctl_done);

	tm_tr_cb_idx = mpt2sas_base_register_callback_handler(
	    _scsih_tm_tr_complete);

	tm_tr_volume_cb_idx = mpt2sas_base_register_callback_handler(
	    _scsih_tm_volume_tr_complete);

	tm_sas_control_cb_idx = mpt2sas_base_register_callback_handler(
	    _scsih_sas_control_complete);

	mpt2sas_ctl_init();

	error = pci_register_driver(&scsih_driver);
	if (error) {
		/* raid transport support */
		raid_class_release(mpt2sas_raid_template);
		sas_release_transport(mpt2sas_transport_template);
	}

	return error;
}

/**
 * _scsih_exit - exit point for this driver (when it is a module).
 *
 * Returns 0 success, anything else error.
 */
static void __exit
_scsih_exit(void)
{
	printk(KERN_INFO "mpt2sas version %s unloading\n",
	    MPT2SAS_DRIVER_VERSION);

	pci_unregister_driver(&scsih_driver);

	mpt2sas_ctl_exit();

	mpt2sas_base_release_callback_handler(scsi_io_cb_idx);
	mpt2sas_base_release_callback_handler(tm_cb_idx);
	mpt2sas_base_release_callback_handler(base_cb_idx);
	mpt2sas_base_release_callback_handler(port_enable_cb_idx);
	mpt2sas_base_release_callback_handler(transport_cb_idx);
	mpt2sas_base_release_callback_handler(scsih_cb_idx);
	mpt2sas_base_release_callback_handler(config_cb_idx);
	mpt2sas_base_release_callback_handler(ctl_cb_idx);

	mpt2sas_base_release_callback_handler(tm_tr_cb_idx);
	mpt2sas_base_release_callback_handler(tm_tr_volume_cb_idx);
	mpt2sas_base_release_callback_handler(tm_sas_control_cb_idx);

	/* raid transport support */
	raid_class_release(mpt2sas_raid_template);
	sas_release_transport(mpt2sas_transport_template);

}

module_init(_scsih_init);
module_exit(_scsih_exit);<|MERGE_RESOLUTION|>--- conflicted
+++ resolved
@@ -7765,16 +7765,10 @@
 			kfree(sas_device);
 			continue;
 		} else if (!sas_device->starget) {
-<<<<<<< HEAD
-			mpt2sas_transport_port_remove(ioc,
-			    sas_device->sas_address,
-			    sas_device->sas_address_parent);
-=======
 			if (!ioc->is_driver_loading)
 				mpt2sas_transport_port_remove(ioc,
 					sas_device->sas_address,
 					sas_device->sas_address_parent);
->>>>>>> 250a8155
 			list_del(&sas_device->list);
 			kfree(sas_device);
 			continue;
