--- conflicted
+++ resolved
@@ -394,10 +394,7 @@
 	shost->unchecked_isa_dma = sht->unchecked_isa_dma;
 	shost->use_clustering = sht->use_clustering;
 	shost->ordered_tag = sht->ordered_tag;
-<<<<<<< HEAD
-=======
 	shost->eh_deadline = shost_eh_deadline * HZ;
->>>>>>> 5da42cf7
 	shost->no_write_same = sht->no_write_same;
 
 	if (sht->supported_mode == MODE_UNKNOWN)
