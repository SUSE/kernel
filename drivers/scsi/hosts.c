// SPDX-License-Identifier: GPL-2.0-only
/*
 *  hosts.c Copyright (C) 1992 Drew Eckhardt
 *          Copyright (C) 1993, 1994, 1995 Eric Youngdale
 *          Copyright (C) 2002-2003 Christoph Hellwig
 *
 *  mid to lowlevel SCSI driver interface
 *      Initial versions: Drew Eckhardt
 *      Subsequent revisions: Eric Youngdale
 *
 *  <drew@colorado.edu>
 *
 *  Jiffies wrap fixes (host->resetting), 3 Dec 1998 Andrea Arcangeli
 *  Added QLOGIC QLA1280 SCSI controller kernel host support. 
 *     August 4, 1999 Fred Lewis, Intel DuPont
 *
 *  Updated to reflect the new initialization scheme for the higher 
 *  level of scsi drivers (sd/sr/st)
 *  September 17, 2000 Torben Mathiasen <tmm@image.dk>
 *
 *  Restructured scsi_host lists and associated functions.
 *  September 04, 2002 Mike Anderson (andmike@us.ibm.com)
 */

#include <linux/module.h>
#include <linux/blkdev.h>
#include <linux/kernel.h>
#include <linux/slab.h>
#include <linux/kthread.h>
#include <linux/string.h>
#include <linux/mm.h>
#include <linux/init.h>
#include <linux/completion.h>
#include <linux/transport_class.h>
#include <linux/platform_device.h>
#include <linux/pm_runtime.h>
#include <linux/idr.h>
#include <scsi/scsi_device.h>
#include <scsi/scsi_host.h>
#include <scsi/scsi_transport.h>
#include <scsi/scsi_cmnd.h>

#include "scsi_priv.h"
#include "scsi_logging.h"


static int shost_eh_deadline = -1;

module_param_named(eh_deadline, shost_eh_deadline, int, S_IRUGO|S_IWUSR);
MODULE_PARM_DESC(eh_deadline,
		 "SCSI EH timeout in seconds (should be between 0 and 2^31-1)");

static char *shost_async_drv_names;
module_param_named(disable_async_probing, shost_async_drv_names,
		   charp, S_IRUGO | S_IWUSR);
MODULE_PARM_DESC(disable_async_probing,
		 "Disable asynchronous device probing for drivers");

static DEFINE_IDA(host_index_ida);

static inline bool cmdline_disable_async_probing(struct scsi_host_template *sht)
{
	const char *drv_name = sht->proc_name ? sht->proc_name : sht->name;

	if (!shost_async_drv_names || !strlen(shost_async_drv_names))
		return false;
	return parse_option_str(shost_async_drv_names, drv_name);
}

static void scsi_host_cls_release(struct device *dev)
{
	put_device(&class_to_shost(dev)->shost_gendev);
}

static struct class shost_class = {
	.name		= "scsi_host",
	.dev_release	= scsi_host_cls_release,
	.dev_groups	= scsi_shost_groups,
};

/**
 *	scsi_host_set_state - Take the given host through the host state model.
 *	@shost:	scsi host to change the state of.
 *	@state:	state to change to.
 *
 *	Returns zero if unsuccessful or an error if the requested
 *	transition is illegal.
 **/
int scsi_host_set_state(struct Scsi_Host *shost, enum scsi_host_state state)
{
	enum scsi_host_state oldstate = shost->shost_state;

	if (state == oldstate)
		return 0;

	switch (state) {
	case SHOST_CREATED:
		/* There are no legal states that come back to
		 * created.  This is the manually initialised start
		 * state */
		goto illegal;

	case SHOST_RUNNING:
		switch (oldstate) {
		case SHOST_CREATED:
		case SHOST_RECOVERY:
			break;
		default:
			goto illegal;
		}
		break;

	case SHOST_RECOVERY:
		switch (oldstate) {
		case SHOST_RUNNING:
			break;
		default:
			goto illegal;
		}
		break;

	case SHOST_CANCEL:
		switch (oldstate) {
		case SHOST_CREATED:
		case SHOST_RUNNING:
		case SHOST_CANCEL_RECOVERY:
			break;
		default:
			goto illegal;
		}
		break;

	case SHOST_DEL:
		switch (oldstate) {
		case SHOST_CANCEL:
		case SHOST_DEL_RECOVERY:
			break;
		default:
			goto illegal;
		}
		break;

	case SHOST_CANCEL_RECOVERY:
		switch (oldstate) {
		case SHOST_CANCEL:
		case SHOST_RECOVERY:
			break;
		default:
			goto illegal;
		}
		break;

	case SHOST_DEL_RECOVERY:
		switch (oldstate) {
		case SHOST_CANCEL_RECOVERY:
			break;
		default:
			goto illegal;
		}
		break;
	}
	shost->shost_state = state;
	return 0;

 illegal:
	SCSI_LOG_ERROR_RECOVERY(1,
				shost_printk(KERN_ERR, shost,
					     "Illegal host state transition"
					     "%s->%s\n",
					     scsi_host_state_name(oldstate),
					     scsi_host_state_name(state)));
	return -EINVAL;
}

/**
 * scsi_remove_host - remove a scsi host
 * @shost:	a pointer to a scsi host to remove
 **/
void scsi_remove_host(struct Scsi_Host *shost)
{
	unsigned long flags;

	mutex_lock(&shost->scan_mutex);
	spin_lock_irqsave(shost->host_lock, flags);
	if (scsi_host_set_state(shost, SHOST_CANCEL))
		if (scsi_host_set_state(shost, SHOST_CANCEL_RECOVERY)) {
			spin_unlock_irqrestore(shost->host_lock, flags);
			mutex_unlock(&shost->scan_mutex);
			return;
		}
	spin_unlock_irqrestore(shost->host_lock, flags);

	scsi_autopm_get_host(shost);
	flush_workqueue(shost->tmf_work_q);
	scsi_forget_host(shost);
	mutex_unlock(&shost->scan_mutex);
	scsi_proc_host_rm(shost);
	scsi_proc_hostdir_rm(shost->hostt);
<<<<<<< HEAD
=======

	/*
	 * New SCSI devices cannot be attached anymore because of the SCSI host
	 * state so drop the tag set refcnt. Wait until the tag set refcnt drops
	 * to zero because .exit_cmd_priv implementations may need the host
	 * pointer.
	 */
	kref_put(&shost->tagset_refcnt, scsi_mq_free_tags);
	wait_for_completion(&shost->tagset_freed);
>>>>>>> eb3cdb58

	spin_lock_irqsave(shost->host_lock, flags);
	if (scsi_host_set_state(shost, SHOST_DEL))
		BUG_ON(scsi_host_set_state(shost, SHOST_DEL_RECOVERY));
	spin_unlock_irqrestore(shost->host_lock, flags);

	transport_unregister_device(&shost->shost_gendev);
	device_unregister(&shost->shost_dev);
	device_del(&shost->shost_gendev);
}
EXPORT_SYMBOL(scsi_remove_host);

/**
 * scsi_add_host_with_dma - add a scsi host with dma device
 * @shost:	scsi host pointer to add
 * @dev:	a struct device of type scsi class
 * @dma_dev:	dma device for the host
 *
 * Note: You rarely need to worry about this unless you're in a
 * virtualised host environments, so use the simpler scsi_add_host()
 * function instead.
 *
 * Return value: 
 * 	0 on success / != 0 for error
 **/
int scsi_add_host_with_dma(struct Scsi_Host *shost, struct device *dev,
			   struct device *dma_dev)
{
	const struct scsi_host_template *sht = shost->hostt;
	int error = -EINVAL;

	shost_printk(KERN_INFO, shost, "%s\n",
			sht->info ? sht->info(shost) : sht->name);

	if (!shost->can_queue) {
		shost_printk(KERN_ERR, shost,
			     "can_queue = 0 no longer supported\n");
		goto fail;
	}

	/* Use min_t(int, ...) in case shost->can_queue exceeds SHRT_MAX */
	shost->cmd_per_lun = min_t(int, shost->cmd_per_lun,
				   shost->can_queue);

	error = scsi_init_sense_cache(shost);
	if (error)
		goto fail;

	if (!shost->shost_gendev.parent)
		shost->shost_gendev.parent = dev ? dev : &platform_bus;
	if (!dma_dev)
		dma_dev = shost->shost_gendev.parent;

	shost->dma_dev = dma_dev;

	if (dma_dev->dma_mask) {
		shost->max_sectors = min_t(unsigned int, shost->max_sectors,
				dma_max_mapping_size(dma_dev) >> SECTOR_SHIFT);
	}

	error = scsi_mq_setup_tags(shost);
	if (error)
		goto fail;

<<<<<<< HEAD
=======
	kref_init(&shost->tagset_refcnt);
	init_completion(&shost->tagset_freed);

>>>>>>> eb3cdb58
	/*
	 * Increase usage count temporarily here so that calling
	 * scsi_autopm_put_host() will trigger runtime idle if there is
	 * nothing else preventing suspending the device.
	 */
	pm_runtime_get_noresume(&shost->shost_gendev);
	pm_runtime_set_active(&shost->shost_gendev);
	pm_runtime_enable(&shost->shost_gendev);
	device_enable_async_suspend(&shost->shost_gendev);

	error = device_add(&shost->shost_gendev);
	if (error)
		goto out_disable_runtime_pm;

	scsi_host_set_state(shost, SHOST_RUNNING);
	get_device(shost->shost_gendev.parent);

	device_enable_async_suspend(&shost->shost_dev);

	get_device(&shost->shost_gendev);
	error = device_add(&shost->shost_dev);
	if (error)
		goto out_del_gendev;

	if (shost->transportt->host_size) {
		shost->shost_data = kzalloc(shost->transportt->host_size,
					 GFP_KERNEL);
		if (shost->shost_data == NULL) {
			error = -ENOMEM;
			goto out_del_dev;
		}
	}

	if (shost->transportt->create_work_queue) {
		snprintf(shost->work_q_name, sizeof(shost->work_q_name),
			 "scsi_wq_%d", shost->host_no);
		shost->work_q = alloc_workqueue("%s",
			WQ_SYSFS | __WQ_LEGACY | WQ_MEM_RECLAIM | WQ_UNBOUND,
			1, shost->work_q_name);

		if (!shost->work_q) {
			error = -EINVAL;
			goto out_del_dev;
		}
	}

	error = scsi_sysfs_add_host(shost);
	if (error)
		goto out_del_dev;

	scsi_proc_host_add(shost);
	scsi_autopm_put_host(shost);
	return error;

	/*
	 * Any host allocation in this function will be freed in
	 * scsi_host_dev_release().
	 */
 out_del_dev:
	device_del(&shost->shost_dev);
 out_del_gendev:
	/*
	 * Host state is SHOST_RUNNING so we have to explicitly release
	 * ->shost_dev.
	 */
	put_device(&shost->shost_dev);
	device_del(&shost->shost_gendev);
 out_disable_runtime_pm:
	device_disable_async_suspend(&shost->shost_gendev);
	pm_runtime_disable(&shost->shost_gendev);
	pm_runtime_set_suspended(&shost->shost_gendev);
	pm_runtime_put_noidle(&shost->shost_gendev);
	kref_put(&shost->tagset_refcnt, scsi_mq_free_tags);
 fail:
	return error;
}
EXPORT_SYMBOL(scsi_add_host_with_dma);

static void scsi_host_dev_release(struct device *dev)
{
	struct Scsi_Host *shost = dev_to_shost(dev);
	struct device *parent = dev->parent;

	/* Wait for functions invoked through call_rcu(&scmd->rcu, ...) */
	rcu_barrier();

	if (shost->tmf_work_q)
		destroy_workqueue(shost->tmf_work_q);
	if (shost->ehandler)
		kthread_stop(shost->ehandler);
	if (shost->work_q)
		destroy_workqueue(shost->work_q);

	if (shost->shost_state == SHOST_CREATED) {
		/*
		 * Free the shost_dev device name here if scsi_host_alloc()
		 * and scsi_host_put() have been called but neither
		 * scsi_host_add() nor scsi_remove_host() has been called.
		 * This avoids that the memory allocated for the shost_dev
		 * name is leaked.
		 */
		kfree(dev_name(&shost->shost_dev));
	}

	kfree(shost->shost_data);

	ida_free(&host_index_ida, shost->host_no);

	if (shost->shost_state != SHOST_CREATED)
		put_device(parent);
	kfree(shost);
}

static struct device_type scsi_host_type = {
	.name =		"scsi_host",
	.release =	scsi_host_dev_release,
};

/**
 * scsi_host_alloc - register a scsi host adapter instance.
 * @sht:	pointer to scsi host template
 * @privsize:	extra bytes to allocate for driver
 *
 * Note:
 * 	Allocate a new Scsi_Host and perform basic initialization.
 * 	The host is not published to the scsi midlayer until scsi_add_host
 * 	is called.
 *
 * Return value:
 * 	Pointer to a new Scsi_Host
 **/
struct Scsi_Host *scsi_host_alloc(const struct scsi_host_template *sht, int privsize)
{
	struct Scsi_Host *shost;
	int index;

	shost = kzalloc(sizeof(struct Scsi_Host) + privsize, GFP_KERNEL);
	if (!shost)
		return NULL;

	shost->host_lock = &shost->default_lock;
	spin_lock_init(shost->host_lock);
	shost->shost_state = SHOST_CREATED;
	INIT_LIST_HEAD(&shost->__devices);
	INIT_LIST_HEAD(&shost->__targets);
	INIT_LIST_HEAD(&shost->eh_abort_list);
	INIT_LIST_HEAD(&shost->eh_cmd_q);
	INIT_LIST_HEAD(&shost->starved_list);
	init_waitqueue_head(&shost->host_wait);
	mutex_init(&shost->scan_mutex);

	index = ida_alloc(&host_index_ida, GFP_KERNEL);
	if (index < 0) {
		kfree(shost);
		return NULL;
	}
	shost->host_no = index;

	shost->dma_channel = 0xff;

	/* These three are default values which can be overridden */
	shost->max_channel = 0;
	shost->max_id = 8;
	shost->max_lun = 8;

	/* Give each shost a default transportt */
	shost->transportt = &blank_transport_template;

	/*
	 * All drivers right now should be able to handle 12 byte
	 * commands.  Every so often there are requests for 16 byte
	 * commands, but individual low-level drivers need to certify that
	 * they actually do something sensible with such commands.
	 */
	shost->max_cmd_len = 12;
	shost->hostt = sht;
	shost->this_id = sht->this_id;
	shost->can_queue = sht->can_queue;
	shost->sg_tablesize = sht->sg_tablesize;
	shost->sg_prot_tablesize = sht->sg_prot_tablesize;
	shost->cmd_per_lun = sht->cmd_per_lun;
	shost->no_write_same = sht->no_write_same;
	shost->host_tagset = sht->host_tagset;
	shost->async_device_scan = !cmdline_disable_async_probing(sht);

	if (shost_eh_deadline == -1 || !sht->eh_host_reset_handler)
		shost->eh_deadline = -1;
	else if ((ulong) shost_eh_deadline * HZ > INT_MAX) {
		shost_printk(KERN_WARNING, shost,
			     "eh_deadline %u too large, setting to %u\n",
			     shost_eh_deadline, INT_MAX / HZ);
		shost->eh_deadline = INT_MAX;
	} else
		shost->eh_deadline = shost_eh_deadline * HZ;

	if (sht->supported_mode == MODE_UNKNOWN)
		/* means we didn't set it ... default to INITIATOR */
		shost->active_mode = MODE_INITIATOR;
	else
		shost->active_mode = sht->supported_mode;

	if (sht->max_host_blocked)
		shost->max_host_blocked = sht->max_host_blocked;
	else
		shost->max_host_blocked = SCSI_DEFAULT_HOST_BLOCKED;

	/*
	 * If the driver imposes no hard sector transfer limit, start at
	 * machine infinity initially.
	 */
	if (sht->max_sectors)
		shost->max_sectors = sht->max_sectors;
	else
		shost->max_sectors = SCSI_DEFAULT_MAX_SECTORS;

	if (sht->max_segment_size)
		shost->max_segment_size = sht->max_segment_size;
	else
		shost->max_segment_size = BLK_MAX_SEGMENT_SIZE;

	/*
	 * assume a 4GB boundary, if not set
	 */
	if (sht->dma_boundary)
		shost->dma_boundary = sht->dma_boundary;
	else
		shost->dma_boundary = 0xffffffff;

	if (sht->virt_boundary_mask)
		shost->virt_boundary_mask = sht->virt_boundary_mask;

	device_initialize(&shost->shost_gendev);
	dev_set_name(&shost->shost_gendev, "host%d", shost->host_no);
	shost->shost_gendev.bus = &scsi_bus_type;
	shost->shost_gendev.type = &scsi_host_type;
	scsi_enable_async_suspend(&shost->shost_gendev);

	device_initialize(&shost->shost_dev);
	shost->shost_dev.parent = &shost->shost_gendev;
	shost->shost_dev.class = &shost_class;
	dev_set_name(&shost->shost_dev, "host%d", shost->host_no);
	shost->shost_dev.groups = sht->shost_groups;

	shost->ehandler = kthread_run(scsi_error_handler, shost,
			"scsi_eh_%d", shost->host_no);
	if (IS_ERR(shost->ehandler)) {
		shost_printk(KERN_WARNING, shost,
			"error handler thread failed to spawn, error = %ld\n",
			PTR_ERR(shost->ehandler));
		shost->ehandler = NULL;
		goto fail;
	}

	shost->tmf_work_q = alloc_workqueue("scsi_tmf_%d",
					WQ_UNBOUND | WQ_MEM_RECLAIM | WQ_SYSFS,
					   1, shost->host_no);
	if (!shost->tmf_work_q) {
		shost_printk(KERN_WARNING, shost,
			     "failed to create tmf workq\n");
		goto fail;
	}
	if (scsi_proc_hostdir_add(shost->hostt) < 0)
		goto fail;
	return shost;
 fail:
	/*
	 * Host state is still SHOST_CREATED and that is enough to release
	 * ->shost_gendev. scsi_host_dev_release() will free
	 * dev_name(&shost->shost_dev).
	 */
	put_device(&shost->shost_gendev);

	return NULL;
}
EXPORT_SYMBOL(scsi_host_alloc);

static int __scsi_host_match(struct device *dev, const void *data)
{
	struct Scsi_Host *p;
	const unsigned short *hostnum = data;

	p = class_to_shost(dev);
	return p->host_no == *hostnum;
}

/**
 * scsi_host_lookup - get a reference to a Scsi_Host by host no
 * @hostnum:	host number to locate
 *
 * Return value:
 *	A pointer to located Scsi_Host or NULL.
 *
 *	The caller must do a scsi_host_put() to drop the reference
 *	that scsi_host_get() took. The put_device() below dropped
 *	the reference from class_find_device().
 **/
struct Scsi_Host *scsi_host_lookup(unsigned short hostnum)
{
	struct device *cdev;
	struct Scsi_Host *shost = NULL;

	cdev = class_find_device(&shost_class, NULL, &hostnum,
				 __scsi_host_match);
	if (cdev) {
		shost = scsi_host_get(class_to_shost(cdev));
		put_device(cdev);
	}
	return shost;
}
EXPORT_SYMBOL(scsi_host_lookup);

/**
 * scsi_host_get - inc a Scsi_Host ref count
 * @shost:	Pointer to Scsi_Host to inc.
 **/
struct Scsi_Host *scsi_host_get(struct Scsi_Host *shost)
{
	if ((shost->shost_state == SHOST_DEL) ||
		!get_device(&shost->shost_gendev))
		return NULL;
	return shost;
}
EXPORT_SYMBOL(scsi_host_get);

static bool scsi_host_check_in_flight(struct request *rq, void *data)
{
	int *count = data;
	struct scsi_cmnd *cmd = blk_mq_rq_to_pdu(rq);

	if (test_bit(SCMD_STATE_INFLIGHT, &cmd->state))
		(*count)++;

	return true;
}

/**
 * scsi_host_busy - Return the host busy counter
 * @shost:	Pointer to Scsi_Host to inc.
 **/
int scsi_host_busy(struct Scsi_Host *shost)
{
	int cnt = 0;

	blk_mq_tagset_busy_iter(&shost->tag_set,
				scsi_host_check_in_flight, &cnt);
	return cnt;
}
EXPORT_SYMBOL(scsi_host_busy);

/**
 * scsi_host_put - dec a Scsi_Host ref count
 * @shost:	Pointer to Scsi_Host to dec.
 **/
void scsi_host_put(struct Scsi_Host *shost)
{
	put_device(&shost->shost_gendev);
}
EXPORT_SYMBOL(scsi_host_put);

int scsi_init_hosts(void)
{
	return class_register(&shost_class);
}

void scsi_exit_hosts(void)
{
	class_unregister(&shost_class);
	ida_destroy(&host_index_ida);
}

int scsi_is_host_device(const struct device *dev)
{
	return dev->type == &scsi_host_type;
}
EXPORT_SYMBOL(scsi_is_host_device);

/**
 * scsi_queue_work - Queue work to the Scsi_Host workqueue.
 * @shost:	Pointer to Scsi_Host.
 * @work:	Work to queue for execution.
 *
 * Return value:
 * 	1 - work queued for execution
 *	0 - work is already queued
 *	-EINVAL - work queue doesn't exist
 **/
int scsi_queue_work(struct Scsi_Host *shost, struct work_struct *work)
{
	if (unlikely(!shost->work_q)) {
		shost_printk(KERN_ERR, shost,
			"ERROR: Scsi host '%s' attempted to queue scsi-work, "
			"when no workqueue created.\n", shost->hostt->name);
		dump_stack();

		return -EINVAL;
	}

	return queue_work(shost->work_q, work);
}
EXPORT_SYMBOL_GPL(scsi_queue_work);

/**
 * scsi_flush_work - Flush a Scsi_Host's workqueue.
 * @shost:	Pointer to Scsi_Host.
 **/
void scsi_flush_work(struct Scsi_Host *shost)
{
	if (!shost->work_q) {
		shost_printk(KERN_ERR, shost,
			"ERROR: Scsi host '%s' attempted to flush scsi-work, "
			"when no workqueue created.\n", shost->hostt->name);
		dump_stack();
		return;
	}

	flush_workqueue(shost->work_q);
}
EXPORT_SYMBOL_GPL(scsi_flush_work);

static bool complete_all_cmds_iter(struct request *rq, void *data)
{
	struct scsi_cmnd *scmd = blk_mq_rq_to_pdu(rq);
	enum scsi_host_status status = *(enum scsi_host_status *)data;

	scsi_dma_unmap(scmd);
	scmd->result = 0;
	set_host_byte(scmd, status);
	scsi_done(scmd);
	return true;
}

/**
 * scsi_host_complete_all_commands - Terminate all running commands
 * @shost:	Scsi Host on which commands should be terminated
 * @status:	Status to be set for the terminated commands
 *
 * There is no protection against modification of the number
 * of outstanding commands. It is the responsibility of the
 * caller to ensure that concurrent I/O submission and/or
 * completion is stopped when calling this function.
 */
void scsi_host_complete_all_commands(struct Scsi_Host *shost,
				     enum scsi_host_status status)
{
	blk_mq_tagset_busy_iter(&shost->tag_set, complete_all_cmds_iter,
				&status);
}
EXPORT_SYMBOL_GPL(scsi_host_complete_all_commands);

struct scsi_host_busy_iter_data {
	bool (*fn)(struct scsi_cmnd *, void *);
	void *priv;
};

static bool __scsi_host_busy_iter_fn(struct request *req, void *priv)
{
	struct scsi_host_busy_iter_data *iter_data = priv;
	struct scsi_cmnd *sc = blk_mq_rq_to_pdu(req);

	return iter_data->fn(sc, iter_data->priv);
}

/**
 * scsi_host_busy_iter - Iterate over all busy commands
 * @shost:	Pointer to Scsi_Host.
 * @fn:		Function to call on each busy command
 * @priv:	Data pointer passed to @fn
 *
 * If locking against concurrent command completions is required
 * ithas to be provided by the caller
 **/
void scsi_host_busy_iter(struct Scsi_Host *shost,
			 bool (*fn)(struct scsi_cmnd *, void *),
			 void *priv)
{
	struct scsi_host_busy_iter_data iter_data = {
		.fn = fn,
		.priv = priv,
	};

	blk_mq_tagset_busy_iter(&shost->tag_set, __scsi_host_busy_iter_fn,
				&iter_data);
}
EXPORT_SYMBOL_GPL(scsi_host_busy_iter);<|MERGE_RESOLUTION|>--- conflicted
+++ resolved
@@ -50,22 +50,8 @@
 MODULE_PARM_DESC(eh_deadline,
 		 "SCSI EH timeout in seconds (should be between 0 and 2^31-1)");
 
-static char *shost_async_drv_names;
-module_param_named(disable_async_probing, shost_async_drv_names,
-		   charp, S_IRUGO | S_IWUSR);
-MODULE_PARM_DESC(disable_async_probing,
-		 "Disable asynchronous device probing for drivers");
-
 static DEFINE_IDA(host_index_ida);
 
-static inline bool cmdline_disable_async_probing(struct scsi_host_template *sht)
-{
-	const char *drv_name = sht->proc_name ? sht->proc_name : sht->name;
-
-	if (!shost_async_drv_names || !strlen(shost_async_drv_names))
-		return false;
-	return parse_option_str(shost_async_drv_names, drv_name);
-}
 
 static void scsi_host_cls_release(struct device *dev)
 {
@@ -196,8 +182,6 @@
 	mutex_unlock(&shost->scan_mutex);
 	scsi_proc_host_rm(shost);
 	scsi_proc_hostdir_rm(shost->hostt);
-<<<<<<< HEAD
-=======
 
 	/*
 	 * New SCSI devices cannot be attached anymore because of the SCSI host
@@ -207,7 +191,6 @@
 	 */
 	kref_put(&shost->tagset_refcnt, scsi_mq_free_tags);
 	wait_for_completion(&shost->tagset_freed);
->>>>>>> eb3cdb58
 
 	spin_lock_irqsave(shost->host_lock, flags);
 	if (scsi_host_set_state(shost, SHOST_DEL))
@@ -272,12 +255,9 @@
 	if (error)
 		goto fail;
 
-<<<<<<< HEAD
-=======
 	kref_init(&shost->tagset_refcnt);
 	init_completion(&shost->tagset_freed);
 
->>>>>>> eb3cdb58
 	/*
 	 * Increase usage count temporarily here so that calling
 	 * scsi_autopm_put_host() will trigger runtime idle if there is
@@ -461,7 +441,6 @@
 	shost->cmd_per_lun = sht->cmd_per_lun;
 	shost->no_write_same = sht->no_write_same;
 	shost->host_tagset = sht->host_tagset;
-	shost->async_device_scan = !cmdline_disable_async_probing(sht);
 
 	if (shost_eh_deadline == -1 || !sht->eh_host_reset_handler)
 		shost->eh_deadline = -1;
