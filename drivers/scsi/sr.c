/*
 *  sr.c Copyright (C) 1992 David Giller
 *           Copyright (C) 1993, 1994, 1995, 1999 Eric Youngdale
 *
 *  adapted from:
 *      sd.c Copyright (C) 1992 Drew Eckhardt
 *      Linux scsi disk driver by
 *              Drew Eckhardt <drew@colorado.edu>
 *
 *	Modified by Eric Youngdale ericy@andante.org to
 *	add scatter-gather, multiple outstanding request, and other
 *	enhancements.
 *
 *      Modified by Eric Youngdale eric@andante.org to support loadable
 *      low-level scsi drivers.
 *
 *      Modified by Thomas Quinot thomas@melchior.cuivre.fdn.fr to
 *      provide auto-eject.
 *
 *      Modified by Gerd Knorr <kraxel@cs.tu-berlin.de> to support the
 *      generic cdrom interface
 *
 *      Modified by Jens Axboe <axboe@suse.de> - Uniform sr_packet()
 *      interface, capabilities probe additions, ioctl cleanups, etc.
 *
 *	Modified by Richard Gooch <rgooch@atnf.csiro.au> to support devfs
 *
 *	Modified by Jens Axboe <axboe@suse.de> - support DVD-RAM
 *	transparently and lose the GHOST hack
 *
 *	Modified by Arnaldo Carvalho de Melo <acme@conectiva.com.br>
 *	check resource allocation in sr_init and some cleanups
 */

#include <linux/module.h>
#include <linux/fs.h>
#include <linux/kernel.h>
#include <linux/sched.h>
#include <linux/mm.h>
#include <linux/bio.h>
#include <linux/string.h>
#include <linux/errno.h>
#include <linux/cdrom.h>
#include <linux/interrupt.h>
#include <linux/init.h>
#include <linux/blkdev.h>
#include <asm/uaccess.h>

#include <scsi/scsi.h>
#include <scsi/scsi_dbg.h>
#include <scsi/scsi_device.h>
#include <scsi/scsi_driver.h>
#include <scsi/scsi_eh.h>
#include <scsi/scsi_host.h>
#include <scsi/scsi_ioctl.h>	/* For the door lock/unlock commands */
#include <scsi/scsi_request.h>

#include "scsi_logging.h"
#include "sr.h"


MODULE_PARM(xa_test, "i");	/* see sr_ioctl.c */


#define SR_DISKS	256

#define MAX_RETRIES	3
#define SR_TIMEOUT	(30 * HZ)
#define SR_CAPABILITIES \
	(CDC_CLOSE_TRAY|CDC_OPEN_TRAY|CDC_LOCK|CDC_SELECT_SPEED| \
	 CDC_SELECT_DISC|CDC_MULTI_SESSION|CDC_MCN|CDC_MEDIA_CHANGED| \
	 CDC_PLAY_AUDIO|CDC_RESET|CDC_IOCTLS|CDC_DRIVE_STATUS| \
	 CDC_CD_R|CDC_CD_RW|CDC_DVD|CDC_DVD_R|CDC_DVD_RAM|CDC_GENERIC_PACKET| \
	 CDC_MRW|CDC_MRW_W|CDC_RAM)

static int sr_probe(struct device *);
static int sr_remove(struct device *);
static int sr_init_command(struct scsi_cmnd *);

static struct scsi_driver sr_template = {
	.owner			= THIS_MODULE,
	.gendrv = {
		.name   	= "sr",
		.probe		= sr_probe,
		.remove		= sr_remove,
	},
	.init_command		= sr_init_command,
};

static unsigned long sr_index_bits[SR_DISKS / BITS_PER_LONG];
static spinlock_t sr_index_lock = SPIN_LOCK_UNLOCKED;

/* This semaphore is used to mediate the 0->1 reference get in the
 * face of object destruction (i.e. we can't allow a get on an
 * object after last put) */
static DECLARE_MUTEX(sr_ref_sem);

static int sr_open(struct cdrom_device_info *, int);
static void sr_release(struct cdrom_device_info *);

static void get_sectorsize(struct scsi_cd *);
static void get_capabilities(struct scsi_cd *);

static int sr_media_change(struct cdrom_device_info *, int);
static int sr_packet(struct cdrom_device_info *, struct packet_command *);

static struct cdrom_device_ops sr_dops = {
	.open			= sr_open,
	.release	 	= sr_release,
	.drive_status	 	= sr_drive_status,
	.media_changed		= sr_media_change,
	.tray_move		= sr_tray_move,
	.lock_door		= sr_lock_door,
	.select_speed		= sr_select_speed,
	.get_last_session	= sr_get_last_session,
	.get_mcn		= sr_get_mcn,
	.reset			= sr_reset,
	.audio_ioctl		= sr_audio_ioctl,
	.dev_ioctl		= sr_dev_ioctl,
	.capability		= SR_CAPABILITIES,
	.generic_packet		= sr_packet,
};

static void sr_kref_release(struct kref *kref);

static inline struct scsi_cd *scsi_cd(struct gendisk *disk)
{
	return container_of(disk->private_data, struct scsi_cd, driver);
}

/*
 * The get and put routines for the struct scsi_cd.  Note this entity
 * has a scsi_device pointer and owns a reference to this.
 */
static inline struct scsi_cd *scsi_cd_get(struct gendisk *disk)
{
	struct scsi_cd *cd = NULL;

	down(&sr_ref_sem);
	if (disk->private_data == NULL)
		goto out;
	cd = scsi_cd(disk);
	if (!kref_get(&cd->kref))
<<<<<<< HEAD
		cd = NULL;
=======
		goto out_null;
	if (scsi_device_get(cd->device))
		goto out_put;
	goto out;

 out_put:
	kref_put(&cd->kref);
 out_null:
	cd = NULL;
>>>>>>> 30e74fea
 out:
	up(&sr_ref_sem);
	return cd;
}

static inline void scsi_cd_put(struct scsi_cd *cd)
{
	down(&sr_ref_sem);
<<<<<<< HEAD
=======
	scsi_device_put(cd->device);
>>>>>>> 30e74fea
	kref_put(&cd->kref);
	up(&sr_ref_sem);
}

/*
 * This function checks to see if the media has been changed in the
 * CDROM drive.  It is possible that we have already sensed a change,
 * or the drive may have sensed one and not yet reported it.  We must
 * be ready for either case. This function always reports the current
 * value of the changed bit.  If flag is 0, then the changed bit is reset.
 * This function could be done as an ioctl, but we would need to have
 * an inode for that to work, and we do not always have one.
 */

int sr_media_change(struct cdrom_device_info *cdi, int slot)
{
	struct scsi_cd *cd = cdi->handle;
	int retval;

	if (CDSL_CURRENT != slot) {
		/* no changer support */
		return -EINVAL;
	}

	retval = scsi_ioctl(cd->device, SCSI_IOCTL_TEST_UNIT_READY, NULL);
	if (retval) {
		/* Unable to test, unit probably not ready.  This usually
		 * means there is no disc in the drive.  Mark as changed,
		 * and we will figure it out later once the drive is
		 * available again.  */
		cd->device->changed = 1;
		return 1;	/* This will force a flush, if called from
				 * check_disk_change */
	};

	retval = cd->device->changed;
	cd->device->changed = 0;
	/* If the disk changed, the capacity will now be different,
	 * so we force a re-read of this information */
	if (retval) {
		/* check multisession offset etc */
		sr_cd_check(cdi);

		/* 
		 * If the disk changed, the capacity will now be different,
		 * so we force a re-read of this information 
		 * Force 2048 for the sector size so that filesystems won't
		 * be trying to use something that is too small if the disc
		 * has changed.
		 */
		cd->needs_sector_size = 1;
		cd->device->sector_size = 2048;
	}
	return retval;
}
 
/*
 * rw_intr is the interrupt routine for the device driver.
 *
 * It will be notified on the end of a SCSI read / write, and will take on
 * of several actions based on success or failure.
 */
static void rw_intr(struct scsi_cmnd * SCpnt)
{
	int result = SCpnt->result;
	int this_count = SCpnt->bufflen;
	int good_bytes = (result == 0 ? this_count : 0);
	int block_sectors = 0;
	long error_sector;
	struct scsi_cd *cd = scsi_cd(SCpnt->request->rq_disk);

#ifdef DEBUG
	printk("sr.c done: %x\n", result);
#endif

	/*
	 * Handle MEDIUM ERRORs or VOLUME OVERFLOWs that indicate partial
	 * success.  Since this is a relatively rare error condition, no
	 * care is taken to avoid unnecessary additional work such as
	 * memcpy's that could be avoided.
	 */
	if (driver_byte(result) != 0 &&		/* An error occurred */
	    (SCpnt->sense_buffer[0] & 0x7f) == 0x70) { /* Sense current */
		switch (SCpnt->sense_buffer[2]) {
		case MEDIUM_ERROR:
		case VOLUME_OVERFLOW:
		case ILLEGAL_REQUEST:
			if (!(SCpnt->sense_buffer[0] & 0x90))
				break;
			if (!blk_fs_request(SCpnt->request))
				break;
			error_sector = (SCpnt->sense_buffer[3] << 24) |
				(SCpnt->sense_buffer[4] << 16) |
				(SCpnt->sense_buffer[5] << 8) |
				SCpnt->sense_buffer[6];
			if (SCpnt->request->bio != NULL)
				block_sectors =
					bio_sectors(SCpnt->request->bio);
			if (block_sectors < 4)
				block_sectors = 4;
			if (cd->device->sector_size == 2048)
				error_sector <<= 2;
			error_sector &= ~(block_sectors - 1);
			good_bytes = (error_sector - SCpnt->request->sector) << 9;
			if (good_bytes < 0 || good_bytes >= this_count)
				good_bytes = 0;
			/*
			 * The SCSI specification allows for the value
			 * returned by READ CAPACITY to be up to 75 2K
			 * sectors past the last readable block.
			 * Therefore, if we hit a medium error within the
			 * last 75 2K sectors, we decrease the saved size
			 * value.
			 */
			if (error_sector < get_capacity(cd->disk) &&
			    cd->capacity - error_sector < 4 * 75)
				set_capacity(cd->disk, error_sector);
			break;

		case RECOVERED_ERROR:

			/*
			 * An error occured, but it recovered.  Inform the
			 * user, but make sure that it's not treated as a
			 * hard error.
			 */
			scsi_print_sense("sr", SCpnt);
			SCpnt->result = 0;
			SCpnt->sense_buffer[0] = 0x0;
			good_bytes = this_count;
			break;

		default:
			break;
		}
	}

	/*
	 * This calls the generic completion function, now that we know
	 * how many actual sectors finished, and how many sectors we need
	 * to say have failed.
	 */
	scsi_io_completion(SCpnt, good_bytes, block_sectors << 9);
}

static int sr_init_command(struct scsi_cmnd * SCpnt)
{
	int block=0, this_count, s_size, timeout = SR_TIMEOUT;
	struct scsi_cd *cd = scsi_cd(SCpnt->request->rq_disk);

	SCSI_LOG_HLQUEUE(1, printk("Doing sr request, dev = %s, block = %d\n",
				cd->disk->disk_name, block));

	if (!cd->device || !scsi_device_online(cd->device)) {
		SCSI_LOG_HLQUEUE(2, printk("Finishing %ld sectors\n",
					SCpnt->request->nr_sectors));
		SCSI_LOG_HLQUEUE(2, printk("Retry with 0x%p\n", SCpnt));
		return 0;
	}

	if (cd->device->changed) {
		/*
		 * quietly refuse to do anything to a changed disc until the
		 * changed bit has been reset
		 */
		return 0;
	}

	/*
	 * these are already setup, just copy cdb basically
	 */
	if (SCpnt->request->flags & REQ_BLOCK_PC) {
		struct request *rq = SCpnt->request;

		if (sizeof(rq->cmd) > sizeof(SCpnt->cmnd))
			return 0;

		memcpy(SCpnt->cmnd, rq->cmd, sizeof(SCpnt->cmnd));
		if (!rq->data_len)
			SCpnt->sc_data_direction = DMA_NONE;
		else if (rq_data_dir(rq) == WRITE)
			SCpnt->sc_data_direction = DMA_TO_DEVICE;
		else
			SCpnt->sc_data_direction = DMA_FROM_DEVICE;

		this_count = rq->data_len;
		if (rq->timeout)
			timeout = rq->timeout;

		SCpnt->transfersize = rq->data_len;
		goto queue;
	}

	if (!(SCpnt->request->flags & REQ_CMD)) {
		blk_dump_rq_flags(SCpnt->request, "sr unsup command");
		return 0;
	}

	/*
	 * we do lazy blocksize switching (when reading XA sectors,
	 * see CDROMREADMODE2 ioctl) 
	 */
	s_size = cd->device->sector_size;
	if (s_size > 2048) {
		if (!in_interrupt())
			sr_set_blocklength(cd, 2048);
		else
			printk("sr: can't switch blocksize: in interrupt\n");
	}

	if (s_size != 512 && s_size != 1024 && s_size != 2048) {
		printk("sr: bad sector size %d\n", s_size);
		return 0;
	}

	if (rq_data_dir(SCpnt->request) == WRITE) {
		if (!cd->device->writeable)
			return 0;
		SCpnt->cmnd[0] = WRITE_10;
		SCpnt->sc_data_direction = DMA_TO_DEVICE;
	} else if (rq_data_dir(SCpnt->request) == READ) {
		SCpnt->cmnd[0] = READ_10;
		SCpnt->sc_data_direction = DMA_FROM_DEVICE;
	} else {
		blk_dump_rq_flags(SCpnt->request, "Unknown sr command");
		return 0;
	}

	{
		struct scatterlist *sg = SCpnt->request_buffer;
		int i, size = 0;
		for (i = 0; i < SCpnt->use_sg; i++)
			size += sg[i].length;

		if (size != SCpnt->request_bufflen && SCpnt->use_sg) {
			printk(KERN_ERR "sr: mismatch count %d, bytes %d\n",
					size, SCpnt->request_bufflen);
			if (SCpnt->request_bufflen > size)
				SCpnt->request_bufflen = SCpnt->bufflen = size;
		}
	}

	/*
	 * request doesn't start on hw block boundary, add scatter pads
	 */
	if (((unsigned int)SCpnt->request->sector % (s_size >> 9)) ||
	    (SCpnt->request_bufflen % s_size)) {
		printk("sr: unaligned transfer\n");
		return 0;
	}

	this_count = (SCpnt->request_bufflen >> 9) / (s_size >> 9);


	SCSI_LOG_HLQUEUE(2, printk("%s : %s %d/%ld 512 byte blocks.\n",
				cd->cdi.name,
				(rq_data_dir(SCpnt->request) == WRITE) ?
					"writing" : "reading",
				this_count, SCpnt->request->nr_sectors));

	SCpnt->cmnd[1] = 0;
	block = (unsigned int)SCpnt->request->sector / (s_size >> 9);

	if (this_count > 0xffff) {
		this_count = 0xffff;
		SCpnt->request_bufflen = SCpnt->bufflen =
				this_count * s_size;
	}

	SCpnt->cmnd[2] = (unsigned char) (block >> 24) & 0xff;
	SCpnt->cmnd[3] = (unsigned char) (block >> 16) & 0xff;
	SCpnt->cmnd[4] = (unsigned char) (block >> 8) & 0xff;
	SCpnt->cmnd[5] = (unsigned char) block & 0xff;
	SCpnt->cmnd[6] = SCpnt->cmnd[9] = 0;
	SCpnt->cmnd[7] = (unsigned char) (this_count >> 8) & 0xff;
	SCpnt->cmnd[8] = (unsigned char) this_count & 0xff;

	/*
	 * We shouldn't disconnect in the middle of a sector, so with a dumb
	 * host adapter, it's safe to assume that we can at least transfer
	 * this many bytes between each connect / disconnect.
	 */
	SCpnt->transfersize = cd->device->sector_size;
	SCpnt->underflow = this_count << 9;

queue:
	SCpnt->allowed = MAX_RETRIES;
	SCpnt->timeout_per_command = timeout;

	/*
	 * This is the completion routine we use.  This is matched in terms
	 * of capability to this function.
	 */
	SCpnt->done = rw_intr;

	/*
	 * This indicates that the command is ready from our end to be
	 * queued.
	 */
	return 1;
}

static int sr_block_open(struct inode *inode, struct file *file)
{
	struct gendisk *disk = inode->i_bdev->bd_disk;
	struct scsi_cd *cd = scsi_cd(inode->i_bdev->bd_disk);
	int ret = 0;

	if(!(cd = scsi_cd_get(disk)))
		return -ENXIO;

	if((ret = cdrom_open(&cd->cdi, inode, file)) != 0)
		scsi_cd_put(cd);

	return ret;
}

static int sr_block_release(struct inode *inode, struct file *file)
{
	int ret;
	struct scsi_cd *cd = scsi_cd(inode->i_bdev->bd_disk);
	ret = cdrom_release(&cd->cdi, file);
	if(ret)
		return ret;
	
	scsi_cd_put(cd);

	return 0;
}

static int sr_block_ioctl(struct inode *inode, struct file *file, unsigned cmd,
			  unsigned long arg)
{
	struct scsi_cd *cd = scsi_cd(inode->i_bdev->bd_disk);
	struct scsi_device *sdev = cd->device;

        /*
         * Send SCSI addressing ioctls directly to mid level, send other
         * ioctls to cdrom/block level.
         */
        switch (cmd) {
                case SCSI_IOCTL_GET_IDLUN:
                case SCSI_IOCTL_GET_BUS_NUMBER:
                        return scsi_ioctl(sdev, cmd, (void __user *)arg);
	}
	return cdrom_ioctl(&cd->cdi, inode, cmd, arg);
}

static int sr_block_media_changed(struct gendisk *disk)
{
	struct scsi_cd *cd = scsi_cd(disk);
	return cdrom_media_changed(&cd->cdi);
}

struct block_device_operations sr_bdops =
{
	.owner		= THIS_MODULE,
	.open		= sr_block_open,
	.release	= sr_block_release,
	.ioctl		= sr_block_ioctl,
	.media_changed	= sr_block_media_changed,
};

static int sr_open(struct cdrom_device_info *cdi, int purpose)
{
	struct scsi_cd *cd = cdi->handle;
	struct scsi_device *sdev = cd->device;
	int retval;

	/*
	 * If the device is in error recovery, wait until it is done.
	 * If the device is offline, then disallow any access to it.
	 */
	retval = -ENXIO;
	if (!scsi_block_when_processing_errors(sdev))
		goto error_out;

	/*
	 * If this device did not have media in the drive at boot time, then
	 * we would have been unable to get the sector size.  Check to see if
	 * this is the case, and try again.
	 */
	if (cd->needs_sector_size)
		get_sectorsize(cd);
	return 0;

error_out:
	scsi_cd_put(cd);
	return retval;	
}

static void sr_release(struct cdrom_device_info *cdi)
{
	struct scsi_cd *cd = cdi->handle;

	if (cd->device->sector_size > 2048)
		sr_set_blocklength(cd, 2048);

}

static int sr_probe(struct device *dev)
{
	struct scsi_device *sdev = to_scsi_device(dev);
	struct gendisk *disk;
	struct scsi_cd *cd;
	int minor, error;

	error = -ENODEV;
	if (sdev->type != TYPE_ROM && sdev->type != TYPE_WORM)
		goto fail;

	if ((error = scsi_device_get(sdev)) != 0)
		goto fail;

	error = -ENOMEM;
	cd = kmalloc(sizeof(*cd), GFP_KERNEL);
	if (!cd)
		goto fail_put_sdev;
	memset(cd, 0, sizeof(*cd));

	kref_init(&cd->kref, sr_kref_release);

	disk = alloc_disk(1);
	if (!disk)
		goto fail_free;

	spin_lock(&sr_index_lock);
	minor = find_first_zero_bit(sr_index_bits, SR_DISKS);
	if (minor == SR_DISKS) {
		spin_unlock(&sr_index_lock);
		error = -EBUSY;
		goto fail_put;
	}
	__set_bit(minor, sr_index_bits);
	spin_unlock(&sr_index_lock);

	disk->major = SCSI_CDROM_MAJOR;
	disk->first_minor = minor;
	sprintf(disk->disk_name, "sr%d", minor);
	disk->fops = &sr_bdops;
	disk->flags = GENHD_FL_CD;

	cd->device = sdev;
	cd->disk = disk;
	cd->driver = &sr_template;
	cd->disk = disk;
	cd->capacity = 0x1fffff;
	cd->needs_sector_size = 1;
	cd->device->changed = 1;	/* force recheck CD type */
	cd->use = 1;
	cd->readcd_known = 0;
	cd->readcd_cdda = 0;

	cd->cdi.ops = &sr_dops;
	cd->cdi.handle = cd;
	cd->cdi.mask = 0;
	cd->cdi.capacity = 1;
	sprintf(cd->cdi.name, "sr%d", minor);

	sdev->sector_size = 2048;	/* A guess, just in case */

	/* FIXME: need to handle a get_capabilities failure properly ?? */
	get_capabilities(cd);
	sr_vendor_init(cd);

	snprintf(disk->devfs_name, sizeof(disk->devfs_name),
			"%s/cd", sdev->devfs_name);
	disk->driverfs_dev = &sdev->sdev_gendev;
	set_capacity(disk, cd->capacity);
	disk->private_data = &cd->driver;
	disk->queue = sdev->request_queue;
	cd->cdi.disk = disk;

	if (register_cdrom(&cd->cdi))
		goto fail_put;

	dev_set_drvdata(dev, cd);
	disk->flags |= GENHD_FL_REMOVABLE;
	add_disk(disk);

	printk(KERN_DEBUG
	    "Attached scsi CD-ROM %s at scsi%d, channel %d, id %d, lun %d\n",
	    cd->cdi.name, sdev->host->host_no, sdev->channel,
	    sdev->id, sdev->lun);
	return 0;

fail_put:
	put_disk(disk);
fail_free:
	kfree(cd);
fail_put_sdev:
	scsi_device_put(sdev);
fail:
	return error;
}


static void get_sectorsize(struct scsi_cd *cd)
{
	unsigned char cmd[10];
	unsigned char *buffer;
	int the_result, retries = 3;
	int sector_size;
	struct scsi_request *SRpnt = NULL;
	request_queue_t *queue;

	buffer = kmalloc(512, GFP_KERNEL | GFP_DMA);
	if (!buffer)
		goto Enomem;
	SRpnt = scsi_allocate_request(cd->device, GFP_KERNEL);
	if (!SRpnt)
		goto Enomem;

	do {
		cmd[0] = READ_CAPACITY;
		memset((void *) &cmd[1], 0, 9);
		/* Mark as really busy */
		SRpnt->sr_request->rq_status = RQ_SCSI_BUSY;
		SRpnt->sr_cmd_len = 0;

		memset(buffer, 0, 8);

		/* Do the command and wait.. */
		SRpnt->sr_data_direction = DMA_FROM_DEVICE;
		scsi_wait_req(SRpnt, (void *) cmd, (void *) buffer,
			      8, SR_TIMEOUT, MAX_RETRIES);

		the_result = SRpnt->sr_result;
		retries--;

	} while (the_result && retries);


	scsi_release_request(SRpnt);
	SRpnt = NULL;

	if (the_result) {
		cd->capacity = 0x1fffff;
		sector_size = 2048;	/* A guess, just in case */
		cd->needs_sector_size = 1;
	} else {
#if 0
		if (cdrom_get_last_written(&cd->cdi,
					   &cd->capacity))
#endif
			cd->capacity = 1 + ((buffer[0] << 24) |
						    (buffer[1] << 16) |
						    (buffer[2] << 8) |
						    buffer[3]);
		sector_size = (buffer[4] << 24) |
		    (buffer[5] << 16) | (buffer[6] << 8) | buffer[7];
		switch (sector_size) {
			/*
			 * HP 4020i CD-Recorder reports 2340 byte sectors
			 * Philips CD-Writers report 2352 byte sectors
			 *
			 * Use 2k sectors for them..
			 */
		case 0:
		case 2340:
		case 2352:
			sector_size = 2048;
			/* fall through */
		case 2048:
			cd->capacity *= 4;
			/* fall through */
		case 512:
			break;
		default:
			printk("%s: unsupported sector size %d.\n",
			       cd->cdi.name, sector_size);
			cd->capacity = 0;
			cd->needs_sector_size = 1;
		}

		cd->device->sector_size = sector_size;

		/*
		 * Add this so that we have the ability to correctly gauge
		 * what the device is capable of.
		 */
		cd->needs_sector_size = 0;
		set_capacity(cd->disk, cd->capacity);
	}

	queue = cd->device->request_queue;
	blk_queue_hardsect_size(queue, sector_size);
out:
	kfree(buffer);
	return;

Enomem:
	cd->capacity = 0x1fffff;
	sector_size = 2048;	/* A guess, just in case */
	cd->needs_sector_size = 1;
	if (SRpnt)
		scsi_release_request(SRpnt);
	goto out;
}

static void get_capabilities(struct scsi_cd *cd)
{
	unsigned char *buffer;
	struct scsi_mode_data data;
	struct scsi_request *SRpnt;
	unsigned char cmd[MAX_COMMAND_SIZE];
	unsigned int the_result;
	int retries, rc, n;

	static char *loadmech[] =
	{
		"caddy",
		"tray",
		"pop-up",
		"",
		"changer",
		"cartridge changer",
		"",
		""
	};

	/* allocate a request for the TEST_UNIT_READY */
	SRpnt = scsi_allocate_request(cd->device, GFP_KERNEL);
	if (!SRpnt) {
		printk(KERN_WARNING "(get_capabilities:) Request allocation "
		       "failure.\n");
		return;
	}

	/* allocate transfer buffer */
	buffer = kmalloc(512, GFP_KERNEL | GFP_DMA);
	if (!buffer) {
		printk(KERN_ERR "sr: out of memory.\n");
		scsi_release_request(SRpnt);
		return;
	}

	/* issue TEST_UNIT_READY until the initial startup UNIT_ATTENTION
	 * conditions are gone, or a timeout happens
	 */
	retries = 0;
	do {
		memset((void *)cmd, 0, MAX_COMMAND_SIZE);
		cmd[0] = TEST_UNIT_READY;

		SRpnt->sr_cmd_len = 0;
		SRpnt->sr_sense_buffer[0] = 0;
		SRpnt->sr_sense_buffer[2] = 0;
		SRpnt->sr_data_direction = DMA_NONE;

		scsi_wait_req (SRpnt, (void *) cmd, buffer,
			       0, SR_TIMEOUT, MAX_RETRIES);

		the_result = SRpnt->sr_result;
		retries++;
	} while (retries < 5 && 
		 (!scsi_status_is_good(the_result) ||
		  ((driver_byte(the_result) & DRIVER_SENSE) &&
		   SRpnt->sr_sense_buffer[2] == UNIT_ATTENTION)));

	/* ask for mode page 0x2a */
	rc = scsi_mode_sense(cd->device, 0, 0x2a, buffer, 128,
			     SR_TIMEOUT, 3, &data);

	if (!scsi_status_is_good(rc)) {
		/* failed, drive doesn't have capabilities mode page */
		cd->cdi.speed = 1;
		cd->cdi.mask |= (CDC_CD_R | CDC_CD_RW | CDC_DVD_R |
					 CDC_DVD | CDC_DVD_RAM |
					 CDC_SELECT_DISC | CDC_SELECT_SPEED);
		scsi_release_request(SRpnt);
		kfree(buffer);
		printk("%s: scsi-1 drive\n", cd->cdi.name);
		return;
	}

	n = data.header_length + data.block_descriptor_length;
	cd->cdi.speed = ((buffer[n + 8] << 8) + buffer[n + 9]) / 176;
	cd->readcd_known = 1;
	cd->readcd_cdda = buffer[n + 5] & 0x01;
	/* print some capability bits */
	printk("%s: scsi3-mmc drive: %dx/%dx %s%s%s%s%s%s\n", cd->cdi.name,
	       ((buffer[n + 14] << 8) + buffer[n + 15]) / 176,
	       cd->cdi.speed,
	       buffer[n + 3] & 0x01 ? "writer " : "", /* CD Writer */
	       buffer[n + 3] & 0x20 ? "dvd-ram " : "",
	       buffer[n + 2] & 0x02 ? "cd/rw " : "", /* can read rewriteable */
	       buffer[n + 4] & 0x20 ? "xa/form2 " : "",	/* can read xa/from2 */
	       buffer[n + 5] & 0x01 ? "cdda " : "", /* can read audio data */
	       loadmech[buffer[n + 6] >> 5]);
	if ((buffer[n + 6] >> 5) == 0)
		/* caddy drives can't close tray... */
		cd->cdi.mask |= CDC_CLOSE_TRAY;
	if ((buffer[n + 2] & 0x8) == 0)
		/* not a DVD drive */
		cd->cdi.mask |= CDC_DVD;
	if ((buffer[n + 3] & 0x20) == 0) 
		/* can't write DVD-RAM media */
		cd->cdi.mask |= CDC_DVD_RAM;
	if ((buffer[n + 3] & 0x10) == 0)
		/* can't write DVD-R media */
		cd->cdi.mask |= CDC_DVD_R;
	if ((buffer[n + 3] & 0x2) == 0)
		/* can't write CD-RW media */
		cd->cdi.mask |= CDC_CD_RW;
	if ((buffer[n + 3] & 0x1) == 0)
		/* can't write CD-R media */
		cd->cdi.mask |= CDC_CD_R;
	if ((buffer[n + 6] & 0x8) == 0)
		/* can't eject */
		cd->cdi.mask |= CDC_OPEN_TRAY;

	if ((buffer[n + 6] >> 5) == mechtype_individual_changer ||
	    (buffer[n + 6] >> 5) == mechtype_cartridge_changer)
		cd->cdi.capacity =
		    cdrom_number_of_slots(&cd->cdi);
	if (cd->cdi.capacity <= 1)
		/* not a changer */
		cd->cdi.mask |= CDC_SELECT_DISC;
	/*else    I don't think it can close its tray
		cd->cdi.mask |= CDC_CLOSE_TRAY; */

	/*
	 * if DVD-RAM of MRW-W, we are randomly writeable
	 */
	if ((cd->cdi.mask & (CDC_DVD_RAM | CDC_MRW_W | CDC_RAM)) !=
			(CDC_DVD_RAM | CDC_MRW_W | CDC_RAM)) {
		cd->device->writeable = 1;
	}

	scsi_release_request(SRpnt);
	kfree(buffer);
}

/*
 * sr_packet() is the entry point for the generic commands generated
 * by the Uniform CD-ROM layer. 
 */
static int sr_packet(struct cdrom_device_info *cdi,
		struct packet_command *cgc)
{
	if (cgc->timeout <= 0)
		cgc->timeout = IOCTL_TIMEOUT;

	sr_do_ioctl(cdi->handle, cgc);

	return cgc->stat;
}

/**
 *	sr_kref_release - Called to free the scsi_cd structure
 *	@kref: pointer to embedded kref
 *
 *	sr_ref_sem must be held entering this routine.  Because it is
 *	called on last put, you should always use the scsi_cd_get()
 *	scsi_cd_put() helpers which manipulate the semaphore directly
 *	and never do a direct kref_put().
 **/
static void sr_kref_release(struct kref *kref)
{
	struct scsi_cd *cd = container_of(kref, struct scsi_cd, kref);
<<<<<<< HEAD
	struct scsi_device *sdev = cd->device;
=======
>>>>>>> 30e74fea
	struct gendisk *disk = cd->disk;

	spin_lock(&sr_index_lock);
	clear_bit(disk->first_minor, sr_index_bits);
	spin_unlock(&sr_index_lock);

	unregister_cdrom(&cd->cdi);

	disk->private_data = NULL;

	put_disk(disk);

	kfree(cd);
}

static int sr_remove(struct device *dev)
{
	struct scsi_cd *cd = dev_get_drvdata(dev);

	del_gendisk(cd->disk);

	down(&sr_ref_sem);
	kref_put(&cd->kref);
	up(&sr_ref_sem);

	scsi_device_put(sdev);
}

static int sr_remove(struct device *dev)
{
	struct scsi_cd *cd = dev_get_drvdata(dev);

	del_gendisk(cd->disk);

	scsi_cd_put(cd);

	return 0;
}

static int __init init_sr(void)
{
	int rc;

	rc = register_blkdev(SCSI_CDROM_MAJOR, "sr");
	if (rc)
		return rc;
	return scsi_register_driver(&sr_template.gendrv);
}

static void __exit exit_sr(void)
{
	scsi_unregister_driver(&sr_template.gendrv);
	unregister_blkdev(SCSI_CDROM_MAJOR, "sr");
}

module_init(init_sr);
module_exit(exit_sr);
MODULE_LICENSE("GPL");<|MERGE_RESOLUTION|>--- conflicted
+++ resolved
@@ -141,9 +141,6 @@
 		goto out;
 	cd = scsi_cd(disk);
 	if (!kref_get(&cd->kref))
-<<<<<<< HEAD
-		cd = NULL;
-=======
 		goto out_null;
 	if (scsi_device_get(cd->device))
 		goto out_put;
@@ -153,7 +150,6 @@
 	kref_put(&cd->kref);
  out_null:
 	cd = NULL;
->>>>>>> 30e74fea
  out:
 	up(&sr_ref_sem);
 	return cd;
@@ -162,10 +158,7 @@
 static inline void scsi_cd_put(struct scsi_cd *cd)
 {
 	down(&sr_ref_sem);
-<<<<<<< HEAD
-=======
 	scsi_device_put(cd->device);
->>>>>>> 30e74fea
 	kref_put(&cd->kref);
 	up(&sr_ref_sem);
 }
@@ -577,13 +570,10 @@
 	if (sdev->type != TYPE_ROM && sdev->type != TYPE_WORM)
 		goto fail;
 
-	if ((error = scsi_device_get(sdev)) != 0)
-		goto fail;
-
 	error = -ENOMEM;
 	cd = kmalloc(sizeof(*cd), GFP_KERNEL);
 	if (!cd)
-		goto fail_put_sdev;
+		goto fail;
 	memset(cd, 0, sizeof(*cd));
 
 	kref_init(&cd->kref, sr_kref_release);
@@ -656,8 +646,6 @@
 	put_disk(disk);
 fail_free:
 	kfree(cd);
-fail_put_sdev:
-	scsi_device_put(sdev);
 fail:
 	return error;
 }
@@ -927,10 +915,6 @@
 static void sr_kref_release(struct kref *kref)
 {
 	struct scsi_cd *cd = container_of(kref, struct scsi_cd, kref);
-<<<<<<< HEAD
-	struct scsi_device *sdev = cd->device;
-=======
->>>>>>> 30e74fea
 	struct gendisk *disk = cd->disk;
 
 	spin_lock(&sr_index_lock);
@@ -955,17 +939,6 @@
 	down(&sr_ref_sem);
 	kref_put(&cd->kref);
 	up(&sr_ref_sem);
-
-	scsi_device_put(sdev);
-}
-
-static int sr_remove(struct device *dev)
-{
-	struct scsi_cd *cd = dev_get_drvdata(dev);
-
-	del_gendisk(cd->disk);
-
-	scsi_cd_put(cd);
 
 	return 0;
 }
