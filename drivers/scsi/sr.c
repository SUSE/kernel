--- conflicted
+++ resolved
@@ -62,7 +62,6 @@
 #include <scsi/scsi_eh.h>
 #include <scsi/scsi_host.h>
 #include <scsi/scsi_ioctl.h>	/* For the door lock/unlock commands */
-#include <scsi/scsi_devinfo.h>
 
 #include "scsi_logging.h"
 #include "sr.h"
@@ -495,16 +494,11 @@
 		return -ENXIO;
 
 	scsi_autopm_get_device(sdev);
-<<<<<<< HEAD
-	if (disk_check_media_change(disk))
-		sr_revalidate_disk(cd);
-=======
 	if (disk_check_media_change(disk)) {
 		ret = sr_revalidate_disk(cd);
 		if (ret)
 			goto out;
 	}
->>>>>>> 2d5404ca
 
 	mutex_lock(&cd->lock);
 	ret = cdrom_open(&cd->cdi, mode);
@@ -872,11 +866,6 @@
 		  buffer[n + 4] & 0x20 ? "xa/form2 " : "",	/* can read xa/from2 */
 		  buffer[n + 5] & 0x01 ? "cdda " : "", /* can read audio data */
 		  loadmech[buffer[n + 6] >> 5]);
-	if (cd->device->sdev_bflags & BLIST_NO_TRAY) {
-		buffer[n + 6] &= ~(0xff << 5);
-		sr_printk(KERN_INFO, cd,
-			  "Tray emulation bug workaround: tray -> caddy\n");
-	}
 	if ((buffer[n + 6] >> 5) == 0)
 		/* caddy drives can't close tray... */
 		cd->cdi.mask |= CDC_CLOSE_TRAY;
