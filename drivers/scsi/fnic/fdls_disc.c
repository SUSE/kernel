// SPDX-License-Identifier: GPL-2.0-only
/*
 * Copyright 2008 Cisco Systems, Inc.  All rights reserved.
 * Copyright 2007 Nuova Systems, Inc.  All rights reserved.
 */

#include <linux/workqueue.h>
#include "fnic.h"
#include "fdls_fc.h"
#include "fnic_fdls.h"
#include <scsi/fc/fc_fcp.h>
#include <scsi/scsi_transport_fc.h>
#include <linux/utsname.h>

#define FC_FC4_TYPE_SCSI 0x08
#define PORT_SPEED_BIT_8 8
#define PORT_SPEED_BIT_9 9
#define PORT_SPEED_BIT_14 14
#define PORT_SPEED_BIT_15 15

/* FNIC FDMI Register HBA Macros */
#define FNIC_FDMI_NUM_PORTS 1
#define FNIC_FDMI_NUM_HBA_ATTRS 9
#define FNIC_FDMI_TYPE_NODE_NAME	0X1
#define FNIC_FDMI_TYPE_MANUFACTURER	0X2
#define FNIC_FDMI_MANUFACTURER		"Cisco Systems"
#define FNIC_FDMI_TYPE_SERIAL_NUMBER	0X3
#define FNIC_FDMI_TYPE_MODEL		0X4
#define FNIC_FDMI_TYPE_MODEL_DES	0X5
#define FNIC_FDMI_MODEL_DESCRIPTION	"Cisco Virtual Interface Card"
#define FNIC_FDMI_TYPE_HARDWARE_VERSION	0X6
#define FNIC_FDMI_TYPE_DRIVER_VERSION	0X7
#define FNIC_FDMI_TYPE_ROM_VERSION	0X8
#define FNIC_FDMI_TYPE_FIRMWARE_VERSION	0X9
#define FNIC_FDMI_NN_LEN 8
#define FNIC_FDMI_MANU_LEN 20
#define FNIC_FDMI_SERIAL_LEN 16
#define FNIC_FDMI_MODEL_LEN 12
#define FNIC_FDMI_MODEL_DES_LEN 56
#define FNIC_FDMI_HW_VER_LEN 16
#define FNIC_FDMI_DR_VER_LEN 28
#define FNIC_FDMI_ROM_VER_LEN 8
#define FNIC_FDMI_FW_VER_LEN 16

/* FNIC FDMI Register PA Macros */
#define FNIC_FDMI_TYPE_FC4_TYPES	0X1
#define FNIC_FDMI_TYPE_SUPPORTED_SPEEDS 0X2
#define FNIC_FDMI_TYPE_CURRENT_SPEED	0X3
#define FNIC_FDMI_TYPE_MAX_FRAME_SIZE	0X4
#define FNIC_FDMI_TYPE_OS_NAME		0X5
#define FNIC_FDMI_TYPE_HOST_NAME	0X6
#define FNIC_FDMI_NUM_PORT_ATTRS 6
#define FNIC_FDMI_FC4_LEN 32
#define FNIC_FDMI_SUPP_SPEED_LEN 4
#define FNIC_FDMI_CUR_SPEED_LEN 4
#define FNIC_FDMI_MFS_LEN 4
#define FNIC_FDMI_MFS 0x800
#define FNIC_FDMI_OS_NAME_LEN 16
#define FNIC_FDMI_HN_LEN 24

#define FDLS_FDMI_PLOGI_PENDING 0x1
#define FDLS_FDMI_REG_HBA_PENDING 0x2
#define FDLS_FDMI_RPA_PENDING 0x4
#define FDLS_FDMI_ABORT_PENDING 0x8
#define FDLS_FDMI_MAX_RETRY 3

#define RETRIES_EXHAUSTED(iport)      \
	(iport->fabric.retry_counter == FABRIC_LOGO_MAX_RETRY)

#define FNIC_TPORT_MAX_NEXUS_RESTART (8)

#define SCHEDULE_OXID_FREE_RETRY_TIME (300)

/* Private Functions */
static void fdls_fdmi_register_hba(struct fnic_iport_s *iport);
static void fdls_fdmi_register_pa(struct fnic_iport_s *iport);
static void fdls_send_rpn_id(struct fnic_iport_s *iport);
static void fdls_process_flogi_rsp(struct fnic_iport_s *iport,
				   struct fc_frame_header *fchdr,
				   void *rx_frame);
static void fnic_fdls_start_plogi(struct fnic_iport_s *iport);
static void fnic_fdls_start_flogi(struct fnic_iport_s *iport);
static struct fnic_tport_s *fdls_create_tport(struct fnic_iport_s *iport,
					  uint32_t fcid,
					  uint64_t wwpn);
static void fdls_target_restart_nexus(struct fnic_tport_s *tport);
static void fdls_start_tport_timer(struct fnic_iport_s *iport,
					struct fnic_tport_s *tport, int timeout);
static void fdls_tport_timer_callback(struct timer_list *t);
static void fdls_send_fdmi_plogi(struct fnic_iport_s *iport);
static void fdls_start_fabric_timer(struct fnic_iport_s *iport,
			int timeout);
static void fdls_init_plogi_frame(uint8_t *frame, struct fnic_iport_s *iport);
static void fdls_init_els_acc_frame(uint8_t *frame, struct fnic_iport_s *iport);
static void fdls_init_els_rjt_frame(uint8_t *frame, struct fnic_iport_s *iport);
static void fdls_init_logo_frame(uint8_t *frame, struct fnic_iport_s *iport);
static void fdls_init_fabric_abts_frame(uint8_t *frame,
						struct fnic_iport_s *iport);

uint8_t *fdls_alloc_frame(struct fnic_iport_s *iport)
{
	struct fnic *fnic = iport->fnic;
	uint8_t *frame = NULL;

	frame = mempool_alloc(fnic->frame_pool, GFP_ATOMIC);
	if (frame == NULL) {
		FNIC_FCS_DBG(KERN_ERR, fnic->host, fnic->fnic_num,
				"Failed to allocate frame");
		return NULL;
	}

	memset(frame, 0, FNIC_FCOE_FRAME_MAXSZ);
	return frame;
}

/**
 * fdls_alloc_oxid - Allocate an oxid from the bitmap based oxid pool
 * @iport: Handle to iport instance
 * @oxid_frame_type: Type of frame to allocate
 * @active_oxid: the oxid which is in use
 *
 * Called with fnic lock held
 */
uint16_t fdls_alloc_oxid(struct fnic_iport_s *iport, int oxid_frame_type,
	uint16_t *active_oxid)
{
	struct fnic *fnic = iport->fnic;
	struct fnic_oxid_pool_s *oxid_pool = &iport->oxid_pool;
	int idx;
	uint16_t oxid;

	lockdep_assert_held(&fnic->fnic_lock);

	/*
	 * Allocate next available oxid from bitmap
	 */
	idx = find_next_zero_bit(oxid_pool->bitmap, FNIC_OXID_POOL_SZ, oxid_pool->next_idx);
	if (idx == FNIC_OXID_POOL_SZ) {
		FNIC_FCS_DBG(KERN_INFO, fnic->host, fnic->fnic_num,
			"Alloc oxid: all oxid slots are busy iport state:%d\n",
			iport->state);
		return FNIC_UNASSIGNED_OXID;
	}

	WARN_ON(test_and_set_bit(idx, oxid_pool->bitmap));
	oxid_pool->next_idx = (idx + 1) % FNIC_OXID_POOL_SZ;	/* cycle through the bitmap */

	oxid = FNIC_OXID_ENCODE(idx, oxid_frame_type);
	*active_oxid = oxid;

	FNIC_FCS_DBG(KERN_INFO, fnic->host, fnic->fnic_num,
	   "alloc oxid: 0x%x, iport state: %d\n",
	   oxid, iport->state);
	return oxid;
}

/**
 * fdls_free_oxid_idx - Free the oxid using the idx
 * @iport: Handle to iport instance
 * @oxid_idx: The index to free
 *
 * Free the oxid immediately and make it available for new requests
 * Called with fnic lock held
 */
static void fdls_free_oxid_idx(struct fnic_iport_s *iport, uint16_t oxid_idx)
{
	struct fnic *fnic = iport->fnic;
	struct fnic_oxid_pool_s *oxid_pool = &iport->oxid_pool;

	lockdep_assert_held(&fnic->fnic_lock);

		FNIC_FCS_DBG(KERN_INFO, fnic->host, fnic->fnic_num,
		"free oxid idx: 0x%x\n", oxid_idx);

	WARN_ON(!test_and_clear_bit(oxid_idx, oxid_pool->bitmap));
}

/**
 * fdls_reclaim_oxid_handler - Callback handler for delayed_oxid_work
 * @work: Handle to work_struct
 *
 * Scheduled when an oxid is to be freed later
 * After freeing expired oxid(s), the handler schedules
 * another callback with the remaining time
 * of next unexpired entry in the reclaim list.
 */
void fdls_reclaim_oxid_handler(struct work_struct *work)
{
	struct fnic_oxid_pool_s *oxid_pool = container_of(work,
		struct fnic_oxid_pool_s, oxid_reclaim_work.work);
	struct fnic_iport_s *iport = container_of(oxid_pool,
		struct fnic_iport_s, oxid_pool);
	struct fnic *fnic = iport->fnic;
	struct reclaim_entry_s *reclaim_entry, *next;
	unsigned long delay_j, cur_jiffies;

	FNIC_FCS_DBG(KERN_INFO, fnic->host, fnic->fnic_num,
		"Reclaim oxid callback\n");

	spin_lock_irqsave(&fnic->fnic_lock, fnic->lock_flags);

	/* Though the work was scheduled for one entry,
	 * walk through and free the expired entries which might have been scheduled
	 * at around the same time as the first entry
	 */
	list_for_each_entry_safe(reclaim_entry, next,
		&(oxid_pool->oxid_reclaim_list), links) {

		/* The list is always maintained in the order of expiry time */
		cur_jiffies = jiffies;
		if (time_before(cur_jiffies, reclaim_entry->expires))
			break;

		list_del(&reclaim_entry->links);
		fdls_free_oxid_idx(iport, reclaim_entry->oxid_idx);
		kfree(reclaim_entry);
	}

	/* schedule to free up the next entry */
	if (!list_empty(&oxid_pool->oxid_reclaim_list)) {
		reclaim_entry = list_first_entry(&oxid_pool->oxid_reclaim_list,
			struct reclaim_entry_s, links);

		delay_j = reclaim_entry->expires - cur_jiffies;
		schedule_delayed_work(&oxid_pool->oxid_reclaim_work, delay_j);
		FNIC_FCS_DBG(KERN_INFO, fnic->host, fnic->fnic_num,
			"Scheduling next callback at:%ld jiffies\n", delay_j);
	}

	spin_unlock_irqrestore(&fnic->fnic_lock, fnic->lock_flags);
}

/**
 * fdls_free_oxid - Helper function to free the oxid
 * @iport: Handle to iport instance
 * @oxid: oxid to free
 * @active_oxid: the oxid which is in use
 *
 * Called with fnic lock held
 */
void fdls_free_oxid(struct fnic_iport_s *iport,
		uint16_t oxid, uint16_t *active_oxid)
{
	fdls_free_oxid_idx(iport, FNIC_OXID_IDX(oxid));
	*active_oxid = FNIC_UNASSIGNED_OXID;
}

/**
 * fdls_schedule_oxid_free - Schedule oxid to be freed later
 * @iport: Handle to iport instance
 * @active_oxid: the oxid which is in use
 *
 * Gets called in a rare case scenario when both a command
 * (fdls or target discovery) timed out and the following ABTS
 * timed out as well, without a link change.
 *
 * Called with fnic lock held
 */
void fdls_schedule_oxid_free(struct fnic_iport_s *iport, uint16_t *active_oxid)
{
	struct fnic *fnic = iport->fnic;
	struct fnic_oxid_pool_s *oxid_pool = &iport->oxid_pool;
	struct reclaim_entry_s *reclaim_entry;
	unsigned long delay_j = msecs_to_jiffies(OXID_RECLAIM_TOV(iport));
	int oxid_idx = FNIC_OXID_IDX(*active_oxid);

	lockdep_assert_held(&fnic->fnic_lock);

	FNIC_FCS_DBG(KERN_INFO, fnic->host, fnic->fnic_num,
		"Schedule oxid free. oxid: 0x%x\n", *active_oxid);

	*active_oxid = FNIC_UNASSIGNED_OXID;

	reclaim_entry = (struct reclaim_entry_s *)
		kzalloc(sizeof(struct reclaim_entry_s), GFP_ATOMIC);

	if (!reclaim_entry) {
		FNIC_FCS_DBG(KERN_WARNING, fnic->host, fnic->fnic_num,
			"Failed to allocate memory for reclaim struct for oxid idx: %d\n",
			oxid_idx);

		/* Retry the scheduling  */
		WARN_ON(test_and_set_bit(oxid_idx, oxid_pool->pending_schedule_free));
		schedule_delayed_work(&oxid_pool->schedule_oxid_free_retry, 0);
		return;
	}

	reclaim_entry->oxid_idx = oxid_idx;
	reclaim_entry->expires = round_jiffies(jiffies + delay_j);

	list_add_tail(&reclaim_entry->links, &oxid_pool->oxid_reclaim_list);

	schedule_delayed_work(&oxid_pool->oxid_reclaim_work, delay_j);
}

/**
 * fdls_schedule_oxid_free_retry_work - Thread to schedule the
 * oxid to be freed later
 *
 * @work: Handle to the work struct
 */
void fdls_schedule_oxid_free_retry_work(struct work_struct *work)
{
	struct fnic_oxid_pool_s *oxid_pool = container_of(work,
		struct fnic_oxid_pool_s, schedule_oxid_free_retry.work);
	struct fnic_iport_s *iport = container_of(oxid_pool,
		struct fnic_iport_s, oxid_pool);
	struct fnic *fnic = iport->fnic;
	struct reclaim_entry_s *reclaim_entry;
	unsigned long delay_j = msecs_to_jiffies(OXID_RECLAIM_TOV(iport));
	unsigned long flags;
	int idx;

	for_each_set_bit(idx, oxid_pool->pending_schedule_free, FNIC_OXID_POOL_SZ) {

		FNIC_FCS_DBG(KERN_INFO, fnic->host, fnic->fnic_num,
			"Schedule oxid free. oxid idx: %d\n", idx);

		reclaim_entry = kzalloc(sizeof(*reclaim_entry), GFP_KERNEL);
		if (!reclaim_entry) {
			schedule_delayed_work(&oxid_pool->schedule_oxid_free_retry,
				msecs_to_jiffies(SCHEDULE_OXID_FREE_RETRY_TIME));
			return;
		}

		clear_bit(idx, oxid_pool->pending_schedule_free);
		reclaim_entry->oxid_idx = idx;
		reclaim_entry->expires = round_jiffies(jiffies + delay_j);
		spin_lock_irqsave(&fnic->fnic_lock, flags);
		list_add_tail(&reclaim_entry->links, &oxid_pool->oxid_reclaim_list);
		spin_unlock_irqrestore(&fnic->fnic_lock, flags);
		schedule_delayed_work(&oxid_pool->oxid_reclaim_work, delay_j);
	}
}

static bool fdls_is_oxid_fabric_req(uint16_t oxid)
{
	int oxid_frame_type = FNIC_FRAME_TYPE(oxid);

	switch (oxid_frame_type) {
	case FNIC_FRAME_TYPE_FABRIC_FLOGI:
	case FNIC_FRAME_TYPE_FABRIC_PLOGI:
	case FNIC_FRAME_TYPE_FABRIC_RPN:
	case FNIC_FRAME_TYPE_FABRIC_RFT:
	case FNIC_FRAME_TYPE_FABRIC_RFF:
	case FNIC_FRAME_TYPE_FABRIC_GPN_FT:
	case FNIC_FRAME_TYPE_FABRIC_LOGO:
		break;
	default:
		return false;
	}
	return true;
}

static bool fdls_is_oxid_fdmi_req(uint16_t oxid)
{
	int oxid_frame_type = FNIC_FRAME_TYPE(oxid);

	switch (oxid_frame_type) {
	case FNIC_FRAME_TYPE_FDMI_PLOGI:
	case FNIC_FRAME_TYPE_FDMI_RHBA:
	case FNIC_FRAME_TYPE_FDMI_RPA:
		break;
	default:
		return false;
	}
	return true;
}

static bool fdls_is_oxid_tgt_req(uint16_t oxid)
{
	int oxid_frame_type = FNIC_FRAME_TYPE(oxid);

	switch (oxid_frame_type) {
	case FNIC_FRAME_TYPE_TGT_PLOGI:
	case FNIC_FRAME_TYPE_TGT_PRLI:
	case FNIC_FRAME_TYPE_TGT_ADISC:
	case FNIC_FRAME_TYPE_TGT_LOGO:
		break;
	default:
		return false;
	}
	return true;
}

static void fdls_reset_oxid_pool(struct fnic_iport_s *iport)
{
	struct fnic_oxid_pool_s *oxid_pool = &iport->oxid_pool;

	oxid_pool->next_idx = 0;
}

void fnic_del_fabric_timer_sync(struct fnic *fnic)
{
	fnic->iport.fabric.del_timer_inprogress = 1;
	spin_unlock_irqrestore(&fnic->fnic_lock, fnic->lock_flags);
	timer_delete_sync(&fnic->iport.fabric.retry_timer);
	spin_lock_irqsave(&fnic->fnic_lock, fnic->lock_flags);
	fnic->iport.fabric.del_timer_inprogress = 0;
}

void fnic_del_tport_timer_sync(struct fnic *fnic,
						struct fnic_tport_s *tport)
{
	tport->del_timer_inprogress = 1;
	spin_unlock_irqrestore(&fnic->fnic_lock, fnic->lock_flags);
	timer_delete_sync(&tport->retry_timer);
	spin_lock_irqsave(&fnic->fnic_lock, fnic->lock_flags);
	tport->del_timer_inprogress = 0;
}

static void
fdls_start_fabric_timer(struct fnic_iport_s *iport, int timeout)
{
	u64 fabric_tov;
	struct fnic *fnic = iport->fnic;

	if (iport->fabric.timer_pending) {
		FNIC_FCS_DBG(KERN_INFO, fnic->host, fnic->fnic_num,
					 "iport fcid: 0x%x: Canceling fabric disc timer\n",
					 iport->fcid);
		fnic_del_fabric_timer_sync(fnic);
		iport->fabric.timer_pending = 0;
	}

	if (!(iport->fabric.flags & FNIC_FDLS_FABRIC_ABORT_ISSUED))
		iport->fabric.retry_counter++;

	fabric_tov = jiffies + msecs_to_jiffies(timeout);
	mod_timer(&iport->fabric.retry_timer, round_jiffies(fabric_tov));
	iport->fabric.timer_pending = 1;
	FNIC_FCS_DBG(KERN_INFO, fnic->host, fnic->fnic_num,
				 "fabric timer is %d ", timeout);
}

static void
fdls_start_tport_timer(struct fnic_iport_s *iport,
					   struct fnic_tport_s *tport, int timeout)
{
	u64 fabric_tov;
	struct fnic *fnic = iport->fnic;

	if (tport->timer_pending) {
		FNIC_FCS_DBG(KERN_INFO, fnic->host, fnic->fnic_num,
					 "tport fcid 0x%x: Canceling disc timer\n",
					 tport->fcid);
		fnic_del_tport_timer_sync(fnic, tport);
		tport->timer_pending = 0;
	}

	if (!(tport->flags & FNIC_FDLS_TGT_ABORT_ISSUED))
		tport->retry_counter++;

	fabric_tov = jiffies + msecs_to_jiffies(timeout);
	mod_timer(&tport->retry_timer, round_jiffies(fabric_tov));
	tport->timer_pending = 1;
}

void fdls_init_plogi_frame(uint8_t *frame,
		struct fnic_iport_s *iport)
{
	struct fc_std_flogi *pplogi;
	uint8_t s_id[3];

	pplogi = (struct fc_std_flogi *) (frame + FNIC_ETH_FCOE_HDRS_OFFSET);
	*pplogi = (struct fc_std_flogi) {
		.fchdr = {.fh_r_ctl = FC_RCTL_ELS_REQ, .fh_d_id = {0xFF, 0xFF, 0xFC},
		      .fh_type = FC_TYPE_ELS, .fh_f_ctl = {FNIC_ELS_REQ_FCTL, 0, 0},
		      .fh_rx_id = cpu_to_be16(FNIC_UNASSIGNED_RXID)},
		.els = {
		    .fl_cmd = ELS_PLOGI,
		    .fl_csp = {.sp_hi_ver = FNIC_FC_PH_VER_HI,
			       .sp_lo_ver = FNIC_FC_PH_VER_LO,
			       .sp_bb_cred = cpu_to_be16(FNIC_FC_B2B_CREDIT),
			       .sp_features = cpu_to_be16(FC_SP_FT_CIRO),
			       .sp_bb_data = cpu_to_be16(FNIC_FC_B2B_RDF_SZ),
			       .sp_tot_seq = cpu_to_be16(FNIC_FC_CONCUR_SEQS),
			       .sp_rel_off = cpu_to_be16(FNIC_FC_RO_INFO),
			       .sp_e_d_tov = cpu_to_be32(FC_DEF_E_D_TOV)},
		    .fl_cssp[2].cp_class = cpu_to_be16(FC_CPC_VALID | FC_CPC_SEQ),
		    .fl_cssp[2].cp_rdfs = cpu_to_be16(0x800),
		    .fl_cssp[2].cp_con_seq = cpu_to_be16(0xFF),
		    .fl_cssp[2].cp_open_seq = 1}
	};

	FNIC_STD_SET_NPORT_NAME(&pplogi->els.fl_wwpn, iport->wwpn);
	FNIC_STD_SET_NODE_NAME(&pplogi->els.fl_wwnn, iport->wwnn);
	FNIC_LOGI_SET_RDF_SIZE(pplogi->els, iport->max_payload_size);

	hton24(s_id, iport->fcid);
	FNIC_STD_SET_S_ID(pplogi->fchdr, s_id);
}

static void fdls_init_els_acc_frame(uint8_t *frame,
		struct fnic_iport_s *iport)
{
	struct fc_std_els_acc_rsp *pels_acc;
	uint8_t s_id[3];

	pels_acc = (struct fc_std_els_acc_rsp *) (frame + FNIC_ETH_FCOE_HDRS_OFFSET);
	*pels_acc = (struct fc_std_els_acc_rsp) {
		.fchdr = {.fh_r_ctl = FC_RCTL_ELS_REP,
			  .fh_type = FC_TYPE_ELS, .fh_f_ctl = {FNIC_ELS_REP_FCTL, 0, 0}},
		.acc.la_cmd = ELS_LS_ACC,
	};

	hton24(s_id, iport->fcid);
	FNIC_STD_SET_S_ID(pels_acc->fchdr, s_id);
	FNIC_STD_SET_RX_ID(pels_acc->fchdr, FNIC_UNASSIGNED_RXID);
}

static void fdls_init_els_rjt_frame(uint8_t *frame,
		struct fnic_iport_s *iport)
{
	struct fc_std_els_rjt_rsp *pels_rjt;

	pels_rjt = (struct fc_std_els_rjt_rsp *) (frame + FNIC_ETH_FCOE_HDRS_OFFSET);
	*pels_rjt = (struct fc_std_els_rjt_rsp) {
		.fchdr = {.fh_r_ctl = FC_RCTL_ELS_REP, .fh_type = FC_TYPE_ELS,
			  .fh_f_ctl = {FNIC_ELS_REP_FCTL, 0, 0}},
		.rej.er_cmd = ELS_LS_RJT,
	};

	FNIC_STD_SET_RX_ID(pels_rjt->fchdr, FNIC_UNASSIGNED_RXID);
}

static void fdls_init_logo_frame(uint8_t *frame,
		struct fnic_iport_s *iport)
{
	struct fc_std_logo *plogo;
	uint8_t s_id[3];

	plogo = (struct fc_std_logo *) (frame + FNIC_ETH_FCOE_HDRS_OFFSET);
	*plogo = (struct fc_std_logo) {
		.fchdr = {.fh_r_ctl = FC_RCTL_ELS_REQ, .fh_type = FC_TYPE_ELS,
		      .fh_f_ctl = {FNIC_ELS_REQ_FCTL, 0, 0}},
		.els.fl_cmd = ELS_LOGO,
	};

	hton24(s_id, iport->fcid);
	FNIC_STD_SET_S_ID(plogo->fchdr, s_id);
	memcpy(plogo->els.fl_n_port_id, s_id, 3);

	FNIC_STD_SET_NPORT_NAME(&plogo->els.fl_n_port_wwn,
			    iport->wwpn);
}

static void fdls_init_fabric_abts_frame(uint8_t *frame,
		struct fnic_iport_s *iport)
{
	struct fc_frame_header *pfabric_abts;

	pfabric_abts = (struct fc_frame_header *) (frame + FNIC_ETH_FCOE_HDRS_OFFSET);
	*pfabric_abts = (struct fc_frame_header) {
		.fh_r_ctl = FC_RCTL_BA_ABTS,	/* ABTS */
		.fh_s_id = {0x00, 0x00, 0x00},
		.fh_cs_ctl = 0x00, .fh_type = FC_TYPE_BLS,
		.fh_f_ctl = {FNIC_REQ_ABTS_FCTL, 0, 0}, .fh_seq_id = 0x00,
		.fh_df_ctl = 0x00, .fh_seq_cnt = 0x0000,
		.fh_rx_id = cpu_to_be16(FNIC_UNASSIGNED_RXID),
		.fh_parm_offset = 0x00000000,	/* bit:0 = 0 Abort a exchange */
	};
}

static void
fdls_send_rscn_resp(struct fnic_iport_s *iport,
		    struct fc_frame_header *rscn_fchdr)
{
	uint8_t *frame;
	struct fc_std_els_acc_rsp *pels_acc;
	struct fnic *fnic = iport->fnic;
	uint16_t oxid;
	uint16_t frame_size = FNIC_ETH_FCOE_HDRS_OFFSET +
			sizeof(struct fc_std_els_acc_rsp);

	frame = fdls_alloc_frame(iport);
	if (frame == NULL) {
		FNIC_FCS_DBG(KERN_ERR, fnic->host, fnic->fnic_num,
				"Failed to allocate frame to send RSCN response");
		return;
	}

	pels_acc = (struct fc_std_els_acc_rsp *) (frame + FNIC_ETH_FCOE_HDRS_OFFSET);
	fdls_init_els_acc_frame(frame, iport);

	FNIC_STD_SET_D_ID(pels_acc->fchdr, rscn_fchdr->fh_s_id);

	oxid = FNIC_STD_GET_OX_ID(rscn_fchdr);
	FNIC_STD_SET_OX_ID(pels_acc->fchdr, oxid);

	FNIC_FCS_DBG(KERN_INFO, fnic->host, fnic->fnic_num,
		 "0x%x: FDLS send RSCN response with oxid: 0x%x",
		 iport->fcid, oxid);

	fnic_send_fcoe_frame(iport, frame, frame_size);
}

static void
fdls_send_logo_resp(struct fnic_iport_s *iport,
		    struct fc_frame_header *req_fchdr)
{
	uint8_t *frame;
	struct fc_std_els_acc_rsp *plogo_resp;
	struct fnic *fnic = iport->fnic;
	uint16_t oxid;
	uint16_t frame_size = FNIC_ETH_FCOE_HDRS_OFFSET +
			sizeof(struct fc_std_els_acc_rsp);

	frame = fdls_alloc_frame(iport);
	if (frame == NULL) {
		FNIC_FCS_DBG(KERN_ERR, fnic->host, fnic->fnic_num,
				"Failed to allocate frame to send LOGO response");
		return;
	}

	plogo_resp = (struct fc_std_els_acc_rsp *) (frame + FNIC_ETH_FCOE_HDRS_OFFSET);
	fdls_init_els_acc_frame(frame, iport);

	FNIC_STD_SET_D_ID(plogo_resp->fchdr, req_fchdr->fh_s_id);

	oxid = FNIC_STD_GET_OX_ID(req_fchdr);
	FNIC_STD_SET_OX_ID(plogo_resp->fchdr, oxid);

	FNIC_FCS_DBG(KERN_INFO, fnic->host, fnic->fnic_num,
		 "0x%x: FDLS send LOGO response with oxid: 0x%x",
		 iport->fcid, oxid);

	fnic_send_fcoe_frame(iport, frame, frame_size);
}

void
fdls_send_tport_abts(struct fnic_iport_s *iport,
					 struct fnic_tport_s *tport)
{
	uint8_t *frame;
	uint8_t s_id[3];
	uint8_t d_id[3];
	struct fnic *fnic = iport->fnic;
	struct fc_frame_header *ptport_abts;
	uint16_t frame_size = FNIC_ETH_FCOE_HDRS_OFFSET +
			sizeof(struct fc_frame_header);

	frame = fdls_alloc_frame(iport);
	if (frame == NULL) {
		FNIC_FCS_DBG(KERN_ERR, fnic->host, fnic->fnic_num,
				"Failed to allocate frame to send tport ABTS");
		return;
	}

	ptport_abts = (struct fc_frame_header *) (frame + FNIC_ETH_FCOE_HDRS_OFFSET);
	*ptport_abts = (struct fc_frame_header) {
		.fh_r_ctl = FC_RCTL_BA_ABTS,	/* ABTS */
		.fh_cs_ctl = 0x00, .fh_type = FC_TYPE_BLS,
		.fh_f_ctl = {FNIC_REQ_ABTS_FCTL, 0, 0}, .fh_seq_id = 0x00,
		.fh_df_ctl = 0x00, .fh_seq_cnt = 0x0000,
		.fh_rx_id = cpu_to_be16(FNIC_UNASSIGNED_RXID),
		.fh_parm_offset = 0x00000000,	/* bit:0 = 0 Abort a exchange */
	};

	hton24(s_id, iport->fcid);
	hton24(d_id, tport->fcid);
	FNIC_STD_SET_S_ID(*ptport_abts, s_id);
	FNIC_STD_SET_D_ID(*ptport_abts, d_id);
	tport->flags |= FNIC_FDLS_TGT_ABORT_ISSUED;

	FNIC_STD_SET_OX_ID(*ptport_abts, tport->active_oxid);

	FNIC_FCS_DBG(KERN_INFO, fnic->host, fnic->fnic_num,
				 "0x%x: FDLS send tport abts: tport->state: %d ",
				 iport->fcid, tport->state);

	fnic_send_fcoe_frame(iport, frame, frame_size);

	/* Even if fnic_send_fcoe_frame() fails we want to retry after timeout */
	fdls_start_tport_timer(iport, tport, 2 * iport->e_d_tov);
}
static void fdls_send_fabric_abts(struct fnic_iport_s *iport)
{
	uint8_t *frame;
	uint8_t s_id[3];
	uint8_t d_id[3];
	struct fnic *fnic = iport->fnic;
	struct fc_frame_header *pfabric_abts;
	uint16_t oxid;
	uint16_t frame_size = FNIC_ETH_FCOE_HDRS_OFFSET +
			sizeof(struct fc_frame_header);

	frame = fdls_alloc_frame(iport);
	if (frame == NULL) {
		FNIC_FCS_DBG(KERN_ERR, fnic->host, fnic->fnic_num,
				"Failed to allocate frame to send fabric ABTS");
		return;
	}

	pfabric_abts = (struct fc_frame_header *) (frame + FNIC_ETH_FCOE_HDRS_OFFSET);
	fdls_init_fabric_abts_frame(frame, iport);

	hton24(s_id, iport->fcid);

	switch (iport->fabric.state) {
	case FDLS_STATE_FABRIC_LOGO:
		hton24(d_id, FC_FID_FLOGI);
		FNIC_STD_SET_D_ID(*pfabric_abts, d_id);
		break;

	case FDLS_STATE_FABRIC_FLOGI:
		hton24(d_id, FC_FID_FLOGI);
		FNIC_STD_SET_D_ID(*pfabric_abts, d_id);
		break;

	case FDLS_STATE_FABRIC_PLOGI:
		FNIC_STD_SET_S_ID(*pfabric_abts, s_id);
		hton24(d_id, FC_FID_DIR_SERV);
		FNIC_STD_SET_D_ID(*pfabric_abts, d_id);
		break;

	case FDLS_STATE_RPN_ID:
		FNIC_STD_SET_S_ID(*pfabric_abts, s_id);
		hton24(d_id, FC_FID_DIR_SERV);
		FNIC_STD_SET_D_ID(*pfabric_abts, d_id);
		break;

	case FDLS_STATE_SCR:
		FNIC_STD_SET_S_ID(*pfabric_abts, s_id);
		hton24(d_id, FC_FID_FCTRL);
		FNIC_STD_SET_D_ID(*pfabric_abts, d_id);
		break;

	case FDLS_STATE_REGISTER_FC4_TYPES:
		FNIC_STD_SET_S_ID(*pfabric_abts, s_id);
		hton24(d_id, FC_FID_DIR_SERV);
		FNIC_STD_SET_D_ID(*pfabric_abts, d_id);
		break;

	case FDLS_STATE_REGISTER_FC4_FEATURES:
		FNIC_STD_SET_S_ID(*pfabric_abts, s_id);
		hton24(d_id, FC_FID_DIR_SERV);
		FNIC_STD_SET_D_ID(*pfabric_abts, d_id);
		break;

	case FDLS_STATE_GPN_FT:
		FNIC_STD_SET_S_ID(*pfabric_abts, s_id);
		hton24(d_id, FC_FID_DIR_SERV);
		FNIC_STD_SET_D_ID(*pfabric_abts, d_id);
		break;
	default:
		return;
	}

	oxid = iport->active_oxid_fabric_req;
	FNIC_STD_SET_OX_ID(*pfabric_abts, oxid);

	FNIC_FCS_DBG(KERN_INFO, fnic->host, fnic->fnic_num,
		 "0x%x: FDLS send fabric abts. iport->fabric.state: %d oxid: 0x%x",
		 iport->fcid, iport->fabric.state, oxid);

	iport->fabric.flags |= FNIC_FDLS_FABRIC_ABORT_ISSUED;

	fnic_send_fcoe_frame(iport, frame, frame_size);

	/* Even if fnic_send_fcoe_frame() fails we want to retry after timeout */
	fdls_start_fabric_timer(iport, 2 * iport->e_d_tov);
	iport->fabric.timer_pending = 1;
}

static uint8_t *fdls_alloc_init_fdmi_abts_frame(struct fnic_iport_s *iport,
		uint16_t oxid)
{
	struct fc_frame_header *pfdmi_abts;
	uint8_t d_id[3];
	uint8_t *frame;
	struct fnic *fnic = iport->fnic;

	frame = fdls_alloc_frame(iport);
	if (frame == NULL) {
		FNIC_FCS_DBG(KERN_ERR, fnic->host, fnic->fnic_num,
				"Failed to allocate frame to send FDMI ABTS");
		return NULL;
	}

	pfdmi_abts = (struct fc_frame_header *) (frame + FNIC_ETH_FCOE_HDRS_OFFSET);
	fdls_init_fabric_abts_frame(frame, iport);

	hton24(d_id, FC_FID_MGMT_SERV);
	FNIC_STD_SET_D_ID(*pfdmi_abts, d_id);
	FNIC_STD_SET_OX_ID(*pfdmi_abts, oxid);

	return frame;
}

static void fdls_send_fdmi_abts(struct fnic_iport_s *iport)
{
	uint8_t *frame;
<<<<<<< HEAD
=======
	struct fnic *fnic = iport->fnic;
>>>>>>> 3f4ee458
	unsigned long fdmi_tov;
	uint16_t frame_size = FNIC_ETH_FCOE_HDRS_OFFSET +
			sizeof(struct fc_frame_header);

	if (iport->fabric.fdmi_pending & FDLS_FDMI_PLOGI_PENDING) {
		frame = fdls_alloc_init_fdmi_abts_frame(iport,
						iport->active_oxid_fdmi_plogi);
		if (frame == NULL)
			return;

<<<<<<< HEAD
=======
		FNIC_FCS_DBG(KERN_INFO, fnic->host, fnic->fnic_num,
			 "0x%x: FDLS send FDMI PLOGI abts. iport->fabric.state: %d oxid: 0x%x",
			 iport->fcid, iport->fabric.state, iport->active_oxid_fdmi_plogi);
>>>>>>> 3f4ee458
		fnic_send_fcoe_frame(iport, frame, frame_size);
	} else {
		if (iport->fabric.fdmi_pending & FDLS_FDMI_REG_HBA_PENDING) {
			frame = fdls_alloc_init_fdmi_abts_frame(iport,
						iport->active_oxid_fdmi_rhba);
			if (frame == NULL)
				return;

<<<<<<< HEAD
=======
			FNIC_FCS_DBG(KERN_INFO, fnic->host, fnic->fnic_num,
				 "0x%x: FDLS send FDMI RHBA abts. iport->fabric.state: %d oxid: 0x%x",
				 iport->fcid, iport->fabric.state, iport->active_oxid_fdmi_rhba);
>>>>>>> 3f4ee458
			fnic_send_fcoe_frame(iport, frame, frame_size);
		}
		if (iport->fabric.fdmi_pending & FDLS_FDMI_RPA_PENDING) {
			frame = fdls_alloc_init_fdmi_abts_frame(iport,
						iport->active_oxid_fdmi_rpa);
			if (frame == NULL) {
				if (iport->fabric.fdmi_pending & FDLS_FDMI_REG_HBA_PENDING)
					goto arm_timer;
				else
					return;
			}

<<<<<<< HEAD
=======
			FNIC_FCS_DBG(KERN_INFO, fnic->host, fnic->fnic_num,
				 "0x%x: FDLS send FDMI RPA abts. iport->fabric.state: %d oxid: 0x%x",
				 iport->fcid, iport->fabric.state, iport->active_oxid_fdmi_rpa);
>>>>>>> 3f4ee458
			fnic_send_fcoe_frame(iport, frame, frame_size);
		}
	}

arm_timer:
	fdmi_tov = jiffies + msecs_to_jiffies(2 * iport->e_d_tov);
	mod_timer(&iport->fabric.fdmi_timer, round_jiffies(fdmi_tov));
	iport->fabric.fdmi_pending |= FDLS_FDMI_ABORT_PENDING;

	FNIC_FCS_DBG(KERN_INFO, fnic->host, fnic->fnic_num,
		 "0x%x: iport->fabric.fdmi_pending: 0x%x",
		 iport->fcid, iport->fabric.fdmi_pending);
}

static void fdls_send_fabric_flogi(struct fnic_iport_s *iport)
{
	uint8_t *frame;
	struct fc_std_flogi *pflogi;
	struct fnic *fnic = iport->fnic;
	uint16_t oxid;
	uint16_t frame_size = FNIC_ETH_FCOE_HDRS_OFFSET +
			sizeof(struct fc_std_flogi);

	frame = fdls_alloc_frame(iport);
	if (frame == NULL) {
		FNIC_FCS_DBG(KERN_ERR, fnic->host, fnic->fnic_num,
		     "Failed to allocate frame to send FLOGI");
		iport->fabric.flags |= FNIC_FDLS_RETRY_FRAME;
		goto err_out;
	}

	pflogi = (struct fc_std_flogi *) (frame + FNIC_ETH_FCOE_HDRS_OFFSET);
	*pflogi = (struct fc_std_flogi) {
		.fchdr = {.fh_r_ctl = FC_RCTL_ELS_REQ, .fh_d_id = {0xFF, 0xFF, 0xFE},
		      .fh_type = FC_TYPE_ELS, .fh_f_ctl = {FNIC_ELS_REQ_FCTL, 0, 0},
		      .fh_rx_id = cpu_to_be16(FNIC_UNASSIGNED_RXID)},
		.els.fl_cmd = ELS_FLOGI,
		.els.fl_csp = {.sp_hi_ver = FNIC_FC_PH_VER_HI,
			   .sp_lo_ver = FNIC_FC_PH_VER_LO,
			   .sp_bb_cred = cpu_to_be16(FNIC_FC_B2B_CREDIT),
			   .sp_bb_data = cpu_to_be16(FNIC_FC_B2B_RDF_SZ)},
		.els.fl_cssp[2].cp_class = cpu_to_be16(FC_CPC_VALID | FC_CPC_SEQ)
	};

	FNIC_STD_SET_NPORT_NAME(&pflogi->els.fl_wwpn, iport->wwpn);
	FNIC_STD_SET_NODE_NAME(&pflogi->els.fl_wwnn, iport->wwnn);
	FNIC_LOGI_SET_RDF_SIZE(pflogi->els, iport->max_payload_size);
	FNIC_LOGI_SET_R_A_TOV(pflogi->els, iport->r_a_tov);
	FNIC_LOGI_SET_E_D_TOV(pflogi->els, iport->e_d_tov);

	oxid = fdls_alloc_oxid(iport, FNIC_FRAME_TYPE_FABRIC_FLOGI,
		&iport->active_oxid_fabric_req);

	if (oxid == FNIC_UNASSIGNED_OXID) {
		FNIC_FCS_DBG(KERN_INFO, fnic->host, fnic->fnic_num,
		     "0x%x: Failed to allocate OXID to send FLOGI",
			 iport->fcid);
		mempool_free(frame, fnic->frame_pool);
		iport->fabric.flags |= FNIC_FDLS_RETRY_FRAME;
		goto err_out;
	}
	FNIC_STD_SET_OX_ID(pflogi->fchdr, oxid);

	FNIC_FCS_DBG(KERN_INFO, fnic->host, fnic->fnic_num,
		 "0x%x: FDLS send fabric FLOGI with oxid: 0x%x", iport->fcid,
		 oxid);

	fnic_send_fcoe_frame(iport, frame, frame_size);
	atomic64_inc(&iport->iport_stats.fabric_flogi_sent);
err_out:
	/* Even if fnic_send_fcoe_frame() fails we want to retry after timeout */
	fdls_start_fabric_timer(iport, 2 * iport->e_d_tov);
}

static void fdls_send_fabric_plogi(struct fnic_iport_s *iport)
{
	uint8_t *frame;
	struct fc_std_flogi *pplogi;
	struct fnic *fnic = iport->fnic;
	uint16_t oxid;
	uint16_t frame_size = FNIC_ETH_FCOE_HDRS_OFFSET +
			sizeof(struct fc_std_flogi);

	frame = fdls_alloc_frame(iport);
	if (frame == NULL) {
		FNIC_FCS_DBG(KERN_ERR, fnic->host, fnic->fnic_num,
		     "Failed to allocate frame to send PLOGI");
		iport->fabric.flags |= FNIC_FDLS_RETRY_FRAME;
		goto err_out;
	}

	pplogi = (struct fc_std_flogi *) (frame + FNIC_ETH_FCOE_HDRS_OFFSET);
	fdls_init_plogi_frame(frame, iport);

	oxid = fdls_alloc_oxid(iport, FNIC_FRAME_TYPE_FABRIC_PLOGI,
		&iport->active_oxid_fabric_req);
	if (oxid == FNIC_UNASSIGNED_OXID) {
		FNIC_FCS_DBG(KERN_INFO, fnic->host, fnic->fnic_num,
		     "0x%x: Failed to allocate OXID to send fabric PLOGI",
			 iport->fcid);
		mempool_free(frame, fnic->frame_pool);
		iport->fabric.flags |= FNIC_FDLS_RETRY_FRAME;
		goto err_out;
	}
	FNIC_STD_SET_OX_ID(pplogi->fchdr, oxid);

	FNIC_FCS_DBG(KERN_INFO, fnic->host, fnic->fnic_num,
		 "0x%x: FDLS send fabric PLOGI with oxid: 0x%x", iport->fcid,
		 oxid);

	fnic_send_fcoe_frame(iport, frame, frame_size);
	atomic64_inc(&iport->iport_stats.fabric_plogi_sent);

err_out:
	/* Even if fnic_send_fcoe_frame() fails we want to retry after timeout */
	fdls_start_fabric_timer(iport, 2 * iport->e_d_tov);
}

static void fdls_send_fdmi_plogi(struct fnic_iport_s *iport)
{
	uint8_t *frame;
	struct fc_std_flogi *pplogi;
	struct fnic *fnic = iport->fnic;
	uint16_t oxid;
	uint16_t frame_size = FNIC_ETH_FCOE_HDRS_OFFSET +
			sizeof(struct fc_std_flogi);
	uint8_t d_id[3];
	u64 fdmi_tov;

	frame = fdls_alloc_frame(iport);
	if (frame == NULL) {
		FNIC_FCS_DBG(KERN_ERR, fnic->host, fnic->fnic_num,
		     "Failed to allocate frame to send FDMI PLOGI");
		goto err_out;
	}

	pplogi = (struct fc_std_flogi *) (frame + FNIC_ETH_FCOE_HDRS_OFFSET);
	fdls_init_plogi_frame(frame, iport);

	oxid = fdls_alloc_oxid(iport, FNIC_FRAME_TYPE_FDMI_PLOGI,
		&iport->active_oxid_fdmi_plogi);

	if (oxid == FNIC_UNASSIGNED_OXID) {
		FNIC_FCS_DBG(KERN_INFO, fnic->host, fnic->fnic_num,
			     "0x%x: Failed to allocate OXID to send FDMI PLOGI",
			     iport->fcid);
		mempool_free(frame, fnic->frame_pool);
		goto err_out;
	}
	FNIC_STD_SET_OX_ID(pplogi->fchdr, oxid);

	hton24(d_id, FC_FID_MGMT_SERV);
	FNIC_STD_SET_D_ID(pplogi->fchdr, d_id);

	FNIC_FCS_DBG(KERN_INFO, fnic->host, fnic->fnic_num,
		     "0x%x: FDLS send FDMI PLOGI with oxid: 0x%x",
		     iport->fcid, oxid);

	fnic_send_fcoe_frame(iport, frame, frame_size);

err_out:
	fdmi_tov = jiffies + msecs_to_jiffies(2 * iport->e_d_tov);
	mod_timer(&iport->fabric.fdmi_timer, round_jiffies(fdmi_tov));
	iport->fabric.fdmi_pending = FDLS_FDMI_PLOGI_PENDING;
}

static void fdls_send_rpn_id(struct fnic_iport_s *iport)
{
	uint8_t *frame;
	struct fc_std_rpn_id *prpn_id;
	struct fnic *fnic = iport->fnic;
	uint16_t oxid;
	uint16_t frame_size = FNIC_ETH_FCOE_HDRS_OFFSET +
			sizeof(struct fc_std_rpn_id);
	uint8_t fcid[3];

	frame = fdls_alloc_frame(iport);
	if (frame == NULL) {
		FNIC_FCS_DBG(KERN_ERR, fnic->host, fnic->fnic_num,
		     "Failed to allocate frame to send RPN_ID");
		iport->fabric.flags |= FNIC_FDLS_RETRY_FRAME;
		goto err_out;
	}

	prpn_id = (struct fc_std_rpn_id *) (frame + FNIC_ETH_FCOE_HDRS_OFFSET);
	*prpn_id = (struct fc_std_rpn_id) {
		.fchdr = {.fh_r_ctl = FC_RCTL_DD_UNSOL_CTL,
		      .fh_d_id = {0xFF, 0xFF, 0xFC}, .fh_type = FC_TYPE_CT,
		      .fh_f_ctl = {FNIC_ELS_REQ_FCTL, 0, 0},
		      .fh_rx_id = cpu_to_be16(FNIC_UNASSIGNED_RXID)},
		.fc_std_ct_hdr = {.ct_rev = FC_CT_REV, .ct_fs_type = FC_FST_DIR,
			      .ct_fs_subtype = FC_NS_SUBTYPE,
			      .ct_cmd = cpu_to_be16(FC_NS_RPN_ID)}
	};

	hton24(fcid, iport->fcid);
	FNIC_STD_SET_S_ID(prpn_id->fchdr, fcid);

	FNIC_STD_SET_PORT_ID(prpn_id->rpn_id, fcid);
	FNIC_STD_SET_PORT_NAME(prpn_id->rpn_id, iport->wwpn);

	oxid = fdls_alloc_oxid(iport, FNIC_FRAME_TYPE_FABRIC_RPN,
		&iport->active_oxid_fabric_req);

	if (oxid == FNIC_UNASSIGNED_OXID) {
		FNIC_FCS_DBG(KERN_INFO, fnic->host, fnic->fnic_num,
		     "0x%x: Failed to allocate OXID to send RPN_ID",
			 iport->fcid);
		mempool_free(frame, fnic->frame_pool);
		iport->fabric.flags |= FNIC_FDLS_RETRY_FRAME;
		goto err_out;
	}
	FNIC_STD_SET_OX_ID(prpn_id->fchdr, oxid);

	FNIC_FCS_DBG(KERN_INFO, fnic->host, fnic->fnic_num,
		 "0x%x: FDLS send RPN ID with oxid: 0x%x", iport->fcid,
		 oxid);

	fnic_send_fcoe_frame(iport, frame, frame_size);

err_out:
	/* Even if fnic_send_fcoe_frame() fails we want to retry after timeout */
	fdls_start_fabric_timer(iport, 2 * iport->e_d_tov);
}

static void fdls_send_scr(struct fnic_iport_s *iport)
{
	uint8_t *frame;
	struct fc_std_scr *pscr;
	struct fnic *fnic = iport->fnic;
	uint16_t oxid;
	uint16_t frame_size = FNIC_ETH_FCOE_HDRS_OFFSET +
			sizeof(struct fc_std_scr);
	uint8_t fcid[3];

	frame = fdls_alloc_frame(iport);
	if (frame == NULL) {
		FNIC_FCS_DBG(KERN_ERR, fnic->host, fnic->fnic_num,
		     "Failed to allocate frame to send SCR");
		iport->fabric.flags |= FNIC_FDLS_RETRY_FRAME;
		goto err_out;
	}

	pscr = (struct fc_std_scr *) (frame + FNIC_ETH_FCOE_HDRS_OFFSET);
	*pscr = (struct fc_std_scr) {
		.fchdr = {.fh_r_ctl = FC_RCTL_ELS_REQ,
		      .fh_d_id = {0xFF, 0xFF, 0xFD}, .fh_type = FC_TYPE_ELS,
		      .fh_f_ctl = {FNIC_ELS_REQ_FCTL, 0, 0},
		      .fh_rx_id = cpu_to_be16(FNIC_UNASSIGNED_RXID)},
		.scr = {.scr_cmd = ELS_SCR,
		    .scr_reg_func = ELS_SCRF_FULL}
	};

	hton24(fcid, iport->fcid);
	FNIC_STD_SET_S_ID(pscr->fchdr, fcid);

	oxid = fdls_alloc_oxid(iport, FNIC_FRAME_TYPE_FABRIC_SCR,
		&iport->active_oxid_fabric_req);
	if (oxid == FNIC_UNASSIGNED_OXID) {
		FNIC_FCS_DBG(KERN_INFO, fnic->host, fnic->fnic_num,
		     "0x%x: Failed to allocate OXID to send SCR",
			 iport->fcid);
		mempool_free(frame, fnic->frame_pool);
		iport->fabric.flags |= FNIC_FDLS_RETRY_FRAME;
		goto err_out;
	}
	FNIC_STD_SET_OX_ID(pscr->fchdr, oxid);

	FNIC_FCS_DBG(KERN_INFO, fnic->host, fnic->fnic_num,
		 "0x%x: FDLS send SCR with oxid: 0x%x", iport->fcid,
		 oxid);

	fnic_send_fcoe_frame(iport, frame, frame_size);
	atomic64_inc(&iport->iport_stats.fabric_scr_sent);

err_out:
	/* Even if fnic_send_fcoe_frame() fails we want to retry after timeout */
	fdls_start_fabric_timer(iport, 2 * iport->e_d_tov);
}

static void fdls_send_gpn_ft(struct fnic_iport_s *iport, int fdls_state)
{
	uint8_t *frame;
	struct fc_std_gpn_ft *pgpn_ft;
	struct fnic *fnic = iport->fnic;
	uint16_t oxid;
	uint16_t frame_size = FNIC_ETH_FCOE_HDRS_OFFSET +
			sizeof(struct fc_std_gpn_ft);
	uint8_t fcid[3];

	frame = fdls_alloc_frame(iport);
	if (frame == NULL) {
		FNIC_FCS_DBG(KERN_ERR, fnic->host, fnic->fnic_num,
		     "Failed to allocate frame to send GPN FT");
		iport->fabric.flags |= FNIC_FDLS_RETRY_FRAME;
		goto err_out;
	}

	pgpn_ft = (struct fc_std_gpn_ft *) (frame + FNIC_ETH_FCOE_HDRS_OFFSET);
	*pgpn_ft = (struct fc_std_gpn_ft) {
		.fchdr = {.fh_r_ctl = FC_RCTL_DD_UNSOL_CTL,
		      .fh_d_id = {0xFF, 0xFF, 0xFC}, .fh_type = FC_TYPE_CT,
		      .fh_f_ctl = {FNIC_ELS_REQ_FCTL, 0, 0},
		      .fh_rx_id = cpu_to_be16(FNIC_UNASSIGNED_RXID)},
		.fc_std_ct_hdr = {.ct_rev = FC_CT_REV, .ct_fs_type = FC_FST_DIR,
			      .ct_fs_subtype = FC_NS_SUBTYPE,
			      .ct_cmd = cpu_to_be16(FC_NS_GPN_FT)},
		.gpn_ft.fn_fc4_type = 0x08
	};

	hton24(fcid, iport->fcid);
	FNIC_STD_SET_S_ID(pgpn_ft->fchdr, fcid);

	oxid = fdls_alloc_oxid(iport, FNIC_FRAME_TYPE_FABRIC_GPN_FT,
		&iport->active_oxid_fabric_req);

	if (oxid == FNIC_UNASSIGNED_OXID) {
		FNIC_FCS_DBG(KERN_INFO, fnic->host, fnic->fnic_num,
		     "0x%x: Failed to allocate OXID to send GPN FT",
			 iport->fcid);
		mempool_free(frame, fnic->frame_pool);
		iport->fabric.flags |= FNIC_FDLS_RETRY_FRAME;
		goto err_out;
	}
	FNIC_STD_SET_OX_ID(pgpn_ft->fchdr, oxid);

	FNIC_FCS_DBG(KERN_INFO, fnic->host, fnic->fnic_num,
		 "0x%x: FDLS send GPN FT with oxid: 0x%x", iport->fcid,
		 oxid);

	fnic_send_fcoe_frame(iport, frame, frame_size);

err_out:
	/* Even if fnic_send_fcoe_frame() fails we want to retry after timeout */
	fdls_start_fabric_timer(iport, 2 * iport->e_d_tov);
	fdls_set_state((&iport->fabric), fdls_state);
}

static void
fdls_send_tgt_adisc(struct fnic_iport_s *iport, struct fnic_tport_s *tport)
{
	uint8_t *frame;
	struct fc_std_els_adisc *padisc;
	uint8_t s_id[3];
	uint8_t d_id[3];
	uint16_t oxid;
	struct fnic *fnic = iport->fnic;
	uint16_t frame_size = FNIC_ETH_FCOE_HDRS_OFFSET +
			sizeof(struct fc_std_els_adisc);

	frame = fdls_alloc_frame(iport);
	if (frame == NULL) {
		FNIC_FCS_DBG(KERN_ERR, fnic->host, fnic->fnic_num,
				"Failed to allocate frame to send TGT ADISC");
		tport->flags |= FNIC_FDLS_RETRY_FRAME;
		goto err_out;
	}

	padisc = (struct fc_std_els_adisc *) (frame + FNIC_ETH_FCOE_HDRS_OFFSET);

	hton24(s_id, iport->fcid);
	hton24(d_id, tport->fcid);
	memcpy(padisc->els.adisc_port_id, s_id, 3);
	FNIC_STD_SET_S_ID(padisc->fchdr, s_id);
	FNIC_STD_SET_D_ID(padisc->fchdr, d_id);

	FNIC_STD_SET_F_CTL(padisc->fchdr, FNIC_ELS_REQ_FCTL << 16);
	FNIC_STD_SET_R_CTL(padisc->fchdr, FC_RCTL_ELS_REQ);
	FNIC_STD_SET_TYPE(padisc->fchdr, FC_TYPE_ELS);

	oxid = fdls_alloc_oxid(iport, FNIC_FRAME_TYPE_TGT_ADISC, &tport->active_oxid);
	if (oxid == FNIC_UNASSIGNED_OXID) {
		FNIC_FCS_DBG(KERN_INFO, fnic->host, fnic->fnic_num,
					 "0x%x: Failed to allocate OXID to send TGT ADISC",
					 iport->fcid);
		mempool_free(frame, fnic->frame_pool);
		tport->flags |= FNIC_FDLS_RETRY_FRAME;
		goto err_out;
	}
	FNIC_STD_SET_OX_ID(padisc->fchdr, oxid);
	FNIC_STD_SET_RX_ID(padisc->fchdr, FNIC_UNASSIGNED_RXID);

	tport->flags &= ~FNIC_FDLS_TGT_ABORT_ISSUED;

	FNIC_STD_SET_NPORT_NAME(&padisc->els.adisc_wwpn,
				iport->wwpn);
	FNIC_STD_SET_NODE_NAME(&padisc->els.adisc_wwnn,
			iport->wwnn);

	padisc->els.adisc_cmd = ELS_ADISC;

	FNIC_FCS_DBG(KERN_INFO, fnic->host, fnic->fnic_num,
				 "0x%x: FDLS send ADISC to tgt fcid: 0x%x",
				 iport->fcid, tport->fcid);

	atomic64_inc(&iport->iport_stats.tport_adisc_sent);

	fnic_send_fcoe_frame(iport, frame, frame_size);

err_out:
	/* Even if fnic_send_fcoe_frame() fails we want to retry after timeout */
	fdls_start_tport_timer(iport, tport, 2 * iport->e_d_tov);
}

bool fdls_delete_tport(struct fnic_iport_s *iport, struct fnic_tport_s *tport)
{
	struct fnic_tport_event_s *tport_del_evt;
	struct fnic *fnic = iport->fnic;

	if ((tport->state == FDLS_TGT_STATE_OFFLINING)
	    || (tport->state == FDLS_TGT_STATE_OFFLINE)) {
		FNIC_FCS_DBG(KERN_INFO, fnic->host, fnic->fnic_num,
			     "tport fcid 0x%x: tport state is offlining/offline\n",
			     tport->fcid);
		return false;
	}

	fdls_set_tport_state(tport, FDLS_TGT_STATE_OFFLINING);
	/*
	 * By setting this flag, the tport will not be seen in a look-up
	 * in an RSCN. Even if we move to multithreaded model, this tport
	 * will be destroyed and a new RSCN will have to create a new one
	 */
	tport->flags |= FNIC_FDLS_TPORT_TERMINATING;

	if (tport->timer_pending) {
		FNIC_FCS_DBG(KERN_INFO, fnic->host, fnic->fnic_num,
					 "tport fcid 0x%x: Canceling disc timer\n",
					 tport->fcid);
		fnic_del_tport_timer_sync(fnic, tport);
		tport->timer_pending = 0;
	}

	spin_unlock_irqrestore(&fnic->fnic_lock, fnic->lock_flags);
	fnic_rport_exch_reset(iport->fnic, tport->fcid);
	spin_lock_irqsave(&fnic->fnic_lock, fnic->lock_flags);

	if (tport->flags & FNIC_FDLS_SCSI_REGISTERED) {
		tport_del_evt =
			kzalloc(sizeof(struct fnic_tport_event_s), GFP_ATOMIC);
		if (!tport_del_evt) {
			FNIC_FCS_DBG(KERN_INFO, fnic->host, fnic->fnic_num,
				 "Failed to allocate memory for tport fcid: 0x%0x\n",
				 tport->fcid);
			return false;
		}
		tport_del_evt->event = TGT_EV_RPORT_DEL;
		tport_del_evt->arg1 = (void *) tport;
		list_add_tail(&tport_del_evt->links, &fnic->tport_event_list);
		queue_work(fnic_event_queue, &fnic->tport_work);
	} else {
		FNIC_FCS_DBG(KERN_INFO, fnic->host, fnic->fnic_num,
			 "tport 0x%x not reg with scsi_transport. Freeing locally",
			 tport->fcid);
		list_del(&tport->links);
		kfree(tport);
	}
	return true;
}

static void
fdls_send_tgt_plogi(struct fnic_iport_s *iport, struct fnic_tport_s *tport)
{
	uint8_t *frame;
	struct fc_std_flogi *pplogi;
	struct fnic *fnic = iport->fnic;
	uint16_t oxid;
	uint16_t frame_size = FNIC_ETH_FCOE_HDRS_OFFSET +
			sizeof(struct fc_std_flogi);
	uint8_t d_id[3];
	uint32_t timeout;

	frame = fdls_alloc_frame(iport);
	if (frame == NULL) {
		FNIC_FCS_DBG(KERN_ERR, fnic->host, fnic->fnic_num,
				"Failed to allocate frame to send TGT PLOGI");
		tport->flags |= FNIC_FDLS_RETRY_FRAME;
		goto err_out;
	}

	pplogi = (struct fc_std_flogi *) (frame + FNIC_ETH_FCOE_HDRS_OFFSET);
	fdls_init_plogi_frame(frame, iport);

	oxid = fdls_alloc_oxid(iport, FNIC_FRAME_TYPE_TGT_PLOGI, &tport->active_oxid);
	if (oxid == FNIC_UNASSIGNED_OXID) {
		FNIC_FCS_DBG(KERN_INFO, fnic->host, fnic->fnic_num,
				 "0x%x: Failed to allocate oxid to send PLOGI to fcid: 0x%x",
				 iport->fcid, tport->fcid);
		mempool_free(frame, fnic->frame_pool);
		tport->flags |= FNIC_FDLS_RETRY_FRAME;
		goto err_out;
	}
	FNIC_STD_SET_OX_ID(pplogi->fchdr, oxid);

	tport->flags &= ~FNIC_FDLS_TGT_ABORT_ISSUED;

	hton24(d_id, tport->fcid);
	FNIC_STD_SET_D_ID(pplogi->fchdr, d_id);

	FNIC_FCS_DBG(KERN_INFO, fnic->host, fnic->fnic_num,
				 "0x%x: FDLS send tgt PLOGI to tgt: 0x%x with oxid: 0x%x",
				 iport->fcid, tport->fcid, oxid);

	fnic_send_fcoe_frame(iport, frame, frame_size);
	atomic64_inc(&iport->iport_stats.tport_plogi_sent);

err_out:
	timeout = max(2 * iport->e_d_tov, iport->plogi_timeout);
	/* Even if fnic_send_fcoe_frame() fails we want to retry after timeout */
	fdls_start_tport_timer(iport, tport, timeout);
}

static uint16_t
fnic_fc_plogi_rsp_rdf(struct fnic_iport_s *iport,
		      struct fc_std_flogi *plogi_rsp)
{
	uint16_t b2b_rdf_size =
	    be16_to_cpu(FNIC_LOGI_RDF_SIZE(plogi_rsp->els));
	uint16_t spc3_rdf_size =
	    be16_to_cpu(plogi_rsp->els.fl_cssp[2].cp_rdfs) & FNIC_FC_C3_RDF;
	struct fnic *fnic = iport->fnic;

	FNIC_FCS_DBG(KERN_INFO, fnic->host, fnic->fnic_num,
			 "MFS: b2b_rdf_size: 0x%x spc3_rdf_size: 0x%x",
			 b2b_rdf_size, spc3_rdf_size);

	return min(b2b_rdf_size, spc3_rdf_size);
}

static void fdls_send_register_fc4_types(struct fnic_iport_s *iport)
{
	uint8_t *frame;
	struct fc_std_rft_id *prft_id;
	struct fnic *fnic = iport->fnic;
	uint16_t oxid;
	uint16_t frame_size = FNIC_ETH_FCOE_HDRS_OFFSET +
			sizeof(struct fc_std_rft_id);
	uint8_t fcid[3];

	frame = fdls_alloc_frame(iport);
	if (frame == NULL) {
		FNIC_FCS_DBG(KERN_ERR, fnic->host, fnic->fnic_num,
		     "Failed to allocate frame to send RFT");
		return;
	}

	prft_id = (struct fc_std_rft_id *) (frame + FNIC_ETH_FCOE_HDRS_OFFSET);
	*prft_id = (struct fc_std_rft_id) {
		.fchdr = {.fh_r_ctl = FC_RCTL_DD_UNSOL_CTL,
		      .fh_d_id = {0xFF, 0xFF, 0xFC}, .fh_type = FC_TYPE_CT,
		      .fh_f_ctl = {FNIC_ELS_REQ_FCTL, 0, 0},
		      .fh_rx_id = cpu_to_be16(FNIC_UNASSIGNED_RXID)},
		.fc_std_ct_hdr = {.ct_rev = FC_CT_REV, .ct_fs_type = FC_FST_DIR,
			      .ct_fs_subtype = FC_NS_SUBTYPE,
			      .ct_cmd = cpu_to_be16(FC_NS_RFT_ID)}
	};

	hton24(fcid, iport->fcid);
	FNIC_STD_SET_S_ID(prft_id->fchdr, fcid);
	FNIC_STD_SET_PORT_ID(prft_id->rft_id, fcid);

	oxid = fdls_alloc_oxid(iport, FNIC_FRAME_TYPE_FABRIC_RFT,
		&iport->active_oxid_fabric_req);

	if (oxid == FNIC_UNASSIGNED_OXID) {
		FNIC_FCS_DBG(KERN_INFO, fnic->host, fnic->fnic_num,
		     "0x%x: Failed to allocate OXID to send RFT",
			 iport->fcid);
		mempool_free(frame, fnic->frame_pool);
		return;
	}
	FNIC_STD_SET_OX_ID(prft_id->fchdr, oxid);

	FNIC_FCS_DBG(KERN_INFO, fnic->host, fnic->fnic_num,
		 "0x%x: FDLS send RFT with oxid: 0x%x", iport->fcid,
		 oxid);

	prft_id->rft_id.fr_fts.ff_type_map[0] =
	    cpu_to_be32(1 << FC_TYPE_FCP);

	prft_id->rft_id.fr_fts.ff_type_map[1] =
	cpu_to_be32(1 << (FC_TYPE_CT % FC_NS_BPW));

	fnic_send_fcoe_frame(iport, frame, frame_size);

	/* Even if fnic_send_fcoe_frame() fails we want to retry after timeout */
	fdls_start_fabric_timer(iport, 2 * iport->e_d_tov);
}

static void fdls_send_register_fc4_features(struct fnic_iport_s *iport)
{
	uint8_t *frame;
	struct fc_std_rff_id *prff_id;
	struct fnic *fnic = iport->fnic;
	uint16_t oxid;
	uint16_t frame_size = FNIC_ETH_FCOE_HDRS_OFFSET +
			sizeof(struct fc_std_rff_id);
	uint8_t fcid[3];

	frame = fdls_alloc_frame(iport);
	if (frame == NULL) {
		FNIC_FCS_DBG(KERN_ERR, fnic->host, fnic->fnic_num,
		     "Failed to allocate frame to send RFF");
		return;
	}

	prff_id = (struct fc_std_rff_id *) (frame + FNIC_ETH_FCOE_HDRS_OFFSET);
	*prff_id = (struct fc_std_rff_id) {
		.fchdr = {.fh_r_ctl = FC_RCTL_DD_UNSOL_CTL,
		      .fh_d_id = {0xFF, 0xFF, 0xFC}, .fh_type = FC_TYPE_CT,
		      .fh_f_ctl = {FNIC_ELS_REQ_FCTL, 0, 0},
		      .fh_rx_id = cpu_to_be16(FNIC_UNASSIGNED_RXID)},
		.fc_std_ct_hdr = {.ct_rev = FC_CT_REV, .ct_fs_type = FC_FST_DIR,
			      .ct_fs_subtype = FC_NS_SUBTYPE,
			      .ct_cmd = cpu_to_be16(FC_NS_RFF_ID)},
		.rff_id.fr_feat = 0x2,
		.rff_id.fr_type = FC_TYPE_FCP
	};

	hton24(fcid, iport->fcid);
	FNIC_STD_SET_S_ID(prff_id->fchdr, fcid);
	FNIC_STD_SET_PORT_ID(prff_id->rff_id, fcid);

	oxid = fdls_alloc_oxid(iport, FNIC_FRAME_TYPE_FABRIC_RFF,
		&iport->active_oxid_fabric_req);

	if (oxid == FNIC_UNASSIGNED_OXID) {
		FNIC_FCS_DBG(KERN_INFO, fnic->host, fnic->fnic_num,
			     "0x%x: Failed to allocate OXID to send RFF",
				 iport->fcid);
		mempool_free(frame, fnic->frame_pool);
		return;
	}
	FNIC_STD_SET_OX_ID(prff_id->fchdr, oxid);

	FNIC_FCS_DBG(KERN_INFO, fnic->host, fnic->fnic_num,
		 "0x%x: FDLS send RFF with oxid: 0x%x", iport->fcid,
		 oxid);

	prff_id->rff_id.fr_type = FC_TYPE_FCP;

	fnic_send_fcoe_frame(iport, frame, frame_size);

	/* Even if fnic_send_fcoe_frame() fails we want to retry after timeout */
	fdls_start_fabric_timer(iport, 2 * iport->e_d_tov);
}

static void
fdls_send_tgt_prli(struct fnic_iport_s *iport, struct fnic_tport_s *tport)
{
	uint8_t *frame;
	struct fc_std_els_prli *pprli;
	struct fnic *fnic = iport->fnic;
	uint16_t oxid;
	uint16_t frame_size = FNIC_ETH_FCOE_HDRS_OFFSET +
			sizeof(struct fc_std_els_prli);
	uint8_t s_id[3];
	uint8_t d_id[3];
	uint32_t timeout;

	frame = fdls_alloc_frame(iport);
	if (frame == NULL) {
		FNIC_FCS_DBG(KERN_ERR, fnic->host, fnic->fnic_num,
				"Failed to allocate frame to send TGT PRLI");
		tport->flags |= FNIC_FDLS_RETRY_FRAME;
		goto err_out;
	}

	pprli = (struct fc_std_els_prli *) (frame + FNIC_ETH_FCOE_HDRS_OFFSET);
	*pprli = (struct fc_std_els_prli) {
		.fchdr = {.fh_r_ctl = FC_RCTL_ELS_REQ, .fh_type = FC_TYPE_ELS,
			  .fh_f_ctl = {FNIC_ELS_REQ_FCTL, 0, 0},
			  .fh_rx_id = cpu_to_be16(FNIC_UNASSIGNED_RXID)},
		.els_prli = {.prli_cmd = ELS_PRLI,
			     .prli_spp_len = 16,
			     .prli_len = cpu_to_be16(0x14)},
		.sp = {.spp_type = 0x08, .spp_flags = 0x0020,
		       .spp_params = cpu_to_be32(0xA2)}
	};

	oxid = fdls_alloc_oxid(iport, FNIC_FRAME_TYPE_TGT_PRLI, &tport->active_oxid);
	if (oxid == FNIC_UNASSIGNED_OXID) {
		FNIC_FCS_DBG(KERN_ERR, fnic->host, fnic->fnic_num,
			"0x%x: Failed to allocate OXID to send TGT PRLI to 0x%x",
			iport->fcid, tport->fcid);
		mempool_free(frame, fnic->frame_pool);
		tport->flags |= FNIC_FDLS_RETRY_FRAME;
		goto err_out;
	}

	tport->flags &= ~FNIC_FDLS_TGT_ABORT_ISSUED;

	hton24(s_id, iport->fcid);
	hton24(d_id, tport->fcid);

	FNIC_STD_SET_OX_ID(pprli->fchdr, oxid);
	FNIC_STD_SET_S_ID(pprli->fchdr, s_id);
	FNIC_STD_SET_D_ID(pprli->fchdr, d_id);

	FNIC_FCS_DBG(KERN_INFO, fnic->host, fnic->fnic_num,
			"0x%x: FDLS send PRLI to tgt: 0x%x with oxid: 0x%x",
			iport->fcid, tport->fcid, oxid);

	fnic_send_fcoe_frame(iport, frame, frame_size);
	atomic64_inc(&iport->iport_stats.tport_prli_sent);

err_out:
	timeout = max(2 * iport->e_d_tov, iport->plogi_timeout);
	/* Even if fnic_send_fcoe_frame() fails we want to retry after timeout */
	fdls_start_tport_timer(iport, tport, timeout);
}

/**
 * fdls_send_fabric_logo - Send flogo to the fcf
 * @iport: Handle to fnic iport
 *
 * This function does not change or check the fabric state.
 * It the caller's responsibility to set the appropriate iport fabric
 * state when this is called. Normally it is FDLS_STATE_FABRIC_LOGO.
 * Currently this assumes to be called with fnic lock held.
 */
void fdls_send_fabric_logo(struct fnic_iport_s *iport)
{
	uint8_t *frame;
	struct fc_std_logo *plogo;
	struct fnic *fnic = iport->fnic;
	uint8_t d_id[3];
	uint16_t oxid;
	uint16_t frame_size = FNIC_ETH_FCOE_HDRS_OFFSET +
			sizeof(struct fc_std_logo);

	frame = fdls_alloc_frame(iport);
	if (frame == NULL) {
		FNIC_FCS_DBG(KERN_ERR, fnic->host, fnic->fnic_num,
		     "Failed to allocate frame to send fabric LOGO");
		return;
	}

	plogo = (struct fc_std_logo *) (frame + FNIC_ETH_FCOE_HDRS_OFFSET);
	fdls_init_logo_frame(frame, iport);

	oxid = fdls_alloc_oxid(iport, FNIC_FRAME_TYPE_FABRIC_LOGO,
		&iport->active_oxid_fabric_req);

	if (oxid == FNIC_UNASSIGNED_OXID) {
		FNIC_FCS_DBG(KERN_INFO, fnic->host, fnic->fnic_num,
		     "0x%x: Failed to allocate OXID to send fabric LOGO",
			 iport->fcid);
		mempool_free(frame, fnic->frame_pool);
		return;
	}
	FNIC_STD_SET_OX_ID(plogo->fchdr, oxid);

	hton24(d_id, FC_FID_FLOGI);
	FNIC_STD_SET_D_ID(plogo->fchdr, d_id);

	iport->fabric.flags &= ~FNIC_FDLS_FABRIC_ABORT_ISSUED;

	FNIC_FCS_DBG(KERN_INFO, fnic->host, fnic->fnic_num,
		     "0x%x: FDLS send fabric LOGO with oxid: 0x%x",
		     iport->fcid, oxid);

	fnic_send_fcoe_frame(iport, frame, frame_size);

	fdls_start_fabric_timer(iport, 2 * iport->e_d_tov);
}

/**
 * fdls_tgt_logout - Send plogo to the remote port
 * @iport: Handle to fnic iport
 * @tport: Handle to remote port
 *
 * This function does not change or check the fabric/tport state.
 * It the caller's responsibility to set the appropriate tport/fabric
 * state when this is called. Normally that is fdls_tgt_state_plogo.
 * This could be used to send plogo to nameserver process
 * also not just target processes
 */
void fdls_tgt_logout(struct fnic_iport_s *iport, struct fnic_tport_s *tport)
{
	uint8_t *frame;
	struct fc_std_logo *plogo;
	struct fnic *fnic = iport->fnic;
	uint8_t d_id[3];
	uint16_t oxid;
	uint16_t frame_size = FNIC_ETH_FCOE_HDRS_OFFSET +
			sizeof(struct fc_std_logo);

	frame = fdls_alloc_frame(iport);
	if (frame == NULL) {
		FNIC_FCS_DBG(KERN_ERR, fnic->host, fnic->fnic_num,
		     "Failed to allocate frame to send fabric LOGO");
		return;
	}

	plogo = (struct fc_std_logo *) (frame + FNIC_ETH_FCOE_HDRS_OFFSET);
	fdls_init_logo_frame(frame, iport);

	oxid = fdls_alloc_oxid(iport, FNIC_FRAME_TYPE_TGT_LOGO, &tport->active_oxid);
	if (oxid == FNIC_UNASSIGNED_OXID) {
		FNIC_FCS_DBG(KERN_INFO, fnic->host, fnic->fnic_num,
		     "0x%x: Failed to allocate OXID to send tgt LOGO",
		     iport->fcid);
		mempool_free(frame, fnic->frame_pool);
		return;
	}
	FNIC_STD_SET_OX_ID(plogo->fchdr, oxid);

	hton24(d_id, tport->fcid);
	FNIC_STD_SET_D_ID(plogo->fchdr, d_id);

	FNIC_FCS_DBG(KERN_INFO, fnic->host, fnic->fnic_num,
		 "0x%x: FDLS send tgt LOGO with oxid: 0x%x",
		 iport->fcid, oxid);

	fnic_send_fcoe_frame(iport, frame, frame_size);

	atomic64_inc(&iport->iport_stats.tport_logo_sent);
}

static void fdls_tgt_discovery_start(struct fnic_iport_s *iport)
{
	struct fnic_tport_s *tport, *next;
	u32 old_link_down_cnt = iport->fnic->link_down_cnt;
	struct fnic *fnic = iport->fnic;

	FNIC_FCS_DBG(KERN_INFO, fnic->host, fnic->fnic_num,
				 "0x%x: Starting FDLS target discovery", iport->fcid);

	list_for_each_entry_safe(tport, next, &iport->tport_list, links) {
		if ((old_link_down_cnt != iport->fnic->link_down_cnt)
			|| (iport->state != FNIC_IPORT_STATE_READY)) {
			break;
		}
		/* if we marked the tport as deleted due to GPN_FT
		 * We should not send ADISC anymore
		 */
		if ((tport->state == FDLS_TGT_STATE_OFFLINING) ||
			(tport->state == FDLS_TGT_STATE_OFFLINE))
			continue;

		/* For tports which have received RSCN */
		if (tport->flags & FNIC_FDLS_TPORT_SEND_ADISC) {
			tport->retry_counter = 0;
			fdls_set_tport_state(tport, FDLS_TGT_STATE_ADISC);
			tport->flags &= ~FNIC_FDLS_TPORT_SEND_ADISC;
			fdls_send_tgt_adisc(iport, tport);
			continue;
		}
		if (fdls_get_tport_state(tport) != FDLS_TGT_STATE_INIT) {
			/* Not a new port, skip  */
			continue;
		}
		tport->retry_counter = 0;
		fdls_set_tport_state(tport, FDLS_TGT_STATE_PLOGI);
		fdls_send_tgt_plogi(iport, tport);
	}
	fdls_set_state((&iport->fabric), FDLS_STATE_TGT_DISCOVERY);
}

/*
 * Function to restart the IT nexus if we received any out of
 * sequence PLOGI/PRLI  response from the target.
 * The memory for the new tport structure is allocated
 * inside fdls_create_tport and added to the iport's tport list.
 * This will get freed later during tport_offline/linkdown
 * or module unload. The new_tport pointer will go out of scope
 * safely since the memory it is
 * pointing to it will be freed later
 */
static void fdls_target_restart_nexus(struct fnic_tport_s *tport)
{
	struct fnic_iport_s *iport = tport->iport;
	struct fnic_tport_s *new_tport = NULL;
	uint32_t fcid;
	uint64_t wwpn;
	int nexus_restart_count;
	struct fnic *fnic = iport->fnic;
	bool retval = true;

	FNIC_FCS_DBG(KERN_INFO, fnic->host, fnic->fnic_num,
				 "tport fcid: 0x%x state: %d restart_count: %d",
				 tport->fcid, tport->state, tport->nexus_restart_count);

	fcid = tport->fcid;
	wwpn = tport->wwpn;
	nexus_restart_count = tport->nexus_restart_count;

	retval = fdls_delete_tport(iport, tport);
	if (retval != true) {
		FNIC_FCS_DBG(KERN_ERR, fnic->host, fnic->fnic_num,
			     "Error deleting tport: 0x%x", fcid);
		return;
	}

	if (nexus_restart_count >= FNIC_TPORT_MAX_NEXUS_RESTART) {
		FNIC_FCS_DBG(KERN_INFO, fnic->host, fnic->fnic_num,
			     "Exceeded nexus restart retries tport: 0x%x",
			     fcid);
		return;
	}

	/*
	 * Allocate memory for the new tport and add it to
	 * iport's tport list.
	 * This memory will be freed during tport_offline/linkdown
	 * or module unload. The pointer new_tport is safe to go
	 * out of scope when this function returns, since the memory
	 * it is pointing to is guaranteed to be freed later
	 * as mentioned above.
	 */
	new_tport = fdls_create_tport(iport, fcid, wwpn);
	if (!new_tport) {
		FNIC_FCS_DBG(KERN_INFO, fnic->host, fnic->fnic_num,
					 "Error creating new tport: 0x%x", fcid);
		return;
	}

	new_tport->nexus_restart_count = nexus_restart_count + 1;
	fdls_send_tgt_plogi(iport, new_tport);
	fdls_set_tport_state(new_tport, FDLS_TGT_STATE_PLOGI);
}

struct fnic_tport_s *fnic_find_tport_by_fcid(struct fnic_iport_s *iport,
									 uint32_t fcid)
{
	struct fnic_tport_s *tport, *next;

	list_for_each_entry_safe(tport, next, &(iport->tport_list), links) {
		if ((tport->fcid == fcid)
			&& !(tport->flags & FNIC_FDLS_TPORT_TERMINATING))
			return tport;
	}
	return NULL;
}

static struct fnic_tport_s *fdls_create_tport(struct fnic_iport_s *iport,
								  uint32_t fcid, uint64_t wwpn)
{
	struct fnic_tport_s *tport;
	struct fnic *fnic = iport->fnic;

	FNIC_FCS_DBG(KERN_INFO, fnic->host, fnic->fnic_num,
			 "FDLS create tport: fcid: 0x%x wwpn: 0x%llx", fcid, wwpn);

	tport = kzalloc(sizeof(struct fnic_tport_s), GFP_ATOMIC);
	if (!tport) {
		FNIC_FCS_DBG(KERN_INFO, fnic->host, fnic->fnic_num,
			 "Memory allocation failure while creating tport: 0x%x\n",
			 fcid);
		return NULL;
	}

	tport->max_payload_size = FNIC_FCOE_MAX_FRAME_SZ;
	tport->r_a_tov = FC_DEF_R_A_TOV;
	tport->e_d_tov = FC_DEF_E_D_TOV;
	tport->fcid = fcid;
	tport->wwpn = wwpn;
	tport->iport = iport;

	FNIC_FCS_DBG(KERN_DEBUG, fnic->host, fnic->fnic_num,
				 "Need to setup tport timer callback");

	timer_setup(&tport->retry_timer, fdls_tport_timer_callback, 0);

	FNIC_FCS_DBG(KERN_INFO, fnic->host, fnic->fnic_num,
				 "Added tport 0x%x", tport->fcid);
	fdls_set_tport_state(tport, FDLS_TGT_STATE_INIT);
	list_add_tail(&tport->links, &iport->tport_list);
	atomic_set(&tport->in_flight, 0);
	return tport;
}

struct fnic_tport_s *fnic_find_tport_by_wwpn(struct fnic_iport_s *iport,
									 uint64_t wwpn)
{
	struct fnic_tport_s *tport, *next;

	list_for_each_entry_safe(tport, next, &(iport->tport_list), links) {
		if ((tport->wwpn == wwpn)
			&& !(tport->flags & FNIC_FDLS_TPORT_TERMINATING))
			return tport;
	}
	return NULL;
}

static void
fnic_fdmi_attr_set(void *attr_start, u16 type, u16 len,
		void *data, u32 *off)
{
	u16 size = len + FC_FDMI_ATTR_ENTRY_HEADER_LEN;
	struct fc_fdmi_attr_entry *fdmi_attr = (struct fc_fdmi_attr_entry *)
		((u8 *)attr_start + *off);

	put_unaligned_be16(type, &fdmi_attr->type);
	put_unaligned_be16(size, &fdmi_attr->len);
	memcpy(fdmi_attr->value, data, len);
	*off += size;
}

static void fdls_fdmi_register_hba(struct fnic_iport_s *iport)
{
	uint8_t *frame;
	struct fc_std_fdmi_rhba *prhba;
	struct fc_fdmi_attr_entry *fdmi_attr;
	uint8_t fcid[3];
	int err;
	struct fnic *fnic = iport->fnic;
	struct vnic_devcmd_fw_info *fw_info = NULL;
	uint16_t oxid;
	u32 attr_off_bytes, len;
	u8 data[64];
	uint16_t frame_size = FNIC_ETH_FCOE_HDRS_OFFSET;

	frame = fdls_alloc_frame(iport);
	if (frame == NULL) {
		FNIC_FCS_DBG(KERN_ERR, fnic->host, fnic->fnic_num,
		     "Failed to allocate frame to send FDMI RHBA");
		return;
	}

	prhba = (struct fc_std_fdmi_rhba *) (frame + FNIC_ETH_FCOE_HDRS_OFFSET);
	*prhba = (struct fc_std_fdmi_rhba) {
		.fchdr = {
			.fh_r_ctl = FC_RCTL_DD_UNSOL_CTL,
			.fh_d_id = {0xFF, 0XFF, 0XFA},
			.fh_type = FC_TYPE_CT,
			.fh_f_ctl = {FNIC_ELS_REQ_FCTL, 0, 0},
			.fh_rx_id = cpu_to_be16(FNIC_UNASSIGNED_RXID)
		},
		.fc_std_ct_hdr = {
			.ct_rev = FC_CT_REV, .ct_fs_type = FC_FST_MGMT,
			.ct_fs_subtype = FC_FDMI_SUBTYPE,
			.ct_cmd = cpu_to_be16(FC_FDMI_RHBA)
		},
	};

	hton24(fcid, iport->fcid);
	FNIC_STD_SET_S_ID(prhba->fchdr, fcid);

	oxid = fdls_alloc_oxid(iport, FNIC_FRAME_TYPE_FDMI_RHBA,
		&iport->active_oxid_fdmi_rhba);

	if (oxid == FNIC_UNASSIGNED_OXID) {
		FNIC_FCS_DBG(KERN_INFO, fnic->host, fnic->fnic_num,
			     "0x%x: Failed to allocate OXID to send FDMI RHBA",
		     iport->fcid);
		mempool_free(frame, fnic->frame_pool);
		return;
	}
	FNIC_STD_SET_OX_ID(prhba->fchdr, oxid);

	put_unaligned_be64(iport->wwpn, &prhba->rhba.hbaid.id);
	put_unaligned_be32(FNIC_FDMI_NUM_PORTS, &prhba->rhba.port.numport);
	put_unaligned_be64(iport->wwpn, &prhba->rhba.port.port[0].portname);
	put_unaligned_be32(FNIC_FDMI_NUM_HBA_ATTRS,
			&prhba->rhba.hba_attrs.numattrs);

	fdmi_attr = prhba->rhba.hba_attrs.attr;
	attr_off_bytes = 0;

	put_unaligned_be64(iport->wwnn, data);
	fnic_fdmi_attr_set(fdmi_attr, FNIC_FDMI_TYPE_NODE_NAME,
		FNIC_FDMI_NN_LEN, data, &attr_off_bytes);

	FNIC_FCS_DBG(KERN_INFO, fnic->host, fnic->fnic_num,
			"NN set, off=%d", attr_off_bytes);

	strscpy_pad(data, FNIC_FDMI_MANUFACTURER, FNIC_FDMI_MANU_LEN);
	fnic_fdmi_attr_set(fdmi_attr, FNIC_FDMI_TYPE_MANUFACTURER,
		FNIC_FDMI_MANU_LEN, data, &attr_off_bytes);

	FNIC_FCS_DBG(KERN_INFO, fnic->host, fnic->fnic_num,
			"MFG set <%s>, off=%d", data, attr_off_bytes);

	err = vnic_dev_fw_info(fnic->vdev, &fw_info);
	if (!err) {
		strscpy_pad(data, fw_info->hw_serial_number,
				FNIC_FDMI_SERIAL_LEN);
		fnic_fdmi_attr_set(fdmi_attr, FNIC_FDMI_TYPE_SERIAL_NUMBER,
			FNIC_FDMI_SERIAL_LEN, data, &attr_off_bytes);
		FNIC_FCS_DBG(KERN_INFO, fnic->host, fnic->fnic_num,
				"SERIAL set <%s>, off=%d", data, attr_off_bytes);

	}

	if (fnic->subsys_desc_len >= FNIC_FDMI_MODEL_LEN)
		fnic->subsys_desc_len = FNIC_FDMI_MODEL_LEN - 1;
	strscpy_pad(data, fnic->subsys_desc, FNIC_FDMI_MODEL_LEN);
	fnic_fdmi_attr_set(fdmi_attr, FNIC_FDMI_TYPE_MODEL, FNIC_FDMI_MODEL_LEN,
		data, &attr_off_bytes);

	FNIC_FCS_DBG(KERN_INFO, fnic->host, fnic->fnic_num,
			"MODEL set <%s>, off=%d", data, attr_off_bytes);

	strscpy_pad(data, FNIC_FDMI_MODEL_DESCRIPTION, FNIC_FDMI_MODEL_DES_LEN);
	fnic_fdmi_attr_set(fdmi_attr, FNIC_FDMI_TYPE_MODEL_DES,
		FNIC_FDMI_MODEL_DES_LEN, data, &attr_off_bytes);

	FNIC_FCS_DBG(KERN_INFO, fnic->host, fnic->fnic_num,
			"MODEL_DESC set <%s>, off=%d", data, attr_off_bytes);

	if (!err) {
		strscpy_pad(data, fw_info->hw_version, FNIC_FDMI_HW_VER_LEN);
		fnic_fdmi_attr_set(fdmi_attr, FNIC_FDMI_TYPE_HARDWARE_VERSION,
			FNIC_FDMI_HW_VER_LEN, data, &attr_off_bytes);
		FNIC_FCS_DBG(KERN_INFO, fnic->host, fnic->fnic_num,
				"HW_VER set <%s>, off=%d", data, attr_off_bytes);

	}

	strscpy_pad(data, DRV_VERSION, FNIC_FDMI_DR_VER_LEN);
	fnic_fdmi_attr_set(fdmi_attr, FNIC_FDMI_TYPE_DRIVER_VERSION,
		FNIC_FDMI_DR_VER_LEN, data, &attr_off_bytes);

	FNIC_FCS_DBG(KERN_INFO, fnic->host, fnic->fnic_num,
			"DRV_VER set <%s>, off=%d", data, attr_off_bytes);

	strscpy_pad(data, "N/A", FNIC_FDMI_ROM_VER_LEN);
	fnic_fdmi_attr_set(fdmi_attr, FNIC_FDMI_TYPE_ROM_VERSION,
		FNIC_FDMI_ROM_VER_LEN, data, &attr_off_bytes);

	FNIC_FCS_DBG(KERN_INFO, fnic->host, fnic->fnic_num,
			"ROM_VER set <%s>, off=%d", data, attr_off_bytes);

	if (!err) {
		strscpy_pad(data, fw_info->fw_version, FNIC_FDMI_FW_VER_LEN);
		fnic_fdmi_attr_set(fdmi_attr, FNIC_FDMI_TYPE_FIRMWARE_VERSION,
			FNIC_FDMI_FW_VER_LEN, data, &attr_off_bytes);

		FNIC_FCS_DBG(KERN_INFO, fnic->host, fnic->fnic_num,
				"FW_VER set <%s>, off=%d", data, attr_off_bytes);
	}

	len = sizeof(struct fc_std_fdmi_rhba) + attr_off_bytes;
	frame_size += len;

	FNIC_FCS_DBG(KERN_INFO, fnic->host, fnic->fnic_num,
		 "0x%x: FDLS send FDMI RHBA with oxid: 0x%x fs: %d", iport->fcid,
		 oxid, frame_size);

	fnic_send_fcoe_frame(iport, frame, frame_size);
	iport->fabric.fdmi_pending |= FDLS_FDMI_REG_HBA_PENDING;
}

static void fdls_fdmi_register_pa(struct fnic_iport_s *iport)
{
	uint8_t *frame;
	struct fc_std_fdmi_rpa *prpa;
	struct fc_fdmi_attr_entry *fdmi_attr;
	uint8_t fcid[3];
	struct fnic *fnic = iport->fnic;
	u32 port_speed_bm;
	u32 port_speed = vnic_dev_port_speed(fnic->vdev);
	uint16_t oxid;
	u32 attr_off_bytes, len;
	u8 tmp_data[16], data[64];
	uint16_t frame_size = FNIC_ETH_FCOE_HDRS_OFFSET;

	frame = fdls_alloc_frame(iport);
	if (frame == NULL) {
		FNIC_FCS_DBG(KERN_ERR, fnic->host, fnic->fnic_num,
		     "Failed to allocate frame to send FDMI RPA");
		return;
	}

	prpa = (struct fc_std_fdmi_rpa *) (frame + FNIC_ETH_FCOE_HDRS_OFFSET);
	*prpa = (struct fc_std_fdmi_rpa) {
		.fchdr = {
			.fh_r_ctl = FC_RCTL_DD_UNSOL_CTL,
			.fh_d_id = {0xFF, 0xFF, 0xFA},
			.fh_type = FC_TYPE_CT,
			.fh_f_ctl = {FNIC_ELS_REQ_FCTL, 0, 0},
			.fh_rx_id = cpu_to_be16(FNIC_UNASSIGNED_RXID)
		},
		.fc_std_ct_hdr = {
			.ct_rev = FC_CT_REV, .ct_fs_type = FC_FST_MGMT,
			.ct_fs_subtype = FC_FDMI_SUBTYPE,
			.ct_cmd = cpu_to_be16(FC_FDMI_RPA)
		},
	};

	hton24(fcid, iport->fcid);
	FNIC_STD_SET_S_ID(prpa->fchdr, fcid);

	oxid = fdls_alloc_oxid(iport, FNIC_FRAME_TYPE_FDMI_RPA,
		&iport->active_oxid_fdmi_rpa);

	if (oxid == FNIC_UNASSIGNED_OXID) {
		FNIC_FCS_DBG(KERN_INFO, fnic->host, fnic->fnic_num,
			     "0x%x: Failed to allocate OXID to send FDMI RPA",
			     iport->fcid);
		mempool_free(frame, fnic->frame_pool);
		return;
	}
	FNIC_STD_SET_OX_ID(prpa->fchdr, oxid);

	put_unaligned_be64(iport->wwpn, &prpa->rpa.port.portname);
	put_unaligned_be32(FNIC_FDMI_NUM_PORT_ATTRS,
				&prpa->rpa.hba_attrs.numattrs);

	/* MDS does not support GIGE speed.
	 * Bit shift standard definitions from scsi_transport_fc.h to
	 * match FC spec.
	 */
	switch (port_speed) {
	case DCEM_PORTSPEED_10G:
	case DCEM_PORTSPEED_20G:
		/* There is no bit for 20G */
		port_speed_bm = FC_PORTSPEED_10GBIT << PORT_SPEED_BIT_14;
		break;
	case DCEM_PORTSPEED_25G:
		port_speed_bm = FC_PORTSPEED_25GBIT << PORT_SPEED_BIT_8;
		break;
	case DCEM_PORTSPEED_40G:
	case DCEM_PORTSPEED_4x10G:
		port_speed_bm = FC_PORTSPEED_40GBIT << PORT_SPEED_BIT_9;
		break;
	case DCEM_PORTSPEED_100G:
		port_speed_bm = FC_PORTSPEED_100GBIT << PORT_SPEED_BIT_8;
		break;
	default:
		port_speed_bm = FC_PORTSPEED_1GBIT << PORT_SPEED_BIT_15;
		break;
	}
	attr_off_bytes = 0;

	fdmi_attr = prpa->rpa.hba_attrs.attr;

	put_unaligned_be64(iport->wwnn, data);

	memset(data, 0, FNIC_FDMI_FC4_LEN);
	data[2] = 1;
	fnic_fdmi_attr_set(fdmi_attr, FNIC_FDMI_TYPE_FC4_TYPES,
		FNIC_FDMI_FC4_LEN, data, &attr_off_bytes);

	put_unaligned_be32(port_speed_bm, data);
	fnic_fdmi_attr_set(fdmi_attr, FNIC_FDMI_TYPE_SUPPORTED_SPEEDS,
		FNIC_FDMI_SUPP_SPEED_LEN, data, &attr_off_bytes);

	put_unaligned_be32(port_speed_bm, data);
	fnic_fdmi_attr_set(fdmi_attr, FNIC_FDMI_TYPE_CURRENT_SPEED,
		FNIC_FDMI_CUR_SPEED_LEN, data, &attr_off_bytes);

	put_unaligned_be32(FNIC_FDMI_MFS, data);
	fnic_fdmi_attr_set(fdmi_attr, FNIC_FDMI_TYPE_MAX_FRAME_SIZE,
		FNIC_FDMI_MFS_LEN, data, &attr_off_bytes);

	snprintf(tmp_data, FNIC_FDMI_OS_NAME_LEN - 1, "host%d",
		 fnic->host->host_no);
	strscpy_pad(data, tmp_data, FNIC_FDMI_OS_NAME_LEN);
	fnic_fdmi_attr_set(fdmi_attr, FNIC_FDMI_TYPE_OS_NAME,
		FNIC_FDMI_OS_NAME_LEN, data, &attr_off_bytes);

	FNIC_FCS_DBG(KERN_INFO, fnic->host, fnic->fnic_num,
			"OS name set <%s>, off=%d", data, attr_off_bytes);

	sprintf(fc_host_system_hostname(fnic->host), "%s", utsname()->nodename);
	strscpy_pad(data, fc_host_system_hostname(fnic->host),
					FNIC_FDMI_HN_LEN);
	fnic_fdmi_attr_set(fdmi_attr, FNIC_FDMI_TYPE_HOST_NAME,
		FNIC_FDMI_HN_LEN, data, &attr_off_bytes);

	FNIC_FCS_DBG(KERN_INFO, fnic->host, fnic->fnic_num,
			"Host name set <%s>, off=%d", data, attr_off_bytes);

	len = sizeof(struct fc_std_fdmi_rpa) + attr_off_bytes;
	frame_size += len;

	FNIC_FCS_DBG(KERN_INFO, fnic->host, fnic->fnic_num,
		 "0x%x: FDLS send FDMI RPA with oxid: 0x%x fs: %d", iport->fcid,
		 oxid, frame_size);

	fnic_send_fcoe_frame(iport, frame, frame_size);
	iport->fabric.fdmi_pending |= FDLS_FDMI_RPA_PENDING;
}

void fdls_fabric_timer_callback(struct timer_list *t)
{
	struct fnic_fdls_fabric_s *fabric = timer_container_of(fabric, t,
							       retry_timer);
	struct fnic_iport_s *iport =
		container_of(fabric, struct fnic_iport_s, fabric);
	struct fnic *fnic = iport->fnic;
	unsigned long flags;

	FNIC_FCS_DBG(KERN_INFO, fnic->host, fnic->fnic_num,
		 "tp: %d fab state: %d fab retry counter: %d max_flogi_retries: %d",
		 iport->fabric.timer_pending, iport->fabric.state,
		 iport->fabric.retry_counter, iport->max_flogi_retries);

	spin_lock_irqsave(&fnic->fnic_lock, flags);

	if (!iport->fabric.timer_pending) {
		spin_unlock_irqrestore(&fnic->fnic_lock, flags);
		return;
	}

	if (iport->fabric.del_timer_inprogress) {
		iport->fabric.del_timer_inprogress = 0;
		spin_unlock_irqrestore(&fnic->fnic_lock, flags);
		FNIC_FCS_DBG(KERN_INFO, fnic->host, fnic->fnic_num,
					 "fabric_del_timer inprogress(%d). Skip timer cb",
					 iport->fabric.del_timer_inprogress);
		return;
	}

	iport->fabric.timer_pending = 0;

	/* The fabric state indicates which frames have time out, and we retry */
	switch (iport->fabric.state) {
	case FDLS_STATE_FABRIC_FLOGI:
		/* Flogi received a LS_RJT with busy we retry from here */
		if ((iport->fabric.flags & FNIC_FDLS_RETRY_FRAME)
			&& (iport->fabric.retry_counter < iport->max_flogi_retries)) {
			iport->fabric.flags &= ~FNIC_FDLS_RETRY_FRAME;
			fdls_send_fabric_flogi(iport);
		} else if (!(iport->fabric.flags & FNIC_FDLS_FABRIC_ABORT_ISSUED)) {
			/* Flogi has time out 2*ed_tov send abts */
			fdls_send_fabric_abts(iport);
		} else {
			/* ABTS has timed out
			 * Mark the OXID to be freed after 2 * r_a_tov and retry the req
			 */
			fdls_schedule_oxid_free(iport, &iport->active_oxid_fabric_req);
			if (iport->fabric.retry_counter < iport->max_flogi_retries) {
				iport->fabric.flags &= ~FNIC_FDLS_FABRIC_ABORT_ISSUED;
				fdls_send_fabric_flogi(iport);
			} else
				FNIC_FCS_DBG(KERN_INFO, fnic->host, fnic->fnic_num,
							 "Exceeded max FLOGI retries");
		}
		break;
	case FDLS_STATE_FABRIC_PLOGI:
		/* Plogi received a LS_RJT with busy we retry from here */
		if ((iport->fabric.flags & FNIC_FDLS_RETRY_FRAME)
			&& (iport->fabric.retry_counter < iport->max_plogi_retries)) {
			iport->fabric.flags &= ~FNIC_FDLS_RETRY_FRAME;
			fdls_send_fabric_plogi(iport);
		} else if (!(iport->fabric.flags & FNIC_FDLS_FABRIC_ABORT_ISSUED)) {
		/* Plogi has timed out 2*ed_tov send abts */
			fdls_send_fabric_abts(iport);
		} else {
			/* ABTS has timed out
			 * Mark the OXID to be freed after 2 * r_a_tov and retry the req
			 */
			fdls_schedule_oxid_free(iport, &iport->active_oxid_fabric_req);
			if (iport->fabric.retry_counter < iport->max_plogi_retries) {
				iport->fabric.flags &= ~FNIC_FDLS_FABRIC_ABORT_ISSUED;
				fdls_send_fabric_plogi(iport);
			} else
				FNIC_FCS_DBG(KERN_INFO, fnic->host, fnic->fnic_num,
							 "Exceeded max PLOGI retries");
		}
		break;
	case FDLS_STATE_RPN_ID:
		/* Rpn_id received a LS_RJT with busy we retry from here */
		if ((iport->fabric.flags & FNIC_FDLS_RETRY_FRAME)
			&& (iport->fabric.retry_counter < FDLS_RETRY_COUNT)) {
			iport->fabric.flags &= ~FNIC_FDLS_RETRY_FRAME;
			fdls_send_rpn_id(iport);
		} else if (!(iport->fabric.flags & FNIC_FDLS_FABRIC_ABORT_ISSUED))
			/* RPN has timed out. Send abts */
			fdls_send_fabric_abts(iport);
		else {
			/* ABTS has timed out */
			fdls_schedule_oxid_free(iport, &iport->active_oxid_fabric_req);
			fnic_fdls_start_plogi(iport);	/* go back to fabric Plogi */
		}
		break;
	case FDLS_STATE_SCR:
		/* scr received a LS_RJT with busy we retry from here */
		if ((iport->fabric.flags & FNIC_FDLS_RETRY_FRAME)
			&& (iport->fabric.retry_counter < FDLS_RETRY_COUNT)) {
			iport->fabric.flags &= ~FNIC_FDLS_RETRY_FRAME;
			fdls_send_scr(iport);
		} else if (!(iport->fabric.flags & FNIC_FDLS_FABRIC_ABORT_ISSUED))
			/* scr has timed out. Send abts */
			fdls_send_fabric_abts(iport);
		else {
			/* ABTS has timed out */
			fdls_schedule_oxid_free(iport, &iport->active_oxid_fabric_req);
			FNIC_FCS_DBG(KERN_INFO, fnic->host, fnic->fnic_num,
						 "ABTS timed out. Starting PLOGI: %p", iport);
			fnic_fdls_start_plogi(iport);
		}
		break;
	case FDLS_STATE_REGISTER_FC4_TYPES:
		/* scr received a LS_RJT with busy we retry from here */
		if ((iport->fabric.flags & FNIC_FDLS_RETRY_FRAME)
			&& (iport->fabric.retry_counter < FDLS_RETRY_COUNT)) {
			iport->fabric.flags &= ~FNIC_FDLS_RETRY_FRAME;
			fdls_send_register_fc4_types(iport);
		} else if (!(iport->fabric.flags & FNIC_FDLS_FABRIC_ABORT_ISSUED)) {
			/* RFT_ID timed out send abts */
			fdls_send_fabric_abts(iport);
		} else {
			/* ABTS has timed out */
			fdls_schedule_oxid_free(iport, &iport->active_oxid_fabric_req);
			FNIC_FCS_DBG(KERN_INFO, fnic->host, fnic->fnic_num,
						 "ABTS timed out. Starting PLOGI: %p", iport);
			fnic_fdls_start_plogi(iport);	/* go back to fabric Plogi */
		}
		break;
	case FDLS_STATE_REGISTER_FC4_FEATURES:
		/* scr received a LS_RJT with busy we retry from here */
		if ((iport->fabric.flags & FNIC_FDLS_RETRY_FRAME)
			&& (iport->fabric.retry_counter < FDLS_RETRY_COUNT)) {
			iport->fabric.flags &= ~FNIC_FDLS_RETRY_FRAME;
			fdls_send_register_fc4_features(iport);
		} else if (!(iport->fabric.flags & FNIC_FDLS_FABRIC_ABORT_ISSUED))
			/* SCR has timed out. Send abts */
			fdls_send_fabric_abts(iport);
		else {
			/* ABTS has timed out */
			fdls_schedule_oxid_free(iport, &iport->active_oxid_fabric_req);
			FNIC_FCS_DBG(KERN_INFO, fnic->host, fnic->fnic_num,
						 "ABTS timed out. Starting PLOGI %p", iport);
			fnic_fdls_start_plogi(iport);	/* go back to fabric Plogi */
		}
		break;
	case FDLS_STATE_RSCN_GPN_FT:
	case FDLS_STATE_SEND_GPNFT:
	case FDLS_STATE_GPN_FT:
		/* GPN_FT received a LS_RJT with busy we retry from here */
		if ((iport->fabric.flags & FNIC_FDLS_RETRY_FRAME)
			&& (iport->fabric.retry_counter < FDLS_RETRY_COUNT)) {
			iport->fabric.flags &= ~FNIC_FDLS_RETRY_FRAME;
			fdls_send_gpn_ft(iport, iport->fabric.state);
		} else if (!(iport->fabric.flags & FNIC_FDLS_FABRIC_ABORT_ISSUED)) {
			/* gpn_ft has timed out. Send abts */
			fdls_send_fabric_abts(iport);
		} else {
			/* ABTS has timed out */
			fdls_schedule_oxid_free(iport, &iport->active_oxid_fabric_req);
			if (iport->fabric.retry_counter < FDLS_RETRY_COUNT) {
				fdls_send_gpn_ft(iport, iport->fabric.state);
			} else {
				FNIC_FCS_DBG(KERN_INFO, fnic->host, fnic->fnic_num,
					 "ABTS timeout for fabric GPN_FT. Check name server: %p",
					 iport);
			}
		}
		break;
	default:
		break;
	}
	spin_unlock_irqrestore(&fnic->fnic_lock, flags);
}

void fdls_fdmi_retry_plogi(struct fnic_iport_s *iport)
{
	struct fnic *fnic = iport->fnic;

	iport->fabric.fdmi_pending = 0;
	/* If max retries not exhausted, start over from fdmi plogi */
	if (iport->fabric.fdmi_retry < FDLS_FDMI_MAX_RETRY) {
		iport->fabric.fdmi_retry++;
		FNIC_FCS_DBG(KERN_INFO, fnic->host, fnic->fnic_num,
					 "Retry FDMI PLOGI. FDMI retry: %d",
					 iport->fabric.fdmi_retry);
		fdls_send_fdmi_plogi(iport);
	}
}

void fdls_fdmi_timer_callback(struct timer_list *t)
{
	struct fnic_fdls_fabric_s *fabric = timer_container_of(fabric, t,
							       fdmi_timer);
	struct fnic_iport_s *iport =
		container_of(fabric, struct fnic_iport_s, fabric);
	struct fnic *fnic = iport->fnic;
	unsigned long flags;

	spin_lock_irqsave(&fnic->fnic_lock, flags);

	FNIC_FCS_DBG(KERN_INFO, fnic->host, fnic->fnic_num,
		"iport->fabric.fdmi_pending: 0x%x\n", iport->fabric.fdmi_pending);

	if (!iport->fabric.fdmi_pending) {
		/* timer expired after fdmi responses received. */
		spin_unlock_irqrestore(&fnic->fnic_lock, flags);
		return;
	}
	FNIC_FCS_DBG(KERN_INFO, fnic->host, fnic->fnic_num,
		"iport->fabric.fdmi_pending: 0x%x\n", iport->fabric.fdmi_pending);

	/* if not abort pending, send an abort */
	if (!(iport->fabric.fdmi_pending & FDLS_FDMI_ABORT_PENDING)) {
		fdls_send_fdmi_abts(iport);
		spin_unlock_irqrestore(&fnic->fnic_lock, flags);
		return;
	}
	FNIC_FCS_DBG(KERN_INFO, fnic->host, fnic->fnic_num,
		"iport->fabric.fdmi_pending: 0x%x\n", iport->fabric.fdmi_pending);

	/* ABTS pending for an active fdmi request that is pending.
	 * That means FDMI ABTS timed out
	 * Schedule to free the OXID after 2*r_a_tov and proceed
	 */
	if (iport->fabric.fdmi_pending & FDLS_FDMI_PLOGI_PENDING) {
		FNIC_FCS_DBG(KERN_INFO, fnic->host, fnic->fnic_num,
			"FDMI PLOGI ABTS timed out. Schedule oxid free: 0x%x\n",
			iport->active_oxid_fdmi_plogi);
		fdls_schedule_oxid_free(iport, &iport->active_oxid_fdmi_plogi);
	} else {
		if (iport->fabric.fdmi_pending & FDLS_FDMI_REG_HBA_PENDING) {
			FNIC_FCS_DBG(KERN_INFO, fnic->host, fnic->fnic_num,
						"FDMI RHBA ABTS timed out. Schedule oxid free: 0x%x\n",
						iport->active_oxid_fdmi_rhba);
			fdls_schedule_oxid_free(iport, &iport->active_oxid_fdmi_rhba);
		}
		if (iport->fabric.fdmi_pending & FDLS_FDMI_RPA_PENDING) {
			FNIC_FCS_DBG(KERN_INFO, fnic->host, fnic->fnic_num,
						"FDMI RPA ABTS timed out. Schedule oxid free: 0x%x\n",
						iport->active_oxid_fdmi_rpa);
			fdls_schedule_oxid_free(iport, &iport->active_oxid_fdmi_rpa);
		}
	}
	FNIC_FCS_DBG(KERN_INFO, fnic->host, fnic->fnic_num,
		"iport->fabric.fdmi_pending: 0x%x\n", iport->fabric.fdmi_pending);

	fdls_fdmi_retry_plogi(iport);
	FNIC_FCS_DBG(KERN_INFO, fnic->host, fnic->fnic_num,
		"iport->fabric.fdmi_pending: 0x%x\n", iport->fabric.fdmi_pending);
	spin_unlock_irqrestore(&fnic->fnic_lock, flags);
}

static void fdls_send_delete_tport_msg(struct fnic_tport_s *tport)
{
	struct fnic_iport_s *iport = (struct fnic_iport_s *) tport->iport;
	struct fnic *fnic = iport->fnic;
	struct fnic_tport_event_s *tport_del_evt;

	tport_del_evt = kzalloc(sizeof(struct fnic_tport_event_s), GFP_ATOMIC);
	if (!tport_del_evt) {
		FNIC_FCS_DBG(KERN_INFO, fnic->host, fnic->fnic_num,
			 "Failed to allocate memory for tport event fcid: 0x%x",
			 tport->fcid);
		return;
	}
	tport_del_evt->event = TGT_EV_TPORT_DELETE;
	tport_del_evt->arg1 = (void *) tport;
	list_add_tail(&tport_del_evt->links, &fnic->tport_event_list);
	queue_work(fnic_event_queue, &fnic->tport_work);
}

static void fdls_tport_timer_callback(struct timer_list *t)
{
	struct fnic_tport_s *tport = timer_container_of(tport, t, retry_timer);
	struct fnic_iport_s *iport = (struct fnic_iport_s *) tport->iport;
	struct fnic *fnic = iport->fnic;
	uint16_t oxid;
	unsigned long flags;

	spin_lock_irqsave(&fnic->fnic_lock, flags);
	if (!tport->timer_pending) {
		spin_unlock_irqrestore(&fnic->fnic_lock, flags);
		return;
	}

	if (iport->state != FNIC_IPORT_STATE_READY) {
		spin_unlock_irqrestore(&fnic->fnic_lock, flags);
		return;
	}

	if (tport->del_timer_inprogress) {
		tport->del_timer_inprogress = 0;
		spin_unlock_irqrestore(&fnic->fnic_lock, flags);
		FNIC_FCS_DBG(KERN_INFO, fnic->host, fnic->fnic_num,
			 "tport_del_timer inprogress. Skip timer cb tport fcid: 0x%x\n",
			 tport->fcid);
		return;
	}

	FNIC_FCS_DBG(KERN_INFO, fnic->host, fnic->fnic_num,
		 "tport fcid: 0x%x timer pending: %d state: %d retry counter: %d",
		 tport->fcid, tport->timer_pending, tport->state,
		 tport->retry_counter);

	tport->timer_pending = 0;
	oxid = tport->active_oxid;

	/* We retry plogi/prli/adisc frames depending on the tport state */
	switch (tport->state) {
	case FDLS_TGT_STATE_PLOGI:
		/* PLOGI frame received a LS_RJT with busy, we retry from here */
		if ((tport->flags & FNIC_FDLS_RETRY_FRAME)
			&& (tport->retry_counter < iport->max_plogi_retries)) {
			tport->flags &= ~FNIC_FDLS_RETRY_FRAME;
			fdls_send_tgt_plogi(iport, tport);
		} else if (!(tport->flags & FNIC_FDLS_TGT_ABORT_ISSUED)) {
			/* Plogi frame has timed out, send abts */
			fdls_send_tport_abts(iport, tport);
		} else if (tport->retry_counter < iport->max_plogi_retries) {
			/*
			 * ABTS has timed out
			 */
			fdls_schedule_oxid_free(iport, &tport->active_oxid);
			fdls_send_tgt_plogi(iport, tport);
		} else {
			/* exceeded plogi retry count */
			fdls_schedule_oxid_free(iport, &tport->active_oxid);
			fdls_send_delete_tport_msg(tport);
		}
		break;
	case FDLS_TGT_STATE_PRLI:
		/* PRLI received a LS_RJT with busy , hence we retry from here */
		if ((tport->flags & FNIC_FDLS_RETRY_FRAME)
			&& (tport->retry_counter < FDLS_RETRY_COUNT)) {
			tport->flags &= ~FNIC_FDLS_RETRY_FRAME;
			fdls_send_tgt_prli(iport, tport);
		} else if (!(tport->flags & FNIC_FDLS_TGT_ABORT_ISSUED)) {
			/* PRLI has time out, send abts */
			fdls_send_tport_abts(iport, tport);
		} else {
			/* ABTS has timed out for prli, we go back to PLOGI */
			fdls_schedule_oxid_free(iport, &tport->active_oxid);
			fdls_send_tgt_plogi(iport, tport);
			fdls_set_tport_state(tport, FDLS_TGT_STATE_PLOGI);
		}
		break;
	case FDLS_TGT_STATE_ADISC:
		/* ADISC timed out send an ABTS */
		if (!(tport->flags & FNIC_FDLS_TGT_ABORT_ISSUED)) {
			fdls_send_tport_abts(iport, tport);
		} else if ((tport->flags & FNIC_FDLS_TGT_ABORT_ISSUED)
				   && (tport->retry_counter < FDLS_RETRY_COUNT)) {
			/*
			 * ABTS has timed out
			 */
			fdls_schedule_oxid_free(iport, &tport->active_oxid);
			fdls_send_tgt_adisc(iport, tport);
		} else {
			/* exceeded retry count */
			fdls_schedule_oxid_free(iport, &tport->active_oxid);
			FNIC_FCS_DBG(KERN_INFO, fnic->host, fnic->fnic_num,
					 "ADISC not responding. Deleting target port: 0x%x",
					 tport->fcid);
			fdls_send_delete_tport_msg(tport);
		}
		break;
	default:
		FNIC_FCS_DBG(KERN_INFO, fnic->host, fnic->fnic_num,
			 "oxid: 0x%x Unknown tport state: 0x%x", oxid, tport->state);
		break;
	}
	spin_unlock_irqrestore(&fnic->fnic_lock, flags);
}

static void fnic_fdls_start_flogi(struct fnic_iport_s *iport)
{
	iport->fabric.retry_counter = 0;
	fdls_send_fabric_flogi(iport);
	fdls_set_state((&iport->fabric), FDLS_STATE_FABRIC_FLOGI);
	iport->fabric.flags = 0;
}

static void fnic_fdls_start_plogi(struct fnic_iport_s *iport)
{
	iport->fabric.retry_counter = 0;
	fdls_send_fabric_plogi(iport);
	fdls_set_state((&iport->fabric), FDLS_STATE_FABRIC_PLOGI);
	iport->fabric.flags &= ~FNIC_FDLS_FABRIC_ABORT_ISSUED;

	if ((fnic_fdmi_support == 1) && (!(iport->flags & FNIC_FDMI_ACTIVE))) {
		/* we can do FDMI at the same time */
		iport->fabric.fdmi_retry = 0;
		timer_setup(&iport->fabric.fdmi_timer, fdls_fdmi_timer_callback,
					0);
		fdls_send_fdmi_plogi(iport);
		iport->flags |= FNIC_FDMI_ACTIVE;
	}
}
static void
fdls_process_tgt_adisc_rsp(struct fnic_iport_s *iport,
			   struct fc_frame_header *fchdr)
{
	uint32_t tgt_fcid;
	struct fnic_tport_s *tport;
	uint8_t *fcid;
	uint64_t frame_wwnn;
	uint64_t frame_wwpn;
	uint16_t oxid;
	struct fc_std_els_adisc *adisc_rsp = (struct fc_std_els_adisc *)fchdr;
	struct fc_std_els_rjt_rsp *els_rjt = (struct fc_std_els_rjt_rsp *)fchdr;
	struct fnic *fnic = iport->fnic;

	fcid = FNIC_STD_GET_S_ID(fchdr);
	tgt_fcid = ntoh24(fcid);
	tport = fnic_find_tport_by_fcid(iport, tgt_fcid);

	if (!tport) {
		FNIC_FCS_DBG(KERN_INFO, fnic->host, fnic->fnic_num,
					 "Tgt ADISC response tport not found: 0x%x", tgt_fcid);
		return;
	}
	if ((iport->state != FNIC_IPORT_STATE_READY)
		|| (tport->state != FDLS_TGT_STATE_ADISC)
		|| (tport->flags & FNIC_FDLS_TGT_ABORT_ISSUED)) {
		FNIC_FCS_DBG(KERN_INFO, fnic->host, fnic->fnic_num,
				 "Dropping this ADISC response");
		FNIC_FCS_DBG(KERN_INFO, fnic->host, fnic->fnic_num,
			 "iport state: %d tport state: %d Is abort issued on PRLI? %d",
			 iport->state, tport->state,
			 (tport->flags & FNIC_FDLS_TGT_ABORT_ISSUED));
		return;
	}
	if (FNIC_STD_GET_OX_ID(fchdr) != tport->active_oxid) {
		FNIC_FCS_DBG(KERN_INFO, fnic->host, fnic->fnic_num,
			 "Dropping frame from target: 0x%x",
			 tgt_fcid);
		FNIC_FCS_DBG(KERN_INFO, fnic->host, fnic->fnic_num,
			 "Reason: Stale ADISC/Aborted ADISC/OOO frame delivery");
		return;
	}

	oxid = FNIC_STD_GET_OX_ID(fchdr);
	fdls_free_oxid(iport, oxid, &tport->active_oxid);

	switch (adisc_rsp->els.adisc_cmd) {
	case ELS_LS_ACC:
		atomic64_inc(&iport->iport_stats.tport_adisc_ls_accepts);
		if (tport->timer_pending) {
			FNIC_FCS_DBG(KERN_INFO, fnic->host, fnic->fnic_num,
						 "tport 0x%p Canceling fabric disc timer\n",
						 tport);
			fnic_del_tport_timer_sync(fnic, tport);
		}
		tport->timer_pending = 0;
		tport->retry_counter = 0;
		frame_wwnn = get_unaligned_be64(&adisc_rsp->els.adisc_wwnn);
		frame_wwpn = get_unaligned_be64(&adisc_rsp->els.adisc_wwpn);
		if ((frame_wwnn == tport->wwnn) && (frame_wwpn == tport->wwpn)) {
			FNIC_FCS_DBG(KERN_INFO, fnic->host, fnic->fnic_num,
				 "ADISC accepted from target: 0x%x. Target logged in",
				 tgt_fcid);
			fdls_set_tport_state(tport, FDLS_TGT_STATE_READY);
		} else {
			FNIC_FCS_DBG(KERN_INFO, fnic->host, fnic->fnic_num,
						 "Error mismatch frame: ADISC");
		}
		break;

	case ELS_LS_RJT:
		atomic64_inc(&iport->iport_stats.tport_adisc_ls_rejects);
		if (((els_rjt->rej.er_reason == ELS_RJT_BUSY)
		     || (els_rjt->rej.er_reason == ELS_RJT_UNAB))
			&& (tport->retry_counter < FDLS_RETRY_COUNT)) {
			FNIC_FCS_DBG(KERN_INFO, fnic->host, fnic->fnic_num,
				 "ADISC ret ELS_LS_RJT BUSY. Retry from timer routine: 0x%x",
				 tgt_fcid);

			/* Retry ADISC again from the timer routine. */
			tport->flags |= FNIC_FDLS_RETRY_FRAME;
		} else {
			FNIC_FCS_DBG(KERN_INFO, fnic->host, fnic->fnic_num,
						 "ADISC returned ELS_LS_RJT from target: 0x%x",
						 tgt_fcid);
			fdls_delete_tport(iport, tport);
		}
		break;
	}
}
static void
fdls_process_tgt_plogi_rsp(struct fnic_iport_s *iport,
			   struct fc_frame_header *fchdr)
{
	uint32_t tgt_fcid;
	struct fnic_tport_s *tport;
	uint8_t *fcid;
	uint16_t oxid;
	struct fc_std_flogi *plogi_rsp = (struct fc_std_flogi *)fchdr;
	struct fc_std_els_rjt_rsp *els_rjt = (struct fc_std_els_rjt_rsp *)fchdr;
	uint16_t max_payload_size;
	struct fnic *fnic = iport->fnic;

	fcid = FNIC_STD_GET_S_ID(fchdr);
	tgt_fcid = ntoh24(fcid);

	FNIC_FCS_DBG(KERN_INFO, fnic->host, fnic->fnic_num,
				 "FDLS processing target PLOGI response: tgt_fcid: 0x%x",
				 tgt_fcid);

	tport = fnic_find_tport_by_fcid(iport, tgt_fcid);
	if (!tport) {
		FNIC_FCS_DBG(KERN_INFO, fnic->host, fnic->fnic_num,
					 "tport not found: 0x%x", tgt_fcid);
		return;
	}
	if ((iport->state != FNIC_IPORT_STATE_READY)
		|| (tport->flags & FNIC_FDLS_TGT_ABORT_ISSUED)) {
		FNIC_FCS_DBG(KERN_INFO, fnic->host, fnic->fnic_num,
					 "Dropping frame! iport state: %d tport state: %d",
					 iport->state, tport->state);
		return;
	}

	if (tport->state != FDLS_TGT_STATE_PLOGI) {
		FNIC_FCS_DBG(KERN_INFO, fnic->host, fnic->fnic_num,
			     "PLOGI rsp recvd in wrong state. Drop the frame and restart nexus");
		fdls_target_restart_nexus(tport);
		return;
	}

	if (FNIC_STD_GET_OX_ID(fchdr) != tport->active_oxid) {
		FNIC_FCS_DBG(KERN_INFO, fnic->host, fnic->fnic_num,
			 "PLOGI response from target: 0x%x. Dropping frame",
			 tgt_fcid);
		return;
	}

	oxid = FNIC_STD_GET_OX_ID(fchdr);
	fdls_free_oxid(iport, oxid, &tport->active_oxid);

	switch (plogi_rsp->els.fl_cmd) {
	case ELS_LS_ACC:
		atomic64_inc(&iport->iport_stats.tport_plogi_ls_accepts);
		FNIC_FCS_DBG(KERN_INFO, fnic->host, fnic->fnic_num,
					 "PLOGI accepted by target: 0x%x", tgt_fcid);
		break;

	case ELS_LS_RJT:
		atomic64_inc(&iport->iport_stats.tport_plogi_ls_rejects);
		if (((els_rjt->rej.er_reason == ELS_RJT_BUSY)
		     || (els_rjt->rej.er_reason == ELS_RJT_UNAB))
			&& (tport->retry_counter < iport->max_plogi_retries)) {
			FNIC_FCS_DBG(KERN_INFO, fnic->host, fnic->fnic_num,
				 "PLOGI ret ELS_LS_RJT BUSY. Retry from timer routine: 0x%x",
				 tgt_fcid);
			/* Retry plogi again from the timer routine. */
			tport->flags |= FNIC_FDLS_RETRY_FRAME;
			return;
		}
		FNIC_FCS_DBG(KERN_INFO, fnic->host, fnic->fnic_num,
					 "PLOGI returned ELS_LS_RJT from target: 0x%x",
					 tgt_fcid);
		fdls_delete_tport(iport, tport);
		return;

	default:
		atomic64_inc(&iport->iport_stats.tport_plogi_misc_rejects);
		FNIC_FCS_DBG(KERN_INFO, fnic->host, fnic->fnic_num,
					 "PLOGI not accepted from target fcid: 0x%x",
					 tgt_fcid);
		return;
	}

	FNIC_FCS_DBG(KERN_INFO, fnic->host, fnic->fnic_num,
				 "Found the PLOGI target: 0x%x and state: %d",
				 (unsigned int) tgt_fcid, tport->state);

	if (tport->timer_pending) {
		FNIC_FCS_DBG(KERN_INFO, fnic->host, fnic->fnic_num,
					 "tport fcid 0x%x: Canceling disc timer\n",
					 tport->fcid);
		fnic_del_tport_timer_sync(fnic, tport);
	}

	tport->timer_pending = 0;
	tport->wwpn = get_unaligned_be64(&FNIC_LOGI_PORT_NAME(plogi_rsp->els));
	tport->wwnn = get_unaligned_be64(&FNIC_LOGI_NODE_NAME(plogi_rsp->els));

	/* Learn the Service Params */

	/* Max frame size - choose the lowest */
	max_payload_size = fnic_fc_plogi_rsp_rdf(iport, plogi_rsp);
	tport->max_payload_size =
		min(max_payload_size, iport->max_payload_size);

	if (tport->max_payload_size < FNIC_MIN_DATA_FIELD_SIZE) {
		FNIC_FCS_DBG(KERN_INFO, fnic->host, fnic->fnic_num,
			 "MFS: tport max frame size below spec bounds: %d",
			 tport->max_payload_size);
		tport->max_payload_size = FNIC_MIN_DATA_FIELD_SIZE;
	}

	FNIC_FCS_DBG(KERN_INFO, fnic->host, fnic->fnic_num,
		 "MAX frame size: %u iport max_payload_size: %d tport mfs: %d",
		 max_payload_size, iport->max_payload_size,
		 tport->max_payload_size);

	tport->max_concur_seqs = FNIC_FC_PLOGI_RSP_CONCUR_SEQ(plogi_rsp);

	tport->retry_counter = 0;
	fdls_set_tport_state(tport, FDLS_TGT_STATE_PRLI);
	fdls_send_tgt_prli(iport, tport);
}
static void
fdls_process_tgt_prli_rsp(struct fnic_iport_s *iport,
			  struct fc_frame_header *fchdr)
{
	uint32_t tgt_fcid;
	struct fnic_tport_s *tport;
	uint8_t *fcid;
	uint16_t oxid;
	struct fc_std_els_prli *prli_rsp = (struct fc_std_els_prli *)fchdr;
	struct fc_std_els_rjt_rsp *els_rjt = (struct fc_std_els_rjt_rsp *)fchdr;
	struct fnic_tport_event_s *tport_add_evt;
	struct fnic *fnic = iport->fnic;
	bool mismatched_tgt = false;

	fcid = FNIC_STD_GET_S_ID(fchdr);
	tgt_fcid = ntoh24(fcid);

	FNIC_FCS_DBG(KERN_INFO, fnic->host, fnic->fnic_num,
				 "FDLS process tgt PRLI response: 0x%x", tgt_fcid);

	tport = fnic_find_tport_by_fcid(iport, tgt_fcid);
	if (!tport) {
		FNIC_FCS_DBG(KERN_INFO, fnic->host, fnic->fnic_num,
					 "tport not found: 0x%x", tgt_fcid);
		/* Handle or just drop? */
		return;
	}

	if ((iport->state != FNIC_IPORT_STATE_READY)
		|| (tport->flags & FNIC_FDLS_TGT_ABORT_ISSUED)) {
		FNIC_FCS_DBG(KERN_INFO, fnic->host, fnic->fnic_num,
			 "Dropping frame! iport st: %d tport st: %d tport fcid: 0x%x",
			 iport->state, tport->state, tport->fcid);
		return;
	}

	if (tport->state != FDLS_TGT_STATE_PRLI) {
		FNIC_FCS_DBG(KERN_INFO, fnic->host, fnic->fnic_num,
			     "PRLI rsp recvd in wrong state. Drop frame. Restarting nexus");
		fdls_target_restart_nexus(tport);
		return;
	}

	if (FNIC_STD_GET_OX_ID(fchdr) != tport->active_oxid) {
		FNIC_FCS_DBG(KERN_INFO, fnic->host, fnic->fnic_num,
			 "Dropping PRLI response from target: 0x%x ",
			 tgt_fcid);
		FNIC_FCS_DBG(KERN_INFO, fnic->host, fnic->fnic_num,
			 "Reason: Stale PRLI response/Aborted PDISC/OOO frame delivery");
		return;
	}

	oxid = FNIC_STD_GET_OX_ID(fchdr);
	fdls_free_oxid(iport, oxid, &tport->active_oxid);

	switch (prli_rsp->els_prli.prli_cmd) {
	case ELS_LS_ACC:
		atomic64_inc(&iport->iport_stats.tport_prli_ls_accepts);
		FNIC_FCS_DBG(KERN_INFO, fnic->host, fnic->fnic_num,
					 "PRLI accepted from target: 0x%x", tgt_fcid);

		if (prli_rsp->sp.spp_type != FC_FC4_TYPE_SCSI) {
			FNIC_FCS_DBG(KERN_INFO, fnic->host, fnic->fnic_num,
				 "mismatched target zoned with FC SCSI initiator: 0x%x",
				 tgt_fcid);
			mismatched_tgt = true;
		}
		if (mismatched_tgt) {
			fdls_tgt_logout(iport, tport);
			fdls_delete_tport(iport, tport);
			return;
		}
		break;
	case ELS_LS_RJT:
		atomic64_inc(&iport->iport_stats.tport_prli_ls_rejects);
		if (((els_rjt->rej.er_reason == ELS_RJT_BUSY)
		     || (els_rjt->rej.er_reason == ELS_RJT_UNAB))
			&& (tport->retry_counter < FDLS_RETRY_COUNT)) {

			FNIC_FCS_DBG(KERN_INFO, fnic->host, fnic->fnic_num,
				 "PRLI ret ELS_LS_RJT BUSY. Retry from timer routine: 0x%x",
				 tgt_fcid);

			/*Retry Plogi again from the timer routine. */
			tport->flags |= FNIC_FDLS_RETRY_FRAME;
			return;
		}
		FNIC_FCS_DBG(KERN_INFO, fnic->host, fnic->fnic_num,
					 "PRLI returned ELS_LS_RJT from target: 0x%x",
					 tgt_fcid);

		fdls_tgt_logout(iport, tport);
		fdls_delete_tport(iport, tport);
		return;
	default:
		atomic64_inc(&iport->iport_stats.tport_prli_misc_rejects);
		FNIC_FCS_DBG(KERN_INFO, fnic->host, fnic->fnic_num,
					 "PRLI not accepted from target: 0x%x", tgt_fcid);
		return;
	}

	FNIC_FCS_DBG(KERN_INFO, fnic->host, fnic->fnic_num,
				 "Found the PRLI target: 0x%x and state: %d",
				 (unsigned int) tgt_fcid, tport->state);

	if (tport->timer_pending) {
		FNIC_FCS_DBG(KERN_INFO, fnic->host, fnic->fnic_num,
					 "tport fcid 0x%x: Canceling disc timer\n",
					 tport->fcid);
		fnic_del_tport_timer_sync(fnic, tport);
	}
	tport->timer_pending = 0;

	/* Learn Service Params */
	tport->fcp_csp = be32_to_cpu(prli_rsp->sp.spp_params);
	tport->retry_counter = 0;

	if (tport->fcp_csp & FCP_SPPF_RETRY)
		tport->tgt_flags |= FNIC_FC_RP_FLAGS_RETRY;

	/* Check if the device plays Target Mode Function */
	if (!(tport->fcp_csp & FCP_PRLI_FUNC_TARGET)) {
		FNIC_FCS_DBG(KERN_INFO, fnic->host, fnic->fnic_num,
			 "Remote port(0x%x): no target support. Deleting it\n",
			 tgt_fcid);
		fdls_tgt_logout(iport, tport);
		fdls_delete_tport(iport, tport);
		return;
	}

	fdls_set_tport_state(tport, FDLS_TGT_STATE_READY);

	/* Inform the driver about new target added */
	tport_add_evt = kzalloc(sizeof(struct fnic_tport_event_s), GFP_ATOMIC);
	if (!tport_add_evt) {
		FNIC_FCS_DBG(KERN_INFO, fnic->host, fnic->fnic_num,
				 "tport event memory allocation failure: 0x%0x\n",
				 tport->fcid);
		return;
	}
	tport_add_evt->event = TGT_EV_RPORT_ADD;
	tport_add_evt->arg1 = (void *) tport;
	FNIC_FCS_DBG(KERN_INFO, fnic->host, fnic->fnic_num,
			 "iport fcid: 0x%x add tport event fcid: 0x%x\n",
			 tport->fcid, iport->fcid);
	list_add_tail(&tport_add_evt->links, &fnic->tport_event_list);
	queue_work(fnic_event_queue, &fnic->tport_work);
}


static void
fdls_process_rff_id_rsp(struct fnic_iport_s *iport,
			struct fc_frame_header *fchdr)
{
	struct fnic *fnic = iport->fnic;
	struct fnic_fdls_fabric_s *fdls = &iport->fabric;
	struct fc_std_rff_id *rff_rsp = (struct fc_std_rff_id *) fchdr;
	uint16_t rsp;
	uint8_t reason_code;
	uint16_t oxid = FNIC_STD_GET_OX_ID(fchdr);

	if (fdls_get_state(fdls) != FDLS_STATE_REGISTER_FC4_FEATURES) {
		FNIC_FCS_DBG(KERN_INFO, fnic->host, fnic->fnic_num,
					 "RFF_ID resp recvd in state(%d). Dropping.",
					 fdls_get_state(fdls));
		return;
	}

	if (iport->active_oxid_fabric_req != oxid) {
		FNIC_FCS_DBG(KERN_INFO, fnic->host, fnic->fnic_num,
			"Incorrect OXID in response. state: %d, oxid recvd: 0x%x, active oxid: 0x%x\n",
			fdls_get_state(fdls), oxid, iport->active_oxid_fabric_req);
		return;
	}

	rsp = FNIC_STD_GET_FC_CT_CMD((&rff_rsp->fc_std_ct_hdr));
	FNIC_FCS_DBG(KERN_INFO, fnic->host, fnic->fnic_num,
				 "0x%x: FDLS process RFF ID response: 0x%04x", iport->fcid,
				 (uint32_t) rsp);

	fdls_free_oxid(iport, oxid, &iport->active_oxid_fabric_req);

	switch (rsp) {
	case FC_FS_ACC:
		if (iport->fabric.timer_pending) {
			FNIC_FCS_DBG(KERN_INFO, fnic->host, fnic->fnic_num,
						 "Canceling fabric disc timer %p\n", iport);
			fnic_del_fabric_timer_sync(fnic);
		}
		iport->fabric.timer_pending = 0;
		fdls->retry_counter = 0;
		fdls_set_state((&iport->fabric), FDLS_STATE_SCR);
		fdls_send_scr(iport);
		break;
	case FC_FS_RJT:
		reason_code = rff_rsp->fc_std_ct_hdr.ct_reason;
		if (((reason_code == FC_FS_RJT_BSY)
			|| (reason_code == FC_FS_RJT_UNABL))
			&& (fdls->retry_counter < FDLS_RETRY_COUNT)) {
			FNIC_FCS_DBG(KERN_INFO, fnic->host, fnic->fnic_num,
					 "RFF_ID ret ELS_LS_RJT BUSY. Retry from timer routine %p",
					 iport);

			/* Retry again from the timer routine */
			fdls->flags |= FNIC_FDLS_RETRY_FRAME;
		} else {
			FNIC_FCS_DBG(KERN_INFO, fnic->host, fnic->fnic_num,
			 "RFF_ID returned ELS_LS_RJT. Halting discovery %p",
			 iport);
			if (iport->fabric.timer_pending) {
				FNIC_FCS_DBG(KERN_INFO, fnic->host, fnic->fnic_num,
							 "Canceling fabric disc timer %p\n", iport);
				fnic_del_fabric_timer_sync(fnic);
			}
			fdls->timer_pending = 0;
			fdls->retry_counter = 0;
		}
		break;
	default:
		break;
	}
}

static void
fdls_process_rft_id_rsp(struct fnic_iport_s *iport,
			struct fc_frame_header *fchdr)
{
	struct fnic_fdls_fabric_s *fdls = &iport->fabric;
	struct fc_std_rft_id *rft_rsp = (struct fc_std_rft_id *) fchdr;
	uint16_t rsp;
	uint8_t reason_code;
	struct fnic *fnic = iport->fnic;
	uint16_t oxid = FNIC_STD_GET_OX_ID(fchdr);

	if (fdls_get_state(fdls) != FDLS_STATE_REGISTER_FC4_TYPES) {
		FNIC_FCS_DBG(KERN_INFO, fnic->host, fnic->fnic_num,
					 "RFT_ID resp recvd in state(%d). Dropping.",
					 fdls_get_state(fdls));
		return;
	}

	if (iport->active_oxid_fabric_req != oxid) {
		FNIC_FCS_DBG(KERN_INFO, fnic->host, fnic->fnic_num,
			"Incorrect OXID in response. state: %d, oxid recvd: 0x%x, active oxid: 0x%x\n",
			fdls_get_state(fdls), oxid, iport->active_oxid_fabric_req);
		return;
	}


	rsp = FNIC_STD_GET_FC_CT_CMD((&rft_rsp->fc_std_ct_hdr));
	FNIC_FCS_DBG(KERN_INFO, fnic->host, fnic->fnic_num,
				 "0x%x: FDLS process RFT ID response: 0x%04x", iport->fcid,
				 (uint32_t) rsp);

	fdls_free_oxid(iport, oxid, &iport->active_oxid_fabric_req);

	switch (rsp) {
	case FC_FS_ACC:
		if (iport->fabric.timer_pending) {
			FNIC_FCS_DBG(KERN_INFO, fnic->host, fnic->fnic_num,
						 "Canceling fabric disc timer %p\n", iport);
			fnic_del_fabric_timer_sync(fnic);
		}
		iport->fabric.timer_pending = 0;
		fdls->retry_counter = 0;
		fdls_send_register_fc4_features(iport);
		fdls_set_state((&iport->fabric), FDLS_STATE_REGISTER_FC4_FEATURES);
		break;
	case FC_FS_RJT:
		reason_code = rft_rsp->fc_std_ct_hdr.ct_reason;
		if (((reason_code == FC_FS_RJT_BSY)
			|| (reason_code == FC_FS_RJT_UNABL))
			&& (fdls->retry_counter < FDLS_RETRY_COUNT)) {
			FNIC_FCS_DBG(KERN_INFO, fnic->host, fnic->fnic_num,
				 "0x%x: RFT_ID ret ELS_LS_RJT BUSY. Retry from timer routine",
				 iport->fcid);

			/* Retry again from the timer routine */
			fdls->flags |= FNIC_FDLS_RETRY_FRAME;
		} else {
			FNIC_FCS_DBG(KERN_INFO, fnic->host, fnic->fnic_num,
				 "0x%x: RFT_ID REJ. Halting discovery reason %d expl %d",
				 iport->fcid, reason_code,
			 rft_rsp->fc_std_ct_hdr.ct_explan);
			if (iport->fabric.timer_pending) {
				FNIC_FCS_DBG(KERN_INFO, fnic->host, fnic->fnic_num,
							 "Canceling fabric disc timer %p\n", iport);
				fnic_del_fabric_timer_sync(fnic);
			}
			fdls->timer_pending = 0;
			fdls->retry_counter = 0;
		}
		break;
	default:
		break;
	}
}

static void
fdls_process_rpn_id_rsp(struct fnic_iport_s *iport,
			struct fc_frame_header *fchdr)
{
	struct fnic_fdls_fabric_s *fdls = &iport->fabric;
	struct fc_std_rpn_id *rpn_rsp = (struct fc_std_rpn_id *) fchdr;
	uint16_t rsp;
	uint8_t reason_code;
	struct fnic *fnic = iport->fnic;
	uint16_t oxid = FNIC_STD_GET_OX_ID(fchdr);

	if (fdls_get_state(fdls) != FDLS_STATE_RPN_ID) {
		FNIC_FCS_DBG(KERN_INFO, fnic->host, fnic->fnic_num,
					 "RPN_ID resp recvd in state(%d). Dropping.",
					 fdls_get_state(fdls));
		return;
	}
	if (iport->active_oxid_fabric_req != oxid) {
		FNIC_FCS_DBG(KERN_INFO, fnic->host, fnic->fnic_num,
			"Incorrect OXID in response. state: %d, oxid recvd: 0x%x, active oxid: 0x%x\n",
			fdls_get_state(fdls), oxid, iport->active_oxid_fabric_req);
		return;
	}

	rsp = FNIC_STD_GET_FC_CT_CMD((&rpn_rsp->fc_std_ct_hdr));
	FNIC_FCS_DBG(KERN_INFO, fnic->host, fnic->fnic_num,
				 "0x%x: FDLS process RPN ID response: 0x%04x", iport->fcid,
				 (uint32_t) rsp);
	fdls_free_oxid(iport, oxid, &iport->active_oxid_fabric_req);

	switch (rsp) {
	case FC_FS_ACC:
		if (iport->fabric.timer_pending) {
			FNIC_FCS_DBG(KERN_INFO, fnic->host, fnic->fnic_num,
						 "Canceling fabric disc timer %p\n", iport);
			fnic_del_fabric_timer_sync(fnic);
		}
		iport->fabric.timer_pending = 0;
		fdls->retry_counter = 0;
		fdls_send_register_fc4_types(iport);
		fdls_set_state((&iport->fabric), FDLS_STATE_REGISTER_FC4_TYPES);
		break;
	case FC_FS_RJT:
		reason_code = rpn_rsp->fc_std_ct_hdr.ct_reason;
		if (((reason_code == FC_FS_RJT_BSY)
			|| (reason_code == FC_FS_RJT_UNABL))
			&& (fdls->retry_counter < FDLS_RETRY_COUNT)) {
			FNIC_FCS_DBG(KERN_INFO, fnic->host, fnic->fnic_num,
					 "RPN_ID returned REJ BUSY. Retry from timer routine %p",
					 iport);

			/* Retry again from the timer routine */
			fdls->flags |= FNIC_FDLS_RETRY_FRAME;
		} else {
			FNIC_FCS_DBG(KERN_INFO, fnic->host, fnic->fnic_num,
						 "RPN_ID ELS_LS_RJT. Halting discovery %p", iport);
			if (iport->fabric.timer_pending) {
				FNIC_FCS_DBG(KERN_INFO, fnic->host, fnic->fnic_num,
							 "Canceling fabric disc timer %p\n", iport);
				fnic_del_fabric_timer_sync(fnic);
			}
			fdls->timer_pending = 0;
			fdls->retry_counter = 0;
		}
		break;
	default:
		break;
	}
}

static void
fdls_process_scr_rsp(struct fnic_iport_s *iport,
		     struct fc_frame_header *fchdr)
{
	struct fnic_fdls_fabric_s *fdls = &iport->fabric;
	struct fc_std_scr *scr_rsp = (struct fc_std_scr *) fchdr;
	struct fc_std_els_rjt_rsp *els_rjt = (struct fc_std_els_rjt_rsp *) fchdr;
	struct fnic *fnic = iport->fnic;
	uint16_t oxid = FNIC_STD_GET_OX_ID(fchdr);

	FNIC_FCS_DBG(KERN_INFO, fnic->host, fnic->fnic_num,
				 "FDLS process SCR response: 0x%04x",
		 (uint32_t) scr_rsp->scr.scr_cmd);

	if (fdls_get_state(fdls) != FDLS_STATE_SCR) {
		FNIC_FCS_DBG(KERN_INFO, fnic->host, fnic->fnic_num,
					 "SCR resp recvd in state(%d). Dropping.",
					 fdls_get_state(fdls));
		return;
	}
	if (iport->active_oxid_fabric_req != oxid) {
		FNIC_FCS_DBG(KERN_INFO, fnic->host, fnic->fnic_num,
			"Incorrect OXID in response. state: %d, oxid recvd: 0x%x, active oxid: 0x%x\n",
			fdls_get_state(fdls), oxid, iport->active_oxid_fabric_req);
	}

	fdls_free_oxid(iport, oxid, &iport->active_oxid_fabric_req);

	switch (scr_rsp->scr.scr_cmd) {
	case ELS_LS_ACC:
		atomic64_inc(&iport->iport_stats.fabric_scr_ls_accepts);
		if (iport->fabric.timer_pending) {
			FNIC_FCS_DBG(KERN_INFO, fnic->host, fnic->fnic_num,
						 "Canceling fabric disc timer %p\n", iport);
			fnic_del_fabric_timer_sync(fnic);
		}
		iport->fabric.timer_pending = 0;
		iport->fabric.retry_counter = 0;
		fdls_send_gpn_ft(iport, FDLS_STATE_GPN_FT);
		break;

	case ELS_LS_RJT:
		atomic64_inc(&iport->iport_stats.fabric_scr_ls_rejects);
		if (((els_rjt->rej.er_reason == ELS_RJT_BUSY)
	     || (els_rjt->rej.er_reason == ELS_RJT_UNAB))
			&& (fdls->retry_counter < FDLS_RETRY_COUNT)) {
			FNIC_FCS_DBG(KERN_INFO, fnic->host, fnic->fnic_num,
						 "SCR ELS_LS_RJT BUSY. Retry from timer routine %p",
						 iport);
			/* Retry again from the timer routine */
			fdls->flags |= FNIC_FDLS_RETRY_FRAME;
		} else {
			FNIC_FCS_DBG(KERN_INFO, fnic->host, fnic->fnic_num,
						 "SCR returned ELS_LS_RJT. Halting discovery %p",
						 iport);
			if (iport->fabric.timer_pending) {
				FNIC_FCS_DBG(KERN_INFO, fnic->host, fnic->fnic_num,
					     "Canceling fabric disc timer %p\n",
					     iport);
				fnic_del_fabric_timer_sync(fnic);
			}
			fdls->timer_pending = 0;
			fdls->retry_counter = 0;
		}
		break;

	default:
		atomic64_inc(&iport->iport_stats.fabric_scr_misc_rejects);
		break;
	}
}

static void
fdls_process_gpn_ft_tgt_list(struct fnic_iport_s *iport,
			     struct fc_frame_header *fchdr, int len)
{
	struct fc_gpn_ft_rsp_iu *gpn_ft_tgt;
	struct fnic_tport_s *tport, *next;
	uint32_t fcid;
	uint64_t wwpn;
	int rem_len = len;
	u32 old_link_down_cnt = iport->fnic->link_down_cnt;
	struct fnic *fnic = iport->fnic;

	FNIC_FCS_DBG(KERN_INFO, fnic->host, fnic->fnic_num,
				 "0x%x: FDLS process GPN_FT tgt list", iport->fcid);

	gpn_ft_tgt =
	    (struct fc_gpn_ft_rsp_iu *)((uint8_t *) fchdr +
					sizeof(struct fc_frame_header)
					+ sizeof(struct fc_ct_hdr));
	len -= sizeof(struct fc_frame_header) + sizeof(struct fc_ct_hdr);

	while (rem_len > 0) {

		fcid = ntoh24(gpn_ft_tgt->fcid);
		wwpn = be64_to_cpu(gpn_ft_tgt->wwpn);

		FNIC_FCS_DBG(KERN_INFO, fnic->host, fnic->fnic_num,
				 "tport: 0x%x: ctrl:0x%x", fcid, gpn_ft_tgt->ctrl);

		if (fcid == iport->fcid) {
			if (gpn_ft_tgt->ctrl & FC_NS_FID_LAST)
				break;
			gpn_ft_tgt++;
			rem_len -= sizeof(struct fc_gpn_ft_rsp_iu);
			continue;
		}

		tport = fnic_find_tport_by_wwpn(iport, wwpn);
		if (!tport) {
			/*
			 * New port registered with the switch or first time query
			 */
			tport = fdls_create_tport(iport, fcid, wwpn);
			if (!tport)
				return;
		}
		/*
		 * check if this was an existing tport with same fcid
		 * but whose wwpn has changed now ,then remove it and
		 * create a new one
		 */
		if (tport->fcid != fcid) {
			fdls_delete_tport(iport, tport);
			tport = fdls_create_tport(iport, fcid, wwpn);
			if (!tport)
				return;
		}

		/*
		 * If this GPN_FT rsp is after RSCN then mark the tports which
		 * matches with the new GPN_FT list, if some tport is not
		 * found in GPN_FT we went to delete that tport later.
		 */
		if (fdls_get_state((&iport->fabric)) == FDLS_STATE_RSCN_GPN_FT)
			tport->flags |= FNIC_FDLS_TPORT_IN_GPN_FT_LIST;

		if (gpn_ft_tgt->ctrl & FC_NS_FID_LAST)
			break;

		gpn_ft_tgt++;
		rem_len -= sizeof(struct fc_gpn_ft_rsp_iu);
	}
	if (rem_len <= 0) {
		FNIC_FCS_DBG(KERN_INFO, fnic->host, fnic->fnic_num,
			 "GPN_FT response: malformed/corrupt frame rxlen: %d remlen: %d",
			 len, rem_len);
}

	/*remove those ports which was not listed in GPN_FT */
	if (fdls_get_state((&iport->fabric)) == FDLS_STATE_RSCN_GPN_FT) {
		list_for_each_entry_safe(tport, next, &iport->tport_list, links) {

			if (!(tport->flags & FNIC_FDLS_TPORT_IN_GPN_FT_LIST)) {
				FNIC_FCS_DBG(KERN_INFO, fnic->host, fnic->fnic_num,
					 "Remove port: 0x%x not found in GPN_FT list",
					 tport->fcid);
				fdls_delete_tport(iport, tport);
			} else {
				tport->flags &= ~FNIC_FDLS_TPORT_IN_GPN_FT_LIST;
			}
			if ((old_link_down_cnt != iport->fnic->link_down_cnt)
				|| (iport->state != FNIC_IPORT_STATE_READY)) {
				return;
			}
		}
	}
}

static void
fdls_process_gpn_ft_rsp(struct fnic_iport_s *iport,
			struct fc_frame_header *fchdr, int len)
{
	struct fnic_fdls_fabric_s *fdls = &iport->fabric;
	struct fc_std_gpn_ft *gpn_ft_rsp = (struct fc_std_gpn_ft *) fchdr;
	uint16_t rsp;
	uint8_t reason_code;
	int count = 0;
	struct fnic_tport_s *tport, *next;
	u32 old_link_down_cnt = iport->fnic->link_down_cnt;
	struct fnic *fnic = iport->fnic;
	uint16_t oxid = FNIC_STD_GET_OX_ID(fchdr);

	FNIC_FCS_DBG(KERN_INFO, fnic->host, fnic->fnic_num,
				 "FDLS process GPN_FT response: iport state: %d len: %d",
				 iport->state, len);

	/*
	 * GPNFT response :-
	 *  FDLS_STATE_GPN_FT      : GPNFT send after SCR state
	 *  during fabric discovery(FNIC_IPORT_STATE_FABRIC_DISC)
	 *  FDLS_STATE_RSCN_GPN_FT : GPNFT send in response to RSCN
	 *  FDLS_STATE_SEND_GPNFT  : GPNFT send after deleting a Target,
	 *  e.g. after receiving Target LOGO
	 *  FDLS_STATE_TGT_DISCOVERY :Target discovery is currently in progress
	 *  from previous GPNFT response,a new GPNFT response has come.
	 */
	if (!(((iport->state == FNIC_IPORT_STATE_FABRIC_DISC)
		   && (fdls_get_state(fdls) == FDLS_STATE_GPN_FT))
		  || ((iport->state == FNIC_IPORT_STATE_READY)
			  && ((fdls_get_state(fdls) == FDLS_STATE_RSCN_GPN_FT)
				  || (fdls_get_state(fdls) == FDLS_STATE_SEND_GPNFT)
				  || (fdls_get_state(fdls) == FDLS_STATE_TGT_DISCOVERY))))) {
		FNIC_FCS_DBG(KERN_INFO, fnic->host, fnic->fnic_num,
			 "GPNFT resp recvd in fab state(%d) iport_state(%d). Dropping.",
			 fdls_get_state(fdls), iport->state);
		return;
	}

	if (iport->active_oxid_fabric_req != oxid) {
		FNIC_FCS_DBG(KERN_INFO, fnic->host, fnic->fnic_num,
			"Incorrect OXID in response. state: %d, oxid recvd: 0x%x, active oxid: 0x%x\n",
			fdls_get_state(fdls), oxid, iport->active_oxid_fabric_req);
	}

	fdls_free_oxid(iport, oxid, &iport->active_oxid_fabric_req);

	iport->state = FNIC_IPORT_STATE_READY;
	rsp = FNIC_STD_GET_FC_CT_CMD((&gpn_ft_rsp->fc_std_ct_hdr));

	switch (rsp) {

	case FC_FS_ACC:
		FNIC_FCS_DBG(KERN_INFO, fnic->host, fnic->fnic_num,
					 "0x%x: GPNFT_RSP accept", iport->fcid);
		if (iport->fabric.timer_pending) {
			FNIC_FCS_DBG(KERN_INFO, fnic->host, fnic->fnic_num,
						 "0x%x: Canceling fabric disc timer\n",
						 iport->fcid);
			fnic_del_fabric_timer_sync(fnic);
		}
		iport->fabric.timer_pending = 0;
		iport->fabric.retry_counter = 0;
		fdls_process_gpn_ft_tgt_list(iport, fchdr, len);

		/*
		 * iport state can change only if link down event happened
		 * We don't need to undo fdls_process_gpn_ft_tgt_list,
		 * that will be taken care in next link up event
		 */
		if (iport->state != FNIC_IPORT_STATE_READY) {
			FNIC_FCS_DBG(KERN_INFO, fnic->host, fnic->fnic_num,
				 "Halting target discovery: fab st: %d iport st: %d ",
				 fdls_get_state(fdls), iport->state);
			break;
		}
		fdls_tgt_discovery_start(iport);
		break;

	case FC_FS_RJT:
		reason_code = gpn_ft_rsp->fc_std_ct_hdr.ct_reason;
		FNIC_FCS_DBG(KERN_INFO, fnic->host, fnic->fnic_num,
			 "0x%x: GPNFT_RSP Reject reason: %d", iport->fcid, reason_code);

		if (((reason_code == FC_FS_RJT_BSY)
		     || (reason_code == FC_FS_RJT_UNABL))
			&& (fdls->retry_counter < FDLS_RETRY_COUNT)) {
			FNIC_FCS_DBG(KERN_INFO, fnic->host, fnic->fnic_num,
				 "0x%x: GPNFT_RSP ret REJ/BSY. Retry from timer routine",
				 iport->fcid);
			/* Retry again from the timer routine */
			fdls->flags |= FNIC_FDLS_RETRY_FRAME;
		} else {
			FNIC_FCS_DBG(KERN_INFO, fnic->host, fnic->fnic_num,
						 "0x%x: GPNFT_RSP reject", iport->fcid);
			if (iport->fabric.timer_pending) {
				FNIC_FCS_DBG(KERN_INFO, fnic->host, fnic->fnic_num,
							 "0x%x: Canceling fabric disc timer\n",
							 iport->fcid);
				fnic_del_fabric_timer_sync(fnic);
			}
			iport->fabric.timer_pending = 0;
			iport->fabric.retry_counter = 0;
			/*
			 * If GPN_FT ls_rjt then we should delete
			 * all existing tports
			 */
			count = 0;
			list_for_each_entry_safe(tport, next, &iport->tport_list,
									 links) {
				FNIC_FCS_DBG(KERN_INFO, fnic->host, fnic->fnic_num,
							 "GPN_FT_REJECT: Remove port: 0x%x",
							 tport->fcid);
				fdls_delete_tport(iport, tport);
				if ((old_link_down_cnt != iport->fnic->link_down_cnt)
					|| (iport->state != FNIC_IPORT_STATE_READY)) {
					return;
				}
				count++;
			}
			FNIC_FCS_DBG(KERN_INFO, fnic->host, fnic->fnic_num,
						 "GPN_FT_REJECT: Removed (0x%x) ports", count);
		}
		break;

	default:
		break;
	}
}

/**
 * fdls_process_fabric_logo_rsp - Handle an flogo response from the fcf
 * @iport: Handle to fnic iport
 * @fchdr: Incoming frame
 */
static void
fdls_process_fabric_logo_rsp(struct fnic_iport_s *iport,
			     struct fc_frame_header *fchdr)
{
	struct fc_std_flogi *flogo_rsp = (struct fc_std_flogi *) fchdr;
	struct fnic_fdls_fabric_s *fdls = &iport->fabric;
	struct fnic *fnic = iport->fnic;
	uint16_t oxid = FNIC_STD_GET_OX_ID(fchdr);

	if (iport->active_oxid_fabric_req != oxid) {
		FNIC_FCS_DBG(KERN_INFO, fnic->host, fnic->fnic_num,
			"Incorrect OXID in response. state: %d, oxid recvd: 0x%x, active oxid: 0x%x\n",
			fdls_get_state(fdls), oxid, iport->active_oxid_fabric_req);
	}
	fdls_free_oxid(iport, oxid, &iport->active_oxid_fabric_req);

	switch (flogo_rsp->els.fl_cmd) {
	case ELS_LS_ACC:
		if (iport->fabric.state != FDLS_STATE_FABRIC_LOGO) {
			FNIC_FCS_DBG(KERN_INFO, fnic->host, fnic->fnic_num,
				 "Flogo response. Fabric not in LOGO state. Dropping! %p",
				 iport);
			return;
		}

		iport->fabric.state = FDLS_STATE_FLOGO_DONE;
		iport->state = FNIC_IPORT_STATE_LINK_WAIT;

		if (iport->fabric.timer_pending) {
			FNIC_FCS_DBG(KERN_INFO, fnic->host, fnic->fnic_num,
			 "iport 0x%p Canceling fabric disc timer\n",
						 iport);
			fnic_del_fabric_timer_sync(fnic);
		}
		iport->fabric.timer_pending = 0;
		FNIC_FCS_DBG(KERN_INFO, fnic->host, fnic->fnic_num,
					 "Flogo response from Fabric for did: 0x%x",
		     ntoh24(fchdr->fh_d_id));
		return;

	case ELS_LS_RJT:
		FNIC_FCS_DBG(KERN_INFO, fnic->host, fnic->fnic_num,
			 "Flogo response from Fabric for did: 0x%x returned ELS_LS_RJT",
		     ntoh24(fchdr->fh_d_id));
		return;

	default:
		FNIC_FCS_DBG(KERN_INFO, fnic->host, fnic->fnic_num,
					 "FLOGO response not accepted or rejected: 0x%x",
		     flogo_rsp->els.fl_cmd);
	}
}

static void
fdls_process_flogi_rsp(struct fnic_iport_s *iport,
		       struct fc_frame_header *fchdr, void *rx_frame)
{
	struct fnic_fdls_fabric_s *fabric = &iport->fabric;
	struct fc_std_flogi *flogi_rsp = (struct fc_std_flogi *) fchdr;
	uint8_t *fcid;
	uint16_t rdf_size;
	uint8_t fcmac[6] = { 0x0E, 0XFC, 0x00, 0x00, 0x00, 0x00 };
	struct fnic *fnic = iport->fnic;
	uint16_t oxid = FNIC_STD_GET_OX_ID(fchdr);

	FNIC_FCS_DBG(KERN_INFO, fnic->host, fnic->fnic_num,
				 "0x%x: FDLS processing FLOGI response", iport->fcid);

	if (fdls_get_state(fabric) != FDLS_STATE_FABRIC_FLOGI) {
		FNIC_FCS_DBG(KERN_INFO, fnic->host, fnic->fnic_num,
					 "FLOGI response received in state (%d). Dropping frame",
					 fdls_get_state(fabric));
		return;
	}
	if (iport->active_oxid_fabric_req != oxid) {
		FNIC_FCS_DBG(KERN_INFO, fnic->host, fnic->fnic_num,
			"Incorrect OXID in response. state: %d, oxid recvd: 0x%x, active oxid: 0x%x\n",
			fdls_get_state(fabric), oxid, iport->active_oxid_fabric_req);
		return;
	}

	fdls_free_oxid(iport, oxid, &iport->active_oxid_fabric_req);

	switch (flogi_rsp->els.fl_cmd) {
	case ELS_LS_ACC:
		atomic64_inc(&iport->iport_stats.fabric_flogi_ls_accepts);
		if (iport->fabric.timer_pending) {
			FNIC_FCS_DBG(KERN_INFO, fnic->host, fnic->fnic_num,
						 "iport fcid: 0x%x Canceling fabric disc timer\n",
						 iport->fcid);
			fnic_del_fabric_timer_sync(fnic);
		}

		iport->fabric.timer_pending = 0;
		iport->fabric.retry_counter = 0;
		fcid = FNIC_STD_GET_D_ID(fchdr);
		iport->fcid = ntoh24(fcid);
		FNIC_FCS_DBG(KERN_INFO, fnic->host, fnic->fnic_num,
					 "0x%x: FLOGI response accepted", iport->fcid);

		/* Learn the Service Params */
		rdf_size = be16_to_cpu(FNIC_LOGI_RDF_SIZE(flogi_rsp->els));
		if ((rdf_size >= FNIC_MIN_DATA_FIELD_SIZE)
			&& (rdf_size < FNIC_FC_MAX_PAYLOAD_LEN))
			iport->max_payload_size = min(rdf_size,
								  iport->max_payload_size);

		FNIC_FCS_DBG(KERN_INFO, fnic->host, fnic->fnic_num,
					 "max_payload_size from fabric: %u set: %d", rdf_size,
					 iport->max_payload_size);

		iport->r_a_tov = be32_to_cpu(FNIC_LOGI_R_A_TOV(flogi_rsp->els));
		iport->e_d_tov = be32_to_cpu(FNIC_LOGI_E_D_TOV(flogi_rsp->els));

		if (FNIC_LOGI_FEATURES(flogi_rsp->els) & FNIC_FC_EDTOV_NSEC)
			iport->e_d_tov = iport->e_d_tov / FNIC_NSEC_TO_MSEC;

		FNIC_FCS_DBG(KERN_INFO, fnic->host, fnic->fnic_num,
					 "From fabric: R_A_TOV: %d E_D_TOV: %d",
					 iport->r_a_tov, iport->e_d_tov);

		fc_host_fabric_name(iport->fnic->host) =
		get_unaligned_be64(&FNIC_LOGI_NODE_NAME(flogi_rsp->els));
		fc_host_port_id(iport->fnic->host) = iport->fcid;

		fnic_fdls_learn_fcoe_macs(iport, rx_frame, fcid);

		if (fnic_fdls_register_portid(iport, iport->fcid, rx_frame) != 0) {
			FNIC_FCS_DBG(KERN_INFO, fnic->host, fnic->fnic_num,
						 "0x%x: FLOGI registration failed", iport->fcid);
			break;
		}

		memcpy(&fcmac[3], fcid, 3);
		FNIC_FCS_DBG(KERN_INFO, fnic->host, fnic->fnic_num,
			 "Adding vNIC device MAC addr: %02x:%02x:%02x:%02x:%02x:%02x",
			 fcmac[0], fcmac[1], fcmac[2], fcmac[3], fcmac[4],
			 fcmac[5]);
		vnic_dev_add_addr(iport->fnic->vdev, fcmac);

		if (fdls_get_state(fabric) == FDLS_STATE_FABRIC_FLOGI) {
			fnic_fdls_start_plogi(iport);
			FNIC_FCS_DBG(KERN_INFO, fnic->host, fnic->fnic_num,
						 "FLOGI response received. Starting PLOGI");
		} else {
			/* From FDLS_STATE_FABRIC_FLOGI state fabric can only go to
			 * FDLS_STATE_LINKDOWN
			 * state, hence we don't have to worry about undoing:
			 * the fnic_fdls_register_portid and vnic_dev_add_addr
			 */
			FNIC_FCS_DBG(KERN_INFO, fnic->host, fnic->fnic_num,
				 "FLOGI response received in state (%d). Dropping frame",
				 fdls_get_state(fabric));
		}
		break;

	case ELS_LS_RJT:
		atomic64_inc(&iport->iport_stats.fabric_flogi_ls_rejects);
		if (fabric->retry_counter < iport->max_flogi_retries) {
			FNIC_FCS_DBG(KERN_INFO, fnic->host, fnic->fnic_num,
				 "FLOGI returned ELS_LS_RJT BUSY. Retry from timer routine %p",
				 iport);

			/* Retry Flogi again from the timer routine. */
			fabric->flags |= FNIC_FDLS_RETRY_FRAME;

		} else {
			FNIC_FCS_DBG(KERN_INFO, fnic->host, fnic->fnic_num,
			 "FLOGI returned ELS_LS_RJT. Halting discovery %p",
			 iport);
			if (iport->fabric.timer_pending) {
				FNIC_FCS_DBG(KERN_INFO, fnic->host, fnic->fnic_num,
							 "iport 0x%p Canceling fabric disc timer\n",
							 iport);
				fnic_del_fabric_timer_sync(fnic);
			}
			fabric->timer_pending = 0;
			fabric->retry_counter = 0;
		}
		break;

	default:
		FNIC_FCS_DBG(KERN_INFO, fnic->host, fnic->fnic_num,
					 "FLOGI response not accepted: 0x%x",
		     flogi_rsp->els.fl_cmd);
		atomic64_inc(&iport->iport_stats.fabric_flogi_misc_rejects);
		break;
	}
}

static void
fdls_process_fabric_plogi_rsp(struct fnic_iport_s *iport,
			      struct fc_frame_header *fchdr)
{
	struct fc_std_flogi *plogi_rsp = (struct fc_std_flogi *) fchdr;
	struct fc_std_els_rjt_rsp *els_rjt = (struct fc_std_els_rjt_rsp *) fchdr;
	struct fnic_fdls_fabric_s *fdls = &iport->fabric;
	struct fnic *fnic = iport->fnic;
	uint16_t oxid = FNIC_STD_GET_OX_ID(fchdr);

	if (fdls_get_state((&iport->fabric)) != FDLS_STATE_FABRIC_PLOGI) {
		FNIC_FCS_DBG(KERN_INFO, fnic->host, fnic->fnic_num,
			 "Fabric PLOGI response received in state (%d). Dropping frame",
			 fdls_get_state(&iport->fabric));
		return;
	}
	if (iport->active_oxid_fabric_req != oxid) {
		FNIC_FCS_DBG(KERN_INFO, fnic->host, fnic->fnic_num,
			"Incorrect OXID in response. state: %d, oxid recvd: 0x%x, active oxid: 0x%x\n",
			fdls_get_state(fdls), oxid, iport->active_oxid_fabric_req);
		return;
	}
	fdls_free_oxid(iport, oxid, &iport->active_oxid_fabric_req);

	switch (plogi_rsp->els.fl_cmd) {
	case ELS_LS_ACC:
		atomic64_inc(&iport->iport_stats.fabric_plogi_ls_accepts);
		if (iport->fabric.timer_pending) {
			FNIC_FCS_DBG(KERN_INFO, fnic->host, fnic->fnic_num,
				 "iport fcid: 0x%x fabric PLOGI response: Accepted\n",
				 iport->fcid);
			fnic_del_fabric_timer_sync(fnic);
		}
		iport->fabric.timer_pending = 0;
		iport->fabric.retry_counter = 0;
		fdls_set_state(&iport->fabric, FDLS_STATE_RPN_ID);
		fdls_send_rpn_id(iport);
		break;
	case ELS_LS_RJT:
		atomic64_inc(&iport->iport_stats.fabric_plogi_ls_rejects);
		if (((els_rjt->rej.er_reason == ELS_RJT_BUSY)
	     || (els_rjt->rej.er_reason == ELS_RJT_UNAB))
			&& (iport->fabric.retry_counter < iport->max_plogi_retries)) {
			FNIC_FCS_DBG(KERN_INFO, fnic->host, fnic->fnic_num,
				 "0x%x: Fabric PLOGI ELS_LS_RJT BUSY. Retry from timer routine",
				 iport->fcid);
		} else {
			FNIC_FCS_DBG(KERN_INFO, fnic->host, fnic->fnic_num,
				 "0x%x: Fabric PLOGI ELS_LS_RJT. Halting discovery",
				 iport->fcid);
			if (iport->fabric.timer_pending) {
				FNIC_FCS_DBG(KERN_INFO, fnic->host, fnic->fnic_num,
							 "iport fcid: 0x%x Canceling fabric disc timer\n",
							 iport->fcid);
				fnic_del_fabric_timer_sync(fnic);
			}
			iport->fabric.timer_pending = 0;
			iport->fabric.retry_counter = 0;
			return;
		}
		break;
	default:
		FNIC_FCS_DBG(KERN_INFO, fnic->host, fnic->fnic_num,
					 "PLOGI response not accepted: 0x%x",
		     plogi_rsp->els.fl_cmd);
		atomic64_inc(&iport->iport_stats.fabric_plogi_misc_rejects);
		break;
	}
}

static void fdls_process_fdmi_plogi_rsp(struct fnic_iport_s *iport,
					struct fc_frame_header *fchdr)
{
	struct fc_std_flogi *plogi_rsp = (struct fc_std_flogi *)fchdr;
	struct fc_std_els_rjt_rsp *els_rjt = (struct fc_std_els_rjt_rsp *)fchdr;
	struct fnic_fdls_fabric_s *fdls = &iport->fabric;
	struct fnic *fnic = iport->fnic;
	u64 fdmi_tov;
	uint16_t oxid = FNIC_STD_GET_OX_ID(fchdr);

	if (iport->active_oxid_fdmi_plogi != oxid) {
		FNIC_FCS_DBG(KERN_INFO, fnic->host, fnic->fnic_num,
			"Incorrect OXID in response. state: %d, oxid recvd: 0x%x, active oxid: 0x%x\n",
			fdls_get_state(fdls), oxid, iport->active_oxid_fdmi_plogi);
		return;
	}

	iport->fabric.fdmi_pending &= ~FDLS_FDMI_PLOGI_PENDING;
	fdls_free_oxid(iport, oxid, &iport->active_oxid_fdmi_plogi);

	if (ntoh24(fchdr->fh_s_id) == FC_FID_MGMT_SERV) {
		timer_delete_sync(&iport->fabric.fdmi_timer);
		iport->fabric.fdmi_pending = 0;
		switch (plogi_rsp->els.fl_cmd) {
		case ELS_LS_ACC:
			FNIC_FCS_DBG(KERN_INFO, fnic->host, fnic->fnic_num,
				 "FDLS process fdmi PLOGI response status: ELS_LS_ACC\n");
			FNIC_FCS_DBG(KERN_INFO, fnic->host, fnic->fnic_num,
				 "Sending fdmi registration for port 0x%x\n",
				 iport->fcid);

			fdls_fdmi_register_hba(iport);
			fdls_fdmi_register_pa(iport);
			fdmi_tov = jiffies + msecs_to_jiffies(5000);
			mod_timer(&iport->fabric.fdmi_timer,
				  round_jiffies(fdmi_tov));
			break;
		case ELS_LS_RJT:
			FNIC_FCS_DBG(KERN_INFO, fnic->host, fnic->fnic_num,
				 "Fabric FDMI PLOGI returned ELS_LS_RJT reason: 0x%x",
				     els_rjt->rej.er_reason);

			if (((els_rjt->rej.er_reason == ELS_RJT_BUSY)
			     || (els_rjt->rej.er_reason == ELS_RJT_UNAB))
				&& (iport->fabric.fdmi_retry < 7)) {
				iport->fabric.fdmi_retry++;
				fdls_send_fdmi_plogi(iport);
			}
			break;
		default:
			break;
		}
	}
}
static void fdls_process_fdmi_reg_ack(struct fnic_iport_s *iport,
				      struct fc_frame_header *fchdr,
				      int rsp_type)
{
	struct fnic *fnic = iport->fnic;
	uint16_t oxid;

	if (!iport->fabric.fdmi_pending) {
		FNIC_FCS_DBG(KERN_ERR, fnic->host, fnic->fnic_num,
			     "Received FDMI ack while not waiting: 0x%x\n",
			     FNIC_STD_GET_OX_ID(fchdr));
		return;
	}

	oxid =  FNIC_STD_GET_OX_ID(fchdr);

	if ((iport->active_oxid_fdmi_rhba != oxid) &&
		(iport->active_oxid_fdmi_rpa != oxid))  {
		FNIC_FCS_DBG(KERN_INFO, fnic->host, fnic->fnic_num,
			"Incorrect OXID in response. oxid recvd: 0x%x, active oxids(rhba,rpa): 0x%x, 0x%x\n",
			oxid, iport->active_oxid_fdmi_rhba, iport->active_oxid_fdmi_rpa);
		return;
	}
	if (FNIC_FRAME_TYPE(oxid) == FNIC_FRAME_TYPE_FDMI_RHBA) {
		iport->fabric.fdmi_pending &= ~FDLS_FDMI_REG_HBA_PENDING;
		fdls_free_oxid(iport, oxid, &iport->active_oxid_fdmi_rhba);
	} else {
		iport->fabric.fdmi_pending &= ~FDLS_FDMI_RPA_PENDING;
		fdls_free_oxid(iport, oxid, &iport->active_oxid_fdmi_rpa);
	}

	FNIC_FCS_DBG(KERN_INFO, fnic->host, fnic->fnic_num,
		"iport fcid: 0x%x: Received FDMI registration ack\n",
		 iport->fcid);

	if (!iport->fabric.fdmi_pending) {
		timer_delete_sync(&iport->fabric.fdmi_timer);
		FNIC_FCS_DBG(KERN_INFO, fnic->host, fnic->fnic_num,
					 "iport fcid: 0x%x: Canceling FDMI timer\n",
					 iport->fcid);
	}
}

static void fdls_process_fdmi_abts_rsp(struct fnic_iport_s *iport,
				       struct fc_frame_header *fchdr)
{
	uint32_t s_id;
	struct fnic *fnic = iport->fnic;
	uint16_t oxid;

	s_id = ntoh24(FNIC_STD_GET_S_ID(fchdr));

	if (!(s_id != FC_FID_MGMT_SERV)) {
		FNIC_FCS_DBG(KERN_INFO, fnic->host, fnic->fnic_num,
			     "Received abts rsp with invalid SID: 0x%x. Dropping frame",
			     s_id);
		return;
	}

	oxid =  FNIC_STD_GET_OX_ID(fchdr);

	switch (FNIC_FRAME_TYPE(oxid)) {
	case FNIC_FRAME_TYPE_FDMI_PLOGI:
		FNIC_FCS_DBG(KERN_INFO, fnic->host, fnic->fnic_num,
			"Received FDMI PLOGI ABTS rsp with oxid: 0x%x", oxid);
		FNIC_FCS_DBG(KERN_INFO, fnic->host, fnic->fnic_num,
			 "0x%x: iport->fabric.fdmi_pending: 0x%x",
			 iport->fcid, iport->fabric.fdmi_pending);
		fdls_free_oxid(iport, oxid, &iport->active_oxid_fdmi_plogi);

		iport->fabric.fdmi_pending &= ~FDLS_FDMI_PLOGI_PENDING;
		iport->fabric.fdmi_pending &= ~FDLS_FDMI_ABORT_PENDING;
<<<<<<< HEAD
		break;
	case FNIC_FRAME_TYPE_FDMI_RHBA:
=======
		FNIC_FCS_DBG(KERN_INFO, fnic->host, fnic->fnic_num,
			 "0x%x: iport->fabric.fdmi_pending: 0x%x",
			 iport->fcid, iport->fabric.fdmi_pending);
		break;
	case FNIC_FRAME_TYPE_FDMI_RHBA:
		FNIC_FCS_DBG(KERN_INFO, fnic->host, fnic->fnic_num,
			"Received FDMI RHBA ABTS rsp with oxid: 0x%x", oxid);
		FNIC_FCS_DBG(KERN_INFO, fnic->host, fnic->fnic_num,
			 "0x%x: iport->fabric.fdmi_pending: 0x%x",
			 iport->fcid, iport->fabric.fdmi_pending);

>>>>>>> 3f4ee458
		iport->fabric.fdmi_pending &= ~FDLS_FDMI_REG_HBA_PENDING;

		/* If RPA is still pending, don't turn off ABORT PENDING.
		 * We count on the timer to detect the ABTS timeout and take
		 * corrective action.
		 */
		if (!(iport->fabric.fdmi_pending & FDLS_FDMI_RPA_PENDING))
			iport->fabric.fdmi_pending &= ~FDLS_FDMI_ABORT_PENDING;

		fdls_free_oxid(iport, oxid, &iport->active_oxid_fdmi_rhba);
		FNIC_FCS_DBG(KERN_INFO, fnic->host, fnic->fnic_num,
			 "0x%x: iport->fabric.fdmi_pending: 0x%x",
			 iport->fcid, iport->fabric.fdmi_pending);
		break;
	case FNIC_FRAME_TYPE_FDMI_RPA:
<<<<<<< HEAD
=======
		FNIC_FCS_DBG(KERN_INFO, fnic->host, fnic->fnic_num,
			"Received FDMI RPA ABTS rsp with oxid: 0x%x", oxid);
		FNIC_FCS_DBG(KERN_INFO, fnic->host, fnic->fnic_num,
			 "0x%x: iport->fabric.fdmi_pending: 0x%x",
			 iport->fcid, iport->fabric.fdmi_pending);

>>>>>>> 3f4ee458
		iport->fabric.fdmi_pending &= ~FDLS_FDMI_RPA_PENDING;

		/* If RHBA is still pending, don't turn off ABORT PENDING.
		 * We count on the timer to detect the ABTS timeout and take
		 * corrective action.
		 */
		if (!(iport->fabric.fdmi_pending & FDLS_FDMI_REG_HBA_PENDING))
			iport->fabric.fdmi_pending &= ~FDLS_FDMI_ABORT_PENDING;

		fdls_free_oxid(iport, oxid, &iport->active_oxid_fdmi_rpa);
		FNIC_FCS_DBG(KERN_INFO, fnic->host, fnic->fnic_num,
			 "0x%x: iport->fabric.fdmi_pending: 0x%x",
			 iport->fcid, iport->fabric.fdmi_pending);
		break;
	default:
		FNIC_FCS_DBG(KERN_INFO, fnic->host, fnic->fnic_num,
			"Received abts rsp with invalid oxid: 0x%x. Dropping frame",
			oxid);
		break;
	}

	/*
	 * Only if ABORT PENDING is off, delete the timer, and if no other
	 * operations are pending, retry FDMI.
	 * Otherwise, let the timer pop and take the appropriate action.
	 */
	if (!(iport->fabric.fdmi_pending & FDLS_FDMI_ABORT_PENDING)) {
		timer_delete_sync(&iport->fabric.fdmi_timer);
		if (!iport->fabric.fdmi_pending)
			fdls_fdmi_retry_plogi(iport);
	}
}

static void
fdls_process_fabric_abts_rsp(struct fnic_iport_s *iport,
			     struct fc_frame_header *fchdr)
{
	uint32_t s_id;
	struct fc_std_abts_ba_acc *ba_acc = (struct fc_std_abts_ba_acc *)fchdr;
	struct fc_std_abts_ba_rjt *ba_rjt;
	uint32_t fabric_state = iport->fabric.state;
	struct fnic *fnic = iport->fnic;
	int frame_type;
	uint16_t oxid;

	s_id = ntoh24(fchdr->fh_s_id);
	ba_rjt = (struct fc_std_abts_ba_rjt *) fchdr;

	if (!((s_id == FC_FID_DIR_SERV) || (s_id == FC_FID_FLOGI)
		  || (s_id == FC_FID_FCTRL))) {
		FNIC_FCS_DBG(KERN_INFO, fnic->host, fnic->fnic_num,
			 "Received abts rsp with invalid SID: 0x%x. Dropping frame",
			 s_id);
		return;
	}

	oxid = FNIC_STD_GET_OX_ID(fchdr);
	if (iport->active_oxid_fabric_req != oxid) {
		FNIC_FCS_DBG(KERN_INFO, fnic->host, fnic->fnic_num,
			"Received abts rsp with invalid oxid: 0x%x. Dropping frame",
			oxid);
		return;
	}

	if (iport->fabric.timer_pending) {
		FNIC_FCS_DBG(KERN_INFO, fnic->host, fnic->fnic_num,
					 "Canceling fabric disc timer %p\n", iport);
		fnic_del_fabric_timer_sync(fnic);
	}
	iport->fabric.timer_pending = 0;
	iport->fabric.flags &= ~FNIC_FDLS_FABRIC_ABORT_ISSUED;

	if (fchdr->fh_r_ctl == FC_RCTL_BA_ACC) {
		FNIC_FCS_DBG(KERN_INFO, fnic->host, fnic->fnic_num,
			 "Received abts rsp BA_ACC for fabric_state: %d OX_ID: 0x%x",
		     fabric_state, be16_to_cpu(ba_acc->acc.ba_ox_id));
	} else if (fchdr->fh_r_ctl == FC_RCTL_BA_RJT) {
		FNIC_FCS_DBG(KERN_INFO, fnic->host, fnic->fnic_num,
			 "BA_RJT fs: %d OX_ID: 0x%x rc: 0x%x rce: 0x%x",
		     fabric_state, FNIC_STD_GET_OX_ID(&ba_rjt->fchdr),
		     ba_rjt->rjt.br_reason, ba_rjt->rjt.br_explan);
	}

	frame_type = FNIC_FRAME_TYPE(oxid);
	fdls_free_oxid(iport, oxid, &iport->active_oxid_fabric_req);

	/* currently error handling/retry logic is same for ABTS BA_ACC & BA_RJT */
	switch (frame_type) {
	case FNIC_FRAME_TYPE_FABRIC_FLOGI:
		if (iport->fabric.retry_counter < iport->max_flogi_retries)
			fdls_send_fabric_flogi(iport);
		else
			FNIC_FCS_DBG(KERN_INFO, fnic->host, fnic->fnic_num,
				 "Exceeded max FLOGI retries");
		break;
	case FNIC_FRAME_TYPE_FABRIC_LOGO:
		if (iport->fabric.retry_counter < FABRIC_LOGO_MAX_RETRY)
			fdls_send_fabric_logo(iport);
		break;
	case FNIC_FRAME_TYPE_FABRIC_PLOGI:
		if (iport->fabric.retry_counter < iport->max_plogi_retries)
			fdls_send_fabric_plogi(iport);
		else
			FNIC_FCS_DBG(KERN_INFO, fnic->host, fnic->fnic_num,
				 "Exceeded max PLOGI retries");
		break;
	case FNIC_FRAME_TYPE_FABRIC_RPN:
		if (iport->fabric.retry_counter < FDLS_RETRY_COUNT)
			fdls_send_rpn_id(iport);
		else
			/* go back to fabric Plogi */
			fnic_fdls_start_plogi(iport);
		break;
	case FNIC_FRAME_TYPE_FABRIC_SCR:
		if (iport->fabric.retry_counter < FDLS_RETRY_COUNT)
			fdls_send_scr(iport);
		else {
			FNIC_FCS_DBG(KERN_INFO, fnic->host, fnic->fnic_num,
				"SCR exhausted retries. Start fabric PLOGI %p",
				 iport);
			fnic_fdls_start_plogi(iport);	/* go back to fabric Plogi */
		}
		break;
	case FNIC_FRAME_TYPE_FABRIC_RFT:
		if (iport->fabric.retry_counter < FDLS_RETRY_COUNT)
			fdls_send_register_fc4_types(iport);
		else {
			FNIC_FCS_DBG(KERN_INFO, fnic->host, fnic->fnic_num,
				"RFT exhausted retries. Start fabric PLOGI %p",
				 iport);
			fnic_fdls_start_plogi(iport);	/* go back to fabric Plogi */
		}
		break;
	case FNIC_FRAME_TYPE_FABRIC_RFF:
		if (iport->fabric.retry_counter < FDLS_RETRY_COUNT)
			fdls_send_register_fc4_features(iport);
		else {
			FNIC_FCS_DBG(KERN_INFO, fnic->host, fnic->fnic_num,
				"RFF exhausted retries. Start fabric PLOGI %p",
				 iport);
			fnic_fdls_start_plogi(iport);	/* go back to fabric Plogi */
		}
		break;
	case FNIC_FRAME_TYPE_FABRIC_GPN_FT:
		if (iport->fabric.retry_counter <= FDLS_RETRY_COUNT)
			fdls_send_gpn_ft(iport, fabric_state);
		else
			FNIC_FCS_DBG(KERN_INFO, fnic->host, fnic->fnic_num,
				"GPN FT exhausted retries. Start fabric PLOGI %p",
				iport);
		break;
	default:
		/*
		 * We should not be here since we already validated rx oxid with
		 * our active_oxid_fabric_req
		 */
		FNIC_FCS_DBG(KERN_INFO, fnic->host, fnic->fnic_num,
			"Invalid OXID/active oxid 0x%x\n", oxid);
		WARN_ON(true);
		return;
	}
}

static void
fdls_process_abts_req(struct fnic_iport_s *iport, struct fc_frame_header *fchdr)
{
	uint8_t *frame;
	struct fc_std_abts_ba_acc *pba_acc;
	uint32_t nport_id;
	uint16_t oxid = FNIC_STD_GET_OX_ID(fchdr);
	struct fnic_tport_s *tport;
	struct fnic *fnic = iport->fnic;
	uint16_t frame_size = FNIC_ETH_FCOE_HDRS_OFFSET +
			sizeof(struct fc_std_abts_ba_acc);

	nport_id = ntoh24(fchdr->fh_s_id);
	FNIC_FCS_DBG(KERN_INFO, fnic->host, fnic->fnic_num,
				 "Received abort from SID 0x%8x", nport_id);

	tport = fnic_find_tport_by_fcid(iport, nport_id);
	if (tport) {
		if (tport->active_oxid == oxid) {
			tport->flags |= FNIC_FDLS_TGT_ABORT_ISSUED;
			fdls_free_oxid(iport, oxid, &tport->active_oxid);
		}
	}

	frame = fdls_alloc_frame(iport);
	if (frame == NULL) {
		FNIC_FCS_DBG(KERN_ERR, fnic->host, fnic->fnic_num,
				"0x%x: Failed to allocate frame to send response for ABTS req",
				iport->fcid);
		return;
	}

	pba_acc = (struct fc_std_abts_ba_acc *) (frame + FNIC_ETH_FCOE_HDRS_OFFSET);
	*pba_acc = (struct fc_std_abts_ba_acc) {
		.fchdr = {.fh_r_ctl = FC_RCTL_BA_ACC,
				.fh_f_ctl = {FNIC_FCP_RSP_FCTL, 0, 0}},
		.acc = {.ba_low_seq_cnt = 0, .ba_high_seq_cnt = cpu_to_be16(0xFFFF)}
	};

	FNIC_STD_SET_S_ID(pba_acc->fchdr, fchdr->fh_d_id);
	FNIC_STD_SET_D_ID(pba_acc->fchdr, fchdr->fh_s_id);
	FNIC_STD_SET_OX_ID(pba_acc->fchdr, FNIC_STD_GET_OX_ID(fchdr));
	FNIC_STD_SET_RX_ID(pba_acc->fchdr, FNIC_STD_GET_RX_ID(fchdr));

	pba_acc->acc.ba_rx_id = cpu_to_be16(FNIC_STD_GET_RX_ID(fchdr));
	pba_acc->acc.ba_ox_id = cpu_to_be16(FNIC_STD_GET_OX_ID(fchdr));

	FNIC_FCS_DBG(KERN_INFO, fnic->host, fnic->fnic_num,
		 "0x%x: FDLS send BA ACC with oxid: 0x%x",
		 iport->fcid, oxid);

	fnic_send_fcoe_frame(iport, frame, frame_size);
}

static void
fdls_process_unsupported_els_req(struct fnic_iport_s *iport,
				 struct fc_frame_header *fchdr)
{
	uint8_t *frame;
	struct fc_std_els_rjt_rsp *pls_rsp;
	uint16_t oxid;
	uint32_t d_id = ntoh24(fchdr->fh_d_id);
	struct fnic *fnic = iport->fnic;
	uint16_t frame_size = FNIC_ETH_FCOE_HDRS_OFFSET +
			sizeof(struct fc_std_els_rjt_rsp);

	if (iport->fcid != d_id) {
		FNIC_FCS_DBG(KERN_INFO, fnic->host, fnic->fnic_num,
			 "Dropping unsupported ELS with illegal frame bits 0x%x\n",
			 d_id);
		atomic64_inc(&iport->iport_stats.unsupported_frames_dropped);
		return;
	}

	if ((iport->state != FNIC_IPORT_STATE_READY)
		&& (iport->state != FNIC_IPORT_STATE_FABRIC_DISC)) {
		FNIC_FCS_DBG(KERN_INFO, fnic->host, fnic->fnic_num,
			 "Dropping unsupported ELS request in iport state: %d",
			 iport->state);
		atomic64_inc(&iport->iport_stats.unsupported_frames_dropped);
		return;
	}

	frame = fdls_alloc_frame(iport);
	if (frame == NULL) {
		FNIC_FCS_DBG(KERN_ERR, fnic->host, fnic->fnic_num,
			"Failed to allocate frame to send response to unsupported ELS request");
		return;
	}

	pls_rsp = (struct fc_std_els_rjt_rsp *) (frame + FNIC_ETH_FCOE_HDRS_OFFSET);
	fdls_init_els_rjt_frame(frame, iport);

	FNIC_FCS_DBG(KERN_INFO, fnic->host, fnic->fnic_num,
				 "0x%x: Process unsupported ELS request from SID: 0x%x",
		     iport->fcid, ntoh24(fchdr->fh_s_id));

	/* We don't support this ELS request, send a reject */
	pls_rsp->rej.er_reason = 0x0B;
	pls_rsp->rej.er_explan = 0x0;
	pls_rsp->rej.er_vendor = 0x0;

	FNIC_STD_SET_S_ID(pls_rsp->fchdr, fchdr->fh_d_id);
	FNIC_STD_SET_D_ID(pls_rsp->fchdr, fchdr->fh_s_id);
	oxid = FNIC_STD_GET_OX_ID(fchdr);
	FNIC_STD_SET_OX_ID(pls_rsp->fchdr, oxid);

	fnic_send_fcoe_frame(iport, frame, frame_size);
}

static void
fdls_process_rls_req(struct fnic_iport_s *iport, struct fc_frame_header *fchdr)
{
	uint8_t *frame;
	struct fc_std_rls_acc *prls_acc_rsp;
	uint16_t oxid;
	struct fnic *fnic = iport->fnic;
	uint16_t frame_size = FNIC_ETH_FCOE_HDRS_OFFSET +
			sizeof(struct fc_std_rls_acc);

	FNIC_FCS_DBG(KERN_INFO, fnic->host, fnic->fnic_num,
				 "Process RLS request %d", iport->fnic->fnic_num);

	if ((iport->state != FNIC_IPORT_STATE_READY)
		&& (iport->state != FNIC_IPORT_STATE_FABRIC_DISC)) {
		FNIC_FCS_DBG(KERN_INFO, fnic->host, fnic->fnic_num,
			 "Received RLS req in iport state: %d. Dropping the frame.",
			 iport->state);
		return;
	}

	frame = fdls_alloc_frame(iport);
	if (frame == NULL) {
		FNIC_FCS_DBG(KERN_ERR, fnic->host, fnic->fnic_num,
				"Failed to allocate frame to send RLS accept");
		return;
	}
	prls_acc_rsp = (struct fc_std_rls_acc *) (frame + FNIC_ETH_FCOE_HDRS_OFFSET);

	FNIC_STD_SET_S_ID(prls_acc_rsp->fchdr, fchdr->fh_d_id);
	FNIC_STD_SET_D_ID(prls_acc_rsp->fchdr, fchdr->fh_s_id);

	oxid = FNIC_STD_GET_OX_ID(fchdr);
	FNIC_STD_SET_OX_ID(prls_acc_rsp->fchdr, oxid);
	FNIC_STD_SET_RX_ID(prls_acc_rsp->fchdr, FNIC_UNASSIGNED_RXID);

	FNIC_STD_SET_F_CTL(prls_acc_rsp->fchdr, FNIC_ELS_REP_FCTL << 16);
	FNIC_STD_SET_R_CTL(prls_acc_rsp->fchdr, FC_RCTL_ELS_REP);
	FNIC_STD_SET_TYPE(prls_acc_rsp->fchdr, FC_TYPE_ELS);

	prls_acc_rsp->els.rls_cmd = ELS_LS_ACC;
	prls_acc_rsp->els.rls_lesb.lesb_link_fail =
	    cpu_to_be32(iport->fnic->link_down_cnt);

	fnic_send_fcoe_frame(iport, frame, frame_size);
}

static void
fdls_process_els_req(struct fnic_iport_s *iport, struct fc_frame_header *fchdr,
					 uint32_t len)
{
	uint8_t *frame;
	struct fc_std_els_acc_rsp *pels_acc;
	uint16_t oxid;
	uint8_t *fc_payload;
	uint8_t type;
	struct fnic *fnic = iport->fnic;
	uint16_t frame_size = FNIC_ETH_FCOE_HDRS_OFFSET;

	fc_payload = (uint8_t *) fchdr + sizeof(struct fc_frame_header);
	type = *fc_payload;

	if ((iport->state != FNIC_IPORT_STATE_READY)
		&& (iport->state != FNIC_IPORT_STATE_FABRIC_DISC)) {
		FNIC_FCS_DBG(KERN_INFO, fnic->host, fnic->fnic_num,
				 "Dropping ELS frame type: 0x%x in iport state: %d",
				 type, iport->state);
		return;
	}
	switch (type) {
	case ELS_ECHO:
		FNIC_FCS_DBG(KERN_INFO, fnic->host, fnic->fnic_num,
					 "sending LS_ACC for ECHO request %d\n",
					 iport->fnic->fnic_num);
		break;

	case ELS_RRQ:
		FNIC_FCS_DBG(KERN_INFO, fnic->host, fnic->fnic_num,
					 "sending LS_ACC for RRQ request %d\n",
					 iport->fnic->fnic_num);
		break;

	default:
		FNIC_FCS_DBG(KERN_INFO, fnic->host, fnic->fnic_num,
					 "sending LS_ACC for 0x%x ELS frame\n", type);
		break;
	}

	frame = fdls_alloc_frame(iport);
	if (frame == NULL) {
		FNIC_FCS_DBG(KERN_ERR, fnic->host, fnic->fnic_num,
				"Failed to allocate frame to send ELS response for 0x%x",
				type);
		return;
	}

	if (type == ELS_ECHO) {
		/* Brocade sends a longer payload, copy all frame back */
		memcpy(frame, fchdr, len);
	}

	pels_acc = (struct fc_std_els_acc_rsp *) (frame + FNIC_ETH_FCOE_HDRS_OFFSET);
	fdls_init_els_acc_frame(frame, iport);

	FNIC_STD_SET_D_ID(pels_acc->fchdr, fchdr->fh_s_id);

	oxid = FNIC_STD_GET_OX_ID(fchdr);
	FNIC_STD_SET_OX_ID(pels_acc->fchdr, oxid);

	if (type == ELS_ECHO)
		frame_size += len;
	else
		frame_size += sizeof(struct fc_std_els_acc_rsp);

	fnic_send_fcoe_frame(iport, frame, frame_size);
}

static void
fdls_process_tgt_abts_rsp(struct fnic_iport_s *iport,
			  struct fc_frame_header *fchdr)
{
	uint32_t s_id;
	struct fnic_tport_s *tport;
	uint32_t tport_state;
	struct fc_std_abts_ba_acc *ba_acc;
	struct fc_std_abts_ba_rjt *ba_rjt;
	uint16_t oxid;
	struct fnic *fnic = iport->fnic;
	int frame_type;

	s_id = ntoh24(fchdr->fh_s_id);
	ba_acc = (struct fc_std_abts_ba_acc *)fchdr;
	ba_rjt = (struct fc_std_abts_ba_rjt *)fchdr;

	tport = fnic_find_tport_by_fcid(iport, s_id);
	if (!tport) {
		FNIC_FCS_DBG(KERN_ERR, fnic->host, fnic->fnic_num,
					 "Received tgt abts rsp with invalid SID: 0x%x", s_id);
		return;
	}
	if (tport->timer_pending) {
		FNIC_FCS_DBG(KERN_ERR, fnic->host, fnic->fnic_num,
					 "tport 0x%p Canceling fabric disc timer\n", tport);
		fnic_del_tport_timer_sync(fnic, tport);
	}
	if (iport->state != FNIC_IPORT_STATE_READY) {
		FNIC_FCS_DBG(KERN_ERR, fnic->host, fnic->fnic_num,
					 "Received tgt abts rsp in iport state(%d). Dropping.",
					 iport->state);
		return;
	}
	tport->timer_pending = 0;
	tport->flags &= ~FNIC_FDLS_TGT_ABORT_ISSUED;
	tport_state = tport->state;
	oxid = FNIC_STD_GET_OX_ID(fchdr);

	/*This abort rsp is for ADISC */
	frame_type = FNIC_FRAME_TYPE(oxid);
	switch (frame_type) {
	case FNIC_FRAME_TYPE_TGT_ADISC:
		if (fchdr->fh_r_ctl == FC_RCTL_BA_ACC) {
			FNIC_FCS_DBG(KERN_ERR, fnic->host, fnic->fnic_num,
				     "OX_ID: 0x%x tgt_fcid: 0x%x rcvd tgt adisc abts resp BA_ACC",
				     be16_to_cpu(ba_acc->acc.ba_ox_id),
				     tport->fcid);
		} else if (fchdr->fh_r_ctl == FC_RCTL_BA_RJT) {
			FNIC_FCS_DBG(KERN_ERR, fnic->host, fnic->fnic_num,
				 "ADISC BA_RJT rcvd tport_fcid: 0x%x tport_state: %d ",
				 tport->fcid, tport_state);
			FNIC_FCS_DBG(KERN_ERR, fnic->host, fnic->fnic_num,
				 "reason code: 0x%x reason code explanation:0x%x ",
				     ba_rjt->rjt.br_reason,
				     ba_rjt->rjt.br_explan);
		}
		if ((tport->retry_counter < FDLS_RETRY_COUNT)
		    && (fchdr->fh_r_ctl == FC_RCTL_BA_ACC)) {
			fdls_free_oxid(iport, oxid, &tport->active_oxid);
			fdls_send_tgt_adisc(iport, tport);
			return;
		}
		fdls_free_oxid(iport, oxid, &tport->active_oxid);
		FNIC_FCS_DBG(KERN_ERR, fnic->host, fnic->fnic_num,
					 "ADISC not responding. Deleting target port: 0x%x",
					 tport->fcid);
		fdls_delete_tport(iport, tport);
		/* Restart discovery of targets */
		if ((iport->state == FNIC_IPORT_STATE_READY)
			&& (iport->fabric.state != FDLS_STATE_SEND_GPNFT)
			&& (iport->fabric.state != FDLS_STATE_RSCN_GPN_FT)) {
			fdls_send_gpn_ft(iport, FDLS_STATE_SEND_GPNFT);
		}
		break;
	case FNIC_FRAME_TYPE_TGT_PLOGI:
		if (fchdr->fh_r_ctl == FC_RCTL_BA_ACC) {
			FNIC_FCS_DBG(KERN_ERR, fnic->host, fnic->fnic_num,
				 "Received tgt PLOGI abts response BA_ACC tgt_fcid: 0x%x",
				 tport->fcid);
		} else if (fchdr->fh_r_ctl == FC_RCTL_BA_RJT) {
			FNIC_FCS_DBG(KERN_INFO, fnic->host, fnic->fnic_num,
				 "PLOGI BA_RJT received for tport_fcid: 0x%x OX_ID: 0x%x",
				     tport->fcid, FNIC_STD_GET_OX_ID(fchdr));
			FNIC_FCS_DBG(KERN_INFO, fnic->host, fnic->fnic_num,
				 "reason code: 0x%x reason code explanation: 0x%x",
				     ba_rjt->rjt.br_reason,
				     ba_rjt->rjt.br_explan);
		}
		if ((tport->retry_counter < iport->max_plogi_retries)
		    && (fchdr->fh_r_ctl == FC_RCTL_BA_ACC)) {
			fdls_free_oxid(iport, oxid, &tport->active_oxid);
			fdls_send_tgt_plogi(iport, tport);
			return;
		}

		fdls_free_oxid(iport, oxid, &tport->active_oxid);
		fdls_delete_tport(iport, tport);
		/* Restart discovery of targets */
		if ((iport->state == FNIC_IPORT_STATE_READY)
			&& (iport->fabric.state != FDLS_STATE_SEND_GPNFT)
			&& (iport->fabric.state != FDLS_STATE_RSCN_GPN_FT)) {
			fdls_send_gpn_ft(iport, FDLS_STATE_SEND_GPNFT);
		}
		break;
	case FNIC_FRAME_TYPE_TGT_PRLI:
		if (fchdr->fh_r_ctl == FC_RCTL_BA_ACC) {
			FNIC_FCS_DBG(KERN_INFO, fnic->host, fnic->fnic_num,
				 "0x%x: Received tgt PRLI abts response BA_ACC",
				 tport->fcid);
		} else if (fchdr->fh_r_ctl == FC_RCTL_BA_RJT) {
			FNIC_FCS_DBG(KERN_INFO, fnic->host, fnic->fnic_num,
				 "PRLI BA_RJT received for tport_fcid: 0x%x OX_ID: 0x%x ",
				     tport->fcid, FNIC_STD_GET_OX_ID(fchdr));
			FNIC_FCS_DBG(KERN_INFO, fnic->host, fnic->fnic_num,
				 "reason code: 0x%x reason code explanation: 0x%x",
				     ba_rjt->rjt.br_reason,
				     ba_rjt->rjt.br_explan);
		}
		if ((tport->retry_counter < FDLS_RETRY_COUNT)
		    && (fchdr->fh_r_ctl == FC_RCTL_BA_ACC)) {
			fdls_free_oxid(iport, oxid, &tport->active_oxid);
			fdls_send_tgt_prli(iport, tport);
			return;
		}
		fdls_free_oxid(iport, oxid, &tport->active_oxid);
		fdls_send_tgt_plogi(iport, tport);	/* go back to plogi */
		fdls_set_tport_state(tport, FDLS_TGT_STATE_PLOGI);
		break;
	default:
		FNIC_FCS_DBG(KERN_INFO, fnic->host, fnic->fnic_num,
			"Received ABTS response for unknown frame %p", iport);
		break;
	}

}

static void
fdls_process_plogi_req(struct fnic_iport_s *iport,
		       struct fc_frame_header *fchdr)
{
	uint8_t *frame;
	struct fc_std_els_rjt_rsp *pplogi_rsp;
	uint16_t oxid;
	uint32_t d_id = ntoh24(fchdr->fh_d_id);
	struct fnic *fnic = iport->fnic;
	uint16_t frame_size = FNIC_ETH_FCOE_HDRS_OFFSET +
			sizeof(struct fc_std_els_rjt_rsp);

	if (iport->fcid != d_id) {
		FNIC_FCS_DBG(KERN_INFO, fnic->host, fnic->fnic_num,
			 "Received PLOGI with illegal frame bits. Dropping frame from 0x%x",
			 d_id);
		return;
	}

	if (iport->state != FNIC_IPORT_STATE_READY) {
		FNIC_FCS_DBG(KERN_INFO, fnic->host, fnic->fnic_num,
			 "Received PLOGI request in iport state: %d Dropping frame",
			 iport->state);
		return;
	}

	frame = fdls_alloc_frame(iport);
	if (frame == NULL) {
		FNIC_FCS_DBG(KERN_ERR, fnic->host, fnic->fnic_num,
			"Failed to allocate frame to send response to PLOGI request");
		return;
	}

	pplogi_rsp = (struct fc_std_els_rjt_rsp *) (frame + FNIC_ETH_FCOE_HDRS_OFFSET);
	fdls_init_els_rjt_frame(frame, iport);

	FNIC_FCS_DBG(KERN_INFO, fnic->host, fnic->fnic_num,
				 "0x%x: Process PLOGI request from SID: 0x%x",
				 iport->fcid, ntoh24(fchdr->fh_s_id));

	/* We don't support PLOGI request, send a reject */
	pplogi_rsp->rej.er_reason = 0x0B;
	pplogi_rsp->rej.er_explan = 0x0;
	pplogi_rsp->rej.er_vendor = 0x0;

	FNIC_STD_SET_S_ID(pplogi_rsp->fchdr, fchdr->fh_d_id);
	FNIC_STD_SET_D_ID(pplogi_rsp->fchdr, fchdr->fh_s_id);
	oxid = FNIC_STD_GET_OX_ID(fchdr);
	FNIC_STD_SET_OX_ID(pplogi_rsp->fchdr, oxid);

	fnic_send_fcoe_frame(iport, frame, frame_size);
}

static void
fdls_process_logo_req(struct fnic_iport_s *iport, struct fc_frame_header *fchdr)
{
	struct fc_std_logo *logo = (struct fc_std_logo *)fchdr;
	uint32_t nport_id;
	uint64_t nport_name;
	struct fnic_tport_s *tport;
	struct fnic *fnic = iport->fnic;
	uint16_t oxid;

	nport_id = ntoh24(logo->els.fl_n_port_id);
	nport_name = be64_to_cpu(logo->els.fl_n_port_wwn);

	FNIC_FCS_DBG(KERN_INFO, fnic->host, fnic->fnic_num,
				 "Process LOGO request from fcid: 0x%x", nport_id);

	if (iport->state != FNIC_IPORT_STATE_READY) {
		FNIC_FCS_DBG(KERN_ERR, fnic->host, fnic->fnic_num,
			 "Dropping LOGO req from 0x%x in iport state: %d",
			 nport_id, iport->state);
		return;
	}

	tport = fnic_find_tport_by_fcid(iport, nport_id);

	if (!tport) {
		/* We are not logged in with the nport, log and drop... */
		FNIC_FCS_DBG(KERN_ERR, fnic->host, fnic->fnic_num,
			 "Received LOGO from an nport not logged in: 0x%x(0x%llx)",
			 nport_id, nport_name);
		return;
	}
	if (tport->fcid != nport_id) {
		FNIC_FCS_DBG(KERN_ERR, fnic->host, fnic->fnic_num,
		 "Received LOGO with invalid target port fcid: 0x%x(0x%llx)",
		 nport_id, nport_name);
		return;
	}
	if (tport->timer_pending) {
		FNIC_FCS_DBG(KERN_ERR, fnic->host, fnic->fnic_num,
					 "tport fcid 0x%x: Canceling disc timer\n",
					 tport->fcid);
		fnic_del_tport_timer_sync(fnic, tport);
		tport->timer_pending = 0;
	}

	/* got a logo in response to adisc to a target which has logged out */
	if (tport->state == FDLS_TGT_STATE_ADISC) {
		tport->retry_counter = 0;
		oxid = tport->active_oxid;
		fdls_free_oxid(iport, oxid, &tport->active_oxid);
		fdls_delete_tport(iport, tport);
		fdls_send_logo_resp(iport, &logo->fchdr);
		if ((iport->state == FNIC_IPORT_STATE_READY)
			&& (fdls_get_state(&iport->fabric) != FDLS_STATE_SEND_GPNFT)
			&& (fdls_get_state(&iport->fabric) != FDLS_STATE_RSCN_GPN_FT)) {
			FNIC_FCS_DBG(KERN_ERR, fnic->host, fnic->fnic_num,
						 "Sending GPNFT in response to LOGO from Target:0x%x",
						 nport_id);
			fdls_send_gpn_ft(iport, FDLS_STATE_SEND_GPNFT);
			return;
		}
	} else {
		fdls_delete_tport(iport, tport);
	}
	if (iport->state == FNIC_IPORT_STATE_READY) {
		fdls_send_logo_resp(iport, &logo->fchdr);
		if ((fdls_get_state(&iport->fabric) != FDLS_STATE_SEND_GPNFT) &&
			(fdls_get_state(&iport->fabric) != FDLS_STATE_RSCN_GPN_FT)) {
			FNIC_FCS_DBG(KERN_ERR, fnic->host, fnic->fnic_num,
						 "Sending GPNFT in response to LOGO from Target:0x%x",
						 nport_id);
			fdls_send_gpn_ft(iport, FDLS_STATE_SEND_GPNFT);
		}
	}
}

static void
fdls_process_rscn(struct fnic_iport_s *iport, struct fc_frame_header *fchdr)
{
	struct fc_std_rscn *rscn;
	struct fc_els_rscn_page *rscn_port = NULL;
	int num_ports;
	struct fnic_tport_s *tport, *next;
	uint32_t nport_id;
	uint8_t fcid[3];
	int newports = 0;
	struct fnic_fdls_fabric_s *fdls = &iport->fabric;
	struct fnic *fnic = iport->fnic;
	int rscn_type = NOT_PC_RSCN;
	uint32_t sid = ntoh24(fchdr->fh_s_id);
	unsigned long reset_fnic_list_lock_flags = 0;
	uint16_t rscn_payload_len;

	atomic64_inc(&iport->iport_stats.num_rscns);

	FNIC_FCS_DBG(KERN_INFO, fnic->host, fnic->fnic_num,
				 "FDLS process RSCN %p", iport);

	if (iport->state != FNIC_IPORT_STATE_READY) {
		FNIC_FCS_DBG(KERN_INFO, fnic->host, fnic->fnic_num,
					 "FDLS RSCN received in state(%d). Dropping",
					 fdls_get_state(fdls));
		return;
	}

	rscn = (struct fc_std_rscn *)fchdr;
	rscn_payload_len = be16_to_cpu(rscn->els.rscn_plen);

	/* frame validation */
	if ((rscn_payload_len % 4 != 0) || (rscn_payload_len < 8)
	    || (rscn_payload_len > 1024)
	    || (rscn->els.rscn_page_len != 4)) {
		num_ports = 0;
		if ((rscn_payload_len == 0xFFFF)
		    && (sid == FC_FID_FCTRL)) {
			rscn_type = PC_RSCN;
			FNIC_FCS_DBG(KERN_INFO, fnic->host, fnic->fnic_num,
				     "pcrscn: PCRSCN received. sid: 0x%x payload len: 0x%x",
				     sid, rscn_payload_len);
		} else {
			FNIC_FCS_DBG(KERN_INFO, fnic->host, fnic->fnic_num,
					 "RSCN payload_len: 0x%x page_len: 0x%x",
				     rscn_payload_len, rscn->els.rscn_page_len);
			/* if this happens then we need to send ADISC to all the tports. */
			list_for_each_entry_safe(tport, next, &iport->tport_list, links) {
				if (tport->state == FDLS_TGT_STATE_READY)
					tport->flags |= FNIC_FDLS_TPORT_SEND_ADISC;
				FNIC_FCS_DBG(KERN_INFO, fnic->host, fnic->fnic_num,
					 "RSCN for port id: 0x%x", tport->fcid);
			}
		} /* end else */
	} else {
		num_ports = (rscn_payload_len - 4) / rscn->els.rscn_page_len;
		rscn_port = (struct fc_els_rscn_page *)(rscn + 1);
	}
	FNIC_FCS_DBG(KERN_INFO, fnic->host, fnic->fnic_num,
			 "RSCN received for num_ports: %d payload_len: %d page_len: %d ",
		     num_ports, rscn_payload_len, rscn->els.rscn_page_len);

	/*
	 * RSCN have at least one Port_ID page , but may not have any port_id
	 * in it. If no port_id is specified in the Port_ID page , we send
	 * ADISC to all the tports
	 */

	while (num_ports) {

		memcpy(fcid, rscn_port->rscn_fid, 3);

		nport_id = ntoh24(fcid);
		rscn_port++;
		num_ports--;
		/* if this happens then we need to send ADISC to all the tports. */
		if (nport_id == 0) {
			list_for_each_entry_safe(tport, next, &iport->tport_list,
									 links) {
				if (tport->state == FDLS_TGT_STATE_READY)
					tport->flags |= FNIC_FDLS_TPORT_SEND_ADISC;

				FNIC_FCS_DBG(KERN_INFO, fnic->host, fnic->fnic_num,
							 "RSCN for port id: 0x%x", tport->fcid);
			}
			break;
		}
		tport = fnic_find_tport_by_fcid(iport, nport_id);

		FNIC_FCS_DBG(KERN_INFO, fnic->host, fnic->fnic_num,
					 "RSCN port id list: 0x%x", nport_id);

		if (!tport) {
			newports++;
			continue;
		}
		if (tport->state == FDLS_TGT_STATE_READY)
			tport->flags |= FNIC_FDLS_TPORT_SEND_ADISC;
	}

	if (pc_rscn_handling_feature_flag == PC_RSCN_HANDLING_FEATURE_ON &&
		rscn_type == PC_RSCN && fnic->role == FNIC_ROLE_FCP_INITIATOR) {

		if (fnic->pc_rscn_handling_status == PC_RSCN_HANDLING_IN_PROGRESS) {
			FNIC_FCS_DBG(KERN_INFO, fnic->host, fnic->fnic_num,
				 "PCRSCN handling already in progress. Skip host reset: %d",
				 iport->fnic->fnic_num);
			return;
		}

		FNIC_FCS_DBG(KERN_INFO, fnic->host, fnic->fnic_num,
			 "Processing PCRSCN. Queuing fnic for host reset: %d",
			 iport->fnic->fnic_num);
		fnic->pc_rscn_handling_status = PC_RSCN_HANDLING_IN_PROGRESS;

		spin_unlock_irqrestore(&fnic->fnic_lock, fnic->lock_flags);

		spin_lock_irqsave(&reset_fnic_list_lock,
						  reset_fnic_list_lock_flags);
		list_add_tail(&fnic->links, &reset_fnic_list);
		spin_unlock_irqrestore(&reset_fnic_list_lock,
							   reset_fnic_list_lock_flags);

		queue_work(reset_fnic_work_queue, &reset_fnic_work);
		spin_lock_irqsave(&fnic->fnic_lock, fnic->lock_flags);
	} else {
		FNIC_FCS_DBG(KERN_INFO, fnic->host, fnic->fnic_num,
		 "FDLS process RSCN sending GPN_FT: newports: %d", newports);
		fdls_send_gpn_ft(iport, FDLS_STATE_RSCN_GPN_FT);
		fdls_send_rscn_resp(iport, fchdr);
	}
}

void fnic_fdls_disc_start(struct fnic_iport_s *iport)
{
	struct fnic *fnic = iport->fnic;

	fc_host_fabric_name(iport->fnic->host) = 0;
	fc_host_post_event(iport->fnic->host, fc_get_event_number(),
					   FCH_EVT_LIPRESET, 0);

	if (!iport->usefip) {
		if (iport->flags & FNIC_FIRST_LINK_UP) {
			spin_unlock_irqrestore(&fnic->fnic_lock, fnic->lock_flags);
			fnic_scsi_fcpio_reset(iport->fnic);
			spin_lock_irqsave(&fnic->fnic_lock, fnic->lock_flags);

			iport->flags &= ~FNIC_FIRST_LINK_UP;
		}
		fnic_fdls_start_flogi(iport);
	} else
		fnic_fdls_start_plogi(iport);
}

static void
fdls_process_adisc_req(struct fnic_iport_s *iport,
		       struct fc_frame_header *fchdr)
{
	struct fc_std_els_adisc *padisc_acc;
	struct fc_std_els_adisc *adisc_req = (struct fc_std_els_adisc *)fchdr;
	uint64_t frame_wwnn;
	uint64_t frame_wwpn;
	uint32_t tgt_fcid;
	struct fnic_tport_s *tport;
	uint8_t *fcid;
	uint8_t *rjt_frame;
	uint8_t *acc_frame;
	struct fc_std_els_rjt_rsp *prjts_rsp;
	uint16_t oxid;
	struct fnic *fnic = iport->fnic;
	uint16_t rjt_frame_size = FNIC_ETH_FCOE_HDRS_OFFSET +
			sizeof(struct fc_std_els_rjt_rsp);
	uint16_t acc_frame_size = FNIC_ETH_FCOE_HDRS_OFFSET +
			sizeof(struct fc_std_els_adisc);

	FNIC_FCS_DBG(KERN_INFO, fnic->host, fnic->fnic_num,
				 "Process ADISC request %d", iport->fnic->fnic_num);

	fcid = FNIC_STD_GET_S_ID(fchdr);
	tgt_fcid = ntoh24(fcid);
	tport = fnic_find_tport_by_fcid(iport, tgt_fcid);
	if (!tport) {
		FNIC_FCS_DBG(KERN_ERR, fnic->host, fnic->fnic_num,
					 "tport for fcid: 0x%x not found. Dropping ADISC req.",
					 tgt_fcid);
		return;
	}
	if (iport->state != FNIC_IPORT_STATE_READY) {
		FNIC_FCS_DBG(KERN_ERR, fnic->host, fnic->fnic_num,
			 "Dropping ADISC req from fcid: 0x%x in iport state: %d",
			 tgt_fcid, iport->state);
		return;
	}

	frame_wwnn = be64_to_cpu(adisc_req->els.adisc_wwnn);
	frame_wwpn = be64_to_cpu(adisc_req->els.adisc_wwpn);

	if ((frame_wwnn != tport->wwnn) || (frame_wwpn != tport->wwpn)) {
		/* send reject */
		FNIC_FCS_DBG(KERN_ERR, fnic->host, fnic->fnic_num,
			 "ADISC req from fcid: 0x%x mismatch wwpn: 0x%llx wwnn: 0x%llx",
			 tgt_fcid, frame_wwpn, frame_wwnn);
		FNIC_FCS_DBG(KERN_ERR, fnic->host, fnic->fnic_num,
			 "local tport wwpn: 0x%llx wwnn: 0x%llx. Sending RJT",
			 tport->wwpn, tport->wwnn);

		rjt_frame = fdls_alloc_frame(iport);
		if (rjt_frame == NULL) {
			FNIC_FCS_DBG(KERN_ERR, fnic->host, fnic->fnic_num,
				"Failed to allocate rjt_frame to send response to ADISC request");
			return;
		}

		prjts_rsp = (struct fc_std_els_rjt_rsp *) (rjt_frame + FNIC_ETH_FCOE_HDRS_OFFSET);
		fdls_init_els_rjt_frame(rjt_frame, iport);

		prjts_rsp->rej.er_reason = 0x03;	/*  logical error */
		prjts_rsp->rej.er_explan = 0x1E;	/*  N_port login required */
		prjts_rsp->rej.er_vendor = 0x0;

		FNIC_STD_SET_S_ID(prjts_rsp->fchdr, fchdr->fh_d_id);
		FNIC_STD_SET_D_ID(prjts_rsp->fchdr, fchdr->fh_s_id);
		oxid = FNIC_STD_GET_OX_ID(fchdr);
		FNIC_STD_SET_OX_ID(prjts_rsp->fchdr, oxid);

		fnic_send_fcoe_frame(iport, rjt_frame, rjt_frame_size);
		return;
	}

	acc_frame = fdls_alloc_frame(iport);
	if (acc_frame == NULL) {
		FNIC_FCS_DBG(KERN_ERR, fnic->host, fnic->fnic_num,
				"Failed to allocate frame to send ADISC accept");
		return;
	}

	padisc_acc = (struct fc_std_els_adisc *) (acc_frame + FNIC_ETH_FCOE_HDRS_OFFSET);

	FNIC_STD_SET_S_ID(padisc_acc->fchdr, fchdr->fh_d_id);
	FNIC_STD_SET_D_ID(padisc_acc->fchdr, fchdr->fh_s_id);

	FNIC_STD_SET_F_CTL(padisc_acc->fchdr, FNIC_ELS_REP_FCTL << 16);
	FNIC_STD_SET_R_CTL(padisc_acc->fchdr, FC_RCTL_ELS_REP);
	FNIC_STD_SET_TYPE(padisc_acc->fchdr, FC_TYPE_ELS);

	oxid = FNIC_STD_GET_OX_ID(fchdr);
	FNIC_STD_SET_OX_ID(padisc_acc->fchdr, oxid);
	FNIC_STD_SET_RX_ID(padisc_acc->fchdr, FNIC_UNASSIGNED_RXID);

	padisc_acc->els.adisc_cmd = ELS_LS_ACC;

	FNIC_STD_SET_NPORT_NAME(&padisc_acc->els.adisc_wwpn,
			iport->wwpn);
	FNIC_STD_SET_NODE_NAME(&padisc_acc->els.adisc_wwnn,
			iport->wwnn);
	memcpy(padisc_acc->els.adisc_port_id, fchdr->fh_d_id, 3);

	fnic_send_fcoe_frame(iport, acc_frame, acc_frame_size);
}

/*
 * Performs a validation for all FCOE frames and return the frame type
 */
int
fnic_fdls_validate_and_get_frame_type(struct fnic_iport_s *iport,
	struct fc_frame_header *fchdr)
{
	uint8_t type;
	uint8_t *fc_payload;
	uint16_t oxid;
	uint32_t s_id;
	uint32_t d_id;
	struct fnic *fnic = iport->fnic;
	struct fnic_fdls_fabric_s *fabric = &iport->fabric;
	int oxid_frame_type;

	oxid = FNIC_STD_GET_OX_ID(fchdr);
	fc_payload = (uint8_t *) fchdr + sizeof(struct fc_frame_header);
	type = *fc_payload;
	s_id = ntoh24(fchdr->fh_s_id);
	d_id = ntoh24(fchdr->fh_d_id);

	/* some common validation */
	if (fdls_get_state(fabric) > FDLS_STATE_FABRIC_FLOGI) {
		if (iport->fcid != d_id || (!FNIC_FC_FRAME_CS_CTL(fchdr))) {
			FNIC_FCS_DBG(KERN_INFO, fnic->host, fnic->fnic_num,
				     "invalid frame received. Dropping frame");
			return -1;
		}
	}

	/*  BLS ABTS response */
	if ((fchdr->fh_r_ctl == FC_RCTL_BA_ACC)
	|| (fchdr->fh_r_ctl == FC_RCTL_BA_RJT)) {
		if (!(FNIC_FC_FRAME_TYPE_BLS(fchdr))) {
			FNIC_FCS_DBG(KERN_INFO, fnic->host, fnic->fnic_num,
						 "Received ABTS invalid frame. Dropping frame");
			return -1;

		}
		if (fdls_is_oxid_fabric_req(oxid)) {
			if (!(iport->fabric.flags & FNIC_FDLS_FABRIC_ABORT_ISSUED)) {
				FNIC_FCS_DBG(KERN_INFO, fnic->host, fnic->fnic_num,
					"Received unexpected ABTS RSP(oxid:0x%x) from 0x%x. Dropping frame",
					oxid, s_id);
				return -1;
		}
			return FNIC_FABRIC_BLS_ABTS_RSP;
		} else if (fdls_is_oxid_fdmi_req(oxid)) {
			return FNIC_FDMI_BLS_ABTS_RSP;
		} else if (fdls_is_oxid_tgt_req(oxid)) {
			return FNIC_TPORT_BLS_ABTS_RSP;
		}
		FNIC_FCS_DBG(KERN_INFO, fnic->host, fnic->fnic_num,
			"Received ABTS rsp with unknown oxid(0x%x) from 0x%x. Dropping frame",
			oxid, s_id);
		return -1;
	}

	/* BLS ABTS Req */
	if ((fchdr->fh_r_ctl == FC_RCTL_BA_ABTS)
	&& (FNIC_FC_FRAME_TYPE_BLS(fchdr))) {
		FNIC_FCS_DBG(KERN_INFO, fnic->host, fnic->fnic_num,
					 "Receiving Abort Request from s_id: 0x%x", s_id);
		return FNIC_BLS_ABTS_REQ;
	}

	/* unsolicited requests frames */
	if (FNIC_FC_FRAME_UNSOLICITED(fchdr)) {
		switch (type) {
		case ELS_LOGO:
			if ((!FNIC_FC_FRAME_FCTL_FIRST_LAST_SEQINIT(fchdr))
				|| (!FNIC_FC_FRAME_UNSOLICITED(fchdr))
				|| (!FNIC_FC_FRAME_TYPE_ELS(fchdr))) {
				FNIC_FCS_DBG(KERN_INFO, fnic->host, fnic->fnic_num,
							 "Received LOGO invalid frame. Dropping frame");
				return -1;
			}
			return FNIC_ELS_LOGO_REQ;
		case ELS_RSCN:
			if ((!FNIC_FC_FRAME_FCTL_FIRST_LAST_SEQINIT(fchdr))
				|| (!FNIC_FC_FRAME_TYPE_ELS(fchdr))
				|| (!FNIC_FC_FRAME_UNSOLICITED(fchdr))) {
				FNIC_FCS_DBG(KERN_INFO, fnic->host, fnic->fnic_num,
						 "Received RSCN invalid FCTL. Dropping frame");
				return -1;
			}
			if (s_id != FC_FID_FCTRL)
				FNIC_FCS_DBG(KERN_INFO, fnic->host, fnic->fnic_num,
				     "Received RSCN from target FCTL: 0x%x type: 0x%x s_id: 0x%x.",
				     fchdr->fh_f_ctl[0], fchdr->fh_type, s_id);
			return FNIC_ELS_RSCN_REQ;
		case ELS_PLOGI:
			return FNIC_ELS_PLOGI_REQ;
		case ELS_ECHO:
			return FNIC_ELS_ECHO_REQ;
		case ELS_ADISC:
			return FNIC_ELS_ADISC;
		case ELS_RLS:
			return FNIC_ELS_RLS;
		case ELS_RRQ:
			return FNIC_ELS_RRQ;
		default:
			FNIC_FCS_DBG(KERN_INFO, fnic->host, fnic->fnic_num,
				 "Unsupported frame (type:0x%02x) from fcid: 0x%x",
				 type, s_id);
			return FNIC_ELS_UNSUPPORTED_REQ;
		}
	}

	/* solicited response from fabric or target */
	oxid_frame_type = FNIC_FRAME_TYPE(oxid);
	FNIC_FCS_DBG(KERN_INFO, fnic->host, fnic->fnic_num,
			"oxid frame code: 0x%x, oxid: 0x%x\n", oxid_frame_type, oxid);
	switch (oxid_frame_type) {
	case FNIC_FRAME_TYPE_FABRIC_FLOGI:
		if (type == ELS_LS_ACC) {
			if ((s_id != FC_FID_FLOGI)
				|| (!FNIC_FC_FRAME_TYPE_ELS(fchdr))) {
				FNIC_FCS_DBG(KERN_INFO, fnic->host, fnic->fnic_num,
					 "Received unknown frame. Dropping frame");
				return -1;
			}
		}
		return FNIC_FABRIC_FLOGI_RSP;

	case FNIC_FRAME_TYPE_FABRIC_PLOGI:
		if (type == ELS_LS_ACC) {
			if ((s_id != FC_FID_DIR_SERV)
				|| (!FNIC_FC_FRAME_TYPE_ELS(fchdr))) {
				FNIC_FCS_DBG(KERN_INFO, fnic->host, fnic->fnic_num,
					 "Received unknown frame. Dropping frame");
				return -1;
			}
		}
		return FNIC_FABRIC_PLOGI_RSP;

	case FNIC_FRAME_TYPE_FABRIC_SCR:
		if (type == ELS_LS_ACC) {
			if ((s_id != FC_FID_FCTRL)
				|| (!FNIC_FC_FRAME_TYPE_ELS(fchdr))) {
				FNIC_FCS_DBG(KERN_INFO, fnic->host, fnic->fnic_num,
					 "Received unknown frame. Dropping frame");
				return -1;
			}
		}
		return FNIC_FABRIC_SCR_RSP;

	case FNIC_FRAME_TYPE_FABRIC_RPN:
		if ((s_id != FC_FID_DIR_SERV) || (!FNIC_FC_FRAME_TYPE_FC_GS(fchdr))) {
			FNIC_FCS_DBG(KERN_INFO, fnic->host, fnic->fnic_num,
					 "Received unknown frame. Dropping frame");
			return -1;
		}
		return FNIC_FABRIC_RPN_RSP;

	case FNIC_FRAME_TYPE_FABRIC_RFT:
		if ((s_id != FC_FID_DIR_SERV) || (!FNIC_FC_FRAME_TYPE_FC_GS(fchdr))) {
			FNIC_FCS_DBG(KERN_INFO, fnic->host, fnic->fnic_num,
					 "Received unknown frame. Dropping frame");
			return -1;
		}
		return FNIC_FABRIC_RFT_RSP;

	case FNIC_FRAME_TYPE_FABRIC_RFF:
		if ((s_id != FC_FID_DIR_SERV) || (!FNIC_FC_FRAME_TYPE_FC_GS(fchdr))) {
			FNIC_FCS_DBG(KERN_INFO, fnic->host, fnic->fnic_num,
					 "Received unknown frame. Dropping frame");
			return -1;
		}
		return FNIC_FABRIC_RFF_RSP;

	case FNIC_FRAME_TYPE_FABRIC_GPN_FT:
		if ((s_id != FC_FID_DIR_SERV) || (!FNIC_FC_FRAME_TYPE_FC_GS(fchdr))) {
			FNIC_FCS_DBG(KERN_INFO, fnic->host, fnic->fnic_num,
					 "Received unknown frame. Dropping frame");
			return -1;
		}
		return FNIC_FABRIC_GPN_FT_RSP;

	case FNIC_FRAME_TYPE_FABRIC_LOGO:
		return FNIC_FABRIC_LOGO_RSP;
	case FNIC_FRAME_TYPE_FDMI_PLOGI:
		return FNIC_FDMI_PLOGI_RSP;
	case FNIC_FRAME_TYPE_FDMI_RHBA:
		return FNIC_FDMI_REG_HBA_RSP;
	case FNIC_FRAME_TYPE_FDMI_RPA:
		return FNIC_FDMI_RPA_RSP;
	case FNIC_FRAME_TYPE_TGT_PLOGI:
		return FNIC_TPORT_PLOGI_RSP;
	case FNIC_FRAME_TYPE_TGT_PRLI:
		return FNIC_TPORT_PRLI_RSP;
	case FNIC_FRAME_TYPE_TGT_ADISC:
		return FNIC_TPORT_ADISC_RSP;
	case FNIC_FRAME_TYPE_TGT_LOGO:
		if (!FNIC_FC_FRAME_TYPE_ELS(fchdr)) {
			FNIC_FCS_DBG(KERN_INFO, fnic->host, fnic->fnic_num,
				"Dropping Unknown frame in tport solicited exchange range type: 0x%x.",
				     fchdr->fh_type);
			return -1;
		}
		return FNIC_TPORT_LOGO_RSP;
	default:
		/* Drop the Rx frame and log/stats it */
		FNIC_FCS_DBG(KERN_INFO, fnic->host, fnic->fnic_num,
					 "Solicited response: unknown OXID: 0x%x", oxid);
		return -1;
	}

	return -1;
}

void fnic_fdls_recv_frame(struct fnic_iport_s *iport, void *rx_frame,
						  int len, int fchdr_offset)
{
	struct fc_frame_header *fchdr;
	uint32_t s_id = 0;
	uint32_t d_id = 0;
	struct fnic *fnic = iport->fnic;
	int frame_type;

	fchdr = (struct fc_frame_header *) ((uint8_t *) rx_frame + fchdr_offset);
	s_id = ntoh24(fchdr->fh_s_id);
	d_id = ntoh24(fchdr->fh_d_id);

	fnic_debug_dump_fc_frame(fnic, fchdr, len, "Incoming");

	frame_type =
		fnic_fdls_validate_and_get_frame_type(iport, fchdr);

	/*if we are in flogo drop everything else */
	if (iport->fabric.state == FDLS_STATE_FABRIC_LOGO &&
		frame_type != FNIC_FABRIC_LOGO_RSP)
		return;

	switch (frame_type) {
	case FNIC_FABRIC_FLOGI_RSP:
		fdls_process_flogi_rsp(iport, fchdr, rx_frame);
		break;
	case FNIC_FABRIC_PLOGI_RSP:
		fdls_process_fabric_plogi_rsp(iport, fchdr);
		break;
	case FNIC_FDMI_PLOGI_RSP:
		fdls_process_fdmi_plogi_rsp(iport, fchdr);
		break;
	case FNIC_FABRIC_RPN_RSP:
		fdls_process_rpn_id_rsp(iport, fchdr);
		break;
	case FNIC_FABRIC_RFT_RSP:
		fdls_process_rft_id_rsp(iport, fchdr);
		break;
	case FNIC_FABRIC_RFF_RSP:
		fdls_process_rff_id_rsp(iport, fchdr);
		break;
	case FNIC_FABRIC_SCR_RSP:
		fdls_process_scr_rsp(iport, fchdr);
		break;
	case FNIC_FABRIC_GPN_FT_RSP:
		fdls_process_gpn_ft_rsp(iport, fchdr, len);
		break;
	case FNIC_TPORT_PLOGI_RSP:
		fdls_process_tgt_plogi_rsp(iport, fchdr);
		break;
	case FNIC_TPORT_PRLI_RSP:
		fdls_process_tgt_prli_rsp(iport, fchdr);
		break;
	case FNIC_TPORT_ADISC_RSP:
		fdls_process_tgt_adisc_rsp(iport, fchdr);
		break;
	case FNIC_TPORT_BLS_ABTS_RSP:
		fdls_process_tgt_abts_rsp(iport, fchdr);
		break;
	case FNIC_TPORT_LOGO_RSP:
		/* Logo response from tgt which we have deleted */
		FNIC_FCS_DBG(KERN_INFO, fnic->host, fnic->fnic_num,
					 "Logo response from tgt: 0x%x",
			     ntoh24(fchdr->fh_s_id));
		break;
	case FNIC_FABRIC_LOGO_RSP:
		fdls_process_fabric_logo_rsp(iport, fchdr);
		break;
	case FNIC_FABRIC_BLS_ABTS_RSP:
			fdls_process_fabric_abts_rsp(iport, fchdr);
		break;
	case FNIC_FDMI_BLS_ABTS_RSP:
		fdls_process_fdmi_abts_rsp(iport, fchdr);
		break;
	case FNIC_BLS_ABTS_REQ:
		fdls_process_abts_req(iport, fchdr);
		break;
	case FNIC_ELS_UNSUPPORTED_REQ:
		fdls_process_unsupported_els_req(iport, fchdr);
		break;
	case FNIC_ELS_PLOGI_REQ:
		fdls_process_plogi_req(iport, fchdr);
		break;
	case FNIC_ELS_RSCN_REQ:
		fdls_process_rscn(iport, fchdr);
		break;
	case FNIC_ELS_LOGO_REQ:
		fdls_process_logo_req(iport, fchdr);
		break;
	case FNIC_ELS_RRQ:
	case FNIC_ELS_ECHO_REQ:
		fdls_process_els_req(iport, fchdr, len);
		break;
	case FNIC_ELS_ADISC:
		fdls_process_adisc_req(iport, fchdr);
		break;
	case FNIC_ELS_RLS:
		fdls_process_rls_req(iport, fchdr);
		break;
	case FNIC_FDMI_REG_HBA_RSP:
	case FNIC_FDMI_RPA_RSP:
		fdls_process_fdmi_reg_ack(iport, fchdr, frame_type);
		break;
	default:
		FNIC_FCS_DBG(KERN_INFO, fnic->host, fnic->fnic_num,
			 "s_id: 0x%x d_did: 0x%x", s_id, d_id);
		FNIC_FCS_DBG(KERN_INFO, fnic->host, fnic->fnic_num,
			 "Received unknown FCoE frame of len: %d. Dropping frame", len);
		break;
	}
}

void fnic_fdls_disc_init(struct fnic_iport_s *iport)
{
	fdls_reset_oxid_pool(iport);
	fdls_set_state((&iport->fabric), FDLS_STATE_INIT);
}

void fnic_fdls_link_down(struct fnic_iport_s *iport)
{
	struct fnic_tport_s *tport, *next;
	struct fnic *fnic = iport->fnic;

	FNIC_FCS_DBG(KERN_INFO, fnic->host, fnic->fnic_num,
				 "0x%x: FDLS processing link down", iport->fcid);

	fdls_set_state((&iport->fabric), FDLS_STATE_LINKDOWN);
	iport->fabric.flags = 0;

	spin_unlock_irqrestore(&fnic->fnic_lock, fnic->lock_flags);
	fnic_scsi_fcpio_reset(iport->fnic);
	spin_lock_irqsave(&fnic->fnic_lock, fnic->lock_flags);
	list_for_each_entry_safe(tport, next, &iport->tport_list, links) {
		FNIC_FCS_DBG(KERN_INFO, fnic->host, fnic->fnic_num,
					 "removing rport: 0x%x", tport->fcid);
		fdls_delete_tport(iport, tport);
	}

	if (fnic_fdmi_support == 1) {
		if (iport->fabric.fdmi_pending > 0) {
			timer_delete_sync(&iport->fabric.fdmi_timer);
			iport->fabric.fdmi_pending = 0;
		}
		iport->flags &= ~FNIC_FDMI_ACTIVE;
	}

	FNIC_FCS_DBG(KERN_INFO, fnic->host, fnic->fnic_num,
				 "0x%x: FDLS finish processing link down", iport->fcid);
}<|MERGE_RESOLUTION|>--- conflicted
+++ resolved
@@ -791,10 +791,7 @@
 static void fdls_send_fdmi_abts(struct fnic_iport_s *iport)
 {
 	uint8_t *frame;
-<<<<<<< HEAD
-=======
-	struct fnic *fnic = iport->fnic;
->>>>>>> 3f4ee458
+	struct fnic *fnic = iport->fnic;
 	unsigned long fdmi_tov;
 	uint16_t frame_size = FNIC_ETH_FCOE_HDRS_OFFSET +
 			sizeof(struct fc_frame_header);
@@ -805,12 +802,9 @@
 		if (frame == NULL)
 			return;
 
-<<<<<<< HEAD
-=======
 		FNIC_FCS_DBG(KERN_INFO, fnic->host, fnic->fnic_num,
 			 "0x%x: FDLS send FDMI PLOGI abts. iport->fabric.state: %d oxid: 0x%x",
 			 iport->fcid, iport->fabric.state, iport->active_oxid_fdmi_plogi);
->>>>>>> 3f4ee458
 		fnic_send_fcoe_frame(iport, frame, frame_size);
 	} else {
 		if (iport->fabric.fdmi_pending & FDLS_FDMI_REG_HBA_PENDING) {
@@ -819,12 +813,9 @@
 			if (frame == NULL)
 				return;
 
-<<<<<<< HEAD
-=======
 			FNIC_FCS_DBG(KERN_INFO, fnic->host, fnic->fnic_num,
 				 "0x%x: FDLS send FDMI RHBA abts. iport->fabric.state: %d oxid: 0x%x",
 				 iport->fcid, iport->fabric.state, iport->active_oxid_fdmi_rhba);
->>>>>>> 3f4ee458
 			fnic_send_fcoe_frame(iport, frame, frame_size);
 		}
 		if (iport->fabric.fdmi_pending & FDLS_FDMI_RPA_PENDING) {
@@ -837,12 +828,9 @@
 					return;
 			}
 
-<<<<<<< HEAD
-=======
 			FNIC_FCS_DBG(KERN_INFO, fnic->host, fnic->fnic_num,
 				 "0x%x: FDLS send FDMI RPA abts. iport->fabric.state: %d oxid: 0x%x",
 				 iport->fcid, iport->fabric.state, iport->active_oxid_fdmi_rpa);
->>>>>>> 3f4ee458
 			fnic_send_fcoe_frame(iport, frame, frame_size);
 		}
 	}
@@ -3791,10 +3779,6 @@
 
 		iport->fabric.fdmi_pending &= ~FDLS_FDMI_PLOGI_PENDING;
 		iport->fabric.fdmi_pending &= ~FDLS_FDMI_ABORT_PENDING;
-<<<<<<< HEAD
-		break;
-	case FNIC_FRAME_TYPE_FDMI_RHBA:
-=======
 		FNIC_FCS_DBG(KERN_INFO, fnic->host, fnic->fnic_num,
 			 "0x%x: iport->fabric.fdmi_pending: 0x%x",
 			 iport->fcid, iport->fabric.fdmi_pending);
@@ -3806,7 +3790,6 @@
 			 "0x%x: iport->fabric.fdmi_pending: 0x%x",
 			 iport->fcid, iport->fabric.fdmi_pending);
 
->>>>>>> 3f4ee458
 		iport->fabric.fdmi_pending &= ~FDLS_FDMI_REG_HBA_PENDING;
 
 		/* If RPA is still pending, don't turn off ABORT PENDING.
@@ -3822,15 +3805,12 @@
 			 iport->fcid, iport->fabric.fdmi_pending);
 		break;
 	case FNIC_FRAME_TYPE_FDMI_RPA:
-<<<<<<< HEAD
-=======
 		FNIC_FCS_DBG(KERN_INFO, fnic->host, fnic->fnic_num,
 			"Received FDMI RPA ABTS rsp with oxid: 0x%x", oxid);
 		FNIC_FCS_DBG(KERN_INFO, fnic->host, fnic->fnic_num,
 			 "0x%x: iport->fabric.fdmi_pending: 0x%x",
 			 iport->fcid, iport->fabric.fdmi_pending);
 
->>>>>>> 3f4ee458
 		iport->fabric.fdmi_pending &= ~FDLS_FDMI_RPA_PENDING;
 
 		/* If RHBA is still pending, don't turn off ABORT PENDING.
