--- conflicted
+++ resolved
@@ -402,17 +402,10 @@
 	int io_lock_acquired = 0;
 	struct fc_rport_libfc_priv *rp;
 	uint16_t hwq = 0;
-<<<<<<< HEAD
 
 	mqtag = blk_mq_unique_tag(rq);
 	spin_lock_irqsave(&fnic->fnic_lock, flags);
 
-=======
-
-	mqtag = blk_mq_unique_tag(rq);
-	spin_lock_irqsave(&fnic->fnic_lock, flags);
-
->>>>>>> 2d5404ca
 	if (unlikely(fnic_chk_state_flags_locked(fnic, FNIC_FLAGS_IO_BLOCKED))) {
 		spin_unlock_irqrestore(&fnic->fnic_lock, flags);
 		FNIC_SCSI_DBG(KERN_ERR, fnic->lport->host, fnic->fnic_num,
@@ -1427,19 +1420,11 @@
 	uint16_t hwq = 0;
 	int tag;
 	int mqtag;
-<<<<<<< HEAD
 
 	mqtag = blk_mq_unique_tag(rq);
 	hwq = blk_mq_unique_tag_to_hwq(mqtag);
 	tag = blk_mq_unique_tag_to_tag(mqtag);
 
-=======
-
-	mqtag = blk_mq_unique_tag(rq);
-	hwq = blk_mq_unique_tag_to_hwq(mqtag);
-	tag = blk_mq_unique_tag_to_tag(mqtag);
-
->>>>>>> 2d5404ca
 	spin_lock_irqsave(&fnic->wq_copy_lock[hwq], flags);
 
 	fnic->sw_copy_wq[hwq].io_req_table[tag] = NULL;
@@ -1640,17 +1625,10 @@
 	struct scsi_lun fc_lun;
 	enum fnic_ioreq_state old_ioreq_state;
 	uint16_t hwq = 0;
-<<<<<<< HEAD
 
 	abt_tag = blk_mq_unique_tag(rq);
 	hwq = blk_mq_unique_tag_to_hwq(abt_tag);
 
-=======
-
-	abt_tag = blk_mq_unique_tag(rq);
-	hwq = blk_mq_unique_tag_to_hwq(abt_tag);
-
->>>>>>> 2d5404ca
 	spin_lock_irqsave(&fnic->wq_copy_lock[hwq], flags);
 
 	io_req = fnic_priv(sc)->io_req;
@@ -1983,13 +1961,8 @@
 
 	if (!(fnic_priv(sc)->flags & (FNIC_IO_ABORTED | FNIC_IO_DONE))) {
 		spin_unlock_irqrestore(&fnic->wq_copy_lock[hwq], flags);
-<<<<<<< HEAD
-	    FNIC_SCSI_DBG(KERN_ERR, fnic->lport->host, fnic->fnic_num,
-			"Issuing host reset due to out of order IO\n");
-=======
 		FNIC_SCSI_DBG(KERN_ERR, fnic->lport->host, fnic->fnic_num,
 			      "Issuing host reset due to out of order IO\n");
->>>>>>> 2d5404ca
 
 		ret = FAILED;
 		goto fnic_abort_cmd_end;
@@ -2054,19 +2027,11 @@
 	unsigned long flags;
 	uint16_t hwq = 0;
 	uint32_t tag = 0;
-<<<<<<< HEAD
 
 	tag = io_req->tag;
 	hwq = blk_mq_unique_tag_to_hwq(tag);
 	wq = &fnic->hw_copy_wq[hwq];
 
-=======
-
-	tag = io_req->tag;
-	hwq = blk_mq_unique_tag_to_hwq(tag);
-	wq = &fnic->hw_copy_wq[hwq];
-
->>>>>>> 2d5404ca
 	spin_lock_irqsave(&fnic->fnic_lock, flags);
 	if (unlikely(fnic_chk_state_flags_locked(fnic,
 						FNIC_FLAGS_IO_BLOCKED))) {
