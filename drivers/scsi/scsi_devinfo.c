// SPDX-License-Identifier: GPL-2.0

#include <linux/blkdev.h>
#include <linux/init.h>
#include <linux/kernel.h>
#include <linux/module.h>
#include <linux/moduleparam.h>
#include <linux/proc_fs.h>
#include <linux/seq_file.h>
#include <linux/slab.h>

#include <scsi/scsi_device.h>
#include <scsi/scsi_devinfo.h>

#include "scsi_priv.h"


/*
 * scsi_dev_info_list: structure to hold black/white listed devices.
 */
struct scsi_dev_info_list {
	struct list_head dev_info_list;
	char vendor[8];
	char model[16];
	blist_flags_t flags;
	unsigned compatible; /* for use with scsi_static_device_list entries */
};

struct scsi_dev_info_list_table {
	struct list_head node;	/* our node for being on the master list */
	struct list_head scsi_dev_info_list; /* head of dev info list */
	const char *name;	/* name of list for /proc (NULL for global) */
	int key;		/* unique numeric identifier */
};


static blist_flags_t scsi_default_dev_flags;
static LIST_HEAD(scsi_dev_info_list);
static char scsi_dev_flags[256];

/*
 * scsi_static_device_list: deprecated list of devices that require
 * settings that differ from the default, includes black-listed (broken)
 * devices. The entries here are added to the tail of scsi_dev_info_list
 * via scsi_dev_info_list_init.
 *
 * Do not add to this list, use the command line or proc interface to add
 * to the scsi_dev_info_list. This table will eventually go away.
 */
static struct {
	char *vendor;
	char *model;
	char *revision;	/* revision known to be bad, unused */
	blist_flags_t flags;
} scsi_static_device_list[] __initdata = {
	/*
	 * The following devices are known not to tolerate a lun != 0 scan
	 * for one reason or another. Some will respond to all luns,
	 * others will lock up.
	 */
	{"Aashima", "IMAGERY 2400SP", "1.03", BLIST_NOLUN},	/* locks up */
	{"CHINON", "CD-ROM CDS-431", "H42", BLIST_NOLUN},	/* locks up */
	{"CHINON", "CD-ROM CDS-535", "Q14", BLIST_NOLUN},	/* locks up */
	{"DENON", "DRD-25X", "V", BLIST_NOLUN},			/* locks up */
	{"HITACHI", "DK312C", "CM81", BLIST_NOLUN},	/* responds to all lun */
	{"HITACHI", "DK314C", "CR21", BLIST_NOLUN},	/* responds to all lun */
	{"IBM", "2104-DU3", NULL, BLIST_NOLUN},		/* locks up */
	{"IBM", "2104-TU3", NULL, BLIST_NOLUN},		/* locks up */
	{"IMS", "CDD521/10", "2.06", BLIST_NOLUN},	/* locks up */
	{"MAXTOR", "XT-3280", "PR02", BLIST_NOLUN},	/* locks up */
	{"MAXTOR", "XT-4380S", "B3C", BLIST_NOLUN},	/* locks up */
	{"MAXTOR", "MXT-1240S", "I1.2", BLIST_NOLUN},	/* locks up */
	{"MAXTOR", "XT-4170S", "B5A", BLIST_NOLUN},	/* locks up */
	{"MAXTOR", "XT-8760S", "B7B", BLIST_NOLUN},	/* locks up */
	{"MEDIAVIS", "RENO CD-ROMX2A", "2.03", BLIST_NOLUN},	/* responds to all lun */
	{"MICROTEK", "ScanMakerIII", "2.30", BLIST_NOLUN},	/* responds to all lun */
	{"NEC", "CD-ROM DRIVE:841", "1.0", BLIST_NOLUN},/* locks up */
	{"PHILIPS", "PCA80SC", "V4-2", BLIST_NOLUN},	/* responds to all lun */
	{"RODIME", "RO3000S", "2.33", BLIST_NOLUN},	/* locks up */
	{"SUN", "SENA", NULL, BLIST_NOLUN},		/* responds to all luns */
	/*
	 * The following causes a failed REQUEST SENSE on lun 1 for
	 * aha152x controller, which causes SCSI code to reset bus.
	 */
	{"SANYO", "CRD-250S", "1.20", BLIST_NOLUN},
	/*
	 * The following causes a failed REQUEST SENSE on lun 1 for
	 * aha152x controller, which causes SCSI code to reset bus.
	 */
	{"SEAGATE", "ST157N", "\004|j", BLIST_NOLUN},
	{"SEAGATE", "ST296", "921", BLIST_NOLUN},	/* responds to all lun */
	{"SEAGATE", "ST1581", "6538", BLIST_NOLUN},	/* responds to all lun */
	{"SONY", "CD-ROM CDU-541", "4.3d", BLIST_NOLUN},
	{"SONY", "CD-ROM CDU-55S", "1.0i", BLIST_NOLUN},
	{"SONY", "CD-ROM CDU-561", "1.7x", BLIST_NOLUN},
	{"SONY", "CD-ROM CDU-8012", NULL, BLIST_NOLUN},
	{"SONY", "SDT-5000", "3.17", BLIST_SELECT_NO_ATN},
	{"TANDBERG", "TDC 3600", "U07", BLIST_NOLUN},	/* locks up */
	{"TEAC", "CD-R55S", "1.0H", BLIST_NOLUN},	/* locks up */
	/*
	 * The following causes a failed REQUEST SENSE on lun 1 for
	 * seagate controller, which causes SCSI code to reset bus.
	 */
	{"TEAC", "CD-ROM", "1.06", BLIST_NOLUN},
	{"TEAC", "MT-2ST/45S2-27", "RV M", BLIST_NOLUN},	/* responds to all lun */
	/*
	 * The following causes a failed REQUEST SENSE on lun 1 for
	 * seagate controller, which causes SCSI code to reset bus.
	 */
	{"HP", "C1750A", "3226", BLIST_NOLUN},		/* scanjet iic */
	{"HP", "C1790A", NULL, BLIST_NOLUN},		/* scanjet iip */
	{"HP", "C2500A", NULL, BLIST_NOLUN},		/* scanjet iicx */
	{"MEDIAVIS", "CDR-H93MV", "1.31", BLIST_NOLUN},	/* locks up */
	{"MICROTEK", "ScanMaker II", "5.61", BLIST_NOLUN},	/* responds to all lun */
	{"MITSUMI", "CD-R CR-2201CS", "6119", BLIST_NOLUN},	/* locks up */
	{"NEC", "D3856", "0009", BLIST_NOLUN},
	{"QUANTUM", "LPS525S", "3110", BLIST_NOLUN},	/* locks up */
	{"QUANTUM", "PD1225S", "3110", BLIST_NOLUN},	/* locks up */
	{"QUANTUM", "FIREBALL ST4.3S", "0F0C", BLIST_NOLUN},	/* locks up */
	{"RELISYS", "Scorpio", NULL, BLIST_NOLUN},	/* responds to all lun */
	{"SANKYO", "CP525", "6.64", BLIST_NOLUN},	/* causes failed REQ SENSE, extra reset */
	{"TEXEL", "CD-ROM", "1.06", BLIST_NOLUN | BLIST_BORKEN},
	{"transtec", "T5008", "0001", BLIST_NOREPORTLUN },
	{"YAMAHA", "CDR100", "1.00", BLIST_NOLUN},	/* locks up */
	{"YAMAHA", "CDR102", "1.00", BLIST_NOLUN},	/* locks up */
	{"YAMAHA", "CRW8424S", "1.0", BLIST_NOLUN},	/* locks up */
	{"YAMAHA", "CRW6416S", "1.0c", BLIST_NOLUN},	/* locks up */
	{"", "Scanner", "1.80", BLIST_NOLUN},	/* responds to all lun */

	/*
	 * Other types of devices that have special flags.
	 * Note that all USB devices should have the BLIST_INQUIRY_36 flag.
	 */
	{"3PARdata", "VV", NULL, BLIST_REPORTLUN2},
	{"ADAPTEC", "AACRAID", NULL, BLIST_FORCELUN},
	{"ADAPTEC", "Adaptec 5400S", NULL, BLIST_FORCELUN},
	{"AIX", "VDASD", NULL, BLIST_TRY_VPD_PAGES},
	{"AFT PRO", "-IX CF", "0.0>", BLIST_FORCELUN},
	{"BELKIN", "USB 2 HS-CF", "1.95",  BLIST_FORCELUN | BLIST_INQUIRY_36},
	{"BROWNIE", "1200U3P", NULL, BLIST_NOREPORTLUN},
	{"BROWNIE", "1600U3P", NULL, BLIST_NOREPORTLUN},
	{"CANON", "IPUBJD", NULL, BLIST_SPARSELUN},
	{"CBOX3", "USB Storage-SMC", "300A", BLIST_FORCELUN | BLIST_INQUIRY_36},
	{"CMD", "CRA-7280", NULL, BLIST_SPARSELUN},	/* CMD RAID Controller */
	{"CNSI", "G7324", NULL, BLIST_SPARSELUN},	/* Chaparral G7324 RAID */
	{"CNSi", "G8324", NULL, BLIST_SPARSELUN},	/* Chaparral G8324 RAID */
	{"COMPAQ", "ARRAY CONTROLLER", NULL, BLIST_SPARSELUN | BLIST_LARGELUN |
		BLIST_MAX_512 | BLIST_REPORTLUN2},	/* Compaq RA4x00 */
	{"COMPAQ", "LOGICAL VOLUME", NULL, BLIST_FORCELUN | BLIST_MAX_512}, /* Compaq RA4x00 */
	{"COMPAQ", "CR3500", NULL, BLIST_FORCELUN},
	{"COMPAQ", "MSA1000", NULL, BLIST_SPARSELUN | BLIST_NOSTARTONADD},
	{"COMPAQ", "MSA1000 VOLUME", NULL, BLIST_SPARSELUN | BLIST_NOSTARTONADD},
	{"COMPAQ", "HSV110", NULL, BLIST_REPORTLUN2 | BLIST_NOSTARTONADD},
	{"DDN", "SAN DataDirector", "*", BLIST_SPARSELUN},
	{"DEC", "HSG80", NULL, BLIST_REPORTLUN2 | BLIST_NOSTARTONADD},
	{"DELL", "PV660F", NULL, BLIST_SPARSELUN},
	{"DELL", "PV660F   PSEUDO", NULL, BLIST_SPARSELUN},
	{"DELL", "PSEUDO DEVICE .", NULL, BLIST_SPARSELUN},	/* Dell PV 530F */
	{"DELL", "PV530F", NULL, BLIST_SPARSELUN},
	{"DELL", "PERCRAID", NULL, BLIST_FORCELUN},
	{"DGC", "RAID", NULL, BLIST_SPARSELUN},	/* EMC CLARiiON, storage on LUN 0 */
	{"DGC", "DISK", NULL, BLIST_SPARSELUN},	/* EMC CLARiiON, no storage on LUN 0 */
	{"EMC",  "Invista", "*", BLIST_SPARSELUN | BLIST_LARGELUN},
	{"EMC", "SYMMETRIX", NULL, BLIST_SPARSELUN | BLIST_LARGELUN | BLIST_REPORTLUN2},
	{"EMULEX", "MD21/S2     ESDI", NULL, BLIST_SINGLELUN},
	{"easyRAID", "16P", NULL, BLIST_NOREPORTLUN},
	{"easyRAID", "X6P", NULL, BLIST_NOREPORTLUN},
	{"easyRAID", "F8", NULL, BLIST_NOREPORTLUN},
	{"FSC", "CentricStor", "*", BLIST_SPARSELUN | BLIST_LARGELUN},
	{"Generic", "USB SD Reader", "1.00", BLIST_FORCELUN | BLIST_INQUIRY_36},
	{"Generic", "USB Storage-SMC", "0180", BLIST_FORCELUN | BLIST_INQUIRY_36},
	{"Generic", "USB Storage-SMC", "0207", BLIST_FORCELUN | BLIST_INQUIRY_36},
	{"HITACHI", "DF400", "*", BLIST_REPORTLUN2},
	{"HITACHI", "DF500", "*", BLIST_REPORTLUN2},
	{"HITACHI", "DISK-SUBSYSTEM", "*", BLIST_REPORTLUN2},
	{"HITACHI", "HUS1530", "*", BLIST_NO_DIF},
	{"HITACHI", "OPEN-", "*", BLIST_REPORTLUN2 | BLIST_TRY_VPD_PAGES},
	{"HP", "A6189A", NULL, BLIST_SPARSELUN | BLIST_LARGELUN},	/* HP VA7400 */
	{"HP", "OPEN-", "*", BLIST_REPORTLUN2 | BLIST_TRY_VPD_PAGES}, /* HP XP Arrays */
	{"HP", "NetRAID-4M", NULL, BLIST_FORCELUN},
	{"HP", "HSV100", NULL, BLIST_REPORTLUN2 | BLIST_NOSTARTONADD},
	{"HP", "C1557A", NULL, BLIST_FORCELUN},
	{"HP", "C3323-300", "4269", BLIST_NOTQ},
	{"HP", "C5713A", NULL, BLIST_NOREPORTLUN},
<<<<<<< HEAD
	{"HP", "DF400", "*", BLIST_REPORTLUN2},
	{"HP", "DF500", "*", BLIST_REPORTLUN2},
	{"HP", "DISK-SUBSYSTEM", "*", BLIST_REPORTLUN2},
	{"HP", "OP-C-", "*", BLIST_SPARSELUN | BLIST_LARGELUN},
	{"HP", "3380-", "*", BLIST_SPARSELUN | BLIST_LARGELUN},
	{"HP", "3390-", "*", BLIST_SPARSELUN | BLIST_LARGELUN},
	{"HP", "6586-", "*", BLIST_SPARSELUN | BLIST_LARGELUN},
	{"HP", "6588-", "*", BLIST_SPARSELUN | BLIST_LARGELUN},
=======
	{"HP", "DISK-SUBSYSTEM", "*", BLIST_REPORTLUN2},
>>>>>>> 144482d4
	{"IBM", "AuSaV1S2", NULL, BLIST_FORCELUN},
	{"IBM", "ProFibre 4000R", "*", BLIST_SPARSELUN | BLIST_LARGELUN},
	{"IBM", "2105", NULL, BLIST_RETRY_HWERROR},
	{"iomega", "jaz 1GB", "J.86", BLIST_NOTQ | BLIST_NOLUN},
	{"IOMEGA", "ZIP", NULL, BLIST_NOTQ | BLIST_NOLUN},
	{"IOMEGA", "Io20S         *F", NULL, BLIST_KEY},
	{"INSITE", "Floptical   F*8I", NULL, BLIST_KEY},
	{"INSITE", "I325VM", NULL, BLIST_KEY},
	{"Intel", "Multi-Flex", NULL, BLIST_NO_RSOC},
	{"iRiver", "iFP Mass Driver", NULL, BLIST_NOT_LOCKABLE | BLIST_INQUIRY_36},
	{"LASOUND", "CDX7405", "3.10", BLIST_MAX5LUN | BLIST_SINGLELUN},
	{"Marvell", "Console", NULL, BLIST_SKIP_VPD_PAGES},
	{"Marvell", "91xx Config", "1.01", BLIST_SKIP_VPD_PAGES},
	{"MATSHITA", "PD-1", NULL, BLIST_FORCELUN | BLIST_SINGLELUN},
	{"MATSHITA", "DMC-LC5", NULL, BLIST_NOT_LOCKABLE | BLIST_INQUIRY_36},
	{"MATSHITA", "DMC-LC40", NULL, BLIST_NOT_LOCKABLE | BLIST_INQUIRY_36},
	{"Medion", "Flash XL  MMC/SD", "2.6D", BLIST_FORCELUN},
	{"MegaRAID", "LD", NULL, BLIST_FORCELUN},
	{"MICROP", "4110", NULL, BLIST_NOTQ},
	{"MSFT", "Virtual HD", NULL, BLIST_MAX_1024 | BLIST_NO_RSOC},
	{"MYLEX", "DACARMRB", "*", BLIST_REPORTLUN2},
	{"nCipher", "Fastness Crypto", NULL, BLIST_FORCELUN},
	{"NAKAMICH", "MJ-4.8S", NULL, BLIST_FORCELUN | BLIST_SINGLELUN},
	{"NAKAMICH", "MJ-5.16S", NULL, BLIST_FORCELUN | BLIST_SINGLELUN},
	{"NEC", "PD-1 ODX654P", NULL, BLIST_FORCELUN | BLIST_SINGLELUN},
	{"NEC", "iStorage", NULL, BLIST_REPORTLUN2},
	{"NRC", "MBR-7", NULL, BLIST_FORCELUN | BLIST_SINGLELUN},
	{"NRC", "MBR-7.4", NULL, BLIST_FORCELUN | BLIST_SINGLELUN},
	{"PIONEER", "CD-ROM DRM-600", NULL, BLIST_FORCELUN | BLIST_SINGLELUN},
	{"PIONEER", "CD-ROM DRM-602X", NULL, BLIST_FORCELUN | BLIST_SINGLELUN},
	{"PIONEER", "CD-ROM DRM-604X", NULL, BLIST_FORCELUN | BLIST_SINGLELUN},
	{"PIONEER", "CD-ROM DRM-624X", NULL, BLIST_FORCELUN | BLIST_SINGLELUN},
	{"Promise", "VTrak E610f", NULL, BLIST_SPARSELUN | BLIST_NO_RSOC},
	{"Promise", "", NULL, BLIST_SPARSELUN},
	{"QEMU", "QEMU CD-ROM", NULL, BLIST_SKIP_VPD_PAGES},
	{"QNAP", "iSCSI Storage", NULL, BLIST_MAX_1024},
	{"SYNOLOGY", "iSCSI Storage", NULL, BLIST_MAX_1024},
	{"QUANTUM", "XP34301", "1071", BLIST_NOTQ},
	{"REGAL", "CDC-4X", NULL, BLIST_MAX5LUN | BLIST_SINGLELUN},
	{"SanDisk", "ImageMate CF-SD1", NULL, BLIST_FORCELUN},
	{"SEAGATE", "ST34555N", "0930", BLIST_NOTQ},	/* Chokes on tagged INQUIRY */
	{"SEAGATE", "ST3390N", "9546", BLIST_NOTQ},
	{"SEAGATE", "ST900MM0006", NULL, BLIST_SKIP_VPD_PAGES},
	{"SGI", "RAID3", "*", BLIST_SPARSELUN},
	{"SGI", "RAID5", "*", BLIST_SPARSELUN},
	{"SGI", "TP9100", "*", BLIST_REPORTLUN2},
	{"SGI", "Universal Xport", "*", BLIST_NO_ULD_ATTACH},
	{"IBM", "Universal Xport", "*", BLIST_NO_ULD_ATTACH},
	{"SUN", "Universal Xport", "*", BLIST_NO_ULD_ATTACH},
	{"DELL", "Universal Xport", "*", BLIST_NO_ULD_ATTACH},
	{"STK", "Universal Xport", "*", BLIST_NO_ULD_ATTACH},
	{"NETAPP", "Universal Xport", "*", BLIST_NO_ULD_ATTACH},
	{"LSI", "Universal Xport", "*", BLIST_NO_ULD_ATTACH},
	{"ENGENIO", "Universal Xport", "*", BLIST_NO_ULD_ATTACH},
	{"SMSC", "USB 2 HS-CF", NULL, BLIST_SPARSELUN | BLIST_INQUIRY_36},
	{"SONY", "CD-ROM CDU-8001", NULL, BLIST_BORKEN},
	{"SONY", "TSL", NULL, BLIST_FORCELUN},		/* DDS3 & DDS4 autoloaders */
	{"ST650211", "CF", NULL, BLIST_RETRY_HWERROR},
	{"SUN", "T300", "*", BLIST_SPARSELUN},
	{"SUN", "T4", "*", BLIST_SPARSELUN},
	{"Tornado-", "F4", "*", BLIST_NOREPORTLUN},
	{"TOSHIBA", "CDROM", NULL, BLIST_ISROM},
	{"TOSHIBA", "CD-ROM", NULL, BLIST_ISROM},
	{"Traxdata", "CDR4120", NULL, BLIST_NOLUN},	/* locks up */
	{"USB2.0", "SMARTMEDIA/XD", NULL, BLIST_FORCELUN | BLIST_INQUIRY_36},
	{"WangDAT", "Model 2600", "01.7", BLIST_SELECT_NO_ATN},
	{"WangDAT", "Model 3200", "02.2", BLIST_SELECT_NO_ATN},
	{"WangDAT", "Model 1300", "02.4", BLIST_SELECT_NO_ATN},
	{"WDC WD25", "00JB-00FUA0", NULL, BLIST_NOREPORTLUN},
	{"XYRATEX", "RS", "*", BLIST_SPARSELUN | BLIST_LARGELUN},
	{"Zzyzx", "RocketStor 500S", NULL, BLIST_SPARSELUN},
	{"Zzyzx", "RocketStor 2000", NULL, BLIST_SPARSELUN},
	{ NULL, NULL, NULL, 0 },
};

static struct scsi_dev_info_list_table *scsi_devinfo_lookup_by_key(int key)
{
	struct scsi_dev_info_list_table *devinfo_table;
	int found = 0;

	list_for_each_entry(devinfo_table, &scsi_dev_info_list, node)
		if (devinfo_table->key == key) {
			found = 1;
			break;
		}
	if (!found)
		return ERR_PTR(-EINVAL);

	return devinfo_table;
}

/*
 * scsi_strcpy_devinfo: called from scsi_dev_info_list_add to copy into
 * devinfo vendor and model strings.
 */
static void scsi_strcpy_devinfo(char *name, char *to, size_t to_length,
				char *from, int compatible)
{
	size_t from_length;

	from_length = strlen(from);
	/* This zero-pads the destination */
	strncpy(to, from, to_length);
	if (from_length < to_length && !compatible) {
		/*
		 * space pad the string if it is short.
		 */
		memset(&to[from_length], ' ', to_length - from_length);
	}
	if (from_length > to_length)
		 printk(KERN_WARNING "%s: %s string '%s' is too long\n",
			__func__, name, from);
}

/**
 * scsi_dev_info_list_add - add one dev_info list entry.
 * @compatible: if true, null terminate short strings.  Otherwise space pad.
 * @vendor:	vendor string
 * @model:	model (product) string
 * @strflags:	integer string
 * @flags:	if strflags NULL, use this flag value
 *
 * Description:
 *	Create and add one dev_info entry for @vendor, @model, @strflags or
 *	@flag. If @compatible, add to the tail of the list, do not space
 *	pad, and set devinfo->compatible. The scsi_static_device_list entries
 *	are added with @compatible 1 and @clfags NULL.
 *
 * Returns: 0 OK, -error on failure.
 **/
static int scsi_dev_info_list_add(int compatible, char *vendor, char *model,
			    char *strflags, blist_flags_t flags)
{
	return scsi_dev_info_list_add_keyed(compatible, vendor, model,
					    strflags, flags,
					    SCSI_DEVINFO_GLOBAL);
}

/**
 * scsi_dev_info_list_add_keyed - add one dev_info list entry.
 * @compatible: if true, null terminate short strings.  Otherwise space pad.
 * @vendor:	vendor string
 * @model:	model (product) string
 * @strflags:	integer string
 * @flags:	if strflags NULL, use this flag value
 * @key:	specify list to use
 *
 * Description:
 *	Create and add one dev_info entry for @vendor, @model,
 *	@strflags or @flag in list specified by @key. If @compatible,
 *	add to the tail of the list, do not space pad, and set
 *	devinfo->compatible. The scsi_static_device_list entries are
 *	added with @compatible 1 and @clfags NULL.
 *
 * Returns: 0 OK, -error on failure.
 **/
int scsi_dev_info_list_add_keyed(int compatible, char *vendor, char *model,
				 char *strflags, blist_flags_t flags,
				 enum scsi_devinfo_key key)
{
	struct scsi_dev_info_list *devinfo;
	struct scsi_dev_info_list_table *devinfo_table =
		scsi_devinfo_lookup_by_key(key);

	if (IS_ERR(devinfo_table))
		return PTR_ERR(devinfo_table);

	devinfo = kmalloc(sizeof(*devinfo), GFP_KERNEL);
	if (!devinfo) {
		printk(KERN_ERR "%s: no memory\n", __func__);
		return -ENOMEM;
	}

	scsi_strcpy_devinfo("vendor", devinfo->vendor, sizeof(devinfo->vendor),
			    vendor, compatible);
	scsi_strcpy_devinfo("model", devinfo->model, sizeof(devinfo->model),
			    model, compatible);

	if (strflags)
		flags = (__force blist_flags_t)simple_strtoul(strflags, NULL, 0);
	devinfo->flags = flags;
	devinfo->compatible = compatible;

	if (compatible)
		list_add_tail(&devinfo->dev_info_list,
			      &devinfo_table->scsi_dev_info_list);
	else
		list_add(&devinfo->dev_info_list,
			 &devinfo_table->scsi_dev_info_list);

	return 0;
}
EXPORT_SYMBOL(scsi_dev_info_list_add_keyed);

/**
 * scsi_dev_info_list_find - find a matching dev_info list entry.
 * @vendor:	full vendor string
 * @model:	full model (product) string
 * @key:	specify list to use
 *
 * Description:
 *	Finds the first dev_info entry matching @vendor, @model
 *	in list specified by @key.
 *
 * Returns: pointer to matching entry, or ERR_PTR on failure.
 **/
static struct scsi_dev_info_list *scsi_dev_info_list_find(const char *vendor,
		const char *model, enum scsi_devinfo_key key)
{
	struct scsi_dev_info_list *devinfo;
	struct scsi_dev_info_list_table *devinfo_table =
		scsi_devinfo_lookup_by_key(key);
	size_t vmax, mmax, mlen;
	const char *vskip, *mskip;

	if (IS_ERR(devinfo_table))
		return (struct scsi_dev_info_list *) devinfo_table;

	/* Prepare for "compatible" matches */

	/*
	 * XXX why skip leading spaces? If an odd INQUIRY
	 * value, that should have been part of the
	 * scsi_static_device_list[] entry, such as "  FOO"
	 * rather than "FOO". Since this code is already
	 * here, and we don't know what device it is
	 * trying to work with, leave it as-is.
	 */
	vmax = sizeof(devinfo->vendor);
	vskip = vendor;
	while (vmax > 0 && *vskip == ' ') {
		vmax--;
		vskip++;
	}
	/* Also skip trailing spaces */
	while (vmax > 0 && vskip[vmax - 1] == ' ')
		--vmax;

	mmax = sizeof(devinfo->model);
	mskip = model;
	while (mmax > 0 && *mskip == ' ') {
		mmax--;
		mskip++;
	}
	while (mmax > 0 && mskip[mmax - 1] == ' ')
		--mmax;

	list_for_each_entry(devinfo, &devinfo_table->scsi_dev_info_list,
			    dev_info_list) {
		if (devinfo->compatible) {
			/*
			 * vendor strings must be an exact match
			 */
			if (vmax != strnlen(devinfo->vendor,
					    sizeof(devinfo->vendor)) ||
			    memcmp(devinfo->vendor, vskip, vmax))
				continue;

			/*
			 * @model specifies the full string, and
			 * must be larger or equal to devinfo->model
			 */
			mlen = strnlen(devinfo->model, sizeof(devinfo->model));
			if (mmax < mlen || memcmp(devinfo->model, mskip, mlen))
				continue;
			return devinfo;
		} else {
			if (!memcmp(devinfo->vendor, vendor,
				    sizeof(devinfo->vendor)) &&
			    !memcmp(devinfo->model, model,
				    sizeof(devinfo->model)))
				return devinfo;
		}
	}

	return ERR_PTR(-ENOENT);
}

/**
 * scsi_dev_info_list_del_keyed - remove one dev_info list entry.
 * @vendor:	vendor string
 * @model:	model (product) string
 * @key:	specify list to use
 *
 * Description:
 *	Remove and destroy one dev_info entry for @vendor, @model
 *	in list specified by @key.
 *
 * Returns: 0 OK, -error on failure.
 **/
int scsi_dev_info_list_del_keyed(char *vendor, char *model,
				 enum scsi_devinfo_key key)
{
	struct scsi_dev_info_list *found;

	found = scsi_dev_info_list_find(vendor, model, key);
	if (IS_ERR(found))
		return PTR_ERR(found);

	list_del(&found->dev_info_list);
	kfree(found);
	return 0;
}
EXPORT_SYMBOL(scsi_dev_info_list_del_keyed);

/**
 * scsi_dev_info_list_add_str - parse dev_list and add to the scsi_dev_info_list.
 * @dev_list:	string of device flags to add
 *
 * Description:
 *	Parse dev_list, and add entries to the scsi_dev_info_list.
 *	dev_list is of the form "vendor:product:flag,vendor:product:flag".
 *	dev_list is modified via strsep. Can be called for command line
 *	addition, for proc or mabye a sysfs interface.
 *
 * Returns: 0 if OK, -error on failure.
 **/
static int scsi_dev_info_list_add_str(char *dev_list)
{
	char *vendor, *model, *strflags, *next;
	char *next_check;
	int res = 0;

	next = dev_list;
	if (next && next[0] == '"') {
		/*
		 * Ignore both the leading and trailing quote.
		 */
		next++;
		next_check = ",\"";
	} else {
		next_check = ",";
	}

	/*
	 * For the leading and trailing '"' case, the for loop comes
	 * through the last time with vendor[0] == '\0'.
	 */
	for (vendor = strsep(&next, ":"); vendor && (vendor[0] != '\0')
	     && (res == 0); vendor = strsep(&next, ":")) {
		strflags = NULL;
		model = strsep(&next, ":");
		if (model)
			strflags = strsep(&next, next_check);
		if (!model || !strflags) {
			printk(KERN_ERR "%s: bad dev info string '%s' '%s'"
			       " '%s'\n", __func__, vendor, model,
			       strflags);
			res = -EINVAL;
		} else
			res = scsi_dev_info_list_add(0 /* compatible */, vendor,
						     model, strflags, 0);
	}
	return res;
}

/**
 * get_device_flags - get device specific flags from the dynamic device list.
 * @sdev:       &scsi_device to get flags for
 * @vendor:	vendor name
 * @model:	model name
 *
 * Description:
 *     Search the global scsi_dev_info_list (specified by list zero)
 *     for an entry matching @vendor and @model, if found, return the
 *     matching flags value, else return the host or global default
 *     settings.  Called during scan time.
 **/
blist_flags_t scsi_get_device_flags(struct scsi_device *sdev,
				    const unsigned char *vendor,
				    const unsigned char *model)
{
	return scsi_get_device_flags_keyed(sdev, vendor, model,
					   SCSI_DEVINFO_GLOBAL);
}


/**
 * scsi_get_device_flags_keyed - get device specific flags from the dynamic device list
 * @sdev:       &scsi_device to get flags for
 * @vendor:	vendor name
 * @model:	model name
 * @key:	list to look up
 *
 * Description:
 *     Search the scsi_dev_info_list specified by @key for an entry
 *     matching @vendor and @model, if found, return the matching
 *     flags value, else return the host or global default settings.
 *     Called during scan time.
 **/
blist_flags_t scsi_get_device_flags_keyed(struct scsi_device *sdev,
				const unsigned char *vendor,
				const unsigned char *model,
				enum scsi_devinfo_key key)
{
	struct scsi_dev_info_list *devinfo;

	devinfo = scsi_dev_info_list_find(vendor, model, key);
	if (!IS_ERR(devinfo))
		return devinfo->flags;

	/* key or device not found: return nothing */
	if (key != SCSI_DEVINFO_GLOBAL)
		return 0;

	/* except for the global list, where we have an exception */
	if (sdev->sdev_bflags)
		return sdev->sdev_bflags;

	return scsi_default_dev_flags;
}
EXPORT_SYMBOL(scsi_get_device_flags_keyed);

#ifdef CONFIG_SCSI_PROC_FS
struct double_list {
	struct list_head *top;
	struct list_head *bottom;
};

static int devinfo_seq_show(struct seq_file *m, void *v)
{
	struct double_list *dl = v;
	struct scsi_dev_info_list_table *devinfo_table =
		list_entry(dl->top, struct scsi_dev_info_list_table, node);
	struct scsi_dev_info_list *devinfo =
		list_entry(dl->bottom, struct scsi_dev_info_list,
			   dev_info_list);

	if (devinfo_table->scsi_dev_info_list.next == dl->bottom &&
	    devinfo_table->name)
		seq_printf(m, "[%s]:\n", devinfo_table->name);

	seq_printf(m, "'%.8s' '%.16s' 0x%x\n",
		   devinfo->vendor, devinfo->model, devinfo->flags);
	return 0;
}

static void *devinfo_seq_start(struct seq_file *m, loff_t *ppos)
{
	struct double_list *dl = kmalloc(sizeof(*dl), GFP_KERNEL);
	loff_t pos = *ppos;

	if (!dl)
		return NULL;

	list_for_each(dl->top, &scsi_dev_info_list) {
		struct scsi_dev_info_list_table *devinfo_table =
			list_entry(dl->top, struct scsi_dev_info_list_table,
				   node);
		list_for_each(dl->bottom, &devinfo_table->scsi_dev_info_list)
			if (pos-- == 0)
				return dl;
	}

	kfree(dl);
	return NULL;
}

static void *devinfo_seq_next(struct seq_file *m, void *v, loff_t *ppos)
{
	struct double_list *dl = v;
	struct scsi_dev_info_list_table *devinfo_table =
		list_entry(dl->top, struct scsi_dev_info_list_table, node);

	++*ppos;
	dl->bottom = dl->bottom->next;
	while (&devinfo_table->scsi_dev_info_list == dl->bottom) {
		dl->top = dl->top->next;
		if (dl->top == &scsi_dev_info_list) {
			kfree(dl);
			return NULL;
		}
		devinfo_table = list_entry(dl->top,
					   struct scsi_dev_info_list_table,
					   node);
		dl->bottom = devinfo_table->scsi_dev_info_list.next;
	}

	return dl;
}

static void devinfo_seq_stop(struct seq_file *m, void *v)
{
	kfree(v);
}

static const struct seq_operations scsi_devinfo_seq_ops = {
	.start	= devinfo_seq_start,
	.next	= devinfo_seq_next,
	.stop	= devinfo_seq_stop,
	.show	= devinfo_seq_show,
};

static int proc_scsi_devinfo_open(struct inode *inode, struct file *file)
{
	return seq_open(file, &scsi_devinfo_seq_ops);
}

/*
 * proc_scsi_dev_info_write - allow additions to scsi_dev_info_list via /proc.
 *
 * Description: Adds a black/white list entry for vendor and model with an
 * integer value of flag to the scsi device info list.
 * To use, echo "vendor:model:flag" > /proc/scsi/device_info
 */
static ssize_t proc_scsi_devinfo_write(struct file *file,
				       const char __user *buf,
				       size_t length, loff_t *ppos)
{
	char *buffer;
	ssize_t err = length;

	if (!buf || length>PAGE_SIZE)
		return -EINVAL;
	if (!(buffer = (char *) __get_free_page(GFP_KERNEL)))
		return -ENOMEM;
	if (copy_from_user(buffer, buf, length)) {
		err =-EFAULT;
		goto out;
	}

	if (length < PAGE_SIZE)
		buffer[length] = '\0';
	else if (buffer[PAGE_SIZE-1]) {
		err = -EINVAL;
		goto out;
	}

	scsi_dev_info_list_add_str(buffer);

out:
	free_page((unsigned long)buffer);
	return err;
}

static const struct file_operations scsi_devinfo_proc_fops = {
	.owner		= THIS_MODULE,
	.open		= proc_scsi_devinfo_open,
	.read		= seq_read,
	.write		= proc_scsi_devinfo_write,
	.llseek		= seq_lseek,
	.release	= seq_release,
};
#endif /* CONFIG_SCSI_PROC_FS */

module_param_string(dev_flags, scsi_dev_flags, sizeof(scsi_dev_flags), 0);
MODULE_PARM_DESC(dev_flags,
	 "Given scsi_dev_flags=vendor:model:flags[,v:m:f] add black/white"
	 " list entries for vendor and model with an integer value of flags"
	 " to the scsi device info list");

module_param_named(default_dev_flags, scsi_default_dev_flags, int, S_IRUGO|S_IWUSR);
MODULE_PARM_DESC(default_dev_flags,
		 "scsi default device flag integer value");

/**
 * scsi_exit_devinfo - remove /proc/scsi/device_info & the scsi_dev_info_list
 **/
void scsi_exit_devinfo(void)
{
#ifdef CONFIG_SCSI_PROC_FS
	remove_proc_entry("scsi/device_info", NULL);
#endif

	scsi_dev_info_remove_list(SCSI_DEVINFO_GLOBAL);
}

/**
 * scsi_dev_info_add_list - add a new devinfo list
 * @key:	key of the list to add
 * @name:	Name of the list to add (for /proc/scsi/device_info)
 *
 * Adds the requested list, returns zero on success, -EEXIST if the
 * key is already registered to a list, or other error on failure.
 */
int scsi_dev_info_add_list(enum scsi_devinfo_key key, const char *name)
{
	struct scsi_dev_info_list_table *devinfo_table =
		scsi_devinfo_lookup_by_key(key);

	if (!IS_ERR(devinfo_table))
		/* list already exists */
		return -EEXIST;

	devinfo_table = kmalloc(sizeof(*devinfo_table), GFP_KERNEL);

	if (!devinfo_table)
		return -ENOMEM;

	INIT_LIST_HEAD(&devinfo_table->node);
	INIT_LIST_HEAD(&devinfo_table->scsi_dev_info_list);
	devinfo_table->name = name;
	devinfo_table->key = key;
	list_add_tail(&devinfo_table->node, &scsi_dev_info_list);

	return 0;
}
EXPORT_SYMBOL(scsi_dev_info_add_list);

/**
 * scsi_dev_info_remove_list - destroy an added devinfo list
 * @key: key of the list to destroy
 *
 * Iterates over the entire list first, freeing all the values, then
 * frees the list itself.  Returns 0 on success or -EINVAL if the key
 * can't be found.
 */
int scsi_dev_info_remove_list(enum scsi_devinfo_key key)
{
	struct list_head *lh, *lh_next;
	struct scsi_dev_info_list_table *devinfo_table =
		scsi_devinfo_lookup_by_key(key);

	if (IS_ERR(devinfo_table))
		/* no such list */
		return -EINVAL;

	/* remove from the master list */
	list_del(&devinfo_table->node);

	list_for_each_safe(lh, lh_next, &devinfo_table->scsi_dev_info_list) {
		struct scsi_dev_info_list *devinfo;

		devinfo = list_entry(lh, struct scsi_dev_info_list,
				     dev_info_list);
		kfree(devinfo);
	}
	kfree(devinfo_table);

	return 0;
}
EXPORT_SYMBOL(scsi_dev_info_remove_list);

/**
 * scsi_init_devinfo - set up the dynamic device list.
 *
 * Description:
 *	Add command line entries from scsi_dev_flags, then add
 *	scsi_static_device_list entries to the scsi device info list.
 */
int __init scsi_init_devinfo(void)
{
#ifdef CONFIG_SCSI_PROC_FS
	struct proc_dir_entry *p;
#endif
	int error, i;

	error = scsi_dev_info_add_list(SCSI_DEVINFO_GLOBAL, NULL);
	if (error)
		return error;

	error = scsi_dev_info_list_add_str(scsi_dev_flags);
	if (error)
		goto out;

	for (i = 0; scsi_static_device_list[i].vendor; i++) {
		error = scsi_dev_info_list_add(1 /* compatibile */,
				scsi_static_device_list[i].vendor,
				scsi_static_device_list[i].model,
				NULL,
				scsi_static_device_list[i].flags);
		if (error)
			goto out;
	}

#ifdef CONFIG_SCSI_PROC_FS
	p = proc_create("scsi/device_info", 0, NULL, &scsi_devinfo_proc_fops);
	if (!p) {
		error = -ENOMEM;
		goto out;
	}
#endif /* CONFIG_SCSI_PROC_FS */

 out:
	if (error)
		scsi_exit_devinfo();
	return error;
}<|MERGE_RESOLUTION|>--- conflicted
+++ resolved
@@ -182,18 +182,7 @@
 	{"HP", "C1557A", NULL, BLIST_FORCELUN},
 	{"HP", "C3323-300", "4269", BLIST_NOTQ},
 	{"HP", "C5713A", NULL, BLIST_NOREPORTLUN},
-<<<<<<< HEAD
-	{"HP", "DF400", "*", BLIST_REPORTLUN2},
-	{"HP", "DF500", "*", BLIST_REPORTLUN2},
 	{"HP", "DISK-SUBSYSTEM", "*", BLIST_REPORTLUN2},
-	{"HP", "OP-C-", "*", BLIST_SPARSELUN | BLIST_LARGELUN},
-	{"HP", "3380-", "*", BLIST_SPARSELUN | BLIST_LARGELUN},
-	{"HP", "3390-", "*", BLIST_SPARSELUN | BLIST_LARGELUN},
-	{"HP", "6586-", "*", BLIST_SPARSELUN | BLIST_LARGELUN},
-	{"HP", "6588-", "*", BLIST_SPARSELUN | BLIST_LARGELUN},
-=======
-	{"HP", "DISK-SUBSYSTEM", "*", BLIST_REPORTLUN2},
->>>>>>> 144482d4
 	{"IBM", "AuSaV1S2", NULL, BLIST_FORCELUN},
 	{"IBM", "ProFibre 4000R", "*", BLIST_SPARSELUN | BLIST_LARGELUN},
 	{"IBM", "2105", NULL, BLIST_RETRY_HWERROR},
