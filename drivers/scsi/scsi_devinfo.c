
#include <linux/blkdev.h>
#include <linux/init.h>
#include <linux/kernel.h>
#include <linux/module.h>
#include <linux/moduleparam.h>
#include <linux/proc_fs.h>
#include <linux/seq_file.h>
#include <linux/slab.h>

#include <scsi/scsi_device.h>
#include <scsi/scsi_devinfo.h>

#include "scsi_priv.h"


/*
 * scsi_dev_info_list: structure to hold black/white listed devices.
 */
struct scsi_dev_info_list {
	struct list_head dev_info_list;
	char vendor[8];
	char model[16];
	unsigned flags;
	unsigned compatible; /* for use with scsi_static_device_list entries */
};

struct scsi_dev_info_list_table {
	struct list_head node;	/* our node for being on the master list */
	struct list_head scsi_dev_info_list; /* head of dev info list */
	const char *name;	/* name of list for /proc (NULL for global) */
	int key;		/* unique numeric identifier */
};


static const char spaces[] = "                "; /* 16 of them */
static unsigned scsi_default_dev_flags;
static LIST_HEAD(scsi_dev_info_list);
static char scsi_dev_flags[256];

/*
 * scsi_static_device_list: deprecated list of devices that require
 * settings that differ from the default, includes black-listed (broken)
 * devices. The entries here are added to the tail of scsi_dev_info_list
 * via scsi_dev_info_list_init.
 *
 * Do not add to this list, use the command line or proc interface to add
 * to the scsi_dev_info_list. This table will eventually go away.
 */
static struct {
	char *vendor;
	char *model;
	char *revision;	/* revision known to be bad, unused */
	unsigned flags;
} scsi_static_device_list[] __initdata = {
	/*
	 * The following devices are known not to tolerate a lun != 0 scan
	 * for one reason or another. Some will respond to all luns,
	 * others will lock up.
	 */
	{"Aashima", "IMAGERY 2400SP", "1.03", BLIST_NOLUN},	/* locks up */
	{"CHINON", "CD-ROM CDS-431", "H42", BLIST_NOLUN},	/* locks up */
	{"CHINON", "CD-ROM CDS-535", "Q14", BLIST_NOLUN},	/* locks up */
	{"DENON", "DRD-25X", "V", BLIST_NOLUN},			/* locks up */
	{"HITACHI", "DK312C", "CM81", BLIST_NOLUN},	/* responds to all lun */
	{"HITACHI", "DK314C", "CR21", BLIST_NOLUN},	/* responds to all lun */
	{"IBM", "2104-DU3", NULL, BLIST_NOLUN},		/* locks up */
	{"IBM", "2104-TU3", NULL, BLIST_NOLUN},		/* locks up */
	{"IMS", "CDD521/10", "2.06", BLIST_NOLUN},	/* locks up */
	{"MAXTOR", "XT-3280", "PR02", BLIST_NOLUN},	/* locks up */
	{"MAXTOR", "XT-4380S", "B3C", BLIST_NOLUN},	/* locks up */
	{"MAXTOR", "MXT-1240S", "I1.2", BLIST_NOLUN},	/* locks up */
	{"MAXTOR", "XT-4170S", "B5A", BLIST_NOLUN},	/* locks up */
	{"MAXTOR", "XT-8760S", "B7B", BLIST_NOLUN},	/* locks up */
	{"MEDIAVIS", "RENO CD-ROMX2A", "2.03", BLIST_NOLUN},	/* responds to all lun */
	{"MICROTEK", "ScanMakerIII", "2.30", BLIST_NOLUN},	/* responds to all lun */
	{"NEC", "CD-ROM DRIVE:841", "1.0", BLIST_NOLUN},/* locks up */
	{"PHILIPS", "PCA80SC", "V4-2", BLIST_NOLUN},	/* responds to all lun */
	{"RODIME", "RO3000S", "2.33", BLIST_NOLUN},	/* locks up */
	{"SUN", "SENA", NULL, BLIST_NOLUN},		/* responds to all luns */
	/*
	 * The following causes a failed REQUEST SENSE on lun 1 for
	 * aha152x controller, which causes SCSI code to reset bus.
	 */
	{"SANYO", "CRD-250S", "1.20", BLIST_NOLUN},
	/*
	 * The following causes a failed REQUEST SENSE on lun 1 for
	 * aha152x controller, which causes SCSI code to reset bus.
	 */
	{"SEAGATE", "ST157N", "\004|j", BLIST_NOLUN},
	{"SEAGATE", "ST296", "921", BLIST_NOLUN},	/* responds to all lun */
	{"SEAGATE", "ST1581", "6538", BLIST_NOLUN},	/* responds to all lun */
	{"SONY", "CD-ROM CDU-541", "4.3d", BLIST_NOLUN},
	{"SONY", "CD-ROM CDU-55S", "1.0i", BLIST_NOLUN},
	{"SONY", "CD-ROM CDU-561", "1.7x", BLIST_NOLUN},
	{"SONY", "CD-ROM CDU-8012", NULL, BLIST_NOLUN},
	{"SONY", "SDT-5000", "3.17", BLIST_SELECT_NO_ATN},
	{"TANDBERG", "TDC 3600", "U07", BLIST_NOLUN},	/* locks up */
	{"TEAC", "CD-R55S", "1.0H", BLIST_NOLUN},	/* locks up */
	/*
	 * The following causes a failed REQUEST SENSE on lun 1 for
	 * seagate controller, which causes SCSI code to reset bus.
	 */
	{"TEAC", "CD-ROM", "1.06", BLIST_NOLUN},
	{"TEAC", "MT-2ST/45S2-27", "RV M", BLIST_NOLUN},	/* responds to all lun */
	/*
	 * The following causes a failed REQUEST SENSE on lun 1 for
	 * seagate controller, which causes SCSI code to reset bus.
	 */
	{"HP", "C1750A", "3226", BLIST_NOLUN},		/* scanjet iic */
	{"HP", "C1790A", "", BLIST_NOLUN},		/* scanjet iip */
	{"HP", "C2500A", "", BLIST_NOLUN},		/* scanjet iicx */
	{"MEDIAVIS", "CDR-H93MV", "1.31", BLIST_NOLUN},	/* locks up */
	{"MICROTEK", "ScanMaker II", "5.61", BLIST_NOLUN},	/* responds to all lun */
	{"MITSUMI", "CD-R CR-2201CS", "6119", BLIST_NOLUN},	/* locks up */
	{"NEC", "D3856", "0009", BLIST_NOLUN},
	{"QUANTUM", "LPS525S", "3110", BLIST_NOLUN},	/* locks up */
	{"QUANTUM", "PD1225S", "3110", BLIST_NOLUN},	/* locks up */
	{"QUANTUM", "FIREBALL ST4.3S", "0F0C", BLIST_NOLUN},	/* locks up */
	{"RELISYS", "Scorpio", NULL, BLIST_NOLUN},	/* responds to all lun */
	{"SANKYO", "CP525", "6.64", BLIST_NOLUN},	/* causes failed REQ SENSE, extra reset */
	{"TEXEL", "CD-ROM", "1.06", BLIST_NOLUN},
	{"transtec", "T5008", "0001", BLIST_NOREPORTLUN },
	{"YAMAHA", "CDR100", "1.00", BLIST_NOLUN},	/* locks up */
	{"YAMAHA", "CDR102", "1.00", BLIST_NOLUN},	/* locks up */
	{"YAMAHA", "CRW8424S", "1.0", BLIST_NOLUN},	/* locks up */
	{"YAMAHA", "CRW6416S", "1.0c", BLIST_NOLUN},	/* locks up */
	{"", "Scanner", "1.80", BLIST_NOLUN},	/* responds to all lun */

	/*
	 * Other types of devices that have special flags.
	 * Note that all USB devices should have the BLIST_INQUIRY_36 flag.
	 */
	{"3PARdata", "VV", NULL, BLIST_REPORTLUN2},
	{"ADAPTEC", "AACRAID", NULL, BLIST_FORCELUN},
	{"ADAPTEC", "Adaptec 5400S", NULL, BLIST_FORCELUN},
	{"AFT PRO", "-IX CF", "0.0>", BLIST_FORCELUN},
	{"BELKIN", "USB 2 HS-CF", "1.95",  BLIST_FORCELUN | BLIST_INQUIRY_36},
	{"BROWNIE", "1200U3P", NULL, BLIST_NOREPORTLUN},
	{"BROWNIE", "1600U3P", NULL, BLIST_NOREPORTLUN},
	{"CANON", "IPUBJD", NULL, BLIST_SPARSELUN},
	{"CBOX3", "USB Storage-SMC", "300A", BLIST_FORCELUN | BLIST_INQUIRY_36},
	{"CMD", "CRA-7280", NULL, BLIST_SPARSELUN},	/* CMD RAID Controller */
	{"CNSI", "G7324", NULL, BLIST_SPARSELUN},	/* Chaparral G7324 RAID */
	{"CNSi", "G8324", NULL, BLIST_SPARSELUN},	/* Chaparral G8324 RAID */
	{"COMPAQ", "ARRAY CONTROLLER", NULL, BLIST_SPARSELUN | BLIST_LARGELUN |
		BLIST_MAX_512 | BLIST_REPORTLUN2},	/* Compaq RA4x00 */
	{"COMPAQ", "LOGICAL VOLUME", NULL, BLIST_FORCELUN | BLIST_MAX_512}, /* Compaq RA4x00 */
	{"COMPAQ", "CR3500", NULL, BLIST_FORCELUN},
	{"COMPAQ", "MSA1000", NULL, BLIST_SPARSELUN | BLIST_NOSTARTONADD},
	{"COMPAQ", "MSA1000 VOLUME", NULL, BLIST_SPARSELUN | BLIST_NOSTARTONADD},
	{"COMPAQ", "HSV110", NULL, BLIST_REPORTLUN2 | BLIST_NOSTARTONADD},
	{"DDN", "SAN DataDirector", "*", BLIST_SPARSELUN},
	{"DEC", "HSG80", NULL, BLIST_REPORTLUN2 | BLIST_NOSTARTONADD},
	{"DELL", "PV660F", NULL, BLIST_SPARSELUN},
	{"DELL", "PV660F   PSEUDO", NULL, BLIST_SPARSELUN},
	{"DELL", "PSEUDO DEVICE .", NULL, BLIST_SPARSELUN},	/* Dell PV 530F */
	{"DELL", "PV530F", NULL, BLIST_SPARSELUN},
	{"DELL", "PERCRAID", NULL, BLIST_FORCELUN},
	{"DGC", "RAID", NULL, BLIST_SPARSELUN},	/* Dell PV 650F, storage on LUN 0 */
	{"DGC", "DISK", NULL, BLIST_SPARSELUN},	/* Dell PV 650F, no storage on LUN 0 */
	{"EMC",  "Invista", "*", BLIST_SPARSELUN | BLIST_LARGELUN},
	{"EMC", "SYMMETRIX", NULL, BLIST_SPARSELUN | BLIST_LARGELUN | BLIST_REPORTLUN2},
	{"EMULEX", "MD21/S2     ESDI", NULL, BLIST_SINGLELUN},
	{"easyRAID", "16P", NULL, BLIST_NOREPORTLUN},
	{"easyRAID", "X6P", NULL, BLIST_NOREPORTLUN},
	{"easyRAID", "F8", NULL, BLIST_NOREPORTLUN},
	{"FSC", "CentricStor", "*", BLIST_SPARSELUN | BLIST_LARGELUN},
	{"Generic", "USB SD Reader", "1.00", BLIST_FORCELUN | BLIST_INQUIRY_36},
	{"Generic", "USB Storage-SMC", "0180", BLIST_FORCELUN | BLIST_INQUIRY_36},
	{"Generic", "USB Storage-SMC", "0207", BLIST_FORCELUN | BLIST_INQUIRY_36},
	{"HITACHI", "DF400", "*", BLIST_REPORTLUN2},
	{"HITACHI", "DF500", "*", BLIST_REPORTLUN2},
	{"HITACHI", "DISK-SUBSYSTEM", "*", BLIST_REPORTLUN2},
	{"HITACHI", "HUS1530", "*", BLIST_NO_DIF},
	{"HITACHI", "OPEN-", "*", BLIST_REPORTLUN2},
	{"HITACHI", "OP-C-", "*", BLIST_SPARSELUN | BLIST_LARGELUN},
	{"HITACHI", "3380-", "*", BLIST_SPARSELUN | BLIST_LARGELUN},
	{"HITACHI", "3390-", "*", BLIST_SPARSELUN | BLIST_LARGELUN},
	{"HITACHI", "6586-", "*", BLIST_SPARSELUN | BLIST_LARGELUN},
	{"HITACHI", "6588-", "*", BLIST_SPARSELUN | BLIST_LARGELUN},
	{"HP", "A6189A", NULL, BLIST_SPARSELUN | BLIST_LARGELUN},	/* HP VA7400 */
	{"HP", "OPEN-", "*", BLIST_REPORTLUN2}, /* HP XP Arrays */
	{"HP", "NetRAID-4M", NULL, BLIST_FORCELUN},
	{"HP", "HSV100", NULL, BLIST_REPORTLUN2 | BLIST_NOSTARTONADD},
	{"HP", "C1557A", NULL, BLIST_FORCELUN},
	{"HP", "C3323-300", "4269", BLIST_NOTQ},
	{"HP", "C5713A", NULL, BLIST_NOREPORTLUN},
	{"HP", "DF400", "*", BLIST_SPARSELUN | BLIST_LARGELUN},
	{"HP", "DF500", "*", BLIST_SPARSELUN | BLIST_LARGELUN},
	{"HP", "DF600", "*", BLIST_SPARSELUN | BLIST_LARGELUN},
	{"HP", "OP-C-", "*", BLIST_SPARSELUN | BLIST_LARGELUN},
	{"HP", "3380-", "*", BLIST_SPARSELUN | BLIST_LARGELUN},
	{"HP", "3390-", "*", BLIST_SPARSELUN | BLIST_LARGELUN},
	{"HP", "6586-", "*", BLIST_SPARSELUN | BLIST_LARGELUN},
	{"HP", "6588-", "*", BLIST_SPARSELUN | BLIST_LARGELUN},
	{"IBM", "AuSaV1S2", NULL, BLIST_FORCELUN},
	{"IBM", "ProFibre 4000R", "*", BLIST_SPARSELUN | BLIST_LARGELUN},
	{"IBM", "2105", NULL, BLIST_RETRY_HWERROR},
	{"iomega", "jaz 1GB", "J.86", BLIST_NOTQ | BLIST_NOLUN},
	{"IOMEGA", "ZIP", NULL, BLIST_NOTQ | BLIST_NOLUN},
	{"IOMEGA", "Io20S         *F", NULL, BLIST_KEY},
	{"INSITE", "Floptical   F*8I", NULL, BLIST_KEY},
	{"INSITE", "I325VM", NULL, BLIST_KEY},
	{"Intel", "Multi-Flex", NULL, BLIST_NO_RSOC},
	{"iRiver", "iFP Mass Driver", NULL, BLIST_NOT_LOCKABLE | BLIST_INQUIRY_36},
	{"LASOUND", "CDX7405", "3.10", BLIST_MAX5LUN | BLIST_SINGLELUN},
	{"Marvell", "Console", NULL, BLIST_SKIP_VPD_PAGES},
<<<<<<< HEAD
=======
	{"Marvell", "91xx Config", "1.01", BLIST_SKIP_VPD_PAGES},
>>>>>>> 05ec7de7
	{"MATSHITA", "PD-1", NULL, BLIST_FORCELUN | BLIST_SINGLELUN},
	{"MATSHITA", "DMC-LC5", NULL, BLIST_NOT_LOCKABLE | BLIST_INQUIRY_36},
	{"MATSHITA", "DMC-LC40", NULL, BLIST_NOT_LOCKABLE | BLIST_INQUIRY_36},
	{"Medion", "Flash XL  MMC/SD", "2.6D", BLIST_FORCELUN},
	{"MegaRAID", "LD", NULL, BLIST_FORCELUN},
	{"MICROP", "4110", NULL, BLIST_NOTQ},
	{"MSFT", "Virtual HD", NULL, BLIST_NO_RSOC},
	{"MYLEX", "DACARMRB", "*", BLIST_REPORTLUN2},
	{"nCipher", "Fastness Crypto", NULL, BLIST_FORCELUN},
	{"NAKAMICH", "MJ-4.8S", NULL, BLIST_FORCELUN | BLIST_SINGLELUN},
	{"NAKAMICH", "MJ-5.16S", NULL, BLIST_FORCELUN | BLIST_SINGLELUN},
	{"NEC", "PD-1 ODX654P", NULL, BLIST_FORCELUN | BLIST_SINGLELUN},
	{"NEC", "iStorage", NULL, BLIST_REPORTLUN2},
	{"NRC", "MBR-7", NULL, BLIST_FORCELUN | BLIST_SINGLELUN},
	{"NRC", "MBR-7.4", NULL, BLIST_FORCELUN | BLIST_SINGLELUN},
	{"PIONEER", "CD-ROM DRM-600", NULL, BLIST_FORCELUN | BLIST_SINGLELUN},
	{"PIONEER", "CD-ROM DRM-602X", NULL, BLIST_FORCELUN | BLIST_SINGLELUN},
	{"PIONEER", "CD-ROM DRM-604X", NULL, BLIST_FORCELUN | BLIST_SINGLELUN},
	{"PIONEER", "CD-ROM DRM-624X", NULL, BLIST_FORCELUN | BLIST_SINGLELUN},
	{"Promise", "VTrak E610f", NULL, BLIST_SPARSELUN | BLIST_NO_RSOC},
	{"Promise", "", NULL, BLIST_SPARSELUN},
	{"QNAP", "iSCSI Storage", NULL, BLIST_MAX_1024},
	{"SYNOLOGY", "iSCSI Storage", NULL, BLIST_MAX_1024},
	{"QUANTUM", "XP34301", "1071", BLIST_NOTQ},
	{"REGAL", "CDC-4X", NULL, BLIST_MAX5LUN | BLIST_SINGLELUN},
	{"SanDisk", "ImageMate CF-SD1", NULL, BLIST_FORCELUN},
	{"SEAGATE", "ST34555N", "0930", BLIST_NOTQ},	/* Chokes on tagged INQUIRY */
	{"SEAGATE", "ST3390N", "9546", BLIST_NOTQ},
	{"SEAGATE", "ST900MM0006", NULL, BLIST_SKIP_VPD_PAGES},
	{"SGI", "RAID3", "*", BLIST_SPARSELUN},
	{"SGI", "RAID5", "*", BLIST_SPARSELUN},
	{"SGI", "TP9100", "*", BLIST_REPORTLUN2},
	{"SGI", "Universal Xport", "*", BLIST_NO_ULD_ATTACH},
	{"IBM", "Universal Xport", "*", BLIST_NO_ULD_ATTACH},
	{"SUN", "Universal Xport", "*", BLIST_NO_ULD_ATTACH},
	{"DELL", "Universal Xport", "*", BLIST_NO_ULD_ATTACH},
	{"SMSC", "USB 2 HS-CF", NULL, BLIST_SPARSELUN | BLIST_INQUIRY_36},
	{"SONY", "CD-ROM CDU-8001", NULL, BLIST_BORKEN},
	{"SONY", "TSL", NULL, BLIST_FORCELUN},		/* DDS3 & DDS4 autoloaders */
	{"ST650211", "CF", NULL, BLIST_RETRY_HWERROR},
	{"SUN", "T300", "*", BLIST_SPARSELUN},
	{"SUN", "T4", "*", BLIST_SPARSELUN},
	{"TEXEL", "CD-ROM", "1.06", BLIST_BORKEN},
	{"Tornado-", "F4", "*", BLIST_NOREPORTLUN},
	{"TOSHIBA", "CDROM", NULL, BLIST_ISROM},
	{"TOSHIBA", "CD-ROM", NULL, BLIST_ISROM},
	{"Traxdata", "CDR4120", NULL, BLIST_NOLUN},	/* locks up */
	{"USB2.0", "SMARTMEDIA/XD", NULL, BLIST_FORCELUN | BLIST_INQUIRY_36},
	{"WangDAT", "Model 2600", "01.7", BLIST_SELECT_NO_ATN},
	{"WangDAT", "Model 3200", "02.2", BLIST_SELECT_NO_ATN},
	{"WangDAT", "Model 1300", "02.4", BLIST_SELECT_NO_ATN},
	{"WDC WD25", "00JB-00FUA0", NULL, BLIST_NOREPORTLUN},
	{"XYRATEX", "RS", "*", BLIST_SPARSELUN | BLIST_LARGELUN},
	{"Zzyzx", "RocketStor 500S", NULL, BLIST_SPARSELUN},
	{"Zzyzx", "RocketStor 2000", NULL, BLIST_SPARSELUN},
	{ NULL, NULL, NULL, 0 },
};

static struct scsi_dev_info_list_table *scsi_devinfo_lookup_by_key(int key)
{
	struct scsi_dev_info_list_table *devinfo_table;
	int found = 0;

	list_for_each_entry(devinfo_table, &scsi_dev_info_list, node)
		if (devinfo_table->key == key) {
			found = 1;
			break;
		}
	if (!found)
		return ERR_PTR(-EINVAL);

	return devinfo_table;
}

/*
 * scsi_strcpy_devinfo: called from scsi_dev_info_list_add to copy into
 * devinfo vendor and model strings.
 */
static void scsi_strcpy_devinfo(char *name, char *to, size_t to_length,
				char *from, int compatible)
{
	size_t from_length;

	from_length = strlen(from);
	strncpy(to, from, min(to_length, from_length));
	if (from_length < to_length) {
		if (compatible) {
			/*
			 * NUL terminate the string if it is short.
			 */
			to[from_length] = '\0';
		} else {
			/* 
			 * space pad the string if it is short. 
			 */
			strncpy(&to[from_length], spaces,
				to_length - from_length);
		}
	}
	if (from_length > to_length)
		 printk(KERN_WARNING "%s: %s string '%s' is too long\n",
			__func__, name, from);
}

/**
 * scsi_dev_info_list_add - add one dev_info list entry.
 * @compatible: if true, null terminate short strings.  Otherwise space pad.
 * @vendor:	vendor string
 * @model:	model (product) string
 * @strflags:	integer string
 * @flags:	if strflags NULL, use this flag value
 *
 * Description:
 * 	Create and add one dev_info entry for @vendor, @model, @strflags or
 * 	@flag. If @compatible, add to the tail of the list, do not space
 * 	pad, and set devinfo->compatible. The scsi_static_device_list entries
 * 	are added with @compatible 1 and @clfags NULL.
 *
 * Returns: 0 OK, -error on failure.
 **/
static int scsi_dev_info_list_add(int compatible, char *vendor, char *model,
			    char *strflags, int flags)
{
	return scsi_dev_info_list_add_keyed(compatible, vendor, model,
					    strflags, flags,
					    SCSI_DEVINFO_GLOBAL);
}

/**
 * scsi_dev_info_list_add_keyed - add one dev_info list entry.
 * @compatible: if true, null terminate short strings.  Otherwise space pad.
 * @vendor:	vendor string
 * @model:	model (product) string
 * @strflags:	integer string
 * @flags:	if strflags NULL, use this flag value
 * @key:	specify list to use
 *
 * Description:
 * 	Create and add one dev_info entry for @vendor, @model,
 * 	@strflags or @flag in list specified by @key. If @compatible,
 * 	add to the tail of the list, do not space pad, and set
 * 	devinfo->compatible. The scsi_static_device_list entries are
 * 	added with @compatible 1 and @clfags NULL.
 *
 * Returns: 0 OK, -error on failure.
 **/
int scsi_dev_info_list_add_keyed(int compatible, char *vendor, char *model,
				 char *strflags, int flags, int key)
{
	struct scsi_dev_info_list *devinfo;
	struct scsi_dev_info_list_table *devinfo_table =
		scsi_devinfo_lookup_by_key(key);

	if (IS_ERR(devinfo_table))
		return PTR_ERR(devinfo_table);

	devinfo = kmalloc(sizeof(*devinfo), GFP_KERNEL);
	if (!devinfo) {
		printk(KERN_ERR "%s: no memory\n", __func__);
		return -ENOMEM;
	}

	scsi_strcpy_devinfo("vendor", devinfo->vendor, sizeof(devinfo->vendor),
			    vendor, compatible);
	scsi_strcpy_devinfo("model", devinfo->model, sizeof(devinfo->model),
			    model, compatible);

	if (strflags)
		devinfo->flags = simple_strtoul(strflags, NULL, 0);
	else
		devinfo->flags = flags;

	devinfo->compatible = compatible;

	if (compatible)
		list_add_tail(&devinfo->dev_info_list,
			      &devinfo_table->scsi_dev_info_list);
	else
		list_add(&devinfo->dev_info_list,
			 &devinfo_table->scsi_dev_info_list);

	return 0;
}
EXPORT_SYMBOL(scsi_dev_info_list_add_keyed);

/**
 * scsi_dev_info_list_find - find a matching dev_info list entry.
 * @vendor:	vendor string
 * @model:	model (product) string
 * @key:	specify list to use
 *
 * Description:
 *	Finds the first dev_info entry matching @vendor, @model
 * 	in list specified by @key.
 *
 * Returns: pointer to matching entry, or ERR_PTR on failure.
 **/
static struct scsi_dev_info_list *scsi_dev_info_list_find(const char *vendor,
		const char *model, int key)
{
	struct scsi_dev_info_list *devinfo;
	struct scsi_dev_info_list_table *devinfo_table =
		scsi_devinfo_lookup_by_key(key);
	size_t vmax, mmax;
	const char *vskip, *mskip;

	if (IS_ERR(devinfo_table))
		return (struct scsi_dev_info_list *) devinfo_table;

	/* Prepare for "compatible" matches */

	/*
	 * XXX why skip leading spaces? If an odd INQUIRY
	 * value, that should have been part of the
	 * scsi_static_device_list[] entry, such as "  FOO"
	 * rather than "FOO". Since this code is already
	 * here, and we don't know what device it is
	 * trying to work with, leave it as-is.
	 */
	vmax = 8;	/* max length of vendor */
	vskip = vendor;
	while (vmax > 0 && *vskip == ' ') {
		vmax--;
		vskip++;
	}
	/* Also skip trailing spaces */
	while (vmax > 0 && vskip[vmax - 1] == ' ')
		--vmax;

	mmax = 16;	/* max length of model */
	mskip = model;
	while (mmax > 0 && *mskip == ' ') {
		mmax--;
		mskip++;
	}
	while (mmax > 0 && mskip[mmax - 1] == ' ')
		--mmax;

	list_for_each_entry(devinfo, &devinfo_table->scsi_dev_info_list,
			    dev_info_list) {
		if (devinfo->compatible) {
			/*
			 * Behave like the older version of get_device_flags.
			 */
			if (memcmp(devinfo->vendor, vskip, vmax) ||
					devinfo->vendor[vmax])
				continue;
			if (memcmp(devinfo->model, mskip, mmax) ||
					devinfo->model[mmax])
				continue;
			return devinfo;
		} else {
			if (!memcmp(devinfo->vendor, vendor,
				     sizeof(devinfo->vendor)) &&
			     !memcmp(devinfo->model, model,
				      sizeof(devinfo->model)))
				return devinfo;
		}
	}

	return ERR_PTR(-ENOENT);
}

/**
 * scsi_dev_info_list_del_keyed - remove one dev_info list entry.
 * @vendor:	vendor string
 * @model:	model (product) string
 * @key:	specify list to use
 *
 * Description:
 *	Remove and destroy one dev_info entry for @vendor, @model
 *	in list specified by @key.
 *
 * Returns: 0 OK, -error on failure.
 **/
int scsi_dev_info_list_del_keyed(char *vendor, char *model, int key)
{
	struct scsi_dev_info_list *found;

	found = scsi_dev_info_list_find(vendor, model, key);
	if (IS_ERR(found))
		return PTR_ERR(found);

	list_del(&found->dev_info_list);
	kfree(found);
	return 0;
}
EXPORT_SYMBOL(scsi_dev_info_list_del_keyed);

/**
 * scsi_dev_info_list_add_str - parse dev_list and add to the scsi_dev_info_list.
 * @dev_list:	string of device flags to add
 *
 * Description:
 * 	Parse dev_list, and add entries to the scsi_dev_info_list.
 * 	dev_list is of the form "vendor:product:flag,vendor:product:flag".
 * 	dev_list is modified via strsep. Can be called for command line
 * 	addition, for proc or mabye a sysfs interface.
 *
 * Returns: 0 if OK, -error on failure.
 **/
static int scsi_dev_info_list_add_str(char *dev_list)
{
	char *vendor, *model, *strflags, *next;
	char *next_check;
	int res = 0;

	next = dev_list;
	if (next && next[0] == '"') {
		/*
		 * Ignore both the leading and trailing quote.
		 */
		next++;
		next_check = ",\"";
	} else {
		next_check = ",";
	}

	/*
	 * For the leading and trailing '"' case, the for loop comes
	 * through the last time with vendor[0] == '\0'.
	 */
	for (vendor = strsep(&next, ":"); vendor && (vendor[0] != '\0')
	     && (res == 0); vendor = strsep(&next, ":")) {
		strflags = NULL;
		model = strsep(&next, ":");
		if (model)
			strflags = strsep(&next, next_check);
		if (!model || !strflags) {
			printk(KERN_ERR "%s: bad dev info string '%s' '%s'"
			       " '%s'\n", __func__, vendor, model,
			       strflags);
			res = -EINVAL;
		} else
			res = scsi_dev_info_list_add(0 /* compatible */, vendor,
						     model, strflags, 0);
	}
	return res;
}

/**
 * get_device_flags - get device specific flags from the dynamic device list.
 * @sdev:       &scsi_device to get flags for
 * @vendor:	vendor name
 * @model:	model name
 *
 * Description:
 *     Search the global scsi_dev_info_list (specified by list zero)
 *     for an entry matching @vendor and @model, if found, return the
 *     matching flags value, else return the host or global default
 *     settings.  Called during scan time.
 **/
int scsi_get_device_flags(struct scsi_device *sdev,
			  const unsigned char *vendor,
			  const unsigned char *model)
{
	return scsi_get_device_flags_keyed(sdev, vendor, model,
					   SCSI_DEVINFO_GLOBAL);
}


/**
 * scsi_get_device_flags_keyed - get device specific flags from the dynamic device list
 * @sdev:       &scsi_device to get flags for
 * @vendor:	vendor name
 * @model:	model name
 * @key:	list to look up
 *
 * Description:
 *     Search the scsi_dev_info_list specified by @key for an entry
 *     matching @vendor and @model, if found, return the matching
 *     flags value, else return the host or global default settings.
 *     Called during scan time.
 **/
int scsi_get_device_flags_keyed(struct scsi_device *sdev,
				const unsigned char *vendor,
				const unsigned char *model,
				int key)
{
	struct scsi_dev_info_list *devinfo;
	int err;

	devinfo = scsi_dev_info_list_find(vendor, model, key);
	if (!IS_ERR(devinfo))
		return devinfo->flags;

	err = PTR_ERR(devinfo);
	if (err != -ENOENT)
		return err;

	/* nothing found, return nothing */
	if (key != SCSI_DEVINFO_GLOBAL)
		return 0;

	/* except for the global list, where we have an exception */
	if (sdev->sdev_bflags)
		return sdev->sdev_bflags;

	return scsi_default_dev_flags;
}
EXPORT_SYMBOL(scsi_get_device_flags_keyed);

#ifdef CONFIG_SCSI_PROC_FS
struct double_list {
	struct list_head *top;
	struct list_head *bottom;
};

static int devinfo_seq_show(struct seq_file *m, void *v)
{
	struct double_list *dl = v;
	struct scsi_dev_info_list_table *devinfo_table =
		list_entry(dl->top, struct scsi_dev_info_list_table, node);
	struct scsi_dev_info_list *devinfo =
		list_entry(dl->bottom, struct scsi_dev_info_list,
			   dev_info_list);

	if (devinfo_table->scsi_dev_info_list.next == dl->bottom &&
	    devinfo_table->name)
		seq_printf(m, "[%s]:\n", devinfo_table->name);

	seq_printf(m, "'%.8s' '%.16s' 0x%x\n",
		   devinfo->vendor, devinfo->model, devinfo->flags);
	return 0;
}

static void *devinfo_seq_start(struct seq_file *m, loff_t *ppos)
{
	struct double_list *dl = kmalloc(sizeof(*dl), GFP_KERNEL);
	loff_t pos = *ppos;

	if (!dl)
		return NULL;

	list_for_each(dl->top, &scsi_dev_info_list) {
		struct scsi_dev_info_list_table *devinfo_table =
			list_entry(dl->top, struct scsi_dev_info_list_table,
				   node);
		list_for_each(dl->bottom, &devinfo_table->scsi_dev_info_list)
			if (pos-- == 0)
				return dl;
	}

	kfree(dl);
	return NULL;
}

static void *devinfo_seq_next(struct seq_file *m, void *v, loff_t *ppos)
{
	struct double_list *dl = v;
	struct scsi_dev_info_list_table *devinfo_table =
		list_entry(dl->top, struct scsi_dev_info_list_table, node);

	++*ppos;
	dl->bottom = dl->bottom->next;
	while (&devinfo_table->scsi_dev_info_list == dl->bottom) {
		dl->top = dl->top->next;
		if (dl->top == &scsi_dev_info_list) {
			kfree(dl);
			return NULL;
		}
		devinfo_table = list_entry(dl->top,
					   struct scsi_dev_info_list_table,
					   node);
		dl->bottom = devinfo_table->scsi_dev_info_list.next;
	}

	return dl;
}

static void devinfo_seq_stop(struct seq_file *m, void *v)
{
	kfree(v);
}

static const struct seq_operations scsi_devinfo_seq_ops = {
	.start	= devinfo_seq_start,
	.next	= devinfo_seq_next,
	.stop	= devinfo_seq_stop,
	.show	= devinfo_seq_show,
};

static int proc_scsi_devinfo_open(struct inode *inode, struct file *file)
{
	return seq_open(file, &scsi_devinfo_seq_ops);
}

/* 
 * proc_scsi_dev_info_write - allow additions to scsi_dev_info_list via /proc.
 *
 * Description: Adds a black/white list entry for vendor and model with an
 * integer value of flag to the scsi device info list.
 * To use, echo "vendor:model:flag" > /proc/scsi/device_info
 */
static ssize_t proc_scsi_devinfo_write(struct file *file,
				       const char __user *buf,
				       size_t length, loff_t *ppos)
{
	char *buffer;
	ssize_t err = length;

	if (!buf || length>PAGE_SIZE)
		return -EINVAL;
	if (!(buffer = (char *) __get_free_page(GFP_KERNEL)))
		return -ENOMEM;
	if (copy_from_user(buffer, buf, length)) {
		err =-EFAULT;
		goto out;
	}

	if (length < PAGE_SIZE)
		buffer[length] = '\0';
	else if (buffer[PAGE_SIZE-1]) {
		err = -EINVAL;
		goto out;
	}

	scsi_dev_info_list_add_str(buffer);

out:
	free_page((unsigned long)buffer);
	return err;
}

static const struct file_operations scsi_devinfo_proc_fops = {
	.owner		= THIS_MODULE,
	.open		= proc_scsi_devinfo_open,
	.read		= seq_read,
	.write		= proc_scsi_devinfo_write,
	.llseek		= seq_lseek,
	.release	= seq_release,
};
#endif /* CONFIG_SCSI_PROC_FS */

module_param_string(dev_flags, scsi_dev_flags, sizeof(scsi_dev_flags), 0);
MODULE_PARM_DESC(dev_flags,
	 "Given scsi_dev_flags=vendor:model:flags[,v:m:f] add black/white"
	 " list entries for vendor and model with an integer value of flags"
	 " to the scsi device info list");

module_param_named(default_dev_flags, scsi_default_dev_flags, int, S_IRUGO|S_IWUSR);
MODULE_PARM_DESC(default_dev_flags,
		 "scsi default device flag integer value");

/**
 * scsi_exit_devinfo - remove /proc/scsi/device_info & the scsi_dev_info_list
 **/
void scsi_exit_devinfo(void)
{
#ifdef CONFIG_SCSI_PROC_FS
	remove_proc_entry("scsi/device_info", NULL);
#endif

	scsi_dev_info_remove_list(SCSI_DEVINFO_GLOBAL);
}

/**
 * scsi_dev_info_add_list - add a new devinfo list
 * @key:	key of the list to add
 * @name:	Name of the list to add (for /proc/scsi/device_info)
 *
 * Adds the requested list, returns zero on success, -EEXIST if the
 * key is already registered to a list, or other error on failure.
 */
int scsi_dev_info_add_list(int key, const char *name)
{
	struct scsi_dev_info_list_table *devinfo_table =
		scsi_devinfo_lookup_by_key(key);

	if (!IS_ERR(devinfo_table))
		/* list already exists */
		return -EEXIST;

	devinfo_table = kmalloc(sizeof(*devinfo_table), GFP_KERNEL);

	if (!devinfo_table)
		return -ENOMEM;

	INIT_LIST_HEAD(&devinfo_table->node);
	INIT_LIST_HEAD(&devinfo_table->scsi_dev_info_list);
	devinfo_table->name = name;
	devinfo_table->key = key;
	list_add_tail(&devinfo_table->node, &scsi_dev_info_list);

	return 0;
}
EXPORT_SYMBOL(scsi_dev_info_add_list);

/**
 * scsi_dev_info_remove_list - destroy an added devinfo list
 * @key: key of the list to destroy
 *
 * Iterates over the entire list first, freeing all the values, then
 * frees the list itself.  Returns 0 on success or -EINVAL if the key
 * can't be found.
 */
int scsi_dev_info_remove_list(int key)
{
	struct list_head *lh, *lh_next;
	struct scsi_dev_info_list_table *devinfo_table =
		scsi_devinfo_lookup_by_key(key);

	if (IS_ERR(devinfo_table))
		/* no such list */
		return -EINVAL;

	/* remove from the master list */
	list_del(&devinfo_table->node);

	list_for_each_safe(lh, lh_next, &devinfo_table->scsi_dev_info_list) {
		struct scsi_dev_info_list *devinfo;

		devinfo = list_entry(lh, struct scsi_dev_info_list,
				     dev_info_list);
		kfree(devinfo);
	}
	kfree(devinfo_table);

	return 0;
}
EXPORT_SYMBOL(scsi_dev_info_remove_list);

/**
 * scsi_init_devinfo - set up the dynamic device list.
 *
 * Description:
 * 	Add command line entries from scsi_dev_flags, then add
 * 	scsi_static_device_list entries to the scsi device info list.
 */
int __init scsi_init_devinfo(void)
{
#ifdef CONFIG_SCSI_PROC_FS
	struct proc_dir_entry *p;
#endif
	int error, i;

	error = scsi_dev_info_add_list(SCSI_DEVINFO_GLOBAL, NULL);
	if (error)
		return error;

	error = scsi_dev_info_list_add_str(scsi_dev_flags);
	if (error)
		goto out;

	for (i = 0; scsi_static_device_list[i].vendor; i++) {
		error = scsi_dev_info_list_add(1 /* compatibile */,
				scsi_static_device_list[i].vendor,
				scsi_static_device_list[i].model,
				NULL,
				scsi_static_device_list[i].flags);
		if (error)
			goto out;
	}

#ifdef CONFIG_SCSI_PROC_FS
	p = proc_create("scsi/device_info", 0, NULL, &scsi_devinfo_proc_fops);
	if (!p) {
		error = -ENOMEM;
		goto out;
	}
#endif /* CONFIG_SCSI_PROC_FS */

 out:
	if (error)
		scsi_exit_devinfo();
	return error;
}<|MERGE_RESOLUTION|>--- conflicted
+++ resolved
@@ -206,10 +206,7 @@
 	{"iRiver", "iFP Mass Driver", NULL, BLIST_NOT_LOCKABLE | BLIST_INQUIRY_36},
 	{"LASOUND", "CDX7405", "3.10", BLIST_MAX5LUN | BLIST_SINGLELUN},
 	{"Marvell", "Console", NULL, BLIST_SKIP_VPD_PAGES},
-<<<<<<< HEAD
-=======
 	{"Marvell", "91xx Config", "1.01", BLIST_SKIP_VPD_PAGES},
->>>>>>> 05ec7de7
 	{"MATSHITA", "PD-1", NULL, BLIST_FORCELUN | BLIST_SINGLELUN},
 	{"MATSHITA", "DMC-LC5", NULL, BLIST_NOT_LOCKABLE | BLIST_INQUIRY_36},
 	{"MATSHITA", "DMC-LC40", NULL, BLIST_NOT_LOCKABLE | BLIST_INQUIRY_36},
