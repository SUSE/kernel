/* ------------------------------------------------------------
 * ibmvscsi.c
 * (C) Copyright IBM Corporation 1994, 2004
 * Authors: Colin DeVilbiss (devilbis@us.ibm.com)
 *          Santiago Leon (santil@us.ibm.com)
 *          Dave Boutcher (sleddog@us.ibm.com)
 *
 * This program is free software; you can redistribute it and/or modify
 * it under the terms of the GNU General Public License as published by
 * the Free Software Foundation; either version 2 of the License, or
 * (at your option) any later version.
 *
 * This program is distributed in the hope that it will be useful,
 * but WITHOUT ANY WARRANTY; without even the implied warranty of
 * MERCHANTABILITY or FITNESS FOR A PARTICULAR PURPOSE.  See the
 * GNU General Public License for more details.
 *
 * You should have received a copy of the GNU General Public License
 * along with this program; if not, write to the Free Software
 * Foundation, Inc., 59 Temple Place, Suite 330, Boston, MA  02111-1307
 * USA
 *
 * ------------------------------------------------------------
 * Emulation of a SCSI host adapter for Virtual I/O devices
 *
 * This driver supports the SCSI adapter implemented by the IBM
 * Power5 firmware.  That SCSI adapter is not a physical adapter,
 * but allows Linux SCSI peripheral drivers to directly
 * access devices in another logical partition on the physical system.
 *
 * The virtual adapter(s) are present in the open firmware device
 * tree just like real adapters.
 *
 * One of the capabilities provided on these systems is the ability
 * to DMA between partitions.  The architecture states that for VSCSI,
 * the server side is allowed to DMA to and from the client.  The client
 * is never trusted to DMA to or from the server directly.
 *
 * Messages are sent between partitions on a "Command/Response Queue" 
 * (CRQ), which is just a buffer of 16 byte entries in the receiver's 
 * Senders cannot access the buffer directly, but send messages by
 * making a hypervisor call and passing in the 16 bytes.  The hypervisor
 * puts the message in the next 16 byte space in round-robbin fashion,
 * turns on the high order bit of the message (the valid bit), and 
 * generates an interrupt to the receiver (if interrupts are turned on.) 
 * The receiver just turns off the valid bit when they have copied out
 * the message.
 *
 * The VSCSI client builds a SCSI Remote Protocol (SRP) Information Unit
 * (IU) (as defined in the T10 standard available at www.t10.org), gets 
 * a DMA address for the message, and sends it to the server as the
 * payload of a CRQ message.  The server DMAs the SRP IU and processes it,
 * including doing any additional data transfers.  When it is done, it
 * DMAs the SRP response back to the same address as the request came from,
 * and sends a CRQ message back to inform the client that the request has
 * completed.
 *
 * Note that some of the underlying infrastructure is different between
 * machines conforming to the "RS/6000 Platform Architecture" (RPA) and
 * the older iSeries hypervisor models.  To support both, some low level
 * routines have been broken out into rpa_vscsi.c and iseries_vscsi.c.
 * The Makefile should pick one, not two, not zero, of these.
 *
 * TODO: This is currently pretty tied to the IBM i/pSeries hypervisor
 * interfaces.  It would be really nice to abstract this above an RDMA
 * layer.
 */

#include <linux/module.h>
#include <linux/moduleparam.h>
#include <linux/dma-mapping.h>
#include <linux/delay.h>
#include <linux/of.h>
#include <asm/firmware.h>
#include <asm/vio.h>
#include <asm/firmware.h>
#include <scsi/scsi.h>
#include <scsi/scsi_cmnd.h>
#include <scsi/scsi_host.h>
#include <scsi/scsi_device.h>
#include <scsi/scsi_transport_srp.h>
#include "ibmvscsi.h"

/* The values below are somewhat arbitrary default values, but 
 * OS/400 will use 3 busses (disks, CDs, tapes, I think.)
 * Note that there are 3 bits of channel value, 6 bits of id, and
 * 5 bits of LUN.
 */
static int max_id = 64;
static int max_channel = 3;
static int init_timeout = 300;
static int login_timeout = 60;
static int info_timeout = 30;
static int abort_timeout = 60;
static int reset_timeout = 60;
static int max_requests = IBMVSCSI_MAX_REQUESTS_DEFAULT;
static int max_events = IBMVSCSI_MAX_REQUESTS_DEFAULT + 2;
<<<<<<< HEAD
/*host data buffer size*/
#define buff_size 4096
=======
static int fast_fail = 1;
static int client_reserve = 1;
>>>>>>> 7c5371c4

static struct scsi_transport_template *ibmvscsi_transport_template;

#define IBMVSCSI_VERSION "1.5.9"

static struct ibmvscsi_ops *ibmvscsi_ops;

#define IBMVSCSI_PROC_NAME "ibmvscsi"
/* The driver is named ibmvscsic, map ibmvscsi to module name */
MODULE_ALIAS(IBMVSCSI_PROC_NAME);
MODULE_DESCRIPTION("IBM Virtual SCSI");
MODULE_AUTHOR("Dave Boutcher");
MODULE_LICENSE("GPL");
MODULE_VERSION(IBMVSCSI_VERSION);

module_param_named(max_id, max_id, int, S_IRUGO | S_IWUSR);
MODULE_PARM_DESC(max_id, "Largest ID value for each channel");
module_param_named(max_channel, max_channel, int, S_IRUGO | S_IWUSR);
MODULE_PARM_DESC(max_channel, "Largest channel value");
module_param_named(init_timeout, init_timeout, int, S_IRUGO | S_IWUSR);
MODULE_PARM_DESC(init_timeout, "Initialization timeout in seconds");
module_param_named(max_requests, max_requests, int, S_IRUGO);
MODULE_PARM_DESC(max_requests, "Maximum requests for this adapter");
module_param_named(fast_fail, fast_fail, int, S_IRUGO | S_IWUSR);
MODULE_PARM_DESC(fast_fail, "Enable fast fail. [Default=1]");
module_param_named(client_reserve, client_reserve, int, S_IRUGO );
MODULE_PARM_DESC(client_reserve, "Attempt client managed reserve/release");

/* ------------------------------------------------------------
 * Routines for the event pool and event structs
 */
/**
 * initialize_event_pool: - Allocates and initializes the event pool for a host
 * @pool:	event_pool to be initialized
 * @size:	Number of events in pool
 * @hostdata:	ibmvscsi_host_data who owns the event pool
 *
 * Returns zero on success.
*/
static int initialize_event_pool(struct event_pool *pool,
				 int size, struct ibmvscsi_host_data *hostdata)
{
	int i;

	pool->size = size;
	pool->next = 0;
	pool->events = kcalloc(pool->size, sizeof(*pool->events), GFP_KERNEL);
	if (!pool->events)
		return -ENOMEM;

	pool->iu_storage =
	    dma_alloc_coherent(hostdata->dev,
			       pool->size * sizeof(*pool->iu_storage),
			       &pool->iu_token, 0);
	if (!pool->iu_storage) {
		kfree(pool->events);
		return -ENOMEM;
	}

	for (i = 0; i < pool->size; ++i) {
		struct srp_event_struct *evt = &pool->events[i];
		memset(&evt->crq, 0x00, sizeof(evt->crq));
		atomic_set(&evt->free, 1);
		evt->crq.valid = 0x80;
		evt->crq.IU_length = sizeof(*evt->xfer_iu);
		evt->crq.IU_data_ptr = pool->iu_token + 
			sizeof(*evt->xfer_iu) * i;
		evt->xfer_iu = pool->iu_storage + i;
		evt->hostdata = hostdata;
		evt->ext_list = NULL;
		evt->ext_list_token = 0;
	}

	return 0;
}

/**
 * release_event_pool: - Frees memory of an event pool of a host
 * @pool:	event_pool to be released
 * @hostdata:	ibmvscsi_host_data who owns the even pool
 *
 * Returns zero on success.
*/
static void release_event_pool(struct event_pool *pool,
			       struct ibmvscsi_host_data *hostdata)
{
	int i, in_use = 0;
	for (i = 0; i < pool->size; ++i) {
		if (atomic_read(&pool->events[i].free) != 1)
			++in_use;
		if (pool->events[i].ext_list) {
			dma_free_coherent(hostdata->dev,
				  SG_ALL * sizeof(struct srp_direct_buf),
				  pool->events[i].ext_list,
				  pool->events[i].ext_list_token);
		}
	}
	if (in_use)
		dev_warn(hostdata->dev, "releasing event pool with %d "
			 "events still in use?\n", in_use);
	kfree(pool->events);
	dma_free_coherent(hostdata->dev,
			  pool->size * sizeof(*pool->iu_storage),
			  pool->iu_storage, pool->iu_token);
}

/**
 * valid_event_struct: - Determines if event is valid.
 * @pool:	event_pool that contains the event
 * @evt:	srp_event_struct to be checked for validity
 *
 * Returns zero if event is invalid, one otherwise.
*/
static int valid_event_struct(struct event_pool *pool,
				struct srp_event_struct *evt)
{
	int index = evt - pool->events;
	if (index < 0 || index >= pool->size)	/* outside of bounds */
		return 0;
	if (evt != pool->events + index)	/* unaligned */
		return 0;
	return 1;
}

/**
 * ibmvscsi_free-event_struct: - Changes status of event to "free"
 * @pool:	event_pool that contains the event
 * @evt:	srp_event_struct to be modified
 *
*/
static void free_event_struct(struct event_pool *pool,
				       struct srp_event_struct *evt)
{
	if (!valid_event_struct(pool, evt)) {
		dev_err(evt->hostdata->dev, "Freeing invalid event_struct %p "
			"(not in pool %p)\n", evt, pool->events);
		return;
	}
	if (atomic_inc_return(&evt->free) != 1) {
		dev_err(evt->hostdata->dev, "Freeing event_struct %p "
			"which is not in use!\n", evt);
		return;
	}
}

/**
 * get_evt_struct: - Gets the next free event in pool
 * @pool:	event_pool that contains the events to be searched
 *
 * Returns the next event in "free" state, and NULL if none are free.
 * Note that no synchronization is done here, we assume the host_lock
 * will syncrhonze things.
*/
static struct srp_event_struct *get_event_struct(struct event_pool *pool)
{
	int i;
	int poolsize = pool->size;
	int offset = pool->next;

	for (i = 0; i < poolsize; i++) {
		offset = (offset + 1) % poolsize;
		if (!atomic_dec_if_positive(&pool->events[offset].free)) {
			pool->next = offset;
			return &pool->events[offset];
		}
	}

	printk(KERN_ERR "ibmvscsi: found no event struct in pool!\n");
	return NULL;
}

/**
 * init_event_struct: Initialize fields in an event struct that are always 
 *                    required.
 * @evt:        The event
 * @done:       Routine to call when the event is responded to
 * @format:     SRP or MAD format
 * @timeout:    timeout value set in the CRQ
 */
static void init_event_struct(struct srp_event_struct *evt_struct,
			      void (*done) (struct srp_event_struct *),
			      u8 format,
			      int timeout)
{
	evt_struct->cmnd = NULL;
	evt_struct->cmnd_done = NULL;
	evt_struct->sync_srp = NULL;
	evt_struct->crq.format = format;
	evt_struct->crq.timeout = timeout;
	evt_struct->done = done;
}

/* ------------------------------------------------------------
 * Routines for receiving SCSI responses from the hosting partition
 */

/**
 * set_srp_direction: Set the fields in the srp related to data
 *     direction and number of buffers based on the direction in
 *     the scsi_cmnd and the number of buffers
 */
static void set_srp_direction(struct scsi_cmnd *cmd,
			      struct srp_cmd *srp_cmd, 
			      int numbuf)
{
	u8 fmt;

	if (numbuf == 0)
		return;
	
	if (numbuf == 1)
		fmt = SRP_DATA_DESC_DIRECT;
	else {
		fmt = SRP_DATA_DESC_INDIRECT;
		numbuf = min(numbuf, MAX_INDIRECT_BUFS);

		if (cmd->sc_data_direction == DMA_TO_DEVICE)
			srp_cmd->data_out_desc_cnt = numbuf;
		else
			srp_cmd->data_in_desc_cnt = numbuf;
	}

	if (cmd->sc_data_direction == DMA_TO_DEVICE)
		srp_cmd->buf_fmt = fmt << 4;
	else
		srp_cmd->buf_fmt = fmt;
}

static void unmap_sg_list(int num_entries,
		struct device *dev,
		struct srp_direct_buf *md)
{
	int i;

	for (i = 0; i < num_entries; ++i)
		dma_unmap_single(dev, md[i].va, md[i].len, DMA_BIDIRECTIONAL);
}

/**
 * unmap_cmd_data: - Unmap data pointed in srp_cmd based on the format
 * @cmd:	srp_cmd whose additional_data member will be unmapped
 * @dev:	device for which the memory is mapped
 *
*/
static void unmap_cmd_data(struct srp_cmd *cmd,
			   struct srp_event_struct *evt_struct,
			   struct device *dev)
{
	u8 out_fmt, in_fmt;

	out_fmt = cmd->buf_fmt >> 4;
	in_fmt = cmd->buf_fmt & ((1U << 4) - 1);

	if (out_fmt == SRP_NO_DATA_DESC && in_fmt == SRP_NO_DATA_DESC)
		return;
	else if (out_fmt == SRP_DATA_DESC_DIRECT ||
		 in_fmt == SRP_DATA_DESC_DIRECT) {
		struct srp_direct_buf *data =
			(struct srp_direct_buf *) cmd->add_data;
		dma_unmap_single(dev, data->va, data->len, DMA_BIDIRECTIONAL);
	} else {
		struct srp_indirect_buf *indirect =
			(struct srp_indirect_buf *) cmd->add_data;
		int num_mapped = indirect->table_desc.len /
			sizeof(struct srp_direct_buf);

		if (num_mapped <= MAX_INDIRECT_BUFS) {
			unmap_sg_list(num_mapped, dev, &indirect->desc_list[0]);
			return;
		}

		unmap_sg_list(num_mapped, dev, evt_struct->ext_list);
	}
}

static int map_sg_list(struct scsi_cmnd *cmd, int nseg,
		       struct srp_direct_buf *md)
{
	int i;
	struct scatterlist *sg;
	u64 total_length = 0;

	scsi_for_each_sg(cmd, sg, nseg, i) {
		struct srp_direct_buf *descr = md + i;
		descr->va = sg_dma_address(sg);
		descr->len = sg_dma_len(sg);
		descr->key = 0;
		total_length += sg_dma_len(sg);
 	}
	return total_length;
}

/**
 * map_sg_data: - Maps dma for a scatterlist and initializes decriptor fields
 * @cmd:	Scsi_Cmnd with the scatterlist
 * @srp_cmd:	srp_cmd that contains the memory descriptor
 * @dev:	device for which to map dma memory
 *
 * Called by map_data_for_srp_cmd() when building srp cmd from scsi cmd.
 * Returns 1 on success.
*/
static int map_sg_data(struct scsi_cmnd *cmd,
		       struct srp_event_struct *evt_struct,
		       struct srp_cmd *srp_cmd, struct device *dev)
{

	int sg_mapped;
	u64 total_length = 0;
	struct srp_direct_buf *data =
		(struct srp_direct_buf *) srp_cmd->add_data;
	struct srp_indirect_buf *indirect =
		(struct srp_indirect_buf *) data;

	sg_mapped = scsi_dma_map(cmd);
	if (!sg_mapped)
		return 1;
	else if (sg_mapped < 0)
		return 0;

	set_srp_direction(cmd, srp_cmd, sg_mapped);

	/* special case; we can use a single direct descriptor */
	if (sg_mapped == 1) {
		map_sg_list(cmd, sg_mapped, data);
		return 1;
	}

	indirect->table_desc.va = 0;
	indirect->table_desc.len = sg_mapped * sizeof(struct srp_direct_buf);
	indirect->table_desc.key = 0;

	if (sg_mapped <= MAX_INDIRECT_BUFS) {
		total_length = map_sg_list(cmd, sg_mapped,
					   &indirect->desc_list[0]);
		indirect->len = total_length;
		return 1;
	}

	/* get indirect table */
	if (!evt_struct->ext_list) {
		evt_struct->ext_list = (struct srp_direct_buf *)
			dma_alloc_coherent(dev,
					   SG_ALL * sizeof(struct srp_direct_buf),
					   &evt_struct->ext_list_token, 0);
		if (!evt_struct->ext_list) {
			if (!firmware_has_feature(FW_FEATURE_CMO))
				sdev_printk(KERN_ERR, cmd->device,
				            "Can't allocate memory "
				            "for indirect table\n");
			scsi_dma_unmap(cmd);
			return 0;
		}
	}

	total_length = map_sg_list(cmd, sg_mapped, evt_struct->ext_list);

	indirect->len = total_length;
	indirect->table_desc.va = evt_struct->ext_list_token;
	indirect->table_desc.len = sg_mapped * sizeof(indirect->desc_list[0]);
	memcpy(indirect->desc_list, evt_struct->ext_list,
	       MAX_INDIRECT_BUFS * sizeof(struct srp_direct_buf));
 	return 1;
}

/**
 * map_data_for_srp_cmd: - Calls functions to map data for srp cmds
 * @cmd:	struct scsi_cmnd with the memory to be mapped
 * @srp_cmd:	srp_cmd that contains the memory descriptor
 * @dev:	dma device for which to map dma memory
 *
 * Called by scsi_cmd_to_srp_cmd() when converting scsi cmds to srp cmds 
 * Returns 1 on success.
*/
static int map_data_for_srp_cmd(struct scsi_cmnd *cmd,
				struct srp_event_struct *evt_struct,
				struct srp_cmd *srp_cmd, struct device *dev)
{
	switch (cmd->sc_data_direction) {
	case DMA_FROM_DEVICE:
	case DMA_TO_DEVICE:
		break;
	case DMA_NONE:
		return 1;
	case DMA_BIDIRECTIONAL:
		sdev_printk(KERN_ERR, cmd->device,
			    "Can't map DMA_BIDIRECTIONAL to read/write\n");
		return 0;
	default:
		sdev_printk(KERN_ERR, cmd->device,
			    "Unknown data direction 0x%02x; can't map!\n",
			    cmd->sc_data_direction);
		return 0;
	}

	return map_sg_data(cmd, evt_struct, srp_cmd, dev);
}

/**
 * purge_requests: Our virtual adapter just shut down.  purge any sent requests
 * @hostdata:    the adapter
 */
static void purge_requests(struct ibmvscsi_host_data *hostdata, int error_code)
{
	struct srp_event_struct *tmp_evt, *pos;
	unsigned long flags;

	spin_lock_irqsave(hostdata->host->host_lock, flags);
	list_for_each_entry_safe(tmp_evt, pos, &hostdata->sent, list) {
		list_del(&tmp_evt->list);
		del_timer(&tmp_evt->timer);
		if (tmp_evt->cmnd) {
			tmp_evt->cmnd->result = (error_code << 16);
			unmap_cmd_data(&tmp_evt->iu.srp.cmd,
				       tmp_evt,
				       tmp_evt->hostdata->dev);
			if (tmp_evt->cmnd_done)
				tmp_evt->cmnd_done(tmp_evt->cmnd);
		} else if (tmp_evt->done)
			tmp_evt->done(tmp_evt);
		free_event_struct(&tmp_evt->hostdata->pool, tmp_evt);
	}
	spin_unlock_irqrestore(hostdata->host->host_lock, flags);
}

/**
 * ibmvscsi_reset_host - Reset the connection to the server
 * @hostdata:	struct ibmvscsi_host_data to reset
*/
static void ibmvscsi_reset_host(struct ibmvscsi_host_data *hostdata)
{
	scsi_block_requests(hostdata->host);
	atomic_set(&hostdata->request_limit, 0);

	purge_requests(hostdata, DID_ERROR);
	if ((ibmvscsi_ops->reset_crq_queue(&hostdata->queue, hostdata)) ||
	    (ibmvscsi_ops->send_crq(hostdata, 0xC001000000000000LL, 0)) ||
	    (vio_enable_interrupts(to_vio_dev(hostdata->dev)))) {
		atomic_set(&hostdata->request_limit, -1);
		dev_err(hostdata->dev, "error after reset\n");
	}

	scsi_unblock_requests(hostdata->host);
}

/**
 * ibmvscsi_timeout - Internal command timeout handler
 * @evt_struct:	struct srp_event_struct that timed out
 *
 * Called when an internally generated command times out
*/
static void ibmvscsi_timeout(struct srp_event_struct *evt_struct)
{
	struct ibmvscsi_host_data *hostdata = evt_struct->hostdata;

	dev_err(hostdata->dev, "Command timed out (%x). Resetting connection\n",
		evt_struct->iu.srp.cmd.opcode);

	ibmvscsi_reset_host(hostdata);
}


/* ------------------------------------------------------------
 * Routines for sending and receiving SRPs
 */
/**
 * ibmvscsi_send_srp_event: - Transforms event to u64 array and calls send_crq()
 * @evt_struct:	evt_struct to be sent
 * @hostdata:	ibmvscsi_host_data of host
 * @timeout:	timeout in seconds - 0 means do not time command
 *
 * Returns the value returned from ibmvscsi_send_crq(). (Zero for success)
 * Note that this routine assumes that host_lock is held for synchronization
*/
static int ibmvscsi_send_srp_event(struct srp_event_struct *evt_struct,
				   struct ibmvscsi_host_data *hostdata,
				   unsigned long timeout)
{
	u64 *crq_as_u64 = (u64 *) &evt_struct->crq;
	int request_status = 0;
	int rc;

	/* If we have exhausted our request limit, just fail this request,
	 * unless it is for a reset or abort.
	 * Note that there are rare cases involving driver generated requests 
	 * (such as task management requests) that the mid layer may think we
	 * can handle more requests (can_queue) when we actually can't
	 */
	if (evt_struct->crq.format == VIOSRP_SRP_FORMAT) {
		request_status =
			atomic_dec_if_positive(&hostdata->request_limit);
		/* If request limit was -1 when we started, it is now even
		 * less than that
		 */
		if (request_status < -1)
			goto send_error;
		/* Otherwise, we may have run out of requests. */
		/* If request limit was 0 when we started the adapter is in the
		 * process of performing a login with the server adapter, or
		 * we may have run out of requests.
		 */
		else if (request_status == -1 &&
		         evt_struct->iu.srp.login_req.opcode != SRP_LOGIN_REQ)
			goto send_busy;
		/* Abort and reset calls should make it through.
		 * Nothing except abort and reset should use the last two
		 * slots unless we had two or less to begin with.
		 */
		else if (request_status < 2 &&
		         evt_struct->iu.srp.cmd.opcode != SRP_TSK_MGMT) {
			/* In the case that we have less than two requests
			 * available, check the server limit as a combination
			 * of the request limit and the number of requests
			 * in-flight (the size of the send list).  If the
			 * server limit is greater than 2, return busy so
			 * that the last two are reserved for reset and abort.
			 */
			int server_limit = request_status;
			struct srp_event_struct *tmp_evt;

			list_for_each_entry(tmp_evt, &hostdata->sent, list) {
				server_limit++;
			}

			if (server_limit > 2)
				goto send_busy;
		}
	}

	/* Copy the IU into the transfer area */
	*evt_struct->xfer_iu = evt_struct->iu;
	evt_struct->xfer_iu->srp.rsp.tag = (u64)evt_struct;

	/* Add this to the sent list.  We need to do this 
	 * before we actually send 
	 * in case it comes back REALLY fast
	 */
	list_add_tail(&evt_struct->list, &hostdata->sent);

	init_timer(&evt_struct->timer);
	if (timeout) {
		evt_struct->timer.data = (unsigned long) evt_struct;
		evt_struct->timer.expires = jiffies + (timeout * HZ);
		evt_struct->timer.function = (void (*)(unsigned long))ibmvscsi_timeout;
		add_timer(&evt_struct->timer);
	}

	if ((rc =
	     ibmvscsi_ops->send_crq(hostdata, crq_as_u64[0], crq_as_u64[1])) != 0) {
		list_del(&evt_struct->list);
		del_timer(&evt_struct->timer);

		/* If send_crq returns H_CLOSED, return SCSI_MLQUEUE_HOST_BUSY.
		 * Firmware will send a CRQ with a transport event (0xFF) to
		 * tell this client what has happened to the transport.  This
		 * will be handled in ibmvscsi_handle_crq()
		 */
		if (rc == H_CLOSED) {
			dev_warn(hostdata->dev, "send warning. "
			         "Receive queue closed, will retry.\n");
			goto send_busy;
		}
		dev_err(hostdata->dev, "send error %d\n", rc);
		atomic_inc(&hostdata->request_limit);
		goto send_error;
	}

	return 0;

 send_busy:
	unmap_cmd_data(&evt_struct->iu.srp.cmd, evt_struct, hostdata->dev);

	free_event_struct(&hostdata->pool, evt_struct);
	if (request_status != -1)
		atomic_inc(&hostdata->request_limit);
	return SCSI_MLQUEUE_HOST_BUSY;

 send_error:
	unmap_cmd_data(&evt_struct->iu.srp.cmd, evt_struct, hostdata->dev);

	if (evt_struct->cmnd != NULL) {
		evt_struct->cmnd->result = DID_ERROR << 16;
		evt_struct->cmnd_done(evt_struct->cmnd);
	} else if (evt_struct->done)
		evt_struct->done(evt_struct);

	free_event_struct(&hostdata->pool, evt_struct);
	return 0;
}

/**
 * handle_cmd_rsp: -  Handle responses from commands
 * @evt_struct:	srp_event_struct to be handled
 *
 * Used as a callback by when sending scsi cmds.
 * Gets called by ibmvscsi_handle_crq()
*/
static void handle_cmd_rsp(struct srp_event_struct *evt_struct)
{
	struct srp_rsp *rsp = &evt_struct->xfer_iu->srp.rsp;
	struct scsi_cmnd *cmnd = evt_struct->cmnd;

	if (unlikely(rsp->opcode != SRP_RSP)) {
		if (printk_ratelimit())
			dev_warn(evt_struct->hostdata->dev,
				 "bad SRP RSP type %d\n", rsp->opcode);
	}
	
	if (cmnd) {
		cmnd->result |= rsp->status;
		if (((cmnd->result >> 1) & 0x1f) == CHECK_CONDITION)
			memcpy(cmnd->sense_buffer,
			       rsp->data,
			       rsp->sense_data_len);
		unmap_cmd_data(&evt_struct->iu.srp.cmd, 
			       evt_struct, 
			       evt_struct->hostdata->dev);

		if (rsp->flags & SRP_RSP_FLAG_DOOVER)
			scsi_set_resid(cmnd, rsp->data_out_res_cnt);
		else if (rsp->flags & SRP_RSP_FLAG_DIOVER)
			scsi_set_resid(cmnd, rsp->data_in_res_cnt);
	}

	if (evt_struct->cmnd_done)
		evt_struct->cmnd_done(cmnd);
}

/**
 * lun_from_dev: - Returns the lun of the scsi device
 * @dev:	struct scsi_device
 *
*/
static inline u16 lun_from_dev(struct scsi_device *dev)
{
	return (0x2 << 14) | (dev->id << 8) | (dev->channel << 5) | dev->lun;
}

/**
 * ibmvscsi_queue: - The queuecommand function of the scsi template 
 * @cmd:	struct scsi_cmnd to be executed
 * @done:	Callback function to be called when cmd is completed
*/
static int ibmvscsi_queuecommand(struct scsi_cmnd *cmnd,
				 void (*done) (struct scsi_cmnd *))
{
	struct srp_cmd *srp_cmd;
	struct srp_event_struct *evt_struct;
	struct srp_indirect_buf *indirect;
	struct ibmvscsi_host_data *hostdata = shost_priv(cmnd->device->host);
	u16 lun = lun_from_dev(cmnd->device);
	u8 out_fmt, in_fmt;

	cmnd->result = (DID_OK << 16);
	evt_struct = get_event_struct(&hostdata->pool);
	if (!evt_struct)
		return SCSI_MLQUEUE_HOST_BUSY;

	/* Set up the actual SRP IU */
	srp_cmd = &evt_struct->iu.srp.cmd;
	memset(srp_cmd, 0x00, SRP_MAX_IU_LEN);
	srp_cmd->opcode = SRP_CMD;
	memcpy(srp_cmd->cdb, cmnd->cmnd, sizeof(srp_cmd->cdb));
	srp_cmd->lun = ((u64) lun) << 48;

	if (!map_data_for_srp_cmd(cmnd, evt_struct, srp_cmd, hostdata->dev)) {
		if (!firmware_has_feature(FW_FEATURE_CMO))
			sdev_printk(KERN_ERR, cmnd->device,
			            "couldn't convert cmd to srp_cmd\n");
		free_event_struct(&hostdata->pool, evt_struct);
		return SCSI_MLQUEUE_HOST_BUSY;
	}

	init_event_struct(evt_struct,
			  handle_cmd_rsp,
			  VIOSRP_SRP_FORMAT,
			  cmnd->request->timeout/HZ);

	evt_struct->cmnd = cmnd;
	evt_struct->cmnd_done = done;

	/* Fix up dma address of the buffer itself */
	indirect = (struct srp_indirect_buf *) srp_cmd->add_data;
	out_fmt = srp_cmd->buf_fmt >> 4;
	in_fmt = srp_cmd->buf_fmt & ((1U << 4) - 1);
	if ((in_fmt == SRP_DATA_DESC_INDIRECT ||
	     out_fmt == SRP_DATA_DESC_INDIRECT) &&
	    indirect->table_desc.va == 0) {
		indirect->table_desc.va = evt_struct->crq.IU_data_ptr +
			offsetof(struct srp_cmd, add_data) +
			offsetof(struct srp_indirect_buf, desc_list);
	}

	return ibmvscsi_send_srp_event(evt_struct, hostdata, 0);
}

/* ------------------------------------------------------------
 * Routines for driver initialization
 */

/**
 * map_persist_bufs: - Pre-map persistent data for adapter logins
 * @hostdata:   ibmvscsi_host_data of host
 *
 * Map the capabilities and adapter info DMA buffers to avoid runtime failures.
 * Return 1 on error, 0 on success.
 */
static int map_persist_bufs(struct ibmvscsi_host_data *hostdata)
{

	hostdata->caps_addr = dma_map_single(hostdata->dev, &hostdata->caps,
					     sizeof(hostdata->caps), DMA_BIDIRECTIONAL);

	if (dma_mapping_error(hostdata->dev, hostdata->caps_addr)) {
		dev_err(hostdata->dev, "Unable to map capabilities buffer!\n");
		return 1;
	}

	hostdata->adapter_info_addr = dma_map_single(hostdata->dev,
						     &hostdata->madapter_info,
						     sizeof(hostdata->madapter_info),
						     DMA_BIDIRECTIONAL);
	if (dma_mapping_error(hostdata->dev, hostdata->adapter_info_addr)) {
		dev_err(hostdata->dev, "Unable to map adapter info buffer!\n");
		dma_unmap_single(hostdata->dev, hostdata->caps_addr,
				 sizeof(hostdata->caps), DMA_BIDIRECTIONAL);
		return 1;
	}

	return 0;
}

/**
 * unmap_persist_bufs: - Unmap persistent data needed for adapter logins
 * @hostdata:   ibmvscsi_host_data of host
 *
 * Unmap the capabilities and adapter info DMA buffers
 */
static void unmap_persist_bufs(struct ibmvscsi_host_data *hostdata)
{
	dma_unmap_single(hostdata->dev, hostdata->caps_addr,
			 sizeof(hostdata->caps), DMA_BIDIRECTIONAL);

	dma_unmap_single(hostdata->dev, hostdata->adapter_info_addr,
			 sizeof(hostdata->madapter_info), DMA_BIDIRECTIONAL);
}

/**
 * login_rsp: - Handle response to SRP login request
 * @evt_struct:	srp_event_struct with the response
 *
 * Used as a "done" callback by when sending srp_login. Gets called
 * by ibmvscsi_handle_crq()
*/
static void login_rsp(struct srp_event_struct *evt_struct)
{
	struct ibmvscsi_host_data *hostdata = evt_struct->hostdata;
	switch (evt_struct->xfer_iu->srp.login_rsp.opcode) {
	case SRP_LOGIN_RSP:	/* it worked! */
		break;
	case SRP_LOGIN_REJ:	/* refused! */
		dev_info(hostdata->dev, "SRP_LOGIN_REJ reason %u\n",
			 evt_struct->xfer_iu->srp.login_rej.reason);
		/* Login failed.  */
		atomic_set(&hostdata->request_limit, -1);
		return;
	default:
		dev_err(hostdata->dev, "Invalid login response typecode 0x%02x!\n",
			evt_struct->xfer_iu->srp.login_rsp.opcode);
		/* Login failed.  */
		atomic_set(&hostdata->request_limit, -1);
		return;
	}

	dev_info(hostdata->dev, "SRP_LOGIN succeeded\n");
	hostdata->client_migrated = 0;

	/* Now we know what the real request-limit is.
	 * This value is set rather than added to request_limit because
	 * request_limit could have been set to -1 by this client.
	 */
	atomic_set(&hostdata->request_limit,
		   evt_struct->xfer_iu->srp.login_rsp.req_lim_delta);

	/* If we had any pending I/Os, kick them */
	scsi_unblock_requests(hostdata->host);
}

/**
 * send_srp_login: - Sends the srp login
 * @hostdata:	ibmvscsi_host_data of host
 *
 * Returns zero if successful.
*/
static int send_srp_login(struct ibmvscsi_host_data *hostdata)
{
	int rc;
	unsigned long flags;
	struct srp_login_req *login;
	struct srp_event_struct *evt_struct = get_event_struct(&hostdata->pool);

	BUG_ON(!evt_struct);
	init_event_struct(evt_struct, login_rsp,
			  VIOSRP_SRP_FORMAT, login_timeout);

	login = &evt_struct->iu.srp.login_req;
	memset(login, 0, sizeof(*login));
	login->opcode = SRP_LOGIN_REQ;
	login->req_it_iu_len = sizeof(union srp_iu);
	login->req_buf_fmt = SRP_BUF_FORMAT_DIRECT | SRP_BUF_FORMAT_INDIRECT;

	spin_lock_irqsave(hostdata->host->host_lock, flags);
	/* Start out with a request limit of 0, since this is negotiated in
	 * the login request we are just sending and login requests always
	 * get sent by the driver regardless of request_limit.
	 */
	atomic_set(&hostdata->request_limit, 0);

	rc = ibmvscsi_send_srp_event(evt_struct, hostdata, login_timeout * 2);
	spin_unlock_irqrestore(hostdata->host->host_lock, flags);
	dev_info(hostdata->dev, "sent SRP login\n");
	return rc;
};

/**
 * capabilities_rsp: - Handle response to MAD adapter capabilities request
 * @evt_struct:	srp_event_struct with the response
 *
 * Used as a "done" callback by when sending adapter_info.
 */
static void capabilities_rsp(struct srp_event_struct *evt_struct)
{
	struct ibmvscsi_host_data *hostdata = evt_struct->hostdata;

	if (evt_struct->xfer_iu->mad.capabilities.common.status) {
		dev_err(hostdata->dev, "error 0x%X getting capabilities info\n",
			evt_struct->xfer_iu->mad.capabilities.common.status);
	} else {
		if (hostdata->caps.migration.common.server_support != SERVER_SUPPORTS_CAP)
			dev_info(hostdata->dev, "Partition migration not supported\n");

		if (client_reserve) {
			if (hostdata->caps.reserve.common.server_support ==
			    SERVER_SUPPORTS_CAP)
				dev_info(hostdata->dev, "Client reserve enabled\n");
			else
				dev_info(hostdata->dev, "Client reserve not supported\n");
		}
	}

	send_srp_login(hostdata);
}

/**
 * send_mad_capabilities: - Sends the mad capabilities request
 *      and stores the result so it can be retrieved with
 * @hostdata:	ibmvscsi_host_data of host
 */
static void send_mad_capabilities(struct ibmvscsi_host_data *hostdata)
{
	struct viosrp_capabilities *req;
	struct srp_event_struct *evt_struct;
	unsigned long flags;
	struct device_node *of_node = hostdata->dev->archdata.of_node;
	const char *location;

	evt_struct = get_event_struct(&hostdata->pool);
	BUG_ON(!evt_struct);

	init_event_struct(evt_struct, capabilities_rsp,
			  VIOSRP_MAD_FORMAT, info_timeout);

	req = &evt_struct->iu.mad.capabilities;
	memset(req, 0, sizeof(*req));

	hostdata->caps.flags = CAP_LIST_SUPPORTED;
	if (hostdata->client_migrated)
		hostdata->caps.flags |= CLIENT_MIGRATED;

	strncpy(hostdata->caps.name, dev_name(&hostdata->host->shost_gendev),
		sizeof(hostdata->caps.name));
	hostdata->caps.name[sizeof(hostdata->caps.name) - 1] = '\0';

	location = of_get_property(of_node, "ibm,loc-code", NULL);
	location = location ? location : dev_name(hostdata->dev);
	strncpy(hostdata->caps.loc, location, sizeof(hostdata->caps.loc));
	hostdata->caps.loc[sizeof(hostdata->caps.loc) - 1] = '\0';

	req->common.type = VIOSRP_CAPABILITIES_TYPE;
	req->buffer = hostdata->caps_addr;

	hostdata->caps.migration.common.cap_type = MIGRATION_CAPABILITIES;
	hostdata->caps.migration.common.length = sizeof(hostdata->caps.migration);
	hostdata->caps.migration.common.server_support = SERVER_SUPPORTS_CAP;
	hostdata->caps.migration.ecl = 1;

	if (client_reserve) {
		hostdata->caps.reserve.common.cap_type = RESERVATION_CAPABILITIES;
		hostdata->caps.reserve.common.length = sizeof(hostdata->caps.reserve);
		hostdata->caps.reserve.common.server_support = SERVER_SUPPORTS_CAP;
		hostdata->caps.reserve.type = CLIENT_RESERVE_SCSI_2;
		req->common.length = sizeof(hostdata->caps);
	} else
		req->common.length = sizeof(hostdata->caps) - sizeof(hostdata->caps.reserve);

	spin_lock_irqsave(hostdata->host->host_lock, flags);
	if (ibmvscsi_send_srp_event(evt_struct, hostdata, info_timeout * 2))
		dev_err(hostdata->dev, "couldn't send CAPABILITIES_REQ!\n");
	spin_unlock_irqrestore(hostdata->host->host_lock, flags);
};

/**
 * fast_fail_rsp: - Handle response to MAD enable fast fail
 * @evt_struct:	srp_event_struct with the response
 *
 * Used as a "done" callback by when sending enable fast fail. Gets called
 * by ibmvscsi_handle_crq()
 */
static void fast_fail_rsp(struct srp_event_struct *evt_struct)
{
	struct ibmvscsi_host_data *hostdata = evt_struct->hostdata;
	u8 status = evt_struct->xfer_iu->mad.fast_fail.common.status;

	if (status == VIOSRP_MAD_NOT_SUPPORTED)
		dev_err(hostdata->dev, "fast_fail not supported in server\n");
	else if (status == VIOSRP_MAD_FAILED)
		dev_err(hostdata->dev, "fast_fail request failed\n");
	else if (status != VIOSRP_MAD_SUCCESS)
		dev_err(hostdata->dev, "error 0x%X enabling fast_fail\n", status);

	send_mad_capabilities(hostdata);
}

/**
 * init_host - Start host initialization
 * @hostdata:	ibmvscsi_host_data of host
 *
 * Returns zero if successful.
 */
static int enable_fast_fail(struct ibmvscsi_host_data *hostdata)
{
	int rc;
	unsigned long flags;
	struct viosrp_fast_fail *fast_fail_mad;
	struct srp_event_struct *evt_struct;

	if (!fast_fail) {
		send_mad_capabilities(hostdata);
		return 0;
	}

	evt_struct = get_event_struct(&hostdata->pool);
	BUG_ON(!evt_struct);

	init_event_struct(evt_struct, fast_fail_rsp, VIOSRP_MAD_FORMAT, info_timeout);

	fast_fail_mad = &evt_struct->iu.mad.fast_fail;
	memset(fast_fail_mad, 0, sizeof(*fast_fail_mad));
	fast_fail_mad->common.type = VIOSRP_ENABLE_FAST_FAIL;
	fast_fail_mad->common.length = sizeof(*fast_fail_mad);

	spin_lock_irqsave(hostdata->host->host_lock, flags);
	rc = ibmvscsi_send_srp_event(evt_struct, hostdata, info_timeout * 2);
	spin_unlock_irqrestore(hostdata->host->host_lock, flags);
	return rc;
}

/**
 * adapter_info_rsp: - Handle response to MAD adapter info request
 * @evt_struct:	srp_event_struct with the response
 *
 * Used as a "done" callback by when sending adapter_info. Gets called
 * by ibmvscsi_handle_crq()
*/
static void adapter_info_rsp(struct srp_event_struct *evt_struct)
{
	struct ibmvscsi_host_data *hostdata = evt_struct->hostdata;

	if (evt_struct->xfer_iu->mad.adapter_info.common.status) {
		dev_err(hostdata->dev, "error %d getting adapter info\n",
			evt_struct->xfer_iu->mad.adapter_info.common.status);
	} else {
		dev_info(hostdata->dev, "host srp version: %s, "
			 "host partition %s (%d), OS %d, max io %u\n",
			 hostdata->madapter_info.srp_version,
			 hostdata->madapter_info.partition_name,
			 hostdata->madapter_info.partition_number,
			 hostdata->madapter_info.os_type,
			 hostdata->madapter_info.port_max_txu[0]);
		
		if (hostdata->madapter_info.port_max_txu[0]) 
			hostdata->host->max_sectors = 
				hostdata->madapter_info.port_max_txu[0] >> 9;
		
		if (hostdata->madapter_info.os_type == 3 &&
		    strcmp(hostdata->madapter_info.srp_version, "1.6a") <= 0) {
			dev_err(hostdata->dev, "host (Ver. %s) doesn't support large transfers\n",
				hostdata->madapter_info.srp_version);
			dev_err(hostdata->dev, "limiting scatterlists to %d\n",
				MAX_INDIRECT_BUFS);
			hostdata->host->sg_tablesize = MAX_INDIRECT_BUFS;
		}
	}

	enable_fast_fail(hostdata);
}

/**
 * send_mad_adapter_info: - Sends the mad adapter info request
 *      and stores the result so it can be retrieved with
 *      sysfs.  We COULD consider causing a failure if the
 *      returned SRP version doesn't match ours.
 * @hostdata:	ibmvscsi_host_data of host
 * 
 * Returns zero if successful.
*/
static void send_mad_adapter_info(struct ibmvscsi_host_data *hostdata)
{
	struct viosrp_adapter_info *req;
	struct srp_event_struct *evt_struct;
	unsigned long flags;

	evt_struct = get_event_struct(&hostdata->pool);
	BUG_ON(!evt_struct);

	init_event_struct(evt_struct,
			  adapter_info_rsp,
			  VIOSRP_MAD_FORMAT,
			  info_timeout);
	
	req = &evt_struct->iu.mad.adapter_info;
	memset(req, 0x00, sizeof(*req));
	
	req->common.type = VIOSRP_ADAPTER_INFO_TYPE;
	req->common.length = sizeof(hostdata->madapter_info);
	req->buffer = hostdata->adapter_info_addr;

	spin_lock_irqsave(hostdata->host->host_lock, flags);
	if (ibmvscsi_send_srp_event(evt_struct, hostdata, info_timeout * 2))
		dev_err(hostdata->dev, "couldn't send ADAPTER_INFO_REQ!\n");
	spin_unlock_irqrestore(hostdata->host->host_lock, flags);
};

/**
 * init_adapter: Start virtual adapter initialization sequence
 *
 */
static void init_adapter(struct ibmvscsi_host_data *hostdata)
{
	send_mad_adapter_info(hostdata);
}

/**
 * sync_completion: Signal that a synchronous command has completed
 * Note that after returning from this call, the evt_struct is freed.
 * the caller waiting on this completion shouldn't touch the evt_struct
 * again.
 */
static void sync_completion(struct srp_event_struct *evt_struct)
{
	/* copy the response back */
	if (evt_struct->sync_srp)
		*evt_struct->sync_srp = *evt_struct->xfer_iu;
	
	complete(&evt_struct->comp);
}

/**
 * ibmvscsi_abort: Abort a command...from scsi host template
 * send this over to the server and wait synchronously for the response
 */
static int ibmvscsi_eh_abort_handler(struct scsi_cmnd *cmd)
{
	struct ibmvscsi_host_data *hostdata = shost_priv(cmd->device->host);
	struct srp_tsk_mgmt *tsk_mgmt;
	struct srp_event_struct *evt;
	struct srp_event_struct *tmp_evt, *found_evt;
	union viosrp_iu srp_rsp;
	int rsp_rc;
	unsigned long flags;
	u16 lun = lun_from_dev(cmd->device);
	unsigned long wait_switch = 0;

	/* First, find this command in our sent list so we can figure
	 * out the correct tag
	 */
	spin_lock_irqsave(hostdata->host->host_lock, flags);
	wait_switch = jiffies + (init_timeout * HZ);
	do {
		found_evt = NULL;
		list_for_each_entry(tmp_evt, &hostdata->sent, list) {
			if (tmp_evt->cmnd == cmd) {
				found_evt = tmp_evt;
				break;
			}
		}

		if (!found_evt) {
			spin_unlock_irqrestore(hostdata->host->host_lock, flags);
			return SUCCESS;
		}

		evt = get_event_struct(&hostdata->pool);
		if (evt == NULL) {
			spin_unlock_irqrestore(hostdata->host->host_lock, flags);
			sdev_printk(KERN_ERR, cmd->device,
				"failed to allocate abort event\n");
			return FAILED;
		}
	
		init_event_struct(evt,
				  sync_completion,
				  VIOSRP_SRP_FORMAT,
				  abort_timeout);

		tsk_mgmt = &evt->iu.srp.tsk_mgmt;
	
		/* Set up an abort SRP command */
		memset(tsk_mgmt, 0x00, sizeof(*tsk_mgmt));
		tsk_mgmt->opcode = SRP_TSK_MGMT;
		tsk_mgmt->lun = ((u64) lun) << 48;
		tsk_mgmt->tsk_mgmt_func = SRP_TSK_ABORT_TASK;
		tsk_mgmt->task_tag = (u64) found_evt;

		evt->sync_srp = &srp_rsp;

		init_completion(&evt->comp);
		rsp_rc = ibmvscsi_send_srp_event(evt, hostdata, abort_timeout * 2);

		if (rsp_rc != SCSI_MLQUEUE_HOST_BUSY)
			break;

		spin_unlock_irqrestore(hostdata->host->host_lock, flags);
		msleep(10);
		spin_lock_irqsave(hostdata->host->host_lock, flags);
	} while (time_before(jiffies, wait_switch));

	spin_unlock_irqrestore(hostdata->host->host_lock, flags);

	if (rsp_rc != 0) {
		sdev_printk(KERN_ERR, cmd->device,
			    "failed to send abort() event. rc=%d\n", rsp_rc);
		return FAILED;
	}

	sdev_printk(KERN_INFO, cmd->device,
                    "aborting command. lun 0x%llx, tag 0x%llx\n",
		    (((u64) lun) << 48), (u64) found_evt);

	wait_for_completion(&evt->comp);

	/* make sure we got a good response */
	if (unlikely(srp_rsp.srp.rsp.opcode != SRP_RSP)) {
		if (printk_ratelimit())
			sdev_printk(KERN_WARNING, cmd->device, "abort bad SRP RSP type %d\n",
				    srp_rsp.srp.rsp.opcode);
		return FAILED;
	}

	if (srp_rsp.srp.rsp.flags & SRP_RSP_FLAG_RSPVALID)
		rsp_rc = *((int *)srp_rsp.srp.rsp.data);
	else
		rsp_rc = srp_rsp.srp.rsp.status;

	if (rsp_rc) {
		if (printk_ratelimit())
			sdev_printk(KERN_WARNING, cmd->device,
				    "abort code %d for task tag 0x%llx\n",
				    rsp_rc, tsk_mgmt->task_tag);
		return FAILED;
	}

	/* Because we dropped the spinlock above, it's possible
	 * The event is no longer in our list.  Make sure it didn't
	 * complete while we were aborting
	 */
	spin_lock_irqsave(hostdata->host->host_lock, flags);
	found_evt = NULL;
	list_for_each_entry(tmp_evt, &hostdata->sent, list) {
		if (tmp_evt->cmnd == cmd) {
			found_evt = tmp_evt;
			break;
		}
	}

	if (found_evt == NULL) {
		spin_unlock_irqrestore(hostdata->host->host_lock, flags);
		sdev_printk(KERN_INFO, cmd->device, "aborted task tag 0x%llx completed\n",
			    tsk_mgmt->task_tag);
		return SUCCESS;
	}

	sdev_printk(KERN_INFO, cmd->device, "successfully aborted task tag 0x%llx\n",
		    tsk_mgmt->task_tag);

	cmd->result = (DID_ABORT << 16);
	list_del(&found_evt->list);
	unmap_cmd_data(&found_evt->iu.srp.cmd, found_evt,
		       found_evt->hostdata->dev);
	free_event_struct(&found_evt->hostdata->pool, found_evt);
	spin_unlock_irqrestore(hostdata->host->host_lock, flags);
	atomic_inc(&hostdata->request_limit);
	return SUCCESS;
}

/**
 * ibmvscsi_eh_device_reset_handler: Reset a single LUN...from scsi host 
 * template send this over to the server and wait synchronously for the 
 * response
 */
static int ibmvscsi_eh_device_reset_handler(struct scsi_cmnd *cmd)
{
	struct ibmvscsi_host_data *hostdata = shost_priv(cmd->device->host);
	struct srp_tsk_mgmt *tsk_mgmt;
	struct srp_event_struct *evt;
	struct srp_event_struct *tmp_evt, *pos;
	union viosrp_iu srp_rsp;
	int rsp_rc;
	unsigned long flags;
	u16 lun = lun_from_dev(cmd->device);
	unsigned long wait_switch = 0;

	spin_lock_irqsave(hostdata->host->host_lock, flags);
	wait_switch = jiffies + (init_timeout * HZ);
	do {
		evt = get_event_struct(&hostdata->pool);
		if (evt == NULL) {
			spin_unlock_irqrestore(hostdata->host->host_lock, flags);
			sdev_printk(KERN_ERR, cmd->device,
				"failed to allocate reset event\n");
			return FAILED;
		}
	
		init_event_struct(evt,
				  sync_completion,
				  VIOSRP_SRP_FORMAT,
				  reset_timeout);

		tsk_mgmt = &evt->iu.srp.tsk_mgmt;

		/* Set up a lun reset SRP command */
		memset(tsk_mgmt, 0x00, sizeof(*tsk_mgmt));
		tsk_mgmt->opcode = SRP_TSK_MGMT;
		tsk_mgmt->lun = ((u64) lun) << 48;
		tsk_mgmt->tsk_mgmt_func = SRP_TSK_LUN_RESET;

		evt->sync_srp = &srp_rsp;

		init_completion(&evt->comp);
		rsp_rc = ibmvscsi_send_srp_event(evt, hostdata, reset_timeout * 2);

		if (rsp_rc != SCSI_MLQUEUE_HOST_BUSY)
			break;

		spin_unlock_irqrestore(hostdata->host->host_lock, flags);
		msleep(10);
		spin_lock_irqsave(hostdata->host->host_lock, flags);
	} while (time_before(jiffies, wait_switch));

	spin_unlock_irqrestore(hostdata->host->host_lock, flags);

	if (rsp_rc != 0) {
		sdev_printk(KERN_ERR, cmd->device,
			    "failed to send reset event. rc=%d\n", rsp_rc);
		return FAILED;
	}

	sdev_printk(KERN_INFO, cmd->device, "resetting device. lun 0x%llx\n",
		    (((u64) lun) << 48));

	wait_for_completion(&evt->comp);

	/* make sure we got a good response */
	if (unlikely(srp_rsp.srp.rsp.opcode != SRP_RSP)) {
		if (printk_ratelimit())
			sdev_printk(KERN_WARNING, cmd->device, "reset bad SRP RSP type %d\n",
				    srp_rsp.srp.rsp.opcode);
		return FAILED;
	}

	if (srp_rsp.srp.rsp.flags & SRP_RSP_FLAG_RSPVALID)
		rsp_rc = *((int *)srp_rsp.srp.rsp.data);
	else
		rsp_rc = srp_rsp.srp.rsp.status;

	if (rsp_rc) {
		if (printk_ratelimit())
			sdev_printk(KERN_WARNING, cmd->device,
				    "reset code %d for task tag 0x%llx\n",
				    rsp_rc, tsk_mgmt->task_tag);
		return FAILED;
	}

	/* We need to find all commands for this LUN that have not yet been
	 * responded to, and fail them with DID_RESET
	 */
	spin_lock_irqsave(hostdata->host->host_lock, flags);
	list_for_each_entry_safe(tmp_evt, pos, &hostdata->sent, list) {
		if ((tmp_evt->cmnd) && (tmp_evt->cmnd->device == cmd->device)) {
			if (tmp_evt->cmnd)
				tmp_evt->cmnd->result = (DID_RESET << 16);
			list_del(&tmp_evt->list);
			unmap_cmd_data(&tmp_evt->iu.srp.cmd, tmp_evt,
				       tmp_evt->hostdata->dev);
			free_event_struct(&tmp_evt->hostdata->pool,
						   tmp_evt);
			atomic_inc(&hostdata->request_limit);
			if (tmp_evt->cmnd_done)
				tmp_evt->cmnd_done(tmp_evt->cmnd);
			else if (tmp_evt->done)
				tmp_evt->done(tmp_evt);
		}
	}
	spin_unlock_irqrestore(hostdata->host->host_lock, flags);
	return SUCCESS;
}

/**
 * ibmvscsi_eh_host_reset_handler - Reset the connection to the server
 * @cmd:	struct scsi_cmnd having problems
*/
static int ibmvscsi_eh_host_reset_handler(struct scsi_cmnd *cmd)
{
	unsigned long wait_switch = 0;
	struct ibmvscsi_host_data *hostdata = shost_priv(cmd->device->host);

	dev_err(hostdata->dev, "Resetting connection due to error recovery\n");

	ibmvscsi_reset_host(hostdata);

	for (wait_switch = jiffies + (init_timeout * HZ);
	     time_before(jiffies, wait_switch) &&
		     atomic_read(&hostdata->request_limit) < 2;) {

		msleep(10);
	}

	if (atomic_read(&hostdata->request_limit) <= 0)
		return FAILED;

	return SUCCESS;
}

/**
 * ibmvscsi_handle_crq: - Handles and frees received events in the CRQ
 * @crq:	Command/Response queue
 * @hostdata:	ibmvscsi_host_data of host
 *
*/
void ibmvscsi_handle_crq(struct viosrp_crq *crq,
			 struct ibmvscsi_host_data *hostdata)
{
	long rc;
	unsigned long flags;
	struct srp_event_struct *evt_struct =
	    (struct srp_event_struct *)crq->IU_data_ptr;
	switch (crq->valid) {
	case 0xC0:		/* initialization */
		switch (crq->format) {
		case 0x01:	/* Initialization message */
			dev_info(hostdata->dev, "partner initialized\n");
			/* Send back a response */
			if ((rc = ibmvscsi_ops->send_crq(hostdata,
							 0xC002000000000000LL, 0)) == 0) {
				/* Now login */
				init_adapter(hostdata);
			} else {
				dev_err(hostdata->dev, "Unable to send init rsp. rc=%ld\n", rc);
			}

			break;
		case 0x02:	/* Initialization response */
			dev_info(hostdata->dev, "partner initialization complete\n");

			/* Now login */
			init_adapter(hostdata);
			break;
		default:
			dev_err(hostdata->dev, "unknown crq message type: %d\n", crq->format);
		}
		return;
	case 0xFF:	/* Hypervisor telling us the connection is closed */
		scsi_block_requests(hostdata->host);
		atomic_set(&hostdata->request_limit, 0);
		if (crq->format == 0x06) {
			/* We need to re-setup the interpartition connection */
			dev_info(hostdata->dev, "Re-enabling adapter!\n");
			hostdata->client_migrated = 1;
			purge_requests(hostdata, DID_REQUEUE);
			if ((ibmvscsi_ops->reenable_crq_queue(&hostdata->queue,
							      hostdata)) ||
			    (ibmvscsi_ops->send_crq(hostdata,
						    0xC001000000000000LL, 0))) {
					atomic_set(&hostdata->request_limit,
						   -1);
					dev_err(hostdata->dev, "error after enable\n");
			}
		} else {
			dev_err(hostdata->dev, "Virtual adapter failed rc %d!\n",
				crq->format);

			purge_requests(hostdata, DID_ERROR);
			if ((ibmvscsi_ops->reset_crq_queue(&hostdata->queue,
							   hostdata)) ||
			    (ibmvscsi_ops->send_crq(hostdata,
						    0xC001000000000000LL, 0))) {
					atomic_set(&hostdata->request_limit,
						   -1);
					dev_err(hostdata->dev, "error after reset\n");
			}
		}
		scsi_unblock_requests(hostdata->host);
		return;
	case 0x80:		/* real payload */
		break;
	default:
		dev_err(hostdata->dev, "got an invalid message type 0x%02x\n",
			crq->valid);
		return;
	}

	/* The only kind of payload CRQs we should get are responses to
	 * things we send. Make sure this response is to something we
	 * actually sent
	 */
	if (!valid_event_struct(&hostdata->pool, evt_struct)) {
		dev_err(hostdata->dev, "returned correlation_token 0x%p is invalid!\n",
		       (void *)crq->IU_data_ptr);
		return;
	}

	if (atomic_read(&evt_struct->free)) {
		dev_err(hostdata->dev, "received duplicate correlation_token 0x%p!\n",
			(void *)crq->IU_data_ptr);
		return;
	}

	if (crq->format == VIOSRP_SRP_FORMAT)
		atomic_add(evt_struct->xfer_iu->srp.rsp.req_lim_delta,
			   &hostdata->request_limit);

	del_timer(&evt_struct->timer);

	if ((crq->status != VIOSRP_OK && crq->status != VIOSRP_OK2) && evt_struct->cmnd)
		evt_struct->cmnd->result = DID_ERROR << 16;
	if (evt_struct->done)
		evt_struct->done(evt_struct);
	else
		dev_err(hostdata->dev, "returned done() is NULL; not running it!\n");

	/*
	 * Lock the host_lock before messing with these structures, since we
	 * are running in a task context
	 */
	spin_lock_irqsave(evt_struct->hostdata->host->host_lock, flags);
	list_del(&evt_struct->list);
	free_event_struct(&evt_struct->hostdata->pool, evt_struct);
	spin_unlock_irqrestore(evt_struct->hostdata->host->host_lock, flags);
}

/**
 * ibmvscsi_get_host_config: Send the command to the server to get host
 * configuration data.  The data is opaque to us.
 */
static int ibmvscsi_do_host_config(struct ibmvscsi_host_data *hostdata,
				   unsigned char *buffer, int length)
{
	struct viosrp_host_config *host_config;
	struct srp_event_struct *evt_struct;
	unsigned long flags;
	dma_addr_t addr;
	int rc;

	evt_struct = get_event_struct(&hostdata->pool);
	if (!evt_struct) {
		dev_err(hostdata->dev, "couldn't allocate event for HOST_CONFIG!\n");
		return -1;
	}

	init_event_struct(evt_struct,
			  sync_completion,
			  VIOSRP_MAD_FORMAT,
			  info_timeout);

	host_config = &evt_struct->iu.mad.host_config;

	/* Set up a lun reset SRP command */
	memset(host_config, 0x00, sizeof(*host_config));
	host_config->common.type = VIOSRP_HOST_CONFIG_TYPE;
	host_config->common.length = length;
	host_config->buffer = addr = dma_map_single(hostdata->dev, buffer,
						    length,
						    DMA_BIDIRECTIONAL);

	if (dma_mapping_error(hostdata->dev, host_config->buffer)) {
		if (!firmware_has_feature(FW_FEATURE_CMO))
			dev_err(hostdata->dev,
			        "dma_mapping error getting host config\n");
		free_event_struct(&hostdata->pool, evt_struct);
		return -1;
	}

	init_completion(&evt_struct->comp);
	spin_lock_irqsave(hostdata->host->host_lock, flags);
	rc = ibmvscsi_send_srp_event(evt_struct, hostdata, info_timeout * 2);
	spin_unlock_irqrestore(hostdata->host->host_lock, flags);
	if (rc == 0)
		wait_for_completion(&evt_struct->comp);
	dma_unmap_single(hostdata->dev, addr, length, DMA_BIDIRECTIONAL);

	return rc;
}

/**
 * ibmvscsi_slave_configure: Set the "allow_restart" flag for each disk.
 * @sdev:	struct scsi_device device to configure
 *
 * Enable allow_restart for a device if it is a disk.  Adjust the
 * queue_depth here also as is required by the documentation for
 * struct scsi_host_template.
 */
static int ibmvscsi_slave_configure(struct scsi_device *sdev)
{
	struct Scsi_Host *shost = sdev->host;
	unsigned long lock_flags = 0;

	spin_lock_irqsave(shost->host_lock, lock_flags);
	if (sdev->type == TYPE_DISK) {
		sdev->allow_restart = 1;
		blk_queue_rq_timeout(sdev->request_queue, 120 * HZ);
	}
	scsi_adjust_queue_depth(sdev, 0, shost->cmd_per_lun);
	spin_unlock_irqrestore(shost->host_lock, lock_flags);
	return 0;
}

/**
 * ibmvscsi_change_queue_depth - Change the device's queue depth
 * @sdev:	scsi device struct
 * @qdepth:	depth to set
 *
 * Return value:
 * 	actual depth set
 **/
static int ibmvscsi_change_queue_depth(struct scsi_device *sdev, int qdepth)
{
	if (qdepth > IBMVSCSI_MAX_CMDS_PER_LUN)
		qdepth = IBMVSCSI_MAX_CMDS_PER_LUN;

	scsi_adjust_queue_depth(sdev, 0, qdepth);
	return sdev->queue_depth;
}

/* ------------------------------------------------------------
 * sysfs attributes
 */
static ssize_t show_host_vhost_loc(struct device *dev,
				   struct device_attribute *attr, char *buf)
{
	struct Scsi_Host *shost = class_to_shost(dev);
	struct ibmvscsi_host_data *hostdata = shost_priv(shost);
	int len;

	len = snprintf(buf, sizeof(hostdata->caps.loc), "%s\n",
		       hostdata->caps.loc);
	return len;
}

static struct device_attribute ibmvscsi_host_vhost_loc = {
	.attr = {
		 .name = "vhost_loc",
		 .mode = S_IRUGO,
		 },
	.show = show_host_vhost_loc,
};

static ssize_t show_host_vhost_name(struct device *dev,
				    struct device_attribute *attr, char *buf)
{
	struct Scsi_Host *shost = class_to_shost(dev);
	struct ibmvscsi_host_data *hostdata = shost_priv(shost);
	int len;

	len = snprintf(buf, sizeof(hostdata->caps.name), "%s\n",
		       hostdata->caps.name);
	return len;
}

static struct device_attribute ibmvscsi_host_vhost_name = {
	.attr = {
		 .name = "vhost_name",
		 .mode = S_IRUGO,
		 },
	.show = show_host_vhost_name,
};

static ssize_t show_host_srp_version(struct device *dev,
				     struct device_attribute *attr, char *buf)
{
	struct Scsi_Host *shost = class_to_shost(dev);
	struct ibmvscsi_host_data *hostdata = shost_priv(shost);
	int len;

       len = snprintf(buf, buff_size, "%s\n",
		       hostdata->madapter_info.srp_version);
	return len;
}

static struct device_attribute ibmvscsi_host_srp_version = {
	.attr = {
		 .name = "srp_version",
		 .mode = S_IRUGO,
		 },
	.show = show_host_srp_version,
};

static ssize_t show_host_partition_name(struct device *dev,
					struct device_attribute *attr,
					char *buf)
{
	struct Scsi_Host *shost = class_to_shost(dev);
	struct ibmvscsi_host_data *hostdata = shost_priv(shost);
	int len;

       len = snprintf(buf, buff_size, "%s\n",
		       hostdata->madapter_info.partition_name);
	return len;
}

static struct device_attribute ibmvscsi_host_partition_name = {
	.attr = {
		 .name = "partition_name",
		 .mode = S_IRUGO,
		 },
	.show = show_host_partition_name,
};

static ssize_t show_host_partition_number(struct device *dev,
					  struct device_attribute *attr,
					  char *buf)
{
	struct Scsi_Host *shost = class_to_shost(dev);
	struct ibmvscsi_host_data *hostdata = shost_priv(shost);
	int len;

       len = snprintf(buf, buff_size, "%d\n",
		       hostdata->madapter_info.partition_number);
	return len;
}

static struct device_attribute ibmvscsi_host_partition_number = {
	.attr = {
		 .name = "partition_number",
		 .mode = S_IRUGO,
		 },
	.show = show_host_partition_number,
};

static ssize_t show_host_mad_version(struct device *dev,
				     struct device_attribute *attr, char *buf)
{
	struct Scsi_Host *shost = class_to_shost(dev);
	struct ibmvscsi_host_data *hostdata = shost_priv(shost);
	int len;

       len = snprintf(buf, buff_size, "%d\n",
		       hostdata->madapter_info.mad_version);
	return len;
}

static struct device_attribute ibmvscsi_host_mad_version = {
	.attr = {
		 .name = "mad_version",
		 .mode = S_IRUGO,
		 },
	.show = show_host_mad_version,
};

static ssize_t show_host_os_type(struct device *dev,
				 struct device_attribute *attr, char *buf)
{
	struct Scsi_Host *shost = class_to_shost(dev);
	struct ibmvscsi_host_data *hostdata = shost_priv(shost);
	int len;

       len = snprintf(buf, buff_size, "%d\n", hostdata->madapter_info.os_type);
	return len;
}

static struct device_attribute ibmvscsi_host_os_type = {
	.attr = {
		 .name = "os_type",
		 .mode = S_IRUGO,
		 },
	.show = show_host_os_type,
};

static ssize_t show_host_config(struct device *dev,
				struct device_attribute *attr, char *buf)
{
	struct Scsi_Host *shost = class_to_shost(dev);
	struct ibmvscsi_host_data *hostdata = shost_priv(shost);

	/* returns null-terminated host config data */
       if (ibmvscsi_do_host_config(hostdata, buf, buff_size) == 0)
		return strlen(buf);
	else
		return 0;
}

static struct device_attribute ibmvscsi_host_config = {
	.attr = {
		 .name = "config",
		 .mode = S_IRUGO,
		 },
	.show = show_host_config,
};

static struct device_attribute *ibmvscsi_attrs[] = {
	&ibmvscsi_host_vhost_loc,
	&ibmvscsi_host_vhost_name,
	&ibmvscsi_host_srp_version,
	&ibmvscsi_host_partition_name,
	&ibmvscsi_host_partition_number,
	&ibmvscsi_host_mad_version,
	&ibmvscsi_host_os_type,
	&ibmvscsi_host_config,
	NULL
};

/* ------------------------------------------------------------
 * SCSI driver registration
 */
static struct scsi_host_template driver_template = {
	.module = THIS_MODULE,
	.name = "IBM POWER Virtual SCSI Adapter " IBMVSCSI_VERSION,
	.proc_name = IBMVSCSI_PROC_NAME,
	.queuecommand = ibmvscsi_queuecommand,
	.eh_abort_handler = ibmvscsi_eh_abort_handler,
	.eh_device_reset_handler = ibmvscsi_eh_device_reset_handler,
	.eh_host_reset_handler = ibmvscsi_eh_host_reset_handler,
	.slave_configure = ibmvscsi_slave_configure,
	.change_queue_depth = ibmvscsi_change_queue_depth,
	.cmd_per_lun = IBMVSCSI_CMDS_PER_LUN_DEFAULT,
	.can_queue = IBMVSCSI_MAX_REQUESTS_DEFAULT,
	.this_id = -1,
	.sg_tablesize = SG_ALL,
	.use_clustering = ENABLE_CLUSTERING,
	.shost_attrs = ibmvscsi_attrs,
};

/**
 * ibmvscsi_get_desired_dma - Calculate IO memory desired by the driver
 *
 * @vdev: struct vio_dev for the device whose desired IO mem is to be returned
 *
 * Return value:
 *	Number of bytes of IO data the driver will need to perform well.
 */
static unsigned long ibmvscsi_get_desired_dma(struct vio_dev *vdev)
{
	/* iu_storage data allocated in initialize_event_pool */
	unsigned long desired_io = max_events * sizeof(union viosrp_iu);

	/* add io space for sg data */
	desired_io += (IBMVSCSI_MAX_SECTORS_DEFAULT * 512 *
	                     IBMVSCSI_CMDS_PER_LUN_DEFAULT);

	return desired_io;
}

/**
 * Called by bus code for each adapter
 */
static int ibmvscsi_probe(struct vio_dev *vdev, const struct vio_device_id *id)
{
	struct ibmvscsi_host_data *hostdata;
	struct Scsi_Host *host;
	struct device *dev = &vdev->dev;
	struct srp_rport_identifiers ids;
	struct srp_rport *rport;
	unsigned long wait_switch = 0;
	int rc;

	dev_set_drvdata(&vdev->dev, NULL);

	host = scsi_host_alloc(&driver_template, sizeof(*hostdata));
	if (!host) {
		dev_err(&vdev->dev, "couldn't allocate host data\n");
		goto scsi_host_alloc_failed;
	}

	host->transportt = ibmvscsi_transport_template;
	hostdata = shost_priv(host);
	memset(hostdata, 0x00, sizeof(*hostdata));
	INIT_LIST_HEAD(&hostdata->sent);
	hostdata->host = host;
	hostdata->dev = dev;
	atomic_set(&hostdata->request_limit, -1);
	hostdata->host->max_sectors = IBMVSCSI_MAX_SECTORS_DEFAULT;

	if (map_persist_bufs(hostdata)) {
		dev_err(&vdev->dev, "couldn't map persistent buffers\n");
		goto persist_bufs_failed;
	}

	rc = ibmvscsi_ops->init_crq_queue(&hostdata->queue, hostdata, max_events);
	if (rc != 0 && rc != H_RESOURCE) {
		dev_err(&vdev->dev, "couldn't initialize crq. rc=%d\n", rc);
		goto init_crq_failed;
	}
	if (initialize_event_pool(&hostdata->pool, max_events, hostdata) != 0) {
		dev_err(&vdev->dev, "couldn't initialize event pool\n");
		goto init_pool_failed;
	}

	host->max_lun = 8;
	host->max_id = max_id;
	host->max_channel = max_channel;
	host->max_cmd_len = 16;

	if (scsi_add_host(hostdata->host, hostdata->dev))
		goto add_host_failed;

	/* we don't have a proper target_port_id so let's use the fake one */
	memcpy(ids.port_id, hostdata->madapter_info.partition_name,
	       sizeof(ids.port_id));
	ids.roles = SRP_RPORT_ROLE_TARGET;
	rport = srp_rport_add(host, &ids);
	if (IS_ERR(rport))
		goto add_srp_port_failed;

	/* Try to send an initialization message.  Note that this is allowed
	 * to fail if the other end is not acive.  In that case we don't
	 * want to scan
	 */
	if (ibmvscsi_ops->send_crq(hostdata, 0xC001000000000000LL, 0) == 0
	    || rc == H_RESOURCE) {
		/*
		 * Wait around max init_timeout secs for the adapter to finish
		 * initializing. When we are done initializing, we will have a
		 * valid request_limit.  We don't want Linux scanning before
		 * we are ready.
		 */
		for (wait_switch = jiffies + (init_timeout * HZ);
		     time_before(jiffies, wait_switch) &&
		     atomic_read(&hostdata->request_limit) < 2;) {

			msleep(10);
		}

		/* if we now have a valid request_limit, initiate a scan */
		if (atomic_read(&hostdata->request_limit) > 0)
			scsi_scan_host(host);
	}

	dev_set_drvdata(&vdev->dev, hostdata);
	return 0;

      add_srp_port_failed:
	scsi_remove_host(hostdata->host);
      add_host_failed:
	release_event_pool(&hostdata->pool, hostdata);
      init_pool_failed:
	ibmvscsi_ops->release_crq_queue(&hostdata->queue, hostdata, max_events);
      init_crq_failed:
	unmap_persist_bufs(hostdata);
      persist_bufs_failed:
	scsi_host_put(host);
      scsi_host_alloc_failed:
	return -1;
}

static int ibmvscsi_remove(struct vio_dev *vdev)
{
	struct ibmvscsi_host_data *hostdata = dev_get_drvdata(&vdev->dev);
	unmap_persist_bufs(hostdata);
	release_event_pool(&hostdata->pool, hostdata);
	ibmvscsi_ops->release_crq_queue(&hostdata->queue, hostdata,
					max_events);

	srp_remove_host(hostdata->host);
	scsi_remove_host(hostdata->host);
	scsi_host_put(hostdata->host);

	return 0;
}

/**
 * ibmvscsi_device_table: Used by vio.c to match devices in the device tree we 
 * support.
 */
static struct vio_device_id ibmvscsi_device_table[] __devinitdata = {
	{"vscsi", "IBM,v-scsi"},
	{ "", "" }
};
MODULE_DEVICE_TABLE(vio, ibmvscsi_device_table);

static struct vio_driver ibmvscsi_driver = {
	.id_table = ibmvscsi_device_table,
	.probe = ibmvscsi_probe,
	.remove = ibmvscsi_remove,
	.get_desired_dma = ibmvscsi_get_desired_dma,
	.driver = {
		.name = IBMVSCSI_PROC_NAME,
		.owner = THIS_MODULE,
	}
};

static struct srp_function_template ibmvscsi_transport_functions = {
};

int __init ibmvscsi_module_init(void)
{
	int ret;

	/* Ensure we have two requests to do error recovery */
	driver_template.can_queue = max_requests;
	max_events = max_requests + 2;

	if (firmware_has_feature(FW_FEATURE_ISERIES))
		ibmvscsi_ops = &iseriesvscsi_ops;
	else if (firmware_has_feature(FW_FEATURE_VIO))
		ibmvscsi_ops = &rpavscsi_ops;
	else
		return -ENODEV;

	ibmvscsi_transport_template =
		srp_attach_transport(&ibmvscsi_transport_functions);
	if (!ibmvscsi_transport_template)
		return -ENOMEM;

	ret = vio_register_driver(&ibmvscsi_driver);
	if (ret)
		srp_release_transport(ibmvscsi_transport_template);
	return ret;
}

void __exit ibmvscsi_module_exit(void)
{
	vio_unregister_driver(&ibmvscsi_driver);
	srp_release_transport(ibmvscsi_transport_template);
}

module_init(ibmvscsi_module_init);
module_exit(ibmvscsi_module_exit);<|MERGE_RESOLUTION|>--- conflicted
+++ resolved
@@ -95,13 +95,10 @@
 static int reset_timeout = 60;
 static int max_requests = IBMVSCSI_MAX_REQUESTS_DEFAULT;
 static int max_events = IBMVSCSI_MAX_REQUESTS_DEFAULT + 2;
-<<<<<<< HEAD
+static int fast_fail = 1;
+static int client_reserve = 1;
 /*host data buffer size*/
 #define buff_size 4096
-=======
-static int fast_fail = 1;
-static int client_reserve = 1;
->>>>>>> 7c5371c4
 
 static struct scsi_transport_template *ibmvscsi_transport_template;
 
