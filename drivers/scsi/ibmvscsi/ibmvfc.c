--- conflicted
+++ resolved
@@ -3611,11 +3611,7 @@
 
 ATTRIBUTE_GROUPS(ibmvfc_host);
 
-<<<<<<< HEAD
-static struct scsi_host_template driver_template = {
-=======
 static const struct scsi_host_template driver_template = {
->>>>>>> eb3cdb58
 	.module = THIS_MODULE,
 	.name = "IBM POWER Virtual FC Adapter",
 	.proc_name = IBMVFC_NAME,
