// SPDX-License-Identifier: GPL-2.0-or-later
/*
 * ibmvfc.c -- driver for IBM Power Virtual Fibre Channel Adapter
 *
 * Written By: Brian King <brking@linux.vnet.ibm.com>, IBM Corporation
 *
 * Copyright (C) IBM Corporation, 2008
 */

#include <linux/module.h>
#include <linux/moduleparam.h>
#include <linux/dma-mapping.h>
#include <linux/dmapool.h>
#include <linux/delay.h>
#include <linux/interrupt.h>
#include <linux/irqdomain.h>
#include <linux/kthread.h>
#include <linux/slab.h>
#include <linux/of.h>
#include <linux/pm.h>
#include <linux/stringify.h>
#include <linux/bsg-lib.h>
#include <asm/firmware.h>
#include <asm/irq.h>
#include <asm/vio.h>
#include <scsi/scsi.h>
#include <scsi/scsi_cmnd.h>
#include <scsi/scsi_host.h>
#include <scsi/scsi_device.h>
#include <scsi/scsi_tcq.h>
#include <scsi/scsi_transport_fc.h>
#include <scsi/scsi_bsg_fc.h>
#include "ibmvfc.h"

static unsigned int init_timeout = IBMVFC_INIT_TIMEOUT;
static unsigned int default_timeout = IBMVFC_DEFAULT_TIMEOUT;
static u64 max_lun = IBMVFC_MAX_LUN;
static unsigned int max_targets = IBMVFC_MAX_TARGETS;
static unsigned int max_requests = IBMVFC_MAX_REQUESTS_DEFAULT;
static u16 max_sectors = IBMVFC_MAX_SECTORS;
static u16 scsi_qdepth = IBMVFC_SCSI_QDEPTH;
static unsigned int disc_threads = IBMVFC_MAX_DISC_THREADS;
static unsigned int ibmvfc_debug = IBMVFC_DEBUG;
static unsigned int log_level = IBMVFC_DEFAULT_LOG_LEVEL;
static unsigned int cls3_error = IBMVFC_CLS3_ERROR;
static unsigned int mq_enabled = IBMVFC_MQ;
static unsigned int nr_scsi_hw_queues = IBMVFC_SCSI_HW_QUEUES;
static unsigned int nr_scsi_channels = IBMVFC_SCSI_CHANNELS;
static unsigned int mig_channels_only = IBMVFC_MIG_NO_SUB_TO_CRQ;
static unsigned int mig_no_less_channels = IBMVFC_MIG_NO_N_TO_M;

static LIST_HEAD(ibmvfc_head);
static DEFINE_SPINLOCK(ibmvfc_driver_lock);
static struct scsi_transport_template *ibmvfc_transport_template;

MODULE_DESCRIPTION("IBM Virtual Fibre Channel Driver");
MODULE_AUTHOR("Brian King <brking@linux.vnet.ibm.com>");
MODULE_LICENSE("GPL");
MODULE_VERSION(IBMVFC_DRIVER_VERSION);

module_param_named(mq, mq_enabled, uint, S_IRUGO);
MODULE_PARM_DESC(mq, "Enable multiqueue support. "
		 "[Default=" __stringify(IBMVFC_MQ) "]");
module_param_named(scsi_host_queues, nr_scsi_hw_queues, uint, S_IRUGO);
MODULE_PARM_DESC(scsi_host_queues, "Number of SCSI Host submission queues. "
		 "[Default=" __stringify(IBMVFC_SCSI_HW_QUEUES) "]");
module_param_named(scsi_hw_channels, nr_scsi_channels, uint, S_IRUGO);
MODULE_PARM_DESC(scsi_hw_channels, "Number of hw scsi channels to request. "
		 "[Default=" __stringify(IBMVFC_SCSI_CHANNELS) "]");
module_param_named(mig_channels_only, mig_channels_only, uint, S_IRUGO);
MODULE_PARM_DESC(mig_channels_only, "Prevent migration to non-channelized system. "
		 "[Default=" __stringify(IBMVFC_MIG_NO_SUB_TO_CRQ) "]");
module_param_named(mig_no_less_channels, mig_no_less_channels, uint, S_IRUGO);
MODULE_PARM_DESC(mig_no_less_channels, "Prevent migration to system with less channels. "
		 "[Default=" __stringify(IBMVFC_MIG_NO_N_TO_M) "]");

module_param_named(init_timeout, init_timeout, uint, S_IRUGO | S_IWUSR);
MODULE_PARM_DESC(init_timeout, "Initialization timeout in seconds. "
		 "[Default=" __stringify(IBMVFC_INIT_TIMEOUT) "]");
module_param_named(default_timeout, default_timeout, uint, S_IRUGO | S_IWUSR);
MODULE_PARM_DESC(default_timeout,
		 "Default timeout in seconds for initialization and EH commands. "
		 "[Default=" __stringify(IBMVFC_DEFAULT_TIMEOUT) "]");
module_param_named(max_requests, max_requests, uint, S_IRUGO);
MODULE_PARM_DESC(max_requests, "Maximum requests for this adapter. "
		 "[Default=" __stringify(IBMVFC_MAX_REQUESTS_DEFAULT) "]");
module_param_named(max_sectors, max_sectors, ushort, S_IRUGO);
MODULE_PARM_DESC(max_sectors, "Maximum sectors for this adapter. "
		 "[Default=" __stringify(IBMVFC_MAX_SECTORS) "]");
module_param_named(scsi_qdepth, scsi_qdepth, ushort, S_IRUGO);
MODULE_PARM_DESC(scsi_qdepth, "Maximum scsi command depth per adapter queue. "
		 "[Default=" __stringify(IBMVFC_SCSI_QDEPTH) "]");
module_param_named(max_lun, max_lun, ullong, S_IRUGO);
MODULE_PARM_DESC(max_lun, "Maximum allowed LUN. "
		 "[Default=" __stringify(IBMVFC_MAX_LUN) "]");
module_param_named(max_targets, max_targets, uint, S_IRUGO);
MODULE_PARM_DESC(max_targets, "Maximum allowed targets. "
		 "[Default=" __stringify(IBMVFC_MAX_TARGETS) "]");
module_param_named(disc_threads, disc_threads, uint, S_IRUGO);
MODULE_PARM_DESC(disc_threads, "Number of device discovery threads to use. "
		 "[Default=" __stringify(IBMVFC_MAX_DISC_THREADS) "]");
module_param_named(debug, ibmvfc_debug, uint, S_IRUGO | S_IWUSR);
MODULE_PARM_DESC(debug, "Enable driver debug information. "
		 "[Default=" __stringify(IBMVFC_DEBUG) "]");
module_param_named(log_level, log_level, uint, 0);
MODULE_PARM_DESC(log_level, "Set to 0 - 4 for increasing verbosity of device driver. "
		 "[Default=" __stringify(IBMVFC_DEFAULT_LOG_LEVEL) "]");
module_param_named(cls3_error, cls3_error, uint, 0);
MODULE_PARM_DESC(cls3_error, "Enable FC Class 3 Error Recovery. "
		 "[Default=" __stringify(IBMVFC_CLS3_ERROR) "]");

static const struct {
	u16 status;
	u16 error;
	u8 result;
	u8 retry;
	int log;
	char *name;
} cmd_status [] = {
	{ IBMVFC_FABRIC_MAPPED, IBMVFC_UNABLE_TO_ESTABLISH, DID_ERROR, 1, 1, "unable to establish" },
	{ IBMVFC_FABRIC_MAPPED, IBMVFC_XPORT_FAULT, DID_OK, 1, 0, "transport fault" },
	{ IBMVFC_FABRIC_MAPPED, IBMVFC_CMD_TIMEOUT, DID_TIME_OUT, 1, 1, "command timeout" },
	{ IBMVFC_FABRIC_MAPPED, IBMVFC_ENETDOWN, DID_TRANSPORT_DISRUPTED, 1, 1, "network down" },
	{ IBMVFC_FABRIC_MAPPED, IBMVFC_HW_FAILURE, DID_ERROR, 1, 1, "hardware failure" },
	{ IBMVFC_FABRIC_MAPPED, IBMVFC_LINK_DOWN_ERR, DID_REQUEUE, 0, 0, "link down" },
	{ IBMVFC_FABRIC_MAPPED, IBMVFC_LINK_DEAD_ERR, DID_ERROR, 0, 0, "link dead" },
	{ IBMVFC_FABRIC_MAPPED, IBMVFC_UNABLE_TO_REGISTER, DID_ERROR, 1, 1, "unable to register" },
	{ IBMVFC_FABRIC_MAPPED, IBMVFC_XPORT_BUSY, DID_BUS_BUSY, 1, 0, "transport busy" },
	{ IBMVFC_FABRIC_MAPPED, IBMVFC_XPORT_DEAD, DID_ERROR, 0, 1, "transport dead" },
	{ IBMVFC_FABRIC_MAPPED, IBMVFC_CONFIG_ERROR, DID_ERROR, 1, 1, "configuration error" },
	{ IBMVFC_FABRIC_MAPPED, IBMVFC_NAME_SERVER_FAIL, DID_ERROR, 1, 1, "name server failure" },
	{ IBMVFC_FABRIC_MAPPED, IBMVFC_LINK_HALTED, DID_REQUEUE, 1, 0, "link halted" },
	{ IBMVFC_FABRIC_MAPPED, IBMVFC_XPORT_GENERAL, DID_OK, 1, 0, "general transport error" },

	{ IBMVFC_VIOS_FAILURE, IBMVFC_CRQ_FAILURE, DID_REQUEUE, 1, 1, "CRQ failure" },
	{ IBMVFC_VIOS_FAILURE, IBMVFC_SW_FAILURE, DID_ERROR, 0, 1, "software failure" },
	{ IBMVFC_VIOS_FAILURE, IBMVFC_INVALID_PARAMETER, DID_ERROR, 0, 1, "invalid parameter" },
	{ IBMVFC_VIOS_FAILURE, IBMVFC_MISSING_PARAMETER, DID_ERROR, 0, 1, "missing parameter" },
	{ IBMVFC_VIOS_FAILURE, IBMVFC_HOST_IO_BUS, DID_ERROR, 1, 1, "host I/O bus failure" },
	{ IBMVFC_VIOS_FAILURE, IBMVFC_TRANS_CANCELLED, DID_ERROR, 0, 1, "transaction cancelled" },
	{ IBMVFC_VIOS_FAILURE, IBMVFC_TRANS_CANCELLED_IMPLICIT, DID_ERROR, 0, 1, "transaction cancelled implicit" },
	{ IBMVFC_VIOS_FAILURE, IBMVFC_INSUFFICIENT_RESOURCE, DID_REQUEUE, 1, 1, "insufficient resources" },
	{ IBMVFC_VIOS_FAILURE, IBMVFC_PLOGI_REQUIRED, DID_ERROR, 0, 1, "port login required" },
	{ IBMVFC_VIOS_FAILURE, IBMVFC_COMMAND_FAILED, DID_ERROR, 1, 1, "command failed" },

	{ IBMVFC_FC_FAILURE, IBMVFC_INVALID_ELS_CMD_CODE, DID_ERROR, 0, 1, "invalid ELS command code" },
	{ IBMVFC_FC_FAILURE, IBMVFC_INVALID_VERSION, DID_ERROR, 0, 1, "invalid version level" },
	{ IBMVFC_FC_FAILURE, IBMVFC_LOGICAL_ERROR, DID_ERROR, 1, 1, "logical error" },
	{ IBMVFC_FC_FAILURE, IBMVFC_INVALID_CT_IU_SIZE, DID_ERROR, 0, 1, "invalid CT_IU size" },
	{ IBMVFC_FC_FAILURE, IBMVFC_LOGICAL_BUSY, DID_REQUEUE, 1, 0, "logical busy" },
	{ IBMVFC_FC_FAILURE, IBMVFC_PROTOCOL_ERROR, DID_ERROR, 1, 1, "protocol error" },
	{ IBMVFC_FC_FAILURE, IBMVFC_UNABLE_TO_PERFORM_REQ, DID_ERROR, 1, 1, "unable to perform request" },
	{ IBMVFC_FC_FAILURE, IBMVFC_CMD_NOT_SUPPORTED, DID_ERROR, 0, 0, "command not supported" },
	{ IBMVFC_FC_FAILURE, IBMVFC_SERVER_NOT_AVAIL, DID_ERROR, 0, 1, "server not available" },
	{ IBMVFC_FC_FAILURE, IBMVFC_CMD_IN_PROGRESS, DID_ERROR, 0, 1, "command already in progress" },
	{ IBMVFC_FC_FAILURE, IBMVFC_VENDOR_SPECIFIC, DID_ERROR, 1, 1, "vendor specific" },

	{ IBMVFC_FC_SCSI_ERROR, 0, DID_OK, 1, 0, "SCSI error" },
	{ IBMVFC_FC_SCSI_ERROR, IBMVFC_COMMAND_FAILED, DID_ERROR, 0, 1, "PRLI to device failed." },
};

static void ibmvfc_npiv_login(struct ibmvfc_host *);
static void ibmvfc_tgt_send_prli(struct ibmvfc_target *);
static void ibmvfc_tgt_send_plogi(struct ibmvfc_target *);
static void ibmvfc_tgt_query_target(struct ibmvfc_target *);
static void ibmvfc_npiv_logout(struct ibmvfc_host *);
static void ibmvfc_tgt_implicit_logout_and_del(struct ibmvfc_target *);
static void ibmvfc_tgt_move_login(struct ibmvfc_target *);

static void ibmvfc_dereg_sub_crqs(struct ibmvfc_host *, struct ibmvfc_channels *);
static void ibmvfc_reg_sub_crqs(struct ibmvfc_host *, struct ibmvfc_channels *);

static const char *unknown_error = "unknown error";

static long h_reg_sub_crq(unsigned long unit_address, unsigned long ioba,
			  unsigned long length, unsigned long *cookie,
			  unsigned long *irq)
{
	unsigned long retbuf[PLPAR_HCALL_BUFSIZE];
	long rc;

	rc = plpar_hcall(H_REG_SUB_CRQ, retbuf, unit_address, ioba, length);
	*cookie = retbuf[0];
	*irq = retbuf[1];

	return rc;
}

static int ibmvfc_check_caps(struct ibmvfc_host *vhost, unsigned long cap_flags)
{
	u64 host_caps = be64_to_cpu(vhost->login_buf->resp.capabilities);

	return (host_caps & cap_flags) ? 1 : 0;
}

static struct ibmvfc_fcp_cmd_iu *ibmvfc_get_fcp_iu(struct ibmvfc_host *vhost,
						   struct ibmvfc_cmd *vfc_cmd)
{
	if (ibmvfc_check_caps(vhost, IBMVFC_HANDLE_VF_WWPN))
		return &vfc_cmd->v2.iu;
	else
		return &vfc_cmd->v1.iu;
}

static struct ibmvfc_fcp_rsp *ibmvfc_get_fcp_rsp(struct ibmvfc_host *vhost,
						 struct ibmvfc_cmd *vfc_cmd)
{
	if (ibmvfc_check_caps(vhost, IBMVFC_HANDLE_VF_WWPN))
		return &vfc_cmd->v2.rsp;
	else
		return &vfc_cmd->v1.rsp;
}

#ifdef CONFIG_SCSI_IBMVFC_TRACE
/**
 * ibmvfc_trc_start - Log a start trace entry
 * @evt:		ibmvfc event struct
 *
 **/
static void ibmvfc_trc_start(struct ibmvfc_event *evt)
{
	struct ibmvfc_host *vhost = evt->vhost;
	struct ibmvfc_cmd *vfc_cmd = &evt->iu.cmd;
	struct ibmvfc_mad_common *mad = &evt->iu.mad_common;
	struct ibmvfc_fcp_cmd_iu *iu = ibmvfc_get_fcp_iu(vhost, vfc_cmd);
	struct ibmvfc_trace_entry *entry;
	int index = atomic_inc_return(&vhost->trace_index) & IBMVFC_TRACE_INDEX_MASK;

	entry = &vhost->trace[index];
	entry->evt = evt;
	entry->time = jiffies;
	entry->fmt = evt->crq.format;
	entry->type = IBMVFC_TRC_START;

	switch (entry->fmt) {
	case IBMVFC_CMD_FORMAT:
		entry->op_code = iu->cdb[0];
		entry->scsi_id = be64_to_cpu(vfc_cmd->tgt_scsi_id);
		entry->lun = scsilun_to_int(&iu->lun);
		entry->tmf_flags = iu->tmf_flags;
		entry->u.start.xfer_len = be32_to_cpu(iu->xfer_len);
		break;
	case IBMVFC_MAD_FORMAT:
		entry->op_code = be32_to_cpu(mad->opcode);
		break;
	default:
		break;
	}
}

/**
 * ibmvfc_trc_end - Log an end trace entry
 * @evt:		ibmvfc event struct
 *
 **/
static void ibmvfc_trc_end(struct ibmvfc_event *evt)
{
	struct ibmvfc_host *vhost = evt->vhost;
	struct ibmvfc_cmd *vfc_cmd = &evt->xfer_iu->cmd;
	struct ibmvfc_mad_common *mad = &evt->xfer_iu->mad_common;
	struct ibmvfc_fcp_cmd_iu *iu = ibmvfc_get_fcp_iu(vhost, vfc_cmd);
	struct ibmvfc_fcp_rsp *rsp = ibmvfc_get_fcp_rsp(vhost, vfc_cmd);
	struct ibmvfc_trace_entry *entry;
	int index = atomic_inc_return(&vhost->trace_index) & IBMVFC_TRACE_INDEX_MASK;

	entry = &vhost->trace[index];
	entry->evt = evt;
	entry->time = jiffies;
	entry->fmt = evt->crq.format;
	entry->type = IBMVFC_TRC_END;

	switch (entry->fmt) {
	case IBMVFC_CMD_FORMAT:
		entry->op_code = iu->cdb[0];
		entry->scsi_id = be64_to_cpu(vfc_cmd->tgt_scsi_id);
		entry->lun = scsilun_to_int(&iu->lun);
		entry->tmf_flags = iu->tmf_flags;
		entry->u.end.status = be16_to_cpu(vfc_cmd->status);
		entry->u.end.error = be16_to_cpu(vfc_cmd->error);
		entry->u.end.fcp_rsp_flags = rsp->flags;
		entry->u.end.rsp_code = rsp->data.info.rsp_code;
		entry->u.end.scsi_status = rsp->scsi_status;
		break;
	case IBMVFC_MAD_FORMAT:
		entry->op_code = be32_to_cpu(mad->opcode);
		entry->u.end.status = be16_to_cpu(mad->status);
		break;
	default:
		break;

	}
}

#else
#define ibmvfc_trc_start(evt) do { } while (0)
#define ibmvfc_trc_end(evt) do { } while (0)
#endif

/**
 * ibmvfc_get_err_index - Find the index into cmd_status for the fcp response
 * @status:		status / error class
 * @error:		error
 *
 * Return value:
 *	index into cmd_status / -EINVAL on failure
 **/
static int ibmvfc_get_err_index(u16 status, u16 error)
{
	int i;

	for (i = 0; i < ARRAY_SIZE(cmd_status); i++)
		if ((cmd_status[i].status & status) == cmd_status[i].status &&
		    cmd_status[i].error == error)
			return i;

	return -EINVAL;
}

/**
 * ibmvfc_get_cmd_error - Find the error description for the fcp response
 * @status:		status / error class
 * @error:		error
 *
 * Return value:
 *	error description string
 **/
static const char *ibmvfc_get_cmd_error(u16 status, u16 error)
{
	int rc = ibmvfc_get_err_index(status, error);
	if (rc >= 0)
		return cmd_status[rc].name;
	return unknown_error;
}

/**
 * ibmvfc_get_err_result - Find the scsi status to return for the fcp response
 * @vhost:      ibmvfc host struct
 * @vfc_cmd:	ibmvfc command struct
 *
 * Return value:
 *	SCSI result value to return for completed command
 **/
static int ibmvfc_get_err_result(struct ibmvfc_host *vhost, struct ibmvfc_cmd *vfc_cmd)
{
	int err;
	struct ibmvfc_fcp_rsp *rsp = ibmvfc_get_fcp_rsp(vhost, vfc_cmd);
	int fc_rsp_len = be32_to_cpu(rsp->fcp_rsp_len);

	if ((rsp->flags & FCP_RSP_LEN_VALID) &&
	    ((fc_rsp_len && fc_rsp_len != 4 && fc_rsp_len != 8) ||
	     rsp->data.info.rsp_code))
		return DID_ERROR << 16;

	err = ibmvfc_get_err_index(be16_to_cpu(vfc_cmd->status), be16_to_cpu(vfc_cmd->error));
	if (err >= 0)
		return rsp->scsi_status | (cmd_status[err].result << 16);
	return rsp->scsi_status | (DID_ERROR << 16);
}

/**
 * ibmvfc_retry_cmd - Determine if error status is retryable
 * @status:		status / error class
 * @error:		error
 *
 * Return value:
 *	1 if error should be retried / 0 if it should not
 **/
static int ibmvfc_retry_cmd(u16 status, u16 error)
{
	int rc = ibmvfc_get_err_index(status, error);

	if (rc >= 0)
		return cmd_status[rc].retry;
	return 1;
}

static const char *unknown_fc_explain = "unknown fc explain";

static const struct {
	u16 fc_explain;
	char *name;
} ls_explain [] = {
	{ 0x00, "no additional explanation" },
	{ 0x01, "service parameter error - options" },
	{ 0x03, "service parameter error - initiator control" },
	{ 0x05, "service parameter error - recipient control" },
	{ 0x07, "service parameter error - received data field size" },
	{ 0x09, "service parameter error - concurrent seq" },
	{ 0x0B, "service parameter error - credit" },
	{ 0x0D, "invalid N_Port/F_Port_Name" },
	{ 0x0E, "invalid node/Fabric Name" },
	{ 0x0F, "invalid common service parameters" },
	{ 0x11, "invalid association header" },
	{ 0x13, "association header required" },
	{ 0x15, "invalid originator S_ID" },
	{ 0x17, "invalid OX_ID-RX-ID combination" },
	{ 0x19, "command (request) already in progress" },
	{ 0x1E, "N_Port Login requested" },
	{ 0x1F, "Invalid N_Port_ID" },
};

static const struct {
	u16 fc_explain;
	char *name;
} gs_explain [] = {
	{ 0x00, "no additional explanation" },
	{ 0x01, "port identifier not registered" },
	{ 0x02, "port name not registered" },
	{ 0x03, "node name not registered" },
	{ 0x04, "class of service not registered" },
	{ 0x06, "initial process associator not registered" },
	{ 0x07, "FC-4 TYPEs not registered" },
	{ 0x08, "symbolic port name not registered" },
	{ 0x09, "symbolic node name not registered" },
	{ 0x0A, "port type not registered" },
	{ 0xF0, "authorization exception" },
	{ 0xF1, "authentication exception" },
	{ 0xF2, "data base full" },
	{ 0xF3, "data base empty" },
	{ 0xF4, "processing request" },
	{ 0xF5, "unable to verify connection" },
	{ 0xF6, "devices not in a common zone" },
};

/**
 * ibmvfc_get_ls_explain - Return the FC Explain description text
 * @status:	FC Explain status
 *
 * Returns:
 *	error string
 **/
static const char *ibmvfc_get_ls_explain(u16 status)
{
	int i;

	for (i = 0; i < ARRAY_SIZE(ls_explain); i++)
		if (ls_explain[i].fc_explain == status)
			return ls_explain[i].name;

	return unknown_fc_explain;
}

/**
 * ibmvfc_get_gs_explain - Return the FC Explain description text
 * @status:	FC Explain status
 *
 * Returns:
 *	error string
 **/
static const char *ibmvfc_get_gs_explain(u16 status)
{
	int i;

	for (i = 0; i < ARRAY_SIZE(gs_explain); i++)
		if (gs_explain[i].fc_explain == status)
			return gs_explain[i].name;

	return unknown_fc_explain;
}

static const struct {
	enum ibmvfc_fc_type fc_type;
	char *name;
} fc_type [] = {
	{ IBMVFC_FABRIC_REJECT, "fabric reject" },
	{ IBMVFC_PORT_REJECT, "port reject" },
	{ IBMVFC_LS_REJECT, "ELS reject" },
	{ IBMVFC_FABRIC_BUSY, "fabric busy" },
	{ IBMVFC_PORT_BUSY, "port busy" },
	{ IBMVFC_BASIC_REJECT, "basic reject" },
};

static const char *unknown_fc_type = "unknown fc type";

/**
 * ibmvfc_get_fc_type - Return the FC Type description text
 * @status:	FC Type error status
 *
 * Returns:
 *	error string
 **/
static const char *ibmvfc_get_fc_type(u16 status)
{
	int i;

	for (i = 0; i < ARRAY_SIZE(fc_type); i++)
		if (fc_type[i].fc_type == status)
			return fc_type[i].name;

	return unknown_fc_type;
}

/**
 * ibmvfc_set_tgt_action - Set the next init action for the target
 * @tgt:		ibmvfc target struct
 * @action:		action to perform
 *
 * Returns:
 *	0 if action changed / non-zero if not changed
 **/
static int ibmvfc_set_tgt_action(struct ibmvfc_target *tgt,
				  enum ibmvfc_target_action action)
{
	int rc = -EINVAL;

	switch (tgt->action) {
	case IBMVFC_TGT_ACTION_LOGOUT_RPORT:
		if (action == IBMVFC_TGT_ACTION_LOGOUT_RPORT_WAIT ||
		    action == IBMVFC_TGT_ACTION_DEL_RPORT) {
			tgt->action = action;
			rc = 0;
		}
		break;
	case IBMVFC_TGT_ACTION_LOGOUT_RPORT_WAIT:
		if (action == IBMVFC_TGT_ACTION_DEL_RPORT ||
		    action == IBMVFC_TGT_ACTION_DEL_AND_LOGOUT_RPORT) {
			tgt->action = action;
			rc = 0;
		}
		break;
	case IBMVFC_TGT_ACTION_LOGOUT_DELETED_RPORT:
		if (action == IBMVFC_TGT_ACTION_LOGOUT_RPORT) {
			tgt->action = action;
			rc = 0;
		}
		break;
	case IBMVFC_TGT_ACTION_DEL_AND_LOGOUT_RPORT:
		if (action == IBMVFC_TGT_ACTION_LOGOUT_DELETED_RPORT) {
			tgt->action = action;
			rc = 0;
		}
		break;
	case IBMVFC_TGT_ACTION_DEL_RPORT:
		if (action == IBMVFC_TGT_ACTION_DELETED_RPORT) {
			tgt->action = action;
			rc = 0;
		}
		break;
	case IBMVFC_TGT_ACTION_DELETED_RPORT:
		break;
	default:
		tgt->action = action;
		rc = 0;
		break;
	}

	if (action >= IBMVFC_TGT_ACTION_LOGOUT_RPORT)
		tgt->add_rport = 0;

	return rc;
}

/**
 * ibmvfc_set_host_state - Set the state for the host
 * @vhost:		ibmvfc host struct
 * @state:		state to set host to
 *
 * Returns:
 *	0 if state changed / non-zero if not changed
 **/
static int ibmvfc_set_host_state(struct ibmvfc_host *vhost,
				  enum ibmvfc_host_state state)
{
	int rc = 0;

	switch (vhost->state) {
	case IBMVFC_HOST_OFFLINE:
		rc = -EINVAL;
		break;
	default:
		vhost->state = state;
		break;
	}

	return rc;
}

/**
 * ibmvfc_set_host_action - Set the next init action for the host
 * @vhost:		ibmvfc host struct
 * @action:		action to perform
 *
 **/
static void ibmvfc_set_host_action(struct ibmvfc_host *vhost,
				   enum ibmvfc_host_action action)
{
	switch (action) {
	case IBMVFC_HOST_ACTION_ALLOC_TGTS:
		if (vhost->action == IBMVFC_HOST_ACTION_INIT_WAIT)
			vhost->action = action;
		break;
	case IBMVFC_HOST_ACTION_LOGO_WAIT:
		if (vhost->action == IBMVFC_HOST_ACTION_LOGO)
			vhost->action = action;
		break;
	case IBMVFC_HOST_ACTION_INIT_WAIT:
		if (vhost->action == IBMVFC_HOST_ACTION_INIT)
			vhost->action = action;
		break;
	case IBMVFC_HOST_ACTION_QUERY:
		switch (vhost->action) {
		case IBMVFC_HOST_ACTION_INIT_WAIT:
		case IBMVFC_HOST_ACTION_NONE:
		case IBMVFC_HOST_ACTION_TGT_DEL_FAILED:
			vhost->action = action;
			break;
		default:
			break;
		}
		break;
	case IBMVFC_HOST_ACTION_TGT_INIT:
		if (vhost->action == IBMVFC_HOST_ACTION_ALLOC_TGTS)
			vhost->action = action;
		break;
	case IBMVFC_HOST_ACTION_REENABLE:
	case IBMVFC_HOST_ACTION_RESET:
		vhost->action = action;
		break;
	case IBMVFC_HOST_ACTION_INIT:
	case IBMVFC_HOST_ACTION_TGT_DEL:
	case IBMVFC_HOST_ACTION_LOGO:
	case IBMVFC_HOST_ACTION_QUERY_TGTS:
	case IBMVFC_HOST_ACTION_TGT_DEL_FAILED:
	case IBMVFC_HOST_ACTION_NONE:
	default:
		switch (vhost->action) {
		case IBMVFC_HOST_ACTION_RESET:
		case IBMVFC_HOST_ACTION_REENABLE:
			break;
		default:
			vhost->action = action;
			break;
		}
		break;
	}
}

/**
 * ibmvfc_reinit_host - Re-start host initialization (no NPIV Login)
 * @vhost:		ibmvfc host struct
 *
 * Return value:
 *	nothing
 **/
static void ibmvfc_reinit_host(struct ibmvfc_host *vhost)
{
	if (vhost->action == IBMVFC_HOST_ACTION_NONE &&
	    vhost->state == IBMVFC_ACTIVE) {
		if (!ibmvfc_set_host_state(vhost, IBMVFC_INITIALIZING)) {
			scsi_block_requests(vhost->host);
			ibmvfc_set_host_action(vhost, IBMVFC_HOST_ACTION_QUERY);
		}
	} else
		vhost->reinit = 1;

	wake_up(&vhost->work_wait_q);
}

/**
 * ibmvfc_del_tgt - Schedule cleanup and removal of the target
 * @tgt:		ibmvfc target struct
 **/
static void ibmvfc_del_tgt(struct ibmvfc_target *tgt)
{
	if (!ibmvfc_set_tgt_action(tgt, IBMVFC_TGT_ACTION_LOGOUT_RPORT)) {
		tgt->job_step = ibmvfc_tgt_implicit_logout_and_del;
		tgt->init_retries = 0;
	}
	wake_up(&tgt->vhost->work_wait_q);
}

/**
 * ibmvfc_link_down - Handle a link down event from the adapter
 * @vhost:	ibmvfc host struct
 * @state:	ibmvfc host state to enter
 *
 **/
static void ibmvfc_link_down(struct ibmvfc_host *vhost,
			     enum ibmvfc_host_state state)
{
	struct ibmvfc_target *tgt;

	ENTER;
	scsi_block_requests(vhost->host);
	list_for_each_entry(tgt, &vhost->targets, queue)
		ibmvfc_del_tgt(tgt);
	ibmvfc_set_host_state(vhost, state);
	ibmvfc_set_host_action(vhost, IBMVFC_HOST_ACTION_TGT_DEL);
	vhost->events_to_log |= IBMVFC_AE_LINKDOWN;
	wake_up(&vhost->work_wait_q);
	LEAVE;
}

/**
 * ibmvfc_init_host - Start host initialization
 * @vhost:		ibmvfc host struct
 *
 * Return value:
 *	nothing
 **/
static void ibmvfc_init_host(struct ibmvfc_host *vhost)
{
	struct ibmvfc_target *tgt;

	if (vhost->action == IBMVFC_HOST_ACTION_INIT_WAIT) {
		if (++vhost->init_retries > IBMVFC_MAX_HOST_INIT_RETRIES) {
			dev_err(vhost->dev,
				"Host initialization retries exceeded. Taking adapter offline\n");
			ibmvfc_link_down(vhost, IBMVFC_HOST_OFFLINE);
			return;
		}
	}

	if (!ibmvfc_set_host_state(vhost, IBMVFC_INITIALIZING)) {
		memset(vhost->async_crq.msgs.async, 0, PAGE_SIZE);
		vhost->async_crq.cur = 0;

		list_for_each_entry(tgt, &vhost->targets, queue) {
			if (vhost->client_migrated)
				tgt->need_login = 1;
			else
				ibmvfc_del_tgt(tgt);
		}

		scsi_block_requests(vhost->host);
		ibmvfc_set_host_action(vhost, IBMVFC_HOST_ACTION_INIT);
		vhost->job_step = ibmvfc_npiv_login;
		wake_up(&vhost->work_wait_q);
	}
}

/**
 * ibmvfc_send_crq - Send a CRQ
 * @vhost:	ibmvfc host struct
 * @word1:	the first 64 bits of the data
 * @word2:	the second 64 bits of the data
 *
 * Return value:
 *	0 on success / other on failure
 **/
static int ibmvfc_send_crq(struct ibmvfc_host *vhost, u64 word1, u64 word2)
{
	struct vio_dev *vdev = to_vio_dev(vhost->dev);
	return plpar_hcall_norets(H_SEND_CRQ, vdev->unit_address, word1, word2);
}

static int ibmvfc_send_sub_crq(struct ibmvfc_host *vhost, u64 cookie, u64 word1,
			       u64 word2, u64 word3, u64 word4)
{
	struct vio_dev *vdev = to_vio_dev(vhost->dev);

	return plpar_hcall_norets(H_SEND_SUB_CRQ, vdev->unit_address, cookie,
				  word1, word2, word3, word4);
}

/**
 * ibmvfc_send_crq_init - Send a CRQ init message
 * @vhost:	ibmvfc host struct
 *
 * Return value:
 *	0 on success / other on failure
 **/
static int ibmvfc_send_crq_init(struct ibmvfc_host *vhost)
{
	ibmvfc_dbg(vhost, "Sending CRQ init\n");
	return ibmvfc_send_crq(vhost, 0xC001000000000000LL, 0);
}

/**
 * ibmvfc_send_crq_init_complete - Send a CRQ init complete message
 * @vhost:	ibmvfc host struct
 *
 * Return value:
 *	0 on success / other on failure
 **/
static int ibmvfc_send_crq_init_complete(struct ibmvfc_host *vhost)
{
	ibmvfc_dbg(vhost, "Sending CRQ init complete\n");
	return ibmvfc_send_crq(vhost, 0xC002000000000000LL, 0);
}

/**
 * ibmvfc_init_event_pool - Allocates and initializes the event pool for a host
 * @vhost:	ibmvfc host who owns the event pool
 * @queue:      ibmvfc queue struct
 *
 * Returns zero on success.
 **/
static int ibmvfc_init_event_pool(struct ibmvfc_host *vhost,
				  struct ibmvfc_queue *queue)
{
	int i;
	struct ibmvfc_event_pool *pool = &queue->evt_pool;

	ENTER;
	if (!queue->total_depth)
		return 0;

	pool->size = queue->total_depth;
	pool->events = kcalloc(pool->size, sizeof(*pool->events), GFP_KERNEL);
	if (!pool->events)
		return -ENOMEM;

	pool->iu_storage = dma_alloc_coherent(vhost->dev,
					      pool->size * sizeof(*pool->iu_storage),
					      &pool->iu_token, 0);

	if (!pool->iu_storage) {
		kfree(pool->events);
		return -ENOMEM;
	}

	INIT_LIST_HEAD(&queue->sent);
	INIT_LIST_HEAD(&queue->free);
	queue->evt_free = queue->evt_depth;
	queue->reserved_free = queue->reserved_depth;
	spin_lock_init(&queue->l_lock);

	for (i = 0; i < pool->size; ++i) {
		struct ibmvfc_event *evt = &pool->events[i];

		/*
		 * evt->active states
		 *  1 = in flight
		 *  0 = being completed
		 * -1 = free/freed
		 */
		atomic_set(&evt->active, -1);
		atomic_set(&evt->free, 1);
		evt->crq.valid = 0x80;
		evt->crq.ioba = cpu_to_be64(pool->iu_token + (sizeof(*evt->xfer_iu) * i));
		evt->xfer_iu = pool->iu_storage + i;
		evt->vhost = vhost;
		evt->queue = queue;
		evt->ext_list = NULL;
		list_add_tail(&evt->queue_list, &queue->free);
	}

	LEAVE;
	return 0;
}

/**
 * ibmvfc_free_event_pool - Frees memory of the event pool of a host
 * @vhost:	ibmvfc host who owns the event pool
 * @queue:      ibmvfc queue struct
 *
 **/
static void ibmvfc_free_event_pool(struct ibmvfc_host *vhost,
				   struct ibmvfc_queue *queue)
{
	int i;
	struct ibmvfc_event_pool *pool = &queue->evt_pool;

	ENTER;
	for (i = 0; i < pool->size; ++i) {
		list_del(&pool->events[i].queue_list);
		BUG_ON(atomic_read(&pool->events[i].free) != 1);
		if (pool->events[i].ext_list)
			dma_pool_free(vhost->sg_pool,
				      pool->events[i].ext_list,
				      pool->events[i].ext_list_token);
	}

	kfree(pool->events);
	dma_free_coherent(vhost->dev,
			  pool->size * sizeof(*pool->iu_storage),
			  pool->iu_storage, pool->iu_token);
	LEAVE;
}

/**
 * ibmvfc_free_queue - Deallocate queue
 * @vhost:	ibmvfc host struct
 * @queue:	ibmvfc queue struct
 *
 * Unmaps dma and deallocates page for messages
 **/
static void ibmvfc_free_queue(struct ibmvfc_host *vhost,
			      struct ibmvfc_queue *queue)
{
	struct device *dev = vhost->dev;

	dma_unmap_single(dev, queue->msg_token, PAGE_SIZE, DMA_BIDIRECTIONAL);
	free_page((unsigned long)queue->msgs.handle);
	queue->msgs.handle = NULL;

	ibmvfc_free_event_pool(vhost, queue);
}

/**
 * ibmvfc_release_crq_queue - Deallocates data and unregisters CRQ
 * @vhost:	ibmvfc host struct
 *
 * Frees irq, deallocates a page for messages, unmaps dma, and unregisters
 * the crq with the hypervisor.
 **/
static void ibmvfc_release_crq_queue(struct ibmvfc_host *vhost)
{
	long rc = 0;
	struct vio_dev *vdev = to_vio_dev(vhost->dev);
	struct ibmvfc_queue *crq = &vhost->crq;

	ibmvfc_dbg(vhost, "Releasing CRQ\n");
	free_irq(vdev->irq, vhost);
	tasklet_kill(&vhost->tasklet);
	do {
		if (rc)
			msleep(100);
		rc = plpar_hcall_norets(H_FREE_CRQ, vdev->unit_address);
	} while (rc == H_BUSY || H_IS_LONG_BUSY(rc));

	vhost->state = IBMVFC_NO_CRQ;
	vhost->logged_in = 0;

	ibmvfc_free_queue(vhost, crq);
}

/**
 * ibmvfc_reenable_crq_queue - reenables the CRQ
 * @vhost:	ibmvfc host struct
 *
 * Return value:
 *	0 on success / other on failure
 **/
static int ibmvfc_reenable_crq_queue(struct ibmvfc_host *vhost)
{
	int rc = 0;
	struct vio_dev *vdev = to_vio_dev(vhost->dev);
	unsigned long flags;

	ibmvfc_dereg_sub_crqs(vhost, &vhost->scsi_scrqs);

	/* Re-enable the CRQ */
	do {
		if (rc)
			msleep(100);
		rc = plpar_hcall_norets(H_ENABLE_CRQ, vdev->unit_address);
	} while (rc == H_IN_PROGRESS || rc == H_BUSY || H_IS_LONG_BUSY(rc));

	if (rc)
		dev_err(vhost->dev, "Error enabling adapter (rc=%d)\n", rc);

	spin_lock_irqsave(vhost->host->host_lock, flags);
	spin_lock(vhost->crq.q_lock);
	vhost->do_enquiry = 1;
	vhost->using_channels = 0;
	spin_unlock(vhost->crq.q_lock);
	spin_unlock_irqrestore(vhost->host->host_lock, flags);

	ibmvfc_reg_sub_crqs(vhost, &vhost->scsi_scrqs);

	return rc;
}

/**
 * ibmvfc_reset_crq - resets a crq after a failure
 * @vhost:	ibmvfc host struct
 *
 * Return value:
 *	0 on success / other on failure
 **/
static int ibmvfc_reset_crq(struct ibmvfc_host *vhost)
{
	int rc = 0;
	unsigned long flags;
	struct vio_dev *vdev = to_vio_dev(vhost->dev);
	struct ibmvfc_queue *crq = &vhost->crq;

	ibmvfc_dereg_sub_crqs(vhost, &vhost->scsi_scrqs);

	/* Close the CRQ */
	do {
		if (rc)
			msleep(100);
		rc = plpar_hcall_norets(H_FREE_CRQ, vdev->unit_address);
	} while (rc == H_BUSY || H_IS_LONG_BUSY(rc));

	spin_lock_irqsave(vhost->host->host_lock, flags);
	spin_lock(vhost->crq.q_lock);
	vhost->state = IBMVFC_NO_CRQ;
	vhost->logged_in = 0;
	vhost->do_enquiry = 1;
	vhost->using_channels = 0;

	/* Clean out the queue */
	memset(crq->msgs.crq, 0, PAGE_SIZE);
	crq->cur = 0;

	/* And re-open it again */
	rc = plpar_hcall_norets(H_REG_CRQ, vdev->unit_address,
				crq->msg_token, PAGE_SIZE);

	if (rc == H_CLOSED)
		/* Adapter is good, but other end is not ready */
		dev_warn(vhost->dev, "Partner adapter not ready\n");
	else if (rc != 0)
		dev_warn(vhost->dev, "Couldn't register crq (rc=%d)\n", rc);

	spin_unlock(vhost->crq.q_lock);
	spin_unlock_irqrestore(vhost->host->host_lock, flags);

	ibmvfc_reg_sub_crqs(vhost, &vhost->scsi_scrqs);

	return rc;
}

/**
 * ibmvfc_valid_event - Determines if event is valid.
 * @pool:	event_pool that contains the event
 * @evt:	ibmvfc event to be checked for validity
 *
 * Return value:
 *	1 if event is valid / 0 if event is not valid
 **/
static int ibmvfc_valid_event(struct ibmvfc_event_pool *pool,
			      struct ibmvfc_event *evt)
{
	int index = evt - pool->events;
	if (index < 0 || index >= pool->size)	/* outside of bounds */
		return 0;
	if (evt != pool->events + index)	/* unaligned */
		return 0;
	return 1;
}

/**
 * ibmvfc_free_event - Free the specified event
 * @evt:	ibmvfc_event to be freed
 *
 **/
static void ibmvfc_free_event(struct ibmvfc_event *evt)
{
	struct ibmvfc_event_pool *pool = &evt->queue->evt_pool;
	unsigned long flags;

	BUG_ON(!ibmvfc_valid_event(pool, evt));
	BUG_ON(atomic_inc_return(&evt->free) != 1);
	BUG_ON(atomic_dec_and_test(&evt->active));

	spin_lock_irqsave(&evt->queue->l_lock, flags);
	list_add_tail(&evt->queue_list, &evt->queue->free);
	if (evt->reserved) {
		evt->reserved = 0;
		evt->queue->reserved_free++;
	} else {
		evt->queue->evt_free++;
	}
	if (evt->eh_comp)
		complete(evt->eh_comp);
	spin_unlock_irqrestore(&evt->queue->l_lock, flags);
}

/**
 * ibmvfc_scsi_eh_done - EH done function for queuecommand commands
 * @evt:	ibmvfc event struct
 *
 * This function does not setup any error status, that must be done
 * before this function gets called.
 **/
static void ibmvfc_scsi_eh_done(struct ibmvfc_event *evt)
{
	struct scsi_cmnd *cmnd = evt->cmnd;

	if (cmnd) {
		scsi_dma_unmap(cmnd);
		scsi_done(cmnd);
	}

	ibmvfc_free_event(evt);
}

/**
 * ibmvfc_complete_purge - Complete failed command list
 * @purge_list:		list head of failed commands
 *
 * This function runs completions on commands to fail as a result of a
 * host reset or platform migration.
 **/
static void ibmvfc_complete_purge(struct list_head *purge_list)
{
	struct ibmvfc_event *evt, *pos;

	list_for_each_entry_safe(evt, pos, purge_list, queue_list) {
		list_del(&evt->queue_list);
		ibmvfc_trc_end(evt);
		evt->done(evt);
	}
}

/**
 * ibmvfc_fail_request - Fail request with specified error code
 * @evt:		ibmvfc event struct
 * @error_code:	error code to fail request with
 *
 * Return value:
 *	none
 **/
static void ibmvfc_fail_request(struct ibmvfc_event *evt, int error_code)
{
	/*
	 * Anything we are failing should still be active. Otherwise, it
	 * implies we already got a response for the command and are doing
	 * something bad like double completing it.
	 */
	BUG_ON(!atomic_dec_and_test(&evt->active));
	if (evt->cmnd) {
		evt->cmnd->result = (error_code << 16);
		evt->done = ibmvfc_scsi_eh_done;
	} else
		evt->xfer_iu->mad_common.status = cpu_to_be16(IBMVFC_MAD_DRIVER_FAILED);

	del_timer(&evt->timer);
}

/**
 * ibmvfc_purge_requests - Our virtual adapter just shut down. Purge any sent requests
 * @vhost:		ibmvfc host struct
 * @error_code:	error code to fail requests with
 *
 * Return value:
 *	none
 **/
static void ibmvfc_purge_requests(struct ibmvfc_host *vhost, int error_code)
{
	struct ibmvfc_event *evt, *pos;
	struct ibmvfc_queue *queues = vhost->scsi_scrqs.scrqs;
	unsigned long flags;
	int hwqs = 0;
	int i;

	if (vhost->using_channels)
		hwqs = vhost->scsi_scrqs.active_queues;

	ibmvfc_dbg(vhost, "Purging all requests\n");
	spin_lock_irqsave(&vhost->crq.l_lock, flags);
	list_for_each_entry_safe(evt, pos, &vhost->crq.sent, queue_list)
		ibmvfc_fail_request(evt, error_code);
	list_splice_init(&vhost->crq.sent, &vhost->purge);
	spin_unlock_irqrestore(&vhost->crq.l_lock, flags);

	for (i = 0; i < hwqs; i++) {
		spin_lock_irqsave(queues[i].q_lock, flags);
		spin_lock(&queues[i].l_lock);
		list_for_each_entry_safe(evt, pos, &queues[i].sent, queue_list)
			ibmvfc_fail_request(evt, error_code);
		list_splice_init(&queues[i].sent, &vhost->purge);
		spin_unlock(&queues[i].l_lock);
		spin_unlock_irqrestore(queues[i].q_lock, flags);
	}
}

/**
 * ibmvfc_hard_reset_host - Reset the connection to the server by breaking the CRQ
 * @vhost:	struct ibmvfc host to reset
 **/
static void ibmvfc_hard_reset_host(struct ibmvfc_host *vhost)
{
	ibmvfc_purge_requests(vhost, DID_ERROR);
	ibmvfc_link_down(vhost, IBMVFC_LINK_DOWN);
	ibmvfc_set_host_action(vhost, IBMVFC_HOST_ACTION_RESET);
}

/**
 * __ibmvfc_reset_host - Reset the connection to the server (no locking)
 * @vhost:	struct ibmvfc host to reset
 **/
static void __ibmvfc_reset_host(struct ibmvfc_host *vhost)
{
	if (vhost->logged_in && vhost->action != IBMVFC_HOST_ACTION_LOGO_WAIT &&
	    !ibmvfc_set_host_state(vhost, IBMVFC_INITIALIZING)) {
		scsi_block_requests(vhost->host);
		ibmvfc_set_host_action(vhost, IBMVFC_HOST_ACTION_LOGO);
		vhost->job_step = ibmvfc_npiv_logout;
		wake_up(&vhost->work_wait_q);
	} else
		ibmvfc_hard_reset_host(vhost);
}

/**
 * ibmvfc_reset_host - Reset the connection to the server
 * @vhost:	ibmvfc host struct
 **/
static void ibmvfc_reset_host(struct ibmvfc_host *vhost)
{
	unsigned long flags;

	spin_lock_irqsave(vhost->host->host_lock, flags);
	__ibmvfc_reset_host(vhost);
	spin_unlock_irqrestore(vhost->host->host_lock, flags);
}

/**
 * ibmvfc_retry_host_init - Retry host initialization if allowed
 * @vhost:	ibmvfc host struct
 *
 * Returns: 1 if init will be retried / 0 if not
 *
 **/
static int ibmvfc_retry_host_init(struct ibmvfc_host *vhost)
{
	int retry = 0;

	if (vhost->action == IBMVFC_HOST_ACTION_INIT_WAIT) {
		vhost->delay_init = 1;
		if (++vhost->init_retries > IBMVFC_MAX_HOST_INIT_RETRIES) {
			dev_err(vhost->dev,
				"Host initialization retries exceeded. Taking adapter offline\n");
			ibmvfc_link_down(vhost, IBMVFC_HOST_OFFLINE);
		} else if (vhost->init_retries == IBMVFC_MAX_HOST_INIT_RETRIES)
			__ibmvfc_reset_host(vhost);
		else {
			ibmvfc_set_host_action(vhost, IBMVFC_HOST_ACTION_INIT);
			retry = 1;
		}
	}

	wake_up(&vhost->work_wait_q);
	return retry;
}

/**
 * __ibmvfc_get_target - Find the specified scsi_target (no locking)
 * @starget:	scsi target struct
 *
 * Return value:
 *	ibmvfc_target struct / NULL if not found
 **/
static struct ibmvfc_target *__ibmvfc_get_target(struct scsi_target *starget)
{
	struct Scsi_Host *shost = dev_to_shost(starget->dev.parent);
	struct ibmvfc_host *vhost = shost_priv(shost);
	struct ibmvfc_target *tgt;

	list_for_each_entry(tgt, &vhost->targets, queue)
		if (tgt->target_id == starget->id) {
			kref_get(&tgt->kref);
			return tgt;
		}
	return NULL;
}

/**
 * ibmvfc_get_target - Find the specified scsi_target
 * @starget:	scsi target struct
 *
 * Return value:
 *	ibmvfc_target struct / NULL if not found
 **/
static struct ibmvfc_target *ibmvfc_get_target(struct scsi_target *starget)
{
	struct Scsi_Host *shost = dev_to_shost(starget->dev.parent);
	struct ibmvfc_target *tgt;
	unsigned long flags;

	spin_lock_irqsave(shost->host_lock, flags);
	tgt = __ibmvfc_get_target(starget);
	spin_unlock_irqrestore(shost->host_lock, flags);
	return tgt;
}

/**
 * ibmvfc_get_host_speed - Get host port speed
 * @shost:		scsi host struct
 *
 * Return value:
 * 	none
 **/
static void ibmvfc_get_host_speed(struct Scsi_Host *shost)
{
	struct ibmvfc_host *vhost = shost_priv(shost);
	unsigned long flags;

	spin_lock_irqsave(shost->host_lock, flags);
	if (vhost->state == IBMVFC_ACTIVE) {
		switch (be64_to_cpu(vhost->login_buf->resp.link_speed) / 100) {
		case 1:
			fc_host_speed(shost) = FC_PORTSPEED_1GBIT;
			break;
		case 2:
			fc_host_speed(shost) = FC_PORTSPEED_2GBIT;
			break;
		case 4:
			fc_host_speed(shost) = FC_PORTSPEED_4GBIT;
			break;
		case 8:
			fc_host_speed(shost) = FC_PORTSPEED_8GBIT;
			break;
		case 10:
			fc_host_speed(shost) = FC_PORTSPEED_10GBIT;
			break;
		case 16:
			fc_host_speed(shost) = FC_PORTSPEED_16GBIT;
			break;
		default:
			ibmvfc_log(vhost, 3, "Unknown port speed: %lld Gbit\n",
				   be64_to_cpu(vhost->login_buf->resp.link_speed) / 100);
			fc_host_speed(shost) = FC_PORTSPEED_UNKNOWN;
			break;
		}
	} else
		fc_host_speed(shost) = FC_PORTSPEED_UNKNOWN;
	spin_unlock_irqrestore(shost->host_lock, flags);
}

/**
 * ibmvfc_get_host_port_state - Get host port state
 * @shost:		scsi host struct
 *
 * Return value:
 * 	none
 **/
static void ibmvfc_get_host_port_state(struct Scsi_Host *shost)
{
	struct ibmvfc_host *vhost = shost_priv(shost);
	unsigned long flags;

	spin_lock_irqsave(shost->host_lock, flags);
	switch (vhost->state) {
	case IBMVFC_INITIALIZING:
	case IBMVFC_ACTIVE:
		fc_host_port_state(shost) = FC_PORTSTATE_ONLINE;
		break;
	case IBMVFC_LINK_DOWN:
		fc_host_port_state(shost) = FC_PORTSTATE_LINKDOWN;
		break;
	case IBMVFC_LINK_DEAD:
	case IBMVFC_HOST_OFFLINE:
		fc_host_port_state(shost) = FC_PORTSTATE_OFFLINE;
		break;
	case IBMVFC_HALTED:
		fc_host_port_state(shost) = FC_PORTSTATE_BLOCKED;
		break;
	case IBMVFC_NO_CRQ:
		fc_host_port_state(shost) = FC_PORTSTATE_UNKNOWN;
		break;
	default:
		ibmvfc_log(vhost, 3, "Unknown port state: %d\n", vhost->state);
		fc_host_port_state(shost) = FC_PORTSTATE_UNKNOWN;
		break;
	}
	spin_unlock_irqrestore(shost->host_lock, flags);
}

/**
 * ibmvfc_set_rport_dev_loss_tmo - Set rport's device loss timeout
 * @rport:		rport struct
 * @timeout:	timeout value
 *
 * Return value:
 * 	none
 **/
static void ibmvfc_set_rport_dev_loss_tmo(struct fc_rport *rport, u32 timeout)
{
	if (timeout)
		rport->dev_loss_tmo = timeout;
	else
		rport->dev_loss_tmo = 1;
}

/**
 * ibmvfc_release_tgt - Free memory allocated for a target
 * @kref:		kref struct
 *
 **/
static void ibmvfc_release_tgt(struct kref *kref)
{
	struct ibmvfc_target *tgt = container_of(kref, struct ibmvfc_target, kref);
	kfree(tgt);
}

/**
 * ibmvfc_get_starget_node_name - Get SCSI target's node name
 * @starget:	scsi target struct
 *
 * Return value:
 * 	none
 **/
static void ibmvfc_get_starget_node_name(struct scsi_target *starget)
{
	struct ibmvfc_target *tgt = ibmvfc_get_target(starget);
	fc_starget_port_name(starget) = tgt ? tgt->ids.node_name : 0;
	if (tgt)
		kref_put(&tgt->kref, ibmvfc_release_tgt);
}

/**
 * ibmvfc_get_starget_port_name - Get SCSI target's port name
 * @starget:	scsi target struct
 *
 * Return value:
 * 	none
 **/
static void ibmvfc_get_starget_port_name(struct scsi_target *starget)
{
	struct ibmvfc_target *tgt = ibmvfc_get_target(starget);
	fc_starget_port_name(starget) = tgt ? tgt->ids.port_name : 0;
	if (tgt)
		kref_put(&tgt->kref, ibmvfc_release_tgt);
}

/**
 * ibmvfc_get_starget_port_id - Get SCSI target's port ID
 * @starget:	scsi target struct
 *
 * Return value:
 * 	none
 **/
static void ibmvfc_get_starget_port_id(struct scsi_target *starget)
{
	struct ibmvfc_target *tgt = ibmvfc_get_target(starget);
	fc_starget_port_id(starget) = tgt ? tgt->scsi_id : -1;
	if (tgt)
		kref_put(&tgt->kref, ibmvfc_release_tgt);
}

/**
 * ibmvfc_wait_while_resetting - Wait while the host resets
 * @vhost:		ibmvfc host struct
 *
 * Return value:
 * 	0 on success / other on failure
 **/
static int ibmvfc_wait_while_resetting(struct ibmvfc_host *vhost)
{
	long timeout = wait_event_timeout(vhost->init_wait_q,
					  ((vhost->state == IBMVFC_ACTIVE ||
					    vhost->state == IBMVFC_HOST_OFFLINE ||
					    vhost->state == IBMVFC_LINK_DEAD) &&
					   vhost->action == IBMVFC_HOST_ACTION_NONE),
					  (init_timeout * HZ));

	return timeout ? 0 : -EIO;
}

/**
 * ibmvfc_issue_fc_host_lip - Re-initiate link initialization
 * @shost:		scsi host struct
 *
 * Return value:
 * 	0 on success / other on failure
 **/
static int ibmvfc_issue_fc_host_lip(struct Scsi_Host *shost)
{
	struct ibmvfc_host *vhost = shost_priv(shost);

	dev_err(vhost->dev, "Initiating host LIP. Resetting connection\n");
	ibmvfc_reset_host(vhost);
	return ibmvfc_wait_while_resetting(vhost);
}

/**
 * ibmvfc_gather_partition_info - Gather info about the LPAR
 * @vhost:      ibmvfc host struct
 *
 * Return value:
 *	none
 **/
static void ibmvfc_gather_partition_info(struct ibmvfc_host *vhost)
{
	struct device_node *rootdn;
	const char *name;
	const unsigned int *num;

	rootdn = of_find_node_by_path("/");
	if (!rootdn)
		return;

	name = of_get_property(rootdn, "ibm,partition-name", NULL);
	if (name)
		strscpy(vhost->partition_name, name, sizeof(vhost->partition_name));
	num = of_get_property(rootdn, "ibm,partition-no", NULL);
	if (num)
		vhost->partition_number = *num;
	of_node_put(rootdn);
}

/**
 * ibmvfc_set_login_info - Setup info for NPIV login
 * @vhost:	ibmvfc host struct
 *
 * Return value:
 *	none
 **/
static void ibmvfc_set_login_info(struct ibmvfc_host *vhost)
{
	struct ibmvfc_npiv_login *login_info = &vhost->login_info;
	struct ibmvfc_queue *async_crq = &vhost->async_crq;
	struct device_node *of_node = vhost->dev->of_node;
	const char *location;
	u16 max_cmds;

	max_cmds = scsi_qdepth + IBMVFC_NUM_INTERNAL_REQ;
	if (mq_enabled)
		max_cmds += (scsi_qdepth + IBMVFC_NUM_INTERNAL_SUBQ_REQ) *
<<<<<<< HEAD
			vhost->client_scsi_channels;
=======
			vhost->scsi_scrqs.desired_queues;
>>>>>>> 2d5404ca

	memset(login_info, 0, sizeof(*login_info));

	login_info->ostype = cpu_to_be32(IBMVFC_OS_LINUX);
	login_info->max_dma_len = cpu_to_be64(max_sectors << 9);
	login_info->max_payload = cpu_to_be32(sizeof(struct ibmvfc_fcp_cmd_iu));
	login_info->max_response = cpu_to_be32(sizeof(struct ibmvfc_fcp_rsp));
	login_info->partition_num = cpu_to_be32(vhost->partition_number);
	login_info->vfc_frame_version = cpu_to_be32(1);
	login_info->fcp_version = cpu_to_be16(3);
	login_info->flags = cpu_to_be16(IBMVFC_FLUSH_ON_HALT);
	if (vhost->client_migrated)
		login_info->flags |= cpu_to_be16(IBMVFC_CLIENT_MIGRATED);

	login_info->max_cmds = cpu_to_be32(max_cmds);
	login_info->capabilities = cpu_to_be64(IBMVFC_CAN_MIGRATE | IBMVFC_CAN_SEND_VF_WWPN);

	if (vhost->mq_enabled || vhost->using_channels)
		login_info->capabilities |= cpu_to_be64(IBMVFC_CAN_USE_CHANNELS);

	login_info->async.va = cpu_to_be64(vhost->async_crq.msg_token);
	login_info->async.len = cpu_to_be32(async_crq->size *
					    sizeof(*async_crq->msgs.async));
	strscpy(login_info->partition_name, vhost->partition_name,
		sizeof(login_info->partition_name));

	strscpy(login_info->device_name,
		dev_name(&vhost->host->shost_gendev), sizeof(login_info->device_name));

	location = of_get_property(of_node, "ibm,loc-code", NULL);
	location = location ? location : dev_name(vhost->dev);
	strscpy(login_info->drc_name, location, sizeof(login_info->drc_name));
}

/**
 * __ibmvfc_get_event - Gets the next free event in pool
 * @queue:      ibmvfc queue struct
 * @reserved:	event is for a reserved management command
 *
 * Returns a free event from the pool.
 **/
static struct ibmvfc_event *__ibmvfc_get_event(struct ibmvfc_queue *queue, int reserved)
{
	struct ibmvfc_event *evt = NULL;
	unsigned long flags;

	spin_lock_irqsave(&queue->l_lock, flags);
	if (reserved && queue->reserved_free) {
		evt = list_entry(queue->free.next, struct ibmvfc_event, queue_list);
		evt->reserved = 1;
		queue->reserved_free--;
	} else if (queue->evt_free) {
		evt = list_entry(queue->free.next, struct ibmvfc_event, queue_list);
		queue->evt_free--;
	} else {
		goto out;
	}

	atomic_set(&evt->free, 0);
	list_del(&evt->queue_list);
out:
	spin_unlock_irqrestore(&queue->l_lock, flags);
	return evt;
}

#define ibmvfc_get_event(queue) __ibmvfc_get_event(queue, 0)
#define ibmvfc_get_reserved_event(queue) __ibmvfc_get_event(queue, 1)

/**
 * ibmvfc_locked_done - Calls evt completion with host_lock held
 * @evt:	ibmvfc evt to complete
 *
 * All non-scsi command completion callbacks have the expectation that the
 * host_lock is held. This callback is used by ibmvfc_init_event to wrap a
 * MAD evt with the host_lock.
 **/
static void ibmvfc_locked_done(struct ibmvfc_event *evt)
{
	unsigned long flags;

	spin_lock_irqsave(evt->vhost->host->host_lock, flags);
	evt->_done(evt);
	spin_unlock_irqrestore(evt->vhost->host->host_lock, flags);
}

/**
 * ibmvfc_init_event - Initialize fields in an event struct that are always
 *				required.
 * @evt:	The event
 * @done:	Routine to call when the event is responded to
 * @format:	SRP or MAD format
 **/
static void ibmvfc_init_event(struct ibmvfc_event *evt,
			      void (*done) (struct ibmvfc_event *), u8 format)
{
	evt->cmnd = NULL;
	evt->sync_iu = NULL;
	evt->eh_comp = NULL;
	evt->crq.format = format;
	if (format == IBMVFC_CMD_FORMAT)
		evt->done = done;
	else {
		evt->_done = done;
		evt->done = ibmvfc_locked_done;
	}
	evt->hwq = 0;
}

/**
 * ibmvfc_map_sg_list - Initialize scatterlist
 * @scmd:	scsi command struct
 * @nseg:	number of scatterlist segments
 * @md:	memory descriptor list to initialize
 **/
static void ibmvfc_map_sg_list(struct scsi_cmnd *scmd, int nseg,
			       struct srp_direct_buf *md)
{
	int i;
	struct scatterlist *sg;

	scsi_for_each_sg(scmd, sg, nseg, i) {
		md[i].va = cpu_to_be64(sg_dma_address(sg));
		md[i].len = cpu_to_be32(sg_dma_len(sg));
		md[i].key = 0;
	}
}

/**
 * ibmvfc_map_sg_data - Maps dma for a scatterlist and initializes descriptor fields
 * @scmd:		struct scsi_cmnd with the scatterlist
 * @evt:		ibmvfc event struct
 * @vfc_cmd:	vfc_cmd that contains the memory descriptor
 * @dev:		device for which to map dma memory
 *
 * Returns:
 *	0 on success / non-zero on failure
 **/
static int ibmvfc_map_sg_data(struct scsi_cmnd *scmd,
			      struct ibmvfc_event *evt,
			      struct ibmvfc_cmd *vfc_cmd, struct device *dev)
{

	int sg_mapped;
	struct srp_direct_buf *data = &vfc_cmd->ioba;
	struct ibmvfc_host *vhost = dev_get_drvdata(dev);
	struct ibmvfc_fcp_cmd_iu *iu = ibmvfc_get_fcp_iu(evt->vhost, vfc_cmd);

	if (cls3_error)
		vfc_cmd->flags |= cpu_to_be16(IBMVFC_CLASS_3_ERR);

	sg_mapped = scsi_dma_map(scmd);
	if (!sg_mapped) {
		vfc_cmd->flags |= cpu_to_be16(IBMVFC_NO_MEM_DESC);
		return 0;
	} else if (unlikely(sg_mapped < 0)) {
		if (vhost->log_level > IBMVFC_DEFAULT_LOG_LEVEL)
			scmd_printk(KERN_ERR, scmd, "Failed to map DMA buffer for command\n");
		return sg_mapped;
	}

	if (scmd->sc_data_direction == DMA_TO_DEVICE) {
		vfc_cmd->flags |= cpu_to_be16(IBMVFC_WRITE);
		iu->add_cdb_len |= IBMVFC_WRDATA;
	} else {
		vfc_cmd->flags |= cpu_to_be16(IBMVFC_READ);
		iu->add_cdb_len |= IBMVFC_RDDATA;
	}

	if (sg_mapped == 1) {
		ibmvfc_map_sg_list(scmd, sg_mapped, data);
		return 0;
	}

	vfc_cmd->flags |= cpu_to_be16(IBMVFC_SCATTERLIST);

	if (!evt->ext_list) {
		evt->ext_list = dma_pool_alloc(vhost->sg_pool, GFP_ATOMIC,
					       &evt->ext_list_token);

		if (!evt->ext_list) {
			scsi_dma_unmap(scmd);
			if (vhost->log_level > IBMVFC_DEFAULT_LOG_LEVEL)
				scmd_printk(KERN_ERR, scmd, "Can't allocate memory for scatterlist\n");
			return -ENOMEM;
		}
	}

	ibmvfc_map_sg_list(scmd, sg_mapped, evt->ext_list);

	data->va = cpu_to_be64(evt->ext_list_token);
	data->len = cpu_to_be32(sg_mapped * sizeof(struct srp_direct_buf));
	data->key = 0;
	return 0;
}

/**
 * ibmvfc_timeout - Internal command timeout handler
 * @t:	struct ibmvfc_event that timed out
 *
 * Called when an internally generated command times out
 **/
static void ibmvfc_timeout(struct timer_list *t)
{
	struct ibmvfc_event *evt = from_timer(evt, t, timer);
	struct ibmvfc_host *vhost = evt->vhost;
	dev_err(vhost->dev, "Command timed out (%p). Resetting connection\n", evt);
	ibmvfc_reset_host(vhost);
}

/**
 * ibmvfc_send_event - Transforms event to u64 array and calls send_crq()
 * @evt:		event to be sent
 * @vhost:		ibmvfc host struct
 * @timeout:	timeout in seconds - 0 means do not time command
 *
 * Returns the value returned from ibmvfc_send_crq(). (Zero for success)
 **/
static int ibmvfc_send_event(struct ibmvfc_event *evt,
			     struct ibmvfc_host *vhost, unsigned long timeout)
{
	__be64 *crq_as_u64 = (__be64 *) &evt->crq;
	unsigned long flags;
	int rc;

	/* Copy the IU into the transfer area */
	*evt->xfer_iu = evt->iu;
	if (evt->crq.format == IBMVFC_CMD_FORMAT)
		evt->xfer_iu->cmd.tag = cpu_to_be64((u64)evt);
	else if (evt->crq.format == IBMVFC_MAD_FORMAT)
		evt->xfer_iu->mad_common.tag = cpu_to_be64((u64)evt);
	else
		BUG();

	timer_setup(&evt->timer, ibmvfc_timeout, 0);

	if (timeout) {
		evt->timer.expires = jiffies + (timeout * HZ);
		add_timer(&evt->timer);
	}

	spin_lock_irqsave(&evt->queue->l_lock, flags);
	list_add_tail(&evt->queue_list, &evt->queue->sent);
	atomic_set(&evt->active, 1);

	mb();

	if (evt->queue->fmt == IBMVFC_SUB_CRQ_FMT)
		rc = ibmvfc_send_sub_crq(vhost,
					 evt->queue->vios_cookie,
					 be64_to_cpu(crq_as_u64[0]),
					 be64_to_cpu(crq_as_u64[1]),
					 0, 0);
	else
		rc = ibmvfc_send_crq(vhost, be64_to_cpu(crq_as_u64[0]),
				     be64_to_cpu(crq_as_u64[1]));

	if (rc) {
		atomic_set(&evt->active, 0);
		list_del(&evt->queue_list);
		spin_unlock_irqrestore(&evt->queue->l_lock, flags);
		del_timer(&evt->timer);

		/* If send_crq returns H_CLOSED, return SCSI_MLQUEUE_HOST_BUSY.
		 * Firmware will send a CRQ with a transport event (0xFF) to
		 * tell this client what has happened to the transport. This
		 * will be handled in ibmvfc_handle_crq()
		 */
		if (rc == H_CLOSED) {
			if (printk_ratelimit())
				dev_warn(vhost->dev, "Send warning. Receive queue closed, will retry.\n");
			if (evt->cmnd)
				scsi_dma_unmap(evt->cmnd);
			ibmvfc_free_event(evt);
			return SCSI_MLQUEUE_HOST_BUSY;
		}

		dev_err(vhost->dev, "Send error (rc=%d)\n", rc);
		if (evt->cmnd) {
			evt->cmnd->result = DID_ERROR << 16;
			evt->done = ibmvfc_scsi_eh_done;
		} else
			evt->xfer_iu->mad_common.status = cpu_to_be16(IBMVFC_MAD_CRQ_ERROR);

		evt->done(evt);
	} else {
		spin_unlock_irqrestore(&evt->queue->l_lock, flags);
		ibmvfc_trc_start(evt);
	}

	return 0;
}

/**
 * ibmvfc_log_error - Log an error for the failed command if appropriate
 * @evt:	ibmvfc event to log
 *
 **/
static void ibmvfc_log_error(struct ibmvfc_event *evt)
{
	struct ibmvfc_cmd *vfc_cmd = &evt->xfer_iu->cmd;
	struct ibmvfc_host *vhost = evt->vhost;
	struct ibmvfc_fcp_rsp *rsp = ibmvfc_get_fcp_rsp(vhost, vfc_cmd);
	struct scsi_cmnd *cmnd = evt->cmnd;
	const char *err = unknown_error;
	int index = ibmvfc_get_err_index(be16_to_cpu(vfc_cmd->status), be16_to_cpu(vfc_cmd->error));
	int logerr = 0;
	int rsp_code = 0;

	if (index >= 0) {
		logerr = cmd_status[index].log;
		err = cmd_status[index].name;
	}

	if (!logerr && (vhost->log_level <= (IBMVFC_DEFAULT_LOG_LEVEL + 1)))
		return;

	if (rsp->flags & FCP_RSP_LEN_VALID)
		rsp_code = rsp->data.info.rsp_code;

	scmd_printk(KERN_ERR, cmnd, "Command (%02X) : %s (%x:%x) "
		    "flags: %x fcp_rsp: %x, resid=%d, scsi_status: %x\n",
		    cmnd->cmnd[0], err, be16_to_cpu(vfc_cmd->status), be16_to_cpu(vfc_cmd->error),
		    rsp->flags, rsp_code, scsi_get_resid(cmnd), rsp->scsi_status);
}

/**
 * ibmvfc_relogin - Log back into the specified device
 * @sdev:	scsi device struct
 *
 **/
static void ibmvfc_relogin(struct scsi_device *sdev)
{
	struct ibmvfc_host *vhost = shost_priv(sdev->host);
	struct fc_rport *rport = starget_to_rport(scsi_target(sdev));
	struct ibmvfc_target *tgt;
	unsigned long flags;

	spin_lock_irqsave(vhost->host->host_lock, flags);
	list_for_each_entry(tgt, &vhost->targets, queue) {
		if (rport == tgt->rport) {
			ibmvfc_del_tgt(tgt);
			break;
		}
	}

	ibmvfc_reinit_host(vhost);
	spin_unlock_irqrestore(vhost->host->host_lock, flags);
}

/**
 * ibmvfc_scsi_done - Handle responses from commands
 * @evt:	ibmvfc event to be handled
 *
 * Used as a callback when sending scsi cmds.
 **/
static void ibmvfc_scsi_done(struct ibmvfc_event *evt)
{
	struct ibmvfc_cmd *vfc_cmd = &evt->xfer_iu->cmd;
	struct ibmvfc_fcp_rsp *rsp = ibmvfc_get_fcp_rsp(evt->vhost, vfc_cmd);
	struct scsi_cmnd *cmnd = evt->cmnd;
	u32 rsp_len = 0;
	u32 sense_len = be32_to_cpu(rsp->fcp_sense_len);

	if (cmnd) {
		if (be16_to_cpu(vfc_cmd->response_flags) & IBMVFC_ADAPTER_RESID_VALID)
			scsi_set_resid(cmnd, be32_to_cpu(vfc_cmd->adapter_resid));
		else if (rsp->flags & FCP_RESID_UNDER)
			scsi_set_resid(cmnd, be32_to_cpu(rsp->fcp_resid));
		else
			scsi_set_resid(cmnd, 0);

		if (vfc_cmd->status) {
			cmnd->result = ibmvfc_get_err_result(evt->vhost, vfc_cmd);

			if (rsp->flags & FCP_RSP_LEN_VALID)
				rsp_len = be32_to_cpu(rsp->fcp_rsp_len);
			if ((sense_len + rsp_len) > SCSI_SENSE_BUFFERSIZE)
				sense_len = SCSI_SENSE_BUFFERSIZE - rsp_len;
			if ((rsp->flags & FCP_SNS_LEN_VALID) && rsp->fcp_sense_len && rsp_len <= 8)
				memcpy(cmnd->sense_buffer, rsp->data.sense + rsp_len, sense_len);
			if ((be16_to_cpu(vfc_cmd->status) & IBMVFC_VIOS_FAILURE) &&
			    (be16_to_cpu(vfc_cmd->error) == IBMVFC_PLOGI_REQUIRED))
				ibmvfc_relogin(cmnd->device);

			if (!cmnd->result && (!scsi_get_resid(cmnd) || (rsp->flags & FCP_RESID_OVER)))
				cmnd->result = (DID_ERROR << 16);

			ibmvfc_log_error(evt);
		}

		if (!cmnd->result &&
		    (scsi_bufflen(cmnd) - scsi_get_resid(cmnd) < cmnd->underflow))
			cmnd->result = (DID_ERROR << 16);

		scsi_dma_unmap(cmnd);
		scsi_done(cmnd);
	}

	ibmvfc_free_event(evt);
}

/**
 * ibmvfc_host_chkready - Check if the host can accept commands
 * @vhost:	 struct ibmvfc host
 *
 * Returns:
 *	1 if host can accept command / 0 if not
 **/
static inline int ibmvfc_host_chkready(struct ibmvfc_host *vhost)
{
	int result = 0;

	switch (vhost->state) {
	case IBMVFC_LINK_DEAD:
	case IBMVFC_HOST_OFFLINE:
		result = DID_NO_CONNECT << 16;
		break;
	case IBMVFC_NO_CRQ:
	case IBMVFC_INITIALIZING:
	case IBMVFC_HALTED:
	case IBMVFC_LINK_DOWN:
		result = DID_REQUEUE << 16;
		break;
	case IBMVFC_ACTIVE:
		result = 0;
		break;
	}

	return result;
}

static struct ibmvfc_cmd *ibmvfc_init_vfc_cmd(struct ibmvfc_event *evt, struct scsi_device *sdev)
{
	struct fc_rport *rport = starget_to_rport(scsi_target(sdev));
	struct ibmvfc_host *vhost = evt->vhost;
	struct ibmvfc_cmd *vfc_cmd = &evt->iu.cmd;
	struct ibmvfc_fcp_cmd_iu *iu = ibmvfc_get_fcp_iu(vhost, vfc_cmd);
	struct ibmvfc_fcp_rsp *rsp = ibmvfc_get_fcp_rsp(vhost, vfc_cmd);
	size_t offset;

	memset(vfc_cmd, 0, sizeof(*vfc_cmd));
	if (ibmvfc_check_caps(vhost, IBMVFC_HANDLE_VF_WWPN)) {
		offset = offsetof(struct ibmvfc_cmd, v2.rsp);
		vfc_cmd->target_wwpn = cpu_to_be64(rport->port_name);
	} else
		offset = offsetof(struct ibmvfc_cmd, v1.rsp);
	vfc_cmd->resp.va = cpu_to_be64(be64_to_cpu(evt->crq.ioba) + offset);
	vfc_cmd->resp.len = cpu_to_be32(sizeof(*rsp));
	vfc_cmd->frame_type = cpu_to_be32(IBMVFC_SCSI_FCP_TYPE);
	vfc_cmd->payload_len = cpu_to_be32(sizeof(*iu));
	vfc_cmd->resp_len = cpu_to_be32(sizeof(*rsp));
	vfc_cmd->cancel_key = cpu_to_be32((unsigned long)sdev->hostdata);
	vfc_cmd->tgt_scsi_id = cpu_to_be64(rport->port_id);
	int_to_scsilun(sdev->lun, &iu->lun);

	return vfc_cmd;
}

/**
 * ibmvfc_queuecommand - The queuecommand function of the scsi template
 * @shost:	scsi host struct
 * @cmnd:	struct scsi_cmnd to be executed
 *
 * Returns:
 *	0 on success / other on failure
 **/
static int ibmvfc_queuecommand(struct Scsi_Host *shost, struct scsi_cmnd *cmnd)
{
	struct ibmvfc_host *vhost = shost_priv(shost);
	struct fc_rport *rport = starget_to_rport(scsi_target(cmnd->device));
	struct ibmvfc_cmd *vfc_cmd;
	struct ibmvfc_fcp_cmd_iu *iu;
	struct ibmvfc_event *evt;
	u32 tag_and_hwq = blk_mq_unique_tag(scsi_cmd_to_rq(cmnd));
	u16 hwq = blk_mq_unique_tag_to_hwq(tag_and_hwq);
	u16 scsi_channel;
	int rc;

	if (unlikely((rc = fc_remote_port_chkready(rport))) ||
	    unlikely((rc = ibmvfc_host_chkready(vhost)))) {
		cmnd->result = rc;
		scsi_done(cmnd);
		return 0;
	}

	cmnd->result = (DID_OK << 16);
	if (vhost->using_channels) {
		scsi_channel = hwq % vhost->scsi_scrqs.active_queues;
		evt = ibmvfc_get_event(&vhost->scsi_scrqs.scrqs[scsi_channel]);
		if (!evt)
			return SCSI_MLQUEUE_HOST_BUSY;

		evt->hwq = hwq % vhost->scsi_scrqs.active_queues;
	} else {
		evt = ibmvfc_get_event(&vhost->crq);
		if (!evt)
			return SCSI_MLQUEUE_HOST_BUSY;
	}

	ibmvfc_init_event(evt, ibmvfc_scsi_done, IBMVFC_CMD_FORMAT);
	evt->cmnd = cmnd;

	vfc_cmd = ibmvfc_init_vfc_cmd(evt, cmnd->device);
	iu = ibmvfc_get_fcp_iu(vhost, vfc_cmd);

	iu->xfer_len = cpu_to_be32(scsi_bufflen(cmnd));
	memcpy(iu->cdb, cmnd->cmnd, cmnd->cmd_len);

	if (cmnd->flags & SCMD_TAGGED) {
		vfc_cmd->task_tag = cpu_to_be64(scsi_cmd_to_rq(cmnd)->tag);
		iu->pri_task_attr = IBMVFC_SIMPLE_TASK;
	}

	vfc_cmd->correlation = cpu_to_be64((u64)evt);

	if (likely(!(rc = ibmvfc_map_sg_data(cmnd, evt, vfc_cmd, vhost->dev))))
		return ibmvfc_send_event(evt, vhost, 0);

	ibmvfc_free_event(evt);
	if (rc == -ENOMEM)
		return SCSI_MLQUEUE_HOST_BUSY;

	if (vhost->log_level > IBMVFC_DEFAULT_LOG_LEVEL)
		scmd_printk(KERN_ERR, cmnd,
			    "Failed to map DMA buffer for command. rc=%d\n", rc);

	cmnd->result = DID_ERROR << 16;
	scsi_done(cmnd);
	return 0;
}

/**
 * ibmvfc_sync_completion - Signal that a synchronous command has completed
 * @evt:	ibmvfc event struct
 *
 **/
static void ibmvfc_sync_completion(struct ibmvfc_event *evt)
{
	/* copy the response back */
	if (evt->sync_iu)
		*evt->sync_iu = *evt->xfer_iu;

	complete(&evt->comp);
}

/**
 * ibmvfc_bsg_timeout_done - Completion handler for cancelling BSG commands
 * @evt:	struct ibmvfc_event
 *
 **/
static void ibmvfc_bsg_timeout_done(struct ibmvfc_event *evt)
{
	struct ibmvfc_host *vhost = evt->vhost;

	ibmvfc_free_event(evt);
	vhost->aborting_passthru = 0;
	dev_info(vhost->dev, "Passthru command cancelled\n");
}

/**
 * ibmvfc_bsg_timeout - Handle a BSG timeout
 * @job:	struct bsg_job that timed out
 *
 * Returns:
 *	0 on success / other on failure
 **/
static int ibmvfc_bsg_timeout(struct bsg_job *job)
{
	struct ibmvfc_host *vhost = shost_priv(fc_bsg_to_shost(job));
	unsigned long port_id = (unsigned long)job->dd_data;
	struct ibmvfc_event *evt;
	struct ibmvfc_tmf *tmf;
	unsigned long flags;
	int rc;

	ENTER;
	spin_lock_irqsave(vhost->host->host_lock, flags);
	if (vhost->aborting_passthru || vhost->state != IBMVFC_ACTIVE) {
		__ibmvfc_reset_host(vhost);
		spin_unlock_irqrestore(vhost->host->host_lock, flags);
		return 0;
	}

	vhost->aborting_passthru = 1;
	evt = ibmvfc_get_reserved_event(&vhost->crq);
	if (!evt) {
		spin_unlock_irqrestore(vhost->host->host_lock, flags);
		return -ENOMEM;
	}

	ibmvfc_init_event(evt, ibmvfc_bsg_timeout_done, IBMVFC_MAD_FORMAT);

	tmf = &evt->iu.tmf;
	memset(tmf, 0, sizeof(*tmf));
	tmf->common.version = cpu_to_be32(1);
	tmf->common.opcode = cpu_to_be32(IBMVFC_TMF_MAD);
	tmf->common.length = cpu_to_be16(sizeof(*tmf));
	tmf->scsi_id = cpu_to_be64(port_id);
	tmf->cancel_key = cpu_to_be32(IBMVFC_PASSTHRU_CANCEL_KEY);
	tmf->my_cancel_key = cpu_to_be32(IBMVFC_INTERNAL_CANCEL_KEY);
	rc = ibmvfc_send_event(evt, vhost, default_timeout);

	if (rc != 0) {
		vhost->aborting_passthru = 0;
		dev_err(vhost->dev, "Failed to send cancel event. rc=%d\n", rc);
		rc = -EIO;
	} else
		dev_info(vhost->dev, "Cancelling passthru command to port id 0x%lx\n",
			 port_id);

	spin_unlock_irqrestore(vhost->host->host_lock, flags);

	LEAVE;
	return rc;
}

/**
 * ibmvfc_bsg_plogi - PLOGI into a target to handle a BSG command
 * @vhost:		struct ibmvfc_host to send command
 * @port_id:	port ID to send command
 *
 * Returns:
 *	0 on success / other on failure
 **/
static int ibmvfc_bsg_plogi(struct ibmvfc_host *vhost, unsigned int port_id)
{
	struct ibmvfc_port_login *plogi;
	struct ibmvfc_target *tgt;
	struct ibmvfc_event *evt;
	union ibmvfc_iu rsp_iu;
	unsigned long flags;
	int rc = 0, issue_login = 1;

	ENTER;
	spin_lock_irqsave(vhost->host->host_lock, flags);
	list_for_each_entry(tgt, &vhost->targets, queue) {
		if (tgt->scsi_id == port_id) {
			issue_login = 0;
			break;
		}
	}

	if (!issue_login)
		goto unlock_out;
	if (unlikely((rc = ibmvfc_host_chkready(vhost))))
		goto unlock_out;

	evt = ibmvfc_get_reserved_event(&vhost->crq);
	if (!evt) {
		rc = -ENOMEM;
		goto unlock_out;
	}
	ibmvfc_init_event(evt, ibmvfc_sync_completion, IBMVFC_MAD_FORMAT);
	plogi = &evt->iu.plogi;
	memset(plogi, 0, sizeof(*plogi));
	plogi->common.version = cpu_to_be32(1);
	plogi->common.opcode = cpu_to_be32(IBMVFC_PORT_LOGIN);
	plogi->common.length = cpu_to_be16(sizeof(*plogi));
	plogi->scsi_id = cpu_to_be64(port_id);
	evt->sync_iu = &rsp_iu;
	init_completion(&evt->comp);

	rc = ibmvfc_send_event(evt, vhost, default_timeout);
	spin_unlock_irqrestore(vhost->host->host_lock, flags);

	if (rc)
		return -EIO;

	wait_for_completion(&evt->comp);

	if (rsp_iu.plogi.common.status)
		rc = -EIO;

	spin_lock_irqsave(vhost->host->host_lock, flags);
	ibmvfc_free_event(evt);
unlock_out:
	spin_unlock_irqrestore(vhost->host->host_lock, flags);
	LEAVE;
	return rc;
}

/**
 * ibmvfc_bsg_request - Handle a BSG request
 * @job:	struct bsg_job to be executed
 *
 * Returns:
 *	0 on success / other on failure
 **/
static int ibmvfc_bsg_request(struct bsg_job *job)
{
	struct ibmvfc_host *vhost = shost_priv(fc_bsg_to_shost(job));
	struct fc_rport *rport = fc_bsg_to_rport(job);
	struct ibmvfc_passthru_mad *mad;
	struct ibmvfc_event *evt;
	union ibmvfc_iu rsp_iu;
	unsigned long flags, port_id = -1;
	struct fc_bsg_request *bsg_request = job->request;
	struct fc_bsg_reply *bsg_reply = job->reply;
	unsigned int code = bsg_request->msgcode;
	int rc = 0, req_seg, rsp_seg, issue_login = 0;
	u32 fc_flags, rsp_len;

	ENTER;
	bsg_reply->reply_payload_rcv_len = 0;
	if (rport)
		port_id = rport->port_id;

	switch (code) {
	case FC_BSG_HST_ELS_NOLOGIN:
		port_id = (bsg_request->rqst_data.h_els.port_id[0] << 16) |
			(bsg_request->rqst_data.h_els.port_id[1] << 8) |
			bsg_request->rqst_data.h_els.port_id[2];
		fallthrough;
	case FC_BSG_RPT_ELS:
		fc_flags = IBMVFC_FC_ELS;
		break;
	case FC_BSG_HST_CT:
		issue_login = 1;
		port_id = (bsg_request->rqst_data.h_ct.port_id[0] << 16) |
			(bsg_request->rqst_data.h_ct.port_id[1] << 8) |
			bsg_request->rqst_data.h_ct.port_id[2];
		fallthrough;
	case FC_BSG_RPT_CT:
		fc_flags = IBMVFC_FC_CT_IU;
		break;
	default:
		return -ENOTSUPP;
	}

	if (port_id == -1)
		return -EINVAL;
	if (!mutex_trylock(&vhost->passthru_mutex))
		return -EBUSY;

	job->dd_data = (void *)port_id;
	req_seg = dma_map_sg(vhost->dev, job->request_payload.sg_list,
			     job->request_payload.sg_cnt, DMA_TO_DEVICE);

	if (!req_seg) {
		mutex_unlock(&vhost->passthru_mutex);
		return -ENOMEM;
	}

	rsp_seg = dma_map_sg(vhost->dev, job->reply_payload.sg_list,
			     job->reply_payload.sg_cnt, DMA_FROM_DEVICE);

	if (!rsp_seg) {
		dma_unmap_sg(vhost->dev, job->request_payload.sg_list,
			     job->request_payload.sg_cnt, DMA_TO_DEVICE);
		mutex_unlock(&vhost->passthru_mutex);
		return -ENOMEM;
	}

	if (req_seg > 1 || rsp_seg > 1) {
		rc = -EINVAL;
		goto out;
	}

	if (issue_login)
		rc = ibmvfc_bsg_plogi(vhost, port_id);

	spin_lock_irqsave(vhost->host->host_lock, flags);

	if (unlikely(rc || (rport && (rc = fc_remote_port_chkready(rport)))) ||
	    unlikely((rc = ibmvfc_host_chkready(vhost)))) {
		spin_unlock_irqrestore(vhost->host->host_lock, flags);
		goto out;
	}

	evt = ibmvfc_get_reserved_event(&vhost->crq);
	if (!evt) {
		spin_unlock_irqrestore(vhost->host->host_lock, flags);
		rc = -ENOMEM;
		goto out;
	}
	ibmvfc_init_event(evt, ibmvfc_sync_completion, IBMVFC_MAD_FORMAT);
	mad = &evt->iu.passthru;

	memset(mad, 0, sizeof(*mad));
	mad->common.version = cpu_to_be32(1);
	mad->common.opcode = cpu_to_be32(IBMVFC_PASSTHRU);
	mad->common.length = cpu_to_be16(sizeof(*mad) - sizeof(mad->fc_iu) - sizeof(mad->iu));

	mad->cmd_ioba.va = cpu_to_be64(be64_to_cpu(evt->crq.ioba) +
		offsetof(struct ibmvfc_passthru_mad, iu));
	mad->cmd_ioba.len = cpu_to_be32(sizeof(mad->iu));

	mad->iu.cmd_len = cpu_to_be32(job->request_payload.payload_len);
	mad->iu.rsp_len = cpu_to_be32(job->reply_payload.payload_len);
	mad->iu.flags = cpu_to_be32(fc_flags);
	mad->iu.cancel_key = cpu_to_be32(IBMVFC_PASSTHRU_CANCEL_KEY);

	mad->iu.cmd.va = cpu_to_be64(sg_dma_address(job->request_payload.sg_list));
	mad->iu.cmd.len = cpu_to_be32(sg_dma_len(job->request_payload.sg_list));
	mad->iu.rsp.va = cpu_to_be64(sg_dma_address(job->reply_payload.sg_list));
	mad->iu.rsp.len = cpu_to_be32(sg_dma_len(job->reply_payload.sg_list));
	mad->iu.scsi_id = cpu_to_be64(port_id);
	mad->iu.tag = cpu_to_be64((u64)evt);
	rsp_len = be32_to_cpu(mad->iu.rsp.len);

	evt->sync_iu = &rsp_iu;
	init_completion(&evt->comp);
	rc = ibmvfc_send_event(evt, vhost, 0);
	spin_unlock_irqrestore(vhost->host->host_lock, flags);

	if (rc) {
		rc = -EIO;
		goto out;
	}

	wait_for_completion(&evt->comp);

	if (rsp_iu.passthru.common.status)
		rc = -EIO;
	else
		bsg_reply->reply_payload_rcv_len = rsp_len;

	spin_lock_irqsave(vhost->host->host_lock, flags);
	ibmvfc_free_event(evt);
	spin_unlock_irqrestore(vhost->host->host_lock, flags);
	bsg_reply->result = rc;
	bsg_job_done(job, bsg_reply->result,
		       bsg_reply->reply_payload_rcv_len);
	rc = 0;
out:
	dma_unmap_sg(vhost->dev, job->request_payload.sg_list,
		     job->request_payload.sg_cnt, DMA_TO_DEVICE);
	dma_unmap_sg(vhost->dev, job->reply_payload.sg_list,
		     job->reply_payload.sg_cnt, DMA_FROM_DEVICE);
	mutex_unlock(&vhost->passthru_mutex);
	LEAVE;
	return rc;
}

/**
 * ibmvfc_reset_device - Reset the device with the specified reset type
 * @sdev:	scsi device to reset
 * @type:	reset type
 * @desc:	reset type description for log messages
 *
 * Returns:
 *	0 on success / other on failure
 **/
static int ibmvfc_reset_device(struct scsi_device *sdev, int type, char *desc)
{
	struct ibmvfc_host *vhost = shost_priv(sdev->host);
	struct fc_rport *rport = starget_to_rport(scsi_target(sdev));
	struct ibmvfc_cmd *tmf;
	struct ibmvfc_event *evt = NULL;
	union ibmvfc_iu rsp_iu;
	struct ibmvfc_fcp_cmd_iu *iu;
	struct ibmvfc_fcp_rsp *fc_rsp = ibmvfc_get_fcp_rsp(vhost, &rsp_iu.cmd);
	int rsp_rc = -EBUSY;
	unsigned long flags;
	int rsp_code = 0;

	spin_lock_irqsave(vhost->host->host_lock, flags);
	if (vhost->state == IBMVFC_ACTIVE) {
		if (vhost->using_channels)
			evt = ibmvfc_get_event(&vhost->scsi_scrqs.scrqs[0]);
		else
			evt = ibmvfc_get_event(&vhost->crq);

		if (!evt) {
			spin_unlock_irqrestore(vhost->host->host_lock, flags);
			return -ENOMEM;
		}

		ibmvfc_init_event(evt, ibmvfc_sync_completion, IBMVFC_CMD_FORMAT);
		tmf = ibmvfc_init_vfc_cmd(evt, sdev);
		iu = ibmvfc_get_fcp_iu(vhost, tmf);

		tmf->flags = cpu_to_be16((IBMVFC_NO_MEM_DESC | IBMVFC_TMF));
		if (ibmvfc_check_caps(vhost, IBMVFC_HANDLE_VF_WWPN))
			tmf->target_wwpn = cpu_to_be64(rport->port_name);
		iu->tmf_flags = type;
		evt->sync_iu = &rsp_iu;

		init_completion(&evt->comp);
		rsp_rc = ibmvfc_send_event(evt, vhost, default_timeout);
	}
	spin_unlock_irqrestore(vhost->host->host_lock, flags);

	if (rsp_rc != 0) {
		sdev_printk(KERN_ERR, sdev, "Failed to send %s reset event. rc=%d\n",
			    desc, rsp_rc);
		return -EIO;
	}

	sdev_printk(KERN_INFO, sdev, "Resetting %s\n", desc);
	wait_for_completion(&evt->comp);

	if (rsp_iu.cmd.status)
		rsp_code = ibmvfc_get_err_result(vhost, &rsp_iu.cmd);

	if (rsp_code) {
		if (fc_rsp->flags & FCP_RSP_LEN_VALID)
			rsp_code = fc_rsp->data.info.rsp_code;

		sdev_printk(KERN_ERR, sdev, "%s reset failed: %s (%x:%x) "
			    "flags: %x fcp_rsp: %x, scsi_status: %x\n", desc,
			    ibmvfc_get_cmd_error(be16_to_cpu(rsp_iu.cmd.status), be16_to_cpu(rsp_iu.cmd.error)),
			    be16_to_cpu(rsp_iu.cmd.status), be16_to_cpu(rsp_iu.cmd.error), fc_rsp->flags, rsp_code,
			    fc_rsp->scsi_status);
		rsp_rc = -EIO;
	} else
		sdev_printk(KERN_INFO, sdev, "%s reset successful\n", desc);

	spin_lock_irqsave(vhost->host->host_lock, flags);
	ibmvfc_free_event(evt);
	spin_unlock_irqrestore(vhost->host->host_lock, flags);
	return rsp_rc;
}

/**
 * ibmvfc_match_rport - Match function for specified remote port
 * @evt:	ibmvfc event struct
 * @rport:	device to match
 *
 * Returns:
 *	1 if event matches rport / 0 if event does not match rport
 **/
static int ibmvfc_match_rport(struct ibmvfc_event *evt, void *rport)
{
	struct fc_rport *cmd_rport;

	if (evt->cmnd) {
		cmd_rport = starget_to_rport(scsi_target(evt->cmnd->device));
		if (cmd_rport == rport)
			return 1;
	}
	return 0;
}

/**
 * ibmvfc_match_target - Match function for specified target
 * @evt:	ibmvfc event struct
 * @device:	device to match (starget)
 *
 * Returns:
 *	1 if event matches starget / 0 if event does not match starget
 **/
static int ibmvfc_match_target(struct ibmvfc_event *evt, void *device)
{
	if (evt->cmnd && scsi_target(evt->cmnd->device) == device)
		return 1;
	return 0;
}

/**
 * ibmvfc_match_lun - Match function for specified LUN
 * @evt:	ibmvfc event struct
 * @device:	device to match (sdev)
 *
 * Returns:
 *	1 if event matches sdev / 0 if event does not match sdev
 **/
static int ibmvfc_match_lun(struct ibmvfc_event *evt, void *device)
{
	if (evt->cmnd && evt->cmnd->device == device)
		return 1;
	return 0;
}

/**
 * ibmvfc_event_is_free - Check if event is free or not
 * @evt:	ibmvfc event struct
 *
 * Returns:
 *	true / false
 **/
static bool ibmvfc_event_is_free(struct ibmvfc_event *evt)
{
	struct ibmvfc_event *loop_evt;

	list_for_each_entry(loop_evt, &evt->queue->free, queue_list)
		if (loop_evt == evt)
			return true;

	return false;
}

/**
 * ibmvfc_wait_for_ops - Wait for ops to complete
 * @vhost:	ibmvfc host struct
 * @device:	device to match (starget or sdev)
 * @match:	match function
 *
 * Returns:
 *	SUCCESS / FAILED
 **/
static int ibmvfc_wait_for_ops(struct ibmvfc_host *vhost, void *device,
			       int (*match) (struct ibmvfc_event *, void *))
{
	struct ibmvfc_event *evt;
	DECLARE_COMPLETION_ONSTACK(comp);
	int wait, i, q_index, q_size;
	unsigned long flags;
	signed long timeout = IBMVFC_ABORT_WAIT_TIMEOUT * HZ;
	struct ibmvfc_queue *queues;

	ENTER;
	if (vhost->mq_enabled && vhost->using_channels) {
		queues = vhost->scsi_scrqs.scrqs;
		q_size = vhost->scsi_scrqs.active_queues;
	} else {
		queues = &vhost->crq;
		q_size = 1;
	}

	do {
		wait = 0;
		spin_lock_irqsave(vhost->host->host_lock, flags);
		for (q_index = 0; q_index < q_size; q_index++) {
			spin_lock(&queues[q_index].l_lock);
			for (i = 0; i < queues[q_index].evt_pool.size; i++) {
				evt = &queues[q_index].evt_pool.events[i];
				if (!ibmvfc_event_is_free(evt)) {
					if (match(evt, device)) {
						evt->eh_comp = &comp;
						wait++;
					}
				}
			}
			spin_unlock(&queues[q_index].l_lock);
		}
		spin_unlock_irqrestore(vhost->host->host_lock, flags);

		if (wait) {
			timeout = wait_for_completion_timeout(&comp, timeout);

			if (!timeout) {
				wait = 0;
				spin_lock_irqsave(vhost->host->host_lock, flags);
				for (q_index = 0; q_index < q_size; q_index++) {
					spin_lock(&queues[q_index].l_lock);
					for (i = 0; i < queues[q_index].evt_pool.size; i++) {
						evt = &queues[q_index].evt_pool.events[i];
						if (!ibmvfc_event_is_free(evt)) {
							if (match(evt, device)) {
								evt->eh_comp = NULL;
								wait++;
							}
						}
					}
					spin_unlock(&queues[q_index].l_lock);
				}
				spin_unlock_irqrestore(vhost->host->host_lock, flags);
				if (wait)
					dev_err(vhost->dev, "Timed out waiting for aborted commands\n");
				LEAVE;
				return wait ? FAILED : SUCCESS;
			}
		}
	} while (wait);

	LEAVE;
	return SUCCESS;
}

static struct ibmvfc_event *ibmvfc_init_tmf(struct ibmvfc_queue *queue,
					    struct scsi_device *sdev,
					    int type)
{
	struct ibmvfc_host *vhost = shost_priv(sdev->host);
	struct scsi_target *starget = scsi_target(sdev);
	struct fc_rport *rport = starget_to_rport(starget);
	struct ibmvfc_event *evt;
	struct ibmvfc_tmf *tmf;

	evt = ibmvfc_get_reserved_event(queue);
	if (!evt)
		return NULL;
	ibmvfc_init_event(evt, ibmvfc_sync_completion, IBMVFC_MAD_FORMAT);

	tmf = &evt->iu.tmf;
	memset(tmf, 0, sizeof(*tmf));
	if (ibmvfc_check_caps(vhost, IBMVFC_HANDLE_VF_WWPN)) {
		tmf->common.version = cpu_to_be32(2);
		tmf->target_wwpn = cpu_to_be64(rport->port_name);
	} else {
		tmf->common.version = cpu_to_be32(1);
	}
	tmf->common.opcode = cpu_to_be32(IBMVFC_TMF_MAD);
	tmf->common.length = cpu_to_be16(sizeof(*tmf));
	tmf->scsi_id = cpu_to_be64(rport->port_id);
	int_to_scsilun(sdev->lun, &tmf->lun);
	if (!ibmvfc_check_caps(vhost, IBMVFC_CAN_SUPPRESS_ABTS))
		type &= ~IBMVFC_TMF_SUPPRESS_ABTS;
	if (vhost->state == IBMVFC_ACTIVE)
		tmf->flags = cpu_to_be32((type | IBMVFC_TMF_LUA_VALID));
	else
		tmf->flags = cpu_to_be32(((type & IBMVFC_TMF_SUPPRESS_ABTS) | IBMVFC_TMF_LUA_VALID));
	tmf->cancel_key = cpu_to_be32((unsigned long)sdev->hostdata);
	tmf->my_cancel_key = cpu_to_be32((unsigned long)starget->hostdata);

	init_completion(&evt->comp);

	return evt;
}

static int ibmvfc_cancel_all_mq(struct scsi_device *sdev, int type)
{
	struct ibmvfc_host *vhost = shost_priv(sdev->host);
	struct ibmvfc_event *evt, *found_evt, *temp;
	struct ibmvfc_queue *queues = vhost->scsi_scrqs.scrqs;
	unsigned long flags;
	int num_hwq, i;
	int fail = 0;
	LIST_HEAD(cancelq);
	u16 status;

	ENTER;
	spin_lock_irqsave(vhost->host->host_lock, flags);
	num_hwq = vhost->scsi_scrqs.active_queues;
	for (i = 0; i < num_hwq; i++) {
		spin_lock(queues[i].q_lock);
		spin_lock(&queues[i].l_lock);
		found_evt = NULL;
		list_for_each_entry(evt, &queues[i].sent, queue_list) {
			if (evt->cmnd && evt->cmnd->device == sdev) {
				found_evt = evt;
				break;
			}
		}
		spin_unlock(&queues[i].l_lock);

		if (found_evt && vhost->logged_in) {
			evt = ibmvfc_init_tmf(&queues[i], sdev, type);
			if (!evt) {
				spin_unlock(queues[i].q_lock);
				spin_unlock_irqrestore(vhost->host->host_lock, flags);
				return -ENOMEM;
			}
			evt->sync_iu = &queues[i].cancel_rsp;
			ibmvfc_send_event(evt, vhost, default_timeout);
			list_add_tail(&evt->cancel, &cancelq);
		}

		spin_unlock(queues[i].q_lock);
	}
	spin_unlock_irqrestore(vhost->host->host_lock, flags);

	if (list_empty(&cancelq)) {
		if (vhost->log_level > IBMVFC_DEFAULT_LOG_LEVEL)
			sdev_printk(KERN_INFO, sdev, "No events found to cancel\n");
		return 0;
	}

	sdev_printk(KERN_INFO, sdev, "Cancelling outstanding commands.\n");

	list_for_each_entry_safe(evt, temp, &cancelq, cancel) {
		wait_for_completion(&evt->comp);
		status = be16_to_cpu(evt->queue->cancel_rsp.mad_common.status);
		list_del(&evt->cancel);
		ibmvfc_free_event(evt);

		if (status != IBMVFC_MAD_SUCCESS) {
			sdev_printk(KERN_WARNING, sdev, "Cancel failed with rc=%x\n", status);
			switch (status) {
			case IBMVFC_MAD_DRIVER_FAILED:
			case IBMVFC_MAD_CRQ_ERROR:
			/* Host adapter most likely going through reset, return success to
			 * the caller will wait for the command being cancelled to get returned
			 */
				break;
			default:
				fail = 1;
				break;
			}
		}
	}

	if (fail)
		return -EIO;

	sdev_printk(KERN_INFO, sdev, "Successfully cancelled outstanding commands\n");
	LEAVE;
	return 0;
}

static int ibmvfc_cancel_all_sq(struct scsi_device *sdev, int type)
{
	struct ibmvfc_host *vhost = shost_priv(sdev->host);
	struct ibmvfc_event *evt, *found_evt;
	union ibmvfc_iu rsp;
	int rsp_rc = -EBUSY;
	unsigned long flags;
	u16 status;

	ENTER;
	found_evt = NULL;
	spin_lock_irqsave(vhost->host->host_lock, flags);
	spin_lock(&vhost->crq.l_lock);
	list_for_each_entry(evt, &vhost->crq.sent, queue_list) {
		if (evt->cmnd && evt->cmnd->device == sdev) {
			found_evt = evt;
			break;
		}
	}
	spin_unlock(&vhost->crq.l_lock);

	if (!found_evt) {
		if (vhost->log_level > IBMVFC_DEFAULT_LOG_LEVEL)
			sdev_printk(KERN_INFO, sdev, "No events found to cancel\n");
		spin_unlock_irqrestore(vhost->host->host_lock, flags);
		return 0;
	}

	if (vhost->logged_in) {
		evt = ibmvfc_init_tmf(&vhost->crq, sdev, type);
		evt->sync_iu = &rsp;
		rsp_rc = ibmvfc_send_event(evt, vhost, default_timeout);
	}

	spin_unlock_irqrestore(vhost->host->host_lock, flags);

	if (rsp_rc != 0) {
		sdev_printk(KERN_ERR, sdev, "Failed to send cancel event. rc=%d\n", rsp_rc);
		/* If failure is received, the host adapter is most likely going
		 through reset, return success so the caller will wait for the command
		 being cancelled to get returned */
		return 0;
	}

	sdev_printk(KERN_INFO, sdev, "Cancelling outstanding commands.\n");

	wait_for_completion(&evt->comp);
	status = be16_to_cpu(rsp.mad_common.status);
	spin_lock_irqsave(vhost->host->host_lock, flags);
	ibmvfc_free_event(evt);
	spin_unlock_irqrestore(vhost->host->host_lock, flags);

	if (status != IBMVFC_MAD_SUCCESS) {
		sdev_printk(KERN_WARNING, sdev, "Cancel failed with rc=%x\n", status);
		switch (status) {
		case IBMVFC_MAD_DRIVER_FAILED:
		case IBMVFC_MAD_CRQ_ERROR:
			/* Host adapter most likely going through reset, return success to
			 the caller will wait for the command being cancelled to get returned */
			return 0;
		default:
			return -EIO;
		};
	}

	sdev_printk(KERN_INFO, sdev, "Successfully cancelled outstanding commands\n");
	return 0;
}

/**
 * ibmvfc_cancel_all - Cancel all outstanding commands to the device
 * @sdev:	scsi device to cancel commands
 * @type:	type of error recovery being performed
 *
 * This sends a cancel to the VIOS for the specified device. This does
 * NOT send any abort to the actual device. That must be done separately.
 *
 * Returns:
 *	0 on success / other on failure
 **/
static int ibmvfc_cancel_all(struct scsi_device *sdev, int type)
{
	struct ibmvfc_host *vhost = shost_priv(sdev->host);

	if (vhost->mq_enabled && vhost->using_channels)
		return ibmvfc_cancel_all_mq(sdev, type);
	else
		return ibmvfc_cancel_all_sq(sdev, type);
}

/**
 * ibmvfc_match_key - Match function for specified cancel key
 * @evt:	ibmvfc event struct
 * @key:	cancel key to match
 *
 * Returns:
 *	1 if event matches key / 0 if event does not match key
 **/
static int ibmvfc_match_key(struct ibmvfc_event *evt, void *key)
{
	unsigned long cancel_key = (unsigned long)key;

	if (evt->crq.format == IBMVFC_CMD_FORMAT &&
	    be32_to_cpu(evt->iu.cmd.cancel_key) == cancel_key)
		return 1;
	return 0;
}

/**
 * ibmvfc_match_evt - Match function for specified event
 * @evt:	ibmvfc event struct
 * @match:	event to match
 *
 * Returns:
 *	1 if event matches key / 0 if event does not match key
 **/
static int ibmvfc_match_evt(struct ibmvfc_event *evt, void *match)
{
	if (evt == match)
		return 1;
	return 0;
}

/**
 * ibmvfc_abort_task_set - Abort outstanding commands to the device
 * @sdev:	scsi device to abort commands
 *
 * This sends an Abort Task Set to the VIOS for the specified device. This does
 * NOT send any cancel to the VIOS. That must be done separately.
 *
 * Returns:
 *	0 on success / other on failure
 **/
static int ibmvfc_abort_task_set(struct scsi_device *sdev)
{
	struct ibmvfc_host *vhost = shost_priv(sdev->host);
	struct fc_rport *rport = starget_to_rport(scsi_target(sdev));
	struct ibmvfc_cmd *tmf;
	struct ibmvfc_event *evt, *found_evt;
	union ibmvfc_iu rsp_iu;
	struct ibmvfc_fcp_cmd_iu *iu;
	struct ibmvfc_fcp_rsp *fc_rsp = ibmvfc_get_fcp_rsp(vhost, &rsp_iu.cmd);
	int rc, rsp_rc = -EBUSY;
	unsigned long flags, timeout = IBMVFC_ABORT_TIMEOUT;
	int rsp_code = 0;

	found_evt = NULL;
	spin_lock_irqsave(vhost->host->host_lock, flags);
	spin_lock(&vhost->crq.l_lock);
	list_for_each_entry(evt, &vhost->crq.sent, queue_list) {
		if (evt->cmnd && evt->cmnd->device == sdev) {
			found_evt = evt;
			break;
		}
	}
	spin_unlock(&vhost->crq.l_lock);

	if (!found_evt) {
		if (vhost->log_level > IBMVFC_DEFAULT_LOG_LEVEL)
			sdev_printk(KERN_INFO, sdev, "No events found to abort\n");
		spin_unlock_irqrestore(vhost->host->host_lock, flags);
		return 0;
	}

	if (vhost->state == IBMVFC_ACTIVE) {
		evt = ibmvfc_get_event(&vhost->crq);
		if (!evt) {
			spin_unlock_irqrestore(vhost->host->host_lock, flags);
			return -ENOMEM;
		}
		ibmvfc_init_event(evt, ibmvfc_sync_completion, IBMVFC_CMD_FORMAT);
		tmf = ibmvfc_init_vfc_cmd(evt, sdev);
		iu = ibmvfc_get_fcp_iu(vhost, tmf);

		if (ibmvfc_check_caps(vhost, IBMVFC_HANDLE_VF_WWPN))
			tmf->target_wwpn = cpu_to_be64(rport->port_name);
		iu->tmf_flags = IBMVFC_ABORT_TASK_SET;
		tmf->flags = cpu_to_be16((IBMVFC_NO_MEM_DESC | IBMVFC_TMF));
		evt->sync_iu = &rsp_iu;

		tmf->correlation = cpu_to_be64((u64)evt);

		init_completion(&evt->comp);
		rsp_rc = ibmvfc_send_event(evt, vhost, default_timeout);
	}

	spin_unlock_irqrestore(vhost->host->host_lock, flags);

	if (rsp_rc != 0) {
		sdev_printk(KERN_ERR, sdev, "Failed to send abort. rc=%d\n", rsp_rc);
		return -EIO;
	}

	sdev_printk(KERN_INFO, sdev, "Aborting outstanding commands\n");
	timeout = wait_for_completion_timeout(&evt->comp, timeout);

	if (!timeout) {
		rc = ibmvfc_cancel_all(sdev, 0);
		if (!rc) {
			rc = ibmvfc_wait_for_ops(vhost, sdev->hostdata, ibmvfc_match_key);
			if (rc == SUCCESS)
				rc = 0;
		}

		if (rc) {
			sdev_printk(KERN_INFO, sdev, "Cancel failed, resetting host\n");
			ibmvfc_reset_host(vhost);
			rsp_rc = -EIO;
			rc = ibmvfc_wait_for_ops(vhost, sdev->hostdata, ibmvfc_match_key);

			if (rc == SUCCESS)
				rsp_rc = 0;

			rc = ibmvfc_wait_for_ops(vhost, evt, ibmvfc_match_evt);
			if (rc != SUCCESS) {
				spin_lock_irqsave(vhost->host->host_lock, flags);
				ibmvfc_hard_reset_host(vhost);
				spin_unlock_irqrestore(vhost->host->host_lock, flags);
				rsp_rc = 0;
			}

			goto out;
		}
	}

	if (rsp_iu.cmd.status)
		rsp_code = ibmvfc_get_err_result(vhost, &rsp_iu.cmd);

	if (rsp_code) {
		if (fc_rsp->flags & FCP_RSP_LEN_VALID)
			rsp_code = fc_rsp->data.info.rsp_code;

		sdev_printk(KERN_ERR, sdev, "Abort failed: %s (%x:%x) "
			    "flags: %x fcp_rsp: %x, scsi_status: %x\n",
			    ibmvfc_get_cmd_error(be16_to_cpu(rsp_iu.cmd.status), be16_to_cpu(rsp_iu.cmd.error)),
			    be16_to_cpu(rsp_iu.cmd.status), be16_to_cpu(rsp_iu.cmd.error), fc_rsp->flags, rsp_code,
			    fc_rsp->scsi_status);
		rsp_rc = -EIO;
	} else
		sdev_printk(KERN_INFO, sdev, "Abort successful\n");

out:
	spin_lock_irqsave(vhost->host->host_lock, flags);
	ibmvfc_free_event(evt);
	spin_unlock_irqrestore(vhost->host->host_lock, flags);
	return rsp_rc;
}

/**
 * ibmvfc_eh_abort_handler - Abort a command
 * @cmd:	scsi command to abort
 *
 * Returns:
 *	SUCCESS / FAST_IO_FAIL / FAILED
 **/
static int ibmvfc_eh_abort_handler(struct scsi_cmnd *cmd)
{
	struct scsi_device *sdev = cmd->device;
	struct ibmvfc_host *vhost = shost_priv(sdev->host);
	int cancel_rc, block_rc;
	int rc = FAILED;

	ENTER;
	block_rc = fc_block_scsi_eh(cmd);
	ibmvfc_wait_while_resetting(vhost);
	if (block_rc != FAST_IO_FAIL) {
		cancel_rc = ibmvfc_cancel_all(sdev, IBMVFC_TMF_ABORT_TASK_SET);
		ibmvfc_abort_task_set(sdev);
	} else
		cancel_rc = ibmvfc_cancel_all(sdev, IBMVFC_TMF_SUPPRESS_ABTS);

	if (!cancel_rc)
		rc = ibmvfc_wait_for_ops(vhost, sdev, ibmvfc_match_lun);

	if (block_rc == FAST_IO_FAIL && rc != FAILED)
		rc = FAST_IO_FAIL;

	LEAVE;
	return rc;
}

/**
 * ibmvfc_eh_device_reset_handler - Reset a single LUN
 * @cmd:	scsi command struct
 *
 * Returns:
 *	SUCCESS / FAST_IO_FAIL / FAILED
 **/
static int ibmvfc_eh_device_reset_handler(struct scsi_cmnd *cmd)
{
	struct scsi_device *sdev = cmd->device;
	struct ibmvfc_host *vhost = shost_priv(sdev->host);
	int cancel_rc, block_rc, reset_rc = 0;
	int rc = FAILED;

	ENTER;
	block_rc = fc_block_scsi_eh(cmd);
	ibmvfc_wait_while_resetting(vhost);
	if (block_rc != FAST_IO_FAIL) {
		cancel_rc = ibmvfc_cancel_all(sdev, IBMVFC_TMF_LUN_RESET);
		reset_rc = ibmvfc_reset_device(sdev, IBMVFC_LUN_RESET, "LUN");
	} else
		cancel_rc = ibmvfc_cancel_all(sdev, IBMVFC_TMF_SUPPRESS_ABTS);

	if (!cancel_rc && !reset_rc)
		rc = ibmvfc_wait_for_ops(vhost, sdev, ibmvfc_match_lun);

	if (block_rc == FAST_IO_FAIL && rc != FAILED)
		rc = FAST_IO_FAIL;

	LEAVE;
	return rc;
}

/**
 * ibmvfc_dev_cancel_all_noreset - Device iterated cancel all function
 * @sdev:	scsi device struct
 * @data:	return code
 *
 **/
static void ibmvfc_dev_cancel_all_noreset(struct scsi_device *sdev, void *data)
{
	unsigned long *rc = data;
	*rc |= ibmvfc_cancel_all(sdev, IBMVFC_TMF_SUPPRESS_ABTS);
}

/**
 * ibmvfc_eh_target_reset_handler - Reset the target
 * @cmd:	scsi command struct
 *
 * Returns:
 *	SUCCESS / FAST_IO_FAIL / FAILED
 **/
static int ibmvfc_eh_target_reset_handler(struct scsi_cmnd *cmd)
{
	struct scsi_target *starget = scsi_target(cmd->device);
	struct fc_rport *rport = starget_to_rport(starget);
	struct Scsi_Host *shost = rport_to_shost(rport);
	struct ibmvfc_host *vhost = shost_priv(shost);
	int block_rc;
	int reset_rc = 0;
	int rc = FAILED;
	unsigned long cancel_rc = 0;
	bool tgt_reset = false;

	ENTER;
	block_rc = fc_block_rport(rport);
	ibmvfc_wait_while_resetting(vhost);
	if (block_rc != FAST_IO_FAIL) {
		struct scsi_device *sdev;

		shost_for_each_device(sdev, shost) {
			if ((sdev->channel != starget->channel) ||
			    (sdev->id != starget->id))
				continue;

			cancel_rc |= ibmvfc_cancel_all(sdev,
						       IBMVFC_TMF_TGT_RESET);
			if (!tgt_reset) {
				reset_rc = ibmvfc_reset_device(sdev,
					IBMVFC_TARGET_RESET, "target");
				tgt_reset = true;
			}
		}
	} else
		starget_for_each_device(starget, &cancel_rc,
					ibmvfc_dev_cancel_all_noreset);

	if (!cancel_rc && !reset_rc)
		rc = ibmvfc_wait_for_ops(vhost, starget, ibmvfc_match_target);

	if (block_rc == FAST_IO_FAIL && rc != FAILED)
		rc = FAST_IO_FAIL;

	LEAVE;
	return rc;
}

/**
 * ibmvfc_eh_host_reset_handler - Reset the connection to the server
 * @cmd:	struct scsi_cmnd having problems
 *
 **/
static int ibmvfc_eh_host_reset_handler(struct scsi_cmnd *cmd)
{
	int rc;
	struct ibmvfc_host *vhost = shost_priv(cmd->device->host);

	dev_err(vhost->dev, "Resetting connection due to error recovery\n");
	rc = ibmvfc_issue_fc_host_lip(vhost->host);

	return rc ? FAILED : SUCCESS;
}

/**
 * ibmvfc_terminate_rport_io - Terminate all pending I/O to the rport.
 * @rport:		rport struct
 *
 * Return value:
 * 	none
 **/
static void ibmvfc_terminate_rport_io(struct fc_rport *rport)
{
	struct Scsi_Host *shost = rport_to_shost(rport);
	struct ibmvfc_host *vhost = shost_priv(shost);
	struct fc_rport *dev_rport;
	struct scsi_device *sdev;
	struct ibmvfc_target *tgt;
	unsigned long rc, flags;
	unsigned int found;

	ENTER;
	shost_for_each_device(sdev, shost) {
		dev_rport = starget_to_rport(scsi_target(sdev));
		if (dev_rport != rport)
			continue;
		ibmvfc_cancel_all(sdev, IBMVFC_TMF_SUPPRESS_ABTS);
	}

	rc = ibmvfc_wait_for_ops(vhost, rport, ibmvfc_match_rport);

	if (rc == FAILED)
		ibmvfc_issue_fc_host_lip(shost);

	spin_lock_irqsave(shost->host_lock, flags);
	found = 0;
	list_for_each_entry(tgt, &vhost->targets, queue) {
		if (tgt->scsi_id == rport->port_id) {
			found++;
			break;
		}
	}

	if (found && tgt->action == IBMVFC_TGT_ACTION_LOGOUT_DELETED_RPORT) {
		/*
		 * If we get here, that means we previously attempted to send
		 * an implicit logout to the target but it failed, most likely
		 * due to I/O being pending, so we need to send it again
		 */
		ibmvfc_del_tgt(tgt);
		ibmvfc_reinit_host(vhost);
	}

	spin_unlock_irqrestore(shost->host_lock, flags);
	LEAVE;
}

static const struct ibmvfc_async_desc ae_desc [] = {
	{ "PLOGI",	IBMVFC_AE_ELS_PLOGI,	IBMVFC_DEFAULT_LOG_LEVEL + 1 },
	{ "LOGO",	IBMVFC_AE_ELS_LOGO,	IBMVFC_DEFAULT_LOG_LEVEL + 1 },
	{ "PRLO",	IBMVFC_AE_ELS_PRLO,	IBMVFC_DEFAULT_LOG_LEVEL + 1 },
	{ "N-Port SCN",	IBMVFC_AE_SCN_NPORT,	IBMVFC_DEFAULT_LOG_LEVEL + 1 },
	{ "Group SCN",	IBMVFC_AE_SCN_GROUP,	IBMVFC_DEFAULT_LOG_LEVEL + 1 },
	{ "Domain SCN",	IBMVFC_AE_SCN_DOMAIN,	IBMVFC_DEFAULT_LOG_LEVEL },
	{ "Fabric SCN",	IBMVFC_AE_SCN_FABRIC,	IBMVFC_DEFAULT_LOG_LEVEL },
	{ "Link Up",	IBMVFC_AE_LINK_UP,	IBMVFC_DEFAULT_LOG_LEVEL },
	{ "Link Down",	IBMVFC_AE_LINK_DOWN,	IBMVFC_DEFAULT_LOG_LEVEL },
	{ "Link Dead",	IBMVFC_AE_LINK_DEAD,	IBMVFC_DEFAULT_LOG_LEVEL },
	{ "Halt",	IBMVFC_AE_HALT,		IBMVFC_DEFAULT_LOG_LEVEL },
	{ "Resume",	IBMVFC_AE_RESUME,	IBMVFC_DEFAULT_LOG_LEVEL },
	{ "Adapter Failed", IBMVFC_AE_ADAPTER_FAILED, IBMVFC_DEFAULT_LOG_LEVEL },
};

static const struct ibmvfc_async_desc unknown_ae = {
	"Unknown async", 0, IBMVFC_DEFAULT_LOG_LEVEL
};

/**
 * ibmvfc_get_ae_desc - Get text description for async event
 * @ae:	async event
 *
 **/
static const struct ibmvfc_async_desc *ibmvfc_get_ae_desc(u64 ae)
{
	int i;

	for (i = 0; i < ARRAY_SIZE(ae_desc); i++)
		if (ae_desc[i].ae == ae)
			return &ae_desc[i];

	return &unknown_ae;
}

static const struct {
	enum ibmvfc_ae_link_state state;
	const char *desc;
} link_desc [] = {
	{ IBMVFC_AE_LS_LINK_UP,		" link up" },
	{ IBMVFC_AE_LS_LINK_BOUNCED,	" link bounced" },
	{ IBMVFC_AE_LS_LINK_DOWN,	" link down" },
	{ IBMVFC_AE_LS_LINK_DEAD,	" link dead" },
};

/**
 * ibmvfc_get_link_state - Get text description for link state
 * @state:	link state
 *
 **/
static const char *ibmvfc_get_link_state(enum ibmvfc_ae_link_state state)
{
	int i;

	for (i = 0; i < ARRAY_SIZE(link_desc); i++)
		if (link_desc[i].state == state)
			return link_desc[i].desc;

	return "";
}

/**
 * ibmvfc_handle_async - Handle an async event from the adapter
 * @crq:	crq to process
 * @vhost:	ibmvfc host struct
 *
 **/
static void ibmvfc_handle_async(struct ibmvfc_async_crq *crq,
				struct ibmvfc_host *vhost)
{
	const struct ibmvfc_async_desc *desc = ibmvfc_get_ae_desc(be64_to_cpu(crq->event));
	struct ibmvfc_target *tgt;

	ibmvfc_log(vhost, desc->log_level, "%s event received. scsi_id: %llx, wwpn: %llx,"
		   " node_name: %llx%s\n", desc->desc, be64_to_cpu(crq->scsi_id),
		   be64_to_cpu(crq->wwpn), be64_to_cpu(crq->node_name),
		   ibmvfc_get_link_state(crq->link_state));

	switch (be64_to_cpu(crq->event)) {
	case IBMVFC_AE_RESUME:
		switch (crq->link_state) {
		case IBMVFC_AE_LS_LINK_DOWN:
			ibmvfc_link_down(vhost, IBMVFC_LINK_DOWN);
			break;
		case IBMVFC_AE_LS_LINK_DEAD:
			ibmvfc_link_down(vhost, IBMVFC_LINK_DEAD);
			break;
		case IBMVFC_AE_LS_LINK_UP:
		case IBMVFC_AE_LS_LINK_BOUNCED:
		default:
			vhost->events_to_log |= IBMVFC_AE_LINKUP;
			vhost->delay_init = 1;
			__ibmvfc_reset_host(vhost);
			break;
		}

		break;
	case IBMVFC_AE_LINK_UP:
		vhost->events_to_log |= IBMVFC_AE_LINKUP;
		vhost->delay_init = 1;
		__ibmvfc_reset_host(vhost);
		break;
	case IBMVFC_AE_SCN_FABRIC:
	case IBMVFC_AE_SCN_DOMAIN:
		vhost->events_to_log |= IBMVFC_AE_RSCN;
		if (vhost->state < IBMVFC_HALTED) {
			vhost->delay_init = 1;
			__ibmvfc_reset_host(vhost);
		}
		break;
	case IBMVFC_AE_SCN_NPORT:
	case IBMVFC_AE_SCN_GROUP:
		vhost->events_to_log |= IBMVFC_AE_RSCN;
		ibmvfc_reinit_host(vhost);
		break;
	case IBMVFC_AE_ELS_LOGO:
	case IBMVFC_AE_ELS_PRLO:
	case IBMVFC_AE_ELS_PLOGI:
		list_for_each_entry(tgt, &vhost->targets, queue) {
			if (!crq->scsi_id && !crq->wwpn && !crq->node_name)
				break;
			if (crq->scsi_id && cpu_to_be64(tgt->scsi_id) != crq->scsi_id)
				continue;
			if (crq->wwpn && cpu_to_be64(tgt->ids.port_name) != crq->wwpn)
				continue;
			if (crq->node_name && cpu_to_be64(tgt->ids.node_name) != crq->node_name)
				continue;
			if (tgt->need_login && be64_to_cpu(crq->event) == IBMVFC_AE_ELS_LOGO)
				tgt->logo_rcvd = 1;
			if (!tgt->need_login || be64_to_cpu(crq->event) == IBMVFC_AE_ELS_PLOGI) {
				ibmvfc_del_tgt(tgt);
				ibmvfc_reinit_host(vhost);
			}
		}
		break;
	case IBMVFC_AE_LINK_DOWN:
	case IBMVFC_AE_ADAPTER_FAILED:
		ibmvfc_link_down(vhost, IBMVFC_LINK_DOWN);
		break;
	case IBMVFC_AE_LINK_DEAD:
		ibmvfc_link_down(vhost, IBMVFC_LINK_DEAD);
		break;
	case IBMVFC_AE_HALT:
		ibmvfc_link_down(vhost, IBMVFC_HALTED);
		break;
	default:
		dev_err(vhost->dev, "Unknown async event received: %lld\n", crq->event);
		break;
	}
}

/**
 * ibmvfc_handle_crq - Handles and frees received events in the CRQ
 * @crq:	Command/Response queue
 * @vhost:	ibmvfc host struct
 * @evt_doneq:	Event done queue
 *
**/
static void ibmvfc_handle_crq(struct ibmvfc_crq *crq, struct ibmvfc_host *vhost,
			      struct list_head *evt_doneq)
{
	long rc;
	struct ibmvfc_event *evt = (struct ibmvfc_event *)be64_to_cpu(crq->ioba);

	switch (crq->valid) {
	case IBMVFC_CRQ_INIT_RSP:
		switch (crq->format) {
		case IBMVFC_CRQ_INIT:
			dev_info(vhost->dev, "Partner initialized\n");
			/* Send back a response */
			rc = ibmvfc_send_crq_init_complete(vhost);
			if (rc == 0)
				ibmvfc_init_host(vhost);
			else
				dev_err(vhost->dev, "Unable to send init rsp. rc=%ld\n", rc);
			break;
		case IBMVFC_CRQ_INIT_COMPLETE:
			dev_info(vhost->dev, "Partner initialization complete\n");
			ibmvfc_init_host(vhost);
			break;
		default:
			dev_err(vhost->dev, "Unknown crq message type: %d\n", crq->format);
		}
		return;
	case IBMVFC_CRQ_XPORT_EVENT:
		vhost->state = IBMVFC_NO_CRQ;
		vhost->logged_in = 0;
		ibmvfc_set_host_action(vhost, IBMVFC_HOST_ACTION_NONE);
		if (crq->format == IBMVFC_PARTITION_MIGRATED) {
			/* We need to re-setup the interpartition connection */
			dev_info(vhost->dev, "Partition migrated, Re-enabling adapter\n");
			vhost->client_migrated = 1;

			scsi_block_requests(vhost->host);
			ibmvfc_purge_requests(vhost, DID_REQUEUE);
			ibmvfc_set_host_state(vhost, IBMVFC_LINK_DOWN);
			ibmvfc_set_host_action(vhost, IBMVFC_HOST_ACTION_REENABLE);
			wake_up(&vhost->work_wait_q);
		} else if (crq->format == IBMVFC_PARTNER_FAILED || crq->format == IBMVFC_PARTNER_DEREGISTER) {
			dev_err(vhost->dev, "Host partner adapter deregistered or failed (rc=%d)\n", crq->format);
			ibmvfc_purge_requests(vhost, DID_ERROR);
			ibmvfc_link_down(vhost, IBMVFC_LINK_DOWN);
			ibmvfc_set_host_action(vhost, IBMVFC_HOST_ACTION_RESET);
		} else {
			dev_err(vhost->dev, "Received unknown transport event from partner (rc=%d)\n", crq->format);
		}
		return;
	case IBMVFC_CRQ_CMD_RSP:
		break;
	default:
		dev_err(vhost->dev, "Got an invalid message type 0x%02x\n", crq->valid);
		return;
	}

	if (crq->format == IBMVFC_ASYNC_EVENT)
		return;

	/* The only kind of payload CRQs we should get are responses to
	 * things we send. Make sure this response is to something we
	 * actually sent
	 */
	if (unlikely(!ibmvfc_valid_event(&vhost->crq.evt_pool, evt))) {
		dev_err(vhost->dev, "Returned correlation_token 0x%08llx is invalid!\n",
			crq->ioba);
		return;
	}

	if (unlikely(atomic_dec_if_positive(&evt->active))) {
		dev_err(vhost->dev, "Received duplicate correlation_token 0x%08llx!\n",
			crq->ioba);
		return;
	}

	spin_lock(&evt->queue->l_lock);
	list_move_tail(&evt->queue_list, evt_doneq);
	spin_unlock(&evt->queue->l_lock);
}

/**
 * ibmvfc_scan_finished - Check if the device scan is done.
 * @shost:	scsi host struct
 * @time:	current elapsed time
 *
 * Returns:
 *	0 if scan is not done / 1 if scan is done
 **/
static int ibmvfc_scan_finished(struct Scsi_Host *shost, unsigned long time)
{
	unsigned long flags;
	struct ibmvfc_host *vhost = shost_priv(shost);
	int done = 0;

	spin_lock_irqsave(shost->host_lock, flags);
	if (!vhost->scan_timeout)
		done = 1;
	else if (time >= (vhost->scan_timeout * HZ)) {
		dev_info(vhost->dev, "Scan taking longer than %d seconds, "
			 "continuing initialization\n", vhost->scan_timeout);
		done = 1;
	}

	if (vhost->scan_complete) {
		vhost->scan_timeout = init_timeout;
		done = 1;
	}
	spin_unlock_irqrestore(shost->host_lock, flags);
	return done;
}

/**
 * ibmvfc_slave_alloc - Setup the device's task set value
 * @sdev:	struct scsi_device device to configure
 *
 * Set the device's task set value so that error handling works as
 * expected.
 *
 * Returns:
 *	0 on success / -ENXIO if device does not exist
 **/
static int ibmvfc_slave_alloc(struct scsi_device *sdev)
{
	struct Scsi_Host *shost = sdev->host;
	struct fc_rport *rport = starget_to_rport(scsi_target(sdev));
	struct ibmvfc_host *vhost = shost_priv(shost);
	unsigned long flags = 0;

	if (!rport || fc_remote_port_chkready(rport))
		return -ENXIO;

	spin_lock_irqsave(shost->host_lock, flags);
	sdev->hostdata = (void *)(unsigned long)vhost->task_set++;
	spin_unlock_irqrestore(shost->host_lock, flags);
	return 0;
}

/**
 * ibmvfc_target_alloc - Setup the target's task set value
 * @starget:	struct scsi_target
 *
 * Set the target's task set value so that error handling works as
 * expected.
 *
 * Returns:
 *	0 on success / -ENXIO if device does not exist
 **/
static int ibmvfc_target_alloc(struct scsi_target *starget)
{
	struct Scsi_Host *shost = dev_to_shost(starget->dev.parent);
	struct ibmvfc_host *vhost = shost_priv(shost);
	unsigned long flags = 0;

	spin_lock_irqsave(shost->host_lock, flags);
	starget->hostdata = (void *)(unsigned long)vhost->task_set++;
	spin_unlock_irqrestore(shost->host_lock, flags);
	return 0;
}

/**
 * ibmvfc_slave_configure - Configure the device
 * @sdev:	struct scsi_device device to configure
 *
 * Enable allow_restart for a device if it is a disk. Adjust the
 * queue_depth here also.
 *
 * Returns:
 *	0
 **/
static int ibmvfc_slave_configure(struct scsi_device *sdev)
{
	struct Scsi_Host *shost = sdev->host;
	unsigned long flags = 0;

	spin_lock_irqsave(shost->host_lock, flags);
	if (sdev->type == TYPE_DISK) {
		sdev->allow_restart = 1;
		blk_queue_rq_timeout(sdev->request_queue, 120 * HZ);
	}
	spin_unlock_irqrestore(shost->host_lock, flags);
	return 0;
}

/**
 * ibmvfc_change_queue_depth - Change the device's queue depth
 * @sdev:	scsi device struct
 * @qdepth:	depth to set
 *
 * Return value:
 * 	actual depth set
 **/
static int ibmvfc_change_queue_depth(struct scsi_device *sdev, int qdepth)
{
	if (qdepth > IBMVFC_MAX_CMDS_PER_LUN)
		qdepth = IBMVFC_MAX_CMDS_PER_LUN;

	return scsi_change_queue_depth(sdev, qdepth);
}

static ssize_t ibmvfc_show_host_partition_name(struct device *dev,
						 struct device_attribute *attr, char *buf)
{
	struct Scsi_Host *shost = class_to_shost(dev);
	struct ibmvfc_host *vhost = shost_priv(shost);

	return sysfs_emit(buf, "%s\n", vhost->login_buf->resp.partition_name);
}

static ssize_t ibmvfc_show_host_device_name(struct device *dev,
					    struct device_attribute *attr, char *buf)
{
	struct Scsi_Host *shost = class_to_shost(dev);
	struct ibmvfc_host *vhost = shost_priv(shost);

	return sysfs_emit(buf, "%s\n", vhost->login_buf->resp.device_name);
}

static ssize_t ibmvfc_show_host_loc_code(struct device *dev,
					 struct device_attribute *attr, char *buf)
{
	struct Scsi_Host *shost = class_to_shost(dev);
	struct ibmvfc_host *vhost = shost_priv(shost);

	return sysfs_emit(buf, "%s\n", vhost->login_buf->resp.port_loc_code);
}

static ssize_t ibmvfc_show_host_drc_name(struct device *dev,
					 struct device_attribute *attr, char *buf)
{
	struct Scsi_Host *shost = class_to_shost(dev);
	struct ibmvfc_host *vhost = shost_priv(shost);

	return sysfs_emit(buf, "%s\n", vhost->login_buf->resp.drc_name);
}

static ssize_t ibmvfc_show_host_npiv_version(struct device *dev,
					     struct device_attribute *attr, char *buf)
{
	struct Scsi_Host *shost = class_to_shost(dev);
	struct ibmvfc_host *vhost = shost_priv(shost);
	return sysfs_emit(buf, "%d\n",
			  be32_to_cpu(vhost->login_buf->resp.version));
}

static ssize_t ibmvfc_show_host_capabilities(struct device *dev,
					     struct device_attribute *attr, char *buf)
{
	struct Scsi_Host *shost = class_to_shost(dev);
	struct ibmvfc_host *vhost = shost_priv(shost);
	return sysfs_emit(buf, "%llx\n",
			  be64_to_cpu(vhost->login_buf->resp.capabilities));
}

/**
 * ibmvfc_show_log_level - Show the adapter's error logging level
 * @dev:	class device struct
 * @attr:	unused
 * @buf:	buffer
 *
 * Return value:
 * 	number of bytes printed to buffer
 **/
static ssize_t ibmvfc_show_log_level(struct device *dev,
				     struct device_attribute *attr, char *buf)
{
	struct Scsi_Host *shost = class_to_shost(dev);
	struct ibmvfc_host *vhost = shost_priv(shost);
	unsigned long flags = 0;
	int len;

	spin_lock_irqsave(shost->host_lock, flags);
	len = sysfs_emit(buf, "%d\n", vhost->log_level);
	spin_unlock_irqrestore(shost->host_lock, flags);
	return len;
}

/**
 * ibmvfc_store_log_level - Change the adapter's error logging level
 * @dev:	class device struct
 * @attr:	unused
 * @buf:	buffer
 * @count:      buffer size
 *
 * Return value:
 * 	number of bytes printed to buffer
 **/
static ssize_t ibmvfc_store_log_level(struct device *dev,
				      struct device_attribute *attr,
				      const char *buf, size_t count)
{
	struct Scsi_Host *shost = class_to_shost(dev);
	struct ibmvfc_host *vhost = shost_priv(shost);
	unsigned long flags = 0;

	spin_lock_irqsave(shost->host_lock, flags);
	vhost->log_level = simple_strtoul(buf, NULL, 10);
	spin_unlock_irqrestore(shost->host_lock, flags);
	return strlen(buf);
}

static ssize_t ibmvfc_show_scsi_channels(struct device *dev,
					 struct device_attribute *attr, char *buf)
{
	struct Scsi_Host *shost = class_to_shost(dev);
	struct ibmvfc_host *vhost = shost_priv(shost);
	struct ibmvfc_channels *scsi = &vhost->scsi_scrqs;
	unsigned long flags = 0;
	int len;

	spin_lock_irqsave(shost->host_lock, flags);
	len = sysfs_emit(buf, "%d\n", scsi->desired_queues);
	spin_unlock_irqrestore(shost->host_lock, flags);
	return len;
}

static ssize_t ibmvfc_store_scsi_channels(struct device *dev,
					 struct device_attribute *attr,
					 const char *buf, size_t count)
{
	struct Scsi_Host *shost = class_to_shost(dev);
	struct ibmvfc_host *vhost = shost_priv(shost);
	struct ibmvfc_channels *scsi = &vhost->scsi_scrqs;
	unsigned long flags = 0;
	unsigned int channels;

	spin_lock_irqsave(shost->host_lock, flags);
	channels = simple_strtoul(buf, NULL, 10);
	scsi->desired_queues = min(channels, shost->nr_hw_queues);
	ibmvfc_hard_reset_host(vhost);
	spin_unlock_irqrestore(shost->host_lock, flags);
	return strlen(buf);
}

static DEVICE_ATTR(partition_name, S_IRUGO, ibmvfc_show_host_partition_name, NULL);
static DEVICE_ATTR(device_name, S_IRUGO, ibmvfc_show_host_device_name, NULL);
static DEVICE_ATTR(port_loc_code, S_IRUGO, ibmvfc_show_host_loc_code, NULL);
static DEVICE_ATTR(drc_name, S_IRUGO, ibmvfc_show_host_drc_name, NULL);
static DEVICE_ATTR(npiv_version, S_IRUGO, ibmvfc_show_host_npiv_version, NULL);
static DEVICE_ATTR(capabilities, S_IRUGO, ibmvfc_show_host_capabilities, NULL);
static DEVICE_ATTR(log_level, S_IRUGO | S_IWUSR,
		   ibmvfc_show_log_level, ibmvfc_store_log_level);
static DEVICE_ATTR(nr_scsi_channels, S_IRUGO | S_IWUSR,
		   ibmvfc_show_scsi_channels, ibmvfc_store_scsi_channels);

#ifdef CONFIG_SCSI_IBMVFC_TRACE
/**
 * ibmvfc_read_trace - Dump the adapter trace
 * @filp:		open sysfs file
 * @kobj:		kobject struct
 * @bin_attr:	bin_attribute struct
 * @buf:		buffer
 * @off:		offset
 * @count:		buffer size
 *
 * Return value:
 *	number of bytes printed to buffer
 **/
static ssize_t ibmvfc_read_trace(struct file *filp, struct kobject *kobj,
				 struct bin_attribute *bin_attr,
				 char *buf, loff_t off, size_t count)
{
	struct device *dev = kobj_to_dev(kobj);
	struct Scsi_Host *shost = class_to_shost(dev);
	struct ibmvfc_host *vhost = shost_priv(shost);
	unsigned long flags = 0;
	int size = IBMVFC_TRACE_SIZE;
	char *src = (char *)vhost->trace;

	if (off > size)
		return 0;
	if (off + count > size) {
		size -= off;
		count = size;
	}

	spin_lock_irqsave(shost->host_lock, flags);
	memcpy(buf, &src[off], count);
	spin_unlock_irqrestore(shost->host_lock, flags);
	return count;
}

static struct bin_attribute ibmvfc_trace_attr = {
	.attr =	{
		.name = "trace",
		.mode = S_IRUGO,
	},
	.size = 0,
	.read = ibmvfc_read_trace,
};
#endif

static struct attribute *ibmvfc_host_attrs[] = {
	&dev_attr_partition_name.attr,
	&dev_attr_device_name.attr,
	&dev_attr_port_loc_code.attr,
	&dev_attr_drc_name.attr,
	&dev_attr_npiv_version.attr,
	&dev_attr_capabilities.attr,
	&dev_attr_log_level.attr,
	&dev_attr_nr_scsi_channels.attr,
	NULL
};

ATTRIBUTE_GROUPS(ibmvfc_host);

static const struct scsi_host_template driver_template = {
	.module = THIS_MODULE,
	.name = "IBM POWER Virtual FC Adapter",
	.proc_name = IBMVFC_NAME,
	.queuecommand = ibmvfc_queuecommand,
	.eh_timed_out = fc_eh_timed_out,
	.eh_abort_handler = ibmvfc_eh_abort_handler,
	.eh_device_reset_handler = ibmvfc_eh_device_reset_handler,
	.eh_target_reset_handler = ibmvfc_eh_target_reset_handler,
	.eh_host_reset_handler = ibmvfc_eh_host_reset_handler,
	.slave_alloc = ibmvfc_slave_alloc,
	.slave_configure = ibmvfc_slave_configure,
	.target_alloc = ibmvfc_target_alloc,
	.scan_finished = ibmvfc_scan_finished,
	.change_queue_depth = ibmvfc_change_queue_depth,
	.cmd_per_lun = 16,
	.can_queue = IBMVFC_MAX_REQUESTS_DEFAULT,
	.this_id = -1,
	.sg_tablesize = SG_ALL,
	.max_sectors = IBMVFC_MAX_SECTORS,
	.shost_groups = ibmvfc_host_groups,
	.track_queue_depth = 1,
};

/**
 * ibmvfc_next_async_crq - Returns the next entry in async queue
 * @vhost:	ibmvfc host struct
 *
 * Returns:
 *	Pointer to next entry in queue / NULL if empty
 **/
static struct ibmvfc_async_crq *ibmvfc_next_async_crq(struct ibmvfc_host *vhost)
{
	struct ibmvfc_queue *async_crq = &vhost->async_crq;
	struct ibmvfc_async_crq *crq;

	crq = &async_crq->msgs.async[async_crq->cur];
	if (crq->valid & 0x80) {
		if (++async_crq->cur == async_crq->size)
			async_crq->cur = 0;
		rmb();
	} else
		crq = NULL;

	return crq;
}

/**
 * ibmvfc_next_crq - Returns the next entry in message queue
 * @vhost:	ibmvfc host struct
 *
 * Returns:
 *	Pointer to next entry in queue / NULL if empty
 **/
static struct ibmvfc_crq *ibmvfc_next_crq(struct ibmvfc_host *vhost)
{
	struct ibmvfc_queue *queue = &vhost->crq;
	struct ibmvfc_crq *crq;

	crq = &queue->msgs.crq[queue->cur];
	if (crq->valid & 0x80) {
		if (++queue->cur == queue->size)
			queue->cur = 0;
		rmb();
	} else
		crq = NULL;

	return crq;
}

/**
 * ibmvfc_interrupt - Interrupt handler
 * @irq:		number of irq to handle, not used
 * @dev_instance: ibmvfc_host that received interrupt
 *
 * Returns:
 *	IRQ_HANDLED
 **/
static irqreturn_t ibmvfc_interrupt(int irq, void *dev_instance)
{
	struct ibmvfc_host *vhost = (struct ibmvfc_host *)dev_instance;
	unsigned long flags;

	spin_lock_irqsave(vhost->host->host_lock, flags);
	vio_disable_interrupts(to_vio_dev(vhost->dev));
	tasklet_schedule(&vhost->tasklet);
	spin_unlock_irqrestore(vhost->host->host_lock, flags);
	return IRQ_HANDLED;
}

/**
 * ibmvfc_tasklet - Interrupt handler tasklet
 * @data:		ibmvfc host struct
 *
 * Returns:
 *	Nothing
 **/
static void ibmvfc_tasklet(void *data)
{
	struct ibmvfc_host *vhost = data;
	struct vio_dev *vdev = to_vio_dev(vhost->dev);
	struct ibmvfc_crq *crq;
	struct ibmvfc_async_crq *async;
	struct ibmvfc_event *evt, *temp;
	unsigned long flags;
	int done = 0;
	LIST_HEAD(evt_doneq);

	spin_lock_irqsave(vhost->host->host_lock, flags);
	spin_lock(vhost->crq.q_lock);
	while (!done) {
		/* Pull all the valid messages off the async CRQ */
		while ((async = ibmvfc_next_async_crq(vhost)) != NULL) {
			ibmvfc_handle_async(async, vhost);
			async->valid = 0;
			wmb();
		}

		/* Pull all the valid messages off the CRQ */
		while ((crq = ibmvfc_next_crq(vhost)) != NULL) {
			ibmvfc_handle_crq(crq, vhost, &evt_doneq);
			crq->valid = 0;
			wmb();
		}

		vio_enable_interrupts(vdev);
		if ((async = ibmvfc_next_async_crq(vhost)) != NULL) {
			vio_disable_interrupts(vdev);
			ibmvfc_handle_async(async, vhost);
			async->valid = 0;
			wmb();
		} else if ((crq = ibmvfc_next_crq(vhost)) != NULL) {
			vio_disable_interrupts(vdev);
			ibmvfc_handle_crq(crq, vhost, &evt_doneq);
			crq->valid = 0;
			wmb();
		} else
			done = 1;
	}

	spin_unlock(vhost->crq.q_lock);
	spin_unlock_irqrestore(vhost->host->host_lock, flags);

	list_for_each_entry_safe(evt, temp, &evt_doneq, queue_list) {
		del_timer(&evt->timer);
		list_del(&evt->queue_list);
		ibmvfc_trc_end(evt);
		evt->done(evt);
	}
}

static int ibmvfc_toggle_scrq_irq(struct ibmvfc_queue *scrq, int enable)
{
	struct device *dev = scrq->vhost->dev;
	struct vio_dev *vdev = to_vio_dev(dev);
	unsigned long rc;
	int irq_action = H_ENABLE_VIO_INTERRUPT;

	if (!enable)
		irq_action = H_DISABLE_VIO_INTERRUPT;

	rc = plpar_hcall_norets(H_VIOCTL, vdev->unit_address, irq_action,
				scrq->hw_irq, 0, 0);

	if (rc)
		dev_err(dev, "Couldn't %s sub-crq[%lu] irq. rc=%ld\n",
			enable ? "enable" : "disable", scrq->hwq_id, rc);

	return rc;
}

static void ibmvfc_handle_scrq(struct ibmvfc_crq *crq, struct ibmvfc_host *vhost,
			       struct list_head *evt_doneq)
{
	struct ibmvfc_event *evt = (struct ibmvfc_event *)be64_to_cpu(crq->ioba);

	switch (crq->valid) {
	case IBMVFC_CRQ_CMD_RSP:
		break;
	case IBMVFC_CRQ_XPORT_EVENT:
		return;
	default:
		dev_err(vhost->dev, "Got and invalid message type 0x%02x\n", crq->valid);
		return;
	}

	/* The only kind of payload CRQs we should get are responses to
	 * things we send. Make sure this response is to something we
	 * actually sent
	 */
	if (unlikely(!ibmvfc_valid_event(&evt->queue->evt_pool, evt))) {
		dev_err(vhost->dev, "Returned correlation_token 0x%08llx is invalid!\n",
			crq->ioba);
		return;
	}

	if (unlikely(atomic_dec_if_positive(&evt->active))) {
		dev_err(vhost->dev, "Received duplicate correlation_token 0x%08llx!\n",
			crq->ioba);
		return;
	}

	spin_lock(&evt->queue->l_lock);
	list_move_tail(&evt->queue_list, evt_doneq);
	spin_unlock(&evt->queue->l_lock);
}

static struct ibmvfc_crq *ibmvfc_next_scrq(struct ibmvfc_queue *scrq)
{
	struct ibmvfc_crq *crq;

	crq = &scrq->msgs.scrq[scrq->cur].crq;
	if (crq->valid & 0x80) {
		if (++scrq->cur == scrq->size)
			scrq->cur = 0;
		rmb();
	} else
		crq = NULL;

	return crq;
}

static void ibmvfc_drain_sub_crq(struct ibmvfc_queue *scrq)
{
	struct ibmvfc_crq *crq;
	struct ibmvfc_event *evt, *temp;
	unsigned long flags;
	int done = 0;
	LIST_HEAD(evt_doneq);

	spin_lock_irqsave(scrq->q_lock, flags);
	while (!done) {
		while ((crq = ibmvfc_next_scrq(scrq)) != NULL) {
			ibmvfc_handle_scrq(crq, scrq->vhost, &evt_doneq);
			crq->valid = 0;
			wmb();
		}

		ibmvfc_toggle_scrq_irq(scrq, 1);
		if ((crq = ibmvfc_next_scrq(scrq)) != NULL) {
			ibmvfc_toggle_scrq_irq(scrq, 0);
			ibmvfc_handle_scrq(crq, scrq->vhost, &evt_doneq);
			crq->valid = 0;
			wmb();
		} else
			done = 1;
	}
	spin_unlock_irqrestore(scrq->q_lock, flags);

	list_for_each_entry_safe(evt, temp, &evt_doneq, queue_list) {
		del_timer(&evt->timer);
		list_del(&evt->queue_list);
		ibmvfc_trc_end(evt);
		evt->done(evt);
	}
}

static irqreturn_t ibmvfc_interrupt_mq(int irq, void *scrq_instance)
{
	struct ibmvfc_queue *scrq = (struct ibmvfc_queue *)scrq_instance;

	ibmvfc_toggle_scrq_irq(scrq, 0);
	ibmvfc_drain_sub_crq(scrq);

	return IRQ_HANDLED;
}

/**
 * ibmvfc_init_tgt - Set the next init job step for the target
 * @tgt:		ibmvfc target struct
 * @job_step:	job step to perform
 *
 **/
static void ibmvfc_init_tgt(struct ibmvfc_target *tgt,
			    void (*job_step) (struct ibmvfc_target *))
{
	if (!ibmvfc_set_tgt_action(tgt, IBMVFC_TGT_ACTION_INIT))
		tgt->job_step = job_step;
	wake_up(&tgt->vhost->work_wait_q);
}

/**
 * ibmvfc_retry_tgt_init - Attempt to retry a step in target initialization
 * @tgt:		ibmvfc target struct
 * @job_step:	initialization job step
 *
 * Returns: 1 if step will be retried / 0 if not
 *
 **/
static int ibmvfc_retry_tgt_init(struct ibmvfc_target *tgt,
				  void (*job_step) (struct ibmvfc_target *))
{
	if (++tgt->init_retries > IBMVFC_MAX_TGT_INIT_RETRIES) {
		ibmvfc_del_tgt(tgt);
		wake_up(&tgt->vhost->work_wait_q);
		return 0;
	} else
		ibmvfc_init_tgt(tgt, job_step);
	return 1;
}

/* Defined in FC-LS */
static const struct {
	int code;
	int retry;
	int logged_in;
} prli_rsp [] = {
	{ 0, 1, 0 },
	{ 1, 0, 1 },
	{ 2, 1, 0 },
	{ 3, 1, 0 },
	{ 4, 0, 0 },
	{ 5, 0, 0 },
	{ 6, 0, 1 },
	{ 7, 0, 0 },
	{ 8, 1, 0 },
};

/**
 * ibmvfc_get_prli_rsp - Find PRLI response index
 * @flags:	PRLI response flags
 *
 **/
static int ibmvfc_get_prli_rsp(u16 flags)
{
	int i;
	int code = (flags & 0x0f00) >> 8;

	for (i = 0; i < ARRAY_SIZE(prli_rsp); i++)
		if (prli_rsp[i].code == code)
			return i;

	return 0;
}

/**
 * ibmvfc_tgt_prli_done - Completion handler for Process Login
 * @evt:	ibmvfc event struct
 *
 **/
static void ibmvfc_tgt_prli_done(struct ibmvfc_event *evt)
{
	struct ibmvfc_target *tgt = evt->tgt;
	struct ibmvfc_host *vhost = evt->vhost;
	struct ibmvfc_process_login *rsp = &evt->xfer_iu->prli;
	struct ibmvfc_prli_svc_parms *parms = &rsp->parms;
	u32 status = be16_to_cpu(rsp->common.status);
	int index, level = IBMVFC_DEFAULT_LOG_LEVEL;

	vhost->discovery_threads--;
	ibmvfc_set_tgt_action(tgt, IBMVFC_TGT_ACTION_NONE);
	switch (status) {
	case IBMVFC_MAD_SUCCESS:
		tgt_dbg(tgt, "Process Login succeeded: %X %02X %04X\n",
			parms->type, parms->flags, parms->service_parms);

		if (parms->type == IBMVFC_SCSI_FCP_TYPE) {
			index = ibmvfc_get_prli_rsp(be16_to_cpu(parms->flags));
			if (prli_rsp[index].logged_in) {
				if (be16_to_cpu(parms->flags) & IBMVFC_PRLI_EST_IMG_PAIR) {
					tgt->need_login = 0;
					tgt->ids.roles = 0;
					if (be32_to_cpu(parms->service_parms) & IBMVFC_PRLI_TARGET_FUNC)
						tgt->ids.roles |= FC_PORT_ROLE_FCP_TARGET;
					if (be32_to_cpu(parms->service_parms) & IBMVFC_PRLI_INITIATOR_FUNC)
						tgt->ids.roles |= FC_PORT_ROLE_FCP_INITIATOR;
					tgt->add_rport = 1;
				} else
					ibmvfc_del_tgt(tgt);
			} else if (prli_rsp[index].retry)
				ibmvfc_retry_tgt_init(tgt, ibmvfc_tgt_send_prli);
			else
				ibmvfc_del_tgt(tgt);
		} else
			ibmvfc_del_tgt(tgt);
		break;
	case IBMVFC_MAD_DRIVER_FAILED:
		break;
	case IBMVFC_MAD_CRQ_ERROR:
		ibmvfc_retry_tgt_init(tgt, ibmvfc_tgt_send_prli);
		break;
	case IBMVFC_MAD_FAILED:
	default:
		if ((be16_to_cpu(rsp->status) & IBMVFC_VIOS_FAILURE) &&
		     be16_to_cpu(rsp->error) == IBMVFC_PLOGI_REQUIRED)
			level += ibmvfc_retry_tgt_init(tgt, ibmvfc_tgt_send_plogi);
		else if (tgt->logo_rcvd)
			level += ibmvfc_retry_tgt_init(tgt, ibmvfc_tgt_send_plogi);
		else if (ibmvfc_retry_cmd(be16_to_cpu(rsp->status), be16_to_cpu(rsp->error)))
			level += ibmvfc_retry_tgt_init(tgt, ibmvfc_tgt_send_prli);
		else
			ibmvfc_del_tgt(tgt);

		tgt_log(tgt, level, "Process Login failed: %s (%x:%x) rc=0x%02X\n",
			ibmvfc_get_cmd_error(be16_to_cpu(rsp->status), be16_to_cpu(rsp->error)),
			be16_to_cpu(rsp->status), be16_to_cpu(rsp->error), status);
		break;
	}

	kref_put(&tgt->kref, ibmvfc_release_tgt);
	ibmvfc_free_event(evt);
	wake_up(&vhost->work_wait_q);
}

/**
 * ibmvfc_tgt_send_prli - Send a process login
 * @tgt:	ibmvfc target struct
 *
 **/
static void ibmvfc_tgt_send_prli(struct ibmvfc_target *tgt)
{
	struct ibmvfc_process_login *prli;
	struct ibmvfc_host *vhost = tgt->vhost;
	struct ibmvfc_event *evt;

	if (vhost->discovery_threads >= disc_threads)
		return;

	kref_get(&tgt->kref);
	evt = ibmvfc_get_reserved_event(&vhost->crq);
	if (!evt) {
		ibmvfc_set_tgt_action(tgt, IBMVFC_TGT_ACTION_NONE);
		kref_put(&tgt->kref, ibmvfc_release_tgt);
		__ibmvfc_reset_host(vhost);
		return;
	}
	vhost->discovery_threads++;
	ibmvfc_init_event(evt, ibmvfc_tgt_prli_done, IBMVFC_MAD_FORMAT);
	evt->tgt = tgt;
	prli = &evt->iu.prli;
	memset(prli, 0, sizeof(*prli));
	if (ibmvfc_check_caps(vhost, IBMVFC_HANDLE_VF_WWPN)) {
		prli->common.version = cpu_to_be32(2);
		prli->target_wwpn = cpu_to_be64(tgt->wwpn);
	} else {
		prli->common.version = cpu_to_be32(1);
	}
	prli->common.opcode = cpu_to_be32(IBMVFC_PROCESS_LOGIN);
	prli->common.length = cpu_to_be16(sizeof(*prli));
	prli->scsi_id = cpu_to_be64(tgt->scsi_id);

	prli->parms.type = IBMVFC_SCSI_FCP_TYPE;
	prli->parms.flags = cpu_to_be16(IBMVFC_PRLI_EST_IMG_PAIR);
	prli->parms.service_parms = cpu_to_be32(IBMVFC_PRLI_INITIATOR_FUNC);
	prli->parms.service_parms |= cpu_to_be32(IBMVFC_PRLI_READ_FCP_XFER_RDY_DISABLED);

	if (cls3_error)
		prli->parms.service_parms |= cpu_to_be32(IBMVFC_PRLI_RETRY);

	ibmvfc_set_tgt_action(tgt, IBMVFC_TGT_ACTION_INIT_WAIT);
	if (ibmvfc_send_event(evt, vhost, default_timeout)) {
		vhost->discovery_threads--;
		ibmvfc_set_tgt_action(tgt, IBMVFC_TGT_ACTION_NONE);
		kref_put(&tgt->kref, ibmvfc_release_tgt);
	} else
		tgt_dbg(tgt, "Sent process login\n");
}

/**
 * ibmvfc_tgt_plogi_done - Completion handler for Port Login
 * @evt:	ibmvfc event struct
 *
 **/
static void ibmvfc_tgt_plogi_done(struct ibmvfc_event *evt)
{
	struct ibmvfc_target *tgt = evt->tgt;
	struct ibmvfc_host *vhost = evt->vhost;
	struct ibmvfc_port_login *rsp = &evt->xfer_iu->plogi;
	u32 status = be16_to_cpu(rsp->common.status);
	int level = IBMVFC_DEFAULT_LOG_LEVEL;

	vhost->discovery_threads--;
	ibmvfc_set_tgt_action(tgt, IBMVFC_TGT_ACTION_NONE);
	switch (status) {
	case IBMVFC_MAD_SUCCESS:
		tgt_dbg(tgt, "Port Login succeeded\n");
		if (tgt->ids.port_name &&
		    tgt->ids.port_name != wwn_to_u64(rsp->service_parms.port_name)) {
			vhost->reinit = 1;
			tgt_dbg(tgt, "Port re-init required\n");
			break;
		}
		tgt->ids.node_name = wwn_to_u64(rsp->service_parms.node_name);
		tgt->ids.port_name = wwn_to_u64(rsp->service_parms.port_name);
		tgt->ids.port_id = tgt->scsi_id;
		memcpy(&tgt->service_parms, &rsp->service_parms,
		       sizeof(tgt->service_parms));
		memcpy(&tgt->service_parms_change, &rsp->service_parms_change,
		       sizeof(tgt->service_parms_change));
		ibmvfc_init_tgt(tgt, ibmvfc_tgt_send_prli);
		break;
	case IBMVFC_MAD_DRIVER_FAILED:
		break;
	case IBMVFC_MAD_CRQ_ERROR:
		ibmvfc_retry_tgt_init(tgt, ibmvfc_tgt_send_plogi);
		break;
	case IBMVFC_MAD_FAILED:
	default:
		if (ibmvfc_retry_cmd(be16_to_cpu(rsp->status), be16_to_cpu(rsp->error)))
			level += ibmvfc_retry_tgt_init(tgt, ibmvfc_tgt_send_plogi);
		else
			ibmvfc_del_tgt(tgt);

		tgt_log(tgt, level, "Port Login failed: %s (%x:%x) %s (%x) %s (%x) rc=0x%02X\n",
			ibmvfc_get_cmd_error(be16_to_cpu(rsp->status), be16_to_cpu(rsp->error)),
					     be16_to_cpu(rsp->status), be16_to_cpu(rsp->error),
			ibmvfc_get_fc_type(be16_to_cpu(rsp->fc_type)), be16_to_cpu(rsp->fc_type),
			ibmvfc_get_ls_explain(be16_to_cpu(rsp->fc_explain)), be16_to_cpu(rsp->fc_explain), status);
		break;
	}

	kref_put(&tgt->kref, ibmvfc_release_tgt);
	ibmvfc_free_event(evt);
	wake_up(&vhost->work_wait_q);
}

/**
 * ibmvfc_tgt_send_plogi - Send PLOGI to the specified target
 * @tgt:	ibmvfc target struct
 *
 **/
static void ibmvfc_tgt_send_plogi(struct ibmvfc_target *tgt)
{
	struct ibmvfc_port_login *plogi;
	struct ibmvfc_host *vhost = tgt->vhost;
	struct ibmvfc_event *evt;

	if (vhost->discovery_threads >= disc_threads)
		return;

	kref_get(&tgt->kref);
	tgt->logo_rcvd = 0;
	evt = ibmvfc_get_reserved_event(&vhost->crq);
	if (!evt) {
		ibmvfc_set_tgt_action(tgt, IBMVFC_TGT_ACTION_NONE);
		kref_put(&tgt->kref, ibmvfc_release_tgt);
		__ibmvfc_reset_host(vhost);
		return;
	}
	vhost->discovery_threads++;
	ibmvfc_set_tgt_action(tgt, IBMVFC_TGT_ACTION_INIT_WAIT);
	ibmvfc_init_event(evt, ibmvfc_tgt_plogi_done, IBMVFC_MAD_FORMAT);
	evt->tgt = tgt;
	plogi = &evt->iu.plogi;
	memset(plogi, 0, sizeof(*plogi));
	if (ibmvfc_check_caps(vhost, IBMVFC_HANDLE_VF_WWPN)) {
		plogi->common.version = cpu_to_be32(2);
		plogi->target_wwpn = cpu_to_be64(tgt->wwpn);
	} else {
		plogi->common.version = cpu_to_be32(1);
	}
	plogi->common.opcode = cpu_to_be32(IBMVFC_PORT_LOGIN);
	plogi->common.length = cpu_to_be16(sizeof(*plogi));
	plogi->scsi_id = cpu_to_be64(tgt->scsi_id);

	if (ibmvfc_send_event(evt, vhost, default_timeout)) {
		vhost->discovery_threads--;
		ibmvfc_set_tgt_action(tgt, IBMVFC_TGT_ACTION_NONE);
		kref_put(&tgt->kref, ibmvfc_release_tgt);
	} else
		tgt_dbg(tgt, "Sent port login\n");
}

/**
 * ibmvfc_tgt_implicit_logout_done - Completion handler for Implicit Logout MAD
 * @evt:	ibmvfc event struct
 *
 **/
static void ibmvfc_tgt_implicit_logout_done(struct ibmvfc_event *evt)
{
	struct ibmvfc_target *tgt = evt->tgt;
	struct ibmvfc_host *vhost = evt->vhost;
	struct ibmvfc_implicit_logout *rsp = &evt->xfer_iu->implicit_logout;
	u32 status = be16_to_cpu(rsp->common.status);

	vhost->discovery_threads--;
	ibmvfc_free_event(evt);
	ibmvfc_set_tgt_action(tgt, IBMVFC_TGT_ACTION_NONE);

	switch (status) {
	case IBMVFC_MAD_SUCCESS:
		tgt_dbg(tgt, "Implicit Logout succeeded\n");
		break;
	case IBMVFC_MAD_DRIVER_FAILED:
		kref_put(&tgt->kref, ibmvfc_release_tgt);
		wake_up(&vhost->work_wait_q);
		return;
	case IBMVFC_MAD_FAILED:
	default:
		tgt_err(tgt, "Implicit Logout failed: rc=0x%02X\n", status);
		break;
	}

	ibmvfc_init_tgt(tgt, ibmvfc_tgt_send_plogi);
	kref_put(&tgt->kref, ibmvfc_release_tgt);
	wake_up(&vhost->work_wait_q);
}

/**
 * __ibmvfc_tgt_get_implicit_logout_evt - Allocate and init an event for implicit logout
 * @tgt:		ibmvfc target struct
 * @done:		Routine to call when the event is responded to
 *
 * Returns:
 *	Allocated and initialized ibmvfc_event struct
 **/
static struct ibmvfc_event *__ibmvfc_tgt_get_implicit_logout_evt(struct ibmvfc_target *tgt,
								 void (*done) (struct ibmvfc_event *))
{
	struct ibmvfc_implicit_logout *mad;
	struct ibmvfc_host *vhost = tgt->vhost;
	struct ibmvfc_event *evt;

	kref_get(&tgt->kref);
	evt = ibmvfc_get_reserved_event(&vhost->crq);
	if (!evt)
		return NULL;
	ibmvfc_init_event(evt, done, IBMVFC_MAD_FORMAT);
	evt->tgt = tgt;
	mad = &evt->iu.implicit_logout;
	memset(mad, 0, sizeof(*mad));
	mad->common.version = cpu_to_be32(1);
	mad->common.opcode = cpu_to_be32(IBMVFC_IMPLICIT_LOGOUT);
	mad->common.length = cpu_to_be16(sizeof(*mad));
	mad->old_scsi_id = cpu_to_be64(tgt->scsi_id);
	return evt;
}

/**
 * ibmvfc_tgt_implicit_logout - Initiate an Implicit Logout for specified target
 * @tgt:		ibmvfc target struct
 *
 **/
static void ibmvfc_tgt_implicit_logout(struct ibmvfc_target *tgt)
{
	struct ibmvfc_host *vhost = tgt->vhost;
	struct ibmvfc_event *evt;

	if (vhost->discovery_threads >= disc_threads)
		return;

	vhost->discovery_threads++;
	evt = __ibmvfc_tgt_get_implicit_logout_evt(tgt,
						   ibmvfc_tgt_implicit_logout_done);
	if (!evt) {
		vhost->discovery_threads--;
		ibmvfc_set_tgt_action(tgt, IBMVFC_TGT_ACTION_NONE);
		kref_put(&tgt->kref, ibmvfc_release_tgt);
		__ibmvfc_reset_host(vhost);
		return;
	}

	ibmvfc_set_tgt_action(tgt, IBMVFC_TGT_ACTION_INIT_WAIT);
	if (ibmvfc_send_event(evt, vhost, default_timeout)) {
		vhost->discovery_threads--;
		ibmvfc_set_tgt_action(tgt, IBMVFC_TGT_ACTION_NONE);
		kref_put(&tgt->kref, ibmvfc_release_tgt);
	} else
		tgt_dbg(tgt, "Sent Implicit Logout\n");
}

/**
 * ibmvfc_tgt_implicit_logout_and_del_done - Completion handler for Implicit Logout MAD
 * @evt:	ibmvfc event struct
 *
 **/
static void ibmvfc_tgt_implicit_logout_and_del_done(struct ibmvfc_event *evt)
{
	struct ibmvfc_target *tgt = evt->tgt;
	struct ibmvfc_host *vhost = evt->vhost;
	struct ibmvfc_passthru_mad *mad = &evt->xfer_iu->passthru;
	u32 status = be16_to_cpu(mad->common.status);

	vhost->discovery_threads--;
	ibmvfc_free_event(evt);

	/*
	 * If our state is IBMVFC_HOST_OFFLINE, we could be unloading the
	 * driver in which case we need to free up all the targets. If we are
	 * not unloading, we will still go through a hard reset to get out of
	 * offline state, so there is no need to track the old targets in that
	 * case.
	 */
	if (status == IBMVFC_MAD_SUCCESS || vhost->state == IBMVFC_HOST_OFFLINE)
		ibmvfc_set_tgt_action(tgt, IBMVFC_TGT_ACTION_DEL_RPORT);
	else
		ibmvfc_set_tgt_action(tgt, IBMVFC_TGT_ACTION_DEL_AND_LOGOUT_RPORT);

	tgt_dbg(tgt, "Implicit Logout %s\n", (status == IBMVFC_MAD_SUCCESS) ? "succeeded" : "failed");
	kref_put(&tgt->kref, ibmvfc_release_tgt);
	wake_up(&vhost->work_wait_q);
}

/**
 * ibmvfc_tgt_implicit_logout_and_del - Initiate an Implicit Logout for specified target
 * @tgt:		ibmvfc target struct
 *
 **/
static void ibmvfc_tgt_implicit_logout_and_del(struct ibmvfc_target *tgt)
{
	struct ibmvfc_host *vhost = tgt->vhost;
	struct ibmvfc_event *evt;

	if (!vhost->logged_in) {
		ibmvfc_set_tgt_action(tgt, IBMVFC_TGT_ACTION_DEL_RPORT);
		return;
	}

	if (vhost->discovery_threads >= disc_threads)
		return;

	vhost->discovery_threads++;
	evt = __ibmvfc_tgt_get_implicit_logout_evt(tgt,
						   ibmvfc_tgt_implicit_logout_and_del_done);

	ibmvfc_set_tgt_action(tgt, IBMVFC_TGT_ACTION_LOGOUT_RPORT_WAIT);
	if (ibmvfc_send_event(evt, vhost, default_timeout)) {
		vhost->discovery_threads--;
		ibmvfc_set_tgt_action(tgt, IBMVFC_TGT_ACTION_DEL_RPORT);
		kref_put(&tgt->kref, ibmvfc_release_tgt);
	} else
		tgt_dbg(tgt, "Sent Implicit Logout\n");
}

/**
 * ibmvfc_tgt_move_login_done - Completion handler for Move Login
 * @evt:	ibmvfc event struct
 *
 **/
static void ibmvfc_tgt_move_login_done(struct ibmvfc_event *evt)
{
	struct ibmvfc_target *tgt = evt->tgt;
	struct ibmvfc_host *vhost = evt->vhost;
	struct ibmvfc_move_login *rsp = &evt->xfer_iu->move_login;
	u32 status = be16_to_cpu(rsp->common.status);
	int level = IBMVFC_DEFAULT_LOG_LEVEL;

	vhost->discovery_threads--;
	ibmvfc_set_tgt_action(tgt, IBMVFC_TGT_ACTION_NONE);
	switch (status) {
	case IBMVFC_MAD_SUCCESS:
		tgt_dbg(tgt, "Move Login succeeded for new scsi_id: %llX\n", tgt->new_scsi_id);
		tgt->ids.node_name = wwn_to_u64(rsp->service_parms.node_name);
		tgt->ids.port_name = wwn_to_u64(rsp->service_parms.port_name);
		tgt->scsi_id = tgt->new_scsi_id;
		tgt->ids.port_id = tgt->scsi_id;
		memcpy(&tgt->service_parms, &rsp->service_parms,
		       sizeof(tgt->service_parms));
		memcpy(&tgt->service_parms_change, &rsp->service_parms_change,
		       sizeof(tgt->service_parms_change));
		ibmvfc_init_tgt(tgt, ibmvfc_tgt_send_prli);
		break;
	case IBMVFC_MAD_DRIVER_FAILED:
		break;
	case IBMVFC_MAD_CRQ_ERROR:
		ibmvfc_retry_tgt_init(tgt, ibmvfc_tgt_move_login);
		break;
	case IBMVFC_MAD_FAILED:
	default:
		level += ibmvfc_retry_tgt_init(tgt, ibmvfc_tgt_move_login);

		tgt_log(tgt, level,
			"Move Login failed: new scsi_id: %llX, flags:%x, vios_flags:%x, rc=0x%02X\n",
			tgt->new_scsi_id, be32_to_cpu(rsp->flags), be16_to_cpu(rsp->vios_flags),
			status);
		break;
	}

	kref_put(&tgt->kref, ibmvfc_release_tgt);
	ibmvfc_free_event(evt);
	wake_up(&vhost->work_wait_q);
}


/**
 * ibmvfc_tgt_move_login - Initiate a move login for specified target
 * @tgt:		ibmvfc target struct
 *
 **/
static void ibmvfc_tgt_move_login(struct ibmvfc_target *tgt)
{
	struct ibmvfc_host *vhost = tgt->vhost;
	struct ibmvfc_move_login *move;
	struct ibmvfc_event *evt;

	if (vhost->discovery_threads >= disc_threads)
		return;

	kref_get(&tgt->kref);
	evt = ibmvfc_get_reserved_event(&vhost->crq);
	if (!evt) {
		ibmvfc_set_tgt_action(tgt, IBMVFC_TGT_ACTION_DEL_RPORT);
		kref_put(&tgt->kref, ibmvfc_release_tgt);
		__ibmvfc_reset_host(vhost);
		return;
	}
	vhost->discovery_threads++;
	ibmvfc_set_tgt_action(tgt, IBMVFC_TGT_ACTION_INIT_WAIT);
	ibmvfc_init_event(evt, ibmvfc_tgt_move_login_done, IBMVFC_MAD_FORMAT);
	evt->tgt = tgt;
	move = &evt->iu.move_login;
	memset(move, 0, sizeof(*move));
	move->common.version = cpu_to_be32(1);
	move->common.opcode = cpu_to_be32(IBMVFC_MOVE_LOGIN);
	move->common.length = cpu_to_be16(sizeof(*move));

	move->old_scsi_id = cpu_to_be64(tgt->scsi_id);
	move->new_scsi_id = cpu_to_be64(tgt->new_scsi_id);
	move->wwpn = cpu_to_be64(tgt->wwpn);
	move->node_name = cpu_to_be64(tgt->ids.node_name);

	if (ibmvfc_send_event(evt, vhost, default_timeout)) {
		vhost->discovery_threads--;
		ibmvfc_set_tgt_action(tgt, IBMVFC_TGT_ACTION_DEL_RPORT);
		kref_put(&tgt->kref, ibmvfc_release_tgt);
	} else
		tgt_dbg(tgt, "Sent Move Login for new scsi_id: %llX\n", tgt->new_scsi_id);
}

/**
 * ibmvfc_adisc_needs_plogi - Does device need PLOGI?
 * @mad:	ibmvfc passthru mad struct
 * @tgt:	ibmvfc target struct
 *
 * Returns:
 *	1 if PLOGI needed / 0 if PLOGI not needed
 **/
static int ibmvfc_adisc_needs_plogi(struct ibmvfc_passthru_mad *mad,
				    struct ibmvfc_target *tgt)
{
	if (wwn_to_u64((u8 *)&mad->fc_iu.response[2]) != tgt->ids.port_name)
		return 1;
	if (wwn_to_u64((u8 *)&mad->fc_iu.response[4]) != tgt->ids.node_name)
		return 1;
	if (be32_to_cpu(mad->fc_iu.response[6]) != tgt->scsi_id)
		return 1;
	return 0;
}

/**
 * ibmvfc_tgt_adisc_done - Completion handler for ADISC
 * @evt:	ibmvfc event struct
 *
 **/
static void ibmvfc_tgt_adisc_done(struct ibmvfc_event *evt)
{
	struct ibmvfc_target *tgt = evt->tgt;
	struct ibmvfc_host *vhost = evt->vhost;
	struct ibmvfc_passthru_mad *mad = &evt->xfer_iu->passthru;
	u32 status = be16_to_cpu(mad->common.status);
	u8 fc_reason, fc_explain;

	vhost->discovery_threads--;
	ibmvfc_set_tgt_action(tgt, IBMVFC_TGT_ACTION_NONE);
	del_timer(&tgt->timer);

	switch (status) {
	case IBMVFC_MAD_SUCCESS:
		tgt_dbg(tgt, "ADISC succeeded\n");
		if (ibmvfc_adisc_needs_plogi(mad, tgt))
			ibmvfc_del_tgt(tgt);
		break;
	case IBMVFC_MAD_DRIVER_FAILED:
		break;
	case IBMVFC_MAD_FAILED:
	default:
		ibmvfc_del_tgt(tgt);
		fc_reason = (be32_to_cpu(mad->fc_iu.response[1]) & 0x00ff0000) >> 16;
		fc_explain = (be32_to_cpu(mad->fc_iu.response[1]) & 0x0000ff00) >> 8;
		tgt_info(tgt, "ADISC failed: %s (%x:%x) %s (%x) %s (%x) rc=0x%02X\n",
			 ibmvfc_get_cmd_error(be16_to_cpu(mad->iu.status), be16_to_cpu(mad->iu.error)),
			 be16_to_cpu(mad->iu.status), be16_to_cpu(mad->iu.error),
			 ibmvfc_get_fc_type(fc_reason), fc_reason,
			 ibmvfc_get_ls_explain(fc_explain), fc_explain, status);
		break;
	}

	kref_put(&tgt->kref, ibmvfc_release_tgt);
	ibmvfc_free_event(evt);
	wake_up(&vhost->work_wait_q);
}

/**
 * ibmvfc_init_passthru - Initialize an event struct for FC passthru
 * @evt:		ibmvfc event struct
 *
 **/
static void ibmvfc_init_passthru(struct ibmvfc_event *evt)
{
	struct ibmvfc_passthru_mad *mad = &evt->iu.passthru;

	memset(mad, 0, sizeof(*mad));
	mad->common.version = cpu_to_be32(1);
	mad->common.opcode = cpu_to_be32(IBMVFC_PASSTHRU);
	mad->common.length = cpu_to_be16(sizeof(*mad) - sizeof(mad->fc_iu) - sizeof(mad->iu));
	mad->cmd_ioba.va = cpu_to_be64((u64)be64_to_cpu(evt->crq.ioba) +
		offsetof(struct ibmvfc_passthru_mad, iu));
	mad->cmd_ioba.len = cpu_to_be32(sizeof(mad->iu));
	mad->iu.cmd_len = cpu_to_be32(sizeof(mad->fc_iu.payload));
	mad->iu.rsp_len = cpu_to_be32(sizeof(mad->fc_iu.response));
	mad->iu.cmd.va = cpu_to_be64((u64)be64_to_cpu(evt->crq.ioba) +
		offsetof(struct ibmvfc_passthru_mad, fc_iu) +
		offsetof(struct ibmvfc_passthru_fc_iu, payload));
	mad->iu.cmd.len = cpu_to_be32(sizeof(mad->fc_iu.payload));
	mad->iu.rsp.va = cpu_to_be64((u64)be64_to_cpu(evt->crq.ioba) +
		offsetof(struct ibmvfc_passthru_mad, fc_iu) +
		offsetof(struct ibmvfc_passthru_fc_iu, response));
	mad->iu.rsp.len = cpu_to_be32(sizeof(mad->fc_iu.response));
}

/**
 * ibmvfc_tgt_adisc_cancel_done - Completion handler when cancelling an ADISC
 * @evt:		ibmvfc event struct
 *
 * Just cleanup this event struct. Everything else is handled by
 * the ADISC completion handler. If the ADISC never actually comes
 * back, we still have the timer running on the ADISC event struct
 * which will fire and cause the CRQ to get reset.
 *
 **/
static void ibmvfc_tgt_adisc_cancel_done(struct ibmvfc_event *evt)
{
	struct ibmvfc_host *vhost = evt->vhost;
	struct ibmvfc_target *tgt = evt->tgt;

	tgt_dbg(tgt, "ADISC cancel complete\n");
	vhost->abort_threads--;
	ibmvfc_free_event(evt);
	kref_put(&tgt->kref, ibmvfc_release_tgt);
	wake_up(&vhost->work_wait_q);
}

/**
 * ibmvfc_adisc_timeout - Handle an ADISC timeout
 * @t:		ibmvfc target struct
 *
 * If an ADISC times out, send a cancel. If the cancel times
 * out, reset the CRQ. When the ADISC comes back as cancelled,
 * log back into the target.
 **/
static void ibmvfc_adisc_timeout(struct timer_list *t)
{
	struct ibmvfc_target *tgt = from_timer(tgt, t, timer);
	struct ibmvfc_host *vhost = tgt->vhost;
	struct ibmvfc_event *evt;
	struct ibmvfc_tmf *tmf;
	unsigned long flags;
	int rc;

	tgt_dbg(tgt, "ADISC timeout\n");
	spin_lock_irqsave(vhost->host->host_lock, flags);
	if (vhost->abort_threads >= disc_threads ||
	    tgt->action != IBMVFC_TGT_ACTION_INIT_WAIT ||
	    vhost->state != IBMVFC_INITIALIZING ||
	    vhost->action != IBMVFC_HOST_ACTION_QUERY_TGTS) {
		spin_unlock_irqrestore(vhost->host->host_lock, flags);
		return;
	}

	vhost->abort_threads++;
	kref_get(&tgt->kref);
	evt = ibmvfc_get_reserved_event(&vhost->crq);
	if (!evt) {
		tgt_err(tgt, "Failed to get cancel event for ADISC.\n");
		vhost->abort_threads--;
		kref_put(&tgt->kref, ibmvfc_release_tgt);
		__ibmvfc_reset_host(vhost);
		spin_unlock_irqrestore(vhost->host->host_lock, flags);
		return;
	}
	ibmvfc_init_event(evt, ibmvfc_tgt_adisc_cancel_done, IBMVFC_MAD_FORMAT);

	evt->tgt = tgt;
	tmf = &evt->iu.tmf;
	memset(tmf, 0, sizeof(*tmf));
	if (ibmvfc_check_caps(vhost, IBMVFC_HANDLE_VF_WWPN)) {
		tmf->common.version = cpu_to_be32(2);
		tmf->target_wwpn = cpu_to_be64(tgt->wwpn);
	} else {
		tmf->common.version = cpu_to_be32(1);
	}
	tmf->common.opcode = cpu_to_be32(IBMVFC_TMF_MAD);
	tmf->common.length = cpu_to_be16(sizeof(*tmf));
	tmf->scsi_id = cpu_to_be64(tgt->scsi_id);
	tmf->cancel_key = cpu_to_be32(tgt->cancel_key);

	rc = ibmvfc_send_event(evt, vhost, default_timeout);

	if (rc) {
		tgt_err(tgt, "Failed to send cancel event for ADISC. rc=%d\n", rc);
		vhost->abort_threads--;
		kref_put(&tgt->kref, ibmvfc_release_tgt);
		__ibmvfc_reset_host(vhost);
	} else
		tgt_dbg(tgt, "Attempting to cancel ADISC\n");
	spin_unlock_irqrestore(vhost->host->host_lock, flags);
}

/**
 * ibmvfc_tgt_adisc - Initiate an ADISC for specified target
 * @tgt:		ibmvfc target struct
 *
 * When sending an ADISC we end up with two timers running. The
 * first timer is the timer in the ibmvfc target struct. If this
 * fires, we send a cancel to the target. The second timer is the
 * timer on the ibmvfc event for the ADISC, which is longer. If that
 * fires, it means the ADISC timed out and our attempt to cancel it
 * also failed, so we need to reset the CRQ.
 **/
static void ibmvfc_tgt_adisc(struct ibmvfc_target *tgt)
{
	struct ibmvfc_passthru_mad *mad;
	struct ibmvfc_host *vhost = tgt->vhost;
	struct ibmvfc_event *evt;

	if (vhost->discovery_threads >= disc_threads)
		return;

	kref_get(&tgt->kref);
	evt = ibmvfc_get_reserved_event(&vhost->crq);
	if (!evt) {
		ibmvfc_set_tgt_action(tgt, IBMVFC_TGT_ACTION_NONE);
		kref_put(&tgt->kref, ibmvfc_release_tgt);
		__ibmvfc_reset_host(vhost);
		return;
	}
	vhost->discovery_threads++;
	ibmvfc_init_event(evt, ibmvfc_tgt_adisc_done, IBMVFC_MAD_FORMAT);
	evt->tgt = tgt;

	ibmvfc_init_passthru(evt);
	mad = &evt->iu.passthru;
	mad->iu.flags = cpu_to_be32(IBMVFC_FC_ELS);
	mad->iu.scsi_id = cpu_to_be64(tgt->scsi_id);
	mad->iu.cancel_key = cpu_to_be32(tgt->cancel_key);

	mad->fc_iu.payload[0] = cpu_to_be32(IBMVFC_ADISC);
	memcpy(&mad->fc_iu.payload[2], &vhost->login_buf->resp.port_name,
	       sizeof(vhost->login_buf->resp.port_name));
	memcpy(&mad->fc_iu.payload[4], &vhost->login_buf->resp.node_name,
	       sizeof(vhost->login_buf->resp.node_name));
	mad->fc_iu.payload[6] = cpu_to_be32(be64_to_cpu(vhost->login_buf->resp.scsi_id) & 0x00ffffff);

	if (timer_pending(&tgt->timer))
		mod_timer(&tgt->timer, jiffies + (IBMVFC_ADISC_TIMEOUT * HZ));
	else {
		tgt->timer.expires = jiffies + (IBMVFC_ADISC_TIMEOUT * HZ);
		add_timer(&tgt->timer);
	}

	ibmvfc_set_tgt_action(tgt, IBMVFC_TGT_ACTION_INIT_WAIT);
	if (ibmvfc_send_event(evt, vhost, IBMVFC_ADISC_PLUS_CANCEL_TIMEOUT)) {
		vhost->discovery_threads--;
		del_timer(&tgt->timer);
		ibmvfc_set_tgt_action(tgt, IBMVFC_TGT_ACTION_NONE);
		kref_put(&tgt->kref, ibmvfc_release_tgt);
	} else
		tgt_dbg(tgt, "Sent ADISC\n");
}

/**
 * ibmvfc_tgt_query_target_done - Completion handler for Query Target MAD
 * @evt:	ibmvfc event struct
 *
 **/
static void ibmvfc_tgt_query_target_done(struct ibmvfc_event *evt)
{
	struct ibmvfc_target *tgt = evt->tgt;
	struct ibmvfc_host *vhost = evt->vhost;
	struct ibmvfc_query_tgt *rsp = &evt->xfer_iu->query_tgt;
	u32 status = be16_to_cpu(rsp->common.status);
	int level = IBMVFC_DEFAULT_LOG_LEVEL;

	vhost->discovery_threads--;
	ibmvfc_set_tgt_action(tgt, IBMVFC_TGT_ACTION_NONE);
	switch (status) {
	case IBMVFC_MAD_SUCCESS:
		tgt_dbg(tgt, "Query Target succeeded\n");
		if (be64_to_cpu(rsp->scsi_id) != tgt->scsi_id)
			ibmvfc_del_tgt(tgt);
		else
			ibmvfc_init_tgt(tgt, ibmvfc_tgt_adisc);
		break;
	case IBMVFC_MAD_DRIVER_FAILED:
		break;
	case IBMVFC_MAD_CRQ_ERROR:
		ibmvfc_retry_tgt_init(tgt, ibmvfc_tgt_query_target);
		break;
	case IBMVFC_MAD_FAILED:
	default:
		if ((be16_to_cpu(rsp->status) & IBMVFC_FABRIC_MAPPED) == IBMVFC_FABRIC_MAPPED &&
		    be16_to_cpu(rsp->error) == IBMVFC_UNABLE_TO_PERFORM_REQ &&
		    be16_to_cpu(rsp->fc_explain) == IBMVFC_PORT_NAME_NOT_REG)
			ibmvfc_del_tgt(tgt);
		else if (ibmvfc_retry_cmd(be16_to_cpu(rsp->status), be16_to_cpu(rsp->error)))
			level += ibmvfc_retry_tgt_init(tgt, ibmvfc_tgt_query_target);
		else
			ibmvfc_del_tgt(tgt);

		tgt_log(tgt, level, "Query Target failed: %s (%x:%x) %s (%x) %s (%x) rc=0x%02X\n",
			ibmvfc_get_cmd_error(be16_to_cpu(rsp->status), be16_to_cpu(rsp->error)),
			be16_to_cpu(rsp->status), be16_to_cpu(rsp->error),
			ibmvfc_get_fc_type(be16_to_cpu(rsp->fc_type)), be16_to_cpu(rsp->fc_type),
			ibmvfc_get_gs_explain(be16_to_cpu(rsp->fc_explain)), be16_to_cpu(rsp->fc_explain),
			status);
		break;
	}

	kref_put(&tgt->kref, ibmvfc_release_tgt);
	ibmvfc_free_event(evt);
	wake_up(&vhost->work_wait_q);
}

/**
 * ibmvfc_tgt_query_target - Initiate a Query Target for specified target
 * @tgt:	ibmvfc target struct
 *
 **/
static void ibmvfc_tgt_query_target(struct ibmvfc_target *tgt)
{
	struct ibmvfc_query_tgt *query_tgt;
	struct ibmvfc_host *vhost = tgt->vhost;
	struct ibmvfc_event *evt;

	if (vhost->discovery_threads >= disc_threads)
		return;

	kref_get(&tgt->kref);
	evt = ibmvfc_get_reserved_event(&vhost->crq);
	if (!evt) {
		ibmvfc_set_tgt_action(tgt, IBMVFC_TGT_ACTION_NONE);
		kref_put(&tgt->kref, ibmvfc_release_tgt);
		__ibmvfc_reset_host(vhost);
		return;
	}
	vhost->discovery_threads++;
	evt->tgt = tgt;
	ibmvfc_init_event(evt, ibmvfc_tgt_query_target_done, IBMVFC_MAD_FORMAT);
	query_tgt = &evt->iu.query_tgt;
	memset(query_tgt, 0, sizeof(*query_tgt));
	query_tgt->common.version = cpu_to_be32(1);
	query_tgt->common.opcode = cpu_to_be32(IBMVFC_QUERY_TARGET);
	query_tgt->common.length = cpu_to_be16(sizeof(*query_tgt));
	query_tgt->wwpn = cpu_to_be64(tgt->ids.port_name);

	ibmvfc_set_tgt_action(tgt, IBMVFC_TGT_ACTION_INIT_WAIT);
	if (ibmvfc_send_event(evt, vhost, default_timeout)) {
		vhost->discovery_threads--;
		ibmvfc_set_tgt_action(tgt, IBMVFC_TGT_ACTION_NONE);
		kref_put(&tgt->kref, ibmvfc_release_tgt);
	} else
		tgt_dbg(tgt, "Sent Query Target\n");
}

/**
 * ibmvfc_alloc_target - Allocate and initialize an ibmvfc target
 * @vhost:		ibmvfc host struct
 * @target:		Holds SCSI ID to allocate target forand the WWPN
 *
 * Returns:
 *	0 on success / other on failure
 **/
static int ibmvfc_alloc_target(struct ibmvfc_host *vhost,
			       struct ibmvfc_discover_targets_entry *target)
{
	struct ibmvfc_target *stgt = NULL;
	struct ibmvfc_target *wtgt = NULL;
	struct ibmvfc_target *tgt;
	unsigned long flags;
	u64 scsi_id = be32_to_cpu(target->scsi_id) & IBMVFC_DISC_TGT_SCSI_ID_MASK;
	u64 wwpn = be64_to_cpu(target->wwpn);

	/* Look to see if we already have a target allocated for this SCSI ID or WWPN */
	spin_lock_irqsave(vhost->host->host_lock, flags);
	list_for_each_entry(tgt, &vhost->targets, queue) {
		if (tgt->wwpn == wwpn) {
			wtgt = tgt;
			break;
		}
	}

	list_for_each_entry(tgt, &vhost->targets, queue) {
		if (tgt->scsi_id == scsi_id) {
			stgt = tgt;
			break;
		}
	}

	if (wtgt && !stgt) {
		/*
		 * A WWPN target has moved and we still are tracking the old
		 * SCSI ID.  The only way we should be able to get here is if
		 * we attempted to send an implicit logout for the old SCSI ID
		 * and it failed for some reason, such as there being I/O
		 * pending to the target. In this case, we will have already
		 * deleted the rport from the FC transport so we do a move
		 * login, which works even with I/O pending, however, if
		 * there is still I/O pending, it will stay outstanding, so
		 * we only do this if fast fail is disabled for the rport,
		 * otherwise we let terminate_rport_io clean up the port
		 * before we login at the new location.
		 */
		if (wtgt->action == IBMVFC_TGT_ACTION_LOGOUT_DELETED_RPORT) {
			if (wtgt->move_login) {
				/*
				 * Do a move login here. The old target is no longer
				 * known to the transport layer We don't use the
				 * normal ibmvfc_set_tgt_action to set this, as we
				 * don't normally want to allow this state change.
				 */
				wtgt->new_scsi_id = scsi_id;
				wtgt->action = IBMVFC_TGT_ACTION_INIT;
				wtgt->init_retries = 0;
				ibmvfc_init_tgt(wtgt, ibmvfc_tgt_move_login);
			}
			goto unlock_out;
		} else {
			tgt_err(wtgt, "Unexpected target state: %d, %p\n",
				wtgt->action, wtgt->rport);
		}
	} else if (stgt) {
		if (tgt->need_login)
			ibmvfc_init_tgt(tgt, ibmvfc_tgt_implicit_logout);
		goto unlock_out;
	}
	spin_unlock_irqrestore(vhost->host->host_lock, flags);

	tgt = mempool_alloc(vhost->tgt_pool, GFP_NOIO);
	memset(tgt, 0, sizeof(*tgt));
	tgt->scsi_id = scsi_id;
	tgt->wwpn = wwpn;
	tgt->vhost = vhost;
	tgt->need_login = 1;
	timer_setup(&tgt->timer, ibmvfc_adisc_timeout, 0);
	kref_init(&tgt->kref);
	ibmvfc_init_tgt(tgt, ibmvfc_tgt_implicit_logout);
	spin_lock_irqsave(vhost->host->host_lock, flags);
	tgt->cancel_key = vhost->task_set++;
	list_add_tail(&tgt->queue, &vhost->targets);

unlock_out:
	spin_unlock_irqrestore(vhost->host->host_lock, flags);
	return 0;
}

/**
 * ibmvfc_alloc_targets - Allocate and initialize ibmvfc targets
 * @vhost:		ibmvfc host struct
 *
 * Returns:
 *	0 on success / other on failure
 **/
static int ibmvfc_alloc_targets(struct ibmvfc_host *vhost)
{
	int i, rc;

	for (i = 0, rc = 0; !rc && i < vhost->num_targets; i++)
		rc = ibmvfc_alloc_target(vhost, &vhost->scsi_scrqs.disc_buf[i]);

	return rc;
}

/**
 * ibmvfc_discover_targets_done - Completion handler for discover targets MAD
 * @evt:	ibmvfc event struct
 *
 **/
static void ibmvfc_discover_targets_done(struct ibmvfc_event *evt)
{
	struct ibmvfc_host *vhost = evt->vhost;
	struct ibmvfc_discover_targets *rsp = &evt->xfer_iu->discover_targets;
	u32 mad_status = be16_to_cpu(rsp->common.status);
	int level = IBMVFC_DEFAULT_LOG_LEVEL;

	switch (mad_status) {
	case IBMVFC_MAD_SUCCESS:
		ibmvfc_dbg(vhost, "Discover Targets succeeded\n");
		vhost->num_targets = be32_to_cpu(rsp->num_written);
		ibmvfc_set_host_action(vhost, IBMVFC_HOST_ACTION_ALLOC_TGTS);
		break;
	case IBMVFC_MAD_FAILED:
		level += ibmvfc_retry_host_init(vhost);
		ibmvfc_log(vhost, level, "Discover Targets failed: %s (%x:%x)\n",
			   ibmvfc_get_cmd_error(be16_to_cpu(rsp->status), be16_to_cpu(rsp->error)),
			   be16_to_cpu(rsp->status), be16_to_cpu(rsp->error));
		break;
	case IBMVFC_MAD_DRIVER_FAILED:
		break;
	default:
		dev_err(vhost->dev, "Invalid Discover Targets response: 0x%x\n", mad_status);
		ibmvfc_link_down(vhost, IBMVFC_LINK_DEAD);
		break;
	}

	ibmvfc_free_event(evt);
	wake_up(&vhost->work_wait_q);
}

/**
 * ibmvfc_discover_targets - Send Discover Targets MAD
 * @vhost:	ibmvfc host struct
 *
 **/
static void ibmvfc_discover_targets(struct ibmvfc_host *vhost)
{
	struct ibmvfc_discover_targets *mad;
	struct ibmvfc_event *evt = ibmvfc_get_reserved_event(&vhost->crq);
	int level = IBMVFC_DEFAULT_LOG_LEVEL;

	if (!evt) {
		ibmvfc_log(vhost, level, "Discover Targets failed: no available events\n");
		ibmvfc_hard_reset_host(vhost);
		return;
	}

	ibmvfc_init_event(evt, ibmvfc_discover_targets_done, IBMVFC_MAD_FORMAT);
	mad = &evt->iu.discover_targets;
	memset(mad, 0, sizeof(*mad));
	mad->common.version = cpu_to_be32(1);
	mad->common.opcode = cpu_to_be32(IBMVFC_DISC_TARGETS);
	mad->common.length = cpu_to_be16(sizeof(*mad));
	mad->bufflen = cpu_to_be32(vhost->scsi_scrqs.disc_buf_sz);
	mad->buffer.va = cpu_to_be64(vhost->scsi_scrqs.disc_buf_dma);
	mad->buffer.len = cpu_to_be32(vhost->scsi_scrqs.disc_buf_sz);
	mad->flags = cpu_to_be32(IBMVFC_DISC_TGT_PORT_ID_WWPN_LIST);
	ibmvfc_set_host_action(vhost, IBMVFC_HOST_ACTION_INIT_WAIT);

	if (!ibmvfc_send_event(evt, vhost, default_timeout))
		ibmvfc_dbg(vhost, "Sent discover targets\n");
	else
		ibmvfc_link_down(vhost, IBMVFC_LINK_DEAD);
}

static void ibmvfc_channel_setup_done(struct ibmvfc_event *evt)
{
	struct ibmvfc_host *vhost = evt->vhost;
	struct ibmvfc_channel_setup *setup = vhost->channel_setup_buf;
	struct ibmvfc_channels *scrqs = &vhost->scsi_scrqs;
	u32 mad_status = be16_to_cpu(evt->xfer_iu->channel_setup.common.status);
	int level = IBMVFC_DEFAULT_LOG_LEVEL;
	int flags, active_queues, i;

	ibmvfc_free_event(evt);

	switch (mad_status) {
	case IBMVFC_MAD_SUCCESS:
		ibmvfc_dbg(vhost, "Channel Setup succeeded\n");
		flags = be32_to_cpu(setup->flags);
		vhost->do_enquiry = 0;
		active_queues = be32_to_cpu(setup->num_scsi_subq_channels);
		scrqs->active_queues = active_queues;

		if (flags & IBMVFC_CHANNELS_CANCELED) {
			ibmvfc_dbg(vhost, "Channels Canceled\n");
			vhost->using_channels = 0;
		} else {
			if (active_queues)
				vhost->using_channels = 1;
			for (i = 0; i < active_queues; i++)
				scrqs->scrqs[i].vios_cookie =
					be64_to_cpu(setup->channel_handles[i]);

			ibmvfc_dbg(vhost, "Using %u channels\n",
				   vhost->scsi_scrqs.active_queues);
		}
		break;
	case IBMVFC_MAD_FAILED:
		level += ibmvfc_retry_host_init(vhost);
		ibmvfc_log(vhost, level, "Channel Setup failed\n");
		fallthrough;
	case IBMVFC_MAD_DRIVER_FAILED:
		return;
	default:
		dev_err(vhost->dev, "Invalid Channel Setup response: 0x%x\n",
			mad_status);
		ibmvfc_link_down(vhost, IBMVFC_LINK_DEAD);
		return;
	}

	ibmvfc_set_host_action(vhost, IBMVFC_HOST_ACTION_QUERY);
	wake_up(&vhost->work_wait_q);
}

static void ibmvfc_channel_setup(struct ibmvfc_host *vhost)
{
	struct ibmvfc_channel_setup_mad *mad;
	struct ibmvfc_channel_setup *setup_buf = vhost->channel_setup_buf;
	struct ibmvfc_event *evt = ibmvfc_get_reserved_event(&vhost->crq);
<<<<<<< HEAD
	struct ibmvfc_scsi_channels *scrqs = &vhost->scsi_scrqs;
	unsigned int num_channels =
		min(vhost->client_scsi_channels, vhost->max_vios_scsi_channels);
=======
	struct ibmvfc_channels *scrqs = &vhost->scsi_scrqs;
	unsigned int num_channels =
		min(scrqs->desired_queues, vhost->max_vios_scsi_channels);
>>>>>>> 2d5404ca
	int level = IBMVFC_DEFAULT_LOG_LEVEL;
	int i;

	if (!evt) {
		ibmvfc_log(vhost, level, "Channel Setup failed: no available events\n");
		ibmvfc_hard_reset_host(vhost);
		return;
	}

	memset(setup_buf, 0, sizeof(*setup_buf));
	if (num_channels == 0)
		setup_buf->flags = cpu_to_be32(IBMVFC_CANCEL_CHANNELS);
	else {
		setup_buf->num_scsi_subq_channels = cpu_to_be32(num_channels);
		for (i = 0; i < num_channels; i++)
			setup_buf->channel_handles[i] = cpu_to_be64(scrqs->scrqs[i].cookie);
	}

	ibmvfc_init_event(evt, ibmvfc_channel_setup_done, IBMVFC_MAD_FORMAT);
	mad = &evt->iu.channel_setup;
	memset(mad, 0, sizeof(*mad));
	mad->common.version = cpu_to_be32(1);
	mad->common.opcode = cpu_to_be32(IBMVFC_CHANNEL_SETUP);
	mad->common.length = cpu_to_be16(sizeof(*mad));
	mad->buffer.va = cpu_to_be64(vhost->channel_setup_dma);
	mad->buffer.len = cpu_to_be32(sizeof(*vhost->channel_setup_buf));

	ibmvfc_set_host_action(vhost, IBMVFC_HOST_ACTION_INIT_WAIT);

	if (!ibmvfc_send_event(evt, vhost, default_timeout))
		ibmvfc_dbg(vhost, "Sent channel setup\n");
	else
		ibmvfc_link_down(vhost, IBMVFC_LINK_DOWN);
}

static void ibmvfc_channel_enquiry_done(struct ibmvfc_event *evt)
{
	struct ibmvfc_host *vhost = evt->vhost;
	struct ibmvfc_channel_enquiry *rsp = &evt->xfer_iu->channel_enquiry;
	u32 mad_status = be16_to_cpu(rsp->common.status);
	int level = IBMVFC_DEFAULT_LOG_LEVEL;

	switch (mad_status) {
	case IBMVFC_MAD_SUCCESS:
		ibmvfc_dbg(vhost, "Channel Enquiry succeeded\n");
		vhost->max_vios_scsi_channels = be32_to_cpu(rsp->num_scsi_subq_channels);
		ibmvfc_free_event(evt);
		break;
	case IBMVFC_MAD_FAILED:
		level += ibmvfc_retry_host_init(vhost);
		ibmvfc_log(vhost, level, "Channel Enquiry failed\n");
		fallthrough;
	case IBMVFC_MAD_DRIVER_FAILED:
		ibmvfc_free_event(evt);
		return;
	default:
		dev_err(vhost->dev, "Invalid Channel Enquiry response: 0x%x\n",
			mad_status);
		ibmvfc_link_down(vhost, IBMVFC_LINK_DEAD);
		ibmvfc_free_event(evt);
		return;
	}

	ibmvfc_channel_setup(vhost);
}

static void ibmvfc_channel_enquiry(struct ibmvfc_host *vhost)
{
	struct ibmvfc_channel_enquiry *mad;
	struct ibmvfc_event *evt = ibmvfc_get_reserved_event(&vhost->crq);
	int level = IBMVFC_DEFAULT_LOG_LEVEL;

	if (!evt) {
		ibmvfc_log(vhost, level, "Channel Enquiry failed: no available events\n");
		ibmvfc_hard_reset_host(vhost);
		return;
	}

	ibmvfc_init_event(evt, ibmvfc_channel_enquiry_done, IBMVFC_MAD_FORMAT);
	mad = &evt->iu.channel_enquiry;
	memset(mad, 0, sizeof(*mad));
	mad->common.version = cpu_to_be32(1);
	mad->common.opcode = cpu_to_be32(IBMVFC_CHANNEL_ENQUIRY);
	mad->common.length = cpu_to_be16(sizeof(*mad));

	if (mig_channels_only)
		mad->flags |= cpu_to_be32(IBMVFC_NO_CHANNELS_TO_CRQ_SUPPORT);
	if (mig_no_less_channels)
		mad->flags |= cpu_to_be32(IBMVFC_NO_N_TO_M_CHANNELS_SUPPORT);

	ibmvfc_set_host_action(vhost, IBMVFC_HOST_ACTION_INIT_WAIT);

	if (!ibmvfc_send_event(evt, vhost, default_timeout))
		ibmvfc_dbg(vhost, "Send channel enquiry\n");
	else
		ibmvfc_link_down(vhost, IBMVFC_LINK_DEAD);
}

/**
 * ibmvfc_npiv_login_done - Completion handler for NPIV Login
 * @evt:	ibmvfc event struct
 *
 **/
static void ibmvfc_npiv_login_done(struct ibmvfc_event *evt)
{
	struct ibmvfc_host *vhost = evt->vhost;
	u32 mad_status = be16_to_cpu(evt->xfer_iu->npiv_login.common.status);
	struct ibmvfc_npiv_login_resp *rsp = &vhost->login_buf->resp;
	unsigned int npiv_max_sectors;
	int level = IBMVFC_DEFAULT_LOG_LEVEL;

	switch (mad_status) {
	case IBMVFC_MAD_SUCCESS:
		ibmvfc_free_event(evt);
		break;
	case IBMVFC_MAD_FAILED:
		if (ibmvfc_retry_cmd(be16_to_cpu(rsp->status), be16_to_cpu(rsp->error)))
			level += ibmvfc_retry_host_init(vhost);
		else
			ibmvfc_link_down(vhost, IBMVFC_LINK_DEAD);
		ibmvfc_log(vhost, level, "NPIV Login failed: %s (%x:%x)\n",
			   ibmvfc_get_cmd_error(be16_to_cpu(rsp->status), be16_to_cpu(rsp->error)),
						be16_to_cpu(rsp->status), be16_to_cpu(rsp->error));
		ibmvfc_free_event(evt);
		return;
	case IBMVFC_MAD_CRQ_ERROR:
		ibmvfc_retry_host_init(vhost);
		fallthrough;
	case IBMVFC_MAD_DRIVER_FAILED:
		ibmvfc_free_event(evt);
		return;
	default:
		dev_err(vhost->dev, "Invalid NPIV Login response: 0x%x\n", mad_status);
		ibmvfc_link_down(vhost, IBMVFC_LINK_DEAD);
		ibmvfc_free_event(evt);
		return;
	}

	vhost->client_migrated = 0;

	if (!(be32_to_cpu(rsp->flags) & IBMVFC_NATIVE_FC)) {
		dev_err(vhost->dev, "Virtual adapter does not support FC. %x\n",
			rsp->flags);
		ibmvfc_link_down(vhost, IBMVFC_LINK_DEAD);
		wake_up(&vhost->work_wait_q);
		return;
	}

	if (be32_to_cpu(rsp->max_cmds) <= IBMVFC_NUM_INTERNAL_REQ) {
		dev_err(vhost->dev, "Virtual adapter supported queue depth too small: %d\n",
			rsp->max_cmds);
		ibmvfc_link_down(vhost, IBMVFC_LINK_DEAD);
		wake_up(&vhost->work_wait_q);
		return;
	}

	vhost->logged_in = 1;
	npiv_max_sectors = min((uint)(be64_to_cpu(rsp->max_dma_len) >> 9), max_sectors);
	dev_info(vhost->dev, "Host partition: %s, device: %s %s %s max sectors %u\n",
		 rsp->partition_name, rsp->device_name, rsp->port_loc_code,
		 rsp->drc_name, npiv_max_sectors);

	fc_host_fabric_name(vhost->host) = be64_to_cpu(rsp->node_name);
	fc_host_node_name(vhost->host) = be64_to_cpu(rsp->node_name);
	fc_host_port_name(vhost->host) = be64_to_cpu(rsp->port_name);
	fc_host_port_id(vhost->host) = be64_to_cpu(rsp->scsi_id);
	fc_host_port_type(vhost->host) = FC_PORTTYPE_NPIV;
	fc_host_supported_classes(vhost->host) = 0;
	if (be32_to_cpu(rsp->service_parms.class1_parms[0]) & 0x80000000)
		fc_host_supported_classes(vhost->host) |= FC_COS_CLASS1;
	if (be32_to_cpu(rsp->service_parms.class2_parms[0]) & 0x80000000)
		fc_host_supported_classes(vhost->host) |= FC_COS_CLASS2;
	if (be32_to_cpu(rsp->service_parms.class3_parms[0]) & 0x80000000)
		fc_host_supported_classes(vhost->host) |= FC_COS_CLASS3;
	fc_host_maxframe_size(vhost->host) =
		be16_to_cpu(rsp->service_parms.common.bb_rcv_sz) & 0x0fff;

	vhost->host->can_queue = be32_to_cpu(rsp->max_cmds) - IBMVFC_NUM_INTERNAL_REQ;
	vhost->host->max_sectors = npiv_max_sectors;

	if (ibmvfc_check_caps(vhost, IBMVFC_CAN_SUPPORT_CHANNELS) && vhost->do_enquiry) {
		ibmvfc_channel_enquiry(vhost);
	} else {
		vhost->do_enquiry = 0;
		ibmvfc_set_host_action(vhost, IBMVFC_HOST_ACTION_QUERY);
		wake_up(&vhost->work_wait_q);
	}
}

/**
 * ibmvfc_npiv_login - Sends NPIV login
 * @vhost:	ibmvfc host struct
 *
 **/
static void ibmvfc_npiv_login(struct ibmvfc_host *vhost)
{
	struct ibmvfc_npiv_login_mad *mad;
	struct ibmvfc_event *evt = ibmvfc_get_reserved_event(&vhost->crq);

	if (!evt) {
		ibmvfc_dbg(vhost, "NPIV Login failed: no available events\n");
		ibmvfc_hard_reset_host(vhost);
		return;
	}

	ibmvfc_gather_partition_info(vhost);
	ibmvfc_set_login_info(vhost);
	ibmvfc_init_event(evt, ibmvfc_npiv_login_done, IBMVFC_MAD_FORMAT);

	memcpy(vhost->login_buf, &vhost->login_info, sizeof(vhost->login_info));
	mad = &evt->iu.npiv_login;
	memset(mad, 0, sizeof(struct ibmvfc_npiv_login_mad));
	mad->common.version = cpu_to_be32(1);
	mad->common.opcode = cpu_to_be32(IBMVFC_NPIV_LOGIN);
	mad->common.length = cpu_to_be16(sizeof(struct ibmvfc_npiv_login_mad));
	mad->buffer.va = cpu_to_be64(vhost->login_buf_dma);
	mad->buffer.len = cpu_to_be32(sizeof(*vhost->login_buf));

	ibmvfc_set_host_action(vhost, IBMVFC_HOST_ACTION_INIT_WAIT);

	if (!ibmvfc_send_event(evt, vhost, default_timeout))
		ibmvfc_dbg(vhost, "Sent NPIV login\n");
	else
		ibmvfc_link_down(vhost, IBMVFC_LINK_DEAD);
}

/**
 * ibmvfc_npiv_logout_done - Completion handler for NPIV Logout
 * @evt:		ibmvfc event struct
 *
 **/
static void ibmvfc_npiv_logout_done(struct ibmvfc_event *evt)
{
	struct ibmvfc_host *vhost = evt->vhost;
	u32 mad_status = be16_to_cpu(evt->xfer_iu->npiv_logout.common.status);

	ibmvfc_free_event(evt);

	switch (mad_status) {
	case IBMVFC_MAD_SUCCESS:
		if (list_empty(&vhost->crq.sent) &&
		    vhost->action == IBMVFC_HOST_ACTION_LOGO_WAIT) {
			ibmvfc_init_host(vhost);
			return;
		}
		break;
	case IBMVFC_MAD_FAILED:
	case IBMVFC_MAD_NOT_SUPPORTED:
	case IBMVFC_MAD_CRQ_ERROR:
	case IBMVFC_MAD_DRIVER_FAILED:
	default:
		ibmvfc_dbg(vhost, "NPIV Logout failed. 0x%X\n", mad_status);
		break;
	}

	ibmvfc_hard_reset_host(vhost);
}

/**
 * ibmvfc_npiv_logout - Issue an NPIV Logout
 * @vhost:		ibmvfc host struct
 *
 **/
static void ibmvfc_npiv_logout(struct ibmvfc_host *vhost)
{
	struct ibmvfc_npiv_logout_mad *mad;
	struct ibmvfc_event *evt;

	evt = ibmvfc_get_reserved_event(&vhost->crq);
	if (!evt) {
		ibmvfc_dbg(vhost, "NPIV Logout failed: no available events\n");
		ibmvfc_hard_reset_host(vhost);
		return;
	}

	ibmvfc_init_event(evt, ibmvfc_npiv_logout_done, IBMVFC_MAD_FORMAT);

	mad = &evt->iu.npiv_logout;
	memset(mad, 0, sizeof(*mad));
	mad->common.version = cpu_to_be32(1);
	mad->common.opcode = cpu_to_be32(IBMVFC_NPIV_LOGOUT);
	mad->common.length = cpu_to_be16(sizeof(struct ibmvfc_npiv_logout_mad));

	ibmvfc_set_host_action(vhost, IBMVFC_HOST_ACTION_LOGO_WAIT);

	if (!ibmvfc_send_event(evt, vhost, default_timeout))
		ibmvfc_dbg(vhost, "Sent NPIV logout\n");
	else
		ibmvfc_link_down(vhost, IBMVFC_LINK_DEAD);
}

/**
 * ibmvfc_dev_init_to_do - Is there target initialization work to do?
 * @vhost:		ibmvfc host struct
 *
 * Returns:
 *	1 if work to do / 0 if not
 **/
static int ibmvfc_dev_init_to_do(struct ibmvfc_host *vhost)
{
	struct ibmvfc_target *tgt;

	list_for_each_entry(tgt, &vhost->targets, queue) {
		if (tgt->action == IBMVFC_TGT_ACTION_INIT ||
		    tgt->action == IBMVFC_TGT_ACTION_INIT_WAIT)
			return 1;
	}

	return 0;
}

/**
 * ibmvfc_dev_logo_to_do - Is there target logout work to do?
 * @vhost:		ibmvfc host struct
 *
 * Returns:
 *	1 if work to do / 0 if not
 **/
static int ibmvfc_dev_logo_to_do(struct ibmvfc_host *vhost)
{
	struct ibmvfc_target *tgt;

	list_for_each_entry(tgt, &vhost->targets, queue) {
		if (tgt->action == IBMVFC_TGT_ACTION_LOGOUT_RPORT ||
		    tgt->action == IBMVFC_TGT_ACTION_LOGOUT_RPORT_WAIT)
			return 1;
	}
	return 0;
}

/**
 * __ibmvfc_work_to_do - Is there task level work to do? (no locking)
 * @vhost:		ibmvfc host struct
 *
 * Returns:
 *	1 if work to do / 0 if not
 **/
static int __ibmvfc_work_to_do(struct ibmvfc_host *vhost)
{
	struct ibmvfc_target *tgt;

	if (kthread_should_stop())
		return 1;
	switch (vhost->action) {
	case IBMVFC_HOST_ACTION_NONE:
	case IBMVFC_HOST_ACTION_INIT_WAIT:
	case IBMVFC_HOST_ACTION_LOGO_WAIT:
		return 0;
	case IBMVFC_HOST_ACTION_TGT_INIT:
	case IBMVFC_HOST_ACTION_QUERY_TGTS:
		if (vhost->discovery_threads == disc_threads)
			return 0;
		list_for_each_entry(tgt, &vhost->targets, queue)
			if (tgt->action == IBMVFC_TGT_ACTION_INIT)
				return 1;
		list_for_each_entry(tgt, &vhost->targets, queue)
			if (tgt->action == IBMVFC_TGT_ACTION_INIT_WAIT)
				return 0;
		return 1;
	case IBMVFC_HOST_ACTION_TGT_DEL:
	case IBMVFC_HOST_ACTION_TGT_DEL_FAILED:
		if (vhost->discovery_threads == disc_threads)
			return 0;
		list_for_each_entry(tgt, &vhost->targets, queue)
			if (tgt->action == IBMVFC_TGT_ACTION_LOGOUT_RPORT)
				return 1;
		list_for_each_entry(tgt, &vhost->targets, queue)
			if (tgt->action == IBMVFC_TGT_ACTION_LOGOUT_RPORT_WAIT)
				return 0;
		return 1;
	case IBMVFC_HOST_ACTION_LOGO:
	case IBMVFC_HOST_ACTION_INIT:
	case IBMVFC_HOST_ACTION_ALLOC_TGTS:
	case IBMVFC_HOST_ACTION_QUERY:
	case IBMVFC_HOST_ACTION_RESET:
	case IBMVFC_HOST_ACTION_REENABLE:
	default:
		break;
	}

	return 1;
}

/**
 * ibmvfc_work_to_do - Is there task level work to do?
 * @vhost:		ibmvfc host struct
 *
 * Returns:
 *	1 if work to do / 0 if not
 **/
static int ibmvfc_work_to_do(struct ibmvfc_host *vhost)
{
	unsigned long flags;
	int rc;

	spin_lock_irqsave(vhost->host->host_lock, flags);
	rc = __ibmvfc_work_to_do(vhost);
	spin_unlock_irqrestore(vhost->host->host_lock, flags);
	return rc;
}

/**
 * ibmvfc_log_ae - Log async events if necessary
 * @vhost:		ibmvfc host struct
 * @events:		events to log
 *
 **/
static void ibmvfc_log_ae(struct ibmvfc_host *vhost, int events)
{
	if (events & IBMVFC_AE_RSCN)
		fc_host_post_event(vhost->host, fc_get_event_number(), FCH_EVT_RSCN, 0);
	if ((events & IBMVFC_AE_LINKDOWN) &&
	    vhost->state >= IBMVFC_HALTED)
		fc_host_post_event(vhost->host, fc_get_event_number(), FCH_EVT_LINKDOWN, 0);
	if ((events & IBMVFC_AE_LINKUP) &&
	    vhost->state == IBMVFC_INITIALIZING)
		fc_host_post_event(vhost->host, fc_get_event_number(), FCH_EVT_LINKUP, 0);
}

/**
 * ibmvfc_tgt_add_rport - Tell the FC transport about a new remote port
 * @tgt:		ibmvfc target struct
 *
 **/
static void ibmvfc_tgt_add_rport(struct ibmvfc_target *tgt)
{
	struct ibmvfc_host *vhost = tgt->vhost;
	struct fc_rport *rport;
	unsigned long flags;

	tgt_dbg(tgt, "Adding rport\n");
	rport = fc_remote_port_add(vhost->host, 0, &tgt->ids);
	spin_lock_irqsave(vhost->host->host_lock, flags);

	if (rport && tgt->action == IBMVFC_TGT_ACTION_DEL_RPORT) {
		tgt_dbg(tgt, "Deleting rport\n");
		list_del(&tgt->queue);
		ibmvfc_set_tgt_action(tgt, IBMVFC_TGT_ACTION_DELETED_RPORT);
		spin_unlock_irqrestore(vhost->host->host_lock, flags);
		fc_remote_port_delete(rport);
		del_timer_sync(&tgt->timer);
		kref_put(&tgt->kref, ibmvfc_release_tgt);
		return;
	} else if (rport && tgt->action == IBMVFC_TGT_ACTION_DEL_AND_LOGOUT_RPORT) {
		tgt_dbg(tgt, "Deleting rport with outstanding I/O\n");
		ibmvfc_set_tgt_action(tgt, IBMVFC_TGT_ACTION_LOGOUT_DELETED_RPORT);
		tgt->rport = NULL;
		tgt->init_retries = 0;
		spin_unlock_irqrestore(vhost->host->host_lock, flags);
		fc_remote_port_delete(rport);
		return;
	} else if (rport && tgt->action == IBMVFC_TGT_ACTION_DELETED_RPORT) {
		spin_unlock_irqrestore(vhost->host->host_lock, flags);
		return;
	}

	if (rport) {
		tgt_dbg(tgt, "rport add succeeded\n");
		tgt->rport = rport;
		rport->maxframe_size = be16_to_cpu(tgt->service_parms.common.bb_rcv_sz) & 0x0fff;
		rport->supported_classes = 0;
		tgt->target_id = rport->scsi_target_id;
		if (be32_to_cpu(tgt->service_parms.class1_parms[0]) & 0x80000000)
			rport->supported_classes |= FC_COS_CLASS1;
		if (be32_to_cpu(tgt->service_parms.class2_parms[0]) & 0x80000000)
			rport->supported_classes |= FC_COS_CLASS2;
		if (be32_to_cpu(tgt->service_parms.class3_parms[0]) & 0x80000000)
			rport->supported_classes |= FC_COS_CLASS3;
	} else
		tgt_dbg(tgt, "rport add failed\n");
	spin_unlock_irqrestore(vhost->host->host_lock, flags);
}

/**
 * ibmvfc_do_work - Do task level work
 * @vhost:		ibmvfc host struct
 *
 **/
static void ibmvfc_do_work(struct ibmvfc_host *vhost)
{
	struct ibmvfc_target *tgt;
	unsigned long flags;
	struct fc_rport *rport;
	LIST_HEAD(purge);
	int rc;

	ibmvfc_log_ae(vhost, vhost->events_to_log);
	spin_lock_irqsave(vhost->host->host_lock, flags);
	vhost->events_to_log = 0;
	switch (vhost->action) {
	case IBMVFC_HOST_ACTION_NONE:
	case IBMVFC_HOST_ACTION_LOGO_WAIT:
	case IBMVFC_HOST_ACTION_INIT_WAIT:
		break;
	case IBMVFC_HOST_ACTION_RESET:
		list_splice_init(&vhost->purge, &purge);
		spin_unlock_irqrestore(vhost->host->host_lock, flags);
		ibmvfc_complete_purge(&purge);
		rc = ibmvfc_reset_crq(vhost);

		spin_lock_irqsave(vhost->host->host_lock, flags);
		if (!rc || rc == H_CLOSED)
			vio_enable_interrupts(to_vio_dev(vhost->dev));
		if (vhost->action == IBMVFC_HOST_ACTION_RESET) {
			/*
			 * The only action we could have changed to would have
			 * been reenable, in which case, we skip the rest of
			 * this path and wait until we've done the re-enable
			 * before sending the crq init.
			 */
			vhost->action = IBMVFC_HOST_ACTION_TGT_DEL;

			if (rc || (rc = ibmvfc_send_crq_init(vhost)) ||
			    (rc = vio_enable_interrupts(to_vio_dev(vhost->dev)))) {
				ibmvfc_link_down(vhost, IBMVFC_LINK_DEAD);
				dev_err(vhost->dev, "Error after reset (rc=%d)\n", rc);
			}
		}
		break;
	case IBMVFC_HOST_ACTION_REENABLE:
		list_splice_init(&vhost->purge, &purge);
		spin_unlock_irqrestore(vhost->host->host_lock, flags);
		ibmvfc_complete_purge(&purge);
		rc = ibmvfc_reenable_crq_queue(vhost);

		spin_lock_irqsave(vhost->host->host_lock, flags);
		if (vhost->action == IBMVFC_HOST_ACTION_REENABLE) {
			/*
			 * The only action we could have changed to would have
			 * been reset, in which case, we skip the rest of this
			 * path and wait until we've done the reset before
			 * sending the crq init.
			 */
			vhost->action = IBMVFC_HOST_ACTION_TGT_DEL;
			if (rc || (rc = ibmvfc_send_crq_init(vhost))) {
				ibmvfc_link_down(vhost, IBMVFC_LINK_DEAD);
				dev_err(vhost->dev, "Error after enable (rc=%d)\n", rc);
			}
		}
		break;
	case IBMVFC_HOST_ACTION_LOGO:
		vhost->job_step(vhost);
		break;
	case IBMVFC_HOST_ACTION_INIT:
		BUG_ON(vhost->state != IBMVFC_INITIALIZING);
		if (vhost->delay_init) {
			vhost->delay_init = 0;
			spin_unlock_irqrestore(vhost->host->host_lock, flags);
			ssleep(15);
			return;
		} else
			vhost->job_step(vhost);
		break;
	case IBMVFC_HOST_ACTION_QUERY:
		list_for_each_entry(tgt, &vhost->targets, queue)
			ibmvfc_init_tgt(tgt, ibmvfc_tgt_query_target);
		ibmvfc_set_host_action(vhost, IBMVFC_HOST_ACTION_QUERY_TGTS);
		break;
	case IBMVFC_HOST_ACTION_QUERY_TGTS:
		list_for_each_entry(tgt, &vhost->targets, queue) {
			if (tgt->action == IBMVFC_TGT_ACTION_INIT) {
				tgt->job_step(tgt);
				break;
			}
		}

		if (!ibmvfc_dev_init_to_do(vhost))
			ibmvfc_set_host_action(vhost, IBMVFC_HOST_ACTION_TGT_DEL);
		break;
	case IBMVFC_HOST_ACTION_TGT_DEL:
	case IBMVFC_HOST_ACTION_TGT_DEL_FAILED:
		list_for_each_entry(tgt, &vhost->targets, queue) {
			if (tgt->action == IBMVFC_TGT_ACTION_LOGOUT_RPORT) {
				tgt->job_step(tgt);
				break;
			}
		}

		if (ibmvfc_dev_logo_to_do(vhost)) {
			spin_unlock_irqrestore(vhost->host->host_lock, flags);
			return;
		}

		list_for_each_entry(tgt, &vhost->targets, queue) {
			if (tgt->action == IBMVFC_TGT_ACTION_DEL_RPORT) {
				tgt_dbg(tgt, "Deleting rport\n");
				rport = tgt->rport;
				tgt->rport = NULL;
				list_del(&tgt->queue);
				ibmvfc_set_tgt_action(tgt, IBMVFC_TGT_ACTION_DELETED_RPORT);
				spin_unlock_irqrestore(vhost->host->host_lock, flags);
				if (rport)
					fc_remote_port_delete(rport);
				del_timer_sync(&tgt->timer);
				kref_put(&tgt->kref, ibmvfc_release_tgt);
				return;
			} else if (tgt->action == IBMVFC_TGT_ACTION_DEL_AND_LOGOUT_RPORT) {
				tgt_dbg(tgt, "Deleting rport with I/O outstanding\n");
				rport = tgt->rport;
				tgt->rport = NULL;
				tgt->init_retries = 0;
				ibmvfc_set_tgt_action(tgt, IBMVFC_TGT_ACTION_LOGOUT_DELETED_RPORT);

				/*
				 * If fast fail is enabled, we wait for it to fire and then clean up
				 * the old port, since we expect the fast fail timer to clean up the
				 * outstanding I/O faster than waiting for normal command timeouts.
				 * However, if fast fail is disabled, any I/O outstanding to the
				 * rport LUNs will stay outstanding indefinitely, since the EH handlers
				 * won't get invoked for I/O's timing out. If this is a NPIV failover
				 * scenario, the better alternative is to use the move login.
				 */
				if (rport && rport->fast_io_fail_tmo == -1)
					tgt->move_login = 1;
				spin_unlock_irqrestore(vhost->host->host_lock, flags);
				if (rport)
					fc_remote_port_delete(rport);
				return;
			}
		}

		if (vhost->state == IBMVFC_INITIALIZING) {
			if (vhost->action == IBMVFC_HOST_ACTION_TGT_DEL_FAILED) {
				if (vhost->reinit) {
					vhost->reinit = 0;
					scsi_block_requests(vhost->host);
					ibmvfc_set_host_action(vhost, IBMVFC_HOST_ACTION_QUERY);
					spin_unlock_irqrestore(vhost->host->host_lock, flags);
				} else {
					ibmvfc_set_host_state(vhost, IBMVFC_ACTIVE);
					ibmvfc_set_host_action(vhost, IBMVFC_HOST_ACTION_NONE);
					wake_up(&vhost->init_wait_q);
					schedule_work(&vhost->rport_add_work_q);
					vhost->init_retries = 0;
					spin_unlock_irqrestore(vhost->host->host_lock, flags);
					scsi_unblock_requests(vhost->host);
				}

				return;
			} else {
				ibmvfc_set_host_action(vhost, IBMVFC_HOST_ACTION_INIT);
				vhost->job_step = ibmvfc_discover_targets;
			}
		} else {
			ibmvfc_set_host_action(vhost, IBMVFC_HOST_ACTION_NONE);
			spin_unlock_irqrestore(vhost->host->host_lock, flags);
			scsi_unblock_requests(vhost->host);
			wake_up(&vhost->init_wait_q);
			return;
		}
		break;
	case IBMVFC_HOST_ACTION_ALLOC_TGTS:
		ibmvfc_set_host_action(vhost, IBMVFC_HOST_ACTION_TGT_INIT);
		spin_unlock_irqrestore(vhost->host->host_lock, flags);
		ibmvfc_alloc_targets(vhost);
		spin_lock_irqsave(vhost->host->host_lock, flags);
		break;
	case IBMVFC_HOST_ACTION_TGT_INIT:
		list_for_each_entry(tgt, &vhost->targets, queue) {
			if (tgt->action == IBMVFC_TGT_ACTION_INIT) {
				tgt->job_step(tgt);
				break;
			}
		}

		if (!ibmvfc_dev_init_to_do(vhost))
			ibmvfc_set_host_action(vhost, IBMVFC_HOST_ACTION_TGT_DEL_FAILED);
		break;
	default:
		break;
	}

	spin_unlock_irqrestore(vhost->host->host_lock, flags);
}

/**
 * ibmvfc_work - Do task level work
 * @data:		ibmvfc host struct
 *
 * Returns:
 *	zero
 **/
static int ibmvfc_work(void *data)
{
	struct ibmvfc_host *vhost = data;
	int rc;

	set_user_nice(current, MIN_NICE);

	while (1) {
		rc = wait_event_interruptible(vhost->work_wait_q,
					      ibmvfc_work_to_do(vhost));

		BUG_ON(rc);

		if (kthread_should_stop())
			break;

		ibmvfc_do_work(vhost);
	}

	ibmvfc_dbg(vhost, "ibmvfc kthread exiting...\n");
	return 0;
}

/**
 * ibmvfc_alloc_queue - Allocate queue
 * @vhost:	ibmvfc host struct
 * @queue:	ibmvfc queue to allocate
 * @fmt:	queue format to allocate
 *
 * Returns:
 *	0 on success / non-zero on failure
 **/
static int ibmvfc_alloc_queue(struct ibmvfc_host *vhost,
			      struct ibmvfc_queue *queue,
			      enum ibmvfc_msg_fmt fmt)
{
	struct device *dev = vhost->dev;
	size_t fmt_size;

	ENTER;
	spin_lock_init(&queue->_lock);
	queue->q_lock = &queue->_lock;

	switch (fmt) {
	case IBMVFC_CRQ_FMT:
		fmt_size = sizeof(*queue->msgs.crq);
		queue->total_depth = scsi_qdepth + IBMVFC_NUM_INTERNAL_REQ;
		queue->evt_depth = scsi_qdepth;
		queue->reserved_depth = IBMVFC_NUM_INTERNAL_REQ;
		break;
	case IBMVFC_ASYNC_FMT:
		fmt_size = sizeof(*queue->msgs.async);
		break;
	case IBMVFC_SUB_CRQ_FMT:
		fmt_size = sizeof(*queue->msgs.scrq);
		/* We need one extra event for Cancel Commands */
		queue->total_depth = scsi_qdepth + IBMVFC_NUM_INTERNAL_SUBQ_REQ;
		queue->evt_depth = scsi_qdepth;
		queue->reserved_depth = IBMVFC_NUM_INTERNAL_SUBQ_REQ;
		break;
	default:
		dev_warn(dev, "Unknown command/response queue message format: %d\n", fmt);
		return -EINVAL;
	}

	queue->fmt = fmt;
	if (ibmvfc_init_event_pool(vhost, queue)) {
		dev_err(dev, "Couldn't initialize event pool.\n");
		return -ENOMEM;
	}

	queue->msgs.handle = (void *)get_zeroed_page(GFP_KERNEL);
	if (!queue->msgs.handle)
		return -ENOMEM;

	queue->msg_token = dma_map_single(dev, queue->msgs.handle, PAGE_SIZE,
					  DMA_BIDIRECTIONAL);

	if (dma_mapping_error(dev, queue->msg_token)) {
		free_page((unsigned long)queue->msgs.handle);
		queue->msgs.handle = NULL;
		return -ENOMEM;
	}

	queue->cur = 0;
	queue->size = PAGE_SIZE / fmt_size;

	queue->vhost = vhost;
	return 0;
}

/**
 * ibmvfc_init_crq - Initializes and registers CRQ with hypervisor
 * @vhost:	ibmvfc host struct
 *
 * Allocates a page for messages, maps it for dma, and registers
 * the crq with the hypervisor.
 *
 * Return value:
 *	zero on success / other on failure
 **/
static int ibmvfc_init_crq(struct ibmvfc_host *vhost)
{
	int rc, retrc = -ENOMEM;
	struct device *dev = vhost->dev;
	struct vio_dev *vdev = to_vio_dev(dev);
	struct ibmvfc_queue *crq = &vhost->crq;

	ENTER;
	if (ibmvfc_alloc_queue(vhost, crq, IBMVFC_CRQ_FMT))
		return -ENOMEM;

	retrc = rc = plpar_hcall_norets(H_REG_CRQ, vdev->unit_address,
					crq->msg_token, PAGE_SIZE);

	if (rc == H_RESOURCE)
		/* maybe kexecing and resource is busy. try a reset */
		retrc = rc = ibmvfc_reset_crq(vhost);

	if (rc == H_CLOSED)
		dev_warn(dev, "Partner adapter not ready\n");
	else if (rc) {
		dev_warn(dev, "Error %d opening adapter\n", rc);
		goto reg_crq_failed;
	}

	retrc = 0;

	tasklet_init(&vhost->tasklet, (void *)ibmvfc_tasklet, (unsigned long)vhost);

	if ((rc = request_irq(vdev->irq, ibmvfc_interrupt, 0, IBMVFC_NAME, vhost))) {
		dev_err(dev, "Couldn't register irq 0x%x. rc=%d\n", vdev->irq, rc);
		goto req_irq_failed;
	}

	if ((rc = vio_enable_interrupts(vdev))) {
		dev_err(dev, "Error %d enabling interrupts\n", rc);
		goto req_irq_failed;
	}

	LEAVE;
	return retrc;

req_irq_failed:
	tasklet_kill(&vhost->tasklet);
	do {
		rc = plpar_hcall_norets(H_FREE_CRQ, vdev->unit_address);
	} while (rc == H_BUSY || H_IS_LONG_BUSY(rc));
reg_crq_failed:
	ibmvfc_free_queue(vhost, crq);
	return retrc;
}

static int ibmvfc_register_channel(struct ibmvfc_host *vhost,
				   struct ibmvfc_channels *channels,
				   int index)
{
	struct device *dev = vhost->dev;
	struct vio_dev *vdev = to_vio_dev(dev);
	struct ibmvfc_queue *scrq = &channels->scrqs[index];
	int rc = -ENOMEM;

	ENTER;

	rc = h_reg_sub_crq(vdev->unit_address, scrq->msg_token, PAGE_SIZE,
			   &scrq->cookie, &scrq->hw_irq);

	/* H_CLOSED indicates successful register, but no CRQ partner */
	if (rc && rc != H_CLOSED) {
		dev_warn(dev, "Error registering sub-crq: %d\n", rc);
		if (rc == H_PARAMETER)
			dev_warn_once(dev, "Firmware may not support MQ\n");
		goto reg_failed;
	}

	scrq->irq = irq_create_mapping(NULL, scrq->hw_irq);

	if (!scrq->irq) {
		rc = -EINVAL;
		dev_err(dev, "Error mapping sub-crq[%d] irq\n", index);
		goto irq_failed;
	}

	switch (channels->protocol) {
	case IBMVFC_PROTO_SCSI:
		snprintf(scrq->name, sizeof(scrq->name), "ibmvfc-%x-scsi%d",
			 vdev->unit_address, index);
		scrq->handler = ibmvfc_interrupt_mq;
		break;
	case IBMVFC_PROTO_NVME:
		snprintf(scrq->name, sizeof(scrq->name), "ibmvfc-%x-nvmf%d",
			 vdev->unit_address, index);
		scrq->handler = ibmvfc_interrupt_mq;
		break;
	default:
		dev_err(dev, "Unknown channel protocol (%d)\n",
			channels->protocol);
		goto irq_failed;
	}

	rc = request_irq(scrq->irq, scrq->handler, 0, scrq->name, scrq);

	if (rc) {
		dev_err(dev, "Couldn't register sub-crq[%d] irq\n", index);
		irq_dispose_mapping(scrq->irq);
		goto irq_failed;
	}

	scrq->hwq_id = index;

	LEAVE;
	return 0;

irq_failed:
	do {
		rc = plpar_hcall_norets(H_FREE_SUB_CRQ, vdev->unit_address, scrq->cookie);
	} while (rc == H_BUSY || H_IS_LONG_BUSY(rc));
reg_failed:
	LEAVE;
	return rc;
}

static void ibmvfc_deregister_channel(struct ibmvfc_host *vhost,
				      struct ibmvfc_channels *channels,
				      int index)
{
	struct device *dev = vhost->dev;
	struct vio_dev *vdev = to_vio_dev(dev);
	struct ibmvfc_queue *scrq = &channels->scrqs[index];
	long rc;

	ENTER;

	free_irq(scrq->irq, scrq);
	irq_dispose_mapping(scrq->irq);
	scrq->irq = 0;

	do {
		rc = plpar_hcall_norets(H_FREE_SUB_CRQ, vdev->unit_address,
					scrq->cookie);
	} while (rc == H_BUSY || H_IS_LONG_BUSY(rc));

	if (rc)
		dev_err(dev, "Failed to free sub-crq[%d]: rc=%ld\n", index, rc);

	/* Clean out the queue */
	memset(scrq->msgs.crq, 0, PAGE_SIZE);
	scrq->cur = 0;

	LEAVE;
}

static void ibmvfc_reg_sub_crqs(struct ibmvfc_host *vhost,
				struct ibmvfc_channels *channels)
{
	int i, j;

	ENTER;
	if (!vhost->mq_enabled || !channels->scrqs)
		return;

	for (i = 0; i < channels->max_queues; i++) {
		if (ibmvfc_register_channel(vhost, channels, i)) {
			for (j = i; j > 0; j--)
				ibmvfc_deregister_channel(vhost, channels, j - 1);
			vhost->do_enquiry = 0;
			return;
		}
	}

	LEAVE;
}

static void ibmvfc_dereg_sub_crqs(struct ibmvfc_host *vhost,
				  struct ibmvfc_channels *channels)
{
	int i;

	ENTER;
	if (!vhost->mq_enabled || !channels->scrqs)
		return;

	for (i = 0; i < channels->max_queues; i++)
		ibmvfc_deregister_channel(vhost, channels, i);

	LEAVE;
}

static int ibmvfc_alloc_channels(struct ibmvfc_host *vhost,
				 struct ibmvfc_channels *channels)
{
	struct ibmvfc_queue *scrq;
	int i, j;
	int rc = 0;

	channels->scrqs = kcalloc(channels->max_queues,
				  sizeof(*channels->scrqs),
				  GFP_KERNEL);
	if (!channels->scrqs)
		return -ENOMEM;

	for (i = 0; i < channels->max_queues; i++) {
		scrq = &channels->scrqs[i];
		rc = ibmvfc_alloc_queue(vhost, scrq, IBMVFC_SUB_CRQ_FMT);
		if (rc) {
			for (j = i; j > 0; j--) {
				scrq = &channels->scrqs[j - 1];
				ibmvfc_free_queue(vhost, scrq);
			}
			kfree(channels->scrqs);
			channels->scrqs = NULL;
			channels->active_queues = 0;
			return rc;
		}
	}

	return rc;
}

static void ibmvfc_init_sub_crqs(struct ibmvfc_host *vhost)
{
	ENTER;
	if (!vhost->mq_enabled)
		return;

	if (ibmvfc_alloc_channels(vhost, &vhost->scsi_scrqs)) {
		vhost->do_enquiry = 0;
		vhost->mq_enabled = 0;
		return;
	}

	ibmvfc_reg_sub_crqs(vhost, &vhost->scsi_scrqs);

	LEAVE;
}

static void ibmvfc_release_channels(struct ibmvfc_host *vhost,
				    struct ibmvfc_channels *channels)
{
	struct ibmvfc_queue *scrq;
	int i;

	if (channels->scrqs) {
		for (i = 0; i < channels->max_queues; i++) {
			scrq = &channels->scrqs[i];
			ibmvfc_free_queue(vhost, scrq);
		}

		kfree(channels->scrqs);
		channels->scrqs = NULL;
		channels->active_queues = 0;
	}
}

static void ibmvfc_release_sub_crqs(struct ibmvfc_host *vhost)
{
	ENTER;
	if (!vhost->scsi_scrqs.scrqs)
		return;

	ibmvfc_dereg_sub_crqs(vhost, &vhost->scsi_scrqs);

	ibmvfc_release_channels(vhost, &vhost->scsi_scrqs);
	LEAVE;
}

static void ibmvfc_free_disc_buf(struct device *dev, struct ibmvfc_channels *channels)
{
	dma_free_coherent(dev, channels->disc_buf_sz, channels->disc_buf,
			  channels->disc_buf_dma);
}

/**
 * ibmvfc_free_mem - Free memory for vhost
 * @vhost:	ibmvfc host struct
 *
 * Return value:
 * 	none
 **/
static void ibmvfc_free_mem(struct ibmvfc_host *vhost)
{
	struct ibmvfc_queue *async_q = &vhost->async_crq;

	ENTER;
	mempool_destroy(vhost->tgt_pool);
	kfree(vhost->trace);
	ibmvfc_free_disc_buf(vhost->dev, &vhost->scsi_scrqs);
	dma_free_coherent(vhost->dev, sizeof(*vhost->login_buf),
			  vhost->login_buf, vhost->login_buf_dma);
	dma_free_coherent(vhost->dev, sizeof(*vhost->channel_setup_buf),
			  vhost->channel_setup_buf, vhost->channel_setup_dma);
	dma_pool_destroy(vhost->sg_pool);
	ibmvfc_free_queue(vhost, async_q);
	LEAVE;
}

static int ibmvfc_alloc_disc_buf(struct device *dev, struct ibmvfc_channels *channels)
{
	channels->disc_buf_sz = sizeof(*channels->disc_buf) * max_targets;
	channels->disc_buf = dma_alloc_coherent(dev, channels->disc_buf_sz,
					     &channels->disc_buf_dma, GFP_KERNEL);

	if (!channels->disc_buf) {
		dev_err(dev, "Couldn't allocate %s Discover Targets buffer\n",
			(channels->protocol == IBMVFC_PROTO_SCSI) ? "SCSI" : "NVMe");
		return -ENOMEM;
	}

	return 0;
}

/**
 * ibmvfc_alloc_mem - Allocate memory for vhost
 * @vhost:	ibmvfc host struct
 *
 * Return value:
 * 	0 on success / non-zero on failure
 **/
static int ibmvfc_alloc_mem(struct ibmvfc_host *vhost)
{
	struct ibmvfc_queue *async_q = &vhost->async_crq;
	struct device *dev = vhost->dev;

	ENTER;
	if (ibmvfc_alloc_queue(vhost, async_q, IBMVFC_ASYNC_FMT)) {
		dev_err(dev, "Couldn't allocate/map async queue.\n");
		goto nomem;
	}

	vhost->sg_pool = dma_pool_create(IBMVFC_NAME, dev,
					 SG_ALL * sizeof(struct srp_direct_buf),
					 sizeof(struct srp_direct_buf), 0);

	if (!vhost->sg_pool) {
		dev_err(dev, "Failed to allocate sg pool\n");
		goto unmap_async_crq;
	}

	vhost->login_buf = dma_alloc_coherent(dev, sizeof(*vhost->login_buf),
					      &vhost->login_buf_dma, GFP_KERNEL);

	if (!vhost->login_buf) {
		dev_err(dev, "Couldn't allocate NPIV login buffer\n");
		goto free_sg_pool;
	}

	if (ibmvfc_alloc_disc_buf(dev, &vhost->scsi_scrqs))
		goto free_login_buffer;

	vhost->trace = kcalloc(IBMVFC_NUM_TRACE_ENTRIES,
			       sizeof(struct ibmvfc_trace_entry), GFP_KERNEL);
	atomic_set(&vhost->trace_index, -1);

	if (!vhost->trace)
		goto free_scsi_disc_buffer;

	vhost->tgt_pool = mempool_create_kmalloc_pool(IBMVFC_TGT_MEMPOOL_SZ,
						      sizeof(struct ibmvfc_target));

	if (!vhost->tgt_pool) {
		dev_err(dev, "Couldn't allocate target memory pool\n");
		goto free_trace;
	}

	vhost->channel_setup_buf = dma_alloc_coherent(dev, sizeof(*vhost->channel_setup_buf),
						      &vhost->channel_setup_dma,
						      GFP_KERNEL);

	if (!vhost->channel_setup_buf) {
		dev_err(dev, "Couldn't allocate Channel Setup buffer\n");
		goto free_tgt_pool;
	}

	LEAVE;
	return 0;

free_tgt_pool:
	mempool_destroy(vhost->tgt_pool);
free_trace:
	kfree(vhost->trace);
free_scsi_disc_buffer:
	ibmvfc_free_disc_buf(dev, &vhost->scsi_scrqs);
free_login_buffer:
	dma_free_coherent(dev, sizeof(*vhost->login_buf),
			  vhost->login_buf, vhost->login_buf_dma);
free_sg_pool:
	dma_pool_destroy(vhost->sg_pool);
unmap_async_crq:
	ibmvfc_free_queue(vhost, async_q);
nomem:
	LEAVE;
	return -ENOMEM;
}

/**
 * ibmvfc_rport_add_thread - Worker thread for rport adds
 * @work:	work struct
 *
 **/
static void ibmvfc_rport_add_thread(struct work_struct *work)
{
	struct ibmvfc_host *vhost = container_of(work, struct ibmvfc_host,
						 rport_add_work_q);
	struct ibmvfc_target *tgt;
	struct fc_rport *rport;
	unsigned long flags;
	int did_work;

	ENTER;
	spin_lock_irqsave(vhost->host->host_lock, flags);
	do {
		did_work = 0;
		if (vhost->state != IBMVFC_ACTIVE)
			break;

		list_for_each_entry(tgt, &vhost->targets, queue) {
			if (tgt->add_rport) {
				did_work = 1;
				tgt->add_rport = 0;
				kref_get(&tgt->kref);
				rport = tgt->rport;
				if (!rport) {
					spin_unlock_irqrestore(vhost->host->host_lock, flags);
					ibmvfc_tgt_add_rport(tgt);
				} else if (get_device(&rport->dev)) {
					spin_unlock_irqrestore(vhost->host->host_lock, flags);
					tgt_dbg(tgt, "Setting rport roles\n");
					fc_remote_port_rolechg(rport, tgt->ids.roles);
					put_device(&rport->dev);
				} else {
					spin_unlock_irqrestore(vhost->host->host_lock, flags);
				}

				kref_put(&tgt->kref, ibmvfc_release_tgt);
				spin_lock_irqsave(vhost->host->host_lock, flags);
				break;
			}
		}
	} while(did_work);

	if (vhost->state == IBMVFC_ACTIVE)
		vhost->scan_complete = 1;
	spin_unlock_irqrestore(vhost->host->host_lock, flags);
	LEAVE;
}

/**
 * ibmvfc_probe - Adapter hot plug add entry point
 * @vdev:	vio device struct
 * @id:	vio device id struct
 *
 * Return value:
 * 	0 on success / non-zero on failure
 **/
static int ibmvfc_probe(struct vio_dev *vdev, const struct vio_device_id *id)
{
	struct ibmvfc_host *vhost;
	struct Scsi_Host *shost;
	struct device *dev = &vdev->dev;
	int rc = -ENOMEM;
	unsigned int online_cpus = num_online_cpus();
	unsigned int max_scsi_queues = min((unsigned int)IBMVFC_MAX_SCSI_QUEUES, online_cpus);

	ENTER;
	shost = scsi_host_alloc(&driver_template, sizeof(*vhost));
	if (!shost) {
		dev_err(dev, "Couldn't allocate host data\n");
		goto out;
	}

	shost->transportt = ibmvfc_transport_template;
	shost->can_queue = scsi_qdepth;
	shost->max_lun = max_lun;
	shost->max_id = max_targets;
	shost->max_sectors = max_sectors;
	shost->max_cmd_len = IBMVFC_MAX_CDB_LEN;
	shost->unique_id = shost->host_no;
	shost->nr_hw_queues = mq_enabled ? min(max_scsi_queues, nr_scsi_hw_queues) : 1;

	vhost = shost_priv(shost);
	INIT_LIST_HEAD(&vhost->targets);
	INIT_LIST_HEAD(&vhost->purge);
	sprintf(vhost->name, IBMVFC_NAME);
	vhost->host = shost;
	vhost->dev = dev;
	vhost->partition_number = -1;
	vhost->log_level = log_level;
	vhost->task_set = 1;

	vhost->mq_enabled = mq_enabled;
	vhost->scsi_scrqs.desired_queues = min(shost->nr_hw_queues, nr_scsi_channels);
	vhost->scsi_scrqs.max_queues = shost->nr_hw_queues;
	vhost->scsi_scrqs.protocol = IBMVFC_PROTO_SCSI;
	vhost->using_channels = 0;
	vhost->do_enquiry = 1;
	vhost->scan_timeout = 0;

	strcpy(vhost->partition_name, "UNKNOWN");
	init_waitqueue_head(&vhost->work_wait_q);
	init_waitqueue_head(&vhost->init_wait_q);
	INIT_WORK(&vhost->rport_add_work_q, ibmvfc_rport_add_thread);
	mutex_init(&vhost->passthru_mutex);

	if ((rc = ibmvfc_alloc_mem(vhost)))
		goto free_scsi_host;

	vhost->work_thread = kthread_run(ibmvfc_work, vhost, "%s_%d", IBMVFC_NAME,
					 shost->host_no);

	if (IS_ERR(vhost->work_thread)) {
		dev_err(dev, "Couldn't create kernel thread: %ld\n",
			PTR_ERR(vhost->work_thread));
		rc = PTR_ERR(vhost->work_thread);
		goto free_host_mem;
	}

	if ((rc = ibmvfc_init_crq(vhost))) {
		dev_err(dev, "Couldn't initialize crq. rc=%d\n", rc);
		goto kill_kthread;
	}

	if ((rc = scsi_add_host(shost, dev)))
		goto release_crq;

	fc_host_dev_loss_tmo(shost) = IBMVFC_DEV_LOSS_TMO;

	if ((rc = ibmvfc_create_trace_file(&shost->shost_dev.kobj,
					   &ibmvfc_trace_attr))) {
		dev_err(dev, "Failed to create trace file. rc=%d\n", rc);
		goto remove_shost;
	}

	ibmvfc_init_sub_crqs(vhost);

	dev_set_drvdata(dev, vhost);
	spin_lock(&ibmvfc_driver_lock);
	list_add_tail(&vhost->queue, &ibmvfc_head);
	spin_unlock(&ibmvfc_driver_lock);

	ibmvfc_send_crq_init(vhost);
	scsi_scan_host(shost);
	return 0;

remove_shost:
	scsi_remove_host(shost);
release_crq:
	ibmvfc_release_crq_queue(vhost);
kill_kthread:
	kthread_stop(vhost->work_thread);
free_host_mem:
	ibmvfc_free_mem(vhost);
free_scsi_host:
	scsi_host_put(shost);
out:
	LEAVE;
	return rc;
}

/**
 * ibmvfc_remove - Adapter hot plug remove entry point
 * @vdev:	vio device struct
 *
 * Return value:
 * 	0
 **/
static void ibmvfc_remove(struct vio_dev *vdev)
{
	struct ibmvfc_host *vhost = dev_get_drvdata(&vdev->dev);
	LIST_HEAD(purge);
	unsigned long flags;

	ENTER;
	ibmvfc_remove_trace_file(&vhost->host->shost_dev.kobj, &ibmvfc_trace_attr);

	spin_lock_irqsave(vhost->host->host_lock, flags);
	ibmvfc_link_down(vhost, IBMVFC_HOST_OFFLINE);
	spin_unlock_irqrestore(vhost->host->host_lock, flags);

	ibmvfc_wait_while_resetting(vhost);
	kthread_stop(vhost->work_thread);
	fc_remove_host(vhost->host);
	scsi_remove_host(vhost->host);

	spin_lock_irqsave(vhost->host->host_lock, flags);
	ibmvfc_purge_requests(vhost, DID_ERROR);
	list_splice_init(&vhost->purge, &purge);
	spin_unlock_irqrestore(vhost->host->host_lock, flags);
	ibmvfc_complete_purge(&purge);
	ibmvfc_release_sub_crqs(vhost);
	ibmvfc_release_crq_queue(vhost);

	ibmvfc_free_mem(vhost);
	spin_lock(&ibmvfc_driver_lock);
	list_del(&vhost->queue);
	spin_unlock(&ibmvfc_driver_lock);
	scsi_host_put(vhost->host);
	LEAVE;
}

/**
 * ibmvfc_resume - Resume from suspend
 * @dev:	device struct
 *
 * We may have lost an interrupt across suspend/resume, so kick the
 * interrupt handler
 *
 */
static int ibmvfc_resume(struct device *dev)
{
	unsigned long flags;
	struct ibmvfc_host *vhost = dev_get_drvdata(dev);
	struct vio_dev *vdev = to_vio_dev(dev);

	spin_lock_irqsave(vhost->host->host_lock, flags);
	vio_disable_interrupts(vdev);
	tasklet_schedule(&vhost->tasklet);
	spin_unlock_irqrestore(vhost->host->host_lock, flags);
	return 0;
}

/**
 * ibmvfc_get_desired_dma - Calculate DMA resources needed by the driver
 * @vdev:	vio device struct
 *
 * Return value:
 *	Number of bytes the driver will need to DMA map at the same time in
 *	order to perform well.
 */
static unsigned long ibmvfc_get_desired_dma(struct vio_dev *vdev)
{
	unsigned long pool_dma;

	pool_dma = (IBMVFC_MAX_SCSI_QUEUES * scsi_qdepth) * sizeof(union ibmvfc_iu);
	return pool_dma + ((512 * 1024) * driver_template.cmd_per_lun);
}

static const struct vio_device_id ibmvfc_device_table[] = {
	{"fcp", "IBM,vfc-client"},
	{ "", "" }
};
MODULE_DEVICE_TABLE(vio, ibmvfc_device_table);

static const struct dev_pm_ops ibmvfc_pm_ops = {
	.resume = ibmvfc_resume
};

static struct vio_driver ibmvfc_driver = {
	.id_table = ibmvfc_device_table,
	.probe = ibmvfc_probe,
	.remove = ibmvfc_remove,
	.get_desired_dma = ibmvfc_get_desired_dma,
	.name = IBMVFC_NAME,
	.pm = &ibmvfc_pm_ops,
};

static struct fc_function_template ibmvfc_transport_functions = {
	.show_host_fabric_name = 1,
	.show_host_node_name = 1,
	.show_host_port_name = 1,
	.show_host_supported_classes = 1,
	.show_host_port_type = 1,
	.show_host_port_id = 1,
	.show_host_maxframe_size = 1,

	.get_host_port_state = ibmvfc_get_host_port_state,
	.show_host_port_state = 1,

	.get_host_speed = ibmvfc_get_host_speed,
	.show_host_speed = 1,

	.issue_fc_host_lip = ibmvfc_issue_fc_host_lip,
	.terminate_rport_io = ibmvfc_terminate_rport_io,

	.show_rport_maxframe_size = 1,
	.show_rport_supported_classes = 1,

	.set_rport_dev_loss_tmo = ibmvfc_set_rport_dev_loss_tmo,
	.show_rport_dev_loss_tmo = 1,

	.get_starget_node_name = ibmvfc_get_starget_node_name,
	.show_starget_node_name = 1,

	.get_starget_port_name = ibmvfc_get_starget_port_name,
	.show_starget_port_name = 1,

	.get_starget_port_id = ibmvfc_get_starget_port_id,
	.show_starget_port_id = 1,

	.max_bsg_segments = 1,
	.bsg_request = ibmvfc_bsg_request,
	.bsg_timeout = ibmvfc_bsg_timeout,
};

/**
 * ibmvfc_module_init - Initialize the ibmvfc module
 *
 * Return value:
 * 	0 on success / other on failure
 **/
static int __init ibmvfc_module_init(void)
{
	int min_max_sectors = PAGE_SIZE >> 9;
	int rc;

	if (!firmware_has_feature(FW_FEATURE_VIO))
		return -ENODEV;

	printk(KERN_INFO IBMVFC_NAME": IBM Virtual Fibre Channel Driver version: %s %s\n",
	       IBMVFC_DRIVER_VERSION, IBMVFC_DRIVER_DATE);

	/*
	 * Range check the max_sectors module parameter. The upper bounds is
	 * implicity checked since the parameter is a ushort.
	 */
	if (max_sectors < min_max_sectors) {
		printk(KERN_ERR IBMVFC_NAME ": max_sectors must be at least %d.\n",
			min_max_sectors);
		max_sectors = min_max_sectors;
	}

	ibmvfc_transport_template = fc_attach_transport(&ibmvfc_transport_functions);
	if (!ibmvfc_transport_template)
		return -ENOMEM;

	rc = vio_register_driver(&ibmvfc_driver);
	if (rc)
		fc_release_transport(ibmvfc_transport_template);
	return rc;
}

/**
 * ibmvfc_module_exit - Teardown the ibmvfc module
 *
 * Return value:
 * 	nothing
 **/
static void __exit ibmvfc_module_exit(void)
{
	vio_unregister_driver(&ibmvfc_driver);
	fc_release_transport(ibmvfc_transport_template);
}

module_init(ibmvfc_module_init);
module_exit(ibmvfc_module_exit);<|MERGE_RESOLUTION|>--- conflicted
+++ resolved
@@ -1493,11 +1493,7 @@
 	max_cmds = scsi_qdepth + IBMVFC_NUM_INTERNAL_REQ;
 	if (mq_enabled)
 		max_cmds += (scsi_qdepth + IBMVFC_NUM_INTERNAL_SUBQ_REQ) *
-<<<<<<< HEAD
-			vhost->client_scsi_channels;
-=======
 			vhost->scsi_scrqs.desired_queues;
->>>>>>> 2d5404ca
 
 	memset(login_info, 0, sizeof(*login_info));
 
@@ -5078,15 +5074,9 @@
 	struct ibmvfc_channel_setup_mad *mad;
 	struct ibmvfc_channel_setup *setup_buf = vhost->channel_setup_buf;
 	struct ibmvfc_event *evt = ibmvfc_get_reserved_event(&vhost->crq);
-<<<<<<< HEAD
-	struct ibmvfc_scsi_channels *scrqs = &vhost->scsi_scrqs;
-	unsigned int num_channels =
-		min(vhost->client_scsi_channels, vhost->max_vios_scsi_channels);
-=======
 	struct ibmvfc_channels *scrqs = &vhost->scsi_scrqs;
 	unsigned int num_channels =
 		min(scrqs->desired_queues, vhost->max_vios_scsi_channels);
->>>>>>> 2d5404ca
 	int level = IBMVFC_DEFAULT_LOG_LEVEL;
 	int i;
 
