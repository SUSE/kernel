// SPDX-License-Identifier: GPL-2.0-only
/*
 *  scsi.c Copyright (C) 1992 Drew Eckhardt
 *         Copyright (C) 1993, 1994, 1995, 1999 Eric Youngdale
 *         Copyright (C) 2002, 2003 Christoph Hellwig
 *
 *  generic mid-level SCSI driver
 *      Initial versions: Drew Eckhardt
 *      Subsequent revisions: Eric Youngdale
 *
 *  <drew@colorado.edu>
 *
 *  Bug correction thanks go to :
 *      Rik Faith <faith@cs.unc.edu>
 *      Tommy Thorn <tthorn>
 *      Thomas Wuensche <tw@fgb1.fgb.mw.tu-muenchen.de>
 *
 *  Modified by Eric Youngdale eric@andante.org or ericy@gnu.ai.mit.edu to
 *  add scatter-gather, multiple outstanding request, and other
 *  enhancements.
 *
 *  Native multichannel, wide scsi, /proc/scsi and hot plugging
 *  support added by Michael Neuffer <mike@i-connect.net>
 *
 *  Added request_module("scsi_hostadapter") for kerneld:
 *  (Put an "alias scsi_hostadapter your_hostadapter" in /etc/modprobe.conf)
 *  Bjorn Ekwall  <bj0rn@blox.se>
 *  (changed to kmod)
 *
 *  Major improvements to the timeout, abort, and reset processing,
 *  as well as performance modifications for large queue depths by
 *  Leonard N. Zubkoff <lnz@dandelion.com>
 *
 *  Converted cli() code to spinlocks, Ingo Molnar
 *
 *  Jiffies wrap fixes (host->resetting), 3 Dec 1998 Andrea Arcangeli
 *
 *  out_of_space hacks, D. Gilbert (dpg) 990608
 */

#include <linux/module.h>
#include <linux/moduleparam.h>
#include <linux/kernel.h>
#include <linux/timer.h>
#include <linux/string.h>
#include <linux/slab.h>
#include <linux/blkdev.h>
#include <linux/delay.h>
#include <linux/init.h>
#include <linux/completion.h>
#include <linux/unistd.h>
#include <linux/spinlock.h>
#include <linux/kmod.h>
#include <linux/interrupt.h>
#include <linux/notifier.h>
#include <linux/cpu.h>
#include <linux/mutex.h>
#include <asm/unaligned.h>

#include <scsi/scsi.h>
#include <scsi/scsi_cmnd.h>
#include <scsi/scsi_dbg.h>
#include <scsi/scsi_device.h>
#include <scsi/scsi_driver.h>
#include <scsi/scsi_eh.h>
#include <scsi/scsi_host.h>
#include <scsi/scsi_tcq.h>

#include "scsi_priv.h"
#include "scsi_logging.h"

#define CREATE_TRACE_POINTS
#include <trace/events/scsi.h>

/*
 * Definitions and constants.
 */

/*
 * Note - the initial logging level can be set here to log events at boot time.
 * After the system is up, you may enable logging via the /proc interface.
 */
unsigned int scsi_logging_level;
#if defined(CONFIG_SCSI_LOGGING)
EXPORT_SYMBOL(scsi_logging_level);
#endif

#ifdef CONFIG_SCSI_LOGGING
void scsi_log_send(struct scsi_cmnd *cmd)
{
	unsigned int level;

	/*
	 * If ML QUEUE log level is greater than or equal to:
	 *
	 * 1: nothing (match completion)
	 *
	 * 2: log opcode + command of all commands + cmd address
	 *
	 * 3: same as 2
	 *
	 * 4: same as 3
	 */
	if (unlikely(scsi_logging_level)) {
		level = SCSI_LOG_LEVEL(SCSI_LOG_MLQUEUE_SHIFT,
				       SCSI_LOG_MLQUEUE_BITS);
		if (level > 1) {
			scmd_printk(KERN_INFO, cmd,
				    "Send: scmd 0x%p\n", cmd);
			scsi_print_command(cmd);
		}
	}
}

void scsi_log_completion(struct scsi_cmnd *cmd, int disposition)
{
	unsigned int level;

	/*
	 * If ML COMPLETE log level is greater than or equal to:
	 *
	 * 1: log disposition, result, opcode + command, and conditionally
	 * sense data for failures or non SUCCESS dispositions.
	 *
	 * 2: same as 1 but for all command completions.
	 *
	 * 3: same as 2
	 *
	 * 4: same as 3 plus dump extra junk
	 */
	if (unlikely(scsi_logging_level)) {
		level = SCSI_LOG_LEVEL(SCSI_LOG_MLCOMPLETE_SHIFT,
				       SCSI_LOG_MLCOMPLETE_BITS);
		if (((level > 0) && (cmd->result || disposition != SUCCESS)) ||
		    (level > 1)) {
			scsi_print_result(cmd, "Done", disposition);
			scsi_print_command(cmd);
			if (scsi_status_is_check_condition(cmd->result))
				scsi_print_sense(cmd);
			if (level > 3)
				scmd_printk(KERN_INFO, cmd,
					    "scsi host busy %d failed %d\n",
					    scsi_host_busy(cmd->device->host),
					    cmd->device->host->host_failed);
		}
	}
}
#endif

/**
 * scsi_finish_command - cleanup and pass command back to upper layer
 * @cmd: the command
 *
 * Description: Pass command off to upper layer for finishing of I/O
 *              request, waking processes that are waiting on results,
 *              etc.
 */
void scsi_finish_command(struct scsi_cmnd *cmd)
{
	struct scsi_device *sdev = cmd->device;
	struct scsi_target *starget = scsi_target(sdev);
	struct Scsi_Host *shost = sdev->host;
	struct scsi_driver *drv;
	unsigned int good_bytes;

	scsi_device_unbusy(sdev, cmd);

	/*
	 * Clear the flags that say that the device/target/host is no longer
	 * capable of accepting new commands.
	 */
	if (atomic_read(&shost->host_blocked))
		atomic_set(&shost->host_blocked, 0);
	if (atomic_read(&starget->target_blocked))
		atomic_set(&starget->target_blocked, 0);
	if (atomic_read(&sdev->device_blocked))
		atomic_set(&sdev->device_blocked, 0);

	SCSI_LOG_MLCOMPLETE(4, sdev_printk(KERN_INFO, sdev,
				"Notifying upper driver of completion "
				"(result %x)\n", cmd->result));

	good_bytes = scsi_bufflen(cmd);
	if (!blk_rq_is_passthrough(scsi_cmd_to_rq(cmd))) {
		int old_good_bytes = good_bytes;
		drv = scsi_cmd_to_driver(cmd);
		if (drv->done)
			good_bytes = drv->done(cmd);
		/*
		 * USB may not give sense identifying bad sector and
		 * simply return a residue instead, so subtract off the
		 * residue if drv->done() error processing indicates no
		 * change to the completion length.
		 */
		if (good_bytes == old_good_bytes)
			good_bytes -= scsi_get_resid(cmd);
	}
	scsi_io_completion(cmd, good_bytes);
}


/*
 * 4096 is big enough for saturating fast SCSI LUNs.
 */
int scsi_device_max_queue_depth(struct scsi_device *sdev)
{
	return min_t(int, sdev->host->can_queue, 4096);
}

/**
 * scsi_change_queue_depth - change a device's queue depth
 * @sdev: SCSI Device in question
 * @depth: number of commands allowed to be queued to the driver
 *
 * Sets the device queue depth and returns the new value.
 */
int scsi_change_queue_depth(struct scsi_device *sdev, int depth)
{
	depth = min_t(int, depth, scsi_device_max_queue_depth(sdev));

	if (depth > 0) {
		sdev->queue_depth = depth;
		wmb();
	}

	if (sdev->request_queue)
		blk_set_queue_depth(sdev->request_queue, depth);

	sbitmap_resize(&sdev->budget_map, sdev->queue_depth);

	return sdev->queue_depth;
}
EXPORT_SYMBOL(scsi_change_queue_depth);

/**
 * scsi_track_queue_full - track QUEUE_FULL events to adjust queue depth
 * @sdev: SCSI Device in question
 * @depth: Current number of outstanding SCSI commands on this device,
 *         not counting the one returned as QUEUE_FULL.
 *
 * Description:	This function will track successive QUEUE_FULL events on a
 * 		specific SCSI device to determine if and when there is a
 * 		need to adjust the queue depth on the device.
 *
 * Returns:	0 - No change needed, >0 - Adjust queue depth to this new depth,
 * 		-1 - Drop back to untagged operation using host->cmd_per_lun
 * 			as the untagged command depth
 *
 * Lock Status:	None held on entry
 *
 * Notes:	Low level drivers may call this at any time and we will do
 * 		"The Right Thing."  We are interrupt context safe.
 */
int scsi_track_queue_full(struct scsi_device *sdev, int depth)
{

	/*
	 * Don't let QUEUE_FULLs on the same
	 * jiffies count, they could all be from
	 * same event.
	 */
	if ((jiffies >> 4) == (sdev->last_queue_full_time >> 4))
		return 0;

	sdev->last_queue_full_time = jiffies;
	if (sdev->last_queue_full_depth != depth) {
		sdev->last_queue_full_count = 1;
		sdev->last_queue_full_depth = depth;
	} else {
		sdev->last_queue_full_count++;
	}

	if (sdev->last_queue_full_count <= 10)
		return 0;

	return scsi_change_queue_depth(sdev, depth);
}
EXPORT_SYMBOL(scsi_track_queue_full);

/**
 * scsi_vpd_inquiry - Request a device provide us with a VPD page
 * @sdev: The device to ask
 * @buffer: Where to put the result
 * @page: Which Vital Product Data to return
 * @len: The length of the buffer
 *
 * This is an internal helper function.  You probably want to use
 * scsi_get_vpd_page instead.
 *
 * Returns size of the vpd page on success or a negative error number.
 */
static int scsi_vpd_inquiry(struct scsi_device *sdev, unsigned char *buffer,
							u8 page, unsigned len)
{
	int result;
	unsigned char cmd[16];

	if (len < 4)
		return -EINVAL;

	cmd[0] = INQUIRY;
	cmd[1] = 1;		/* EVPD */
	cmd[2] = page;
	cmd[3] = len >> 8;
	cmd[4] = len & 0xff;
	cmd[5] = 0;		/* Control byte */

	/*
	 * I'm not convinced we need to try quite this hard to get VPD, but
	 * all the existing users tried this hard.
	 */
	result = scsi_execute_cmd(sdev, cmd, REQ_OP_DRV_IN, buffer, len,
				  30 * HZ, 3, NULL);
	if (result)
		return -EIO;

	/*
	 * Sanity check that we got the page back that we asked for and that
	 * the page size is not 0.
	 */
	if (buffer[1] != page)
		return -EIO;

	result = get_unaligned_be16(&buffer[2]);
	if (!result)
		return -EIO;

	return result + 4;
}

static int scsi_get_vpd_size(struct scsi_device *sdev, u8 page)
{
	unsigned char vpd_header[SCSI_VPD_HEADER_SIZE] __aligned(4);
	int result;

	if (sdev->no_vpd_size)
		return SCSI_DEFAULT_VPD_LEN;

	/*
	 * Fetch the VPD page header to find out how big the page
	 * is. This is done to prevent problems on legacy devices
	 * which can not handle allocation lengths as large as
	 * potentially requested by the caller.
	 */
	result = scsi_vpd_inquiry(sdev, vpd_header, page, sizeof(vpd_header));
	if (result < 0)
		return 0;

	if (result < SCSI_VPD_HEADER_SIZE) {
		dev_warn_once(&sdev->sdev_gendev,
			      "%s: short VPD page 0x%02x length: %d bytes\n",
			      __func__, page, result);
		return 0;
	}

	return result;
}

/**
 * scsi_get_vpd_page - Get Vital Product Data from a SCSI device
 * @sdev: The device to ask
 * @page: Which Vital Product Data to return
 * @buf: where to store the VPD
 * @buf_len: number of bytes in the VPD buffer area
 *
 * SCSI devices may optionally supply Vital Product Data.  Each 'page'
 * of VPD is defined in the appropriate SCSI document (eg SPC, SBC).
 * If the device supports this VPD page, this routine fills @buf
 * with the data from that page and return 0. If the VPD page is not
 * supported or its content cannot be retrieved, -EINVAL is returned.
 */
int scsi_get_vpd_page(struct scsi_device *sdev, u8 page, unsigned char *buf,
		      int buf_len)
{
	int result, vpd_len;

	if (!scsi_device_supports_vpd(sdev))
		return -EINVAL;

	vpd_len = scsi_get_vpd_size(sdev, page);
	if (vpd_len <= 0)
		return -EINVAL;

	vpd_len = min(vpd_len, buf_len);

	/*
	 * Fetch the actual page. Since the appropriate size was reported
	 * by the device it is now safe to ask for something bigger.
	 */
	memset(buf, 0, buf_len);
	result = scsi_vpd_inquiry(sdev, buf, page, vpd_len);
	if (result < 0)
		return -EINVAL;
	else if (result > vpd_len)
		dev_warn_once(&sdev->sdev_gendev,
			      "%s: VPD page 0x%02x result %d > %d bytes\n",
			      __func__, page, result, vpd_len);

	return 0;
}
EXPORT_SYMBOL_GPL(scsi_get_vpd_page);

/**
 * scsi_get_vpd_buf - Get Vital Product Data from a SCSI device
 * @sdev: The device to ask
 * @page: Which Vital Product Data to return
 *
 * Returns %NULL upon failure.
 */
static struct scsi_vpd *scsi_get_vpd_buf(struct scsi_device *sdev, u8 page)
{
	struct scsi_vpd *vpd_buf;
	int vpd_len, result;

	vpd_len = scsi_get_vpd_size(sdev, page);
	if (vpd_len <= 0)
		return NULL;

retry_pg:
	/*
	 * Fetch the actual page. Since the appropriate size was reported
	 * by the device it is now safe to ask for something bigger.
	 */
	vpd_buf = kmalloc(sizeof(*vpd_buf) + vpd_len, GFP_KERNEL);
	if (!vpd_buf)
		return NULL;

	result = scsi_vpd_inquiry(sdev, vpd_buf->data, page, vpd_len);
	if (result < 0) {
		kfree(vpd_buf);
		return NULL;
	}
	if (result > vpd_len) {
		dev_warn_once(&sdev->sdev_gendev,
			      "%s: VPD page 0x%02x result %d > %d bytes\n",
			      __func__, page, result, vpd_len);
		vpd_len = result;
		kfree(vpd_buf);
		goto retry_pg;
	}

	vpd_buf->len = result;

	return vpd_buf;
}

static void scsi_update_vpd_page(struct scsi_device *sdev, u8 page,
				 struct scsi_vpd __rcu **sdev_vpd_buf)
{
	struct scsi_vpd *vpd_buf;

	vpd_buf = scsi_get_vpd_buf(sdev, page);
	if (!vpd_buf)
		return;

	mutex_lock(&sdev->inquiry_mutex);
	vpd_buf = rcu_replace_pointer(*sdev_vpd_buf, vpd_buf,
				      lockdep_is_held(&sdev->inquiry_mutex));
	mutex_unlock(&sdev->inquiry_mutex);

	if (vpd_buf)
		kfree_rcu(vpd_buf, rcu);
}

/**
 * scsi_attach_vpd - Attach Vital Product Data to a SCSI device structure
 * @sdev: The device to ask
 *
 * Attach the 'Device Identification' VPD page (0x83) and the
 * 'Unit Serial Number' VPD page (0x80) to a SCSI device
 * structure. This information can be used to identify the device
 * uniquely.
 */
void scsi_attach_vpd(struct scsi_device *sdev)
{
	int i;
	struct scsi_vpd *vpd_buf;

	if (!scsi_device_supports_vpd(sdev))
		return;

	/* Ask for all the pages supported by this device */
	vpd_buf = scsi_get_vpd_buf(sdev, 0);
	if (!vpd_buf)
		return;

	for (i = 4; i < vpd_buf->len; i++) {
		if (vpd_buf->data[i] == 0x0)
			scsi_update_vpd_page(sdev, 0x0, &sdev->vpd_pg0);
		if (vpd_buf->data[i] == 0x80)
			scsi_update_vpd_page(sdev, 0x80, &sdev->vpd_pg80);
		if (vpd_buf->data[i] == 0x83)
			scsi_update_vpd_page(sdev, 0x83, &sdev->vpd_pg83);
		if (vpd_buf->data[i] == 0x89)
			scsi_update_vpd_page(sdev, 0x89, &sdev->vpd_pg89);
		if (vpd_buf->data[i] == 0xb0)
			scsi_update_vpd_page(sdev, 0xb0, &sdev->vpd_pgb0);
		if (vpd_buf->data[i] == 0xb1)
			scsi_update_vpd_page(sdev, 0xb1, &sdev->vpd_pgb1);
		if (vpd_buf->data[i] == 0xb2)
			scsi_update_vpd_page(sdev, 0xb2, &sdev->vpd_pgb2);
	}
	kfree(vpd_buf);
}

/**
 * scsi_report_opcode - Find out if a given command opcode is supported
 * @sdev:	scsi device to query
 * @buffer:	scratch buffer (must be at least 20 bytes long)
 * @len:	length of buffer
 * @opcode:	opcode for command to look up
 *
 * Uses the REPORT SUPPORTED OPERATION CODES to look up the given
 * opcode. Returns -EINVAL if RSOC fails, 0 if the command opcode is
 * unsupported and 1 if the device claims to support the command.
 */
int scsi_report_opcode(struct scsi_device *sdev, unsigned char *buffer,
		       unsigned int len, unsigned char opcode)
{
	unsigned char cmd[16];
	struct scsi_sense_hdr sshdr;
	int result, request_len;
<<<<<<< HEAD
=======
	const struct scsi_exec_args exec_args = {
		.sshdr = &sshdr,
	};
>>>>>>> eb3cdb58

	if (sdev->no_report_opcodes || sdev->scsi_level < SCSI_SPC_3)
		return -EINVAL;

	/* RSOC header + size of command we are asking about */
	request_len = 4 + COMMAND_SIZE(opcode);
	if (request_len > len) {
		dev_warn_once(&sdev->sdev_gendev,
			      "%s: len %u bytes, opcode 0x%02x needs %u\n",
			      __func__, len, opcode, request_len);
		return -EINVAL;
	}

	memset(cmd, 0, 16);
	cmd[0] = MAINTENANCE_IN;
	cmd[1] = MI_REPORT_SUPPORTED_OPERATION_CODES;
	cmd[2] = 1;		/* One command format */
	cmd[3] = opcode;
	put_unaligned_be32(request_len, &cmd[6]);
	memset(buffer, 0, len);

<<<<<<< HEAD
	result = scsi_execute_req(sdev, cmd, DMA_FROM_DEVICE, buffer,
				  request_len, &sshdr, 30 * HZ, 3, NULL);

=======
	result = scsi_execute_cmd(sdev, cmd, REQ_OP_DRV_IN, buffer,
				  request_len, 30 * HZ, 3, &exec_args);
>>>>>>> eb3cdb58
	if (result < 0)
		return result;
	if (result && scsi_sense_valid(&sshdr) &&
	    sshdr.sense_key == ILLEGAL_REQUEST &&
	    (sshdr.asc == 0x20 || sshdr.asc == 0x24) && sshdr.ascq == 0x00)
		return -EINVAL;

	if ((buffer[1] & 3) == 3) /* Command supported */
		return 1;

	return 0;
}
EXPORT_SYMBOL(scsi_report_opcode);

/**
 * scsi_device_get  -  get an additional reference to a scsi_device
 * @sdev:	device to get a reference to
 *
 * Description: Gets a reference to the scsi_device and increments the use count
 * of the underlying LLDD module.  You must hold host_lock of the
 * parent Scsi_Host or already have a reference when calling this.
 *
 * This will fail if a device is deleted or cancelled, or when the LLD module
 * is in the process of being unloaded.
 */
int scsi_device_get(struct scsi_device *sdev)
{
	if (sdev->sdev_state == SDEV_DEL || sdev->sdev_state == SDEV_CANCEL)
		goto fail;
	if (!try_module_get(sdev->host->hostt->module))
		goto fail;
	if (!get_device(&sdev->sdev_gendev))
		goto fail_put_module;
	return 0;

fail_put_module:
	module_put(sdev->host->hostt->module);
fail:
	return -ENXIO;
}
EXPORT_SYMBOL(scsi_device_get);

/**
 * scsi_device_put  -  release a reference to a scsi_device
 * @sdev:	device to release a reference on.
 *
 * Description: Release a reference to the scsi_device and decrements the use
 * count of the underlying LLDD module.  The device is freed once the last
 * user vanishes.
 */
void scsi_device_put(struct scsi_device *sdev)
{
	struct module *mod = sdev->host->hostt->module;

	put_device(&sdev->sdev_gendev);
	module_put(mod);
}
EXPORT_SYMBOL(scsi_device_put);

/* helper for shost_for_each_device, see that for documentation */
struct scsi_device *__scsi_iterate_devices(struct Scsi_Host *shost,
					   struct scsi_device *prev)
{
	struct list_head *list = (prev ? &prev->siblings : &shost->__devices);
	struct scsi_device *next = NULL;
	unsigned long flags;

	spin_lock_irqsave(shost->host_lock, flags);
	while (list->next != &shost->__devices) {
		next = list_entry(list->next, struct scsi_device, siblings);
		/* skip devices that we can't get a reference to */
		if (!scsi_device_get(next))
			break;
		next = NULL;
		list = list->next;
	}
	spin_unlock_irqrestore(shost->host_lock, flags);

	if (prev)
		scsi_device_put(prev);
	return next;
}
EXPORT_SYMBOL(__scsi_iterate_devices);

/**
 * starget_for_each_device  -  helper to walk all devices of a target
 * @starget:	target whose devices we want to iterate over.
 * @data:	Opaque passed to each function call.
 * @fn:		Function to call on each device
 *
 * This traverses over each device of @starget.  The devices have
 * a reference that must be released by scsi_host_put when breaking
 * out of the loop.
 */
void starget_for_each_device(struct scsi_target *starget, void *data,
		     void (*fn)(struct scsi_device *, void *))
{
	struct Scsi_Host *shost = dev_to_shost(starget->dev.parent);
	struct scsi_device *sdev;

	shost_for_each_device(sdev, shost) {
		if ((sdev->channel == starget->channel) &&
		    (sdev->id == starget->id))
			fn(sdev, data);
	}
}
EXPORT_SYMBOL(starget_for_each_device);

/**
 * __starget_for_each_device - helper to walk all devices of a target (UNLOCKED)
 * @starget:	target whose devices we want to iterate over.
 * @data:	parameter for callback @fn()
 * @fn:		callback function that is invoked for each device
 *
 * This traverses over each device of @starget.  It does _not_
 * take a reference on the scsi_device, so the whole loop must be
 * protected by shost->host_lock.
 *
 * Note:  The only reason why drivers would want to use this is because
 * they need to access the device list in irq context.  Otherwise you
 * really want to use starget_for_each_device instead.
 **/
void __starget_for_each_device(struct scsi_target *starget, void *data,
			       void (*fn)(struct scsi_device *, void *))
{
	struct Scsi_Host *shost = dev_to_shost(starget->dev.parent);
	struct scsi_device *sdev;

	__shost_for_each_device(sdev, shost) {
		if ((sdev->channel == starget->channel) &&
		    (sdev->id == starget->id))
			fn(sdev, data);
	}
}
EXPORT_SYMBOL(__starget_for_each_device);

/**
 * __scsi_device_lookup_by_target - find a device given the target (UNLOCKED)
 * @starget:	SCSI target pointer
 * @lun:	SCSI Logical Unit Number
 *
 * Description: Looks up the scsi_device with the specified @lun for a given
 * @starget.  The returned scsi_device does not have an additional
 * reference.  You must hold the host's host_lock over this call and
 * any access to the returned scsi_device. A scsi_device in state
 * SDEV_DEL is skipped.
 *
 * Note:  The only reason why drivers should use this is because
 * they need to access the device list in irq context.  Otherwise you
 * really want to use scsi_device_lookup_by_target instead.
 **/
struct scsi_device *__scsi_device_lookup_by_target(struct scsi_target *starget,
						   u64 lun)
{
	struct scsi_device *sdev;

	list_for_each_entry(sdev, &starget->devices, same_target_siblings) {
		if (sdev->sdev_state == SDEV_DEL)
			continue;
		if (sdev->lun ==lun)
			return sdev;
	}

	return NULL;
}
EXPORT_SYMBOL(__scsi_device_lookup_by_target);

/**
 * scsi_device_lookup_by_target - find a device given the target
 * @starget:	SCSI target pointer
 * @lun:	SCSI Logical Unit Number
 *
 * Description: Looks up the scsi_device with the specified @lun for a given
 * @starget.  The returned scsi_device has an additional reference that
 * needs to be released with scsi_device_put once you're done with it.
 **/
struct scsi_device *scsi_device_lookup_by_target(struct scsi_target *starget,
						 u64 lun)
{
	struct scsi_device *sdev;
	struct Scsi_Host *shost = dev_to_shost(starget->dev.parent);
	unsigned long flags;

	spin_lock_irqsave(shost->host_lock, flags);
	sdev = __scsi_device_lookup_by_target(starget, lun);
	if (sdev && scsi_device_get(sdev))
		sdev = NULL;
	spin_unlock_irqrestore(shost->host_lock, flags);

	return sdev;
}
EXPORT_SYMBOL(scsi_device_lookup_by_target);

/**
 * __scsi_device_lookup - find a device given the host (UNLOCKED)
 * @shost:	SCSI host pointer
 * @channel:	SCSI channel (zero if only one channel)
 * @id:		SCSI target number (physical unit number)
 * @lun:	SCSI Logical Unit Number
 *
 * Description: Looks up the scsi_device with the specified @channel, @id, @lun
 * for a given host. The returned scsi_device does not have an additional
 * reference.  You must hold the host's host_lock over this call and any access
 * to the returned scsi_device.
 *
 * Note:  The only reason why drivers would want to use this is because
 * they need to access the device list in irq context.  Otherwise you
 * really want to use scsi_device_lookup instead.
 **/
struct scsi_device *__scsi_device_lookup(struct Scsi_Host *shost,
		uint channel, uint id, u64 lun)
{
	struct scsi_device *sdev;

	list_for_each_entry(sdev, &shost->__devices, siblings) {
		if (sdev->sdev_state == SDEV_DEL)
			continue;
		if (sdev->channel == channel && sdev->id == id &&
				sdev->lun ==lun)
			return sdev;
	}

	return NULL;
}
EXPORT_SYMBOL(__scsi_device_lookup);

/**
 * scsi_device_lookup - find a device given the host
 * @shost:	SCSI host pointer
 * @channel:	SCSI channel (zero if only one channel)
 * @id:		SCSI target number (physical unit number)
 * @lun:	SCSI Logical Unit Number
 *
 * Description: Looks up the scsi_device with the specified @channel, @id, @lun
 * for a given host.  The returned scsi_device has an additional reference that
 * needs to be released with scsi_device_put once you're done with it.
 **/
struct scsi_device *scsi_device_lookup(struct Scsi_Host *shost,
		uint channel, uint id, u64 lun)
{
	struct scsi_device *sdev;
	unsigned long flags;

	spin_lock_irqsave(shost->host_lock, flags);
	sdev = __scsi_device_lookup(shost, channel, id, lun);
	if (sdev && scsi_device_get(sdev))
		sdev = NULL;
	spin_unlock_irqrestore(shost->host_lock, flags);

	return sdev;
}
EXPORT_SYMBOL(scsi_device_lookup);

MODULE_DESCRIPTION("SCSI core");
MODULE_LICENSE("GPL");

module_param(scsi_logging_level, int, S_IRUGO|S_IWUSR);
MODULE_PARM_DESC(scsi_logging_level, "a bit mask of logging levels");

static int __init init_scsi(void)
{
	int error;

	error = scsi_init_procfs();
	if (error)
		goto cleanup_queue;
	error = scsi_init_devinfo();
	if (error)
		goto cleanup_procfs;
	error = scsi_init_hosts();
	if (error)
		goto cleanup_devlist;
	error = scsi_init_sysctl();
	if (error)
		goto cleanup_hosts;
	error = scsi_sysfs_register();
	if (error)
		goto cleanup_sysctl;

	scsi_netlink_init();

	printk(KERN_NOTICE "SCSI subsystem initialized\n");
	return 0;

cleanup_sysctl:
	scsi_exit_sysctl();
cleanup_hosts:
	scsi_exit_hosts();
cleanup_devlist:
	scsi_exit_devinfo();
cleanup_procfs:
	scsi_exit_procfs();
cleanup_queue:
	scsi_exit_queue();
	printk(KERN_ERR "SCSI subsystem failed to initialize, error = %d\n",
	       -error);
	return error;
}

static void __exit exit_scsi(void)
{
	scsi_netlink_exit();
	scsi_sysfs_unregister();
	scsi_exit_sysctl();
	scsi_exit_hosts();
	scsi_exit_devinfo();
	scsi_exit_procfs();
	scsi_exit_queue();
}

subsys_initcall(init_scsi);
module_exit(exit_scsi);<|MERGE_RESOLUTION|>--- conflicted
+++ resolved
@@ -520,12 +520,9 @@
 	unsigned char cmd[16];
 	struct scsi_sense_hdr sshdr;
 	int result, request_len;
-<<<<<<< HEAD
-=======
 	const struct scsi_exec_args exec_args = {
 		.sshdr = &sshdr,
 	};
->>>>>>> eb3cdb58
 
 	if (sdev->no_report_opcodes || sdev->scsi_level < SCSI_SPC_3)
 		return -EINVAL;
@@ -547,14 +544,8 @@
 	put_unaligned_be32(request_len, &cmd[6]);
 	memset(buffer, 0, len);
 
-<<<<<<< HEAD
-	result = scsi_execute_req(sdev, cmd, DMA_FROM_DEVICE, buffer,
-				  request_len, &sshdr, 30 * HZ, 3, NULL);
-
-=======
 	result = scsi_execute_cmd(sdev, cmd, REQ_OP_DRV_IN, buffer,
 				  request_len, 30 * HZ, 3, &exec_args);
->>>>>>> eb3cdb58
 	if (result < 0)
 		return result;
 	if (result && scsi_sense_valid(&sshdr) &&
