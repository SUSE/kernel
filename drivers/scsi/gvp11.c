--- conflicted
+++ resolved
@@ -58,20 +58,13 @@
 static int dma_setup(struct scsi_cmnd *cmd, int dir_in)
 {
 	struct scsi_pointer *scsi_pointer = WD33C93_scsi_pointer(cmd);
-<<<<<<< HEAD
-=======
 	unsigned long len = scsi_pointer->this_residual;
->>>>>>> eb3cdb58
 	struct Scsi_Host *instance = cmd->device->host;
 	struct gvp11_hostdata *hdata = shost_priv(instance);
 	struct WD33C93_hostdata *wh = &hdata->wh;
 	struct gvp11_scsiregs *regs = hdata->regs;
 	unsigned short cntr = GVP11_DMAC_INT_ENABLE;
-<<<<<<< HEAD
-	unsigned long addr = virt_to_bus(scsi_pointer->ptr);
-=======
 	dma_addr_t addr;
->>>>>>> eb3cdb58
 	int bank_mask;
 	static int scsi_alloc_out_of_range = 0;
 
@@ -86,15 +79,12 @@
 
 	/* use bounce buffer if the physical address is bad */
 	if (addr & wh->dma_xfer_mask) {
-<<<<<<< HEAD
-=======
 		/* drop useless mapping */
 		dma_unmap_single(hdata->dev, scsi_pointer->dma_handle,
 				 scsi_pointer->this_residual,
 				 DMA_DIR(dir_in));
 		scsi_pointer->dma_handle = (dma_addr_t) NULL;
 
->>>>>>> eb3cdb58
 		wh->dma_bounce_len = (scsi_pointer->this_residual + 511) & ~0x1ff;
 
 		if (!scsi_alloc_out_of_range) {
@@ -173,14 +163,6 @@
 		/* finally, have OK mapping (punted for PIO else) */
 		scsi_pointer->dma_handle = addr;
 
-<<<<<<< HEAD
-		if (!dir_in) {
-			/* copy to bounce buffer for a write */
-			memcpy(wh->dma_bounce_buffer, scsi_pointer->ptr,
-			       scsi_pointer->this_residual);
-		}
-=======
->>>>>>> eb3cdb58
 	}
 
 	/* setup dma direction */
@@ -193,17 +175,7 @@
 	/* setup DMA *physical* address */
 	regs->ACR = addr;
 
-<<<<<<< HEAD
-	if (dir_in) {
-		/* invalidate any cache */
-		cache_clear(addr, scsi_pointer->this_residual);
-	} else {
-		/* push any dirty cache */
-		cache_push(addr, scsi_pointer->this_residual);
-	}
-=======
 	/* no more cache flush here - dma_map_single() takes care */
->>>>>>> eb3cdb58
 
 	bank_mask = (~wh->dma_xfer_mask >> 18) & 0x01c0;
 	if (bank_mask)
