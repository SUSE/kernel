--- conflicted
+++ resolved
@@ -375,10 +375,6 @@
 
 	irq = platform_get_irq(pdev, 0);
 	if (irq < 0) {
-<<<<<<< HEAD
-		dev_err(dev, "IRQ resource not available\n");
-=======
->>>>>>> 7d2a07b7
 		err = irq;
 		goto out;
 	}
