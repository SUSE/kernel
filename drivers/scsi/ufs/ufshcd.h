/*
 * Universal Flash Storage Host controller driver
 *
 * This code is based on drivers/scsi/ufs/ufshcd.h
 * Copyright (C) 2011-2013 Samsung India Software Operations
 * Copyright (c) 2013-2016, The Linux Foundation. All rights reserved.
 *
 * Authors:
 *	Santosh Yaraganavi <santosh.sy@samsung.com>
 *	Vinayak Holikatti <h.vinayak@samsung.com>
 *
 * This program is free software; you can redistribute it and/or
 * modify it under the terms of the GNU General Public License
 * as published by the Free Software Foundation; either version 2
 * of the License, or (at your option) any later version.
 * See the COPYING file in the top-level directory or visit
 * <http://www.gnu.org/licenses/gpl-2.0.html>
 *
 * This program is distributed in the hope that it will be useful,
 * but WITHOUT ANY WARRANTY; without even the implied warranty of
 * MERCHANTABILITY or FITNESS FOR A PARTICULAR PURPOSE.  See the
 * GNU General Public License for more details.
 *
 * This program is provided "AS IS" and "WITH ALL FAULTS" and
 * without warranty of any kind. You are solely responsible for
 * determining the appropriateness of using and distributing
 * the program and assume all risks associated with your exercise
 * of rights with respect to the program, including but not limited
 * to infringement of third party rights, the risks and costs of
 * program errors, damage to or loss of data, programs or equipment,
 * and unavailability or interruption of operations. Under no
 * circumstances will the contributor of this Program be liable for
 * any damages of any kind arising from your use or distribution of
 * this program.
 */

#ifndef _UFSHCD_H
#define _UFSHCD_H

#include <linux/module.h>
#include <linux/kernel.h>
#include <linux/init.h>
#include <linux/interrupt.h>
#include <linux/io.h>
#include <linux/delay.h>
#include <linux/slab.h>
#include <linux/spinlock.h>
#include <linux/workqueue.h>
#include <linux/errno.h>
#include <linux/types.h>
#include <linux/wait.h>
#include <linux/bitops.h>
#include <linux/pm_runtime.h>
#include <linux/clk.h>
#include <linux/completion.h>
#include <linux/regulator/consumer.h>
#include "unipro.h"

#include <asm/irq.h>
#include <asm/byteorder.h>
#include <scsi/scsi.h>
#include <scsi/scsi_cmnd.h>
#include <scsi/scsi_host.h>
#include <scsi/scsi_tcq.h>
#include <scsi/scsi_dbg.h>
#include <scsi/scsi_eh.h>

#include "ufs.h"
#include "ufshci.h"

#define UFSHCD "ufshcd"
#define UFSHCD_DRIVER_VERSION "0.2"

struct ufs_hba;

enum dev_cmd_type {
	DEV_CMD_TYPE_NOP		= 0x0,
	DEV_CMD_TYPE_QUERY		= 0x1,
};

/**
 * struct uic_command - UIC command structure
 * @command: UIC command
 * @argument1: UIC command argument 1
 * @argument2: UIC command argument 2
 * @argument3: UIC command argument 3
 * @cmd_active: Indicate if UIC command is outstanding
 * @result: UIC command result
 * @done: UIC command completion
 */
struct uic_command {
	u32 command;
	u32 argument1;
	u32 argument2;
	u32 argument3;
	int cmd_active;
	int result;
	struct completion done;
};

/* Used to differentiate the power management options */
enum ufs_pm_op {
	UFS_RUNTIME_PM,
	UFS_SYSTEM_PM,
	UFS_SHUTDOWN_PM,
};

#define ufshcd_is_runtime_pm(op) ((op) == UFS_RUNTIME_PM)
#define ufshcd_is_system_pm(op) ((op) == UFS_SYSTEM_PM)
#define ufshcd_is_shutdown_pm(op) ((op) == UFS_SHUTDOWN_PM)

/* Host <-> Device UniPro Link state */
enum uic_link_state {
	UIC_LINK_OFF_STATE	= 0, /* Link powered down or disabled */
	UIC_LINK_ACTIVE_STATE	= 1, /* Link is in Fast/Slow/Sleep state */
	UIC_LINK_HIBERN8_STATE	= 2, /* Link is in Hibernate state */
};

#define ufshcd_is_link_off(hba) ((hba)->uic_link_state == UIC_LINK_OFF_STATE)
#define ufshcd_is_link_active(hba) ((hba)->uic_link_state == \
				    UIC_LINK_ACTIVE_STATE)
#define ufshcd_is_link_hibern8(hba) ((hba)->uic_link_state == \
				    UIC_LINK_HIBERN8_STATE)
#define ufshcd_set_link_off(hba) ((hba)->uic_link_state = UIC_LINK_OFF_STATE)
#define ufshcd_set_link_active(hba) ((hba)->uic_link_state = \
				    UIC_LINK_ACTIVE_STATE)
#define ufshcd_set_link_hibern8(hba) ((hba)->uic_link_state = \
				    UIC_LINK_HIBERN8_STATE)

/*
 * UFS Power management levels.
 * Each level is in increasing order of power savings.
 */
enum ufs_pm_level {
	UFS_PM_LVL_0, /* UFS_ACTIVE_PWR_MODE, UIC_LINK_ACTIVE_STATE */
	UFS_PM_LVL_1, /* UFS_ACTIVE_PWR_MODE, UIC_LINK_HIBERN8_STATE */
	UFS_PM_LVL_2, /* UFS_SLEEP_PWR_MODE, UIC_LINK_ACTIVE_STATE */
	UFS_PM_LVL_3, /* UFS_SLEEP_PWR_MODE, UIC_LINK_HIBERN8_STATE */
	UFS_PM_LVL_4, /* UFS_POWERDOWN_PWR_MODE, UIC_LINK_HIBERN8_STATE */
	UFS_PM_LVL_5, /* UFS_POWERDOWN_PWR_MODE, UIC_LINK_OFF_STATE */
	UFS_PM_LVL_MAX
};

struct ufs_pm_lvl_states {
	enum ufs_dev_pwr_mode dev_state;
	enum uic_link_state link_state;
};

/**
 * struct ufshcd_lrb - local reference block
 * @utr_descriptor_ptr: UTRD address of the command
 * @ucd_req_ptr: UCD address of the command
 * @ucd_rsp_ptr: Response UPIU address for this command
 * @ucd_prdt_ptr: PRDT address of the command
 * @cmd: pointer to SCSI command
 * @sense_buffer: pointer to sense buffer address of the SCSI command
 * @sense_bufflen: Length of the sense buffer
 * @scsi_status: SCSI status of the command
 * @command_type: SCSI, UFS, Query.
 * @task_tag: Task tag of the command
 * @lun: LUN of the command
 * @intr_cmd: Interrupt command (doesn't participate in interrupt aggregation)
 */
struct ufshcd_lrb {
	struct utp_transfer_req_desc *utr_descriptor_ptr;
	struct utp_upiu_req *ucd_req_ptr;
	struct utp_upiu_rsp *ucd_rsp_ptr;
	struct ufshcd_sg_entry *ucd_prdt_ptr;

	struct scsi_cmnd *cmd;
	u8 *sense_buffer;
	unsigned int sense_bufflen;
	int scsi_status;

	int command_type;
	int task_tag;
	u8 lun; /* UPIU LUN id field is only 8-bit wide */
	bool intr_cmd;
};

/**
 * struct ufs_query - holds relevant data structures for query request
 * @request: request upiu and function
 * @descriptor: buffer for sending/receiving descriptor
 * @response: response upiu and response
 */
struct ufs_query {
	struct ufs_query_req request;
	u8 *descriptor;
	struct ufs_query_res response;
};

/**
 * struct ufs_dev_cmd - all assosiated fields with device management commands
 * @type: device management command type - Query, NOP OUT
 * @lock: lock to allow one command at a time
 * @complete: internal commands completion
 * @tag_wq: wait queue until free command slot is available
 */
struct ufs_dev_cmd {
	enum dev_cmd_type type;
	struct mutex lock;
	struct completion *complete;
	wait_queue_head_t tag_wq;
	struct ufs_query query;
};

/**
 * struct ufs_clk_info - UFS clock related info
 * @list: list headed by hba->clk_list_head
 * @clk: clock node
 * @name: clock name
 * @max_freq: maximum frequency supported by the clock
 * @min_freq: min frequency that can be used for clock scaling
 * @curr_freq: indicates the current frequency that it is set to
 * @enabled: variable to check against multiple enable/disable
 */
struct ufs_clk_info {
	struct list_head list;
	struct clk *clk;
	const char *name;
	u32 max_freq;
	u32 min_freq;
	u32 curr_freq;
	bool enabled;
};

enum ufs_notify_change_status {
	PRE_CHANGE,
	POST_CHANGE,
};

struct ufs_pa_layer_attr {
	u32 gear_rx;
	u32 gear_tx;
	u32 lane_rx;
	u32 lane_tx;
	u32 pwr_rx;
	u32 pwr_tx;
	u32 hs_rate;
};

struct ufs_pwr_mode_info {
	bool is_valid;
	struct ufs_pa_layer_attr info;
};

/**
 * struct ufs_hba_variant_ops - variant specific callbacks
 * @name: variant name
 * @init: called when the driver is initialized
 * @exit: called to cleanup everything done in init
 * @get_ufs_hci_version: called to get UFS HCI version
 * @clk_scale_notify: notifies that clks are scaled up/down
 * @setup_clocks: called before touching any of the controller registers
 * @setup_regulators: called before accessing the host controller
 * @hce_enable_notify: called before and after HCE enable bit is set to allow
 *                     variant specific Uni-Pro initialization.
 * @link_startup_notify: called before and after Link startup is carried out
 *                       to allow variant specific Uni-Pro initialization.
 * @pwr_change_notify: called before and after a power mode change
 *			is carried out to allow vendor spesific capabilities
 *			to be set.
 * @suspend: called during host controller PM callback
 * @resume: called during host controller PM callback
 * @dbg_register_dump: used to dump controller debug information
 */
struct ufs_hba_variant_ops {
	const char *name;
	int	(*init)(struct ufs_hba *);
	void    (*exit)(struct ufs_hba *);
	u32	(*get_ufs_hci_version)(struct ufs_hba *);
	int	(*clk_scale_notify)(struct ufs_hba *, bool,
				    enum ufs_notify_change_status);
	int	(*setup_clocks)(struct ufs_hba *, bool);
	int     (*setup_regulators)(struct ufs_hba *, bool);
	int	(*hce_enable_notify)(struct ufs_hba *,
				     enum ufs_notify_change_status);
	int	(*link_startup_notify)(struct ufs_hba *,
				       enum ufs_notify_change_status);
	int	(*pwr_change_notify)(struct ufs_hba *,
					enum ufs_notify_change_status status,
					struct ufs_pa_layer_attr *,
					struct ufs_pa_layer_attr *);
	int     (*suspend)(struct ufs_hba *, enum ufs_pm_op);
	int     (*resume)(struct ufs_hba *, enum ufs_pm_op);
	void	(*dbg_register_dump)(struct ufs_hba *hba);
};

/* clock gating state  */
enum clk_gating_state {
	CLKS_OFF,
	CLKS_ON,
	REQ_CLKS_OFF,
	REQ_CLKS_ON,
};

/**
 * struct ufs_clk_gating - UFS clock gating related info
 * @gate_work: worker to turn off clocks after some delay as specified in
 * delay_ms
 * @ungate_work: worker to turn on clocks that will be used in case of
 * interrupt context
 * @state: the current clocks state
 * @delay_ms: gating delay in ms
 * @is_suspended: clk gating is suspended when set to 1 which can be used
 * during suspend/resume
 * @delay_attr: sysfs attribute to control delay_attr
 * @active_reqs: number of requests that are pending and should be waited for
 * completion before gating clocks.
 */
struct ufs_clk_gating {
	struct delayed_work gate_work;
	struct work_struct ungate_work;
	enum clk_gating_state state;
	unsigned long delay_ms;
	bool is_suspended;
	struct device_attribute delay_attr;
	int active_reqs;
};

struct ufs_clk_scaling {
	ktime_t  busy_start_t;
	bool is_busy_started;
	unsigned long  tot_busy_t;
	unsigned long window_start_t;
};

/**
 * struct ufs_init_prefetch - contains data that is pre-fetched once during
 * initialization
 * @icc_level: icc level which was read during initialization
 */
struct ufs_init_prefetch {
	u32 icc_level;
};

/**
 * struct ufs_hba - per adapter private structure
 * @mmio_base: UFSHCI base register address
 * @ucdl_base_addr: UFS Command Descriptor base address
 * @utrdl_base_addr: UTP Transfer Request Descriptor base address
 * @utmrdl_base_addr: UTP Task Management Descriptor base address
 * @ucdl_dma_addr: UFS Command Descriptor DMA address
 * @utrdl_dma_addr: UTRDL DMA address
 * @utmrdl_dma_addr: UTMRDL DMA address
 * @host: Scsi_Host instance of the driver
 * @dev: device handle
 * @lrb: local reference block
 * @lrb_in_use: lrb in use
 * @outstanding_tasks: Bits representing outstanding task requests
 * @outstanding_reqs: Bits representing outstanding transfer requests
 * @capabilities: UFS Controller Capabilities
 * @nutrs: Transfer Request Queue depth supported by controller
 * @nutmrs: Task Management Queue depth supported by controller
 * @ufs_version: UFS Version to which controller complies
 * @vops: pointer to variant specific operations
 * @priv: pointer to variant specific private data
 * @irq: Irq number of the controller
 * @active_uic_cmd: handle of active UIC command
 * @uic_cmd_mutex: mutex for uic command
 * @tm_wq: wait queue for task management
 * @tm_tag_wq: wait queue for free task management slots
 * @tm_slots_in_use: bit map of task management request slots in use
 * @pwr_done: completion for power mode change
 * @tm_condition: condition variable for task management
 * @ufshcd_state: UFSHCD states
 * @eh_flags: Error handling flags
 * @intr_mask: Interrupt Mask Bits
 * @ee_ctrl_mask: Exception event control mask
 * @is_powered: flag to check if HBA is powered
 * @is_init_prefetch: flag to check if data was pre-fetched in initialization
 * @init_prefetch_data: data pre-fetched during initialization
 * @eh_work: Worker to handle UFS errors that require s/w attention
 * @eeh_work: Worker to handle exception events
 * @errors: HBA errors
 * @uic_error: UFS interconnect layer error status
 * @saved_err: sticky error mask
 * @saved_uic_err: sticky UIC error mask
 * @dev_cmd: ufs device management command information
 * @last_dme_cmd_tstamp: time stamp of the last completed DME command
 * @auto_bkops_enabled: to track whether bkops is enabled in device
 * @vreg_info: UFS device voltage regulator information
 * @clk_list_head: UFS host controller clocks list node head
 * @pwr_info: holds current power mode
 * @max_pwr_info: keeps the device max valid pwm
 * @urgent_bkops_lvl: keeps track of urgent bkops level for device
 * @is_urgent_bkops_lvl_checked: keeps track if the urgent bkops level for
 *  device is known or not.
 */
struct ufs_hba {
	void __iomem *mmio_base;

	/* Virtual memory reference */
	struct utp_transfer_cmd_desc *ucdl_base_addr;
	struct utp_transfer_req_desc *utrdl_base_addr;
	struct utp_task_req_desc *utmrdl_base_addr;

	/* DMA memory reference */
	dma_addr_t ucdl_dma_addr;
	dma_addr_t utrdl_dma_addr;
	dma_addr_t utmrdl_dma_addr;

	struct Scsi_Host *host;
	struct device *dev;
	/*
	 * This field is to keep a reference to "scsi_device" corresponding to
	 * "UFS device" W-LU.
	 */
	struct scsi_device *sdev_ufs_device;

	enum ufs_dev_pwr_mode curr_dev_pwr_mode;
	enum uic_link_state uic_link_state;
	/* Desired UFS power management level during runtime PM */
	enum ufs_pm_level rpm_lvl;
	/* Desired UFS power management level during system PM */
	enum ufs_pm_level spm_lvl;
	int pm_op_in_progress;

	struct ufshcd_lrb *lrb;
	unsigned long lrb_in_use;

	unsigned long outstanding_tasks;
	unsigned long outstanding_reqs;

	u32 capabilities;
	int nutrs;
	int nutmrs;
	u32 ufs_version;
	struct ufs_hba_variant_ops *vops;
	void *priv;
	unsigned int irq;
	bool is_irq_enabled;

	/* Interrupt aggregation support is broken */
	#define UFSHCD_QUIRK_BROKEN_INTR_AGGR			UFS_BIT(0)

	/*
	 * delay before each dme command is required as the unipro
	 * layer has shown instabilities
	 */
	#define UFSHCD_QUIRK_DELAY_BEFORE_DME_CMDS		UFS_BIT(1)

	/*
	 * If UFS host controller is having issue in processing LCC (Line
	 * Control Command) coming from device then enable this quirk.
	 * When this quirk is enabled, host controller driver should disable
	 * the LCC transmission on UFS device (by clearing TX_LCC_ENABLE
	 * attribute of device to 0).
	 */
	#define UFSHCD_QUIRK_BROKEN_LCC				UFS_BIT(2)

	/*
	 * The attribute PA_RXHSUNTERMCAP specifies whether or not the
	 * inbound Link supports unterminated line in HS mode. Setting this
	 * attribute to 1 fixes moving to HS gear.
	 */
	#define UFSHCD_QUIRK_BROKEN_PA_RXHSUNTERMCAP		UFS_BIT(3)

	/*
	 * This quirk needs to be enabled if the host contoller only allows
	 * accessing the peer dme attributes in AUTO mode (FAST AUTO or
	 * SLOW AUTO).
	 */
	#define UFSHCD_QUIRK_DME_PEER_ACCESS_AUTO_MODE		UFS_BIT(4)

	/*
	 * This quirk needs to be enabled if the host contoller doesn't
	 * advertise the correct version in UFS_VER register. If this quirk
	 * is enabled, standard UFS host driver will call the vendor specific
	 * ops (get_ufs_hci_version) to get the correct version.
	 */
	#define UFSHCD_QUIRK_BROKEN_UFS_HCI_VERSION		UFS_BIT(5)

	unsigned int quirks;	/* Deviations from standard UFSHCI spec. */

	/* Device deviations from standard UFS device spec. */
	unsigned int dev_quirks;

	wait_queue_head_t tm_wq;
	wait_queue_head_t tm_tag_wq;
	unsigned long tm_condition;
	unsigned long tm_slots_in_use;

	struct uic_command *active_uic_cmd;
	struct mutex uic_cmd_mutex;
	struct completion *uic_async_done;

	u32 ufshcd_state;
	u32 eh_flags;
	u32 intr_mask;
	u16 ee_ctrl_mask;
	bool is_powered;
	bool is_init_prefetch;
	struct ufs_init_prefetch init_prefetch_data;

	/* Work Queues */
	struct work_struct eh_work;
	struct work_struct eeh_work;

	/* HBA Errors */
	u32 errors;
	u32 uic_error;
	u32 saved_err;
	u32 saved_uic_err;

	/* Device management request data */
	struct ufs_dev_cmd dev_cmd;
	ktime_t last_dme_cmd_tstamp;

	/* Keeps information of the UFS device connected to this host */
	struct ufs_dev_info dev_info;
	bool auto_bkops_enabled;
	struct ufs_vreg_info vreg_info;
	struct list_head clk_list_head;

	bool wlun_dev_clr_ua;

	/* Number of lanes available (1 or 2) for Rx/Tx */
	u32 lanes_per_direction;
	struct ufs_pa_layer_attr pwr_info;
	struct ufs_pwr_mode_info max_pwr_info;

	struct ufs_clk_gating clk_gating;
	/* Control to enable/disable host capabilities */
	u32 caps;
	/* Allow dynamic clk gating */
#define UFSHCD_CAP_CLK_GATING	(1 << 0)
	/* Allow hiberb8 with clk gating */
#define UFSHCD_CAP_HIBERN8_WITH_CLK_GATING (1 << 1)
	/* Allow dynamic clk scaling */
#define UFSHCD_CAP_CLK_SCALING	(1 << 2)
	/* Allow auto bkops to enabled during runtime suspend */
#define UFSHCD_CAP_AUTO_BKOPS_SUSPEND (1 << 3)
	/*
	 * This capability allows host controller driver to use the UFS HCI's
	 * interrupt aggregation capability.
	 * CAUTION: Enabling this might reduce overall UFS throughput.
	 */
#define UFSHCD_CAP_INTR_AGGR (1 << 4)

	struct devfreq *devfreq;
	struct ufs_clk_scaling clk_scaling;
	bool is_sys_suspended;

	enum bkops_status urgent_bkops_lvl;
	bool is_urgent_bkops_lvl_checked;
};

/* Returns true if clocks can be gated. Otherwise false */
static inline bool ufshcd_is_clkgating_allowed(struct ufs_hba *hba)
{
	return hba->caps & UFSHCD_CAP_CLK_GATING;
}
static inline bool ufshcd_can_hibern8_during_gating(struct ufs_hba *hba)
{
	return hba->caps & UFSHCD_CAP_HIBERN8_WITH_CLK_GATING;
}
static inline int ufshcd_is_clkscaling_enabled(struct ufs_hba *hba)
{
	return hba->caps & UFSHCD_CAP_CLK_SCALING;
}
static inline bool ufshcd_can_autobkops_during_suspend(struct ufs_hba *hba)
{
	return hba->caps & UFSHCD_CAP_AUTO_BKOPS_SUSPEND;
}

static inline bool ufshcd_is_intr_aggr_allowed(struct ufs_hba *hba)
{
	if ((hba->caps & UFSHCD_CAP_INTR_AGGR) &&
	    !(hba->quirks & UFSHCD_QUIRK_BROKEN_INTR_AGGR))
		return true;
	else
		return false;
}

#define ufshcd_writel(hba, val, reg)	\
	writel((val), (hba)->mmio_base + (reg))
#define ufshcd_readl(hba, reg)	\
	readl((hba)->mmio_base + (reg))

/**
 * ufshcd_rmwl - read modify write into a register
 * @hba - per adapter instance
 * @mask - mask to apply on read value
 * @val - actual value to write
 * @reg - register address
 */
static inline void ufshcd_rmwl(struct ufs_hba *hba, u32 mask, u32 val, u32 reg)
{
	u32 tmp;

	tmp = ufshcd_readl(hba, reg);
	tmp &= ~mask;
	tmp |= (val & mask);
	ufshcd_writel(hba, tmp, reg);
}

int ufshcd_alloc_host(struct device *, struct ufs_hba **);
void ufshcd_dealloc_host(struct ufs_hba *);
int ufshcd_init(struct ufs_hba * , void __iomem * , unsigned int);
void ufshcd_remove(struct ufs_hba *);
int ufshcd_wait_for_register(struct ufs_hba *hba, u32 reg, u32 mask,
				u32 val, unsigned long interval_us,
				unsigned long timeout_ms, bool can_sleep);

static inline void check_upiu_size(void)
{
	BUILD_BUG_ON(ALIGNED_UPIU_SIZE <
		GENERAL_UPIU_REQUEST_SIZE + QUERY_DESC_MAX_SIZE);
}

/**
 * ufshcd_set_variant - set variant specific data to the hba
 * @hba - per adapter instance
 * @variant - pointer to variant specific data
 */
static inline void ufshcd_set_variant(struct ufs_hba *hba, void *variant)
{
	BUG_ON(!hba);
	hba->priv = variant;
}

/**
 * ufshcd_get_variant - get variant specific data from the hba
 * @hba - per adapter instance
 */
static inline void *ufshcd_get_variant(struct ufs_hba *hba)
{
	BUG_ON(!hba);
	return hba->priv;
}

extern int ufshcd_runtime_suspend(struct ufs_hba *hba);
extern int ufshcd_runtime_resume(struct ufs_hba *hba);
extern int ufshcd_runtime_idle(struct ufs_hba *hba);
extern int ufshcd_system_suspend(struct ufs_hba *hba);
extern int ufshcd_system_resume(struct ufs_hba *hba);
extern int ufshcd_shutdown(struct ufs_hba *hba);
extern int ufshcd_dme_set_attr(struct ufs_hba *hba, u32 attr_sel,
			       u8 attr_set, u32 mib_val, u8 peer);
extern int ufshcd_dme_get_attr(struct ufs_hba *hba, u32 attr_sel,
			       u32 *mib_val, u8 peer);

/* UIC command interfaces for DME primitives */
#define DME_LOCAL	0
#define DME_PEER	1
#define ATTR_SET_NOR	0	/* NORMAL */
#define ATTR_SET_ST	1	/* STATIC */

static inline int ufshcd_dme_set(struct ufs_hba *hba, u32 attr_sel,
				 u32 mib_val)
{
	return ufshcd_dme_set_attr(hba, attr_sel, ATTR_SET_NOR,
				   mib_val, DME_LOCAL);
}

static inline int ufshcd_dme_st_set(struct ufs_hba *hba, u32 attr_sel,
				    u32 mib_val)
{
	return ufshcd_dme_set_attr(hba, attr_sel, ATTR_SET_ST,
				   mib_val, DME_LOCAL);
}

static inline int ufshcd_dme_peer_set(struct ufs_hba *hba, u32 attr_sel,
				      u32 mib_val)
{
	return ufshcd_dme_set_attr(hba, attr_sel, ATTR_SET_NOR,
				   mib_val, DME_PEER);
}

static inline int ufshcd_dme_peer_st_set(struct ufs_hba *hba, u32 attr_sel,
					 u32 mib_val)
{
	return ufshcd_dme_set_attr(hba, attr_sel, ATTR_SET_ST,
				   mib_val, DME_PEER);
}

static inline int ufshcd_dme_get(struct ufs_hba *hba,
				 u32 attr_sel, u32 *mib_val)
{
	return ufshcd_dme_get_attr(hba, attr_sel, mib_val, DME_LOCAL);
}

static inline int ufshcd_dme_peer_get(struct ufs_hba *hba,
				      u32 attr_sel, u32 *mib_val)
{
	return ufshcd_dme_get_attr(hba, attr_sel, mib_val, DME_PEER);
}

<<<<<<< HEAD
=======
int ufshcd_read_device_desc(struct ufs_hba *hba, u8 *buf, u32 size);

static inline bool ufshcd_is_hs_mode(struct ufs_pa_layer_attr *pwr_info)
{
	return (pwr_info->pwr_rx == FAST_MODE ||
		pwr_info->pwr_rx == FASTAUTO_MODE) &&
		(pwr_info->pwr_tx == FAST_MODE ||
		pwr_info->pwr_tx == FASTAUTO_MODE);
}

#define ASCII_STD true

int ufshcd_read_string_desc(struct ufs_hba *hba, int desc_index, u8 *buf,
				u32 size, bool ascii);

>>>>>>> f55532a0
/* Expose Query-Request API */
int ufshcd_query_flag(struct ufs_hba *hba, enum query_opcode opcode,
	enum flag_idn idn, bool *flag_res);
int ufshcd_hold(struct ufs_hba *hba, bool async);
void ufshcd_release(struct ufs_hba *hba);
u32 ufshcd_get_local_unipro_ver(struct ufs_hba *hba);

/* Wrapper functions for safely calling variant operations */
static inline const char *ufshcd_get_var_name(struct ufs_hba *hba)
{
	if (hba->vops)
		return hba->vops->name;
	return "";
}

static inline int ufshcd_vops_init(struct ufs_hba *hba)
{
	if (hba->vops && hba->vops->init)
		return hba->vops->init(hba);

	return 0;
}

static inline void ufshcd_vops_exit(struct ufs_hba *hba)
{
	if (hba->vops && hba->vops->exit)
		return hba->vops->exit(hba);
}

static inline u32 ufshcd_vops_get_ufs_hci_version(struct ufs_hba *hba)
{
	if (hba->vops && hba->vops->get_ufs_hci_version)
		return hba->vops->get_ufs_hci_version(hba);

	return ufshcd_readl(hba, REG_UFS_VERSION);
}

static inline int ufshcd_vops_clk_scale_notify(struct ufs_hba *hba,
			bool up, enum ufs_notify_change_status status)
{
	if (hba->vops && hba->vops->clk_scale_notify)
		return hba->vops->clk_scale_notify(hba, up, status);
	return 0;
}

static inline int ufshcd_vops_setup_clocks(struct ufs_hba *hba, bool on)
{
	if (hba->vops && hba->vops->setup_clocks)
		return hba->vops->setup_clocks(hba, on);
	return 0;
}

static inline int ufshcd_vops_setup_regulators(struct ufs_hba *hba, bool status)
{
	if (hba->vops && hba->vops->setup_regulators)
		return hba->vops->setup_regulators(hba, status);

	return 0;
}

static inline int ufshcd_vops_hce_enable_notify(struct ufs_hba *hba,
						bool status)
{
	if (hba->vops && hba->vops->hce_enable_notify)
		return hba->vops->hce_enable_notify(hba, status);

	return 0;
}
static inline int ufshcd_vops_link_startup_notify(struct ufs_hba *hba,
						bool status)
{
	if (hba->vops && hba->vops->link_startup_notify)
		return hba->vops->link_startup_notify(hba, status);

	return 0;
}

static inline int ufshcd_vops_pwr_change_notify(struct ufs_hba *hba,
				  bool status,
				  struct ufs_pa_layer_attr *dev_max_params,
				  struct ufs_pa_layer_attr *dev_req_params)
{
	if (hba->vops && hba->vops->pwr_change_notify)
		return hba->vops->pwr_change_notify(hba, status,
					dev_max_params, dev_req_params);

	return -ENOTSUPP;
}

static inline int ufshcd_vops_suspend(struct ufs_hba *hba, enum ufs_pm_op op)
{
	if (hba->vops && hba->vops->suspend)
		return hba->vops->suspend(hba, op);

	return 0;
}

static inline int ufshcd_vops_resume(struct ufs_hba *hba, enum ufs_pm_op op)
{
	if (hba->vops && hba->vops->resume)
		return hba->vops->resume(hba, op);

	return 0;
}

static inline void ufshcd_vops_dbg_register_dump(struct ufs_hba *hba)
{
	if (hba->vops && hba->vops->dbg_register_dump)
		hba->vops->dbg_register_dump(hba);
}

#endif /* End of Header */<|MERGE_RESOLUTION|>--- conflicted
+++ resolved
@@ -688,8 +688,6 @@
 	return ufshcd_dme_get_attr(hba, attr_sel, mib_val, DME_PEER);
 }
 
-<<<<<<< HEAD
-=======
 int ufshcd_read_device_desc(struct ufs_hba *hba, u8 *buf, u32 size);
 
 static inline bool ufshcd_is_hs_mode(struct ufs_pa_layer_attr *pwr_info)
@@ -705,7 +703,6 @@
 int ufshcd_read_string_desc(struct ufs_hba *hba, int desc_index, u8 *buf,
 				u32 size, bool ascii);
 
->>>>>>> f55532a0
 /* Expose Query-Request API */
 int ufshcd_query_flag(struct ufs_hba *hba, enum query_opcode opcode,
 	enum flag_idn idn, bool *flag_res);
