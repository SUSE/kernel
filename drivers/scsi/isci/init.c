--- conflicted
+++ resolved
@@ -149,11 +149,7 @@
 
 ATTRIBUTE_GROUPS(isci_host);
 
-<<<<<<< HEAD
-static struct scsi_host_template isci_sht = {
-=======
 static const struct scsi_host_template isci_sht = {
->>>>>>> eb3cdb58
 
 	.module				= THIS_MODULE,
 	.name				= DRV_NAME,
