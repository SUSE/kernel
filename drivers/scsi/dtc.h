--- conflicted
+++ resolved
@@ -28,25 +28,15 @@
 #ifndef DTC3280_H
 #define DTC3280_H
 
-<<<<<<< HEAD
-#ifndef ASM
-int dtc_abort(Scsi_Cmnd *);
-int dtc_biosparam(struct scsi_device *, struct block_device *,
-		sector_t, int*);
-int dtc_detect(Scsi_Host_Template *);
-int dtc_queue_command(Scsi_Cmnd *, void (*done)(Scsi_Cmnd *));
-int dtc_reset(Scsi_Cmnd *, unsigned int reset_flags);
-int dtc_proc_info (char *buffer, char **start, off_t offset,
-=======
 static int dtc_abort(Scsi_Cmnd *);
-static int dtc_biosparam(Disk *, struct block_device *, int*);
+static int dtc_biosparam(Disk *, struct block_device *,
+		         sector_t, int*);
 static int dtc_detect(Scsi_Host_Template *);
 static int dtc_queue_command(Scsi_Cmnd *, void (*done)(Scsi_Cmnd *));
 static int dtc_bus_reset(Scsi_Cmnd *);
 static int dtc_device_reset(Scsi_Cmnd *);
 static int dtc_host_reset(Scsi_Cmnd *);
 static int dtc_proc_info (char *buffer, char **start, off_t offset,
->>>>>>> 0c152879
 		   int length, int hostno, int inout);
 
 #ifndef CMD_PER_LUN
