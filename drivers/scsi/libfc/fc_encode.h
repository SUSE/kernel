/* SPDX-License-Identifier: GPL-2.0-only */
/*
 * Copyright(c) 2008 Intel Corporation. All rights reserved.
 *
 * Maintained at www.Open-FCoE.org
 */

#ifndef _FC_ENCODE_H_
#define _FC_ENCODE_H_
#include <asm/unaligned.h>
#include <linux/utsname.h>
#include <scsi/fc/fc_ms.h>

/*
 * F_CTL values for simple requests and responses.
 */
#define FC_FCTL_REQ	(FC_FC_FIRST_SEQ | FC_FC_END_SEQ | FC_FC_SEQ_INIT)
#define FC_FCTL_RESP	(FC_FC_EX_CTX | FC_FC_LAST_SEQ | \
			FC_FC_END_SEQ | FC_FC_SEQ_INIT)

struct fc_ns_rft {
	struct fc_ns_fid fid;	/* port ID object */
	struct fc_ns_fts fts;	/* FC4-types object */
};

struct fc_ct_req {
	struct fc_ct_hdr hdr;
	union {
		struct fc_ns_gid_ft gid;
		struct fc_ns_rn_id  rn;
		struct fc_ns_rft rft;
		struct fc_ns_rff_id rff;
		struct fc_ns_fid fid;
		struct fc_ns_rsnn snn;
		struct fc_ns_rspn spn;
		struct fc_fdmi_rhba rhba;
		struct fc_fdmi_rpa  rpa;
		struct fc_fdmi_dprt dprt;
		struct fc_fdmi_dhba dhba;
	} payload;
};

/**
 * fc_adisc_fill() - Fill in adisc request frame
 * @lport: local port.
 * @fp: fc frame where payload will be placed.
 */
static inline void fc_adisc_fill(struct fc_lport *lport, struct fc_frame *fp)
{
	struct fc_els_adisc *adisc;

	adisc = fc_frame_payload_get(fp, sizeof(*adisc));
	memset(adisc, 0, sizeof(*adisc));
	adisc->adisc_cmd = ELS_ADISC;
	put_unaligned_be64(lport->wwpn, &adisc->adisc_wwpn);
	put_unaligned_be64(lport->wwnn, &adisc->adisc_wwnn);
	hton24(adisc->adisc_port_id, lport->port_id);
}

/**
 * fc_ct_hdr_fill- fills ct header and reset ct payload
 * returns pointer to ct request.
 */
static inline struct fc_ct_req *fc_ct_hdr_fill(const struct fc_frame *fp,
					       unsigned int op, size_t req_size,
					       enum fc_ct_fs_type fs_type,
					       u8 subtype)
{
	struct fc_ct_req *ct;
	size_t ct_plen;

	ct_plen  = sizeof(struct fc_ct_hdr) + req_size;
	ct = fc_frame_payload_get(fp, ct_plen);
	memset(ct, 0, ct_plen);
	ct->hdr.ct_rev = FC_CT_REV;
	ct->hdr.ct_fs_type = fs_type;
	ct->hdr.ct_fs_subtype = subtype;
	ct->hdr.ct_cmd = htons((u16) op);
	return ct;
}

/**
 * fc_ct_ns_fill() - Fill in a name service request frame
 * @lport: local port.
 * @fc_id: FC_ID of non-destination rport for GPN_ID and similar inquiries.
 * @fp: frame to contain payload.
 * @op: CT opcode.
 * @r_ctl: pointer to FC header R_CTL.
 * @fh_type: pointer to FC-4 type.
 */
static inline int fc_ct_ns_fill(struct fc_lport *lport,
		      u32 fc_id, struct fc_frame *fp,
		      unsigned int op, enum fc_rctl *r_ctl,
		      enum fc_fh_type *fh_type)
{
	struct fc_ct_req *ct;
	size_t len;

	switch (op) {
	case FC_NS_GPN_FT:
		ct = fc_ct_hdr_fill(fp, op, sizeof(struct fc_ns_gid_ft),
				    FC_FST_DIR, FC_NS_SUBTYPE);
		ct->payload.gid.fn_fc4_type = FC_TYPE_FCP;
		break;

	case FC_NS_GPN_ID:
		ct = fc_ct_hdr_fill(fp, op, sizeof(struct fc_ns_fid),
				    FC_FST_DIR, FC_NS_SUBTYPE);
		ct->payload.gid.fn_fc4_type = FC_TYPE_FCP;
		hton24(ct->payload.fid.fp_fid, fc_id);
		break;

	case FC_NS_RFT_ID:
		ct = fc_ct_hdr_fill(fp, op, sizeof(struct fc_ns_rft),
				    FC_FST_DIR, FC_NS_SUBTYPE);
		hton24(ct->payload.rft.fid.fp_fid, lport->port_id);
		ct->payload.rft.fts = lport->fcts;
		break;

	case FC_NS_RFF_ID:
		ct = fc_ct_hdr_fill(fp, op, sizeof(struct fc_ns_rff_id),
				    FC_FST_DIR, FC_NS_SUBTYPE);
		hton24(ct->payload.rff.fr_fid.fp_fid, lport->port_id);
		ct->payload.rff.fr_type = FC_TYPE_FCP;
		if (lport->service_params & FCP_SPPF_INIT_FCN)
			ct->payload.rff.fr_feat = FCP_FEAT_INIT;
		if (lport->service_params & FCP_SPPF_TARG_FCN)
			ct->payload.rff.fr_feat |= FCP_FEAT_TARG;
		break;

	case FC_NS_RNN_ID:
		ct = fc_ct_hdr_fill(fp, op, sizeof(struct fc_ns_rn_id),
				    FC_FST_DIR, FC_NS_SUBTYPE);
		hton24(ct->payload.rn.fr_fid.fp_fid, lport->port_id);
		put_unaligned_be64(lport->wwnn, &ct->payload.rn.fr_wwn);
		break;

	case FC_NS_RSPN_ID:
		len = strnlen(fc_host_symbolic_name(lport->host), 255);
		ct = fc_ct_hdr_fill(fp, op, sizeof(struct fc_ns_rspn) + len,
				    FC_FST_DIR, FC_NS_SUBTYPE);
		hton24(ct->payload.spn.fr_fid.fp_fid, lport->port_id);
		strncpy(ct->payload.spn.fr_name,
			fc_host_symbolic_name(lport->host), len);
		ct->payload.spn.fr_name_len = len;
		break;

	case FC_NS_RSNN_NN:
		len = strnlen(fc_host_symbolic_name(lport->host), 255);
		ct = fc_ct_hdr_fill(fp, op, sizeof(struct fc_ns_rsnn) + len,
				    FC_FST_DIR, FC_NS_SUBTYPE);
		put_unaligned_be64(lport->wwnn, &ct->payload.snn.fr_wwn);
		strncpy(ct->payload.snn.fr_name,
			fc_host_symbolic_name(lport->host), len);
		ct->payload.snn.fr_name_len = len;
		break;

	default:
		return -EINVAL;
	}
	*r_ctl = FC_RCTL_DD_UNSOL_CTL;
	*fh_type = FC_TYPE_CT;
	return 0;
}

static inline void fc_ct_ms_fill_attr(struct fc_fdmi_attr_entry *entry,
				    const char *in, size_t len)
{
	int copied;

<<<<<<< HEAD
	copied = strscpy((char *)&entry->value, in, len);
	if (copied > 0 && (copied + 1) < len)
		memset((entry->value + copied + 1), 0, len - copied - 1);
=======
	copied = strscpy(entry->value, in, len);
	if (copied > 0 && copied + 1 < len)
		memset(entry->value + copied + 1, 0, len - copied - 1);
>>>>>>> f20ef843
}

/**
 * fc_ct_ms_fill() - Fill in a mgmt service request frame
 * @lport: local port.
 * @fc_id: FC_ID of non-destination rport for GPN_ID and similar inquiries.
 * @fp: frame to contain payload.
 * @op: CT opcode.
 * @r_ctl: pointer to FC header R_CTL.
 * @fh_type: pointer to FC-4 type.
 */
static inline int fc_ct_ms_fill(struct fc_lport *lport,
		      u32 fc_id, struct fc_frame *fp,
		      unsigned int op, enum fc_rctl *r_ctl,
		      enum fc_fh_type *fh_type)
{
	struct fc_ct_req *ct;
	size_t len;
	struct fc_fdmi_attr_entry *entry;
	struct fs_fdmi_attrs *hba_attrs;
	int numattrs = 0;
	struct fc_host_attrs *fc_host = shost_to_fc_host(lport->host);

	switch (op) {
	case FC_FDMI_RHBA:
		numattrs = 11;
		len = sizeof(struct fc_fdmi_rhba);
		len -= sizeof(struct fc_fdmi_attr_entry);
		len += (numattrs * FC_FDMI_ATTR_ENTRY_HEADER_LEN);
		len += FC_FDMI_HBA_ATTR_NODENAME_LEN;
		len += FC_FDMI_HBA_ATTR_MANUFACTURER_LEN;
		len += FC_FDMI_HBA_ATTR_SERIALNUMBER_LEN;
		len += FC_FDMI_HBA_ATTR_MODEL_LEN;
		len += FC_FDMI_HBA_ATTR_MODELDESCR_LEN;
		len += FC_FDMI_HBA_ATTR_HARDWAREVERSION_LEN;
		len += FC_FDMI_HBA_ATTR_DRIVERVERSION_LEN;
		len += FC_FDMI_HBA_ATTR_OPTIONROMVERSION_LEN;
		len += FC_FDMI_HBA_ATTR_FIRMWAREVERSION_LEN;
		len += FC_FDMI_HBA_ATTR_OSNAMEVERSION_LEN;
		len += FC_FDMI_HBA_ATTR_MAXCTPAYLOAD_LEN;

		if (fc_host->fdmi_version == FDMI_V2) {
			numattrs += 7;
			len += FC_FDMI_HBA_ATTR_NODESYMBLNAME_LEN;
			len += FC_FDMI_HBA_ATTR_VENDORSPECIFICINFO_LEN;
			len += FC_FDMI_HBA_ATTR_NUMBEROFPORTS_LEN;
			len += FC_FDMI_HBA_ATTR_FABRICNAME_LEN;
			len += FC_FDMI_HBA_ATTR_BIOSVERSION_LEN;
			len += FC_FDMI_HBA_ATTR_BIOSSTATE_LEN;
			len += FC_FDMI_HBA_ATTR_VENDORIDENTIFIER_LEN;
		}

		ct = fc_ct_hdr_fill(fp, op, len, FC_FST_MGMT,
				FC_FDMI_SUBTYPE);

		/* HBA Identifier */
		put_unaligned_be64(lport->wwpn, &ct->payload.rhba.hbaid.id);
		/* Number of Ports - always 1 */
		put_unaligned_be32(1, &ct->payload.rhba.port.numport);
		/* Port Name */
		put_unaligned_be64(lport->wwpn,
				   &ct->payload.rhba.port.port[0].portname);

		/* HBA Attributes */
		put_unaligned_be32(numattrs,
				   &ct->payload.rhba.hba_attrs.numattrs);
		hba_attrs = &ct->payload.rhba.hba_attrs;
		entry = (struct fc_fdmi_attr_entry *)hba_attrs->attr;
		/* NodeName*/
		len = FC_FDMI_ATTR_ENTRY_HEADER_LEN;
		len += FC_FDMI_HBA_ATTR_NODENAME_LEN;
		put_unaligned_be16(FC_FDMI_HBA_ATTR_NODENAME,
				   &entry->type);
		put_unaligned_be16(len, &entry->len);
		put_unaligned_be64(lport->wwnn,
				   (__be64 *)&entry->value[0]);

		/* Manufacturer */
		entry = (struct fc_fdmi_attr_entry *)((char *)entry->value +
					FC_FDMI_HBA_ATTR_NODENAME_LEN);
		len = FC_FDMI_ATTR_ENTRY_HEADER_LEN;
		len += FC_FDMI_HBA_ATTR_MANUFACTURER_LEN;
		put_unaligned_be16(FC_FDMI_HBA_ATTR_MANUFACTURER,
				   &entry->type);
		put_unaligned_be16(len, &entry->len);
		fc_ct_ms_fill_attr(entry,
			fc_host_manufacturer(lport->host),
			FC_FDMI_HBA_ATTR_MANUFACTURER_LEN);

		/* SerialNumber */
		entry = (struct fc_fdmi_attr_entry *)((char *)entry->value +
					FC_FDMI_HBA_ATTR_MANUFACTURER_LEN);
		len = FC_FDMI_ATTR_ENTRY_HEADER_LEN;
		len += FC_FDMI_HBA_ATTR_SERIALNUMBER_LEN;
		put_unaligned_be16(FC_FDMI_HBA_ATTR_SERIALNUMBER,
				   &entry->type);
		put_unaligned_be16(len, &entry->len);
		fc_ct_ms_fill_attr(entry,
			fc_host_serial_number(lport->host),
			FC_FDMI_HBA_ATTR_SERIALNUMBER_LEN);

		/* Model */
		entry = (struct fc_fdmi_attr_entry *)((char *)entry->value +
					FC_FDMI_HBA_ATTR_SERIALNUMBER_LEN);
		len = FC_FDMI_ATTR_ENTRY_HEADER_LEN;
		len += FC_FDMI_HBA_ATTR_MODEL_LEN;
		put_unaligned_be16(FC_FDMI_HBA_ATTR_MODEL,
				   &entry->type);
		put_unaligned_be16(len, &entry->len);
		fc_ct_ms_fill_attr(entry,
			fc_host_model(lport->host),
			FC_FDMI_HBA_ATTR_MODEL_LEN);

		/* Model Description */
		entry = (struct fc_fdmi_attr_entry *)((char *)entry->value +
					FC_FDMI_HBA_ATTR_MODEL_LEN);
		len = FC_FDMI_ATTR_ENTRY_HEADER_LEN;
		len += FC_FDMI_HBA_ATTR_MODELDESCR_LEN;
		put_unaligned_be16(FC_FDMI_HBA_ATTR_MODELDESCRIPTION,
				   &entry->type);
		put_unaligned_be16(len, &entry->len);
		fc_ct_ms_fill_attr(entry,
			fc_host_model_description(lport->host),
			FC_FDMI_HBA_ATTR_MODELDESCR_LEN);

		/* Hardware Version */
		entry = (struct fc_fdmi_attr_entry *)((char *)entry->value +
					FC_FDMI_HBA_ATTR_MODELDESCR_LEN);
		len = FC_FDMI_ATTR_ENTRY_HEADER_LEN;
		len += FC_FDMI_HBA_ATTR_HARDWAREVERSION_LEN;
		put_unaligned_be16(FC_FDMI_HBA_ATTR_HARDWAREVERSION,
				   &entry->type);
		put_unaligned_be16(len, &entry->len);
		fc_ct_ms_fill_attr(entry,
			fc_host_hardware_version(lport->host),
			FC_FDMI_HBA_ATTR_HARDWAREVERSION_LEN);

		/* Driver Version */
		entry = (struct fc_fdmi_attr_entry *)((char *)entry->value +
					FC_FDMI_HBA_ATTR_HARDWAREVERSION_LEN);
		len = FC_FDMI_ATTR_ENTRY_HEADER_LEN;
		len += FC_FDMI_HBA_ATTR_DRIVERVERSION_LEN;
		put_unaligned_be16(FC_FDMI_HBA_ATTR_DRIVERVERSION,
				   &entry->type);
		put_unaligned_be16(len, &entry->len);
		fc_ct_ms_fill_attr(entry,
			fc_host_driver_version(lport->host),
			FC_FDMI_HBA_ATTR_DRIVERVERSION_LEN);

		/* OptionROM Version */
		entry = (struct fc_fdmi_attr_entry *)((char *)entry->value +
					FC_FDMI_HBA_ATTR_DRIVERVERSION_LEN);
		len = FC_FDMI_ATTR_ENTRY_HEADER_LEN;
		len += FC_FDMI_HBA_ATTR_OPTIONROMVERSION_LEN;
		put_unaligned_be16(FC_FDMI_HBA_ATTR_OPTIONROMVERSION,
				   &entry->type);
		put_unaligned_be16(len, &entry->len);
		fc_ct_ms_fill_attr(entry,
			"unknown",
			FC_FDMI_HBA_ATTR_OPTIONROMVERSION_LEN);

		/* Firmware Version */
		entry = (struct fc_fdmi_attr_entry *)((char *)entry->value +
					FC_FDMI_HBA_ATTR_OPTIONROMVERSION_LEN);
		len = FC_FDMI_ATTR_ENTRY_HEADER_LEN;
		len += FC_FDMI_HBA_ATTR_FIRMWAREVERSION_LEN;
		put_unaligned_be16(FC_FDMI_HBA_ATTR_FIRMWAREVERSION,
				   &entry->type);
		put_unaligned_be16(len, &entry->len);
		fc_ct_ms_fill_attr(entry,
			fc_host_firmware_version(lport->host),
			FC_FDMI_HBA_ATTR_FIRMWAREVERSION_LEN);

		/* OS Name and Version */
		entry = (struct fc_fdmi_attr_entry *)((char *)entry->value +
					FC_FDMI_HBA_ATTR_FIRMWAREVERSION_LEN);
		len = FC_FDMI_ATTR_ENTRY_HEADER_LEN;
		len += FC_FDMI_HBA_ATTR_OSNAMEVERSION_LEN;
		put_unaligned_be16(FC_FDMI_HBA_ATTR_OSNAMEVERSION,
				   &entry->type);
		put_unaligned_be16(len, &entry->len);
		snprintf((char *)&entry->value,
			FC_FDMI_HBA_ATTR_OSNAMEVERSION_LEN,
			"%s v%s",
			init_utsname()->sysname,
			init_utsname()->release);

		/* Max CT payload */
		entry = (struct fc_fdmi_attr_entry *)((char *)entry->value +
					FC_FDMI_HBA_ATTR_OSNAMEVERSION_LEN);
		len = FC_FDMI_ATTR_ENTRY_HEADER_LEN;
		len += FC_FDMI_HBA_ATTR_MAXCTPAYLOAD_LEN;
		put_unaligned_be16(FC_FDMI_HBA_ATTR_MAXCTPAYLOAD,
				&entry->type);
		put_unaligned_be16(len, &entry->len);
		put_unaligned_be32(fc_host_max_ct_payload(lport->host),
				&entry->value);

		if (fc_host->fdmi_version == FDMI_V2) {
			/* Node symbolic name */
			entry = (struct fc_fdmi_attr_entry *)((char *)entry->value +
					FC_FDMI_HBA_ATTR_MAXCTPAYLOAD_LEN);
			len = FC_FDMI_ATTR_ENTRY_HEADER_LEN;
			len += FC_FDMI_HBA_ATTR_NODESYMBLNAME_LEN;
			put_unaligned_be16(FC_FDMI_HBA_ATTR_NODESYMBLNAME,
					&entry->type);
			put_unaligned_be16(len, &entry->len);
			fc_ct_ms_fill_attr(entry,
					fc_host_symbolic_name(lport->host),
					FC_FDMI_HBA_ATTR_NODESYMBLNAME_LEN);

			/* Vendor specific info */
			entry = (struct fc_fdmi_attr_entry *)((char *)entry->value +
					FC_FDMI_HBA_ATTR_NODESYMBLNAME_LEN);
			len = FC_FDMI_ATTR_ENTRY_HEADER_LEN;
			len += FC_FDMI_HBA_ATTR_VENDORSPECIFICINFO_LEN;
			put_unaligned_be16(FC_FDMI_HBA_ATTR_VENDORSPECIFICINFO,
					&entry->type);
			put_unaligned_be16(len, &entry->len);
			put_unaligned_be32(0,
					&entry->value);

			/* Number of ports */
			entry = (struct fc_fdmi_attr_entry *)((char *)entry->value +
					FC_FDMI_HBA_ATTR_VENDORSPECIFICINFO_LEN);
			len = FC_FDMI_ATTR_ENTRY_HEADER_LEN;
			len += FC_FDMI_HBA_ATTR_NUMBEROFPORTS_LEN;
			put_unaligned_be16(FC_FDMI_HBA_ATTR_NUMBEROFPORTS,
					&entry->type);
			put_unaligned_be16(len, &entry->len);
			put_unaligned_be32(fc_host_num_ports(lport->host),
					&entry->value);

			/* Fabric name */
			entry = (struct fc_fdmi_attr_entry *)((char *)entry->value +
					FC_FDMI_HBA_ATTR_NUMBEROFPORTS_LEN);
			len = FC_FDMI_ATTR_ENTRY_HEADER_LEN;
			len += FC_FDMI_HBA_ATTR_FABRICNAME_LEN;
			put_unaligned_be16(FC_FDMI_HBA_ATTR_FABRICNAME,
					&entry->type);
			put_unaligned_be16(len, &entry->len);
			put_unaligned_be64(fc_host_fabric_name(lport->host),
					&entry->value);

			/* BIOS version */
			entry = (struct fc_fdmi_attr_entry *)((char *)entry->value +
					FC_FDMI_HBA_ATTR_FABRICNAME_LEN);
			len = FC_FDMI_ATTR_ENTRY_HEADER_LEN;
			len += FC_FDMI_HBA_ATTR_BIOSVERSION_LEN;
			put_unaligned_be16(FC_FDMI_HBA_ATTR_BIOSVERSION,
					&entry->type);
			put_unaligned_be16(len, &entry->len);
			fc_ct_ms_fill_attr(entry,
					fc_host_bootbios_version(lport->host),
					FC_FDMI_HBA_ATTR_BIOSVERSION_LEN);

			/* BIOS state */
			entry = (struct fc_fdmi_attr_entry *)((char *)entry->value +
					FC_FDMI_HBA_ATTR_BIOSVERSION_LEN);
			len = FC_FDMI_ATTR_ENTRY_HEADER_LEN;
			len += FC_FDMI_HBA_ATTR_BIOSSTATE_LEN;
			put_unaligned_be16(FC_FDMI_HBA_ATTR_BIOSSTATE,
					&entry->type);
			put_unaligned_be16(len, &entry->len);
			put_unaligned_be32(fc_host_bootbios_state(lport->host),
					&entry->value);

			/* Vendor identifier  */
			entry = (struct fc_fdmi_attr_entry *)((char *)entry->value +
					FC_FDMI_HBA_ATTR_BIOSSTATE_LEN);
			len = FC_FDMI_ATTR_ENTRY_HEADER_LEN;
			len += FC_FDMI_HBA_ATTR_VENDORIDENTIFIER_LEN;
			put_unaligned_be16(FC_FDMI_HBA_ATTR_VENDORIDENTIFIER,
					&entry->type);
			put_unaligned_be16(len, &entry->len);
			fc_ct_ms_fill_attr(entry,
					fc_host_vendor_identifier(lport->host),
					FC_FDMI_HBA_ATTR_VENDORIDENTIFIER_LEN);
		}

		break;
	case FC_FDMI_RPA:
		numattrs = 6;
		len = sizeof(struct fc_fdmi_rpa);
		len -= sizeof(struct fc_fdmi_attr_entry);
		len += (numattrs * FC_FDMI_ATTR_ENTRY_HEADER_LEN);
		len += FC_FDMI_PORT_ATTR_FC4TYPES_LEN;
		len += FC_FDMI_PORT_ATTR_SUPPORTEDSPEED_LEN;
		len += FC_FDMI_PORT_ATTR_CURRENTPORTSPEED_LEN;
		len += FC_FDMI_PORT_ATTR_MAXFRAMESIZE_LEN;
		len += FC_FDMI_PORT_ATTR_OSDEVICENAME_LEN;
		len += FC_FDMI_PORT_ATTR_HOSTNAME_LEN;


		if (fc_host->fdmi_version == FDMI_V2) {
			numattrs += 10;

			len += FC_FDMI_PORT_ATTR_NODENAME_LEN;
			len += FC_FDMI_PORT_ATTR_PORTNAME_LEN;
			len += FC_FDMI_PORT_ATTR_SYMBOLICNAME_LEN;
			len += FC_FDMI_PORT_ATTR_PORTTYPE_LEN;
			len += FC_FDMI_PORT_ATTR_SUPPORTEDCLASSSRVC_LEN;
			len += FC_FDMI_PORT_ATTR_FABRICNAME_LEN;
			len += FC_FDMI_PORT_ATTR_CURRENTFC4TYPE_LEN;
			len += FC_FDMI_PORT_ATTR_PORTSTATE_LEN;
			len += FC_FDMI_PORT_ATTR_DISCOVEREDPORTS_LEN;
			len += FC_FDMI_PORT_ATTR_PORTID_LEN;

		}

		ct = fc_ct_hdr_fill(fp, op, len, FC_FST_MGMT,
				    FC_FDMI_SUBTYPE);

		/* Port Name */
		put_unaligned_be64(lport->wwpn,
				   &ct->payload.rpa.port.portname);

		/* Port Attributes */
		put_unaligned_be32(numattrs,
				   &ct->payload.rpa.hba_attrs.numattrs);

		hba_attrs = &ct->payload.rpa.hba_attrs;
		entry = (struct fc_fdmi_attr_entry *)hba_attrs->attr;

		/* FC4 types */
		len = FC_FDMI_ATTR_ENTRY_HEADER_LEN;
		len += FC_FDMI_PORT_ATTR_FC4TYPES_LEN;
		put_unaligned_be16(FC_FDMI_PORT_ATTR_FC4TYPES,
				   &entry->type);
		put_unaligned_be16(len, &entry->len);
		memcpy(&entry->value, fc_host_supported_fc4s(lport->host),
		       FC_FDMI_PORT_ATTR_FC4TYPES_LEN);

		/* Supported Speed */
		entry = (struct fc_fdmi_attr_entry *)((char *)entry->value +
					FC_FDMI_PORT_ATTR_FC4TYPES_LEN);
		len = FC_FDMI_ATTR_ENTRY_HEADER_LEN;
		len += FC_FDMI_PORT_ATTR_SUPPORTEDSPEED_LEN;
		put_unaligned_be16(FC_FDMI_PORT_ATTR_SUPPORTEDSPEED,
				   &entry->type);
		put_unaligned_be16(len, &entry->len);

		put_unaligned_be32(fc_host_supported_speeds(lport->host),
				   &entry->value);

		/* Current Port Speed */
		entry = (struct fc_fdmi_attr_entry *)((char *)entry->value +
					FC_FDMI_PORT_ATTR_SUPPORTEDSPEED_LEN);
		len = FC_FDMI_ATTR_ENTRY_HEADER_LEN;
		len += FC_FDMI_PORT_ATTR_CURRENTPORTSPEED_LEN;
		put_unaligned_be16(FC_FDMI_PORT_ATTR_CURRENTPORTSPEED,
				   &entry->type);
		put_unaligned_be16(len, &entry->len);
		put_unaligned_be32(lport->link_speed,
				   &entry->value);

		/* Max Frame Size */
		entry = (struct fc_fdmi_attr_entry *)((char *)entry->value +
					FC_FDMI_PORT_ATTR_CURRENTPORTSPEED_LEN);
		len = FC_FDMI_ATTR_ENTRY_HEADER_LEN;
		len += FC_FDMI_PORT_ATTR_MAXFRAMESIZE_LEN;
		put_unaligned_be16(FC_FDMI_PORT_ATTR_MAXFRAMESIZE,
				   &entry->type);
		put_unaligned_be16(len, &entry->len);
		put_unaligned_be32(fc_host_maxframe_size(lport->host),
				   &entry->value);

		/* OS Device Name */
		entry = (struct fc_fdmi_attr_entry *)((char *)entry->value +
					FC_FDMI_PORT_ATTR_MAXFRAMESIZE_LEN);
		len = FC_FDMI_ATTR_ENTRY_HEADER_LEN;
		len += FC_FDMI_PORT_ATTR_OSDEVICENAME_LEN;
		put_unaligned_be16(FC_FDMI_PORT_ATTR_OSDEVICENAME,
				   &entry->type);
		put_unaligned_be16(len, &entry->len);
		/* Use the sysfs device name */
		fc_ct_ms_fill_attr(entry,
			dev_name(&lport->host->shost_gendev),
			strnlen(dev_name(&lport->host->shost_gendev),
				FC_FDMI_PORT_ATTR_HOSTNAME_LEN));

		/* Host Name */
		entry = (struct fc_fdmi_attr_entry *)((char *)entry->value +
					FC_FDMI_PORT_ATTR_OSDEVICENAME_LEN);
		len = FC_FDMI_ATTR_ENTRY_HEADER_LEN;
		len += FC_FDMI_PORT_ATTR_HOSTNAME_LEN;
		put_unaligned_be16(FC_FDMI_PORT_ATTR_HOSTNAME,
				   &entry->type);
		put_unaligned_be16(len, &entry->len);
		if (strlen(fc_host_system_hostname(lport->host)))
			fc_ct_ms_fill_attr(entry,
				fc_host_system_hostname(lport->host),
				strnlen(fc_host_system_hostname(lport->host),
					FC_FDMI_PORT_ATTR_HOSTNAME_LEN));
		else
			fc_ct_ms_fill_attr(entry,
				init_utsname()->nodename,
				FC_FDMI_PORT_ATTR_HOSTNAME_LEN);


		if (fc_host->fdmi_version == FDMI_V2) {

			/* Node name */
			entry = (struct fc_fdmi_attr_entry *)((char *)entry->value +
					FC_FDMI_PORT_ATTR_HOSTNAME_LEN);
			len = FC_FDMI_ATTR_ENTRY_HEADER_LEN;
			len += FC_FDMI_PORT_ATTR_NODENAME_LEN;
			put_unaligned_be16(FC_FDMI_PORT_ATTR_NODENAME,
					&entry->type);
			put_unaligned_be16(len, &entry->len);
			put_unaligned_be64(fc_host_node_name(lport->host),
					&entry->value);

			/* Port name  */
			entry = (struct fc_fdmi_attr_entry *)((char *)entry->value +
					FC_FDMI_PORT_ATTR_NODENAME_LEN);
			len = FC_FDMI_ATTR_ENTRY_HEADER_LEN;
			len += FC_FDMI_PORT_ATTR_PORTNAME_LEN;
			put_unaligned_be16(FC_FDMI_PORT_ATTR_PORTNAME,
					&entry->type);
			put_unaligned_be16(len, &entry->len);
			put_unaligned_be64(lport->wwpn,
					&entry->value);

			/* Port symbolic name */
			entry = (struct fc_fdmi_attr_entry *)((char *)entry->value +
					FC_FDMI_PORT_ATTR_PORTNAME_LEN);
			len = FC_FDMI_ATTR_ENTRY_HEADER_LEN;
			len += FC_FDMI_PORT_ATTR_SYMBOLICNAME_LEN;
			put_unaligned_be16(FC_FDMI_PORT_ATTR_SYMBOLICNAME,
					&entry->type);
			put_unaligned_be16(len, &entry->len);
			fc_ct_ms_fill_attr(entry,
					fc_host_symbolic_name(lport->host),
					FC_FDMI_PORT_ATTR_SYMBOLICNAME_LEN);

			/* Port type */
			entry = (struct fc_fdmi_attr_entry *)((char *)entry->value +
					FC_FDMI_PORT_ATTR_SYMBOLICNAME_LEN);
			len = FC_FDMI_ATTR_ENTRY_HEADER_LEN;
			len += FC_FDMI_PORT_ATTR_PORTTYPE_LEN;
			put_unaligned_be16(FC_FDMI_PORT_ATTR_PORTTYPE,
					&entry->type);
			put_unaligned_be16(len, &entry->len);
			put_unaligned_be32(fc_host_port_type(lport->host),
					&entry->value);

			/* Supported class of service */
			entry = (struct fc_fdmi_attr_entry *)((char *)entry->value +
					FC_FDMI_PORT_ATTR_PORTTYPE_LEN);
			len = FC_FDMI_ATTR_ENTRY_HEADER_LEN;
			len += FC_FDMI_PORT_ATTR_SUPPORTEDCLASSSRVC_LEN;
			put_unaligned_be16(FC_FDMI_PORT_ATTR_SUPPORTEDCLASSSRVC,
					&entry->type);
			put_unaligned_be16(len, &entry->len);
			put_unaligned_be32(fc_host_supported_classes(lport->host),
					&entry->value);

			/* Port Fabric name */
			entry = (struct fc_fdmi_attr_entry *)((char *)entry->value +
					FC_FDMI_PORT_ATTR_SUPPORTEDCLASSSRVC_LEN);
			len = FC_FDMI_ATTR_ENTRY_HEADER_LEN;
			len += FC_FDMI_PORT_ATTR_FABRICNAME_LEN;
			put_unaligned_be16(FC_FDMI_PORT_ATTR_FABRICNAME,
					&entry->type);
			put_unaligned_be16(len, &entry->len);
			put_unaligned_be64(fc_host_fabric_name(lport->host),
					&entry->value);

			/* Port active FC-4 */
			entry = (struct fc_fdmi_attr_entry *)((char *)entry->value +
					FC_FDMI_PORT_ATTR_FABRICNAME_LEN);
			len = FC_FDMI_ATTR_ENTRY_HEADER_LEN;
			len += FC_FDMI_PORT_ATTR_CURRENTFC4TYPE_LEN;
			put_unaligned_be16(FC_FDMI_PORT_ATTR_CURRENTFC4TYPE,
					&entry->type);
			put_unaligned_be16(len, &entry->len);
			memcpy(&entry->value, fc_host_active_fc4s(lport->host),
					FC_FDMI_PORT_ATTR_CURRENTFC4TYPE_LEN);

			/* Port state */
			entry = (struct fc_fdmi_attr_entry *)((char *)entry->value +
					FC_FDMI_PORT_ATTR_CURRENTFC4TYPE_LEN);
			len = FC_FDMI_ATTR_ENTRY_HEADER_LEN;
			len += FC_FDMI_PORT_ATTR_PORTSTATE_LEN;
			put_unaligned_be16(FC_FDMI_PORT_ATTR_PORTSTATE,
					&entry->type);
			put_unaligned_be16(len, &entry->len);
			put_unaligned_be32(fc_host_port_state(lport->host),
					&entry->value);

			/* Discovered ports */
			entry = (struct fc_fdmi_attr_entry *)((char *)entry->value +
					FC_FDMI_PORT_ATTR_PORTSTATE_LEN);
			len = FC_FDMI_ATTR_ENTRY_HEADER_LEN;
			len += FC_FDMI_PORT_ATTR_DISCOVEREDPORTS_LEN;
			put_unaligned_be16(FC_FDMI_PORT_ATTR_DISCOVEREDPORTS,
					&entry->type);
			put_unaligned_be16(len, &entry->len);
			put_unaligned_be32(fc_host_num_discovered_ports(lport->host),
					&entry->value);

			/* Port ID */
			entry = (struct fc_fdmi_attr_entry *)((char *)entry->value +
					FC_FDMI_PORT_ATTR_DISCOVEREDPORTS_LEN);
			len = FC_FDMI_ATTR_ENTRY_HEADER_LEN;
			len += FC_FDMI_PORT_ATTR_PORTID_LEN;
			put_unaligned_be16(FC_FDMI_PORT_ATTR_PORTID,
					&entry->type);
			put_unaligned_be16(len, &entry->len);
			put_unaligned_be32(fc_host_port_id(lport->host),
					&entry->value);
		}

		break;
	case FC_FDMI_DPRT:
		len = sizeof(struct fc_fdmi_dprt);
		ct = fc_ct_hdr_fill(fp, op, len, FC_FST_MGMT,
				    FC_FDMI_SUBTYPE);
		/* Port Name */
		put_unaligned_be64(lport->wwpn,
				   &ct->payload.dprt.port.portname);
		break;
	case FC_FDMI_DHBA:
		len = sizeof(struct fc_fdmi_dhba);
		ct = fc_ct_hdr_fill(fp, op, len, FC_FST_MGMT,
				    FC_FDMI_SUBTYPE);
		/* HBA Identifier */
		put_unaligned_be64(lport->wwpn, &ct->payload.dhba.hbaid.id);
		break;
	default:
		return -EINVAL;
	}
	*r_ctl = FC_RCTL_DD_UNSOL_CTL;
	*fh_type = FC_TYPE_CT;
	return 0;
}

/**
 * fc_ct_fill() - Fill in a common transport service request frame
 * @lport: local port.
 * @fc_id: FC_ID of non-destination rport for GPN_ID and similar inquiries.
 * @fp: frame to contain payload.
 * @op: CT opcode.
 * @r_ctl: pointer to FC header R_CTL.
 * @fh_type: pointer to FC-4 type.
 */
static inline int fc_ct_fill(struct fc_lport *lport,
		      u32 fc_id, struct fc_frame *fp,
		      unsigned int op, enum fc_rctl *r_ctl,
		      enum fc_fh_type *fh_type, u32 *did)
{
	int rc = -EINVAL;

	switch (fc_id) {
	case FC_FID_MGMT_SERV:
		rc = fc_ct_ms_fill(lport, fc_id, fp, op, r_ctl, fh_type);
		*did = FC_FID_MGMT_SERV;
		break;
	case FC_FID_DIR_SERV:
	default:
		rc = fc_ct_ns_fill(lport, fc_id, fp, op, r_ctl, fh_type);
		*did = FC_FID_DIR_SERV;
		break;
	}

	return rc;
}
/**
 * fc_plogi_fill - Fill in plogi request frame
 */
static inline void fc_plogi_fill(struct fc_lport *lport, struct fc_frame *fp,
				 unsigned int op)
{
	struct fc_els_flogi *plogi;
	struct fc_els_csp *csp;
	struct fc_els_cssp *cp;

	plogi = fc_frame_payload_get(fp, sizeof(*plogi));
	memset(plogi, 0, sizeof(*plogi));
	plogi->fl_cmd = (u8) op;
	put_unaligned_be64(lport->wwpn, &plogi->fl_wwpn);
	put_unaligned_be64(lport->wwnn, &plogi->fl_wwnn);

	csp = &plogi->fl_csp;
	csp->sp_hi_ver = 0x20;
	csp->sp_lo_ver = 0x20;
	csp->sp_bb_cred = htons(10);	/* this gets set by gateway */
	csp->sp_bb_data = htons((u16) lport->mfs);
	cp = &plogi->fl_cssp[3 - 1];	/* class 3 parameters */
	cp->cp_class = htons(FC_CPC_VALID | FC_CPC_SEQ);
	csp->sp_features = htons(FC_SP_FT_CIRO);
	csp->sp_tot_seq = htons(255);	/* seq. we accept */
	csp->sp_rel_off = htons(0x1f);
	csp->sp_e_d_tov = htonl(lport->e_d_tov);

	cp->cp_rdfs = htons((u16) lport->mfs);
	cp->cp_con_seq = htons(255);
	cp->cp_open_seq = 1;
}

/**
 * fc_flogi_fill - Fill in a flogi request frame.
 */
static inline void fc_flogi_fill(struct fc_lport *lport, struct fc_frame *fp)
{
	struct fc_els_csp *sp;
	struct fc_els_cssp *cp;
	struct fc_els_flogi *flogi;

	flogi = fc_frame_payload_get(fp, sizeof(*flogi));
	memset(flogi, 0, sizeof(*flogi));
	flogi->fl_cmd = (u8) ELS_FLOGI;
	put_unaligned_be64(lport->wwpn, &flogi->fl_wwpn);
	put_unaligned_be64(lport->wwnn, &flogi->fl_wwnn);
	sp = &flogi->fl_csp;
	sp->sp_hi_ver = 0x20;
	sp->sp_lo_ver = 0x20;
	sp->sp_bb_cred = htons(10);	/* this gets set by gateway */
	sp->sp_bb_data = htons((u16) lport->mfs);
	cp = &flogi->fl_cssp[3 - 1];	/* class 3 parameters */
	cp->cp_class = htons(FC_CPC_VALID | FC_CPC_SEQ);
	if (lport->does_npiv)
		sp->sp_features = htons(FC_SP_FT_NPIV);
}

/**
 * fc_fdisc_fill - Fill in a fdisc request frame.
 */
static inline void fc_fdisc_fill(struct fc_lport *lport, struct fc_frame *fp)
{
	struct fc_els_csp *sp;
	struct fc_els_cssp *cp;
	struct fc_els_flogi *fdisc;

	fdisc = fc_frame_payload_get(fp, sizeof(*fdisc));
	memset(fdisc, 0, sizeof(*fdisc));
	fdisc->fl_cmd = (u8) ELS_FDISC;
	put_unaligned_be64(lport->wwpn, &fdisc->fl_wwpn);
	put_unaligned_be64(lport->wwnn, &fdisc->fl_wwnn);
	sp = &fdisc->fl_csp;
	sp->sp_hi_ver = 0x20;
	sp->sp_lo_ver = 0x20;
	sp->sp_bb_cred = htons(10);	/* this gets set by gateway */
	sp->sp_bb_data = htons((u16) lport->mfs);
	cp = &fdisc->fl_cssp[3 - 1];	/* class 3 parameters */
	cp->cp_class = htons(FC_CPC_VALID | FC_CPC_SEQ);
}

/**
 * fc_logo_fill - Fill in a logo request frame.
 */
static inline void fc_logo_fill(struct fc_lport *lport, struct fc_frame *fp)
{
	struct fc_els_logo *logo;

	logo = fc_frame_payload_get(fp, sizeof(*logo));
	memset(logo, 0, sizeof(*logo));
	logo->fl_cmd = ELS_LOGO;
	hton24(logo->fl_n_port_id, lport->port_id);
	logo->fl_n_port_wwn = htonll(lport->wwpn);
}

/**
 * fc_rtv_fill - Fill in RTV (read timeout value) request frame.
 */
static inline void fc_rtv_fill(struct fc_lport *lport, struct fc_frame *fp)
{
	struct fc_els_rtv *rtv;

	rtv = fc_frame_payload_get(fp, sizeof(*rtv));
	memset(rtv, 0, sizeof(*rtv));
	rtv->rtv_cmd = ELS_RTV;
}

/**
 * fc_rec_fill - Fill in rec request frame
 */
static inline void fc_rec_fill(struct fc_lport *lport, struct fc_frame *fp)
{
	struct fc_els_rec *rec;
	struct fc_exch *ep = fc_seq_exch(fr_seq(fp));

	rec = fc_frame_payload_get(fp, sizeof(*rec));
	memset(rec, 0, sizeof(*rec));
	rec->rec_cmd = ELS_REC;
	hton24(rec->rec_s_id, lport->port_id);
	rec->rec_ox_id = htons(ep->oxid);
	rec->rec_rx_id = htons(ep->rxid);
}

/**
 * fc_prli_fill - Fill in prli request frame
 */
static inline void fc_prli_fill(struct fc_lport *lport, struct fc_frame *fp)
{
	struct {
		struct fc_els_prli prli;
		struct fc_els_spp spp;
	} *pp;

	pp = fc_frame_payload_get(fp, sizeof(*pp));
	memset(pp, 0, sizeof(*pp));
	pp->prli.prli_cmd = ELS_PRLI;
	pp->prli.prli_spp_len = sizeof(struct fc_els_spp);
	pp->prli.prli_len = htons(sizeof(*pp));
	pp->spp.spp_type = FC_TYPE_FCP;
	pp->spp.spp_flags = FC_SPP_EST_IMG_PAIR;
	pp->spp.spp_params = htonl(lport->service_params);
}

/**
 * fc_scr_fill - Fill in a scr request frame.
 */
static inline void fc_scr_fill(struct fc_lport *lport, struct fc_frame *fp)
{
	struct fc_els_scr *scr;

	scr = fc_frame_payload_get(fp, sizeof(*scr));
	memset(scr, 0, sizeof(*scr));
	scr->scr_cmd = ELS_SCR;
	scr->scr_reg_func = ELS_SCRF_FULL;
}

/**
 * fc_els_fill - Fill in an ELS  request frame
 */
static inline int fc_els_fill(struct fc_lport *lport,
		       u32 did,
		       struct fc_frame *fp, unsigned int op,
		       enum fc_rctl *r_ctl, enum fc_fh_type *fh_type)
{
	switch (op) {
	case ELS_ADISC:
		fc_adisc_fill(lport, fp);
		break;

	case ELS_PLOGI:
		fc_plogi_fill(lport, fp, ELS_PLOGI);
		break;

	case ELS_FLOGI:
		fc_flogi_fill(lport, fp);
		break;

	case ELS_FDISC:
		fc_fdisc_fill(lport, fp);
		break;

	case ELS_LOGO:
		fc_logo_fill(lport, fp);
		break;

	case ELS_RTV:
		fc_rtv_fill(lport, fp);
		break;

	case ELS_REC:
		fc_rec_fill(lport, fp);
		break;

	case ELS_PRLI:
		fc_prli_fill(lport, fp);
		break;

	case ELS_SCR:
		fc_scr_fill(lport, fp);
		break;

	default:
		return -EINVAL;
	}

	*r_ctl = FC_RCTL_ELS_REQ;
	*fh_type = FC_TYPE_ELS;
	return 0;
}
#endif /* _FC_ENCODE_H_ */<|MERGE_RESOLUTION|>--- conflicted
+++ resolved
@@ -168,15 +168,9 @@
 {
 	int copied;
 
-<<<<<<< HEAD
-	copied = strscpy((char *)&entry->value, in, len);
-	if (copied > 0 && (copied + 1) < len)
-		memset((entry->value + copied + 1), 0, len - copied - 1);
-=======
 	copied = strscpy(entry->value, in, len);
 	if (copied > 0 && copied + 1 < len)
 		memset(entry->value + copied + 1, 0, len - copied - 1);
->>>>>>> f20ef843
 }
 
 /**
