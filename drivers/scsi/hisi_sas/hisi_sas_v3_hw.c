--- conflicted
+++ resolved
@@ -4838,11 +4838,7 @@
 
 	rc = scsi_add_host(shost, dev);
 	if (rc)
-<<<<<<< HEAD
-		goto err_out_debugfs;
-=======
 		goto err_out_undo_debugfs;
->>>>>>> 8db86851
 
 	rc = sas_register_ha(sha);
 	if (rc)
@@ -4873,11 +4869,7 @@
 	sas_unregister_ha(sha);
 err_out_remove_host:
 	scsi_remove_host(shost);
-<<<<<<< HEAD
-err_out_debugfs:
-=======
 err_out_undo_debugfs:
->>>>>>> 8db86851
 	debugfs_exit_v3_hw(hisi_hba);
 err_out_free_host:
 	hisi_sas_free(hisi_hba);
