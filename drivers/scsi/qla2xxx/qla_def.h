--- conflicted
+++ resolved
@@ -466,10 +466,6 @@
 }
 
 struct tmf_arg {
-<<<<<<< HEAD
-	struct list_head tmf_elem;
-=======
->>>>>>> eb3cdb58
 	struct qla_qpair *qpair;
 	struct fc_port *fcport;
 	struct scsi_qla_host *vha;
@@ -2564,15 +2560,11 @@
 	unsigned int explicit_logout:1;
 	unsigned int prli_pend_timer:1;
 	unsigned int do_prli_nvme:1;
-<<<<<<< HEAD
-=======
 
 	uint8_t nvme_flag;
 	uint8_t active_tmf;
 #define MAX_ACTIVE_TMF 8
->>>>>>> eb3cdb58
-
-	uint8_t nvme_flag;
+
 	uint8_t node_name[WWN_SIZE];
 	uint8_t port_name[WWN_SIZE];
 	port_id_t d_id;
@@ -3181,12 +3173,12 @@
 		uint8_t vendor_unique;
 	};
 	/* Assume the largest number of targets for the union */
-	DECLARE_FLEX_ARRAY(struct ct_sns_gpn_ft_data {
+	struct ct_sns_gpn_ft_data {
 		u8 control_byte;
 		u8 port_id[3];
 		u32 reserved;
 		u8 port_name[8];
-	}, entries);
+	} entries[1];
 };
 
 /* CT command response */
@@ -4470,6 +4462,7 @@
 
 	/* n2n */
 	struct fc_els_flogi plogi_els_payld;
+#define LOGIN_TEMPLATE_SIZE (sizeof(struct fc_els_flogi) - 4)
 
 	void            *swl;
 
@@ -4664,8 +4657,6 @@
 		uint32_t	flt_region_aux_img_status_sec;
 	};
 	uint8_t         active_image;
-	uint8_t active_tmf;
-#define MAX_ACTIVE_TMF 8
 
 	/* Needed for BEACON */
 	uint16_t        beacon_blink_led;
@@ -4680,8 +4671,6 @@
 
 	struct qla_msix_entry *msix_entries;
 
-	struct list_head tmf_pending;
-	struct list_head tmf_active;
 	struct list_head        vp_list;        /* list of VP */
 	unsigned long   vp_idx_map[(MAX_MULTI_ID_FABRIC / 8) /
 			sizeof(unsigned long)];
