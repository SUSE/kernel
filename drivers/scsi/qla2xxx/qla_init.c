// SPDX-License-Identifier: GPL-2.0-only
/*
 * QLogic Fibre Channel HBA Driver
 * Copyright (c)  2003-2014 QLogic Corporation
 */
#include "qla_def.h"
#include "qla_gbl.h"

#include <linux/delay.h>
#include <linux/slab.h>
#include <linux/vmalloc.h>

#include "qla_devtbl.h"

#ifdef CONFIG_SPARC
#include <asm/prom.h>
#endif

#include "qla_target.h"

/*
*  QLogic ISP2x00 Hardware Support Function Prototypes.
*/
static int qla2x00_isp_firmware(scsi_qla_host_t *);
static int qla2x00_setup_chip(scsi_qla_host_t *);
static int qla2x00_fw_ready(scsi_qla_host_t *);
static int qla2x00_configure_hba(scsi_qla_host_t *);
static int qla2x00_configure_loop(scsi_qla_host_t *);
static int qla2x00_configure_local_loop(scsi_qla_host_t *);
static int qla2x00_configure_fabric(scsi_qla_host_t *);
static int qla2x00_find_all_fabric_devs(scsi_qla_host_t *);
static int qla2x00_restart_isp(scsi_qla_host_t *);

static struct qla_chip_state_84xx *qla84xx_get_chip(struct scsi_qla_host *);
static int qla84xx_init_chip(scsi_qla_host_t *);
static int qla25xx_init_queues(struct qla_hw_data *);
static void qla24xx_handle_gpdb_event(scsi_qla_host_t *vha,
				      struct event_arg *ea);
static void qla24xx_handle_prli_done_event(struct scsi_qla_host *,
    struct event_arg *);
static void __qla24xx_handle_gpdb_event(scsi_qla_host_t *, struct event_arg *);

/* SRB Extensions ---------------------------------------------------------- */

void
qla2x00_sp_timeout(struct timer_list *t)
{
	srb_t *sp = from_timer(sp, t, u.iocb_cmd.timer);
	struct srb_iocb *iocb;
	scsi_qla_host_t *vha = sp->vha;

	WARN_ON(irqs_disabled());
	iocb = &sp->u.iocb_cmd;
	iocb->timeout(sp);

	/* ref: TMR */
	kref_put(&sp->cmd_kref, qla2x00_sp_release);

	if (vha && qla2x00_isp_reg_stat(vha->hw)) {
		ql_log(ql_log_info, vha, 0x9008,
		    "PCI/Register disconnect.\n");
		qla_pci_set_eeh_busy(vha);
	}
}

void qla2x00_sp_free(srb_t *sp)
{
	struct srb_iocb *iocb = &sp->u.iocb_cmd;

	del_timer(&iocb->timer);
	qla2x00_rel_sp(sp);
}

void qla2xxx_rel_done_warning(srb_t *sp, int res)
{
	WARN_ONCE(1, "Calling done() of an already freed srb %p object\n", sp);
}

void qla2xxx_rel_free_warning(srb_t *sp)
{
	WARN_ONCE(1, "Calling free() of an already freed srb %p object\n", sp);
}

/* Asynchronous Login/Logout Routines -------------------------------------- */

unsigned long
qla2x00_get_async_timeout(struct scsi_qla_host *vha)
{
	unsigned long tmo;
	struct qla_hw_data *ha = vha->hw;

	/* Firmware should use switch negotiated r_a_tov for timeout. */
	tmo = ha->r_a_tov / 10 * 2;
	if (IS_QLAFX00(ha)) {
		tmo = FX00_DEF_RATOV * 2;
	} else if (!IS_FWI2_CAPABLE(ha)) {
		/*
		 * Except for earlier ISPs where the timeout is seeded from the
		 * initialization control block.
		 */
		tmo = ha->login_timeout;
	}
	return tmo;
}

static void qla24xx_abort_iocb_timeout(void *data)
{
	srb_t *sp = data;
	struct srb_iocb *abt = &sp->u.iocb_cmd;
	struct qla_qpair *qpair = sp->qpair;
	u32 handle;
	unsigned long flags;
	int sp_found = 0, cmdsp_found = 0;

	if (sp->cmd_sp)
		ql_dbg(ql_dbg_async, sp->vha, 0x507c,
		    "Abort timeout - cmd hdl=%x, cmd type=%x hdl=%x, type=%x\n",
		    sp->cmd_sp->handle, sp->cmd_sp->type,
		    sp->handle, sp->type);
	else
		ql_dbg(ql_dbg_async, sp->vha, 0x507c,
		    "Abort timeout 2 - hdl=%x, type=%x\n",
		    sp->handle, sp->type);

	spin_lock_irqsave(qpair->qp_lock_ptr, flags);
	for (handle = 1; handle < qpair->req->num_outstanding_cmds; handle++) {
		if (sp->cmd_sp && (qpair->req->outstanding_cmds[handle] ==
		    sp->cmd_sp)) {
			qpair->req->outstanding_cmds[handle] = NULL;
			cmdsp_found = 1;
			qla_put_fw_resources(qpair, &sp->cmd_sp->iores);
		}

		/* removing the abort */
		if (qpair->req->outstanding_cmds[handle] == sp) {
			qpair->req->outstanding_cmds[handle] = NULL;
			sp_found = 1;
			qla_put_fw_resources(qpair, &sp->iores);
			break;
		}
	}
	spin_unlock_irqrestore(qpair->qp_lock_ptr, flags);

	if (cmdsp_found && sp->cmd_sp) {
		/*
		 * This done function should take care of
		 * original command ref: INIT
		 */
		sp->cmd_sp->done(sp->cmd_sp, QLA_OS_TIMER_EXPIRED);
	}

	if (sp_found) {
		abt->u.abt.comp_status = cpu_to_le16(CS_TIMEOUT);
		sp->done(sp, QLA_OS_TIMER_EXPIRED);
	}
}

static void qla24xx_abort_sp_done(srb_t *sp, int res)
{
	struct srb_iocb *abt = &sp->u.iocb_cmd;
	srb_t *orig_sp = sp->cmd_sp;

	if (orig_sp)
		qla_wait_nvme_release_cmd_kref(orig_sp);

	if (sp->flags & SRB_WAKEUP_ON_COMP)
		complete(&abt->u.abt.comp);
	else
		/* ref: INIT */
		kref_put(&sp->cmd_kref, qla2x00_sp_release);
}

int qla24xx_async_abort_cmd(srb_t *cmd_sp, bool wait)
{
	scsi_qla_host_t *vha = cmd_sp->vha;
	struct srb_iocb *abt_iocb;
	srb_t *sp;
	int rval = QLA_FUNCTION_FAILED;

	/* ref: INIT for ABTS command */
	sp = qla2xxx_get_qpair_sp(cmd_sp->vha, cmd_sp->qpair, cmd_sp->fcport,
				  GFP_ATOMIC);
	if (!sp)
		return QLA_MEMORY_ALLOC_FAILED;

	qla_vha_mark_busy(vha);
	abt_iocb = &sp->u.iocb_cmd;
	sp->type = SRB_ABT_CMD;
	sp->name = "abort";
	sp->qpair = cmd_sp->qpair;
	sp->cmd_sp = cmd_sp;
	if (wait)
		sp->flags = SRB_WAKEUP_ON_COMP;

	init_completion(&abt_iocb->u.abt.comp);
	/* FW can send 2 x ABTS's timeout/20s */
	qla2x00_init_async_sp(sp, 42, qla24xx_abort_sp_done);
	sp->u.iocb_cmd.timeout = qla24xx_abort_iocb_timeout;

	abt_iocb->u.abt.cmd_hndl = cmd_sp->handle;
	abt_iocb->u.abt.req_que_no = cpu_to_le16(cmd_sp->qpair->req->id);

	ql_dbg(ql_dbg_async, vha, 0x507c,
	       "Abort command issued - hdl=%x, type=%x\n", cmd_sp->handle,
	       cmd_sp->type);

	rval = qla2x00_start_sp(sp);
	if (rval != QLA_SUCCESS) {
		/* ref: INIT */
		kref_put(&sp->cmd_kref, qla2x00_sp_release);
		return rval;
	}

	if (wait) {
		wait_for_completion(&abt_iocb->u.abt.comp);
		rval = abt_iocb->u.abt.comp_status == CS_COMPLETE ?
			QLA_SUCCESS : QLA_ERR_FROM_FW;
		/* ref: INIT */
		kref_put(&sp->cmd_kref, qla2x00_sp_release);
	}

	return rval;
}

void
qla2x00_async_iocb_timeout(void *data)
{
	srb_t *sp = data;
	fc_port_t *fcport = sp->fcport;
	struct srb_iocb *lio = &sp->u.iocb_cmd;
	int rc, h;
	unsigned long flags;

	if (fcport) {
		ql_dbg(ql_dbg_disc, fcport->vha, 0x2071,
		    "Async-%s timeout - hdl=%x portid=%06x %8phC.\n",
		    sp->name, sp->handle, fcport->d_id.b24, fcport->port_name);

		fcport->flags &= ~(FCF_ASYNC_SENT | FCF_ASYNC_ACTIVE);
	} else {
		pr_info("Async-%s timeout - hdl=%x.\n",
		    sp->name, sp->handle);
	}

	switch (sp->type) {
	case SRB_LOGIN_CMD:
		rc = qla24xx_async_abort_cmd(sp, false);
		if (rc) {
			/* Retry as needed. */
			lio->u.logio.data[0] = MBS_COMMAND_ERROR;
			lio->u.logio.data[1] =
				lio->u.logio.flags & SRB_LOGIN_RETRIED ?
				QLA_LOGIO_LOGIN_RETRIED : 0;
			spin_lock_irqsave(sp->qpair->qp_lock_ptr, flags);
			for (h = 1; h < sp->qpair->req->num_outstanding_cmds;
			    h++) {
				if (sp->qpair->req->outstanding_cmds[h] ==
				    sp) {
					sp->qpair->req->outstanding_cmds[h] =
					    NULL;
					break;
				}
			}
			spin_unlock_irqrestore(sp->qpair->qp_lock_ptr, flags);
			sp->done(sp, QLA_FUNCTION_TIMEOUT);
		}
		break;
	case SRB_LOGOUT_CMD:
	case SRB_CT_PTHRU_CMD:
	case SRB_MB_IOCB:
	case SRB_NACK_PLOGI:
	case SRB_NACK_PRLI:
	case SRB_NACK_LOGO:
	case SRB_CTRL_VP:
	default:
		rc = qla24xx_async_abort_cmd(sp, false);
		if (rc) {
			spin_lock_irqsave(sp->qpair->qp_lock_ptr, flags);
			for (h = 1; h < sp->qpair->req->num_outstanding_cmds;
			    h++) {
				if (sp->qpair->req->outstanding_cmds[h] ==
				    sp) {
					sp->qpair->req->outstanding_cmds[h] =
					    NULL;
					break;
				}
			}
			spin_unlock_irqrestore(sp->qpair->qp_lock_ptr, flags);
			sp->done(sp, QLA_FUNCTION_TIMEOUT);
		}
		break;
	}
}

static void qla2x00_async_login_sp_done(srb_t *sp, int res)
{
	struct scsi_qla_host *vha = sp->vha;
	struct srb_iocb *lio = &sp->u.iocb_cmd;
	struct event_arg ea;

	ql_dbg(ql_dbg_disc, vha, 0x20dd,
	    "%s %8phC res %d \n", __func__, sp->fcport->port_name, res);

	sp->fcport->flags &= ~(FCF_ASYNC_SENT | FCF_ASYNC_ACTIVE);

	if (!test_bit(UNLOADING, &vha->dpc_flags)) {
		memset(&ea, 0, sizeof(ea));
		ea.fcport = sp->fcport;
		ea.data[0] = lio->u.logio.data[0];
		ea.data[1] = lio->u.logio.data[1];
		ea.iop[0] = lio->u.logio.iop[0];
		ea.iop[1] = lio->u.logio.iop[1];
		ea.sp = sp;
		if (res)
			ea.data[0] = MBS_COMMAND_ERROR;
		qla24xx_handle_plogi_done_event(vha, &ea);
	}

	/* ref: INIT */
	kref_put(&sp->cmd_kref, qla2x00_sp_release);
}

int
qla2x00_async_login(struct scsi_qla_host *vha, fc_port_t *fcport,
    uint16_t *data)
{
	srb_t *sp;
	struct srb_iocb *lio;
	int rval = QLA_FUNCTION_FAILED;

	if (!vha->flags.online || (fcport->flags & FCF_ASYNC_SENT) ||
	    fcport->loop_id == FC_NO_LOOP_ID) {
		ql_log(ql_log_warn, vha, 0xffff,
		    "%s: %8phC - not sending command.\n",
		    __func__, fcport->port_name);
		return rval;
	}

	/* ref: INIT */
	sp = qla2x00_get_sp(vha, fcport, GFP_KERNEL);
	if (!sp)
		goto done;

	qla2x00_set_fcport_disc_state(fcport, DSC_LOGIN_PEND);
	fcport->flags |= FCF_ASYNC_SENT;
	fcport->logout_completed = 0;

	sp->type = SRB_LOGIN_CMD;
	sp->name = "login";
	sp->gen1 = fcport->rscn_gen;
	sp->gen2 = fcport->login_gen;
	qla2x00_init_async_sp(sp, qla2x00_get_async_timeout(vha) + 2,
			      qla2x00_async_login_sp_done);

	lio = &sp->u.iocb_cmd;
	if (N2N_TOPO(fcport->vha->hw) && fcport_is_bigger(fcport)) {
		lio->u.logio.flags |= SRB_LOGIN_PRLI_ONLY;
	} else {
		if (vha->hw->flags.edif_enabled &&
		    DBELL_ACTIVE(vha)) {
			lio->u.logio.flags |=
				(SRB_LOGIN_FCSP | SRB_LOGIN_SKIP_PRLI);
		} else {
			lio->u.logio.flags |= SRB_LOGIN_COND_PLOGI;
		}
	}

	if (NVME_TARGET(vha->hw, fcport))
		lio->u.logio.flags |= SRB_LOGIN_SKIP_PRLI;

	rval = qla2x00_start_sp(sp);

	ql_dbg(ql_dbg_disc, vha, 0x2072,
	       "Async-login - %8phC hdl=%x, loopid=%x portid=%06x retries=%d %s.\n",
	       fcport->port_name, sp->handle, fcport->loop_id,
	       fcport->d_id.b24, fcport->login_retry,
	       lio->u.logio.flags & SRB_LOGIN_FCSP ? "FCSP" : "");

	if (rval != QLA_SUCCESS) {
		fcport->flags |= FCF_LOGIN_NEEDED;
		set_bit(RELOGIN_NEEDED, &vha->dpc_flags);
		goto done_free_sp;
	}

	return rval;

done_free_sp:
	/* ref: INIT */
	kref_put(&sp->cmd_kref, qla2x00_sp_release);
	fcport->flags &= ~FCF_ASYNC_SENT;
done:
	fcport->flags &= ~FCF_ASYNC_ACTIVE;

	/*
	 * async login failed. Could be due to iocb/exchange resource
	 * being low. Set state DELETED for re-login process to start again.
	 */
	qla2x00_set_fcport_disc_state(fcport, DSC_DELETED);
	return rval;
}

static void qla2x00_async_logout_sp_done(srb_t *sp, int res)
{
	sp->fcport->flags &= ~(FCF_ASYNC_SENT | FCF_ASYNC_ACTIVE);
	sp->fcport->login_gen++;
	qlt_logo_completion_handler(sp->fcport, sp->u.iocb_cmd.u.logio.data[0]);
	/* ref: INIT */
	kref_put(&sp->cmd_kref, qla2x00_sp_release);
}

int
qla2x00_async_logout(struct scsi_qla_host *vha, fc_port_t *fcport)
{
	srb_t *sp;
	int rval = QLA_FUNCTION_FAILED;

	fcport->flags |= FCF_ASYNC_SENT;
	/* ref: INIT */
	sp = qla2x00_get_sp(vha, fcport, GFP_KERNEL);
	if (!sp)
		goto done;

	sp->type = SRB_LOGOUT_CMD;
	sp->name = "logout";
	qla2x00_init_async_sp(sp, qla2x00_get_async_timeout(vha) + 2,
			      qla2x00_async_logout_sp_done),

	ql_dbg(ql_dbg_disc, vha, 0x2070,
	    "Async-logout - hdl=%x loop-id=%x portid=%02x%02x%02x %8phC explicit %d.\n",
	    sp->handle, fcport->loop_id, fcport->d_id.b.domain,
		fcport->d_id.b.area, fcport->d_id.b.al_pa,
		fcport->port_name, fcport->explicit_logout);

	rval = qla2x00_start_sp(sp);
	if (rval != QLA_SUCCESS)
		goto done_free_sp;
	return rval;

done_free_sp:
	/* ref: INIT */
	kref_put(&sp->cmd_kref, qla2x00_sp_release);
done:
	fcport->flags &= ~(FCF_ASYNC_SENT | FCF_ASYNC_ACTIVE);
	return rval;
}

void
qla2x00_async_prlo_done(struct scsi_qla_host *vha, fc_port_t *fcport,
    uint16_t *data)
{
	fcport->flags &= ~FCF_ASYNC_ACTIVE;
	/* Don't re-login in target mode */
	if (!fcport->tgt_session)
		qla2x00_mark_device_lost(vha, fcport, 1);
	qlt_logo_completion_handler(fcport, data[0]);
}

static void qla2x00_async_prlo_sp_done(srb_t *sp, int res)
{
	struct srb_iocb *lio = &sp->u.iocb_cmd;
	struct scsi_qla_host *vha = sp->vha;

	sp->fcport->flags &= ~FCF_ASYNC_ACTIVE;
	if (!test_bit(UNLOADING, &vha->dpc_flags))
		qla2x00_post_async_prlo_done_work(sp->fcport->vha, sp->fcport,
		    lio->u.logio.data);
	/* ref: INIT */
	kref_put(&sp->cmd_kref, qla2x00_sp_release);
}

int
qla2x00_async_prlo(struct scsi_qla_host *vha, fc_port_t *fcport)
{
	srb_t *sp;
	int rval;

	rval = QLA_FUNCTION_FAILED;
	/* ref: INIT */
	sp = qla2x00_get_sp(vha, fcport, GFP_KERNEL);
	if (!sp)
		goto done;

	sp->type = SRB_PRLO_CMD;
	sp->name = "prlo";
	qla2x00_init_async_sp(sp, qla2x00_get_async_timeout(vha) + 2,
			      qla2x00_async_prlo_sp_done);

	ql_dbg(ql_dbg_disc, vha, 0x2070,
	    "Async-prlo - hdl=%x loop-id=%x portid=%02x%02x%02x.\n",
	    sp->handle, fcport->loop_id, fcport->d_id.b.domain,
	    fcport->d_id.b.area, fcport->d_id.b.al_pa);

	rval = qla2x00_start_sp(sp);
	if (rval != QLA_SUCCESS)
		goto done_free_sp;

	return rval;

done_free_sp:
	/* ref: INIT */
	kref_put(&sp->cmd_kref, qla2x00_sp_release);
done:
	fcport->flags &= ~FCF_ASYNC_ACTIVE;
	return rval;
}

static
void qla24xx_handle_adisc_event(scsi_qla_host_t *vha, struct event_arg *ea)
{
	struct fc_port *fcport = ea->fcport;
	unsigned long flags;

	ql_dbg(ql_dbg_disc, vha, 0x20d2,
	    "%s %8phC DS %d LS %d rc %d login %d|%d rscn %d|%d lid %d\n",
	    __func__, fcport->port_name, fcport->disc_state,
	    fcport->fw_login_state, ea->rc, fcport->login_gen, ea->sp->gen2,
	    fcport->rscn_gen, ea->sp->gen1, fcport->loop_id);

	WARN_ONCE(!qla2xxx_is_valid_mbs(ea->data[0]), "mbs: %#x\n",
		  ea->data[0]);

	if (ea->data[0] != MBS_COMMAND_COMPLETE) {
		ql_dbg(ql_dbg_disc, vha, 0x2066,
		    "%s %8phC: adisc fail: post delete\n",
		    __func__, ea->fcport->port_name);

		spin_lock_irqsave(&vha->work_lock, flags);
		/* deleted = 0 & logout_on_delete = force fw cleanup */
		if (fcport->deleted == QLA_SESS_DELETED)
			fcport->deleted = 0;

		fcport->logout_on_delete = 1;
		spin_unlock_irqrestore(&vha->work_lock, flags);

		qlt_schedule_sess_for_deletion(ea->fcport);
		return;
	}

	if (ea->fcport->disc_state == DSC_DELETE_PEND)
		return;

	if (ea->sp->gen2 != ea->fcport->login_gen) {
		/* target side must have changed it. */
		ql_dbg(ql_dbg_disc, vha, 0x20d3,
		    "%s %8phC generation changed\n",
		    __func__, ea->fcport->port_name);
		return;
	} else if (ea->sp->gen1 != ea->fcport->rscn_gen) {
		qla_rscn_replay(fcport);
		qlt_schedule_sess_for_deletion(fcport);
		return;
	}

	__qla24xx_handle_gpdb_event(vha, ea);
}

static int qla_post_els_plogi_work(struct scsi_qla_host *vha, fc_port_t *fcport)
{
	struct qla_work_evt *e;

	e = qla2x00_alloc_work(vha, QLA_EVT_ELS_PLOGI);
	if (!e)
		return QLA_FUNCTION_FAILED;

	e->u.fcport.fcport = fcport;
	fcport->flags |= FCF_ASYNC_ACTIVE;
	qla2x00_set_fcport_disc_state(fcport, DSC_LOGIN_PEND);
	return qla2x00_post_work(vha, e);
}

static void qla2x00_async_adisc_sp_done(srb_t *sp, int res)
{
	struct scsi_qla_host *vha = sp->vha;
	struct event_arg ea;
	struct srb_iocb *lio = &sp->u.iocb_cmd;

	ql_dbg(ql_dbg_disc, vha, 0x2066,
	    "Async done-%s res %x %8phC\n",
	    sp->name, res, sp->fcport->port_name);

	sp->fcport->flags &= ~(FCF_ASYNC_SENT | FCF_ASYNC_ACTIVE);

	memset(&ea, 0, sizeof(ea));
	ea.rc = res;
	ea.data[0] = lio->u.logio.data[0];
	ea.data[1] = lio->u.logio.data[1];
	ea.iop[0] = lio->u.logio.iop[0];
	ea.iop[1] = lio->u.logio.iop[1];
	ea.fcport = sp->fcport;
	ea.sp = sp;
	if (res)
		ea.data[0] = MBS_COMMAND_ERROR;

	qla24xx_handle_adisc_event(vha, &ea);
	/* ref: INIT */
	kref_put(&sp->cmd_kref, qla2x00_sp_release);
}

int
qla2x00_async_adisc(struct scsi_qla_host *vha, fc_port_t *fcport,
    uint16_t *data)
{
	srb_t *sp;
	struct srb_iocb *lio;
	int rval = QLA_FUNCTION_FAILED;

	if (IS_SESSION_DELETED(fcport)) {
		ql_log(ql_log_warn, vha, 0xffff,
		       "%s: %8phC is being delete - not sending command.\n",
		       __func__, fcport->port_name);
		fcport->flags &= ~FCF_ASYNC_ACTIVE;
		return rval;
	}

	if (!vha->flags.online || (fcport->flags & FCF_ASYNC_SENT))
		return rval;

	fcport->flags |= FCF_ASYNC_SENT;
	/* ref: INIT */
	sp = qla2x00_get_sp(vha, fcport, GFP_KERNEL);
	if (!sp)
		goto done;

	sp->type = SRB_ADISC_CMD;
	sp->name = "adisc";
	sp->gen1 = fcport->rscn_gen;
	sp->gen2 = fcport->login_gen;
	qla2x00_init_async_sp(sp, qla2x00_get_async_timeout(vha) + 2,
			      qla2x00_async_adisc_sp_done);

	if (data[1] & QLA_LOGIO_LOGIN_RETRIED) {
		lio = &sp->u.iocb_cmd;
		lio->u.logio.flags |= SRB_LOGIN_RETRIED;
	}

	ql_dbg(ql_dbg_disc, vha, 0x206f,
	    "Async-adisc - hdl=%x loopid=%x portid=%06x %8phC.\n",
	    sp->handle, fcport->loop_id, fcport->d_id.b24, fcport->port_name);

	rval = qla2x00_start_sp(sp);
	if (rval != QLA_SUCCESS)
		goto done_free_sp;

	return rval;

done_free_sp:
	/* ref: INIT */
	kref_put(&sp->cmd_kref, qla2x00_sp_release);
done:
	fcport->flags &= ~(FCF_ASYNC_SENT | FCF_ASYNC_ACTIVE);
	qla2x00_post_async_adisc_work(vha, fcport, data);
	return rval;
}

static bool qla2x00_is_reserved_id(scsi_qla_host_t *vha, uint16_t loop_id)
{
	struct qla_hw_data *ha = vha->hw;

	if (IS_FWI2_CAPABLE(ha))
		return loop_id > NPH_LAST_HANDLE;

	return (loop_id > ha->max_loop_id && loop_id < SNS_FIRST_LOOP_ID) ||
		loop_id == MANAGEMENT_SERVER || loop_id == BROADCAST;
}

/**
 * qla2x00_find_new_loop_id - scan through our port list and find a new usable loop ID
 * @vha: adapter state pointer.
 * @dev: port structure pointer.
 *
 * Returns:
 *	qla2x00 local function return status code.
 *
 * Context:
 *	Kernel context.
 */
static int qla2x00_find_new_loop_id(scsi_qla_host_t *vha, fc_port_t *dev)
{
	int	rval;
	struct qla_hw_data *ha = vha->hw;
	unsigned long flags = 0;

	rval = QLA_SUCCESS;

	spin_lock_irqsave(&ha->vport_slock, flags);

	dev->loop_id = find_first_zero_bit(ha->loop_id_map, LOOPID_MAP_SIZE);
	if (dev->loop_id >= LOOPID_MAP_SIZE ||
	    qla2x00_is_reserved_id(vha, dev->loop_id)) {
		dev->loop_id = FC_NO_LOOP_ID;
		rval = QLA_FUNCTION_FAILED;
	} else {
		set_bit(dev->loop_id, ha->loop_id_map);
	}
	spin_unlock_irqrestore(&ha->vport_slock, flags);

	if (rval == QLA_SUCCESS)
		ql_dbg(ql_dbg_disc, dev->vha, 0x2086,
		       "Assigning new loopid=%x, portid=%x.\n",
		       dev->loop_id, dev->d_id.b24);
	else
		ql_log(ql_log_warn, dev->vha, 0x2087,
		       "No loop_id's available, portid=%x.\n",
		       dev->d_id.b24);

	return rval;
}

void qla2x00_clear_loop_id(fc_port_t *fcport)
{
	struct qla_hw_data *ha = fcport->vha->hw;

	if (fcport->loop_id == FC_NO_LOOP_ID ||
	    qla2x00_is_reserved_id(fcport->vha, fcport->loop_id))
		return;

	clear_bit(fcport->loop_id, ha->loop_id_map);
	fcport->loop_id = FC_NO_LOOP_ID;
}

static void qla24xx_handle_gnl_done_event(scsi_qla_host_t *vha,
	struct event_arg *ea)
{
	fc_port_t *fcport, *conflict_fcport;
	struct get_name_list_extended *e;
	u16 i, n, found = 0, loop_id;
	port_id_t id;
	u64 wwn;
	u16 data[2];
	u8 current_login_state, nvme_cls;

	fcport = ea->fcport;
	ql_dbg(ql_dbg_disc, vha, 0xffff,
	    "%s %8phC DS %d LS rc %d %d login %d|%d rscn %d|%d lid %d edif %d\n",
	    __func__, fcport->port_name, fcport->disc_state,
	    fcport->fw_login_state, ea->rc,
	    fcport->login_gen, fcport->last_login_gen,
	    fcport->rscn_gen, fcport->last_rscn_gen, vha->loop_id, fcport->edif.enable);

	if (fcport->disc_state == DSC_DELETE_PEND)
		return;

	if (ea->rc) { /* rval */
		if (fcport->login_retry == 0) {
			ql_dbg(ql_dbg_disc, vha, 0x20de,
			    "GNL failed Port login retry %8phN, retry cnt=%d.\n",
			    fcport->port_name, fcport->login_retry);
		}
		return;
	}

	if (fcport->last_rscn_gen != fcport->rscn_gen) {
		qla_rscn_replay(fcport);
		qlt_schedule_sess_for_deletion(fcport);
		return;
	} else if (fcport->last_login_gen != fcport->login_gen) {
		ql_dbg(ql_dbg_disc, vha, 0x20e0,
		    "%s %8phC login gen changed\n",
		    __func__, fcport->port_name);
		set_bit(RELOGIN_NEEDED, &vha->dpc_flags);
		return;
	}

	n = ea->data[0] / sizeof(struct get_name_list_extended);

	ql_dbg(ql_dbg_disc, vha, 0x20e1,
	    "%s %d %8phC n %d %02x%02x%02x lid %d \n",
	    __func__, __LINE__, fcport->port_name, n,
	    fcport->d_id.b.domain, fcport->d_id.b.area,
	    fcport->d_id.b.al_pa, fcport->loop_id);

	for (i = 0; i < n; i++) {
		e = &vha->gnl.l[i];
		wwn = wwn_to_u64(e->port_name);
		id.b.domain = e->port_id[2];
		id.b.area = e->port_id[1];
		id.b.al_pa = e->port_id[0];
		id.b.rsvd_1 = 0;

		if (memcmp((u8 *)&wwn, fcport->port_name, WWN_SIZE))
			continue;

		if (IS_SW_RESV_ADDR(id))
			continue;

		found = 1;

		loop_id = le16_to_cpu(e->nport_handle);
		loop_id = (loop_id & 0x7fff);
		nvme_cls = e->current_login_state >> 4;
		current_login_state = e->current_login_state & 0xf;

		if (PRLI_PHASE(nvme_cls)) {
			current_login_state = nvme_cls;
			fcport->fc4_type &= ~FS_FC4TYPE_FCP;
			fcport->fc4_type |= FS_FC4TYPE_NVME;
		} else if (PRLI_PHASE(current_login_state)) {
			fcport->fc4_type |= FS_FC4TYPE_FCP;
			fcport->fc4_type &= ~FS_FC4TYPE_NVME;
		}

		ql_dbg(ql_dbg_disc, vha, 0x20e2,
		    "%s found %8phC CLS [%x|%x] fc4_type %d ID[%06x|%06x] lid[%d|%d]\n",
		    __func__, fcport->port_name,
		    e->current_login_state, fcport->fw_login_state,
		    fcport->fc4_type, id.b24, fcport->d_id.b24,
		    loop_id, fcport->loop_id);

		switch (fcport->disc_state) {
		case DSC_DELETE_PEND:
		case DSC_DELETED:
			break;
		default:
			if ((id.b24 != fcport->d_id.b24 &&
			    fcport->d_id.b24 &&
			    fcport->loop_id != FC_NO_LOOP_ID) ||
			    (fcport->loop_id != FC_NO_LOOP_ID &&
				fcport->loop_id != loop_id)) {
				ql_dbg(ql_dbg_disc, vha, 0x20e3,
				    "%s %d %8phC post del sess\n",
				    __func__, __LINE__, fcport->port_name);
				if (fcport->n2n_flag)
					fcport->d_id.b24 = 0;
				qlt_schedule_sess_for_deletion(fcport);
				return;
			}
			break;
		}

		fcport->loop_id = loop_id;
		if (fcport->n2n_flag)
			fcport->d_id.b24 = id.b24;

		wwn = wwn_to_u64(fcport->port_name);
		qlt_find_sess_invalidate_other(vha, wwn,
			id, loop_id, &conflict_fcport);

		if (conflict_fcport) {
			/*
			 * Another share fcport share the same loop_id &
			 * nport id. Conflict fcport needs to finish
			 * cleanup before this fcport can proceed to login.
			 */
			conflict_fcport->conflict = fcport;
			fcport->login_pause = 1;
		}

		switch (vha->hw->current_topology) {
		default:
			switch (current_login_state) {
			case DSC_LS_PRLI_COMP:
				ql_dbg(ql_dbg_disc,
				    vha, 0x20e4, "%s %d %8phC post gpdb\n",
				    __func__, __LINE__, fcport->port_name);

				if ((e->prli_svc_param_word_3[0] & BIT_4) == 0)
					fcport->port_type = FCT_INITIATOR;
				else
					fcport->port_type = FCT_TARGET;
				data[0] = data[1] = 0;
				qla2x00_post_async_adisc_work(vha, fcport,
				    data);
				break;
			case DSC_LS_PLOGI_COMP:
				if (vha->hw->flags.edif_enabled) {
					/* check to see if App support Secure */
					qla24xx_post_gpdb_work(vha, fcport, 0);
					break;
				}
				fallthrough;
			case DSC_LS_PORT_UNAVAIL:
			default:
				if (fcport->loop_id == FC_NO_LOOP_ID) {
					qla2x00_find_new_loop_id(vha, fcport);
					fcport->fw_login_state =
					    DSC_LS_PORT_UNAVAIL;
				}
				ql_dbg(ql_dbg_disc, vha, 0x20e5,
				    "%s %d %8phC\n", __func__, __LINE__,
				    fcport->port_name);
				qla24xx_fcport_handle_login(vha, fcport);
				break;
			}
			break;
		case ISP_CFG_N:
			fcport->fw_login_state = current_login_state;
			fcport->d_id = id;
			switch (current_login_state) {
			case DSC_LS_PRLI_PEND:
				/*
				 * In the middle of PRLI. Let it finish.
				 * Allow relogin code to recheck state again
				 * with GNL. Push disc_state back to DELETED
				 * so GNL can go out again
				 */
				qla2x00_set_fcport_disc_state(fcport,
				    DSC_DELETED);
				set_bit(RELOGIN_NEEDED, &vha->dpc_flags);
				break;
			case DSC_LS_PRLI_COMP:
				if ((e->prli_svc_param_word_3[0] & BIT_4) == 0)
					fcport->port_type = FCT_INITIATOR;
				else
					fcport->port_type = FCT_TARGET;

				data[0] = data[1] = 0;
				qla2x00_post_async_adisc_work(vha, fcport,
				    data);
				break;
			case DSC_LS_PLOGI_COMP:
				if (vha->hw->flags.edif_enabled &&
				    DBELL_ACTIVE(vha)) {
					/* check to see if App support secure or not */
					qla24xx_post_gpdb_work(vha, fcport, 0);
					break;
				}
				if (fcport_is_bigger(fcport)) {
					/* local adapter is smaller */
					if (fcport->loop_id != FC_NO_LOOP_ID)
						qla2x00_clear_loop_id(fcport);

					fcport->loop_id = loop_id;
					qla24xx_fcport_handle_login(vha,
					    fcport);
					break;
				}
				fallthrough;
			default:
				if (fcport_is_smaller(fcport)) {
					/* local adapter is bigger */
					if (fcport->loop_id != FC_NO_LOOP_ID)
						qla2x00_clear_loop_id(fcport);

					fcport->loop_id = loop_id;
					qla24xx_fcport_handle_login(vha,
					    fcport);
				}
				break;
			}
			break;
		} /* switch (ha->current_topology) */
	}

	if (!found) {
		switch (vha->hw->current_topology) {
		case ISP_CFG_F:
		case ISP_CFG_FL:
			for (i = 0; i < n; i++) {
				e = &vha->gnl.l[i];
				id.b.domain = e->port_id[0];
				id.b.area = e->port_id[1];
				id.b.al_pa = e->port_id[2];
				id.b.rsvd_1 = 0;
				loop_id = le16_to_cpu(e->nport_handle);

				if (fcport->d_id.b24 == id.b24) {
					conflict_fcport =
					    qla2x00_find_fcport_by_wwpn(vha,
						e->port_name, 0);
					if (conflict_fcport) {
						ql_dbg(ql_dbg_disc + ql_dbg_verbose,
						    vha, 0x20e5,
						    "%s %d %8phC post del sess\n",
						    __func__, __LINE__,
						    conflict_fcport->port_name);
						qlt_schedule_sess_for_deletion
							(conflict_fcport);
					}
				}
				/*
				 * FW already picked this loop id for
				 * another fcport
				 */
				if (fcport->loop_id == loop_id)
					fcport->loop_id = FC_NO_LOOP_ID;
			}
			qla24xx_fcport_handle_login(vha, fcport);
			break;
		case ISP_CFG_N:
			qla2x00_set_fcport_disc_state(fcport, DSC_DELETED);
			if (time_after_eq(jiffies, fcport->dm_login_expire)) {
				if (fcport->n2n_link_reset_cnt < 2) {
					fcport->n2n_link_reset_cnt++;
					/*
					 * remote port is not sending PLOGI.
					 * Reset link to kick start his state
					 * machine
					 */
					set_bit(N2N_LINK_RESET,
					    &vha->dpc_flags);
				} else {
					if (fcport->n2n_chip_reset < 1) {
						ql_log(ql_log_info, vha, 0x705d,
						    "Chip reset to bring laser down");
						set_bit(ISP_ABORT_NEEDED,
						    &vha->dpc_flags);
						fcport->n2n_chip_reset++;
					} else {
						ql_log(ql_log_info, vha, 0x705d,
						    "Remote port %8ph is not coming back\n",
						    fcport->port_name);
						fcport->scan_state = 0;
					}
				}
				qla2xxx_wake_dpc(vha);
			} else {
				/*
				 * report port suppose to do PLOGI. Give him
				 * more time. FW will catch it.
				 */
				set_bit(RELOGIN_NEEDED, &vha->dpc_flags);
			}
			break;
		case ISP_CFG_NL:
			qla24xx_fcport_handle_login(vha, fcport);
			break;
		default:
			break;
		}
	}
} /* gnl_event */

static void qla24xx_async_gnl_sp_done(srb_t *sp, int res)
{
	struct scsi_qla_host *vha = sp->vha;
	unsigned long flags;
	struct fc_port *fcport = NULL, *tf;
	u16 i, n = 0, loop_id;
	struct event_arg ea;
	struct get_name_list_extended *e;
	u64 wwn;
	struct list_head h;
	bool found = false;

	ql_dbg(ql_dbg_disc, vha, 0x20e7,
	    "Async done-%s res %x mb[1]=%x mb[2]=%x \n",
	    sp->name, res, sp->u.iocb_cmd.u.mbx.in_mb[1],
	    sp->u.iocb_cmd.u.mbx.in_mb[2]);


	sp->fcport->flags &= ~(FCF_ASYNC_SENT|FCF_ASYNC_ACTIVE);
	memset(&ea, 0, sizeof(ea));
	ea.sp = sp;
	ea.rc = res;

	if (sp->u.iocb_cmd.u.mbx.in_mb[1] >=
	    sizeof(struct get_name_list_extended)) {
		n = sp->u.iocb_cmd.u.mbx.in_mb[1] /
		    sizeof(struct get_name_list_extended);
		ea.data[0] = sp->u.iocb_cmd.u.mbx.in_mb[1]; /* amnt xfered */
	}

	for (i = 0; i < n; i++) {
		e = &vha->gnl.l[i];
		loop_id = le16_to_cpu(e->nport_handle);
		/* mask out reserve bit */
		loop_id = (loop_id & 0x7fff);
		set_bit(loop_id, vha->hw->loop_id_map);
		wwn = wwn_to_u64(e->port_name);

		ql_dbg(ql_dbg_disc, vha, 0x20e8,
		    "%s %8phC %02x:%02x:%02x CLS %x/%x lid %x \n",
		    __func__, &wwn, e->port_id[2], e->port_id[1],
		    e->port_id[0], e->current_login_state, e->last_login_state,
		    (loop_id & 0x7fff));
	}

	spin_lock_irqsave(&vha->hw->tgt.sess_lock, flags);

	INIT_LIST_HEAD(&h);
	fcport = tf = NULL;
	if (!list_empty(&vha->gnl.fcports))
		list_splice_init(&vha->gnl.fcports, &h);
	spin_unlock_irqrestore(&vha->hw->tgt.sess_lock, flags);

	list_for_each_entry_safe(fcport, tf, &h, gnl_entry) {
		spin_lock_irqsave(&vha->hw->tgt.sess_lock, flags);
		list_del_init(&fcport->gnl_entry);
		fcport->flags &= ~(FCF_ASYNC_SENT | FCF_ASYNC_ACTIVE);
		spin_unlock_irqrestore(&vha->hw->tgt.sess_lock, flags);
		ea.fcport = fcport;

		qla24xx_handle_gnl_done_event(vha, &ea);
	}

	/* create new fcport if fw has knowledge of new sessions */
	for (i = 0; i < n; i++) {
		port_id_t id;
		u64 wwnn;

		e = &vha->gnl.l[i];
		wwn = wwn_to_u64(e->port_name);

		found = false;
		list_for_each_entry_safe(fcport, tf, &vha->vp_fcports, list) {
			if (!memcmp((u8 *)&wwn, fcport->port_name,
			    WWN_SIZE)) {
				found = true;
				break;
			}
		}

		id.b.domain = e->port_id[2];
		id.b.area = e->port_id[1];
		id.b.al_pa = e->port_id[0];
		id.b.rsvd_1 = 0;

		if (!found && wwn && !IS_SW_RESV_ADDR(id)) {
			ql_dbg(ql_dbg_disc, vha, 0x2065,
			    "%s %d %8phC %06x post new sess\n",
			    __func__, __LINE__, (u8 *)&wwn, id.b24);
			wwnn = wwn_to_u64(e->node_name);
			qla24xx_post_newsess_work(vha, &id, (u8 *)&wwn,
			    (u8 *)&wwnn, NULL, 0);
		}
	}

	spin_lock_irqsave(&vha->hw->tgt.sess_lock, flags);
	vha->gnl.sent = 0;
	if (!list_empty(&vha->gnl.fcports)) {
		/* retrigger gnl */
		list_for_each_entry_safe(fcport, tf, &vha->gnl.fcports,
		    gnl_entry) {
			list_del_init(&fcport->gnl_entry);
			fcport->flags &= ~(FCF_ASYNC_SENT | FCF_ASYNC_ACTIVE);
			if (qla24xx_post_gnl_work(vha, fcport) == QLA_SUCCESS)
				break;
		}
	}
	spin_unlock_irqrestore(&vha->hw->tgt.sess_lock, flags);

	/* ref: INIT */
	kref_put(&sp->cmd_kref, qla2x00_sp_release);
}

int qla24xx_async_gnl(struct scsi_qla_host *vha, fc_port_t *fcport)
{
	srb_t *sp;
	int rval = QLA_FUNCTION_FAILED;
	unsigned long flags;
	u16 *mb;

	if (!vha->flags.online || (fcport->flags & FCF_ASYNC_SENT))
		goto done;

	ql_dbg(ql_dbg_disc, vha, 0x20d9,
	    "Async-gnlist WWPN %8phC \n", fcport->port_name);

	spin_lock_irqsave(&vha->hw->tgt.sess_lock, flags);
	fcport->flags |= FCF_ASYNC_SENT;
	qla2x00_set_fcport_disc_state(fcport, DSC_GNL);
	fcport->last_rscn_gen = fcport->rscn_gen;
	fcport->last_login_gen = fcport->login_gen;

	list_add_tail(&fcport->gnl_entry, &vha->gnl.fcports);
	if (vha->gnl.sent) {
		spin_unlock_irqrestore(&vha->hw->tgt.sess_lock, flags);
		return QLA_SUCCESS;
	}
	vha->gnl.sent = 1;
	spin_unlock_irqrestore(&vha->hw->tgt.sess_lock, flags);

	/* ref: INIT */
	sp = qla2x00_get_sp(vha, fcport, GFP_KERNEL);
	if (!sp)
		goto done;

	sp->type = SRB_MB_IOCB;
	sp->name = "gnlist";
	sp->gen1 = fcport->rscn_gen;
	sp->gen2 = fcport->login_gen;
	qla2x00_init_async_sp(sp, qla2x00_get_async_timeout(vha) + 2,
			      qla24xx_async_gnl_sp_done);

	mb = sp->u.iocb_cmd.u.mbx.out_mb;
	mb[0] = MBC_PORT_NODE_NAME_LIST;
	mb[1] = BIT_2 | BIT_3;
	mb[2] = MSW(vha->gnl.ldma);
	mb[3] = LSW(vha->gnl.ldma);
	mb[6] = MSW(MSD(vha->gnl.ldma));
	mb[7] = LSW(MSD(vha->gnl.ldma));
	mb[8] = vha->gnl.size;
	mb[9] = vha->vp_idx;

	ql_dbg(ql_dbg_disc, vha, 0x20da,
	    "Async-%s - OUT WWPN %8phC hndl %x\n",
	    sp->name, fcport->port_name, sp->handle);

	rval = qla2x00_start_sp(sp);
	if (rval != QLA_SUCCESS)
		goto done_free_sp;

	return rval;

done_free_sp:
	/* ref: INIT */
	kref_put(&sp->cmd_kref, qla2x00_sp_release);
<<<<<<< HEAD
	fcport->flags &= ~(FCF_ASYNC_SENT);
=======
>>>>>>> eb3cdb58
done:
	fcport->flags &= ~(FCF_ASYNC_ACTIVE);
	return rval;
}

int qla24xx_post_gnl_work(struct scsi_qla_host *vha, fc_port_t *fcport)
{
	struct qla_work_evt *e;

	e = qla2x00_alloc_work(vha, QLA_EVT_GNL);
	if (!e)
		return QLA_FUNCTION_FAILED;

	e->u.fcport.fcport = fcport;
	fcport->flags |= FCF_ASYNC_ACTIVE;
	return qla2x00_post_work(vha, e);
}

static void qla24xx_async_gpdb_sp_done(srb_t *sp, int res)
{
	struct scsi_qla_host *vha = sp->vha;
	struct qla_hw_data *ha = vha->hw;
	fc_port_t *fcport = sp->fcport;
	u16 *mb = sp->u.iocb_cmd.u.mbx.in_mb;
	struct event_arg ea;

	ql_dbg(ql_dbg_disc, vha, 0x20db,
	    "Async done-%s res %x, WWPN %8phC mb[1]=%x mb[2]=%x \n",
	    sp->name, res, fcport->port_name, mb[1], mb[2]);

	fcport->flags &= ~(FCF_ASYNC_SENT | FCF_ASYNC_ACTIVE);

	if (res == QLA_FUNCTION_TIMEOUT)
		goto done;

	memset(&ea, 0, sizeof(ea));
	ea.fcport = fcport;
	ea.sp = sp;

	qla24xx_handle_gpdb_event(vha, &ea);

done:
	dma_pool_free(ha->s_dma_pool, sp->u.iocb_cmd.u.mbx.in,
		sp->u.iocb_cmd.u.mbx.in_dma);

	kref_put(&sp->cmd_kref, qla2x00_sp_release);
}

int qla24xx_post_prli_work(struct scsi_qla_host *vha, fc_port_t *fcport)
{
	struct qla_work_evt *e;

	if (vha->host->active_mode == MODE_TARGET)
		return QLA_FUNCTION_FAILED;

	e = qla2x00_alloc_work(vha, QLA_EVT_PRLI);
	if (!e)
		return QLA_FUNCTION_FAILED;

	e->u.fcport.fcport = fcport;

	return qla2x00_post_work(vha, e);
}

static void qla2x00_async_prli_sp_done(srb_t *sp, int res)
{
	struct scsi_qla_host *vha = sp->vha;
	struct srb_iocb *lio = &sp->u.iocb_cmd;
	struct event_arg ea;

	ql_dbg(ql_dbg_disc, vha, 0x2129,
	    "%s %8phC res %x\n", __func__,
	    sp->fcport->port_name, res);

	sp->fcport->flags &= ~FCF_ASYNC_SENT;

	if (!test_bit(UNLOADING, &vha->dpc_flags)) {
		memset(&ea, 0, sizeof(ea));
		ea.fcport = sp->fcport;
		ea.data[0] = lio->u.logio.data[0];
		ea.data[1] = lio->u.logio.data[1];
		ea.iop[0] = lio->u.logio.iop[0];
		ea.iop[1] = lio->u.logio.iop[1];
		ea.sp = sp;
		if (res == QLA_OS_TIMER_EXPIRED)
			ea.data[0] = QLA_OS_TIMER_EXPIRED;
		else if (res)
			ea.data[0] = MBS_COMMAND_ERROR;

		qla24xx_handle_prli_done_event(vha, &ea);
	}

	kref_put(&sp->cmd_kref, qla2x00_sp_release);
}

int
qla24xx_async_prli(struct scsi_qla_host *vha, fc_port_t *fcport)
{
	srb_t *sp;
	struct srb_iocb *lio;
	int rval = QLA_FUNCTION_FAILED;

	if (!vha->flags.online) {
		ql_dbg(ql_dbg_disc, vha, 0xffff, "%s %d %8phC exit\n",
		    __func__, __LINE__, fcport->port_name);
		return rval;
	}

	if ((fcport->fw_login_state == DSC_LS_PLOGI_PEND ||
	    fcport->fw_login_state == DSC_LS_PRLI_PEND) &&
	    qla_dual_mode_enabled(vha)) {
		ql_dbg(ql_dbg_disc, vha, 0xffff, "%s %d %8phC exit\n",
		    __func__, __LINE__, fcport->port_name);
		return rval;
	}

	sp = qla2x00_get_sp(vha, fcport, GFP_KERNEL);
	if (!sp)
		return rval;

	fcport->flags |= FCF_ASYNC_SENT;
	fcport->logout_completed = 0;

	sp->type = SRB_PRLI_CMD;
	sp->name = "prli";
	qla2x00_init_async_sp(sp, qla2x00_get_async_timeout(vha) + 2,
			      qla2x00_async_prli_sp_done);

	lio = &sp->u.iocb_cmd;
	lio->u.logio.flags = 0;

	if (NVME_TARGET(vha->hw, fcport))
		lio->u.logio.flags |= SRB_LOGIN_NVME_PRLI;

	ql_dbg(ql_dbg_disc, vha, 0x211b,
	    "Async-prli - %8phC hdl=%x, loopid=%x portid=%06x retries=%d fc4type %x priority %x %s.\n",
	    fcport->port_name, sp->handle, fcport->loop_id, fcport->d_id.b24,
	    fcport->login_retry, fcport->fc4_type, vha->hw->fc4_type_priority,
	    NVME_TARGET(vha->hw, fcport) ? "nvme" : "fcp");

	rval = qla2x00_start_sp(sp);
	if (rval != QLA_SUCCESS) {
		fcport->flags |= FCF_LOGIN_NEEDED;
		set_bit(RELOGIN_NEEDED, &vha->dpc_flags);
		goto done_free_sp;
	}

	return rval;

done_free_sp:
	/* ref: INIT */
	kref_put(&sp->cmd_kref, qla2x00_sp_release);
	fcport->flags &= ~FCF_ASYNC_SENT;
	return rval;
}

int qla24xx_post_gpdb_work(struct scsi_qla_host *vha, fc_port_t *fcport, u8 opt)
{
	struct qla_work_evt *e;

	e = qla2x00_alloc_work(vha, QLA_EVT_GPDB);
	if (!e)
		return QLA_FUNCTION_FAILED;

	e->u.fcport.fcport = fcport;
	e->u.fcport.opt = opt;
	fcport->flags |= FCF_ASYNC_ACTIVE;
	return qla2x00_post_work(vha, e);
}

int qla24xx_async_gpdb(struct scsi_qla_host *vha, fc_port_t *fcport, u8 opt)
{
	srb_t *sp;
	struct srb_iocb *mbx;
	int rval = QLA_FUNCTION_FAILED;
	u16 *mb;
	dma_addr_t pd_dma;
	struct port_database_24xx *pd;
	struct qla_hw_data *ha = vha->hw;

	if (IS_SESSION_DELETED(fcport)) {
		ql_log(ql_log_warn, vha, 0xffff,
		       "%s: %8phC is being delete - not sending command.\n",
		       __func__, fcport->port_name);
		fcport->flags &= ~FCF_ASYNC_ACTIVE;
		return rval;
	}

	if (!vha->flags.online || fcport->flags & FCF_ASYNC_SENT) {
		ql_log(ql_log_warn, vha, 0xffff,
		    "%s: %8phC online %d flags %x - not sending command.\n",
		    __func__, fcport->port_name, vha->flags.online, fcport->flags);
		goto done;
	}

	sp = qla2x00_get_sp(vha, fcport, GFP_KERNEL);
	if (!sp)
		goto done;

	qla2x00_set_fcport_disc_state(fcport, DSC_GPDB);

	fcport->flags |= FCF_ASYNC_SENT;
	sp->type = SRB_MB_IOCB;
	sp->name = "gpdb";
	sp->gen1 = fcport->rscn_gen;
	sp->gen2 = fcport->login_gen;
	qla2x00_init_async_sp(sp, qla2x00_get_async_timeout(vha) + 2,
			      qla24xx_async_gpdb_sp_done);

	pd = dma_pool_zalloc(ha->s_dma_pool, GFP_KERNEL, &pd_dma);
	if (pd == NULL) {
		ql_log(ql_log_warn, vha, 0xd043,
		    "Failed to allocate port database structure.\n");
		goto done_free_sp;
	}

	mb = sp->u.iocb_cmd.u.mbx.out_mb;
	mb[0] = MBC_GET_PORT_DATABASE;
	mb[1] = fcport->loop_id;
	mb[2] = MSW(pd_dma);
	mb[3] = LSW(pd_dma);
	mb[6] = MSW(MSD(pd_dma));
	mb[7] = LSW(MSD(pd_dma));
	mb[9] = vha->vp_idx;
	mb[10] = opt;

	mbx = &sp->u.iocb_cmd;
	mbx->u.mbx.in = (void *)pd;
	mbx->u.mbx.in_dma = pd_dma;

	ql_dbg(ql_dbg_disc, vha, 0x20dc,
	    "Async-%s %8phC hndl %x opt %x\n",
	    sp->name, fcport->port_name, sp->handle, opt);

	rval = qla2x00_start_sp(sp);
	if (rval != QLA_SUCCESS)
		goto done_free_sp;
	return rval;

done_free_sp:
	if (pd)
		dma_pool_free(ha->s_dma_pool, pd, pd_dma);

	kref_put(&sp->cmd_kref, qla2x00_sp_release);
	fcport->flags &= ~FCF_ASYNC_SENT;
done:
	fcport->flags &= ~FCF_ASYNC_ACTIVE;
	qla24xx_post_gpdb_work(vha, fcport, opt);
	return rval;
}

static
void __qla24xx_handle_gpdb_event(scsi_qla_host_t *vha, struct event_arg *ea)
{
	unsigned long flags;

	spin_lock_irqsave(&vha->hw->tgt.sess_lock, flags);
	ea->fcport->login_gen++;
	ea->fcport->logout_on_delete = 1;

	if (!ea->fcport->login_succ && !IS_SW_RESV_ADDR(ea->fcport->d_id)) {
		vha->fcport_count++;
		ea->fcport->login_succ = 1;

		spin_unlock_irqrestore(&vha->hw->tgt.sess_lock, flags);
		qla24xx_sched_upd_fcport(ea->fcport);
		spin_lock_irqsave(&vha->hw->tgt.sess_lock, flags);
	} else if (ea->fcport->login_succ) {
		/*
		 * We have an existing session. A late RSCN delivery
		 * must have triggered the session to be re-validate.
		 * Session is still valid.
		 */
		ql_dbg(ql_dbg_disc, vha, 0x20d6,
		    "%s %d %8phC session revalidate success\n",
		    __func__, __LINE__, ea->fcport->port_name);
		qla2x00_set_fcport_disc_state(ea->fcport, DSC_LOGIN_COMPLETE);
	}
	spin_unlock_irqrestore(&vha->hw->tgt.sess_lock, flags);
}

static int	qla_chk_secure_login(scsi_qla_host_t	*vha, fc_port_t *fcport,
	struct port_database_24xx *pd)
{
	int rc = 0;

	if (pd->secure_login) {
		ql_dbg(ql_dbg_disc, vha, 0x104d,
		    "Secure Login established on %8phC\n",
		    fcport->port_name);
		fcport->flags |= FCF_FCSP_DEVICE;
	} else {
		ql_dbg(ql_dbg_disc, vha, 0x104d,
		    "non-Secure Login %8phC",
		    fcport->port_name);
		fcport->flags &= ~FCF_FCSP_DEVICE;
	}
	if (vha->hw->flags.edif_enabled) {
		if (fcport->flags & FCF_FCSP_DEVICE) {
			qla2x00_set_fcport_disc_state(fcport, DSC_LOGIN_AUTH_PEND);
			/* Start edif prli timer & ring doorbell for app */
			fcport->edif.rx_sa_set = 0;
			fcport->edif.tx_sa_set = 0;
			fcport->edif.rx_sa_pending = 0;
			fcport->edif.tx_sa_pending = 0;

			qla2x00_post_aen_work(vha, FCH_EVT_PORT_ONLINE,
			    fcport->d_id.b24);

			if (DBELL_ACTIVE(vha)) {
				ql_dbg(ql_dbg_disc, vha, 0x20ef,
				    "%s %d %8phC EDIF: post DB_AUTH: AUTH needed\n",
				    __func__, __LINE__, fcport->port_name);
				fcport->edif.app_sess_online = 1;

				qla_edb_eventcreate(vha, VND_CMD_AUTH_STATE_NEEDED,
				    fcport->d_id.b24, 0, fcport);
			}

			rc = 1;
		} else if (qla_ini_mode_enabled(vha) || qla_dual_mode_enabled(vha)) {
			ql_dbg(ql_dbg_disc, vha, 0x2117,
			    "%s %d %8phC post prli\n",
			    __func__, __LINE__, fcport->port_name);
			qla24xx_post_prli_work(vha, fcport);
			rc = 1;
		}
	}
	return rc;
}

static
void qla24xx_handle_gpdb_event(scsi_qla_host_t *vha, struct event_arg *ea)
{
	fc_port_t *fcport = ea->fcport;
	struct port_database_24xx *pd;
	struct srb *sp = ea->sp;
	uint8_t	ls;

	pd = (struct port_database_24xx *)sp->u.iocb_cmd.u.mbx.in;

	fcport->flags &= ~FCF_ASYNC_SENT;

	ql_dbg(ql_dbg_disc, vha, 0x20d2,
	    "%s %8phC DS %d LS %x fc4_type %x rc %x\n", __func__,
	    fcport->port_name, fcport->disc_state, pd->current_login_state,
	    fcport->fc4_type, ea->rc);

	if (fcport->disc_state == DSC_DELETE_PEND) {
		ql_dbg(ql_dbg_disc, vha, 0x20d5, "%s %d %8phC\n",
		       __func__, __LINE__, fcport->port_name);
		return;
	}

	if (NVME_TARGET(vha->hw, fcport))
		ls = pd->current_login_state >> 4;
	else
		ls = pd->current_login_state & 0xf;

	if (ea->sp->gen2 != fcport->login_gen) {
		/* target side must have changed it. */

		ql_dbg(ql_dbg_disc, vha, 0x20d3,
		    "%s %8phC generation changed\n",
		    __func__, fcport->port_name);
		return;
	} else if (ea->sp->gen1 != fcport->rscn_gen) {
		qla_rscn_replay(fcport);
		qlt_schedule_sess_for_deletion(fcport);
		ql_dbg(ql_dbg_disc, vha, 0x20d5, "%s %d %8phC, ls %x\n",
		       __func__, __LINE__, fcport->port_name, ls);
		return;
	}

	switch (ls) {
	case PDS_PRLI_COMPLETE:
		__qla24xx_parse_gpdb(vha, fcport, pd);
		break;
	case PDS_PLOGI_COMPLETE:
		if (qla_chk_secure_login(vha, fcport, pd)) {
			ql_dbg(ql_dbg_disc, vha, 0x20d5, "%s %d %8phC, ls %x\n",
			       __func__, __LINE__, fcport->port_name, ls);
			return;
		}
		fallthrough;
	case PDS_PLOGI_PENDING:
	case PDS_PRLI_PENDING:
	case PDS_PRLI2_PENDING:
		/* Set discovery state back to GNL to Relogin attempt */
		if (qla_dual_mode_enabled(vha) ||
		    qla_ini_mode_enabled(vha)) {
			qla2x00_set_fcport_disc_state(fcport, DSC_GNL);
			set_bit(RELOGIN_NEEDED, &vha->dpc_flags);
		}
		ql_dbg(ql_dbg_disc, vha, 0x20d5, "%s %d %8phC, ls %x\n",
		       __func__, __LINE__, fcport->port_name, ls);
		return;
	case PDS_LOGO_PENDING:
	case PDS_PORT_UNAVAILABLE:
	default:
		ql_dbg(ql_dbg_disc, vha, 0x20d5, "%s %d %8phC post del sess\n",
		    __func__, __LINE__, fcport->port_name);
		qlt_schedule_sess_for_deletion(fcport);
		return;
	}
	__qla24xx_handle_gpdb_event(vha, ea);
} /* gpdb event */

static void qla_chk_n2n_b4_login(struct scsi_qla_host *vha, fc_port_t *fcport)
{
	u8 login = 0;
	int rc;

	ql_dbg(ql_dbg_disc, vha, 0x307b,
	    "%s %8phC DS %d LS %d lid %d retries=%d\n",
	    __func__, fcport->port_name, fcport->disc_state,
	    fcport->fw_login_state, fcport->loop_id, fcport->login_retry);

	if (qla_tgt_mode_enabled(vha))
		return;

	if (qla_dual_mode_enabled(vha)) {
		if (N2N_TOPO(vha->hw)) {
			u64 mywwn, wwn;

			mywwn = wwn_to_u64(vha->port_name);
			wwn = wwn_to_u64(fcport->port_name);
			if (mywwn > wwn)
				login = 1;
			else if ((fcport->fw_login_state == DSC_LS_PLOGI_COMP)
			    && time_after_eq(jiffies,
				    fcport->plogi_nack_done_deadline))
				login = 1;
		} else {
			login = 1;
		}
	} else {
		/* initiator mode */
		login = 1;
	}

	if (login && fcport->login_retry) {
		fcport->login_retry--;
		if (fcport->loop_id == FC_NO_LOOP_ID) {
			fcport->fw_login_state = DSC_LS_PORT_UNAVAIL;
			rc = qla2x00_find_new_loop_id(vha, fcport);
			if (rc) {
				ql_dbg(ql_dbg_disc, vha, 0x20e6,
				    "%s %d %8phC post del sess - out of loopid\n",
				    __func__, __LINE__, fcport->port_name);
				fcport->scan_state = 0;
				qlt_schedule_sess_for_deletion(fcport);
				return;
			}
		}
		ql_dbg(ql_dbg_disc, vha, 0x20bf,
		    "%s %d %8phC post login\n",
		    __func__, __LINE__, fcport->port_name);
		qla2x00_post_async_login_work(vha, fcport, NULL);
	}
}

int qla24xx_fcport_handle_login(struct scsi_qla_host *vha, fc_port_t *fcport)
{
	u16 data[2];
	u16 sec;

	ql_dbg(ql_dbg_disc, vha, 0x20d8,
	    "%s %8phC DS %d LS %d P %d fl %x confl %p rscn %d|%d login %d lid %d scan %d fc4type %x\n",
	    __func__, fcport->port_name, fcport->disc_state,
	    fcport->fw_login_state, fcport->login_pause, fcport->flags,
	    fcport->conflict, fcport->last_rscn_gen, fcport->rscn_gen,
	    fcport->login_gen, fcport->loop_id, fcport->scan_state,
	    fcport->fc4_type);

	if (fcport->scan_state != QLA_FCPORT_FOUND ||
	    fcport->disc_state == DSC_DELETE_PEND)
		return 0;

	if ((fcport->loop_id != FC_NO_LOOP_ID) &&
	    qla_dual_mode_enabled(vha) &&
	    ((fcport->fw_login_state == DSC_LS_PLOGI_PEND) ||
	     (fcport->fw_login_state == DSC_LS_PRLI_PEND)))
		return 0;

	if (fcport->fw_login_state == DSC_LS_PLOGI_COMP &&
	    !N2N_TOPO(vha->hw)) {
		if (time_before_eq(jiffies, fcport->plogi_nack_done_deadline)) {
			set_bit(RELOGIN_NEEDED, &vha->dpc_flags);
			return 0;
		}
	}

	/* Target won't initiate port login if fabric is present */
	if (vha->host->active_mode == MODE_TARGET && !N2N_TOPO(vha->hw))
		return 0;

	if (fcport->flags & (FCF_ASYNC_SENT | FCF_ASYNC_ACTIVE)) {
		set_bit(RELOGIN_NEEDED, &vha->dpc_flags);
		return 0;
	}

	switch (fcport->disc_state) {
	case DSC_DELETED:
		switch (vha->hw->current_topology) {
		case ISP_CFG_N:
			if (fcport_is_smaller(fcport)) {
				/* this adapter is bigger */
				if (fcport->login_retry) {
					if (fcport->loop_id == FC_NO_LOOP_ID) {
						qla2x00_find_new_loop_id(vha,
						    fcport);
						fcport->fw_login_state =
						    DSC_LS_PORT_UNAVAIL;
					}
					fcport->login_retry--;
					qla_post_els_plogi_work(vha, fcport);
				} else {
					ql_log(ql_log_info, vha, 0x705d,
					    "Unable to reach remote port %8phC",
					    fcport->port_name);
				}
			} else {
				qla24xx_post_gnl_work(vha, fcport);
			}
			break;
		default:
			if (fcport->loop_id == FC_NO_LOOP_ID) {
				ql_dbg(ql_dbg_disc, vha, 0x20bd,
				    "%s %d %8phC post gnl\n",
				    __func__, __LINE__, fcport->port_name);
				qla24xx_post_gnl_work(vha, fcport);
			} else {
				qla_chk_n2n_b4_login(vha, fcport);
			}
			break;
		}
		break;

	case DSC_GNL:
		switch (vha->hw->current_topology) {
		case ISP_CFG_N:
			if ((fcport->current_login_state & 0xf) == 0x6) {
				ql_dbg(ql_dbg_disc, vha, 0x2118,
				    "%s %d %8phC post GPDB work\n",
				    __func__, __LINE__, fcport->port_name);
				fcport->chip_reset =
					vha->hw->base_qpair->chip_reset;
				qla24xx_post_gpdb_work(vha, fcport, 0);
			}  else {
				ql_dbg(ql_dbg_disc, vha, 0x2118,
				    "%s %d %8phC post %s PRLI\n",
				    __func__, __LINE__, fcport->port_name,
				    NVME_TARGET(vha->hw, fcport) ? "NVME" :
				    "FC");
				qla24xx_post_prli_work(vha, fcport);
			}
			break;
		default:
			if (fcport->login_pause) {
				ql_dbg(ql_dbg_disc, vha, 0x20d8,
				    "%s %d %8phC exit\n",
				    __func__, __LINE__,
				    fcport->port_name);
				fcport->last_rscn_gen = fcport->rscn_gen;
				fcport->last_login_gen = fcport->login_gen;
				set_bit(RELOGIN_NEEDED, &vha->dpc_flags);
				break;
			}
			qla_chk_n2n_b4_login(vha, fcport);
			break;
		}
		break;

	case DSC_LOGIN_FAILED:
		if (N2N_TOPO(vha->hw))
			qla_chk_n2n_b4_login(vha, fcport);
		else
			qlt_schedule_sess_for_deletion(fcport);
		break;

	case DSC_LOGIN_COMPLETE:
		/* recheck login state */
		data[0] = data[1] = 0;
		qla2x00_post_async_adisc_work(vha, fcport, data);
		break;

	case DSC_LOGIN_PEND:
		if (vha->hw->flags.edif_enabled)
			break;

		if (fcport->fw_login_state == DSC_LS_PLOGI_COMP) {
			ql_dbg(ql_dbg_disc, vha, 0x2118,
			       "%s %d %8phC post %s PRLI\n",
			       __func__, __LINE__, fcport->port_name,
			       NVME_TARGET(vha->hw, fcport) ? "NVME" : "FC");
			qla24xx_post_prli_work(vha, fcport);
		}
		break;

	case DSC_UPD_FCPORT:
		sec =  jiffies_to_msecs(jiffies -
		    fcport->jiffies_at_registration)/1000;
		if (fcport->sec_since_registration < sec && sec &&
		    !(sec % 60)) {
			fcport->sec_since_registration = sec;
			ql_dbg(ql_dbg_disc, fcport->vha, 0xffff,
			    "%s %8phC - Slow Rport registration(%d Sec)\n",
			    __func__, fcport->port_name, sec);
		}

		if (fcport->next_disc_state != DSC_DELETE_PEND)
			fcport->next_disc_state = DSC_ADISC;
		set_bit(RELOGIN_NEEDED, &vha->dpc_flags);
		break;

	default:
		break;
	}

	return 0;
}

int qla24xx_post_newsess_work(struct scsi_qla_host *vha, port_id_t *id,
    u8 *port_name, u8 *node_name, void *pla, u8 fc4_type)
{
	struct qla_work_evt *e;

	e = qla2x00_alloc_work(vha, QLA_EVT_NEW_SESS);
	if (!e)
		return QLA_FUNCTION_FAILED;

	e->u.new_sess.id = *id;
	e->u.new_sess.pla = pla;
	e->u.new_sess.fc4_type = fc4_type;
	memcpy(e->u.new_sess.port_name, port_name, WWN_SIZE);
	if (node_name)
		memcpy(e->u.new_sess.node_name, node_name, WWN_SIZE);

	return qla2x00_post_work(vha, e);
}

void qla2x00_handle_rscn(scsi_qla_host_t *vha, struct event_arg *ea)
{
	fc_port_t *fcport;
	unsigned long flags;

	switch (ea->id.b.rsvd_1) {
	case RSCN_PORT_ADDR:
		fcport = qla2x00_find_fcport_by_nportid(vha, &ea->id, 1);
		if (fcport) {
			if (ql2xfc2target &&
			    fcport->flags & FCF_FCP2_DEVICE &&
			    atomic_read(&fcport->state) == FCS_ONLINE) {
				ql_dbg(ql_dbg_disc, vha, 0x2115,
				       "Delaying session delete for FCP2 portid=%06x %8phC ",
					fcport->d_id.b24, fcport->port_name);
				return;
			}

			if (vha->hw->flags.edif_enabled && DBELL_ACTIVE(vha)) {
				/*
				 * On ipsec start by remote port, Target port
				 * may use RSCN to trigger initiator to
				 * relogin. If driver is already in the
				 * process of a relogin, then ignore the RSCN
				 * and allow the current relogin to continue.
				 * This reduces thrashing of the connection.
				 */
				if (atomic_read(&fcport->state) == FCS_ONLINE) {
					/*
					 * If state = online, then set scan_needed=1 to do relogin.
					 * Otherwise we're already in the middle of a relogin
					 */
					fcport->scan_needed = 1;
					fcport->rscn_gen++;
				}
			} else {
				fcport->scan_needed = 1;
				fcport->rscn_gen++;
			}
		}
		break;
	case RSCN_AREA_ADDR:
		list_for_each_entry(fcport, &vha->vp_fcports, list) {
			if (fcport->flags & FCF_FCP2_DEVICE &&
			    atomic_read(&fcport->state) == FCS_ONLINE)
				continue;

			if ((ea->id.b24 & 0xffff00) == (fcport->d_id.b24 & 0xffff00)) {
				fcport->scan_needed = 1;
				fcport->rscn_gen++;
			}
		}
		break;
	case RSCN_DOM_ADDR:
		list_for_each_entry(fcport, &vha->vp_fcports, list) {
			if (fcport->flags & FCF_FCP2_DEVICE &&
			    atomic_read(&fcport->state) == FCS_ONLINE)
				continue;

			if ((ea->id.b24 & 0xff0000) == (fcport->d_id.b24 & 0xff0000)) {
				fcport->scan_needed = 1;
				fcport->rscn_gen++;
			}
		}
		break;
	case RSCN_FAB_ADDR:
	default:
		list_for_each_entry(fcport, &vha->vp_fcports, list) {
			if (fcport->flags & FCF_FCP2_DEVICE &&
			    atomic_read(&fcport->state) == FCS_ONLINE)
				continue;

			fcport->scan_needed = 1;
			fcport->rscn_gen++;
		}
		break;
	}

	spin_lock_irqsave(&vha->work_lock, flags);
	if (vha->scan.scan_flags == 0) {
		ql_dbg(ql_dbg_disc, vha, 0xffff, "%s: schedule\n", __func__);
		vha->scan.scan_flags |= SF_QUEUED;
		schedule_delayed_work(&vha->scan.scan_work, 5);
	}
	spin_unlock_irqrestore(&vha->work_lock, flags);
}

void qla24xx_handle_relogin_event(scsi_qla_host_t *vha,
	struct event_arg *ea)
{
	fc_port_t *fcport = ea->fcport;

	if (test_bit(UNLOADING, &vha->dpc_flags))
		return;

	ql_dbg(ql_dbg_disc, vha, 0x2102,
	    "%s %8phC DS %d LS %d P %d del %d cnfl %p rscn %d|%d login %d|%d fl %x\n",
	    __func__, fcport->port_name, fcport->disc_state,
	    fcport->fw_login_state, fcport->login_pause,
	    fcport->deleted, fcport->conflict,
	    fcport->last_rscn_gen, fcport->rscn_gen,
	    fcport->last_login_gen, fcport->login_gen,
	    fcport->flags);

	if (fcport->last_rscn_gen != fcport->rscn_gen) {
		ql_dbg(ql_dbg_disc, vha, 0x20e9, "%s %d %8phC post gnl\n",
		    __func__, __LINE__, fcport->port_name);
		qla24xx_post_gnl_work(vha, fcport);
		return;
	}

	qla24xx_fcport_handle_login(vha, fcport);
}

void qla_handle_els_plogi_done(scsi_qla_host_t *vha,
				      struct event_arg *ea)
{
	if (N2N_TOPO(vha->hw) && fcport_is_smaller(ea->fcport) &&
	    vha->hw->flags.edif_enabled) {
		/* check to see if App support Secure */
		qla24xx_post_gpdb_work(vha, ea->fcport, 0);
		return;
	}

	/* for pure Target Mode, PRLI will not be initiated */
	if (vha->host->active_mode == MODE_TARGET)
		return;

	ql_dbg(ql_dbg_disc, vha, 0x2118,
	    "%s %d %8phC post PRLI\n",
	    __func__, __LINE__, ea->fcport->port_name);
	qla24xx_post_prli_work(vha, ea->fcport);
}

/*
 * RSCN(s) came in for this fcport, but the RSCN(s) was not able
 * to be consumed by the fcport
 */
void qla_rscn_replay(fc_port_t *fcport)
{
	struct event_arg ea;

	switch (fcport->disc_state) {
	case DSC_DELETE_PEND:
		return;
	default:
		break;
	}

	if (fcport->scan_needed) {
		memset(&ea, 0, sizeof(ea));
		ea.id = fcport->d_id;
		ea.id.b.rsvd_1 = RSCN_PORT_ADDR;
		qla2x00_handle_rscn(fcport->vha, &ea);
	}
}

static void
qla2x00_tmf_iocb_timeout(void *data)
{
	srb_t *sp = data;
	struct srb_iocb *tmf = &sp->u.iocb_cmd;
	int rc, h;
	unsigned long flags;

<<<<<<< HEAD
	if (sp->type == SRB_MARKER)
		rc = QLA_FUNCTION_FAILED;
	else
		rc = qla24xx_async_abort_cmd(sp, false);

=======
	if (sp->type == SRB_MARKER) {
		complete(&tmf->u.tmf.comp);
		return;
	}

	rc = qla24xx_async_abort_cmd(sp, false);
>>>>>>> eb3cdb58
	if (rc) {
		spin_lock_irqsave(sp->qpair->qp_lock_ptr, flags);
		for (h = 1; h < sp->qpair->req->num_outstanding_cmds; h++) {
			if (sp->qpair->req->outstanding_cmds[h] == sp) {
				sp->qpair->req->outstanding_cmds[h] = NULL;
				qla_put_fw_resources(sp->qpair, &sp->iores);
				break;
			}
		}
		spin_unlock_irqrestore(sp->qpair->qp_lock_ptr, flags);
		tmf->u.tmf.comp_status = cpu_to_le16(CS_TIMEOUT);
		tmf->u.tmf.data = QLA_FUNCTION_FAILED;
		complete(&tmf->u.tmf.comp);
	}
}

static void qla_marker_sp_done(srb_t *sp, int res)
{
	struct srb_iocb *tmf = &sp->u.iocb_cmd;

	if (res != QLA_SUCCESS)
		ql_dbg(ql_dbg_taskm, sp->vha, 0x8004,
		    "Async-marker fail hdl=%x portid=%06x ctrl=%x lun=%lld qp=%d.\n",
		    sp->handle, sp->fcport->d_id.b24, sp->u.iocb_cmd.u.tmf.flags,
		    sp->u.iocb_cmd.u.tmf.lun, sp->qpair->id);

	sp->u.iocb_cmd.u.tmf.data = res;
	complete(&tmf->u.tmf.comp);
}

<<<<<<< HEAD
#define  START_SP_W_RETRIES(_sp, _rval, _chip_gen, _login_gen) \
{\
	int cnt = 5; \
	do { \
		if (_chip_gen != sp->vha->hw->chip_reset || _login_gen != sp->fcport->login_gen) {\
			_rval = EINVAL; \
			break; \
		} \
=======
#define  START_SP_W_RETRIES(_sp, _rval) \
{\
	int cnt = 5; \
	do { \
>>>>>>> eb3cdb58
		_rval = qla2x00_start_sp(_sp); \
		if (_rval == EAGAIN) \
			msleep(1); \
		else \
			break; \
		cnt--; \
	} while (cnt); \
}

/**
 * qla26xx_marker: send marker IOCB and wait for the completion of it.
 * @arg: pointer to argument list.
 *    It is assume caller will provide an fcport pointer and modifier
 */
static int
qla26xx_marker(struct tmf_arg *arg)
{
	struct scsi_qla_host *vha = arg->vha;
	struct srb_iocb *tm_iocb;
	srb_t *sp;
	int rval = QLA_FUNCTION_FAILED;
	fc_port_t *fcport = arg->fcport;
<<<<<<< HEAD
	u32 chip_gen, login_gen;
=======
>>>>>>> eb3cdb58

	if (TMF_NOT_READY(arg->fcport)) {
		ql_dbg(ql_dbg_taskm, vha, 0x8039,
		    "FC port not ready for marker loop-id=%x portid=%06x modifier=%x lun=%lld qp=%d.\n",
		    fcport->loop_id, fcport->d_id.b24,
		    arg->modifier, arg->lun, arg->qpair->id);
		return QLA_SUSPENDED;
	}

<<<<<<< HEAD
	chip_gen = vha->hw->chip_reset;
	login_gen = fcport->login_gen;

=======
>>>>>>> eb3cdb58
	/* ref: INIT */
	sp = qla2xxx_get_qpair_sp(vha, arg->qpair, fcport, GFP_KERNEL);
	if (!sp)
		goto done;

	sp->type = SRB_MARKER;
	sp->name = "marker";
	qla2x00_init_async_sp(sp, qla2x00_get_async_timeout(vha), qla_marker_sp_done);
	sp->u.iocb_cmd.timeout = qla2x00_tmf_iocb_timeout;

	tm_iocb = &sp->u.iocb_cmd;
	init_completion(&tm_iocb->u.tmf.comp);
	tm_iocb->u.tmf.modifier = arg->modifier;
	tm_iocb->u.tmf.lun = arg->lun;
	tm_iocb->u.tmf.loop_id = fcport->loop_id;
	tm_iocb->u.tmf.vp_index = vha->vp_idx;

<<<<<<< HEAD
	START_SP_W_RETRIES(sp, rval, chip_gen, login_gen);
=======
	START_SP_W_RETRIES(sp, rval);
>>>>>>> eb3cdb58

	ql_dbg(ql_dbg_taskm, vha, 0x8006,
	    "Async-marker hdl=%x loop-id=%x portid=%06x modifier=%x lun=%lld qp=%d rval %d.\n",
	    sp->handle, fcport->loop_id, fcport->d_id.b24,
	    arg->modifier, arg->lun, sp->qpair->id, rval);

	if (rval != QLA_SUCCESS) {
		ql_log(ql_log_warn, vha, 0x8031,
		    "Marker IOCB send failure (%x).\n", rval);
		goto done_free_sp;
	}

	wait_for_completion(&tm_iocb->u.tmf.comp);
	rval = tm_iocb->u.tmf.data;

	if (rval != QLA_SUCCESS) {
		ql_log(ql_log_warn, vha, 0x8019,
		    "Marker failed hdl=%x loop-id=%x portid=%06x modifier=%x lun=%lld qp=%d rval %d.\n",
		    sp->handle, fcport->loop_id, fcport->d_id.b24,
		    arg->modifier, arg->lun, sp->qpair->id, rval);
	}

done_free_sp:
	/* ref: INIT */
	kref_put(&sp->cmd_kref, qla2x00_sp_release);
done:
	return rval;
}

static void qla2x00_tmf_sp_done(srb_t *sp, int res)
{
	struct srb_iocb *tmf = &sp->u.iocb_cmd;

	if (res)
		tmf->u.tmf.data = res;
	complete(&tmf->u.tmf.comp);
}

<<<<<<< HEAD
static int qla_tmf_wait(struct tmf_arg *arg)
{
	/* there are only 2 types of error handling that reaches here, lun or target reset */
	if (arg->flags & (TCF_LUN_RESET | TCF_ABORT_TASK_SET | TCF_CLEAR_TASK_SET))
		return qla2x00_eh_wait_for_pending_commands(arg->vha,
		    arg->fcport->d_id.b24, arg->lun, WAIT_LUN);
	else
		return qla2x00_eh_wait_for_pending_commands(arg->vha,
		    arg->fcport->d_id.b24, arg->lun, WAIT_TARGET);
}

=======
>>>>>>> eb3cdb58
static int
__qla2x00_async_tm_cmd(struct tmf_arg *arg)
{
	struct scsi_qla_host *vha = arg->vha;
	struct srb_iocb *tm_iocb;
	srb_t *sp;
	int rval = QLA_FUNCTION_FAILED;
<<<<<<< HEAD
	fc_port_t *fcport = arg->fcport;
	u32 chip_gen, login_gen;
	u64 jif;
=======

	fc_port_t *fcport = arg->fcport;
>>>>>>> eb3cdb58

	if (TMF_NOT_READY(arg->fcport)) {
		ql_dbg(ql_dbg_taskm, vha, 0x8032,
		    "FC port not ready for TM command loop-id=%x portid=%06x modifier=%x lun=%lld qp=%d.\n",
		    fcport->loop_id, fcport->d_id.b24,
		    arg->modifier, arg->lun, arg->qpair->id);
		return QLA_SUSPENDED;
	}

<<<<<<< HEAD
	chip_gen = vha->hw->chip_reset;
	login_gen = fcport->login_gen;

=======
>>>>>>> eb3cdb58
	/* ref: INIT */
	sp = qla2xxx_get_qpair_sp(vha, arg->qpair, fcport, GFP_KERNEL);
	if (!sp)
		goto done;

	qla_vha_mark_busy(vha);
	sp->type = SRB_TM_CMD;
	sp->name = "tmf";
	qla2x00_init_async_sp(sp, qla2x00_get_async_timeout(vha),
			      qla2x00_tmf_sp_done);
	sp->u.iocb_cmd.timeout = qla2x00_tmf_iocb_timeout;

	tm_iocb = &sp->u.iocb_cmd;
	init_completion(&tm_iocb->u.tmf.comp);
	tm_iocb->u.tmf.flags = arg->flags;
	tm_iocb->u.tmf.lun = arg->lun;

<<<<<<< HEAD
	START_SP_W_RETRIES(sp, rval, chip_gen, login_gen);
=======
	START_SP_W_RETRIES(sp, rval);
>>>>>>> eb3cdb58

	ql_dbg(ql_dbg_taskm, vha, 0x802f,
	    "Async-tmf hdl=%x loop-id=%x portid=%06x ctrl=%x lun=%lld qp=%d rval=%x.\n",
	    sp->handle, fcport->loop_id, fcport->d_id.b24,
	    arg->flags, arg->lun, sp->qpair->id, rval);

	if (rval != QLA_SUCCESS)
		goto done_free_sp;
	wait_for_completion(&tm_iocb->u.tmf.comp);

	rval = tm_iocb->u.tmf.data;

	if (rval != QLA_SUCCESS) {
		ql_log(ql_log_warn, vha, 0x8030,
		    "TM IOCB failed (%x).\n", rval);
	}

<<<<<<< HEAD
	if (!test_bit(UNLOADING, &vha->dpc_flags) && !IS_QLAFX00(vha->hw)) {
		jif = jiffies;
		if (qla_tmf_wait(arg)) {
			ql_log(ql_log_info, vha, 0x803e,
			       "Waited %u ms Nexus=%ld:%06x:%llu.\n",
			       jiffies_to_msecs(jiffies - jif), vha->host_no,
			       fcport->d_id.b24, arg->lun);
		}

		if (chip_gen == vha->hw->chip_reset && login_gen == fcport->login_gen) {
			rval = qla26xx_marker(arg);
		} else {
			ql_log(ql_log_info, vha, 0x803e,
			       "Skip Marker due to disruption. Nexus=%ld:%06x:%llu.\n",
			       vha->host_no, fcport->d_id.b24, arg->lun);
			rval = QLA_FUNCTION_FAILED;
		}
	}
=======
	if (!test_bit(UNLOADING, &vha->dpc_flags) && !IS_QLAFX00(vha->hw))
		rval = qla26xx_marker(arg);
>>>>>>> eb3cdb58

done_free_sp:
	/* ref: INIT */
	kref_put(&sp->cmd_kref, qla2x00_sp_release);
done:
	return rval;
}

<<<<<<< HEAD
static void qla_put_tmf(struct tmf_arg *arg)
{
	struct scsi_qla_host *vha = arg->vha;
=======
static void qla_put_tmf(fc_port_t *fcport)
{
	struct scsi_qla_host *vha = fcport->vha;
>>>>>>> eb3cdb58
	struct qla_hw_data *ha = vha->hw;
	unsigned long flags;

	spin_lock_irqsave(&ha->tgt.sess_lock, flags);
<<<<<<< HEAD
	ha->active_tmf--;
	list_del(&arg->tmf_elem);
=======
	fcport->active_tmf--;
>>>>>>> eb3cdb58
	spin_unlock_irqrestore(&ha->tgt.sess_lock, flags);
}

static
<<<<<<< HEAD
int qla_get_tmf(struct tmf_arg *arg)
{
	struct scsi_qla_host *vha = arg->vha;
	struct qla_hw_data *ha = vha->hw;
	unsigned long flags;
	fc_port_t *fcport = arg->fcport;
	int rc = 0;
	struct tmf_arg *t;

	spin_lock_irqsave(&ha->tgt.sess_lock, flags);
	list_for_each_entry(t, &ha->tmf_active, tmf_elem) {
		if (t->fcport == arg->fcport && t->lun == arg->lun) {
			/* reject duplicate TMF */
			ql_log(ql_log_warn, vha, 0x802c,
			       "found duplicate TMF.  Nexus=%ld:%06x:%llu.\n",
			       vha->host_no, fcport->d_id.b24, arg->lun);
			spin_unlock_irqrestore(&ha->tgt.sess_lock, flags);
			return -EINVAL;
		}
	}

	list_add_tail(&arg->tmf_elem, &ha->tmf_pending);
	while (ha->active_tmf >= MAX_ACTIVE_TMF) {
=======
int qla_get_tmf(fc_port_t *fcport)
{
	struct scsi_qla_host *vha = fcport->vha;
	struct qla_hw_data *ha = vha->hw;
	unsigned long flags;
	int rc = 0;
	LIST_HEAD(tmf_elem);

	spin_lock_irqsave(&ha->tgt.sess_lock, flags);
	list_add_tail(&tmf_elem, &fcport->tmf_pending);

	while (fcport->active_tmf >= MAX_ACTIVE_TMF) {
>>>>>>> eb3cdb58
		spin_unlock_irqrestore(&ha->tgt.sess_lock, flags);

		msleep(1);

		spin_lock_irqsave(&ha->tgt.sess_lock, flags);
		if (TMF_NOT_READY(fcport)) {
			ql_log(ql_log_warn, vha, 0x802c,
			    "Unable to acquire TM resource due to disruption.\n");
			rc = EIO;
			break;
		}
<<<<<<< HEAD
		if (ha->active_tmf < MAX_ACTIVE_TMF &&
		    list_is_first(&arg->tmf_elem, &ha->tmf_pending))
			break;
	}

	list_del(&arg->tmf_elem);

	if (!rc) {
		ha->active_tmf++;
		list_add_tail(&arg->tmf_elem, &ha->tmf_active);
	}
=======
		if (fcport->active_tmf < MAX_ACTIVE_TMF &&
		    list_is_first(&tmf_elem, &fcport->tmf_pending))
			break;
	}

	list_del(&tmf_elem);

	if (!rc)
		fcport->active_tmf++;
>>>>>>> eb3cdb58

	spin_unlock_irqrestore(&ha->tgt.sess_lock, flags);

	return rc;
}

int
qla2x00_async_tm_cmd(fc_port_t *fcport, uint32_t flags, uint64_t lun,
		     uint32_t tag)
{
	struct scsi_qla_host *vha = fcport->vha;
<<<<<<< HEAD
	struct tmf_arg a;
	int rval = QLA_SUCCESS;
=======
	struct qla_qpair *qpair;
	struct tmf_arg a;
	int i, rval = QLA_SUCCESS;
>>>>>>> eb3cdb58

	if (TMF_NOT_READY(fcport))
		return QLA_SUSPENDED;

	a.vha = fcport->vha;
	a.fcport = fcport;
	a.lun = lun;
<<<<<<< HEAD
	a.flags = flags;
	INIT_LIST_HEAD(&a.tmf_elem);

	if (flags & (TCF_LUN_RESET|TCF_ABORT_TASK_SET|TCF_CLEAR_TASK_SET|TCF_CLEAR_ACA)) {
		a.modifier = MK_SYNC_ID_LUN;
=======
	if (flags & (TCF_LUN_RESET|TCF_ABORT_TASK_SET|TCF_CLEAR_TASK_SET|TCF_CLEAR_ACA)) {
		a.modifier = MK_SYNC_ID_LUN;

		if (qla_get_tmf(fcport))
			return QLA_FUNCTION_FAILED;
>>>>>>> eb3cdb58
	} else {
		a.modifier = MK_SYNC_ID;
	}

<<<<<<< HEAD
	if (qla_get_tmf(&a))
		return QLA_FUNCTION_FAILED;

	a.qpair = vha->hw->base_qpair;
	rval = __qla2x00_async_tm_cmd(&a);

	qla_put_tmf(&a);
=======
	if (vha->hw->mqenable) {
		for (i = 0; i < vha->hw->num_qpairs; i++) {
			qpair = vha->hw->queue_pair_map[i];
			if (!qpair)
				continue;

			if (TMF_NOT_READY(fcport)) {
				ql_log(ql_log_warn, vha, 0x8026,
				    "Unable to send TM due to disruption.\n");
				rval = QLA_SUSPENDED;
				break;
			}

			a.qpair = qpair;
			a.flags = flags|TCF_NOTMCMD_TO_TARGET;
			rval = __qla2x00_async_tm_cmd(&a);
			if (rval)
				break;
		}
	}

	if (rval)
		goto bailout;

	a.qpair = vha->hw->base_qpair;
	a.flags = flags;
	rval = __qla2x00_async_tm_cmd(&a);

bailout:
	if (a.modifier == MK_SYNC_ID_LUN)
		qla_put_tmf(fcport);

>>>>>>> eb3cdb58
	return rval;
}

int
qla24xx_async_abort_command(srb_t *sp)
{
	unsigned long   flags = 0;

	uint32_t	handle;
	fc_port_t	*fcport = sp->fcport;
	struct qla_qpair *qpair = sp->qpair;
	struct scsi_qla_host *vha = fcport->vha;
	struct req_que *req = qpair->req;

	spin_lock_irqsave(qpair->qp_lock_ptr, flags);
	for (handle = 1; handle < req->num_outstanding_cmds; handle++) {
		if (req->outstanding_cmds[handle] == sp)
			break;
	}
	spin_unlock_irqrestore(qpair->qp_lock_ptr, flags);

	if (handle == req->num_outstanding_cmds) {
		/* Command not found. */
		return QLA_ERR_NOT_FOUND;
	}
	if (sp->type == SRB_FXIOCB_DCMD)
		return qlafx00_fx_disc(vha, &vha->hw->mr.fcport,
		    FXDISC_ABORT_IOCTL);

	return qla24xx_async_abort_cmd(sp, true);
}

static void
qla24xx_handle_prli_done_event(struct scsi_qla_host *vha, struct event_arg *ea)
{
	struct srb *sp;
	WARN_ONCE(!qla2xxx_is_valid_mbs(ea->data[0]), "mbs: %#x\n",
		  ea->data[0]);

	switch (ea->data[0]) {
	case MBS_COMMAND_COMPLETE:
		ql_dbg(ql_dbg_disc, vha, 0x2118,
		    "%s %d %8phC post gpdb\n",
		    __func__, __LINE__, ea->fcport->port_name);

		ea->fcport->chip_reset = vha->hw->base_qpair->chip_reset;
		ea->fcport->logout_on_delete = 1;
		ea->fcport->nvme_prli_service_param = ea->iop[0];
		if (ea->iop[0] & NVME_PRLI_SP_FIRST_BURST)
			ea->fcport->nvme_first_burst_size =
			    (ea->iop[1] & 0xffff) * 512;
		else
			ea->fcport->nvme_first_burst_size = 0;
		qla24xx_post_gpdb_work(vha, ea->fcport, 0);
		break;
	default:
		sp = ea->sp;
		ql_dbg(ql_dbg_disc, vha, 0x2118,
		       "%s %d %8phC priority %s, fc4type %x prev try %s\n",
		       __func__, __LINE__, ea->fcport->port_name,
		       vha->hw->fc4_type_priority == FC4_PRIORITY_FCP ?
		       "FCP" : "NVMe", ea->fcport->fc4_type,
		       (sp->u.iocb_cmd.u.logio.flags & SRB_LOGIN_NVME_PRLI) ?
			"NVME" : "FCP");

		if (NVME_FCP_TARGET(ea->fcport)) {
			if (sp->u.iocb_cmd.u.logio.flags & SRB_LOGIN_NVME_PRLI)
				ea->fcport->do_prli_nvme = 0;
			else
				ea->fcport->do_prli_nvme = 1;
		} else {
			ea->fcport->do_prli_nvme = 0;
		}

		if (N2N_TOPO(vha->hw)) {
			if (ea->fcport->n2n_link_reset_cnt ==
			    vha->hw->login_retry_count &&
			    ea->fcport->flags & FCF_FCSP_DEVICE) {
				/* remote authentication app just started */
				ea->fcport->n2n_link_reset_cnt = 0;
			}

			if (ea->fcport->n2n_link_reset_cnt <
			    vha->hw->login_retry_count) {
				ea->fcport->n2n_link_reset_cnt++;
				vha->relogin_jif = jiffies + 2 * HZ;
				/*
				 * PRLI failed. Reset link to kick start
				 * state machine
				 */
				set_bit(N2N_LINK_RESET, &vha->dpc_flags);
				qla2xxx_wake_dpc(vha);
			} else {
				ql_log(ql_log_warn, vha, 0x2119,
				       "%s %d %8phC Unable to reconnect\n",
				       __func__, __LINE__,
				       ea->fcport->port_name);
			}
		} else {
			/*
			 * switch connect. login failed. Take connection down
			 * and allow relogin to retrigger
			 */
			ea->fcport->flags &= ~FCF_ASYNC_SENT;
			ea->fcport->keep_nport_handle = 0;
			ea->fcport->logout_on_delete = 1;
			qlt_schedule_sess_for_deletion(ea->fcport);
		}
		break;
	}
}

void
qla24xx_handle_plogi_done_event(struct scsi_qla_host *vha, struct event_arg *ea)
{
	port_id_t cid;	/* conflict Nport id */
	u16 lid;
	struct fc_port *conflict_fcport;
	unsigned long flags;
	struct fc_port *fcport = ea->fcport;

	ql_dbg(ql_dbg_disc, vha, 0xffff,
	    "%s %8phC DS %d LS %d rc %d login %d|%d rscn %d|%d data %x|%x iop %x|%x\n",
	    __func__, fcport->port_name, fcport->disc_state,
	    fcport->fw_login_state, ea->rc, ea->sp->gen2, fcport->login_gen,
	    ea->sp->gen1, fcport->rscn_gen,
	    ea->data[0], ea->data[1], ea->iop[0], ea->iop[1]);

	if ((fcport->fw_login_state == DSC_LS_PLOGI_PEND) ||
	    (fcport->fw_login_state == DSC_LS_PRLI_PEND)) {
		ql_dbg(ql_dbg_disc, vha, 0x20ea,
		    "%s %d %8phC Remote is trying to login\n",
		    __func__, __LINE__, fcport->port_name);
		return;
	}

	if ((fcport->disc_state == DSC_DELETE_PEND) ||
	    (fcport->disc_state == DSC_DELETED)) {
		set_bit(RELOGIN_NEEDED, &vha->dpc_flags);
		return;
	}

	if (ea->sp->gen2 != fcport->login_gen) {
		/* target side must have changed it. */
		ql_dbg(ql_dbg_disc, vha, 0x20d3,
		    "%s %8phC generation changed\n",
		    __func__, fcport->port_name);
		set_bit(RELOGIN_NEEDED, &vha->dpc_flags);
		return;
	} else if (ea->sp->gen1 != fcport->rscn_gen) {
		ql_dbg(ql_dbg_disc, vha, 0x20d3,
		    "%s %8phC RSCN generation changed\n",
		    __func__, fcport->port_name);
		qla_rscn_replay(fcport);
		qlt_schedule_sess_for_deletion(fcport);
		return;
	}

	WARN_ONCE(!qla2xxx_is_valid_mbs(ea->data[0]), "mbs: %#x\n",
		  ea->data[0]);

	switch (ea->data[0]) {
	case MBS_COMMAND_COMPLETE:
		/*
		 * Driver must validate login state - If PRLI not complete,
		 * force a relogin attempt via implicit LOGO, PLOGI, and PRLI
		 * requests.
		 */
		if (vha->hw->flags.edif_enabled) {
			set_bit(ea->fcport->loop_id, vha->hw->loop_id_map);
			spin_lock_irqsave(&vha->hw->tgt.sess_lock, flags);
			ea->fcport->chip_reset = vha->hw->base_qpair->chip_reset;
			ea->fcport->logout_on_delete = 1;
			ea->fcport->send_els_logo = 0;
			ea->fcport->fw_login_state = DSC_LS_PLOGI_COMP;
			spin_unlock_irqrestore(&vha->hw->tgt.sess_lock, flags);

			qla24xx_post_gpdb_work(vha, ea->fcport, 0);
		} else {
			if (NVME_TARGET(vha->hw, fcport)) {
				ql_dbg(ql_dbg_disc, vha, 0x2117,
				    "%s %d %8phC post prli\n",
				    __func__, __LINE__, fcport->port_name);
				qla24xx_post_prli_work(vha, fcport);
			} else {
				ql_dbg(ql_dbg_disc, vha, 0x20ea,
				    "%s %d %8phC LoopID 0x%x in use with %06x. post gpdb\n",
				    __func__, __LINE__, fcport->port_name,
				    fcport->loop_id, fcport->d_id.b24);

				set_bit(fcport->loop_id, vha->hw->loop_id_map);
				spin_lock_irqsave(&vha->hw->tgt.sess_lock, flags);
				fcport->chip_reset = vha->hw->base_qpair->chip_reset;
				fcport->logout_on_delete = 1;
				fcport->send_els_logo = 0;
				fcport->fw_login_state = DSC_LS_PRLI_COMP;
				spin_unlock_irqrestore(&vha->hw->tgt.sess_lock, flags);

				qla24xx_post_gpdb_work(vha, fcport, 0);
			}
		}
		break;
	case MBS_COMMAND_ERROR:
		ql_dbg(ql_dbg_disc, vha, 0x20eb, "%s %d %8phC cmd error %x\n",
		    __func__, __LINE__, ea->fcport->port_name, ea->data[1]);

		qlt_schedule_sess_for_deletion(ea->fcport);
		break;
	case MBS_LOOP_ID_USED:
		/* data[1] = IO PARAM 1 = nport ID  */
		cid.b.domain = (ea->iop[1] >> 16) & 0xff;
		cid.b.area   = (ea->iop[1] >>  8) & 0xff;
		cid.b.al_pa  = ea->iop[1] & 0xff;
		cid.b.rsvd_1 = 0;

		ql_dbg(ql_dbg_disc, vha, 0x20ec,
		    "%s %d %8phC lid %#x in use with pid %06x post gnl\n",
		    __func__, __LINE__, ea->fcport->port_name,
		    ea->fcport->loop_id, cid.b24);

		set_bit(ea->fcport->loop_id, vha->hw->loop_id_map);
		ea->fcport->loop_id = FC_NO_LOOP_ID;
		qla24xx_post_gnl_work(vha, ea->fcport);
		break;
	case MBS_PORT_ID_USED:
		lid = ea->iop[1] & 0xffff;
		qlt_find_sess_invalidate_other(vha,
		    wwn_to_u64(ea->fcport->port_name),
		    ea->fcport->d_id, lid, &conflict_fcport);

		if (conflict_fcport) {
			/*
			 * Another fcport share the same loop_id/nport id.
			 * Conflict fcport needs to finish cleanup before this
			 * fcport can proceed to login.
			 */
			conflict_fcport->conflict = ea->fcport;
			ea->fcport->login_pause = 1;

			ql_dbg(ql_dbg_disc, vha, 0x20ed,
			    "%s %d %8phC NPortId %06x inuse with loopid 0x%x.\n",
			    __func__, __LINE__, ea->fcport->port_name,
			    ea->fcport->d_id.b24, lid);
		} else {
			ql_dbg(ql_dbg_disc, vha, 0x20ed,
			    "%s %d %8phC NPortId %06x inuse with loopid 0x%x. sched delete\n",
			    __func__, __LINE__, ea->fcport->port_name,
			    ea->fcport->d_id.b24, lid);

			qla2x00_clear_loop_id(ea->fcport);
			set_bit(lid, vha->hw->loop_id_map);
			ea->fcport->loop_id = lid;
			ea->fcport->keep_nport_handle = 0;
			ea->fcport->logout_on_delete = 1;
			qlt_schedule_sess_for_deletion(ea->fcport);
		}
		break;
	}
	return;
}

/****************************************************************************/
/*                QLogic ISP2x00 Hardware Support Functions.                */
/****************************************************************************/

static int
qla83xx_nic_core_fw_load(scsi_qla_host_t *vha)
{
	int rval = QLA_SUCCESS;
	struct qla_hw_data *ha = vha->hw;
	uint32_t idc_major_ver, idc_minor_ver;
	uint16_t config[4];

	qla83xx_idc_lock(vha, 0);

	/* SV: TODO: Assign initialization timeout from
	 * flash-info / other param
	 */
	ha->fcoe_dev_init_timeout = QLA83XX_IDC_INITIALIZATION_TIMEOUT;
	ha->fcoe_reset_timeout = QLA83XX_IDC_RESET_ACK_TIMEOUT;

	/* Set our fcoe function presence */
	if (__qla83xx_set_drv_presence(vha) != QLA_SUCCESS) {
		ql_dbg(ql_dbg_p3p, vha, 0xb077,
		    "Error while setting DRV-Presence.\n");
		rval = QLA_FUNCTION_FAILED;
		goto exit;
	}

	/* Decide the reset ownership */
	qla83xx_reset_ownership(vha);

	/*
	 * On first protocol driver load:
	 * Init-Owner: Set IDC-Major-Version and Clear IDC-Lock-Recovery
	 * register.
	 * Others: Check compatibility with current IDC Major version.
	 */
	qla83xx_rd_reg(vha, QLA83XX_IDC_MAJOR_VERSION, &idc_major_ver);
	if (ha->flags.nic_core_reset_owner) {
		/* Set IDC Major version */
		idc_major_ver = QLA83XX_SUPP_IDC_MAJOR_VERSION;
		qla83xx_wr_reg(vha, QLA83XX_IDC_MAJOR_VERSION, idc_major_ver);

		/* Clearing IDC-Lock-Recovery register */
		qla83xx_wr_reg(vha, QLA83XX_IDC_LOCK_RECOVERY, 0);
	} else if (idc_major_ver != QLA83XX_SUPP_IDC_MAJOR_VERSION) {
		/*
		 * Clear further IDC participation if we are not compatible with
		 * the current IDC Major Version.
		 */
		ql_log(ql_log_warn, vha, 0xb07d,
		    "Failing load, idc_major_ver=%d, expected_major_ver=%d.\n",
		    idc_major_ver, QLA83XX_SUPP_IDC_MAJOR_VERSION);
		__qla83xx_clear_drv_presence(vha);
		rval = QLA_FUNCTION_FAILED;
		goto exit;
	}
	/* Each function sets its supported Minor version. */
	qla83xx_rd_reg(vha, QLA83XX_IDC_MINOR_VERSION, &idc_minor_ver);
	idc_minor_ver |= (QLA83XX_SUPP_IDC_MINOR_VERSION << (ha->portnum * 2));
	qla83xx_wr_reg(vha, QLA83XX_IDC_MINOR_VERSION, idc_minor_ver);

	if (ha->flags.nic_core_reset_owner) {
		memset(config, 0, sizeof(config));
		if (!qla81xx_get_port_config(vha, config))
			qla83xx_wr_reg(vha, QLA83XX_IDC_DEV_STATE,
			    QLA8XXX_DEV_READY);
	}

	rval = qla83xx_idc_state_handler(vha);

exit:
	qla83xx_idc_unlock(vha, 0);

	return rval;
}

/*
* qla2x00_initialize_adapter
*      Initialize board.
*
* Input:
*      ha = adapter block pointer.
*
* Returns:
*      0 = success
*/
int
qla2x00_initialize_adapter(scsi_qla_host_t *vha)
{
	int	rval;
	struct qla_hw_data *ha = vha->hw;
	struct req_que *req = ha->req_q_map[0];
	struct device_reg_24xx __iomem *reg = &ha->iobase->isp24;

	memset(&vha->qla_stats, 0, sizeof(vha->qla_stats));
	memset(&vha->fc_host_stat, 0, sizeof(vha->fc_host_stat));

	/* Clear adapter flags. */
	vha->flags.online = 0;
	ha->flags.chip_reset_done = 0;
	vha->flags.reset_active = 0;
	ha->flags.pci_channel_io_perm_failure = 0;
	ha->flags.eeh_busy = 0;
	vha->qla_stats.jiffies_at_last_reset = get_jiffies_64();
	atomic_set(&vha->loop_down_timer, LOOP_DOWN_TIME);
	atomic_set(&vha->loop_state, LOOP_DOWN);
	vha->device_flags = DFLG_NO_CABLE;
	vha->dpc_flags = 0;
	vha->flags.management_server_logged_in = 0;
	vha->marker_needed = 0;
	ha->isp_abort_cnt = 0;
	ha->beacon_blink_led = 0;

	set_bit(0, ha->req_qid_map);
	set_bit(0, ha->rsp_qid_map);

	ql_dbg(ql_dbg_init, vha, 0x0040,
	    "Configuring PCI space...\n");
	rval = ha->isp_ops->pci_config(vha);
	if (rval) {
		ql_log(ql_log_warn, vha, 0x0044,
		    "Unable to configure PCI space.\n");
		return (rval);
	}

	ha->isp_ops->reset_chip(vha);

	/* Check for secure flash support */
	if (IS_QLA28XX(ha)) {
		if (rd_reg_word(&reg->mailbox12) & BIT_0)
			ha->flags.secure_adapter = 1;
		ql_log(ql_log_info, vha, 0xffff, "Secure Adapter: %s\n",
		    (ha->flags.secure_adapter) ? "Yes" : "No");
	}


	rval = qla2xxx_get_flash_info(vha);
	if (rval) {
		ql_log(ql_log_fatal, vha, 0x004f,
		    "Unable to validate FLASH data.\n");
		return rval;
	}

	if (IS_QLA8044(ha)) {
		qla8044_read_reset_template(vha);

		/* NOTE: If ql2xdontresethba==1, set IDC_CTRL DONTRESET_BIT0.
		 * If DONRESET_BIT0 is set, drivers should not set dev_state
		 * to NEED_RESET. But if NEED_RESET is set, drivers should
		 * should honor the reset. */
		if (ql2xdontresethba == 1)
			qla8044_set_idc_dontreset(vha);
	}

	ha->isp_ops->get_flash_version(vha, req->ring);
	ql_dbg(ql_dbg_init, vha, 0x0061,
	    "Configure NVRAM parameters...\n");

	/* Let priority default to FCP, can be overridden by nvram_config */
	ha->fc4_type_priority = FC4_PRIORITY_FCP;

	ha->isp_ops->nvram_config(vha);

	if (ha->fc4_type_priority != FC4_PRIORITY_FCP &&
	    ha->fc4_type_priority != FC4_PRIORITY_NVME)
		ha->fc4_type_priority = FC4_PRIORITY_FCP;

	ql_log(ql_log_info, vha, 0xffff, "FC4 priority set to %s\n",
	       ha->fc4_type_priority == FC4_PRIORITY_FCP ? "FCP" : "NVMe");

	if (ha->flags.disable_serdes) {
		/* Mask HBA via NVRAM settings? */
		ql_log(ql_log_info, vha, 0x0077,
		    "Masking HBA WWPN %8phN (via NVRAM).\n", vha->port_name);
		return QLA_FUNCTION_FAILED;
	}

	ql_dbg(ql_dbg_init, vha, 0x0078,
	    "Verifying loaded RISC code...\n");

	/* If smartsan enabled then require fdmi and rdp enabled */
	if (ql2xsmartsan) {
		ql2xfdmienable = 1;
		ql2xrdpenable = 1;
	}

	if (qla2x00_isp_firmware(vha) != QLA_SUCCESS) {
		rval = ha->isp_ops->chip_diag(vha);
		if (rval)
			return (rval);
		rval = qla2x00_setup_chip(vha);
		if (rval)
			return (rval);
	}

	if (IS_QLA84XX(ha)) {
		ha->cs84xx = qla84xx_get_chip(vha);
		if (!ha->cs84xx) {
			ql_log(ql_log_warn, vha, 0x00d0,
			    "Unable to configure ISP84XX.\n");
			return QLA_FUNCTION_FAILED;
		}
	}

	if (qla_ini_mode_enabled(vha) || qla_dual_mode_enabled(vha))
		rval = qla2x00_init_rings(vha);

	/* No point in continuing if firmware initialization failed. */
	if (rval != QLA_SUCCESS)
		return rval;

	ha->flags.chip_reset_done = 1;

	if (rval == QLA_SUCCESS && IS_QLA84XX(ha)) {
		/* Issue verify 84xx FW IOCB to complete 84xx initialization */
		rval = qla84xx_init_chip(vha);
		if (rval != QLA_SUCCESS) {
			ql_log(ql_log_warn, vha, 0x00d4,
			    "Unable to initialize ISP84XX.\n");
			qla84xx_put_chip(vha);
		}
	}

	/* Load the NIC Core f/w if we are the first protocol driver. */
	if (IS_QLA8031(ha)) {
		rval = qla83xx_nic_core_fw_load(vha);
		if (rval)
			ql_log(ql_log_warn, vha, 0x0124,
			    "Error in initializing NIC Core f/w.\n");
	}

	if (IS_QLA24XX_TYPE(ha) || IS_QLA25XX(ha))
		qla24xx_read_fcp_prio_cfg(vha);

	if (IS_P3P_TYPE(ha))
		qla82xx_set_driver_version(vha, QLA2XXX_VERSION);
	else
		qla25xx_set_driver_version(vha, QLA2XXX_VERSION);

	return (rval);
}

/**
 * qla2100_pci_config() - Setup ISP21xx PCI configuration registers.
 * @vha: HA context
 *
 * Returns 0 on success.
 */
int
qla2100_pci_config(scsi_qla_host_t *vha)
{
	uint16_t w;
	unsigned long flags;
	struct qla_hw_data *ha = vha->hw;
	struct device_reg_2xxx __iomem *reg = &ha->iobase->isp;

	pci_set_master(ha->pdev);
	pci_try_set_mwi(ha->pdev);

	pci_read_config_word(ha->pdev, PCI_COMMAND, &w);
	w |= (PCI_COMMAND_PARITY | PCI_COMMAND_SERR);
	pci_write_config_word(ha->pdev, PCI_COMMAND, w);

	pci_disable_rom(ha->pdev);

	/* Get PCI bus information. */
	spin_lock_irqsave(&ha->hardware_lock, flags);
	ha->pci_attr = rd_reg_word(&reg->ctrl_status);
	spin_unlock_irqrestore(&ha->hardware_lock, flags);

	return QLA_SUCCESS;
}

/**
 * qla2300_pci_config() - Setup ISP23xx PCI configuration registers.
 * @vha: HA context
 *
 * Returns 0 on success.
 */
int
qla2300_pci_config(scsi_qla_host_t *vha)
{
	uint16_t	w;
	unsigned long   flags = 0;
	uint32_t	cnt;
	struct qla_hw_data *ha = vha->hw;
	struct device_reg_2xxx __iomem *reg = &ha->iobase->isp;

	pci_set_master(ha->pdev);
	pci_try_set_mwi(ha->pdev);

	pci_read_config_word(ha->pdev, PCI_COMMAND, &w);
	w |= (PCI_COMMAND_PARITY | PCI_COMMAND_SERR);

	if (IS_QLA2322(ha) || IS_QLA6322(ha))
		w &= ~PCI_COMMAND_INTX_DISABLE;
	pci_write_config_word(ha->pdev, PCI_COMMAND, w);

	/*
	 * If this is a 2300 card and not 2312, reset the
	 * COMMAND_INVALIDATE due to a bug in the 2300. Unfortunately,
	 * the 2310 also reports itself as a 2300 so we need to get the
	 * fb revision level -- a 6 indicates it really is a 2300 and
	 * not a 2310.
	 */
	if (IS_QLA2300(ha)) {
		spin_lock_irqsave(&ha->hardware_lock, flags);

		/* Pause RISC. */
		wrt_reg_word(&reg->hccr, HCCR_PAUSE_RISC);
		for (cnt = 0; cnt < 30000; cnt++) {
			if ((rd_reg_word(&reg->hccr) & HCCR_RISC_PAUSE) != 0)
				break;

			udelay(10);
		}

		/* Select FPM registers. */
		wrt_reg_word(&reg->ctrl_status, 0x20);
		rd_reg_word(&reg->ctrl_status);

		/* Get the fb rev level */
		ha->fb_rev = RD_FB_CMD_REG(ha, reg);

		if (ha->fb_rev == FPM_2300)
			pci_clear_mwi(ha->pdev);

		/* Deselect FPM registers. */
		wrt_reg_word(&reg->ctrl_status, 0x0);
		rd_reg_word(&reg->ctrl_status);

		/* Release RISC module. */
		wrt_reg_word(&reg->hccr, HCCR_RELEASE_RISC);
		for (cnt = 0; cnt < 30000; cnt++) {
			if ((rd_reg_word(&reg->hccr) & HCCR_RISC_PAUSE) == 0)
				break;

			udelay(10);
		}

		spin_unlock_irqrestore(&ha->hardware_lock, flags);
	}

	pci_write_config_byte(ha->pdev, PCI_LATENCY_TIMER, 0x80);

	pci_disable_rom(ha->pdev);

	/* Get PCI bus information. */
	spin_lock_irqsave(&ha->hardware_lock, flags);
	ha->pci_attr = rd_reg_word(&reg->ctrl_status);
	spin_unlock_irqrestore(&ha->hardware_lock, flags);

	return QLA_SUCCESS;
}

/**
 * qla24xx_pci_config() - Setup ISP24xx PCI configuration registers.
 * @vha: HA context
 *
 * Returns 0 on success.
 */
int
qla24xx_pci_config(scsi_qla_host_t *vha)
{
	uint16_t w;
	unsigned long flags = 0;
	struct qla_hw_data *ha = vha->hw;
	struct device_reg_24xx __iomem *reg = &ha->iobase->isp24;

	pci_set_master(ha->pdev);
	pci_try_set_mwi(ha->pdev);

	pci_read_config_word(ha->pdev, PCI_COMMAND, &w);
	w |= (PCI_COMMAND_PARITY | PCI_COMMAND_SERR);
	w &= ~PCI_COMMAND_INTX_DISABLE;
	pci_write_config_word(ha->pdev, PCI_COMMAND, w);

	pci_write_config_byte(ha->pdev, PCI_LATENCY_TIMER, 0x80);

	/* PCI-X -- adjust Maximum Memory Read Byte Count (2048). */
	if (pci_find_capability(ha->pdev, PCI_CAP_ID_PCIX))
		pcix_set_mmrbc(ha->pdev, 2048);

	/* PCIe -- adjust Maximum Read Request Size (2048). */
	if (pci_is_pcie(ha->pdev))
		pcie_set_readrq(ha->pdev, 4096);

	pci_disable_rom(ha->pdev);

	ha->chip_revision = ha->pdev->revision;

	/* Get PCI bus information. */
	spin_lock_irqsave(&ha->hardware_lock, flags);
	ha->pci_attr = rd_reg_dword(&reg->ctrl_status);
	spin_unlock_irqrestore(&ha->hardware_lock, flags);

	return QLA_SUCCESS;
}

/**
 * qla25xx_pci_config() - Setup ISP25xx PCI configuration registers.
 * @vha: HA context
 *
 * Returns 0 on success.
 */
int
qla25xx_pci_config(scsi_qla_host_t *vha)
{
	uint16_t w;
	struct qla_hw_data *ha = vha->hw;

	pci_set_master(ha->pdev);
	pci_try_set_mwi(ha->pdev);

	pci_read_config_word(ha->pdev, PCI_COMMAND, &w);
	w |= (PCI_COMMAND_PARITY | PCI_COMMAND_SERR);
	w &= ~PCI_COMMAND_INTX_DISABLE;
	pci_write_config_word(ha->pdev, PCI_COMMAND, w);

	/* PCIe -- adjust Maximum Read Request Size (2048). */
	if (pci_is_pcie(ha->pdev))
		pcie_set_readrq(ha->pdev, 4096);

	pci_disable_rom(ha->pdev);

	ha->chip_revision = ha->pdev->revision;

	return QLA_SUCCESS;
}

/**
 * qla2x00_isp_firmware() - Choose firmware image.
 * @vha: HA context
 *
 * Returns 0 on success.
 */
static int
qla2x00_isp_firmware(scsi_qla_host_t *vha)
{
	int  rval;
	uint16_t loop_id, topo, sw_cap;
	uint8_t domain, area, al_pa;
	struct qla_hw_data *ha = vha->hw;

	/* Assume loading risc code */
	rval = QLA_FUNCTION_FAILED;

	if (ha->flags.disable_risc_code_load) {
		ql_log(ql_log_info, vha, 0x0079, "RISC CODE NOT loaded.\n");

		/* Verify checksum of loaded RISC code. */
		rval = qla2x00_verify_checksum(vha, ha->fw_srisc_address);
		if (rval == QLA_SUCCESS) {
			/* And, verify we are not in ROM code. */
			rval = qla2x00_get_adapter_id(vha, &loop_id, &al_pa,
			    &area, &domain, &topo, &sw_cap);
		}
	}

	if (rval)
		ql_dbg(ql_dbg_init, vha, 0x007a,
		    "**** Load RISC code ****.\n");

	return (rval);
}

/**
 * qla2x00_reset_chip() - Reset ISP chip.
 * @vha: HA context
 *
 * Returns 0 on success.
 */
int
qla2x00_reset_chip(scsi_qla_host_t *vha)
{
	unsigned long   flags = 0;
	struct qla_hw_data *ha = vha->hw;
	struct device_reg_2xxx __iomem *reg = &ha->iobase->isp;
	uint32_t	cnt;
	uint16_t	cmd;
	int rval = QLA_FUNCTION_FAILED;

	if (unlikely(pci_channel_offline(ha->pdev)))
		return rval;

	ha->isp_ops->disable_intrs(ha);

	spin_lock_irqsave(&ha->hardware_lock, flags);

	/* Turn off master enable */
	cmd = 0;
	pci_read_config_word(ha->pdev, PCI_COMMAND, &cmd);
	cmd &= ~PCI_COMMAND_MASTER;
	pci_write_config_word(ha->pdev, PCI_COMMAND, cmd);

	if (!IS_QLA2100(ha)) {
		/* Pause RISC. */
		wrt_reg_word(&reg->hccr, HCCR_PAUSE_RISC);
		if (IS_QLA2200(ha) || IS_QLA2300(ha)) {
			for (cnt = 0; cnt < 30000; cnt++) {
				if ((rd_reg_word(&reg->hccr) &
				    HCCR_RISC_PAUSE) != 0)
					break;
				udelay(100);
			}
		} else {
			rd_reg_word(&reg->hccr);	/* PCI Posting. */
			udelay(10);
		}

		/* Select FPM registers. */
		wrt_reg_word(&reg->ctrl_status, 0x20);
		rd_reg_word(&reg->ctrl_status);		/* PCI Posting. */

		/* FPM Soft Reset. */
		wrt_reg_word(&reg->fpm_diag_config, 0x100);
		rd_reg_word(&reg->fpm_diag_config);	/* PCI Posting. */

		/* Toggle Fpm Reset. */
		if (!IS_QLA2200(ha)) {
			wrt_reg_word(&reg->fpm_diag_config, 0x0);
			rd_reg_word(&reg->fpm_diag_config); /* PCI Posting. */
		}

		/* Select frame buffer registers. */
		wrt_reg_word(&reg->ctrl_status, 0x10);
		rd_reg_word(&reg->ctrl_status);		/* PCI Posting. */

		/* Reset frame buffer FIFOs. */
		if (IS_QLA2200(ha)) {
			WRT_FB_CMD_REG(ha, reg, 0xa000);
			RD_FB_CMD_REG(ha, reg);		/* PCI Posting. */
		} else {
			WRT_FB_CMD_REG(ha, reg, 0x00fc);

			/* Read back fb_cmd until zero or 3 seconds max */
			for (cnt = 0; cnt < 3000; cnt++) {
				if ((RD_FB_CMD_REG(ha, reg) & 0xff) == 0)
					break;
				udelay(100);
			}
		}

		/* Select RISC module registers. */
		wrt_reg_word(&reg->ctrl_status, 0);
		rd_reg_word(&reg->ctrl_status);		/* PCI Posting. */

		/* Reset RISC processor. */
		wrt_reg_word(&reg->hccr, HCCR_RESET_RISC);
		rd_reg_word(&reg->hccr);		/* PCI Posting. */

		/* Release RISC processor. */
		wrt_reg_word(&reg->hccr, HCCR_RELEASE_RISC);
		rd_reg_word(&reg->hccr);		/* PCI Posting. */
	}

	wrt_reg_word(&reg->hccr, HCCR_CLR_RISC_INT);
	wrt_reg_word(&reg->hccr, HCCR_CLR_HOST_INT);

	/* Reset ISP chip. */
	wrt_reg_word(&reg->ctrl_status, CSR_ISP_SOFT_RESET);

	/* Wait for RISC to recover from reset. */
	if (IS_QLA2100(ha) || IS_QLA2200(ha) || IS_QLA2300(ha)) {
		/*
		 * It is necessary to for a delay here since the card doesn't
		 * respond to PCI reads during a reset. On some architectures
		 * this will result in an MCA.
		 */
		udelay(20);
		for (cnt = 30000; cnt; cnt--) {
			if ((rd_reg_word(&reg->ctrl_status) &
			    CSR_ISP_SOFT_RESET) == 0)
				break;
			udelay(100);
		}
	} else
		udelay(10);

	/* Reset RISC processor. */
	wrt_reg_word(&reg->hccr, HCCR_RESET_RISC);

	wrt_reg_word(&reg->semaphore, 0);

	/* Release RISC processor. */
	wrt_reg_word(&reg->hccr, HCCR_RELEASE_RISC);
	rd_reg_word(&reg->hccr);			/* PCI Posting. */

	if (IS_QLA2100(ha) || IS_QLA2200(ha) || IS_QLA2300(ha)) {
		for (cnt = 0; cnt < 30000; cnt++) {
			if (RD_MAILBOX_REG(ha, reg, 0) != MBS_BUSY)
				break;

			udelay(100);
		}
	} else
		udelay(100);

	/* Turn on master enable */
	cmd |= PCI_COMMAND_MASTER;
	pci_write_config_word(ha->pdev, PCI_COMMAND, cmd);

	/* Disable RISC pause on FPM parity error. */
	if (!IS_QLA2100(ha)) {
		wrt_reg_word(&reg->hccr, HCCR_DISABLE_PARITY_PAUSE);
		rd_reg_word(&reg->hccr);		/* PCI Posting. */
	}

	spin_unlock_irqrestore(&ha->hardware_lock, flags);

	return QLA_SUCCESS;
}

/**
 * qla81xx_reset_mpi() - Reset's MPI FW via Write MPI Register MBC.
 * @vha: HA context
 *
 * Returns 0 on success.
 */
static int
qla81xx_reset_mpi(scsi_qla_host_t *vha)
{
	uint16_t mb[4] = {0x1010, 0, 1, 0};

	if (!IS_QLA81XX(vha->hw))
		return QLA_SUCCESS;

	return qla81xx_write_mpi_register(vha, mb);
}

static int
qla_chk_risc_recovery(scsi_qla_host_t *vha)
{
	struct qla_hw_data *ha = vha->hw;
	struct device_reg_24xx __iomem *reg = &ha->iobase->isp24;
	__le16 __iomem *mbptr = &reg->mailbox0;
	int i;
	u16 mb[32];
	int rc = QLA_SUCCESS;

	if (!IS_QLA27XX(ha) && !IS_QLA28XX(ha))
		return rc;

	/* this check is only valid after RISC reset */
	mb[0] = rd_reg_word(mbptr);
	mbptr++;
	if (mb[0] == 0xf) {
		rc = QLA_FUNCTION_FAILED;

		for (i = 1; i < 32; i++) {
			mb[i] = rd_reg_word(mbptr);
			mbptr++;
		}

		ql_log(ql_log_warn, vha, 0x1015,
		       "RISC reset failed. mb[0-7] %04xh %04xh %04xh %04xh %04xh %04xh %04xh %04xh\n",
		       mb[0], mb[1], mb[2], mb[3], mb[4], mb[5], mb[6], mb[7]);
		ql_log(ql_log_warn, vha, 0x1015,
		       "RISC reset failed. mb[8-15] %04xh %04xh %04xh %04xh %04xh %04xh %04xh %04xh\n",
		       mb[8], mb[9], mb[10], mb[11], mb[12], mb[13], mb[14],
		       mb[15]);
		ql_log(ql_log_warn, vha, 0x1015,
		       "RISC reset failed. mb[16-23] %04xh %04xh %04xh %04xh %04xh %04xh %04xh %04xh\n",
		       mb[16], mb[17], mb[18], mb[19], mb[20], mb[21], mb[22],
		       mb[23]);
		ql_log(ql_log_warn, vha, 0x1015,
		       "RISC reset failed. mb[24-31] %04xh %04xh %04xh %04xh %04xh %04xh %04xh %04xh\n",
		       mb[24], mb[25], mb[26], mb[27], mb[28], mb[29], mb[30],
		       mb[31]);
	}
	return rc;
}

/**
 * qla24xx_reset_risc() - Perform full reset of ISP24xx RISC.
 * @vha: HA context
 *
 * Returns 0 on success.
 */
static inline int
qla24xx_reset_risc(scsi_qla_host_t *vha)
{
	unsigned long flags = 0;
	struct qla_hw_data *ha = vha->hw;
	struct device_reg_24xx __iomem *reg = &ha->iobase->isp24;
	uint32_t cnt;
	uint16_t wd;
	static int abts_cnt; /* ISP abort retry counts */
	int rval = QLA_SUCCESS;
	int print = 1;

	spin_lock_irqsave(&ha->hardware_lock, flags);

	/* Reset RISC. */
	wrt_reg_dword(&reg->ctrl_status, CSRX_DMA_SHUTDOWN|MWB_4096_BYTES);
	for (cnt = 0; cnt < 30000; cnt++) {
		if ((rd_reg_dword(&reg->ctrl_status) & CSRX_DMA_ACTIVE) == 0)
			break;

		udelay(10);
	}

	if (!(rd_reg_dword(&reg->ctrl_status) & CSRX_DMA_ACTIVE))
		set_bit(DMA_SHUTDOWN_CMPL, &ha->fw_dump_cap_flags);

	ql_dbg(ql_dbg_init + ql_dbg_verbose, vha, 0x017e,
	    "HCCR: 0x%x, Control Status %x, DMA active status:0x%x\n",
	    rd_reg_dword(&reg->hccr),
	    rd_reg_dword(&reg->ctrl_status),
	    (rd_reg_dword(&reg->ctrl_status) & CSRX_DMA_ACTIVE));

	wrt_reg_dword(&reg->ctrl_status,
	    CSRX_ISP_SOFT_RESET|CSRX_DMA_SHUTDOWN|MWB_4096_BYTES);
	pci_read_config_word(ha->pdev, PCI_COMMAND, &wd);

	udelay(100);

	/* Wait for firmware to complete NVRAM accesses. */
	rd_reg_word(&reg->mailbox0);
	for (cnt = 10000; rd_reg_word(&reg->mailbox0) != 0 &&
	    rval == QLA_SUCCESS; cnt--) {
		barrier();
		if (cnt)
			udelay(5);
		else
			rval = QLA_FUNCTION_TIMEOUT;
	}

	if (rval == QLA_SUCCESS)
		set_bit(ISP_MBX_RDY, &ha->fw_dump_cap_flags);

	ql_dbg(ql_dbg_init + ql_dbg_verbose, vha, 0x017f,
	    "HCCR: 0x%x, MailBox0 Status 0x%x\n",
	    rd_reg_dword(&reg->hccr),
	    rd_reg_word(&reg->mailbox0));

	/* Wait for soft-reset to complete. */
	rd_reg_dword(&reg->ctrl_status);
	for (cnt = 0; cnt < 60; cnt++) {
		barrier();
		if ((rd_reg_dword(&reg->ctrl_status) &
		    CSRX_ISP_SOFT_RESET) == 0)
			break;

		udelay(5);
	}
	if (!(rd_reg_dword(&reg->ctrl_status) & CSRX_ISP_SOFT_RESET))
		set_bit(ISP_SOFT_RESET_CMPL, &ha->fw_dump_cap_flags);

	ql_dbg(ql_dbg_init + ql_dbg_verbose, vha, 0x015d,
	    "HCCR: 0x%x, Soft Reset status: 0x%x\n",
	    rd_reg_dword(&reg->hccr),
	    rd_reg_dword(&reg->ctrl_status));

	/* If required, do an MPI FW reset now */
	if (test_and_clear_bit(MPI_RESET_NEEDED, &vha->dpc_flags)) {
		if (qla81xx_reset_mpi(vha) != QLA_SUCCESS) {
			if (++abts_cnt < 5) {
				set_bit(ISP_ABORT_NEEDED, &vha->dpc_flags);
				set_bit(MPI_RESET_NEEDED, &vha->dpc_flags);
			} else {
				/*
				 * We exhausted the ISP abort retries. We have to
				 * set the board offline.
				 */
				abts_cnt = 0;
				vha->flags.online = 0;
			}
		}
	}

	wrt_reg_dword(&reg->hccr, HCCRX_SET_RISC_RESET);
	rd_reg_dword(&reg->hccr);

	wrt_reg_dword(&reg->hccr, HCCRX_REL_RISC_PAUSE);
	rd_reg_dword(&reg->hccr);

	wrt_reg_dword(&reg->hccr, HCCRX_CLR_RISC_RESET);
	mdelay(10);
	rd_reg_dword(&reg->hccr);

	wd = rd_reg_word(&reg->mailbox0);
	for (cnt = 300; wd != 0 && rval == QLA_SUCCESS; cnt--) {
		barrier();
		if (cnt) {
			mdelay(1);
			if (print && qla_chk_risc_recovery(vha))
				print = 0;

			wd = rd_reg_word(&reg->mailbox0);
		} else {
			rval = QLA_FUNCTION_TIMEOUT;

			ql_log(ql_log_warn, vha, 0x015e,
			       "RISC reset timeout\n");
		}
	}

	if (rval == QLA_SUCCESS)
		set_bit(RISC_RDY_AFT_RESET, &ha->fw_dump_cap_flags);

	ql_dbg(ql_dbg_init + ql_dbg_verbose, vha, 0x015e,
	    "Host Risc 0x%x, mailbox0 0x%x\n",
	    rd_reg_dword(&reg->hccr),
	     rd_reg_word(&reg->mailbox0));

	spin_unlock_irqrestore(&ha->hardware_lock, flags);

	ql_dbg(ql_dbg_init + ql_dbg_verbose, vha, 0x015f,
	    "Driver in %s mode\n",
	    IS_NOPOLLING_TYPE(ha) ? "Interrupt" : "Polling");

	if (IS_NOPOLLING_TYPE(ha))
		ha->isp_ops->enable_intrs(ha);

	return rval;
}

static void
qla25xx_read_risc_sema_reg(scsi_qla_host_t *vha, uint32_t *data)
{
	struct device_reg_24xx __iomem *reg = &vha->hw->iobase->isp24;

	wrt_reg_dword(&reg->iobase_addr, RISC_REGISTER_BASE_OFFSET);
	*data = rd_reg_dword(&reg->iobase_window + RISC_REGISTER_WINDOW_OFFSET);
}

static void
qla25xx_write_risc_sema_reg(scsi_qla_host_t *vha, uint32_t data)
{
	struct device_reg_24xx __iomem *reg = &vha->hw->iobase->isp24;

	wrt_reg_dword(&reg->iobase_addr, RISC_REGISTER_BASE_OFFSET);
	wrt_reg_dword(&reg->iobase_window + RISC_REGISTER_WINDOW_OFFSET, data);
}

static void
qla25xx_manipulate_risc_semaphore(scsi_qla_host_t *vha)
{
	uint32_t wd32 = 0;
	uint delta_msec = 100;
	uint elapsed_msec = 0;
	uint timeout_msec;
	ulong n;

	if (vha->hw->pdev->subsystem_device != 0x0175 &&
	    vha->hw->pdev->subsystem_device != 0x0240)
		return;

	wrt_reg_dword(&vha->hw->iobase->isp24.hccr, HCCRX_SET_RISC_PAUSE);
	udelay(100);

attempt:
	timeout_msec = TIMEOUT_SEMAPHORE;
	n = timeout_msec / delta_msec;
	while (n--) {
		qla25xx_write_risc_sema_reg(vha, RISC_SEMAPHORE_SET);
		qla25xx_read_risc_sema_reg(vha, &wd32);
		if (wd32 & RISC_SEMAPHORE)
			break;
		msleep(delta_msec);
		elapsed_msec += delta_msec;
		if (elapsed_msec > TIMEOUT_TOTAL_ELAPSED)
			goto force;
	}

	if (!(wd32 & RISC_SEMAPHORE))
		goto force;

	if (!(wd32 & RISC_SEMAPHORE_FORCE))
		goto acquired;

	qla25xx_write_risc_sema_reg(vha, RISC_SEMAPHORE_CLR);
	timeout_msec = TIMEOUT_SEMAPHORE_FORCE;
	n = timeout_msec / delta_msec;
	while (n--) {
		qla25xx_read_risc_sema_reg(vha, &wd32);
		if (!(wd32 & RISC_SEMAPHORE_FORCE))
			break;
		msleep(delta_msec);
		elapsed_msec += delta_msec;
		if (elapsed_msec > TIMEOUT_TOTAL_ELAPSED)
			goto force;
	}

	if (wd32 & RISC_SEMAPHORE_FORCE)
		qla25xx_write_risc_sema_reg(vha, RISC_SEMAPHORE_FORCE_CLR);

	goto attempt;

force:
	qla25xx_write_risc_sema_reg(vha, RISC_SEMAPHORE_FORCE_SET);

acquired:
	return;
}

/**
 * qla24xx_reset_chip() - Reset ISP24xx chip.
 * @vha: HA context
 *
 * Returns 0 on success.
 */
int
qla24xx_reset_chip(scsi_qla_host_t *vha)
{
	struct qla_hw_data *ha = vha->hw;
	int rval = QLA_FUNCTION_FAILED;

	if (pci_channel_offline(ha->pdev) &&
	    ha->flags.pci_channel_io_perm_failure) {
		return rval;
	}

	ha->isp_ops->disable_intrs(ha);

	qla25xx_manipulate_risc_semaphore(vha);

	/* Perform RISC reset. */
	rval = qla24xx_reset_risc(vha);

	return rval;
}

/**
 * qla2x00_chip_diag() - Test chip for proper operation.
 * @vha: HA context
 *
 * Returns 0 on success.
 */
int
qla2x00_chip_diag(scsi_qla_host_t *vha)
{
	int		rval;
	struct qla_hw_data *ha = vha->hw;
	struct device_reg_2xxx __iomem *reg = &ha->iobase->isp;
	unsigned long	flags = 0;
	uint16_t	data;
	uint32_t	cnt;
	uint16_t	mb[5];
	struct req_que *req = ha->req_q_map[0];

	/* Assume a failed state */
	rval = QLA_FUNCTION_FAILED;

	ql_dbg(ql_dbg_init, vha, 0x007b, "Testing device at %p.\n",
	       &reg->flash_address);

	spin_lock_irqsave(&ha->hardware_lock, flags);

	/* Reset ISP chip. */
	wrt_reg_word(&reg->ctrl_status, CSR_ISP_SOFT_RESET);

	/*
	 * We need to have a delay here since the card will not respond while
	 * in reset causing an MCA on some architectures.
	 */
	udelay(20);
	data = qla2x00_debounce_register(&reg->ctrl_status);
	for (cnt = 6000000 ; cnt && (data & CSR_ISP_SOFT_RESET); cnt--) {
		udelay(5);
		data = rd_reg_word(&reg->ctrl_status);
		barrier();
	}

	if (!cnt)
		goto chip_diag_failed;

	ql_dbg(ql_dbg_init, vha, 0x007c,
	    "Reset register cleared by chip reset.\n");

	/* Reset RISC processor. */
	wrt_reg_word(&reg->hccr, HCCR_RESET_RISC);
	wrt_reg_word(&reg->hccr, HCCR_RELEASE_RISC);

	/* Workaround for QLA2312 PCI parity error */
	if (IS_QLA2100(ha) || IS_QLA2200(ha) || IS_QLA2300(ha)) {
		data = qla2x00_debounce_register(MAILBOX_REG(ha, reg, 0));
		for (cnt = 6000000; cnt && (data == MBS_BUSY); cnt--) {
			udelay(5);
			data = RD_MAILBOX_REG(ha, reg, 0);
			barrier();
		}
	} else
		udelay(10);

	if (!cnt)
		goto chip_diag_failed;

	/* Check product ID of chip */
	ql_dbg(ql_dbg_init, vha, 0x007d, "Checking product ID of chip.\n");

	mb[1] = RD_MAILBOX_REG(ha, reg, 1);
	mb[2] = RD_MAILBOX_REG(ha, reg, 2);
	mb[3] = RD_MAILBOX_REG(ha, reg, 3);
	mb[4] = qla2x00_debounce_register(MAILBOX_REG(ha, reg, 4));
	if (mb[1] != PROD_ID_1 || (mb[2] != PROD_ID_2 && mb[2] != PROD_ID_2a) ||
	    mb[3] != PROD_ID_3) {
		ql_log(ql_log_warn, vha, 0x0062,
		    "Wrong product ID = 0x%x,0x%x,0x%x.\n",
		    mb[1], mb[2], mb[3]);

		goto chip_diag_failed;
	}
	ha->product_id[0] = mb[1];
	ha->product_id[1] = mb[2];
	ha->product_id[2] = mb[3];
	ha->product_id[3] = mb[4];

	/* Adjust fw RISC transfer size */
	if (req->length > 1024)
		ha->fw_transfer_size = REQUEST_ENTRY_SIZE * 1024;
	else
		ha->fw_transfer_size = REQUEST_ENTRY_SIZE *
		    req->length;

	if (IS_QLA2200(ha) &&
	    RD_MAILBOX_REG(ha, reg, 7) == QLA2200A_RISC_ROM_VER) {
		/* Limit firmware transfer size with a 2200A */
		ql_dbg(ql_dbg_init, vha, 0x007e, "Found QLA2200A Chip.\n");

		ha->device_type |= DT_ISP2200A;
		ha->fw_transfer_size = 128;
	}

	/* Wrap Incoming Mailboxes Test. */
	spin_unlock_irqrestore(&ha->hardware_lock, flags);

	ql_dbg(ql_dbg_init, vha, 0x007f, "Checking mailboxes.\n");
	rval = qla2x00_mbx_reg_test(vha);
	if (rval)
		ql_log(ql_log_warn, vha, 0x0080,
		    "Failed mailbox send register test.\n");
	else
		/* Flag a successful rval */
		rval = QLA_SUCCESS;
	spin_lock_irqsave(&ha->hardware_lock, flags);

chip_diag_failed:
	if (rval)
		ql_log(ql_log_info, vha, 0x0081,
		    "Chip diagnostics **** FAILED ****.\n");

	spin_unlock_irqrestore(&ha->hardware_lock, flags);

	return (rval);
}

/**
 * qla24xx_chip_diag() - Test ISP24xx for proper operation.
 * @vha: HA context
 *
 * Returns 0 on success.
 */
int
qla24xx_chip_diag(scsi_qla_host_t *vha)
{
	int rval;
	struct qla_hw_data *ha = vha->hw;
	struct req_que *req = ha->req_q_map[0];

	if (IS_P3P_TYPE(ha))
		return QLA_SUCCESS;

	ha->fw_transfer_size = REQUEST_ENTRY_SIZE * req->length;

	rval = qla2x00_mbx_reg_test(vha);
	if (rval) {
		ql_log(ql_log_warn, vha, 0x0082,
		    "Failed mailbox send register test.\n");
	} else {
		/* Flag a successful rval */
		rval = QLA_SUCCESS;
	}

	return rval;
}

static void
qla2x00_init_fce_trace(scsi_qla_host_t *vha)
{
	int rval;
	dma_addr_t tc_dma;
	void *tc;
	struct qla_hw_data *ha = vha->hw;

	if (!IS_FWI2_CAPABLE(ha))
		return;

	if (!IS_QLA25XX(ha) && !IS_QLA81XX(ha) && !IS_QLA83XX(ha) &&
	    !IS_QLA27XX(ha) && !IS_QLA28XX(ha))
		return;

	if (ha->fce) {
		ql_dbg(ql_dbg_init, vha, 0x00bd,
		       "%s: FCE Mem is already allocated.\n",
		       __func__);
		return;
	}

	/* Allocate memory for Fibre Channel Event Buffer. */
	tc = dma_alloc_coherent(&ha->pdev->dev, FCE_SIZE, &tc_dma,
				GFP_KERNEL);
	if (!tc) {
		ql_log(ql_log_warn, vha, 0x00be,
		       "Unable to allocate (%d KB) for FCE.\n",
		       FCE_SIZE / 1024);
		return;
	}

	rval = qla2x00_enable_fce_trace(vha, tc_dma, FCE_NUM_BUFFERS,
					ha->fce_mb, &ha->fce_bufs);
	if (rval) {
		ql_log(ql_log_warn, vha, 0x00bf,
		       "Unable to initialize FCE (%d).\n", rval);
		dma_free_coherent(&ha->pdev->dev, FCE_SIZE, tc, tc_dma);
		return;
	}

	ql_dbg(ql_dbg_init, vha, 0x00c0,
	       "Allocated (%d KB) for FCE...\n", FCE_SIZE / 1024);

	ha->flags.fce_enabled = 1;
	ha->fce_dma = tc_dma;
	ha->fce = tc;
}

static void
qla2x00_init_eft_trace(scsi_qla_host_t *vha)
{
	int rval;
	dma_addr_t tc_dma;
	void *tc;
	struct qla_hw_data *ha = vha->hw;

	if (!IS_FWI2_CAPABLE(ha))
		return;

	if (ha->eft) {
		ql_dbg(ql_dbg_init, vha, 0x00bd,
		    "%s: EFT Mem is already allocated.\n",
		    __func__);
		return;
	}

	/* Allocate memory for Extended Trace Buffer. */
	tc = dma_alloc_coherent(&ha->pdev->dev, EFT_SIZE, &tc_dma,
				GFP_KERNEL);
	if (!tc) {
		ql_log(ql_log_warn, vha, 0x00c1,
		       "Unable to allocate (%d KB) for EFT.\n",
		       EFT_SIZE / 1024);
		return;
	}

	rval = qla2x00_enable_eft_trace(vha, tc_dma, EFT_NUM_BUFFERS);
	if (rval) {
		ql_log(ql_log_warn, vha, 0x00c2,
		       "Unable to initialize EFT (%d).\n", rval);
		dma_free_coherent(&ha->pdev->dev, EFT_SIZE, tc, tc_dma);
		return;
	}

	ql_dbg(ql_dbg_init, vha, 0x00c3,
	       "Allocated (%d KB) EFT ...\n", EFT_SIZE / 1024);

	ha->eft_dma = tc_dma;
	ha->eft = tc;
}

static void
qla2x00_alloc_offload_mem(scsi_qla_host_t *vha)
{
	qla2x00_init_fce_trace(vha);
	qla2x00_init_eft_trace(vha);
}

void
qla2x00_alloc_fw_dump(scsi_qla_host_t *vha)
{
	uint32_t dump_size, fixed_size, mem_size, req_q_size, rsp_q_size,
	    eft_size, fce_size, mq_size;
	struct qla_hw_data *ha = vha->hw;
	struct req_que *req = ha->req_q_map[0];
	struct rsp_que *rsp = ha->rsp_q_map[0];
	struct qla2xxx_fw_dump *fw_dump;

	if (ha->fw_dump) {
		ql_dbg(ql_dbg_init, vha, 0x00bd,
		    "Firmware dump already allocated.\n");
		return;
	}

	ha->fw_dumped = 0;
	ha->fw_dump_cap_flags = 0;
	dump_size = fixed_size = mem_size = eft_size = fce_size = mq_size = 0;
	req_q_size = rsp_q_size = 0;

	if (IS_QLA2100(ha) || IS_QLA2200(ha)) {
		fixed_size = sizeof(struct qla2100_fw_dump);
	} else if (IS_QLA23XX(ha)) {
		fixed_size = offsetof(struct qla2300_fw_dump, data_ram);
		mem_size = (ha->fw_memory_size - 0x11000 + 1) *
		    sizeof(uint16_t);
	} else if (IS_FWI2_CAPABLE(ha)) {
		if (IS_QLA83XX(ha))
			fixed_size = offsetof(struct qla83xx_fw_dump, ext_mem);
		else if (IS_QLA81XX(ha))
			fixed_size = offsetof(struct qla81xx_fw_dump, ext_mem);
		else if (IS_QLA25XX(ha))
			fixed_size = offsetof(struct qla25xx_fw_dump, ext_mem);
		else
			fixed_size = offsetof(struct qla24xx_fw_dump, ext_mem);

		mem_size = (ha->fw_memory_size - 0x100000 + 1) *
		    sizeof(uint32_t);
		if (ha->mqenable) {
			if (!IS_QLA83XX(ha))
				mq_size = sizeof(struct qla2xxx_mq_chain);
			/*
			 * Allocate maximum buffer size for all queues - Q0.
			 * Resizing must be done at end-of-dump processing.
			 */
			mq_size += (ha->max_req_queues - 1) *
			    (req->length * sizeof(request_t));
			mq_size += (ha->max_rsp_queues - 1) *
			    (rsp->length * sizeof(response_t));
		}
		if (ha->tgt.atio_ring)
			mq_size += ha->tgt.atio_q_length * sizeof(request_t);

		qla2x00_init_fce_trace(vha);
		if (ha->fce)
			fce_size = sizeof(struct qla2xxx_fce_chain) + FCE_SIZE;
		qla2x00_init_eft_trace(vha);
		if (ha->eft)
			eft_size = EFT_SIZE;
	}

	if (IS_QLA27XX(ha) || IS_QLA28XX(ha)) {
		struct fwdt *fwdt = ha->fwdt;
		uint j;

		for (j = 0; j < 2; j++, fwdt++) {
			if (!fwdt->template) {
				ql_dbg(ql_dbg_init, vha, 0x00ba,
				    "-> fwdt%u no template\n", j);
				continue;
			}
			ql_dbg(ql_dbg_init, vha, 0x00fa,
			    "-> fwdt%u calculating fwdump size...\n", j);
			fwdt->dump_size = qla27xx_fwdt_calculate_dump_size(
			    vha, fwdt->template);
			ql_dbg(ql_dbg_init, vha, 0x00fa,
			    "-> fwdt%u calculated fwdump size = %#lx bytes\n",
			    j, fwdt->dump_size);
			dump_size += fwdt->dump_size;
		}
		/* Add space for spare MPI fw dump. */
		dump_size += ha->fwdt[1].dump_size;
	} else {
		req_q_size = req->length * sizeof(request_t);
		rsp_q_size = rsp->length * sizeof(response_t);
		dump_size = offsetof(struct qla2xxx_fw_dump, isp);
		dump_size += fixed_size + mem_size + req_q_size + rsp_q_size
			+ eft_size;
		ha->chain_offset = dump_size;
		dump_size += mq_size + fce_size;
		if (ha->exchoffld_buf)
			dump_size += sizeof(struct qla2xxx_offld_chain) +
				ha->exchoffld_size;
		if (ha->exlogin_buf)
			dump_size += sizeof(struct qla2xxx_offld_chain) +
				ha->exlogin_size;
	}

	if (!ha->fw_dump_len || dump_size > ha->fw_dump_alloc_len) {

		ql_dbg(ql_dbg_init, vha, 0x00c5,
		    "%s dump_size %d fw_dump_len %d fw_dump_alloc_len %d\n",
		    __func__, dump_size, ha->fw_dump_len,
		    ha->fw_dump_alloc_len);

		fw_dump = vmalloc(dump_size);
		if (!fw_dump) {
			ql_log(ql_log_warn, vha, 0x00c4,
			    "Unable to allocate (%d KB) for firmware dump.\n",
			    dump_size / 1024);
		} else {
			mutex_lock(&ha->optrom_mutex);
			if (ha->fw_dumped) {
				memcpy(fw_dump, ha->fw_dump, ha->fw_dump_len);
				vfree(ha->fw_dump);
				ha->fw_dump = fw_dump;
				ha->fw_dump_alloc_len =  dump_size;
				ql_dbg(ql_dbg_init, vha, 0x00c5,
				    "Re-Allocated (%d KB) and save firmware dump.\n",
				    dump_size / 1024);
			} else {
				vfree(ha->fw_dump);
				ha->fw_dump = fw_dump;

				ha->fw_dump_len = ha->fw_dump_alloc_len =
				    dump_size;
				ql_dbg(ql_dbg_init, vha, 0x00c5,
				    "Allocated (%d KB) for firmware dump.\n",
				    dump_size / 1024);

				if (IS_QLA27XX(ha) || IS_QLA28XX(ha)) {
					ha->mpi_fw_dump = (char *)fw_dump +
						ha->fwdt[1].dump_size;
					mutex_unlock(&ha->optrom_mutex);
					return;
				}

				ha->fw_dump->signature[0] = 'Q';
				ha->fw_dump->signature[1] = 'L';
				ha->fw_dump->signature[2] = 'G';
				ha->fw_dump->signature[3] = 'C';
				ha->fw_dump->version = htonl(1);

				ha->fw_dump->fixed_size = htonl(fixed_size);
				ha->fw_dump->mem_size = htonl(mem_size);
				ha->fw_dump->req_q_size = htonl(req_q_size);
				ha->fw_dump->rsp_q_size = htonl(rsp_q_size);

				ha->fw_dump->eft_size = htonl(eft_size);
				ha->fw_dump->eft_addr_l =
				    htonl(LSD(ha->eft_dma));
				ha->fw_dump->eft_addr_h =
				    htonl(MSD(ha->eft_dma));

				ha->fw_dump->header_size =
					htonl(offsetof
					    (struct qla2xxx_fw_dump, isp));
			}
			mutex_unlock(&ha->optrom_mutex);
		}
	}
}

static int
qla81xx_mpi_sync(scsi_qla_host_t *vha)
{
#define MPS_MASK	0xe0
	int rval;
	uint16_t dc;
	uint32_t dw;

	if (!IS_QLA81XX(vha->hw))
		return QLA_SUCCESS;

	rval = qla2x00_write_ram_word(vha, 0x7c00, 1);
	if (rval != QLA_SUCCESS) {
		ql_log(ql_log_warn, vha, 0x0105,
		    "Unable to acquire semaphore.\n");
		goto done;
	}

	pci_read_config_word(vha->hw->pdev, 0x54, &dc);
	rval = qla2x00_read_ram_word(vha, 0x7a15, &dw);
	if (rval != QLA_SUCCESS) {
		ql_log(ql_log_warn, vha, 0x0067, "Unable to read sync.\n");
		goto done_release;
	}

	dc &= MPS_MASK;
	if (dc == (dw & MPS_MASK))
		goto done_release;

	dw &= ~MPS_MASK;
	dw |= dc;
	rval = qla2x00_write_ram_word(vha, 0x7a15, dw);
	if (rval != QLA_SUCCESS) {
		ql_log(ql_log_warn, vha, 0x0114, "Unable to gain sync.\n");
	}

done_release:
	rval = qla2x00_write_ram_word(vha, 0x7c00, 0);
	if (rval != QLA_SUCCESS) {
		ql_log(ql_log_warn, vha, 0x006d,
		    "Unable to release semaphore.\n");
	}

done:
	return rval;
}

int
qla2x00_alloc_outstanding_cmds(struct qla_hw_data *ha, struct req_que *req)
{
	/* Don't try to reallocate the array */
	if (req->outstanding_cmds)
		return QLA_SUCCESS;

	if (!IS_FWI2_CAPABLE(ha))
		req->num_outstanding_cmds = DEFAULT_OUTSTANDING_COMMANDS;
	else {
		if (ha->cur_fw_xcb_count <= ha->cur_fw_iocb_count)
			req->num_outstanding_cmds = ha->cur_fw_xcb_count;
		else
			req->num_outstanding_cmds = ha->cur_fw_iocb_count;
	}

	req->outstanding_cmds = kcalloc(req->num_outstanding_cmds,
					sizeof(srb_t *),
					GFP_KERNEL);

	if (!req->outstanding_cmds) {
		/*
		 * Try to allocate a minimal size just so we can get through
		 * initialization.
		 */
		req->num_outstanding_cmds = MIN_OUTSTANDING_COMMANDS;
		req->outstanding_cmds = kcalloc(req->num_outstanding_cmds,
						sizeof(srb_t *),
						GFP_KERNEL);

		if (!req->outstanding_cmds) {
			ql_log(ql_log_fatal, NULL, 0x0126,
			    "Failed to allocate memory for "
			    "outstanding_cmds for req_que %p.\n", req);
			req->num_outstanding_cmds = 0;
			return QLA_FUNCTION_FAILED;
		}
	}

	return QLA_SUCCESS;
}

#define PRINT_FIELD(_field, _flag, _str) {		\
	if (a0->_field & _flag) {\
		if (p) {\
			strcat(ptr, "|");\
			ptr++;\
			leftover--;\
		} \
		len = snprintf(ptr, leftover, "%s", _str);	\
		p = 1;\
		leftover -= len;\
		ptr += len; \
	} \
}

static void qla2xxx_print_sfp_info(struct scsi_qla_host *vha)
{
#define STR_LEN 64
	struct sff_8247_a0 *a0 = (struct sff_8247_a0 *)vha->hw->sfp_data;
	u8 str[STR_LEN], *ptr, p;
	int leftover, len;

	memset(str, 0, STR_LEN);
	snprintf(str, SFF_VEN_NAME_LEN+1, a0->vendor_name);
	ql_dbg(ql_dbg_init, vha, 0x015a,
	    "SFP MFG Name: %s\n", str);

	memset(str, 0, STR_LEN);
	snprintf(str, SFF_PART_NAME_LEN+1, a0->vendor_pn);
	ql_dbg(ql_dbg_init, vha, 0x015c,
	    "SFP Part Name: %s\n", str);

	/* media */
	memset(str, 0, STR_LEN);
	ptr = str;
	leftover = STR_LEN;
	p = len = 0;
	PRINT_FIELD(fc_med_cc9, FC_MED_TW, "Twin AX");
	PRINT_FIELD(fc_med_cc9, FC_MED_TP, "Twisted Pair");
	PRINT_FIELD(fc_med_cc9, FC_MED_MI, "Min Coax");
	PRINT_FIELD(fc_med_cc9, FC_MED_TV, "Video Coax");
	PRINT_FIELD(fc_med_cc9, FC_MED_M6, "MultiMode 62.5um");
	PRINT_FIELD(fc_med_cc9, FC_MED_M5, "MultiMode 50um");
	PRINT_FIELD(fc_med_cc9, FC_MED_SM, "SingleMode");
	ql_dbg(ql_dbg_init, vha, 0x0160,
	    "SFP Media: %s\n", str);

	/* link length */
	memset(str, 0, STR_LEN);
	ptr = str;
	leftover = STR_LEN;
	p = len = 0;
	PRINT_FIELD(fc_ll_cc7, FC_LL_VL, "Very Long");
	PRINT_FIELD(fc_ll_cc7, FC_LL_S, "Short");
	PRINT_FIELD(fc_ll_cc7, FC_LL_I, "Intermediate");
	PRINT_FIELD(fc_ll_cc7, FC_LL_L, "Long");
	PRINT_FIELD(fc_ll_cc7, FC_LL_M, "Medium");
	ql_dbg(ql_dbg_init, vha, 0x0196,
	    "SFP Link Length: %s\n", str);

	memset(str, 0, STR_LEN);
	ptr = str;
	leftover = STR_LEN;
	p = len = 0;
	PRINT_FIELD(fc_ll_cc7, FC_LL_SA, "Short Wave (SA)");
	PRINT_FIELD(fc_ll_cc7, FC_LL_LC, "Long Wave(LC)");
	PRINT_FIELD(fc_tec_cc8, FC_TEC_SN, "Short Wave (SN)");
	PRINT_FIELD(fc_tec_cc8, FC_TEC_SL, "Short Wave (SL)");
	PRINT_FIELD(fc_tec_cc8, FC_TEC_LL, "Long Wave (LL)");
	ql_dbg(ql_dbg_init, vha, 0x016e,
	    "SFP FC Link Tech: %s\n", str);

	if (a0->length_km)
		ql_dbg(ql_dbg_init, vha, 0x016f,
		    "SFP Distant: %d km\n", a0->length_km);
	if (a0->length_100m)
		ql_dbg(ql_dbg_init, vha, 0x0170,
		    "SFP Distant: %d m\n", a0->length_100m*100);
	if (a0->length_50um_10m)
		ql_dbg(ql_dbg_init, vha, 0x0189,
		    "SFP Distant (WL=50um): %d m\n", a0->length_50um_10m * 10);
	if (a0->length_62um_10m)
		ql_dbg(ql_dbg_init, vha, 0x018a,
		  "SFP Distant (WL=62.5um): %d m\n", a0->length_62um_10m * 10);
	if (a0->length_om4_10m)
		ql_dbg(ql_dbg_init, vha, 0x0194,
		    "SFP Distant (OM4): %d m\n", a0->length_om4_10m * 10);
	if (a0->length_om3_10m)
		ql_dbg(ql_dbg_init, vha, 0x0195,
		    "SFP Distant (OM3): %d m\n", a0->length_om3_10m * 10);
}


/**
 * qla24xx_detect_sfp()
 *
 * @vha: adapter state pointer.
 *
 * @return
 *	0 -- Configure firmware to use short-range settings -- normal
 *	     buffer-to-buffer credits.
 *
 *	1 -- Configure firmware to use long-range settings -- extra
 *	     buffer-to-buffer credits should be allocated with
 *	     ha->lr_distance containing distance settings from NVRAM or SFP
 *	     (if supported).
 */
int
qla24xx_detect_sfp(scsi_qla_host_t *vha)
{
	int rc, used_nvram;
	struct sff_8247_a0 *a;
	struct qla_hw_data *ha = vha->hw;
	struct nvram_81xx *nv = ha->nvram;
#define LR_DISTANCE_UNKNOWN	2
	static const char * const types[] = { "Short", "Long" };
	static const char * const lengths[] = { "(10km)", "(5km)", "" };
	u8 ll = 0;

	/* Seed with NVRAM settings. */
	used_nvram = 0;
	ha->flags.lr_detected = 0;
	if (IS_BPM_RANGE_CAPABLE(ha) &&
	    (nv->enhanced_features & NEF_LR_DIST_ENABLE)) {
		used_nvram = 1;
		ha->flags.lr_detected = 1;
		ha->lr_distance =
		    (nv->enhanced_features >> LR_DIST_NV_POS)
		     & LR_DIST_NV_MASK;
	}

	if (!IS_BPM_ENABLED(vha))
		goto out;
	/* Determine SR/LR capabilities of SFP/Transceiver. */
	rc = qla2x00_read_sfp_dev(vha, NULL, 0);
	if (rc)
		goto out;

	used_nvram = 0;
	a = (struct sff_8247_a0 *)vha->hw->sfp_data;
	qla2xxx_print_sfp_info(vha);

	ha->flags.lr_detected = 0;
	ll = a->fc_ll_cc7;
	if (ll & FC_LL_VL || ll & FC_LL_L) {
		/* Long range, track length. */
		ha->flags.lr_detected = 1;

		if (a->length_km > 5 || a->length_100m > 50)
			ha->lr_distance = LR_DISTANCE_10K;
		else
			ha->lr_distance = LR_DISTANCE_5K;
	}

out:
	ql_dbg(ql_dbg_async, vha, 0x507b,
	    "SFP detect: %s-Range SFP %s (nvr=%x ll=%x lr=%x lrd=%x).\n",
	    types[ha->flags.lr_detected],
	    ha->flags.lr_detected ? lengths[ha->lr_distance] :
	       lengths[LR_DISTANCE_UNKNOWN],
	    used_nvram, ll, ha->flags.lr_detected, ha->lr_distance);
	return ha->flags.lr_detected;
}

static void __qla_adjust_iocb_limit(struct qla_qpair *qpair)
{
	u8 num_qps;
	u16 limit;
	struct qla_hw_data *ha = qpair->vha->hw;

	num_qps = ha->num_qpairs + 1;
	limit = (ha->orig_fw_iocb_count * QLA_IOCB_PCT_LIMIT) / 100;

	qpair->fwres.iocbs_total = ha->orig_fw_iocb_count;
	qpair->fwres.iocbs_limit = limit;
	qpair->fwres.iocbs_qp_limit = limit / num_qps;

	qpair->fwres.exch_total = ha->orig_fw_xcb_count;
	qpair->fwres.exch_limit = (ha->orig_fw_xcb_count *
				   QLA_IOCB_PCT_LIMIT) / 100;
}

void qla_init_iocb_limit(scsi_qla_host_t *vha)
{
	u8 i;
	struct qla_hw_data *ha = vha->hw;

	 __qla_adjust_iocb_limit(ha->base_qpair);
	ha->base_qpair->fwres.iocbs_used = 0;
<<<<<<< HEAD
=======

	ha->base_qpair->fwres.exch_total = ha->orig_fw_xcb_count;
	ha->base_qpair->fwres.exch_limit = (ha->orig_fw_xcb_count *
					    QLA_IOCB_PCT_LIMIT) / 100;
>>>>>>> eb3cdb58
	ha->base_qpair->fwres.exch_used  = 0;

	for (i = 0; i < ha->max_qpairs; i++) {
		if (ha->queue_pair_map[i])  {
			__qla_adjust_iocb_limit(ha->queue_pair_map[i]);
			ha->queue_pair_map[i]->fwres.iocbs_used = 0;
<<<<<<< HEAD
=======
			ha->queue_pair_map[i]->fwres.exch_total = ha->orig_fw_xcb_count;
			ha->queue_pair_map[i]->fwres.exch_limit =
				(ha->orig_fw_xcb_count * QLA_IOCB_PCT_LIMIT) / 100;
>>>>>>> eb3cdb58
			ha->queue_pair_map[i]->fwres.exch_used = 0;
		}
	}
}

void qla_adjust_iocb_limit(scsi_qla_host_t *vha)
{
	u8 i;
	struct qla_hw_data *ha = vha->hw;

	__qla_adjust_iocb_limit(ha->base_qpair);

	for (i = 0; i < ha->max_qpairs; i++) {
		if (ha->queue_pair_map[i])
			__qla_adjust_iocb_limit(ha->queue_pair_map[i]);
	}
}

/**
 * qla2x00_setup_chip() - Load and start RISC firmware.
 * @vha: HA context
 *
 * Returns 0 on success.
 */
static int
qla2x00_setup_chip(scsi_qla_host_t *vha)
{
	int rval;
	uint32_t srisc_address = 0;
	struct qla_hw_data *ha = vha->hw;
	struct device_reg_2xxx __iomem *reg = &ha->iobase->isp;
	unsigned long flags;
	uint16_t fw_major_version;
	int done_once = 0;

	if (IS_P3P_TYPE(ha)) {
		rval = ha->isp_ops->load_risc(vha, &srisc_address);
		if (rval == QLA_SUCCESS) {
			qla2x00_stop_firmware(vha);
			goto enable_82xx_npiv;
		} else
			goto failed;
	}

	if (!IS_FWI2_CAPABLE(ha) && !IS_QLA2100(ha) && !IS_QLA2200(ha)) {
		/* Disable SRAM, Instruction RAM and GP RAM parity.  */
		spin_lock_irqsave(&ha->hardware_lock, flags);
		wrt_reg_word(&reg->hccr, (HCCR_ENABLE_PARITY + 0x0));
		rd_reg_word(&reg->hccr);
		spin_unlock_irqrestore(&ha->hardware_lock, flags);
	}

	qla81xx_mpi_sync(vha);

execute_fw_with_lr:
	/* Load firmware sequences */
	rval = ha->isp_ops->load_risc(vha, &srisc_address);
	if (rval == QLA_SUCCESS) {
		ql_dbg(ql_dbg_init, vha, 0x00c9,
		    "Verifying Checksum of loaded RISC code.\n");

		rval = qla2x00_verify_checksum(vha, srisc_address);
		if (rval == QLA_SUCCESS) {
			/* Start firmware execution. */
			ql_dbg(ql_dbg_init, vha, 0x00ca,
			    "Starting firmware.\n");

			if (ql2xexlogins)
				ha->flags.exlogins_enabled = 1;

			if (qla_is_exch_offld_enabled(vha))
				ha->flags.exchoffld_enabled = 1;

			rval = qla2x00_execute_fw(vha, srisc_address);
			/* Retrieve firmware information. */
			if (rval == QLA_SUCCESS) {
				/* Enable BPM support? */
				if (!done_once++ && qla24xx_detect_sfp(vha)) {
					ql_dbg(ql_dbg_init, vha, 0x00ca,
					    "Re-starting firmware -- BPM.\n");
					/* Best-effort - re-init. */
					ha->isp_ops->reset_chip(vha);
					ha->isp_ops->chip_diag(vha);
					goto execute_fw_with_lr;
				}

				if (IS_ZIO_THRESHOLD_CAPABLE(ha))
					qla27xx_set_zio_threshold(vha,
					    ha->last_zio_threshold);

				rval = qla2x00_set_exlogins_buffer(vha);
				if (rval != QLA_SUCCESS)
					goto failed;

				rval = qla2x00_set_exchoffld_buffer(vha);
				if (rval != QLA_SUCCESS)
					goto failed;

enable_82xx_npiv:
				fw_major_version = ha->fw_major_version;
				if (IS_P3P_TYPE(ha))
					qla82xx_check_md_needed(vha);
				else
					rval = qla2x00_get_fw_version(vha);
				if (rval != QLA_SUCCESS)
					goto failed;
				ha->flags.npiv_supported = 0;
				if (IS_QLA2XXX_MIDTYPE(ha) &&
					 (ha->fw_attributes & BIT_2)) {
					ha->flags.npiv_supported = 1;
					if ((!ha->max_npiv_vports) ||
					    ((ha->max_npiv_vports + 1) %
					    MIN_MULTI_ID_FABRIC))
						ha->max_npiv_vports =
						    MIN_MULTI_ID_FABRIC - 1;
				}
				qla2x00_get_resource_cnts(vha);
				qla_init_iocb_limit(vha);

				/*
				 * Allocate the array of outstanding commands
				 * now that we know the firmware resources.
				 */
				rval = qla2x00_alloc_outstanding_cmds(ha,
				    vha->req);
				if (rval != QLA_SUCCESS)
					goto failed;

				if (!fw_major_version && !(IS_P3P_TYPE(ha)))
					qla2x00_alloc_offload_mem(vha);

				if (ql2xallocfwdump && !(IS_P3P_TYPE(ha)))
					qla2x00_alloc_fw_dump(vha);

			} else {
				goto failed;
			}
		} else {
			ql_log(ql_log_fatal, vha, 0x00cd,
			    "ISP Firmware failed checksum.\n");
			goto failed;
		}

		/* Enable PUREX PASSTHRU */
		if (ql2xrdpenable || ha->flags.scm_supported_f ||
		    ha->flags.edif_enabled)
			qla25xx_set_els_cmds_supported(vha);
	} else
		goto failed;

	if (!IS_FWI2_CAPABLE(ha) && !IS_QLA2100(ha) && !IS_QLA2200(ha)) {
		/* Enable proper parity. */
		spin_lock_irqsave(&ha->hardware_lock, flags);
		if (IS_QLA2300(ha))
			/* SRAM parity */
			wrt_reg_word(&reg->hccr, HCCR_ENABLE_PARITY + 0x1);
		else
			/* SRAM, Instruction RAM and GP RAM parity */
			wrt_reg_word(&reg->hccr, HCCR_ENABLE_PARITY + 0x7);
		rd_reg_word(&reg->hccr);
		spin_unlock_irqrestore(&ha->hardware_lock, flags);
	}

	if (IS_QLA27XX(ha) || IS_QLA28XX(ha))
		ha->flags.fac_supported = 1;
	else if (rval == QLA_SUCCESS && IS_FAC_REQUIRED(ha)) {
		uint32_t size;

		rval = qla81xx_fac_get_sector_size(vha, &size);
		if (rval == QLA_SUCCESS) {
			ha->flags.fac_supported = 1;
			ha->fdt_block_size = size << 2;
		} else {
			ql_log(ql_log_warn, vha, 0x00ce,
			    "Unsupported FAC firmware (%d.%02d.%02d).\n",
			    ha->fw_major_version, ha->fw_minor_version,
			    ha->fw_subminor_version);

			if (IS_QLA83XX(ha)) {
				ha->flags.fac_supported = 0;
				rval = QLA_SUCCESS;
			}
		}
	}
failed:
	if (rval) {
		ql_log(ql_log_fatal, vha, 0x00cf,
		    "Setup chip ****FAILED****.\n");
	}

	return (rval);
}

/**
 * qla2x00_init_response_q_entries() - Initializes response queue entries.
 * @rsp: response queue
 *
 * Beginning of request ring has initialization control block already built
 * by nvram config routine.
 *
 * Returns 0 on success.
 */
void
qla2x00_init_response_q_entries(struct rsp_que *rsp)
{
	uint16_t cnt;
	response_t *pkt;

	rsp->ring_ptr = rsp->ring;
	rsp->ring_index    = 0;
	rsp->status_srb = NULL;
	pkt = rsp->ring_ptr;
	for (cnt = 0; cnt < rsp->length; cnt++) {
		pkt->signature = RESPONSE_PROCESSED;
		pkt++;
	}
}

/**
 * qla2x00_update_fw_options() - Read and process firmware options.
 * @vha: HA context
 *
 * Returns 0 on success.
 */
void
qla2x00_update_fw_options(scsi_qla_host_t *vha)
{
	uint16_t swing, emphasis, tx_sens, rx_sens;
	struct qla_hw_data *ha = vha->hw;

	memset(ha->fw_options, 0, sizeof(ha->fw_options));
	qla2x00_get_fw_options(vha, ha->fw_options);

	if (IS_QLA2100(ha) || IS_QLA2200(ha))
		return;

	/* Serial Link options. */
	ql_dbg(ql_dbg_init + ql_dbg_buffer, vha, 0x0115,
	    "Serial link options.\n");
	ql_dump_buffer(ql_dbg_init + ql_dbg_buffer, vha, 0x0109,
	    ha->fw_seriallink_options, sizeof(ha->fw_seriallink_options));

	ha->fw_options[1] &= ~FO1_SET_EMPHASIS_SWING;
	if (ha->fw_seriallink_options[3] & BIT_2) {
		ha->fw_options[1] |= FO1_SET_EMPHASIS_SWING;

		/*  1G settings */
		swing = ha->fw_seriallink_options[2] & (BIT_2 | BIT_1 | BIT_0);
		emphasis = (ha->fw_seriallink_options[2] &
		    (BIT_4 | BIT_3)) >> 3;
		tx_sens = ha->fw_seriallink_options[0] &
		    (BIT_3 | BIT_2 | BIT_1 | BIT_0);
		rx_sens = (ha->fw_seriallink_options[0] &
		    (BIT_7 | BIT_6 | BIT_5 | BIT_4)) >> 4;
		ha->fw_options[10] = (emphasis << 14) | (swing << 8);
		if (IS_QLA2300(ha) || IS_QLA2312(ha) || IS_QLA6312(ha)) {
			if (rx_sens == 0x0)
				rx_sens = 0x3;
			ha->fw_options[10] |= (tx_sens << 4) | rx_sens;
		} else if (IS_QLA2322(ha) || IS_QLA6322(ha))
			ha->fw_options[10] |= BIT_5 |
			    ((rx_sens & (BIT_1 | BIT_0)) << 2) |
			    (tx_sens & (BIT_1 | BIT_0));

		/*  2G settings */
		swing = (ha->fw_seriallink_options[2] &
		    (BIT_7 | BIT_6 | BIT_5)) >> 5;
		emphasis = ha->fw_seriallink_options[3] & (BIT_1 | BIT_0);
		tx_sens = ha->fw_seriallink_options[1] &
		    (BIT_3 | BIT_2 | BIT_1 | BIT_0);
		rx_sens = (ha->fw_seriallink_options[1] &
		    (BIT_7 | BIT_6 | BIT_5 | BIT_4)) >> 4;
		ha->fw_options[11] = (emphasis << 14) | (swing << 8);
		if (IS_QLA2300(ha) || IS_QLA2312(ha) || IS_QLA6312(ha)) {
			if (rx_sens == 0x0)
				rx_sens = 0x3;
			ha->fw_options[11] |= (tx_sens << 4) | rx_sens;
		} else if (IS_QLA2322(ha) || IS_QLA6322(ha))
			ha->fw_options[11] |= BIT_5 |
			    ((rx_sens & (BIT_1 | BIT_0)) << 2) |
			    (tx_sens & (BIT_1 | BIT_0));
	}

	/* FCP2 options. */
	/*  Return command IOCBs without waiting for an ABTS to complete. */
	ha->fw_options[3] |= BIT_13;

	/* LED scheme. */
	if (ha->flags.enable_led_scheme)
		ha->fw_options[2] |= BIT_12;

	/* Detect ISP6312. */
	if (IS_QLA6312(ha))
		ha->fw_options[2] |= BIT_13;

	/* Set Retry FLOGI in case of P2P connection */
	if (ha->operating_mode == P2P) {
		ha->fw_options[2] |= BIT_3;
		ql_dbg(ql_dbg_disc, vha, 0x2100,
		    "(%s): Setting FLOGI retry BIT in fw_options[2]: 0x%x\n",
			__func__, ha->fw_options[2]);
	}

	/* Update firmware options. */
	qla2x00_set_fw_options(vha, ha->fw_options);
}

void
qla24xx_update_fw_options(scsi_qla_host_t *vha)
{
	int rval;
	struct qla_hw_data *ha = vha->hw;

	if (IS_P3P_TYPE(ha))
		return;

	/*  Hold status IOCBs until ABTS response received. */
	if (ql2xfwholdabts)
		ha->fw_options[3] |= BIT_12;

	/* Set Retry FLOGI in case of P2P connection */
	if (ha->operating_mode == P2P) {
		ha->fw_options[2] |= BIT_3;
		ql_dbg(ql_dbg_disc, vha, 0x2101,
		    "(%s): Setting FLOGI retry BIT in fw_options[2]: 0x%x\n",
			__func__, ha->fw_options[2]);
	}

	/* Move PUREX, ABTS RX & RIDA to ATIOQ */
	if (ql2xmvasynctoatio && !ha->flags.edif_enabled &&
	    (IS_QLA83XX(ha) || IS_QLA27XX(ha) || IS_QLA28XX(ha))) {
		if (qla_tgt_mode_enabled(vha) ||
		    qla_dual_mode_enabled(vha))
			ha->fw_options[2] |= BIT_11;
		else
			ha->fw_options[2] &= ~BIT_11;
	}

	if (IS_QLA25XX(ha) || IS_QLA83XX(ha) || IS_QLA27XX(ha) ||
	    IS_QLA28XX(ha)) {
		/*
		 * Tell FW to track each exchange to prevent
		 * driver from using stale exchange.
		 */
		if (qla_tgt_mode_enabled(vha) ||
		    qla_dual_mode_enabled(vha))
			ha->fw_options[2] |= BIT_4;
		else
			ha->fw_options[2] &= ~(BIT_4);

		/* Reserve 1/2 of emergency exchanges for ELS.*/
		if (qla2xuseresexchforels)
			ha->fw_options[2] |= BIT_8;
		else
			ha->fw_options[2] &= ~BIT_8;

		/*
		 * N2N: set Secure=1 for PLOGI ACC and
		 * fw shal not send PRLI after PLOGI Acc
		 */
		if (ha->flags.edif_enabled &&
		    DBELL_ACTIVE(vha)) {
			ha->fw_options[3] |= BIT_15;
			ha->flags.n2n_fw_acc_sec = 1;
		} else {
			ha->fw_options[3] &= ~BIT_15;
			ha->flags.n2n_fw_acc_sec = 0;
		}
	}

	if (ql2xrdpenable || ha->flags.scm_supported_f ||
	    ha->flags.edif_enabled)
		ha->fw_options[1] |= ADD_FO1_ENABLE_PUREX_IOCB;

	/* Enable Async 8130/8131 events -- transceiver insertion/removal */
	if (IS_BPM_RANGE_CAPABLE(ha))
		ha->fw_options[3] |= BIT_10;

	ql_dbg(ql_dbg_init, vha, 0x00e8,
	    "%s, add FW options 1-3 = 0x%04x 0x%04x 0x%04x mode %x\n",
	    __func__, ha->fw_options[1], ha->fw_options[2],
	    ha->fw_options[3], vha->host->active_mode);

	if (ha->fw_options[1] || ha->fw_options[2] || ha->fw_options[3])
		qla2x00_set_fw_options(vha, ha->fw_options);

	/* Update Serial Link options. */
	if ((le16_to_cpu(ha->fw_seriallink_options24[0]) & BIT_0) == 0)
		return;

	rval = qla2x00_set_serdes_params(vha,
	    le16_to_cpu(ha->fw_seriallink_options24[1]),
	    le16_to_cpu(ha->fw_seriallink_options24[2]),
	    le16_to_cpu(ha->fw_seriallink_options24[3]));
	if (rval != QLA_SUCCESS) {
		ql_log(ql_log_warn, vha, 0x0104,
		    "Unable to update Serial Link options (%x).\n", rval);
	}
}

void
qla2x00_config_rings(struct scsi_qla_host *vha)
{
	struct qla_hw_data *ha = vha->hw;
	struct device_reg_2xxx __iomem *reg = &ha->iobase->isp;
	struct req_que *req = ha->req_q_map[0];
	struct rsp_que *rsp = ha->rsp_q_map[0];

	/* Setup ring parameters in initialization control block. */
	ha->init_cb->request_q_outpointer = cpu_to_le16(0);
	ha->init_cb->response_q_inpointer = cpu_to_le16(0);
	ha->init_cb->request_q_length = cpu_to_le16(req->length);
	ha->init_cb->response_q_length = cpu_to_le16(rsp->length);
	put_unaligned_le64(req->dma, &ha->init_cb->request_q_address);
	put_unaligned_le64(rsp->dma, &ha->init_cb->response_q_address);

	wrt_reg_word(ISP_REQ_Q_IN(ha, reg), 0);
	wrt_reg_word(ISP_REQ_Q_OUT(ha, reg), 0);
	wrt_reg_word(ISP_RSP_Q_IN(ha, reg), 0);
	wrt_reg_word(ISP_RSP_Q_OUT(ha, reg), 0);
	rd_reg_word(ISP_RSP_Q_OUT(ha, reg));		/* PCI Posting. */
}

void
qla24xx_config_rings(struct scsi_qla_host *vha)
{
	struct qla_hw_data *ha = vha->hw;
	device_reg_t *reg = ISP_QUE_REG(ha, 0);
	struct device_reg_2xxx __iomem *ioreg = &ha->iobase->isp;
	struct qla_msix_entry *msix;
	struct init_cb_24xx *icb;
	uint16_t rid = 0;
	struct req_que *req = ha->req_q_map[0];
	struct rsp_que *rsp = ha->rsp_q_map[0];

	/* Setup ring parameters in initialization control block. */
	icb = (struct init_cb_24xx *)ha->init_cb;
	icb->request_q_outpointer = cpu_to_le16(0);
	icb->response_q_inpointer = cpu_to_le16(0);
	icb->request_q_length = cpu_to_le16(req->length);
	icb->response_q_length = cpu_to_le16(rsp->length);
	put_unaligned_le64(req->dma, &icb->request_q_address);
	put_unaligned_le64(rsp->dma, &icb->response_q_address);

	/* Setup ATIO queue dma pointers for target mode */
	icb->atio_q_inpointer = cpu_to_le16(0);
	icb->atio_q_length = cpu_to_le16(ha->tgt.atio_q_length);
	put_unaligned_le64(ha->tgt.atio_dma, &icb->atio_q_address);

	if (IS_SHADOW_REG_CAPABLE(ha))
		icb->firmware_options_2 |= cpu_to_le32(BIT_30|BIT_29);

	if (ha->mqenable || IS_QLA83XX(ha) || IS_QLA27XX(ha) ||
	    IS_QLA28XX(ha)) {
		icb->qos = cpu_to_le16(QLA_DEFAULT_QUE_QOS);
		icb->rid = cpu_to_le16(rid);
		if (ha->flags.msix_enabled) {
			msix = &ha->msix_entries[1];
			ql_dbg(ql_dbg_init, vha, 0x0019,
			    "Registering vector 0x%x for base que.\n",
			    msix->entry);
			icb->msix = cpu_to_le16(msix->entry);
		}
		/* Use alternate PCI bus number */
		if (MSB(rid))
			icb->firmware_options_2 |= cpu_to_le32(BIT_19);
		/* Use alternate PCI devfn */
		if (LSB(rid))
			icb->firmware_options_2 |= cpu_to_le32(BIT_18);

		/* Use Disable MSIX Handshake mode for capable adapters */
		if ((ha->fw_attributes & BIT_6) && (IS_MSIX_NACK_CAPABLE(ha)) &&
		    (ha->flags.msix_enabled)) {
			icb->firmware_options_2 &= cpu_to_le32(~BIT_22);
			ha->flags.disable_msix_handshake = 1;
			ql_dbg(ql_dbg_init, vha, 0x00fe,
			    "MSIX Handshake Disable Mode turned on.\n");
		} else {
			icb->firmware_options_2 |= cpu_to_le32(BIT_22);
		}
		icb->firmware_options_2 |= cpu_to_le32(BIT_23);

		wrt_reg_dword(&reg->isp25mq.req_q_in, 0);
		wrt_reg_dword(&reg->isp25mq.req_q_out, 0);
		wrt_reg_dword(&reg->isp25mq.rsp_q_in, 0);
		wrt_reg_dword(&reg->isp25mq.rsp_q_out, 0);
	} else {
		wrt_reg_dword(&reg->isp24.req_q_in, 0);
		wrt_reg_dword(&reg->isp24.req_q_out, 0);
		wrt_reg_dword(&reg->isp24.rsp_q_in, 0);
		wrt_reg_dword(&reg->isp24.rsp_q_out, 0);
	}

	qlt_24xx_config_rings(vha);

	/* If the user has configured the speed, set it here */
	if (ha->set_data_rate) {
		ql_dbg(ql_dbg_init, vha, 0x00fd,
		    "Speed set by user : %s Gbps \n",
		    qla2x00_get_link_speed_str(ha, ha->set_data_rate));
		icb->firmware_options_3 = cpu_to_le32(ha->set_data_rate << 13);
	}

	/* PCI posting */
	rd_reg_word(&ioreg->hccr);
}

/**
 * qla2x00_init_rings() - Initializes firmware.
 * @vha: HA context
 *
 * Beginning of request ring has initialization control block already built
 * by nvram config routine.
 *
 * Returns 0 on success.
 */
int
qla2x00_init_rings(scsi_qla_host_t *vha)
{
	int	rval;
	unsigned long flags = 0;
	int cnt, que;
	struct qla_hw_data *ha = vha->hw;
	struct req_que *req;
	struct rsp_que *rsp;
	struct mid_init_cb_24xx *mid_init_cb =
	    (struct mid_init_cb_24xx *) ha->init_cb;

	spin_lock_irqsave(&ha->hardware_lock, flags);

	/* Clear outstanding commands array. */
	for (que = 0; que < ha->max_req_queues; que++) {
		req = ha->req_q_map[que];
		if (!req || !test_bit(que, ha->req_qid_map))
			continue;
		req->out_ptr = (uint16_t *)(req->ring + req->length);
		*req->out_ptr = 0;
		for (cnt = 1; cnt < req->num_outstanding_cmds; cnt++)
			req->outstanding_cmds[cnt] = NULL;

		req->current_outstanding_cmd = 1;

		/* Initialize firmware. */
		req->ring_ptr  = req->ring;
		req->ring_index    = 0;
		req->cnt      = req->length;
	}

	for (que = 0; que < ha->max_rsp_queues; que++) {
		rsp = ha->rsp_q_map[que];
		if (!rsp || !test_bit(que, ha->rsp_qid_map))
			continue;
		rsp->in_ptr = (uint16_t *)(rsp->ring + rsp->length);
		*rsp->in_ptr = 0;
		/* Initialize response queue entries */
		if (IS_QLAFX00(ha))
			qlafx00_init_response_q_entries(rsp);
		else
			qla2x00_init_response_q_entries(rsp);
	}

	ha->tgt.atio_ring_ptr = ha->tgt.atio_ring;
	ha->tgt.atio_ring_index = 0;
	/* Initialize ATIO queue entries */
	qlt_init_atio_q_entries(vha);

	ha->isp_ops->config_rings(vha);

	spin_unlock_irqrestore(&ha->hardware_lock, flags);

	if (IS_QLAFX00(ha)) {
		rval = qlafx00_init_firmware(vha, ha->init_cb_size);
		goto next_check;
	}

	/* Update any ISP specific firmware options before initialization. */
	ha->isp_ops->update_fw_options(vha);

	ql_dbg(ql_dbg_init, vha, 0x00d1,
	       "Issue init firmware FW opt 1-3= %08x %08x %08x.\n",
	       le32_to_cpu(mid_init_cb->init_cb.firmware_options_1),
	       le32_to_cpu(mid_init_cb->init_cb.firmware_options_2),
	       le32_to_cpu(mid_init_cb->init_cb.firmware_options_3));

	if (ha->flags.npiv_supported) {
		if (ha->operating_mode == LOOP && !IS_CNA_CAPABLE(ha))
			ha->max_npiv_vports = MIN_MULTI_ID_FABRIC - 1;
		mid_init_cb->count = cpu_to_le16(ha->max_npiv_vports);
	}

	if (IS_FWI2_CAPABLE(ha)) {
		mid_init_cb->options = cpu_to_le16(BIT_1);
		mid_init_cb->init_cb.execution_throttle =
		    cpu_to_le16(ha->cur_fw_xcb_count);
		ha->flags.dport_enabled =
			(le32_to_cpu(mid_init_cb->init_cb.firmware_options_1) &
			 BIT_7) != 0;
		ql_dbg(ql_dbg_init, vha, 0x0191, "DPORT Support: %s.\n",
		    (ha->flags.dport_enabled) ? "enabled" : "disabled");
		/* FA-WWPN Status */
		ha->flags.fawwpn_enabled =
			(le32_to_cpu(mid_init_cb->init_cb.firmware_options_1) &
			 BIT_6) != 0;
		ql_dbg(ql_dbg_init, vha, 0x00bc, "FA-WWPN Support: %s.\n",
		    (ha->flags.fawwpn_enabled) ? "enabled" : "disabled");
		/* Init_cb will be reused for other command(s).  Save a backup copy of port_name */
		memcpy(ha->port_name, ha->init_cb->port_name, WWN_SIZE);
	}

	/* ELS pass through payload is limit by frame size. */
	if (ha->flags.edif_enabled)
		mid_init_cb->init_cb.frame_payload_size = cpu_to_le16(ELS_MAX_PAYLOAD);

<<<<<<< HEAD
	QLA_FW_STARTED(ha);
=======
>>>>>>> eb3cdb58
	rval = qla2x00_init_firmware(vha, ha->init_cb_size);
next_check:
	if (rval) {
		QLA_FW_STOPPED(ha);
		ql_log(ql_log_fatal, vha, 0x00d2,
		    "Init Firmware **** FAILED ****.\n");
	} else {
		ql_dbg(ql_dbg_init, vha, 0x00d3,
		    "Init Firmware -- success.\n");
		vha->u_ql2xexchoffld = vha->u_ql2xiniexchg = 0;
	}

	return (rval);
}

/**
 * qla2x00_fw_ready() - Waits for firmware ready.
 * @vha: HA context
 *
 * Returns 0 on success.
 */
static int
qla2x00_fw_ready(scsi_qla_host_t *vha)
{
	int		rval;
	unsigned long	wtime, mtime, cs84xx_time;
	uint16_t	min_wait;	/* Minimum wait time if loop is down */
	uint16_t	wait_time;	/* Wait time if loop is coming ready */
	uint16_t	state[6];
	struct qla_hw_data *ha = vha->hw;

	if (IS_QLAFX00(vha->hw))
		return qlafx00_fw_ready(vha);

	/* Time to wait for loop down */
	if (IS_P3P_TYPE(ha))
		min_wait = 30;
	else
		min_wait = 20;

	/*
	 * Firmware should take at most one RATOV to login, plus 5 seconds for
	 * our own processing.
	 */
	if ((wait_time = (ha->retry_count*ha->login_timeout) + 5) < min_wait) {
		wait_time = min_wait;
	}

	/* Min wait time if loop down */
	mtime = jiffies + (min_wait * HZ);

	/* wait time before firmware ready */
	wtime = jiffies + (wait_time * HZ);

	/* Wait for ISP to finish LIP */
	if (!vha->flags.init_done)
		ql_log(ql_log_info, vha, 0x801e,
		    "Waiting for LIP to complete.\n");

	do {
		memset(state, -1, sizeof(state));
		rval = qla2x00_get_firmware_state(vha, state);
		if (rval == QLA_SUCCESS) {
			if (state[0] < FSTATE_LOSS_OF_SYNC) {
				vha->device_flags &= ~DFLG_NO_CABLE;
			}
			if (IS_QLA84XX(ha) && state[0] != FSTATE_READY) {
				ql_dbg(ql_dbg_taskm, vha, 0x801f,
				    "fw_state=%x 84xx=%x.\n", state[0],
				    state[2]);
				if ((state[2] & FSTATE_LOGGED_IN) &&
				     (state[2] & FSTATE_WAITING_FOR_VERIFY)) {
					ql_dbg(ql_dbg_taskm, vha, 0x8028,
					    "Sending verify iocb.\n");

					cs84xx_time = jiffies;
					rval = qla84xx_init_chip(vha);
					if (rval != QLA_SUCCESS) {
						ql_log(ql_log_warn,
						    vha, 0x8007,
						    "Init chip failed.\n");
						break;
					}

					/* Add time taken to initialize. */
					cs84xx_time = jiffies - cs84xx_time;
					wtime += cs84xx_time;
					mtime += cs84xx_time;
					ql_dbg(ql_dbg_taskm, vha, 0x8008,
					    "Increasing wait time by %ld. "
					    "New time %ld.\n", cs84xx_time,
					    wtime);
				}
			} else if (state[0] == FSTATE_READY) {
				ql_dbg(ql_dbg_taskm, vha, 0x8037,
				    "F/W Ready - OK.\n");

				qla2x00_get_retry_cnt(vha, &ha->retry_count,
				    &ha->login_timeout, &ha->r_a_tov);

				rval = QLA_SUCCESS;
				break;
			}

			rval = QLA_FUNCTION_FAILED;

			if (atomic_read(&vha->loop_down_timer) &&
			    state[0] != FSTATE_READY) {
				/* Loop down. Timeout on min_wait for states
				 * other than Wait for Login.
				 */
				if (time_after_eq(jiffies, mtime)) {
					ql_log(ql_log_info, vha, 0x8038,
					    "Cable is unplugged...\n");

					vha->device_flags |= DFLG_NO_CABLE;
					break;
				}
			}
		} else {
			/* Mailbox cmd failed. Timeout on min_wait. */
			if (time_after_eq(jiffies, mtime) ||
				ha->flags.isp82xx_fw_hung)
				break;
		}

		if (time_after_eq(jiffies, wtime))
			break;

		/* Delay for a while */
		msleep(500);
	} while (1);

	ql_dbg(ql_dbg_taskm, vha, 0x803a,
	    "fw_state=%x (%x, %x, %x, %x %x) curr time=%lx.\n", state[0],
	    state[1], state[2], state[3], state[4], state[5], jiffies);

	if (rval && !(vha->device_flags & DFLG_NO_CABLE)) {
		ql_log(ql_log_warn, vha, 0x803b,
		    "Firmware ready **** FAILED ****.\n");
	}

	return (rval);
}

/*
*  qla2x00_configure_hba
*      Setup adapter context.
*
* Input:
*      ha = adapter state pointer.
*
* Returns:
*      0 = success
*
* Context:
*      Kernel context.
*/
static int
qla2x00_configure_hba(scsi_qla_host_t *vha)
{
	int       rval;
	uint16_t      loop_id;
	uint16_t      topo;
	uint16_t      sw_cap;
	uint8_t       al_pa;
	uint8_t       area;
	uint8_t       domain;
	char		connect_type[22];
	struct qla_hw_data *ha = vha->hw;
	scsi_qla_host_t *base_vha = pci_get_drvdata(ha->pdev);
	port_id_t id;
	unsigned long flags;

	/* Get host addresses. */
	rval = qla2x00_get_adapter_id(vha,
	    &loop_id, &al_pa, &area, &domain, &topo, &sw_cap);
	if (rval != QLA_SUCCESS) {
		if (LOOP_TRANSITION(vha) || atomic_read(&ha->loop_down_timer) ||
		    IS_CNA_CAPABLE(ha) ||
		    (rval == QLA_COMMAND_ERROR && loop_id == 0x7)) {
			ql_dbg(ql_dbg_disc, vha, 0x2008,
			    "Loop is in a transition state.\n");
		} else {
			ql_log(ql_log_warn, vha, 0x2009,
			    "Unable to get host loop ID.\n");
			if (IS_FWI2_CAPABLE(ha) && (vha == base_vha) &&
			    (rval == QLA_COMMAND_ERROR && loop_id == 0x1b)) {
				ql_log(ql_log_warn, vha, 0x1151,
				    "Doing link init.\n");
				if (qla24xx_link_initialize(vha) == QLA_SUCCESS)
					return rval;
			}
			set_bit(ISP_ABORT_NEEDED, &vha->dpc_flags);
		}
		return (rval);
	}

	if (topo == 4) {
		ql_log(ql_log_info, vha, 0x200a,
		    "Cannot get topology - retrying.\n");
		return (QLA_FUNCTION_FAILED);
	}

	vha->loop_id = loop_id;

	/* initialize */
	ha->min_external_loopid = SNS_FIRST_LOOP_ID;
	ha->operating_mode = LOOP;

	switch (topo) {
	case 0:
		ql_dbg(ql_dbg_disc, vha, 0x200b, "HBA in NL topology.\n");
		ha->switch_cap = 0;
		ha->current_topology = ISP_CFG_NL;
		strcpy(connect_type, "(Loop)");
		break;

	case 1:
		ql_dbg(ql_dbg_disc, vha, 0x200c, "HBA in FL topology.\n");
		ha->switch_cap = sw_cap;
		ha->current_topology = ISP_CFG_FL;
		strcpy(connect_type, "(FL_Port)");
		break;

	case 2:
		ql_dbg(ql_dbg_disc, vha, 0x200d, "HBA in N P2P topology.\n");
		ha->switch_cap = 0;
		ha->operating_mode = P2P;
		ha->current_topology = ISP_CFG_N;
		strcpy(connect_type, "(N_Port-to-N_Port)");
		break;

	case 3:
		ql_dbg(ql_dbg_disc, vha, 0x200e, "HBA in F P2P topology.\n");
		ha->switch_cap = sw_cap;
		ha->operating_mode = P2P;
		ha->current_topology = ISP_CFG_F;
		strcpy(connect_type, "(F_Port)");
		break;

	default:
		ql_dbg(ql_dbg_disc, vha, 0x200f,
		    "HBA in unknown topology %x, using NL.\n", topo);
		ha->switch_cap = 0;
		ha->current_topology = ISP_CFG_NL;
		strcpy(connect_type, "(Loop)");
		break;
	}

	/* Save Host port and loop ID. */
	/* byte order - Big Endian */
	id.b.domain = domain;
	id.b.area = area;
	id.b.al_pa = al_pa;
	id.b.rsvd_1 = 0;
	spin_lock_irqsave(&ha->hardware_lock, flags);
	if (vha->hw->flags.edif_enabled) {
		if (topo != 2)
			qla_update_host_map(vha, id);
	} else if (!(topo == 2 && ha->flags.n2n_bigger))
		qla_update_host_map(vha, id);
	spin_unlock_irqrestore(&ha->hardware_lock, flags);

	if (!vha->flags.init_done)
		ql_log(ql_log_info, vha, 0x2010,
		    "Topology - %s, Host Loop address 0x%x.\n",
		    connect_type, vha->loop_id);

	return(rval);
}

inline void
qla2x00_set_model_info(scsi_qla_host_t *vha, uint8_t *model, size_t len,
		       const char *def)
{
	char *st, *en;
	uint16_t index;
	uint64_t zero[2] = { 0 };
	struct qla_hw_data *ha = vha->hw;
	int use_tbl = !IS_QLA24XX_TYPE(ha) && !IS_QLA25XX(ha) &&
	    !IS_CNA_CAPABLE(ha) && !IS_QLA2031(ha);

	if (len > sizeof(zero))
		len = sizeof(zero);
	if (memcmp(model, &zero, len) != 0) {
		memcpy(ha->model_number, model, len);
		st = en = ha->model_number;
		en += len - 1;
		while (en > st) {
			if (*en != 0x20 && *en != 0x00)
				break;
			*en-- = '\0';
		}

		index = (ha->pdev->subsystem_device & 0xff);
		if (use_tbl &&
		    ha->pdev->subsystem_vendor == PCI_VENDOR_ID_QLOGIC &&
		    index < QLA_MODEL_NAMES)
			strscpy(ha->model_desc,
			    qla2x00_model_name[index * 2 + 1],
			    sizeof(ha->model_desc));
	} else {
		index = (ha->pdev->subsystem_device & 0xff);
		if (use_tbl &&
		    ha->pdev->subsystem_vendor == PCI_VENDOR_ID_QLOGIC &&
		    index < QLA_MODEL_NAMES) {
			strscpy(ha->model_number,
				qla2x00_model_name[index * 2],
				sizeof(ha->model_number));
			strscpy(ha->model_desc,
			    qla2x00_model_name[index * 2 + 1],
			    sizeof(ha->model_desc));
		} else {
			strscpy(ha->model_number, def,
				sizeof(ha->model_number));
		}
	}
	if (IS_FWI2_CAPABLE(ha))
		qla2xxx_get_vpd_field(vha, "\x82", ha->model_desc,
		    sizeof(ha->model_desc));
}

/* On sparc systems, obtain port and node WWN from firmware
 * properties.
 */
static void qla2xxx_nvram_wwn_from_ofw(scsi_qla_host_t *vha, nvram_t *nv)
{
#ifdef CONFIG_SPARC
	struct qla_hw_data *ha = vha->hw;
	struct pci_dev *pdev = ha->pdev;
	struct device_node *dp = pci_device_to_OF_node(pdev);
	const u8 *val;
	int len;

	val = of_get_property(dp, "port-wwn", &len);
	if (val && len >= WWN_SIZE)
		memcpy(nv->port_name, val, WWN_SIZE);

	val = of_get_property(dp, "node-wwn", &len);
	if (val && len >= WWN_SIZE)
		memcpy(nv->node_name, val, WWN_SIZE);
#endif
}

/*
* NVRAM configuration for ISP 2xxx
*
* Input:
*      ha                = adapter block pointer.
*
* Output:
*      initialization control block in response_ring
*      host adapters parameters in host adapter block
*
* Returns:
*      0 = success.
*/
int
qla2x00_nvram_config(scsi_qla_host_t *vha)
{
	int             rval;
	uint8_t         chksum = 0;
	uint16_t        cnt;
	uint8_t         *dptr1, *dptr2;
	struct qla_hw_data *ha = vha->hw;
	init_cb_t       *icb = ha->init_cb;
	nvram_t         *nv = ha->nvram;
	uint8_t         *ptr = ha->nvram;
	struct device_reg_2xxx __iomem *reg = &ha->iobase->isp;

	rval = QLA_SUCCESS;

	/* Determine NVRAM starting address. */
	ha->nvram_size = sizeof(*nv);
	ha->nvram_base = 0;
	if (!IS_QLA2100(ha) && !IS_QLA2200(ha) && !IS_QLA2300(ha))
		if ((rd_reg_word(&reg->ctrl_status) >> 14) == 1)
			ha->nvram_base = 0x80;

	/* Get NVRAM data and calculate checksum. */
	ha->isp_ops->read_nvram(vha, ptr, ha->nvram_base, ha->nvram_size);
	for (cnt = 0, chksum = 0; cnt < ha->nvram_size; cnt++)
		chksum += *ptr++;

	ql_dbg(ql_dbg_init + ql_dbg_buffer, vha, 0x010f,
	    "Contents of NVRAM.\n");
	ql_dump_buffer(ql_dbg_init + ql_dbg_buffer, vha, 0x0110,
	    nv, ha->nvram_size);

	/* Bad NVRAM data, set defaults parameters. */
	if (chksum || memcmp("ISP ", nv->id, sizeof(nv->id)) ||
	    nv->nvram_version < 1) {
		/* Reset NVRAM data. */
		ql_log(ql_log_warn, vha, 0x0064,
		    "Inconsistent NVRAM detected: checksum=%#x id=%.4s version=%#x.\n",
		    chksum, nv->id, nv->nvram_version);
		ql_log(ql_log_warn, vha, 0x0065,
		    "Falling back to "
		    "functioning (yet invalid -- WWPN) defaults.\n");

		/*
		 * Set default initialization control block.
		 */
		memset(nv, 0, ha->nvram_size);
		nv->parameter_block_version = ICB_VERSION;

		if (IS_QLA23XX(ha)) {
			nv->firmware_options[0] = BIT_2 | BIT_1;
			nv->firmware_options[1] = BIT_7 | BIT_5;
			nv->add_firmware_options[0] = BIT_5;
			nv->add_firmware_options[1] = BIT_5 | BIT_4;
			nv->frame_payload_size = cpu_to_le16(2048);
			nv->special_options[1] = BIT_7;
		} else if (IS_QLA2200(ha)) {
			nv->firmware_options[0] = BIT_2 | BIT_1;
			nv->firmware_options[1] = BIT_7 | BIT_5;
			nv->add_firmware_options[0] = BIT_5;
			nv->add_firmware_options[1] = BIT_5 | BIT_4;
			nv->frame_payload_size = cpu_to_le16(1024);
		} else if (IS_QLA2100(ha)) {
			nv->firmware_options[0] = BIT_3 | BIT_1;
			nv->firmware_options[1] = BIT_5;
			nv->frame_payload_size = cpu_to_le16(1024);
		}

		nv->max_iocb_allocation = cpu_to_le16(256);
		nv->execution_throttle = cpu_to_le16(16);
		nv->retry_count = 8;
		nv->retry_delay = 1;

		nv->port_name[0] = 33;
		nv->port_name[3] = 224;
		nv->port_name[4] = 139;

		qla2xxx_nvram_wwn_from_ofw(vha, nv);

		nv->login_timeout = 4;

		/*
		 * Set default host adapter parameters
		 */
		nv->host_p[1] = BIT_2;
		nv->reset_delay = 5;
		nv->port_down_retry_count = 8;
		nv->max_luns_per_target = cpu_to_le16(8);
		nv->link_down_timeout = 60;

		rval = 1;
	}

	/* Reset Initialization control block */
	memset(icb, 0, ha->init_cb_size);

	/*
	 * Setup driver NVRAM options.
	 */
	nv->firmware_options[0] |= (BIT_6 | BIT_1);
	nv->firmware_options[0] &= ~(BIT_5 | BIT_4);
	nv->firmware_options[1] |= (BIT_5 | BIT_0);
	nv->firmware_options[1] &= ~BIT_4;

	if (IS_QLA23XX(ha)) {
		nv->firmware_options[0] |= BIT_2;
		nv->firmware_options[0] &= ~BIT_3;
		nv->special_options[0] &= ~BIT_6;
		nv->add_firmware_options[1] |= BIT_5 | BIT_4;

		if (IS_QLA2300(ha)) {
			if (ha->fb_rev == FPM_2310) {
				strcpy(ha->model_number, "QLA2310");
			} else {
				strcpy(ha->model_number, "QLA2300");
			}
		} else {
			qla2x00_set_model_info(vha, nv->model_number,
			    sizeof(nv->model_number), "QLA23xx");
		}
	} else if (IS_QLA2200(ha)) {
		nv->firmware_options[0] |= BIT_2;
		/*
		 * 'Point-to-point preferred, else loop' is not a safe
		 * connection mode setting.
		 */
		if ((nv->add_firmware_options[0] & (BIT_6 | BIT_5 | BIT_4)) ==
		    (BIT_5 | BIT_4)) {
			/* Force 'loop preferred, else point-to-point'. */
			nv->add_firmware_options[0] &= ~(BIT_6 | BIT_5 | BIT_4);
			nv->add_firmware_options[0] |= BIT_5;
		}
		strcpy(ha->model_number, "QLA22xx");
	} else /*if (IS_QLA2100(ha))*/ {
		strcpy(ha->model_number, "QLA2100");
	}

	/*
	 * Copy over NVRAM RISC parameter block to initialization control block.
	 */
	dptr1 = (uint8_t *)icb;
	dptr2 = (uint8_t *)&nv->parameter_block_version;
	cnt = (uint8_t *)&icb->request_q_outpointer - (uint8_t *)&icb->version;
	while (cnt--)
		*dptr1++ = *dptr2++;

	/* Copy 2nd half. */
	dptr1 = (uint8_t *)icb->add_firmware_options;
	cnt = (uint8_t *)icb->reserved_3 - (uint8_t *)icb->add_firmware_options;
	while (cnt--)
		*dptr1++ = *dptr2++;
	ha->frame_payload_size = le16_to_cpu(icb->frame_payload_size);
	/* Use alternate WWN? */
	if (nv->host_p[1] & BIT_7) {
		memcpy(icb->node_name, nv->alternate_node_name, WWN_SIZE);
		memcpy(icb->port_name, nv->alternate_port_name, WWN_SIZE);
	}

	/* Prepare nodename */
	if ((icb->firmware_options[1] & BIT_6) == 0) {
		/*
		 * Firmware will apply the following mask if the nodename was
		 * not provided.
		 */
		memcpy(icb->node_name, icb->port_name, WWN_SIZE);
		icb->node_name[0] &= 0xF0;
	}

	/*
	 * Set host adapter parameters.
	 */

	/*
	 * BIT_7 in the host-parameters section allows for modification to
	 * internal driver logging.
	 */
	if (nv->host_p[0] & BIT_7)
		ql2xextended_error_logging = QL_DBG_DEFAULT1_MASK;
	ha->flags.disable_risc_code_load = ((nv->host_p[0] & BIT_4) ? 1 : 0);
	/* Always load RISC code on non ISP2[12]00 chips. */
	if (!IS_QLA2100(ha) && !IS_QLA2200(ha))
		ha->flags.disable_risc_code_load = 0;
	ha->flags.enable_lip_reset = ((nv->host_p[1] & BIT_1) ? 1 : 0);
	ha->flags.enable_lip_full_login = ((nv->host_p[1] & BIT_2) ? 1 : 0);
	ha->flags.enable_target_reset = ((nv->host_p[1] & BIT_3) ? 1 : 0);
	ha->flags.enable_led_scheme = (nv->special_options[1] & BIT_4) ? 1 : 0;
	ha->flags.disable_serdes = 0;

	ha->operating_mode =
	    (icb->add_firmware_options[0] & (BIT_6 | BIT_5 | BIT_4)) >> 4;

	memcpy(ha->fw_seriallink_options, nv->seriallink_options,
	    sizeof(ha->fw_seriallink_options));

	/* save HBA serial number */
	ha->serial0 = icb->port_name[5];
	ha->serial1 = icb->port_name[6];
	ha->serial2 = icb->port_name[7];
	memcpy(vha->node_name, icb->node_name, WWN_SIZE);
	memcpy(vha->port_name, icb->port_name, WWN_SIZE);

	icb->execution_throttle = cpu_to_le16(0xFFFF);

	ha->retry_count = nv->retry_count;

	/* Set minimum login_timeout to 4 seconds. */
	if (nv->login_timeout != ql2xlogintimeout)
		nv->login_timeout = ql2xlogintimeout;
	if (nv->login_timeout < 4)
		nv->login_timeout = 4;
	ha->login_timeout = nv->login_timeout;

	/* Set minimum RATOV to 100 tenths of a second. */
	ha->r_a_tov = 100;

	ha->loop_reset_delay = nv->reset_delay;

	/* Link Down Timeout = 0:
	 *
	 * 	When Port Down timer expires we will start returning
	 *	I/O's to OS with "DID_NO_CONNECT".
	 *
	 * Link Down Timeout != 0:
	 *
	 *	 The driver waits for the link to come up after link down
	 *	 before returning I/Os to OS with "DID_NO_CONNECT".
	 */
	if (nv->link_down_timeout == 0) {
		ha->loop_down_abort_time =
		    (LOOP_DOWN_TIME - LOOP_DOWN_TIMEOUT);
	} else {
		ha->link_down_timeout =	 nv->link_down_timeout;
		ha->loop_down_abort_time =
		    (LOOP_DOWN_TIME - ha->link_down_timeout);
	}

	/*
	 * Need enough time to try and get the port back.
	 */
	ha->port_down_retry_count = nv->port_down_retry_count;
	if (qlport_down_retry)
		ha->port_down_retry_count = qlport_down_retry;
	/* Set login_retry_count */
	ha->login_retry_count  = nv->retry_count;
	if (ha->port_down_retry_count == nv->port_down_retry_count &&
	    ha->port_down_retry_count > 3)
		ha->login_retry_count = ha->port_down_retry_count;
	else if (ha->port_down_retry_count > (int)ha->login_retry_count)
		ha->login_retry_count = ha->port_down_retry_count;
	if (ql2xloginretrycount)
		ha->login_retry_count = ql2xloginretrycount;

	icb->lun_enables = cpu_to_le16(0);
	icb->command_resource_count = 0;
	icb->immediate_notify_resource_count = 0;
	icb->timeout = cpu_to_le16(0);

	if (IS_QLA2100(ha) || IS_QLA2200(ha)) {
		/* Enable RIO */
		icb->firmware_options[0] &= ~BIT_3;
		icb->add_firmware_options[0] &=
		    ~(BIT_3 | BIT_2 | BIT_1 | BIT_0);
		icb->add_firmware_options[0] |= BIT_2;
		icb->response_accumulation_timer = 3;
		icb->interrupt_delay_timer = 5;

		vha->flags.process_response_queue = 1;
	} else {
		/* Enable ZIO. */
		if (!vha->flags.init_done) {
			ha->zio_mode = icb->add_firmware_options[0] &
			    (BIT_3 | BIT_2 | BIT_1 | BIT_0);
			ha->zio_timer = icb->interrupt_delay_timer ?
			    icb->interrupt_delay_timer : 2;
		}
		icb->add_firmware_options[0] &=
		    ~(BIT_3 | BIT_2 | BIT_1 | BIT_0);
		vha->flags.process_response_queue = 0;
		if (ha->zio_mode != QLA_ZIO_DISABLED) {
			ha->zio_mode = QLA_ZIO_MODE_6;

			ql_log(ql_log_info, vha, 0x0068,
			    "ZIO mode %d enabled; timer delay (%d us).\n",
			    ha->zio_mode, ha->zio_timer * 100);

			icb->add_firmware_options[0] |= (uint8_t)ha->zio_mode;
			icb->interrupt_delay_timer = (uint8_t)ha->zio_timer;
			vha->flags.process_response_queue = 1;
		}
	}

	if (rval) {
		ql_log(ql_log_warn, vha, 0x0069,
		    "NVRAM configuration failed.\n");
	}
	return (rval);
}

void qla2x00_set_fcport_state(fc_port_t *fcport, int state)
{
	int old_state;

	old_state = atomic_read(&fcport->state);
	atomic_set(&fcport->state, state);

	/* Don't print state transitions during initial allocation of fcport */
	if (old_state && old_state != state) {
		ql_dbg(ql_dbg_disc, fcport->vha, 0x207d,
		       "FCPort %8phC state transitioned from %s to %s - portid=%02x%02x%02x.\n",
		       fcport->port_name, port_state_str[old_state],
		       port_state_str[state], fcport->d_id.b.domain,
		       fcport->d_id.b.area, fcport->d_id.b.al_pa);
	}
}

/**
 * qla2x00_alloc_fcport() - Allocate a generic fcport.
 * @vha: HA context
 * @flags: allocation flags
 *
 * Returns a pointer to the allocated fcport, or NULL, if none available.
 */
fc_port_t *
qla2x00_alloc_fcport(scsi_qla_host_t *vha, gfp_t flags)
{
	fc_port_t *fcport;

	fcport = kzalloc(sizeof(fc_port_t), flags);
	if (!fcport)
		return NULL;

	fcport->ct_desc.ct_sns = dma_alloc_coherent(&vha->hw->pdev->dev,
		sizeof(struct ct_sns_pkt), &fcport->ct_desc.ct_sns_dma,
		flags);
	if (!fcport->ct_desc.ct_sns) {
		ql_log(ql_log_warn, vha, 0xd049,
		    "Failed to allocate ct_sns request.\n");
		kfree(fcport);
		return NULL;
	}

	/* Setup fcport template structure. */
	fcport->vha = vha;
	fcport->port_type = FCT_UNKNOWN;
	fcport->loop_id = FC_NO_LOOP_ID;
	qla2x00_set_fcport_state(fcport, FCS_UNCONFIGURED);
	fcport->supported_classes = FC_COS_UNSPECIFIED;
	fcport->fp_speed = PORT_SPEED_UNKNOWN;

	fcport->disc_state = DSC_DELETED;
	fcport->fw_login_state = DSC_LS_PORT_UNAVAIL;
	fcport->deleted = QLA_SESS_DELETED;
	fcport->login_retry = vha->hw->login_retry_count;
	fcport->chip_reset = vha->hw->base_qpair->chip_reset;
	fcport->logout_on_delete = 1;
	fcport->tgt_link_down_time = QLA2XX_MAX_LINK_DOWN_TIME;
	fcport->tgt_short_link_down_cnt = 0;
	fcport->dev_loss_tmo = 0;

	if (!fcport->ct_desc.ct_sns) {
		ql_log(ql_log_warn, vha, 0xd049,
		    "Failed to allocate ct_sns request.\n");
		kfree(fcport);
		return NULL;
	}

	INIT_WORK(&fcport->del_work, qla24xx_delete_sess_fn);
	INIT_WORK(&fcport->free_work, qlt_free_session_done);
	INIT_WORK(&fcport->reg_work, qla_register_fcport_fn);
	INIT_LIST_HEAD(&fcport->gnl_entry);
	INIT_LIST_HEAD(&fcport->list);
	INIT_LIST_HEAD(&fcport->tmf_pending);

	INIT_LIST_HEAD(&fcport->sess_cmd_list);
	spin_lock_init(&fcport->sess_cmd_lock);

	spin_lock_init(&fcport->edif.sa_list_lock);
	INIT_LIST_HEAD(&fcport->edif.tx_sa_list);
	INIT_LIST_HEAD(&fcport->edif.rx_sa_list);

	spin_lock_init(&fcport->edif.indx_list_lock);
	INIT_LIST_HEAD(&fcport->edif.edif_indx_list);

	return fcport;
}

void
qla2x00_free_fcport(fc_port_t *fcport)
{
	if (fcport->ct_desc.ct_sns) {
		dma_free_coherent(&fcport->vha->hw->pdev->dev,
			sizeof(struct ct_sns_pkt), fcport->ct_desc.ct_sns,
			fcport->ct_desc.ct_sns_dma);

		fcport->ct_desc.ct_sns = NULL;
	}

	qla_edif_flush_sa_ctl_lists(fcport);
	list_del(&fcport->list);
	qla2x00_clear_loop_id(fcport);

	qla_edif_list_del(fcport);

	kfree(fcport);
}

static void qla_get_login_template(scsi_qla_host_t *vha)
{
	struct qla_hw_data *ha = vha->hw;
	int rval;
	u32 *bp, sz;
	__be32 *q;

	memset(ha->init_cb, 0, ha->init_cb_size);
	sz = min_t(int, sizeof(struct fc_els_csp), ha->init_cb_size);
	rval = qla24xx_get_port_login_templ(vha, ha->init_cb_dma,
					    ha->init_cb, sz);
	if (rval != QLA_SUCCESS) {
		ql_dbg(ql_dbg_init, vha, 0x00d1,
		       "PLOGI ELS param read fail.\n");
		return;
	}
	q = (__be32 *)&ha->plogi_els_payld.fl_csp;

	bp = (uint32_t *)ha->init_cb;
	cpu_to_be32_array(q, bp, sz / 4);
	ha->flags.plogi_template_valid = 1;
}

/*
 * qla2x00_configure_loop
 *      Updates Fibre Channel Device Database with what is actually on loop.
 *
 * Input:
 *      ha                = adapter block pointer.
 *
 * Returns:
 *      0 = success.
 *      1 = error.
 *      2 = database was full and device was not configured.
 */
static int
qla2x00_configure_loop(scsi_qla_host_t *vha)
{
	int  rval;
	unsigned long flags, save_flags;
	struct qla_hw_data *ha = vha->hw;

	rval = QLA_SUCCESS;

	/* Get Initiator ID */
	if (test_bit(LOCAL_LOOP_UPDATE, &vha->dpc_flags)) {
		rval = qla2x00_configure_hba(vha);
		if (rval != QLA_SUCCESS) {
			ql_dbg(ql_dbg_disc, vha, 0x2013,
			    "Unable to configure HBA.\n");
			return (rval);
		}
	}

	save_flags = flags = vha->dpc_flags;
	ql_dbg(ql_dbg_disc, vha, 0x2014,
	    "Configure loop -- dpc flags = 0x%lx.\n", flags);

	/*
	 * If we have both an RSCN and PORT UPDATE pending then handle them
	 * both at the same time.
	 */
	clear_bit(LOCAL_LOOP_UPDATE, &vha->dpc_flags);
	clear_bit(RSCN_UPDATE, &vha->dpc_flags);

	qla2x00_get_data_rate(vha);
	qla_get_login_template(vha);

	/* Determine what we need to do */
	if ((ha->current_topology == ISP_CFG_FL ||
	    ha->current_topology == ISP_CFG_F) &&
	    (test_bit(LOCAL_LOOP_UPDATE, &flags))) {

		set_bit(RSCN_UPDATE, &flags);
		clear_bit(LOCAL_LOOP_UPDATE, &flags);

	} else if (ha->current_topology == ISP_CFG_NL ||
		   ha->current_topology == ISP_CFG_N) {
		clear_bit(RSCN_UPDATE, &flags);
		set_bit(LOCAL_LOOP_UPDATE, &flags);
	} else if (!vha->flags.online ||
	    (test_bit(ABORT_ISP_ACTIVE, &flags))) {
		set_bit(RSCN_UPDATE, &flags);
		set_bit(LOCAL_LOOP_UPDATE, &flags);
	}

	if (test_bit(LOCAL_LOOP_UPDATE, &flags)) {
		if (test_bit(LOOP_RESYNC_NEEDED, &vha->dpc_flags)) {
			ql_dbg(ql_dbg_disc, vha, 0x2015,
			    "Loop resync needed, failing.\n");
			rval = QLA_FUNCTION_FAILED;
		} else
			rval = qla2x00_configure_local_loop(vha);
	}

	if (rval == QLA_SUCCESS && test_bit(RSCN_UPDATE, &flags)) {
		if (LOOP_TRANSITION(vha)) {
			ql_dbg(ql_dbg_disc, vha, 0x2099,
			    "Needs RSCN update and loop transition.\n");
			rval = QLA_FUNCTION_FAILED;
		}
		else
			rval = qla2x00_configure_fabric(vha);
	}

	if (rval == QLA_SUCCESS) {
		if (atomic_read(&vha->loop_down_timer) ||
		    test_bit(LOOP_RESYNC_NEEDED, &vha->dpc_flags)) {
			rval = QLA_FUNCTION_FAILED;
		} else {
			atomic_set(&vha->loop_state, LOOP_READY);
			ql_dbg(ql_dbg_disc, vha, 0x2069,
			    "LOOP READY.\n");
			ha->flags.fw_init_done = 1;

			/*
			 * use link up to wake up app to get ready for
			 * authentication.
			 */
			if (ha->flags.edif_enabled && DBELL_INACTIVE(vha))
				qla2x00_post_aen_work(vha, FCH_EVT_LINKUP,
						      ha->link_data_rate);

			/*
			 * Process any ATIO queue entries that came in
			 * while we weren't online.
			 */
			if (qla_tgt_mode_enabled(vha) ||
			    qla_dual_mode_enabled(vha)) {
				spin_lock_irqsave(&ha->tgt.atio_lock, flags);
				qlt_24xx_process_atio_queue(vha, 0);
				spin_unlock_irqrestore(&ha->tgt.atio_lock,
				    flags);
			}
		}
	}

	if (rval) {
		ql_dbg(ql_dbg_disc, vha, 0x206a,
		    "%s *** FAILED ***.\n", __func__);
	} else {
		ql_dbg(ql_dbg_disc, vha, 0x206b,
		    "%s: exiting normally. local port wwpn %8phN id %06x)\n",
		    __func__, vha->port_name, vha->d_id.b24);
	}

	/* Restore state if a resync event occurred during processing */
	if (test_bit(LOOP_RESYNC_NEEDED, &vha->dpc_flags)) {
		if (test_bit(LOCAL_LOOP_UPDATE, &save_flags))
			set_bit(LOCAL_LOOP_UPDATE, &vha->dpc_flags);
		if (test_bit(RSCN_UPDATE, &save_flags)) {
			set_bit(RSCN_UPDATE, &vha->dpc_flags);
		}
	}

	return (rval);
}

static int qla2x00_configure_n2n_loop(scsi_qla_host_t *vha)
{
	unsigned long flags;
	fc_port_t *fcport;

	ql_dbg(ql_dbg_disc, vha, 0x206a, "%s %d.\n", __func__, __LINE__);

	if (test_and_clear_bit(N2N_LOGIN_NEEDED, &vha->dpc_flags))
		set_bit(RELOGIN_NEEDED, &vha->dpc_flags);

	list_for_each_entry(fcport, &vha->vp_fcports, list) {
		if (fcport->n2n_flag) {
			qla24xx_fcport_handle_login(vha, fcport);
			return QLA_SUCCESS;
		}
	}

	spin_lock_irqsave(&vha->work_lock, flags);
	vha->scan.scan_retry++;
	spin_unlock_irqrestore(&vha->work_lock, flags);

	if (vha->scan.scan_retry < MAX_SCAN_RETRIES) {
		set_bit(LOCAL_LOOP_UPDATE, &vha->dpc_flags);
		set_bit(LOOP_RESYNC_NEEDED, &vha->dpc_flags);
	}
	return QLA_FUNCTION_FAILED;
}

static void
qla_reinitialize_link(scsi_qla_host_t *vha)
{
	int rval;

	atomic_set(&vha->loop_state, LOOP_DOWN);
	atomic_set(&vha->loop_down_timer, LOOP_DOWN_TIME);
	rval = qla2x00_full_login_lip(vha);
	if (rval == QLA_SUCCESS) {
		ql_dbg(ql_dbg_disc, vha, 0xd050, "Link reinitialized\n");
	} else {
		ql_dbg(ql_dbg_disc, vha, 0xd051,
			"Link reinitialization failed (%d)\n", rval);
	}
}

/*
 * qla2x00_configure_local_loop
 *	Updates Fibre Channel Device Database with local loop devices.
 *
 * Input:
 *	ha = adapter block pointer.
 *
 * Returns:
 *	0 = success.
 */
static int
qla2x00_configure_local_loop(scsi_qla_host_t *vha)
{
	int		rval, rval2;
	int		found;
	fc_port_t	*fcport, *new_fcport;
	uint16_t	index;
	uint16_t	entries;
	struct gid_list_info *gid;
	uint16_t	loop_id;
	uint8_t		domain, area, al_pa;
	struct qla_hw_data *ha = vha->hw;
	unsigned long flags;

	/* Inititae N2N login. */
	if (N2N_TOPO(ha))
		return qla2x00_configure_n2n_loop(vha);

	new_fcport = NULL;
	entries = MAX_FIBRE_DEVICES_LOOP;

	/* Get list of logged in devices. */
	memset(ha->gid_list, 0, qla2x00_gid_list_size(ha));
	rval = qla2x00_get_id_list(vha, ha->gid_list, ha->gid_list_dma,
	    &entries);
	if (rval != QLA_SUCCESS)
		goto err;

	ql_dbg(ql_dbg_disc, vha, 0x2011,
	    "Entries in ID list (%d).\n", entries);
	ql_dump_buffer(ql_dbg_disc + ql_dbg_buffer, vha, 0x2075,
	    ha->gid_list, entries * sizeof(*ha->gid_list));

	if (entries == 0) {
		spin_lock_irqsave(&vha->work_lock, flags);
		vha->scan.scan_retry++;
		spin_unlock_irqrestore(&vha->work_lock, flags);

		if (vha->scan.scan_retry < MAX_SCAN_RETRIES) {
			u8 loop_map_entries = 0;
			int rc;

			rc = qla2x00_get_fcal_position_map(vha, NULL,
						&loop_map_entries);
			if (rc == QLA_SUCCESS && loop_map_entries > 1) {
				/*
				 * There are devices that are still not logged
				 * in. Reinitialize to give them a chance.
				 */
				qla_reinitialize_link(vha);
				return QLA_FUNCTION_FAILED;
			}
			set_bit(LOCAL_LOOP_UPDATE, &vha->dpc_flags);
			set_bit(LOOP_RESYNC_NEEDED, &vha->dpc_flags);
		}
	} else {
		vha->scan.scan_retry = 0;
	}

	list_for_each_entry(fcport, &vha->vp_fcports, list) {
		fcport->scan_state = QLA_FCPORT_SCAN;
	}

	/* Allocate temporary fcport for any new fcports discovered. */
	new_fcport = qla2x00_alloc_fcport(vha, GFP_KERNEL);
	if (new_fcport == NULL) {
		ql_log(ql_log_warn, vha, 0x2012,
		    "Memory allocation failed for fcport.\n");
		rval = QLA_MEMORY_ALLOC_FAILED;
		goto err;
	}
	new_fcport->flags &= ~FCF_FABRIC_DEVICE;

	/* Add devices to port list. */
	gid = ha->gid_list;
	for (index = 0; index < entries; index++) {
		domain = gid->domain;
		area = gid->area;
		al_pa = gid->al_pa;
		if (IS_QLA2100(ha) || IS_QLA2200(ha))
			loop_id = gid->loop_id_2100;
		else
			loop_id = le16_to_cpu(gid->loop_id);
		gid = (void *)gid + ha->gid_list_info_size;

		/* Bypass reserved domain fields. */
		if ((domain & 0xf0) == 0xf0)
			continue;

		/* Bypass if not same domain and area of adapter. */
		if (area && domain && ((area != vha->d_id.b.area) ||
		    (domain != vha->d_id.b.domain)) &&
		    (ha->current_topology == ISP_CFG_NL))
			continue;


		/* Bypass invalid local loop ID. */
		if (loop_id > LAST_LOCAL_LOOP_ID)
			continue;

		memset(new_fcport->port_name, 0, WWN_SIZE);

		/* Fill in member data. */
		new_fcport->d_id.b.domain = domain;
		new_fcport->d_id.b.area = area;
		new_fcport->d_id.b.al_pa = al_pa;
		new_fcport->loop_id = loop_id;
		new_fcport->scan_state = QLA_FCPORT_FOUND;

		rval2 = qla2x00_get_port_database(vha, new_fcport, 0);
		if (rval2 != QLA_SUCCESS) {
			ql_dbg(ql_dbg_disc, vha, 0x2097,
			    "Failed to retrieve fcport information "
			    "-- get_port_database=%x, loop_id=0x%04x.\n",
			    rval2, new_fcport->loop_id);
			/* Skip retry if N2N */
			if (ha->current_topology != ISP_CFG_N) {
				ql_dbg(ql_dbg_disc, vha, 0x2105,
				    "Scheduling resync.\n");
				set_bit(LOOP_RESYNC_NEEDED, &vha->dpc_flags);
				continue;
			}
		}

		spin_lock_irqsave(&vha->hw->tgt.sess_lock, flags);
		/* Check for matching device in port list. */
		found = 0;
		fcport = NULL;
		list_for_each_entry(fcport, &vha->vp_fcports, list) {
			if (memcmp(new_fcport->port_name, fcport->port_name,
			    WWN_SIZE))
				continue;

			fcport->flags &= ~FCF_FABRIC_DEVICE;
			fcport->loop_id = new_fcport->loop_id;
			fcport->port_type = new_fcport->port_type;
			fcport->d_id.b24 = new_fcport->d_id.b24;
			memcpy(fcport->node_name, new_fcport->node_name,
			    WWN_SIZE);
			fcport->scan_state = QLA_FCPORT_FOUND;
			if (fcport->login_retry == 0) {
				fcport->login_retry = vha->hw->login_retry_count;
				ql_dbg(ql_dbg_disc, vha, 0x2135,
				    "Port login retry %8phN, lid 0x%04x retry cnt=%d.\n",
				    fcport->port_name, fcport->loop_id,
				    fcport->login_retry);
			}
			found++;
			break;
		}

		if (!found) {
			/* New device, add to fcports list. */
			list_add_tail(&new_fcport->list, &vha->vp_fcports);

			/* Allocate a new replacement fcport. */
			fcport = new_fcport;

			spin_unlock_irqrestore(&vha->hw->tgt.sess_lock, flags);

			new_fcport = qla2x00_alloc_fcport(vha, GFP_KERNEL);

			if (new_fcport == NULL) {
				ql_log(ql_log_warn, vha, 0xd031,
				    "Failed to allocate memory for fcport.\n");
				rval = QLA_MEMORY_ALLOC_FAILED;
				goto err;
			}
			spin_lock_irqsave(&vha->hw->tgt.sess_lock, flags);
			new_fcport->flags &= ~FCF_FABRIC_DEVICE;
		}

		spin_unlock_irqrestore(&vha->hw->tgt.sess_lock, flags);

		/* Base iIDMA settings on HBA port speed. */
		fcport->fp_speed = ha->link_data_rate;
	}

	list_for_each_entry(fcport, &vha->vp_fcports, list) {
		if (test_bit(LOOP_RESYNC_NEEDED, &vha->dpc_flags))
			break;

		if (fcport->scan_state == QLA_FCPORT_SCAN) {
			if ((qla_dual_mode_enabled(vha) ||
			    qla_ini_mode_enabled(vha)) &&
			    atomic_read(&fcport->state) == FCS_ONLINE) {
				qla2x00_mark_device_lost(vha, fcport,
					ql2xplogiabsentdevice);
				if (fcport->loop_id != FC_NO_LOOP_ID &&
				    (fcport->flags & FCF_FCP2_DEVICE) == 0 &&
				    fcport->port_type != FCT_INITIATOR &&
				    fcport->port_type != FCT_BROADCAST) {
					ql_dbg(ql_dbg_disc, vha, 0x20f0,
					    "%s %d %8phC post del sess\n",
					    __func__, __LINE__,
					    fcport->port_name);

					qlt_schedule_sess_for_deletion(fcport);
					continue;
				}
			}
		}

		if (fcport->scan_state == QLA_FCPORT_FOUND)
			qla24xx_fcport_handle_login(vha, fcport);
	}

	qla2x00_free_fcport(new_fcport);

	return rval;

err:
	ql_dbg(ql_dbg_disc, vha, 0x2098,
	       "Configure local loop error exit: rval=%x.\n", rval);
	return rval;
}

static void
qla2x00_iidma_fcport(scsi_qla_host_t *vha, fc_port_t *fcport)
{
	int rval;
	uint16_t mb[MAILBOX_REGISTER_COUNT];
	struct qla_hw_data *ha = vha->hw;

	if (!IS_IIDMA_CAPABLE(ha))
		return;

	if (atomic_read(&fcport->state) != FCS_ONLINE)
		return;

	if (fcport->fp_speed == PORT_SPEED_UNKNOWN ||
	    fcport->fp_speed > ha->link_data_rate ||
	    !ha->flags.gpsc_supported)
		return;

	rval = qla2x00_set_idma_speed(vha, fcport->loop_id, fcport->fp_speed,
	    mb);
	if (rval != QLA_SUCCESS) {
		ql_dbg(ql_dbg_disc, vha, 0x2004,
		    "Unable to adjust iIDMA %8phN -- %04x %x %04x %04x.\n",
		    fcport->port_name, rval, fcport->fp_speed, mb[0], mb[1]);
	} else {
		ql_dbg(ql_dbg_disc, vha, 0x2005,
		    "iIDMA adjusted to %s GB/s (%X) on %8phN.\n",
		    qla2x00_get_link_speed_str(ha, fcport->fp_speed),
		    fcport->fp_speed, fcport->port_name);
	}
}

void qla_do_iidma_work(struct scsi_qla_host *vha, fc_port_t *fcport)
{
	qla2x00_iidma_fcport(vha, fcport);
	qla24xx_update_fcport_fcp_prio(vha, fcport);
}

int qla_post_iidma_work(struct scsi_qla_host *vha, fc_port_t *fcport)
{
	struct qla_work_evt *e;

	e = qla2x00_alloc_work(vha, QLA_EVT_IIDMA);
	if (!e)
		return QLA_FUNCTION_FAILED;

	e->u.fcport.fcport = fcport;
	return qla2x00_post_work(vha, e);
}

/* qla2x00_reg_remote_port is reserved for Initiator Mode only.*/
static void
qla2x00_reg_remote_port(scsi_qla_host_t *vha, fc_port_t *fcport)
{
	struct fc_rport_identifiers rport_ids;
	struct fc_rport *rport;
	unsigned long flags;

	if (atomic_read(&fcport->state) == FCS_ONLINE)
		return;

	rport_ids.node_name = wwn_to_u64(fcport->node_name);
	rport_ids.port_name = wwn_to_u64(fcport->port_name);
	rport_ids.port_id = fcport->d_id.b.domain << 16 |
	    fcport->d_id.b.area << 8 | fcport->d_id.b.al_pa;
	rport_ids.roles = FC_RPORT_ROLE_UNKNOWN;
	fcport->rport = rport = fc_remote_port_add(vha->host, 0, &rport_ids);
	if (!rport) {
		ql_log(ql_log_warn, vha, 0x2006,
		    "Unable to allocate fc remote port.\n");
		return;
	}

	spin_lock_irqsave(fcport->vha->host->host_lock, flags);
	*((fc_port_t **)rport->dd_data) = fcport;
	spin_unlock_irqrestore(fcport->vha->host->host_lock, flags);
	fcport->dev_loss_tmo = rport->dev_loss_tmo;

	rport->supported_classes = fcport->supported_classes;

	rport_ids.roles = FC_PORT_ROLE_UNKNOWN;
	if (fcport->port_type == FCT_INITIATOR)
		rport_ids.roles |= FC_PORT_ROLE_FCP_INITIATOR;
	if (fcport->port_type == FCT_TARGET)
		rport_ids.roles |= FC_PORT_ROLE_FCP_TARGET;
	if (fcport->port_type & FCT_NVME_INITIATOR)
		rport_ids.roles |= FC_PORT_ROLE_NVME_INITIATOR;
	if (fcport->port_type & FCT_NVME_TARGET)
		rport_ids.roles |= FC_PORT_ROLE_NVME_TARGET;
	if (fcport->port_type & FCT_NVME_DISCOVERY)
		rport_ids.roles |= FC_PORT_ROLE_NVME_DISCOVERY;

	fc_remote_port_rolechg(rport, rport_ids.roles);

	ql_dbg(ql_dbg_disc, vha, 0x20ee,
	    "%s: %8phN. rport %ld:0:%d (%p) is %s mode\n",
	    __func__, fcport->port_name, vha->host_no,
	    rport->scsi_target_id, rport,
	    (fcport->port_type == FCT_TARGET) ? "tgt" :
	    ((fcport->port_type & FCT_NVME) ? "nvme" : "ini"));
}

/*
 * qla2x00_update_fcport
 *	Updates device on list.
 *
 * Input:
 *	ha = adapter block pointer.
 *	fcport = port structure pointer.
 *
 * Return:
 *	0  - Success
 *  BIT_0 - error
 *
 * Context:
 *	Kernel context.
 */
void
qla2x00_update_fcport(scsi_qla_host_t *vha, fc_port_t *fcport)
{
	unsigned long flags;

	if (IS_SW_RESV_ADDR(fcport->d_id))
		return;

	ql_dbg(ql_dbg_disc, vha, 0x20ef, "%s %8phC\n",
	    __func__, fcport->port_name);

	qla2x00_set_fcport_disc_state(fcport, DSC_UPD_FCPORT);
	fcport->login_retry = vha->hw->login_retry_count;
	fcport->flags &= ~(FCF_LOGIN_NEEDED | FCF_ASYNC_SENT);

	spin_lock_irqsave(&vha->work_lock, flags);
	fcport->deleted = 0;
	spin_unlock_irqrestore(&vha->work_lock, flags);

	if (vha->hw->current_topology == ISP_CFG_NL)
		fcport->logout_on_delete = 0;
	else
		fcport->logout_on_delete = 1;
	fcport->n2n_chip_reset = fcport->n2n_link_reset_cnt = 0;

	if (fcport->tgt_link_down_time < fcport->dev_loss_tmo) {
		fcport->tgt_short_link_down_cnt++;
		fcport->tgt_link_down_time = QLA2XX_MAX_LINK_DOWN_TIME;
	}

	switch (vha->hw->current_topology) {
	case ISP_CFG_N:
	case ISP_CFG_NL:
		fcport->keep_nport_handle = 1;
		break;
	default:
		break;
	}

	qla2x00_iidma_fcport(vha, fcport);

	qla2x00_dfs_create_rport(vha, fcport);

	qla24xx_update_fcport_fcp_prio(vha, fcport);

	switch (vha->host->active_mode) {
	case MODE_INITIATOR:
		qla2x00_reg_remote_port(vha, fcport);
		break;
	case MODE_TARGET:
		if (!vha->vha_tgt.qla_tgt->tgt_stop &&
			!vha->vha_tgt.qla_tgt->tgt_stopped)
			qlt_fc_port_added(vha, fcport);
		break;
	case MODE_DUAL:
		qla2x00_reg_remote_port(vha, fcport);
		if (!vha->vha_tgt.qla_tgt->tgt_stop &&
			!vha->vha_tgt.qla_tgt->tgt_stopped)
			qlt_fc_port_added(vha, fcport);
		break;
	default:
		break;
	}

	if (NVME_TARGET(vha->hw, fcport))
		qla_nvme_register_remote(vha, fcport);

	qla2x00_set_fcport_state(fcport, FCS_ONLINE);

	if (IS_IIDMA_CAPABLE(vha->hw) && vha->hw->flags.gpsc_supported) {
		if (fcport->id_changed) {
			fcport->id_changed = 0;
			ql_dbg(ql_dbg_disc, vha, 0x20d7,
			    "%s %d %8phC post gfpnid fcp_cnt %d\n",
			    __func__, __LINE__, fcport->port_name,
			    vha->fcport_count);
			qla24xx_post_gfpnid_work(vha, fcport);
		} else {
			ql_dbg(ql_dbg_disc, vha, 0x20d7,
			    "%s %d %8phC post gpsc fcp_cnt %d\n",
			    __func__, __LINE__, fcport->port_name,
			    vha->fcport_count);
			qla24xx_post_gpsc_work(vha, fcport);
		}
	}

	qla2x00_set_fcport_disc_state(fcport, DSC_LOGIN_COMPLETE);
}

void qla_register_fcport_fn(struct work_struct *work)
{
	fc_port_t *fcport = container_of(work, struct fc_port, reg_work);
	u32 rscn_gen = fcport->rscn_gen;
	u16 data[2];

	if (IS_SW_RESV_ADDR(fcport->d_id))
		return;

	qla2x00_update_fcport(fcport->vha, fcport);

	ql_dbg(ql_dbg_disc, fcport->vha, 0x911e,
	       "%s rscn gen %d/%d next DS %d\n", __func__,
	       rscn_gen, fcport->rscn_gen, fcport->next_disc_state);

	if (rscn_gen != fcport->rscn_gen) {
		/* RSCN(s) came in while registration */
		switch (fcport->next_disc_state) {
		case DSC_DELETE_PEND:
			qlt_schedule_sess_for_deletion(fcport);
			break;
		case DSC_ADISC:
			data[0] = data[1] = 0;
			qla2x00_post_async_adisc_work(fcport->vha, fcport,
			    data);
			break;
		default:
			break;
		}
	}
}

/*
 * qla2x00_configure_fabric
 *      Setup SNS devices with loop ID's.
 *
 * Input:
 *      ha = adapter block pointer.
 *
 * Returns:
 *      0 = success.
 *      BIT_0 = error
 */
static int
qla2x00_configure_fabric(scsi_qla_host_t *vha)
{
	int	rval;
	fc_port_t	*fcport;
	uint16_t	mb[MAILBOX_REGISTER_COUNT];
	uint16_t	loop_id;
	struct qla_hw_data *ha = vha->hw;
	int		discovery_gen;

	/* If FL port exists, then SNS is present */
	if (IS_FWI2_CAPABLE(ha))
		loop_id = NPH_F_PORT;
	else
		loop_id = SNS_FL_PORT;
	rval = qla2x00_get_port_name(vha, loop_id, vha->fabric_node_name, 1);
	if (rval != QLA_SUCCESS) {
		ql_dbg(ql_dbg_disc, vha, 0x20a0,
		    "MBX_GET_PORT_NAME failed, No FL Port.\n");

		vha->device_flags &= ~SWITCH_FOUND;
		return (QLA_SUCCESS);
	}
	vha->device_flags |= SWITCH_FOUND;

	rval = qla2x00_get_port_name(vha, loop_id, vha->fabric_port_name, 0);
	if (rval != QLA_SUCCESS)
		ql_dbg(ql_dbg_disc, vha, 0x20ff,
		    "Failed to get Fabric Port Name\n");

	if (qla_tgt_mode_enabled(vha) || qla_dual_mode_enabled(vha)) {
		rval = qla2x00_send_change_request(vha, 0x3, 0);
		if (rval != QLA_SUCCESS)
			ql_log(ql_log_warn, vha, 0x121,
			    "Failed to enable receiving of RSCN requests: 0x%x.\n",
			    rval);
	}

	do {
		qla2x00_mgmt_svr_login(vha);

		/* Ensure we are logged into the SNS. */
		loop_id = NPH_SNS_LID(ha);
		rval = ha->isp_ops->fabric_login(vha, loop_id, 0xff, 0xff,
		    0xfc, mb, BIT_1|BIT_0);
		if (rval != QLA_SUCCESS || mb[0] != MBS_COMMAND_COMPLETE) {
			ql_dbg(ql_dbg_disc, vha, 0x20a1,
			    "Failed SNS login: loop_id=%x mb[0]=%x mb[1]=%x mb[2]=%x mb[6]=%x mb[7]=%x (%x).\n",
			    loop_id, mb[0], mb[1], mb[2], mb[6], mb[7], rval);
			set_bit(LOOP_RESYNC_NEEDED, &vha->dpc_flags);
			return rval;
		}

		/* FDMI support. */
		if (ql2xfdmienable &&
		    test_and_clear_bit(REGISTER_FDMI_NEEDED, &vha->dpc_flags))
			qla2x00_fdmi_register(vha);

		if (test_and_clear_bit(REGISTER_FC4_NEEDED, &vha->dpc_flags)) {
			if (qla2x00_rft_id(vha)) {
				/* EMPTY */
				ql_dbg(ql_dbg_disc, vha, 0x20a2,
				    "Register FC-4 TYPE failed.\n");
				if (test_bit(LOOP_RESYNC_NEEDED,
				    &vha->dpc_flags))
					break;
			}
			if (qla2x00_rff_id(vha, FC4_TYPE_FCP_SCSI)) {
				/* EMPTY */
				ql_dbg(ql_dbg_disc, vha, 0x209a,
				    "Register FC-4 Features failed.\n");
				if (test_bit(LOOP_RESYNC_NEEDED,
				    &vha->dpc_flags))
					break;
			}
			if (vha->flags.nvme_enabled) {
				if (qla2x00_rff_id(vha, FC_TYPE_NVME)) {
					ql_dbg(ql_dbg_disc, vha, 0x2049,
					    "Register NVME FC Type Features failed.\n");
				}
			}
			if (qla2x00_rnn_id(vha)) {
				/* EMPTY */
				ql_dbg(ql_dbg_disc, vha, 0x2104,
				    "Register Node Name failed.\n");
				if (test_bit(LOOP_RESYNC_NEEDED,
				    &vha->dpc_flags))
					break;
			} else if (qla2x00_rsnn_nn(vha)) {
				/* EMPTY */
				ql_dbg(ql_dbg_disc, vha, 0x209b,
				    "Register Symbolic Node Name failed.\n");
				if (test_bit(LOOP_RESYNC_NEEDED, &vha->dpc_flags))
					break;
			}
		}


		/* Mark the time right before querying FW for connected ports.
		 * This process is long, asynchronous and by the time it's done,
		 * collected information might not be accurate anymore. E.g.
		 * disconnected port might have re-connected and a brand new
		 * session has been created. In this case session's generation
		 * will be newer than discovery_gen. */
		qlt_do_generation_tick(vha, &discovery_gen);

		if (USE_ASYNC_SCAN(ha)) {
			rval = qla24xx_async_gpnft(vha, FC4_TYPE_FCP_SCSI,
			    NULL);
			if (rval)
				set_bit(LOOP_RESYNC_NEEDED, &vha->dpc_flags);
		} else  {
			list_for_each_entry(fcport, &vha->vp_fcports, list)
				fcport->scan_state = QLA_FCPORT_SCAN;

			rval = qla2x00_find_all_fabric_devs(vha);
		}
		if (rval != QLA_SUCCESS)
			break;
	} while (0);

	if (!vha->nvme_local_port && vha->flags.nvme_enabled)
		qla_nvme_register_hba(vha);

	if (rval)
		ql_dbg(ql_dbg_disc, vha, 0x2068,
		    "Configure fabric error exit rval=%d.\n", rval);

	return (rval);
}

/*
 * qla2x00_find_all_fabric_devs
 *
 * Input:
 *	ha = adapter block pointer.
 *	dev = database device entry pointer.
 *
 * Returns:
 *	0 = success.
 *
 * Context:
 *	Kernel context.
 */
static int
qla2x00_find_all_fabric_devs(scsi_qla_host_t *vha)
{
	int		rval;
	uint16_t	loop_id;
	fc_port_t	*fcport, *new_fcport;
	int		found;

	sw_info_t	*swl;
	int		swl_idx;
	int		first_dev, last_dev;
	port_id_t	wrap = {}, nxt_d_id;
	struct qla_hw_data *ha = vha->hw;
	struct scsi_qla_host *base_vha = pci_get_drvdata(ha->pdev);
	unsigned long flags;

	rval = QLA_SUCCESS;

	/* Try GID_PT to get device list, else GAN. */
	if (!ha->swl)
		ha->swl = kcalloc(ha->max_fibre_devices, sizeof(sw_info_t),
		    GFP_KERNEL);
	swl = ha->swl;
	if (!swl) {
		/*EMPTY*/
		ql_dbg(ql_dbg_disc, vha, 0x209c,
		    "GID_PT allocations failed, fallback on GA_NXT.\n");
	} else {
		memset(swl, 0, ha->max_fibre_devices * sizeof(sw_info_t));
		if (qla2x00_gid_pt(vha, swl) != QLA_SUCCESS) {
			swl = NULL;
			if (test_bit(LOOP_RESYNC_NEEDED, &vha->dpc_flags))
				return rval;
		} else if (qla2x00_gpn_id(vha, swl) != QLA_SUCCESS) {
			swl = NULL;
			if (test_bit(LOOP_RESYNC_NEEDED, &vha->dpc_flags))
				return rval;
		} else if (qla2x00_gnn_id(vha, swl) != QLA_SUCCESS) {
			swl = NULL;
			if (test_bit(LOOP_RESYNC_NEEDED, &vha->dpc_flags))
				return rval;
		} else if (qla2x00_gfpn_id(vha, swl) != QLA_SUCCESS) {
			swl = NULL;
			if (test_bit(LOOP_RESYNC_NEEDED, &vha->dpc_flags))
				return rval;
		}

		/* If other queries succeeded probe for FC-4 type */
		if (swl) {
			qla2x00_gff_id(vha, swl);
			if (test_bit(LOOP_RESYNC_NEEDED, &vha->dpc_flags))
				return rval;
		}
	}
	swl_idx = 0;

	/* Allocate temporary fcport for any new fcports discovered. */
	new_fcport = qla2x00_alloc_fcport(vha, GFP_KERNEL);
	if (new_fcport == NULL) {
		ql_log(ql_log_warn, vha, 0x209d,
		    "Failed to allocate memory for fcport.\n");
		return (QLA_MEMORY_ALLOC_FAILED);
	}
	new_fcport->flags |= (FCF_FABRIC_DEVICE | FCF_LOGIN_NEEDED);
	/* Set start port ID scan at adapter ID. */
	first_dev = 1;
	last_dev = 0;

	/* Starting free loop ID. */
	loop_id = ha->min_external_loopid;
	for (; loop_id <= ha->max_loop_id; loop_id++) {
		if (qla2x00_is_reserved_id(vha, loop_id))
			continue;

		if (ha->current_topology == ISP_CFG_FL &&
		    (atomic_read(&vha->loop_down_timer) ||
		     LOOP_TRANSITION(vha))) {
			atomic_set(&vha->loop_down_timer, 0);
			set_bit(LOOP_RESYNC_NEEDED, &vha->dpc_flags);
			set_bit(LOCAL_LOOP_UPDATE, &vha->dpc_flags);
			break;
		}

		if (swl != NULL) {
			if (last_dev) {
				wrap.b24 = new_fcport->d_id.b24;
			} else {
				new_fcport->d_id.b24 = swl[swl_idx].d_id.b24;
				memcpy(new_fcport->node_name,
				    swl[swl_idx].node_name, WWN_SIZE);
				memcpy(new_fcport->port_name,
				    swl[swl_idx].port_name, WWN_SIZE);
				memcpy(new_fcport->fabric_port_name,
				    swl[swl_idx].fabric_port_name, WWN_SIZE);
				new_fcport->fp_speed = swl[swl_idx].fp_speed;
				new_fcport->fc4_type = swl[swl_idx].fc4_type;

				new_fcport->nvme_flag = 0;
				if (vha->flags.nvme_enabled &&
				    swl[swl_idx].fc4_type & FS_FC4TYPE_NVME) {
					ql_log(ql_log_info, vha, 0x2131,
					    "FOUND: NVME port %8phC as FC Type 28h\n",
					    new_fcport->port_name);
				}

				if (swl[swl_idx].d_id.b.rsvd_1 != 0) {
					last_dev = 1;
				}
				swl_idx++;
			}
		} else {
			/* Send GA_NXT to the switch */
			rval = qla2x00_ga_nxt(vha, new_fcport);
			if (rval != QLA_SUCCESS) {
				ql_log(ql_log_warn, vha, 0x209e,
				    "SNS scan failed -- assuming "
				    "zero-entry result.\n");
				rval = QLA_SUCCESS;
				break;
			}
		}

		/* If wrap on switch device list, exit. */
		if (first_dev) {
			wrap.b24 = new_fcport->d_id.b24;
			first_dev = 0;
		} else if (new_fcport->d_id.b24 == wrap.b24) {
			ql_dbg(ql_dbg_disc, vha, 0x209f,
			    "Device wrap (%02x%02x%02x).\n",
			    new_fcport->d_id.b.domain,
			    new_fcport->d_id.b.area,
			    new_fcport->d_id.b.al_pa);
			break;
		}

		/* Bypass if same physical adapter. */
		if (new_fcport->d_id.b24 == base_vha->d_id.b24)
			continue;

		/* Bypass virtual ports of the same host. */
		if (qla2x00_is_a_vp_did(vha, new_fcport->d_id.b24))
			continue;

		/* Bypass if same domain and area of adapter. */
		if (((new_fcport->d_id.b24 & 0xffff00) ==
		    (vha->d_id.b24 & 0xffff00)) && ha->current_topology ==
			ISP_CFG_FL)
			    continue;

		/* Bypass reserved domain fields. */
		if ((new_fcport->d_id.b.domain & 0xf0) == 0xf0)
			continue;

		/* Bypass ports whose FCP-4 type is not FCP_SCSI */
		if (ql2xgffidenable &&
		    (!(new_fcport->fc4_type & FS_FC4TYPE_FCP) &&
		    new_fcport->fc4_type != 0))
			continue;

		spin_lock_irqsave(&vha->hw->tgt.sess_lock, flags);

		/* Locate matching device in database. */
		found = 0;
		list_for_each_entry(fcport, &vha->vp_fcports, list) {
			if (memcmp(new_fcport->port_name, fcport->port_name,
			    WWN_SIZE))
				continue;

			fcport->scan_state = QLA_FCPORT_FOUND;

			found++;

			/* Update port state. */
			memcpy(fcport->fabric_port_name,
			    new_fcport->fabric_port_name, WWN_SIZE);
			fcport->fp_speed = new_fcport->fp_speed;

			/*
			 * If address the same and state FCS_ONLINE
			 * (or in target mode), nothing changed.
			 */
			if (fcport->d_id.b24 == new_fcport->d_id.b24 &&
			    (atomic_read(&fcport->state) == FCS_ONLINE ||
			     (vha->host->active_mode == MODE_TARGET))) {
				break;
			}

			if (fcport->login_retry == 0)
				fcport->login_retry =
					vha->hw->login_retry_count;
			/*
			 * If device was not a fabric device before.
			 */
			if ((fcport->flags & FCF_FABRIC_DEVICE) == 0) {
				fcport->d_id.b24 = new_fcport->d_id.b24;
				qla2x00_clear_loop_id(fcport);
				fcport->flags |= (FCF_FABRIC_DEVICE |
				    FCF_LOGIN_NEEDED);
				break;
			}

			/*
			 * Port ID changed or device was marked to be updated;
			 * Log it out if still logged in and mark it for
			 * relogin later.
			 */
			if (qla_tgt_mode_enabled(base_vha)) {
				ql_dbg(ql_dbg_tgt_mgt, vha, 0xf080,
					 "port changed FC ID, %8phC"
					 " old %x:%x:%x (loop_id 0x%04x)-> new %x:%x:%x\n",
					 fcport->port_name,
					 fcport->d_id.b.domain,
					 fcport->d_id.b.area,
					 fcport->d_id.b.al_pa,
					 fcport->loop_id,
					 new_fcport->d_id.b.domain,
					 new_fcport->d_id.b.area,
					 new_fcport->d_id.b.al_pa);
				fcport->d_id.b24 = new_fcport->d_id.b24;
				break;
			}

			fcport->d_id.b24 = new_fcport->d_id.b24;
			fcport->flags |= FCF_LOGIN_NEEDED;
			break;
		}

		if (found && NVME_TARGET(vha->hw, fcport)) {
			if (fcport->disc_state == DSC_DELETE_PEND) {
				qla2x00_set_fcport_disc_state(fcport, DSC_GNL);
				vha->fcport_count--;
				fcport->login_succ = 0;
			}
		}

		if (found) {
			spin_unlock_irqrestore(&vha->hw->tgt.sess_lock, flags);
			continue;
		}
		/* If device was not in our fcports list, then add it. */
		new_fcport->scan_state = QLA_FCPORT_FOUND;
		list_add_tail(&new_fcport->list, &vha->vp_fcports);

		spin_unlock_irqrestore(&vha->hw->tgt.sess_lock, flags);


		/* Allocate a new replacement fcport. */
		nxt_d_id.b24 = new_fcport->d_id.b24;
		new_fcport = qla2x00_alloc_fcport(vha, GFP_KERNEL);
		if (new_fcport == NULL) {
			ql_log(ql_log_warn, vha, 0xd032,
			    "Memory allocation failed for fcport.\n");
			return (QLA_MEMORY_ALLOC_FAILED);
		}
		new_fcport->flags |= (FCF_FABRIC_DEVICE | FCF_LOGIN_NEEDED);
		new_fcport->d_id.b24 = nxt_d_id.b24;
	}

	qla2x00_free_fcport(new_fcport);

	/*
	 * Logout all previous fabric dev marked lost, except FCP2 devices.
	 */
	list_for_each_entry(fcport, &vha->vp_fcports, list) {
		if (test_bit(LOOP_RESYNC_NEEDED, &vha->dpc_flags))
			break;

		if ((fcport->flags & FCF_FABRIC_DEVICE) == 0)
			continue;

		if (fcport->scan_state == QLA_FCPORT_SCAN) {
			if ((qla_dual_mode_enabled(vha) ||
			    qla_ini_mode_enabled(vha)) &&
			    atomic_read(&fcport->state) == FCS_ONLINE) {
				qla2x00_mark_device_lost(vha, fcport,
					ql2xplogiabsentdevice);
				if (fcport->loop_id != FC_NO_LOOP_ID &&
				    (fcport->flags & FCF_FCP2_DEVICE) == 0 &&
				    fcport->port_type != FCT_INITIATOR &&
				    fcport->port_type != FCT_BROADCAST) {
					ql_dbg(ql_dbg_disc, vha, 0x20f0,
					    "%s %d %8phC post del sess\n",
					    __func__, __LINE__,
					    fcport->port_name);
					qlt_schedule_sess_for_deletion(fcport);
					continue;
				}
			}
		}

		if (fcport->scan_state == QLA_FCPORT_FOUND &&
		    (fcport->flags & FCF_LOGIN_NEEDED) != 0)
			qla24xx_fcport_handle_login(vha, fcport);
	}
	return (rval);
}

/* FW does not set aside Loop id for MGMT Server/FFFFFAh */
int
qla2x00_reserve_mgmt_server_loop_id(scsi_qla_host_t *vha)
{
	int loop_id = FC_NO_LOOP_ID;
	int lid = NPH_MGMT_SERVER - vha->vp_idx;
	unsigned long flags;
	struct qla_hw_data *ha = vha->hw;

	if (vha->vp_idx == 0) {
		set_bit(NPH_MGMT_SERVER, ha->loop_id_map);
		return NPH_MGMT_SERVER;
	}

	/* pick id from high and work down to low */
	spin_lock_irqsave(&ha->vport_slock, flags);
	for (; lid > 0; lid--) {
		if (!test_bit(lid, vha->hw->loop_id_map)) {
			set_bit(lid, vha->hw->loop_id_map);
			loop_id = lid;
			break;
		}
	}
	spin_unlock_irqrestore(&ha->vport_slock, flags);

	return loop_id;
}

/*
 * qla2x00_fabric_login
 *	Issue fabric login command.
 *
 * Input:
 *	ha = adapter block pointer.
 *	device = pointer to FC device type structure.
 *
 * Returns:
 *      0 - Login successfully
 *      1 - Login failed
 *      2 - Initiator device
 *      3 - Fatal error
 */
int
qla2x00_fabric_login(scsi_qla_host_t *vha, fc_port_t *fcport,
    uint16_t *next_loopid)
{
	int	rval;
	int	retry;
	uint16_t tmp_loopid;
	uint16_t mb[MAILBOX_REGISTER_COUNT];
	struct qla_hw_data *ha = vha->hw;

	retry = 0;
	tmp_loopid = 0;

	for (;;) {
		ql_dbg(ql_dbg_disc, vha, 0x2000,
		    "Trying Fabric Login w/loop id 0x%04x for port "
		    "%02x%02x%02x.\n",
		    fcport->loop_id, fcport->d_id.b.domain,
		    fcport->d_id.b.area, fcport->d_id.b.al_pa);

		/* Login fcport on switch. */
		rval = ha->isp_ops->fabric_login(vha, fcport->loop_id,
		    fcport->d_id.b.domain, fcport->d_id.b.area,
		    fcport->d_id.b.al_pa, mb, BIT_0);
		if (rval != QLA_SUCCESS) {
			return rval;
		}
		if (mb[0] == MBS_PORT_ID_USED) {
			/*
			 * Device has another loop ID.  The firmware team
			 * recommends the driver perform an implicit login with
			 * the specified ID again. The ID we just used is save
			 * here so we return with an ID that can be tried by
			 * the next login.
			 */
			retry++;
			tmp_loopid = fcport->loop_id;
			fcport->loop_id = mb[1];

			ql_dbg(ql_dbg_disc, vha, 0x2001,
			    "Fabric Login: port in use - next loop "
			    "id=0x%04x, port id= %02x%02x%02x.\n",
			    fcport->loop_id, fcport->d_id.b.domain,
			    fcport->d_id.b.area, fcport->d_id.b.al_pa);

		} else if (mb[0] == MBS_COMMAND_COMPLETE) {
			/*
			 * Login succeeded.
			 */
			if (retry) {
				/* A retry occurred before. */
				*next_loopid = tmp_loopid;
			} else {
				/*
				 * No retry occurred before. Just increment the
				 * ID value for next login.
				 */
				*next_loopid = (fcport->loop_id + 1);
			}

			if (mb[1] & BIT_0) {
				fcport->port_type = FCT_INITIATOR;
			} else {
				fcport->port_type = FCT_TARGET;
				if (mb[1] & BIT_1) {
					fcport->flags |= FCF_FCP2_DEVICE;
				}
			}

			if (mb[10] & BIT_0)
				fcport->supported_classes |= FC_COS_CLASS2;
			if (mb[10] & BIT_1)
				fcport->supported_classes |= FC_COS_CLASS3;

			if (IS_FWI2_CAPABLE(ha)) {
				if (mb[10] & BIT_7)
					fcport->flags |=
					    FCF_CONF_COMP_SUPPORTED;
			}

			rval = QLA_SUCCESS;
			break;
		} else if (mb[0] == MBS_LOOP_ID_USED) {
			/*
			 * Loop ID already used, try next loop ID.
			 */
			fcport->loop_id++;
			rval = qla2x00_find_new_loop_id(vha, fcport);
			if (rval != QLA_SUCCESS) {
				/* Ran out of loop IDs to use */
				break;
			}
		} else if (mb[0] == MBS_COMMAND_ERROR) {
			/*
			 * Firmware possibly timed out during login. If NO
			 * retries are left to do then the device is declared
			 * dead.
			 */
			*next_loopid = fcport->loop_id;
			ha->isp_ops->fabric_logout(vha, fcport->loop_id,
			    fcport->d_id.b.domain, fcport->d_id.b.area,
			    fcport->d_id.b.al_pa);
			qla2x00_mark_device_lost(vha, fcport, 1);

			rval = 1;
			break;
		} else {
			/*
			 * unrecoverable / not handled error
			 */
			ql_dbg(ql_dbg_disc, vha, 0x2002,
			    "Failed=%x port_id=%02x%02x%02x loop_id=%x "
			    "jiffies=%lx.\n", mb[0], fcport->d_id.b.domain,
			    fcport->d_id.b.area, fcport->d_id.b.al_pa,
			    fcport->loop_id, jiffies);

			*next_loopid = fcport->loop_id;
			ha->isp_ops->fabric_logout(vha, fcport->loop_id,
			    fcport->d_id.b.domain, fcport->d_id.b.area,
			    fcport->d_id.b.al_pa);
			qla2x00_clear_loop_id(fcport);
			fcport->login_retry = 0;

			rval = 3;
			break;
		}
	}

	return (rval);
}

/*
 * qla2x00_local_device_login
 *	Issue local device login command.
 *
 * Input:
 *	ha = adapter block pointer.
 *	loop_id = loop id of device to login to.
 *
 * Returns (Where's the #define!!!!):
 *      0 - Login successfully
 *      1 - Login failed
 *      3 - Fatal error
 */
int
qla2x00_local_device_login(scsi_qla_host_t *vha, fc_port_t *fcport)
{
	int		rval;
	uint16_t	mb[MAILBOX_REGISTER_COUNT];

	memset(mb, 0, sizeof(mb));
	rval = qla2x00_login_local_device(vha, fcport, mb, BIT_0);
	if (rval == QLA_SUCCESS) {
		/* Interrogate mailbox registers for any errors */
		if (mb[0] == MBS_COMMAND_ERROR)
			rval = 1;
		else if (mb[0] == MBS_COMMAND_PARAMETER_ERROR)
			/* device not in PCB table */
			rval = 3;
	}

	return (rval);
}

/*
 *  qla2x00_loop_resync
 *      Resync with fibre channel devices.
 *
 * Input:
 *      ha = adapter block pointer.
 *
 * Returns:
 *      0 = success
 */
int
qla2x00_loop_resync(scsi_qla_host_t *vha)
{
	int rval = QLA_SUCCESS;
	uint32_t wait_time;

	clear_bit(ISP_ABORT_RETRY, &vha->dpc_flags);
	if (vha->flags.online) {
		if (!(rval = qla2x00_fw_ready(vha))) {
			/* Wait at most MAX_TARGET RSCNs for a stable link. */
			wait_time = 256;
			do {
				if (!IS_QLAFX00(vha->hw)) {
					/*
					 * Issue a marker after FW becomes
					 * ready.
					 */
					qla2x00_marker(vha, vha->hw->base_qpair,
					    0, 0, MK_SYNC_ALL);
					vha->marker_needed = 0;
				}

				/* Remap devices on Loop. */
				clear_bit(LOOP_RESYNC_NEEDED, &vha->dpc_flags);

				if (IS_QLAFX00(vha->hw))
					qlafx00_configure_devices(vha);
				else
					qla2x00_configure_loop(vha);

				wait_time--;
			} while (!atomic_read(&vha->loop_down_timer) &&
				!(test_bit(ISP_ABORT_NEEDED, &vha->dpc_flags))
				&& wait_time && (test_bit(LOOP_RESYNC_NEEDED,
				&vha->dpc_flags)));
		}
	}

	if (test_bit(ISP_ABORT_NEEDED, &vha->dpc_flags))
		return (QLA_FUNCTION_FAILED);

	if (rval)
		ql_dbg(ql_dbg_disc, vha, 0x206c,
		    "%s *** FAILED ***.\n", __func__);

	return (rval);
}

/*
* qla2x00_perform_loop_resync
* Description: This function will set the appropriate flags and call
*              qla2x00_loop_resync. If successful loop will be resynced
* Arguments : scsi_qla_host_t pointer
* returm    : Success or Failure
*/

int qla2x00_perform_loop_resync(scsi_qla_host_t *ha)
{
	int32_t rval = 0;

	if (!test_and_set_bit(LOOP_RESYNC_ACTIVE, &ha->dpc_flags)) {
		/*Configure the flags so that resync happens properly*/
		atomic_set(&ha->loop_down_timer, 0);
		if (!(ha->device_flags & DFLG_NO_CABLE)) {
			atomic_set(&ha->loop_state, LOOP_UP);
			set_bit(LOCAL_LOOP_UPDATE, &ha->dpc_flags);
			set_bit(REGISTER_FC4_NEEDED, &ha->dpc_flags);
			set_bit(LOOP_RESYNC_NEEDED, &ha->dpc_flags);

			rval = qla2x00_loop_resync(ha);
		} else
			atomic_set(&ha->loop_state, LOOP_DEAD);

		clear_bit(LOOP_RESYNC_ACTIVE, &ha->dpc_flags);
	}

	return rval;
}

/* Assumes idc_lock always held on entry */
void
qla83xx_reset_ownership(scsi_qla_host_t *vha)
{
	struct qla_hw_data *ha = vha->hw;
	uint32_t drv_presence, drv_presence_mask;
	uint32_t dev_part_info1, dev_part_info2, class_type;
	uint32_t class_type_mask = 0x3;
	uint16_t fcoe_other_function = 0xffff, i;

	if (IS_QLA8044(ha)) {
		drv_presence = qla8044_rd_direct(vha,
		    QLA8044_CRB_DRV_ACTIVE_INDEX);
		dev_part_info1 = qla8044_rd_direct(vha,
		    QLA8044_CRB_DEV_PART_INFO_INDEX);
		dev_part_info2 = qla8044_rd_direct(vha,
		    QLA8044_CRB_DEV_PART_INFO2);
	} else {
		qla83xx_rd_reg(vha, QLA83XX_IDC_DRV_PRESENCE, &drv_presence);
		qla83xx_rd_reg(vha, QLA83XX_DEV_PARTINFO1, &dev_part_info1);
		qla83xx_rd_reg(vha, QLA83XX_DEV_PARTINFO2, &dev_part_info2);
	}
	for (i = 0; i < 8; i++) {
		class_type = ((dev_part_info1 >> (i * 4)) & class_type_mask);
		if ((class_type == QLA83XX_CLASS_TYPE_FCOE) &&
		    (i != ha->portnum)) {
			fcoe_other_function = i;
			break;
		}
	}
	if (fcoe_other_function == 0xffff) {
		for (i = 0; i < 8; i++) {
			class_type = ((dev_part_info2 >> (i * 4)) &
			    class_type_mask);
			if ((class_type == QLA83XX_CLASS_TYPE_FCOE) &&
			    ((i + 8) != ha->portnum)) {
				fcoe_other_function = i + 8;
				break;
			}
		}
	}
	/*
	 * Prepare drv-presence mask based on fcoe functions present.
	 * However consider only valid physical fcoe function numbers (0-15).
	 */
	drv_presence_mask = ~((1 << (ha->portnum)) |
			((fcoe_other_function == 0xffff) ?
			 0 : (1 << (fcoe_other_function))));

	/* We are the reset owner iff:
	 *    - No other protocol drivers present.
	 *    - This is the lowest among fcoe functions. */
	if (!(drv_presence & drv_presence_mask) &&
			(ha->portnum < fcoe_other_function)) {
		ql_dbg(ql_dbg_p3p, vha, 0xb07f,
		    "This host is Reset owner.\n");
		ha->flags.nic_core_reset_owner = 1;
	}
}

static int
__qla83xx_set_drv_ack(scsi_qla_host_t *vha)
{
	int rval = QLA_SUCCESS;
	struct qla_hw_data *ha = vha->hw;
	uint32_t drv_ack;

	rval = qla83xx_rd_reg(vha, QLA83XX_IDC_DRIVER_ACK, &drv_ack);
	if (rval == QLA_SUCCESS) {
		drv_ack |= (1 << ha->portnum);
		rval = qla83xx_wr_reg(vha, QLA83XX_IDC_DRIVER_ACK, drv_ack);
	}

	return rval;
}

static int
__qla83xx_clear_drv_ack(scsi_qla_host_t *vha)
{
	int rval = QLA_SUCCESS;
	struct qla_hw_data *ha = vha->hw;
	uint32_t drv_ack;

	rval = qla83xx_rd_reg(vha, QLA83XX_IDC_DRIVER_ACK, &drv_ack);
	if (rval == QLA_SUCCESS) {
		drv_ack &= ~(1 << ha->portnum);
		rval = qla83xx_wr_reg(vha, QLA83XX_IDC_DRIVER_ACK, drv_ack);
	}

	return rval;
}

/* Assumes idc-lock always held on entry */
void
qla83xx_idc_audit(scsi_qla_host_t *vha, int audit_type)
{
	struct qla_hw_data *ha = vha->hw;
	uint32_t idc_audit_reg = 0, duration_secs = 0;

	switch (audit_type) {
	case IDC_AUDIT_TIMESTAMP:
		ha->idc_audit_ts = (jiffies_to_msecs(jiffies) / 1000);
		idc_audit_reg = (ha->portnum) |
		    (IDC_AUDIT_TIMESTAMP << 7) | (ha->idc_audit_ts << 8);
		qla83xx_wr_reg(vha, QLA83XX_IDC_AUDIT, idc_audit_reg);
		break;

	case IDC_AUDIT_COMPLETION:
		duration_secs = ((jiffies_to_msecs(jiffies) -
		    jiffies_to_msecs(ha->idc_audit_ts)) / 1000);
		idc_audit_reg = (ha->portnum) |
		    (IDC_AUDIT_COMPLETION << 7) | (duration_secs << 8);
		qla83xx_wr_reg(vha, QLA83XX_IDC_AUDIT, idc_audit_reg);
		break;

	default:
		ql_log(ql_log_warn, vha, 0xb078,
		    "Invalid audit type specified.\n");
		break;
	}
}

/* Assumes idc_lock always held on entry */
static int
qla83xx_initiating_reset(scsi_qla_host_t *vha)
{
	struct qla_hw_data *ha = vha->hw;
	uint32_t  idc_control, dev_state;

	__qla83xx_get_idc_control(vha, &idc_control);
	if ((idc_control & QLA83XX_IDC_RESET_DISABLED)) {
		ql_log(ql_log_info, vha, 0xb080,
		    "NIC Core reset has been disabled. idc-control=0x%x\n",
		    idc_control);
		return QLA_FUNCTION_FAILED;
	}

	/* Set NEED-RESET iff in READY state and we are the reset-owner */
	qla83xx_rd_reg(vha, QLA83XX_IDC_DEV_STATE, &dev_state);
	if (ha->flags.nic_core_reset_owner && dev_state == QLA8XXX_DEV_READY) {
		qla83xx_wr_reg(vha, QLA83XX_IDC_DEV_STATE,
		    QLA8XXX_DEV_NEED_RESET);
		ql_log(ql_log_info, vha, 0xb056, "HW State: NEED RESET.\n");
		qla83xx_idc_audit(vha, IDC_AUDIT_TIMESTAMP);
	} else {
		ql_log(ql_log_info, vha, 0xb057, "HW State: %s.\n",
				qdev_state(dev_state));

		/* SV: XXX: Is timeout required here? */
		/* Wait for IDC state change READY -> NEED_RESET */
		while (dev_state == QLA8XXX_DEV_READY) {
			qla83xx_idc_unlock(vha, 0);
			msleep(200);
			qla83xx_idc_lock(vha, 0);
			qla83xx_rd_reg(vha, QLA83XX_IDC_DEV_STATE, &dev_state);
		}
	}

	/* Send IDC ack by writing to drv-ack register */
	__qla83xx_set_drv_ack(vha);

	return QLA_SUCCESS;
}

int
__qla83xx_set_idc_control(scsi_qla_host_t *vha, uint32_t idc_control)
{
	return qla83xx_wr_reg(vha, QLA83XX_IDC_CONTROL, idc_control);
}

int
__qla83xx_get_idc_control(scsi_qla_host_t *vha, uint32_t *idc_control)
{
	return qla83xx_rd_reg(vha, QLA83XX_IDC_CONTROL, idc_control);
}

static int
qla83xx_check_driver_presence(scsi_qla_host_t *vha)
{
	uint32_t drv_presence = 0;
	struct qla_hw_data *ha = vha->hw;

	qla83xx_rd_reg(vha, QLA83XX_IDC_DRV_PRESENCE, &drv_presence);
	if (drv_presence & (1 << ha->portnum))
		return QLA_SUCCESS;
	else
		return QLA_TEST_FAILED;
}

int
qla83xx_nic_core_reset(scsi_qla_host_t *vha)
{
	int rval = QLA_SUCCESS;
	struct qla_hw_data *ha = vha->hw;

	ql_dbg(ql_dbg_p3p, vha, 0xb058,
	    "Entered  %s().\n", __func__);

	if (vha->device_flags & DFLG_DEV_FAILED) {
		ql_log(ql_log_warn, vha, 0xb059,
		    "Device in unrecoverable FAILED state.\n");
		return QLA_FUNCTION_FAILED;
	}

	qla83xx_idc_lock(vha, 0);

	if (qla83xx_check_driver_presence(vha) != QLA_SUCCESS) {
		ql_log(ql_log_warn, vha, 0xb05a,
		    "Function=0x%x has been removed from IDC participation.\n",
		    ha->portnum);
		rval = QLA_FUNCTION_FAILED;
		goto exit;
	}

	qla83xx_reset_ownership(vha);

	rval = qla83xx_initiating_reset(vha);

	/*
	 * Perform reset if we are the reset-owner,
	 * else wait till IDC state changes to READY/FAILED.
	 */
	if (rval == QLA_SUCCESS) {
		rval = qla83xx_idc_state_handler(vha);

		if (rval == QLA_SUCCESS)
			ha->flags.nic_core_hung = 0;
		__qla83xx_clear_drv_ack(vha);
	}

exit:
	qla83xx_idc_unlock(vha, 0);

	ql_dbg(ql_dbg_p3p, vha, 0xb05b, "Exiting %s.\n", __func__);

	return rval;
}

int
qla2xxx_mctp_dump(scsi_qla_host_t *vha)
{
	struct qla_hw_data *ha = vha->hw;
	int rval = QLA_FUNCTION_FAILED;

	if (!IS_MCTP_CAPABLE(ha)) {
		/* This message can be removed from the final version */
		ql_log(ql_log_info, vha, 0x506d,
		    "This board is not MCTP capable\n");
		return rval;
	}

	if (!ha->mctp_dump) {
		ha->mctp_dump = dma_alloc_coherent(&ha->pdev->dev,
		    MCTP_DUMP_SIZE, &ha->mctp_dump_dma, GFP_KERNEL);

		if (!ha->mctp_dump) {
			ql_log(ql_log_warn, vha, 0x506e,
			    "Failed to allocate memory for mctp dump\n");
			return rval;
		}
	}

#define MCTP_DUMP_STR_ADDR	0x00000000
	rval = qla2x00_dump_mctp_data(vha, ha->mctp_dump_dma,
	    MCTP_DUMP_STR_ADDR, MCTP_DUMP_SIZE/4);
	if (rval != QLA_SUCCESS) {
		ql_log(ql_log_warn, vha, 0x506f,
		    "Failed to capture mctp dump\n");
	} else {
		ql_log(ql_log_info, vha, 0x5070,
		    "Mctp dump capture for host (%ld/%p).\n",
		    vha->host_no, ha->mctp_dump);
		ha->mctp_dumped = 1;
	}

	if (!ha->flags.nic_core_reset_hdlr_active && !ha->portnum) {
		ha->flags.nic_core_reset_hdlr_active = 1;
		rval = qla83xx_restart_nic_firmware(vha);
		if (rval)
			/* NIC Core reset failed. */
			ql_log(ql_log_warn, vha, 0x5071,
			    "Failed to restart nic firmware\n");
		else
			ql_dbg(ql_dbg_p3p, vha, 0xb084,
			    "Restarted NIC firmware successfully.\n");
		ha->flags.nic_core_reset_hdlr_active = 0;
	}

	return rval;

}

/*
* qla2x00_quiesce_io
* Description: This function will block the new I/Os
*              Its not aborting any I/Os as context
*              is not destroyed during quiescence
* Arguments: scsi_qla_host_t
* return   : void
*/
void
qla2x00_quiesce_io(scsi_qla_host_t *vha)
{
	struct qla_hw_data *ha = vha->hw;
	struct scsi_qla_host *vp, *tvp;
	unsigned long flags;

	ql_dbg(ql_dbg_dpc, vha, 0x401d,
	    "Quiescing I/O - ha=%p.\n", ha);

	atomic_set(&ha->loop_down_timer, LOOP_DOWN_TIME);
	if (atomic_read(&vha->loop_state) != LOOP_DOWN) {
		atomic_set(&vha->loop_state, LOOP_DOWN);
		qla2x00_mark_all_devices_lost(vha);

		spin_lock_irqsave(&ha->vport_slock, flags);
		list_for_each_entry_safe(vp, tvp, &ha->vp_list, list) {
			atomic_inc(&vp->vref_count);
			spin_unlock_irqrestore(&ha->vport_slock, flags);

			qla2x00_mark_all_devices_lost(vp);

			spin_lock_irqsave(&ha->vport_slock, flags);
			atomic_dec(&vp->vref_count);
		}
		spin_unlock_irqrestore(&ha->vport_slock, flags);
	} else {
		if (!atomic_read(&vha->loop_down_timer))
			atomic_set(&vha->loop_down_timer,
					LOOP_DOWN_TIME);
	}
	/* Wait for pending cmds to complete */
	WARN_ON_ONCE(qla2x00_eh_wait_for_pending_commands(vha, 0, 0, WAIT_HOST)
		     != QLA_SUCCESS);
}

void
qla2x00_abort_isp_cleanup(scsi_qla_host_t *vha)
{
	struct qla_hw_data *ha = vha->hw;
	struct scsi_qla_host *vp, *tvp;
	unsigned long flags;
	fc_port_t *fcport;
	u16 i;

	/* For ISP82XX, driver waits for completion of the commands.
	 * online flag should be set.
	 */
	if (!(IS_P3P_TYPE(ha)))
		vha->flags.online = 0;
	ha->flags.chip_reset_done = 0;
	clear_bit(ISP_ABORT_NEEDED, &vha->dpc_flags);
	vha->qla_stats.total_isp_aborts++;

	ql_log(ql_log_info, vha, 0x00af,
	    "Performing ISP error recovery - ha=%p.\n", ha);

	ha->flags.purge_mbox = 1;
	/* For ISP82XX, reset_chip is just disabling interrupts.
	 * Driver waits for the completion of the commands.
	 * the interrupts need to be enabled.
	 */
	if (!(IS_P3P_TYPE(ha)))
		ha->isp_ops->reset_chip(vha);

	ha->link_data_rate = PORT_SPEED_UNKNOWN;
	SAVE_TOPO(ha);
	ha->flags.rida_fmt2 = 0;
	ha->flags.n2n_ae = 0;
	ha->flags.lip_ae = 0;
	ha->current_topology = 0;
	QLA_FW_STOPPED(ha);
	ha->flags.fw_init_done = 0;
	ha->chip_reset++;
	ha->base_qpair->chip_reset = ha->chip_reset;
	ha->base_qpair->cmd_cnt = ha->base_qpair->cmd_completion_cnt = 0;
	ha->base_qpair->prev_completion_cnt = 0;
	for (i = 0; i < ha->max_qpairs; i++) {
		if (ha->queue_pair_map[i]) {
			ha->queue_pair_map[i]->chip_reset =
				ha->base_qpair->chip_reset;
			ha->queue_pair_map[i]->cmd_cnt =
			    ha->queue_pair_map[i]->cmd_completion_cnt = 0;
			ha->base_qpair->prev_completion_cnt = 0;
		}
	}

	/* purge MBox commands */
	if (atomic_read(&ha->num_pend_mbx_stage3)) {
		clear_bit(MBX_INTR_WAIT, &ha->mbx_cmd_flags);
		complete(&ha->mbx_intr_comp);
	}

	i = 0;
	while (atomic_read(&ha->num_pend_mbx_stage3) ||
	    atomic_read(&ha->num_pend_mbx_stage2) ||
	    atomic_read(&ha->num_pend_mbx_stage1)) {
		msleep(20);
		i++;
		if (i > 50)
			break;
	}
	ha->flags.purge_mbox = 0;

	atomic_set(&vha->loop_down_timer, LOOP_DOWN_TIME);
	if (atomic_read(&vha->loop_state) != LOOP_DOWN) {
		atomic_set(&vha->loop_state, LOOP_DOWN);
		qla2x00_mark_all_devices_lost(vha);

		spin_lock_irqsave(&ha->vport_slock, flags);
		list_for_each_entry_safe(vp, tvp, &ha->vp_list, list) {
			atomic_inc(&vp->vref_count);
			spin_unlock_irqrestore(&ha->vport_slock, flags);

			qla2x00_mark_all_devices_lost(vp);

			spin_lock_irqsave(&ha->vport_slock, flags);
			atomic_dec(&vp->vref_count);
		}
		spin_unlock_irqrestore(&ha->vport_slock, flags);
	} else {
		if (!atomic_read(&vha->loop_down_timer))
			atomic_set(&vha->loop_down_timer,
			    LOOP_DOWN_TIME);
	}

	/* Clear all async request states across all VPs. */
	list_for_each_entry(fcport, &vha->vp_fcports, list) {
		fcport->flags &= ~(FCF_LOGIN_NEEDED | FCF_ASYNC_SENT);
		fcport->scan_state = 0;
	}
	spin_lock_irqsave(&ha->vport_slock, flags);
	list_for_each_entry_safe(vp, tvp, &ha->vp_list, list) {
		atomic_inc(&vp->vref_count);
		spin_unlock_irqrestore(&ha->vport_slock, flags);

		list_for_each_entry(fcport, &vp->vp_fcports, list)
			fcport->flags &= ~(FCF_LOGIN_NEEDED | FCF_ASYNC_SENT);

		spin_lock_irqsave(&ha->vport_slock, flags);
		atomic_dec(&vp->vref_count);
	}
	spin_unlock_irqrestore(&ha->vport_slock, flags);

	/* Make sure for ISP 82XX IO DMA is complete */
	if (IS_P3P_TYPE(ha)) {
		qla82xx_chip_reset_cleanup(vha);
		ql_log(ql_log_info, vha, 0x00b4,
		       "Done chip reset cleanup.\n");

		/* Done waiting for pending commands. Reset online flag */
		vha->flags.online = 0;
	}

	/* Requeue all commands in outstanding command list. */
	qla2x00_abort_all_cmds(vha, DID_RESET << 16);
	/* memory barrier */
	wmb();
}

/*
*  qla2x00_abort_isp
*      Resets ISP and aborts all outstanding commands.
*
* Input:
*      ha           = adapter block pointer.
*
* Returns:
*      0 = success
*/
int
qla2x00_abort_isp(scsi_qla_host_t *vha)
{
	int rval;
	uint8_t        status = 0;
	struct qla_hw_data *ha = vha->hw;
	struct scsi_qla_host *vp, *tvp;
	struct req_que *req = ha->req_q_map[0];
	unsigned long flags;

	if (vha->flags.online) {
		qla2x00_abort_isp_cleanup(vha);

		vha->dport_status |= DPORT_DIAG_CHIP_RESET_IN_PROGRESS;
		vha->dport_status &= ~DPORT_DIAG_IN_PROGRESS;

		if (vha->hw->flags.port_isolated)
			return status;

		if (qla2x00_isp_reg_stat(ha)) {
			ql_log(ql_log_info, vha, 0x803f,
			       "ISP Abort - ISP reg disconnect, exiting.\n");
			return status;
		}

		if (test_and_clear_bit(ISP_ABORT_TO_ROM, &vha->dpc_flags)) {
			ha->flags.chip_reset_done = 1;
			vha->flags.online = 1;
			status = 0;
			clear_bit(ISP_ABORT_RETRY, &vha->dpc_flags);
			return status;
		}

		if (IS_QLA8031(ha)) {
			ql_dbg(ql_dbg_p3p, vha, 0xb05c,
			    "Clearing fcoe driver presence.\n");
			if (qla83xx_clear_drv_presence(vha) != QLA_SUCCESS)
				ql_dbg(ql_dbg_p3p, vha, 0xb073,
				    "Error while clearing DRV-Presence.\n");
		}

		if (unlikely(pci_channel_offline(ha->pdev) &&
		    ha->flags.pci_channel_io_perm_failure)) {
			clear_bit(ISP_ABORT_RETRY, &vha->dpc_flags);
			status = 0;
			return status;
		}

		switch (vha->qlini_mode) {
		case QLA2XXX_INI_MODE_DISABLED:
			if (!qla_tgt_mode_enabled(vha))
				return 0;
			break;
		case QLA2XXX_INI_MODE_DUAL:
			if (!qla_dual_mode_enabled(vha) &&
			    !qla_ini_mode_enabled(vha))
				return 0;
			break;
		case QLA2XXX_INI_MODE_ENABLED:
		default:
			break;
		}

		ha->isp_ops->get_flash_version(vha, req->ring);

		if (qla2x00_isp_reg_stat(ha)) {
			ql_log(ql_log_info, vha, 0x803f,
			       "ISP Abort - ISP reg disconnect pre nvram config, exiting.\n");
			return status;
		}
		ha->isp_ops->nvram_config(vha);

		if (qla2x00_isp_reg_stat(ha)) {
			ql_log(ql_log_info, vha, 0x803f,
			       "ISP Abort - ISP reg disconnect post nvmram config, exiting.\n");
			return status;
		}
		if (!qla2x00_restart_isp(vha)) {
			clear_bit(RESET_MARKER_NEEDED, &vha->dpc_flags);

			if (!atomic_read(&vha->loop_down_timer)) {
				/*
				 * Issue marker command only when we are going
				 * to start the I/O .
				 */
				vha->marker_needed = 1;
			}

			vha->flags.online = 1;

			ha->isp_ops->enable_intrs(ha);

			ha->isp_abort_cnt = 0;
			clear_bit(ISP_ABORT_RETRY, &vha->dpc_flags);

			if (IS_QLA81XX(ha) || IS_QLA8031(ha))
				qla2x00_get_fw_version(vha);
			if (ha->fce) {
				ha->flags.fce_enabled = 1;
				memset(ha->fce, 0,
				    fce_calc_size(ha->fce_bufs));
				rval = qla2x00_enable_fce_trace(vha,
				    ha->fce_dma, ha->fce_bufs, ha->fce_mb,
				    &ha->fce_bufs);
				if (rval) {
					ql_log(ql_log_warn, vha, 0x8033,
					    "Unable to reinitialize FCE "
					    "(%d).\n", rval);
					ha->flags.fce_enabled = 0;
				}
			}

			if (ha->eft) {
				memset(ha->eft, 0, EFT_SIZE);
				rval = qla2x00_enable_eft_trace(vha,
				    ha->eft_dma, EFT_NUM_BUFFERS);
				if (rval) {
					ql_log(ql_log_warn, vha, 0x8034,
					    "Unable to reinitialize EFT "
					    "(%d).\n", rval);
				}
			}
		} else {	/* failed the ISP abort */
			vha->flags.online = 1;
			if (test_bit(ISP_ABORT_RETRY, &vha->dpc_flags)) {
				if (ha->isp_abort_cnt == 0) {
					ql_log(ql_log_fatal, vha, 0x8035,
					    "ISP error recover failed - "
					    "board disabled.\n");
					/*
					 * The next call disables the board
					 * completely.
					 */
					qla2x00_abort_isp_cleanup(vha);
					vha->flags.online = 0;
					clear_bit(ISP_ABORT_RETRY,
					    &vha->dpc_flags);
					status = 0;
				} else { /* schedule another ISP abort */
					ha->isp_abort_cnt--;
					ql_dbg(ql_dbg_taskm, vha, 0x8020,
					    "ISP abort - retry remaining %d.\n",
					    ha->isp_abort_cnt);
					status = 1;
				}
			} else {
				ha->isp_abort_cnt = MAX_RETRIES_OF_ISP_ABORT;
				ql_dbg(ql_dbg_taskm, vha, 0x8021,
				    "ISP error recovery - retrying (%d) "
				    "more times.\n", ha->isp_abort_cnt);
				set_bit(ISP_ABORT_RETRY, &vha->dpc_flags);
				status = 1;
			}
		}

	}

	if (vha->hw->flags.port_isolated) {
		qla2x00_abort_isp_cleanup(vha);
		return status;
	}

	if (!status) {
		ql_dbg(ql_dbg_taskm, vha, 0x8022, "%s succeeded.\n", __func__);
		qla2x00_configure_hba(vha);
		spin_lock_irqsave(&ha->vport_slock, flags);
		list_for_each_entry_safe(vp, tvp, &ha->vp_list, list) {
			if (vp->vp_idx) {
				atomic_inc(&vp->vref_count);
				spin_unlock_irqrestore(&ha->vport_slock, flags);

				qla2x00_vp_abort_isp(vp);

				spin_lock_irqsave(&ha->vport_slock, flags);
				atomic_dec(&vp->vref_count);
			}
		}
		spin_unlock_irqrestore(&ha->vport_slock, flags);

		if (IS_QLA8031(ha)) {
			ql_dbg(ql_dbg_p3p, vha, 0xb05d,
			    "Setting back fcoe driver presence.\n");
			if (qla83xx_set_drv_presence(vha) != QLA_SUCCESS)
				ql_dbg(ql_dbg_p3p, vha, 0xb074,
				    "Error while setting DRV-Presence.\n");
		}
	} else {
		ql_log(ql_log_warn, vha, 0x8023, "%s **** FAILED ****.\n",
		       __func__);
	}

	return(status);
}

/*
*  qla2x00_restart_isp
*      restarts the ISP after a reset
*
* Input:
*      ha = adapter block pointer.
*
* Returns:
*      0 = success
*/
static int
qla2x00_restart_isp(scsi_qla_host_t *vha)
{
	int status;
	struct qla_hw_data *ha = vha->hw;

	/* If firmware needs to be loaded */
	if (qla2x00_isp_firmware(vha)) {
		vha->flags.online = 0;
		status = ha->isp_ops->chip_diag(vha);
		if (status)
			return status;
		status = qla2x00_setup_chip(vha);
		if (status)
			return status;
	}

	status = qla2x00_init_rings(vha);
	if (status)
		return status;

	clear_bit(RESET_MARKER_NEEDED, &vha->dpc_flags);
	ha->flags.chip_reset_done = 1;

	/* Initialize the queues in use */
	qla25xx_init_queues(ha);

	status = qla2x00_fw_ready(vha);
	if (status) {
		/* if no cable then assume it's good */
		return vha->device_flags & DFLG_NO_CABLE ? 0 : status;
	}

	/* Issue a marker after FW becomes ready. */
	qla2x00_marker(vha, ha->base_qpair, 0, 0, MK_SYNC_ALL);
	set_bit(LOOP_RESYNC_NEEDED, &vha->dpc_flags);

	return 0;
}

static int
qla25xx_init_queues(struct qla_hw_data *ha)
{
	struct rsp_que *rsp = NULL;
	struct req_que *req = NULL;
	struct scsi_qla_host *base_vha = pci_get_drvdata(ha->pdev);
	int ret = -1;
	int i;

	for (i = 1; i < ha->max_rsp_queues; i++) {
		rsp = ha->rsp_q_map[i];
		if (rsp && test_bit(i, ha->rsp_qid_map)) {
			rsp->options &= ~BIT_0;
			ret = qla25xx_init_rsp_que(base_vha, rsp);
			if (ret != QLA_SUCCESS)
				ql_dbg(ql_dbg_init, base_vha, 0x00ff,
				    "%s Rsp que: %d init failed.\n",
				    __func__, rsp->id);
			else
				ql_dbg(ql_dbg_init, base_vha, 0x0100,
				    "%s Rsp que: %d inited.\n",
				    __func__, rsp->id);
		}
	}
	for (i = 1; i < ha->max_req_queues; i++) {
		req = ha->req_q_map[i];
		if (req && test_bit(i, ha->req_qid_map)) {
			/* Clear outstanding commands array. */
			req->options &= ~BIT_0;
			ret = qla25xx_init_req_que(base_vha, req);
			if (ret != QLA_SUCCESS)
				ql_dbg(ql_dbg_init, base_vha, 0x0101,
				    "%s Req que: %d init failed.\n",
				    __func__, req->id);
			else
				ql_dbg(ql_dbg_init, base_vha, 0x0102,
				    "%s Req que: %d inited.\n",
				    __func__, req->id);
		}
	}
	return ret;
}

/*
* qla2x00_reset_adapter
*      Reset adapter.
*
* Input:
*      ha = adapter block pointer.
*/
int
qla2x00_reset_adapter(scsi_qla_host_t *vha)
{
	unsigned long flags = 0;
	struct qla_hw_data *ha = vha->hw;
	struct device_reg_2xxx __iomem *reg = &ha->iobase->isp;

	vha->flags.online = 0;
	ha->isp_ops->disable_intrs(ha);

	spin_lock_irqsave(&ha->hardware_lock, flags);
	wrt_reg_word(&reg->hccr, HCCR_RESET_RISC);
	rd_reg_word(&reg->hccr);			/* PCI Posting. */
	wrt_reg_word(&reg->hccr, HCCR_RELEASE_RISC);
	rd_reg_word(&reg->hccr);			/* PCI Posting. */
	spin_unlock_irqrestore(&ha->hardware_lock, flags);

	return QLA_SUCCESS;
}

int
qla24xx_reset_adapter(scsi_qla_host_t *vha)
{
	unsigned long flags = 0;
	struct qla_hw_data *ha = vha->hw;
	struct device_reg_24xx __iomem *reg = &ha->iobase->isp24;

	if (IS_P3P_TYPE(ha))
		return QLA_SUCCESS;

	vha->flags.online = 0;
	ha->isp_ops->disable_intrs(ha);

	spin_lock_irqsave(&ha->hardware_lock, flags);
	wrt_reg_dword(&reg->hccr, HCCRX_SET_RISC_RESET);
	rd_reg_dword(&reg->hccr);
	wrt_reg_dword(&reg->hccr, HCCRX_REL_RISC_PAUSE);
	rd_reg_dword(&reg->hccr);
	spin_unlock_irqrestore(&ha->hardware_lock, flags);

	if (IS_NOPOLLING_TYPE(ha))
		ha->isp_ops->enable_intrs(ha);

	return QLA_SUCCESS;
}

/* On sparc systems, obtain port and node WWN from firmware
 * properties.
 */
static void qla24xx_nvram_wwn_from_ofw(scsi_qla_host_t *vha,
	struct nvram_24xx *nv)
{
#ifdef CONFIG_SPARC
	struct qla_hw_data *ha = vha->hw;
	struct pci_dev *pdev = ha->pdev;
	struct device_node *dp = pci_device_to_OF_node(pdev);
	const u8 *val;
	int len;

	val = of_get_property(dp, "port-wwn", &len);
	if (val && len >= WWN_SIZE)
		memcpy(nv->port_name, val, WWN_SIZE);

	val = of_get_property(dp, "node-wwn", &len);
	if (val && len >= WWN_SIZE)
		memcpy(nv->node_name, val, WWN_SIZE);
#endif
}

int
qla24xx_nvram_config(scsi_qla_host_t *vha)
{
	int   rval;
	struct init_cb_24xx *icb;
	struct nvram_24xx *nv;
	__le32 *dptr;
	uint8_t  *dptr1, *dptr2;
	uint32_t chksum;
	uint16_t cnt;
	struct qla_hw_data *ha = vha->hw;

	rval = QLA_SUCCESS;
	icb = (struct init_cb_24xx *)ha->init_cb;
	nv = ha->nvram;

	/* Determine NVRAM starting address. */
	if (ha->port_no == 0) {
		ha->nvram_base = FA_NVRAM_FUNC0_ADDR;
		ha->vpd_base = FA_NVRAM_VPD0_ADDR;
	} else {
		ha->nvram_base = FA_NVRAM_FUNC1_ADDR;
		ha->vpd_base = FA_NVRAM_VPD1_ADDR;
	}

	ha->nvram_size = sizeof(*nv);
	ha->vpd_size = FA_NVRAM_VPD_SIZE;

	/* Get VPD data into cache */
	ha->vpd = ha->nvram + VPD_OFFSET;
	ha->isp_ops->read_nvram(vha, ha->vpd,
	    ha->nvram_base - FA_NVRAM_FUNC0_ADDR, FA_NVRAM_VPD_SIZE * 4);

	/* Get NVRAM data into cache and calculate checksum. */
	dptr = (__force __le32 *)nv;
	ha->isp_ops->read_nvram(vha, dptr, ha->nvram_base, ha->nvram_size);
	for (cnt = 0, chksum = 0; cnt < ha->nvram_size >> 2; cnt++, dptr++)
		chksum += le32_to_cpu(*dptr);

	ql_dbg(ql_dbg_init + ql_dbg_buffer, vha, 0x006a,
	    "Contents of NVRAM\n");
	ql_dump_buffer(ql_dbg_init + ql_dbg_buffer, vha, 0x010d,
	    nv, ha->nvram_size);

	/* Bad NVRAM data, set defaults parameters. */
	if (chksum || memcmp("ISP ", nv->id, sizeof(nv->id)) ||
	    le16_to_cpu(nv->nvram_version) < ICB_VERSION) {
		/* Reset NVRAM data. */
		ql_log(ql_log_warn, vha, 0x006b,
		    "Inconsistent NVRAM checksum=%#x id=%.4s version=%#x.\n",
		    chksum, nv->id, nv->nvram_version);
		ql_dump_buffer(ql_dbg_init, vha, 0x006b, nv, sizeof(*nv));
		ql_log(ql_log_warn, vha, 0x006c,
		    "Falling back to functioning (yet invalid -- WWPN) "
		    "defaults.\n");

		/*
		 * Set default initialization control block.
		 */
		memset(nv, 0, ha->nvram_size);
		nv->nvram_version = cpu_to_le16(ICB_VERSION);
		nv->version = cpu_to_le16(ICB_VERSION);
		nv->frame_payload_size = cpu_to_le16(2048);
		nv->execution_throttle = cpu_to_le16(0xFFFF);
		nv->exchange_count = cpu_to_le16(0);
		nv->hard_address = cpu_to_le16(124);
		nv->port_name[0] = 0x21;
		nv->port_name[1] = 0x00 + ha->port_no + 1;
		nv->port_name[2] = 0x00;
		nv->port_name[3] = 0xe0;
		nv->port_name[4] = 0x8b;
		nv->port_name[5] = 0x1c;
		nv->port_name[6] = 0x55;
		nv->port_name[7] = 0x86;
		nv->node_name[0] = 0x20;
		nv->node_name[1] = 0x00;
		nv->node_name[2] = 0x00;
		nv->node_name[3] = 0xe0;
		nv->node_name[4] = 0x8b;
		nv->node_name[5] = 0x1c;
		nv->node_name[6] = 0x55;
		nv->node_name[7] = 0x86;
		qla24xx_nvram_wwn_from_ofw(vha, nv);
		nv->login_retry_count = cpu_to_le16(8);
		nv->interrupt_delay_timer = cpu_to_le16(0);
		nv->login_timeout = cpu_to_le16(0);
		nv->firmware_options_1 =
		    cpu_to_le32(BIT_14|BIT_13|BIT_2|BIT_1);
		nv->firmware_options_2 = cpu_to_le32(2 << 4);
		nv->firmware_options_2 |= cpu_to_le32(BIT_12);
		nv->firmware_options_3 = cpu_to_le32(2 << 13);
		nv->host_p = cpu_to_le32(BIT_11|BIT_10);
		nv->efi_parameters = cpu_to_le32(0);
		nv->reset_delay = 5;
		nv->max_luns_per_target = cpu_to_le16(128);
		nv->port_down_retry_count = cpu_to_le16(30);
		nv->link_down_timeout = cpu_to_le16(30);

		rval = 1;
	}

	if (qla_tgt_mode_enabled(vha)) {
		/* Don't enable full login after initial LIP */
		nv->firmware_options_1 &= cpu_to_le32(~BIT_13);
		/* Don't enable LIP full login for initiator */
		nv->host_p &= cpu_to_le32(~BIT_10);
	}

	qlt_24xx_config_nvram_stage1(vha, nv);

	/* Reset Initialization control block */
	memset(icb, 0, ha->init_cb_size);

	/* Copy 1st segment. */
	dptr1 = (uint8_t *)icb;
	dptr2 = (uint8_t *)&nv->version;
	cnt = (uint8_t *)&icb->response_q_inpointer - (uint8_t *)&icb->version;
	while (cnt--)
		*dptr1++ = *dptr2++;

	icb->login_retry_count = nv->login_retry_count;
	icb->link_down_on_nos = nv->link_down_on_nos;

	/* Copy 2nd segment. */
	dptr1 = (uint8_t *)&icb->interrupt_delay_timer;
	dptr2 = (uint8_t *)&nv->interrupt_delay_timer;
	cnt = (uint8_t *)&icb->reserved_3 -
	    (uint8_t *)&icb->interrupt_delay_timer;
	while (cnt--)
		*dptr1++ = *dptr2++;
	ha->frame_payload_size = le16_to_cpu(icb->frame_payload_size);
	/*
	 * Setup driver NVRAM options.
	 */
	qla2x00_set_model_info(vha, nv->model_name, sizeof(nv->model_name),
	    "QLA2462");

	qlt_24xx_config_nvram_stage2(vha, icb);

	if (nv->host_p & cpu_to_le32(BIT_15)) {
		/* Use alternate WWN? */
		memcpy(icb->node_name, nv->alternate_node_name, WWN_SIZE);
		memcpy(icb->port_name, nv->alternate_port_name, WWN_SIZE);
	}

	/* Prepare nodename */
	if ((icb->firmware_options_1 & cpu_to_le32(BIT_14)) == 0) {
		/*
		 * Firmware will apply the following mask if the nodename was
		 * not provided.
		 */
		memcpy(icb->node_name, icb->port_name, WWN_SIZE);
		icb->node_name[0] &= 0xF0;
	}

	/* Set host adapter parameters. */
	ha->flags.disable_risc_code_load = 0;
	ha->flags.enable_lip_reset = 0;
	ha->flags.enable_lip_full_login =
	    le32_to_cpu(nv->host_p) & BIT_10 ? 1 : 0;
	ha->flags.enable_target_reset =
	    le32_to_cpu(nv->host_p) & BIT_11 ? 1 : 0;
	ha->flags.enable_led_scheme = 0;
	ha->flags.disable_serdes = le32_to_cpu(nv->host_p) & BIT_5 ? 1 : 0;

	ha->operating_mode = (le32_to_cpu(icb->firmware_options_2) &
	    (BIT_6 | BIT_5 | BIT_4)) >> 4;

	memcpy(ha->fw_seriallink_options24, nv->seriallink_options,
	    sizeof(ha->fw_seriallink_options24));

	/* save HBA serial number */
	ha->serial0 = icb->port_name[5];
	ha->serial1 = icb->port_name[6];
	ha->serial2 = icb->port_name[7];
	memcpy(vha->node_name, icb->node_name, WWN_SIZE);
	memcpy(vha->port_name, icb->port_name, WWN_SIZE);

	icb->execution_throttle = cpu_to_le16(0xFFFF);

	ha->retry_count = le16_to_cpu(nv->login_retry_count);

	/* Set minimum login_timeout to 4 seconds. */
	if (le16_to_cpu(nv->login_timeout) < ql2xlogintimeout)
		nv->login_timeout = cpu_to_le16(ql2xlogintimeout);
	if (le16_to_cpu(nv->login_timeout) < 4)
		nv->login_timeout = cpu_to_le16(4);
	ha->login_timeout = le16_to_cpu(nv->login_timeout);

	/* Set minimum RATOV to 100 tenths of a second. */
	ha->r_a_tov = 100;

	ha->loop_reset_delay = nv->reset_delay;

	/* Link Down Timeout = 0:
	 *
	 * 	When Port Down timer expires we will start returning
	 *	I/O's to OS with "DID_NO_CONNECT".
	 *
	 * Link Down Timeout != 0:
	 *
	 *	 The driver waits for the link to come up after link down
	 *	 before returning I/Os to OS with "DID_NO_CONNECT".
	 */
	if (le16_to_cpu(nv->link_down_timeout) == 0) {
		ha->loop_down_abort_time =
		    (LOOP_DOWN_TIME - LOOP_DOWN_TIMEOUT);
	} else {
		ha->link_down_timeout =	le16_to_cpu(nv->link_down_timeout);
		ha->loop_down_abort_time =
		    (LOOP_DOWN_TIME - ha->link_down_timeout);
	}

	/* Need enough time to try and get the port back. */
	ha->port_down_retry_count = le16_to_cpu(nv->port_down_retry_count);
	if (qlport_down_retry)
		ha->port_down_retry_count = qlport_down_retry;

	/* Set login_retry_count */
	ha->login_retry_count  = le16_to_cpu(nv->login_retry_count);
	if (ha->port_down_retry_count ==
	    le16_to_cpu(nv->port_down_retry_count) &&
	    ha->port_down_retry_count > 3)
		ha->login_retry_count = ha->port_down_retry_count;
	else if (ha->port_down_retry_count > (int)ha->login_retry_count)
		ha->login_retry_count = ha->port_down_retry_count;
	if (ql2xloginretrycount)
		ha->login_retry_count = ql2xloginretrycount;

	/* N2N: driver will initiate Login instead of FW */
	icb->firmware_options_3 |= cpu_to_le32(BIT_8);

	/* Enable ZIO. */
	if (!vha->flags.init_done) {
		ha->zio_mode = le32_to_cpu(icb->firmware_options_2) &
		    (BIT_3 | BIT_2 | BIT_1 | BIT_0);
		ha->zio_timer = le16_to_cpu(icb->interrupt_delay_timer) ?
		    le16_to_cpu(icb->interrupt_delay_timer) : 2;
	}
	icb->firmware_options_2 &= cpu_to_le32(
	    ~(BIT_3 | BIT_2 | BIT_1 | BIT_0));
	if (ha->zio_mode != QLA_ZIO_DISABLED) {
		ha->zio_mode = QLA_ZIO_MODE_6;

		ql_log(ql_log_info, vha, 0x006f,
		    "ZIO mode %d enabled; timer delay (%d us).\n",
		    ha->zio_mode, ha->zio_timer * 100);

		icb->firmware_options_2 |= cpu_to_le32(
		    (uint32_t)ha->zio_mode);
		icb->interrupt_delay_timer = cpu_to_le16(ha->zio_timer);
	}

	if (rval) {
		ql_log(ql_log_warn, vha, 0x0070,
		    "NVRAM configuration failed.\n");
	}
	return (rval);
}

static void
qla27xx_print_image(struct scsi_qla_host *vha, char *name,
    struct qla27xx_image_status *image_status)
{
	ql_dbg(ql_dbg_init, vha, 0x018b,
	    "%s %s: mask=%#02x gen=%#04x ver=%u.%u map=%#01x sum=%#08x sig=%#08x\n",
	    name, "status",
	    image_status->image_status_mask,
	    le16_to_cpu(image_status->generation),
	    image_status->ver_major,
	    image_status->ver_minor,
	    image_status->bitmap,
	    le32_to_cpu(image_status->checksum),
	    le32_to_cpu(image_status->signature));
}

static bool
qla28xx_check_aux_image_status_signature(
    struct qla27xx_image_status *image_status)
{
	ulong signature = le32_to_cpu(image_status->signature);

	return signature != QLA28XX_AUX_IMG_STATUS_SIGN;
}

static bool
qla27xx_check_image_status_signature(struct qla27xx_image_status *image_status)
{
	ulong signature = le32_to_cpu(image_status->signature);

	return
	    signature != QLA27XX_IMG_STATUS_SIGN &&
	    signature != QLA28XX_IMG_STATUS_SIGN;
}

static ulong
qla27xx_image_status_checksum(struct qla27xx_image_status *image_status)
{
	__le32 *p = (__force __le32 *)image_status;
	uint n = sizeof(*image_status) / sizeof(*p);
	uint32_t sum = 0;

	for ( ; n--; p++)
		sum += le32_to_cpup(p);

	return sum;
}

static inline uint
qla28xx_component_bitmask(struct qla27xx_image_status *aux, uint bitmask)
{
	return aux->bitmap & bitmask ?
	    QLA27XX_SECONDARY_IMAGE : QLA27XX_PRIMARY_IMAGE;
}

static void
qla28xx_component_status(
    struct active_regions *active_regions, struct qla27xx_image_status *aux)
{
	active_regions->aux.board_config =
	    qla28xx_component_bitmask(aux, QLA28XX_AUX_IMG_BOARD_CONFIG);

	active_regions->aux.vpd_nvram =
	    qla28xx_component_bitmask(aux, QLA28XX_AUX_IMG_VPD_NVRAM);

	active_regions->aux.npiv_config_0_1 =
	    qla28xx_component_bitmask(aux, QLA28XX_AUX_IMG_NPIV_CONFIG_0_1);

	active_regions->aux.npiv_config_2_3 =
	    qla28xx_component_bitmask(aux, QLA28XX_AUX_IMG_NPIV_CONFIG_2_3);

	active_regions->aux.nvme_params =
	    qla28xx_component_bitmask(aux, QLA28XX_AUX_IMG_NVME_PARAMS);
}

static int
qla27xx_compare_image_generation(
    struct qla27xx_image_status *pri_image_status,
    struct qla27xx_image_status *sec_image_status)
{
	/* calculate generation delta as uint16 (this accounts for wrap) */
	int16_t delta =
	    le16_to_cpu(pri_image_status->generation) -
	    le16_to_cpu(sec_image_status->generation);

	ql_dbg(ql_dbg_init, NULL, 0x0180, "generation delta = %d\n", delta);

	return delta;
}

void
qla28xx_get_aux_images(
	struct scsi_qla_host *vha, struct active_regions *active_regions)
{
	struct qla_hw_data *ha = vha->hw;
	struct qla27xx_image_status pri_aux_image_status, sec_aux_image_status;
	bool valid_pri_image = false, valid_sec_image = false;
	bool active_pri_image = false, active_sec_image = false;

	if (!ha->flt_region_aux_img_status_pri) {
		ql_dbg(ql_dbg_init, vha, 0x018a, "Primary aux image not addressed\n");
		goto check_sec_image;
	}

	qla24xx_read_flash_data(vha, (uint32_t *)&pri_aux_image_status,
	    ha->flt_region_aux_img_status_pri,
	    sizeof(pri_aux_image_status) >> 2);
	qla27xx_print_image(vha, "Primary aux image", &pri_aux_image_status);

	if (qla28xx_check_aux_image_status_signature(&pri_aux_image_status)) {
		ql_dbg(ql_dbg_init, vha, 0x018b,
		    "Primary aux image signature (%#x) not valid\n",
		    le32_to_cpu(pri_aux_image_status.signature));
		goto check_sec_image;
	}

	if (qla27xx_image_status_checksum(&pri_aux_image_status)) {
		ql_dbg(ql_dbg_init, vha, 0x018c,
		    "Primary aux image checksum failed\n");
		goto check_sec_image;
	}

	valid_pri_image = true;

	if (pri_aux_image_status.image_status_mask & 1) {
		ql_dbg(ql_dbg_init, vha, 0x018d,
		    "Primary aux image is active\n");
		active_pri_image = true;
	}

check_sec_image:
	if (!ha->flt_region_aux_img_status_sec) {
		ql_dbg(ql_dbg_init, vha, 0x018a,
		    "Secondary aux image not addressed\n");
		goto check_valid_image;
	}

	qla24xx_read_flash_data(vha, (uint32_t *)&sec_aux_image_status,
	    ha->flt_region_aux_img_status_sec,
	    sizeof(sec_aux_image_status) >> 2);
	qla27xx_print_image(vha, "Secondary aux image", &sec_aux_image_status);

	if (qla28xx_check_aux_image_status_signature(&sec_aux_image_status)) {
		ql_dbg(ql_dbg_init, vha, 0x018b,
		    "Secondary aux image signature (%#x) not valid\n",
		    le32_to_cpu(sec_aux_image_status.signature));
		goto check_valid_image;
	}

	if (qla27xx_image_status_checksum(&sec_aux_image_status)) {
		ql_dbg(ql_dbg_init, vha, 0x018c,
		    "Secondary aux image checksum failed\n");
		goto check_valid_image;
	}

	valid_sec_image = true;

	if (sec_aux_image_status.image_status_mask & 1) {
		ql_dbg(ql_dbg_init, vha, 0x018d,
		    "Secondary aux image is active\n");
		active_sec_image = true;
	}

check_valid_image:
	if (valid_pri_image && active_pri_image &&
	    valid_sec_image && active_sec_image) {
		if (qla27xx_compare_image_generation(&pri_aux_image_status,
		    &sec_aux_image_status) >= 0) {
			qla28xx_component_status(active_regions,
			    &pri_aux_image_status);
		} else {
			qla28xx_component_status(active_regions,
			    &sec_aux_image_status);
		}
	} else if (valid_pri_image && active_pri_image) {
		qla28xx_component_status(active_regions, &pri_aux_image_status);
	} else if (valid_sec_image && active_sec_image) {
		qla28xx_component_status(active_regions, &sec_aux_image_status);
	}

	ql_dbg(ql_dbg_init, vha, 0x018f,
	    "aux images active: BCFG=%u VPD/NVR=%u NPIV0/1=%u NPIV2/3=%u, NVME=%u\n",
	    active_regions->aux.board_config,
	    active_regions->aux.vpd_nvram,
	    active_regions->aux.npiv_config_0_1,
	    active_regions->aux.npiv_config_2_3,
	    active_regions->aux.nvme_params);
}

void
qla27xx_get_active_image(struct scsi_qla_host *vha,
    struct active_regions *active_regions)
{
	struct qla_hw_data *ha = vha->hw;
	struct qla27xx_image_status pri_image_status, sec_image_status;
	bool valid_pri_image = false, valid_sec_image = false;
	bool active_pri_image = false, active_sec_image = false;

	if (!ha->flt_region_img_status_pri) {
		ql_dbg(ql_dbg_init, vha, 0x018a, "Primary image not addressed\n");
		goto check_sec_image;
	}

	if (qla24xx_read_flash_data(vha, (uint32_t *)&pri_image_status,
	    ha->flt_region_img_status_pri, sizeof(pri_image_status) >> 2) !=
	    QLA_SUCCESS) {
		WARN_ON_ONCE(true);
		goto check_sec_image;
	}
	qla27xx_print_image(vha, "Primary image", &pri_image_status);

	if (qla27xx_check_image_status_signature(&pri_image_status)) {
		ql_dbg(ql_dbg_init, vha, 0x018b,
		    "Primary image signature (%#x) not valid\n",
		    le32_to_cpu(pri_image_status.signature));
		goto check_sec_image;
	}

	if (qla27xx_image_status_checksum(&pri_image_status)) {
		ql_dbg(ql_dbg_init, vha, 0x018c,
		    "Primary image checksum failed\n");
		goto check_sec_image;
	}

	valid_pri_image = true;

	if (pri_image_status.image_status_mask & 1) {
		ql_dbg(ql_dbg_init, vha, 0x018d,
		    "Primary image is active\n");
		active_pri_image = true;
	}

check_sec_image:
	if (!ha->flt_region_img_status_sec) {
		ql_dbg(ql_dbg_init, vha, 0x018a, "Secondary image not addressed\n");
		goto check_valid_image;
	}

	qla24xx_read_flash_data(vha, (uint32_t *)(&sec_image_status),
	    ha->flt_region_img_status_sec, sizeof(sec_image_status) >> 2);
	qla27xx_print_image(vha, "Secondary image", &sec_image_status);

	if (qla27xx_check_image_status_signature(&sec_image_status)) {
		ql_dbg(ql_dbg_init, vha, 0x018b,
		    "Secondary image signature (%#x) not valid\n",
		    le32_to_cpu(sec_image_status.signature));
		goto check_valid_image;
	}

	if (qla27xx_image_status_checksum(&sec_image_status)) {
		ql_dbg(ql_dbg_init, vha, 0x018c,
		    "Secondary image checksum failed\n");
		goto check_valid_image;
	}

	valid_sec_image = true;

	if (sec_image_status.image_status_mask & 1) {
		ql_dbg(ql_dbg_init, vha, 0x018d,
		    "Secondary image is active\n");
		active_sec_image = true;
	}

check_valid_image:
	if (valid_pri_image && active_pri_image)
		active_regions->global = QLA27XX_PRIMARY_IMAGE;

	if (valid_sec_image && active_sec_image) {
		if (!active_regions->global ||
		    qla27xx_compare_image_generation(
			&pri_image_status, &sec_image_status) < 0) {
			active_regions->global = QLA27XX_SECONDARY_IMAGE;
		}
	}

	ql_dbg(ql_dbg_init, vha, 0x018f, "active image %s (%u)\n",
	    active_regions->global == QLA27XX_DEFAULT_IMAGE ?
		"default (boot/fw)" :
	    active_regions->global == QLA27XX_PRIMARY_IMAGE ?
		"primary" :
	    active_regions->global == QLA27XX_SECONDARY_IMAGE ?
		"secondary" : "invalid",
	    active_regions->global);
}

bool qla24xx_risc_firmware_invalid(uint32_t *dword)
{
	return
	    !(dword[4] | dword[5] | dword[6] | dword[7]) ||
	    !(~dword[4] | ~dword[5] | ~dword[6] | ~dword[7]);
}

static int
qla24xx_load_risc_flash(scsi_qla_host_t *vha, uint32_t *srisc_addr,
    uint32_t faddr)
{
	int rval;
	uint templates, segments, fragment;
	ulong i;
	uint j;
	ulong dlen;
	uint32_t *dcode;
	uint32_t risc_addr, risc_size, risc_attr = 0;
	struct qla_hw_data *ha = vha->hw;
	struct req_que *req = ha->req_q_map[0];
	struct fwdt *fwdt = ha->fwdt;

	ql_dbg(ql_dbg_init, vha, 0x008b,
	    "FW: Loading firmware from flash (%x).\n", faddr);

	dcode = (uint32_t *)req->ring;
	qla24xx_read_flash_data(vha, dcode, faddr, 8);
	if (qla24xx_risc_firmware_invalid(dcode)) {
		ql_log(ql_log_fatal, vha, 0x008c,
		    "Unable to verify the integrity of flash firmware "
		    "image.\n");
		ql_log(ql_log_fatal, vha, 0x008d,
		    "Firmware data: %08x %08x %08x %08x.\n",
		    dcode[0], dcode[1], dcode[2], dcode[3]);

		return QLA_FUNCTION_FAILED;
	}

	dcode = (uint32_t *)req->ring;
	*srisc_addr = 0;
	segments = FA_RISC_CODE_SEGMENTS;
	for (j = 0; j < segments; j++) {
		ql_dbg(ql_dbg_init, vha, 0x008d,
		    "-> Loading segment %u...\n", j);
		qla24xx_read_flash_data(vha, dcode, faddr, 10);
		risc_addr = be32_to_cpu((__force __be32)dcode[2]);
		risc_size = be32_to_cpu((__force __be32)dcode[3]);
		if (!*srisc_addr) {
			*srisc_addr = risc_addr;
			risc_attr = be32_to_cpu((__force __be32)dcode[9]);
		}

		dlen = ha->fw_transfer_size >> 2;
		for (fragment = 0; risc_size; fragment++) {
			if (dlen > risc_size)
				dlen = risc_size;

			ql_dbg(ql_dbg_init, vha, 0x008e,
			    "-> Loading fragment %u: %#x <- %#x (%#lx dwords)...\n",
			    fragment, risc_addr, faddr, dlen);
			qla24xx_read_flash_data(vha, dcode, faddr, dlen);
			for (i = 0; i < dlen; i++)
				dcode[i] = swab32(dcode[i]);

			rval = qla2x00_load_ram(vha, req->dma, risc_addr, dlen);
			if (rval) {
				ql_log(ql_log_fatal, vha, 0x008f,
				    "-> Failed load firmware fragment %u.\n",
				    fragment);
				return QLA_FUNCTION_FAILED;
			}

			faddr += dlen;
			risc_addr += dlen;
			risc_size -= dlen;
		}
	}

	if (!IS_QLA27XX(ha) && !IS_QLA28XX(ha))
		return QLA_SUCCESS;

	templates = (risc_attr & BIT_9) ? 2 : 1;
	ql_dbg(ql_dbg_init, vha, 0x0160, "-> templates = %u\n", templates);
	for (j = 0; j < templates; j++, fwdt++) {
		vfree(fwdt->template);
		fwdt->template = NULL;
		fwdt->length = 0;

		dcode = (uint32_t *)req->ring;
		qla24xx_read_flash_data(vha, dcode, faddr, 7);
		risc_size = be32_to_cpu((__force __be32)dcode[2]);
		ql_dbg(ql_dbg_init, vha, 0x0161,
		    "-> fwdt%u template array at %#x (%#x dwords)\n",
		    j, faddr, risc_size);
		if (!risc_size || !~risc_size) {
			ql_dbg(ql_dbg_init, vha, 0x0162,
			    "-> fwdt%u failed to read array\n", j);
			goto failed;
		}

		/* skip header and ignore checksum */
		faddr += 7;
		risc_size -= 8;

		ql_dbg(ql_dbg_init, vha, 0x0163,
		    "-> fwdt%u template allocate template %#x words...\n",
		    j, risc_size);
		fwdt->template = vmalloc_array(risc_size, sizeof(*dcode));
		if (!fwdt->template) {
			ql_log(ql_log_warn, vha, 0x0164,
			    "-> fwdt%u failed allocate template.\n", j);
			goto failed;
		}

		dcode = fwdt->template;
		qla24xx_read_flash_data(vha, dcode, faddr, risc_size);

		if (!qla27xx_fwdt_template_valid(dcode)) {
			ql_log(ql_log_warn, vha, 0x0165,
			    "-> fwdt%u failed template validate\n", j);
			goto failed;
		}

		dlen = qla27xx_fwdt_template_size(dcode);
		ql_dbg(ql_dbg_init, vha, 0x0166,
		    "-> fwdt%u template size %#lx bytes (%#lx words)\n",
		    j, dlen, dlen / sizeof(*dcode));
		if (dlen > risc_size * sizeof(*dcode)) {
			ql_log(ql_log_warn, vha, 0x0167,
			    "-> fwdt%u template exceeds array (%-lu bytes)\n",
			    j, dlen - risc_size * sizeof(*dcode));
			goto failed;
		}

		fwdt->length = dlen;
		ql_dbg(ql_dbg_init, vha, 0x0168,
		    "-> fwdt%u loaded template ok\n", j);

		faddr += risc_size + 1;
	}

	return QLA_SUCCESS;

failed:
	vfree(fwdt->template);
	fwdt->template = NULL;
	fwdt->length = 0;

	return QLA_SUCCESS;
}

#define QLA_FW_URL "http://ldriver.qlogic.com/firmware/"

int
qla2x00_load_risc(scsi_qla_host_t *vha, uint32_t *srisc_addr)
{
	int	rval;
	int	i, fragment;
	uint16_t *wcode;
	__be16	 *fwcode;
	uint32_t risc_addr, risc_size, fwclen, wlen, *seg;
	struct fw_blob *blob;
	struct qla_hw_data *ha = vha->hw;
	struct req_que *req = ha->req_q_map[0];

	/* Load firmware blob. */
	blob = qla2x00_request_firmware(vha);
	if (!blob) {
		ql_log(ql_log_info, vha, 0x0083,
		    "Firmware image unavailable.\n");
		ql_log(ql_log_info, vha, 0x0084,
		    "Firmware images can be retrieved from: "QLA_FW_URL ".\n");
		return QLA_FUNCTION_FAILED;
	}

	rval = QLA_SUCCESS;

	wcode = (uint16_t *)req->ring;
	*srisc_addr = 0;
	fwcode = (__force __be16 *)blob->fw->data;
	fwclen = 0;

	/* Validate firmware image by checking version. */
	if (blob->fw->size < 8 * sizeof(uint16_t)) {
		ql_log(ql_log_fatal, vha, 0x0085,
		    "Unable to verify integrity of firmware image (%zd).\n",
		    blob->fw->size);
		goto fail_fw_integrity;
	}
	for (i = 0; i < 4; i++)
		wcode[i] = be16_to_cpu(fwcode[i + 4]);
	if ((wcode[0] == 0xffff && wcode[1] == 0xffff && wcode[2] == 0xffff &&
	    wcode[3] == 0xffff) || (wcode[0] == 0 && wcode[1] == 0 &&
		wcode[2] == 0 && wcode[3] == 0)) {
		ql_log(ql_log_fatal, vha, 0x0086,
		    "Unable to verify integrity of firmware image.\n");
		ql_log(ql_log_fatal, vha, 0x0087,
		    "Firmware data: %04x %04x %04x %04x.\n",
		    wcode[0], wcode[1], wcode[2], wcode[3]);
		goto fail_fw_integrity;
	}

	seg = blob->segs;
	while (*seg && rval == QLA_SUCCESS) {
		risc_addr = *seg;
		*srisc_addr = *srisc_addr == 0 ? *seg : *srisc_addr;
		risc_size = be16_to_cpu(fwcode[3]);

		/* Validate firmware image size. */
		fwclen += risc_size * sizeof(uint16_t);
		if (blob->fw->size < fwclen) {
			ql_log(ql_log_fatal, vha, 0x0088,
			    "Unable to verify integrity of firmware image "
			    "(%zd).\n", blob->fw->size);
			goto fail_fw_integrity;
		}

		fragment = 0;
		while (risc_size > 0 && rval == QLA_SUCCESS) {
			wlen = (uint16_t)(ha->fw_transfer_size >> 1);
			if (wlen > risc_size)
				wlen = risc_size;
			ql_dbg(ql_dbg_init, vha, 0x0089,
			    "Loading risc segment@ risc addr %x number of "
			    "words 0x%x.\n", risc_addr, wlen);

			for (i = 0; i < wlen; i++)
				wcode[i] = swab16((__force u32)fwcode[i]);

			rval = qla2x00_load_ram(vha, req->dma, risc_addr,
			    wlen);
			if (rval) {
				ql_log(ql_log_fatal, vha, 0x008a,
				    "Failed to load segment %d of firmware.\n",
				    fragment);
				break;
			}

			fwcode += wlen;
			risc_addr += wlen;
			risc_size -= wlen;
			fragment++;
		}

		/* Next segment. */
		seg++;
	}
	return rval;

fail_fw_integrity:
	return QLA_FUNCTION_FAILED;
}

static int
qla24xx_load_risc_blob(scsi_qla_host_t *vha, uint32_t *srisc_addr)
{
	int	rval;
	uint templates, segments, fragment;
	uint32_t *dcode;
	ulong dlen;
	uint32_t risc_addr, risc_size, risc_attr = 0;
	ulong i;
	uint j;
	struct fw_blob *blob;
	__be32 *fwcode;
	struct qla_hw_data *ha = vha->hw;
	struct req_que *req = ha->req_q_map[0];
	struct fwdt *fwdt = ha->fwdt;

	ql_dbg(ql_dbg_init, vha, 0x0090,
	    "-> FW: Loading via request-firmware.\n");

	blob = qla2x00_request_firmware(vha);
	if (!blob) {
		ql_log(ql_log_warn, vha, 0x0092,
		    "-> Firmware file not found.\n");

		return QLA_FUNCTION_FAILED;
	}

	fwcode = (__force __be32 *)blob->fw->data;
	dcode = (__force uint32_t *)fwcode;
	if (qla24xx_risc_firmware_invalid(dcode)) {
		ql_log(ql_log_fatal, vha, 0x0093,
		    "Unable to verify integrity of firmware image (%zd).\n",
		    blob->fw->size);
		ql_log(ql_log_fatal, vha, 0x0095,
		    "Firmware data: %08x %08x %08x %08x.\n",
		    dcode[0], dcode[1], dcode[2], dcode[3]);
		return QLA_FUNCTION_FAILED;
	}

	dcode = (uint32_t *)req->ring;
	*srisc_addr = 0;
	segments = FA_RISC_CODE_SEGMENTS;
	for (j = 0; j < segments; j++) {
		ql_dbg(ql_dbg_init, vha, 0x0096,
		    "-> Loading segment %u...\n", j);
		risc_addr = be32_to_cpu(fwcode[2]);
		risc_size = be32_to_cpu(fwcode[3]);

		if (!*srisc_addr) {
			*srisc_addr = risc_addr;
			risc_attr = be32_to_cpu(fwcode[9]);
		}

		dlen = ha->fw_transfer_size >> 2;
		for (fragment = 0; risc_size; fragment++) {
			if (dlen > risc_size)
				dlen = risc_size;

			ql_dbg(ql_dbg_init, vha, 0x0097,
			    "-> Loading fragment %u: %#x <- %#x (%#lx words)...\n",
			    fragment, risc_addr,
			    (uint32_t)(fwcode - (typeof(fwcode))blob->fw->data),
			    dlen);

			for (i = 0; i < dlen; i++)
				dcode[i] = swab32((__force u32)fwcode[i]);

			rval = qla2x00_load_ram(vha, req->dma, risc_addr, dlen);
			if (rval) {
				ql_log(ql_log_fatal, vha, 0x0098,
				    "-> Failed load firmware fragment %u.\n",
				    fragment);
				return QLA_FUNCTION_FAILED;
			}

			fwcode += dlen;
			risc_addr += dlen;
			risc_size -= dlen;
		}
	}

	if (!IS_QLA27XX(ha) && !IS_QLA28XX(ha))
		return QLA_SUCCESS;

	templates = (risc_attr & BIT_9) ? 2 : 1;
	ql_dbg(ql_dbg_init, vha, 0x0170, "-> templates = %u\n", templates);
	for (j = 0; j < templates; j++, fwdt++) {
		vfree(fwdt->template);
		fwdt->template = NULL;
		fwdt->length = 0;

		risc_size = be32_to_cpu(fwcode[2]);
		ql_dbg(ql_dbg_init, vha, 0x0171,
		    "-> fwdt%u template array at %#x (%#x dwords)\n",
		    j, (uint32_t)((void *)fwcode - (void *)blob->fw->data),
		    risc_size);
		if (!risc_size || !~risc_size) {
			ql_dbg(ql_dbg_init, vha, 0x0172,
			    "-> fwdt%u failed to read array\n", j);
			goto failed;
		}

		/* skip header and ignore checksum */
		fwcode += 7;
		risc_size -= 8;

		ql_dbg(ql_dbg_init, vha, 0x0173,
		    "-> fwdt%u template allocate template %#x words...\n",
		    j, risc_size);
		fwdt->template = vmalloc_array(risc_size, sizeof(*dcode));
		if (!fwdt->template) {
			ql_log(ql_log_warn, vha, 0x0174,
			    "-> fwdt%u failed allocate template.\n", j);
			goto failed;
		}

		dcode = fwdt->template;
		for (i = 0; i < risc_size; i++)
			dcode[i] = (__force u32)fwcode[i];

		if (!qla27xx_fwdt_template_valid(dcode)) {
			ql_log(ql_log_warn, vha, 0x0175,
			    "-> fwdt%u failed template validate\n", j);
			goto failed;
		}

		dlen = qla27xx_fwdt_template_size(dcode);
		ql_dbg(ql_dbg_init, vha, 0x0176,
		    "-> fwdt%u template size %#lx bytes (%#lx words)\n",
		    j, dlen, dlen / sizeof(*dcode));
		if (dlen > risc_size * sizeof(*dcode)) {
			ql_log(ql_log_warn, vha, 0x0177,
			    "-> fwdt%u template exceeds array (%-lu bytes)\n",
			    j, dlen - risc_size * sizeof(*dcode));
			goto failed;
		}

		fwdt->length = dlen;
		ql_dbg(ql_dbg_init, vha, 0x0178,
		    "-> fwdt%u loaded template ok\n", j);

		fwcode += risc_size + 1;
	}

	return QLA_SUCCESS;

failed:
	vfree(fwdt->template);
	fwdt->template = NULL;
	fwdt->length = 0;

	return QLA_SUCCESS;
}

int
qla24xx_load_risc(scsi_qla_host_t *vha, uint32_t *srisc_addr)
{
	int rval;

	if (ql2xfwloadbin == 1)
		return qla81xx_load_risc(vha, srisc_addr);

	/*
	 * FW Load priority:
	 * 1) Firmware via request-firmware interface (.bin file).
	 * 2) Firmware residing in flash.
	 */
	rval = qla24xx_load_risc_blob(vha, srisc_addr);
	if (rval == QLA_SUCCESS)
		return rval;

	return qla24xx_load_risc_flash(vha, srisc_addr,
	    vha->hw->flt_region_fw);
}

int
qla81xx_load_risc(scsi_qla_host_t *vha, uint32_t *srisc_addr)
{
	int rval;
	struct qla_hw_data *ha = vha->hw;
	struct active_regions active_regions = { };

	if (ql2xfwloadbin == 2)
		goto try_blob_fw;

	/* FW Load priority:
	 * 1) Firmware residing in flash.
	 * 2) Firmware via request-firmware interface (.bin file).
	 * 3) Golden-Firmware residing in flash -- (limited operation).
	 */

	if (!IS_QLA27XX(ha) && !IS_QLA28XX(ha))
		goto try_primary_fw;

	qla27xx_get_active_image(vha, &active_regions);

	if (active_regions.global != QLA27XX_SECONDARY_IMAGE)
		goto try_primary_fw;

	ql_dbg(ql_dbg_init, vha, 0x008b,
	    "Loading secondary firmware image.\n");
	rval = qla24xx_load_risc_flash(vha, srisc_addr, ha->flt_region_fw_sec);
	if (!rval)
		return rval;

try_primary_fw:
	ql_dbg(ql_dbg_init, vha, 0x008b,
	    "Loading primary firmware image.\n");
	rval = qla24xx_load_risc_flash(vha, srisc_addr, ha->flt_region_fw);
	if (!rval)
		return rval;

try_blob_fw:
	rval = qla24xx_load_risc_blob(vha, srisc_addr);
	if (!rval || !ha->flt_region_gold_fw)
		return rval;

	ql_log(ql_log_info, vha, 0x0099,
	    "Attempting to fallback to golden firmware.\n");
	rval = qla24xx_load_risc_flash(vha, srisc_addr, ha->flt_region_gold_fw);
	if (rval)
		return rval;

	ql_log(ql_log_info, vha, 0x009a, "Need firmware flash update.\n");
	ha->flags.running_gold_fw = 1;
	return rval;
}

void
qla2x00_try_to_stop_firmware(scsi_qla_host_t *vha)
{
	int ret, retries;
	struct qla_hw_data *ha = vha->hw;

	if (ha->flags.pci_channel_io_perm_failure)
		return;
	if (!IS_FWI2_CAPABLE(ha))
		return;
	if (!ha->fw_major_version)
		return;
	if (!ha->flags.fw_started)
		return;

	ret = qla2x00_stop_firmware(vha);
	for (retries = 5; ret != QLA_SUCCESS && ret != QLA_FUNCTION_TIMEOUT &&
	    ret != QLA_INVALID_COMMAND && retries ; retries--) {
		ha->isp_ops->reset_chip(vha);
		if (ha->isp_ops->chip_diag(vha) != QLA_SUCCESS)
			continue;
		if (qla2x00_setup_chip(vha) != QLA_SUCCESS)
			continue;
		ql_log(ql_log_info, vha, 0x8015,
		    "Attempting retry of stop-firmware command.\n");
		ret = qla2x00_stop_firmware(vha);
	}

	QLA_FW_STOPPED(ha);
	ha->flags.fw_init_done = 0;
}

int
qla24xx_configure_vhba(scsi_qla_host_t *vha)
{
	int rval = QLA_SUCCESS;
	int rval2;
	uint16_t mb[MAILBOX_REGISTER_COUNT];
	struct qla_hw_data *ha = vha->hw;
	struct scsi_qla_host *base_vha = pci_get_drvdata(ha->pdev);

	if (!vha->vp_idx)
		return -EINVAL;

	rval = qla2x00_fw_ready(base_vha);

	if (rval == QLA_SUCCESS) {
		clear_bit(RESET_MARKER_NEEDED, &vha->dpc_flags);
		qla2x00_marker(vha, ha->base_qpair, 0, 0, MK_SYNC_ALL);
	}

	vha->flags.management_server_logged_in = 0;

	/* Login to SNS first */
	rval2 = ha->isp_ops->fabric_login(vha, NPH_SNS, 0xff, 0xff, 0xfc, mb,
	    BIT_1);
	if (rval2 != QLA_SUCCESS || mb[0] != MBS_COMMAND_COMPLETE) {
		if (rval2 == QLA_MEMORY_ALLOC_FAILED)
			ql_dbg(ql_dbg_init, vha, 0x0120,
			    "Failed SNS login: loop_id=%x, rval2=%d\n",
			    NPH_SNS, rval2);
		else
			ql_dbg(ql_dbg_init, vha, 0x0103,
			    "Failed SNS login: loop_id=%x mb[0]=%x mb[1]=%x "
			    "mb[2]=%x mb[6]=%x mb[7]=%x.\n",
			    NPH_SNS, mb[0], mb[1], mb[2], mb[6], mb[7]);
		return (QLA_FUNCTION_FAILED);
	}

	atomic_set(&vha->loop_down_timer, 0);
	atomic_set(&vha->loop_state, LOOP_UP);
	set_bit(LOOP_RESYNC_NEEDED, &vha->dpc_flags);
	set_bit(LOCAL_LOOP_UPDATE, &vha->dpc_flags);
	rval = qla2x00_loop_resync(base_vha);

	return rval;
}

/* 84XX Support **************************************************************/

static LIST_HEAD(qla_cs84xx_list);
static DEFINE_MUTEX(qla_cs84xx_mutex);

static struct qla_chip_state_84xx *
qla84xx_get_chip(struct scsi_qla_host *vha)
{
	struct qla_chip_state_84xx *cs84xx;
	struct qla_hw_data *ha = vha->hw;

	mutex_lock(&qla_cs84xx_mutex);

	/* Find any shared 84xx chip. */
	list_for_each_entry(cs84xx, &qla_cs84xx_list, list) {
		if (cs84xx->bus == ha->pdev->bus) {
			kref_get(&cs84xx->kref);
			goto done;
		}
	}

	cs84xx = kzalloc(sizeof(*cs84xx), GFP_KERNEL);
	if (!cs84xx)
		goto done;

	kref_init(&cs84xx->kref);
	spin_lock_init(&cs84xx->access_lock);
	mutex_init(&cs84xx->fw_update_mutex);
	cs84xx->bus = ha->pdev->bus;

	list_add_tail(&cs84xx->list, &qla_cs84xx_list);
done:
	mutex_unlock(&qla_cs84xx_mutex);
	return cs84xx;
}

static void
__qla84xx_chip_release(struct kref *kref)
{
	struct qla_chip_state_84xx *cs84xx =
	    container_of(kref, struct qla_chip_state_84xx, kref);

	mutex_lock(&qla_cs84xx_mutex);
	list_del(&cs84xx->list);
	mutex_unlock(&qla_cs84xx_mutex);
	kfree(cs84xx);
}

void
qla84xx_put_chip(struct scsi_qla_host *vha)
{
	struct qla_hw_data *ha = vha->hw;

	if (ha->cs84xx)
		kref_put(&ha->cs84xx->kref, __qla84xx_chip_release);
}

static int
qla84xx_init_chip(scsi_qla_host_t *vha)
{
	int rval;
	uint16_t status[2];
	struct qla_hw_data *ha = vha->hw;

	mutex_lock(&ha->cs84xx->fw_update_mutex);

	rval = qla84xx_verify_chip(vha, status);

	mutex_unlock(&ha->cs84xx->fw_update_mutex);

	return rval != QLA_SUCCESS || status[0] ? QLA_FUNCTION_FAILED :
	    QLA_SUCCESS;
}

/* 81XX Support **************************************************************/

int
qla81xx_nvram_config(scsi_qla_host_t *vha)
{
	int   rval;
	struct init_cb_81xx *icb;
	struct nvram_81xx *nv;
	__le32 *dptr;
	uint8_t  *dptr1, *dptr2;
	uint32_t chksum;
	uint16_t cnt;
	struct qla_hw_data *ha = vha->hw;
	uint32_t faddr;
	struct active_regions active_regions = { };

	rval = QLA_SUCCESS;
	icb = (struct init_cb_81xx *)ha->init_cb;
	nv = ha->nvram;

	/* Determine NVRAM starting address. */
	ha->nvram_size = sizeof(*nv);
	ha->vpd_size = FA_NVRAM_VPD_SIZE;
	if (IS_P3P_TYPE(ha) || IS_QLA8031(ha))
		ha->vpd_size = FA_VPD_SIZE_82XX;

	if (IS_QLA28XX(ha) || IS_QLA27XX(ha))
		qla28xx_get_aux_images(vha, &active_regions);

	/* Get VPD data into cache */
	ha->vpd = ha->nvram + VPD_OFFSET;

	faddr = ha->flt_region_vpd;
	if (IS_QLA28XX(ha)) {
		if (active_regions.aux.vpd_nvram == QLA27XX_SECONDARY_IMAGE)
			faddr = ha->flt_region_vpd_sec;
		ql_dbg(ql_dbg_init, vha, 0x0110,
		    "Loading %s nvram image.\n",
		    active_regions.aux.vpd_nvram == QLA27XX_PRIMARY_IMAGE ?
		    "primary" : "secondary");
	}
	ha->isp_ops->read_optrom(vha, ha->vpd, faddr << 2, ha->vpd_size);

	/* Get NVRAM data into cache and calculate checksum. */
	faddr = ha->flt_region_nvram;
	if (IS_QLA28XX(ha)) {
		if (active_regions.aux.vpd_nvram == QLA27XX_SECONDARY_IMAGE)
			faddr = ha->flt_region_nvram_sec;
	}
	ql_dbg(ql_dbg_init, vha, 0x0110,
	    "Loading %s nvram image.\n",
	    active_regions.aux.vpd_nvram == QLA27XX_PRIMARY_IMAGE ?
	    "primary" : "secondary");
	ha->isp_ops->read_optrom(vha, ha->nvram, faddr << 2, ha->nvram_size);

	dptr = (__force __le32 *)nv;
	for (cnt = 0, chksum = 0; cnt < ha->nvram_size >> 2; cnt++, dptr++)
		chksum += le32_to_cpu(*dptr);

	ql_dbg(ql_dbg_init + ql_dbg_buffer, vha, 0x0111,
	    "Contents of NVRAM:\n");
	ql_dump_buffer(ql_dbg_init + ql_dbg_buffer, vha, 0x0112,
	    nv, ha->nvram_size);

	/* Bad NVRAM data, set defaults parameters. */
	if (chksum || memcmp("ISP ", nv->id, sizeof(nv->id)) ||
	    le16_to_cpu(nv->nvram_version) < ICB_VERSION) {
		/* Reset NVRAM data. */
		ql_log(ql_log_info, vha, 0x0073,
		    "Inconsistent NVRAM checksum=%#x id=%.4s version=%#x.\n",
		    chksum, nv->id, le16_to_cpu(nv->nvram_version));
		ql_dump_buffer(ql_dbg_init, vha, 0x0073, nv, sizeof(*nv));
		ql_log(ql_log_info, vha, 0x0074,
		    "Falling back to functioning (yet invalid -- WWPN) "
		    "defaults.\n");

		/*
		 * Set default initialization control block.
		 */
		memset(nv, 0, ha->nvram_size);
		nv->nvram_version = cpu_to_le16(ICB_VERSION);
		nv->version = cpu_to_le16(ICB_VERSION);
		nv->frame_payload_size = cpu_to_le16(2048);
		nv->execution_throttle = cpu_to_le16(0xFFFF);
		nv->exchange_count = cpu_to_le16(0);
		nv->port_name[0] = 0x21;
		nv->port_name[1] = 0x00 + ha->port_no + 1;
		nv->port_name[2] = 0x00;
		nv->port_name[3] = 0xe0;
		nv->port_name[4] = 0x8b;
		nv->port_name[5] = 0x1c;
		nv->port_name[6] = 0x55;
		nv->port_name[7] = 0x86;
		nv->node_name[0] = 0x20;
		nv->node_name[1] = 0x00;
		nv->node_name[2] = 0x00;
		nv->node_name[3] = 0xe0;
		nv->node_name[4] = 0x8b;
		nv->node_name[5] = 0x1c;
		nv->node_name[6] = 0x55;
		nv->node_name[7] = 0x86;
		nv->login_retry_count = cpu_to_le16(8);
		nv->interrupt_delay_timer = cpu_to_le16(0);
		nv->login_timeout = cpu_to_le16(0);
		nv->firmware_options_1 =
		    cpu_to_le32(BIT_14|BIT_13|BIT_2|BIT_1);
		nv->firmware_options_2 = cpu_to_le32(2 << 4);
		nv->firmware_options_2 |= cpu_to_le32(BIT_12);
		nv->firmware_options_3 = cpu_to_le32(2 << 13);
		nv->host_p = cpu_to_le32(BIT_11|BIT_10);
		nv->efi_parameters = cpu_to_le32(0);
		nv->reset_delay = 5;
		nv->max_luns_per_target = cpu_to_le16(128);
		nv->port_down_retry_count = cpu_to_le16(30);
		nv->link_down_timeout = cpu_to_le16(180);
		nv->enode_mac[0] = 0x00;
		nv->enode_mac[1] = 0xC0;
		nv->enode_mac[2] = 0xDD;
		nv->enode_mac[3] = 0x04;
		nv->enode_mac[4] = 0x05;
		nv->enode_mac[5] = 0x06 + ha->port_no + 1;

		rval = 1;
	}

	if (IS_T10_PI_CAPABLE(ha))
		nv->frame_payload_size &= cpu_to_le16(~7);

	qlt_81xx_config_nvram_stage1(vha, nv);

	/* Reset Initialization control block */
	memset(icb, 0, ha->init_cb_size);

	/* Copy 1st segment. */
	dptr1 = (uint8_t *)icb;
	dptr2 = (uint8_t *)&nv->version;
	cnt = (uint8_t *)&icb->response_q_inpointer - (uint8_t *)&icb->version;
	while (cnt--)
		*dptr1++ = *dptr2++;

	icb->login_retry_count = nv->login_retry_count;

	/* Copy 2nd segment. */
	dptr1 = (uint8_t *)&icb->interrupt_delay_timer;
	dptr2 = (uint8_t *)&nv->interrupt_delay_timer;
	cnt = (uint8_t *)&icb->reserved_5 -
	    (uint8_t *)&icb->interrupt_delay_timer;
	while (cnt--)
		*dptr1++ = *dptr2++;

	memcpy(icb->enode_mac, nv->enode_mac, sizeof(icb->enode_mac));
	/* Some boards (with valid NVRAMs) still have NULL enode_mac!! */
	if (!memcmp(icb->enode_mac, "\0\0\0\0\0\0", sizeof(icb->enode_mac))) {
		icb->enode_mac[0] = 0x00;
		icb->enode_mac[1] = 0xC0;
		icb->enode_mac[2] = 0xDD;
		icb->enode_mac[3] = 0x04;
		icb->enode_mac[4] = 0x05;
		icb->enode_mac[5] = 0x06 + ha->port_no + 1;
	}

	/* Use extended-initialization control block. */
	memcpy(ha->ex_init_cb, &nv->ex_version, sizeof(*ha->ex_init_cb));
	ha->frame_payload_size = le16_to_cpu(icb->frame_payload_size);
	/*
	 * Setup driver NVRAM options.
	 */
	qla2x00_set_model_info(vha, nv->model_name, sizeof(nv->model_name),
	    "QLE8XXX");

	qlt_81xx_config_nvram_stage2(vha, icb);

	/* Use alternate WWN? */
	if (nv->host_p & cpu_to_le32(BIT_15)) {
		memcpy(icb->node_name, nv->alternate_node_name, WWN_SIZE);
		memcpy(icb->port_name, nv->alternate_port_name, WWN_SIZE);
	}

	/* Prepare nodename */
	if ((icb->firmware_options_1 & cpu_to_le32(BIT_14)) == 0) {
		/*
		 * Firmware will apply the following mask if the nodename was
		 * not provided.
		 */
		memcpy(icb->node_name, icb->port_name, WWN_SIZE);
		icb->node_name[0] &= 0xF0;
	}

	if (IS_QLA28XX(ha) || IS_QLA27XX(ha)) {
		if ((nv->enhanced_features & BIT_7) == 0)
			ha->flags.scm_supported_a = 1;
	}

	/* Set host adapter parameters. */
	ha->flags.disable_risc_code_load = 0;
	ha->flags.enable_lip_reset = 0;
	ha->flags.enable_lip_full_login =
	    le32_to_cpu(nv->host_p) & BIT_10 ? 1 : 0;
	ha->flags.enable_target_reset =
	    le32_to_cpu(nv->host_p) & BIT_11 ? 1 : 0;
	ha->flags.enable_led_scheme = 0;
	ha->flags.disable_serdes = le32_to_cpu(nv->host_p) & BIT_5 ? 1 : 0;

	ha->operating_mode = (le32_to_cpu(icb->firmware_options_2) &
	    (BIT_6 | BIT_5 | BIT_4)) >> 4;

	/* save HBA serial number */
	ha->serial0 = icb->port_name[5];
	ha->serial1 = icb->port_name[6];
	ha->serial2 = icb->port_name[7];
	memcpy(vha->node_name, icb->node_name, WWN_SIZE);
	memcpy(vha->port_name, icb->port_name, WWN_SIZE);

	icb->execution_throttle = cpu_to_le16(0xFFFF);

	ha->retry_count = le16_to_cpu(nv->login_retry_count);

	/* Set minimum login_timeout to 4 seconds. */
	if (le16_to_cpu(nv->login_timeout) < ql2xlogintimeout)
		nv->login_timeout = cpu_to_le16(ql2xlogintimeout);
	if (le16_to_cpu(nv->login_timeout) < 4)
		nv->login_timeout = cpu_to_le16(4);
	ha->login_timeout = le16_to_cpu(nv->login_timeout);

	/* Set minimum RATOV to 100 tenths of a second. */
	ha->r_a_tov = 100;

	ha->loop_reset_delay = nv->reset_delay;

	/* Link Down Timeout = 0:
	 *
	 *	When Port Down timer expires we will start returning
	 *	I/O's to OS with "DID_NO_CONNECT".
	 *
	 * Link Down Timeout != 0:
	 *
	 *	 The driver waits for the link to come up after link down
	 *	 before returning I/Os to OS with "DID_NO_CONNECT".
	 */
	if (le16_to_cpu(nv->link_down_timeout) == 0) {
		ha->loop_down_abort_time =
		    (LOOP_DOWN_TIME - LOOP_DOWN_TIMEOUT);
	} else {
		ha->link_down_timeout =	le16_to_cpu(nv->link_down_timeout);
		ha->loop_down_abort_time =
		    (LOOP_DOWN_TIME - ha->link_down_timeout);
	}

	/* Need enough time to try and get the port back. */
	ha->port_down_retry_count = le16_to_cpu(nv->port_down_retry_count);
	if (qlport_down_retry)
		ha->port_down_retry_count = qlport_down_retry;

	/* Set login_retry_count */
	ha->login_retry_count  = le16_to_cpu(nv->login_retry_count);
	if (ha->port_down_retry_count ==
	    le16_to_cpu(nv->port_down_retry_count) &&
	    ha->port_down_retry_count > 3)
		ha->login_retry_count = ha->port_down_retry_count;
	else if (ha->port_down_retry_count > (int)ha->login_retry_count)
		ha->login_retry_count = ha->port_down_retry_count;
	if (ql2xloginretrycount)
		ha->login_retry_count = ql2xloginretrycount;

	/* if not running MSI-X we need handshaking on interrupts */
	if (!vha->hw->flags.msix_enabled &&
	    (IS_QLA83XX(ha) || IS_QLA27XX(ha) || IS_QLA28XX(ha)))
		icb->firmware_options_2 |= cpu_to_le32(BIT_22);

	/* Enable ZIO. */
	if (!vha->flags.init_done) {
		ha->zio_mode = le32_to_cpu(icb->firmware_options_2) &
		    (BIT_3 | BIT_2 | BIT_1 | BIT_0);
		ha->zio_timer = le16_to_cpu(icb->interrupt_delay_timer) ?
		    le16_to_cpu(icb->interrupt_delay_timer) : 2;
	}
	icb->firmware_options_2 &= cpu_to_le32(
	    ~(BIT_3 | BIT_2 | BIT_1 | BIT_0));
	vha->flags.process_response_queue = 0;
	if (ha->zio_mode != QLA_ZIO_DISABLED) {
		ha->zio_mode = QLA_ZIO_MODE_6;

		ql_log(ql_log_info, vha, 0x0075,
		    "ZIO mode %d enabled; timer delay (%d us).\n",
		    ha->zio_mode,
		    ha->zio_timer * 100);

		icb->firmware_options_2 |= cpu_to_le32(
		    (uint32_t)ha->zio_mode);
		icb->interrupt_delay_timer = cpu_to_le16(ha->zio_timer);
		vha->flags.process_response_queue = 1;
	}

	 /* enable RIDA Format2 */
	icb->firmware_options_3 |= cpu_to_le32(BIT_0);

	/* N2N: driver will initiate Login instead of FW */
	icb->firmware_options_3 |= cpu_to_le32(BIT_8);

	/* Determine NVMe/FCP priority for target ports */
	ha->fc4_type_priority = qla2xxx_get_fc4_priority(vha);

	if (rval) {
		ql_log(ql_log_warn, vha, 0x0076,
		    "NVRAM configuration failed.\n");
	}
	return (rval);
}

int
qla82xx_restart_isp(scsi_qla_host_t *vha)
{
	int status, rval;
	struct qla_hw_data *ha = vha->hw;
	struct scsi_qla_host *vp, *tvp;
	unsigned long flags;

	status = qla2x00_init_rings(vha);
	if (!status) {
		clear_bit(RESET_MARKER_NEEDED, &vha->dpc_flags);
		ha->flags.chip_reset_done = 1;

		status = qla2x00_fw_ready(vha);
		if (!status) {
			/* Issue a marker after FW becomes ready. */
			qla2x00_marker(vha, ha->base_qpair, 0, 0, MK_SYNC_ALL);
			vha->flags.online = 1;
			set_bit(LOOP_RESYNC_NEEDED, &vha->dpc_flags);
		}

		/* if no cable then assume it's good */
		if ((vha->device_flags & DFLG_NO_CABLE))
			status = 0;
	}

	if (!status) {
		clear_bit(RESET_MARKER_NEEDED, &vha->dpc_flags);

		if (!atomic_read(&vha->loop_down_timer)) {
			/*
			 * Issue marker command only when we are going
			 * to start the I/O .
			 */
			vha->marker_needed = 1;
		}

		ha->isp_ops->enable_intrs(ha);

		ha->isp_abort_cnt = 0;
		clear_bit(ISP_ABORT_RETRY, &vha->dpc_flags);

		/* Update the firmware version */
		status = qla82xx_check_md_needed(vha);

		if (ha->fce) {
			ha->flags.fce_enabled = 1;
			memset(ha->fce, 0,
			    fce_calc_size(ha->fce_bufs));
			rval = qla2x00_enable_fce_trace(vha,
			    ha->fce_dma, ha->fce_bufs, ha->fce_mb,
			    &ha->fce_bufs);
			if (rval) {
				ql_log(ql_log_warn, vha, 0x8001,
				    "Unable to reinitialize FCE (%d).\n",
				    rval);
				ha->flags.fce_enabled = 0;
			}
		}

		if (ha->eft) {
			memset(ha->eft, 0, EFT_SIZE);
			rval = qla2x00_enable_eft_trace(vha,
			    ha->eft_dma, EFT_NUM_BUFFERS);
			if (rval) {
				ql_log(ql_log_warn, vha, 0x8010,
				    "Unable to reinitialize EFT (%d).\n",
				    rval);
			}
		}
	}

	if (!status) {
		ql_dbg(ql_dbg_taskm, vha, 0x8011,
		    "qla82xx_restart_isp succeeded.\n");

		spin_lock_irqsave(&ha->vport_slock, flags);
		list_for_each_entry_safe(vp, tvp, &ha->vp_list, list) {
			if (vp->vp_idx) {
				atomic_inc(&vp->vref_count);
				spin_unlock_irqrestore(&ha->vport_slock, flags);

				qla2x00_vp_abort_isp(vp);

				spin_lock_irqsave(&ha->vport_slock, flags);
				atomic_dec(&vp->vref_count);
			}
		}
		spin_unlock_irqrestore(&ha->vport_slock, flags);

	} else {
		ql_log(ql_log_warn, vha, 0x8016,
		    "qla82xx_restart_isp **** FAILED ****.\n");
	}

	return status;
}

/*
 * qla24xx_get_fcp_prio
 *	Gets the fcp cmd priority value for the logged in port.
 *	Looks for a match of the port descriptors within
 *	each of the fcp prio config entries. If a match is found,
 *	the tag (priority) value is returned.
 *
 * Input:
 *	vha = scsi host structure pointer.
 *	fcport = port structure pointer.
 *
 * Return:
 *	non-zero (if found)
 *	-1 (if not found)
 *
 * Context:
 * 	Kernel context
 */
static int
qla24xx_get_fcp_prio(scsi_qla_host_t *vha, fc_port_t *fcport)
{
	int i, entries;
	uint8_t pid_match, wwn_match;
	int priority;
	uint32_t pid1, pid2;
	uint64_t wwn1, wwn2;
	struct qla_fcp_prio_entry *pri_entry;
	struct qla_hw_data *ha = vha->hw;

	if (!ha->fcp_prio_cfg || !ha->flags.fcp_prio_enabled)
		return -1;

	priority = -1;
	entries = ha->fcp_prio_cfg->num_entries;
	pri_entry = &ha->fcp_prio_cfg->entry[0];

	for (i = 0; i < entries; i++) {
		pid_match = wwn_match = 0;

		if (!(pri_entry->flags & FCP_PRIO_ENTRY_VALID)) {
			pri_entry++;
			continue;
		}

		/* check source pid for a match */
		if (pri_entry->flags & FCP_PRIO_ENTRY_SPID_VALID) {
			pid1 = pri_entry->src_pid & INVALID_PORT_ID;
			pid2 = vha->d_id.b24 & INVALID_PORT_ID;
			if (pid1 == INVALID_PORT_ID)
				pid_match++;
			else if (pid1 == pid2)
				pid_match++;
		}

		/* check destination pid for a match */
		if (pri_entry->flags & FCP_PRIO_ENTRY_DPID_VALID) {
			pid1 = pri_entry->dst_pid & INVALID_PORT_ID;
			pid2 = fcport->d_id.b24 & INVALID_PORT_ID;
			if (pid1 == INVALID_PORT_ID)
				pid_match++;
			else if (pid1 == pid2)
				pid_match++;
		}

		/* check source WWN for a match */
		if (pri_entry->flags & FCP_PRIO_ENTRY_SWWN_VALID) {
			wwn1 = wwn_to_u64(vha->port_name);
			wwn2 = wwn_to_u64(pri_entry->src_wwpn);
			if (wwn2 == (uint64_t)-1)
				wwn_match++;
			else if (wwn1 == wwn2)
				wwn_match++;
		}

		/* check destination WWN for a match */
		if (pri_entry->flags & FCP_PRIO_ENTRY_DWWN_VALID) {
			wwn1 = wwn_to_u64(fcport->port_name);
			wwn2 = wwn_to_u64(pri_entry->dst_wwpn);
			if (wwn2 == (uint64_t)-1)
				wwn_match++;
			else if (wwn1 == wwn2)
				wwn_match++;
		}

		if (pid_match == 2 || wwn_match == 2) {
			/* Found a matching entry */
			if (pri_entry->flags & FCP_PRIO_ENTRY_TAG_VALID)
				priority = pri_entry->tag;
			break;
		}

		pri_entry++;
	}

	return priority;
}

/*
 * qla24xx_update_fcport_fcp_prio
 *	Activates fcp priority for the logged in fc port
 *
 * Input:
 *	vha = scsi host structure pointer.
 *	fcp = port structure pointer.
 *
 * Return:
 *	QLA_SUCCESS or QLA_FUNCTION_FAILED
 *
 * Context:
 *	Kernel context.
 */
int
qla24xx_update_fcport_fcp_prio(scsi_qla_host_t *vha, fc_port_t *fcport)
{
	int ret;
	int priority;
	uint16_t mb[5];

	if (fcport->port_type != FCT_TARGET ||
	    fcport->loop_id == FC_NO_LOOP_ID)
		return QLA_FUNCTION_FAILED;

	priority = qla24xx_get_fcp_prio(vha, fcport);
	if (priority < 0)
		return QLA_FUNCTION_FAILED;

	if (IS_P3P_TYPE(vha->hw)) {
		fcport->fcp_prio = priority & 0xf;
		return QLA_SUCCESS;
	}

	ret = qla24xx_set_fcp_prio(vha, fcport->loop_id, priority, mb);
	if (ret == QLA_SUCCESS) {
		if (fcport->fcp_prio != priority)
			ql_dbg(ql_dbg_user, vha, 0x709e,
			    "Updated FCP_CMND priority - value=%d loop_id=%d "
			    "port_id=%02x%02x%02x.\n", priority,
			    fcport->loop_id, fcport->d_id.b.domain,
			    fcport->d_id.b.area, fcport->d_id.b.al_pa);
		fcport->fcp_prio = priority & 0xf;
	} else
		ql_dbg(ql_dbg_user, vha, 0x704f,
		    "Unable to update FCP_CMND priority - ret=0x%x for "
		    "loop_id=%d port_id=%02x%02x%02x.\n", ret, fcport->loop_id,
		    fcport->d_id.b.domain, fcport->d_id.b.area,
		    fcport->d_id.b.al_pa);
	return  ret;
}

/*
 * qla24xx_update_all_fcp_prio
 *	Activates fcp priority for all the logged in ports
 *
 * Input:
 *	ha = adapter block pointer.
 *
 * Return:
 *	QLA_SUCCESS or QLA_FUNCTION_FAILED
 *
 * Context:
 *	Kernel context.
 */
int
qla24xx_update_all_fcp_prio(scsi_qla_host_t *vha)
{
	int ret;
	fc_port_t *fcport;

	ret = QLA_FUNCTION_FAILED;
	/* We need to set priority for all logged in ports */
	list_for_each_entry(fcport, &vha->vp_fcports, list)
		ret = qla24xx_update_fcport_fcp_prio(vha, fcport);

	return ret;
}

struct qla_qpair *qla2xxx_create_qpair(struct scsi_qla_host *vha, int qos,
	int vp_idx, bool startqp)
{
	int rsp_id = 0;
	int  req_id = 0;
	int i;
	struct qla_hw_data *ha = vha->hw;
	uint16_t qpair_id = 0;
	struct qla_qpair *qpair = NULL;
	struct qla_msix_entry *msix;

	if (!(ha->fw_attributes & BIT_6) || !ha->flags.msix_enabled) {
		ql_log(ql_log_warn, vha, 0x00181,
		    "FW/Driver is not multi-queue capable.\n");
		return NULL;
	}

	if (ql2xmqsupport || ql2xnvmeenable) {
		qpair = kzalloc(sizeof(struct qla_qpair), GFP_KERNEL);
		if (qpair == NULL) {
			ql_log(ql_log_warn, vha, 0x0182,
			    "Failed to allocate memory for queue pair.\n");
			return NULL;
		}

		qpair->hw = vha->hw;
		qpair->vha = vha;
		qpair->qp_lock_ptr = &qpair->qp_lock;
		spin_lock_init(&qpair->qp_lock);
		qpair->use_shadow_reg = IS_SHADOW_REG_CAPABLE(ha) ? 1 : 0;

		/* Assign available que pair id */
		mutex_lock(&ha->mq_lock);
		qpair_id = find_first_zero_bit(ha->qpair_qid_map, ha->max_qpairs);
		if (ha->num_qpairs >= ha->max_qpairs) {
			mutex_unlock(&ha->mq_lock);
			ql_log(ql_log_warn, vha, 0x0183,
			    "No resources to create additional q pair.\n");
			goto fail_qid_map;
		}
		ha->num_qpairs++;
		set_bit(qpair_id, ha->qpair_qid_map);
		ha->queue_pair_map[qpair_id] = qpair;
		qpair->id = qpair_id;
		qpair->vp_idx = vp_idx;
		qpair->fw_started = ha->flags.fw_started;
		INIT_LIST_HEAD(&qpair->hints_list);
		qpair->chip_reset = ha->base_qpair->chip_reset;
		qpair->enable_class_2 = ha->base_qpair->enable_class_2;
		qpair->enable_explicit_conf =
		    ha->base_qpair->enable_explicit_conf;

		for (i = 0; i < ha->msix_count; i++) {
			msix = &ha->msix_entries[i];
			if (msix->in_use)
				continue;
			qpair->msix = msix;
			ql_dbg(ql_dbg_multiq, vha, 0xc00f,
			    "Vector %x selected for qpair\n", msix->vector);
			break;
		}
		if (!qpair->msix) {
			ql_log(ql_log_warn, vha, 0x0184,
			    "Out of MSI-X vectors!.\n");
			goto fail_msix;
		}

		qpair->msix->in_use = 1;
		list_add_tail(&qpair->qp_list_elem, &vha->qp_list);
		qpair->pdev = ha->pdev;
		if (IS_QLA27XX(ha) || IS_QLA83XX(ha) || IS_QLA28XX(ha))
			qpair->reqq_start_iocbs = qla_83xx_start_iocbs;

		mutex_unlock(&ha->mq_lock);

		/* Create response queue first */
		rsp_id = qla25xx_create_rsp_que(ha, 0, 0, 0, qpair, startqp);
		if (!rsp_id) {
			ql_log(ql_log_warn, vha, 0x0185,
			    "Failed to create response queue.\n");
			goto fail_rsp;
		}

		qpair->rsp = ha->rsp_q_map[rsp_id];

		/* Create request queue */
		req_id = qla25xx_create_req_que(ha, 0, vp_idx, 0, rsp_id, qos,
		    startqp);
		if (!req_id) {
			ql_log(ql_log_warn, vha, 0x0186,
			    "Failed to create request queue.\n");
			goto fail_req;
		}

		qpair->req = ha->req_q_map[req_id];
		qpair->rsp->req = qpair->req;
		qpair->rsp->qpair = qpair;

		if (!qpair->cpu_mapped)
			qla_cpu_update(qpair, raw_smp_processor_id());

		if (IS_T10_PI_CAPABLE(ha) && ql2xenabledif) {
			if (ha->fw_attributes & BIT_4)
				qpair->difdix_supported = 1;
		}

		qpair->srb_mempool = mempool_create_slab_pool(SRB_MIN_REQ, srb_cachep);
		if (!qpair->srb_mempool) {
			ql_log(ql_log_warn, vha, 0xd036,
			    "Failed to create srb mempool for qpair %d\n",
			    qpair->id);
			goto fail_mempool;
		}

		if (qla_create_buf_pool(vha, qpair)) {
			ql_log(ql_log_warn, vha, 0xd036,
			    "Failed to initialize buf pool for qpair %d\n",
			    qpair->id);
			goto fail_bufpool;
		}

		/* Mark as online */
		qpair->online = 1;

		if (!vha->flags.qpairs_available)
			vha->flags.qpairs_available = 1;

		ql_dbg(ql_dbg_multiq, vha, 0xc00d,
		    "Request/Response queue pair created, id %d\n",
		    qpair->id);
		ql_dbg(ql_dbg_init, vha, 0x0187,
		    "Request/Response queue pair created, id %d\n",
		    qpair->id);
	}
	return qpair;

fail_bufpool:
	mempool_destroy(qpair->srb_mempool);
fail_mempool:
	qla25xx_delete_req_que(vha, qpair->req);
fail_req:
	qla25xx_delete_rsp_que(vha, qpair->rsp);
fail_rsp:
	mutex_lock(&ha->mq_lock);
	qpair->msix->in_use = 0;
	list_del(&qpair->qp_list_elem);
	if (list_empty(&vha->qp_list))
		vha->flags.qpairs_available = 0;
fail_msix:
	ha->queue_pair_map[qpair_id] = NULL;
	clear_bit(qpair_id, ha->qpair_qid_map);
	ha->num_qpairs--;
	mutex_unlock(&ha->mq_lock);
fail_qid_map:
	kfree(qpair);
	return NULL;
}

int qla2xxx_delete_qpair(struct scsi_qla_host *vha, struct qla_qpair *qpair)
{
	int ret = QLA_FUNCTION_FAILED;
	struct qla_hw_data *ha = qpair->hw;

	qpair->delete_in_progress = 1;

	qla_free_buf_pool(qpair);

	ret = qla25xx_delete_req_que(vha, qpair->req);
	if (ret != QLA_SUCCESS)
		goto fail;

	ret = qla25xx_delete_rsp_que(vha, qpair->rsp);
	if (ret != QLA_SUCCESS)
		goto fail;

	mutex_lock(&ha->mq_lock);
	ha->queue_pair_map[qpair->id] = NULL;
	clear_bit(qpair->id, ha->qpair_qid_map);
	ha->num_qpairs--;
	list_del(&qpair->qp_list_elem);
	if (list_empty(&vha->qp_list)) {
		vha->flags.qpairs_available = 0;
		vha->flags.qpairs_req_created = 0;
		vha->flags.qpairs_rsp_created = 0;
	}
	mempool_destroy(qpair->srb_mempool);
	kfree(qpair);
	mutex_unlock(&ha->mq_lock);

	return QLA_SUCCESS;
fail:
	return ret;
}

uint64_t
qla2x00_count_set_bits(uint32_t num)
{
	/* Brian Kernighan's Algorithm */
	u64 count = 0;

	while (num) {
		num &= (num - 1);
		count++;
	}
	return count;
}

uint64_t
qla2x00_get_num_tgts(scsi_qla_host_t *vha)
{
	fc_port_t *f, *tf;
	u64 count = 0;

	f = NULL;
	tf = NULL;

	list_for_each_entry_safe(f, tf, &vha->vp_fcports, list) {
		if (f->port_type != FCT_TARGET)
			continue;
		count++;
	}
	return count;
}

int qla2xxx_reset_stats(struct Scsi_Host *host, u32 flags)
{
	scsi_qla_host_t *vha = shost_priv(host);
	fc_port_t *fcport = NULL;
	unsigned long int_flags;

	if (flags & QLA2XX_HW_ERROR)
		vha->hw_err_cnt = 0;
	if (flags & QLA2XX_SHT_LNK_DWN)
		vha->short_link_down_cnt = 0;
	if (flags & QLA2XX_INT_ERR)
		vha->interface_err_cnt = 0;
	if (flags & QLA2XX_CMD_TIMEOUT)
		vha->cmd_timeout_cnt = 0;
	if (flags & QLA2XX_RESET_CMD_ERR)
		vha->reset_cmd_err_cnt = 0;
	if (flags & QLA2XX_TGT_SHT_LNK_DOWN) {
		spin_lock_irqsave(&vha->hw->tgt.sess_lock, int_flags);
		list_for_each_entry(fcport, &vha->vp_fcports, list) {
			fcport->tgt_short_link_down_cnt = 0;
			fcport->tgt_link_down_time = QLA2XX_MAX_LINK_DOWN_TIME;
		}
		spin_unlock_irqrestore(&vha->hw->tgt.sess_lock, int_flags);
	}
	vha->link_down_time = QLA2XX_MAX_LINK_DOWN_TIME;
	return 0;
}

int qla2xxx_start_stats(struct Scsi_Host *host, u32 flags)
{
	return qla2xxx_reset_stats(host, flags);
}

int qla2xxx_stop_stats(struct Scsi_Host *host, u32 flags)
{
	return qla2xxx_reset_stats(host, flags);
}

int qla2xxx_get_ini_stats(struct Scsi_Host *host, u32 flags,
			  void *data, u64 size)
{
	scsi_qla_host_t *vha = shost_priv(host);
	struct ql_vnd_host_stats_resp *resp = (struct ql_vnd_host_stats_resp *)data;
	struct ql_vnd_stats *rsp_data = &resp->stats;
	u64 ini_entry_count = 0;
	u64 i = 0;
	u64 entry_count = 0;
	u64 num_tgt = 0;
	u32 tmp_stat_type = 0;
	fc_port_t *fcport = NULL;
	unsigned long int_flags;

	/* Copy stat type to work on it */
	tmp_stat_type = flags;

	if (tmp_stat_type & BIT_17) {
		num_tgt = qla2x00_get_num_tgts(vha);
		/* unset BIT_17 */
		tmp_stat_type &= ~(1 << 17);
	}
	ini_entry_count = qla2x00_count_set_bits(tmp_stat_type);

	entry_count = ini_entry_count + num_tgt;

	rsp_data->entry_count = entry_count;

	i = 0;
	if (flags & QLA2XX_HW_ERROR) {
		rsp_data->entry[i].stat_type = QLA2XX_HW_ERROR;
		rsp_data->entry[i].tgt_num = 0x0;
		rsp_data->entry[i].cnt = vha->hw_err_cnt;
		i++;
	}

	if (flags & QLA2XX_SHT_LNK_DWN) {
		rsp_data->entry[i].stat_type = QLA2XX_SHT_LNK_DWN;
		rsp_data->entry[i].tgt_num = 0x0;
		rsp_data->entry[i].cnt = vha->short_link_down_cnt;
		i++;
	}

	if (flags & QLA2XX_INT_ERR) {
		rsp_data->entry[i].stat_type = QLA2XX_INT_ERR;
		rsp_data->entry[i].tgt_num = 0x0;
		rsp_data->entry[i].cnt = vha->interface_err_cnt;
		i++;
	}

	if (flags & QLA2XX_CMD_TIMEOUT) {
		rsp_data->entry[i].stat_type = QLA2XX_CMD_TIMEOUT;
		rsp_data->entry[i].tgt_num = 0x0;
		rsp_data->entry[i].cnt = vha->cmd_timeout_cnt;
		i++;
	}

	if (flags & QLA2XX_RESET_CMD_ERR) {
		rsp_data->entry[i].stat_type = QLA2XX_RESET_CMD_ERR;
		rsp_data->entry[i].tgt_num = 0x0;
		rsp_data->entry[i].cnt = vha->reset_cmd_err_cnt;
		i++;
	}

	/* i will continue from previous loop, as target
	 * entries are after initiator
	 */
	if (flags & QLA2XX_TGT_SHT_LNK_DOWN) {
		spin_lock_irqsave(&vha->hw->tgt.sess_lock, int_flags);
		list_for_each_entry(fcport, &vha->vp_fcports, list) {
			if (fcport->port_type != FCT_TARGET)
				continue;
			if (!fcport->rport)
				continue;
			rsp_data->entry[i].stat_type = QLA2XX_TGT_SHT_LNK_DOWN;
			rsp_data->entry[i].tgt_num = fcport->rport->number;
			rsp_data->entry[i].cnt = fcport->tgt_short_link_down_cnt;
			i++;
		}
		spin_unlock_irqrestore(&vha->hw->tgt.sess_lock, int_flags);
	}
	resp->status = EXT_STATUS_OK;

	return 0;
}

int qla2xxx_get_tgt_stats(struct Scsi_Host *host, u32 flags,
			  struct fc_rport *rport, void *data, u64 size)
{
	struct ql_vnd_tgt_stats_resp *tgt_data = data;
	fc_port_t *fcport = *(fc_port_t **)rport->dd_data;

	tgt_data->status = 0;
	tgt_data->stats.entry_count = 1;
	tgt_data->stats.entry[0].stat_type = flags;
	tgt_data->stats.entry[0].tgt_num = rport->number;
	tgt_data->stats.entry[0].cnt = fcport->tgt_short_link_down_cnt;

	return 0;
}

int qla2xxx_disable_port(struct Scsi_Host *host)
{
	scsi_qla_host_t *vha = shost_priv(host);

	vha->hw->flags.port_isolated = 1;

	if (qla2x00_isp_reg_stat(vha->hw)) {
		ql_log(ql_log_info, vha, 0x9006,
		    "PCI/Register disconnect, exiting.\n");
		qla_pci_set_eeh_busy(vha);
		return FAILED;
	}
	if (qla2x00_chip_is_down(vha))
		return 0;

	if (vha->flags.online) {
		qla2x00_abort_isp_cleanup(vha);
		qla2x00_wait_for_sess_deletion(vha);
	}

	return 0;
}

int qla2xxx_enable_port(struct Scsi_Host *host)
{
	scsi_qla_host_t *vha = shost_priv(host);

	if (qla2x00_isp_reg_stat(vha->hw)) {
		ql_log(ql_log_info, vha, 0x9001,
		    "PCI/Register disconnect, exiting.\n");
		qla_pci_set_eeh_busy(vha);
		return FAILED;
	}

	vha->hw->flags.port_isolated = 0;
	/* Set the flag to 1, so that isp_abort can proceed */
	vha->flags.online = 1;
	set_bit(ISP_ABORT_NEEDED, &vha->dpc_flags);
	qla2xxx_wake_dpc(vha);

	return 0;
}<|MERGE_RESOLUTION|>--- conflicted
+++ resolved
@@ -508,7 +508,6 @@
 void qla24xx_handle_adisc_event(scsi_qla_host_t *vha, struct event_arg *ea)
 {
 	struct fc_port *fcport = ea->fcport;
-	unsigned long flags;
 
 	ql_dbg(ql_dbg_disc, vha, 0x20d2,
 	    "%s %8phC DS %d LS %d rc %d login %d|%d rscn %d|%d lid %d\n",
@@ -523,15 +522,9 @@
 		ql_dbg(ql_dbg_disc, vha, 0x2066,
 		    "%s %8phC: adisc fail: post delete\n",
 		    __func__, ea->fcport->port_name);
-
-		spin_lock_irqsave(&vha->work_lock, flags);
 		/* deleted = 0 & logout_on_delete = force fw cleanup */
-		if (fcport->deleted == QLA_SESS_DELETED)
-			fcport->deleted = 0;
-
+		fcport->deleted = 0;
 		fcport->logout_on_delete = 1;
-		spin_unlock_irqrestore(&vha->work_lock, flags);
-
 		qlt_schedule_sess_for_deletion(ea->fcport);
 		return;
 	}
@@ -1141,7 +1134,7 @@
 	u16 *mb;
 
 	if (!vha->flags.online || (fcport->flags & FCF_ASYNC_SENT))
-		goto done;
+		return rval;
 
 	ql_dbg(ql_dbg_disc, vha, 0x20d9,
 	    "Async-gnlist WWPN %8phC \n", fcport->port_name);
@@ -1195,12 +1188,8 @@
 done_free_sp:
 	/* ref: INIT */
 	kref_put(&sp->cmd_kref, qla2x00_sp_release);
-<<<<<<< HEAD
-	fcport->flags &= ~(FCF_ASYNC_SENT);
-=======
->>>>>>> eb3cdb58
 done:
-	fcport->flags &= ~(FCF_ASYNC_ACTIVE);
+	fcport->flags &= ~(FCF_ASYNC_ACTIVE | FCF_ASYNC_SENT);
 	return rval;
 }
 
@@ -1457,6 +1446,7 @@
 
 	spin_lock_irqsave(&vha->hw->tgt.sess_lock, flags);
 	ea->fcport->login_gen++;
+	ea->fcport->deleted = 0;
 	ea->fcport->logout_on_delete = 1;
 
 	if (!ea->fcport->login_succ && !IS_SW_RESV_ADDR(ea->fcport->d_id)) {
@@ -2006,20 +1996,12 @@
 	int rc, h;
 	unsigned long flags;
 
-<<<<<<< HEAD
-	if (sp->type == SRB_MARKER)
-		rc = QLA_FUNCTION_FAILED;
-	else
-		rc = qla24xx_async_abort_cmd(sp, false);
-
-=======
 	if (sp->type == SRB_MARKER) {
 		complete(&tmf->u.tmf.comp);
 		return;
 	}
 
 	rc = qla24xx_async_abort_cmd(sp, false);
->>>>>>> eb3cdb58
 	if (rc) {
 		spin_lock_irqsave(sp->qpair->qp_lock_ptr, flags);
 		for (h = 1; h < sp->qpair->req->num_outstanding_cmds; h++) {
@@ -2050,21 +2032,10 @@
 	complete(&tmf->u.tmf.comp);
 }
 
-<<<<<<< HEAD
-#define  START_SP_W_RETRIES(_sp, _rval, _chip_gen, _login_gen) \
-{\
-	int cnt = 5; \
-	do { \
-		if (_chip_gen != sp->vha->hw->chip_reset || _login_gen != sp->fcport->login_gen) {\
-			_rval = EINVAL; \
-			break; \
-		} \
-=======
 #define  START_SP_W_RETRIES(_sp, _rval) \
 {\
 	int cnt = 5; \
 	do { \
->>>>>>> eb3cdb58
 		_rval = qla2x00_start_sp(_sp); \
 		if (_rval == EAGAIN) \
 			msleep(1); \
@@ -2087,10 +2058,6 @@
 	srb_t *sp;
 	int rval = QLA_FUNCTION_FAILED;
 	fc_port_t *fcport = arg->fcport;
-<<<<<<< HEAD
-	u32 chip_gen, login_gen;
-=======
->>>>>>> eb3cdb58
 
 	if (TMF_NOT_READY(arg->fcport)) {
 		ql_dbg(ql_dbg_taskm, vha, 0x8039,
@@ -2100,12 +2067,6 @@
 		return QLA_SUSPENDED;
 	}
 
-<<<<<<< HEAD
-	chip_gen = vha->hw->chip_reset;
-	login_gen = fcport->login_gen;
-
-=======
->>>>>>> eb3cdb58
 	/* ref: INIT */
 	sp = qla2xxx_get_qpair_sp(vha, arg->qpair, fcport, GFP_KERNEL);
 	if (!sp)
@@ -2123,11 +2084,7 @@
 	tm_iocb->u.tmf.loop_id = fcport->loop_id;
 	tm_iocb->u.tmf.vp_index = vha->vp_idx;
 
-<<<<<<< HEAD
-	START_SP_W_RETRIES(sp, rval, chip_gen, login_gen);
-=======
 	START_SP_W_RETRIES(sp, rval);
->>>>>>> eb3cdb58
 
 	ql_dbg(ql_dbg_taskm, vha, 0x8006,
 	    "Async-marker hdl=%x loop-id=%x portid=%06x modifier=%x lun=%lld qp=%d rval %d.\n",
@@ -2166,20 +2123,6 @@
 	complete(&tmf->u.tmf.comp);
 }
 
-<<<<<<< HEAD
-static int qla_tmf_wait(struct tmf_arg *arg)
-{
-	/* there are only 2 types of error handling that reaches here, lun or target reset */
-	if (arg->flags & (TCF_LUN_RESET | TCF_ABORT_TASK_SET | TCF_CLEAR_TASK_SET))
-		return qla2x00_eh_wait_for_pending_commands(arg->vha,
-		    arg->fcport->d_id.b24, arg->lun, WAIT_LUN);
-	else
-		return qla2x00_eh_wait_for_pending_commands(arg->vha,
-		    arg->fcport->d_id.b24, arg->lun, WAIT_TARGET);
-}
-
-=======
->>>>>>> eb3cdb58
 static int
 __qla2x00_async_tm_cmd(struct tmf_arg *arg)
 {
@@ -2187,14 +2130,8 @@
 	struct srb_iocb *tm_iocb;
 	srb_t *sp;
 	int rval = QLA_FUNCTION_FAILED;
-<<<<<<< HEAD
+
 	fc_port_t *fcport = arg->fcport;
-	u32 chip_gen, login_gen;
-	u64 jif;
-=======
-
-	fc_port_t *fcport = arg->fcport;
->>>>>>> eb3cdb58
 
 	if (TMF_NOT_READY(arg->fcport)) {
 		ql_dbg(ql_dbg_taskm, vha, 0x8032,
@@ -2204,12 +2141,6 @@
 		return QLA_SUSPENDED;
 	}
 
-<<<<<<< HEAD
-	chip_gen = vha->hw->chip_reset;
-	login_gen = fcport->login_gen;
-
-=======
->>>>>>> eb3cdb58
 	/* ref: INIT */
 	sp = qla2xxx_get_qpair_sp(vha, arg->qpair, fcport, GFP_KERNEL);
 	if (!sp)
@@ -2227,11 +2158,7 @@
 	tm_iocb->u.tmf.flags = arg->flags;
 	tm_iocb->u.tmf.lun = arg->lun;
 
-<<<<<<< HEAD
-	START_SP_W_RETRIES(sp, rval, chip_gen, login_gen);
-=======
 	START_SP_W_RETRIES(sp, rval);
->>>>>>> eb3cdb58
 
 	ql_dbg(ql_dbg_taskm, vha, 0x802f,
 	    "Async-tmf hdl=%x loop-id=%x portid=%06x ctrl=%x lun=%lld qp=%d rval=%x.\n",
@@ -2249,29 +2176,8 @@
 		    "TM IOCB failed (%x).\n", rval);
 	}
 
-<<<<<<< HEAD
-	if (!test_bit(UNLOADING, &vha->dpc_flags) && !IS_QLAFX00(vha->hw)) {
-		jif = jiffies;
-		if (qla_tmf_wait(arg)) {
-			ql_log(ql_log_info, vha, 0x803e,
-			       "Waited %u ms Nexus=%ld:%06x:%llu.\n",
-			       jiffies_to_msecs(jiffies - jif), vha->host_no,
-			       fcport->d_id.b24, arg->lun);
-		}
-
-		if (chip_gen == vha->hw->chip_reset && login_gen == fcport->login_gen) {
-			rval = qla26xx_marker(arg);
-		} else {
-			ql_log(ql_log_info, vha, 0x803e,
-			       "Skip Marker due to disruption. Nexus=%ld:%06x:%llu.\n",
-			       vha->host_no, fcport->d_id.b24, arg->lun);
-			rval = QLA_FUNCTION_FAILED;
-		}
-	}
-=======
 	if (!test_bit(UNLOADING, &vha->dpc_flags) && !IS_QLAFX00(vha->hw))
 		rval = qla26xx_marker(arg);
->>>>>>> eb3cdb58
 
 done_free_sp:
 	/* ref: INIT */
@@ -2280,54 +2186,18 @@
 	return rval;
 }
 
-<<<<<<< HEAD
-static void qla_put_tmf(struct tmf_arg *arg)
-{
-	struct scsi_qla_host *vha = arg->vha;
-=======
 static void qla_put_tmf(fc_port_t *fcport)
 {
 	struct scsi_qla_host *vha = fcport->vha;
->>>>>>> eb3cdb58
 	struct qla_hw_data *ha = vha->hw;
 	unsigned long flags;
 
 	spin_lock_irqsave(&ha->tgt.sess_lock, flags);
-<<<<<<< HEAD
-	ha->active_tmf--;
-	list_del(&arg->tmf_elem);
-=======
 	fcport->active_tmf--;
->>>>>>> eb3cdb58
 	spin_unlock_irqrestore(&ha->tgt.sess_lock, flags);
 }
 
 static
-<<<<<<< HEAD
-int qla_get_tmf(struct tmf_arg *arg)
-{
-	struct scsi_qla_host *vha = arg->vha;
-	struct qla_hw_data *ha = vha->hw;
-	unsigned long flags;
-	fc_port_t *fcport = arg->fcport;
-	int rc = 0;
-	struct tmf_arg *t;
-
-	spin_lock_irqsave(&ha->tgt.sess_lock, flags);
-	list_for_each_entry(t, &ha->tmf_active, tmf_elem) {
-		if (t->fcport == arg->fcport && t->lun == arg->lun) {
-			/* reject duplicate TMF */
-			ql_log(ql_log_warn, vha, 0x802c,
-			       "found duplicate TMF.  Nexus=%ld:%06x:%llu.\n",
-			       vha->host_no, fcport->d_id.b24, arg->lun);
-			spin_unlock_irqrestore(&ha->tgt.sess_lock, flags);
-			return -EINVAL;
-		}
-	}
-
-	list_add_tail(&arg->tmf_elem, &ha->tmf_pending);
-	while (ha->active_tmf >= MAX_ACTIVE_TMF) {
-=======
 int qla_get_tmf(fc_port_t *fcport)
 {
 	struct scsi_qla_host *vha = fcport->vha;
@@ -2340,7 +2210,6 @@
 	list_add_tail(&tmf_elem, &fcport->tmf_pending);
 
 	while (fcport->active_tmf >= MAX_ACTIVE_TMF) {
->>>>>>> eb3cdb58
 		spin_unlock_irqrestore(&ha->tgt.sess_lock, flags);
 
 		msleep(1);
@@ -2352,19 +2221,6 @@
 			rc = EIO;
 			break;
 		}
-<<<<<<< HEAD
-		if (ha->active_tmf < MAX_ACTIVE_TMF &&
-		    list_is_first(&arg->tmf_elem, &ha->tmf_pending))
-			break;
-	}
-
-	list_del(&arg->tmf_elem);
-
-	if (!rc) {
-		ha->active_tmf++;
-		list_add_tail(&arg->tmf_elem, &ha->tmf_active);
-	}
-=======
 		if (fcport->active_tmf < MAX_ACTIVE_TMF &&
 		    list_is_first(&tmf_elem, &fcport->tmf_pending))
 			break;
@@ -2374,7 +2230,6 @@
 
 	if (!rc)
 		fcport->active_tmf++;
->>>>>>> eb3cdb58
 
 	spin_unlock_irqrestore(&ha->tgt.sess_lock, flags);
 
@@ -2386,14 +2241,9 @@
 		     uint32_t tag)
 {
 	struct scsi_qla_host *vha = fcport->vha;
-<<<<<<< HEAD
-	struct tmf_arg a;
-	int rval = QLA_SUCCESS;
-=======
 	struct qla_qpair *qpair;
 	struct tmf_arg a;
 	int i, rval = QLA_SUCCESS;
->>>>>>> eb3cdb58
 
 	if (TMF_NOT_READY(fcport))
 		return QLA_SUSPENDED;
@@ -2401,32 +2251,15 @@
 	a.vha = fcport->vha;
 	a.fcport = fcport;
 	a.lun = lun;
-<<<<<<< HEAD
-	a.flags = flags;
-	INIT_LIST_HEAD(&a.tmf_elem);
-
 	if (flags & (TCF_LUN_RESET|TCF_ABORT_TASK_SET|TCF_CLEAR_TASK_SET|TCF_CLEAR_ACA)) {
 		a.modifier = MK_SYNC_ID_LUN;
-=======
-	if (flags & (TCF_LUN_RESET|TCF_ABORT_TASK_SET|TCF_CLEAR_TASK_SET|TCF_CLEAR_ACA)) {
-		a.modifier = MK_SYNC_ID_LUN;
 
 		if (qla_get_tmf(fcport))
 			return QLA_FUNCTION_FAILED;
->>>>>>> eb3cdb58
 	} else {
 		a.modifier = MK_SYNC_ID;
 	}
 
-<<<<<<< HEAD
-	if (qla_get_tmf(&a))
-		return QLA_FUNCTION_FAILED;
-
-	a.qpair = vha->hw->base_qpair;
-	rval = __qla2x00_async_tm_cmd(&a);
-
-	qla_put_tmf(&a);
-=======
 	if (vha->hw->mqenable) {
 		for (i = 0; i < vha->hw->num_qpairs; i++) {
 			qpair = vha->hw->queue_pair_map[i];
@@ -2459,7 +2292,6 @@
 	if (a.modifier == MK_SYNC_ID_LUN)
 		qla_put_tmf(fcport);
 
->>>>>>> eb3cdb58
 	return rval;
 }
 
@@ -4315,65 +4147,38 @@
 	return ha->flags.lr_detected;
 }
 
-static void __qla_adjust_iocb_limit(struct qla_qpair *qpair)
-{
-	u8 num_qps;
-	u16 limit;
-	struct qla_hw_data *ha = qpair->vha->hw;
+void qla_init_iocb_limit(scsi_qla_host_t *vha)
+{
+	u16 i, num_qps;
+	u32 limit;
+	struct qla_hw_data *ha = vha->hw;
 
 	num_qps = ha->num_qpairs + 1;
 	limit = (ha->orig_fw_iocb_count * QLA_IOCB_PCT_LIMIT) / 100;
 
-	qpair->fwres.iocbs_total = ha->orig_fw_iocb_count;
-	qpair->fwres.iocbs_limit = limit;
-	qpair->fwres.iocbs_qp_limit = limit / num_qps;
-
-	qpair->fwres.exch_total = ha->orig_fw_xcb_count;
-	qpair->fwres.exch_limit = (ha->orig_fw_xcb_count *
-				   QLA_IOCB_PCT_LIMIT) / 100;
-}
-
-void qla_init_iocb_limit(scsi_qla_host_t *vha)
-{
-	u8 i;
-	struct qla_hw_data *ha = vha->hw;
-
-	 __qla_adjust_iocb_limit(ha->base_qpair);
+	ha->base_qpair->fwres.iocbs_total = ha->orig_fw_iocb_count;
+	ha->base_qpair->fwres.iocbs_limit = limit;
+	ha->base_qpair->fwres.iocbs_qp_limit = limit / num_qps;
 	ha->base_qpair->fwres.iocbs_used = 0;
-<<<<<<< HEAD
-=======
 
 	ha->base_qpair->fwres.exch_total = ha->orig_fw_xcb_count;
 	ha->base_qpair->fwres.exch_limit = (ha->orig_fw_xcb_count *
 					    QLA_IOCB_PCT_LIMIT) / 100;
->>>>>>> eb3cdb58
 	ha->base_qpair->fwres.exch_used  = 0;
 
 	for (i = 0; i < ha->max_qpairs; i++) {
 		if (ha->queue_pair_map[i])  {
-			__qla_adjust_iocb_limit(ha->queue_pair_map[i]);
+			ha->queue_pair_map[i]->fwres.iocbs_total =
+				ha->orig_fw_iocb_count;
+			ha->queue_pair_map[i]->fwres.iocbs_limit = limit;
+			ha->queue_pair_map[i]->fwres.iocbs_qp_limit =
+				limit / num_qps;
 			ha->queue_pair_map[i]->fwres.iocbs_used = 0;
-<<<<<<< HEAD
-=======
 			ha->queue_pair_map[i]->fwres.exch_total = ha->orig_fw_xcb_count;
 			ha->queue_pair_map[i]->fwres.exch_limit =
 				(ha->orig_fw_xcb_count * QLA_IOCB_PCT_LIMIT) / 100;
->>>>>>> eb3cdb58
 			ha->queue_pair_map[i]->fwres.exch_used = 0;
 		}
-	}
-}
-
-void qla_adjust_iocb_limit(scsi_qla_host_t *vha)
-{
-	u8 i;
-	struct qla_hw_data *ha = vha->hw;
-
-	__qla_adjust_iocb_limit(ha->base_qpair);
-
-	for (i = 0; i < ha->max_qpairs; i++) {
-		if (ha->queue_pair_map[i])
-			__qla_adjust_iocb_limit(ha->queue_pair_map[i]);
 	}
 }
 
@@ -4972,19 +4777,15 @@
 	if (ha->flags.edif_enabled)
 		mid_init_cb->init_cb.frame_payload_size = cpu_to_le16(ELS_MAX_PAYLOAD);
 
-<<<<<<< HEAD
-	QLA_FW_STARTED(ha);
-=======
->>>>>>> eb3cdb58
 	rval = qla2x00_init_firmware(vha, ha->init_cb_size);
 next_check:
 	if (rval) {
-		QLA_FW_STOPPED(ha);
 		ql_log(ql_log_fatal, vha, 0x00d2,
 		    "Init Firmware **** FAILED ****.\n");
 	} else {
 		ql_dbg(ql_dbg_init, vha, 0x00d3,
 		    "Init Firmware -- success.\n");
+		QLA_FW_STARTED(ha);
 		vha->u_ql2xexchoffld = vha->u_ql2xiniexchg = 0;
 	}
 
@@ -5275,7 +5076,7 @@
 		if (use_tbl &&
 		    ha->pdev->subsystem_vendor == PCI_VENDOR_ID_QLOGIC &&
 		    index < QLA_MODEL_NAMES)
-			strscpy(ha->model_desc,
+			strlcpy(ha->model_desc,
 			    qla2x00_model_name[index * 2 + 1],
 			    sizeof(ha->model_desc));
 	} else {
@@ -5283,14 +5084,14 @@
 		if (use_tbl &&
 		    ha->pdev->subsystem_vendor == PCI_VENDOR_ID_QLOGIC &&
 		    index < QLA_MODEL_NAMES) {
-			strscpy(ha->model_number,
+			strlcpy(ha->model_number,
 				qla2x00_model_name[index * 2],
 				sizeof(ha->model_number));
-			strscpy(ha->model_desc,
+			strlcpy(ha->model_desc,
 			    qla2x00_model_name[index * 2 + 1],
 			    sizeof(ha->model_desc));
 		} else {
-			strscpy(ha->model_number, def,
+			strlcpy(ha->model_number, def,
 				sizeof(ha->model_number));
 		}
 	}
@@ -6289,8 +6090,6 @@
 void
 qla2x00_update_fcport(scsi_qla_host_t *vha, fc_port_t *fcport)
 {
-	unsigned long flags;
-
 	if (IS_SW_RESV_ADDR(fcport->d_id))
 		return;
 
@@ -6300,11 +6099,7 @@
 	qla2x00_set_fcport_disc_state(fcport, DSC_UPD_FCPORT);
 	fcport->login_retry = vha->hw->login_retry_count;
 	fcport->flags &= ~(FCF_LOGIN_NEEDED | FCF_ASYNC_SENT);
-
-	spin_lock_irqsave(&vha->work_lock, flags);
 	fcport->deleted = 0;
-	spin_unlock_irqrestore(&vha->work_lock, flags);
-
 	if (vha->hw->current_topology == ISP_CFG_NL)
 		fcport->logout_on_delete = 0;
 	else
@@ -6425,6 +6220,7 @@
 	fc_port_t	*fcport;
 	uint16_t	mb[MAILBOX_REGISTER_COUNT];
 	uint16_t	loop_id;
+	LIST_HEAD(new_fcports);
 	struct qla_hw_data *ha = vha->hw;
 	int		discovery_gen;
 
@@ -8639,7 +8435,7 @@
 		ql_dbg(ql_dbg_init, vha, 0x0163,
 		    "-> fwdt%u template allocate template %#x words...\n",
 		    j, risc_size);
-		fwdt->template = vmalloc_array(risc_size, sizeof(*dcode));
+		fwdt->template = vmalloc(risc_size * sizeof(*dcode));
 		if (!fwdt->template) {
 			ql_log(ql_log_warn, vha, 0x0164,
 			    "-> fwdt%u failed allocate template.\n", j);
@@ -8894,7 +8690,7 @@
 		ql_dbg(ql_dbg_init, vha, 0x0173,
 		    "-> fwdt%u template allocate template %#x words...\n",
 		    j, risc_size);
-		fwdt->template = vmalloc_array(risc_size, sizeof(*dcode));
+		fwdt->template = vmalloc(risc_size * sizeof(*dcode));
 		if (!fwdt->template) {
 			ql_log(ql_log_warn, vha, 0x0174,
 			    "-> fwdt%u failed allocate template.\n", j);
