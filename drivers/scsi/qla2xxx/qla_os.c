--- conflicted
+++ resolved
@@ -1488,14 +1488,8 @@
 		goto eh_reset_failed;
 	}
 	err = 3;
-<<<<<<< HEAD
-	if (qla2x00_eh_wait_for_pending_commands(vha, fcport->d_id.b24,
-						 cmd->device->lun,
-						 WAIT_LUN) != QLA_SUCCESS) {
-=======
 	if (qla2x00_eh_wait_for_pending_commands(vha, sdev->id,
 	    sdev->lun, WAIT_LUN) != QLA_SUCCESS) {
->>>>>>> eb3cdb58
 		ql_log(ql_log_warn, vha, 0x800d,
 		    "wait for pending cmds failed for cmd=%p.\n", cmd);
 		goto eh_reset_failed;
@@ -1561,13 +1555,8 @@
 		goto eh_reset_failed;
 	}
 	err = 3;
-<<<<<<< HEAD
-	if (qla2x00_eh_wait_for_pending_commands(vha, fcport->d_id.b24, 0,
-						 WAIT_TARGET) != QLA_SUCCESS) {
-=======
 	if (qla2x00_eh_wait_for_pending_commands(vha, sdev->id,
 	    0, WAIT_TARGET) != QLA_SUCCESS) {
->>>>>>> eb3cdb58
 		ql_log(ql_log_warn, vha, 0x800d,
 		    "wait for pending cmds failed for cmd=%p.\n", cmd);
 		goto eh_reset_failed;
@@ -3020,8 +3009,6 @@
 	atomic_set(&ha->num_pend_mbx_stage3, 0);
 	atomic_set(&ha->zio_threshold, DEFAULT_ZIO_THRESHOLD);
 	ha->last_zio_threshold = DEFAULT_ZIO_THRESHOLD;
-	INIT_LIST_HEAD(&ha->tmf_pending);
-	INIT_LIST_HEAD(&ha->tmf_active);
 
 	/* Assign ISP specific operations. */
 	if (IS_QLA2100(ha)) {
@@ -8350,7 +8337,6 @@
 MODULE_AUTHOR("QLogic Corporation");
 MODULE_DESCRIPTION("QLogic Fibre Channel HBA Driver");
 MODULE_LICENSE("GPL");
-MODULE_VERSION(QLA2XXX_VERSION);
 MODULE_FIRMWARE(FW_FILE_ISP21XX);
 MODULE_FIRMWARE(FW_FILE_ISP22XX);
 MODULE_FIRMWARE(FW_FILE_ISP2300);
