--- conflicted
+++ resolved
@@ -132,10 +132,6 @@
 			       "Failed to allocate qpair\n");
 			return -EINVAL;
 		}
-<<<<<<< HEAD
-		qla_adjust_iocb_limit(vha);
-=======
->>>>>>> eb3cdb58
 	}
 	*handle = qpair;
 
@@ -671,7 +667,7 @@
 
 	rval = qla2x00_start_nvme_mq(sp);
 	if (rval != QLA_SUCCESS) {
-		ql_dbg(ql_dbg_io + ql_dbg_verbose, vha, 0x212d,
+		ql_log(ql_log_warn, vha, 0x212d,
 		    "qla2x00_start_nvme_mq failed = %d\n", rval);
 		sp->priv = NULL;
 		priv->sp = NULL;
