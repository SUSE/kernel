// SPDX-License-Identifier: GPL-2.0-only
/*
 * QLogic Fibre Channel HBA Driver
 * Copyright (c)  2003-2014 QLogic Corporation
 */
#include "qla_def.h"
#include "qla_target.h"
#include "qla_gbl.h"

#include <linux/delay.h>
#include <linux/slab.h>
#include <linux/cpu.h>
#include <linux/t10-pi.h>
#include <scsi/scsi_tcq.h>
#include <scsi/scsi_bsg_fc.h>
#include <scsi/scsi_eh.h>
#include <scsi/fc/fc_fs.h>
#include <linux/nvme-fc-driver.h>

static void qla2x00_mbx_completion(scsi_qla_host_t *, uint16_t);
static void qla2x00_status_entry(scsi_qla_host_t *, struct rsp_que *, void *);
static void qla2x00_status_cont_entry(struct rsp_que *, sts_cont_entry_t *);
static int qla2x00_error_entry(scsi_qla_host_t *, struct rsp_que *,
	sts_entry_t *);
static void qla27xx_process_purex_fpin(struct scsi_qla_host *vha,
	struct purex_item *item);
static struct purex_item *qla24xx_alloc_purex_item(scsi_qla_host_t *vha,
	uint16_t size);
static struct purex_item *qla24xx_copy_std_pkt(struct scsi_qla_host *vha,
	void *pkt);
static struct purex_item *qla27xx_copy_fpin_pkt(struct scsi_qla_host *vha,
	void **pkt, struct rsp_que **rsp);

static void
qla27xx_process_purex_fpin(struct scsi_qla_host *vha, struct purex_item *item)
{
	void *pkt = &item->iocb;
	uint16_t pkt_size = item->size;

	ql_dbg(ql_dbg_init + ql_dbg_verbose, vha, 0x508d,
	       "%s: Enter\n", __func__);

	ql_dbg(ql_dbg_init + ql_dbg_verbose, vha, 0x508e,
	       "-------- ELS REQ -------\n");
	ql_dump_buffer(ql_dbg_init + ql_dbg_verbose, vha, 0x508f,
		       pkt, pkt_size);

	fc_host_fpin_rcv(vha->host, pkt_size, (char *)pkt);
}

const char *const port_state_str[] = {
	"Unknown",
	"UNCONFIGURED",
	"DEAD",
	"LOST",
	"ONLINE"
};

static void
qla24xx_process_abts(struct scsi_qla_host *vha, struct purex_item *pkt)
{
	struct abts_entry_24xx *abts =
	    (struct abts_entry_24xx *)&pkt->iocb;
	struct qla_hw_data *ha = vha->hw;
	struct els_entry_24xx *rsp_els;
	struct abts_entry_24xx *abts_rsp;
	dma_addr_t dma;
	uint32_t fctl;
	int rval;

	ql_dbg(ql_dbg_init, vha, 0x0286, "%s: entered.\n", __func__);

	ql_log(ql_log_warn, vha, 0x0287,
	    "Processing ABTS xchg=%#x oxid=%#x rxid=%#x seqid=%#x seqcnt=%#x\n",
	    abts->rx_xch_addr_to_abort, abts->ox_id, abts->rx_id,
	    abts->seq_id, abts->seq_cnt);
	ql_dbg(ql_dbg_init + ql_dbg_verbose, vha, 0x0287,
	    "-------- ABTS RCV -------\n");
	ql_dump_buffer(ql_dbg_init + ql_dbg_verbose, vha, 0x0287,
	    (uint8_t *)abts, sizeof(*abts));

	rsp_els = dma_alloc_coherent(&ha->pdev->dev, sizeof(*rsp_els), &dma,
	    GFP_KERNEL);
	if (!rsp_els) {
		ql_log(ql_log_warn, vha, 0x0287,
		    "Failed allocate dma buffer ABTS/ELS RSP.\n");
		return;
	}

	/* terminate exchange */
	rsp_els->entry_type = ELS_IOCB_TYPE;
	rsp_els->entry_count = 1;
	rsp_els->nport_handle = cpu_to_le16(~0);
	rsp_els->rx_xchg_address = abts->rx_xch_addr_to_abort;
	rsp_els->control_flags = cpu_to_le16(EPD_RX_XCHG);
	ql_dbg(ql_dbg_init, vha, 0x0283,
	    "Sending ELS Response to terminate exchange %#x...\n",
	    abts->rx_xch_addr_to_abort);
	ql_dbg(ql_dbg_init + ql_dbg_verbose, vha, 0x0283,
	    "-------- ELS RSP -------\n");
	ql_dump_buffer(ql_dbg_init + ql_dbg_verbose, vha, 0x0283,
	    (uint8_t *)rsp_els, sizeof(*rsp_els));
	rval = qla2x00_issue_iocb(vha, rsp_els, dma, 0);
	if (rval) {
		ql_log(ql_log_warn, vha, 0x0288,
		    "%s: iocb failed to execute -> %x\n", __func__, rval);
	} else if (rsp_els->comp_status) {
		ql_log(ql_log_warn, vha, 0x0289,
		    "%s: iocb failed to complete -> completion=%#x subcode=(%#x,%#x)\n",
		    __func__, rsp_els->comp_status,
		    rsp_els->error_subcode_1, rsp_els->error_subcode_2);
	} else {
		ql_dbg(ql_dbg_init, vha, 0x028a,
		    "%s: abort exchange done.\n", __func__);
	}

	/* send ABTS response */
	abts_rsp = (void *)rsp_els;
	memset(abts_rsp, 0, sizeof(*abts_rsp));
	abts_rsp->entry_type = ABTS_RSP_TYPE;
	abts_rsp->entry_count = 1;
	abts_rsp->nport_handle = abts->nport_handle;
	abts_rsp->vp_idx = abts->vp_idx;
	abts_rsp->sof_type = abts->sof_type & 0xf0;
	abts_rsp->rx_xch_addr = abts->rx_xch_addr;
	abts_rsp->d_id[0] = abts->s_id[0];
	abts_rsp->d_id[1] = abts->s_id[1];
	abts_rsp->d_id[2] = abts->s_id[2];
	abts_rsp->r_ctl = FC_ROUTING_BLD | FC_R_CTL_BLD_BA_ACC;
	abts_rsp->s_id[0] = abts->d_id[0];
	abts_rsp->s_id[1] = abts->d_id[1];
	abts_rsp->s_id[2] = abts->d_id[2];
	abts_rsp->cs_ctl = abts->cs_ctl;
	/* include flipping bit23 in fctl */
	fctl = ~(abts->f_ctl[2] | 0x7F) << 16 |
	    FC_F_CTL_LAST_SEQ | FC_F_CTL_END_SEQ | FC_F_CTL_SEQ_INIT;
	abts_rsp->f_ctl[0] = fctl >> 0 & 0xff;
	abts_rsp->f_ctl[1] = fctl >> 8 & 0xff;
	abts_rsp->f_ctl[2] = fctl >> 16 & 0xff;
	abts_rsp->type = FC_TYPE_BLD;
	abts_rsp->rx_id = abts->rx_id;
	abts_rsp->ox_id = abts->ox_id;
	abts_rsp->payload.ba_acc.aborted_rx_id = abts->rx_id;
	abts_rsp->payload.ba_acc.aborted_ox_id = abts->ox_id;
	abts_rsp->payload.ba_acc.high_seq_cnt = cpu_to_le16(~0);
	abts_rsp->rx_xch_addr_to_abort = abts->rx_xch_addr_to_abort;
	ql_dbg(ql_dbg_init, vha, 0x028b,
	    "Sending BA ACC response to ABTS %#x...\n",
	    abts->rx_xch_addr_to_abort);
	ql_dbg(ql_dbg_init + ql_dbg_verbose, vha, 0x028b,
	    "-------- ELS RSP -------\n");
	ql_dump_buffer(ql_dbg_init + ql_dbg_verbose, vha, 0x028b,
	    (uint8_t *)abts_rsp, sizeof(*abts_rsp));
	rval = qla2x00_issue_iocb(vha, abts_rsp, dma, 0);
	if (rval) {
		ql_log(ql_log_warn, vha, 0x028c,
		    "%s: iocb failed to execute -> %x\n", __func__, rval);
	} else if (abts_rsp->comp_status) {
		ql_log(ql_log_warn, vha, 0x028d,
		    "%s: iocb failed to complete -> completion=%#x subcode=(%#x,%#x)\n",
		    __func__, abts_rsp->comp_status,
		    abts_rsp->payload.error.subcode1,
		    abts_rsp->payload.error.subcode2);
	} else {
		ql_dbg(ql_dbg_init, vha, 0x028ea,
		    "%s: done.\n", __func__);
	}

	dma_free_coherent(&ha->pdev->dev, sizeof(*rsp_els), rsp_els, dma);
}

<<<<<<< HEAD
/**
 * __qla_consume_iocb - this routine is used to tell fw driver has processed
 *   or consumed the head IOCB along with the continuation IOCB's from the
 *   provided respond queue.
 * @vha: host adapter pointer
 * @pkt: pointer to current packet.  On return, this pointer shall move
 *       to the next packet.
 * @rsp: respond queue pointer.
 *
 * it is assumed pkt is the head iocb, not the continuation iocbk
 */
void __qla_consume_iocb(struct scsi_qla_host *vha,
	void **pkt, struct rsp_que **rsp)
{
	struct rsp_que *rsp_q = *rsp;
	response_t *new_pkt;
	uint16_t entry_count_remaining;
	struct purex_entry_24xx *purex = *pkt;

	entry_count_remaining = purex->entry_count;
	while (entry_count_remaining > 0) {
		new_pkt = rsp_q->ring_ptr;
		*pkt = new_pkt;

		rsp_q->ring_index++;
		if (rsp_q->ring_index == rsp_q->length) {
			rsp_q->ring_index = 0;
			rsp_q->ring_ptr = rsp_q->ring;
		} else {
			rsp_q->ring_ptr++;
		}

		new_pkt->signature = RESPONSE_PROCESSED;
		/* flush signature */
		wmb();
		--entry_count_remaining;
	}
}

/**
 * __qla_copy_purex_to_buffer - extract ELS payload from Purex IOCB
 *    and save to provided buffer
 * @vha: host adapter pointer
 * @pkt: pointer Purex IOCB
 * @rsp: respond queue
 * @buf: extracted ELS payload copy here
 * @buf_len: buffer length
 */
int __qla_copy_purex_to_buffer(struct scsi_qla_host *vha,
	void **pkt, struct rsp_que **rsp, u8 *buf, u32 buf_len)
{
	struct purex_entry_24xx *purex = *pkt;
	struct rsp_que *rsp_q = *rsp;
	sts_cont_entry_t *new_pkt;
	uint16_t no_bytes = 0, total_bytes = 0, pending_bytes = 0;
	uint16_t buffer_copy_offset = 0;
	uint16_t entry_count_remaining;
	u16 tpad;

	entry_count_remaining = purex->entry_count;
	total_bytes = (le16_to_cpu(purex->frame_size) & 0x0FFF)
		- PURX_ELS_HEADER_SIZE;

	/*
	 * end of payload may not end in 4bytes boundary.  Need to
	 * round up / pad for room to swap, before saving data
	 */
	tpad = roundup(total_bytes, 4);

	if (buf_len < tpad) {
		ql_dbg(ql_dbg_async, vha, 0x5084,
		    "%s buffer is too small %d < %d\n",
		    __func__, buf_len, tpad);
		__qla_consume_iocb(vha, pkt, rsp);
		return -EIO;
	}

	pending_bytes = total_bytes = tpad;
	no_bytes = (pending_bytes > sizeof(purex->els_frame_payload))  ?
	    sizeof(purex->els_frame_payload) : pending_bytes;

	memcpy(buf, &purex->els_frame_payload[0], no_bytes);
	buffer_copy_offset += no_bytes;
	pending_bytes -= no_bytes;
	--entry_count_remaining;

	((response_t *)purex)->signature = RESPONSE_PROCESSED;
	/* flush signature */
	wmb();

	do {
		while ((total_bytes > 0) && (entry_count_remaining > 0)) {
			new_pkt = (sts_cont_entry_t *)rsp_q->ring_ptr;
			*pkt = new_pkt;

			if (new_pkt->entry_type != STATUS_CONT_TYPE) {
				ql_log(ql_log_warn, vha, 0x507a,
				    "Unexpected IOCB type, partial data 0x%x\n",
				    buffer_copy_offset);
				break;
			}

			rsp_q->ring_index++;
			if (rsp_q->ring_index == rsp_q->length) {
				rsp_q->ring_index = 0;
				rsp_q->ring_ptr = rsp_q->ring;
			} else {
				rsp_q->ring_ptr++;
			}
			no_bytes = (pending_bytes > sizeof(new_pkt->data)) ?
			    sizeof(new_pkt->data) : pending_bytes;
			if ((buffer_copy_offset + no_bytes) <= total_bytes) {
				memcpy((buf + buffer_copy_offset), new_pkt->data,
				    no_bytes);
				buffer_copy_offset += no_bytes;
				pending_bytes -= no_bytes;
				--entry_count_remaining;
			} else {
				ql_log(ql_log_warn, vha, 0x5044,
				    "Attempt to copy more that we got, optimizing..%x\n",
				    buffer_copy_offset);
				memcpy((buf + buffer_copy_offset), new_pkt->data,
				    total_bytes - buffer_copy_offset);
			}

			((response_t *)new_pkt)->signature = RESPONSE_PROCESSED;
			/* flush signature */
			wmb();
		}

		if (pending_bytes != 0 || entry_count_remaining != 0) {
			ql_log(ql_log_fatal, vha, 0x508b,
			    "Dropping partial Data, underrun bytes = 0x%x, entry cnts 0x%x\n",
			    total_bytes, entry_count_remaining);
			return -EIO;
		}
	} while (entry_count_remaining > 0);

	be32_to_cpu_array((u32 *)buf, (__be32 *)buf, total_bytes >> 2);

	return 0;
}

=======
>>>>>>> 7d2a07b7
/**
 * qla2100_intr_handler() - Process interrupts for the ISP2100 and ISP2200.
 * @irq: interrupt number
 * @dev_id: SCSI driver HA context
 *
 * Called by system whenever the host adapter generates an interrupt.
 *
 * Returns handled flag.
 */
irqreturn_t
qla2100_intr_handler(int irq, void *dev_id)
{
	scsi_qla_host_t	*vha;
	struct qla_hw_data *ha;
	struct device_reg_2xxx __iomem *reg;
	int		status;
	unsigned long	iter;
	uint16_t	hccr;
	uint16_t	mb[8];
	struct rsp_que *rsp;
	unsigned long	flags;

	rsp = (struct rsp_que *) dev_id;
	if (!rsp) {
		ql_log(ql_log_info, NULL, 0x505d,
		    "%s: NULL response queue pointer.\n", __func__);
		return (IRQ_NONE);
	}

	ha = rsp->hw;
	reg = &ha->iobase->isp;
	status = 0;

	spin_lock_irqsave(&ha->hardware_lock, flags);
	vha = pci_get_drvdata(ha->pdev);
	for (iter = 50; iter--; ) {
		hccr = rd_reg_word(&reg->hccr);
		if (qla2x00_check_reg16_for_disconnect(vha, hccr))
			break;
		if (hccr & HCCR_RISC_PAUSE) {
			if (pci_channel_offline(ha->pdev))
				break;

			/*
			 * Issue a "HARD" reset in order for the RISC interrupt
			 * bit to be cleared.  Schedule a big hammer to get
			 * out of the RISC PAUSED state.
			 */
			wrt_reg_word(&reg->hccr, HCCR_RESET_RISC);
			rd_reg_word(&reg->hccr);

			ha->isp_ops->fw_dump(vha);
			set_bit(ISP_ABORT_NEEDED, &vha->dpc_flags);
			break;
		} else if ((rd_reg_word(&reg->istatus) & ISR_RISC_INT) == 0)
			break;

		if (rd_reg_word(&reg->semaphore) & BIT_0) {
			wrt_reg_word(&reg->hccr, HCCR_CLR_RISC_INT);
			rd_reg_word(&reg->hccr);

			/* Get mailbox data. */
			mb[0] = RD_MAILBOX_REG(ha, reg, 0);
			if (mb[0] > 0x3fff && mb[0] < 0x8000) {
				qla2x00_mbx_completion(vha, mb[0]);
				status |= MBX_INTERRUPT;
			} else if (mb[0] > 0x7fff && mb[0] < 0xc000) {
				mb[1] = RD_MAILBOX_REG(ha, reg, 1);
				mb[2] = RD_MAILBOX_REG(ha, reg, 2);
				mb[3] = RD_MAILBOX_REG(ha, reg, 3);
				qla2x00_async_event(vha, rsp, mb);
			} else {
				/*EMPTY*/
				ql_dbg(ql_dbg_async, vha, 0x5025,
				    "Unrecognized interrupt type (%d).\n",
				    mb[0]);
			}
			/* Release mailbox registers. */
			wrt_reg_word(&reg->semaphore, 0);
			rd_reg_word(&reg->semaphore);
		} else {
			qla2x00_process_response_queue(rsp);

			wrt_reg_word(&reg->hccr, HCCR_CLR_RISC_INT);
			rd_reg_word(&reg->hccr);
		}
	}
	qla2x00_handle_mbx_completion(ha, status);
	spin_unlock_irqrestore(&ha->hardware_lock, flags);

	return (IRQ_HANDLED);
}

bool
qla2x00_check_reg32_for_disconnect(scsi_qla_host_t *vha, uint32_t reg)
{
	/* Check for PCI disconnection */
	if (reg == 0xffffffff && !pci_channel_offline(vha->hw->pdev)) {
		if (!test_and_set_bit(PFLG_DISCONNECTED, &vha->pci_flags) &&
		    !test_bit(PFLG_DRIVER_REMOVING, &vha->pci_flags) &&
		    !test_bit(PFLG_DRIVER_PROBING, &vha->pci_flags)) {
			qla_schedule_eeh_work(vha);
		}
		return true;
	} else
		return false;
}

bool
qla2x00_check_reg16_for_disconnect(scsi_qla_host_t *vha, uint16_t reg)
{
	return qla2x00_check_reg32_for_disconnect(vha, 0xffff0000 | reg);
}

/**
 * qla2300_intr_handler() - Process interrupts for the ISP23xx and ISP63xx.
 * @irq: interrupt number
 * @dev_id: SCSI driver HA context
 *
 * Called by system whenever the host adapter generates an interrupt.
 *
 * Returns handled flag.
 */
irqreturn_t
qla2300_intr_handler(int irq, void *dev_id)
{
	scsi_qla_host_t	*vha;
	struct device_reg_2xxx __iomem *reg;
	int		status;
	unsigned long	iter;
	uint32_t	stat;
	uint16_t	hccr;
	uint16_t	mb[8];
	struct rsp_que *rsp;
	struct qla_hw_data *ha;
	unsigned long	flags;

	rsp = (struct rsp_que *) dev_id;
	if (!rsp) {
		ql_log(ql_log_info, NULL, 0x5058,
		    "%s: NULL response queue pointer.\n", __func__);
		return (IRQ_NONE);
	}

	ha = rsp->hw;
	reg = &ha->iobase->isp;
	status = 0;

	spin_lock_irqsave(&ha->hardware_lock, flags);
	vha = pci_get_drvdata(ha->pdev);
	for (iter = 50; iter--; ) {
		stat = rd_reg_dword(&reg->u.isp2300.host_status);
		if (qla2x00_check_reg32_for_disconnect(vha, stat))
			break;
		if (stat & HSR_RISC_PAUSED) {
			if (unlikely(pci_channel_offline(ha->pdev)))
				break;

			hccr = rd_reg_word(&reg->hccr);

			if (hccr & (BIT_15 | BIT_13 | BIT_11 | BIT_8))
				ql_log(ql_log_warn, vha, 0x5026,
				    "Parity error -- HCCR=%x, Dumping "
				    "firmware.\n", hccr);
			else
				ql_log(ql_log_warn, vha, 0x5027,
				    "RISC paused -- HCCR=%x, Dumping "
				    "firmware.\n", hccr);

			/*
			 * Issue a "HARD" reset in order for the RISC
			 * interrupt bit to be cleared.  Schedule a big
			 * hammer to get out of the RISC PAUSED state.
			 */
			wrt_reg_word(&reg->hccr, HCCR_RESET_RISC);
			rd_reg_word(&reg->hccr);

			ha->isp_ops->fw_dump(vha);
			set_bit(ISP_ABORT_NEEDED, &vha->dpc_flags);
			break;
		} else if ((stat & HSR_RISC_INT) == 0)
			break;

		switch (stat & 0xff) {
		case 0x1:
		case 0x2:
		case 0x10:
		case 0x11:
			qla2x00_mbx_completion(vha, MSW(stat));
			status |= MBX_INTERRUPT;

			/* Release mailbox registers. */
			wrt_reg_word(&reg->semaphore, 0);
			break;
		case 0x12:
			mb[0] = MSW(stat);
			mb[1] = RD_MAILBOX_REG(ha, reg, 1);
			mb[2] = RD_MAILBOX_REG(ha, reg, 2);
			mb[3] = RD_MAILBOX_REG(ha, reg, 3);
			qla2x00_async_event(vha, rsp, mb);
			break;
		case 0x13:
			qla2x00_process_response_queue(rsp);
			break;
		case 0x15:
			mb[0] = MBA_CMPLT_1_16BIT;
			mb[1] = MSW(stat);
			qla2x00_async_event(vha, rsp, mb);
			break;
		case 0x16:
			mb[0] = MBA_SCSI_COMPLETION;
			mb[1] = MSW(stat);
			mb[2] = RD_MAILBOX_REG(ha, reg, 2);
			qla2x00_async_event(vha, rsp, mb);
			break;
		default:
			ql_dbg(ql_dbg_async, vha, 0x5028,
			    "Unrecognized interrupt type (%d).\n", stat & 0xff);
			break;
		}
		wrt_reg_word(&reg->hccr, HCCR_CLR_RISC_INT);
		rd_reg_word_relaxed(&reg->hccr);
	}
	qla2x00_handle_mbx_completion(ha, status);
	spin_unlock_irqrestore(&ha->hardware_lock, flags);

	return (IRQ_HANDLED);
}

/**
 * qla2x00_mbx_completion() - Process mailbox command completions.
 * @vha: SCSI driver HA context
 * @mb0: Mailbox0 register
 */
static void
qla2x00_mbx_completion(scsi_qla_host_t *vha, uint16_t mb0)
{
	uint16_t	cnt;
	uint32_t	mboxes;
	__le16 __iomem *wptr;
	struct qla_hw_data *ha = vha->hw;
	struct device_reg_2xxx __iomem *reg = &ha->iobase->isp;

	/* Read all mbox registers? */
	WARN_ON_ONCE(ha->mbx_count > 32);
	mboxes = (1ULL << ha->mbx_count) - 1;
	if (!ha->mcp)
		ql_dbg(ql_dbg_async, vha, 0x5001, "MBX pointer ERROR.\n");
	else
		mboxes = ha->mcp->in_mb;

	/* Load return mailbox registers. */
	ha->flags.mbox_int = 1;
	ha->mailbox_out[0] = mb0;
	mboxes >>= 1;
	wptr = MAILBOX_REG(ha, reg, 1);

	for (cnt = 1; cnt < ha->mbx_count; cnt++) {
		if (IS_QLA2200(ha) && cnt == 8)
			wptr = MAILBOX_REG(ha, reg, 8);
		if ((cnt == 4 || cnt == 5) && (mboxes & BIT_0))
			ha->mailbox_out[cnt] = qla2x00_debounce_register(wptr);
		else if (mboxes & BIT_0)
			ha->mailbox_out[cnt] = rd_reg_word(wptr);

		wptr++;
		mboxes >>= 1;
	}
}

static void
qla81xx_idc_event(scsi_qla_host_t *vha, uint16_t aen, uint16_t descr)
{
	static char *event[] =
		{ "Complete", "Request Notification", "Time Extension" };
	int rval;
	struct device_reg_24xx __iomem *reg24 = &vha->hw->iobase->isp24;
	struct device_reg_82xx __iomem *reg82 = &vha->hw->iobase->isp82;
	__le16 __iomem *wptr;
	uint16_t cnt, timeout, mb[QLA_IDC_ACK_REGS];

	/* Seed data -- mailbox1 -> mailbox7. */
	if (IS_QLA81XX(vha->hw) || IS_QLA83XX(vha->hw))
		wptr = &reg24->mailbox1;
	else if (IS_QLA8044(vha->hw))
		wptr = &reg82->mailbox_out[1];
	else
		return;

	for (cnt = 0; cnt < QLA_IDC_ACK_REGS; cnt++, wptr++)
		mb[cnt] = rd_reg_word(wptr);

	ql_dbg(ql_dbg_async, vha, 0x5021,
	    "Inter-Driver Communication %s -- "
	    "%04x %04x %04x %04x %04x %04x %04x.\n",
	    event[aen & 0xff], mb[0], mb[1], mb[2], mb[3],
	    mb[4], mb[5], mb[6]);
	switch (aen) {
	/* Handle IDC Error completion case. */
	case MBA_IDC_COMPLETE:
		if (mb[1] >> 15) {
			vha->hw->flags.idc_compl_status = 1;
			if (vha->hw->notify_dcbx_comp && !vha->vp_idx)
				complete(&vha->hw->dcbx_comp);
		}
		break;

	case MBA_IDC_NOTIFY:
		/* Acknowledgement needed? [Notify && non-zero timeout]. */
		timeout = (descr >> 8) & 0xf;
		ql_dbg(ql_dbg_async, vha, 0x5022,
		    "%lu Inter-Driver Communication %s -- ACK timeout=%d.\n",
		    vha->host_no, event[aen & 0xff], timeout);

		if (!timeout)
			return;
		rval = qla2x00_post_idc_ack_work(vha, mb);
		if (rval != QLA_SUCCESS)
			ql_log(ql_log_warn, vha, 0x5023,
			    "IDC failed to post ACK.\n");
		break;
	case MBA_IDC_TIME_EXT:
		vha->hw->idc_extend_tmo = descr;
		ql_dbg(ql_dbg_async, vha, 0x5087,
		    "%lu Inter-Driver Communication %s -- "
		    "Extend timeout by=%d.\n",
		    vha->host_no, event[aen & 0xff], vha->hw->idc_extend_tmo);
		break;
	}
}

#define LS_UNKNOWN	2
const char *
qla2x00_get_link_speed_str(struct qla_hw_data *ha, uint16_t speed)
{
	static const char *const link_speeds[] = {
		"1", "2", "?", "4", "8", "16", "32", "10"
	};
#define	QLA_LAST_SPEED (ARRAY_SIZE(link_speeds) - 1)

	if (IS_QLA2100(ha) || IS_QLA2200(ha))
		return link_speeds[0];
	else if (speed == 0x13)
		return link_speeds[QLA_LAST_SPEED];
	else if (speed < QLA_LAST_SPEED)
		return link_speeds[speed];
	else
		return link_speeds[LS_UNKNOWN];
}

static void
qla83xx_handle_8200_aen(scsi_qla_host_t *vha, uint16_t *mb)
{
	struct qla_hw_data *ha = vha->hw;

	/*
	 * 8200 AEN Interpretation:
	 * mb[0] = AEN code
	 * mb[1] = AEN Reason code
	 * mb[2] = LSW of Peg-Halt Status-1 Register
	 * mb[6] = MSW of Peg-Halt Status-1 Register
	 * mb[3] = LSW of Peg-Halt Status-2 register
	 * mb[7] = MSW of Peg-Halt Status-2 register
	 * mb[4] = IDC Device-State Register value
	 * mb[5] = IDC Driver-Presence Register value
	 */
	ql_dbg(ql_dbg_async, vha, 0x506b, "AEN Code: mb[0] = 0x%x AEN reason: "
	    "mb[1] = 0x%x PH-status1: mb[2] = 0x%x PH-status1: mb[6] = 0x%x.\n",
	    mb[0], mb[1], mb[2], mb[6]);
	ql_dbg(ql_dbg_async, vha, 0x506c, "PH-status2: mb[3] = 0x%x "
	    "PH-status2: mb[7] = 0x%x Device-State: mb[4] = 0x%x "
	    "Drv-Presence: mb[5] = 0x%x.\n", mb[3], mb[7], mb[4], mb[5]);

	if (mb[1] & (IDC_PEG_HALT_STATUS_CHANGE | IDC_NIC_FW_REPORTED_FAILURE |
				IDC_HEARTBEAT_FAILURE)) {
		ha->flags.nic_core_hung = 1;
		ql_log(ql_log_warn, vha, 0x5060,
		    "83XX: F/W Error Reported: Check if reset required.\n");

		if (mb[1] & IDC_PEG_HALT_STATUS_CHANGE) {
			uint32_t protocol_engine_id, fw_err_code, err_level;

			/*
			 * IDC_PEG_HALT_STATUS_CHANGE interpretation:
			 *  - PEG-Halt Status-1 Register:
			 *	(LSW = mb[2], MSW = mb[6])
			 *	Bits 0-7   = protocol-engine ID
			 *	Bits 8-28  = f/w error code
			 *	Bits 29-31 = Error-level
			 *	    Error-level 0x1 = Non-Fatal error
			 *	    Error-level 0x2 = Recoverable Fatal error
			 *	    Error-level 0x4 = UnRecoverable Fatal error
			 *  - PEG-Halt Status-2 Register:
			 *	(LSW = mb[3], MSW = mb[7])
			 */
			protocol_engine_id = (mb[2] & 0xff);
			fw_err_code = (((mb[2] & 0xff00) >> 8) |
			    ((mb[6] & 0x1fff) << 8));
			err_level = ((mb[6] & 0xe000) >> 13);
			ql_log(ql_log_warn, vha, 0x5061, "PegHalt Status-1 "
			    "Register: protocol_engine_id=0x%x "
			    "fw_err_code=0x%x err_level=0x%x.\n",
			    protocol_engine_id, fw_err_code, err_level);
			ql_log(ql_log_warn, vha, 0x5062, "PegHalt Status-2 "
			    "Register: 0x%x%x.\n", mb[7], mb[3]);
			if (err_level == ERR_LEVEL_NON_FATAL) {
				ql_log(ql_log_warn, vha, 0x5063,
				    "Not a fatal error, f/w has recovered itself.\n");
			} else if (err_level == ERR_LEVEL_RECOVERABLE_FATAL) {
				ql_log(ql_log_fatal, vha, 0x5064,
				    "Recoverable Fatal error: Chip reset "
				    "required.\n");
				qla83xx_schedule_work(vha,
				    QLA83XX_NIC_CORE_RESET);
			} else if (err_level == ERR_LEVEL_UNRECOVERABLE_FATAL) {
				ql_log(ql_log_fatal, vha, 0x5065,
				    "Unrecoverable Fatal error: Set FAILED "
				    "state, reboot required.\n");
				qla83xx_schedule_work(vha,
				    QLA83XX_NIC_CORE_UNRECOVERABLE);
			}
		}

		if (mb[1] & IDC_NIC_FW_REPORTED_FAILURE) {
			uint16_t peg_fw_state, nw_interface_link_up;
			uint16_t nw_interface_signal_detect, sfp_status;
			uint16_t htbt_counter, htbt_monitor_enable;
			uint16_t sfp_additional_info, sfp_multirate;
			uint16_t sfp_tx_fault, link_speed, dcbx_status;

			/*
			 * IDC_NIC_FW_REPORTED_FAILURE interpretation:
			 *  - PEG-to-FC Status Register:
			 *	(LSW = mb[2], MSW = mb[6])
			 *	Bits 0-7   = Peg-Firmware state
			 *	Bit 8      = N/W Interface Link-up
			 *	Bit 9      = N/W Interface signal detected
			 *	Bits 10-11 = SFP Status
			 *	  SFP Status 0x0 = SFP+ transceiver not expected
			 *	  SFP Status 0x1 = SFP+ transceiver not present
			 *	  SFP Status 0x2 = SFP+ transceiver invalid
			 *	  SFP Status 0x3 = SFP+ transceiver present and
			 *	  valid
			 *	Bits 12-14 = Heartbeat Counter
			 *	Bit 15     = Heartbeat Monitor Enable
			 *	Bits 16-17 = SFP Additional Info
			 *	  SFP info 0x0 = Unregocnized transceiver for
			 *	  Ethernet
			 *	  SFP info 0x1 = SFP+ brand validation failed
			 *	  SFP info 0x2 = SFP+ speed validation failed
			 *	  SFP info 0x3 = SFP+ access error
			 *	Bit 18     = SFP Multirate
			 *	Bit 19     = SFP Tx Fault
			 *	Bits 20-22 = Link Speed
			 *	Bits 23-27 = Reserved
			 *	Bits 28-30 = DCBX Status
			 *	  DCBX Status 0x0 = DCBX Disabled
			 *	  DCBX Status 0x1 = DCBX Enabled
			 *	  DCBX Status 0x2 = DCBX Exchange error
			 *	Bit 31     = Reserved
			 */
			peg_fw_state = (mb[2] & 0x00ff);
			nw_interface_link_up = ((mb[2] & 0x0100) >> 8);
			nw_interface_signal_detect = ((mb[2] & 0x0200) >> 9);
			sfp_status = ((mb[2] & 0x0c00) >> 10);
			htbt_counter = ((mb[2] & 0x7000) >> 12);
			htbt_monitor_enable = ((mb[2] & 0x8000) >> 15);
			sfp_additional_info = (mb[6] & 0x0003);
			sfp_multirate = ((mb[6] & 0x0004) >> 2);
			sfp_tx_fault = ((mb[6] & 0x0008) >> 3);
			link_speed = ((mb[6] & 0x0070) >> 4);
			dcbx_status = ((mb[6] & 0x7000) >> 12);

			ql_log(ql_log_warn, vha, 0x5066,
			    "Peg-to-Fc Status Register:\n"
			    "peg_fw_state=0x%x, nw_interface_link_up=0x%x, "
			    "nw_interface_signal_detect=0x%x"
			    "\nsfp_statis=0x%x.\n ", peg_fw_state,
			    nw_interface_link_up, nw_interface_signal_detect,
			    sfp_status);
			ql_log(ql_log_warn, vha, 0x5067,
			    "htbt_counter=0x%x, htbt_monitor_enable=0x%x, "
			    "sfp_additional_info=0x%x, sfp_multirate=0x%x.\n ",
			    htbt_counter, htbt_monitor_enable,
			    sfp_additional_info, sfp_multirate);
			ql_log(ql_log_warn, vha, 0x5068,
			    "sfp_tx_fault=0x%x, link_state=0x%x, "
			    "dcbx_status=0x%x.\n", sfp_tx_fault, link_speed,
			    dcbx_status);

			qla83xx_schedule_work(vha, QLA83XX_NIC_CORE_RESET);
		}

		if (mb[1] & IDC_HEARTBEAT_FAILURE) {
			ql_log(ql_log_warn, vha, 0x5069,
			    "Heartbeat Failure encountered, chip reset "
			    "required.\n");

			qla83xx_schedule_work(vha, QLA83XX_NIC_CORE_RESET);
		}
	}

	if (mb[1] & IDC_DEVICE_STATE_CHANGE) {
		ql_log(ql_log_info, vha, 0x506a,
		    "IDC Device-State changed = 0x%x.\n", mb[4]);
		if (ha->flags.nic_core_reset_owner)
			return;
		qla83xx_schedule_work(vha, MBA_IDC_AEN);
	}
}

int
qla2x00_is_a_vp_did(scsi_qla_host_t *vha, uint32_t rscn_entry)
{
	struct qla_hw_data *ha = vha->hw;
	scsi_qla_host_t *vp;
	uint32_t vp_did;
	unsigned long flags;
	int ret = 0;

	if (!ha->num_vhosts)
		return ret;

	spin_lock_irqsave(&ha->vport_slock, flags);
	list_for_each_entry(vp, &ha->vp_list, list) {
		vp_did = vp->d_id.b24;
		if (vp_did == rscn_entry) {
			ret = 1;
			break;
		}
	}
	spin_unlock_irqrestore(&ha->vport_slock, flags);

	return ret;
}

fc_port_t *
qla2x00_find_fcport_by_loopid(scsi_qla_host_t *vha, uint16_t loop_id)
{
	fc_port_t *f, *tf;

	f = tf = NULL;
	list_for_each_entry_safe(f, tf, &vha->vp_fcports, list)
		if (f->loop_id == loop_id)
			return f;
	return NULL;
}

fc_port_t *
qla2x00_find_fcport_by_wwpn(scsi_qla_host_t *vha, u8 *wwpn, u8 incl_deleted)
{
	fc_port_t *f, *tf;

	f = tf = NULL;
	list_for_each_entry_safe(f, tf, &vha->vp_fcports, list) {
		if (memcmp(f->port_name, wwpn, WWN_SIZE) == 0) {
			if (incl_deleted)
				return f;
			else if (f->deleted == 0)
				return f;
		}
	}
	return NULL;
}

fc_port_t *
qla2x00_find_fcport_by_nportid(scsi_qla_host_t *vha, port_id_t *id,
	u8 incl_deleted)
{
	fc_port_t *f, *tf;

	f = tf = NULL;
	list_for_each_entry_safe(f, tf, &vha->vp_fcports, list) {
		if (f->d_id.b24 == id->b24) {
			if (incl_deleted)
				return f;
			else if (f->deleted == 0)
				return f;
		}
	}
	return NULL;
}

/* Shall be called only on supported adapters. */
static void
qla27xx_handle_8200_aen(scsi_qla_host_t *vha, uint16_t *mb)
{
	struct qla_hw_data *ha = vha->hw;
	bool reset_isp_needed = false;

	ql_log(ql_log_warn, vha, 0x02f0,
	       "MPI Heartbeat stop. MPI reset is%s needed. "
	       "MB0[%xh] MB1[%xh] MB2[%xh] MB3[%xh]\n",
	       mb[1] & BIT_8 ? "" : " not",
	       mb[0], mb[1], mb[2], mb[3]);

	if ((mb[1] & BIT_8) == 0)
		return;

	ql_log(ql_log_warn, vha, 0x02f1,
	       "MPI Heartbeat stop. FW dump needed\n");

	if (ql2xfulldump_on_mpifail) {
		ha->isp_ops->fw_dump(vha);
		reset_isp_needed = true;
	}

	ha->isp_ops->mpi_fw_dump(vha, 1);

	if (reset_isp_needed) {
		vha->hw->flags.fw_init_done = 0;
		set_bit(ISP_ABORT_NEEDED, &vha->dpc_flags);
		qla2xxx_wake_dpc(vha);
	}
}

static struct purex_item *
qla24xx_alloc_purex_item(scsi_qla_host_t *vha, uint16_t size)
{
	struct purex_item *item = NULL;
	uint8_t item_hdr_size = sizeof(*item);

	if (size > QLA_DEFAULT_PAYLOAD_SIZE) {
		item = kzalloc(item_hdr_size +
		    (size - QLA_DEFAULT_PAYLOAD_SIZE), GFP_ATOMIC);
	} else {
		if (atomic_inc_return(&vha->default_item.in_use) == 1) {
			item = &vha->default_item;
			goto initialize_purex_header;
		} else {
			item = kzalloc(item_hdr_size, GFP_ATOMIC);
		}
	}
	if (!item) {
		ql_log(ql_log_warn, vha, 0x5092,
		       ">> Failed allocate purex list item.\n");

		return NULL;
	}

initialize_purex_header:
	item->vha = vha;
	item->size = size;
	return item;
}

static void
qla24xx_queue_purex_item(scsi_qla_host_t *vha, struct purex_item *pkt,
			 void (*process_item)(struct scsi_qla_host *vha,
					      struct purex_item *pkt))
{
	struct purex_list *list = &vha->purex_list;
	ulong flags;

	pkt->process_item = process_item;

	spin_lock_irqsave(&list->lock, flags);
	list_add_tail(&pkt->list, &list->head);
	spin_unlock_irqrestore(&list->lock, flags);

	set_bit(PROCESS_PUREX_IOCB, &vha->dpc_flags);
}

/**
 * qla24xx_copy_std_pkt() - Copy over purex ELS which is
 * contained in a single IOCB.
 * purex packet.
 * @vha: SCSI driver HA context
 * @pkt: ELS packet
 */
static struct purex_item
*qla24xx_copy_std_pkt(struct scsi_qla_host *vha, void *pkt)
{
	struct purex_item *item;

	item = qla24xx_alloc_purex_item(vha,
					QLA_DEFAULT_PAYLOAD_SIZE);
	if (!item)
		return item;

	memcpy(&item->iocb, pkt, sizeof(item->iocb));
	return item;
}

/**
 * qla27xx_copy_fpin_pkt() - Copy over fpin packets that can
 * span over multiple IOCBs.
 * @vha: SCSI driver HA context
 * @pkt: ELS packet
 * @rsp: Response queue
 */
static struct purex_item *
qla27xx_copy_fpin_pkt(struct scsi_qla_host *vha, void **pkt,
		      struct rsp_que **rsp)
{
	struct purex_entry_24xx *purex = *pkt;
	struct rsp_que *rsp_q = *rsp;
	sts_cont_entry_t *new_pkt;
	uint16_t no_bytes = 0, total_bytes = 0, pending_bytes = 0;
	uint16_t buffer_copy_offset = 0;
	uint16_t entry_count, entry_count_remaining;
	struct purex_item *item;
	void *fpin_pkt = NULL;

	total_bytes = (le16_to_cpu(purex->frame_size) & 0x0FFF)
	    - PURX_ELS_HEADER_SIZE;
	pending_bytes = total_bytes;
	entry_count = entry_count_remaining = purex->entry_count;
	no_bytes = (pending_bytes > sizeof(purex->els_frame_payload))  ?
		   sizeof(purex->els_frame_payload) : pending_bytes;
	ql_log(ql_log_info, vha, 0x509a,
	       "FPIN ELS, frame_size 0x%x, entry count %d\n",
	       total_bytes, entry_count);

	item = qla24xx_alloc_purex_item(vha, total_bytes);
	if (!item)
		return item;

	fpin_pkt = &item->iocb;

	memcpy(fpin_pkt, &purex->els_frame_payload[0], no_bytes);
	buffer_copy_offset += no_bytes;
	pending_bytes -= no_bytes;
	--entry_count_remaining;

	((response_t *)purex)->signature = RESPONSE_PROCESSED;
	wmb();

	do {
		while ((total_bytes > 0) && (entry_count_remaining > 0)) {
			if (rsp_q->ring_ptr->signature == RESPONSE_PROCESSED) {
				ql_dbg(ql_dbg_async, vha, 0x5084,
				       "Ran out of IOCBs, partial data 0x%x\n",
				       buffer_copy_offset);
				cpu_relax();
				continue;
			}

			new_pkt = (sts_cont_entry_t *)rsp_q->ring_ptr;
			*pkt = new_pkt;

			if (new_pkt->entry_type != STATUS_CONT_TYPE) {
				ql_log(ql_log_warn, vha, 0x507a,
				       "Unexpected IOCB type, partial data 0x%x\n",
				       buffer_copy_offset);
				break;
			}

			rsp_q->ring_index++;
			if (rsp_q->ring_index == rsp_q->length) {
				rsp_q->ring_index = 0;
				rsp_q->ring_ptr = rsp_q->ring;
			} else {
				rsp_q->ring_ptr++;
			}
			no_bytes = (pending_bytes > sizeof(new_pkt->data)) ?
			    sizeof(new_pkt->data) : pending_bytes;
			if ((buffer_copy_offset + no_bytes) <= total_bytes) {
				memcpy(((uint8_t *)fpin_pkt +
				    buffer_copy_offset), new_pkt->data,
				    no_bytes);
				buffer_copy_offset += no_bytes;
				pending_bytes -= no_bytes;
				--entry_count_remaining;
			} else {
				ql_log(ql_log_warn, vha, 0x5044,
				       "Attempt to copy more that we got, optimizing..%x\n",
				       buffer_copy_offset);
				memcpy(((uint8_t *)fpin_pkt +
				    buffer_copy_offset), new_pkt->data,
				    total_bytes - buffer_copy_offset);
			}

			((response_t *)new_pkt)->signature = RESPONSE_PROCESSED;
			wmb();
		}

		if (pending_bytes != 0 || entry_count_remaining != 0) {
			ql_log(ql_log_fatal, vha, 0x508b,
			       "Dropping partial FPIN, underrun bytes = 0x%x, entry cnts 0x%x\n",
			       total_bytes, entry_count_remaining);
			qla24xx_free_purex_item(item);
			return NULL;
		}
	} while (entry_count_remaining > 0);
	host_to_fcp_swap((uint8_t *)&item->iocb, total_bytes);
	return item;
}

/**
 * qla2x00_async_event() - Process aynchronous events.
 * @vha: SCSI driver HA context
 * @rsp: response queue
 * @mb: Mailbox registers (0 - 3)
 */
void
qla2x00_async_event(scsi_qla_host_t *vha, struct rsp_que *rsp, uint16_t *mb)
{
	uint16_t	handle_cnt;
	uint16_t	cnt, mbx;
	uint32_t	handles[5];
	struct qla_hw_data *ha = vha->hw;
	struct device_reg_2xxx __iomem *reg = &ha->iobase->isp;
	struct device_reg_24xx __iomem *reg24 = &ha->iobase->isp24;
	struct device_reg_82xx __iomem *reg82 = &ha->iobase->isp82;
	uint32_t	rscn_entry, host_pid;
	unsigned long	flags;
	fc_port_t	*fcport = NULL;

	if (!vha->hw->flags.fw_started)
		return;

	/* Setup to process RIO completion. */
	handle_cnt = 0;
	if (IS_CNA_CAPABLE(ha))
		goto skip_rio;
	switch (mb[0]) {
	case MBA_SCSI_COMPLETION:
		handles[0] = make_handle(mb[2], mb[1]);
		handle_cnt = 1;
		break;
	case MBA_CMPLT_1_16BIT:
		handles[0] = mb[1];
		handle_cnt = 1;
		mb[0] = MBA_SCSI_COMPLETION;
		break;
	case MBA_CMPLT_2_16BIT:
		handles[0] = mb[1];
		handles[1] = mb[2];
		handle_cnt = 2;
		mb[0] = MBA_SCSI_COMPLETION;
		break;
	case MBA_CMPLT_3_16BIT:
		handles[0] = mb[1];
		handles[1] = mb[2];
		handles[2] = mb[3];
		handle_cnt = 3;
		mb[0] = MBA_SCSI_COMPLETION;
		break;
	case MBA_CMPLT_4_16BIT:
		handles[0] = mb[1];
		handles[1] = mb[2];
		handles[2] = mb[3];
		handles[3] = (uint32_t)RD_MAILBOX_REG(ha, reg, 6);
		handle_cnt = 4;
		mb[0] = MBA_SCSI_COMPLETION;
		break;
	case MBA_CMPLT_5_16BIT:
		handles[0] = mb[1];
		handles[1] = mb[2];
		handles[2] = mb[3];
		handles[3] = (uint32_t)RD_MAILBOX_REG(ha, reg, 6);
		handles[4] = (uint32_t)RD_MAILBOX_REG(ha, reg, 7);
		handle_cnt = 5;
		mb[0] = MBA_SCSI_COMPLETION;
		break;
	case MBA_CMPLT_2_32BIT:
		handles[0] = make_handle(mb[2], mb[1]);
		handles[1] = make_handle(RD_MAILBOX_REG(ha, reg, 7),
					 RD_MAILBOX_REG(ha, reg, 6));
		handle_cnt = 2;
		mb[0] = MBA_SCSI_COMPLETION;
		break;
	default:
		break;
	}
skip_rio:
	switch (mb[0]) {
	case MBA_SCSI_COMPLETION:	/* Fast Post */
		if (!vha->flags.online)
			break;

		for (cnt = 0; cnt < handle_cnt; cnt++)
			qla2x00_process_completed_request(vha, rsp->req,
				handles[cnt]);
		break;

	case MBA_RESET:			/* Reset */
		ql_dbg(ql_dbg_async, vha, 0x5002,
		    "Asynchronous RESET.\n");

		set_bit(RESET_MARKER_NEEDED, &vha->dpc_flags);
		break;

	case MBA_SYSTEM_ERR:		/* System Error */
		mbx = 0;

		vha->hw_err_cnt++;

		if (IS_QLA81XX(ha) || IS_QLA83XX(ha) ||
		    IS_QLA27XX(ha) || IS_QLA28XX(ha)) {
			u16 m[4];

			m[0] = rd_reg_word(&reg24->mailbox4);
			m[1] = rd_reg_word(&reg24->mailbox5);
			m[2] = rd_reg_word(&reg24->mailbox6);
			mbx = m[3] = rd_reg_word(&reg24->mailbox7);

			ql_log(ql_log_warn, vha, 0x5003,
			    "ISP System Error - mbx1=%xh mbx2=%xh mbx3=%xh mbx4=%xh mbx5=%xh mbx6=%xh mbx7=%xh.\n",
			    mb[1], mb[2], mb[3], m[0], m[1], m[2], m[3]);
		} else
			ql_log(ql_log_warn, vha, 0x5003,
			    "ISP System Error - mbx1=%xh mbx2=%xh mbx3=%xh.\n ",
			    mb[1], mb[2], mb[3]);

		if ((IS_QLA27XX(ha) || IS_QLA28XX(ha)) &&
		    rd_reg_word(&reg24->mailbox7) & BIT_8)
			ha->isp_ops->mpi_fw_dump(vha, 1);
		ha->isp_ops->fw_dump(vha);
		ha->flags.fw_init_done = 0;
		QLA_FW_STOPPED(ha);

		if (IS_FWI2_CAPABLE(ha)) {
			if (mb[1] == 0 && mb[2] == 0) {
				ql_log(ql_log_fatal, vha, 0x5004,
				    "Unrecoverable Hardware Error: adapter "
				    "marked OFFLINE!\n");
				vha->flags.online = 0;
				vha->device_flags |= DFLG_DEV_FAILED;
			} else {
				/* Check to see if MPI timeout occurred */
				if ((mbx & MBX_3) && (ha->port_no == 0))
					set_bit(MPI_RESET_NEEDED,
					    &vha->dpc_flags);

				set_bit(ISP_ABORT_NEEDED, &vha->dpc_flags);
			}
		} else if (mb[1] == 0) {
			ql_log(ql_log_fatal, vha, 0x5005,
			    "Unrecoverable Hardware Error: adapter marked "
			    "OFFLINE!\n");
			vha->flags.online = 0;
			vha->device_flags |= DFLG_DEV_FAILED;
		} else
			set_bit(ISP_ABORT_NEEDED, &vha->dpc_flags);
		break;

	case MBA_REQ_TRANSFER_ERR:	/* Request Transfer Error */
		ql_log(ql_log_warn, vha, 0x5006,
		    "ISP Request Transfer Error (%x).\n",  mb[1]);

		vha->hw_err_cnt++;

		set_bit(ISP_ABORT_NEEDED, &vha->dpc_flags);
		break;

	case MBA_RSP_TRANSFER_ERR:	/* Response Transfer Error */
		ql_log(ql_log_warn, vha, 0x5007,
		    "ISP Response Transfer Error (%x).\n", mb[1]);

		vha->hw_err_cnt++;

		set_bit(ISP_ABORT_NEEDED, &vha->dpc_flags);
		break;

	case MBA_WAKEUP_THRES:		/* Request Queue Wake-up */
		ql_dbg(ql_dbg_async, vha, 0x5008,
		    "Asynchronous WAKEUP_THRES (%x).\n", mb[1]);
		break;

	case MBA_LOOP_INIT_ERR:
		ql_log(ql_log_warn, vha, 0x5090,
		    "LOOP INIT ERROR (%x).\n", mb[1]);
		set_bit(ISP_ABORT_NEEDED, &vha->dpc_flags);
		break;

	case MBA_LIP_OCCURRED:		/* Loop Initialization Procedure */
		ha->flags.lip_ae = 1;

		ql_dbg(ql_dbg_async, vha, 0x5009,
		    "LIP occurred (%x).\n", mb[1]);

		if (atomic_read(&vha->loop_state) != LOOP_DOWN) {
			atomic_set(&vha->loop_state, LOOP_DOWN);
			atomic_set(&vha->loop_down_timer, LOOP_DOWN_TIME);
			qla2x00_mark_all_devices_lost(vha);
		}

		if (vha->vp_idx) {
			atomic_set(&vha->vp_state, VP_FAILED);
			fc_vport_set_state(vha->fc_vport, FC_VPORT_FAILED);
		}

		set_bit(REGISTER_FC4_NEEDED, &vha->dpc_flags);
		set_bit(REGISTER_FDMI_NEEDED, &vha->dpc_flags);

		vha->flags.management_server_logged_in = 0;
		qla2x00_post_aen_work(vha, FCH_EVT_LIP, mb[1]);
		break;

	case MBA_LOOP_UP:		/* Loop Up Event */
		if (IS_QLA2100(ha) || IS_QLA2200(ha))
			ha->link_data_rate = PORT_SPEED_1GB;
		else
			ha->link_data_rate = mb[1];

		ql_log(ql_log_info, vha, 0x500a,
		    "LOOP UP detected (%s Gbps).\n",
		    qla2x00_get_link_speed_str(ha, ha->link_data_rate));

		if (IS_QLA83XX(ha) || IS_QLA27XX(ha) || IS_QLA28XX(ha)) {
			if (mb[2] & BIT_0)
				ql_log(ql_log_info, vha, 0x11a0,
				    "FEC=enabled (link up).\n");
		}

		vha->flags.management_server_logged_in = 0;
		qla2x00_post_aen_work(vha, FCH_EVT_LINKUP, ha->link_data_rate);

		if (vha->link_down_time < vha->hw->port_down_retry_count) {
			vha->short_link_down_cnt++;
			vha->link_down_time = QLA2XX_MAX_LINK_DOWN_TIME;
		}

		break;

	case MBA_LOOP_DOWN:		/* Loop Down Event */
		SAVE_TOPO(ha);
		ha->flags.lip_ae = 0;
		ha->current_topology = 0;
		vha->link_down_time = 0;

		mbx = (IS_QLA81XX(ha) || IS_QLA8031(ha))
			? rd_reg_word(&reg24->mailbox4) : 0;
		mbx = (IS_P3P_TYPE(ha)) ? rd_reg_word(&reg82->mailbox_out[4])
			: mbx;
		ql_log(ql_log_info, vha, 0x500b,
		    "LOOP DOWN detected (%x %x %x %x).\n",
		    mb[1], mb[2], mb[3], mbx);

		if (atomic_read(&vha->loop_state) != LOOP_DOWN) {
			atomic_set(&vha->loop_state, LOOP_DOWN);
			atomic_set(&vha->loop_down_timer, LOOP_DOWN_TIME);
			/*
			 * In case of loop down, restore WWPN from
			 * NVRAM in case of FA-WWPN capable ISP
			 * Restore for Physical Port only
			 */
			if (!vha->vp_idx) {
				if (ha->flags.fawwpn_enabled &&
				    (ha->current_topology == ISP_CFG_F)) {
					void *wwpn = ha->init_cb->port_name;

					memcpy(vha->port_name, wwpn, WWN_SIZE);
					fc_host_port_name(vha->host) =
					    wwn_to_u64(vha->port_name);
					ql_dbg(ql_dbg_init + ql_dbg_verbose,
					    vha, 0x00d8, "LOOP DOWN detected,"
					    "restore WWPN %016llx\n",
					    wwn_to_u64(vha->port_name));
				}

				clear_bit(VP_CONFIG_OK, &vha->vp_flags);
			}

			vha->device_flags |= DFLG_NO_CABLE;
			qla2x00_mark_all_devices_lost(vha);
		}

		if (vha->vp_idx) {
			atomic_set(&vha->vp_state, VP_FAILED);
			fc_vport_set_state(vha->fc_vport, FC_VPORT_FAILED);
		}

		vha->flags.management_server_logged_in = 0;
		ha->link_data_rate = PORT_SPEED_UNKNOWN;
		qla2x00_post_aen_work(vha, FCH_EVT_LINKDOWN, 0);
		break;

	case MBA_LIP_RESET:		/* LIP reset occurred */
		ql_dbg(ql_dbg_async, vha, 0x500c,
		    "LIP reset occurred (%x).\n", mb[1]);

		if (atomic_read(&vha->loop_state) != LOOP_DOWN) {
			atomic_set(&vha->loop_state, LOOP_DOWN);
			atomic_set(&vha->loop_down_timer, LOOP_DOWN_TIME);
			qla2x00_mark_all_devices_lost(vha);
		}

		if (vha->vp_idx) {
			atomic_set(&vha->vp_state, VP_FAILED);
			fc_vport_set_state(vha->fc_vport, FC_VPORT_FAILED);
		}

		set_bit(RESET_MARKER_NEEDED, &vha->dpc_flags);

		ha->operating_mode = LOOP;
		vha->flags.management_server_logged_in = 0;
		qla2x00_post_aen_work(vha, FCH_EVT_LIPRESET, mb[1]);
		break;

	/* case MBA_DCBX_COMPLETE: */
	case MBA_POINT_TO_POINT:	/* Point-to-Point */
		ha->flags.lip_ae = 0;

		if (IS_QLA2100(ha))
			break;

		if (IS_CNA_CAPABLE(ha)) {
			ql_dbg(ql_dbg_async, vha, 0x500d,
			    "DCBX Completed -- %04x %04x %04x.\n",
			    mb[1], mb[2], mb[3]);
			if (ha->notify_dcbx_comp && !vha->vp_idx)
				complete(&ha->dcbx_comp);

		} else
			ql_dbg(ql_dbg_async, vha, 0x500e,
			    "Asynchronous P2P MODE received.\n");

		/*
		 * Until there's a transition from loop down to loop up, treat
		 * this as loop down only.
		 */
		if (atomic_read(&vha->loop_state) != LOOP_DOWN) {
			atomic_set(&vha->loop_state, LOOP_DOWN);
			if (!atomic_read(&vha->loop_down_timer))
				atomic_set(&vha->loop_down_timer,
				    LOOP_DOWN_TIME);
			if (!N2N_TOPO(ha))
				qla2x00_mark_all_devices_lost(vha);
		}

		if (vha->vp_idx) {
			atomic_set(&vha->vp_state, VP_FAILED);
			fc_vport_set_state(vha->fc_vport, FC_VPORT_FAILED);
		}

		if (!(test_bit(ABORT_ISP_ACTIVE, &vha->dpc_flags)))
			set_bit(RESET_MARKER_NEEDED, &vha->dpc_flags);

		set_bit(REGISTER_FC4_NEEDED, &vha->dpc_flags);
		set_bit(REGISTER_FDMI_NEEDED, &vha->dpc_flags);

		vha->flags.management_server_logged_in = 0;
		break;

	case MBA_CHG_IN_CONNECTION:	/* Change in connection mode */
		if (IS_QLA2100(ha))
			break;

		ql_dbg(ql_dbg_async, vha, 0x500f,
		    "Configuration change detected: value=%x.\n", mb[1]);

		if (atomic_read(&vha->loop_state) != LOOP_DOWN) {
			atomic_set(&vha->loop_state, LOOP_DOWN);
			if (!atomic_read(&vha->loop_down_timer))
				atomic_set(&vha->loop_down_timer,
				    LOOP_DOWN_TIME);
			qla2x00_mark_all_devices_lost(vha);
		}

		if (vha->vp_idx) {
			atomic_set(&vha->vp_state, VP_FAILED);
			fc_vport_set_state(vha->fc_vport, FC_VPORT_FAILED);
		}

		set_bit(LOOP_RESYNC_NEEDED, &vha->dpc_flags);
		set_bit(LOCAL_LOOP_UPDATE, &vha->dpc_flags);
		break;

	case MBA_PORT_UPDATE:		/* Port database update */
		/*
		 * Handle only global and vn-port update events
		 *
		 * Relevant inputs:
		 * mb[1] = N_Port handle of changed port
		 * OR 0xffff for global event
		 * mb[2] = New login state
		 * 7 = Port logged out
		 * mb[3] = LSB is vp_idx, 0xff = all vps
		 *
		 * Skip processing if:
		 *       Event is global, vp_idx is NOT all vps,
		 *           vp_idx does not match
		 *       Event is not global, vp_idx does not match
		 */
		if (IS_QLA2XXX_MIDTYPE(ha) &&
		    ((mb[1] == 0xffff && (mb[3] & 0xff) != 0xff) ||
			(mb[1] != 0xffff)) && vha->vp_idx != (mb[3] & 0xff))
			break;

		if (mb[2] == 0x7) {
			ql_dbg(ql_dbg_async, vha, 0x5010,
			    "Port %s %04x %04x %04x.\n",
			    mb[1] == 0xffff ? "unavailable" : "logout",
			    mb[1], mb[2], mb[3]);

			if (mb[1] == 0xffff)
				goto global_port_update;

			if (mb[1] == NPH_SNS_LID(ha)) {
				set_bit(LOOP_RESYNC_NEEDED, &vha->dpc_flags);
				set_bit(LOCAL_LOOP_UPDATE, &vha->dpc_flags);
				break;
			}

			/* use handle_cnt for loop id/nport handle */
			if (IS_FWI2_CAPABLE(ha))
				handle_cnt = NPH_SNS;
			else
				handle_cnt = SIMPLE_NAME_SERVER;
			if (mb[1] == handle_cnt) {
				set_bit(LOOP_RESYNC_NEEDED, &vha->dpc_flags);
				set_bit(LOCAL_LOOP_UPDATE, &vha->dpc_flags);
				break;
			}

			/* Port logout */
			fcport = qla2x00_find_fcport_by_loopid(vha, mb[1]);
			if (!fcport)
				break;
			if (atomic_read(&fcport->state) != FCS_ONLINE)
				break;
			ql_dbg(ql_dbg_async, vha, 0x508a,
			    "Marking port lost loopid=%04x portid=%06x.\n",
			    fcport->loop_id, fcport->d_id.b24);
			if (qla_ini_mode_enabled(vha)) {
				fcport->logout_on_delete = 0;
				qlt_schedule_sess_for_deletion(fcport);
			}
			break;

global_port_update:
			if (atomic_read(&vha->loop_state) != LOOP_DOWN) {
				atomic_set(&vha->loop_state, LOOP_DOWN);
				atomic_set(&vha->loop_down_timer,
				    LOOP_DOWN_TIME);
				vha->device_flags |= DFLG_NO_CABLE;
				qla2x00_mark_all_devices_lost(vha);
			}

			if (vha->vp_idx) {
				atomic_set(&vha->vp_state, VP_FAILED);
				fc_vport_set_state(vha->fc_vport,
				    FC_VPORT_FAILED);
				qla2x00_mark_all_devices_lost(vha);
			}

			vha->flags.management_server_logged_in = 0;
			ha->link_data_rate = PORT_SPEED_UNKNOWN;
			break;
		}

		/*
		 * If PORT UPDATE is global (received LIP_OCCURRED/LIP_RESET
		 * event etc. earlier indicating loop is down) then process
		 * it.  Otherwise ignore it and Wait for RSCN to come in.
		 */
		atomic_set(&vha->loop_down_timer, 0);
		if (atomic_read(&vha->loop_state) != LOOP_DOWN &&
			!ha->flags.n2n_ae  &&
		    atomic_read(&vha->loop_state) != LOOP_DEAD) {
			ql_dbg(ql_dbg_async, vha, 0x5011,
			    "Asynchronous PORT UPDATE ignored %04x/%04x/%04x.\n",
			    mb[1], mb[2], mb[3]);
			break;
		}

		ql_dbg(ql_dbg_async, vha, 0x5012,
		    "Port database changed %04x %04x %04x.\n",
		    mb[1], mb[2], mb[3]);

		/*
		 * Mark all devices as missing so we will login again.
		 */
		atomic_set(&vha->loop_state, LOOP_UP);
		vha->scan.scan_retry = 0;

		set_bit(LOOP_RESYNC_NEEDED, &vha->dpc_flags);
		set_bit(LOCAL_LOOP_UPDATE, &vha->dpc_flags);
		set_bit(VP_CONFIG_OK, &vha->vp_flags);
		break;

	case MBA_RSCN_UPDATE:		/* State Change Registration */
		/* Check if the Vport has issued a SCR */
		if (vha->vp_idx && test_bit(VP_SCR_NEEDED, &vha->vp_flags))
			break;
		/* Only handle SCNs for our Vport index. */
		if (ha->flags.npiv_supported && vha->vp_idx != (mb[3] & 0xff))
			break;

		ql_log(ql_log_warn, vha, 0x5013,
		       "RSCN database changed -- %04x %04x %04x.\n",
		       mb[1], mb[2], mb[3]);

		rscn_entry = ((mb[1] & 0xff) << 16) | mb[2];
		host_pid = (vha->d_id.b.domain << 16) | (vha->d_id.b.area << 8)
				| vha->d_id.b.al_pa;
		if (rscn_entry == host_pid) {
			ql_dbg(ql_dbg_async, vha, 0x5014,
			    "Ignoring RSCN update to local host "
			    "port ID (%06x).\n", host_pid);
			break;
		}

		/* Ignore reserved bits from RSCN-payload. */
		rscn_entry = ((mb[1] & 0x3ff) << 16) | mb[2];

		/* Skip RSCNs for virtual ports on the same physical port */
		if (qla2x00_is_a_vp_did(vha, rscn_entry))
			break;

		atomic_set(&vha->loop_down_timer, 0);
		vha->flags.management_server_logged_in = 0;
		{
			struct event_arg ea;

			memset(&ea, 0, sizeof(ea));
			ea.id.b24 = rscn_entry;
			ea.id.b.rsvd_1 = rscn_entry >> 24;
			qla2x00_handle_rscn(vha, &ea);
			qla2x00_post_aen_work(vha, FCH_EVT_RSCN, rscn_entry);
		}
		break;
	case MBA_CONGN_NOTI_RECV:
		if (!ha->flags.scm_enabled ||
		    mb[1] != QLA_CON_PRIMITIVE_RECEIVED)
			break;

		if (mb[2] == QLA_CONGESTION_ARB_WARNING) {
			ql_dbg(ql_dbg_async, vha, 0x509b,
			       "Congestion Warning %04x %04x.\n", mb[1], mb[2]);
		} else if (mb[2] == QLA_CONGESTION_ARB_ALARM) {
			ql_log(ql_log_warn, vha, 0x509b,
			       "Congestion Alarm %04x %04x.\n", mb[1], mb[2]);
		}
		break;
	/* case MBA_RIO_RESPONSE: */
	case MBA_ZIO_RESPONSE:
		ql_dbg(ql_dbg_async, vha, 0x5015,
		    "[R|Z]IO update completion.\n");

		if (IS_FWI2_CAPABLE(ha))
			qla24xx_process_response_queue(vha, rsp);
		else
			qla2x00_process_response_queue(rsp);
		break;

	case MBA_DISCARD_RND_FRAME:
		ql_dbg(ql_dbg_async, vha, 0x5016,
		    "Discard RND Frame -- %04x %04x %04x.\n",
		    mb[1], mb[2], mb[3]);
		vha->interface_err_cnt++;
		break;

	case MBA_TRACE_NOTIFICATION:
		ql_dbg(ql_dbg_async, vha, 0x5017,
		    "Trace Notification -- %04x %04x.\n", mb[1], mb[2]);
		break;

	case MBA_ISP84XX_ALERT:
		ql_dbg(ql_dbg_async, vha, 0x5018,
		    "ISP84XX Alert Notification -- %04x %04x %04x.\n",
		    mb[1], mb[2], mb[3]);

		spin_lock_irqsave(&ha->cs84xx->access_lock, flags);
		switch (mb[1]) {
		case A84_PANIC_RECOVERY:
			ql_log(ql_log_info, vha, 0x5019,
			    "Alert 84XX: panic recovery %04x %04x.\n",
			    mb[2], mb[3]);
			break;
		case A84_OP_LOGIN_COMPLETE:
			ha->cs84xx->op_fw_version = mb[3] << 16 | mb[2];
			ql_log(ql_log_info, vha, 0x501a,
			    "Alert 84XX: firmware version %x.\n",
			    ha->cs84xx->op_fw_version);
			break;
		case A84_DIAG_LOGIN_COMPLETE:
			ha->cs84xx->diag_fw_version = mb[3] << 16 | mb[2];
			ql_log(ql_log_info, vha, 0x501b,
			    "Alert 84XX: diagnostic firmware version %x.\n",
			    ha->cs84xx->diag_fw_version);
			break;
		case A84_GOLD_LOGIN_COMPLETE:
			ha->cs84xx->diag_fw_version = mb[3] << 16 | mb[2];
			ha->cs84xx->fw_update = 1;
			ql_log(ql_log_info, vha, 0x501c,
			    "Alert 84XX: gold firmware version %x.\n",
			    ha->cs84xx->gold_fw_version);
			break;
		default:
			ql_log(ql_log_warn, vha, 0x501d,
			    "Alert 84xx: Invalid Alert %04x %04x %04x.\n",
			    mb[1], mb[2], mb[3]);
		}
		spin_unlock_irqrestore(&ha->cs84xx->access_lock, flags);
		break;
	case MBA_DCBX_START:
		ql_dbg(ql_dbg_async, vha, 0x501e,
		    "DCBX Started -- %04x %04x %04x.\n",
		    mb[1], mb[2], mb[3]);
		break;
	case MBA_DCBX_PARAM_UPDATE:
		ql_dbg(ql_dbg_async, vha, 0x501f,
		    "DCBX Parameters Updated -- %04x %04x %04x.\n",
		    mb[1], mb[2], mb[3]);
		break;
	case MBA_FCF_CONF_ERR:
		ql_dbg(ql_dbg_async, vha, 0x5020,
		    "FCF Configuration Error -- %04x %04x %04x.\n",
		    mb[1], mb[2], mb[3]);
		break;
	case MBA_IDC_NOTIFY:
		if (IS_QLA8031(vha->hw) || IS_QLA8044(ha)) {
			mb[4] = rd_reg_word(&reg24->mailbox4);
			if (((mb[2] & 0x7fff) == MBC_PORT_RESET ||
			    (mb[2] & 0x7fff) == MBC_SET_PORT_CONFIG) &&
			    (mb[4] & INTERNAL_LOOPBACK_MASK) != 0) {
				set_bit(ISP_QUIESCE_NEEDED, &vha->dpc_flags);
				/*
				 * Extend loop down timer since port is active.
				 */
				if (atomic_read(&vha->loop_state) == LOOP_DOWN)
					atomic_set(&vha->loop_down_timer,
					    LOOP_DOWN_TIME);
				qla2xxx_wake_dpc(vha);
			}
		}
		fallthrough;
	case MBA_IDC_COMPLETE:
		if (ha->notify_lb_portup_comp && !vha->vp_idx)
			complete(&ha->lb_portup_comp);
		fallthrough;
	case MBA_IDC_TIME_EXT:
		if (IS_QLA81XX(vha->hw) || IS_QLA8031(vha->hw) ||
		    IS_QLA8044(ha))
			qla81xx_idc_event(vha, mb[0], mb[1]);
		break;

	case MBA_IDC_AEN:
		if (IS_QLA27XX(ha) || IS_QLA28XX(ha)) {
			vha->hw_err_cnt++;
			qla27xx_handle_8200_aen(vha, mb);
		} else if (IS_QLA83XX(ha)) {
			mb[4] = rd_reg_word(&reg24->mailbox4);
			mb[5] = rd_reg_word(&reg24->mailbox5);
			mb[6] = rd_reg_word(&reg24->mailbox6);
			mb[7] = rd_reg_word(&reg24->mailbox7);
			qla83xx_handle_8200_aen(vha, mb);
		} else {
			ql_dbg(ql_dbg_async, vha, 0x5052,
			    "skip Heartbeat processing mb0-3=[0x%04x] [0x%04x] [0x%04x] [0x%04x]\n",
			    mb[0], mb[1], mb[2], mb[3]);
		}
		break;

	case MBA_DPORT_DIAGNOSTICS:
		ql_dbg(ql_dbg_async, vha, 0x5052,
		    "D-Port Diagnostics: %04x %04x %04x %04x\n",
		    mb[0], mb[1], mb[2], mb[3]);
		memcpy(vha->dport_data, mb, sizeof(vha->dport_data));
		if (IS_QLA83XX(ha) || IS_QLA27XX(ha) || IS_QLA28XX(ha)) {
			static char *results[] = {
			    "start", "done(pass)", "done(error)", "undefined" };
			static char *types[] = {
			    "none", "dynamic", "static", "other" };
			uint result = mb[1] >> 0 & 0x3;
			uint type = mb[1] >> 6 & 0x3;
			uint sw = mb[1] >> 15 & 0x1;
			ql_dbg(ql_dbg_async, vha, 0x5052,
			    "D-Port Diagnostics: result=%s type=%s [sw=%u]\n",
			    results[result], types[type], sw);
			if (result == 2) {
				static char *reasons[] = {
				    "reserved", "unexpected reject",
				    "unexpected phase", "retry exceeded",
				    "timed out", "not supported",
				    "user stopped" };
				uint reason = mb[2] >> 0 & 0xf;
				uint phase = mb[2] >> 12 & 0xf;
				ql_dbg(ql_dbg_async, vha, 0x5052,
				    "D-Port Diagnostics: reason=%s phase=%u \n",
				    reason < 7 ? reasons[reason] : "other",
				    phase >> 1);
			}
		}
		break;

	case MBA_TEMPERATURE_ALERT:
		ql_dbg(ql_dbg_async, vha, 0x505e,
		    "TEMPERATURE ALERT: %04x %04x %04x\n", mb[1], mb[2], mb[3]);
		break;

	case MBA_TRANS_INSERT:
		ql_dbg(ql_dbg_async, vha, 0x5091,
		    "Transceiver Insertion: %04x\n", mb[1]);
		set_bit(DETECT_SFP_CHANGE, &vha->dpc_flags);
		break;

	case MBA_TRANS_REMOVE:
		ql_dbg(ql_dbg_async, vha, 0x5091, "Transceiver Removal\n");
		break;

	default:
		ql_dbg(ql_dbg_async, vha, 0x5057,
		    "Unknown AEN:%04x %04x %04x %04x\n",
		    mb[0], mb[1], mb[2], mb[3]);
	}

	qlt_async_event(mb[0], vha, mb);

	if (!vha->vp_idx && ha->num_vhosts)
		qla2x00_alert_all_vps(rsp, mb);
}

/**
 * qla2x00_process_completed_request() - Process a Fast Post response.
 * @vha: SCSI driver HA context
 * @req: request queue
 * @index: SRB index
 */
void
qla2x00_process_completed_request(struct scsi_qla_host *vha,
				  struct req_que *req, uint32_t index)
{
	srb_t *sp;
	struct qla_hw_data *ha = vha->hw;

	/* Validate handle. */
	if (index >= req->num_outstanding_cmds) {
		ql_log(ql_log_warn, vha, 0x3014,
		    "Invalid SCSI command index (%x).\n", index);

		if (IS_P3P_TYPE(ha))
			set_bit(FCOE_CTX_RESET_NEEDED, &vha->dpc_flags);
		else
			set_bit(ISP_ABORT_NEEDED, &vha->dpc_flags);
		return;
	}

	sp = req->outstanding_cmds[index];
	if (sp) {
		/* Free outstanding command slot. */
		req->outstanding_cmds[index] = NULL;

		/* Save ISP completion status */
		sp->done(sp, DID_OK << 16);
	} else {
		ql_log(ql_log_warn, vha, 0x3016, "Invalid SCSI SRB.\n");

		if (IS_P3P_TYPE(ha))
			set_bit(FCOE_CTX_RESET_NEEDED, &vha->dpc_flags);
		else
			set_bit(ISP_ABORT_NEEDED, &vha->dpc_flags);
	}
}

srb_t *
qla2x00_get_sp_from_handle(scsi_qla_host_t *vha, const char *func,
    struct req_que *req, void *iocb)
{
	struct qla_hw_data *ha = vha->hw;
	sts_entry_t *pkt = iocb;
	srb_t *sp;
	uint16_t index;

	if (pkt->handle == QLA_SKIP_HANDLE)
		return NULL;

	index = LSW(pkt->handle);
	if (index >= req->num_outstanding_cmds) {
		ql_log(ql_log_warn, vha, 0x5031,
			   "%s: Invalid command index (%x) type %8ph.\n",
			   func, index, iocb);
		if (IS_P3P_TYPE(ha))
			set_bit(FCOE_CTX_RESET_NEEDED, &vha->dpc_flags);
		else
			set_bit(ISP_ABORT_NEEDED, &vha->dpc_flags);
		return NULL;
	}
	sp = req->outstanding_cmds[index];
	if (!sp) {
		ql_log(ql_log_warn, vha, 0x5032,
			"%s: Invalid completion handle (%x) -- timed-out.\n",
			func, index);
		return NULL;
	}
	if (sp->handle != index) {
		ql_log(ql_log_warn, vha, 0x5033,
			"%s: SRB handle (%x) mismatch %x.\n", func,
			sp->handle, index);
		return NULL;
	}

	req->outstanding_cmds[index] = NULL;
	return sp;
}

static void
qla2x00_mbx_iocb_entry(scsi_qla_host_t *vha, struct req_que *req,
    struct mbx_entry *mbx)
{
	const char func[] = "MBX-IOCB";
	const char *type;
	fc_port_t *fcport;
	srb_t *sp;
	struct srb_iocb *lio;
	uint16_t *data;
	uint16_t status;

	sp = qla2x00_get_sp_from_handle(vha, func, req, mbx);
	if (!sp)
		return;

	lio = &sp->u.iocb_cmd;
	type = sp->name;
	fcport = sp->fcport;
	data = lio->u.logio.data;

	data[0] = MBS_COMMAND_ERROR;
	data[1] = lio->u.logio.flags & SRB_LOGIN_RETRIED ?
	    QLA_LOGIO_LOGIN_RETRIED : 0;
	if (mbx->entry_status) {
		ql_dbg(ql_dbg_async, vha, 0x5043,
		    "Async-%s error entry - hdl=%x portid=%02x%02x%02x "
		    "entry-status=%x status=%x state-flag=%x "
		    "status-flags=%x.\n", type, sp->handle,
		    fcport->d_id.b.domain, fcport->d_id.b.area,
		    fcport->d_id.b.al_pa, mbx->entry_status,
		    le16_to_cpu(mbx->status), le16_to_cpu(mbx->state_flags),
		    le16_to_cpu(mbx->status_flags));

		ql_dump_buffer(ql_dbg_async + ql_dbg_buffer, vha, 0x5029,
		    mbx, sizeof(*mbx));

		goto logio_done;
	}

	status = le16_to_cpu(mbx->status);
	if (status == 0x30 && sp->type == SRB_LOGIN_CMD &&
	    le16_to_cpu(mbx->mb0) == MBS_COMMAND_COMPLETE)
		status = 0;
	if (!status && le16_to_cpu(mbx->mb0) == MBS_COMMAND_COMPLETE) {
		ql_dbg(ql_dbg_async, vha, 0x5045,
		    "Async-%s complete - hdl=%x portid=%02x%02x%02x mbx1=%x.\n",
		    type, sp->handle, fcport->d_id.b.domain,
		    fcport->d_id.b.area, fcport->d_id.b.al_pa,
		    le16_to_cpu(mbx->mb1));

		data[0] = MBS_COMMAND_COMPLETE;
		if (sp->type == SRB_LOGIN_CMD) {
			fcport->port_type = FCT_TARGET;
			if (le16_to_cpu(mbx->mb1) & BIT_0)
				fcport->port_type = FCT_INITIATOR;
			else if (le16_to_cpu(mbx->mb1) & BIT_1)
				fcport->flags |= FCF_FCP2_DEVICE;
		}
		goto logio_done;
	}

	data[0] = le16_to_cpu(mbx->mb0);
	switch (data[0]) {
	case MBS_PORT_ID_USED:
		data[1] = le16_to_cpu(mbx->mb1);
		break;
	case MBS_LOOP_ID_USED:
		break;
	default:
		data[0] = MBS_COMMAND_ERROR;
		break;
	}

	ql_log(ql_log_warn, vha, 0x5046,
	    "Async-%s failed - hdl=%x portid=%02x%02x%02x status=%x "
	    "mb0=%x mb1=%x mb2=%x mb6=%x mb7=%x.\n", type, sp->handle,
	    fcport->d_id.b.domain, fcport->d_id.b.area, fcport->d_id.b.al_pa,
	    status, le16_to_cpu(mbx->mb0), le16_to_cpu(mbx->mb1),
	    le16_to_cpu(mbx->mb2), le16_to_cpu(mbx->mb6),
	    le16_to_cpu(mbx->mb7));

logio_done:
	sp->done(sp, 0);
}

static void
qla24xx_mbx_iocb_entry(scsi_qla_host_t *vha, struct req_que *req,
    struct mbx_24xx_entry *pkt)
{
	const char func[] = "MBX-IOCB2";
	struct qla_hw_data *ha = vha->hw;
	srb_t *sp;
	struct srb_iocb *si;
	u16 sz, i;
	int res;

	sp = qla2x00_get_sp_from_handle(vha, func, req, pkt);
	if (!sp)
		return;

	if (sp->type == SRB_SCSI_CMD ||
	    sp->type == SRB_NVME_CMD ||
	    sp->type == SRB_TM_CMD) {
		ql_log(ql_log_warn, vha, 0x509d,
			"Inconsistent event entry type %d\n", sp->type);
		if (IS_P3P_TYPE(ha))
			set_bit(FCOE_CTX_RESET_NEEDED, &vha->dpc_flags);
		else
			set_bit(ISP_ABORT_NEEDED, &vha->dpc_flags);
		return;
	}

	si = &sp->u.iocb_cmd;
	sz = min(ARRAY_SIZE(pkt->mb), ARRAY_SIZE(sp->u.iocb_cmd.u.mbx.in_mb));

	for (i = 0; i < sz; i++)
		si->u.mbx.in_mb[i] = pkt->mb[i];

	res = (si->u.mbx.in_mb[0] & MBS_MASK);

	sp->done(sp, res);
}

static void
qla24xxx_nack_iocb_entry(scsi_qla_host_t *vha, struct req_que *req,
    struct nack_to_isp *pkt)
{
	const char func[] = "nack";
	srb_t *sp;
	int res = 0;

	sp = qla2x00_get_sp_from_handle(vha, func, req, pkt);
	if (!sp)
		return;

	if (pkt->u.isp2x.status != cpu_to_le16(NOTIFY_ACK_SUCCESS))
		res = QLA_FUNCTION_FAILED;

	sp->done(sp, res);
}

static void
qla2x00_ct_entry(scsi_qla_host_t *vha, struct req_que *req,
    sts_entry_t *pkt, int iocb_type)
{
	const char func[] = "CT_IOCB";
	const char *type;
	srb_t *sp;
	struct bsg_job *bsg_job;
	struct fc_bsg_reply *bsg_reply;
	uint16_t comp_status;
	int res = 0;

	sp = qla2x00_get_sp_from_handle(vha, func, req, pkt);
	if (!sp)
		return;

	switch (sp->type) {
	case SRB_CT_CMD:
	    bsg_job = sp->u.bsg_job;
	    bsg_reply = bsg_job->reply;

	    type = "ct pass-through";

	    comp_status = le16_to_cpu(pkt->comp_status);

	    /*
	     * return FC_CTELS_STATUS_OK and leave the decoding of the ELS/CT
	     * fc payload  to the caller
	     */
	    bsg_reply->reply_data.ctels_reply.status = FC_CTELS_STATUS_OK;
	    bsg_job->reply_len = sizeof(struct fc_bsg_reply);

	    if (comp_status != CS_COMPLETE) {
		    if (comp_status == CS_DATA_UNDERRUN) {
			    res = DID_OK << 16;
			    bsg_reply->reply_payload_rcv_len =
				le16_to_cpu(pkt->rsp_info_len);

			    ql_log(ql_log_warn, vha, 0x5048,
				"CT pass-through-%s error comp_status=0x%x total_byte=0x%x.\n",
				type, comp_status,
				bsg_reply->reply_payload_rcv_len);
		    } else {
			    ql_log(ql_log_warn, vha, 0x5049,
				"CT pass-through-%s error comp_status=0x%x.\n",
				type, comp_status);
			    res = DID_ERROR << 16;
			    bsg_reply->reply_payload_rcv_len = 0;
		    }
		    ql_dump_buffer(ql_dbg_async + ql_dbg_buffer, vha, 0x5035,
			pkt, sizeof(*pkt));
	    } else {
		    res = DID_OK << 16;
		    bsg_reply->reply_payload_rcv_len =
			bsg_job->reply_payload.payload_len;
		    bsg_job->reply_len = 0;
	    }
	    break;
	case SRB_CT_PTHRU_CMD:
	    /*
	     * borrowing sts_entry_24xx.comp_status.
	     * same location as ct_entry_24xx.comp_status
	     */
	     res = qla2x00_chk_ms_status(vha, (ms_iocb_entry_t *)pkt,
		 (struct ct_sns_rsp *)sp->u.iocb_cmd.u.ctarg.rsp,
		 sp->name);
	     break;
	}

	sp->done(sp, res);
}

static void
qla24xx_els_ct_entry(scsi_qla_host_t *v, struct req_que *req,
    struct sts_entry_24xx *pkt, int iocb_type)
{
	struct els_sts_entry_24xx *ese = (struct els_sts_entry_24xx *)pkt;
	const char func[] = "ELS_CT_IOCB";
	const char *type;
	srb_t *sp;
	struct bsg_job *bsg_job;
	struct fc_bsg_reply *bsg_reply;
	uint16_t comp_status;
	uint32_t fw_status[3];
	int res, logit = 1;
	struct srb_iocb *els;
	uint n;
	scsi_qla_host_t *vha;
	struct els_sts_entry_24xx *e = (struct els_sts_entry_24xx *)pkt;

	sp = qla2x00_get_sp_from_handle(v, func, req, pkt);
	if (!sp)
		return;
	bsg_job = sp->u.bsg_job;
	vha = sp->vha;

	type = NULL;

	comp_status = fw_status[0] = le16_to_cpu(pkt->comp_status);
	fw_status[1] = le32_to_cpu(((struct els_sts_entry_24xx *)pkt)->error_subcode_1);
	fw_status[2] = le32_to_cpu(((struct els_sts_entry_24xx *)pkt)->error_subcode_2);

	switch (sp->type) {
	case SRB_ELS_CMD_RPT:
	case SRB_ELS_CMD_HST:
		type = "rpt hst";
		break;
	case SRB_ELS_CMD_HST_NOLOGIN:
		type = "els";
		{
			struct els_entry_24xx *els = (void *)pkt;
			struct qla_bsg_auth_els_request *p =
				(struct qla_bsg_auth_els_request *)bsg_job->request;

			ql_dbg(ql_dbg_user, vha, 0x700f,
			     "%s %s. portid=%02x%02x%02x status %x xchg %x bsg ptr %p\n",
			     __func__, sc_to_str(p->e.sub_cmd),
			     e->d_id[2], e->d_id[1], e->d_id[0],
			     comp_status, p->e.extra_rx_xchg_address, bsg_job);

			if (!(le16_to_cpu(els->control_flags) & ECF_PAYLOAD_DESCR_MASK)) {
				if (sp->remap.remapped) {
					n = sg_copy_from_buffer(bsg_job->reply_payload.sg_list,
						bsg_job->reply_payload.sg_cnt,
						sp->remap.rsp.buf,
						sp->remap.rsp.len);
					ql_dbg(ql_dbg_user + ql_dbg_verbose, vha, 0x700e,
					   "%s: SG copied %x of %x\n",
					   __func__, n, sp->remap.rsp.len);
				} else {
					ql_dbg(ql_dbg_user, vha, 0x700f,
					   "%s: NOT REMAPPED (error)...!!!\n",
					   __func__);
				}
			}
		}
		break;
	case SRB_CT_CMD:
		type = "ct pass-through";
		break;
	case SRB_ELS_DCMD:
		type = "Driver ELS logo";
		if (iocb_type != ELS_IOCB_TYPE) {
			ql_dbg(ql_dbg_user, vha, 0x5047,
			    "Completing %s: (%p) type=%d.\n",
			    type, sp, sp->type);
			sp->done(sp, 0);
			return;
		}
		break;
	case SRB_CT_PTHRU_CMD:
		/* borrowing sts_entry_24xx.comp_status.
		   same location as ct_entry_24xx.comp_status
		 */
		res = qla2x00_chk_ms_status(sp->vha, (ms_iocb_entry_t *)pkt,
			(struct ct_sns_rsp *)sp->u.iocb_cmd.u.ctarg.rsp,
			sp->name);
		sp->done(sp, res);
		return;
	default:
		ql_dbg(ql_dbg_user, vha, 0x503e,
		    "Unrecognized SRB: (%p) type=%d.\n", sp, sp->type);
		return;
	}

<<<<<<< HEAD
=======
	comp_status = fw_status[0] = le16_to_cpu(pkt->comp_status);
	fw_status[1] = le32_to_cpu(ese->error_subcode_1);
	fw_status[2] = le32_to_cpu(ese->error_subcode_2);

>>>>>>> 7d2a07b7
	if (iocb_type == ELS_IOCB_TYPE) {
		els = &sp->u.iocb_cmd;
		els->u.els_plogi.fw_status[0] = cpu_to_le32(fw_status[0]);
		els->u.els_plogi.fw_status[1] = cpu_to_le32(fw_status[1]);
		els->u.els_plogi.fw_status[2] = cpu_to_le32(fw_status[2]);
		els->u.els_plogi.comp_status = cpu_to_le16(fw_status[0]);
		if (comp_status == CS_COMPLETE) {
			res =  DID_OK << 16;
		} else {
			if (comp_status == CS_DATA_UNDERRUN) {
				res =  DID_OK << 16;
				els->u.els_plogi.len = cpu_to_le16(le32_to_cpu(
					ese->total_byte_count));
<<<<<<< HEAD

				if (sp->remap.remapped &&
				    ((u8 *)sp->remap.rsp.buf)[0] == ELS_LS_ACC) {
					ql_dbg(ql_dbg_user, vha, 0x503f,
					    "%s IOCB Done LS_ACC %02x%02x%02x -> %02x%02x%02x",
					    __func__, e->s_id[0], e->s_id[2], e->s_id[1],
					    e->d_id[2], e->d_id[1], e->d_id[0]);
					logit = 0;
				}

			} else if (comp_status == CS_PORT_LOGGED_OUT) {
				els->u.els_plogi.len = 0;
				res = DID_IMM_RETRY << 16;
=======
>>>>>>> 7d2a07b7
			} else {
				els->u.els_plogi.len = 0;
				res = DID_ERROR << 16;
			}

			if (logit) {
				if (sp->remap.remapped &&
				    ((u8 *)sp->remap.rsp.buf)[0] == ELS_LS_RJT) {
					ql_dbg(ql_dbg_user, vha, 0x503f,
					    "%s IOCB Done LS_RJT hdl=%x comp_status=0x%x\n",
					    type, sp->handle, comp_status);

					ql_dbg(ql_dbg_user, vha, 0x503f,
					    "subcode 1=0x%x subcode 2=0x%x bytes=0x%x %02x%02x%02x -> %02x%02x%02x\n",
					    fw_status[1], fw_status[2],
					    le32_to_cpu(((struct els_sts_entry_24xx *)
						pkt)->total_byte_count),
					    e->s_id[0], e->s_id[2], e->s_id[1],
					    e->d_id[2], e->d_id[1], e->d_id[0]);
				} else {
					ql_log(ql_log_info, vha, 0x503f,
					    "%s IOCB Done hdl=%x comp_status=0x%x\n",
					    type, sp->handle, comp_status);
					ql_log(ql_log_info, vha, 0x503f,
					    "subcode 1=0x%x subcode 2=0x%x bytes=0x%x %02x%02x%02x -> %02x%02x%02x\n",
					    fw_status[1], fw_status[2],
					    le32_to_cpu(((struct els_sts_entry_24xx *)
						pkt)->total_byte_count),
					    e->s_id[0], e->s_id[2], e->s_id[1],
					    e->d_id[2], e->d_id[1], e->d_id[0]);
				}
			}
		}
<<<<<<< HEAD
=======
		ql_dbg(ql_dbg_disc, vha, 0x503f,
		    "ELS IOCB Done -%s hdl=%x comp_status=0x%x error subcode 1=0x%x error subcode 2=0x%x total_byte=0x%x\n",
		    type, sp->handle, comp_status, fw_status[1], fw_status[2],
		    le32_to_cpu(ese->total_byte_count));
>>>>>>> 7d2a07b7
		goto els_ct_done;
	}

	/* return FC_CTELS_STATUS_OK and leave the decoding of the ELS/CT
	 * fc payload  to the caller
	 */
	bsg_job = sp->u.bsg_job;
	bsg_reply = bsg_job->reply;
	bsg_reply->reply_data.ctels_reply.status = FC_CTELS_STATUS_OK;
	bsg_job->reply_len = sizeof(struct fc_bsg_reply) + sizeof(fw_status);

	if (comp_status != CS_COMPLETE) {
		if (comp_status == CS_DATA_UNDERRUN) {
			res = DID_OK << 16;
			bsg_reply->reply_payload_rcv_len =
				le32_to_cpu(ese->total_byte_count);

			ql_dbg(ql_dbg_user, vha, 0x503f,
			    "ELS-CT pass-through-%s error hdl=%x comp_status-status=0x%x "
			    "error subcode 1=0x%x error subcode 2=0x%x total_byte = 0x%x.\n",
			    type, sp->handle, comp_status, fw_status[1], fw_status[2],
			    le32_to_cpu(ese->total_byte_count));
		} else {
			ql_dbg(ql_dbg_user, vha, 0x5040,
			    "ELS-CT pass-through-%s error hdl=%x comp_status-status=0x%x "
			    "error subcode 1=0x%x error subcode 2=0x%x.\n",
			    type, sp->handle, comp_status,
			    le32_to_cpu(ese->error_subcode_1),
			    le32_to_cpu(ese->error_subcode_2));
			res = DID_ERROR << 16;
			bsg_reply->reply_payload_rcv_len = 0;
		}
		memcpy(bsg_job->reply + sizeof(struct fc_bsg_reply),
		       fw_status, sizeof(fw_status));
		ql_dump_buffer(ql_dbg_user + ql_dbg_buffer, vha, 0x5056,
		    pkt, sizeof(*pkt));
	}
	else {
		res =  DID_OK << 16;
		bsg_reply->reply_payload_rcv_len = bsg_job->reply_payload.payload_len;
		bsg_job->reply_len = 0;
	}
els_ct_done:

	sp->done(sp, res);
}

static void
qla24xx_logio_entry(scsi_qla_host_t *vha, struct req_que *req,
    struct logio_entry_24xx *logio)
{
	const char func[] = "LOGIO-IOCB";
	const char *type;
	fc_port_t *fcport;
	srb_t *sp;
	struct srb_iocb *lio;
	uint16_t *data;
	uint32_t iop[2];

	sp = qla2x00_get_sp_from_handle(vha, func, req, logio);
	if (!sp)
		return;

	lio = &sp->u.iocb_cmd;
	type = sp->name;
	fcport = sp->fcport;
	data = lio->u.logio.data;

	data[0] = MBS_COMMAND_ERROR;
	data[1] = lio->u.logio.flags & SRB_LOGIN_RETRIED ?
		QLA_LOGIO_LOGIN_RETRIED : 0;
	if (logio->entry_status) {
		ql_log(ql_log_warn, fcport->vha, 0x5034,
		    "Async-%s error entry - %8phC hdl=%x"
		    "portid=%02x%02x%02x entry-status=%x.\n",
		    type, fcport->port_name, sp->handle, fcport->d_id.b.domain,
		    fcport->d_id.b.area, fcport->d_id.b.al_pa,
		    logio->entry_status);
		ql_dump_buffer(ql_dbg_async + ql_dbg_buffer, vha, 0x504d,
		    logio, sizeof(*logio));

		goto logio_done;
	}

	if (le16_to_cpu(logio->comp_status) == CS_COMPLETE) {
		ql_dbg(ql_dbg_async, sp->vha, 0x5036,
		    "Async-%s complete: handle=%x pid=%06x wwpn=%8phC iop0=%x\n",
		    type, sp->handle, fcport->d_id.b24, fcport->port_name,
		    le32_to_cpu(logio->io_parameter[0]));

		vha->hw->exch_starvation = 0;
		data[0] = MBS_COMMAND_COMPLETE;

		if (sp->type == SRB_PRLI_CMD) {
			lio->u.logio.iop[0] =
			    le32_to_cpu(logio->io_parameter[0]);
			lio->u.logio.iop[1] =
			    le32_to_cpu(logio->io_parameter[1]);
			goto logio_done;
		}

		if (sp->type != SRB_LOGIN_CMD)
			goto logio_done;

		lio->u.logio.iop[1] = le32_to_cpu(logio->io_parameter[5]);
		if (le32_to_cpu(logio->io_parameter[5]) & LIO_COMM_FEAT_FCSP)
			fcport->flags |= FCF_FCSP_DEVICE;

		iop[0] = le32_to_cpu(logio->io_parameter[0]);
		if (iop[0] & BIT_4) {
			fcport->port_type = FCT_TARGET;
			if (iop[0] & BIT_8)
				fcport->flags |= FCF_FCP2_DEVICE;
		} else if (iop[0] & BIT_5)
			fcport->port_type = FCT_INITIATOR;

		if (iop[0] & BIT_7)
			fcport->flags |= FCF_CONF_COMP_SUPPORTED;

		if (logio->io_parameter[7] || logio->io_parameter[8])
			fcport->supported_classes |= FC_COS_CLASS2;
		if (logio->io_parameter[9] || logio->io_parameter[10])
			fcport->supported_classes |= FC_COS_CLASS3;

		goto logio_done;
	}

	iop[0] = le32_to_cpu(logio->io_parameter[0]);
	iop[1] = le32_to_cpu(logio->io_parameter[1]);
	lio->u.logio.iop[0] = iop[0];
	lio->u.logio.iop[1] = iop[1];
	switch (iop[0]) {
	case LSC_SCODE_PORTID_USED:
		data[0] = MBS_PORT_ID_USED;
		data[1] = LSW(iop[1]);
		break;
	case LSC_SCODE_NPORT_USED:
		data[0] = MBS_LOOP_ID_USED;
		break;
	case LSC_SCODE_CMD_FAILED:
		if (iop[1] == 0x0606) {
			/*
			 * PLOGI/PRLI Completed. We must have Recv PLOGI/PRLI,
			 * Target side acked.
			 */
			data[0] = MBS_COMMAND_COMPLETE;
			goto logio_done;
		}
		data[0] = MBS_COMMAND_ERROR;
		break;
	case LSC_SCODE_NOXCB:
		vha->hw->exch_starvation++;
		if (vha->hw->exch_starvation > 5) {
			ql_log(ql_log_warn, vha, 0xd046,
			    "Exchange starvation. Resetting RISC\n");

			vha->hw->exch_starvation = 0;

			if (IS_P3P_TYPE(vha->hw))
				set_bit(FCOE_CTX_RESET_NEEDED, &vha->dpc_flags);
			else
				set_bit(ISP_ABORT_NEEDED, &vha->dpc_flags);
			qla2xxx_wake_dpc(vha);
		}
		fallthrough;
	default:
		data[0] = MBS_COMMAND_ERROR;
		break;
	}

	ql_log(ql_log_warn, sp->vha, 0x5037,
	       "Async-%s failed: handle=%x pid=%06x wwpn=%8phC comp_status=%x iop0=%x iop1=%x\n",
	       type, sp->handle, fcport->d_id.b24, fcport->port_name,
	       le16_to_cpu(logio->comp_status),
	       le32_to_cpu(logio->io_parameter[0]),
	       le32_to_cpu(logio->io_parameter[1]));

logio_done:
	sp->done(sp, 0);
}

static void
qla24xx_tm_iocb_entry(scsi_qla_host_t *vha, struct req_que *req, void *tsk)
{
	const char func[] = "TMF-IOCB";
	const char *type;
	fc_port_t *fcport;
	srb_t *sp;
	struct srb_iocb *iocb;
	struct sts_entry_24xx *sts = (struct sts_entry_24xx *)tsk;
	u16 comp_status;

	sp = qla2x00_get_sp_from_handle(vha, func, req, tsk);
	if (!sp)
		return;

	comp_status = le16_to_cpu(sts->comp_status);
	iocb = &sp->u.iocb_cmd;
	type = sp->name;
	fcport = sp->fcport;
	iocb->u.tmf.data = QLA_SUCCESS;

	if (sts->entry_status) {
		ql_log(ql_log_warn, fcport->vha, 0x5038,
		    "Async-%s error - hdl=%x entry-status(%x).\n",
		    type, sp->handle, sts->entry_status);
		iocb->u.tmf.data = QLA_FUNCTION_FAILED;
	} else if (sts->comp_status != cpu_to_le16(CS_COMPLETE)) {
		ql_log(ql_log_warn, fcport->vha, 0x5039,
		    "Async-%s error - hdl=%x completion status(%x).\n",
		    type, sp->handle, comp_status);
		iocb->u.tmf.data = QLA_FUNCTION_FAILED;
	} else if ((le16_to_cpu(sts->scsi_status) &
	    SS_RESPONSE_INFO_LEN_VALID)) {
		if (le32_to_cpu(sts->rsp_data_len) < 4) {
			ql_log(ql_log_warn, fcport->vha, 0x503b,
			    "Async-%s error - hdl=%x not enough response(%d).\n",
			    type, sp->handle, sts->rsp_data_len);
		} else if (sts->data[3]) {
			ql_log(ql_log_warn, fcport->vha, 0x503c,
			    "Async-%s error - hdl=%x response(%x).\n",
			    type, sp->handle, sts->data[3]);
			iocb->u.tmf.data = QLA_FUNCTION_FAILED;
		}
	}

	switch (comp_status) {
	case CS_PORT_LOGGED_OUT:
	case CS_PORT_CONFIG_CHG:
	case CS_PORT_BUSY:
	case CS_INCOMPLETE:
	case CS_PORT_UNAVAILABLE:
	case CS_TIMEOUT:
	case CS_RESET:
		if (atomic_read(&fcport->state) == FCS_ONLINE) {
			ql_dbg(ql_dbg_disc, fcport->vha, 0x3021,
			       "-Port to be marked lost on fcport=%02x%02x%02x, current port state= %s comp_status %x.\n",
			       fcport->d_id.b.domain, fcport->d_id.b.area,
			       fcport->d_id.b.al_pa,
			       port_state_str[FCS_ONLINE],
			       comp_status);

			qlt_schedule_sess_for_deletion(fcport);
		}
		break;

	default:
		break;
	}

	if (iocb->u.tmf.data != QLA_SUCCESS)
		ql_dump_buffer(ql_dbg_async + ql_dbg_buffer, sp->vha, 0x5055,
		    sts, sizeof(*sts));

	sp->done(sp, 0);
}

static void qla24xx_nvme_iocb_entry(scsi_qla_host_t *vha, struct req_que *req,
    void *tsk, srb_t *sp)
{
	fc_port_t *fcport;
	struct srb_iocb *iocb;
	struct sts_entry_24xx *sts = (struct sts_entry_24xx *)tsk;
	uint16_t        state_flags;
	struct nvmefc_fcp_req *fd;
	uint16_t        ret = QLA_SUCCESS;
	__le16		comp_status = sts->comp_status;
	int		logit = 0;

	iocb = &sp->u.iocb_cmd;
	fcport = sp->fcport;
	iocb->u.nvme.comp_status = comp_status;
	state_flags  = le16_to_cpu(sts->state_flags);
	fd = iocb->u.nvme.desc;

	if (unlikely(iocb->u.nvme.aen_op))
		atomic_dec(&sp->vha->hw->nvme_active_aen_cnt);
	else
		sp->qpair->cmd_completion_cnt++;

	if (unlikely(comp_status != CS_COMPLETE))
		logit = 1;

	fd->transferred_length = fd->payload_length -
	    le32_to_cpu(sts->residual_len);

	/*
	 * State flags: Bit 6 and 0.
	 * If 0 is set, we don't care about 6.
	 * both cases resp was dma'd to host buffer
	 * if both are 0, that is good path case.
	 * if six is set and 0 is clear, we need to
	 * copy resp data from status iocb to resp buffer.
	 */
	if (!(state_flags & (SF_FCP_RSP_DMA | SF_NVME_ERSP))) {
		iocb->u.nvme.rsp_pyld_len = 0;
	} else if ((state_flags & (SF_FCP_RSP_DMA | SF_NVME_ERSP)) ==
			(SF_FCP_RSP_DMA | SF_NVME_ERSP)) {
		/* Response already DMA'd to fd->rspaddr. */
		iocb->u.nvme.rsp_pyld_len = sts->nvme_rsp_pyld_len;
	} else if ((state_flags & SF_FCP_RSP_DMA)) {
		/*
		 * Non-zero value in first 12 bytes of NVMe_RSP IU, treat this
		 * as an error.
		 */
		iocb->u.nvme.rsp_pyld_len = 0;
		fd->transferred_length = 0;
		ql_dbg(ql_dbg_io, fcport->vha, 0x307a,
			"Unexpected values in NVMe_RSP IU.\n");
		logit = 1;
	} else if (state_flags & SF_NVME_ERSP) {
		uint32_t *inbuf, *outbuf;
		uint16_t iter;

		inbuf = (uint32_t *)&sts->nvme_ersp_data;
		outbuf = (uint32_t *)fd->rspaddr;
		iocb->u.nvme.rsp_pyld_len = sts->nvme_rsp_pyld_len;
		if (unlikely(le16_to_cpu(iocb->u.nvme.rsp_pyld_len) >
		    sizeof(struct nvme_fc_ersp_iu))) {
			if (ql_mask_match(ql_dbg_io)) {
				WARN_ONCE(1, "Unexpected response payload length %u.\n",
				    iocb->u.nvme.rsp_pyld_len);
				ql_log(ql_log_warn, fcport->vha, 0x5100,
				    "Unexpected response payload length %u.\n",
				    iocb->u.nvme.rsp_pyld_len);
			}
			iocb->u.nvme.rsp_pyld_len =
				cpu_to_le16(sizeof(struct nvme_fc_ersp_iu));
		}
		iter = le16_to_cpu(iocb->u.nvme.rsp_pyld_len) >> 2;
		for (; iter; iter--)
			*outbuf++ = swab32(*inbuf++);
	}

	if (state_flags & SF_NVME_ERSP) {
		struct nvme_fc_ersp_iu *rsp_iu = fd->rspaddr;
		u32 tgt_xfer_len;

		tgt_xfer_len = be32_to_cpu(rsp_iu->xfrd_len);
		if (fd->transferred_length != tgt_xfer_len) {
			ql_log(ql_log_warn, fcport->vha, 0x3079,
			       "Dropped frame(s) detected (sent/rcvd=%u/%u).\n",
			       tgt_xfer_len, fd->transferred_length);
			logit = 1;
		} else if (le16_to_cpu(comp_status) == CS_DATA_UNDERRUN) {
			/*
			 * Do not log if this is just an underflow and there
			 * is no data loss.
			 */
			logit = 0;
		}
	}

	if (unlikely(logit))
		ql_log(ql_log_warn, fcport->vha, 0x5060,
		   "NVME-%s ERR Handling - hdl=%x status(%x) tr_len:%x resid=%x  ox_id=%x\n",
		   sp->name, sp->handle, comp_status,
		   fd->transferred_length, le32_to_cpu(sts->residual_len),
		   sts->ox_id);

	/*
	 * If transport error then Failure (HBA rejects request)
	 * otherwise transport will handle.
	 */
	switch (le16_to_cpu(comp_status)) {
	case CS_COMPLETE:
		break;

	case CS_RESET:
	case CS_PORT_UNAVAILABLE:
	case CS_PORT_LOGGED_OUT:
		fcport->nvme_flag |= NVME_FLAG_RESETTING;
		fallthrough;
	case CS_ABORTED:
	case CS_PORT_BUSY:
		fd->transferred_length = 0;
		iocb->u.nvme.rsp_pyld_len = 0;
		ret = QLA_ABORTED;
		break;
	case CS_DATA_UNDERRUN:
		break;
	default:
		ret = QLA_FUNCTION_FAILED;
		break;
	}
	sp->done(sp, ret);
}

static void qla_ctrlvp_completed(scsi_qla_host_t *vha, struct req_que *req,
    struct vp_ctrl_entry_24xx *vce)
{
	const char func[] = "CTRLVP-IOCB";
	srb_t *sp;
	int rval = QLA_SUCCESS;

	sp = qla2x00_get_sp_from_handle(vha, func, req, vce);
	if (!sp)
		return;

	if (vce->entry_status != 0) {
		ql_dbg(ql_dbg_vport, vha, 0x10c4,
		    "%s: Failed to complete IOCB -- error status (%x)\n",
		    sp->name, vce->entry_status);
		rval = QLA_FUNCTION_FAILED;
	} else if (vce->comp_status != cpu_to_le16(CS_COMPLETE)) {
		ql_dbg(ql_dbg_vport, vha, 0x10c5,
		    "%s: Failed to complete IOCB -- completion status (%x) vpidx %x\n",
		    sp->name, le16_to_cpu(vce->comp_status),
		    le16_to_cpu(vce->vp_idx_failed));
		rval = QLA_FUNCTION_FAILED;
	} else {
		ql_dbg(ql_dbg_vport, vha, 0x10c6,
		    "Done %s.\n", __func__);
	}

	sp->rc = rval;
	sp->done(sp, rval);
}

/* Process a single response queue entry. */
static void qla2x00_process_response_entry(struct scsi_qla_host *vha,
					   struct rsp_que *rsp,
					   sts_entry_t *pkt)
{
	sts21_entry_t *sts21_entry;
	sts22_entry_t *sts22_entry;
	uint16_t handle_cnt;
	uint16_t cnt;

	switch (pkt->entry_type) {
	case STATUS_TYPE:
		qla2x00_status_entry(vha, rsp, pkt);
		break;
	case STATUS_TYPE_21:
		sts21_entry = (sts21_entry_t *)pkt;
		handle_cnt = sts21_entry->handle_count;
		for (cnt = 0; cnt < handle_cnt; cnt++)
			qla2x00_process_completed_request(vha, rsp->req,
						sts21_entry->handle[cnt]);
		break;
	case STATUS_TYPE_22:
		sts22_entry = (sts22_entry_t *)pkt;
		handle_cnt = sts22_entry->handle_count;
		for (cnt = 0; cnt < handle_cnt; cnt++)
			qla2x00_process_completed_request(vha, rsp->req,
						sts22_entry->handle[cnt]);
		break;
	case STATUS_CONT_TYPE:
		qla2x00_status_cont_entry(rsp, (sts_cont_entry_t *)pkt);
		break;
	case MBX_IOCB_TYPE:
		qla2x00_mbx_iocb_entry(vha, rsp->req, (struct mbx_entry *)pkt);
		break;
	case CT_IOCB_TYPE:
		qla2x00_ct_entry(vha, rsp->req, pkt, CT_IOCB_TYPE);
		break;
	default:
		/* Type Not Supported. */
		ql_log(ql_log_warn, vha, 0x504a,
		       "Received unknown response pkt type %x entry status=%x.\n",
		       pkt->entry_type, pkt->entry_status);
		break;
	}
}

/**
 * qla2x00_process_response_queue() - Process response queue entries.
 * @rsp: response queue
 */
void
qla2x00_process_response_queue(struct rsp_que *rsp)
{
	struct scsi_qla_host *vha;
	struct qla_hw_data *ha = rsp->hw;
	struct device_reg_2xxx __iomem *reg = &ha->iobase->isp;
	sts_entry_t	*pkt;

	vha = pci_get_drvdata(ha->pdev);

	if (!vha->flags.online)
		return;

	while (rsp->ring_ptr->signature != RESPONSE_PROCESSED) {
		pkt = (sts_entry_t *)rsp->ring_ptr;

		rsp->ring_index++;
		if (rsp->ring_index == rsp->length) {
			rsp->ring_index = 0;
			rsp->ring_ptr = rsp->ring;
		} else {
			rsp->ring_ptr++;
		}

		if (pkt->entry_status != 0) {
			qla2x00_error_entry(vha, rsp, pkt);
			((response_t *)pkt)->signature = RESPONSE_PROCESSED;
			wmb();
			continue;
		}

		qla2x00_process_response_entry(vha, rsp, pkt);
		((response_t *)pkt)->signature = RESPONSE_PROCESSED;
		wmb();
	}

	/* Adjust ring index */
	wrt_reg_word(ISP_RSP_Q_OUT(ha, reg), rsp->ring_index);
}

static inline void
qla2x00_handle_sense(srb_t *sp, uint8_t *sense_data, uint32_t par_sense_len,
		     uint32_t sense_len, struct rsp_que *rsp, int res)
{
	struct scsi_qla_host *vha = sp->vha;
	struct scsi_cmnd *cp = GET_CMD_SP(sp);
	uint32_t track_sense_len;

	if (sense_len >= SCSI_SENSE_BUFFERSIZE)
		sense_len = SCSI_SENSE_BUFFERSIZE;

	SET_CMD_SENSE_LEN(sp, sense_len);
	SET_CMD_SENSE_PTR(sp, cp->sense_buffer);
	track_sense_len = sense_len;

	if (sense_len > par_sense_len)
		sense_len = par_sense_len;

	memcpy(cp->sense_buffer, sense_data, sense_len);

	SET_CMD_SENSE_PTR(sp, cp->sense_buffer + sense_len);
	track_sense_len -= sense_len;
	SET_CMD_SENSE_LEN(sp, track_sense_len);

	if (track_sense_len != 0) {
		rsp->status_srb = sp;
		cp->result = res;
	}

	if (sense_len) {
		ql_dbg(ql_dbg_io + ql_dbg_buffer, vha, 0x301c,
		    "Check condition Sense data, nexus%ld:%d:%llu cmd=%p.\n",
		    sp->vha->host_no, cp->device->id, cp->device->lun,
		    cp);
		ql_dump_buffer(ql_dbg_io + ql_dbg_buffer, vha, 0x302b,
		    cp->sense_buffer, sense_len);
	}
}

struct scsi_dif_tuple {
	__be16 guard;       /* Checksum */
	__be16 app_tag;         /* APPL identifier */
	__be32 ref_tag;         /* Target LBA or indirect LBA */
};

/*
 * Checks the guard or meta-data for the type of error
 * detected by the HBA. In case of errors, we set the
 * ASC/ASCQ fields in the sense buffer with ILLEGAL_REQUEST
 * to indicate to the kernel that the HBA detected error.
 */
static inline int
qla2x00_handle_dif_error(srb_t *sp, struct sts_entry_24xx *sts24)
{
	struct scsi_qla_host *vha = sp->vha;
	struct scsi_cmnd *cmd = GET_CMD_SP(sp);
	uint8_t		*ap = &sts24->data[12];
	uint8_t		*ep = &sts24->data[20];
	uint32_t	e_ref_tag, a_ref_tag;
	uint16_t	e_app_tag, a_app_tag;
	uint16_t	e_guard, a_guard;

	/*
	 * swab32 of the "data" field in the beginning of qla2x00_status_entry()
	 * would make guard field appear at offset 2
	 */
	a_guard   = get_unaligned_le16(ap + 2);
	a_app_tag = get_unaligned_le16(ap + 0);
	a_ref_tag = get_unaligned_le32(ap + 4);
	e_guard   = get_unaligned_le16(ep + 2);
	e_app_tag = get_unaligned_le16(ep + 0);
	e_ref_tag = get_unaligned_le32(ep + 4);

	ql_dbg(ql_dbg_io, vha, 0x3023,
	    "iocb(s) %p Returned STATUS.\n", sts24);

	ql_dbg(ql_dbg_io, vha, 0x3024,
	    "DIF ERROR in cmd 0x%x lba 0x%llx act ref"
	    " tag=0x%x, exp ref_tag=0x%x, act app tag=0x%x, exp app"
	    " tag=0x%x, act guard=0x%x, exp guard=0x%x.\n",
	    cmd->cmnd[0], (u64)scsi_get_lba(cmd), a_ref_tag, e_ref_tag,
	    a_app_tag, e_app_tag, a_guard, e_guard);

	/*
	 * Ignore sector if:
	 * For type     3: ref & app tag is all 'f's
	 * For type 0,1,2: app tag is all 'f's
	 */
	if (a_app_tag == be16_to_cpu(T10_PI_APP_ESCAPE) &&
	    (scsi_get_prot_type(cmd) != SCSI_PROT_DIF_TYPE3 ||
	     a_ref_tag == be32_to_cpu(T10_PI_REF_ESCAPE))) {
		uint32_t blocks_done, resid;
		sector_t lba_s = scsi_get_lba(cmd);

		/* 2TB boundary case covered automatically with this */
		blocks_done = e_ref_tag - (uint32_t)lba_s + 1;

		resid = scsi_bufflen(cmd) - (blocks_done *
		    cmd->device->sector_size);

		scsi_set_resid(cmd, resid);
		cmd->result = DID_OK << 16;

		/* Update protection tag */
		if (scsi_prot_sg_count(cmd)) {
			uint32_t i, j = 0, k = 0, num_ent;
			struct scatterlist *sg;
			struct t10_pi_tuple *spt;

			/* Patch the corresponding protection tags */
			scsi_for_each_prot_sg(cmd, sg,
			    scsi_prot_sg_count(cmd), i) {
				num_ent = sg_dma_len(sg) / 8;
				if (k + num_ent < blocks_done) {
					k += num_ent;
					continue;
				}
				j = blocks_done - k - 1;
				k = blocks_done;
				break;
			}

			if (k != blocks_done) {
				ql_log(ql_log_warn, vha, 0x302f,
				    "unexpected tag values tag:lba=%x:%llx)\n",
				    e_ref_tag, (unsigned long long)lba_s);
				return 1;
			}

			spt = page_address(sg_page(sg)) + sg->offset;
			spt += j;

			spt->app_tag = T10_PI_APP_ESCAPE;
			if (scsi_get_prot_type(cmd) == SCSI_PROT_DIF_TYPE3)
				spt->ref_tag = T10_PI_REF_ESCAPE;
		}

		return 0;
	}

	/* check guard */
	if (e_guard != a_guard) {
		scsi_build_sense(cmd, 1, ILLEGAL_REQUEST, 0x10, 0x1);
		set_host_byte(cmd, DID_ABORT);
		return 1;
	}

	/* check ref tag */
	if (e_ref_tag != a_ref_tag) {
		scsi_build_sense(cmd, 1, ILLEGAL_REQUEST, 0x10, 0x3);
		set_host_byte(cmd, DID_ABORT);
		return 1;
	}

	/* check appl tag */
	if (e_app_tag != a_app_tag) {
		scsi_build_sense(cmd, 1, ILLEGAL_REQUEST, 0x10, 0x2);
		set_host_byte(cmd, DID_ABORT);
		return 1;
	}

	return 1;
}

static void
qla25xx_process_bidir_status_iocb(scsi_qla_host_t *vha, void *pkt,
				  struct req_que *req, uint32_t index)
{
	struct qla_hw_data *ha = vha->hw;
	srb_t *sp;
	uint16_t	comp_status;
	uint16_t	scsi_status;
	uint16_t thread_id;
	uint32_t rval = EXT_STATUS_OK;
	struct bsg_job *bsg_job = NULL;
	struct fc_bsg_request *bsg_request;
	struct fc_bsg_reply *bsg_reply;
	sts_entry_t *sts = pkt;
	struct sts_entry_24xx *sts24 = pkt;

	/* Validate handle. */
	if (index >= req->num_outstanding_cmds) {
		ql_log(ql_log_warn, vha, 0x70af,
		    "Invalid SCSI completion handle 0x%x.\n", index);
		set_bit(ISP_ABORT_NEEDED, &vha->dpc_flags);
		return;
	}

	sp = req->outstanding_cmds[index];
	if (!sp) {
		ql_log(ql_log_warn, vha, 0x70b0,
		    "Req:%d: Invalid ISP SCSI completion handle(0x%x)\n",
		    req->id, index);

		set_bit(ISP_ABORT_NEEDED, &vha->dpc_flags);
		return;
	}

	/* Free outstanding command slot. */
	req->outstanding_cmds[index] = NULL;
	bsg_job = sp->u.bsg_job;
	bsg_request = bsg_job->request;
	bsg_reply = bsg_job->reply;

	if (IS_FWI2_CAPABLE(ha)) {
		comp_status = le16_to_cpu(sts24->comp_status);
		scsi_status = le16_to_cpu(sts24->scsi_status) & SS_MASK;
	} else {
		comp_status = le16_to_cpu(sts->comp_status);
		scsi_status = le16_to_cpu(sts->scsi_status) & SS_MASK;
	}

	thread_id = bsg_request->rqst_data.h_vendor.vendor_cmd[1];
	switch (comp_status) {
	case CS_COMPLETE:
		if (scsi_status == 0) {
			bsg_reply->reply_payload_rcv_len =
					bsg_job->reply_payload.payload_len;
			vha->qla_stats.input_bytes +=
				bsg_reply->reply_payload_rcv_len;
			vha->qla_stats.input_requests++;
			rval = EXT_STATUS_OK;
		}
		goto done;

	case CS_DATA_OVERRUN:
		ql_dbg(ql_dbg_user, vha, 0x70b1,
		    "Command completed with data overrun thread_id=%d\n",
		    thread_id);
		rval = EXT_STATUS_DATA_OVERRUN;
		break;

	case CS_DATA_UNDERRUN:
		ql_dbg(ql_dbg_user, vha, 0x70b2,
		    "Command completed with data underrun thread_id=%d\n",
		    thread_id);
		rval = EXT_STATUS_DATA_UNDERRUN;
		break;
	case CS_BIDIR_RD_OVERRUN:
		ql_dbg(ql_dbg_user, vha, 0x70b3,
		    "Command completed with read data overrun thread_id=%d\n",
		    thread_id);
		rval = EXT_STATUS_DATA_OVERRUN;
		break;

	case CS_BIDIR_RD_WR_OVERRUN:
		ql_dbg(ql_dbg_user, vha, 0x70b4,
		    "Command completed with read and write data overrun "
		    "thread_id=%d\n", thread_id);
		rval = EXT_STATUS_DATA_OVERRUN;
		break;

	case CS_BIDIR_RD_OVERRUN_WR_UNDERRUN:
		ql_dbg(ql_dbg_user, vha, 0x70b5,
		    "Command completed with read data over and write data "
		    "underrun thread_id=%d\n", thread_id);
		rval = EXT_STATUS_DATA_OVERRUN;
		break;

	case CS_BIDIR_RD_UNDERRUN:
		ql_dbg(ql_dbg_user, vha, 0x70b6,
		    "Command completed with read data underrun "
		    "thread_id=%d\n", thread_id);
		rval = EXT_STATUS_DATA_UNDERRUN;
		break;

	case CS_BIDIR_RD_UNDERRUN_WR_OVERRUN:
		ql_dbg(ql_dbg_user, vha, 0x70b7,
		    "Command completed with read data under and write data "
		    "overrun thread_id=%d\n", thread_id);
		rval = EXT_STATUS_DATA_UNDERRUN;
		break;

	case CS_BIDIR_RD_WR_UNDERRUN:
		ql_dbg(ql_dbg_user, vha, 0x70b8,
		    "Command completed with read and write data underrun "
		    "thread_id=%d\n", thread_id);
		rval = EXT_STATUS_DATA_UNDERRUN;
		break;

	case CS_BIDIR_DMA:
		ql_dbg(ql_dbg_user, vha, 0x70b9,
		    "Command completed with data DMA error thread_id=%d\n",
		    thread_id);
		rval = EXT_STATUS_DMA_ERR;
		break;

	case CS_TIMEOUT:
		ql_dbg(ql_dbg_user, vha, 0x70ba,
		    "Command completed with timeout thread_id=%d\n",
		    thread_id);
		rval = EXT_STATUS_TIMEOUT;
		break;
	default:
		ql_dbg(ql_dbg_user, vha, 0x70bb,
		    "Command completed with completion status=0x%x "
		    "thread_id=%d\n", comp_status, thread_id);
		rval = EXT_STATUS_ERR;
		break;
	}
	bsg_reply->reply_payload_rcv_len = 0;

done:
	/* Return the vendor specific reply to API */
	bsg_reply->reply_data.vendor_reply.vendor_rsp[0] = rval;
	bsg_job->reply_len = sizeof(struct fc_bsg_reply);
	/* Always return DID_OK, bsg will send the vendor specific response
	 * in this case only */
	sp->done(sp, DID_OK << 16);

}

/**
 * qla2x00_status_entry() - Process a Status IOCB entry.
 * @vha: SCSI driver HA context
 * @rsp: response queue
 * @pkt: Entry pointer
 */
static void
qla2x00_status_entry(scsi_qla_host_t *vha, struct rsp_que *rsp, void *pkt)
{
	srb_t		*sp;
	fc_port_t	*fcport;
	struct scsi_cmnd *cp;
	sts_entry_t *sts = pkt;
	struct sts_entry_24xx *sts24 = pkt;
	uint16_t	comp_status;
	uint16_t	scsi_status;
	uint16_t	ox_id;
	uint8_t		lscsi_status;
	int32_t		resid;
	uint32_t sense_len, par_sense_len, rsp_info_len, resid_len,
	    fw_resid_len;
	uint8_t		*rsp_info, *sense_data;
	struct qla_hw_data *ha = vha->hw;
	uint32_t handle;
	uint16_t que;
	struct req_que *req;
	int logit = 1;
	int res = 0;
	uint16_t state_flags = 0;
	uint16_t sts_qual = 0;

	if (IS_FWI2_CAPABLE(ha)) {
		comp_status = le16_to_cpu(sts24->comp_status);
		scsi_status = le16_to_cpu(sts24->scsi_status) & SS_MASK;
		state_flags = le16_to_cpu(sts24->state_flags);
	} else {
		comp_status = le16_to_cpu(sts->comp_status);
		scsi_status = le16_to_cpu(sts->scsi_status) & SS_MASK;
	}
	handle = (uint32_t) LSW(sts->handle);
	que = MSW(sts->handle);
	req = ha->req_q_map[que];

	/* Check for invalid queue pointer */
	if (req == NULL ||
	    que >= find_first_zero_bit(ha->req_qid_map, ha->max_req_queues)) {
		ql_dbg(ql_dbg_io, vha, 0x3059,
		    "Invalid status handle (0x%x): Bad req pointer. req=%p, "
		    "que=%u.\n", sts->handle, req, que);
		return;
	}

	/* Validate handle. */
	if (handle < req->num_outstanding_cmds) {
		sp = req->outstanding_cmds[handle];
		if (!sp) {
			ql_dbg(ql_dbg_io, vha, 0x3075,
			    "%s(%ld): Already returned command for status handle (0x%x).\n",
			    __func__, vha->host_no, sts->handle);
			return;
		}
	} else {
		ql_dbg(ql_dbg_io, vha, 0x3017,
		    "Invalid status handle, out of range (0x%x).\n",
		    sts->handle);

		if (!test_bit(ABORT_ISP_ACTIVE, &vha->dpc_flags)) {
			if (IS_P3P_TYPE(ha))
				set_bit(FCOE_CTX_RESET_NEEDED, &vha->dpc_flags);
			else
				set_bit(ISP_ABORT_NEEDED, &vha->dpc_flags);
			qla2xxx_wake_dpc(vha);
		}
		return;
	}
	qla_put_iocbs(sp->qpair, &sp->iores);

	if (sp->cmd_type != TYPE_SRB) {
		req->outstanding_cmds[handle] = NULL;
		ql_dbg(ql_dbg_io, vha, 0x3015,
		    "Unknown sp->cmd_type %x %p).\n",
		    sp->cmd_type, sp);
		return;
	}

	/* NVME completion. */
	if (sp->type == SRB_NVME_CMD) {
		req->outstanding_cmds[handle] = NULL;
		qla24xx_nvme_iocb_entry(vha, req, pkt, sp);
		return;
	}

	if (unlikely((state_flags & BIT_1) && (sp->type == SRB_BIDI_CMD))) {
		qla25xx_process_bidir_status_iocb(vha, pkt, req, handle);
		return;
	}

	/* Task Management completion. */
	if (sp->type == SRB_TM_CMD) {
		qla24xx_tm_iocb_entry(vha, req, pkt);
		return;
	}

	sp->qpair->cmd_completion_cnt++;

	/* Fast path completion. */
	qla_chk_edif_rx_sa_delete_pending(vha, sp, sts24);
	sp->qpair->cmd_completion_cnt++;

	if (comp_status == CS_COMPLETE && scsi_status == 0) {
		qla2x00_process_completed_request(vha, req, handle);

		return;
	}

	req->outstanding_cmds[handle] = NULL;
	cp = GET_CMD_SP(sp);
	if (cp == NULL) {
		ql_dbg(ql_dbg_io, vha, 0x3018,
		    "Command already returned (0x%x/%p).\n",
		    sts->handle, sp);

		return;
	}

	lscsi_status = scsi_status & STATUS_MASK;

	fcport = sp->fcport;

	ox_id = 0;
	sense_len = par_sense_len = rsp_info_len = resid_len =
	    fw_resid_len = 0;
	if (IS_FWI2_CAPABLE(ha)) {
		if (scsi_status & SS_SENSE_LEN_VALID)
			sense_len = le32_to_cpu(sts24->sense_len);
		if (scsi_status & SS_RESPONSE_INFO_LEN_VALID)
			rsp_info_len = le32_to_cpu(sts24->rsp_data_len);
		if (scsi_status & (SS_RESIDUAL_UNDER | SS_RESIDUAL_OVER))
			resid_len = le32_to_cpu(sts24->rsp_residual_count);
		if (comp_status == CS_DATA_UNDERRUN)
			fw_resid_len = le32_to_cpu(sts24->residual_len);
		rsp_info = sts24->data;
		sense_data = sts24->data;
		host_to_fcp_swap(sts24->data, sizeof(sts24->data));
		ox_id = le16_to_cpu(sts24->ox_id);
		par_sense_len = sizeof(sts24->data);
		sts_qual = le16_to_cpu(sts24->status_qualifier);
	} else {
		if (scsi_status & SS_SENSE_LEN_VALID)
			sense_len = le16_to_cpu(sts->req_sense_length);
		if (scsi_status & SS_RESPONSE_INFO_LEN_VALID)
			rsp_info_len = le16_to_cpu(sts->rsp_info_len);
		resid_len = le32_to_cpu(sts->residual_length);
		rsp_info = sts->rsp_info;
		sense_data = sts->req_sense_data;
		par_sense_len = sizeof(sts->req_sense_data);
	}

	/* Check for any FCP transport errors. */
	if (scsi_status & SS_RESPONSE_INFO_LEN_VALID) {
		/* Sense data lies beyond any FCP RESPONSE data. */
		if (IS_FWI2_CAPABLE(ha)) {
			sense_data += rsp_info_len;
			par_sense_len -= rsp_info_len;
		}
		if (rsp_info_len > 3 && rsp_info[3]) {
			ql_dbg(ql_dbg_io, fcport->vha, 0x3019,
			    "FCP I/O protocol failure (0x%x/0x%x).\n",
			    rsp_info_len, rsp_info[3]);

			res = DID_BUS_BUSY << 16;
			goto out;
		}
	}

	/* Check for overrun. */
	if (IS_FWI2_CAPABLE(ha) && comp_status == CS_COMPLETE &&
	    scsi_status & SS_RESIDUAL_OVER)
		comp_status = CS_DATA_OVERRUN;

	/*
	 * Check retry_delay_timer value if we receive a busy or
	 * queue full.
	 */
	if (unlikely(lscsi_status == SAM_STAT_TASK_SET_FULL ||
		     lscsi_status == SAM_STAT_BUSY))
		qla2x00_set_retry_delay_timestamp(fcport, sts_qual);

	/*
	 * Based on Host and scsi status generate status code for Linux
	 */
	switch (comp_status) {
	case CS_COMPLETE:
	case CS_QUEUE_FULL:
		if (scsi_status == 0) {
			res = DID_OK << 16;
			break;
		}
		if (scsi_status & (SS_RESIDUAL_UNDER | SS_RESIDUAL_OVER)) {
			resid = resid_len;
			scsi_set_resid(cp, resid);

			if (!lscsi_status &&
			    ((unsigned)(scsi_bufflen(cp) - resid) <
			     cp->underflow)) {
				ql_dbg(ql_dbg_io, fcport->vha, 0x301a,
				    "Mid-layer underflow detected (0x%x of 0x%x bytes).\n",
				    resid, scsi_bufflen(cp));

				res = DID_ERROR << 16;
				break;
			}
		}
		res = DID_OK << 16 | lscsi_status;

		if (lscsi_status == SAM_STAT_TASK_SET_FULL) {
			ql_dbg(ql_dbg_io, fcport->vha, 0x301b,
			    "QUEUE FULL detected.\n");
			break;
		}
		logit = 0;
		if (lscsi_status != SS_CHECK_CONDITION)
			break;

		memset(cp->sense_buffer, 0, SCSI_SENSE_BUFFERSIZE);
		if (!(scsi_status & SS_SENSE_LEN_VALID))
			break;

		qla2x00_handle_sense(sp, sense_data, par_sense_len, sense_len,
		    rsp, res);
		break;

	case CS_DATA_UNDERRUN:
		/* Use F/W calculated residual length. */
		resid = IS_FWI2_CAPABLE(ha) ? fw_resid_len : resid_len;
		scsi_set_resid(cp, resid);
		if (scsi_status & SS_RESIDUAL_UNDER) {
			if (IS_FWI2_CAPABLE(ha) && fw_resid_len != resid_len) {
				ql_log(ql_log_warn, fcport->vha, 0x301d,
				       "Dropped frame(s) detected (0x%x of 0x%x bytes).\n",
				       resid, scsi_bufflen(cp));

				vha->interface_err_cnt++;

				res = DID_ERROR << 16 | lscsi_status;
				goto check_scsi_status;
			}

			if (!lscsi_status &&
			    ((unsigned)(scsi_bufflen(cp) - resid) <
			    cp->underflow)) {
				ql_dbg(ql_dbg_io, fcport->vha, 0x301e,
				    "Mid-layer underflow detected (0x%x of 0x%x bytes).\n",
				    resid, scsi_bufflen(cp));

				res = DID_ERROR << 16;
				break;
			}
		} else if (lscsi_status != SAM_STAT_TASK_SET_FULL &&
			    lscsi_status != SAM_STAT_BUSY) {
			/*
			 * scsi status of task set and busy are considered to be
			 * task not completed.
			 */

			ql_log(ql_log_warn, fcport->vha, 0x301f,
			       "Dropped frame(s) detected (0x%x of 0x%x bytes).\n",
			       resid, scsi_bufflen(cp));

			vha->interface_err_cnt++;

			res = DID_ERROR << 16 | lscsi_status;
			goto check_scsi_status;
		} else {
			ql_dbg(ql_dbg_io, fcport->vha, 0x3030,
			    "scsi_status: 0x%x, lscsi_status: 0x%x\n",
			    scsi_status, lscsi_status);
		}

		res = DID_OK << 16 | lscsi_status;
		logit = 0;

check_scsi_status:
		/*
		 * Check to see if SCSI Status is non zero. If so report SCSI
		 * Status.
		 */
		if (lscsi_status != 0) {
			if (lscsi_status == SAM_STAT_TASK_SET_FULL) {
				ql_dbg(ql_dbg_io, fcport->vha, 0x3020,
				    "QUEUE FULL detected.\n");
				logit = 1;
				break;
			}
			if (lscsi_status != SS_CHECK_CONDITION)
				break;

			memset(cp->sense_buffer, 0, SCSI_SENSE_BUFFERSIZE);
			if (!(scsi_status & SS_SENSE_LEN_VALID))
				break;

			qla2x00_handle_sense(sp, sense_data, par_sense_len,
			    sense_len, rsp, res);
		}
		break;

	case CS_PORT_LOGGED_OUT:
	case CS_PORT_CONFIG_CHG:
	case CS_PORT_BUSY:
	case CS_INCOMPLETE:
	case CS_PORT_UNAVAILABLE:
	case CS_TIMEOUT:
	case CS_RESET:

		/*
		 * We are going to have the fc class block the rport
		 * while we try to recover so instruct the mid layer
		 * to requeue until the class decides how to handle this.
		 */
		res = DID_TRANSPORT_DISRUPTED << 16;

		if (comp_status == CS_TIMEOUT) {
			if (IS_FWI2_CAPABLE(ha))
				break;
			else if ((le16_to_cpu(sts->status_flags) &
			    SF_LOGOUT_SENT) == 0)
				break;
		}

		if (atomic_read(&fcport->state) == FCS_ONLINE) {
			ql_dbg(ql_dbg_disc, fcport->vha, 0x3021,
				"Port to be marked lost on fcport=%02x%02x%02x, current "
				"port state= %s comp_status %x.\n", fcport->d_id.b.domain,
				fcport->d_id.b.area, fcport->d_id.b.al_pa,
				port_state_str[FCS_ONLINE],
				comp_status);

			qlt_schedule_sess_for_deletion(fcport);
		}

		break;

	case CS_ABORTED:
		res = DID_RESET << 16;
		break;

	case CS_DIF_ERROR:
		logit = qla2x00_handle_dif_error(sp, sts24);
		res = cp->result;
		break;

	case CS_TRANSPORT:
		res = DID_ERROR << 16;
		vha->hw_err_cnt++;

		if (!IS_PI_SPLIT_DET_CAPABLE(ha))
			break;

		if (state_flags & BIT_4)
			scmd_printk(KERN_WARNING, cp,
			    "Unsupported device '%s' found.\n",
			    cp->device->vendor);
		break;

	case CS_DMA:
		ql_log(ql_log_info, fcport->vha, 0x3022,
		    "CS_DMA error: 0x%x-0x%x (0x%x) nexus=%ld:%d:%llu portid=%06x oxid=0x%x cdb=%10phN len=0x%x rsp_info=0x%x resid=0x%x fw_resid=0x%x sp=%p cp=%p.\n",
		    comp_status, scsi_status, res, vha->host_no,
		    cp->device->id, cp->device->lun, fcport->d_id.b24,
		    ox_id, cp->cmnd, scsi_bufflen(cp), rsp_info_len,
		    resid_len, fw_resid_len, sp, cp);
		ql_dump_buffer(ql_dbg_tgt + ql_dbg_verbose, vha, 0xe0ee,
		    pkt, sizeof(*sts24));
		res = DID_ERROR << 16;
		vha->hw_err_cnt++;
		break;
	default:
		res = DID_ERROR << 16;
		break;
	}

out:
	if (logit)
		ql_log(ql_log_warn, fcport->vha, 0x3022,
		       "FCP command status: 0x%x-0x%x (0x%x) nexus=%ld:%d:%llu portid=%02x%02x%02x oxid=0x%x cdb=%10phN len=0x%x rsp_info=0x%x resid=0x%x fw_resid=0x%x sp=%p cp=%p.\n",
		       comp_status, scsi_status, res, vha->host_no,
		       cp->device->id, cp->device->lun, fcport->d_id.b.domain,
		       fcport->d_id.b.area, fcport->d_id.b.al_pa, ox_id,
		       cp->cmnd, scsi_bufflen(cp), rsp_info_len,
		       resid_len, fw_resid_len, sp, cp);

	if (rsp->status_srb == NULL)
		sp->done(sp, res);
}

/**
 * qla2x00_status_cont_entry() - Process a Status Continuations entry.
 * @rsp: response queue
 * @pkt: Entry pointer
 *
 * Extended sense data.
 */
static void
qla2x00_status_cont_entry(struct rsp_que *rsp, sts_cont_entry_t *pkt)
{
	uint8_t	sense_sz = 0;
	struct qla_hw_data *ha = rsp->hw;
	struct scsi_qla_host *vha = pci_get_drvdata(ha->pdev);
	srb_t *sp = rsp->status_srb;
	struct scsi_cmnd *cp;
	uint32_t sense_len;
	uint8_t *sense_ptr;

	if (!sp || !GET_CMD_SENSE_LEN(sp))
		return;

	sense_len = GET_CMD_SENSE_LEN(sp);
	sense_ptr = GET_CMD_SENSE_PTR(sp);

	cp = GET_CMD_SP(sp);
	if (cp == NULL) {
		ql_log(ql_log_warn, vha, 0x3025,
		    "cmd is NULL: already returned to OS (sp=%p).\n", sp);

		rsp->status_srb = NULL;
		return;
	}

	if (sense_len > sizeof(pkt->data))
		sense_sz = sizeof(pkt->data);
	else
		sense_sz = sense_len;

	/* Move sense data. */
	if (IS_FWI2_CAPABLE(ha))
		host_to_fcp_swap(pkt->data, sizeof(pkt->data));
	memcpy(sense_ptr, pkt->data, sense_sz);
	ql_dump_buffer(ql_dbg_io + ql_dbg_buffer, vha, 0x302c,
		sense_ptr, sense_sz);

	sense_len -= sense_sz;
	sense_ptr += sense_sz;

	SET_CMD_SENSE_PTR(sp, sense_ptr);
	SET_CMD_SENSE_LEN(sp, sense_len);

	/* Place command on done queue. */
	if (sense_len == 0) {
		rsp->status_srb = NULL;
		sp->done(sp, cp->result);
	}
}

/**
 * qla2x00_error_entry() - Process an error entry.
 * @vha: SCSI driver HA context
 * @rsp: response queue
 * @pkt: Entry pointer
 * return : 1=allow further error analysis. 0=no additional error analysis.
 */
static int
qla2x00_error_entry(scsi_qla_host_t *vha, struct rsp_que *rsp, sts_entry_t *pkt)
{
	srb_t *sp;
	struct qla_hw_data *ha = vha->hw;
	const char func[] = "ERROR-IOCB";
	uint16_t que = MSW(pkt->handle);
	struct req_que *req = NULL;
	int res = DID_ERROR << 16;

	ql_dbg(ql_dbg_async, vha, 0x502a,
	    "iocb type %xh with error status %xh, handle %xh, rspq id %d\n",
	    pkt->entry_type, pkt->entry_status, pkt->handle, rsp->id);

	if (que >= ha->max_req_queues || !ha->req_q_map[que])
		goto fatal;

	req = ha->req_q_map[que];

	if (pkt->entry_status & RF_BUSY)
		res = DID_BUS_BUSY << 16;

	if ((pkt->handle & ~QLA_TGT_HANDLE_MASK) == QLA_TGT_SKIP_HANDLE)
		return 0;

	switch (pkt->entry_type) {
	case NOTIFY_ACK_TYPE:
	case STATUS_TYPE:
	case STATUS_CONT_TYPE:
	case LOGINOUT_PORT_IOCB_TYPE:
	case CT_IOCB_TYPE:
	case ELS_IOCB_TYPE:
	case ABORT_IOCB_TYPE:
	case MBX_IOCB_TYPE:
	default:
		sp = qla2x00_get_sp_from_handle(vha, func, req, pkt);
		if (sp) {
			qla_put_iocbs(sp->qpair, &sp->iores);
			sp->done(sp, res);
			return 0;
		}
		break;

	case SA_UPDATE_IOCB_TYPE:
	case ABTS_RESP_24XX:
	case CTIO_TYPE7:
	case CTIO_CRC2:
		return 1;
	}
fatal:
	ql_log(ql_log_warn, vha, 0x5030,
	    "Error entry - invalid handle/queue (%04x).\n", que);
	return 0;
}

/**
 * qla24xx_mbx_completion() - Process mailbox command completions.
 * @vha: SCSI driver HA context
 * @mb0: Mailbox0 register
 */
static void
qla24xx_mbx_completion(scsi_qla_host_t *vha, uint16_t mb0)
{
	uint16_t	cnt;
	uint32_t	mboxes;
	__le16 __iomem *wptr;
	struct qla_hw_data *ha = vha->hw;
	struct device_reg_24xx __iomem *reg = &ha->iobase->isp24;

	/* Read all mbox registers? */
	WARN_ON_ONCE(ha->mbx_count > 32);
	mboxes = (1ULL << ha->mbx_count) - 1;
	if (!ha->mcp)
		ql_dbg(ql_dbg_async, vha, 0x504e, "MBX pointer ERROR.\n");
	else
		mboxes = ha->mcp->in_mb;

	/* Load return mailbox registers. */
	ha->flags.mbox_int = 1;
	ha->mailbox_out[0] = mb0;
	mboxes >>= 1;
	wptr = &reg->mailbox1;

	for (cnt = 1; cnt < ha->mbx_count; cnt++) {
		if (mboxes & BIT_0)
			ha->mailbox_out[cnt] = rd_reg_word(wptr);

		mboxes >>= 1;
		wptr++;
	}
}

static void
qla24xx_abort_iocb_entry(scsi_qla_host_t *vha, struct req_que *req,
	struct abort_entry_24xx *pkt)
{
	const char func[] = "ABT_IOCB";
	srb_t *sp;
	srb_t *orig_sp = NULL;
	struct srb_iocb *abt;

	sp = qla2x00_get_sp_from_handle(vha, func, req, pkt);
	if (!sp)
		return;

	abt = &sp->u.iocb_cmd;
	abt->u.abt.comp_status = pkt->comp_status;
	orig_sp = sp->cmd_sp;
	/* Need to pass original sp */
	if (orig_sp)
		qla_nvme_abort_process_comp_status(pkt, orig_sp);

	sp->done(sp, 0);
}

void qla24xx_nvme_ls4_iocb(struct scsi_qla_host *vha,
    struct pt_ls4_request *pkt, struct req_que *req)
{
	srb_t *sp;
	const char func[] = "LS4_IOCB";
	uint16_t comp_status;

	sp = qla2x00_get_sp_from_handle(vha, func, req, pkt);
	if (!sp)
		return;

	comp_status = le16_to_cpu(pkt->status);
	sp->done(sp, comp_status);
}

/**
 * qla_chk_cont_iocb_avail - check for all continuation iocbs are available
 *   before iocb processing can start.
 * @vha: host adapter pointer
 * @rsp: respond queue
 * @pkt: head iocb describing how many continuation iocb
 * Return: 0 all iocbs has arrived, xx- all iocbs have not arrived.
 */
static int qla_chk_cont_iocb_avail(struct scsi_qla_host *vha,
	struct rsp_que *rsp, response_t *pkt)
{
	int start_pkt_ring_index, end_pkt_ring_index, n_ring_index;
	response_t *end_pkt;
	int rc = 0;
	u32 rsp_q_in;

	if (pkt->entry_count == 1)
		return rc;

	/* ring_index was pre-increment. set it back to current pkt */
	if (rsp->ring_index == 0)
		start_pkt_ring_index = rsp->length - 1;
	else
		start_pkt_ring_index = rsp->ring_index - 1;

	if ((start_pkt_ring_index + pkt->entry_count) >= rsp->length)
		end_pkt_ring_index = start_pkt_ring_index + pkt->entry_count -
			rsp->length - 1;
	else
		end_pkt_ring_index = start_pkt_ring_index + pkt->entry_count - 1;

	end_pkt = rsp->ring + end_pkt_ring_index;

	/*  next pkt = end_pkt + 1 */
	n_ring_index = end_pkt_ring_index + 1;
	if (n_ring_index >= rsp->length)
		n_ring_index = 0;

	rsp_q_in = rsp->qpair->use_shadow_reg ? *rsp->in_ptr :
		rd_reg_dword(rsp->rsp_q_in);

	/* rsp_q_in is either wrapped or pointing beyond endpkt */
	if ((rsp_q_in < start_pkt_ring_index && rsp_q_in < n_ring_index) ||
			rsp_q_in >= n_ring_index)
		/* all IOCBs arrived. */
		rc = 0;
	else
		rc = -EIO;

	ql_dbg(ql_dbg_init + ql_dbg_verbose, vha, 0x5091,
	    "%s - ring %p pkt %p end pkt %p entry count %#x rsp_q_in %d rc %d\n",
	    __func__, rsp->ring, pkt, end_pkt, pkt->entry_count,
	    rsp_q_in, rc);

	return rc;
}

/**
 * qla24xx_process_response_queue() - Process response queue entries.
 * @vha: SCSI driver HA context
 * @rsp: response queue
 */
void qla24xx_process_response_queue(struct scsi_qla_host *vha,
	struct rsp_que *rsp)
{
	struct sts_entry_24xx *pkt;
	struct qla_hw_data *ha = vha->hw;
	struct purex_entry_24xx *purex_entry;
	struct purex_item *pure_item;

	if (!ha->flags.fw_started)
		return;

	if (rsp->qpair->cpuid != smp_processor_id() || !rsp->qpair->rcv_intr) {
		rsp->qpair->rcv_intr = 1;
		qla_cpu_update(rsp->qpair, smp_processor_id());
	}

	while (rsp->ring_ptr->signature != RESPONSE_PROCESSED) {
		pkt = (struct sts_entry_24xx *)rsp->ring_ptr;

		rsp->ring_index++;
		if (rsp->ring_index == rsp->length) {
			rsp->ring_index = 0;
			rsp->ring_ptr = rsp->ring;
		} else {
			rsp->ring_ptr++;
		}

		if (pkt->entry_status != 0) {
			if (qla2x00_error_entry(vha, rsp, (sts_entry_t *) pkt))
				goto process_err;

			((response_t *)pkt)->signature = RESPONSE_PROCESSED;
			wmb();
			continue;
		}
process_err:

		switch (pkt->entry_type) {
		case STATUS_TYPE:
			qla2x00_status_entry(vha, rsp, pkt);
			break;
		case STATUS_CONT_TYPE:
			qla2x00_status_cont_entry(rsp, (sts_cont_entry_t *)pkt);
			break;
		case VP_RPT_ID_IOCB_TYPE:
			qla24xx_report_id_acquisition(vha,
			    (struct vp_rpt_id_entry_24xx *)pkt);
			break;
		case LOGINOUT_PORT_IOCB_TYPE:
			qla24xx_logio_entry(vha, rsp->req,
			    (struct logio_entry_24xx *)pkt);
			break;
		case CT_IOCB_TYPE:
			qla24xx_els_ct_entry(vha, rsp->req, pkt, CT_IOCB_TYPE);
			break;
		case ELS_IOCB_TYPE:
			qla24xx_els_ct_entry(vha, rsp->req, pkt, ELS_IOCB_TYPE);
			break;
		case ABTS_RECV_24XX:
			if (qla_ini_mode_enabled(vha)) {
				pure_item = qla24xx_copy_std_pkt(vha, pkt);
				if (!pure_item)
					break;
				qla24xx_queue_purex_item(vha, pure_item,
							 qla24xx_process_abts);
				break;
			}
			if (IS_QLA83XX(ha) || IS_QLA27XX(ha) ||
			    IS_QLA28XX(ha)) {
				/* ensure that the ATIO queue is empty */
				qlt_handle_abts_recv(vha, rsp,
				    (response_t *)pkt);
				break;
			} else {
				qlt_24xx_process_atio_queue(vha, 1);
			}
			fallthrough;
		case ABTS_RESP_24XX:
		case CTIO_TYPE7:
		case CTIO_CRC2:
			qlt_response_pkt_all_vps(vha, rsp, (response_t *)pkt);
			break;
		case PT_LS4_REQUEST:
			qla24xx_nvme_ls4_iocb(vha, (struct pt_ls4_request *)pkt,
			    rsp->req);
			break;
		case NOTIFY_ACK_TYPE:
			if (pkt->handle == QLA_TGT_SKIP_HANDLE)
				qlt_response_pkt_all_vps(vha, rsp,
				    (response_t *)pkt);
			else
				qla24xxx_nack_iocb_entry(vha, rsp->req,
					(struct nack_to_isp *)pkt);
			break;
		case MARKER_TYPE:
			/* Do nothing in this case, this check is to prevent it
			 * from falling into default case
			 */
			break;
		case ABORT_IOCB_TYPE:
			qla24xx_abort_iocb_entry(vha, rsp->req,
			    (struct abort_entry_24xx *)pkt);
			break;
		case MBX_IOCB_TYPE:
			qla24xx_mbx_iocb_entry(vha, rsp->req,
			    (struct mbx_24xx_entry *)pkt);
			break;
		case VP_CTRL_IOCB_TYPE:
			qla_ctrlvp_completed(vha, rsp->req,
			    (struct vp_ctrl_entry_24xx *)pkt);
			break;
		case PUREX_IOCB_TYPE:
			purex_entry = (void *)pkt;
			switch (purex_entry->els_frame_payload[3]) {
			case ELS_RDP:
				pure_item = qla24xx_copy_std_pkt(vha, pkt);
				if (!pure_item)
					break;
				qla24xx_queue_purex_item(vha, pure_item,
						 qla24xx_process_purex_rdp);
				break;
			case ELS_FPIN:
				if (!vha->hw->flags.scm_enabled) {
					ql_log(ql_log_warn, vha, 0x5094,
					       "SCM not active for this port\n");
					break;
				}
				pure_item = qla27xx_copy_fpin_pkt(vha,
							  (void **)&pkt, &rsp);
				if (!pure_item)
					break;
				qla24xx_queue_purex_item(vha, pure_item,
						 qla27xx_process_purex_fpin);
				break;

<<<<<<< HEAD
			case ELS_AUTH_ELS:
				if (qla_chk_cont_iocb_avail(vha, rsp, (response_t *)pkt)) {
					ql_dbg(ql_dbg_init, vha, 0x5091,
					    "Defer processing ELS opcode %#x...\n",
					    purex_entry->els_frame_payload[3]);
					return;
				}
				qla24xx_auth_els(vha, (void **)&pkt, &rsp);
				break;
=======
>>>>>>> 7d2a07b7
			default:
				ql_log(ql_log_warn, vha, 0x509c,
				       "Discarding ELS Request opcode 0x%x\n",
				       purex_entry->els_frame_payload[3]);
			}
			break;
<<<<<<< HEAD
		case SA_UPDATE_IOCB_TYPE:
			qla28xx_sa_update_iocb_entry(vha, rsp->req,
				(struct sa_update_28xx *)pkt);
			break;

=======
>>>>>>> 7d2a07b7
		default:
			/* Type Not Supported. */
			ql_dbg(ql_dbg_async, vha, 0x5042,
			       "Received unknown response pkt type 0x%x entry status=%x.\n",
			       pkt->entry_type, pkt->entry_status);
			break;
		}
		((response_t *)pkt)->signature = RESPONSE_PROCESSED;
		wmb();
	}

	/* Adjust ring index */
	if (IS_P3P_TYPE(ha)) {
		struct device_reg_82xx __iomem *reg = &ha->iobase->isp82;

		wrt_reg_dword(&reg->rsp_q_out[0], rsp->ring_index);
	} else {
		wrt_reg_dword(rsp->rsp_q_out, rsp->ring_index);
	}
}

static void
qla2xxx_check_risc_status(scsi_qla_host_t *vha)
{
	int rval;
	uint32_t cnt;
	struct qla_hw_data *ha = vha->hw;
	struct device_reg_24xx __iomem *reg = &ha->iobase->isp24;

	if (!IS_QLA25XX(ha) && !IS_QLA81XX(ha) && !IS_QLA83XX(ha) &&
	    !IS_QLA27XX(ha) && !IS_QLA28XX(ha))
		return;

	rval = QLA_SUCCESS;
	wrt_reg_dword(&reg->iobase_addr, 0x7C00);
	rd_reg_dword(&reg->iobase_addr);
	wrt_reg_dword(&reg->iobase_window, 0x0001);
	for (cnt = 10000; (rd_reg_dword(&reg->iobase_window) & BIT_0) == 0 &&
	    rval == QLA_SUCCESS; cnt--) {
		if (cnt) {
			wrt_reg_dword(&reg->iobase_window, 0x0001);
			udelay(10);
		} else
			rval = QLA_FUNCTION_TIMEOUT;
	}
	if (rval == QLA_SUCCESS)
		goto next_test;

	rval = QLA_SUCCESS;
	wrt_reg_dword(&reg->iobase_window, 0x0003);
	for (cnt = 100; (rd_reg_dword(&reg->iobase_window) & BIT_0) == 0 &&
	    rval == QLA_SUCCESS; cnt--) {
		if (cnt) {
			wrt_reg_dword(&reg->iobase_window, 0x0003);
			udelay(10);
		} else
			rval = QLA_FUNCTION_TIMEOUT;
	}
	if (rval != QLA_SUCCESS)
		goto done;

next_test:
	if (rd_reg_dword(&reg->iobase_c8) & BIT_3)
		ql_log(ql_log_info, vha, 0x504c,
		    "Additional code -- 0x55AA.\n");

done:
	wrt_reg_dword(&reg->iobase_window, 0x0000);
	rd_reg_dword(&reg->iobase_window);
}

/**
 * qla24xx_intr_handler() - Process interrupts for the ISP23xx and ISP24xx.
 * @irq: interrupt number
 * @dev_id: SCSI driver HA context
 *
 * Called by system whenever the host adapter generates an interrupt.
 *
 * Returns handled flag.
 */
irqreturn_t
qla24xx_intr_handler(int irq, void *dev_id)
{
	scsi_qla_host_t	*vha;
	struct qla_hw_data *ha;
	struct device_reg_24xx __iomem *reg;
	int		status;
	unsigned long	iter;
	uint32_t	stat;
	uint32_t	hccr;
	uint16_t	mb[8];
	struct rsp_que *rsp;
	unsigned long	flags;
	bool process_atio = false;

	rsp = (struct rsp_que *) dev_id;
	if (!rsp) {
		ql_log(ql_log_info, NULL, 0x5059,
		    "%s: NULL response queue pointer.\n", __func__);
		return IRQ_NONE;
	}

	ha = rsp->hw;
	reg = &ha->iobase->isp24;
	status = 0;

	if (unlikely(pci_channel_offline(ha->pdev)))
		return IRQ_HANDLED;

	spin_lock_irqsave(&ha->hardware_lock, flags);
	vha = pci_get_drvdata(ha->pdev);
	for (iter = 50; iter--; ) {
		stat = rd_reg_dword(&reg->host_status);
		if (qla2x00_check_reg32_for_disconnect(vha, stat))
			break;
		if (stat & HSRX_RISC_PAUSED) {
			if (unlikely(pci_channel_offline(ha->pdev)))
				break;

			hccr = rd_reg_dword(&reg->hccr);

			ql_log(ql_log_warn, vha, 0x504b,
			    "RISC paused -- HCCR=%x, Dumping firmware.\n",
			    hccr);

			qla2xxx_check_risc_status(vha);

			ha->isp_ops->fw_dump(vha);
			set_bit(ISP_ABORT_NEEDED, &vha->dpc_flags);
			break;
		} else if ((stat & HSRX_RISC_INT) == 0)
			break;

		switch (stat & 0xff) {
		case INTR_ROM_MB_SUCCESS:
		case INTR_ROM_MB_FAILED:
		case INTR_MB_SUCCESS:
		case INTR_MB_FAILED:
			qla24xx_mbx_completion(vha, MSW(stat));
			status |= MBX_INTERRUPT;

			break;
		case INTR_ASYNC_EVENT:
			mb[0] = MSW(stat);
			mb[1] = rd_reg_word(&reg->mailbox1);
			mb[2] = rd_reg_word(&reg->mailbox2);
			mb[3] = rd_reg_word(&reg->mailbox3);
			qla2x00_async_event(vha, rsp, mb);
			break;
		case INTR_RSP_QUE_UPDATE:
		case INTR_RSP_QUE_UPDATE_83XX:
			qla24xx_process_response_queue(vha, rsp);
			break;
		case INTR_ATIO_QUE_UPDATE_27XX:
		case INTR_ATIO_QUE_UPDATE:
			process_atio = true;
			break;
		case INTR_ATIO_RSP_QUE_UPDATE:
			process_atio = true;
			qla24xx_process_response_queue(vha, rsp);
			break;
		default:
			ql_dbg(ql_dbg_async, vha, 0x504f,
			    "Unrecognized interrupt type (%d).\n", stat * 0xff);
			break;
		}
		wrt_reg_dword(&reg->hccr, HCCRX_CLR_RISC_INT);
		rd_reg_dword_relaxed(&reg->hccr);
		if (unlikely(IS_QLA83XX(ha) && (ha->pdev->revision == 1)))
			ndelay(3500);
	}
	qla2x00_handle_mbx_completion(ha, status);
	spin_unlock_irqrestore(&ha->hardware_lock, flags);

	if (process_atio) {
		spin_lock_irqsave(&ha->tgt.atio_lock, flags);
		qlt_24xx_process_atio_queue(vha, 0);
		spin_unlock_irqrestore(&ha->tgt.atio_lock, flags);
	}

	return IRQ_HANDLED;
}

static irqreturn_t
qla24xx_msix_rsp_q(int irq, void *dev_id)
{
	struct qla_hw_data *ha;
	struct rsp_que *rsp;
	struct device_reg_24xx __iomem *reg;
	struct scsi_qla_host *vha;
	unsigned long flags;

	rsp = (struct rsp_que *) dev_id;
	if (!rsp) {
		ql_log(ql_log_info, NULL, 0x505a,
		    "%s: NULL response queue pointer.\n", __func__);
		return IRQ_NONE;
	}
	ha = rsp->hw;
	reg = &ha->iobase->isp24;

	spin_lock_irqsave(&ha->hardware_lock, flags);

	vha = pci_get_drvdata(ha->pdev);
	qla24xx_process_response_queue(vha, rsp);
	if (!ha->flags.disable_msix_handshake) {
		wrt_reg_dword(&reg->hccr, HCCRX_CLR_RISC_INT);
		rd_reg_dword_relaxed(&reg->hccr);
	}
	spin_unlock_irqrestore(&ha->hardware_lock, flags);

	return IRQ_HANDLED;
}

static irqreturn_t
qla24xx_msix_default(int irq, void *dev_id)
{
	scsi_qla_host_t	*vha;
	struct qla_hw_data *ha;
	struct rsp_que *rsp;
	struct device_reg_24xx __iomem *reg;
	int		status;
	uint32_t	stat;
	uint32_t	hccr;
	uint16_t	mb[8];
	unsigned long flags;
	bool process_atio = false;

	rsp = (struct rsp_que *) dev_id;
	if (!rsp) {
		ql_log(ql_log_info, NULL, 0x505c,
		    "%s: NULL response queue pointer.\n", __func__);
		return IRQ_NONE;
	}
	ha = rsp->hw;
	reg = &ha->iobase->isp24;
	status = 0;

	spin_lock_irqsave(&ha->hardware_lock, flags);
	vha = pci_get_drvdata(ha->pdev);
	do {
		stat = rd_reg_dword(&reg->host_status);
		if (qla2x00_check_reg32_for_disconnect(vha, stat))
			break;
		if (stat & HSRX_RISC_PAUSED) {
			if (unlikely(pci_channel_offline(ha->pdev)))
				break;

			hccr = rd_reg_dword(&reg->hccr);

			ql_log(ql_log_info, vha, 0x5050,
			    "RISC paused -- HCCR=%x, Dumping firmware.\n",
			    hccr);

			qla2xxx_check_risc_status(vha);
			vha->hw_err_cnt++;

			ha->isp_ops->fw_dump(vha);
			set_bit(ISP_ABORT_NEEDED, &vha->dpc_flags);
			break;
		} else if ((stat & HSRX_RISC_INT) == 0)
			break;

		switch (stat & 0xff) {
		case INTR_ROM_MB_SUCCESS:
		case INTR_ROM_MB_FAILED:
		case INTR_MB_SUCCESS:
		case INTR_MB_FAILED:
			qla24xx_mbx_completion(vha, MSW(stat));
			status |= MBX_INTERRUPT;

			break;
		case INTR_ASYNC_EVENT:
			mb[0] = MSW(stat);
			mb[1] = rd_reg_word(&reg->mailbox1);
			mb[2] = rd_reg_word(&reg->mailbox2);
			mb[3] = rd_reg_word(&reg->mailbox3);
			qla2x00_async_event(vha, rsp, mb);
			break;
		case INTR_RSP_QUE_UPDATE:
		case INTR_RSP_QUE_UPDATE_83XX:
			qla24xx_process_response_queue(vha, rsp);
			break;
		case INTR_ATIO_QUE_UPDATE_27XX:
		case INTR_ATIO_QUE_UPDATE:
			process_atio = true;
			break;
		case INTR_ATIO_RSP_QUE_UPDATE:
			process_atio = true;
			qla24xx_process_response_queue(vha, rsp);
			break;
		default:
			ql_dbg(ql_dbg_async, vha, 0x5051,
			    "Unrecognized interrupt type (%d).\n", stat & 0xff);
			break;
		}
		wrt_reg_dword(&reg->hccr, HCCRX_CLR_RISC_INT);
	} while (0);
	qla2x00_handle_mbx_completion(ha, status);
	spin_unlock_irqrestore(&ha->hardware_lock, flags);

	if (process_atio) {
		spin_lock_irqsave(&ha->tgt.atio_lock, flags);
		qlt_24xx_process_atio_queue(vha, 0);
		spin_unlock_irqrestore(&ha->tgt.atio_lock, flags);
	}

	return IRQ_HANDLED;
}

irqreturn_t
qla2xxx_msix_rsp_q(int irq, void *dev_id)
{
	struct qla_hw_data *ha;
	struct qla_qpair *qpair;

	qpair = dev_id;
	if (!qpair) {
		ql_log(ql_log_info, NULL, 0x505b,
		    "%s: NULL response queue pointer.\n", __func__);
		return IRQ_NONE;
	}
	ha = qpair->hw;

	queue_work_on(smp_processor_id(), ha->wq, &qpair->q_work);

	return IRQ_HANDLED;
}

irqreturn_t
qla2xxx_msix_rsp_q_hs(int irq, void *dev_id)
{
	struct qla_hw_data *ha;
	struct qla_qpair *qpair;
	struct device_reg_24xx __iomem *reg;
	unsigned long flags;

	qpair = dev_id;
	if (!qpair) {
		ql_log(ql_log_info, NULL, 0x505b,
		    "%s: NULL response queue pointer.\n", __func__);
		return IRQ_NONE;
	}
	ha = qpair->hw;

	reg = &ha->iobase->isp24;
	spin_lock_irqsave(&ha->hardware_lock, flags);
	wrt_reg_dword(&reg->hccr, HCCRX_CLR_RISC_INT);
	spin_unlock_irqrestore(&ha->hardware_lock, flags);

	queue_work_on(smp_processor_id(), ha->wq, &qpair->q_work);

	return IRQ_HANDLED;
}

/* Interrupt handling helpers. */

struct qla_init_msix_entry {
	const char *name;
	irq_handler_t handler;
};

static const struct qla_init_msix_entry msix_entries[] = {
	{ "default", qla24xx_msix_default },
	{ "rsp_q", qla24xx_msix_rsp_q },
	{ "atio_q", qla83xx_msix_atio_q },
	{ "qpair_multiq", qla2xxx_msix_rsp_q },
	{ "qpair_multiq_hs", qla2xxx_msix_rsp_q_hs },
};

static const struct qla_init_msix_entry qla82xx_msix_entries[] = {
	{ "qla2xxx (default)", qla82xx_msix_default },
	{ "qla2xxx (rsp_q)", qla82xx_msix_rsp_q },
};

static int
qla24xx_enable_msix(struct qla_hw_data *ha, struct rsp_que *rsp)
{
	int i, ret;
	struct qla_msix_entry *qentry;
	scsi_qla_host_t *vha = pci_get_drvdata(ha->pdev);
	int min_vecs = QLA_BASE_VECTORS;
	struct irq_affinity desc = {
		.pre_vectors = QLA_BASE_VECTORS,
	};

	if (QLA_TGT_MODE_ENABLED() && (ql2xenablemsix != 0) &&
	    IS_ATIO_MSIX_CAPABLE(ha)) {
		desc.pre_vectors++;
		min_vecs++;
	}

	if (USER_CTRL_IRQ(ha) || !ha->mqiobase) {
		/* user wants to control IRQ setting for target mode */
		ret = pci_alloc_irq_vectors(ha->pdev, min_vecs,
		    min((u16)ha->msix_count, (u16)(num_online_cpus() + min_vecs)),
		    PCI_IRQ_MSIX);
	} else
		ret = pci_alloc_irq_vectors_affinity(ha->pdev, min_vecs,
		    min((u16)ha->msix_count, (u16)(num_online_cpus() + min_vecs)),
		    PCI_IRQ_MSIX | PCI_IRQ_AFFINITY,
		    &desc);

	if (ret < 0) {
		ql_log(ql_log_fatal, vha, 0x00c7,
		    "MSI-X: Failed to enable support, "
		    "giving   up -- %d/%d.\n",
		    ha->msix_count, ret);
		goto msix_out;
	} else if (ret < ha->msix_count) {
		ql_log(ql_log_info, vha, 0x00c6,
		    "MSI-X: Using %d vectors\n", ret);
		ha->msix_count = ret;
		/* Recalculate queue values */
		if (ha->mqiobase && (ql2xmqsupport || ql2xnvmeenable)) {
			ha->max_req_queues = ha->msix_count - 1;

			/* ATIOQ needs 1 vector. That's 1 less QPair */
			if (QLA_TGT_MODE_ENABLED())
				ha->max_req_queues--;

			ha->max_rsp_queues = ha->max_req_queues;

			ha->max_qpairs = ha->max_req_queues - 1;
			ql_dbg_pci(ql_dbg_init, ha->pdev, 0x0190,
			    "Adjusted Max no of queues pairs: %d.\n", ha->max_qpairs);
		}
	}
	vha->irq_offset = desc.pre_vectors;
	ha->msix_entries = kcalloc(ha->msix_count,
				   sizeof(struct qla_msix_entry),
				   GFP_KERNEL);
	if (!ha->msix_entries) {
		ql_log(ql_log_fatal, vha, 0x00c8,
		    "Failed to allocate memory for ha->msix_entries.\n");
		ret = -ENOMEM;
		goto free_irqs;
	}
	ha->flags.msix_enabled = 1;

	for (i = 0; i < ha->msix_count; i++) {
		qentry = &ha->msix_entries[i];
		qentry->vector = pci_irq_vector(ha->pdev, i);
		qentry->entry = i;
		qentry->have_irq = 0;
		qentry->in_use = 0;
		qentry->handle = NULL;
	}

	/* Enable MSI-X vectors for the base queue */
	for (i = 0; i < QLA_BASE_VECTORS; i++) {
		qentry = &ha->msix_entries[i];
		qentry->handle = rsp;
		rsp->msix = qentry;
		scnprintf(qentry->name, sizeof(qentry->name),
		    "qla2xxx%lu_%s", vha->host_no, msix_entries[i].name);
		if (IS_P3P_TYPE(ha))
			ret = request_irq(qentry->vector,
				qla82xx_msix_entries[i].handler,
				0, qla82xx_msix_entries[i].name, rsp);
		else
			ret = request_irq(qentry->vector,
				msix_entries[i].handler,
				0, qentry->name, rsp);
		if (ret)
			goto msix_register_fail;
		qentry->have_irq = 1;
		qentry->in_use = 1;
	}

	/*
	 * If target mode is enable, also request the vector for the ATIO
	 * queue.
	 */
	if (QLA_TGT_MODE_ENABLED() && (ql2xenablemsix != 0) &&
	    IS_ATIO_MSIX_CAPABLE(ha)) {
		qentry = &ha->msix_entries[QLA_ATIO_VECTOR];
		rsp->msix = qentry;
		qentry->handle = rsp;
		scnprintf(qentry->name, sizeof(qentry->name),
		    "qla2xxx%lu_%s", vha->host_no,
		    msix_entries[QLA_ATIO_VECTOR].name);
		qentry->in_use = 1;
		ret = request_irq(qentry->vector,
			msix_entries[QLA_ATIO_VECTOR].handler,
			0, qentry->name, rsp);
		qentry->have_irq = 1;
	}

msix_register_fail:
	if (ret) {
		ql_log(ql_log_fatal, vha, 0x00cb,
		    "MSI-X: unable to register handler -- %x/%d.\n",
		    qentry->vector, ret);
		qla2x00_free_irqs(vha);
		ha->mqenable = 0;
		goto msix_out;
	}

	/* Enable MSI-X vector for response queue update for queue 0 */
	if (IS_QLA83XX(ha) || IS_QLA27XX(ha) || IS_QLA28XX(ha)) {
		if (ha->msixbase && ha->mqiobase &&
		    (ha->max_rsp_queues > 1 || ha->max_req_queues > 1 ||
		     ql2xmqsupport))
			ha->mqenable = 1;
	} else
		if (ha->mqiobase &&
		    (ha->max_rsp_queues > 1 || ha->max_req_queues > 1 ||
		     ql2xmqsupport))
			ha->mqenable = 1;
	ql_dbg(ql_dbg_multiq, vha, 0xc005,
	    "mqiobase=%p, max_rsp_queues=%d, max_req_queues=%d.\n",
	    ha->mqiobase, ha->max_rsp_queues, ha->max_req_queues);
	ql_dbg(ql_dbg_init, vha, 0x0055,
	    "mqiobase=%p, max_rsp_queues=%d, max_req_queues=%d.\n",
	    ha->mqiobase, ha->max_rsp_queues, ha->max_req_queues);

msix_out:
	return ret;

free_irqs:
	pci_free_irq_vectors(ha->pdev);
	goto msix_out;
}

int
qla2x00_request_irqs(struct qla_hw_data *ha, struct rsp_que *rsp)
{
	int ret = QLA_FUNCTION_FAILED;
	device_reg_t *reg = ha->iobase;
	scsi_qla_host_t *vha = pci_get_drvdata(ha->pdev);

	/* If possible, enable MSI-X. */
	if (ql2xenablemsix == 0 || (!IS_QLA2432(ha) && !IS_QLA2532(ha) &&
	    !IS_QLA8432(ha) && !IS_CNA_CAPABLE(ha) && !IS_QLA2031(ha) &&
	    !IS_QLAFX00(ha) && !IS_QLA27XX(ha) && !IS_QLA28XX(ha)))
		goto skip_msi;

	if (ql2xenablemsix == 2)
		goto skip_msix;

	if (ha->pdev->subsystem_vendor == PCI_VENDOR_ID_HP &&
		(ha->pdev->subsystem_device == 0x7040 ||
		ha->pdev->subsystem_device == 0x7041 ||
		ha->pdev->subsystem_device == 0x1705)) {
		ql_log(ql_log_warn, vha, 0x0034,
		    "MSI-X: Unsupported ISP 2432 SSVID/SSDID (0x%X,0x%X).\n",
			ha->pdev->subsystem_vendor,
			ha->pdev->subsystem_device);
		goto skip_msi;
	}

	if (IS_QLA2432(ha) && (ha->pdev->revision < QLA_MSIX_CHIP_REV_24XX)) {
		ql_log(ql_log_warn, vha, 0x0035,
		    "MSI-X; Unsupported ISP2432 (0x%X, 0x%X).\n",
		    ha->pdev->revision, QLA_MSIX_CHIP_REV_24XX);
		goto skip_msix;
	}

	ret = qla24xx_enable_msix(ha, rsp);
	if (!ret) {
		ql_dbg(ql_dbg_init, vha, 0x0036,
		    "MSI-X: Enabled (0x%X, 0x%X).\n",
		    ha->chip_revision, ha->fw_attributes);
		goto clear_risc_ints;
	}

skip_msix:

	ql_log(ql_log_info, vha, 0x0037,
	    "Falling back-to MSI mode -- ret=%d.\n", ret);

	if (!IS_QLA24XX(ha) && !IS_QLA2532(ha) && !IS_QLA8432(ha) &&
	    !IS_QLA8001(ha) && !IS_P3P_TYPE(ha) && !IS_QLAFX00(ha) &&
	    !IS_QLA27XX(ha) && !IS_QLA28XX(ha))
		goto skip_msi;

	ret = pci_alloc_irq_vectors(ha->pdev, 1, 1, PCI_IRQ_MSI);
	if (ret > 0) {
		ql_dbg(ql_dbg_init, vha, 0x0038,
		    "MSI: Enabled.\n");
		ha->flags.msi_enabled = 1;
	} else
		ql_log(ql_log_warn, vha, 0x0039,
		    "Falling back-to INTa mode -- ret=%d.\n", ret);
skip_msi:

	/* Skip INTx on ISP82xx. */
	if (!ha->flags.msi_enabled && IS_QLA82XX(ha))
		return QLA_FUNCTION_FAILED;

	ret = request_irq(ha->pdev->irq, ha->isp_ops->intr_handler,
	    ha->flags.msi_enabled ? 0 : IRQF_SHARED,
	    QLA2XXX_DRIVER_NAME, rsp);
	if (ret) {
		ql_log(ql_log_warn, vha, 0x003a,
		    "Failed to reserve interrupt %d already in use.\n",
		    ha->pdev->irq);
		goto fail;
	} else if (!ha->flags.msi_enabled) {
		ql_dbg(ql_dbg_init, vha, 0x0125,
		    "INTa mode: Enabled.\n");
		ha->flags.mr_intr_valid = 1;
	}

clear_risc_ints:
	if (IS_FWI2_CAPABLE(ha) || IS_QLAFX00(ha))
		goto fail;

	spin_lock_irq(&ha->hardware_lock);
	wrt_reg_word(&reg->isp.semaphore, 0);
	spin_unlock_irq(&ha->hardware_lock);

fail:
	return ret;
}

void
qla2x00_free_irqs(scsi_qla_host_t *vha)
{
	struct qla_hw_data *ha = vha->hw;
	struct rsp_que *rsp;
	struct qla_msix_entry *qentry;
	int i;

	/*
	 * We need to check that ha->rsp_q_map is valid in case we are called
	 * from a probe failure context.
	 */
	if (!ha->rsp_q_map || !ha->rsp_q_map[0])
		goto free_irqs;
	rsp = ha->rsp_q_map[0];

	if (ha->flags.msix_enabled) {
		for (i = 0; i < ha->msix_count; i++) {
			qentry = &ha->msix_entries[i];
			if (qentry->have_irq) {
				irq_set_affinity_notifier(qentry->vector, NULL);
				free_irq(pci_irq_vector(ha->pdev, i), qentry->handle);
			}
		}
		kfree(ha->msix_entries);
		ha->msix_entries = NULL;
		ha->flags.msix_enabled = 0;
		ql_dbg(ql_dbg_init, vha, 0x0042,
			"Disabled MSI-X.\n");
	} else {
		free_irq(pci_irq_vector(ha->pdev, 0), rsp);
	}

free_irqs:
	pci_free_irq_vectors(ha->pdev);
}

int qla25xx_request_irq(struct qla_hw_data *ha, struct qla_qpair *qpair,
	struct qla_msix_entry *msix, int vector_type)
{
	const struct qla_init_msix_entry *intr = &msix_entries[vector_type];
	scsi_qla_host_t *vha = pci_get_drvdata(ha->pdev);
	int ret;

	scnprintf(msix->name, sizeof(msix->name),
	    "qla2xxx%lu_qpair%d", vha->host_no, qpair->id);
	ret = request_irq(msix->vector, intr->handler, 0, msix->name, qpair);
	if (ret) {
		ql_log(ql_log_fatal, vha, 0x00e6,
		    "MSI-X: Unable to register handler -- %x/%d.\n",
		    msix->vector, ret);
		return ret;
	}
	msix->have_irq = 1;
	msix->handle = qpair;
	return ret;
}<|MERGE_RESOLUTION|>--- conflicted
+++ resolved
@@ -169,7 +169,6 @@
 	dma_free_coherent(&ha->pdev->dev, sizeof(*rsp_els), rsp_els, dma);
 }
 
-<<<<<<< HEAD
 /**
  * __qla_consume_iocb - this routine is used to tell fw driver has processed
  *   or consumed the head IOCB along with the continuation IOCB's from the
@@ -313,8 +312,6 @@
 	return 0;
 }
 
-=======
->>>>>>> 7d2a07b7
 /**
  * qla2100_intr_handler() - Process interrupts for the ISP2100 and ISP2200.
  * @irq: interrupt number
@@ -2212,13 +2209,6 @@
 		return;
 	}
 
-<<<<<<< HEAD
-=======
-	comp_status = fw_status[0] = le16_to_cpu(pkt->comp_status);
-	fw_status[1] = le32_to_cpu(ese->error_subcode_1);
-	fw_status[2] = le32_to_cpu(ese->error_subcode_2);
-
->>>>>>> 7d2a07b7
 	if (iocb_type == ELS_IOCB_TYPE) {
 		els = &sp->u.iocb_cmd;
 		els->u.els_plogi.fw_status[0] = cpu_to_le32(fw_status[0]);
@@ -2232,7 +2222,6 @@
 				res =  DID_OK << 16;
 				els->u.els_plogi.len = cpu_to_le16(le32_to_cpu(
 					ese->total_byte_count));
-<<<<<<< HEAD
 
 				if (sp->remap.remapped &&
 				    ((u8 *)sp->remap.rsp.buf)[0] == ELS_LS_ACC) {
@@ -2246,8 +2235,6 @@
 			} else if (comp_status == CS_PORT_LOGGED_OUT) {
 				els->u.els_plogi.len = 0;
 				res = DID_IMM_RETRY << 16;
-=======
->>>>>>> 7d2a07b7
 			} else {
 				els->u.els_plogi.len = 0;
 				res = DID_ERROR << 16;
@@ -2281,13 +2268,6 @@
 				}
 			}
 		}
-<<<<<<< HEAD
-=======
-		ql_dbg(ql_dbg_disc, vha, 0x503f,
-		    "ELS IOCB Done -%s hdl=%x comp_status=0x%x error subcode 1=0x%x error subcode 2=0x%x total_byte=0x%x\n",
-		    type, sp->handle, comp_status, fw_status[1], fw_status[2],
-		    le32_to_cpu(ese->total_byte_count));
->>>>>>> 7d2a07b7
 		goto els_ct_done;
 	}
 
@@ -3212,8 +3192,6 @@
 		return;
 	}
 
-	sp->qpair->cmd_completion_cnt++;
-
 	/* Fast path completion. */
 	qla_chk_edif_rx_sa_delete_pending(vha, sp, sts24);
 	sp->qpair->cmd_completion_cnt++;
@@ -3896,7 +3874,6 @@
 						 qla27xx_process_purex_fpin);
 				break;
 
-<<<<<<< HEAD
 			case ELS_AUTH_ELS:
 				if (qla_chk_cont_iocb_avail(vha, rsp, (response_t *)pkt)) {
 					ql_dbg(ql_dbg_init, vha, 0x5091,
@@ -3906,22 +3883,17 @@
 				}
 				qla24xx_auth_els(vha, (void **)&pkt, &rsp);
 				break;
-=======
->>>>>>> 7d2a07b7
 			default:
 				ql_log(ql_log_warn, vha, 0x509c,
 				       "Discarding ELS Request opcode 0x%x\n",
 				       purex_entry->els_frame_payload[3]);
 			}
 			break;
-<<<<<<< HEAD
 		case SA_UPDATE_IOCB_TYPE:
 			qla28xx_sa_update_iocb_entry(vha, rsp->req,
 				(struct sa_update_28xx *)pkt);
 			break;
 
-=======
->>>>>>> 7d2a07b7
 		default:
 			/* Type Not Supported. */
 			ql_dbg(ql_dbg_async, vha, 0x5042,
