--- conflicted
+++ resolved
@@ -3073,8 +3073,7 @@
 	memset(ptr, 0, sizeof(struct els_plogi_payload));
 	memset(resp_ptr, 0, sizeof(struct els_plogi_payload));
 	memcpy(elsio->u.els_plogi.els_plogi_pyld->data,
-	       (void *)&ha->plogi_els_payld + offsetof(struct fc_els_flogi, fl_csp),
-	       sizeof(ha->plogi_els_payld) - offsetof(struct fc_els_flogi, fl_csp));
+	    &ha->plogi_els_payld.fl_csp, LOGIN_TEMPLATE_SIZE);
 
 	elsio->u.els_plogi.els_cmd = els_opcode;
 	elsio->u.els_plogi.els_plogi_pyld->opcode = els_opcode;
@@ -3882,10 +3881,6 @@
 {
 	mrk->entry_type = MARKER_TYPE;
 	mrk->modifier = sp->u.iocb_cmd.u.tmf.modifier;
-<<<<<<< HEAD
-	mrk->handle = make_handle(sp->qpair->req->id, sp->handle);
-=======
->>>>>>> eb3cdb58
 	if (sp->u.iocb_cmd.u.tmf.modifier != MK_SYNC_ALL) {
 		mrk->nport_handle = cpu_to_le16(sp->u.iocb_cmd.u.tmf.loop_id);
 		int_to_scsilun(sp->u.iocb_cmd.u.tmf.lun, (struct scsi_lun *)&mrk->lun);
