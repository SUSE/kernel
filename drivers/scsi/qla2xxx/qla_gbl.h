/* SPDX-License-Identifier: GPL-2.0-only */
/*
 * QLogic Fibre Channel HBA Driver
 * Copyright (c)  2003-2014 QLogic Corporation
 */
#ifndef __QLA_GBL_H
#define	__QLA_GBL_H

#include <linux/interrupt.h>

/*
 * Global Function Prototypes in qla_init.c source file.
 */
extern int qla2x00_initialize_adapter(scsi_qla_host_t *);
extern int qla24xx_post_prli_work(struct scsi_qla_host *vha, fc_port_t *fcport);

extern int qla2100_pci_config(struct scsi_qla_host *);
extern int qla2300_pci_config(struct scsi_qla_host *);
extern int qla24xx_pci_config(scsi_qla_host_t *);
extern int qla25xx_pci_config(scsi_qla_host_t *);
extern int qla2x00_reset_chip(struct scsi_qla_host *);
extern int qla24xx_reset_chip(struct scsi_qla_host *);
extern int qla2x00_chip_diag(struct scsi_qla_host *);
extern int qla24xx_chip_diag(struct scsi_qla_host *);
extern void qla2x00_config_rings(struct scsi_qla_host *);
extern void qla24xx_config_rings(struct scsi_qla_host *);
extern int qla2x00_reset_adapter(struct scsi_qla_host *);
extern int qla24xx_reset_adapter(struct scsi_qla_host *);
extern int qla2x00_nvram_config(struct scsi_qla_host *);
extern int qla24xx_nvram_config(struct scsi_qla_host *);
extern int qla81xx_nvram_config(struct scsi_qla_host *);
extern void qla2x00_update_fw_options(struct scsi_qla_host *);
extern void qla24xx_update_fw_options(scsi_qla_host_t *);

extern int qla2x00_load_risc(struct scsi_qla_host *, uint32_t *);
extern int qla24xx_load_risc(scsi_qla_host_t *, uint32_t *);
extern int qla81xx_load_risc(scsi_qla_host_t *, uint32_t *);

extern int qla2x00_perform_loop_resync(scsi_qla_host_t *);
extern int qla2x00_loop_resync(scsi_qla_host_t *);
extern void qla2x00_clear_loop_id(fc_port_t *fcport);

extern int qla2x00_fabric_login(scsi_qla_host_t *, fc_port_t *, uint16_t *);
extern int qla2x00_local_device_login(scsi_qla_host_t *, fc_port_t *);

extern int qla24xx_els_dcmd_iocb(scsi_qla_host_t *, int, port_id_t);
extern int qla24xx_els_dcmd2_iocb(scsi_qla_host_t *, int, fc_port_t *, bool);
extern void qla2x00_els_dcmd2_free(scsi_qla_host_t *vha,
				   struct els_plogi *els_plogi);

extern void qla2x00_update_fcports(scsi_qla_host_t *);

extern int qla2x00_abort_isp(scsi_qla_host_t *);
extern void qla2x00_abort_isp_cleanup(scsi_qla_host_t *);
extern void qla2x00_quiesce_io(scsi_qla_host_t *);

extern void qla2x00_update_fcport(scsi_qla_host_t *, fc_port_t *);
void qla_register_fcport_fn(struct work_struct *);
extern void qla2x00_alloc_fw_dump(scsi_qla_host_t *);
extern void qla2x00_try_to_stop_firmware(scsi_qla_host_t *);

extern int qla2x00_get_thermal_temp(scsi_qla_host_t *, uint16_t *);

extern void qla84xx_put_chip(struct scsi_qla_host *);

extern int qla2x00_async_login(struct scsi_qla_host *, fc_port_t *,
    uint16_t *);
extern int qla2x00_async_logout(struct scsi_qla_host *, fc_port_t *);
extern int qla2x00_async_prlo(struct scsi_qla_host *, fc_port_t *);
extern int qla2x00_async_adisc(struct scsi_qla_host *, fc_port_t *,
    uint16_t *);
extern int qla2x00_async_tm_cmd(fc_port_t *, uint32_t, uint64_t, uint32_t);
struct qla_work_evt *qla2x00_alloc_work(struct scsi_qla_host *,
    enum qla_work_type);
extern int qla24xx_async_gnl(struct scsi_qla_host *, fc_port_t *);
int qla2x00_post_work(struct scsi_qla_host *vha, struct qla_work_evt *e);
extern void *qla2x00_alloc_iocbs_ready(struct qla_qpair *, srb_t *);
extern int qla24xx_update_fcport_fcp_prio(scsi_qla_host_t *, fc_port_t *);
extern int qla24xx_async_abort_cmd(srb_t *, bool);

extern void qla2x00_set_fcport_state(fc_port_t *fcport, int state);
extern fc_port_t *
qla2x00_alloc_fcport(scsi_qla_host_t *, gfp_t );

extern int __qla83xx_set_idc_control(scsi_qla_host_t *, uint32_t);
extern int __qla83xx_get_idc_control(scsi_qla_host_t *, uint32_t *);
extern void qla83xx_idc_audit(scsi_qla_host_t *, int);
extern int qla83xx_nic_core_reset(scsi_qla_host_t *);
extern void qla83xx_reset_ownership(scsi_qla_host_t *);
extern int qla2xxx_mctp_dump(scsi_qla_host_t *);

extern int
qla2x00_alloc_outstanding_cmds(struct qla_hw_data *, struct req_que *);
extern int qla2x00_init_rings(scsi_qla_host_t *);
extern struct qla_qpair *qla2xxx_create_qpair(struct scsi_qla_host *,
	int, int, bool);
extern int qla2xxx_delete_qpair(struct scsi_qla_host *, struct qla_qpair *);
void qla2x00_handle_rscn(scsi_qla_host_t *vha, struct event_arg *ea);
void qla24xx_handle_plogi_done_event(struct scsi_qla_host *vha,
				     struct event_arg *ea);
void qla24xx_handle_relogin_event(scsi_qla_host_t *vha,
				  struct event_arg *ea);
int qla24xx_async_gpdb(struct scsi_qla_host *, fc_port_t *, u8);
int qla24xx_async_prli(struct scsi_qla_host *, fc_port_t *);
int qla24xx_async_notify_ack(scsi_qla_host_t *, fc_port_t *,
	struct imm_ntfy_from_isp *, int);
int qla24xx_post_newsess_work(struct scsi_qla_host *, port_id_t *, u8 *, u8*,
    void *, u8);
int qla24xx_fcport_handle_login(struct scsi_qla_host *, fc_port_t *);
int qla24xx_detect_sfp(scsi_qla_host_t *);
int qla24xx_post_gpdb_work(struct scsi_qla_host *, fc_port_t *, u8);

extern void qla28xx_get_aux_images(struct scsi_qla_host *,
    struct active_regions *);
extern void qla27xx_get_active_image(struct scsi_qla_host *,
    struct active_regions *);

void qla2x00_async_prlo_done(struct scsi_qla_host *, fc_port_t *,
    uint16_t *);
extern int qla2x00_post_async_prlo_work(struct scsi_qla_host *, fc_port_t *,
    uint16_t *);
extern int qla2x00_post_async_prlo_done_work(struct scsi_qla_host *,
    fc_port_t *, uint16_t *);
int qla_post_iidma_work(struct scsi_qla_host *vha, fc_port_t *fcport);
void qla_do_iidma_work(struct scsi_qla_host *vha, fc_port_t *fcport);
int qla2x00_reserve_mgmt_server_loop_id(scsi_qla_host_t *);
void qla_rscn_replay(fc_port_t *fcport);
void qla24xx_free_purex_item(struct purex_item *item);
extern bool qla24xx_risc_firmware_invalid(uint32_t *);
void qla_init_iocb_limit(scsi_qla_host_t *);

void qla_edif_list_del(fc_port_t *fcport);
void qla_edif_sadb_release(struct qla_hw_data *ha);
int qla_edif_sadb_build_free_pool(struct qla_hw_data *ha);
void qla_edif_sadb_release_free_pool(struct qla_hw_data *ha);
void qla_chk_edif_rx_sa_delete_pending(scsi_qla_host_t *vha,
		srb_t *sp, struct sts_entry_24xx *sts24);
void qlt_chk_edif_rx_sa_delete_pending(scsi_qla_host_t *vha, fc_port_t *fcport,
		struct ctio7_from_24xx *ctio);
void qla2x00_release_all_sadb(struct scsi_qla_host *vha, struct fc_port *fcport);
int qla_edif_process_els(scsi_qla_host_t *vha, struct bsg_job *bsgjob);
void qla_edif_sess_down(struct scsi_qla_host *vha, struct fc_port *sess);
void qla_edif_clear_appdata(struct scsi_qla_host *vha,
			    struct fc_port *fcport);
const char *sc_to_str(uint16_t cmd);
<<<<<<< HEAD
void qla_adjust_iocb_limit(scsi_qla_host_t *vha);
=======
>>>>>>> eb3cdb58

/*
 * Global Data in qla_os.c source file.
 */
extern char qla2x00_version_str[];

extern struct kmem_cache *srb_cachep;
extern struct kmem_cache *qla_tgt_plogi_cachep;

extern int ql2xlogintimeout;
extern int qlport_down_retry;
extern int ql2xplogiabsentdevice;
extern int ql2xloginretrycount;
extern int ql2xfdmienable;
extern int ql2xrdpenable;
extern int ql2xsmartsan;
extern int ql2xallocfwdump;
extern int ql2xextended_error_logging;
extern int ql2xextended_error_logging_ktrace;
extern int ql2xiidmaenable;
extern int ql2xmqsupport;
extern int ql2xfwloadbin;
extern int ql2xetsenable;
extern int ql2xshiftctondsd;
extern int ql2xdbwr;
extern int ql2xasynctmfenable;
extern int ql2xgffidenable;
extern int ql2xenabledif;
extern int ql2xenablehba_err_chk;
extern int ql2xdontresethba;
extern uint64_t ql2xmaxlun;
extern int ql2xmdcapmask;
extern int ql2xmdenable;
extern int ql2xexlogins;
extern int ql2xexchoffld;
extern int ql2xiniexchg;
extern int ql2xfwholdabts;
extern int ql2xmvasynctoatio;
extern int ql2xuctrlirq;
extern int ql2xnvmeenable;
extern int ql2xautodetectsfp;
extern int ql2xenablemsix;
extern int qla2xuseresexchforels;
extern int ql2xdifbundlinginternalbuffers;
extern int ql2xfulldump_on_mpifail;
extern int ql2xsecenable;
extern int ql2xenforce_iocb_limit;
extern int ql2xabts_wait_nvme;
extern u32 ql2xnvme_queues;
extern int ql2xfc2target;

extern int qla2x00_loop_reset(scsi_qla_host_t *);
extern void qla2x00_abort_all_cmds(scsi_qla_host_t *, int);
extern int qla2x00_post_aen_work(struct scsi_qla_host *, enum
    fc_host_event_code, u32);
extern int qla2x00_post_idc_ack_work(struct scsi_qla_host *, uint16_t *);
extern int qla2x00_post_async_login_work(struct scsi_qla_host *, fc_port_t *,
    uint16_t *);
extern int qla2x00_post_async_logout_work(struct scsi_qla_host *, fc_port_t *,
    uint16_t *);
extern int qla2x00_post_async_adisc_work(struct scsi_qla_host *, fc_port_t *,
    uint16_t *);
extern int qla2x00_post_async_adisc_done_work(struct scsi_qla_host *,
    fc_port_t *, uint16_t *);
extern int qla2x00_set_exlogins_buffer(struct scsi_qla_host *);
extern void qla2x00_free_exlogin_buffer(struct qla_hw_data *);
extern int qla2x00_set_exchoffld_buffer(struct scsi_qla_host *);
extern void qla2x00_free_exchoffld_buffer(struct qla_hw_data *);

extern int qla81xx_restart_mpi_firmware(scsi_qla_host_t *);

extern struct scsi_qla_host *qla2x00_create_host(const struct scsi_host_template *,
	struct qla_hw_data *);
extern void qla2x00_free_host(struct scsi_qla_host *);
extern void qla2x00_relogin(struct scsi_qla_host *);
extern void qla2x00_do_work(struct scsi_qla_host *);
extern void qla2x00_free_fcports(struct scsi_qla_host *);
extern void qla2x00_free_fcport(fc_port_t *);

extern void qla83xx_schedule_work(scsi_qla_host_t *, int);
extern void qla83xx_service_idc_aen(struct work_struct *);
extern void qla83xx_nic_core_unrecoverable_work(struct work_struct *);
extern void qla83xx_idc_state_handler_work(struct work_struct *);
extern void qla83xx_nic_core_reset_work(struct work_struct *);

extern void qla83xx_idc_lock(scsi_qla_host_t *, uint16_t);
extern void qla83xx_idc_unlock(scsi_qla_host_t *, uint16_t);
extern int qla83xx_idc_state_handler(scsi_qla_host_t *);
extern int qla83xx_set_drv_presence(scsi_qla_host_t *vha);
extern int __qla83xx_set_drv_presence(scsi_qla_host_t *vha);
extern int qla83xx_clear_drv_presence(scsi_qla_host_t *vha);
extern int __qla83xx_clear_drv_presence(scsi_qla_host_t *vha);

extern int qla2x00_post_uevent_work(struct scsi_qla_host *, u32);
extern void qla2x00_disable_board_on_pci_error(struct work_struct *);
extern void qla_eeh_work(struct work_struct *);
extern void qla2x00_sp_compl(srb_t *sp, int);
extern void qla2xxx_qpair_sp_free_dma(srb_t *sp);
extern void qla2xxx_qpair_sp_compl(srb_t *sp, int);
extern void qla24xx_sched_upd_fcport(fc_port_t *);
void qla2x00_handle_login_done_event(struct scsi_qla_host *, fc_port_t *,
	uint16_t *);
int qla24xx_post_gnl_work(struct scsi_qla_host *, fc_port_t *);
int qla24xx_post_relogin_work(struct scsi_qla_host *vha);
void qla2x00_wait_for_sess_deletion(scsi_qla_host_t *);
void qla24xx_process_purex_rdp(struct scsi_qla_host *vha,
			       struct purex_item *pkt);
void qla_pci_set_eeh_busy(struct scsi_qla_host *);
void qla_schedule_eeh_work(struct scsi_qla_host *);
struct edif_sa_ctl *qla_edif_find_sa_ctl_by_index(fc_port_t *fcport,
						  int index, int dir);

/*
 * Global Functions in qla_mid.c source file.
 */
extern void qla_update_vp_map(struct scsi_qla_host *, int);
extern struct scsi_host_template qla2xxx_driver_template;
extern struct scsi_transport_template *qla2xxx_transport_vport_template;
extern void qla2x00_timer(struct timer_list *);
extern void qla2x00_start_timer(scsi_qla_host_t *, unsigned long);
extern void qla24xx_deallocate_vp_id(scsi_qla_host_t *);
extern int qla24xx_disable_vp (scsi_qla_host_t *);
extern int qla24xx_enable_vp (scsi_qla_host_t *);
extern int qla24xx_control_vp(scsi_qla_host_t *, int );
extern int qla24xx_modify_vp_config(scsi_qla_host_t *);
extern int qla2x00_send_change_request(scsi_qla_host_t *, uint16_t, uint16_t);
extern void qla2x00_vp_stop_timer(scsi_qla_host_t *);
extern int qla24xx_configure_vhba (scsi_qla_host_t *);
extern void qla24xx_report_id_acquisition(scsi_qla_host_t *,
    struct vp_rpt_id_entry_24xx *);
extern void qla2x00_do_dpc_all_vps(scsi_qla_host_t *);
extern int qla24xx_vport_create_req_sanity_check(struct fc_vport *);
extern scsi_qla_host_t *qla24xx_create_vhost(struct fc_vport *);

extern void qla2x00_sp_free_dma(srb_t *sp);

extern void qla2x00_mark_device_lost(scsi_qla_host_t *, fc_port_t *, int);
extern void qla2x00_mark_all_devices_lost(scsi_qla_host_t *);
extern int qla24xx_async_abort_cmd(srb_t *, bool);

extern struct fw_blob *qla2x00_request_firmware(scsi_qla_host_t *);

extern int qla2x00_wait_for_hba_online(scsi_qla_host_t *);
extern int qla2x00_wait_for_chip_reset(scsi_qla_host_t *);
extern int qla2x00_wait_for_fcoe_ctx_reset(scsi_qla_host_t *);

extern void qla2xxx_wake_dpc(struct scsi_qla_host *);
extern void qla2x00_alert_all_vps(struct rsp_que *, uint16_t *);
extern void qla2x00_async_event(scsi_qla_host_t *, struct rsp_que *,
	uint16_t *);
extern int  qla2x00_vp_abort_isp(scsi_qla_host_t *);
void qla_adjust_buf(struct scsi_qla_host *);

/*
 * Global Function Prototypes in qla_iocb.c source file.
 */
void qla_els_pt_iocb(struct scsi_qla_host *vha,
	struct els_entry_24xx *pkt, struct qla_els_pt_arg *a);
cont_a64_entry_t *qla2x00_prep_cont_type1_iocb(scsi_qla_host_t *vha,
		struct req_que *que);
extern uint16_t qla2x00_calc_iocbs_32(uint16_t);
extern uint16_t qla2x00_calc_iocbs_64(uint16_t);
extern void qla2x00_build_scsi_iocbs_32(srb_t *, cmd_entry_t *, uint16_t);
extern void qla2x00_build_scsi_iocbs_64(srb_t *, cmd_entry_t *, uint16_t);
extern void qla24xx_build_scsi_iocbs(srb_t *, struct cmd_type_7 *,
	uint16_t, struct req_que *);
extern uint32_t qla2xxx_get_next_handle(struct req_que *req);
extern int qla2x00_start_scsi(srb_t *sp);
extern int qla24xx_start_scsi(srb_t *sp);
int qla2x00_marker(struct scsi_qla_host *, struct qla_qpair *,
    uint16_t, uint64_t, uint8_t);
extern int qla2x00_start_sp(srb_t *);
extern int qla24xx_dif_start_scsi(srb_t *);
extern int qla2x00_start_bidir(srb_t *, struct scsi_qla_host *, uint32_t);
extern int qla2xxx_dif_start_scsi_mq(srb_t *);
extern void qla2x00_init_async_sp(srb_t *sp, unsigned long tmo,
				  void (*done)(struct srb *, int));
extern unsigned long qla2x00_get_async_timeout(struct scsi_qla_host *);

extern void *qla2x00_alloc_iocbs(struct scsi_qla_host *, srb_t *);
extern void *__qla2x00_alloc_iocbs(struct qla_qpair *, srb_t *);
extern int qla2x00_issue_marker(scsi_qla_host_t *, int);
extern int qla24xx_walk_and_build_sglist_no_difb(struct qla_hw_data *, srb_t *,
	struct dsd64 *, uint16_t, struct qla_tc_param *);
extern int qla24xx_walk_and_build_sglist(struct qla_hw_data *, srb_t *,
	struct dsd64 *, uint16_t, struct qla_tc_param *);
extern int qla24xx_walk_and_build_prot_sglist(struct qla_hw_data *, srb_t *,
	struct dsd64 *, uint16_t, struct qla_tgt_cmd *);
extern int qla24xx_get_one_block_sg(uint32_t, struct qla2_sgx *, uint32_t *);
extern int qla24xx_configure_prot_mode(srb_t *, uint16_t *);
extern int qla24xx_issue_sa_replace_iocb(scsi_qla_host_t *vha,
	struct qla_work_evt *e);
void qla2x00_sp_release(struct kref *kref);
void qla2x00_els_dcmd2_iocb_timeout(void *data);

/*
 * Global Function Prototypes in qla_mbx.c source file.
 */
extern int
qla2x00_load_ram(scsi_qla_host_t *, dma_addr_t, uint32_t, uint32_t);

extern int
qla2x00_dump_ram(scsi_qla_host_t *, dma_addr_t, uint32_t, uint32_t);

extern int
qla2x00_execute_fw(scsi_qla_host_t *, uint32_t);

extern int
qla2x00_get_fw_version(scsi_qla_host_t *);

extern int
qla2x00_get_fw_options(scsi_qla_host_t *, uint16_t *);

extern int
qla2x00_set_fw_options(scsi_qla_host_t *, uint16_t *);

extern int
qla2x00_mbx_reg_test(scsi_qla_host_t *);

extern int
qla2x00_verify_checksum(scsi_qla_host_t *, uint32_t);

extern int
qla2x00_issue_iocb(scsi_qla_host_t *, void *, dma_addr_t, size_t);

extern int
qla2x00_abort_command(srb_t *);

extern int
qla2x00_abort_target(struct fc_port *, uint64_t, int);

extern int
qla2x00_lun_reset(struct fc_port *, uint64_t, int);

extern int
qla2x00_get_adapter_id(scsi_qla_host_t *, uint16_t *, uint8_t *, uint8_t *,
    uint8_t *, uint16_t *, uint16_t *);

extern int
qla2x00_get_retry_cnt(scsi_qla_host_t *, uint8_t *, uint8_t *, uint16_t *);

extern int
qla2x00_init_firmware(scsi_qla_host_t *, uint16_t);

extern int
qla2x00_get_port_database(scsi_qla_host_t *, fc_port_t *, uint8_t);

extern int
qla24xx_get_port_database(scsi_qla_host_t *, u16, struct port_database_24xx *);

extern int
qla2x00_get_firmware_state(scsi_qla_host_t *, uint16_t *);

extern int
qla2x00_get_port_name(scsi_qla_host_t *, uint16_t, uint8_t *, uint8_t);

extern int
qla24xx_link_initialize(scsi_qla_host_t *);

extern int
qla2x00_lip_reset(scsi_qla_host_t *);

extern int
qla2x00_send_sns(scsi_qla_host_t *, dma_addr_t, uint16_t, size_t);

extern int
qla2x00_login_fabric(scsi_qla_host_t *, uint16_t, uint8_t, uint8_t, uint8_t,
    uint16_t *, uint8_t);
extern int
qla24xx_login_fabric(scsi_qla_host_t *, uint16_t, uint8_t, uint8_t, uint8_t,
    uint16_t *, uint8_t);

extern int
qla2x00_login_local_device(scsi_qla_host_t *, fc_port_t *, uint16_t *,
    uint8_t);

extern int
qla2x00_fabric_logout(scsi_qla_host_t *, uint16_t, uint8_t, uint8_t, uint8_t);

extern int
qla24xx_fabric_logout(scsi_qla_host_t *, uint16_t, uint8_t, uint8_t, uint8_t);

extern int
qla2x00_full_login_lip(scsi_qla_host_t *ha);

extern int
qla2x00_get_id_list(scsi_qla_host_t *, void *, dma_addr_t, uint16_t *);

extern int
qla2x00_get_resource_cnts(scsi_qla_host_t *);

extern int
qla2x00_get_fcal_position_map(scsi_qla_host_t *ha, char *pos_map,
		u8 *num_entries);

extern int
qla2x00_get_link_status(scsi_qla_host_t *, uint16_t, struct link_statistics *,
    dma_addr_t);

extern int
qla24xx_get_isp_stats(scsi_qla_host_t *, struct link_statistics *,
    dma_addr_t, uint16_t);

extern int qla24xx_abort_command(srb_t *);
extern int qla24xx_async_abort_command(srb_t *);
extern int
qla24xx_abort_target(struct fc_port *, uint64_t, int);
extern int
qla24xx_lun_reset(struct fc_port *, uint64_t, int);
extern int
qla2x00_eh_wait_for_pending_commands(scsi_qla_host_t *, unsigned int,
	uint64_t, enum nexus_wait_type);
extern int
qla2x00_system_error(scsi_qla_host_t *);

extern int
qla2x00_write_serdes_word(scsi_qla_host_t *, uint16_t, uint16_t);
extern int
qla2x00_read_serdes_word(scsi_qla_host_t *, uint16_t, uint16_t *);

extern int
qla8044_write_serdes_word(scsi_qla_host_t *, uint32_t, uint32_t);
extern int
qla8044_read_serdes_word(scsi_qla_host_t *, uint32_t, uint32_t *);

extern int
qla2x00_set_serdes_params(scsi_qla_host_t *, uint16_t, uint16_t, uint16_t);

extern int
qla2x00_stop_firmware(scsi_qla_host_t *);

extern int
qla2x00_enable_eft_trace(scsi_qla_host_t *, dma_addr_t, uint16_t);
extern int
qla2x00_disable_eft_trace(scsi_qla_host_t *);

extern int
qla2x00_enable_fce_trace(scsi_qla_host_t *, dma_addr_t, uint16_t , uint16_t *,
    uint32_t *);

extern int
qla2x00_disable_fce_trace(scsi_qla_host_t *, uint64_t *, uint64_t *);

extern int
qla82xx_set_driver_version(scsi_qla_host_t *, char *);

extern int
qla25xx_set_driver_version(scsi_qla_host_t *, char *);

extern int
qla25xx_set_els_cmds_supported(scsi_qla_host_t *);

extern int
qla24xx_get_buffer_credits(scsi_qla_host_t *, struct buffer_credit_24xx *,
	dma_addr_t);

extern int
qla2x00_read_sfp(scsi_qla_host_t *, dma_addr_t, uint8_t *,
	uint16_t, uint16_t, uint16_t, uint16_t);

extern int
qla2x00_write_sfp(scsi_qla_host_t *, dma_addr_t, uint8_t *,
	uint16_t, uint16_t, uint16_t, uint16_t);

extern int
qla2x00_set_idma_speed(scsi_qla_host_t *, uint16_t, uint16_t, uint16_t *);

extern int qla84xx_verify_chip(struct scsi_qla_host *, uint16_t *);

extern int qla81xx_idc_ack(scsi_qla_host_t *, uint16_t *);

extern int
qla81xx_fac_get_sector_size(scsi_qla_host_t *, uint32_t *);

extern int
qla81xx_fac_do_write_enable(scsi_qla_host_t *, int);

extern int
qla81xx_fac_erase_sector(scsi_qla_host_t *, uint32_t, uint32_t);

extern int qla81xx_fac_semaphore_access(scsi_qla_host_t *, int);

extern int
qla2x00_get_xgmac_stats(scsi_qla_host_t *, dma_addr_t, uint16_t, uint16_t *);

extern int
qla2x00_get_dcbx_params(scsi_qla_host_t *, dma_addr_t, uint16_t);

extern int
qla2x00_read_ram_word(scsi_qla_host_t *, uint32_t, uint32_t *);

extern int
qla2x00_write_ram_word(scsi_qla_host_t *, uint32_t, uint32_t);

extern int
qla81xx_write_mpi_register(scsi_qla_host_t *, uint16_t *);
extern int qla2x00_get_data_rate(scsi_qla_host_t *);
extern int qla24xx_set_fcp_prio(scsi_qla_host_t *, uint16_t, uint16_t,
	uint16_t *);
extern int
qla81xx_get_port_config(scsi_qla_host_t *, uint16_t *);

extern int
qla81xx_set_port_config(scsi_qla_host_t *, uint16_t *);

extern int
qla2x00_port_logout(scsi_qla_host_t *, struct fc_port *);

extern int
qla2x00_dump_mctp_data(scsi_qla_host_t *, dma_addr_t, uint32_t, uint32_t);

extern int
qla26xx_dport_diagnostics(scsi_qla_host_t *, void *, uint, uint);

extern int
qla26xx_dport_diagnostics_v2(scsi_qla_host_t *,
			     struct qla_dport_diag_v2 *,  mbx_cmd_t *);

int qla24xx_send_mb_cmd(struct scsi_qla_host *, mbx_cmd_t *);
int qla24xx_gpdb_wait(struct scsi_qla_host *, fc_port_t *, u8);
int qla24xx_gidlist_wait(struct scsi_qla_host *, void *, dma_addr_t,
    uint16_t *);
int __qla24xx_parse_gpdb(struct scsi_qla_host *, fc_port_t *,
	struct port_database_24xx *);
int qla24xx_get_port_login_templ(scsi_qla_host_t *, dma_addr_t,
				 void *, uint16_t);

extern int qla27xx_get_zio_threshold(scsi_qla_host_t *, uint16_t *);
extern int qla27xx_set_zio_threshold(scsi_qla_host_t *, uint16_t);
int qla24xx_res_count_wait(struct scsi_qla_host *, uint16_t *, int);

extern int qla28xx_secure_flash_update(scsi_qla_host_t *, uint16_t, uint16_t,
    uint32_t, dma_addr_t, uint32_t);

extern int qla2xxx_read_remote_register(scsi_qla_host_t *, uint32_t,
    uint32_t *);
extern int qla2xxx_write_remote_register(scsi_qla_host_t *, uint32_t,
    uint32_t);
void qla_no_op_mb(struct scsi_qla_host *vha);

/*
 * Global Function Prototypes in qla_isr.c source file.
 */
extern irqreturn_t qla2100_intr_handler(int, void *);
extern irqreturn_t qla2300_intr_handler(int, void *);
extern irqreturn_t qla24xx_intr_handler(int, void *);
extern void qla2x00_process_response_queue(struct rsp_que *);
extern void
qla24xx_process_response_queue(struct scsi_qla_host *, struct rsp_que *);
extern int qla2x00_request_irqs(struct qla_hw_data *, struct rsp_que *);
extern void qla2x00_free_irqs(scsi_qla_host_t *);

extern int qla2x00_get_data_rate(scsi_qla_host_t *);
extern const char *qla2x00_get_link_speed_str(struct qla_hw_data *, uint16_t);
extern srb_t *
qla2x00_get_sp_from_handle(scsi_qla_host_t *, const char *, struct req_que *,
	void *);
extern void
qla2x00_process_completed_request(struct scsi_qla_host *, struct req_que *,
	uint32_t);
extern irqreturn_t
qla2xxx_msix_rsp_q(int irq, void *dev_id);
extern irqreturn_t
qla2xxx_msix_rsp_q_hs(int irq, void *dev_id);
fc_port_t *qla2x00_find_fcport_by_loopid(scsi_qla_host_t *, uint16_t);
fc_port_t *qla2x00_find_fcport_by_wwpn(scsi_qla_host_t *, u8 *, u8);
fc_port_t *qla2x00_find_fcport_by_nportid(scsi_qla_host_t *, port_id_t *, u8);
void __qla_consume_iocb(struct scsi_qla_host *vha, void **pkt, struct rsp_que **rsp);

/*
 * Global Function Prototypes in qla_sup.c source file.
 */
extern int qla24xx_read_flash_data(scsi_qla_host_t *, uint32_t *,
    uint32_t, uint32_t);
extern uint8_t *qla2x00_read_nvram_data(scsi_qla_host_t *, void *, uint32_t,
    uint32_t);
extern uint8_t *qla24xx_read_nvram_data(scsi_qla_host_t *, void *, uint32_t,
    uint32_t);
extern int qla2x00_write_nvram_data(scsi_qla_host_t *, void *, uint32_t,
    uint32_t);
extern int qla24xx_write_nvram_data(scsi_qla_host_t *, void *, uint32_t,
    uint32_t);
extern uint8_t *qla25xx_read_nvram_data(scsi_qla_host_t *, void *, uint32_t,
    uint32_t);
extern int qla25xx_write_nvram_data(scsi_qla_host_t *, void *, uint32_t,
    uint32_t);

extern int qla2x00_is_a_vp_did(scsi_qla_host_t *, uint32_t);
bool qla2x00_check_reg32_for_disconnect(scsi_qla_host_t *, uint32_t);
bool qla2x00_check_reg16_for_disconnect(scsi_qla_host_t *, uint16_t);

extern int qla2x00_beacon_on(struct scsi_qla_host *);
extern int qla2x00_beacon_off(struct scsi_qla_host *);
extern void qla2x00_beacon_blink(struct scsi_qla_host *);
extern int qla24xx_beacon_on(struct scsi_qla_host *);
extern int qla24xx_beacon_off(struct scsi_qla_host *);
extern void qla24xx_beacon_blink(struct scsi_qla_host *);
extern void qla83xx_beacon_blink(struct scsi_qla_host *);
extern int qla82xx_beacon_on(struct scsi_qla_host *);
extern int qla82xx_beacon_off(struct scsi_qla_host *);
extern int qla83xx_wr_reg(scsi_qla_host_t *, uint32_t, uint32_t);
extern int qla83xx_rd_reg(scsi_qla_host_t *, uint32_t, uint32_t *);
extern int qla83xx_restart_nic_firmware(scsi_qla_host_t *);
extern int qla83xx_access_control(scsi_qla_host_t *, uint16_t, uint32_t,
				  uint32_t, uint16_t *);

extern void *qla2x00_read_optrom_data(struct scsi_qla_host *, void *,
					 uint32_t, uint32_t);
extern int qla2x00_write_optrom_data(struct scsi_qla_host *, void *,
				     uint32_t, uint32_t);
extern void *qla24xx_read_optrom_data(struct scsi_qla_host *, void *,
					 uint32_t, uint32_t);
extern int qla24xx_write_optrom_data(struct scsi_qla_host *, void *,
				     uint32_t, uint32_t);
extern void *qla25xx_read_optrom_data(struct scsi_qla_host *, void *,
					 uint32_t, uint32_t);
extern void *qla8044_read_optrom_data(struct scsi_qla_host *,
					 void *, uint32_t, uint32_t);
extern void qla8044_watchdog(struct scsi_qla_host *vha);

extern int qla2x00_get_flash_version(scsi_qla_host_t *, void *);
extern int qla24xx_get_flash_version(scsi_qla_host_t *, void *);
extern int qla82xx_get_flash_version(scsi_qla_host_t *, void *);

extern int qla2xxx_get_flash_info(scsi_qla_host_t *);
extern int qla2xxx_get_vpd_field(scsi_qla_host_t *, char *, char *, size_t);

extern void qla2xxx_flash_npiv_conf(scsi_qla_host_t *);
extern int qla24xx_read_fcp_prio_cfg(scsi_qla_host_t *);
extern int qla2x00_mailbox_passthru(struct bsg_job *bsg_job);
int __qla_copy_purex_to_buffer(struct scsi_qla_host *vha, void **pkt,
	struct rsp_que **rsp, u8 *buf, u32 buf_len);

int qla_mailbox_passthru(scsi_qla_host_t *vha, uint16_t *mbx_in,
			 uint16_t *mbx_out);

/*
 * Global Function Prototypes in qla_dbg.c source file.
 */
void qla2xxx_dump_fw(scsi_qla_host_t *vha);
void qla2100_fw_dump(scsi_qla_host_t *vha);
void qla2300_fw_dump(scsi_qla_host_t *vha);
void qla24xx_fw_dump(scsi_qla_host_t *vha);
void qla25xx_fw_dump(scsi_qla_host_t *vha);
void qla81xx_fw_dump(scsi_qla_host_t *vha);
void qla82xx_fw_dump(scsi_qla_host_t *vha);
void qla8044_fw_dump(scsi_qla_host_t *vha);

void qla27xx_fwdump(scsi_qla_host_t *vha);
extern void qla27xx_mpi_fwdump(scsi_qla_host_t *, int);
extern ulong qla27xx_fwdt_calculate_dump_size(struct scsi_qla_host *, void *);
extern int qla27xx_fwdt_template_valid(void *);
extern ulong qla27xx_fwdt_template_size(void *);

extern void qla2xxx_dump_post_process(scsi_qla_host_t *, int);
extern void ql_dump_regs(uint, scsi_qla_host_t *, uint);
extern void ql_dump_buffer(uint, scsi_qla_host_t *, uint, const void *, uint);
/*
 * Global Function Prototypes in qla_gs.c source file.
 */
extern void *qla2x00_prep_ms_iocb(scsi_qla_host_t *, struct ct_arg *);
extern void *qla24xx_prep_ms_iocb(scsi_qla_host_t *, struct ct_arg *);
extern int qla2x00_ga_nxt(scsi_qla_host_t *, fc_port_t *);
extern int qla2x00_gid_pt(scsi_qla_host_t *, sw_info_t *);
extern int qla2x00_gpn_id(scsi_qla_host_t *, sw_info_t *);
extern int qla2x00_gnn_id(scsi_qla_host_t *, sw_info_t *);
extern void qla2x00_gff_id(scsi_qla_host_t *, sw_info_t *);
extern int qla2x00_rft_id(scsi_qla_host_t *);
extern int qla2x00_rff_id(scsi_qla_host_t *, u8);
extern int qla2x00_rnn_id(scsi_qla_host_t *);
extern int qla2x00_rsnn_nn(scsi_qla_host_t *);
extern void *qla2x00_prep_ms_fdmi_iocb(scsi_qla_host_t *, uint32_t, uint32_t);
extern void *qla24xx_prep_ms_fdmi_iocb(scsi_qla_host_t *, uint32_t, uint32_t);
extern int qla2x00_fdmi_register(scsi_qla_host_t *);
extern int qla2x00_gfpn_id(scsi_qla_host_t *, sw_info_t *);
extern int qla2x00_gpsc(scsi_qla_host_t *, sw_info_t *);
extern size_t qla2x00_get_sym_node_name(scsi_qla_host_t *, uint8_t *, size_t);
extern int qla2x00_chk_ms_status(scsi_qla_host_t *, ms_iocb_entry_t *,
	struct ct_sns_rsp *, const char *);
extern void qla2x00_async_iocb_timeout(void *data);

int qla24xx_post_gpsc_work(struct scsi_qla_host *, fc_port_t *);
int qla24xx_async_gpsc(scsi_qla_host_t *, fc_port_t *);
void qla24xx_handle_gpsc_event(scsi_qla_host_t *, struct event_arg *);
int qla2x00_mgmt_svr_login(scsi_qla_host_t *);
void qla24xx_handle_gffid_event(scsi_qla_host_t *vha, struct event_arg *ea);
int qla24xx_async_gffid(scsi_qla_host_t *vha, fc_port_t *fcport, bool);
int qla24xx_async_gpnft(scsi_qla_host_t *, u8, srb_t *);
void qla24xx_async_gpnft_done(scsi_qla_host_t *, srb_t *);
void qla24xx_async_gnnft_done(scsi_qla_host_t *, srb_t *);
int qla24xx_post_gfpnid_work(struct scsi_qla_host *, fc_port_t *);
int qla24xx_async_gfpnid(scsi_qla_host_t *, fc_port_t *);
void qla24xx_handle_gfpnid_event(scsi_qla_host_t *, struct event_arg *);
void qla24xx_sp_unmap(scsi_qla_host_t *, srb_t *);
void qla_scan_work_fn(struct work_struct *);
uint qla25xx_fdmi_port_speed_capability(struct qla_hw_data *);
uint qla25xx_fdmi_port_speed_currently(struct qla_hw_data *);

/*
 * Global Function Prototypes in qla_attr.c source file.
 */
struct device_attribute;
extern const struct attribute_group *qla2x00_host_groups[];
struct fc_function_template;
extern struct fc_function_template qla2xxx_transport_functions;
extern struct fc_function_template qla2xxx_transport_vport_functions;
extern void qla2x00_alloc_sysfs_attr(scsi_qla_host_t *);
extern void qla2x00_free_sysfs_attr(scsi_qla_host_t *, bool);
extern void qla2x00_init_host_attr(scsi_qla_host_t *);
extern void qla2x00_alloc_sysfs_attr(scsi_qla_host_t *);
extern int qla2x00_loopback_test(scsi_qla_host_t *, struct msg_echo_lb *, uint16_t *);
extern int qla2x00_echo_test(scsi_qla_host_t *,
	struct msg_echo_lb *, uint16_t *);
extern int qla24xx_update_all_fcp_prio(scsi_qla_host_t *);
extern int qla24xx_fcp_prio_cfg_valid(scsi_qla_host_t *,
	struct qla_fcp_prio_cfg *, uint8_t);
/*
 * Global Function Prototypes in qla_dfs.c source file.
 */
extern int qla2x00_dfs_setup(scsi_qla_host_t *);
extern int qla2x00_dfs_remove(scsi_qla_host_t *);

/* Globa function prototypes for multi-q */
extern int qla25xx_request_irq(struct qla_hw_data *, struct qla_qpair *,
	struct qla_msix_entry *, int);
extern int qla25xx_init_req_que(struct scsi_qla_host *, struct req_que *);
extern int qla25xx_init_rsp_que(struct scsi_qla_host *, struct rsp_que *);
extern int qla25xx_create_req_que(struct qla_hw_data *, uint16_t, uint8_t,
	uint16_t, int, uint8_t, bool);
extern int qla25xx_create_rsp_que(struct qla_hw_data *, uint16_t, uint8_t,
	uint16_t, struct qla_qpair *, bool);

extern void qla2x00_init_response_q_entries(struct rsp_que *);
extern int qla25xx_delete_req_que(struct scsi_qla_host *, struct req_que *);
extern int qla25xx_delete_rsp_que(struct scsi_qla_host *, struct rsp_que *);
extern int qla25xx_delete_queues(struct scsi_qla_host *);

/* qlafx00 related functions */
extern int qlafx00_pci_config(struct scsi_qla_host *);
extern int qlafx00_initialize_adapter(struct scsi_qla_host *);
extern int qlafx00_soft_reset(scsi_qla_host_t *);
extern int qlafx00_chip_diag(scsi_qla_host_t *);
extern void qlafx00_config_rings(struct scsi_qla_host *);
extern char *qlafx00_pci_info_str(struct scsi_qla_host *, char *, size_t);
extern char *qlafx00_fw_version_str(struct scsi_qla_host *, char *, size_t);
extern irqreturn_t qlafx00_intr_handler(int, void *);
extern void qlafx00_enable_intrs(struct qla_hw_data *);
extern void qlafx00_disable_intrs(struct qla_hw_data *);
extern int qlafx00_abort_target(fc_port_t *, uint64_t, int);
extern int qlafx00_lun_reset(fc_port_t *, uint64_t, int);
extern int qlafx00_start_scsi(srb_t *);
extern int qlafx00_abort_isp(scsi_qla_host_t *);
extern int qlafx00_iospace_config(struct qla_hw_data *);
extern int qlafx00_init_firmware(scsi_qla_host_t *, uint16_t);
extern int qlafx00_driver_shutdown(scsi_qla_host_t *, int);
extern int qlafx00_fw_ready(scsi_qla_host_t *);
extern int qlafx00_configure_devices(scsi_qla_host_t *);
extern int qlafx00_reset_initialize(scsi_qla_host_t *);
extern int qlafx00_fx_disc(scsi_qla_host_t *, fc_port_t *, uint16_t);
extern void qlafx00_process_aen(struct scsi_qla_host *, struct qla_work_evt *);
extern int qlafx00_post_aenfx_work(struct scsi_qla_host *,  uint32_t,
				   uint32_t *, int);
extern uint32_t qlafx00_fw_state_show(struct device *,
				      struct device_attribute *, char *);
extern void qlafx00_get_host_speed(struct Scsi_Host *);
extern void qlafx00_init_response_q_entries(struct rsp_que *);

extern void qlafx00_tm_iocb(srb_t *, struct tsk_mgmt_entry_fx00 *);
extern void qlafx00_abort_iocb(srb_t *, struct abort_iocb_entry_fx00 *);
extern void qlafx00_fxdisc_iocb(srb_t *, struct fxdisc_entry_fx00 *);
extern void qlafx00_timer_routine(scsi_qla_host_t *);
extern int qlafx00_rescan_isp(scsi_qla_host_t *);

/* qla82xx related functions */

/* PCI related functions */
extern int qla82xx_pci_config(struct scsi_qla_host *);
extern int qla82xx_pci_mem_read_2M(struct qla_hw_data *, u64, void *, int);
extern int qla82xx_pci_region_offset(struct pci_dev *, int);
extern int qla82xx_iospace_config(struct qla_hw_data *);

/* Initialization related functions */
extern int qla82xx_reset_chip(struct scsi_qla_host *);
extern void qla82xx_config_rings(struct scsi_qla_host *);
extern void qla82xx_watchdog(scsi_qla_host_t *);
extern int qla82xx_start_firmware(scsi_qla_host_t *);

/* Firmware and flash related functions */
extern int qla82xx_load_risc(scsi_qla_host_t *, uint32_t *);
extern void *qla82xx_read_optrom_data(struct scsi_qla_host *, void *,
					 uint32_t, uint32_t);
extern int qla82xx_write_optrom_data(struct scsi_qla_host *, void *,
				     uint32_t, uint32_t);

/* Mailbox related functions */
extern int qla82xx_abort_isp(scsi_qla_host_t *);
extern int qla82xx_restart_isp(scsi_qla_host_t *);

/* IOCB related functions */
extern int qla82xx_start_scsi(srb_t *);
extern void qla2x00_sp_free(srb_t *sp);
extern void qla2x00_sp_timeout(struct timer_list *);
extern void qla2x00_bsg_job_done(srb_t *sp, int);
extern void qla2x00_bsg_sp_free(srb_t *sp);
extern void qla2x00_start_iocbs(struct scsi_qla_host *, struct req_que *);

/* Interrupt related */
extern irqreturn_t qla82xx_intr_handler(int, void *);
extern irqreturn_t qla82xx_msi_handler(int, void *);
extern irqreturn_t qla82xx_msix_default(int, void *);
extern irqreturn_t qla82xx_msix_rsp_q(int, void *);
extern void qla82xx_enable_intrs(struct qla_hw_data *);
extern void qla82xx_disable_intrs(struct qla_hw_data *);
extern void qla82xx_poll(int, void *);
extern void qla82xx_init_flags(struct qla_hw_data *);

/* ISP 8021 hardware related */
extern void qla82xx_set_drv_active(scsi_qla_host_t *);
extern int qla82xx_wr_32(struct qla_hw_data *, ulong, u32);
extern int qla82xx_rd_32(struct qla_hw_data *, ulong);

/* ISP 8021 IDC */
extern void qla82xx_clear_drv_active(struct qla_hw_data *);
extern uint32_t  qla82xx_wait_for_state_change(scsi_qla_host_t *, uint32_t);
extern int qla82xx_idc_lock(struct qla_hw_data *);
extern void qla82xx_idc_unlock(struct qla_hw_data *);
extern int qla82xx_device_state_handler(scsi_qla_host_t *);
extern void qla8xxx_dev_failed_handler(scsi_qla_host_t *);
extern void qla82xx_clear_qsnt_ready(scsi_qla_host_t *);

extern void qla2x00_set_model_info(scsi_qla_host_t *, uint8_t *, size_t,
				   const char *);
extern int qla82xx_mbx_intr_enable(scsi_qla_host_t *);
extern int qla82xx_mbx_intr_disable(scsi_qla_host_t *);
extern void qla82xx_start_iocbs(scsi_qla_host_t *);
extern int qla82xx_fcoe_ctx_reset(scsi_qla_host_t *);
extern int qla82xx_check_md_needed(scsi_qla_host_t *);
extern void qla82xx_chip_reset_cleanup(scsi_qla_host_t *);
extern int qla81xx_set_led_config(scsi_qla_host_t *, uint16_t *);
extern int qla81xx_get_led_config(scsi_qla_host_t *, uint16_t *);
extern int qla82xx_mbx_beacon_ctl(scsi_qla_host_t *, int);
extern const char *qdev_state(uint32_t);
extern void qla82xx_clear_pending_mbx(scsi_qla_host_t *);
extern int qla82xx_read_temperature(scsi_qla_host_t *);
extern int qla8044_read_temperature(scsi_qla_host_t *);
extern int qla2x00_read_sfp_dev(struct scsi_qla_host *, char *, int);
extern int ql26xx_led_config(scsi_qla_host_t *, uint16_t, uint16_t *);

/* BSG related functions */
extern int qla24xx_bsg_request(struct bsg_job *);
extern int qla24xx_bsg_timeout(struct bsg_job *);
extern int qla84xx_reset_chip(scsi_qla_host_t *, uint16_t);
extern int qla2x00_issue_iocb_timeout(scsi_qla_host_t *, void *,
	dma_addr_t, size_t, uint32_t);
extern int qla2x00_get_idma_speed(scsi_qla_host_t *, uint16_t,
	uint16_t *, uint16_t *);
extern int qla24xx_sadb_update(struct bsg_job *bsg_job);
extern int qla_post_sa_replace_work(struct scsi_qla_host *vha,
	 fc_port_t *fcport, uint16_t nport_handle, struct edif_sa_ctl *sa_ctl);

/* 83xx related functions */
void qla83xx_fw_dump(scsi_qla_host_t *vha);

/* Minidump related functions */
extern int qla82xx_md_get_template_size(scsi_qla_host_t *);
extern int qla82xx_md_get_template(scsi_qla_host_t *);
extern int qla82xx_md_alloc(scsi_qla_host_t *);
extern void qla82xx_md_free(scsi_qla_host_t *);
extern int qla82xx_md_collect(scsi_qla_host_t *);
extern void qla82xx_md_prep(scsi_qla_host_t *);
extern void qla82xx_set_reset_owner(scsi_qla_host_t *);
extern int qla82xx_validate_template_chksum(scsi_qla_host_t *vha);

/* Function declarations for ISP8044 */
extern int qla8044_idc_lock(struct qla_hw_data *ha);
extern void qla8044_idc_unlock(struct qla_hw_data *ha);
extern uint32_t qla8044_rd_reg(struct qla_hw_data *ha, ulong addr);
extern void qla8044_wr_reg(struct qla_hw_data *ha, ulong addr, uint32_t val);
extern void qla8044_read_reset_template(struct scsi_qla_host *ha);
extern void qla8044_set_idc_dontreset(struct scsi_qla_host *ha);
extern int qla8044_rd_direct(struct scsi_qla_host *vha, const uint32_t crb_reg);
extern void qla8044_wr_direct(struct scsi_qla_host *vha,
			      const uint32_t crb_reg, const uint32_t value);
extern int qla8044_device_state_handler(struct scsi_qla_host *vha);
extern void qla8044_clear_qsnt_ready(struct scsi_qla_host *vha);
extern void qla8044_clear_drv_active(struct qla_hw_data *);
void qla8044_get_minidump(struct scsi_qla_host *vha);
int qla8044_collect_md_data(struct scsi_qla_host *vha);
extern int qla8044_md_get_template(scsi_qla_host_t *);
extern int qla8044_write_optrom_data(struct scsi_qla_host *, void *,
				     uint32_t, uint32_t);
extern irqreturn_t qla8044_intr_handler(int, void *);
extern void qla82xx_mbx_completion(scsi_qla_host_t *, uint16_t);
extern int qla8044_abort_isp(scsi_qla_host_t *);
extern int qla8044_check_fw_alive(struct scsi_qla_host *);
extern int qla_get_exlogin_status(scsi_qla_host_t *, uint16_t *,
	uint16_t *);
extern int qla_set_exlogin_mem_cfg(scsi_qla_host_t *vha, dma_addr_t phys_addr);
extern int qla_get_exchoffld_status(scsi_qla_host_t *, uint16_t *, uint16_t *);
extern int qla_set_exchoffld_mem_cfg(scsi_qla_host_t *);
extern void qlt_handle_abts_recv(struct scsi_qla_host *, struct rsp_que *,
	response_t *);

struct scsi_qla_host *qla_find_host_by_d_id(struct scsi_qla_host *vha, be_id_t d_id);
int qla24xx_async_notify_ack(scsi_qla_host_t *, fc_port_t *,
	struct imm_ntfy_from_isp *, int);
void qla24xx_do_nack_work(struct scsi_qla_host *, struct qla_work_evt *);
void qlt_plogi_ack_link(struct scsi_qla_host *, struct qlt_plogi_ack_t *,
	struct fc_port *, enum qlt_plogi_link_t);
void qlt_plogi_ack_unref(struct scsi_qla_host *, struct qlt_plogi_ack_t *);
extern void qlt_schedule_sess_for_deletion(struct fc_port *);
extern struct fc_port *qlt_find_sess_invalidate_other(scsi_qla_host_t *,
	uint64_t wwn, port_id_t port_id, uint16_t loop_id, struct fc_port **);
void qla24xx_delete_sess_fn(struct work_struct *);
void qlt_unknown_atio_work_fn(struct work_struct *);
void qla_update_host_map(struct scsi_qla_host *, port_id_t);
void qla_remove_hostmap(struct qla_hw_data *ha);
void qlt_clr_qp_table(struct scsi_qla_host *vha);
void qlt_set_mode(struct scsi_qla_host *);
int qla2x00_set_data_rate(scsi_qla_host_t *vha, uint16_t mode);
extern void qla24xx_process_purex_list(struct purex_list *);
extern void qla2x00_dfs_create_rport(scsi_qla_host_t *vha, struct fc_port *fp);
extern void qla2x00_dfs_remove_rport(scsi_qla_host_t *vha, struct fc_port *fp);
extern void qla_wait_nvme_release_cmd_kref(srb_t *sp);
extern void qla_nvme_abort_set_option
		(struct abort_entry_24xx *abt, srb_t *sp);
extern void qla_nvme_abort_process_comp_status
		(struct abort_entry_24xx *abt, srb_t *sp);
struct scsi_qla_host *qla_find_host_by_vp_idx(struct scsi_qla_host *vha,
	uint16_t vp_idx);

/* nvme.c */
void qla_nvme_unregister_remote_port(struct fc_port *fcport);

/* qla_edif.c */
fc_port_t *qla2x00_find_fcport_by_pid(scsi_qla_host_t *vha, port_id_t *id);
void qla_edb_eventcreate(scsi_qla_host_t *vha, uint32_t dbtype, uint32_t data, uint32_t data2,
		fc_port_t *fcport);
void qla_edb_stop(scsi_qla_host_t *vha);
int32_t qla_edif_app_mgmt(struct bsg_job *bsg_job);
void qla_enode_init(scsi_qla_host_t *vha);
void qla_enode_stop(scsi_qla_host_t *vha);
void qla_edif_flush_sa_ctl_lists(fc_port_t *fcport);
void qla_edb_init(scsi_qla_host_t *vha);
void qla_edif_timer(scsi_qla_host_t *vha);
int qla28xx_start_scsi_edif(srb_t *sp);
void qla24xx_sa_update_iocb(srb_t *sp, struct sa_update_28xx *sa_update_iocb);
void qla24xx_sa_replace_iocb(srb_t *sp, struct sa_update_28xx *sa_update_iocb);
void qla24xx_auth_els(scsi_qla_host_t *vha, void **pkt, struct rsp_que **rsp);
void qla28xx_sa_update_iocb_entry(scsi_qla_host_t *vha, struct req_que *req,
		struct sa_update_28xx *pkt);
void qla_handle_els_plogi_done(scsi_qla_host_t *vha, struct event_arg *ea);

#define QLA2XX_HW_ERROR			BIT_0
#define QLA2XX_SHT_LNK_DWN		BIT_1
#define QLA2XX_INT_ERR			BIT_2
#define QLA2XX_CMD_TIMEOUT		BIT_3
#define QLA2XX_RESET_CMD_ERR		BIT_4
#define QLA2XX_TGT_SHT_LNK_DOWN		BIT_17

#define QLA2XX_MAX_LINK_DOWN_TIME	100

int qla2xxx_start_stats(struct Scsi_Host *shost, u32 flags);
int qla2xxx_stop_stats(struct Scsi_Host *shost, u32 flags);
int qla2xxx_reset_stats(struct Scsi_Host *shost, u32 flags);

int qla2xxx_get_ini_stats(struct Scsi_Host *shost, u32 flags, void *data, u64 size);
int qla2xxx_get_tgt_stats(struct Scsi_Host *shost, u32 flags,
			  struct fc_rport *rport, void *data, u64 size);
int qla2xxx_disable_port(struct Scsi_Host *shost);
int qla2xxx_enable_port(struct Scsi_Host *shost);

uint64_t qla2x00_get_num_tgts(scsi_qla_host_t *vha);
uint64_t qla2x00_count_set_bits(u32 num);
int qla_create_buf_pool(struct scsi_qla_host *, struct qla_qpair *);
void qla_free_buf_pool(struct qla_qpair *);
int qla_get_buf(struct scsi_qla_host *, struct qla_qpair *, struct qla_buf_dsc *);
void qla_put_buf(struct qla_qpair *, struct qla_buf_dsc *);
#endif /* _QLA_GBL_H */<|MERGE_RESOLUTION|>--- conflicted
+++ resolved
@@ -143,10 +143,6 @@
 void qla_edif_clear_appdata(struct scsi_qla_host *vha,
 			    struct fc_port *fcport);
 const char *sc_to_str(uint16_t cmd);
-<<<<<<< HEAD
-void qla_adjust_iocb_limit(scsi_qla_host_t *vha);
-=======
->>>>>>> eb3cdb58
 
 /*
  * Global Data in qla_os.c source file.
