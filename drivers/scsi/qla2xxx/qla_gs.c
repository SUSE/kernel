/*
 * QLogic Fibre Channel HBA Driver
 * Copyright (c)  2003-2014 QLogic Corporation
 *
 * See LICENSE.qla2xxx for copyright and licensing details.
 */
#include "qla_def.h"
#include "qla_target.h"
#include <linux/utsname.h>

static int qla2x00_sns_ga_nxt(scsi_qla_host_t *, fc_port_t *);
static int qla2x00_sns_gid_pt(scsi_qla_host_t *, sw_info_t *);
static int qla2x00_sns_gpn_id(scsi_qla_host_t *, sw_info_t *);
static int qla2x00_sns_gnn_id(scsi_qla_host_t *, sw_info_t *);
static int qla2x00_sns_rft_id(scsi_qla_host_t *);
static int qla2x00_sns_rnn_id(scsi_qla_host_t *);
static int qla_async_rftid(scsi_qla_host_t *, port_id_t *);
static int qla_async_rffid(scsi_qla_host_t *, port_id_t *, u8, u8);
static int qla_async_rnnid(scsi_qla_host_t *, port_id_t *, u8*);
static int qla_async_rsnn_nn(scsi_qla_host_t *);

/**
 * qla2x00_prep_ms_iocb() - Prepare common MS/CT IOCB fields for SNS CT query.
 * @vha: HA context
 * @arg: CT arguments
 *
 * Returns a pointer to the @vha's ms_iocb.
 */
void *
qla2x00_prep_ms_iocb(scsi_qla_host_t *vha, struct ct_arg *arg)
{
	struct qla_hw_data *ha = vha->hw;
	ms_iocb_entry_t *ms_pkt;

	ms_pkt = (ms_iocb_entry_t *)arg->iocb;
	memset(ms_pkt, 0, sizeof(ms_iocb_entry_t));

	ms_pkt->entry_type = MS_IOCB_TYPE;
	ms_pkt->entry_count = 1;
	SET_TARGET_ID(ha, ms_pkt->loop_id, SIMPLE_NAME_SERVER);
	ms_pkt->control_flags = cpu_to_le16(CF_READ | CF_HEAD_TAG);
	ms_pkt->timeout = cpu_to_le16(ha->r_a_tov / 10 * 2);
	ms_pkt->cmd_dsd_count = cpu_to_le16(1);
	ms_pkt->total_dsd_count = cpu_to_le16(2);
	ms_pkt->rsp_bytecount = cpu_to_le32(arg->rsp_size);
	ms_pkt->req_bytecount = cpu_to_le32(arg->req_size);

	put_unaligned_le64(arg->req_dma, &ms_pkt->req_dsd.address);
	ms_pkt->req_dsd.length = ms_pkt->req_bytecount;

	put_unaligned_le64(arg->rsp_dma, &ms_pkt->rsp_dsd.address);
	ms_pkt->rsp_dsd.length = ms_pkt->rsp_bytecount;

	vha->qla_stats.control_requests++;

	return (ms_pkt);
}

/**
 * qla24xx_prep_ms_iocb() - Prepare common CT IOCB fields for SNS CT query.
 * @vha: HA context
 * @arg: CT arguments
 *
 * Returns a pointer to the @ha's ms_iocb.
 */
void *
qla24xx_prep_ms_iocb(scsi_qla_host_t *vha, struct ct_arg *arg)
{
	struct qla_hw_data *ha = vha->hw;
	struct ct_entry_24xx *ct_pkt;

	ct_pkt = (struct ct_entry_24xx *)arg->iocb;
	memset(ct_pkt, 0, sizeof(struct ct_entry_24xx));

	ct_pkt->entry_type = CT_IOCB_TYPE;
	ct_pkt->entry_count = 1;
	ct_pkt->nport_handle = cpu_to_le16(arg->nport_handle);
	ct_pkt->timeout = cpu_to_le16(ha->r_a_tov / 10 * 2);
	ct_pkt->cmd_dsd_count = cpu_to_le16(1);
	ct_pkt->rsp_dsd_count = cpu_to_le16(1);
	ct_pkt->rsp_byte_count = cpu_to_le32(arg->rsp_size);
	ct_pkt->cmd_byte_count = cpu_to_le32(arg->req_size);

	put_unaligned_le64(arg->req_dma, &ct_pkt->dsd[0].address);
	ct_pkt->dsd[0].length = ct_pkt->cmd_byte_count;

	put_unaligned_le64(arg->rsp_dma, &ct_pkt->dsd[1].address);
	ct_pkt->dsd[1].length = ct_pkt->rsp_byte_count;
	ct_pkt->vp_index = vha->vp_idx;

	vha->qla_stats.control_requests++;

	return (ct_pkt);
}

/**
 * qla2x00_prep_ct_req() - Prepare common CT request fields for SNS query.
 * @p: CT request buffer
 * @cmd: GS command
 * @rsp_size: response size in bytes
 *
 * Returns a pointer to the intitialized @ct_req.
 */
static inline struct ct_sns_req *
qla2x00_prep_ct_req(struct ct_sns_pkt *p, uint16_t cmd, uint16_t rsp_size)
{
	memset(p, 0, sizeof(struct ct_sns_pkt));

	p->p.req.header.revision = 0x01;
	p->p.req.header.gs_type = 0xFC;
	p->p.req.header.gs_subtype = 0x02;
	p->p.req.command = cpu_to_be16(cmd);
	p->p.req.max_rsp_size = cpu_to_be16((rsp_size - 16) / 4);

	return &p->p.req;
}

int
qla2x00_chk_ms_status(scsi_qla_host_t *vha, ms_iocb_entry_t *ms_pkt,
    struct ct_sns_rsp *ct_rsp, const char *routine)
{
	int rval;
	uint16_t comp_status;
	struct qla_hw_data *ha = vha->hw;
	bool lid_is_sns = false;

	rval = QLA_FUNCTION_FAILED;
	if (ms_pkt->entry_status != 0) {
		ql_dbg(ql_dbg_disc, vha, 0x2031,
		    "%s failed, error status (%x) on port_id: %02x%02x%02x.\n",
		    routine, ms_pkt->entry_status, vha->d_id.b.domain,
		    vha->d_id.b.area, vha->d_id.b.al_pa);
	} else {
		if (IS_FWI2_CAPABLE(ha))
			comp_status = le16_to_cpu(
			    ((struct ct_entry_24xx *)ms_pkt)->comp_status);
		else
			comp_status = le16_to_cpu(ms_pkt->status);
		switch (comp_status) {
		case CS_COMPLETE:
		case CS_DATA_UNDERRUN:
		case CS_DATA_OVERRUN:		/* Overrun? */
			if (ct_rsp->header.response !=
			    cpu_to_be16(CT_ACCEPT_RESPONSE)) {
				ql_dbg(ql_dbg_disc + ql_dbg_buffer, vha, 0x2077,
				    "%s failed rejected request on port_id: %02x%02x%02x Completion status 0x%x, response 0x%x\n",
				    routine, vha->d_id.b.domain,
				    vha->d_id.b.area, vha->d_id.b.al_pa,
				    comp_status, ct_rsp->header.response);
				ql_dump_buffer(ql_dbg_disc + ql_dbg_buffer, vha,
				    0x2078, ct_rsp,
				    offsetof(typeof(*ct_rsp), rsp));
				rval = QLA_INVALID_COMMAND;
			} else
				rval = QLA_SUCCESS;
			break;
		case CS_PORT_LOGGED_OUT:
			if (IS_FWI2_CAPABLE(ha)) {
				if (le16_to_cpu(ms_pkt->loop_id.extended) ==
				    NPH_SNS)
					lid_is_sns = true;
			} else {
				if (le16_to_cpu(ms_pkt->loop_id.extended) ==
				    SIMPLE_NAME_SERVER)
					lid_is_sns = true;
			}
			if (lid_is_sns) {
				ql_dbg(ql_dbg_async, vha, 0x502b,
					"%s failed, Name server has logged out",
					routine);
				rval = QLA_NOT_LOGGED_IN;
				set_bit(LOOP_RESYNC_NEEDED, &vha->dpc_flags);
				set_bit(LOCAL_LOOP_UPDATE, &vha->dpc_flags);
			}
			break;
		case CS_TIMEOUT:
			rval = QLA_FUNCTION_TIMEOUT;
			/* fall through */
		default:
			ql_dbg(ql_dbg_disc, vha, 0x2033,
			    "%s failed, completion status (%x) on port_id: "
			    "%02x%02x%02x.\n", routine, comp_status,
			    vha->d_id.b.domain, vha->d_id.b.area,
			    vha->d_id.b.al_pa);
			break;
		}
	}
	return rval;
}

/**
 * qla2x00_ga_nxt() - SNS scan for fabric devices via GA_NXT command.
 * @vha: HA context
 * @fcport: fcport entry to updated
 *
 * Returns 0 on success.
 */
int
qla2x00_ga_nxt(scsi_qla_host_t *vha, fc_port_t *fcport)
{
	int		rval;

	ms_iocb_entry_t	*ms_pkt;
	struct ct_sns_req	*ct_req;
	struct ct_sns_rsp	*ct_rsp;
	struct qla_hw_data *ha = vha->hw;
	struct ct_arg arg;

	if (IS_QLA2100(ha) || IS_QLA2200(ha))
		return qla2x00_sns_ga_nxt(vha, fcport);

	arg.iocb = ha->ms_iocb;
	arg.req_dma = ha->ct_sns_dma;
	arg.rsp_dma = ha->ct_sns_dma;
	arg.req_size = GA_NXT_REQ_SIZE;
	arg.rsp_size = GA_NXT_RSP_SIZE;
	arg.nport_handle = NPH_SNS;

	/* Issue GA_NXT */
	/* Prepare common MS IOCB */
	ms_pkt = ha->isp_ops->prep_ms_iocb(vha, &arg);

	/* Prepare CT request */
	ct_req = qla2x00_prep_ct_req(ha->ct_sns, GA_NXT_CMD,
	    GA_NXT_RSP_SIZE);
	ct_rsp = &ha->ct_sns->p.rsp;

	/* Prepare CT arguments -- port_id */
	ct_req->req.port_id.port_id = port_id_to_be_id(fcport->d_id);

	/* Execute MS IOCB */
	rval = qla2x00_issue_iocb(vha, ha->ms_iocb, ha->ms_iocb_dma,
	    sizeof(ms_iocb_entry_t));
	if (rval != QLA_SUCCESS) {
		/*EMPTY*/
		ql_dbg(ql_dbg_disc, vha, 0x2062,
		    "GA_NXT issue IOCB failed (%d).\n", rval);
	} else if (qla2x00_chk_ms_status(vha, ms_pkt, ct_rsp, "GA_NXT") !=
	    QLA_SUCCESS) {
		rval = QLA_FUNCTION_FAILED;
	} else {
		/* Populate fc_port_t entry. */
		fcport->d_id = be_to_port_id(ct_rsp->rsp.ga_nxt.port_id);

		memcpy(fcport->node_name, ct_rsp->rsp.ga_nxt.node_name,
		    WWN_SIZE);
		memcpy(fcport->port_name, ct_rsp->rsp.ga_nxt.port_name,
		    WWN_SIZE);

		fcport->fc4_type = (ct_rsp->rsp.ga_nxt.fc4_types[2] & BIT_0) ?
		    FS_FC4TYPE_FCP : FC4_TYPE_OTHER;

		if (ct_rsp->rsp.ga_nxt.port_type != NS_N_PORT_TYPE &&
		    ct_rsp->rsp.ga_nxt.port_type != NS_NL_PORT_TYPE)
			fcport->d_id.b.domain = 0xf0;

		ql_dbg(ql_dbg_disc, vha, 0x2063,
		    "GA_NXT entry - nn %8phN pn %8phN "
		    "port_id=%02x%02x%02x.\n",
		    fcport->node_name, fcport->port_name,
		    fcport->d_id.b.domain, fcport->d_id.b.area,
		    fcport->d_id.b.al_pa);
	}

	return (rval);
}

static inline int
qla2x00_gid_pt_rsp_size(scsi_qla_host_t *vha)
{
	return vha->hw->max_fibre_devices * 4 + 16;
}

/**
 * qla2x00_gid_pt() - SNS scan for fabric devices via GID_PT command.
 * @vha: HA context
 * @list: switch info entries to populate
 *
 * NOTE: Non-Nx_Ports are not requested.
 *
 * Returns 0 on success.
 */
int
qla2x00_gid_pt(scsi_qla_host_t *vha, sw_info_t *list)
{
	int		rval;
	uint16_t	i;

	ms_iocb_entry_t	*ms_pkt;
	struct ct_sns_req	*ct_req;
	struct ct_sns_rsp	*ct_rsp;

	struct ct_sns_gid_pt_data *gid_data;
	struct qla_hw_data *ha = vha->hw;
	uint16_t gid_pt_rsp_size;
	struct ct_arg arg;

	if (IS_QLA2100(ha) || IS_QLA2200(ha))
		return qla2x00_sns_gid_pt(vha, list);

	gid_data = NULL;
	gid_pt_rsp_size = qla2x00_gid_pt_rsp_size(vha);

	arg.iocb = ha->ms_iocb;
	arg.req_dma = ha->ct_sns_dma;
	arg.rsp_dma = ha->ct_sns_dma;
	arg.req_size = GID_PT_REQ_SIZE;
	arg.rsp_size = gid_pt_rsp_size;
	arg.nport_handle = NPH_SNS;

	/* Issue GID_PT */
	/* Prepare common MS IOCB */
	ms_pkt = ha->isp_ops->prep_ms_iocb(vha, &arg);

	/* Prepare CT request */
	ct_req = qla2x00_prep_ct_req(ha->ct_sns, GID_PT_CMD, gid_pt_rsp_size);
	ct_rsp = &ha->ct_sns->p.rsp;

	/* Prepare CT arguments -- port_type */
	ct_req->req.gid_pt.port_type = NS_NX_PORT_TYPE;

	/* Execute MS IOCB */
	rval = qla2x00_issue_iocb(vha, ha->ms_iocb, ha->ms_iocb_dma,
	    sizeof(ms_iocb_entry_t));
	if (rval != QLA_SUCCESS) {
		/*EMPTY*/
		ql_dbg(ql_dbg_disc, vha, 0x2055,
		    "GID_PT issue IOCB failed (%d).\n", rval);
	} else if (qla2x00_chk_ms_status(vha, ms_pkt, ct_rsp, "GID_PT") !=
	    QLA_SUCCESS) {
		rval = QLA_FUNCTION_FAILED;
	} else {
		/* Set port IDs in switch info list. */
		for (i = 0; i < ha->max_fibre_devices; i++) {
			gid_data = &ct_rsp->rsp.gid_pt.entries[i];
			list[i].d_id = be_to_port_id(gid_data->port_id);
			memset(list[i].fabric_port_name, 0, WWN_SIZE);
			list[i].fp_speed = PORT_SPEED_UNKNOWN;

			/* Last one exit. */
			if (gid_data->control_byte & BIT_7) {
				list[i].d_id.b.rsvd_1 = gid_data->control_byte;
				break;
			}
		}

		/*
		 * If we've used all available slots, then the switch is
		 * reporting back more devices than we can handle with this
		 * single call.  Return a failed status, and let GA_NXT handle
		 * the overload.
		 */
		if (i == ha->max_fibre_devices)
			rval = QLA_FUNCTION_FAILED;
	}

	return (rval);
}

/**
 * qla2x00_gpn_id() - SNS Get Port Name (GPN_ID) query.
 * @vha: HA context
 * @list: switch info entries to populate
 *
 * Returns 0 on success.
 */
int
qla2x00_gpn_id(scsi_qla_host_t *vha, sw_info_t *list)
{
	int		rval = QLA_SUCCESS;
	uint16_t	i;

	ms_iocb_entry_t	*ms_pkt;
	struct ct_sns_req	*ct_req;
	struct ct_sns_rsp	*ct_rsp;
	struct qla_hw_data *ha = vha->hw;
	struct ct_arg arg;

	if (IS_QLA2100(ha) || IS_QLA2200(ha))
		return qla2x00_sns_gpn_id(vha, list);

	arg.iocb = ha->ms_iocb;
	arg.req_dma = ha->ct_sns_dma;
	arg.rsp_dma = ha->ct_sns_dma;
	arg.req_size = GPN_ID_REQ_SIZE;
	arg.rsp_size = GPN_ID_RSP_SIZE;
	arg.nport_handle = NPH_SNS;

	for (i = 0; i < ha->max_fibre_devices; i++) {
		/* Issue GPN_ID */
		/* Prepare common MS IOCB */
		ms_pkt = ha->isp_ops->prep_ms_iocb(vha, &arg);

		/* Prepare CT request */
		ct_req = qla2x00_prep_ct_req(ha->ct_sns, GPN_ID_CMD,
		    GPN_ID_RSP_SIZE);
		ct_rsp = &ha->ct_sns->p.rsp;

		/* Prepare CT arguments -- port_id */
		ct_req->req.port_id.port_id = port_id_to_be_id(list[i].d_id);

		/* Execute MS IOCB */
		rval = qla2x00_issue_iocb(vha, ha->ms_iocb, ha->ms_iocb_dma,
		    sizeof(ms_iocb_entry_t));
		if (rval != QLA_SUCCESS) {
			/*EMPTY*/
			ql_dbg(ql_dbg_disc, vha, 0x2056,
			    "GPN_ID issue IOCB failed (%d).\n", rval);
			break;
		} else if (qla2x00_chk_ms_status(vha, ms_pkt, ct_rsp,
		    "GPN_ID") != QLA_SUCCESS) {
			rval = QLA_FUNCTION_FAILED;
			break;
		} else {
			/* Save portname */
			memcpy(list[i].port_name,
			    ct_rsp->rsp.gpn_id.port_name, WWN_SIZE);
		}

		/* Last device exit. */
		if (list[i].d_id.b.rsvd_1 != 0)
			break;
	}

	return (rval);
}

/**
 * qla2x00_gnn_id() - SNS Get Node Name (GNN_ID) query.
 * @vha: HA context
 * @list: switch info entries to populate
 *
 * Returns 0 on success.
 */
int
qla2x00_gnn_id(scsi_qla_host_t *vha, sw_info_t *list)
{
	int		rval = QLA_SUCCESS;
	uint16_t	i;
	struct qla_hw_data *ha = vha->hw;
	ms_iocb_entry_t	*ms_pkt;
	struct ct_sns_req	*ct_req;
	struct ct_sns_rsp	*ct_rsp;
	struct ct_arg arg;

	if (IS_QLA2100(ha) || IS_QLA2200(ha))
		return qla2x00_sns_gnn_id(vha, list);

	arg.iocb = ha->ms_iocb;
	arg.req_dma = ha->ct_sns_dma;
	arg.rsp_dma = ha->ct_sns_dma;
	arg.req_size = GNN_ID_REQ_SIZE;
	arg.rsp_size = GNN_ID_RSP_SIZE;
	arg.nport_handle = NPH_SNS;

	for (i = 0; i < ha->max_fibre_devices; i++) {
		/* Issue GNN_ID */
		/* Prepare common MS IOCB */
		ms_pkt = ha->isp_ops->prep_ms_iocb(vha, &arg);

		/* Prepare CT request */
		ct_req = qla2x00_prep_ct_req(ha->ct_sns, GNN_ID_CMD,
		    GNN_ID_RSP_SIZE);
		ct_rsp = &ha->ct_sns->p.rsp;

		/* Prepare CT arguments -- port_id */
		ct_req->req.port_id.port_id = port_id_to_be_id(list[i].d_id);

		/* Execute MS IOCB */
		rval = qla2x00_issue_iocb(vha, ha->ms_iocb, ha->ms_iocb_dma,
		    sizeof(ms_iocb_entry_t));
		if (rval != QLA_SUCCESS) {
			/*EMPTY*/
			ql_dbg(ql_dbg_disc, vha, 0x2057,
			    "GNN_ID issue IOCB failed (%d).\n", rval);
			break;
		} else if (qla2x00_chk_ms_status(vha, ms_pkt, ct_rsp,
		    "GNN_ID") != QLA_SUCCESS) {
			rval = QLA_FUNCTION_FAILED;
			break;
		} else {
			/* Save nodename */
			memcpy(list[i].node_name,
			    ct_rsp->rsp.gnn_id.node_name, WWN_SIZE);

			ql_dbg(ql_dbg_disc, vha, 0x2058,
			    "GID_PT entry - nn %8phN pn %8phN "
			    "portid=%02x%02x%02x.\n",
			    list[i].node_name, list[i].port_name,
			    list[i].d_id.b.domain, list[i].d_id.b.area,
			    list[i].d_id.b.al_pa);
		}

		/* Last device exit. */
		if (list[i].d_id.b.rsvd_1 != 0)
			break;
	}

	return (rval);
}

static void qla2x00_async_sns_sp_done(srb_t *sp, int rc)
{
	struct scsi_qla_host *vha = sp->vha;
	struct ct_sns_pkt *ct_sns;
	struct qla_work_evt *e;

	sp->rc = rc;
	if (rc == QLA_SUCCESS) {
		ql_dbg(ql_dbg_disc, vha, 0x204f,
		    "Async done-%s exiting normally.\n",
		    sp->name);
	} else if (rc == QLA_FUNCTION_TIMEOUT) {
		ql_dbg(ql_dbg_disc, vha, 0x204f,
		    "Async done-%s timeout\n", sp->name);
	} else {
		ct_sns = (struct ct_sns_pkt *)sp->u.iocb_cmd.u.ctarg.rsp;
		memset(ct_sns, 0, sizeof(*ct_sns));
		sp->retry_count++;
		if (sp->retry_count > 3)
			goto err;

		ql_dbg(ql_dbg_disc, vha, 0x204f,
		    "Async done-%s fail rc %x.  Retry count %d\n",
		    sp->name, rc, sp->retry_count);

		e = qla2x00_alloc_work(vha, QLA_EVT_SP_RETRY);
		if (!e)
			goto err2;

		del_timer(&sp->u.iocb_cmd.timer);
		e->u.iosb.sp = sp;
		qla2x00_post_work(vha, e);
		return;
	}

err:
	e = qla2x00_alloc_work(vha, QLA_EVT_UNMAP);
err2:
	if (!e) {
		/* please ignore kernel warning. otherwise, we have mem leak. */
		if (sp->u.iocb_cmd.u.ctarg.req) {
			dma_free_coherent(&vha->hw->pdev->dev,
			    sp->u.iocb_cmd.u.ctarg.req_allocated_size,
			    sp->u.iocb_cmd.u.ctarg.req,
			    sp->u.iocb_cmd.u.ctarg.req_dma);
			sp->u.iocb_cmd.u.ctarg.req = NULL;
		}

		if (sp->u.iocb_cmd.u.ctarg.rsp) {
			dma_free_coherent(&vha->hw->pdev->dev,
			    sp->u.iocb_cmd.u.ctarg.rsp_allocated_size,
			    sp->u.iocb_cmd.u.ctarg.rsp,
			    sp->u.iocb_cmd.u.ctarg.rsp_dma);
			sp->u.iocb_cmd.u.ctarg.rsp = NULL;
		}

		sp->free(sp);

		return;
	}

	e->u.iosb.sp = sp;
	qla2x00_post_work(vha, e);
}

/**
 * qla2x00_rft_id() - SNS Register FC-4 TYPEs (RFT_ID) supported by the HBA.
 * @vha: HA context
 *
 * Returns 0 on success.
 */
int
qla2x00_rft_id(scsi_qla_host_t *vha)
{
	struct qla_hw_data *ha = vha->hw;

	if (IS_QLA2100(ha) || IS_QLA2200(ha))
		return qla2x00_sns_rft_id(vha);

	return qla_async_rftid(vha, &vha->d_id);
}

static int qla_async_rftid(scsi_qla_host_t *vha, port_id_t *d_id)
{
	int rval = QLA_MEMORY_ALLOC_FAILED;
	struct ct_sns_req *ct_req;
	srb_t *sp;
	struct ct_sns_pkt *ct_sns;

	if (!vha->flags.online)
		goto done;

	sp = qla2x00_get_sp(vha, NULL, GFP_KERNEL);
	if (!sp)
		goto done;

	sp->type = SRB_CT_PTHRU_CMD;
	sp->name = "rft_id";
	qla2x00_init_timer(sp, qla2x00_get_async_timeout(vha) + 2);

	sp->u.iocb_cmd.u.ctarg.req = dma_alloc_coherent(&vha->hw->pdev->dev,
	    sizeof(struct ct_sns_pkt), &sp->u.iocb_cmd.u.ctarg.req_dma,
	    GFP_KERNEL);
	sp->u.iocb_cmd.u.ctarg.req_allocated_size = sizeof(struct ct_sns_pkt);
	if (!sp->u.iocb_cmd.u.ctarg.req) {
		ql_log(ql_log_warn, vha, 0xd041,
		    "%s: Failed to allocate ct_sns request.\n",
		    __func__);
		goto done_free_sp;
	}

	sp->u.iocb_cmd.u.ctarg.rsp = dma_alloc_coherent(&vha->hw->pdev->dev,
	    sizeof(struct ct_sns_pkt), &sp->u.iocb_cmd.u.ctarg.rsp_dma,
	    GFP_KERNEL);
	sp->u.iocb_cmd.u.ctarg.rsp_allocated_size = sizeof(struct ct_sns_pkt);
	if (!sp->u.iocb_cmd.u.ctarg.rsp) {
		ql_log(ql_log_warn, vha, 0xd042,
		    "%s: Failed to allocate ct_sns request.\n",
		    __func__);
		goto done_free_sp;
	}
	ct_sns = (struct ct_sns_pkt *)sp->u.iocb_cmd.u.ctarg.rsp;
	memset(ct_sns, 0, sizeof(*ct_sns));
	ct_sns = (struct ct_sns_pkt *)sp->u.iocb_cmd.u.ctarg.req;

	/* Prepare CT request */
	ct_req = qla2x00_prep_ct_req(ct_sns, RFT_ID_CMD, RFT_ID_RSP_SIZE);

	/* Prepare CT arguments -- port_id, FC-4 types */
	ct_req->req.rft_id.port_id = port_id_to_be_id(vha->d_id);
	ct_req->req.rft_id.fc4_types[2] = 0x01;		/* FCP-3 */

	if (vha->flags.nvme_enabled)
		ct_req->req.rft_id.fc4_types[6] = 1;    /* NVMe type 28h */

	sp->u.iocb_cmd.u.ctarg.req_size = RFT_ID_REQ_SIZE;
	sp->u.iocb_cmd.u.ctarg.rsp_size = RFT_ID_RSP_SIZE;
	sp->u.iocb_cmd.u.ctarg.nport_handle = NPH_SNS;
	sp->u.iocb_cmd.timeout = qla2x00_async_iocb_timeout;
	sp->done = qla2x00_async_sns_sp_done;

	ql_dbg(ql_dbg_disc, vha, 0xffff,
	    "Async-%s - hdl=%x portid %06x.\n",
	    sp->name, sp->handle, d_id->b24);

	rval = qla2x00_start_sp(sp);
	if (rval != QLA_SUCCESS) {
		ql_dbg(ql_dbg_disc, vha, 0x2043,
		    "RFT_ID issue IOCB failed (%d).\n", rval);
		goto done_free_sp;
	}
	return rval;
done_free_sp:
	sp->free(sp);
done:
	return rval;
}

/**
 * qla2x00_rff_id() - SNS Register FC-4 Features (RFF_ID) supported by the HBA.
 * @vha: HA context
 * @type: not used
 *
 * Returns 0 on success.
 */
int
qla2x00_rff_id(scsi_qla_host_t *vha, u8 type)
{
	struct qla_hw_data *ha = vha->hw;

	if (IS_QLA2100(ha) || IS_QLA2200(ha)) {
		ql_dbg(ql_dbg_disc, vha, 0x2046,
		    "RFF_ID call not supported on ISP2100/ISP2200.\n");
		return (QLA_SUCCESS);
	}

	return qla_async_rffid(vha, &vha->d_id, qlt_rff_id(vha),
	    FC4_TYPE_FCP_SCSI);
}

static int qla_async_rffid(scsi_qla_host_t *vha, port_id_t *d_id,
    u8 fc4feature, u8 fc4type)
{
	int rval = QLA_MEMORY_ALLOC_FAILED;
	struct ct_sns_req *ct_req;
	srb_t *sp;
	struct ct_sns_pkt *ct_sns;

	sp = qla2x00_get_sp(vha, NULL, GFP_KERNEL);
	if (!sp)
		goto done;

	sp->type = SRB_CT_PTHRU_CMD;
	sp->name = "rff_id";
	qla2x00_init_timer(sp, qla2x00_get_async_timeout(vha) + 2);

	sp->u.iocb_cmd.u.ctarg.req = dma_alloc_coherent(&vha->hw->pdev->dev,
	    sizeof(struct ct_sns_pkt), &sp->u.iocb_cmd.u.ctarg.req_dma,
	    GFP_KERNEL);
	sp->u.iocb_cmd.u.ctarg.req_allocated_size = sizeof(struct ct_sns_pkt);
	if (!sp->u.iocb_cmd.u.ctarg.req) {
		ql_log(ql_log_warn, vha, 0xd041,
		    "%s: Failed to allocate ct_sns request.\n",
		    __func__);
		goto done_free_sp;
	}

	sp->u.iocb_cmd.u.ctarg.rsp = dma_alloc_coherent(&vha->hw->pdev->dev,
	    sizeof(struct ct_sns_pkt), &sp->u.iocb_cmd.u.ctarg.rsp_dma,
	    GFP_KERNEL);
	sp->u.iocb_cmd.u.ctarg.rsp_allocated_size = sizeof(struct ct_sns_pkt);
	if (!sp->u.iocb_cmd.u.ctarg.rsp) {
		ql_log(ql_log_warn, vha, 0xd042,
		    "%s: Failed to allocate ct_sns request.\n",
		    __func__);
		goto done_free_sp;
	}
	ct_sns = (struct ct_sns_pkt *)sp->u.iocb_cmd.u.ctarg.rsp;
	memset(ct_sns, 0, sizeof(*ct_sns));
	ct_sns = (struct ct_sns_pkt *)sp->u.iocb_cmd.u.ctarg.req;

	/* Prepare CT request */
	ct_req = qla2x00_prep_ct_req(ct_sns, RFF_ID_CMD, RFF_ID_RSP_SIZE);

	/* Prepare CT arguments -- port_id, FC-4 feature, FC-4 type */
	ct_req->req.rff_id.port_id = port_id_to_be_id(*d_id);
	ct_req->req.rff_id.fc4_feature = fc4feature;
	ct_req->req.rff_id.fc4_type = fc4type;		/* SCSI - FCP */

	sp->u.iocb_cmd.u.ctarg.req_size = RFF_ID_REQ_SIZE;
	sp->u.iocb_cmd.u.ctarg.rsp_size = RFF_ID_RSP_SIZE;
	sp->u.iocb_cmd.u.ctarg.nport_handle = NPH_SNS;
	sp->u.iocb_cmd.timeout = qla2x00_async_iocb_timeout;
	sp->done = qla2x00_async_sns_sp_done;

	ql_dbg(ql_dbg_disc, vha, 0xffff,
	    "Async-%s - hdl=%x portid %06x feature %x type %x.\n",
	    sp->name, sp->handle, d_id->b24, fc4feature, fc4type);

	rval = qla2x00_start_sp(sp);
	if (rval != QLA_SUCCESS) {
		ql_dbg(ql_dbg_disc, vha, 0x2047,
		    "RFF_ID issue IOCB failed (%d).\n", rval);
		goto done_free_sp;
	}

	return rval;

done_free_sp:
	sp->free(sp);
done:
	return rval;
}

/**
 * qla2x00_rnn_id() - SNS Register Node Name (RNN_ID) of the HBA.
 * @vha: HA context
 *
 * Returns 0 on success.
 */
int
qla2x00_rnn_id(scsi_qla_host_t *vha)
{
	struct qla_hw_data *ha = vha->hw;

	if (IS_QLA2100(ha) || IS_QLA2200(ha))
		return qla2x00_sns_rnn_id(vha);

	return  qla_async_rnnid(vha, &vha->d_id, vha->node_name);
}

static int qla_async_rnnid(scsi_qla_host_t *vha, port_id_t *d_id,
	u8 *node_name)
{
	int rval = QLA_MEMORY_ALLOC_FAILED;
	struct ct_sns_req *ct_req;
	srb_t *sp;
	struct ct_sns_pkt *ct_sns;

	sp = qla2x00_get_sp(vha, NULL, GFP_KERNEL);
	if (!sp)
		goto done;

	sp->type = SRB_CT_PTHRU_CMD;
	sp->name = "rnid";
	qla2x00_init_timer(sp, qla2x00_get_async_timeout(vha) + 2);

	sp->u.iocb_cmd.u.ctarg.req = dma_alloc_coherent(&vha->hw->pdev->dev,
	    sizeof(struct ct_sns_pkt), &sp->u.iocb_cmd.u.ctarg.req_dma,
	    GFP_KERNEL);
	sp->u.iocb_cmd.u.ctarg.req_allocated_size = sizeof(struct ct_sns_pkt);
	if (!sp->u.iocb_cmd.u.ctarg.req) {
		ql_log(ql_log_warn, vha, 0xd041,
		    "%s: Failed to allocate ct_sns request.\n",
		    __func__);
		goto done_free_sp;
	}

	sp->u.iocb_cmd.u.ctarg.rsp = dma_alloc_coherent(&vha->hw->pdev->dev,
	    sizeof(struct ct_sns_pkt), &sp->u.iocb_cmd.u.ctarg.rsp_dma,
	    GFP_KERNEL);
	sp->u.iocb_cmd.u.ctarg.rsp_allocated_size = sizeof(struct ct_sns_pkt);
	if (!sp->u.iocb_cmd.u.ctarg.rsp) {
		ql_log(ql_log_warn, vha, 0xd042,
		    "%s: Failed to allocate ct_sns request.\n",
		    __func__);
		goto done_free_sp;
	}
	ct_sns = (struct ct_sns_pkt *)sp->u.iocb_cmd.u.ctarg.rsp;
	memset(ct_sns, 0, sizeof(*ct_sns));
	ct_sns = (struct ct_sns_pkt *)sp->u.iocb_cmd.u.ctarg.req;

	/* Prepare CT request */
	ct_req = qla2x00_prep_ct_req(ct_sns, RNN_ID_CMD, RNN_ID_RSP_SIZE);

	/* Prepare CT arguments -- port_id, node_name */
	ct_req->req.rnn_id.port_id = port_id_to_be_id(vha->d_id);
	memcpy(ct_req->req.rnn_id.node_name, vha->node_name, WWN_SIZE);

	sp->u.iocb_cmd.u.ctarg.req_size = RNN_ID_REQ_SIZE;
	sp->u.iocb_cmd.u.ctarg.rsp_size = RNN_ID_RSP_SIZE;
	sp->u.iocb_cmd.u.ctarg.nport_handle = NPH_SNS;

	sp->u.iocb_cmd.timeout = qla2x00_async_iocb_timeout;
	sp->done = qla2x00_async_sns_sp_done;

	ql_dbg(ql_dbg_disc, vha, 0xffff,
	    "Async-%s - hdl=%x portid %06x\n",
	    sp->name, sp->handle, d_id->b24);

	rval = qla2x00_start_sp(sp);
	if (rval != QLA_SUCCESS) {
		ql_dbg(ql_dbg_disc, vha, 0x204d,
		    "RNN_ID issue IOCB failed (%d).\n", rval);
		goto done_free_sp;
	}

	return rval;

done_free_sp:
	sp->free(sp);
done:
	return rval;
}

void
qla2x00_get_sym_node_name(scsi_qla_host_t *vha, uint8_t *snn, size_t size)
{
	struct qla_hw_data *ha = vha->hw;

	if (IS_QLAFX00(ha))
		snprintf(snn, size, "%s FW:v%s DVR:v%s", ha->model_number,
		    ha->mr.fw_version, qla2x00_version_str);
	else
		snprintf(snn, size,
		    "%s FW:v%d.%02d.%02d DVR:v%s", ha->model_number,
		    ha->fw_major_version, ha->fw_minor_version,
		    ha->fw_subminor_version, qla2x00_version_str);
}

/**
 * qla2x00_rsnn_nn() - SNS Register Symbolic Node Name (RSNN_NN) of the HBA.
 * @vha: HA context
 *
 * Returns 0 on success.
 */
int
qla2x00_rsnn_nn(scsi_qla_host_t *vha)
{
	struct qla_hw_data *ha = vha->hw;

	if (IS_QLA2100(ha) || IS_QLA2200(ha)) {
		ql_dbg(ql_dbg_disc, vha, 0x2050,
		    "RSNN_ID call unsupported on ISP2100/ISP2200.\n");
		return (QLA_SUCCESS);
	}

	return qla_async_rsnn_nn(vha);
}

static int qla_async_rsnn_nn(scsi_qla_host_t *vha)
{
	int rval = QLA_MEMORY_ALLOC_FAILED;
	struct ct_sns_req *ct_req;
	srb_t *sp;
	struct ct_sns_pkt *ct_sns;

	sp = qla2x00_get_sp(vha, NULL, GFP_KERNEL);
	if (!sp)
		goto done;

	sp->type = SRB_CT_PTHRU_CMD;
	sp->name = "rsnn_nn";
	qla2x00_init_timer(sp, qla2x00_get_async_timeout(vha) + 2);

	sp->u.iocb_cmd.u.ctarg.req = dma_alloc_coherent(&vha->hw->pdev->dev,
	    sizeof(struct ct_sns_pkt), &sp->u.iocb_cmd.u.ctarg.req_dma,
	    GFP_KERNEL);
	sp->u.iocb_cmd.u.ctarg.req_allocated_size = sizeof(struct ct_sns_pkt);
	if (!sp->u.iocb_cmd.u.ctarg.req) {
		ql_log(ql_log_warn, vha, 0xd041,
		    "%s: Failed to allocate ct_sns request.\n",
		    __func__);
		goto done_free_sp;
	}

	sp->u.iocb_cmd.u.ctarg.rsp = dma_alloc_coherent(&vha->hw->pdev->dev,
	    sizeof(struct ct_sns_pkt), &sp->u.iocb_cmd.u.ctarg.rsp_dma,
	    GFP_KERNEL);
	sp->u.iocb_cmd.u.ctarg.rsp_allocated_size = sizeof(struct ct_sns_pkt);
	if (!sp->u.iocb_cmd.u.ctarg.rsp) {
		ql_log(ql_log_warn, vha, 0xd042,
		    "%s: Failed to allocate ct_sns request.\n",
		    __func__);
		goto done_free_sp;
	}
	ct_sns = (struct ct_sns_pkt *)sp->u.iocb_cmd.u.ctarg.rsp;
	memset(ct_sns, 0, sizeof(*ct_sns));
	ct_sns = (struct ct_sns_pkt *)sp->u.iocb_cmd.u.ctarg.req;

	/* Prepare CT request */
	ct_req = qla2x00_prep_ct_req(ct_sns, RSNN_NN_CMD, RSNN_NN_RSP_SIZE);

	/* Prepare CT arguments -- node_name, symbolic node_name, size */
	memcpy(ct_req->req.rsnn_nn.node_name, vha->node_name, WWN_SIZE);

	/* Prepare the Symbolic Node Name */
	qla2x00_get_sym_node_name(vha, ct_req->req.rsnn_nn.sym_node_name,
	    sizeof(ct_req->req.rsnn_nn.sym_node_name));
	ct_req->req.rsnn_nn.name_len =
	    (uint8_t)strlen(ct_req->req.rsnn_nn.sym_node_name);


	sp->u.iocb_cmd.u.ctarg.req_size = 24 + 1 + ct_req->req.rsnn_nn.name_len;
	sp->u.iocb_cmd.u.ctarg.rsp_size = RSNN_NN_RSP_SIZE;
	sp->u.iocb_cmd.u.ctarg.nport_handle = NPH_SNS;

	sp->u.iocb_cmd.timeout = qla2x00_async_iocb_timeout;
	sp->done = qla2x00_async_sns_sp_done;

	ql_dbg(ql_dbg_disc, vha, 0xffff,
	    "Async-%s - hdl=%x.\n",
	    sp->name, sp->handle);

	rval = qla2x00_start_sp(sp);
	if (rval != QLA_SUCCESS) {
		ql_dbg(ql_dbg_disc, vha, 0x2043,
		    "RFT_ID issue IOCB failed (%d).\n", rval);
		goto done_free_sp;
	}

	return rval;

done_free_sp:
	sp->free(sp);
done:
	return rval;
}

/**
 * qla2x00_prep_sns_cmd() - Prepare common SNS command request fields for query.
 * @vha: HA context
 * @cmd: GS command
 * @scmd_len: Subcommand length
 * @data_size: response size in bytes
 *
 * Returns a pointer to the @ha's sns_cmd.
 */
static inline struct sns_cmd_pkt *
qla2x00_prep_sns_cmd(scsi_qla_host_t *vha, uint16_t cmd, uint16_t scmd_len,
    uint16_t data_size)
{
	uint16_t		wc;
	struct sns_cmd_pkt	*sns_cmd;
	struct qla_hw_data *ha = vha->hw;

	sns_cmd = ha->sns_cmd;
	memset(sns_cmd, 0, sizeof(struct sns_cmd_pkt));
	wc = data_size / 2;			/* Size in 16bit words. */
	sns_cmd->p.cmd.buffer_length = cpu_to_le16(wc);
	put_unaligned_le64(ha->sns_cmd_dma, &sns_cmd->p.cmd.buffer_address);
	sns_cmd->p.cmd.subcommand_length = cpu_to_le16(scmd_len);
	sns_cmd->p.cmd.subcommand = cpu_to_le16(cmd);
	wc = (data_size - 16) / 4;		/* Size in 32bit words. */
	sns_cmd->p.cmd.size = cpu_to_le16(wc);

	vha->qla_stats.control_requests++;

	return (sns_cmd);
}

/**
 * qla2x00_sns_ga_nxt() - SNS scan for fabric devices via GA_NXT command.
 * @vha: HA context
 * @fcport: fcport entry to updated
 *
 * This command uses the old Exectute SNS Command mailbox routine.
 *
 * Returns 0 on success.
 */
static int
qla2x00_sns_ga_nxt(scsi_qla_host_t *vha, fc_port_t *fcport)
{
	int		rval = QLA_SUCCESS;
	struct qla_hw_data *ha = vha->hw;
	struct sns_cmd_pkt	*sns_cmd;

	/* Issue GA_NXT. */
	/* Prepare SNS command request. */
	sns_cmd = qla2x00_prep_sns_cmd(vha, GA_NXT_CMD, GA_NXT_SNS_SCMD_LEN,
	    GA_NXT_SNS_DATA_SIZE);

	/* Prepare SNS command arguments -- port_id. */
	sns_cmd->p.cmd.param[0] = fcport->d_id.b.al_pa;
	sns_cmd->p.cmd.param[1] = fcport->d_id.b.area;
	sns_cmd->p.cmd.param[2] = fcport->d_id.b.domain;

	/* Execute SNS command. */
	rval = qla2x00_send_sns(vha, ha->sns_cmd_dma, GA_NXT_SNS_CMD_SIZE / 2,
	    sizeof(struct sns_cmd_pkt));
	if (rval != QLA_SUCCESS) {
		/*EMPTY*/
		ql_dbg(ql_dbg_disc, vha, 0x205f,
		    "GA_NXT Send SNS failed (%d).\n", rval);
	} else if (sns_cmd->p.gan_data[8] != 0x80 ||
	    sns_cmd->p.gan_data[9] != 0x02) {
		ql_dbg(ql_dbg_disc + ql_dbg_buffer, vha, 0x2084,
		    "GA_NXT failed, rejected request ga_nxt_rsp:\n");
		ql_dump_buffer(ql_dbg_disc + ql_dbg_buffer, vha, 0x2074,
		    sns_cmd->p.gan_data, 16);
		rval = QLA_FUNCTION_FAILED;
	} else {
		/* Populate fc_port_t entry. */
		fcport->d_id.b.domain = sns_cmd->p.gan_data[17];
		fcport->d_id.b.area = sns_cmd->p.gan_data[18];
		fcport->d_id.b.al_pa = sns_cmd->p.gan_data[19];

		memcpy(fcport->node_name, &sns_cmd->p.gan_data[284], WWN_SIZE);
		memcpy(fcport->port_name, &sns_cmd->p.gan_data[20], WWN_SIZE);

		if (sns_cmd->p.gan_data[16] != NS_N_PORT_TYPE &&
		    sns_cmd->p.gan_data[16] != NS_NL_PORT_TYPE)
			fcport->d_id.b.domain = 0xf0;

		ql_dbg(ql_dbg_disc, vha, 0x2061,
		    "GA_NXT entry - nn %8phN pn %8phN "
		    "port_id=%02x%02x%02x.\n",
		    fcport->node_name, fcport->port_name,
		    fcport->d_id.b.domain, fcport->d_id.b.area,
		    fcport->d_id.b.al_pa);
	}

	return (rval);
}

/**
 * qla2x00_sns_gid_pt() - SNS scan for fabric devices via GID_PT command.
 * @vha: HA context
 * @list: switch info entries to populate
 *
 * This command uses the old Exectute SNS Command mailbox routine.
 *
 * NOTE: Non-Nx_Ports are not requested.
 *
 * Returns 0 on success.
 */
static int
qla2x00_sns_gid_pt(scsi_qla_host_t *vha, sw_info_t *list)
{
	int		rval;
	struct qla_hw_data *ha = vha->hw;
	uint16_t	i;
	uint8_t		*entry;
	struct sns_cmd_pkt	*sns_cmd;
	uint16_t gid_pt_sns_data_size;

	gid_pt_sns_data_size = qla2x00_gid_pt_rsp_size(vha);

	/* Issue GID_PT. */
	/* Prepare SNS command request. */
	sns_cmd = qla2x00_prep_sns_cmd(vha, GID_PT_CMD, GID_PT_SNS_SCMD_LEN,
	    gid_pt_sns_data_size);

	/* Prepare SNS command arguments -- port_type. */
	sns_cmd->p.cmd.param[0] = NS_NX_PORT_TYPE;

	/* Execute SNS command. */
	rval = qla2x00_send_sns(vha, ha->sns_cmd_dma, GID_PT_SNS_CMD_SIZE / 2,
	    sizeof(struct sns_cmd_pkt));
	if (rval != QLA_SUCCESS) {
		/*EMPTY*/
		ql_dbg(ql_dbg_disc, vha, 0x206d,
		    "GID_PT Send SNS failed (%d).\n", rval);
	} else if (sns_cmd->p.gid_data[8] != 0x80 ||
	    sns_cmd->p.gid_data[9] != 0x02) {
		ql_dbg(ql_dbg_disc, vha, 0x202f,
		    "GID_PT failed, rejected request, gid_rsp:\n");
		ql_dump_buffer(ql_dbg_disc + ql_dbg_buffer, vha, 0x2081,
		    sns_cmd->p.gid_data, 16);
		rval = QLA_FUNCTION_FAILED;
	} else {
		/* Set port IDs in switch info list. */
		for (i = 0; i < ha->max_fibre_devices; i++) {
			entry = &sns_cmd->p.gid_data[(i * 4) + 16];
			list[i].d_id.b.domain = entry[1];
			list[i].d_id.b.area = entry[2];
			list[i].d_id.b.al_pa = entry[3];

			/* Last one exit. */
			if (entry[0] & BIT_7) {
				list[i].d_id.b.rsvd_1 = entry[0];
				break;
			}
		}

		/*
		 * If we've used all available slots, then the switch is
		 * reporting back more devices that we can handle with this
		 * single call.  Return a failed status, and let GA_NXT handle
		 * the overload.
		 */
		if (i == ha->max_fibre_devices)
			rval = QLA_FUNCTION_FAILED;
	}

	return (rval);
}

/**
 * qla2x00_sns_gpn_id() - SNS Get Port Name (GPN_ID) query.
 * @vha: HA context
 * @list: switch info entries to populate
 *
 * This command uses the old Exectute SNS Command mailbox routine.
 *
 * Returns 0 on success.
 */
static int
qla2x00_sns_gpn_id(scsi_qla_host_t *vha, sw_info_t *list)
{
	int		rval = QLA_SUCCESS;
	struct qla_hw_data *ha = vha->hw;
	uint16_t	i;
	struct sns_cmd_pkt	*sns_cmd;

	for (i = 0; i < ha->max_fibre_devices; i++) {
		/* Issue GPN_ID */
		/* Prepare SNS command request. */
		sns_cmd = qla2x00_prep_sns_cmd(vha, GPN_ID_CMD,
		    GPN_ID_SNS_SCMD_LEN, GPN_ID_SNS_DATA_SIZE);

		/* Prepare SNS command arguments -- port_id. */
		sns_cmd->p.cmd.param[0] = list[i].d_id.b.al_pa;
		sns_cmd->p.cmd.param[1] = list[i].d_id.b.area;
		sns_cmd->p.cmd.param[2] = list[i].d_id.b.domain;

		/* Execute SNS command. */
		rval = qla2x00_send_sns(vha, ha->sns_cmd_dma,
		    GPN_ID_SNS_CMD_SIZE / 2, sizeof(struct sns_cmd_pkt));
		if (rval != QLA_SUCCESS) {
			/*EMPTY*/
			ql_dbg(ql_dbg_disc, vha, 0x2032,
			    "GPN_ID Send SNS failed (%d).\n", rval);
		} else if (sns_cmd->p.gpn_data[8] != 0x80 ||
		    sns_cmd->p.gpn_data[9] != 0x02) {
			ql_dbg(ql_dbg_disc + ql_dbg_buffer, vha, 0x207e,
			    "GPN_ID failed, rejected request, gpn_rsp:\n");
			ql_dump_buffer(ql_dbg_disc + ql_dbg_buffer, vha, 0x207f,
			    sns_cmd->p.gpn_data, 16);
			rval = QLA_FUNCTION_FAILED;
		} else {
			/* Save portname */
			memcpy(list[i].port_name, &sns_cmd->p.gpn_data[16],
			    WWN_SIZE);
		}

		/* Last device exit. */
		if (list[i].d_id.b.rsvd_1 != 0)
			break;
	}

	return (rval);
}

/**
 * qla2x00_sns_gnn_id() - SNS Get Node Name (GNN_ID) query.
 * @vha: HA context
 * @list: switch info entries to populate
 *
 * This command uses the old Exectute SNS Command mailbox routine.
 *
 * Returns 0 on success.
 */
static int
qla2x00_sns_gnn_id(scsi_qla_host_t *vha, sw_info_t *list)
{
	int		rval = QLA_SUCCESS;
	struct qla_hw_data *ha = vha->hw;
	uint16_t	i;
	struct sns_cmd_pkt	*sns_cmd;

	for (i = 0; i < ha->max_fibre_devices; i++) {
		/* Issue GNN_ID */
		/* Prepare SNS command request. */
		sns_cmd = qla2x00_prep_sns_cmd(vha, GNN_ID_CMD,
		    GNN_ID_SNS_SCMD_LEN, GNN_ID_SNS_DATA_SIZE);

		/* Prepare SNS command arguments -- port_id. */
		sns_cmd->p.cmd.param[0] = list[i].d_id.b.al_pa;
		sns_cmd->p.cmd.param[1] = list[i].d_id.b.area;
		sns_cmd->p.cmd.param[2] = list[i].d_id.b.domain;

		/* Execute SNS command. */
		rval = qla2x00_send_sns(vha, ha->sns_cmd_dma,
		    GNN_ID_SNS_CMD_SIZE / 2, sizeof(struct sns_cmd_pkt));
		if (rval != QLA_SUCCESS) {
			/*EMPTY*/
			ql_dbg(ql_dbg_disc, vha, 0x203f,
			    "GNN_ID Send SNS failed (%d).\n", rval);
		} else if (sns_cmd->p.gnn_data[8] != 0x80 ||
		    sns_cmd->p.gnn_data[9] != 0x02) {
			ql_dbg(ql_dbg_disc + ql_dbg_buffer, vha, 0x2082,
			    "GNN_ID failed, rejected request, gnn_rsp:\n");
			ql_dump_buffer(ql_dbg_disc + ql_dbg_buffer, vha, 0x207a,
			    sns_cmd->p.gnn_data, 16);
			rval = QLA_FUNCTION_FAILED;
		} else {
			/* Save nodename */
			memcpy(list[i].node_name, &sns_cmd->p.gnn_data[16],
			    WWN_SIZE);

			ql_dbg(ql_dbg_disc, vha, 0x206e,
			    "GID_PT entry - nn %8phN pn %8phN "
			    "port_id=%02x%02x%02x.\n",
			    list[i].node_name, list[i].port_name,
			    list[i].d_id.b.domain, list[i].d_id.b.area,
			    list[i].d_id.b.al_pa);
		}

		/* Last device exit. */
		if (list[i].d_id.b.rsvd_1 != 0)
			break;
	}

	return (rval);
}

/**
 * qla2x00_snd_rft_id() - SNS Register FC-4 TYPEs (RFT_ID) supported by the HBA.
 * @vha: HA context
 *
 * This command uses the old Exectute SNS Command mailbox routine.
 *
 * Returns 0 on success.
 */
static int
qla2x00_sns_rft_id(scsi_qla_host_t *vha)
{
	int		rval;
	struct qla_hw_data *ha = vha->hw;
	struct sns_cmd_pkt	*sns_cmd;

	/* Issue RFT_ID. */
	/* Prepare SNS command request. */
	sns_cmd = qla2x00_prep_sns_cmd(vha, RFT_ID_CMD, RFT_ID_SNS_SCMD_LEN,
	    RFT_ID_SNS_DATA_SIZE);

	/* Prepare SNS command arguments -- port_id, FC-4 types */
	sns_cmd->p.cmd.param[0] = vha->d_id.b.al_pa;
	sns_cmd->p.cmd.param[1] = vha->d_id.b.area;
	sns_cmd->p.cmd.param[2] = vha->d_id.b.domain;

	sns_cmd->p.cmd.param[5] = 0x01;			/* FCP-3 */

	/* Execute SNS command. */
	rval = qla2x00_send_sns(vha, ha->sns_cmd_dma, RFT_ID_SNS_CMD_SIZE / 2,
	    sizeof(struct sns_cmd_pkt));
	if (rval != QLA_SUCCESS) {
		/*EMPTY*/
		ql_dbg(ql_dbg_disc, vha, 0x2060,
		    "RFT_ID Send SNS failed (%d).\n", rval);
	} else if (sns_cmd->p.rft_data[8] != 0x80 ||
	    sns_cmd->p.rft_data[9] != 0x02) {
		ql_dbg(ql_dbg_disc + ql_dbg_buffer, vha, 0x2083,
		    "RFT_ID failed, rejected request rft_rsp:\n");
		ql_dump_buffer(ql_dbg_disc + ql_dbg_buffer, vha, 0x2080,
		    sns_cmd->p.rft_data, 16);
		rval = QLA_FUNCTION_FAILED;
	} else {
		ql_dbg(ql_dbg_disc, vha, 0x2073,
		    "RFT_ID exiting normally.\n");
	}

	return (rval);
}

/**
 * qla2x00_sns_rnn_id() - SNS Register Node Name (RNN_ID) of the HBA.
 * @vha: HA context
 *
 * This command uses the old Exectute SNS Command mailbox routine.
 *
 * Returns 0 on success.
 */
static int
qla2x00_sns_rnn_id(scsi_qla_host_t *vha)
{
	int		rval;
	struct qla_hw_data *ha = vha->hw;
	struct sns_cmd_pkt	*sns_cmd;

	/* Issue RNN_ID. */
	/* Prepare SNS command request. */
	sns_cmd = qla2x00_prep_sns_cmd(vha, RNN_ID_CMD, RNN_ID_SNS_SCMD_LEN,
	    RNN_ID_SNS_DATA_SIZE);

	/* Prepare SNS command arguments -- port_id, nodename. */
	sns_cmd->p.cmd.param[0] = vha->d_id.b.al_pa;
	sns_cmd->p.cmd.param[1] = vha->d_id.b.area;
	sns_cmd->p.cmd.param[2] = vha->d_id.b.domain;

	sns_cmd->p.cmd.param[4] = vha->node_name[7];
	sns_cmd->p.cmd.param[5] = vha->node_name[6];
	sns_cmd->p.cmd.param[6] = vha->node_name[5];
	sns_cmd->p.cmd.param[7] = vha->node_name[4];
	sns_cmd->p.cmd.param[8] = vha->node_name[3];
	sns_cmd->p.cmd.param[9] = vha->node_name[2];
	sns_cmd->p.cmd.param[10] = vha->node_name[1];
	sns_cmd->p.cmd.param[11] = vha->node_name[0];

	/* Execute SNS command. */
	rval = qla2x00_send_sns(vha, ha->sns_cmd_dma, RNN_ID_SNS_CMD_SIZE / 2,
	    sizeof(struct sns_cmd_pkt));
	if (rval != QLA_SUCCESS) {
		/*EMPTY*/
		ql_dbg(ql_dbg_disc, vha, 0x204a,
		    "RNN_ID Send SNS failed (%d).\n", rval);
	} else if (sns_cmd->p.rnn_data[8] != 0x80 ||
	    sns_cmd->p.rnn_data[9] != 0x02) {
		ql_dbg(ql_dbg_disc + ql_dbg_buffer, vha, 0x207b,
		    "RNN_ID failed, rejected request, rnn_rsp:\n");
		ql_dump_buffer(ql_dbg_disc + ql_dbg_buffer, vha, 0x207c,
		    sns_cmd->p.rnn_data, 16);
		rval = QLA_FUNCTION_FAILED;
	} else {
		ql_dbg(ql_dbg_disc, vha, 0x204c,
		    "RNN_ID exiting normally.\n");
	}

	return (rval);
}

/**
 * qla2x00_mgmt_svr_login() - Login to fabric Management Service.
 * @vha: HA context
 *
 * Returns 0 on success.
 */
int
qla2x00_mgmt_svr_login(scsi_qla_host_t *vha)
{
	int ret, rval;
	uint16_t mb[MAILBOX_REGISTER_COUNT];
	struct qla_hw_data *ha = vha->hw;

	ret = QLA_SUCCESS;
	if (vha->flags.management_server_logged_in)
		return ret;

	rval = ha->isp_ops->fabric_login(vha, vha->mgmt_svr_loop_id, 0xff, 0xff,
	    0xfa, mb, BIT_1);
	if (rval != QLA_SUCCESS || mb[0] != MBS_COMMAND_COMPLETE) {
		if (rval == QLA_MEMORY_ALLOC_FAILED)
			ql_dbg(ql_dbg_disc, vha, 0x2085,
			    "Failed management_server login: loopid=%x "
			    "rval=%d\n", vha->mgmt_svr_loop_id, rval);
		else
			ql_dbg(ql_dbg_disc, vha, 0x2024,
			    "Failed management_server login: loopid=%x "
			    "mb[0]=%x mb[1]=%x mb[2]=%x mb[6]=%x mb[7]=%x.\n",
			    vha->mgmt_svr_loop_id, mb[0], mb[1], mb[2], mb[6],
			    mb[7]);
		ret = QLA_FUNCTION_FAILED;
	} else
		vha->flags.management_server_logged_in = 1;

	return ret;
}

/**
 * qla2x00_prep_ms_fdmi_iocb() - Prepare common MS IOCB fields for FDMI query.
 * @vha: HA context
 * @req_size: request size in bytes
 * @rsp_size: response size in bytes
 *
 * Returns a pointer to the @ha's ms_iocb.
 */
void *
qla2x00_prep_ms_fdmi_iocb(scsi_qla_host_t *vha, uint32_t req_size,
    uint32_t rsp_size)
{
	ms_iocb_entry_t *ms_pkt;
	struct qla_hw_data *ha = vha->hw;

	ms_pkt = ha->ms_iocb;
	memset(ms_pkt, 0, sizeof(ms_iocb_entry_t));

	ms_pkt->entry_type = MS_IOCB_TYPE;
	ms_pkt->entry_count = 1;
	SET_TARGET_ID(ha, ms_pkt->loop_id, vha->mgmt_svr_loop_id);
	ms_pkt->control_flags = cpu_to_le16(CF_READ | CF_HEAD_TAG);
	ms_pkt->timeout = cpu_to_le16(ha->r_a_tov / 10 * 2);
	ms_pkt->cmd_dsd_count = cpu_to_le16(1);
	ms_pkt->total_dsd_count = cpu_to_le16(2);
	ms_pkt->rsp_bytecount = cpu_to_le32(rsp_size);
	ms_pkt->req_bytecount = cpu_to_le32(req_size);

	put_unaligned_le64(ha->ct_sns_dma, &ms_pkt->req_dsd.address);
	ms_pkt->req_dsd.length = ms_pkt->req_bytecount;

	put_unaligned_le64(ha->ct_sns_dma, &ms_pkt->rsp_dsd.address);
	ms_pkt->rsp_dsd.length = ms_pkt->rsp_bytecount;

	return ms_pkt;
}

/**
 * qla24xx_prep_ms_fdmi_iocb() - Prepare common MS IOCB fields for FDMI query.
 * @vha: HA context
 * @req_size: request size in bytes
 * @rsp_size: response size in bytes
 *
 * Returns a pointer to the @ha's ms_iocb.
 */
void *
qla24xx_prep_ms_fdmi_iocb(scsi_qla_host_t *vha, uint32_t req_size,
    uint32_t rsp_size)
{
	struct ct_entry_24xx *ct_pkt;
	struct qla_hw_data *ha = vha->hw;

	ct_pkt = (struct ct_entry_24xx *)ha->ms_iocb;
	memset(ct_pkt, 0, sizeof(struct ct_entry_24xx));

	ct_pkt->entry_type = CT_IOCB_TYPE;
	ct_pkt->entry_count = 1;
	ct_pkt->nport_handle = cpu_to_le16(vha->mgmt_svr_loop_id);
	ct_pkt->timeout = cpu_to_le16(ha->r_a_tov / 10 * 2);
	ct_pkt->cmd_dsd_count = cpu_to_le16(1);
	ct_pkt->rsp_dsd_count = cpu_to_le16(1);
	ct_pkt->rsp_byte_count = cpu_to_le32(rsp_size);
	ct_pkt->cmd_byte_count = cpu_to_le32(req_size);

	put_unaligned_le64(ha->ct_sns_dma, &ct_pkt->dsd[0].address);
	ct_pkt->dsd[0].length = ct_pkt->cmd_byte_count;

	put_unaligned_le64(ha->ct_sns_dma, &ct_pkt->dsd[1].address);
	ct_pkt->dsd[1].length = ct_pkt->rsp_byte_count;
	ct_pkt->vp_index = vha->vp_idx;

	return ct_pkt;
}

static void
qla2x00_update_ms_fdmi_iocb(scsi_qla_host_t *vha, uint32_t req_size)
{
	struct qla_hw_data *ha = vha->hw;
	ms_iocb_entry_t *ms_pkt = ha->ms_iocb;
	struct ct_entry_24xx *ct_pkt = (struct ct_entry_24xx *)ha->ms_iocb;

	if (IS_FWI2_CAPABLE(ha)) {
		ct_pkt->cmd_byte_count = cpu_to_le32(req_size);
		ct_pkt->dsd[0].length = ct_pkt->cmd_byte_count;
	} else {
		ms_pkt->req_bytecount = cpu_to_le32(req_size);
		ms_pkt->req_dsd.length = ms_pkt->req_bytecount;
	}
}

/**
 * qla2x00_prep_ct_req() - Prepare common CT request fields for SNS query.
 * @p: CT request buffer
 * @cmd: GS command
 * @rsp_size: response size in bytes
 *
 * Returns a pointer to the intitialized @ct_req.
 */
static inline struct ct_sns_req *
qla2x00_prep_ct_fdmi_req(struct ct_sns_pkt *p, uint16_t cmd,
    uint16_t rsp_size)
{
	memset(p, 0, sizeof(struct ct_sns_pkt));

	p->p.req.header.revision = 0x01;
	p->p.req.header.gs_type = 0xFA;
	p->p.req.header.gs_subtype = 0x10;
	p->p.req.command = cpu_to_be16(cmd);
	p->p.req.max_rsp_size = cpu_to_be16((rsp_size - 16) / 4);

	return &p->p.req;
}

/**
 * qla2x00_fdmi_rhba() - perform RHBA FDMI registration
 * @vha: HA context
 *
 * Returns 0 on success.
 */
static int
qla2x00_fdmi_rhba(scsi_qla_host_t *vha)
{
	int rval, alen;
	uint32_t size, sn;

	ms_iocb_entry_t *ms_pkt;
	struct ct_sns_req *ct_req;
	struct ct_sns_rsp *ct_rsp;
	void *entries;
	struct ct_fdmi_hba_attr *eiter;
	struct qla_hw_data *ha = vha->hw;

	/* Issue RHBA */
	/* Prepare common MS IOCB */
	/*   Request size adjusted after CT preparation */
	ms_pkt = ha->isp_ops->prep_ms_fdmi_iocb(vha, 0, RHBA_RSP_SIZE);

	/* Prepare CT request */
	ct_req = qla2x00_prep_ct_fdmi_req(ha->ct_sns, RHBA_CMD, RHBA_RSP_SIZE);
	ct_rsp = &ha->ct_sns->p.rsp;

	/* Prepare FDMI command arguments -- attribute block, attributes. */
	memcpy(ct_req->req.rhba.hba_identifier, vha->port_name, WWN_SIZE);
	ct_req->req.rhba.entry_count = cpu_to_be32(1);
	memcpy(ct_req->req.rhba.port_name, vha->port_name, WWN_SIZE);
	size = 2 * WWN_SIZE + 4 + 4;

	/* Attributes */
	ct_req->req.rhba.attrs.count =
	    cpu_to_be32(FDMI_HBA_ATTR_COUNT);
	entries = &ct_req->req;

	/* Nodename. */
	eiter = entries + size;
	eiter->type = cpu_to_be16(FDMI_HBA_NODE_NAME);
	eiter->len = cpu_to_be16(4 + WWN_SIZE);
	memcpy(eiter->a.node_name, vha->node_name, WWN_SIZE);
	size += 4 + WWN_SIZE;

	ql_dbg(ql_dbg_disc, vha, 0x2025,
	    "NodeName = %8phN.\n", eiter->a.node_name);

	/* Manufacturer. */
	eiter = entries + size;
	eiter->type = cpu_to_be16(FDMI_HBA_MANUFACTURER);
	alen = strlen(QLA2XXX_MANUFACTURER);
	snprintf(eiter->a.manufacturer, sizeof(eiter->a.manufacturer),
	    "%s", "QLogic Corporation");
	alen += 4 - (alen & 3);
	eiter->len = cpu_to_be16(4 + alen);
	size += 4 + alen;

	ql_dbg(ql_dbg_disc, vha, 0x2026,
	    "Manufacturer = %s.\n", eiter->a.manufacturer);

	/* Serial number. */
	eiter = entries + size;
	eiter->type = cpu_to_be16(FDMI_HBA_SERIAL_NUMBER);
	if (IS_FWI2_CAPABLE(ha))
		qla2xxx_get_vpd_field(vha, "SN", eiter->a.serial_num,
		    sizeof(eiter->a.serial_num));
	else {
		sn = ((ha->serial0 & 0x1f) << 16) |
			(ha->serial2 << 8) | ha->serial1;
		snprintf(eiter->a.serial_num, sizeof(eiter->a.serial_num),
		    "%c%05d", 'A' + sn / 100000, sn % 100000);
	}
	alen = strlen(eiter->a.serial_num);
	alen += 4 - (alen & 3);
	eiter->len = cpu_to_be16(4 + alen);
	size += 4 + alen;

	ql_dbg(ql_dbg_disc, vha, 0x2027,
	    "Serial no. = %s.\n", eiter->a.serial_num);

	/* Model name. */
	eiter = entries + size;
	eiter->type = cpu_to_be16(FDMI_HBA_MODEL);
	snprintf(eiter->a.model, sizeof(eiter->a.model),
	    "%s", ha->model_number);
	alen = strlen(eiter->a.model);
	alen += 4 - (alen & 3);
	eiter->len = cpu_to_be16(4 + alen);
	size += 4 + alen;

	ql_dbg(ql_dbg_disc, vha, 0x2028,
	    "Model Name = %s.\n", eiter->a.model);

	/* Model description. */
	eiter = entries + size;
	eiter->type = cpu_to_be16(FDMI_HBA_MODEL_DESCRIPTION);
	snprintf(eiter->a.model_desc, sizeof(eiter->a.model_desc),
	    "%s", ha->model_desc);
	alen = strlen(eiter->a.model_desc);
	alen += 4 - (alen & 3);
	eiter->len = cpu_to_be16(4 + alen);
	size += 4 + alen;

	ql_dbg(ql_dbg_disc, vha, 0x2029,
	    "Model Desc = %s.\n", eiter->a.model_desc);

	/* Hardware version. */
	eiter = entries + size;
	eiter->type = cpu_to_be16(FDMI_HBA_HARDWARE_VERSION);
	if (!IS_FWI2_CAPABLE(ha)) {
		snprintf(eiter->a.hw_version, sizeof(eiter->a.hw_version),
		    "HW:%s", ha->adapter_id);
	} else if (qla2xxx_get_vpd_field(vha, "MN", eiter->a.hw_version,
		    sizeof(eiter->a.hw_version))) {
		;
	} else if (qla2xxx_get_vpd_field(vha, "EC", eiter->a.hw_version,
		    sizeof(eiter->a.hw_version))) {
		;
	} else {
		snprintf(eiter->a.hw_version, sizeof(eiter->a.hw_version),
		    "HW:%s", ha->adapter_id);
	}
	alen = strlen(eiter->a.hw_version);
	alen += 4 - (alen & 3);
	eiter->len = cpu_to_be16(4 + alen);
	size += 4 + alen;

	ql_dbg(ql_dbg_disc, vha, 0x202a,
	    "Hardware ver = %s.\n", eiter->a.hw_version);

	/* Driver version. */
	eiter = entries + size;
	eiter->type = cpu_to_be16(FDMI_HBA_DRIVER_VERSION);
	snprintf(eiter->a.driver_version, sizeof(eiter->a.driver_version),
	    "%s", qla2x00_version_str);
	alen = strlen(eiter->a.driver_version);
	alen += 4 - (alen & 3);
	eiter->len = cpu_to_be16(4 + alen);
	size += 4 + alen;

	ql_dbg(ql_dbg_disc, vha, 0x202b,
	    "Driver ver = %s.\n", eiter->a.driver_version);

	/* Option ROM version. */
	eiter = entries + size;
	eiter->type = cpu_to_be16(FDMI_HBA_OPTION_ROM_VERSION);
	snprintf(eiter->a.orom_version, sizeof(eiter->a.orom_version),
	    "%d.%02d", ha->bios_revision[1], ha->bios_revision[0]);
	alen = strlen(eiter->a.orom_version);
	alen += 4 - (alen & 3);
	eiter->len = cpu_to_be16(4 + alen);
	size += 4 + alen;

	ql_dbg(ql_dbg_disc, vha , 0x202c,
	    "Optrom vers = %s.\n", eiter->a.orom_version);

	/* Firmware version */
	eiter = entries + size;
	eiter->type = cpu_to_be16(FDMI_HBA_FIRMWARE_VERSION);
	ha->isp_ops->fw_version_str(vha, eiter->a.fw_version,
	    sizeof(eiter->a.fw_version));
	alen = strlen(eiter->a.fw_version);
	alen += 4 - (alen & 3);
	eiter->len = cpu_to_be16(4 + alen);
	size += 4 + alen;

	ql_dbg(ql_dbg_disc, vha, 0x202d,
	    "Firmware vers = %s.\n", eiter->a.fw_version);

	/* Update MS request size. */
	qla2x00_update_ms_fdmi_iocb(vha, size + 16);

	ql_dbg(ql_dbg_disc, vha, 0x202e,
	    "RHBA identifier = %8phN size=%d.\n",
	    ct_req->req.rhba.hba_identifier, size);
	ql_dump_buffer(ql_dbg_disc + ql_dbg_buffer, vha, 0x2076,
	    entries, size);

	/* Execute MS IOCB */
	rval = qla2x00_issue_iocb(vha, ha->ms_iocb, ha->ms_iocb_dma,
	    sizeof(ms_iocb_entry_t));
	if (rval != QLA_SUCCESS) {
		/*EMPTY*/
		ql_dbg(ql_dbg_disc, vha, 0x2030,
		    "RHBA issue IOCB failed (%d).\n", rval);
	} else if (qla2x00_chk_ms_status(vha, ms_pkt, ct_rsp, "RHBA") !=
	    QLA_SUCCESS) {
		rval = QLA_FUNCTION_FAILED;
		if (ct_rsp->header.reason_code == CT_REASON_CANNOT_PERFORM &&
		    ct_rsp->header.explanation_code ==
		    CT_EXPL_ALREADY_REGISTERED) {
			ql_dbg(ql_dbg_disc, vha, 0x2034,
			    "HBA already registered.\n");
			rval = QLA_ALREADY_REGISTERED;
		} else {
			ql_dbg(ql_dbg_disc, vha, 0x20ad,
			    "RHBA FDMI registration failed, CT Reason code: 0x%x, CT Explanation 0x%x\n",
			    ct_rsp->header.reason_code,
			    ct_rsp->header.explanation_code);
		}
	} else {
		ql_dbg(ql_dbg_disc, vha, 0x2035,
		    "RHBA exiting normally.\n");
	}

	return rval;
}

/**
 * qla2x00_fdmi_rpa() - perform RPA registration
 * @vha: HA context
 *
 * Returns 0 on success.
 */
static int
qla2x00_fdmi_rpa(scsi_qla_host_t *vha)
{
	int rval, alen;
	uint32_t size;
	struct qla_hw_data *ha = vha->hw;
	ms_iocb_entry_t *ms_pkt;
	struct ct_sns_req *ct_req;
	struct ct_sns_rsp *ct_rsp;
	void *entries;
	struct ct_fdmi_port_attr *eiter;
	struct init_cb_24xx *icb24 = (struct init_cb_24xx *)ha->init_cb;
	struct new_utsname *p_sysid = NULL;

	/* Issue RPA */
	/* Prepare common MS IOCB */
	/*   Request size adjusted after CT preparation */
	ms_pkt = ha->isp_ops->prep_ms_fdmi_iocb(vha, 0, RPA_RSP_SIZE);

	/* Prepare CT request */
	ct_req = qla2x00_prep_ct_fdmi_req(ha->ct_sns, RPA_CMD,
	    RPA_RSP_SIZE);
	ct_rsp = &ha->ct_sns->p.rsp;

	/* Prepare FDMI command arguments -- attribute block, attributes. */
	memcpy(ct_req->req.rpa.port_name, vha->port_name, WWN_SIZE);
	size = WWN_SIZE + 4;

	/* Attributes */
	ct_req->req.rpa.attrs.count = cpu_to_be32(FDMI_PORT_ATTR_COUNT);
	entries = &ct_req->req;

	/* FC4 types. */
	eiter = entries + size;
	eiter->type = cpu_to_be16(FDMI_PORT_FC4_TYPES);
	eiter->len = cpu_to_be16(4 + 32);
	eiter->a.fc4_types[2] = 0x01;
	size += 4 + 32;

	ql_dbg(ql_dbg_disc, vha, 0x2039,
	    "FC4_TYPES=%02x %02x.\n",
	    eiter->a.fc4_types[2],
	    eiter->a.fc4_types[1]);

	/* Supported speed. */
	eiter = entries + size;
	eiter->type = cpu_to_be16(FDMI_PORT_SUPPORT_SPEED);
	eiter->len = cpu_to_be16(4 + 4);
	if (IS_CNA_CAPABLE(ha))
		eiter->a.sup_speed = cpu_to_be32(
		    FDMI_PORT_SPEED_10GB);
	else if (IS_QLA27XX(ha) || IS_QLA28XX(ha))
		eiter->a.sup_speed = cpu_to_be32(
		    FDMI_PORT_SPEED_32GB|
		    FDMI_PORT_SPEED_16GB|
		    FDMI_PORT_SPEED_8GB);
	else if (IS_QLA2031(ha))
		eiter->a.sup_speed = cpu_to_be32(
		    FDMI_PORT_SPEED_16GB|
		    FDMI_PORT_SPEED_8GB|
		    FDMI_PORT_SPEED_4GB);
	else if (IS_QLA25XX(ha))
		eiter->a.sup_speed = cpu_to_be32(
		    FDMI_PORT_SPEED_8GB|
		    FDMI_PORT_SPEED_4GB|
		    FDMI_PORT_SPEED_2GB|
		    FDMI_PORT_SPEED_1GB);
	else if (IS_QLA24XX_TYPE(ha))
		eiter->a.sup_speed = cpu_to_be32(
		    FDMI_PORT_SPEED_4GB|
		    FDMI_PORT_SPEED_2GB|
		    FDMI_PORT_SPEED_1GB);
	else if (IS_QLA23XX(ha))
		eiter->a.sup_speed = cpu_to_be32(
		    FDMI_PORT_SPEED_2GB|
		    FDMI_PORT_SPEED_1GB);
	else
		eiter->a.sup_speed = cpu_to_be32(
		    FDMI_PORT_SPEED_1GB);
	size += 4 + 4;

	ql_dbg(ql_dbg_disc, vha, 0x203a,
	    "Supported_Speed=%x.\n", eiter->a.sup_speed);

	/* Current speed. */
	eiter = entries + size;
	eiter->type = cpu_to_be16(FDMI_PORT_CURRENT_SPEED);
	eiter->len = cpu_to_be16(4 + 4);
	switch (ha->link_data_rate) {
	case PORT_SPEED_1GB:
		eiter->a.cur_speed =
		    cpu_to_be32(FDMI_PORT_SPEED_1GB);
		break;
	case PORT_SPEED_2GB:
		eiter->a.cur_speed =
		    cpu_to_be32(FDMI_PORT_SPEED_2GB);
		break;
	case PORT_SPEED_4GB:
		eiter->a.cur_speed =
		    cpu_to_be32(FDMI_PORT_SPEED_4GB);
		break;
	case PORT_SPEED_8GB:
		eiter->a.cur_speed =
		    cpu_to_be32(FDMI_PORT_SPEED_8GB);
		break;
	case PORT_SPEED_10GB:
		eiter->a.cur_speed =
		    cpu_to_be32(FDMI_PORT_SPEED_10GB);
		break;
	case PORT_SPEED_16GB:
		eiter->a.cur_speed =
		    cpu_to_be32(FDMI_PORT_SPEED_16GB);
		break;
	case PORT_SPEED_32GB:
		eiter->a.cur_speed =
		    cpu_to_be32(FDMI_PORT_SPEED_32GB);
		break;
	default:
		eiter->a.cur_speed =
		    cpu_to_be32(FDMI_PORT_SPEED_UNKNOWN);
		break;
	}
	size += 4 + 4;

	ql_dbg(ql_dbg_disc, vha, 0x203b,
	    "Current_Speed=%x.\n", eiter->a.cur_speed);

	/* Max frame size. */
	eiter = entries + size;
	eiter->type = cpu_to_be16(FDMI_PORT_MAX_FRAME_SIZE);
	eiter->len = cpu_to_be16(4 + 4);
	eiter->a.max_frame_size = IS_FWI2_CAPABLE(ha) ?
	    le16_to_cpu(icb24->frame_payload_size) :
	    le16_to_cpu(ha->init_cb->frame_payload_size);
	eiter->a.max_frame_size = cpu_to_be32(eiter->a.max_frame_size);
	size += 4 + 4;

	ql_dbg(ql_dbg_disc, vha, 0x203c,
	    "Max_Frame_Size=%x.\n", eiter->a.max_frame_size);

	/* OS device name. */
	eiter = entries + size;
	eiter->type = cpu_to_be16(FDMI_PORT_OS_DEVICE_NAME);
	snprintf(eiter->a.os_dev_name, sizeof(eiter->a.os_dev_name),
	    "%s:host%lu", QLA2XXX_DRIVER_NAME, vha->host_no);
	alen = strlen(eiter->a.os_dev_name);
	alen += 4 - (alen & 3);
	eiter->len = cpu_to_be16(4 + alen);
	size += 4 + alen;

	ql_dbg(ql_dbg_disc, vha, 0x204b,
	    "OS_Device_Name=%s.\n", eiter->a.os_dev_name);

	/* Hostname. */
	eiter = entries + size;
	eiter->type = cpu_to_be16(FDMI_PORT_HOST_NAME);
	p_sysid = utsname();
	if (p_sysid) {
		snprintf(eiter->a.host_name, sizeof(eiter->a.host_name),
		    "%s", p_sysid->nodename);
	} else {
		snprintf(eiter->a.host_name, sizeof(eiter->a.host_name),
		    "%s", fc_host_system_hostname(vha->host));
	}
	alen = strlen(eiter->a.host_name);
	alen += 4 - (alen & 3);
	eiter->len = cpu_to_be16(4 + alen);
	size += 4 + alen;

	ql_dbg(ql_dbg_disc, vha, 0x203d, "HostName=%s.\n", eiter->a.host_name);

	/* Update MS request size. */
	qla2x00_update_ms_fdmi_iocb(vha, size + 16);

	ql_dbg(ql_dbg_disc, vha, 0x203e,
	    "RPA portname  %016llx, size = %d.\n",
	    wwn_to_u64(ct_req->req.rpa.port_name), size);
	ql_dump_buffer(ql_dbg_disc + ql_dbg_buffer, vha, 0x2079,
	    entries, size);

	/* Execute MS IOCB */
	rval = qla2x00_issue_iocb(vha, ha->ms_iocb, ha->ms_iocb_dma,
	    sizeof(ms_iocb_entry_t));
	if (rval != QLA_SUCCESS) {
		/*EMPTY*/
		ql_dbg(ql_dbg_disc, vha, 0x2040,
		    "RPA issue IOCB failed (%d).\n", rval);
	} else if (qla2x00_chk_ms_status(vha, ms_pkt, ct_rsp, "RPA") !=
	    QLA_SUCCESS) {
		rval = QLA_FUNCTION_FAILED;
		if (ct_rsp->header.reason_code == CT_REASON_CANNOT_PERFORM &&
		    ct_rsp->header.explanation_code ==
		    CT_EXPL_ALREADY_REGISTERED) {
			ql_dbg(ql_dbg_disc, vha, 0x20cd,
			    "RPA already registered.\n");
			rval = QLA_ALREADY_REGISTERED;
		}

	} else {
		ql_dbg(ql_dbg_disc, vha, 0x2041,
		    "RPA exiting normally.\n");
	}

	return rval;
}

/**
 * qla2x00_fdmiv2_rhba() - perform RHBA FDMI v2 registration
 * @vha: HA context
 *
 * Returns 0 on success.
 */
static int
qla2x00_fdmiv2_rhba(scsi_qla_host_t *vha)
{
	int rval, alen;
	uint32_t size, sn;
	ms_iocb_entry_t *ms_pkt;
	struct ct_sns_req *ct_req;
	struct ct_sns_rsp *ct_rsp;
	void *entries;
	struct ct_fdmiv2_hba_attr *eiter;
	struct qla_hw_data *ha = vha->hw;
	struct new_utsname *p_sysid = NULL;

	/* Issue RHBA */
	/* Prepare common MS IOCB */
	/*   Request size adjusted after CT preparation */
	ms_pkt = ha->isp_ops->prep_ms_fdmi_iocb(vha, 0, RHBA_RSP_SIZE);

	/* Prepare CT request */
	ct_req = qla2x00_prep_ct_fdmi_req(ha->ct_sns, RHBA_CMD,
	    RHBA_RSP_SIZE);
	ct_rsp = &ha->ct_sns->p.rsp;

	/* Prepare FDMI command arguments -- attribute block, attributes. */
	memcpy(ct_req->req.rhba2.hba_identifier, vha->port_name, WWN_SIZE);
	ct_req->req.rhba2.entry_count = cpu_to_be32(1);
	memcpy(ct_req->req.rhba2.port_name, vha->port_name, WWN_SIZE);
	size = 2 * WWN_SIZE + 4 + 4;

	/* Attributes */
	ct_req->req.rhba2.attrs.count = cpu_to_be32(FDMIV2_HBA_ATTR_COUNT);
	entries = &ct_req->req;

	/* Nodename. */
	eiter = entries + size;
	eiter->type = cpu_to_be16(FDMI_HBA_NODE_NAME);
	eiter->len = cpu_to_be16(4 + WWN_SIZE);
	memcpy(eiter->a.node_name, vha->node_name, WWN_SIZE);
	size += 4 + WWN_SIZE;

	ql_dbg(ql_dbg_disc, vha, 0x207d,
	    "NodeName = %016llx.\n", wwn_to_u64(eiter->a.node_name));

	/* Manufacturer. */
	eiter = entries + size;
	eiter->type = cpu_to_be16(FDMI_HBA_MANUFACTURER);
	snprintf(eiter->a.manufacturer, sizeof(eiter->a.manufacturer),
	    "%s", "QLogic Corporation");
	eiter->a.manufacturer[strlen("QLogic Corporation")] = '\0';
	alen = strlen(eiter->a.manufacturer);
	alen += 4 - (alen & 3);
	eiter->len = cpu_to_be16(4 + alen);
	size += 4 + alen;

	ql_dbg(ql_dbg_disc, vha, 0x20a5,
	    "Manufacturer = %s.\n", eiter->a.manufacturer);

	/* Serial number. */
	eiter = entries + size;
	eiter->type = cpu_to_be16(FDMI_HBA_SERIAL_NUMBER);
	if (IS_FWI2_CAPABLE(ha))
		qla2xxx_get_vpd_field(vha, "SN", eiter->a.serial_num,
		    sizeof(eiter->a.serial_num));
	else {
		sn = ((ha->serial0 & 0x1f) << 16) |
			(ha->serial2 << 8) | ha->serial1;
		snprintf(eiter->a.serial_num, sizeof(eiter->a.serial_num),
		    "%c%05d", 'A' + sn / 100000, sn % 100000);
	}
	alen = strlen(eiter->a.serial_num);
	alen += 4 - (alen & 3);
	eiter->len = cpu_to_be16(4 + alen);
	size += 4 + alen;

	ql_dbg(ql_dbg_disc, vha, 0x20a6,
	    "Serial no. = %s.\n", eiter->a.serial_num);

	/* Model name. */
	eiter = entries + size;
	eiter->type = cpu_to_be16(FDMI_HBA_MODEL);
	snprintf(eiter->a.model, sizeof(eiter->a.model),
	    "%s", ha->model_number);
	alen = strlen(eiter->a.model);
	alen += 4 - (alen & 3);
	eiter->len = cpu_to_be16(4 + alen);
	size += 4 + alen;

	ql_dbg(ql_dbg_disc, vha, 0x20a7,
	    "Model Name = %s.\n", eiter->a.model);

	/* Model description. */
	eiter = entries + size;
	eiter->type = cpu_to_be16(FDMI_HBA_MODEL_DESCRIPTION);
	snprintf(eiter->a.model_desc, sizeof(eiter->a.model_desc),
	    "%s", ha->model_desc);
	alen = strlen(eiter->a.model_desc);
	alen += 4 - (alen & 3);
	eiter->len = cpu_to_be16(4 + alen);
	size += 4 + alen;

	ql_dbg(ql_dbg_disc, vha, 0x20a8,
	    "Model Desc = %s.\n", eiter->a.model_desc);

	/* Hardware version. */
	eiter = entries + size;
	eiter->type = cpu_to_be16(FDMI_HBA_HARDWARE_VERSION);
	if (!IS_FWI2_CAPABLE(ha)) {
		snprintf(eiter->a.hw_version, sizeof(eiter->a.hw_version),
		    "HW:%s", ha->adapter_id);
	} else if (qla2xxx_get_vpd_field(vha, "MN", eiter->a.hw_version,
		    sizeof(eiter->a.hw_version))) {
		;
	} else if (qla2xxx_get_vpd_field(vha, "EC", eiter->a.hw_version,
		    sizeof(eiter->a.hw_version))) {
		;
	} else {
		snprintf(eiter->a.hw_version, sizeof(eiter->a.hw_version),
		    "HW:%s", ha->adapter_id);
	}
	alen = strlen(eiter->a.hw_version);
	alen += 4 - (alen & 3);
	eiter->len = cpu_to_be16(4 + alen);
	size += 4 + alen;

	ql_dbg(ql_dbg_disc, vha, 0x20a9,
	    "Hardware ver = %s.\n", eiter->a.hw_version);

	/* Driver version. */
	eiter = entries + size;
	eiter->type = cpu_to_be16(FDMI_HBA_DRIVER_VERSION);
	snprintf(eiter->a.driver_version, sizeof(eiter->a.driver_version),
	    "%s", qla2x00_version_str);
	alen = strlen(eiter->a.driver_version);
	alen += 4 - (alen & 3);
	eiter->len = cpu_to_be16(4 + alen);
	size += 4 + alen;

	ql_dbg(ql_dbg_disc, vha, 0x20aa,
	    "Driver ver = %s.\n", eiter->a.driver_version);

	/* Option ROM version. */
	eiter = entries + size;
	eiter->type = cpu_to_be16(FDMI_HBA_OPTION_ROM_VERSION);
	snprintf(eiter->a.orom_version, sizeof(eiter->a.orom_version),
	    "%d.%02d", ha->bios_revision[1], ha->bios_revision[0]);
	alen = strlen(eiter->a.orom_version);
	alen += 4 - (alen & 3);
	eiter->len = cpu_to_be16(4 + alen);
	size += 4 + alen;

	ql_dbg(ql_dbg_disc, vha , 0x20ab,
	    "Optrom version = %d.%02d.\n", eiter->a.orom_version[1],
	    eiter->a.orom_version[0]);

	/* Firmware version */
	eiter = entries + size;
	eiter->type = cpu_to_be16(FDMI_HBA_FIRMWARE_VERSION);
	ha->isp_ops->fw_version_str(vha, eiter->a.fw_version,
	    sizeof(eiter->a.fw_version));
	alen = strlen(eiter->a.fw_version);
	alen += 4 - (alen & 3);
	eiter->len = cpu_to_be16(4 + alen);
	size += 4 + alen;

	ql_dbg(ql_dbg_disc, vha, 0x20ac,
	    "Firmware vers = %s.\n", eiter->a.fw_version);

	/* OS Name and Version */
	eiter = entries + size;
	eiter->type = cpu_to_be16(FDMI_HBA_OS_NAME_AND_VERSION);
	p_sysid = utsname();
	if (p_sysid) {
		snprintf(eiter->a.os_version, sizeof(eiter->a.os_version),
		    "%s %s %s",
		    p_sysid->sysname, p_sysid->release, p_sysid->version);
	} else {
		snprintf(eiter->a.os_version, sizeof(eiter->a.os_version),
		    "%s %s", "Linux", fc_host_system_hostname(vha->host));
	}
	alen = strlen(eiter->a.os_version);
	alen += 4 - (alen & 3);
	eiter->len = cpu_to_be16(4 + alen);
	size += 4 + alen;

	ql_dbg(ql_dbg_disc, vha, 0x20ae,
	    "OS Name and Version = %s.\n", eiter->a.os_version);

	/* MAX CT Payload Length */
	eiter = entries + size;
	eiter->type = cpu_to_be16(FDMI_HBA_MAXIMUM_CT_PAYLOAD_LENGTH);
	eiter->a.max_ct_len = cpu_to_be32(ha->frame_payload_size);
	eiter->a.max_ct_len = cpu_to_be32(eiter->a.max_ct_len);
	eiter->len = cpu_to_be16(4 + 4);
	size += 4 + 4;

	ql_dbg(ql_dbg_disc, vha, 0x20af,
	    "CT Payload Length = 0x%x.\n", eiter->a.max_ct_len);

	/* Node Sybolic Name */
	eiter = entries + size;
	eiter->type = cpu_to_be16(FDMI_HBA_NODE_SYMBOLIC_NAME);
	qla2x00_get_sym_node_name(vha, eiter->a.sym_name,
	    sizeof(eiter->a.sym_name));
	alen = strlen(eiter->a.sym_name);
	alen += 4 - (alen & 3);
	eiter->len = cpu_to_be16(4 + alen);
	size += 4 + alen;

	ql_dbg(ql_dbg_disc, vha, 0x20b0,
	    "Symbolic Name = %s.\n", eiter->a.sym_name);

	/* Vendor Id */
	eiter = entries + size;
	eiter->type = cpu_to_be16(FDMI_HBA_VENDOR_ID);
	eiter->a.vendor_id = cpu_to_be32(0x1077);
	eiter->len = cpu_to_be16(4 + 4);
	size += 4 + 4;

	ql_dbg(ql_dbg_disc, vha, 0x20b1,
	    "Vendor Id = %x.\n", eiter->a.vendor_id);

	/* Num Ports */
	eiter = entries + size;
	eiter->type = cpu_to_be16(FDMI_HBA_NUM_PORTS);
	eiter->a.num_ports = cpu_to_be32(1);
	eiter->len = cpu_to_be16(4 + 4);
	size += 4 + 4;

	ql_dbg(ql_dbg_disc, vha, 0x20b2,
	    "Port Num = %x.\n", eiter->a.num_ports);

	/* Fabric Name */
	eiter = entries + size;
	eiter->type = cpu_to_be16(FDMI_HBA_FABRIC_NAME);
	memcpy(eiter->a.fabric_name, vha->fabric_node_name, WWN_SIZE);
	eiter->len = cpu_to_be16(4 + WWN_SIZE);
	size += 4 + WWN_SIZE;

	ql_dbg(ql_dbg_disc, vha, 0x20b3,
	    "Fabric Name = %016llx.\n", wwn_to_u64(eiter->a.fabric_name));

	/* BIOS Version */
	eiter = entries + size;
	eiter->type = cpu_to_be16(FDMI_HBA_BOOT_BIOS_NAME);
	snprintf(eiter->a.bios_name, sizeof(eiter->a.bios_name),
	    "BIOS %d.%02d", ha->bios_revision[1], ha->bios_revision[0]);
	alen = strlen(eiter->a.bios_name);
	alen += 4 - (alen & 3);
	eiter->len = cpu_to_be16(4 + alen);
	size += 4 + alen;

	ql_dbg(ql_dbg_disc, vha, 0x20b4,
	    "BIOS Name = %s\n", eiter->a.bios_name);

	/* Vendor Identifier */
	eiter = entries + size;
	eiter->type = cpu_to_be16(FDMI_HBA_TYPE_VENDOR_IDENTIFIER);
	snprintf(eiter->a.vendor_identifier, sizeof(eiter->a.vendor_identifier),
	    "%s", "QLGC");
	alen = strlen(eiter->a.vendor_identifier);
	alen += 4 - (alen & 3);
	eiter->len = cpu_to_be16(4 + alen);
	size += 4 + alen;

	ql_dbg(ql_dbg_disc, vha, 0x201b,
	    "Vendor Identifier = %s.\n", eiter->a.vendor_identifier);

	/* Update MS request size. */
	qla2x00_update_ms_fdmi_iocb(vha, size + 16);

	ql_dbg(ql_dbg_disc, vha, 0x20b5,
	    "RHBA identifier = %016llx.\n",
	    wwn_to_u64(ct_req->req.rhba2.hba_identifier));
	ql_dump_buffer(ql_dbg_disc + ql_dbg_buffer, vha, 0x20b6,
	    entries, size);

	/* Execute MS IOCB */
	rval = qla2x00_issue_iocb(vha, ha->ms_iocb, ha->ms_iocb_dma,
	    sizeof(ms_iocb_entry_t));
	if (rval != QLA_SUCCESS) {
		/*EMPTY*/
		ql_dbg(ql_dbg_disc, vha, 0x20b7,
		    "RHBA issue IOCB failed (%d).\n", rval);
	} else if (qla2x00_chk_ms_status(vha, ms_pkt, ct_rsp, "RHBA") !=
	    QLA_SUCCESS) {
		rval = QLA_FUNCTION_FAILED;

		if (ct_rsp->header.reason_code == CT_REASON_CANNOT_PERFORM &&
		    ct_rsp->header.explanation_code ==
		    CT_EXPL_ALREADY_REGISTERED) {
			ql_dbg(ql_dbg_disc, vha, 0x20b8,
			    "HBA already registered.\n");
			rval = QLA_ALREADY_REGISTERED;
		} else {
			ql_dbg(ql_dbg_disc, vha, 0x2016,
			    "RHBA FDMI v2 failed, CT Reason code: 0x%x, CT Explanation 0x%x\n",
			    ct_rsp->header.reason_code,
			    ct_rsp->header.explanation_code);
		}
	} else {
		ql_dbg(ql_dbg_disc, vha, 0x20b9,
		    "RHBA FDMI V2 exiting normally.\n");
	}

	return rval;
}

/**
 * qla2x00_fdmi_dhba() -
 * @vha: HA context
 *
 * Returns 0 on success.
 */
static int
qla2x00_fdmi_dhba(scsi_qla_host_t *vha)
{
	int rval;
	struct qla_hw_data *ha = vha->hw;
	ms_iocb_entry_t *ms_pkt;
	struct ct_sns_req *ct_req;
	struct ct_sns_rsp *ct_rsp;

	/* Issue RPA */
	/* Prepare common MS IOCB */
	ms_pkt = ha->isp_ops->prep_ms_fdmi_iocb(vha, DHBA_REQ_SIZE,
	    DHBA_RSP_SIZE);

	/* Prepare CT request */
	ct_req = qla2x00_prep_ct_fdmi_req(ha->ct_sns, DHBA_CMD, DHBA_RSP_SIZE);
	ct_rsp = &ha->ct_sns->p.rsp;

	/* Prepare FDMI command arguments -- portname. */
	memcpy(ct_req->req.dhba.port_name, vha->port_name, WWN_SIZE);

	ql_dbg(ql_dbg_disc, vha, 0x2036,
	    "DHBA portname = %8phN.\n", ct_req->req.dhba.port_name);

	/* Execute MS IOCB */
	rval = qla2x00_issue_iocb(vha, ha->ms_iocb, ha->ms_iocb_dma,
	    sizeof(ms_iocb_entry_t));
	if (rval != QLA_SUCCESS) {
		/*EMPTY*/
		ql_dbg(ql_dbg_disc, vha, 0x2037,
		    "DHBA issue IOCB failed (%d).\n", rval);
	} else if (qla2x00_chk_ms_status(vha, ms_pkt, ct_rsp, "DHBA") !=
	    QLA_SUCCESS) {
		rval = QLA_FUNCTION_FAILED;
	} else {
		ql_dbg(ql_dbg_disc, vha, 0x2038,
		    "DHBA exiting normally.\n");
	}

	return rval;
}

/**
 * qla2x00_fdmiv2_rpa() -
 * @vha: HA context
 *
 * Returns 0 on success.
 */
static int
qla2x00_fdmiv2_rpa(scsi_qla_host_t *vha)
{
	int rval, alen;
	uint32_t size;
	struct qla_hw_data *ha = vha->hw;
	ms_iocb_entry_t *ms_pkt;
	struct ct_sns_req *ct_req;
	struct ct_sns_rsp *ct_rsp;
	void *entries;
	struct ct_fdmiv2_port_attr *eiter;
	struct init_cb_24xx *icb24 = (struct init_cb_24xx *)ha->init_cb;
	struct new_utsname *p_sysid = NULL;

	/* Issue RPA */
	/* Prepare common MS IOCB */
	/*   Request size adjusted after CT preparation */
	ms_pkt = ha->isp_ops->prep_ms_fdmi_iocb(vha, 0, RPA_RSP_SIZE);

	/* Prepare CT request */
	ct_req = qla2x00_prep_ct_fdmi_req(ha->ct_sns, RPA_CMD, RPA_RSP_SIZE);
	ct_rsp = &ha->ct_sns->p.rsp;

	/* Prepare FDMI command arguments -- attribute block, attributes. */
	memcpy(ct_req->req.rpa2.port_name, vha->port_name, WWN_SIZE);
	size = WWN_SIZE + 4;

	/* Attributes */
	ct_req->req.rpa2.attrs.count = cpu_to_be32(FDMIV2_PORT_ATTR_COUNT);
	entries = &ct_req->req;

	/* FC4 types. */
	eiter = entries + size;
	eiter->type = cpu_to_be16(FDMI_PORT_FC4_TYPES);
	eiter->len = cpu_to_be16(4 + 32);
	eiter->a.fc4_types[2] = 0x01;
	size += 4 + 32;

	ql_dbg(ql_dbg_disc, vha, 0x20ba,
	    "FC4_TYPES=%02x %02x.\n",
	    eiter->a.fc4_types[2],
	    eiter->a.fc4_types[1]);

	if (vha->flags.nvme_enabled) {
		eiter->a.fc4_types[6] = 1;	/* NVMe type 28h */
		ql_dbg(ql_dbg_disc, vha, 0x211f,
		    "NVME FC4 Type = %02x 0x0 0x0 0x0 0x0 0x0.\n",
		    eiter->a.fc4_types[6]);
	}

	/* Supported speed. */
	eiter = entries + size;
	eiter->type = cpu_to_be16(FDMI_PORT_SUPPORT_SPEED);
	eiter->len = cpu_to_be16(4 + 4);
	if (IS_CNA_CAPABLE(ha))
		eiter->a.sup_speed = cpu_to_be32(
		    FDMI_PORT_SPEED_10GB);
	else if (IS_QLA27XX(ha) || IS_QLA28XX(ha))
		eiter->a.sup_speed = cpu_to_be32(
		    FDMI_PORT_SPEED_32GB|
		    FDMI_PORT_SPEED_16GB|
		    FDMI_PORT_SPEED_8GB);
	else if (IS_QLA2031(ha))
		eiter->a.sup_speed = cpu_to_be32(
		    FDMI_PORT_SPEED_16GB|
		    FDMI_PORT_SPEED_8GB|
		    FDMI_PORT_SPEED_4GB);
	else if (IS_QLA25XX(ha))
		eiter->a.sup_speed = cpu_to_be32(
		    FDMI_PORT_SPEED_8GB|
		    FDMI_PORT_SPEED_4GB|
		    FDMI_PORT_SPEED_2GB|
		    FDMI_PORT_SPEED_1GB);
	else if (IS_QLA24XX_TYPE(ha))
		eiter->a.sup_speed = cpu_to_be32(
		    FDMI_PORT_SPEED_4GB|
		    FDMI_PORT_SPEED_2GB|
		    FDMI_PORT_SPEED_1GB);
	else if (IS_QLA23XX(ha))
		eiter->a.sup_speed = cpu_to_be32(
		    FDMI_PORT_SPEED_2GB|
		    FDMI_PORT_SPEED_1GB);
	else
		eiter->a.sup_speed = cpu_to_be32(
		    FDMI_PORT_SPEED_1GB);
	size += 4 + 4;

	ql_dbg(ql_dbg_disc, vha, 0x20bb,
	    "Supported Port Speed = %x.\n", eiter->a.sup_speed);

	/* Current speed. */
	eiter = entries + size;
	eiter->type = cpu_to_be16(FDMI_PORT_CURRENT_SPEED);
	eiter->len = cpu_to_be16(4 + 4);
	switch (ha->link_data_rate) {
	case PORT_SPEED_1GB:
		eiter->a.cur_speed = cpu_to_be32(FDMI_PORT_SPEED_1GB);
		break;
	case PORT_SPEED_2GB:
		eiter->a.cur_speed = cpu_to_be32(FDMI_PORT_SPEED_2GB);
		break;
	case PORT_SPEED_4GB:
		eiter->a.cur_speed = cpu_to_be32(FDMI_PORT_SPEED_4GB);
		break;
	case PORT_SPEED_8GB:
		eiter->a.cur_speed = cpu_to_be32(FDMI_PORT_SPEED_8GB);
		break;
	case PORT_SPEED_10GB:
		eiter->a.cur_speed = cpu_to_be32(FDMI_PORT_SPEED_10GB);
		break;
	case PORT_SPEED_16GB:
		eiter->a.cur_speed = cpu_to_be32(FDMI_PORT_SPEED_16GB);
		break;
	case PORT_SPEED_32GB:
		eiter->a.cur_speed = cpu_to_be32(FDMI_PORT_SPEED_32GB);
		break;
	default:
		eiter->a.cur_speed = cpu_to_be32(FDMI_PORT_SPEED_UNKNOWN);
		break;
	}
	size += 4 + 4;

	ql_dbg(ql_dbg_disc, vha, 0x2017,
	    "Current_Speed = %x.\n", eiter->a.cur_speed);

	/* Max frame size. */
	eiter = entries + size;
	eiter->type = cpu_to_be16(FDMI_PORT_MAX_FRAME_SIZE);
	eiter->len = cpu_to_be16(4 + 4);
	eiter->a.max_frame_size = IS_FWI2_CAPABLE(ha) ?
	    le16_to_cpu(icb24->frame_payload_size) :
	    le16_to_cpu(ha->init_cb->frame_payload_size);
	eiter->a.max_frame_size = cpu_to_be32(eiter->a.max_frame_size);
	size += 4 + 4;

	ql_dbg(ql_dbg_disc, vha, 0x20bc,
	    "Max_Frame_Size = %x.\n", eiter->a.max_frame_size);

	/* OS device name. */
	eiter = entries + size;
	eiter->type = cpu_to_be16(FDMI_PORT_OS_DEVICE_NAME);
	alen = strlen(QLA2XXX_DRIVER_NAME);
	snprintf(eiter->a.os_dev_name, sizeof(eiter->a.os_dev_name),
	    "%s:host%lu", QLA2XXX_DRIVER_NAME, vha->host_no);
	alen += 4 - (alen & 3);
	eiter->len = cpu_to_be16(4 + alen);
	size += 4 + alen;

	ql_dbg(ql_dbg_disc, vha, 0x20be,
	    "OS_Device_Name = %s.\n", eiter->a.os_dev_name);

	/* Hostname. */
	eiter = entries + size;
	eiter->type = cpu_to_be16(FDMI_PORT_HOST_NAME);
	p_sysid = utsname();
	if (p_sysid) {
		snprintf(eiter->a.host_name, sizeof(eiter->a.host_name),
		    "%s", p_sysid->nodename);
	} else {
		snprintf(eiter->a.host_name, sizeof(eiter->a.host_name),
		    "%s", fc_host_system_hostname(vha->host));
	}
	alen = strlen(eiter->a.host_name);
	alen += 4 - (alen & 3);
	eiter->len = cpu_to_be16(4 + alen);
	size += 4 + alen;

	ql_dbg(ql_dbg_disc, vha, 0x201a,
	    "HostName=%s.\n", eiter->a.host_name);

	/* Node Name */
	eiter = entries + size;
	eiter->type = cpu_to_be16(FDMI_PORT_NODE_NAME);
	memcpy(eiter->a.node_name, vha->node_name, WWN_SIZE);
	eiter->len = cpu_to_be16(4 + WWN_SIZE);
	size += 4 + WWN_SIZE;

	ql_dbg(ql_dbg_disc, vha, 0x20c0,
	    "Node Name = %016llx.\n", wwn_to_u64(eiter->a.node_name));

	/* Port Name */
	eiter = entries + size;
	eiter->type = cpu_to_be16(FDMI_PORT_NAME);
	memcpy(eiter->a.port_name, vha->port_name, WWN_SIZE);
	eiter->len = cpu_to_be16(4 + WWN_SIZE);
	size += 4 + WWN_SIZE;

	ql_dbg(ql_dbg_disc, vha, 0x20c1,
	    "Port Name = %016llx.\n", wwn_to_u64(eiter->a.port_name));

	/* Port Symbolic Name */
	eiter = entries + size;
	eiter->type = cpu_to_be16(FDMI_PORT_SYM_NAME);
	qla2x00_get_sym_node_name(vha, eiter->a.port_sym_name,
	    sizeof(eiter->a.port_sym_name));
	alen = strlen(eiter->a.port_sym_name);
	alen += 4 - (alen & 3);
	eiter->len = cpu_to_be16(4 + alen);
	size += 4 + alen;

	ql_dbg(ql_dbg_disc, vha, 0x20c2,
	    "port symbolic name = %s\n", eiter->a.port_sym_name);

	/* Port Type */
	eiter = entries + size;
	eiter->type = cpu_to_be16(FDMI_PORT_TYPE);
	eiter->a.port_type = cpu_to_be32(NS_NX_PORT_TYPE);
	eiter->len = cpu_to_be16(4 + 4);
	size += 4 + 4;

	ql_dbg(ql_dbg_disc, vha, 0x20c3,
	    "Port Type = %x.\n", eiter->a.port_type);

	/* Class of Service  */
	eiter = entries + size;
	eiter->type = cpu_to_be16(FDMI_PORT_SUPP_COS);
	eiter->a.port_supported_cos = cpu_to_be32(FC_CLASS_3);
	eiter->len = cpu_to_be16(4 + 4);
	size += 4 + 4;

	ql_dbg(ql_dbg_disc, vha, 0x20c4,
	    "Supported COS = %08x\n", eiter->a.port_supported_cos);

	/* Port Fabric Name */
	eiter = entries + size;
	eiter->type = cpu_to_be16(FDMI_PORT_FABRIC_NAME);
	memcpy(eiter->a.fabric_name, vha->fabric_node_name, WWN_SIZE);
	eiter->len = cpu_to_be16(4 + WWN_SIZE);
	size += 4 + WWN_SIZE;

	ql_dbg(ql_dbg_disc, vha, 0x20c5,
	    "Fabric Name = %016llx.\n", wwn_to_u64(eiter->a.fabric_name));

	/* FC4_type */
	eiter = entries + size;
	eiter->type = cpu_to_be16(FDMI_PORT_FC4_TYPE);
	eiter->a.port_fc4_type[0] = 0;
	eiter->a.port_fc4_type[1] = 0;
	eiter->a.port_fc4_type[2] = 1;
	eiter->a.port_fc4_type[3] = 0;
	eiter->len = cpu_to_be16(4 + 32);
	size += 4 + 32;

	ql_dbg(ql_dbg_disc, vha, 0x20c6,
	    "Port Active FC4 Type = %02x %02x.\n",
	    eiter->a.port_fc4_type[2], eiter->a.port_fc4_type[1]);

	if (vha->flags.nvme_enabled) {
		eiter->a.port_fc4_type[4] = 0;
		eiter->a.port_fc4_type[5] = 0;
		eiter->a.port_fc4_type[6] = 1;	/* NVMe type 28h */
		ql_dbg(ql_dbg_disc, vha, 0x2120,
		    "NVME Port Active FC4 Type = %02x 0x0 0x0 0x0 0x0 0x0.\n",
		    eiter->a.port_fc4_type[6]);
	}

	/* Port State */
	eiter = entries + size;
	eiter->type = cpu_to_be16(FDMI_PORT_STATE);
	eiter->a.port_state = cpu_to_be32(1);
	eiter->len = cpu_to_be16(4 + 4);
	size += 4 + 4;

	ql_dbg(ql_dbg_disc, vha, 0x20c7,
	    "Port State = %x.\n", eiter->a.port_state);

	/* Number of Ports */
	eiter = entries + size;
	eiter->type = cpu_to_be16(FDMI_PORT_COUNT);
	eiter->a.num_ports = cpu_to_be32(1);
	eiter->len = cpu_to_be16(4 + 4);
	size += 4 + 4;

	ql_dbg(ql_dbg_disc, vha, 0x20c8,
	    "Number of ports = %x.\n", eiter->a.num_ports);

	/* Port Id */
	eiter = entries + size;
	eiter->type = cpu_to_be16(FDMI_PORT_ID);
	eiter->a.port_id = cpu_to_be32(vha->d_id.b24);
	eiter->len = cpu_to_be16(4 + 4);
	size += 4 + 4;

	ql_dbg(ql_dbg_disc, vha, 0x201c,
	    "Port Id = %x.\n", eiter->a.port_id);

	/* Update MS request size. */
	qla2x00_update_ms_fdmi_iocb(vha, size + 16);

	ql_dbg(ql_dbg_disc, vha, 0x2018,
	    "RPA portname= %8phN size=%d.\n", ct_req->req.rpa.port_name, size);
	ql_dump_buffer(ql_dbg_disc + ql_dbg_buffer, vha, 0x20ca,
	    entries, size);

	/* Execute MS IOCB */
	rval = qla2x00_issue_iocb(vha, ha->ms_iocb, ha->ms_iocb_dma,
	    sizeof(ms_iocb_entry_t));
	if (rval != QLA_SUCCESS) {
		/*EMPTY*/
		ql_dbg(ql_dbg_disc, vha, 0x20cb,
		    "RPA FDMI v2 issue IOCB failed (%d).\n", rval);
	} else if (qla2x00_chk_ms_status(vha, ms_pkt, ct_rsp, "RPA") !=
	    QLA_SUCCESS) {
		rval = QLA_FUNCTION_FAILED;
		if (ct_rsp->header.reason_code == CT_REASON_CANNOT_PERFORM &&
		    ct_rsp->header.explanation_code ==
		    CT_EXPL_ALREADY_REGISTERED) {
			ql_dbg(ql_dbg_disc, vha, 0x20ce,
			    "RPA FDMI v2 already registered\n");
			rval = QLA_ALREADY_REGISTERED;
		} else {
			ql_dbg(ql_dbg_disc, vha, 0x2020,
			    "RPA FDMI v2 failed, CT Reason code: 0x%x, CT Explanation 0x%x\n",
			    ct_rsp->header.reason_code,
			    ct_rsp->header.explanation_code);
		}
	} else {
		ql_dbg(ql_dbg_disc, vha, 0x20cc,
		    "RPA FDMI V2 exiting normally.\n");
	}

	return rval;
}

/**
 * qla2x00_fdmi_register() -
 * @vha: HA context
 *
 * Returns 0 on success.
 */
int
qla2x00_fdmi_register(scsi_qla_host_t *vha)
{
	int rval = QLA_FUNCTION_FAILED;
	struct qla_hw_data *ha = vha->hw;

	if (IS_QLA2100(ha) || IS_QLA2200(ha) ||
	    IS_QLAFX00(ha))
		return QLA_FUNCTION_FAILED;

	rval = qla2x00_mgmt_svr_login(vha);
	if (rval)
		return rval;

	rval = qla2x00_fdmiv2_rhba(vha);
	if (rval) {
		if (rval != QLA_ALREADY_REGISTERED)
			goto try_fdmi;

		rval = qla2x00_fdmi_dhba(vha);
		if (rval)
			goto try_fdmi;

		rval = qla2x00_fdmiv2_rhba(vha);
		if (rval)
			goto try_fdmi;
	}
	rval = qla2x00_fdmiv2_rpa(vha);
	if (rval)
		goto try_fdmi;

	goto out;

try_fdmi:
	rval = qla2x00_fdmi_rhba(vha);
	if (rval) {
		if (rval != QLA_ALREADY_REGISTERED)
			return rval;

		rval = qla2x00_fdmi_dhba(vha);
		if (rval)
			return rval;

		rval = qla2x00_fdmi_rhba(vha);
		if (rval)
			return rval;
	}
	rval = qla2x00_fdmi_rpa(vha);
out:
	return rval;
}

/**
 * qla2x00_gfpn_id() - SNS Get Fabric Port Name (GFPN_ID) query.
 * @vha: HA context
 * @list: switch info entries to populate
 *
 * Returns 0 on success.
 */
int
qla2x00_gfpn_id(scsi_qla_host_t *vha, sw_info_t *list)
{
	int		rval = QLA_SUCCESS;
	uint16_t	i;
	struct qla_hw_data *ha = vha->hw;
	ms_iocb_entry_t	*ms_pkt;
	struct ct_sns_req	*ct_req;
	struct ct_sns_rsp	*ct_rsp;
	struct ct_arg arg;

	if (!IS_IIDMA_CAPABLE(ha))
		return QLA_FUNCTION_FAILED;

	arg.iocb = ha->ms_iocb;
	arg.req_dma = ha->ct_sns_dma;
	arg.rsp_dma = ha->ct_sns_dma;
	arg.req_size = GFPN_ID_REQ_SIZE;
	arg.rsp_size = GFPN_ID_RSP_SIZE;
	arg.nport_handle = NPH_SNS;

	for (i = 0; i < ha->max_fibre_devices; i++) {
		/* Issue GFPN_ID */
		/* Prepare common MS IOCB */
		ms_pkt = ha->isp_ops->prep_ms_iocb(vha, &arg);

		/* Prepare CT request */
		ct_req = qla2x00_prep_ct_req(ha->ct_sns, GFPN_ID_CMD,
		    GFPN_ID_RSP_SIZE);
		ct_rsp = &ha->ct_sns->p.rsp;

		/* Prepare CT arguments -- port_id */
		ct_req->req.port_id.port_id = port_id_to_be_id(list[i].d_id);

		/* Execute MS IOCB */
		rval = qla2x00_issue_iocb(vha, ha->ms_iocb, ha->ms_iocb_dma,
		    sizeof(ms_iocb_entry_t));
		if (rval != QLA_SUCCESS) {
			/*EMPTY*/
			ql_dbg(ql_dbg_disc, vha, 0x2023,
			    "GFPN_ID issue IOCB failed (%d).\n", rval);
			break;
		} else if (qla2x00_chk_ms_status(vha, ms_pkt, ct_rsp,
		    "GFPN_ID") != QLA_SUCCESS) {
			rval = QLA_FUNCTION_FAILED;
			break;
		} else {
			/* Save fabric portname */
			memcpy(list[i].fabric_port_name,
			    ct_rsp->rsp.gfpn_id.port_name, WWN_SIZE);
		}

		/* Last device exit. */
		if (list[i].d_id.b.rsvd_1 != 0)
			break;
	}

	return (rval);
}


static inline struct ct_sns_req *
qla24xx_prep_ct_fm_req(struct ct_sns_pkt *p, uint16_t cmd,
    uint16_t rsp_size)
{
	memset(p, 0, sizeof(struct ct_sns_pkt));

	p->p.req.header.revision = 0x01;
	p->p.req.header.gs_type = 0xFA;
	p->p.req.header.gs_subtype = 0x01;
	p->p.req.command = cpu_to_be16(cmd);
	p->p.req.max_rsp_size = cpu_to_be16((rsp_size - 16) / 4);

	return &p->p.req;
}

static uint16_t
qla2x00_port_speed_capability(uint16_t speed)
{
	switch (speed) {
	case BIT_15:
		return PORT_SPEED_1GB;
	case BIT_14:
		return PORT_SPEED_2GB;
	case BIT_13:
		return PORT_SPEED_4GB;
	case BIT_12:
		return PORT_SPEED_10GB;
	case BIT_11:
		return PORT_SPEED_8GB;
	case BIT_10:
		return PORT_SPEED_16GB;
	case BIT_8:
		return PORT_SPEED_32GB;
	case BIT_7:
		return PORT_SPEED_64GB;
	default:
		return PORT_SPEED_UNKNOWN;
	}
}

/**
 * qla2x00_gpsc() - FCS Get Port Speed Capabilities (GPSC) query.
 * @vha: HA context
 * @list: switch info entries to populate
 *
 * Returns 0 on success.
 */
int
qla2x00_gpsc(scsi_qla_host_t *vha, sw_info_t *list)
{
	int		rval;
	uint16_t	i;
	struct qla_hw_data *ha = vha->hw;
	ms_iocb_entry_t *ms_pkt;
	struct ct_sns_req	*ct_req;
	struct ct_sns_rsp	*ct_rsp;
	struct ct_arg arg;

	if (!IS_IIDMA_CAPABLE(ha))
		return QLA_FUNCTION_FAILED;
	if (!ha->flags.gpsc_supported)
		return QLA_FUNCTION_FAILED;

	rval = qla2x00_mgmt_svr_login(vha);
	if (rval)
		return rval;

	arg.iocb = ha->ms_iocb;
	arg.req_dma = ha->ct_sns_dma;
	arg.rsp_dma = ha->ct_sns_dma;
	arg.req_size = GPSC_REQ_SIZE;
	arg.rsp_size = GPSC_RSP_SIZE;
	arg.nport_handle = vha->mgmt_svr_loop_id;

	for (i = 0; i < ha->max_fibre_devices; i++) {
		/* Issue GFPN_ID */
		/* Prepare common MS IOCB */
		ms_pkt = qla24xx_prep_ms_iocb(vha, &arg);

		/* Prepare CT request */
		ct_req = qla24xx_prep_ct_fm_req(ha->ct_sns, GPSC_CMD,
		    GPSC_RSP_SIZE);
		ct_rsp = &ha->ct_sns->p.rsp;

		/* Prepare CT arguments -- port_name */
		memcpy(ct_req->req.gpsc.port_name, list[i].fabric_port_name,
		    WWN_SIZE);

		/* Execute MS IOCB */
		rval = qla2x00_issue_iocb(vha, ha->ms_iocb, ha->ms_iocb_dma,
		    sizeof(ms_iocb_entry_t));
		if (rval != QLA_SUCCESS) {
			/*EMPTY*/
			ql_dbg(ql_dbg_disc, vha, 0x2059,
			    "GPSC issue IOCB failed (%d).\n", rval);
		} else if ((rval = qla2x00_chk_ms_status(vha, ms_pkt, ct_rsp,
		    "GPSC")) != QLA_SUCCESS) {
			/* FM command unsupported? */
			if (rval == QLA_INVALID_COMMAND &&
			    (ct_rsp->header.reason_code ==
				CT_REASON_INVALID_COMMAND_CODE ||
			     ct_rsp->header.reason_code ==
				CT_REASON_COMMAND_UNSUPPORTED)) {
				ql_dbg(ql_dbg_disc, vha, 0x205a,
				    "GPSC command unsupported, disabling "
				    "query.\n");
				ha->flags.gpsc_supported = 0;
				rval = QLA_FUNCTION_FAILED;
				break;
			}
			rval = QLA_FUNCTION_FAILED;
		} else {
			list->fp_speed = qla2x00_port_speed_capability(
			    be16_to_cpu(ct_rsp->rsp.gpsc.speed));
			ql_dbg(ql_dbg_disc, vha, 0x205b,
			    "GPSC ext entry - fpn "
			    "%8phN speeds=%04x speed=%04x.\n",
			    list[i].fabric_port_name,
			    be16_to_cpu(ct_rsp->rsp.gpsc.speeds),
			    be16_to_cpu(ct_rsp->rsp.gpsc.speed));
		}

		/* Last device exit. */
		if (list[i].d_id.b.rsvd_1 != 0)
			break;
	}

	return (rval);
}

/**
 * qla2x00_gff_id() - SNS Get FC-4 Features (GFF_ID) query.
 *
 * @vha: HA context
 * @list: switch info entries to populate
 *
 */
void
qla2x00_gff_id(scsi_qla_host_t *vha, sw_info_t *list)
{
	int		rval;
	uint16_t	i;

	ms_iocb_entry_t	*ms_pkt;
	struct ct_sns_req	*ct_req;
	struct ct_sns_rsp	*ct_rsp;
	struct qla_hw_data *ha = vha->hw;
	uint8_t fcp_scsi_features = 0, nvme_features = 0;
	struct ct_arg arg;

	for (i = 0; i < ha->max_fibre_devices; i++) {
		/* Set default FC4 Type as UNKNOWN so the default is to
		 * Process this port */
		list[i].fc4_type = FC4_TYPE_UNKNOWN;

		/* Do not attempt GFF_ID if we are not FWI_2 capable */
		if (!IS_FWI2_CAPABLE(ha))
			continue;

		arg.iocb = ha->ms_iocb;
		arg.req_dma = ha->ct_sns_dma;
		arg.rsp_dma = ha->ct_sns_dma;
		arg.req_size = GFF_ID_REQ_SIZE;
		arg.rsp_size = GFF_ID_RSP_SIZE;
		arg.nport_handle = NPH_SNS;

		/* Prepare common MS IOCB */
		ms_pkt = ha->isp_ops->prep_ms_iocb(vha, &arg);

		/* Prepare CT request */
		ct_req = qla2x00_prep_ct_req(ha->ct_sns, GFF_ID_CMD,
		    GFF_ID_RSP_SIZE);
		ct_rsp = &ha->ct_sns->p.rsp;

		/* Prepare CT arguments -- port_id */
		ct_req->req.port_id.port_id = port_id_to_be_id(list[i].d_id);

		/* Execute MS IOCB */
		rval = qla2x00_issue_iocb(vha, ha->ms_iocb, ha->ms_iocb_dma,
		   sizeof(ms_iocb_entry_t));

		if (rval != QLA_SUCCESS) {
			ql_dbg(ql_dbg_disc, vha, 0x205c,
			    "GFF_ID issue IOCB failed (%d).\n", rval);
		} else if (qla2x00_chk_ms_status(vha, ms_pkt, ct_rsp,
			       "GFF_ID") != QLA_SUCCESS) {
			ql_dbg(ql_dbg_disc, vha, 0x205d,
			    "GFF_ID IOCB status had a failure status code.\n");
		} else {
			fcp_scsi_features =
			   ct_rsp->rsp.gff_id.fc4_features[GFF_FCP_SCSI_OFFSET];
			fcp_scsi_features &= 0x0f;

			if (fcp_scsi_features) {
				list[i].fc4_type = FS_FC4TYPE_FCP;
				list[i].fc4_features = fcp_scsi_features;
			}

			nvme_features =
			    ct_rsp->rsp.gff_id.fc4_features[GFF_NVME_OFFSET];
			nvme_features &= 0xf;

			if (nvme_features) {
				list[i].fc4_type |= FS_FC4TYPE_NVME;
				list[i].fc4_features = nvme_features;
			}
		}

		/* Last device exit. */
		if (list[i].d_id.b.rsvd_1 != 0)
			break;
	}
}

int qla24xx_post_gpsc_work(struct scsi_qla_host *vha, fc_port_t *fcport)
{
	struct qla_work_evt *e;

	e = qla2x00_alloc_work(vha, QLA_EVT_GPSC);
	if (!e)
		return QLA_FUNCTION_FAILED;

	e->u.fcport.fcport = fcport;
	fcport->flags |= FCF_ASYNC_ACTIVE;
	return qla2x00_post_work(vha, e);
}

void qla24xx_handle_gpsc_event(scsi_qla_host_t *vha, struct event_arg *ea)
{
	struct fc_port *fcport = ea->fcport;

	ql_dbg(ql_dbg_disc, vha, 0x20d8,
	    "%s %8phC DS %d LS %d rc %d login %d|%d rscn %d|%d lid %d\n",
	    __func__, fcport->port_name, fcport->disc_state,
	    fcport->fw_login_state, ea->rc, ea->sp->gen2, fcport->login_gen,
	    ea->sp->gen2, fcport->rscn_gen|ea->sp->gen1, fcport->loop_id);

	if (fcport->disc_state == DSC_DELETE_PEND)
		return;

	if (ea->sp->gen2 != fcport->login_gen) {
		/* target side must have changed it. */
		ql_dbg(ql_dbg_disc, vha, 0x20d3,
		    "%s %8phC generation changed\n",
		    __func__, fcport->port_name);
		return;
	} else if (ea->sp->gen1 != fcport->rscn_gen) {
		return;
	}

	qla_post_iidma_work(vha, fcport);
}

static void qla24xx_async_gpsc_sp_done(srb_t *sp, int res)
{
	struct scsi_qla_host *vha = sp->vha;
	struct qla_hw_data *ha = vha->hw;
	fc_port_t *fcport = sp->fcport;
	struct ct_sns_rsp       *ct_rsp;
	struct event_arg ea;

	ct_rsp = &fcport->ct_desc.ct_sns->p.rsp;

	ql_dbg(ql_dbg_disc, vha, 0x2053,
	    "Async done-%s res %x, WWPN %8phC \n",
	    sp->name, res, fcport->port_name);

	fcport->flags &= ~(FCF_ASYNC_SENT | FCF_ASYNC_ACTIVE);

	if (res == QLA_FUNCTION_TIMEOUT)
		goto done;

	if (res == (DID_ERROR << 16)) {
		/* entry status error */
		goto done;
	} else if (res) {
		if ((ct_rsp->header.reason_code ==
			 CT_REASON_INVALID_COMMAND_CODE) ||
			(ct_rsp->header.reason_code ==
			CT_REASON_COMMAND_UNSUPPORTED)) {
			ql_dbg(ql_dbg_disc, vha, 0x2019,
			    "GPSC command unsupported, disabling query.\n");
			ha->flags.gpsc_supported = 0;
			goto done;
		}
	} else {
		fcport->fp_speed = qla2x00_port_speed_capability(
		    be16_to_cpu(ct_rsp->rsp.gpsc.speed));

		ql_dbg(ql_dbg_disc, vha, 0x2054,
		    "Async-%s OUT WWPN %8phC speeds=%04x speed=%04x.\n",
		    sp->name, fcport->fabric_port_name,
		    be16_to_cpu(ct_rsp->rsp.gpsc.speeds),
		    be16_to_cpu(ct_rsp->rsp.gpsc.speed));
	}
	memset(&ea, 0, sizeof(ea));
	ea.rc = res;
	ea.fcport = fcport;
	ea.sp = sp;
	qla24xx_handle_gpsc_event(vha, &ea);

done:
	sp->free(sp);
}

int qla24xx_async_gpsc(scsi_qla_host_t *vha, fc_port_t *fcport)
{
	int rval = QLA_FUNCTION_FAILED;
	struct ct_sns_req       *ct_req;
	srb_t *sp;

	if (!vha->flags.online || (fcport->flags & FCF_ASYNC_SENT))
		return rval;

	sp = qla2x00_get_sp(vha, fcport, GFP_KERNEL);
	if (!sp)
		goto done;

	sp->type = SRB_CT_PTHRU_CMD;
	sp->name = "gpsc";
	sp->gen1 = fcport->rscn_gen;
	sp->gen2 = fcport->login_gen;

	qla2x00_init_timer(sp, qla2x00_get_async_timeout(vha) + 2);

	/* CT_IU preamble  */
	ct_req = qla24xx_prep_ct_fm_req(fcport->ct_desc.ct_sns, GPSC_CMD,
		GPSC_RSP_SIZE);

	/* GPSC req */
	memcpy(ct_req->req.gpsc.port_name, fcport->fabric_port_name,
		WWN_SIZE);

	sp->u.iocb_cmd.u.ctarg.req = fcport->ct_desc.ct_sns;
	sp->u.iocb_cmd.u.ctarg.req_dma = fcport->ct_desc.ct_sns_dma;
	sp->u.iocb_cmd.u.ctarg.rsp = fcport->ct_desc.ct_sns;
	sp->u.iocb_cmd.u.ctarg.rsp_dma = fcport->ct_desc.ct_sns_dma;
	sp->u.iocb_cmd.u.ctarg.req_size = GPSC_REQ_SIZE;
	sp->u.iocb_cmd.u.ctarg.rsp_size = GPSC_RSP_SIZE;
	sp->u.iocb_cmd.u.ctarg.nport_handle = vha->mgmt_svr_loop_id;

	sp->u.iocb_cmd.timeout = qla2x00_async_iocb_timeout;
	sp->done = qla24xx_async_gpsc_sp_done;

	ql_dbg(ql_dbg_disc, vha, 0x205e,
	    "Async-%s %8phC hdl=%x loopid=%x portid=%02x%02x%02x.\n",
	    sp->name, fcport->port_name, sp->handle,
	    fcport->loop_id, fcport->d_id.b.domain,
	    fcport->d_id.b.area, fcport->d_id.b.al_pa);

	rval = qla2x00_start_sp(sp);
	if (rval != QLA_SUCCESS)
		goto done_free_sp;
	return rval;

done_free_sp:
	sp->free(sp);
	fcport->flags &= ~FCF_ASYNC_SENT;
done:
	fcport->flags &= ~FCF_ASYNC_ACTIVE;
	return rval;
}

int qla24xx_post_gpnid_work(struct scsi_qla_host *vha, port_id_t *id)
{
	struct qla_work_evt *e;

	if (test_bit(UNLOADING, &vha->dpc_flags) ||
	    (vha->vp_idx && test_bit(VPORT_DELETE, &vha->dpc_flags)))
		return 0;

	e = qla2x00_alloc_work(vha, QLA_EVT_GPNID);
	if (!e)
		return QLA_FUNCTION_FAILED;

	e->u.gpnid.id = *id;
	return qla2x00_post_work(vha, e);
}

void qla24xx_sp_unmap(scsi_qla_host_t *vha, srb_t *sp)
{
	struct srb_iocb *c = &sp->u.iocb_cmd;

	switch (sp->type) {
	case SRB_ELS_DCMD:
		qla2x00_els_dcmd2_free(vha, &c->u.els_plogi);
		break;
	case SRB_CT_PTHRU_CMD:
	default:
		if (sp->u.iocb_cmd.u.ctarg.req) {
			dma_free_coherent(&vha->hw->pdev->dev,
			    sp->u.iocb_cmd.u.ctarg.req_allocated_size,
			    sp->u.iocb_cmd.u.ctarg.req,
			    sp->u.iocb_cmd.u.ctarg.req_dma);
			sp->u.iocb_cmd.u.ctarg.req = NULL;
		}

		if (sp->u.iocb_cmd.u.ctarg.rsp) {
			dma_free_coherent(&vha->hw->pdev->dev,
			    sp->u.iocb_cmd.u.ctarg.rsp_allocated_size,
			    sp->u.iocb_cmd.u.ctarg.rsp,
			    sp->u.iocb_cmd.u.ctarg.rsp_dma);
			sp->u.iocb_cmd.u.ctarg.rsp = NULL;
		}
		break;
	}

	sp->free(sp);
}

void qla24xx_handle_gpnid_event(scsi_qla_host_t *vha, struct event_arg *ea)
{
	fc_port_t *fcport, *conflict, *t;
	u16 data[2];

	ql_dbg(ql_dbg_disc, vha, 0xffff,
	    "%s %d port_id: %06x\n",
	    __func__, __LINE__, ea->id.b24);

	if (ea->rc) {
		/* cable is disconnected */
		list_for_each_entry_safe(fcport, t, &vha->vp_fcports, list) {
			if (fcport->d_id.b24 == ea->id.b24)
				fcport->scan_state = QLA_FCPORT_SCAN;

			qlt_schedule_sess_for_deletion(fcport);
		}
	} else {
		/* cable is connected */
		fcport = qla2x00_find_fcport_by_wwpn(vha, ea->port_name, 1);
		if (fcport) {
			list_for_each_entry_safe(conflict, t, &vha->vp_fcports,
			    list) {
				if ((conflict->d_id.b24 == ea->id.b24) &&
				    (fcport != conflict))
					/*
					 * 2 fcports with conflict Nport ID or
					 * an existing fcport is having nport ID
					 * conflict with new fcport.
					 */

					conflict->scan_state = QLA_FCPORT_SCAN;

				qlt_schedule_sess_for_deletion(conflict);
			}

			fcport->scan_needed = 0;
			fcport->rscn_gen++;
			fcport->scan_state = QLA_FCPORT_FOUND;
			fcport->flags |= FCF_FABRIC_DEVICE;
			if (fcport->login_retry == 0) {
				fcport->login_retry =
					vha->hw->login_retry_count;
				ql_dbg(ql_dbg_disc, vha, 0xffff,
				    "Port login retry %8phN, lid 0x%04x cnt=%d.\n",
				    fcport->port_name, fcport->loop_id,
				    fcport->login_retry);
			}
			switch (fcport->disc_state) {
			case DSC_LOGIN_COMPLETE:
				/* recheck session is still intact. */
				ql_dbg(ql_dbg_disc, vha, 0x210d,
				    "%s %d %8phC revalidate session with ADISC\n",
				    __func__, __LINE__, fcport->port_name);
				data[0] = data[1] = 0;
				qla2x00_post_async_adisc_work(vha, fcport,
				    data);
				break;
			case DSC_DELETED:
				ql_dbg(ql_dbg_disc, vha, 0x210d,
				    "%s %d %8phC login\n", __func__, __LINE__,
				    fcport->port_name);
				fcport->d_id = ea->id;
				qla24xx_fcport_handle_login(vha, fcport);
				break;
			case DSC_DELETE_PEND:
				fcport->d_id = ea->id;
				break;
			default:
				fcport->d_id = ea->id;
				break;
			}
		} else {
			list_for_each_entry_safe(conflict, t, &vha->vp_fcports,
			    list) {
				if (conflict->d_id.b24 == ea->id.b24) {
					/* 2 fcports with conflict Nport ID or
					 * an existing fcport is having nport ID
					 * conflict with new fcport.
					 */
					ql_dbg(ql_dbg_disc, vha, 0xffff,
					    "%s %d %8phC DS %d\n",
					    __func__, __LINE__,
					    conflict->port_name,
					    conflict->disc_state);

					conflict->scan_state = QLA_FCPORT_SCAN;
					qlt_schedule_sess_for_deletion(conflict);
				}
			}

			/* create new fcport */
			ql_dbg(ql_dbg_disc, vha, 0x2065,
			    "%s %d %8phC post new sess\n",
			    __func__, __LINE__, ea->port_name);
			qla24xx_post_newsess_work(vha, &ea->id,
			    ea->port_name, NULL, NULL, FC4_TYPE_UNKNOWN);
		}
	}
}

static void qla2x00_async_gpnid_sp_done(srb_t *sp, int res)
{
	struct scsi_qla_host *vha = sp->vha;
	struct ct_sns_req *ct_req =
	    (struct ct_sns_req *)sp->u.iocb_cmd.u.ctarg.req;
	struct ct_sns_rsp *ct_rsp =
	    (struct ct_sns_rsp *)sp->u.iocb_cmd.u.ctarg.rsp;
	struct event_arg ea;
	struct qla_work_evt *e;
	unsigned long flags;

	if (res)
		ql_dbg(ql_dbg_disc, vha, 0x2066,
		    "Async done-%s fail res %x rscn gen %d ID %3phC. %8phC\n",
		    sp->name, res, sp->gen1, &ct_req->req.port_id.port_id,
		    ct_rsp->rsp.gpn_id.port_name);
	else
		ql_dbg(ql_dbg_disc, vha, 0x2066,
		    "Async done-%s good rscn gen %d ID %3phC. %8phC\n",
		    sp->name, sp->gen1, &ct_req->req.port_id.port_id,
		    ct_rsp->rsp.gpn_id.port_name);

	memset(&ea, 0, sizeof(ea));
	memcpy(ea.port_name, ct_rsp->rsp.gpn_id.port_name, WWN_SIZE);
	ea.sp = sp;
	ea.id = be_to_port_id(ct_req->req.port_id.port_id);
	ea.rc = res;

	spin_lock_irqsave(&vha->hw->tgt.sess_lock, flags);
	list_del(&sp->elem);
	spin_unlock_irqrestore(&vha->hw->tgt.sess_lock, flags);

	if (res) {
		if (res == QLA_FUNCTION_TIMEOUT) {
			qla24xx_post_gpnid_work(sp->vha, &ea.id);
			sp->free(sp);
			return;
		}
	} else if (sp->gen1) {
		/* There was another RSCN for this Nport ID */
		qla24xx_post_gpnid_work(sp->vha, &ea.id);
		sp->free(sp);
		return;
	}

	qla24xx_handle_gpnid_event(vha, &ea);

	e = qla2x00_alloc_work(vha, QLA_EVT_UNMAP);
	if (!e) {
		/* please ignore kernel warning. otherwise, we have mem leak. */
		dma_free_coherent(&vha->hw->pdev->dev,
				  sp->u.iocb_cmd.u.ctarg.req_allocated_size,
				  sp->u.iocb_cmd.u.ctarg.req,
				  sp->u.iocb_cmd.u.ctarg.req_dma);
		sp->u.iocb_cmd.u.ctarg.req = NULL;

		dma_free_coherent(&vha->hw->pdev->dev,
				  sp->u.iocb_cmd.u.ctarg.rsp_allocated_size,
				  sp->u.iocb_cmd.u.ctarg.rsp,
				  sp->u.iocb_cmd.u.ctarg.rsp_dma);
		sp->u.iocb_cmd.u.ctarg.rsp = NULL;

		sp->free(sp);
		return;
	}

	e->u.iosb.sp = sp;
	qla2x00_post_work(vha, e);
}

/* Get WWPN with Nport ID. */
int qla24xx_async_gpnid(scsi_qla_host_t *vha, port_id_t *id)
{
	int rval = QLA_FUNCTION_FAILED;
	struct ct_sns_req       *ct_req;
	srb_t *sp, *tsp;
	struct ct_sns_pkt *ct_sns;
	unsigned long flags;

	if (!vha->flags.online)
		goto done;

	sp = qla2x00_get_sp(vha, NULL, GFP_KERNEL);
	if (!sp)
		goto done;

	sp->type = SRB_CT_PTHRU_CMD;
	sp->name = "gpnid";
	sp->u.iocb_cmd.u.ctarg.id = *id;
	sp->gen1 = 0;
	qla2x00_init_timer(sp, qla2x00_get_async_timeout(vha) + 2);

	spin_lock_irqsave(&vha->hw->tgt.sess_lock, flags);
	list_for_each_entry(tsp, &vha->gpnid_list, elem) {
		if (tsp->u.iocb_cmd.u.ctarg.id.b24 == id->b24) {
			tsp->gen1++;
			spin_unlock_irqrestore(&vha->hw->tgt.sess_lock, flags);
			sp->free(sp);
			goto done;
		}
	}
	list_add_tail(&sp->elem, &vha->gpnid_list);
	spin_unlock_irqrestore(&vha->hw->tgt.sess_lock, flags);

	sp->u.iocb_cmd.u.ctarg.req = dma_alloc_coherent(&vha->hw->pdev->dev,
		sizeof(struct ct_sns_pkt), &sp->u.iocb_cmd.u.ctarg.req_dma,
		GFP_KERNEL);
	sp->u.iocb_cmd.u.ctarg.req_allocated_size = sizeof(struct ct_sns_pkt);
	if (!sp->u.iocb_cmd.u.ctarg.req) {
		ql_log(ql_log_warn, vha, 0xd041,
		    "Failed to allocate ct_sns request.\n");
		goto done_free_sp;
	}

	sp->u.iocb_cmd.u.ctarg.rsp = dma_alloc_coherent(&vha->hw->pdev->dev,
		sizeof(struct ct_sns_pkt), &sp->u.iocb_cmd.u.ctarg.rsp_dma,
		GFP_KERNEL);
	sp->u.iocb_cmd.u.ctarg.rsp_allocated_size = sizeof(struct ct_sns_pkt);
	if (!sp->u.iocb_cmd.u.ctarg.rsp) {
		ql_log(ql_log_warn, vha, 0xd042,
		    "Failed to allocate ct_sns request.\n");
		goto done_free_sp;
	}

	ct_sns = (struct ct_sns_pkt *)sp->u.iocb_cmd.u.ctarg.rsp;
	memset(ct_sns, 0, sizeof(*ct_sns));

	ct_sns = (struct ct_sns_pkt *)sp->u.iocb_cmd.u.ctarg.req;
	/* CT_IU preamble  */
	ct_req = qla2x00_prep_ct_req(ct_sns, GPN_ID_CMD, GPN_ID_RSP_SIZE);

	/* GPN_ID req */
	ct_req->req.port_id.port_id = port_id_to_be_id(*id);

	sp->u.iocb_cmd.u.ctarg.req_size = GPN_ID_REQ_SIZE;
	sp->u.iocb_cmd.u.ctarg.rsp_size = GPN_ID_RSP_SIZE;
	sp->u.iocb_cmd.u.ctarg.nport_handle = NPH_SNS;

	sp->u.iocb_cmd.timeout = qla2x00_async_iocb_timeout;
	sp->done = qla2x00_async_gpnid_sp_done;

	ql_dbg(ql_dbg_disc, vha, 0x2067,
	    "Async-%s hdl=%x ID %3phC.\n", sp->name,
	    sp->handle, &ct_req->req.port_id.port_id);

	rval = qla2x00_start_sp(sp);
	if (rval != QLA_SUCCESS)
		goto done_free_sp;

	return rval;

done_free_sp:
	spin_lock_irqsave(&vha->hw->vport_slock, flags);
	list_del(&sp->elem);
	spin_unlock_irqrestore(&vha->hw->vport_slock, flags);

	if (sp->u.iocb_cmd.u.ctarg.req) {
		dma_free_coherent(&vha->hw->pdev->dev,
			sizeof(struct ct_sns_pkt),
			sp->u.iocb_cmd.u.ctarg.req,
			sp->u.iocb_cmd.u.ctarg.req_dma);
		sp->u.iocb_cmd.u.ctarg.req = NULL;
	}
	if (sp->u.iocb_cmd.u.ctarg.rsp) {
		dma_free_coherent(&vha->hw->pdev->dev,
			sizeof(struct ct_sns_pkt),
			sp->u.iocb_cmd.u.ctarg.rsp,
			sp->u.iocb_cmd.u.ctarg.rsp_dma);
		sp->u.iocb_cmd.u.ctarg.rsp = NULL;
	}

	sp->free(sp);
done:
	return rval;
}

void qla24xx_handle_gffid_event(scsi_qla_host_t *vha, struct event_arg *ea)
{
	fc_port_t *fcport = ea->fcport;

	qla24xx_post_gnl_work(vha, fcport);
}

void qla24xx_async_gffid_sp_done(srb_t *sp, int res)
{
	struct scsi_qla_host *vha = sp->vha;
	fc_port_t *fcport = sp->fcport;
	struct ct_sns_rsp *ct_rsp;
	struct event_arg ea;
	uint8_t fc4_scsi_feat;
	uint8_t fc4_nvme_feat;

	ql_dbg(ql_dbg_disc, vha, 0x2133,
	       "Async done-%s res %x ID %x. %8phC\n",
	       sp->name, res, fcport->d_id.b24, fcport->port_name);

	fcport->flags &= ~FCF_ASYNC_SENT;
	ct_rsp = &fcport->ct_desc.ct_sns->p.rsp;
	fc4_scsi_feat = ct_rsp->rsp.gff_id.fc4_features[GFF_FCP_SCSI_OFFSET];
	fc4_nvme_feat = ct_rsp->rsp.gff_id.fc4_features[GFF_NVME_OFFSET];

	/*
	 * FC-GS-7, 5.2.3.12 FC-4 Features - format
	 * The format of the FC-4 Features object, as defined by the FC-4,
	 * Shall be an array of 4-bit values, one for each type code value
	 */
	if (!res) {
		if (fc4_scsi_feat & 0xf) {
			/* w1 b00:03 */
			fcport->fc4_type = FS_FC4TYPE_FCP;
			fcport->fc4_features = fc4_scsi_feat & 0xf;
		}

		if (fc4_nvme_feat & 0xf) {
			/* w5 [00:03]/28h */
			fcport->fc4_type |= FS_FC4TYPE_NVME;
			fcport->fc4_features = fc4_nvme_feat & 0xf;
		}
	}

	memset(&ea, 0, sizeof(ea));
	ea.sp = sp;
	ea.fcport = sp->fcport;
	ea.rc = res;

	qla24xx_handle_gffid_event(vha, &ea);
	sp->free(sp);
}

/* Get FC4 Feature with Nport ID. */
int qla24xx_async_gffid(scsi_qla_host_t *vha, fc_port_t *fcport)
{
	int rval = QLA_FUNCTION_FAILED;
	struct ct_sns_req       *ct_req;
	srb_t *sp;

	if (!vha->flags.online || (fcport->flags & FCF_ASYNC_SENT))
		return rval;

	sp = qla2x00_get_sp(vha, fcport, GFP_KERNEL);
	if (!sp)
		return rval;

	fcport->flags |= FCF_ASYNC_SENT;
	sp->type = SRB_CT_PTHRU_CMD;
	sp->name = "gffid";
	sp->gen1 = fcport->rscn_gen;
	sp->gen2 = fcport->login_gen;

	sp->u.iocb_cmd.timeout = qla2x00_async_iocb_timeout;
	qla2x00_init_timer(sp, qla2x00_get_async_timeout(vha) + 2);

	/* CT_IU preamble  */
	ct_req = qla2x00_prep_ct_req(fcport->ct_desc.ct_sns, GFF_ID_CMD,
	    GFF_ID_RSP_SIZE);

	ct_req->req.gff_id.port_id[0] = fcport->d_id.b.domain;
	ct_req->req.gff_id.port_id[1] = fcport->d_id.b.area;
	ct_req->req.gff_id.port_id[2] = fcport->d_id.b.al_pa;

	sp->u.iocb_cmd.u.ctarg.req = fcport->ct_desc.ct_sns;
	sp->u.iocb_cmd.u.ctarg.req_dma = fcport->ct_desc.ct_sns_dma;
	sp->u.iocb_cmd.u.ctarg.rsp = fcport->ct_desc.ct_sns;
	sp->u.iocb_cmd.u.ctarg.rsp_dma = fcport->ct_desc.ct_sns_dma;
	sp->u.iocb_cmd.u.ctarg.req_size = GFF_ID_REQ_SIZE;
	sp->u.iocb_cmd.u.ctarg.rsp_size = GFF_ID_RSP_SIZE;
	sp->u.iocb_cmd.u.ctarg.nport_handle = NPH_SNS;

	sp->done = qla24xx_async_gffid_sp_done;

	ql_dbg(ql_dbg_disc, vha, 0x2132,
	    "Async-%s hdl=%x  %8phC.\n", sp->name,
	    sp->handle, fcport->port_name);

	rval = qla2x00_start_sp(sp);
	if (rval != QLA_SUCCESS)
		goto done_free_sp;

	return rval;
done_free_sp:
	sp->free(sp);
	fcport->flags &= ~FCF_ASYNC_SENT;
	return rval;
}

/* GPN_FT + GNN_FT*/
static int qla2x00_is_a_vp(scsi_qla_host_t *vha, u64 wwn)
{
	struct qla_hw_data *ha = vha->hw;
	scsi_qla_host_t *vp;
	unsigned long flags;
	u64 twwn;
	int rc = 0;

	if (!ha->num_vhosts)
		return 0;

	spin_lock_irqsave(&ha->vport_slock, flags);
	list_for_each_entry(vp, &ha->vp_list, list) {
		twwn = wwn_to_u64(vp->port_name);
		if (wwn == twwn) {
			rc = 1;
			break;
		}
	}
	spin_unlock_irqrestore(&ha->vport_slock, flags);

	return rc;
}

void qla24xx_async_gnnft_done(scsi_qla_host_t *vha, srb_t *sp)
{
	fc_port_t *fcport;
	u32 i, rc;
	bool found;
	struct fab_scan_rp *rp, *trp;
	unsigned long flags;
	u8 recheck = 0;
	u16 dup = 0, dup_cnt = 0;

	ql_dbg(ql_dbg_disc + ql_dbg_verbose, vha, 0xffff,
	    "%s enter\n", __func__);

	if (sp->gen1 != vha->hw->base_qpair->chip_reset) {
		ql_dbg(ql_dbg_disc, vha, 0xffff,
		    "%s scan stop due to chip reset %x/%x\n",
		    sp->name, sp->gen1, vha->hw->base_qpair->chip_reset);
		goto out;
	}

	rc = sp->rc;
	if (rc) {
		vha->scan.scan_retry++;
		if (vha->scan.scan_retry < MAX_SCAN_RETRIES) {
			set_bit(LOCAL_LOOP_UPDATE, &vha->dpc_flags);
			set_bit(LOOP_RESYNC_NEEDED, &vha->dpc_flags);
			goto out;
		} else {
<<<<<<< HEAD
			ql_dbg(ql_dbg_disc + ql_dbg_verbose, vha, 0xffff,
			    "%s: Fabric scan failed for %d retries.\n",
			    __func__, vha->scan.scan_retry);
=======
			ql_dbg(ql_dbg_disc, vha, 0xffff,
			    "%s: Fabric scan failed for %d retries.\n",
			    __func__, vha->scan.scan_retry);
			/*
			 * Unable to scan any rports. logout loop below
			 * will unregister all sessions.
			 */
			list_for_each_entry(fcport, &vha->vp_fcports, list) {
				if ((fcport->flags & FCF_FABRIC_DEVICE) != 0) {
					fcport->scan_state = QLA_FCPORT_SCAN;
					fcport->logout_on_delete = 0;
				}
			}
			goto login_logout;
>>>>>>> e42617b8
		}
	}
	vha->scan.scan_retry = 0;

	list_for_each_entry(fcport, &vha->vp_fcports, list)
		fcport->scan_state = QLA_FCPORT_SCAN;

	for (i = 0; i < vha->hw->max_fibre_devices; i++) {
		u64 wwn;
		int k;

		rp = &vha->scan.l[i];
		found = false;

		wwn = wwn_to_u64(rp->port_name);
		if (wwn == 0)
			continue;

		/* Remove duplicate NPORT ID entries from switch data base */
		for (k = i + 1; k < vha->hw->max_fibre_devices; k++) {
			trp = &vha->scan.l[k];
			if (rp->id.b24 == trp->id.b24) {
				dup = 1;
				dup_cnt++;
				ql_dbg(ql_dbg_disc + ql_dbg_verbose,
				    vha, 0xffff,
				    "Detected duplicate NPORT ID from switch data base: ID %06x WWN %8phN WWN %8phN\n",
				    rp->id.b24, rp->port_name, trp->port_name);
				memset(trp, 0, sizeof(*trp));
			}
		}

		if (!memcmp(rp->port_name, vha->port_name, WWN_SIZE))
			continue;

		/* Bypass reserved domain fields. */
		if ((rp->id.b.domain & 0xf0) == 0xf0)
			continue;

		/* Bypass virtual ports of the same host. */
		if (qla2x00_is_a_vp(vha, wwn))
			continue;

		list_for_each_entry(fcport, &vha->vp_fcports, list) {
			if (memcmp(rp->port_name, fcport->port_name, WWN_SIZE))
				continue;
			fcport->scan_state = QLA_FCPORT_FOUND;
			found = true;
			/*
			 * If device was not a fabric device before.
			 */
			if ((fcport->flags & FCF_FABRIC_DEVICE) == 0) {
				qla2x00_clear_loop_id(fcport);
				fcport->flags |= FCF_FABRIC_DEVICE;
			} else if (fcport->d_id.b24 != rp->id.b24 ||
				fcport->scan_needed) {
				qlt_schedule_sess_for_deletion(fcport);
			}
			fcport->d_id.b24 = rp->id.b24;
			fcport->scan_needed = 0;
			break;
		}

		if (!found) {
			ql_dbg(ql_dbg_disc, vha, 0xffff,
			    "%s %d %8phC post new sess\n",
			    __func__, __LINE__, rp->port_name);
			qla24xx_post_newsess_work(vha, &rp->id, rp->port_name,
			    rp->node_name, NULL, rp->fc4type);
		}
	}

	if (dup) {
		ql_log(ql_log_warn, vha, 0xffff,
		    "Detected %d duplicate NPORT ID(s) from switch data base\n",
		    dup_cnt);
	}

login_logout:
	/*
	 * Logout all previous fabric dev marked lost, except FCP2 devices.
	 */
	list_for_each_entry(fcport, &vha->vp_fcports, list) {
		if ((fcport->flags & FCF_FABRIC_DEVICE) == 0) {
			fcport->scan_needed = 0;
			continue;
		}

		if (fcport->scan_state != QLA_FCPORT_FOUND) {
			fcport->scan_needed = 0;
			if ((qla_dual_mode_enabled(vha) ||
				qla_ini_mode_enabled(vha)) &&
			    atomic_read(&fcport->state) == FCS_ONLINE) {
				if (fcport->loop_id != FC_NO_LOOP_ID) {
					if (fcport->flags & FCF_FCP2_DEVICE)
						fcport->logout_on_delete = 0;

					ql_dbg(ql_dbg_disc, vha, 0x20f0,
					    "%s %d %8phC post del sess\n",
					    __func__, __LINE__,
					    fcport->port_name);

					qlt_schedule_sess_for_deletion(fcport);
					continue;
				}
			}
		} else {
			if (fcport->scan_needed ||
			    fcport->disc_state != DSC_LOGIN_COMPLETE) {
				if (fcport->login_retry == 0) {
					fcport->login_retry =
						vha->hw->login_retry_count;
					ql_dbg(ql_dbg_disc, vha, 0x20a3,
					    "Port login retry %8phN, lid 0x%04x retry cnt=%d.\n",
					    fcport->port_name, fcport->loop_id,
					    fcport->login_retry);
				}
				fcport->scan_needed = 0;
				qla24xx_fcport_handle_login(vha, fcport);
			}
		}
	}

	recheck = 1;
out:
	qla24xx_sp_unmap(vha, sp);
	spin_lock_irqsave(&vha->work_lock, flags);
	vha->scan.scan_flags &= ~SF_SCANNING;
	spin_unlock_irqrestore(&vha->work_lock, flags);

	if (recheck) {
		list_for_each_entry(fcport, &vha->vp_fcports, list) {
			if (fcport->scan_needed) {
				set_bit(LOCAL_LOOP_UPDATE, &vha->dpc_flags);
				set_bit(LOOP_RESYNC_NEEDED, &vha->dpc_flags);
				break;
			}
		}
	}
}

static int qla2x00_post_gnnft_gpnft_done_work(struct scsi_qla_host *vha,
    srb_t *sp, int cmd)
{
	struct qla_work_evt *e;

	if (cmd != QLA_EVT_GPNFT_DONE && cmd != QLA_EVT_GNNFT_DONE)
		return QLA_PARAMETER_ERROR;

	e = qla2x00_alloc_work(vha, cmd);
	if (!e)
		return QLA_FUNCTION_FAILED;

	e->u.iosb.sp = sp;

	return qla2x00_post_work(vha, e);
}

static int qla2x00_post_nvme_gpnft_work(struct scsi_qla_host *vha,
    srb_t *sp, int cmd)
{
	struct qla_work_evt *e;

	if (cmd != QLA_EVT_GPNFT)
		return QLA_PARAMETER_ERROR;

	e = qla2x00_alloc_work(vha, cmd);
	if (!e)
		return QLA_FUNCTION_FAILED;

	e->u.gpnft.fc4_type = FC4_TYPE_NVME;
	e->u.gpnft.sp = sp;

	return qla2x00_post_work(vha, e);
}

static void qla2x00_find_free_fcp_nvme_slot(struct scsi_qla_host *vha,
	struct srb *sp)
{
	struct qla_hw_data *ha = vha->hw;
	int num_fibre_dev = ha->max_fibre_devices;
	struct ct_sns_req *ct_req =
		(struct ct_sns_req *)sp->u.iocb_cmd.u.ctarg.req;
	struct ct_sns_gpnft_rsp *ct_rsp =
		(struct ct_sns_gpnft_rsp *)sp->u.iocb_cmd.u.ctarg.rsp;
	struct ct_sns_gpn_ft_data *d;
	struct fab_scan_rp *rp;
	u16 cmd = be16_to_cpu(ct_req->command);
	u8 fc4_type = sp->gen2;
	int i, j, k;
	port_id_t id;
	u8 found;
	u64 wwn;

	j = 0;
	for (i = 0; i < num_fibre_dev; i++) {
		d  = &ct_rsp->entries[i];

		id.b.rsvd_1 = 0;
		id.b.domain = d->port_id[0];
		id.b.area   = d->port_id[1];
		id.b.al_pa  = d->port_id[2];
		wwn = wwn_to_u64(d->port_name);

		if (id.b24 == 0 || wwn == 0)
			continue;

		if (fc4_type == FC4_TYPE_FCP_SCSI) {
			if (cmd == GPN_FT_CMD) {
				rp = &vha->scan.l[j];
				rp->id = id;
				memcpy(rp->port_name, d->port_name, 8);
				j++;
				rp->fc4type = FS_FC4TYPE_FCP;
			} else {
				for (k = 0; k < num_fibre_dev; k++) {
					rp = &vha->scan.l[k];
					if (id.b24 == rp->id.b24) {
						memcpy(rp->node_name,
						    d->port_name, 8);
						break;
					}
				}
			}
		} else {
			/* Search if the fibre device supports FC4_TYPE_NVME */
			if (cmd == GPN_FT_CMD) {
				found = 0;

				for (k = 0; k < num_fibre_dev; k++) {
					rp = &vha->scan.l[k];
					if (!memcmp(rp->port_name,
					    d->port_name, 8)) {
						/*
						 * Supports FC-NVMe & FCP
						 */
						rp->fc4type |= FS_FC4TYPE_NVME;
						found = 1;
						break;
					}
				}

				/* We found new FC-NVMe only port */
				if (!found) {
					for (k = 0; k < num_fibre_dev; k++) {
						rp = &vha->scan.l[k];
						if (wwn_to_u64(rp->port_name)) {
							continue;
						} else {
							rp->id = id;
							memcpy(rp->port_name,
							    d->port_name, 8);
							rp->fc4type =
							    FS_FC4TYPE_NVME;
							break;
						}
					}
				}
			} else {
				for (k = 0; k < num_fibre_dev; k++) {
					rp = &vha->scan.l[k];
					if (id.b24 == rp->id.b24) {
						memcpy(rp->node_name,
						    d->port_name, 8);
						break;
					}
				}
			}
		}
	}
}

static void qla2x00_async_gpnft_gnnft_sp_done(srb_t *sp, int res)
{
	struct scsi_qla_host *vha = sp->vha;
	struct ct_sns_req *ct_req =
		(struct ct_sns_req *)sp->u.iocb_cmd.u.ctarg.req;
	u16 cmd = be16_to_cpu(ct_req->command);
	u8 fc4_type = sp->gen2;
	unsigned long flags;
	int rc;

	/* gen2 field is holding the fc4type */
	ql_dbg(ql_dbg_disc, vha, 0xffff,
	    "Async done-%s res %x FC4Type %x\n",
	    sp->name, res, sp->gen2);

	del_timer(&sp->u.iocb_cmd.timer);
	sp->rc = res;
	if (res) {
		unsigned long flags;
		const char *name = sp->name;

		/*
		 * We are in an Interrupt context, queue up this
		 * sp for GNNFT_DONE work. This will allow all
		 * the resource to get freed up.
		 */
		rc = qla2x00_post_gnnft_gpnft_done_work(vha, sp,
		    QLA_EVT_GNNFT_DONE);
		if (rc) {
			/* Cleanup here to prevent memory leak */
			qla24xx_sp_unmap(vha, sp);

			spin_lock_irqsave(&vha->work_lock, flags);
			vha->scan.scan_flags &= ~SF_SCANNING;
			vha->scan.scan_retry++;
			spin_unlock_irqrestore(&vha->work_lock, flags);

			if (vha->scan.scan_retry < MAX_SCAN_RETRIES) {
				set_bit(LOCAL_LOOP_UPDATE, &vha->dpc_flags);
				set_bit(LOOP_RESYNC_NEEDED, &vha->dpc_flags);
				qla2xxx_wake_dpc(vha);
			} else {
				ql_dbg(ql_dbg_disc, vha, 0xffff,
				    "Async done-%s rescan failed on all retries.\n",
				    name);
			}
		}
		return;
	}

	qla2x00_find_free_fcp_nvme_slot(vha, sp);

	if ((fc4_type == FC4_TYPE_FCP_SCSI) && vha->flags.nvme_enabled &&
	    cmd == GNN_FT_CMD) {
		spin_lock_irqsave(&vha->work_lock, flags);
		vha->scan.scan_flags &= ~SF_SCANNING;
		spin_unlock_irqrestore(&vha->work_lock, flags);

		sp->rc = res;
		rc = qla2x00_post_nvme_gpnft_work(vha, sp, QLA_EVT_GPNFT);
		if (rc) {
			qla24xx_sp_unmap(vha, sp);
			set_bit(LOCAL_LOOP_UPDATE, &vha->dpc_flags);
			set_bit(LOOP_RESYNC_NEEDED, &vha->dpc_flags);
		}
		return;
	}

	if (cmd == GPN_FT_CMD) {
		rc = qla2x00_post_gnnft_gpnft_done_work(vha, sp,
		    QLA_EVT_GPNFT_DONE);
	} else {
		rc = qla2x00_post_gnnft_gpnft_done_work(vha, sp,
		    QLA_EVT_GNNFT_DONE);
	}

	if (rc) {
		qla24xx_sp_unmap(vha, sp);
		set_bit(LOCAL_LOOP_UPDATE, &vha->dpc_flags);
		set_bit(LOOP_RESYNC_NEEDED, &vha->dpc_flags);
		return;
	}
}

/*
 * Get WWNN list for fc4_type
 *
 * It is assumed the same SRB is re-used from GPNFT to avoid
 * mem free & re-alloc
 */
static int qla24xx_async_gnnft(scsi_qla_host_t *vha, struct srb *sp,
    u8 fc4_type)
{
	int rval = QLA_FUNCTION_FAILED;
	struct ct_sns_req *ct_req;
	struct ct_sns_pkt *ct_sns;
	unsigned long flags;

	if (!vha->flags.online) {
		spin_lock_irqsave(&vha->work_lock, flags);
		vha->scan.scan_flags &= ~SF_SCANNING;
		spin_unlock_irqrestore(&vha->work_lock, flags);
		goto done_free_sp;
	}

	if (!sp->u.iocb_cmd.u.ctarg.req || !sp->u.iocb_cmd.u.ctarg.rsp) {
		ql_log(ql_log_warn, vha, 0xffff,
		    "%s: req %p rsp %p are not setup\n",
		    __func__, sp->u.iocb_cmd.u.ctarg.req,
		    sp->u.iocb_cmd.u.ctarg.rsp);
		spin_lock_irqsave(&vha->work_lock, flags);
		vha->scan.scan_flags &= ~SF_SCANNING;
		spin_unlock_irqrestore(&vha->work_lock, flags);
		WARN_ON(1);
		set_bit(LOCAL_LOOP_UPDATE, &vha->dpc_flags);
		set_bit(LOOP_RESYNC_NEEDED, &vha->dpc_flags);
		goto done_free_sp;
	}

	ql_dbg(ql_dbg_disc, vha, 0xfffff,
	    "%s: FC4Type %x, CT-PASSTHRU %s command ctarg rsp size %d, ctarg req size %d\n",
	    __func__, fc4_type, sp->name, sp->u.iocb_cmd.u.ctarg.rsp_size,
	     sp->u.iocb_cmd.u.ctarg.req_size);

	sp->type = SRB_CT_PTHRU_CMD;
	sp->name = "gnnft";
	sp->gen1 = vha->hw->base_qpair->chip_reset;
	sp->gen2 = fc4_type;

	sp->u.iocb_cmd.timeout = qla2x00_async_iocb_timeout;
	qla2x00_init_timer(sp, qla2x00_get_async_timeout(vha) + 2);

	memset(sp->u.iocb_cmd.u.ctarg.rsp, 0, sp->u.iocb_cmd.u.ctarg.rsp_size);
	memset(sp->u.iocb_cmd.u.ctarg.req, 0, sp->u.iocb_cmd.u.ctarg.req_size);

	ct_sns = (struct ct_sns_pkt *)sp->u.iocb_cmd.u.ctarg.req;
	/* CT_IU preamble  */
	ct_req = qla2x00_prep_ct_req(ct_sns, GNN_FT_CMD,
	    sp->u.iocb_cmd.u.ctarg.rsp_size);

	/* GPN_FT req */
	ct_req->req.gpn_ft.port_type = fc4_type;

	sp->u.iocb_cmd.u.ctarg.req_size = GNN_FT_REQ_SIZE;
	sp->u.iocb_cmd.u.ctarg.nport_handle = NPH_SNS;

	sp->done = qla2x00_async_gpnft_gnnft_sp_done;

	ql_dbg(ql_dbg_disc, vha, 0xffff,
	    "Async-%s hdl=%x FC4Type %x.\n", sp->name,
	    sp->handle, ct_req->req.gpn_ft.port_type);

	rval = qla2x00_start_sp(sp);
	if (rval != QLA_SUCCESS) {
		goto done_free_sp;
	}

	return rval;

done_free_sp:
	if (sp->u.iocb_cmd.u.ctarg.req) {
		dma_free_coherent(&vha->hw->pdev->dev,
		    sp->u.iocb_cmd.u.ctarg.req_allocated_size,
		    sp->u.iocb_cmd.u.ctarg.req,
		    sp->u.iocb_cmd.u.ctarg.req_dma);
		sp->u.iocb_cmd.u.ctarg.req = NULL;
	}
	if (sp->u.iocb_cmd.u.ctarg.rsp) {
		dma_free_coherent(&vha->hw->pdev->dev,
		    sp->u.iocb_cmd.u.ctarg.rsp_allocated_size,
		    sp->u.iocb_cmd.u.ctarg.rsp,
		    sp->u.iocb_cmd.u.ctarg.rsp_dma);
		sp->u.iocb_cmd.u.ctarg.rsp = NULL;
	}

	sp->free(sp);

	spin_lock_irqsave(&vha->work_lock, flags);
	vha->scan.scan_flags &= ~SF_SCANNING;
	if (vha->scan.scan_flags == 0) {
		ql_dbg(ql_dbg_disc, vha, 0xffff,
		    "%s: schedule\n", __func__);
		vha->scan.scan_flags |= SF_QUEUED;
		schedule_delayed_work(&vha->scan.scan_work, 5);
	}
	spin_unlock_irqrestore(&vha->work_lock, flags);


	return rval;
} /* GNNFT */

void qla24xx_async_gpnft_done(scsi_qla_host_t *vha, srb_t *sp)
{
	ql_dbg(ql_dbg_disc + ql_dbg_verbose, vha, 0xffff,
	    "%s enter\n", __func__);
	qla24xx_async_gnnft(vha, sp, sp->gen2);
}

/* Get WWPN list for certain fc4_type */
int qla24xx_async_gpnft(scsi_qla_host_t *vha, u8 fc4_type, srb_t *sp)
{
	int rval = QLA_FUNCTION_FAILED;
	struct ct_sns_req       *ct_req;
	struct ct_sns_pkt *ct_sns;
	u32 rspsz;
	unsigned long flags;

	ql_dbg(ql_dbg_disc + ql_dbg_verbose, vha, 0xffff,
	    "%s enter\n", __func__);

	if (!vha->flags.online)
		return rval;

	spin_lock_irqsave(&vha->work_lock, flags);
	if (vha->scan.scan_flags & SF_SCANNING) {
		spin_unlock_irqrestore(&vha->work_lock, flags);
		ql_dbg(ql_dbg_disc + ql_dbg_verbose, vha, 0xffff,
		    "%s: scan active\n", __func__);
		return rval;
	}
	vha->scan.scan_flags |= SF_SCANNING;
	spin_unlock_irqrestore(&vha->work_lock, flags);

	if (fc4_type == FC4_TYPE_FCP_SCSI) {
		ql_dbg(ql_dbg_disc + ql_dbg_verbose, vha, 0xffff,
		    "%s: Performing FCP Scan\n", __func__);

		if (sp)
			sp->free(sp); /* should not happen */

		sp = qla2x00_get_sp(vha, NULL, GFP_KERNEL);
		if (!sp) {
			spin_lock_irqsave(&vha->work_lock, flags);
			vha->scan.scan_flags &= ~SF_SCANNING;
			spin_unlock_irqrestore(&vha->work_lock, flags);
			return rval;
		}

		sp->u.iocb_cmd.u.ctarg.req = dma_alloc_coherent(&vha->hw->pdev->dev,
								sizeof(struct ct_sns_pkt),
								&sp->u.iocb_cmd.u.ctarg.req_dma,
								GFP_KERNEL);
		sp->u.iocb_cmd.u.ctarg.req_allocated_size = sizeof(struct ct_sns_pkt);
		if (!sp->u.iocb_cmd.u.ctarg.req) {
			ql_log(ql_log_warn, vha, 0xffff,
			    "Failed to allocate ct_sns request.\n");
			spin_lock_irqsave(&vha->work_lock, flags);
			vha->scan.scan_flags &= ~SF_SCANNING;
			spin_unlock_irqrestore(&vha->work_lock, flags);
			qla2x00_rel_sp(sp);
			return rval;
		}
		sp->u.iocb_cmd.u.ctarg.req_size = GPN_FT_REQ_SIZE;

		rspsz = sizeof(struct ct_sns_gpnft_rsp) +
			((vha->hw->max_fibre_devices - 1) *
			    sizeof(struct ct_sns_gpn_ft_data));

		sp->u.iocb_cmd.u.ctarg.rsp = dma_alloc_coherent(&vha->hw->pdev->dev,
								rspsz,
								&sp->u.iocb_cmd.u.ctarg.rsp_dma,
								GFP_KERNEL);
		sp->u.iocb_cmd.u.ctarg.rsp_allocated_size = rspsz;
		if (!sp->u.iocb_cmd.u.ctarg.rsp) {
			ql_log(ql_log_warn, vha, 0xffff,
			    "Failed to allocate ct_sns request.\n");
			spin_lock_irqsave(&vha->work_lock, flags);
			vha->scan.scan_flags &= ~SF_SCANNING;
			spin_unlock_irqrestore(&vha->work_lock, flags);
			dma_free_coherent(&vha->hw->pdev->dev,
			    sp->u.iocb_cmd.u.ctarg.req_allocated_size,
			    sp->u.iocb_cmd.u.ctarg.req,
			    sp->u.iocb_cmd.u.ctarg.req_dma);
			sp->u.iocb_cmd.u.ctarg.req = NULL;
			qla2x00_rel_sp(sp);
			return rval;
		}
		sp->u.iocb_cmd.u.ctarg.rsp_size = rspsz;

		ql_dbg(ql_dbg_disc + ql_dbg_verbose, vha, 0xffff,
		    "%s scan list size %d\n", __func__, vha->scan.size);

		memset(vha->scan.l, 0, vha->scan.size);
	} else if (!sp) {
		ql_dbg(ql_dbg_disc, vha, 0xffff,
		    "NVME scan did not provide SP\n");
		return rval;
	}

	sp->type = SRB_CT_PTHRU_CMD;
	sp->name = "gpnft";
	sp->gen1 = vha->hw->base_qpair->chip_reset;
	sp->gen2 = fc4_type;

	sp->u.iocb_cmd.timeout = qla2x00_async_iocb_timeout;
	qla2x00_init_timer(sp, qla2x00_get_async_timeout(vha) + 2);

	rspsz = sp->u.iocb_cmd.u.ctarg.rsp_size;
	memset(sp->u.iocb_cmd.u.ctarg.rsp, 0, sp->u.iocb_cmd.u.ctarg.rsp_size);
	memset(sp->u.iocb_cmd.u.ctarg.req, 0, sp->u.iocb_cmd.u.ctarg.req_size);

	ct_sns = (struct ct_sns_pkt *)sp->u.iocb_cmd.u.ctarg.req;
	/* CT_IU preamble  */
	ct_req = qla2x00_prep_ct_req(ct_sns, GPN_FT_CMD, rspsz);

	/* GPN_FT req */
	ct_req->req.gpn_ft.port_type = fc4_type;

	sp->u.iocb_cmd.u.ctarg.nport_handle = NPH_SNS;

	sp->done = qla2x00_async_gpnft_gnnft_sp_done;

	ql_dbg(ql_dbg_disc, vha, 0xffff,
	    "Async-%s hdl=%x FC4Type %x.\n", sp->name,
	    sp->handle, ct_req->req.gpn_ft.port_type);

	rval = qla2x00_start_sp(sp);
	if (rval != QLA_SUCCESS) {
		goto done_free_sp;
	}

	return rval;

done_free_sp:
	if (sp->u.iocb_cmd.u.ctarg.req) {
		dma_free_coherent(&vha->hw->pdev->dev,
		    sp->u.iocb_cmd.u.ctarg.req_allocated_size,
		    sp->u.iocb_cmd.u.ctarg.req,
		    sp->u.iocb_cmd.u.ctarg.req_dma);
		sp->u.iocb_cmd.u.ctarg.req = NULL;
	}
	if (sp->u.iocb_cmd.u.ctarg.rsp) {
		dma_free_coherent(&vha->hw->pdev->dev,
		    sp->u.iocb_cmd.u.ctarg.rsp_allocated_size,
		    sp->u.iocb_cmd.u.ctarg.rsp,
		    sp->u.iocb_cmd.u.ctarg.rsp_dma);
		sp->u.iocb_cmd.u.ctarg.rsp = NULL;
	}

	sp->free(sp);

	spin_lock_irqsave(&vha->work_lock, flags);
	vha->scan.scan_flags &= ~SF_SCANNING;
	if (vha->scan.scan_flags == 0) {
		ql_dbg(ql_dbg_disc + ql_dbg_verbose, vha, 0xffff,
		    "%s: Scan scheduled.\n", __func__);
		vha->scan.scan_flags |= SF_QUEUED;
		schedule_delayed_work(&vha->scan.scan_work, 5);
	}
	spin_unlock_irqrestore(&vha->work_lock, flags);


	return rval;
}

void qla_scan_work_fn(struct work_struct *work)
{
	struct fab_scan *s = container_of(to_delayed_work(work),
	    struct fab_scan, scan_work);
	struct scsi_qla_host *vha = container_of(s, struct scsi_qla_host,
	    scan);
	unsigned long flags;

	ql_dbg(ql_dbg_disc, vha, 0xffff,
	    "%s: schedule loop resync\n", __func__);
	set_bit(LOCAL_LOOP_UPDATE, &vha->dpc_flags);
	set_bit(LOOP_RESYNC_NEEDED, &vha->dpc_flags);
	qla2xxx_wake_dpc(vha);
	spin_lock_irqsave(&vha->work_lock, flags);
	vha->scan.scan_flags &= ~SF_QUEUED;
	spin_unlock_irqrestore(&vha->work_lock, flags);
}

/* GNN_ID */
void qla24xx_handle_gnnid_event(scsi_qla_host_t *vha, struct event_arg *ea)
{
	qla24xx_post_gnl_work(vha, ea->fcport);
}

static void qla2x00_async_gnnid_sp_done(srb_t *sp, int res)
{
	struct scsi_qla_host *vha = sp->vha;
	fc_port_t *fcport = sp->fcport;
	u8 *node_name = fcport->ct_desc.ct_sns->p.rsp.rsp.gnn_id.node_name;
	struct event_arg ea;
	u64 wwnn;

	fcport->flags &= ~FCF_ASYNC_SENT;
	wwnn = wwn_to_u64(node_name);
	if (wwnn)
		memcpy(fcport->node_name, node_name, WWN_SIZE);

	memset(&ea, 0, sizeof(ea));
	ea.fcport = fcport;
	ea.sp = sp;
	ea.rc = res;

	ql_dbg(ql_dbg_disc, vha, 0x204f,
	    "Async done-%s res %x, WWPN %8phC %8phC\n",
	    sp->name, res, fcport->port_name, fcport->node_name);

	qla24xx_handle_gnnid_event(vha, &ea);

	sp->free(sp);
}

int qla24xx_async_gnnid(scsi_qla_host_t *vha, fc_port_t *fcport)
{
	int rval = QLA_FUNCTION_FAILED;
	struct ct_sns_req       *ct_req;
	srb_t *sp;

	if (!vha->flags.online || (fcport->flags & FCF_ASYNC_SENT))
		return rval;

	fcport->disc_state = DSC_GNN_ID;
	sp = qla2x00_get_sp(vha, fcport, GFP_ATOMIC);
	if (!sp)
		goto done;

	fcport->flags |= FCF_ASYNC_SENT;
	sp->type = SRB_CT_PTHRU_CMD;
	sp->name = "gnnid";
	sp->gen1 = fcport->rscn_gen;
	sp->gen2 = fcport->login_gen;

	sp->u.iocb_cmd.timeout = qla2x00_async_iocb_timeout;
	qla2x00_init_timer(sp, qla2x00_get_async_timeout(vha) + 2);

	/* CT_IU preamble  */
	ct_req = qla2x00_prep_ct_req(fcport->ct_desc.ct_sns, GNN_ID_CMD,
	    GNN_ID_RSP_SIZE);

	/* GNN_ID req */
	ct_req->req.port_id.port_id = port_id_to_be_id(fcport->d_id);


	/* req & rsp use the same buffer */
	sp->u.iocb_cmd.u.ctarg.req = fcport->ct_desc.ct_sns;
	sp->u.iocb_cmd.u.ctarg.req_dma = fcport->ct_desc.ct_sns_dma;
	sp->u.iocb_cmd.u.ctarg.rsp = fcport->ct_desc.ct_sns;
	sp->u.iocb_cmd.u.ctarg.rsp_dma = fcport->ct_desc.ct_sns_dma;
	sp->u.iocb_cmd.u.ctarg.req_size = GNN_ID_REQ_SIZE;
	sp->u.iocb_cmd.u.ctarg.rsp_size = GNN_ID_RSP_SIZE;
	sp->u.iocb_cmd.u.ctarg.nport_handle = NPH_SNS;

	sp->done = qla2x00_async_gnnid_sp_done;

	ql_dbg(ql_dbg_disc, vha, 0xffff,
	    "Async-%s - %8phC hdl=%x loopid=%x portid %06x.\n",
	    sp->name, fcport->port_name,
	    sp->handle, fcport->loop_id, fcport->d_id.b24);

	rval = qla2x00_start_sp(sp);
	if (rval != QLA_SUCCESS)
		goto done_free_sp;
	return rval;

done_free_sp:
	sp->free(sp);
	fcport->flags &= ~FCF_ASYNC_SENT;
done:
	return rval;
}

int qla24xx_post_gnnid_work(struct scsi_qla_host *vha, fc_port_t *fcport)
{
	struct qla_work_evt *e;
	int ls;

	ls = atomic_read(&vha->loop_state);
	if (((ls != LOOP_READY) && (ls != LOOP_UP)) ||
		test_bit(UNLOADING, &vha->dpc_flags))
		return 0;

	e = qla2x00_alloc_work(vha, QLA_EVT_GNNID);
	if (!e)
		return QLA_FUNCTION_FAILED;

	e->u.fcport.fcport = fcport;
	return qla2x00_post_work(vha, e);
}

/* GPFN_ID */
void qla24xx_handle_gfpnid_event(scsi_qla_host_t *vha, struct event_arg *ea)
{
	fc_port_t *fcport = ea->fcport;

	ql_dbg(ql_dbg_disc, vha, 0xffff,
	    "%s %8phC DS %d LS %d rc %d login %d|%d rscn %d|%d fcpcnt %d\n",
	    __func__, fcport->port_name, fcport->disc_state,
	    fcport->fw_login_state, ea->rc, fcport->login_gen, ea->sp->gen2,
	    fcport->rscn_gen, ea->sp->gen1, vha->fcport_count);

	if (fcport->disc_state == DSC_DELETE_PEND)
		return;

	if (ea->sp->gen2 != fcport->login_gen) {
		/* target side must have changed it. */
		ql_dbg(ql_dbg_disc, vha, 0x20d3,
		    "%s %8phC generation changed\n",
		    __func__, fcport->port_name);
		return;
	} else if (ea->sp->gen1 != fcport->rscn_gen) {
		return;
	}

	qla24xx_post_gpsc_work(vha, fcport);
}

static void qla2x00_async_gfpnid_sp_done(srb_t *sp, int res)
{
	struct scsi_qla_host *vha = sp->vha;
	fc_port_t *fcport = sp->fcport;
	u8 *fpn = fcport->ct_desc.ct_sns->p.rsp.rsp.gfpn_id.port_name;
	struct event_arg ea;
	u64 wwn;

	wwn = wwn_to_u64(fpn);
	if (wwn)
		memcpy(fcport->fabric_port_name, fpn, WWN_SIZE);

	memset(&ea, 0, sizeof(ea));
	ea.fcport = fcport;
	ea.sp = sp;
	ea.rc = res;

	ql_dbg(ql_dbg_disc, vha, 0x204f,
	    "Async done-%s res %x, WWPN %8phC %8phC\n",
	    sp->name, res, fcport->port_name, fcport->fabric_port_name);

	qla24xx_handle_gfpnid_event(vha, &ea);

	sp->free(sp);
}

int qla24xx_async_gfpnid(scsi_qla_host_t *vha, fc_port_t *fcport)
{
	int rval = QLA_FUNCTION_FAILED;
	struct ct_sns_req       *ct_req;
	srb_t *sp;

	if (!vha->flags.online || (fcport->flags & FCF_ASYNC_SENT))
		return rval;

	sp = qla2x00_get_sp(vha, fcport, GFP_ATOMIC);
	if (!sp)
		goto done;

	sp->type = SRB_CT_PTHRU_CMD;
	sp->name = "gfpnid";
	sp->gen1 = fcport->rscn_gen;
	sp->gen2 = fcport->login_gen;

	sp->u.iocb_cmd.timeout = qla2x00_async_iocb_timeout;
	qla2x00_init_timer(sp, qla2x00_get_async_timeout(vha) + 2);

	/* CT_IU preamble  */
	ct_req = qla2x00_prep_ct_req(fcport->ct_desc.ct_sns, GFPN_ID_CMD,
	    GFPN_ID_RSP_SIZE);

	/* GFPN_ID req */
	ct_req->req.port_id.port_id = port_id_to_be_id(fcport->d_id);


	/* req & rsp use the same buffer */
	sp->u.iocb_cmd.u.ctarg.req = fcport->ct_desc.ct_sns;
	sp->u.iocb_cmd.u.ctarg.req_dma = fcport->ct_desc.ct_sns_dma;
	sp->u.iocb_cmd.u.ctarg.rsp = fcport->ct_desc.ct_sns;
	sp->u.iocb_cmd.u.ctarg.rsp_dma = fcport->ct_desc.ct_sns_dma;
	sp->u.iocb_cmd.u.ctarg.req_size = GFPN_ID_REQ_SIZE;
	sp->u.iocb_cmd.u.ctarg.rsp_size = GFPN_ID_RSP_SIZE;
	sp->u.iocb_cmd.u.ctarg.nport_handle = NPH_SNS;

	sp->done = qla2x00_async_gfpnid_sp_done;

	ql_dbg(ql_dbg_disc, vha, 0xffff,
	    "Async-%s - %8phC hdl=%x loopid=%x portid %06x.\n",
	    sp->name, fcport->port_name,
	    sp->handle, fcport->loop_id, fcport->d_id.b24);

	rval = qla2x00_start_sp(sp);
	if (rval != QLA_SUCCESS)
		goto done_free_sp;

	return rval;

done_free_sp:
	sp->free(sp);
	fcport->flags &= ~FCF_ASYNC_SENT;
done:
	return rval;
}

int qla24xx_post_gfpnid_work(struct scsi_qla_host *vha, fc_port_t *fcport)
{
	struct qla_work_evt *e;
	int ls;

	ls = atomic_read(&vha->loop_state);
	if (((ls != LOOP_READY) && (ls != LOOP_UP)) ||
		test_bit(UNLOADING, &vha->dpc_flags))
		return 0;

	e = qla2x00_alloc_work(vha, QLA_EVT_GFPNID);
	if (!e)
		return QLA_FUNCTION_FAILED;

	e->u.fcport.fcport = fcport;
	return qla2x00_post_work(vha, e);
}<|MERGE_RESOLUTION|>--- conflicted
+++ resolved
@@ -3589,11 +3589,6 @@
 			set_bit(LOOP_RESYNC_NEEDED, &vha->dpc_flags);
 			goto out;
 		} else {
-<<<<<<< HEAD
-			ql_dbg(ql_dbg_disc + ql_dbg_verbose, vha, 0xffff,
-			    "%s: Fabric scan failed for %d retries.\n",
-			    __func__, vha->scan.scan_retry);
-=======
 			ql_dbg(ql_dbg_disc, vha, 0xffff,
 			    "%s: Fabric scan failed for %d retries.\n",
 			    __func__, vha->scan.scan_retry);
@@ -3608,7 +3603,6 @@
 				}
 			}
 			goto login_logout;
->>>>>>> e42617b8
 		}
 	}
 	vha->scan.scan_retry = 0;
