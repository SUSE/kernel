--- conflicted
+++ resolved
@@ -2161,12 +2161,9 @@
 	clear_bit(vha->vp_idx, ha->vp_idx_map);
 	mutex_unlock(&ha->vport_lock);
 
-<<<<<<< HEAD
-=======
 	dma_free_coherent(&ha->pdev->dev, vha->gnl.size, vha->gnl.l,
 	    vha->gnl.ldma);
 
->>>>>>> f2e5fa84
 	if (vha->qpair && vha->qpair->vp_idx == vha->vp_idx) {
 		if (qla2xxx_delete_qpair(vha, vha->qpair) != QLA_SUCCESS)
 			ql_log(ql_log_warn, vha, 0x7087,
