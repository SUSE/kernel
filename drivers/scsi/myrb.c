// SPDX-License-Identifier: GPL-2.0
/*
 * Linux Driver for Mylex DAC960/AcceleRAID/eXtremeRAID PCI RAID Controllers
 *
 * Copyright 2017 Hannes Reinecke, SUSE Linux GmbH <hare@suse.com>
 *
 * Based on the original DAC960 driver,
 * Copyright 1998-2001 by Leonard N. Zubkoff <lnz@dandelion.com>
 * Portions Copyright 2002 by Mylex (An IBM Business Unit)
 *
 */

#include <linux/module.h>
#include <linux/types.h>
#include <linux/delay.h>
#include <linux/interrupt.h>
#include <linux/pci.h>
#include <linux/raid_class.h>
#include <asm/unaligned.h>
#include <scsi/scsi.h>
#include <scsi/scsi_host.h>
#include <scsi/scsi_device.h>
#include <scsi/scsi_cmnd.h>
#include <scsi/scsi_tcq.h>
#include "myrb.h"

static struct raid_template *myrb_raid_template;

static void myrb_monitor(struct work_struct *work);
static inline void myrb_translate_devstate(void *DeviceState);

static inline int myrb_logical_channel(struct Scsi_Host *shost)
{
	return shost->max_channel - 1;
}

static struct myrb_devstate_name_entry {
	enum myrb_devstate state;
	const char *name;
} myrb_devstate_name_list[] = {
	{ MYRB_DEVICE_DEAD, "Dead" },
	{ MYRB_DEVICE_WO, "WriteOnly" },
	{ MYRB_DEVICE_ONLINE, "Online" },
	{ MYRB_DEVICE_CRITICAL, "Critical" },
	{ MYRB_DEVICE_STANDBY, "Standby" },
	{ MYRB_DEVICE_OFFLINE, "Offline" },
};

static const char *myrb_devstate_name(enum myrb_devstate state)
{
	struct myrb_devstate_name_entry *entry = myrb_devstate_name_list;
	int i;

	for (i = 0; i < ARRAY_SIZE(myrb_devstate_name_list); i++) {
		if (entry[i].state == state)
			return entry[i].name;
	}
	return "Unknown";
}

static struct myrb_raidlevel_name_entry {
	enum myrb_raidlevel level;
	const char *name;
} myrb_raidlevel_name_list[] = {
	{ MYRB_RAID_LEVEL0, "RAID0" },
	{ MYRB_RAID_LEVEL1, "RAID1" },
	{ MYRB_RAID_LEVEL3, "RAID3" },
	{ MYRB_RAID_LEVEL5, "RAID5" },
	{ MYRB_RAID_LEVEL6, "RAID6" },
	{ MYRB_RAID_JBOD, "JBOD" },
};

static const char *myrb_raidlevel_name(enum myrb_raidlevel level)
{
	struct myrb_raidlevel_name_entry *entry = myrb_raidlevel_name_list;
	int i;

	for (i = 0; i < ARRAY_SIZE(myrb_raidlevel_name_list); i++) {
		if (entry[i].level == level)
			return entry[i].name;
	}
	return NULL;
}

/*
 * myrb_create_mempools - allocates auxiliary data structures
 *
 * Return: true on success, false otherwise.
 */
static bool myrb_create_mempools(struct pci_dev *pdev, struct myrb_hba *cb)
{
	size_t elem_size, elem_align;

	elem_align = sizeof(struct myrb_sge);
	elem_size = cb->host->sg_tablesize * elem_align;
	cb->sg_pool = dma_pool_create("myrb_sg", &pdev->dev,
				      elem_size, elem_align, 0);
	if (cb->sg_pool == NULL) {
		shost_printk(KERN_ERR, cb->host,
			     "Failed to allocate SG pool\n");
		return false;
	}

	cb->dcdb_pool = dma_pool_create("myrb_dcdb", &pdev->dev,
				       sizeof(struct myrb_dcdb),
				       sizeof(unsigned int), 0);
	if (!cb->dcdb_pool) {
		dma_pool_destroy(cb->sg_pool);
		cb->sg_pool = NULL;
		shost_printk(KERN_ERR, cb->host,
			     "Failed to allocate DCDB pool\n");
		return false;
	}

	snprintf(cb->work_q_name, sizeof(cb->work_q_name),
		 "myrb_wq_%d", cb->host->host_no);
	cb->work_q = create_singlethread_workqueue(cb->work_q_name);
	if (!cb->work_q) {
		dma_pool_destroy(cb->dcdb_pool);
		cb->dcdb_pool = NULL;
		dma_pool_destroy(cb->sg_pool);
		cb->sg_pool = NULL;
		shost_printk(KERN_ERR, cb->host,
			     "Failed to create workqueue\n");
		return false;
	}

	/*
	 * Initialize the Monitoring Timer.
	 */
	INIT_DELAYED_WORK(&cb->monitor_work, myrb_monitor);
	queue_delayed_work(cb->work_q, &cb->monitor_work, 1);

	return true;
}

/*
 * myrb_destroy_mempools - tears down the memory pools for the controller
 */
static void myrb_destroy_mempools(struct myrb_hba *cb)
{
	cancel_delayed_work_sync(&cb->monitor_work);
	destroy_workqueue(cb->work_q);

	dma_pool_destroy(cb->sg_pool);
	dma_pool_destroy(cb->dcdb_pool);
}

/*
 * myrb_reset_cmd - reset command block
 */
static inline void myrb_reset_cmd(struct myrb_cmdblk *cmd_blk)
{
	union myrb_cmd_mbox *mbox = &cmd_blk->mbox;

	memset(mbox, 0, sizeof(union myrb_cmd_mbox));
	cmd_blk->status = 0;
}

/*
 * myrb_qcmd - queues command block for execution
 */
static void myrb_qcmd(struct myrb_hba *cb, struct myrb_cmdblk *cmd_blk)
{
	void __iomem *base = cb->io_base;
	union myrb_cmd_mbox *mbox = &cmd_blk->mbox;
	union myrb_cmd_mbox *next_mbox = cb->next_cmd_mbox;

	cb->write_cmd_mbox(next_mbox, mbox);
	if (cb->prev_cmd_mbox1->words[0] == 0 ||
	    cb->prev_cmd_mbox2->words[0] == 0)
		cb->get_cmd_mbox(base);
	cb->prev_cmd_mbox2 = cb->prev_cmd_mbox1;
	cb->prev_cmd_mbox1 = next_mbox;
	if (++next_mbox > cb->last_cmd_mbox)
		next_mbox = cb->first_cmd_mbox;
	cb->next_cmd_mbox = next_mbox;
}

/*
 * myrb_exec_cmd - executes command block and waits for completion.
 *
 * Return: command status
 */
static unsigned short myrb_exec_cmd(struct myrb_hba *cb,
		struct myrb_cmdblk *cmd_blk)
{
	DECLARE_COMPLETION_ONSTACK(cmpl);
	unsigned long flags;

	cmd_blk->completion = &cmpl;

	spin_lock_irqsave(&cb->queue_lock, flags);
	cb->qcmd(cb, cmd_blk);
	spin_unlock_irqrestore(&cb->queue_lock, flags);

	wait_for_completion(&cmpl);
	return cmd_blk->status;
}

/*
 * myrb_exec_type3 - executes a type 3 command and waits for completion.
 *
 * Return: command status
 */
static unsigned short myrb_exec_type3(struct myrb_hba *cb,
		enum myrb_cmd_opcode op, dma_addr_t addr)
{
	struct myrb_cmdblk *cmd_blk = &cb->dcmd_blk;
	union myrb_cmd_mbox *mbox = &cmd_blk->mbox;
	unsigned short status;

	mutex_lock(&cb->dcmd_mutex);
	myrb_reset_cmd(cmd_blk);
	mbox->type3.id = MYRB_DCMD_TAG;
	mbox->type3.opcode = op;
	mbox->type3.addr = addr;
	status = myrb_exec_cmd(cb, cmd_blk);
	mutex_unlock(&cb->dcmd_mutex);
	return status;
}

/*
 * myrb_exec_type3D - executes a type 3D command and waits for completion.
 *
 * Return: command status
 */
static unsigned short myrb_exec_type3D(struct myrb_hba *cb,
		enum myrb_cmd_opcode op, struct scsi_device *sdev,
		struct myrb_pdev_state *pdev_info)
{
	struct myrb_cmdblk *cmd_blk = &cb->dcmd_blk;
	union myrb_cmd_mbox *mbox = &cmd_blk->mbox;
	unsigned short status;
	dma_addr_t pdev_info_addr;

	pdev_info_addr = dma_map_single(&cb->pdev->dev, pdev_info,
					sizeof(struct myrb_pdev_state),
					DMA_FROM_DEVICE);
	if (dma_mapping_error(&cb->pdev->dev, pdev_info_addr))
		return MYRB_STATUS_SUBSYS_FAILED;

	mutex_lock(&cb->dcmd_mutex);
	myrb_reset_cmd(cmd_blk);
	mbox->type3D.id = MYRB_DCMD_TAG;
	mbox->type3D.opcode = op;
	mbox->type3D.channel = sdev->channel;
	mbox->type3D.target = sdev->id;
	mbox->type3D.addr = pdev_info_addr;
	status = myrb_exec_cmd(cb, cmd_blk);
	mutex_unlock(&cb->dcmd_mutex);
	dma_unmap_single(&cb->pdev->dev, pdev_info_addr,
			 sizeof(struct myrb_pdev_state), DMA_FROM_DEVICE);
	if (status == MYRB_STATUS_SUCCESS &&
	    mbox->type3D.opcode == MYRB_CMD_GET_DEVICE_STATE_OLD)
		myrb_translate_devstate(pdev_info);

	return status;
}

static char *myrb_event_msg[] = {
	"killed because write recovery failed",
	"killed because of SCSI bus reset failure",
	"killed because of double check condition",
	"killed because it was removed",
	"killed because of gross error on SCSI chip",
	"killed because of bad tag returned from drive",
	"killed because of timeout on SCSI command",
	"killed because of reset SCSI command issued from system",
	"killed because busy or parity error count exceeded limit",
	"killed because of 'kill drive' command from system",
	"killed because of selection timeout",
	"killed due to SCSI phase sequence error",
	"killed due to unknown status",
};

/**
 * myrb_get_event - get event log from HBA
 * @cb: pointer to the hba structure
 * @event: number of the event
 *
 * Execute a type 3E command and logs the event message
 */
static void myrb_get_event(struct myrb_hba *cb, unsigned int event)
{
	struct myrb_cmdblk *cmd_blk = &cb->mcmd_blk;
	union myrb_cmd_mbox *mbox = &cmd_blk->mbox;
	struct myrb_log_entry *ev_buf;
	dma_addr_t ev_addr;
	unsigned short status;

	ev_buf = dma_alloc_coherent(&cb->pdev->dev,
				    sizeof(struct myrb_log_entry),
				    &ev_addr, GFP_KERNEL);
	if (!ev_buf)
		return;

	myrb_reset_cmd(cmd_blk);
	mbox->type3E.id = MYRB_MCMD_TAG;
	mbox->type3E.opcode = MYRB_CMD_EVENT_LOG_OPERATION;
	mbox->type3E.optype = DAC960_V1_GetEventLogEntry;
	mbox->type3E.opqual = 1;
	mbox->type3E.ev_seq = event;
	mbox->type3E.addr = ev_addr;
	status = myrb_exec_cmd(cb, cmd_blk);
	if (status != MYRB_STATUS_SUCCESS)
		shost_printk(KERN_INFO, cb->host,
			     "Failed to get event log %d, status %04x\n",
			     event, status);

	else if (ev_buf->seq_num == event) {
		struct scsi_sense_hdr sshdr;

		memset(&sshdr, 0, sizeof(sshdr));
		scsi_normalize_sense(ev_buf->sense, 32, &sshdr);

		if (sshdr.sense_key == VENDOR_SPECIFIC &&
		    sshdr.asc == 0x80 &&
		    sshdr.ascq < ARRAY_SIZE(myrb_event_msg))
			shost_printk(KERN_CRIT, cb->host,
				     "Physical drive %d:%d: %s\n",
				     ev_buf->channel, ev_buf->target,
				     myrb_event_msg[sshdr.ascq]);
		else
			shost_printk(KERN_CRIT, cb->host,
				     "Physical drive %d:%d: Sense: %X/%02X/%02X\n",
				     ev_buf->channel, ev_buf->target,
				     sshdr.sense_key, sshdr.asc, sshdr.ascq);
	}

	dma_free_coherent(&cb->pdev->dev, sizeof(struct myrb_log_entry),
			  ev_buf, ev_addr);
}

/*
 * myrb_get_errtable - retrieves the error table from the controller
 *
 * Executes a type 3 command and logs the error table from the controller.
 */
static void myrb_get_errtable(struct myrb_hba *cb)
{
	struct myrb_cmdblk *cmd_blk = &cb->mcmd_blk;
	union myrb_cmd_mbox *mbox = &cmd_blk->mbox;
	unsigned short status;
	struct myrb_error_entry old_table[MYRB_MAX_CHANNELS * MYRB_MAX_TARGETS];

	memcpy(&old_table, cb->err_table, sizeof(old_table));

	myrb_reset_cmd(cmd_blk);
	mbox->type3.id = MYRB_MCMD_TAG;
	mbox->type3.opcode = MYRB_CMD_GET_ERROR_TABLE;
	mbox->type3.addr = cb->err_table_addr;
	status = myrb_exec_cmd(cb, cmd_blk);
	if (status == MYRB_STATUS_SUCCESS) {
		struct myrb_error_entry *table = cb->err_table;
		struct myrb_error_entry *new, *old;
		size_t err_table_offset;
		struct scsi_device *sdev;

		shost_for_each_device(sdev, cb->host) {
			if (sdev->channel >= myrb_logical_channel(cb->host))
				continue;
			err_table_offset = sdev->channel * MYRB_MAX_TARGETS
				+ sdev->id;
			new = table + err_table_offset;
			old = &old_table[err_table_offset];
			if (new->parity_err == old->parity_err &&
			    new->soft_err == old->soft_err &&
			    new->hard_err == old->hard_err &&
			    new->misc_err == old->misc_err)
				continue;
			sdev_printk(KERN_CRIT, sdev,
				    "Errors: Parity = %d, Soft = %d, Hard = %d, Misc = %d\n",
				    new->parity_err, new->soft_err,
				    new->hard_err, new->misc_err);
		}
	}
}

/*
 * myrb_get_ldev_info - retrieves the logical device table from the controller
 *
 * Executes a type 3 command and updates the logical device table.
 *
 * Return: command status
 */
static unsigned short myrb_get_ldev_info(struct myrb_hba *cb)
{
	unsigned short status;
	int ldev_num, ldev_cnt = cb->enquiry->ldev_count;
	struct Scsi_Host *shost = cb->host;

	status = myrb_exec_type3(cb, MYRB_CMD_GET_LDEV_INFO,
				 cb->ldev_info_addr);
	if (status != MYRB_STATUS_SUCCESS)
		return status;

	for (ldev_num = 0; ldev_num < ldev_cnt; ldev_num++) {
		struct myrb_ldev_info *old = NULL;
		struct myrb_ldev_info *new = cb->ldev_info_buf + ldev_num;
		struct scsi_device *sdev;

		sdev = scsi_device_lookup(shost, myrb_logical_channel(shost),
					  ldev_num, 0);
		if (!sdev) {
			if (new->state == MYRB_DEVICE_OFFLINE)
				continue;
			shost_printk(KERN_INFO, shost,
				     "Adding Logical Drive %d in state %s\n",
				     ldev_num, myrb_devstate_name(new->state));
			scsi_add_device(shost, myrb_logical_channel(shost),
					ldev_num, 0);
			continue;
		}
		old = sdev->hostdata;
		if (new->state != old->state)
			shost_printk(KERN_INFO, shost,
				     "Logical Drive %d is now %s\n",
				     ldev_num, myrb_devstate_name(new->state));
		if (new->wb_enabled != old->wb_enabled)
			sdev_printk(KERN_INFO, sdev,
				    "Logical Drive is now WRITE %s\n",
				    (new->wb_enabled ? "BACK" : "THRU"));
		memcpy(old, new, sizeof(*new));
		scsi_device_put(sdev);
	}
	return status;
}

/*
 * myrb_get_rbld_progress - get rebuild progress information
 *
 * Executes a type 3 command and returns the rebuild progress
 * information.
 *
 * Return: command status
 */
static unsigned short myrb_get_rbld_progress(struct myrb_hba *cb,
		struct myrb_rbld_progress *rbld)
{
	struct myrb_cmdblk *cmd_blk = &cb->mcmd_blk;
	union myrb_cmd_mbox *mbox = &cmd_blk->mbox;
	struct myrb_rbld_progress *rbld_buf;
	dma_addr_t rbld_addr;
	unsigned short status;

	rbld_buf = dma_alloc_coherent(&cb->pdev->dev,
				      sizeof(struct myrb_rbld_progress),
				      &rbld_addr, GFP_KERNEL);
	if (!rbld_buf)
		return MYRB_STATUS_RBLD_NOT_CHECKED;

	myrb_reset_cmd(cmd_blk);
	mbox->type3.id = MYRB_MCMD_TAG;
	mbox->type3.opcode = MYRB_CMD_GET_REBUILD_PROGRESS;
	mbox->type3.addr = rbld_addr;
	status = myrb_exec_cmd(cb, cmd_blk);
	if (rbld)
		memcpy(rbld, rbld_buf, sizeof(struct myrb_rbld_progress));
	dma_free_coherent(&cb->pdev->dev, sizeof(struct myrb_rbld_progress),
			  rbld_buf, rbld_addr);
	return status;
}

/*
 * myrb_update_rbld_progress - updates the rebuild status
 *
 * Updates the rebuild status for the attached logical devices.
 */
static void myrb_update_rbld_progress(struct myrb_hba *cb)
{
	struct myrb_rbld_progress rbld_buf;
	unsigned short status;

	status = myrb_get_rbld_progress(cb, &rbld_buf);
	if (status == MYRB_NO_STDBY_RBLD_OR_CHECK_IN_PROGRESS &&
	    cb->last_rbld_status == MYRB_STATUS_SUCCESS)
		status = MYRB_STATUS_RBLD_SUCCESS;
	if (status != MYRB_NO_STDBY_RBLD_OR_CHECK_IN_PROGRESS) {
		unsigned int blocks_done =
			rbld_buf.ldev_size - rbld_buf.blocks_left;
		struct scsi_device *sdev;

		sdev = scsi_device_lookup(cb->host,
					  myrb_logical_channel(cb->host),
					  rbld_buf.ldev_num, 0);
		if (!sdev)
			return;

		switch (status) {
		case MYRB_STATUS_SUCCESS:
			sdev_printk(KERN_INFO, sdev,
				    "Rebuild in Progress, %d%% completed\n",
				    (100 * (blocks_done >> 7))
				    / (rbld_buf.ldev_size >> 7));
			break;
		case MYRB_STATUS_RBLD_FAILED_LDEV_FAILURE:
			sdev_printk(KERN_INFO, sdev,
				    "Rebuild Failed due to Logical Drive Failure\n");
			break;
		case MYRB_STATUS_RBLD_FAILED_BADBLOCKS:
			sdev_printk(KERN_INFO, sdev,
				    "Rebuild Failed due to Bad Blocks on Other Drives\n");
			break;
		case MYRB_STATUS_RBLD_FAILED_NEW_DRIVE_FAILED:
			sdev_printk(KERN_INFO, sdev,
				    "Rebuild Failed due to Failure of Drive Being Rebuilt\n");
			break;
		case MYRB_STATUS_RBLD_SUCCESS:
			sdev_printk(KERN_INFO, sdev,
				    "Rebuild Completed Successfully\n");
			break;
		case MYRB_STATUS_RBLD_SUCCESS_TERMINATED:
			sdev_printk(KERN_INFO, sdev,
				     "Rebuild Successfully Terminated\n");
			break;
		default:
			break;
		}
		scsi_device_put(sdev);
	}
	cb->last_rbld_status = status;
}

/*
 * myrb_get_cc_progress - retrieve the rebuild status
 *
 * Execute a type 3 Command and fetch the rebuild / consistency check
 * status.
 */
static void myrb_get_cc_progress(struct myrb_hba *cb)
{
	struct myrb_cmdblk *cmd_blk = &cb->mcmd_blk;
	union myrb_cmd_mbox *mbox = &cmd_blk->mbox;
	struct myrb_rbld_progress *rbld_buf;
	dma_addr_t rbld_addr;
	unsigned short status;

	rbld_buf = dma_alloc_coherent(&cb->pdev->dev,
				      sizeof(struct myrb_rbld_progress),
				      &rbld_addr, GFP_KERNEL);
	if (!rbld_buf) {
		cb->need_cc_status = true;
		return;
	}
	myrb_reset_cmd(cmd_blk);
	mbox->type3.id = MYRB_MCMD_TAG;
	mbox->type3.opcode = MYRB_CMD_REBUILD_STAT;
	mbox->type3.addr = rbld_addr;
	status = myrb_exec_cmd(cb, cmd_blk);
	if (status == MYRB_STATUS_SUCCESS) {
		unsigned int ldev_num = rbld_buf->ldev_num;
		unsigned int ldev_size = rbld_buf->ldev_size;
		unsigned int blocks_done =
			ldev_size - rbld_buf->blocks_left;
		struct scsi_device *sdev;

		sdev = scsi_device_lookup(cb->host,
					  myrb_logical_channel(cb->host),
					  ldev_num, 0);
		if (sdev) {
			sdev_printk(KERN_INFO, sdev,
				    "Consistency Check in Progress: %d%% completed\n",
				    (100 * (blocks_done >> 7))
				    / (ldev_size >> 7));
			scsi_device_put(sdev);
		}
	}
	dma_free_coherent(&cb->pdev->dev, sizeof(struct myrb_rbld_progress),
			  rbld_buf, rbld_addr);
}

/*
 * myrb_bgi_control - updates background initialisation status
 *
 * Executes a type 3B command and updates the background initialisation status
 */
static void myrb_bgi_control(struct myrb_hba *cb)
{
	struct myrb_cmdblk *cmd_blk = &cb->mcmd_blk;
	union myrb_cmd_mbox *mbox = &cmd_blk->mbox;
	struct myrb_bgi_status *bgi, *last_bgi;
	dma_addr_t bgi_addr;
	struct scsi_device *sdev = NULL;
	unsigned short status;

	bgi = dma_alloc_coherent(&cb->pdev->dev, sizeof(struct myrb_bgi_status),
				 &bgi_addr, GFP_KERNEL);
	if (!bgi) {
		shost_printk(KERN_ERR, cb->host,
			     "Failed to allocate bgi memory\n");
		return;
	}
	myrb_reset_cmd(cmd_blk);
	mbox->type3B.id = MYRB_DCMD_TAG;
	mbox->type3B.opcode = MYRB_CMD_BGI_CONTROL;
	mbox->type3B.optype = 0x20;
	mbox->type3B.addr = bgi_addr;
	status = myrb_exec_cmd(cb, cmd_blk);
	last_bgi = &cb->bgi_status;
	sdev = scsi_device_lookup(cb->host,
				  myrb_logical_channel(cb->host),
				  bgi->ldev_num, 0);
	switch (status) {
	case MYRB_STATUS_SUCCESS:
		switch (bgi->status) {
		case MYRB_BGI_INVALID:
			break;
		case MYRB_BGI_STARTED:
			if (!sdev)
				break;
			sdev_printk(KERN_INFO, sdev,
				    "Background Initialization Started\n");
			break;
		case MYRB_BGI_INPROGRESS:
			if (!sdev)
				break;
			if (bgi->blocks_done == last_bgi->blocks_done &&
			    bgi->ldev_num == last_bgi->ldev_num)
				break;
			sdev_printk(KERN_INFO, sdev,
				 "Background Initialization in Progress: %d%% completed\n",
				 (100 * (bgi->blocks_done >> 7))
				 / (bgi->ldev_size >> 7));
			break;
		case MYRB_BGI_SUSPENDED:
			if (!sdev)
				break;
			sdev_printk(KERN_INFO, sdev,
				    "Background Initialization Suspended\n");
			break;
		case MYRB_BGI_CANCELLED:
			if (!sdev)
				break;
			sdev_printk(KERN_INFO, sdev,
				    "Background Initialization Cancelled\n");
			break;
		}
		memcpy(&cb->bgi_status, bgi, sizeof(struct myrb_bgi_status));
		break;
	case MYRB_STATUS_BGI_SUCCESS:
		if (sdev && cb->bgi_status.status == MYRB_BGI_INPROGRESS)
			sdev_printk(KERN_INFO, sdev,
				    "Background Initialization Completed Successfully\n");
		cb->bgi_status.status = MYRB_BGI_INVALID;
		break;
	case MYRB_STATUS_BGI_ABORTED:
		if (sdev && cb->bgi_status.status == MYRB_BGI_INPROGRESS)
			sdev_printk(KERN_INFO, sdev,
				    "Background Initialization Aborted\n");
		fallthrough;
	case MYRB_STATUS_NO_BGI_INPROGRESS:
		cb->bgi_status.status = MYRB_BGI_INVALID;
		break;
	}
	if (sdev)
		scsi_device_put(sdev);
	dma_free_coherent(&cb->pdev->dev, sizeof(struct myrb_bgi_status),
			  bgi, bgi_addr);
}

/*
 * myrb_hba_enquiry - updates the controller status
 *
 * Executes a DAC_V1_Enquiry command and updates the controller status.
 *
 * Return: command status
 */
static unsigned short myrb_hba_enquiry(struct myrb_hba *cb)
{
	struct myrb_enquiry old, *new;
	unsigned short status;

	memcpy(&old, cb->enquiry, sizeof(struct myrb_enquiry));

	status = myrb_exec_type3(cb, MYRB_CMD_ENQUIRY, cb->enquiry_addr);
	if (status != MYRB_STATUS_SUCCESS)
		return status;

	new = cb->enquiry;
	if (new->ldev_count > old.ldev_count) {
		int ldev_num = old.ldev_count - 1;

		while (++ldev_num < new->ldev_count)
			shost_printk(KERN_CRIT, cb->host,
				     "Logical Drive %d Now Exists\n",
				     ldev_num);
	}
	if (new->ldev_count < old.ldev_count) {
		int ldev_num = new->ldev_count - 1;

		while (++ldev_num < old.ldev_count)
			shost_printk(KERN_CRIT, cb->host,
				     "Logical Drive %d No Longer Exists\n",
				     ldev_num);
	}
	if (new->status.deferred != old.status.deferred)
		shost_printk(KERN_CRIT, cb->host,
			     "Deferred Write Error Flag is now %s\n",
			     (new->status.deferred ? "TRUE" : "FALSE"));
	if (new->ev_seq != old.ev_seq) {
		cb->new_ev_seq = new->ev_seq;
		cb->need_err_info = true;
		shost_printk(KERN_INFO, cb->host,
			     "Event log %d/%d (%d/%d) available\n",
			     cb->old_ev_seq, cb->new_ev_seq,
			     old.ev_seq, new->ev_seq);
	}
	if ((new->ldev_critical > 0 &&
	     new->ldev_critical != old.ldev_critical) ||
	    (new->ldev_offline > 0 &&
	     new->ldev_offline != old.ldev_offline) ||
	    (new->ldev_count != old.ldev_count)) {
		shost_printk(KERN_INFO, cb->host,
			     "Logical drive count changed (%d/%d/%d)\n",
			     new->ldev_critical,
			     new->ldev_offline,
			     new->ldev_count);
		cb->need_ldev_info = true;
	}
	if (new->pdev_dead > 0 ||
	    new->pdev_dead != old.pdev_dead ||
	    time_after_eq(jiffies, cb->secondary_monitor_time
			  + MYRB_SECONDARY_MONITOR_INTERVAL)) {
		cb->need_bgi_status = cb->bgi_status_supported;
		cb->secondary_monitor_time = jiffies;
	}
	if (new->rbld == MYRB_STDBY_RBLD_IN_PROGRESS ||
	    new->rbld == MYRB_BG_RBLD_IN_PROGRESS ||
	    old.rbld == MYRB_STDBY_RBLD_IN_PROGRESS ||
	    old.rbld == MYRB_BG_RBLD_IN_PROGRESS) {
		cb->need_rbld = true;
		cb->rbld_first = (new->ldev_critical < old.ldev_critical);
	}
	if (old.rbld == MYRB_BG_CHECK_IN_PROGRESS)
		switch (new->rbld) {
		case MYRB_NO_STDBY_RBLD_OR_CHECK_IN_PROGRESS:
			shost_printk(KERN_INFO, cb->host,
				     "Consistency Check Completed Successfully\n");
			break;
		case MYRB_STDBY_RBLD_IN_PROGRESS:
		case MYRB_BG_RBLD_IN_PROGRESS:
			break;
		case MYRB_BG_CHECK_IN_PROGRESS:
			cb->need_cc_status = true;
			break;
		case MYRB_STDBY_RBLD_COMPLETED_WITH_ERROR:
			shost_printk(KERN_INFO, cb->host,
				     "Consistency Check Completed with Error\n");
			break;
		case MYRB_BG_RBLD_OR_CHECK_FAILED_DRIVE_FAILED:
			shost_printk(KERN_INFO, cb->host,
				     "Consistency Check Failed - Physical Device Failed\n");
			break;
		case MYRB_BG_RBLD_OR_CHECK_FAILED_LDEV_FAILED:
			shost_printk(KERN_INFO, cb->host,
				     "Consistency Check Failed - Logical Drive Failed\n");
			break;
		case MYRB_BG_RBLD_OR_CHECK_FAILED_OTHER:
			shost_printk(KERN_INFO, cb->host,
				     "Consistency Check Failed - Other Causes\n");
			break;
		case MYRB_BG_RBLD_OR_CHECK_SUCCESS_TERMINATED:
			shost_printk(KERN_INFO, cb->host,
				     "Consistency Check Successfully Terminated\n");
			break;
		}
	else if (new->rbld == MYRB_BG_CHECK_IN_PROGRESS)
		cb->need_cc_status = true;

	return MYRB_STATUS_SUCCESS;
}

/*
 * myrb_set_pdev_state - sets the device state for a physical device
 *
 * Return: command status
 */
static unsigned short myrb_set_pdev_state(struct myrb_hba *cb,
		struct scsi_device *sdev, enum myrb_devstate state)
{
	struct myrb_cmdblk *cmd_blk = &cb->dcmd_blk;
	union myrb_cmd_mbox *mbox = &cmd_blk->mbox;
	unsigned short status;

	mutex_lock(&cb->dcmd_mutex);
	mbox->type3D.opcode = MYRB_CMD_START_DEVICE;
	mbox->type3D.id = MYRB_DCMD_TAG;
	mbox->type3D.channel = sdev->channel;
	mbox->type3D.target = sdev->id;
	mbox->type3D.state = state & 0x1F;
	status = myrb_exec_cmd(cb, cmd_blk);
	mutex_unlock(&cb->dcmd_mutex);

	return status;
}

/*
 * myrb_enable_mmio - enables the Memory Mailbox Interface
 *
 * PD and P controller types have no memory mailbox, but still need the
 * other dma mapped memory.
 *
 * Return: true on success, false otherwise.
 */
static bool myrb_enable_mmio(struct myrb_hba *cb, mbox_mmio_init_t mmio_init_fn)
{
	void __iomem *base = cb->io_base;
	struct pci_dev *pdev = cb->pdev;
	size_t err_table_size;
	size_t ldev_info_size;
	union myrb_cmd_mbox *cmd_mbox_mem;
	struct myrb_stat_mbox *stat_mbox_mem;
	union myrb_cmd_mbox mbox;
	unsigned short status;

	memset(&mbox, 0, sizeof(union myrb_cmd_mbox));

	if (dma_set_mask(&pdev->dev, DMA_BIT_MASK(32))) {
		dev_err(&pdev->dev, "DMA mask out of range\n");
		return false;
	}

	cb->enquiry = dma_alloc_coherent(&pdev->dev,
					 sizeof(struct myrb_enquiry),
					 &cb->enquiry_addr, GFP_KERNEL);
	if (!cb->enquiry)
		return false;

	err_table_size = sizeof(struct myrb_error_entry) *
		MYRB_MAX_CHANNELS * MYRB_MAX_TARGETS;
	cb->err_table = dma_alloc_coherent(&pdev->dev, err_table_size,
					   &cb->err_table_addr, GFP_KERNEL);
	if (!cb->err_table)
		return false;

	ldev_info_size = sizeof(struct myrb_ldev_info) * MYRB_MAX_LDEVS;
	cb->ldev_info_buf = dma_alloc_coherent(&pdev->dev, ldev_info_size,
					       &cb->ldev_info_addr, GFP_KERNEL);
	if (!cb->ldev_info_buf)
		return false;

	/*
	 * Skip mailbox initialisation for PD and P Controllers
	 */
	if (!mmio_init_fn)
		return true;

	/* These are the base addresses for the command memory mailbox array */
	cb->cmd_mbox_size =  MYRB_CMD_MBOX_COUNT * sizeof(union myrb_cmd_mbox);
	cb->first_cmd_mbox = dma_alloc_coherent(&pdev->dev,
						cb->cmd_mbox_size,
						&cb->cmd_mbox_addr,
						GFP_KERNEL);
	if (!cb->first_cmd_mbox)
		return false;

	cmd_mbox_mem = cb->first_cmd_mbox;
	cmd_mbox_mem += MYRB_CMD_MBOX_COUNT - 1;
	cb->last_cmd_mbox = cmd_mbox_mem;
	cb->next_cmd_mbox = cb->first_cmd_mbox;
	cb->prev_cmd_mbox1 = cb->last_cmd_mbox;
	cb->prev_cmd_mbox2 = cb->last_cmd_mbox - 1;

	/* These are the base addresses for the status memory mailbox array */
	cb->stat_mbox_size = MYRB_STAT_MBOX_COUNT *
	    sizeof(struct myrb_stat_mbox);
	cb->first_stat_mbox = dma_alloc_coherent(&pdev->dev,
						 cb->stat_mbox_size,
						 &cb->stat_mbox_addr,
						 GFP_KERNEL);
	if (!cb->first_stat_mbox)
		return false;

	stat_mbox_mem = cb->first_stat_mbox;
	stat_mbox_mem += MYRB_STAT_MBOX_COUNT - 1;
	cb->last_stat_mbox = stat_mbox_mem;
	cb->next_stat_mbox = cb->first_stat_mbox;

	/* Enable the Memory Mailbox Interface. */
	cb->dual_mode_interface = true;
	mbox.typeX.opcode = 0x2B;
	mbox.typeX.id = 0;
	mbox.typeX.opcode2 = 0x14;
	mbox.typeX.cmd_mbox_addr = cb->cmd_mbox_addr;
	mbox.typeX.stat_mbox_addr = cb->stat_mbox_addr;

	status = mmio_init_fn(pdev, base, &mbox);
	if (status != MYRB_STATUS_SUCCESS) {
		cb->dual_mode_interface = false;
		mbox.typeX.opcode2 = 0x10;
		status = mmio_init_fn(pdev, base, &mbox);
		if (status != MYRB_STATUS_SUCCESS) {
			dev_err(&pdev->dev,
				"Failed to enable mailbox, statux %02X\n",
				status);
			return false;
		}
	}
	return true;
}

/*
 * myrb_get_hba_config - reads the configuration information
 *
 * Reads the configuration information from the controller and
 * initializes the controller structure.
 *
 * Return: 0 on success, errno otherwise
 */
static int myrb_get_hba_config(struct myrb_hba *cb)
{
	struct myrb_enquiry2 *enquiry2;
	dma_addr_t enquiry2_addr;
	struct myrb_config2 *config2;
	dma_addr_t config2_addr;
	struct Scsi_Host *shost = cb->host;
	struct pci_dev *pdev = cb->pdev;
	int pchan_max = 0, pchan_cur = 0;
	unsigned short status;
	int ret = -ENODEV, memsize = 0;

	enquiry2 = dma_alloc_coherent(&pdev->dev, sizeof(struct myrb_enquiry2),
				      &enquiry2_addr, GFP_KERNEL);
	if (!enquiry2) {
		shost_printk(KERN_ERR, cb->host,
			     "Failed to allocate V1 enquiry2 memory\n");
		return -ENOMEM;
	}
	config2 = dma_alloc_coherent(&pdev->dev, sizeof(struct myrb_config2),
				     &config2_addr, GFP_KERNEL);
	if (!config2) {
		shost_printk(KERN_ERR, cb->host,
			     "Failed to allocate V1 config2 memory\n");
		dma_free_coherent(&pdev->dev, sizeof(struct myrb_enquiry2),
				  enquiry2, enquiry2_addr);
		return -ENOMEM;
	}
	mutex_lock(&cb->dma_mutex);
	status = myrb_hba_enquiry(cb);
	mutex_unlock(&cb->dma_mutex);
	if (status != MYRB_STATUS_SUCCESS) {
		shost_printk(KERN_WARNING, cb->host,
			     "Failed it issue V1 Enquiry\n");
		goto out_free;
	}

	status = myrb_exec_type3(cb, MYRB_CMD_ENQUIRY2, enquiry2_addr);
	if (status != MYRB_STATUS_SUCCESS) {
		shost_printk(KERN_WARNING, cb->host,
			     "Failed to issue V1 Enquiry2\n");
		goto out_free;
	}

	status = myrb_exec_type3(cb, MYRB_CMD_READ_CONFIG2, config2_addr);
	if (status != MYRB_STATUS_SUCCESS) {
		shost_printk(KERN_WARNING, cb->host,
			     "Failed to issue ReadConfig2\n");
		goto out_free;
	}

	status = myrb_get_ldev_info(cb);
	if (status != MYRB_STATUS_SUCCESS) {
		shost_printk(KERN_WARNING, cb->host,
			     "Failed to get logical drive information\n");
		goto out_free;
	}

	/*
	 * Initialize the Controller Model Name and Full Model Name fields.
	 */
	switch (enquiry2->hw.sub_model) {
	case DAC960_V1_P_PD_PU:
		if (enquiry2->scsi_cap.bus_speed == MYRB_SCSI_SPEED_ULTRA)
			strcpy(cb->model_name, "DAC960PU");
		else
			strcpy(cb->model_name, "DAC960PD");
		break;
	case DAC960_V1_PL:
		strcpy(cb->model_name, "DAC960PL");
		break;
	case DAC960_V1_PG:
		strcpy(cb->model_name, "DAC960PG");
		break;
	case DAC960_V1_PJ:
		strcpy(cb->model_name, "DAC960PJ");
		break;
	case DAC960_V1_PR:
		strcpy(cb->model_name, "DAC960PR");
		break;
	case DAC960_V1_PT:
		strcpy(cb->model_name, "DAC960PT");
		break;
	case DAC960_V1_PTL0:
		strcpy(cb->model_name, "DAC960PTL0");
		break;
	case DAC960_V1_PRL:
		strcpy(cb->model_name, "DAC960PRL");
		break;
	case DAC960_V1_PTL1:
		strcpy(cb->model_name, "DAC960PTL1");
		break;
	case DAC960_V1_1164P:
		strcpy(cb->model_name, "eXtremeRAID 1100");
		break;
	default:
		shost_printk(KERN_WARNING, cb->host,
			     "Unknown Model %X\n",
			     enquiry2->hw.sub_model);
		goto out;
	}
	/*
	 * Initialize the Controller Firmware Version field and verify that it
	 * is a supported firmware version.
	 * The supported firmware versions are:
	 *
	 * DAC1164P		    5.06 and above
	 * DAC960PTL/PRL/PJ/PG	    4.06 and above
	 * DAC960PU/PD/PL	    3.51 and above
	 * DAC960PU/PD/PL/P	    2.73 and above
	 */
#if defined(CONFIG_ALPHA)
	/*
	 * DEC Alpha machines were often equipped with DAC960 cards that were
	 * OEMed from Mylex, and had their own custom firmware. Version 2.70,
	 * the last custom FW revision to be released by DEC for these older
	 * controllers, appears to work quite well with this driver.
	 *
	 * Cards tested successfully were several versions each of the PD and
	 * PU, called by DEC the KZPSC and KZPAC, respectively, and having
	 * the Manufacturer Numbers (from Mylex), usually on a sticker on the
	 * back of the board, of:
	 *
	 * KZPSC:  D040347 (1-channel) or D040348 (2-channel)
	 *         or D040349 (3-channel)
	 * KZPAC:  D040395 (1-channel) or D040396 (2-channel)
	 *         or D040397 (3-channel)
	 */
# define FIRMWARE_27X	"2.70"
#else
# define FIRMWARE_27X	"2.73"
#endif

	if (enquiry2->fw.major_version == 0) {
		enquiry2->fw.major_version = cb->enquiry->fw_major_version;
		enquiry2->fw.minor_version = cb->enquiry->fw_minor_version;
		enquiry2->fw.firmware_type = '0';
		enquiry2->fw.turn_id = 0;
	}
	snprintf(cb->fw_version, sizeof(cb->fw_version),
		"%u.%02u-%c-%02u",
		enquiry2->fw.major_version,
		enquiry2->fw.minor_version,
		enquiry2->fw.firmware_type,
		enquiry2->fw.turn_id);
	if (!((enquiry2->fw.major_version == 5 &&
	       enquiry2->fw.minor_version >= 6) ||
	      (enquiry2->fw.major_version == 4 &&
	       enquiry2->fw.minor_version >= 6) ||
	      (enquiry2->fw.major_version == 3 &&
	       enquiry2->fw.minor_version >= 51) ||
	      (enquiry2->fw.major_version == 2 &&
	       strcmp(cb->fw_version, FIRMWARE_27X) >= 0))) {
		shost_printk(KERN_WARNING, cb->host,
			"Firmware Version '%s' unsupported\n",
			cb->fw_version);
		goto out;
	}
	/*
	 * Initialize the Channels, Targets, Memory Size, and SAF-TE
	 * Enclosure Management Enabled fields.
	 */
	switch (enquiry2->hw.model) {
	case MYRB_5_CHANNEL_BOARD:
		pchan_max = 5;
		break;
	case MYRB_3_CHANNEL_BOARD:
	case MYRB_3_CHANNEL_ASIC_DAC:
		pchan_max = 3;
		break;
	case MYRB_2_CHANNEL_BOARD:
		pchan_max = 2;
		break;
	default:
		pchan_max = enquiry2->cfg_chan;
		break;
	}
	pchan_cur = enquiry2->cur_chan;
	if (enquiry2->scsi_cap.bus_width == MYRB_WIDTH_WIDE_32BIT)
		cb->bus_width = 32;
	else if (enquiry2->scsi_cap.bus_width == MYRB_WIDTH_WIDE_16BIT)
		cb->bus_width = 16;
	else
		cb->bus_width = 8;
	cb->ldev_block_size = enquiry2->ldev_block_size;
	shost->max_channel = pchan_cur;
	shost->max_id = enquiry2->max_targets;
	memsize = enquiry2->mem_size >> 20;
	cb->safte_enabled = (enquiry2->fault_mgmt == MYRB_FAULT_SAFTE);
	/*
	 * Initialize the Controller Queue Depth, Driver Queue Depth,
	 * Logical Drive Count, Maximum Blocks per Command, Controller
	 * Scatter/Gather Limit, and Driver Scatter/Gather Limit.
	 * The Driver Queue Depth must be at most one less than the
	 * Controller Queue Depth to allow for an automatic drive
	 * rebuild operation.
	 */
	shost->can_queue = cb->enquiry->max_tcq;
	if (shost->can_queue < 3)
		shost->can_queue = enquiry2->max_cmds;
	if (shost->can_queue < 3)
		/* Play safe and disable TCQ */
		shost->can_queue = 1;

	if (shost->can_queue > MYRB_CMD_MBOX_COUNT - 2)
		shost->can_queue = MYRB_CMD_MBOX_COUNT - 2;
	shost->max_sectors = enquiry2->max_sectors;
	shost->sg_tablesize = enquiry2->max_sge;
	if (shost->sg_tablesize > MYRB_SCATTER_GATHER_LIMIT)
		shost->sg_tablesize = MYRB_SCATTER_GATHER_LIMIT;
	/*
	 * Initialize the Stripe Size, Segment Size, and Geometry Translation.
	 */
	cb->stripe_size = config2->blocks_per_stripe * config2->block_factor
		>> (10 - MYRB_BLKSIZE_BITS);
	cb->segment_size = config2->blocks_per_cacheline * config2->block_factor
		>> (10 - MYRB_BLKSIZE_BITS);
	/* Assume 255/63 translation */
	cb->ldev_geom_heads = 255;
	cb->ldev_geom_sectors = 63;
	if (config2->drive_geometry) {
		cb->ldev_geom_heads = 128;
		cb->ldev_geom_sectors = 32;
	}

	/*
	 * Initialize the Background Initialization Status.
	 */
	if ((cb->fw_version[0] == '4' &&
	     strcmp(cb->fw_version, "4.08") >= 0) ||
	    (cb->fw_version[0] == '5' &&
	     strcmp(cb->fw_version, "5.08") >= 0)) {
		cb->bgi_status_supported = true;
		myrb_bgi_control(cb);
	}
	cb->last_rbld_status = MYRB_NO_STDBY_RBLD_OR_CHECK_IN_PROGRESS;
	ret = 0;

out:
	shost_printk(KERN_INFO, cb->host,
		"Configuring %s PCI RAID Controller\n", cb->model_name);
	shost_printk(KERN_INFO, cb->host,
		"  Firmware Version: %s, Memory Size: %dMB\n",
		cb->fw_version, memsize);
	if (cb->io_addr == 0)
		shost_printk(KERN_INFO, cb->host,
			"  I/O Address: n/a, PCI Address: 0x%lX, IRQ Channel: %d\n",
			(unsigned long)cb->pci_addr, cb->irq);
	else
		shost_printk(KERN_INFO, cb->host,
			"  I/O Address: 0x%lX, PCI Address: 0x%lX, IRQ Channel: %d\n",
			(unsigned long)cb->io_addr, (unsigned long)cb->pci_addr,
			cb->irq);
	shost_printk(KERN_INFO, cb->host,
		"  Controller Queue Depth: %d, Maximum Blocks per Command: %d\n",
		cb->host->can_queue, cb->host->max_sectors);
	shost_printk(KERN_INFO, cb->host,
		     "  Driver Queue Depth: %d, Scatter/Gather Limit: %d of %d Segments\n",
		     cb->host->can_queue, cb->host->sg_tablesize,
		     MYRB_SCATTER_GATHER_LIMIT);
	shost_printk(KERN_INFO, cb->host,
		     "  Stripe Size: %dKB, Segment Size: %dKB, BIOS Geometry: %d/%d%s\n",
		     cb->stripe_size, cb->segment_size,
		     cb->ldev_geom_heads, cb->ldev_geom_sectors,
		     cb->safte_enabled ?
		     "  SAF-TE Enclosure Management Enabled" : "");
	shost_printk(KERN_INFO, cb->host,
		     "  Physical: %d/%d channels %d/%d/%d devices\n",
		     pchan_cur, pchan_max, 0, cb->enquiry->pdev_dead,
		     cb->host->max_id);

	shost_printk(KERN_INFO, cb->host,
		     "  Logical: 1/1 channels, %d/%d disks\n",
		     cb->enquiry->ldev_count, MYRB_MAX_LDEVS);

out_free:
	dma_free_coherent(&pdev->dev, sizeof(struct myrb_enquiry2),
			  enquiry2, enquiry2_addr);
	dma_free_coherent(&pdev->dev, sizeof(struct myrb_config2),
			  config2, config2_addr);

	return ret;
}

/*
 * myrb_unmap - unmaps controller structures
 */
static void myrb_unmap(struct myrb_hba *cb)
{
	if (cb->ldev_info_buf) {
		size_t ldev_info_size = sizeof(struct myrb_ldev_info) *
			MYRB_MAX_LDEVS;
		dma_free_coherent(&cb->pdev->dev, ldev_info_size,
				  cb->ldev_info_buf, cb->ldev_info_addr);
		cb->ldev_info_buf = NULL;
	}
	if (cb->err_table) {
		size_t err_table_size = sizeof(struct myrb_error_entry) *
			MYRB_MAX_CHANNELS * MYRB_MAX_TARGETS;
		dma_free_coherent(&cb->pdev->dev, err_table_size,
				  cb->err_table, cb->err_table_addr);
		cb->err_table = NULL;
	}
	if (cb->enquiry) {
		dma_free_coherent(&cb->pdev->dev, sizeof(struct myrb_enquiry),
				  cb->enquiry, cb->enquiry_addr);
		cb->enquiry = NULL;
	}
	if (cb->first_stat_mbox) {
		dma_free_coherent(&cb->pdev->dev, cb->stat_mbox_size,
				  cb->first_stat_mbox, cb->stat_mbox_addr);
		cb->first_stat_mbox = NULL;
	}
	if (cb->first_cmd_mbox) {
		dma_free_coherent(&cb->pdev->dev, cb->cmd_mbox_size,
				  cb->first_cmd_mbox, cb->cmd_mbox_addr);
		cb->first_cmd_mbox = NULL;
	}
}

/*
 * myrb_cleanup - cleanup controller structures
 */
static void myrb_cleanup(struct myrb_hba *cb)
{
	struct pci_dev *pdev = cb->pdev;

	/* Free the memory mailbox, status, and related structures */
	myrb_unmap(cb);

	if (cb->mmio_base) {
		if (cb->disable_intr)
			cb->disable_intr(cb->io_base);
		iounmap(cb->mmio_base);
	}
	if (cb->irq)
		free_irq(cb->irq, cb);
	if (cb->io_addr)
		release_region(cb->io_addr, 0x80);
	pci_set_drvdata(pdev, NULL);
	pci_disable_device(pdev);
	scsi_host_put(cb->host);
}

static int myrb_host_reset(struct scsi_cmnd *scmd)
{
	struct Scsi_Host *shost = scmd->device->host;
	struct myrb_hba *cb = shost_priv(shost);

	cb->reset(cb->io_base);
	return SUCCESS;
}

static int myrb_pthru_queuecommand(struct Scsi_Host *shost,
		struct scsi_cmnd *scmd)
{
	struct request *rq = scsi_cmd_to_rq(scmd);
	struct myrb_hba *cb = shost_priv(shost);
	struct myrb_cmdblk *cmd_blk = scsi_cmd_priv(scmd);
	union myrb_cmd_mbox *mbox = &cmd_blk->mbox;
	struct myrb_dcdb *dcdb;
	dma_addr_t dcdb_addr;
	struct scsi_device *sdev = scmd->device;
	struct scatterlist *sgl;
	unsigned long flags;
	int nsge;

	myrb_reset_cmd(cmd_blk);
	dcdb = dma_pool_alloc(cb->dcdb_pool, GFP_ATOMIC, &dcdb_addr);
	if (!dcdb)
		return SCSI_MLQUEUE_HOST_BUSY;
	nsge = scsi_dma_map(scmd);
	if (nsge > 1) {
		dma_pool_free(cb->dcdb_pool, dcdb, dcdb_addr);
		scmd->result = (DID_ERROR << 16);
		scsi_done(scmd);
		return 0;
	}

	mbox->type3.opcode = MYRB_CMD_DCDB;
	mbox->type3.id = rq->tag + 3;
	mbox->type3.addr = dcdb_addr;
	dcdb->channel = sdev->channel;
	dcdb->target = sdev->id;
	switch (scmd->sc_data_direction) {
	case DMA_NONE:
		dcdb->data_xfer = MYRB_DCDB_XFER_NONE;
		break;
	case DMA_TO_DEVICE:
		dcdb->data_xfer = MYRB_DCDB_XFER_SYSTEM_TO_DEVICE;
		break;
	case DMA_FROM_DEVICE:
		dcdb->data_xfer = MYRB_DCDB_XFER_DEVICE_TO_SYSTEM;
		break;
	default:
		dcdb->data_xfer = MYRB_DCDB_XFER_ILLEGAL;
		break;
	}
	dcdb->early_status = false;
	if (rq->timeout <= 10)
		dcdb->timeout = MYRB_DCDB_TMO_10_SECS;
	else if (rq->timeout <= 60)
		dcdb->timeout = MYRB_DCDB_TMO_60_SECS;
	else if (rq->timeout <= 600)
		dcdb->timeout = MYRB_DCDB_TMO_10_MINS;
	else
		dcdb->timeout = MYRB_DCDB_TMO_24_HRS;
	dcdb->no_autosense = false;
	dcdb->allow_disconnect = true;
	sgl = scsi_sglist(scmd);
	dcdb->dma_addr = sg_dma_address(sgl);
	if (sg_dma_len(sgl) > USHRT_MAX) {
		dcdb->xfer_len_lo = sg_dma_len(sgl) & 0xffff;
		dcdb->xfer_len_hi4 = sg_dma_len(sgl) >> 16;
	} else {
		dcdb->xfer_len_lo = sg_dma_len(sgl);
		dcdb->xfer_len_hi4 = 0;
	}
	dcdb->cdb_len = scmd->cmd_len;
	dcdb->sense_len = sizeof(dcdb->sense);
	memcpy(&dcdb->cdb, scmd->cmnd, scmd->cmd_len);

	spin_lock_irqsave(&cb->queue_lock, flags);
	cb->qcmd(cb, cmd_blk);
	spin_unlock_irqrestore(&cb->queue_lock, flags);
	return 0;
}

static void myrb_inquiry(struct myrb_hba *cb,
		struct scsi_cmnd *scmd)
{
	unsigned char inq[36] = {
		0x00, 0x00, 0x03, 0x02, 0x20, 0x00, 0x01, 0x00,
		0x4d, 0x59, 0x4c, 0x45, 0x58, 0x20, 0x20, 0x20,
		0x20, 0x20, 0x20, 0x20, 0x20, 0x20, 0x20, 0x20,
		0x20, 0x20, 0x20, 0x20, 0x20, 0x20, 0x20, 0x20,
		0x20, 0x20, 0x20, 0x20,
	};

	if (cb->bus_width > 16)
		inq[7] |= 1 << 6;
	if (cb->bus_width > 8)
		inq[7] |= 1 << 5;
	memcpy(&inq[16], cb->model_name, 16);
	memcpy(&inq[32], cb->fw_version, 1);
	memcpy(&inq[33], &cb->fw_version[2], 2);
	memcpy(&inq[35], &cb->fw_version[7], 1);

	scsi_sg_copy_from_buffer(scmd, (void *)inq, 36);
}

static void
myrb_mode_sense(struct myrb_hba *cb, struct scsi_cmnd *scmd,
		struct myrb_ldev_info *ldev_info)
{
	unsigned char modes[32], *mode_pg;
	bool dbd;
	size_t mode_len;

	dbd = (scmd->cmnd[1] & 0x08) == 0x08;
	if (dbd) {
		mode_len = 24;
		mode_pg = &modes[4];
	} else {
		mode_len = 32;
		mode_pg = &modes[12];
	}
	memset(modes, 0, sizeof(modes));
	modes[0] = mode_len - 1;
	if (!dbd) {
		unsigned char *block_desc = &modes[4];

		modes[3] = 8;
		put_unaligned_be32(ldev_info->size, &block_desc[0]);
		put_unaligned_be32(cb->ldev_block_size, &block_desc[5]);
	}
	mode_pg[0] = 0x08;
	mode_pg[1] = 0x12;
	if (ldev_info->wb_enabled)
		mode_pg[2] |= 0x04;
	if (cb->segment_size) {
		mode_pg[2] |= 0x08;
		put_unaligned_be16(cb->segment_size, &mode_pg[14]);
	}

	scsi_sg_copy_from_buffer(scmd, modes, mode_len);
}

static void myrb_request_sense(struct myrb_hba *cb,
		struct scsi_cmnd *scmd)
{
	scsi_build_sense(scmd, 0, NO_SENSE, 0, 0);
	scsi_sg_copy_from_buffer(scmd, scmd->sense_buffer,
				 SCSI_SENSE_BUFFERSIZE);
}

static void myrb_read_capacity(struct myrb_hba *cb, struct scsi_cmnd *scmd,
		struct myrb_ldev_info *ldev_info)
{
	unsigned char data[8];

	dev_dbg(&scmd->device->sdev_gendev,
		"Capacity %u, blocksize %u\n",
		ldev_info->size, cb->ldev_block_size);
	put_unaligned_be32(ldev_info->size - 1, &data[0]);
	put_unaligned_be32(cb->ldev_block_size, &data[4]);
	scsi_sg_copy_from_buffer(scmd, data, 8);
}

static int myrb_ldev_queuecommand(struct Scsi_Host *shost,
		struct scsi_cmnd *scmd)
{
	struct myrb_hba *cb = shost_priv(shost);
	struct myrb_cmdblk *cmd_blk = scsi_cmd_priv(scmd);
	union myrb_cmd_mbox *mbox = &cmd_blk->mbox;
	struct myrb_ldev_info *ldev_info;
	struct scsi_device *sdev = scmd->device;
	struct scatterlist *sgl;
	unsigned long flags;
	u64 lba;
	u32 block_cnt;
	int nsge;

	ldev_info = sdev->hostdata;
	if (ldev_info->state != MYRB_DEVICE_ONLINE &&
	    ldev_info->state != MYRB_DEVICE_WO) {
		dev_dbg(&shost->shost_gendev, "ldev %u in state %x, skip\n",
			sdev->id, ldev_info ? ldev_info->state : 0xff);
		scmd->result = (DID_BAD_TARGET << 16);
		scsi_done(scmd);
		return 0;
	}
	switch (scmd->cmnd[0]) {
	case TEST_UNIT_READY:
		scmd->result = (DID_OK << 16);
		scsi_done(scmd);
		return 0;
	case INQUIRY:
		if (scmd->cmnd[1] & 1) {
			/* Illegal request, invalid field in CDB */
			scsi_build_sense(scmd, 0, ILLEGAL_REQUEST, 0x24, 0);
		} else {
			myrb_inquiry(cb, scmd);
			scmd->result = (DID_OK << 16);
		}
		scsi_done(scmd);
		return 0;
	case SYNCHRONIZE_CACHE:
		scmd->result = (DID_OK << 16);
		scsi_done(scmd);
		return 0;
	case MODE_SENSE:
		if ((scmd->cmnd[2] & 0x3F) != 0x3F &&
		    (scmd->cmnd[2] & 0x3F) != 0x08) {
			/* Illegal request, invalid field in CDB */
			scsi_build_sense(scmd, 0, ILLEGAL_REQUEST, 0x24, 0);
		} else {
			myrb_mode_sense(cb, scmd, ldev_info);
			scmd->result = (DID_OK << 16);
		}
		scsi_done(scmd);
		return 0;
	case READ_CAPACITY:
		if ((scmd->cmnd[1] & 1) ||
		    (scmd->cmnd[8] & 1)) {
			/* Illegal request, invalid field in CDB */
			scsi_build_sense(scmd, 0, ILLEGAL_REQUEST, 0x24, 0);
			scsi_done(scmd);
			return 0;
		}
		lba = get_unaligned_be32(&scmd->cmnd[2]);
		if (lba) {
			/* Illegal request, invalid field in CDB */
			scsi_build_sense(scmd, 0, ILLEGAL_REQUEST, 0x24, 0);
			scsi_done(scmd);
			return 0;
		}
		myrb_read_capacity(cb, scmd, ldev_info);
		scsi_done(scmd);
		return 0;
	case REQUEST_SENSE:
		myrb_request_sense(cb, scmd);
		scmd->result = (DID_OK << 16);
		return 0;
	case SEND_DIAGNOSTIC:
		if (scmd->cmnd[1] != 0x04) {
			/* Illegal request, invalid field in CDB */
			scsi_build_sense(scmd, 0, ILLEGAL_REQUEST, 0x24, 0);
		} else {
			/* Assume good status */
			scmd->result = (DID_OK << 16);
		}
		scsi_done(scmd);
		return 0;
	case READ_6:
		if (ldev_info->state == MYRB_DEVICE_WO) {
			/* Data protect, attempt to read invalid data */
			scsi_build_sense(scmd, 0, DATA_PROTECT, 0x21, 0x06);
			scsi_done(scmd);
			return 0;
		}
		fallthrough;
	case WRITE_6:
		lba = (((scmd->cmnd[1] & 0x1F) << 16) |
		       (scmd->cmnd[2] << 8) |
		       scmd->cmnd[3]);
		block_cnt = scmd->cmnd[4];
		break;
	case READ_10:
		if (ldev_info->state == MYRB_DEVICE_WO) {
			/* Data protect, attempt to read invalid data */
			scsi_build_sense(scmd, 0, DATA_PROTECT, 0x21, 0x06);
			scsi_done(scmd);
			return 0;
		}
		fallthrough;
	case WRITE_10:
	case VERIFY:		/* 0x2F */
	case WRITE_VERIFY:	/* 0x2E */
		lba = get_unaligned_be32(&scmd->cmnd[2]);
		block_cnt = get_unaligned_be16(&scmd->cmnd[7]);
		break;
	case READ_12:
		if (ldev_info->state == MYRB_DEVICE_WO) {
			/* Data protect, attempt to read invalid data */
			scsi_build_sense(scmd, 0, DATA_PROTECT, 0x21, 0x06);
			scsi_done(scmd);
			return 0;
		}
		fallthrough;
	case WRITE_12:
	case VERIFY_12: /* 0xAF */
	case WRITE_VERIFY_12:	/* 0xAE */
		lba = get_unaligned_be32(&scmd->cmnd[2]);
		block_cnt = get_unaligned_be32(&scmd->cmnd[6]);
		break;
	default:
		/* Illegal request, invalid opcode */
		scsi_build_sense(scmd, 0, ILLEGAL_REQUEST, 0x20, 0);
		scsi_done(scmd);
		return 0;
	}

	myrb_reset_cmd(cmd_blk);
	mbox->type5.id = scsi_cmd_to_rq(scmd)->tag + 3;
	if (scmd->sc_data_direction == DMA_NONE)
		goto submit;
	nsge = scsi_dma_map(scmd);
	if (nsge == 1) {
		sgl = scsi_sglist(scmd);
		if (scmd->sc_data_direction == DMA_FROM_DEVICE)
			mbox->type5.opcode = MYRB_CMD_READ;
		else
			mbox->type5.opcode = MYRB_CMD_WRITE;

		mbox->type5.ld.xfer_len = block_cnt;
		mbox->type5.ld.ldev_num = sdev->id;
		mbox->type5.lba = lba;
		mbox->type5.addr = (u32)sg_dma_address(sgl);
	} else {
		struct myrb_sge *hw_sgl;
		dma_addr_t hw_sgl_addr;
		int i;

		hw_sgl = dma_pool_alloc(cb->sg_pool, GFP_ATOMIC, &hw_sgl_addr);
		if (!hw_sgl)
			return SCSI_MLQUEUE_HOST_BUSY;

		cmd_blk->sgl = hw_sgl;
		cmd_blk->sgl_addr = hw_sgl_addr;

		if (scmd->sc_data_direction == DMA_FROM_DEVICE)
			mbox->type5.opcode = MYRB_CMD_READ_SG;
		else
			mbox->type5.opcode = MYRB_CMD_WRITE_SG;

		mbox->type5.ld.xfer_len = block_cnt;
		mbox->type5.ld.ldev_num = sdev->id;
		mbox->type5.lba = lba;
		mbox->type5.addr = hw_sgl_addr;
		mbox->type5.sg_count = nsge;

		scsi_for_each_sg(scmd, sgl, nsge, i) {
			hw_sgl->sge_addr = (u32)sg_dma_address(sgl);
			hw_sgl->sge_count = (u32)sg_dma_len(sgl);
			hw_sgl++;
		}
	}
submit:
	spin_lock_irqsave(&cb->queue_lock, flags);
	cb->qcmd(cb, cmd_blk);
	spin_unlock_irqrestore(&cb->queue_lock, flags);

	return 0;
}

static int myrb_queuecommand(struct Scsi_Host *shost,
		struct scsi_cmnd *scmd)
{
	struct scsi_device *sdev = scmd->device;

	if (sdev->channel > myrb_logical_channel(shost)) {
		scmd->result = (DID_BAD_TARGET << 16);
		scsi_done(scmd);
		return 0;
	}
	if (sdev->channel == myrb_logical_channel(shost))
		return myrb_ldev_queuecommand(shost, scmd);

	return myrb_pthru_queuecommand(shost, scmd);
}

static int myrb_ldev_slave_alloc(struct scsi_device *sdev)
{
	struct myrb_hba *cb = shost_priv(sdev->host);
	struct myrb_ldev_info *ldev_info;
	unsigned short ldev_num = sdev->id;
	enum raid_level level;

	ldev_info = cb->ldev_info_buf + ldev_num;
	if (!ldev_info)
		return -ENXIO;

	sdev->hostdata = kzalloc(sizeof(*ldev_info), GFP_KERNEL);
	if (!sdev->hostdata)
		return -ENOMEM;
	dev_dbg(&sdev->sdev_gendev,
		"slave alloc ldev %d state %x\n",
		ldev_num, ldev_info->state);
	memcpy(sdev->hostdata, ldev_info,
	       sizeof(*ldev_info));
	switch (ldev_info->raid_level) {
	case MYRB_RAID_LEVEL0:
		level = RAID_LEVEL_LINEAR;
		break;
	case MYRB_RAID_LEVEL1:
		level = RAID_LEVEL_1;
		break;
	case MYRB_RAID_LEVEL3:
		level = RAID_LEVEL_3;
		break;
	case MYRB_RAID_LEVEL5:
		level = RAID_LEVEL_5;
		break;
	case MYRB_RAID_LEVEL6:
		level = RAID_LEVEL_6;
		break;
	case MYRB_RAID_JBOD:
		level = RAID_LEVEL_JBOD;
		break;
	default:
		level = RAID_LEVEL_UNKNOWN;
		break;
	}
	raid_set_level(myrb_raid_template, &sdev->sdev_gendev, level);
	return 0;
}

static int myrb_pdev_slave_alloc(struct scsi_device *sdev)
{
	struct myrb_hba *cb = shost_priv(sdev->host);
	struct myrb_pdev_state *pdev_info;
	unsigned short status;

	if (sdev->id > MYRB_MAX_TARGETS)
		return -ENXIO;

	pdev_info = kzalloc(sizeof(*pdev_info), GFP_KERNEL);
	if (!pdev_info)
		return -ENOMEM;

	status = myrb_exec_type3D(cb, MYRB_CMD_GET_DEVICE_STATE,
				  sdev, pdev_info);
	if (status != MYRB_STATUS_SUCCESS) {
		dev_dbg(&sdev->sdev_gendev,
			"Failed to get device state, status %x\n",
			status);
		kfree(pdev_info);
		return -ENXIO;
	}
	if (!pdev_info->present) {
		dev_dbg(&sdev->sdev_gendev,
			"device not present, skip\n");
		kfree(pdev_info);
		return -ENXIO;
	}
	dev_dbg(&sdev->sdev_gendev,
		"slave alloc pdev %d:%d state %x\n",
		sdev->channel, sdev->id, pdev_info->state);
	sdev->hostdata = pdev_info;

	return 0;
}

static int myrb_slave_alloc(struct scsi_device *sdev)
{
	if (sdev->channel > myrb_logical_channel(sdev->host))
		return -ENXIO;

	if (sdev->lun > 0)
		return -ENXIO;

	if (sdev->channel == myrb_logical_channel(sdev->host))
		return myrb_ldev_slave_alloc(sdev);

	return myrb_pdev_slave_alloc(sdev);
}

static int myrb_slave_configure(struct scsi_device *sdev)
{
	struct myrb_ldev_info *ldev_info;

	if (sdev->channel > myrb_logical_channel(sdev->host))
		return -ENXIO;

	if (sdev->channel < myrb_logical_channel(sdev->host)) {
		sdev->no_uld_attach = 1;
		return 0;
	}
	if (sdev->lun != 0)
		return -ENXIO;

	ldev_info = sdev->hostdata;
	if (!ldev_info)
		return -ENXIO;
	if (ldev_info->state != MYRB_DEVICE_ONLINE)
		sdev_printk(KERN_INFO, sdev,
			    "Logical drive is %s\n",
			    myrb_devstate_name(ldev_info->state));

	sdev->tagged_supported = 1;
	return 0;
}

static void myrb_slave_destroy(struct scsi_device *sdev)
{
	kfree(sdev->hostdata);
}

static int myrb_biosparam(struct scsi_device *sdev, struct block_device *bdev,
		sector_t capacity, int geom[])
{
	struct myrb_hba *cb = shost_priv(sdev->host);

	geom[0] = cb->ldev_geom_heads;
	geom[1] = cb->ldev_geom_sectors;
	geom[2] = sector_div(capacity, geom[0] * geom[1]);

	return 0;
}

static ssize_t raid_state_show(struct device *dev,
		struct device_attribute *attr, char *buf)
{
	struct scsi_device *sdev = to_scsi_device(dev);
	struct myrb_hba *cb = shost_priv(sdev->host);
	int ret;

	if (!sdev->hostdata)
		return snprintf(buf, 16, "Unknown\n");

	if (sdev->channel == myrb_logical_channel(sdev->host)) {
		struct myrb_ldev_info *ldev_info = sdev->hostdata;
		const char *name;

		name = myrb_devstate_name(ldev_info->state);
		if (name)
			ret = snprintf(buf, 32, "%s\n", name);
		else
			ret = snprintf(buf, 32, "Invalid (%02X)\n",
				       ldev_info->state);
	} else {
		struct myrb_pdev_state *pdev_info = sdev->hostdata;
		unsigned short status;
		const char *name;

		status = myrb_exec_type3D(cb, MYRB_CMD_GET_DEVICE_STATE,
					  sdev, pdev_info);
		if (status != MYRB_STATUS_SUCCESS)
			sdev_printk(KERN_INFO, sdev,
				    "Failed to get device state, status %x\n",
				    status);

		if (!pdev_info->present)
			name = "Removed";
		else
			name = myrb_devstate_name(pdev_info->state);
		if (name)
			ret = snprintf(buf, 32, "%s\n", name);
		else
			ret = snprintf(buf, 32, "Invalid (%02X)\n",
				       pdev_info->state);
	}
	return ret;
}

static ssize_t raid_state_store(struct device *dev,
		struct device_attribute *attr, const char *buf, size_t count)
{
	struct scsi_device *sdev = to_scsi_device(dev);
	struct myrb_hba *cb = shost_priv(sdev->host);
	struct myrb_pdev_state *pdev_info;
	enum myrb_devstate new_state;
	unsigned short status;

	if (!strncmp(buf, "kill", 4) ||
	    !strncmp(buf, "offline", 7))
		new_state = MYRB_DEVICE_DEAD;
	else if (!strncmp(buf, "online", 6))
		new_state = MYRB_DEVICE_ONLINE;
	else if (!strncmp(buf, "standby", 7))
		new_state = MYRB_DEVICE_STANDBY;
	else
		return -EINVAL;

	pdev_info = sdev->hostdata;
	if (!pdev_info) {
		sdev_printk(KERN_INFO, sdev,
			    "Failed - no physical device information\n");
		return -ENXIO;
	}
	if (!pdev_info->present) {
		sdev_printk(KERN_INFO, sdev,
			    "Failed - device not present\n");
		return -ENXIO;
	}

	if (pdev_info->state == new_state)
		return count;

	status = myrb_set_pdev_state(cb, sdev, new_state);
	switch (status) {
	case MYRB_STATUS_SUCCESS:
		break;
	case MYRB_STATUS_START_DEVICE_FAILED:
		sdev_printk(KERN_INFO, sdev,
			     "Failed - Unable to Start Device\n");
		count = -EAGAIN;
		break;
	case MYRB_STATUS_NO_DEVICE:
		sdev_printk(KERN_INFO, sdev,
			    "Failed - No Device at Address\n");
		count = -ENODEV;
		break;
	case MYRB_STATUS_INVALID_CHANNEL_OR_TARGET:
		sdev_printk(KERN_INFO, sdev,
			 "Failed - Invalid Channel or Target or Modifier\n");
		count = -EINVAL;
		break;
	case MYRB_STATUS_CHANNEL_BUSY:
		sdev_printk(KERN_INFO, sdev,
			 "Failed - Channel Busy\n");
		count = -EBUSY;
		break;
	default:
		sdev_printk(KERN_INFO, sdev,
			 "Failed - Unexpected Status %04X\n", status);
		count = -EIO;
		break;
	}
	return count;
}
static DEVICE_ATTR_RW(raid_state);

static ssize_t raid_level_show(struct device *dev,
		struct device_attribute *attr, char *buf)
{
	struct scsi_device *sdev = to_scsi_device(dev);

	if (sdev->channel == myrb_logical_channel(sdev->host)) {
		struct myrb_ldev_info *ldev_info = sdev->hostdata;
		const char *name;

		if (!ldev_info)
			return -ENXIO;

		name = myrb_raidlevel_name(ldev_info->raid_level);
		if (!name)
			return snprintf(buf, 32, "Invalid (%02X)\n",
					ldev_info->state);
		return snprintf(buf, 32, "%s\n", name);
	}
	return snprintf(buf, 32, "Physical Drive\n");
}
static DEVICE_ATTR_RO(raid_level);

static ssize_t rebuild_show(struct device *dev,
		struct device_attribute *attr, char *buf)
{
	struct scsi_device *sdev = to_scsi_device(dev);
	struct myrb_hba *cb = shost_priv(sdev->host);
	struct myrb_rbld_progress rbld_buf;
	unsigned char status;

	if (sdev->channel < myrb_logical_channel(sdev->host))
		return snprintf(buf, 32, "physical device - not rebuilding\n");

	status = myrb_get_rbld_progress(cb, &rbld_buf);

	if (rbld_buf.ldev_num != sdev->id ||
	    status != MYRB_STATUS_SUCCESS)
		return snprintf(buf, 32, "not rebuilding\n");

	return snprintf(buf, 32, "rebuilding block %u of %u\n",
			rbld_buf.ldev_size - rbld_buf.blocks_left,
			rbld_buf.ldev_size);
}

static ssize_t rebuild_store(struct device *dev,
		struct device_attribute *attr, const char *buf, size_t count)
{
	struct scsi_device *sdev = to_scsi_device(dev);
	struct myrb_hba *cb = shost_priv(sdev->host);
	struct myrb_cmdblk *cmd_blk;
	union myrb_cmd_mbox *mbox;
	unsigned short status;
	int rc, start;
	const char *msg;

	rc = kstrtoint(buf, 0, &start);
	if (rc)
		return rc;

	if (sdev->channel >= myrb_logical_channel(sdev->host))
		return -ENXIO;

	status = myrb_get_rbld_progress(cb, NULL);
	if (start) {
		if (status == MYRB_STATUS_SUCCESS) {
			sdev_printk(KERN_INFO, sdev,
				    "Rebuild Not Initiated; already in progress\n");
			return -EALREADY;
		}
		mutex_lock(&cb->dcmd_mutex);
		cmd_blk = &cb->dcmd_blk;
		myrb_reset_cmd(cmd_blk);
		mbox = &cmd_blk->mbox;
		mbox->type3D.opcode = MYRB_CMD_REBUILD_ASYNC;
		mbox->type3D.id = MYRB_DCMD_TAG;
		mbox->type3D.channel = sdev->channel;
		mbox->type3D.target = sdev->id;
		status = myrb_exec_cmd(cb, cmd_blk);
		mutex_unlock(&cb->dcmd_mutex);
	} else {
		struct pci_dev *pdev = cb->pdev;
		unsigned char *rate;
		dma_addr_t rate_addr;

		if (status != MYRB_STATUS_SUCCESS) {
			sdev_printk(KERN_INFO, sdev,
				    "Rebuild Not Cancelled; not in progress\n");
			return 0;
		}

		rate = dma_alloc_coherent(&pdev->dev, sizeof(char),
					  &rate_addr, GFP_KERNEL);
		if (rate == NULL) {
			sdev_printk(KERN_INFO, sdev,
				    "Cancellation of Rebuild Failed - Out of Memory\n");
			return -ENOMEM;
		}
		mutex_lock(&cb->dcmd_mutex);
		cmd_blk = &cb->dcmd_blk;
		myrb_reset_cmd(cmd_blk);
		mbox = &cmd_blk->mbox;
		mbox->type3R.opcode = MYRB_CMD_REBUILD_CONTROL;
		mbox->type3R.id = MYRB_DCMD_TAG;
		mbox->type3R.rbld_rate = 0xFF;
		mbox->type3R.addr = rate_addr;
		status = myrb_exec_cmd(cb, cmd_blk);
		dma_free_coherent(&pdev->dev, sizeof(char), rate, rate_addr);
		mutex_unlock(&cb->dcmd_mutex);
	}
	if (status == MYRB_STATUS_SUCCESS) {
		sdev_printk(KERN_INFO, sdev, "Rebuild %s\n",
			    start ? "Initiated" : "Cancelled");
		return count;
	}
	if (!start) {
		sdev_printk(KERN_INFO, sdev,
			    "Rebuild Not Cancelled, status 0x%x\n",
			    status);
		return -EIO;
	}

	switch (status) {
	case MYRB_STATUS_ATTEMPT_TO_RBLD_ONLINE_DRIVE:
		msg = "Attempt to Rebuild Online or Unresponsive Drive";
		break;
	case MYRB_STATUS_RBLD_NEW_DISK_FAILED:
		msg = "New Disk Failed During Rebuild";
		break;
	case MYRB_STATUS_INVALID_ADDRESS:
		msg = "Invalid Device Address";
		break;
	case MYRB_STATUS_RBLD_OR_CHECK_INPROGRESS:
		msg = "Already in Progress";
		break;
	default:
		msg = NULL;
		break;
	}
	if (msg)
		sdev_printk(KERN_INFO, sdev,
			    "Rebuild Failed - %s\n", msg);
	else
		sdev_printk(KERN_INFO, sdev,
			    "Rebuild Failed, status 0x%x\n", status);

	return -EIO;
}
static DEVICE_ATTR_RW(rebuild);

static ssize_t consistency_check_store(struct device *dev,
		struct device_attribute *attr, const char *buf, size_t count)
{
	struct scsi_device *sdev = to_scsi_device(dev);
	struct myrb_hba *cb = shost_priv(sdev->host);
	struct myrb_rbld_progress rbld_buf;
	struct myrb_cmdblk *cmd_blk;
	union myrb_cmd_mbox *mbox;
	unsigned short ldev_num = 0xFFFF;
	unsigned short status;
	int rc, start;
	const char *msg;

	rc = kstrtoint(buf, 0, &start);
	if (rc)
		return rc;

	if (sdev->channel < myrb_logical_channel(sdev->host))
		return -ENXIO;

	status = myrb_get_rbld_progress(cb, &rbld_buf);
	if (start) {
		if (status == MYRB_STATUS_SUCCESS) {
			sdev_printk(KERN_INFO, sdev,
				    "Check Consistency Not Initiated; already in progress\n");
			return -EALREADY;
		}
		mutex_lock(&cb->dcmd_mutex);
		cmd_blk = &cb->dcmd_blk;
		myrb_reset_cmd(cmd_blk);
		mbox = &cmd_blk->mbox;
		mbox->type3C.opcode = MYRB_CMD_CHECK_CONSISTENCY_ASYNC;
		mbox->type3C.id = MYRB_DCMD_TAG;
		mbox->type3C.ldev_num = sdev->id;
		mbox->type3C.auto_restore = true;

		status = myrb_exec_cmd(cb, cmd_blk);
		mutex_unlock(&cb->dcmd_mutex);
	} else {
		struct pci_dev *pdev = cb->pdev;
		unsigned char *rate;
		dma_addr_t rate_addr;

		if (ldev_num != sdev->id) {
			sdev_printk(KERN_INFO, sdev,
				    "Check Consistency Not Cancelled; not in progress\n");
			return 0;
		}
		rate = dma_alloc_coherent(&pdev->dev, sizeof(char),
					  &rate_addr, GFP_KERNEL);
		if (rate == NULL) {
			sdev_printk(KERN_INFO, sdev,
				    "Cancellation of Check Consistency Failed - Out of Memory\n");
			return -ENOMEM;
		}
		mutex_lock(&cb->dcmd_mutex);
		cmd_blk = &cb->dcmd_blk;
		myrb_reset_cmd(cmd_blk);
		mbox = &cmd_blk->mbox;
		mbox->type3R.opcode = MYRB_CMD_REBUILD_CONTROL;
		mbox->type3R.id = MYRB_DCMD_TAG;
		mbox->type3R.rbld_rate = 0xFF;
		mbox->type3R.addr = rate_addr;
		status = myrb_exec_cmd(cb, cmd_blk);
		dma_free_coherent(&pdev->dev, sizeof(char), rate, rate_addr);
		mutex_unlock(&cb->dcmd_mutex);
	}
	if (status == MYRB_STATUS_SUCCESS) {
		sdev_printk(KERN_INFO, sdev, "Check Consistency %s\n",
			    start ? "Initiated" : "Cancelled");
		return count;
	}
	if (!start) {
		sdev_printk(KERN_INFO, sdev,
			    "Check Consistency Not Cancelled, status 0x%x\n",
			    status);
		return -EIO;
	}

	switch (status) {
	case MYRB_STATUS_ATTEMPT_TO_RBLD_ONLINE_DRIVE:
		msg = "Dependent Physical Device is DEAD";
		break;
	case MYRB_STATUS_RBLD_NEW_DISK_FAILED:
		msg = "New Disk Failed During Rebuild";
		break;
	case MYRB_STATUS_INVALID_ADDRESS:
		msg = "Invalid or Nonredundant Logical Drive";
		break;
	case MYRB_STATUS_RBLD_OR_CHECK_INPROGRESS:
		msg = "Already in Progress";
		break;
	default:
		msg = NULL;
		break;
	}
	if (msg)
		sdev_printk(KERN_INFO, sdev,
			    "Check Consistency Failed - %s\n", msg);
	else
		sdev_printk(KERN_INFO, sdev,
			    "Check Consistency Failed, status 0x%x\n", status);

	return -EIO;
}

static ssize_t consistency_check_show(struct device *dev,
		struct device_attribute *attr, char *buf)
{
	return rebuild_show(dev, attr, buf);
}
static DEVICE_ATTR_RW(consistency_check);

static ssize_t ctlr_num_show(struct device *dev,
		struct device_attribute *attr, char *buf)
{
	struct Scsi_Host *shost = class_to_shost(dev);
	struct myrb_hba *cb = shost_priv(shost);

	return snprintf(buf, 20, "%u\n", cb->ctlr_num);
}
static DEVICE_ATTR_RO(ctlr_num);

static ssize_t firmware_show(struct device *dev,
		struct device_attribute *attr, char *buf)
{
	struct Scsi_Host *shost = class_to_shost(dev);
	struct myrb_hba *cb = shost_priv(shost);

	return snprintf(buf, 16, "%s\n", cb->fw_version);
}
static DEVICE_ATTR_RO(firmware);

static ssize_t model_show(struct device *dev,
		struct device_attribute *attr, char *buf)
{
	struct Scsi_Host *shost = class_to_shost(dev);
	struct myrb_hba *cb = shost_priv(shost);

	return snprintf(buf, 16, "%s\n", cb->model_name);
}
static DEVICE_ATTR_RO(model);

static ssize_t flush_cache_store(struct device *dev,
		struct device_attribute *attr, const char *buf, size_t count)
{
	struct Scsi_Host *shost = class_to_shost(dev);
	struct myrb_hba *cb = shost_priv(shost);
	unsigned short status;

	status = myrb_exec_type3(cb, MYRB_CMD_FLUSH, 0);
	if (status == MYRB_STATUS_SUCCESS) {
		shost_printk(KERN_INFO, shost,
			     "Cache Flush Completed\n");
		return count;
	}
	shost_printk(KERN_INFO, shost,
		     "Cache Flush Failed, status %x\n", status);
	return -EIO;
}
static DEVICE_ATTR_WO(flush_cache);

static struct attribute *myrb_sdev_attrs[] = {
	&dev_attr_rebuild.attr,
	&dev_attr_consistency_check.attr,
	&dev_attr_raid_state.attr,
	&dev_attr_raid_level.attr,
	NULL,
};

ATTRIBUTE_GROUPS(myrb_sdev);

static struct attribute *myrb_shost_attrs[] = {
	&dev_attr_ctlr_num.attr,
	&dev_attr_model.attr,
	&dev_attr_firmware.attr,
	&dev_attr_flush_cache.attr,
	NULL,
};

ATTRIBUTE_GROUPS(myrb_shost);

<<<<<<< HEAD
static struct scsi_host_template myrb_template = {
=======
static const struct scsi_host_template myrb_template = {
>>>>>>> eb3cdb58
	.module			= THIS_MODULE,
	.name			= "DAC960",
	.proc_name		= "myrb",
	.queuecommand		= myrb_queuecommand,
	.eh_host_reset_handler	= myrb_host_reset,
	.slave_alloc		= myrb_slave_alloc,
	.slave_configure	= myrb_slave_configure,
	.slave_destroy		= myrb_slave_destroy,
	.bios_param		= myrb_biosparam,
	.cmd_size		= sizeof(struct myrb_cmdblk),
	.shost_groups		= myrb_shost_groups,
	.sdev_groups		= myrb_sdev_groups,
	.this_id		= -1,
};

/**
 * myrb_is_raid - return boolean indicating device is raid volume
 * @dev: the device struct object
 */
static int myrb_is_raid(struct device *dev)
{
	struct scsi_device *sdev = to_scsi_device(dev);

	return sdev->channel == myrb_logical_channel(sdev->host);
}

/**
 * myrb_get_resync - get raid volume resync percent complete
 * @dev: the device struct object
 */
static void myrb_get_resync(struct device *dev)
{
	struct scsi_device *sdev = to_scsi_device(dev);
	struct myrb_hba *cb = shost_priv(sdev->host);
	struct myrb_rbld_progress rbld_buf;
	unsigned int percent_complete = 0;
	unsigned short status;
	unsigned int ldev_size = 0, remaining = 0;

	if (sdev->channel < myrb_logical_channel(sdev->host))
		return;
	status = myrb_get_rbld_progress(cb, &rbld_buf);
	if (status == MYRB_STATUS_SUCCESS) {
		if (rbld_buf.ldev_num == sdev->id) {
			ldev_size = rbld_buf.ldev_size;
			remaining = rbld_buf.blocks_left;
		}
	}
	if (remaining && ldev_size)
		percent_complete = (ldev_size - remaining) * 100 / ldev_size;
	raid_set_resync(myrb_raid_template, dev, percent_complete);
}

/**
 * myrb_get_state - get raid volume status
 * @dev: the device struct object
 */
static void myrb_get_state(struct device *dev)
{
	struct scsi_device *sdev = to_scsi_device(dev);
	struct myrb_hba *cb = shost_priv(sdev->host);
	struct myrb_ldev_info *ldev_info = sdev->hostdata;
	enum raid_state state = RAID_STATE_UNKNOWN;
	unsigned short status;

	if (sdev->channel < myrb_logical_channel(sdev->host) || !ldev_info)
		state = RAID_STATE_UNKNOWN;
	else {
		status = myrb_get_rbld_progress(cb, NULL);
		if (status == MYRB_STATUS_SUCCESS)
			state = RAID_STATE_RESYNCING;
		else {
			switch (ldev_info->state) {
			case MYRB_DEVICE_ONLINE:
				state = RAID_STATE_ACTIVE;
				break;
			case MYRB_DEVICE_WO:
			case MYRB_DEVICE_CRITICAL:
				state = RAID_STATE_DEGRADED;
				break;
			default:
				state = RAID_STATE_OFFLINE;
			}
		}
	}
	raid_set_state(myrb_raid_template, dev, state);
}

static struct raid_function_template myrb_raid_functions = {
	.cookie		= &myrb_template,
	.is_raid	= myrb_is_raid,
	.get_resync	= myrb_get_resync,
	.get_state	= myrb_get_state,
};

static void myrb_handle_scsi(struct myrb_hba *cb, struct myrb_cmdblk *cmd_blk,
		struct scsi_cmnd *scmd)
{
	unsigned short status;

	if (!cmd_blk)
		return;

	scsi_dma_unmap(scmd);

	if (cmd_blk->dcdb) {
		memcpy(scmd->sense_buffer, &cmd_blk->dcdb->sense, 64);
		dma_pool_free(cb->dcdb_pool, cmd_blk->dcdb,
			      cmd_blk->dcdb_addr);
		cmd_blk->dcdb = NULL;
	}
	if (cmd_blk->sgl) {
		dma_pool_free(cb->sg_pool, cmd_blk->sgl, cmd_blk->sgl_addr);
		cmd_blk->sgl = NULL;
		cmd_blk->sgl_addr = 0;
	}
	status = cmd_blk->status;
	switch (status) {
	case MYRB_STATUS_SUCCESS:
	case MYRB_STATUS_DEVICE_BUSY:
		scmd->result = (DID_OK << 16) | status;
		break;
	case MYRB_STATUS_BAD_DATA:
		dev_dbg(&scmd->device->sdev_gendev,
			"Bad Data Encountered\n");
		if (scmd->sc_data_direction == DMA_FROM_DEVICE)
			/* Unrecovered read error */
			scsi_build_sense(scmd, 0, MEDIUM_ERROR, 0x11, 0);
		else
			/* Write error */
			scsi_build_sense(scmd, 0, MEDIUM_ERROR, 0x0C, 0);
		break;
	case MYRB_STATUS_IRRECOVERABLE_DATA_ERROR:
		scmd_printk(KERN_ERR, scmd, "Irrecoverable Data Error\n");
		if (scmd->sc_data_direction == DMA_FROM_DEVICE)
			/* Unrecovered read error, auto-reallocation failed */
			scsi_build_sense(scmd, 0, MEDIUM_ERROR, 0x11, 0x04);
		else
			/* Write error, auto-reallocation failed */
			scsi_build_sense(scmd, 0, MEDIUM_ERROR, 0x0C, 0x02);
		break;
	case MYRB_STATUS_LDRV_NONEXISTENT_OR_OFFLINE:
		dev_dbg(&scmd->device->sdev_gendev,
			    "Logical Drive Nonexistent or Offline");
		scmd->result = (DID_BAD_TARGET << 16);
		break;
	case MYRB_STATUS_ACCESS_BEYOND_END_OF_LDRV:
		dev_dbg(&scmd->device->sdev_gendev,
			    "Attempt to Access Beyond End of Logical Drive");
		/* Logical block address out of range */
		scsi_build_sense(scmd, 0, NOT_READY, 0x21, 0);
		break;
	case MYRB_STATUS_DEVICE_NONRESPONSIVE:
		dev_dbg(&scmd->device->sdev_gendev, "Device nonresponsive\n");
		scmd->result = (DID_BAD_TARGET << 16);
		break;
	default:
		scmd_printk(KERN_ERR, scmd,
			    "Unexpected Error Status %04X", status);
		scmd->result = (DID_ERROR << 16);
		break;
	}
	scsi_done(scmd);
}

static void myrb_handle_cmdblk(struct myrb_hba *cb, struct myrb_cmdblk *cmd_blk)
{
	if (!cmd_blk)
		return;

	if (cmd_blk->completion) {
		complete(cmd_blk->completion);
		cmd_blk->completion = NULL;
	}
}

static void myrb_monitor(struct work_struct *work)
{
	struct myrb_hba *cb = container_of(work,
			struct myrb_hba, monitor_work.work);
	struct Scsi_Host *shost = cb->host;
	unsigned long interval = MYRB_PRIMARY_MONITOR_INTERVAL;

	dev_dbg(&shost->shost_gendev, "monitor tick\n");

	if (cb->new_ev_seq > cb->old_ev_seq) {
		int event = cb->old_ev_seq;

		dev_dbg(&shost->shost_gendev,
			"get event log no %d/%d\n",
			cb->new_ev_seq, event);
		myrb_get_event(cb, event);
		cb->old_ev_seq = event + 1;
		interval = 10;
	} else if (cb->need_err_info) {
		cb->need_err_info = false;
		dev_dbg(&shost->shost_gendev, "get error table\n");
		myrb_get_errtable(cb);
		interval = 10;
	} else if (cb->need_rbld && cb->rbld_first) {
		cb->need_rbld = false;
		dev_dbg(&shost->shost_gendev,
			"get rebuild progress\n");
		myrb_update_rbld_progress(cb);
		interval = 10;
	} else if (cb->need_ldev_info) {
		cb->need_ldev_info = false;
		dev_dbg(&shost->shost_gendev,
			"get logical drive info\n");
		myrb_get_ldev_info(cb);
		interval = 10;
	} else if (cb->need_rbld) {
		cb->need_rbld = false;
		dev_dbg(&shost->shost_gendev,
			"get rebuild progress\n");
		myrb_update_rbld_progress(cb);
		interval = 10;
	} else if (cb->need_cc_status) {
		cb->need_cc_status = false;
		dev_dbg(&shost->shost_gendev,
			"get consistency check progress\n");
		myrb_get_cc_progress(cb);
		interval = 10;
	} else if (cb->need_bgi_status) {
		cb->need_bgi_status = false;
		dev_dbg(&shost->shost_gendev, "get background init status\n");
		myrb_bgi_control(cb);
		interval = 10;
	} else {
		dev_dbg(&shost->shost_gendev, "new enquiry\n");
		mutex_lock(&cb->dma_mutex);
		myrb_hba_enquiry(cb);
		mutex_unlock(&cb->dma_mutex);
		if ((cb->new_ev_seq - cb->old_ev_seq > 0) ||
		    cb->need_err_info || cb->need_rbld ||
		    cb->need_ldev_info || cb->need_cc_status ||
		    cb->need_bgi_status) {
			dev_dbg(&shost->shost_gendev,
				"reschedule monitor\n");
			interval = 0;
		}
	}
	if (interval > 1)
		cb->primary_monitor_time = jiffies;
	queue_delayed_work(cb->work_q, &cb->monitor_work, interval);
}

/*
 * myrb_err_status - reports controller BIOS messages
 *
 * Controller BIOS messages are passed through the Error Status Register
 * when the driver performs the BIOS handshaking.
 *
 * Return: true for fatal errors and false otherwise.
 */
static bool myrb_err_status(struct myrb_hba *cb, unsigned char error,
		unsigned char parm0, unsigned char parm1)
{
	struct pci_dev *pdev = cb->pdev;

	switch (error) {
	case 0x00:
		dev_info(&pdev->dev,
			 "Physical Device %d:%d Not Responding\n",
			 parm1, parm0);
		break;
	case 0x08:
		dev_notice(&pdev->dev, "Spinning Up Drives\n");
		break;
	case 0x30:
		dev_notice(&pdev->dev, "Configuration Checksum Error\n");
		break;
	case 0x60:
		dev_notice(&pdev->dev, "Mirror Race Recovery Failed\n");
		break;
	case 0x70:
		dev_notice(&pdev->dev, "Mirror Race Recovery In Progress\n");
		break;
	case 0x90:
		dev_notice(&pdev->dev, "Physical Device %d:%d COD Mismatch\n",
			   parm1, parm0);
		break;
	case 0xA0:
		dev_notice(&pdev->dev, "Logical Drive Installation Aborted\n");
		break;
	case 0xB0:
		dev_notice(&pdev->dev, "Mirror Race On A Critical Logical Drive\n");
		break;
	case 0xD0:
		dev_notice(&pdev->dev, "New Controller Configuration Found\n");
		break;
	case 0xF0:
		dev_err(&pdev->dev, "Fatal Memory Parity Error\n");
		return true;
	default:
		dev_err(&pdev->dev, "Unknown Initialization Error %02X\n",
			error);
		return true;
	}
	return false;
}

/*
 * Hardware-specific functions
 */

/*
 * DAC960 LA Series Controllers
 */

static inline void DAC960_LA_hw_mbox_new_cmd(void __iomem *base)
{
	writeb(DAC960_LA_IDB_HWMBOX_NEW_CMD, base + DAC960_LA_IDB_OFFSET);
}

static inline void DAC960_LA_ack_hw_mbox_status(void __iomem *base)
{
	writeb(DAC960_LA_IDB_HWMBOX_ACK_STS, base + DAC960_LA_IDB_OFFSET);
}

static inline void DAC960_LA_reset_ctrl(void __iomem *base)
{
	writeb(DAC960_LA_IDB_CTRL_RESET, base + DAC960_LA_IDB_OFFSET);
}

static inline void DAC960_LA_mem_mbox_new_cmd(void __iomem *base)
{
	writeb(DAC960_LA_IDB_MMBOX_NEW_CMD, base + DAC960_LA_IDB_OFFSET);
}

static inline bool DAC960_LA_hw_mbox_is_full(void __iomem *base)
{
	unsigned char idb = readb(base + DAC960_LA_IDB_OFFSET);

	return !(idb & DAC960_LA_IDB_HWMBOX_EMPTY);
}

static inline bool DAC960_LA_init_in_progress(void __iomem *base)
{
	unsigned char idb = readb(base + DAC960_LA_IDB_OFFSET);

	return !(idb & DAC960_LA_IDB_INIT_DONE);
}

static inline void DAC960_LA_ack_hw_mbox_intr(void __iomem *base)
{
	writeb(DAC960_LA_ODB_HWMBOX_ACK_IRQ, base + DAC960_LA_ODB_OFFSET);
}

static inline void DAC960_LA_ack_intr(void __iomem *base)
{
	writeb(DAC960_LA_ODB_HWMBOX_ACK_IRQ | DAC960_LA_ODB_MMBOX_ACK_IRQ,
	       base + DAC960_LA_ODB_OFFSET);
}

static inline bool DAC960_LA_hw_mbox_status_available(void __iomem *base)
{
	unsigned char odb = readb(base + DAC960_LA_ODB_OFFSET);

	return odb & DAC960_LA_ODB_HWMBOX_STS_AVAIL;
}

static inline void DAC960_LA_enable_intr(void __iomem *base)
{
	unsigned char odb = 0xFF;

	odb &= ~DAC960_LA_IRQMASK_DISABLE_IRQ;
	writeb(odb, base + DAC960_LA_IRQMASK_OFFSET);
}

static inline void DAC960_LA_disable_intr(void __iomem *base)
{
	unsigned char odb = 0xFF;

	odb |= DAC960_LA_IRQMASK_DISABLE_IRQ;
	writeb(odb, base + DAC960_LA_IRQMASK_OFFSET);
}

static inline void DAC960_LA_write_cmd_mbox(union myrb_cmd_mbox *mem_mbox,
		union myrb_cmd_mbox *mbox)
{
	mem_mbox->words[1] = mbox->words[1];
	mem_mbox->words[2] = mbox->words[2];
	mem_mbox->words[3] = mbox->words[3];
	/* Memory barrier to prevent reordering */
	wmb();
	mem_mbox->words[0] = mbox->words[0];
	/* Memory barrier to force PCI access */
	mb();
}

static inline void DAC960_LA_write_hw_mbox(void __iomem *base,
		union myrb_cmd_mbox *mbox)
{
	writel(mbox->words[0], base + DAC960_LA_CMDOP_OFFSET);
	writel(mbox->words[1], base + DAC960_LA_MBOX4_OFFSET);
	writel(mbox->words[2], base + DAC960_LA_MBOX8_OFFSET);
	writeb(mbox->bytes[12], base + DAC960_LA_MBOX12_OFFSET);
}

static inline unsigned short DAC960_LA_read_status(void __iomem *base)
{
	return readw(base + DAC960_LA_STS_OFFSET);
}

static inline bool
DAC960_LA_read_error_status(void __iomem *base, unsigned char *error,
		unsigned char *param0, unsigned char *param1)
{
	unsigned char errsts = readb(base + DAC960_LA_ERRSTS_OFFSET);

	if (!(errsts & DAC960_LA_ERRSTS_PENDING))
		return false;
	errsts &= ~DAC960_LA_ERRSTS_PENDING;

	*error = errsts;
	*param0 = readb(base + DAC960_LA_CMDOP_OFFSET);
	*param1 = readb(base + DAC960_LA_CMDID_OFFSET);
	writeb(0xFF, base + DAC960_LA_ERRSTS_OFFSET);
	return true;
}

static inline unsigned short
DAC960_LA_mbox_init(struct pci_dev *pdev, void __iomem *base,
		union myrb_cmd_mbox *mbox)
{
	unsigned short status;
	int timeout = 0;

	while (timeout < MYRB_MAILBOX_TIMEOUT) {
		if (!DAC960_LA_hw_mbox_is_full(base))
			break;
		udelay(10);
		timeout++;
	}
	if (DAC960_LA_hw_mbox_is_full(base)) {
		dev_err(&pdev->dev,
			"Timeout waiting for empty mailbox\n");
		return MYRB_STATUS_SUBSYS_TIMEOUT;
	}
	DAC960_LA_write_hw_mbox(base, mbox);
	DAC960_LA_hw_mbox_new_cmd(base);
	timeout = 0;
	while (timeout < MYRB_MAILBOX_TIMEOUT) {
		if (DAC960_LA_hw_mbox_status_available(base))
			break;
		udelay(10);
		timeout++;
	}
	if (!DAC960_LA_hw_mbox_status_available(base)) {
		dev_err(&pdev->dev, "Timeout waiting for mailbox status\n");
		return MYRB_STATUS_SUBSYS_TIMEOUT;
	}
	status = DAC960_LA_read_status(base);
	DAC960_LA_ack_hw_mbox_intr(base);
	DAC960_LA_ack_hw_mbox_status(base);

	return status;
}

static int DAC960_LA_hw_init(struct pci_dev *pdev,
		struct myrb_hba *cb, void __iomem *base)
{
	int timeout = 0;
	unsigned char error, parm0, parm1;

	DAC960_LA_disable_intr(base);
	DAC960_LA_ack_hw_mbox_status(base);
	udelay(1000);
	while (DAC960_LA_init_in_progress(base) &&
	       timeout < MYRB_MAILBOX_TIMEOUT) {
		if (DAC960_LA_read_error_status(base, &error,
					      &parm0, &parm1) &&
		    myrb_err_status(cb, error, parm0, parm1))
			return -ENODEV;
		udelay(10);
		timeout++;
	}
	if (timeout == MYRB_MAILBOX_TIMEOUT) {
		dev_err(&pdev->dev,
			"Timeout waiting for Controller Initialisation\n");
		return -ETIMEDOUT;
	}
	if (!myrb_enable_mmio(cb, DAC960_LA_mbox_init)) {
		dev_err(&pdev->dev,
			"Unable to Enable Memory Mailbox Interface\n");
		DAC960_LA_reset_ctrl(base);
		return -ENODEV;
	}
	DAC960_LA_enable_intr(base);
	cb->qcmd = myrb_qcmd;
	cb->write_cmd_mbox = DAC960_LA_write_cmd_mbox;
	if (cb->dual_mode_interface)
		cb->get_cmd_mbox = DAC960_LA_mem_mbox_new_cmd;
	else
		cb->get_cmd_mbox = DAC960_LA_hw_mbox_new_cmd;
	cb->disable_intr = DAC960_LA_disable_intr;
	cb->reset = DAC960_LA_reset_ctrl;

	return 0;
}

static irqreturn_t DAC960_LA_intr_handler(int irq, void *arg)
{
	struct myrb_hba *cb = arg;
	void __iomem *base = cb->io_base;
	struct myrb_stat_mbox *next_stat_mbox;
	unsigned long flags;

	spin_lock_irqsave(&cb->queue_lock, flags);
	DAC960_LA_ack_intr(base);
	next_stat_mbox = cb->next_stat_mbox;
	while (next_stat_mbox->valid) {
		unsigned char id = next_stat_mbox->id;
		struct scsi_cmnd *scmd = NULL;
		struct myrb_cmdblk *cmd_blk = NULL;

		if (id == MYRB_DCMD_TAG)
			cmd_blk = &cb->dcmd_blk;
		else if (id == MYRB_MCMD_TAG)
			cmd_blk = &cb->mcmd_blk;
		else {
			scmd = scsi_host_find_tag(cb->host, id - 3);
			if (scmd)
				cmd_blk = scsi_cmd_priv(scmd);
		}
		if (cmd_blk)
			cmd_blk->status = next_stat_mbox->status;
		else
			dev_err(&cb->pdev->dev,
				"Unhandled command completion %d\n", id);

		memset(next_stat_mbox, 0, sizeof(struct myrb_stat_mbox));
		if (++next_stat_mbox > cb->last_stat_mbox)
			next_stat_mbox = cb->first_stat_mbox;

		if (cmd_blk) {
			if (id < 3)
				myrb_handle_cmdblk(cb, cmd_blk);
			else
				myrb_handle_scsi(cb, cmd_blk, scmd);
		}
	}
	cb->next_stat_mbox = next_stat_mbox;
	spin_unlock_irqrestore(&cb->queue_lock, flags);
	return IRQ_HANDLED;
}

static struct myrb_privdata DAC960_LA_privdata = {
	.hw_init =	DAC960_LA_hw_init,
	.irq_handler =	DAC960_LA_intr_handler,
	.mmio_size =	DAC960_LA_mmio_size,
};

/*
 * DAC960 PG Series Controllers
 */
static inline void DAC960_PG_hw_mbox_new_cmd(void __iomem *base)
{
	writel(DAC960_PG_IDB_HWMBOX_NEW_CMD, base + DAC960_PG_IDB_OFFSET);
}

static inline void DAC960_PG_ack_hw_mbox_status(void __iomem *base)
{
	writel(DAC960_PG_IDB_HWMBOX_ACK_STS, base + DAC960_PG_IDB_OFFSET);
}

static inline void DAC960_PG_reset_ctrl(void __iomem *base)
{
	writel(DAC960_PG_IDB_CTRL_RESET, base + DAC960_PG_IDB_OFFSET);
}

static inline void DAC960_PG_mem_mbox_new_cmd(void __iomem *base)
{
	writel(DAC960_PG_IDB_MMBOX_NEW_CMD, base + DAC960_PG_IDB_OFFSET);
}

static inline bool DAC960_PG_hw_mbox_is_full(void __iomem *base)
{
	unsigned char idb = readl(base + DAC960_PG_IDB_OFFSET);

	return idb & DAC960_PG_IDB_HWMBOX_FULL;
}

static inline bool DAC960_PG_init_in_progress(void __iomem *base)
{
	unsigned char idb = readl(base + DAC960_PG_IDB_OFFSET);

	return idb & DAC960_PG_IDB_INIT_IN_PROGRESS;
}

static inline void DAC960_PG_ack_hw_mbox_intr(void __iomem *base)
{
	writel(DAC960_PG_ODB_HWMBOX_ACK_IRQ, base + DAC960_PG_ODB_OFFSET);
}

static inline void DAC960_PG_ack_intr(void __iomem *base)
{
	writel(DAC960_PG_ODB_HWMBOX_ACK_IRQ | DAC960_PG_ODB_MMBOX_ACK_IRQ,
	       base + DAC960_PG_ODB_OFFSET);
}

static inline bool DAC960_PG_hw_mbox_status_available(void __iomem *base)
{
	unsigned char odb = readl(base + DAC960_PG_ODB_OFFSET);

	return odb & DAC960_PG_ODB_HWMBOX_STS_AVAIL;
}

static inline void DAC960_PG_enable_intr(void __iomem *base)
{
	unsigned int imask = (unsigned int)-1;

	imask &= ~DAC960_PG_IRQMASK_DISABLE_IRQ;
	writel(imask, base + DAC960_PG_IRQMASK_OFFSET);
}

static inline void DAC960_PG_disable_intr(void __iomem *base)
{
	unsigned int imask = (unsigned int)-1;

	writel(imask, base + DAC960_PG_IRQMASK_OFFSET);
}

static inline void DAC960_PG_write_cmd_mbox(union myrb_cmd_mbox *mem_mbox,
		union myrb_cmd_mbox *mbox)
{
	mem_mbox->words[1] = mbox->words[1];
	mem_mbox->words[2] = mbox->words[2];
	mem_mbox->words[3] = mbox->words[3];
	/* Memory barrier to prevent reordering */
	wmb();
	mem_mbox->words[0] = mbox->words[0];
	/* Memory barrier to force PCI access */
	mb();
}

static inline void DAC960_PG_write_hw_mbox(void __iomem *base,
		union myrb_cmd_mbox *mbox)
{
	writel(mbox->words[0], base + DAC960_PG_CMDOP_OFFSET);
	writel(mbox->words[1], base + DAC960_PG_MBOX4_OFFSET);
	writel(mbox->words[2], base + DAC960_PG_MBOX8_OFFSET);
	writeb(mbox->bytes[12], base + DAC960_PG_MBOX12_OFFSET);
}

static inline unsigned short
DAC960_PG_read_status(void __iomem *base)
{
	return readw(base + DAC960_PG_STS_OFFSET);
}

static inline bool
DAC960_PG_read_error_status(void __iomem *base, unsigned char *error,
		unsigned char *param0, unsigned char *param1)
{
	unsigned char errsts = readb(base + DAC960_PG_ERRSTS_OFFSET);

	if (!(errsts & DAC960_PG_ERRSTS_PENDING))
		return false;
	errsts &= ~DAC960_PG_ERRSTS_PENDING;
	*error = errsts;
	*param0 = readb(base + DAC960_PG_CMDOP_OFFSET);
	*param1 = readb(base + DAC960_PG_CMDID_OFFSET);
	writeb(0, base + DAC960_PG_ERRSTS_OFFSET);
	return true;
}

static inline unsigned short
DAC960_PG_mbox_init(struct pci_dev *pdev, void __iomem *base,
		union myrb_cmd_mbox *mbox)
{
	unsigned short status;
	int timeout = 0;

	while (timeout < MYRB_MAILBOX_TIMEOUT) {
		if (!DAC960_PG_hw_mbox_is_full(base))
			break;
		udelay(10);
		timeout++;
	}
	if (DAC960_PG_hw_mbox_is_full(base)) {
		dev_err(&pdev->dev,
			"Timeout waiting for empty mailbox\n");
		return MYRB_STATUS_SUBSYS_TIMEOUT;
	}
	DAC960_PG_write_hw_mbox(base, mbox);
	DAC960_PG_hw_mbox_new_cmd(base);

	timeout = 0;
	while (timeout < MYRB_MAILBOX_TIMEOUT) {
		if (DAC960_PG_hw_mbox_status_available(base))
			break;
		udelay(10);
		timeout++;
	}
	if (!DAC960_PG_hw_mbox_status_available(base)) {
		dev_err(&pdev->dev,
			"Timeout waiting for mailbox status\n");
		return MYRB_STATUS_SUBSYS_TIMEOUT;
	}
	status = DAC960_PG_read_status(base);
	DAC960_PG_ack_hw_mbox_intr(base);
	DAC960_PG_ack_hw_mbox_status(base);

	return status;
}

static int DAC960_PG_hw_init(struct pci_dev *pdev,
		struct myrb_hba *cb, void __iomem *base)
{
	int timeout = 0;
	unsigned char error, parm0, parm1;

	DAC960_PG_disable_intr(base);
	DAC960_PG_ack_hw_mbox_status(base);
	udelay(1000);
	while (DAC960_PG_init_in_progress(base) &&
	       timeout < MYRB_MAILBOX_TIMEOUT) {
		if (DAC960_PG_read_error_status(base, &error,
						&parm0, &parm1) &&
		    myrb_err_status(cb, error, parm0, parm1))
			return -EIO;
		udelay(10);
		timeout++;
	}
	if (timeout == MYRB_MAILBOX_TIMEOUT) {
		dev_err(&pdev->dev,
			"Timeout waiting for Controller Initialisation\n");
		return -ETIMEDOUT;
	}
	if (!myrb_enable_mmio(cb, DAC960_PG_mbox_init)) {
		dev_err(&pdev->dev,
			"Unable to Enable Memory Mailbox Interface\n");
		DAC960_PG_reset_ctrl(base);
		return -ENODEV;
	}
	DAC960_PG_enable_intr(base);
	cb->qcmd = myrb_qcmd;
	cb->write_cmd_mbox = DAC960_PG_write_cmd_mbox;
	if (cb->dual_mode_interface)
		cb->get_cmd_mbox = DAC960_PG_mem_mbox_new_cmd;
	else
		cb->get_cmd_mbox = DAC960_PG_hw_mbox_new_cmd;
	cb->disable_intr = DAC960_PG_disable_intr;
	cb->reset = DAC960_PG_reset_ctrl;

	return 0;
}

static irqreturn_t DAC960_PG_intr_handler(int irq, void *arg)
{
	struct myrb_hba *cb = arg;
	void __iomem *base = cb->io_base;
	struct myrb_stat_mbox *next_stat_mbox;
	unsigned long flags;

	spin_lock_irqsave(&cb->queue_lock, flags);
	DAC960_PG_ack_intr(base);
	next_stat_mbox = cb->next_stat_mbox;
	while (next_stat_mbox->valid) {
		unsigned char id = next_stat_mbox->id;
		struct scsi_cmnd *scmd = NULL;
		struct myrb_cmdblk *cmd_blk = NULL;

		if (id == MYRB_DCMD_TAG)
			cmd_blk = &cb->dcmd_blk;
		else if (id == MYRB_MCMD_TAG)
			cmd_blk = &cb->mcmd_blk;
		else {
			scmd = scsi_host_find_tag(cb->host, id - 3);
			if (scmd)
				cmd_blk = scsi_cmd_priv(scmd);
		}
		if (cmd_blk)
			cmd_blk->status = next_stat_mbox->status;
		else
			dev_err(&cb->pdev->dev,
				"Unhandled command completion %d\n", id);

		memset(next_stat_mbox, 0, sizeof(struct myrb_stat_mbox));
		if (++next_stat_mbox > cb->last_stat_mbox)
			next_stat_mbox = cb->first_stat_mbox;

		if (id < 3)
			myrb_handle_cmdblk(cb, cmd_blk);
		else
			myrb_handle_scsi(cb, cmd_blk, scmd);
	}
	cb->next_stat_mbox = next_stat_mbox;
	spin_unlock_irqrestore(&cb->queue_lock, flags);
	return IRQ_HANDLED;
}

static struct myrb_privdata DAC960_PG_privdata = {
	.hw_init =	DAC960_PG_hw_init,
	.irq_handler =	DAC960_PG_intr_handler,
	.mmio_size =	DAC960_PG_mmio_size,
};


/*
 * DAC960 PD Series Controllers
 */

static inline void DAC960_PD_hw_mbox_new_cmd(void __iomem *base)
{
	writeb(DAC960_PD_IDB_HWMBOX_NEW_CMD, base + DAC960_PD_IDB_OFFSET);
}

static inline void DAC960_PD_ack_hw_mbox_status(void __iomem *base)
{
	writeb(DAC960_PD_IDB_HWMBOX_ACK_STS, base + DAC960_PD_IDB_OFFSET);
}

static inline void DAC960_PD_reset_ctrl(void __iomem *base)
{
	writeb(DAC960_PD_IDB_CTRL_RESET, base + DAC960_PD_IDB_OFFSET);
}

static inline bool DAC960_PD_hw_mbox_is_full(void __iomem *base)
{
	unsigned char idb = readb(base + DAC960_PD_IDB_OFFSET);

	return idb & DAC960_PD_IDB_HWMBOX_FULL;
}

static inline bool DAC960_PD_init_in_progress(void __iomem *base)
{
	unsigned char idb = readb(base + DAC960_PD_IDB_OFFSET);

	return idb & DAC960_PD_IDB_INIT_IN_PROGRESS;
}

static inline void DAC960_PD_ack_intr(void __iomem *base)
{
	writeb(DAC960_PD_ODB_HWMBOX_ACK_IRQ, base + DAC960_PD_ODB_OFFSET);
}

static inline bool DAC960_PD_hw_mbox_status_available(void __iomem *base)
{
	unsigned char odb = readb(base + DAC960_PD_ODB_OFFSET);

	return odb & DAC960_PD_ODB_HWMBOX_STS_AVAIL;
}

static inline void DAC960_PD_enable_intr(void __iomem *base)
{
	writeb(DAC960_PD_IRQMASK_ENABLE_IRQ, base + DAC960_PD_IRQEN_OFFSET);
}

static inline void DAC960_PD_disable_intr(void __iomem *base)
{
	writeb(0, base + DAC960_PD_IRQEN_OFFSET);
}

static inline void DAC960_PD_write_cmd_mbox(void __iomem *base,
		union myrb_cmd_mbox *mbox)
{
	writel(mbox->words[0], base + DAC960_PD_CMDOP_OFFSET);
	writel(mbox->words[1], base + DAC960_PD_MBOX4_OFFSET);
	writel(mbox->words[2], base + DAC960_PD_MBOX8_OFFSET);
	writeb(mbox->bytes[12], base + DAC960_PD_MBOX12_OFFSET);
}

static inline unsigned char
DAC960_PD_read_status_cmd_ident(void __iomem *base)
{
	return readb(base + DAC960_PD_STSID_OFFSET);
}

static inline unsigned short
DAC960_PD_read_status(void __iomem *base)
{
	return readw(base + DAC960_PD_STS_OFFSET);
}

static inline bool
DAC960_PD_read_error_status(void __iomem *base, unsigned char *error,
		unsigned char *param0, unsigned char *param1)
{
	unsigned char errsts = readb(base + DAC960_PD_ERRSTS_OFFSET);

	if (!(errsts & DAC960_PD_ERRSTS_PENDING))
		return false;
	errsts &= ~DAC960_PD_ERRSTS_PENDING;
	*error = errsts;
	*param0 = readb(base + DAC960_PD_CMDOP_OFFSET);
	*param1 = readb(base + DAC960_PD_CMDID_OFFSET);
	writeb(0, base + DAC960_PD_ERRSTS_OFFSET);
	return true;
}

static void DAC960_PD_qcmd(struct myrb_hba *cb, struct myrb_cmdblk *cmd_blk)
{
	void __iomem *base = cb->io_base;
	union myrb_cmd_mbox *mbox = &cmd_blk->mbox;

	while (DAC960_PD_hw_mbox_is_full(base))
		udelay(1);
	DAC960_PD_write_cmd_mbox(base, mbox);
	DAC960_PD_hw_mbox_new_cmd(base);
}

static int DAC960_PD_hw_init(struct pci_dev *pdev,
		struct myrb_hba *cb, void __iomem *base)
{
	int timeout = 0;
	unsigned char error, parm0, parm1;

	if (!request_region(cb->io_addr, 0x80, "myrb")) {
		dev_err(&pdev->dev, "IO port 0x%lx busy\n",
			(unsigned long)cb->io_addr);
		return -EBUSY;
	}
	DAC960_PD_disable_intr(base);
	DAC960_PD_ack_hw_mbox_status(base);
	udelay(1000);
	while (DAC960_PD_init_in_progress(base) &&
	       timeout < MYRB_MAILBOX_TIMEOUT) {
		if (DAC960_PD_read_error_status(base, &error,
					      &parm0, &parm1) &&
		    myrb_err_status(cb, error, parm0, parm1))
			return -EIO;
		udelay(10);
		timeout++;
	}
	if (timeout == MYRB_MAILBOX_TIMEOUT) {
		dev_err(&pdev->dev,
			"Timeout waiting for Controller Initialisation\n");
		return -ETIMEDOUT;
	}
	if (!myrb_enable_mmio(cb, NULL)) {
		dev_err(&pdev->dev,
			"Unable to Enable Memory Mailbox Interface\n");
		DAC960_PD_reset_ctrl(base);
		return -ENODEV;
	}
	DAC960_PD_enable_intr(base);
	cb->qcmd = DAC960_PD_qcmd;
	cb->disable_intr = DAC960_PD_disable_intr;
	cb->reset = DAC960_PD_reset_ctrl;

	return 0;
}

static irqreturn_t DAC960_PD_intr_handler(int irq, void *arg)
{
	struct myrb_hba *cb = arg;
	void __iomem *base = cb->io_base;
	unsigned long flags;

	spin_lock_irqsave(&cb->queue_lock, flags);
	while (DAC960_PD_hw_mbox_status_available(base)) {
		unsigned char id = DAC960_PD_read_status_cmd_ident(base);
		struct scsi_cmnd *scmd = NULL;
		struct myrb_cmdblk *cmd_blk = NULL;

		if (id == MYRB_DCMD_TAG)
			cmd_blk = &cb->dcmd_blk;
		else if (id == MYRB_MCMD_TAG)
			cmd_blk = &cb->mcmd_blk;
		else {
			scmd = scsi_host_find_tag(cb->host, id - 3);
			if (scmd)
				cmd_blk = scsi_cmd_priv(scmd);
		}
		if (cmd_blk)
			cmd_blk->status = DAC960_PD_read_status(base);
		else
			dev_err(&cb->pdev->dev,
				"Unhandled command completion %d\n", id);

		DAC960_PD_ack_intr(base);
		DAC960_PD_ack_hw_mbox_status(base);

		if (id < 3)
			myrb_handle_cmdblk(cb, cmd_blk);
		else
			myrb_handle_scsi(cb, cmd_blk, scmd);
	}
	spin_unlock_irqrestore(&cb->queue_lock, flags);
	return IRQ_HANDLED;
}

static struct myrb_privdata DAC960_PD_privdata = {
	.hw_init =	DAC960_PD_hw_init,
	.irq_handler =	DAC960_PD_intr_handler,
	.mmio_size =	DAC960_PD_mmio_size,
};


/*
 * DAC960 P Series Controllers
 *
 * Similar to the DAC960 PD Series Controllers, but some commands have
 * to be translated.
 */

static inline void myrb_translate_enquiry(void *enq)
{
	memcpy(enq + 132, enq + 36, 64);
	memset(enq + 36, 0, 96);
}

static inline void myrb_translate_devstate(void *state)
{
	memcpy(state + 2, state + 3, 1);
	memmove(state + 4, state + 5, 2);
	memmove(state + 6, state + 8, 4);
}

static inline void myrb_translate_to_rw_command(struct myrb_cmdblk *cmd_blk)
{
	union myrb_cmd_mbox *mbox = &cmd_blk->mbox;
	int ldev_num = mbox->type5.ld.ldev_num;

	mbox->bytes[3] &= 0x7;
	mbox->bytes[3] |= mbox->bytes[7] << 6;
	mbox->bytes[7] = ldev_num;
}

static inline void myrb_translate_from_rw_command(struct myrb_cmdblk *cmd_blk)
{
	union myrb_cmd_mbox *mbox = &cmd_blk->mbox;
	int ldev_num = mbox->bytes[7];

	mbox->bytes[7] = mbox->bytes[3] >> 6;
	mbox->bytes[3] &= 0x7;
	mbox->bytes[3] |= ldev_num << 3;
}

static void DAC960_P_qcmd(struct myrb_hba *cb, struct myrb_cmdblk *cmd_blk)
{
	void __iomem *base = cb->io_base;
	union myrb_cmd_mbox *mbox = &cmd_blk->mbox;

	switch (mbox->common.opcode) {
	case MYRB_CMD_ENQUIRY:
		mbox->common.opcode = MYRB_CMD_ENQUIRY_OLD;
		break;
	case MYRB_CMD_GET_DEVICE_STATE:
		mbox->common.opcode = MYRB_CMD_GET_DEVICE_STATE_OLD;
		break;
	case MYRB_CMD_READ:
		mbox->common.opcode = MYRB_CMD_READ_OLD;
		myrb_translate_to_rw_command(cmd_blk);
		break;
	case MYRB_CMD_WRITE:
		mbox->common.opcode = MYRB_CMD_WRITE_OLD;
		myrb_translate_to_rw_command(cmd_blk);
		break;
	case MYRB_CMD_READ_SG:
		mbox->common.opcode = MYRB_CMD_READ_SG_OLD;
		myrb_translate_to_rw_command(cmd_blk);
		break;
	case MYRB_CMD_WRITE_SG:
		mbox->common.opcode = MYRB_CMD_WRITE_SG_OLD;
		myrb_translate_to_rw_command(cmd_blk);
		break;
	default:
		break;
	}
	while (DAC960_PD_hw_mbox_is_full(base))
		udelay(1);
	DAC960_PD_write_cmd_mbox(base, mbox);
	DAC960_PD_hw_mbox_new_cmd(base);
}


static int DAC960_P_hw_init(struct pci_dev *pdev,
		struct myrb_hba *cb, void __iomem *base)
{
	int timeout = 0;
	unsigned char error, parm0, parm1;

	if (!request_region(cb->io_addr, 0x80, "myrb")) {
		dev_err(&pdev->dev, "IO port 0x%lx busy\n",
			(unsigned long)cb->io_addr);
		return -EBUSY;
	}
	DAC960_PD_disable_intr(base);
	DAC960_PD_ack_hw_mbox_status(base);
	udelay(1000);
	while (DAC960_PD_init_in_progress(base) &&
	       timeout < MYRB_MAILBOX_TIMEOUT) {
		if (DAC960_PD_read_error_status(base, &error,
						&parm0, &parm1) &&
		    myrb_err_status(cb, error, parm0, parm1))
			return -EAGAIN;
		udelay(10);
		timeout++;
	}
	if (timeout == MYRB_MAILBOX_TIMEOUT) {
		dev_err(&pdev->dev,
			"Timeout waiting for Controller Initialisation\n");
		return -ETIMEDOUT;
	}
	if (!myrb_enable_mmio(cb, NULL)) {
		dev_err(&pdev->dev,
			"Unable to allocate DMA mapped memory\n");
		DAC960_PD_reset_ctrl(base);
		return -ETIMEDOUT;
	}
	DAC960_PD_enable_intr(base);
	cb->qcmd = DAC960_P_qcmd;
	cb->disable_intr = DAC960_PD_disable_intr;
	cb->reset = DAC960_PD_reset_ctrl;

	return 0;
}

static irqreturn_t DAC960_P_intr_handler(int irq, void *arg)
{
	struct myrb_hba *cb = arg;
	void __iomem *base = cb->io_base;
	unsigned long flags;

	spin_lock_irqsave(&cb->queue_lock, flags);
	while (DAC960_PD_hw_mbox_status_available(base)) {
		unsigned char id = DAC960_PD_read_status_cmd_ident(base);
		struct scsi_cmnd *scmd = NULL;
		struct myrb_cmdblk *cmd_blk = NULL;
		union myrb_cmd_mbox *mbox;
		enum myrb_cmd_opcode op;


		if (id == MYRB_DCMD_TAG)
			cmd_blk = &cb->dcmd_blk;
		else if (id == MYRB_MCMD_TAG)
			cmd_blk = &cb->mcmd_blk;
		else {
			scmd = scsi_host_find_tag(cb->host, id - 3);
			if (scmd)
				cmd_blk = scsi_cmd_priv(scmd);
		}
		if (cmd_blk)
			cmd_blk->status = DAC960_PD_read_status(base);
		else
			dev_err(&cb->pdev->dev,
				"Unhandled command completion %d\n", id);

		DAC960_PD_ack_intr(base);
		DAC960_PD_ack_hw_mbox_status(base);

		if (!cmd_blk)
			continue;

		mbox = &cmd_blk->mbox;
		op = mbox->common.opcode;
		switch (op) {
		case MYRB_CMD_ENQUIRY_OLD:
			mbox->common.opcode = MYRB_CMD_ENQUIRY;
			myrb_translate_enquiry(cb->enquiry);
			break;
		case MYRB_CMD_READ_OLD:
			mbox->common.opcode = MYRB_CMD_READ;
			myrb_translate_from_rw_command(cmd_blk);
			break;
		case MYRB_CMD_WRITE_OLD:
			mbox->common.opcode = MYRB_CMD_WRITE;
			myrb_translate_from_rw_command(cmd_blk);
			break;
		case MYRB_CMD_READ_SG_OLD:
			mbox->common.opcode = MYRB_CMD_READ_SG;
			myrb_translate_from_rw_command(cmd_blk);
			break;
		case MYRB_CMD_WRITE_SG_OLD:
			mbox->common.opcode = MYRB_CMD_WRITE_SG;
			myrb_translate_from_rw_command(cmd_blk);
			break;
		default:
			break;
		}
		if (id < 3)
			myrb_handle_cmdblk(cb, cmd_blk);
		else
			myrb_handle_scsi(cb, cmd_blk, scmd);
	}
	spin_unlock_irqrestore(&cb->queue_lock, flags);
	return IRQ_HANDLED;
}

static struct myrb_privdata DAC960_P_privdata = {
	.hw_init =	DAC960_P_hw_init,
	.irq_handler =	DAC960_P_intr_handler,
	.mmio_size =	DAC960_PD_mmio_size,
};

static struct myrb_hba *myrb_detect(struct pci_dev *pdev,
		const struct pci_device_id *entry)
{
	struct myrb_privdata *privdata =
		(struct myrb_privdata *)entry->driver_data;
	irq_handler_t irq_handler = privdata->irq_handler;
	unsigned int mmio_size = privdata->mmio_size;
	struct Scsi_Host *shost;
	struct myrb_hba *cb = NULL;

	shost = scsi_host_alloc(&myrb_template, sizeof(struct myrb_hba));
	if (!shost) {
		dev_err(&pdev->dev, "Unable to allocate Controller\n");
		return NULL;
	}
	shost->max_cmd_len = 12;
	shost->max_lun = 256;
	cb = shost_priv(shost);
	mutex_init(&cb->dcmd_mutex);
	mutex_init(&cb->dma_mutex);
	cb->pdev = pdev;
	cb->host = shost;

	if (pci_enable_device(pdev)) {
		dev_err(&pdev->dev, "Failed to enable PCI device\n");
		scsi_host_put(shost);
		return NULL;
	}

	if (privdata->hw_init == DAC960_PD_hw_init ||
	    privdata->hw_init == DAC960_P_hw_init) {
		cb->io_addr = pci_resource_start(pdev, 0);
		cb->pci_addr = pci_resource_start(pdev, 1);
	} else
		cb->pci_addr = pci_resource_start(pdev, 0);

	pci_set_drvdata(pdev, cb);
	spin_lock_init(&cb->queue_lock);
	if (mmio_size < PAGE_SIZE)
		mmio_size = PAGE_SIZE;
	cb->mmio_base = ioremap(cb->pci_addr & PAGE_MASK, mmio_size);
	if (cb->mmio_base == NULL) {
		dev_err(&pdev->dev,
			"Unable to map Controller Register Window\n");
		goto failure;
	}

	cb->io_base = cb->mmio_base + (cb->pci_addr & ~PAGE_MASK);
	if (privdata->hw_init(pdev, cb, cb->io_base))
		goto failure;

	if (request_irq(pdev->irq, irq_handler, IRQF_SHARED, "myrb", cb) < 0) {
		dev_err(&pdev->dev,
			"Unable to acquire IRQ Channel %d\n", pdev->irq);
		goto failure;
	}
	cb->irq = pdev->irq;
	return cb;

failure:
	dev_err(&pdev->dev,
		"Failed to initialize Controller\n");
	myrb_cleanup(cb);
	return NULL;
}

static int myrb_probe(struct pci_dev *dev, const struct pci_device_id *entry)
{
	struct myrb_hba *cb;
	int ret;

	cb = myrb_detect(dev, entry);
	if (!cb)
		return -ENODEV;

	ret = myrb_get_hba_config(cb);
	if (ret < 0) {
		myrb_cleanup(cb);
		return ret;
	}

	if (!myrb_create_mempools(dev, cb)) {
		ret = -ENOMEM;
		goto failed;
	}

	ret = scsi_add_host(cb->host, &dev->dev);
	if (ret) {
		dev_err(&dev->dev, "scsi_add_host failed with %d\n", ret);
		myrb_destroy_mempools(cb);
		goto failed;
	}
	scsi_scan_host(cb->host);
	return 0;
failed:
	myrb_cleanup(cb);
	return ret;
}


static void myrb_remove(struct pci_dev *pdev)
{
	struct myrb_hba *cb = pci_get_drvdata(pdev);

	shost_printk(KERN_NOTICE, cb->host, "Flushing Cache...");
	myrb_exec_type3(cb, MYRB_CMD_FLUSH, 0);
	myrb_cleanup(cb);
	myrb_destroy_mempools(cb);
}


static const struct pci_device_id myrb_id_table[] = {
	{
		PCI_DEVICE_SUB(PCI_VENDOR_ID_DEC,
			       PCI_DEVICE_ID_DEC_21285,
			       PCI_VENDOR_ID_MYLEX,
			       PCI_DEVICE_ID_MYLEX_DAC960_LA),
		.driver_data	= (unsigned long) &DAC960_LA_privdata,
	},
	{
		PCI_DEVICE_DATA(MYLEX, DAC960_PG, &DAC960_PG_privdata),
	},
	{
		PCI_DEVICE_DATA(MYLEX, DAC960_PD, &DAC960_PD_privdata),
	},
	{
		PCI_DEVICE_DATA(MYLEX, DAC960_P, &DAC960_P_privdata),
	},
	{0, },
};

MODULE_DEVICE_TABLE(pci, myrb_id_table);

static struct pci_driver myrb_pci_driver = {
	.name		= "myrb",
	.id_table	= myrb_id_table,
	.probe		= myrb_probe,
	.remove		= myrb_remove,
};

static int __init myrb_init_module(void)
{
	int ret;

	myrb_raid_template = raid_class_attach(&myrb_raid_functions);
	if (!myrb_raid_template)
		return -ENODEV;

	ret = pci_register_driver(&myrb_pci_driver);
	if (ret)
		raid_class_release(myrb_raid_template);

	return ret;
}

static void __exit myrb_cleanup_module(void)
{
	pci_unregister_driver(&myrb_pci_driver);
	raid_class_release(myrb_raid_template);
}

module_init(myrb_init_module);
module_exit(myrb_cleanup_module);

MODULE_DESCRIPTION("Mylex DAC960/AcceleRAID/eXtremeRAID driver (Block interface)");
MODULE_AUTHOR("Hannes Reinecke <hare@suse.com>");
MODULE_LICENSE("GPL");<|MERGE_RESOLUTION|>--- conflicted
+++ resolved
@@ -2203,11 +2203,7 @@
 
 ATTRIBUTE_GROUPS(myrb_shost);
 
-<<<<<<< HEAD
-static struct scsi_host_template myrb_template = {
-=======
 static const struct scsi_host_template myrb_template = {
->>>>>>> eb3cdb58
 	.module			= THIS_MODULE,
 	.name			= "DAC960",
 	.proc_name		= "myrb",
