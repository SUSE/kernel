// SPDX-License-Identifier: GPL-2.0-only
/*
 * sd_dif.c - SCSI Data Integrity Field
 *
 * Copyright (C) 2007, 2008 Oracle Corporation
 * Written by: Martin K. Petersen <martin.petersen@oracle.com>
 */

#include <linux/blk-integrity.h>
#include <linux/t10-pi.h>

#include <scsi/scsi.h>
#include <scsi/scsi_cmnd.h>
#include <scsi/scsi_dbg.h>
#include <scsi/scsi_device.h>
#include <scsi/scsi_driver.h>
#include <scsi/scsi_eh.h>
#include <scsi/scsi_host.h>
#include <scsi/scsi_ioctl.h>
#include <scsi/scsicam.h>

#include "sd.h"

/*
 * Configure exchange of protection information between OS and HBA.
 */
void sd_dif_config_host(struct scsi_disk *sdkp)
{
	struct scsi_device *sdp = sdkp->device;
	struct gendisk *disk = sdkp->disk;
	u8 type = sdkp->protection_type;
	struct blk_integrity bi;
	int dif, dix;

	dif = scsi_host_dif_capable(sdp->host, type);
	dix = scsi_host_dix_capable(sdp->host, type);

	if (!dix && scsi_host_dix_capable(sdp->host, 0)) {
		dif = 0; dix = 1;
	}

	if (!dix) {
		blk_integrity_unregister(disk);
		return;
	}

	memset(&bi, 0, sizeof(bi));

	/* Enable DMA of protection information */
	if (scsi_host_get_guard(sdkp->device->host) & SHOST_DIX_GUARD_IP) {
		if (type == T10_PI_TYPE3_PROTECTION)
			bi.profile = &t10_pi_type3_ip;
		else
			bi.profile = &t10_pi_type1_ip;

		bi.flags |= BLK_INTEGRITY_IP_CHECKSUM;
	} else
		if (type == T10_PI_TYPE3_PROTECTION)
			bi.profile = &t10_pi_type3_crc;
		else
			bi.profile = &t10_pi_type1_crc;

	bi.tuple_size = sizeof(struct t10_pi_tuple);

	if (dif && type) {
		bi.flags |= BLK_INTEGRITY_DEVICE_CAPABLE;

		if (!sdkp->ATO)
			goto out;

		if (type == T10_PI_TYPE3_PROTECTION)
			bi.tag_size = sizeof(u16) + sizeof(u32);
		else
			bi.tag_size = sizeof(u16);
	}

<<<<<<< HEAD
	sd_printk(KERN_NOTICE, sdkp,
		  "Enabling DIX %s, application tag size %u bytes\n",
		  bi.profile->name, bi.tag_size);
=======
	sd_first_printk(KERN_NOTICE, sdkp,
			"Enabling DIX %s, application tag size %u bytes\n",
			bi.profile->name, bi.tag_size);
>>>>>>> eb3cdb58
out:
	blk_integrity_register(disk, &bi);
}
<|MERGE_RESOLUTION|>--- conflicted
+++ resolved
@@ -74,15 +74,9 @@
 			bi.tag_size = sizeof(u16);
 	}
 
-<<<<<<< HEAD
-	sd_printk(KERN_NOTICE, sdkp,
-		  "Enabling DIX %s, application tag size %u bytes\n",
-		  bi.profile->name, bi.tag_size);
-=======
 	sd_first_printk(KERN_NOTICE, sdkp,
 			"Enabling DIX %s, application tag size %u bytes\n",
 			bi.profile->name, bi.tag_size);
->>>>>>> eb3cdb58
 out:
 	blk_integrity_register(disk, &bi);
 }
