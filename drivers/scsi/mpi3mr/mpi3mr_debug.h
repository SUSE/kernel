/* SPDX-License-Identifier: GPL-2.0-or-later */
/*
 * Driver for Broadcom MPI3 Storage Controllers
 *
<<<<<<< HEAD
 * Copyright (C) 2017-2022 Broadcom Inc.
=======
 * Copyright (C) 2017-2023 Broadcom Inc.
>>>>>>> eb3cdb58
 *  (mailto: mpi3mr-linuxdrv.pdl@broadcom.com)
 *
 */

#ifndef MPI3SAS_DEBUG_H_INCLUDED

#define MPI3SAS_DEBUG_H_INCLUDED

/*
 * debug levels
 */

#define MPI3_DEBUG_EVENT		0x00000001
#define MPI3_DEBUG_EVENT_WORK_TASK	0x00000002
#define MPI3_DEBUG_INIT		0x00000004
#define MPI3_DEBUG_EXIT		0x00000008
#define MPI3_DEBUG_TM			0x00000010
#define MPI3_DEBUG_RESET		0x00000020
#define MPI3_DEBUG_SCSI_ERROR		0x00000040
#define MPI3_DEBUG_REPLY		0x00000080
<<<<<<< HEAD
#define MPI3_DEBUG_BSG_ERROR		0x00008000
#define MPI3_DEBUG_BSG_INFO		0x00010000
#define MPI3_DEBUG_SCSI_INFO		0x00020000
=======
#define MPI3_DEBUG_CFG_ERROR		0x00000100
#define MPI3_DEBUG_TRANSPORT_ERROR	0x00000200
#define MPI3_DEBUG_BSG_ERROR		0x00008000
#define MPI3_DEBUG_BSG_INFO		0x00010000
#define MPI3_DEBUG_SCSI_INFO		0x00020000
#define MPI3_DEBUG_CFG_INFO		0x00040000
#define MPI3_DEBUG_TRANSPORT_INFO	0x00080000
>>>>>>> eb3cdb58
#define MPI3_DEBUG			0x01000000
#define MPI3_DEBUG_SG			0x02000000


/*
 * debug macros
 */

#define ioc_err(ioc, fmt, ...) \
	pr_err("%s: " fmt, (ioc)->name, ##__VA_ARGS__)
#define ioc_notice(ioc, fmt, ...) \
	pr_notice("%s: " fmt, (ioc)->name, ##__VA_ARGS__)
#define ioc_warn(ioc, fmt, ...) \
	pr_warn("%s: " fmt, (ioc)->name, ##__VA_ARGS__)
#define ioc_info(ioc, fmt, ...) \
	pr_info("%s: " fmt, (ioc)->name, ##__VA_ARGS__)

#define dprint(ioc, fmt, ...) \
	do { \
		if (ioc->logging_level & MPI3_DEBUG) \
			pr_info("%s: " fmt, (ioc)->name, ##__VA_ARGS__); \
	} while (0)

#define dprint_event_th(ioc, fmt, ...) \
	do { \
		if (ioc->logging_level & MPI3_DEBUG_EVENT) \
			pr_info("%s: " fmt, (ioc)->name, ##__VA_ARGS__); \
	} while (0)

#define dprint_event_bh(ioc, fmt, ...) \
	do { \
		if (ioc->logging_level & MPI3_DEBUG_EVENT_WORK_TASK) \
			pr_info("%s: " fmt, (ioc)->name, ##__VA_ARGS__); \
	} while (0)

#define dprint_init(ioc, fmt, ...) \
	do { \
		if (ioc->logging_level & MPI3_DEBUG_INIT) \
			pr_info("%s: " fmt, (ioc)->name, ##__VA_ARGS__); \
	} while (0)

#define dprint_exit(ioc, fmt, ...) \
	do { \
		if (ioc->logging_level & MPI3_DEBUG_EXIT) \
			pr_info("%s: " fmt, (ioc)->name, ##__VA_ARGS__); \
	} while (0)
<<<<<<< HEAD

#define dprint_tm(ioc, fmt, ...) \
	do { \
		if (ioc->logging_level & MPI3_DEBUG_TM) \
			pr_info("%s: " fmt, (ioc)->name, ##__VA_ARGS__); \
	} while (0)

#define dprint_reply(ioc, fmt, ...) \
	do { \
		if (ioc->logging_level & MPI3_DEBUG_REPLY) \
			pr_info("%s: " fmt, (ioc)->name, ##__VA_ARGS__); \
	} while (0)

#define dprint_reset(ioc, fmt, ...) \
	do { \
		if (ioc->logging_level & MPI3_DEBUG_RESET) \
			pr_info("%s: " fmt, (ioc)->name, ##__VA_ARGS__); \
	} while (0)

#define dprint_scsi_info(ioc, fmt, ...) \
	do { \
		if (ioc->logging_level & MPI3_DEBUG_SCSI_INFO) \
			pr_info("%s: " fmt, (ioc)->name, ##__VA_ARGS__); \
	} while (0)

#define dprint_scsi_err(ioc, fmt, ...) \
	do { \
		if (ioc->logging_level & MPI3_DEBUG_SCSI_ERROR) \
			pr_info("%s: " fmt, (ioc)->name, ##__VA_ARGS__); \
	} while (0)

#define dprint_scsi_command(ioc, SCMD, LOG_LEVEL) \
	do { \
		if (ioc->logging_level & LOG_LEVEL) \
			scsi_print_command(SCMD); \
	} while (0)


#define dprint_bsg_info(ioc, fmt, ...) \
	do { \
		if (ioc->logging_level & MPI3_DEBUG_BSG_INFO) \
			pr_info("%s: " fmt, (ioc)->name, ##__VA_ARGS__); \
	} while (0)

#define dprint_bsg_err(ioc, fmt, ...) \
	do { \
		if (ioc->logging_level & MPI3_DEBUG_BSG_ERROR) \
=======

#define dprint_tm(ioc, fmt, ...) \
	do { \
		if (ioc->logging_level & MPI3_DEBUG_TM) \
			pr_info("%s: " fmt, (ioc)->name, ##__VA_ARGS__); \
	} while (0)

#define dprint_reply(ioc, fmt, ...) \
	do { \
		if (ioc->logging_level & MPI3_DEBUG_REPLY) \
			pr_info("%s: " fmt, (ioc)->name, ##__VA_ARGS__); \
	} while (0)

#define dprint_reset(ioc, fmt, ...) \
	do { \
		if (ioc->logging_level & MPI3_DEBUG_RESET) \
			pr_info("%s: " fmt, (ioc)->name, ##__VA_ARGS__); \
	} while (0)

#define dprint_scsi_info(ioc, fmt, ...) \
	do { \
		if (ioc->logging_level & MPI3_DEBUG_SCSI_INFO) \
			pr_info("%s: " fmt, (ioc)->name, ##__VA_ARGS__); \
	} while (0)

#define dprint_scsi_err(ioc, fmt, ...) \
	do { \
		if (ioc->logging_level & MPI3_DEBUG_SCSI_ERROR) \
			pr_info("%s: " fmt, (ioc)->name, ##__VA_ARGS__); \
	} while (0)

#define dprint_scsi_command(ioc, SCMD, LOG_LEVEL) \
	do { \
		if (ioc->logging_level & LOG_LEVEL) \
			scsi_print_command(SCMD); \
	} while (0)


#define dprint_bsg_info(ioc, fmt, ...) \
	do { \
		if (ioc->logging_level & MPI3_DEBUG_BSG_INFO) \
			pr_info("%s: " fmt, (ioc)->name, ##__VA_ARGS__); \
	} while (0)

#define dprint_bsg_err(ioc, fmt, ...) \
	do { \
		if (ioc->logging_level & MPI3_DEBUG_BSG_ERROR) \
			pr_info("%s: " fmt, (ioc)->name, ##__VA_ARGS__); \
	} while (0)

#define dprint_cfg_info(ioc, fmt, ...) \
	do { \
		if (ioc->logging_level & MPI3_DEBUG_CFG_INFO) \
			pr_info("%s: " fmt, (ioc)->name, ##__VA_ARGS__); \
	} while (0)

#define dprint_cfg_err(ioc, fmt, ...) \
	do { \
		if (ioc->logging_level & MPI3_DEBUG_CFG_ERROR) \
			pr_info("%s: " fmt, (ioc)->name, ##__VA_ARGS__); \
	} while (0)
#define dprint_transport_info(ioc, fmt, ...) \
	do { \
		if (ioc->logging_level & MPI3_DEBUG_TRANSPORT_INFO) \
			pr_info("%s: " fmt, (ioc)->name, ##__VA_ARGS__); \
	} while (0)

#define dprint_transport_err(ioc, fmt, ...) \
	do { \
		if (ioc->logging_level & MPI3_DEBUG_TRANSPORT_ERROR) \
>>>>>>> eb3cdb58
			pr_info("%s: " fmt, (ioc)->name, ##__VA_ARGS__); \
	} while (0)

#endif /* MPT3SAS_DEBUG_H_INCLUDED */

/**
 * dprint_dump - print contents of a memory buffer
 * @req: Pointer to a memory buffer
 * @sz: Memory buffer size
 * @namestr: Name String to identify the buffer type
 */
static inline void
dprint_dump(void *req, int sz, const char *name_string)
{
	int i;
	__le32 *mfp = (__le32 *)req;

	sz = sz/4;
	if (name_string)
		pr_info("%s:\n\t", name_string);
	else
		pr_info("request:\n\t");
	for (i = 0; i < sz; i++) {
		if (i && ((i % 8) == 0))
			pr_info("\n\t");
		pr_info("%08x ", le32_to_cpu(mfp[i]));
	}
	pr_info("\n");
}

/**
 * dprint_dump_req - print message frame contents
 * @req: pointer to message frame
 * @sz: number of dwords
 */
static inline void
dprint_dump_req(void *req, int sz)
{
	int i;
	__le32 *mfp = (__le32 *)req;

	pr_info("request:\n\t");
	for (i = 0; i < sz; i++) {
		if (i && ((i % 8) == 0))
			pr_info("\n\t");
		pr_info("%08x ", le32_to_cpu(mfp[i]));
	}
	pr_info("\n");
}<|MERGE_RESOLUTION|>--- conflicted
+++ resolved
@@ -2,11 +2,7 @@
 /*
  * Driver for Broadcom MPI3 Storage Controllers
  *
-<<<<<<< HEAD
- * Copyright (C) 2017-2022 Broadcom Inc.
-=======
  * Copyright (C) 2017-2023 Broadcom Inc.
->>>>>>> eb3cdb58
  *  (mailto: mpi3mr-linuxdrv.pdl@broadcom.com)
  *
  */
@@ -27,11 +23,6 @@
 #define MPI3_DEBUG_RESET		0x00000020
 #define MPI3_DEBUG_SCSI_ERROR		0x00000040
 #define MPI3_DEBUG_REPLY		0x00000080
-<<<<<<< HEAD
-#define MPI3_DEBUG_BSG_ERROR		0x00008000
-#define MPI3_DEBUG_BSG_INFO		0x00010000
-#define MPI3_DEBUG_SCSI_INFO		0x00020000
-=======
 #define MPI3_DEBUG_CFG_ERROR		0x00000100
 #define MPI3_DEBUG_TRANSPORT_ERROR	0x00000200
 #define MPI3_DEBUG_BSG_ERROR		0x00008000
@@ -39,7 +30,6 @@
 #define MPI3_DEBUG_SCSI_INFO		0x00020000
 #define MPI3_DEBUG_CFG_INFO		0x00040000
 #define MPI3_DEBUG_TRANSPORT_INFO	0x00080000
->>>>>>> eb3cdb58
 #define MPI3_DEBUG			0x01000000
 #define MPI3_DEBUG_SG			0x02000000
 
@@ -86,55 +76,6 @@
 		if (ioc->logging_level & MPI3_DEBUG_EXIT) \
 			pr_info("%s: " fmt, (ioc)->name, ##__VA_ARGS__); \
 	} while (0)
-<<<<<<< HEAD
-
-#define dprint_tm(ioc, fmt, ...) \
-	do { \
-		if (ioc->logging_level & MPI3_DEBUG_TM) \
-			pr_info("%s: " fmt, (ioc)->name, ##__VA_ARGS__); \
-	} while (0)
-
-#define dprint_reply(ioc, fmt, ...) \
-	do { \
-		if (ioc->logging_level & MPI3_DEBUG_REPLY) \
-			pr_info("%s: " fmt, (ioc)->name, ##__VA_ARGS__); \
-	} while (0)
-
-#define dprint_reset(ioc, fmt, ...) \
-	do { \
-		if (ioc->logging_level & MPI3_DEBUG_RESET) \
-			pr_info("%s: " fmt, (ioc)->name, ##__VA_ARGS__); \
-	} while (0)
-
-#define dprint_scsi_info(ioc, fmt, ...) \
-	do { \
-		if (ioc->logging_level & MPI3_DEBUG_SCSI_INFO) \
-			pr_info("%s: " fmt, (ioc)->name, ##__VA_ARGS__); \
-	} while (0)
-
-#define dprint_scsi_err(ioc, fmt, ...) \
-	do { \
-		if (ioc->logging_level & MPI3_DEBUG_SCSI_ERROR) \
-			pr_info("%s: " fmt, (ioc)->name, ##__VA_ARGS__); \
-	} while (0)
-
-#define dprint_scsi_command(ioc, SCMD, LOG_LEVEL) \
-	do { \
-		if (ioc->logging_level & LOG_LEVEL) \
-			scsi_print_command(SCMD); \
-	} while (0)
-
-
-#define dprint_bsg_info(ioc, fmt, ...) \
-	do { \
-		if (ioc->logging_level & MPI3_DEBUG_BSG_INFO) \
-			pr_info("%s: " fmt, (ioc)->name, ##__VA_ARGS__); \
-	} while (0)
-
-#define dprint_bsg_err(ioc, fmt, ...) \
-	do { \
-		if (ioc->logging_level & MPI3_DEBUG_BSG_ERROR) \
-=======
 
 #define dprint_tm(ioc, fmt, ...) \
 	do { \
@@ -205,7 +146,6 @@
 #define dprint_transport_err(ioc, fmt, ...) \
 	do { \
 		if (ioc->logging_level & MPI3_DEBUG_TRANSPORT_ERROR) \
->>>>>>> eb3cdb58
 			pr_info("%s: " fmt, (ioc)->name, ##__VA_ARGS__); \
 	} while (0)
 
