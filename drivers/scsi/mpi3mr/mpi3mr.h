/* SPDX-License-Identifier: GPL-2.0-or-later */
/*
 * Driver for Broadcom MPI3 Storage Controllers
 *
 * Copyright (C) 2017-2023 Broadcom Inc.
 *  (mailto: mpi3mr-linuxdrv.pdl@broadcom.com)
 *
 */

#ifndef MPI3MR_H_INCLUDED
#define MPI3MR_H_INCLUDED

#include <linux/blkdev.h>
#include <linux/blk-mq.h>
#include <linux/blk-mq-pci.h>
#include <linux/delay.h>
#include <linux/dmapool.h>
#include <linux/errno.h>
#include <linux/init.h>
#include <linux/io.h>
#include <linux/interrupt.h>
#include <linux/kernel.h>
#include <linux/miscdevice.h>
#include <linux/module.h>
#include <linux/pci.h>
#include <linux/aer.h>
#include <linux/poll.h>
#include <linux/sched.h>
#include <linux/slab.h>
#include <linux/types.h>
#include <linux/uaccess.h>
#include <linux/utsname.h>
#include <linux/workqueue.h>
#include <linux/unaligned.h>
#include <scsi/scsi.h>
#include <scsi/scsi_cmnd.h>
#include <scsi/scsi_dbg.h>
#include <scsi/scsi_device.h>
#include <scsi/scsi_host.h>
#include <scsi/scsi_tcq.h>
#include <uapi/scsi/scsi_bsg_mpi3mr.h>
#include <scsi/scsi_transport_sas.h>

#include "mpi/mpi30_transport.h"
#include "mpi/mpi30_cnfg.h"
#include "mpi/mpi30_image.h"
#include "mpi/mpi30_init.h"
#include "mpi/mpi30_ioc.h"
#include "mpi/mpi30_sas.h"
#include "mpi/mpi30_pci.h"
#include "mpi/mpi30_tool.h"
#include "mpi3mr_debug.h"

/* Global list and lock for storing multiple adapters managed by the driver */
extern spinlock_t mrioc_list_lock;
extern struct list_head mrioc_list;
extern int prot_mask;
extern atomic64_t event_counter;

<<<<<<< HEAD
#define MPI3MR_DRIVER_VERSION	"8.5.1.0.0"
#define MPI3MR_DRIVER_RELDATE	"5-December-2023"
=======
#define MPI3MR_DRIVER_VERSION	"8.12.0.0.50"
#define MPI3MR_DRIVER_RELDATE	"05-Sept-2024"
>>>>>>> 2d5404ca

#define MPI3MR_DRIVER_NAME	"mpi3mr"
#define MPI3MR_DRIVER_LICENSE	"GPL"
#define MPI3MR_DRIVER_AUTHOR	"Broadcom Inc. <mpi3mr-linuxdrv.pdl@broadcom.com>"
#define MPI3MR_DRIVER_DESC	"MPI3 Storage Controller Device Driver"

#define MPI3MR_NAME_LENGTH	64
#define IOCNAME			"%s: "

#define MPI3MR_DEFAULT_MAX_IO_SIZE	(1 * 1024 * 1024)

/* Definitions for internal SGL and Chain SGL buffers */
#define MPI3MR_PAGE_SIZE_4K		4096
#define MPI3MR_DEFAULT_SGL_ENTRIES	256
#define MPI3MR_MAX_SGL_ENTRIES		2048

/* Definitions for MAX values for shost */
#define MPI3MR_MAX_CMDS_LUN	128
#define MPI3MR_MAX_CDB_LENGTH	32

/* Admin queue management definitions */
#define MPI3MR_ADMIN_REQ_Q_SIZE		(2 * MPI3MR_PAGE_SIZE_4K)
#define MPI3MR_ADMIN_REPLY_Q_SIZE	(4 * MPI3MR_PAGE_SIZE_4K)
#define MPI3MR_ADMIN_REQ_FRAME_SZ	128
#define MPI3MR_ADMIN_REPLY_FRAME_SZ	16

/* Operational queue management definitions */
#define MPI3MR_OP_REQ_Q_QD		512
#define MPI3MR_OP_REP_Q_QD		1024
#define MPI3MR_OP_REP_Q_QD4K		4096
#define MPI3MR_OP_REQ_Q_SEG_SIZE	4096
#define MPI3MR_OP_REP_Q_SEG_SIZE	4096
#define MPI3MR_MAX_SEG_LIST_SIZE	4096

/* Reserved Host Tag definitions */
#define MPI3MR_HOSTTAG_INVALID		0xFFFF
#define MPI3MR_HOSTTAG_INITCMDS		1
#define MPI3MR_HOSTTAG_BSG_CMDS		2
#define MPI3MR_HOSTTAG_PEL_ABORT	3
#define MPI3MR_HOSTTAG_PEL_WAIT		4
#define MPI3MR_HOSTTAG_BLK_TMS		5
#define MPI3MR_HOSTTAG_CFG_CMDS		6
#define MPI3MR_HOSTTAG_TRANSPORT_CMDS	7

#define MPI3MR_NUM_DEVRMCMD		16
#define MPI3MR_HOSTTAG_DEVRMCMD_MIN	(MPI3MR_HOSTTAG_TRANSPORT_CMDS + 1)
#define MPI3MR_HOSTTAG_DEVRMCMD_MAX	(MPI3MR_HOSTTAG_DEVRMCMD_MIN + \
						MPI3MR_NUM_DEVRMCMD - 1)

#define MPI3MR_INTERNAL_CMDS_RESVD	MPI3MR_HOSTTAG_DEVRMCMD_MAX
#define MPI3MR_NUM_EVTACKCMD		4
#define MPI3MR_HOSTTAG_EVTACKCMD_MIN	(MPI3MR_HOSTTAG_DEVRMCMD_MAX + 1)
#define MPI3MR_HOSTTAG_EVTACKCMD_MAX	(MPI3MR_HOSTTAG_EVTACKCMD_MIN + \
					MPI3MR_NUM_EVTACKCMD - 1)

/* Reduced resource count definition for crash kernel */
#define MPI3MR_HOST_IOS_KDUMP		128

/* command/controller interaction timeout definitions in seconds */
#define MPI3MR_INTADMCMD_TIMEOUT		60
#define MPI3MR_PORTENABLE_TIMEOUT		300
#define MPI3MR_PORTENABLE_POLL_INTERVAL		5
#define MPI3MR_ABORTTM_TIMEOUT			60
#define MPI3MR_RESETTM_TIMEOUT			60
#define MPI3MR_RESET_HOST_IOWAIT_TIMEOUT	5
#define MPI3MR_TSUPDATE_INTERVAL		900
#define MPI3MR_DEFAULT_SHUTDOWN_TIME		120
#define	MPI3MR_RAID_ERRREC_RESET_TIMEOUT	180
#define MPI3MR_PREPARE_FOR_RESET_TIMEOUT	180
#define MPI3MR_RESET_ACK_TIMEOUT		30
#define MPI3MR_MUR_TIMEOUT			120
#define MPI3MR_RESET_TIMEOUT			510

#define MPI3MR_WATCHDOG_INTERVAL		1000 /* in milli seconds */

#define MPI3MR_DEFAULT_CFG_PAGE_SZ		1024 /* in bytes */

#define MPI3MR_RESET_TOPOLOGY_SETTLE_TIME	10

#define MPI3MR_SCMD_TIMEOUT    (60 * HZ)
#define MPI3MR_EH_SCMD_TIMEOUT (60 * HZ)

/* Internal admin command state definitions*/
#define MPI3MR_CMD_NOTUSED	0x8000
#define MPI3MR_CMD_COMPLETE	0x0001
#define MPI3MR_CMD_PENDING	0x0002
#define MPI3MR_CMD_REPLY_VALID	0x0004
#define MPI3MR_CMD_RESET	0x0008

/* Definitions for Event replies and sense buffer allocated per controller */
#define MPI3MR_NUM_EVT_REPLIES	64
#define MPI3MR_SENSE_BUF_SZ	256
#define MPI3MR_SENSEBUF_FACTOR	3
#define MPI3MR_CHAINBUF_FACTOR	3
#define MPI3MR_CHAINBUFDIX_FACTOR	2

/* Invalid target device handle */
#define MPI3MR_INVALID_DEV_HANDLE	0xFFFF

/* Controller Reset related definitions */
#define MPI3MR_HOSTDIAG_UNLOCK_RETRY_COUNT	5
#define MPI3MR_MAX_RESET_RETRY_COUNT		3

/* ResponseCode definitions */
#define MPI3MR_RI_MASK_RESPCODE		(0x000000FF)
#define MPI3MR_RSP_IO_QUEUED_ON_IOC \
			MPI3_SCSITASKMGMT_RSPCODE_IO_QUEUED_ON_IOC

#define MPI3MR_DEFAULT_MDTS	(128 * 1024)
#define MPI3MR_DEFAULT_PGSZEXP         (12)

/* Command retry count definitions */
#define MPI3MR_DEV_RMHS_RETRY_COUNT 3
#define MPI3MR_PEL_RETRY_COUNT 3

/* Default target device queue depth */
#define MPI3MR_DEFAULT_SDEV_QD	32

/* Definitions for Threaded IRQ poll*/
#define MPI3MR_IRQ_POLL_SLEEP			20
#define MPI3MR_IRQ_POLL_TRIGGER_IOCOUNT		8

/* Definitions for the controller security status*/
#define MPI3MR_CTLR_SECURITY_STATUS_MASK	0x0C
#define MPI3MR_CTLR_SECURE_DBG_STATUS_MASK	0x02

#define MPI3MR_INVALID_DEVICE			0x00
#define MPI3MR_CONFIG_SECURE_DEVICE		0x04
#define MPI3MR_HARD_SECURE_DEVICE		0x08
#define MPI3MR_TAMPERED_DEVICE			0x0C

#define MPI3MR_DEFAULT_HDB_MAX_SZ       (4 * 1024 * 1024)
#define MPI3MR_DEFAULT_HDB_DEC_SZ       (1 * 1024 * 1024)
#define MPI3MR_DEFAULT_HDB_MIN_SZ       (2 * 1024 * 1024)
#define MPI3MR_MAX_NUM_HDB      2

#define MPI3MR_HDB_TRIGGER_TYPE_UNKNOWN		0
#define MPI3MR_HDB_TRIGGER_TYPE_FAULT		1
#define MPI3MR_HDB_TRIGGER_TYPE_ELEMENT		2
#define MPI3MR_HDB_TRIGGER_TYPE_GLOBAL          3
#define MPI3MR_HDB_TRIGGER_TYPE_SOFT_RESET	4
#define MPI3MR_HDB_TRIGGER_TYPE_FW_RELEASED	5

#define MPI3MR_HDB_REFRESH_TYPE_RESERVED       0
#define MPI3MR_HDB_REFRESH_TYPE_CURRENT                1
#define MPI3MR_HDB_REFRESH_TYPE_DEFAULT                2
#define MPI3MR_HDB_HDB_REFRESH_TYPE_PERSISTENT 3

#define MPI3MR_DEFAULT_HDB_SZ  (4 * 1024 * 1024)
#define MPI3MR_MAX_NUM_HDB     2

#define MPI3MR_HDB_QUERY_ELEMENT_TRIGGER_FORMAT_INDEX   0
#define MPI3MR_HDB_QUERY_ELEMENT_TRIGGER_FORMAT_DATA    1

#define MPI3MR_THRESHOLD_REPLY_COUNT	100

/* SGE Flag definition */
#define MPI3MR_SGEFLAGS_SYSTEM_SIMPLE_END_OF_LIST \
	(MPI3_SGE_FLAGS_ELEMENT_TYPE_SIMPLE | MPI3_SGE_FLAGS_DLAS_SYSTEM | \
	MPI3_SGE_FLAGS_END_OF_LIST)

/* MSI Index from Reply Queue Index */
#define REPLY_QUEUE_IDX_TO_MSIX_IDX(qidx, offset)	(qidx + offset)

/*
 * Maximum data transfer size definitions for management
 * application commands
 */
#define MPI3MR_MAX_APP_XFER_SIZE	(1 * 1024 * 1024)
#define MPI3MR_MAX_APP_XFER_SEGMENTS	512
/*
 * 2048 sectors are for data buffers and additional 512 sectors for
 * other buffers
 */
#define MPI3MR_MAX_APP_XFER_SECTORS	(2048 + 512)

#define MPI3MR_WRITE_SAME_MAX_LEN_256_BLKS 256
#define MPI3MR_WRITE_SAME_MAX_LEN_2048_BLKS 2048

<<<<<<< HEAD
=======
#define MPI3MR_DRIVER_EVENT_PROCESS_TRIGGER    (0xFFFD)

>>>>>>> 2d5404ca
/**
 * struct mpi3mr_nvme_pt_sge -  Structure to store SGEs for NVMe
 * Encapsulated commands.
 *
 * @base_addr: Physical address
 * @length: SGE length
 * @rsvd: Reserved
 * @rsvd1: Reserved
 * @sub_type: sgl sub type
 * @type: sgl type
 */
struct mpi3mr_nvme_pt_sge {
	__le64 base_addr;
	__le32 length;
	u16 rsvd;
	u8 rsvd1;
	u8 sub_type:4;
	u8 type:4;
};

/**
 * struct mpi3mr_buf_map -  local structure to
 * track kernel and user buffers associated with an BSG
 * structure.
 *
 * @bsg_buf: BSG buffer virtual address
 * @bsg_buf_len:  BSG buffer length
 * @kern_buf: Kernel buffer virtual address
 * @kern_buf_len: Kernel buffer length
 * @kern_buf_dma: Kernel buffer DMA address
 * @data_dir: Data direction.
 */
struct mpi3mr_buf_map {
	void *bsg_buf;
	u32 bsg_buf_len;
	void *kern_buf;
	u32 kern_buf_len;
	dma_addr_t kern_buf_dma;
	u8 data_dir;
	u16 num_dma_desc;
	struct dma_memory_desc *dma_desc;
};

/* IOC State definitions */
enum mpi3mr_iocstate {
	MRIOC_STATE_READY = 1,
	MRIOC_STATE_RESET,
	MRIOC_STATE_FAULT,
	MRIOC_STATE_BECOMING_READY,
	MRIOC_STATE_RESET_REQUESTED,
	MRIOC_STATE_UNRECOVERABLE,
};

/* Reset reason code definitions*/
enum mpi3mr_reset_reason {
	MPI3MR_RESET_FROM_BRINGUP = 1,
	MPI3MR_RESET_FROM_FAULT_WATCH = 2,
	MPI3MR_RESET_FROM_APP = 3,
	MPI3MR_RESET_FROM_EH_HOS = 4,
	MPI3MR_RESET_FROM_TM_TIMEOUT = 5,
	MPI3MR_RESET_FROM_APP_TIMEOUT = 6,
	MPI3MR_RESET_FROM_MUR_FAILURE = 7,
	MPI3MR_RESET_FROM_CTLR_CLEANUP = 8,
	MPI3MR_RESET_FROM_CIACTIV_FAULT = 9,
	MPI3MR_RESET_FROM_PE_TIMEOUT = 10,
	MPI3MR_RESET_FROM_TSU_TIMEOUT = 11,
	MPI3MR_RESET_FROM_DELREQQ_TIMEOUT = 12,
	MPI3MR_RESET_FROM_DELREPQ_TIMEOUT = 13,
	MPI3MR_RESET_FROM_CREATEREPQ_TIMEOUT = 14,
	MPI3MR_RESET_FROM_CREATEREQQ_TIMEOUT = 15,
	MPI3MR_RESET_FROM_IOCFACTS_TIMEOUT = 16,
	MPI3MR_RESET_FROM_IOCINIT_TIMEOUT = 17,
	MPI3MR_RESET_FROM_EVTNOTIFY_TIMEOUT = 18,
	MPI3MR_RESET_FROM_EVTACK_TIMEOUT = 19,
	MPI3MR_RESET_FROM_CIACTVRST_TIMER = 20,
	MPI3MR_RESET_FROM_GETPKGVER_TIMEOUT = 21,
	MPI3MR_RESET_FROM_PELABORT_TIMEOUT = 22,
	MPI3MR_RESET_FROM_SYSFS = 23,
	MPI3MR_RESET_FROM_SYSFS_TIMEOUT = 24,
	MPI3MR_RESET_FROM_DIAG_BUFFER_POST_TIMEOUT = 25,
	MPI3MR_RESET_FROM_DIAG_BUFFER_RELEASE_TIMEOUT = 26,
	MPI3MR_RESET_FROM_FIRMWARE = 27,
	MPI3MR_RESET_FROM_CFG_REQ_TIMEOUT = 29,
	MPI3MR_RESET_FROM_SAS_TRANSPORT_TIMEOUT = 30,
	MPI3MR_RESET_FROM_TRIGGER = 31,
};

#define MPI3MR_RESET_REASON_OSTYPE_LINUX	1
#define MPI3MR_RESET_REASON_OSTYPE_SHIFT	28
#define MPI3MR_RESET_REASON_IOCNUM_SHIFT	20

/* Queue type definitions */
enum queue_type {
	MPI3MR_DEFAULT_QUEUE = 0,
	MPI3MR_POLL_QUEUE,
};

/**
 * struct mpi3mr_compimg_ver - replica of component image
 * version defined in mpi30_image.h in host endianness
 *
 */
struct mpi3mr_compimg_ver {
	u16 build_num;
	u16 cust_id;
	u8 ph_minor;
	u8 ph_major;
	u8 gen_minor;
	u8 gen_major;
};

/**
 * struct mpi3mr_ioc_facs - replica of component image version
 * defined in mpi30_ioc.h in host endianness
 *
 */
struct mpi3mr_ioc_facts {
	u32 ioc_capabilities;
	struct mpi3mr_compimg_ver fw_ver;
	u32 mpi_version;
	u32 diag_trace_sz;
	u32 diag_fw_sz;
	u32 diag_drvr_sz;
	u16 max_reqs;
	u16 product_id;
	u16 op_req_sz;
	u16 reply_sz;
	u16 exceptions;
	u16 max_perids;
	u16 max_pds;
	u16 max_sasexpanders;
	u32 max_data_length;
	u16 max_sasinitiators;
	u16 max_enclosures;
	u16 max_pcie_switches;
	u16 max_nvme;
	u16 max_vds;
	u16 max_hpds;
	u16 max_advhpds;
	u16 max_raid_pds;
	u16 min_devhandle;
	u16 max_devhandle;
	u16 max_op_req_q;
	u16 max_op_reply_q;
	u16 shutdown_timeout;
	u8 ioc_num;
	u8 who_init;
	u16 max_msix_vectors;
	u8 personality;
	u8 dma_mask;
	u8 protocol_flags;
	u8 sge_mod_mask;
	u8 sge_mod_value;
	u8 sge_mod_shift;
	u8 max_dev_per_tg;
	u16 max_io_throttle_group;
	u16 io_throttle_data_length;
	u16 io_throttle_low;
	u16 io_throttle_high;

};

/**
 * struct segments - memory descriptor structure to store
 * virtual and dma addresses for operational queue segments.
 *
 * @segment: virtual address
 * @segment_dma: dma address
 */
struct segments {
	void *segment;
	dma_addr_t segment_dma;
};

/**
 * struct op_req_qinfo -  Operational Request Queue Information
 *
 * @ci: consumer index
 * @pi: producer index
 * @num_request: Maximum number of entries in the queue
 * @qid: Queue Id starting from 1
 * @reply_qid: Associated reply queue Id
 * @num_segments: Number of discontiguous memory segments
 * @segment_qd: Depth of each segments
 * @q_lock: Concurrent queue access lock
 * @q_segments: Segment descriptor pointer
 * @q_segment_list: Segment list base virtual address
 * @q_segment_list_dma: Segment list base DMA address
 */
struct op_req_qinfo {
	u16 ci;
	u16 pi;
	u16 num_requests;
	u16 qid;
	u16 reply_qid;
	u16 num_segments;
	u16 segment_qd;
	spinlock_t q_lock;
	struct segments *q_segments;
	void *q_segment_list;
	dma_addr_t q_segment_list_dma;
};

/**
 * struct op_reply_qinfo -  Operational Reply Queue Information
 *
 * @ci: consumer index
 * @qid: Queue Id starting from 1
 * @num_replies: Maximum number of entries in the queue
 * @num_segments: Number of discontiguous memory segments
 * @segment_qd: Depth of each segments
 * @q_segments: Segment descriptor pointer
 * @q_segment_list: Segment list base virtual address
 * @q_segment_list_dma: Segment list base DMA address
 * @ephase: Expected phased identifier for the reply queue
 * @pend_ios: Number of IOs pending in HW for this queue
 * @enable_irq_poll: Flag to indicate polling is enabled
 * @in_use: Queue is handled by poll/ISR
 * @qtype: Type of queue (types defined in enum queue_type)
 */
struct op_reply_qinfo {
	u16 ci;
	u16 qid;
	u16 num_replies;
	u16 num_segments;
	u16 segment_qd;
	struct segments *q_segments;
	void *q_segment_list;
	dma_addr_t q_segment_list_dma;
	u8 ephase;
	atomic_t pend_ios;
	bool enable_irq_poll;
	atomic_t in_use;
	enum queue_type qtype;
};

/**
 * struct mpi3mr_intr_info -  Interrupt cookie information
 *
 * @mrioc: Adapter instance reference
 * @os_irq: irq number
 * @msix_index: MSIx index
 * @op_reply_q: Associated operational reply queue
 * @name: Dev name for the irq claiming device
 */
struct mpi3mr_intr_info {
	struct mpi3mr_ioc *mrioc;
	int os_irq;
	u16 msix_index;
	struct op_reply_qinfo *op_reply_q;
	char name[MPI3MR_NAME_LENGTH];
};

/**
 * struct mpi3mr_throttle_group_info - Throttle group info
 *
 * @io_divert: Flag indicates io divert is on or off for the TG
 * @need_qd_reduction: Flag to indicate QD reduction is needed
 * @qd_reduction: Queue Depth reduction in units of 10%
 * @fw_qd: QueueDepth value reported by the firmware
 * @modified_qd: Modified QueueDepth value due to throttling
 * @id: Throttle Group ID.
 * @high: High limit to turn on throttling in 512 byte blocks
 * @low: Low limit to turn off throttling in 512 byte blocks
 * @pend_large_data_sz: Counter to track pending large data
 */
struct mpi3mr_throttle_group_info {
	u8 io_divert;
	u8 need_qd_reduction;
	u8 qd_reduction;
	u16 fw_qd;
	u16 modified_qd;
	u16 id;
	u32 high;
	u32 low;
	atomic_t pend_large_data_sz;
};

/* HBA port flags */
#define MPI3MR_HBA_PORT_FLAG_DIRTY	0x01
#define MPI3MR_HBA_PORT_FLAG_NEW       0x02

/* IOCTL data transfer sge*/
#define MPI3MR_NUM_IOCTL_SGE		256
#define MPI3MR_IOCTL_SGE_SIZE		(8 * 1024)

/* IOCTL data transfer sge*/
#define MPI3MR_NUM_IOCTL_SGE		256
#define MPI3MR_IOCTL_SGE_SIZE		(8 * 1024)

/**
 * struct mpi3mr_hba_port - HBA's port information
 * @port_id: Port number
 * @flags: HBA port flags
 */
struct mpi3mr_hba_port {
	struct list_head list;
	u8 port_id;
	u8 flags;
};

/**
 * struct mpi3mr_sas_port - Internal SAS port information
 * @port_list: List of ports belonging to a SAS node
 * @num_phys: Number of phys associated with port
 * @marked_responding: used while refresing the sas ports
 * @lowest_phy: lowest phy ID of current sas port, valid for controller port
 * @phy_mask: phy_mask of current sas port, valid for controller port
 * @hba_port: HBA port entry
 * @remote_identify: Attached device identification
 * @rphy: SAS transport layer rphy object
 * @port: SAS transport layer port object
 * @phy_list: mpi3mr_sas_phy objects belonging to this port
 */
struct mpi3mr_sas_port {
	struct list_head port_list;
	u8 num_phys;
	u8 marked_responding;
	int lowest_phy;
	u64 phy_mask;
	struct mpi3mr_hba_port *hba_port;
	struct sas_identify remote_identify;
	struct sas_rphy *rphy;
	struct sas_port *port;
	struct list_head phy_list;
};

/**
 * struct mpi3mr_sas_phy - Internal SAS Phy information
 * @port_siblings: List of phys belonging to a port
 * @identify: Phy identification
 * @remote_identify: Attached device identification
 * @phy: SAS transport layer Phy object
 * @phy_id: Unique phy id within a port
 * @handle: Firmware device handle for this phy
 * @attached_handle: Firmware device handle for attached device
 * @phy_belongs_to_port: Flag to indicate phy belongs to port
   @hba_port: HBA port entry
 */
struct mpi3mr_sas_phy {
	struct list_head port_siblings;
	struct sas_identify identify;
	struct sas_identify remote_identify;
	struct sas_phy *phy;
	u8 phy_id;
	u16 handle;
	u16 attached_handle;
	u8 phy_belongs_to_port;
	struct mpi3mr_hba_port *hba_port;
};

/**
 * struct mpi3mr_sas_node - SAS host/expander information
 * @list: List of sas nodes in a controller
 * @parent_dev: Parent device class
 * @num_phys: Number phys belonging to sas_node
 * @sas_address: SAS address of sas_node
 * @handle: Firmware device handle for this sas_host/expander
 * @sas_address_parent: SAS address of parent expander or host
 * @enclosure_handle: Firmware handle of enclosure of this node
 * @device_info: Capabilities of this sas_host/expander
 * @non_responding: used to refresh the expander devices during reset
 * @host_node: Flag to indicate this is a host_node
 * @hba_port: HBA port entry
 * @phy: A list of phys that make up this sas_host/expander
 * @sas_port_list: List of internal ports of this node
 * @rphy: sas_rphy object of this expander node
 */
struct mpi3mr_sas_node {
	struct list_head list;
	struct device *parent_dev;
	u8 num_phys;
	u64 sas_address;
	u16 handle;
	u64 sas_address_parent;
	u16 enclosure_handle;
	u64 enclosure_logical_id;
	u8 non_responding;
	u8 host_node;
	struct mpi3mr_hba_port *hba_port;
	struct mpi3mr_sas_phy *phy;
	struct list_head sas_port_list;
	struct sas_rphy *rphy;
};

/**
 * struct mpi3mr_enclosure_node - enclosure information
 * @list: List of enclosures
 * @pg0: Enclosure page 0;
 */
struct mpi3mr_enclosure_node {
	struct list_head list;
	struct mpi3_enclosure_page0 pg0;
};

/**
 * struct tgt_dev_sas_sata - SAS/SATA device specific
 * information cached from firmware given data
 *
 * @sas_address: World wide unique SAS address
 * @sas_address_parent: Sas address of parent expander or host
 * @dev_info: Device information bits
 * @phy_id: Phy identifier provided in device page 0
 * @attached_phy_id: Attached phy identifier provided in device page 0
 * @sas_transport_attached: Is this device exposed to transport
 * @pend_sas_rphy_add: Flag to check device is in process of add
 * @hba_port: HBA port entry
 * @rphy: SAS transport layer rphy object
 */
struct tgt_dev_sas_sata {
	u64 sas_address;
	u64 sas_address_parent;
	u16 dev_info;
	u8 phy_id;
	u8 attached_phy_id;
	u8 sas_transport_attached;
	u8 pend_sas_rphy_add;
	struct mpi3mr_hba_port *hba_port;
	struct sas_rphy *rphy;
};

/**
 * struct tgt_dev_pcie - PCIe device specific information cached
 * from firmware given data
 *
 * @mdts: Maximum data transfer size
 * @capb: Device capabilities
 * @pgsz: Device page size
 * @abort_to: Timeout for abort TM
 * @reset_to: Timeout for Target/LUN reset TM
 * @dev_info: Device information bits
 */
struct tgt_dev_pcie {
	u32 mdts;
	u16 capb;
	u8 pgsz;
	u8 abort_to;
	u8 reset_to;
	u16 dev_info;
};

/**
 * struct tgt_dev_vd - virtual device specific information
 * cached from firmware given data
 *
 * @state: State of the VD
 * @tg_qd_reduction: Queue Depth reduction in units of 10%
 * @tg_id: VDs throttle group ID
 * @high: High limit to turn on throttling in 512 byte blocks
 * @low: Low limit to turn off throttling in 512 byte blocks
 * @tg: Pointer to throttle group info
 */
struct tgt_dev_vd {
	u8 state;
	u8 tg_qd_reduction;
	u16 tg_id;
	u32 tg_high;
	u32 tg_low;
	struct mpi3mr_throttle_group_info *tg;
};


/**
 * union _form_spec_inf - union of device specific information
 */
union _form_spec_inf {
	struct tgt_dev_sas_sata sas_sata_inf;
	struct tgt_dev_pcie pcie_inf;
	struct tgt_dev_vd vd_inf;
};

enum mpi3mr_dev_state {
	MPI3MR_DEV_CREATED = 1,
	MPI3MR_DEV_REMOVE_HS_STARTED = 2,
	MPI3MR_DEV_DELETED = 3,
};

/**
 * struct mpi3mr_tgt_dev - target device data structure
 *
 * @list: List pointer
 * @starget: Scsi_target pointer
 * @dev_handle: FW device handle
 * @parent_handle: FW parent device handle
 * @slot: Slot number
 * @encl_handle: FW enclosure handle
 * @perst_id: FW assigned Persistent ID
 * @devpg0_flag: Device Page0 flag
 * @dev_type: SAS/SATA/PCIE device type
 * @is_hidden: Should be exposed to upper layers or not
 * @host_exposed: Already exposed to host or not
 * @io_unit_port: IO Unit port ID
 * @non_stl: Is this device not to be attached with SAS TL
 * @io_throttle_enabled: I/O throttling needed or not
 * @wslen: Write same max length
 * @q_depth: Device specific Queue Depth
 * @wwid: World wide ID
 * @enclosure_logical_id: Enclosure logical identifier
 * @dev_spec: Device type specific information
 * @ref_count: Reference count
 * @state: device state
 */
struct mpi3mr_tgt_dev {
	struct list_head list;
	struct scsi_target *starget;
	u16 dev_handle;
	u16 parent_handle;
	u16 slot;
	u16 encl_handle;
	u16 perst_id;
	u16 devpg0_flag;
	u8 dev_type;
	u8 is_hidden;
	u8 host_exposed;
	u8 io_unit_port;
	u8 non_stl;
	u8 io_throttle_enabled;
	u16 wslen;
	u16 q_depth;
	u64 wwid;
	u64 enclosure_logical_id;
	union _form_spec_inf dev_spec;
	struct kref ref_count;
	enum mpi3mr_dev_state state;
};

/**
 * mpi3mr_tgtdev_get - k reference incrementor
 * @s: Target device reference
 *
 * Increment target device reference count.
 */
static inline void mpi3mr_tgtdev_get(struct mpi3mr_tgt_dev *s)
{
	kref_get(&s->ref_count);
}

/**
 * mpi3mr_free_tgtdev - target device memory dealloctor
 * @r: k reference pointer of the target device
 *
 * Free target device memory when no reference.
 */
static inline void mpi3mr_free_tgtdev(struct kref *r)
{
	kfree(container_of(r, struct mpi3mr_tgt_dev, ref_count));
}

/**
 * mpi3mr_tgtdev_put - k reference decrementor
 * @s: Target device reference
 *
 * Decrement target device reference count.
 */
static inline void mpi3mr_tgtdev_put(struct mpi3mr_tgt_dev *s)
{
	kref_put(&s->ref_count, mpi3mr_free_tgtdev);
}


/**
 * struct mpi3mr_stgt_priv_data - SCSI target private structure
 *
 * @starget: Scsi_target pointer
 * @dev_handle: FW device handle
 * @perst_id: FW assigned Persistent ID
 * @num_luns: Number of Logical Units
 * @block_io: I/O blocked to the device or not
 * @dev_removed: Device removed in the Firmware
 * @dev_removedelay: Device is waiting to be removed in FW
 * @dev_type: Device type
 * @dev_nvme_dif: Device is NVMe DIF enabled
 * @wslen: Write same max length
 * @io_throttle_enabled: I/O throttling needed or not
 * @io_divert: Flag indicates io divert is on or off for the dev
 * @throttle_group: Pointer to throttle group info
 * @tgt_dev: Internal target device pointer
 * @pend_count: Counter to track pending I/Os during error
 *		handling
 */
struct mpi3mr_stgt_priv_data {
	struct scsi_target *starget;
	u16 dev_handle;
	u16 perst_id;
	u32 num_luns;
	atomic_t block_io;
	u8 dev_removed;
	u8 dev_removedelay;
	u8 dev_type;
	u8 dev_nvme_dif;
	u16 wslen;
	u8 io_throttle_enabled;
	u8 io_divert;
	struct mpi3mr_throttle_group_info *throttle_group;
	struct mpi3mr_tgt_dev *tgt_dev;
	u32 pend_count;
};

/**
 * struct mpi3mr_stgt_priv_data - SCSI device private structure
 *
 * @tgt_priv_data: Scsi_target private data pointer
 * @lun_id: LUN ID of the device
 * @ncq_prio_enable: NCQ priority enable for SATA device
 * @pend_count: Counter to track pending I/Os during error
 *		handling
 * @wslen: Write same max length
 */
struct mpi3mr_sdev_priv_data {
	struct mpi3mr_stgt_priv_data *tgt_priv_data;
	u32 lun_id;
	u8 ncq_prio_enable;
	u32 pend_count;
	u16 wslen;
};

/**
 * struct mpi3mr_drv_cmd - Internal command tracker
 *
 * @mutex: Command mutex
 * @done: Completeor for wakeup
 * @reply: Firmware reply for internal commands
 * @sensebuf: Sensebuf for SCSI IO commands
 * @iou_rc: IO Unit control reason code
 * @state: Command State
 * @dev_handle: Firmware handle for device specific commands
 * @ioc_status: IOC status from the firmware
 * @ioc_loginfo:IOC log info from the firmware
 * @is_waiting: Is the command issued in block mode
 * @is_sense: Is Sense data present
 * @retry_count: Retry count for retriable commands
 * @host_tag: Host tag used by the command
 * @callback: Callback for non blocking commands
 */
struct mpi3mr_drv_cmd {
	struct mutex mutex;
	struct completion done;
	void *reply;
	u8 *sensebuf;
	u8 iou_rc;
	u16 state;
	u16 dev_handle;
	u16 ioc_status;
	u32 ioc_loginfo;
	u8 is_waiting;
	u8 is_sense;
	u8 retry_count;
	u16 host_tag;

	void (*callback)(struct mpi3mr_ioc *mrioc,
	    struct mpi3mr_drv_cmd *drv_cmd);
};

/**
 * union mpi3mr_trigger_data - Trigger data information
 * @fault: Fault code
 * @global: Global trigger data
 * @element: element trigger data
 */
union mpi3mr_trigger_data {
	u16 fault;
	u64 global;
	union mpi3_driver2_trigger_element element;
};

/**
 * struct trigger_event_data - store trigger related
 * information.
 *
 * @trace_hdb: Trace diag buffer descriptor reference
 * @fw_hdb: FW diag buffer descriptor reference
 * @trigger_type: Trigger type
 * @trigger_specific_data: Trigger specific data
 * @snapdump: Snapdump enable or disable flag
 */
struct trigger_event_data {
	struct diag_buffer_desc *trace_hdb;
	struct diag_buffer_desc *fw_hdb;
	u8 trigger_type;
	union mpi3mr_trigger_data trigger_specific_data;
	bool snapdump;
};

/**
 * struct diag_buffer_desc - memory descriptor structure to
 * store virtual, dma addresses, size, buffer status for host
 * diagnostic buffers.
 *
 * @type: Buffer type
 * @trigger_data: Trigger data
 * @trigger_type: Trigger type
 * @status: Buffer status
 * @size: Buffer size
 * @addr: Virtual address
 * @dma_addr: Buffer DMA address
 */
struct diag_buffer_desc {
	u8 type;
	union mpi3mr_trigger_data trigger_data;
	u8 trigger_type;
	u8 status;
	u32 size;
	void *addr;
	dma_addr_t dma_addr;
};

/**
 * struct dma_memory_desc - memory descriptor structure to store
 * virtual address, dma address and size for any generic dma
 * memory allocations in the driver.
 *
 * @size: buffer size
 * @addr: virtual address
 * @dma_addr: dma address
 */
struct dma_memory_desc {
	u32 size;
	void *addr;
	dma_addr_t dma_addr;
};


/**
 * struct chain_element - memory descriptor structure to store
 * virtual and dma addresses for chain elements.
 *
 * @addr: virtual address
 * @dma_addr: dma address
 */
struct chain_element {
	void *addr;
	dma_addr_t dma_addr;
};

/**
 * struct scmd_priv - SCSI command private data
 *
 * @host_tag: Host tag specific to operational queue
 * @in_lld_scope: Command in LLD scope or not
 * @meta_sg_valid: DIX command with meta data SGL or not
 * @scmd: SCSI Command pointer
 * @req_q_idx: Operational request queue index
 * @chain_idx: Chain frame index
 * @meta_chain_idx: Chain frame index of meta data SGL
 * @mpi3mr_scsiio_req: MPI SCSI IO request
 */
struct scmd_priv {
	u16 host_tag;
	u8 in_lld_scope;
	u8 meta_sg_valid;
	struct scsi_cmnd *scmd;
	u16 req_q_idx;
	int chain_idx;
	int meta_chain_idx;
	u8 mpi3mr_scsiio_req[MPI3MR_ADMIN_REQ_FRAME_SZ];
};

/**
 * struct mpi3mr_ioc - Adapter anchor structure stored in shost
 * private data
 *
 * @list: List pointer
 * @pdev: PCI device pointer
 * @shost: Scsi_Host pointer
 * @id: Controller ID
 * @cpu_count: Number of online CPUs
 * @irqpoll_sleep: usleep unit used in threaded isr irqpoll
 * @name: Controller ASCII name
 * @driver_name: Driver ASCII name
 * @sysif_regs: System interface registers virtual address
 * @sysif_regs_phys: System interface registers physical address
 * @bars: PCI BARS
 * @dma_mask: DMA mask
 * @msix_count: Number of MSIX vectors used
 * @intr_enabled: Is interrupts enabled
 * @num_admin_req: Number of admin requests
 * @admin_req_q_sz: Admin request queue size
 * @admin_req_pi: Admin request queue producer index
 * @admin_req_ci: Admin request queue consumer index
 * @admin_req_base: Admin request queue base virtual address
 * @admin_req_dma: Admin request queue base dma address
 * @admin_req_lock: Admin queue access lock
 * @num_admin_replies: Number of admin replies
 * @admin_reply_q_sz: Admin reply queue size
 * @admin_reply_ci: Admin reply queue consumer index
 * @admin_reply_ephase:Admin reply queue expected phase
 * @admin_reply_base: Admin reply queue base virtual address
 * @admin_reply_dma: Admin reply queue base dma address
 * @admin_reply_q_in_use: Queue is handled by poll/ISR
 * @ready_timeout: Controller ready timeout
 * @intr_info: Interrupt cookie pointer
 * @intr_info_count: Number of interrupt cookies
 * @is_intr_info_set: Flag to indicate intr info is setup
 * @num_queues: Number of operational queues
 * @num_op_req_q: Number of operational request queues
 * @req_qinfo: Operational request queue info pointer
 * @num_op_reply_q: Number of operational reply queues
 * @op_reply_qinfo: Operational reply queue info pointer
 * @init_cmds: Command tracker for initialization commands
 * @cfg_cmds: Command tracker for configuration requests
 * @facts: Cached IOC facts data
 * @op_reply_desc_sz: Operational reply descriptor size
 * @num_reply_bufs: Number of reply buffers allocated
 * @reply_buf_pool: Reply buffer pool
 * @reply_buf: Reply buffer base virtual address
 * @reply_buf_dma: Reply buffer DMA address
 * @reply_buf_dma_max_address: Reply DMA address max limit
 * @reply_free_qsz: Reply free queue size
 * @reply_free_q_pool: Reply free queue pool
 * @reply_free_q: Reply free queue base virtual address
 * @reply_free_q_dma: Reply free queue base DMA address
 * @reply_free_queue_lock: Reply free queue lock
 * @reply_free_queue_host_index: Reply free queue host index
 * @num_sense_bufs: Number of sense buffers
 * @sense_buf_pool: Sense buffer pool
 * @sense_buf: Sense buffer base virtual address
 * @sense_buf_dma: Sense buffer base DMA address
 * @sense_buf_q_sz: Sense buffer queue size
 * @sense_buf_q_pool: Sense buffer queue pool
 * @sense_buf_q: Sense buffer queue virtual address
 * @sense_buf_q_dma: Sense buffer queue DMA address
 * @sbq_lock: Sense buffer queue lock
 * @sbq_host_index: Sense buffer queuehost index
 * @event_masks: Event mask bitmap
 * @fwevt_worker_thread: Firmware event worker thread
 * @fwevt_lock: Firmware event lock
 * @fwevt_list: Firmware event list
 * @watchdog_work_q_name: Fault watchdog worker thread name
 * @watchdog_work_q: Fault watchdog worker thread
 * @watchdog_work: Fault watchdog work
 * @watchdog_lock: Fault watchdog lock
 * @is_driver_loading: Is driver still loading
 * @scan_started: Async scan started
 * @scan_failed: Asycn scan failed
 * @stop_drv_processing: Stop all command processing
 * @device_refresh_on: Don't process the events until devices are refreshed
 * @max_host_ios: Maximum host I/O count
 * @max_sgl_entries: Max SGL entries per I/O
 * @chain_buf_count: Chain buffer count
 * @chain_buf_pool: Chain buffer pool
 * @chain_sgl_list: Chain SGL list
 * @chain_bitmap: Chain buffer allocator bitmap
 * @chain_buf_lock: Chain buffer list lock
 * @bsg_cmds: Command tracker for BSG command
 * @host_tm_cmds: Command tracker for task management commands
 * @dev_rmhs_cmds: Command tracker for device removal commands
 * @evtack_cmds: Command tracker for event ack commands
 * @devrem_bitmap: Device removal bitmap
 * @dev_handle_bitmap_bits: Number of bits in device handle bitmap
 * @removepend_bitmap: Remove pending bitmap
 * @delayed_rmhs_list: Delayed device removal list
 * @evtack_cmds_bitmap: Event Ack bitmap
 * @delayed_evtack_cmds_list: Delayed event acknowledgment list
 * @ts_update_counter: Timestamp update counter
 * @ts_update_interval: Timestamp update interval
 * @reset_in_progress: Reset in progress flag
 * @unrecoverable: Controller unrecoverable flag
 * @prev_reset_result: Result of previous reset
 * @reset_mutex: Controller reset mutex
 * @reset_waitq: Controller reset  wait queue
 * @prepare_for_reset: Prepare for reset event received
 * @prepare_for_reset_timeout_counter: Prepare for reset timeout
 * @prp_list_virt: NVMe encapsulated PRP list virtual base
 * @prp_list_dma: NVMe encapsulated PRP list DMA
 * @prp_sz: NVME encapsulated PRP list size
 * @diagsave_timeout: Diagnostic information save timeout
 * @logging_level: Controller debug logging level
 * @flush_io_count: I/O count to flush after reset
 * @current_event: Firmware event currently in process
 * @driver_info: Driver, Kernel, OS information to firmware
 * @change_count: Topology change count
 * @pel_enabled: Persistent Event Log(PEL) enabled or not
 * @pel_abort_requested: PEL abort is requested or not
 * @pel_class: PEL Class identifier
 * @pel_locale: PEL Locale identifier
 * @pel_cmds: Command tracker for PEL wait command
 * @pel_abort_cmd: Command tracker for PEL abort command
 * @pel_newest_seqnum: Newest PEL sequenece number
 * @pel_seqnum_virt: PEL sequence number virtual address
 * @pel_seqnum_dma: PEL sequence number DMA address
 * @pel_seqnum_sz: PEL sequenece number size
 * @op_reply_q_offset: Operational reply queue offset with MSIx
 * @default_qcount: Total Default queues
 * @active_poll_qcount: Currently active poll queue count
 * @requested_poll_qcount: User requested poll queue count
 * @bsg_dev: BSG device structure
 * @bsg_queue: Request queue for BSG device
 * @stop_bsgs: Stop BSG request flag
 * @logdata_buf: Circular buffer to store log data entries
 * @logdata_buf_idx: Index of entry in buffer to store
 * @logdata_entry_sz: log data entry size
 * @pend_large_data_sz: Counter to track pending large data
 * @io_throttle_data_length: I/O size to track in 512b blocks
 * @io_throttle_high: I/O size to start throttle in 512b blocks
 * @io_throttle_low: I/O size to stop throttle in 512b blocks
 * @num_io_throttle_group: Maximum number of throttle groups
 * @throttle_groups: Pointer to throttle group info structures
 * @cfg_page: Default memory for configuration pages
 * @cfg_page_dma: Configuration page DMA address
 * @cfg_page_sz: Default configuration page memory size
 * @sas_transport_enabled: SAS transport enabled or not
 * @scsi_device_channel: Channel ID for SCSI devices
 * @transport_cmds: Command tracker for SAS transport commands
 * @sas_hba: SAS node for the controller
 * @sas_expander_list: SAS node list of expanders
 * @sas_node_lock: Lock to protect SAS node list
 * @hba_port_table_list: List of HBA Ports
 * @enclosure_list: List of Enclosure objects
<<<<<<< HEAD
=======
 * @diag_buffers: Host diagnostic buffers
 * @driver_pg2:  Driver page 2 pointer
 * @reply_trigger_present: Reply trigger present flag
 * @event_trigger_present: Event trigger present flag
 * @scsisense_trigger_present: Scsi sense trigger present flag
>>>>>>> 2d5404ca
 * @ioctl_dma_pool: DMA pool for IOCTL data buffers
 * @ioctl_sge: DMA buffer descriptors for IOCTL data
 * @ioctl_chain_sge: DMA buffer descriptor for IOCTL chain
 * @ioctl_resp_sge: DMA buffer descriptor for Mgmt cmd response
 * @ioctl_sges_allocated: Flag for IOCTL SGEs allocated or not
<<<<<<< HEAD
=======
 * @trace_release_trigger_active: Trace trigger active flag
 * @fw_release_trigger_active: Fw release trigger active flag
 * @snapdump_trigger_active: Snapdump trigger active flag
 * @pci_err_recovery: PCI error recovery in progress
 * @block_on_pci_err: Block IO during PCI error recovery
>>>>>>> 2d5404ca
 */
struct mpi3mr_ioc {
	struct list_head list;
	struct pci_dev *pdev;
	struct Scsi_Host *shost;
	u8 id;
	int cpu_count;
	bool enable_segqueue;
	u32 irqpoll_sleep;

	char name[MPI3MR_NAME_LENGTH];
	char driver_name[MPI3MR_NAME_LENGTH];

	volatile struct mpi3_sysif_registers __iomem *sysif_regs;
	resource_size_t sysif_regs_phys;
	int bars;
	u64 dma_mask;

	u16 msix_count;
	u8 intr_enabled;

	u16 num_admin_req;
	u32 admin_req_q_sz;
	u16 admin_req_pi;
	u16 admin_req_ci;
	void *admin_req_base;
	dma_addr_t admin_req_dma;
	spinlock_t admin_req_lock;

	u16 num_admin_replies;
	u32 admin_reply_q_sz;
	u16 admin_reply_ci;
	u8 admin_reply_ephase;
	void *admin_reply_base;
	dma_addr_t admin_reply_dma;
	atomic_t admin_reply_q_in_use;

	u32 ready_timeout;

	struct mpi3mr_intr_info *intr_info;
	u16 intr_info_count;
	bool is_intr_info_set;

	u16 num_queues;
	u16 num_op_req_q;
	struct op_req_qinfo *req_qinfo;

	u16 num_op_reply_q;
	struct op_reply_qinfo *op_reply_qinfo;

	struct mpi3mr_drv_cmd init_cmds;
	struct mpi3mr_drv_cmd cfg_cmds;
	struct mpi3mr_ioc_facts facts;
	u16 op_reply_desc_sz;

	u32 num_reply_bufs;
	struct dma_pool *reply_buf_pool;
	u8 *reply_buf;
	dma_addr_t reply_buf_dma;
	dma_addr_t reply_buf_dma_max_address;

	u16 reply_free_qsz;
	u16 reply_sz;
	struct dma_pool *reply_free_q_pool;
	__le64 *reply_free_q;
	dma_addr_t reply_free_q_dma;
	spinlock_t reply_free_queue_lock;
	u32 reply_free_queue_host_index;

	u32 num_sense_bufs;
	struct dma_pool *sense_buf_pool;
	u8 *sense_buf;
	dma_addr_t sense_buf_dma;

	u16 sense_buf_q_sz;
	struct dma_pool *sense_buf_q_pool;
	__le64 *sense_buf_q;
	dma_addr_t sense_buf_q_dma;
	spinlock_t sbq_lock;
	u32 sbq_host_index;
	u32 event_masks[MPI3_EVENT_NOTIFY_EVENTMASK_WORDS];

	struct workqueue_struct	*fwevt_worker_thread;
	spinlock_t fwevt_lock;
	struct list_head fwevt_list;

	char watchdog_work_q_name[50];
	struct workqueue_struct *watchdog_work_q;
	struct delayed_work watchdog_work;
	spinlock_t watchdog_lock;

	u8 is_driver_loading;
	u8 scan_started;
	u16 scan_failed;
	u8 stop_drv_processing;
	u8 device_refresh_on;

	u16 max_host_ios;
	spinlock_t tgtdev_lock;
	struct list_head tgtdev_list;
	u16 max_sgl_entries;

	u32 chain_buf_count;
	struct dma_pool *chain_buf_pool;
	struct chain_element *chain_sgl_list;
	unsigned long *chain_bitmap;
	spinlock_t chain_buf_lock;

	struct mpi3mr_drv_cmd bsg_cmds;
	struct mpi3mr_drv_cmd host_tm_cmds;
	struct mpi3mr_drv_cmd dev_rmhs_cmds[MPI3MR_NUM_DEVRMCMD];
	struct mpi3mr_drv_cmd evtack_cmds[MPI3MR_NUM_EVTACKCMD];
	unsigned long *devrem_bitmap;
	u16 dev_handle_bitmap_bits;
	unsigned long *removepend_bitmap;
	struct list_head delayed_rmhs_list;
	unsigned long *evtack_cmds_bitmap;
	struct list_head delayed_evtack_cmds_list;

	u16 ts_update_counter;
	u16 ts_update_interval;
	u8 reset_in_progress;
	u8 unrecoverable;
	int prev_reset_result;
	struct mutex reset_mutex;
	wait_queue_head_t reset_waitq;

	u8 prepare_for_reset;
	u16 prepare_for_reset_timeout_counter;

	void *prp_list_virt;
	dma_addr_t prp_list_dma;
	u32 prp_sz;

	u16 diagsave_timeout;
	int logging_level;
	u16 flush_io_count;

	struct mpi3mr_fwevt *current_event;
	struct mpi3_driver_info_layout driver_info;
	u16 change_count;

	u8 pel_enabled;
	u8 pel_abort_requested;
	u8 pel_class;
	u16 pel_locale;
	struct mpi3mr_drv_cmd pel_cmds;
	struct mpi3mr_drv_cmd pel_abort_cmd;

	u32 pel_newest_seqnum;
	void *pel_seqnum_virt;
	dma_addr_t pel_seqnum_dma;
	u32 pel_seqnum_sz;

	u16 op_reply_q_offset;
	u16 default_qcount;
	u16 active_poll_qcount;
	u16 requested_poll_qcount;

	struct device bsg_dev;
	struct request_queue *bsg_queue;
	u8 stop_bsgs;
	u8 *logdata_buf;
	u16 logdata_buf_idx;
	u16 logdata_entry_sz;

	atomic_t pend_large_data_sz;
	u32 io_throttle_data_length;
	u32 io_throttle_high;
	u32 io_throttle_low;
	u16 num_io_throttle_group;
	struct mpi3mr_throttle_group_info *throttle_groups;

	void *cfg_page;
	dma_addr_t cfg_page_dma;
	u16 cfg_page_sz;

	u8 sas_transport_enabled;
	u8 scsi_device_channel;
	struct mpi3mr_drv_cmd transport_cmds;
	struct mpi3mr_sas_node sas_hba;
	struct list_head sas_expander_list;
	spinlock_t sas_node_lock;
	struct list_head hba_port_table_list;
	struct list_head enclosure_list;

	struct dma_pool *ioctl_dma_pool;
	struct dma_memory_desc ioctl_sge[MPI3MR_NUM_IOCTL_SGE];
	struct dma_memory_desc ioctl_chain_sge;
	struct dma_memory_desc ioctl_resp_sge;
	bool ioctl_sges_allocated;
<<<<<<< HEAD
=======
	bool reply_trigger_present;
	bool event_trigger_present;
	bool scsisense_trigger_present;
	struct diag_buffer_desc diag_buffers[MPI3MR_MAX_NUM_HDB];
	struct mpi3_driver_page2 *driver_pg2;
	spinlock_t trigger_lock;
	bool snapdump_trigger_active;
	bool trace_release_trigger_active;
	bool fw_release_trigger_active;
	bool pci_err_recovery;
	bool block_on_pci_err;
>>>>>>> 2d5404ca
};

/**
 * struct mpi3mr_fwevt - Firmware event structure.
 *
 * @list: list head
 * @work: Work structure
 * @mrioc: Adapter instance reference
 * @event_id: MPI3 firmware event ID
 * @send_ack: Event acknowledgment required or not
 * @process_evt: Bottomhalf processing required or not
 * @evt_ctx: Event context to send in Ack
 * @event_data_size: size of the event data in bytes
 * @pending_at_sml: waiting for device add/remove API to complete
 * @discard: discard this event
 * @ref_count: kref count
 * @event_data: Actual MPI3 event data
 */
struct mpi3mr_fwevt {
	struct list_head list;
	struct work_struct work;
	struct mpi3mr_ioc *mrioc;
	u16 event_id;
	bool send_ack;
	bool process_evt;
	u32 evt_ctx;
	u16 event_data_size;
	bool pending_at_sml;
	bool discard;
	struct kref ref_count;
	char event_data[] __aligned(4);
};


/**
 * struct delayed_dev_rmhs_node - Delayed device removal node
 *
 * @list: list head
 * @handle: Device handle
 * @iou_rc: IO Unit Control Reason Code
 */
struct delayed_dev_rmhs_node {
	struct list_head list;
	u16 handle;
	u8 iou_rc;
};

/**
 * struct delayed_evt_ack_node - Delayed event ack node
 * @list: list head
 * @event: MPI3 event ID
 * @event_ctx: event context
 */
struct delayed_evt_ack_node {
	struct list_head list;
	u8 event;
	u32 event_ctx;
};

int mpi3mr_setup_resources(struct mpi3mr_ioc *mrioc);
void mpi3mr_cleanup_resources(struct mpi3mr_ioc *mrioc);
int mpi3mr_init_ioc(struct mpi3mr_ioc *mrioc);
int mpi3mr_reinit_ioc(struct mpi3mr_ioc *mrioc, u8 is_resume);
void mpi3mr_cleanup_ioc(struct mpi3mr_ioc *mrioc);
int mpi3mr_issue_port_enable(struct mpi3mr_ioc *mrioc, u8 async);
int mpi3mr_admin_request_post(struct mpi3mr_ioc *mrioc, void *admin_req,
u16 admin_req_sz, u8 ignore_reset);
int mpi3mr_op_request_post(struct mpi3mr_ioc *mrioc,
			   struct op_req_qinfo *opreqq, u8 *req);
void mpi3mr_add_sg_single(void *paddr, u8 flags, u32 length,
			  dma_addr_t dma_addr);
void mpi3mr_build_zero_len_sge(void *paddr);
void *mpi3mr_get_sensebuf_virt_addr(struct mpi3mr_ioc *mrioc,
				     dma_addr_t phys_addr);
void *mpi3mr_get_reply_virt_addr(struct mpi3mr_ioc *mrioc,
				     dma_addr_t phys_addr);
void mpi3mr_repost_sense_buf(struct mpi3mr_ioc *mrioc,
				     u64 sense_buf_dma);

void mpi3mr_memset_buffers(struct mpi3mr_ioc *mrioc);
void mpi3mr_free_mem(struct mpi3mr_ioc *mrioc);
void mpi3mr_os_handle_events(struct mpi3mr_ioc *mrioc,
			     struct mpi3_event_notification_reply *event_reply);
void mpi3mr_process_op_reply_desc(struct mpi3mr_ioc *mrioc,
				  struct mpi3_default_reply_descriptor *reply_desc,
				  u64 *reply_dma, u16 qidx);
void mpi3mr_start_watchdog(struct mpi3mr_ioc *mrioc);
void mpi3mr_stop_watchdog(struct mpi3mr_ioc *mrioc);

int mpi3mr_soft_reset_handler(struct mpi3mr_ioc *mrioc,
			      u16 reset_reason, u8 snapdump);
void mpi3mr_ioc_disable_intr(struct mpi3mr_ioc *mrioc);
void mpi3mr_ioc_enable_intr(struct mpi3mr_ioc *mrioc);

enum mpi3mr_iocstate mpi3mr_get_iocstate(struct mpi3mr_ioc *mrioc);
int mpi3mr_process_event_ack(struct mpi3mr_ioc *mrioc, u8 event,
			  u32 event_ctx);

void mpi3mr_wait_for_host_io(struct mpi3mr_ioc *mrioc, u32 timeout);
void mpi3mr_cleanup_fwevt_list(struct mpi3mr_ioc *mrioc);
void mpi3mr_flush_host_io(struct mpi3mr_ioc *mrioc);
void mpi3mr_invalidate_devhandles(struct mpi3mr_ioc *mrioc);
void mpi3mr_flush_delayed_cmd_lists(struct mpi3mr_ioc *mrioc);
void mpi3mr_check_rh_fault_ioc(struct mpi3mr_ioc *mrioc, u32 reason_code);
void mpi3mr_print_fault_info(struct mpi3mr_ioc *mrioc);
void mpi3mr_check_rh_fault_ioc(struct mpi3mr_ioc *mrioc, u32 reason_code);
int mpi3mr_process_op_reply_q(struct mpi3mr_ioc *mrioc,
	struct op_reply_qinfo *op_reply_q);
int mpi3mr_blk_mq_poll(struct Scsi_Host *shost, unsigned int queue_num);
void mpi3mr_bsg_init(struct mpi3mr_ioc *mrioc);
void mpi3mr_bsg_exit(struct mpi3mr_ioc *mrioc);
int mpi3mr_issue_tm(struct mpi3mr_ioc *mrioc, u8 tm_type,
	u16 handle, uint lun, u16 htag, ulong timeout,
	struct mpi3mr_drv_cmd *drv_cmd,
	u8 *resp_code, struct scsi_cmnd *scmd);
struct mpi3mr_tgt_dev *mpi3mr_get_tgtdev_by_handle(
	struct mpi3mr_ioc *mrioc, u16 handle);
void mpi3mr_pel_get_seqnum_complete(struct mpi3mr_ioc *mrioc,
	struct mpi3mr_drv_cmd *drv_cmd);
int mpi3mr_pel_get_seqnum_post(struct mpi3mr_ioc *mrioc,
	struct mpi3mr_drv_cmd *drv_cmd);
void mpi3mr_app_save_logdata(struct mpi3mr_ioc *mrioc, char *event_data,
	u16 event_data_size);
struct mpi3mr_enclosure_node *mpi3mr_enclosure_find_by_handle(
	struct mpi3mr_ioc *mrioc, u16 handle);
extern const struct attribute_group *mpi3mr_host_groups[];
extern const struct attribute_group *mpi3mr_dev_groups[];

extern struct sas_function_template mpi3mr_transport_functions;
extern struct scsi_transport_template *mpi3mr_transport_template;

int mpi3mr_cfg_get_dev_pg0(struct mpi3mr_ioc *mrioc, u16 *ioc_status,
	struct mpi3_device_page0 *dev_pg0, u16 pg_sz, u32 form, u32 form_spec);
int mpi3mr_cfg_get_sas_phy_pg0(struct mpi3mr_ioc *mrioc, u16 *ioc_status,
	struct mpi3_sas_phy_page0 *phy_pg0, u16 pg_sz, u32 form,
	u32 form_spec);
int mpi3mr_cfg_get_sas_phy_pg1(struct mpi3mr_ioc *mrioc, u16 *ioc_status,
	struct mpi3_sas_phy_page1 *phy_pg1, u16 pg_sz, u32 form,
	u32 form_spec);
int mpi3mr_cfg_get_sas_exp_pg0(struct mpi3mr_ioc *mrioc, u16 *ioc_status,
	struct mpi3_sas_expander_page0 *exp_pg0, u16 pg_sz, u32 form,
	u32 form_spec);
int mpi3mr_cfg_get_sas_exp_pg1(struct mpi3mr_ioc *mrioc, u16 *ioc_status,
	struct mpi3_sas_expander_page1 *exp_pg1, u16 pg_sz, u32 form,
	u32 form_spec);
int mpi3mr_cfg_get_enclosure_pg0(struct mpi3mr_ioc *mrioc, u16 *ioc_status,
	struct mpi3_enclosure_page0 *encl_pg0, u16 pg_sz, u32 form,
	u32 form_spec);
int mpi3mr_cfg_get_sas_io_unit_pg0(struct mpi3mr_ioc *mrioc,
	struct mpi3_sas_io_unit_page0 *sas_io_unit_pg0, u16 pg_sz);
int mpi3mr_cfg_get_sas_io_unit_pg1(struct mpi3mr_ioc *mrioc,
	struct mpi3_sas_io_unit_page1 *sas_io_unit_pg1, u16 pg_sz);
int mpi3mr_cfg_set_sas_io_unit_pg1(struct mpi3mr_ioc *mrioc,
	struct mpi3_sas_io_unit_page1 *sas_io_unit_pg1, u16 pg_sz);
int mpi3mr_cfg_get_driver_pg1(struct mpi3mr_ioc *mrioc,
	struct mpi3_driver_page1 *driver_pg1, u16 pg_sz);
int mpi3mr_cfg_get_driver_pg2(struct mpi3mr_ioc *mrioc,
	struct mpi3_driver_page2 *driver_pg2, u16 pg_sz, u8 page_type);

u8 mpi3mr_is_expander_device(u16 device_info);
int mpi3mr_expander_add(struct mpi3mr_ioc *mrioc, u16 handle);
void mpi3mr_expander_remove(struct mpi3mr_ioc *mrioc, u64 sas_address,
	struct mpi3mr_hba_port *hba_port);
struct mpi3mr_sas_node *__mpi3mr_expander_find_by_handle(struct mpi3mr_ioc
	*mrioc, u16 handle);
struct mpi3mr_hba_port *mpi3mr_get_hba_port_by_id(struct mpi3mr_ioc *mrioc,
	u8 port_id);
void mpi3mr_sas_host_refresh(struct mpi3mr_ioc *mrioc);
void mpi3mr_sas_host_add(struct mpi3mr_ioc *mrioc);
void mpi3mr_update_links(struct mpi3mr_ioc *mrioc,
	u64 sas_address_parent, u16 handle, u8 phy_number, u8 link_rate,
	struct mpi3mr_hba_port *hba_port);
void mpi3mr_remove_tgtdev_from_host(struct mpi3mr_ioc *mrioc,
	struct mpi3mr_tgt_dev *tgtdev);
int mpi3mr_report_tgtdev_to_sas_transport(struct mpi3mr_ioc *mrioc,
	struct mpi3mr_tgt_dev *tgtdev);
void mpi3mr_remove_tgtdev_from_sas_transport(struct mpi3mr_ioc *mrioc,
	struct mpi3mr_tgt_dev *tgtdev);
struct mpi3mr_tgt_dev *__mpi3mr_get_tgtdev_by_addr_and_rphy(
	struct mpi3mr_ioc *mrioc, u64 sas_address, struct sas_rphy *rphy);
void mpi3mr_print_device_event_notice(struct mpi3mr_ioc *mrioc,
	bool device_add);
void mpi3mr_refresh_sas_ports(struct mpi3mr_ioc *mrioc);
void mpi3mr_refresh_expanders(struct mpi3mr_ioc *mrioc);
void mpi3mr_add_event_wait_for_device_refresh(struct mpi3mr_ioc *mrioc);
void mpi3mr_flush_drv_cmds(struct mpi3mr_ioc *mrioc);
void mpi3mr_flush_cmds_for_unrecovered_controller(struct mpi3mr_ioc *mrioc);
void mpi3mr_free_enclosure_list(struct mpi3mr_ioc *mrioc);
int mpi3mr_process_admin_reply_q(struct mpi3mr_ioc *mrioc);
void mpi3mr_expander_node_remove(struct mpi3mr_ioc *mrioc,
	struct mpi3mr_sas_node *sas_expander);
void mpi3mr_alloc_diag_bufs(struct mpi3mr_ioc *mrioc);
int mpi3mr_post_diag_bufs(struct mpi3mr_ioc *mrioc);
int mpi3mr_issue_diag_buf_release(struct mpi3mr_ioc *mrioc,
	struct diag_buffer_desc *diag_buffer);
void mpi3mr_release_diag_bufs(struct mpi3mr_ioc *mrioc, u8 skip_rel_action);
void mpi3mr_set_trigger_data_in_hdb(struct diag_buffer_desc *hdb,
	u8 type, union mpi3mr_trigger_data *trigger_data, bool force);
int mpi3mr_refresh_trigger(struct mpi3mr_ioc *mrioc, u8 page_type);
struct diag_buffer_desc *mpi3mr_diag_buffer_for_type(struct mpi3mr_ioc *mrioc,
	u8 buf_type);
int mpi3mr_issue_diag_buf_post(struct mpi3mr_ioc *mrioc,
	struct diag_buffer_desc *diag_buffer);
void mpi3mr_set_trigger_data_in_all_hdb(struct mpi3mr_ioc *mrioc,
	u8 type, union mpi3mr_trigger_data *trigger_data, bool force);
void mpi3mr_reply_trigger(struct mpi3mr_ioc *mrioc, u16 iocstatus,
	u32 iocloginfo);
void mpi3mr_hdb_trigger_data_event(struct mpi3mr_ioc *mrioc,
	struct trigger_event_data *event_data);
void mpi3mr_scsisense_trigger(struct mpi3mr_ioc *mrioc, u8 senseky, u8 asc,
	u8 ascq);
void mpi3mr_event_trigger(struct mpi3mr_ioc *mrioc, u8 event);
void mpi3mr_global_trigger(struct mpi3mr_ioc *mrioc, u64 trigger_data);
void mpi3mr_hdbstatuschg_evt_th(struct mpi3mr_ioc *mrioc,
	struct mpi3_event_notification_reply *event_reply);
#endif /*MPI3MR_H_INCLUDED*/<|MERGE_RESOLUTION|>--- conflicted
+++ resolved
@@ -57,13 +57,8 @@
 extern int prot_mask;
 extern atomic64_t event_counter;
 
-<<<<<<< HEAD
-#define MPI3MR_DRIVER_VERSION	"8.5.1.0.0"
-#define MPI3MR_DRIVER_RELDATE	"5-December-2023"
-=======
 #define MPI3MR_DRIVER_VERSION	"8.12.0.0.50"
 #define MPI3MR_DRIVER_RELDATE	"05-Sept-2024"
->>>>>>> 2d5404ca
 
 #define MPI3MR_DRIVER_NAME	"mpi3mr"
 #define MPI3MR_DRIVER_LICENSE	"GPL"
@@ -243,11 +238,8 @@
 #define MPI3MR_WRITE_SAME_MAX_LEN_256_BLKS 256
 #define MPI3MR_WRITE_SAME_MAX_LEN_2048_BLKS 2048
 
-<<<<<<< HEAD
-=======
 #define MPI3MR_DRIVER_EVENT_PROCESS_TRIGGER    (0xFFFD)
 
->>>>>>> 2d5404ca
 /**
  * struct mpi3mr_nvme_pt_sge -  Structure to store SGEs for NVMe
  * Encapsulated commands.
@@ -529,10 +521,6 @@
 /* HBA port flags */
 #define MPI3MR_HBA_PORT_FLAG_DIRTY	0x01
 #define MPI3MR_HBA_PORT_FLAG_NEW       0x02
-
-/* IOCTL data transfer sge*/
-#define MPI3MR_NUM_IOCTL_SGE		256
-#define MPI3MR_IOCTL_SGE_SIZE		(8 * 1024)
 
 /* IOCTL data transfer sge*/
 #define MPI3MR_NUM_IOCTL_SGE		256
@@ -1156,27 +1144,21 @@
  * @sas_node_lock: Lock to protect SAS node list
  * @hba_port_table_list: List of HBA Ports
  * @enclosure_list: List of Enclosure objects
-<<<<<<< HEAD
-=======
  * @diag_buffers: Host diagnostic buffers
  * @driver_pg2:  Driver page 2 pointer
  * @reply_trigger_present: Reply trigger present flag
  * @event_trigger_present: Event trigger present flag
  * @scsisense_trigger_present: Scsi sense trigger present flag
->>>>>>> 2d5404ca
  * @ioctl_dma_pool: DMA pool for IOCTL data buffers
  * @ioctl_sge: DMA buffer descriptors for IOCTL data
  * @ioctl_chain_sge: DMA buffer descriptor for IOCTL chain
  * @ioctl_resp_sge: DMA buffer descriptor for Mgmt cmd response
  * @ioctl_sges_allocated: Flag for IOCTL SGEs allocated or not
-<<<<<<< HEAD
-=======
  * @trace_release_trigger_active: Trace trigger active flag
  * @fw_release_trigger_active: Fw release trigger active flag
  * @snapdump_trigger_active: Snapdump trigger active flag
  * @pci_err_recovery: PCI error recovery in progress
  * @block_on_pci_err: Block IO during PCI error recovery
->>>>>>> 2d5404ca
  */
 struct mpi3mr_ioc {
 	struct list_head list;
@@ -1368,8 +1350,6 @@
 	struct dma_memory_desc ioctl_chain_sge;
 	struct dma_memory_desc ioctl_resp_sge;
 	bool ioctl_sges_allocated;
-<<<<<<< HEAD
-=======
 	bool reply_trigger_present;
 	bool event_trigger_present;
 	bool scsisense_trigger_present;
@@ -1381,7 +1361,6 @@
 	bool fw_release_trigger_active;
 	bool pci_err_recovery;
 	bool block_on_pci_err;
->>>>>>> 2d5404ca
 };
 
 /**
