--- conflicted
+++ resolved
@@ -2,11 +2,7 @@
 /*
  * Driver for Broadcom MPI3 Storage Controllers
  *
-<<<<<<< HEAD
- * Copyright (C) 2017-2022 Broadcom Inc.
-=======
  * Copyright (C) 2017-2023 Broadcom Inc.
->>>>>>> eb3cdb58
  *  (mailto: mpi3mr-linuxdrv.pdl@broadcom.com)
  *
  */
@@ -44,11 +40,8 @@
 
 #define MPI3MR_DRIVER_EVENT_TG_QD_REDUCTION	(0xFFFF)
 
-<<<<<<< HEAD
-=======
 #define MPI3_EVENT_WAIT_FOR_DEVICES_TO_REFRESH	(0xFFFE)
 
->>>>>>> eb3cdb58
 /**
  * mpi3mr_host_tag_for_scmd - Get host tag for a scmd
  * @mrioc: Adapter instance reference
@@ -431,11 +424,8 @@
 			tgt_priv->io_throttle_enabled = 0;
 			tgt_priv->io_divert = 0;
 			tgt_priv->throttle_group = NULL;
-<<<<<<< HEAD
-=======
 			if (tgtdev->host_exposed)
 				atomic_set(&tgt_priv->block_io, 1);
->>>>>>> eb3cdb58
 		}
 	}
 }
@@ -510,10 +500,6 @@
  * mpi3mr_count_dev_pending - Count commands pending for a lun
  * @rq: Block request
  * @data: SCSI device reference
-<<<<<<< HEAD
- * @reserved: Unused
-=======
->>>>>>> eb3cdb58
  *
  * This is an iterator function called for each SCSI command in
  * a host and if the command is pending in the LLD for the
@@ -523,12 +509,7 @@
  * Return: true always.
  */
 
-<<<<<<< HEAD
-static bool mpi3mr_count_dev_pending(struct request *rq,
-	void *data, bool reserved)
-=======
 static bool mpi3mr_count_dev_pending(struct request *rq, void *data)
->>>>>>> eb3cdb58
 {
 	struct scsi_device *sdev = (struct scsi_device *)data;
 	struct mpi3mr_sdev_priv_data *sdev_priv_data = sdev->hostdata;
@@ -551,10 +532,6 @@
  * mpi3mr_count_tgt_pending - Count commands pending for target
  * @rq: Block request
  * @data: SCSI target reference
-<<<<<<< HEAD
- * @reserved: Unused
-=======
->>>>>>> eb3cdb58
  *
  * This is an iterator function called for each SCSI command in
  * a host and if the command is pending in the LLD for the
@@ -564,12 +541,7 @@
  * Return: true always.
  */
 
-<<<<<<< HEAD
-static bool mpi3mr_count_tgt_pending(struct request *rq,
-	void *data, bool reserved)
-=======
 static bool mpi3mr_count_tgt_pending(struct request *rq, void *data)
->>>>>>> eb3cdb58
 {
 	struct scsi_target *starget = (struct scsi_target *)data;
 	struct mpi3mr_stgt_priv_data *stgt_priv_data = starget->hostdata;
@@ -867,11 +839,7 @@
  *
  * Return: None.
  */
-<<<<<<< HEAD
-static void mpi3mr_print_device_event_notice(struct mpi3mr_ioc *mrioc,
-=======
 void mpi3mr_print_device_event_notice(struct mpi3mr_ioc *mrioc,
->>>>>>> eb3cdb58
 	bool device_add)
 {
 	ioc_notice(mrioc, "Device %s was in progress before the reset and\n",
@@ -904,21 +872,6 @@
 		tgt_priv->dev_handle = MPI3MR_INVALID_DEV_HANDLE;
 	}
 
-<<<<<<< HEAD
-	if (tgtdev->starget) {
-		if (mrioc->current_event)
-			mrioc->current_event->pending_at_sml = 1;
-		scsi_remove_target(&tgtdev->starget->dev);
-		tgtdev->host_exposed = 0;
-		if (mrioc->current_event) {
-			mrioc->current_event->pending_at_sml = 0;
-			if (mrioc->current_event->discard) {
-				mpi3mr_print_device_event_notice(mrioc, false);
-				return;
-			}
-		}
-	}
-=======
 	if (!mrioc->sas_transport_enabled || (tgtdev->dev_type !=
 	    MPI3_DEVICE_DEVFORM_SAS_SATA) || tgtdev->non_stl) {
 		if (tgtdev->starget) {
@@ -938,7 +891,6 @@
 	} else
 		mpi3mr_remove_tgtdev_from_sas_transport(mrioc, tgtdev);
 
->>>>>>> eb3cdb58
 	ioc_info(mrioc, "%s :Removed handle(0x%04x), wwid(0x%016llx)\n",
 	    __func__, tgtdev->dev_handle, (unsigned long long)tgtdev->wwid);
 }
@@ -977,13 +929,8 @@
 		tgtdev->host_exposed = 1;
 		if (mrioc->current_event)
 			mrioc->current_event->pending_at_sml = 1;
-<<<<<<< HEAD
-		scsi_scan_target(&mrioc->shost->shost_gendev, 0,
-		    tgtdev->perst_id,
-=======
 		scsi_scan_target(&mrioc->shost->shost_gendev,
 		    mrioc->scsi_device_channel, tgtdev->perst_id,
->>>>>>> eb3cdb58
 		    SCAN_WILD_CARD, SCSI_SCAN_INITIAL);
 		if (!tgtdev->starget)
 			tgtdev->host_exposed = 0;
@@ -994,12 +941,8 @@
 				goto out;
 			}
 		}
-<<<<<<< HEAD
-	}
-=======
 	} else
 		mpi3mr_report_tgtdev_to_sas_transport(mrioc, tgtdev);
->>>>>>> eb3cdb58
 out:
 	if (tgtdev)
 		mpi3mr_tgtdev_put(tgtdev);
@@ -1099,11 +1042,7 @@
 			    tgtdev->perst_id);
 			if (tgtdev->host_exposed)
 				mpi3mr_remove_tgtdev_from_host(mrioc, tgtdev);
-<<<<<<< HEAD
-			mpi3mr_tgtdev_del_from_list(mrioc, tgtdev);
-=======
 			mpi3mr_tgtdev_del_from_list(mrioc, tgtdev, true);
->>>>>>> eb3cdb58
 			mpi3mr_tgtdev_put(tgtdev);
 		}
 	}
@@ -1134,10 +1073,7 @@
 {
 	u16 flags = 0;
 	struct mpi3mr_stgt_priv_data *scsi_tgt_priv_data = NULL;
-<<<<<<< HEAD
-=======
 	struct mpi3mr_enclosure_node *enclosure_dev = NULL;
->>>>>>> eb3cdb58
 	u8 prot_mask = 0;
 
 	tgtdev->perst_id = le16_to_cpu(dev_pg0->persistent_id);
@@ -1175,11 +1111,8 @@
 		scsi_tgt_priv_data->dev_type = tgtdev->dev_type;
 		scsi_tgt_priv_data->io_throttle_enabled =
 		    tgtdev->io_throttle_enabled;
-<<<<<<< HEAD
-=======
 		if (is_added == true)
 			atomic_set(&scsi_tgt_priv_data->block_io, 0);
->>>>>>> eb3cdb58
 	}
 
 	switch (dev_pg0->access_status) {
@@ -1278,10 +1211,7 @@
 		tgtdev->dev_spec.vd_inf.state = vdinf->vd_state;
 		if (vdinf->vd_state == MPI3_DEVICE0_VD_STATE_OFFLINE)
 			tgtdev->is_hidden = 1;
-<<<<<<< HEAD
-=======
 		tgtdev->non_stl = 1;
->>>>>>> eb3cdb58
 		tgtdev->dev_spec.vd_inf.tg_id = vdinf_io_throttle_group;
 		tgtdev->dev_spec.vd_inf.tg_high =
 		    le16_to_cpu(vdinf->io_throttle_group_high) * 2048;
@@ -1933,13 +1863,10 @@
 static void mpi3mr_fwevt_bh(struct mpi3mr_ioc *mrioc,
 	struct mpi3mr_fwevt *fwevt)
 {
-<<<<<<< HEAD
-=======
 	struct mpi3_device_page0 *dev_pg0 = NULL;
 	u16 perst_id, handle, dev_info;
 	struct mpi3_device0_sas_sata_format *sasinf = NULL;
 
->>>>>>> eb3cdb58
 	mpi3mr_fwevt_del_from_list(mrioc, fwevt);
 	mrioc->current_event = fwevt;
 
@@ -2027,8 +1954,6 @@
 		}
 		break;
 	}
-<<<<<<< HEAD
-=======
 	case MPI3_EVENT_WAIT_FOR_DEVICES_TO_REFRESH:
 	{
 		while (mrioc->device_refresh_on)
@@ -2045,7 +1970,6 @@
 		    "scan for non responding and newly added devices after soft reset completed\n");
 		break;
 	}
->>>>>>> eb3cdb58
 	default:
 		break;
 	}
@@ -2859,42 +2783,6 @@
 }
 
 /**
- * mpi3mr_cablemgmt_evt_th - Cable management event tophalf
- * @mrioc: Adapter instance reference
- * @event_reply: event data
- *
- * Displays Cable manegemt event details.
- *
- * Return: Nothing
- */
-static void mpi3mr_cablemgmt_evt_th(struct mpi3mr_ioc *mrioc,
-	struct mpi3_event_notification_reply *event_reply)
-{
-	struct mpi3_event_data_cable_management *evtdata =
-	    (struct mpi3_event_data_cable_management *)event_reply->event_data;
-
-	switch (evtdata->status) {
-	case MPI3_EVENT_CABLE_MGMT_STATUS_INSUFFICIENT_POWER:
-	{
-		ioc_info(mrioc, "An active cable with receptacle_id %d cannot be powered.\n"
-		    "Devices connected to this cable are not detected.\n"
-		    "This cable requires %d mW of power.\n",
-		    evtdata->receptacle_id,
-		    le32_to_cpu(evtdata->active_cable_power_requirement));
-		break;
-	}
-	case MPI3_EVENT_CABLE_MGMT_STATUS_DEGRADED:
-	{
-		ioc_info(mrioc, "A cable with receptacle_id %d is not running at optimal speed\n",
-		    evtdata->receptacle_id);
-		break;
-	}
-	default:
-		break;
-	}
-}
-
-/**
  * mpi3mr_os_handle_events - Firmware event handler
  * @mrioc: Adapter instance reference
  * @event_reply: event data
@@ -2960,11 +2848,8 @@
 	}
 	case MPI3_EVENT_DEVICE_INFO_CHANGED:
 	case MPI3_EVENT_LOG_DATA:
-<<<<<<< HEAD
-=======
 	case MPI3_EVENT_ENCL_DEVICE_STATUS_CHANGE:
 	case MPI3_EVENT_ENCL_DEVICE_ADDED:
->>>>>>> eb3cdb58
 	{
 		process_evt_bh = 1;
 		break;
@@ -2979,10 +2864,6 @@
 		mpi3mr_cablemgmt_evt_th(mrioc, event_reply);
 		break;
 	}
-<<<<<<< HEAD
-	case MPI3_EVENT_ENCL_DEVICE_STATUS_CHANGE:
-=======
->>>>>>> eb3cdb58
 	case MPI3_EVENT_SAS_DISCOVERY:
 	case MPI3_EVENT_SAS_DEVICE_DISCOVERY_ERROR:
 	case MPI3_EVENT_SAS_BROADCAST_PRIMITIVE:
@@ -3859,10 +3740,7 @@
 		mpi3mr_poll_pend_io_completions(mrioc);
 		mpi3mr_ioc_enable_intr(mrioc);
 		mpi3mr_poll_pend_io_completions(mrioc);
-<<<<<<< HEAD
-=======
 		mpi3mr_process_admin_reply_q(mrioc);
->>>>>>> eb3cdb58
 	}
 	switch (tm_type) {
 	case MPI3_SCSITASKMGMT_TASKTYPE_TARGET_RESET:
@@ -3960,7 +3838,6 @@
 			map->nr_queues = mrioc->default_qcount;
 		else if (i == HCTX_TYPE_POLL)
 			map->nr_queues = mrioc->active_poll_qcount;
-<<<<<<< HEAD
 
 		if (!map->nr_queues) {
 			BUG_ON(i == HCTX_TYPE_DEFAULT);
@@ -3977,24 +3854,6 @@
 		else
 			blk_mq_map_queues(map);
 
-=======
-
-		if (!map->nr_queues) {
-			BUG_ON(i == HCTX_TYPE_DEFAULT);
-			continue;
-		}
-
-		/*
-		 * The poll queue(s) doesn't have an IRQ (and hence IRQ
-		 * affinity), so use the regular blk-mq cpu mapping
-		 */
-		map->queue_offset = qoff;
-		if (i != HCTX_TYPE_POLL)
-			blk_mq_pci_map_queues(map, mrioc->pdev, offset);
-		else
-			blk_mq_map_queues(map);
-
->>>>>>> eb3cdb58
 		qoff += map->nr_queues;
 		offset += map->nr_queues;
 	}
@@ -4157,12 +4016,6 @@
 	stgt_priv_data = sdev_priv_data->tgt_priv_data;
 	dev_handle = stgt_priv_data->dev_handle;
 	if (stgt_priv_data->dev_removed) {
-<<<<<<< HEAD
-		sdev_printk(KERN_INFO, scmd->device,
-		    "%s:target(handle = 0x%04x) is removed, target reset is not issued\n",
-		    mrioc->name, dev_handle);
-		retval = FAILED;
-=======
 		struct scmd_priv *cmd_priv = scsi_cmd_priv(scmd);
 		sdev_printk(KERN_INFO, scmd->device,
 		    "%s:target(handle = 0x%04x) is removed, target reset is not issued\n",
@@ -4171,7 +4024,6 @@
 			retval = SUCCESS;
 		else
 			retval = FAILED;
->>>>>>> eb3cdb58
 		goto out;
 	}
 	sdev_printk(KERN_INFO, scmd->device,
@@ -4236,12 +4088,6 @@
 	stgt_priv_data = sdev_priv_data->tgt_priv_data;
 	dev_handle = stgt_priv_data->dev_handle;
 	if (stgt_priv_data->dev_removed) {
-<<<<<<< HEAD
-		sdev_printk(KERN_INFO, scmd->device,
-		    "%s: device(handle = 0x%04x) is removed, device(LUN) reset is not issued\n",
-		    mrioc->name, dev_handle);
-		retval = FAILED;
-=======
 		struct scmd_priv *cmd_priv = scsi_cmd_priv(scmd);
 		sdev_printk(KERN_INFO, scmd->device,
 		    "%s: device(handle = 0x%04x) is removed, device(LUN) reset is not issued\n",
@@ -4250,7 +4096,6 @@
 			retval = SUCCESS;
 		else
 			retval = FAILED;
->>>>>>> eb3cdb58
 		goto out;
 	}
 	sdev_printk(KERN_INFO, scmd->device,
@@ -4626,12 +4471,7 @@
 		if (tgt_dev->dev_type == MPI3_DEVICE_DEVFORM_VD)
 			scsi_tgt_priv_data->throttle_group =
 			    tgt_dev->dev_spec.vd_inf.tg;
-<<<<<<< HEAD
-	} else
-		retval = -ENXIO;
-=======
-	}
->>>>>>> eb3cdb58
+	}
 	spin_unlock_irqrestore(&mrioc->tgtdev_lock, flags);
 
 	return retval;
@@ -4810,29 +4650,11 @@
 	    !(mpi3mr_allow_scmd_to_fw(scmd))) {
 		scmd->result = DID_NO_CONNECT << 16;
 		scsi_done(scmd);
-<<<<<<< HEAD
-		goto out;
-	}
-
-	if (mrioc->reset_in_progress) {
-		retval = SCSI_MLQUEUE_HOST_BUSY;
-=======
->>>>>>> eb3cdb58
 		goto out;
 	}
 
 	stgt_priv_data = sdev_priv_data->tgt_priv_data;
 	dev_handle = stgt_priv_data->dev_handle;
-<<<<<<< HEAD
-	if (dev_handle == MPI3MR_INVALID_DEV_HANDLE) {
-		scmd->result = DID_NO_CONNECT << 16;
-		scsi_done(scmd);
-		goto out;
-	}
-	if (stgt_priv_data->dev_removed) {
-		scmd->result = DID_NO_CONNECT << 16;
-		scsi_done(scmd);
-=======
 
 	/* Avoid error handling escalation when device is removed or blocked */
 
@@ -4846,7 +4668,6 @@
 
 	if (mrioc->reset_in_progress) {
 		retval = SCSI_MLQUEUE_HOST_BUSY;
->>>>>>> eb3cdb58
 		goto out;
 	}
 
@@ -4860,8 +4681,6 @@
 		goto out;
 	}
 
-<<<<<<< HEAD
-=======
 	if (dev_handle == MPI3MR_INVALID_DEV_HANDLE) {
 		scmd->result = DID_NO_CONNECT << 16;
 		scsi_done(scmd);
@@ -4873,7 +4692,6 @@
 		goto out;
 	}
 
->>>>>>> eb3cdb58
 	if (stgt_priv_data->dev_type == MPI3_DEVICE_DEVFORM_PCIE)
 		is_pcie_dev = 1;
 	if ((scmd->cmnd[0] == UNMAP) && is_pcie_dev &&
@@ -5157,23 +4975,17 @@
 	INIT_LIST_HEAD(&mrioc->tgtdev_list);
 	INIT_LIST_HEAD(&mrioc->delayed_rmhs_list);
 	INIT_LIST_HEAD(&mrioc->delayed_evtack_cmds_list);
-<<<<<<< HEAD
-=======
 	INIT_LIST_HEAD(&mrioc->sas_expander_list);
 	INIT_LIST_HEAD(&mrioc->hba_port_table_list);
 	INIT_LIST_HEAD(&mrioc->enclosure_list);
->>>>>>> eb3cdb58
 
 	mutex_init(&mrioc->reset_mutex);
 	mpi3mr_init_drv_cmd(&mrioc->init_cmds, MPI3MR_HOSTTAG_INITCMDS);
 	mpi3mr_init_drv_cmd(&mrioc->host_tm_cmds, MPI3MR_HOSTTAG_BLK_TMS);
 	mpi3mr_init_drv_cmd(&mrioc->bsg_cmds, MPI3MR_HOSTTAG_BSG_CMDS);
-<<<<<<< HEAD
-=======
 	mpi3mr_init_drv_cmd(&mrioc->cfg_cmds, MPI3MR_HOSTTAG_CFG_CMDS);
 	mpi3mr_init_drv_cmd(&mrioc->transport_cmds,
 	    MPI3MR_HOSTTAG_TRANSPORT_CMDS);
->>>>>>> eb3cdb58
 
 	for (i = 0; i < MPI3MR_NUM_DEVRMCMD; i++)
 		mpi3mr_init_drv_cmd(&mrioc->dev_rmhs_cmds[i],
@@ -5314,14 +5126,11 @@
 	while (mrioc->reset_in_progress || mrioc->is_driver_loading)
 		ssleep(1);
 
-<<<<<<< HEAD
-=======
 	if (!pci_device_is_present(mrioc->pdev)) {
 		mrioc->unrecoverable = 1;
 		mpi3mr_flush_cmds_for_unrecovered_controller(mrioc);
 	}
 
->>>>>>> eb3cdb58
 	mpi3mr_bsg_exit(mrioc);
 	mrioc->stop_drv_processing = 1;
 	mpi3mr_cleanup_fwevt_list(mrioc);
@@ -5347,8 +5156,6 @@
 	mpi3mr_cleanup_ioc(mrioc);
 	mpi3mr_free_mem(mrioc);
 	mpi3mr_cleanup_resources(mrioc);
-<<<<<<< HEAD
-=======
 
 	spin_lock_irqsave(&mrioc->sas_node_lock, flags);
 	list_for_each_entry_safe_reverse(sas_expander, sas_expander_next,
@@ -5371,7 +5178,6 @@
 		mrioc->sas_hba.phy = NULL;
 		mrioc->sas_hba.num_phys = 0;
 	}
->>>>>>> eb3cdb58
 
 	spin_lock(&mrioc_list_lock);
 	list_del(&mrioc->list);
@@ -5445,17 +5251,9 @@
 	mpi3mr_stop_watchdog(mrioc);
 	mpi3mr_cleanup_ioc(mrioc);
 
-<<<<<<< HEAD
-	device_state = pci_choose_state(pdev, state);
-	ioc_info(mrioc, "pdev=0x%p, slot=%s, entering operating state [D%d]\n",
-	    pdev, pci_name(pdev), device_state);
-	pci_save_state(pdev);
-=======
 	ioc_info(mrioc, "pdev=0x%p, slot=%s, entering operating state\n",
 	    pdev, pci_name(pdev));
->>>>>>> eb3cdb58
 	mpi3mr_cleanup_resources(mrioc);
-	pci_set_power_state(pdev, device_state);
 
 	return 0;
 }
@@ -5495,21 +5293,15 @@
 	}
 
 	mrioc->stop_drv_processing = 0;
-<<<<<<< HEAD
-=======
 	mpi3mr_invalidate_devhandles(mrioc);
 	mpi3mr_free_enclosure_list(mrioc);
->>>>>>> eb3cdb58
 	mpi3mr_memset_buffers(mrioc);
 	r = mpi3mr_reinit_ioc(mrioc, 1);
 	if (r) {
 		ioc_err(mrioc, "resuming controller failed[%d]\n", r);
 		return r;
 	}
-<<<<<<< HEAD
-=======
 	ssleep(MPI3MR_RESET_TOPOLOGY_SETTLE_TIME);
->>>>>>> eb3cdb58
 	scsi_unblock_requests(shost);
 	mrioc->device_refresh_on = 0;
 	mpi3mr_start_watchdog(mrioc);
@@ -5562,26 +5354,18 @@
 	if (ret_val) {
 		pr_err("%s failed to load due to pci register driver failure\n",
 		    MPI3MR_DRIVER_NAME);
-<<<<<<< HEAD
-		return ret_val;
-=======
 		goto err_pci_reg_fail;
->>>>>>> eb3cdb58
 	}
 
 	ret_val = driver_create_file(&mpi3mr_pci_driver.driver,
 				     &driver_attr_event_counter);
 	if (ret_val)
-<<<<<<< HEAD
-		pci_unregister_driver(&mpi3mr_pci_driver);
-=======
 		goto err_event_counter;
 
 	return ret_val;
 
 err_event_counter:
 	pci_unregister_driver(&mpi3mr_pci_driver);
->>>>>>> eb3cdb58
 
 err_pci_reg_fail:
 	sas_release_transport(mpi3mr_transport_template);
