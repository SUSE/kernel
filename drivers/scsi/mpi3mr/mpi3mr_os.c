// SPDX-License-Identifier: GPL-2.0-or-later
/*
 * Driver for Broadcom MPI3 Storage Controllers
 *
 * Copyright (C) 2017-2023 Broadcom Inc.
 *  (mailto: mpi3mr-linuxdrv.pdl@broadcom.com)
 *
 */

#include "mpi3mr.h"
#include <linux/idr.h>

/* global driver scop variables */
LIST_HEAD(mrioc_list);
DEFINE_SPINLOCK(mrioc_list_lock);
static DEFINE_IDA(mrioc_ida);
static int warn_non_secure_ctlr;
atomic64_t event_counter;

MODULE_AUTHOR(MPI3MR_DRIVER_AUTHOR);
MODULE_DESCRIPTION(MPI3MR_DRIVER_DESC);
MODULE_LICENSE(MPI3MR_DRIVER_LICENSE);
MODULE_VERSION(MPI3MR_DRIVER_VERSION);

/* Module parameters*/
int prot_mask = -1;
module_param(prot_mask, int, 0);
MODULE_PARM_DESC(prot_mask, "Host protection capabilities mask, def=0x07");

static int prot_guard_mask = 3;
module_param(prot_guard_mask, int, 0);
MODULE_PARM_DESC(prot_guard_mask, " Host protection guard mask, def=3");
static int logging_level;
module_param(logging_level, int, 0);
MODULE_PARM_DESC(logging_level,
	" bits for enabling additional logging info (default=0)");
static int max_sgl_entries = MPI3MR_DEFAULT_SGL_ENTRIES;
module_param(max_sgl_entries, int, 0444);
MODULE_PARM_DESC(max_sgl_entries,
	"Preferred max number of SG entries to be used for a single I/O\n"
	"The actual value will be determined by the driver\n"
	"(Minimum=256, Maximum=2048, default=256)");

/* Forward declarations*/
static void mpi3mr_send_event_ack(struct mpi3mr_ioc *mrioc, u8 event,
	struct mpi3mr_drv_cmd *cmdparam, u32 event_ctx);

#define MPI3MR_DRIVER_EVENT_TG_QD_REDUCTION	(0xFFFF)

#define MPI3_EVENT_WAIT_FOR_DEVICES_TO_REFRESH	(0xFFFE)

/**
 * mpi3mr_host_tag_for_scmd - Get host tag for a scmd
 * @mrioc: Adapter instance reference
 * @scmd: SCSI command reference
 *
 * Calculate the host tag based on block tag for a given scmd.
 *
 * Return: Valid host tag or MPI3MR_HOSTTAG_INVALID.
 */
static u16 mpi3mr_host_tag_for_scmd(struct mpi3mr_ioc *mrioc,
	struct scsi_cmnd *scmd)
{
	struct scmd_priv *priv = NULL;
	u32 unique_tag;
	u16 host_tag, hw_queue;

	unique_tag = blk_mq_unique_tag(scsi_cmd_to_rq(scmd));

	hw_queue = blk_mq_unique_tag_to_hwq(unique_tag);
	if (hw_queue >= mrioc->num_op_reply_q)
		return MPI3MR_HOSTTAG_INVALID;
	host_tag = blk_mq_unique_tag_to_tag(unique_tag);

	if (WARN_ON(host_tag >= mrioc->max_host_ios))
		return MPI3MR_HOSTTAG_INVALID;

	priv = scsi_cmd_priv(scmd);
	/*host_tag 0 is invalid hence incrementing by 1*/
	priv->host_tag = host_tag + 1;
	priv->scmd = scmd;
	priv->in_lld_scope = 1;
	priv->req_q_idx = hw_queue;
	priv->meta_chain_idx = -1;
	priv->chain_idx = -1;
	priv->meta_sg_valid = 0;
	return priv->host_tag;
}

/**
 * mpi3mr_scmd_from_host_tag - Get SCSI command from host tag
 * @mrioc: Adapter instance reference
 * @host_tag: Host tag
 * @qidx: Operational queue index
 *
 * Identify the block tag from the host tag and queue index and
 * retrieve associated scsi command using scsi_host_find_tag().
 *
 * Return: SCSI command reference or NULL.
 */
static struct scsi_cmnd *mpi3mr_scmd_from_host_tag(
	struct mpi3mr_ioc *mrioc, u16 host_tag, u16 qidx)
{
	struct scsi_cmnd *scmd = NULL;
	struct scmd_priv *priv = NULL;
	u32 unique_tag = host_tag - 1;

	if (WARN_ON(host_tag > mrioc->max_host_ios))
		goto out;

	unique_tag |= (qidx << BLK_MQ_UNIQUE_TAG_BITS);

	scmd = scsi_host_find_tag(mrioc->shost, unique_tag);
	if (scmd) {
		priv = scsi_cmd_priv(scmd);
		if (!priv->in_lld_scope)
			scmd = NULL;
	}
out:
	return scmd;
}

/**
 * mpi3mr_clear_scmd_priv - Cleanup SCSI command private date
 * @mrioc: Adapter instance reference
 * @scmd: SCSI command reference
 *
 * Invalidate the SCSI command private data to mark the command
 * is not in LLD scope anymore.
 *
 * Return: Nothing.
 */
static void mpi3mr_clear_scmd_priv(struct mpi3mr_ioc *mrioc,
	struct scsi_cmnd *scmd)
{
	struct scmd_priv *priv = NULL;

	priv = scsi_cmd_priv(scmd);

	if (WARN_ON(priv->in_lld_scope == 0))
		return;
	priv->host_tag = MPI3MR_HOSTTAG_INVALID;
	priv->req_q_idx = 0xFFFF;
	priv->scmd = NULL;
	priv->in_lld_scope = 0;
	priv->meta_sg_valid = 0;
	if (priv->chain_idx >= 0) {
		clear_bit(priv->chain_idx, mrioc->chain_bitmap);
		priv->chain_idx = -1;
	}
	if (priv->meta_chain_idx >= 0) {
		clear_bit(priv->meta_chain_idx, mrioc->chain_bitmap);
		priv->meta_chain_idx = -1;
	}
}

static void mpi3mr_dev_rmhs_send_tm(struct mpi3mr_ioc *mrioc, u16 handle,
	struct mpi3mr_drv_cmd *cmdparam, u8 iou_rc);
static void mpi3mr_fwevt_worker(struct work_struct *work);

/**
 * mpi3mr_fwevt_free - firmware event memory dealloctor
 * @r: k reference pointer of the firmware event
 *
 * Free firmware event memory when no reference.
 */
static void mpi3mr_fwevt_free(struct kref *r)
{
	kfree(container_of(r, struct mpi3mr_fwevt, ref_count));
}

/**
 * mpi3mr_fwevt_get - k reference incrementor
 * @fwevt: Firmware event reference
 *
 * Increment firmware event reference count.
 */
static void mpi3mr_fwevt_get(struct mpi3mr_fwevt *fwevt)
{
	kref_get(&fwevt->ref_count);
}

/**
 * mpi3mr_fwevt_put - k reference decrementor
 * @fwevt: Firmware event reference
 *
 * decrement firmware event reference count.
 */
static void mpi3mr_fwevt_put(struct mpi3mr_fwevt *fwevt)
{
	kref_put(&fwevt->ref_count, mpi3mr_fwevt_free);
}

/**
 * mpi3mr_alloc_fwevt - Allocate firmware event
 * @len: length of firmware event data to allocate
 *
 * Allocate firmware event with required length and initialize
 * the reference counter.
 *
 * Return: firmware event reference.
 */
static struct mpi3mr_fwevt *mpi3mr_alloc_fwevt(int len)
{
	struct mpi3mr_fwevt *fwevt;

	fwevt = kzalloc(sizeof(*fwevt) + len, GFP_ATOMIC);
	if (!fwevt)
		return NULL;

	kref_init(&fwevt->ref_count);
	return fwevt;
}

/**
 * mpi3mr_fwevt_add_to_list - Add firmware event to the list
 * @mrioc: Adapter instance reference
 * @fwevt: Firmware event reference
 *
 * Add the given firmware event to the firmware event list.
 *
 * Return: Nothing.
 */
static void mpi3mr_fwevt_add_to_list(struct mpi3mr_ioc *mrioc,
	struct mpi3mr_fwevt *fwevt)
{
	unsigned long flags;

	if (!mrioc->fwevt_worker_thread)
		return;

	spin_lock_irqsave(&mrioc->fwevt_lock, flags);
	/* get fwevt reference count while adding it to fwevt_list */
	mpi3mr_fwevt_get(fwevt);
	INIT_LIST_HEAD(&fwevt->list);
	list_add_tail(&fwevt->list, &mrioc->fwevt_list);
	INIT_WORK(&fwevt->work, mpi3mr_fwevt_worker);
	/* get fwevt reference count while enqueueing it to worker queue */
	mpi3mr_fwevt_get(fwevt);
	queue_work(mrioc->fwevt_worker_thread, &fwevt->work);
	spin_unlock_irqrestore(&mrioc->fwevt_lock, flags);
}

/**
 * mpi3mr_hdb_trigger_data_event - Add hdb trigger data event to
 * the list
 * @mrioc: Adapter instance reference
 * @event_data: Event data
 *
 * Add the given hdb trigger data event to the firmware event
 * list.
 *
 * Return: Nothing.
 */
void mpi3mr_hdb_trigger_data_event(struct mpi3mr_ioc *mrioc,
	struct trigger_event_data *event_data)
{
	struct mpi3mr_fwevt *fwevt;
	u16 sz = sizeof(*event_data);

	fwevt = mpi3mr_alloc_fwevt(sz);
	if (!fwevt) {
		ioc_warn(mrioc, "failed to queue hdb trigger data event\n");
		return;
	}

	fwevt->mrioc = mrioc;
	fwevt->event_id = MPI3MR_DRIVER_EVENT_PROCESS_TRIGGER;
	fwevt->send_ack = 0;
	fwevt->process_evt = 1;
	fwevt->evt_ctx = 0;
	fwevt->event_data_size = sz;
	memcpy(fwevt->event_data, event_data, sz);

	mpi3mr_fwevt_add_to_list(mrioc, fwevt);
}

/**
 * mpi3mr_fwevt_del_from_list - Delete firmware event from list
 * @mrioc: Adapter instance reference
 * @fwevt: Firmware event reference
 *
 * Delete the given firmware event from the firmware event list.
 *
 * Return: Nothing.
 */
static void mpi3mr_fwevt_del_from_list(struct mpi3mr_ioc *mrioc,
	struct mpi3mr_fwevt *fwevt)
{
	unsigned long flags;

	spin_lock_irqsave(&mrioc->fwevt_lock, flags);
	if (!list_empty(&fwevt->list)) {
		list_del_init(&fwevt->list);
		/*
		 * Put fwevt reference count after
		 * removing it from fwevt_list
		 */
		mpi3mr_fwevt_put(fwevt);
	}
	spin_unlock_irqrestore(&mrioc->fwevt_lock, flags);
}

/**
 * mpi3mr_dequeue_fwevt - Dequeue firmware event from the list
 * @mrioc: Adapter instance reference
 *
 * Dequeue a firmware event from the firmware event list.
 *
 * Return: firmware event.
 */
static struct mpi3mr_fwevt *mpi3mr_dequeue_fwevt(
	struct mpi3mr_ioc *mrioc)
{
	unsigned long flags;
	struct mpi3mr_fwevt *fwevt = NULL;

	spin_lock_irqsave(&mrioc->fwevt_lock, flags);
	if (!list_empty(&mrioc->fwevt_list)) {
		fwevt = list_first_entry(&mrioc->fwevt_list,
		    struct mpi3mr_fwevt, list);
		list_del_init(&fwevt->list);
		/*
		 * Put fwevt reference count after
		 * removing it from fwevt_list
		 */
		mpi3mr_fwevt_put(fwevt);
	}
	spin_unlock_irqrestore(&mrioc->fwevt_lock, flags);

	return fwevt;
}

/**
 * mpi3mr_cancel_work - cancel firmware event
 * @fwevt: fwevt object which needs to be canceled
 *
 * Return: Nothing.
 */
static void mpi3mr_cancel_work(struct mpi3mr_fwevt *fwevt)
{
	/*
	 * Wait on the fwevt to complete. If this returns 1, then
	 * the event was never executed.
	 *
	 * If it did execute, we wait for it to finish, and the put will
	 * happen from mpi3mr_process_fwevt()
	 */
	if (cancel_work_sync(&fwevt->work)) {
		/*
		 * Put fwevt reference count after
		 * dequeuing it from worker queue
		 */
		mpi3mr_fwevt_put(fwevt);
		/*
		 * Put fwevt reference count to neutralize
		 * kref_init increment
		 */
		mpi3mr_fwevt_put(fwevt);
	}
}

/**
 * mpi3mr_cleanup_fwevt_list - Cleanup firmware event list
 * @mrioc: Adapter instance reference
 *
 * Flush all pending firmware events from the firmware event
 * list.
 *
 * Return: Nothing.
 */
void mpi3mr_cleanup_fwevt_list(struct mpi3mr_ioc *mrioc)
{
	struct mpi3mr_fwevt *fwevt = NULL;

	if ((list_empty(&mrioc->fwevt_list) && !mrioc->current_event) ||
	    !mrioc->fwevt_worker_thread)
		return;

	while ((fwevt = mpi3mr_dequeue_fwevt(mrioc)))
		mpi3mr_cancel_work(fwevt);

	if (mrioc->current_event) {
		fwevt = mrioc->current_event;
		/*
		 * Don't call cancel_work_sync() API for the
		 * fwevt work if the controller reset is
		 * get called as part of processing the
		 * same fwevt work (or) when worker thread is
		 * waiting for device add/remove APIs to complete.
		 * Otherwise we will see deadlock.
		 */
		if (current_work() == &fwevt->work || fwevt->pending_at_sml) {
			fwevt->discard = 1;
			return;
		}

		mpi3mr_cancel_work(fwevt);
	}
}

/**
 * mpi3mr_queue_qd_reduction_event - Queue TG QD reduction event
 * @mrioc: Adapter instance reference
 * @tg: Throttle group information pointer
 *
 * Accessor to queue on synthetically generated driver event to
 * the event worker thread, the driver event will be used to
 * reduce the QD of all VDs in the TG from the worker thread.
 *
 * Return: None.
 */
static void mpi3mr_queue_qd_reduction_event(struct mpi3mr_ioc *mrioc,
	struct mpi3mr_throttle_group_info *tg)
{
	struct mpi3mr_fwevt *fwevt;
	u16 sz = sizeof(struct mpi3mr_throttle_group_info *);

	/*
	 * If the QD reduction event is already queued due to throttle and if
	 * the QD is not restored through device info change event
	 * then dont queue further reduction events
	 */
	if (tg->fw_qd != tg->modified_qd)
		return;

	fwevt = mpi3mr_alloc_fwevt(sz);
	if (!fwevt) {
		ioc_warn(mrioc, "failed to queue TG QD reduction event\n");
		return;
	}
	*(struct mpi3mr_throttle_group_info **)fwevt->event_data = tg;
	fwevt->mrioc = mrioc;
	fwevt->event_id = MPI3MR_DRIVER_EVENT_TG_QD_REDUCTION;
	fwevt->send_ack = 0;
	fwevt->process_evt = 1;
	fwevt->evt_ctx = 0;
	fwevt->event_data_size = sz;
	tg->modified_qd = max_t(u16, (tg->fw_qd * tg->qd_reduction) / 10, 8);

	dprint_event_bh(mrioc, "qd reduction event queued for tg_id(%d)\n",
	    tg->id);
	mpi3mr_fwevt_add_to_list(mrioc, fwevt);
}

/**
 * mpi3mr_invalidate_devhandles -Invalidate device handles
 * @mrioc: Adapter instance reference
 *
 * Invalidate the device handles in the target device structures
 * . Called post reset prior to reinitializing the controller.
 *
 * Return: Nothing.
 */
void mpi3mr_invalidate_devhandles(struct mpi3mr_ioc *mrioc)
{
	struct mpi3mr_tgt_dev *tgtdev;
	struct mpi3mr_stgt_priv_data *tgt_priv;

	list_for_each_entry(tgtdev, &mrioc->tgtdev_list, list) {
		tgtdev->dev_handle = MPI3MR_INVALID_DEV_HANDLE;
		if (tgtdev->starget && tgtdev->starget->hostdata) {
			tgt_priv = tgtdev->starget->hostdata;
			tgt_priv->dev_handle = MPI3MR_INVALID_DEV_HANDLE;
			tgt_priv->io_throttle_enabled = 0;
			tgt_priv->io_divert = 0;
			tgt_priv->throttle_group = NULL;
			tgt_priv->wslen = 0;
			if (tgtdev->host_exposed)
				atomic_set(&tgt_priv->block_io, 1);
		}
	}
}

/**
 * mpi3mr_print_scmd - print individual SCSI command
 * @rq: Block request
 * @data: Adapter instance reference
 *
 * Print the SCSI command details if it is in LLD scope.
 *
 * Return: true always.
 */
static bool mpi3mr_print_scmd(struct request *rq, void *data)
{
	struct mpi3mr_ioc *mrioc = (struct mpi3mr_ioc *)data;
	struct scsi_cmnd *scmd = blk_mq_rq_to_pdu(rq);
	struct scmd_priv *priv = NULL;

	if (scmd) {
		priv = scsi_cmd_priv(scmd);
		if (!priv->in_lld_scope)
			goto out;

		ioc_info(mrioc, "%s :Host Tag = %d, qid = %d\n",
		    __func__, priv->host_tag, priv->req_q_idx + 1);
		scsi_print_command(scmd);
	}

out:
	return(true);
}

/**
 * mpi3mr_flush_scmd - Flush individual SCSI command
 * @rq: Block request
 * @data: Adapter instance reference
 *
 * Return the SCSI command to the upper layers if it is in LLD
 * scope.
 *
 * Return: true always.
 */

static bool mpi3mr_flush_scmd(struct request *rq, void *data)
{
	struct mpi3mr_ioc *mrioc = (struct mpi3mr_ioc *)data;
	struct scsi_cmnd *scmd = blk_mq_rq_to_pdu(rq);
	struct scmd_priv *priv = NULL;

	if (scmd) {
		priv = scsi_cmd_priv(scmd);
		if (!priv->in_lld_scope)
			goto out;

		if (priv->meta_sg_valid)
			dma_unmap_sg(&mrioc->pdev->dev, scsi_prot_sglist(scmd),
			    scsi_prot_sg_count(scmd), scmd->sc_data_direction);
		mpi3mr_clear_scmd_priv(mrioc, scmd);
		scsi_dma_unmap(scmd);
		scmd->result = DID_RESET << 16;
		scsi_print_command(scmd);
		scsi_done(scmd);
		mrioc->flush_io_count++;
	}

out:
	return(true);
}

/**
 * mpi3mr_count_dev_pending - Count commands pending for a lun
 * @rq: Block request
 * @data: SCSI device reference
 *
 * This is an iterator function called for each SCSI command in
 * a host and if the command is pending in the LLD for the
 * specific device(lun) then device specific pending I/O counter
 * is updated in the device structure.
 *
 * Return: true always.
 */

static bool mpi3mr_count_dev_pending(struct request *rq, void *data)
{
	struct scsi_device *sdev = (struct scsi_device *)data;
	struct mpi3mr_sdev_priv_data *sdev_priv_data = sdev->hostdata;
	struct scsi_cmnd *scmd = blk_mq_rq_to_pdu(rq);
	struct scmd_priv *priv;

	if (scmd) {
		priv = scsi_cmd_priv(scmd);
		if (!priv->in_lld_scope)
			goto out;
		if (scmd->device == sdev)
			sdev_priv_data->pend_count++;
	}

out:
	return true;
}

/**
 * mpi3mr_count_tgt_pending - Count commands pending for target
 * @rq: Block request
 * @data: SCSI target reference
 *
 * This is an iterator function called for each SCSI command in
 * a host and if the command is pending in the LLD for the
 * specific target then target specific pending I/O counter is
 * updated in the target structure.
 *
 * Return: true always.
 */

static bool mpi3mr_count_tgt_pending(struct request *rq, void *data)
{
	struct scsi_target *starget = (struct scsi_target *)data;
	struct mpi3mr_stgt_priv_data *stgt_priv_data = starget->hostdata;
	struct scsi_cmnd *scmd = blk_mq_rq_to_pdu(rq);
	struct scmd_priv *priv;

	if (scmd) {
		priv = scsi_cmd_priv(scmd);
		if (!priv->in_lld_scope)
			goto out;
		if (scmd->device && (scsi_target(scmd->device) == starget))
			stgt_priv_data->pend_count++;
	}

out:
	return true;
}

/**
 * mpi3mr_flush_host_io -  Flush host I/Os
 * @mrioc: Adapter instance reference
 *
 * Flush all of the pending I/Os by calling
 * blk_mq_tagset_busy_iter() for each possible tag. This is
 * executed post controller reset
 *
 * Return: Nothing.
 */
void mpi3mr_flush_host_io(struct mpi3mr_ioc *mrioc)
{
	struct Scsi_Host *shost = mrioc->shost;

	mrioc->flush_io_count = 0;
	ioc_info(mrioc, "%s :Flushing Host I/O cmds post reset\n", __func__);
	blk_mq_tagset_busy_iter(&shost->tag_set,
	    mpi3mr_flush_scmd, (void *)mrioc);
	ioc_info(mrioc, "%s :Flushed %d Host I/O cmds\n", __func__,
	    mrioc->flush_io_count);
}

/**
 * mpi3mr_flush_cmds_for_unrecovered_controller - Flush all pending cmds
 * @mrioc: Adapter instance reference
 *
 * This function waits for currently running IO poll threads to
 * exit and then flushes all host I/Os and any internal pending
 * cmds. This is executed after controller is marked as
 * unrecoverable.
 *
 * Return: Nothing.
 */
void mpi3mr_flush_cmds_for_unrecovered_controller(struct mpi3mr_ioc *mrioc)
{
	struct Scsi_Host *shost = mrioc->shost;
	int i;

	if (!mrioc->unrecoverable)
		return;

	if (mrioc->op_reply_qinfo) {
		for (i = 0; i < mrioc->num_queues; i++) {
			while (atomic_read(&mrioc->op_reply_qinfo[i].in_use))
				udelay(500);
			atomic_set(&mrioc->op_reply_qinfo[i].pend_ios, 0);
		}
	}
	mrioc->flush_io_count = 0;
	blk_mq_tagset_busy_iter(&shost->tag_set,
	    mpi3mr_flush_scmd, (void *)mrioc);
	mpi3mr_flush_delayed_cmd_lists(mrioc);
	mpi3mr_flush_drv_cmds(mrioc);
}

/**
 * mpi3mr_alloc_tgtdev - target device allocator
 *
 * Allocate target device instance and initialize the reference
 * count
 *
 * Return: target device instance.
 */
static struct mpi3mr_tgt_dev *mpi3mr_alloc_tgtdev(void)
{
	struct mpi3mr_tgt_dev *tgtdev;

	tgtdev = kzalloc(sizeof(*tgtdev), GFP_ATOMIC);
	if (!tgtdev)
		return NULL;
	kref_init(&tgtdev->ref_count);
	return tgtdev;
}

/**
 * mpi3mr_tgtdev_add_to_list -Add tgtdevice to the list
 * @mrioc: Adapter instance reference
 * @tgtdev: Target device
 *
 * Add the target device to the target device list
 *
 * Return: Nothing.
 */
static void mpi3mr_tgtdev_add_to_list(struct mpi3mr_ioc *mrioc,
	struct mpi3mr_tgt_dev *tgtdev)
{
	unsigned long flags;

	spin_lock_irqsave(&mrioc->tgtdev_lock, flags);
	mpi3mr_tgtdev_get(tgtdev);
	INIT_LIST_HEAD(&tgtdev->list);
	list_add_tail(&tgtdev->list, &mrioc->tgtdev_list);
	tgtdev->state = MPI3MR_DEV_CREATED;
	spin_unlock_irqrestore(&mrioc->tgtdev_lock, flags);
}

/**
 * mpi3mr_tgtdev_del_from_list -Delete tgtdevice from the list
 * @mrioc: Adapter instance reference
 * @tgtdev: Target device
 * @must_delete: Must delete the target device from the list irrespective
 * of the device state.
 *
 * Remove the target device from the target device list
 *
 * Return: Nothing.
 */
static void mpi3mr_tgtdev_del_from_list(struct mpi3mr_ioc *mrioc,
	struct mpi3mr_tgt_dev *tgtdev, bool must_delete)
{
	unsigned long flags;

	spin_lock_irqsave(&mrioc->tgtdev_lock, flags);
	if ((tgtdev->state == MPI3MR_DEV_REMOVE_HS_STARTED) || (must_delete == true)) {
		if (!list_empty(&tgtdev->list)) {
			list_del_init(&tgtdev->list);
			tgtdev->state = MPI3MR_DEV_DELETED;
			mpi3mr_tgtdev_put(tgtdev);
		}
	}
	spin_unlock_irqrestore(&mrioc->tgtdev_lock, flags);
}

/**
 * __mpi3mr_get_tgtdev_by_handle -Get tgtdev from device handle
 * @mrioc: Adapter instance reference
 * @handle: Device handle
 *
 * Accessor to retrieve target device from the device handle.
 * Non Lock version
 *
 * Return: Target device reference.
 */
static struct mpi3mr_tgt_dev  *__mpi3mr_get_tgtdev_by_handle(
	struct mpi3mr_ioc *mrioc, u16 handle)
{
	struct mpi3mr_tgt_dev *tgtdev;

	assert_spin_locked(&mrioc->tgtdev_lock);
	list_for_each_entry(tgtdev, &mrioc->tgtdev_list, list)
		if (tgtdev->dev_handle == handle)
			goto found_tgtdev;
	return NULL;

found_tgtdev:
	mpi3mr_tgtdev_get(tgtdev);
	return tgtdev;
}

/**
 * mpi3mr_get_tgtdev_by_handle -Get tgtdev from device handle
 * @mrioc: Adapter instance reference
 * @handle: Device handle
 *
 * Accessor to retrieve target device from the device handle.
 * Lock version
 *
 * Return: Target device reference.
 */
struct mpi3mr_tgt_dev *mpi3mr_get_tgtdev_by_handle(
	struct mpi3mr_ioc *mrioc, u16 handle)
{
	struct mpi3mr_tgt_dev *tgtdev;
	unsigned long flags;

	spin_lock_irqsave(&mrioc->tgtdev_lock, flags);
	tgtdev = __mpi3mr_get_tgtdev_by_handle(mrioc, handle);
	spin_unlock_irqrestore(&mrioc->tgtdev_lock, flags);
	return tgtdev;
}

/**
 * __mpi3mr_get_tgtdev_by_perst_id -Get tgtdev from persist ID
 * @mrioc: Adapter instance reference
 * @persist_id: Persistent ID
 *
 * Accessor to retrieve target device from the Persistent ID.
 * Non Lock version
 *
 * Return: Target device reference.
 */
static struct mpi3mr_tgt_dev  *__mpi3mr_get_tgtdev_by_perst_id(
	struct mpi3mr_ioc *mrioc, u16 persist_id)
{
	struct mpi3mr_tgt_dev *tgtdev;

	assert_spin_locked(&mrioc->tgtdev_lock);
	list_for_each_entry(tgtdev, &mrioc->tgtdev_list, list)
		if (tgtdev->perst_id == persist_id)
			goto found_tgtdev;
	return NULL;

found_tgtdev:
	mpi3mr_tgtdev_get(tgtdev);
	return tgtdev;
}

/**
 * mpi3mr_get_tgtdev_by_perst_id -Get tgtdev from persistent ID
 * @mrioc: Adapter instance reference
 * @persist_id: Persistent ID
 *
 * Accessor to retrieve target device from the Persistent ID.
 * Lock version
 *
 * Return: Target device reference.
 */
static struct mpi3mr_tgt_dev *mpi3mr_get_tgtdev_by_perst_id(
	struct mpi3mr_ioc *mrioc, u16 persist_id)
{
	struct mpi3mr_tgt_dev *tgtdev;
	unsigned long flags;

	spin_lock_irqsave(&mrioc->tgtdev_lock, flags);
	tgtdev = __mpi3mr_get_tgtdev_by_perst_id(mrioc, persist_id);
	spin_unlock_irqrestore(&mrioc->tgtdev_lock, flags);
	return tgtdev;
}

/**
 * __mpi3mr_get_tgtdev_from_tgtpriv -Get tgtdev from tgt private
 * @mrioc: Adapter instance reference
 * @tgt_priv: Target private data
 *
 * Accessor to return target device from the target private
 * data. Non Lock version
 *
 * Return: Target device reference.
 */
static struct mpi3mr_tgt_dev  *__mpi3mr_get_tgtdev_from_tgtpriv(
	struct mpi3mr_ioc *mrioc, struct mpi3mr_stgt_priv_data *tgt_priv)
{
	struct mpi3mr_tgt_dev *tgtdev;

	assert_spin_locked(&mrioc->tgtdev_lock);
	tgtdev = tgt_priv->tgt_dev;
	if (tgtdev)
		mpi3mr_tgtdev_get(tgtdev);
	return tgtdev;
}

/**
 * mpi3mr_set_io_divert_for_all_vd_in_tg -set divert for TG VDs
 * @mrioc: Adapter instance reference
 * @tg: Throttle group information pointer
 * @divert_value: 1 or 0
 *
 * Accessor to set io_divert flag for each device associated
 * with the given throttle group with the given value.
 *
 * Return: None.
 */
static void mpi3mr_set_io_divert_for_all_vd_in_tg(struct mpi3mr_ioc *mrioc,
	struct mpi3mr_throttle_group_info *tg, u8 divert_value)
{
	unsigned long flags;
	struct mpi3mr_tgt_dev *tgtdev;
	struct mpi3mr_stgt_priv_data *tgt_priv;

	spin_lock_irqsave(&mrioc->tgtdev_lock, flags);
	list_for_each_entry(tgtdev, &mrioc->tgtdev_list, list) {
		if (tgtdev->starget && tgtdev->starget->hostdata) {
			tgt_priv = tgtdev->starget->hostdata;
			if (tgt_priv->throttle_group == tg)
				tgt_priv->io_divert = divert_value;
		}
	}
	spin_unlock_irqrestore(&mrioc->tgtdev_lock, flags);
}

/**
 * mpi3mr_print_device_event_notice - print notice related to post processing of
 *					device event after controller reset.
 *
 * @mrioc: Adapter instance reference
 * @device_add: true for device add event and false for device removal event
 *
 * Return: None.
 */
void mpi3mr_print_device_event_notice(struct mpi3mr_ioc *mrioc,
	bool device_add)
{
	ioc_notice(mrioc, "Device %s was in progress before the reset and\n",
	    (device_add ? "addition" : "removal"));
	ioc_notice(mrioc, "completed after reset, verify whether the exposed devices\n");
	ioc_notice(mrioc, "are matched with attached devices for correctness\n");
}

/**
 * mpi3mr_remove_tgtdev_from_host - Remove dev from upper layers
 * @mrioc: Adapter instance reference
 * @tgtdev: Target device structure
 *
 * Checks whether the device is exposed to upper layers and if it
 * is then remove the device from upper layers by calling
 * scsi_remove_target().
 *
 * Return: 0 on success, non zero on failure.
 */
void mpi3mr_remove_tgtdev_from_host(struct mpi3mr_ioc *mrioc,
	struct mpi3mr_tgt_dev *tgtdev)
{
	struct mpi3mr_stgt_priv_data *tgt_priv;

	ioc_info(mrioc, "%s :Removing handle(0x%04x), wwid(0x%016llx)\n",
	    __func__, tgtdev->dev_handle, (unsigned long long)tgtdev->wwid);
	if (tgtdev->starget && tgtdev->starget->hostdata) {
		tgt_priv = tgtdev->starget->hostdata;
		atomic_set(&tgt_priv->block_io, 0);
		tgt_priv->dev_handle = MPI3MR_INVALID_DEV_HANDLE;
	}

	if (!mrioc->sas_transport_enabled || (tgtdev->dev_type !=
	    MPI3_DEVICE_DEVFORM_SAS_SATA) || tgtdev->non_stl) {
		if (tgtdev->starget) {
			if (mrioc->current_event)
				mrioc->current_event->pending_at_sml = 1;
			scsi_remove_target(&tgtdev->starget->dev);
			tgtdev->host_exposed = 0;
			if (mrioc->current_event) {
				mrioc->current_event->pending_at_sml = 0;
				if (mrioc->current_event->discard) {
					mpi3mr_print_device_event_notice(mrioc,
					    false);
					return;
				}
			}
		}
	} else
		mpi3mr_remove_tgtdev_from_sas_transport(mrioc, tgtdev);
	mpi3mr_global_trigger(mrioc,
	    MPI3_DRIVER2_GLOBALTRIGGER_DEVICE_REMOVAL_ENABLED);

	ioc_info(mrioc, "%s :Removed handle(0x%04x), wwid(0x%016llx)\n",
	    __func__, tgtdev->dev_handle, (unsigned long long)tgtdev->wwid);
}

/**
 * mpi3mr_report_tgtdev_to_host - Expose device to upper layers
 * @mrioc: Adapter instance reference
 * @perst_id: Persistent ID of the device
 *
 * Checks whether the device can be exposed to upper layers and
 * if it is not then expose the device to upper layers by
 * calling scsi_scan_target().
 *
 * Return: 0 on success, non zero on failure.
 */
static int mpi3mr_report_tgtdev_to_host(struct mpi3mr_ioc *mrioc,
	u16 perst_id)
{
	int retval = 0;
	struct mpi3mr_tgt_dev *tgtdev;

	if (mrioc->reset_in_progress || mrioc->pci_err_recovery)
		return -1;

	tgtdev = mpi3mr_get_tgtdev_by_perst_id(mrioc, perst_id);
	if (!tgtdev) {
		retval = -1;
		goto out;
	}
	if (tgtdev->is_hidden || tgtdev->host_exposed) {
		retval = -1;
		goto out;
	}
	if (!mrioc->sas_transport_enabled || (tgtdev->dev_type !=
	    MPI3_DEVICE_DEVFORM_SAS_SATA) || tgtdev->non_stl){
		tgtdev->host_exposed = 1;
		if (mrioc->current_event)
			mrioc->current_event->pending_at_sml = 1;
		scsi_scan_target(&mrioc->shost->shost_gendev,
		    mrioc->scsi_device_channel, tgtdev->perst_id,
		    SCAN_WILD_CARD, SCSI_SCAN_INITIAL);
		if (!tgtdev->starget)
			tgtdev->host_exposed = 0;
		if (mrioc->current_event) {
			mrioc->current_event->pending_at_sml = 0;
			if (mrioc->current_event->discard) {
				mpi3mr_print_device_event_notice(mrioc, true);
				goto out;
			}
		}
	} else
		mpi3mr_report_tgtdev_to_sas_transport(mrioc, tgtdev);
out:
	if (tgtdev)
		mpi3mr_tgtdev_put(tgtdev);

	return retval;
}

/**
 * mpi3mr_change_queue_depth- Change QD callback handler
 * @sdev: SCSI device reference
 * @q_depth: Queue depth
 *
 * Validate and limit QD and call scsi_change_queue_depth.
 *
 * Return: return value of scsi_change_queue_depth
 */
static int mpi3mr_change_queue_depth(struct scsi_device *sdev,
	int q_depth)
{
	struct scsi_target *starget = scsi_target(sdev);
	struct Scsi_Host *shost = dev_to_shost(&starget->dev);
	int retval = 0;

	if (!sdev->tagged_supported)
		q_depth = 1;
	if (q_depth > shost->can_queue)
		q_depth = shost->can_queue;
	else if (!q_depth)
		q_depth = MPI3MR_DEFAULT_SDEV_QD;
	retval = scsi_change_queue_depth(sdev, q_depth);
	sdev->max_queue_depth = sdev->queue_depth;

	return retval;
}

static void mpi3mr_configure_nvme_dev(struct mpi3mr_tgt_dev *tgt_dev,
		struct queue_limits *lim)
{
	u8 pgsz = tgt_dev->dev_spec.pcie_inf.pgsz ? : MPI3MR_DEFAULT_PGSZEXP;

	lim->max_hw_sectors = tgt_dev->dev_spec.pcie_inf.mdts / 512;
	lim->virt_boundary_mask = (1 << pgsz) - 1;
}

static void mpi3mr_configure_tgt_dev(struct mpi3mr_tgt_dev *tgt_dev,
		struct queue_limits *lim)
{
	if (tgt_dev->dev_type == MPI3_DEVICE_DEVFORM_PCIE &&
	    (tgt_dev->dev_spec.pcie_inf.dev_info &
	     MPI3_DEVICE0_PCIE_DEVICE_INFO_TYPE_MASK) ==
			MPI3_DEVICE0_PCIE_DEVICE_INFO_TYPE_NVME_DEVICE)
		mpi3mr_configure_nvme_dev(tgt_dev, lim);
}

/**
 * mpi3mr_update_sdev - Update SCSI device information
 * @sdev: SCSI device reference
 * @data: target device reference
 *
 * This is an iterator function called for each SCSI device in a
 * target to update the target specific information into each
 * SCSI device.
 *
 * Return: Nothing.
 */
static void
mpi3mr_update_sdev(struct scsi_device *sdev, void *data)
{
	struct mpi3mr_tgt_dev *tgtdev;
	struct queue_limits lim;

	tgtdev = (struct mpi3mr_tgt_dev *)data;
	if (!tgtdev)
		return;

	mpi3mr_change_queue_depth(sdev, tgtdev->q_depth);

	lim = queue_limits_start_update(sdev->request_queue);
	mpi3mr_configure_tgt_dev(tgtdev, &lim);
	WARN_ON_ONCE(queue_limits_commit_update(sdev->request_queue, &lim));
}

/**
 * mpi3mr_refresh_tgtdevs - Refresh target device exposure
 * @mrioc: Adapter instance reference
 *
 * This is executed post controller reset to identify any
 * missing devices during reset and remove from the upper layers
 * or expose any newly detected device to the upper layers.
 *
 * Return: Nothing.
 */
static void mpi3mr_refresh_tgtdevs(struct mpi3mr_ioc *mrioc)
{
	struct mpi3mr_tgt_dev *tgtdev, *tgtdev_next;
	struct mpi3mr_stgt_priv_data *tgt_priv;

	dprint_reset(mrioc, "refresh target devices: check for removals\n");
	list_for_each_entry_safe(tgtdev, tgtdev_next, &mrioc->tgtdev_list,
	    list) {
<<<<<<< HEAD
		if ((tgtdev->dev_handle == MPI3MR_INVALID_DEV_HANDLE) &&
		     tgtdev->is_hidden &&
=======
		if (((tgtdev->dev_handle == MPI3MR_INVALID_DEV_HANDLE) ||
		     tgtdev->is_hidden) &&
>>>>>>> 2d5404ca
		     tgtdev->host_exposed && tgtdev->starget &&
		     tgtdev->starget->hostdata) {
			tgt_priv = tgtdev->starget->hostdata;
			tgt_priv->dev_removed = 1;
			atomic_set(&tgt_priv->block_io, 0);
		}
	}

	list_for_each_entry_safe(tgtdev, tgtdev_next, &mrioc->tgtdev_list,
	    list) {
		if (tgtdev->dev_handle == MPI3MR_INVALID_DEV_HANDLE) {
			dprint_reset(mrioc, "removing target device with perst_id(%d)\n",
			    tgtdev->perst_id);
			if (tgtdev->host_exposed)
				mpi3mr_remove_tgtdev_from_host(mrioc, tgtdev);
			mpi3mr_tgtdev_del_from_list(mrioc, tgtdev, true);
			mpi3mr_tgtdev_put(tgtdev);
		} else if (tgtdev->is_hidden & tgtdev->host_exposed) {
			dprint_reset(mrioc, "hiding target device with perst_id(%d)\n",
				     tgtdev->perst_id);
			mpi3mr_remove_tgtdev_from_host(mrioc, tgtdev);
		}
	}

	tgtdev = NULL;
	list_for_each_entry(tgtdev, &mrioc->tgtdev_list, list) {
		if ((tgtdev->dev_handle != MPI3MR_INVALID_DEV_HANDLE) &&
		    !tgtdev->is_hidden) {
			if (!tgtdev->host_exposed)
				mpi3mr_report_tgtdev_to_host(mrioc,
							     tgtdev->perst_id);
			else if (tgtdev->starget)
				starget_for_each_device(tgtdev->starget,
							(void *)tgtdev, mpi3mr_update_sdev);
	}
	}
}

/**
 * mpi3mr_update_tgtdev - DevStatusChange evt bottomhalf
 * @mrioc: Adapter instance reference
 * @tgtdev: Target device internal structure
 * @dev_pg0: New device page0
 * @is_added: Flag to indicate the device is just added
 *
 * Update the information from the device page0 into the driver
 * cached target device structure.
 *
 * Return: Nothing.
 */
static void mpi3mr_update_tgtdev(struct mpi3mr_ioc *mrioc,
	struct mpi3mr_tgt_dev *tgtdev, struct mpi3_device_page0 *dev_pg0,
	bool is_added)
{
	u16 flags = 0;
	struct mpi3mr_stgt_priv_data *scsi_tgt_priv_data = NULL;
	struct mpi3mr_enclosure_node *enclosure_dev = NULL;
	u8 prot_mask = 0;

	tgtdev->perst_id = le16_to_cpu(dev_pg0->persistent_id);
	tgtdev->dev_handle = le16_to_cpu(dev_pg0->dev_handle);
	tgtdev->dev_type = dev_pg0->device_form;
	tgtdev->io_unit_port = dev_pg0->io_unit_port;
	tgtdev->encl_handle = le16_to_cpu(dev_pg0->enclosure_handle);
	tgtdev->parent_handle = le16_to_cpu(dev_pg0->parent_dev_handle);
	tgtdev->slot = le16_to_cpu(dev_pg0->slot);
	tgtdev->q_depth = le16_to_cpu(dev_pg0->queue_depth);
	tgtdev->wwid = le64_to_cpu(dev_pg0->wwid);
	tgtdev->devpg0_flag = le16_to_cpu(dev_pg0->flags);

	if (tgtdev->encl_handle)
		enclosure_dev = mpi3mr_enclosure_find_by_handle(mrioc,
		    tgtdev->encl_handle);
	if (enclosure_dev)
		tgtdev->enclosure_logical_id = le64_to_cpu(
		    enclosure_dev->pg0.enclosure_logical_id);

	flags = tgtdev->devpg0_flag;

	tgtdev->is_hidden = (flags & MPI3_DEVICE0_FLAGS_HIDDEN);

	if (is_added == true)
		tgtdev->io_throttle_enabled =
		    (flags & MPI3_DEVICE0_FLAGS_IO_THROTTLING_REQUIRED) ? 1 : 0;

	switch (flags & MPI3_DEVICE0_FLAGS_MAX_WRITE_SAME_MASK) {
	case MPI3_DEVICE0_FLAGS_MAX_WRITE_SAME_256_LB:
		tgtdev->wslen = MPI3MR_WRITE_SAME_MAX_LEN_256_BLKS;
		break;
	case MPI3_DEVICE0_FLAGS_MAX_WRITE_SAME_2048_LB:
		tgtdev->wslen = MPI3MR_WRITE_SAME_MAX_LEN_2048_BLKS;
		break;
	case MPI3_DEVICE0_FLAGS_MAX_WRITE_SAME_NO_LIMIT:
	default:
		tgtdev->wslen = 0;
		break;
	}

	if (tgtdev->starget && tgtdev->starget->hostdata) {
		scsi_tgt_priv_data = (struct mpi3mr_stgt_priv_data *)
		    tgtdev->starget->hostdata;
		scsi_tgt_priv_data->perst_id = tgtdev->perst_id;
		scsi_tgt_priv_data->dev_handle = tgtdev->dev_handle;
		scsi_tgt_priv_data->dev_type = tgtdev->dev_type;
		scsi_tgt_priv_data->io_throttle_enabled =
		    tgtdev->io_throttle_enabled;
		if (is_added == true)
			atomic_set(&scsi_tgt_priv_data->block_io, 0);
		scsi_tgt_priv_data->wslen = tgtdev->wslen;
	}

	switch (dev_pg0->access_status) {
	case MPI3_DEVICE0_ASTATUS_NO_ERRORS:
	case MPI3_DEVICE0_ASTATUS_PREPARE:
	case MPI3_DEVICE0_ASTATUS_NEEDS_INITIALIZATION:
	case MPI3_DEVICE0_ASTATUS_DEVICE_MISSING_DELAY:
		break;
	default:
		tgtdev->is_hidden = 1;
		break;
	}

	switch (tgtdev->dev_type) {
	case MPI3_DEVICE_DEVFORM_SAS_SATA:
	{
		struct mpi3_device0_sas_sata_format *sasinf =
		    &dev_pg0->device_specific.sas_sata_format;
		u16 dev_info = le16_to_cpu(sasinf->device_info);

		tgtdev->dev_spec.sas_sata_inf.dev_info = dev_info;
		tgtdev->dev_spec.sas_sata_inf.sas_address =
		    le64_to_cpu(sasinf->sas_address);
		tgtdev->dev_spec.sas_sata_inf.phy_id = sasinf->phy_num;
		tgtdev->dev_spec.sas_sata_inf.attached_phy_id =
		    sasinf->attached_phy_identifier;
		if ((dev_info & MPI3_SAS_DEVICE_INFO_DEVICE_TYPE_MASK) !=
		    MPI3_SAS_DEVICE_INFO_DEVICE_TYPE_END_DEVICE)
			tgtdev->is_hidden = 1;
		else if (!(dev_info & (MPI3_SAS_DEVICE_INFO_STP_SATA_TARGET |
		    MPI3_SAS_DEVICE_INFO_SSP_TARGET)))
			tgtdev->is_hidden = 1;

		if (((tgtdev->devpg0_flag &
		    MPI3_DEVICE0_FLAGS_ATT_METHOD_DIR_ATTACHED)
		    && (tgtdev->devpg0_flag &
		    MPI3_DEVICE0_FLAGS_ATT_METHOD_VIRTUAL)) ||
		    (tgtdev->parent_handle == 0xFFFF))
			tgtdev->non_stl = 1;
		if (tgtdev->dev_spec.sas_sata_inf.hba_port)
			tgtdev->dev_spec.sas_sata_inf.hba_port->port_id =
			    dev_pg0->io_unit_port;
		break;
	}
	case MPI3_DEVICE_DEVFORM_PCIE:
	{
		struct mpi3_device0_pcie_format *pcieinf =
		    &dev_pg0->device_specific.pcie_format;
		u16 dev_info = le16_to_cpu(pcieinf->device_info);

		tgtdev->dev_spec.pcie_inf.dev_info = dev_info;
		tgtdev->dev_spec.pcie_inf.capb =
		    le32_to_cpu(pcieinf->capabilities);
		tgtdev->dev_spec.pcie_inf.mdts = MPI3MR_DEFAULT_MDTS;
		/* 2^12 = 4096 */
		tgtdev->dev_spec.pcie_inf.pgsz = 12;
		if (dev_pg0->access_status == MPI3_DEVICE0_ASTATUS_NO_ERRORS) {
			tgtdev->dev_spec.pcie_inf.mdts =
			    le32_to_cpu(pcieinf->maximum_data_transfer_size);
			tgtdev->dev_spec.pcie_inf.pgsz = pcieinf->page_size;
			tgtdev->dev_spec.pcie_inf.reset_to =
			    max_t(u8, pcieinf->controller_reset_to,
			     MPI3MR_INTADMCMD_TIMEOUT);
			tgtdev->dev_spec.pcie_inf.abort_to =
			    max_t(u8, pcieinf->nvme_abort_to,
			    MPI3MR_INTADMCMD_TIMEOUT);
		}
		if (tgtdev->dev_spec.pcie_inf.mdts > (1024 * 1024))
			tgtdev->dev_spec.pcie_inf.mdts = (1024 * 1024);
		if (((dev_info & MPI3_DEVICE0_PCIE_DEVICE_INFO_TYPE_MASK) !=
		    MPI3_DEVICE0_PCIE_DEVICE_INFO_TYPE_NVME_DEVICE) &&
		    ((dev_info & MPI3_DEVICE0_PCIE_DEVICE_INFO_TYPE_MASK) !=
		    MPI3_DEVICE0_PCIE_DEVICE_INFO_TYPE_SCSI_DEVICE))
			tgtdev->is_hidden = 1;
		tgtdev->non_stl = 1;
		if (!mrioc->shost)
			break;
		prot_mask = scsi_host_get_prot(mrioc->shost);
		if (prot_mask & SHOST_DIX_TYPE0_PROTECTION) {
			scsi_host_set_prot(mrioc->shost, prot_mask & 0x77);
			ioc_info(mrioc,
			    "%s : Disabling DIX0 prot capability\n", __func__);
			ioc_info(mrioc,
			    "because HBA does not support DIX0 operation on NVME drives\n");
		}
		break;
	}
	case MPI3_DEVICE_DEVFORM_VD:
	{
		struct mpi3_device0_vd_format *vdinf =
		    &dev_pg0->device_specific.vd_format;
		struct mpi3mr_throttle_group_info *tg = NULL;
		u16 vdinf_io_throttle_group =
		    le16_to_cpu(vdinf->io_throttle_group);

		tgtdev->dev_spec.vd_inf.state = vdinf->vd_state;
		if (vdinf->vd_state == MPI3_DEVICE0_VD_STATE_OFFLINE)
			tgtdev->is_hidden = 1;
		tgtdev->non_stl = 1;
		tgtdev->dev_spec.vd_inf.tg_id = vdinf_io_throttle_group;
		tgtdev->dev_spec.vd_inf.tg_high =
		    le16_to_cpu(vdinf->io_throttle_group_high) * 2048;
		tgtdev->dev_spec.vd_inf.tg_low =
		    le16_to_cpu(vdinf->io_throttle_group_low) * 2048;
		if (vdinf_io_throttle_group < mrioc->num_io_throttle_group) {
			tg = mrioc->throttle_groups + vdinf_io_throttle_group;
			tg->id = vdinf_io_throttle_group;
			tg->high = tgtdev->dev_spec.vd_inf.tg_high;
			tg->low = tgtdev->dev_spec.vd_inf.tg_low;
			tg->qd_reduction =
			    tgtdev->dev_spec.vd_inf.tg_qd_reduction;
			if (is_added == true)
				tg->fw_qd = tgtdev->q_depth;
			tg->modified_qd = tgtdev->q_depth;
		}
		tgtdev->dev_spec.vd_inf.tg = tg;
		if (scsi_tgt_priv_data)
			scsi_tgt_priv_data->throttle_group = tg;
		break;
	}
	default:
		break;
	}
}

/**
 * mpi3mr_devstatuschg_evt_bh - DevStatusChange evt bottomhalf
 * @mrioc: Adapter instance reference
 * @fwevt: Firmware event information.
 *
 * Process Device status Change event and based on device's new
 * information, either expose the device to the upper layers, or
 * remove the device from upper layers.
 *
 * Return: Nothing.
 */
static void mpi3mr_devstatuschg_evt_bh(struct mpi3mr_ioc *mrioc,
	struct mpi3mr_fwevt *fwevt)
{
	u16 dev_handle = 0;
	u8 uhide = 0, delete = 0, cleanup = 0;
	struct mpi3mr_tgt_dev *tgtdev = NULL;
	struct mpi3_event_data_device_status_change *evtdata =
	    (struct mpi3_event_data_device_status_change *)fwevt->event_data;

	dev_handle = le16_to_cpu(evtdata->dev_handle);
	ioc_info(mrioc,
	    "%s :device status change: handle(0x%04x): reason code(0x%x)\n",
	    __func__, dev_handle, evtdata->reason_code);
	switch (evtdata->reason_code) {
	case MPI3_EVENT_DEV_STAT_RC_HIDDEN:
		delete = 1;
		break;
	case MPI3_EVENT_DEV_STAT_RC_NOT_HIDDEN:
		uhide = 1;
		break;
	case MPI3_EVENT_DEV_STAT_RC_VD_NOT_RESPONDING:
		delete = 1;
		cleanup = 1;
		break;
	default:
		ioc_info(mrioc, "%s :Unhandled reason code(0x%x)\n", __func__,
		    evtdata->reason_code);
		break;
	}

	tgtdev = mpi3mr_get_tgtdev_by_handle(mrioc, dev_handle);
	if (!tgtdev)
		goto out;
	if (uhide) {
		tgtdev->is_hidden = 0;
		if (!tgtdev->host_exposed)
			mpi3mr_report_tgtdev_to_host(mrioc, tgtdev->perst_id);
	}

	if (delete)
		mpi3mr_remove_tgtdev_from_host(mrioc, tgtdev);

	if (cleanup) {
		mpi3mr_tgtdev_del_from_list(mrioc, tgtdev, false);
		mpi3mr_tgtdev_put(tgtdev);
	}

out:
	if (tgtdev)
		mpi3mr_tgtdev_put(tgtdev);
}

/**
 * mpi3mr_devinfochg_evt_bh - DeviceInfoChange evt bottomhalf
 * @mrioc: Adapter instance reference
 * @dev_pg0: New device page0
 *
 * Process Device Info Change event and based on device's new
 * information, either expose the device to the upper layers, or
 * remove the device from upper layers or update the details of
 * the device.
 *
 * Return: Nothing.
 */
static void mpi3mr_devinfochg_evt_bh(struct mpi3mr_ioc *mrioc,
	struct mpi3_device_page0 *dev_pg0)
{
	struct mpi3mr_tgt_dev *tgtdev = NULL;
	u16 dev_handle = 0, perst_id = 0;

	perst_id = le16_to_cpu(dev_pg0->persistent_id);
	dev_handle = le16_to_cpu(dev_pg0->dev_handle);
	ioc_info(mrioc,
	    "%s :Device info change: handle(0x%04x): persist_id(0x%x)\n",
	    __func__, dev_handle, perst_id);
	tgtdev = mpi3mr_get_tgtdev_by_handle(mrioc, dev_handle);
	if (!tgtdev)
		goto out;
	mpi3mr_update_tgtdev(mrioc, tgtdev, dev_pg0, false);
	if (!tgtdev->is_hidden && !tgtdev->host_exposed)
		mpi3mr_report_tgtdev_to_host(mrioc, perst_id);
	if (tgtdev->is_hidden && tgtdev->host_exposed)
		mpi3mr_remove_tgtdev_from_host(mrioc, tgtdev);
	if (!tgtdev->is_hidden && tgtdev->host_exposed && tgtdev->starget)
		starget_for_each_device(tgtdev->starget, (void *)tgtdev,
		    mpi3mr_update_sdev);
out:
	if (tgtdev)
		mpi3mr_tgtdev_put(tgtdev);
}

/**
 * mpi3mr_free_enclosure_list - release enclosures
 * @mrioc: Adapter instance reference
 *
 * Free memory allocated during encloure add.
 *
 * Return nothing.
 */
void mpi3mr_free_enclosure_list(struct mpi3mr_ioc *mrioc)
{
	struct mpi3mr_enclosure_node *enclosure_dev, *enclosure_dev_next;

	list_for_each_entry_safe(enclosure_dev,
	    enclosure_dev_next, &mrioc->enclosure_list, list) {
		list_del(&enclosure_dev->list);
		kfree(enclosure_dev);
	}
}

/**
 * mpi3mr_enclosure_find_by_handle - enclosure search by handle
 * @mrioc: Adapter instance reference
 * @handle: Firmware device handle of the enclosure
 *
 * This searches for enclosure device based on handle, then returns the
 * enclosure object.
 *
 * Return: Enclosure object reference or NULL
 */
struct mpi3mr_enclosure_node *mpi3mr_enclosure_find_by_handle(
	struct mpi3mr_ioc *mrioc, u16 handle)
{
	struct mpi3mr_enclosure_node *enclosure_dev, *r = NULL;

	list_for_each_entry(enclosure_dev, &mrioc->enclosure_list, list) {
		if (le16_to_cpu(enclosure_dev->pg0.enclosure_handle) != handle)
			continue;
		r = enclosure_dev;
		goto out;
	}
out:
	return r;
}

/**
 * mpi3mr_process_trigger_data_event_bh - Process trigger event
 * data
 * @mrioc: Adapter instance reference
 * @event_data: Event data
 *
 * This function releases diage buffers or issues diag fault
 * based on trigger conditions
 *
 * Return: Nothing
 */
static void mpi3mr_process_trigger_data_event_bh(struct mpi3mr_ioc *mrioc,
	struct trigger_event_data *event_data)
{
	struct diag_buffer_desc *trace_hdb = event_data->trace_hdb;
	struct diag_buffer_desc *fw_hdb = event_data->fw_hdb;
	unsigned long flags;
	int retval = 0;
	u8 trigger_type = event_data->trigger_type;
	union mpi3mr_trigger_data *trigger_data =
		&event_data->trigger_specific_data;

	if (event_data->snapdump)  {
		if (trace_hdb)
			mpi3mr_set_trigger_data_in_hdb(trace_hdb, trigger_type,
			    trigger_data, 1);
		if (fw_hdb)
			mpi3mr_set_trigger_data_in_hdb(fw_hdb, trigger_type,
			    trigger_data, 1);
		mpi3mr_soft_reset_handler(mrioc,
			    MPI3MR_RESET_FROM_TRIGGER, 1);
		return;
	}

	if (trace_hdb) {
		retval = mpi3mr_issue_diag_buf_release(mrioc, trace_hdb);
		if (!retval) {
			mpi3mr_set_trigger_data_in_hdb(trace_hdb, trigger_type,
			    trigger_data, 1);
		}
		spin_lock_irqsave(&mrioc->trigger_lock, flags);
		mrioc->trace_release_trigger_active = false;
		spin_unlock_irqrestore(&mrioc->trigger_lock, flags);
	}
	if (fw_hdb) {
		retval = mpi3mr_issue_diag_buf_release(mrioc, fw_hdb);
		if (!retval) {
			mpi3mr_set_trigger_data_in_hdb(fw_hdb, trigger_type,
		    trigger_data, 1);
		}
		spin_lock_irqsave(&mrioc->trigger_lock, flags);
		mrioc->fw_release_trigger_active = false;
		spin_unlock_irqrestore(&mrioc->trigger_lock, flags);
	}
}

/**
 * mpi3mr_encldev_add_chg_evt_debug - debug for enclosure event
 * @mrioc: Adapter instance reference
 * @encl_pg0: Enclosure page 0.
 * @is_added: Added event or not
 *
 * Return nothing.
 */
static void mpi3mr_encldev_add_chg_evt_debug(struct mpi3mr_ioc *mrioc,
	struct mpi3_enclosure_page0 *encl_pg0, u8 is_added)
{
	char *reason_str = NULL;

	if (!(mrioc->logging_level & MPI3_DEBUG_EVENT_WORK_TASK))
		return;

	if (is_added)
		reason_str = "enclosure added";
	else
		reason_str = "enclosure dev status changed";

	ioc_info(mrioc,
	    "%s: handle(0x%04x), enclosure logical id(0x%016llx)\n",
	    reason_str, le16_to_cpu(encl_pg0->enclosure_handle),
	    (unsigned long long)le64_to_cpu(encl_pg0->enclosure_logical_id));
	ioc_info(mrioc,
	    "number of slots(%d), port(%d), flags(0x%04x), present(%d)\n",
	    le16_to_cpu(encl_pg0->num_slots), encl_pg0->io_unit_port,
	    le16_to_cpu(encl_pg0->flags),
	    ((le16_to_cpu(encl_pg0->flags) &
	      MPI3_ENCLS0_FLAGS_ENCL_DEV_PRESENT_MASK) >> 4));
}

/**
 * mpi3mr_encldev_add_chg_evt_bh - Enclosure evt bottomhalf
 * @mrioc: Adapter instance reference
 * @fwevt: Firmware event reference
 *
 * Prints information about the Enclosure device status or
 * Enclosure add events if logging is enabled and add or remove
 * the enclosure from the controller's internal list of
 * enclosures.
 *
 * Return: Nothing.
 */
static void mpi3mr_encldev_add_chg_evt_bh(struct mpi3mr_ioc *mrioc,
	struct mpi3mr_fwevt *fwevt)
{
	struct mpi3mr_enclosure_node *enclosure_dev = NULL;
	struct mpi3_enclosure_page0 *encl_pg0;
	u16 encl_handle;
	u8 added, present;

	encl_pg0 = (struct mpi3_enclosure_page0 *) fwevt->event_data;
	added = (fwevt->event_id == MPI3_EVENT_ENCL_DEVICE_ADDED) ? 1 : 0;
	mpi3mr_encldev_add_chg_evt_debug(mrioc, encl_pg0, added);


	encl_handle = le16_to_cpu(encl_pg0->enclosure_handle);
	present = ((le16_to_cpu(encl_pg0->flags) &
	      MPI3_ENCLS0_FLAGS_ENCL_DEV_PRESENT_MASK) >> 4);

	if (encl_handle)
		enclosure_dev = mpi3mr_enclosure_find_by_handle(mrioc,
		    encl_handle);
	if (!enclosure_dev && present) {
		enclosure_dev =
			kzalloc(sizeof(struct mpi3mr_enclosure_node),
			    GFP_KERNEL);
		if (!enclosure_dev)
			return;
		list_add_tail(&enclosure_dev->list,
		    &mrioc->enclosure_list);
	}
	if (enclosure_dev) {
		if (!present) {
			list_del(&enclosure_dev->list);
			kfree(enclosure_dev);
		} else
			memcpy(&enclosure_dev->pg0, encl_pg0,
			    sizeof(enclosure_dev->pg0));

	}
}

/**
 * mpi3mr_sastopochg_evt_debug - SASTopoChange details
 * @mrioc: Adapter instance reference
 * @event_data: SAS topology change list event data
 *
 * Prints information about the SAS topology change event.
 *
 * Return: Nothing.
 */
static void
mpi3mr_sastopochg_evt_debug(struct mpi3mr_ioc *mrioc,
	struct mpi3_event_data_sas_topology_change_list *event_data)
{
	int i;
	u16 handle;
	u8 reason_code, phy_number;
	char *status_str = NULL;
	u8 link_rate, prev_link_rate;

	switch (event_data->exp_status) {
	case MPI3_EVENT_SAS_TOPO_ES_NOT_RESPONDING:
		status_str = "remove";
		break;
	case MPI3_EVENT_SAS_TOPO_ES_RESPONDING:
		status_str =  "responding";
		break;
	case MPI3_EVENT_SAS_TOPO_ES_DELAY_NOT_RESPONDING:
		status_str = "remove delay";
		break;
	case MPI3_EVENT_SAS_TOPO_ES_NO_EXPANDER:
		status_str = "direct attached";
		break;
	default:
		status_str = "unknown status";
		break;
	}
	ioc_info(mrioc, "%s :sas topology change: (%s)\n",
	    __func__, status_str);
	ioc_info(mrioc,
	    "%s :\texpander_handle(0x%04x), port(%d), enclosure_handle(0x%04x) start_phy(%02d), num_entries(%d)\n",
	    __func__, le16_to_cpu(event_data->expander_dev_handle),
	    event_data->io_unit_port,
	    le16_to_cpu(event_data->enclosure_handle),
	    event_data->start_phy_num, event_data->num_entries);
	for (i = 0; i < event_data->num_entries; i++) {
		handle = le16_to_cpu(event_data->phy_entry[i].attached_dev_handle);
		if (!handle)
			continue;
		phy_number = event_data->start_phy_num + i;
		reason_code = event_data->phy_entry[i].status &
		    MPI3_EVENT_SAS_TOPO_PHY_RC_MASK;
		switch (reason_code) {
		case MPI3_EVENT_SAS_TOPO_PHY_RC_TARG_NOT_RESPONDING:
			status_str = "target remove";
			break;
		case MPI3_EVENT_SAS_TOPO_PHY_RC_DELAY_NOT_RESPONDING:
			status_str = "delay target remove";
			break;
		case MPI3_EVENT_SAS_TOPO_PHY_RC_PHY_CHANGED:
			status_str = "link status change";
			break;
		case MPI3_EVENT_SAS_TOPO_PHY_RC_NO_CHANGE:
			status_str = "link status no change";
			break;
		case MPI3_EVENT_SAS_TOPO_PHY_RC_RESPONDING:
			status_str = "target responding";
			break;
		default:
			status_str = "unknown";
			break;
		}
		link_rate = event_data->phy_entry[i].link_rate >> 4;
		prev_link_rate = event_data->phy_entry[i].link_rate & 0xF;
		ioc_info(mrioc,
		    "%s :\tphy(%02d), attached_handle(0x%04x): %s: link rate: new(0x%02x), old(0x%02x)\n",
		    __func__, phy_number, handle, status_str, link_rate,
		    prev_link_rate);
	}
}

/**
 * mpi3mr_sastopochg_evt_bh - SASTopologyChange evt bottomhalf
 * @mrioc: Adapter instance reference
 * @fwevt: Firmware event reference
 *
 * Prints information about the SAS topology change event and
 * for "not responding" event code, removes the device from the
 * upper layers.
 *
 * Return: Nothing.
 */
static void mpi3mr_sastopochg_evt_bh(struct mpi3mr_ioc *mrioc,
	struct mpi3mr_fwevt *fwevt)
{
	struct mpi3_event_data_sas_topology_change_list *event_data =
	    (struct mpi3_event_data_sas_topology_change_list *)fwevt->event_data;
	int i;
	u16 handle;
	u8 reason_code;
	u64 exp_sas_address = 0, parent_sas_address = 0;
	struct mpi3mr_hba_port *hba_port = NULL;
	struct mpi3mr_tgt_dev *tgtdev = NULL;
	struct mpi3mr_sas_node *sas_expander = NULL;
	unsigned long flags;
	u8 link_rate, prev_link_rate, parent_phy_number;

	mpi3mr_sastopochg_evt_debug(mrioc, event_data);
	if (mrioc->sas_transport_enabled) {
		hba_port = mpi3mr_get_hba_port_by_id(mrioc,
		    event_data->io_unit_port);
		if (le16_to_cpu(event_data->expander_dev_handle)) {
			spin_lock_irqsave(&mrioc->sas_node_lock, flags);
			sas_expander = __mpi3mr_expander_find_by_handle(mrioc,
			    le16_to_cpu(event_data->expander_dev_handle));
			if (sas_expander) {
				exp_sas_address = sas_expander->sas_address;
				hba_port = sas_expander->hba_port;
			}
			spin_unlock_irqrestore(&mrioc->sas_node_lock, flags);
			parent_sas_address = exp_sas_address;
		} else
			parent_sas_address = mrioc->sas_hba.sas_address;
	}

	for (i = 0; i < event_data->num_entries; i++) {
		if (fwevt->discard)
			return;
		handle = le16_to_cpu(event_data->phy_entry[i].attached_dev_handle);
		if (!handle)
			continue;
		tgtdev = mpi3mr_get_tgtdev_by_handle(mrioc, handle);
		if (!tgtdev)
			continue;

		reason_code = event_data->phy_entry[i].status &
		    MPI3_EVENT_SAS_TOPO_PHY_RC_MASK;

		switch (reason_code) {
		case MPI3_EVENT_SAS_TOPO_PHY_RC_TARG_NOT_RESPONDING:
			if (tgtdev->host_exposed)
				mpi3mr_remove_tgtdev_from_host(mrioc, tgtdev);
			mpi3mr_tgtdev_del_from_list(mrioc, tgtdev, false);
			mpi3mr_tgtdev_put(tgtdev);
			break;
		case MPI3_EVENT_SAS_TOPO_PHY_RC_RESPONDING:
		case MPI3_EVENT_SAS_TOPO_PHY_RC_PHY_CHANGED:
		case MPI3_EVENT_SAS_TOPO_PHY_RC_NO_CHANGE:
		{
			if (!mrioc->sas_transport_enabled || tgtdev->non_stl
			    || tgtdev->is_hidden)
				break;
			link_rate = event_data->phy_entry[i].link_rate >> 4;
			prev_link_rate = event_data->phy_entry[i].link_rate & 0xF;
			if (link_rate == prev_link_rate)
				break;
			if (!parent_sas_address)
				break;
			parent_phy_number = event_data->start_phy_num + i;
			mpi3mr_update_links(mrioc, parent_sas_address, handle,
			    parent_phy_number, link_rate, hba_port);
			break;
		}
		default:
			break;
		}
		if (tgtdev)
			mpi3mr_tgtdev_put(tgtdev);
	}

	if (mrioc->sas_transport_enabled && (event_data->exp_status ==
	    MPI3_EVENT_SAS_TOPO_ES_NOT_RESPONDING)) {
		if (sas_expander)
			mpi3mr_expander_remove(mrioc, exp_sas_address,
			    hba_port);
	}
}

/**
 * mpi3mr_pcietopochg_evt_debug - PCIeTopoChange details
 * @mrioc: Adapter instance reference
 * @event_data: PCIe topology change list event data
 *
 * Prints information about the PCIe topology change event.
 *
 * Return: Nothing.
 */
static void
mpi3mr_pcietopochg_evt_debug(struct mpi3mr_ioc *mrioc,
	struct mpi3_event_data_pcie_topology_change_list *event_data)
{
	int i;
	u16 handle;
	u16 reason_code;
	u8 port_number;
	char *status_str = NULL;
	u8 link_rate, prev_link_rate;

	switch (event_data->switch_status) {
	case MPI3_EVENT_PCIE_TOPO_SS_NOT_RESPONDING:
		status_str = "remove";
		break;
	case MPI3_EVENT_PCIE_TOPO_SS_RESPONDING:
		status_str =  "responding";
		break;
	case MPI3_EVENT_PCIE_TOPO_SS_DELAY_NOT_RESPONDING:
		status_str = "remove delay";
		break;
	case MPI3_EVENT_PCIE_TOPO_SS_NO_PCIE_SWITCH:
		status_str = "direct attached";
		break;
	default:
		status_str = "unknown status";
		break;
	}
	ioc_info(mrioc, "%s :pcie topology change: (%s)\n",
	    __func__, status_str);
	ioc_info(mrioc,
	    "%s :\tswitch_handle(0x%04x), enclosure_handle(0x%04x) start_port(%02d), num_entries(%d)\n",
	    __func__, le16_to_cpu(event_data->switch_dev_handle),
	    le16_to_cpu(event_data->enclosure_handle),
	    event_data->start_port_num, event_data->num_entries);
	for (i = 0; i < event_data->num_entries; i++) {
		handle =
		    le16_to_cpu(event_data->port_entry[i].attached_dev_handle);
		if (!handle)
			continue;
		port_number = event_data->start_port_num + i;
		reason_code = event_data->port_entry[i].port_status;
		switch (reason_code) {
		case MPI3_EVENT_PCIE_TOPO_PS_NOT_RESPONDING:
			status_str = "target remove";
			break;
		case MPI3_EVENT_PCIE_TOPO_PS_DELAY_NOT_RESPONDING:
			status_str = "delay target remove";
			break;
		case MPI3_EVENT_PCIE_TOPO_PS_PORT_CHANGED:
			status_str = "link status change";
			break;
		case MPI3_EVENT_PCIE_TOPO_PS_NO_CHANGE:
			status_str = "link status no change";
			break;
		case MPI3_EVENT_PCIE_TOPO_PS_RESPONDING:
			status_str = "target responding";
			break;
		default:
			status_str = "unknown";
			break;
		}
		link_rate = event_data->port_entry[i].current_port_info &
		    MPI3_EVENT_PCIE_TOPO_PI_RATE_MASK;
		prev_link_rate = event_data->port_entry[i].previous_port_info &
		    MPI3_EVENT_PCIE_TOPO_PI_RATE_MASK;
		ioc_info(mrioc,
		    "%s :\tport(%02d), attached_handle(0x%04x): %s: link rate: new(0x%02x), old(0x%02x)\n",
		    __func__, port_number, handle, status_str, link_rate,
		    prev_link_rate);
	}
}

/**
 * mpi3mr_pcietopochg_evt_bh - PCIeTopologyChange evt bottomhalf
 * @mrioc: Adapter instance reference
 * @fwevt: Firmware event reference
 *
 * Prints information about the PCIe topology change event and
 * for "not responding" event code, removes the device from the
 * upper layers.
 *
 * Return: Nothing.
 */
static void mpi3mr_pcietopochg_evt_bh(struct mpi3mr_ioc *mrioc,
	struct mpi3mr_fwevt *fwevt)
{
	struct mpi3_event_data_pcie_topology_change_list *event_data =
	    (struct mpi3_event_data_pcie_topology_change_list *)fwevt->event_data;
	int i;
	u16 handle;
	u8 reason_code;
	struct mpi3mr_tgt_dev *tgtdev = NULL;

	mpi3mr_pcietopochg_evt_debug(mrioc, event_data);

	for (i = 0; i < event_data->num_entries; i++) {
		if (fwevt->discard)
			return;
		handle =
		    le16_to_cpu(event_data->port_entry[i].attached_dev_handle);
		if (!handle)
			continue;
		tgtdev = mpi3mr_get_tgtdev_by_handle(mrioc, handle);
		if (!tgtdev)
			continue;

		reason_code = event_data->port_entry[i].port_status;

		switch (reason_code) {
		case MPI3_EVENT_PCIE_TOPO_PS_NOT_RESPONDING:
			if (tgtdev->host_exposed)
				mpi3mr_remove_tgtdev_from_host(mrioc, tgtdev);
			mpi3mr_tgtdev_del_from_list(mrioc, tgtdev, false);
			mpi3mr_tgtdev_put(tgtdev);
			break;
		default:
			break;
		}
		if (tgtdev)
			mpi3mr_tgtdev_put(tgtdev);
	}
}

/**
 * mpi3mr_logdata_evt_bh -  Log data event bottomhalf
 * @mrioc: Adapter instance reference
 * @fwevt: Firmware event reference
 *
 * Extracts the event data and calls application interfacing
 * function to process the event further.
 *
 * Return: Nothing.
 */
static void mpi3mr_logdata_evt_bh(struct mpi3mr_ioc *mrioc,
	struct mpi3mr_fwevt *fwevt)
{
	mpi3mr_app_save_logdata(mrioc, fwevt->event_data,
	    fwevt->event_data_size);
}

/**
 * mpi3mr_update_sdev_qd - Update SCSI device queue depath
 * @sdev: SCSI device reference
 * @data: Queue depth reference
 *
 * This is an iterator function called for each SCSI device in a
 * target to update the QD of each SCSI device.
 *
 * Return: Nothing.
 */
static void mpi3mr_update_sdev_qd(struct scsi_device *sdev, void *data)
{
	u16 *q_depth = (u16 *)data;

	scsi_change_queue_depth(sdev, (int)*q_depth);
	sdev->max_queue_depth = sdev->queue_depth;
}

/**
 * mpi3mr_set_qd_for_all_vd_in_tg -set QD for TG VDs
 * @mrioc: Adapter instance reference
 * @tg: Throttle group information pointer
 *
 * Accessor to reduce QD for each device associated with the
 * given throttle group.
 *
 * Return: None.
 */
static void mpi3mr_set_qd_for_all_vd_in_tg(struct mpi3mr_ioc *mrioc,
	struct mpi3mr_throttle_group_info *tg)
{
	unsigned long flags;
	struct mpi3mr_tgt_dev *tgtdev;
	struct mpi3mr_stgt_priv_data *tgt_priv;


	spin_lock_irqsave(&mrioc->tgtdev_lock, flags);
	list_for_each_entry(tgtdev, &mrioc->tgtdev_list, list) {
		if (tgtdev->starget && tgtdev->starget->hostdata) {
			tgt_priv = tgtdev->starget->hostdata;
			if (tgt_priv->throttle_group == tg) {
				dprint_event_bh(mrioc,
				    "updating qd due to throttling for persist_id(%d) original_qd(%d), reduced_qd (%d)\n",
				    tgt_priv->perst_id, tgtdev->q_depth,
				    tg->modified_qd);
				starget_for_each_device(tgtdev->starget,
				    (void *)&tg->modified_qd,
				    mpi3mr_update_sdev_qd);
			}
		}
	}
	spin_unlock_irqrestore(&mrioc->tgtdev_lock, flags);
}

/**
 * mpi3mr_fwevt_bh - Firmware event bottomhalf handler
 * @mrioc: Adapter instance reference
 * @fwevt: Firmware event reference
 *
 * Identifies the firmware event and calls corresponding bottomg
 * half handler and sends event acknowledgment if required.
 *
 * Return: Nothing.
 */
static void mpi3mr_fwevt_bh(struct mpi3mr_ioc *mrioc,
	struct mpi3mr_fwevt *fwevt)
{
	struct mpi3_device_page0 *dev_pg0 = NULL;
	u16 perst_id, handle, dev_info;
	struct mpi3_device0_sas_sata_format *sasinf = NULL;
	unsigned int timeout;

	mpi3mr_fwevt_del_from_list(mrioc, fwevt);
	mrioc->current_event = fwevt;

	if (mrioc->stop_drv_processing)
		goto out;

	if (mrioc->unrecoverable) {
		dprint_event_bh(mrioc,
		    "ignoring event(0x%02x) in bottom half handler due to unrecoverable controller\n",
		    fwevt->event_id);
		goto out;
	}

	if (!fwevt->process_evt)
		goto evt_ack;

	switch (fwevt->event_id) {
	case MPI3_EVENT_DEVICE_ADDED:
	{
		dev_pg0 = (struct mpi3_device_page0 *)fwevt->event_data;
		perst_id = le16_to_cpu(dev_pg0->persistent_id);
		handle = le16_to_cpu(dev_pg0->dev_handle);
		if (perst_id != MPI3_DEVICE0_PERSISTENTID_INVALID)
			mpi3mr_report_tgtdev_to_host(mrioc, perst_id);
		else if (mrioc->sas_transport_enabled &&
		    (dev_pg0->device_form == MPI3_DEVICE_DEVFORM_SAS_SATA)) {
			sasinf = &dev_pg0->device_specific.sas_sata_format;
			dev_info = le16_to_cpu(sasinf->device_info);
			if (!mrioc->sas_hba.num_phys)
				mpi3mr_sas_host_add(mrioc);
			else
				mpi3mr_sas_host_refresh(mrioc);

			if (mpi3mr_is_expander_device(dev_info))
				mpi3mr_expander_add(mrioc, handle);
		}
		break;
	}
	case MPI3_EVENT_DEVICE_INFO_CHANGED:
	{
		dev_pg0 = (struct mpi3_device_page0 *)fwevt->event_data;
		perst_id = le16_to_cpu(dev_pg0->persistent_id);
		if (perst_id != MPI3_DEVICE0_PERSISTENTID_INVALID)
			mpi3mr_devinfochg_evt_bh(mrioc, dev_pg0);
		break;
	}
	case MPI3_EVENT_DEVICE_STATUS_CHANGE:
	{
		mpi3mr_devstatuschg_evt_bh(mrioc, fwevt);
		break;
	}
	case MPI3_EVENT_ENCL_DEVICE_ADDED:
	case MPI3_EVENT_ENCL_DEVICE_STATUS_CHANGE:
	{
		mpi3mr_encldev_add_chg_evt_bh(mrioc, fwevt);
		break;
	}

	case MPI3_EVENT_SAS_TOPOLOGY_CHANGE_LIST:
	{
		mpi3mr_sastopochg_evt_bh(mrioc, fwevt);
		break;
	}
	case MPI3_EVENT_PCIE_TOPOLOGY_CHANGE_LIST:
	{
		mpi3mr_pcietopochg_evt_bh(mrioc, fwevt);
		break;
	}
	case MPI3_EVENT_LOG_DATA:
	{
		mpi3mr_logdata_evt_bh(mrioc, fwevt);
		break;
	}
	case MPI3MR_DRIVER_EVENT_TG_QD_REDUCTION:
	{
		struct mpi3mr_throttle_group_info *tg;

		tg = *(struct mpi3mr_throttle_group_info **)fwevt->event_data;
		dprint_event_bh(mrioc,
		    "qd reduction event processed for tg_id(%d) reduction_needed(%d)\n",
		    tg->id, tg->need_qd_reduction);
		if (tg->need_qd_reduction) {
			mpi3mr_set_qd_for_all_vd_in_tg(mrioc, tg);
			tg->need_qd_reduction = 0;
		}
		break;
	}
	case MPI3_EVENT_WAIT_FOR_DEVICES_TO_REFRESH:
	{
		timeout = MPI3MR_RESET_TIMEOUT * 2;
		while ((mrioc->device_refresh_on || mrioc->block_on_pci_err) &&
		    !mrioc->unrecoverable && !mrioc->pci_err_recovery) {
			msleep(500);
			if (!timeout--) {
				mrioc->unrecoverable = 1;
				break;
			}
		}

		if (mrioc->unrecoverable || mrioc->pci_err_recovery)
			break;

		dprint_event_bh(mrioc,
		    "scan for non responding and newly added devices after soft reset started\n");
		if (mrioc->sas_transport_enabled) {
			mpi3mr_refresh_sas_ports(mrioc);
			mpi3mr_refresh_expanders(mrioc);
		}
		mpi3mr_refresh_tgtdevs(mrioc);
		ioc_info(mrioc,
		    "scan for non responding and newly added devices after soft reset completed\n");
		break;
	}
	case MPI3MR_DRIVER_EVENT_PROCESS_TRIGGER:
	{
		mpi3mr_process_trigger_data_event_bh(mrioc,
		    (struct trigger_event_data *)fwevt->event_data);
		break;
	}
	default:
		break;
	}

evt_ack:
	if (fwevt->send_ack)
		mpi3mr_process_event_ack(mrioc, fwevt->event_id,
		    fwevt->evt_ctx);
out:
	/* Put fwevt reference count to neutralize kref_init increment */
	mpi3mr_fwevt_put(fwevt);
	mrioc->current_event = NULL;
}

/**
 * mpi3mr_fwevt_worker - Firmware event worker
 * @work: Work struct containing firmware event
 *
 * Extracts the firmware event and calls mpi3mr_fwevt_bh.
 *
 * Return: Nothing.
 */
static void mpi3mr_fwevt_worker(struct work_struct *work)
{
	struct mpi3mr_fwevt *fwevt = container_of(work, struct mpi3mr_fwevt,
	    work);
	mpi3mr_fwevt_bh(fwevt->mrioc, fwevt);
	/*
	 * Put fwevt reference count after
	 * dequeuing it from worker queue
	 */
	mpi3mr_fwevt_put(fwevt);
}

/**
 * mpi3mr_create_tgtdev - Create and add a target device
 * @mrioc: Adapter instance reference
 * @dev_pg0: Device Page 0 data
 *
 * If the device specified by the device page 0 data is not
 * present in the driver's internal list, allocate the memory
 * for the device, populate the data and add to the list, else
 * update the device data.  The key is persistent ID.
 *
 * Return: 0 on success, -ENOMEM on memory allocation failure
 */
static int mpi3mr_create_tgtdev(struct mpi3mr_ioc *mrioc,
	struct mpi3_device_page0 *dev_pg0)
{
	int retval = 0;
	struct mpi3mr_tgt_dev *tgtdev = NULL;
	u16 perst_id = 0;
	unsigned long flags;

	perst_id = le16_to_cpu(dev_pg0->persistent_id);
	if (perst_id == MPI3_DEVICE0_PERSISTENTID_INVALID)
		return retval;

	spin_lock_irqsave(&mrioc->tgtdev_lock, flags);
	tgtdev = __mpi3mr_get_tgtdev_by_perst_id(mrioc, perst_id);
	if (tgtdev)
		tgtdev->state = MPI3MR_DEV_CREATED;
	spin_unlock_irqrestore(&mrioc->tgtdev_lock, flags);

	if (tgtdev) {
		mpi3mr_update_tgtdev(mrioc, tgtdev, dev_pg0, true);
		mpi3mr_tgtdev_put(tgtdev);
	} else {
		tgtdev = mpi3mr_alloc_tgtdev();
		if (!tgtdev)
			return -ENOMEM;
		mpi3mr_update_tgtdev(mrioc, tgtdev, dev_pg0, true);
		mpi3mr_tgtdev_add_to_list(mrioc, tgtdev);
	}

	return retval;
}

/**
 * mpi3mr_flush_delayed_cmd_lists - Flush pending commands
 * @mrioc: Adapter instance reference
 *
 * Flush pending commands in the delayed lists due to a
 * controller reset or driver removal as a cleanup.
 *
 * Return: Nothing
 */
void mpi3mr_flush_delayed_cmd_lists(struct mpi3mr_ioc *mrioc)
{
	struct delayed_dev_rmhs_node *_rmhs_node;
	struct delayed_evt_ack_node *_evtack_node;

	dprint_reset(mrioc, "flushing delayed dev_remove_hs commands\n");
	while (!list_empty(&mrioc->delayed_rmhs_list)) {
		_rmhs_node = list_entry(mrioc->delayed_rmhs_list.next,
		    struct delayed_dev_rmhs_node, list);
		list_del(&_rmhs_node->list);
		kfree(_rmhs_node);
	}
	dprint_reset(mrioc, "flushing delayed event ack commands\n");
	while (!list_empty(&mrioc->delayed_evtack_cmds_list)) {
		_evtack_node = list_entry(mrioc->delayed_evtack_cmds_list.next,
		    struct delayed_evt_ack_node, list);
		list_del(&_evtack_node->list);
		kfree(_evtack_node);
	}
}

/**
 * mpi3mr_dev_rmhs_complete_iou - Device removal IOUC completion
 * @mrioc: Adapter instance reference
 * @drv_cmd: Internal command tracker
 *
 * Issues a target reset TM to the firmware from the device
 * removal TM pend list or retry the removal handshake sequence
 * based on the IOU control request IOC status.
 *
 * Return: Nothing
 */
static void mpi3mr_dev_rmhs_complete_iou(struct mpi3mr_ioc *mrioc,
	struct mpi3mr_drv_cmd *drv_cmd)
{
	u16 cmd_idx = drv_cmd->host_tag - MPI3MR_HOSTTAG_DEVRMCMD_MIN;
	struct delayed_dev_rmhs_node *delayed_dev_rmhs = NULL;

	if (drv_cmd->state & MPI3MR_CMD_RESET)
		goto clear_drv_cmd;

	ioc_info(mrioc,
	    "%s :dev_rmhs_iouctrl_complete:handle(0x%04x), ioc_status(0x%04x), loginfo(0x%08x)\n",
	    __func__, drv_cmd->dev_handle, drv_cmd->ioc_status,
	    drv_cmd->ioc_loginfo);
	if (drv_cmd->ioc_status != MPI3_IOCSTATUS_SUCCESS) {
		if (drv_cmd->retry_count < MPI3MR_DEV_RMHS_RETRY_COUNT) {
			drv_cmd->retry_count++;
			ioc_info(mrioc,
			    "%s :dev_rmhs_iouctrl_complete: handle(0x%04x)retrying handshake retry=%d\n",
			    __func__, drv_cmd->dev_handle,
			    drv_cmd->retry_count);
			mpi3mr_dev_rmhs_send_tm(mrioc, drv_cmd->dev_handle,
			    drv_cmd, drv_cmd->iou_rc);
			return;
		}
		ioc_err(mrioc,
		    "%s :dev removal handshake failed after all retries: handle(0x%04x)\n",
		    __func__, drv_cmd->dev_handle);
	} else {
		ioc_info(mrioc,
		    "%s :dev removal handshake completed successfully: handle(0x%04x)\n",
		    __func__, drv_cmd->dev_handle);
		clear_bit(drv_cmd->dev_handle, mrioc->removepend_bitmap);
	}

	if (!list_empty(&mrioc->delayed_rmhs_list)) {
		delayed_dev_rmhs = list_entry(mrioc->delayed_rmhs_list.next,
		    struct delayed_dev_rmhs_node, list);
		drv_cmd->dev_handle = delayed_dev_rmhs->handle;
		drv_cmd->retry_count = 0;
		drv_cmd->iou_rc = delayed_dev_rmhs->iou_rc;
		ioc_info(mrioc,
		    "%s :dev_rmhs_iouctrl_complete: processing delayed TM: handle(0x%04x)\n",
		    __func__, drv_cmd->dev_handle);
		mpi3mr_dev_rmhs_send_tm(mrioc, drv_cmd->dev_handle, drv_cmd,
		    drv_cmd->iou_rc);
		list_del(&delayed_dev_rmhs->list);
		kfree(delayed_dev_rmhs);
		return;
	}

clear_drv_cmd:
	drv_cmd->state = MPI3MR_CMD_NOTUSED;
	drv_cmd->callback = NULL;
	drv_cmd->retry_count = 0;
	drv_cmd->dev_handle = MPI3MR_INVALID_DEV_HANDLE;
	clear_bit(cmd_idx, mrioc->devrem_bitmap);
}

/**
 * mpi3mr_dev_rmhs_complete_tm - Device removal TM completion
 * @mrioc: Adapter instance reference
 * @drv_cmd: Internal command tracker
 *
 * Issues a target reset TM to the firmware from the device
 * removal TM pend list or issue IO unit control request as
 * part of device removal or hidden acknowledgment handshake.
 *
 * Return: Nothing
 */
static void mpi3mr_dev_rmhs_complete_tm(struct mpi3mr_ioc *mrioc,
	struct mpi3mr_drv_cmd *drv_cmd)
{
	struct mpi3_iounit_control_request iou_ctrl;
	u16 cmd_idx = drv_cmd->host_tag - MPI3MR_HOSTTAG_DEVRMCMD_MIN;
	struct mpi3_scsi_task_mgmt_reply *tm_reply = NULL;
	int retval;

	if (drv_cmd->state & MPI3MR_CMD_RESET)
		goto clear_drv_cmd;

	if (drv_cmd->state & MPI3MR_CMD_REPLY_VALID)
		tm_reply = (struct mpi3_scsi_task_mgmt_reply *)drv_cmd->reply;

	if (tm_reply)
		pr_info(IOCNAME
		    "dev_rmhs_tr_complete:handle(0x%04x), ioc_status(0x%04x), loginfo(0x%08x), term_count(%d)\n",
		    mrioc->name, drv_cmd->dev_handle, drv_cmd->ioc_status,
		    drv_cmd->ioc_loginfo,
		    le32_to_cpu(tm_reply->termination_count));

	pr_info(IOCNAME "Issuing IOU CTL: handle(0x%04x) dev_rmhs idx(%d)\n",
	    mrioc->name, drv_cmd->dev_handle, cmd_idx);

	memset(&iou_ctrl, 0, sizeof(iou_ctrl));

	drv_cmd->state = MPI3MR_CMD_PENDING;
	drv_cmd->is_waiting = 0;
	drv_cmd->callback = mpi3mr_dev_rmhs_complete_iou;
	iou_ctrl.operation = drv_cmd->iou_rc;
	iou_ctrl.param16[0] = cpu_to_le16(drv_cmd->dev_handle);
	iou_ctrl.host_tag = cpu_to_le16(drv_cmd->host_tag);
	iou_ctrl.function = MPI3_FUNCTION_IO_UNIT_CONTROL;

	retval = mpi3mr_admin_request_post(mrioc, &iou_ctrl, sizeof(iou_ctrl),
	    1);
	if (retval) {
		pr_err(IOCNAME "Issue DevRmHsTMIOUCTL: Admin post failed\n",
		    mrioc->name);
		goto clear_drv_cmd;
	}

	return;
clear_drv_cmd:
	drv_cmd->state = MPI3MR_CMD_NOTUSED;
	drv_cmd->callback = NULL;
	drv_cmd->dev_handle = MPI3MR_INVALID_DEV_HANDLE;
	drv_cmd->retry_count = 0;
	clear_bit(cmd_idx, mrioc->devrem_bitmap);
}

/**
 * mpi3mr_dev_rmhs_send_tm - Issue TM for device removal
 * @mrioc: Adapter instance reference
 * @handle: Device handle
 * @cmdparam: Internal command tracker
 * @iou_rc: IO unit reason code
 *
 * Issues a target reset TM to the firmware or add it to a pend
 * list as part of device removal or hidden acknowledgment
 * handshake.
 *
 * Return: Nothing
 */
static void mpi3mr_dev_rmhs_send_tm(struct mpi3mr_ioc *mrioc, u16 handle,
	struct mpi3mr_drv_cmd *cmdparam, u8 iou_rc)
{
	struct mpi3_scsi_task_mgmt_request tm_req;
	int retval = 0;
	u16 cmd_idx = MPI3MR_NUM_DEVRMCMD;
	u8 retrycount = 5;
	struct mpi3mr_drv_cmd *drv_cmd = cmdparam;
	struct delayed_dev_rmhs_node *delayed_dev_rmhs = NULL;
	struct mpi3mr_tgt_dev *tgtdev = NULL;
	unsigned long flags;

	spin_lock_irqsave(&mrioc->tgtdev_lock, flags);
	tgtdev = __mpi3mr_get_tgtdev_by_handle(mrioc, handle);
	if (tgtdev && (iou_rc == MPI3_CTRL_OP_REMOVE_DEVICE))
		tgtdev->state = MPI3MR_DEV_REMOVE_HS_STARTED;
	spin_unlock_irqrestore(&mrioc->tgtdev_lock, flags);

	if (drv_cmd)
		goto issue_cmd;
	do {
		cmd_idx = find_first_zero_bit(mrioc->devrem_bitmap,
		    MPI3MR_NUM_DEVRMCMD);
		if (cmd_idx < MPI3MR_NUM_DEVRMCMD) {
			if (!test_and_set_bit(cmd_idx, mrioc->devrem_bitmap))
				break;
			cmd_idx = MPI3MR_NUM_DEVRMCMD;
		}
	} while (retrycount--);

	if (cmd_idx >= MPI3MR_NUM_DEVRMCMD) {
		delayed_dev_rmhs = kzalloc(sizeof(*delayed_dev_rmhs),
		    GFP_ATOMIC);
		if (!delayed_dev_rmhs)
			return;
		INIT_LIST_HEAD(&delayed_dev_rmhs->list);
		delayed_dev_rmhs->handle = handle;
		delayed_dev_rmhs->iou_rc = iou_rc;
		list_add_tail(&delayed_dev_rmhs->list,
		    &mrioc->delayed_rmhs_list);
		ioc_info(mrioc, "%s :DevRmHs: tr:handle(0x%04x) is postponed\n",
		    __func__, handle);
		return;
	}
	drv_cmd = &mrioc->dev_rmhs_cmds[cmd_idx];

issue_cmd:
	cmd_idx = drv_cmd->host_tag - MPI3MR_HOSTTAG_DEVRMCMD_MIN;
	ioc_info(mrioc,
	    "%s :Issuing TR TM: for devhandle 0x%04x with dev_rmhs %d\n",
	    __func__, handle, cmd_idx);

	memset(&tm_req, 0, sizeof(tm_req));
	if (drv_cmd->state & MPI3MR_CMD_PENDING) {
		ioc_err(mrioc, "%s :Issue TM: Command is in use\n", __func__);
		goto out;
	}
	drv_cmd->state = MPI3MR_CMD_PENDING;
	drv_cmd->is_waiting = 0;
	drv_cmd->callback = mpi3mr_dev_rmhs_complete_tm;
	drv_cmd->dev_handle = handle;
	drv_cmd->iou_rc = iou_rc;
	tm_req.dev_handle = cpu_to_le16(handle);
	tm_req.task_type = MPI3_SCSITASKMGMT_TASKTYPE_TARGET_RESET;
	tm_req.host_tag = cpu_to_le16(drv_cmd->host_tag);
	tm_req.task_host_tag = cpu_to_le16(MPI3MR_HOSTTAG_INVALID);
	tm_req.function = MPI3_FUNCTION_SCSI_TASK_MGMT;

	set_bit(handle, mrioc->removepend_bitmap);
	retval = mpi3mr_admin_request_post(mrioc, &tm_req, sizeof(tm_req), 1);
	if (retval) {
		ioc_err(mrioc, "%s :Issue DevRmHsTM: Admin Post failed\n",
		    __func__);
		goto out_failed;
	}
out:
	return;
out_failed:
	drv_cmd->state = MPI3MR_CMD_NOTUSED;
	drv_cmd->callback = NULL;
	drv_cmd->dev_handle = MPI3MR_INVALID_DEV_HANDLE;
	drv_cmd->retry_count = 0;
	clear_bit(cmd_idx, mrioc->devrem_bitmap);
}

/**
 * mpi3mr_complete_evt_ack - event ack request completion
 * @mrioc: Adapter instance reference
 * @drv_cmd: Internal command tracker
 *
 * This is the completion handler for non blocking event
 * acknowledgment sent to the firmware and this will issue any
 * pending event acknowledgment request.
 *
 * Return: Nothing
 */
static void mpi3mr_complete_evt_ack(struct mpi3mr_ioc *mrioc,
	struct mpi3mr_drv_cmd *drv_cmd)
{
	u16 cmd_idx = drv_cmd->host_tag - MPI3MR_HOSTTAG_EVTACKCMD_MIN;
	struct delayed_evt_ack_node *delayed_evtack = NULL;

	if (drv_cmd->state & MPI3MR_CMD_RESET)
		goto clear_drv_cmd;

	if (drv_cmd->ioc_status != MPI3_IOCSTATUS_SUCCESS) {
		dprint_event_th(mrioc,
		    "immediate event ack failed with ioc_status(0x%04x) log_info(0x%08x)\n",
		    (drv_cmd->ioc_status & MPI3_IOCSTATUS_STATUS_MASK),
		    drv_cmd->ioc_loginfo);
	}

	if (!list_empty(&mrioc->delayed_evtack_cmds_list)) {
		delayed_evtack =
			list_entry(mrioc->delayed_evtack_cmds_list.next,
			    struct delayed_evt_ack_node, list);
		mpi3mr_send_event_ack(mrioc, delayed_evtack->event, drv_cmd,
		    delayed_evtack->event_ctx);
		list_del(&delayed_evtack->list);
		kfree(delayed_evtack);
		return;
	}
clear_drv_cmd:
	drv_cmd->state = MPI3MR_CMD_NOTUSED;
	drv_cmd->callback = NULL;
	clear_bit(cmd_idx, mrioc->evtack_cmds_bitmap);
}

/**
 * mpi3mr_send_event_ack - Issue event acknwoledgment request
 * @mrioc: Adapter instance reference
 * @event: MPI3 event id
 * @cmdparam: Internal command tracker
 * @event_ctx: event context
 *
 * Issues event acknowledgment request to the firmware if there
 * is a free command to send the event ack else it to a pend
 * list so that it will be processed on a completion of a prior
 * event acknowledgment .
 *
 * Return: Nothing
 */
static void mpi3mr_send_event_ack(struct mpi3mr_ioc *mrioc, u8 event,
	struct mpi3mr_drv_cmd *cmdparam, u32 event_ctx)
{
	struct mpi3_event_ack_request evtack_req;
	int retval = 0;
	u8 retrycount = 5;
	u16 cmd_idx = MPI3MR_NUM_EVTACKCMD;
	struct mpi3mr_drv_cmd *drv_cmd = cmdparam;
	struct delayed_evt_ack_node *delayed_evtack = NULL;

	if (drv_cmd) {
		dprint_event_th(mrioc,
		    "sending delayed event ack in the top half for event(0x%02x), event_ctx(0x%08x)\n",
		    event, event_ctx);
		goto issue_cmd;
	}
	dprint_event_th(mrioc,
	    "sending event ack in the top half for event(0x%02x), event_ctx(0x%08x)\n",
	    event, event_ctx);
	do {
		cmd_idx = find_first_zero_bit(mrioc->evtack_cmds_bitmap,
		    MPI3MR_NUM_EVTACKCMD);
		if (cmd_idx < MPI3MR_NUM_EVTACKCMD) {
			if (!test_and_set_bit(cmd_idx,
			    mrioc->evtack_cmds_bitmap))
				break;
			cmd_idx = MPI3MR_NUM_EVTACKCMD;
		}
	} while (retrycount--);

	if (cmd_idx >= MPI3MR_NUM_EVTACKCMD) {
		delayed_evtack = kzalloc(sizeof(*delayed_evtack),
		    GFP_ATOMIC);
		if (!delayed_evtack)
			return;
		INIT_LIST_HEAD(&delayed_evtack->list);
		delayed_evtack->event = event;
		delayed_evtack->event_ctx = event_ctx;
		list_add_tail(&delayed_evtack->list,
		    &mrioc->delayed_evtack_cmds_list);
		dprint_event_th(mrioc,
		    "event ack in the top half for event(0x%02x), event_ctx(0x%08x) is postponed\n",
		    event, event_ctx);
		return;
	}
	drv_cmd = &mrioc->evtack_cmds[cmd_idx];

issue_cmd:
	cmd_idx = drv_cmd->host_tag - MPI3MR_HOSTTAG_EVTACKCMD_MIN;

	memset(&evtack_req, 0, sizeof(evtack_req));
	if (drv_cmd->state & MPI3MR_CMD_PENDING) {
		dprint_event_th(mrioc,
		    "sending event ack failed due to command in use\n");
		goto out;
	}
	drv_cmd->state = MPI3MR_CMD_PENDING;
	drv_cmd->is_waiting = 0;
	drv_cmd->callback = mpi3mr_complete_evt_ack;
	evtack_req.host_tag = cpu_to_le16(drv_cmd->host_tag);
	evtack_req.function = MPI3_FUNCTION_EVENT_ACK;
	evtack_req.event = event;
	evtack_req.event_context = cpu_to_le32(event_ctx);
	retval = mpi3mr_admin_request_post(mrioc, &evtack_req,
	    sizeof(evtack_req), 1);
	if (retval) {
		dprint_event_th(mrioc,
		    "posting event ack request is failed\n");
		goto out_failed;
	}

	dprint_event_th(mrioc,
	    "event ack in the top half for event(0x%02x), event_ctx(0x%08x) is posted\n",
	    event, event_ctx);
out:
	return;
out_failed:
	drv_cmd->state = MPI3MR_CMD_NOTUSED;
	drv_cmd->callback = NULL;
	clear_bit(cmd_idx, mrioc->evtack_cmds_bitmap);
}

/**
 * mpi3mr_pcietopochg_evt_th - PCIETopologyChange evt tophalf
 * @mrioc: Adapter instance reference
 * @event_reply: event data
 *
 * Checks for the reason code and based on that either block I/O
 * to device, or unblock I/O to the device, or start the device
 * removal handshake with reason as remove with the firmware for
 * PCIe devices.
 *
 * Return: Nothing
 */
static void mpi3mr_pcietopochg_evt_th(struct mpi3mr_ioc *mrioc,
	struct mpi3_event_notification_reply *event_reply)
{
	struct mpi3_event_data_pcie_topology_change_list *topo_evt =
	    (struct mpi3_event_data_pcie_topology_change_list *)event_reply->event_data;
	int i;
	u16 handle;
	u8 reason_code;
	struct mpi3mr_tgt_dev *tgtdev = NULL;
	struct mpi3mr_stgt_priv_data *scsi_tgt_priv_data = NULL;

	for (i = 0; i < topo_evt->num_entries; i++) {
		handle = le16_to_cpu(topo_evt->port_entry[i].attached_dev_handle);
		if (!handle)
			continue;
		reason_code = topo_evt->port_entry[i].port_status;
		scsi_tgt_priv_data =  NULL;
		tgtdev = mpi3mr_get_tgtdev_by_handle(mrioc, handle);
		if (tgtdev && tgtdev->starget && tgtdev->starget->hostdata)
			scsi_tgt_priv_data = (struct mpi3mr_stgt_priv_data *)
			    tgtdev->starget->hostdata;
		switch (reason_code) {
		case MPI3_EVENT_PCIE_TOPO_PS_NOT_RESPONDING:
			if (scsi_tgt_priv_data) {
				scsi_tgt_priv_data->dev_removed = 1;
				scsi_tgt_priv_data->dev_removedelay = 0;
				atomic_set(&scsi_tgt_priv_data->block_io, 0);
			}
			mpi3mr_dev_rmhs_send_tm(mrioc, handle, NULL,
			    MPI3_CTRL_OP_REMOVE_DEVICE);
			break;
		case MPI3_EVENT_PCIE_TOPO_PS_DELAY_NOT_RESPONDING:
			if (scsi_tgt_priv_data) {
				scsi_tgt_priv_data->dev_removedelay = 1;
				atomic_inc(&scsi_tgt_priv_data->block_io);
			}
			break;
		case MPI3_EVENT_PCIE_TOPO_PS_RESPONDING:
			if (scsi_tgt_priv_data &&
			    scsi_tgt_priv_data->dev_removedelay) {
				scsi_tgt_priv_data->dev_removedelay = 0;
				atomic_dec_if_positive
				    (&scsi_tgt_priv_data->block_io);
			}
			break;
		case MPI3_EVENT_PCIE_TOPO_PS_PORT_CHANGED:
		default:
			break;
		}
		if (tgtdev)
			mpi3mr_tgtdev_put(tgtdev);
	}
}

/**
 * mpi3mr_sastopochg_evt_th - SASTopologyChange evt tophalf
 * @mrioc: Adapter instance reference
 * @event_reply: event data
 *
 * Checks for the reason code and based on that either block I/O
 * to device, or unblock I/O to the device, or start the device
 * removal handshake with reason as remove with the firmware for
 * SAS/SATA devices.
 *
 * Return: Nothing
 */
static void mpi3mr_sastopochg_evt_th(struct mpi3mr_ioc *mrioc,
	struct mpi3_event_notification_reply *event_reply)
{
	struct mpi3_event_data_sas_topology_change_list *topo_evt =
	    (struct mpi3_event_data_sas_topology_change_list *)event_reply->event_data;
	int i;
	u16 handle;
	u8 reason_code;
	struct mpi3mr_tgt_dev *tgtdev = NULL;
	struct mpi3mr_stgt_priv_data *scsi_tgt_priv_data = NULL;

	for (i = 0; i < topo_evt->num_entries; i++) {
		handle = le16_to_cpu(topo_evt->phy_entry[i].attached_dev_handle);
		if (!handle)
			continue;
		reason_code = topo_evt->phy_entry[i].status &
		    MPI3_EVENT_SAS_TOPO_PHY_RC_MASK;
		scsi_tgt_priv_data =  NULL;
		tgtdev = mpi3mr_get_tgtdev_by_handle(mrioc, handle);
		if (tgtdev && tgtdev->starget && tgtdev->starget->hostdata)
			scsi_tgt_priv_data = (struct mpi3mr_stgt_priv_data *)
			    tgtdev->starget->hostdata;
		switch (reason_code) {
		case MPI3_EVENT_SAS_TOPO_PHY_RC_TARG_NOT_RESPONDING:
			if (scsi_tgt_priv_data) {
				scsi_tgt_priv_data->dev_removed = 1;
				scsi_tgt_priv_data->dev_removedelay = 0;
				atomic_set(&scsi_tgt_priv_data->block_io, 0);
			}
			mpi3mr_dev_rmhs_send_tm(mrioc, handle, NULL,
			    MPI3_CTRL_OP_REMOVE_DEVICE);
			break;
		case MPI3_EVENT_SAS_TOPO_PHY_RC_DELAY_NOT_RESPONDING:
			if (scsi_tgt_priv_data) {
				scsi_tgt_priv_data->dev_removedelay = 1;
				atomic_inc(&scsi_tgt_priv_data->block_io);
			}
			break;
		case MPI3_EVENT_SAS_TOPO_PHY_RC_RESPONDING:
			if (scsi_tgt_priv_data &&
			    scsi_tgt_priv_data->dev_removedelay) {
				scsi_tgt_priv_data->dev_removedelay = 0;
				atomic_dec_if_positive
				    (&scsi_tgt_priv_data->block_io);
			}
			break;
		case MPI3_EVENT_SAS_TOPO_PHY_RC_PHY_CHANGED:
		default:
			break;
		}
		if (tgtdev)
			mpi3mr_tgtdev_put(tgtdev);
	}
}

/**
 * mpi3mr_devstatuschg_evt_th - DeviceStatusChange evt tophalf
 * @mrioc: Adapter instance reference
 * @event_reply: event data
 *
 * Checks for the reason code and based on that either block I/O
 * to device, or unblock I/O to the device, or start the device
 * removal handshake with reason as remove/hide acknowledgment
 * with the firmware.
 *
 * Return: Nothing
 */
static void mpi3mr_devstatuschg_evt_th(struct mpi3mr_ioc *mrioc,
	struct mpi3_event_notification_reply *event_reply)
{
	u16 dev_handle = 0;
	u8 ublock = 0, block = 0, hide = 0, delete = 0, remove = 0;
	struct mpi3mr_tgt_dev *tgtdev = NULL;
	struct mpi3mr_stgt_priv_data *scsi_tgt_priv_data = NULL;
	struct mpi3_event_data_device_status_change *evtdata =
	    (struct mpi3_event_data_device_status_change *)event_reply->event_data;

	if (mrioc->stop_drv_processing)
		goto out;

	dev_handle = le16_to_cpu(evtdata->dev_handle);

	switch (evtdata->reason_code) {
	case MPI3_EVENT_DEV_STAT_RC_INT_DEVICE_RESET_STRT:
	case MPI3_EVENT_DEV_STAT_RC_INT_IT_NEXUS_RESET_STRT:
		block = 1;
		break;
	case MPI3_EVENT_DEV_STAT_RC_HIDDEN:
		delete = 1;
		hide = 1;
		break;
	case MPI3_EVENT_DEV_STAT_RC_VD_NOT_RESPONDING:
		delete = 1;
		remove = 1;
		break;
	case MPI3_EVENT_DEV_STAT_RC_INT_DEVICE_RESET_CMP:
	case MPI3_EVENT_DEV_STAT_RC_INT_IT_NEXUS_RESET_CMP:
		ublock = 1;
		break;
	default:
		break;
	}

	tgtdev = mpi3mr_get_tgtdev_by_handle(mrioc, dev_handle);
	if (!tgtdev)
		goto out;
	if (hide)
		tgtdev->is_hidden = hide;
	if (tgtdev->starget && tgtdev->starget->hostdata) {
		scsi_tgt_priv_data = (struct mpi3mr_stgt_priv_data *)
		    tgtdev->starget->hostdata;
		if (block)
			atomic_inc(&scsi_tgt_priv_data->block_io);
		if (delete)
			scsi_tgt_priv_data->dev_removed = 1;
		if (ublock)
			atomic_dec_if_positive(&scsi_tgt_priv_data->block_io);
	}
	if (remove)
		mpi3mr_dev_rmhs_send_tm(mrioc, dev_handle, NULL,
		    MPI3_CTRL_OP_REMOVE_DEVICE);
	if (hide)
		mpi3mr_dev_rmhs_send_tm(mrioc, dev_handle, NULL,
		    MPI3_CTRL_OP_HIDDEN_ACK);

out:
	if (tgtdev)
		mpi3mr_tgtdev_put(tgtdev);
}

/**
 * mpi3mr_preparereset_evt_th - Prepare for reset event tophalf
 * @mrioc: Adapter instance reference
 * @event_reply: event data
 *
 * Blocks and unblocks host level I/O based on the reason code
 *
 * Return: Nothing
 */
static void mpi3mr_preparereset_evt_th(struct mpi3mr_ioc *mrioc,
	struct mpi3_event_notification_reply *event_reply)
{
	struct mpi3_event_data_prepare_for_reset *evtdata =
	    (struct mpi3_event_data_prepare_for_reset *)event_reply->event_data;

	if (evtdata->reason_code == MPI3_EVENT_PREPARE_RESET_RC_START) {
		dprint_event_th(mrioc,
		    "prepare for reset event top half with rc=start\n");
		if (mrioc->prepare_for_reset)
			return;
		mrioc->prepare_for_reset = 1;
		mrioc->prepare_for_reset_timeout_counter = 0;
	} else if (evtdata->reason_code == MPI3_EVENT_PREPARE_RESET_RC_ABORT) {
		dprint_event_th(mrioc,
		    "prepare for reset top half with rc=abort\n");
		mrioc->prepare_for_reset = 0;
		mrioc->prepare_for_reset_timeout_counter = 0;
	}
	if ((event_reply->msg_flags & MPI3_EVENT_NOTIFY_MSGFLAGS_ACK_MASK)
	    == MPI3_EVENT_NOTIFY_MSGFLAGS_ACK_REQUIRED)
		mpi3mr_send_event_ack(mrioc, event_reply->event, NULL,
		    le32_to_cpu(event_reply->event_context));
}

/**
 * mpi3mr_energypackchg_evt_th - Energy pack change evt tophalf
 * @mrioc: Adapter instance reference
 * @event_reply: event data
 *
 * Identifies the new shutdown timeout value and update.
 *
 * Return: Nothing
 */
static void mpi3mr_energypackchg_evt_th(struct mpi3mr_ioc *mrioc,
	struct mpi3_event_notification_reply *event_reply)
{
	struct mpi3_event_data_energy_pack_change *evtdata =
	    (struct mpi3_event_data_energy_pack_change *)event_reply->event_data;
	u16 shutdown_timeout = le16_to_cpu(evtdata->shutdown_timeout);

	if (shutdown_timeout <= 0) {
		ioc_warn(mrioc,
		    "%s :Invalid Shutdown Timeout received = %d\n",
		    __func__, shutdown_timeout);
		return;
	}

	ioc_info(mrioc,
	    "%s :Previous Shutdown Timeout Value = %d New Shutdown Timeout Value = %d\n",
	    __func__, mrioc->facts.shutdown_timeout, shutdown_timeout);
	mrioc->facts.shutdown_timeout = shutdown_timeout;
}

/**
 * mpi3mr_cablemgmt_evt_th - Cable management event tophalf
 * @mrioc: Adapter instance reference
 * @event_reply: event data
 *
 * Displays Cable manegemt event details.
 *
 * Return: Nothing
 */
static void mpi3mr_cablemgmt_evt_th(struct mpi3mr_ioc *mrioc,
	struct mpi3_event_notification_reply *event_reply)
{
	struct mpi3_event_data_cable_management *evtdata =
	    (struct mpi3_event_data_cable_management *)event_reply->event_data;

	switch (evtdata->status) {
	case MPI3_EVENT_CABLE_MGMT_STATUS_INSUFFICIENT_POWER:
	{
		ioc_info(mrioc, "An active cable with receptacle_id %d cannot be powered.\n"
		    "Devices connected to this cable are not detected.\n"
		    "This cable requires %d mW of power.\n",
		    evtdata->receptacle_id,
		    le32_to_cpu(evtdata->active_cable_power_requirement));
		break;
	}
	case MPI3_EVENT_CABLE_MGMT_STATUS_DEGRADED:
	{
		ioc_info(mrioc, "A cable with receptacle_id %d is not running at optimal speed\n",
		    evtdata->receptacle_id);
		break;
	}
	default:
		break;
	}
}

/**
 * mpi3mr_add_event_wait_for_device_refresh - Add Wait for Device Refresh Event
 * @mrioc: Adapter instance reference
 *
 * Add driver specific event to make sure that the driver won't process the
 * events until all the devices are refreshed during soft reset.
 *
 * Return: Nothing
 */
void mpi3mr_add_event_wait_for_device_refresh(struct mpi3mr_ioc *mrioc)
{
	struct mpi3mr_fwevt *fwevt = NULL;

	fwevt = mpi3mr_alloc_fwevt(0);
	if (!fwevt) {
		dprint_event_th(mrioc,
		    "failed to schedule bottom half handler for event(0x%02x)\n",
		    MPI3_EVENT_WAIT_FOR_DEVICES_TO_REFRESH);
		return;
	}
	fwevt->mrioc = mrioc;
	fwevt->event_id = MPI3_EVENT_WAIT_FOR_DEVICES_TO_REFRESH;
	fwevt->send_ack = 0;
	fwevt->process_evt = 1;
	fwevt->evt_ctx = 0;
	fwevt->event_data_size = 0;
	mpi3mr_fwevt_add_to_list(mrioc, fwevt);
}

/**
 * mpi3mr_os_handle_events - Firmware event handler
 * @mrioc: Adapter instance reference
 * @event_reply: event data
 *
 * Identify whteher the event has to handled and acknowledged
 * and either process the event in the tophalf and/or schedule a
 * bottom half through mpi3mr_fwevt_worker.
 *
 * Return: Nothing
 */
void mpi3mr_os_handle_events(struct mpi3mr_ioc *mrioc,
	struct mpi3_event_notification_reply *event_reply)
{
	u16 evt_type, sz;
	struct mpi3mr_fwevt *fwevt = NULL;
	bool ack_req = 0, process_evt_bh = 0;

	if (mrioc->stop_drv_processing)
		return;

	if ((event_reply->msg_flags & MPI3_EVENT_NOTIFY_MSGFLAGS_ACK_MASK)
	    == MPI3_EVENT_NOTIFY_MSGFLAGS_ACK_REQUIRED)
		ack_req = 1;

	evt_type = event_reply->event;
	mpi3mr_event_trigger(mrioc, event_reply->event);

	switch (evt_type) {
	case MPI3_EVENT_DEVICE_ADDED:
	{
		struct mpi3_device_page0 *dev_pg0 =
		    (struct mpi3_device_page0 *)event_reply->event_data;
		if (mpi3mr_create_tgtdev(mrioc, dev_pg0))
			ioc_err(mrioc,
			    "%s :Failed to add device in the device add event\n",
			    __func__);
		else
			process_evt_bh = 1;
		break;
	}
	case MPI3_EVENT_DEVICE_STATUS_CHANGE:
	{
		process_evt_bh = 1;
		mpi3mr_devstatuschg_evt_th(mrioc, event_reply);
		break;
	}
	case MPI3_EVENT_SAS_TOPOLOGY_CHANGE_LIST:
	{
		process_evt_bh = 1;
		mpi3mr_sastopochg_evt_th(mrioc, event_reply);
		break;
	}
	case MPI3_EVENT_PCIE_TOPOLOGY_CHANGE_LIST:
	{
		process_evt_bh = 1;
		mpi3mr_pcietopochg_evt_th(mrioc, event_reply);
		break;
	}
	case MPI3_EVENT_PREPARE_FOR_RESET:
	{
		mpi3mr_preparereset_evt_th(mrioc, event_reply);
		ack_req = 0;
		break;
	}
	case MPI3_EVENT_DIAGNOSTIC_BUFFER_STATUS_CHANGE:
	{
		mpi3mr_hdbstatuschg_evt_th(mrioc, event_reply);
		break;
	}
	case MPI3_EVENT_DEVICE_INFO_CHANGED:
	case MPI3_EVENT_LOG_DATA:
	case MPI3_EVENT_ENCL_DEVICE_STATUS_CHANGE:
	case MPI3_EVENT_ENCL_DEVICE_ADDED:
	{
		process_evt_bh = 1;
		break;
	}
	case MPI3_EVENT_ENERGY_PACK_CHANGE:
	{
		mpi3mr_energypackchg_evt_th(mrioc, event_reply);
		break;
	}
	case MPI3_EVENT_CABLE_MGMT:
	{
		mpi3mr_cablemgmt_evt_th(mrioc, event_reply);
		break;
	}
	case MPI3_EVENT_SAS_DISCOVERY:
	case MPI3_EVENT_SAS_DEVICE_DISCOVERY_ERROR:
	case MPI3_EVENT_SAS_BROADCAST_PRIMITIVE:
	case MPI3_EVENT_PCIE_ENUMERATION:
		break;
	default:
		ioc_info(mrioc, "%s :event 0x%02x is not handled\n",
		    __func__, evt_type);
		break;
	}
	if (process_evt_bh || ack_req) {
		sz = event_reply->event_data_length * 4;
		fwevt = mpi3mr_alloc_fwevt(sz);
		if (!fwevt) {
			ioc_info(mrioc, "%s :failure at %s:%d/%s()!\n",
			    __func__, __FILE__, __LINE__, __func__);
			return;
		}

		memcpy(fwevt->event_data, event_reply->event_data, sz);
		fwevt->mrioc = mrioc;
		fwevt->event_id = evt_type;
		fwevt->send_ack = ack_req;
		fwevt->process_evt = process_evt_bh;
		fwevt->evt_ctx = le32_to_cpu(event_reply->event_context);
		mpi3mr_fwevt_add_to_list(mrioc, fwevt);
	}
}

/**
 * mpi3mr_setup_eedp - Setup EEDP information in MPI3 SCSI IO
 * @mrioc: Adapter instance reference
 * @scmd: SCSI command reference
 * @scsiio_req: MPI3 SCSI IO request
 *
 * Identifies the protection information flags from the SCSI
 * command and set appropriate flags in the MPI3 SCSI IO
 * request.
 *
 * Return: Nothing
 */
static void mpi3mr_setup_eedp(struct mpi3mr_ioc *mrioc,
	struct scsi_cmnd *scmd, struct mpi3_scsi_io_request *scsiio_req)
{
	u16 eedp_flags = 0;
	unsigned char prot_op = scsi_get_prot_op(scmd);

	switch (prot_op) {
	case SCSI_PROT_NORMAL:
		return;
	case SCSI_PROT_READ_STRIP:
		eedp_flags = MPI3_EEDPFLAGS_EEDP_OP_CHECK_REMOVE;
		break;
	case SCSI_PROT_WRITE_INSERT:
		eedp_flags = MPI3_EEDPFLAGS_EEDP_OP_INSERT;
		break;
	case SCSI_PROT_READ_INSERT:
		eedp_flags = MPI3_EEDPFLAGS_EEDP_OP_INSERT;
		scsiio_req->msg_flags |= MPI3_SCSIIO_MSGFLAGS_METASGL_VALID;
		break;
	case SCSI_PROT_WRITE_STRIP:
		eedp_flags = MPI3_EEDPFLAGS_EEDP_OP_CHECK_REMOVE;
		scsiio_req->msg_flags |= MPI3_SCSIIO_MSGFLAGS_METASGL_VALID;
		break;
	case SCSI_PROT_READ_PASS:
		eedp_flags = MPI3_EEDPFLAGS_EEDP_OP_CHECK;
		scsiio_req->msg_flags |= MPI3_SCSIIO_MSGFLAGS_METASGL_VALID;
		break;
	case SCSI_PROT_WRITE_PASS:
		if (scmd->prot_flags & SCSI_PROT_IP_CHECKSUM) {
			eedp_flags = MPI3_EEDPFLAGS_EEDP_OP_CHECK_REGEN;
			scsiio_req->sgl[0].eedp.application_tag_translation_mask =
			    0xffff;
		} else
			eedp_flags = MPI3_EEDPFLAGS_EEDP_OP_CHECK;

		scsiio_req->msg_flags |= MPI3_SCSIIO_MSGFLAGS_METASGL_VALID;
		break;
	default:
		return;
	}

	if (scmd->prot_flags & SCSI_PROT_GUARD_CHECK)
		eedp_flags |= MPI3_EEDPFLAGS_CHK_GUARD;

	if (scmd->prot_flags & SCSI_PROT_IP_CHECKSUM)
		eedp_flags |= MPI3_EEDPFLAGS_HOST_GUARD_IP_CHKSUM;

	if (scmd->prot_flags & SCSI_PROT_REF_CHECK) {
		eedp_flags |= MPI3_EEDPFLAGS_CHK_REF_TAG |
			MPI3_EEDPFLAGS_INCR_PRI_REF_TAG;
		scsiio_req->cdb.eedp32.primary_reference_tag =
			cpu_to_be32(scsi_prot_ref_tag(scmd));
	}

	if (scmd->prot_flags & SCSI_PROT_REF_INCREMENT)
		eedp_flags |= MPI3_EEDPFLAGS_INCR_PRI_REF_TAG;

	eedp_flags |= MPI3_EEDPFLAGS_ESC_MODE_APPTAG_DISABLE;

	switch (scsi_prot_interval(scmd)) {
	case 512:
		scsiio_req->sgl[0].eedp.user_data_size = MPI3_EEDP_UDS_512;
		break;
	case 520:
		scsiio_req->sgl[0].eedp.user_data_size = MPI3_EEDP_UDS_520;
		break;
	case 4080:
		scsiio_req->sgl[0].eedp.user_data_size = MPI3_EEDP_UDS_4080;
		break;
	case 4088:
		scsiio_req->sgl[0].eedp.user_data_size = MPI3_EEDP_UDS_4088;
		break;
	case 4096:
		scsiio_req->sgl[0].eedp.user_data_size = MPI3_EEDP_UDS_4096;
		break;
	case 4104:
		scsiio_req->sgl[0].eedp.user_data_size = MPI3_EEDP_UDS_4104;
		break;
	case 4160:
		scsiio_req->sgl[0].eedp.user_data_size = MPI3_EEDP_UDS_4160;
		break;
	default:
		break;
	}

	scsiio_req->sgl[0].eedp.eedp_flags = cpu_to_le16(eedp_flags);
	scsiio_req->sgl[0].eedp.flags = MPI3_SGE_FLAGS_ELEMENT_TYPE_EXTENDED;
}

/**
 * mpi3mr_build_sense_buffer - Map sense information
 * @desc: Sense type
 * @buf: Sense buffer to populate
 * @key: Sense key
 * @asc: Additional sense code
 * @ascq: Additional sense code qualifier
 *
 * Maps the given sense information into either descriptor or
 * fixed format sense data.
 *
 * Return: Nothing
 */
static inline void mpi3mr_build_sense_buffer(int desc, u8 *buf, u8 key,
	u8 asc, u8 ascq)
{
	if (desc) {
		buf[0] = 0x72;	/* descriptor, current */
		buf[1] = key;
		buf[2] = asc;
		buf[3] = ascq;
		buf[7] = 0;
	} else {
		buf[0] = 0x70;	/* fixed, current */
		buf[2] = key;
		buf[7] = 0xa;
		buf[12] = asc;
		buf[13] = ascq;
	}
}

/**
 * mpi3mr_map_eedp_error - Map EEDP errors from IOC status
 * @scmd: SCSI command reference
 * @ioc_status: status of MPI3 request
 *
 * Maps the EEDP error status of the SCSI IO request to sense
 * data.
 *
 * Return: Nothing
 */
static void mpi3mr_map_eedp_error(struct scsi_cmnd *scmd,
	u16 ioc_status)
{
	u8 ascq = 0;

	switch (ioc_status) {
	case MPI3_IOCSTATUS_EEDP_GUARD_ERROR:
		ascq = 0x01;
		break;
	case MPI3_IOCSTATUS_EEDP_APP_TAG_ERROR:
		ascq = 0x02;
		break;
	case MPI3_IOCSTATUS_EEDP_REF_TAG_ERROR:
		ascq = 0x03;
		break;
	default:
		ascq = 0x00;
		break;
	}

	mpi3mr_build_sense_buffer(0, scmd->sense_buffer, ILLEGAL_REQUEST,
	    0x10, ascq);
	scmd->result = (DID_ABORT << 16) | SAM_STAT_CHECK_CONDITION;
}

/**
 * mpi3mr_process_op_reply_desc - reply descriptor handler
 * @mrioc: Adapter instance reference
 * @reply_desc: Operational reply descriptor
 * @reply_dma: place holder for reply DMA address
 * @qidx: Operational queue index
 *
 * Process the operational reply descriptor and identifies the
 * descriptor type. Based on the descriptor map the MPI3 request
 * status to a SCSI command status and calls scsi_done call
 * back.
 *
 * Return: Nothing
 */
void mpi3mr_process_op_reply_desc(struct mpi3mr_ioc *mrioc,
	struct mpi3_default_reply_descriptor *reply_desc, u64 *reply_dma, u16 qidx)
{
	u16 reply_desc_type, host_tag = 0;
	u16 ioc_status = MPI3_IOCSTATUS_SUCCESS;
	u32 ioc_loginfo = 0;
	struct mpi3_status_reply_descriptor *status_desc = NULL;
	struct mpi3_address_reply_descriptor *addr_desc = NULL;
	struct mpi3_success_reply_descriptor *success_desc = NULL;
	struct mpi3_scsi_io_reply *scsi_reply = NULL;
	struct scsi_cmnd *scmd = NULL;
	struct scmd_priv *priv = NULL;
	u8 *sense_buf = NULL;
	u8 scsi_state = 0, scsi_status = 0, sense_state = 0;
	u32 xfer_count = 0, sense_count = 0, resp_data = 0;
	u16 dev_handle = 0xFFFF;
	struct scsi_sense_hdr sshdr;
	struct mpi3mr_stgt_priv_data *stgt_priv_data = NULL;
	struct mpi3mr_sdev_priv_data *sdev_priv_data = NULL;
	u32 ioc_pend_data_len = 0, tg_pend_data_len = 0, data_len_blks = 0;
	struct mpi3mr_throttle_group_info *tg = NULL;
	u8 throttle_enabled_dev = 0;

	*reply_dma = 0;
	reply_desc_type = le16_to_cpu(reply_desc->reply_flags) &
	    MPI3_REPLY_DESCRIPT_FLAGS_TYPE_MASK;
	switch (reply_desc_type) {
	case MPI3_REPLY_DESCRIPT_FLAGS_TYPE_STATUS:
		status_desc = (struct mpi3_status_reply_descriptor *)reply_desc;
		host_tag = le16_to_cpu(status_desc->host_tag);
		ioc_status = le16_to_cpu(status_desc->ioc_status);
		if (ioc_status &
		    MPI3_REPLY_DESCRIPT_STATUS_IOCSTATUS_LOGINFOAVAIL)
			ioc_loginfo = le32_to_cpu(status_desc->ioc_log_info);
		ioc_status &= MPI3_REPLY_DESCRIPT_STATUS_IOCSTATUS_STATUS_MASK;
		mpi3mr_reply_trigger(mrioc, ioc_status, ioc_loginfo);
		break;
	case MPI3_REPLY_DESCRIPT_FLAGS_TYPE_ADDRESS_REPLY:
		addr_desc = (struct mpi3_address_reply_descriptor *)reply_desc;
		*reply_dma = le64_to_cpu(addr_desc->reply_frame_address);
		scsi_reply = mpi3mr_get_reply_virt_addr(mrioc,
		    *reply_dma);
		if (!scsi_reply) {
			panic("%s: scsi_reply is NULL, this shouldn't happen\n",
			    mrioc->name);
			goto out;
		}
		host_tag = le16_to_cpu(scsi_reply->host_tag);
		ioc_status = le16_to_cpu(scsi_reply->ioc_status);
		scsi_status = scsi_reply->scsi_status;
		scsi_state = scsi_reply->scsi_state;
		dev_handle = le16_to_cpu(scsi_reply->dev_handle);
		sense_state = (scsi_state & MPI3_SCSI_STATE_SENSE_MASK);
		xfer_count = le32_to_cpu(scsi_reply->transfer_count);
		sense_count = le32_to_cpu(scsi_reply->sense_count);
		resp_data = le32_to_cpu(scsi_reply->response_data);
		sense_buf = mpi3mr_get_sensebuf_virt_addr(mrioc,
		    le64_to_cpu(scsi_reply->sense_data_buffer_address));
		if (ioc_status &
		    MPI3_REPLY_DESCRIPT_STATUS_IOCSTATUS_LOGINFOAVAIL)
			ioc_loginfo = le32_to_cpu(scsi_reply->ioc_log_info);
		ioc_status &= MPI3_REPLY_DESCRIPT_STATUS_IOCSTATUS_STATUS_MASK;
		if (sense_state == MPI3_SCSI_STATE_SENSE_BUFF_Q_EMPTY)
			panic("%s: Ran out of sense buffers\n", mrioc->name);
		if (sense_buf) {
			scsi_normalize_sense(sense_buf, sense_count, &sshdr);
			mpi3mr_scsisense_trigger(mrioc, sshdr.sense_key,
			    sshdr.asc, sshdr.ascq);
		}
		mpi3mr_reply_trigger(mrioc, ioc_status, ioc_loginfo);
		break;
	case MPI3_REPLY_DESCRIPT_FLAGS_TYPE_SUCCESS:
		success_desc = (struct mpi3_success_reply_descriptor *)reply_desc;
		host_tag = le16_to_cpu(success_desc->host_tag);
		break;
	default:
		break;
	}
	scmd = mpi3mr_scmd_from_host_tag(mrioc, host_tag, qidx);
	if (!scmd) {
		panic("%s: Cannot Identify scmd for host_tag 0x%x\n",
		    mrioc->name, host_tag);
		goto out;
	}
	priv = scsi_cmd_priv(scmd);

	data_len_blks = scsi_bufflen(scmd) >> 9;
	sdev_priv_data = scmd->device->hostdata;
	if (sdev_priv_data) {
		stgt_priv_data = sdev_priv_data->tgt_priv_data;
		if (stgt_priv_data) {
			tg = stgt_priv_data->throttle_group;
			throttle_enabled_dev =
			    stgt_priv_data->io_throttle_enabled;
			dev_handle = stgt_priv_data->dev_handle;
		}
	}
	if (unlikely((data_len_blks >= mrioc->io_throttle_data_length) &&
	    throttle_enabled_dev)) {
		ioc_pend_data_len = atomic_sub_return(data_len_blks,
		    &mrioc->pend_large_data_sz);
		if (tg) {
			tg_pend_data_len = atomic_sub_return(data_len_blks,
			    &tg->pend_large_data_sz);
			if (tg->io_divert  && ((ioc_pend_data_len <=
			    mrioc->io_throttle_low) &&
			    (tg_pend_data_len <= tg->low))) {
				tg->io_divert = 0;
				mpi3mr_set_io_divert_for_all_vd_in_tg(
				    mrioc, tg, 0);
			}
		} else {
			if (ioc_pend_data_len <= mrioc->io_throttle_low)
				stgt_priv_data->io_divert = 0;
		}
	} else if (unlikely((stgt_priv_data && stgt_priv_data->io_divert))) {
		ioc_pend_data_len = atomic_read(&mrioc->pend_large_data_sz);
		if (!tg) {
			if (ioc_pend_data_len <= mrioc->io_throttle_low)
				stgt_priv_data->io_divert = 0;

		} else if (ioc_pend_data_len <= mrioc->io_throttle_low) {
			tg_pend_data_len = atomic_read(&tg->pend_large_data_sz);
			if (tg->io_divert  && (tg_pend_data_len <= tg->low)) {
				tg->io_divert = 0;
				mpi3mr_set_io_divert_for_all_vd_in_tg(
				    mrioc, tg, 0);
			}
		}
	}

	if (success_desc) {
		scmd->result = DID_OK << 16;
		goto out_success;
	}

	scsi_set_resid(scmd, scsi_bufflen(scmd) - xfer_count);
	if (ioc_status == MPI3_IOCSTATUS_SCSI_DATA_UNDERRUN &&
	    xfer_count == 0 && (scsi_status == MPI3_SCSI_STATUS_BUSY ||
	    scsi_status == MPI3_SCSI_STATUS_RESERVATION_CONFLICT ||
	    scsi_status == MPI3_SCSI_STATUS_TASK_SET_FULL))
		ioc_status = MPI3_IOCSTATUS_SUCCESS;

	if ((sense_state == MPI3_SCSI_STATE_SENSE_VALID) && sense_count &&
	    sense_buf) {
		u32 sz = min_t(u32, SCSI_SENSE_BUFFERSIZE, sense_count);

		memcpy(scmd->sense_buffer, sense_buf, sz);
	}

	switch (ioc_status) {
	case MPI3_IOCSTATUS_BUSY:
	case MPI3_IOCSTATUS_INSUFFICIENT_RESOURCES:
		scmd->result = SAM_STAT_BUSY;
		break;
	case MPI3_IOCSTATUS_SCSI_DEVICE_NOT_THERE:
		scmd->result = DID_NO_CONNECT << 16;
		break;
	case MPI3_IOCSTATUS_SCSI_IOC_TERMINATED:
		scmd->result = DID_SOFT_ERROR << 16;
		break;
	case MPI3_IOCSTATUS_SCSI_TASK_TERMINATED:
	case MPI3_IOCSTATUS_SCSI_EXT_TERMINATED:
		scmd->result = DID_RESET << 16;
		break;
	case MPI3_IOCSTATUS_SCSI_RESIDUAL_MISMATCH:
		if ((xfer_count == 0) || (scmd->underflow > xfer_count))
			scmd->result = DID_SOFT_ERROR << 16;
		else
			scmd->result = (DID_OK << 16) | scsi_status;
		break;
	case MPI3_IOCSTATUS_SCSI_DATA_UNDERRUN:
		scmd->result = (DID_OK << 16) | scsi_status;
		if (sense_state == MPI3_SCSI_STATE_SENSE_VALID)
			break;
		if (xfer_count < scmd->underflow) {
			if (scsi_status == SAM_STAT_BUSY)
				scmd->result = SAM_STAT_BUSY;
			else
				scmd->result = DID_SOFT_ERROR << 16;
		} else if ((scsi_state & (MPI3_SCSI_STATE_NO_SCSI_STATUS)) ||
		    (sense_state != MPI3_SCSI_STATE_SENSE_NOT_AVAILABLE))
			scmd->result = DID_SOFT_ERROR << 16;
		else if (scsi_state & MPI3_SCSI_STATE_TERMINATED)
			scmd->result = DID_RESET << 16;
		break;
	case MPI3_IOCSTATUS_SCSI_DATA_OVERRUN:
		scsi_set_resid(scmd, 0);
		fallthrough;
	case MPI3_IOCSTATUS_SCSI_RECOVERED_ERROR:
	case MPI3_IOCSTATUS_SUCCESS:
		scmd->result = (DID_OK << 16) | scsi_status;
		if ((scsi_state & (MPI3_SCSI_STATE_NO_SCSI_STATUS)) ||
		    (sense_state == MPI3_SCSI_STATE_SENSE_FAILED) ||
			(sense_state == MPI3_SCSI_STATE_SENSE_BUFF_Q_EMPTY))
			scmd->result = DID_SOFT_ERROR << 16;
		else if (scsi_state & MPI3_SCSI_STATE_TERMINATED)
			scmd->result = DID_RESET << 16;
		break;
	case MPI3_IOCSTATUS_EEDP_GUARD_ERROR:
	case MPI3_IOCSTATUS_EEDP_REF_TAG_ERROR:
	case MPI3_IOCSTATUS_EEDP_APP_TAG_ERROR:
		mpi3mr_map_eedp_error(scmd, ioc_status);
		break;
	case MPI3_IOCSTATUS_SCSI_PROTOCOL_ERROR:
	case MPI3_IOCSTATUS_INVALID_FUNCTION:
	case MPI3_IOCSTATUS_INVALID_SGL:
	case MPI3_IOCSTATUS_INTERNAL_ERROR:
	case MPI3_IOCSTATUS_INVALID_FIELD:
	case MPI3_IOCSTATUS_INVALID_STATE:
	case MPI3_IOCSTATUS_SCSI_IO_DATA_ERROR:
	case MPI3_IOCSTATUS_SCSI_TASK_MGMT_FAILED:
	case MPI3_IOCSTATUS_INSUFFICIENT_POWER:
	default:
		scmd->result = DID_SOFT_ERROR << 16;
		break;
	}

	if (scmd->result != (DID_OK << 16) && (scmd->cmnd[0] != ATA_12) &&
	    (scmd->cmnd[0] != ATA_16) &&
	    mrioc->logging_level & MPI3_DEBUG_SCSI_ERROR) {
		ioc_info(mrioc, "%s :scmd->result 0x%x\n", __func__,
		    scmd->result);
		scsi_print_command(scmd);
		ioc_info(mrioc,
		    "%s :Command issued to handle 0x%02x returned with error 0x%04x loginfo 0x%08x, qid %d\n",
		    __func__, dev_handle, ioc_status, ioc_loginfo,
		    priv->req_q_idx + 1);
		ioc_info(mrioc,
		    " host_tag %d scsi_state 0x%02x scsi_status 0x%02x, xfer_cnt %d resp_data 0x%x\n",
		    host_tag, scsi_state, scsi_status, xfer_count, resp_data);
		if (sense_buf) {
			scsi_normalize_sense(sense_buf, sense_count, &sshdr);
			ioc_info(mrioc,
			    "%s :sense_count 0x%x, sense_key 0x%x ASC 0x%x, ASCQ 0x%x\n",
			    __func__, sense_count, sshdr.sense_key,
			    sshdr.asc, sshdr.ascq);
		}
	}
out_success:
	if (priv->meta_sg_valid) {
		dma_unmap_sg(&mrioc->pdev->dev, scsi_prot_sglist(scmd),
		    scsi_prot_sg_count(scmd), scmd->sc_data_direction);
	}
	mpi3mr_clear_scmd_priv(mrioc, scmd);
	scsi_dma_unmap(scmd);
	scsi_done(scmd);
out:
	if (sense_buf)
		mpi3mr_repost_sense_buf(mrioc,
		    le64_to_cpu(scsi_reply->sense_data_buffer_address));
}

/**
 * mpi3mr_get_chain_idx - get free chain buffer index
 * @mrioc: Adapter instance reference
 *
 * Try to get a free chain buffer index from the free pool.
 *
 * Return: -1 on failure or the free chain buffer index
 */
static int mpi3mr_get_chain_idx(struct mpi3mr_ioc *mrioc)
{
	u8 retry_count = 5;
	int cmd_idx = -1;
	unsigned long flags;

	spin_lock_irqsave(&mrioc->chain_buf_lock, flags);
	do {
		cmd_idx = find_first_zero_bit(mrioc->chain_bitmap,
		    mrioc->chain_buf_count);
		if (cmd_idx < mrioc->chain_buf_count) {
			set_bit(cmd_idx, mrioc->chain_bitmap);
			break;
		}
		cmd_idx = -1;
	} while (retry_count--);
	spin_unlock_irqrestore(&mrioc->chain_buf_lock, flags);
	return cmd_idx;
}

/**
 * mpi3mr_prepare_sg_scmd - build scatter gather list
 * @mrioc: Adapter instance reference
 * @scmd: SCSI command reference
 * @scsiio_req: MPI3 SCSI IO request
 *
 * This function maps SCSI command's data and protection SGEs to
 * MPI request SGEs. If required additional 4K chain buffer is
 * used to send the SGEs.
 *
 * Return: 0 on success, -ENOMEM on dma_map_sg failure
 */
static int mpi3mr_prepare_sg_scmd(struct mpi3mr_ioc *mrioc,
	struct scsi_cmnd *scmd, struct mpi3_scsi_io_request *scsiio_req)
{
	dma_addr_t chain_dma;
	struct scatterlist *sg_scmd;
	void *sg_local, *chain;
	u32 chain_length;
	int sges_left, chain_idx;
	u32 sges_in_segment;
	u8 simple_sgl_flags;
	u8 simple_sgl_flags_last;
	u8 last_chain_sgl_flags;
	struct chain_element *chain_req;
	struct scmd_priv *priv = NULL;
	u32 meta_sg = le32_to_cpu(scsiio_req->flags) &
	    MPI3_SCSIIO_FLAGS_DMAOPERATION_HOST_PI;

	priv = scsi_cmd_priv(scmd);

	simple_sgl_flags = MPI3_SGE_FLAGS_ELEMENT_TYPE_SIMPLE |
	    MPI3_SGE_FLAGS_DLAS_SYSTEM;
	simple_sgl_flags_last = simple_sgl_flags |
	    MPI3_SGE_FLAGS_END_OF_LIST;
	last_chain_sgl_flags = MPI3_SGE_FLAGS_ELEMENT_TYPE_LAST_CHAIN |
	    MPI3_SGE_FLAGS_DLAS_SYSTEM;

	if (meta_sg)
		sg_local = &scsiio_req->sgl[MPI3_SCSIIO_METASGL_INDEX];
	else
		sg_local = &scsiio_req->sgl;

	if (!scsiio_req->data_length && !meta_sg) {
		mpi3mr_build_zero_len_sge(sg_local);
		return 0;
	}

	if (meta_sg) {
		sg_scmd = scsi_prot_sglist(scmd);
		sges_left = dma_map_sg(&mrioc->pdev->dev,
		    scsi_prot_sglist(scmd),
		    scsi_prot_sg_count(scmd),
		    scmd->sc_data_direction);
		priv->meta_sg_valid = 1; /* To unmap meta sg DMA */
	} else {
		/*
		 * Some firmware versions byte-swap the REPORT ZONES command
		 * reply from ATA-ZAC devices by directly accessing in the host
		 * buffer. This does not respect the default command DMA
		 * direction and causes IOMMU page faults on some architectures
		 * with an IOMMU enforcing write mappings (e.g. AMD hosts).
		 * Avoid such issue by making the REPORT ZONES buffer mapping
		 * bi-directional.
		 */
		if (scmd->cmnd[0] == ZBC_IN && scmd->cmnd[1] == ZI_REPORT_ZONES)
			scmd->sc_data_direction = DMA_BIDIRECTIONAL;
		sg_scmd = scsi_sglist(scmd);
		sges_left = scsi_dma_map(scmd);
	}

	if (sges_left < 0) {
		sdev_printk(KERN_ERR, scmd->device,
		    "scsi_dma_map failed: request for %d bytes!\n",
		    scsi_bufflen(scmd));
		return -ENOMEM;
	}
	if (sges_left > mrioc->max_sgl_entries) {
		sdev_printk(KERN_ERR, scmd->device,
		    "scsi_dma_map returned unsupported sge count %d!\n",
		    sges_left);
		return -ENOMEM;
	}

	sges_in_segment = (mrioc->facts.op_req_sz -
	    offsetof(struct mpi3_scsi_io_request, sgl)) / sizeof(struct mpi3_sge_common);

	if (scsiio_req->sgl[0].eedp.flags ==
	    MPI3_SGE_FLAGS_ELEMENT_TYPE_EXTENDED && !meta_sg) {
		sg_local += sizeof(struct mpi3_sge_common);
		sges_in_segment--;
		/* Reserve 1st segment (scsiio_req->sgl[0]) for eedp */
	}

	if (scsiio_req->msg_flags ==
	    MPI3_SCSIIO_MSGFLAGS_METASGL_VALID && !meta_sg) {
		sges_in_segment--;
		/* Reserve last segment (scsiio_req->sgl[3]) for meta sg */
	}

	if (meta_sg)
		sges_in_segment = 1;

	if (sges_left <= sges_in_segment)
		goto fill_in_last_segment;

	/* fill in main message segment when there is a chain following */
	while (sges_in_segment > 1) {
		mpi3mr_add_sg_single(sg_local, simple_sgl_flags,
		    sg_dma_len(sg_scmd), sg_dma_address(sg_scmd));
		sg_scmd = sg_next(sg_scmd);
		sg_local += sizeof(struct mpi3_sge_common);
		sges_left--;
		sges_in_segment--;
	}

	chain_idx = mpi3mr_get_chain_idx(mrioc);
	if (chain_idx < 0)
		return -1;
	chain_req = &mrioc->chain_sgl_list[chain_idx];
	if (meta_sg)
		priv->meta_chain_idx = chain_idx;
	else
		priv->chain_idx = chain_idx;

	chain = chain_req->addr;
	chain_dma = chain_req->dma_addr;
	sges_in_segment = sges_left;
	chain_length = sges_in_segment * sizeof(struct mpi3_sge_common);

	mpi3mr_add_sg_single(sg_local, last_chain_sgl_flags,
	    chain_length, chain_dma);

	sg_local = chain;

fill_in_last_segment:
	while (sges_left > 0) {
		if (sges_left == 1)
			mpi3mr_add_sg_single(sg_local,
			    simple_sgl_flags_last, sg_dma_len(sg_scmd),
			    sg_dma_address(sg_scmd));
		else
			mpi3mr_add_sg_single(sg_local, simple_sgl_flags,
			    sg_dma_len(sg_scmd), sg_dma_address(sg_scmd));
		sg_scmd = sg_next(sg_scmd);
		sg_local += sizeof(struct mpi3_sge_common);
		sges_left--;
	}

	return 0;
}

/**
 * mpi3mr_build_sg_scmd - build scatter gather list for SCSI IO
 * @mrioc: Adapter instance reference
 * @scmd: SCSI command reference
 * @scsiio_req: MPI3 SCSI IO request
 *
 * This function calls mpi3mr_prepare_sg_scmd for constructing
 * both data SGEs and protection information SGEs in the MPI
 * format from the SCSI Command as appropriate .
 *
 * Return: return value of mpi3mr_prepare_sg_scmd.
 */
static int mpi3mr_build_sg_scmd(struct mpi3mr_ioc *mrioc,
	struct scsi_cmnd *scmd, struct mpi3_scsi_io_request *scsiio_req)
{
	int ret;

	ret = mpi3mr_prepare_sg_scmd(mrioc, scmd, scsiio_req);
	if (ret)
		return ret;

	if (scsiio_req->msg_flags == MPI3_SCSIIO_MSGFLAGS_METASGL_VALID) {
		/* There is a valid meta sg */
		scsiio_req->flags |=
		    cpu_to_le32(MPI3_SCSIIO_FLAGS_DMAOPERATION_HOST_PI);
		ret = mpi3mr_prepare_sg_scmd(mrioc, scmd, scsiio_req);
	}

	return ret;
}

/**
 * mpi3mr_tm_response_name -  get TM response as a string
 * @resp_code: TM response code
 *
 * Convert known task management response code as a readable
 * string.
 *
 * Return: response code string.
 */
static const char *mpi3mr_tm_response_name(u8 resp_code)
{
	char *desc;

	switch (resp_code) {
	case MPI3_SCSITASKMGMT_RSPCODE_TM_COMPLETE:
		desc = "task management request completed";
		break;
	case MPI3_SCSITASKMGMT_RSPCODE_INVALID_FRAME:
		desc = "invalid frame";
		break;
	case MPI3_SCSITASKMGMT_RSPCODE_TM_FUNCTION_NOT_SUPPORTED:
		desc = "task management request not supported";
		break;
	case MPI3_SCSITASKMGMT_RSPCODE_TM_FAILED:
		desc = "task management request failed";
		break;
	case MPI3_SCSITASKMGMT_RSPCODE_TM_SUCCEEDED:
		desc = "task management request succeeded";
		break;
	case MPI3_SCSITASKMGMT_RSPCODE_TM_INVALID_LUN:
		desc = "invalid LUN";
		break;
	case MPI3_SCSITASKMGMT_RSPCODE_TM_OVERLAPPED_TAG:
		desc = "overlapped tag attempted";
		break;
	case MPI3_SCSITASKMGMT_RSPCODE_IO_QUEUED_ON_IOC:
		desc = "task queued, however not sent to target";
		break;
	case MPI3_SCSITASKMGMT_RSPCODE_TM_NVME_DENIED:
		desc = "task management request denied by NVMe device";
		break;
	default:
		desc = "unknown";
		break;
	}

	return desc;
}

inline void mpi3mr_poll_pend_io_completions(struct mpi3mr_ioc *mrioc)
{
	int i;
	int num_of_reply_queues =
	    mrioc->num_op_reply_q + mrioc->op_reply_q_offset;

	for (i = mrioc->op_reply_q_offset; i < num_of_reply_queues; i++)
		mpi3mr_process_op_reply_q(mrioc,
		    mrioc->intr_info[i].op_reply_q);
}

/**
 * mpi3mr_issue_tm - Issue Task Management request
 * @mrioc: Adapter instance reference
 * @tm_type: Task Management type
 * @handle: Device handle
 * @lun: lun ID
 * @htag: Host tag of the TM request
 * @timeout: TM timeout value
 * @drv_cmd: Internal command tracker
 * @resp_code: Response code place holder
 * @scmd: SCSI command
 *
 * Issues a Task Management Request to the controller for a
 * specified target, lun and command and wait for its completion
 * and check TM response. Recover the TM if it timed out by
 * issuing controller reset.
 *
 * Return: 0 on success, non-zero on errors
 */
int mpi3mr_issue_tm(struct mpi3mr_ioc *mrioc, u8 tm_type,
	u16 handle, uint lun, u16 htag, ulong timeout,
	struct mpi3mr_drv_cmd *drv_cmd,
	u8 *resp_code, struct scsi_cmnd *scmd)
{
	struct mpi3_scsi_task_mgmt_request tm_req;
	struct mpi3_scsi_task_mgmt_reply *tm_reply = NULL;
	int retval = 0;
	struct mpi3mr_tgt_dev *tgtdev = NULL;
	struct mpi3mr_stgt_priv_data *scsi_tgt_priv_data = NULL;
	struct scmd_priv *cmd_priv = NULL;
	struct scsi_device *sdev = NULL;
	struct mpi3mr_sdev_priv_data *sdev_priv_data = NULL;

	ioc_info(mrioc, "%s :Issue TM: TM type (0x%x) for devhandle 0x%04x\n",
	     __func__, tm_type, handle);
	if (mrioc->unrecoverable) {
		retval = -1;
		ioc_err(mrioc, "%s :Issue TM: Unrecoverable controller\n",
		    __func__);
		goto out;
	}

	memset(&tm_req, 0, sizeof(tm_req));
	mutex_lock(&drv_cmd->mutex);
	if (drv_cmd->state & MPI3MR_CMD_PENDING) {
		retval = -1;
		ioc_err(mrioc, "%s :Issue TM: Command is in use\n", __func__);
		mutex_unlock(&drv_cmd->mutex);
		goto out;
	}
	if (mrioc->reset_in_progress) {
		retval = -1;
		ioc_err(mrioc, "%s :Issue TM: Reset in progress\n", __func__);
		mutex_unlock(&drv_cmd->mutex);
		goto out;
	}
	if (mrioc->block_on_pci_err) {
		retval = -1;
		dprint_tm(mrioc, "sending task management failed due to\n"
				"pci error recovery in progress\n");
		mutex_unlock(&drv_cmd->mutex);
		goto out;
	}

	drv_cmd->state = MPI3MR_CMD_PENDING;
	drv_cmd->is_waiting = 1;
	drv_cmd->callback = NULL;
	tm_req.dev_handle = cpu_to_le16(handle);
	tm_req.task_type = tm_type;
	tm_req.host_tag = cpu_to_le16(htag);

	int_to_scsilun(lun, (struct scsi_lun *)tm_req.lun);
	tm_req.function = MPI3_FUNCTION_SCSI_TASK_MGMT;

	tgtdev = mpi3mr_get_tgtdev_by_handle(mrioc, handle);

	if (scmd) {
		sdev = scmd->device;
		sdev_priv_data = sdev->hostdata;
		scsi_tgt_priv_data = ((sdev_priv_data) ?
		    sdev_priv_data->tgt_priv_data : NULL);
	} else {
		if (tgtdev && tgtdev->starget && tgtdev->starget->hostdata)
			scsi_tgt_priv_data = (struct mpi3mr_stgt_priv_data *)
			    tgtdev->starget->hostdata;
	}

	if (scsi_tgt_priv_data)
		atomic_inc(&scsi_tgt_priv_data->block_io);

	if (tgtdev && (tgtdev->dev_type == MPI3_DEVICE_DEVFORM_PCIE)) {
		if (cmd_priv && tgtdev->dev_spec.pcie_inf.abort_to)
			timeout = tgtdev->dev_spec.pcie_inf.abort_to;
		else if (!cmd_priv && tgtdev->dev_spec.pcie_inf.reset_to)
			timeout = tgtdev->dev_spec.pcie_inf.reset_to;
	}

	init_completion(&drv_cmd->done);
	retval = mpi3mr_admin_request_post(mrioc, &tm_req, sizeof(tm_req), 1);
	if (retval) {
		ioc_err(mrioc, "%s :Issue TM: Admin Post failed\n", __func__);
		goto out_unlock;
	}
	wait_for_completion_timeout(&drv_cmd->done, (timeout * HZ));

	if (!(drv_cmd->state & MPI3MR_CMD_COMPLETE)) {
		drv_cmd->is_waiting = 0;
		retval = -1;
		if (!(drv_cmd->state & MPI3MR_CMD_RESET)) {
			dprint_tm(mrioc,
			    "task management request timed out after %ld seconds\n",
			    timeout);
			if (mrioc->logging_level & MPI3_DEBUG_TM)
				dprint_dump_req(&tm_req, sizeof(tm_req)/4);
			mpi3mr_soft_reset_handler(mrioc,
			    MPI3MR_RESET_FROM_TM_TIMEOUT, 1);
		}
		goto out_unlock;
	}

	if (!(drv_cmd->state & MPI3MR_CMD_REPLY_VALID)) {
		dprint_tm(mrioc, "invalid task management reply message\n");
		retval = -1;
		goto out_unlock;
	}

	tm_reply = (struct mpi3_scsi_task_mgmt_reply *)drv_cmd->reply;

	switch (drv_cmd->ioc_status) {
	case MPI3_IOCSTATUS_SUCCESS:
		*resp_code = le32_to_cpu(tm_reply->response_data) &
			MPI3MR_RI_MASK_RESPCODE;
		break;
	case MPI3_IOCSTATUS_SCSI_IOC_TERMINATED:
		*resp_code = MPI3_SCSITASKMGMT_RSPCODE_TM_COMPLETE;
		break;
	default:
		dprint_tm(mrioc,
		    "task management request to handle(0x%04x) is failed with ioc_status(0x%04x) log_info(0x%08x)\n",
		    handle, drv_cmd->ioc_status, drv_cmd->ioc_loginfo);
		retval = -1;
		goto out_unlock;
	}

	switch (*resp_code) {
	case MPI3_SCSITASKMGMT_RSPCODE_TM_SUCCEEDED:
	case MPI3_SCSITASKMGMT_RSPCODE_TM_COMPLETE:
		break;
	case MPI3_SCSITASKMGMT_RSPCODE_IO_QUEUED_ON_IOC:
		if (tm_type != MPI3_SCSITASKMGMT_TASKTYPE_QUERY_TASK)
			retval = -1;
		break;
	default:
		retval = -1;
		break;
	}

	dprint_tm(mrioc,
	    "task management request type(%d) completed for handle(0x%04x) with ioc_status(0x%04x), log_info(0x%08x), termination_count(%d), response:%s(0x%x)\n",
	    tm_type, handle, drv_cmd->ioc_status, drv_cmd->ioc_loginfo,
	    le32_to_cpu(tm_reply->termination_count),
	    mpi3mr_tm_response_name(*resp_code), *resp_code);

	if (!retval) {
		mpi3mr_ioc_disable_intr(mrioc);
		mpi3mr_poll_pend_io_completions(mrioc);
		mpi3mr_ioc_enable_intr(mrioc);
		mpi3mr_poll_pend_io_completions(mrioc);
		mpi3mr_process_admin_reply_q(mrioc);
	}
	switch (tm_type) {
	case MPI3_SCSITASKMGMT_TASKTYPE_TARGET_RESET:
		if (!scsi_tgt_priv_data)
			break;
		scsi_tgt_priv_data->pend_count = 0;
		blk_mq_tagset_busy_iter(&mrioc->shost->tag_set,
		    mpi3mr_count_tgt_pending,
		    (void *)scsi_tgt_priv_data->starget);
		break;
	case MPI3_SCSITASKMGMT_TASKTYPE_LOGICAL_UNIT_RESET:
		if (!sdev_priv_data)
			break;
		sdev_priv_data->pend_count = 0;
		blk_mq_tagset_busy_iter(&mrioc->shost->tag_set,
		    mpi3mr_count_dev_pending, (void *)sdev);
		break;
	default:
		break;
	}
	mpi3mr_global_trigger(mrioc,
	    MPI3_DRIVER2_GLOBALTRIGGER_TASK_MANAGEMENT_ENABLED);

out_unlock:
	drv_cmd->state = MPI3MR_CMD_NOTUSED;
	mutex_unlock(&drv_cmd->mutex);
	if (scsi_tgt_priv_data)
		atomic_dec_if_positive(&scsi_tgt_priv_data->block_io);
	if (tgtdev)
		mpi3mr_tgtdev_put(tgtdev);
out:
	return retval;
}

/**
 * mpi3mr_bios_param - BIOS param callback
 * @sdev: SCSI device reference
 * @bdev: Block device reference
 * @capacity: Capacity in logical sectors
 * @params: Parameter array
 *
 * Just the parameters with heads/secots/cylinders.
 *
 * Return: 0 always
 */
static int mpi3mr_bios_param(struct scsi_device *sdev,
	struct block_device *bdev, sector_t capacity, int params[])
{
	int heads;
	int sectors;
	sector_t cylinders;
	ulong dummy;

	heads = 64;
	sectors = 32;

	dummy = heads * sectors;
	cylinders = capacity;
	sector_div(cylinders, dummy);

	if ((ulong)capacity >= 0x200000) {
		heads = 255;
		sectors = 63;
		dummy = heads * sectors;
		cylinders = capacity;
		sector_div(cylinders, dummy);
	}

	params[0] = heads;
	params[1] = sectors;
	params[2] = cylinders;
	return 0;
}

/**
 * mpi3mr_map_queues - Map queues callback handler
 * @shost: SCSI host reference
 *
 * Maps default and poll queues.
 *
 * Return: return zero.
 */
static void mpi3mr_map_queues(struct Scsi_Host *shost)
{
	struct mpi3mr_ioc *mrioc = shost_priv(shost);
	int i, qoff, offset;
	struct blk_mq_queue_map *map = NULL;

	offset = mrioc->op_reply_q_offset;

	for (i = 0, qoff = 0; i < HCTX_MAX_TYPES; i++) {
		map = &shost->tag_set.map[i];

		map->nr_queues  = 0;

		if (i == HCTX_TYPE_DEFAULT)
			map->nr_queues = mrioc->default_qcount;
		else if (i == HCTX_TYPE_POLL)
			map->nr_queues = mrioc->active_poll_qcount;

		if (!map->nr_queues) {
			BUG_ON(i == HCTX_TYPE_DEFAULT);
			continue;
		}

		/*
		 * The poll queue(s) doesn't have an IRQ (and hence IRQ
		 * affinity), so use the regular blk-mq cpu mapping
		 */
		map->queue_offset = qoff;
		if (i != HCTX_TYPE_POLL)
			blk_mq_pci_map_queues(map, mrioc->pdev, offset);
		else
			blk_mq_map_queues(map);

		qoff += map->nr_queues;
		offset += map->nr_queues;
	}
}

/**
 * mpi3mr_get_fw_pending_ios - Calculate pending I/O count
 * @mrioc: Adapter instance reference
 *
 * Calculate the pending I/Os for the controller and return.
 *
 * Return: Number of pending I/Os
 */
static inline int mpi3mr_get_fw_pending_ios(struct mpi3mr_ioc *mrioc)
{
	u16 i;
	uint pend_ios = 0;

	for (i = 0; i < mrioc->num_op_reply_q; i++)
		pend_ios += atomic_read(&mrioc->op_reply_qinfo[i].pend_ios);
	return pend_ios;
}

/**
 * mpi3mr_print_pending_host_io - print pending I/Os
 * @mrioc: Adapter instance reference
 *
 * Print number of pending I/Os and each I/O details prior to
 * reset for debug purpose.
 *
 * Return: Nothing
 */
static void mpi3mr_print_pending_host_io(struct mpi3mr_ioc *mrioc)
{
	struct Scsi_Host *shost = mrioc->shost;

	ioc_info(mrioc, "%s :Pending commands prior to reset: %d\n",
	    __func__, mpi3mr_get_fw_pending_ios(mrioc));
	blk_mq_tagset_busy_iter(&shost->tag_set,
	    mpi3mr_print_scmd, (void *)mrioc);
}

/**
 * mpi3mr_wait_for_host_io - block for I/Os to complete
 * @mrioc: Adapter instance reference
 * @timeout: time out in seconds
 * Waits for pending I/Os for the given adapter to complete or
 * to hit the timeout.
 *
 * Return: Nothing
 */
void mpi3mr_wait_for_host_io(struct mpi3mr_ioc *mrioc, u32 timeout)
{
	enum mpi3mr_iocstate iocstate;
	int i = 0;

	iocstate = mpi3mr_get_iocstate(mrioc);
	if (iocstate != MRIOC_STATE_READY)
		return;

	if (!mpi3mr_get_fw_pending_ios(mrioc))
		return;
	ioc_info(mrioc,
	    "%s :Waiting for %d seconds prior to reset for %d I/O\n",
	    __func__, timeout, mpi3mr_get_fw_pending_ios(mrioc));

	for (i = 0; i < timeout; i++) {
		if (!mpi3mr_get_fw_pending_ios(mrioc))
			break;
		iocstate = mpi3mr_get_iocstate(mrioc);
		if (iocstate != MRIOC_STATE_READY)
			break;
		msleep(1000);
	}

	ioc_info(mrioc, "%s :Pending I/Os after wait is: %d\n", __func__,
	    mpi3mr_get_fw_pending_ios(mrioc));
}

/**
 * mpi3mr_setup_divert_ws - Setup Divert IO flag for write same
 * @mrioc: Adapter instance reference
 * @scmd: SCSI command reference
 * @scsiio_req: MPI3 SCSI IO request
 * @scsiio_flags: Pointer to MPI3 SCSI IO Flags
 * @wslen: write same max length
 *
 * Gets values of unmap, ndob and number of blocks from write
 * same scsi io and based on these values it sets divert IO flag
 * and reason for diverting IO to firmware.
 *
 * Return: Nothing
 */
static inline void mpi3mr_setup_divert_ws(struct mpi3mr_ioc *mrioc,
	struct scsi_cmnd *scmd, struct mpi3_scsi_io_request *scsiio_req,
	u32 *scsiio_flags, u16 wslen)
{
	u8 unmap = 0, ndob = 0;
	u8 opcode = scmd->cmnd[0];
	u32 num_blocks = 0;
	u16 sa = (scmd->cmnd[8] << 8) | (scmd->cmnd[9]);

	if (opcode == WRITE_SAME_16) {
		unmap = scmd->cmnd[1] & 0x08;
		ndob = scmd->cmnd[1] & 0x01;
		num_blocks = get_unaligned_be32(scmd->cmnd + 10);
	} else if ((opcode == VARIABLE_LENGTH_CMD) && (sa == WRITE_SAME_32)) {
		unmap = scmd->cmnd[10] & 0x08;
		ndob = scmd->cmnd[10] & 0x01;
		num_blocks = get_unaligned_be32(scmd->cmnd + 28);
	} else
		return;

	if ((unmap) && (ndob) && (num_blocks > wslen)) {
		scsiio_req->msg_flags |=
		    MPI3_SCSIIO_MSGFLAGS_DIVERT_TO_FIRMWARE;
		*scsiio_flags |=
			MPI3_SCSIIO_FLAGS_DIVERT_REASON_WRITE_SAME_TOO_LARGE;
	}
}

/**
 * mpi3mr_eh_host_reset - Host reset error handling callback
 * @scmd: SCSI command reference
 *
 * Issue controller reset
 *
 * Return: SUCCESS of successful reset else FAILED
 */
static int mpi3mr_eh_host_reset(struct scsi_cmnd *scmd)
{
	struct mpi3mr_ioc *mrioc = shost_priv(scmd->device->host);
	int retval = FAILED, ret;

	ret = mpi3mr_soft_reset_handler(mrioc,
	    MPI3MR_RESET_FROM_EH_HOS, 1);
	if (ret)
		goto out;

	retval = SUCCESS;
out:
	sdev_printk(KERN_INFO, scmd->device,
	    "Host reset is %s for scmd(%p)\n",
	    ((retval == SUCCESS) ? "SUCCESS" : "FAILED"), scmd);

	return retval;
}

/**
 * mpi3mr_eh_bus_reset - Bus reset error handling callback
 * @scmd: SCSI command reference
 *
 * Checks whether pending I/Os are present for the RAID volume;
 * if not there's no need to reset the adapter.
 *
 * Return: SUCCESS of successful reset else FAILED
 */
static int mpi3mr_eh_bus_reset(struct scsi_cmnd *scmd)
{
	struct mpi3mr_ioc *mrioc = shost_priv(scmd->device->host);
	struct mpi3mr_stgt_priv_data *stgt_priv_data;
	struct mpi3mr_sdev_priv_data *sdev_priv_data;
	u8 dev_type = MPI3_DEVICE_DEVFORM_VD;
	int retval = FAILED;
<<<<<<< HEAD
=======
	unsigned int timeout = MPI3MR_RESET_TIMEOUT;
>>>>>>> 2d5404ca

	sdev_priv_data = scmd->device->hostdata;
	if (sdev_priv_data && sdev_priv_data->tgt_priv_data) {
		stgt_priv_data = sdev_priv_data->tgt_priv_data;
		dev_type = stgt_priv_data->dev_type;
	}

	if (dev_type == MPI3_DEVICE_DEVFORM_VD) {
		mpi3mr_wait_for_host_io(mrioc,
			MPI3MR_RAID_ERRREC_RESET_TIMEOUT);
<<<<<<< HEAD
		if (!mpi3mr_get_fw_pending_ios(mrioc))
=======
		if (!mpi3mr_get_fw_pending_ios(mrioc)) {
			while (mrioc->reset_in_progress ||
			       mrioc->prepare_for_reset ||
			       mrioc->block_on_pci_err) {
				ssleep(1);
				if (!timeout--) {
					retval = FAILED;
					goto out;
				}
			}
>>>>>>> 2d5404ca
			retval = SUCCESS;
	}
	if (retval == FAILED)
		mpi3mr_print_pending_host_io(mrioc);

<<<<<<< HEAD
=======
out:
>>>>>>> 2d5404ca
	sdev_printk(KERN_INFO, scmd->device,
		"Bus reset is %s for scmd(%p)\n",
		((retval == SUCCESS) ? "SUCCESS" : "FAILED"), scmd);
	return retval;
}

/**
 * mpi3mr_eh_target_reset - Target reset error handling callback
 * @scmd: SCSI command reference
 *
 * Issue Target reset Task Management and verify the scmd is
 * terminated successfully and return status accordingly.
 *
 * Return: SUCCESS of successful termination of the scmd else
 *         FAILED
 */
static int mpi3mr_eh_target_reset(struct scsi_cmnd *scmd)
{
	struct mpi3mr_ioc *mrioc = shost_priv(scmd->device->host);
	struct mpi3mr_stgt_priv_data *stgt_priv_data;
	struct mpi3mr_sdev_priv_data *sdev_priv_data;
	u16 dev_handle;
	u8 resp_code = 0;
	int retval = FAILED, ret = 0;

	sdev_printk(KERN_INFO, scmd->device,
	    "Attempting Target Reset! scmd(%p)\n", scmd);
	scsi_print_command(scmd);

	sdev_priv_data = scmd->device->hostdata;
	if (!sdev_priv_data || !sdev_priv_data->tgt_priv_data) {
		sdev_printk(KERN_INFO, scmd->device,
		    "SCSI device is not available\n");
		retval = SUCCESS;
		goto out;
	}

	stgt_priv_data = sdev_priv_data->tgt_priv_data;
	dev_handle = stgt_priv_data->dev_handle;
	if (stgt_priv_data->dev_removed) {
		struct scmd_priv *cmd_priv = scsi_cmd_priv(scmd);
		sdev_printk(KERN_INFO, scmd->device,
		    "%s:target(handle = 0x%04x) is removed, target reset is not issued\n",
		    mrioc->name, dev_handle);
		if (!cmd_priv->in_lld_scope || cmd_priv->host_tag == MPI3MR_HOSTTAG_INVALID)
			retval = SUCCESS;
		else
			retval = FAILED;
		goto out;
	}
	sdev_printk(KERN_INFO, scmd->device,
	    "Target Reset is issued to handle(0x%04x)\n",
	    dev_handle);

	ret = mpi3mr_issue_tm(mrioc,
	    MPI3_SCSITASKMGMT_TASKTYPE_TARGET_RESET, dev_handle,
	    sdev_priv_data->lun_id, MPI3MR_HOSTTAG_BLK_TMS,
	    MPI3MR_RESETTM_TIMEOUT, &mrioc->host_tm_cmds, &resp_code, scmd);

	if (ret)
		goto out;

	if (stgt_priv_data->pend_count) {
		sdev_printk(KERN_INFO, scmd->device,
		    "%s: target has %d pending commands, target reset is failed\n",
		    mrioc->name, stgt_priv_data->pend_count);
		goto out;
	}

	retval = SUCCESS;
out:
	sdev_printk(KERN_INFO, scmd->device,
	    "%s: target reset is %s for scmd(%p)\n", mrioc->name,
	    ((retval == SUCCESS) ? "SUCCESS" : "FAILED"), scmd);

	return retval;
}

/**
 * mpi3mr_eh_dev_reset- Device reset error handling callback
 * @scmd: SCSI command reference
 *
 * Issue lun reset Task Management and verify the scmd is
 * terminated successfully and return status accordingly.
 *
 * Return: SUCCESS of successful termination of the scmd else
 *         FAILED
 */
static int mpi3mr_eh_dev_reset(struct scsi_cmnd *scmd)
{
	struct mpi3mr_ioc *mrioc = shost_priv(scmd->device->host);
	struct mpi3mr_stgt_priv_data *stgt_priv_data;
	struct mpi3mr_sdev_priv_data *sdev_priv_data;
	u16 dev_handle;
	u8 resp_code = 0;
	int retval = FAILED, ret = 0;

	sdev_printk(KERN_INFO, scmd->device,
	    "Attempting Device(lun) Reset! scmd(%p)\n", scmd);
	scsi_print_command(scmd);

	sdev_priv_data = scmd->device->hostdata;
	if (!sdev_priv_data || !sdev_priv_data->tgt_priv_data) {
		sdev_printk(KERN_INFO, scmd->device,
		    "SCSI device is not available\n");
		retval = SUCCESS;
		goto out;
	}

	stgt_priv_data = sdev_priv_data->tgt_priv_data;
	dev_handle = stgt_priv_data->dev_handle;
	if (stgt_priv_data->dev_removed) {
		struct scmd_priv *cmd_priv = scsi_cmd_priv(scmd);
		sdev_printk(KERN_INFO, scmd->device,
		    "%s: device(handle = 0x%04x) is removed, device(LUN) reset is not issued\n",
		    mrioc->name, dev_handle);
		if (!cmd_priv->in_lld_scope || cmd_priv->host_tag == MPI3MR_HOSTTAG_INVALID)
			retval = SUCCESS;
		else
			retval = FAILED;
		goto out;
	}
	sdev_printk(KERN_INFO, scmd->device,
	    "Device(lun) Reset is issued to handle(0x%04x)\n", dev_handle);

	ret = mpi3mr_issue_tm(mrioc,
	    MPI3_SCSITASKMGMT_TASKTYPE_LOGICAL_UNIT_RESET, dev_handle,
	    sdev_priv_data->lun_id, MPI3MR_HOSTTAG_BLK_TMS,
	    MPI3MR_RESETTM_TIMEOUT, &mrioc->host_tm_cmds, &resp_code, scmd);

	if (ret)
		goto out;

	if (sdev_priv_data->pend_count) {
		sdev_printk(KERN_INFO, scmd->device,
		    "%s: device has %d pending commands, device(LUN) reset is failed\n",
		    mrioc->name, sdev_priv_data->pend_count);
		goto out;
	}
	retval = SUCCESS;
out:
	sdev_printk(KERN_INFO, scmd->device,
	    "%s: device(LUN) reset is %s for scmd(%p)\n", mrioc->name,
	    ((retval == SUCCESS) ? "SUCCESS" : "FAILED"), scmd);

	return retval;
}

/**
 * mpi3mr_scan_start - Scan start callback handler
 * @shost: SCSI host reference
 *
 * Issue port enable request asynchronously.
 *
 * Return: Nothing
 */
static void mpi3mr_scan_start(struct Scsi_Host *shost)
{
	struct mpi3mr_ioc *mrioc = shost_priv(shost);

	mrioc->scan_started = 1;
	ioc_info(mrioc, "%s :Issuing Port Enable\n", __func__);
	if (mpi3mr_issue_port_enable(mrioc, 1)) {
		ioc_err(mrioc, "%s :Issuing port enable failed\n", __func__);
		mrioc->scan_started = 0;
		mrioc->scan_failed = MPI3_IOCSTATUS_INTERNAL_ERROR;
	}
}

/**
 * mpi3mr_scan_finished - Scan finished callback handler
 * @shost: SCSI host reference
 * @time: Jiffies from the scan start
 *
 * Checks whether the port enable is completed or timedout or
 * failed and set the scan status accordingly after taking any
 * recovery if required.
 *
 * Return: 1 on scan finished or timed out, 0 for in progress
 */
static int mpi3mr_scan_finished(struct Scsi_Host *shost,
	unsigned long time)
{
	struct mpi3mr_ioc *mrioc = shost_priv(shost);
	u32 pe_timeout = MPI3MR_PORTENABLE_TIMEOUT;
	u32 ioc_status = readl(&mrioc->sysif_regs->ioc_status);

	if ((ioc_status & MPI3_SYSIF_IOC_STATUS_RESET_HISTORY) ||
	    (ioc_status & MPI3_SYSIF_IOC_STATUS_FAULT)) {
		ioc_err(mrioc, "port enable failed due to fault or reset\n");
		mpi3mr_print_fault_info(mrioc);
		mrioc->scan_failed = MPI3_IOCSTATUS_INTERNAL_ERROR;
		mrioc->scan_started = 0;
		mrioc->init_cmds.is_waiting = 0;
		mrioc->init_cmds.callback = NULL;
		mrioc->init_cmds.state = MPI3MR_CMD_NOTUSED;
	}

	if (time >= (pe_timeout * HZ)) {
		ioc_err(mrioc, "port enable failed due to time out\n");
		mpi3mr_check_rh_fault_ioc(mrioc,
		    MPI3MR_RESET_FROM_PE_TIMEOUT);
		mrioc->scan_failed = MPI3_IOCSTATUS_INTERNAL_ERROR;
		mrioc->scan_started = 0;
		mrioc->init_cmds.is_waiting = 0;
		mrioc->init_cmds.callback = NULL;
		mrioc->init_cmds.state = MPI3MR_CMD_NOTUSED;
	}

	if (mrioc->scan_started)
		return 0;

	if (mrioc->scan_failed) {
		ioc_err(mrioc,
		    "port enable failed with status=0x%04x\n",
		    mrioc->scan_failed);
	} else
		ioc_info(mrioc, "port enable is successfully completed\n");

	mpi3mr_start_watchdog(mrioc);
	mrioc->is_driver_loading = 0;
	mrioc->stop_bsgs = 0;
	return 1;
}

/**
 * mpi3mr_slave_destroy - Slave destroy callback handler
 * @sdev: SCSI device reference
 *
 * Cleanup and free per device(lun) private data.
 *
 * Return: Nothing.
 */
static void mpi3mr_slave_destroy(struct scsi_device *sdev)
{
	struct Scsi_Host *shost;
	struct mpi3mr_ioc *mrioc;
	struct mpi3mr_stgt_priv_data *scsi_tgt_priv_data;
	struct mpi3mr_tgt_dev *tgt_dev = NULL;
	unsigned long flags;
	struct scsi_target *starget;
	struct sas_rphy *rphy = NULL;

	if (!sdev->hostdata)
		return;

	starget = scsi_target(sdev);
	shost = dev_to_shost(&starget->dev);
	mrioc = shost_priv(shost);
	scsi_tgt_priv_data = starget->hostdata;

	scsi_tgt_priv_data->num_luns--;

	spin_lock_irqsave(&mrioc->tgtdev_lock, flags);
	if (starget->channel == mrioc->scsi_device_channel)
		tgt_dev = __mpi3mr_get_tgtdev_by_perst_id(mrioc, starget->id);
	else if (mrioc->sas_transport_enabled && !starget->channel) {
		rphy = dev_to_rphy(starget->dev.parent);
		tgt_dev = __mpi3mr_get_tgtdev_by_addr_and_rphy(mrioc,
		    rphy->identify.sas_address, rphy);
	}

	if (tgt_dev && (!scsi_tgt_priv_data->num_luns))
		tgt_dev->starget = NULL;
	if (tgt_dev)
		mpi3mr_tgtdev_put(tgt_dev);
	spin_unlock_irqrestore(&mrioc->tgtdev_lock, flags);

	kfree(sdev->hostdata);
	sdev->hostdata = NULL;
}

/**
 * mpi3mr_target_destroy - Target destroy callback handler
 * @starget: SCSI target reference
 *
 * Cleanup and free per target private data.
 *
 * Return: Nothing.
 */
static void mpi3mr_target_destroy(struct scsi_target *starget)
{
	struct Scsi_Host *shost;
	struct mpi3mr_ioc *mrioc;
	struct mpi3mr_stgt_priv_data *scsi_tgt_priv_data;
	struct mpi3mr_tgt_dev *tgt_dev;
	unsigned long flags;

	if (!starget->hostdata)
		return;

	shost = dev_to_shost(&starget->dev);
	mrioc = shost_priv(shost);
	scsi_tgt_priv_data = starget->hostdata;

	spin_lock_irqsave(&mrioc->tgtdev_lock, flags);
	tgt_dev = __mpi3mr_get_tgtdev_from_tgtpriv(mrioc, scsi_tgt_priv_data);
	if (tgt_dev && (tgt_dev->starget == starget) &&
	    (tgt_dev->perst_id == starget->id))
		tgt_dev->starget = NULL;
	if (tgt_dev) {
		scsi_tgt_priv_data->tgt_dev = NULL;
		scsi_tgt_priv_data->perst_id = 0;
		mpi3mr_tgtdev_put(tgt_dev);
		mpi3mr_tgtdev_put(tgt_dev);
	}
	spin_unlock_irqrestore(&mrioc->tgtdev_lock, flags);

	kfree(starget->hostdata);
	starget->hostdata = NULL;
}

/**
 * mpi3mr_device_configure - Slave configure callback handler
 * @sdev: SCSI device reference
 * @lim: queue limits
 *
 * Configure queue depth, max hardware sectors and virt boundary
 * as required
 *
 * Return: 0 always.
 */
static int mpi3mr_device_configure(struct scsi_device *sdev,
		struct queue_limits *lim)
{
	struct scsi_target *starget;
	struct Scsi_Host *shost;
	struct mpi3mr_ioc *mrioc;
	struct mpi3mr_tgt_dev *tgt_dev = NULL;
	unsigned long flags;
	int retval = 0;
	struct sas_rphy *rphy = NULL;

	starget = scsi_target(sdev);
	shost = dev_to_shost(&starget->dev);
	mrioc = shost_priv(shost);

	spin_lock_irqsave(&mrioc->tgtdev_lock, flags);
	if (starget->channel == mrioc->scsi_device_channel)
		tgt_dev = __mpi3mr_get_tgtdev_by_perst_id(mrioc, starget->id);
	else if (mrioc->sas_transport_enabled && !starget->channel) {
		rphy = dev_to_rphy(starget->dev.parent);
		tgt_dev = __mpi3mr_get_tgtdev_by_addr_and_rphy(mrioc,
		    rphy->identify.sas_address, rphy);
	}
	spin_unlock_irqrestore(&mrioc->tgtdev_lock, flags);
	if (!tgt_dev)
		return -ENXIO;

	mpi3mr_change_queue_depth(sdev, tgt_dev->q_depth);

	sdev->eh_timeout = MPI3MR_EH_SCMD_TIMEOUT;
	blk_queue_rq_timeout(sdev->request_queue, MPI3MR_SCMD_TIMEOUT);

	mpi3mr_configure_tgt_dev(tgt_dev, lim);
	mpi3mr_tgtdev_put(tgt_dev);
	return retval;
}

/**
 * mpi3mr_slave_alloc -Slave alloc callback handler
 * @sdev: SCSI device reference
 *
 * Allocate per device(lun) private data and initialize it.
 *
 * Return: 0 on success -ENOMEM on memory allocation failure.
 */
static int mpi3mr_slave_alloc(struct scsi_device *sdev)
{
	struct Scsi_Host *shost;
	struct mpi3mr_ioc *mrioc;
	struct mpi3mr_stgt_priv_data *scsi_tgt_priv_data;
	struct mpi3mr_tgt_dev *tgt_dev = NULL;
	struct mpi3mr_sdev_priv_data *scsi_dev_priv_data;
	unsigned long flags;
	struct scsi_target *starget;
	int retval = 0;
	struct sas_rphy *rphy = NULL;

	starget = scsi_target(sdev);
	shost = dev_to_shost(&starget->dev);
	mrioc = shost_priv(shost);
	scsi_tgt_priv_data = starget->hostdata;

	spin_lock_irqsave(&mrioc->tgtdev_lock, flags);

	if (starget->channel == mrioc->scsi_device_channel)
		tgt_dev = __mpi3mr_get_tgtdev_by_perst_id(mrioc, starget->id);
	else if (mrioc->sas_transport_enabled && !starget->channel) {
		rphy = dev_to_rphy(starget->dev.parent);
		tgt_dev = __mpi3mr_get_tgtdev_by_addr_and_rphy(mrioc,
		    rphy->identify.sas_address, rphy);
	}

	if (tgt_dev) {
		if (tgt_dev->starget == NULL)
			tgt_dev->starget = starget;
		mpi3mr_tgtdev_put(tgt_dev);
		retval = 0;
	} else {
		spin_unlock_irqrestore(&mrioc->tgtdev_lock, flags);
		return -ENXIO;
	}

	spin_unlock_irqrestore(&mrioc->tgtdev_lock, flags);

	scsi_dev_priv_data = kzalloc(sizeof(*scsi_dev_priv_data), GFP_KERNEL);
	if (!scsi_dev_priv_data)
		return -ENOMEM;

	scsi_dev_priv_data->lun_id = sdev->lun;
	scsi_dev_priv_data->tgt_priv_data = scsi_tgt_priv_data;
	sdev->hostdata = scsi_dev_priv_data;

	scsi_tgt_priv_data->num_luns++;

	return retval;
}

/**
 * mpi3mr_target_alloc - Target alloc callback handler
 * @starget: SCSI target reference
 *
 * Allocate per target private data and initialize it.
 *
 * Return: 0 on success -ENOMEM on memory allocation failure.
 */
static int mpi3mr_target_alloc(struct scsi_target *starget)
{
	struct Scsi_Host *shost = dev_to_shost(&starget->dev);
	struct mpi3mr_ioc *mrioc = shost_priv(shost);
	struct mpi3mr_stgt_priv_data *scsi_tgt_priv_data;
	struct mpi3mr_tgt_dev *tgt_dev;
	unsigned long flags;
	int retval = 0;
	struct sas_rphy *rphy = NULL;

	scsi_tgt_priv_data = kzalloc(sizeof(*scsi_tgt_priv_data), GFP_KERNEL);
	if (!scsi_tgt_priv_data)
		return -ENOMEM;

	starget->hostdata = scsi_tgt_priv_data;

	spin_lock_irqsave(&mrioc->tgtdev_lock, flags);
	if (starget->channel == mrioc->scsi_device_channel) {
		tgt_dev = __mpi3mr_get_tgtdev_by_perst_id(mrioc, starget->id);
		if (tgt_dev && !tgt_dev->is_hidden) {
			scsi_tgt_priv_data->starget = starget;
			scsi_tgt_priv_data->dev_handle = tgt_dev->dev_handle;
			scsi_tgt_priv_data->perst_id = tgt_dev->perst_id;
			scsi_tgt_priv_data->dev_type = tgt_dev->dev_type;
			scsi_tgt_priv_data->tgt_dev = tgt_dev;
			tgt_dev->starget = starget;
			atomic_set(&scsi_tgt_priv_data->block_io, 0);
			retval = 0;
			if ((tgt_dev->dev_type == MPI3_DEVICE_DEVFORM_PCIE) &&
			    ((tgt_dev->dev_spec.pcie_inf.dev_info &
			    MPI3_DEVICE0_PCIE_DEVICE_INFO_TYPE_MASK) ==
			    MPI3_DEVICE0_PCIE_DEVICE_INFO_TYPE_NVME_DEVICE) &&
			    ((tgt_dev->dev_spec.pcie_inf.dev_info &
			    MPI3_DEVICE0_PCIE_DEVICE_INFO_PITYPE_MASK) !=
			    MPI3_DEVICE0_PCIE_DEVICE_INFO_PITYPE_0))
				scsi_tgt_priv_data->dev_nvme_dif = 1;
			scsi_tgt_priv_data->io_throttle_enabled = tgt_dev->io_throttle_enabled;
			scsi_tgt_priv_data->wslen = tgt_dev->wslen;
			if (tgt_dev->dev_type == MPI3_DEVICE_DEVFORM_VD)
				scsi_tgt_priv_data->throttle_group = tgt_dev->dev_spec.vd_inf.tg;
		} else
			retval = -ENXIO;
	} else if (mrioc->sas_transport_enabled && !starget->channel) {
		rphy = dev_to_rphy(starget->dev.parent);
		tgt_dev = __mpi3mr_get_tgtdev_by_addr_and_rphy(mrioc,
		    rphy->identify.sas_address, rphy);
		if (tgt_dev && !tgt_dev->is_hidden && !tgt_dev->non_stl &&
		    (tgt_dev->dev_type == MPI3_DEVICE_DEVFORM_SAS_SATA)) {
			scsi_tgt_priv_data->starget = starget;
			scsi_tgt_priv_data->dev_handle = tgt_dev->dev_handle;
			scsi_tgt_priv_data->perst_id = tgt_dev->perst_id;
			scsi_tgt_priv_data->dev_type = tgt_dev->dev_type;
			scsi_tgt_priv_data->tgt_dev = tgt_dev;
			scsi_tgt_priv_data->io_throttle_enabled = tgt_dev->io_throttle_enabled;
			scsi_tgt_priv_data->wslen = tgt_dev->wslen;
			tgt_dev->starget = starget;
			atomic_set(&scsi_tgt_priv_data->block_io, 0);
			retval = 0;
		} else
			retval = -ENXIO;
	}
	spin_unlock_irqrestore(&mrioc->tgtdev_lock, flags);

	return retval;
}

/**
 * mpi3mr_check_return_unmap - Whether an unmap is allowed
 * @mrioc: Adapter instance reference
 * @scmd: SCSI Command reference
 *
 * The controller hardware cannot handle certain unmap commands
 * for NVMe drives, this routine checks those and return true
 * and completes the SCSI command with proper status and sense
 * data.
 *
 * Return: TRUE for not  allowed unmap, FALSE otherwise.
 */
static bool mpi3mr_check_return_unmap(struct mpi3mr_ioc *mrioc,
	struct scsi_cmnd *scmd)
{
	unsigned char *buf;
	u16 param_len, desc_len, trunc_param_len;

	trunc_param_len = param_len = get_unaligned_be16(scmd->cmnd + 7);

	if (mrioc->pdev->revision) {
		if ((param_len > 24) && ((param_len - 8) & 0xF)) {
			trunc_param_len -= (param_len - 8) & 0xF;
			dprint_scsi_command(mrioc, scmd, MPI3_DEBUG_SCSI_ERROR);
			dprint_scsi_err(mrioc,
			    "truncating param_len from (%d) to (%d)\n",
			    param_len, trunc_param_len);
			put_unaligned_be16(trunc_param_len, scmd->cmnd + 7);
			dprint_scsi_command(mrioc, scmd, MPI3_DEBUG_SCSI_ERROR);
		}
		return false;
	}

	if (!param_len) {
		ioc_warn(mrioc,
		    "%s: cdb received with zero parameter length\n",
		    __func__);
		scsi_print_command(scmd);
		scmd->result = DID_OK << 16;
		scsi_done(scmd);
		return true;
	}

	if (param_len < 24) {
		ioc_warn(mrioc,
		    "%s: cdb received with invalid param_len: %d\n",
		    __func__, param_len);
		scsi_print_command(scmd);
		scmd->result = SAM_STAT_CHECK_CONDITION;
		scsi_build_sense_buffer(0, scmd->sense_buffer, ILLEGAL_REQUEST,
		    0x1A, 0);
		scsi_done(scmd);
		return true;
	}
	if (param_len != scsi_bufflen(scmd)) {
		ioc_warn(mrioc,
		    "%s: cdb received with param_len: %d bufflen: %d\n",
		    __func__, param_len, scsi_bufflen(scmd));
		scsi_print_command(scmd);
		scmd->result = SAM_STAT_CHECK_CONDITION;
		scsi_build_sense_buffer(0, scmd->sense_buffer, ILLEGAL_REQUEST,
		    0x1A, 0);
		scsi_done(scmd);
		return true;
	}
	buf = kzalloc(scsi_bufflen(scmd), GFP_ATOMIC);
	if (!buf) {
		scsi_print_command(scmd);
		scmd->result = SAM_STAT_CHECK_CONDITION;
		scsi_build_sense_buffer(0, scmd->sense_buffer, ILLEGAL_REQUEST,
		    0x55, 0x03);
		scsi_done(scmd);
		return true;
	}
	scsi_sg_copy_to_buffer(scmd, buf, scsi_bufflen(scmd));
	desc_len = get_unaligned_be16(&buf[2]);

	if (desc_len < 16) {
		ioc_warn(mrioc,
		    "%s: Invalid descriptor length in param list: %d\n",
		    __func__, desc_len);
		scsi_print_command(scmd);
		scmd->result = SAM_STAT_CHECK_CONDITION;
		scsi_build_sense_buffer(0, scmd->sense_buffer, ILLEGAL_REQUEST,
		    0x26, 0);
		scsi_done(scmd);
		kfree(buf);
		return true;
	}

	if (param_len > (desc_len + 8)) {
		trunc_param_len = desc_len + 8;
		scsi_print_command(scmd);
		dprint_scsi_err(mrioc,
		    "truncating param_len(%d) to desc_len+8(%d)\n",
		    param_len, trunc_param_len);
		put_unaligned_be16(trunc_param_len, scmd->cmnd + 7);
		scsi_print_command(scmd);
	}

	kfree(buf);
	return false;
}

/**
 * mpi3mr_allow_scmd_to_fw - Command is allowed during shutdown
 * @scmd: SCSI Command reference
 *
 * Checks whether a cdb is allowed during shutdown or not.
 *
 * Return: TRUE for allowed commands, FALSE otherwise.
 */

inline bool mpi3mr_allow_scmd_to_fw(struct scsi_cmnd *scmd)
{
	switch (scmd->cmnd[0]) {
	case SYNCHRONIZE_CACHE:
	case START_STOP:
		return true;
	default:
		return false;
	}
}

/**
 * mpi3mr_qcmd - I/O request despatcher
 * @shost: SCSI Host reference
 * @scmd: SCSI Command reference
 *
 * Issues the SCSI Command as an MPI3 request.
 *
 * Return: 0 on successful queueing of the request or if the
 *         request is completed with failure.
 *         SCSI_MLQUEUE_DEVICE_BUSY when the device is busy.
 *         SCSI_MLQUEUE_HOST_BUSY when the host queue is full.
 */
static int mpi3mr_qcmd(struct Scsi_Host *shost,
	struct scsi_cmnd *scmd)
{
	struct mpi3mr_ioc *mrioc = shost_priv(shost);
	struct mpi3mr_stgt_priv_data *stgt_priv_data;
	struct mpi3mr_sdev_priv_data *sdev_priv_data;
	struct scmd_priv *scmd_priv_data = NULL;
	struct mpi3_scsi_io_request *scsiio_req = NULL;
	struct op_req_qinfo *op_req_q = NULL;
	int retval = 0;
	u16 dev_handle;
	u16 host_tag;
	u32 scsiio_flags = 0, data_len_blks = 0;
	struct request *rq = scsi_cmd_to_rq(scmd);
	int iprio_class;
	u8 is_pcie_dev = 0;
	u32 tracked_io_sz = 0;
	u32 ioc_pend_data_len = 0, tg_pend_data_len = 0;
	struct mpi3mr_throttle_group_info *tg = NULL;

	if (mrioc->unrecoverable) {
		scmd->result = DID_ERROR << 16;
		scsi_done(scmd);
		goto out;
	}

	sdev_priv_data = scmd->device->hostdata;
	if (!sdev_priv_data || !sdev_priv_data->tgt_priv_data) {
		scmd->result = DID_NO_CONNECT << 16;
		scsi_done(scmd);
		goto out;
	}

	if (mrioc->stop_drv_processing &&
	    !(mpi3mr_allow_scmd_to_fw(scmd))) {
		scmd->result = DID_NO_CONNECT << 16;
		scsi_done(scmd);
		goto out;
	}

	stgt_priv_data = sdev_priv_data->tgt_priv_data;
	dev_handle = stgt_priv_data->dev_handle;

	/* Avoid error handling escalation when device is removed or blocked */

	if (scmd->device->host->shost_state == SHOST_RECOVERY &&
		scmd->cmnd[0] == TEST_UNIT_READY &&
		(stgt_priv_data->dev_removed || (dev_handle == MPI3MR_INVALID_DEV_HANDLE))) {
		scsi_build_sense(scmd, 0, UNIT_ATTENTION, 0x29, 0x07);
		scsi_done(scmd);
		goto out;
	}

	if (mrioc->reset_in_progress || mrioc->prepare_for_reset
	    || mrioc->block_on_pci_err) {
		retval = SCSI_MLQUEUE_HOST_BUSY;
		goto out;
	}

	if (atomic_read(&stgt_priv_data->block_io)) {
		if (mrioc->stop_drv_processing) {
			scmd->result = DID_NO_CONNECT << 16;
			scsi_done(scmd);
			goto out;
		}
		retval = SCSI_MLQUEUE_DEVICE_BUSY;
		goto out;
	}

	if (dev_handle == MPI3MR_INVALID_DEV_HANDLE) {
		scmd->result = DID_NO_CONNECT << 16;
		scsi_done(scmd);
		goto out;
	}
	if (stgt_priv_data->dev_removed) {
		scmd->result = DID_NO_CONNECT << 16;
		scsi_done(scmd);
		goto out;
	}

	if (stgt_priv_data->dev_type == MPI3_DEVICE_DEVFORM_PCIE)
		is_pcie_dev = 1;
	if ((scmd->cmnd[0] == UNMAP) && is_pcie_dev &&
	    (mrioc->pdev->device == MPI3_MFGPAGE_DEVID_SAS4116) &&
	    mpi3mr_check_return_unmap(mrioc, scmd))
		goto out;

	host_tag = mpi3mr_host_tag_for_scmd(mrioc, scmd);
	if (host_tag == MPI3MR_HOSTTAG_INVALID) {
		scmd->result = DID_ERROR << 16;
		scsi_done(scmd);
		goto out;
	}

	if (scmd->sc_data_direction == DMA_FROM_DEVICE)
		scsiio_flags = MPI3_SCSIIO_FLAGS_DATADIRECTION_READ;
	else if (scmd->sc_data_direction == DMA_TO_DEVICE)
		scsiio_flags = MPI3_SCSIIO_FLAGS_DATADIRECTION_WRITE;
	else
		scsiio_flags = MPI3_SCSIIO_FLAGS_DATADIRECTION_NO_DATA_TRANSFER;

	scsiio_flags |= MPI3_SCSIIO_FLAGS_TASKATTRIBUTE_SIMPLEQ;

	if (sdev_priv_data->ncq_prio_enable) {
		iprio_class = IOPRIO_PRIO_CLASS(req_get_ioprio(rq));
		if (iprio_class == IOPRIO_CLASS_RT)
			scsiio_flags |= 1 << MPI3_SCSIIO_FLAGS_CMDPRI_SHIFT;
	}

	if (scmd->cmd_len > 16)
		scsiio_flags |= MPI3_SCSIIO_FLAGS_CDB_GREATER_THAN_16;

	scmd_priv_data = scsi_cmd_priv(scmd);
	memset(scmd_priv_data->mpi3mr_scsiio_req, 0, MPI3MR_ADMIN_REQ_FRAME_SZ);
	scsiio_req = (struct mpi3_scsi_io_request *)scmd_priv_data->mpi3mr_scsiio_req;
	scsiio_req->function = MPI3_FUNCTION_SCSI_IO;
	scsiio_req->host_tag = cpu_to_le16(host_tag);

	mpi3mr_setup_eedp(mrioc, scmd, scsiio_req);

	if (stgt_priv_data->wslen)
		mpi3mr_setup_divert_ws(mrioc, scmd, scsiio_req, &scsiio_flags,
		    stgt_priv_data->wslen);

	memcpy(scsiio_req->cdb.cdb32, scmd->cmnd, scmd->cmd_len);
	scsiio_req->data_length = cpu_to_le32(scsi_bufflen(scmd));
	scsiio_req->dev_handle = cpu_to_le16(dev_handle);
	scsiio_req->flags = cpu_to_le32(scsiio_flags);
	int_to_scsilun(sdev_priv_data->lun_id,
	    (struct scsi_lun *)scsiio_req->lun);

	if (mpi3mr_build_sg_scmd(mrioc, scmd, scsiio_req)) {
		mpi3mr_clear_scmd_priv(mrioc, scmd);
		retval = SCSI_MLQUEUE_HOST_BUSY;
		goto out;
	}
	op_req_q = &mrioc->req_qinfo[scmd_priv_data->req_q_idx];
	data_len_blks = scsi_bufflen(scmd) >> 9;
	if ((data_len_blks >= mrioc->io_throttle_data_length) &&
	    stgt_priv_data->io_throttle_enabled) {
		tracked_io_sz = data_len_blks;
		tg = stgt_priv_data->throttle_group;
		if (tg) {
			ioc_pend_data_len = atomic_add_return(data_len_blks,
			    &mrioc->pend_large_data_sz);
			tg_pend_data_len = atomic_add_return(data_len_blks,
			    &tg->pend_large_data_sz);
			if (!tg->io_divert  && ((ioc_pend_data_len >=
			    mrioc->io_throttle_high) ||
			    (tg_pend_data_len >= tg->high))) {
				tg->io_divert = 1;
				tg->need_qd_reduction = 1;
				mpi3mr_set_io_divert_for_all_vd_in_tg(mrioc,
				    tg, 1);
				mpi3mr_queue_qd_reduction_event(mrioc, tg);
			}
		} else {
			ioc_pend_data_len = atomic_add_return(data_len_blks,
			    &mrioc->pend_large_data_sz);
			if (ioc_pend_data_len >= mrioc->io_throttle_high)
				stgt_priv_data->io_divert = 1;
		}
	}

	if (stgt_priv_data->io_divert) {
		scsiio_req->msg_flags |=
		    MPI3_SCSIIO_MSGFLAGS_DIVERT_TO_FIRMWARE;
		scsiio_flags |= MPI3_SCSIIO_FLAGS_DIVERT_REASON_IO_THROTTLING;
	}
	scsiio_req->flags |= cpu_to_le32(scsiio_flags);

	if (mpi3mr_op_request_post(mrioc, op_req_q,
	    scmd_priv_data->mpi3mr_scsiio_req)) {
		mpi3mr_clear_scmd_priv(mrioc, scmd);
		retval = SCSI_MLQUEUE_HOST_BUSY;
		if (tracked_io_sz) {
			atomic_sub(tracked_io_sz, &mrioc->pend_large_data_sz);
			if (tg)
				atomic_sub(tracked_io_sz,
				    &tg->pend_large_data_sz);
		}
		goto out;
	}

out:
	return retval;
}

static const struct scsi_host_template mpi3mr_driver_template = {
	.module				= THIS_MODULE,
	.name				= "MPI3 Storage Controller",
	.proc_name			= MPI3MR_DRIVER_NAME,
	.queuecommand			= mpi3mr_qcmd,
	.target_alloc			= mpi3mr_target_alloc,
	.slave_alloc			= mpi3mr_slave_alloc,
	.device_configure		= mpi3mr_device_configure,
	.target_destroy			= mpi3mr_target_destroy,
	.slave_destroy			= mpi3mr_slave_destroy,
	.scan_finished			= mpi3mr_scan_finished,
	.scan_start			= mpi3mr_scan_start,
	.change_queue_depth		= mpi3mr_change_queue_depth,
	.eh_device_reset_handler	= mpi3mr_eh_dev_reset,
	.eh_target_reset_handler	= mpi3mr_eh_target_reset,
	.eh_bus_reset_handler		= mpi3mr_eh_bus_reset,
	.eh_host_reset_handler		= mpi3mr_eh_host_reset,
	.bios_param			= mpi3mr_bios_param,
	.map_queues			= mpi3mr_map_queues,
	.mq_poll                        = mpi3mr_blk_mq_poll,
	.no_write_same			= 1,
	.can_queue			= 1,
	.this_id			= -1,
	.sg_tablesize			= MPI3MR_DEFAULT_SGL_ENTRIES,
	/* max xfer supported is 1M (2K in 512 byte sized sectors)
	 */
	.max_sectors			= (MPI3MR_DEFAULT_MAX_IO_SIZE / 512),
	.cmd_per_lun			= MPI3MR_MAX_CMDS_LUN,
	.max_segment_size		= 0xffffffff,
	.track_queue_depth		= 1,
	.cmd_size			= sizeof(struct scmd_priv),
	.shost_groups			= mpi3mr_host_groups,
	.sdev_groups			= mpi3mr_dev_groups,
};

/**
 * mpi3mr_init_drv_cmd - Initialize internal command tracker
 * @cmdptr: Internal command tracker
 * @host_tag: Host tag used for the specific command
 *
 * Initialize the internal command tracker structure with
 * specified host tag.
 *
 * Return: Nothing.
 */
static inline void mpi3mr_init_drv_cmd(struct mpi3mr_drv_cmd *cmdptr,
	u16 host_tag)
{
	mutex_init(&cmdptr->mutex);
	cmdptr->reply = NULL;
	cmdptr->state = MPI3MR_CMD_NOTUSED;
	cmdptr->dev_handle = MPI3MR_INVALID_DEV_HANDLE;
	cmdptr->host_tag = host_tag;
}

/**
 * osintfc_mrioc_security_status -Check controller secure status
 * @pdev: PCI device instance
 *
 * Read the Device Serial Number capability from PCI config
 * space and decide whether the controller is secure or not.
 *
 * Return: 0 on success, non-zero on failure.
 */
static int
osintfc_mrioc_security_status(struct pci_dev *pdev)
{
	u32 cap_data;
	int base;
	u32 ctlr_status;
	u32 debug_status;
	int retval = 0;

	base = pci_find_ext_capability(pdev, PCI_EXT_CAP_ID_DSN);
	if (!base) {
		dev_err(&pdev->dev,
		    "%s: PCI_EXT_CAP_ID_DSN is not supported\n", __func__);
		return -1;
	}

	pci_read_config_dword(pdev, base + 4, &cap_data);

	debug_status = cap_data & MPI3MR_CTLR_SECURE_DBG_STATUS_MASK;
	ctlr_status = cap_data & MPI3MR_CTLR_SECURITY_STATUS_MASK;

	switch (ctlr_status) {
	case MPI3MR_INVALID_DEVICE:
		dev_err(&pdev->dev,
		    "%s: Non secure ctlr (Invalid) is detected: DID: 0x%x: SVID: 0x%x: SDID: 0x%x\n",
		    __func__, pdev->device, pdev->subsystem_vendor,
		    pdev->subsystem_device);
		retval = -1;
		break;
	case MPI3MR_CONFIG_SECURE_DEVICE:
		if (!debug_status)
			dev_info(&pdev->dev,
			    "%s: Config secure ctlr is detected\n",
			    __func__);
		break;
	case MPI3MR_HARD_SECURE_DEVICE:
		break;
	case MPI3MR_TAMPERED_DEVICE:
		dev_err(&pdev->dev,
		    "%s: Non secure ctlr (Tampered) is detected: DID: 0x%x: SVID: 0x%x: SDID: 0x%x\n",
		    __func__, pdev->device, pdev->subsystem_vendor,
		    pdev->subsystem_device);
		retval = -1;
		break;
	default:
		retval = -1;
			break;
	}

	if (!retval && debug_status) {
		dev_err(&pdev->dev,
		    "%s: Non secure ctlr (Secure Dbg) is detected: DID: 0x%x: SVID: 0x%x: SDID: 0x%x\n",
		    __func__, pdev->device, pdev->subsystem_vendor,
		    pdev->subsystem_device);
		retval = -1;
	}

	return retval;
}

/**
 * mpi3mr_probe - PCI probe callback
 * @pdev: PCI device instance
 * @id: PCI device ID details
 *
 * controller initialization routine. Checks the security status
 * of the controller and if it is invalid or tampered return the
 * probe without initializing the controller. Otherwise,
 * allocate per adapter instance through shost_priv and
 * initialize controller specific data structures, initializae
 * the controller hardware, add shost to the SCSI subsystem.
 *
 * Return: 0 on success, non-zero on failure.
 */

static int
mpi3mr_probe(struct pci_dev *pdev, const struct pci_device_id *id)
{
	struct mpi3mr_ioc *mrioc = NULL;
	struct Scsi_Host *shost = NULL;
	int retval = 0, i;

	if (osintfc_mrioc_security_status(pdev)) {
		warn_non_secure_ctlr = 1;
		return 1; /* For Invalid and Tampered device */
	}

	shost = scsi_host_alloc(&mpi3mr_driver_template,
	    sizeof(struct mpi3mr_ioc));
	if (!shost) {
		retval = -ENODEV;
		goto shost_failed;
	}

	mrioc = shost_priv(shost);
	retval = ida_alloc_range(&mrioc_ida, 1, U8_MAX, GFP_KERNEL);
	if (retval < 0)
		goto id_alloc_failed;
	mrioc->id = (u8)retval;
	sprintf(mrioc->driver_name, "%s", MPI3MR_DRIVER_NAME);
	sprintf(mrioc->name, "%s%d", mrioc->driver_name, mrioc->id);
	INIT_LIST_HEAD(&mrioc->list);
	spin_lock(&mrioc_list_lock);
	list_add_tail(&mrioc->list, &mrioc_list);
	spin_unlock(&mrioc_list_lock);

	spin_lock_init(&mrioc->admin_req_lock);
	spin_lock_init(&mrioc->reply_free_queue_lock);
	spin_lock_init(&mrioc->sbq_lock);
	spin_lock_init(&mrioc->fwevt_lock);
	spin_lock_init(&mrioc->tgtdev_lock);
	spin_lock_init(&mrioc->watchdog_lock);
	spin_lock_init(&mrioc->chain_buf_lock);
	spin_lock_init(&mrioc->sas_node_lock);
	spin_lock_init(&mrioc->trigger_lock);

	INIT_LIST_HEAD(&mrioc->fwevt_list);
	INIT_LIST_HEAD(&mrioc->tgtdev_list);
	INIT_LIST_HEAD(&mrioc->delayed_rmhs_list);
	INIT_LIST_HEAD(&mrioc->delayed_evtack_cmds_list);
	INIT_LIST_HEAD(&mrioc->sas_expander_list);
	INIT_LIST_HEAD(&mrioc->hba_port_table_list);
	INIT_LIST_HEAD(&mrioc->enclosure_list);

	mutex_init(&mrioc->reset_mutex);
	mpi3mr_init_drv_cmd(&mrioc->init_cmds, MPI3MR_HOSTTAG_INITCMDS);
	mpi3mr_init_drv_cmd(&mrioc->host_tm_cmds, MPI3MR_HOSTTAG_BLK_TMS);
	mpi3mr_init_drv_cmd(&mrioc->bsg_cmds, MPI3MR_HOSTTAG_BSG_CMDS);
	mpi3mr_init_drv_cmd(&mrioc->cfg_cmds, MPI3MR_HOSTTAG_CFG_CMDS);
	mpi3mr_init_drv_cmd(&mrioc->transport_cmds,
	    MPI3MR_HOSTTAG_TRANSPORT_CMDS);

	for (i = 0; i < MPI3MR_NUM_DEVRMCMD; i++)
		mpi3mr_init_drv_cmd(&mrioc->dev_rmhs_cmds[i],
		    MPI3MR_HOSTTAG_DEVRMCMD_MIN + i);

	for (i = 0; i < MPI3MR_NUM_EVTACKCMD; i++)
		mpi3mr_init_drv_cmd(&mrioc->evtack_cmds[i],
				    MPI3MR_HOSTTAG_EVTACKCMD_MIN + i);

	if ((pdev->device == MPI3_MFGPAGE_DEVID_SAS4116) &&
		!pdev->revision)
		mrioc->enable_segqueue = false;
	else
		mrioc->enable_segqueue = true;

	init_waitqueue_head(&mrioc->reset_waitq);
	mrioc->logging_level = logging_level;
	mrioc->shost = shost;
	mrioc->pdev = pdev;
	mrioc->stop_bsgs = 1;

	mrioc->max_sgl_entries = max_sgl_entries;
	if (max_sgl_entries > MPI3MR_MAX_SGL_ENTRIES)
		mrioc->max_sgl_entries = MPI3MR_MAX_SGL_ENTRIES;
	else if (max_sgl_entries < MPI3MR_DEFAULT_SGL_ENTRIES)
		mrioc->max_sgl_entries = MPI3MR_DEFAULT_SGL_ENTRIES;
	else {
		mrioc->max_sgl_entries /= MPI3MR_DEFAULT_SGL_ENTRIES;
		mrioc->max_sgl_entries *= MPI3MR_DEFAULT_SGL_ENTRIES;
	}

	/* init shost parameters */
	shost->max_cmd_len = MPI3MR_MAX_CDB_LENGTH;
	shost->max_lun = -1;
	shost->unique_id = mrioc->id;

	shost->max_channel = 0;
	shost->max_id = 0xFFFFFFFF;

	shost->host_tagset = 1;

	if (prot_mask >= 0)
		scsi_host_set_prot(shost, prot_mask);
	else {
		prot_mask = SHOST_DIF_TYPE1_PROTECTION
		    | SHOST_DIF_TYPE2_PROTECTION
		    | SHOST_DIF_TYPE3_PROTECTION;
		scsi_host_set_prot(shost, prot_mask);
	}

	ioc_info(mrioc,
	    "%s :host protection capabilities enabled %s%s%s%s%s%s%s\n",
	    __func__,
	    (prot_mask & SHOST_DIF_TYPE1_PROTECTION) ? " DIF1" : "",
	    (prot_mask & SHOST_DIF_TYPE2_PROTECTION) ? " DIF2" : "",
	    (prot_mask & SHOST_DIF_TYPE3_PROTECTION) ? " DIF3" : "",
	    (prot_mask & SHOST_DIX_TYPE0_PROTECTION) ? " DIX0" : "",
	    (prot_mask & SHOST_DIX_TYPE1_PROTECTION) ? " DIX1" : "",
	    (prot_mask & SHOST_DIX_TYPE2_PROTECTION) ? " DIX2" : "",
	    (prot_mask & SHOST_DIX_TYPE3_PROTECTION) ? " DIX3" : "");

	if (prot_guard_mask)
		scsi_host_set_guard(shost, (prot_guard_mask & 3));
	else
		scsi_host_set_guard(shost, SHOST_DIX_GUARD_CRC);

	mrioc->fwevt_worker_thread = alloc_ordered_workqueue(
		"%s%d_fwevt_wrkr", 0, mrioc->driver_name, mrioc->id);
	if (!mrioc->fwevt_worker_thread) {
		ioc_err(mrioc, "failure at %s:%d/%s()!\n",
		    __FILE__, __LINE__, __func__);
		retval = -ENODEV;
		goto fwevtthread_failed;
	}

	mrioc->is_driver_loading = 1;
	mrioc->cpu_count = num_online_cpus();
	if (mpi3mr_setup_resources(mrioc)) {
		ioc_err(mrioc, "setup resources failed\n");
		retval = -ENODEV;
		goto resource_alloc_failed;
	}
	if (mpi3mr_init_ioc(mrioc)) {
		ioc_err(mrioc, "initializing IOC failed\n");
		retval = -ENODEV;
		goto init_ioc_failed;
	}

	shost->nr_hw_queues = mrioc->num_op_reply_q;
	if (mrioc->active_poll_qcount)
		shost->nr_maps = 3;

	shost->can_queue = mrioc->max_host_ios;
	shost->sg_tablesize = mrioc->max_sgl_entries;
	shost->max_id = mrioc->facts.max_perids + 1;

	retval = scsi_add_host(shost, &pdev->dev);
	if (retval) {
		ioc_err(mrioc, "failure at %s:%d/%s()!\n",
		    __FILE__, __LINE__, __func__);
		goto addhost_failed;
	}

	scsi_scan_host(shost);
	mpi3mr_bsg_init(mrioc);
	return retval;

addhost_failed:
	mpi3mr_stop_watchdog(mrioc);
	mpi3mr_cleanup_ioc(mrioc);
init_ioc_failed:
	mpi3mr_free_mem(mrioc);
	mpi3mr_cleanup_resources(mrioc);
resource_alloc_failed:
	destroy_workqueue(mrioc->fwevt_worker_thread);
fwevtthread_failed:
	ida_free(&mrioc_ida, mrioc->id);
	spin_lock(&mrioc_list_lock);
	list_del(&mrioc->list);
	spin_unlock(&mrioc_list_lock);
id_alloc_failed:
	scsi_host_put(shost);
shost_failed:
	return retval;
}

/**
 * mpi3mr_remove - PCI remove callback
 * @pdev: PCI device instance
 *
 * Cleanup the IOC by issuing MUR and shutdown notification.
 * Free up all memory and resources associated with the
 * controllerand target devices, unregister the shost.
 *
 * Return: Nothing.
 */
static void mpi3mr_remove(struct pci_dev *pdev)
{
	struct Scsi_Host *shost = pci_get_drvdata(pdev);
	struct mpi3mr_ioc *mrioc;
	struct workqueue_struct	*wq;
	unsigned long flags;
	struct mpi3mr_tgt_dev *tgtdev, *tgtdev_next;
	struct mpi3mr_hba_port *port, *hba_port_next;
	struct mpi3mr_sas_node *sas_expander, *sas_expander_next;

	if (!shost)
		return;

	mrioc = shost_priv(shost);
	while (mrioc->reset_in_progress || mrioc->is_driver_loading)
		ssleep(1);

	if (mrioc->block_on_pci_err) {
		mrioc->block_on_pci_err = false;
		scsi_unblock_requests(shost);
		mrioc->unrecoverable = 1;
	}

	if (!pci_device_is_present(mrioc->pdev) ||
	    mrioc->pci_err_recovery) {
		mrioc->unrecoverable = 1;
		mpi3mr_flush_cmds_for_unrecovered_controller(mrioc);
	}

	mpi3mr_bsg_exit(mrioc);
	mrioc->stop_drv_processing = 1;
	mpi3mr_cleanup_fwevt_list(mrioc);
	spin_lock_irqsave(&mrioc->fwevt_lock, flags);
	wq = mrioc->fwevt_worker_thread;
	mrioc->fwevt_worker_thread = NULL;
	spin_unlock_irqrestore(&mrioc->fwevt_lock, flags);
	if (wq)
		destroy_workqueue(wq);

	if (mrioc->sas_transport_enabled)
		sas_remove_host(shost);
	else
		scsi_remove_host(shost);

	list_for_each_entry_safe(tgtdev, tgtdev_next, &mrioc->tgtdev_list,
	    list) {
		mpi3mr_remove_tgtdev_from_host(mrioc, tgtdev);
		mpi3mr_tgtdev_del_from_list(mrioc, tgtdev, true);
		mpi3mr_tgtdev_put(tgtdev);
	}
	mpi3mr_stop_watchdog(mrioc);
	mpi3mr_cleanup_ioc(mrioc);
	mpi3mr_free_mem(mrioc);
	mpi3mr_cleanup_resources(mrioc);

	spin_lock_irqsave(&mrioc->sas_node_lock, flags);
	list_for_each_entry_safe_reverse(sas_expander, sas_expander_next,
	    &mrioc->sas_expander_list, list) {
		spin_unlock_irqrestore(&mrioc->sas_node_lock, flags);
		mpi3mr_expander_node_remove(mrioc, sas_expander);
		spin_lock_irqsave(&mrioc->sas_node_lock, flags);
	}
	list_for_each_entry_safe(port, hba_port_next, &mrioc->hba_port_table_list, list) {
		ioc_info(mrioc,
		    "removing hba_port entry: %p port: %d from hba_port list\n",
		    port, port->port_id);
		list_del(&port->list);
		kfree(port);
	}
	spin_unlock_irqrestore(&mrioc->sas_node_lock, flags);

	if (mrioc->sas_hba.num_phys) {
		kfree(mrioc->sas_hba.phy);
		mrioc->sas_hba.phy = NULL;
		mrioc->sas_hba.num_phys = 0;
	}

	ida_free(&mrioc_ida, mrioc->id);
	spin_lock(&mrioc_list_lock);
	list_del(&mrioc->list);
	spin_unlock(&mrioc_list_lock);

	scsi_host_put(shost);
}

/**
 * mpi3mr_shutdown - PCI shutdown callback
 * @pdev: PCI device instance
 *
 * Free up all memory and resources associated with the
 * controller
 *
 * Return: Nothing.
 */
static void mpi3mr_shutdown(struct pci_dev *pdev)
{
	struct Scsi_Host *shost = pci_get_drvdata(pdev);
	struct mpi3mr_ioc *mrioc;
	struct workqueue_struct	*wq;
	unsigned long flags;

	if (!shost)
		return;

	mrioc = shost_priv(shost);
	while (mrioc->reset_in_progress || mrioc->is_driver_loading)
		ssleep(1);

	mrioc->stop_drv_processing = 1;
	mpi3mr_cleanup_fwevt_list(mrioc);
	spin_lock_irqsave(&mrioc->fwevt_lock, flags);
	wq = mrioc->fwevt_worker_thread;
	mrioc->fwevt_worker_thread = NULL;
	spin_unlock_irqrestore(&mrioc->fwevt_lock, flags);
	if (wq)
		destroy_workqueue(wq);

	mpi3mr_stop_watchdog(mrioc);
	mpi3mr_cleanup_ioc(mrioc);
	mpi3mr_cleanup_resources(mrioc);
}

/**
 * mpi3mr_suspend - PCI power management suspend callback
 * @dev: Device struct
 *
 * Change the power state to the given value and cleanup the IOC
 * by issuing MUR and shutdown notification
 *
 * Return: 0 always.
 */
static int __maybe_unused
mpi3mr_suspend(struct device *dev)
{
	struct pci_dev *pdev = to_pci_dev(dev);
	struct Scsi_Host *shost = pci_get_drvdata(pdev);
	struct mpi3mr_ioc *mrioc;

	if (!shost)
		return 0;

	mrioc = shost_priv(shost);
	while (mrioc->reset_in_progress || mrioc->is_driver_loading)
		ssleep(1);
	mrioc->stop_drv_processing = 1;
	mpi3mr_cleanup_fwevt_list(mrioc);
	scsi_block_requests(shost);
	mpi3mr_stop_watchdog(mrioc);
	mpi3mr_cleanup_ioc(mrioc);

	ioc_info(mrioc, "pdev=0x%p, slot=%s, entering operating state\n",
	    pdev, pci_name(pdev));
	mpi3mr_cleanup_resources(mrioc);

	return 0;
}

/**
 * mpi3mr_resume - PCI power management resume callback
 * @dev: Device struct
 *
 * Restore the power state to D0 and reinitialize the controller
 * and resume I/O operations to the target devices
 *
 * Return: 0 on success, non-zero on failure
 */
static int __maybe_unused
mpi3mr_resume(struct device *dev)
{
	struct pci_dev *pdev = to_pci_dev(dev);
	struct Scsi_Host *shost = pci_get_drvdata(pdev);
	struct mpi3mr_ioc *mrioc;
	pci_power_t device_state = pdev->current_state;
	int r;

	if (!shost)
		return 0;

	mrioc = shost_priv(shost);

	ioc_info(mrioc, "pdev=0x%p, slot=%s, previous operating state [D%d]\n",
	    pdev, pci_name(pdev), device_state);
	mrioc->pdev = pdev;
	mrioc->cpu_count = num_online_cpus();
	r = mpi3mr_setup_resources(mrioc);
	if (r) {
		ioc_info(mrioc, "%s: Setup resources failed[%d]\n",
		    __func__, r);
		return r;
	}

	mrioc->stop_drv_processing = 0;
	mpi3mr_invalidate_devhandles(mrioc);
	mpi3mr_free_enclosure_list(mrioc);
	mpi3mr_memset_buffers(mrioc);
	r = mpi3mr_reinit_ioc(mrioc, 1);
	if (r) {
		ioc_err(mrioc, "resuming controller failed[%d]\n", r);
		return r;
	}
	ssleep(MPI3MR_RESET_TOPOLOGY_SETTLE_TIME);
	scsi_unblock_requests(shost);
	mrioc->device_refresh_on = 0;
	mpi3mr_start_watchdog(mrioc);

	return 0;
}

/**
 * mpi3mr_pcierr_error_detected - PCI error detected callback
 * @pdev: PCI device instance
 * @state: channel state
 *
 * This function is called by the PCI error recovery driver and
 * based on the state passed the driver decides what actions to
 * be recommended back to PCI driver.
 *
 * For all of the states if there is no valid mrioc or scsi host
 * references in the PCI device then this function will return
 * the result as disconnect.
 *
 * For normal state, this function will return the result as can
 * recover.
 *
 * For frozen state, this function will block for any pending
 * controller initialization or re-initialization to complete,
 * stop any new interactions with the controller and return
 * status as reset required.
 *
 * For permanent failure state, this function will mark the
 * controller as unrecoverable and return status as disconnect.
 *
 * Returns: PCI_ERS_RESULT_NEED_RESET or CAN_RECOVER or
 * DISCONNECT based on the controller state.
 */
static pci_ers_result_t
mpi3mr_pcierr_error_detected(struct pci_dev *pdev, pci_channel_state_t state)
{
	struct Scsi_Host *shost;
	struct mpi3mr_ioc *mrioc;
	unsigned int timeout = MPI3MR_RESET_TIMEOUT;

	dev_info(&pdev->dev, "%s: callback invoked state(%d)\n", __func__,
	    state);

	shost = pci_get_drvdata(pdev);
	mrioc = shost_priv(shost);

	switch (state) {
	case pci_channel_io_normal:
		return PCI_ERS_RESULT_CAN_RECOVER;
	case pci_channel_io_frozen:
		mrioc->pci_err_recovery = true;
		mrioc->block_on_pci_err = true;
		do {
			if (mrioc->reset_in_progress || mrioc->is_driver_loading)
				ssleep(1);
			else
				break;
		} while (--timeout);

		if (!timeout) {
			mrioc->pci_err_recovery = true;
			mrioc->block_on_pci_err = true;
			mrioc->unrecoverable = 1;
			mpi3mr_stop_watchdog(mrioc);
			mpi3mr_flush_cmds_for_unrecovered_controller(mrioc);
			return PCI_ERS_RESULT_DISCONNECT;
		}

		scsi_block_requests(mrioc->shost);
		mpi3mr_stop_watchdog(mrioc);
		mpi3mr_cleanup_resources(mrioc);
		return PCI_ERS_RESULT_NEED_RESET;
	case pci_channel_io_perm_failure:
		mrioc->pci_err_recovery = true;
		mrioc->block_on_pci_err = true;
		mrioc->unrecoverable = 1;
		mpi3mr_stop_watchdog(mrioc);
		mpi3mr_flush_cmds_for_unrecovered_controller(mrioc);
		return PCI_ERS_RESULT_DISCONNECT;
	default:
		return PCI_ERS_RESULT_DISCONNECT;
	}
}

/**
 * mpi3mr_pcierr_slot_reset - Post slot reset callback
 * @pdev: PCI device instance
 *
 * This function is called by the PCI error recovery driver
 * after a slot or link reset issued by it for the recovery, the
 * driver is expected to bring back the controller and
 * initialize it.
 *
 * This function restores PCI state and reinitializes controller
 * resources and the controller, this blocks for any pending
 * reset to complete.
 *
 * Returns: PCI_ERS_RESULT_DISCONNECT on failure or
 * PCI_ERS_RESULT_RECOVERED
 */
static pci_ers_result_t mpi3mr_pcierr_slot_reset(struct pci_dev *pdev)
{
	struct Scsi_Host *shost;
	struct mpi3mr_ioc *mrioc;
	unsigned int timeout = MPI3MR_RESET_TIMEOUT;

	dev_info(&pdev->dev, "%s: callback invoked\n", __func__);

	shost = pci_get_drvdata(pdev);
	mrioc = shost_priv(shost);

	do {
		if (mrioc->reset_in_progress)
			ssleep(1);
		else
			break;
	} while (--timeout);

	if (!timeout)
		goto out_failed;

	pci_restore_state(pdev);

	if (mpi3mr_setup_resources(mrioc)) {
		ioc_err(mrioc, "setup resources failed\n");
		goto out_failed;
	}
	mrioc->unrecoverable = 0;
	mrioc->pci_err_recovery = false;

	if (mpi3mr_soft_reset_handler(mrioc, MPI3MR_RESET_FROM_FIRMWARE, 0))
		goto out_failed;

	return PCI_ERS_RESULT_RECOVERED;

out_failed:
	mrioc->unrecoverable = 1;
	mrioc->block_on_pci_err = false;
	scsi_unblock_requests(shost);
	mpi3mr_start_watchdog(mrioc);
	return PCI_ERS_RESULT_DISCONNECT;
}

/**
 * mpi3mr_pcierr_resume - PCI error recovery resume
 * callback
 * @pdev: PCI device instance
 *
 * This function enables all I/O and IOCTLs post reset issued as
 * part of the PCI error recovery
 *
 * Return: Nothing.
 */
static void mpi3mr_pcierr_resume(struct pci_dev *pdev)
{
	struct Scsi_Host *shost;
	struct mpi3mr_ioc *mrioc;

	dev_info(&pdev->dev, "%s: callback invoked\n", __func__);

	shost = pci_get_drvdata(pdev);
	mrioc = shost_priv(shost);

	if (mrioc->block_on_pci_err) {
		mrioc->block_on_pci_err = false;
		scsi_unblock_requests(shost);
		mpi3mr_start_watchdog(mrioc);
	}
}

/**
 * mpi3mr_pcierr_mmio_enabled - PCI error recovery callback
 * @pdev: PCI device instance
 *
 * This is called only if mpi3mr_pcierr_error_detected returns
 * PCI_ERS_RESULT_CAN_RECOVER.
 *
 * Return: PCI_ERS_RESULT_DISCONNECT when the controller is
 * unrecoverable or when the shost/mrioc reference cannot be
 * found, else return PCI_ERS_RESULT_RECOVERED
 */
static pci_ers_result_t mpi3mr_pcierr_mmio_enabled(struct pci_dev *pdev)
{
	struct Scsi_Host *shost;
	struct mpi3mr_ioc *mrioc;

	dev_info(&pdev->dev, "%s: callback invoked\n", __func__);

	shost = pci_get_drvdata(pdev);
	mrioc = shost_priv(shost);

	if (mrioc->unrecoverable)
		return PCI_ERS_RESULT_DISCONNECT;

	return PCI_ERS_RESULT_RECOVERED;
}

static const struct pci_device_id mpi3mr_pci_id_table[] = {
	{
		PCI_DEVICE_SUB(MPI3_MFGPAGE_VENDORID_BROADCOM,
		    MPI3_MFGPAGE_DEVID_SAS4116, PCI_ANY_ID, PCI_ANY_ID)
	},
	{
		PCI_DEVICE_SUB(MPI3_MFGPAGE_VENDORID_BROADCOM,
		    MPI3_MFGPAGE_DEVID_SAS5116_MPI, PCI_ANY_ID, PCI_ANY_ID)
	},
	{
		PCI_DEVICE_SUB(MPI3_MFGPAGE_VENDORID_BROADCOM,
		    MPI3_MFGPAGE_DEVID_SAS5116_MPI_MGMT, PCI_ANY_ID, PCI_ANY_ID)
	},
	{ 0 }
};
MODULE_DEVICE_TABLE(pci, mpi3mr_pci_id_table);

static struct pci_error_handlers mpi3mr_err_handler = {
	.error_detected = mpi3mr_pcierr_error_detected,
	.mmio_enabled = mpi3mr_pcierr_mmio_enabled,
	.slot_reset = mpi3mr_pcierr_slot_reset,
	.resume = mpi3mr_pcierr_resume,
};

static SIMPLE_DEV_PM_OPS(mpi3mr_pm_ops, mpi3mr_suspend, mpi3mr_resume);

static struct pci_driver mpi3mr_pci_driver = {
	.name = MPI3MR_DRIVER_NAME,
	.id_table = mpi3mr_pci_id_table,
	.probe = mpi3mr_probe,
	.remove = mpi3mr_remove,
	.shutdown = mpi3mr_shutdown,
	.err_handler = &mpi3mr_err_handler,
	.driver.pm = &mpi3mr_pm_ops,
};

static ssize_t event_counter_show(struct device_driver *dd, char *buf)
{
	return sprintf(buf, "%llu\n", atomic64_read(&event_counter));
}
static DRIVER_ATTR_RO(event_counter);

static int __init mpi3mr_init(void)
{
	int ret_val;

	pr_info("Loading %s version %s\n", MPI3MR_DRIVER_NAME,
	    MPI3MR_DRIVER_VERSION);

	mpi3mr_transport_template =
	    sas_attach_transport(&mpi3mr_transport_functions);
	if (!mpi3mr_transport_template) {
		pr_err("%s failed to load due to sas transport attach failure\n",
		    MPI3MR_DRIVER_NAME);
		return -ENODEV;
	}

	ret_val = pci_register_driver(&mpi3mr_pci_driver);
	if (ret_val) {
		pr_err("%s failed to load due to pci register driver failure\n",
		    MPI3MR_DRIVER_NAME);
		goto err_pci_reg_fail;
	}

	ret_val = driver_create_file(&mpi3mr_pci_driver.driver,
				     &driver_attr_event_counter);
	if (ret_val)
		goto err_event_counter;

	return ret_val;

err_event_counter:
	pci_unregister_driver(&mpi3mr_pci_driver);

err_pci_reg_fail:
	sas_release_transport(mpi3mr_transport_template);
	return ret_val;
}

static void __exit mpi3mr_exit(void)
{
	if (warn_non_secure_ctlr)
		pr_warn(
		    "Unloading %s version %s while managing a non secure controller\n",
		    MPI3MR_DRIVER_NAME, MPI3MR_DRIVER_VERSION);
	else
		pr_info("Unloading %s version %s\n", MPI3MR_DRIVER_NAME,
		    MPI3MR_DRIVER_VERSION);

	driver_remove_file(&mpi3mr_pci_driver.driver,
			   &driver_attr_event_counter);
	pci_unregister_driver(&mpi3mr_pci_driver);
	sas_release_transport(mpi3mr_transport_template);
	ida_destroy(&mrioc_ida);
}

module_init(mpi3mr_init);
module_exit(mpi3mr_exit);<|MERGE_RESOLUTION|>--- conflicted
+++ resolved
@@ -1087,13 +1087,8 @@
 	dprint_reset(mrioc, "refresh target devices: check for removals\n");
 	list_for_each_entry_safe(tgtdev, tgtdev_next, &mrioc->tgtdev_list,
 	    list) {
-<<<<<<< HEAD
-		if ((tgtdev->dev_handle == MPI3MR_INVALID_DEV_HANDLE) &&
-		     tgtdev->is_hidden &&
-=======
 		if (((tgtdev->dev_handle == MPI3MR_INVALID_DEV_HANDLE) ||
 		     tgtdev->is_hidden) &&
->>>>>>> 2d5404ca
 		     tgtdev->host_exposed && tgtdev->starget &&
 		     tgtdev->starget->hostdata) {
 			tgt_priv = tgtdev->starget->hostdata;
@@ -4215,10 +4210,7 @@
 	struct mpi3mr_sdev_priv_data *sdev_priv_data;
 	u8 dev_type = MPI3_DEVICE_DEVFORM_VD;
 	int retval = FAILED;
-<<<<<<< HEAD
-=======
 	unsigned int timeout = MPI3MR_RESET_TIMEOUT;
->>>>>>> 2d5404ca
 
 	sdev_priv_data = scmd->device->hostdata;
 	if (sdev_priv_data && sdev_priv_data->tgt_priv_data) {
@@ -4229,9 +4221,6 @@
 	if (dev_type == MPI3_DEVICE_DEVFORM_VD) {
 		mpi3mr_wait_for_host_io(mrioc,
 			MPI3MR_RAID_ERRREC_RESET_TIMEOUT);
-<<<<<<< HEAD
-		if (!mpi3mr_get_fw_pending_ios(mrioc))
-=======
 		if (!mpi3mr_get_fw_pending_ios(mrioc)) {
 			while (mrioc->reset_in_progress ||
 			       mrioc->prepare_for_reset ||
@@ -4242,16 +4231,14 @@
 					goto out;
 				}
 			}
->>>>>>> 2d5404ca
 			retval = SUCCESS;
+			goto out;
+		}
 	}
 	if (retval == FAILED)
 		mpi3mr_print_pending_host_io(mrioc);
 
-<<<<<<< HEAD
-=======
 out:
->>>>>>> 2d5404ca
 	sdev_printk(KERN_INFO, scmd->device,
 		"Bus reset is %s for scmd(%p)\n",
 		((retval == SUCCESS) ? "SUCCESS" : "FAILED"), scmd);
