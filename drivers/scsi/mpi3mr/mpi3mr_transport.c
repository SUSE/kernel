--- conflicted
+++ resolved
@@ -1376,12 +1376,8 @@
 	mpi3mr_sas_port_sanity_check(mrioc, mr_sas_node,
 	    mr_sas_port->remote_identify.sas_address, hba_port);
 
-<<<<<<< HEAD
-	if (mr_sas_node->num_phys > sizeof(mr_sas_port->phy_mask) * 8)
-=======
 	if (mr_sas_node->host_node && mr_sas_node->num_phys >=
 			sizeof(mr_sas_port->phy_mask) * 8)
->>>>>>> 2d5404ca
 		ioc_info(mrioc, "max port count %u could be too high\n",
 		    mr_sas_node->num_phys);
 
@@ -1391,11 +1387,7 @@
 		    (mr_sas_node->phy[i].hba_port != hba_port))
 			continue;
 
-<<<<<<< HEAD
-		if (i > sizeof(mr_sas_port->phy_mask) * 8) {
-=======
 		if (mr_sas_node->host_node && (i >= sizeof(mr_sas_port->phy_mask) * 8)) {
->>>>>>> 2d5404ca
 			ioc_warn(mrioc, "skipping port %u, max allowed value is %zu\n",
 			    i, sizeof(mr_sas_port->phy_mask) * 8);
 			goto out_fail;
