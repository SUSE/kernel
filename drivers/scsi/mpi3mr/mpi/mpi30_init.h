/* SPDX-License-Identifier: GPL-2.0-or-later */
/*
 *  Copyright 2016-2023 Broadcom Inc. All rights reserved.
 */
#ifndef MPI30_INIT_H
#define MPI30_INIT_H     1
struct mpi3_scsi_io_cdb_eedp32 {
	u8                 cdb[20];
	__be32             primary_reference_tag;
	__le16             primary_application_tag;
	__le16             primary_application_tag_mask;
	__le32             transfer_length;
};

union mpi3_scsi_io_cdb_union {
	u8                         cdb32[32];
	struct mpi3_scsi_io_cdb_eedp32 eedp32;
	struct mpi3_sge_common         sge;
};

struct mpi3_scsi_io_request {
	__le16                     host_tag;
	u8                         ioc_use_only02;
	u8                         function;
	__le16                     ioc_use_only04;
	u8                         ioc_use_only06;
	u8                         msg_flags;
	__le16                     change_count;
	__le16                     dev_handle;
	__le32                     flags;
	__le32                     skip_count;
	__le32                     data_length;
	u8                         lun[8];
	union mpi3_scsi_io_cdb_union  cdb;
	union mpi3_sge_union          sgl[4];
};

#define MPI3_SCSIIO_MSGFLAGS_METASGL_VALID                  (0x80)
#define MPI3_SCSIIO_MSGFLAGS_DIVERT_TO_FIRMWARE             (0x40)
#define MPI3_SCSIIO_FLAGS_LARGE_CDB                         (0x60000000)
#define MPI3_SCSIIO_FLAGS_CDB_16_OR_LESS                    (0x00000000)
#define MPI3_SCSIIO_FLAGS_CDB_GREATER_THAN_16               (0x20000000)
#define MPI3_SCSIIO_FLAGS_CDB_IN_SEPARATE_BUFFER            (0x40000000)
#define MPI3_SCSIIO_FLAGS_TASKATTRIBUTE_MASK                (0x07000000)
#define MPI3_SCSIIO_FLAGS_TASKATTRIBUTE_SIMPLEQ             (0x00000000)
#define MPI3_SCSIIO_FLAGS_TASKATTRIBUTE_HEADOFQ             (0x01000000)
#define MPI3_SCSIIO_FLAGS_TASKATTRIBUTE_ORDEREDQ            (0x02000000)
#define MPI3_SCSIIO_FLAGS_TASKATTRIBUTE_ACAQ                (0x04000000)
#define MPI3_SCSIIO_FLAGS_CMDPRI_MASK                       (0x00f00000)
#define MPI3_SCSIIO_FLAGS_CMDPRI_SHIFT                      (20)
#define MPI3_SCSIIO_FLAGS_DATADIRECTION_MASK                (0x000c0000)
#define MPI3_SCSIIO_FLAGS_DATADIRECTION_NO_DATA_TRANSFER    (0x00000000)
#define MPI3_SCSIIO_FLAGS_DATADIRECTION_WRITE               (0x00040000)
#define MPI3_SCSIIO_FLAGS_DATADIRECTION_READ                (0x00080000)
#define MPI3_SCSIIO_FLAGS_DMAOPERATION_MASK                 (0x00030000)
#define MPI3_SCSIIO_FLAGS_DMAOPERATION_HOST_PI              (0x00010000)
#define MPI3_SCSIIO_FLAGS_DIVERT_REASON_MASK                (0x000000f0)
#define MPI3_SCSIIO_FLAGS_DIVERT_REASON_IO_THROTTLING       (0x00000010)
<<<<<<< HEAD
=======
#define MPI3_SCSIIO_FLAGS_DIVERT_REASON_WRITE_SAME_TOO_LARGE (0x00000020)
>>>>>>> eb3cdb58
#define MPI3_SCSIIO_FLAGS_DIVERT_REASON_PROD_SPECIFIC       (0x00000080)
#define MPI3_SCSIIO_METASGL_INDEX                           (3)
struct mpi3_scsi_io_reply {
	__le16                     host_tag;
	u8                         ioc_use_only02;
	u8                         function;
	__le16                     ioc_use_only04;
	u8                         ioc_use_only06;
	u8                         msg_flags;
	__le16                     ioc_use_only08;
	__le16                     ioc_status;
	__le32                     ioc_log_info;
	u8                         scsi_status;
	u8                         scsi_state;
	__le16                     dev_handle;
	__le32                     transfer_count;
	__le32                     sense_count;
	__le32                     response_data;
	__le16                     task_tag;
	__le16                     scsi_status_qualifier;
	__le32                     eedp_error_offset;
	__le16                     eedp_observed_app_tag;
	__le16                     eedp_observed_guard;
	__le32                     eedp_observed_ref_tag;
	__le64                     sense_data_buffer_address;
};

#define MPI3_SCSIIO_REPLY_MSGFLAGS_REFTAG_OBSERVED_VALID        (0x01)
#define MPI3_SCSIIO_REPLY_MSGFLAGS_APPTAG_OBSERVED_VALID        (0x02)
#define MPI3_SCSIIO_REPLY_MSGFLAGS_GUARD_OBSERVED_VALID         (0x04)
#define MPI3_SCSI_STATUS_GOOD                   (0x00)
#define MPI3_SCSI_STATUS_CHECK_CONDITION        (0x02)
#define MPI3_SCSI_STATUS_CONDITION_MET          (0x04)
#define MPI3_SCSI_STATUS_BUSY                   (0x08)
#define MPI3_SCSI_STATUS_INTERMEDIATE           (0x10)
#define MPI3_SCSI_STATUS_INTERMEDIATE_CONDMET   (0x14)
#define MPI3_SCSI_STATUS_RESERVATION_CONFLICT   (0x18)
#define MPI3_SCSI_STATUS_COMMAND_TERMINATED     (0x22)
#define MPI3_SCSI_STATUS_TASK_SET_FULL          (0x28)
#define MPI3_SCSI_STATUS_ACA_ACTIVE             (0x30)
#define MPI3_SCSI_STATUS_TASK_ABORTED           (0x40)
#define MPI3_SCSI_STATE_SENSE_MASK              (0x03)
#define MPI3_SCSI_STATE_SENSE_VALID             (0x00)
#define MPI3_SCSI_STATE_SENSE_FAILED            (0x01)
#define MPI3_SCSI_STATE_SENSE_BUFF_Q_EMPTY      (0x02)
#define MPI3_SCSI_STATE_SENSE_NOT_AVAILABLE     (0x03)
#define MPI3_SCSI_STATE_NO_SCSI_STATUS          (0x04)
#define MPI3_SCSI_STATE_TERMINATED              (0x08)
#define MPI3_SCSI_STATE_RESPONSE_DATA_VALID     (0x10)
#define MPI3_SCSI_RSP_RESPONSECODE_MASK         (0x000000ff)
#define MPI3_SCSI_RSP_RESPONSECODE_SHIFT        (0)
#define MPI3_SCSI_RSP_ARI2_MASK                 (0x0000ff00)
#define MPI3_SCSI_RSP_ARI2_SHIFT                (8)
#define MPI3_SCSI_RSP_ARI1_MASK                 (0x00ff0000)
#define MPI3_SCSI_RSP_ARI1_SHIFT                (16)
#define MPI3_SCSI_RSP_ARI0_MASK                 (0xff000000)
#define MPI3_SCSI_RSP_ARI0_SHIFT                (24)
#define MPI3_SCSI_TASKTAG_UNKNOWN               (0xffff)
<<<<<<< HEAD
=======
#define MPI3_SCSITASKMGMT_MSGFLAGS_DO_NOT_SEND_TASK_IU      (0x08)
#define MPI3_SCSITASKMGMT_TASKTYPE_ABORT_TASK               (0x01)
#define MPI3_SCSITASKMGMT_TASKTYPE_ABORT_TASK_SET           (0x02)
#define MPI3_SCSITASKMGMT_TASKTYPE_TARGET_RESET             (0x03)
#define MPI3_SCSITASKMGMT_TASKTYPE_LOGICAL_UNIT_RESET       (0x05)
#define MPI3_SCSITASKMGMT_TASKTYPE_CLEAR_TASK_SET           (0x06)
#define MPI3_SCSITASKMGMT_TASKTYPE_QUERY_TASK               (0x07)
#define MPI3_SCSITASKMGMT_TASKTYPE_CLEAR_ACA                (0x08)
#define MPI3_SCSITASKMGMT_TASKTYPE_QUERY_TASK_SET           (0x09)
#define MPI3_SCSITASKMGMT_TASKTYPE_QUERY_ASYNC_EVENT        (0x0a)
#define MPI3_SCSITASKMGMT_TASKTYPE_I_T_NEXUS_RESET          (0x0b)
#define MPI3_SCSITASKMGMT_RSPCODE_TM_COMPLETE                (0x00)
#define MPI3_SCSITASKMGMT_RSPCODE_INVALID_FRAME              (0x02)
#define MPI3_SCSITASKMGMT_RSPCODE_TM_FUNCTION_NOT_SUPPORTED  (0x04)
#define MPI3_SCSITASKMGMT_RSPCODE_TM_FAILED                  (0x05)
#define MPI3_SCSITASKMGMT_RSPCODE_TM_SUCCEEDED               (0x08)
#define MPI3_SCSITASKMGMT_RSPCODE_TM_INVALID_LUN             (0x09)
#define MPI3_SCSITASKMGMT_RSPCODE_TM_OVERLAPPED_TAG          (0x0a)
#define MPI3_SCSITASKMGMT_RSPCODE_IO_QUEUED_ON_IOC           (0x80)
#define MPI3_SCSITASKMGMT_RSPCODE_TM_NVME_DENIED             (0x81)
>>>>>>> eb3cdb58
#endif<|MERGE_RESOLUTION|>--- conflicted
+++ resolved
@@ -56,10 +56,7 @@
 #define MPI3_SCSIIO_FLAGS_DMAOPERATION_HOST_PI              (0x00010000)
 #define MPI3_SCSIIO_FLAGS_DIVERT_REASON_MASK                (0x000000f0)
 #define MPI3_SCSIIO_FLAGS_DIVERT_REASON_IO_THROTTLING       (0x00000010)
-<<<<<<< HEAD
-=======
 #define MPI3_SCSIIO_FLAGS_DIVERT_REASON_WRITE_SAME_TOO_LARGE (0x00000020)
->>>>>>> eb3cdb58
 #define MPI3_SCSIIO_FLAGS_DIVERT_REASON_PROD_SPECIFIC       (0x00000080)
 #define MPI3_SCSIIO_METASGL_INDEX                           (3)
 struct mpi3_scsi_io_reply {
@@ -118,8 +115,6 @@
 #define MPI3_SCSI_RSP_ARI0_MASK                 (0xff000000)
 #define MPI3_SCSI_RSP_ARI0_SHIFT                (24)
 #define MPI3_SCSI_TASKTAG_UNKNOWN               (0xffff)
-<<<<<<< HEAD
-=======
 #define MPI3_SCSITASKMGMT_MSGFLAGS_DO_NOT_SEND_TASK_IU      (0x08)
 #define MPI3_SCSITASKMGMT_TASKTYPE_ABORT_TASK               (0x01)
 #define MPI3_SCSITASKMGMT_TASKTYPE_ABORT_TASK_SET           (0x02)
@@ -140,5 +135,4 @@
 #define MPI3_SCSITASKMGMT_RSPCODE_TM_OVERLAPPED_TAG          (0x0a)
 #define MPI3_SCSITASKMGMT_RSPCODE_IO_QUEUED_ON_IOC           (0x80)
 #define MPI3_SCSITASKMGMT_RSPCODE_TM_NVME_DENIED             (0x81)
->>>>>>> eb3cdb58
 #endif