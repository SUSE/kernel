// SPDX-License-Identifier: GPL-2.0-or-later
/*
 * Driver for Broadcom MPI3 Storage Controllers
 *
 * Copyright (C) 2017-2023 Broadcom Inc.
 *  (mailto: mpi3mr-linuxdrv.pdl@broadcom.com)
 *
 */

#include "mpi3mr.h"
#include <linux/io-64-nonatomic-lo-hi.h>

static int
mpi3mr_issue_reset(struct mpi3mr_ioc *mrioc, u16 reset_type, u16 reset_reason);
static int mpi3mr_setup_admin_qpair(struct mpi3mr_ioc *mrioc);
static void mpi3mr_process_factsdata(struct mpi3mr_ioc *mrioc,
	struct mpi3_ioc_facts_data *facts_data);
static void mpi3mr_pel_wait_complete(struct mpi3mr_ioc *mrioc,
	struct mpi3mr_drv_cmd *drv_cmd);

static int poll_queues;
module_param(poll_queues, int, 0444);
MODULE_PARM_DESC(poll_queues, "Number of queues for io_uring poll mode. (Range 1 - 126)");

#if defined(writeq) && defined(CONFIG_64BIT)
static inline void mpi3mr_writeq(__u64 b, volatile void __iomem *addr)
{
	writeq(b, addr);
}
#else
static inline void mpi3mr_writeq(__u64 b, volatile void __iomem *addr)
{
	__u64 data_out = b;

	writel((u32)(data_out), addr);
	writel((u32)(data_out >> 32), (addr + 4));
}
#endif

static inline bool
mpi3mr_check_req_qfull(struct op_req_qinfo *op_req_q)
{
	u16 pi, ci, max_entries;
	bool is_qfull = false;

	pi = op_req_q->pi;
	ci = READ_ONCE(op_req_q->ci);
	max_entries = op_req_q->num_requests;

	if ((ci == (pi + 1)) || ((!ci) && (pi == (max_entries - 1))))
		is_qfull = true;

	return is_qfull;
}

static void mpi3mr_sync_irqs(struct mpi3mr_ioc *mrioc)
{
	u16 i, max_vectors;

	max_vectors = mrioc->intr_info_count;

	for (i = 0; i < max_vectors; i++)
		synchronize_irq(pci_irq_vector(mrioc->pdev, i));
}

void mpi3mr_ioc_disable_intr(struct mpi3mr_ioc *mrioc)
{
	mrioc->intr_enabled = 0;
	mpi3mr_sync_irqs(mrioc);
}

void mpi3mr_ioc_enable_intr(struct mpi3mr_ioc *mrioc)
{
	mrioc->intr_enabled = 1;
}

static void mpi3mr_cleanup_isr(struct mpi3mr_ioc *mrioc)
{
	u16 i;

	mpi3mr_ioc_disable_intr(mrioc);

	if (!mrioc->intr_info)
		return;

	for (i = 0; i < mrioc->intr_info_count; i++)
		free_irq(pci_irq_vector(mrioc->pdev, i),
		    (mrioc->intr_info + i));

	kfree(mrioc->intr_info);
	mrioc->intr_info = NULL;
	mrioc->intr_info_count = 0;
	mrioc->is_intr_info_set = false;
	pci_free_irq_vectors(mrioc->pdev);
}

void mpi3mr_add_sg_single(void *paddr, u8 flags, u32 length,
	dma_addr_t dma_addr)
{
	struct mpi3_sge_common *sgel = paddr;

	sgel->flags = flags;
	sgel->length = cpu_to_le32(length);
	sgel->address = cpu_to_le64(dma_addr);
}

void mpi3mr_build_zero_len_sge(void *paddr)
{
	u8 sgl_flags = MPI3MR_SGEFLAGS_SYSTEM_SIMPLE_END_OF_LIST;

	mpi3mr_add_sg_single(paddr, sgl_flags, 0, -1);
}

void *mpi3mr_get_reply_virt_addr(struct mpi3mr_ioc *mrioc,
	dma_addr_t phys_addr)
{
	if (!phys_addr)
		return NULL;

	if ((phys_addr < mrioc->reply_buf_dma) ||
	    (phys_addr > mrioc->reply_buf_dma_max_address))
		return NULL;

	return mrioc->reply_buf + (phys_addr - mrioc->reply_buf_dma);
}

void *mpi3mr_get_sensebuf_virt_addr(struct mpi3mr_ioc *mrioc,
	dma_addr_t phys_addr)
{
	if (!phys_addr)
		return NULL;

	return mrioc->sense_buf + (phys_addr - mrioc->sense_buf_dma);
}

static void mpi3mr_repost_reply_buf(struct mpi3mr_ioc *mrioc,
	u64 reply_dma)
{
	u32 old_idx = 0;
	unsigned long flags;

	spin_lock_irqsave(&mrioc->reply_free_queue_lock, flags);
	old_idx  =  mrioc->reply_free_queue_host_index;
	mrioc->reply_free_queue_host_index = (
	    (mrioc->reply_free_queue_host_index ==
	    (mrioc->reply_free_qsz - 1)) ? 0 :
	    (mrioc->reply_free_queue_host_index + 1));
	mrioc->reply_free_q[old_idx] = cpu_to_le64(reply_dma);
	writel(mrioc->reply_free_queue_host_index,
	    &mrioc->sysif_regs->reply_free_host_index);
	spin_unlock_irqrestore(&mrioc->reply_free_queue_lock, flags);
}

void mpi3mr_repost_sense_buf(struct mpi3mr_ioc *mrioc,
	u64 sense_buf_dma)
{
	u32 old_idx = 0;
	unsigned long flags;

	spin_lock_irqsave(&mrioc->sbq_lock, flags);
	old_idx  =  mrioc->sbq_host_index;
	mrioc->sbq_host_index = ((mrioc->sbq_host_index ==
	    (mrioc->sense_buf_q_sz - 1)) ? 0 :
	    (mrioc->sbq_host_index + 1));
	mrioc->sense_buf_q[old_idx] = cpu_to_le64(sense_buf_dma);
	writel(mrioc->sbq_host_index,
	    &mrioc->sysif_regs->sense_buffer_free_host_index);
	spin_unlock_irqrestore(&mrioc->sbq_lock, flags);
}

static void mpi3mr_print_event_data(struct mpi3mr_ioc *mrioc,
	struct mpi3_event_notification_reply *event_reply)
{
	char *desc = NULL;
	u16 event;

	event = event_reply->event;

	switch (event) {
	case MPI3_EVENT_LOG_DATA:
		desc = "Log Data";
		break;
	case MPI3_EVENT_CHANGE:
		desc = "Event Change";
		break;
	case MPI3_EVENT_GPIO_INTERRUPT:
		desc = "GPIO Interrupt";
		break;
	case MPI3_EVENT_CABLE_MGMT:
		desc = "Cable Management";
		break;
	case MPI3_EVENT_ENERGY_PACK_CHANGE:
		desc = "Energy Pack Change";
		break;
	case MPI3_EVENT_DEVICE_ADDED:
	{
		struct mpi3_device_page0 *event_data =
		    (struct mpi3_device_page0 *)event_reply->event_data;
		ioc_info(mrioc, "Device Added: dev=0x%04x Form=0x%x\n",
		    event_data->dev_handle, event_data->device_form);
		return;
	}
	case MPI3_EVENT_DEVICE_INFO_CHANGED:
	{
		struct mpi3_device_page0 *event_data =
		    (struct mpi3_device_page0 *)event_reply->event_data;
		ioc_info(mrioc, "Device Info Changed: dev=0x%04x Form=0x%x\n",
		    event_data->dev_handle, event_data->device_form);
		return;
	}
	case MPI3_EVENT_DEVICE_STATUS_CHANGE:
	{
		struct mpi3_event_data_device_status_change *event_data =
		    (struct mpi3_event_data_device_status_change *)event_reply->event_data;
		ioc_info(mrioc, "Device status Change: dev=0x%04x RC=0x%x\n",
		    event_data->dev_handle, event_data->reason_code);
		return;
	}
	case MPI3_EVENT_SAS_DISCOVERY:
	{
		struct mpi3_event_data_sas_discovery *event_data =
		    (struct mpi3_event_data_sas_discovery *)event_reply->event_data;
		ioc_info(mrioc, "SAS Discovery: (%s) status (0x%08x)\n",
		    (event_data->reason_code == MPI3_EVENT_SAS_DISC_RC_STARTED) ?
		    "start" : "stop",
		    le32_to_cpu(event_data->discovery_status));
		return;
	}
	case MPI3_EVENT_SAS_BROADCAST_PRIMITIVE:
		desc = "SAS Broadcast Primitive";
		break;
	case MPI3_EVENT_SAS_NOTIFY_PRIMITIVE:
		desc = "SAS Notify Primitive";
		break;
	case MPI3_EVENT_SAS_INIT_DEVICE_STATUS_CHANGE:
		desc = "SAS Init Device Status Change";
		break;
	case MPI3_EVENT_SAS_INIT_TABLE_OVERFLOW:
		desc = "SAS Init Table Overflow";
		break;
	case MPI3_EVENT_SAS_TOPOLOGY_CHANGE_LIST:
		desc = "SAS Topology Change List";
		break;
	case MPI3_EVENT_ENCL_DEVICE_STATUS_CHANGE:
		desc = "Enclosure Device Status Change";
		break;
	case MPI3_EVENT_ENCL_DEVICE_ADDED:
		desc = "Enclosure Added";
		break;
	case MPI3_EVENT_HARD_RESET_RECEIVED:
		desc = "Hard Reset Received";
		break;
	case MPI3_EVENT_SAS_PHY_COUNTER:
		desc = "SAS PHY Counter";
		break;
	case MPI3_EVENT_SAS_DEVICE_DISCOVERY_ERROR:
		desc = "SAS Device Discovery Error";
		break;
	case MPI3_EVENT_PCIE_TOPOLOGY_CHANGE_LIST:
		desc = "PCIE Topology Change List";
		break;
	case MPI3_EVENT_PCIE_ENUMERATION:
	{
		struct mpi3_event_data_pcie_enumeration *event_data =
		    (struct mpi3_event_data_pcie_enumeration *)event_reply->event_data;
		ioc_info(mrioc, "PCIE Enumeration: (%s)",
		    (event_data->reason_code ==
		    MPI3_EVENT_PCIE_ENUM_RC_STARTED) ? "start" : "stop");
		if (event_data->enumeration_status)
			ioc_info(mrioc, "enumeration_status(0x%08x)\n",
			    le32_to_cpu(event_data->enumeration_status));
		return;
	}
	case MPI3_EVENT_PREPARE_FOR_RESET:
		desc = "Prepare For Reset";
		break;
	case MPI3_EVENT_DIAGNOSTIC_BUFFER_STATUS_CHANGE:
		desc = "Diagnostic Buffer Status Change";
		break;
	}

	if (!desc)
		return;

	ioc_info(mrioc, "%s\n", desc);
}

static void mpi3mr_handle_events(struct mpi3mr_ioc *mrioc,
	struct mpi3_default_reply *def_reply)
{
	struct mpi3_event_notification_reply *event_reply =
	    (struct mpi3_event_notification_reply *)def_reply;

	mrioc->change_count = le16_to_cpu(event_reply->ioc_change_count);
	mpi3mr_print_event_data(mrioc, event_reply);
	mpi3mr_os_handle_events(mrioc, event_reply);
}

static struct mpi3mr_drv_cmd *
mpi3mr_get_drv_cmd(struct mpi3mr_ioc *mrioc, u16 host_tag,
	struct mpi3_default_reply *def_reply)
{
	u16 idx;

	switch (host_tag) {
	case MPI3MR_HOSTTAG_INITCMDS:
		return &mrioc->init_cmds;
	case MPI3MR_HOSTTAG_CFG_CMDS:
		return &mrioc->cfg_cmds;
	case MPI3MR_HOSTTAG_BSG_CMDS:
		return &mrioc->bsg_cmds;
	case MPI3MR_HOSTTAG_BLK_TMS:
		return &mrioc->host_tm_cmds;
	case MPI3MR_HOSTTAG_PEL_ABORT:
		return &mrioc->pel_abort_cmd;
	case MPI3MR_HOSTTAG_PEL_WAIT:
		return &mrioc->pel_cmds;
	case MPI3MR_HOSTTAG_TRANSPORT_CMDS:
		return &mrioc->transport_cmds;
	case MPI3MR_HOSTTAG_INVALID:
		if (def_reply && def_reply->function ==
		    MPI3_FUNCTION_EVENT_NOTIFICATION)
			mpi3mr_handle_events(mrioc, def_reply);
		return NULL;
	default:
		break;
	}
	if (host_tag >= MPI3MR_HOSTTAG_DEVRMCMD_MIN &&
	    host_tag <= MPI3MR_HOSTTAG_DEVRMCMD_MAX) {
		idx = host_tag - MPI3MR_HOSTTAG_DEVRMCMD_MIN;
		return &mrioc->dev_rmhs_cmds[idx];
	}

	if (host_tag >= MPI3MR_HOSTTAG_EVTACKCMD_MIN &&
	    host_tag <= MPI3MR_HOSTTAG_EVTACKCMD_MAX) {
		idx = host_tag - MPI3MR_HOSTTAG_EVTACKCMD_MIN;
		return &mrioc->evtack_cmds[idx];
	}

	return NULL;
}

static void mpi3mr_process_admin_reply_desc(struct mpi3mr_ioc *mrioc,
	struct mpi3_default_reply_descriptor *reply_desc, u64 *reply_dma)
{
	u16 reply_desc_type, host_tag = 0;
	u16 ioc_status = MPI3_IOCSTATUS_SUCCESS;
	u32 ioc_loginfo = 0, sense_count = 0;
	struct mpi3_status_reply_descriptor *status_desc;
	struct mpi3_address_reply_descriptor *addr_desc;
	struct mpi3_success_reply_descriptor *success_desc;
	struct mpi3_default_reply *def_reply = NULL;
	struct mpi3mr_drv_cmd *cmdptr = NULL;
	struct mpi3_scsi_io_reply *scsi_reply;
	struct scsi_sense_hdr sshdr;
	u8 *sense_buf = NULL;

	*reply_dma = 0;
	reply_desc_type = le16_to_cpu(reply_desc->reply_flags) &
	    MPI3_REPLY_DESCRIPT_FLAGS_TYPE_MASK;
	switch (reply_desc_type) {
	case MPI3_REPLY_DESCRIPT_FLAGS_TYPE_STATUS:
		status_desc = (struct mpi3_status_reply_descriptor *)reply_desc;
		host_tag = le16_to_cpu(status_desc->host_tag);
		ioc_status = le16_to_cpu(status_desc->ioc_status);
		if (ioc_status &
		    MPI3_REPLY_DESCRIPT_STATUS_IOCSTATUS_LOGINFOAVAIL)
			ioc_loginfo = le32_to_cpu(status_desc->ioc_log_info);
		ioc_status &= MPI3_REPLY_DESCRIPT_STATUS_IOCSTATUS_STATUS_MASK;
		mpi3mr_reply_trigger(mrioc, ioc_status, ioc_loginfo);
		break;
	case MPI3_REPLY_DESCRIPT_FLAGS_TYPE_ADDRESS_REPLY:
		addr_desc = (struct mpi3_address_reply_descriptor *)reply_desc;
		*reply_dma = le64_to_cpu(addr_desc->reply_frame_address);
		def_reply = mpi3mr_get_reply_virt_addr(mrioc, *reply_dma);
		if (!def_reply)
			goto out;
		host_tag = le16_to_cpu(def_reply->host_tag);
		ioc_status = le16_to_cpu(def_reply->ioc_status);
		if (ioc_status &
		    MPI3_REPLY_DESCRIPT_STATUS_IOCSTATUS_LOGINFOAVAIL)
			ioc_loginfo = le32_to_cpu(def_reply->ioc_log_info);
		ioc_status &= MPI3_REPLY_DESCRIPT_STATUS_IOCSTATUS_STATUS_MASK;
		if (def_reply->function == MPI3_FUNCTION_SCSI_IO) {
			scsi_reply = (struct mpi3_scsi_io_reply *)def_reply;
			sense_buf = mpi3mr_get_sensebuf_virt_addr(mrioc,
			    le64_to_cpu(scsi_reply->sense_data_buffer_address));
			sense_count = le32_to_cpu(scsi_reply->sense_count);
			if (sense_buf) {
				scsi_normalize_sense(sense_buf, sense_count,
				    &sshdr);
				mpi3mr_scsisense_trigger(mrioc, sshdr.sense_key,
				    sshdr.asc, sshdr.ascq);
			}
		}
		mpi3mr_reply_trigger(mrioc, ioc_status, ioc_loginfo);
		break;
	case MPI3_REPLY_DESCRIPT_FLAGS_TYPE_SUCCESS:
		success_desc = (struct mpi3_success_reply_descriptor *)reply_desc;
		host_tag = le16_to_cpu(success_desc->host_tag);
		break;
	default:
		break;
	}

	cmdptr = mpi3mr_get_drv_cmd(mrioc, host_tag, def_reply);
	if (cmdptr) {
		if (cmdptr->state & MPI3MR_CMD_PENDING) {
			cmdptr->state |= MPI3MR_CMD_COMPLETE;
			cmdptr->ioc_loginfo = ioc_loginfo;
			cmdptr->ioc_status = ioc_status;
			cmdptr->state &= ~MPI3MR_CMD_PENDING;
			if (def_reply) {
				cmdptr->state |= MPI3MR_CMD_REPLY_VALID;
				memcpy((u8 *)cmdptr->reply, (u8 *)def_reply,
				    mrioc->reply_sz);
			}
			if (sense_buf && cmdptr->sensebuf) {
				cmdptr->is_sense = 1;
				memcpy(cmdptr->sensebuf, sense_buf,
				       MPI3MR_SENSE_BUF_SZ);
			}
			if (cmdptr->is_waiting) {
				complete(&cmdptr->done);
				cmdptr->is_waiting = 0;
			} else if (cmdptr->callback)
				cmdptr->callback(mrioc, cmdptr);
		}
	}
out:
	if (sense_buf)
		mpi3mr_repost_sense_buf(mrioc,
		    le64_to_cpu(scsi_reply->sense_data_buffer_address));
}

int mpi3mr_process_admin_reply_q(struct mpi3mr_ioc *mrioc)
{
	u32 exp_phase = mrioc->admin_reply_ephase;
	u32 admin_reply_ci = mrioc->admin_reply_ci;
	u32 num_admin_replies = 0;
	u64 reply_dma = 0;
	struct mpi3_default_reply_descriptor *reply_desc;

	if (!atomic_add_unless(&mrioc->admin_reply_q_in_use, 1, 1))
		return 0;

	reply_desc = (struct mpi3_default_reply_descriptor *)mrioc->admin_reply_base +
	    admin_reply_ci;

	if ((le16_to_cpu(reply_desc->reply_flags) &
	    MPI3_REPLY_DESCRIPT_FLAGS_PHASE_MASK) != exp_phase) {
		atomic_dec(&mrioc->admin_reply_q_in_use);
		return 0;
	}

	do {
		if (mrioc->unrecoverable)
			break;

		mrioc->admin_req_ci = le16_to_cpu(reply_desc->request_queue_ci);
		mpi3mr_process_admin_reply_desc(mrioc, reply_desc, &reply_dma);
		if (reply_dma)
			mpi3mr_repost_reply_buf(mrioc, reply_dma);
		num_admin_replies++;
		if (++admin_reply_ci == mrioc->num_admin_replies) {
			admin_reply_ci = 0;
			exp_phase ^= 1;
		}
		reply_desc =
		    (struct mpi3_default_reply_descriptor *)mrioc->admin_reply_base +
		    admin_reply_ci;
		if ((le16_to_cpu(reply_desc->reply_flags) &
		    MPI3_REPLY_DESCRIPT_FLAGS_PHASE_MASK) != exp_phase)
			break;
	} while (1);

	writel(admin_reply_ci, &mrioc->sysif_regs->admin_reply_queue_ci);
	mrioc->admin_reply_ci = admin_reply_ci;
	mrioc->admin_reply_ephase = exp_phase;
	atomic_dec(&mrioc->admin_reply_q_in_use);

	return num_admin_replies;
}

/**
 * mpi3mr_get_reply_desc - get reply descriptor frame corresponding to
 *	queue's consumer index from operational reply descriptor queue.
 * @op_reply_q: op_reply_qinfo object
 * @reply_ci: operational reply descriptor's queue consumer index
 *
 * Returns reply descriptor frame address
 */
static inline struct mpi3_default_reply_descriptor *
mpi3mr_get_reply_desc(struct op_reply_qinfo *op_reply_q, u32 reply_ci)
{
	void *segment_base_addr;
	struct segments *segments = op_reply_q->q_segments;
	struct mpi3_default_reply_descriptor *reply_desc = NULL;

	segment_base_addr =
	    segments[reply_ci / op_reply_q->segment_qd].segment;
	reply_desc = (struct mpi3_default_reply_descriptor *)segment_base_addr +
	    (reply_ci % op_reply_q->segment_qd);
	return reply_desc;
}

/**
 * mpi3mr_process_op_reply_q - Operational reply queue handler
 * @mrioc: Adapter instance reference
 * @op_reply_q: Operational reply queue info
 *
 * Checks the specific operational reply queue and drains the
 * reply queue entries until the queue is empty and process the
 * individual reply descriptors.
 *
 * Return: 0 if queue is already processed,or number of reply
 *	    descriptors processed.
 */
int mpi3mr_process_op_reply_q(struct mpi3mr_ioc *mrioc,
	struct op_reply_qinfo *op_reply_q)
{
	struct op_req_qinfo *op_req_q;
	u32 exp_phase;
	u32 reply_ci;
	u32 num_op_reply = 0;
	u64 reply_dma = 0;
	struct mpi3_default_reply_descriptor *reply_desc;
	u16 req_q_idx = 0, reply_qidx;

	reply_qidx = op_reply_q->qid - 1;

	if (!atomic_add_unless(&op_reply_q->in_use, 1, 1))
		return 0;

	exp_phase = op_reply_q->ephase;
	reply_ci = op_reply_q->ci;

	reply_desc = mpi3mr_get_reply_desc(op_reply_q, reply_ci);
	if ((le16_to_cpu(reply_desc->reply_flags) &
	    MPI3_REPLY_DESCRIPT_FLAGS_PHASE_MASK) != exp_phase) {
		atomic_dec(&op_reply_q->in_use);
		return 0;
	}

	do {
		if (mrioc->unrecoverable)
			break;

		req_q_idx = le16_to_cpu(reply_desc->request_queue_id) - 1;
		op_req_q = &mrioc->req_qinfo[req_q_idx];

		WRITE_ONCE(op_req_q->ci, le16_to_cpu(reply_desc->request_queue_ci));
		mpi3mr_process_op_reply_desc(mrioc, reply_desc, &reply_dma,
		    reply_qidx);
		atomic_dec(&op_reply_q->pend_ios);
		if (reply_dma)
			mpi3mr_repost_reply_buf(mrioc, reply_dma);
		num_op_reply++;

		if (++reply_ci == op_reply_q->num_replies) {
			reply_ci = 0;
			exp_phase ^= 1;
		}

		reply_desc = mpi3mr_get_reply_desc(op_reply_q, reply_ci);

		if ((le16_to_cpu(reply_desc->reply_flags) &
		    MPI3_REPLY_DESCRIPT_FLAGS_PHASE_MASK) != exp_phase)
			break;
#ifndef CONFIG_PREEMPT_RT
		/*
		 * Exit completion loop to avoid CPU lockup
		 * Ensure remaining completion happens from threaded ISR.
		 */
		if (num_op_reply > mrioc->max_host_ios) {
			op_reply_q->enable_irq_poll = true;
			break;
		}
#endif
	} while (1);

	writel(reply_ci,
	    &mrioc->sysif_regs->oper_queue_indexes[reply_qidx].consumer_index);
	op_reply_q->ci = reply_ci;
	op_reply_q->ephase = exp_phase;

	atomic_dec(&op_reply_q->in_use);
	return num_op_reply;
}

/**
 * mpi3mr_blk_mq_poll - Operational reply queue handler
 * @shost: SCSI Host reference
 * @queue_num: Request queue number (w.r.t OS it is hardware context number)
 *
 * Checks the specific operational reply queue and drains the
 * reply queue entries until the queue is empty and process the
 * individual reply descriptors.
 *
 * Return: 0 if queue is already processed,or number of reply
 *	    descriptors processed.
 */
int mpi3mr_blk_mq_poll(struct Scsi_Host *shost, unsigned int queue_num)
{
	int num_entries = 0;
	struct mpi3mr_ioc *mrioc;

	mrioc = (struct mpi3mr_ioc *)shost->hostdata;

	if ((mrioc->reset_in_progress || mrioc->prepare_for_reset ||
	    mrioc->unrecoverable || mrioc->pci_err_recovery))
		return 0;

	num_entries = mpi3mr_process_op_reply_q(mrioc,
			&mrioc->op_reply_qinfo[queue_num]);

	return num_entries;
}

static irqreturn_t mpi3mr_isr_primary(int irq, void *privdata)
{
	struct mpi3mr_intr_info *intr_info = privdata;
	struct mpi3mr_ioc *mrioc;
	u16 midx;
	u32 num_admin_replies = 0, num_op_reply = 0;

	if (!intr_info)
		return IRQ_NONE;

	mrioc = intr_info->mrioc;

	if (!mrioc->intr_enabled)
		return IRQ_NONE;

	midx = intr_info->msix_index;

	if (!midx)
		num_admin_replies = mpi3mr_process_admin_reply_q(mrioc);
	if (intr_info->op_reply_q)
		num_op_reply = mpi3mr_process_op_reply_q(mrioc,
		    intr_info->op_reply_q);

	if (num_admin_replies || num_op_reply)
		return IRQ_HANDLED;
	else
		return IRQ_NONE;
}

#ifndef CONFIG_PREEMPT_RT

static irqreturn_t mpi3mr_isr(int irq, void *privdata)
{
	struct mpi3mr_intr_info *intr_info = privdata;
	int ret;

	if (!intr_info)
		return IRQ_NONE;

	/* Call primary ISR routine */
	ret = mpi3mr_isr_primary(irq, privdata);

	/*
	 * If more IOs are expected, schedule IRQ polling thread.
	 * Otherwise exit from ISR.
	 */
	if (!intr_info->op_reply_q)
		return ret;

	if (!intr_info->op_reply_q->enable_irq_poll ||
	    !atomic_read(&intr_info->op_reply_q->pend_ios))
		return ret;

	disable_irq_nosync(intr_info->os_irq);

	return IRQ_WAKE_THREAD;
}

/**
 * mpi3mr_isr_poll - Reply queue polling routine
 * @irq: IRQ
 * @privdata: Interrupt info
 *
 * poll for pending I/O completions in a loop until pending I/Os
 * present or controller queue depth I/Os are processed.
 *
 * Return: IRQ_NONE or IRQ_HANDLED
 */
static irqreturn_t mpi3mr_isr_poll(int irq, void *privdata)
{
	struct mpi3mr_intr_info *intr_info = privdata;
	struct mpi3mr_ioc *mrioc;
	u16 midx;
	u32 num_op_reply = 0;

	if (!intr_info || !intr_info->op_reply_q)
		return IRQ_NONE;

	mrioc = intr_info->mrioc;
	midx = intr_info->msix_index;

	/* Poll for pending IOs completions */
	do {
		if (!mrioc->intr_enabled || mrioc->unrecoverable)
			break;

		if (!midx)
			mpi3mr_process_admin_reply_q(mrioc);
		if (intr_info->op_reply_q)
			num_op_reply +=
			    mpi3mr_process_op_reply_q(mrioc,
				intr_info->op_reply_q);

		usleep_range(MPI3MR_IRQ_POLL_SLEEP, 10 * MPI3MR_IRQ_POLL_SLEEP);

	} while (atomic_read(&intr_info->op_reply_q->pend_ios) &&
	    (num_op_reply < mrioc->max_host_ios));

	intr_info->op_reply_q->enable_irq_poll = false;
	enable_irq(intr_info->os_irq);

	return IRQ_HANDLED;
}

#endif

/**
 * mpi3mr_request_irq - Request IRQ and register ISR
 * @mrioc: Adapter instance reference
 * @index: IRQ vector index
 *
 * Request threaded ISR with primary ISR and secondary
 *
 * Return: 0 on success and non zero on failures.
 */
static inline int mpi3mr_request_irq(struct mpi3mr_ioc *mrioc, u16 index)
{
	struct pci_dev *pdev = mrioc->pdev;
	struct mpi3mr_intr_info *intr_info = mrioc->intr_info + index;
	int retval = 0;

	intr_info->mrioc = mrioc;
	intr_info->msix_index = index;
	intr_info->op_reply_q = NULL;

	snprintf(intr_info->name, MPI3MR_NAME_LENGTH, "%s%d-msix%d",
	    mrioc->driver_name, mrioc->id, index);

#ifndef CONFIG_PREEMPT_RT
	retval = request_threaded_irq(pci_irq_vector(pdev, index), mpi3mr_isr,
	    mpi3mr_isr_poll, IRQF_SHARED, intr_info->name, intr_info);
#else
	retval = request_threaded_irq(pci_irq_vector(pdev, index), mpi3mr_isr_primary,
	    NULL, IRQF_SHARED, intr_info->name, intr_info);
#endif
	if (retval) {
		ioc_err(mrioc, "%s: Unable to allocate interrupt %d!\n",
		    intr_info->name, pci_irq_vector(pdev, index));
		return retval;
	}

	intr_info->os_irq = pci_irq_vector(pdev, index);
	return retval;
}

static void mpi3mr_calc_poll_queues(struct mpi3mr_ioc *mrioc, u16 max_vectors)
{
	if (!mrioc->requested_poll_qcount)
		return;

	/* Reserved for Admin and Default Queue */
	if (max_vectors > 2 &&
		(mrioc->requested_poll_qcount < max_vectors - 2)) {
		ioc_info(mrioc,
		    "enabled polled queues (%d) msix (%d)\n",
		    mrioc->requested_poll_qcount, max_vectors);
	} else {
		ioc_info(mrioc,
		    "disabled polled queues (%d) msix (%d) because of no resources for default queue\n",
		    mrioc->requested_poll_qcount, max_vectors);
		mrioc->requested_poll_qcount = 0;
	}
}

/**
 * mpi3mr_setup_isr - Setup ISR for the controller
 * @mrioc: Adapter instance reference
 * @setup_one: Request one IRQ or more
 *
 * Allocate IRQ vectors and call mpi3mr_request_irq to setup ISR
 *
 * Return: 0 on success and non zero on failures.
 */
static int mpi3mr_setup_isr(struct mpi3mr_ioc *mrioc, u8 setup_one)
{
	unsigned int irq_flags = PCI_IRQ_MSIX;
	int max_vectors, min_vec;
	int retval;
	int i;
	struct irq_affinity desc = { .pre_vectors =  1, .post_vectors = 1 };

	if (mrioc->is_intr_info_set)
		return 0;

	mpi3mr_cleanup_isr(mrioc);

	if (setup_one || reset_devices) {
		max_vectors = 1;
		retval = pci_alloc_irq_vectors(mrioc->pdev,
		    1, max_vectors, irq_flags);
		if (retval < 0) {
			ioc_err(mrioc, "cannot allocate irq vectors, ret %d\n",
			    retval);
			goto out_failed;
		}
	} else {
		max_vectors =
		    min_t(int, mrioc->cpu_count + 1 +
			mrioc->requested_poll_qcount, mrioc->msix_count);

		mpi3mr_calc_poll_queues(mrioc, max_vectors);

		ioc_info(mrioc,
		    "MSI-X vectors supported: %d, no of cores: %d,",
		    mrioc->msix_count, mrioc->cpu_count);
		ioc_info(mrioc,
		    "MSI-x vectors requested: %d poll_queues %d\n",
		    max_vectors, mrioc->requested_poll_qcount);

		desc.post_vectors = mrioc->requested_poll_qcount;
		min_vec = desc.pre_vectors + desc.post_vectors;
		irq_flags |= PCI_IRQ_AFFINITY | PCI_IRQ_ALL_TYPES;

		retval = pci_alloc_irq_vectors_affinity(mrioc->pdev,
			min_vec, max_vectors, irq_flags, &desc);

		if (retval < 0) {
			ioc_err(mrioc, "cannot allocate irq vectors, ret %d\n",
			    retval);
			goto out_failed;
		}


		/*
		 * If only one MSI-x is allocated, then MSI-x 0 will be shared
		 * between Admin queue and operational queue
		 */
		if (retval == min_vec)
			mrioc->op_reply_q_offset = 0;
		else if (retval != (max_vectors)) {
			ioc_info(mrioc,
			    "allocated vectors (%d) are less than configured (%d)\n",
			    retval, max_vectors);
		}

		max_vectors = retval;
		mrioc->op_reply_q_offset = (max_vectors > 1) ? 1 : 0;

		mpi3mr_calc_poll_queues(mrioc, max_vectors);

	}

	mrioc->intr_info = kzalloc(sizeof(struct mpi3mr_intr_info) * max_vectors,
	    GFP_KERNEL);
	if (!mrioc->intr_info) {
		retval = -ENOMEM;
		pci_free_irq_vectors(mrioc->pdev);
		goto out_failed;
	}
	for (i = 0; i < max_vectors; i++) {
		retval = mpi3mr_request_irq(mrioc, i);
		if (retval) {
			mrioc->intr_info_count = i;
			goto out_failed;
		}
	}
	if (reset_devices || !setup_one)
		mrioc->is_intr_info_set = true;
	mrioc->intr_info_count = max_vectors;
	mpi3mr_ioc_enable_intr(mrioc);
	return 0;

out_failed:
	mpi3mr_cleanup_isr(mrioc);

	return retval;
}

static const struct {
	enum mpi3mr_iocstate value;
	char *name;
} mrioc_states[] = {
	{ MRIOC_STATE_READY, "ready" },
	{ MRIOC_STATE_FAULT, "fault" },
	{ MRIOC_STATE_RESET, "reset" },
	{ MRIOC_STATE_BECOMING_READY, "becoming ready" },
	{ MRIOC_STATE_RESET_REQUESTED, "reset requested" },
	{ MRIOC_STATE_UNRECOVERABLE, "unrecoverable error" },
};

static const char *mpi3mr_iocstate_name(enum mpi3mr_iocstate mrioc_state)
{
	int i;
	char *name = NULL;

	for (i = 0; i < ARRAY_SIZE(mrioc_states); i++) {
		if (mrioc_states[i].value == mrioc_state) {
			name = mrioc_states[i].name;
			break;
		}
	}
	return name;
}

/* Reset reason to name mapper structure*/
static const struct {
	enum mpi3mr_reset_reason value;
	char *name;
} mpi3mr_reset_reason_codes[] = {
	{ MPI3MR_RESET_FROM_BRINGUP, "timeout in bringup" },
	{ MPI3MR_RESET_FROM_FAULT_WATCH, "fault" },
	{ MPI3MR_RESET_FROM_APP, "application invocation" },
	{ MPI3MR_RESET_FROM_EH_HOS, "error handling" },
	{ MPI3MR_RESET_FROM_TM_TIMEOUT, "TM timeout" },
	{ MPI3MR_RESET_FROM_APP_TIMEOUT, "application command timeout" },
	{ MPI3MR_RESET_FROM_MUR_FAILURE, "MUR failure" },
	{ MPI3MR_RESET_FROM_CTLR_CLEANUP, "timeout in controller cleanup" },
	{ MPI3MR_RESET_FROM_CIACTIV_FAULT, "component image activation fault" },
	{ MPI3MR_RESET_FROM_PE_TIMEOUT, "port enable timeout" },
	{ MPI3MR_RESET_FROM_TSU_TIMEOUT, "time stamp update timeout" },
	{ MPI3MR_RESET_FROM_DELREQQ_TIMEOUT, "delete request queue timeout" },
	{ MPI3MR_RESET_FROM_DELREPQ_TIMEOUT, "delete reply queue timeout" },
	{
		MPI3MR_RESET_FROM_CREATEREPQ_TIMEOUT,
		"create request queue timeout"
	},
	{
		MPI3MR_RESET_FROM_CREATEREQQ_TIMEOUT,
		"create reply queue timeout"
	},
	{ MPI3MR_RESET_FROM_IOCFACTS_TIMEOUT, "IOC facts timeout" },
	{ MPI3MR_RESET_FROM_IOCINIT_TIMEOUT, "IOC init timeout" },
	{ MPI3MR_RESET_FROM_EVTNOTIFY_TIMEOUT, "event notify timeout" },
	{ MPI3MR_RESET_FROM_EVTACK_TIMEOUT, "event acknowledgment timeout" },
	{
		MPI3MR_RESET_FROM_CIACTVRST_TIMER,
		"component image activation timeout"
	},
	{
		MPI3MR_RESET_FROM_GETPKGVER_TIMEOUT,
		"get package version timeout"
	},
	{ MPI3MR_RESET_FROM_SYSFS, "sysfs invocation" },
	{ MPI3MR_RESET_FROM_SYSFS_TIMEOUT, "sysfs TM timeout" },
	{
		MPI3MR_RESET_FROM_DIAG_BUFFER_POST_TIMEOUT,
		"diagnostic buffer post timeout"
	},
	{
		MPI3MR_RESET_FROM_DIAG_BUFFER_RELEASE_TIMEOUT,
		"diagnostic buffer release timeout"
	},
	{ MPI3MR_RESET_FROM_FIRMWARE, "firmware asynchronous reset" },
	{ MPI3MR_RESET_FROM_CFG_REQ_TIMEOUT, "configuration request timeout"},
	{ MPI3MR_RESET_FROM_SAS_TRANSPORT_TIMEOUT, "timeout of a SAS transport layer request" },
};

/**
 * mpi3mr_reset_rc_name - get reset reason code name
 * @reason_code: reset reason code value
 *
 * Map reset reason to an NULL terminated ASCII string
 *
 * Return: name corresponding to reset reason value or NULL.
 */
static const char *mpi3mr_reset_rc_name(enum mpi3mr_reset_reason reason_code)
{
	int i;
	char *name = NULL;

	for (i = 0; i < ARRAY_SIZE(mpi3mr_reset_reason_codes); i++) {
		if (mpi3mr_reset_reason_codes[i].value == reason_code) {
			name = mpi3mr_reset_reason_codes[i].name;
			break;
		}
	}
	return name;
}

/* Reset type to name mapper structure*/
static const struct {
	u16 reset_type;
	char *name;
} mpi3mr_reset_types[] = {
	{ MPI3_SYSIF_HOST_DIAG_RESET_ACTION_SOFT_RESET, "soft" },
	{ MPI3_SYSIF_HOST_DIAG_RESET_ACTION_DIAG_FAULT, "diag fault" },
};

/**
 * mpi3mr_reset_type_name - get reset type name
 * @reset_type: reset type value
 *
 * Map reset type to an NULL terminated ASCII string
 *
 * Return: name corresponding to reset type value or NULL.
 */
static const char *mpi3mr_reset_type_name(u16 reset_type)
{
	int i;
	char *name = NULL;

	for (i = 0; i < ARRAY_SIZE(mpi3mr_reset_types); i++) {
		if (mpi3mr_reset_types[i].reset_type == reset_type) {
			name = mpi3mr_reset_types[i].name;
			break;
		}
	}
	return name;
}

/**
 * mpi3mr_print_fault_info - Display fault information
 * @mrioc: Adapter instance reference
 *
 * Display the controller fault information if there is a
 * controller fault.
 *
 * Return: Nothing.
 */
void mpi3mr_print_fault_info(struct mpi3mr_ioc *mrioc)
{
	u32 ioc_status, code, code1, code2, code3;

	ioc_status = readl(&mrioc->sysif_regs->ioc_status);

	if (ioc_status & MPI3_SYSIF_IOC_STATUS_FAULT) {
		code = readl(&mrioc->sysif_regs->fault);
		code1 = readl(&mrioc->sysif_regs->fault_info[0]);
		code2 = readl(&mrioc->sysif_regs->fault_info[1]);
		code3 = readl(&mrioc->sysif_regs->fault_info[2]);

		ioc_info(mrioc,
		    "fault code(0x%08X): Additional code: (0x%08X:0x%08X:0x%08X)\n",
		    code, code1, code2, code3);
	}
}

/**
 * mpi3mr_get_iocstate - Get IOC State
 * @mrioc: Adapter instance reference
 *
 * Return a proper IOC state enum based on the IOC status and
 * IOC configuration and unrcoverable state of the controller.
 *
 * Return: Current IOC state.
 */
enum mpi3mr_iocstate mpi3mr_get_iocstate(struct mpi3mr_ioc *mrioc)
{
	u32 ioc_status, ioc_config;
	u8 ready, enabled;

	ioc_status = readl(&mrioc->sysif_regs->ioc_status);
	ioc_config = readl(&mrioc->sysif_regs->ioc_configuration);

	if (mrioc->unrecoverable)
		return MRIOC_STATE_UNRECOVERABLE;
	if (ioc_status & MPI3_SYSIF_IOC_STATUS_FAULT)
		return MRIOC_STATE_FAULT;

	ready = (ioc_status & MPI3_SYSIF_IOC_STATUS_READY);
	enabled = (ioc_config & MPI3_SYSIF_IOC_CONFIG_ENABLE_IOC);

	if (ready && enabled)
		return MRIOC_STATE_READY;
	if ((!ready) && (!enabled))
		return MRIOC_STATE_RESET;
	if ((!ready) && (enabled))
		return MRIOC_STATE_BECOMING_READY;

	return MRIOC_STATE_RESET_REQUESTED;
}

/**
 * mpi3mr_free_ioctl_dma_memory - free memory for ioctl dma
 * @mrioc: Adapter instance reference
 *
 * Free the DMA memory allocated for IOCTL handling purpose.

 *
 * Return: None
 */
static void mpi3mr_free_ioctl_dma_memory(struct mpi3mr_ioc *mrioc)
{
	struct dma_memory_desc *mem_desc;
	u16 i;

	if (!mrioc->ioctl_dma_pool)
		return;

	for (i = 0; i < MPI3MR_NUM_IOCTL_SGE; i++) {
		mem_desc = &mrioc->ioctl_sge[i];
		if (mem_desc->addr) {
			dma_pool_free(mrioc->ioctl_dma_pool,
				      mem_desc->addr,
				      mem_desc->dma_addr);
			mem_desc->addr = NULL;
		}
	}
	dma_pool_destroy(mrioc->ioctl_dma_pool);
	mrioc->ioctl_dma_pool = NULL;
	mem_desc = &mrioc->ioctl_chain_sge;

	if (mem_desc->addr) {
		dma_free_coherent(&mrioc->pdev->dev, mem_desc->size,
				  mem_desc->addr, mem_desc->dma_addr);
		mem_desc->addr = NULL;
	}
	mem_desc = &mrioc->ioctl_resp_sge;
	if (mem_desc->addr) {
		dma_free_coherent(&mrioc->pdev->dev, mem_desc->size,
				  mem_desc->addr, mem_desc->dma_addr);
		mem_desc->addr = NULL;
	}

	mrioc->ioctl_sges_allocated = false;
}

/**
 * mpi3mr_alloc_ioctl_dma_memory - Alloc memory for ioctl dma
 * @mrioc: Adapter instance reference

 *
 * This function allocates dmaable memory required to handle the
 * application issued MPI3 IOCTL requests.
 *
 * Return: None
 */
static void mpi3mr_alloc_ioctl_dma_memory(struct mpi3mr_ioc *mrioc)

{
	struct dma_memory_desc *mem_desc;
	u16 i;

	mrioc->ioctl_dma_pool = dma_pool_create("ioctl dma pool",
						&mrioc->pdev->dev,
						MPI3MR_IOCTL_SGE_SIZE,
						MPI3MR_PAGE_SIZE_4K, 0);

	if (!mrioc->ioctl_dma_pool) {
		ioc_err(mrioc, "ioctl_dma_pool: dma_pool_create failed\n");
		goto out_failed;
	}

	for (i = 0; i < MPI3MR_NUM_IOCTL_SGE; i++) {
		mem_desc = &mrioc->ioctl_sge[i];
		mem_desc->size = MPI3MR_IOCTL_SGE_SIZE;
		mem_desc->addr = dma_pool_zalloc(mrioc->ioctl_dma_pool,
						 GFP_KERNEL,
						 &mem_desc->dma_addr);
		if (!mem_desc->addr)
			goto out_failed;
	}

	mem_desc = &mrioc->ioctl_chain_sge;
	mem_desc->size = MPI3MR_PAGE_SIZE_4K;
	mem_desc->addr = dma_alloc_coherent(&mrioc->pdev->dev,
					    mem_desc->size,
					    &mem_desc->dma_addr,
					    GFP_KERNEL);
	if (!mem_desc->addr)
		goto out_failed;

	mem_desc = &mrioc->ioctl_resp_sge;
	mem_desc->size = MPI3MR_PAGE_SIZE_4K;
	mem_desc->addr = dma_alloc_coherent(&mrioc->pdev->dev,
					    mem_desc->size,
					    &mem_desc->dma_addr,
					    GFP_KERNEL);
	if (!mem_desc->addr)
		goto out_failed;

	mrioc->ioctl_sges_allocated = true;

	return;
out_failed:
	ioc_warn(mrioc, "cannot allocate DMA memory for the mpt commands\n"
		 "from the applications, application interface for MPT command is disabled\n");
	mpi3mr_free_ioctl_dma_memory(mrioc);
}

/**
 * mpi3mr_clear_reset_history - clear reset history
 * @mrioc: Adapter instance reference
 *
 * Write the reset history bit in IOC status to clear the bit,
 * if it is already set.
 *
 * Return: Nothing.
 */
static inline void mpi3mr_clear_reset_history(struct mpi3mr_ioc *mrioc)
{
	u32 ioc_status;

	ioc_status = readl(&mrioc->sysif_regs->ioc_status);
	if (ioc_status & MPI3_SYSIF_IOC_STATUS_RESET_HISTORY)
		writel(ioc_status, &mrioc->sysif_regs->ioc_status);
}

/**
 * mpi3mr_issue_and_process_mur - Message unit Reset handler
 * @mrioc: Adapter instance reference
 * @reset_reason: Reset reason code
 *
 * Issue Message unit Reset to the controller and wait for it to
 * be complete.
 *
 * Return: 0 on success, -1 on failure.
 */
static int mpi3mr_issue_and_process_mur(struct mpi3mr_ioc *mrioc,
	u32 reset_reason)
{
	u32 ioc_config, timeout, ioc_status, scratch_pad0;
	int retval = -1;

	ioc_info(mrioc, "Issuing Message unit Reset(MUR)\n");
	if (mrioc->unrecoverable) {
		ioc_info(mrioc, "IOC is unrecoverable MUR not issued\n");
		return retval;
	}
	mpi3mr_clear_reset_history(mrioc);
	scratch_pad0 = ((MPI3MR_RESET_REASON_OSTYPE_LINUX <<
			 MPI3MR_RESET_REASON_OSTYPE_SHIFT) |
			(mrioc->facts.ioc_num <<
			 MPI3MR_RESET_REASON_IOCNUM_SHIFT) | reset_reason);
	writel(scratch_pad0, &mrioc->sysif_regs->scratchpad[0]);
	ioc_config = readl(&mrioc->sysif_regs->ioc_configuration);
	ioc_config &= ~MPI3_SYSIF_IOC_CONFIG_ENABLE_IOC;
	writel(ioc_config, &mrioc->sysif_regs->ioc_configuration);

	timeout = MPI3MR_MUR_TIMEOUT * 10;
	do {
		ioc_status = readl(&mrioc->sysif_regs->ioc_status);
		if ((ioc_status & MPI3_SYSIF_IOC_STATUS_RESET_HISTORY)) {
			mpi3mr_clear_reset_history(mrioc);
			break;
		}
		if (ioc_status & MPI3_SYSIF_IOC_STATUS_FAULT) {
			mpi3mr_print_fault_info(mrioc);
			break;
		}
		msleep(100);
	} while (--timeout);

	ioc_config = readl(&mrioc->sysif_regs->ioc_configuration);
	if (timeout && !((ioc_status & MPI3_SYSIF_IOC_STATUS_READY) ||
	      (ioc_status & MPI3_SYSIF_IOC_STATUS_FAULT) ||
	      (ioc_config & MPI3_SYSIF_IOC_CONFIG_ENABLE_IOC)))
		retval = 0;

	ioc_info(mrioc, "Base IOC Sts/Config after %s MUR is (0x%x)/(0x%x)\n",
	    (!retval) ? "successful" : "failed", ioc_status, ioc_config);
	return retval;
}

/**
 * mpi3mr_revalidate_factsdata - validate IOCFacts parameters
 * during reset/resume
 * @mrioc: Adapter instance reference
 *
 * Return zero if the new IOCFacts parameters value is compatible with
 * older values else return -EPERM
 */
static int
mpi3mr_revalidate_factsdata(struct mpi3mr_ioc *mrioc)
{
	unsigned long *removepend_bitmap;

	if (mrioc->facts.reply_sz > mrioc->reply_sz) {
		ioc_err(mrioc,
		    "cannot increase reply size from %d to %d\n",
		    mrioc->reply_sz, mrioc->facts.reply_sz);
		return -EPERM;
	}

	if (mrioc->facts.max_op_reply_q < mrioc->num_op_reply_q) {
		ioc_err(mrioc,
		    "cannot reduce number of operational reply queues from %d to %d\n",
		    mrioc->num_op_reply_q,
		    mrioc->facts.max_op_reply_q);
		return -EPERM;
	}

	if (mrioc->facts.max_op_req_q < mrioc->num_op_req_q) {
		ioc_err(mrioc,
		    "cannot reduce number of operational request queues from %d to %d\n",
		    mrioc->num_op_req_q, mrioc->facts.max_op_req_q);
		return -EPERM;
	}

	if (mrioc->shost->max_sectors != (mrioc->facts.max_data_length / 512))
		ioc_err(mrioc, "Warning: The maximum data transfer length\n"
			    "\tchanged after reset: previous(%d), new(%d),\n"
			    "the driver cannot change this at run time\n",
			    mrioc->shost->max_sectors * 512, mrioc->facts.max_data_length);

	if ((mrioc->sas_transport_enabled) && (mrioc->facts.ioc_capabilities &
	    MPI3_IOCFACTS_CAPABILITY_MULTIPATH_SUPPORTED))
		ioc_err(mrioc,
		    "critical error: multipath capability is enabled at the\n"
		    "\tcontroller while sas transport support is enabled at the\n"
		    "\tdriver, please reboot the system or reload the driver\n");

	if (mrioc->facts.max_devhandle > mrioc->dev_handle_bitmap_bits) {
		removepend_bitmap = bitmap_zalloc(mrioc->facts.max_devhandle,
						  GFP_KERNEL);
		if (!removepend_bitmap) {
			ioc_err(mrioc,
				"failed to increase removepend_bitmap bits from %d to %d\n",
				mrioc->dev_handle_bitmap_bits,
				mrioc->facts.max_devhandle);
			return -EPERM;
		}
		bitmap_free(mrioc->removepend_bitmap);
		mrioc->removepend_bitmap = removepend_bitmap;
		ioc_info(mrioc,
			 "increased bits of dev_handle_bitmap from %d to %d\n",
			 mrioc->dev_handle_bitmap_bits,
			 mrioc->facts.max_devhandle);
		mrioc->dev_handle_bitmap_bits = mrioc->facts.max_devhandle;
	}

	return 0;
}

/**
 * mpi3mr_bring_ioc_ready - Bring controller to ready state
 * @mrioc: Adapter instance reference
 *
 * Set Enable IOC bit in IOC configuration register and wait for
 * the controller to become ready.
 *
 * Return: 0 on success, appropriate error on failure.
 */
static int mpi3mr_bring_ioc_ready(struct mpi3mr_ioc *mrioc)
{
	u32 ioc_config, ioc_status, timeout, host_diagnostic;
	int retval = 0;
	enum mpi3mr_iocstate ioc_state;
	u64 base_info;

	ioc_status = readl(&mrioc->sysif_regs->ioc_status);
	ioc_config = readl(&mrioc->sysif_regs->ioc_configuration);
	base_info = lo_hi_readq(&mrioc->sysif_regs->ioc_information);
	ioc_info(mrioc, "ioc_status(0x%08x), ioc_config(0x%08x), ioc_info(0x%016llx) at the bringup\n",
	    ioc_status, ioc_config, base_info);

	/*The timeout value is in 2sec unit, changing it to seconds*/
	mrioc->ready_timeout =
	    ((base_info & MPI3_SYSIF_IOC_INFO_LOW_TIMEOUT_MASK) >>
	    MPI3_SYSIF_IOC_INFO_LOW_TIMEOUT_SHIFT) * 2;

	ioc_info(mrioc, "ready timeout: %d seconds\n", mrioc->ready_timeout);

	ioc_state = mpi3mr_get_iocstate(mrioc);
	ioc_info(mrioc, "controller is in %s state during detection\n",
	    mpi3mr_iocstate_name(ioc_state));

	if (ioc_state == MRIOC_STATE_BECOMING_READY ||
	    ioc_state == MRIOC_STATE_RESET_REQUESTED) {
		timeout = mrioc->ready_timeout * 10;
		do {
			msleep(100);
		} while (--timeout);

		if (!pci_device_is_present(mrioc->pdev)) {
			mrioc->unrecoverable = 1;
			ioc_err(mrioc,
			    "controller is not present while waiting to reset\n");
			retval = -1;
			goto out_device_not_present;
		}

		ioc_state = mpi3mr_get_iocstate(mrioc);
		ioc_info(mrioc,
		    "controller is in %s state after waiting to reset\n",
		    mpi3mr_iocstate_name(ioc_state));
	}

	if (ioc_state == MRIOC_STATE_READY) {
		ioc_info(mrioc, "issuing message unit reset (MUR) to bring to reset state\n");
		retval = mpi3mr_issue_and_process_mur(mrioc,
		    MPI3MR_RESET_FROM_BRINGUP);
		ioc_state = mpi3mr_get_iocstate(mrioc);
		if (retval)
			ioc_err(mrioc,
			    "message unit reset failed with error %d current state %s\n",
			    retval, mpi3mr_iocstate_name(ioc_state));
	}
	if (ioc_state != MRIOC_STATE_RESET) {
		if (ioc_state == MRIOC_STATE_FAULT) {
			timeout = MPI3_SYSIF_DIAG_SAVE_TIMEOUT * 10;
			mpi3mr_print_fault_info(mrioc);
			do {
				host_diagnostic =
					readl(&mrioc->sysif_regs->host_diagnostic);
				if (!(host_diagnostic &
				      MPI3_SYSIF_HOST_DIAG_SAVE_IN_PROGRESS))
					break;
				if (!pci_device_is_present(mrioc->pdev)) {
					mrioc->unrecoverable = 1;
					ioc_err(mrioc, "controller is not present at the bringup\n");
					goto out_device_not_present;
				}
				msleep(100);
			} while (--timeout);
		}
		mpi3mr_print_fault_info(mrioc);
		ioc_info(mrioc, "issuing soft reset to bring to reset state\n");
		retval = mpi3mr_issue_reset(mrioc,
		    MPI3_SYSIF_HOST_DIAG_RESET_ACTION_SOFT_RESET,
		    MPI3MR_RESET_FROM_BRINGUP);
		if (retval) {
			ioc_err(mrioc,
			    "soft reset failed with error %d\n", retval);
			goto out_failed;
		}
	}
	ioc_state = mpi3mr_get_iocstate(mrioc);
	if (ioc_state != MRIOC_STATE_RESET) {
		ioc_err(mrioc,
		    "cannot bring controller to reset state, current state: %s\n",
		    mpi3mr_iocstate_name(ioc_state));
		goto out_failed;
	}
	mpi3mr_clear_reset_history(mrioc);
	retval = mpi3mr_setup_admin_qpair(mrioc);
	if (retval) {
		ioc_err(mrioc, "failed to setup admin queues: error %d\n",
		    retval);
		goto out_failed;
	}

	ioc_info(mrioc, "bringing controller to ready state\n");
	ioc_config = readl(&mrioc->sysif_regs->ioc_configuration);
	ioc_config |= MPI3_SYSIF_IOC_CONFIG_ENABLE_IOC;
	writel(ioc_config, &mrioc->sysif_regs->ioc_configuration);

	timeout = mrioc->ready_timeout * 10;
	do {
		ioc_state = mpi3mr_get_iocstate(mrioc);
		if (ioc_state == MRIOC_STATE_READY) {
			ioc_info(mrioc,
			    "successfully transitioned to %s state\n",
			    mpi3mr_iocstate_name(ioc_state));
			return 0;
		}
		if (!pci_device_is_present(mrioc->pdev)) {
			mrioc->unrecoverable = 1;
			ioc_err(mrioc,
			    "controller is not present at the bringup\n");
			retval = -1;
			goto out_device_not_present;
		}
		msleep(100);
	} while (--timeout);

out_failed:
	ioc_state = mpi3mr_get_iocstate(mrioc);
	ioc_err(mrioc,
	    "failed to bring to ready state,  current state: %s\n",
	    mpi3mr_iocstate_name(ioc_state));
out_device_not_present:
	return retval;
}

/**
 * mpi3mr_soft_reset_success - Check softreset is success or not
 * @ioc_status: IOC status register value
 * @ioc_config: IOC config register value
 *
 * Check whether the soft reset is successful or not based on
 * IOC status and IOC config register values.
 *
 * Return: True when the soft reset is success, false otherwise.
 */
static inline bool
mpi3mr_soft_reset_success(u32 ioc_status, u32 ioc_config)
{
	if (!((ioc_status & MPI3_SYSIF_IOC_STATUS_READY) ||
	    (ioc_config & MPI3_SYSIF_IOC_CONFIG_ENABLE_IOC)))
		return true;
	return false;
}

/**
 * mpi3mr_diagfault_success - Check diag fault is success or not
 * @mrioc: Adapter reference
 * @ioc_status: IOC status register value
 *
 * Check whether the controller hit diag reset fault code.
 *
 * Return: True when there is diag fault, false otherwise.
 */
static inline bool mpi3mr_diagfault_success(struct mpi3mr_ioc *mrioc,
	u32 ioc_status)
{
	u32 fault;

	if (!(ioc_status & MPI3_SYSIF_IOC_STATUS_FAULT))
		return false;
	fault = readl(&mrioc->sysif_regs->fault) & MPI3_SYSIF_FAULT_CODE_MASK;
	if (fault == MPI3_SYSIF_FAULT_CODE_DIAG_FAULT_RESET) {
		mpi3mr_print_fault_info(mrioc);
		return true;
	}
	return false;
}

/**
 * mpi3mr_set_diagsave - Set diag save bit for snapdump
 * @mrioc: Adapter reference
 *
 * Set diag save bit in IOC configuration register to enable
 * snapdump.
 *
 * Return: Nothing.
 */
static inline void mpi3mr_set_diagsave(struct mpi3mr_ioc *mrioc)
{
	u32 ioc_config;

	ioc_config = readl(&mrioc->sysif_regs->ioc_configuration);
	ioc_config |= MPI3_SYSIF_IOC_CONFIG_DIAG_SAVE;
	writel(ioc_config, &mrioc->sysif_regs->ioc_configuration);
}

/**
 * mpi3mr_issue_reset - Issue reset to the controller
 * @mrioc: Adapter reference
 * @reset_type: Reset type
 * @reset_reason: Reset reason code
 *
 * Unlock the host diagnostic registers and write the specific
 * reset type to that, wait for reset acknowledgment from the
 * controller, if the reset is not successful retry for the
 * predefined number of times.
 *
 * Return: 0 on success, non-zero on failure.
 */
static int mpi3mr_issue_reset(struct mpi3mr_ioc *mrioc, u16 reset_type,
	u16 reset_reason)
{
	int retval = -1;
	u8 unlock_retry_count = 0;
	u32 host_diagnostic, ioc_status, ioc_config, scratch_pad0;
	u32 timeout = MPI3MR_RESET_ACK_TIMEOUT * 10;

	if ((reset_type != MPI3_SYSIF_HOST_DIAG_RESET_ACTION_SOFT_RESET) &&
	    (reset_type != MPI3_SYSIF_HOST_DIAG_RESET_ACTION_DIAG_FAULT))
		return retval;
	if (mrioc->unrecoverable)
		return retval;
	if (reset_reason == MPI3MR_RESET_FROM_FIRMWARE) {
		retval = 0;
		return retval;
	}

	ioc_info(mrioc, "%s reset due to %s(0x%x)\n",
	    mpi3mr_reset_type_name(reset_type),
	    mpi3mr_reset_rc_name(reset_reason), reset_reason);

	mpi3mr_clear_reset_history(mrioc);
	do {
		ioc_info(mrioc,
		    "Write magic sequence to unlock host diag register (retry=%d)\n",
		    ++unlock_retry_count);
		if (unlock_retry_count >= MPI3MR_HOSTDIAG_UNLOCK_RETRY_COUNT) {
			ioc_err(mrioc,
			    "%s reset failed due to unlock failure, host_diagnostic(0x%08x)\n",
			    mpi3mr_reset_type_name(reset_type),
			    host_diagnostic);
			mrioc->unrecoverable = 1;
			return retval;
		}

		writel(MPI3_SYSIF_WRITE_SEQUENCE_KEY_VALUE_FLUSH,
		    &mrioc->sysif_regs->write_sequence);
		writel(MPI3_SYSIF_WRITE_SEQUENCE_KEY_VALUE_1ST,
		    &mrioc->sysif_regs->write_sequence);
		writel(MPI3_SYSIF_WRITE_SEQUENCE_KEY_VALUE_2ND,
		    &mrioc->sysif_regs->write_sequence);
		writel(MPI3_SYSIF_WRITE_SEQUENCE_KEY_VALUE_3RD,
		    &mrioc->sysif_regs->write_sequence);
		writel(MPI3_SYSIF_WRITE_SEQUENCE_KEY_VALUE_4TH,
		    &mrioc->sysif_regs->write_sequence);
		writel(MPI3_SYSIF_WRITE_SEQUENCE_KEY_VALUE_5TH,
		    &mrioc->sysif_regs->write_sequence);
		writel(MPI3_SYSIF_WRITE_SEQUENCE_KEY_VALUE_6TH,
		    &mrioc->sysif_regs->write_sequence);
		usleep_range(1000, 1100);
		host_diagnostic = readl(&mrioc->sysif_regs->host_diagnostic);
		ioc_info(mrioc,
		    "wrote magic sequence: retry_count(%d), host_diagnostic(0x%08x)\n",
		    unlock_retry_count, host_diagnostic);
	} while (!(host_diagnostic & MPI3_SYSIF_HOST_DIAG_DIAG_WRITE_ENABLE));

	scratch_pad0 = ((MPI3MR_RESET_REASON_OSTYPE_LINUX <<
	    MPI3MR_RESET_REASON_OSTYPE_SHIFT) | (mrioc->facts.ioc_num <<
	    MPI3MR_RESET_REASON_IOCNUM_SHIFT) | reset_reason);
	writel(reset_reason, &mrioc->sysif_regs->scratchpad[0]);
	writel(host_diagnostic | reset_type,
	    &mrioc->sysif_regs->host_diagnostic);
	switch (reset_type) {
	case MPI3_SYSIF_HOST_DIAG_RESET_ACTION_SOFT_RESET:
		do {
			ioc_status = readl(&mrioc->sysif_regs->ioc_status);
			ioc_config =
			    readl(&mrioc->sysif_regs->ioc_configuration);
			if ((ioc_status & MPI3_SYSIF_IOC_STATUS_RESET_HISTORY)
			    && mpi3mr_soft_reset_success(ioc_status, ioc_config)
			    ) {
				mpi3mr_clear_reset_history(mrioc);
				retval = 0;
				break;
			}
			msleep(100);
		} while (--timeout);
		mpi3mr_print_fault_info(mrioc);
		break;
	case MPI3_SYSIF_HOST_DIAG_RESET_ACTION_DIAG_FAULT:
		do {
			ioc_status = readl(&mrioc->sysif_regs->ioc_status);
			if (mpi3mr_diagfault_success(mrioc, ioc_status)) {
				retval = 0;
				break;
			}
			msleep(100);
		} while (--timeout);
		break;
	default:
		break;
	}

	writel(MPI3_SYSIF_WRITE_SEQUENCE_KEY_VALUE_2ND,
	    &mrioc->sysif_regs->write_sequence);

	ioc_config = readl(&mrioc->sysif_regs->ioc_configuration);
	ioc_status = readl(&mrioc->sysif_regs->ioc_status);
	ioc_info(mrioc,
	    "ioc_status/ioc_onfig after %s reset is (0x%x)/(0x%x)\n",
	    (!retval)?"successful":"failed", ioc_status,
	    ioc_config);
	if (retval)
		mrioc->unrecoverable = 1;
	return retval;
}

/**
 * mpi3mr_admin_request_post - Post request to admin queue
 * @mrioc: Adapter reference
 * @admin_req: MPI3 request
 * @admin_req_sz: Request size
 * @ignore_reset: Ignore reset in process
 *
 * Post the MPI3 request into admin request queue and
 * inform the controller, if the queue is full return
 * appropriate error.
 *
 * Return: 0 on success, non-zero on failure.
 */
int mpi3mr_admin_request_post(struct mpi3mr_ioc *mrioc, void *admin_req,
	u16 admin_req_sz, u8 ignore_reset)
{
	u16 areq_pi = 0, areq_ci = 0, max_entries = 0;
	int retval = 0;
	unsigned long flags;
	u8 *areq_entry;

	if (mrioc->unrecoverable) {
		ioc_err(mrioc, "%s : Unrecoverable controller\n", __func__);
		return -EFAULT;
	}

	spin_lock_irqsave(&mrioc->admin_req_lock, flags);
	areq_pi = mrioc->admin_req_pi;
	areq_ci = mrioc->admin_req_ci;
	max_entries = mrioc->num_admin_req;
	if ((areq_ci == (areq_pi + 1)) || ((!areq_ci) &&
	    (areq_pi == (max_entries - 1)))) {
		ioc_err(mrioc, "AdminReqQ full condition detected\n");
		retval = -EAGAIN;
		goto out;
	}
	if (!ignore_reset && mrioc->reset_in_progress) {
		ioc_err(mrioc, "AdminReqQ submit reset in progress\n");
		retval = -EAGAIN;
		goto out;
	}
	if (mrioc->pci_err_recovery) {
		ioc_err(mrioc, "admin request queue submission failed due to pci error recovery in progress\n");
		retval = -EAGAIN;
		goto out;
	}

	areq_entry = (u8 *)mrioc->admin_req_base +
	    (areq_pi * MPI3MR_ADMIN_REQ_FRAME_SZ);
	memset(areq_entry, 0, MPI3MR_ADMIN_REQ_FRAME_SZ);
	memcpy(areq_entry, (u8 *)admin_req, admin_req_sz);

	if (++areq_pi == max_entries)
		areq_pi = 0;
	mrioc->admin_req_pi = areq_pi;

	writel(mrioc->admin_req_pi, &mrioc->sysif_regs->admin_request_queue_pi);

out:
	spin_unlock_irqrestore(&mrioc->admin_req_lock, flags);

	return retval;
}

/**
 * mpi3mr_free_op_req_q_segments - free request memory segments
 * @mrioc: Adapter instance reference
 * @q_idx: operational request queue index
 *
 * Free memory segments allocated for operational request queue
 *
 * Return: Nothing.
 */
static void mpi3mr_free_op_req_q_segments(struct mpi3mr_ioc *mrioc, u16 q_idx)
{
	u16 j;
	int size;
	struct segments *segments;

	segments = mrioc->req_qinfo[q_idx].q_segments;
	if (!segments)
		return;

	if (mrioc->enable_segqueue) {
		size = MPI3MR_OP_REQ_Q_SEG_SIZE;
		if (mrioc->req_qinfo[q_idx].q_segment_list) {
			dma_free_coherent(&mrioc->pdev->dev,
			    MPI3MR_MAX_SEG_LIST_SIZE,
			    mrioc->req_qinfo[q_idx].q_segment_list,
			    mrioc->req_qinfo[q_idx].q_segment_list_dma);
			mrioc->req_qinfo[q_idx].q_segment_list = NULL;
		}
	} else
		size = mrioc->req_qinfo[q_idx].segment_qd *
		    mrioc->facts.op_req_sz;

	for (j = 0; j < mrioc->req_qinfo[q_idx].num_segments; j++) {
		if (!segments[j].segment)
			continue;
		dma_free_coherent(&mrioc->pdev->dev,
		    size, segments[j].segment, segments[j].segment_dma);
		segments[j].segment = NULL;
	}
	kfree(mrioc->req_qinfo[q_idx].q_segments);
	mrioc->req_qinfo[q_idx].q_segments = NULL;
	mrioc->req_qinfo[q_idx].qid = 0;
}

/**
 * mpi3mr_free_op_reply_q_segments - free reply memory segments
 * @mrioc: Adapter instance reference
 * @q_idx: operational reply queue index
 *
 * Free memory segments allocated for operational reply queue
 *
 * Return: Nothing.
 */
static void mpi3mr_free_op_reply_q_segments(struct mpi3mr_ioc *mrioc, u16 q_idx)
{
	u16 j;
	int size;
	struct segments *segments;

	segments = mrioc->op_reply_qinfo[q_idx].q_segments;
	if (!segments)
		return;

	if (mrioc->enable_segqueue) {
		size = MPI3MR_OP_REP_Q_SEG_SIZE;
		if (mrioc->op_reply_qinfo[q_idx].q_segment_list) {
			dma_free_coherent(&mrioc->pdev->dev,
			    MPI3MR_MAX_SEG_LIST_SIZE,
			    mrioc->op_reply_qinfo[q_idx].q_segment_list,
			    mrioc->op_reply_qinfo[q_idx].q_segment_list_dma);
			mrioc->op_reply_qinfo[q_idx].q_segment_list = NULL;
		}
	} else
		size = mrioc->op_reply_qinfo[q_idx].segment_qd *
		    mrioc->op_reply_desc_sz;

	for (j = 0; j < mrioc->op_reply_qinfo[q_idx].num_segments; j++) {
		if (!segments[j].segment)
			continue;
		dma_free_coherent(&mrioc->pdev->dev,
		    size, segments[j].segment, segments[j].segment_dma);
		segments[j].segment = NULL;
	}

	kfree(mrioc->op_reply_qinfo[q_idx].q_segments);
	mrioc->op_reply_qinfo[q_idx].q_segments = NULL;
	mrioc->op_reply_qinfo[q_idx].qid = 0;
}

/**
 * mpi3mr_delete_op_reply_q - delete operational reply queue
 * @mrioc: Adapter instance reference
 * @qidx: operational reply queue index
 *
 * Delete operatinal reply queue by issuing MPI request
 * through admin queue.
 *
 * Return:  0 on success, non-zero on failure.
 */
static int mpi3mr_delete_op_reply_q(struct mpi3mr_ioc *mrioc, u16 qidx)
{
	struct mpi3_delete_reply_queue_request delq_req;
	struct op_reply_qinfo *op_reply_q = mrioc->op_reply_qinfo + qidx;
	int retval = 0;
	u16 reply_qid = 0, midx;

	reply_qid = op_reply_q->qid;

	midx = REPLY_QUEUE_IDX_TO_MSIX_IDX(qidx, mrioc->op_reply_q_offset);

	if (!reply_qid)	{
		retval = -1;
		ioc_err(mrioc, "Issue DelRepQ: called with invalid ReqQID\n");
		goto out;
	}

	(op_reply_q->qtype == MPI3MR_DEFAULT_QUEUE) ? mrioc->default_qcount-- :
	    mrioc->active_poll_qcount--;

	memset(&delq_req, 0, sizeof(delq_req));
	mutex_lock(&mrioc->init_cmds.mutex);
	if (mrioc->init_cmds.state & MPI3MR_CMD_PENDING) {
		retval = -1;
		ioc_err(mrioc, "Issue DelRepQ: Init command is in use\n");
		mutex_unlock(&mrioc->init_cmds.mutex);
		goto out;
	}
	mrioc->init_cmds.state = MPI3MR_CMD_PENDING;
	mrioc->init_cmds.is_waiting = 1;
	mrioc->init_cmds.callback = NULL;
	delq_req.host_tag = cpu_to_le16(MPI3MR_HOSTTAG_INITCMDS);
	delq_req.function = MPI3_FUNCTION_DELETE_REPLY_QUEUE;
	delq_req.queue_id = cpu_to_le16(reply_qid);

	init_completion(&mrioc->init_cmds.done);
	retval = mpi3mr_admin_request_post(mrioc, &delq_req, sizeof(delq_req),
	    1);
	if (retval) {
		ioc_err(mrioc, "Issue DelRepQ: Admin Post failed\n");
		goto out_unlock;
	}
	wait_for_completion_timeout(&mrioc->init_cmds.done,
	    (MPI3MR_INTADMCMD_TIMEOUT * HZ));
	if (!(mrioc->init_cmds.state & MPI3MR_CMD_COMPLETE)) {
		ioc_err(mrioc, "delete reply queue timed out\n");
		mpi3mr_check_rh_fault_ioc(mrioc,
		    MPI3MR_RESET_FROM_DELREPQ_TIMEOUT);
		retval = -1;
		goto out_unlock;
	}
	if ((mrioc->init_cmds.ioc_status & MPI3_IOCSTATUS_STATUS_MASK)
	    != MPI3_IOCSTATUS_SUCCESS) {
		ioc_err(mrioc,
		    "Issue DelRepQ: Failed ioc_status(0x%04x) Loginfo(0x%08x)\n",
		    (mrioc->init_cmds.ioc_status & MPI3_IOCSTATUS_STATUS_MASK),
		    mrioc->init_cmds.ioc_loginfo);
		retval = -1;
		goto out_unlock;
	}
	mrioc->intr_info[midx].op_reply_q = NULL;

	mpi3mr_free_op_reply_q_segments(mrioc, qidx);
out_unlock:
	mrioc->init_cmds.state = MPI3MR_CMD_NOTUSED;
	mutex_unlock(&mrioc->init_cmds.mutex);
out:

	return retval;
}

/**
 * mpi3mr_alloc_op_reply_q_segments -Alloc segmented reply pool
 * @mrioc: Adapter instance reference
 * @qidx: request queue index
 *
 * Allocate segmented memory pools for operational reply
 * queue.
 *
 * Return: 0 on success, non-zero on failure.
 */
static int mpi3mr_alloc_op_reply_q_segments(struct mpi3mr_ioc *mrioc, u16 qidx)
{
	struct op_reply_qinfo *op_reply_q = mrioc->op_reply_qinfo + qidx;
	int i, size;
	u64 *q_segment_list_entry = NULL;
	struct segments *segments;

	if (mrioc->enable_segqueue) {
		op_reply_q->segment_qd =
		    MPI3MR_OP_REP_Q_SEG_SIZE / mrioc->op_reply_desc_sz;

		size = MPI3MR_OP_REP_Q_SEG_SIZE;

		op_reply_q->q_segment_list = dma_alloc_coherent(&mrioc->pdev->dev,
		    MPI3MR_MAX_SEG_LIST_SIZE, &op_reply_q->q_segment_list_dma,
		    GFP_KERNEL);
		if (!op_reply_q->q_segment_list)
			return -ENOMEM;
		q_segment_list_entry = (u64 *)op_reply_q->q_segment_list;
	} else {
		op_reply_q->segment_qd = op_reply_q->num_replies;
		size = op_reply_q->num_replies * mrioc->op_reply_desc_sz;
	}

	op_reply_q->num_segments = DIV_ROUND_UP(op_reply_q->num_replies,
	    op_reply_q->segment_qd);

	op_reply_q->q_segments = kcalloc(op_reply_q->num_segments,
	    sizeof(struct segments), GFP_KERNEL);
	if (!op_reply_q->q_segments)
		return -ENOMEM;

	segments = op_reply_q->q_segments;
	for (i = 0; i < op_reply_q->num_segments; i++) {
		segments[i].segment =
		    dma_alloc_coherent(&mrioc->pdev->dev,
		    size, &segments[i].segment_dma, GFP_KERNEL);
		if (!segments[i].segment)
			return -ENOMEM;
		if (mrioc->enable_segqueue)
			q_segment_list_entry[i] =
			    (unsigned long)segments[i].segment_dma;
	}

	return 0;
}

/**
 * mpi3mr_alloc_op_req_q_segments - Alloc segmented req pool.
 * @mrioc: Adapter instance reference
 * @qidx: request queue index
 *
 * Allocate segmented memory pools for operational request
 * queue.
 *
 * Return: 0 on success, non-zero on failure.
 */
static int mpi3mr_alloc_op_req_q_segments(struct mpi3mr_ioc *mrioc, u16 qidx)
{
	struct op_req_qinfo *op_req_q = mrioc->req_qinfo + qidx;
	int i, size;
	u64 *q_segment_list_entry = NULL;
	struct segments *segments;

	if (mrioc->enable_segqueue) {
		op_req_q->segment_qd =
		    MPI3MR_OP_REQ_Q_SEG_SIZE / mrioc->facts.op_req_sz;

		size = MPI3MR_OP_REQ_Q_SEG_SIZE;

		op_req_q->q_segment_list = dma_alloc_coherent(&mrioc->pdev->dev,
		    MPI3MR_MAX_SEG_LIST_SIZE, &op_req_q->q_segment_list_dma,
		    GFP_KERNEL);
		if (!op_req_q->q_segment_list)
			return -ENOMEM;
		q_segment_list_entry = (u64 *)op_req_q->q_segment_list;

	} else {
		op_req_q->segment_qd = op_req_q->num_requests;
		size = op_req_q->num_requests * mrioc->facts.op_req_sz;
	}

	op_req_q->num_segments = DIV_ROUND_UP(op_req_q->num_requests,
	    op_req_q->segment_qd);

	op_req_q->q_segments = kcalloc(op_req_q->num_segments,
	    sizeof(struct segments), GFP_KERNEL);
	if (!op_req_q->q_segments)
		return -ENOMEM;

	segments = op_req_q->q_segments;
	for (i = 0; i < op_req_q->num_segments; i++) {
		segments[i].segment =
		    dma_alloc_coherent(&mrioc->pdev->dev,
		    size, &segments[i].segment_dma, GFP_KERNEL);
		if (!segments[i].segment)
			return -ENOMEM;
		if (mrioc->enable_segqueue)
			q_segment_list_entry[i] =
			    (unsigned long)segments[i].segment_dma;
	}

	return 0;
}

/**
 * mpi3mr_create_op_reply_q - create operational reply queue
 * @mrioc: Adapter instance reference
 * @qidx: operational reply queue index
 *
 * Create operatinal reply queue by issuing MPI request
 * through admin queue.
 *
 * Return:  0 on success, non-zero on failure.
 */
static int mpi3mr_create_op_reply_q(struct mpi3mr_ioc *mrioc, u16 qidx)
{
	struct mpi3_create_reply_queue_request create_req;
	struct op_reply_qinfo *op_reply_q = mrioc->op_reply_qinfo + qidx;
	int retval = 0;
	u16 reply_qid = 0, midx;

	reply_qid = op_reply_q->qid;

	midx = REPLY_QUEUE_IDX_TO_MSIX_IDX(qidx, mrioc->op_reply_q_offset);

	if (reply_qid) {
		retval = -1;
		ioc_err(mrioc, "CreateRepQ: called for duplicate qid %d\n",
		    reply_qid);

		return retval;
	}

	reply_qid = qidx + 1;
	op_reply_q->num_replies = MPI3MR_OP_REP_Q_QD;
	if ((mrioc->pdev->device == MPI3_MFGPAGE_DEVID_SAS4116) &&
		!mrioc->pdev->revision)
		op_reply_q->num_replies = MPI3MR_OP_REP_Q_QD4K;
	op_reply_q->ci = 0;
	op_reply_q->ephase = 1;
	atomic_set(&op_reply_q->pend_ios, 0);
	atomic_set(&op_reply_q->in_use, 0);
	op_reply_q->enable_irq_poll = false;

	if (!op_reply_q->q_segments) {
		retval = mpi3mr_alloc_op_reply_q_segments(mrioc, qidx);
		if (retval) {
			mpi3mr_free_op_reply_q_segments(mrioc, qidx);
			goto out;
		}
	}

	memset(&create_req, 0, sizeof(create_req));
	mutex_lock(&mrioc->init_cmds.mutex);
	if (mrioc->init_cmds.state & MPI3MR_CMD_PENDING) {
		retval = -1;
		ioc_err(mrioc, "CreateRepQ: Init command is in use\n");
		goto out_unlock;
	}
	mrioc->init_cmds.state = MPI3MR_CMD_PENDING;
	mrioc->init_cmds.is_waiting = 1;
	mrioc->init_cmds.callback = NULL;
	create_req.host_tag = cpu_to_le16(MPI3MR_HOSTTAG_INITCMDS);
	create_req.function = MPI3_FUNCTION_CREATE_REPLY_QUEUE;
	create_req.queue_id = cpu_to_le16(reply_qid);

	if (midx < (mrioc->intr_info_count - mrioc->requested_poll_qcount))
		op_reply_q->qtype = MPI3MR_DEFAULT_QUEUE;
	else
		op_reply_q->qtype = MPI3MR_POLL_QUEUE;

	if (op_reply_q->qtype == MPI3MR_DEFAULT_QUEUE) {
		create_req.flags =
			MPI3_CREATE_REPLY_QUEUE_FLAGS_INT_ENABLE_ENABLE;
		create_req.msix_index =
			cpu_to_le16(mrioc->intr_info[midx].msix_index);
	} else {
		create_req.msix_index = cpu_to_le16(mrioc->intr_info_count - 1);
		ioc_info(mrioc, "create reply queue(polled): for qid(%d), midx(%d)\n",
			reply_qid, midx);
		if (!mrioc->active_poll_qcount)
			disable_irq_nosync(pci_irq_vector(mrioc->pdev,
			    mrioc->intr_info_count - 1));
	}

	if (mrioc->enable_segqueue) {
		create_req.flags |=
		    MPI3_CREATE_REQUEST_QUEUE_FLAGS_SEGMENTED_SEGMENTED;
		create_req.base_address = cpu_to_le64(
		    op_reply_q->q_segment_list_dma);
	} else
		create_req.base_address = cpu_to_le64(
		    op_reply_q->q_segments[0].segment_dma);

	create_req.size = cpu_to_le16(op_reply_q->num_replies);

	init_completion(&mrioc->init_cmds.done);
	retval = mpi3mr_admin_request_post(mrioc, &create_req,
	    sizeof(create_req), 1);
	if (retval) {
		ioc_err(mrioc, "CreateRepQ: Admin Post failed\n");
		goto out_unlock;
	}
	wait_for_completion_timeout(&mrioc->init_cmds.done,
	    (MPI3MR_INTADMCMD_TIMEOUT * HZ));
	if (!(mrioc->init_cmds.state & MPI3MR_CMD_COMPLETE)) {
		ioc_err(mrioc, "create reply queue timed out\n");
		mpi3mr_check_rh_fault_ioc(mrioc,
		    MPI3MR_RESET_FROM_CREATEREPQ_TIMEOUT);
		retval = -1;
		goto out_unlock;
	}
	if ((mrioc->init_cmds.ioc_status & MPI3_IOCSTATUS_STATUS_MASK)
	    != MPI3_IOCSTATUS_SUCCESS) {
		ioc_err(mrioc,
		    "CreateRepQ: Failed ioc_status(0x%04x) Loginfo(0x%08x)\n",
		    (mrioc->init_cmds.ioc_status & MPI3_IOCSTATUS_STATUS_MASK),
		    mrioc->init_cmds.ioc_loginfo);
		retval = -1;
		goto out_unlock;
	}
	op_reply_q->qid = reply_qid;
	if (midx < mrioc->intr_info_count)
		mrioc->intr_info[midx].op_reply_q = op_reply_q;

	(op_reply_q->qtype == MPI3MR_DEFAULT_QUEUE) ? mrioc->default_qcount++ :
	    mrioc->active_poll_qcount++;

out_unlock:
	mrioc->init_cmds.state = MPI3MR_CMD_NOTUSED;
	mutex_unlock(&mrioc->init_cmds.mutex);
out:

	return retval;
}

/**
 * mpi3mr_create_op_req_q - create operational request queue
 * @mrioc: Adapter instance reference
 * @idx: operational request queue index
 * @reply_qid: Reply queue ID
 *
 * Create operatinal request queue by issuing MPI request
 * through admin queue.
 *
 * Return:  0 on success, non-zero on failure.
 */
static int mpi3mr_create_op_req_q(struct mpi3mr_ioc *mrioc, u16 idx,
	u16 reply_qid)
{
	struct mpi3_create_request_queue_request create_req;
	struct op_req_qinfo *op_req_q = mrioc->req_qinfo + idx;
	int retval = 0;
	u16 req_qid = 0;

	req_qid = op_req_q->qid;

	if (req_qid) {
		retval = -1;
		ioc_err(mrioc, "CreateReqQ: called for duplicate qid %d\n",
		    req_qid);

		return retval;
	}
	req_qid = idx + 1;

	op_req_q->num_requests = MPI3MR_OP_REQ_Q_QD;
	op_req_q->ci = 0;
	op_req_q->pi = 0;
	op_req_q->reply_qid = reply_qid;
	spin_lock_init(&op_req_q->q_lock);

	if (!op_req_q->q_segments) {
		retval = mpi3mr_alloc_op_req_q_segments(mrioc, idx);
		if (retval) {
			mpi3mr_free_op_req_q_segments(mrioc, idx);
			goto out;
		}
	}

	memset(&create_req, 0, sizeof(create_req));
	mutex_lock(&mrioc->init_cmds.mutex);
	if (mrioc->init_cmds.state & MPI3MR_CMD_PENDING) {
		retval = -1;
		ioc_err(mrioc, "CreateReqQ: Init command is in use\n");
		goto out_unlock;
	}
	mrioc->init_cmds.state = MPI3MR_CMD_PENDING;
	mrioc->init_cmds.is_waiting = 1;
	mrioc->init_cmds.callback = NULL;
	create_req.host_tag = cpu_to_le16(MPI3MR_HOSTTAG_INITCMDS);
	create_req.function = MPI3_FUNCTION_CREATE_REQUEST_QUEUE;
	create_req.queue_id = cpu_to_le16(req_qid);
	if (mrioc->enable_segqueue) {
		create_req.flags =
		    MPI3_CREATE_REQUEST_QUEUE_FLAGS_SEGMENTED_SEGMENTED;
		create_req.base_address = cpu_to_le64(
		    op_req_q->q_segment_list_dma);
	} else
		create_req.base_address = cpu_to_le64(
		    op_req_q->q_segments[0].segment_dma);
	create_req.reply_queue_id = cpu_to_le16(reply_qid);
	create_req.size = cpu_to_le16(op_req_q->num_requests);

	init_completion(&mrioc->init_cmds.done);
	retval = mpi3mr_admin_request_post(mrioc, &create_req,
	    sizeof(create_req), 1);
	if (retval) {
		ioc_err(mrioc, "CreateReqQ: Admin Post failed\n");
		goto out_unlock;
	}
	wait_for_completion_timeout(&mrioc->init_cmds.done,
	    (MPI3MR_INTADMCMD_TIMEOUT * HZ));
	if (!(mrioc->init_cmds.state & MPI3MR_CMD_COMPLETE)) {
		ioc_err(mrioc, "create request queue timed out\n");
		mpi3mr_check_rh_fault_ioc(mrioc,
		    MPI3MR_RESET_FROM_CREATEREQQ_TIMEOUT);
		retval = -1;
		goto out_unlock;
	}
	if ((mrioc->init_cmds.ioc_status & MPI3_IOCSTATUS_STATUS_MASK)
	    != MPI3_IOCSTATUS_SUCCESS) {
		ioc_err(mrioc,
		    "CreateReqQ: Failed ioc_status(0x%04x) Loginfo(0x%08x)\n",
		    (mrioc->init_cmds.ioc_status & MPI3_IOCSTATUS_STATUS_MASK),
		    mrioc->init_cmds.ioc_loginfo);
		retval = -1;
		goto out_unlock;
	}
	op_req_q->qid = req_qid;

out_unlock:
	mrioc->init_cmds.state = MPI3MR_CMD_NOTUSED;
	mutex_unlock(&mrioc->init_cmds.mutex);
out:

	return retval;
}

/**
 * mpi3mr_create_op_queues - create operational queue pairs
 * @mrioc: Adapter instance reference
 *
 * Allocate memory for operational queue meta data and call
 * create request and reply queue functions.
 *
 * Return: 0 on success, non-zero on failures.
 */
static int mpi3mr_create_op_queues(struct mpi3mr_ioc *mrioc)
{
	int retval = 0;
	u16 num_queues = 0, i = 0, msix_count_op_q = 1;

	num_queues = min_t(int, mrioc->facts.max_op_reply_q,
	    mrioc->facts.max_op_req_q);

	msix_count_op_q =
	    mrioc->intr_info_count - mrioc->op_reply_q_offset;
	if (!mrioc->num_queues)
		mrioc->num_queues = min_t(int, num_queues, msix_count_op_q);
	/*
	 * During reset set the num_queues to the number of queues
	 * that was set before the reset.
	 */
	num_queues = mrioc->num_op_reply_q ?
	    mrioc->num_op_reply_q : mrioc->num_queues;
	ioc_info(mrioc, "trying to create %d operational queue pairs\n",
	    num_queues);

	if (!mrioc->req_qinfo) {
		mrioc->req_qinfo = kcalloc(num_queues,
		    sizeof(struct op_req_qinfo), GFP_KERNEL);
		if (!mrioc->req_qinfo) {
			retval = -1;
			goto out_failed;
		}

		mrioc->op_reply_qinfo = kzalloc(sizeof(struct op_reply_qinfo) *
		    num_queues, GFP_KERNEL);
		if (!mrioc->op_reply_qinfo) {
			retval = -1;
			goto out_failed;
		}
	}

	if (mrioc->enable_segqueue)
		ioc_info(mrioc,
		    "allocating operational queues through segmented queues\n");

	for (i = 0; i < num_queues; i++) {
		if (mpi3mr_create_op_reply_q(mrioc, i)) {
			ioc_err(mrioc, "Cannot create OP RepQ %d\n", i);
			break;
		}
		if (mpi3mr_create_op_req_q(mrioc, i,
		    mrioc->op_reply_qinfo[i].qid)) {
			ioc_err(mrioc, "Cannot create OP ReqQ %d\n", i);
			mpi3mr_delete_op_reply_q(mrioc, i);
			break;
		}
	}

	if (i == 0) {
		/* Not even one queue is created successfully*/
		retval = -1;
		goto out_failed;
	}
	mrioc->num_op_reply_q = mrioc->num_op_req_q = i;
	ioc_info(mrioc,
	    "successfully created %d operational queue pairs(default/polled) queue = (%d/%d)\n",
	    mrioc->num_op_reply_q, mrioc->default_qcount,
	    mrioc->active_poll_qcount);

	return retval;
out_failed:
	kfree(mrioc->req_qinfo);
	mrioc->req_qinfo = NULL;

	kfree(mrioc->op_reply_qinfo);
	mrioc->op_reply_qinfo = NULL;

	return retval;
}

/**
 * mpi3mr_op_request_post - Post request to operational queue
 * @mrioc: Adapter reference
 * @op_req_q: Operational request queue info
 * @req: MPI3 request
 *
 * Post the MPI3 request into operational request queue and
 * inform the controller, if the queue is full return
 * appropriate error.
 *
 * Return: 0 on success, non-zero on failure.
 */
int mpi3mr_op_request_post(struct mpi3mr_ioc *mrioc,
	struct op_req_qinfo *op_req_q, u8 *req)
{
	u16 pi = 0, max_entries, reply_qidx = 0, midx;
	int retval = 0;
	unsigned long flags;
	u8 *req_entry;
	void *segment_base_addr;
	u16 req_sz = mrioc->facts.op_req_sz;
	struct segments *segments = op_req_q->q_segments;

	reply_qidx = op_req_q->reply_qid - 1;

	if (mrioc->unrecoverable)
		return -EFAULT;

	spin_lock_irqsave(&op_req_q->q_lock, flags);
	pi = op_req_q->pi;
	max_entries = op_req_q->num_requests;

	if (mpi3mr_check_req_qfull(op_req_q)) {
		midx = REPLY_QUEUE_IDX_TO_MSIX_IDX(
		    reply_qidx, mrioc->op_reply_q_offset);
		mpi3mr_process_op_reply_q(mrioc, mrioc->intr_info[midx].op_reply_q);

		if (mpi3mr_check_req_qfull(op_req_q)) {
			retval = -EAGAIN;
			goto out;
		}
	}

	if (mrioc->reset_in_progress) {
		ioc_err(mrioc, "OpReqQ submit reset in progress\n");
		retval = -EAGAIN;
		goto out;
	}
	if (mrioc->pci_err_recovery) {
		ioc_err(mrioc, "operational request queue submission failed due to pci error recovery in progress\n");
		retval = -EAGAIN;
		goto out;
	}

	segment_base_addr = segments[pi / op_req_q->segment_qd].segment;
	req_entry = (u8 *)segment_base_addr +
	    ((pi % op_req_q->segment_qd) * req_sz);

	memset(req_entry, 0, req_sz);
	memcpy(req_entry, req, MPI3MR_ADMIN_REQ_FRAME_SZ);

	if (++pi == max_entries)
		pi = 0;
	op_req_q->pi = pi;

#ifndef CONFIG_PREEMPT_RT
	if (atomic_inc_return(&mrioc->op_reply_qinfo[reply_qidx].pend_ios)
	    > MPI3MR_IRQ_POLL_TRIGGER_IOCOUNT)
		mrioc->op_reply_qinfo[reply_qidx].enable_irq_poll = true;
#else
	atomic_inc_return(&mrioc->op_reply_qinfo[reply_qidx].pend_ios);
#endif

	writel(op_req_q->pi,
	    &mrioc->sysif_regs->oper_queue_indexes[reply_qidx].producer_index);

out:
	spin_unlock_irqrestore(&op_req_q->q_lock, flags);
	return retval;
}

/**
 * mpi3mr_check_rh_fault_ioc - check reset history and fault
 * controller
 * @mrioc: Adapter instance reference
 * @reason_code: reason code for the fault.
 *
 * This routine will save snapdump and fault the controller with
 * the given reason code if it is not already in the fault or
 * not asynchronosuly reset. This will be used to handle
 * initilaization time faults/resets/timeout as in those cases
 * immediate soft reset invocation is not required.
 *
 * Return:  None.
 */
void mpi3mr_check_rh_fault_ioc(struct mpi3mr_ioc *mrioc, u32 reason_code)
{
	u32 ioc_status, host_diagnostic, timeout;
	union mpi3mr_trigger_data trigger_data;

	if (mrioc->unrecoverable) {
		ioc_err(mrioc, "controller is unrecoverable\n");
		return;
	}

	if (!pci_device_is_present(mrioc->pdev)) {
		mrioc->unrecoverable = 1;
		ioc_err(mrioc, "controller is not present\n");
		return;
	}
	memset(&trigger_data, 0, sizeof(trigger_data));
	ioc_status = readl(&mrioc->sysif_regs->ioc_status);

	if (ioc_status & MPI3_SYSIF_IOC_STATUS_RESET_HISTORY) {
		mpi3mr_set_trigger_data_in_all_hdb(mrioc,
		    MPI3MR_HDB_TRIGGER_TYPE_FW_RELEASED, NULL, 0);
		return;
	} else if (ioc_status & MPI3_SYSIF_IOC_STATUS_FAULT) {
		trigger_data.fault = (readl(&mrioc->sysif_regs->fault) &
		      MPI3_SYSIF_FAULT_CODE_MASK);

		mpi3mr_set_trigger_data_in_all_hdb(mrioc,
		    MPI3MR_HDB_TRIGGER_TYPE_FAULT, &trigger_data, 0);
		mpi3mr_print_fault_info(mrioc);
		return;
	}

	mpi3mr_set_diagsave(mrioc);
	mpi3mr_issue_reset(mrioc, MPI3_SYSIF_HOST_DIAG_RESET_ACTION_DIAG_FAULT,
	    reason_code);
	trigger_data.fault = (readl(&mrioc->sysif_regs->fault) &
		      MPI3_SYSIF_FAULT_CODE_MASK);
	mpi3mr_set_trigger_data_in_all_hdb(mrioc, MPI3MR_HDB_TRIGGER_TYPE_FAULT,
	    &trigger_data, 0);
	timeout = MPI3_SYSIF_DIAG_SAVE_TIMEOUT * 10;
	do {
		host_diagnostic = readl(&mrioc->sysif_regs->host_diagnostic);
		if (!(host_diagnostic & MPI3_SYSIF_HOST_DIAG_SAVE_IN_PROGRESS))
			break;
		msleep(100);
	} while (--timeout);
}

/**
 * mpi3mr_sync_timestamp - Issue time stamp sync request
 * @mrioc: Adapter reference
 *
 * Issue IO unit control MPI request to synchornize firmware
 * timestamp with host time.
 *
 * Return: 0 on success, non-zero on failure.
 */
static int mpi3mr_sync_timestamp(struct mpi3mr_ioc *mrioc)
{
	ktime_t current_time;
	struct mpi3_iounit_control_request iou_ctrl;
	int retval = 0;

	memset(&iou_ctrl, 0, sizeof(iou_ctrl));
	mutex_lock(&mrioc->init_cmds.mutex);
	if (mrioc->init_cmds.state & MPI3MR_CMD_PENDING) {
		retval = -1;
		ioc_err(mrioc, "Issue IOUCTL time_stamp: command is in use\n");
		mutex_unlock(&mrioc->init_cmds.mutex);
		goto out;
	}
	mrioc->init_cmds.state = MPI3MR_CMD_PENDING;
	mrioc->init_cmds.is_waiting = 1;
	mrioc->init_cmds.callback = NULL;
	iou_ctrl.host_tag = cpu_to_le16(MPI3MR_HOSTTAG_INITCMDS);
	iou_ctrl.function = MPI3_FUNCTION_IO_UNIT_CONTROL;
	iou_ctrl.operation = MPI3_CTRL_OP_UPDATE_TIMESTAMP;
	current_time = ktime_get_real();
	iou_ctrl.param64[0] = cpu_to_le64(ktime_to_ms(current_time));

	init_completion(&mrioc->init_cmds.done);
	retval = mpi3mr_admin_request_post(mrioc, &iou_ctrl,
	    sizeof(iou_ctrl), 0);
	if (retval) {
		ioc_err(mrioc, "Issue IOUCTL time_stamp: Admin Post failed\n");
		goto out_unlock;
	}

	wait_for_completion_timeout(&mrioc->init_cmds.done,
	    (MPI3MR_INTADMCMD_TIMEOUT * HZ));
	if (!(mrioc->init_cmds.state & MPI3MR_CMD_COMPLETE)) {
		ioc_err(mrioc, "Issue IOUCTL time_stamp: command timed out\n");
		mrioc->init_cmds.is_waiting = 0;
		if (!(mrioc->init_cmds.state & MPI3MR_CMD_RESET))
			mpi3mr_check_rh_fault_ioc(mrioc,
			    MPI3MR_RESET_FROM_TSU_TIMEOUT);
		retval = -1;
		goto out_unlock;
	}
	if ((mrioc->init_cmds.ioc_status & MPI3_IOCSTATUS_STATUS_MASK)
	    != MPI3_IOCSTATUS_SUCCESS) {
		ioc_err(mrioc,
		    "Issue IOUCTL time_stamp: Failed ioc_status(0x%04x) Loginfo(0x%08x)\n",
		    (mrioc->init_cmds.ioc_status & MPI3_IOCSTATUS_STATUS_MASK),
		    mrioc->init_cmds.ioc_loginfo);
		retval = -1;
		goto out_unlock;
	}

out_unlock:
	mrioc->init_cmds.state = MPI3MR_CMD_NOTUSED;
	mutex_unlock(&mrioc->init_cmds.mutex);

out:
	return retval;
}

/**
 * mpi3mr_print_pkg_ver - display controller fw package version
 * @mrioc: Adapter reference
 *
 * Retrieve firmware package version from the component image
 * header of the controller flash and display it.
 *
 * Return: 0 on success and non-zero on failure.
 */
static int mpi3mr_print_pkg_ver(struct mpi3mr_ioc *mrioc)
{
	struct mpi3_ci_upload_request ci_upload;
	int retval = -1;
	void *data = NULL;
	dma_addr_t data_dma;
	struct mpi3_ci_manifest_mpi *manifest;
	u32 data_len = sizeof(struct mpi3_ci_manifest_mpi);
	u8 sgl_flags = MPI3MR_SGEFLAGS_SYSTEM_SIMPLE_END_OF_LIST;

	data = dma_alloc_coherent(&mrioc->pdev->dev, data_len, &data_dma,
	    GFP_KERNEL);
	if (!data)
		return -ENOMEM;

	memset(&ci_upload, 0, sizeof(ci_upload));
	mutex_lock(&mrioc->init_cmds.mutex);
	if (mrioc->init_cmds.state & MPI3MR_CMD_PENDING) {
		ioc_err(mrioc, "sending get package version failed due to command in use\n");
		mutex_unlock(&mrioc->init_cmds.mutex);
		goto out;
	}
	mrioc->init_cmds.state = MPI3MR_CMD_PENDING;
	mrioc->init_cmds.is_waiting = 1;
	mrioc->init_cmds.callback = NULL;
	ci_upload.host_tag = cpu_to_le16(MPI3MR_HOSTTAG_INITCMDS);
	ci_upload.function = MPI3_FUNCTION_CI_UPLOAD;
	ci_upload.msg_flags = MPI3_CI_UPLOAD_MSGFLAGS_LOCATION_PRIMARY;
	ci_upload.signature1 = cpu_to_le32(MPI3_IMAGE_HEADER_SIGNATURE1_MANIFEST);
	ci_upload.image_offset = cpu_to_le32(MPI3_IMAGE_HEADER_SIZE);
	ci_upload.segment_size = cpu_to_le32(data_len);

	mpi3mr_add_sg_single(&ci_upload.sgl, sgl_flags, data_len,
	    data_dma);
	init_completion(&mrioc->init_cmds.done);
	retval = mpi3mr_admin_request_post(mrioc, &ci_upload,
	    sizeof(ci_upload), 1);
	if (retval) {
		ioc_err(mrioc, "posting get package version failed\n");
		goto out_unlock;
	}
	wait_for_completion_timeout(&mrioc->init_cmds.done,
	    (MPI3MR_INTADMCMD_TIMEOUT * HZ));
	if (!(mrioc->init_cmds.state & MPI3MR_CMD_COMPLETE)) {
		ioc_err(mrioc, "get package version timed out\n");
		mpi3mr_check_rh_fault_ioc(mrioc,
		    MPI3MR_RESET_FROM_GETPKGVER_TIMEOUT);
		retval = -1;
		goto out_unlock;
	}
	if ((mrioc->init_cmds.ioc_status & MPI3_IOCSTATUS_STATUS_MASK)
	    == MPI3_IOCSTATUS_SUCCESS) {
		manifest = (struct mpi3_ci_manifest_mpi *) data;
		if (manifest->manifest_type == MPI3_CI_MANIFEST_TYPE_MPI) {
			ioc_info(mrioc,
			    "firmware package version(%d.%d.%d.%d.%05d-%05d)\n",
			    manifest->package_version.gen_major,
			    manifest->package_version.gen_minor,
			    manifest->package_version.phase_major,
			    manifest->package_version.phase_minor,
			    manifest->package_version.customer_id,
			    manifest->package_version.build_num);
		}
	}
	retval = 0;
out_unlock:
	mrioc->init_cmds.state = MPI3MR_CMD_NOTUSED;
	mutex_unlock(&mrioc->init_cmds.mutex);

out:
	if (data)
		dma_free_coherent(&mrioc->pdev->dev, data_len, data,
		    data_dma);
	return retval;
}

/**
 * mpi3mr_watchdog_work - watchdog thread to monitor faults
 * @work: work struct
 *
 * Watch dog work periodically executed (1 second interval) to
 * monitor firmware fault and to issue periodic timer sync to
 * the firmware.
 *
 * Return: Nothing.
 */
static void mpi3mr_watchdog_work(struct work_struct *work)
{
	struct mpi3mr_ioc *mrioc =
	    container_of(work, struct mpi3mr_ioc, watchdog_work.work);
	unsigned long flags;
	enum mpi3mr_iocstate ioc_state;
	u32 host_diagnostic, ioc_status;
	union mpi3mr_trigger_data trigger_data;
	u16 reset_reason = MPI3MR_RESET_FROM_FAULT_WATCH;

	if (mrioc->reset_in_progress || mrioc->pci_err_recovery)
		return;

	if (!mrioc->unrecoverable && !pci_device_is_present(mrioc->pdev)) {
		ioc_err(mrioc, "watchdog could not detect the controller\n");
		mrioc->unrecoverable = 1;
	}

	if (mrioc->unrecoverable) {
		ioc_err(mrioc,
		    "flush pending commands for unrecoverable controller\n");
		mpi3mr_flush_cmds_for_unrecovered_controller(mrioc);
		return;
	}

	if (mrioc->ts_update_counter++ >= MPI3MR_TSUPDATE_INTERVAL) {
		mrioc->ts_update_counter = 0;
		mpi3mr_sync_timestamp(mrioc);
	}

	if ((mrioc->prepare_for_reset) &&
	    ((mrioc->prepare_for_reset_timeout_counter++) >=
	     MPI3MR_PREPARE_FOR_RESET_TIMEOUT)) {
		mpi3mr_soft_reset_handler(mrioc,
		    MPI3MR_RESET_FROM_CIACTVRST_TIMER, 1);
		return;
	}

	memset(&trigger_data, 0, sizeof(trigger_data));
	ioc_status = readl(&mrioc->sysif_regs->ioc_status);
	if (ioc_status & MPI3_SYSIF_IOC_STATUS_RESET_HISTORY) {
		mpi3mr_set_trigger_data_in_all_hdb(mrioc,
		    MPI3MR_HDB_TRIGGER_TYPE_FW_RELEASED, NULL, 0);
		mpi3mr_soft_reset_handler(mrioc, MPI3MR_RESET_FROM_FIRMWARE, 0);
		return;
	}

	/*Check for fault state every one second and issue Soft reset*/
	ioc_state = mpi3mr_get_iocstate(mrioc);
	if (ioc_state != MRIOC_STATE_FAULT)
		goto schedule_work;

	trigger_data.fault = readl(&mrioc->sysif_regs->fault) & MPI3_SYSIF_FAULT_CODE_MASK;
	mpi3mr_set_trigger_data_in_all_hdb(mrioc,
	    MPI3MR_HDB_TRIGGER_TYPE_FAULT, &trigger_data, 0);
	host_diagnostic = readl(&mrioc->sysif_regs->host_diagnostic);
	if (host_diagnostic & MPI3_SYSIF_HOST_DIAG_SAVE_IN_PROGRESS) {
		if (!mrioc->diagsave_timeout) {
			mpi3mr_print_fault_info(mrioc);
			ioc_warn(mrioc, "diag save in progress\n");
		}
		if ((mrioc->diagsave_timeout++) <= MPI3_SYSIF_DIAG_SAVE_TIMEOUT)
			goto schedule_work;
	}

	mpi3mr_print_fault_info(mrioc);
	mrioc->diagsave_timeout = 0;

	switch (trigger_data.fault) {
	case MPI3_SYSIF_FAULT_CODE_COMPLETE_RESET_NEEDED:
	case MPI3_SYSIF_FAULT_CODE_POWER_CYCLE_REQUIRED:
		ioc_warn(mrioc,
		    "controller requires system power cycle, marking controller as unrecoverable\n");
		mrioc->unrecoverable = 1;
		goto schedule_work;
	case MPI3_SYSIF_FAULT_CODE_SOFT_RESET_IN_PROGRESS:
		goto schedule_work;
	case MPI3_SYSIF_FAULT_CODE_CI_ACTIVATION_RESET:
		reset_reason = MPI3MR_RESET_FROM_CIACTIV_FAULT;
		break;
	default:
		break;
	}
	mpi3mr_soft_reset_handler(mrioc, reset_reason, 0);
	return;

schedule_work:
	spin_lock_irqsave(&mrioc->watchdog_lock, flags);
	if (mrioc->watchdog_work_q)
		queue_delayed_work(mrioc->watchdog_work_q,
		    &mrioc->watchdog_work,
		    msecs_to_jiffies(MPI3MR_WATCHDOG_INTERVAL));
	spin_unlock_irqrestore(&mrioc->watchdog_lock, flags);
	return;
}

/**
 * mpi3mr_start_watchdog - Start watchdog
 * @mrioc: Adapter instance reference
 *
 * Create and start the watchdog thread to monitor controller
 * faults.
 *
 * Return: Nothing.
 */
void mpi3mr_start_watchdog(struct mpi3mr_ioc *mrioc)
{
	if (mrioc->watchdog_work_q)
		return;

	INIT_DELAYED_WORK(&mrioc->watchdog_work, mpi3mr_watchdog_work);
	snprintf(mrioc->watchdog_work_q_name,
	    sizeof(mrioc->watchdog_work_q_name), "watchdog_%s%d", mrioc->name,
	    mrioc->id);
	mrioc->watchdog_work_q = alloc_ordered_workqueue(
		"%s", WQ_MEM_RECLAIM, mrioc->watchdog_work_q_name);
	if (!mrioc->watchdog_work_q) {
		ioc_err(mrioc, "%s: failed (line=%d)\n", __func__, __LINE__);
		return;
	}

	if (mrioc->watchdog_work_q)
		queue_delayed_work(mrioc->watchdog_work_q,
		    &mrioc->watchdog_work,
		    msecs_to_jiffies(MPI3MR_WATCHDOG_INTERVAL));
}

/**
 * mpi3mr_stop_watchdog - Stop watchdog
 * @mrioc: Adapter instance reference
 *
 * Stop the watchdog thread created to monitor controller
 * faults.
 *
 * Return: Nothing.
 */
void mpi3mr_stop_watchdog(struct mpi3mr_ioc *mrioc)
{
	unsigned long flags;
	struct workqueue_struct *wq;

	spin_lock_irqsave(&mrioc->watchdog_lock, flags);
	wq = mrioc->watchdog_work_q;
	mrioc->watchdog_work_q = NULL;
	spin_unlock_irqrestore(&mrioc->watchdog_lock, flags);
	if (wq) {
		if (!cancel_delayed_work_sync(&mrioc->watchdog_work))
			flush_workqueue(wq);
		destroy_workqueue(wq);
	}
}

/**
 * mpi3mr_setup_admin_qpair - Setup admin queue pair
 * @mrioc: Adapter instance reference
 *
 * Allocate memory for admin queue pair if required and register
 * the admin queue with the controller.
 *
 * Return: 0 on success, non-zero on failures.
 */
static int mpi3mr_setup_admin_qpair(struct mpi3mr_ioc *mrioc)
{
	int retval = 0;
	u32 num_admin_entries = 0;

	mrioc->admin_req_q_sz = MPI3MR_ADMIN_REQ_Q_SIZE;
	mrioc->num_admin_req = mrioc->admin_req_q_sz /
	    MPI3MR_ADMIN_REQ_FRAME_SZ;
	mrioc->admin_req_ci = mrioc->admin_req_pi = 0;

	mrioc->admin_reply_q_sz = MPI3MR_ADMIN_REPLY_Q_SIZE;
	mrioc->num_admin_replies = mrioc->admin_reply_q_sz /
	    MPI3MR_ADMIN_REPLY_FRAME_SZ;
	mrioc->admin_reply_ci = 0;
	mrioc->admin_reply_ephase = 1;
	atomic_set(&mrioc->admin_reply_q_in_use, 0);

	if (!mrioc->admin_req_base) {
		mrioc->admin_req_base = dma_alloc_coherent(&mrioc->pdev->dev,
		    mrioc->admin_req_q_sz, &mrioc->admin_req_dma, GFP_KERNEL);

		if (!mrioc->admin_req_base) {
			retval = -1;
			goto out_failed;
		}

		mrioc->admin_reply_base = dma_alloc_coherent(&mrioc->pdev->dev,
		    mrioc->admin_reply_q_sz, &mrioc->admin_reply_dma,
		    GFP_KERNEL);

		if (!mrioc->admin_reply_base) {
			retval = -1;
			goto out_failed;
		}
	}

	num_admin_entries = (mrioc->num_admin_replies << 16) |
	    (mrioc->num_admin_req);
	writel(num_admin_entries, &mrioc->sysif_regs->admin_queue_num_entries);
	mpi3mr_writeq(mrioc->admin_req_dma,
	    &mrioc->sysif_regs->admin_request_queue_address);
	mpi3mr_writeq(mrioc->admin_reply_dma,
	    &mrioc->sysif_regs->admin_reply_queue_address);
	writel(mrioc->admin_req_pi, &mrioc->sysif_regs->admin_request_queue_pi);
	writel(mrioc->admin_reply_ci, &mrioc->sysif_regs->admin_reply_queue_ci);
	return retval;

out_failed:

	if (mrioc->admin_reply_base) {
		dma_free_coherent(&mrioc->pdev->dev, mrioc->admin_reply_q_sz,
		    mrioc->admin_reply_base, mrioc->admin_reply_dma);
		mrioc->admin_reply_base = NULL;
	}
	if (mrioc->admin_req_base) {
		dma_free_coherent(&mrioc->pdev->dev, mrioc->admin_req_q_sz,
		    mrioc->admin_req_base, mrioc->admin_req_dma);
		mrioc->admin_req_base = NULL;
	}
	return retval;
}

/**
 * mpi3mr_issue_iocfacts - Send IOC Facts
 * @mrioc: Adapter instance reference
 * @facts_data: Cached IOC facts data
 *
 * Issue IOC Facts MPI request through admin queue and wait for
 * the completion of it or time out.
 *
 * Return: 0 on success, non-zero on failures.
 */
static int mpi3mr_issue_iocfacts(struct mpi3mr_ioc *mrioc,
	struct mpi3_ioc_facts_data *facts_data)
{
	struct mpi3_ioc_facts_request iocfacts_req;
	void *data = NULL;
	dma_addr_t data_dma;
	u32 data_len = sizeof(*facts_data);
	int retval = 0;
	u8 sgl_flags = MPI3MR_SGEFLAGS_SYSTEM_SIMPLE_END_OF_LIST;

	data = dma_alloc_coherent(&mrioc->pdev->dev, data_len, &data_dma,
	    GFP_KERNEL);

	if (!data) {
		retval = -1;
		goto out;
	}

	memset(&iocfacts_req, 0, sizeof(iocfacts_req));
	mutex_lock(&mrioc->init_cmds.mutex);
	if (mrioc->init_cmds.state & MPI3MR_CMD_PENDING) {
		retval = -1;
		ioc_err(mrioc, "Issue IOCFacts: Init command is in use\n");
		mutex_unlock(&mrioc->init_cmds.mutex);
		goto out;
	}
	mrioc->init_cmds.state = MPI3MR_CMD_PENDING;
	mrioc->init_cmds.is_waiting = 1;
	mrioc->init_cmds.callback = NULL;
	iocfacts_req.host_tag = cpu_to_le16(MPI3MR_HOSTTAG_INITCMDS);
	iocfacts_req.function = MPI3_FUNCTION_IOC_FACTS;

	mpi3mr_add_sg_single(&iocfacts_req.sgl, sgl_flags, data_len,
	    data_dma);

	init_completion(&mrioc->init_cmds.done);
	retval = mpi3mr_admin_request_post(mrioc, &iocfacts_req,
	    sizeof(iocfacts_req), 1);
	if (retval) {
		ioc_err(mrioc, "Issue IOCFacts: Admin Post failed\n");
		goto out_unlock;
	}
	wait_for_completion_timeout(&mrioc->init_cmds.done,
	    (MPI3MR_INTADMCMD_TIMEOUT * HZ));
	if (!(mrioc->init_cmds.state & MPI3MR_CMD_COMPLETE)) {
		ioc_err(mrioc, "ioc_facts timed out\n");
		mpi3mr_check_rh_fault_ioc(mrioc,
		    MPI3MR_RESET_FROM_IOCFACTS_TIMEOUT);
		retval = -1;
		goto out_unlock;
	}
	if ((mrioc->init_cmds.ioc_status & MPI3_IOCSTATUS_STATUS_MASK)
	    != MPI3_IOCSTATUS_SUCCESS) {
		ioc_err(mrioc,
		    "Issue IOCFacts: Failed ioc_status(0x%04x) Loginfo(0x%08x)\n",
		    (mrioc->init_cmds.ioc_status & MPI3_IOCSTATUS_STATUS_MASK),
		    mrioc->init_cmds.ioc_loginfo);
		retval = -1;
		goto out_unlock;
	}
	memcpy(facts_data, (u8 *)data, data_len);
	mpi3mr_process_factsdata(mrioc, facts_data);
out_unlock:
	mrioc->init_cmds.state = MPI3MR_CMD_NOTUSED;
	mutex_unlock(&mrioc->init_cmds.mutex);

out:
	if (data)
		dma_free_coherent(&mrioc->pdev->dev, data_len, data, data_dma);

	return retval;
}

/**
 * mpi3mr_check_reset_dma_mask - Process IOC facts data
 * @mrioc: Adapter instance reference
 *
 * Check whether the new DMA mask requested through IOCFacts by
 * firmware needs to be set, if so set it .
 *
 * Return: 0 on success, non-zero on failure.
 */
static inline int mpi3mr_check_reset_dma_mask(struct mpi3mr_ioc *mrioc)
{
	struct pci_dev *pdev = mrioc->pdev;
	int r;
	u64 facts_dma_mask = DMA_BIT_MASK(mrioc->facts.dma_mask);

	if (!mrioc->facts.dma_mask || (mrioc->dma_mask <= facts_dma_mask))
		return 0;

	ioc_info(mrioc, "Changing DMA mask from 0x%016llx to 0x%016llx\n",
	    mrioc->dma_mask, facts_dma_mask);

	r = dma_set_mask_and_coherent(&pdev->dev, facts_dma_mask);
	if (r) {
		ioc_err(mrioc, "Setting DMA mask to 0x%016llx failed: %d\n",
		    facts_dma_mask, r);
		return r;
	}
	mrioc->dma_mask = facts_dma_mask;
	return r;
}

/**
 * mpi3mr_process_factsdata - Process IOC facts data
 * @mrioc: Adapter instance reference
 * @facts_data: Cached IOC facts data
 *
 * Convert IOC facts data into cpu endianness and cache it in
 * the driver .
 *
 * Return: Nothing.
 */
static void mpi3mr_process_factsdata(struct mpi3mr_ioc *mrioc,
	struct mpi3_ioc_facts_data *facts_data)
{
	u32 ioc_config, req_sz, facts_flags;

	if ((le16_to_cpu(facts_data->ioc_facts_data_length)) !=
	    (sizeof(*facts_data) / 4)) {
		ioc_warn(mrioc,
		    "IOCFactsdata length mismatch driver_sz(%zu) firmware_sz(%d)\n",
		    sizeof(*facts_data),
		    le16_to_cpu(facts_data->ioc_facts_data_length) * 4);
	}

	ioc_config = readl(&mrioc->sysif_regs->ioc_configuration);
	req_sz = 1 << ((ioc_config & MPI3_SYSIF_IOC_CONFIG_OPER_REQ_ENT_SZ) >>
	    MPI3_SYSIF_IOC_CONFIG_OPER_REQ_ENT_SZ_SHIFT);
	if (le16_to_cpu(facts_data->ioc_request_frame_size) != (req_sz / 4)) {
		ioc_err(mrioc,
		    "IOCFacts data reqFrameSize mismatch hw_size(%d) firmware_sz(%d)\n",
		    req_sz / 4, le16_to_cpu(facts_data->ioc_request_frame_size));
	}

	memset(&mrioc->facts, 0, sizeof(mrioc->facts));

	facts_flags = le32_to_cpu(facts_data->flags);
	mrioc->facts.op_req_sz = req_sz;
	mrioc->op_reply_desc_sz = 1 << ((ioc_config &
	    MPI3_SYSIF_IOC_CONFIG_OPER_RPY_ENT_SZ) >>
	    MPI3_SYSIF_IOC_CONFIG_OPER_RPY_ENT_SZ_SHIFT);

	mrioc->facts.ioc_num = facts_data->ioc_number;
	mrioc->facts.who_init = facts_data->who_init;
	mrioc->facts.max_msix_vectors = le16_to_cpu(facts_data->max_msix_vectors);
	mrioc->facts.personality = (facts_flags &
	    MPI3_IOCFACTS_FLAGS_PERSONALITY_MASK);
	mrioc->facts.dma_mask = (facts_flags &
	    MPI3_IOCFACTS_FLAGS_DMA_ADDRESS_WIDTH_MASK) >>
	    MPI3_IOCFACTS_FLAGS_DMA_ADDRESS_WIDTH_SHIFT;
	mrioc->facts.protocol_flags = facts_data->protocol_flags;
	mrioc->facts.mpi_version = le32_to_cpu(facts_data->mpi_version.word);
	mrioc->facts.max_reqs = le16_to_cpu(facts_data->max_outstanding_requests);
	mrioc->facts.product_id = le16_to_cpu(facts_data->product_id);
	mrioc->facts.reply_sz = le16_to_cpu(facts_data->reply_frame_size) * 4;
	mrioc->facts.exceptions = le16_to_cpu(facts_data->ioc_exceptions);
	mrioc->facts.max_perids = le16_to_cpu(facts_data->max_persistent_id);
	mrioc->facts.max_vds = le16_to_cpu(facts_data->max_vds);
	mrioc->facts.max_hpds = le16_to_cpu(facts_data->max_host_pds);
	mrioc->facts.max_advhpds = le16_to_cpu(facts_data->max_adv_host_pds);
	mrioc->facts.max_raid_pds = le16_to_cpu(facts_data->max_raid_pds);
	mrioc->facts.max_nvme = le16_to_cpu(facts_data->max_nvme);
	mrioc->facts.max_pcie_switches =
	    le16_to_cpu(facts_data->max_pcie_switches);
	mrioc->facts.max_sasexpanders =
	    le16_to_cpu(facts_data->max_sas_expanders);
	mrioc->facts.max_data_length = le16_to_cpu(facts_data->max_data_length);
	mrioc->facts.max_sasinitiators =
	    le16_to_cpu(facts_data->max_sas_initiators);
	mrioc->facts.max_enclosures = le16_to_cpu(facts_data->max_enclosures);
	mrioc->facts.min_devhandle = le16_to_cpu(facts_data->min_dev_handle);
	mrioc->facts.max_devhandle = le16_to_cpu(facts_data->max_dev_handle);
	mrioc->facts.max_op_req_q =
	    le16_to_cpu(facts_data->max_operational_request_queues);
	mrioc->facts.max_op_reply_q =
	    le16_to_cpu(facts_data->max_operational_reply_queues);
	mrioc->facts.ioc_capabilities =
	    le32_to_cpu(facts_data->ioc_capabilities);
	mrioc->facts.fw_ver.build_num =
	    le16_to_cpu(facts_data->fw_version.build_num);
	mrioc->facts.fw_ver.cust_id =
	    le16_to_cpu(facts_data->fw_version.customer_id);
	mrioc->facts.fw_ver.ph_minor = facts_data->fw_version.phase_minor;
	mrioc->facts.fw_ver.ph_major = facts_data->fw_version.phase_major;
	mrioc->facts.fw_ver.gen_minor = facts_data->fw_version.gen_minor;
	mrioc->facts.fw_ver.gen_major = facts_data->fw_version.gen_major;
	mrioc->msix_count = min_t(int, mrioc->msix_count,
	    mrioc->facts.max_msix_vectors);
	mrioc->facts.sge_mod_mask = facts_data->sge_modifier_mask;
	mrioc->facts.sge_mod_value = facts_data->sge_modifier_value;
	mrioc->facts.sge_mod_shift = facts_data->sge_modifier_shift;
	mrioc->facts.shutdown_timeout =
	    le16_to_cpu(facts_data->shutdown_timeout);
	mrioc->facts.diag_trace_sz =
	    le32_to_cpu(facts_data->diag_trace_size);
	mrioc->facts.diag_fw_sz =
	    le32_to_cpu(facts_data->diag_fw_size);
	mrioc->facts.diag_drvr_sz = le32_to_cpu(facts_data->diag_driver_size);
	mrioc->facts.max_dev_per_tg =
	    facts_data->max_devices_per_throttle_group;
	mrioc->facts.io_throttle_data_length =
	    le16_to_cpu(facts_data->io_throttle_data_length);
	mrioc->facts.max_io_throttle_group =
	    le16_to_cpu(facts_data->max_io_throttle_group);
	mrioc->facts.io_throttle_low = le16_to_cpu(facts_data->io_throttle_low);
	mrioc->facts.io_throttle_high =
	    le16_to_cpu(facts_data->io_throttle_high);

	if (mrioc->facts.max_data_length ==
	    MPI3_IOCFACTS_MAX_DATA_LENGTH_NOT_REPORTED)
		mrioc->facts.max_data_length = MPI3MR_DEFAULT_MAX_IO_SIZE;
	else
		mrioc->facts.max_data_length *= MPI3MR_PAGE_SIZE_4K;
	/* Store in 512b block count */
	if (mrioc->facts.io_throttle_data_length)
		mrioc->io_throttle_data_length =
		    (mrioc->facts.io_throttle_data_length * 2 * 4);
	else
		/* set the length to 1MB + 1K to disable throttle */
		mrioc->io_throttle_data_length = (mrioc->facts.max_data_length / 512) + 2;

	mrioc->io_throttle_high = (mrioc->facts.io_throttle_high * 2 * 1024);
	mrioc->io_throttle_low = (mrioc->facts.io_throttle_low * 2 * 1024);

	ioc_info(mrioc, "ioc_num(%d), maxopQ(%d), maxopRepQ(%d), maxdh(%d),",
	    mrioc->facts.ioc_num, mrioc->facts.max_op_req_q,
	    mrioc->facts.max_op_reply_q, mrioc->facts.max_devhandle);
	ioc_info(mrioc,
	    "maxreqs(%d), mindh(%d) maxvectors(%d) maxperids(%d)\n",
	    mrioc->facts.max_reqs, mrioc->facts.min_devhandle,
	    mrioc->facts.max_msix_vectors, mrioc->facts.max_perids);
	ioc_info(mrioc, "SGEModMask 0x%x SGEModVal 0x%x SGEModShift 0x%x ",
	    mrioc->facts.sge_mod_mask, mrioc->facts.sge_mod_value,
	    mrioc->facts.sge_mod_shift);
	ioc_info(mrioc, "DMA mask %d InitialPE status 0x%x max_data_len (%d)\n",
	    mrioc->facts.dma_mask, (facts_flags &
	    MPI3_IOCFACTS_FLAGS_INITIAL_PORT_ENABLE_MASK), mrioc->facts.max_data_length);
	ioc_info(mrioc,
	    "max_dev_per_throttle_group(%d), max_throttle_groups(%d)\n",
	    mrioc->facts.max_dev_per_tg, mrioc->facts.max_io_throttle_group);
	ioc_info(mrioc,
	   "io_throttle_data_len(%dKiB), io_throttle_high(%dMiB), io_throttle_low(%dMiB)\n",
	   mrioc->facts.io_throttle_data_length * 4,
	   mrioc->facts.io_throttle_high, mrioc->facts.io_throttle_low);
}

/**
 * mpi3mr_alloc_reply_sense_bufs - Send IOC Init
 * @mrioc: Adapter instance reference
 *
 * Allocate and initialize the reply free buffers, sense
 * buffers, reply free queue and sense buffer queue.
 *
 * Return: 0 on success, non-zero on failures.
 */
static int mpi3mr_alloc_reply_sense_bufs(struct mpi3mr_ioc *mrioc)
{
	int retval = 0;
	u32 sz, i;

	if (mrioc->init_cmds.reply)
		return retval;

	mrioc->init_cmds.reply = kzalloc(mrioc->reply_sz, GFP_KERNEL);
	if (!mrioc->init_cmds.reply)
		goto out_failed;

	mrioc->bsg_cmds.reply = kzalloc(mrioc->reply_sz, GFP_KERNEL);
	if (!mrioc->bsg_cmds.reply)
		goto out_failed;

	mrioc->transport_cmds.reply = kzalloc(mrioc->reply_sz, GFP_KERNEL);
	if (!mrioc->transport_cmds.reply)
		goto out_failed;

	for (i = 0; i < MPI3MR_NUM_DEVRMCMD; i++) {
		mrioc->dev_rmhs_cmds[i].reply = kzalloc(mrioc->reply_sz,
		    GFP_KERNEL);
		if (!mrioc->dev_rmhs_cmds[i].reply)
			goto out_failed;
	}

	for (i = 0; i < MPI3MR_NUM_EVTACKCMD; i++) {
		mrioc->evtack_cmds[i].reply = kzalloc(mrioc->reply_sz,
		    GFP_KERNEL);
		if (!mrioc->evtack_cmds[i].reply)
			goto out_failed;
	}

	mrioc->host_tm_cmds.reply = kzalloc(mrioc->reply_sz, GFP_KERNEL);
	if (!mrioc->host_tm_cmds.reply)
		goto out_failed;

	mrioc->pel_cmds.reply = kzalloc(mrioc->reply_sz, GFP_KERNEL);
	if (!mrioc->pel_cmds.reply)
		goto out_failed;

	mrioc->pel_abort_cmd.reply = kzalloc(mrioc->reply_sz, GFP_KERNEL);
	if (!mrioc->pel_abort_cmd.reply)
		goto out_failed;

	mrioc->dev_handle_bitmap_bits = mrioc->facts.max_devhandle;
	mrioc->removepend_bitmap = bitmap_zalloc(mrioc->dev_handle_bitmap_bits,
						 GFP_KERNEL);
	if (!mrioc->removepend_bitmap)
		goto out_failed;

	mrioc->devrem_bitmap = bitmap_zalloc(MPI3MR_NUM_DEVRMCMD, GFP_KERNEL);
	if (!mrioc->devrem_bitmap)
		goto out_failed;

	mrioc->evtack_cmds_bitmap = bitmap_zalloc(MPI3MR_NUM_EVTACKCMD,
						  GFP_KERNEL);
	if (!mrioc->evtack_cmds_bitmap)
		goto out_failed;

	mrioc->num_reply_bufs = mrioc->facts.max_reqs + MPI3MR_NUM_EVT_REPLIES;
	mrioc->reply_free_qsz = mrioc->num_reply_bufs + 1;
	mrioc->num_sense_bufs = mrioc->facts.max_reqs / MPI3MR_SENSEBUF_FACTOR;
	mrioc->sense_buf_q_sz = mrioc->num_sense_bufs + 1;

	/* reply buffer pool, 16 byte align */
	sz = mrioc->num_reply_bufs * mrioc->reply_sz;
	mrioc->reply_buf_pool = dma_pool_create("reply_buf pool",
	    &mrioc->pdev->dev, sz, 16, 0);
	if (!mrioc->reply_buf_pool) {
		ioc_err(mrioc, "reply buf pool: dma_pool_create failed\n");
		goto out_failed;
	}

	mrioc->reply_buf = dma_pool_zalloc(mrioc->reply_buf_pool, GFP_KERNEL,
	    &mrioc->reply_buf_dma);
	if (!mrioc->reply_buf)
		goto out_failed;

	mrioc->reply_buf_dma_max_address = mrioc->reply_buf_dma + sz;

	/* reply free queue, 8 byte align */
	sz = mrioc->reply_free_qsz * 8;
	mrioc->reply_free_q_pool = dma_pool_create("reply_free_q pool",
	    &mrioc->pdev->dev, sz, 8, 0);
	if (!mrioc->reply_free_q_pool) {
		ioc_err(mrioc, "reply_free_q pool: dma_pool_create failed\n");
		goto out_failed;
	}
	mrioc->reply_free_q = dma_pool_zalloc(mrioc->reply_free_q_pool,
	    GFP_KERNEL, &mrioc->reply_free_q_dma);
	if (!mrioc->reply_free_q)
		goto out_failed;

	/* sense buffer pool,  4 byte align */
	sz = mrioc->num_sense_bufs * MPI3MR_SENSE_BUF_SZ;
	mrioc->sense_buf_pool = dma_pool_create("sense_buf pool",
	    &mrioc->pdev->dev, sz, 4, 0);
	if (!mrioc->sense_buf_pool) {
		ioc_err(mrioc, "sense_buf pool: dma_pool_create failed\n");
		goto out_failed;
	}
	mrioc->sense_buf = dma_pool_zalloc(mrioc->sense_buf_pool, GFP_KERNEL,
	    &mrioc->sense_buf_dma);
	if (!mrioc->sense_buf)
		goto out_failed;

	/* sense buffer queue, 8 byte align */
	sz = mrioc->sense_buf_q_sz * 8;
	mrioc->sense_buf_q_pool = dma_pool_create("sense_buf_q pool",
	    &mrioc->pdev->dev, sz, 8, 0);
	if (!mrioc->sense_buf_q_pool) {
		ioc_err(mrioc, "sense_buf_q pool: dma_pool_create failed\n");
		goto out_failed;
	}
	mrioc->sense_buf_q = dma_pool_zalloc(mrioc->sense_buf_q_pool,
	    GFP_KERNEL, &mrioc->sense_buf_q_dma);
	if (!mrioc->sense_buf_q)
		goto out_failed;

	return retval;

out_failed:
	retval = -1;
	return retval;
}

/**
 * mpimr_initialize_reply_sbuf_queues - initialize reply sense
 * buffers
 * @mrioc: Adapter instance reference
 *
 * Helper function to initialize reply and sense buffers along
 * with some debug prints.
 *
 * Return:  None.
 */
static void mpimr_initialize_reply_sbuf_queues(struct mpi3mr_ioc *mrioc)
{
	u32 sz, i;
	dma_addr_t phy_addr;

	sz = mrioc->num_reply_bufs * mrioc->reply_sz;
	ioc_info(mrioc,
	    "reply buf pool(0x%p): depth(%d), frame_size(%d), pool_size(%d kB), reply_dma(0x%llx)\n",
	    mrioc->reply_buf, mrioc->num_reply_bufs, mrioc->reply_sz,
	    (sz / 1024), (unsigned long long)mrioc->reply_buf_dma);
	sz = mrioc->reply_free_qsz * 8;
	ioc_info(mrioc,
	    "reply_free_q pool(0x%p): depth(%d), frame_size(%d), pool_size(%d kB), reply_dma(0x%llx)\n",
	    mrioc->reply_free_q, mrioc->reply_free_qsz, 8, (sz / 1024),
	    (unsigned long long)mrioc->reply_free_q_dma);
	sz = mrioc->num_sense_bufs * MPI3MR_SENSE_BUF_SZ;
	ioc_info(mrioc,
	    "sense_buf pool(0x%p): depth(%d), frame_size(%d), pool_size(%d kB), sense_dma(0x%llx)\n",
	    mrioc->sense_buf, mrioc->num_sense_bufs, MPI3MR_SENSE_BUF_SZ,
	    (sz / 1024), (unsigned long long)mrioc->sense_buf_dma);
	sz = mrioc->sense_buf_q_sz * 8;
	ioc_info(mrioc,
	    "sense_buf_q pool(0x%p): depth(%d), frame_size(%d), pool_size(%d kB), sense_dma(0x%llx)\n",
	    mrioc->sense_buf_q, mrioc->sense_buf_q_sz, 8, (sz / 1024),
	    (unsigned long long)mrioc->sense_buf_q_dma);

	/* initialize Reply buffer Queue */
	for (i = 0, phy_addr = mrioc->reply_buf_dma;
	    i < mrioc->num_reply_bufs; i++, phy_addr += mrioc->reply_sz)
		mrioc->reply_free_q[i] = cpu_to_le64(phy_addr);
	mrioc->reply_free_q[i] = cpu_to_le64(0);

	/* initialize Sense Buffer Queue */
	for (i = 0, phy_addr = mrioc->sense_buf_dma;
	    i < mrioc->num_sense_bufs; i++, phy_addr += MPI3MR_SENSE_BUF_SZ)
		mrioc->sense_buf_q[i] = cpu_to_le64(phy_addr);
	mrioc->sense_buf_q[i] = cpu_to_le64(0);
}

/**
 * mpi3mr_issue_iocinit - Send IOC Init
 * @mrioc: Adapter instance reference
 *
 * Issue IOC Init MPI request through admin queue and wait for
 * the completion of it or time out.
 *
 * Return: 0 on success, non-zero on failures.
 */
static int mpi3mr_issue_iocinit(struct mpi3mr_ioc *mrioc)
{
	struct mpi3_ioc_init_request iocinit_req;
	struct mpi3_driver_info_layout *drv_info;
	dma_addr_t data_dma;
	u32 data_len = sizeof(*drv_info);
	int retval = 0;
	ktime_t current_time;

	drv_info = dma_alloc_coherent(&mrioc->pdev->dev, data_len, &data_dma,
	    GFP_KERNEL);
	if (!drv_info) {
		retval = -1;
		goto out;
	}
	mpimr_initialize_reply_sbuf_queues(mrioc);

	drv_info->information_length = cpu_to_le32(data_len);
	strscpy(drv_info->driver_signature, "Broadcom", sizeof(drv_info->driver_signature));
	strscpy(drv_info->os_name, utsname()->sysname, sizeof(drv_info->os_name));
	strscpy(drv_info->os_version, utsname()->release, sizeof(drv_info->os_version));
	strscpy(drv_info->driver_name, MPI3MR_DRIVER_NAME, sizeof(drv_info->driver_name));
	strscpy(drv_info->driver_version, MPI3MR_DRIVER_VERSION, sizeof(drv_info->driver_version));
	strscpy(drv_info->driver_release_date, MPI3MR_DRIVER_RELDATE,
	    sizeof(drv_info->driver_release_date));
	drv_info->driver_capabilities = 0;
	memcpy((u8 *)&mrioc->driver_info, (u8 *)drv_info,
	    sizeof(mrioc->driver_info));

	memset(&iocinit_req, 0, sizeof(iocinit_req));
	mutex_lock(&mrioc->init_cmds.mutex);
	if (mrioc->init_cmds.state & MPI3MR_CMD_PENDING) {
		retval = -1;
		ioc_err(mrioc, "Issue IOCInit: Init command is in use\n");
		mutex_unlock(&mrioc->init_cmds.mutex);
		goto out;
	}
	mrioc->init_cmds.state = MPI3MR_CMD_PENDING;
	mrioc->init_cmds.is_waiting = 1;
	mrioc->init_cmds.callback = NULL;
	iocinit_req.host_tag = cpu_to_le16(MPI3MR_HOSTTAG_INITCMDS);
	iocinit_req.function = MPI3_FUNCTION_IOC_INIT;
	iocinit_req.mpi_version.mpi3_version.dev = MPI3_VERSION_DEV;
	iocinit_req.mpi_version.mpi3_version.unit = MPI3_VERSION_UNIT;
	iocinit_req.mpi_version.mpi3_version.major = MPI3_VERSION_MAJOR;
	iocinit_req.mpi_version.mpi3_version.minor = MPI3_VERSION_MINOR;
	iocinit_req.who_init = MPI3_WHOINIT_HOST_DRIVER;
	iocinit_req.reply_free_queue_depth = cpu_to_le16(mrioc->reply_free_qsz);
	iocinit_req.reply_free_queue_address =
	    cpu_to_le64(mrioc->reply_free_q_dma);
	iocinit_req.sense_buffer_length = cpu_to_le16(MPI3MR_SENSE_BUF_SZ);
	iocinit_req.sense_buffer_free_queue_depth =
	    cpu_to_le16(mrioc->sense_buf_q_sz);
	iocinit_req.sense_buffer_free_queue_address =
	    cpu_to_le64(mrioc->sense_buf_q_dma);
	iocinit_req.driver_information_address = cpu_to_le64(data_dma);

	current_time = ktime_get_real();
	iocinit_req.time_stamp = cpu_to_le64(ktime_to_ms(current_time));

	iocinit_req.msg_flags |=
	    MPI3_IOCINIT_MSGFLAGS_SCSIIOSTATUSREPLY_SUPPORTED;
	iocinit_req.msg_flags |=
		MPI3_IOCINIT_MSGFLAGS_WRITESAMEDIVERT_SUPPORTED;

	init_completion(&mrioc->init_cmds.done);
	retval = mpi3mr_admin_request_post(mrioc, &iocinit_req,
	    sizeof(iocinit_req), 1);
	if (retval) {
		ioc_err(mrioc, "Issue IOCInit: Admin Post failed\n");
		goto out_unlock;
	}
	wait_for_completion_timeout(&mrioc->init_cmds.done,
	    (MPI3MR_INTADMCMD_TIMEOUT * HZ));
	if (!(mrioc->init_cmds.state & MPI3MR_CMD_COMPLETE)) {
		mpi3mr_check_rh_fault_ioc(mrioc,
		    MPI3MR_RESET_FROM_IOCINIT_TIMEOUT);
		ioc_err(mrioc, "ioc_init timed out\n");
		retval = -1;
		goto out_unlock;
	}
	if ((mrioc->init_cmds.ioc_status & MPI3_IOCSTATUS_STATUS_MASK)
	    != MPI3_IOCSTATUS_SUCCESS) {
		ioc_err(mrioc,
		    "Issue IOCInit: Failed ioc_status(0x%04x) Loginfo(0x%08x)\n",
		    (mrioc->init_cmds.ioc_status & MPI3_IOCSTATUS_STATUS_MASK),
		    mrioc->init_cmds.ioc_loginfo);
		retval = -1;
		goto out_unlock;
	}

	mrioc->reply_free_queue_host_index = mrioc->num_reply_bufs;
	writel(mrioc->reply_free_queue_host_index,
	    &mrioc->sysif_regs->reply_free_host_index);

	mrioc->sbq_host_index = mrioc->num_sense_bufs;
	writel(mrioc->sbq_host_index,
	    &mrioc->sysif_regs->sense_buffer_free_host_index);
out_unlock:
	mrioc->init_cmds.state = MPI3MR_CMD_NOTUSED;
	mutex_unlock(&mrioc->init_cmds.mutex);

out:
	if (drv_info)
		dma_free_coherent(&mrioc->pdev->dev, data_len, drv_info,
		    data_dma);

	return retval;
}

/**
 * mpi3mr_unmask_events - Unmask events in event mask bitmap
 * @mrioc: Adapter instance reference
 * @event: MPI event ID
 *
 * Un mask the specific event by resetting the event_mask
 * bitmap.
 *
 * Return: 0 on success, non-zero on failures.
 */
static void mpi3mr_unmask_events(struct mpi3mr_ioc *mrioc, u16 event)
{
	u32 desired_event;
	u8 word;

	if (event >= 128)
		return;

	desired_event = (1 << (event % 32));
	word = event / 32;

	mrioc->event_masks[word] &= ~desired_event;
}

/**
 * mpi3mr_issue_event_notification - Send event notification
 * @mrioc: Adapter instance reference
 *
 * Issue event notification MPI request through admin queue and
 * wait for the completion of it or time out.
 *
 * Return: 0 on success, non-zero on failures.
 */
static int mpi3mr_issue_event_notification(struct mpi3mr_ioc *mrioc)
{
	struct mpi3_event_notification_request evtnotify_req;
	int retval = 0;
	u8 i;

	memset(&evtnotify_req, 0, sizeof(evtnotify_req));
	mutex_lock(&mrioc->init_cmds.mutex);
	if (mrioc->init_cmds.state & MPI3MR_CMD_PENDING) {
		retval = -1;
		ioc_err(mrioc, "Issue EvtNotify: Init command is in use\n");
		mutex_unlock(&mrioc->init_cmds.mutex);
		goto out;
	}
	mrioc->init_cmds.state = MPI3MR_CMD_PENDING;
	mrioc->init_cmds.is_waiting = 1;
	mrioc->init_cmds.callback = NULL;
	evtnotify_req.host_tag = cpu_to_le16(MPI3MR_HOSTTAG_INITCMDS);
	evtnotify_req.function = MPI3_FUNCTION_EVENT_NOTIFICATION;
	for (i = 0; i < MPI3_EVENT_NOTIFY_EVENTMASK_WORDS; i++)
		evtnotify_req.event_masks[i] =
		    cpu_to_le32(mrioc->event_masks[i]);
	init_completion(&mrioc->init_cmds.done);
	retval = mpi3mr_admin_request_post(mrioc, &evtnotify_req,
	    sizeof(evtnotify_req), 1);
	if (retval) {
		ioc_err(mrioc, "Issue EvtNotify: Admin Post failed\n");
		goto out_unlock;
	}
	wait_for_completion_timeout(&mrioc->init_cmds.done,
	    (MPI3MR_INTADMCMD_TIMEOUT * HZ));
	if (!(mrioc->init_cmds.state & MPI3MR_CMD_COMPLETE)) {
		ioc_err(mrioc, "event notification timed out\n");
		mpi3mr_check_rh_fault_ioc(mrioc,
		    MPI3MR_RESET_FROM_EVTNOTIFY_TIMEOUT);
		retval = -1;
		goto out_unlock;
	}
	if ((mrioc->init_cmds.ioc_status & MPI3_IOCSTATUS_STATUS_MASK)
	    != MPI3_IOCSTATUS_SUCCESS) {
		ioc_err(mrioc,
		    "Issue EvtNotify: Failed ioc_status(0x%04x) Loginfo(0x%08x)\n",
		    (mrioc->init_cmds.ioc_status & MPI3_IOCSTATUS_STATUS_MASK),
		    mrioc->init_cmds.ioc_loginfo);
		retval = -1;
		goto out_unlock;
	}

out_unlock:
	mrioc->init_cmds.state = MPI3MR_CMD_NOTUSED;
	mutex_unlock(&mrioc->init_cmds.mutex);
out:
	return retval;
}

/**
 * mpi3mr_process_event_ack - Process event acknowledgment
 * @mrioc: Adapter instance reference
 * @event: MPI3 event ID
 * @event_ctx: event context
 *
 * Send event acknowledgment through admin queue and wait for
 * it to complete.
 *
 * Return: 0 on success, non-zero on failures.
 */
int mpi3mr_process_event_ack(struct mpi3mr_ioc *mrioc, u8 event,
	u32 event_ctx)
{
	struct mpi3_event_ack_request evtack_req;
	int retval = 0;

	memset(&evtack_req, 0, sizeof(evtack_req));
	mutex_lock(&mrioc->init_cmds.mutex);
	if (mrioc->init_cmds.state & MPI3MR_CMD_PENDING) {
		retval = -1;
		ioc_err(mrioc, "Send EvtAck: Init command is in use\n");
		mutex_unlock(&mrioc->init_cmds.mutex);
		goto out;
	}
	mrioc->init_cmds.state = MPI3MR_CMD_PENDING;
	mrioc->init_cmds.is_waiting = 1;
	mrioc->init_cmds.callback = NULL;
	evtack_req.host_tag = cpu_to_le16(MPI3MR_HOSTTAG_INITCMDS);
	evtack_req.function = MPI3_FUNCTION_EVENT_ACK;
	evtack_req.event = event;
	evtack_req.event_context = cpu_to_le32(event_ctx);

	init_completion(&mrioc->init_cmds.done);
	retval = mpi3mr_admin_request_post(mrioc, &evtack_req,
	    sizeof(evtack_req), 1);
	if (retval) {
		ioc_err(mrioc, "Send EvtAck: Admin Post failed\n");
		goto out_unlock;
	}
	wait_for_completion_timeout(&mrioc->init_cmds.done,
	    (MPI3MR_INTADMCMD_TIMEOUT * HZ));
	if (!(mrioc->init_cmds.state & MPI3MR_CMD_COMPLETE)) {
		ioc_err(mrioc, "Issue EvtNotify: command timed out\n");
		if (!(mrioc->init_cmds.state & MPI3MR_CMD_RESET))
			mpi3mr_check_rh_fault_ioc(mrioc,
			    MPI3MR_RESET_FROM_EVTACK_TIMEOUT);
		retval = -1;
		goto out_unlock;
	}
	if ((mrioc->init_cmds.ioc_status & MPI3_IOCSTATUS_STATUS_MASK)
	    != MPI3_IOCSTATUS_SUCCESS) {
		ioc_err(mrioc,
		    "Send EvtAck: Failed ioc_status(0x%04x) Loginfo(0x%08x)\n",
		    (mrioc->init_cmds.ioc_status & MPI3_IOCSTATUS_STATUS_MASK),
		    mrioc->init_cmds.ioc_loginfo);
		retval = -1;
		goto out_unlock;
	}

out_unlock:
	mrioc->init_cmds.state = MPI3MR_CMD_NOTUSED;
	mutex_unlock(&mrioc->init_cmds.mutex);
out:
	return retval;
}

/**
 * mpi3mr_alloc_chain_bufs - Allocate chain buffers
 * @mrioc: Adapter instance reference
 *
 * Allocate chain buffers and set a bitmap to indicate free
 * chain buffers. Chain buffers are used to pass the SGE
 * information along with MPI3 SCSI IO requests for host I/O.
 *
 * Return: 0 on success, non-zero on failure
 */
static int mpi3mr_alloc_chain_bufs(struct mpi3mr_ioc *mrioc)
{
	int retval = 0;
	u32 sz, i;
	u16 num_chains;

	if (mrioc->chain_sgl_list)
		return retval;

	num_chains = mrioc->max_host_ios / MPI3MR_CHAINBUF_FACTOR;

	if (prot_mask & (SHOST_DIX_TYPE0_PROTECTION
	    | SHOST_DIX_TYPE1_PROTECTION
	    | SHOST_DIX_TYPE2_PROTECTION
	    | SHOST_DIX_TYPE3_PROTECTION))
		num_chains += (num_chains / MPI3MR_CHAINBUFDIX_FACTOR);

	mrioc->chain_buf_count = num_chains;
	sz = sizeof(struct chain_element) * num_chains;
	mrioc->chain_sgl_list = kzalloc(sz, GFP_KERNEL);
	if (!mrioc->chain_sgl_list)
		goto out_failed;

	if (mrioc->max_sgl_entries > (mrioc->facts.max_data_length /
		MPI3MR_PAGE_SIZE_4K))
		mrioc->max_sgl_entries = mrioc->facts.max_data_length /
			MPI3MR_PAGE_SIZE_4K;
	sz = mrioc->max_sgl_entries * sizeof(struct mpi3_sge_common);
	ioc_info(mrioc, "number of sgl entries=%d chain buffer size=%dKB\n",
			mrioc->max_sgl_entries, sz/1024);

	mrioc->chain_buf_pool = dma_pool_create("chain_buf pool",
	    &mrioc->pdev->dev, sz, 16, 0);
	if (!mrioc->chain_buf_pool) {
		ioc_err(mrioc, "chain buf pool: dma_pool_create failed\n");
		goto out_failed;
	}

	for (i = 0; i < num_chains; i++) {
		mrioc->chain_sgl_list[i].addr =
		    dma_pool_zalloc(mrioc->chain_buf_pool, GFP_KERNEL,
		    &mrioc->chain_sgl_list[i].dma_addr);

		if (!mrioc->chain_sgl_list[i].addr)
			goto out_failed;
	}
	mrioc->chain_bitmap = bitmap_zalloc(num_chains, GFP_KERNEL);
	if (!mrioc->chain_bitmap)
		goto out_failed;
	return retval;
out_failed:
	retval = -1;
	return retval;
}

/**
 * mpi3mr_port_enable_complete - Mark port enable complete
 * @mrioc: Adapter instance reference
 * @drv_cmd: Internal command tracker
 *
 * Call back for asynchronous port enable request sets the
 * driver command to indicate port enable request is complete.
 *
 * Return: Nothing
 */
static void mpi3mr_port_enable_complete(struct mpi3mr_ioc *mrioc,
	struct mpi3mr_drv_cmd *drv_cmd)
{
	drv_cmd->callback = NULL;
	mrioc->scan_started = 0;
	if (drv_cmd->state & MPI3MR_CMD_RESET)
		mrioc->scan_failed = MPI3_IOCSTATUS_INTERNAL_ERROR;
	else
		mrioc->scan_failed = drv_cmd->ioc_status;
	drv_cmd->state = MPI3MR_CMD_NOTUSED;
}

/**
 * mpi3mr_issue_port_enable - Issue Port Enable
 * @mrioc: Adapter instance reference
 * @async: Flag to wait for completion or not
 *
 * Issue Port Enable MPI request through admin queue and if the
 * async flag is not set wait for the completion of the port
 * enable or time out.
 *
 * Return: 0 on success, non-zero on failures.
 */
int mpi3mr_issue_port_enable(struct mpi3mr_ioc *mrioc, u8 async)
{
	struct mpi3_port_enable_request pe_req;
	int retval = 0;
	u32 pe_timeout = MPI3MR_PORTENABLE_TIMEOUT;

	memset(&pe_req, 0, sizeof(pe_req));
	mutex_lock(&mrioc->init_cmds.mutex);
	if (mrioc->init_cmds.state & MPI3MR_CMD_PENDING) {
		retval = -1;
		ioc_err(mrioc, "Issue PortEnable: Init command is in use\n");
		mutex_unlock(&mrioc->init_cmds.mutex);
		goto out;
	}
	mrioc->init_cmds.state = MPI3MR_CMD_PENDING;
	if (async) {
		mrioc->init_cmds.is_waiting = 0;
		mrioc->init_cmds.callback = mpi3mr_port_enable_complete;
	} else {
		mrioc->init_cmds.is_waiting = 1;
		mrioc->init_cmds.callback = NULL;
		init_completion(&mrioc->init_cmds.done);
	}
	pe_req.host_tag = cpu_to_le16(MPI3MR_HOSTTAG_INITCMDS);
	pe_req.function = MPI3_FUNCTION_PORT_ENABLE;

	retval = mpi3mr_admin_request_post(mrioc, &pe_req, sizeof(pe_req), 1);
	if (retval) {
		ioc_err(mrioc, "Issue PortEnable: Admin Post failed\n");
		goto out_unlock;
	}
	if (async) {
		mutex_unlock(&mrioc->init_cmds.mutex);
		goto out;
	}

	wait_for_completion_timeout(&mrioc->init_cmds.done, (pe_timeout * HZ));
	if (!(mrioc->init_cmds.state & MPI3MR_CMD_COMPLETE)) {
		ioc_err(mrioc, "port enable timed out\n");
		retval = -1;
		mpi3mr_check_rh_fault_ioc(mrioc, MPI3MR_RESET_FROM_PE_TIMEOUT);
		goto out_unlock;
	}
	mpi3mr_port_enable_complete(mrioc, &mrioc->init_cmds);

out_unlock:
	mrioc->init_cmds.state = MPI3MR_CMD_NOTUSED;
	mutex_unlock(&mrioc->init_cmds.mutex);
out:
	return retval;
}

/* Protocol type to name mapper structure */
static const struct {
	u8 protocol;
	char *name;
} mpi3mr_protocols[] = {
	{ MPI3_IOCFACTS_PROTOCOL_SCSI_INITIATOR, "Initiator" },
	{ MPI3_IOCFACTS_PROTOCOL_SCSI_TARGET, "Target" },
	{ MPI3_IOCFACTS_PROTOCOL_NVME, "NVMe attachment" },
};

/* Capability to name mapper structure*/
static const struct {
	u32 capability;
	char *name;
} mpi3mr_capabilities[] = {
	{ MPI3_IOCFACTS_CAPABILITY_RAID_SUPPORTED, "RAID" },
	{ MPI3_IOCFACTS_CAPABILITY_MULTIPATH_SUPPORTED, "MultiPath" },
};

/**
 * mpi3mr_repost_diag_bufs - repost host diag buffers
 * @mrioc: Adapter instance reference
 *
 * repost firmware and trace diag buffers based on global
 * trigger flag from driver page 2
 *
 * Return: 0 on success, non-zero on failures.
 */
static int mpi3mr_repost_diag_bufs(struct mpi3mr_ioc *mrioc)
{
	u64 global_trigger;
	union mpi3mr_trigger_data prev_trigger_data;
	struct diag_buffer_desc *trace_hdb = NULL;
	struct diag_buffer_desc *fw_hdb = NULL;
	int retval = 0;
	bool trace_repost_needed = false;
	bool fw_repost_needed = false;
	u8 prev_trigger_type;

	retval = mpi3mr_refresh_trigger(mrioc, MPI3_CONFIG_ACTION_READ_CURRENT);
	if (retval)
		return -1;

	trace_hdb = mpi3mr_diag_buffer_for_type(mrioc,
	    MPI3_DIAG_BUFFER_TYPE_TRACE);

	if (trace_hdb &&
	    trace_hdb->status != MPI3MR_HDB_BUFSTATUS_NOT_ALLOCATED &&
	    trace_hdb->trigger_type != MPI3MR_HDB_TRIGGER_TYPE_GLOBAL &&
	    trace_hdb->trigger_type != MPI3MR_HDB_TRIGGER_TYPE_ELEMENT)
		trace_repost_needed = true;

	fw_hdb = mpi3mr_diag_buffer_for_type(mrioc, MPI3_DIAG_BUFFER_TYPE_FW);

	if (fw_hdb && fw_hdb->status != MPI3MR_HDB_BUFSTATUS_NOT_ALLOCATED &&
	    fw_hdb->trigger_type != MPI3MR_HDB_TRIGGER_TYPE_GLOBAL &&
	    fw_hdb->trigger_type != MPI3MR_HDB_TRIGGER_TYPE_ELEMENT)
		fw_repost_needed = true;

	if (trace_repost_needed || fw_repost_needed) {
		global_trigger = le64_to_cpu(mrioc->driver_pg2->global_trigger);
		if (global_trigger &
		      MPI3_DRIVER2_GLOBALTRIGGER_POST_DIAG_TRACE_DISABLED)
			trace_repost_needed = false;
		if (global_trigger &
		     MPI3_DRIVER2_GLOBALTRIGGER_POST_DIAG_FW_DISABLED)
			fw_repost_needed = false;
	}

	if (trace_repost_needed) {
		prev_trigger_type = trace_hdb->trigger_type;
		memcpy(&prev_trigger_data, &trace_hdb->trigger_data,
		    sizeof(trace_hdb->trigger_data));
		retval = mpi3mr_issue_diag_buf_post(mrioc, trace_hdb);
		if (!retval) {
			dprint_init(mrioc, "trace diag buffer reposted");
			mpi3mr_set_trigger_data_in_hdb(trace_hdb,
				    MPI3MR_HDB_TRIGGER_TYPE_UNKNOWN, NULL, 1);
		} else {
			trace_hdb->trigger_type = prev_trigger_type;
			memcpy(&trace_hdb->trigger_data, &prev_trigger_data,
			    sizeof(prev_trigger_data));
			ioc_err(mrioc, "trace diag buffer repost failed");
			return -1;
		}
	}

	if (fw_repost_needed) {
		prev_trigger_type = fw_hdb->trigger_type;
		memcpy(&prev_trigger_data, &fw_hdb->trigger_data,
		    sizeof(fw_hdb->trigger_data));
		retval = mpi3mr_issue_diag_buf_post(mrioc, fw_hdb);
		if (!retval) {
			dprint_init(mrioc, "firmware diag buffer reposted");
			mpi3mr_set_trigger_data_in_hdb(fw_hdb,
				    MPI3MR_HDB_TRIGGER_TYPE_UNKNOWN, NULL, 1);
		} else {
			fw_hdb->trigger_type = prev_trigger_type;
			memcpy(&fw_hdb->trigger_data, &prev_trigger_data,
			    sizeof(prev_trigger_data));
			ioc_err(mrioc, "firmware diag buffer repost failed");
			return -1;
		}
	}
	return retval;
}

/**
 * mpi3mr_print_ioc_info - Display controller information
 * @mrioc: Adapter instance reference
 *
 * Display controller personality, capability, supported
 * protocols etc.
 *
 * Return: Nothing
 */
static void
mpi3mr_print_ioc_info(struct mpi3mr_ioc *mrioc)
{
	int i = 0, bytes_written = 0;
	const char *personality;
	char protocol[50] = {0};
	char capabilities[100] = {0};
	struct mpi3mr_compimg_ver *fwver = &mrioc->facts.fw_ver;

	switch (mrioc->facts.personality) {
	case MPI3_IOCFACTS_FLAGS_PERSONALITY_EHBA:
		personality = "Enhanced HBA";
		break;
	case MPI3_IOCFACTS_FLAGS_PERSONALITY_RAID_DDR:
		personality = "RAID";
		break;
	default:
		personality = "Unknown";
		break;
	}

	ioc_info(mrioc, "Running in %s Personality", personality);

	ioc_info(mrioc, "FW version(%d.%d.%d.%d.%d.%d)\n",
	    fwver->gen_major, fwver->gen_minor, fwver->ph_major,
	    fwver->ph_minor, fwver->cust_id, fwver->build_num);

	for (i = 0; i < ARRAY_SIZE(mpi3mr_protocols); i++) {
		if (mrioc->facts.protocol_flags &
		    mpi3mr_protocols[i].protocol) {
			bytes_written += scnprintf(protocol + bytes_written,
				    sizeof(protocol) - bytes_written, "%s%s",
				    bytes_written ? "," : "",
				    mpi3mr_protocols[i].name);
		}
	}

	bytes_written = 0;
	for (i = 0; i < ARRAY_SIZE(mpi3mr_capabilities); i++) {
		if (mrioc->facts.protocol_flags &
		    mpi3mr_capabilities[i].capability) {
			bytes_written += scnprintf(capabilities + bytes_written,
				    sizeof(capabilities) - bytes_written, "%s%s",
				    bytes_written ? "," : "",
				    mpi3mr_capabilities[i].name);
		}
	}

	ioc_info(mrioc, "Protocol=(%s), Capabilities=(%s)\n",
		 protocol, capabilities);
}

/**
 * mpi3mr_cleanup_resources - Free PCI resources
 * @mrioc: Adapter instance reference
 *
 * Unmap PCI device memory and disable PCI device.
 *
 * Return: 0 on success and non-zero on failure.
 */
void mpi3mr_cleanup_resources(struct mpi3mr_ioc *mrioc)
{
	struct pci_dev *pdev = mrioc->pdev;

	mpi3mr_cleanup_isr(mrioc);

	if (mrioc->sysif_regs) {
		iounmap((void __iomem *)mrioc->sysif_regs);
		mrioc->sysif_regs = NULL;
	}

	if (pci_is_enabled(pdev)) {
		if (mrioc->bars)
			pci_release_selected_regions(pdev, mrioc->bars);
		pci_disable_device(pdev);
	}
}

/**
 * mpi3mr_setup_resources - Enable PCI resources
 * @mrioc: Adapter instance reference
 *
 * Enable PCI device memory, MSI-x registers and set DMA mask.
 *
 * Return: 0 on success and non-zero on failure.
 */
int mpi3mr_setup_resources(struct mpi3mr_ioc *mrioc)
{
	struct pci_dev *pdev = mrioc->pdev;
	u32 memap_sz = 0;
	int i, retval = 0, capb = 0;
	u16 message_control;
	u64 dma_mask = mrioc->dma_mask ? mrioc->dma_mask :
	    ((sizeof(dma_addr_t) > 4) ? DMA_BIT_MASK(64) : DMA_BIT_MASK(32));

	if (pci_enable_device_mem(pdev)) {
		ioc_err(mrioc, "pci_enable_device_mem: failed\n");
		retval = -ENODEV;
		goto out_failed;
	}

	capb = pci_find_capability(pdev, PCI_CAP_ID_MSIX);
	if (!capb) {
		ioc_err(mrioc, "Unable to find MSI-X Capabilities\n");
		retval = -ENODEV;
		goto out_failed;
	}
	mrioc->bars = pci_select_bars(pdev, IORESOURCE_MEM);

	if (pci_request_selected_regions(pdev, mrioc->bars,
	    mrioc->driver_name)) {
		ioc_err(mrioc, "pci_request_selected_regions: failed\n");
		retval = -ENODEV;
		goto out_failed;
	}

	for (i = 0; (i < DEVICE_COUNT_RESOURCE); i++) {
		if (pci_resource_flags(pdev, i) & IORESOURCE_MEM) {
			mrioc->sysif_regs_phys = pci_resource_start(pdev, i);
			memap_sz = pci_resource_len(pdev, i);
			mrioc->sysif_regs =
			    ioremap(mrioc->sysif_regs_phys, memap_sz);
			break;
		}
	}

	pci_set_master(pdev);

	retval = dma_set_mask_and_coherent(&pdev->dev, dma_mask);
	if (retval) {
		if (dma_mask != DMA_BIT_MASK(32)) {
			ioc_warn(mrioc, "Setting 64 bit DMA mask failed\n");
			dma_mask = DMA_BIT_MASK(32);
			retval = dma_set_mask_and_coherent(&pdev->dev,
			    dma_mask);
		}
		if (retval) {
			mrioc->dma_mask = 0;
			ioc_err(mrioc, "Setting 32 bit DMA mask also failed\n");
			goto out_failed;
		}
	}
	mrioc->dma_mask = dma_mask;

	if (!mrioc->sysif_regs) {
		ioc_err(mrioc,
		    "Unable to map adapter memory or resource not found\n");
		retval = -EINVAL;
		goto out_failed;
	}

	pci_read_config_word(pdev, capb + 2, &message_control);
	mrioc->msix_count = (message_control & 0x3FF) + 1;

	pci_save_state(pdev);

	pci_set_drvdata(pdev, mrioc->shost);

	mpi3mr_ioc_disable_intr(mrioc);

	ioc_info(mrioc, "iomem(0x%016llx), mapped(0x%p), size(%d)\n",
	    (unsigned long long)mrioc->sysif_regs_phys,
	    mrioc->sysif_regs, memap_sz);
	ioc_info(mrioc, "Number of MSI-X vectors found in capabilities: (%d)\n",
	    mrioc->msix_count);

	if (!reset_devices && poll_queues > 0)
		mrioc->requested_poll_qcount = min_t(int, poll_queues,
				mrioc->msix_count - 2);
	return retval;

out_failed:
	mpi3mr_cleanup_resources(mrioc);
	return retval;
}

/**
 * mpi3mr_enable_events - Enable required events
 * @mrioc: Adapter instance reference
 *
 * This routine unmasks the events required by the driver by
 * sennding appropriate event mask bitmapt through an event
 * notification request.
 *
 * Return: 0 on success and non-zero on failure.
 */
static int mpi3mr_enable_events(struct mpi3mr_ioc *mrioc)
{
	int retval = 0;
	u32  i;

	for (i = 0; i < MPI3_EVENT_NOTIFY_EVENTMASK_WORDS; i++)
		mrioc->event_masks[i] = -1;

	mpi3mr_unmask_events(mrioc, MPI3_EVENT_DEVICE_ADDED);
	mpi3mr_unmask_events(mrioc, MPI3_EVENT_DEVICE_INFO_CHANGED);
	mpi3mr_unmask_events(mrioc, MPI3_EVENT_DEVICE_STATUS_CHANGE);
	mpi3mr_unmask_events(mrioc, MPI3_EVENT_ENCL_DEVICE_STATUS_CHANGE);
	mpi3mr_unmask_events(mrioc, MPI3_EVENT_ENCL_DEVICE_ADDED);
	mpi3mr_unmask_events(mrioc, MPI3_EVENT_SAS_TOPOLOGY_CHANGE_LIST);
	mpi3mr_unmask_events(mrioc, MPI3_EVENT_SAS_DISCOVERY);
	mpi3mr_unmask_events(mrioc, MPI3_EVENT_SAS_DEVICE_DISCOVERY_ERROR);
	mpi3mr_unmask_events(mrioc, MPI3_EVENT_SAS_BROADCAST_PRIMITIVE);
	mpi3mr_unmask_events(mrioc, MPI3_EVENT_PCIE_TOPOLOGY_CHANGE_LIST);
	mpi3mr_unmask_events(mrioc, MPI3_EVENT_PCIE_ENUMERATION);
	mpi3mr_unmask_events(mrioc, MPI3_EVENT_PREPARE_FOR_RESET);
	mpi3mr_unmask_events(mrioc, MPI3_EVENT_CABLE_MGMT);
	mpi3mr_unmask_events(mrioc, MPI3_EVENT_ENERGY_PACK_CHANGE);
	mpi3mr_unmask_events(mrioc, MPI3_EVENT_DIAGNOSTIC_BUFFER_STATUS_CHANGE);

	retval = mpi3mr_issue_event_notification(mrioc);
	if (retval)
		ioc_err(mrioc, "failed to issue event notification %d\n",
		    retval);
	return retval;
}

/**
 * mpi3mr_init_ioc - Initialize the controller
 * @mrioc: Adapter instance reference
 *
 * This the controller initialization routine, executed either
 * after soft reset or from pci probe callback.
 * Setup the required resources, memory map the controller
 * registers, create admin and operational reply queue pairs,
 * allocate required memory for reply pool, sense buffer pool,
 * issue IOC init request to the firmware, unmask the events and
 * issue port enable to discover SAS/SATA/NVMe devies and RAID
 * volumes.
 *
 * Return: 0 on success and non-zero on failure.
 */
int mpi3mr_init_ioc(struct mpi3mr_ioc *mrioc)
{
	int retval = 0;
	u8 retry = 0;
	struct mpi3_ioc_facts_data facts_data;
	u32 sz;

retry_init:
	retval = mpi3mr_bring_ioc_ready(mrioc);
	if (retval) {
		ioc_err(mrioc, "Failed to bring ioc ready: error %d\n",
		    retval);
		goto out_failed_noretry;
	}

	retval = mpi3mr_setup_isr(mrioc, 1);
	if (retval) {
		ioc_err(mrioc, "Failed to setup ISR error %d\n",
		    retval);
		goto out_failed_noretry;
	}

	retval = mpi3mr_issue_iocfacts(mrioc, &facts_data);
	if (retval) {
		ioc_err(mrioc, "Failed to Issue IOC Facts %d\n",
		    retval);
		goto out_failed;
	}

	mrioc->max_host_ios = mrioc->facts.max_reqs - MPI3MR_INTERNAL_CMDS_RESVD;
	mrioc->shost->max_sectors = mrioc->facts.max_data_length / 512;
	mrioc->num_io_throttle_group = mrioc->facts.max_io_throttle_group;
	atomic_set(&mrioc->pend_large_data_sz, 0);

	if (reset_devices)
		mrioc->max_host_ios = min_t(int, mrioc->max_host_ios,
		    MPI3MR_HOST_IOS_KDUMP);

	if (!(mrioc->facts.ioc_capabilities &
	    MPI3_IOCFACTS_CAPABILITY_MULTIPATH_SUPPORTED)) {
		mrioc->sas_transport_enabled = 1;
		mrioc->scsi_device_channel = 1;
		mrioc->shost->max_channel = 1;
		mrioc->shost->transportt = mpi3mr_transport_template;
	}

	mrioc->reply_sz = mrioc->facts.reply_sz;

	retval = mpi3mr_check_reset_dma_mask(mrioc);
	if (retval) {
		ioc_err(mrioc, "Resetting dma mask failed %d\n",
		    retval);
		goto out_failed_noretry;
	}

	mpi3mr_print_ioc_info(mrioc);

<<<<<<< HEAD
	if (!mrioc->cfg_page) {
		dprint_init(mrioc, "allocating config page buffers\n");
		mrioc->cfg_page_sz = MPI3MR_DEFAULT_CFG_PAGE_SZ;
		mrioc->cfg_page = dma_alloc_coherent(&mrioc->pdev->dev,
		    mrioc->cfg_page_sz, &mrioc->cfg_page_dma, GFP_KERNEL);
		if (!mrioc->cfg_page) {
			retval = -1;
			goto out_failed_noretry;
		}
	}

	dprint_init(mrioc, "allocating host diag buffers\n");
	mpi3mr_alloc_diag_bufs(mrioc);

=======
>>>>>>> 0489b010
	dprint_init(mrioc, "allocating ioctl dma buffers\n");
	mpi3mr_alloc_ioctl_dma_memory(mrioc);

	dprint_init(mrioc, "posting host diag buffers\n");
	retval = mpi3mr_post_diag_bufs(mrioc);

	if (retval)
		ioc_warn(mrioc, "failed to post host diag buffers\n");

	if (!mrioc->init_cmds.reply) {
		retval = mpi3mr_alloc_reply_sense_bufs(mrioc);
		if (retval) {
			ioc_err(mrioc,
			    "%s :Failed to allocated reply sense buffers %d\n",
			    __func__, retval);
			goto out_failed_noretry;
		}
	}

	if (!mrioc->chain_sgl_list) {
		retval = mpi3mr_alloc_chain_bufs(mrioc);
		if (retval) {
			ioc_err(mrioc, "Failed to allocated chain buffers %d\n",
			    retval);
			goto out_failed_noretry;
		}
	}

	retval = mpi3mr_issue_iocinit(mrioc);
	if (retval) {
		ioc_err(mrioc, "Failed to Issue IOC Init %d\n",
		    retval);
		goto out_failed;
	}

	retval = mpi3mr_print_pkg_ver(mrioc);
	if (retval) {
		ioc_err(mrioc, "failed to get package version\n");
		goto out_failed;
	}

	retval = mpi3mr_setup_isr(mrioc, 0);
	if (retval) {
		ioc_err(mrioc, "Failed to re-setup ISR, error %d\n",
		    retval);
		goto out_failed_noretry;
	}

	retval = mpi3mr_create_op_queues(mrioc);
	if (retval) {
		ioc_err(mrioc, "Failed to create OpQueues error %d\n",
		    retval);
		goto out_failed;
	}

	if (!mrioc->pel_seqnum_virt) {
		dprint_init(mrioc, "allocating memory for pel_seqnum_virt\n");
		mrioc->pel_seqnum_sz = sizeof(struct mpi3_pel_seq);
		mrioc->pel_seqnum_virt = dma_alloc_coherent(&mrioc->pdev->dev,
		    mrioc->pel_seqnum_sz, &mrioc->pel_seqnum_dma,
		    GFP_KERNEL);
		if (!mrioc->pel_seqnum_virt) {
			retval = -ENOMEM;
			goto out_failed_noretry;
		}
	}

	if (!mrioc->throttle_groups && mrioc->num_io_throttle_group) {
		dprint_init(mrioc, "allocating memory for throttle groups\n");
		sz = sizeof(struct mpi3mr_throttle_group_info);
		mrioc->throttle_groups = kcalloc(mrioc->num_io_throttle_group, sz, GFP_KERNEL);
		if (!mrioc->throttle_groups) {
			retval = -1;
			goto out_failed_noretry;
		}
	}

	retval = mpi3mr_enable_events(mrioc);
	if (retval) {
		ioc_err(mrioc, "failed to enable events %d\n",
		    retval);
		goto out_failed;
	}

	retval = mpi3mr_refresh_trigger(mrioc, MPI3_CONFIG_ACTION_READ_CURRENT);
	if (retval) {
		ioc_err(mrioc, "failed to refresh triggers\n");
		goto out_failed;
	}

	ioc_info(mrioc, "controller initialization completed successfully\n");
	return retval;
out_failed:
	if (retry < 2) {
		retry++;
		ioc_warn(mrioc, "retrying controller initialization, retry_count:%d\n",
		    retry);
		mpi3mr_memset_buffers(mrioc);
		goto retry_init;
	}
	retval = -1;
out_failed_noretry:
	ioc_err(mrioc, "controller initialization failed\n");
	mpi3mr_issue_reset(mrioc, MPI3_SYSIF_HOST_DIAG_RESET_ACTION_DIAG_FAULT,
	    MPI3MR_RESET_FROM_CTLR_CLEANUP);
	mrioc->unrecoverable = 1;
	return retval;
}

/**
 * mpi3mr_reinit_ioc - Re-Initialize the controller
 * @mrioc: Adapter instance reference
 * @is_resume: Called from resume or reset path
 *
 * This the controller re-initialization routine, executed from
 * the soft reset handler or resume callback. Creates
 * operational reply queue pairs, allocate required memory for
 * reply pool, sense buffer pool, issue IOC init request to the
 * firmware, unmask the events and issue port enable to discover
 * SAS/SATA/NVMe devices and RAID volumes.
 *
 * Return: 0 on success and non-zero on failure.
 */
int mpi3mr_reinit_ioc(struct mpi3mr_ioc *mrioc, u8 is_resume)
{
	int retval = 0;
	u8 retry = 0;
	struct mpi3_ioc_facts_data facts_data;
	u32 pe_timeout, ioc_status;

retry_init:
	pe_timeout =
	    (MPI3MR_PORTENABLE_TIMEOUT / MPI3MR_PORTENABLE_POLL_INTERVAL);

	dprint_reset(mrioc, "bringing up the controller to ready state\n");
	retval = mpi3mr_bring_ioc_ready(mrioc);
	if (retval) {
		ioc_err(mrioc, "failed to bring to ready state\n");
		goto out_failed_noretry;
	}

	if (is_resume || mrioc->block_on_pci_err) {
		dprint_reset(mrioc, "setting up single ISR\n");
		retval = mpi3mr_setup_isr(mrioc, 1);
		if (retval) {
			ioc_err(mrioc, "failed to setup ISR\n");
			goto out_failed_noretry;
		}
	} else
		mpi3mr_ioc_enable_intr(mrioc);

	dprint_reset(mrioc, "getting ioc_facts\n");
	retval = mpi3mr_issue_iocfacts(mrioc, &facts_data);
	if (retval) {
		ioc_err(mrioc, "failed to get ioc_facts\n");
		goto out_failed;
	}

	dprint_reset(mrioc, "validating ioc_facts\n");
	retval = mpi3mr_revalidate_factsdata(mrioc);
	if (retval) {
		ioc_err(mrioc, "failed to revalidate ioc_facts data\n");
		goto out_failed_noretry;
	}

	mpi3mr_print_ioc_info(mrioc);

	if (is_resume) {
		dprint_reset(mrioc, "posting host diag buffers\n");
		retval = mpi3mr_post_diag_bufs(mrioc);
		if (retval)
			ioc_warn(mrioc, "failed to post host diag buffers\n");
	} else {
		retval = mpi3mr_repost_diag_bufs(mrioc);
		if (retval)
			ioc_warn(mrioc, "failed to re post host diag buffers\n");
	}

	dprint_reset(mrioc, "sending ioc_init\n");
	retval = mpi3mr_issue_iocinit(mrioc);
	if (retval) {
		ioc_err(mrioc, "failed to send ioc_init\n");
		goto out_failed;
	}

	dprint_reset(mrioc, "getting package version\n");
	retval = mpi3mr_print_pkg_ver(mrioc);
	if (retval) {
		ioc_err(mrioc, "failed to get package version\n");
		goto out_failed;
	}

	if (is_resume || mrioc->block_on_pci_err) {
		dprint_reset(mrioc, "setting up multiple ISR\n");
		retval = mpi3mr_setup_isr(mrioc, 0);
		if (retval) {
			ioc_err(mrioc, "failed to re-setup ISR\n");
			goto out_failed_noretry;
		}
	}

	dprint_reset(mrioc, "creating operational queue pairs\n");
	retval = mpi3mr_create_op_queues(mrioc);
	if (retval) {
		ioc_err(mrioc, "failed to create operational queue pairs\n");
		goto out_failed;
	}

	if (!mrioc->pel_seqnum_virt) {
		dprint_reset(mrioc, "allocating memory for pel_seqnum_virt\n");
		mrioc->pel_seqnum_sz = sizeof(struct mpi3_pel_seq);
		mrioc->pel_seqnum_virt = dma_alloc_coherent(&mrioc->pdev->dev,
		    mrioc->pel_seqnum_sz, &mrioc->pel_seqnum_dma,
		    GFP_KERNEL);
		if (!mrioc->pel_seqnum_virt) {
			retval = -ENOMEM;
			goto out_failed_noretry;
		}
	}

	if (mrioc->shost->nr_hw_queues > mrioc->num_op_reply_q) {
		ioc_err(mrioc,
		    "cannot create minimum number of operational queues expected:%d created:%d\n",
		    mrioc->shost->nr_hw_queues, mrioc->num_op_reply_q);
		retval = -1;
		goto out_failed_noretry;
	}

	dprint_reset(mrioc, "enabling events\n");
	retval = mpi3mr_enable_events(mrioc);
	if (retval) {
		ioc_err(mrioc, "failed to enable events\n");
		goto out_failed;
	}

	mrioc->device_refresh_on = 1;
	mpi3mr_add_event_wait_for_device_refresh(mrioc);

	ioc_info(mrioc, "sending port enable\n");
	retval = mpi3mr_issue_port_enable(mrioc, 1);
	if (retval) {
		ioc_err(mrioc, "failed to issue port enable\n");
		goto out_failed;
	}
	do {
		ssleep(MPI3MR_PORTENABLE_POLL_INTERVAL);
		if (mrioc->init_cmds.state == MPI3MR_CMD_NOTUSED)
			break;
		if (!pci_device_is_present(mrioc->pdev))
			mrioc->unrecoverable = 1;
		if (mrioc->unrecoverable) {
			retval = -1;
			goto out_failed_noretry;
		}
		ioc_status = readl(&mrioc->sysif_regs->ioc_status);
		if ((ioc_status & MPI3_SYSIF_IOC_STATUS_RESET_HISTORY) ||
		    (ioc_status & MPI3_SYSIF_IOC_STATUS_FAULT)) {
			mpi3mr_print_fault_info(mrioc);
			mrioc->init_cmds.is_waiting = 0;
			mrioc->init_cmds.callback = NULL;
			mrioc->init_cmds.state = MPI3MR_CMD_NOTUSED;
			goto out_failed;
		}
	} while (--pe_timeout);

	if (!pe_timeout) {
		ioc_err(mrioc, "port enable timed out\n");
		mpi3mr_check_rh_fault_ioc(mrioc,
		    MPI3MR_RESET_FROM_PE_TIMEOUT);
		mrioc->init_cmds.is_waiting = 0;
		mrioc->init_cmds.callback = NULL;
		mrioc->init_cmds.state = MPI3MR_CMD_NOTUSED;
		goto out_failed;
	} else if (mrioc->scan_failed) {
		ioc_err(mrioc,
		    "port enable failed with status=0x%04x\n",
		    mrioc->scan_failed);
	} else
		ioc_info(mrioc, "port enable completed successfully\n");

	ioc_info(mrioc, "controller %s completed successfully\n",
	    (is_resume)?"resume":"re-initialization");
	return retval;
out_failed:
	if (retry < 2) {
		retry++;
		ioc_warn(mrioc, "retrying controller %s, retry_count:%d\n",
		    (is_resume)?"resume":"re-initialization", retry);
		mpi3mr_memset_buffers(mrioc);
		goto retry_init;
	}
	retval = -1;
out_failed_noretry:
	ioc_err(mrioc, "controller %s is failed\n",
	    (is_resume)?"resume":"re-initialization");
	mpi3mr_issue_reset(mrioc, MPI3_SYSIF_HOST_DIAG_RESET_ACTION_DIAG_FAULT,
	    MPI3MR_RESET_FROM_CTLR_CLEANUP);
	mrioc->unrecoverable = 1;
	return retval;
}

/**
 * mpi3mr_memset_op_reply_q_buffers - memset the operational reply queue's
 *					segments
 * @mrioc: Adapter instance reference
 * @qidx: Operational reply queue index
 *
 * Return: Nothing.
 */
static void mpi3mr_memset_op_reply_q_buffers(struct mpi3mr_ioc *mrioc, u16 qidx)
{
	struct op_reply_qinfo *op_reply_q = mrioc->op_reply_qinfo + qidx;
	struct segments *segments;
	int i, size;

	if (!op_reply_q->q_segments)
		return;

	size = op_reply_q->segment_qd * mrioc->op_reply_desc_sz;
	segments = op_reply_q->q_segments;
	for (i = 0; i < op_reply_q->num_segments; i++)
		memset(segments[i].segment, 0, size);
}

/**
 * mpi3mr_memset_op_req_q_buffers - memset the operational request queue's
 *					segments
 * @mrioc: Adapter instance reference
 * @qidx: Operational request queue index
 *
 * Return: Nothing.
 */
static void mpi3mr_memset_op_req_q_buffers(struct mpi3mr_ioc *mrioc, u16 qidx)
{
	struct op_req_qinfo *op_req_q = mrioc->req_qinfo + qidx;
	struct segments *segments;
	int i, size;

	if (!op_req_q->q_segments)
		return;

	size = op_req_q->segment_qd * mrioc->facts.op_req_sz;
	segments = op_req_q->q_segments;
	for (i = 0; i < op_req_q->num_segments; i++)
		memset(segments[i].segment, 0, size);
}

/**
 * mpi3mr_memset_buffers - memset memory for a controller
 * @mrioc: Adapter instance reference
 *
 * clear all the memory allocated for a controller, typically
 * called post reset to reuse the memory allocated during the
 * controller init.
 *
 * Return: Nothing.
 */
void mpi3mr_memset_buffers(struct mpi3mr_ioc *mrioc)
{
	u16 i;
	struct mpi3mr_throttle_group_info *tg;

	mrioc->change_count = 0;
	mrioc->active_poll_qcount = 0;
	mrioc->default_qcount = 0;
	if (mrioc->admin_req_base)
		memset(mrioc->admin_req_base, 0, mrioc->admin_req_q_sz);
	if (mrioc->admin_reply_base)
		memset(mrioc->admin_reply_base, 0, mrioc->admin_reply_q_sz);
	atomic_set(&mrioc->admin_reply_q_in_use, 0);

	if (mrioc->init_cmds.reply) {
		memset(mrioc->init_cmds.reply, 0, sizeof(*mrioc->init_cmds.reply));
		memset(mrioc->bsg_cmds.reply, 0,
		    sizeof(*mrioc->bsg_cmds.reply));
		memset(mrioc->host_tm_cmds.reply, 0,
		    sizeof(*mrioc->host_tm_cmds.reply));
		memset(mrioc->pel_cmds.reply, 0,
		    sizeof(*mrioc->pel_cmds.reply));
		memset(mrioc->pel_abort_cmd.reply, 0,
		    sizeof(*mrioc->pel_abort_cmd.reply));
		memset(mrioc->transport_cmds.reply, 0,
		    sizeof(*mrioc->transport_cmds.reply));
		for (i = 0; i < MPI3MR_NUM_DEVRMCMD; i++)
			memset(mrioc->dev_rmhs_cmds[i].reply, 0,
			    sizeof(*mrioc->dev_rmhs_cmds[i].reply));
		for (i = 0; i < MPI3MR_NUM_EVTACKCMD; i++)
			memset(mrioc->evtack_cmds[i].reply, 0,
			    sizeof(*mrioc->evtack_cmds[i].reply));
		bitmap_clear(mrioc->removepend_bitmap, 0,
			     mrioc->dev_handle_bitmap_bits);
		bitmap_clear(mrioc->devrem_bitmap, 0, MPI3MR_NUM_DEVRMCMD);
		bitmap_clear(mrioc->evtack_cmds_bitmap, 0,
			     MPI3MR_NUM_EVTACKCMD);
	}

	for (i = 0; i < mrioc->num_queues; i++) {
		mrioc->op_reply_qinfo[i].qid = 0;
		mrioc->op_reply_qinfo[i].ci = 0;
		mrioc->op_reply_qinfo[i].num_replies = 0;
		mrioc->op_reply_qinfo[i].ephase = 0;
		atomic_set(&mrioc->op_reply_qinfo[i].pend_ios, 0);
		atomic_set(&mrioc->op_reply_qinfo[i].in_use, 0);
		mpi3mr_memset_op_reply_q_buffers(mrioc, i);

		mrioc->req_qinfo[i].ci = 0;
		mrioc->req_qinfo[i].pi = 0;
		mrioc->req_qinfo[i].num_requests = 0;
		mrioc->req_qinfo[i].qid = 0;
		mrioc->req_qinfo[i].reply_qid = 0;
		spin_lock_init(&mrioc->req_qinfo[i].q_lock);
		mpi3mr_memset_op_req_q_buffers(mrioc, i);
	}

	atomic_set(&mrioc->pend_large_data_sz, 0);
	if (mrioc->throttle_groups) {
		tg = mrioc->throttle_groups;
		for (i = 0; i < mrioc->num_io_throttle_group; i++, tg++) {
			tg->id = 0;
			tg->fw_qd = 0;
			tg->modified_qd = 0;
			tg->io_divert = 0;
			tg->need_qd_reduction = 0;
			tg->high = 0;
			tg->low = 0;
			tg->qd_reduction = 0;
			atomic_set(&tg->pend_large_data_sz, 0);
		}
	}
}

/**
 * mpi3mr_free_mem - Free memory allocated for a controller
 * @mrioc: Adapter instance reference
 *
 * Free all the memory allocated for a controller.
 *
 * Return: Nothing.
 */
void mpi3mr_free_mem(struct mpi3mr_ioc *mrioc)
{
	u16 i;
	struct mpi3mr_intr_info *intr_info;
	struct diag_buffer_desc *diag_buffer;

	mpi3mr_free_enclosure_list(mrioc);
	mpi3mr_free_ioctl_dma_memory(mrioc);

	if (mrioc->sense_buf_pool) {
		if (mrioc->sense_buf)
			dma_pool_free(mrioc->sense_buf_pool, mrioc->sense_buf,
			    mrioc->sense_buf_dma);
		dma_pool_destroy(mrioc->sense_buf_pool);
		mrioc->sense_buf = NULL;
		mrioc->sense_buf_pool = NULL;
	}
	if (mrioc->sense_buf_q_pool) {
		if (mrioc->sense_buf_q)
			dma_pool_free(mrioc->sense_buf_q_pool,
			    mrioc->sense_buf_q, mrioc->sense_buf_q_dma);
		dma_pool_destroy(mrioc->sense_buf_q_pool);
		mrioc->sense_buf_q = NULL;
		mrioc->sense_buf_q_pool = NULL;
	}

	if (mrioc->reply_buf_pool) {
		if (mrioc->reply_buf)
			dma_pool_free(mrioc->reply_buf_pool, mrioc->reply_buf,
			    mrioc->reply_buf_dma);
		dma_pool_destroy(mrioc->reply_buf_pool);
		mrioc->reply_buf = NULL;
		mrioc->reply_buf_pool = NULL;
	}
	if (mrioc->reply_free_q_pool) {
		if (mrioc->reply_free_q)
			dma_pool_free(mrioc->reply_free_q_pool,
			    mrioc->reply_free_q, mrioc->reply_free_q_dma);
		dma_pool_destroy(mrioc->reply_free_q_pool);
		mrioc->reply_free_q = NULL;
		mrioc->reply_free_q_pool = NULL;
	}

	for (i = 0; i < mrioc->num_op_req_q; i++)
		mpi3mr_free_op_req_q_segments(mrioc, i);

	for (i = 0; i < mrioc->num_op_reply_q; i++)
		mpi3mr_free_op_reply_q_segments(mrioc, i);

	for (i = 0; i < mrioc->intr_info_count; i++) {
		intr_info = mrioc->intr_info + i;
		intr_info->op_reply_q = NULL;
	}

	kfree(mrioc->req_qinfo);
	mrioc->req_qinfo = NULL;
	mrioc->num_op_req_q = 0;

	kfree(mrioc->op_reply_qinfo);
	mrioc->op_reply_qinfo = NULL;
	mrioc->num_op_reply_q = 0;

	kfree(mrioc->init_cmds.reply);
	mrioc->init_cmds.reply = NULL;

	kfree(mrioc->bsg_cmds.reply);
	mrioc->bsg_cmds.reply = NULL;

	kfree(mrioc->host_tm_cmds.reply);
	mrioc->host_tm_cmds.reply = NULL;

	kfree(mrioc->pel_cmds.reply);
	mrioc->pel_cmds.reply = NULL;

	kfree(mrioc->pel_abort_cmd.reply);
	mrioc->pel_abort_cmd.reply = NULL;

	for (i = 0; i < MPI3MR_NUM_EVTACKCMD; i++) {
		kfree(mrioc->evtack_cmds[i].reply);
		mrioc->evtack_cmds[i].reply = NULL;
	}

	bitmap_free(mrioc->removepend_bitmap);
	mrioc->removepend_bitmap = NULL;

	bitmap_free(mrioc->devrem_bitmap);
	mrioc->devrem_bitmap = NULL;

	bitmap_free(mrioc->evtack_cmds_bitmap);
	mrioc->evtack_cmds_bitmap = NULL;

	bitmap_free(mrioc->chain_bitmap);
	mrioc->chain_bitmap = NULL;

	kfree(mrioc->transport_cmds.reply);
	mrioc->transport_cmds.reply = NULL;

	for (i = 0; i < MPI3MR_NUM_DEVRMCMD; i++) {
		kfree(mrioc->dev_rmhs_cmds[i].reply);
		mrioc->dev_rmhs_cmds[i].reply = NULL;
	}

	if (mrioc->chain_buf_pool) {
		for (i = 0; i < mrioc->chain_buf_count; i++) {
			if (mrioc->chain_sgl_list[i].addr) {
				dma_pool_free(mrioc->chain_buf_pool,
				    mrioc->chain_sgl_list[i].addr,
				    mrioc->chain_sgl_list[i].dma_addr);
				mrioc->chain_sgl_list[i].addr = NULL;
			}
		}
		dma_pool_destroy(mrioc->chain_buf_pool);
		mrioc->chain_buf_pool = NULL;
	}

	kfree(mrioc->chain_sgl_list);
	mrioc->chain_sgl_list = NULL;

	if (mrioc->admin_reply_base) {
		dma_free_coherent(&mrioc->pdev->dev, mrioc->admin_reply_q_sz,
		    mrioc->admin_reply_base, mrioc->admin_reply_dma);
		mrioc->admin_reply_base = NULL;
	}
	if (mrioc->admin_req_base) {
		dma_free_coherent(&mrioc->pdev->dev, mrioc->admin_req_q_sz,
		    mrioc->admin_req_base, mrioc->admin_req_dma);
		mrioc->admin_req_base = NULL;
	}

	if (mrioc->pel_seqnum_virt) {
		dma_free_coherent(&mrioc->pdev->dev, mrioc->pel_seqnum_sz,
		    mrioc->pel_seqnum_virt, mrioc->pel_seqnum_dma);
		mrioc->pel_seqnum_virt = NULL;
	}

	for (i = 0; i < MPI3MR_MAX_NUM_HDB; i++) {
		diag_buffer = &mrioc->diag_buffers[i];
		if (diag_buffer->addr) {
			dma_free_coherent(&mrioc->pdev->dev,
			    diag_buffer->size, diag_buffer->addr,
			    diag_buffer->dma_addr);
			diag_buffer->addr = NULL;
			diag_buffer->size = 0;
			diag_buffer->type = 0;
			diag_buffer->status = 0;
		}
	}

	kfree(mrioc->throttle_groups);
	mrioc->throttle_groups = NULL;

	kfree(mrioc->logdata_buf);
	mrioc->logdata_buf = NULL;

}

/**
 * mpi3mr_issue_ioc_shutdown - shutdown controller
 * @mrioc: Adapter instance reference
 *
 * Send shutodwn notification to the controller and wait for the
 * shutdown_timeout for it to be completed.
 *
 * Return: Nothing.
 */
static void mpi3mr_issue_ioc_shutdown(struct mpi3mr_ioc *mrioc)
{
	u32 ioc_config, ioc_status;
	u8 retval = 1;
	u32 timeout = MPI3MR_DEFAULT_SHUTDOWN_TIME * 10;

	ioc_info(mrioc, "Issuing shutdown Notification\n");
	if (mrioc->unrecoverable) {
		ioc_warn(mrioc,
		    "IOC is unrecoverable shutdown is not issued\n");
		return;
	}
	ioc_status = readl(&mrioc->sysif_regs->ioc_status);
	if ((ioc_status & MPI3_SYSIF_IOC_STATUS_SHUTDOWN_MASK)
	    == MPI3_SYSIF_IOC_STATUS_SHUTDOWN_IN_PROGRESS) {
		ioc_info(mrioc, "shutdown already in progress\n");
		return;
	}

	ioc_config = readl(&mrioc->sysif_regs->ioc_configuration);
	ioc_config |= MPI3_SYSIF_IOC_CONFIG_SHUTDOWN_NORMAL;
	ioc_config |= MPI3_SYSIF_IOC_CONFIG_DEVICE_SHUTDOWN_SEND_REQ;

	writel(ioc_config, &mrioc->sysif_regs->ioc_configuration);

	if (mrioc->facts.shutdown_timeout)
		timeout = mrioc->facts.shutdown_timeout * 10;

	do {
		ioc_status = readl(&mrioc->sysif_regs->ioc_status);
		if ((ioc_status & MPI3_SYSIF_IOC_STATUS_SHUTDOWN_MASK)
		    == MPI3_SYSIF_IOC_STATUS_SHUTDOWN_COMPLETE) {
			retval = 0;
			break;
		}
		msleep(100);
	} while (--timeout);

	ioc_status = readl(&mrioc->sysif_regs->ioc_status);
	ioc_config = readl(&mrioc->sysif_regs->ioc_configuration);

	if (retval) {
		if ((ioc_status & MPI3_SYSIF_IOC_STATUS_SHUTDOWN_MASK)
		    == MPI3_SYSIF_IOC_STATUS_SHUTDOWN_IN_PROGRESS)
			ioc_warn(mrioc,
			    "shutdown still in progress after timeout\n");
	}

	ioc_info(mrioc,
	    "Base IOC Sts/Config after %s shutdown is (0x%x)/(0x%x)\n",
	    (!retval) ? "successful" : "failed", ioc_status,
	    ioc_config);
}

/**
 * mpi3mr_cleanup_ioc - Cleanup controller
 * @mrioc: Adapter instance reference
 *
 * controller cleanup handler, Message unit reset or soft reset
 * and shutdown notification is issued to the controller.
 *
 * Return: Nothing.
 */
void mpi3mr_cleanup_ioc(struct mpi3mr_ioc *mrioc)
{
	enum mpi3mr_iocstate ioc_state;

	dprint_exit(mrioc, "cleaning up the controller\n");
	mpi3mr_ioc_disable_intr(mrioc);

	ioc_state = mpi3mr_get_iocstate(mrioc);

	if (!mrioc->unrecoverable && !mrioc->reset_in_progress &&
	    !mrioc->pci_err_recovery &&
	    (ioc_state == MRIOC_STATE_READY)) {
		if (mpi3mr_issue_and_process_mur(mrioc,
		    MPI3MR_RESET_FROM_CTLR_CLEANUP))
			mpi3mr_issue_reset(mrioc,
			    MPI3_SYSIF_HOST_DIAG_RESET_ACTION_SOFT_RESET,
			    MPI3MR_RESET_FROM_MUR_FAILURE);
		mpi3mr_issue_ioc_shutdown(mrioc);
	}
	dprint_exit(mrioc, "controller cleanup completed\n");
}

/**
 * mpi3mr_drv_cmd_comp_reset - Flush a internal driver command
 * @mrioc: Adapter instance reference
 * @cmdptr: Internal command tracker
 *
 * Complete an internal driver commands with state indicating it
 * is completed due to reset.
 *
 * Return: Nothing.
 */
static inline void mpi3mr_drv_cmd_comp_reset(struct mpi3mr_ioc *mrioc,
	struct mpi3mr_drv_cmd *cmdptr)
{
	if (cmdptr->state & MPI3MR_CMD_PENDING) {
		cmdptr->state |= MPI3MR_CMD_RESET;
		cmdptr->state &= ~MPI3MR_CMD_PENDING;
		if (cmdptr->is_waiting) {
			complete(&cmdptr->done);
			cmdptr->is_waiting = 0;
		} else if (cmdptr->callback)
			cmdptr->callback(mrioc, cmdptr);
	}
}

/**
 * mpi3mr_flush_drv_cmds - Flush internaldriver commands
 * @mrioc: Adapter instance reference
 *
 * Flush all internal driver commands post reset
 *
 * Return: Nothing.
 */
void mpi3mr_flush_drv_cmds(struct mpi3mr_ioc *mrioc)
{
	struct mpi3mr_drv_cmd *cmdptr;
	u8 i;

	cmdptr = &mrioc->init_cmds;
	mpi3mr_drv_cmd_comp_reset(mrioc, cmdptr);

	cmdptr = &mrioc->cfg_cmds;
	mpi3mr_drv_cmd_comp_reset(mrioc, cmdptr);

	cmdptr = &mrioc->bsg_cmds;
	mpi3mr_drv_cmd_comp_reset(mrioc, cmdptr);
	cmdptr = &mrioc->host_tm_cmds;
	mpi3mr_drv_cmd_comp_reset(mrioc, cmdptr);

	for (i = 0; i < MPI3MR_NUM_DEVRMCMD; i++) {
		cmdptr = &mrioc->dev_rmhs_cmds[i];
		mpi3mr_drv_cmd_comp_reset(mrioc, cmdptr);
	}

	for (i = 0; i < MPI3MR_NUM_EVTACKCMD; i++) {
		cmdptr = &mrioc->evtack_cmds[i];
		mpi3mr_drv_cmd_comp_reset(mrioc, cmdptr);
	}

	cmdptr = &mrioc->pel_cmds;
	mpi3mr_drv_cmd_comp_reset(mrioc, cmdptr);

	cmdptr = &mrioc->pel_abort_cmd;
	mpi3mr_drv_cmd_comp_reset(mrioc, cmdptr);

	cmdptr = &mrioc->transport_cmds;
	mpi3mr_drv_cmd_comp_reset(mrioc, cmdptr);
}

/**
 * mpi3mr_pel_wait_post - Issue PEL Wait
 * @mrioc: Adapter instance reference
 * @drv_cmd: Internal command tracker
 *
 * Issue PEL Wait MPI request through admin queue and return.
 *
 * Return: Nothing.
 */
static void mpi3mr_pel_wait_post(struct mpi3mr_ioc *mrioc,
	struct mpi3mr_drv_cmd *drv_cmd)
{
	struct mpi3_pel_req_action_wait pel_wait;

	mrioc->pel_abort_requested = false;

	memset(&pel_wait, 0, sizeof(pel_wait));
	drv_cmd->state = MPI3MR_CMD_PENDING;
	drv_cmd->is_waiting = 0;
	drv_cmd->callback = mpi3mr_pel_wait_complete;
	drv_cmd->ioc_status = 0;
	drv_cmd->ioc_loginfo = 0;
	pel_wait.host_tag = cpu_to_le16(MPI3MR_HOSTTAG_PEL_WAIT);
	pel_wait.function = MPI3_FUNCTION_PERSISTENT_EVENT_LOG;
	pel_wait.action = MPI3_PEL_ACTION_WAIT;
	pel_wait.starting_sequence_number = cpu_to_le32(mrioc->pel_newest_seqnum);
	pel_wait.locale = cpu_to_le16(mrioc->pel_locale);
	pel_wait.class = cpu_to_le16(mrioc->pel_class);
	pel_wait.wait_time = MPI3_PEL_WAITTIME_INFINITE_WAIT;
	dprint_bsg_info(mrioc, "sending pel_wait seqnum(%d), class(%d), locale(0x%08x)\n",
	    mrioc->pel_newest_seqnum, mrioc->pel_class, mrioc->pel_locale);

	if (mpi3mr_admin_request_post(mrioc, &pel_wait, sizeof(pel_wait), 0)) {
		dprint_bsg_err(mrioc,
			    "Issuing PELWait: Admin post failed\n");
		drv_cmd->state = MPI3MR_CMD_NOTUSED;
		drv_cmd->callback = NULL;
		drv_cmd->retry_count = 0;
		mrioc->pel_enabled = false;
	}
}

/**
 * mpi3mr_pel_get_seqnum_post - Issue PEL Get Sequence number
 * @mrioc: Adapter instance reference
 * @drv_cmd: Internal command tracker
 *
 * Issue PEL get sequence number MPI request through admin queue
 * and return.
 *
 * Return: 0 on success, non-zero on failure.
 */
int mpi3mr_pel_get_seqnum_post(struct mpi3mr_ioc *mrioc,
	struct mpi3mr_drv_cmd *drv_cmd)
{
	struct mpi3_pel_req_action_get_sequence_numbers pel_getseq_req;
	u8 sgl_flags = MPI3MR_SGEFLAGS_SYSTEM_SIMPLE_END_OF_LIST;
	int retval = 0;

	memset(&pel_getseq_req, 0, sizeof(pel_getseq_req));
	mrioc->pel_cmds.state = MPI3MR_CMD_PENDING;
	mrioc->pel_cmds.is_waiting = 0;
	mrioc->pel_cmds.ioc_status = 0;
	mrioc->pel_cmds.ioc_loginfo = 0;
	mrioc->pel_cmds.callback = mpi3mr_pel_get_seqnum_complete;
	pel_getseq_req.host_tag = cpu_to_le16(MPI3MR_HOSTTAG_PEL_WAIT);
	pel_getseq_req.function = MPI3_FUNCTION_PERSISTENT_EVENT_LOG;
	pel_getseq_req.action = MPI3_PEL_ACTION_GET_SEQNUM;
	mpi3mr_add_sg_single(&pel_getseq_req.sgl, sgl_flags,
	    mrioc->pel_seqnum_sz, mrioc->pel_seqnum_dma);

	retval = mpi3mr_admin_request_post(mrioc, &pel_getseq_req,
			sizeof(pel_getseq_req), 0);
	if (retval) {
		if (drv_cmd) {
			drv_cmd->state = MPI3MR_CMD_NOTUSED;
			drv_cmd->callback = NULL;
			drv_cmd->retry_count = 0;
		}
		mrioc->pel_enabled = false;
	}

	return retval;
}

/**
 * mpi3mr_pel_wait_complete - PELWait Completion callback
 * @mrioc: Adapter instance reference
 * @drv_cmd: Internal command tracker
 *
 * This is a callback handler for the PELWait request and
 * firmware completes a PELWait request when it is aborted or a
 * new PEL entry is available. This sends AEN to the application
 * and if the PELwait completion is not due to PELAbort then
 * this will send a request for new PEL Sequence number
 *
 * Return: Nothing.
 */
static void mpi3mr_pel_wait_complete(struct mpi3mr_ioc *mrioc,
	struct mpi3mr_drv_cmd *drv_cmd)
{
	struct mpi3_pel_reply *pel_reply = NULL;
	u16 ioc_status, pe_log_status;
	bool do_retry = false;

	if (drv_cmd->state & MPI3MR_CMD_RESET)
		goto cleanup_drv_cmd;

	ioc_status = drv_cmd->ioc_status & MPI3_IOCSTATUS_STATUS_MASK;
	if (ioc_status != MPI3_IOCSTATUS_SUCCESS) {
		ioc_err(mrioc, "%s: Failed ioc_status(0x%04x) Loginfo(0x%08x)\n",
			__func__, ioc_status, drv_cmd->ioc_loginfo);
		dprint_bsg_err(mrioc,
		    "pel_wait: failed with ioc_status(0x%04x), log_info(0x%08x)\n",
		    ioc_status, drv_cmd->ioc_loginfo);
		do_retry = true;
	}

	if (drv_cmd->state & MPI3MR_CMD_REPLY_VALID)
		pel_reply = (struct mpi3_pel_reply *)drv_cmd->reply;

	if (!pel_reply) {
		dprint_bsg_err(mrioc,
		    "pel_wait: failed due to no reply\n");
		goto out_failed;
	}

	pe_log_status = le16_to_cpu(pel_reply->pe_log_status);
	if ((pe_log_status != MPI3_PEL_STATUS_SUCCESS) &&
	    (pe_log_status != MPI3_PEL_STATUS_ABORTED)) {
		ioc_err(mrioc, "%s: Failed pe_log_status(0x%04x)\n",
			__func__, pe_log_status);
		dprint_bsg_err(mrioc,
		    "pel_wait: failed due to pel_log_status(0x%04x)\n",
		    pe_log_status);
		do_retry = true;
	}

	if (do_retry) {
		if (drv_cmd->retry_count < MPI3MR_PEL_RETRY_COUNT) {
			drv_cmd->retry_count++;
			dprint_bsg_err(mrioc, "pel_wait: retrying(%d)\n",
			    drv_cmd->retry_count);
			mpi3mr_pel_wait_post(mrioc, drv_cmd);
			return;
		}
		dprint_bsg_err(mrioc,
		    "pel_wait: failed after all retries(%d)\n",
		    drv_cmd->retry_count);
		goto out_failed;
	}
	atomic64_inc(&event_counter);
	if (!mrioc->pel_abort_requested) {
		mrioc->pel_cmds.retry_count = 0;
		mpi3mr_pel_get_seqnum_post(mrioc, &mrioc->pel_cmds);
	}

	return;
out_failed:
	mrioc->pel_enabled = false;
cleanup_drv_cmd:
	drv_cmd->state = MPI3MR_CMD_NOTUSED;
	drv_cmd->callback = NULL;
	drv_cmd->retry_count = 0;
}

/**
 * mpi3mr_pel_get_seqnum_complete - PELGetSeqNum Completion callback
 * @mrioc: Adapter instance reference
 * @drv_cmd: Internal command tracker
 *
 * This is a callback handler for the PEL get sequence number
 * request and a new PEL wait request will be issued to the
 * firmware from this
 *
 * Return: Nothing.
 */
void mpi3mr_pel_get_seqnum_complete(struct mpi3mr_ioc *mrioc,
	struct mpi3mr_drv_cmd *drv_cmd)
{
	struct mpi3_pel_reply *pel_reply = NULL;
	struct mpi3_pel_seq *pel_seqnum_virt;
	u16 ioc_status;
	bool do_retry = false;

	pel_seqnum_virt = (struct mpi3_pel_seq *)mrioc->pel_seqnum_virt;

	if (drv_cmd->state & MPI3MR_CMD_RESET)
		goto cleanup_drv_cmd;

	ioc_status = drv_cmd->ioc_status & MPI3_IOCSTATUS_STATUS_MASK;
	if (ioc_status != MPI3_IOCSTATUS_SUCCESS) {
		dprint_bsg_err(mrioc,
		    "pel_get_seqnum: failed with ioc_status(0x%04x), log_info(0x%08x)\n",
		    ioc_status, drv_cmd->ioc_loginfo);
		do_retry = true;
	}

	if (drv_cmd->state & MPI3MR_CMD_REPLY_VALID)
		pel_reply = (struct mpi3_pel_reply *)drv_cmd->reply;
	if (!pel_reply) {
		dprint_bsg_err(mrioc,
		    "pel_get_seqnum: failed due to no reply\n");
		goto out_failed;
	}

	if (le16_to_cpu(pel_reply->pe_log_status) != MPI3_PEL_STATUS_SUCCESS) {
		dprint_bsg_err(mrioc,
		    "pel_get_seqnum: failed due to pel_log_status(0x%04x)\n",
		    le16_to_cpu(pel_reply->pe_log_status));
		do_retry = true;
	}

	if (do_retry) {
		if (drv_cmd->retry_count < MPI3MR_PEL_RETRY_COUNT) {
			drv_cmd->retry_count++;
			dprint_bsg_err(mrioc,
			    "pel_get_seqnum: retrying(%d)\n",
			    drv_cmd->retry_count);
			mpi3mr_pel_get_seqnum_post(mrioc, drv_cmd);
			return;
		}

		dprint_bsg_err(mrioc,
		    "pel_get_seqnum: failed after all retries(%d)\n",
		    drv_cmd->retry_count);
		goto out_failed;
	}
	mrioc->pel_newest_seqnum = le32_to_cpu(pel_seqnum_virt->newest) + 1;
	drv_cmd->retry_count = 0;
	mpi3mr_pel_wait_post(mrioc, drv_cmd);

	return;
out_failed:
	mrioc->pel_enabled = false;
cleanup_drv_cmd:
	drv_cmd->state = MPI3MR_CMD_NOTUSED;
	drv_cmd->callback = NULL;
	drv_cmd->retry_count = 0;
}

/**
 * mpi3mr_soft_reset_handler - Reset the controller
 * @mrioc: Adapter instance reference
 * @reset_reason: Reset reason code
 * @snapdump: Flag to generate snapdump in firmware or not
 *
 * This is an handler for recovering controller by issuing soft
 * reset are diag fault reset.  This is a blocking function and
 * when one reset is executed if any other resets they will be
 * blocked. All BSG requests will be blocked during the reset. If
 * controller reset is successful then the controller will be
 * reinitalized, otherwise the controller will be marked as not
 * recoverable
 *
 * In snapdump bit is set, the controller is issued with diag
 * fault reset so that the firmware can create a snap dump and
 * post that the firmware will result in F000 fault and the
 * driver will issue soft reset to recover from that.
 *
 * Return: 0 on success, non-zero on failure.
 */
int mpi3mr_soft_reset_handler(struct mpi3mr_ioc *mrioc,
	u16 reset_reason, u8 snapdump)
{
	int retval = 0, i;
	unsigned long flags;
	u32 host_diagnostic, timeout = MPI3_SYSIF_DIAG_SAVE_TIMEOUT * 10;
	union mpi3mr_trigger_data trigger_data;

	/* Block the reset handler until diag save in progress*/
	dprint_reset(mrioc,
	    "soft_reset_handler: check and block on diagsave_timeout(%d)\n",
	    mrioc->diagsave_timeout);
	while (mrioc->diagsave_timeout)
		ssleep(1);
	/*
	 * Block new resets until the currently executing one is finished and
	 * return the status of the existing reset for all blocked resets
	 */
	dprint_reset(mrioc, "soft_reset_handler: acquiring reset_mutex\n");
	if (!mutex_trylock(&mrioc->reset_mutex)) {
		ioc_info(mrioc,
		    "controller reset triggered by %s is blocked due to another reset in progress\n",
		    mpi3mr_reset_rc_name(reset_reason));
		do {
			ssleep(1);
		} while (mrioc->reset_in_progress == 1);
		ioc_info(mrioc,
		    "returning previous reset result(%d) for the reset triggered by %s\n",
		    mrioc->prev_reset_result,
		    mpi3mr_reset_rc_name(reset_reason));
		return mrioc->prev_reset_result;
	}
	ioc_info(mrioc, "controller reset is triggered by %s\n",
	    mpi3mr_reset_rc_name(reset_reason));

	mrioc->device_refresh_on = 0;
	mrioc->reset_in_progress = 1;
	mrioc->stop_bsgs = 1;
	mrioc->prev_reset_result = -1;
	memset(&trigger_data, 0, sizeof(trigger_data));

	if ((!snapdump) && (reset_reason != MPI3MR_RESET_FROM_FAULT_WATCH) &&
	    (reset_reason != MPI3MR_RESET_FROM_FIRMWARE) &&
	    (reset_reason != MPI3MR_RESET_FROM_CIACTIV_FAULT)) {
		mpi3mr_set_trigger_data_in_all_hdb(mrioc,
		    MPI3MR_HDB_TRIGGER_TYPE_SOFT_RESET, NULL, 0);
		dprint_reset(mrioc,
		    "soft_reset_handler: releasing host diagnostic buffers\n");
		mpi3mr_release_diag_bufs(mrioc, 0);
		for (i = 0; i < MPI3_EVENT_NOTIFY_EVENTMASK_WORDS; i++)
			mrioc->event_masks[i] = -1;

		dprint_reset(mrioc, "soft_reset_handler: masking events\n");
		mpi3mr_issue_event_notification(mrioc);
	}

	mpi3mr_wait_for_host_io(mrioc, MPI3MR_RESET_HOST_IOWAIT_TIMEOUT);

	mpi3mr_ioc_disable_intr(mrioc);

	if (snapdump) {
		mpi3mr_set_diagsave(mrioc);
		retval = mpi3mr_issue_reset(mrioc,
		    MPI3_SYSIF_HOST_DIAG_RESET_ACTION_DIAG_FAULT, reset_reason);
		if (!retval) {
			trigger_data.fault = (readl(&mrioc->sysif_regs->fault) &
				      MPI3_SYSIF_FAULT_CODE_MASK);
			do {
				host_diagnostic =
				    readl(&mrioc->sysif_regs->host_diagnostic);
				if (!(host_diagnostic &
				    MPI3_SYSIF_HOST_DIAG_SAVE_IN_PROGRESS))
					break;
				msleep(100);
			} while (--timeout);
			mpi3mr_set_trigger_data_in_all_hdb(mrioc,
			    MPI3MR_HDB_TRIGGER_TYPE_FAULT, &trigger_data, 0);
		}
	}

	retval = mpi3mr_issue_reset(mrioc,
	    MPI3_SYSIF_HOST_DIAG_RESET_ACTION_SOFT_RESET, reset_reason);
	if (retval) {
		ioc_err(mrioc, "Failed to issue soft reset to the ioc\n");
		goto out;
	}
	if (mrioc->num_io_throttle_group !=
	    mrioc->facts.max_io_throttle_group) {
		ioc_err(mrioc,
		    "max io throttle group doesn't match old(%d), new(%d)\n",
		    mrioc->num_io_throttle_group,
		    mrioc->facts.max_io_throttle_group);
		retval = -EPERM;
		goto out;
	}

	mpi3mr_flush_delayed_cmd_lists(mrioc);
	mpi3mr_flush_drv_cmds(mrioc);
	bitmap_clear(mrioc->devrem_bitmap, 0, MPI3MR_NUM_DEVRMCMD);
	bitmap_clear(mrioc->removepend_bitmap, 0,
		     mrioc->dev_handle_bitmap_bits);
	bitmap_clear(mrioc->evtack_cmds_bitmap, 0, MPI3MR_NUM_EVTACKCMD);
	mpi3mr_flush_host_io(mrioc);
	mpi3mr_cleanup_fwevt_list(mrioc);
	mpi3mr_invalidate_devhandles(mrioc);
	mpi3mr_free_enclosure_list(mrioc);

	if (mrioc->prepare_for_reset) {
		mrioc->prepare_for_reset = 0;
		mrioc->prepare_for_reset_timeout_counter = 0;
	}
	mpi3mr_memset_buffers(mrioc);
	mpi3mr_release_diag_bufs(mrioc, 1);
	mrioc->fw_release_trigger_active = false;
	mrioc->trace_release_trigger_active = false;
	mrioc->snapdump_trigger_active = false;
	mpi3mr_set_trigger_data_in_all_hdb(mrioc,
	    MPI3MR_HDB_TRIGGER_TYPE_SOFT_RESET, NULL, 0);

	dprint_reset(mrioc,
	    "soft_reset_handler: reinitializing the controller\n");
	retval = mpi3mr_reinit_ioc(mrioc, 0);
	if (retval) {
		pr_err(IOCNAME "reinit after soft reset failed: reason %d\n",
		    mrioc->name, reset_reason);
		goto out;
	}
	ssleep(MPI3MR_RESET_TOPOLOGY_SETTLE_TIME);

out:
	if (!retval) {
		mrioc->diagsave_timeout = 0;
		mrioc->reset_in_progress = 0;
		mrioc->pel_abort_requested = 0;
		if (mrioc->pel_enabled) {
			mrioc->pel_cmds.retry_count = 0;
			mpi3mr_pel_wait_post(mrioc, &mrioc->pel_cmds);
		}

		mrioc->device_refresh_on = 0;

		mrioc->ts_update_counter = 0;
		spin_lock_irqsave(&mrioc->watchdog_lock, flags);
		if (mrioc->watchdog_work_q)
			queue_delayed_work(mrioc->watchdog_work_q,
			    &mrioc->watchdog_work,
			    msecs_to_jiffies(MPI3MR_WATCHDOG_INTERVAL));
		spin_unlock_irqrestore(&mrioc->watchdog_lock, flags);
		mrioc->stop_bsgs = 0;
		if (mrioc->pel_enabled)
			atomic64_inc(&event_counter);
	} else {
		mpi3mr_issue_reset(mrioc,
		    MPI3_SYSIF_HOST_DIAG_RESET_ACTION_DIAG_FAULT, reset_reason);
		mrioc->device_refresh_on = 0;
		mrioc->unrecoverable = 1;
		mrioc->reset_in_progress = 0;
		mrioc->stop_bsgs = 0;
		retval = -1;
		mpi3mr_flush_cmds_for_unrecovered_controller(mrioc);
	}
	mrioc->prev_reset_result = retval;
	mutex_unlock(&mrioc->reset_mutex);
	ioc_info(mrioc, "controller reset is %s\n",
	    ((retval == 0) ? "successful" : "failed"));
	return retval;
}

/**
 * mpi3mr_post_cfg_req - Issue config requests and wait
 * @mrioc: Adapter instance reference
 * @cfg_req: Configuration request
 * @timeout: Timeout in seconds
 * @ioc_status: Pointer to return ioc status
 *
 * A generic function for posting MPI3 configuration request to
 * the firmware. This blocks for the completion of request for
 * timeout seconds and if the request times out this function
 * faults the controller with proper reason code.
 *
 * On successful completion of the request this function returns
 * appropriate ioc status from the firmware back to the caller.
 *
 * Return: 0 on success, non-zero on failure.
 */
static int mpi3mr_post_cfg_req(struct mpi3mr_ioc *mrioc,
	struct mpi3_config_request *cfg_req, int timeout, u16 *ioc_status)
{
	int retval = 0;

	mutex_lock(&mrioc->cfg_cmds.mutex);
	if (mrioc->cfg_cmds.state & MPI3MR_CMD_PENDING) {
		retval = -1;
		ioc_err(mrioc, "sending config request failed due to command in use\n");
		mutex_unlock(&mrioc->cfg_cmds.mutex);
		goto out;
	}
	mrioc->cfg_cmds.state = MPI3MR_CMD_PENDING;
	mrioc->cfg_cmds.is_waiting = 1;
	mrioc->cfg_cmds.callback = NULL;
	mrioc->cfg_cmds.ioc_status = 0;
	mrioc->cfg_cmds.ioc_loginfo = 0;

	cfg_req->host_tag = cpu_to_le16(MPI3MR_HOSTTAG_CFG_CMDS);
	cfg_req->function = MPI3_FUNCTION_CONFIG;

	init_completion(&mrioc->cfg_cmds.done);
	dprint_cfg_info(mrioc, "posting config request\n");
	if (mrioc->logging_level & MPI3_DEBUG_CFG_INFO)
		dprint_dump(cfg_req, sizeof(struct mpi3_config_request),
		    "mpi3_cfg_req");
	retval = mpi3mr_admin_request_post(mrioc, cfg_req, sizeof(*cfg_req), 1);
	if (retval) {
		ioc_err(mrioc, "posting config request failed\n");
		goto out_unlock;
	}
	wait_for_completion_timeout(&mrioc->cfg_cmds.done, (timeout * HZ));
	if (!(mrioc->cfg_cmds.state & MPI3MR_CMD_COMPLETE)) {
		mpi3mr_check_rh_fault_ioc(mrioc,
		    MPI3MR_RESET_FROM_CFG_REQ_TIMEOUT);
		ioc_err(mrioc, "config request timed out\n");
		retval = -1;
		goto out_unlock;
	}
	*ioc_status = mrioc->cfg_cmds.ioc_status & MPI3_IOCSTATUS_STATUS_MASK;
	if ((*ioc_status) != MPI3_IOCSTATUS_SUCCESS)
		dprint_cfg_err(mrioc,
		    "cfg_page request returned with ioc_status(0x%04x), log_info(0x%08x)\n",
		    *ioc_status, mrioc->cfg_cmds.ioc_loginfo);

out_unlock:
	mrioc->cfg_cmds.state = MPI3MR_CMD_NOTUSED;
	mutex_unlock(&mrioc->cfg_cmds.mutex);

out:
	return retval;
}

/**
 * mpi3mr_process_cfg_req - config page request processor
 * @mrioc: Adapter instance reference
 * @cfg_req: Configuration request
 * @cfg_hdr: Configuration page header
 * @timeout: Timeout in seconds
 * @ioc_status: Pointer to return ioc status
 * @cfg_buf: Memory pointer to copy config page or header
 * @cfg_buf_sz: Size of the memory to get config page or header
 *
 * This is handler for config page read, write and config page
 * header read operations.
 *
 * This function expects the cfg_req to be populated with page
 * type, page number, action for the header read and with page
 * address for all other operations.
 *
 * The cfg_hdr can be passed as null for reading required header
 * details for read/write pages the cfg_hdr should point valid
 * configuration page header.
 *
 * This allocates dmaable memory based on the size of the config
 * buffer and set the SGE of the cfg_req.
 *
 * For write actions, the config page data has to be passed in
 * the cfg_buf and size of the data has to be mentioned in the
 * cfg_buf_sz.
 *
 * For read/header actions, on successful completion of the
 * request with successful ioc_status the data will be copied
 * into the cfg_buf limited to a minimum of actual page size and
 * cfg_buf_sz
 *
 *
 * Return: 0 on success, non-zero on failure.
 */
static int mpi3mr_process_cfg_req(struct mpi3mr_ioc *mrioc,
	struct mpi3_config_request *cfg_req,
	struct mpi3_config_page_header *cfg_hdr, int timeout, u16 *ioc_status,
	void *cfg_buf, u32 cfg_buf_sz)
{
	struct dma_memory_desc mem_desc;
	int retval = -1;
	u8 invalid_action = 0;
	u8 sgl_flags = MPI3MR_SGEFLAGS_SYSTEM_SIMPLE_END_OF_LIST;

	memset(&mem_desc, 0, sizeof(struct dma_memory_desc));

	if (cfg_req->action == MPI3_CONFIG_ACTION_PAGE_HEADER)
		mem_desc.size = sizeof(struct mpi3_config_page_header);
	else {
		if (!cfg_hdr) {
			ioc_err(mrioc, "null config header passed for config action(%d), page_type(0x%02x), page_num(%d)\n",
			    cfg_req->action, cfg_req->page_type,
			    cfg_req->page_number);
			goto out;
		}
		switch (cfg_hdr->page_attribute & MPI3_CONFIG_PAGEATTR_MASK) {
		case MPI3_CONFIG_PAGEATTR_READ_ONLY:
			if (cfg_req->action
			    != MPI3_CONFIG_ACTION_READ_CURRENT)
				invalid_action = 1;
			break;
		case MPI3_CONFIG_PAGEATTR_CHANGEABLE:
			if ((cfg_req->action ==
			     MPI3_CONFIG_ACTION_READ_PERSISTENT) ||
			    (cfg_req->action ==
			     MPI3_CONFIG_ACTION_WRITE_PERSISTENT))
				invalid_action = 1;
			break;
		case MPI3_CONFIG_PAGEATTR_PERSISTENT:
		default:
			break;
		}
		if (invalid_action) {
			ioc_err(mrioc,
			    "config action(%d) is not allowed for page_type(0x%02x), page_num(%d) with page_attribute(0x%02x)\n",
			    cfg_req->action, cfg_req->page_type,
			    cfg_req->page_number, cfg_hdr->page_attribute);
			goto out;
		}
		mem_desc.size = le16_to_cpu(cfg_hdr->page_length) * 4;
		cfg_req->page_length = cfg_hdr->page_length;
		cfg_req->page_version = cfg_hdr->page_version;
	}

	mem_desc.addr = dma_alloc_coherent(&mrioc->pdev->dev,
		mem_desc.size, &mem_desc.dma_addr, GFP_KERNEL);

	if (!mem_desc.addr)
		return retval;

	mpi3mr_add_sg_single(&cfg_req->sgl, sgl_flags, mem_desc.size,
	    mem_desc.dma_addr);

	if ((cfg_req->action == MPI3_CONFIG_ACTION_WRITE_PERSISTENT) ||
	    (cfg_req->action == MPI3_CONFIG_ACTION_WRITE_CURRENT)) {
		memcpy(mem_desc.addr, cfg_buf, min_t(u16, mem_desc.size,
		    cfg_buf_sz));
		dprint_cfg_info(mrioc, "config buffer to be written\n");
		if (mrioc->logging_level & MPI3_DEBUG_CFG_INFO)
			dprint_dump(mem_desc.addr, mem_desc.size, "cfg_buf");
	}

	if (mpi3mr_post_cfg_req(mrioc, cfg_req, timeout, ioc_status))
		goto out;

	retval = 0;
	if ((*ioc_status == MPI3_IOCSTATUS_SUCCESS) &&
	    (cfg_req->action != MPI3_CONFIG_ACTION_WRITE_PERSISTENT) &&
	    (cfg_req->action != MPI3_CONFIG_ACTION_WRITE_CURRENT)) {
		memcpy(cfg_buf, mem_desc.addr, min_t(u16, mem_desc.size,
		    cfg_buf_sz));
		dprint_cfg_info(mrioc, "config buffer read\n");
		if (mrioc->logging_level & MPI3_DEBUG_CFG_INFO)
			dprint_dump(mem_desc.addr, mem_desc.size, "cfg_buf");
	}

out:
	if (mem_desc.addr) {
		dma_free_coherent(&mrioc->pdev->dev, mem_desc.size,
			mem_desc.addr, mem_desc.dma_addr);
		mem_desc.addr = NULL;
	}

	return retval;
}

/**
 * mpi3mr_cfg_get_dev_pg0 - Read current device page0
 * @mrioc: Adapter instance reference
 * @ioc_status: Pointer to return ioc status
 * @dev_pg0: Pointer to return device page 0
 * @pg_sz: Size of the memory allocated to the page pointer
 * @form: The form to be used for addressing the page
 * @form_spec: Form specific information like device handle
 *
 * This is handler for config page read for a specific device
 * page0. The ioc_status has the controller returned ioc_status.
 * This routine doesn't check ioc_status to decide whether the
 * page read is success or not and it is the callers
 * responsibility.
 *
 * Return: 0 on success, non-zero on failure.
 */
int mpi3mr_cfg_get_dev_pg0(struct mpi3mr_ioc *mrioc, u16 *ioc_status,
	struct mpi3_device_page0 *dev_pg0, u16 pg_sz, u32 form, u32 form_spec)
{
	struct mpi3_config_page_header cfg_hdr;
	struct mpi3_config_request cfg_req;
	u32 page_address;

	memset(dev_pg0, 0, pg_sz);
	memset(&cfg_hdr, 0, sizeof(cfg_hdr));
	memset(&cfg_req, 0, sizeof(cfg_req));

	cfg_req.function = MPI3_FUNCTION_CONFIG;
	cfg_req.action = MPI3_CONFIG_ACTION_PAGE_HEADER;
	cfg_req.page_type = MPI3_CONFIG_PAGETYPE_DEVICE;
	cfg_req.page_number = 0;
	cfg_req.page_address = 0;

	if (mpi3mr_process_cfg_req(mrioc, &cfg_req, NULL,
	    MPI3MR_INTADMCMD_TIMEOUT, ioc_status, &cfg_hdr, sizeof(cfg_hdr))) {
		ioc_err(mrioc, "device page0 header read failed\n");
		goto out_failed;
	}
	if (*ioc_status != MPI3_IOCSTATUS_SUCCESS) {
		ioc_err(mrioc, "device page0 header read failed with ioc_status(0x%04x)\n",
		    *ioc_status);
		goto out_failed;
	}
	cfg_req.action = MPI3_CONFIG_ACTION_READ_CURRENT;
	page_address = ((form & MPI3_DEVICE_PGAD_FORM_MASK) |
	    (form_spec & MPI3_DEVICE_PGAD_HANDLE_MASK));
	cfg_req.page_address = cpu_to_le32(page_address);
	if (mpi3mr_process_cfg_req(mrioc, &cfg_req, &cfg_hdr,
	    MPI3MR_INTADMCMD_TIMEOUT, ioc_status, dev_pg0, pg_sz)) {
		ioc_err(mrioc, "device page0 read failed\n");
		goto out_failed;
	}
	return 0;
out_failed:
	return -1;
}


/**
 * mpi3mr_cfg_get_sas_phy_pg0 - Read current SAS Phy page0
 * @mrioc: Adapter instance reference
 * @ioc_status: Pointer to return ioc status
 * @phy_pg0: Pointer to return SAS Phy page 0
 * @pg_sz: Size of the memory allocated to the page pointer
 * @form: The form to be used for addressing the page
 * @form_spec: Form specific information like phy number
 *
 * This is handler for config page read for a specific SAS Phy
 * page0. The ioc_status has the controller returned ioc_status.
 * This routine doesn't check ioc_status to decide whether the
 * page read is success or not and it is the callers
 * responsibility.
 *
 * Return: 0 on success, non-zero on failure.
 */
int mpi3mr_cfg_get_sas_phy_pg0(struct mpi3mr_ioc *mrioc, u16 *ioc_status,
	struct mpi3_sas_phy_page0 *phy_pg0, u16 pg_sz, u32 form,
	u32 form_spec)
{
	struct mpi3_config_page_header cfg_hdr;
	struct mpi3_config_request cfg_req;
	u32 page_address;

	memset(phy_pg0, 0, pg_sz);
	memset(&cfg_hdr, 0, sizeof(cfg_hdr));
	memset(&cfg_req, 0, sizeof(cfg_req));

	cfg_req.function = MPI3_FUNCTION_CONFIG;
	cfg_req.action = MPI3_CONFIG_ACTION_PAGE_HEADER;
	cfg_req.page_type = MPI3_CONFIG_PAGETYPE_SAS_PHY;
	cfg_req.page_number = 0;
	cfg_req.page_address = 0;

	if (mpi3mr_process_cfg_req(mrioc, &cfg_req, NULL,
	    MPI3MR_INTADMCMD_TIMEOUT, ioc_status, &cfg_hdr, sizeof(cfg_hdr))) {
		ioc_err(mrioc, "sas phy page0 header read failed\n");
		goto out_failed;
	}
	if (*ioc_status != MPI3_IOCSTATUS_SUCCESS) {
		ioc_err(mrioc, "sas phy page0 header read failed with ioc_status(0x%04x)\n",
		    *ioc_status);
		goto out_failed;
	}
	cfg_req.action = MPI3_CONFIG_ACTION_READ_CURRENT;
	page_address = ((form & MPI3_SAS_PHY_PGAD_FORM_MASK) |
	    (form_spec & MPI3_SAS_PHY_PGAD_PHY_NUMBER_MASK));
	cfg_req.page_address = cpu_to_le32(page_address);
	if (mpi3mr_process_cfg_req(mrioc, &cfg_req, &cfg_hdr,
	    MPI3MR_INTADMCMD_TIMEOUT, ioc_status, phy_pg0, pg_sz)) {
		ioc_err(mrioc, "sas phy page0 read failed\n");
		goto out_failed;
	}
	return 0;
out_failed:
	return -1;
}

/**
 * mpi3mr_cfg_get_sas_phy_pg1 - Read current SAS Phy page1
 * @mrioc: Adapter instance reference
 * @ioc_status: Pointer to return ioc status
 * @phy_pg1: Pointer to return SAS Phy page 1
 * @pg_sz: Size of the memory allocated to the page pointer
 * @form: The form to be used for addressing the page
 * @form_spec: Form specific information like phy number
 *
 * This is handler for config page read for a specific SAS Phy
 * page1. The ioc_status has the controller returned ioc_status.
 * This routine doesn't check ioc_status to decide whether the
 * page read is success or not and it is the callers
 * responsibility.
 *
 * Return: 0 on success, non-zero on failure.
 */
int mpi3mr_cfg_get_sas_phy_pg1(struct mpi3mr_ioc *mrioc, u16 *ioc_status,
	struct mpi3_sas_phy_page1 *phy_pg1, u16 pg_sz, u32 form,
	u32 form_spec)
{
	struct mpi3_config_page_header cfg_hdr;
	struct mpi3_config_request cfg_req;
	u32 page_address;

	memset(phy_pg1, 0, pg_sz);
	memset(&cfg_hdr, 0, sizeof(cfg_hdr));
	memset(&cfg_req, 0, sizeof(cfg_req));

	cfg_req.function = MPI3_FUNCTION_CONFIG;
	cfg_req.action = MPI3_CONFIG_ACTION_PAGE_HEADER;
	cfg_req.page_type = MPI3_CONFIG_PAGETYPE_SAS_PHY;
	cfg_req.page_number = 1;
	cfg_req.page_address = 0;

	if (mpi3mr_process_cfg_req(mrioc, &cfg_req, NULL,
	    MPI3MR_INTADMCMD_TIMEOUT, ioc_status, &cfg_hdr, sizeof(cfg_hdr))) {
		ioc_err(mrioc, "sas phy page1 header read failed\n");
		goto out_failed;
	}
	if (*ioc_status != MPI3_IOCSTATUS_SUCCESS) {
		ioc_err(mrioc, "sas phy page1 header read failed with ioc_status(0x%04x)\n",
		    *ioc_status);
		goto out_failed;
	}
	cfg_req.action = MPI3_CONFIG_ACTION_READ_CURRENT;
	page_address = ((form & MPI3_SAS_PHY_PGAD_FORM_MASK) |
	    (form_spec & MPI3_SAS_PHY_PGAD_PHY_NUMBER_MASK));
	cfg_req.page_address = cpu_to_le32(page_address);
	if (mpi3mr_process_cfg_req(mrioc, &cfg_req, &cfg_hdr,
	    MPI3MR_INTADMCMD_TIMEOUT, ioc_status, phy_pg1, pg_sz)) {
		ioc_err(mrioc, "sas phy page1 read failed\n");
		goto out_failed;
	}
	return 0;
out_failed:
	return -1;
}


/**
 * mpi3mr_cfg_get_sas_exp_pg0 - Read current SAS Expander page0
 * @mrioc: Adapter instance reference
 * @ioc_status: Pointer to return ioc status
 * @exp_pg0: Pointer to return SAS Expander page 0
 * @pg_sz: Size of the memory allocated to the page pointer
 * @form: The form to be used for addressing the page
 * @form_spec: Form specific information like device handle
 *
 * This is handler for config page read for a specific SAS
 * Expander page0. The ioc_status has the controller returned
 * ioc_status. This routine doesn't check ioc_status to decide
 * whether the page read is success or not and it is the callers
 * responsibility.
 *
 * Return: 0 on success, non-zero on failure.
 */
int mpi3mr_cfg_get_sas_exp_pg0(struct mpi3mr_ioc *mrioc, u16 *ioc_status,
	struct mpi3_sas_expander_page0 *exp_pg0, u16 pg_sz, u32 form,
	u32 form_spec)
{
	struct mpi3_config_page_header cfg_hdr;
	struct mpi3_config_request cfg_req;
	u32 page_address;

	memset(exp_pg0, 0, pg_sz);
	memset(&cfg_hdr, 0, sizeof(cfg_hdr));
	memset(&cfg_req, 0, sizeof(cfg_req));

	cfg_req.function = MPI3_FUNCTION_CONFIG;
	cfg_req.action = MPI3_CONFIG_ACTION_PAGE_HEADER;
	cfg_req.page_type = MPI3_CONFIG_PAGETYPE_SAS_EXPANDER;
	cfg_req.page_number = 0;
	cfg_req.page_address = 0;

	if (mpi3mr_process_cfg_req(mrioc, &cfg_req, NULL,
	    MPI3MR_INTADMCMD_TIMEOUT, ioc_status, &cfg_hdr, sizeof(cfg_hdr))) {
		ioc_err(mrioc, "expander page0 header read failed\n");
		goto out_failed;
	}
	if (*ioc_status != MPI3_IOCSTATUS_SUCCESS) {
		ioc_err(mrioc, "expander page0 header read failed with ioc_status(0x%04x)\n",
		    *ioc_status);
		goto out_failed;
	}
	cfg_req.action = MPI3_CONFIG_ACTION_READ_CURRENT;
	page_address = ((form & MPI3_SAS_EXPAND_PGAD_FORM_MASK) |
	    (form_spec & (MPI3_SAS_EXPAND_PGAD_PHYNUM_MASK |
	    MPI3_SAS_EXPAND_PGAD_HANDLE_MASK)));
	cfg_req.page_address = cpu_to_le32(page_address);
	if (mpi3mr_process_cfg_req(mrioc, &cfg_req, &cfg_hdr,
	    MPI3MR_INTADMCMD_TIMEOUT, ioc_status, exp_pg0, pg_sz)) {
		ioc_err(mrioc, "expander page0 read failed\n");
		goto out_failed;
	}
	return 0;
out_failed:
	return -1;
}

/**
 * mpi3mr_cfg_get_sas_exp_pg1 - Read current SAS Expander page1
 * @mrioc: Adapter instance reference
 * @ioc_status: Pointer to return ioc status
 * @exp_pg1: Pointer to return SAS Expander page 1
 * @pg_sz: Size of the memory allocated to the page pointer
 * @form: The form to be used for addressing the page
 * @form_spec: Form specific information like phy number
 *
 * This is handler for config page read for a specific SAS
 * Expander page1. The ioc_status has the controller returned
 * ioc_status. This routine doesn't check ioc_status to decide
 * whether the page read is success or not and it is the callers
 * responsibility.
 *
 * Return: 0 on success, non-zero on failure.
 */
int mpi3mr_cfg_get_sas_exp_pg1(struct mpi3mr_ioc *mrioc, u16 *ioc_status,
	struct mpi3_sas_expander_page1 *exp_pg1, u16 pg_sz, u32 form,
	u32 form_spec)
{
	struct mpi3_config_page_header cfg_hdr;
	struct mpi3_config_request cfg_req;
	u32 page_address;

	memset(exp_pg1, 0, pg_sz);
	memset(&cfg_hdr, 0, sizeof(cfg_hdr));
	memset(&cfg_req, 0, sizeof(cfg_req));

	cfg_req.function = MPI3_FUNCTION_CONFIG;
	cfg_req.action = MPI3_CONFIG_ACTION_PAGE_HEADER;
	cfg_req.page_type = MPI3_CONFIG_PAGETYPE_SAS_EXPANDER;
	cfg_req.page_number = 1;
	cfg_req.page_address = 0;

	if (mpi3mr_process_cfg_req(mrioc, &cfg_req, NULL,
	    MPI3MR_INTADMCMD_TIMEOUT, ioc_status, &cfg_hdr, sizeof(cfg_hdr))) {
		ioc_err(mrioc, "expander page1 header read failed\n");
		goto out_failed;
	}
	if (*ioc_status != MPI3_IOCSTATUS_SUCCESS) {
		ioc_err(mrioc, "expander page1 header read failed with ioc_status(0x%04x)\n",
		    *ioc_status);
		goto out_failed;
	}
	cfg_req.action = MPI3_CONFIG_ACTION_READ_CURRENT;
	page_address = ((form & MPI3_SAS_EXPAND_PGAD_FORM_MASK) |
	    (form_spec & (MPI3_SAS_EXPAND_PGAD_PHYNUM_MASK |
	    MPI3_SAS_EXPAND_PGAD_HANDLE_MASK)));
	cfg_req.page_address = cpu_to_le32(page_address);
	if (mpi3mr_process_cfg_req(mrioc, &cfg_req, &cfg_hdr,
	    MPI3MR_INTADMCMD_TIMEOUT, ioc_status, exp_pg1, pg_sz)) {
		ioc_err(mrioc, "expander page1 read failed\n");
		goto out_failed;
	}
	return 0;
out_failed:
	return -1;
}

/**
 * mpi3mr_cfg_get_enclosure_pg0 - Read current Enclosure page0
 * @mrioc: Adapter instance reference
 * @ioc_status: Pointer to return ioc status
 * @encl_pg0: Pointer to return Enclosure page 0
 * @pg_sz: Size of the memory allocated to the page pointer
 * @form: The form to be used for addressing the page
 * @form_spec: Form specific information like device handle
 *
 * This is handler for config page read for a specific Enclosure
 * page0. The ioc_status has the controller returned ioc_status.
 * This routine doesn't check ioc_status to decide whether the
 * page read is success or not and it is the callers
 * responsibility.
 *
 * Return: 0 on success, non-zero on failure.
 */
int mpi3mr_cfg_get_enclosure_pg0(struct mpi3mr_ioc *mrioc, u16 *ioc_status,
	struct mpi3_enclosure_page0 *encl_pg0, u16 pg_sz, u32 form,
	u32 form_spec)
{
	struct mpi3_config_page_header cfg_hdr;
	struct mpi3_config_request cfg_req;
	u32 page_address;

	memset(encl_pg0, 0, pg_sz);
	memset(&cfg_hdr, 0, sizeof(cfg_hdr));
	memset(&cfg_req, 0, sizeof(cfg_req));

	cfg_req.function = MPI3_FUNCTION_CONFIG;
	cfg_req.action = MPI3_CONFIG_ACTION_PAGE_HEADER;
	cfg_req.page_type = MPI3_CONFIG_PAGETYPE_ENCLOSURE;
	cfg_req.page_number = 0;
	cfg_req.page_address = 0;

	if (mpi3mr_process_cfg_req(mrioc, &cfg_req, NULL,
	    MPI3MR_INTADMCMD_TIMEOUT, ioc_status, &cfg_hdr, sizeof(cfg_hdr))) {
		ioc_err(mrioc, "enclosure page0 header read failed\n");
		goto out_failed;
	}
	if (*ioc_status != MPI3_IOCSTATUS_SUCCESS) {
		ioc_err(mrioc, "enclosure page0 header read failed with ioc_status(0x%04x)\n",
		    *ioc_status);
		goto out_failed;
	}
	cfg_req.action = MPI3_CONFIG_ACTION_READ_CURRENT;
	page_address = ((form & MPI3_ENCLOS_PGAD_FORM_MASK) |
	    (form_spec & MPI3_ENCLOS_PGAD_HANDLE_MASK));
	cfg_req.page_address = cpu_to_le32(page_address);
	if (mpi3mr_process_cfg_req(mrioc, &cfg_req, &cfg_hdr,
	    MPI3MR_INTADMCMD_TIMEOUT, ioc_status, encl_pg0, pg_sz)) {
		ioc_err(mrioc, "enclosure page0 read failed\n");
		goto out_failed;
	}
	return 0;
out_failed:
	return -1;
}


/**
 * mpi3mr_cfg_get_sas_io_unit_pg0 - Read current SASIOUnit page0
 * @mrioc: Adapter instance reference
 * @sas_io_unit_pg0: Pointer to return SAS IO Unit page 0
 * @pg_sz: Size of the memory allocated to the page pointer
 *
 * This is handler for config page read for the SAS IO Unit
 * page0. This routine checks ioc_status to decide whether the
 * page read is success or not.
 *
 * Return: 0 on success, non-zero on failure.
 */
int mpi3mr_cfg_get_sas_io_unit_pg0(struct mpi3mr_ioc *mrioc,
	struct mpi3_sas_io_unit_page0 *sas_io_unit_pg0, u16 pg_sz)
{
	struct mpi3_config_page_header cfg_hdr;
	struct mpi3_config_request cfg_req;
	u16 ioc_status = 0;

	memset(sas_io_unit_pg0, 0, pg_sz);
	memset(&cfg_hdr, 0, sizeof(cfg_hdr));
	memset(&cfg_req, 0, sizeof(cfg_req));

	cfg_req.function = MPI3_FUNCTION_CONFIG;
	cfg_req.action = MPI3_CONFIG_ACTION_PAGE_HEADER;
	cfg_req.page_type = MPI3_CONFIG_PAGETYPE_SAS_IO_UNIT;
	cfg_req.page_number = 0;
	cfg_req.page_address = 0;

	if (mpi3mr_process_cfg_req(mrioc, &cfg_req, NULL,
	    MPI3MR_INTADMCMD_TIMEOUT, &ioc_status, &cfg_hdr, sizeof(cfg_hdr))) {
		ioc_err(mrioc, "sas io unit page0 header read failed\n");
		goto out_failed;
	}
	if (ioc_status != MPI3_IOCSTATUS_SUCCESS) {
		ioc_err(mrioc, "sas io unit page0 header read failed with ioc_status(0x%04x)\n",
		    ioc_status);
		goto out_failed;
	}
	cfg_req.action = MPI3_CONFIG_ACTION_READ_CURRENT;

	if (mpi3mr_process_cfg_req(mrioc, &cfg_req, &cfg_hdr,
	    MPI3MR_INTADMCMD_TIMEOUT, &ioc_status, sas_io_unit_pg0, pg_sz)) {
		ioc_err(mrioc, "sas io unit page0 read failed\n");
		goto out_failed;
	}
	if (ioc_status != MPI3_IOCSTATUS_SUCCESS) {
		ioc_err(mrioc, "sas io unit page0 read failed with ioc_status(0x%04x)\n",
		    ioc_status);
		goto out_failed;
	}
	return 0;
out_failed:
	return -1;
}

/**
 * mpi3mr_cfg_get_sas_io_unit_pg1 - Read current SASIOUnit page1
 * @mrioc: Adapter instance reference
 * @sas_io_unit_pg1: Pointer to return SAS IO Unit page 1
 * @pg_sz: Size of the memory allocated to the page pointer
 *
 * This is handler for config page read for the SAS IO Unit
 * page1. This routine checks ioc_status to decide whether the
 * page read is success or not.
 *
 * Return: 0 on success, non-zero on failure.
 */
int mpi3mr_cfg_get_sas_io_unit_pg1(struct mpi3mr_ioc *mrioc,
	struct mpi3_sas_io_unit_page1 *sas_io_unit_pg1, u16 pg_sz)
{
	struct mpi3_config_page_header cfg_hdr;
	struct mpi3_config_request cfg_req;
	u16 ioc_status = 0;

	memset(sas_io_unit_pg1, 0, pg_sz);
	memset(&cfg_hdr, 0, sizeof(cfg_hdr));
	memset(&cfg_req, 0, sizeof(cfg_req));

	cfg_req.function = MPI3_FUNCTION_CONFIG;
	cfg_req.action = MPI3_CONFIG_ACTION_PAGE_HEADER;
	cfg_req.page_type = MPI3_CONFIG_PAGETYPE_SAS_IO_UNIT;
	cfg_req.page_number = 1;
	cfg_req.page_address = 0;

	if (mpi3mr_process_cfg_req(mrioc, &cfg_req, NULL,
	    MPI3MR_INTADMCMD_TIMEOUT, &ioc_status, &cfg_hdr, sizeof(cfg_hdr))) {
		ioc_err(mrioc, "sas io unit page1 header read failed\n");
		goto out_failed;
	}
	if (ioc_status != MPI3_IOCSTATUS_SUCCESS) {
		ioc_err(mrioc, "sas io unit page1 header read failed with ioc_status(0x%04x)\n",
		    ioc_status);
		goto out_failed;
	}
	cfg_req.action = MPI3_CONFIG_ACTION_READ_CURRENT;

	if (mpi3mr_process_cfg_req(mrioc, &cfg_req, &cfg_hdr,
	    MPI3MR_INTADMCMD_TIMEOUT, &ioc_status, sas_io_unit_pg1, pg_sz)) {
		ioc_err(mrioc, "sas io unit page1 read failed\n");
		goto out_failed;
	}
	if (ioc_status != MPI3_IOCSTATUS_SUCCESS) {
		ioc_err(mrioc, "sas io unit page1 read failed with ioc_status(0x%04x)\n",
		    ioc_status);
		goto out_failed;
	}
	return 0;
out_failed:
	return -1;
}

/**
 * mpi3mr_cfg_set_sas_io_unit_pg1 - Write SASIOUnit page1
 * @mrioc: Adapter instance reference
 * @sas_io_unit_pg1: Pointer to the SAS IO Unit page 1 to write
 * @pg_sz: Size of the memory allocated to the page pointer
 *
 * This is handler for config page write for the SAS IO Unit
 * page1. This routine checks ioc_status to decide whether the
 * page read is success or not. This will modify both current
 * and persistent page.
 *
 * Return: 0 on success, non-zero on failure.
 */
int mpi3mr_cfg_set_sas_io_unit_pg1(struct mpi3mr_ioc *mrioc,
	struct mpi3_sas_io_unit_page1 *sas_io_unit_pg1, u16 pg_sz)
{
	struct mpi3_config_page_header cfg_hdr;
	struct mpi3_config_request cfg_req;
	u16 ioc_status = 0;

	memset(&cfg_hdr, 0, sizeof(cfg_hdr));
	memset(&cfg_req, 0, sizeof(cfg_req));

	cfg_req.function = MPI3_FUNCTION_CONFIG;
	cfg_req.action = MPI3_CONFIG_ACTION_PAGE_HEADER;
	cfg_req.page_type = MPI3_CONFIG_PAGETYPE_SAS_IO_UNIT;
	cfg_req.page_number = 1;
	cfg_req.page_address = 0;

	if (mpi3mr_process_cfg_req(mrioc, &cfg_req, NULL,
	    MPI3MR_INTADMCMD_TIMEOUT, &ioc_status, &cfg_hdr, sizeof(cfg_hdr))) {
		ioc_err(mrioc, "sas io unit page1 header read failed\n");
		goto out_failed;
	}
	if (ioc_status != MPI3_IOCSTATUS_SUCCESS) {
		ioc_err(mrioc, "sas io unit page1 header read failed with ioc_status(0x%04x)\n",
		    ioc_status);
		goto out_failed;
	}
	cfg_req.action = MPI3_CONFIG_ACTION_WRITE_CURRENT;

	if (mpi3mr_process_cfg_req(mrioc, &cfg_req, &cfg_hdr,
	    MPI3MR_INTADMCMD_TIMEOUT, &ioc_status, sas_io_unit_pg1, pg_sz)) {
		ioc_err(mrioc, "sas io unit page1 write current failed\n");
		goto out_failed;
	}
	if (ioc_status != MPI3_IOCSTATUS_SUCCESS) {
		ioc_err(mrioc, "sas io unit page1 write current failed with ioc_status(0x%04x)\n",
		    ioc_status);
		goto out_failed;
	}

	cfg_req.action = MPI3_CONFIG_ACTION_WRITE_PERSISTENT;

	if (mpi3mr_process_cfg_req(mrioc, &cfg_req, &cfg_hdr,
	    MPI3MR_INTADMCMD_TIMEOUT, &ioc_status, sas_io_unit_pg1, pg_sz)) {
		ioc_err(mrioc, "sas io unit page1 write persistent failed\n");
		goto out_failed;
	}
	if (ioc_status != MPI3_IOCSTATUS_SUCCESS) {
		ioc_err(mrioc, "sas io unit page1 write persistent failed with ioc_status(0x%04x)\n",
		    ioc_status);
		goto out_failed;
	}
	return 0;
out_failed:
	return -1;
}

/**
 * mpi3mr_cfg_get_driver_pg1 - Read current Driver page1
 * @mrioc: Adapter instance reference
 * @driver_pg1: Pointer to return Driver page 1
 * @pg_sz: Size of the memory allocated to the page pointer
 *
 * This is handler for config page read for the Driver page1.
 * This routine checks ioc_status to decide whether the page
 * read is success or not.
 *
 * Return: 0 on success, non-zero on failure.
 */
int mpi3mr_cfg_get_driver_pg1(struct mpi3mr_ioc *mrioc,
	struct mpi3_driver_page1 *driver_pg1, u16 pg_sz)
{
	struct mpi3_config_page_header cfg_hdr;
	struct mpi3_config_request cfg_req;
	u16 ioc_status = 0;

	memset(driver_pg1, 0, pg_sz);
	memset(&cfg_hdr, 0, sizeof(cfg_hdr));
	memset(&cfg_req, 0, sizeof(cfg_req));

	cfg_req.function = MPI3_FUNCTION_CONFIG;
	cfg_req.action = MPI3_CONFIG_ACTION_PAGE_HEADER;
	cfg_req.page_type = MPI3_CONFIG_PAGETYPE_DRIVER;
	cfg_req.page_number = 1;
	cfg_req.page_address = 0;

	if (mpi3mr_process_cfg_req(mrioc, &cfg_req, NULL,
	    MPI3MR_INTADMCMD_TIMEOUT, &ioc_status, &cfg_hdr, sizeof(cfg_hdr))) {
		ioc_err(mrioc, "driver page1 header read failed\n");
		goto out_failed;
	}
	if (ioc_status != MPI3_IOCSTATUS_SUCCESS) {
		ioc_err(mrioc, "driver page1 header read failed with ioc_status(0x%04x)\n",
		    ioc_status);
		goto out_failed;
	}
	cfg_req.action = MPI3_CONFIG_ACTION_READ_CURRENT;

	if (mpi3mr_process_cfg_req(mrioc, &cfg_req, &cfg_hdr,
	    MPI3MR_INTADMCMD_TIMEOUT, &ioc_status, driver_pg1, pg_sz)) {
		ioc_err(mrioc, "driver page1 read failed\n");
		goto out_failed;
	}
	if (ioc_status != MPI3_IOCSTATUS_SUCCESS) {
		ioc_err(mrioc, "driver page1 read failed with ioc_status(0x%04x)\n",
		    ioc_status);
		goto out_failed;
	}
	return 0;
out_failed:
	return -1;
}

/**
 * mpi3mr_cfg_get_driver_pg2 - Read current driver page2
 * @mrioc: Adapter instance reference
 * @driver_pg2: Pointer to return driver page 2
 * @pg_sz: Size of the memory allocated to the page pointer
 * @page_action: Page action
 *
 * This is handler for config page read for the driver page2.
 * This routine checks ioc_status to decide whether the page
 * read is success or not.
 *
 * Return: 0 on success, non-zero on failure.
 */
int mpi3mr_cfg_get_driver_pg2(struct mpi3mr_ioc *mrioc,
	struct mpi3_driver_page2 *driver_pg2, u16 pg_sz, u8 page_action)
{
	struct mpi3_config_page_header cfg_hdr;
	struct mpi3_config_request cfg_req;
	u16 ioc_status = 0;

	memset(driver_pg2, 0, pg_sz);
	memset(&cfg_hdr, 0, sizeof(cfg_hdr));
	memset(&cfg_req, 0, sizeof(cfg_req));

	cfg_req.function = MPI3_FUNCTION_CONFIG;
	cfg_req.action = MPI3_CONFIG_ACTION_PAGE_HEADER;
	cfg_req.page_type = MPI3_CONFIG_PAGETYPE_DRIVER;
	cfg_req.page_number = 2;
	cfg_req.page_address = 0;
	cfg_req.page_version = MPI3_DRIVER2_PAGEVERSION;

	if (mpi3mr_process_cfg_req(mrioc, &cfg_req, NULL,
	    MPI3MR_INTADMCMD_TIMEOUT, &ioc_status, &cfg_hdr, sizeof(cfg_hdr))) {
		ioc_err(mrioc, "driver page2 header read failed\n");
		goto out_failed;
	}
	if (ioc_status != MPI3_IOCSTATUS_SUCCESS) {
		ioc_err(mrioc, "driver page2 header read failed with\n"
			       "ioc_status(0x%04x)\n",
		    ioc_status);
		goto out_failed;
	}
	cfg_req.action = page_action;

	if (mpi3mr_process_cfg_req(mrioc, &cfg_req, &cfg_hdr,
	    MPI3MR_INTADMCMD_TIMEOUT, &ioc_status, driver_pg2, pg_sz)) {
		ioc_err(mrioc, "driver page2 read failed\n");
		goto out_failed;
	}
	if (ioc_status != MPI3_IOCSTATUS_SUCCESS) {
		ioc_err(mrioc, "driver page2 read failed with\n"
			       "ioc_status(0x%04x)\n",
		    ioc_status);
		goto out_failed;
	}
	return 0;
out_failed:
	return -1;
}
<|MERGE_RESOLUTION|>--- conflicted
+++ resolved
@@ -4126,23 +4126,9 @@
 
 	mpi3mr_print_ioc_info(mrioc);
 
-<<<<<<< HEAD
-	if (!mrioc->cfg_page) {
-		dprint_init(mrioc, "allocating config page buffers\n");
-		mrioc->cfg_page_sz = MPI3MR_DEFAULT_CFG_PAGE_SZ;
-		mrioc->cfg_page = dma_alloc_coherent(&mrioc->pdev->dev,
-		    mrioc->cfg_page_sz, &mrioc->cfg_page_dma, GFP_KERNEL);
-		if (!mrioc->cfg_page) {
-			retval = -1;
-			goto out_failed_noretry;
-		}
-	}
-
 	dprint_init(mrioc, "allocating host diag buffers\n");
 	mpi3mr_alloc_diag_bufs(mrioc);
 
-=======
->>>>>>> 0489b010
 	dprint_init(mrioc, "allocating ioctl dma buffers\n");
 	mpi3mr_alloc_ioctl_dma_memory(mrioc);
 
