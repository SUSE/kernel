--- conflicted
+++ resolved
@@ -1102,10 +1102,6 @@
  * @mrioc: Adapter instance reference
  *
  * Free the DMA memory allocated for IOCTL handling purpose.
-<<<<<<< HEAD
-
-=======
->>>>>>> 2d5404ca
  *
  * Return: None
  */
@@ -1148,10 +1144,6 @@
 /**
  * mpi3mr_alloc_ioctl_dma_memory - Alloc memory for ioctl dma
  * @mrioc: Adapter instance reference
-<<<<<<< HEAD
-
-=======
->>>>>>> 2d5404ca
  *
  * This function allocates dmaable memory required to handle the
  * application issued MPI3 IOCTL requests.
@@ -3412,11 +3404,8 @@
 
 	iocinit_req.msg_flags |=
 	    MPI3_IOCINIT_MSGFLAGS_SCSIIOSTATUSREPLY_SUPPORTED;
-<<<<<<< HEAD
-=======
 	iocinit_req.msg_flags |=
 		MPI3_IOCINIT_MSGFLAGS_WRITESAMEDIVERT_SUPPORTED;
->>>>>>> 2d5404ca
 
 	init_completion(&mrioc->init_cmds.done);
 	retval = mpi3mr_admin_request_post(mrioc, &iocinit_req,
@@ -4208,24 +4197,18 @@
 		}
 	}
 
-<<<<<<< HEAD
+	dprint_init(mrioc, "allocating host diag buffers\n");
+	mpi3mr_alloc_diag_bufs(mrioc);
+
 	dprint_init(mrioc, "allocating ioctl dma buffers\n");
 	mpi3mr_alloc_ioctl_dma_memory(mrioc);
 
-=======
-	dprint_init(mrioc, "allocating host diag buffers\n");
-	mpi3mr_alloc_diag_bufs(mrioc);
-
-	dprint_init(mrioc, "allocating ioctl dma buffers\n");
-	mpi3mr_alloc_ioctl_dma_memory(mrioc);
-
 	dprint_init(mrioc, "posting host diag buffers\n");
 	retval = mpi3mr_post_diag_bufs(mrioc);
 
 	if (retval)
 		ioc_warn(mrioc, "failed to post host diag buffers\n");
 
->>>>>>> 2d5404ca
 	if (!mrioc->init_cmds.reply) {
 		retval = mpi3mr_alloc_reply_sense_bufs(mrioc);
 		if (retval) {
