// SPDX-License-Identifier: GPL-2.0-or-later
/*
 * Driver for Broadcom MPI3 Storage Controllers
 *
<<<<<<< HEAD
 * Copyright (C) 2017-2022 Broadcom Inc.
=======
 * Copyright (C) 2017-2023 Broadcom Inc.
>>>>>>> eb3cdb58
 *  (mailto: mpi3mr-linuxdrv.pdl@broadcom.com)
 *
 */

#include "mpi3mr.h"
#include <linux/io-64-nonatomic-lo-hi.h>

static int
mpi3mr_issue_reset(struct mpi3mr_ioc *mrioc, u16 reset_type, u32 reset_reason);
static int mpi3mr_setup_admin_qpair(struct mpi3mr_ioc *mrioc);
static void mpi3mr_process_factsdata(struct mpi3mr_ioc *mrioc,
	struct mpi3_ioc_facts_data *facts_data);
static void mpi3mr_pel_wait_complete(struct mpi3mr_ioc *mrioc,
	struct mpi3mr_drv_cmd *drv_cmd);

static int poll_queues;
module_param(poll_queues, int, 0444);
MODULE_PARM_DESC(poll_queues, "Number of queues for io_uring poll mode. (Range 1 - 126)");

#if defined(writeq) && defined(CONFIG_64BIT)
static inline void mpi3mr_writeq(__u64 b, volatile void __iomem *addr)
{
	writeq(b, addr);
}
#else
static inline void mpi3mr_writeq(__u64 b, volatile void __iomem *addr)
{
	__u64 data_out = b;

	writel((u32)(data_out), addr);
	writel((u32)(data_out >> 32), (addr + 4));
}
#endif

static inline bool
mpi3mr_check_req_qfull(struct op_req_qinfo *op_req_q)
{
	u16 pi, ci, max_entries;
	bool is_qfull = false;

	pi = op_req_q->pi;
	ci = READ_ONCE(op_req_q->ci);
	max_entries = op_req_q->num_requests;

	if ((ci == (pi + 1)) || ((!ci) && (pi == (max_entries - 1))))
		is_qfull = true;

	return is_qfull;
}

static void mpi3mr_sync_irqs(struct mpi3mr_ioc *mrioc)
{
	u16 i, max_vectors;

	max_vectors = mrioc->intr_info_count;

	for (i = 0; i < max_vectors; i++)
		synchronize_irq(pci_irq_vector(mrioc->pdev, i));
}

void mpi3mr_ioc_disable_intr(struct mpi3mr_ioc *mrioc)
{
	mrioc->intr_enabled = 0;
	mpi3mr_sync_irqs(mrioc);
}

void mpi3mr_ioc_enable_intr(struct mpi3mr_ioc *mrioc)
{
	mrioc->intr_enabled = 1;
}

static void mpi3mr_cleanup_isr(struct mpi3mr_ioc *mrioc)
{
	u16 i;

	mpi3mr_ioc_disable_intr(mrioc);

	if (!mrioc->intr_info)
		return;

	for (i = 0; i < mrioc->intr_info_count; i++)
		free_irq(pci_irq_vector(mrioc->pdev, i),
		    (mrioc->intr_info + i));

	kfree(mrioc->intr_info);
	mrioc->intr_info = NULL;
	mrioc->intr_info_count = 0;
	mrioc->is_intr_info_set = false;
	pci_free_irq_vectors(mrioc->pdev);
}

void mpi3mr_add_sg_single(void *paddr, u8 flags, u32 length,
	dma_addr_t dma_addr)
{
	struct mpi3_sge_common *sgel = paddr;

	sgel->flags = flags;
	sgel->length = cpu_to_le32(length);
	sgel->address = cpu_to_le64(dma_addr);
}

void mpi3mr_build_zero_len_sge(void *paddr)
{
	u8 sgl_flags = MPI3MR_SGEFLAGS_SYSTEM_SIMPLE_END_OF_LIST;

	mpi3mr_add_sg_single(paddr, sgl_flags, 0, -1);
}

void *mpi3mr_get_reply_virt_addr(struct mpi3mr_ioc *mrioc,
	dma_addr_t phys_addr)
{
	if (!phys_addr)
		return NULL;

	if ((phys_addr < mrioc->reply_buf_dma) ||
	    (phys_addr > mrioc->reply_buf_dma_max_address))
		return NULL;

	return mrioc->reply_buf + (phys_addr - mrioc->reply_buf_dma);
}

void *mpi3mr_get_sensebuf_virt_addr(struct mpi3mr_ioc *mrioc,
	dma_addr_t phys_addr)
{
	if (!phys_addr)
		return NULL;

	return mrioc->sense_buf + (phys_addr - mrioc->sense_buf_dma);
}

static void mpi3mr_repost_reply_buf(struct mpi3mr_ioc *mrioc,
	u64 reply_dma)
{
	u32 old_idx = 0;
	unsigned long flags;

	spin_lock_irqsave(&mrioc->reply_free_queue_lock, flags);
	old_idx  =  mrioc->reply_free_queue_host_index;
	mrioc->reply_free_queue_host_index = (
	    (mrioc->reply_free_queue_host_index ==
	    (mrioc->reply_free_qsz - 1)) ? 0 :
	    (mrioc->reply_free_queue_host_index + 1));
	mrioc->reply_free_q[old_idx] = cpu_to_le64(reply_dma);
	writel(mrioc->reply_free_queue_host_index,
	    &mrioc->sysif_regs->reply_free_host_index);
	spin_unlock_irqrestore(&mrioc->reply_free_queue_lock, flags);
}

void mpi3mr_repost_sense_buf(struct mpi3mr_ioc *mrioc,
	u64 sense_buf_dma)
{
	u32 old_idx = 0;
	unsigned long flags;

	spin_lock_irqsave(&mrioc->sbq_lock, flags);
	old_idx  =  mrioc->sbq_host_index;
	mrioc->sbq_host_index = ((mrioc->sbq_host_index ==
	    (mrioc->sense_buf_q_sz - 1)) ? 0 :
	    (mrioc->sbq_host_index + 1));
	mrioc->sense_buf_q[old_idx] = cpu_to_le64(sense_buf_dma);
	writel(mrioc->sbq_host_index,
	    &mrioc->sysif_regs->sense_buffer_free_host_index);
	spin_unlock_irqrestore(&mrioc->sbq_lock, flags);
}

static void mpi3mr_print_event_data(struct mpi3mr_ioc *mrioc,
	struct mpi3_event_notification_reply *event_reply)
{
	char *desc = NULL;
	u16 event;

	event = event_reply->event;

	switch (event) {
	case MPI3_EVENT_LOG_DATA:
		desc = "Log Data";
		break;
	case MPI3_EVENT_CHANGE:
		desc = "Event Change";
		break;
	case MPI3_EVENT_GPIO_INTERRUPT:
		desc = "GPIO Interrupt";
		break;
	case MPI3_EVENT_CABLE_MGMT:
		desc = "Cable Management";
		break;
	case MPI3_EVENT_ENERGY_PACK_CHANGE:
		desc = "Energy Pack Change";
		break;
	case MPI3_EVENT_DEVICE_ADDED:
	{
		struct mpi3_device_page0 *event_data =
		    (struct mpi3_device_page0 *)event_reply->event_data;
		ioc_info(mrioc, "Device Added: dev=0x%04x Form=0x%x\n",
		    event_data->dev_handle, event_data->device_form);
		return;
	}
	case MPI3_EVENT_DEVICE_INFO_CHANGED:
	{
		struct mpi3_device_page0 *event_data =
		    (struct mpi3_device_page0 *)event_reply->event_data;
		ioc_info(mrioc, "Device Info Changed: dev=0x%04x Form=0x%x\n",
		    event_data->dev_handle, event_data->device_form);
		return;
	}
	case MPI3_EVENT_DEVICE_STATUS_CHANGE:
	{
		struct mpi3_event_data_device_status_change *event_data =
		    (struct mpi3_event_data_device_status_change *)event_reply->event_data;
		ioc_info(mrioc, "Device status Change: dev=0x%04x RC=0x%x\n",
		    event_data->dev_handle, event_data->reason_code);
		return;
	}
	case MPI3_EVENT_SAS_DISCOVERY:
	{
		struct mpi3_event_data_sas_discovery *event_data =
		    (struct mpi3_event_data_sas_discovery *)event_reply->event_data;
		ioc_info(mrioc, "SAS Discovery: (%s) status (0x%08x)\n",
		    (event_data->reason_code == MPI3_EVENT_SAS_DISC_RC_STARTED) ?
		    "start" : "stop",
		    le32_to_cpu(event_data->discovery_status));
		return;
	}
	case MPI3_EVENT_SAS_BROADCAST_PRIMITIVE:
		desc = "SAS Broadcast Primitive";
		break;
	case MPI3_EVENT_SAS_NOTIFY_PRIMITIVE:
		desc = "SAS Notify Primitive";
		break;
	case MPI3_EVENT_SAS_INIT_DEVICE_STATUS_CHANGE:
		desc = "SAS Init Device Status Change";
		break;
	case MPI3_EVENT_SAS_INIT_TABLE_OVERFLOW:
		desc = "SAS Init Table Overflow";
		break;
	case MPI3_EVENT_SAS_TOPOLOGY_CHANGE_LIST:
		desc = "SAS Topology Change List";
		break;
	case MPI3_EVENT_ENCL_DEVICE_STATUS_CHANGE:
		desc = "Enclosure Device Status Change";
		break;
	case MPI3_EVENT_ENCL_DEVICE_ADDED:
		desc = "Enclosure Added";
		break;
	case MPI3_EVENT_HARD_RESET_RECEIVED:
		desc = "Hard Reset Received";
		break;
	case MPI3_EVENT_SAS_PHY_COUNTER:
		desc = "SAS PHY Counter";
		break;
	case MPI3_EVENT_SAS_DEVICE_DISCOVERY_ERROR:
		desc = "SAS Device Discovery Error";
		break;
	case MPI3_EVENT_PCIE_TOPOLOGY_CHANGE_LIST:
		desc = "PCIE Topology Change List";
		break;
	case MPI3_EVENT_PCIE_ENUMERATION:
	{
		struct mpi3_event_data_pcie_enumeration *event_data =
		    (struct mpi3_event_data_pcie_enumeration *)event_reply->event_data;
		ioc_info(mrioc, "PCIE Enumeration: (%s)",
		    (event_data->reason_code ==
		    MPI3_EVENT_PCIE_ENUM_RC_STARTED) ? "start" : "stop");
		if (event_data->enumeration_status)
			ioc_info(mrioc, "enumeration_status(0x%08x)\n",
			    le32_to_cpu(event_data->enumeration_status));
		return;
	}
	case MPI3_EVENT_PREPARE_FOR_RESET:
		desc = "Prepare For Reset";
		break;
	}

	if (!desc)
		return;

	ioc_info(mrioc, "%s\n", desc);
}

static void mpi3mr_handle_events(struct mpi3mr_ioc *mrioc,
	struct mpi3_default_reply *def_reply)
{
	struct mpi3_event_notification_reply *event_reply =
	    (struct mpi3_event_notification_reply *)def_reply;

	mrioc->change_count = le16_to_cpu(event_reply->ioc_change_count);
	mpi3mr_print_event_data(mrioc, event_reply);
	mpi3mr_os_handle_events(mrioc, event_reply);
}

static struct mpi3mr_drv_cmd *
mpi3mr_get_drv_cmd(struct mpi3mr_ioc *mrioc, u16 host_tag,
	struct mpi3_default_reply *def_reply)
{
	u16 idx;

	switch (host_tag) {
	case MPI3MR_HOSTTAG_INITCMDS:
		return &mrioc->init_cmds;
<<<<<<< HEAD
=======
	case MPI3MR_HOSTTAG_CFG_CMDS:
		return &mrioc->cfg_cmds;
>>>>>>> eb3cdb58
	case MPI3MR_HOSTTAG_BSG_CMDS:
		return &mrioc->bsg_cmds;
	case MPI3MR_HOSTTAG_BLK_TMS:
		return &mrioc->host_tm_cmds;
	case MPI3MR_HOSTTAG_PEL_ABORT:
		return &mrioc->pel_abort_cmd;
	case MPI3MR_HOSTTAG_PEL_WAIT:
		return &mrioc->pel_cmds;
<<<<<<< HEAD
=======
	case MPI3MR_HOSTTAG_TRANSPORT_CMDS:
		return &mrioc->transport_cmds;
>>>>>>> eb3cdb58
	case MPI3MR_HOSTTAG_INVALID:
		if (def_reply && def_reply->function ==
		    MPI3_FUNCTION_EVENT_NOTIFICATION)
			mpi3mr_handle_events(mrioc, def_reply);
		return NULL;
	default:
		break;
	}
	if (host_tag >= MPI3MR_HOSTTAG_DEVRMCMD_MIN &&
	    host_tag <= MPI3MR_HOSTTAG_DEVRMCMD_MAX) {
		idx = host_tag - MPI3MR_HOSTTAG_DEVRMCMD_MIN;
		return &mrioc->dev_rmhs_cmds[idx];
	}

	if (host_tag >= MPI3MR_HOSTTAG_EVTACKCMD_MIN &&
	    host_tag <= MPI3MR_HOSTTAG_EVTACKCMD_MAX) {
		idx = host_tag - MPI3MR_HOSTTAG_EVTACKCMD_MIN;
		return &mrioc->evtack_cmds[idx];
	}

	return NULL;
}

static void mpi3mr_process_admin_reply_desc(struct mpi3mr_ioc *mrioc,
	struct mpi3_default_reply_descriptor *reply_desc, u64 *reply_dma)
{
	u16 reply_desc_type, host_tag = 0;
	u16 ioc_status = MPI3_IOCSTATUS_SUCCESS;
	u32 ioc_loginfo = 0;
	struct mpi3_status_reply_descriptor *status_desc;
	struct mpi3_address_reply_descriptor *addr_desc;
	struct mpi3_success_reply_descriptor *success_desc;
	struct mpi3_default_reply *def_reply = NULL;
	struct mpi3mr_drv_cmd *cmdptr = NULL;
	struct mpi3_scsi_io_reply *scsi_reply;
	u8 *sense_buf = NULL;

	*reply_dma = 0;
	reply_desc_type = le16_to_cpu(reply_desc->reply_flags) &
	    MPI3_REPLY_DESCRIPT_FLAGS_TYPE_MASK;
	switch (reply_desc_type) {
	case MPI3_REPLY_DESCRIPT_FLAGS_TYPE_STATUS:
		status_desc = (struct mpi3_status_reply_descriptor *)reply_desc;
		host_tag = le16_to_cpu(status_desc->host_tag);
		ioc_status = le16_to_cpu(status_desc->ioc_status);
		if (ioc_status &
		    MPI3_REPLY_DESCRIPT_STATUS_IOCSTATUS_LOGINFOAVAIL)
			ioc_loginfo = le32_to_cpu(status_desc->ioc_log_info);
		ioc_status &= MPI3_REPLY_DESCRIPT_STATUS_IOCSTATUS_STATUS_MASK;
		break;
	case MPI3_REPLY_DESCRIPT_FLAGS_TYPE_ADDRESS_REPLY:
		addr_desc = (struct mpi3_address_reply_descriptor *)reply_desc;
		*reply_dma = le64_to_cpu(addr_desc->reply_frame_address);
		def_reply = mpi3mr_get_reply_virt_addr(mrioc, *reply_dma);
		if (!def_reply)
			goto out;
		host_tag = le16_to_cpu(def_reply->host_tag);
		ioc_status = le16_to_cpu(def_reply->ioc_status);
		if (ioc_status &
		    MPI3_REPLY_DESCRIPT_STATUS_IOCSTATUS_LOGINFOAVAIL)
			ioc_loginfo = le32_to_cpu(def_reply->ioc_log_info);
		ioc_status &= MPI3_REPLY_DESCRIPT_STATUS_IOCSTATUS_STATUS_MASK;
		if (def_reply->function == MPI3_FUNCTION_SCSI_IO) {
			scsi_reply = (struct mpi3_scsi_io_reply *)def_reply;
			sense_buf = mpi3mr_get_sensebuf_virt_addr(mrioc,
			    le64_to_cpu(scsi_reply->sense_data_buffer_address));
		}
		break;
	case MPI3_REPLY_DESCRIPT_FLAGS_TYPE_SUCCESS:
		success_desc = (struct mpi3_success_reply_descriptor *)reply_desc;
		host_tag = le16_to_cpu(success_desc->host_tag);
		break;
	default:
		break;
	}

	cmdptr = mpi3mr_get_drv_cmd(mrioc, host_tag, def_reply);
	if (cmdptr) {
		if (cmdptr->state & MPI3MR_CMD_PENDING) {
			cmdptr->state |= MPI3MR_CMD_COMPLETE;
			cmdptr->ioc_loginfo = ioc_loginfo;
			cmdptr->ioc_status = ioc_status;
			cmdptr->state &= ~MPI3MR_CMD_PENDING;
			if (def_reply) {
				cmdptr->state |= MPI3MR_CMD_REPLY_VALID;
				memcpy((u8 *)cmdptr->reply, (u8 *)def_reply,
				    mrioc->reply_sz);
<<<<<<< HEAD
=======
			}
			if (sense_buf && cmdptr->sensebuf) {
				cmdptr->is_sense = 1;
				memcpy(cmdptr->sensebuf, sense_buf,
				       MPI3MR_SENSE_BUF_SZ);
>>>>>>> eb3cdb58
			}
			if (cmdptr->is_waiting) {
				complete(&cmdptr->done);
				cmdptr->is_waiting = 0;
			} else if (cmdptr->callback)
				cmdptr->callback(mrioc, cmdptr);
		}
	}
out:
	if (sense_buf)
		mpi3mr_repost_sense_buf(mrioc,
		    le64_to_cpu(scsi_reply->sense_data_buffer_address));
}

int mpi3mr_process_admin_reply_q(struct mpi3mr_ioc *mrioc)
{
	u32 exp_phase = mrioc->admin_reply_ephase;
	u32 admin_reply_ci = mrioc->admin_reply_ci;
	u32 num_admin_replies = 0;
	u64 reply_dma = 0;
	struct mpi3_default_reply_descriptor *reply_desc;

	if (!atomic_add_unless(&mrioc->admin_reply_q_in_use, 1, 1))
		return 0;

	reply_desc = (struct mpi3_default_reply_descriptor *)mrioc->admin_reply_base +
	    admin_reply_ci;

	if ((le16_to_cpu(reply_desc->reply_flags) &
	    MPI3_REPLY_DESCRIPT_FLAGS_PHASE_MASK) != exp_phase) {
		atomic_dec(&mrioc->admin_reply_q_in_use);
		return 0;
	}

	do {
		if (mrioc->unrecoverable)
			break;

		mrioc->admin_req_ci = le16_to_cpu(reply_desc->request_queue_ci);
		mpi3mr_process_admin_reply_desc(mrioc, reply_desc, &reply_dma);
		if (reply_dma)
			mpi3mr_repost_reply_buf(mrioc, reply_dma);
		num_admin_replies++;
		if (++admin_reply_ci == mrioc->num_admin_replies) {
			admin_reply_ci = 0;
			exp_phase ^= 1;
		}
		reply_desc =
		    (struct mpi3_default_reply_descriptor *)mrioc->admin_reply_base +
		    admin_reply_ci;
		if ((le16_to_cpu(reply_desc->reply_flags) &
		    MPI3_REPLY_DESCRIPT_FLAGS_PHASE_MASK) != exp_phase)
			break;
	} while (1);

	writel(admin_reply_ci, &mrioc->sysif_regs->admin_reply_queue_ci);
	mrioc->admin_reply_ci = admin_reply_ci;
	mrioc->admin_reply_ephase = exp_phase;
	atomic_dec(&mrioc->admin_reply_q_in_use);

	return num_admin_replies;
}

/**
 * mpi3mr_get_reply_desc - get reply descriptor frame corresponding to
 *	queue's consumer index from operational reply descriptor queue.
 * @op_reply_q: op_reply_qinfo object
 * @reply_ci: operational reply descriptor's queue consumer index
 *
 * Returns reply descriptor frame address
 */
static inline struct mpi3_default_reply_descriptor *
mpi3mr_get_reply_desc(struct op_reply_qinfo *op_reply_q, u32 reply_ci)
{
	void *segment_base_addr;
	struct segments *segments = op_reply_q->q_segments;
	struct mpi3_default_reply_descriptor *reply_desc = NULL;

	segment_base_addr =
	    segments[reply_ci / op_reply_q->segment_qd].segment;
	reply_desc = (struct mpi3_default_reply_descriptor *)segment_base_addr +
	    (reply_ci % op_reply_q->segment_qd);
	return reply_desc;
}

/**
 * mpi3mr_process_op_reply_q - Operational reply queue handler
 * @mrioc: Adapter instance reference
 * @op_reply_q: Operational reply queue info
 *
 * Checks the specific operational reply queue and drains the
 * reply queue entries until the queue is empty and process the
 * individual reply descriptors.
 *
 * Return: 0 if queue is already processed,or number of reply
 *	    descriptors processed.
 */
int mpi3mr_process_op_reply_q(struct mpi3mr_ioc *mrioc,
	struct op_reply_qinfo *op_reply_q)
{
	struct op_req_qinfo *op_req_q;
	u32 exp_phase;
	u32 reply_ci;
	u32 num_op_reply = 0;
	u64 reply_dma = 0;
	struct mpi3_default_reply_descriptor *reply_desc;
	u16 req_q_idx = 0, reply_qidx;

	reply_qidx = op_reply_q->qid - 1;

	if (!atomic_add_unless(&op_reply_q->in_use, 1, 1))
		return 0;

	exp_phase = op_reply_q->ephase;
	reply_ci = op_reply_q->ci;

	reply_desc = mpi3mr_get_reply_desc(op_reply_q, reply_ci);
	if ((le16_to_cpu(reply_desc->reply_flags) &
	    MPI3_REPLY_DESCRIPT_FLAGS_PHASE_MASK) != exp_phase) {
		atomic_dec(&op_reply_q->in_use);
		return 0;
	}

	do {
		if (mrioc->unrecoverable)
			break;

		req_q_idx = le16_to_cpu(reply_desc->request_queue_id) - 1;
		op_req_q = &mrioc->req_qinfo[req_q_idx];

		WRITE_ONCE(op_req_q->ci, le16_to_cpu(reply_desc->request_queue_ci));
		mpi3mr_process_op_reply_desc(mrioc, reply_desc, &reply_dma,
		    reply_qidx);
		atomic_dec(&op_reply_q->pend_ios);
		if (reply_dma)
			mpi3mr_repost_reply_buf(mrioc, reply_dma);
		num_op_reply++;

		if (++reply_ci == op_reply_q->num_replies) {
			reply_ci = 0;
			exp_phase ^= 1;
		}

		reply_desc = mpi3mr_get_reply_desc(op_reply_q, reply_ci);

		if ((le16_to_cpu(reply_desc->reply_flags) &
		    MPI3_REPLY_DESCRIPT_FLAGS_PHASE_MASK) != exp_phase)
			break;
#ifndef CONFIG_PREEMPT_RT
		/*
		 * Exit completion loop to avoid CPU lockup
		 * Ensure remaining completion happens from threaded ISR.
		 */
		if (num_op_reply > mrioc->max_host_ios) {
			op_reply_q->enable_irq_poll = true;
			break;
		}
#endif
	} while (1);

	writel(reply_ci,
	    &mrioc->sysif_regs->oper_queue_indexes[reply_qidx].consumer_index);
	op_reply_q->ci = reply_ci;
	op_reply_q->ephase = exp_phase;

	atomic_dec(&op_reply_q->in_use);
	return num_op_reply;
}

/**
 * mpi3mr_blk_mq_poll - Operational reply queue handler
 * @shost: SCSI Host reference
 * @queue_num: Request queue number (w.r.t OS it is hardware context number)
 *
 * Checks the specific operational reply queue and drains the
 * reply queue entries until the queue is empty and process the
 * individual reply descriptors.
 *
 * Return: 0 if queue is already processed,or number of reply
 *	    descriptors processed.
 */
int mpi3mr_blk_mq_poll(struct Scsi_Host *shost, unsigned int queue_num)
{
	int num_entries = 0;
	struct mpi3mr_ioc *mrioc;

	mrioc = (struct mpi3mr_ioc *)shost->hostdata;

<<<<<<< HEAD
	if ((mrioc->reset_in_progress || mrioc->prepare_for_reset))
=======
	if ((mrioc->reset_in_progress || mrioc->prepare_for_reset ||
	    mrioc->unrecoverable))
>>>>>>> eb3cdb58
		return 0;

	num_entries = mpi3mr_process_op_reply_q(mrioc,
			&mrioc->op_reply_qinfo[queue_num]);

	return num_entries;
}

static irqreturn_t mpi3mr_isr_primary(int irq, void *privdata)
{
	struct mpi3mr_intr_info *intr_info = privdata;
	struct mpi3mr_ioc *mrioc;
	u16 midx;
	u32 num_admin_replies = 0, num_op_reply = 0;

	if (!intr_info)
		return IRQ_NONE;

	mrioc = intr_info->mrioc;

	if (!mrioc->intr_enabled)
		return IRQ_NONE;

	midx = intr_info->msix_index;

	if (!midx)
		num_admin_replies = mpi3mr_process_admin_reply_q(mrioc);
	if (intr_info->op_reply_q)
		num_op_reply = mpi3mr_process_op_reply_q(mrioc,
		    intr_info->op_reply_q);

	if (num_admin_replies || num_op_reply)
		return IRQ_HANDLED;
	else
		return IRQ_NONE;
}

#ifndef CONFIG_PREEMPT_RT

static irqreturn_t mpi3mr_isr(int irq, void *privdata)
{
	struct mpi3mr_intr_info *intr_info = privdata;
	int ret;

	if (!intr_info)
		return IRQ_NONE;

	/* Call primary ISR routine */
	ret = mpi3mr_isr_primary(irq, privdata);

	/*
	 * If more IOs are expected, schedule IRQ polling thread.
	 * Otherwise exit from ISR.
	 */
	if (!intr_info->op_reply_q)
		return ret;

	if (!intr_info->op_reply_q->enable_irq_poll ||
	    !atomic_read(&intr_info->op_reply_q->pend_ios))
		return ret;

	disable_irq_nosync(intr_info->os_irq);

	return IRQ_WAKE_THREAD;
}

/**
 * mpi3mr_isr_poll - Reply queue polling routine
 * @irq: IRQ
 * @privdata: Interrupt info
 *
 * poll for pending I/O completions in a loop until pending I/Os
 * present or controller queue depth I/Os are processed.
 *
 * Return: IRQ_NONE or IRQ_HANDLED
 */
static irqreturn_t mpi3mr_isr_poll(int irq, void *privdata)
{
	struct mpi3mr_intr_info *intr_info = privdata;
	struct mpi3mr_ioc *mrioc;
	u16 midx;
	u32 num_op_reply = 0;

	if (!intr_info || !intr_info->op_reply_q)
		return IRQ_NONE;

	mrioc = intr_info->mrioc;
	midx = intr_info->msix_index;

	/* Poll for pending IOs completions */
	do {
		if (!mrioc->intr_enabled || mrioc->unrecoverable)
			break;

		if (!midx)
			mpi3mr_process_admin_reply_q(mrioc);
		if (intr_info->op_reply_q)
			num_op_reply +=
			    mpi3mr_process_op_reply_q(mrioc,
				intr_info->op_reply_q);

		usleep_range(MPI3MR_IRQ_POLL_SLEEP, 10 * MPI3MR_IRQ_POLL_SLEEP);

	} while (atomic_read(&intr_info->op_reply_q->pend_ios) &&
	    (num_op_reply < mrioc->max_host_ios));

	intr_info->op_reply_q->enable_irq_poll = false;
	enable_irq(intr_info->os_irq);

	return IRQ_HANDLED;
}

#endif

/**
 * mpi3mr_request_irq - Request IRQ and register ISR
 * @mrioc: Adapter instance reference
 * @index: IRQ vector index
 *
 * Request threaded ISR with primary ISR and secondary
 *
 * Return: 0 on success and non zero on failures.
 */
static inline int mpi3mr_request_irq(struct mpi3mr_ioc *mrioc, u16 index)
{
	struct pci_dev *pdev = mrioc->pdev;
	struct mpi3mr_intr_info *intr_info = mrioc->intr_info + index;
	int retval = 0;

	intr_info->mrioc = mrioc;
	intr_info->msix_index = index;
	intr_info->op_reply_q = NULL;

	snprintf(intr_info->name, MPI3MR_NAME_LENGTH, "%s%d-msix%d",
	    mrioc->driver_name, mrioc->id, index);

#ifndef CONFIG_PREEMPT_RT
	retval = request_threaded_irq(pci_irq_vector(pdev, index), mpi3mr_isr,
	    mpi3mr_isr_poll, IRQF_SHARED, intr_info->name, intr_info);
#else
	retval = request_threaded_irq(pci_irq_vector(pdev, index), mpi3mr_isr_primary,
	    NULL, IRQF_SHARED, intr_info->name, intr_info);
#endif
	if (retval) {
		ioc_err(mrioc, "%s: Unable to allocate interrupt %d!\n",
		    intr_info->name, pci_irq_vector(pdev, index));
		return retval;
	}

	intr_info->os_irq = pci_irq_vector(pdev, index);
	return retval;
}

static void mpi3mr_calc_poll_queues(struct mpi3mr_ioc *mrioc, u16 max_vectors)
{
	if (!mrioc->requested_poll_qcount)
		return;

	/* Reserved for Admin and Default Queue */
	if (max_vectors > 2 &&
		(mrioc->requested_poll_qcount < max_vectors - 2)) {
		ioc_info(mrioc,
		    "enabled polled queues (%d) msix (%d)\n",
		    mrioc->requested_poll_qcount, max_vectors);
	} else {
		ioc_info(mrioc,
		    "disabled polled queues (%d) msix (%d) because of no resources for default queue\n",
		    mrioc->requested_poll_qcount, max_vectors);
		mrioc->requested_poll_qcount = 0;
	}
}

/**
 * mpi3mr_setup_isr - Setup ISR for the controller
 * @mrioc: Adapter instance reference
 * @setup_one: Request one IRQ or more
 *
 * Allocate IRQ vectors and call mpi3mr_request_irq to setup ISR
 *
 * Return: 0 on success and non zero on failures.
 */
static int mpi3mr_setup_isr(struct mpi3mr_ioc *mrioc, u8 setup_one)
{
	unsigned int irq_flags = PCI_IRQ_MSIX;
	int max_vectors, min_vec;
	int retval;
	int i;
	struct irq_affinity desc = { .pre_vectors =  1, .post_vectors = 1 };

	if (mrioc->is_intr_info_set)
		return 0;

	mpi3mr_cleanup_isr(mrioc);

	if (setup_one || reset_devices) {
		max_vectors = 1;
		retval = pci_alloc_irq_vectors(mrioc->pdev,
		    1, max_vectors, irq_flags);
		if (retval < 0) {
			ioc_err(mrioc, "cannot allocate irq vectors, ret %d\n",
			    retval);
			goto out_failed;
		}
	} else {
		max_vectors =
		    min_t(int, mrioc->cpu_count + 1 +
			mrioc->requested_poll_qcount, mrioc->msix_count);

		mpi3mr_calc_poll_queues(mrioc, max_vectors);

		ioc_info(mrioc,
		    "MSI-X vectors supported: %d, no of cores: %d,",
		    mrioc->msix_count, mrioc->cpu_count);
		ioc_info(mrioc,
		    "MSI-x vectors requested: %d poll_queues %d\n",
		    max_vectors, mrioc->requested_poll_qcount);

		desc.post_vectors = mrioc->requested_poll_qcount;
		min_vec = desc.pre_vectors + desc.post_vectors;
		irq_flags |= PCI_IRQ_AFFINITY | PCI_IRQ_ALL_TYPES;

		retval = pci_alloc_irq_vectors_affinity(mrioc->pdev,
			min_vec, max_vectors, irq_flags, &desc);

		if (retval < 0) {
			ioc_err(mrioc, "cannot allocate irq vectors, ret %d\n",
			    retval);
			goto out_failed;
		}


		/*
		 * If only one MSI-x is allocated, then MSI-x 0 will be shared
		 * between Admin queue and operational queue
		 */
		if (retval == min_vec)
			mrioc->op_reply_q_offset = 0;
		else if (retval != (max_vectors)) {
			ioc_info(mrioc,
			    "allocated vectors (%d) are less than configured (%d)\n",
			    retval, max_vectors);
		}

		max_vectors = retval;
		mrioc->op_reply_q_offset = (max_vectors > 1) ? 1 : 0;

		mpi3mr_calc_poll_queues(mrioc, max_vectors);

	}

	mrioc->intr_info = kzalloc(sizeof(struct mpi3mr_intr_info) * max_vectors,
	    GFP_KERNEL);
	if (!mrioc->intr_info) {
		retval = -ENOMEM;
		pci_free_irq_vectors(mrioc->pdev);
		goto out_failed;
	}
	for (i = 0; i < max_vectors; i++) {
		retval = mpi3mr_request_irq(mrioc, i);
		if (retval) {
			mrioc->intr_info_count = i;
			goto out_failed;
		}
	}
	if (reset_devices || !setup_one)
		mrioc->is_intr_info_set = true;
	mrioc->intr_info_count = max_vectors;
	mpi3mr_ioc_enable_intr(mrioc);
	return 0;

out_failed:
	mpi3mr_cleanup_isr(mrioc);

	return retval;
}

static const struct {
	enum mpi3mr_iocstate value;
	char *name;
} mrioc_states[] = {
	{ MRIOC_STATE_READY, "ready" },
	{ MRIOC_STATE_FAULT, "fault" },
	{ MRIOC_STATE_RESET, "reset" },
	{ MRIOC_STATE_BECOMING_READY, "becoming ready" },
	{ MRIOC_STATE_RESET_REQUESTED, "reset requested" },
	{ MRIOC_STATE_UNRECOVERABLE, "unrecoverable error" },
};

static const char *mpi3mr_iocstate_name(enum mpi3mr_iocstate mrioc_state)
{
	int i;
	char *name = NULL;

	for (i = 0; i < ARRAY_SIZE(mrioc_states); i++) {
		if (mrioc_states[i].value == mrioc_state) {
			name = mrioc_states[i].name;
			break;
		}
	}
	return name;
}

/* Reset reason to name mapper structure*/
static const struct {
	enum mpi3mr_reset_reason value;
	char *name;
} mpi3mr_reset_reason_codes[] = {
	{ MPI3MR_RESET_FROM_BRINGUP, "timeout in bringup" },
	{ MPI3MR_RESET_FROM_FAULT_WATCH, "fault" },
	{ MPI3MR_RESET_FROM_APP, "application invocation" },
	{ MPI3MR_RESET_FROM_EH_HOS, "error handling" },
	{ MPI3MR_RESET_FROM_TM_TIMEOUT, "TM timeout" },
	{ MPI3MR_RESET_FROM_APP_TIMEOUT, "application command timeout" },
	{ MPI3MR_RESET_FROM_MUR_FAILURE, "MUR failure" },
	{ MPI3MR_RESET_FROM_CTLR_CLEANUP, "timeout in controller cleanup" },
	{ MPI3MR_RESET_FROM_CIACTIV_FAULT, "component image activation fault" },
	{ MPI3MR_RESET_FROM_PE_TIMEOUT, "port enable timeout" },
	{ MPI3MR_RESET_FROM_TSU_TIMEOUT, "time stamp update timeout" },
	{ MPI3MR_RESET_FROM_DELREQQ_TIMEOUT, "delete request queue timeout" },
	{ MPI3MR_RESET_FROM_DELREPQ_TIMEOUT, "delete reply queue timeout" },
	{
		MPI3MR_RESET_FROM_CREATEREPQ_TIMEOUT,
		"create request queue timeout"
	},
	{
		MPI3MR_RESET_FROM_CREATEREQQ_TIMEOUT,
		"create reply queue timeout"
	},
	{ MPI3MR_RESET_FROM_IOCFACTS_TIMEOUT, "IOC facts timeout" },
	{ MPI3MR_RESET_FROM_IOCINIT_TIMEOUT, "IOC init timeout" },
	{ MPI3MR_RESET_FROM_EVTNOTIFY_TIMEOUT, "event notify timeout" },
	{ MPI3MR_RESET_FROM_EVTACK_TIMEOUT, "event acknowledgment timeout" },
	{
		MPI3MR_RESET_FROM_CIACTVRST_TIMER,
		"component image activation timeout"
	},
	{
		MPI3MR_RESET_FROM_GETPKGVER_TIMEOUT,
		"get package version timeout"
	},
	{ MPI3MR_RESET_FROM_SYSFS, "sysfs invocation" },
	{ MPI3MR_RESET_FROM_SYSFS_TIMEOUT, "sysfs TM timeout" },
	{ MPI3MR_RESET_FROM_FIRMWARE, "firmware asynchronous reset" },
<<<<<<< HEAD
=======
	{ MPI3MR_RESET_FROM_CFG_REQ_TIMEOUT, "configuration request timeout"},
	{ MPI3MR_RESET_FROM_SAS_TRANSPORT_TIMEOUT, "timeout of a SAS transport layer request" },
>>>>>>> eb3cdb58
};

/**
 * mpi3mr_reset_rc_name - get reset reason code name
 * @reason_code: reset reason code value
 *
 * Map reset reason to an NULL terminated ASCII string
 *
 * Return: name corresponding to reset reason value or NULL.
 */
static const char *mpi3mr_reset_rc_name(enum mpi3mr_reset_reason reason_code)
{
	int i;
	char *name = NULL;

	for (i = 0; i < ARRAY_SIZE(mpi3mr_reset_reason_codes); i++) {
		if (mpi3mr_reset_reason_codes[i].value == reason_code) {
			name = mpi3mr_reset_reason_codes[i].name;
			break;
		}
	}
	return name;
}

/* Reset type to name mapper structure*/
static const struct {
	u16 reset_type;
	char *name;
} mpi3mr_reset_types[] = {
	{ MPI3_SYSIF_HOST_DIAG_RESET_ACTION_SOFT_RESET, "soft" },
	{ MPI3_SYSIF_HOST_DIAG_RESET_ACTION_DIAG_FAULT, "diag fault" },
};

/**
 * mpi3mr_reset_type_name - get reset type name
 * @reset_type: reset type value
 *
 * Map reset type to an NULL terminated ASCII string
 *
 * Return: name corresponding to reset type value or NULL.
 */
static const char *mpi3mr_reset_type_name(u16 reset_type)
{
	int i;
	char *name = NULL;

	for (i = 0; i < ARRAY_SIZE(mpi3mr_reset_types); i++) {
		if (mpi3mr_reset_types[i].reset_type == reset_type) {
			name = mpi3mr_reset_types[i].name;
			break;
		}
	}
	return name;
}

/**
 * mpi3mr_print_fault_info - Display fault information
 * @mrioc: Adapter instance reference
 *
 * Display the controller fault information if there is a
 * controller fault.
 *
 * Return: Nothing.
 */
void mpi3mr_print_fault_info(struct mpi3mr_ioc *mrioc)
{
	u32 ioc_status, code, code1, code2, code3;

	ioc_status = readl(&mrioc->sysif_regs->ioc_status);

	if (ioc_status & MPI3_SYSIF_IOC_STATUS_FAULT) {
		code = readl(&mrioc->sysif_regs->fault);
		code1 = readl(&mrioc->sysif_regs->fault_info[0]);
		code2 = readl(&mrioc->sysif_regs->fault_info[1]);
		code3 = readl(&mrioc->sysif_regs->fault_info[2]);

		ioc_info(mrioc,
		    "fault code(0x%08X): Additional code: (0x%08X:0x%08X:0x%08X)\n",
		    code, code1, code2, code3);
	}
}

/**
 * mpi3mr_get_iocstate - Get IOC State
 * @mrioc: Adapter instance reference
 *
 * Return a proper IOC state enum based on the IOC status and
 * IOC configuration and unrcoverable state of the controller.
 *
 * Return: Current IOC state.
 */
enum mpi3mr_iocstate mpi3mr_get_iocstate(struct mpi3mr_ioc *mrioc)
{
	u32 ioc_status, ioc_config;
	u8 ready, enabled;

	ioc_status = readl(&mrioc->sysif_regs->ioc_status);
	ioc_config = readl(&mrioc->sysif_regs->ioc_configuration);

	if (mrioc->unrecoverable)
		return MRIOC_STATE_UNRECOVERABLE;
	if (ioc_status & MPI3_SYSIF_IOC_STATUS_FAULT)
		return MRIOC_STATE_FAULT;

	ready = (ioc_status & MPI3_SYSIF_IOC_STATUS_READY);
	enabled = (ioc_config & MPI3_SYSIF_IOC_CONFIG_ENABLE_IOC);

	if (ready && enabled)
		return MRIOC_STATE_READY;
	if ((!ready) && (!enabled))
		return MRIOC_STATE_RESET;
	if ((!ready) && (enabled))
		return MRIOC_STATE_BECOMING_READY;

	return MRIOC_STATE_RESET_REQUESTED;
}

/**
 * mpi3mr_clear_reset_history - clear reset history
 * @mrioc: Adapter instance reference
 *
 * Write the reset history bit in IOC status to clear the bit,
 * if it is already set.
 *
 * Return: Nothing.
 */
static inline void mpi3mr_clear_reset_history(struct mpi3mr_ioc *mrioc)
{
	u32 ioc_status;

	ioc_status = readl(&mrioc->sysif_regs->ioc_status);
	if (ioc_status & MPI3_SYSIF_IOC_STATUS_RESET_HISTORY)
		writel(ioc_status, &mrioc->sysif_regs->ioc_status);
}

/**
 * mpi3mr_issue_and_process_mur - Message unit Reset handler
 * @mrioc: Adapter instance reference
 * @reset_reason: Reset reason code
 *
 * Issue Message unit Reset to the controller and wait for it to
 * be complete.
 *
 * Return: 0 on success, -1 on failure.
 */
static int mpi3mr_issue_and_process_mur(struct mpi3mr_ioc *mrioc,
	u32 reset_reason)
{
	u32 ioc_config, timeout, ioc_status;
	int retval = -1;

	ioc_info(mrioc, "Issuing Message unit Reset(MUR)\n");
	if (mrioc->unrecoverable) {
		ioc_info(mrioc, "IOC is unrecoverable MUR not issued\n");
		return retval;
	}
	mpi3mr_clear_reset_history(mrioc);
	writel(reset_reason, &mrioc->sysif_regs->scratchpad[0]);
	ioc_config = readl(&mrioc->sysif_regs->ioc_configuration);
	ioc_config &= ~MPI3_SYSIF_IOC_CONFIG_ENABLE_IOC;
	writel(ioc_config, &mrioc->sysif_regs->ioc_configuration);

<<<<<<< HEAD
	timeout = MPI3MR_RESET_ACK_TIMEOUT * 10;
=======
	timeout = MPI3MR_MUR_TIMEOUT * 10;
>>>>>>> eb3cdb58
	do {
		ioc_status = readl(&mrioc->sysif_regs->ioc_status);
		if ((ioc_status & MPI3_SYSIF_IOC_STATUS_RESET_HISTORY)) {
			mpi3mr_clear_reset_history(mrioc);
			break;
		}
		if (ioc_status & MPI3_SYSIF_IOC_STATUS_FAULT) {
			mpi3mr_print_fault_info(mrioc);
			break;
		}
		msleep(100);
	} while (--timeout);

	ioc_config = readl(&mrioc->sysif_regs->ioc_configuration);
	if (timeout && !((ioc_status & MPI3_SYSIF_IOC_STATUS_READY) ||
	      (ioc_status & MPI3_SYSIF_IOC_STATUS_FAULT) ||
	      (ioc_config & MPI3_SYSIF_IOC_CONFIG_ENABLE_IOC)))
		retval = 0;

	ioc_info(mrioc, "Base IOC Sts/Config after %s MUR is (0x%x)/(0x%x)\n",
	    (!retval) ? "successful" : "failed", ioc_status, ioc_config);
	return retval;
}

/**
 * mpi3mr_revalidate_factsdata - validate IOCFacts parameters
 * during reset/resume
 * @mrioc: Adapter instance reference
 *
 * Return zero if the new IOCFacts parameters value is compatible with
 * older values else return -EPERM
 */
static int
mpi3mr_revalidate_factsdata(struct mpi3mr_ioc *mrioc)
{
<<<<<<< HEAD
	u16 dev_handle_bitmap_sz;
=======
>>>>>>> eb3cdb58
	void *removepend_bitmap;

	if (mrioc->facts.reply_sz > mrioc->reply_sz) {
		ioc_err(mrioc,
		    "cannot increase reply size from %d to %d\n",
		    mrioc->reply_sz, mrioc->facts.reply_sz);
		return -EPERM;
	}

	if (mrioc->facts.max_op_reply_q < mrioc->num_op_reply_q) {
		ioc_err(mrioc,
		    "cannot reduce number of operational reply queues from %d to %d\n",
		    mrioc->num_op_reply_q,
		    mrioc->facts.max_op_reply_q);
		return -EPERM;
	}

	if (mrioc->facts.max_op_req_q < mrioc->num_op_req_q) {
		ioc_err(mrioc,
		    "cannot reduce number of operational request queues from %d to %d\n",
		    mrioc->num_op_req_q, mrioc->facts.max_op_req_q);
		return -EPERM;
	}

<<<<<<< HEAD
	dev_handle_bitmap_sz = mrioc->facts.max_devhandle / 8;
	if (mrioc->facts.max_devhandle % 8)
		dev_handle_bitmap_sz++;
	if (dev_handle_bitmap_sz > mrioc->dev_handle_bitmap_sz) {
		removepend_bitmap = krealloc(mrioc->removepend_bitmap,
		    dev_handle_bitmap_sz, GFP_KERNEL);
		if (!removepend_bitmap) {
			ioc_err(mrioc,
			    "failed to increase removepend_bitmap sz from: %d to %d\n",
			    mrioc->dev_handle_bitmap_sz, dev_handle_bitmap_sz);
			return -EPERM;
		}
		memset(removepend_bitmap + mrioc->dev_handle_bitmap_sz, 0,
		    dev_handle_bitmap_sz - mrioc->dev_handle_bitmap_sz);
		mrioc->removepend_bitmap = removepend_bitmap;
		ioc_info(mrioc,
		    "increased dev_handle_bitmap_sz from %d to %d\n",
		    mrioc->dev_handle_bitmap_sz, dev_handle_bitmap_sz);
		mrioc->dev_handle_bitmap_sz = dev_handle_bitmap_sz;
=======
	if ((mrioc->sas_transport_enabled) && (mrioc->facts.ioc_capabilities &
	    MPI3_IOCFACTS_CAPABILITY_MULTIPATH_ENABLED))
		ioc_err(mrioc,
		    "critical error: multipath capability is enabled at the\n"
		    "\tcontroller while sas transport support is enabled at the\n"
		    "\tdriver, please reboot the system or reload the driver\n");

	if (mrioc->facts.max_devhandle > mrioc->dev_handle_bitmap_bits) {
		removepend_bitmap = bitmap_zalloc(mrioc->facts.max_devhandle,
						  GFP_KERNEL);
		if (!removepend_bitmap) {
			ioc_err(mrioc,
				"failed to increase removepend_bitmap bits from %d to %d\n",
				mrioc->dev_handle_bitmap_bits,
				mrioc->facts.max_devhandle);
			return -EPERM;
		}
		bitmap_free(mrioc->removepend_bitmap);
		mrioc->removepend_bitmap = removepend_bitmap;
		ioc_info(mrioc,
			 "increased bits of dev_handle_bitmap from %d to %d\n",
			 mrioc->dev_handle_bitmap_bits,
			 mrioc->facts.max_devhandle);
		mrioc->dev_handle_bitmap_bits = mrioc->facts.max_devhandle;
>>>>>>> eb3cdb58
	}

	return 0;
}

/**
 * mpi3mr_bring_ioc_ready - Bring controller to ready state
 * @mrioc: Adapter instance reference
 *
 * Set Enable IOC bit in IOC configuration register and wait for
 * the controller to become ready.
 *
 * Return: 0 on success, appropriate error on failure.
 */
static int mpi3mr_bring_ioc_ready(struct mpi3mr_ioc *mrioc)
{
<<<<<<< HEAD
	u32 ioc_config, ioc_status, timeout;
=======
	u32 ioc_config, ioc_status, timeout, host_diagnostic;
>>>>>>> eb3cdb58
	int retval = 0;
	enum mpi3mr_iocstate ioc_state;
	u64 base_info;

	ioc_status = readl(&mrioc->sysif_regs->ioc_status);
	ioc_config = readl(&mrioc->sysif_regs->ioc_configuration);
	base_info = lo_hi_readq(&mrioc->sysif_regs->ioc_information);
	ioc_info(mrioc, "ioc_status(0x%08x), ioc_config(0x%08x), ioc_info(0x%016llx) at the bringup\n",
	    ioc_status, ioc_config, base_info);

	/*The timeout value is in 2sec unit, changing it to seconds*/
	mrioc->ready_timeout =
	    ((base_info & MPI3_SYSIF_IOC_INFO_LOW_TIMEOUT_MASK) >>
	    MPI3_SYSIF_IOC_INFO_LOW_TIMEOUT_SHIFT) * 2;

	ioc_info(mrioc, "ready timeout: %d seconds\n", mrioc->ready_timeout);
<<<<<<< HEAD

	ioc_state = mpi3mr_get_iocstate(mrioc);
	ioc_info(mrioc, "controller is in %s state during detection\n",
	    mpi3mr_iocstate_name(ioc_state));

	if (ioc_state == MRIOC_STATE_BECOMING_READY ||
	    ioc_state == MRIOC_STATE_RESET_REQUESTED) {
		timeout = mrioc->ready_timeout * 10;
		do {
			msleep(100);
		} while (--timeout);

		ioc_state = mpi3mr_get_iocstate(mrioc);
		ioc_info(mrioc,
		    "controller is in %s state after waiting to reset\n",
		    mpi3mr_iocstate_name(ioc_state));
	}

=======

	ioc_state = mpi3mr_get_iocstate(mrioc);
	ioc_info(mrioc, "controller is in %s state during detection\n",
	    mpi3mr_iocstate_name(ioc_state));

	if (ioc_state == MRIOC_STATE_BECOMING_READY ||
	    ioc_state == MRIOC_STATE_RESET_REQUESTED) {
		timeout = mrioc->ready_timeout * 10;
		do {
			msleep(100);
		} while (--timeout);

		if (!pci_device_is_present(mrioc->pdev)) {
			mrioc->unrecoverable = 1;
			ioc_err(mrioc,
			    "controller is not present while waiting to reset\n");
			retval = -1;
			goto out_device_not_present;
		}

		ioc_state = mpi3mr_get_iocstate(mrioc);
		ioc_info(mrioc,
		    "controller is in %s state after waiting to reset\n",
		    mpi3mr_iocstate_name(ioc_state));
	}

>>>>>>> eb3cdb58
	if (ioc_state == MRIOC_STATE_READY) {
		ioc_info(mrioc, "issuing message unit reset (MUR) to bring to reset state\n");
		retval = mpi3mr_issue_and_process_mur(mrioc,
		    MPI3MR_RESET_FROM_BRINGUP);
		ioc_state = mpi3mr_get_iocstate(mrioc);
		if (retval)
			ioc_err(mrioc,
			    "message unit reset failed with error %d current state %s\n",
			    retval, mpi3mr_iocstate_name(ioc_state));
	}
	if (ioc_state != MRIOC_STATE_RESET) {
<<<<<<< HEAD
=======
		if (ioc_state == MRIOC_STATE_FAULT) {
			timeout = MPI3_SYSIF_DIAG_SAVE_TIMEOUT * 10;
			mpi3mr_print_fault_info(mrioc);
			do {
				host_diagnostic =
					readl(&mrioc->sysif_regs->host_diagnostic);
				if (!(host_diagnostic &
				      MPI3_SYSIF_HOST_DIAG_SAVE_IN_PROGRESS))
					break;
				if (!pci_device_is_present(mrioc->pdev)) {
					mrioc->unrecoverable = 1;
					ioc_err(mrioc, "controller is not present at the bringup\n");
					goto out_device_not_present;
				}
				msleep(100);
			} while (--timeout);
		}
>>>>>>> eb3cdb58
		mpi3mr_print_fault_info(mrioc);
		ioc_info(mrioc, "issuing soft reset to bring to reset state\n");
		retval = mpi3mr_issue_reset(mrioc,
		    MPI3_SYSIF_HOST_DIAG_RESET_ACTION_SOFT_RESET,
		    MPI3MR_RESET_FROM_BRINGUP);
		if (retval) {
			ioc_err(mrioc,
			    "soft reset failed with error %d\n", retval);
			goto out_failed;
		}
	}
	ioc_state = mpi3mr_get_iocstate(mrioc);
	if (ioc_state != MRIOC_STATE_RESET) {
		ioc_err(mrioc,
		    "cannot bring controller to reset state, current state: %s\n",
		    mpi3mr_iocstate_name(ioc_state));
		goto out_failed;
	}
	mpi3mr_clear_reset_history(mrioc);
	retval = mpi3mr_setup_admin_qpair(mrioc);
	if (retval) {
		ioc_err(mrioc, "failed to setup admin queues: error %d\n",
		    retval);
		goto out_failed;
	}

	ioc_info(mrioc, "bringing controller to ready state\n");
	ioc_config = readl(&mrioc->sysif_regs->ioc_configuration);
	ioc_config |= MPI3_SYSIF_IOC_CONFIG_ENABLE_IOC;
	writel(ioc_config, &mrioc->sysif_regs->ioc_configuration);

	timeout = mrioc->ready_timeout * 10;
	do {
		ioc_state = mpi3mr_get_iocstate(mrioc);
		if (ioc_state == MRIOC_STATE_READY) {
			ioc_info(mrioc,
			    "successfully transitioned to %s state\n",
			    mpi3mr_iocstate_name(ioc_state));
			return 0;
		}
<<<<<<< HEAD
=======
		if (!pci_device_is_present(mrioc->pdev)) {
			mrioc->unrecoverable = 1;
			ioc_err(mrioc,
			    "controller is not present at the bringup\n");
			retval = -1;
			goto out_device_not_present;
		}
>>>>>>> eb3cdb58
		msleep(100);
	} while (--timeout);

out_failed:
	ioc_state = mpi3mr_get_iocstate(mrioc);
	ioc_err(mrioc,
	    "failed to bring to ready state,  current state: %s\n",
	    mpi3mr_iocstate_name(ioc_state));
<<<<<<< HEAD
=======
out_device_not_present:
>>>>>>> eb3cdb58
	return retval;
}

/**
 * mpi3mr_soft_reset_success - Check softreset is success or not
 * @ioc_status: IOC status register value
 * @ioc_config: IOC config register value
 *
 * Check whether the soft reset is successful or not based on
 * IOC status and IOC config register values.
 *
 * Return: True when the soft reset is success, false otherwise.
 */
static inline bool
mpi3mr_soft_reset_success(u32 ioc_status, u32 ioc_config)
{
	if (!((ioc_status & MPI3_SYSIF_IOC_STATUS_READY) ||
	    (ioc_config & MPI3_SYSIF_IOC_CONFIG_ENABLE_IOC)))
		return true;
	return false;
}

/**
 * mpi3mr_diagfault_success - Check diag fault is success or not
 * @mrioc: Adapter reference
 * @ioc_status: IOC status register value
 *
 * Check whether the controller hit diag reset fault code.
 *
 * Return: True when there is diag fault, false otherwise.
 */
static inline bool mpi3mr_diagfault_success(struct mpi3mr_ioc *mrioc,
	u32 ioc_status)
{
	u32 fault;

	if (!(ioc_status & MPI3_SYSIF_IOC_STATUS_FAULT))
		return false;
	fault = readl(&mrioc->sysif_regs->fault) & MPI3_SYSIF_FAULT_CODE_MASK;
	if (fault == MPI3_SYSIF_FAULT_CODE_DIAG_FAULT_RESET) {
		mpi3mr_print_fault_info(mrioc);
		return true;
	}
	return false;
}

/**
 * mpi3mr_set_diagsave - Set diag save bit for snapdump
 * @mrioc: Adapter reference
 *
 * Set diag save bit in IOC configuration register to enable
 * snapdump.
 *
 * Return: Nothing.
 */
static inline void mpi3mr_set_diagsave(struct mpi3mr_ioc *mrioc)
{
	u32 ioc_config;

	ioc_config = readl(&mrioc->sysif_regs->ioc_configuration);
	ioc_config |= MPI3_SYSIF_IOC_CONFIG_DIAG_SAVE;
	writel(ioc_config, &mrioc->sysif_regs->ioc_configuration);
}

/**
 * mpi3mr_issue_reset - Issue reset to the controller
 * @mrioc: Adapter reference
 * @reset_type: Reset type
 * @reset_reason: Reset reason code
 *
 * Unlock the host diagnostic registers and write the specific
 * reset type to that, wait for reset acknowledgment from the
 * controller, if the reset is not successful retry for the
 * predefined number of times.
 *
 * Return: 0 on success, non-zero on failure.
 */
static int mpi3mr_issue_reset(struct mpi3mr_ioc *mrioc, u16 reset_type,
	u32 reset_reason)
{
	int retval = -1;
	u8 unlock_retry_count = 0;
	u32 host_diagnostic, ioc_status, ioc_config;
	u32 timeout = MPI3MR_RESET_ACK_TIMEOUT * 10;

	if ((reset_type != MPI3_SYSIF_HOST_DIAG_RESET_ACTION_SOFT_RESET) &&
	    (reset_type != MPI3_SYSIF_HOST_DIAG_RESET_ACTION_DIAG_FAULT))
		return retval;
	if (mrioc->unrecoverable)
		return retval;
	if (reset_reason == MPI3MR_RESET_FROM_FIRMWARE) {
		retval = 0;
		return retval;
	}

	ioc_info(mrioc, "%s reset due to %s(0x%x)\n",
	    mpi3mr_reset_type_name(reset_type),
	    mpi3mr_reset_rc_name(reset_reason), reset_reason);

	mpi3mr_clear_reset_history(mrioc);
	do {
		ioc_info(mrioc,
		    "Write magic sequence to unlock host diag register (retry=%d)\n",
		    ++unlock_retry_count);
		if (unlock_retry_count >= MPI3MR_HOSTDIAG_UNLOCK_RETRY_COUNT) {
			ioc_err(mrioc,
			    "%s reset failed due to unlock failure, host_diagnostic(0x%08x)\n",
			    mpi3mr_reset_type_name(reset_type),
			    host_diagnostic);
			mrioc->unrecoverable = 1;
			return retval;
		}

		writel(MPI3_SYSIF_WRITE_SEQUENCE_KEY_VALUE_FLUSH,
		    &mrioc->sysif_regs->write_sequence);
		writel(MPI3_SYSIF_WRITE_SEQUENCE_KEY_VALUE_1ST,
		    &mrioc->sysif_regs->write_sequence);
		writel(MPI3_SYSIF_WRITE_SEQUENCE_KEY_VALUE_2ND,
		    &mrioc->sysif_regs->write_sequence);
		writel(MPI3_SYSIF_WRITE_SEQUENCE_KEY_VALUE_3RD,
		    &mrioc->sysif_regs->write_sequence);
		writel(MPI3_SYSIF_WRITE_SEQUENCE_KEY_VALUE_4TH,
		    &mrioc->sysif_regs->write_sequence);
		writel(MPI3_SYSIF_WRITE_SEQUENCE_KEY_VALUE_5TH,
		    &mrioc->sysif_regs->write_sequence);
		writel(MPI3_SYSIF_WRITE_SEQUENCE_KEY_VALUE_6TH,
		    &mrioc->sysif_regs->write_sequence);
		usleep_range(1000, 1100);
		host_diagnostic = readl(&mrioc->sysif_regs->host_diagnostic);
		ioc_info(mrioc,
		    "wrote magic sequence: retry_count(%d), host_diagnostic(0x%08x)\n",
		    unlock_retry_count, host_diagnostic);
	} while (!(host_diagnostic & MPI3_SYSIF_HOST_DIAG_DIAG_WRITE_ENABLE));

	writel(reset_reason, &mrioc->sysif_regs->scratchpad[0]);
	writel(host_diagnostic | reset_type,
	    &mrioc->sysif_regs->host_diagnostic);
	switch (reset_type) {
	case MPI3_SYSIF_HOST_DIAG_RESET_ACTION_SOFT_RESET:
		do {
			ioc_status = readl(&mrioc->sysif_regs->ioc_status);
			ioc_config =
			    readl(&mrioc->sysif_regs->ioc_configuration);
			if ((ioc_status & MPI3_SYSIF_IOC_STATUS_RESET_HISTORY)
			    && mpi3mr_soft_reset_success(ioc_status, ioc_config)
			    ) {
				mpi3mr_clear_reset_history(mrioc);
				retval = 0;
				break;
			}
			msleep(100);
		} while (--timeout);
		mpi3mr_print_fault_info(mrioc);
		break;
	case MPI3_SYSIF_HOST_DIAG_RESET_ACTION_DIAG_FAULT:
		do {
			ioc_status = readl(&mrioc->sysif_regs->ioc_status);
			if (mpi3mr_diagfault_success(mrioc, ioc_status)) {
				retval = 0;
				break;
			}
			msleep(100);
		} while (--timeout);
		break;
	default:
		break;
	}

	writel(MPI3_SYSIF_WRITE_SEQUENCE_KEY_VALUE_2ND,
	    &mrioc->sysif_regs->write_sequence);

	ioc_config = readl(&mrioc->sysif_regs->ioc_configuration);
	ioc_status = readl(&mrioc->sysif_regs->ioc_status);
	ioc_info(mrioc,
	    "ioc_status/ioc_onfig after %s reset is (0x%x)/(0x%x)\n",
	    (!retval)?"successful":"failed", ioc_status,
	    ioc_config);
	if (retval)
		mrioc->unrecoverable = 1;
	return retval;
}

/**
 * mpi3mr_admin_request_post - Post request to admin queue
 * @mrioc: Adapter reference
 * @admin_req: MPI3 request
 * @admin_req_sz: Request size
 * @ignore_reset: Ignore reset in process
 *
 * Post the MPI3 request into admin request queue and
 * inform the controller, if the queue is full return
 * appropriate error.
 *
 * Return: 0 on success, non-zero on failure.
 */
int mpi3mr_admin_request_post(struct mpi3mr_ioc *mrioc, void *admin_req,
	u16 admin_req_sz, u8 ignore_reset)
{
	u16 areq_pi = 0, areq_ci = 0, max_entries = 0;
	int retval = 0;
	unsigned long flags;
	u8 *areq_entry;

	if (mrioc->unrecoverable) {
		ioc_err(mrioc, "%s : Unrecoverable controller\n", __func__);
		return -EFAULT;
	}

	spin_lock_irqsave(&mrioc->admin_req_lock, flags);
	areq_pi = mrioc->admin_req_pi;
	areq_ci = mrioc->admin_req_ci;
	max_entries = mrioc->num_admin_req;
	if ((areq_ci == (areq_pi + 1)) || ((!areq_ci) &&
	    (areq_pi == (max_entries - 1)))) {
		ioc_err(mrioc, "AdminReqQ full condition detected\n");
		retval = -EAGAIN;
		goto out;
	}
	if (!ignore_reset && mrioc->reset_in_progress) {
		ioc_err(mrioc, "AdminReqQ submit reset in progress\n");
		retval = -EAGAIN;
		goto out;
	}
	areq_entry = (u8 *)mrioc->admin_req_base +
	    (areq_pi * MPI3MR_ADMIN_REQ_FRAME_SZ);
	memset(areq_entry, 0, MPI3MR_ADMIN_REQ_FRAME_SZ);
	memcpy(areq_entry, (u8 *)admin_req, admin_req_sz);

	if (++areq_pi == max_entries)
		areq_pi = 0;
	mrioc->admin_req_pi = areq_pi;

	writel(mrioc->admin_req_pi, &mrioc->sysif_regs->admin_request_queue_pi);

out:
	spin_unlock_irqrestore(&mrioc->admin_req_lock, flags);

	return retval;
}

/**
 * mpi3mr_free_op_req_q_segments - free request memory segments
 * @mrioc: Adapter instance reference
 * @q_idx: operational request queue index
 *
 * Free memory segments allocated for operational request queue
 *
 * Return: Nothing.
 */
static void mpi3mr_free_op_req_q_segments(struct mpi3mr_ioc *mrioc, u16 q_idx)
{
	u16 j;
	int size;
	struct segments *segments;

	segments = mrioc->req_qinfo[q_idx].q_segments;
	if (!segments)
		return;

	if (mrioc->enable_segqueue) {
		size = MPI3MR_OP_REQ_Q_SEG_SIZE;
		if (mrioc->req_qinfo[q_idx].q_segment_list) {
			dma_free_coherent(&mrioc->pdev->dev,
			    MPI3MR_MAX_SEG_LIST_SIZE,
			    mrioc->req_qinfo[q_idx].q_segment_list,
			    mrioc->req_qinfo[q_idx].q_segment_list_dma);
			mrioc->req_qinfo[q_idx].q_segment_list = NULL;
		}
	} else
		size = mrioc->req_qinfo[q_idx].segment_qd *
		    mrioc->facts.op_req_sz;

	for (j = 0; j < mrioc->req_qinfo[q_idx].num_segments; j++) {
		if (!segments[j].segment)
			continue;
		dma_free_coherent(&mrioc->pdev->dev,
		    size, segments[j].segment, segments[j].segment_dma);
		segments[j].segment = NULL;
	}
	kfree(mrioc->req_qinfo[q_idx].q_segments);
	mrioc->req_qinfo[q_idx].q_segments = NULL;
	mrioc->req_qinfo[q_idx].qid = 0;
}

/**
 * mpi3mr_free_op_reply_q_segments - free reply memory segments
 * @mrioc: Adapter instance reference
 * @q_idx: operational reply queue index
 *
 * Free memory segments allocated for operational reply queue
 *
 * Return: Nothing.
 */
static void mpi3mr_free_op_reply_q_segments(struct mpi3mr_ioc *mrioc, u16 q_idx)
{
	u16 j;
	int size;
	struct segments *segments;

	segments = mrioc->op_reply_qinfo[q_idx].q_segments;
	if (!segments)
		return;

	if (mrioc->enable_segqueue) {
		size = MPI3MR_OP_REP_Q_SEG_SIZE;
		if (mrioc->op_reply_qinfo[q_idx].q_segment_list) {
			dma_free_coherent(&mrioc->pdev->dev,
			    MPI3MR_MAX_SEG_LIST_SIZE,
			    mrioc->op_reply_qinfo[q_idx].q_segment_list,
			    mrioc->op_reply_qinfo[q_idx].q_segment_list_dma);
			mrioc->op_reply_qinfo[q_idx].q_segment_list = NULL;
		}
	} else
		size = mrioc->op_reply_qinfo[q_idx].segment_qd *
		    mrioc->op_reply_desc_sz;

	for (j = 0; j < mrioc->op_reply_qinfo[q_idx].num_segments; j++) {
		if (!segments[j].segment)
			continue;
		dma_free_coherent(&mrioc->pdev->dev,
		    size, segments[j].segment, segments[j].segment_dma);
		segments[j].segment = NULL;
	}

	kfree(mrioc->op_reply_qinfo[q_idx].q_segments);
	mrioc->op_reply_qinfo[q_idx].q_segments = NULL;
	mrioc->op_reply_qinfo[q_idx].qid = 0;
}

/**
 * mpi3mr_delete_op_reply_q - delete operational reply queue
 * @mrioc: Adapter instance reference
 * @qidx: operational reply queue index
 *
 * Delete operatinal reply queue by issuing MPI request
 * through admin queue.
 *
 * Return:  0 on success, non-zero on failure.
 */
static int mpi3mr_delete_op_reply_q(struct mpi3mr_ioc *mrioc, u16 qidx)
{
	struct mpi3_delete_reply_queue_request delq_req;
	struct op_reply_qinfo *op_reply_q = mrioc->op_reply_qinfo + qidx;
	int retval = 0;
	u16 reply_qid = 0, midx;

	reply_qid = op_reply_q->qid;

	midx = REPLY_QUEUE_IDX_TO_MSIX_IDX(qidx, mrioc->op_reply_q_offset);

	if (!reply_qid)	{
		retval = -1;
		ioc_err(mrioc, "Issue DelRepQ: called with invalid ReqQID\n");
		goto out;
	}

	(op_reply_q->qtype == MPI3MR_DEFAULT_QUEUE) ? mrioc->default_qcount-- :
	    mrioc->active_poll_qcount--;

	memset(&delq_req, 0, sizeof(delq_req));
	mutex_lock(&mrioc->init_cmds.mutex);
	if (mrioc->init_cmds.state & MPI3MR_CMD_PENDING) {
		retval = -1;
		ioc_err(mrioc, "Issue DelRepQ: Init command is in use\n");
		mutex_unlock(&mrioc->init_cmds.mutex);
		goto out;
	}
	mrioc->init_cmds.state = MPI3MR_CMD_PENDING;
	mrioc->init_cmds.is_waiting = 1;
	mrioc->init_cmds.callback = NULL;
	delq_req.host_tag = cpu_to_le16(MPI3MR_HOSTTAG_INITCMDS);
	delq_req.function = MPI3_FUNCTION_DELETE_REPLY_QUEUE;
	delq_req.queue_id = cpu_to_le16(reply_qid);

	init_completion(&mrioc->init_cmds.done);
	retval = mpi3mr_admin_request_post(mrioc, &delq_req, sizeof(delq_req),
	    1);
	if (retval) {
		ioc_err(mrioc, "Issue DelRepQ: Admin Post failed\n");
		goto out_unlock;
	}
	wait_for_completion_timeout(&mrioc->init_cmds.done,
	    (MPI3MR_INTADMCMD_TIMEOUT * HZ));
	if (!(mrioc->init_cmds.state & MPI3MR_CMD_COMPLETE)) {
		ioc_err(mrioc, "delete reply queue timed out\n");
		mpi3mr_check_rh_fault_ioc(mrioc,
		    MPI3MR_RESET_FROM_DELREPQ_TIMEOUT);
		retval = -1;
		goto out_unlock;
	}
	if ((mrioc->init_cmds.ioc_status & MPI3_IOCSTATUS_STATUS_MASK)
	    != MPI3_IOCSTATUS_SUCCESS) {
		ioc_err(mrioc,
		    "Issue DelRepQ: Failed ioc_status(0x%04x) Loginfo(0x%08x)\n",
		    (mrioc->init_cmds.ioc_status & MPI3_IOCSTATUS_STATUS_MASK),
		    mrioc->init_cmds.ioc_loginfo);
		retval = -1;
		goto out_unlock;
	}
	mrioc->intr_info[midx].op_reply_q = NULL;

	mpi3mr_free_op_reply_q_segments(mrioc, qidx);
out_unlock:
	mrioc->init_cmds.state = MPI3MR_CMD_NOTUSED;
	mutex_unlock(&mrioc->init_cmds.mutex);
out:

	return retval;
}

/**
 * mpi3mr_alloc_op_reply_q_segments -Alloc segmented reply pool
 * @mrioc: Adapter instance reference
 * @qidx: request queue index
 *
 * Allocate segmented memory pools for operational reply
 * queue.
 *
 * Return: 0 on success, non-zero on failure.
 */
static int mpi3mr_alloc_op_reply_q_segments(struct mpi3mr_ioc *mrioc, u16 qidx)
{
	struct op_reply_qinfo *op_reply_q = mrioc->op_reply_qinfo + qidx;
	int i, size;
	u64 *q_segment_list_entry = NULL;
	struct segments *segments;

	if (mrioc->enable_segqueue) {
		op_reply_q->segment_qd =
		    MPI3MR_OP_REP_Q_SEG_SIZE / mrioc->op_reply_desc_sz;

		size = MPI3MR_OP_REP_Q_SEG_SIZE;

		op_reply_q->q_segment_list = dma_alloc_coherent(&mrioc->pdev->dev,
		    MPI3MR_MAX_SEG_LIST_SIZE, &op_reply_q->q_segment_list_dma,
		    GFP_KERNEL);
		if (!op_reply_q->q_segment_list)
			return -ENOMEM;
		q_segment_list_entry = (u64 *)op_reply_q->q_segment_list;
	} else {
		op_reply_q->segment_qd = op_reply_q->num_replies;
		size = op_reply_q->num_replies * mrioc->op_reply_desc_sz;
	}

	op_reply_q->num_segments = DIV_ROUND_UP(op_reply_q->num_replies,
	    op_reply_q->segment_qd);

	op_reply_q->q_segments = kcalloc(op_reply_q->num_segments,
	    sizeof(struct segments), GFP_KERNEL);
	if (!op_reply_q->q_segments)
		return -ENOMEM;

	segments = op_reply_q->q_segments;
	for (i = 0; i < op_reply_q->num_segments; i++) {
		segments[i].segment =
		    dma_alloc_coherent(&mrioc->pdev->dev,
		    size, &segments[i].segment_dma, GFP_KERNEL);
		if (!segments[i].segment)
			return -ENOMEM;
		if (mrioc->enable_segqueue)
			q_segment_list_entry[i] =
			    (unsigned long)segments[i].segment_dma;
	}

	return 0;
}

/**
 * mpi3mr_alloc_op_req_q_segments - Alloc segmented req pool.
 * @mrioc: Adapter instance reference
 * @qidx: request queue index
 *
 * Allocate segmented memory pools for operational request
 * queue.
 *
 * Return: 0 on success, non-zero on failure.
 */
static int mpi3mr_alloc_op_req_q_segments(struct mpi3mr_ioc *mrioc, u16 qidx)
{
	struct op_req_qinfo *op_req_q = mrioc->req_qinfo + qidx;
	int i, size;
	u64 *q_segment_list_entry = NULL;
	struct segments *segments;

	if (mrioc->enable_segqueue) {
		op_req_q->segment_qd =
		    MPI3MR_OP_REQ_Q_SEG_SIZE / mrioc->facts.op_req_sz;

		size = MPI3MR_OP_REQ_Q_SEG_SIZE;

		op_req_q->q_segment_list = dma_alloc_coherent(&mrioc->pdev->dev,
		    MPI3MR_MAX_SEG_LIST_SIZE, &op_req_q->q_segment_list_dma,
		    GFP_KERNEL);
		if (!op_req_q->q_segment_list)
			return -ENOMEM;
		q_segment_list_entry = (u64 *)op_req_q->q_segment_list;

	} else {
		op_req_q->segment_qd = op_req_q->num_requests;
		size = op_req_q->num_requests * mrioc->facts.op_req_sz;
	}

	op_req_q->num_segments = DIV_ROUND_UP(op_req_q->num_requests,
	    op_req_q->segment_qd);

	op_req_q->q_segments = kcalloc(op_req_q->num_segments,
	    sizeof(struct segments), GFP_KERNEL);
	if (!op_req_q->q_segments)
		return -ENOMEM;

	segments = op_req_q->q_segments;
	for (i = 0; i < op_req_q->num_segments; i++) {
		segments[i].segment =
		    dma_alloc_coherent(&mrioc->pdev->dev,
		    size, &segments[i].segment_dma, GFP_KERNEL);
		if (!segments[i].segment)
			return -ENOMEM;
		if (mrioc->enable_segqueue)
			q_segment_list_entry[i] =
			    (unsigned long)segments[i].segment_dma;
	}

	return 0;
}

/**
 * mpi3mr_create_op_reply_q - create operational reply queue
 * @mrioc: Adapter instance reference
 * @qidx: operational reply queue index
 *
 * Create operatinal reply queue by issuing MPI request
 * through admin queue.
 *
 * Return:  0 on success, non-zero on failure.
 */
static int mpi3mr_create_op_reply_q(struct mpi3mr_ioc *mrioc, u16 qidx)
{
	struct mpi3_create_reply_queue_request create_req;
	struct op_reply_qinfo *op_reply_q = mrioc->op_reply_qinfo + qidx;
	int retval = 0;
	u16 reply_qid = 0, midx;

	reply_qid = op_reply_q->qid;

	midx = REPLY_QUEUE_IDX_TO_MSIX_IDX(qidx, mrioc->op_reply_q_offset);

	if (reply_qid) {
		retval = -1;
		ioc_err(mrioc, "CreateRepQ: called for duplicate qid %d\n",
		    reply_qid);

		return retval;
	}

	reply_qid = qidx + 1;
	op_reply_q->num_replies = MPI3MR_OP_REP_Q_QD;
	if (!mrioc->pdev->revision)
		op_reply_q->num_replies = MPI3MR_OP_REP_Q_QD4K;
	op_reply_q->ci = 0;
	op_reply_q->ephase = 1;
	atomic_set(&op_reply_q->pend_ios, 0);
	atomic_set(&op_reply_q->in_use, 0);
	op_reply_q->enable_irq_poll = false;

	if (!op_reply_q->q_segments) {
		retval = mpi3mr_alloc_op_reply_q_segments(mrioc, qidx);
		if (retval) {
			mpi3mr_free_op_reply_q_segments(mrioc, qidx);
			goto out;
		}
	}

	memset(&create_req, 0, sizeof(create_req));
	mutex_lock(&mrioc->init_cmds.mutex);
	if (mrioc->init_cmds.state & MPI3MR_CMD_PENDING) {
		retval = -1;
		ioc_err(mrioc, "CreateRepQ: Init command is in use\n");
		goto out_unlock;
	}
	mrioc->init_cmds.state = MPI3MR_CMD_PENDING;
	mrioc->init_cmds.is_waiting = 1;
	mrioc->init_cmds.callback = NULL;
	create_req.host_tag = cpu_to_le16(MPI3MR_HOSTTAG_INITCMDS);
	create_req.function = MPI3_FUNCTION_CREATE_REPLY_QUEUE;
	create_req.queue_id = cpu_to_le16(reply_qid);

	if (midx < (mrioc->intr_info_count - mrioc->requested_poll_qcount))
		op_reply_q->qtype = MPI3MR_DEFAULT_QUEUE;
	else
		op_reply_q->qtype = MPI3MR_POLL_QUEUE;

	if (op_reply_q->qtype == MPI3MR_DEFAULT_QUEUE) {
		create_req.flags =
			MPI3_CREATE_REPLY_QUEUE_FLAGS_INT_ENABLE_ENABLE;
		create_req.msix_index =
			cpu_to_le16(mrioc->intr_info[midx].msix_index);
	} else {
		create_req.msix_index = cpu_to_le16(mrioc->intr_info_count - 1);
		ioc_info(mrioc, "create reply queue(polled): for qid(%d), midx(%d)\n",
			reply_qid, midx);
		if (!mrioc->active_poll_qcount)
			disable_irq_nosync(pci_irq_vector(mrioc->pdev,
			    mrioc->intr_info_count - 1));
	}

	if (mrioc->enable_segqueue) {
		create_req.flags |=
		    MPI3_CREATE_REQUEST_QUEUE_FLAGS_SEGMENTED_SEGMENTED;
		create_req.base_address = cpu_to_le64(
		    op_reply_q->q_segment_list_dma);
	} else
		create_req.base_address = cpu_to_le64(
		    op_reply_q->q_segments[0].segment_dma);

	create_req.size = cpu_to_le16(op_reply_q->num_replies);

	init_completion(&mrioc->init_cmds.done);
	retval = mpi3mr_admin_request_post(mrioc, &create_req,
	    sizeof(create_req), 1);
	if (retval) {
		ioc_err(mrioc, "CreateRepQ: Admin Post failed\n");
		goto out_unlock;
	}
	wait_for_completion_timeout(&mrioc->init_cmds.done,
	    (MPI3MR_INTADMCMD_TIMEOUT * HZ));
	if (!(mrioc->init_cmds.state & MPI3MR_CMD_COMPLETE)) {
		ioc_err(mrioc, "create reply queue timed out\n");
		mpi3mr_check_rh_fault_ioc(mrioc,
		    MPI3MR_RESET_FROM_CREATEREPQ_TIMEOUT);
		retval = -1;
		goto out_unlock;
	}
	if ((mrioc->init_cmds.ioc_status & MPI3_IOCSTATUS_STATUS_MASK)
	    != MPI3_IOCSTATUS_SUCCESS) {
		ioc_err(mrioc,
		    "CreateRepQ: Failed ioc_status(0x%04x) Loginfo(0x%08x)\n",
		    (mrioc->init_cmds.ioc_status & MPI3_IOCSTATUS_STATUS_MASK),
		    mrioc->init_cmds.ioc_loginfo);
		retval = -1;
		goto out_unlock;
	}
	op_reply_q->qid = reply_qid;
	if (midx < mrioc->intr_info_count)
		mrioc->intr_info[midx].op_reply_q = op_reply_q;

	(op_reply_q->qtype == MPI3MR_DEFAULT_QUEUE) ? mrioc->default_qcount++ :
	    mrioc->active_poll_qcount++;

out_unlock:
	mrioc->init_cmds.state = MPI3MR_CMD_NOTUSED;
	mutex_unlock(&mrioc->init_cmds.mutex);
out:

	return retval;
}

/**
 * mpi3mr_create_op_req_q - create operational request queue
 * @mrioc: Adapter instance reference
 * @idx: operational request queue index
 * @reply_qid: Reply queue ID
 *
 * Create operatinal request queue by issuing MPI request
 * through admin queue.
 *
 * Return:  0 on success, non-zero on failure.
 */
static int mpi3mr_create_op_req_q(struct mpi3mr_ioc *mrioc, u16 idx,
	u16 reply_qid)
{
	struct mpi3_create_request_queue_request create_req;
	struct op_req_qinfo *op_req_q = mrioc->req_qinfo + idx;
	int retval = 0;
	u16 req_qid = 0;

	req_qid = op_req_q->qid;

	if (req_qid) {
		retval = -1;
		ioc_err(mrioc, "CreateReqQ: called for duplicate qid %d\n",
		    req_qid);

		return retval;
	}
	req_qid = idx + 1;

	op_req_q->num_requests = MPI3MR_OP_REQ_Q_QD;
	op_req_q->ci = 0;
	op_req_q->pi = 0;
	op_req_q->reply_qid = reply_qid;
	spin_lock_init(&op_req_q->q_lock);

	if (!op_req_q->q_segments) {
		retval = mpi3mr_alloc_op_req_q_segments(mrioc, idx);
		if (retval) {
			mpi3mr_free_op_req_q_segments(mrioc, idx);
			goto out;
		}
	}

	memset(&create_req, 0, sizeof(create_req));
	mutex_lock(&mrioc->init_cmds.mutex);
	if (mrioc->init_cmds.state & MPI3MR_CMD_PENDING) {
		retval = -1;
		ioc_err(mrioc, "CreateReqQ: Init command is in use\n");
		goto out_unlock;
	}
	mrioc->init_cmds.state = MPI3MR_CMD_PENDING;
	mrioc->init_cmds.is_waiting = 1;
	mrioc->init_cmds.callback = NULL;
	create_req.host_tag = cpu_to_le16(MPI3MR_HOSTTAG_INITCMDS);
	create_req.function = MPI3_FUNCTION_CREATE_REQUEST_QUEUE;
	create_req.queue_id = cpu_to_le16(req_qid);
	if (mrioc->enable_segqueue) {
		create_req.flags =
		    MPI3_CREATE_REQUEST_QUEUE_FLAGS_SEGMENTED_SEGMENTED;
		create_req.base_address = cpu_to_le64(
		    op_req_q->q_segment_list_dma);
	} else
		create_req.base_address = cpu_to_le64(
		    op_req_q->q_segments[0].segment_dma);
	create_req.reply_queue_id = cpu_to_le16(reply_qid);
	create_req.size = cpu_to_le16(op_req_q->num_requests);

	init_completion(&mrioc->init_cmds.done);
	retval = mpi3mr_admin_request_post(mrioc, &create_req,
	    sizeof(create_req), 1);
	if (retval) {
		ioc_err(mrioc, "CreateReqQ: Admin Post failed\n");
		goto out_unlock;
	}
	wait_for_completion_timeout(&mrioc->init_cmds.done,
	    (MPI3MR_INTADMCMD_TIMEOUT * HZ));
	if (!(mrioc->init_cmds.state & MPI3MR_CMD_COMPLETE)) {
		ioc_err(mrioc, "create request queue timed out\n");
		mpi3mr_check_rh_fault_ioc(mrioc,
		    MPI3MR_RESET_FROM_CREATEREQQ_TIMEOUT);
		retval = -1;
		goto out_unlock;
	}
	if ((mrioc->init_cmds.ioc_status & MPI3_IOCSTATUS_STATUS_MASK)
	    != MPI3_IOCSTATUS_SUCCESS) {
		ioc_err(mrioc,
		    "CreateReqQ: Failed ioc_status(0x%04x) Loginfo(0x%08x)\n",
		    (mrioc->init_cmds.ioc_status & MPI3_IOCSTATUS_STATUS_MASK),
		    mrioc->init_cmds.ioc_loginfo);
		retval = -1;
		goto out_unlock;
	}
	op_req_q->qid = req_qid;

out_unlock:
	mrioc->init_cmds.state = MPI3MR_CMD_NOTUSED;
	mutex_unlock(&mrioc->init_cmds.mutex);
out:

	return retval;
}

/**
 * mpi3mr_create_op_queues - create operational queue pairs
 * @mrioc: Adapter instance reference
 *
 * Allocate memory for operational queue meta data and call
 * create request and reply queue functions.
 *
 * Return: 0 on success, non-zero on failures.
 */
static int mpi3mr_create_op_queues(struct mpi3mr_ioc *mrioc)
{
	int retval = 0;
	u16 num_queues = 0, i = 0, msix_count_op_q = 1;

	num_queues = min_t(int, mrioc->facts.max_op_reply_q,
	    mrioc->facts.max_op_req_q);

	msix_count_op_q =
	    mrioc->intr_info_count - mrioc->op_reply_q_offset;
	if (!mrioc->num_queues)
		mrioc->num_queues = min_t(int, num_queues, msix_count_op_q);
	/*
	 * During reset set the num_queues to the number of queues
	 * that was set before the reset.
	 */
	num_queues = mrioc->num_op_reply_q ?
	    mrioc->num_op_reply_q : mrioc->num_queues;
	ioc_info(mrioc, "trying to create %d operational queue pairs\n",
	    num_queues);

	if (!mrioc->req_qinfo) {
		mrioc->req_qinfo = kcalloc(num_queues,
		    sizeof(struct op_req_qinfo), GFP_KERNEL);
		if (!mrioc->req_qinfo) {
			retval = -1;
			goto out_failed;
		}

		mrioc->op_reply_qinfo = kzalloc(sizeof(struct op_reply_qinfo) *
		    num_queues, GFP_KERNEL);
		if (!mrioc->op_reply_qinfo) {
			retval = -1;
			goto out_failed;
		}
	}

	if (mrioc->enable_segqueue)
		ioc_info(mrioc,
		    "allocating operational queues through segmented queues\n");

	for (i = 0; i < num_queues; i++) {
		if (mpi3mr_create_op_reply_q(mrioc, i)) {
			ioc_err(mrioc, "Cannot create OP RepQ %d\n", i);
			break;
		}
		if (mpi3mr_create_op_req_q(mrioc, i,
		    mrioc->op_reply_qinfo[i].qid)) {
			ioc_err(mrioc, "Cannot create OP ReqQ %d\n", i);
			mpi3mr_delete_op_reply_q(mrioc, i);
			break;
		}
	}

	if (i == 0) {
		/* Not even one queue is created successfully*/
		retval = -1;
		goto out_failed;
	}
	mrioc->num_op_reply_q = mrioc->num_op_req_q = i;
	ioc_info(mrioc,
	    "successfully created %d operational queue pairs(default/polled) queue = (%d/%d)\n",
	    mrioc->num_op_reply_q, mrioc->default_qcount,
	    mrioc->active_poll_qcount);

	return retval;
out_failed:
	kfree(mrioc->req_qinfo);
	mrioc->req_qinfo = NULL;

	kfree(mrioc->op_reply_qinfo);
	mrioc->op_reply_qinfo = NULL;

	return retval;
}

/**
 * mpi3mr_op_request_post - Post request to operational queue
 * @mrioc: Adapter reference
 * @op_req_q: Operational request queue info
 * @req: MPI3 request
 *
 * Post the MPI3 request into operational request queue and
 * inform the controller, if the queue is full return
 * appropriate error.
 *
 * Return: 0 on success, non-zero on failure.
 */
int mpi3mr_op_request_post(struct mpi3mr_ioc *mrioc,
	struct op_req_qinfo *op_req_q, u8 *req)
{
	u16 pi = 0, max_entries, reply_qidx = 0, midx;
	int retval = 0;
	unsigned long flags;
	u8 *req_entry;
	void *segment_base_addr;
	u16 req_sz = mrioc->facts.op_req_sz;
	struct segments *segments = op_req_q->q_segments;

	reply_qidx = op_req_q->reply_qid - 1;

	if (mrioc->unrecoverable)
		return -EFAULT;

	spin_lock_irqsave(&op_req_q->q_lock, flags);
	pi = op_req_q->pi;
	max_entries = op_req_q->num_requests;

	if (mpi3mr_check_req_qfull(op_req_q)) {
		midx = REPLY_QUEUE_IDX_TO_MSIX_IDX(
		    reply_qidx, mrioc->op_reply_q_offset);
		mpi3mr_process_op_reply_q(mrioc, mrioc->intr_info[midx].op_reply_q);

		if (mpi3mr_check_req_qfull(op_req_q)) {
			retval = -EAGAIN;
			goto out;
		}
	}

	if (mrioc->reset_in_progress) {
		ioc_err(mrioc, "OpReqQ submit reset in progress\n");
		retval = -EAGAIN;
		goto out;
	}

	segment_base_addr = segments[pi / op_req_q->segment_qd].segment;
	req_entry = (u8 *)segment_base_addr +
	    ((pi % op_req_q->segment_qd) * req_sz);

	memset(req_entry, 0, req_sz);
	memcpy(req_entry, req, MPI3MR_ADMIN_REQ_FRAME_SZ);

	if (++pi == max_entries)
		pi = 0;
	op_req_q->pi = pi;

#ifndef CONFIG_PREEMPT_RT
	if (atomic_inc_return(&mrioc->op_reply_qinfo[reply_qidx].pend_ios)
	    > MPI3MR_IRQ_POLL_TRIGGER_IOCOUNT)
		mrioc->op_reply_qinfo[reply_qidx].enable_irq_poll = true;
#else
	atomic_inc_return(&mrioc->op_reply_qinfo[reply_qidx].pend_ios);
#endif

	writel(op_req_q->pi,
	    &mrioc->sysif_regs->oper_queue_indexes[reply_qidx].producer_index);

out:
	spin_unlock_irqrestore(&op_req_q->q_lock, flags);
	return retval;
}

/**
 * mpi3mr_check_rh_fault_ioc - check reset history and fault
 * controller
 * @mrioc: Adapter instance reference
 * @reason_code: reason code for the fault.
 *
 * This routine will save snapdump and fault the controller with
 * the given reason code if it is not already in the fault or
 * not asynchronosuly reset. This will be used to handle
 * initilaization time faults/resets/timeout as in those cases
 * immediate soft reset invocation is not required.
 *
 * Return:  None.
 */
void mpi3mr_check_rh_fault_ioc(struct mpi3mr_ioc *mrioc, u32 reason_code)
{
	u32 ioc_status, host_diagnostic, timeout;

<<<<<<< HEAD
=======
	if (mrioc->unrecoverable) {
		ioc_err(mrioc, "controller is unrecoverable\n");
		return;
	}

	if (!pci_device_is_present(mrioc->pdev)) {
		mrioc->unrecoverable = 1;
		ioc_err(mrioc, "controller is not present\n");
		return;
	}

>>>>>>> eb3cdb58
	ioc_status = readl(&mrioc->sysif_regs->ioc_status);
	if ((ioc_status & MPI3_SYSIF_IOC_STATUS_RESET_HISTORY) ||
	    (ioc_status & MPI3_SYSIF_IOC_STATUS_FAULT)) {
		mpi3mr_print_fault_info(mrioc);
		return;
	}
	mpi3mr_set_diagsave(mrioc);
	mpi3mr_issue_reset(mrioc, MPI3_SYSIF_HOST_DIAG_RESET_ACTION_DIAG_FAULT,
	    reason_code);
	timeout = MPI3_SYSIF_DIAG_SAVE_TIMEOUT * 10;
	do {
		host_diagnostic = readl(&mrioc->sysif_regs->host_diagnostic);
		if (!(host_diagnostic & MPI3_SYSIF_HOST_DIAG_SAVE_IN_PROGRESS))
			break;
		msleep(100);
	} while (--timeout);
}

/**
 * mpi3mr_sync_timestamp - Issue time stamp sync request
 * @mrioc: Adapter reference
 *
 * Issue IO unit control MPI request to synchornize firmware
 * timestamp with host time.
 *
 * Return: 0 on success, non-zero on failure.
 */
static int mpi3mr_sync_timestamp(struct mpi3mr_ioc *mrioc)
{
	ktime_t current_time;
	struct mpi3_iounit_control_request iou_ctrl;
	int retval = 0;

	memset(&iou_ctrl, 0, sizeof(iou_ctrl));
	mutex_lock(&mrioc->init_cmds.mutex);
	if (mrioc->init_cmds.state & MPI3MR_CMD_PENDING) {
		retval = -1;
		ioc_err(mrioc, "Issue IOUCTL time_stamp: command is in use\n");
		mutex_unlock(&mrioc->init_cmds.mutex);
		goto out;
	}
	mrioc->init_cmds.state = MPI3MR_CMD_PENDING;
	mrioc->init_cmds.is_waiting = 1;
	mrioc->init_cmds.callback = NULL;
	iou_ctrl.host_tag = cpu_to_le16(MPI3MR_HOSTTAG_INITCMDS);
	iou_ctrl.function = MPI3_FUNCTION_IO_UNIT_CONTROL;
	iou_ctrl.operation = MPI3_CTRL_OP_UPDATE_TIMESTAMP;
	current_time = ktime_get_real();
	iou_ctrl.param64[0] = cpu_to_le64(ktime_to_ms(current_time));

	init_completion(&mrioc->init_cmds.done);
	retval = mpi3mr_admin_request_post(mrioc, &iou_ctrl,
	    sizeof(iou_ctrl), 0);
	if (retval) {
		ioc_err(mrioc, "Issue IOUCTL time_stamp: Admin Post failed\n");
		goto out_unlock;
	}

	wait_for_completion_timeout(&mrioc->init_cmds.done,
	    (MPI3MR_INTADMCMD_TIMEOUT * HZ));
	if (!(mrioc->init_cmds.state & MPI3MR_CMD_COMPLETE)) {
		ioc_err(mrioc, "Issue IOUCTL time_stamp: command timed out\n");
		mrioc->init_cmds.is_waiting = 0;
		if (!(mrioc->init_cmds.state & MPI3MR_CMD_RESET))
			mpi3mr_soft_reset_handler(mrioc,
			    MPI3MR_RESET_FROM_TSU_TIMEOUT, 1);
		retval = -1;
		goto out_unlock;
	}
	if ((mrioc->init_cmds.ioc_status & MPI3_IOCSTATUS_STATUS_MASK)
	    != MPI3_IOCSTATUS_SUCCESS) {
		ioc_err(mrioc,
		    "Issue IOUCTL time_stamp: Failed ioc_status(0x%04x) Loginfo(0x%08x)\n",
		    (mrioc->init_cmds.ioc_status & MPI3_IOCSTATUS_STATUS_MASK),
		    mrioc->init_cmds.ioc_loginfo);
		retval = -1;
		goto out_unlock;
	}

out_unlock:
	mrioc->init_cmds.state = MPI3MR_CMD_NOTUSED;
	mutex_unlock(&mrioc->init_cmds.mutex);

out:
	return retval;
}

/**
 * mpi3mr_print_pkg_ver - display controller fw package version
 * @mrioc: Adapter reference
 *
 * Retrieve firmware package version from the component image
 * header of the controller flash and display it.
 *
 * Return: 0 on success and non-zero on failure.
 */
static int mpi3mr_print_pkg_ver(struct mpi3mr_ioc *mrioc)
{
	struct mpi3_ci_upload_request ci_upload;
	int retval = -1;
	void *data = NULL;
	dma_addr_t data_dma;
	struct mpi3_ci_manifest_mpi *manifest;
	u32 data_len = sizeof(struct mpi3_ci_manifest_mpi);
	u8 sgl_flags = MPI3MR_SGEFLAGS_SYSTEM_SIMPLE_END_OF_LIST;

	data = dma_alloc_coherent(&mrioc->pdev->dev, data_len, &data_dma,
	    GFP_KERNEL);
	if (!data)
		return -ENOMEM;

	memset(&ci_upload, 0, sizeof(ci_upload));
	mutex_lock(&mrioc->init_cmds.mutex);
	if (mrioc->init_cmds.state & MPI3MR_CMD_PENDING) {
		ioc_err(mrioc, "sending get package version failed due to command in use\n");
		mutex_unlock(&mrioc->init_cmds.mutex);
		goto out;
	}
	mrioc->init_cmds.state = MPI3MR_CMD_PENDING;
	mrioc->init_cmds.is_waiting = 1;
	mrioc->init_cmds.callback = NULL;
	ci_upload.host_tag = cpu_to_le16(MPI3MR_HOSTTAG_INITCMDS);
	ci_upload.function = MPI3_FUNCTION_CI_UPLOAD;
	ci_upload.msg_flags = MPI3_CI_UPLOAD_MSGFLAGS_LOCATION_PRIMARY;
	ci_upload.signature1 = cpu_to_le32(MPI3_IMAGE_HEADER_SIGNATURE1_MANIFEST);
	ci_upload.image_offset = cpu_to_le32(MPI3_IMAGE_HEADER_SIZE);
	ci_upload.segment_size = cpu_to_le32(data_len);

	mpi3mr_add_sg_single(&ci_upload.sgl, sgl_flags, data_len,
	    data_dma);
	init_completion(&mrioc->init_cmds.done);
	retval = mpi3mr_admin_request_post(mrioc, &ci_upload,
	    sizeof(ci_upload), 1);
	if (retval) {
		ioc_err(mrioc, "posting get package version failed\n");
		goto out_unlock;
	}
	wait_for_completion_timeout(&mrioc->init_cmds.done,
	    (MPI3MR_INTADMCMD_TIMEOUT * HZ));
	if (!(mrioc->init_cmds.state & MPI3MR_CMD_COMPLETE)) {
		ioc_err(mrioc, "get package version timed out\n");
		mpi3mr_check_rh_fault_ioc(mrioc,
		    MPI3MR_RESET_FROM_GETPKGVER_TIMEOUT);
		retval = -1;
		goto out_unlock;
	}
	if ((mrioc->init_cmds.ioc_status & MPI3_IOCSTATUS_STATUS_MASK)
	    == MPI3_IOCSTATUS_SUCCESS) {
		manifest = (struct mpi3_ci_manifest_mpi *) data;
		if (manifest->manifest_type == MPI3_CI_MANIFEST_TYPE_MPI) {
			ioc_info(mrioc,
			    "firmware package version(%d.%d.%d.%d.%05d-%05d)\n",
			    manifest->package_version.gen_major,
			    manifest->package_version.gen_minor,
			    manifest->package_version.phase_major,
			    manifest->package_version.phase_minor,
			    manifest->package_version.customer_id,
			    manifest->package_version.build_num);
		}
	}
	retval = 0;
out_unlock:
	mrioc->init_cmds.state = MPI3MR_CMD_NOTUSED;
	mutex_unlock(&mrioc->init_cmds.mutex);

out:
	if (data)
		dma_free_coherent(&mrioc->pdev->dev, data_len, data,
		    data_dma);
	return retval;
}

/**
 * mpi3mr_watchdog_work - watchdog thread to monitor faults
 * @work: work struct
 *
 * Watch dog work periodically executed (1 second interval) to
 * monitor firmware fault and to issue periodic timer sync to
 * the firmware.
 *
 * Return: Nothing.
 */
static void mpi3mr_watchdog_work(struct work_struct *work)
{
	struct mpi3mr_ioc *mrioc =
	    container_of(work, struct mpi3mr_ioc, watchdog_work.work);
	unsigned long flags;
	enum mpi3mr_iocstate ioc_state;
	u32 fault, host_diagnostic, ioc_status;
	u32 reset_reason = MPI3MR_RESET_FROM_FAULT_WATCH;

<<<<<<< HEAD
	if (mrioc->reset_in_progress || mrioc->unrecoverable)
		return;
=======
	if (mrioc->reset_in_progress)
		return;

	if (!mrioc->unrecoverable && !pci_device_is_present(mrioc->pdev)) {
		ioc_err(mrioc, "watchdog could not detect the controller\n");
		mrioc->unrecoverable = 1;
	}

	if (mrioc->unrecoverable) {
		ioc_err(mrioc,
		    "flush pending commands for unrecoverable controller\n");
		mpi3mr_flush_cmds_for_unrecovered_controller(mrioc);
		return;
	}
>>>>>>> eb3cdb58

	if (mrioc->ts_update_counter++ >= MPI3MR_TSUPDATE_INTERVAL) {
		mrioc->ts_update_counter = 0;
		mpi3mr_sync_timestamp(mrioc);
	}

	if ((mrioc->prepare_for_reset) &&
	    ((mrioc->prepare_for_reset_timeout_counter++) >=
	     MPI3MR_PREPARE_FOR_RESET_TIMEOUT)) {
		mpi3mr_soft_reset_handler(mrioc,
		    MPI3MR_RESET_FROM_CIACTVRST_TIMER, 1);
		return;
	}

	ioc_status = readl(&mrioc->sysif_regs->ioc_status);
	if (ioc_status & MPI3_SYSIF_IOC_STATUS_RESET_HISTORY) {
		mpi3mr_soft_reset_handler(mrioc, MPI3MR_RESET_FROM_FIRMWARE, 0);
		return;
	}

	/*Check for fault state every one second and issue Soft reset*/
	ioc_state = mpi3mr_get_iocstate(mrioc);
	if (ioc_state != MRIOC_STATE_FAULT)
		goto schedule_work;

	fault = readl(&mrioc->sysif_regs->fault) & MPI3_SYSIF_FAULT_CODE_MASK;
	host_diagnostic = readl(&mrioc->sysif_regs->host_diagnostic);
	if (host_diagnostic & MPI3_SYSIF_HOST_DIAG_SAVE_IN_PROGRESS) {
		if (!mrioc->diagsave_timeout) {
			mpi3mr_print_fault_info(mrioc);
			ioc_warn(mrioc, "diag save in progress\n");
		}
		if ((mrioc->diagsave_timeout++) <= MPI3_SYSIF_DIAG_SAVE_TIMEOUT)
			goto schedule_work;
	}

	mpi3mr_print_fault_info(mrioc);
	mrioc->diagsave_timeout = 0;

	switch (fault) {
<<<<<<< HEAD
	case MPI3_SYSIF_FAULT_CODE_POWER_CYCLE_REQUIRED:
		ioc_info(mrioc,
		    "controller requires system power cycle, marking controller as unrecoverable\n");
		mrioc->unrecoverable = 1;
		return;
	case MPI3_SYSIF_FAULT_CODE_SOFT_RESET_IN_PROGRESS:
		return;
=======
	case MPI3_SYSIF_FAULT_CODE_COMPLETE_RESET_NEEDED:
	case MPI3_SYSIF_FAULT_CODE_POWER_CYCLE_REQUIRED:
		ioc_warn(mrioc,
		    "controller requires system power cycle, marking controller as unrecoverable\n");
		mrioc->unrecoverable = 1;
		goto schedule_work;
	case MPI3_SYSIF_FAULT_CODE_SOFT_RESET_IN_PROGRESS:
		goto schedule_work;
>>>>>>> eb3cdb58
	case MPI3_SYSIF_FAULT_CODE_CI_ACTIVATION_RESET:
		reset_reason = MPI3MR_RESET_FROM_CIACTIV_FAULT;
		break;
	default:
		break;
	}
	mpi3mr_soft_reset_handler(mrioc, reset_reason, 0);
	return;

schedule_work:
	spin_lock_irqsave(&mrioc->watchdog_lock, flags);
	if (mrioc->watchdog_work_q)
		queue_delayed_work(mrioc->watchdog_work_q,
		    &mrioc->watchdog_work,
		    msecs_to_jiffies(MPI3MR_WATCHDOG_INTERVAL));
	spin_unlock_irqrestore(&mrioc->watchdog_lock, flags);
	return;
}

/**
 * mpi3mr_start_watchdog - Start watchdog
 * @mrioc: Adapter instance reference
 *
 * Create and start the watchdog thread to monitor controller
 * faults.
 *
 * Return: Nothing.
 */
void mpi3mr_start_watchdog(struct mpi3mr_ioc *mrioc)
{
	if (mrioc->watchdog_work_q)
		return;

	INIT_DELAYED_WORK(&mrioc->watchdog_work, mpi3mr_watchdog_work);
	snprintf(mrioc->watchdog_work_q_name,
	    sizeof(mrioc->watchdog_work_q_name), "watchdog_%s%d", mrioc->name,
	    mrioc->id);
	mrioc->watchdog_work_q =
	    create_singlethread_workqueue(mrioc->watchdog_work_q_name);
	if (!mrioc->watchdog_work_q) {
		ioc_err(mrioc, "%s: failed (line=%d)\n", __func__, __LINE__);
		return;
	}

	if (mrioc->watchdog_work_q)
		queue_delayed_work(mrioc->watchdog_work_q,
		    &mrioc->watchdog_work,
		    msecs_to_jiffies(MPI3MR_WATCHDOG_INTERVAL));
}

/**
 * mpi3mr_stop_watchdog - Stop watchdog
 * @mrioc: Adapter instance reference
 *
 * Stop the watchdog thread created to monitor controller
 * faults.
 *
 * Return: Nothing.
 */
void mpi3mr_stop_watchdog(struct mpi3mr_ioc *mrioc)
{
	unsigned long flags;
	struct workqueue_struct *wq;

	spin_lock_irqsave(&mrioc->watchdog_lock, flags);
	wq = mrioc->watchdog_work_q;
	mrioc->watchdog_work_q = NULL;
	spin_unlock_irqrestore(&mrioc->watchdog_lock, flags);
	if (wq) {
		if (!cancel_delayed_work_sync(&mrioc->watchdog_work))
			flush_workqueue(wq);
		destroy_workqueue(wq);
	}
}

/**
 * mpi3mr_setup_admin_qpair - Setup admin queue pair
 * @mrioc: Adapter instance reference
 *
 * Allocate memory for admin queue pair if required and register
 * the admin queue with the controller.
 *
 * Return: 0 on success, non-zero on failures.
 */
static int mpi3mr_setup_admin_qpair(struct mpi3mr_ioc *mrioc)
{
	int retval = 0;
	u32 num_admin_entries = 0;

	mrioc->admin_req_q_sz = MPI3MR_ADMIN_REQ_Q_SIZE;
	mrioc->num_admin_req = mrioc->admin_req_q_sz /
	    MPI3MR_ADMIN_REQ_FRAME_SZ;
	mrioc->admin_req_ci = mrioc->admin_req_pi = 0;

	mrioc->admin_reply_q_sz = MPI3MR_ADMIN_REPLY_Q_SIZE;
	mrioc->num_admin_replies = mrioc->admin_reply_q_sz /
	    MPI3MR_ADMIN_REPLY_FRAME_SZ;
	mrioc->admin_reply_ci = 0;
	mrioc->admin_reply_ephase = 1;
	atomic_set(&mrioc->admin_reply_q_in_use, 0);

	if (!mrioc->admin_req_base) {
		mrioc->admin_req_base = dma_alloc_coherent(&mrioc->pdev->dev,
		    mrioc->admin_req_q_sz, &mrioc->admin_req_dma, GFP_KERNEL);

		if (!mrioc->admin_req_base) {
			retval = -1;
			goto out_failed;
		}

		mrioc->admin_reply_base = dma_alloc_coherent(&mrioc->pdev->dev,
		    mrioc->admin_reply_q_sz, &mrioc->admin_reply_dma,
		    GFP_KERNEL);

		if (!mrioc->admin_reply_base) {
			retval = -1;
			goto out_failed;
		}
	}

	num_admin_entries = (mrioc->num_admin_replies << 16) |
	    (mrioc->num_admin_req);
	writel(num_admin_entries, &mrioc->sysif_regs->admin_queue_num_entries);
	mpi3mr_writeq(mrioc->admin_req_dma,
	    &mrioc->sysif_regs->admin_request_queue_address);
	mpi3mr_writeq(mrioc->admin_reply_dma,
	    &mrioc->sysif_regs->admin_reply_queue_address);
	writel(mrioc->admin_req_pi, &mrioc->sysif_regs->admin_request_queue_pi);
	writel(mrioc->admin_reply_ci, &mrioc->sysif_regs->admin_reply_queue_ci);
	return retval;

out_failed:

	if (mrioc->admin_reply_base) {
		dma_free_coherent(&mrioc->pdev->dev, mrioc->admin_reply_q_sz,
		    mrioc->admin_reply_base, mrioc->admin_reply_dma);
		mrioc->admin_reply_base = NULL;
	}
	if (mrioc->admin_req_base) {
		dma_free_coherent(&mrioc->pdev->dev, mrioc->admin_req_q_sz,
		    mrioc->admin_req_base, mrioc->admin_req_dma);
		mrioc->admin_req_base = NULL;
	}
	return retval;
}

/**
 * mpi3mr_issue_iocfacts - Send IOC Facts
 * @mrioc: Adapter instance reference
 * @facts_data: Cached IOC facts data
 *
 * Issue IOC Facts MPI request through admin queue and wait for
 * the completion of it or time out.
 *
 * Return: 0 on success, non-zero on failures.
 */
static int mpi3mr_issue_iocfacts(struct mpi3mr_ioc *mrioc,
	struct mpi3_ioc_facts_data *facts_data)
{
	struct mpi3_ioc_facts_request iocfacts_req;
	void *data = NULL;
	dma_addr_t data_dma;
	u32 data_len = sizeof(*facts_data);
	int retval = 0;
	u8 sgl_flags = MPI3MR_SGEFLAGS_SYSTEM_SIMPLE_END_OF_LIST;

	data = dma_alloc_coherent(&mrioc->pdev->dev, data_len, &data_dma,
	    GFP_KERNEL);

	if (!data) {
		retval = -1;
		goto out;
	}

	memset(&iocfacts_req, 0, sizeof(iocfacts_req));
	mutex_lock(&mrioc->init_cmds.mutex);
	if (mrioc->init_cmds.state & MPI3MR_CMD_PENDING) {
		retval = -1;
		ioc_err(mrioc, "Issue IOCFacts: Init command is in use\n");
		mutex_unlock(&mrioc->init_cmds.mutex);
		goto out;
	}
	mrioc->init_cmds.state = MPI3MR_CMD_PENDING;
	mrioc->init_cmds.is_waiting = 1;
	mrioc->init_cmds.callback = NULL;
	iocfacts_req.host_tag = cpu_to_le16(MPI3MR_HOSTTAG_INITCMDS);
	iocfacts_req.function = MPI3_FUNCTION_IOC_FACTS;

	mpi3mr_add_sg_single(&iocfacts_req.sgl, sgl_flags, data_len,
	    data_dma);

	init_completion(&mrioc->init_cmds.done);
	retval = mpi3mr_admin_request_post(mrioc, &iocfacts_req,
	    sizeof(iocfacts_req), 1);
	if (retval) {
		ioc_err(mrioc, "Issue IOCFacts: Admin Post failed\n");
		goto out_unlock;
	}
	wait_for_completion_timeout(&mrioc->init_cmds.done,
	    (MPI3MR_INTADMCMD_TIMEOUT * HZ));
	if (!(mrioc->init_cmds.state & MPI3MR_CMD_COMPLETE)) {
		ioc_err(mrioc, "ioc_facts timed out\n");
		mpi3mr_check_rh_fault_ioc(mrioc,
		    MPI3MR_RESET_FROM_IOCFACTS_TIMEOUT);
		retval = -1;
		goto out_unlock;
	}
	if ((mrioc->init_cmds.ioc_status & MPI3_IOCSTATUS_STATUS_MASK)
	    != MPI3_IOCSTATUS_SUCCESS) {
		ioc_err(mrioc,
		    "Issue IOCFacts: Failed ioc_status(0x%04x) Loginfo(0x%08x)\n",
		    (mrioc->init_cmds.ioc_status & MPI3_IOCSTATUS_STATUS_MASK),
		    mrioc->init_cmds.ioc_loginfo);
		retval = -1;
		goto out_unlock;
	}
	memcpy(facts_data, (u8 *)data, data_len);
	mpi3mr_process_factsdata(mrioc, facts_data);
out_unlock:
	mrioc->init_cmds.state = MPI3MR_CMD_NOTUSED;
	mutex_unlock(&mrioc->init_cmds.mutex);

out:
	if (data)
		dma_free_coherent(&mrioc->pdev->dev, data_len, data, data_dma);

	return retval;
}

/**
 * mpi3mr_check_reset_dma_mask - Process IOC facts data
 * @mrioc: Adapter instance reference
 *
 * Check whether the new DMA mask requested through IOCFacts by
 * firmware needs to be set, if so set it .
 *
 * Return: 0 on success, non-zero on failure.
 */
static inline int mpi3mr_check_reset_dma_mask(struct mpi3mr_ioc *mrioc)
{
	struct pci_dev *pdev = mrioc->pdev;
	int r;
	u64 facts_dma_mask = DMA_BIT_MASK(mrioc->facts.dma_mask);

	if (!mrioc->facts.dma_mask || (mrioc->dma_mask <= facts_dma_mask))
		return 0;

	ioc_info(mrioc, "Changing DMA mask from 0x%016llx to 0x%016llx\n",
	    mrioc->dma_mask, facts_dma_mask);

	r = dma_set_mask_and_coherent(&pdev->dev, facts_dma_mask);
	if (r) {
		ioc_err(mrioc, "Setting DMA mask to 0x%016llx failed: %d\n",
		    facts_dma_mask, r);
		return r;
	}
	mrioc->dma_mask = facts_dma_mask;
	return r;
}

/**
 * mpi3mr_process_factsdata - Process IOC facts data
 * @mrioc: Adapter instance reference
 * @facts_data: Cached IOC facts data
 *
 * Convert IOC facts data into cpu endianness and cache it in
 * the driver .
 *
 * Return: Nothing.
 */
static void mpi3mr_process_factsdata(struct mpi3mr_ioc *mrioc,
	struct mpi3_ioc_facts_data *facts_data)
{
	u32 ioc_config, req_sz, facts_flags;

	if ((le16_to_cpu(facts_data->ioc_facts_data_length)) !=
	    (sizeof(*facts_data) / 4)) {
		ioc_warn(mrioc,
		    "IOCFactsdata length mismatch driver_sz(%zu) firmware_sz(%d)\n",
		    sizeof(*facts_data),
		    le16_to_cpu(facts_data->ioc_facts_data_length) * 4);
	}

	ioc_config = readl(&mrioc->sysif_regs->ioc_configuration);
	req_sz = 1 << ((ioc_config & MPI3_SYSIF_IOC_CONFIG_OPER_REQ_ENT_SZ) >>
	    MPI3_SYSIF_IOC_CONFIG_OPER_REQ_ENT_SZ_SHIFT);
	if (le16_to_cpu(facts_data->ioc_request_frame_size) != (req_sz / 4)) {
		ioc_err(mrioc,
		    "IOCFacts data reqFrameSize mismatch hw_size(%d) firmware_sz(%d)\n",
		    req_sz / 4, le16_to_cpu(facts_data->ioc_request_frame_size));
	}

	memset(&mrioc->facts, 0, sizeof(mrioc->facts));

	facts_flags = le32_to_cpu(facts_data->flags);
	mrioc->facts.op_req_sz = req_sz;
	mrioc->op_reply_desc_sz = 1 << ((ioc_config &
	    MPI3_SYSIF_IOC_CONFIG_OPER_RPY_ENT_SZ) >>
	    MPI3_SYSIF_IOC_CONFIG_OPER_RPY_ENT_SZ_SHIFT);

	mrioc->facts.ioc_num = facts_data->ioc_number;
	mrioc->facts.who_init = facts_data->who_init;
	mrioc->facts.max_msix_vectors = le16_to_cpu(facts_data->max_msix_vectors);
	mrioc->facts.personality = (facts_flags &
	    MPI3_IOCFACTS_FLAGS_PERSONALITY_MASK);
	mrioc->facts.dma_mask = (facts_flags &
	    MPI3_IOCFACTS_FLAGS_DMA_ADDRESS_WIDTH_MASK) >>
	    MPI3_IOCFACTS_FLAGS_DMA_ADDRESS_WIDTH_SHIFT;
	mrioc->facts.protocol_flags = facts_data->protocol_flags;
	mrioc->facts.mpi_version = le32_to_cpu(facts_data->mpi_version.word);
	mrioc->facts.max_reqs = le16_to_cpu(facts_data->max_outstanding_requests);
	mrioc->facts.product_id = le16_to_cpu(facts_data->product_id);
	mrioc->facts.reply_sz = le16_to_cpu(facts_data->reply_frame_size) * 4;
	mrioc->facts.exceptions = le16_to_cpu(facts_data->ioc_exceptions);
	mrioc->facts.max_perids = le16_to_cpu(facts_data->max_persistent_id);
	mrioc->facts.max_vds = le16_to_cpu(facts_data->max_vds);
	mrioc->facts.max_hpds = le16_to_cpu(facts_data->max_host_pds);
	mrioc->facts.max_advhpds = le16_to_cpu(facts_data->max_adv_host_pds);
	mrioc->facts.max_raid_pds = le16_to_cpu(facts_data->max_raid_pds);
	mrioc->facts.max_nvme = le16_to_cpu(facts_data->max_nvme);
	mrioc->facts.max_pcie_switches =
	    le16_to_cpu(facts_data->max_pcie_switches);
	mrioc->facts.max_sasexpanders =
	    le16_to_cpu(facts_data->max_sas_expanders);
	mrioc->facts.max_sasinitiators =
	    le16_to_cpu(facts_data->max_sas_initiators);
	mrioc->facts.max_enclosures = le16_to_cpu(facts_data->max_enclosures);
	mrioc->facts.min_devhandle = le16_to_cpu(facts_data->min_dev_handle);
	mrioc->facts.max_devhandle = le16_to_cpu(facts_data->max_dev_handle);
	mrioc->facts.max_op_req_q =
	    le16_to_cpu(facts_data->max_operational_request_queues);
	mrioc->facts.max_op_reply_q =
	    le16_to_cpu(facts_data->max_operational_reply_queues);
	mrioc->facts.ioc_capabilities =
	    le32_to_cpu(facts_data->ioc_capabilities);
	mrioc->facts.fw_ver.build_num =
	    le16_to_cpu(facts_data->fw_version.build_num);
	mrioc->facts.fw_ver.cust_id =
	    le16_to_cpu(facts_data->fw_version.customer_id);
	mrioc->facts.fw_ver.ph_minor = facts_data->fw_version.phase_minor;
	mrioc->facts.fw_ver.ph_major = facts_data->fw_version.phase_major;
	mrioc->facts.fw_ver.gen_minor = facts_data->fw_version.gen_minor;
	mrioc->facts.fw_ver.gen_major = facts_data->fw_version.gen_major;
	mrioc->msix_count = min_t(int, mrioc->msix_count,
	    mrioc->facts.max_msix_vectors);
	mrioc->facts.sge_mod_mask = facts_data->sge_modifier_mask;
	mrioc->facts.sge_mod_value = facts_data->sge_modifier_value;
	mrioc->facts.sge_mod_shift = facts_data->sge_modifier_shift;
	mrioc->facts.shutdown_timeout =
	    le16_to_cpu(facts_data->shutdown_timeout);

	mrioc->facts.max_dev_per_tg =
	    facts_data->max_devices_per_throttle_group;
	mrioc->facts.io_throttle_data_length =
	    le16_to_cpu(facts_data->io_throttle_data_length);
	mrioc->facts.max_io_throttle_group =
	    le16_to_cpu(facts_data->max_io_throttle_group);
	mrioc->facts.io_throttle_low = le16_to_cpu(facts_data->io_throttle_low);
	mrioc->facts.io_throttle_high =
	    le16_to_cpu(facts_data->io_throttle_high);

	/* Store in 512b block count */
	if (mrioc->facts.io_throttle_data_length)
		mrioc->io_throttle_data_length =
		    (mrioc->facts.io_throttle_data_length * 2 * 4);
	else
		/* set the length to 1MB + 1K to disable throttle */
		mrioc->io_throttle_data_length = MPI3MR_MAX_SECTORS + 2;

	mrioc->io_throttle_high = (mrioc->facts.io_throttle_high * 2 * 1024);
	mrioc->io_throttle_low = (mrioc->facts.io_throttle_low * 2 * 1024);

	ioc_info(mrioc, "ioc_num(%d), maxopQ(%d), maxopRepQ(%d), maxdh(%d),",
	    mrioc->facts.ioc_num, mrioc->facts.max_op_req_q,
	    mrioc->facts.max_op_reply_q, mrioc->facts.max_devhandle);
	ioc_info(mrioc,
	    "maxreqs(%d), mindh(%d) maxvectors(%d) maxperids(%d)\n",
	    mrioc->facts.max_reqs, mrioc->facts.min_devhandle,
	    mrioc->facts.max_msix_vectors, mrioc->facts.max_perids);
	ioc_info(mrioc, "SGEModMask 0x%x SGEModVal 0x%x SGEModShift 0x%x ",
	    mrioc->facts.sge_mod_mask, mrioc->facts.sge_mod_value,
	    mrioc->facts.sge_mod_shift);
	ioc_info(mrioc, "DMA mask %d InitialPE status 0x%x\n",
	    mrioc->facts.dma_mask, (facts_flags &
	    MPI3_IOCFACTS_FLAGS_INITIAL_PORT_ENABLE_MASK));
	ioc_info(mrioc,
	    "max_dev_per_throttle_group(%d), max_throttle_groups(%d)\n",
	    mrioc->facts.max_dev_per_tg, mrioc->facts.max_io_throttle_group);
	ioc_info(mrioc,
	   "io_throttle_data_len(%dKiB), io_throttle_high(%dMiB), io_throttle_low(%dMiB)\n",
	   mrioc->facts.io_throttle_data_length * 4,
	   mrioc->facts.io_throttle_high, mrioc->facts.io_throttle_low);
}

/**
 * mpi3mr_alloc_reply_sense_bufs - Send IOC Init
 * @mrioc: Adapter instance reference
 *
 * Allocate and initialize the reply free buffers, sense
 * buffers, reply free queue and sense buffer queue.
 *
 * Return: 0 on success, non-zero on failures.
 */
static int mpi3mr_alloc_reply_sense_bufs(struct mpi3mr_ioc *mrioc)
{
	int retval = 0;
	u32 sz, i;

	if (mrioc->init_cmds.reply)
		return retval;

	mrioc->init_cmds.reply = kzalloc(mrioc->reply_sz, GFP_KERNEL);
	if (!mrioc->init_cmds.reply)
		goto out_failed;

	mrioc->bsg_cmds.reply = kzalloc(mrioc->reply_sz, GFP_KERNEL);
	if (!mrioc->bsg_cmds.reply)
		goto out_failed;

<<<<<<< HEAD
=======
	mrioc->transport_cmds.reply = kzalloc(mrioc->reply_sz, GFP_KERNEL);
	if (!mrioc->transport_cmds.reply)
		goto out_failed;

>>>>>>> eb3cdb58
	for (i = 0; i < MPI3MR_NUM_DEVRMCMD; i++) {
		mrioc->dev_rmhs_cmds[i].reply = kzalloc(mrioc->reply_sz,
		    GFP_KERNEL);
		if (!mrioc->dev_rmhs_cmds[i].reply)
			goto out_failed;
	}

	for (i = 0; i < MPI3MR_NUM_EVTACKCMD; i++) {
		mrioc->evtack_cmds[i].reply = kzalloc(mrioc->reply_sz,
		    GFP_KERNEL);
		if (!mrioc->evtack_cmds[i].reply)
			goto out_failed;
	}

	mrioc->host_tm_cmds.reply = kzalloc(mrioc->reply_sz, GFP_KERNEL);
	if (!mrioc->host_tm_cmds.reply)
		goto out_failed;

	mrioc->pel_cmds.reply = kzalloc(mrioc->reply_sz, GFP_KERNEL);
	if (!mrioc->pel_cmds.reply)
		goto out_failed;

	mrioc->pel_abort_cmd.reply = kzalloc(mrioc->reply_sz, GFP_KERNEL);
	if (!mrioc->pel_abort_cmd.reply)
		goto out_failed;

<<<<<<< HEAD
	mrioc->dev_handle_bitmap_sz = mrioc->facts.max_devhandle / 8;
	if (mrioc->facts.max_devhandle % 8)
		mrioc->dev_handle_bitmap_sz++;
	mrioc->removepend_bitmap = kzalloc(mrioc->dev_handle_bitmap_sz,
	    GFP_KERNEL);
=======
	mrioc->dev_handle_bitmap_bits = mrioc->facts.max_devhandle;
	mrioc->removepend_bitmap = bitmap_zalloc(mrioc->dev_handle_bitmap_bits,
						 GFP_KERNEL);
>>>>>>> eb3cdb58
	if (!mrioc->removepend_bitmap)
		goto out_failed;

	mrioc->devrem_bitmap = bitmap_zalloc(MPI3MR_NUM_DEVRMCMD, GFP_KERNEL);
	if (!mrioc->devrem_bitmap)
		goto out_failed;

<<<<<<< HEAD
	mrioc->evtack_cmds_bitmap_sz = MPI3MR_NUM_EVTACKCMD / 8;
	if (MPI3MR_NUM_EVTACKCMD % 8)
		mrioc->evtack_cmds_bitmap_sz++;
	mrioc->evtack_cmds_bitmap = kzalloc(mrioc->evtack_cmds_bitmap_sz,
	    GFP_KERNEL);
=======
	mrioc->evtack_cmds_bitmap = bitmap_zalloc(MPI3MR_NUM_EVTACKCMD,
						  GFP_KERNEL);
>>>>>>> eb3cdb58
	if (!mrioc->evtack_cmds_bitmap)
		goto out_failed;

	mrioc->num_reply_bufs = mrioc->facts.max_reqs + MPI3MR_NUM_EVT_REPLIES;
	mrioc->reply_free_qsz = mrioc->num_reply_bufs + 1;
	mrioc->num_sense_bufs = mrioc->facts.max_reqs / MPI3MR_SENSEBUF_FACTOR;
	mrioc->sense_buf_q_sz = mrioc->num_sense_bufs + 1;

	/* reply buffer pool, 16 byte align */
	sz = mrioc->num_reply_bufs * mrioc->reply_sz;
	mrioc->reply_buf_pool = dma_pool_create("reply_buf pool",
	    &mrioc->pdev->dev, sz, 16, 0);
	if (!mrioc->reply_buf_pool) {
		ioc_err(mrioc, "reply buf pool: dma_pool_create failed\n");
		goto out_failed;
	}

	mrioc->reply_buf = dma_pool_zalloc(mrioc->reply_buf_pool, GFP_KERNEL,
	    &mrioc->reply_buf_dma);
	if (!mrioc->reply_buf)
		goto out_failed;

	mrioc->reply_buf_dma_max_address = mrioc->reply_buf_dma + sz;

	/* reply free queue, 8 byte align */
	sz = mrioc->reply_free_qsz * 8;
	mrioc->reply_free_q_pool = dma_pool_create("reply_free_q pool",
	    &mrioc->pdev->dev, sz, 8, 0);
	if (!mrioc->reply_free_q_pool) {
		ioc_err(mrioc, "reply_free_q pool: dma_pool_create failed\n");
		goto out_failed;
	}
	mrioc->reply_free_q = dma_pool_zalloc(mrioc->reply_free_q_pool,
	    GFP_KERNEL, &mrioc->reply_free_q_dma);
	if (!mrioc->reply_free_q)
		goto out_failed;

	/* sense buffer pool,  4 byte align */
	sz = mrioc->num_sense_bufs * MPI3MR_SENSE_BUF_SZ;
	mrioc->sense_buf_pool = dma_pool_create("sense_buf pool",
	    &mrioc->pdev->dev, sz, 4, 0);
	if (!mrioc->sense_buf_pool) {
		ioc_err(mrioc, "sense_buf pool: dma_pool_create failed\n");
		goto out_failed;
	}
	mrioc->sense_buf = dma_pool_zalloc(mrioc->sense_buf_pool, GFP_KERNEL,
	    &mrioc->sense_buf_dma);
	if (!mrioc->sense_buf)
		goto out_failed;

	/* sense buffer queue, 8 byte align */
	sz = mrioc->sense_buf_q_sz * 8;
	mrioc->sense_buf_q_pool = dma_pool_create("sense_buf_q pool",
	    &mrioc->pdev->dev, sz, 8, 0);
	if (!mrioc->sense_buf_q_pool) {
		ioc_err(mrioc, "sense_buf_q pool: dma_pool_create failed\n");
		goto out_failed;
	}
	mrioc->sense_buf_q = dma_pool_zalloc(mrioc->sense_buf_q_pool,
	    GFP_KERNEL, &mrioc->sense_buf_q_dma);
	if (!mrioc->sense_buf_q)
		goto out_failed;

	return retval;

out_failed:
	retval = -1;
	return retval;
}

/**
 * mpimr_initialize_reply_sbuf_queues - initialize reply sense
 * buffers
 * @mrioc: Adapter instance reference
 *
 * Helper function to initialize reply and sense buffers along
 * with some debug prints.
 *
 * Return:  None.
 */
static void mpimr_initialize_reply_sbuf_queues(struct mpi3mr_ioc *mrioc)
{
	u32 sz, i;
	dma_addr_t phy_addr;

	sz = mrioc->num_reply_bufs * mrioc->reply_sz;
	ioc_info(mrioc,
	    "reply buf pool(0x%p): depth(%d), frame_size(%d), pool_size(%d kB), reply_dma(0x%llx)\n",
	    mrioc->reply_buf, mrioc->num_reply_bufs, mrioc->reply_sz,
	    (sz / 1024), (unsigned long long)mrioc->reply_buf_dma);
	sz = mrioc->reply_free_qsz * 8;
	ioc_info(mrioc,
	    "reply_free_q pool(0x%p): depth(%d), frame_size(%d), pool_size(%d kB), reply_dma(0x%llx)\n",
	    mrioc->reply_free_q, mrioc->reply_free_qsz, 8, (sz / 1024),
	    (unsigned long long)mrioc->reply_free_q_dma);
	sz = mrioc->num_sense_bufs * MPI3MR_SENSE_BUF_SZ;
	ioc_info(mrioc,
	    "sense_buf pool(0x%p): depth(%d), frame_size(%d), pool_size(%d kB), sense_dma(0x%llx)\n",
	    mrioc->sense_buf, mrioc->num_sense_bufs, MPI3MR_SENSE_BUF_SZ,
	    (sz / 1024), (unsigned long long)mrioc->sense_buf_dma);
	sz = mrioc->sense_buf_q_sz * 8;
	ioc_info(mrioc,
	    "sense_buf_q pool(0x%p): depth(%d), frame_size(%d), pool_size(%d kB), sense_dma(0x%llx)\n",
	    mrioc->sense_buf_q, mrioc->sense_buf_q_sz, 8, (sz / 1024),
	    (unsigned long long)mrioc->sense_buf_q_dma);

	/* initialize Reply buffer Queue */
	for (i = 0, phy_addr = mrioc->reply_buf_dma;
	    i < mrioc->num_reply_bufs; i++, phy_addr += mrioc->reply_sz)
		mrioc->reply_free_q[i] = cpu_to_le64(phy_addr);
	mrioc->reply_free_q[i] = cpu_to_le64(0);

	/* initialize Sense Buffer Queue */
	for (i = 0, phy_addr = mrioc->sense_buf_dma;
	    i < mrioc->num_sense_bufs; i++, phy_addr += MPI3MR_SENSE_BUF_SZ)
		mrioc->sense_buf_q[i] = cpu_to_le64(phy_addr);
	mrioc->sense_buf_q[i] = cpu_to_le64(0);
}

/**
 * mpi3mr_issue_iocinit - Send IOC Init
 * @mrioc: Adapter instance reference
 *
 * Issue IOC Init MPI request through admin queue and wait for
 * the completion of it or time out.
 *
 * Return: 0 on success, non-zero on failures.
 */
static int mpi3mr_issue_iocinit(struct mpi3mr_ioc *mrioc)
{
	struct mpi3_ioc_init_request iocinit_req;
	struct mpi3_driver_info_layout *drv_info;
	dma_addr_t data_dma;
	u32 data_len = sizeof(*drv_info);
	int retval = 0;
	ktime_t current_time;

	drv_info = dma_alloc_coherent(&mrioc->pdev->dev, data_len, &data_dma,
	    GFP_KERNEL);
	if (!drv_info) {
		retval = -1;
		goto out;
	}
	mpimr_initialize_reply_sbuf_queues(mrioc);

	drv_info->information_length = cpu_to_le32(data_len);
	strscpy(drv_info->driver_signature, "Broadcom", sizeof(drv_info->driver_signature));
	strscpy(drv_info->os_name, utsname()->sysname, sizeof(drv_info->os_name));
	strscpy(drv_info->os_version, utsname()->release, sizeof(drv_info->os_version));
	strscpy(drv_info->driver_name, MPI3MR_DRIVER_NAME, sizeof(drv_info->driver_name));
	strscpy(drv_info->driver_version, MPI3MR_DRIVER_VERSION, sizeof(drv_info->driver_version));
	strscpy(drv_info->driver_release_date, MPI3MR_DRIVER_RELDATE,
	    sizeof(drv_info->driver_release_date));
	drv_info->driver_capabilities = 0;
	memcpy((u8 *)&mrioc->driver_info, (u8 *)drv_info,
	    sizeof(mrioc->driver_info));

	memset(&iocinit_req, 0, sizeof(iocinit_req));
	mutex_lock(&mrioc->init_cmds.mutex);
	if (mrioc->init_cmds.state & MPI3MR_CMD_PENDING) {
		retval = -1;
		ioc_err(mrioc, "Issue IOCInit: Init command is in use\n");
		mutex_unlock(&mrioc->init_cmds.mutex);
		goto out;
	}
	mrioc->init_cmds.state = MPI3MR_CMD_PENDING;
	mrioc->init_cmds.is_waiting = 1;
	mrioc->init_cmds.callback = NULL;
	iocinit_req.host_tag = cpu_to_le16(MPI3MR_HOSTTAG_INITCMDS);
	iocinit_req.function = MPI3_FUNCTION_IOC_INIT;
	iocinit_req.mpi_version.mpi3_version.dev = MPI3_VERSION_DEV;
	iocinit_req.mpi_version.mpi3_version.unit = MPI3_VERSION_UNIT;
	iocinit_req.mpi_version.mpi3_version.major = MPI3_VERSION_MAJOR;
	iocinit_req.mpi_version.mpi3_version.minor = MPI3_VERSION_MINOR;
	iocinit_req.who_init = MPI3_WHOINIT_HOST_DRIVER;
	iocinit_req.reply_free_queue_depth = cpu_to_le16(mrioc->reply_free_qsz);
	iocinit_req.reply_free_queue_address =
	    cpu_to_le64(mrioc->reply_free_q_dma);
	iocinit_req.sense_buffer_length = cpu_to_le16(MPI3MR_SENSE_BUF_SZ);
	iocinit_req.sense_buffer_free_queue_depth =
	    cpu_to_le16(mrioc->sense_buf_q_sz);
	iocinit_req.sense_buffer_free_queue_address =
	    cpu_to_le64(mrioc->sense_buf_q_dma);
	iocinit_req.driver_information_address = cpu_to_le64(data_dma);

	current_time = ktime_get_real();
	iocinit_req.time_stamp = cpu_to_le64(ktime_to_ms(current_time));

	init_completion(&mrioc->init_cmds.done);
	retval = mpi3mr_admin_request_post(mrioc, &iocinit_req,
	    sizeof(iocinit_req), 1);
	if (retval) {
		ioc_err(mrioc, "Issue IOCInit: Admin Post failed\n");
		goto out_unlock;
	}
	wait_for_completion_timeout(&mrioc->init_cmds.done,
	    (MPI3MR_INTADMCMD_TIMEOUT * HZ));
	if (!(mrioc->init_cmds.state & MPI3MR_CMD_COMPLETE)) {
		mpi3mr_check_rh_fault_ioc(mrioc,
		    MPI3MR_RESET_FROM_IOCINIT_TIMEOUT);
		ioc_err(mrioc, "ioc_init timed out\n");
		retval = -1;
		goto out_unlock;
	}
	if ((mrioc->init_cmds.ioc_status & MPI3_IOCSTATUS_STATUS_MASK)
	    != MPI3_IOCSTATUS_SUCCESS) {
		ioc_err(mrioc,
		    "Issue IOCInit: Failed ioc_status(0x%04x) Loginfo(0x%08x)\n",
		    (mrioc->init_cmds.ioc_status & MPI3_IOCSTATUS_STATUS_MASK),
		    mrioc->init_cmds.ioc_loginfo);
		retval = -1;
		goto out_unlock;
	}

	mrioc->reply_free_queue_host_index = mrioc->num_reply_bufs;
	writel(mrioc->reply_free_queue_host_index,
	    &mrioc->sysif_regs->reply_free_host_index);

	mrioc->sbq_host_index = mrioc->num_sense_bufs;
	writel(mrioc->sbq_host_index,
	    &mrioc->sysif_regs->sense_buffer_free_host_index);
out_unlock:
	mrioc->init_cmds.state = MPI3MR_CMD_NOTUSED;
	mutex_unlock(&mrioc->init_cmds.mutex);

out:
	if (drv_info)
		dma_free_coherent(&mrioc->pdev->dev, data_len, drv_info,
		    data_dma);

	return retval;
}

/**
 * mpi3mr_unmask_events - Unmask events in event mask bitmap
 * @mrioc: Adapter instance reference
 * @event: MPI event ID
 *
 * Un mask the specific event by resetting the event_mask
 * bitmap.
 *
 * Return: 0 on success, non-zero on failures.
 */
static void mpi3mr_unmask_events(struct mpi3mr_ioc *mrioc, u16 event)
{
	u32 desired_event;
	u8 word;

	if (event >= 128)
		return;

	desired_event = (1 << (event % 32));
	word = event / 32;

	mrioc->event_masks[word] &= ~desired_event;
}

/**
 * mpi3mr_issue_event_notification - Send event notification
 * @mrioc: Adapter instance reference
 *
 * Issue event notification MPI request through admin queue and
 * wait for the completion of it or time out.
 *
 * Return: 0 on success, non-zero on failures.
 */
static int mpi3mr_issue_event_notification(struct mpi3mr_ioc *mrioc)
{
	struct mpi3_event_notification_request evtnotify_req;
	int retval = 0;
	u8 i;

	memset(&evtnotify_req, 0, sizeof(evtnotify_req));
	mutex_lock(&mrioc->init_cmds.mutex);
	if (mrioc->init_cmds.state & MPI3MR_CMD_PENDING) {
		retval = -1;
		ioc_err(mrioc, "Issue EvtNotify: Init command is in use\n");
		mutex_unlock(&mrioc->init_cmds.mutex);
		goto out;
	}
	mrioc->init_cmds.state = MPI3MR_CMD_PENDING;
	mrioc->init_cmds.is_waiting = 1;
	mrioc->init_cmds.callback = NULL;
	evtnotify_req.host_tag = cpu_to_le16(MPI3MR_HOSTTAG_INITCMDS);
	evtnotify_req.function = MPI3_FUNCTION_EVENT_NOTIFICATION;
	for (i = 0; i < MPI3_EVENT_NOTIFY_EVENTMASK_WORDS; i++)
		evtnotify_req.event_masks[i] =
		    cpu_to_le32(mrioc->event_masks[i]);
	init_completion(&mrioc->init_cmds.done);
	retval = mpi3mr_admin_request_post(mrioc, &evtnotify_req,
	    sizeof(evtnotify_req), 1);
	if (retval) {
		ioc_err(mrioc, "Issue EvtNotify: Admin Post failed\n");
		goto out_unlock;
	}
	wait_for_completion_timeout(&mrioc->init_cmds.done,
	    (MPI3MR_INTADMCMD_TIMEOUT * HZ));
	if (!(mrioc->init_cmds.state & MPI3MR_CMD_COMPLETE)) {
		ioc_err(mrioc, "event notification timed out\n");
		mpi3mr_check_rh_fault_ioc(mrioc,
		    MPI3MR_RESET_FROM_EVTNOTIFY_TIMEOUT);
		retval = -1;
		goto out_unlock;
	}
	if ((mrioc->init_cmds.ioc_status & MPI3_IOCSTATUS_STATUS_MASK)
	    != MPI3_IOCSTATUS_SUCCESS) {
		ioc_err(mrioc,
		    "Issue EvtNotify: Failed ioc_status(0x%04x) Loginfo(0x%08x)\n",
		    (mrioc->init_cmds.ioc_status & MPI3_IOCSTATUS_STATUS_MASK),
		    mrioc->init_cmds.ioc_loginfo);
		retval = -1;
		goto out_unlock;
	}

out_unlock:
	mrioc->init_cmds.state = MPI3MR_CMD_NOTUSED;
	mutex_unlock(&mrioc->init_cmds.mutex);
out:
	return retval;
}

/**
 * mpi3mr_process_event_ack - Process event acknowledgment
 * @mrioc: Adapter instance reference
 * @event: MPI3 event ID
 * @event_ctx: event context
 *
 * Send event acknowledgment through admin queue and wait for
 * it to complete.
 *
 * Return: 0 on success, non-zero on failures.
 */
int mpi3mr_process_event_ack(struct mpi3mr_ioc *mrioc, u8 event,
	u32 event_ctx)
{
	struct mpi3_event_ack_request evtack_req;
	int retval = 0;

	memset(&evtack_req, 0, sizeof(evtack_req));
	mutex_lock(&mrioc->init_cmds.mutex);
	if (mrioc->init_cmds.state & MPI3MR_CMD_PENDING) {
		retval = -1;
		ioc_err(mrioc, "Send EvtAck: Init command is in use\n");
		mutex_unlock(&mrioc->init_cmds.mutex);
		goto out;
	}
	mrioc->init_cmds.state = MPI3MR_CMD_PENDING;
	mrioc->init_cmds.is_waiting = 1;
	mrioc->init_cmds.callback = NULL;
	evtack_req.host_tag = cpu_to_le16(MPI3MR_HOSTTAG_INITCMDS);
	evtack_req.function = MPI3_FUNCTION_EVENT_ACK;
	evtack_req.event = event;
	evtack_req.event_context = cpu_to_le32(event_ctx);

	init_completion(&mrioc->init_cmds.done);
	retval = mpi3mr_admin_request_post(mrioc, &evtack_req,
	    sizeof(evtack_req), 1);
	if (retval) {
		ioc_err(mrioc, "Send EvtAck: Admin Post failed\n");
		goto out_unlock;
	}
	wait_for_completion_timeout(&mrioc->init_cmds.done,
	    (MPI3MR_INTADMCMD_TIMEOUT * HZ));
	if (!(mrioc->init_cmds.state & MPI3MR_CMD_COMPLETE)) {
		ioc_err(mrioc, "Issue EvtNotify: command timed out\n");
		if (!(mrioc->init_cmds.state & MPI3MR_CMD_RESET))
			mpi3mr_soft_reset_handler(mrioc,
			    MPI3MR_RESET_FROM_EVTACK_TIMEOUT, 1);
		retval = -1;
		goto out_unlock;
	}
	if ((mrioc->init_cmds.ioc_status & MPI3_IOCSTATUS_STATUS_MASK)
	    != MPI3_IOCSTATUS_SUCCESS) {
		ioc_err(mrioc,
		    "Send EvtAck: Failed ioc_status(0x%04x) Loginfo(0x%08x)\n",
		    (mrioc->init_cmds.ioc_status & MPI3_IOCSTATUS_STATUS_MASK),
		    mrioc->init_cmds.ioc_loginfo);
		retval = -1;
		goto out_unlock;
	}

out_unlock:
	mrioc->init_cmds.state = MPI3MR_CMD_NOTUSED;
	mutex_unlock(&mrioc->init_cmds.mutex);
out:
	return retval;
}

/**
 * mpi3mr_alloc_chain_bufs - Allocate chain buffers
 * @mrioc: Adapter instance reference
 *
 * Allocate chain buffers and set a bitmap to indicate free
 * chain buffers. Chain buffers are used to pass the SGE
 * information along with MPI3 SCSI IO requests for host I/O.
 *
 * Return: 0 on success, non-zero on failure
 */
static int mpi3mr_alloc_chain_bufs(struct mpi3mr_ioc *mrioc)
{
	int retval = 0;
	u32 sz, i;
	u16 num_chains;

	if (mrioc->chain_sgl_list)
		return retval;

	num_chains = mrioc->max_host_ios / MPI3MR_CHAINBUF_FACTOR;

	if (prot_mask & (SHOST_DIX_TYPE0_PROTECTION
	    | SHOST_DIX_TYPE1_PROTECTION
	    | SHOST_DIX_TYPE2_PROTECTION
	    | SHOST_DIX_TYPE3_PROTECTION))
		num_chains += (num_chains / MPI3MR_CHAINBUFDIX_FACTOR);

	mrioc->chain_buf_count = num_chains;
	sz = sizeof(struct chain_element) * num_chains;
	mrioc->chain_sgl_list = kzalloc(sz, GFP_KERNEL);
	if (!mrioc->chain_sgl_list)
		goto out_failed;

	sz = MPI3MR_PAGE_SIZE_4K;
	mrioc->chain_buf_pool = dma_pool_create("chain_buf pool",
	    &mrioc->pdev->dev, sz, 16, 0);
	if (!mrioc->chain_buf_pool) {
		ioc_err(mrioc, "chain buf pool: dma_pool_create failed\n");
		goto out_failed;
	}

	for (i = 0; i < num_chains; i++) {
		mrioc->chain_sgl_list[i].addr =
		    dma_pool_zalloc(mrioc->chain_buf_pool, GFP_KERNEL,
		    &mrioc->chain_sgl_list[i].dma_addr);

		if (!mrioc->chain_sgl_list[i].addr)
			goto out_failed;
	}
	mrioc->chain_bitmap = bitmap_zalloc(num_chains, GFP_KERNEL);
	if (!mrioc->chain_bitmap)
		goto out_failed;
	return retval;
out_failed:
	retval = -1;
	return retval;
}

/**
 * mpi3mr_port_enable_complete - Mark port enable complete
 * @mrioc: Adapter instance reference
 * @drv_cmd: Internal command tracker
 *
 * Call back for asynchronous port enable request sets the
 * driver command to indicate port enable request is complete.
 *
 * Return: Nothing
 */
static void mpi3mr_port_enable_complete(struct mpi3mr_ioc *mrioc,
	struct mpi3mr_drv_cmd *drv_cmd)
{
	drv_cmd->callback = NULL;
	mrioc->scan_started = 0;
	if (drv_cmd->state & MPI3MR_CMD_RESET)
		mrioc->scan_failed = MPI3_IOCSTATUS_INTERNAL_ERROR;
	else
		mrioc->scan_failed = drv_cmd->ioc_status;
	drv_cmd->state = MPI3MR_CMD_NOTUSED;
}

/**
 * mpi3mr_issue_port_enable - Issue Port Enable
 * @mrioc: Adapter instance reference
 * @async: Flag to wait for completion or not
 *
 * Issue Port Enable MPI request through admin queue and if the
 * async flag is not set wait for the completion of the port
 * enable or time out.
 *
 * Return: 0 on success, non-zero on failures.
 */
int mpi3mr_issue_port_enable(struct mpi3mr_ioc *mrioc, u8 async)
{
	struct mpi3_port_enable_request pe_req;
	int retval = 0;
	u32 pe_timeout = MPI3MR_PORTENABLE_TIMEOUT;

	memset(&pe_req, 0, sizeof(pe_req));
	mutex_lock(&mrioc->init_cmds.mutex);
	if (mrioc->init_cmds.state & MPI3MR_CMD_PENDING) {
		retval = -1;
		ioc_err(mrioc, "Issue PortEnable: Init command is in use\n");
		mutex_unlock(&mrioc->init_cmds.mutex);
		goto out;
	}
	mrioc->init_cmds.state = MPI3MR_CMD_PENDING;
	if (async) {
		mrioc->init_cmds.is_waiting = 0;
		mrioc->init_cmds.callback = mpi3mr_port_enable_complete;
	} else {
		mrioc->init_cmds.is_waiting = 1;
		mrioc->init_cmds.callback = NULL;
		init_completion(&mrioc->init_cmds.done);
	}
	pe_req.host_tag = cpu_to_le16(MPI3MR_HOSTTAG_INITCMDS);
	pe_req.function = MPI3_FUNCTION_PORT_ENABLE;

	retval = mpi3mr_admin_request_post(mrioc, &pe_req, sizeof(pe_req), 1);
	if (retval) {
		ioc_err(mrioc, "Issue PortEnable: Admin Post failed\n");
		goto out_unlock;
	}
	if (async) {
		mutex_unlock(&mrioc->init_cmds.mutex);
		goto out;
	}

	wait_for_completion_timeout(&mrioc->init_cmds.done, (pe_timeout * HZ));
	if (!(mrioc->init_cmds.state & MPI3MR_CMD_COMPLETE)) {
		ioc_err(mrioc, "port enable timed out\n");
		retval = -1;
		mpi3mr_check_rh_fault_ioc(mrioc, MPI3MR_RESET_FROM_PE_TIMEOUT);
		goto out_unlock;
	}
	mpi3mr_port_enable_complete(mrioc, &mrioc->init_cmds);

out_unlock:
	mrioc->init_cmds.state = MPI3MR_CMD_NOTUSED;
	mutex_unlock(&mrioc->init_cmds.mutex);
out:
	return retval;
}

/* Protocol type to name mapper structure */
static const struct {
	u8 protocol;
	char *name;
} mpi3mr_protocols[] = {
	{ MPI3_IOCFACTS_PROTOCOL_SCSI_INITIATOR, "Initiator" },
	{ MPI3_IOCFACTS_PROTOCOL_SCSI_TARGET, "Target" },
	{ MPI3_IOCFACTS_PROTOCOL_NVME, "NVMe attachment" },
};

/* Capability to name mapper structure*/
static const struct {
	u32 capability;
	char *name;
} mpi3mr_capabilities[] = {
	{ MPI3_IOCFACTS_CAPABILITY_RAID_CAPABLE, "RAID" },
	{ MPI3_IOCFACTS_CAPABILITY_MULTIPATH_ENABLED, "MultiPath" },
};

/**
 * mpi3mr_print_ioc_info - Display controller information
 * @mrioc: Adapter instance reference
 *
 * Display controller personalit, capability, supported
 * protocols etc.
 *
 * Return: Nothing
 */
static void
mpi3mr_print_ioc_info(struct mpi3mr_ioc *mrioc)
{
	int i = 0, bytes_written = 0;
	char personality[16];
	char protocol[50] = {0};
	char capabilities[100] = {0};
	struct mpi3mr_compimg_ver *fwver = &mrioc->facts.fw_ver;

	switch (mrioc->facts.personality) {
	case MPI3_IOCFACTS_FLAGS_PERSONALITY_EHBA:
		strncpy(personality, "Enhanced HBA", sizeof(personality));
		break;
	case MPI3_IOCFACTS_FLAGS_PERSONALITY_RAID_DDR:
		strncpy(personality, "RAID", sizeof(personality));
		break;
	default:
		strncpy(personality, "Unknown", sizeof(personality));
		break;
	}

	ioc_info(mrioc, "Running in %s Personality", personality);

	ioc_info(mrioc, "FW version(%d.%d.%d.%d.%d.%d)\n",
	    fwver->gen_major, fwver->gen_minor, fwver->ph_major,
	    fwver->ph_minor, fwver->cust_id, fwver->build_num);

	for (i = 0; i < ARRAY_SIZE(mpi3mr_protocols); i++) {
		if (mrioc->facts.protocol_flags &
		    mpi3mr_protocols[i].protocol) {
			bytes_written += scnprintf(protocol + bytes_written,
				    sizeof(protocol) - bytes_written, "%s%s",
				    bytes_written ? "," : "",
				    mpi3mr_protocols[i].name);
		}
	}

	bytes_written = 0;
	for (i = 0; i < ARRAY_SIZE(mpi3mr_capabilities); i++) {
		if (mrioc->facts.protocol_flags &
		    mpi3mr_capabilities[i].capability) {
			bytes_written += scnprintf(capabilities + bytes_written,
				    sizeof(capabilities) - bytes_written, "%s%s",
				    bytes_written ? "," : "",
				    mpi3mr_capabilities[i].name);
		}
	}

	ioc_info(mrioc, "Protocol=(%s), Capabilities=(%s)\n",
		 protocol, capabilities);
}

/**
 * mpi3mr_cleanup_resources - Free PCI resources
 * @mrioc: Adapter instance reference
 *
 * Unmap PCI device memory and disable PCI device.
 *
 * Return: 0 on success and non-zero on failure.
 */
void mpi3mr_cleanup_resources(struct mpi3mr_ioc *mrioc)
{
	struct pci_dev *pdev = mrioc->pdev;

	mpi3mr_cleanup_isr(mrioc);

	if (mrioc->sysif_regs) {
		iounmap((void __iomem *)mrioc->sysif_regs);
		mrioc->sysif_regs = NULL;
	}

	if (pci_is_enabled(pdev)) {
		if (mrioc->bars)
			pci_release_selected_regions(pdev, mrioc->bars);
		pci_disable_device(pdev);
	}
}

/**
 * mpi3mr_setup_resources - Enable PCI resources
 * @mrioc: Adapter instance reference
 *
 * Enable PCI device memory, MSI-x registers and set DMA mask.
 *
 * Return: 0 on success and non-zero on failure.
 */
int mpi3mr_setup_resources(struct mpi3mr_ioc *mrioc)
{
	struct pci_dev *pdev = mrioc->pdev;
	u32 memap_sz = 0;
	int i, retval = 0, capb = 0;
	u16 message_control;
	u64 dma_mask = mrioc->dma_mask ? mrioc->dma_mask :
	    ((sizeof(dma_addr_t) > 4) ? DMA_BIT_MASK(64) : DMA_BIT_MASK(32));

	if (pci_enable_device_mem(pdev)) {
		ioc_err(mrioc, "pci_enable_device_mem: failed\n");
		retval = -ENODEV;
		goto out_failed;
	}

	capb = pci_find_capability(pdev, PCI_CAP_ID_MSIX);
	if (!capb) {
		ioc_err(mrioc, "Unable to find MSI-X Capabilities\n");
		retval = -ENODEV;
		goto out_failed;
	}
	mrioc->bars = pci_select_bars(pdev, IORESOURCE_MEM);

	if (pci_request_selected_regions(pdev, mrioc->bars,
	    mrioc->driver_name)) {
		ioc_err(mrioc, "pci_request_selected_regions: failed\n");
		retval = -ENODEV;
		goto out_failed;
	}

	for (i = 0; (i < DEVICE_COUNT_RESOURCE); i++) {
		if (pci_resource_flags(pdev, i) & IORESOURCE_MEM) {
			mrioc->sysif_regs_phys = pci_resource_start(pdev, i);
			memap_sz = pci_resource_len(pdev, i);
			mrioc->sysif_regs =
			    ioremap(mrioc->sysif_regs_phys, memap_sz);
			break;
		}
	}

	pci_set_master(pdev);

	retval = dma_set_mask_and_coherent(&pdev->dev, dma_mask);
	if (retval) {
		if (dma_mask != DMA_BIT_MASK(32)) {
			ioc_warn(mrioc, "Setting 64 bit DMA mask failed\n");
			dma_mask = DMA_BIT_MASK(32);
			retval = dma_set_mask_and_coherent(&pdev->dev,
			    dma_mask);
		}
		if (retval) {
			mrioc->dma_mask = 0;
			ioc_err(mrioc, "Setting 32 bit DMA mask also failed\n");
			goto out_failed;
		}
	}
	mrioc->dma_mask = dma_mask;

	if (!mrioc->sysif_regs) {
		ioc_err(mrioc,
		    "Unable to map adapter memory or resource not found\n");
		retval = -EINVAL;
		goto out_failed;
	}

	pci_read_config_word(pdev, capb + 2, &message_control);
	mrioc->msix_count = (message_control & 0x3FF) + 1;

	pci_save_state(pdev);

	pci_set_drvdata(pdev, mrioc->shost);

	mpi3mr_ioc_disable_intr(mrioc);

	ioc_info(mrioc, "iomem(0x%016llx), mapped(0x%p), size(%d)\n",
	    (unsigned long long)mrioc->sysif_regs_phys,
	    mrioc->sysif_regs, memap_sz);
	ioc_info(mrioc, "Number of MSI-X vectors found in capabilities: (%d)\n",
	    mrioc->msix_count);

	if (!reset_devices && poll_queues > 0)
		mrioc->requested_poll_qcount = min_t(int, poll_queues,
				mrioc->msix_count - 2);
	return retval;

out_failed:
	mpi3mr_cleanup_resources(mrioc);
	return retval;
}

/**
 * mpi3mr_enable_events - Enable required events
<<<<<<< HEAD
 * @mrioc: Adapter instance reference
 *
 * This routine unmasks the events required by the driver by
 * sennding appropriate event mask bitmapt through an event
 * notification request.
 *
 * Return: 0 on success and non-zero on failure.
 */
static int mpi3mr_enable_events(struct mpi3mr_ioc *mrioc)
{
	int retval = 0;
	u32  i;

	for (i = 0; i < MPI3_EVENT_NOTIFY_EVENTMASK_WORDS; i++)
		mrioc->event_masks[i] = -1;

	mpi3mr_unmask_events(mrioc, MPI3_EVENT_DEVICE_ADDED);
	mpi3mr_unmask_events(mrioc, MPI3_EVENT_DEVICE_INFO_CHANGED);
	mpi3mr_unmask_events(mrioc, MPI3_EVENT_DEVICE_STATUS_CHANGE);
	mpi3mr_unmask_events(mrioc, MPI3_EVENT_ENCL_DEVICE_STATUS_CHANGE);
	mpi3mr_unmask_events(mrioc, MPI3_EVENT_SAS_TOPOLOGY_CHANGE_LIST);
	mpi3mr_unmask_events(mrioc, MPI3_EVENT_SAS_DISCOVERY);
	mpi3mr_unmask_events(mrioc, MPI3_EVENT_SAS_DEVICE_DISCOVERY_ERROR);
	mpi3mr_unmask_events(mrioc, MPI3_EVENT_SAS_BROADCAST_PRIMITIVE);
	mpi3mr_unmask_events(mrioc, MPI3_EVENT_PCIE_TOPOLOGY_CHANGE_LIST);
	mpi3mr_unmask_events(mrioc, MPI3_EVENT_PCIE_ENUMERATION);
	mpi3mr_unmask_events(mrioc, MPI3_EVENT_PREPARE_FOR_RESET);
	mpi3mr_unmask_events(mrioc, MPI3_EVENT_CABLE_MGMT);
	mpi3mr_unmask_events(mrioc, MPI3_EVENT_ENERGY_PACK_CHANGE);

	retval = mpi3mr_issue_event_notification(mrioc);
	if (retval)
		ioc_err(mrioc, "failed to issue event notification %d\n",
		    retval);
	return retval;
}

/**
 * mpi3mr_init_ioc - Initialize the controller
=======
>>>>>>> eb3cdb58
 * @mrioc: Adapter instance reference
 *
 * This routine unmasks the events required by the driver by
 * sennding appropriate event mask bitmapt through an event
 * notification request.
 *
 * Return: 0 on success and non-zero on failure.
 */
static int mpi3mr_enable_events(struct mpi3mr_ioc *mrioc)
{
	int retval = 0;
	u32  i;

	for (i = 0; i < MPI3_EVENT_NOTIFY_EVENTMASK_WORDS; i++)
		mrioc->event_masks[i] = -1;

	mpi3mr_unmask_events(mrioc, MPI3_EVENT_DEVICE_ADDED);
	mpi3mr_unmask_events(mrioc, MPI3_EVENT_DEVICE_INFO_CHANGED);
	mpi3mr_unmask_events(mrioc, MPI3_EVENT_DEVICE_STATUS_CHANGE);
	mpi3mr_unmask_events(mrioc, MPI3_EVENT_ENCL_DEVICE_STATUS_CHANGE);
	mpi3mr_unmask_events(mrioc, MPI3_EVENT_ENCL_DEVICE_ADDED);
	mpi3mr_unmask_events(mrioc, MPI3_EVENT_SAS_TOPOLOGY_CHANGE_LIST);
	mpi3mr_unmask_events(mrioc, MPI3_EVENT_SAS_DISCOVERY);
	mpi3mr_unmask_events(mrioc, MPI3_EVENT_SAS_DEVICE_DISCOVERY_ERROR);
	mpi3mr_unmask_events(mrioc, MPI3_EVENT_SAS_BROADCAST_PRIMITIVE);
	mpi3mr_unmask_events(mrioc, MPI3_EVENT_PCIE_TOPOLOGY_CHANGE_LIST);
	mpi3mr_unmask_events(mrioc, MPI3_EVENT_PCIE_ENUMERATION);
	mpi3mr_unmask_events(mrioc, MPI3_EVENT_PREPARE_FOR_RESET);
	mpi3mr_unmask_events(mrioc, MPI3_EVENT_CABLE_MGMT);
	mpi3mr_unmask_events(mrioc, MPI3_EVENT_ENERGY_PACK_CHANGE);

	retval = mpi3mr_issue_event_notification(mrioc);
	if (retval)
		ioc_err(mrioc, "failed to issue event notification %d\n",
		    retval);
	return retval;
}

/**
 * mpi3mr_init_ioc - Initialize the controller
 * @mrioc: Adapter instance reference
 *
 * This the controller initialization routine, executed either
 * after soft reset or from pci probe callback.
 * Setup the required resources, memory map the controller
 * registers, create admin and operational reply queue pairs,
 * allocate required memory for reply pool, sense buffer pool,
 * issue IOC init request to the firmware, unmask the events and
 * issue port enable to discover SAS/SATA/NVMe devies and RAID
 * volumes.
 *
 * Return: 0 on success and non-zero on failure.
 */
int mpi3mr_init_ioc(struct mpi3mr_ioc *mrioc)
{
	int retval = 0;
	u8 retry = 0;
	struct mpi3_ioc_facts_data facts_data;
	u32 sz;

retry_init:
	retval = mpi3mr_bring_ioc_ready(mrioc);
	if (retval) {
		ioc_err(mrioc, "Failed to bring ioc ready: error %d\n",
		    retval);
		goto out_failed_noretry;
	}

	retval = mpi3mr_setup_isr(mrioc, 1);
	if (retval) {
		ioc_err(mrioc, "Failed to setup ISR error %d\n",
		    retval);
		goto out_failed_noretry;
	}

	retval = mpi3mr_issue_iocfacts(mrioc, &facts_data);
	if (retval) {
		ioc_err(mrioc, "Failed to Issue IOC Facts %d\n",
		    retval);
		goto out_failed;
	}

	mrioc->max_host_ios = mrioc->facts.max_reqs - MPI3MR_INTERNAL_CMDS_RESVD;

	mrioc->num_io_throttle_group = mrioc->facts.max_io_throttle_group;
	atomic_set(&mrioc->pend_large_data_sz, 0);

	if (reset_devices)
		mrioc->max_host_ios = min_t(int, mrioc->max_host_ios,
		    MPI3MR_HOST_IOS_KDUMP);

<<<<<<< HEAD
	mrioc->reply_sz = mrioc->facts.reply_sz;

	retval = mpi3mr_check_reset_dma_mask(mrioc);
	if (retval) {
		ioc_err(mrioc, "Resetting dma mask failed %d\n",
		    retval);
		goto out_failed_noretry;
	}

	mpi3mr_print_ioc_info(mrioc);

	retval = mpi3mr_alloc_reply_sense_bufs(mrioc);
	if (retval) {
		ioc_err(mrioc,
		    "%s :Failed to allocated reply sense buffers %d\n",
		    __func__, retval);
		goto out_failed_noretry;
	}

	retval = mpi3mr_alloc_chain_bufs(mrioc);
	if (retval) {
		ioc_err(mrioc, "Failed to allocated chain buffers %d\n",
		    retval);
		goto out_failed_noretry;
	}

	retval = mpi3mr_issue_iocinit(mrioc);
	if (retval) {
		ioc_err(mrioc, "Failed to Issue IOC Init %d\n",
		    retval);
		goto out_failed;
	}

	retval = mpi3mr_print_pkg_ver(mrioc);
	if (retval) {
		ioc_err(mrioc, "failed to get package version\n");
		goto out_failed;
	}

	retval = mpi3mr_setup_isr(mrioc, 0);
	if (retval) {
		ioc_err(mrioc, "Failed to re-setup ISR, error %d\n",
		    retval);
		goto out_failed_noretry;
	}

	retval = mpi3mr_create_op_queues(mrioc);
	if (retval) {
=======
	if (!(mrioc->facts.ioc_capabilities &
	    MPI3_IOCFACTS_CAPABILITY_MULTIPATH_ENABLED)) {
		mrioc->sas_transport_enabled = 1;
		mrioc->scsi_device_channel = 1;
		mrioc->shost->max_channel = 1;
		mrioc->shost->transportt = mpi3mr_transport_template;
	}

	mrioc->reply_sz = mrioc->facts.reply_sz;

	retval = mpi3mr_check_reset_dma_mask(mrioc);
	if (retval) {
		ioc_err(mrioc, "Resetting dma mask failed %d\n",
		    retval);
		goto out_failed_noretry;
	}

	mpi3mr_print_ioc_info(mrioc);

	if (!mrioc->cfg_page) {
		dprint_init(mrioc, "allocating config page buffers\n");
		mrioc->cfg_page_sz = MPI3MR_DEFAULT_CFG_PAGE_SZ;
		mrioc->cfg_page = dma_alloc_coherent(&mrioc->pdev->dev,
		    mrioc->cfg_page_sz, &mrioc->cfg_page_dma, GFP_KERNEL);
		if (!mrioc->cfg_page) {
			retval = -1;
			goto out_failed_noretry;
		}
	}

	if (!mrioc->init_cmds.reply) {
		retval = mpi3mr_alloc_reply_sense_bufs(mrioc);
		if (retval) {
			ioc_err(mrioc,
			    "%s :Failed to allocated reply sense buffers %d\n",
			    __func__, retval);
			goto out_failed_noretry;
		}
	}

	if (!mrioc->chain_sgl_list) {
		retval = mpi3mr_alloc_chain_bufs(mrioc);
		if (retval) {
			ioc_err(mrioc, "Failed to allocated chain buffers %d\n",
			    retval);
			goto out_failed_noretry;
		}
	}

	retval = mpi3mr_issue_iocinit(mrioc);
	if (retval) {
		ioc_err(mrioc, "Failed to Issue IOC Init %d\n",
		    retval);
		goto out_failed;
	}

	retval = mpi3mr_print_pkg_ver(mrioc);
	if (retval) {
		ioc_err(mrioc, "failed to get package version\n");
		goto out_failed;
	}

	retval = mpi3mr_setup_isr(mrioc, 0);
	if (retval) {
		ioc_err(mrioc, "Failed to re-setup ISR, error %d\n",
		    retval);
		goto out_failed_noretry;
	}

	retval = mpi3mr_create_op_queues(mrioc);
	if (retval) {
>>>>>>> eb3cdb58
		ioc_err(mrioc, "Failed to create OpQueues error %d\n",
		    retval);
		goto out_failed;
	}

	if (!mrioc->pel_seqnum_virt) {
		dprint_init(mrioc, "allocating memory for pel_seqnum_virt\n");
		mrioc->pel_seqnum_sz = sizeof(struct mpi3_pel_seq);
		mrioc->pel_seqnum_virt = dma_alloc_coherent(&mrioc->pdev->dev,
		    mrioc->pel_seqnum_sz, &mrioc->pel_seqnum_dma,
		    GFP_KERNEL);
		if (!mrioc->pel_seqnum_virt) {
			retval = -ENOMEM;
			goto out_failed_noretry;
		}
	}

	if (!mrioc->throttle_groups && mrioc->num_io_throttle_group) {
		dprint_init(mrioc, "allocating memory for throttle groups\n");
		sz = sizeof(struct mpi3mr_throttle_group_info);
<<<<<<< HEAD
		mrioc->throttle_groups = (struct mpi3mr_throttle_group_info *)
		    kcalloc(mrioc->num_io_throttle_group, sz, GFP_KERNEL);
		if (!mrioc->throttle_groups)
			goto out_failed_noretry;
=======
		mrioc->throttle_groups = kcalloc(mrioc->num_io_throttle_group, sz, GFP_KERNEL);
		if (!mrioc->throttle_groups) {
			retval = -1;
			goto out_failed_noretry;
		}
>>>>>>> eb3cdb58
	}

	retval = mpi3mr_enable_events(mrioc);
	if (retval) {
		ioc_err(mrioc, "failed to enable events %d\n",
		    retval);
		goto out_failed;
	}

	ioc_info(mrioc, "controller initialization completed successfully\n");
	return retval;
out_failed:
	if (retry < 2) {
		retry++;
		ioc_warn(mrioc, "retrying controller initialization, retry_count:%d\n",
		    retry);
		mpi3mr_memset_buffers(mrioc);
		goto retry_init;
	}
<<<<<<< HEAD
=======
	retval = -1;
>>>>>>> eb3cdb58
out_failed_noretry:
	ioc_err(mrioc, "controller initialization failed\n");
	mpi3mr_issue_reset(mrioc, MPI3_SYSIF_HOST_DIAG_RESET_ACTION_DIAG_FAULT,
	    MPI3MR_RESET_FROM_CTLR_CLEANUP);
	mrioc->unrecoverable = 1;
	return retval;
}

/**
 * mpi3mr_reinit_ioc - Re-Initialize the controller
 * @mrioc: Adapter instance reference
 * @is_resume: Called from resume or reset path
 *
 * This the controller re-initialization routine, executed from
 * the soft reset handler or resume callback. Creates
 * operational reply queue pairs, allocate required memory for
 * reply pool, sense buffer pool, issue IOC init request to the
 * firmware, unmask the events and issue port enable to discover
 * SAS/SATA/NVMe devices and RAID volumes.
 *
 * Return: 0 on success and non-zero on failure.
 */
int mpi3mr_reinit_ioc(struct mpi3mr_ioc *mrioc, u8 is_resume)
{
	int retval = 0;
	u8 retry = 0;
	struct mpi3_ioc_facts_data facts_data;
<<<<<<< HEAD

retry_init:
=======
	u32 pe_timeout, ioc_status;

retry_init:
	pe_timeout =
	    (MPI3MR_PORTENABLE_TIMEOUT / MPI3MR_PORTENABLE_POLL_INTERVAL);

>>>>>>> eb3cdb58
	dprint_reset(mrioc, "bringing up the controller to ready state\n");
	retval = mpi3mr_bring_ioc_ready(mrioc);
	if (retval) {
		ioc_err(mrioc, "failed to bring to ready state\n");
		goto out_failed_noretry;
	}

	if (is_resume) {
		dprint_reset(mrioc, "setting up single ISR\n");
		retval = mpi3mr_setup_isr(mrioc, 1);
		if (retval) {
			ioc_err(mrioc, "failed to setup ISR\n");
			goto out_failed_noretry;
		}
	} else
		mpi3mr_ioc_enable_intr(mrioc);

	dprint_reset(mrioc, "getting ioc_facts\n");
	retval = mpi3mr_issue_iocfacts(mrioc, &facts_data);
	if (retval) {
		ioc_err(mrioc, "failed to get ioc_facts\n");
		goto out_failed;
	}

	dprint_reset(mrioc, "validating ioc_facts\n");
	retval = mpi3mr_revalidate_factsdata(mrioc);
	if (retval) {
		ioc_err(mrioc, "failed to revalidate ioc_facts data\n");
		goto out_failed_noretry;
	}

	mpi3mr_print_ioc_info(mrioc);

	dprint_reset(mrioc, "sending ioc_init\n");
	retval = mpi3mr_issue_iocinit(mrioc);
	if (retval) {
		ioc_err(mrioc, "failed to send ioc_init\n");
		goto out_failed;
	}

	dprint_reset(mrioc, "getting package version\n");
	retval = mpi3mr_print_pkg_ver(mrioc);
	if (retval) {
		ioc_err(mrioc, "failed to get package version\n");
		goto out_failed;
	}

	if (is_resume) {
		dprint_reset(mrioc, "setting up multiple ISR\n");
		retval = mpi3mr_setup_isr(mrioc, 0);
		if (retval) {
			ioc_err(mrioc, "failed to re-setup ISR\n");
			goto out_failed_noretry;
		}
	}

	dprint_reset(mrioc, "creating operational queue pairs\n");
	retval = mpi3mr_create_op_queues(mrioc);
	if (retval) {
		ioc_err(mrioc, "failed to create operational queue pairs\n");
		goto out_failed;
	}

	if (!mrioc->pel_seqnum_virt) {
		dprint_reset(mrioc, "allocating memory for pel_seqnum_virt\n");
		mrioc->pel_seqnum_sz = sizeof(struct mpi3_pel_seq);
		mrioc->pel_seqnum_virt = dma_alloc_coherent(&mrioc->pdev->dev,
		    mrioc->pel_seqnum_sz, &mrioc->pel_seqnum_dma,
		    GFP_KERNEL);
		if (!mrioc->pel_seqnum_virt) {
			retval = -ENOMEM;
			goto out_failed_noretry;
		}
	}

	if (mrioc->shost->nr_hw_queues > mrioc->num_op_reply_q) {
		ioc_err(mrioc,
		    "cannot create minimum number of operational queues expected:%d created:%d\n",
		    mrioc->shost->nr_hw_queues, mrioc->num_op_reply_q);
<<<<<<< HEAD
=======
		retval = -1;
>>>>>>> eb3cdb58
		goto out_failed_noretry;
	}

	dprint_reset(mrioc, "enabling events\n");
	retval = mpi3mr_enable_events(mrioc);
<<<<<<< HEAD
	if (retval) {
		ioc_err(mrioc, "failed to enable events\n");
		goto out_failed;
	}

	ioc_info(mrioc, "sending port enable\n");
	retval = mpi3mr_issue_port_enable(mrioc, 0);
	if (retval) {
		ioc_err(mrioc, "failed to issue port enable\n");
		goto out_failed;
	}
=======
	if (retval) {
		ioc_err(mrioc, "failed to enable events\n");
		goto out_failed;
	}

	mrioc->device_refresh_on = 1;
	mpi3mr_add_event_wait_for_device_refresh(mrioc);

	ioc_info(mrioc, "sending port enable\n");
	retval = mpi3mr_issue_port_enable(mrioc, 1);
	if (retval) {
		ioc_err(mrioc, "failed to issue port enable\n");
		goto out_failed;
	}
	do {
		ssleep(MPI3MR_PORTENABLE_POLL_INTERVAL);
		if (mrioc->init_cmds.state == MPI3MR_CMD_NOTUSED)
			break;
		if (!pci_device_is_present(mrioc->pdev))
			mrioc->unrecoverable = 1;
		if (mrioc->unrecoverable) {
			retval = -1;
			goto out_failed_noretry;
		}
		ioc_status = readl(&mrioc->sysif_regs->ioc_status);
		if ((ioc_status & MPI3_SYSIF_IOC_STATUS_RESET_HISTORY) ||
		    (ioc_status & MPI3_SYSIF_IOC_STATUS_FAULT)) {
			mpi3mr_print_fault_info(mrioc);
			mrioc->init_cmds.is_waiting = 0;
			mrioc->init_cmds.callback = NULL;
			mrioc->init_cmds.state = MPI3MR_CMD_NOTUSED;
			goto out_failed;
		}
	} while (--pe_timeout);

	if (!pe_timeout) {
		ioc_err(mrioc, "port enable timed out\n");
		mpi3mr_check_rh_fault_ioc(mrioc,
		    MPI3MR_RESET_FROM_PE_TIMEOUT);
		mrioc->init_cmds.is_waiting = 0;
		mrioc->init_cmds.callback = NULL;
		mrioc->init_cmds.state = MPI3MR_CMD_NOTUSED;
		goto out_failed;
	} else if (mrioc->scan_failed) {
		ioc_err(mrioc,
		    "port enable failed with status=0x%04x\n",
		    mrioc->scan_failed);
	} else
		ioc_info(mrioc, "port enable completed successfully\n");
>>>>>>> eb3cdb58

	ioc_info(mrioc, "controller %s completed successfully\n",
	    (is_resume)?"resume":"re-initialization");
	return retval;
out_failed:
	if (retry < 2) {
		retry++;
		ioc_warn(mrioc, "retrying controller %s, retry_count:%d\n",
		    (is_resume)?"resume":"re-initialization", retry);
		mpi3mr_memset_buffers(mrioc);
		goto retry_init;
	}
<<<<<<< HEAD
=======
	retval = -1;
>>>>>>> eb3cdb58
out_failed_noretry:
	ioc_err(mrioc, "controller %s is failed\n",
	    (is_resume)?"resume":"re-initialization");
	mpi3mr_issue_reset(mrioc, MPI3_SYSIF_HOST_DIAG_RESET_ACTION_DIAG_FAULT,
	    MPI3MR_RESET_FROM_CTLR_CLEANUP);
	mrioc->unrecoverable = 1;
	return retval;
}

/**
 * mpi3mr_memset_op_reply_q_buffers - memset the operational reply queue's
 *					segments
 * @mrioc: Adapter instance reference
 * @qidx: Operational reply queue index
 *
 * Return: Nothing.
 */
static void mpi3mr_memset_op_reply_q_buffers(struct mpi3mr_ioc *mrioc, u16 qidx)
{
	struct op_reply_qinfo *op_reply_q = mrioc->op_reply_qinfo + qidx;
	struct segments *segments;
	int i, size;

	if (!op_reply_q->q_segments)
		return;

	size = op_reply_q->segment_qd * mrioc->op_reply_desc_sz;
	segments = op_reply_q->q_segments;
	for (i = 0; i < op_reply_q->num_segments; i++)
		memset(segments[i].segment, 0, size);
}

/**
 * mpi3mr_memset_op_req_q_buffers - memset the operational request queue's
 *					segments
 * @mrioc: Adapter instance reference
 * @qidx: Operational request queue index
 *
 * Return: Nothing.
 */
static void mpi3mr_memset_op_req_q_buffers(struct mpi3mr_ioc *mrioc, u16 qidx)
{
	struct op_req_qinfo *op_req_q = mrioc->req_qinfo + qidx;
	struct segments *segments;
	int i, size;

	if (!op_req_q->q_segments)
		return;

	size = op_req_q->segment_qd * mrioc->facts.op_req_sz;
	segments = op_req_q->q_segments;
	for (i = 0; i < op_req_q->num_segments; i++)
		memset(segments[i].segment, 0, size);
}

/**
 * mpi3mr_memset_buffers - memset memory for a controller
 * @mrioc: Adapter instance reference
 *
 * clear all the memory allocated for a controller, typically
 * called post reset to reuse the memory allocated during the
 * controller init.
 *
 * Return: Nothing.
 */
void mpi3mr_memset_buffers(struct mpi3mr_ioc *mrioc)
{
	u16 i;
	struct mpi3mr_throttle_group_info *tg;

	mrioc->change_count = 0;
	mrioc->active_poll_qcount = 0;
	mrioc->default_qcount = 0;
	if (mrioc->admin_req_base)
		memset(mrioc->admin_req_base, 0, mrioc->admin_req_q_sz);
	if (mrioc->admin_reply_base)
		memset(mrioc->admin_reply_base, 0, mrioc->admin_reply_q_sz);
<<<<<<< HEAD
=======
	atomic_set(&mrioc->admin_reply_q_in_use, 0);
>>>>>>> eb3cdb58

	if (mrioc->init_cmds.reply) {
		memset(mrioc->init_cmds.reply, 0, sizeof(*mrioc->init_cmds.reply));
		memset(mrioc->bsg_cmds.reply, 0,
		    sizeof(*mrioc->bsg_cmds.reply));
		memset(mrioc->host_tm_cmds.reply, 0,
		    sizeof(*mrioc->host_tm_cmds.reply));
		memset(mrioc->pel_cmds.reply, 0,
		    sizeof(*mrioc->pel_cmds.reply));
		memset(mrioc->pel_abort_cmd.reply, 0,
		    sizeof(*mrioc->pel_abort_cmd.reply));
<<<<<<< HEAD
=======
		memset(mrioc->transport_cmds.reply, 0,
		    sizeof(*mrioc->transport_cmds.reply));
>>>>>>> eb3cdb58
		for (i = 0; i < MPI3MR_NUM_DEVRMCMD; i++)
			memset(mrioc->dev_rmhs_cmds[i].reply, 0,
			    sizeof(*mrioc->dev_rmhs_cmds[i].reply));
		for (i = 0; i < MPI3MR_NUM_EVTACKCMD; i++)
			memset(mrioc->evtack_cmds[i].reply, 0,
			    sizeof(*mrioc->evtack_cmds[i].reply));
<<<<<<< HEAD
		memset(mrioc->removepend_bitmap, 0, mrioc->dev_handle_bitmap_sz);
		memset(mrioc->devrem_bitmap, 0, mrioc->devrem_bitmap_sz);
		memset(mrioc->evtack_cmds_bitmap, 0,
		    mrioc->evtack_cmds_bitmap_sz);
=======
		bitmap_clear(mrioc->removepend_bitmap, 0,
			     mrioc->dev_handle_bitmap_bits);
		bitmap_clear(mrioc->devrem_bitmap, 0, MPI3MR_NUM_DEVRMCMD);
		bitmap_clear(mrioc->evtack_cmds_bitmap, 0,
			     MPI3MR_NUM_EVTACKCMD);
>>>>>>> eb3cdb58
	}

	for (i = 0; i < mrioc->num_queues; i++) {
		mrioc->op_reply_qinfo[i].qid = 0;
		mrioc->op_reply_qinfo[i].ci = 0;
		mrioc->op_reply_qinfo[i].num_replies = 0;
		mrioc->op_reply_qinfo[i].ephase = 0;
		atomic_set(&mrioc->op_reply_qinfo[i].pend_ios, 0);
		atomic_set(&mrioc->op_reply_qinfo[i].in_use, 0);
		mpi3mr_memset_op_reply_q_buffers(mrioc, i);

		mrioc->req_qinfo[i].ci = 0;
		mrioc->req_qinfo[i].pi = 0;
		mrioc->req_qinfo[i].num_requests = 0;
		mrioc->req_qinfo[i].qid = 0;
		mrioc->req_qinfo[i].reply_qid = 0;
		spin_lock_init(&mrioc->req_qinfo[i].q_lock);
		mpi3mr_memset_op_req_q_buffers(mrioc, i);
	}

	atomic_set(&mrioc->pend_large_data_sz, 0);
	if (mrioc->throttle_groups) {
		tg = mrioc->throttle_groups;
		for (i = 0; i < mrioc->num_io_throttle_group; i++, tg++) {
			tg->id = 0;
			tg->fw_qd = 0;
			tg->modified_qd = 0;
			tg->io_divert = 0;
			tg->need_qd_reduction = 0;
			tg->high = 0;
			tg->low = 0;
			tg->qd_reduction = 0;
			atomic_set(&tg->pend_large_data_sz, 0);
		}
	}
}

/**
 * mpi3mr_free_mem - Free memory allocated for a controller
 * @mrioc: Adapter instance reference
 *
 * Free all the memory allocated for a controller.
 *
 * Return: Nothing.
 */
void mpi3mr_free_mem(struct mpi3mr_ioc *mrioc)
{
	u16 i;
	struct mpi3mr_intr_info *intr_info;

	mpi3mr_free_enclosure_list(mrioc);

	if (mrioc->sense_buf_pool) {
		if (mrioc->sense_buf)
			dma_pool_free(mrioc->sense_buf_pool, mrioc->sense_buf,
			    mrioc->sense_buf_dma);
		dma_pool_destroy(mrioc->sense_buf_pool);
		mrioc->sense_buf = NULL;
		mrioc->sense_buf_pool = NULL;
	}
	if (mrioc->sense_buf_q_pool) {
		if (mrioc->sense_buf_q)
			dma_pool_free(mrioc->sense_buf_q_pool,
			    mrioc->sense_buf_q, mrioc->sense_buf_q_dma);
		dma_pool_destroy(mrioc->sense_buf_q_pool);
		mrioc->sense_buf_q = NULL;
		mrioc->sense_buf_q_pool = NULL;
	}

	if (mrioc->reply_buf_pool) {
		if (mrioc->reply_buf)
			dma_pool_free(mrioc->reply_buf_pool, mrioc->reply_buf,
			    mrioc->reply_buf_dma);
		dma_pool_destroy(mrioc->reply_buf_pool);
		mrioc->reply_buf = NULL;
		mrioc->reply_buf_pool = NULL;
	}
	if (mrioc->reply_free_q_pool) {
		if (mrioc->reply_free_q)
			dma_pool_free(mrioc->reply_free_q_pool,
			    mrioc->reply_free_q, mrioc->reply_free_q_dma);
		dma_pool_destroy(mrioc->reply_free_q_pool);
		mrioc->reply_free_q = NULL;
		mrioc->reply_free_q_pool = NULL;
	}

	for (i = 0; i < mrioc->num_op_req_q; i++)
		mpi3mr_free_op_req_q_segments(mrioc, i);

	for (i = 0; i < mrioc->num_op_reply_q; i++)
		mpi3mr_free_op_reply_q_segments(mrioc, i);

	for (i = 0; i < mrioc->intr_info_count; i++) {
		intr_info = mrioc->intr_info + i;
		intr_info->op_reply_q = NULL;
	}

	kfree(mrioc->req_qinfo);
	mrioc->req_qinfo = NULL;
	mrioc->num_op_req_q = 0;

	kfree(mrioc->op_reply_qinfo);
	mrioc->op_reply_qinfo = NULL;
	mrioc->num_op_reply_q = 0;

	kfree(mrioc->init_cmds.reply);
	mrioc->init_cmds.reply = NULL;

	kfree(mrioc->bsg_cmds.reply);
	mrioc->bsg_cmds.reply = NULL;

	kfree(mrioc->host_tm_cmds.reply);
	mrioc->host_tm_cmds.reply = NULL;

	kfree(mrioc->pel_cmds.reply);
	mrioc->pel_cmds.reply = NULL;

	kfree(mrioc->pel_abort_cmd.reply);
	mrioc->pel_abort_cmd.reply = NULL;

	for (i = 0; i < MPI3MR_NUM_EVTACKCMD; i++) {
		kfree(mrioc->evtack_cmds[i].reply);
		mrioc->evtack_cmds[i].reply = NULL;
	}

<<<<<<< HEAD
	kfree(mrioc->removepend_bitmap);
=======
	bitmap_free(mrioc->removepend_bitmap);
>>>>>>> eb3cdb58
	mrioc->removepend_bitmap = NULL;

	bitmap_free(mrioc->devrem_bitmap);
	mrioc->devrem_bitmap = NULL;

<<<<<<< HEAD
	kfree(mrioc->evtack_cmds_bitmap);
	mrioc->evtack_cmds_bitmap = NULL;

	kfree(mrioc->chain_bitmap);
=======
	bitmap_free(mrioc->evtack_cmds_bitmap);
	mrioc->evtack_cmds_bitmap = NULL;

	bitmap_free(mrioc->chain_bitmap);
>>>>>>> eb3cdb58
	mrioc->chain_bitmap = NULL;

	kfree(mrioc->transport_cmds.reply);
	mrioc->transport_cmds.reply = NULL;

	for (i = 0; i < MPI3MR_NUM_DEVRMCMD; i++) {
		kfree(mrioc->dev_rmhs_cmds[i].reply);
		mrioc->dev_rmhs_cmds[i].reply = NULL;
	}

	if (mrioc->chain_buf_pool) {
		for (i = 0; i < mrioc->chain_buf_count; i++) {
			if (mrioc->chain_sgl_list[i].addr) {
				dma_pool_free(mrioc->chain_buf_pool,
				    mrioc->chain_sgl_list[i].addr,
				    mrioc->chain_sgl_list[i].dma_addr);
				mrioc->chain_sgl_list[i].addr = NULL;
			}
		}
		dma_pool_destroy(mrioc->chain_buf_pool);
		mrioc->chain_buf_pool = NULL;
	}

	kfree(mrioc->chain_sgl_list);
	mrioc->chain_sgl_list = NULL;

	if (mrioc->admin_reply_base) {
		dma_free_coherent(&mrioc->pdev->dev, mrioc->admin_reply_q_sz,
		    mrioc->admin_reply_base, mrioc->admin_reply_dma);
		mrioc->admin_reply_base = NULL;
	}
	if (mrioc->admin_req_base) {
		dma_free_coherent(&mrioc->pdev->dev, mrioc->admin_req_q_sz,
		    mrioc->admin_req_base, mrioc->admin_req_dma);
		mrioc->admin_req_base = NULL;
	}
<<<<<<< HEAD

=======
	if (mrioc->cfg_page) {
		dma_free_coherent(&mrioc->pdev->dev, mrioc->cfg_page_sz,
		    mrioc->cfg_page, mrioc->cfg_page_dma);
		mrioc->cfg_page = NULL;
	}
>>>>>>> eb3cdb58
	if (mrioc->pel_seqnum_virt) {
		dma_free_coherent(&mrioc->pdev->dev, mrioc->pel_seqnum_sz,
		    mrioc->pel_seqnum_virt, mrioc->pel_seqnum_dma);
		mrioc->pel_seqnum_virt = NULL;
	}

	kfree(mrioc->throttle_groups);
	mrioc->throttle_groups = NULL;

	kfree(mrioc->logdata_buf);
	mrioc->logdata_buf = NULL;

}

/**
 * mpi3mr_issue_ioc_shutdown - shutdown controller
 * @mrioc: Adapter instance reference
 *
 * Send shutodwn notification to the controller and wait for the
 * shutdown_timeout for it to be completed.
 *
 * Return: Nothing.
 */
static void mpi3mr_issue_ioc_shutdown(struct mpi3mr_ioc *mrioc)
{
	u32 ioc_config, ioc_status;
	u8 retval = 1;
	u32 timeout = MPI3MR_DEFAULT_SHUTDOWN_TIME * 10;

	ioc_info(mrioc, "Issuing shutdown Notification\n");
	if (mrioc->unrecoverable) {
		ioc_warn(mrioc,
		    "IOC is unrecoverable shutdown is not issued\n");
		return;
	}
	ioc_status = readl(&mrioc->sysif_regs->ioc_status);
	if ((ioc_status & MPI3_SYSIF_IOC_STATUS_SHUTDOWN_MASK)
	    == MPI3_SYSIF_IOC_STATUS_SHUTDOWN_IN_PROGRESS) {
		ioc_info(mrioc, "shutdown already in progress\n");
		return;
	}

	ioc_config = readl(&mrioc->sysif_regs->ioc_configuration);
	ioc_config |= MPI3_SYSIF_IOC_CONFIG_SHUTDOWN_NORMAL;
	ioc_config |= MPI3_SYSIF_IOC_CONFIG_DEVICE_SHUTDOWN_SEND_REQ;

	writel(ioc_config, &mrioc->sysif_regs->ioc_configuration);

	if (mrioc->facts.shutdown_timeout)
		timeout = mrioc->facts.shutdown_timeout * 10;

	do {
		ioc_status = readl(&mrioc->sysif_regs->ioc_status);
		if ((ioc_status & MPI3_SYSIF_IOC_STATUS_SHUTDOWN_MASK)
		    == MPI3_SYSIF_IOC_STATUS_SHUTDOWN_COMPLETE) {
			retval = 0;
			break;
		}
		msleep(100);
	} while (--timeout);

	ioc_status = readl(&mrioc->sysif_regs->ioc_status);
	ioc_config = readl(&mrioc->sysif_regs->ioc_configuration);

	if (retval) {
		if ((ioc_status & MPI3_SYSIF_IOC_STATUS_SHUTDOWN_MASK)
		    == MPI3_SYSIF_IOC_STATUS_SHUTDOWN_IN_PROGRESS)
			ioc_warn(mrioc,
			    "shutdown still in progress after timeout\n");
	}

	ioc_info(mrioc,
	    "Base IOC Sts/Config after %s shutdown is (0x%x)/(0x%x)\n",
	    (!retval) ? "successful" : "failed", ioc_status,
	    ioc_config);
}

/**
 * mpi3mr_cleanup_ioc - Cleanup controller
 * @mrioc: Adapter instance reference
 *
 * controller cleanup handler, Message unit reset or soft reset
 * and shutdown notification is issued to the controller.
 *
 * Return: Nothing.
 */
void mpi3mr_cleanup_ioc(struct mpi3mr_ioc *mrioc)
{
	enum mpi3mr_iocstate ioc_state;

	dprint_exit(mrioc, "cleaning up the controller\n");
	mpi3mr_ioc_disable_intr(mrioc);

	ioc_state = mpi3mr_get_iocstate(mrioc);

	if ((!mrioc->unrecoverable) && (!mrioc->reset_in_progress) &&
	    (ioc_state == MRIOC_STATE_READY)) {
		if (mpi3mr_issue_and_process_mur(mrioc,
		    MPI3MR_RESET_FROM_CTLR_CLEANUP))
			mpi3mr_issue_reset(mrioc,
			    MPI3_SYSIF_HOST_DIAG_RESET_ACTION_SOFT_RESET,
			    MPI3MR_RESET_FROM_MUR_FAILURE);
		mpi3mr_issue_ioc_shutdown(mrioc);
	}
	dprint_exit(mrioc, "controller cleanup completed\n");
}

/**
 * mpi3mr_drv_cmd_comp_reset - Flush a internal driver command
 * @mrioc: Adapter instance reference
 * @cmdptr: Internal command tracker
 *
 * Complete an internal driver commands with state indicating it
 * is completed due to reset.
 *
 * Return: Nothing.
 */
static inline void mpi3mr_drv_cmd_comp_reset(struct mpi3mr_ioc *mrioc,
	struct mpi3mr_drv_cmd *cmdptr)
{
	if (cmdptr->state & MPI3MR_CMD_PENDING) {
		cmdptr->state |= MPI3MR_CMD_RESET;
		cmdptr->state &= ~MPI3MR_CMD_PENDING;
		if (cmdptr->is_waiting) {
			complete(&cmdptr->done);
			cmdptr->is_waiting = 0;
		} else if (cmdptr->callback)
			cmdptr->callback(mrioc, cmdptr);
	}
}

/**
 * mpi3mr_flush_drv_cmds - Flush internaldriver commands
 * @mrioc: Adapter instance reference
 *
 * Flush all internal driver commands post reset
 *
 * Return: Nothing.
 */
void mpi3mr_flush_drv_cmds(struct mpi3mr_ioc *mrioc)
{
	struct mpi3mr_drv_cmd *cmdptr;
	u8 i;

	cmdptr = &mrioc->init_cmds;
	mpi3mr_drv_cmd_comp_reset(mrioc, cmdptr);
<<<<<<< HEAD
=======

	cmdptr = &mrioc->cfg_cmds;
	mpi3mr_drv_cmd_comp_reset(mrioc, cmdptr);

>>>>>>> eb3cdb58
	cmdptr = &mrioc->bsg_cmds;
	mpi3mr_drv_cmd_comp_reset(mrioc, cmdptr);
	cmdptr = &mrioc->host_tm_cmds;
	mpi3mr_drv_cmd_comp_reset(mrioc, cmdptr);

	for (i = 0; i < MPI3MR_NUM_DEVRMCMD; i++) {
		cmdptr = &mrioc->dev_rmhs_cmds[i];
		mpi3mr_drv_cmd_comp_reset(mrioc, cmdptr);
	}

	for (i = 0; i < MPI3MR_NUM_EVTACKCMD; i++) {
		cmdptr = &mrioc->evtack_cmds[i];
		mpi3mr_drv_cmd_comp_reset(mrioc, cmdptr);
	}

	cmdptr = &mrioc->pel_cmds;
	mpi3mr_drv_cmd_comp_reset(mrioc, cmdptr);

	cmdptr = &mrioc->pel_abort_cmd;
	mpi3mr_drv_cmd_comp_reset(mrioc, cmdptr);

<<<<<<< HEAD
=======
	cmdptr = &mrioc->transport_cmds;
	mpi3mr_drv_cmd_comp_reset(mrioc, cmdptr);
>>>>>>> eb3cdb58
}

/**
 * mpi3mr_pel_wait_post - Issue PEL Wait
 * @mrioc: Adapter instance reference
 * @drv_cmd: Internal command tracker
 *
 * Issue PEL Wait MPI request through admin queue and return.
 *
 * Return: Nothing.
 */
static void mpi3mr_pel_wait_post(struct mpi3mr_ioc *mrioc,
	struct mpi3mr_drv_cmd *drv_cmd)
{
	struct mpi3_pel_req_action_wait pel_wait;

	mrioc->pel_abort_requested = false;

	memset(&pel_wait, 0, sizeof(pel_wait));
	drv_cmd->state = MPI3MR_CMD_PENDING;
	drv_cmd->is_waiting = 0;
	drv_cmd->callback = mpi3mr_pel_wait_complete;
	drv_cmd->ioc_status = 0;
	drv_cmd->ioc_loginfo = 0;
	pel_wait.host_tag = cpu_to_le16(MPI3MR_HOSTTAG_PEL_WAIT);
	pel_wait.function = MPI3_FUNCTION_PERSISTENT_EVENT_LOG;
	pel_wait.action = MPI3_PEL_ACTION_WAIT;
	pel_wait.starting_sequence_number = cpu_to_le32(mrioc->pel_newest_seqnum);
	pel_wait.locale = cpu_to_le16(mrioc->pel_locale);
	pel_wait.class = cpu_to_le16(mrioc->pel_class);
	pel_wait.wait_time = MPI3_PEL_WAITTIME_INFINITE_WAIT;
	dprint_bsg_info(mrioc, "sending pel_wait seqnum(%d), class(%d), locale(0x%08x)\n",
	    mrioc->pel_newest_seqnum, mrioc->pel_class, mrioc->pel_locale);

	if (mpi3mr_admin_request_post(mrioc, &pel_wait, sizeof(pel_wait), 0)) {
		dprint_bsg_err(mrioc,
			    "Issuing PELWait: Admin post failed\n");
		drv_cmd->state = MPI3MR_CMD_NOTUSED;
		drv_cmd->callback = NULL;
		drv_cmd->retry_count = 0;
		mrioc->pel_enabled = false;
	}
}

/**
 * mpi3mr_pel_get_seqnum_post - Issue PEL Get Sequence number
 * @mrioc: Adapter instance reference
 * @drv_cmd: Internal command tracker
 *
 * Issue PEL get sequence number MPI request through admin queue
 * and return.
 *
 * Return: 0 on success, non-zero on failure.
 */
int mpi3mr_pel_get_seqnum_post(struct mpi3mr_ioc *mrioc,
	struct mpi3mr_drv_cmd *drv_cmd)
{
	struct mpi3_pel_req_action_get_sequence_numbers pel_getseq_req;
	u8 sgl_flags = MPI3MR_SGEFLAGS_SYSTEM_SIMPLE_END_OF_LIST;
	int retval = 0;

	memset(&pel_getseq_req, 0, sizeof(pel_getseq_req));
	mrioc->pel_cmds.state = MPI3MR_CMD_PENDING;
	mrioc->pel_cmds.is_waiting = 0;
	mrioc->pel_cmds.ioc_status = 0;
	mrioc->pel_cmds.ioc_loginfo = 0;
	mrioc->pel_cmds.callback = mpi3mr_pel_get_seqnum_complete;
	pel_getseq_req.host_tag = cpu_to_le16(MPI3MR_HOSTTAG_PEL_WAIT);
	pel_getseq_req.function = MPI3_FUNCTION_PERSISTENT_EVENT_LOG;
	pel_getseq_req.action = MPI3_PEL_ACTION_GET_SEQNUM;
	mpi3mr_add_sg_single(&pel_getseq_req.sgl, sgl_flags,
	    mrioc->pel_seqnum_sz, mrioc->pel_seqnum_dma);

	retval = mpi3mr_admin_request_post(mrioc, &pel_getseq_req,
			sizeof(pel_getseq_req), 0);
	if (retval) {
		if (drv_cmd) {
			drv_cmd->state = MPI3MR_CMD_NOTUSED;
			drv_cmd->callback = NULL;
			drv_cmd->retry_count = 0;
		}
		mrioc->pel_enabled = false;
	}

	return retval;
}

/**
 * mpi3mr_pel_wait_complete - PELWait Completion callback
 * @mrioc: Adapter instance reference
 * @drv_cmd: Internal command tracker
 *
 * This is a callback handler for the PELWait request and
 * firmware completes a PELWait request when it is aborted or a
 * new PEL entry is available. This sends AEN to the application
 * and if the PELwait completion is not due to PELAbort then
 * this will send a request for new PEL Sequence number
 *
 * Return: Nothing.
 */
static void mpi3mr_pel_wait_complete(struct mpi3mr_ioc *mrioc,
	struct mpi3mr_drv_cmd *drv_cmd)
{
	struct mpi3_pel_reply *pel_reply = NULL;
	u16 ioc_status, pe_log_status;
	bool do_retry = false;

	if (drv_cmd->state & MPI3MR_CMD_RESET)
		goto cleanup_drv_cmd;

	ioc_status = drv_cmd->ioc_status & MPI3_IOCSTATUS_STATUS_MASK;
	if (ioc_status != MPI3_IOCSTATUS_SUCCESS) {
		ioc_err(mrioc, "%s: Failed ioc_status(0x%04x) Loginfo(0x%08x)\n",
			__func__, ioc_status, drv_cmd->ioc_loginfo);
		dprint_bsg_err(mrioc,
		    "pel_wait: failed with ioc_status(0x%04x), log_info(0x%08x)\n",
		    ioc_status, drv_cmd->ioc_loginfo);
		do_retry = true;
	}

	if (drv_cmd->state & MPI3MR_CMD_REPLY_VALID)
		pel_reply = (struct mpi3_pel_reply *)drv_cmd->reply;

	if (!pel_reply) {
		dprint_bsg_err(mrioc,
		    "pel_wait: failed due to no reply\n");
		goto out_failed;
	}

	pe_log_status = le16_to_cpu(pel_reply->pe_log_status);
	if ((pe_log_status != MPI3_PEL_STATUS_SUCCESS) &&
	    (pe_log_status != MPI3_PEL_STATUS_ABORTED)) {
		ioc_err(mrioc, "%s: Failed pe_log_status(0x%04x)\n",
			__func__, pe_log_status);
		dprint_bsg_err(mrioc,
		    "pel_wait: failed due to pel_log_status(0x%04x)\n",
		    pe_log_status);
		do_retry = true;
	}

	if (do_retry) {
		if (drv_cmd->retry_count < MPI3MR_PEL_RETRY_COUNT) {
			drv_cmd->retry_count++;
			dprint_bsg_err(mrioc, "pel_wait: retrying(%d)\n",
			    drv_cmd->retry_count);
			mpi3mr_pel_wait_post(mrioc, drv_cmd);
			return;
		}
		dprint_bsg_err(mrioc,
		    "pel_wait: failed after all retries(%d)\n",
		    drv_cmd->retry_count);
		goto out_failed;
	}
	atomic64_inc(&event_counter);
	if (!mrioc->pel_abort_requested) {
		mrioc->pel_cmds.retry_count = 0;
		mpi3mr_pel_get_seqnum_post(mrioc, &mrioc->pel_cmds);
	}

	return;
out_failed:
	mrioc->pel_enabled = false;
cleanup_drv_cmd:
	drv_cmd->state = MPI3MR_CMD_NOTUSED;
	drv_cmd->callback = NULL;
	drv_cmd->retry_count = 0;
}

/**
 * mpi3mr_pel_get_seqnum_complete - PELGetSeqNum Completion callback
 * @mrioc: Adapter instance reference
 * @drv_cmd: Internal command tracker
 *
 * This is a callback handler for the PEL get sequence number
 * request and a new PEL wait request will be issued to the
 * firmware from this
 *
 * Return: Nothing.
 */
void mpi3mr_pel_get_seqnum_complete(struct mpi3mr_ioc *mrioc,
	struct mpi3mr_drv_cmd *drv_cmd)
{
	struct mpi3_pel_reply *pel_reply = NULL;
	struct mpi3_pel_seq *pel_seqnum_virt;
	u16 ioc_status;
	bool do_retry = false;

	pel_seqnum_virt = (struct mpi3_pel_seq *)mrioc->pel_seqnum_virt;

	if (drv_cmd->state & MPI3MR_CMD_RESET)
		goto cleanup_drv_cmd;

	ioc_status = drv_cmd->ioc_status & MPI3_IOCSTATUS_STATUS_MASK;
	if (ioc_status != MPI3_IOCSTATUS_SUCCESS) {
		dprint_bsg_err(mrioc,
		    "pel_get_seqnum: failed with ioc_status(0x%04x), log_info(0x%08x)\n",
		    ioc_status, drv_cmd->ioc_loginfo);
		do_retry = true;
	}

	if (drv_cmd->state & MPI3MR_CMD_REPLY_VALID)
		pel_reply = (struct mpi3_pel_reply *)drv_cmd->reply;
	if (!pel_reply) {
		dprint_bsg_err(mrioc,
		    "pel_get_seqnum: failed due to no reply\n");
		goto out_failed;
	}

	if (le16_to_cpu(pel_reply->pe_log_status) != MPI3_PEL_STATUS_SUCCESS) {
		dprint_bsg_err(mrioc,
		    "pel_get_seqnum: failed due to pel_log_status(0x%04x)\n",
		    le16_to_cpu(pel_reply->pe_log_status));
		do_retry = true;
	}

	if (do_retry) {
		if (drv_cmd->retry_count < MPI3MR_PEL_RETRY_COUNT) {
			drv_cmd->retry_count++;
			dprint_bsg_err(mrioc,
			    "pel_get_seqnum: retrying(%d)\n",
			    drv_cmd->retry_count);
			mpi3mr_pel_get_seqnum_post(mrioc, drv_cmd);
			return;
		}

		dprint_bsg_err(mrioc,
		    "pel_get_seqnum: failed after all retries(%d)\n",
		    drv_cmd->retry_count);
		goto out_failed;
	}
	mrioc->pel_newest_seqnum = le32_to_cpu(pel_seqnum_virt->newest) + 1;
	drv_cmd->retry_count = 0;
	mpi3mr_pel_wait_post(mrioc, drv_cmd);

	return;
out_failed:
	mrioc->pel_enabled = false;
cleanup_drv_cmd:
	drv_cmd->state = MPI3MR_CMD_NOTUSED;
	drv_cmd->callback = NULL;
	drv_cmd->retry_count = 0;
}

/**
 * mpi3mr_soft_reset_handler - Reset the controller
 * @mrioc: Adapter instance reference
 * @reset_reason: Reset reason code
 * @snapdump: Flag to generate snapdump in firmware or not
 *
 * This is an handler for recovering controller by issuing soft
 * reset are diag fault reset.  This is a blocking function and
 * when one reset is executed if any other resets they will be
 * blocked. All BSG requests will be blocked during the reset. If
 * controller reset is successful then the controller will be
 * reinitalized, otherwise the controller will be marked as not
 * recoverable
 *
 * In snapdump bit is set, the controller is issued with diag
 * fault reset so that the firmware can create a snap dump and
 * post that the firmware will result in F000 fault and the
 * driver will issue soft reset to recover from that.
 *
 * Return: 0 on success, non-zero on failure.
 */
int mpi3mr_soft_reset_handler(struct mpi3mr_ioc *mrioc,
	u32 reset_reason, u8 snapdump)
{
	int retval = 0, i;
	unsigned long flags;
	u32 host_diagnostic, timeout = MPI3_SYSIF_DIAG_SAVE_TIMEOUT * 10;

	/* Block the reset handler until diag save in progress*/
	dprint_reset(mrioc,
	    "soft_reset_handler: check and block on diagsave_timeout(%d)\n",
	    mrioc->diagsave_timeout);
	while (mrioc->diagsave_timeout)
		ssleep(1);
	/*
	 * Block new resets until the currently executing one is finished and
	 * return the status of the existing reset for all blocked resets
	 */
	dprint_reset(mrioc, "soft_reset_handler: acquiring reset_mutex\n");
	if (!mutex_trylock(&mrioc->reset_mutex)) {
		ioc_info(mrioc,
		    "controller reset triggered by %s is blocked due to another reset in progress\n",
		    mpi3mr_reset_rc_name(reset_reason));
		do {
			ssleep(1);
		} while (mrioc->reset_in_progress == 1);
		ioc_info(mrioc,
		    "returning previous reset result(%d) for the reset triggered by %s\n",
		    mrioc->prev_reset_result,
		    mpi3mr_reset_rc_name(reset_reason));
		return mrioc->prev_reset_result;
	}
	ioc_info(mrioc, "controller reset is triggered by %s\n",
	    mpi3mr_reset_rc_name(reset_reason));

<<<<<<< HEAD
=======
	mrioc->device_refresh_on = 0;
>>>>>>> eb3cdb58
	mrioc->reset_in_progress = 1;
	mrioc->stop_bsgs = 1;
	mrioc->prev_reset_result = -1;

	if ((!snapdump) && (reset_reason != MPI3MR_RESET_FROM_FAULT_WATCH) &&
	    (reset_reason != MPI3MR_RESET_FROM_FIRMWARE) &&
	    (reset_reason != MPI3MR_RESET_FROM_CIACTIV_FAULT)) {
		for (i = 0; i < MPI3_EVENT_NOTIFY_EVENTMASK_WORDS; i++)
			mrioc->event_masks[i] = -1;

		dprint_reset(mrioc, "soft_reset_handler: masking events\n");
		mpi3mr_issue_event_notification(mrioc);
	}

	mpi3mr_wait_for_host_io(mrioc, MPI3MR_RESET_HOST_IOWAIT_TIMEOUT);

	mpi3mr_ioc_disable_intr(mrioc);

	if (snapdump) {
		mpi3mr_set_diagsave(mrioc);
		retval = mpi3mr_issue_reset(mrioc,
		    MPI3_SYSIF_HOST_DIAG_RESET_ACTION_DIAG_FAULT, reset_reason);
		if (!retval) {
			do {
				host_diagnostic =
				    readl(&mrioc->sysif_regs->host_diagnostic);
				if (!(host_diagnostic &
				    MPI3_SYSIF_HOST_DIAG_SAVE_IN_PROGRESS))
					break;
				msleep(100);
			} while (--timeout);
		}
	}

	retval = mpi3mr_issue_reset(mrioc,
	    MPI3_SYSIF_HOST_DIAG_RESET_ACTION_SOFT_RESET, reset_reason);
	if (retval) {
		ioc_err(mrioc, "Failed to issue soft reset to the ioc\n");
		goto out;
	}
	if (mrioc->num_io_throttle_group !=
	    mrioc->facts.max_io_throttle_group) {
		ioc_err(mrioc,
		    "max io throttle group doesn't match old(%d), new(%d)\n",
		    mrioc->num_io_throttle_group,
		    mrioc->facts.max_io_throttle_group);
		retval = -EPERM;
		goto out;
	}

	mpi3mr_flush_delayed_cmd_lists(mrioc);
	mpi3mr_flush_drv_cmds(mrioc);
<<<<<<< HEAD
	memset(mrioc->devrem_bitmap, 0, mrioc->devrem_bitmap_sz);
	memset(mrioc->removepend_bitmap, 0, mrioc->dev_handle_bitmap_sz);
	memset(mrioc->evtack_cmds_bitmap, 0, mrioc->evtack_cmds_bitmap_sz);
	mpi3mr_flush_host_io(mrioc);
	mpi3mr_cleanup_fwevt_list(mrioc);
	mpi3mr_invalidate_devhandles(mrioc);
=======
	bitmap_clear(mrioc->devrem_bitmap, 0, MPI3MR_NUM_DEVRMCMD);
	bitmap_clear(mrioc->removepend_bitmap, 0,
		     mrioc->dev_handle_bitmap_bits);
	bitmap_clear(mrioc->evtack_cmds_bitmap, 0, MPI3MR_NUM_EVTACKCMD);
	mpi3mr_flush_host_io(mrioc);
	mpi3mr_cleanup_fwevt_list(mrioc);
	mpi3mr_invalidate_devhandles(mrioc);
	mpi3mr_free_enclosure_list(mrioc);

>>>>>>> eb3cdb58
	if (mrioc->prepare_for_reset) {
		mrioc->prepare_for_reset = 0;
		mrioc->prepare_for_reset_timeout_counter = 0;
	}
	mpi3mr_memset_buffers(mrioc);
	retval = mpi3mr_reinit_ioc(mrioc, 0);
	if (retval) {
		pr_err(IOCNAME "reinit after soft reset failed: reason %d\n",
		    mrioc->name, reset_reason);
		goto out;
	}
	ssleep(MPI3MR_RESET_TOPOLOGY_SETTLE_TIME);

out:
	if (!retval) {
		mrioc->diagsave_timeout = 0;
		mrioc->reset_in_progress = 0;
		mrioc->pel_abort_requested = 0;
		if (mrioc->pel_enabled) {
			mrioc->pel_cmds.retry_count = 0;
			mpi3mr_pel_wait_post(mrioc, &mrioc->pel_cmds);
		}

<<<<<<< HEAD
		mpi3mr_rfresh_tgtdevs(mrioc);
=======
		mrioc->device_refresh_on = 0;

>>>>>>> eb3cdb58
		mrioc->ts_update_counter = 0;
		spin_lock_irqsave(&mrioc->watchdog_lock, flags);
		if (mrioc->watchdog_work_q)
			queue_delayed_work(mrioc->watchdog_work_q,
			    &mrioc->watchdog_work,
			    msecs_to_jiffies(MPI3MR_WATCHDOG_INTERVAL));
		spin_unlock_irqrestore(&mrioc->watchdog_lock, flags);
		mrioc->stop_bsgs = 0;
		if (mrioc->pel_enabled)
			atomic64_inc(&event_counter);
	} else {
		mpi3mr_issue_reset(mrioc,
		    MPI3_SYSIF_HOST_DIAG_RESET_ACTION_DIAG_FAULT, reset_reason);
		mrioc->device_refresh_on = 0;
		mrioc->unrecoverable = 1;
		mrioc->reset_in_progress = 0;
		retval = -1;
		mpi3mr_flush_cmds_for_unrecovered_controller(mrioc);
	}
	mrioc->prev_reset_result = retval;
	mutex_unlock(&mrioc->reset_mutex);
	ioc_info(mrioc, "controller reset is %s\n",
	    ((retval == 0) ? "successful" : "failed"));
<<<<<<< HEAD
=======
	return retval;
}


/**
 * mpi3mr_free_config_dma_memory - free memory for config page
 * @mrioc: Adapter instance reference
 * @mem_desc: memory descriptor structure
 *
 * Check whether the size of the buffer specified by the memory
 * descriptor is greater than the default page size if so then
 * free the memory pointed by the descriptor.
 *
 * Return: Nothing.
 */
static void mpi3mr_free_config_dma_memory(struct mpi3mr_ioc *mrioc,
	struct dma_memory_desc *mem_desc)
{
	if ((mem_desc->size > mrioc->cfg_page_sz) && mem_desc->addr) {
		dma_free_coherent(&mrioc->pdev->dev, mem_desc->size,
		    mem_desc->addr, mem_desc->dma_addr);
		mem_desc->addr = NULL;
	}
}

/**
 * mpi3mr_alloc_config_dma_memory - Alloc memory for config page
 * @mrioc: Adapter instance reference
 * @mem_desc: Memory descriptor to hold dma memory info
 *
 * This function allocates new dmaable memory or provides the
 * default config page dmaable memory based on the memory size
 * described by the descriptor.
 *
 * Return: 0 on success, non-zero on failure.
 */
static int mpi3mr_alloc_config_dma_memory(struct mpi3mr_ioc *mrioc,
	struct dma_memory_desc *mem_desc)
{
	if (mem_desc->size > mrioc->cfg_page_sz) {
		mem_desc->addr = dma_alloc_coherent(&mrioc->pdev->dev,
		    mem_desc->size, &mem_desc->dma_addr, GFP_KERNEL);
		if (!mem_desc->addr)
			return -ENOMEM;
	} else {
		mem_desc->addr = mrioc->cfg_page;
		mem_desc->dma_addr = mrioc->cfg_page_dma;
		memset(mem_desc->addr, 0, mrioc->cfg_page_sz);
	}
	return 0;
}

/**
 * mpi3mr_post_cfg_req - Issue config requests and wait
 * @mrioc: Adapter instance reference
 * @cfg_req: Configuration request
 * @timeout: Timeout in seconds
 * @ioc_status: Pointer to return ioc status
 *
 * A generic function for posting MPI3 configuration request to
 * the firmware. This blocks for the completion of request for
 * timeout seconds and if the request times out this function
 * faults the controller with proper reason code.
 *
 * On successful completion of the request this function returns
 * appropriate ioc status from the firmware back to the caller.
 *
 * Return: 0 on success, non-zero on failure.
 */
static int mpi3mr_post_cfg_req(struct mpi3mr_ioc *mrioc,
	struct mpi3_config_request *cfg_req, int timeout, u16 *ioc_status)
{
	int retval = 0;

	mutex_lock(&mrioc->cfg_cmds.mutex);
	if (mrioc->cfg_cmds.state & MPI3MR_CMD_PENDING) {
		retval = -1;
		ioc_err(mrioc, "sending config request failed due to command in use\n");
		mutex_unlock(&mrioc->cfg_cmds.mutex);
		goto out;
	}
	mrioc->cfg_cmds.state = MPI3MR_CMD_PENDING;
	mrioc->cfg_cmds.is_waiting = 1;
	mrioc->cfg_cmds.callback = NULL;
	mrioc->cfg_cmds.ioc_status = 0;
	mrioc->cfg_cmds.ioc_loginfo = 0;

	cfg_req->host_tag = cpu_to_le16(MPI3MR_HOSTTAG_CFG_CMDS);
	cfg_req->function = MPI3_FUNCTION_CONFIG;

	init_completion(&mrioc->cfg_cmds.done);
	dprint_cfg_info(mrioc, "posting config request\n");
	if (mrioc->logging_level & MPI3_DEBUG_CFG_INFO)
		dprint_dump(cfg_req, sizeof(struct mpi3_config_request),
		    "mpi3_cfg_req");
	retval = mpi3mr_admin_request_post(mrioc, cfg_req, sizeof(*cfg_req), 1);
	if (retval) {
		ioc_err(mrioc, "posting config request failed\n");
		goto out_unlock;
	}
	wait_for_completion_timeout(&mrioc->cfg_cmds.done, (timeout * HZ));
	if (!(mrioc->cfg_cmds.state & MPI3MR_CMD_COMPLETE)) {
		mpi3mr_check_rh_fault_ioc(mrioc,
		    MPI3MR_RESET_FROM_CFG_REQ_TIMEOUT);
		ioc_err(mrioc, "config request timed out\n");
		retval = -1;
		goto out_unlock;
	}
	*ioc_status = mrioc->cfg_cmds.ioc_status & MPI3_IOCSTATUS_STATUS_MASK;
	if ((*ioc_status) != MPI3_IOCSTATUS_SUCCESS)
		dprint_cfg_err(mrioc,
		    "cfg_page request returned with ioc_status(0x%04x), log_info(0x%08x)\n",
		    *ioc_status, mrioc->cfg_cmds.ioc_loginfo);

out_unlock:
	mrioc->cfg_cmds.state = MPI3MR_CMD_NOTUSED;
	mutex_unlock(&mrioc->cfg_cmds.mutex);

out:
	return retval;
}

/**
 * mpi3mr_process_cfg_req - config page request processor
 * @mrioc: Adapter instance reference
 * @cfg_req: Configuration request
 * @cfg_hdr: Configuration page header
 * @timeout: Timeout in seconds
 * @ioc_status: Pointer to return ioc status
 * @cfg_buf: Memory pointer to copy config page or header
 * @cfg_buf_sz: Size of the memory to get config page or header
 *
 * This is handler for config page read, write and config page
 * header read operations.
 *
 * This function expects the cfg_req to be populated with page
 * type, page number, action for the header read and with page
 * address for all other operations.
 *
 * The cfg_hdr can be passed as null for reading required header
 * details for read/write pages the cfg_hdr should point valid
 * configuration page header.
 *
 * This allocates dmaable memory based on the size of the config
 * buffer and set the SGE of the cfg_req.
 *
 * For write actions, the config page data has to be passed in
 * the cfg_buf and size of the data has to be mentioned in the
 * cfg_buf_sz.
 *
 * For read/header actions, on successful completion of the
 * request with successful ioc_status the data will be copied
 * into the cfg_buf limited to a minimum of actual page size and
 * cfg_buf_sz
 *
 *
 * Return: 0 on success, non-zero on failure.
 */
static int mpi3mr_process_cfg_req(struct mpi3mr_ioc *mrioc,
	struct mpi3_config_request *cfg_req,
	struct mpi3_config_page_header *cfg_hdr, int timeout, u16 *ioc_status,
	void *cfg_buf, u32 cfg_buf_sz)
{
	struct dma_memory_desc mem_desc;
	int retval = -1;
	u8 invalid_action = 0;
	u8 sgl_flags = MPI3MR_SGEFLAGS_SYSTEM_SIMPLE_END_OF_LIST;

	memset(&mem_desc, 0, sizeof(struct dma_memory_desc));

	if (cfg_req->action == MPI3_CONFIG_ACTION_PAGE_HEADER)
		mem_desc.size = sizeof(struct mpi3_config_page_header);
	else {
		if (!cfg_hdr) {
			ioc_err(mrioc, "null config header passed for config action(%d), page_type(0x%02x), page_num(%d)\n",
			    cfg_req->action, cfg_req->page_type,
			    cfg_req->page_number);
			goto out;
		}
		switch (cfg_hdr->page_attribute & MPI3_CONFIG_PAGEATTR_MASK) {
		case MPI3_CONFIG_PAGEATTR_READ_ONLY:
			if (cfg_req->action
			    != MPI3_CONFIG_ACTION_READ_CURRENT)
				invalid_action = 1;
			break;
		case MPI3_CONFIG_PAGEATTR_CHANGEABLE:
			if ((cfg_req->action ==
			     MPI3_CONFIG_ACTION_READ_PERSISTENT) ||
			    (cfg_req->action ==
			     MPI3_CONFIG_ACTION_WRITE_PERSISTENT))
				invalid_action = 1;
			break;
		case MPI3_CONFIG_PAGEATTR_PERSISTENT:
		default:
			break;
		}
		if (invalid_action) {
			ioc_err(mrioc,
			    "config action(%d) is not allowed for page_type(0x%02x), page_num(%d) with page_attribute(0x%02x)\n",
			    cfg_req->action, cfg_req->page_type,
			    cfg_req->page_number, cfg_hdr->page_attribute);
			goto out;
		}
		mem_desc.size = le16_to_cpu(cfg_hdr->page_length) * 4;
		cfg_req->page_length = cfg_hdr->page_length;
		cfg_req->page_version = cfg_hdr->page_version;
	}
	if (mpi3mr_alloc_config_dma_memory(mrioc, &mem_desc))
		goto out;

	mpi3mr_add_sg_single(&cfg_req->sgl, sgl_flags, mem_desc.size,
	    mem_desc.dma_addr);

	if ((cfg_req->action == MPI3_CONFIG_ACTION_WRITE_PERSISTENT) ||
	    (cfg_req->action == MPI3_CONFIG_ACTION_WRITE_CURRENT)) {
		memcpy(mem_desc.addr, cfg_buf, min_t(u16, mem_desc.size,
		    cfg_buf_sz));
		dprint_cfg_info(mrioc, "config buffer to be written\n");
		if (mrioc->logging_level & MPI3_DEBUG_CFG_INFO)
			dprint_dump(mem_desc.addr, mem_desc.size, "cfg_buf");
	}

	if (mpi3mr_post_cfg_req(mrioc, cfg_req, timeout, ioc_status))
		goto out;

	retval = 0;
	if ((*ioc_status == MPI3_IOCSTATUS_SUCCESS) &&
	    (cfg_req->action != MPI3_CONFIG_ACTION_WRITE_PERSISTENT) &&
	    (cfg_req->action != MPI3_CONFIG_ACTION_WRITE_CURRENT)) {
		memcpy(cfg_buf, mem_desc.addr, min_t(u16, mem_desc.size,
		    cfg_buf_sz));
		dprint_cfg_info(mrioc, "config buffer read\n");
		if (mrioc->logging_level & MPI3_DEBUG_CFG_INFO)
			dprint_dump(mem_desc.addr, mem_desc.size, "cfg_buf");
	}

out:
	mpi3mr_free_config_dma_memory(mrioc, &mem_desc);
>>>>>>> eb3cdb58
	return retval;
}

/**
 * mpi3mr_cfg_get_dev_pg0 - Read current device page0
 * @mrioc: Adapter instance reference
 * @ioc_status: Pointer to return ioc status
 * @dev_pg0: Pointer to return device page 0
 * @pg_sz: Size of the memory allocated to the page pointer
 * @form: The form to be used for addressing the page
 * @form_spec: Form specific information like device handle
 *
 * This is handler for config page read for a specific device
 * page0. The ioc_status has the controller returned ioc_status.
 * This routine doesn't check ioc_status to decide whether the
 * page read is success or not and it is the callers
 * responsibility.
 *
 * Return: 0 on success, non-zero on failure.
 */
int mpi3mr_cfg_get_dev_pg0(struct mpi3mr_ioc *mrioc, u16 *ioc_status,
	struct mpi3_device_page0 *dev_pg0, u16 pg_sz, u32 form, u32 form_spec)
{
	struct mpi3_config_page_header cfg_hdr;
	struct mpi3_config_request cfg_req;
	u32 page_address;

	memset(dev_pg0, 0, pg_sz);
	memset(&cfg_hdr, 0, sizeof(cfg_hdr));
	memset(&cfg_req, 0, sizeof(cfg_req));

	cfg_req.function = MPI3_FUNCTION_CONFIG;
	cfg_req.action = MPI3_CONFIG_ACTION_PAGE_HEADER;
	cfg_req.page_type = MPI3_CONFIG_PAGETYPE_DEVICE;
	cfg_req.page_number = 0;
	cfg_req.page_address = 0;

	if (mpi3mr_process_cfg_req(mrioc, &cfg_req, NULL,
	    MPI3MR_INTADMCMD_TIMEOUT, ioc_status, &cfg_hdr, sizeof(cfg_hdr))) {
		ioc_err(mrioc, "device page0 header read failed\n");
		goto out_failed;
	}
	if (*ioc_status != MPI3_IOCSTATUS_SUCCESS) {
		ioc_err(mrioc, "device page0 header read failed with ioc_status(0x%04x)\n",
		    *ioc_status);
		goto out_failed;
	}
	cfg_req.action = MPI3_CONFIG_ACTION_READ_CURRENT;
	page_address = ((form & MPI3_DEVICE_PGAD_FORM_MASK) |
	    (form_spec & MPI3_DEVICE_PGAD_HANDLE_MASK));
	cfg_req.page_address = cpu_to_le32(page_address);
	if (mpi3mr_process_cfg_req(mrioc, &cfg_req, &cfg_hdr,
	    MPI3MR_INTADMCMD_TIMEOUT, ioc_status, dev_pg0, pg_sz)) {
		ioc_err(mrioc, "device page0 read failed\n");
		goto out_failed;
	}
	return 0;
out_failed:
	return -1;
}


/**
 * mpi3mr_cfg_get_sas_phy_pg0 - Read current SAS Phy page0
 * @mrioc: Adapter instance reference
 * @ioc_status: Pointer to return ioc status
 * @phy_pg0: Pointer to return SAS Phy page 0
 * @pg_sz: Size of the memory allocated to the page pointer
 * @form: The form to be used for addressing the page
 * @form_spec: Form specific information like phy number
 *
 * This is handler for config page read for a specific SAS Phy
 * page0. The ioc_status has the controller returned ioc_status.
 * This routine doesn't check ioc_status to decide whether the
 * page read is success or not and it is the callers
 * responsibility.
 *
 * Return: 0 on success, non-zero on failure.
 */
int mpi3mr_cfg_get_sas_phy_pg0(struct mpi3mr_ioc *mrioc, u16 *ioc_status,
	struct mpi3_sas_phy_page0 *phy_pg0, u16 pg_sz, u32 form,
	u32 form_spec)
{
	struct mpi3_config_page_header cfg_hdr;
	struct mpi3_config_request cfg_req;
	u32 page_address;

	memset(phy_pg0, 0, pg_sz);
	memset(&cfg_hdr, 0, sizeof(cfg_hdr));
	memset(&cfg_req, 0, sizeof(cfg_req));

	cfg_req.function = MPI3_FUNCTION_CONFIG;
	cfg_req.action = MPI3_CONFIG_ACTION_PAGE_HEADER;
	cfg_req.page_type = MPI3_CONFIG_PAGETYPE_SAS_PHY;
	cfg_req.page_number = 0;
	cfg_req.page_address = 0;

	if (mpi3mr_process_cfg_req(mrioc, &cfg_req, NULL,
	    MPI3MR_INTADMCMD_TIMEOUT, ioc_status, &cfg_hdr, sizeof(cfg_hdr))) {
		ioc_err(mrioc, "sas phy page0 header read failed\n");
		goto out_failed;
	}
	if (*ioc_status != MPI3_IOCSTATUS_SUCCESS) {
		ioc_err(mrioc, "sas phy page0 header read failed with ioc_status(0x%04x)\n",
		    *ioc_status);
		goto out_failed;
	}
	cfg_req.action = MPI3_CONFIG_ACTION_READ_CURRENT;
	page_address = ((form & MPI3_SAS_PHY_PGAD_FORM_MASK) |
	    (form_spec & MPI3_SAS_PHY_PGAD_PHY_NUMBER_MASK));
	cfg_req.page_address = cpu_to_le32(page_address);
	if (mpi3mr_process_cfg_req(mrioc, &cfg_req, &cfg_hdr,
	    MPI3MR_INTADMCMD_TIMEOUT, ioc_status, phy_pg0, pg_sz)) {
		ioc_err(mrioc, "sas phy page0 read failed\n");
		goto out_failed;
	}
	return 0;
out_failed:
	return -1;
}

/**
 * mpi3mr_cfg_get_sas_phy_pg1 - Read current SAS Phy page1
 * @mrioc: Adapter instance reference
 * @ioc_status: Pointer to return ioc status
 * @phy_pg1: Pointer to return SAS Phy page 1
 * @pg_sz: Size of the memory allocated to the page pointer
 * @form: The form to be used for addressing the page
 * @form_spec: Form specific information like phy number
 *
 * This is handler for config page read for a specific SAS Phy
 * page1. The ioc_status has the controller returned ioc_status.
 * This routine doesn't check ioc_status to decide whether the
 * page read is success or not and it is the callers
 * responsibility.
 *
 * Return: 0 on success, non-zero on failure.
 */
int mpi3mr_cfg_get_sas_phy_pg1(struct mpi3mr_ioc *mrioc, u16 *ioc_status,
	struct mpi3_sas_phy_page1 *phy_pg1, u16 pg_sz, u32 form,
	u32 form_spec)
{
	struct mpi3_config_page_header cfg_hdr;
	struct mpi3_config_request cfg_req;
	u32 page_address;

	memset(phy_pg1, 0, pg_sz);
	memset(&cfg_hdr, 0, sizeof(cfg_hdr));
	memset(&cfg_req, 0, sizeof(cfg_req));

	cfg_req.function = MPI3_FUNCTION_CONFIG;
	cfg_req.action = MPI3_CONFIG_ACTION_PAGE_HEADER;
	cfg_req.page_type = MPI3_CONFIG_PAGETYPE_SAS_PHY;
	cfg_req.page_number = 1;
	cfg_req.page_address = 0;

	if (mpi3mr_process_cfg_req(mrioc, &cfg_req, NULL,
	    MPI3MR_INTADMCMD_TIMEOUT, ioc_status, &cfg_hdr, sizeof(cfg_hdr))) {
		ioc_err(mrioc, "sas phy page1 header read failed\n");
		goto out_failed;
	}
	if (*ioc_status != MPI3_IOCSTATUS_SUCCESS) {
		ioc_err(mrioc, "sas phy page1 header read failed with ioc_status(0x%04x)\n",
		    *ioc_status);
		goto out_failed;
	}
	cfg_req.action = MPI3_CONFIG_ACTION_READ_CURRENT;
	page_address = ((form & MPI3_SAS_PHY_PGAD_FORM_MASK) |
	    (form_spec & MPI3_SAS_PHY_PGAD_PHY_NUMBER_MASK));
	cfg_req.page_address = cpu_to_le32(page_address);
	if (mpi3mr_process_cfg_req(mrioc, &cfg_req, &cfg_hdr,
	    MPI3MR_INTADMCMD_TIMEOUT, ioc_status, phy_pg1, pg_sz)) {
		ioc_err(mrioc, "sas phy page1 read failed\n");
		goto out_failed;
	}
	return 0;
out_failed:
	return -1;
}


/**
 * mpi3mr_cfg_get_sas_exp_pg0 - Read current SAS Expander page0
 * @mrioc: Adapter instance reference
 * @ioc_status: Pointer to return ioc status
 * @exp_pg0: Pointer to return SAS Expander page 0
 * @pg_sz: Size of the memory allocated to the page pointer
 * @form: The form to be used for addressing the page
 * @form_spec: Form specific information like device handle
 *
 * This is handler for config page read for a specific SAS
 * Expander page0. The ioc_status has the controller returned
 * ioc_status. This routine doesn't check ioc_status to decide
 * whether the page read is success or not and it is the callers
 * responsibility.
 *
 * Return: 0 on success, non-zero on failure.
 */
int mpi3mr_cfg_get_sas_exp_pg0(struct mpi3mr_ioc *mrioc, u16 *ioc_status,
	struct mpi3_sas_expander_page0 *exp_pg0, u16 pg_sz, u32 form,
	u32 form_spec)
{
	struct mpi3_config_page_header cfg_hdr;
	struct mpi3_config_request cfg_req;
	u32 page_address;

	memset(exp_pg0, 0, pg_sz);
	memset(&cfg_hdr, 0, sizeof(cfg_hdr));
	memset(&cfg_req, 0, sizeof(cfg_req));

	cfg_req.function = MPI3_FUNCTION_CONFIG;
	cfg_req.action = MPI3_CONFIG_ACTION_PAGE_HEADER;
	cfg_req.page_type = MPI3_CONFIG_PAGETYPE_SAS_EXPANDER;
	cfg_req.page_number = 0;
	cfg_req.page_address = 0;

	if (mpi3mr_process_cfg_req(mrioc, &cfg_req, NULL,
	    MPI3MR_INTADMCMD_TIMEOUT, ioc_status, &cfg_hdr, sizeof(cfg_hdr))) {
		ioc_err(mrioc, "expander page0 header read failed\n");
		goto out_failed;
	}
	if (*ioc_status != MPI3_IOCSTATUS_SUCCESS) {
		ioc_err(mrioc, "expander page0 header read failed with ioc_status(0x%04x)\n",
		    *ioc_status);
		goto out_failed;
	}
	cfg_req.action = MPI3_CONFIG_ACTION_READ_CURRENT;
	page_address = ((form & MPI3_SAS_EXPAND_PGAD_FORM_MASK) |
	    (form_spec & (MPI3_SAS_EXPAND_PGAD_PHYNUM_MASK |
	    MPI3_SAS_EXPAND_PGAD_HANDLE_MASK)));
	cfg_req.page_address = cpu_to_le32(page_address);
	if (mpi3mr_process_cfg_req(mrioc, &cfg_req, &cfg_hdr,
	    MPI3MR_INTADMCMD_TIMEOUT, ioc_status, exp_pg0, pg_sz)) {
		ioc_err(mrioc, "expander page0 read failed\n");
		goto out_failed;
	}
	return 0;
out_failed:
	return -1;
}

/**
 * mpi3mr_cfg_get_sas_exp_pg1 - Read current SAS Expander page1
 * @mrioc: Adapter instance reference
 * @ioc_status: Pointer to return ioc status
 * @exp_pg1: Pointer to return SAS Expander page 1
 * @pg_sz: Size of the memory allocated to the page pointer
 * @form: The form to be used for addressing the page
 * @form_spec: Form specific information like phy number
 *
 * This is handler for config page read for a specific SAS
 * Expander page1. The ioc_status has the controller returned
 * ioc_status. This routine doesn't check ioc_status to decide
 * whether the page read is success or not and it is the callers
 * responsibility.
 *
 * Return: 0 on success, non-zero on failure.
 */
int mpi3mr_cfg_get_sas_exp_pg1(struct mpi3mr_ioc *mrioc, u16 *ioc_status,
	struct mpi3_sas_expander_page1 *exp_pg1, u16 pg_sz, u32 form,
	u32 form_spec)
{
	struct mpi3_config_page_header cfg_hdr;
	struct mpi3_config_request cfg_req;
	u32 page_address;

	memset(exp_pg1, 0, pg_sz);
	memset(&cfg_hdr, 0, sizeof(cfg_hdr));
	memset(&cfg_req, 0, sizeof(cfg_req));

	cfg_req.function = MPI3_FUNCTION_CONFIG;
	cfg_req.action = MPI3_CONFIG_ACTION_PAGE_HEADER;
	cfg_req.page_type = MPI3_CONFIG_PAGETYPE_SAS_EXPANDER;
	cfg_req.page_number = 1;
	cfg_req.page_address = 0;

	if (mpi3mr_process_cfg_req(mrioc, &cfg_req, NULL,
	    MPI3MR_INTADMCMD_TIMEOUT, ioc_status, &cfg_hdr, sizeof(cfg_hdr))) {
		ioc_err(mrioc, "expander page1 header read failed\n");
		goto out_failed;
	}
	if (*ioc_status != MPI3_IOCSTATUS_SUCCESS) {
		ioc_err(mrioc, "expander page1 header read failed with ioc_status(0x%04x)\n",
		    *ioc_status);
		goto out_failed;
	}
	cfg_req.action = MPI3_CONFIG_ACTION_READ_CURRENT;
	page_address = ((form & MPI3_SAS_EXPAND_PGAD_FORM_MASK) |
	    (form_spec & (MPI3_SAS_EXPAND_PGAD_PHYNUM_MASK |
	    MPI3_SAS_EXPAND_PGAD_HANDLE_MASK)));
	cfg_req.page_address = cpu_to_le32(page_address);
	if (mpi3mr_process_cfg_req(mrioc, &cfg_req, &cfg_hdr,
	    MPI3MR_INTADMCMD_TIMEOUT, ioc_status, exp_pg1, pg_sz)) {
		ioc_err(mrioc, "expander page1 read failed\n");
		goto out_failed;
	}
	return 0;
out_failed:
	return -1;
}

/**
 * mpi3mr_cfg_get_enclosure_pg0 - Read current Enclosure page0
 * @mrioc: Adapter instance reference
 * @ioc_status: Pointer to return ioc status
 * @encl_pg0: Pointer to return Enclosure page 0
 * @pg_sz: Size of the memory allocated to the page pointer
 * @form: The form to be used for addressing the page
 * @form_spec: Form specific information like device handle
 *
 * This is handler for config page read for a specific Enclosure
 * page0. The ioc_status has the controller returned ioc_status.
 * This routine doesn't check ioc_status to decide whether the
 * page read is success or not and it is the callers
 * responsibility.
 *
 * Return: 0 on success, non-zero on failure.
 */
int mpi3mr_cfg_get_enclosure_pg0(struct mpi3mr_ioc *mrioc, u16 *ioc_status,
	struct mpi3_enclosure_page0 *encl_pg0, u16 pg_sz, u32 form,
	u32 form_spec)
{
	struct mpi3_config_page_header cfg_hdr;
	struct mpi3_config_request cfg_req;
	u32 page_address;

	memset(encl_pg0, 0, pg_sz);
	memset(&cfg_hdr, 0, sizeof(cfg_hdr));
	memset(&cfg_req, 0, sizeof(cfg_req));

	cfg_req.function = MPI3_FUNCTION_CONFIG;
	cfg_req.action = MPI3_CONFIG_ACTION_PAGE_HEADER;
	cfg_req.page_type = MPI3_CONFIG_PAGETYPE_ENCLOSURE;
	cfg_req.page_number = 0;
	cfg_req.page_address = 0;

	if (mpi3mr_process_cfg_req(mrioc, &cfg_req, NULL,
	    MPI3MR_INTADMCMD_TIMEOUT, ioc_status, &cfg_hdr, sizeof(cfg_hdr))) {
		ioc_err(mrioc, "enclosure page0 header read failed\n");
		goto out_failed;
	}
	if (*ioc_status != MPI3_IOCSTATUS_SUCCESS) {
		ioc_err(mrioc, "enclosure page0 header read failed with ioc_status(0x%04x)\n",
		    *ioc_status);
		goto out_failed;
	}
	cfg_req.action = MPI3_CONFIG_ACTION_READ_CURRENT;
	page_address = ((form & MPI3_ENCLOS_PGAD_FORM_MASK) |
	    (form_spec & MPI3_ENCLOS_PGAD_HANDLE_MASK));
	cfg_req.page_address = cpu_to_le32(page_address);
	if (mpi3mr_process_cfg_req(mrioc, &cfg_req, &cfg_hdr,
	    MPI3MR_INTADMCMD_TIMEOUT, ioc_status, encl_pg0, pg_sz)) {
		ioc_err(mrioc, "enclosure page0 read failed\n");
		goto out_failed;
	}
	return 0;
out_failed:
	return -1;
}


/**
 * mpi3mr_cfg_get_sas_io_unit_pg0 - Read current SASIOUnit page0
 * @mrioc: Adapter instance reference
 * @sas_io_unit_pg0: Pointer to return SAS IO Unit page 0
 * @pg_sz: Size of the memory allocated to the page pointer
 *
 * This is handler for config page read for the SAS IO Unit
 * page0. This routine checks ioc_status to decide whether the
 * page read is success or not.
 *
 * Return: 0 on success, non-zero on failure.
 */
int mpi3mr_cfg_get_sas_io_unit_pg0(struct mpi3mr_ioc *mrioc,
	struct mpi3_sas_io_unit_page0 *sas_io_unit_pg0, u16 pg_sz)
{
	struct mpi3_config_page_header cfg_hdr;
	struct mpi3_config_request cfg_req;
	u16 ioc_status = 0;

	memset(sas_io_unit_pg0, 0, pg_sz);
	memset(&cfg_hdr, 0, sizeof(cfg_hdr));
	memset(&cfg_req, 0, sizeof(cfg_req));

	cfg_req.function = MPI3_FUNCTION_CONFIG;
	cfg_req.action = MPI3_CONFIG_ACTION_PAGE_HEADER;
	cfg_req.page_type = MPI3_CONFIG_PAGETYPE_SAS_IO_UNIT;
	cfg_req.page_number = 0;
	cfg_req.page_address = 0;

	if (mpi3mr_process_cfg_req(mrioc, &cfg_req, NULL,
	    MPI3MR_INTADMCMD_TIMEOUT, &ioc_status, &cfg_hdr, sizeof(cfg_hdr))) {
		ioc_err(mrioc, "sas io unit page0 header read failed\n");
		goto out_failed;
	}
	if (ioc_status != MPI3_IOCSTATUS_SUCCESS) {
		ioc_err(mrioc, "sas io unit page0 header read failed with ioc_status(0x%04x)\n",
		    ioc_status);
		goto out_failed;
	}
	cfg_req.action = MPI3_CONFIG_ACTION_READ_CURRENT;

	if (mpi3mr_process_cfg_req(mrioc, &cfg_req, &cfg_hdr,
	    MPI3MR_INTADMCMD_TIMEOUT, &ioc_status, sas_io_unit_pg0, pg_sz)) {
		ioc_err(mrioc, "sas io unit page0 read failed\n");
		goto out_failed;
	}
	if (ioc_status != MPI3_IOCSTATUS_SUCCESS) {
		ioc_err(mrioc, "sas io unit page0 read failed with ioc_status(0x%04x)\n",
		    ioc_status);
		goto out_failed;
	}
	return 0;
out_failed:
	return -1;
}

/**
 * mpi3mr_cfg_get_sas_io_unit_pg1 - Read current SASIOUnit page1
 * @mrioc: Adapter instance reference
 * @sas_io_unit_pg1: Pointer to return SAS IO Unit page 1
 * @pg_sz: Size of the memory allocated to the page pointer
 *
 * This is handler for config page read for the SAS IO Unit
 * page1. This routine checks ioc_status to decide whether the
 * page read is success or not.
 *
 * Return: 0 on success, non-zero on failure.
 */
int mpi3mr_cfg_get_sas_io_unit_pg1(struct mpi3mr_ioc *mrioc,
	struct mpi3_sas_io_unit_page1 *sas_io_unit_pg1, u16 pg_sz)
{
	struct mpi3_config_page_header cfg_hdr;
	struct mpi3_config_request cfg_req;
	u16 ioc_status = 0;

	memset(sas_io_unit_pg1, 0, pg_sz);
	memset(&cfg_hdr, 0, sizeof(cfg_hdr));
	memset(&cfg_req, 0, sizeof(cfg_req));

	cfg_req.function = MPI3_FUNCTION_CONFIG;
	cfg_req.action = MPI3_CONFIG_ACTION_PAGE_HEADER;
	cfg_req.page_type = MPI3_CONFIG_PAGETYPE_SAS_IO_UNIT;
	cfg_req.page_number = 1;
	cfg_req.page_address = 0;

	if (mpi3mr_process_cfg_req(mrioc, &cfg_req, NULL,
	    MPI3MR_INTADMCMD_TIMEOUT, &ioc_status, &cfg_hdr, sizeof(cfg_hdr))) {
		ioc_err(mrioc, "sas io unit page1 header read failed\n");
		goto out_failed;
	}
	if (ioc_status != MPI3_IOCSTATUS_SUCCESS) {
		ioc_err(mrioc, "sas io unit page1 header read failed with ioc_status(0x%04x)\n",
		    ioc_status);
		goto out_failed;
	}
	cfg_req.action = MPI3_CONFIG_ACTION_READ_CURRENT;

	if (mpi3mr_process_cfg_req(mrioc, &cfg_req, &cfg_hdr,
	    MPI3MR_INTADMCMD_TIMEOUT, &ioc_status, sas_io_unit_pg1, pg_sz)) {
		ioc_err(mrioc, "sas io unit page1 read failed\n");
		goto out_failed;
	}
	if (ioc_status != MPI3_IOCSTATUS_SUCCESS) {
		ioc_err(mrioc, "sas io unit page1 read failed with ioc_status(0x%04x)\n",
		    ioc_status);
		goto out_failed;
	}
	return 0;
out_failed:
	return -1;
}

/**
 * mpi3mr_cfg_set_sas_io_unit_pg1 - Write SASIOUnit page1
 * @mrioc: Adapter instance reference
 * @sas_io_unit_pg1: Pointer to the SAS IO Unit page 1 to write
 * @pg_sz: Size of the memory allocated to the page pointer
 *
 * This is handler for config page write for the SAS IO Unit
 * page1. This routine checks ioc_status to decide whether the
 * page read is success or not. This will modify both current
 * and persistent page.
 *
 * Return: 0 on success, non-zero on failure.
 */
int mpi3mr_cfg_set_sas_io_unit_pg1(struct mpi3mr_ioc *mrioc,
	struct mpi3_sas_io_unit_page1 *sas_io_unit_pg1, u16 pg_sz)
{
	struct mpi3_config_page_header cfg_hdr;
	struct mpi3_config_request cfg_req;
	u16 ioc_status = 0;

	memset(&cfg_hdr, 0, sizeof(cfg_hdr));
	memset(&cfg_req, 0, sizeof(cfg_req));

	cfg_req.function = MPI3_FUNCTION_CONFIG;
	cfg_req.action = MPI3_CONFIG_ACTION_PAGE_HEADER;
	cfg_req.page_type = MPI3_CONFIG_PAGETYPE_SAS_IO_UNIT;
	cfg_req.page_number = 1;
	cfg_req.page_address = 0;

	if (mpi3mr_process_cfg_req(mrioc, &cfg_req, NULL,
	    MPI3MR_INTADMCMD_TIMEOUT, &ioc_status, &cfg_hdr, sizeof(cfg_hdr))) {
		ioc_err(mrioc, "sas io unit page1 header read failed\n");
		goto out_failed;
	}
	if (ioc_status != MPI3_IOCSTATUS_SUCCESS) {
		ioc_err(mrioc, "sas io unit page1 header read failed with ioc_status(0x%04x)\n",
		    ioc_status);
		goto out_failed;
	}
	cfg_req.action = MPI3_CONFIG_ACTION_WRITE_CURRENT;

	if (mpi3mr_process_cfg_req(mrioc, &cfg_req, &cfg_hdr,
	    MPI3MR_INTADMCMD_TIMEOUT, &ioc_status, sas_io_unit_pg1, pg_sz)) {
		ioc_err(mrioc, "sas io unit page1 write current failed\n");
		goto out_failed;
	}
	if (ioc_status != MPI3_IOCSTATUS_SUCCESS) {
		ioc_err(mrioc, "sas io unit page1 write current failed with ioc_status(0x%04x)\n",
		    ioc_status);
		goto out_failed;
	}

	cfg_req.action = MPI3_CONFIG_ACTION_WRITE_PERSISTENT;

	if (mpi3mr_process_cfg_req(mrioc, &cfg_req, &cfg_hdr,
	    MPI3MR_INTADMCMD_TIMEOUT, &ioc_status, sas_io_unit_pg1, pg_sz)) {
		ioc_err(mrioc, "sas io unit page1 write persistent failed\n");
		goto out_failed;
	}
	if (ioc_status != MPI3_IOCSTATUS_SUCCESS) {
		ioc_err(mrioc, "sas io unit page1 write persistent failed with ioc_status(0x%04x)\n",
		    ioc_status);
		goto out_failed;
	}
	return 0;
out_failed:
	return -1;
}

/**
 * mpi3mr_cfg_get_driver_pg1 - Read current Driver page1
 * @mrioc: Adapter instance reference
 * @driver_pg1: Pointer to return Driver page 1
 * @pg_sz: Size of the memory allocated to the page pointer
 *
 * This is handler for config page read for the Driver page1.
 * This routine checks ioc_status to decide whether the page
 * read is success or not.
 *
 * Return: 0 on success, non-zero on failure.
 */
int mpi3mr_cfg_get_driver_pg1(struct mpi3mr_ioc *mrioc,
	struct mpi3_driver_page1 *driver_pg1, u16 pg_sz)
{
	struct mpi3_config_page_header cfg_hdr;
	struct mpi3_config_request cfg_req;
	u16 ioc_status = 0;

	memset(driver_pg1, 0, pg_sz);
	memset(&cfg_hdr, 0, sizeof(cfg_hdr));
	memset(&cfg_req, 0, sizeof(cfg_req));

	cfg_req.function = MPI3_FUNCTION_CONFIG;
	cfg_req.action = MPI3_CONFIG_ACTION_PAGE_HEADER;
	cfg_req.page_type = MPI3_CONFIG_PAGETYPE_DRIVER;
	cfg_req.page_number = 1;
	cfg_req.page_address = 0;

	if (mpi3mr_process_cfg_req(mrioc, &cfg_req, NULL,
	    MPI3MR_INTADMCMD_TIMEOUT, &ioc_status, &cfg_hdr, sizeof(cfg_hdr))) {
		ioc_err(mrioc, "driver page1 header read failed\n");
		goto out_failed;
	}
	if (ioc_status != MPI3_IOCSTATUS_SUCCESS) {
		ioc_err(mrioc, "driver page1 header read failed with ioc_status(0x%04x)\n",
		    ioc_status);
		goto out_failed;
	}
	cfg_req.action = MPI3_CONFIG_ACTION_READ_CURRENT;

	if (mpi3mr_process_cfg_req(mrioc, &cfg_req, &cfg_hdr,
	    MPI3MR_INTADMCMD_TIMEOUT, &ioc_status, driver_pg1, pg_sz)) {
		ioc_err(mrioc, "driver page1 read failed\n");
		goto out_failed;
	}
	if (ioc_status != MPI3_IOCSTATUS_SUCCESS) {
		ioc_err(mrioc, "driver page1 read failed with ioc_status(0x%04x)\n",
		    ioc_status);
		goto out_failed;
	}
	return 0;
out_failed:
	return -1;
}<|MERGE_RESOLUTION|>--- conflicted
+++ resolved
@@ -2,11 +2,7 @@
 /*
  * Driver for Broadcom MPI3 Storage Controllers
  *
-<<<<<<< HEAD
- * Copyright (C) 2017-2022 Broadcom Inc.
-=======
  * Copyright (C) 2017-2023 Broadcom Inc.
->>>>>>> eb3cdb58
  *  (mailto: mpi3mr-linuxdrv.pdl@broadcom.com)
  *
  */
@@ -306,11 +302,8 @@
 	switch (host_tag) {
 	case MPI3MR_HOSTTAG_INITCMDS:
 		return &mrioc->init_cmds;
-<<<<<<< HEAD
-=======
 	case MPI3MR_HOSTTAG_CFG_CMDS:
 		return &mrioc->cfg_cmds;
->>>>>>> eb3cdb58
 	case MPI3MR_HOSTTAG_BSG_CMDS:
 		return &mrioc->bsg_cmds;
 	case MPI3MR_HOSTTAG_BLK_TMS:
@@ -319,11 +312,8 @@
 		return &mrioc->pel_abort_cmd;
 	case MPI3MR_HOSTTAG_PEL_WAIT:
 		return &mrioc->pel_cmds;
-<<<<<<< HEAD
-=======
 	case MPI3MR_HOSTTAG_TRANSPORT_CMDS:
 		return &mrioc->transport_cmds;
->>>>>>> eb3cdb58
 	case MPI3MR_HOSTTAG_INVALID:
 		if (def_reply && def_reply->function ==
 		    MPI3_FUNCTION_EVENT_NOTIFICATION)
@@ -411,14 +401,11 @@
 				cmdptr->state |= MPI3MR_CMD_REPLY_VALID;
 				memcpy((u8 *)cmdptr->reply, (u8 *)def_reply,
 				    mrioc->reply_sz);
-<<<<<<< HEAD
-=======
 			}
 			if (sense_buf && cmdptr->sensebuf) {
 				cmdptr->is_sense = 1;
 				memcpy(cmdptr->sensebuf, sense_buf,
 				       MPI3MR_SENSE_BUF_SZ);
->>>>>>> eb3cdb58
 			}
 			if (cmdptr->is_waiting) {
 				complete(&cmdptr->done);
@@ -607,12 +594,8 @@
 
 	mrioc = (struct mpi3mr_ioc *)shost->hostdata;
 
-<<<<<<< HEAD
-	if ((mrioc->reset_in_progress || mrioc->prepare_for_reset))
-=======
 	if ((mrioc->reset_in_progress || mrioc->prepare_for_reset ||
 	    mrioc->unrecoverable))
->>>>>>> eb3cdb58
 		return 0;
 
 	num_entries = mpi3mr_process_op_reply_q(mrioc,
@@ -956,11 +939,8 @@
 	{ MPI3MR_RESET_FROM_SYSFS, "sysfs invocation" },
 	{ MPI3MR_RESET_FROM_SYSFS_TIMEOUT, "sysfs TM timeout" },
 	{ MPI3MR_RESET_FROM_FIRMWARE, "firmware asynchronous reset" },
-<<<<<<< HEAD
-=======
 	{ MPI3MR_RESET_FROM_CFG_REQ_TIMEOUT, "configuration request timeout"},
 	{ MPI3MR_RESET_FROM_SAS_TRANSPORT_TIMEOUT, "timeout of a SAS transport layer request" },
->>>>>>> eb3cdb58
 };
 
 /**
@@ -1123,11 +1103,7 @@
 	ioc_config &= ~MPI3_SYSIF_IOC_CONFIG_ENABLE_IOC;
 	writel(ioc_config, &mrioc->sysif_regs->ioc_configuration);
 
-<<<<<<< HEAD
-	timeout = MPI3MR_RESET_ACK_TIMEOUT * 10;
-=======
 	timeout = MPI3MR_MUR_TIMEOUT * 10;
->>>>>>> eb3cdb58
 	do {
 		ioc_status = readl(&mrioc->sysif_regs->ioc_status);
 		if ((ioc_status & MPI3_SYSIF_IOC_STATUS_RESET_HISTORY)) {
@@ -1163,10 +1139,6 @@
 static int
 mpi3mr_revalidate_factsdata(struct mpi3mr_ioc *mrioc)
 {
-<<<<<<< HEAD
-	u16 dev_handle_bitmap_sz;
-=======
->>>>>>> eb3cdb58
 	void *removepend_bitmap;
 
 	if (mrioc->facts.reply_sz > mrioc->reply_sz) {
@@ -1191,27 +1163,6 @@
 		return -EPERM;
 	}
 
-<<<<<<< HEAD
-	dev_handle_bitmap_sz = mrioc->facts.max_devhandle / 8;
-	if (mrioc->facts.max_devhandle % 8)
-		dev_handle_bitmap_sz++;
-	if (dev_handle_bitmap_sz > mrioc->dev_handle_bitmap_sz) {
-		removepend_bitmap = krealloc(mrioc->removepend_bitmap,
-		    dev_handle_bitmap_sz, GFP_KERNEL);
-		if (!removepend_bitmap) {
-			ioc_err(mrioc,
-			    "failed to increase removepend_bitmap sz from: %d to %d\n",
-			    mrioc->dev_handle_bitmap_sz, dev_handle_bitmap_sz);
-			return -EPERM;
-		}
-		memset(removepend_bitmap + mrioc->dev_handle_bitmap_sz, 0,
-		    dev_handle_bitmap_sz - mrioc->dev_handle_bitmap_sz);
-		mrioc->removepend_bitmap = removepend_bitmap;
-		ioc_info(mrioc,
-		    "increased dev_handle_bitmap_sz from %d to %d\n",
-		    mrioc->dev_handle_bitmap_sz, dev_handle_bitmap_sz);
-		mrioc->dev_handle_bitmap_sz = dev_handle_bitmap_sz;
-=======
 	if ((mrioc->sas_transport_enabled) && (mrioc->facts.ioc_capabilities &
 	    MPI3_IOCFACTS_CAPABILITY_MULTIPATH_ENABLED))
 		ioc_err(mrioc,
@@ -1236,7 +1187,6 @@
 			 mrioc->dev_handle_bitmap_bits,
 			 mrioc->facts.max_devhandle);
 		mrioc->dev_handle_bitmap_bits = mrioc->facts.max_devhandle;
->>>>>>> eb3cdb58
 	}
 
 	return 0;
@@ -1253,11 +1203,7 @@
  */
 static int mpi3mr_bring_ioc_ready(struct mpi3mr_ioc *mrioc)
 {
-<<<<<<< HEAD
-	u32 ioc_config, ioc_status, timeout;
-=======
 	u32 ioc_config, ioc_status, timeout, host_diagnostic;
->>>>>>> eb3cdb58
 	int retval = 0;
 	enum mpi3mr_iocstate ioc_state;
 	u64 base_info;
@@ -1274,7 +1220,6 @@
 	    MPI3_SYSIF_IOC_INFO_LOW_TIMEOUT_SHIFT) * 2;
 
 	ioc_info(mrioc, "ready timeout: %d seconds\n", mrioc->ready_timeout);
-<<<<<<< HEAD
 
 	ioc_state = mpi3mr_get_iocstate(mrioc);
 	ioc_info(mrioc, "controller is in %s state during detection\n",
@@ -1287,25 +1232,6 @@
 			msleep(100);
 		} while (--timeout);
 
-		ioc_state = mpi3mr_get_iocstate(mrioc);
-		ioc_info(mrioc,
-		    "controller is in %s state after waiting to reset\n",
-		    mpi3mr_iocstate_name(ioc_state));
-	}
-
-=======
-
-	ioc_state = mpi3mr_get_iocstate(mrioc);
-	ioc_info(mrioc, "controller is in %s state during detection\n",
-	    mpi3mr_iocstate_name(ioc_state));
-
-	if (ioc_state == MRIOC_STATE_BECOMING_READY ||
-	    ioc_state == MRIOC_STATE_RESET_REQUESTED) {
-		timeout = mrioc->ready_timeout * 10;
-		do {
-			msleep(100);
-		} while (--timeout);
-
 		if (!pci_device_is_present(mrioc->pdev)) {
 			mrioc->unrecoverable = 1;
 			ioc_err(mrioc,
@@ -1320,7 +1246,6 @@
 		    mpi3mr_iocstate_name(ioc_state));
 	}
 
->>>>>>> eb3cdb58
 	if (ioc_state == MRIOC_STATE_READY) {
 		ioc_info(mrioc, "issuing message unit reset (MUR) to bring to reset state\n");
 		retval = mpi3mr_issue_and_process_mur(mrioc,
@@ -1332,8 +1257,6 @@
 			    retval, mpi3mr_iocstate_name(ioc_state));
 	}
 	if (ioc_state != MRIOC_STATE_RESET) {
-<<<<<<< HEAD
-=======
 		if (ioc_state == MRIOC_STATE_FAULT) {
 			timeout = MPI3_SYSIF_DIAG_SAVE_TIMEOUT * 10;
 			mpi3mr_print_fault_info(mrioc);
@@ -1351,7 +1274,6 @@
 				msleep(100);
 			} while (--timeout);
 		}
->>>>>>> eb3cdb58
 		mpi3mr_print_fault_info(mrioc);
 		ioc_info(mrioc, "issuing soft reset to bring to reset state\n");
 		retval = mpi3mr_issue_reset(mrioc,
@@ -1392,8 +1314,6 @@
 			    mpi3mr_iocstate_name(ioc_state));
 			return 0;
 		}
-<<<<<<< HEAD
-=======
 		if (!pci_device_is_present(mrioc->pdev)) {
 			mrioc->unrecoverable = 1;
 			ioc_err(mrioc,
@@ -1401,7 +1321,6 @@
 			retval = -1;
 			goto out_device_not_present;
 		}
->>>>>>> eb3cdb58
 		msleep(100);
 	} while (--timeout);
 
@@ -1410,10 +1329,7 @@
 	ioc_err(mrioc,
 	    "failed to bring to ready state,  current state: %s\n",
 	    mpi3mr_iocstate_name(ioc_state));
-<<<<<<< HEAD
-=======
 out_device_not_present:
->>>>>>> eb3cdb58
 	return retval;
 }
 
@@ -2352,8 +2268,6 @@
 {
 	u32 ioc_status, host_diagnostic, timeout;
 
-<<<<<<< HEAD
-=======
 	if (mrioc->unrecoverable) {
 		ioc_err(mrioc, "controller is unrecoverable\n");
 		return;
@@ -2365,7 +2279,6 @@
 		return;
 	}
 
->>>>>>> eb3cdb58
 	ioc_status = readl(&mrioc->sysif_regs->ioc_status);
 	if ((ioc_status & MPI3_SYSIF_IOC_STATUS_RESET_HISTORY) ||
 	    (ioc_status & MPI3_SYSIF_IOC_STATUS_FAULT)) {
@@ -2557,10 +2470,6 @@
 	u32 fault, host_diagnostic, ioc_status;
 	u32 reset_reason = MPI3MR_RESET_FROM_FAULT_WATCH;
 
-<<<<<<< HEAD
-	if (mrioc->reset_in_progress || mrioc->unrecoverable)
-		return;
-=======
 	if (mrioc->reset_in_progress)
 		return;
 
@@ -2575,7 +2484,6 @@
 		mpi3mr_flush_cmds_for_unrecovered_controller(mrioc);
 		return;
 	}
->>>>>>> eb3cdb58
 
 	if (mrioc->ts_update_counter++ >= MPI3MR_TSUPDATE_INTERVAL) {
 		mrioc->ts_update_counter = 0;
@@ -2616,15 +2524,6 @@
 	mrioc->diagsave_timeout = 0;
 
 	switch (fault) {
-<<<<<<< HEAD
-	case MPI3_SYSIF_FAULT_CODE_POWER_CYCLE_REQUIRED:
-		ioc_info(mrioc,
-		    "controller requires system power cycle, marking controller as unrecoverable\n");
-		mrioc->unrecoverable = 1;
-		return;
-	case MPI3_SYSIF_FAULT_CODE_SOFT_RESET_IN_PROGRESS:
-		return;
-=======
 	case MPI3_SYSIF_FAULT_CODE_COMPLETE_RESET_NEEDED:
 	case MPI3_SYSIF_FAULT_CODE_POWER_CYCLE_REQUIRED:
 		ioc_warn(mrioc,
@@ -2633,7 +2532,6 @@
 		goto schedule_work;
 	case MPI3_SYSIF_FAULT_CODE_SOFT_RESET_IN_PROGRESS:
 		goto schedule_work;
->>>>>>> eb3cdb58
 	case MPI3_SYSIF_FAULT_CODE_CI_ACTIVATION_RESET:
 		reset_reason = MPI3MR_RESET_FROM_CIACTIV_FAULT;
 		break;
@@ -3053,13 +2951,10 @@
 	if (!mrioc->bsg_cmds.reply)
 		goto out_failed;
 
-<<<<<<< HEAD
-=======
 	mrioc->transport_cmds.reply = kzalloc(mrioc->reply_sz, GFP_KERNEL);
 	if (!mrioc->transport_cmds.reply)
 		goto out_failed;
 
->>>>>>> eb3cdb58
 	for (i = 0; i < MPI3MR_NUM_DEVRMCMD; i++) {
 		mrioc->dev_rmhs_cmds[i].reply = kzalloc(mrioc->reply_sz,
 		    GFP_KERNEL);
@@ -3086,17 +2981,9 @@
 	if (!mrioc->pel_abort_cmd.reply)
 		goto out_failed;
 
-<<<<<<< HEAD
-	mrioc->dev_handle_bitmap_sz = mrioc->facts.max_devhandle / 8;
-	if (mrioc->facts.max_devhandle % 8)
-		mrioc->dev_handle_bitmap_sz++;
-	mrioc->removepend_bitmap = kzalloc(mrioc->dev_handle_bitmap_sz,
-	    GFP_KERNEL);
-=======
 	mrioc->dev_handle_bitmap_bits = mrioc->facts.max_devhandle;
 	mrioc->removepend_bitmap = bitmap_zalloc(mrioc->dev_handle_bitmap_bits,
 						 GFP_KERNEL);
->>>>>>> eb3cdb58
 	if (!mrioc->removepend_bitmap)
 		goto out_failed;
 
@@ -3104,16 +2991,8 @@
 	if (!mrioc->devrem_bitmap)
 		goto out_failed;
 
-<<<<<<< HEAD
-	mrioc->evtack_cmds_bitmap_sz = MPI3MR_NUM_EVTACKCMD / 8;
-	if (MPI3MR_NUM_EVTACKCMD % 8)
-		mrioc->evtack_cmds_bitmap_sz++;
-	mrioc->evtack_cmds_bitmap = kzalloc(mrioc->evtack_cmds_bitmap_sz,
-	    GFP_KERNEL);
-=======
 	mrioc->evtack_cmds_bitmap = bitmap_zalloc(MPI3MR_NUM_EVTACKCMD,
 						  GFP_KERNEL);
->>>>>>> eb3cdb58
 	if (!mrioc->evtack_cmds_bitmap)
 		goto out_failed;
 
@@ -3851,48 +3730,6 @@
 
 /**
  * mpi3mr_enable_events - Enable required events
-<<<<<<< HEAD
- * @mrioc: Adapter instance reference
- *
- * This routine unmasks the events required by the driver by
- * sennding appropriate event mask bitmapt through an event
- * notification request.
- *
- * Return: 0 on success and non-zero on failure.
- */
-static int mpi3mr_enable_events(struct mpi3mr_ioc *mrioc)
-{
-	int retval = 0;
-	u32  i;
-
-	for (i = 0; i < MPI3_EVENT_NOTIFY_EVENTMASK_WORDS; i++)
-		mrioc->event_masks[i] = -1;
-
-	mpi3mr_unmask_events(mrioc, MPI3_EVENT_DEVICE_ADDED);
-	mpi3mr_unmask_events(mrioc, MPI3_EVENT_DEVICE_INFO_CHANGED);
-	mpi3mr_unmask_events(mrioc, MPI3_EVENT_DEVICE_STATUS_CHANGE);
-	mpi3mr_unmask_events(mrioc, MPI3_EVENT_ENCL_DEVICE_STATUS_CHANGE);
-	mpi3mr_unmask_events(mrioc, MPI3_EVENT_SAS_TOPOLOGY_CHANGE_LIST);
-	mpi3mr_unmask_events(mrioc, MPI3_EVENT_SAS_DISCOVERY);
-	mpi3mr_unmask_events(mrioc, MPI3_EVENT_SAS_DEVICE_DISCOVERY_ERROR);
-	mpi3mr_unmask_events(mrioc, MPI3_EVENT_SAS_BROADCAST_PRIMITIVE);
-	mpi3mr_unmask_events(mrioc, MPI3_EVENT_PCIE_TOPOLOGY_CHANGE_LIST);
-	mpi3mr_unmask_events(mrioc, MPI3_EVENT_PCIE_ENUMERATION);
-	mpi3mr_unmask_events(mrioc, MPI3_EVENT_PREPARE_FOR_RESET);
-	mpi3mr_unmask_events(mrioc, MPI3_EVENT_CABLE_MGMT);
-	mpi3mr_unmask_events(mrioc, MPI3_EVENT_ENERGY_PACK_CHANGE);
-
-	retval = mpi3mr_issue_event_notification(mrioc);
-	if (retval)
-		ioc_err(mrioc, "failed to issue event notification %d\n",
-		    retval);
-	return retval;
-}
-
-/**
- * mpi3mr_init_ioc - Initialize the controller
-=======
->>>>>>> eb3cdb58
  * @mrioc: Adapter instance reference
  *
  * This routine unmasks the events required by the driver by
@@ -3984,56 +3821,6 @@
 		mrioc->max_host_ios = min_t(int, mrioc->max_host_ios,
 		    MPI3MR_HOST_IOS_KDUMP);
 
-<<<<<<< HEAD
-	mrioc->reply_sz = mrioc->facts.reply_sz;
-
-	retval = mpi3mr_check_reset_dma_mask(mrioc);
-	if (retval) {
-		ioc_err(mrioc, "Resetting dma mask failed %d\n",
-		    retval);
-		goto out_failed_noretry;
-	}
-
-	mpi3mr_print_ioc_info(mrioc);
-
-	retval = mpi3mr_alloc_reply_sense_bufs(mrioc);
-	if (retval) {
-		ioc_err(mrioc,
-		    "%s :Failed to allocated reply sense buffers %d\n",
-		    __func__, retval);
-		goto out_failed_noretry;
-	}
-
-	retval = mpi3mr_alloc_chain_bufs(mrioc);
-	if (retval) {
-		ioc_err(mrioc, "Failed to allocated chain buffers %d\n",
-		    retval);
-		goto out_failed_noretry;
-	}
-
-	retval = mpi3mr_issue_iocinit(mrioc);
-	if (retval) {
-		ioc_err(mrioc, "Failed to Issue IOC Init %d\n",
-		    retval);
-		goto out_failed;
-	}
-
-	retval = mpi3mr_print_pkg_ver(mrioc);
-	if (retval) {
-		ioc_err(mrioc, "failed to get package version\n");
-		goto out_failed;
-	}
-
-	retval = mpi3mr_setup_isr(mrioc, 0);
-	if (retval) {
-		ioc_err(mrioc, "Failed to re-setup ISR, error %d\n",
-		    retval);
-		goto out_failed_noretry;
-	}
-
-	retval = mpi3mr_create_op_queues(mrioc);
-	if (retval) {
-=======
 	if (!(mrioc->facts.ioc_capabilities &
 	    MPI3_IOCFACTS_CAPABILITY_MULTIPATH_ENABLED)) {
 		mrioc->sas_transport_enabled = 1;
@@ -4105,7 +3892,6 @@
 
 	retval = mpi3mr_create_op_queues(mrioc);
 	if (retval) {
->>>>>>> eb3cdb58
 		ioc_err(mrioc, "Failed to create OpQueues error %d\n",
 		    retval);
 		goto out_failed;
@@ -4126,18 +3912,11 @@
 	if (!mrioc->throttle_groups && mrioc->num_io_throttle_group) {
 		dprint_init(mrioc, "allocating memory for throttle groups\n");
 		sz = sizeof(struct mpi3mr_throttle_group_info);
-<<<<<<< HEAD
-		mrioc->throttle_groups = (struct mpi3mr_throttle_group_info *)
-		    kcalloc(mrioc->num_io_throttle_group, sz, GFP_KERNEL);
-		if (!mrioc->throttle_groups)
-			goto out_failed_noretry;
-=======
 		mrioc->throttle_groups = kcalloc(mrioc->num_io_throttle_group, sz, GFP_KERNEL);
 		if (!mrioc->throttle_groups) {
 			retval = -1;
 			goto out_failed_noretry;
 		}
->>>>>>> eb3cdb58
 	}
 
 	retval = mpi3mr_enable_events(mrioc);
@@ -4157,10 +3936,7 @@
 		mpi3mr_memset_buffers(mrioc);
 		goto retry_init;
 	}
-<<<<<<< HEAD
-=======
 	retval = -1;
->>>>>>> eb3cdb58
 out_failed_noretry:
 	ioc_err(mrioc, "controller initialization failed\n");
 	mpi3mr_issue_reset(mrioc, MPI3_SYSIF_HOST_DIAG_RESET_ACTION_DIAG_FAULT,
@@ -4188,17 +3964,12 @@
 	int retval = 0;
 	u8 retry = 0;
 	struct mpi3_ioc_facts_data facts_data;
-<<<<<<< HEAD
-
-retry_init:
-=======
 	u32 pe_timeout, ioc_status;
 
 retry_init:
 	pe_timeout =
 	    (MPI3MR_PORTENABLE_TIMEOUT / MPI3MR_PORTENABLE_POLL_INTERVAL);
 
->>>>>>> eb3cdb58
 	dprint_reset(mrioc, "bringing up the controller to ready state\n");
 	retval = mpi3mr_bring_ioc_ready(mrioc);
 	if (retval) {
@@ -4278,28 +4049,12 @@
 		ioc_err(mrioc,
 		    "cannot create minimum number of operational queues expected:%d created:%d\n",
 		    mrioc->shost->nr_hw_queues, mrioc->num_op_reply_q);
-<<<<<<< HEAD
-=======
 		retval = -1;
->>>>>>> eb3cdb58
 		goto out_failed_noretry;
 	}
 
 	dprint_reset(mrioc, "enabling events\n");
 	retval = mpi3mr_enable_events(mrioc);
-<<<<<<< HEAD
-	if (retval) {
-		ioc_err(mrioc, "failed to enable events\n");
-		goto out_failed;
-	}
-
-	ioc_info(mrioc, "sending port enable\n");
-	retval = mpi3mr_issue_port_enable(mrioc, 0);
-	if (retval) {
-		ioc_err(mrioc, "failed to issue port enable\n");
-		goto out_failed;
-	}
-=======
 	if (retval) {
 		ioc_err(mrioc, "failed to enable events\n");
 		goto out_failed;
@@ -4349,7 +4104,6 @@
 		    mrioc->scan_failed);
 	} else
 		ioc_info(mrioc, "port enable completed successfully\n");
->>>>>>> eb3cdb58
 
 	ioc_info(mrioc, "controller %s completed successfully\n",
 	    (is_resume)?"resume":"re-initialization");
@@ -4362,10 +4116,7 @@
 		mpi3mr_memset_buffers(mrioc);
 		goto retry_init;
 	}
-<<<<<<< HEAD
-=======
 	retval = -1;
->>>>>>> eb3cdb58
 out_failed_noretry:
 	ioc_err(mrioc, "controller %s is failed\n",
 	    (is_resume)?"resume":"re-initialization");
@@ -4443,10 +4194,7 @@
 		memset(mrioc->admin_req_base, 0, mrioc->admin_req_q_sz);
 	if (mrioc->admin_reply_base)
 		memset(mrioc->admin_reply_base, 0, mrioc->admin_reply_q_sz);
-<<<<<<< HEAD
-=======
 	atomic_set(&mrioc->admin_reply_q_in_use, 0);
->>>>>>> eb3cdb58
 
 	if (mrioc->init_cmds.reply) {
 		memset(mrioc->init_cmds.reply, 0, sizeof(*mrioc->init_cmds.reply));
@@ -4458,29 +4206,19 @@
 		    sizeof(*mrioc->pel_cmds.reply));
 		memset(mrioc->pel_abort_cmd.reply, 0,
 		    sizeof(*mrioc->pel_abort_cmd.reply));
-<<<<<<< HEAD
-=======
 		memset(mrioc->transport_cmds.reply, 0,
 		    sizeof(*mrioc->transport_cmds.reply));
->>>>>>> eb3cdb58
 		for (i = 0; i < MPI3MR_NUM_DEVRMCMD; i++)
 			memset(mrioc->dev_rmhs_cmds[i].reply, 0,
 			    sizeof(*mrioc->dev_rmhs_cmds[i].reply));
 		for (i = 0; i < MPI3MR_NUM_EVTACKCMD; i++)
 			memset(mrioc->evtack_cmds[i].reply, 0,
 			    sizeof(*mrioc->evtack_cmds[i].reply));
-<<<<<<< HEAD
-		memset(mrioc->removepend_bitmap, 0, mrioc->dev_handle_bitmap_sz);
-		memset(mrioc->devrem_bitmap, 0, mrioc->devrem_bitmap_sz);
-		memset(mrioc->evtack_cmds_bitmap, 0,
-		    mrioc->evtack_cmds_bitmap_sz);
-=======
 		bitmap_clear(mrioc->removepend_bitmap, 0,
 			     mrioc->dev_handle_bitmap_bits);
 		bitmap_clear(mrioc->devrem_bitmap, 0, MPI3MR_NUM_DEVRMCMD);
 		bitmap_clear(mrioc->evtack_cmds_bitmap, 0,
 			     MPI3MR_NUM_EVTACKCMD);
->>>>>>> eb3cdb58
 	}
 
 	for (i = 0; i < mrioc->num_queues; i++) {
@@ -4606,27 +4344,16 @@
 		mrioc->evtack_cmds[i].reply = NULL;
 	}
 
-<<<<<<< HEAD
-	kfree(mrioc->removepend_bitmap);
-=======
 	bitmap_free(mrioc->removepend_bitmap);
->>>>>>> eb3cdb58
 	mrioc->removepend_bitmap = NULL;
 
 	bitmap_free(mrioc->devrem_bitmap);
 	mrioc->devrem_bitmap = NULL;
 
-<<<<<<< HEAD
-	kfree(mrioc->evtack_cmds_bitmap);
-	mrioc->evtack_cmds_bitmap = NULL;
-
-	kfree(mrioc->chain_bitmap);
-=======
 	bitmap_free(mrioc->evtack_cmds_bitmap);
 	mrioc->evtack_cmds_bitmap = NULL;
 
 	bitmap_free(mrioc->chain_bitmap);
->>>>>>> eb3cdb58
 	mrioc->chain_bitmap = NULL;
 
 	kfree(mrioc->transport_cmds.reply);
@@ -4663,15 +4390,11 @@
 		    mrioc->admin_req_base, mrioc->admin_req_dma);
 		mrioc->admin_req_base = NULL;
 	}
-<<<<<<< HEAD
-
-=======
 	if (mrioc->cfg_page) {
 		dma_free_coherent(&mrioc->pdev->dev, mrioc->cfg_page_sz,
 		    mrioc->cfg_page, mrioc->cfg_page_dma);
 		mrioc->cfg_page = NULL;
 	}
->>>>>>> eb3cdb58
 	if (mrioc->pel_seqnum_virt) {
 		dma_free_coherent(&mrioc->pdev->dev, mrioc->pel_seqnum_sz,
 		    mrioc->pel_seqnum_virt, mrioc->pel_seqnum_dma);
@@ -4818,13 +4541,10 @@
 
 	cmdptr = &mrioc->init_cmds;
 	mpi3mr_drv_cmd_comp_reset(mrioc, cmdptr);
-<<<<<<< HEAD
-=======
 
 	cmdptr = &mrioc->cfg_cmds;
 	mpi3mr_drv_cmd_comp_reset(mrioc, cmdptr);
 
->>>>>>> eb3cdb58
 	cmdptr = &mrioc->bsg_cmds;
 	mpi3mr_drv_cmd_comp_reset(mrioc, cmdptr);
 	cmdptr = &mrioc->host_tm_cmds;
@@ -4846,11 +4566,8 @@
 	cmdptr = &mrioc->pel_abort_cmd;
 	mpi3mr_drv_cmd_comp_reset(mrioc, cmdptr);
 
-<<<<<<< HEAD
-=======
 	cmdptr = &mrioc->transport_cmds;
 	mpi3mr_drv_cmd_comp_reset(mrioc, cmdptr);
->>>>>>> eb3cdb58
 }
 
 /**
@@ -5149,10 +4866,7 @@
 	ioc_info(mrioc, "controller reset is triggered by %s\n",
 	    mpi3mr_reset_rc_name(reset_reason));
 
-<<<<<<< HEAD
-=======
 	mrioc->device_refresh_on = 0;
->>>>>>> eb3cdb58
 	mrioc->reset_in_progress = 1;
 	mrioc->stop_bsgs = 1;
 	mrioc->prev_reset_result = -1;
@@ -5205,14 +4919,6 @@
 
 	mpi3mr_flush_delayed_cmd_lists(mrioc);
 	mpi3mr_flush_drv_cmds(mrioc);
-<<<<<<< HEAD
-	memset(mrioc->devrem_bitmap, 0, mrioc->devrem_bitmap_sz);
-	memset(mrioc->removepend_bitmap, 0, mrioc->dev_handle_bitmap_sz);
-	memset(mrioc->evtack_cmds_bitmap, 0, mrioc->evtack_cmds_bitmap_sz);
-	mpi3mr_flush_host_io(mrioc);
-	mpi3mr_cleanup_fwevt_list(mrioc);
-	mpi3mr_invalidate_devhandles(mrioc);
-=======
 	bitmap_clear(mrioc->devrem_bitmap, 0, MPI3MR_NUM_DEVRMCMD);
 	bitmap_clear(mrioc->removepend_bitmap, 0,
 		     mrioc->dev_handle_bitmap_bits);
@@ -5222,7 +4928,6 @@
 	mpi3mr_invalidate_devhandles(mrioc);
 	mpi3mr_free_enclosure_list(mrioc);
 
->>>>>>> eb3cdb58
 	if (mrioc->prepare_for_reset) {
 		mrioc->prepare_for_reset = 0;
 		mrioc->prepare_for_reset_timeout_counter = 0;
@@ -5246,12 +4951,8 @@
 			mpi3mr_pel_wait_post(mrioc, &mrioc->pel_cmds);
 		}
 
-<<<<<<< HEAD
-		mpi3mr_rfresh_tgtdevs(mrioc);
-=======
 		mrioc->device_refresh_on = 0;
 
->>>>>>> eb3cdb58
 		mrioc->ts_update_counter = 0;
 		spin_lock_irqsave(&mrioc->watchdog_lock, flags);
 		if (mrioc->watchdog_work_q)
@@ -5275,8 +4976,6 @@
 	mutex_unlock(&mrioc->reset_mutex);
 	ioc_info(mrioc, "controller reset is %s\n",
 	    ((retval == 0) ? "successful" : "failed"));
-<<<<<<< HEAD
-=======
 	return retval;
 }
 
@@ -5515,7 +5214,6 @@
 
 out:
 	mpi3mr_free_config_dma_memory(mrioc, &mem_desc);
->>>>>>> eb3cdb58
 	return retval;
 }
 
