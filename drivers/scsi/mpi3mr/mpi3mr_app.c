--- conflicted
+++ resolved
@@ -1758,7 +1758,6 @@
 	if (!num_datasges) {
 		mpi3mr_build_zero_len_sge(sgl);
 		return 0;
-<<<<<<< HEAD
 	}
 	if (mpi_header->function == MPI3_BSG_FUNCTION_SMP_PASSTHROUGH) {
 		if ((sges_needed > 2) || (sges_needed > available_sges))
@@ -1774,23 +1773,6 @@
 		}
 		return 0;
 	}
-=======
-	}
-	if (mpi_header->function == MPI3_BSG_FUNCTION_SMP_PASSTHROUGH) {
-		if ((sges_needed > 2) || (sges_needed > available_sges))
-			return -1;
-		for (; count < bufcnt; count++, drv_buf_iter++) {
-			if (drv_buf_iter->data_dir == DMA_NONE ||
-			    !drv_buf_iter->num_dma_desc)
-				continue;
-			mpi3mr_add_sg_single(sgl, sgl_flags_last,
-					     drv_buf_iter->dma_desc[0].size,
-					     drv_buf_iter->dma_desc[0].dma_addr);
-			sgl += sge_element_size;
-		}
-		return 0;
-	}
->>>>>>> 2d5404ca
 	i = 0;
 
 build_sges:
@@ -2472,7 +2454,6 @@
 		if (sgl_dout_iter > (dout_buf + job->request_payload.payload_len)) {
 			dprint_bsg_err(mrioc, "%s: data_out buffer length mismatch\n",
 				       __func__);
-<<<<<<< HEAD
 			rval = -EINVAL;
 			goto out;
 		}
@@ -2495,30 +2476,6 @@
 		goto out;
 	}
 
-=======
-			rval = -EINVAL;
-			goto out;
-		}
-		if (sgl_din_iter > (din_buf + job->reply_payload.payload_len)) {
-			dprint_bsg_err(mrioc, "%s: data_in buffer length mismatch\n",
-				       __func__);
-			rval = -EINVAL;
-			goto out;
-		}
-
-		drv_buf_iter->bsg_buf = sgl_iter;
-		drv_buf_iter->bsg_buf_len = buf_entries->buf_len;
-	}
-
-	if (is_rmcb && ((din_size + dout_size) > MPI3MR_MAX_APP_XFER_SIZE)) {
-		dprint_bsg_err(mrioc, "%s:%d: invalid data transfer size passed for function 0x%x din_size = %d, dout_size = %d\n",
-			       __func__, __LINE__, mpi_header->function, din_size,
-			       dout_size);
-		rval = -EINVAL;
-		goto out;
-	}
-
->>>>>>> 2d5404ca
 	if (din_size > MPI3MR_MAX_APP_XFER_SIZE) {
 		dprint_bsg_err(mrioc,
 		    "%s:%d: invalid data transfer size passed for function 0x%x din_size=%d\n",
@@ -2742,10 +2699,7 @@
 				drv_buf_iter = &drv_bufs[0];
 				dprint_dump(drv_buf_iter->kern_buf,
 				    rmc_size, "mpi3_mgmt_req");
-<<<<<<< HEAD
-=======
 				}
->>>>>>> 2d5404ca
 			}
 		}
 		if ((mpi_header->function == MPI3_BSG_FUNCTION_NVME_ENCAPSULATED) ||
