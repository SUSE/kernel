--- conflicted
+++ resolved
@@ -535,10 +535,7 @@
 
 	blk_rq_unmap_user(tmp);
 	blk_mq_free_request(req);
-<<<<<<< HEAD
-=======
 	return RQ_END_IO_NONE;
->>>>>>> eb3cdb58
 }
 
 static int st_scsi_execute(struct st_request *SRpnt, const unsigned char *cmd,
