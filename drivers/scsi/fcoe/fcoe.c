--- conflicted
+++ resolved
@@ -1449,11 +1449,11 @@
 static int fcoe_alloc_paged_crc_eof(struct sk_buff *skb, int tlen)
 {
 	struct fcoe_percpu_s *fps;
-	int rc, cpu = get_cpu_light();
-
-	fps = &per_cpu(fcoe_percpu, cpu);
+	int rc;
+
+	fps = &get_cpu_var(fcoe_percpu);
 	rc = fcoe_get_paged_crc_eof(skb, tlen, fps);
-	put_cpu_light();
+	put_cpu_var(fcoe_percpu);
 
 	return rc;
 }
@@ -1634,16 +1634,8 @@
 		return 0;
 	}
 
-<<<<<<< HEAD
-	stats = per_cpu_ptr(lport->stats, get_cpu_light());
-	stats->InvalidCRCCount++;
-	if (stats->InvalidCRCCount < 5)
-		printk(KERN_WARNING "fcoe: dropping frame with CRC error\n");
-	put_cpu_light();
-=======
 	if (this_cpu_inc_return(lport->stats->InvalidCRCCount) < 5)
 		printk(KERN_WARNING "fcoe: dropping frame with CRC error\n");
->>>>>>> 4d6d709a
 	return -EINVAL;
 }
 
@@ -1683,10 +1675,6 @@
 	 */
 	hp = (struct fcoe_hdr *) skb_network_header(skb);
 
-<<<<<<< HEAD
-	stats = per_cpu_ptr(lport->stats, get_cpu_light());
-=======
->>>>>>> 4d6d709a
 	if (unlikely(FC_FCOE_DECAPS_VER(hp) != FC_FCOE_VER)) {
 		struct fc_stats *stats;
 
@@ -1721,20 +1709,11 @@
 		goto drop;
 
 	if (!fcoe_filter_frames(lport, fp)) {
-<<<<<<< HEAD
-		put_cpu_light();
-=======
->>>>>>> 4d6d709a
 		fc_exch_recv(lport, fp);
 		return;
 	}
 drop:
-<<<<<<< HEAD
-	stats->ErrorFrames++;
-	put_cpu_light();
-=======
 	this_cpu_inc(lport->stats->ErrorFrames);
->>>>>>> 4d6d709a
 	kfree_skb(skb);
 }
 
