--- conflicted
+++ resolved
@@ -876,11 +876,7 @@
 	unsigned long flags;
 	struct workqueue_struct *alua_wq = kaluad_wq;
 
-<<<<<<< HEAD
-	if (!pg || scsi_device_get(sdev))
-=======
 	if (WARN_ON_ONCE(!pg) || scsi_device_get(sdev))
->>>>>>> f2e5fa84
 		return false;
 
 	spin_lock_irqsave(&pg->lock, flags);
