--- conflicted
+++ resolved
@@ -5591,11 +5591,8 @@
 		c->cmd_type = CMD_SCSI;
 		c->scsi_cmd = cmd;
 		c->device = dev;
-<<<<<<< HEAD
-=======
 		if (retry) /* Resubmit but do not increment device->commands_outstanding. */
 			c->retry_pending = true;
->>>>>>> 7d2a07b7
 		rc = hpsa_scsi_ioaccel_raid_map(h, c);
 		if (rc < 0)     /* scsi_dma_map failed. */
 			rc = SCSI_MLQUEUE_HOST_BUSY;
@@ -5604,11 +5601,8 @@
 		c->cmd_type = CMD_SCSI;
 		c->scsi_cmd = cmd;
 		c->device = dev;
-<<<<<<< HEAD
-=======
 		if (retry) /* Resubmit but do not increment device->commands_outstanding. */
 			c->retry_pending = true;
->>>>>>> 7d2a07b7
 		rc = hpsa_scsi_ioaccel_direct_map(h, c);
 		if (rc < 0)     /* scsi_dma_map failed. */
 			rc = SCSI_MLQUEUE_HOST_BUSY;
@@ -6317,15 +6311,9 @@
 	memset(&arg64, 0, sizeof(arg64));
 	if (copy_from_user(&arg64, arg32,
 			   offsetof(BIG_IOCTL32_Command_struct, buf)))
-<<<<<<< HEAD
 		return -EFAULT;
 	if (get_user(cp, &arg32->buf))
 		return -EFAULT;
-=======
-		return -EFAULT;
-	if (get_user(cp, &arg32->buf))
-		return -EFAULT;
->>>>>>> 7d2a07b7
 	arg64.buf = compat_ptr(cp);
 
 	if (atomic_dec_if_positive(&h->passthru_cmds_avail) < 0)
