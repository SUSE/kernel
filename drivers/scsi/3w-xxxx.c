/* 
   3w-xxxx.c -- 3ware Storage Controller device driver for Linux.

   Written By: Adam Radford <linuxraid@amcc.com>
   Modifications By: Joel Jacobson <linux@3ware.com>
   		     Arnaldo Carvalho de Melo <acme@conectiva.com.br>
                     Brad Strand <linux@3ware.com>

   Copyright (C) 1999-2004 3ware Inc.

   Kernel compatiblity By: 	Andre Hedrick <andre@suse.com>
   Non-Copyright (C) 2000	Andre Hedrick <andre@suse.com>
   
   Further tiny build fixes and trivial hoovering    Alan Cox

   This program is free software; you can redistribute it and/or modify
   it under the terms of the GNU General Public License as published by
   the Free Software Foundation; version 2 of the License.

   This program is distributed in the hope that it will be useful,           
   but WITHOUT ANY WARRANTY; without even the implied warranty of            
   MERCHANTABILITY or FITNESS FOR A PARTICULAR PURPOSE.  See the             
   GNU General Public License for more details.                              

   NO WARRANTY                                                               
   THE PROGRAM IS PROVIDED ON AN "AS IS" BASIS, WITHOUT WARRANTIES OR        
   CONDITIONS OF ANY KIND, EITHER EXPRESS OR IMPLIED INCLUDING, WITHOUT      
   LIMITATION, ANY WARRANTIES OR CONDITIONS OF TITLE, NON-INFRINGEMENT,      
   MERCHANTABILITY OR FITNESS FOR A PARTICULAR PURPOSE. Each Recipient is    
   solely responsible for determining the appropriateness of using and       
   distributing the Program and assumes all risks associated with its        
   exercise of rights under this Agreement, including but not limited to     
   the risks and costs of program errors, damage to or loss of data,         
   programs or equipment, and unavailability or interruption of operations.  

   DISCLAIMER OF LIABILITY                                                   
   NEITHER RECIPIENT NOR ANY CONTRIBUTORS SHALL HAVE ANY LIABILITY FOR ANY   
   DIRECT, INDIRECT, INCIDENTAL, SPECIAL, EXEMPLARY, OR CONSEQUENTIAL        
   DAMAGES (INCLUDING WITHOUT LIMITATION LOST PROFITS), HOWEVER CAUSED AND   
   ON ANY THEORY OF LIABILITY, WHETHER IN CONTRACT, STRICT LIABILITY, OR     
   TORT (INCLUDING NEGLIGENCE OR OTHERWISE) ARISING IN ANY WAY OUT OF THE    
   USE OR DISTRIBUTION OF THE PROGRAM OR THE EXERCISE OF ANY RIGHTS GRANTED  
   HEREUNDER, EVEN IF ADVISED OF THE POSSIBILITY OF SUCH DAMAGES             

   You should have received a copy of the GNU General Public License         
   along with this program; if not, write to the Free Software               
   Foundation, Inc., 59 Temple Place, Suite 330, Boston, MA  02111-1307  USA 

   Bugs/Comments/Suggestions should be mailed to:                            
   linuxraid@amcc.com

   For more information, goto:
   http://www.amcc.com

   History
   -------
   0.1.000 -     Initial release.
   0.4.000 -     Added support for Asynchronous Event Notification through
                 ioctls for 3DM.
   1.0.000 -     Added DPO & FUA bit support for WRITE_10 & WRITE_6 cdb
                 to disable drive write-cache before writes.
   1.1.000 -     Fixed performance bug with DPO & FUA not existing for WRITE_6.
   1.2.000 -     Added support for clean shutdown notification/feature table.
   1.02.00.001 - Added support for full command packet posts through ioctls
                 for 3DM.
                 Bug fix so hot spare drives don't show up.
   1.02.00.002 - Fix bug with tw_setfeature() call that caused oops on some
                 systems.
   08/21/00    - release previously allocated resources on failure at
                 tw_allocate_memory (acme)
   1.02.00.003 - Fix tw_interrupt() to report error to scsi layer when
                 controller status is non-zero.
                 Added handling of request_sense opcode.
                 Fix possible null pointer dereference in 
                 tw_reset_device_extension()
   1.02.00.004 - Add support for device id of 3ware 7000 series controllers.
                 Make tw_setfeature() call with interrupts disabled.
                 Register interrupt handler before enabling interrupts.
                 Clear attention interrupt before draining aen queue.
   1.02.00.005 - Allocate bounce buffers and custom queue depth for raid5 for
                 6000 and 5000 series controllers.
                 Reduce polling mdelays causing problems on some systems.
                 Fix use_sg = 1 calculation bug.
                 Check for scsi_register returning NULL.
                 Add aen count to /proc/scsi/3w-xxxx.
                 Remove aen code unit masking in tw_aen_complete().
   1.02.00.006 - Remove unit from printk in tw_scsi_eh_abort(), causing
                 possible oops.
                 Fix possible null pointer dereference in tw_scsi_queue()
                 if done function pointer was invalid.
   1.02.00.007 - Fix possible null pointer dereferences in tw_ioctl().
                 Remove check for invalid done function pointer from
                 tw_scsi_queue().
   1.02.00.008 - Set max sectors per io to TW_MAX_SECTORS in tw_findcards().
                 Add tw_decode_error() for printing readable error messages.
                 Print some useful information on certain aen codes.
                 Add tw_decode_bits() for interpreting status register output.
                 Make scsi_set_pci_device() for kernels >= 2.4.4
                 Fix bug where aen's could be lost before a reset.
                 Re-add spinlocks in tw_scsi_detect().
                 Fix possible null pointer dereference in tw_aen_drain_queue()
                 during initialization.
                 Clear pci parity errors during initialization and during io.
   1.02.00.009 - Remove redundant increment in tw_state_request_start().
                 Add ioctl support for direct ATA command passthru.
                 Add entire aen code string list.
   1.02.00.010 - Cleanup queueing code, fix jbod thoughput.
                 Fix get_param for specific units.
   1.02.00.011 - Fix bug in tw_aen_complete() where aen's could be lost.
                 Fix tw_aen_drain_queue() to display useful info at init.
                 Set tw_host->max_id for 12 port cards.
                 Add ioctl support for raw command packet post from userspace
                 with sglist fragments (parameter and io).
   1.02.00.012 - Fix read capacity to under report by 1 sector to fix get
                 last sector ioctl.
   1.02.00.013 - Fix bug where more AEN codes weren't coming out during
                 driver initialization.
                 Improved handling of PCI aborts.
   1.02.00.014 - Fix bug in tw_findcards() where AEN code could be lost.
                 Increase timeout in tw_aen_drain_queue() to 30 seconds.
   1.02.00.015 - Re-write raw command post with data ioctl method.
                 Remove raid5 bounce buffers for raid5 for 6XXX for kernel 2.5
                 Add tw_map/unmap_scsi_sg/single_data() for kernel 2.5
                 Replace io_request_lock with host_lock for kernel 2.5
                 Set max_cmd_len to 16 for 3dm for kernel 2.5
   1.02.00.016 - Set host->max_sectors back up to 256.
   1.02.00.017 - Modified pci parity error handling/clearing from config space
                 during initialization.
   1.02.00.018 - Better handling of request sense opcode and sense information
                 for failed commands.  Add tw_decode_sense().
                 Replace all mdelay()'s with scsi_sleep().
   1.02.00.019 - Revert mdelay's and scsi_sleep's, this caused problems on
                 some SMP systems.
   1.02.00.020 - Add pci_set_dma_mask(), rewrite kmalloc()/virt_to_bus() to
                 pci_alloc/free_consistent().
                 Better alignment checking in tw_allocate_memory().
                 Cleanup tw_initialize_device_extension().
   1.02.00.021 - Bump cmd_per_lun in SHT to 255 for better jbod performance.
                 Improve handling of errors in tw_interrupt().
                 Add handling/clearing of controller queue error.
                 Empty stale responses before draining aen queue.
                 Fix tw_scsi_eh_abort() to not reset on every io abort.
                 Set can_queue in SHT to 255 to prevent hang from AEN.
   1.02.00.022 - Fix possible null pointer dereference in tw_scsi_release().
   1.02.00.023 - Fix bug in tw_aen_drain_queue() where unit # was always zero.
   1.02.00.024 - Add severity levels to AEN strings.
   1.02.00.025 - Fix command interrupt spurious error messages.
                 Fix bug in raw command post with data ioctl method.
                 Fix bug where rollcall sometimes failed with cable errors.
                 Print unit # on all command timeouts.
   1.02.00.026 - Fix possible infinite retry bug with power glitch induced
                 drive timeouts.
                 Cleanup some AEN severity levels.
   1.02.00.027 - Add drive not supported AEN code for SATA controllers.
                 Remove spurious unknown ioctl error message.
   1.02.00.028 - Fix bug where multiple controllers with no units were the
                 same card number.
                 Fix bug where cards were being shut down more than once.
   1.02.00.029 - Add missing pci_free_consistent() in tw_allocate_memory().
                 Replace pci_map_single() with pci_map_page() for highmem.
                 Check for tw_setfeature() failure.
   1.02.00.030 - Make driver 64-bit clean.
   1.02.00.031 - Cleanup polling timeouts/routines in several places.
                 Add support for mode sense opcode.
                 Add support for cache mode page.
                 Add support for synchronize cache opcode.
   1.02.00.032 - Fix small multicard rollcall bug.
                 Make driver stay loaded with no units for hot add/swap.
                 Add support for "twe" character device for ioctls.
                 Clean up request_id queueing code.
                 Fix tw_scsi_queue() spinlocks.
   1.02.00.033 - Fix tw_aen_complete() to not queue 'queue empty' AEN's.
                 Initialize queues correctly when loading with no valid units.
   1.02.00.034 - Fix tw_decode_bits() to handle multiple errors.
                 Add support for user configurable cmd_per_lun.
                 Add support for sht->slave_configure().
   1.02.00.035 - Improve tw_allocate_memory() memory allocation.
                 Fix tw_chrdev_ioctl() to sleep correctly.
   1.02.00.036 - Increase character ioctl timeout to 60 seconds.
   1.02.00.037 - Fix tw_ioctl() to handle all non-data ATA passthru cmds
                 for 'smartmontools' support.
   1.26.00.038 - Roll driver minor version to 26 to denote kernel 2.6.
                 Add support for cmds_per_lun module parameter.
   1.26.00.039 - Fix bug in tw_chrdev_ioctl() polling code.
                 Fix data_buffer_length usage in tw_chrdev_ioctl().
                 Update contact information.
   1.26.02.000 - Convert driver to pci_driver format.
*/

#include <linux/module.h>
#include <linux/reboot.h>
#include <linux/spinlock.h>
#include <linux/interrupt.h>
#include <linux/moduleparam.h>
#include <linux/errno.h>
#include <linux/types.h>
#include <linux/delay.h>
#include <linux/pci.h>
#include <linux/time.h>
#include <asm/io.h>
#include <asm/irq.h>
#include <asm/uaccess.h>
#include <scsi/scsi.h>
#include <scsi/scsi_host.h>
#include <scsi/scsi_tcq.h>
#include <scsi/scsi_cmnd.h>
#include "3w-xxxx.h"

/* Globals */
#define TW_DRIVER_VERSION "1.26.02.000"
static TW_Device_Extension *tw_device_extension_list[TW_MAX_SLOT];
static int tw_device_extension_count = 0;
static int twe_major = -1;

/* Module parameters */
MODULE_AUTHOR("AMCC");
MODULE_DESCRIPTION("3ware Storage Controller Linux Driver");
MODULE_LICENSE("GPL");
MODULE_VERSION(TW_DRIVER_VERSION);

/* Function prototypes */
static int tw_reset_device_extension(TW_Device_Extension *tw_dev, int ioctl_reset);

/* Functions */

/* This function will check the status register for unexpected bits */
static int tw_check_bits(u32 status_reg_value)
{
	if ((status_reg_value & TW_STATUS_EXPECTED_BITS) != TW_STATUS_EXPECTED_BITS) {  
		dprintk(KERN_WARNING "3w-xxxx: tw_check_bits(): No expected bits (0x%x).\n", status_reg_value);
		return 1;
	}
	if ((status_reg_value & TW_STATUS_UNEXPECTED_BITS) != 0) {
		dprintk(KERN_WARNING "3w-xxxx: tw_check_bits(): Found unexpected bits (0x%x).\n", status_reg_value);
		return 1;
	}

	return 0;
} /* End tw_check_bits() */

/* This function will print readable messages from status register errors */
static int tw_decode_bits(TW_Device_Extension *tw_dev, u32 status_reg_value, int print_host)
{
	char host[16];

	dprintk(KERN_WARNING "3w-xxxx: tw_decode_bits()\n");

	if (print_host)
		sprintf(host, " scsi%d:", tw_dev->host->host_no);
	else
		host[0] = '\0';

	if (status_reg_value & TW_STATUS_PCI_PARITY_ERROR) {
		printk(KERN_WARNING "3w-xxxx:%s PCI Parity Error: clearing.\n", host);
		outl(TW_CONTROL_CLEAR_PARITY_ERROR, TW_CONTROL_REG_ADDR(tw_dev));
	}

	if (status_reg_value & TW_STATUS_PCI_ABORT) {
		printk(KERN_WARNING "3w-xxxx:%s PCI Abort: clearing.\n", host);
		outl(TW_CONTROL_CLEAR_PCI_ABORT, TW_CONTROL_REG_ADDR(tw_dev));
		pci_write_config_word(tw_dev->tw_pci_dev, PCI_STATUS, TW_PCI_CLEAR_PCI_ABORT);
	}

	if (status_reg_value & TW_STATUS_QUEUE_ERROR) {
		printk(KERN_WARNING "3w-xxxx:%s Controller Queue Error: clearing.\n", host);
		outl(TW_CONTROL_CLEAR_QUEUE_ERROR, TW_CONTROL_REG_ADDR(tw_dev));
	}

	if (status_reg_value & TW_STATUS_SBUF_WRITE_ERROR) {
		printk(KERN_WARNING "3w-xxxx:%s SBUF Write Error: clearing.\n", host);
		outl(TW_CONTROL_CLEAR_SBUF_WRITE_ERROR, TW_CONTROL_REG_ADDR(tw_dev));
	}

	if (status_reg_value & TW_STATUS_MICROCONTROLLER_ERROR) {
		if (tw_dev->reset_print == 0) {
			printk(KERN_WARNING "3w-xxxx:%s Microcontroller Error: clearing.\n", host);
			tw_dev->reset_print = 1;
		}
		return 1;
	}
	
	return 0;
} /* End tw_decode_bits() */

/* This function will poll the status register for a flag */
static int tw_poll_status(TW_Device_Extension *tw_dev, u32 flag, int seconds)
{
	u32 status_reg_value;
	unsigned long before;
	int retval = 1;

	status_reg_value = inl(TW_STATUS_REG_ADDR(tw_dev));
	before = jiffies;

	if (tw_check_bits(status_reg_value))
		tw_decode_bits(tw_dev, status_reg_value, 0);

	while ((status_reg_value & flag) != flag) {
		status_reg_value = inl(TW_STATUS_REG_ADDR(tw_dev));

		if (tw_check_bits(status_reg_value))
			tw_decode_bits(tw_dev, status_reg_value, 0);

		if (time_after(jiffies, before + HZ * seconds))
			goto out;

		msleep(50);
	}
	retval = 0;
out:
	return retval;
} /* End tw_poll_status() */

/* This function will poll the status register for disappearance of a flag */
static int tw_poll_status_gone(TW_Device_Extension *tw_dev, u32 flag, int seconds)
{
	u32 status_reg_value;
	unsigned long before;
	int retval = 1;

	status_reg_value = inl(TW_STATUS_REG_ADDR(tw_dev));
	before = jiffies;

	if (tw_check_bits(status_reg_value))
		tw_decode_bits(tw_dev, status_reg_value, 0);

	while ((status_reg_value & flag) != 0) {
		status_reg_value = inl(TW_STATUS_REG_ADDR(tw_dev));

		if (tw_check_bits(status_reg_value))
			tw_decode_bits(tw_dev, status_reg_value, 0);

		if (time_after(jiffies, before + HZ * seconds))
			goto out;

		msleep(50);
	}
	retval = 0;
out:
	return retval;
} /* End tw_poll_status_gone() */

/* This function will attempt to post a command packet to the board */
static int tw_post_command_packet(TW_Device_Extension *tw_dev, int request_id)
{
	u32 status_reg_value;
	unsigned long command_que_value;

	dprintk(KERN_NOTICE "3w-xxxx: tw_post_command_packet()\n");
	command_que_value = tw_dev->command_packet_physical_address[request_id];
	status_reg_value = inl(TW_STATUS_REG_ADDR(tw_dev));

	if (tw_check_bits(status_reg_value)) {
		dprintk(KERN_WARNING "3w-xxxx: tw_post_command_packet(): Unexpected bits.\n");
		tw_decode_bits(tw_dev, status_reg_value, 1);
	}

	if ((status_reg_value & TW_STATUS_COMMAND_QUEUE_FULL) == 0) {
		/* We successfully posted the command packet */
		outl(command_que_value, TW_COMMAND_QUEUE_REG_ADDR(tw_dev));
		tw_dev->state[request_id] = TW_S_POSTED;
		tw_dev->posted_request_count++;
		if (tw_dev->posted_request_count > tw_dev->max_posted_request_count) {
			tw_dev->max_posted_request_count = tw_dev->posted_request_count;
		}
	} else {
		/* Couldn't post the command packet, so we do it in the isr */
		if (tw_dev->state[request_id] != TW_S_PENDING) {
			tw_dev->state[request_id] = TW_S_PENDING;
			tw_dev->pending_request_count++;
			if (tw_dev->pending_request_count > tw_dev->max_pending_request_count) {
				tw_dev->max_pending_request_count = tw_dev->pending_request_count;
			}
			tw_dev->pending_queue[tw_dev->pending_tail] = request_id;
			if (tw_dev->pending_tail == TW_Q_LENGTH-1) {
				tw_dev->pending_tail = TW_Q_START;
			} else {
				tw_dev->pending_tail = tw_dev->pending_tail + 1;
			}
		} 
		TW_UNMASK_COMMAND_INTERRUPT(tw_dev);
		return 1;
	}
	return 0;
} /* End tw_post_command_packet() */

/* This function will return valid sense buffer information for failed cmds */
static int tw_decode_sense(TW_Device_Extension *tw_dev, int request_id, int fill_sense)
{
	int i;
	TW_Command *command;

        dprintk(KERN_WARNING "3w-xxxx: tw_decode_sense()\n");
	command = (TW_Command *)tw_dev->command_packet_virtual_address[request_id];

	printk(KERN_WARNING "3w-xxxx: scsi%d: Command failed: status = 0x%x, flags = 0x%x, unit #%d.\n", tw_dev->host->host_no, command->status, command->flags, TW_UNIT_OUT(command->unit__hostid));

	/* Attempt to return intelligent sense information */
	if (fill_sense) {
		if ((command->status == 0xc7) || (command->status == 0xcb)) {
			for (i=0;i<(sizeof(tw_sense_table)/sizeof(tw_sense_table[0]));i++) {
				if (command->flags == tw_sense_table[i][0]) {

					/* Valid bit and 'current errors' */
					tw_dev->srb[request_id]->sense_buffer[0] = (0x1 << 7 | 0x70);

					/* Sense key */
					tw_dev->srb[request_id]->sense_buffer[2] = tw_sense_table[i][1];

					/* Additional sense length */
					tw_dev->srb[request_id]->sense_buffer[7] = 0xa; /* 10 bytes */

					/* Additional sense code */
					tw_dev->srb[request_id]->sense_buffer[12] = tw_sense_table[i][2];

					/* Additional sense code qualifier */
					tw_dev->srb[request_id]->sense_buffer[13] = tw_sense_table[i][3];

					tw_dev->srb[request_id]->result = (DID_OK << 16) | (CHECK_CONDITION << 1);
					return TW_ISR_DONT_RESULT; /* Special case for isr to not over-write result */
				}
			}
		}

		/* If no table match, error so we get a reset */
		return 1;
	}

	return 0;
} /* End tw_decode_sense() */

/* This function will report controller error status */
static int tw_check_errors(TW_Device_Extension *tw_dev) 
{
	u32 status_reg_value;
  
	status_reg_value = inl(TW_STATUS_REG_ADDR(tw_dev));

	if (TW_STATUS_ERRORS(status_reg_value) || tw_check_bits(status_reg_value)) {
		tw_decode_bits(tw_dev, status_reg_value, 0);
		return 1;
	}

	return 0;
} /* End tw_check_errors() */

/* This function will empty the response que */
static void tw_empty_response_que(TW_Device_Extension *tw_dev) 
{
	u32 status_reg_value, response_que_value;

	status_reg_value = inl(TW_STATUS_REG_ADDR(tw_dev));

	while ((status_reg_value & TW_STATUS_RESPONSE_QUEUE_EMPTY) == 0) {
		response_que_value = inl(TW_RESPONSE_QUEUE_REG_ADDR(tw_dev));
		status_reg_value = inl(TW_STATUS_REG_ADDR(tw_dev));
	}
} /* End tw_empty_response_que() */

/* This function will free a request_id */
static void tw_state_request_finish(TW_Device_Extension *tw_dev, int request_id)
{
	tw_dev->free_queue[tw_dev->free_tail] = request_id;
	tw_dev->state[request_id] = TW_S_FINISHED;
	tw_dev->free_tail = (tw_dev->free_tail + 1) % TW_Q_LENGTH;
} /* End tw_state_request_finish() */

/* This function will assign an available request_id */
static void tw_state_request_start(TW_Device_Extension *tw_dev, int *request_id)
{
	*request_id = tw_dev->free_queue[tw_dev->free_head];
	tw_dev->free_head = (tw_dev->free_head + 1) % TW_Q_LENGTH;
	tw_dev->state[*request_id] = TW_S_STARTED;
} /* End tw_state_request_start() */

/* Show some statistics about the card */
static ssize_t tw_show_stats(struct class_device *class_dev, char *buf)
{
	struct Scsi_Host *host = class_to_shost(class_dev);
	TW_Device_Extension *tw_dev = (TW_Device_Extension *)host->hostdata;
	unsigned long flags = 0;
	ssize_t len;

	spin_lock_irqsave(tw_dev->host->host_lock, flags);
	len = snprintf(buf, PAGE_SIZE, "3w-xxxx Driver version: %s\n"
		       "Current commands posted:   %4d\n"
		       "Max commands posted:       %4d\n"
		       "Current pending commands:  %4d\n"
		       "Max pending commands:      %4d\n"
		       "Last sgl length:           %4d\n"
		       "Max sgl length:            %4d\n"
		       "Last sector count:         %4d\n"
		       "Max sector count:          %4d\n"
		       "SCSI Host Resets:          %4d\n"
		       "AEN's:                     %4d\n", 
		       TW_DRIVER_VERSION,
		       tw_dev->posted_request_count,
		       tw_dev->max_posted_request_count,
		       tw_dev->pending_request_count,
		       tw_dev->max_pending_request_count,
		       tw_dev->sgl_entries,
		       tw_dev->max_sgl_entries,
		       tw_dev->sector_count,
		       tw_dev->max_sector_count,
		       tw_dev->num_resets,
		       tw_dev->aen_count);
	spin_unlock_irqrestore(tw_dev->host->host_lock, flags);
	return len;
} /* End tw_show_stats() */

/* This function will set a devices queue depth */
static ssize_t tw_store_queue_depth(struct device *dev, const char *buf, size_t count)
{
	int queue_depth;
	struct scsi_device *sdev = to_scsi_device(dev);

	queue_depth = simple_strtoul(buf, NULL, 0);
	if (queue_depth > TW_Q_LENGTH-2)
		return -EINVAL;
	scsi_adjust_queue_depth(sdev, MSG_ORDERED_TAG, queue_depth);

	return count;
} /* End tw_store_queue_depth() */

/* Create sysfs 'queue_depth' entry */
static struct device_attribute tw_queue_depth_attr = {
	.attr = {
		.name =		"queue_depth",
		.mode =		S_IRUSR | S_IWUSR,
	},
	.store = tw_store_queue_depth
};

/* Device attributes initializer */
static struct device_attribute *tw_dev_attrs[] = {
	&tw_queue_depth_attr,
	NULL,
};

/* Create sysfs 'stats' entry */
static struct class_device_attribute tw_host_stats_attr = {
	.attr = {
		.name = 	"stats",
		.mode =		S_IRUGO,
	},
	.show = tw_show_stats
};

/* Host attributes initializer */
static struct class_device_attribute *tw_host_attrs[] = {
	&tw_host_stats_attr,
	NULL,
};

/* This function will read the aen queue from the isr */
static int tw_aen_read_queue(TW_Device_Extension *tw_dev, int request_id) 
{
	TW_Command *command_packet;
	TW_Param *param;
	unsigned long command_que_value;
	u32 status_reg_value;
	unsigned long param_value = 0;

	dprintk(KERN_NOTICE "3w-xxxx: tw_aen_read_queue()\n");

	status_reg_value = inl(TW_STATUS_REG_ADDR(tw_dev));
	if (tw_check_bits(status_reg_value)) {
		dprintk(KERN_WARNING "3w-xxxx: tw_aen_read_queue(): Unexpected bits.\n");
		tw_decode_bits(tw_dev, status_reg_value, 1);
		return 1;
	}
	if (tw_dev->command_packet_virtual_address[request_id] == NULL) {
		printk(KERN_WARNING "3w-xxxx: tw_aen_read_queue(): Bad command packet virtual address.\n");
		return 1;
	}
	command_packet = (TW_Command *)tw_dev->command_packet_virtual_address[request_id];
	memset(command_packet, 0, sizeof(TW_Sector));
	command_packet->opcode__sgloffset = TW_OPSGL_IN(2, TW_OP_GET_PARAM);
	command_packet->size = 4;
	command_packet->request_id = request_id;
	command_packet->status = 0;
	command_packet->flags = 0;
	command_packet->byte6.parameter_count = 1;
	command_que_value = tw_dev->command_packet_physical_address[request_id];
	if (command_que_value == 0) {
		printk(KERN_WARNING "3w-xxxx: tw_aen_read_queue(): Bad command packet physical address.\n");
		return 1;
	}
	/* Now setup the param */
	if (tw_dev->alignment_virtual_address[request_id] == NULL) {
		printk(KERN_WARNING "3w-xxxx: tw_aen_read_queue(): Bad alignment virtual address.\n");
		return 1;
	}
	param = (TW_Param *)tw_dev->alignment_virtual_address[request_id];
	memset(param, 0, sizeof(TW_Sector));
	param->table_id = 0x401; /* AEN table */
	param->parameter_id = 2; /* Unit code */
	param->parameter_size_bytes = 2;
	param_value = tw_dev->alignment_physical_address[request_id];
	if (param_value == 0) {
		printk(KERN_WARNING "3w-xxxx: tw_aen_read_queue(): Bad alignment physical address.\n");
		return 1;
	}
	command_packet->byte8.param.sgl[0].address = param_value;
	command_packet->byte8.param.sgl[0].length = sizeof(TW_Sector);

	/* Now post the command packet */
	if ((status_reg_value & TW_STATUS_COMMAND_QUEUE_FULL) == 0) {
		dprintk(KERN_WARNING "3w-xxxx: tw_aen_read_queue(): Post succeeded.\n");
		tw_dev->srb[request_id] = NULL; /* Flag internal command */
		tw_dev->state[request_id] = TW_S_POSTED;
		outl(command_que_value, TW_COMMAND_QUEUE_REG_ADDR(tw_dev));
	} else {
		printk(KERN_WARNING "3w-xxxx: tw_aen_read_queue(): Post failed, will retry.\n");
		return 1;
	}

	return 0;
} /* End tw_aen_read_queue() */

/* This function will complete an aen request from the isr */
static int tw_aen_complete(TW_Device_Extension *tw_dev, int request_id) 
{
	TW_Param *param;
	unsigned short aen;
	int error = 0, table_max = 0;

	dprintk(KERN_WARNING "3w-xxxx: tw_aen_complete()\n");
	if (tw_dev->alignment_virtual_address[request_id] == NULL) {
		printk(KERN_WARNING "3w-xxxx: tw_aen_complete(): Bad alignment virtual address.\n");
		return 1;
	}
	param = (TW_Param *)tw_dev->alignment_virtual_address[request_id];
	aen = *(unsigned short *)(param->data);
	dprintk(KERN_NOTICE "3w-xxxx: tw_aen_complete(): Queue'd code 0x%x\n", aen);

	/* Print some useful info when certain aen codes come out */
	if (aen == 0x0ff) {
		printk(KERN_WARNING "3w-xxxx: scsi%d: AEN: INFO: AEN queue overflow.\n", tw_dev->host->host_no);
	} else {
		table_max = sizeof(tw_aen_string)/sizeof(char *);
		if ((aen & 0x0ff) < table_max) {
			if ((tw_aen_string[aen & 0xff][strlen(tw_aen_string[aen & 0xff])-1]) == '#') {
				printk(KERN_WARNING "3w-xxxx: scsi%d: AEN: %s%d.\n", tw_dev->host->host_no, tw_aen_string[aen & 0xff], aen >> 8);
			} else {
				if (aen != 0x0) 
					printk(KERN_WARNING "3w-xxxx: scsi%d: AEN: %s.\n", tw_dev->host->host_no, tw_aen_string[aen & 0xff]);
			}
		} else {
			printk(KERN_WARNING "3w-xxxx: scsi%d: Received AEN %d.\n", tw_dev->host->host_no, aen);
		}
	}
	if (aen != TW_AEN_QUEUE_EMPTY) {
		tw_dev->aen_count++;

		/* Now queue the code */
		tw_dev->aen_queue[tw_dev->aen_tail] = aen;
		if (tw_dev->aen_tail == TW_Q_LENGTH - 1) {
			tw_dev->aen_tail = TW_Q_START;
		} else {
			tw_dev->aen_tail = tw_dev->aen_tail + 1;
		}
		if (tw_dev->aen_head == tw_dev->aen_tail) {
			if (tw_dev->aen_head == TW_Q_LENGTH - 1) {
				tw_dev->aen_head = TW_Q_START;
			} else {
				tw_dev->aen_head = tw_dev->aen_head + 1;
			}
		}

		error = tw_aen_read_queue(tw_dev, request_id);
		if (error) {
			printk(KERN_WARNING "3w-xxxx: scsi%d: Error completing AEN.\n", tw_dev->host->host_no);
			tw_dev->state[request_id] = TW_S_COMPLETED;
			tw_state_request_finish(tw_dev, request_id);
		}
	} else {
		tw_dev->state[request_id] = TW_S_COMPLETED;
		tw_state_request_finish(tw_dev, request_id);
	}

	return 0;
} /* End tw_aen_complete() */

/* This function will drain the aen queue after a soft reset */
static int tw_aen_drain_queue(TW_Device_Extension *tw_dev)
{
	TW_Command *command_packet;
	TW_Param *param;
	int request_id = 0;
	unsigned long command_que_value;
	unsigned long param_value;
	TW_Response_Queue response_queue;
	unsigned short aen;
	unsigned short aen_code;
	int finished = 0;
	int first_reset = 0;
	int queue = 0;
	int found = 0, table_max = 0;

	dprintk(KERN_NOTICE "3w-xxxx: tw_aen_drain_queue()\n");

	if (tw_poll_status(tw_dev, TW_STATUS_ATTENTION_INTERRUPT | TW_STATUS_MICROCONTROLLER_READY, 30)) {
		dprintk(KERN_WARNING "3w-xxxx: tw_aen_drain_queue(): No attention interrupt for card %d.\n", tw_device_extension_count);
		return 1;
	}
	TW_CLEAR_ATTENTION_INTERRUPT(tw_dev);

	/* Empty response queue */
	tw_empty_response_que(tw_dev);

	/* Initialize command packet */
	if (tw_dev->command_packet_virtual_address[request_id] == NULL) {
		printk(KERN_WARNING "3w-xxxx: tw_aen_drain_queue(): Bad command packet virtual address.\n");
		return 1;
	}
	command_packet = (TW_Command *)tw_dev->command_packet_virtual_address[request_id];
	memset(command_packet, 0, sizeof(TW_Sector));
	command_packet->opcode__sgloffset = TW_OPSGL_IN(2, TW_OP_GET_PARAM);
	command_packet->size = 4;
	command_packet->request_id = request_id;
	command_packet->status = 0;
	command_packet->flags = 0;
	command_packet->byte6.parameter_count = 1;
	command_que_value = tw_dev->command_packet_physical_address[request_id];
	if (command_que_value == 0) {
		printk(KERN_WARNING "3w-xxxx: tw_aen_drain_queue(): Bad command packet physical address.\n");
		return 1;
	}

	/* Now setup the param */
	if (tw_dev->alignment_virtual_address[request_id] == NULL) {
		printk(KERN_WARNING "3w-xxxx: tw_aen_drain_queue(): Bad alignment virtual address.\n");
		return 1;
	}
	param = (TW_Param *)tw_dev->alignment_virtual_address[request_id];
	memset(param, 0, sizeof(TW_Sector));
	param->table_id = 0x401; /* AEN table */
	param->parameter_id = 2; /* Unit code */
	param->parameter_size_bytes = 2;
	param_value = tw_dev->alignment_physical_address[request_id];
	if (param_value == 0) {
		printk(KERN_WARNING "3w-xxxx: tw_aen_drain_queue(): Bad alignment physical address.\n");
		return 1;
	}
	command_packet->byte8.param.sgl[0].address = param_value;
	command_packet->byte8.param.sgl[0].length = sizeof(TW_Sector);

	/* Now drain the controller's aen queue */
	do {
		/* Post command packet */
		outl(command_que_value, TW_COMMAND_QUEUE_REG_ADDR(tw_dev));

		/* Now poll for completion */
		if (tw_poll_status_gone(tw_dev, TW_STATUS_RESPONSE_QUEUE_EMPTY, 30) == 0) {
			response_queue.value = inl(TW_RESPONSE_QUEUE_REG_ADDR(tw_dev));
			request_id = TW_RESID_OUT(response_queue.response_id);

			if (request_id != 0) {
				/* Unexpected request id */
				printk(KERN_WARNING "3w-xxxx: tw_aen_drain_queue(): Unexpected request id.\n");
				return 1;
			}
			
			if (command_packet->status != 0) {
				if (command_packet->flags != TW_AEN_TABLE_UNDEFINED) {
					/* Bad response */
					tw_decode_sense(tw_dev, request_id, 0);
					return 1;
				} else {
					/* We know this is a 3w-1x00, and doesn't support aen's */
					return 0;
				}
			}

			/* Now check the aen */
			aen = *(unsigned short *)(param->data);
			aen_code = (aen & 0x0ff);
			queue = 0;
			switch (aen_code) {
				case TW_AEN_QUEUE_EMPTY:
					dprintk(KERN_WARNING "3w-xxxx: AEN: %s.\n", tw_aen_string[aen & 0xff]);
					if (first_reset != 1) {
						return 1;
					} else {
						finished = 1;
					}
					break;
				case TW_AEN_SOFT_RESET:
					if (first_reset == 0) {
						first_reset = 1;
					} else {
						printk(KERN_WARNING "3w-xxxx: AEN: %s.\n", tw_aen_string[aen & 0xff]);
						tw_dev->aen_count++;
						queue = 1;
					}
					break;
				default:
					if (aen == 0x0ff) {
						printk(KERN_WARNING "3w-xxxx: AEN: INFO: AEN queue overflow.\n");
					} else {
						table_max = sizeof(tw_aen_string)/sizeof(char *);
						if ((aen & 0x0ff) < table_max) {
							if ((tw_aen_string[aen & 0xff][strlen(tw_aen_string[aen & 0xff])-1]) == '#') {
								printk(KERN_WARNING "3w-xxxx: AEN: %s%d.\n", tw_aen_string[aen & 0xff], aen >> 8);
							} else {
								printk(KERN_WARNING "3w-xxxx: AEN: %s.\n", tw_aen_string[aen & 0xff]);
							}
						} else
							printk(KERN_WARNING "3w-xxxx: Received AEN %d.\n", aen);
					}
					tw_dev->aen_count++;
					queue = 1;
			}

			/* Now put the aen on the aen_queue */
			if (queue == 1) {
				tw_dev->aen_queue[tw_dev->aen_tail] = aen;
				if (tw_dev->aen_tail == TW_Q_LENGTH - 1) {
					tw_dev->aen_tail = TW_Q_START;
				} else {
					tw_dev->aen_tail = tw_dev->aen_tail + 1;
				}
				if (tw_dev->aen_head == tw_dev->aen_tail) {
					if (tw_dev->aen_head == TW_Q_LENGTH - 1) {
						tw_dev->aen_head = TW_Q_START;
					} else {
						tw_dev->aen_head = tw_dev->aen_head + 1;
					}
				}
			}
			found = 1;
		}
		if (found == 0) {
			printk(KERN_WARNING "3w-xxxx: tw_aen_drain_queue(): Response never received.\n");
			return 1;
		}
	} while (finished == 0);

	return 0;
} /* End tw_aen_drain_queue() */

/* This function will allocate memory */
static int tw_allocate_memory(TW_Device_Extension *tw_dev, int size, int which)
{
	int i;
	dma_addr_t dma_handle;
	unsigned long *cpu_addr = NULL;

	dprintk(KERN_NOTICE "3w-xxxx: tw_allocate_memory()\n");

	cpu_addr = pci_alloc_consistent(tw_dev->tw_pci_dev, size*TW_Q_LENGTH, &dma_handle);
	if (cpu_addr == NULL) {
		printk(KERN_WARNING "3w-xxxx: pci_alloc_consistent() failed.\n");
		return 1;
	}

	if ((unsigned long)cpu_addr % (tw_dev->tw_pci_dev->device == TW_DEVICE_ID ? TW_ALIGNMENT_6000 : TW_ALIGNMENT_7000)) {
		printk(KERN_WARNING "3w-xxxx: Couldn't allocate correctly aligned memory.\n");
		pci_free_consistent(tw_dev->tw_pci_dev, size*TW_Q_LENGTH, cpu_addr, dma_handle);
		return 1;
	}

	memset(cpu_addr, 0, size*TW_Q_LENGTH);

	for (i=0;i<TW_Q_LENGTH;i++) {
		switch(which) {
		case 0:
			tw_dev->command_packet_physical_address[i] = dma_handle+(i*size);
			tw_dev->command_packet_virtual_address[i] = (unsigned long *)((unsigned char *)cpu_addr + (i*size));
			break;
		case 1:
			tw_dev->alignment_physical_address[i] = dma_handle+(i*size);
			tw_dev->alignment_virtual_address[i] = (unsigned long *)((unsigned char *)cpu_addr + (i*size));
			break;
		default:
			printk(KERN_WARNING "3w-xxxx: tw_allocate_memory(): case slip in tw_allocate_memory()\n");
			return 1;
		}
	}

	return 0;
} /* End tw_allocate_memory() */

/* This function handles ioctl for the character device */
static int tw_chrdev_ioctl(struct inode *inode, struct file *file, unsigned int cmd, unsigned long arg)
{
	int request_id;
	dma_addr_t dma_handle;
	unsigned short tw_aen_code;
	unsigned long flags;
	unsigned int data_buffer_length = 0;
	unsigned long data_buffer_length_adjusted = 0;
	unsigned long *cpu_addr;
	long timeout;
	TW_New_Ioctl *tw_ioctl;
	TW_Passthru *passthru;
	TW_Device_Extension *tw_dev = tw_device_extension_list[iminor(inode)];
	int retval = -EFAULT;
	void __user *argp = (void __user *)arg;

	dprintk(KERN_WARNING "3w-xxxx: tw_chrdev_ioctl()\n");

	/* Only let one of these through at a time */
	if (down_interruptible(&tw_dev->ioctl_sem))
		return -EINTR;

	/* First copy down the buffer length */
	if (copy_from_user(&data_buffer_length, argp, sizeof(unsigned int)))
		goto out;

	/* Check size */
	if (data_buffer_length > TW_MAX_SECTORS * 512) {
		retval = -EINVAL;
		goto out;
	}

	/* Hardware can only do multiple of 512 byte transfers */
	data_buffer_length_adjusted = (data_buffer_length + 511) & ~511;
	
	/* Now allocate ioctl buf memory */
	cpu_addr = dma_alloc_coherent(&tw_dev->tw_pci_dev->dev, data_buffer_length_adjusted+sizeof(TW_New_Ioctl) - 1, &dma_handle, GFP_KERNEL);
	if (cpu_addr == NULL) {
		retval = -ENOMEM;
		goto out;
	}

	tw_ioctl = (TW_New_Ioctl *)cpu_addr;

	/* Now copy down the entire ioctl */
	if (copy_from_user(tw_ioctl, argp, data_buffer_length + sizeof(TW_New_Ioctl) - 1))
		goto out2;

	passthru = (TW_Passthru *)&tw_ioctl->firmware_command;

	/* See which ioctl we are doing */
	switch (cmd) {
		case TW_OP_NOP:
			dprintk(KERN_WARNING "3w-xxxx: tw_chrdev_ioctl(): caught TW_OP_NOP.\n");
			break;
		case TW_OP_AEN_LISTEN:
			dprintk(KERN_WARNING "3w-xxxx: tw_chrdev_ioctl(): caught TW_AEN_LISTEN.\n");
			memset(tw_ioctl->data_buffer, 0, data_buffer_length);

			spin_lock_irqsave(tw_dev->host->host_lock, flags);
			if (tw_dev->aen_head == tw_dev->aen_tail) {
				tw_aen_code = TW_AEN_QUEUE_EMPTY;
			} else {
				tw_aen_code = tw_dev->aen_queue[tw_dev->aen_head];
				if (tw_dev->aen_head == TW_Q_LENGTH - 1) {
					tw_dev->aen_head = TW_Q_START;
				} else {
					tw_dev->aen_head = tw_dev->aen_head + 1;
				}
			}
			spin_unlock_irqrestore(tw_dev->host->host_lock, flags);
			memcpy(tw_ioctl->data_buffer, &tw_aen_code, sizeof(tw_aen_code));
			break;
		case TW_CMD_PACKET_WITH_DATA:
			dprintk(KERN_WARNING "3w-xxxx: tw_chrdev_ioctl(): caught TW_CMD_PACKET_WITH_DATA.\n");
			spin_lock_irqsave(tw_dev->host->host_lock, flags);

			tw_state_request_start(tw_dev, &request_id);

			/* Flag internal command */
			tw_dev->srb[request_id] = NULL;

			/* Flag chrdev ioctl */
			tw_dev->chrdev_request_id = request_id;

			tw_ioctl->firmware_command.request_id = request_id;

			/* Load the sg list */
			switch (TW_SGL_OUT(tw_ioctl->firmware_command.opcode__sgloffset)) {
			case 2:
				tw_ioctl->firmware_command.byte8.param.sgl[0].address = dma_handle + sizeof(TW_New_Ioctl) - 1;
				tw_ioctl->firmware_command.byte8.param.sgl[0].length = data_buffer_length_adjusted;
				break;
			case 3:
				tw_ioctl->firmware_command.byte8.io.sgl[0].address = dma_handle + sizeof(TW_New_Ioctl) - 1;
				tw_ioctl->firmware_command.byte8.io.sgl[0].length = data_buffer_length_adjusted;
				break;
			case 5:
				passthru->sg_list[0].address = dma_handle + sizeof(TW_New_Ioctl) - 1;
				passthru->sg_list[0].length = data_buffer_length_adjusted;
				break;
			}

			memcpy(tw_dev->command_packet_virtual_address[request_id], &(tw_ioctl->firmware_command), sizeof(TW_Command));

			/* Now post the command packet to the controller */
			tw_post_command_packet(tw_dev, request_id);
			spin_unlock_irqrestore(tw_dev->host->host_lock, flags);

			timeout = TW_IOCTL_CHRDEV_TIMEOUT*HZ;

			/* Now wait for the command to complete */
			timeout = wait_event_interruptible_timeout(tw_dev->ioctl_wqueue, tw_dev->chrdev_request_id == TW_IOCTL_CHRDEV_FREE, timeout);

			/* See if we reset while waiting for the ioctl to complete */
			if (test_bit(TW_IN_RESET, &tw_dev->flags)) {
				clear_bit(TW_IN_RESET, &tw_dev->flags);
				retval = -ERESTARTSYS;
				goto out2;
			}

			/* Check if we timed out, got a signal, or didn't get
			   an interrupt */
			if ((timeout <= 0) && (tw_dev->chrdev_request_id != TW_IOCTL_CHRDEV_FREE)) {
				/* Now we need to reset the board */
				if (timeout == -ERESTARTSYS) {
					retval = timeout;
				} else {
					printk(KERN_WARNING "3w-xxxx: scsi%d: Character ioctl (0x%x) timed out, resetting card.\n", tw_dev->host->host_no, cmd);
					retval = -EIO;
				}
				spin_lock_irqsave(tw_dev->host->host_lock, flags);
				tw_dev->state[request_id] = TW_S_COMPLETED;
				tw_state_request_finish(tw_dev, request_id);
				tw_dev->posted_request_count--;
				spin_unlock_irqrestore(tw_dev->host->host_lock, flags);
				if (tw_reset_device_extension(tw_dev, 1)) {
					printk(KERN_WARNING "3w-xxxx: tw_chrdev_ioctl(): Reset failed for card %d.\n", tw_dev->host->host_no);
				}
				goto out2;
			}

			/* Now copy in the command packet response */
			memcpy(&(tw_ioctl->firmware_command), tw_dev->command_packet_virtual_address[request_id], sizeof(TW_Command));

			/* Now complete the io */
			spin_lock_irqsave(tw_dev->host->host_lock, flags);
			tw_dev->posted_request_count--;
			tw_dev->state[request_id] = TW_S_COMPLETED;
			tw_state_request_finish(tw_dev, request_id);
			spin_unlock_irqrestore(tw_dev->host->host_lock, flags);
			break;
		default:
			retval = -ENOTTY;
			goto out2;
	}

	/* Now copy the response to userspace */
	if (copy_to_user(argp, tw_ioctl, sizeof(TW_New_Ioctl) + data_buffer_length - 1))
		goto out2;
	retval = 0;
out2:
	/* Now free ioctl buf memory */
	dma_free_coherent(&tw_dev->tw_pci_dev->dev, data_buffer_length_adjusted+sizeof(TW_New_Ioctl) - 1, cpu_addr, dma_handle);
out:
	up(&tw_dev->ioctl_sem);
	return retval;
} /* End tw_chrdev_ioctl() */

/* This function handles open for the character device */
static int tw_chrdev_open(struct inode *inode, struct file *file)
{
	unsigned int minor_number;

	dprintk(KERN_WARNING "3w-xxxx: tw_ioctl_open()\n");

	minor_number = iminor(inode);
	if (minor_number >= tw_device_extension_count)
		return -ENODEV;

	return 0;
} /* End tw_chrdev_open() */

/* File operations struct for character device */
static struct file_operations tw_fops = {
	.owner		= THIS_MODULE,
	.ioctl		= tw_chrdev_ioctl,
	.open		= tw_chrdev_open,
	.release	= NULL
};

/* This function will free up device extension resources */
static void tw_free_device_extension(TW_Device_Extension *tw_dev)
{
	dprintk(KERN_NOTICE "3w-xxxx: tw_free_device_extension()\n");

	/* Free command packet and generic buffer memory */
	if (tw_dev->command_packet_virtual_address[0])
		pci_free_consistent(tw_dev->tw_pci_dev, sizeof(TW_Command)*TW_Q_LENGTH, tw_dev->command_packet_virtual_address[0], tw_dev->command_packet_physical_address[0]);

	if (tw_dev->alignment_virtual_address[0])
		pci_free_consistent(tw_dev->tw_pci_dev, sizeof(TW_Sector)*TW_Q_LENGTH, tw_dev->alignment_virtual_address[0], tw_dev->alignment_physical_address[0]);
} /* End tw_free_device_extension() */

/* This function will send an initconnection command to controller */
static int tw_initconnection(TW_Device_Extension *tw_dev, int message_credits) 
{
	unsigned long command_que_value;
	TW_Command  *command_packet;
	TW_Response_Queue response_queue;
	int request_id = 0;

	dprintk(KERN_NOTICE "3w-xxxx: tw_initconnection()\n");

	/* Initialize InitConnection command packet */
	if (tw_dev->command_packet_virtual_address[request_id] == NULL) {
		printk(KERN_WARNING "3w-xxxx: tw_initconnection(): Bad command packet virtual address.\n");
		return 1;
	}

	command_packet = (TW_Command *)tw_dev->command_packet_virtual_address[request_id];
	memset(command_packet, 0, sizeof(TW_Sector));
	command_packet->opcode__sgloffset = TW_OPSGL_IN(0, TW_OP_INIT_CONNECTION);
	command_packet->size = TW_INIT_COMMAND_PACKET_SIZE;
	command_packet->request_id = request_id;
	command_packet->status = 0x0;
	command_packet->flags = 0x0;
	command_packet->byte6.message_credits = message_credits; 
	command_packet->byte8.init_connection.response_queue_pointer = 0x0;
	command_que_value = tw_dev->command_packet_physical_address[request_id];

	if (command_que_value == 0) {
		printk(KERN_WARNING "3w-xxxx: tw_initconnection(): Bad command packet physical address.\n");
		return 1;
	}
  
	/* Send command packet to the board */
	outl(command_que_value, TW_COMMAND_QUEUE_REG_ADDR(tw_dev));
    
	/* Poll for completion */
	if (tw_poll_status_gone(tw_dev, TW_STATUS_RESPONSE_QUEUE_EMPTY, 30) == 0) {
		response_queue.value = inl(TW_RESPONSE_QUEUE_REG_ADDR(tw_dev));
		request_id = TW_RESID_OUT(response_queue.response_id);

		if (request_id != 0) {
			/* unexpected request id */
			printk(KERN_WARNING "3w-xxxx: tw_initconnection(): Unexpected request id.\n");
			return 1;
		}
		if (command_packet->status != 0) {
			/* bad response */
			tw_decode_sense(tw_dev, request_id, 0);
			return 1;
		}
	}
	return 0;
} /* End tw_initconnection() */

/* Set a value in the features table */
static int tw_setfeature(TW_Device_Extension *tw_dev, int parm, int param_size,
                  unsigned char *val)
{
	TW_Param *param;
	TW_Command  *command_packet;
	TW_Response_Queue response_queue;
	int request_id = 0;
	unsigned long command_que_value;
	unsigned long param_value;

  	/* Initialize SetParam command packet */
	if (tw_dev->command_packet_virtual_address[request_id] == NULL) {
		printk(KERN_WARNING "3w-xxxx: tw_setfeature(): Bad command packet virtual address.\n");
		return 1;
	}
	command_packet = (TW_Command *)tw_dev->command_packet_virtual_address[request_id];
	memset(command_packet, 0, sizeof(TW_Sector));
	param = (TW_Param *)tw_dev->alignment_virtual_address[request_id];

	command_packet->opcode__sgloffset = TW_OPSGL_IN(2, TW_OP_SET_PARAM);
	param->table_id = 0x404;  /* Features table */
	param->parameter_id = parm;
	param->parameter_size_bytes = param_size;
	memcpy(param->data, val, param_size);

	param_value = tw_dev->alignment_physical_address[request_id];
	if (param_value == 0) {
		printk(KERN_WARNING "3w-xxxx: tw_setfeature(): Bad alignment physical address.\n");
		tw_dev->state[request_id] = TW_S_COMPLETED;
		tw_state_request_finish(tw_dev, request_id);
		tw_dev->srb[request_id]->result = (DID_OK << 16);
		tw_dev->srb[request_id]->scsi_done(tw_dev->srb[request_id]);
	}
	command_packet->byte8.param.sgl[0].address = param_value;
	command_packet->byte8.param.sgl[0].length = sizeof(TW_Sector);

	command_packet->size = 4;
	command_packet->request_id = request_id;
	command_packet->byte6.parameter_count = 1;

  	command_que_value = tw_dev->command_packet_physical_address[request_id];
	if (command_que_value == 0) {
		printk(KERN_WARNING "3w-xxxx: tw_setfeature(): Bad command packet physical address.\n");
	return 1;
	}

	/* Send command packet to the board */
	outl(command_que_value, TW_COMMAND_QUEUE_REG_ADDR(tw_dev));

	/* Poll for completion */
	if (tw_poll_status_gone(tw_dev, TW_STATUS_RESPONSE_QUEUE_EMPTY, 30) == 0) {
		response_queue.value = inl(TW_RESPONSE_QUEUE_REG_ADDR(tw_dev));
		request_id = TW_RESID_OUT(response_queue.response_id);

		if (request_id != 0) {
			/* unexpected request id */
			printk(KERN_WARNING "3w-xxxx: tw_setfeature(): Unexpected request id.\n");
			return 1;
		}
		if (command_packet->status != 0) {
			/* bad response */
			tw_decode_sense(tw_dev, request_id, 0);
			return 1;
		}
	}

	return 0;
} /* End tw_setfeature() */

/* This function will reset a controller */
static int tw_reset_sequence(TW_Device_Extension *tw_dev) 
{
	int error = 0;
	int tries = 0;
	unsigned char c = 1;

	/* Reset the board */
	while (tries < TW_MAX_RESET_TRIES) {
		TW_SOFT_RESET(tw_dev);

		error = tw_aen_drain_queue(tw_dev);
		if (error) {
			printk(KERN_WARNING "3w-xxxx: scsi%d: AEN drain failed, retrying.\n", tw_dev->host->host_no);
			tries++;
			continue;
		}

		/* Check for controller errors */
		if (tw_check_errors(tw_dev)) {
			printk(KERN_WARNING "3w-xxxx: scsi%d: Controller errors found, retrying.\n", tw_dev->host->host_no);
			tries++;
			continue;
		}

		/* Now the controller is in a good state */
		break;
	}

	if (tries >= TW_MAX_RESET_TRIES) {
		printk(KERN_WARNING "3w-xxxx: scsi%d: Controller errors, card not responding, check all cabling.\n", tw_dev->host->host_no);
		return 1;
	}

	error = tw_initconnection(tw_dev, TW_INIT_MESSAGE_CREDITS);
	if (error) {
		printk(KERN_WARNING "3w-xxxx: scsi%d: Connection initialization failed.\n", tw_dev->host->host_no);
		return 1;
	}

	error = tw_setfeature(tw_dev, 2, 1, &c);
	if (error) {
		printk(KERN_WARNING "3w-xxxx: Unable to set features for card, probable old firmware or card.\n");
	}

	return 0;
} /* End tw_reset_sequence() */

/* This function will initialize the fields of a device extension */
static int tw_initialize_device_extension(TW_Device_Extension *tw_dev)
{
	int i, error=0;

	dprintk(KERN_NOTICE "3w-xxxx: tw_initialize_device_extension()\n");

	/* Initialize command packet buffers */
	error = tw_allocate_memory(tw_dev, sizeof(TW_Command), 0);
	if (error) {
		printk(KERN_WARNING "3w-xxxx: Command packet memory allocation failed.\n");
		return 1;
	}

	/* Initialize generic buffer */
	error = tw_allocate_memory(tw_dev, sizeof(TW_Sector), 1);
	if (error) {
		printk(KERN_WARNING "3w-xxxx: Generic memory allocation failed.\n");
		return 1;
	}

	for (i=0;i<TW_Q_LENGTH;i++) {
		tw_dev->free_queue[i] = i;
		tw_dev->state[i] = TW_S_INITIAL;
	}

	tw_dev->pending_head = TW_Q_START;
	tw_dev->pending_tail = TW_Q_START;
	tw_dev->chrdev_request_id = TW_IOCTL_CHRDEV_FREE;

	init_MUTEX(&tw_dev->ioctl_sem);
	init_waitqueue_head(&tw_dev->ioctl_wqueue);

	return 0;
} /* End tw_initialize_device_extension() */

static int tw_map_scsi_sg_data(struct pci_dev *pdev, struct scsi_cmnd *cmd)
{
	int use_sg;

	dprintk(KERN_WARNING "3w-xxxx: tw_map_scsi_sg_data()\n");
	
	if (cmd->use_sg == 0)
		return 0;

	use_sg = pci_map_sg(pdev, cmd->buffer, cmd->use_sg, DMA_BIDIRECTIONAL);
	
	if (use_sg == 0) {
		printk(KERN_WARNING "3w-xxxx: tw_map_scsi_sg_data(): pci_map_sg() failed.\n");
		return 0;
	}

	cmd->SCp.phase = TW_PHASE_SGLIST;
	cmd->SCp.have_data_in = use_sg;
	
	return use_sg;
} /* End tw_map_scsi_sg_data() */

static u32 tw_map_scsi_single_data(struct pci_dev *pdev, struct scsi_cmnd *cmd)
{
	dma_addr_t mapping;

	dprintk(KERN_WARNING "3w-xxxx: tw_map_scsi_single_data()\n");

	if (cmd->request_bufflen == 0)
		return 0;

	mapping = pci_map_page(pdev, virt_to_page(cmd->request_buffer), offset_in_page(cmd->request_buffer), cmd->request_bufflen, DMA_BIDIRECTIONAL);

	if (mapping == 0) {
		printk(KERN_WARNING "3w-xxxx: tw_map_scsi_single_data(): pci_map_page() failed.\n");
		return 0;
	}

	cmd->SCp.phase = TW_PHASE_SINGLE;
	cmd->SCp.have_data_in = mapping;

	return mapping;
} /* End tw_map_scsi_single_data() */

static void tw_unmap_scsi_data(struct pci_dev *pdev, struct scsi_cmnd *cmd)
{
	dprintk(KERN_WARNING "3w-xxxx: tw_unmap_scsi_data()\n");

	switch(cmd->SCp.phase) {
		case TW_PHASE_SINGLE:
			pci_unmap_page(pdev, cmd->SCp.have_data_in, cmd->request_bufflen, DMA_BIDIRECTIONAL);
			break;
		case TW_PHASE_SGLIST:
			pci_unmap_sg(pdev, cmd->request_buffer, cmd->use_sg, DMA_BIDIRECTIONAL);
			break;
	}
} /* End tw_unmap_scsi_data() */

/* This function will reset a device extension */
static int tw_reset_device_extension(TW_Device_Extension *tw_dev, int ioctl_reset) 
{
	int i = 0;
	struct scsi_cmnd *srb;
	unsigned long flags = 0;

	dprintk(KERN_NOTICE "3w-xxxx: tw_reset_device_extension()\n");

	set_bit(TW_IN_RESET, &tw_dev->flags);
	TW_DISABLE_INTERRUPTS(tw_dev);
	TW_MASK_COMMAND_INTERRUPT(tw_dev);
	spin_lock_irqsave(tw_dev->host->host_lock, flags);

	/* Abort all requests that are in progress */
	for (i=0;i<TW_Q_LENGTH;i++) {
		if ((tw_dev->state[i] != TW_S_FINISHED) && 
		    (tw_dev->state[i] != TW_S_INITIAL) &&
		    (tw_dev->state[i] != TW_S_COMPLETED)) {
			srb = tw_dev->srb[i];
			if (srb != NULL) {
				srb->result = (DID_RESET << 16);
				tw_dev->srb[i]->scsi_done(tw_dev->srb[i]);
				tw_unmap_scsi_data(tw_dev->tw_pci_dev, tw_dev->srb[i]);
			}
		}
	}

	/* Reset queues and counts */
	for (i=0;i<TW_Q_LENGTH;i++) {
		tw_dev->free_queue[i] = i;
		tw_dev->state[i] = TW_S_INITIAL;
	}
	tw_dev->free_head = TW_Q_START;
	tw_dev->free_tail = TW_Q_START;
	tw_dev->posted_request_count = 0;
	tw_dev->pending_request_count = 0;
	tw_dev->pending_head = TW_Q_START;
	tw_dev->pending_tail = TW_Q_START;
	tw_dev->reset_print = 0;

	spin_unlock_irqrestore(tw_dev->host->host_lock, flags);

	if (tw_reset_sequence(tw_dev)) {
		printk(KERN_WARNING "3w-xxxx: scsi%d: Reset sequence failed.\n", tw_dev->host->host_no);
		return 1;
	}
	TW_ENABLE_AND_CLEAR_INTERRUPTS(tw_dev);

	/* Wake up any ioctl that was pending before the reset */
	if ((tw_dev->chrdev_request_id == TW_IOCTL_CHRDEV_FREE) || (ioctl_reset)) {
		clear_bit(TW_IN_RESET, &tw_dev->flags);
	} else {
		tw_dev->chrdev_request_id = TW_IOCTL_CHRDEV_FREE;
		wake_up(&tw_dev->ioctl_wqueue);
	}

	return 0;
} /* End tw_reset_device_extension() */

/* This funciton returns unit geometry in cylinders/heads/sectors */
static int tw_scsi_biosparam(struct scsi_device *sdev, struct block_device *bdev,
		sector_t capacity, int geom[]) 
{
	int heads, sectors, cylinders;
	TW_Device_Extension *tw_dev;
	
	dprintk(KERN_NOTICE "3w-xxxx: tw_scsi_biosparam()\n");
	tw_dev = (TW_Device_Extension *)sdev->host->hostdata;

	heads = 64;
	sectors = 32;
	cylinders = sector_div(capacity, heads * sectors);

	if (capacity >= 0x200000) {
		heads = 255;
		sectors = 63;
		cylinders = sector_div(capacity, heads * sectors);
	}

	dprintk(KERN_NOTICE "3w-xxxx: tw_scsi_biosparam(): heads = %d, sectors = %d, cylinders = %d\n", heads, sectors, cylinders);
	geom[0] = heads;			 
	geom[1] = sectors;
	geom[2] = cylinders;

	return 0;
} /* End tw_scsi_biosparam() */

/* This is the new scsi eh reset function */
static int tw_scsi_eh_reset(struct scsi_cmnd *SCpnt) 
{
	TW_Device_Extension *tw_dev=NULL;
	int retval = FAILED;

	tw_dev = (TW_Device_Extension *)SCpnt->device->host->hostdata;

	spin_unlock_irq(tw_dev->host->host_lock);

	tw_dev->num_resets++;

	printk(KERN_WARNING "3w-xxxx: scsi%d: WARNING: Unit #%d: Command (0x%x) timed out, resetting card.\n", tw_dev->host->host_no, SCpnt->device->id, SCpnt->cmnd[0]);

	/* Now reset the card and some of the device extension data */
	if (tw_reset_device_extension(tw_dev, 0)) {
		printk(KERN_WARNING "3w-xxxx: scsi%d: Reset failed.\n", tw_dev->host->host_no);
		goto out;
	}

	retval = SUCCESS;
out:
	spin_lock_irq(tw_dev->host->host_lock);
	return retval;
} /* End tw_scsi_eh_reset() */

/* This function handles scsi inquiry commands */
static int tw_scsiop_inquiry(TW_Device_Extension *tw_dev, int request_id)
{
	TW_Param *param;
	TW_Command *command_packet;
	unsigned long command_que_value;
	unsigned long param_value;

	dprintk(KERN_NOTICE "3w-xxxx: tw_scsiop_inquiry()\n");

	/* Initialize command packet */
	command_packet = (TW_Command *)tw_dev->command_packet_virtual_address[request_id];
	if (command_packet == NULL) {
		printk(KERN_WARNING "3w-xxxx: tw_scsiop_inquiry(): Bad command packet virtual address.\n");
		return 1;
	}
	memset(command_packet, 0, sizeof(TW_Sector));
	command_packet->opcode__sgloffset = TW_OPSGL_IN(2, TW_OP_GET_PARAM);
	command_packet->size = 4;
	command_packet->request_id = request_id;
	command_packet->status = 0;
	command_packet->flags = 0;
	command_packet->byte6.parameter_count = 1;

	/* Now setup the param */
	if (tw_dev->alignment_virtual_address[request_id] == NULL) {
		printk(KERN_WARNING "3w-xxxx: tw_scsiop_inquiry(): Bad alignment virtual address.\n");
		return 1;
	}
	param = (TW_Param *)tw_dev->alignment_virtual_address[request_id];
	memset(param, 0, sizeof(TW_Sector));
	param->table_id = 3;	 /* unit summary table */
	param->parameter_id = 3; /* unitsstatus parameter */
	param->parameter_size_bytes = TW_MAX_UNITS;
	param_value = tw_dev->alignment_physical_address[request_id];
	if (param_value == 0) {
		printk(KERN_WARNING "3w-xxxx: tw_scsiop_inquiry(): Bad alignment physical address.\n");
		return 1;
	}

	command_packet->byte8.param.sgl[0].address = param_value;
	command_packet->byte8.param.sgl[0].length = sizeof(TW_Sector);
	command_que_value = tw_dev->command_packet_physical_address[request_id];
	if (command_que_value == 0) {
		printk(KERN_WARNING "3w-xxxx: tw_scsiop_inquiry(): Bad command packet physical address.\n");
		return 1;
	}

	/* Now try to post the command packet */
	tw_post_command_packet(tw_dev, request_id);

	return 0;
} /* End tw_scsiop_inquiry() */

/* This function is called by the isr to complete an inquiry command */
static int tw_scsiop_inquiry_complete(TW_Device_Extension *tw_dev, int request_id)
{
	unsigned char *is_unit_present;
	unsigned char *request_buffer;
	TW_Param *param;

	dprintk(KERN_NOTICE "3w-xxxx: tw_scsiop_inquiry_complete()\n");

	/* Fill request buffer */
	if (tw_dev->srb[request_id]->request_buffer == NULL) {
		printk(KERN_WARNING "3w-xxxx: tw_scsiop_inquiry_complete(): Request buffer NULL.\n");
		return 1;
	}
	request_buffer = tw_dev->srb[request_id]->request_buffer;
	memset(request_buffer, 0, tw_dev->srb[request_id]->request_bufflen);
	request_buffer[0] = TYPE_DISK; /* Peripheral device type */
	request_buffer[1] = 0;	       /* Device type modifier */
	request_buffer[2] = 0;	       /* No ansi/iso compliance */
	request_buffer[4] = 31;	       /* Additional length */
	memcpy(&request_buffer[8], "3ware   ", 8);	 /* Vendor ID */
	sprintf(&request_buffer[16], "Logical Disk %-2d ", tw_dev->srb[request_id]->device->id);
	memcpy(&request_buffer[32], TW_DRIVER_VERSION, 3);

	param = (TW_Param *)tw_dev->alignment_virtual_address[request_id];
	if (param == NULL) {
		printk(KERN_WARNING "3w-xxxx: tw_scsiop_inquiry_complete(): Bad alignment virtual address.\n");
		return 1;
	}
	is_unit_present = &(param->data[0]);

	if (is_unit_present[tw_dev->srb[request_id]->device->id] & TW_UNIT_ONLINE) {
		tw_dev->is_unit_present[tw_dev->srb[request_id]->device->id] = 1;
	} else {
		tw_dev->is_unit_present[tw_dev->srb[request_id]->device->id] = 0;
		tw_dev->srb[request_id]->result = (DID_BAD_TARGET << 16);
		return TW_ISR_DONT_RESULT;
	}

	return 0;
} /* End tw_scsiop_inquiry_complete() */

/* This function handles scsi mode_sense commands */
static int tw_scsiop_mode_sense(TW_Device_Extension *tw_dev, int request_id)
{
	TW_Param *param;
	TW_Command *command_packet;
	unsigned long command_que_value;
	unsigned long param_value;

	dprintk(KERN_NOTICE "3w-xxxx: tw_scsiop_mode_sense()\n");

	/* Only page control = 0, page code = 0x8 (cache page) supported */
	if (tw_dev->srb[request_id]->cmnd[2] != 0x8) {
		tw_dev->state[request_id] = TW_S_COMPLETED;
		tw_state_request_finish(tw_dev, request_id);
		tw_dev->srb[request_id]->result = (DID_OK << 16);
		tw_dev->srb[request_id]->scsi_done(tw_dev->srb[request_id]);
		return 0;
	}

	/* Now read firmware cache setting for this unit */
	command_packet = (TW_Command *)tw_dev->command_packet_virtual_address[request_id];
	if (command_packet == NULL) {
		printk(KERN_WARNING "3w-xxxx: tw_scsiop_mode_sense(): Bad command packet virtual address.\n");
		return 1;
	}

	/* Setup the command packet */
	memset(command_packet, 0, sizeof(TW_Sector));
	command_packet->opcode__sgloffset = TW_OPSGL_IN(2, TW_OP_GET_PARAM);
	command_packet->size = 4;
	command_packet->request_id = request_id;
	command_packet->status = 0;
	command_packet->flags = 0;
	command_packet->byte6.parameter_count = 1;

	/* Setup the param */
	if (tw_dev->alignment_virtual_address[request_id] == NULL) {
		printk(KERN_WARNING "3w-xxxx: tw_scsiop_mode_sense(): Bad alignment virtual address.\n");
		return 1;
	}

	param = (TW_Param *)tw_dev->alignment_virtual_address[request_id];
	memset(param, 0, sizeof(TW_Sector));
	param->table_id = TW_UNIT_INFORMATION_TABLE_BASE + tw_dev->srb[request_id]->device->id;
	param->parameter_id = 7; /* unit flags */
	param->parameter_size_bytes = 1;
	param_value = tw_dev->alignment_physical_address[request_id];
	if (param_value == 0) {
		printk(KERN_WARNING "3w-xxxx: tw_scsiop_mode_sense(): Bad alignment physical address.\n");
		return 1;
	}

	command_packet->byte8.param.sgl[0].address = param_value;
	command_packet->byte8.param.sgl[0].length = sizeof(TW_Sector);
	command_que_value = tw_dev->command_packet_physical_address[request_id];
	if (command_que_value == 0) {
		printk(KERN_WARNING "3w-xxxx: tw_scsiop_mode_sense(): Bad command packet physical address.\n");
		return 1;
	}

	/* Now try to post the command packet */
	tw_post_command_packet(tw_dev, request_id);
	
	return 0;
} /* End tw_scsiop_mode_sense() */

/* This function is called by the isr to complete a mode sense command */
static int tw_scsiop_mode_sense_complete(TW_Device_Extension *tw_dev, int request_id)
{
	TW_Param *param;
	unsigned char *flags;
	unsigned char *request_buffer;

	dprintk(KERN_NOTICE "3w-xxxx: tw_scsiop_mode_sense_complete()\n");

	param = (TW_Param *)tw_dev->alignment_virtual_address[request_id];
	if (param == NULL) {
		printk(KERN_WARNING "3w-xxxx: tw_scsiop_mode_sense_complete(): Bad alignment virtual address.\n");
		return 1;
	}
	flags = (char *)&(param->data[0]);
	request_buffer = tw_dev->srb[request_id]->buffer;
	memset(request_buffer, 0, tw_dev->srb[request_id]->request_bufflen);

	request_buffer[0] = 0xf;        /* mode data length */
	request_buffer[1] = 0;          /* default medium type */
	request_buffer[2] = 0x10;       /* dpo/fua support on */
	request_buffer[3] = 0;          /* no block descriptors */
	request_buffer[4] = 0x8;        /* caching page */
	request_buffer[5] = 0xa;        /* page length */
	if (*flags & 0x1)
		request_buffer[6] = 0x4;        /* WCE on */
	else
		request_buffer[6] = 0x0;        /* WCE off */

	return 0;
} /* End tw_scsiop_mode_sense_complete() */

/* This function handles scsi read_capacity commands */
static int tw_scsiop_read_capacity(TW_Device_Extension *tw_dev, int request_id) 
{
	TW_Param *param;
	TW_Command *command_packet;
	unsigned long command_que_value;
	unsigned long param_value;

	dprintk(KERN_NOTICE "3w-xxxx: tw_scsiop_read_capacity()\n");

	/* Initialize command packet */
	command_packet = (TW_Command *)tw_dev->command_packet_virtual_address[request_id];

	if (command_packet == NULL) {
		dprintk(KERN_NOTICE "3w-xxxx: tw_scsiop_read_capacity(): Bad command packet virtual address.\n");
		return 1;
	}
	memset(command_packet, 0, sizeof(TW_Sector));
	command_packet->opcode__sgloffset = TW_OPSGL_IN(2, TW_OP_GET_PARAM);
	command_packet->size = 4;
	command_packet->request_id = request_id;
	command_packet->unit__hostid = TW_UNITHOST_IN(0, tw_dev->srb[request_id]->device->id);
	command_packet->status = 0;
	command_packet->flags = 0;
	command_packet->byte6.block_count = 1;

	/* Now setup the param */
	if (tw_dev->alignment_virtual_address[request_id] == NULL) {
		dprintk(KERN_NOTICE "3w-xxxx: tw_scsiop_read_capacity(): Bad alignment virtual address.\n");
		return 1;
	}
	param = (TW_Param *)tw_dev->alignment_virtual_address[request_id];
	memset(param, 0, sizeof(TW_Sector));
	param->table_id = TW_UNIT_INFORMATION_TABLE_BASE + 
	tw_dev->srb[request_id]->device->id;
	param->parameter_id = 4;	/* unitcapacity parameter */
	param->parameter_size_bytes = 4;
	param_value = tw_dev->alignment_physical_address[request_id];
	if (param_value == 0) {
		dprintk(KERN_NOTICE "3w-xxxx: tw_scsiop_read_capacity(): Bad alignment physical address.\n");
		return 1;
	}
  
	command_packet->byte8.param.sgl[0].address = param_value;
	command_packet->byte8.param.sgl[0].length = sizeof(TW_Sector);
	command_que_value = tw_dev->command_packet_physical_address[request_id];
	if (command_que_value == 0) {
		dprintk(KERN_NOTICE "3w-xxxx: tw_scsiop_read_capacity(): Bad command packet physical address.\n");
		return 1;
	}

	/* Now try to post the command to the board */
	tw_post_command_packet(tw_dev, request_id);
  
	return 0;
} /* End tw_scsiop_read_capacity() */

/* This function is called by the isr to complete a readcapacity command */
static int tw_scsiop_read_capacity_complete(TW_Device_Extension *tw_dev, int request_id)
{
	unsigned char *param_data;
	u32 capacity;
	char *buff;
	TW_Param *param;

	dprintk(KERN_NOTICE "3w-xxxx: tw_scsiop_read_capacity_complete()\n");

	buff = tw_dev->srb[request_id]->request_buffer;
	if (buff == NULL) {
		printk(KERN_WARNING "3w-xxxx: tw_scsiop_read_capacity_complete(): Request buffer NULL.\n");
		return 1;
	}
	memset(buff, 0, tw_dev->srb[request_id]->request_bufflen);
	param = (TW_Param *)tw_dev->alignment_virtual_address[request_id];
	if (param == NULL) {
		printk(KERN_WARNING "3w-xxxx: tw_scsiop_read_capacity_complete(): Bad alignment virtual address.\n");
		return 1;
	}
	param_data = &(param->data[0]);

	capacity = (param_data[3] << 24) | (param_data[2] << 16) | 
		   (param_data[1] << 8) | param_data[0];

	/* Subtract one sector to fix get last sector ioctl */
	capacity -= 1;

	dprintk(KERN_NOTICE "3w-xxxx: tw_scsiop_read_capacity_complete(): Capacity = 0x%x.\n", capacity);

	/* Number of LBA's */
	buff[0] = (capacity >> 24);
	buff[1] = (capacity >> 16) & 0xff;
	buff[2] = (capacity >> 8) & 0xff;
	buff[3] = capacity & 0xff;

	/* Block size in bytes (512) */
	buff[4] = (TW_BLOCK_SIZE >> 24);
	buff[5] = (TW_BLOCK_SIZE >> 16) & 0xff;
	buff[6] = (TW_BLOCK_SIZE >> 8) & 0xff;
	buff[7] = TW_BLOCK_SIZE & 0xff;

	return 0;
} /* End tw_scsiop_read_capacity_complete() */

/* This function handles scsi read or write commands */
static int tw_scsiop_read_write(TW_Device_Extension *tw_dev, int request_id) 
{
	TW_Command *command_packet;
	unsigned long command_que_value;
	u32 lba = 0x0, num_sectors = 0x0, buffaddr = 0x0;
	int i, use_sg;
	struct scsi_cmnd *srb;
	struct scatterlist *sglist;

	dprintk(KERN_NOTICE "3w-xxxx: tw_scsiop_read_write()\n");

	if (tw_dev->srb[request_id]->request_buffer == NULL) {
		printk(KERN_WARNING "3w-xxxx: tw_scsiop_read_write(): Request buffer NULL.\n");
		return 1;
	}
	sglist = (struct scatterlist *)tw_dev->srb[request_id]->request_buffer;
	srb = tw_dev->srb[request_id];

	/* Initialize command packet */
	command_packet = (TW_Command *)tw_dev->command_packet_virtual_address[request_id];
	if (command_packet == NULL) {
		dprintk(KERN_NOTICE "3w-xxxx: tw_scsiop_read_write(): Bad command packet virtual address.\n");
		return 1;
	}

	if (srb->cmnd[0] == READ_6 || srb->cmnd[0] == READ_10) {
		command_packet->opcode__sgloffset = TW_OPSGL_IN(3, TW_OP_READ);
	} else {
		command_packet->opcode__sgloffset = TW_OPSGL_IN(3, TW_OP_WRITE);
	}

	command_packet->size = 3;
	command_packet->request_id = request_id;
	command_packet->unit__hostid = TW_UNITHOST_IN(0, srb->device->id);
	command_packet->status = 0;
	command_packet->flags = 0;

	if (srb->cmnd[0] == WRITE_10) {
		if ((srb->cmnd[1] & 0x8) || (srb->cmnd[1] & 0x10))
			command_packet->flags = 1;
	}

	if (srb->cmnd[0] == READ_6 || srb->cmnd[0] == WRITE_6) {
		lba = ((u32)srb->cmnd[1] << 16) | ((u32)srb->cmnd[2] << 8) | (u32)srb->cmnd[3];
		num_sectors = (u32)srb->cmnd[4];
	} else {
		lba = ((u32)srb->cmnd[2] << 24) | ((u32)srb->cmnd[3] << 16) | ((u32)srb->cmnd[4] << 8) | (u32)srb->cmnd[5];
		num_sectors = (u32)srb->cmnd[8] | ((u32)srb->cmnd[7] << 8);
	}
  
	/* Update sector statistic */
	tw_dev->sector_count = num_sectors;
	if (tw_dev->sector_count > tw_dev->max_sector_count)
		tw_dev->max_sector_count = tw_dev->sector_count;
  
	dprintk(KERN_NOTICE "3w-xxxx: tw_scsiop_read_write(): lba = 0x%x num_sectors = 0x%x\n", lba, num_sectors);
	command_packet->byte8.io.lba = lba;
	command_packet->byte6.block_count = num_sectors;

	/* Do this if there are no sg list entries */
	if (tw_dev->srb[request_id]->use_sg == 0) {    
		dprintk(KERN_NOTICE "3w-xxxx: tw_scsiop_read_write(): SG = 0\n");
		buffaddr = tw_map_scsi_single_data(tw_dev->tw_pci_dev, tw_dev->srb[request_id]);
		if (buffaddr == 0)
			return 1;

		command_packet->byte8.io.sgl[0].address = buffaddr;
		command_packet->byte8.io.sgl[0].length = tw_dev->srb[request_id]->request_bufflen;
		command_packet->size+=2;
	}

	/* Do this if we have multiple sg list entries */
	if (tw_dev->srb[request_id]->use_sg > 0) {
		use_sg = tw_map_scsi_sg_data(tw_dev->tw_pci_dev, tw_dev->srb[request_id]);
		if (use_sg == 0)
			return 1;

		for (i=0;i<use_sg; i++) {
			command_packet->byte8.io.sgl[i].address = sg_dma_address(&sglist[i]);
			command_packet->byte8.io.sgl[i].length = sg_dma_len(&sglist[i]);
			command_packet->size+=2;
		}
	}

	/* Update SG statistics */
	tw_dev->sgl_entries = tw_dev->srb[request_id]->use_sg;
	if (tw_dev->sgl_entries > tw_dev->max_sgl_entries)
		tw_dev->max_sgl_entries = tw_dev->sgl_entries;

	command_que_value = tw_dev->command_packet_physical_address[request_id];
	if (command_que_value == 0) {
		dprintk(KERN_WARNING "3w-xxxx: tw_scsiop_read_write(): Bad command packet physical address.\n");
		return 1;
	}
      
	/* Now try to post the command to the board */
	tw_post_command_packet(tw_dev, request_id);

	return 0;
} /* End tw_scsiop_read_write() */

/* This function will handle the request sense scsi command */
static int tw_scsiop_request_sense(TW_Device_Extension *tw_dev, int request_id)
{
	dprintk(KERN_NOTICE "3w-xxxx: tw_scsiop_request_sense()\n");

	/* For now we just zero the request buffer */
	memset(tw_dev->srb[request_id]->request_buffer, 0, tw_dev->srb[request_id]->request_bufflen);
	tw_dev->state[request_id] = TW_S_COMPLETED;
	tw_state_request_finish(tw_dev, request_id);

	/* If we got a request_sense, we probably want a reset, return error */
	tw_dev->srb[request_id]->result = (DID_ERROR << 16);
	tw_dev->srb[request_id]->scsi_done(tw_dev->srb[request_id]);

	return 0;
} /* End tw_scsiop_request_sense() */

/* This function will handle synchronize cache scsi command */
static int tw_scsiop_synchronize_cache(TW_Device_Extension *tw_dev, int request_id)
{
	TW_Command *command_packet;
	unsigned long command_que_value;

	dprintk(KERN_NOTICE "3w-xxxx: tw_scsiop_synchronize_cache()\n");

	/* Send firmware flush command for this unit */
	command_packet = (TW_Command *)tw_dev->command_packet_virtual_address[request_id];
	if (command_packet == NULL) {
		printk(KERN_WARNING "3w-xxxx: tw_scsiop_synchronize_cache(): Bad command packet virtual address.\n");
		return 1;
	}

	/* Setup the command packet */
	memset(command_packet, 0, sizeof(TW_Sector));
	command_packet->opcode__sgloffset = TW_OPSGL_IN(0, TW_OP_FLUSH_CACHE);
	command_packet->size = 2;
	command_packet->request_id = request_id;
	command_packet->unit__hostid = TW_UNITHOST_IN(0, tw_dev->srb[request_id]->device->id);
	command_packet->status = 0;
	command_packet->flags = 0;
	command_packet->byte6.parameter_count = 1;
	command_que_value = tw_dev->command_packet_physical_address[request_id];
	if (command_que_value == 0) {
		printk(KERN_WARNING "3w-xxxx: tw_scsiop_synchronize_cache(): Bad command packet physical address.\n");
		return 1;
	}

	/* Now try to post the command packet */
	tw_post_command_packet(tw_dev, request_id);

	return 0;
} /* End tw_scsiop_synchronize_cache() */

/* This function will handle test unit ready scsi command */
static int tw_scsiop_test_unit_ready(TW_Device_Extension *tw_dev, int request_id)
{
	TW_Param *param;
	TW_Command *command_packet;
	unsigned long command_que_value;
	unsigned long param_value;

	dprintk(KERN_NOTICE "3w-xxxx: tw_scsiop_test_unit_ready()\n");

	/* Initialize command packet */
	command_packet = (TW_Command *)tw_dev->command_packet_virtual_address[request_id];
	if (command_packet == NULL) {
		printk(KERN_WARNING "3w-xxxx: tw_scsiop_test_unit_ready(): Bad command packet virtual address.\n");
		return 1;
	}
	memset(command_packet, 0, sizeof(TW_Sector));
	command_packet->opcode__sgloffset = TW_OPSGL_IN(2, TW_OP_GET_PARAM);
	command_packet->size = 4;
	command_packet->request_id = request_id;
	command_packet->status = 0;
	command_packet->flags = 0;
	command_packet->byte6.parameter_count = 1;

	/* Now setup the param */
	if (tw_dev->alignment_virtual_address[request_id] == NULL) {
		printk(KERN_WARNING "3w-xxxx: tw_scsiop_test_unit_ready(): Bad alignment virtual address.\n");
		return 1;
	}
	param = (TW_Param *)tw_dev->alignment_virtual_address[request_id];
	memset(param, 0, sizeof(TW_Sector));
	param->table_id = 3;	 /* unit summary table */
	param->parameter_id = 3; /* unitsstatus parameter */
	param->parameter_size_bytes = TW_MAX_UNITS;
	param_value = tw_dev->alignment_physical_address[request_id];
	if (param_value == 0) {
		printk(KERN_WARNING "3w-xxxx: tw_scsiop_test_unit_ready(): Bad alignment physical address.\n");
		return 1;
	}

	command_packet->byte8.param.sgl[0].address = param_value;
	command_packet->byte8.param.sgl[0].length = sizeof(TW_Sector);
	command_que_value = tw_dev->command_packet_physical_address[request_id];
	if (command_que_value == 0) {
		printk(KERN_WARNING "3w-xxxx: tw_scsiop_test_unit_ready(): Bad command packet physical address.\n");
		return 1;
	}

	/* Now try to post the command packet */
	tw_post_command_packet(tw_dev, request_id);

	return 0;
} /* End tw_scsiop_test_unit_ready() */

/* This function is called by the isr to complete a testunitready command */
static int tw_scsiop_test_unit_ready_complete(TW_Device_Extension *tw_dev, int request_id)
{
	unsigned char *is_unit_present;
	TW_Param *param;

	dprintk(KERN_WARNING "3w-xxxx: tw_scsiop_test_unit_ready_complete()\n");

	param = (TW_Param *)tw_dev->alignment_virtual_address[request_id];
	if (param == NULL) {
		printk(KERN_WARNING "3w-xxxx: tw_scsiop_test_unit_ready_complete(): Bad alignment virtual address.\n");
		return 1;
	}
	is_unit_present = &(param->data[0]);

	if (is_unit_present[tw_dev->srb[request_id]->device->id] & TW_UNIT_ONLINE) {
		tw_dev->is_unit_present[tw_dev->srb[request_id]->device->id] = 1;
	} else {
		tw_dev->is_unit_present[tw_dev->srb[request_id]->device->id] = 0;
		tw_dev->srb[request_id]->result = (DID_BAD_TARGET << 16);
		return TW_ISR_DONT_RESULT;
	}

	return 0;
} /* End tw_scsiop_test_unit_ready_complete() */

/* This is the main scsi queue function to handle scsi opcodes */
static int tw_scsi_queue(struct scsi_cmnd *SCpnt, void (*done)(struct scsi_cmnd *)) 
{
	unsigned char *command = SCpnt->cmnd;
	int request_id = 0;
	int retval = 1;
	TW_Device_Extension *tw_dev = (TW_Device_Extension *)SCpnt->device->host->hostdata;

	/* Save done function into Scsi_Cmnd struct */
	SCpnt->scsi_done = done;
		 
	/* Queue the command and get a request id */
	tw_state_request_start(tw_dev, &request_id);

	/* Save the scsi command for use by the ISR */
	tw_dev->srb[request_id] = SCpnt;

	/* Initialize phase to zero */
	SCpnt->SCp.phase = TW_PHASE_INITIAL;

	switch (*command) {
		case READ_10:
		case READ_6:
		case WRITE_10:
		case WRITE_6:
			dprintk(KERN_NOTICE "3w-xxxx: tw_scsi_queue(): caught READ/WRITE.\n");
			retval = tw_scsiop_read_write(tw_dev, request_id);
			break;
		case TEST_UNIT_READY:
			dprintk(KERN_NOTICE "3w-xxxx: tw_scsi_queue(): caught TEST_UNIT_READY.\n");
			retval = tw_scsiop_test_unit_ready(tw_dev, request_id);
			break;
		case INQUIRY:
			dprintk(KERN_NOTICE "3w-xxxx: tw_scsi_queue(): caught INQUIRY.\n");
			retval = tw_scsiop_inquiry(tw_dev, request_id);
			break;
		case READ_CAPACITY:
			dprintk(KERN_NOTICE "3w-xxxx: tw_scsi_queue(): caught READ_CAPACITY.\n");
			retval = tw_scsiop_read_capacity(tw_dev, request_id);
			break;
	        case REQUEST_SENSE:
		        dprintk(KERN_NOTICE "3w-xxxx: tw_scsi_queue(): caught REQUEST_SENSE.\n");
		        retval = tw_scsiop_request_sense(tw_dev, request_id);
		        break;
		case MODE_SENSE:
			dprintk(KERN_NOTICE "3w-xxxx: tw_scsi_queue(): caught MODE_SENSE.\n");
			retval = tw_scsiop_mode_sense(tw_dev, request_id);
			break;
		case SYNCHRONIZE_CACHE:
			dprintk(KERN_NOTICE "3w-xxxx: tw_scsi_queue(): caught SYNCHRONIZE_CACHE.\n");
			retval = tw_scsiop_synchronize_cache(tw_dev, request_id);
			break;
		case TW_IOCTL:
			printk(KERN_WARNING "3w-xxxx: SCSI_IOCTL_SEND_COMMAND deprecated, please update your 3ware tools.\n");
			break;
		default:
			printk(KERN_NOTICE "3w-xxxx: scsi%d: Unknown scsi opcode: 0x%x\n", tw_dev->host->host_no, *command);
			tw_dev->state[request_id] = TW_S_COMPLETED;
			tw_state_request_finish(tw_dev, request_id);
			SCpnt->result = (DID_BAD_TARGET << 16);
			done(SCpnt);
			goto out;
	}
	if (retval) {
		tw_dev->state[request_id] = TW_S_COMPLETED;
		tw_state_request_finish(tw_dev, request_id);
		SCpnt->result = (DID_ERROR << 16);
		done(SCpnt);
	}
out:
	return retval;
} /* End tw_scsi_queue() */

<<<<<<< HEAD
/* This function will release the resources on an rmmod call */
int tw_scsi_release(struct Scsi_Host *tw_host) 
{
	TW_Device_Extension *tw_dev;
	tw_dev = (TW_Device_Extension *)tw_host->hostdata;

	dprintk(KERN_NOTICE "3w-xxxx: tw_scsi_release()\n");

	/* Fake like we just shut down, so notify the card that
	 * we "shut down cleanly".
	 */
	tw_halt(NULL, 0, NULL);  // parameters aren't actually used

	/* Free up the IO region */
	release_region((tw_dev->tw_pci_dev->resource[0].start), TW_IO_ADDRESS_RANGE);

	/* Free up the IRQ */
	free_irq(tw_dev->tw_pci_dev->irq, tw_dev);

	/* Unregister character device */
	if (twe_major >= 0) {
		unregister_chrdev(twe_major, "twe");
		twe_major = -1;
	}

	/* Free up device extension resources */
	tw_free_device_extension(tw_dev);

	/* Tell kernel scsi-layer we are gone */
	scsi_unregister(tw_host);

	return 0;
} /* End tw_scsi_release() */

/* This function handles scsi inquiry commands */
int tw_scsiop_inquiry(TW_Device_Extension *tw_dev, int request_id)
=======
/* This function is the interrupt service routine */
static irqreturn_t tw_interrupt(int irq, void *dev_instance,
		     struct pt_regs *regs) 
>>>>>>> 8d2552c8
{
	int request_id;
	u32 status_reg_value;
	TW_Device_Extension *tw_dev = (TW_Device_Extension *)dev_instance;
	TW_Response_Queue response_que;
	int error = 0, retval = 0;
	TW_Command *command_packet;
	int handled = 0;

	/* Get the host lock for io completions */
	spin_lock(tw_dev->host->host_lock);

	/* See if the interrupt matches this instance */
	if (tw_dev->tw_pci_dev->irq == (unsigned int)irq) {

		handled = 1;

		/* Read the registers */
		status_reg_value = inl(TW_STATUS_REG_ADDR(tw_dev));

		/* Check if this is our interrupt, otherwise bail */
		if (!(status_reg_value & TW_STATUS_VALID_INTERRUPT))
			goto tw_interrupt_bail;

		/* Check controller for errors */
		if (tw_check_bits(status_reg_value)) {
			dprintk(KERN_WARNING "3w-xxxx: tw_interrupt(): Unexpected bits.\n");
			if (tw_decode_bits(tw_dev, status_reg_value, 1)) {
				TW_CLEAR_ALL_INTERRUPTS(tw_dev);
				goto tw_interrupt_bail;
			}
		}

		/* Handle host interrupt */
		if (status_reg_value & TW_STATUS_HOST_INTERRUPT) {
			dprintk(KERN_NOTICE "3w-xxxx: tw_interrupt(): Received host interrupt.\n");
			TW_CLEAR_HOST_INTERRUPT(tw_dev);
		}

		/* Handle attention interrupt */
		if (status_reg_value & TW_STATUS_ATTENTION_INTERRUPT) {
			dprintk(KERN_NOTICE "3w-xxxx: tw_interrupt(): Received attention interrupt.\n");
			TW_CLEAR_ATTENTION_INTERRUPT(tw_dev);
			tw_state_request_start(tw_dev, &request_id);
			error = tw_aen_read_queue(tw_dev, request_id);
			if (error) {
				printk(KERN_WARNING "3w-xxxx: scsi%d: Error reading aen queue.\n", tw_dev->host->host_no);
				tw_dev->state[request_id] = TW_S_COMPLETED;
				tw_state_request_finish(tw_dev, request_id);
			}
		}

		/* Handle command interrupt */
		if (status_reg_value & TW_STATUS_COMMAND_INTERRUPT) {
			/* Drain as many pending commands as we can */
			while (tw_dev->pending_request_count > 0) {
				request_id = tw_dev->pending_queue[tw_dev->pending_head];
				if (tw_dev->state[request_id] != TW_S_PENDING) {
					printk(KERN_WARNING "3w-xxxx: scsi%d: Found request id that wasn't pending.\n", tw_dev->host->host_no);
					break;
				}
				if (tw_post_command_packet(tw_dev, request_id)==0) {
					if (tw_dev->pending_head == TW_Q_LENGTH-1) {
						tw_dev->pending_head = TW_Q_START;
					} else {
						tw_dev->pending_head = tw_dev->pending_head + 1;
					}
					tw_dev->pending_request_count--;
				} else {
					/* If we get here, we will continue re-posting on the next command interrupt */
					break;
				}
			}
			/* If there are no more pending requests, we mask command interrupt */
			if (tw_dev->pending_request_count == 0) 
				TW_MASK_COMMAND_INTERRUPT(tw_dev);
		}

		/* Handle response interrupt */
		if (status_reg_value & TW_STATUS_RESPONSE_INTERRUPT) {
			/* Drain the response queue from the board */
			while ((status_reg_value & TW_STATUS_RESPONSE_QUEUE_EMPTY) == 0) {
				/* Read response queue register */
				response_que.value = inl(TW_RESPONSE_QUEUE_REG_ADDR(tw_dev));
				request_id = TW_RESID_OUT(response_que.response_id);
				command_packet = (TW_Command *)tw_dev->command_packet_virtual_address[request_id];
				error = 0;

				/* Check for bad response */
				if (command_packet->status != 0) {
					/* If internal command, don't error, don't fill sense */
					if (tw_dev->srb[request_id] == 0) {
						tw_decode_sense(tw_dev, request_id, 0);
					} else {
						error = tw_decode_sense(tw_dev, request_id, 1);
					}
				}

				/* Check for correct state */
				if (tw_dev->state[request_id] != TW_S_POSTED) {
					if (tw_dev->srb[request_id] != 0) {
						printk(KERN_WARNING "3w-xxxx: scsi%d: Received a request id that wasn't posted.\n", tw_dev->host->host_no);
						error = 1;
					}
				}

				dprintk(KERN_NOTICE "3w-xxxx: tw_interrupt(): Response queue request id: %d.\n", request_id);

				/* Check for internal command completion */
				if (tw_dev->srb[request_id] == 0) {
					dprintk(KERN_WARNING "3w-xxxx: tw_interrupt(): Found internally posted command.\n");
					/* Check for chrdev ioctl completion */
					if (request_id != tw_dev->chrdev_request_id) {
						retval = tw_aen_complete(tw_dev, request_id);
						if (retval) {
							printk(KERN_WARNING "3w-xxxx: scsi%d: Error completing aen.\n", tw_dev->host->host_no);
						}
					} else {
						tw_dev->chrdev_request_id = TW_IOCTL_CHRDEV_FREE;
						wake_up(&tw_dev->ioctl_wqueue);
					}
				} else {
				switch (tw_dev->srb[request_id]->cmnd[0]) {
					case READ_10:
					case READ_6:
						dprintk(KERN_NOTICE "3w-xxxx: tw_interrupt(): caught READ_10/READ_6\n");
						break;
					case WRITE_10:
					case WRITE_6:
						dprintk(KERN_NOTICE "3w-xxxx: tw_interrupt(): caught WRITE_10/WRITE_6\n");
						break;
					case TEST_UNIT_READY:
						dprintk(KERN_NOTICE "3w-xxxx: tw_interrupt(): caught TEST_UNIT_READY\n");
						error = tw_scsiop_test_unit_ready_complete(tw_dev, request_id);
						break;
					case INQUIRY:
						dprintk(KERN_NOTICE "3w-xxxx: tw_interrupt(): caught INQUIRY\n");
						error = tw_scsiop_inquiry_complete(tw_dev, request_id);
						break;
					case READ_CAPACITY:
						dprintk(KERN_NOTICE "3w-xxxx: tw_interrupt(): caught READ_CAPACITY\n");
						error = tw_scsiop_read_capacity_complete(tw_dev, request_id);
						break;
					case MODE_SENSE:
						dprintk(KERN_NOTICE "3w-xxxx: tw_interrupt(): caught MODE_SENSE\n");
						error = tw_scsiop_mode_sense_complete(tw_dev, request_id);
						break;
					case SYNCHRONIZE_CACHE:
						dprintk(KERN_NOTICE "3w-xxxx: tw_interrupt(): caught SYNCHRONIZE_CACHE\n");
						break;
					default:
						printk(KERN_WARNING "3w-xxxx: case slip in tw_interrupt()\n");
						error = 1;
					}

					/* If no error command was a success */
					if (error == 0) {
						tw_dev->srb[request_id]->result = (DID_OK << 16);
					}

					/* If error, command failed */
					if (error == 1) {
						/* Ask for a host reset */
						tw_dev->srb[request_id]->result = (DID_OK << 16) | (CHECK_CONDITION << 1);
					}

					/* Now complete the io */
					if ((error != TW_ISR_DONT_COMPLETE)) {
						tw_dev->state[request_id] = TW_S_COMPLETED;
						tw_state_request_finish(tw_dev, request_id);
						tw_dev->posted_request_count--;
						tw_dev->srb[request_id]->scsi_done(tw_dev->srb[request_id]);

						tw_unmap_scsi_data(tw_dev->tw_pci_dev, tw_dev->srb[request_id]);
					}
				}
				
				/* Check for valid status after each drain */
				status_reg_value = inl(TW_STATUS_REG_ADDR(tw_dev));
				if (tw_check_bits(status_reg_value)) {
					dprintk(KERN_WARNING "3w-xxxx: tw_interrupt(): Unexpected bits.\n");
					if (tw_decode_bits(tw_dev, status_reg_value, 1)) {
						TW_CLEAR_ALL_INTERRUPTS(tw_dev);
						goto tw_interrupt_bail;
					}
				}
			}
		}
	}
tw_interrupt_bail:
	spin_unlock(tw_dev->host->host_lock);
	return IRQ_RETVAL(handled);
} /* End tw_interrupt() */

/* This function tells the controller to shut down */
static void __tw_shutdown(TW_Device_Extension *tw_dev)
{
	/* Disable interrupts */
	TW_DISABLE_INTERRUPTS(tw_dev);

	printk(KERN_WARNING "3w-xxxx: Shutting down host %d.\n", tw_dev->host->host_no);

	/* Tell the card we are shutting down */
	if (tw_initconnection(tw_dev, 1)) {
		printk(KERN_WARNING "3w-xxxx: Connection shutdown failed.\n");
	} else {
		printk(KERN_WARNING "3w-xxxx: Shutdown complete.\n");
	}

	/* Clear all interrupts just before exit */
	TW_ENABLE_AND_CLEAR_INTERRUPTS(tw_dev);
} /* End __tw_shutdown() */

/* Wrapper for __tw_shutdown */
static void tw_shutdown(struct device *dev)
{
	struct Scsi_Host *host = pci_get_drvdata(to_pci_dev(dev));
	TW_Device_Extension *tw_dev = (TW_Device_Extension *)host->hostdata;

	__tw_shutdown(tw_dev);
} /* End tw_shutdown() */

static struct scsi_host_template driver_template = {
	.module			= THIS_MODULE,
	.name			= "3ware Storage Controller",
	.queuecommand		= tw_scsi_queue,
	.eh_host_reset_handler	= tw_scsi_eh_reset,
	.bios_param		= tw_scsi_biosparam,
	.can_queue		= TW_Q_LENGTH-2,
	.this_id		= -1,
	.sg_tablesize		= TW_MAX_SGL_LENGTH,
	.max_sectors		= TW_MAX_SECTORS,
	.cmd_per_lun		= TW_MAX_CMDS_PER_LUN,	
	.use_clustering		= ENABLE_CLUSTERING,
	.shost_attrs		= tw_host_attrs,
	.sdev_attrs		= tw_dev_attrs,
	.emulated		= 1
};

/* This function will probe and initialize a card */
static int __devinit tw_probe(struct pci_dev *pdev, const struct pci_device_id *dev_id)
{
	struct Scsi_Host *host = NULL;
	TW_Device_Extension *tw_dev;
	int retval = -ENODEV;

	retval = pci_enable_device(pdev);
	if (retval) {
		printk(KERN_WARNING "3w-xxxx: Failed to enable pci device.");
		goto out_disable_device;
	}

	pci_set_master(pdev);

	retval = pci_set_dma_mask(pdev, TW_DMA_MASK);
	if (retval) {
		printk(KERN_WARNING "3w-xxxx: Failed to set dma mask.");
		goto out_disable_device;
	}

	host = scsi_host_alloc(&driver_template, sizeof(TW_Device_Extension));
	if (!host) {
		printk(KERN_WARNING "3w-xxxx: Failed to allocate memory for device extension.");
		retval = -ENOMEM;
		goto out_disable_device;
	}
	tw_dev = (TW_Device_Extension *)host->hostdata;

	memset(tw_dev, 0, sizeof(TW_Device_Extension));

	/* Save values to device extension */
	tw_dev->host = host;
	tw_dev->tw_pci_dev = pdev;

	if (tw_initialize_device_extension(tw_dev)) {
		printk(KERN_WARNING "3w-xxxx: Failed to initialize device extension.");
		goto out_free_device_extension;
	}

	/* Request IO regions */
	retval = pci_request_regions(pdev, "3w-xxxx");
	if (retval) {
		printk(KERN_WARNING "3w-xxxx: Failed to get mem region.");
		goto out_free_device_extension;
	}

	/* Save base address */
	tw_dev->base_addr = pci_resource_start(pdev, 0);
	if (!tw_dev->base_addr) {
		printk(KERN_WARNING "3w-xxxx: Failed to get io address.");
		goto out_release_mem_region;
	}

	/* Disable interrupts on the card */
	TW_DISABLE_INTERRUPTS(tw_dev);

	/* Initialize the card */
	if (tw_reset_sequence(tw_dev))
		goto out_release_mem_region;

	/* Set host specific parameters */
	host->max_id = TW_MAX_UNITS;
	host->max_cmd_len = TW_MAX_CDB_LEN;

	/* Luns and channels aren't supported by adapter */
	host->max_lun = 0;
	host->max_channel = 0;

	/* Register the card with the kernel SCSI layer */
	retval = scsi_add_host(host, &pdev->dev);
	if (retval) {
		printk(KERN_WARNING "3w-xxxx: scsi add host failed");
		goto out_release_mem_region;
	}

	pci_set_drvdata(pdev, host);

	printk(KERN_WARNING "3w-xxxx: scsi%d: Found a 3ware Storage Controller at 0x%x, IRQ: %d.\n", host->host_no, tw_dev->base_addr, pdev->irq);

	/* Now setup the interrupt handler */
	retval = request_irq(pdev->irq, tw_interrupt, SA_SHIRQ, "3w-xxxx", tw_dev);
	if (retval) {
		printk(KERN_WARNING "3w-xxxx: Error requesting IRQ.");
		goto out_remove_host;
	}

	tw_device_extension_list[tw_device_extension_count] = tw_dev;
	tw_device_extension_count++;

	/* Re-enable interrupts on the card */
	TW_ENABLE_AND_CLEAR_INTERRUPTS(tw_dev);

	/* Finally, scan the host */
	scsi_scan_host(host);

	if (twe_major == -1) {
		if ((twe_major = register_chrdev (0, "twe", &tw_fops)) < 0)
			printk(KERN_WARNING "3w-xxxx: Failed to register character device.");
	}
	return 0;

out_remove_host:
	scsi_remove_host(host);
out_release_mem_region:
	pci_release_regions(pdev);
out_free_device_extension:
	tw_free_device_extension(tw_dev);
	scsi_host_put(host);
out_disable_device:
	pci_disable_device(pdev);

	return retval;
} /* End tw_probe() */

/* This function is called to remove a device */
static void tw_remove(struct pci_dev *pdev)
{
	struct Scsi_Host *host = pci_get_drvdata(pdev);
	TW_Device_Extension *tw_dev = (TW_Device_Extension *)host->hostdata;

	scsi_remove_host(tw_dev->host);

	__tw_shutdown(tw_dev);

	/* Free up the IRQ */
	free_irq(tw_dev->tw_pci_dev->irq, tw_dev);

	/* Free up the mem region */
	pci_release_regions(pdev);

	/* Free up device extension resources */
	tw_free_device_extension(tw_dev);

	/* Unregister character device */
	if (twe_major >= 0) {
		unregister_chrdev(twe_major, "twe");
		twe_major = -1;
	}

	scsi_host_put(tw_dev->host);
	pci_disable_device(pdev);
	tw_device_extension_count--;
} /* End tw_remove() */

/* PCI Devices supported by this driver */
static struct pci_device_id tw_pci_tbl[] __devinitdata = {
	{ PCI_VENDOR_ID_3WARE, PCI_DEVICE_ID_3WARE_1000,
	  PCI_ANY_ID, PCI_ANY_ID, 0, 0, 0},
	{ PCI_VENDOR_ID_3WARE, PCI_DEVICE_ID_3WARE_7000,
	  PCI_ANY_ID, PCI_ANY_ID, 0, 0, 0},
	{ }
};
MODULE_DEVICE_TABLE(pci, tw_pci_tbl);

/* pci_driver initializer */
static struct pci_driver tw_driver = {
	.name		= "3w-xxxx",
	.id_table	= tw_pci_tbl,
	.probe		= tw_probe,
	.remove		= tw_remove,
	.driver		= {
		.shutdown = tw_shutdown
	}
};

/* This function is called on driver initialization */
static int __init tw_init(void)
{
	printk(KERN_WARNING "3ware Storage Controller device driver for Linux v%s.\n", TW_DRIVER_VERSION);

	return pci_module_init(&tw_driver);
} /* End tw_init() */

/* This function is called on driver exit */
static void __exit tw_exit(void)
{
	pci_unregister_driver(&tw_driver);
} /* End tw_exit() */

module_init(tw_init);
module_exit(tw_exit);
<|MERGE_RESOLUTION|>--- conflicted
+++ resolved
@@ -607,7 +607,7 @@
 	/* Now post the command packet */
 	if ((status_reg_value & TW_STATUS_COMMAND_QUEUE_FULL) == 0) {
 		dprintk(KERN_WARNING "3w-xxxx: tw_aen_read_queue(): Post succeeded.\n");
-		tw_dev->srb[request_id] = NULL; /* Flag internal command */
+		tw_dev->srb[request_id] = 0; /* Flag internal command */
 		tw_dev->state[request_id] = TW_S_POSTED;
 		outl(command_que_value, TW_COMMAND_QUEUE_REG_ADDR(tw_dev));
 	} else {
@@ -2072,48 +2072,9 @@
 	return retval;
 } /* End tw_scsi_queue() */
 
-<<<<<<< HEAD
-/* This function will release the resources on an rmmod call */
-int tw_scsi_release(struct Scsi_Host *tw_host) 
-{
-	TW_Device_Extension *tw_dev;
-	tw_dev = (TW_Device_Extension *)tw_host->hostdata;
-
-	dprintk(KERN_NOTICE "3w-xxxx: tw_scsi_release()\n");
-
-	/* Fake like we just shut down, so notify the card that
-	 * we "shut down cleanly".
-	 */
-	tw_halt(NULL, 0, NULL);  // parameters aren't actually used
-
-	/* Free up the IO region */
-	release_region((tw_dev->tw_pci_dev->resource[0].start), TW_IO_ADDRESS_RANGE);
-
-	/* Free up the IRQ */
-	free_irq(tw_dev->tw_pci_dev->irq, tw_dev);
-
-	/* Unregister character device */
-	if (twe_major >= 0) {
-		unregister_chrdev(twe_major, "twe");
-		twe_major = -1;
-	}
-
-	/* Free up device extension resources */
-	tw_free_device_extension(tw_dev);
-
-	/* Tell kernel scsi-layer we are gone */
-	scsi_unregister(tw_host);
-
-	return 0;
-} /* End tw_scsi_release() */
-
-/* This function handles scsi inquiry commands */
-int tw_scsiop_inquiry(TW_Device_Extension *tw_dev, int request_id)
-=======
 /* This function is the interrupt service routine */
 static irqreturn_t tw_interrupt(int irq, void *dev_instance,
 		     struct pt_regs *regs) 
->>>>>>> 8d2552c8
 {
 	int request_id;
 	u32 status_reg_value;
