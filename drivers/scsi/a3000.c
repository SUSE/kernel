// SPDX-License-Identifier: GPL-2.0-only
#include <linux/types.h>
#include <linux/mm.h>
#include <linux/ioport.h>
#include <linux/init.h>
#include <linux/slab.h>
#include <linux/spinlock.h>
#include <linux/interrupt.h>
#include <linux/platform_device.h>
#include <linux/dma-mapping.h>
#include <linux/module.h>

#include <asm/page.h>
#include <asm/amigaints.h>
#include <asm/amigahw.h>

#include <scsi/scsi.h>
#include <scsi/scsi_cmnd.h>
#include <scsi/scsi_device.h>
#include <scsi/scsi_eh.h>
#include <scsi/scsi_tcq.h>
#include "wd33c93.h"
#include "a3000.h"


struct a3000_hostdata {
	struct WD33C93_hostdata wh;
	struct a3000_scsiregs *regs;
	struct device *dev;
};

#define DMA_DIR(d)   ((d == DATA_OUT_DIR) ? DMA_TO_DEVICE : DMA_FROM_DEVICE)

static irqreturn_t a3000_intr(int irq, void *data)
{
	struct Scsi_Host *instance = data;
	struct a3000_hostdata *hdata = shost_priv(instance);
	unsigned int status = hdata->regs->ISTR;
	unsigned long flags;

	if (!(status & ISTR_INT_P))
		return IRQ_NONE;
	if (status & ISTR_INTS) {
		spin_lock_irqsave(instance->host_lock, flags);
		wd33c93_intr(instance);
		spin_unlock_irqrestore(instance->host_lock, flags);
		return IRQ_HANDLED;
	}
	pr_warn("Non-serviced A3000 SCSI-interrupt? ISTR = %02x\n", status);
	return IRQ_NONE;
}

static int dma_setup(struct scsi_cmnd *cmd, int dir_in)
{
	struct scsi_pointer *scsi_pointer = WD33C93_scsi_pointer(cmd);
<<<<<<< HEAD
=======
	unsigned long len = scsi_pointer->this_residual;
>>>>>>> eb3cdb58
	struct Scsi_Host *instance = cmd->device->host;
	struct a3000_hostdata *hdata = shost_priv(instance);
	struct WD33C93_hostdata *wh = &hdata->wh;
	struct a3000_scsiregs *regs = hdata->regs;
	unsigned short cntr = CNTR_PDMD | CNTR_INTEN;
<<<<<<< HEAD
	unsigned long addr = virt_to_bus(scsi_pointer->ptr);
=======
	dma_addr_t addr;

	addr = dma_map_single(hdata->dev, scsi_pointer->ptr,
			      len, DMA_DIR(dir_in));
	if (dma_mapping_error(hdata->dev, addr)) {
		dev_warn(hdata->dev, "cannot map SCSI data block %p\n",
			 scsi_pointer->ptr);
		return 1;
	}
	scsi_pointer->dma_handle = addr;
>>>>>>> eb3cdb58

	/*
	 * if the physical address has the wrong alignment, or if
	 * physical address is bad, or if it is a write and at the
	 * end of a physical memory chunk, then allocate a bounce
	 * buffer
	 * MSch 20220629 - only wrong alignment tested - bounce
	 * buffer returned by kmalloc is guaranteed to be aligned
	 */
	if (addr & A3000_XFER_MASK) {
<<<<<<< HEAD
=======
		WARN_ONCE(1, "Invalid alignment for DMA!");
		/* drop useless mapping */
		dma_unmap_single(hdata->dev, scsi_pointer->dma_handle,
				 scsi_pointer->this_residual,
				 DMA_DIR(dir_in));

>>>>>>> eb3cdb58
		wh->dma_bounce_len = (scsi_pointer->this_residual + 511) & ~0x1ff;
		wh->dma_bounce_buffer = kmalloc(wh->dma_bounce_len,
						GFP_KERNEL);

		/* can't allocate memory; use PIO */
		if (!wh->dma_bounce_buffer) {
			wh->dma_bounce_len = 0;
			scsi_pointer->dma_handle = (dma_addr_t) NULL;
			return 1;
		}

		if (!dir_in) {
			/* copy to bounce buffer for a write */
			memcpy(wh->dma_bounce_buffer, scsi_pointer->ptr,
			       scsi_pointer->this_residual);
		}

		addr = dma_map_single(hdata->dev, scsi_pointer->ptr,
				      len, DMA_DIR(dir_in));
		if (dma_mapping_error(hdata->dev, addr)) {
			dev_warn(hdata->dev,
				 "cannot map SCSI data block %p\n",
				 scsi_pointer->ptr);
			return 1;
		}
		scsi_pointer->dma_handle = addr;
	}

	/* setup dma direction */
	if (!dir_in)
		cntr |= CNTR_DDIR;

	/* remember direction */
	wh->dma_dir = dir_in;

	regs->CNTR = cntr;

	/* setup DMA *physical* address */
	regs->ACR = addr;

<<<<<<< HEAD
	if (dir_in) {
		/* invalidate any cache */
		cache_clear(addr, scsi_pointer->this_residual);
	} else {
		/* push any dirty cache */
		cache_push(addr, scsi_pointer->this_residual);
	}
=======
	/* no more cache flush here - dma_map_single() takes care */
>>>>>>> eb3cdb58

	/* start DMA */
	mb();			/* make sure setup is completed */
	regs->ST_DMA = 1;
	mb();			/* make sure DMA has started before next IO */

	/* return success */
	return 0;
}

static void dma_stop(struct Scsi_Host *instance, struct scsi_cmnd *SCpnt,
		     int status)
{
	struct scsi_pointer *scsi_pointer = WD33C93_scsi_pointer(SCpnt);
	struct a3000_hostdata *hdata = shost_priv(instance);
	struct WD33C93_hostdata *wh = &hdata->wh;
	struct a3000_scsiregs *regs = hdata->regs;

	/* disable SCSI interrupts */
	unsigned short cntr = CNTR_PDMD;

	if (!wh->dma_dir)
		cntr |= CNTR_DDIR;

	regs->CNTR = cntr;
	mb();			/* make sure CNTR is updated before next IO */

	/* flush if we were reading */
	if (wh->dma_dir) {
		regs->FLUSH = 1;
		mb();		/* don't allow prefetch */
		while (!(regs->ISTR & ISTR_FE_FLG))
			barrier();
		mb();		/* no IO until FLUSH is done */
	}

	/* clear a possible interrupt */
	/* I think that this CINT is only necessary if you are
	 * using the terminal count features.   HM 7 Mar 1994
	 */
	regs->CINT = 1;

	/* stop DMA */
	regs->SP_DMA = 1;
	mb();			/* make sure DMA is stopped before next IO */

	/* restore the CONTROL bits (minus the direction flag) */
	regs->CNTR = CNTR_PDMD | CNTR_INTEN;
	mb();			/* make sure CNTR is updated before next IO */

	dma_unmap_single(hdata->dev, scsi_pointer->dma_handle,
			 scsi_pointer->this_residual,
			 DMA_DIR(wh->dma_dir));

	/* copy from a bounce buffer, if necessary */
	if (status && wh->dma_bounce_buffer) {
		if (SCpnt) {
			if (wh->dma_dir && SCpnt)
				memcpy(scsi_pointer->ptr, wh->dma_bounce_buffer,
				       scsi_pointer->this_residual);
			kfree(wh->dma_bounce_buffer);
			wh->dma_bounce_buffer = NULL;
			wh->dma_bounce_len = 0;
		} else {
			kfree(wh->dma_bounce_buffer);
			wh->dma_bounce_buffer = NULL;
			wh->dma_bounce_len = 0;
		}
	}
}

static const struct scsi_host_template amiga_a3000_scsi_template = {
	.module			= THIS_MODULE,
	.name			= "Amiga 3000 built-in SCSI",
	.show_info		= wd33c93_show_info,
	.write_info		= wd33c93_write_info,
	.proc_name		= "A3000",
	.queuecommand		= wd33c93_queuecommand,
	.eh_abort_handler	= wd33c93_abort,
	.eh_host_reset_handler	= wd33c93_host_reset,
	.can_queue		= CAN_QUEUE,
	.this_id		= 7,
	.sg_tablesize		= SG_ALL,
	.cmd_per_lun		= CMD_PER_LUN,
	.cmd_size		= sizeof(struct scsi_pointer),
};

static int __init amiga_a3000_scsi_probe(struct platform_device *pdev)
{
	struct resource *res;
	struct Scsi_Host *instance;
	int error;
	struct a3000_scsiregs *regs;
	wd33c93_regs wdregs;
	struct a3000_hostdata *hdata;

	if (dma_set_mask_and_coherent(&pdev->dev, DMA_BIT_MASK(32))) {
		dev_warn(&pdev->dev, "cannot use 32 bit DMA\n");
		return -ENODEV;
	}

	res = platform_get_resource(pdev, IORESOURCE_MEM, 0);
	if (!res)
		return -ENODEV;

	if (!request_mem_region(res->start, resource_size(res), "wd33c93"))
		return -EBUSY;

	instance = scsi_host_alloc(&amiga_a3000_scsi_template,
				   sizeof(struct a3000_hostdata));
	if (!instance) {
		error = -ENOMEM;
		goto fail_alloc;
	}

	instance->irq = IRQ_AMIGA_PORTS;

	regs = ZTWO_VADDR(res->start);
	regs->DAWR = DAWR_A3000;

	wdregs.SASR = &regs->SASR;
	wdregs.SCMD = &regs->SCMD;

	hdata = shost_priv(instance);
	hdata->dev = &pdev->dev;
	hdata->wh.no_sync = 0xff;
	hdata->wh.fast = 0;
	hdata->wh.dma_mode = CTRL_DMA;
	hdata->regs = regs;

	wd33c93_init(instance, wdregs, dma_setup, dma_stop, WD33C93_FS_12_15);
	error = request_irq(IRQ_AMIGA_PORTS, a3000_intr, IRQF_SHARED,
			    "A3000 SCSI", instance);
	if (error)
		goto fail_irq;

	regs->CNTR = CNTR_PDMD | CNTR_INTEN;

	error = scsi_add_host(instance, NULL);
	if (error)
		goto fail_host;

	platform_set_drvdata(pdev, instance);

	scsi_scan_host(instance);
	return 0;

fail_host:
	free_irq(IRQ_AMIGA_PORTS, instance);
fail_irq:
	scsi_host_put(instance);
fail_alloc:
	release_mem_region(res->start, resource_size(res));
	return error;
}

static int __exit amiga_a3000_scsi_remove(struct platform_device *pdev)
{
	struct Scsi_Host *instance = platform_get_drvdata(pdev);
	struct a3000_hostdata *hdata = shost_priv(instance);
	struct resource *res = platform_get_resource(pdev, IORESOURCE_MEM, 0);

	hdata->regs->CNTR = 0;
	scsi_remove_host(instance);
	free_irq(IRQ_AMIGA_PORTS, instance);
	scsi_host_put(instance);
	release_mem_region(res->start, resource_size(res));
	return 0;
}

static struct platform_driver amiga_a3000_scsi_driver = {
	.remove = __exit_p(amiga_a3000_scsi_remove),
	.driver   = {
		.name	= "amiga-a3000-scsi",
	},
};

module_platform_driver_probe(amiga_a3000_scsi_driver, amiga_a3000_scsi_probe);

MODULE_DESCRIPTION("Amiga 3000 built-in SCSI");
MODULE_LICENSE("GPL");
MODULE_ALIAS("platform:amiga-a3000-scsi");<|MERGE_RESOLUTION|>--- conflicted
+++ resolved
@@ -53,18 +53,12 @@
 static int dma_setup(struct scsi_cmnd *cmd, int dir_in)
 {
 	struct scsi_pointer *scsi_pointer = WD33C93_scsi_pointer(cmd);
-<<<<<<< HEAD
-=======
 	unsigned long len = scsi_pointer->this_residual;
->>>>>>> eb3cdb58
 	struct Scsi_Host *instance = cmd->device->host;
 	struct a3000_hostdata *hdata = shost_priv(instance);
 	struct WD33C93_hostdata *wh = &hdata->wh;
 	struct a3000_scsiregs *regs = hdata->regs;
 	unsigned short cntr = CNTR_PDMD | CNTR_INTEN;
-<<<<<<< HEAD
-	unsigned long addr = virt_to_bus(scsi_pointer->ptr);
-=======
 	dma_addr_t addr;
 
 	addr = dma_map_single(hdata->dev, scsi_pointer->ptr,
@@ -75,7 +69,6 @@
 		return 1;
 	}
 	scsi_pointer->dma_handle = addr;
->>>>>>> eb3cdb58
 
 	/*
 	 * if the physical address has the wrong alignment, or if
@@ -86,15 +79,12 @@
 	 * buffer returned by kmalloc is guaranteed to be aligned
 	 */
 	if (addr & A3000_XFER_MASK) {
-<<<<<<< HEAD
-=======
 		WARN_ONCE(1, "Invalid alignment for DMA!");
 		/* drop useless mapping */
 		dma_unmap_single(hdata->dev, scsi_pointer->dma_handle,
 				 scsi_pointer->this_residual,
 				 DMA_DIR(dir_in));
 
->>>>>>> eb3cdb58
 		wh->dma_bounce_len = (scsi_pointer->this_residual + 511) & ~0x1ff;
 		wh->dma_bounce_buffer = kmalloc(wh->dma_bounce_len,
 						GFP_KERNEL);
@@ -135,17 +125,7 @@
 	/* setup DMA *physical* address */
 	regs->ACR = addr;
 
-<<<<<<< HEAD
-	if (dir_in) {
-		/* invalidate any cache */
-		cache_clear(addr, scsi_pointer->this_residual);
-	} else {
-		/* push any dirty cache */
-		cache_push(addr, scsi_pointer->this_residual);
-	}
-=======
 	/* no more cache flush here - dma_map_single() takes care */
->>>>>>> eb3cdb58
 
 	/* start DMA */
 	mb();			/* make sure setup is completed */
