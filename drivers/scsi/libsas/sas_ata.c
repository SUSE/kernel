--- conflicted
+++ resolved
@@ -941,11 +941,7 @@
 	ap = dev->sata_dev.ap;
 	ata_port_wait_eh(ap);
 }
-<<<<<<< HEAD
- 
-=======
-
->>>>>>> eb3cdb58
+
 void sas_ata_device_link_abort(struct domain_device *device, bool force_reset)
 {
 	struct ata_port *ap = device->sata_dev.ap;
