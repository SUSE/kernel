--- conflicted
+++ resolved
@@ -856,16 +856,6 @@
 	ap = dev->sata_dev.ap;
 	ata_port_wait_eh(ap);
 }
-<<<<<<< HEAD
-
-int sas_execute_ata_cmd(struct domain_device *device, u8 *fis, int force_phy_id)
-{
-	struct sas_tmf_task tmf_task = {};
-	return sas_execute_tmf(device, fis, sizeof(struct host_to_dev_fis),
-			       force_phy_id, &tmf_task);
-}
-EXPORT_SYMBOL_GPL(sas_execute_ata_cmd);
-=======
  
 void sas_ata_device_link_abort(struct domain_device *device, bool force_reset)
 {
@@ -884,4 +874,11 @@
 	spin_unlock_irqrestore(ap->lock, flags);
 }
 EXPORT_SYMBOL_GPL(sas_ata_device_link_abort);
->>>>>>> 5099f6b4
+
+int sas_execute_ata_cmd(struct domain_device *device, u8 *fis, int force_phy_id)
+{
+	struct sas_tmf_task tmf_task = {};
+	return sas_execute_tmf(device, fis, sizeof(struct host_to_dev_fis),
+			       force_phy_id, &tmf_task);
+}
+EXPORT_SYMBOL_GPL(sas_execute_ata_cmd);