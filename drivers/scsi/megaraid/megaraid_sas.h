/* SPDX-License-Identifier: GPL-2.0-or-later */
/*
 *  Linux MegaRAID driver for SAS based RAID controllers
 *
 *  Copyright (c) 2003-2013  LSI Corporation
 *  Copyright (c) 2013-2016  Avago Technologies
 *  Copyright (c) 2016-2018  Broadcom Inc.
 *
 *  FILE: megaraid_sas.h
 *
 *  Authors: Broadcom Inc.
 *           Kashyap Desai <kashyap.desai@broadcom.com>
 *           Sumit Saxena <sumit.saxena@broadcom.com>
 *
 *  Send feedback to: megaraidlinux.pdl@broadcom.com
 */

#ifndef LSI_MEGARAID_SAS_H
#define LSI_MEGARAID_SAS_H

#include <scsi/scsi_cmnd.h>

/*
 * MegaRAID SAS Driver meta data
 */
<<<<<<< HEAD
#define MEGASAS_VERSION				"07.719.03.00-rc1"
#define MEGASAS_RELDATE				"Sep 29, 2021"
=======
#define MEGASAS_VERSION				"07.725.01.00-rc1"
#define MEGASAS_RELDATE				"Mar 2, 2023"
>>>>>>> eb3cdb58

#define MEGASAS_MSIX_NAME_LEN			32

/*
 * Device IDs
 */
#define	PCI_DEVICE_ID_LSI_SAS1078R		0x0060
#define	PCI_DEVICE_ID_LSI_SAS1078DE		0x007C
#define	PCI_DEVICE_ID_LSI_VERDE_ZCR		0x0413
#define	PCI_DEVICE_ID_LSI_SAS1078GEN2		0x0078
#define	PCI_DEVICE_ID_LSI_SAS0079GEN2		0x0079
#define	PCI_DEVICE_ID_LSI_SAS0073SKINNY		0x0073
#define	PCI_DEVICE_ID_LSI_SAS0071SKINNY		0x0071
#define	PCI_DEVICE_ID_LSI_FUSION		0x005b
#define PCI_DEVICE_ID_LSI_PLASMA		0x002f
#define PCI_DEVICE_ID_LSI_INVADER		0x005d
#define PCI_DEVICE_ID_LSI_FURY			0x005f
#define PCI_DEVICE_ID_LSI_INTRUDER		0x00ce
#define PCI_DEVICE_ID_LSI_INTRUDER_24		0x00cf
#define PCI_DEVICE_ID_LSI_CUTLASS_52		0x0052
#define PCI_DEVICE_ID_LSI_CUTLASS_53		0x0053
#define PCI_DEVICE_ID_LSI_VENTURA		    0x0014
#define PCI_DEVICE_ID_LSI_CRUSADER		    0x0015
#define PCI_DEVICE_ID_LSI_HARPOON		    0x0016
#define PCI_DEVICE_ID_LSI_TOMCAT		    0x0017
#define PCI_DEVICE_ID_LSI_VENTURA_4PORT		0x001B
#define PCI_DEVICE_ID_LSI_CRUSADER_4PORT	0x001C
#define PCI_DEVICE_ID_LSI_AERO_10E1		0x10e1
#define PCI_DEVICE_ID_LSI_AERO_10E2		0x10e2
#define PCI_DEVICE_ID_LSI_AERO_10E5		0x10e5
#define PCI_DEVICE_ID_LSI_AERO_10E6		0x10e6
#define PCI_DEVICE_ID_LSI_AERO_10E0		0x10e0
#define PCI_DEVICE_ID_LSI_AERO_10E3		0x10e3
#define PCI_DEVICE_ID_LSI_AERO_10E4		0x10e4
#define PCI_DEVICE_ID_LSI_AERO_10E7		0x10e7

/*
 * Intel HBA SSDIDs
 */
#define MEGARAID_INTEL_RS3DC080_SSDID		0x9360
#define MEGARAID_INTEL_RS3DC040_SSDID		0x9362
#define MEGARAID_INTEL_RS3SC008_SSDID		0x9380
#define MEGARAID_INTEL_RS3MC044_SSDID		0x9381
#define MEGARAID_INTEL_RS3WC080_SSDID		0x9341
#define MEGARAID_INTEL_RS3WC040_SSDID		0x9343
#define MEGARAID_INTEL_RMS3BC160_SSDID		0x352B

/*
 * Intruder HBA SSDIDs
 */
#define MEGARAID_INTRUDER_SSDID1		0x9371
#define MEGARAID_INTRUDER_SSDID2		0x9390
#define MEGARAID_INTRUDER_SSDID3		0x9370

/*
 * Intel HBA branding
 */
#define MEGARAID_INTEL_RS3DC080_BRANDING	\
	"Intel(R) RAID Controller RS3DC080"
#define MEGARAID_INTEL_RS3DC040_BRANDING	\
	"Intel(R) RAID Controller RS3DC040"
#define MEGARAID_INTEL_RS3SC008_BRANDING	\
	"Intel(R) RAID Controller RS3SC008"
#define MEGARAID_INTEL_RS3MC044_BRANDING	\
	"Intel(R) RAID Controller RS3MC044"
#define MEGARAID_INTEL_RS3WC080_BRANDING	\
	"Intel(R) RAID Controller RS3WC080"
#define MEGARAID_INTEL_RS3WC040_BRANDING	\
	"Intel(R) RAID Controller RS3WC040"
#define MEGARAID_INTEL_RMS3BC160_BRANDING	\
	"Intel(R) Integrated RAID Module RMS3BC160"

/*
 * =====================================
 * MegaRAID SAS MFI firmware definitions
 * =====================================
 */

/*
 * MFI stands for  MegaRAID SAS FW Interface. This is just a moniker for
 * protocol between the software and firmware. Commands are issued using
 * "message frames"
 */

/*
 * FW posts its state in upper 4 bits of outbound_msg_0 register
 */
#define MFI_STATE_MASK				0xF0000000
#define MFI_STATE_UNDEFINED			0x00000000
#define MFI_STATE_BB_INIT			0x10000000
#define MFI_STATE_FW_INIT			0x40000000
#define MFI_STATE_WAIT_HANDSHAKE		0x60000000
#define MFI_STATE_FW_INIT_2			0x70000000
#define MFI_STATE_DEVICE_SCAN			0x80000000
#define MFI_STATE_BOOT_MESSAGE_PENDING		0x90000000
#define MFI_STATE_FLUSH_CACHE			0xA0000000
#define MFI_STATE_READY				0xB0000000
#define MFI_STATE_OPERATIONAL			0xC0000000
#define MFI_STATE_FAULT				0xF0000000
#define MFI_STATE_FORCE_OCR			0x00000080
#define MFI_STATE_DMADONE			0x00000008
#define MFI_STATE_CRASH_DUMP_DONE		0x00000004
#define MFI_RESET_REQUIRED			0x00000001
#define MFI_RESET_ADAPTER			0x00000002
#define MEGAMFI_FRAME_SIZE			64

#define MFI_STATE_FAULT_CODE			0x0FFF0000
#define MFI_STATE_FAULT_SUBCODE			0x0000FF00
/*
 * During FW init, clear pending cmds & reset state using inbound_msg_0
 *
 * ABORT	: Abort all pending cmds
 * READY	: Move from OPERATIONAL to READY state; discard queue info
 * MFIMODE	: Discard (possible) low MFA posted in 64-bit mode (??)
 * CLR_HANDSHAKE: FW is waiting for HANDSHAKE from BIOS or Driver
 * HOTPLUG	: Resume from Hotplug
 * MFI_STOP_ADP	: Send signal to FW to stop processing
 * MFI_ADP_TRIGGER_SNAP_DUMP: Inform firmware to initiate snap dump
 */
#define WRITE_SEQUENCE_OFFSET		(0x0000000FC) /* I20 */
#define HOST_DIAGNOSTIC_OFFSET		(0x000000F8)  /* I20 */
#define DIAG_WRITE_ENABLE			(0x00000080)
#define DIAG_RESET_ADAPTER			(0x00000004)

#define MFI_ADP_RESET				0x00000040
#define MFI_INIT_ABORT				0x00000001
#define MFI_INIT_READY				0x00000002
#define MFI_INIT_MFIMODE			0x00000004
#define MFI_INIT_CLEAR_HANDSHAKE		0x00000008
#define MFI_INIT_HOTPLUG			0x00000010
#define MFI_STOP_ADP				0x00000020
#define MFI_RESET_FLAGS				MFI_INIT_READY| \
						MFI_INIT_MFIMODE| \
						MFI_INIT_ABORT
#define MFI_ADP_TRIGGER_SNAP_DUMP		0x00000100
#define MPI2_IOCINIT_MSGFLAG_RDPQ_ARRAY_MODE    (0x01)

/*
 * MFI frame flags
 */
#define MFI_FRAME_POST_IN_REPLY_QUEUE		0x0000
#define MFI_FRAME_DONT_POST_IN_REPLY_QUEUE	0x0001
#define MFI_FRAME_SGL32				0x0000
#define MFI_FRAME_SGL64				0x0002
#define MFI_FRAME_SENSE32			0x0000
#define MFI_FRAME_SENSE64			0x0004
#define MFI_FRAME_DIR_NONE			0x0000
#define MFI_FRAME_DIR_WRITE			0x0008
#define MFI_FRAME_DIR_READ			0x0010
#define MFI_FRAME_DIR_BOTH			0x0018
#define MFI_FRAME_IEEE                          0x0020

/* Driver internal */
#define DRV_DCMD_POLLED_MODE		0x1
#define DRV_DCMD_SKIP_REFIRE		0x2

/*
 * Definition for cmd_status
 */
#define MFI_CMD_STATUS_POLL_MODE		0xFF

/*
 * MFI command opcodes
 */
enum MFI_CMD_OP {
	MFI_CMD_INIT		= 0x0,
	MFI_CMD_LD_READ		= 0x1,
	MFI_CMD_LD_WRITE	= 0x2,
	MFI_CMD_LD_SCSI_IO	= 0x3,
	MFI_CMD_PD_SCSI_IO	= 0x4,
	MFI_CMD_DCMD		= 0x5,
	MFI_CMD_ABORT		= 0x6,
	MFI_CMD_SMP		= 0x7,
	MFI_CMD_STP		= 0x8,
	MFI_CMD_NVME		= 0x9,
	MFI_CMD_TOOLBOX		= 0xa,
	MFI_CMD_OP_COUNT,
	MFI_CMD_INVALID		= 0xff
};

#define MR_DCMD_CTRL_GET_INFO			0x01010000
#define MR_DCMD_LD_GET_LIST			0x03010000
#define MR_DCMD_LD_LIST_QUERY			0x03010100

#define MR_DCMD_CTRL_CACHE_FLUSH		0x01101000
#define MR_FLUSH_CTRL_CACHE			0x01
#define MR_FLUSH_DISK_CACHE			0x02

#define MR_DCMD_CTRL_SHUTDOWN			0x01050000
#define MR_DCMD_HIBERNATE_SHUTDOWN		0x01060000
#define MR_ENABLE_DRIVE_SPINDOWN		0x01

#define MR_DCMD_CTRL_EVENT_GET_INFO		0x01040100
#define MR_DCMD_CTRL_EVENT_GET			0x01040300
#define MR_DCMD_CTRL_EVENT_WAIT			0x01040500
#define MR_DCMD_LD_GET_PROPERTIES		0x03030000

#define MR_DCMD_CLUSTER				0x08000000
#define MR_DCMD_CLUSTER_RESET_ALL		0x08010100
#define MR_DCMD_CLUSTER_RESET_LD		0x08010200
#define MR_DCMD_PD_LIST_QUERY                   0x02010100

#define MR_DCMD_CTRL_SET_CRASH_DUMP_PARAMS	0x01190100
#define MR_DRIVER_SET_APP_CRASHDUMP_MODE	(0xF0010000 | 0x0600)
#define MR_DCMD_PD_GET_INFO			0x02020000

/*
 * Global functions
 */
extern u8 MR_ValidateMapInfo(struct megasas_instance *instance, u64 map_id);


/*
 * MFI command completion codes
 */
enum MFI_STAT {
	MFI_STAT_OK = 0x00,
	MFI_STAT_INVALID_CMD = 0x01,
	MFI_STAT_INVALID_DCMD = 0x02,
	MFI_STAT_INVALID_PARAMETER = 0x03,
	MFI_STAT_INVALID_SEQUENCE_NUMBER = 0x04,
	MFI_STAT_ABORT_NOT_POSSIBLE = 0x05,
	MFI_STAT_APP_HOST_CODE_NOT_FOUND = 0x06,
	MFI_STAT_APP_IN_USE = 0x07,
	MFI_STAT_APP_NOT_INITIALIZED = 0x08,
	MFI_STAT_ARRAY_INDEX_INVALID = 0x09,
	MFI_STAT_ARRAY_ROW_NOT_EMPTY = 0x0a,
	MFI_STAT_CONFIG_RESOURCE_CONFLICT = 0x0b,
	MFI_STAT_DEVICE_NOT_FOUND = 0x0c,
	MFI_STAT_DRIVE_TOO_SMALL = 0x0d,
	MFI_STAT_FLASH_ALLOC_FAIL = 0x0e,
	MFI_STAT_FLASH_BUSY = 0x0f,
	MFI_STAT_FLASH_ERROR = 0x10,
	MFI_STAT_FLASH_IMAGE_BAD = 0x11,
	MFI_STAT_FLASH_IMAGE_INCOMPLETE = 0x12,
	MFI_STAT_FLASH_NOT_OPEN = 0x13,
	MFI_STAT_FLASH_NOT_STARTED = 0x14,
	MFI_STAT_FLUSH_FAILED = 0x15,
	MFI_STAT_HOST_CODE_NOT_FOUNT = 0x16,
	MFI_STAT_LD_CC_IN_PROGRESS = 0x17,
	MFI_STAT_LD_INIT_IN_PROGRESS = 0x18,
	MFI_STAT_LD_LBA_OUT_OF_RANGE = 0x19,
	MFI_STAT_LD_MAX_CONFIGURED = 0x1a,
	MFI_STAT_LD_NOT_OPTIMAL = 0x1b,
	MFI_STAT_LD_RBLD_IN_PROGRESS = 0x1c,
	MFI_STAT_LD_RECON_IN_PROGRESS = 0x1d,
	MFI_STAT_LD_WRONG_RAID_LEVEL = 0x1e,
	MFI_STAT_MAX_SPARES_EXCEEDED = 0x1f,
	MFI_STAT_MEMORY_NOT_AVAILABLE = 0x20,
	MFI_STAT_MFC_HW_ERROR = 0x21,
	MFI_STAT_NO_HW_PRESENT = 0x22,
	MFI_STAT_NOT_FOUND = 0x23,
	MFI_STAT_NOT_IN_ENCL = 0x24,
	MFI_STAT_PD_CLEAR_IN_PROGRESS = 0x25,
	MFI_STAT_PD_TYPE_WRONG = 0x26,
	MFI_STAT_PR_DISABLED = 0x27,
	MFI_STAT_ROW_INDEX_INVALID = 0x28,
	MFI_STAT_SAS_CONFIG_INVALID_ACTION = 0x29,
	MFI_STAT_SAS_CONFIG_INVALID_DATA = 0x2a,
	MFI_STAT_SAS_CONFIG_INVALID_PAGE = 0x2b,
	MFI_STAT_SAS_CONFIG_INVALID_TYPE = 0x2c,
	MFI_STAT_SCSI_DONE_WITH_ERROR = 0x2d,
	MFI_STAT_SCSI_IO_FAILED = 0x2e,
	MFI_STAT_SCSI_RESERVATION_CONFLICT = 0x2f,
	MFI_STAT_SHUTDOWN_FAILED = 0x30,
	MFI_STAT_TIME_NOT_SET = 0x31,
	MFI_STAT_WRONG_STATE = 0x32,
	MFI_STAT_LD_OFFLINE = 0x33,
	MFI_STAT_PEER_NOTIFICATION_REJECTED = 0x34,
	MFI_STAT_PEER_NOTIFICATION_FAILED = 0x35,
	MFI_STAT_RESERVATION_IN_PROGRESS = 0x36,
	MFI_STAT_I2C_ERRORS_DETECTED = 0x37,
	MFI_STAT_PCI_ERRORS_DETECTED = 0x38,
	MFI_STAT_CONFIG_SEQ_MISMATCH = 0x67,

	MFI_STAT_INVALID_STATUS = 0xFF
};

enum mfi_evt_class {
	MFI_EVT_CLASS_DEBUG =		-2,
	MFI_EVT_CLASS_PROGRESS =	-1,
	MFI_EVT_CLASS_INFO =		0,
	MFI_EVT_CLASS_WARNING =		1,
	MFI_EVT_CLASS_CRITICAL =	2,
	MFI_EVT_CLASS_FATAL =		3,
	MFI_EVT_CLASS_DEAD =		4
};

/*
 * Crash dump related defines
 */
#define MAX_CRASH_DUMP_SIZE 512
#define CRASH_DMA_BUF_SIZE  (1024 * 1024)

enum MR_FW_CRASH_DUMP_STATE {
	UNAVAILABLE = 0,
	AVAILABLE = 1,
	COPYING = 2,
	COPIED = 3,
	COPY_ERROR = 4,
};

enum _MR_CRASH_BUF_STATUS {
	MR_CRASH_BUF_TURN_OFF = 0,
	MR_CRASH_BUF_TURN_ON = 1,
};

/*
 * Number of mailbox bytes in DCMD message frame
 */
#define MFI_MBOX_SIZE				12

enum MR_EVT_CLASS {

	MR_EVT_CLASS_DEBUG = -2,
	MR_EVT_CLASS_PROGRESS = -1,
	MR_EVT_CLASS_INFO = 0,
	MR_EVT_CLASS_WARNING = 1,
	MR_EVT_CLASS_CRITICAL = 2,
	MR_EVT_CLASS_FATAL = 3,
	MR_EVT_CLASS_DEAD = 4,

};

enum MR_EVT_LOCALE {

	MR_EVT_LOCALE_LD = 0x0001,
	MR_EVT_LOCALE_PD = 0x0002,
	MR_EVT_LOCALE_ENCL = 0x0004,
	MR_EVT_LOCALE_BBU = 0x0008,
	MR_EVT_LOCALE_SAS = 0x0010,
	MR_EVT_LOCALE_CTRL = 0x0020,
	MR_EVT_LOCALE_CONFIG = 0x0040,
	MR_EVT_LOCALE_CLUSTER = 0x0080,
	MR_EVT_LOCALE_ALL = 0xffff,

};

enum MR_EVT_ARGS {

	MR_EVT_ARGS_NONE,
	MR_EVT_ARGS_CDB_SENSE,
	MR_EVT_ARGS_LD,
	MR_EVT_ARGS_LD_COUNT,
	MR_EVT_ARGS_LD_LBA,
	MR_EVT_ARGS_LD_OWNER,
	MR_EVT_ARGS_LD_LBA_PD_LBA,
	MR_EVT_ARGS_LD_PROG,
	MR_EVT_ARGS_LD_STATE,
	MR_EVT_ARGS_LD_STRIP,
	MR_EVT_ARGS_PD,
	MR_EVT_ARGS_PD_ERR,
	MR_EVT_ARGS_PD_LBA,
	MR_EVT_ARGS_PD_LBA_LD,
	MR_EVT_ARGS_PD_PROG,
	MR_EVT_ARGS_PD_STATE,
	MR_EVT_ARGS_PCI,
	MR_EVT_ARGS_RATE,
	MR_EVT_ARGS_STR,
	MR_EVT_ARGS_TIME,
	MR_EVT_ARGS_ECC,
	MR_EVT_ARGS_LD_PROP,
	MR_EVT_ARGS_PD_SPARE,
	MR_EVT_ARGS_PD_INDEX,
	MR_EVT_ARGS_DIAG_PASS,
	MR_EVT_ARGS_DIAG_FAIL,
	MR_EVT_ARGS_PD_LBA_LBA,
	MR_EVT_ARGS_PORT_PHY,
	MR_EVT_ARGS_PD_MISSING,
	MR_EVT_ARGS_PD_ADDRESS,
	MR_EVT_ARGS_BITMAP,
	MR_EVT_ARGS_CONNECTOR,
	MR_EVT_ARGS_PD_PD,
	MR_EVT_ARGS_PD_FRU,
	MR_EVT_ARGS_PD_PATHINFO,
	MR_EVT_ARGS_PD_POWER_STATE,
	MR_EVT_ARGS_GENERIC,
};


#define SGE_BUFFER_SIZE	4096
#define MEGASAS_CLUSTER_ID_SIZE	16
/*
 * define constants for device list query options
 */
enum MR_PD_QUERY_TYPE {
	MR_PD_QUERY_TYPE_ALL                = 0,
	MR_PD_QUERY_TYPE_STATE              = 1,
	MR_PD_QUERY_TYPE_POWER_STATE        = 2,
	MR_PD_QUERY_TYPE_MEDIA_TYPE         = 3,
	MR_PD_QUERY_TYPE_SPEED              = 4,
	MR_PD_QUERY_TYPE_EXPOSED_TO_HOST    = 5,
};

enum MR_LD_QUERY_TYPE {
	MR_LD_QUERY_TYPE_ALL	         = 0,
	MR_LD_QUERY_TYPE_EXPOSED_TO_HOST = 1,
	MR_LD_QUERY_TYPE_USED_TGT_IDS    = 2,
	MR_LD_QUERY_TYPE_CLUSTER_ACCESS  = 3,
	MR_LD_QUERY_TYPE_CLUSTER_LOCALE  = 4,
};


#define MR_EVT_CFG_CLEARED                              0x0004
#define MR_EVT_LD_STATE_CHANGE                          0x0051
#define MR_EVT_PD_INSERTED                              0x005b
#define MR_EVT_PD_REMOVED                               0x0070
#define MR_EVT_LD_CREATED                               0x008a
#define MR_EVT_LD_DELETED                               0x008b
#define MR_EVT_FOREIGN_CFG_IMPORTED                     0x00db
#define MR_EVT_LD_OFFLINE                               0x00fc
#define MR_EVT_CTRL_HOST_BUS_SCAN_REQUESTED             0x0152
#define MR_EVT_CTRL_PROP_CHANGED			0x012f

enum MR_PD_STATE {
	MR_PD_STATE_UNCONFIGURED_GOOD   = 0x00,
	MR_PD_STATE_UNCONFIGURED_BAD    = 0x01,
	MR_PD_STATE_HOT_SPARE           = 0x02,
	MR_PD_STATE_OFFLINE             = 0x10,
	MR_PD_STATE_FAILED              = 0x11,
	MR_PD_STATE_REBUILD             = 0x14,
	MR_PD_STATE_ONLINE              = 0x18,
	MR_PD_STATE_COPYBACK            = 0x20,
	MR_PD_STATE_SYSTEM              = 0x40,
 };

union MR_PD_REF {
	struct {
		u16	 deviceId;
		u16	 seqNum;
	} mrPdRef;
	u32	 ref;
};

/*
 * define the DDF Type bit structure
 */
union MR_PD_DDF_TYPE {
	 struct {
		union {
			struct {
#ifndef __BIG_ENDIAN_BITFIELD
				 u16	 forcedPDGUID:1;
				 u16	 inVD:1;
				 u16	 isGlobalSpare:1;
				 u16	 isSpare:1;
				 u16	 isForeign:1;
				 u16	 reserved:7;
				 u16	 intf:4;
#else
				 u16	 intf:4;
				 u16	 reserved:7;
				 u16	 isForeign:1;
				 u16	 isSpare:1;
				 u16	 isGlobalSpare:1;
				 u16	 inVD:1;
				 u16	 forcedPDGUID:1;
#endif
			 } pdType;
			 u16	 type;
		 };
		 u16	 reserved;
	 } ddf;
	 struct {
		 u32	reserved;
	 } nonDisk;
	 u32	 type;
} __packed;

/*
 * defines the progress structure
 */
union MR_PROGRESS {
	struct  {
		u16 progress;
		union {
			u16 elapsedSecs;
			u16 elapsedSecsForLastPercent;
		};
	} mrProgress;
	u32 w;
} __packed;

/*
 * defines the physical drive progress structure
 */
struct MR_PD_PROGRESS {
	struct {
#ifndef __BIG_ENDIAN_BITFIELD
		u32     rbld:1;
		u32     patrol:1;
		u32     clear:1;
		u32     copyBack:1;
		u32     erase:1;
		u32     locate:1;
		u32     reserved:26;
#else
		u32     reserved:26;
		u32     locate:1;
		u32     erase:1;
		u32     copyBack:1;
		u32     clear:1;
		u32     patrol:1;
		u32     rbld:1;
#endif
	} active;
	union MR_PROGRESS     rbld;
	union MR_PROGRESS     patrol;
	union {
		union MR_PROGRESS     clear;
		union MR_PROGRESS     erase;
	};

	struct {
#ifndef __BIG_ENDIAN_BITFIELD
		u32     rbld:1;
		u32     patrol:1;
		u32     clear:1;
		u32     copyBack:1;
		u32     erase:1;
		u32     reserved:27;
#else
		u32     reserved:27;
		u32     erase:1;
		u32     copyBack:1;
		u32     clear:1;
		u32     patrol:1;
		u32     rbld:1;
#endif
	} pause;

	union MR_PROGRESS     reserved[3];
} __packed;

struct  MR_PD_INFO {
	union MR_PD_REF	ref;
	u8 inquiryData[96];
	u8 vpdPage83[64];
	u8 notSupported;
	u8 scsiDevType;

	union {
		u8 connectedPortBitmap;
		u8 connectedPortNumbers;
	};

	u8 deviceSpeed;
	u32 mediaErrCount;
	u32 otherErrCount;
	u32 predFailCount;
	u32 lastPredFailEventSeqNum;

	u16 fwState;
	u8 disabledForRemoval;
	u8 linkSpeed;
	union MR_PD_DDF_TYPE state;

	struct {
		u8 count;
#ifndef __BIG_ENDIAN_BITFIELD
		u8 isPathBroken:4;
		u8 reserved3:3;
		u8 widePortCapable:1;
#else
		u8 widePortCapable:1;
		u8 reserved3:3;
		u8 isPathBroken:4;
#endif

		u8 connectorIndex[2];
		u8 reserved[4];
		u64 sasAddr[2];
		u8 reserved2[16];
	} pathInfo;

	u64 rawSize;
	u64 nonCoercedSize;
	u64 coercedSize;
	u16 enclDeviceId;
	u8 enclIndex;

	union {
		u8 slotNumber;
		u8 enclConnectorIndex;
	};

	struct MR_PD_PROGRESS progInfo;
	u8 badBlockTableFull;
	u8 unusableInCurrentConfig;
	u8 vpdPage83Ext[64];
	u8 powerState;
	u8 enclPosition;
	u32 allowedOps;
	u16 copyBackPartnerId;
	u16 enclPartnerDeviceId;
	struct {
#ifndef __BIG_ENDIAN_BITFIELD
		u16 fdeCapable:1;
		u16 fdeEnabled:1;
		u16 secured:1;
		u16 locked:1;
		u16 foreign:1;
		u16 needsEKM:1;
		u16 reserved:10;
#else
		u16 reserved:10;
		u16 needsEKM:1;
		u16 foreign:1;
		u16 locked:1;
		u16 secured:1;
		u16 fdeEnabled:1;
		u16 fdeCapable:1;
#endif
	} security;
	u8 mediaType;
	u8 notCertified;
	u8 bridgeVendor[8];
	u8 bridgeProductIdentification[16];
	u8 bridgeProductRevisionLevel[4];
	u8 satBridgeExists;

	u8 interfaceType;
	u8 temperature;
	u8 emulatedBlockSize;
	u16 userDataBlockSize;
	u16 reserved2;

	struct {
#ifndef __BIG_ENDIAN_BITFIELD
		u32 piType:3;
		u32 piFormatted:1;
		u32 piEligible:1;
		u32 NCQ:1;
		u32 WCE:1;
		u32 commissionedSpare:1;
		u32 emergencySpare:1;
		u32 ineligibleForSSCD:1;
		u32 ineligibleForLd:1;
		u32 useSSEraseType:1;
		u32 wceUnchanged:1;
		u32 supportScsiUnmap:1;
		u32 reserved:18;
#else
		u32 reserved:18;
		u32 supportScsiUnmap:1;
		u32 wceUnchanged:1;
		u32 useSSEraseType:1;
		u32 ineligibleForLd:1;
		u32 ineligibleForSSCD:1;
		u32 emergencySpare:1;
		u32 commissionedSpare:1;
		u32 WCE:1;
		u32 NCQ:1;
		u32 piEligible:1;
		u32 piFormatted:1;
		u32 piType:3;
#endif
	} properties;

	u64 shieldDiagCompletionTime;
	u8 shieldCounter;

	u8 linkSpeedOther;
	u8 reserved4[2];

	struct {
#ifndef __BIG_ENDIAN_BITFIELD
		u32 bbmErrCountSupported:1;
		u32 bbmErrCount:31;
#else
		u32 bbmErrCount:31;
		u32 bbmErrCountSupported:1;
#endif
	} bbmErr;

	u8 reserved1[512-428];
} __packed;

/*
 * Definition of structure used to expose attributes of VD or JBOD
 * (this structure is to be filled by firmware when MR_DCMD_DRV_GET_TARGET_PROP
 * is fired by driver)
 */
struct MR_TARGET_PROPERTIES {
	u32    max_io_size_kb;
	u32    device_qdepth;
	u32    sector_size;
	u8     reset_tmo;
	u8     reserved[499];
} __packed;

 /*
 * defines the physical drive address structure
 */
struct MR_PD_ADDRESS {
	__le16	deviceId;
	u16     enclDeviceId;

	union {
		struct {
			u8  enclIndex;
			u8  slotNumber;
		} mrPdAddress;
		struct {
			u8  enclPosition;
			u8  enclConnectorIndex;
		} mrEnclAddress;
	};
	u8      scsiDevType;
	union {
		u8      connectedPortBitmap;
		u8      connectedPortNumbers;
	};
	u64     sasAddr[2];
} __packed;

/*
 * defines the physical drive list structure
 */
struct MR_PD_LIST {
	__le32		size;
	__le32		count;
	struct MR_PD_ADDRESS   addr[1];
} __packed;

struct megasas_pd_list {
	u16             tid;
	u8             driveType;
	u8             driveState;
} __packed;

 /*
 * defines the logical drive reference structure
 */
union  MR_LD_REF {
	struct {
		u8      targetId;
		u8      reserved;
		__le16     seqNum;
	};
	__le32     ref;
} __packed;

/*
 * defines the logical drive list structure
 */
struct MR_LD_LIST {
	__le32     ldCount;
	__le32     reserved;
	struct {
		union MR_LD_REF   ref;
		u8          state;
		u8          reserved[3];
		__le64		size;
	} ldList[MAX_LOGICAL_DRIVES_EXT];
} __packed;

struct MR_LD_TARGETID_LIST {
	__le32	size;
	__le32	count;
	u8	pad[3];
	u8	targetId[MAX_LOGICAL_DRIVES_EXT];
};

struct MR_HOST_DEVICE_LIST_ENTRY {
	struct {
		union {
			struct {
#if defined(__BIG_ENDIAN_BITFIELD)
				u8 reserved:7;
				u8 is_sys_pd:1;
#else
				u8 is_sys_pd:1;
				u8 reserved:7;
#endif
			} bits;
			u8 byte;
		} u;
	} flags;
	u8 scsi_type;
	__le16 target_id;
	u8 reserved[4];
	__le64 sas_addr[2];
} __packed;

struct MR_HOST_DEVICE_LIST {
	__le32			size;
	__le32			count;
	__le32			reserved[2];
	struct MR_HOST_DEVICE_LIST_ENTRY	host_device_list[1];
} __packed;

#define HOST_DEVICE_LIST_SZ (sizeof(struct MR_HOST_DEVICE_LIST) +	       \
			      (sizeof(struct MR_HOST_DEVICE_LIST_ENTRY) *      \
			      (MEGASAS_MAX_PD + MAX_LOGICAL_DRIVES_EXT - 1)))


/*
 * SAS controller properties
 */
struct megasas_ctrl_prop {

	u16 seq_num;
	u16 pred_fail_poll_interval;
	u16 intr_throttle_count;
	u16 intr_throttle_timeouts;
	u8 rebuild_rate;
	u8 patrol_read_rate;
	u8 bgi_rate;
	u8 cc_rate;
	u8 recon_rate;
	u8 cache_flush_interval;
	u8 spinup_drv_count;
	u8 spinup_delay;
	u8 cluster_enable;
	u8 coercion_mode;
	u8 alarm_enable;
	u8 disable_auto_rebuild;
	u8 disable_battery_warn;
	u8 ecc_bucket_size;
	u16 ecc_bucket_leak_rate;
	u8 restore_hotspare_on_insertion;
	u8 expose_encl_devices;
	u8 maintainPdFailHistory;
	u8 disallowHostRequestReordering;
	u8 abortCCOnError;
	u8 loadBalanceMode;
	u8 disableAutoDetectBackplane;

	u8 snapVDSpace;

	/*
	* Add properties that can be controlled by
	* a bit in the following structure.
	*/
	struct {
#if   defined(__BIG_ENDIAN_BITFIELD)
		u32     reserved:18;
		u32     enableJBOD:1;
		u32     disableSpinDownHS:1;
		u32     allowBootWithPinnedCache:1;
		u32     disableOnlineCtrlReset:1;
		u32     enableSecretKeyControl:1;
		u32     autoEnhancedImport:1;
		u32     enableSpinDownUnconfigured:1;
		u32     SSDPatrolReadEnabled:1;
		u32     SSDSMARTerEnabled:1;
		u32     disableNCQ:1;
		u32     useFdeOnly:1;
		u32     prCorrectUnconfiguredAreas:1;
		u32     SMARTerEnabled:1;
		u32     copyBackDisabled:1;
#else
		u32     copyBackDisabled:1;
		u32     SMARTerEnabled:1;
		u32     prCorrectUnconfiguredAreas:1;
		u32     useFdeOnly:1;
		u32     disableNCQ:1;
		u32     SSDSMARTerEnabled:1;
		u32     SSDPatrolReadEnabled:1;
		u32     enableSpinDownUnconfigured:1;
		u32     autoEnhancedImport:1;
		u32     enableSecretKeyControl:1;
		u32     disableOnlineCtrlReset:1;
		u32     allowBootWithPinnedCache:1;
		u32     disableSpinDownHS:1;
		u32     enableJBOD:1;
		u32     reserved:18;
#endif
	} OnOffProperties;

	union {
		u8 autoSnapVDSpace;
		u8 viewSpace;
		struct {
#if   defined(__BIG_ENDIAN_BITFIELD)
			u16 reserved3:9;
			u16 enable_fw_dev_list:1;
			u16 reserved2:1;
			u16 enable_snap_dump:1;
			u16 reserved1:4;
#else
			u16 reserved1:4;
			u16 enable_snap_dump:1;
			u16 reserved2:1;
			u16 enable_fw_dev_list:1;
			u16 reserved3:9;
#endif
		} on_off_properties2;
	};
	__le16 spinDownTime;
	u8  reserved[24];
} __packed;

/*
 * SAS controller information
 */
struct megasas_ctrl_info {

	/*
	 * PCI device information
	 */
	struct {

		__le16 vendor_id;
		__le16 device_id;
		__le16 sub_vendor_id;
		__le16 sub_device_id;
		u8 reserved[24];

	} __attribute__ ((packed)) pci;

	/*
	 * Host interface information
	 */
	struct {

		u8 PCIX:1;
		u8 PCIE:1;
		u8 iSCSI:1;
		u8 SAS_3G:1;
		u8 SRIOV:1;
		u8 reserved_0:3;
		u8 reserved_1[6];
		u8 port_count;
		u64 port_addr[8];

	} __attribute__ ((packed)) host_interface;

	/*
	 * Device (backend) interface information
	 */
	struct {

		u8 SPI:1;
		u8 SAS_3G:1;
		u8 SATA_1_5G:1;
		u8 SATA_3G:1;
		u8 reserved_0:4;
		u8 reserved_1[6];
		u8 port_count;
		u64 port_addr[8];

	} __attribute__ ((packed)) device_interface;

	/*
	 * List of components residing in flash. All str are null terminated
	 */
	__le32 image_check_word;
	__le32 image_component_count;

	struct {

		char name[8];
		char version[32];
		char build_date[16];
		char built_time[16];

	} __attribute__ ((packed)) image_component[8];

	/*
	 * List of flash components that have been flashed on the card, but
	 * are not in use, pending reset of the adapter. This list will be
	 * empty if a flash operation has not occurred. All stings are null
	 * terminated
	 */
	__le32 pending_image_component_count;

	struct {

		char name[8];
		char version[32];
		char build_date[16];
		char build_time[16];

	} __attribute__ ((packed)) pending_image_component[8];

	u8 max_arms;
	u8 max_spans;
	u8 max_arrays;
	u8 max_lds;

	char product_name[80];
	char serial_no[32];

	/*
	 * Other physical/controller/operation information. Indicates the
	 * presence of the hardware
	 */
	struct {

		u32 bbu:1;
		u32 alarm:1;
		u32 nvram:1;
		u32 uart:1;
		u32 reserved:28;

	} __attribute__ ((packed)) hw_present;

	__le32 current_fw_time;

	/*
	 * Maximum data transfer sizes
	 */
	__le16 max_concurrent_cmds;
	__le16 max_sge_count;
	__le32 max_request_size;

	/*
	 * Logical and physical device counts
	 */
	__le16 ld_present_count;
	__le16 ld_degraded_count;
	__le16 ld_offline_count;

	__le16 pd_present_count;
	__le16 pd_disk_present_count;
	__le16 pd_disk_pred_failure_count;
	__le16 pd_disk_failed_count;

	/*
	 * Memory size information
	 */
	__le16 nvram_size;
	__le16 memory_size;
	__le16 flash_size;

	/*
	 * Error counters
	 */
	__le16 mem_correctable_error_count;
	__le16 mem_uncorrectable_error_count;

	/*
	 * Cluster information
	 */
	u8 cluster_permitted;
	u8 cluster_active;

	/*
	 * Additional max data transfer sizes
	 */
	__le16 max_strips_per_io;

	/*
	 * Controller capabilities structures
	 */
	struct {

		u32 raid_level_0:1;
		u32 raid_level_1:1;
		u32 raid_level_5:1;
		u32 raid_level_1E:1;
		u32 raid_level_6:1;
		u32 reserved:27;

	} __attribute__ ((packed)) raid_levels;

	struct {

		u32 rbld_rate:1;
		u32 cc_rate:1;
		u32 bgi_rate:1;
		u32 recon_rate:1;
		u32 patrol_rate:1;
		u32 alarm_control:1;
		u32 cluster_supported:1;
		u32 bbu:1;
		u32 spanning_allowed:1;
		u32 dedicated_hotspares:1;
		u32 revertible_hotspares:1;
		u32 foreign_config_import:1;
		u32 self_diagnostic:1;
		u32 mixed_redundancy_arr:1;
		u32 global_hot_spares:1;
		u32 reserved:17;

	} __attribute__ ((packed)) adapter_operations;

	struct {

		u32 read_policy:1;
		u32 write_policy:1;
		u32 io_policy:1;
		u32 access_policy:1;
		u32 disk_cache_policy:1;
		u32 reserved:27;

	} __attribute__ ((packed)) ld_operations;

	struct {

		u8 min;
		u8 max;
		u8 reserved[2];

	} __attribute__ ((packed)) stripe_sz_ops;

	struct {

		u32 force_online:1;
		u32 force_offline:1;
		u32 force_rebuild:1;
		u32 reserved:29;

	} __attribute__ ((packed)) pd_operations;

	struct {

		u32 ctrl_supports_sas:1;
		u32 ctrl_supports_sata:1;
		u32 allow_mix_in_encl:1;
		u32 allow_mix_in_ld:1;
		u32 allow_sata_in_cluster:1;
		u32 reserved:27;

	} __attribute__ ((packed)) pd_mix_support;

	/*
	 * Define ECC single-bit-error bucket information
	 */
	u8 ecc_bucket_count;
	u8 reserved_2[11];

	/*
	 * Include the controller properties (changeable items)
	 */
	struct megasas_ctrl_prop properties;

	/*
	 * Define FW pkg version (set in envt v'bles on OEM basis)
	 */
	char package_version[0x60];


	/*
	* If adapterOperations.supportMoreThan8Phys is set,
	* and deviceInterface.portCount is greater than 8,
	* SAS Addrs for first 8 ports shall be populated in
	* deviceInterface.portAddr, and the rest shall be
	* populated in deviceInterfacePortAddr2.
	*/
	__le64	    deviceInterfacePortAddr2[8]; /*6a0h */
	u8          reserved3[128];              /*6e0h */

	struct {                                /*760h */
		u16 minPdRaidLevel_0:4;
		u16 maxPdRaidLevel_0:12;

		u16 minPdRaidLevel_1:4;
		u16 maxPdRaidLevel_1:12;

		u16 minPdRaidLevel_5:4;
		u16 maxPdRaidLevel_5:12;

		u16 minPdRaidLevel_1E:4;
		u16 maxPdRaidLevel_1E:12;

		u16 minPdRaidLevel_6:4;
		u16 maxPdRaidLevel_6:12;

		u16 minPdRaidLevel_10:4;
		u16 maxPdRaidLevel_10:12;

		u16 minPdRaidLevel_50:4;
		u16 maxPdRaidLevel_50:12;

		u16 minPdRaidLevel_60:4;
		u16 maxPdRaidLevel_60:12;

		u16 minPdRaidLevel_1E_RLQ0:4;
		u16 maxPdRaidLevel_1E_RLQ0:12;

		u16 minPdRaidLevel_1E0_RLQ0:4;
		u16 maxPdRaidLevel_1E0_RLQ0:12;

		u16 reserved[6];
	} pdsForRaidLevels;

	__le16 maxPds;                          /*780h */
	__le16 maxDedHSPs;                      /*782h */
	__le16 maxGlobalHSP;                    /*784h */
	__le16 ddfSize;                         /*786h */
	u8  maxLdsPerArray;                     /*788h */
	u8  partitionsInDDF;                    /*789h */
	u8  lockKeyBinding;                     /*78ah */
	u8  maxPITsPerLd;                       /*78bh */
	u8  maxViewsPerLd;                      /*78ch */
	u8  maxTargetId;                        /*78dh */
	__le16 maxBvlVdSize;                    /*78eh */

	__le16 maxConfigurableSSCSize;          /*790h */
	__le16 currentSSCsize;                  /*792h */

	char    expanderFwVersion[12];          /*794h */

	__le16 PFKTrialTimeRemaining;           /*7A0h */

	__le16 cacheMemorySize;                 /*7A2h */

	struct {                                /*7A4h */
#if   defined(__BIG_ENDIAN_BITFIELD)
		u32     reserved:5;
		u32	activePassive:2;
		u32	supportConfigAutoBalance:1;
		u32	mpio:1;
		u32	supportDataLDonSSCArray:1;
		u32	supportPointInTimeProgress:1;
		u32     supportUnevenSpans:1;
		u32     dedicatedHotSparesLimited:1;
		u32     headlessMode:1;
		u32     supportEmulatedDrives:1;
		u32     supportResetNow:1;
		u32     realTimeScheduler:1;
		u32     supportSSDPatrolRead:1;
		u32     supportPerfTuning:1;
		u32     disableOnlinePFKChange:1;
		u32     supportJBOD:1;
		u32     supportBootTimePFKChange:1;
		u32     supportSetLinkSpeed:1;
		u32     supportEmergencySpares:1;
		u32     supportSuspendResumeBGops:1;
		u32     blockSSDWriteCacheChange:1;
		u32     supportShieldState:1;
		u32     supportLdBBMInfo:1;
		u32     supportLdPIType3:1;
		u32     supportLdPIType2:1;
		u32     supportLdPIType1:1;
		u32     supportPIcontroller:1;
#else
		u32     supportPIcontroller:1;
		u32     supportLdPIType1:1;
		u32     supportLdPIType2:1;
		u32     supportLdPIType3:1;
		u32     supportLdBBMInfo:1;
		u32     supportShieldState:1;
		u32     blockSSDWriteCacheChange:1;
		u32     supportSuspendResumeBGops:1;
		u32     supportEmergencySpares:1;
		u32     supportSetLinkSpeed:1;
		u32     supportBootTimePFKChange:1;
		u32     supportJBOD:1;
		u32     disableOnlinePFKChange:1;
		u32     supportPerfTuning:1;
		u32     supportSSDPatrolRead:1;
		u32     realTimeScheduler:1;

		u32     supportResetNow:1;
		u32     supportEmulatedDrives:1;
		u32     headlessMode:1;
		u32     dedicatedHotSparesLimited:1;


		u32     supportUnevenSpans:1;
		u32	supportPointInTimeProgress:1;
		u32	supportDataLDonSSCArray:1;
		u32	mpio:1;
		u32	supportConfigAutoBalance:1;
		u32	activePassive:2;
		u32     reserved:5;
#endif
	} adapterOperations2;

	u8  driverVersion[32];                  /*7A8h */
	u8  maxDAPdCountSpinup60;               /*7C8h */
	u8  temperatureROC;                     /*7C9h */
	u8  temperatureCtrl;                    /*7CAh */
	u8  reserved4;                          /*7CBh */
	__le16 maxConfigurablePds;              /*7CCh */


	u8  reserved5[2];                       /*0x7CDh */

	/*
	* HA cluster information
	*/
	struct {
#if defined(__BIG_ENDIAN_BITFIELD)
		u32     reserved:25;
		u32     passive:1;
		u32     premiumFeatureMismatch:1;
		u32     ctrlPropIncompatible:1;
		u32     fwVersionMismatch:1;
		u32     hwIncompatible:1;
		u32     peerIsIncompatible:1;
		u32     peerIsPresent:1;
#else
		u32     peerIsPresent:1;
		u32     peerIsIncompatible:1;
		u32     hwIncompatible:1;
		u32     fwVersionMismatch:1;
		u32     ctrlPropIncompatible:1;
		u32     premiumFeatureMismatch:1;
		u32     passive:1;
		u32     reserved:25;
#endif
	} cluster;

	char clusterId[MEGASAS_CLUSTER_ID_SIZE]; /*0x7D4 */
	struct {
		u8  maxVFsSupported;            /*0x7E4*/
		u8  numVFsEnabled;              /*0x7E5*/
		u8  requestorId;                /*0x7E6 0:PF, 1:VF1, 2:VF2*/
		u8  reserved;                   /*0x7E7*/
	} iov;

	struct {
#if defined(__BIG_ENDIAN_BITFIELD)
		u32     reserved:7;
		u32     useSeqNumJbodFP:1;
		u32     supportExtendedSSCSize:1;
		u32     supportDiskCacheSettingForSysPDs:1;
		u32     supportCPLDUpdate:1;
		u32     supportTTYLogCompression:1;
		u32     discardCacheDuringLDDelete:1;
		u32     supportSecurityonJBOD:1;
		u32     supportCacheBypassModes:1;
		u32     supportDisableSESMonitoring:1;
		u32     supportForceFlash:1;
		u32     supportNVDRAM:1;
		u32     supportDrvActivityLEDSetting:1;
		u32     supportAllowedOpsforDrvRemoval:1;
		u32     supportHOQRebuild:1;
		u32     supportForceTo512e:1;
		u32     supportNVCacheErase:1;
		u32     supportDebugQueue:1;
		u32     supportSwZone:1;
		u32     supportCrashDump:1;
		u32     supportMaxExtLDs:1;
		u32     supportT10RebuildAssist:1;
		u32     supportDisableImmediateIO:1;
		u32     supportThermalPollInterval:1;
		u32     supportPersonalityChange:2;
#else
		u32     supportPersonalityChange:2;
		u32     supportThermalPollInterval:1;
		u32     supportDisableImmediateIO:1;
		u32     supportT10RebuildAssist:1;
		u32	supportMaxExtLDs:1;
		u32	supportCrashDump:1;
		u32     supportSwZone:1;
		u32     supportDebugQueue:1;
		u32     supportNVCacheErase:1;
		u32     supportForceTo512e:1;
		u32     supportHOQRebuild:1;
		u32     supportAllowedOpsforDrvRemoval:1;
		u32     supportDrvActivityLEDSetting:1;
		u32     supportNVDRAM:1;
		u32     supportForceFlash:1;
		u32     supportDisableSESMonitoring:1;
		u32     supportCacheBypassModes:1;
		u32     supportSecurityonJBOD:1;
		u32     discardCacheDuringLDDelete:1;
		u32     supportTTYLogCompression:1;
		u32     supportCPLDUpdate:1;
		u32     supportDiskCacheSettingForSysPDs:1;
		u32     supportExtendedSSCSize:1;
		u32     useSeqNumJbodFP:1;
		u32     reserved:7;
#endif
	} adapterOperations3;

	struct {
#if defined(__BIG_ENDIAN_BITFIELD)
	u8 reserved:7;
	/* Indicates whether the CPLD image is part of
	 *  the package and stored in flash
	 */
	u8 cpld_in_flash:1;
#else
	u8 cpld_in_flash:1;
	u8 reserved:7;
#endif
	u8 reserved1[3];
	/* Null terminated string. Has the version
	 *  information if cpld_in_flash = FALSE
	 */
	u8 userCodeDefinition[12];
	} cpld;  /* Valid only if upgradableCPLD is TRUE */

	struct {
	#if defined(__BIG_ENDIAN_BITFIELD)
		u16 reserved:2;
		u16 support_nvme_passthru:1;
		u16 support_pl_debug_info:1;
		u16 support_flash_comp_info:1;
		u16 support_host_info:1;
		u16 support_dual_fw_update:1;
		u16 support_ssc_rev3:1;
		u16 fw_swaps_bbu_vpd_info:1;
		u16 support_pd_map_target_id:1;
		u16 support_ses_ctrl_in_multipathcfg:1;
		u16 image_upload_supported:1;
		u16 support_encrypted_mfc:1;
		u16 supported_enc_algo:1;
		u16 support_ibutton_less:1;
		u16 ctrl_info_ext_supported:1;
	#else

		u16 ctrl_info_ext_supported:1;
		u16 support_ibutton_less:1;
		u16 supported_enc_algo:1;
		u16 support_encrypted_mfc:1;
		u16 image_upload_supported:1;
		/* FW supports LUN based association and target port based */
		u16 support_ses_ctrl_in_multipathcfg:1;
		/* association for the SES device connected in multipath mode */
		/* FW defines Jbod target Id within MR_PD_CFG_SEQ */
		u16 support_pd_map_target_id:1;
		/* FW swaps relevant fields in MR_BBU_VPD_INFO_FIXED to
		 *  provide the data in little endian order
		 */
		u16 fw_swaps_bbu_vpd_info:1;
		u16 support_ssc_rev3:1;
		/* FW supports CacheCade 3.0, only one SSCD creation allowed */
		u16 support_dual_fw_update:1;
		/* FW supports dual firmware update feature */
		u16 support_host_info:1;
		/* FW supports MR_DCMD_CTRL_HOST_INFO_SET/GET */
		u16 support_flash_comp_info:1;
		/* FW supports MR_DCMD_CTRL_FLASH_COMP_INFO_GET */
		u16 support_pl_debug_info:1;
		/* FW supports retrieval of PL debug information through apps */
		u16 support_nvme_passthru:1;
		/* FW supports NVMe passthru commands */
		u16 reserved:2;
	#endif
		} adapter_operations4;
	u8 pad[0x800 - 0x7FE]; /* 0x7FE pad to 2K for expansion */

	u32 size;
	u32 pad1;

	u8 reserved6[64];

	struct {
	#if defined(__BIG_ENDIAN_BITFIELD)
		u32 reserved:19;
		u32 support_pci_lane_margining: 1;
		u32 support_psoc_update:1;
		u32 support_force_personality_change:1;
		u32 support_fde_type_mix:1;
		u32 support_snap_dump:1;
		u32 support_nvme_tm:1;
		u32 support_oce_only:1;
		u32 support_ext_mfg_vpd:1;
		u32 support_pcie:1;
		u32 support_cvhealth_info:1;
		u32 support_profile_change:2;
		u32 mr_config_ext2_supported:1;
	#else
		u32 mr_config_ext2_supported:1;
		u32 support_profile_change:2;
		u32 support_cvhealth_info:1;
		u32 support_pcie:1;
		u32 support_ext_mfg_vpd:1;
		u32 support_oce_only:1;
		u32 support_nvme_tm:1;
		u32 support_snap_dump:1;
		u32 support_fde_type_mix:1;
		u32 support_force_personality_change:1;
		u32 support_psoc_update:1;
		u32 support_pci_lane_margining: 1;
		u32 reserved:19;
	#endif
	} adapter_operations5;

	u32 rsvdForAdptOp[63];

	u8 reserved7[3];

	u8 TaskAbortTO;	/* Timeout value in seconds used by Abort Task TM */
	u8 MaxResetTO;	/* Max Supported Reset timeout in seconds. */
	u8 reserved8[3];
} __packed;

/*
 * ===============================
 * MegaRAID SAS driver definitions
 * ===============================
 */
#define MEGASAS_MAX_PD_CHANNELS			2
#define MEGASAS_MAX_LD_CHANNELS			2
#define MEGASAS_MAX_CHANNELS			(MEGASAS_MAX_PD_CHANNELS + \
						MEGASAS_MAX_LD_CHANNELS)
#define MEGASAS_MAX_DEV_PER_CHANNEL		128
#define MEGASAS_DEFAULT_INIT_ID			-1
#define MEGASAS_MAX_LUN				8
#define MEGASAS_DEFAULT_CMD_PER_LUN		256
#define MEGASAS_MAX_PD                          (MEGASAS_MAX_PD_CHANNELS * \
						MEGASAS_MAX_DEV_PER_CHANNEL)
#define MEGASAS_MAX_LD_IDS			(MEGASAS_MAX_LD_CHANNELS * \
						MEGASAS_MAX_DEV_PER_CHANNEL)

#define MEGASAS_MAX_SUPPORTED_LD_IDS		240

#define MEGASAS_MAX_SECTORS                    (2*1024)
#define MEGASAS_MAX_SECTORS_IEEE		(2*128)
#define MEGASAS_DBG_LVL				1

#define MEGASAS_FW_BUSY				1

/* Driver's internal Logging levels*/
#define OCR_DEBUG    (1 << 0)
#define TM_DEBUG     (1 << 1)
#define LD_PD_DEBUG    (1 << 2)

#define SCAN_PD_CHANNEL	0x1
#define SCAN_VD_CHANNEL	0x2

#define MEGASAS_KDUMP_QUEUE_DEPTH               100
#define MR_LARGE_IO_MIN_SIZE			(32 * 1024)
#define MR_R1_LDIO_PIGGYBACK_DEFAULT		4

enum MR_SCSI_CMD_TYPE {
	READ_WRITE_LDIO = 0,
	NON_READ_WRITE_LDIO = 1,
	READ_WRITE_SYSPDIO = 2,
	NON_READ_WRITE_SYSPDIO = 3,
};

enum DCMD_TIMEOUT_ACTION {
	INITIATE_OCR = 0,
	KILL_ADAPTER = 1,
	IGNORE_TIMEOUT = 2,
};

enum FW_BOOT_CONTEXT {
	PROBE_CONTEXT = 0,
	OCR_CONTEXT = 1,
};

/* Frame Type */
#define IO_FRAME				0
#define PTHRU_FRAME				1

/*
 * When SCSI mid-layer calls driver's reset routine, driver waits for
 * MEGASAS_RESET_WAIT_TIME seconds for all outstanding IO to complete. Note
 * that the driver cannot _actually_ abort or reset pending commands. While
 * it is waiting for the commands to complete, it prints a diagnostic message
 * every MEGASAS_RESET_NOTICE_INTERVAL seconds
 */
#define MEGASAS_RESET_WAIT_TIME			180
#define MEGASAS_INTERNAL_CMD_WAIT_TIME		180
#define	MEGASAS_RESET_NOTICE_INTERVAL		5
#define MEGASAS_IOCTL_CMD			0
#define MEGASAS_DEFAULT_CMD_TIMEOUT		90
#define MEGASAS_THROTTLE_QUEUE_DEPTH		16
#define MEGASAS_DEFAULT_TM_TIMEOUT		50
/*
 * FW reports the maximum of number of commands that it can accept (maximum
 * commands that can be outstanding) at any time. The driver must report a
 * lower number to the mid layer because it can issue a few internal commands
 * itself (E.g, AEN, abort cmd, IOCTLs etc). The number of commands it needs
 * is shown below
 */
#define MEGASAS_INT_CMDS			32
#define MEGASAS_SKINNY_INT_CMDS			5
#define MEGASAS_FUSION_INTERNAL_CMDS		8
#define MEGASAS_FUSION_IOCTL_CMDS		3
#define MEGASAS_MFI_IOCTL_CMDS			27

#define MEGASAS_MAX_MSIX_QUEUES			128
/*
 * FW can accept both 32 and 64 bit SGLs. We want to allocate 32/64 bit
 * SGLs based on the size of dma_addr_t
 */
#define IS_DMA64				(sizeof(dma_addr_t) == 8)

#define MFI_XSCALE_OMR0_CHANGE_INTERRUPT		0x00000001

#define MFI_INTR_FLAG_REPLY_MESSAGE			0x00000001
#define MFI_INTR_FLAG_FIRMWARE_STATE_CHANGE		0x00000002
#define MFI_G2_OUTBOUND_DOORBELL_CHANGE_INTERRUPT	0x00000004

#define MFI_OB_INTR_STATUS_MASK			0x00000002
#define MFI_POLL_TIMEOUT_SECS			60
#define MFI_IO_TIMEOUT_SECS			180
#define MEGASAS_SRIOV_HEARTBEAT_INTERVAL_VF	(5 * HZ)
#define MEGASAS_OCR_SETTLE_TIME_VF		(1000 * 30)
#define MEGASAS_SRIOV_MAX_RESET_TRIES_VF	1
#define MEGASAS_ROUTINE_WAIT_TIME_VF		300
#define MFI_REPLY_1078_MESSAGE_INTERRUPT	0x80000000
#define MFI_REPLY_GEN2_MESSAGE_INTERRUPT	0x00000001
#define MFI_GEN2_ENABLE_INTERRUPT_MASK		(0x00000001 | 0x00000004)
#define MFI_REPLY_SKINNY_MESSAGE_INTERRUPT	0x40000000
#define MFI_SKINNY_ENABLE_INTERRUPT_MASK	(0x00000001)

#define MFI_1068_PCSR_OFFSET			0x84
#define MFI_1068_FW_HANDSHAKE_OFFSET		0x64
#define MFI_1068_FW_READY			0xDDDD0000

#define MR_MAX_REPLY_QUEUES_OFFSET              0X0000001F
#define MR_MAX_REPLY_QUEUES_EXT_OFFSET          0X003FC000
#define MR_MAX_REPLY_QUEUES_EXT_OFFSET_SHIFT    14
#define MR_MAX_MSIX_REG_ARRAY                   16
#define MR_RDPQ_MODE_OFFSET			0X00800000

#define MR_MAX_RAID_MAP_SIZE_OFFSET_SHIFT	16
#define MR_MAX_RAID_MAP_SIZE_MASK		0x1FF
#define MR_MIN_MAP_SIZE				0x10000
/* 64k */

#define MR_CAN_HANDLE_SYNC_CACHE_OFFSET		0X01000000

#define MR_ATOMIC_DESCRIPTOR_SUPPORT_OFFSET	(1 << 24)

#define MR_CAN_HANDLE_64_BIT_DMA_OFFSET		(1 << 25)
#define MR_INTR_COALESCING_SUPPORT_OFFSET	(1 << 26)

#define MEGASAS_WATCHDOG_THREAD_INTERVAL	1000
#define MEGASAS_WAIT_FOR_NEXT_DMA_MSECS		20
#define MEGASAS_WATCHDOG_WAIT_COUNT		50

enum MR_ADAPTER_TYPE {
	MFI_SERIES = 1,
	THUNDERBOLT_SERIES = 2,
	INVADER_SERIES = 3,
	VENTURA_SERIES = 4,
	AERO_SERIES = 5,
};

/*
* register set for both 1068 and 1078 controllers
* structure extended for 1078 registers
*/

struct megasas_register_set {
	u32	doorbell;                       /*0000h*/
	u32	fusion_seq_offset;		/*0004h*/
	u32	fusion_host_diag;		/*0008h*/
	u32	reserved_01;			/*000Ch*/

	u32 	inbound_msg_0;			/*0010h*/
	u32 	inbound_msg_1;			/*0014h*/
	u32 	outbound_msg_0;			/*0018h*/
	u32 	outbound_msg_1;			/*001Ch*/

	u32 	inbound_doorbell;		/*0020h*/
	u32 	inbound_intr_status;		/*0024h*/
	u32 	inbound_intr_mask;		/*0028h*/

	u32 	outbound_doorbell;		/*002Ch*/
	u32 	outbound_intr_status;		/*0030h*/
	u32 	outbound_intr_mask;		/*0034h*/

	u32 	reserved_1[2];			/*0038h*/

	u32 	inbound_queue_port;		/*0040h*/
	u32 	outbound_queue_port;		/*0044h*/

	u32	reserved_2[9];			/*0048h*/
	u32	reply_post_host_index;		/*006Ch*/
	u32	reserved_2_2[12];		/*0070h*/

	u32 	outbound_doorbell_clear;	/*00A0h*/

	u32 	reserved_3[3];			/*00A4h*/

	u32	outbound_scratch_pad_0;		/*00B0h*/
	u32	outbound_scratch_pad_1;         /*00B4h*/
	u32	outbound_scratch_pad_2;         /*00B8h*/
	u32	outbound_scratch_pad_3;         /*00BCh*/

	u32 	inbound_low_queue_port ;	/*00C0h*/

	u32 	inbound_high_queue_port ;	/*00C4h*/

	u32 inbound_single_queue_port;	/*00C8h*/
	u32	res_6[11];			/*CCh*/
	u32	host_diag;
	u32	seq_offset;
	u32 	index_registers[807];		/*00CCh*/
} __attribute__ ((packed));

struct megasas_sge32 {

	__le32 phys_addr;
	__le32 length;

} __attribute__ ((packed));

struct megasas_sge64 {

	__le64 phys_addr;
	__le32 length;

} __attribute__ ((packed));

struct megasas_sge_skinny {
	__le64 phys_addr;
	__le32 length;
	__le32 flag;
} __packed;

union megasas_sgl {

	struct megasas_sge32 sge32[1];
	struct megasas_sge64 sge64[1];
	struct megasas_sge_skinny sge_skinny[1];

} __attribute__ ((packed));

struct megasas_header {

	u8 cmd;			/*00h */
	u8 sense_len;		/*01h */
	u8 cmd_status;		/*02h */
	u8 scsi_status;		/*03h */

	u8 target_id;		/*04h */
	u8 lun;			/*05h */
	u8 cdb_len;		/*06h */
	u8 sge_count;		/*07h */

	__le32 context;		/*08h */
	__le32 pad_0;		/*0Ch */

	__le16 flags;		/*10h */
	__le16 timeout;		/*12h */
	__le32 data_xferlen;	/*14h */

} __attribute__ ((packed));

union megasas_sgl_frame {

	struct megasas_sge32 sge32[8];
	struct megasas_sge64 sge64[5];

} __attribute__ ((packed));

typedef union _MFI_CAPABILITIES {
	struct {
#if   defined(__BIG_ENDIAN_BITFIELD)
	u32     reserved:15;
	u32	support_memdump:1;
	u32	support_fw_exposed_dev_list:1;
	u32	support_nvme_passthru:1;
	u32     support_64bit_mode:1;
	u32 support_pd_map_target_id:1;
	u32     support_qd_throttling:1;
	u32     support_fp_rlbypass:1;
	u32     support_vfid_in_ioframe:1;
	u32     support_ext_io_size:1;
	u32		support_ext_queue_depth:1;
	u32     security_protocol_cmds_fw:1;
	u32     support_core_affinity:1;
	u32     support_ndrive_r1_lb:1;
	u32		support_max_255lds:1;
	u32		support_fastpath_wb:1;
	u32     support_additional_msix:1;
	u32     support_fp_remote_lun:1;
#else
	u32     support_fp_remote_lun:1;
	u32     support_additional_msix:1;
	u32		support_fastpath_wb:1;
	u32		support_max_255lds:1;
	u32     support_ndrive_r1_lb:1;
	u32     support_core_affinity:1;
	u32     security_protocol_cmds_fw:1;
	u32		support_ext_queue_depth:1;
	u32     support_ext_io_size:1;
	u32     support_vfid_in_ioframe:1;
	u32     support_fp_rlbypass:1;
	u32     support_qd_throttling:1;
	u32	support_pd_map_target_id:1;
	u32     support_64bit_mode:1;
	u32	support_nvme_passthru:1;
	u32	support_fw_exposed_dev_list:1;
	u32	support_memdump:1;
	u32     reserved:15;
#endif
	} mfi_capabilities;
	__le32		reg;
} MFI_CAPABILITIES;

struct megasas_init_frame {

	u8 cmd;			/*00h */
	u8 reserved_0;		/*01h */
	u8 cmd_status;		/*02h */

	u8 reserved_1;		/*03h */
	MFI_CAPABILITIES driver_operations; /*04h*/

	__le32 context;		/*08h */
	__le32 pad_0;		/*0Ch */

	__le16 flags;		/*10h */
	__le16 replyqueue_mask;		/*12h */
	__le32 data_xfer_len;	/*14h */

	__le32 queue_info_new_phys_addr_lo;	/*18h */
	__le32 queue_info_new_phys_addr_hi;	/*1Ch */
	__le32 queue_info_old_phys_addr_lo;	/*20h */
	__le32 queue_info_old_phys_addr_hi;	/*24h */
	__le32 reserved_4[2];	/*28h */
	__le32 system_info_lo;      /*30h */
	__le32 system_info_hi;      /*34h */
	__le32 reserved_5[2];	/*38h */

} __attribute__ ((packed));

struct megasas_init_queue_info {

	__le32 init_flags;		/*00h */
	__le32 reply_queue_entries;	/*04h */

	__le32 reply_queue_start_phys_addr_lo;	/*08h */
	__le32 reply_queue_start_phys_addr_hi;	/*0Ch */
	__le32 producer_index_phys_addr_lo;	/*10h */
	__le32 producer_index_phys_addr_hi;	/*14h */
	__le32 consumer_index_phys_addr_lo;	/*18h */
	__le32 consumer_index_phys_addr_hi;	/*1Ch */

} __attribute__ ((packed));

struct megasas_io_frame {

	u8 cmd;			/*00h */
	u8 sense_len;		/*01h */
	u8 cmd_status;		/*02h */
	u8 scsi_status;		/*03h */

	u8 target_id;		/*04h */
	u8 access_byte;		/*05h */
	u8 reserved_0;		/*06h */
	u8 sge_count;		/*07h */

	__le32 context;		/*08h */
	__le32 pad_0;		/*0Ch */

	__le16 flags;		/*10h */
	__le16 timeout;		/*12h */
	__le32 lba_count;	/*14h */

	__le32 sense_buf_phys_addr_lo;	/*18h */
	__le32 sense_buf_phys_addr_hi;	/*1Ch */

	__le32 start_lba_lo;	/*20h */
	__le32 start_lba_hi;	/*24h */

	union megasas_sgl sgl;	/*28h */

} __attribute__ ((packed));

struct megasas_pthru_frame {

	u8 cmd;			/*00h */
	u8 sense_len;		/*01h */
	u8 cmd_status;		/*02h */
	u8 scsi_status;		/*03h */

	u8 target_id;		/*04h */
	u8 lun;			/*05h */
	u8 cdb_len;		/*06h */
	u8 sge_count;		/*07h */

	__le32 context;		/*08h */
	__le32 pad_0;		/*0Ch */

	__le16 flags;		/*10h */
	__le16 timeout;		/*12h */
	__le32 data_xfer_len;	/*14h */

	__le32 sense_buf_phys_addr_lo;	/*18h */
	__le32 sense_buf_phys_addr_hi;	/*1Ch */

	u8 cdb[16];		/*20h */
	union megasas_sgl sgl;	/*30h */

} __attribute__ ((packed));

struct megasas_dcmd_frame {

	u8 cmd;			/*00h */
	u8 reserved_0;		/*01h */
	u8 cmd_status;		/*02h */
	u8 reserved_1[4];	/*03h */
	u8 sge_count;		/*07h */

	__le32 context;		/*08h */
	__le32 pad_0;		/*0Ch */

	__le16 flags;		/*10h */
	__le16 timeout;		/*12h */

	__le32 data_xfer_len;	/*14h */
	__le32 opcode;		/*18h */

	union {			/*1Ch */
		u8 b[12];
		__le16 s[6];
		__le32 w[3];
	} mbox;

	union megasas_sgl sgl;	/*28h */

} __attribute__ ((packed));

struct megasas_abort_frame {

	u8 cmd;			/*00h */
	u8 reserved_0;		/*01h */
	u8 cmd_status;		/*02h */

	u8 reserved_1;		/*03h */
	__le32 reserved_2;	/*04h */

	__le32 context;		/*08h */
	__le32 pad_0;		/*0Ch */

	__le16 flags;		/*10h */
	__le16 reserved_3;	/*12h */
	__le32 reserved_4;	/*14h */

	__le32 abort_context;	/*18h */
	__le32 pad_1;		/*1Ch */

	__le32 abort_mfi_phys_addr_lo;	/*20h */
	__le32 abort_mfi_phys_addr_hi;	/*24h */

	__le32 reserved_5[6];	/*28h */

} __attribute__ ((packed));

struct megasas_smp_frame {

	u8 cmd;			/*00h */
	u8 reserved_1;		/*01h */
	u8 cmd_status;		/*02h */
	u8 connection_status;	/*03h */

	u8 reserved_2[3];	/*04h */
	u8 sge_count;		/*07h */

	__le32 context;		/*08h */
	__le32 pad_0;		/*0Ch */

	__le16 flags;		/*10h */
	__le16 timeout;		/*12h */

	__le32 data_xfer_len;	/*14h */
	__le64 sas_addr;	/*18h */

	union {
		struct megasas_sge32 sge32[2];	/* [0]: resp [1]: req */
		struct megasas_sge64 sge64[2];	/* [0]: resp [1]: req */
	} sgl;

} __attribute__ ((packed));

struct megasas_stp_frame {

	u8 cmd;			/*00h */
	u8 reserved_1;		/*01h */
	u8 cmd_status;		/*02h */
	u8 reserved_2;		/*03h */

	u8 target_id;		/*04h */
	u8 reserved_3[2];	/*05h */
	u8 sge_count;		/*07h */

	__le32 context;		/*08h */
	__le32 pad_0;		/*0Ch */

	__le16 flags;		/*10h */
	__le16 timeout;		/*12h */

	__le32 data_xfer_len;	/*14h */

	__le16 fis[10];		/*18h */
	__le32 stp_flags;

	union {
		struct megasas_sge32 sge32[2];	/* [0]: resp [1]: data */
		struct megasas_sge64 sge64[2];	/* [0]: resp [1]: data */
	} sgl;

} __attribute__ ((packed));

union megasas_frame {

	struct megasas_header hdr;
	struct megasas_init_frame init;
	struct megasas_io_frame io;
	struct megasas_pthru_frame pthru;
	struct megasas_dcmd_frame dcmd;
	struct megasas_abort_frame abort;
	struct megasas_smp_frame smp;
	struct megasas_stp_frame stp;

	u8 raw_bytes[64];
};

/**
 * struct MR_PRIV_DEVICE - sdev private hostdata
 * @is_tm_capable: firmware managed tm_capable flag
 * @tm_busy: TM request is in progress
 * @sdev_priv_busy: pending command per sdev
 */
struct MR_PRIV_DEVICE {
	bool is_tm_capable;
	bool tm_busy;
	atomic_t sdev_priv_busy;
	atomic_t r1_ldio_hint;
	u8 interface_type;
	u8 task_abort_tmo;
	u8 target_reset_tmo;
};
struct megasas_cmd;

union megasas_evt_class_locale {

	struct {
#ifndef __BIG_ENDIAN_BITFIELD
		u16 locale;
		u8 reserved;
		s8 class;
#else
		s8 class;
		u8 reserved;
		u16 locale;
#endif
	} __attribute__ ((packed)) members;

	u32 word;

} __attribute__ ((packed));

struct megasas_evt_log_info {
	__le32 newest_seq_num;
	__le32 oldest_seq_num;
	__le32 clear_seq_num;
	__le32 shutdown_seq_num;
	__le32 boot_seq_num;

} __attribute__ ((packed));

struct megasas_progress {

	__le16 progress;
	__le16 elapsed_seconds;

} __attribute__ ((packed));

struct megasas_evtarg_ld {

	u16 target_id;
	u8 ld_index;
	u8 reserved;

} __attribute__ ((packed));

struct megasas_evtarg_pd {
	u16 device_id;
	u8 encl_index;
	u8 slot_number;

} __attribute__ ((packed));

struct megasas_evt_detail {

	__le32 seq_num;
	__le32 time_stamp;
	__le32 code;
	union megasas_evt_class_locale cl;
	u8 arg_type;
	u8 reserved1[15];

	union {
		struct {
			struct megasas_evtarg_pd pd;
			u8 cdb_length;
			u8 sense_length;
			u8 reserved[2];
			u8 cdb[16];
			u8 sense[64];
		} __attribute__ ((packed)) cdbSense;

		struct megasas_evtarg_ld ld;

		struct {
			struct megasas_evtarg_ld ld;
			__le64 count;
		} __attribute__ ((packed)) ld_count;

		struct {
			__le64 lba;
			struct megasas_evtarg_ld ld;
		} __attribute__ ((packed)) ld_lba;

		struct {
			struct megasas_evtarg_ld ld;
			__le32 prevOwner;
			__le32 newOwner;
		} __attribute__ ((packed)) ld_owner;

		struct {
			u64 ld_lba;
			u64 pd_lba;
			struct megasas_evtarg_ld ld;
			struct megasas_evtarg_pd pd;
		} __attribute__ ((packed)) ld_lba_pd_lba;

		struct {
			struct megasas_evtarg_ld ld;
			struct megasas_progress prog;
		} __attribute__ ((packed)) ld_prog;

		struct {
			struct megasas_evtarg_ld ld;
			u32 prev_state;
			u32 new_state;
		} __attribute__ ((packed)) ld_state;

		struct {
			u64 strip;
			struct megasas_evtarg_ld ld;
		} __attribute__ ((packed)) ld_strip;

		struct megasas_evtarg_pd pd;

		struct {
			struct megasas_evtarg_pd pd;
			u32 err;
		} __attribute__ ((packed)) pd_err;

		struct {
			u64 lba;
			struct megasas_evtarg_pd pd;
		} __attribute__ ((packed)) pd_lba;

		struct {
			u64 lba;
			struct megasas_evtarg_pd pd;
			struct megasas_evtarg_ld ld;
		} __attribute__ ((packed)) pd_lba_ld;

		struct {
			struct megasas_evtarg_pd pd;
			struct megasas_progress prog;
		} __attribute__ ((packed)) pd_prog;

		struct {
			struct megasas_evtarg_pd pd;
			u32 prevState;
			u32 newState;
		} __attribute__ ((packed)) pd_state;

		struct {
			u16 vendorId;
			__le16 deviceId;
			u16 subVendorId;
			u16 subDeviceId;
		} __attribute__ ((packed)) pci;

		u32 rate;
		char str[96];

		struct {
			u32 rtc;
			u32 elapsedSeconds;
		} __attribute__ ((packed)) time;

		struct {
			u32 ecar;
			u32 elog;
			char str[64];
		} __attribute__ ((packed)) ecc;

		u8 b[96];
		__le16 s[48];
		__le32 w[24];
		__le64 d[12];
	} args;

	char description[128];

} __attribute__ ((packed));

struct megasas_aen_event {
	struct delayed_work hotplug_work;
	struct megasas_instance *instance;
};

struct megasas_irq_context {
	char name[MEGASAS_MSIX_NAME_LEN];
	struct megasas_instance *instance;
	u32 MSIxIndex;
	u32 os_irq;
	struct irq_poll irqpoll;
	bool irq_poll_scheduled;
	bool irq_line_enable;
	atomic_t   in_used;
};

struct MR_DRV_SYSTEM_INFO {
	u8	infoVersion;
	u8	systemIdLength;
	u16	reserved0;
	u8	systemId[64];
	u8	reserved[1980];
};

enum MR_PD_TYPE {
	UNKNOWN_DRIVE = 0,
	PARALLEL_SCSI = 1,
	SAS_PD = 2,
	SATA_PD = 3,
	FC_PD = 4,
	NVME_PD = 5,
};

/* JBOD Queue depth definitions */
#define MEGASAS_SATA_QD	32
#define MEGASAS_SAS_QD 256
#define MEGASAS_DEFAULT_PD_QD	64
#define MEGASAS_NVME_QD        64

#define MR_DEFAULT_NVME_PAGE_SIZE	4096
#define MR_DEFAULT_NVME_PAGE_SHIFT	12
#define MR_DEFAULT_NVME_MDTS_KB		128
#define MR_NVME_PAGE_SIZE_MASK		0x000000FF

/*Aero performance parameters*/
#define MR_HIGH_IOPS_QUEUE_COUNT	8
#define MR_DEVICE_HIGH_IOPS_DEPTH	8
#define MR_HIGH_IOPS_BATCH_COUNT	16

enum MR_PERF_MODE {
	MR_BALANCED_PERF_MODE		= 0,
	MR_IOPS_PERF_MODE		= 1,
	MR_LATENCY_PERF_MODE		= 2,
};

#define MEGASAS_PERF_MODE_2STR(mode) \
		((mode) == MR_BALANCED_PERF_MODE ? "Balanced" : \
		 (mode) == MR_IOPS_PERF_MODE ? "IOPS" : \
		 (mode) == MR_LATENCY_PERF_MODE ? "Latency" : \
		 "Unknown")

enum MEGASAS_LD_TARGET_ID_STATUS {
	LD_TARGET_ID_INITIAL,
	LD_TARGET_ID_ACTIVE,
	LD_TARGET_ID_DELETED,
};

#define MEGASAS_TARGET_ID(sdev)						\
	(((sdev->channel % 2) * MEGASAS_MAX_DEV_PER_CHANNEL) + sdev->id)

struct megasas_instance {

	unsigned int *reply_map;
	__le32 *producer;
	dma_addr_t producer_h;
	__le32 *consumer;
	dma_addr_t consumer_h;
	struct MR_DRV_SYSTEM_INFO *system_info_buf;
	dma_addr_t system_info_h;
	struct MR_LD_VF_AFFILIATION *vf_affiliation;
	dma_addr_t vf_affiliation_h;
	struct MR_LD_VF_AFFILIATION_111 *vf_affiliation_111;
	dma_addr_t vf_affiliation_111_h;
	struct MR_CTRL_HB_HOST_MEM *hb_host_mem;
	dma_addr_t hb_host_mem_h;
	struct MR_PD_INFO *pd_info;
	dma_addr_t pd_info_h;
	struct MR_TARGET_PROPERTIES *tgt_prop;
	dma_addr_t tgt_prop_h;

	__le32 *reply_queue;
	dma_addr_t reply_queue_h;

	u32 *crash_dump_buf;
	dma_addr_t crash_dump_h;

	struct MR_PD_LIST *pd_list_buf;
	dma_addr_t pd_list_buf_h;

	struct megasas_ctrl_info *ctrl_info_buf;
	dma_addr_t ctrl_info_buf_h;

	struct MR_LD_LIST *ld_list_buf;
	dma_addr_t ld_list_buf_h;

	struct MR_LD_TARGETID_LIST *ld_targetid_list_buf;
	dma_addr_t ld_targetid_list_buf_h;

	struct MR_HOST_DEVICE_LIST *host_device_list_buf;
	dma_addr_t host_device_list_buf_h;

	struct MR_SNAPDUMP_PROPERTIES *snapdump_prop;
	dma_addr_t snapdump_prop_h;

	void *crash_buf[MAX_CRASH_DUMP_SIZE];
	unsigned int    fw_crash_buffer_size;
	unsigned int    fw_crash_state;
	unsigned int    fw_crash_buffer_offset;
	u32 drv_buf_index;
	u32 drv_buf_alloc;
	u32 crash_dump_fw_support;
	u32 crash_dump_drv_support;
	u32 crash_dump_app_support;
	u32 secure_jbod_support;
	u32 support_morethan256jbod; /* FW support for more than 256 PD/JBOD */
	bool use_seqnum_jbod_fp;   /* Added for PD sequence */
	bool smp_affinity_enable;
	spinlock_t crashdump_lock;

	struct megasas_register_set __iomem *reg_set;
	u32 __iomem *reply_post_host_index_addr[MR_MAX_MSIX_REG_ARRAY];
	struct megasas_pd_list          pd_list[MEGASAS_MAX_PD];
	struct megasas_pd_list          local_pd_list[MEGASAS_MAX_PD];
	u8 ld_ids[MEGASAS_MAX_LD_IDS];
	u8 ld_tgtid_status[MEGASAS_MAX_LD_IDS];
	u8 ld_ids_prev[MEGASAS_MAX_LD_IDS];
	u8 ld_ids_from_raidmap[MEGASAS_MAX_LD_IDS];
	s8 init_id;

	u16 max_num_sge;
	u16 max_fw_cmds;
	u16 max_mpt_cmds;
	u16 max_mfi_cmds;
	u16 max_scsi_cmds;
	u16 ldio_threshold;
	u16 cur_can_queue;
	u32 max_sectors_per_req;
	bool msix_load_balance;
	struct megasas_aen_event *ev;

	struct megasas_cmd **cmd_list;
	struct list_head cmd_pool;
	/* used to sync fire the cmd to fw */
	spinlock_t mfi_pool_lock;
	/* used to sync fire the cmd to fw */
	spinlock_t hba_lock;
	/* used to synch producer, consumer ptrs in dpc */
	spinlock_t stream_lock;
	spinlock_t completion_lock;
	struct dma_pool *frame_dma_pool;
	struct dma_pool *sense_dma_pool;

	struct megasas_evt_detail *evt_detail;
	dma_addr_t evt_detail_h;
	struct megasas_cmd *aen_cmd;
	struct semaphore ioctl_sem;

	struct Scsi_Host *host;

	wait_queue_head_t int_cmd_wait_q;
	wait_queue_head_t abort_cmd_wait_q;

	struct pci_dev *pdev;
	u32 unique_id;
	u32 fw_support_ieee;
	u32 threshold_reply_count;

	atomic_t fw_outstanding;
	atomic_t ldio_outstanding;
	atomic_t fw_reset_no_pci_access;
	atomic64_t total_io_count;
	atomic64_t high_iops_outstanding;

	struct megasas_instance_template *instancet;
	struct tasklet_struct isr_tasklet;
	struct work_struct work_init;
	struct delayed_work fw_fault_work;
	struct workqueue_struct *fw_fault_work_q;
	char fault_handler_work_q_name[48];

	u8 flag;
	u8 unload;
	u8 flag_ieee;
	u8 issuepend_done;
	u8 disableOnlineCtrlReset;
	u8 UnevenSpanSupport;

	u8 supportmax256vd;
	u8 pd_list_not_supported;
	u16 fw_supported_vd_count;
	u16 fw_supported_pd_count;

	u16 drv_supported_vd_count;
	u16 drv_supported_pd_count;

	atomic_t adprecovery;
	unsigned long last_time;
	u32 mfiStatus;
	u32 last_seq_num;

	struct list_head internal_reset_pending_q;

	/* Ptr to hba specific information */
	void *ctrl_context;
	unsigned int msix_vectors;
	struct megasas_irq_context irq_context[MEGASAS_MAX_MSIX_QUEUES];
	u64 map_id;
	u64 pd_seq_map_id;
	struct megasas_cmd *map_update_cmd;
	struct megasas_cmd *jbod_seq_cmd;
	unsigned long bar;
	long reset_flags;
	struct mutex reset_mutex;
	struct timer_list sriov_heartbeat_timer;
	char skip_heartbeat_timer_del;
	u8 requestorId;
	char PlasmaFW111;
	char clusterId[MEGASAS_CLUSTER_ID_SIZE];
	u8 peerIsPresent;
	u8 passive;
	u16 throttlequeuedepth;
	u8 mask_interrupts;
	u16 max_chain_frame_sz;
	u8 is_imr;
	u8 is_rdpq;
	bool dev_handle;
	bool fw_sync_cache_support;
	u32 mfi_frame_size;
	bool msix_combined;
	u16 max_raid_mapsize;
	/* preffered count to send as LDIO irrspective of FP capable.*/
	u8  r1_ldio_hint_default;
	u32 nvme_page_size;
	u8 adapter_type;
	bool consistent_mask_64bit;
	bool support_nvme_passthru;
	bool enable_sdev_max_qd;
	u8 task_abort_tmo;
	u8 max_reset_tmo;
	u8 snapdump_wait_time;
#ifdef CONFIG_DEBUG_FS
	struct dentry *debugfs_root;
	struct dentry *raidmap_dump;
#endif
	u8 enable_fw_dev_list;
	bool atomic_desc_support;
	bool support_seqnum_jbod_fp;
	bool support_pci_lane_margining;
	u8  low_latency_index_start;
	int perf_mode;
	int iopoll_q_count;
};

struct MR_LD_VF_MAP {
	u32 size;
	union MR_LD_REF ref;
	u8 ldVfCount;
	u8 reserved[6];
	u8 policy[1];
};

struct MR_LD_VF_AFFILIATION {
	u32 size;
	u8 ldCount;
	u8 vfCount;
	u8 thisVf;
	u8 reserved[9];
	struct MR_LD_VF_MAP map[1];
};

/* Plasma 1.11 FW backward compatibility structures */
#define IOV_111_OFFSET 0x7CE
#define MAX_VIRTUAL_FUNCTIONS 8
#define MR_LD_ACCESS_HIDDEN 15

struct IOV_111 {
	u8 maxVFsSupported;
	u8 numVFsEnabled;
	u8 requestorId;
	u8 reserved[5];
};

struct MR_LD_VF_MAP_111 {
	u8 targetId;
	u8 reserved[3];
	u8 policy[MAX_VIRTUAL_FUNCTIONS];
};

struct MR_LD_VF_AFFILIATION_111 {
	u8 vdCount;
	u8 vfCount;
	u8 thisVf;
	u8 reserved[5];
	struct MR_LD_VF_MAP_111 map[MAX_LOGICAL_DRIVES];
};

struct MR_CTRL_HB_HOST_MEM {
	struct {
		u32 fwCounter;	/* Firmware heart beat counter */
		struct {
			u32 debugmode:1; /* 1=Firmware is in debug mode.
					    Heart beat will not be updated. */
			u32 reserved:31;
		} debug;
		u32 reserved_fw[6];
		u32 driverCounter; /* Driver heart beat counter.  0x20 */
		u32 reserved_driver[7];
	} HB;
	u8 pad[0x400-0x40];
};

enum {
	MEGASAS_HBA_OPERATIONAL			= 0,
	MEGASAS_ADPRESET_SM_INFAULT		= 1,
	MEGASAS_ADPRESET_SM_FW_RESET_SUCCESS	= 2,
	MEGASAS_ADPRESET_SM_OPERATIONAL		= 3,
	MEGASAS_HW_CRITICAL_ERROR		= 4,
	MEGASAS_ADPRESET_SM_POLLING		= 5,
	MEGASAS_ADPRESET_INPROG_SIGN		= 0xDEADDEAD,
};

struct megasas_instance_template {
	void (*fire_cmd)(struct megasas_instance *, dma_addr_t, \
		u32, struct megasas_register_set __iomem *);

	void (*enable_intr)(struct megasas_instance *);
	void (*disable_intr)(struct megasas_instance *);

	int (*clear_intr)(struct megasas_instance *);

	u32 (*read_fw_status_reg)(struct megasas_instance *);
	int (*adp_reset)(struct megasas_instance *, \
		struct megasas_register_set __iomem *);
	int (*check_reset)(struct megasas_instance *, \
		struct megasas_register_set __iomem *);
	irqreturn_t (*service_isr)(int irq, void *devp);
	void (*tasklet)(unsigned long);
	u32 (*init_adapter)(struct megasas_instance *);
	u32 (*build_and_issue_cmd) (struct megasas_instance *,
				    struct scsi_cmnd *);
	void (*issue_dcmd)(struct megasas_instance *instance,
			    struct megasas_cmd *cmd);
};

#define MEGASAS_IS_LOGICAL(sdev)					\
	((sdev->channel < MEGASAS_MAX_PD_CHANNELS) ? 0 : 1)

#define MEGASAS_IS_LUN_VALID(sdev)					\
	(((sdev)->lun == 0) ? 1 : 0)

#define MEGASAS_DEV_INDEX(scp)						\
	(((scp->device->channel % 2) * MEGASAS_MAX_DEV_PER_CHANNEL) +	\
	scp->device->id)

#define MEGASAS_PD_INDEX(scp)						\
	((scp->device->channel * MEGASAS_MAX_DEV_PER_CHANNEL) +		\
	scp->device->id)

struct megasas_cmd {

	union megasas_frame *frame;
	dma_addr_t frame_phys_addr;
	u8 *sense;
	dma_addr_t sense_phys_addr;

	u32 index;
	u8 sync_cmd;
	u8 cmd_status_drv;
	u8 abort_aen;
	u8 retry_for_fw_reset;


	struct list_head list;
	struct scsi_cmnd *scmd;
	u8 flags;

	struct megasas_instance *instance;
	union {
		struct {
			u16 smid;
			u16 resvd;
		} context;
		u32 frame_count;
	};
};

struct megasas_cmd_priv {
	void	*cmd_priv;
	u8	status;
};

static inline struct megasas_cmd_priv *megasas_priv(struct scsi_cmnd *cmd)
{
	return scsi_cmd_priv(cmd);
}

#define MAX_MGMT_ADAPTERS		1024
#define MAX_IOCTL_SGE			16

struct megasas_iocpacket {

	u16 host_no;
	u16 __pad1;
	u32 sgl_off;
	u32 sge_count;
	u32 sense_off;
	u32 sense_len;
	union {
		u8 raw[128];
		struct megasas_header hdr;
	} frame;

	struct iovec sgl[MAX_IOCTL_SGE];

} __attribute__ ((packed));

struct megasas_aen {
	u16 host_no;
	u16 __pad1;
	u32 seq_num;
	u32 class_locale_word;
} __attribute__ ((packed));

struct compat_megasas_iocpacket {
	u16 host_no;
	u16 __pad1;
	u32 sgl_off;
	u32 sge_count;
	u32 sense_off;
	u32 sense_len;
	union {
		u8 raw[128];
		struct megasas_header hdr;
	} frame;
	struct compat_iovec sgl[MAX_IOCTL_SGE];
} __attribute__ ((packed));

#define MEGASAS_IOC_FIRMWARE32	_IOWR('M', 1, struct compat_megasas_iocpacket)

#define MEGASAS_IOC_FIRMWARE	_IOWR('M', 1, struct megasas_iocpacket)
#define MEGASAS_IOC_GET_AEN	_IOW('M', 3, struct megasas_aen)

struct megasas_mgmt_info {

	u16 count;
	struct megasas_instance *instance[MAX_MGMT_ADAPTERS];
	int max_index;
};

enum MEGASAS_OCR_CAUSE {
	FW_FAULT_OCR			= 0,
	SCSIIO_TIMEOUT_OCR		= 1,
	MFI_IO_TIMEOUT_OCR		= 2,
};

enum DCMD_RETURN_STATUS {
	DCMD_SUCCESS    = 0x00,
	DCMD_TIMEOUT    = 0x01,
	DCMD_FAILED     = 0x02,
	DCMD_BUSY       = 0x03,
	DCMD_INIT       = 0xff,
};

u8
MR_BuildRaidContext(struct megasas_instance *instance,
		    struct IO_REQUEST_INFO *io_info,
		    struct RAID_CONTEXT *pRAID_Context,
		    struct MR_DRV_RAID_MAP_ALL *map, u8 **raidLUN);
u16 MR_TargetIdToLdGet(u32 ldTgtId, struct MR_DRV_RAID_MAP_ALL *map);
struct MR_LD_RAID *MR_LdRaidGet(u32 ld, struct MR_DRV_RAID_MAP_ALL *map);
u16 MR_ArPdGet(u32 ar, u32 arm, struct MR_DRV_RAID_MAP_ALL *map);
u16 MR_LdSpanArrayGet(u32 ld, u32 span, struct MR_DRV_RAID_MAP_ALL *map);
__le16 MR_PdDevHandleGet(u32 pd, struct MR_DRV_RAID_MAP_ALL *map);
u16 MR_GetLDTgtId(u32 ld, struct MR_DRV_RAID_MAP_ALL *map);

__le16 get_updated_dev_handle(struct megasas_instance *instance,
			      struct LD_LOAD_BALANCE_INFO *lbInfo,
			      struct IO_REQUEST_INFO *in_info,
			      struct MR_DRV_RAID_MAP_ALL *drv_map);
void mr_update_load_balance_params(struct MR_DRV_RAID_MAP_ALL *map,
	struct LD_LOAD_BALANCE_INFO *lbInfo);
int megasas_get_ctrl_info(struct megasas_instance *instance);
/* PD sequence */
int
megasas_sync_pd_seq_num(struct megasas_instance *instance, bool pend);
void megasas_set_dynamic_target_properties(struct scsi_device *sdev,
					   bool is_target_prop);
int megasas_get_target_prop(struct megasas_instance *instance,
			    struct scsi_device *sdev);
void megasas_get_snapdump_properties(struct megasas_instance *instance);

int megasas_set_crash_dump_params(struct megasas_instance *instance,
	u8 crash_buf_state);
void megasas_free_host_crash_buffer(struct megasas_instance *instance);

void megasas_return_cmd_fusion(struct megasas_instance *instance,
	struct megasas_cmd_fusion *cmd);
int megasas_issue_blocked_cmd(struct megasas_instance *instance,
	struct megasas_cmd *cmd, int timeout);
void __megasas_return_cmd(struct megasas_instance *instance,
	struct megasas_cmd *cmd);

void megasas_return_mfi_mpt_pthr(struct megasas_instance *instance,
	struct megasas_cmd *cmd_mfi, struct megasas_cmd_fusion *cmd_fusion);
int megasas_cmd_type(struct scsi_cmnd *cmd);
void megasas_setup_jbod_map(struct megasas_instance *instance);

void megasas_update_sdev_properties(struct scsi_device *sdev);
int megasas_reset_fusion(struct Scsi_Host *shost, int reason);
int megasas_task_abort_fusion(struct scsi_cmnd *scmd);
int megasas_reset_target_fusion(struct scsi_cmnd *scmd);
u32 mega_mod64(u64 dividend, u32 divisor);
int megasas_alloc_fusion_context(struct megasas_instance *instance);
void megasas_free_fusion_context(struct megasas_instance *instance);
int megasas_fusion_start_watchdog(struct megasas_instance *instance);
void megasas_fusion_stop_watchdog(struct megasas_instance *instance);

void megasas_set_dma_settings(struct megasas_instance *instance,
			      struct megasas_dcmd_frame *dcmd,
			      dma_addr_t dma_addr, u32 dma_len);
int megasas_adp_reset_wait_for_ready(struct megasas_instance *instance,
				     bool do_adp_reset,
				     int ocr_context);
int megasas_irqpoll(struct irq_poll *irqpoll, int budget);
void megasas_dump_fusion_io(struct scsi_cmnd *scmd);
u32 megasas_readl(struct megasas_instance *instance,
		  const volatile void __iomem *addr);
struct megasas_cmd *megasas_get_cmd(struct megasas_instance *instance);
void megasas_return_cmd(struct megasas_instance *instance,
			struct megasas_cmd *cmd);
int megasas_issue_polled(struct megasas_instance *instance,
			 struct megasas_cmd *cmd);
void megaraid_sas_kill_hba(struct megasas_instance *instance);
void megasas_check_and_restore_queue_depth(struct megasas_instance *instance);
void megasas_start_timer(struct megasas_instance *instance);
int megasas_sriov_start_heartbeat(struct megasas_instance *instance,
				  int initial);
int megasas_alloc_cmds(struct megasas_instance *instance);
void megasas_free_cmds(struct megasas_instance *instance);

void megasas_init_debugfs(void);
void megasas_exit_debugfs(void);
void megasas_setup_debugfs(struct megasas_instance *instance);
void megasas_destroy_debugfs(struct megasas_instance *instance);
int megasas_blk_mq_poll(struct Scsi_Host *shost, unsigned int queue_num);

#endif				/*LSI_MEGARAID_SAS_H */<|MERGE_RESOLUTION|>--- conflicted
+++ resolved
@@ -23,13 +23,8 @@
 /*
  * MegaRAID SAS Driver meta data
  */
-<<<<<<< HEAD
-#define MEGASAS_VERSION				"07.719.03.00-rc1"
-#define MEGASAS_RELDATE				"Sep 29, 2021"
-=======
 #define MEGASAS_VERSION				"07.725.01.00-rc1"
 #define MEGASAS_RELDATE				"Mar 2, 2023"
->>>>>>> eb3cdb58
 
 #define MEGASAS_MSIX_NAME_LEN			32
 
