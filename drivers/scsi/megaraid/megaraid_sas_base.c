// SPDX-License-Identifier: GPL-2.0-or-later
/*
 *  Linux MegaRAID driver for SAS based RAID controllers
 *
 *  Copyright (c) 2003-2013  LSI Corporation
 *  Copyright (c) 2013-2016  Avago Technologies
 *  Copyright (c) 2016-2018  Broadcom Inc.
 *
 *  Authors: Broadcom Inc.
 *           Sreenivas Bagalkote
 *           Sumant Patro
 *           Bo Yang
 *           Adam Radford
 *           Kashyap Desai <kashyap.desai@broadcom.com>
 *           Sumit Saxena <sumit.saxena@broadcom.com>
 *
 *  Send feedback to: megaraidlinux.pdl@broadcom.com
 */

#include <linux/kernel.h>
#include <linux/types.h>
#include <linux/pci.h>
#include <linux/list.h>
#include <linux/moduleparam.h>
#include <linux/module.h>
#include <linux/spinlock.h>
#include <linux/interrupt.h>
#include <linux/delay.h>
#include <linux/uio.h>
#include <linux/slab.h>
#include <linux/uaccess.h>
#include <asm/unaligned.h>
#include <linux/fs.h>
#include <linux/compat.h>
#include <linux/blkdev.h>
#include <linux/mutex.h>
#include <linux/poll.h>
#include <linux/vmalloc.h>
#include <linux/irq_poll.h>
#include <linux/blk-mq-pci.h>

#include <scsi/scsi.h>
#include <scsi/scsi_cmnd.h>
#include <scsi/scsi_device.h>
#include <scsi/scsi_host.h>
#include <scsi/scsi_tcq.h>
#include <scsi/scsi_dbg.h>
#include "megaraid_sas_fusion.h"
#include "megaraid_sas.h"

/*
 * Number of sectors per IO command
 * Will be set in megasas_init_mfi if user does not provide
 */
static unsigned int max_sectors;
module_param_named(max_sectors, max_sectors, int, 0444);
MODULE_PARM_DESC(max_sectors,
	"Maximum number of sectors per IO command");

static int msix_disable;
module_param(msix_disable, int, 0444);
MODULE_PARM_DESC(msix_disable, "Disable MSI-X interrupt handling. Default: 0");

static unsigned int msix_vectors;
module_param(msix_vectors, int, 0444);
MODULE_PARM_DESC(msix_vectors, "MSI-X max vector count. Default: Set by FW");

static int allow_vf_ioctls;
module_param(allow_vf_ioctls, int, 0444);
MODULE_PARM_DESC(allow_vf_ioctls, "Allow ioctls in SR-IOV VF mode. Default: 0");

static unsigned int throttlequeuedepth = MEGASAS_THROTTLE_QUEUE_DEPTH;
module_param(throttlequeuedepth, int, 0444);
MODULE_PARM_DESC(throttlequeuedepth,
	"Adapter queue depth when throttled due to I/O timeout. Default: 16");

unsigned int resetwaittime = MEGASAS_RESET_WAIT_TIME;
module_param(resetwaittime, int, 0444);
MODULE_PARM_DESC(resetwaittime, "Wait time in (1-180s) after I/O timeout before resetting adapter. Default: 180s");

static int smp_affinity_enable = 1;
module_param(smp_affinity_enable, int, 0444);
MODULE_PARM_DESC(smp_affinity_enable, "SMP affinity feature enable/disable Default: enable(1)");

static int rdpq_enable = 1;
module_param(rdpq_enable, int, 0444);
MODULE_PARM_DESC(rdpq_enable, "Allocate reply queue in chunks for large queue depth enable/disable Default: enable(1)");

unsigned int dual_qdepth_disable;
module_param(dual_qdepth_disable, int, 0444);
MODULE_PARM_DESC(dual_qdepth_disable, "Disable dual queue depth feature. Default: 0");

static unsigned int scmd_timeout = MEGASAS_DEFAULT_CMD_TIMEOUT;
module_param(scmd_timeout, int, 0444);
MODULE_PARM_DESC(scmd_timeout, "scsi command timeout (10-90s), default 90s. See megasas_reset_timer.");

int perf_mode = -1;
module_param(perf_mode, int, 0444);
MODULE_PARM_DESC(perf_mode, "Performance mode (only for Aero adapters), options:\n\t\t"
		"0 - balanced: High iops and low latency queues are allocated &\n\t\t"
		"interrupt coalescing is enabled only on high iops queues\n\t\t"
		"1 - iops: High iops queues are not allocated &\n\t\t"
		"interrupt coalescing is enabled on all queues\n\t\t"
		"2 - latency: High iops queues are not allocated &\n\t\t"
		"interrupt coalescing is disabled on all queues\n\t\t"
		"default mode is 'balanced'"
		);

int event_log_level = MFI_EVT_CLASS_CRITICAL;
module_param(event_log_level, int, 0644);
MODULE_PARM_DESC(event_log_level, "Asynchronous event logging level- range is: -2(CLASS_DEBUG) to 4(CLASS_DEAD), Default: 2(CLASS_CRITICAL)");

unsigned int enable_sdev_max_qd;
module_param(enable_sdev_max_qd, int, 0444);
MODULE_PARM_DESC(enable_sdev_max_qd, "Enable sdev max qd as can_queue. Default: 0");

int poll_queues;
module_param(poll_queues, int, 0444);
MODULE_PARM_DESC(poll_queues, "Number of queues to be use for io_uring poll mode.\n\t\t"
		"This parameter is effective only if host_tagset_enable=1 &\n\t\t"
		"It is not applicable for MFI_SERIES. &\n\t\t"
		"Driver will work in latency mode. &\n\t\t"
		"High iops queues are not allocated &\n\t\t"
		);

int host_tagset_enable = 1;
module_param(host_tagset_enable, int, 0444);
MODULE_PARM_DESC(host_tagset_enable, "Shared host tagset enable/disable Default: enable(1)");

MODULE_LICENSE("GPL");
MODULE_VERSION(MEGASAS_VERSION);
MODULE_AUTHOR("megaraidlinux.pdl@broadcom.com");
MODULE_DESCRIPTION("Broadcom MegaRAID SAS Driver");

int megasas_transition_to_ready(struct megasas_instance *instance, int ocr);
static int megasas_get_pd_list(struct megasas_instance *instance);
static int megasas_ld_list_query(struct megasas_instance *instance,
				 u8 query_type);
static int megasas_issue_init_mfi(struct megasas_instance *instance);
static int megasas_register_aen(struct megasas_instance *instance,
				u32 seq_num, u32 class_locale_word);
static void megasas_get_pd_info(struct megasas_instance *instance,
				struct scsi_device *sdev);
static void
megasas_set_ld_removed_by_fw(struct megasas_instance *instance);

/*
 * PCI ID table for all supported controllers
 */
static struct pci_device_id megasas_pci_table[] = {

	{PCI_DEVICE(PCI_VENDOR_ID_LSI_LOGIC, PCI_DEVICE_ID_LSI_SAS1064R)},
	/* xscale IOP */
	{PCI_DEVICE(PCI_VENDOR_ID_LSI_LOGIC, PCI_DEVICE_ID_LSI_SAS1078R)},
	/* ppc IOP */
	{PCI_DEVICE(PCI_VENDOR_ID_LSI_LOGIC, PCI_DEVICE_ID_LSI_SAS1078DE)},
	/* ppc IOP */
	{PCI_DEVICE(PCI_VENDOR_ID_LSI_LOGIC, PCI_DEVICE_ID_LSI_SAS1078GEN2)},
	/* gen2*/
	{PCI_DEVICE(PCI_VENDOR_ID_LSI_LOGIC, PCI_DEVICE_ID_LSI_SAS0079GEN2)},
	/* gen2*/
	{PCI_DEVICE(PCI_VENDOR_ID_LSI_LOGIC, PCI_DEVICE_ID_LSI_SAS0073SKINNY)},
	/* skinny*/
	{PCI_DEVICE(PCI_VENDOR_ID_LSI_LOGIC, PCI_DEVICE_ID_LSI_SAS0071SKINNY)},
	/* skinny*/
	{PCI_DEVICE(PCI_VENDOR_ID_LSI_LOGIC, PCI_DEVICE_ID_LSI_VERDE_ZCR)},
	/* xscale IOP, vega */
	{PCI_DEVICE(PCI_VENDOR_ID_DELL, PCI_DEVICE_ID_DELL_PERC5)},
	/* xscale IOP */
	{PCI_DEVICE(PCI_VENDOR_ID_LSI_LOGIC, PCI_DEVICE_ID_LSI_FUSION)},
	/* Fusion */
	{PCI_DEVICE(PCI_VENDOR_ID_LSI_LOGIC, PCI_DEVICE_ID_LSI_PLASMA)},
	/* Plasma */
	{PCI_DEVICE(PCI_VENDOR_ID_LSI_LOGIC, PCI_DEVICE_ID_LSI_INVADER)},
	/* Invader */
	{PCI_DEVICE(PCI_VENDOR_ID_LSI_LOGIC, PCI_DEVICE_ID_LSI_FURY)},
	/* Fury */
	{PCI_DEVICE(PCI_VENDOR_ID_LSI_LOGIC, PCI_DEVICE_ID_LSI_INTRUDER)},
	/* Intruder */
	{PCI_DEVICE(PCI_VENDOR_ID_LSI_LOGIC, PCI_DEVICE_ID_LSI_INTRUDER_24)},
	/* Intruder 24 port*/
	{PCI_DEVICE(PCI_VENDOR_ID_LSI_LOGIC, PCI_DEVICE_ID_LSI_CUTLASS_52)},
	{PCI_DEVICE(PCI_VENDOR_ID_LSI_LOGIC, PCI_DEVICE_ID_LSI_CUTLASS_53)},
	/* VENTURA */
	{PCI_DEVICE(PCI_VENDOR_ID_LSI_LOGIC, PCI_DEVICE_ID_LSI_VENTURA)},
	{PCI_DEVICE(PCI_VENDOR_ID_LSI_LOGIC, PCI_DEVICE_ID_LSI_CRUSADER)},
	{PCI_DEVICE(PCI_VENDOR_ID_LSI_LOGIC, PCI_DEVICE_ID_LSI_HARPOON)},
	{PCI_DEVICE(PCI_VENDOR_ID_LSI_LOGIC, PCI_DEVICE_ID_LSI_TOMCAT)},
	{PCI_DEVICE(PCI_VENDOR_ID_LSI_LOGIC, PCI_DEVICE_ID_LSI_VENTURA_4PORT)},
	{PCI_DEVICE(PCI_VENDOR_ID_LSI_LOGIC, PCI_DEVICE_ID_LSI_CRUSADER_4PORT)},
	{PCI_DEVICE(PCI_VENDOR_ID_LSI_LOGIC, PCI_DEVICE_ID_LSI_AERO_10E1)},
	{PCI_DEVICE(PCI_VENDOR_ID_LSI_LOGIC, PCI_DEVICE_ID_LSI_AERO_10E2)},
	{PCI_DEVICE(PCI_VENDOR_ID_LSI_LOGIC, PCI_DEVICE_ID_LSI_AERO_10E5)},
	{PCI_DEVICE(PCI_VENDOR_ID_LSI_LOGIC, PCI_DEVICE_ID_LSI_AERO_10E6)},
	{PCI_DEVICE(PCI_VENDOR_ID_LSI_LOGIC, PCI_DEVICE_ID_LSI_AERO_10E0)},
	{PCI_DEVICE(PCI_VENDOR_ID_LSI_LOGIC, PCI_DEVICE_ID_LSI_AERO_10E3)},
	{PCI_DEVICE(PCI_VENDOR_ID_LSI_LOGIC, PCI_DEVICE_ID_LSI_AERO_10E4)},
	{PCI_DEVICE(PCI_VENDOR_ID_LSI_LOGIC, PCI_DEVICE_ID_LSI_AERO_10E7)},
	{}
};

MODULE_DEVICE_TABLE(pci, megasas_pci_table);

static int megasas_mgmt_majorno;
struct megasas_mgmt_info megasas_mgmt_info;
static struct fasync_struct *megasas_async_queue;
static DEFINE_MUTEX(megasas_async_queue_mutex);

static int megasas_poll_wait_aen;
static DECLARE_WAIT_QUEUE_HEAD(megasas_poll_wait);
static u32 support_poll_for_event;
u32 megasas_dbg_lvl;
static u32 support_device_change;
static bool support_nvme_encapsulation;
static bool support_pci_lane_margining;

/* define lock for aen poll */
static DEFINE_SPINLOCK(poll_aen_lock);

extern struct dentry *megasas_debugfs_root;
extern int megasas_blk_mq_poll(struct Scsi_Host *shost, unsigned int queue_num);

void
megasas_complete_cmd(struct megasas_instance *instance, struct megasas_cmd *cmd,
		     u8 alt_status);
static u32
megasas_read_fw_status_reg_gen2(struct megasas_instance *instance);
static int
megasas_adp_reset_gen2(struct megasas_instance *instance,
		       struct megasas_register_set __iomem *reg_set);
static irqreturn_t megasas_isr(int irq, void *devp);
static u32
megasas_init_adapter_mfi(struct megasas_instance *instance);
u32
megasas_build_and_issue_cmd(struct megasas_instance *instance,
			    struct scsi_cmnd *scmd);
static void megasas_complete_cmd_dpc(unsigned long instance_addr);
int
wait_and_poll(struct megasas_instance *instance, struct megasas_cmd *cmd,
	int seconds);
void megasas_fusion_ocr_wq(struct work_struct *work);
static int megasas_get_ld_vf_affiliation(struct megasas_instance *instance,
					 int initial);
static int
megasas_set_dma_mask(struct megasas_instance *instance);
static int
megasas_alloc_ctrl_mem(struct megasas_instance *instance);
static inline void
megasas_free_ctrl_mem(struct megasas_instance *instance);
static inline int
megasas_alloc_ctrl_dma_buffers(struct megasas_instance *instance);
static inline void
megasas_free_ctrl_dma_buffers(struct megasas_instance *instance);
static inline void
megasas_init_ctrl_params(struct megasas_instance *instance);

u32 megasas_readl(struct megasas_instance *instance,
		  const volatile void __iomem *addr)
{
	u32 i = 0, ret_val;
	/*
	 * Due to a HW errata in Aero controllers, reads to certain
	 * Fusion registers could intermittently return all zeroes.
	 * This behavior is transient in nature and subsequent reads will
	 * return valid value. As a workaround in driver, retry readl for
	 * upto three times until a non-zero value is read.
	 */
	if (instance->adapter_type == AERO_SERIES) {
		do {
			ret_val = readl(addr);
			i++;
		} while (ret_val == 0 && i < 3);
		return ret_val;
	} else {
		return readl(addr);
	}
}

/**
 * megasas_set_dma_settings -	Populate DMA address, length and flags for DCMDs
 * @instance:			Adapter soft state
 * @dcmd:			DCMD frame inside MFI command
 * @dma_addr:			DMA address of buffer to be passed to FW
 * @dma_len:			Length of DMA buffer to be passed to FW
 * @return:			void
 */
void megasas_set_dma_settings(struct megasas_instance *instance,
			      struct megasas_dcmd_frame *dcmd,
			      dma_addr_t dma_addr, u32 dma_len)
{
	if (instance->consistent_mask_64bit) {
		dcmd->sgl.sge64[0].phys_addr = cpu_to_le64(dma_addr);
		dcmd->sgl.sge64[0].length = cpu_to_le32(dma_len);
		dcmd->flags = cpu_to_le16(dcmd->flags | MFI_FRAME_SGL64);

	} else {
		dcmd->sgl.sge32[0].phys_addr =
				cpu_to_le32(lower_32_bits(dma_addr));
		dcmd->sgl.sge32[0].length = cpu_to_le32(dma_len);
		dcmd->flags = cpu_to_le16(dcmd->flags);
	}
}

static void
megasas_issue_dcmd(struct megasas_instance *instance, struct megasas_cmd *cmd)
{
	instance->instancet->fire_cmd(instance,
		cmd->frame_phys_addr, 0, instance->reg_set);
	return;
}

/**
 * megasas_get_cmd -	Get a command from the free pool
 * @instance:		Adapter soft state
 *
 * Returns a free command from the pool
 */
struct megasas_cmd *megasas_get_cmd(struct megasas_instance
						  *instance)
{
	unsigned long flags;
	struct megasas_cmd *cmd = NULL;

	spin_lock_irqsave(&instance->mfi_pool_lock, flags);

	if (!list_empty(&instance->cmd_pool)) {
		cmd = list_entry((&instance->cmd_pool)->next,
				 struct megasas_cmd, list);
		list_del_init(&cmd->list);
	} else {
		dev_err(&instance->pdev->dev, "Command pool empty!\n");
	}

	spin_unlock_irqrestore(&instance->mfi_pool_lock, flags);
	return cmd;
}

/**
 * megasas_return_cmd -	Return a cmd to free command pool
 * @instance:		Adapter soft state
 * @cmd:		Command packet to be returned to free command pool
 */
void
megasas_return_cmd(struct megasas_instance *instance, struct megasas_cmd *cmd)
{
	unsigned long flags;
	u32 blk_tags;
	struct megasas_cmd_fusion *cmd_fusion;
	struct fusion_context *fusion = instance->ctrl_context;

	/* This flag is used only for fusion adapter.
	 * Wait for Interrupt for Polled mode DCMD
	 */
	if (cmd->flags & DRV_DCMD_POLLED_MODE)
		return;

	spin_lock_irqsave(&instance->mfi_pool_lock, flags);

	if (fusion) {
		blk_tags = instance->max_scsi_cmds + cmd->index;
		cmd_fusion = fusion->cmd_list[blk_tags];
		megasas_return_cmd_fusion(instance, cmd_fusion);
	}
	cmd->scmd = NULL;
	cmd->frame_count = 0;
	cmd->flags = 0;
	memset(cmd->frame, 0, instance->mfi_frame_size);
	cmd->frame->io.context = cpu_to_le32(cmd->index);
	if (!fusion && reset_devices)
		cmd->frame->hdr.cmd = MFI_CMD_INVALID;
	list_add(&cmd->list, (&instance->cmd_pool)->next);

	spin_unlock_irqrestore(&instance->mfi_pool_lock, flags);

}

static const char *
format_timestamp(uint32_t timestamp)
{
	static char buffer[32];

	if ((timestamp & 0xff000000) == 0xff000000)
		snprintf(buffer, sizeof(buffer), "boot + %us", timestamp &
		0x00ffffff);
	else
		snprintf(buffer, sizeof(buffer), "%us", timestamp);
	return buffer;
}

static const char *
format_class(int8_t class)
{
	static char buffer[6];

	switch (class) {
	case MFI_EVT_CLASS_DEBUG:
		return "debug";
	case MFI_EVT_CLASS_PROGRESS:
		return "progress";
	case MFI_EVT_CLASS_INFO:
		return "info";
	case MFI_EVT_CLASS_WARNING:
		return "WARN";
	case MFI_EVT_CLASS_CRITICAL:
		return "CRIT";
	case MFI_EVT_CLASS_FATAL:
		return "FATAL";
	case MFI_EVT_CLASS_DEAD:
		return "DEAD";
	default:
		snprintf(buffer, sizeof(buffer), "%d", class);
		return buffer;
	}
}

/**
  * megasas_decode_evt: Decode FW AEN event and print critical event
  * for information.
  * @instance:			Adapter soft state
  */
static void
megasas_decode_evt(struct megasas_instance *instance)
{
	struct megasas_evt_detail *evt_detail = instance->evt_detail;
	union megasas_evt_class_locale class_locale;
	class_locale.word = le32_to_cpu(evt_detail->cl.word);

	if ((event_log_level < MFI_EVT_CLASS_DEBUG) ||
	    (event_log_level > MFI_EVT_CLASS_DEAD)) {
		printk(KERN_WARNING "megaraid_sas: provided event log level is out of range, setting it to default 2(CLASS_CRITICAL), permissible range is: -2 to 4\n");
		event_log_level = MFI_EVT_CLASS_CRITICAL;
	}

	if (class_locale.members.class >= event_log_level)
		dev_info(&instance->pdev->dev, "%d (%s/0x%04x/%s) - %s\n",
			le32_to_cpu(evt_detail->seq_num),
			format_timestamp(le32_to_cpu(evt_detail->time_stamp)),
			(class_locale.members.locale),
			format_class(class_locale.members.class),
			evt_detail->description);

	if (megasas_dbg_lvl & LD_PD_DEBUG)
		dev_info(&instance->pdev->dev,
			 "evt_detail.args.ld.target_id/index %d/%d\n",
			 evt_detail->args.ld.target_id, evt_detail->args.ld.ld_index);

}

/*
 * The following functions are defined for xscale
 * (deviceid : 1064R, PERC5) controllers
 */

/**
 * megasas_enable_intr_xscale -	Enables interrupts
 * @instance:	Adapter soft state
 */
static inline void
megasas_enable_intr_xscale(struct megasas_instance *instance)
{
	struct megasas_register_set __iomem *regs;

	regs = instance->reg_set;
	writel(0, &(regs)->outbound_intr_mask);

	/* Dummy readl to force pci flush */
	readl(&regs->outbound_intr_mask);
}

/**
 * megasas_disable_intr_xscale -Disables interrupt
 * @instance:	Adapter soft state
 */
static inline void
megasas_disable_intr_xscale(struct megasas_instance *instance)
{
	struct megasas_register_set __iomem *regs;
	u32 mask = 0x1f;

	regs = instance->reg_set;
	writel(mask, &regs->outbound_intr_mask);
	/* Dummy readl to force pci flush */
	readl(&regs->outbound_intr_mask);
}

/**
 * megasas_read_fw_status_reg_xscale - returns the current FW status value
 * @instance:	Adapter soft state
 */
static u32
megasas_read_fw_status_reg_xscale(struct megasas_instance *instance)
{
	return readl(&instance->reg_set->outbound_msg_0);
}
/**
 * megasas_clear_intr_xscale -	Check & clear interrupt
 * @instance:	Adapter soft state
 */
static int
megasas_clear_intr_xscale(struct megasas_instance *instance)
{
	u32 status;
	u32 mfiStatus = 0;
	struct megasas_register_set __iomem *regs;
	regs = instance->reg_set;

	/*
	 * Check if it is our interrupt
	 */
	status = readl(&regs->outbound_intr_status);

	if (status & MFI_OB_INTR_STATUS_MASK)
		mfiStatus = MFI_INTR_FLAG_REPLY_MESSAGE;
	if (status & MFI_XSCALE_OMR0_CHANGE_INTERRUPT)
		mfiStatus |= MFI_INTR_FLAG_FIRMWARE_STATE_CHANGE;

	/*
	 * Clear the interrupt by writing back the same value
	 */
	if (mfiStatus)
		writel(status, &regs->outbound_intr_status);

	/* Dummy readl to force pci flush */
	readl(&regs->outbound_intr_status);

	return mfiStatus;
}

/**
 * megasas_fire_cmd_xscale -	Sends command to the FW
 * @instance:		Adapter soft state
 * @frame_phys_addr :	Physical address of cmd
 * @frame_count :	Number of frames for the command
 * @regs :		MFI register set
 */
static inline void
megasas_fire_cmd_xscale(struct megasas_instance *instance,
		dma_addr_t frame_phys_addr,
		u32 frame_count,
		struct megasas_register_set __iomem *regs)
{
	unsigned long flags;

	spin_lock_irqsave(&instance->hba_lock, flags);
	writel((frame_phys_addr >> 3)|(frame_count),
	       &(regs)->inbound_queue_port);
	spin_unlock_irqrestore(&instance->hba_lock, flags);
}

/**
 * megasas_adp_reset_xscale -  For controller reset
 * @instance:	Adapter soft state
 * @regs:	MFI register set
 */
static int
megasas_adp_reset_xscale(struct megasas_instance *instance,
	struct megasas_register_set __iomem *regs)
{
	u32 i;
	u32 pcidata;

	writel(MFI_ADP_RESET, &regs->inbound_doorbell);

	for (i = 0; i < 3; i++)
		msleep(1000); /* sleep for 3 secs */
	pcidata  = 0;
	pci_read_config_dword(instance->pdev, MFI_1068_PCSR_OFFSET, &pcidata);
	dev_notice(&instance->pdev->dev, "pcidata = %x\n", pcidata);
	if (pcidata & 0x2) {
		dev_notice(&instance->pdev->dev, "mfi 1068 offset read=%x\n", pcidata);
		pcidata &= ~0x2;
		pci_write_config_dword(instance->pdev,
				MFI_1068_PCSR_OFFSET, pcidata);

		for (i = 0; i < 2; i++)
			msleep(1000); /* need to wait 2 secs again */

		pcidata  = 0;
		pci_read_config_dword(instance->pdev,
				MFI_1068_FW_HANDSHAKE_OFFSET, &pcidata);
		dev_notice(&instance->pdev->dev, "1068 offset handshake read=%x\n", pcidata);
		if ((pcidata & 0xffff0000) == MFI_1068_FW_READY) {
			dev_notice(&instance->pdev->dev, "1068 offset pcidt=%x\n", pcidata);
			pcidata = 0;
			pci_write_config_dword(instance->pdev,
				MFI_1068_FW_HANDSHAKE_OFFSET, pcidata);
		}
	}
	return 0;
}

/**
 * megasas_check_reset_xscale -	For controller reset check
 * @instance:	Adapter soft state
 * @regs:	MFI register set
 */
static int
megasas_check_reset_xscale(struct megasas_instance *instance,
		struct megasas_register_set __iomem *regs)
{
	if ((atomic_read(&instance->adprecovery) != MEGASAS_HBA_OPERATIONAL) &&
	    (le32_to_cpu(*instance->consumer) ==
		MEGASAS_ADPRESET_INPROG_SIGN))
		return 1;
	return 0;
}

static struct megasas_instance_template megasas_instance_template_xscale = {

	.fire_cmd = megasas_fire_cmd_xscale,
	.enable_intr = megasas_enable_intr_xscale,
	.disable_intr = megasas_disable_intr_xscale,
	.clear_intr = megasas_clear_intr_xscale,
	.read_fw_status_reg = megasas_read_fw_status_reg_xscale,
	.adp_reset = megasas_adp_reset_xscale,
	.check_reset = megasas_check_reset_xscale,
	.service_isr = megasas_isr,
	.tasklet = megasas_complete_cmd_dpc,
	.init_adapter = megasas_init_adapter_mfi,
	.build_and_issue_cmd = megasas_build_and_issue_cmd,
	.issue_dcmd = megasas_issue_dcmd,
};

/*
 * This is the end of set of functions & definitions specific
 * to xscale (deviceid : 1064R, PERC5) controllers
 */

/*
 * The following functions are defined for ppc (deviceid : 0x60)
 * controllers
 */

/**
 * megasas_enable_intr_ppc -	Enables interrupts
 * @instance:	Adapter soft state
 */
static inline void
megasas_enable_intr_ppc(struct megasas_instance *instance)
{
	struct megasas_register_set __iomem *regs;

	regs = instance->reg_set;
	writel(0xFFFFFFFF, &(regs)->outbound_doorbell_clear);

	writel(~0x80000000, &(regs)->outbound_intr_mask);

	/* Dummy readl to force pci flush */
	readl(&regs->outbound_intr_mask);
}

/**
 * megasas_disable_intr_ppc -	Disable interrupt
 * @instance:	Adapter soft state
 */
static inline void
megasas_disable_intr_ppc(struct megasas_instance *instance)
{
	struct megasas_register_set __iomem *regs;
	u32 mask = 0xFFFFFFFF;

	regs = instance->reg_set;
	writel(mask, &regs->outbound_intr_mask);
	/* Dummy readl to force pci flush */
	readl(&regs->outbound_intr_mask);
}

/**
 * megasas_read_fw_status_reg_ppc - returns the current FW status value
 * @instance:	Adapter soft state
 */
static u32
megasas_read_fw_status_reg_ppc(struct megasas_instance *instance)
{
	return readl(&instance->reg_set->outbound_scratch_pad_0);
}

/**
 * megasas_clear_intr_ppc -	Check & clear interrupt
 * @instance:	Adapter soft state
 */
static int
megasas_clear_intr_ppc(struct megasas_instance *instance)
{
	u32 status, mfiStatus = 0;
	struct megasas_register_set __iomem *regs;
	regs = instance->reg_set;

	/*
	 * Check if it is our interrupt
	 */
	status = readl(&regs->outbound_intr_status);

	if (status & MFI_REPLY_1078_MESSAGE_INTERRUPT)
		mfiStatus = MFI_INTR_FLAG_REPLY_MESSAGE;

	if (status & MFI_G2_OUTBOUND_DOORBELL_CHANGE_INTERRUPT)
		mfiStatus |= MFI_INTR_FLAG_FIRMWARE_STATE_CHANGE;

	/*
	 * Clear the interrupt by writing back the same value
	 */
	writel(status, &regs->outbound_doorbell_clear);

	/* Dummy readl to force pci flush */
	readl(&regs->outbound_doorbell_clear);

	return mfiStatus;
}

/**
 * megasas_fire_cmd_ppc -	Sends command to the FW
 * @instance:		Adapter soft state
 * @frame_phys_addr:	Physical address of cmd
 * @frame_count:	Number of frames for the command
 * @regs:		MFI register set
 */
static inline void
megasas_fire_cmd_ppc(struct megasas_instance *instance,
		dma_addr_t frame_phys_addr,
		u32 frame_count,
		struct megasas_register_set __iomem *regs)
{
	unsigned long flags;

	spin_lock_irqsave(&instance->hba_lock, flags);
	writel((frame_phys_addr | (frame_count<<1))|1,
			&(regs)->inbound_queue_port);
	spin_unlock_irqrestore(&instance->hba_lock, flags);
}

/**
 * megasas_check_reset_ppc -	For controller reset check
 * @instance:	Adapter soft state
 * @regs:	MFI register set
 */
static int
megasas_check_reset_ppc(struct megasas_instance *instance,
			struct megasas_register_set __iomem *regs)
{
	if (atomic_read(&instance->adprecovery) != MEGASAS_HBA_OPERATIONAL)
		return 1;

	return 0;
}

static struct megasas_instance_template megasas_instance_template_ppc = {

	.fire_cmd = megasas_fire_cmd_ppc,
	.enable_intr = megasas_enable_intr_ppc,
	.disable_intr = megasas_disable_intr_ppc,
	.clear_intr = megasas_clear_intr_ppc,
	.read_fw_status_reg = megasas_read_fw_status_reg_ppc,
	.adp_reset = megasas_adp_reset_xscale,
	.check_reset = megasas_check_reset_ppc,
	.service_isr = megasas_isr,
	.tasklet = megasas_complete_cmd_dpc,
	.init_adapter = megasas_init_adapter_mfi,
	.build_and_issue_cmd = megasas_build_and_issue_cmd,
	.issue_dcmd = megasas_issue_dcmd,
};

/**
 * megasas_enable_intr_skinny -	Enables interrupts
 * @instance:	Adapter soft state
 */
static inline void
megasas_enable_intr_skinny(struct megasas_instance *instance)
{
	struct megasas_register_set __iomem *regs;

	regs = instance->reg_set;
	writel(0xFFFFFFFF, &(regs)->outbound_intr_mask);

	writel(~MFI_SKINNY_ENABLE_INTERRUPT_MASK, &(regs)->outbound_intr_mask);

	/* Dummy readl to force pci flush */
	readl(&regs->outbound_intr_mask);
}

/**
 * megasas_disable_intr_skinny -	Disables interrupt
 * @instance:	Adapter soft state
 */
static inline void
megasas_disable_intr_skinny(struct megasas_instance *instance)
{
	struct megasas_register_set __iomem *regs;
	u32 mask = 0xFFFFFFFF;

	regs = instance->reg_set;
	writel(mask, &regs->outbound_intr_mask);
	/* Dummy readl to force pci flush */
	readl(&regs->outbound_intr_mask);
}

/**
 * megasas_read_fw_status_reg_skinny - returns the current FW status value
 * @instance:	Adapter soft state
 */
static u32
megasas_read_fw_status_reg_skinny(struct megasas_instance *instance)
{
	return readl(&instance->reg_set->outbound_scratch_pad_0);
}

/**
 * megasas_clear_intr_skinny -	Check & clear interrupt
 * @instance:	Adapter soft state
 */
static int
megasas_clear_intr_skinny(struct megasas_instance *instance)
{
	u32 status;
	u32 mfiStatus = 0;
	struct megasas_register_set __iomem *regs;
	regs = instance->reg_set;

	/*
	 * Check if it is our interrupt
	 */
	status = readl(&regs->outbound_intr_status);

	if (!(status & MFI_SKINNY_ENABLE_INTERRUPT_MASK)) {
		return 0;
	}

	/*
	 * Check if it is our interrupt
	 */
	if ((megasas_read_fw_status_reg_skinny(instance) & MFI_STATE_MASK) ==
	    MFI_STATE_FAULT) {
		mfiStatus = MFI_INTR_FLAG_FIRMWARE_STATE_CHANGE;
	} else
		mfiStatus = MFI_INTR_FLAG_REPLY_MESSAGE;

	/*
	 * Clear the interrupt by writing back the same value
	 */
	writel(status, &regs->outbound_intr_status);

	/*
	 * dummy read to flush PCI
	 */
	readl(&regs->outbound_intr_status);

	return mfiStatus;
}

/**
 * megasas_fire_cmd_skinny -	Sends command to the FW
 * @instance:		Adapter soft state
 * @frame_phys_addr:	Physical address of cmd
 * @frame_count:	Number of frames for the command
 * @regs:		MFI register set
 */
static inline void
megasas_fire_cmd_skinny(struct megasas_instance *instance,
			dma_addr_t frame_phys_addr,
			u32 frame_count,
			struct megasas_register_set __iomem *regs)
{
	unsigned long flags;

	spin_lock_irqsave(&instance->hba_lock, flags);
	writel(upper_32_bits(frame_phys_addr),
	       &(regs)->inbound_high_queue_port);
	writel((lower_32_bits(frame_phys_addr) | (frame_count<<1))|1,
	       &(regs)->inbound_low_queue_port);
	spin_unlock_irqrestore(&instance->hba_lock, flags);
}

/**
 * megasas_check_reset_skinny -	For controller reset check
 * @instance:	Adapter soft state
 * @regs:	MFI register set
 */
static int
megasas_check_reset_skinny(struct megasas_instance *instance,
				struct megasas_register_set __iomem *regs)
{
	if (atomic_read(&instance->adprecovery) != MEGASAS_HBA_OPERATIONAL)
		return 1;

	return 0;
}

static struct megasas_instance_template megasas_instance_template_skinny = {

	.fire_cmd = megasas_fire_cmd_skinny,
	.enable_intr = megasas_enable_intr_skinny,
	.disable_intr = megasas_disable_intr_skinny,
	.clear_intr = megasas_clear_intr_skinny,
	.read_fw_status_reg = megasas_read_fw_status_reg_skinny,
	.adp_reset = megasas_adp_reset_gen2,
	.check_reset = megasas_check_reset_skinny,
	.service_isr = megasas_isr,
	.tasklet = megasas_complete_cmd_dpc,
	.init_adapter = megasas_init_adapter_mfi,
	.build_and_issue_cmd = megasas_build_and_issue_cmd,
	.issue_dcmd = megasas_issue_dcmd,
};


/*
 * The following functions are defined for gen2 (deviceid : 0x78 0x79)
 * controllers
 */

/**
 * megasas_enable_intr_gen2 -  Enables interrupts
 * @instance:	Adapter soft state
 */
static inline void
megasas_enable_intr_gen2(struct megasas_instance *instance)
{
	struct megasas_register_set __iomem *regs;

	regs = instance->reg_set;
	writel(0xFFFFFFFF, &(regs)->outbound_doorbell_clear);

	/* write ~0x00000005 (4 & 1) to the intr mask*/
	writel(~MFI_GEN2_ENABLE_INTERRUPT_MASK, &(regs)->outbound_intr_mask);

	/* Dummy readl to force pci flush */
	readl(&regs->outbound_intr_mask);
}

/**
 * megasas_disable_intr_gen2 - Disables interrupt
 * @instance:	Adapter soft state
 */
static inline void
megasas_disable_intr_gen2(struct megasas_instance *instance)
{
	struct megasas_register_set __iomem *regs;
	u32 mask = 0xFFFFFFFF;

	regs = instance->reg_set;
	writel(mask, &regs->outbound_intr_mask);
	/* Dummy readl to force pci flush */
	readl(&regs->outbound_intr_mask);
}

/**
 * megasas_read_fw_status_reg_gen2 - returns the current FW status value
 * @instance:	Adapter soft state
 */
static u32
megasas_read_fw_status_reg_gen2(struct megasas_instance *instance)
{
	return readl(&instance->reg_set->outbound_scratch_pad_0);
}

/**
 * megasas_clear_intr_gen2 -      Check & clear interrupt
 * @instance:	Adapter soft state
 */
static int
megasas_clear_intr_gen2(struct megasas_instance *instance)
{
	u32 status;
	u32 mfiStatus = 0;
	struct megasas_register_set __iomem *regs;
	regs = instance->reg_set;

	/*
	 * Check if it is our interrupt
	 */
	status = readl(&regs->outbound_intr_status);

	if (status & MFI_INTR_FLAG_REPLY_MESSAGE) {
		mfiStatus = MFI_INTR_FLAG_REPLY_MESSAGE;
	}
	if (status & MFI_G2_OUTBOUND_DOORBELL_CHANGE_INTERRUPT) {
		mfiStatus |= MFI_INTR_FLAG_FIRMWARE_STATE_CHANGE;
	}

	/*
	 * Clear the interrupt by writing back the same value
	 */
	if (mfiStatus)
		writel(status, &regs->outbound_doorbell_clear);

	/* Dummy readl to force pci flush */
	readl(&regs->outbound_intr_status);

	return mfiStatus;
}

/**
 * megasas_fire_cmd_gen2 -     Sends command to the FW
 * @instance:		Adapter soft state
 * @frame_phys_addr:	Physical address of cmd
 * @frame_count:	Number of frames for the command
 * @regs:		MFI register set
 */
static inline void
megasas_fire_cmd_gen2(struct megasas_instance *instance,
			dma_addr_t frame_phys_addr,
			u32 frame_count,
			struct megasas_register_set __iomem *regs)
{
	unsigned long flags;

	spin_lock_irqsave(&instance->hba_lock, flags);
	writel((frame_phys_addr | (frame_count<<1))|1,
			&(regs)->inbound_queue_port);
	spin_unlock_irqrestore(&instance->hba_lock, flags);
}

/**
 * megasas_adp_reset_gen2 -	For controller reset
 * @instance:	Adapter soft state
 * @reg_set:	MFI register set
 */
static int
megasas_adp_reset_gen2(struct megasas_instance *instance,
			struct megasas_register_set __iomem *reg_set)
{
	u32 retry = 0 ;
	u32 HostDiag;
	u32 __iomem *seq_offset = &reg_set->seq_offset;
	u32 __iomem *hostdiag_offset = &reg_set->host_diag;

	if (instance->instancet == &megasas_instance_template_skinny) {
		seq_offset = &reg_set->fusion_seq_offset;
		hostdiag_offset = &reg_set->fusion_host_diag;
	}

	writel(0, seq_offset);
	writel(4, seq_offset);
	writel(0xb, seq_offset);
	writel(2, seq_offset);
	writel(7, seq_offset);
	writel(0xd, seq_offset);

	msleep(1000);

	HostDiag = (u32)readl(hostdiag_offset);

	while (!(HostDiag & DIAG_WRITE_ENABLE)) {
		msleep(100);
		HostDiag = (u32)readl(hostdiag_offset);
		dev_notice(&instance->pdev->dev, "RESETGEN2: retry=%x, hostdiag=%x\n",
					retry, HostDiag);

		if (retry++ >= 100)
			return 1;

	}

	dev_notice(&instance->pdev->dev, "ADP_RESET_GEN2: HostDiag=%x\n", HostDiag);

	writel((HostDiag | DIAG_RESET_ADAPTER), hostdiag_offset);

	ssleep(10);

	HostDiag = (u32)readl(hostdiag_offset);
	while (HostDiag & DIAG_RESET_ADAPTER) {
		msleep(100);
		HostDiag = (u32)readl(hostdiag_offset);
		dev_notice(&instance->pdev->dev, "RESET_GEN2: retry=%x, hostdiag=%x\n",
				retry, HostDiag);

		if (retry++ >= 1000)
			return 1;

	}
	return 0;
}

/**
 * megasas_check_reset_gen2 -	For controller reset check
 * @instance:	Adapter soft state
 * @regs:	MFI register set
 */
static int
megasas_check_reset_gen2(struct megasas_instance *instance,
		struct megasas_register_set __iomem *regs)
{
	if (atomic_read(&instance->adprecovery) != MEGASAS_HBA_OPERATIONAL)
		return 1;

	return 0;
}

static struct megasas_instance_template megasas_instance_template_gen2 = {

	.fire_cmd = megasas_fire_cmd_gen2,
	.enable_intr = megasas_enable_intr_gen2,
	.disable_intr = megasas_disable_intr_gen2,
	.clear_intr = megasas_clear_intr_gen2,
	.read_fw_status_reg = megasas_read_fw_status_reg_gen2,
	.adp_reset = megasas_adp_reset_gen2,
	.check_reset = megasas_check_reset_gen2,
	.service_isr = megasas_isr,
	.tasklet = megasas_complete_cmd_dpc,
	.init_adapter = megasas_init_adapter_mfi,
	.build_and_issue_cmd = megasas_build_and_issue_cmd,
	.issue_dcmd = megasas_issue_dcmd,
};

/*
 * This is the end of set of functions & definitions
 * specific to gen2 (deviceid : 0x78, 0x79) controllers
 */

/*
 * Template added for TB (Fusion)
 */
extern struct megasas_instance_template megasas_instance_template_fusion;

/**
 * megasas_issue_polled -	Issues a polling command
 * @instance:			Adapter soft state
 * @cmd:			Command packet to be issued
 *
 * For polling, MFI requires the cmd_status to be set to MFI_STAT_INVALID_STATUS before posting.
 */
int
megasas_issue_polled(struct megasas_instance *instance, struct megasas_cmd *cmd)
{
	struct megasas_header *frame_hdr = &cmd->frame->hdr;

	frame_hdr->cmd_status = MFI_STAT_INVALID_STATUS;
	frame_hdr->flags |= cpu_to_le16(MFI_FRAME_DONT_POST_IN_REPLY_QUEUE);

	if (atomic_read(&instance->adprecovery) == MEGASAS_HW_CRITICAL_ERROR) {
		dev_err(&instance->pdev->dev, "Failed from %s %d\n",
			__func__, __LINE__);
		return DCMD_INIT;
	}

	instance->instancet->issue_dcmd(instance, cmd);

	return wait_and_poll(instance, cmd, instance->requestorId ?
			MEGASAS_ROUTINE_WAIT_TIME_VF : MFI_IO_TIMEOUT_SECS);
}

/**
 * megasas_issue_blocked_cmd -	Synchronous wrapper around regular FW cmds
 * @instance:			Adapter soft state
 * @cmd:			Command to be issued
 * @timeout:			Timeout in seconds
 *
 * This function waits on an event for the command to be returned from ISR.
 * Max wait time is MEGASAS_INTERNAL_CMD_WAIT_TIME secs
 * Used to issue ioctl commands.
 */
int
megasas_issue_blocked_cmd(struct megasas_instance *instance,
			  struct megasas_cmd *cmd, int timeout)
{
	int ret = 0;
	cmd->cmd_status_drv = DCMD_INIT;

	if (atomic_read(&instance->adprecovery) == MEGASAS_HW_CRITICAL_ERROR) {
		dev_err(&instance->pdev->dev, "Failed from %s %d\n",
			__func__, __LINE__);
		return DCMD_INIT;
	}

	instance->instancet->issue_dcmd(instance, cmd);

	if (timeout) {
		ret = wait_event_timeout(instance->int_cmd_wait_q,
		cmd->cmd_status_drv != DCMD_INIT, timeout * HZ);
		if (!ret) {
			dev_err(&instance->pdev->dev,
				"DCMD(opcode: 0x%x) is timed out, func:%s\n",
				cmd->frame->dcmd.opcode, __func__);
			return DCMD_TIMEOUT;
		}
	} else
		wait_event(instance->int_cmd_wait_q,
				cmd->cmd_status_drv != DCMD_INIT);

	return cmd->cmd_status_drv;
}

/**
 * megasas_issue_blocked_abort_cmd -	Aborts previously issued cmd
 * @instance:				Adapter soft state
 * @cmd_to_abort:			Previously issued cmd to be aborted
 * @timeout:				Timeout in seconds
 *
 * MFI firmware can abort previously issued AEN comamnd (automatic event
 * notification). The megasas_issue_blocked_abort_cmd() issues such abort
 * cmd and waits for return status.
 * Max wait time is MEGASAS_INTERNAL_CMD_WAIT_TIME secs
 */
static int
megasas_issue_blocked_abort_cmd(struct megasas_instance *instance,
				struct megasas_cmd *cmd_to_abort, int timeout)
{
	struct megasas_cmd *cmd;
	struct megasas_abort_frame *abort_fr;
	int ret = 0;
	u32 opcode;

	cmd = megasas_get_cmd(instance);

	if (!cmd)
		return -1;

	abort_fr = &cmd->frame->abort;

	/*
	 * Prepare and issue the abort frame
	 */
	abort_fr->cmd = MFI_CMD_ABORT;
	abort_fr->cmd_status = MFI_STAT_INVALID_STATUS;
	abort_fr->flags = cpu_to_le16(0);
	abort_fr->abort_context = cpu_to_le32(cmd_to_abort->index);
	abort_fr->abort_mfi_phys_addr_lo =
		cpu_to_le32(lower_32_bits(cmd_to_abort->frame_phys_addr));
	abort_fr->abort_mfi_phys_addr_hi =
		cpu_to_le32(upper_32_bits(cmd_to_abort->frame_phys_addr));

	cmd->sync_cmd = 1;
	cmd->cmd_status_drv = DCMD_INIT;

	if (atomic_read(&instance->adprecovery) == MEGASAS_HW_CRITICAL_ERROR) {
		dev_err(&instance->pdev->dev, "Failed from %s %d\n",
			__func__, __LINE__);
		return DCMD_INIT;
	}

	instance->instancet->issue_dcmd(instance, cmd);

	if (timeout) {
		ret = wait_event_timeout(instance->abort_cmd_wait_q,
		cmd->cmd_status_drv != DCMD_INIT, timeout * HZ);
		if (!ret) {
			opcode = cmd_to_abort->frame->dcmd.opcode;
			dev_err(&instance->pdev->dev,
				"Abort(to be aborted DCMD opcode: 0x%x) is timed out func:%s\n",
				opcode,  __func__);
			return DCMD_TIMEOUT;
		}
	} else
		wait_event(instance->abort_cmd_wait_q,
		cmd->cmd_status_drv != DCMD_INIT);

	cmd->sync_cmd = 0;

	megasas_return_cmd(instance, cmd);
	return cmd->cmd_status_drv;
}

/**
 * megasas_make_sgl32 -	Prepares 32-bit SGL
 * @instance:		Adapter soft state
 * @scp:		SCSI command from the mid-layer
 * @mfi_sgl:		SGL to be filled in
 *
 * If successful, this function returns the number of SG elements. Otherwise,
 * it returnes -1.
 */
static int
megasas_make_sgl32(struct megasas_instance *instance, struct scsi_cmnd *scp,
		   union megasas_sgl *mfi_sgl)
{
	int i;
	int sge_count;
	struct scatterlist *os_sgl;

	sge_count = scsi_dma_map(scp);
	BUG_ON(sge_count < 0);

	if (sge_count) {
		scsi_for_each_sg(scp, os_sgl, sge_count, i) {
			mfi_sgl->sge32[i].length = cpu_to_le32(sg_dma_len(os_sgl));
			mfi_sgl->sge32[i].phys_addr = cpu_to_le32(sg_dma_address(os_sgl));
		}
	}
	return sge_count;
}

/**
 * megasas_make_sgl64 -	Prepares 64-bit SGL
 * @instance:		Adapter soft state
 * @scp:		SCSI command from the mid-layer
 * @mfi_sgl:		SGL to be filled in
 *
 * If successful, this function returns the number of SG elements. Otherwise,
 * it returnes -1.
 */
static int
megasas_make_sgl64(struct megasas_instance *instance, struct scsi_cmnd *scp,
		   union megasas_sgl *mfi_sgl)
{
	int i;
	int sge_count;
	struct scatterlist *os_sgl;

	sge_count = scsi_dma_map(scp);
	BUG_ON(sge_count < 0);

	if (sge_count) {
		scsi_for_each_sg(scp, os_sgl, sge_count, i) {
			mfi_sgl->sge64[i].length = cpu_to_le32(sg_dma_len(os_sgl));
			mfi_sgl->sge64[i].phys_addr = cpu_to_le64(sg_dma_address(os_sgl));
		}
	}
	return sge_count;
}

/**
 * megasas_make_sgl_skinny - Prepares IEEE SGL
 * @instance:           Adapter soft state
 * @scp:                SCSI command from the mid-layer
 * @mfi_sgl:            SGL to be filled in
 *
 * If successful, this function returns the number of SG elements. Otherwise,
 * it returnes -1.
 */
static int
megasas_make_sgl_skinny(struct megasas_instance *instance,
		struct scsi_cmnd *scp, union megasas_sgl *mfi_sgl)
{
	int i;
	int sge_count;
	struct scatterlist *os_sgl;

	sge_count = scsi_dma_map(scp);

	if (sge_count) {
		scsi_for_each_sg(scp, os_sgl, sge_count, i) {
			mfi_sgl->sge_skinny[i].length =
				cpu_to_le32(sg_dma_len(os_sgl));
			mfi_sgl->sge_skinny[i].phys_addr =
				cpu_to_le64(sg_dma_address(os_sgl));
			mfi_sgl->sge_skinny[i].flag = cpu_to_le32(0);
		}
	}
	return sge_count;
}

 /**
 * megasas_get_frame_count - Computes the number of frames
 * @frame_type		: type of frame- io or pthru frame
 * @sge_count		: number of sg elements
 *
 * Returns the number of frames required for numnber of sge's (sge_count)
 */

static u32 megasas_get_frame_count(struct megasas_instance *instance,
			u8 sge_count, u8 frame_type)
{
	int num_cnt;
	int sge_bytes;
	u32 sge_sz;
	u32 frame_count = 0;

	sge_sz = (IS_DMA64) ? sizeof(struct megasas_sge64) :
	    sizeof(struct megasas_sge32);

	if (instance->flag_ieee) {
		sge_sz = sizeof(struct megasas_sge_skinny);
	}

	/*
	 * Main frame can contain 2 SGEs for 64-bit SGLs and
	 * 3 SGEs for 32-bit SGLs for ldio &
	 * 1 SGEs for 64-bit SGLs and
	 * 2 SGEs for 32-bit SGLs for pthru frame
	 */
	if (unlikely(frame_type == PTHRU_FRAME)) {
		if (instance->flag_ieee == 1) {
			num_cnt = sge_count - 1;
		} else if (IS_DMA64)
			num_cnt = sge_count - 1;
		else
			num_cnt = sge_count - 2;
	} else {
		if (instance->flag_ieee == 1) {
			num_cnt = sge_count - 1;
		} else if (IS_DMA64)
			num_cnt = sge_count - 2;
		else
			num_cnt = sge_count - 3;
	}

	if (num_cnt > 0) {
		sge_bytes = sge_sz * num_cnt;

		frame_count = (sge_bytes / MEGAMFI_FRAME_SIZE) +
		    ((sge_bytes % MEGAMFI_FRAME_SIZE) ? 1 : 0) ;
	}
	/* Main frame */
	frame_count += 1;

	if (frame_count > 7)
		frame_count = 8;
	return frame_count;
}

/**
 * megasas_build_dcdb -	Prepares a direct cdb (DCDB) command
 * @instance:		Adapter soft state
 * @scp:		SCSI command
 * @cmd:		Command to be prepared in
 *
 * This function prepares CDB commands. These are typcially pass-through
 * commands to the devices.
 */
static int
megasas_build_dcdb(struct megasas_instance *instance, struct scsi_cmnd *scp,
		   struct megasas_cmd *cmd)
{
	u32 is_logical;
	u32 device_id;
	u16 flags = 0;
	struct megasas_pthru_frame *pthru;

	is_logical = MEGASAS_IS_LOGICAL(scp->device);
	device_id = MEGASAS_DEV_INDEX(scp);
	pthru = (struct megasas_pthru_frame *)cmd->frame;

	if (scp->sc_data_direction == DMA_TO_DEVICE)
		flags = MFI_FRAME_DIR_WRITE;
	else if (scp->sc_data_direction == DMA_FROM_DEVICE)
		flags = MFI_FRAME_DIR_READ;
	else if (scp->sc_data_direction == DMA_NONE)
		flags = MFI_FRAME_DIR_NONE;

	if (instance->flag_ieee == 1) {
		flags |= MFI_FRAME_IEEE;
	}

	/*
	 * Prepare the DCDB frame
	 */
	pthru->cmd = (is_logical) ? MFI_CMD_LD_SCSI_IO : MFI_CMD_PD_SCSI_IO;
	pthru->cmd_status = 0x0;
	pthru->scsi_status = 0x0;
	pthru->target_id = device_id;
	pthru->lun = scp->device->lun;
	pthru->cdb_len = scp->cmd_len;
	pthru->timeout = 0;
	pthru->pad_0 = 0;
	pthru->flags = cpu_to_le16(flags);
	pthru->data_xfer_len = cpu_to_le32(scsi_bufflen(scp));

	memcpy(pthru->cdb, scp->cmnd, scp->cmd_len);

	/*
	 * If the command is for the tape device, set the
	 * pthru timeout to the os layer timeout value.
	 */
	if (scp->device->type == TYPE_TAPE) {
		if (scsi_cmd_to_rq(scp)->timeout / HZ > 0xFFFF)
			pthru->timeout = cpu_to_le16(0xFFFF);
		else
			pthru->timeout = cpu_to_le16(scsi_cmd_to_rq(scp)->timeout / HZ);
	}

	/*
	 * Construct SGL
	 */
	if (instance->flag_ieee == 1) {
		pthru->flags |= cpu_to_le16(MFI_FRAME_SGL64);
		pthru->sge_count = megasas_make_sgl_skinny(instance, scp,
						      &pthru->sgl);
	} else if (IS_DMA64) {
		pthru->flags |= cpu_to_le16(MFI_FRAME_SGL64);
		pthru->sge_count = megasas_make_sgl64(instance, scp,
						      &pthru->sgl);
	} else
		pthru->sge_count = megasas_make_sgl32(instance, scp,
						      &pthru->sgl);

	if (pthru->sge_count > instance->max_num_sge) {
		dev_err(&instance->pdev->dev, "DCDB too many SGE NUM=%x\n",
			pthru->sge_count);
		return 0;
	}

	/*
	 * Sense info specific
	 */
	pthru->sense_len = SCSI_SENSE_BUFFERSIZE;
	pthru->sense_buf_phys_addr_hi =
		cpu_to_le32(upper_32_bits(cmd->sense_phys_addr));
	pthru->sense_buf_phys_addr_lo =
		cpu_to_le32(lower_32_bits(cmd->sense_phys_addr));

	/*
	 * Compute the total number of frames this command consumes. FW uses
	 * this number to pull sufficient number of frames from host memory.
	 */
	cmd->frame_count = megasas_get_frame_count(instance, pthru->sge_count,
							PTHRU_FRAME);

	return cmd->frame_count;
}

/**
 * megasas_build_ldio -	Prepares IOs to logical devices
 * @instance:		Adapter soft state
 * @scp:		SCSI command
 * @cmd:		Command to be prepared
 *
 * Frames (and accompanying SGLs) for regular SCSI IOs use this function.
 */
static int
megasas_build_ldio(struct megasas_instance *instance, struct scsi_cmnd *scp,
		   struct megasas_cmd *cmd)
{
	u32 device_id;
	u8 sc = scp->cmnd[0];
	u16 flags = 0;
	struct megasas_io_frame *ldio;

	device_id = MEGASAS_DEV_INDEX(scp);
	ldio = (struct megasas_io_frame *)cmd->frame;

	if (scp->sc_data_direction == DMA_TO_DEVICE)
		flags = MFI_FRAME_DIR_WRITE;
	else if (scp->sc_data_direction == DMA_FROM_DEVICE)
		flags = MFI_FRAME_DIR_READ;

	if (instance->flag_ieee == 1) {
		flags |= MFI_FRAME_IEEE;
	}

	/*
	 * Prepare the Logical IO frame: 2nd bit is zero for all read cmds
	 */
	ldio->cmd = (sc & 0x02) ? MFI_CMD_LD_WRITE : MFI_CMD_LD_READ;
	ldio->cmd_status = 0x0;
	ldio->scsi_status = 0x0;
	ldio->target_id = device_id;
	ldio->timeout = 0;
	ldio->reserved_0 = 0;
	ldio->pad_0 = 0;
	ldio->flags = cpu_to_le16(flags);
	ldio->start_lba_hi = 0;
	ldio->access_byte = (scp->cmd_len != 6) ? scp->cmnd[1] : 0;

	/*
	 * 6-byte READ(0x08) or WRITE(0x0A) cdb
	 */
	if (scp->cmd_len == 6) {
		ldio->lba_count = cpu_to_le32((u32) scp->cmnd[4]);
		ldio->start_lba_lo = cpu_to_le32(((u32) scp->cmnd[1] << 16) |
						 ((u32) scp->cmnd[2] << 8) |
						 (u32) scp->cmnd[3]);

		ldio->start_lba_lo &= cpu_to_le32(0x1FFFFF);
	}

	/*
	 * 10-byte READ(0x28) or WRITE(0x2A) cdb
	 */
	else if (scp->cmd_len == 10) {
		ldio->lba_count = cpu_to_le32((u32) scp->cmnd[8] |
					      ((u32) scp->cmnd[7] << 8));
		ldio->start_lba_lo = cpu_to_le32(((u32) scp->cmnd[2] << 24) |
						 ((u32) scp->cmnd[3] << 16) |
						 ((u32) scp->cmnd[4] << 8) |
						 (u32) scp->cmnd[5]);
	}

	/*
	 * 12-byte READ(0xA8) or WRITE(0xAA) cdb
	 */
	else if (scp->cmd_len == 12) {
		ldio->lba_count = cpu_to_le32(((u32) scp->cmnd[6] << 24) |
					      ((u32) scp->cmnd[7] << 16) |
					      ((u32) scp->cmnd[8] << 8) |
					      (u32) scp->cmnd[9]);

		ldio->start_lba_lo = cpu_to_le32(((u32) scp->cmnd[2] << 24) |
						 ((u32) scp->cmnd[3] << 16) |
						 ((u32) scp->cmnd[4] << 8) |
						 (u32) scp->cmnd[5]);
	}

	/*
	 * 16-byte READ(0x88) or WRITE(0x8A) cdb
	 */
	else if (scp->cmd_len == 16) {
		ldio->lba_count = cpu_to_le32(((u32) scp->cmnd[10] << 24) |
					      ((u32) scp->cmnd[11] << 16) |
					      ((u32) scp->cmnd[12] << 8) |
					      (u32) scp->cmnd[13]);

		ldio->start_lba_lo = cpu_to_le32(((u32) scp->cmnd[6] << 24) |
						 ((u32) scp->cmnd[7] << 16) |
						 ((u32) scp->cmnd[8] << 8) |
						 (u32) scp->cmnd[9]);

		ldio->start_lba_hi = cpu_to_le32(((u32) scp->cmnd[2] << 24) |
						 ((u32) scp->cmnd[3] << 16) |
						 ((u32) scp->cmnd[4] << 8) |
						 (u32) scp->cmnd[5]);

	}

	/*
	 * Construct SGL
	 */
	if (instance->flag_ieee) {
		ldio->flags |= cpu_to_le16(MFI_FRAME_SGL64);
		ldio->sge_count = megasas_make_sgl_skinny(instance, scp,
					      &ldio->sgl);
	} else if (IS_DMA64) {
		ldio->flags |= cpu_to_le16(MFI_FRAME_SGL64);
		ldio->sge_count = megasas_make_sgl64(instance, scp, &ldio->sgl);
	} else
		ldio->sge_count = megasas_make_sgl32(instance, scp, &ldio->sgl);

	if (ldio->sge_count > instance->max_num_sge) {
		dev_err(&instance->pdev->dev, "build_ld_io: sge_count = %x\n",
			ldio->sge_count);
		return 0;
	}

	/*
	 * Sense info specific
	 */
	ldio->sense_len = SCSI_SENSE_BUFFERSIZE;
	ldio->sense_buf_phys_addr_hi = 0;
	ldio->sense_buf_phys_addr_lo = cpu_to_le32(cmd->sense_phys_addr);

	/*
	 * Compute the total number of frames this command consumes. FW uses
	 * this number to pull sufficient number of frames from host memory.
	 */
	cmd->frame_count = megasas_get_frame_count(instance,
			ldio->sge_count, IO_FRAME);

	return cmd->frame_count;
}

/**
 * megasas_cmd_type -		Checks if the cmd is for logical drive/sysPD
 *				and whether it's RW or non RW
 * @cmd:			SCSI command
 *
 */
inline int megasas_cmd_type(struct scsi_cmnd *cmd)
{
	int ret;

	switch (cmd->cmnd[0]) {
	case READ_10:
	case WRITE_10:
	case READ_12:
	case WRITE_12:
	case READ_6:
	case WRITE_6:
	case READ_16:
	case WRITE_16:
		ret = (MEGASAS_IS_LOGICAL(cmd->device)) ?
			READ_WRITE_LDIO : READ_WRITE_SYSPDIO;
		break;
	default:
		ret = (MEGASAS_IS_LOGICAL(cmd->device)) ?
			NON_READ_WRITE_LDIO : NON_READ_WRITE_SYSPDIO;
	}
	return ret;
}

 /**
 * megasas_dump_pending_frames -	Dumps the frame address of all pending cmds
 *					in FW
 * @instance:				Adapter soft state
 */
static inline void
megasas_dump_pending_frames(struct megasas_instance *instance)
{
	struct megasas_cmd *cmd;
	int i,n;
	union megasas_sgl *mfi_sgl;
	struct megasas_io_frame *ldio;
	struct megasas_pthru_frame *pthru;
	u32 sgcount;
	u16 max_cmd = instance->max_fw_cmds;

	dev_err(&instance->pdev->dev, "[%d]: Dumping Frame Phys Address of all pending cmds in FW\n",instance->host->host_no);
	dev_err(&instance->pdev->dev, "[%d]: Total OS Pending cmds : %d\n",instance->host->host_no,atomic_read(&instance->fw_outstanding));
	if (IS_DMA64)
		dev_err(&instance->pdev->dev, "[%d]: 64 bit SGLs were sent to FW\n",instance->host->host_no);
	else
		dev_err(&instance->pdev->dev, "[%d]: 32 bit SGLs were sent to FW\n",instance->host->host_no);

	dev_err(&instance->pdev->dev, "[%d]: Pending OS cmds in FW : \n",instance->host->host_no);
	for (i = 0; i < max_cmd; i++) {
		cmd = instance->cmd_list[i];
		if (!cmd->scmd)
			continue;
		dev_err(&instance->pdev->dev, "[%d]: Frame addr :0x%08lx : ",instance->host->host_no,(unsigned long)cmd->frame_phys_addr);
		if (megasas_cmd_type(cmd->scmd) == READ_WRITE_LDIO) {
			ldio = (struct megasas_io_frame *)cmd->frame;
			mfi_sgl = &ldio->sgl;
			sgcount = ldio->sge_count;
			dev_err(&instance->pdev->dev, "[%d]: frame count : 0x%x, Cmd : 0x%x, Tgt id : 0x%x,"
			" lba lo : 0x%x, lba_hi : 0x%x, sense_buf addr : 0x%x,sge count : 0x%x\n",
			instance->host->host_no, cmd->frame_count, ldio->cmd, ldio->target_id,
			le32_to_cpu(ldio->start_lba_lo), le32_to_cpu(ldio->start_lba_hi),
			le32_to_cpu(ldio->sense_buf_phys_addr_lo), sgcount);
		} else {
			pthru = (struct megasas_pthru_frame *) cmd->frame;
			mfi_sgl = &pthru->sgl;
			sgcount = pthru->sge_count;
			dev_err(&instance->pdev->dev, "[%d]: frame count : 0x%x, Cmd : 0x%x, Tgt id : 0x%x, "
			"lun : 0x%x, cdb_len : 0x%x, data xfer len : 0x%x, sense_buf addr : 0x%x,sge count : 0x%x\n",
			instance->host->host_no, cmd->frame_count, pthru->cmd, pthru->target_id,
			pthru->lun, pthru->cdb_len, le32_to_cpu(pthru->data_xfer_len),
			le32_to_cpu(pthru->sense_buf_phys_addr_lo), sgcount);
		}
		if (megasas_dbg_lvl & MEGASAS_DBG_LVL) {
			for (n = 0; n < sgcount; n++) {
				if (IS_DMA64)
					dev_err(&instance->pdev->dev, "sgl len : 0x%x, sgl addr : 0x%llx\n",
						le32_to_cpu(mfi_sgl->sge64[n].length),
						le64_to_cpu(mfi_sgl->sge64[n].phys_addr));
				else
					dev_err(&instance->pdev->dev, "sgl len : 0x%x, sgl addr : 0x%x\n",
						le32_to_cpu(mfi_sgl->sge32[n].length),
						le32_to_cpu(mfi_sgl->sge32[n].phys_addr));
			}
		}
	} /*for max_cmd*/
	dev_err(&instance->pdev->dev, "[%d]: Pending Internal cmds in FW : \n",instance->host->host_no);
	for (i = 0; i < max_cmd; i++) {

		cmd = instance->cmd_list[i];

		if (cmd->sync_cmd == 1)
			dev_err(&instance->pdev->dev, "0x%08lx : ", (unsigned long)cmd->frame_phys_addr);
	}
	dev_err(&instance->pdev->dev, "[%d]: Dumping Done\n\n",instance->host->host_no);
}

u32
megasas_build_and_issue_cmd(struct megasas_instance *instance,
			    struct scsi_cmnd *scmd)
{
	struct megasas_cmd *cmd;
	u32 frame_count;

	cmd = megasas_get_cmd(instance);
	if (!cmd)
		return SCSI_MLQUEUE_HOST_BUSY;

	/*
	 * Logical drive command
	 */
	if (megasas_cmd_type(scmd) == READ_WRITE_LDIO)
		frame_count = megasas_build_ldio(instance, scmd, cmd);
	else
		frame_count = megasas_build_dcdb(instance, scmd, cmd);

	if (!frame_count)
		goto out_return_cmd;

	cmd->scmd = scmd;
	megasas_priv(scmd)->cmd_priv = cmd;

	/*
	 * Issue the command to the FW
	 */
	atomic_inc(&instance->fw_outstanding);

	instance->instancet->fire_cmd(instance, cmd->frame_phys_addr,
				cmd->frame_count-1, instance->reg_set);

	return 0;
out_return_cmd:
	megasas_return_cmd(instance, cmd);
	return SCSI_MLQUEUE_HOST_BUSY;
}


/**
 * megasas_queue_command -	Queue entry point
 * @shost:			adapter SCSI host
 * @scmd:			SCSI command to be queued
 */
static int
megasas_queue_command(struct Scsi_Host *shost, struct scsi_cmnd *scmd)
{
	struct megasas_instance *instance;
	struct MR_PRIV_DEVICE *mr_device_priv_data;
	u32 ld_tgt_id;

	instance = (struct megasas_instance *)
	    scmd->device->host->hostdata;

	if (instance->unload == 1) {
		scmd->result = DID_NO_CONNECT << 16;
		scsi_done(scmd);
		return 0;
	}

	if (instance->issuepend_done == 0)
		return SCSI_MLQUEUE_HOST_BUSY;


	/* Check for an mpio path and adjust behavior */
	if (atomic_read(&instance->adprecovery) == MEGASAS_ADPRESET_SM_INFAULT) {
		if (megasas_check_mpio_paths(instance, scmd) ==
		    (DID_REQUEUE << 16)) {
			return SCSI_MLQUEUE_HOST_BUSY;
		} else {
			scmd->result = DID_NO_CONNECT << 16;
			scsi_done(scmd);
			return 0;
		}
	}

	mr_device_priv_data = scmd->device->hostdata;
	if (!mr_device_priv_data ||
	    (atomic_read(&instance->adprecovery) == MEGASAS_HW_CRITICAL_ERROR)) {
		scmd->result = DID_NO_CONNECT << 16;
		scsi_done(scmd);
		return 0;
	}

	if (MEGASAS_IS_LOGICAL(scmd->device)) {
		ld_tgt_id = MEGASAS_TARGET_ID(scmd->device);
		if (instance->ld_tgtid_status[ld_tgt_id] == LD_TARGET_ID_DELETED) {
			scmd->result = DID_NO_CONNECT << 16;
			scsi_done(scmd);
			return 0;
		}
	}

	if (atomic_read(&instance->adprecovery) != MEGASAS_HBA_OPERATIONAL)
		return SCSI_MLQUEUE_HOST_BUSY;

	if (mr_device_priv_data->tm_busy)
		return SCSI_MLQUEUE_DEVICE_BUSY;


	scmd->result = 0;

	if (MEGASAS_IS_LOGICAL(scmd->device) &&
	    (scmd->device->id >= instance->fw_supported_vd_count ||
		scmd->device->lun)) {
		scmd->result = DID_BAD_TARGET << 16;
		goto out_done;
	}

	if ((scmd->cmnd[0] == SYNCHRONIZE_CACHE) &&
	    MEGASAS_IS_LOGICAL(scmd->device) &&
	    (!instance->fw_sync_cache_support)) {
		scmd->result = DID_OK << 16;
		goto out_done;
	}

	return instance->instancet->build_and_issue_cmd(instance, scmd);

 out_done:
	scsi_done(scmd);
	return 0;
}

static struct megasas_instance *megasas_lookup_instance(u16 host_no)
{
	int i;

	for (i = 0; i < megasas_mgmt_info.max_index; i++) {

		if ((megasas_mgmt_info.instance[i]) &&
		    (megasas_mgmt_info.instance[i]->host->host_no == host_no))
			return megasas_mgmt_info.instance[i];
	}

	return NULL;
}

/*
* megasas_set_dynamic_target_properties -
* Device property set by driver may not be static and it is required to be
* updated after OCR
*
* set tm_capable.
* set dma alignment (only for eedp protection enable vd).
*
* @sdev: OS provided scsi device
*
* Returns void
*/
void megasas_set_dynamic_target_properties(struct scsi_device *sdev,
					   bool is_target_prop)
{
	u16 pd_index = 0, ld;
	u32 device_id;
	struct megasas_instance *instance;
	struct fusion_context *fusion;
	struct MR_PRIV_DEVICE *mr_device_priv_data;
	struct MR_PD_CFG_SEQ_NUM_SYNC *pd_sync;
	struct MR_LD_RAID *raid;
	struct MR_DRV_RAID_MAP_ALL *local_map_ptr;

	instance = megasas_lookup_instance(sdev->host->host_no);
	fusion = instance->ctrl_context;
	mr_device_priv_data = sdev->hostdata;

	if (!fusion || !mr_device_priv_data)
		return;

	if (MEGASAS_IS_LOGICAL(sdev)) {
		device_id = ((sdev->channel % 2) * MEGASAS_MAX_DEV_PER_CHANNEL)
					+ sdev->id;
		local_map_ptr = fusion->ld_drv_map[(instance->map_id & 1)];
		ld = MR_TargetIdToLdGet(device_id, local_map_ptr);
		if (ld >= instance->fw_supported_vd_count)
			return;
		raid = MR_LdRaidGet(ld, local_map_ptr);

		if (raid->capability.ldPiMode == MR_PROT_INFO_TYPE_CONTROLLER)
			blk_queue_update_dma_alignment(sdev->request_queue, 0x7);

		mr_device_priv_data->is_tm_capable =
			raid->capability.tmCapable;

		if (!raid->flags.isEPD)
			sdev->no_write_same = 1;

	} else if (instance->use_seqnum_jbod_fp) {
		pd_index = (sdev->channel * MEGASAS_MAX_DEV_PER_CHANNEL) +
			sdev->id;
		pd_sync = (void *)fusion->pd_seq_sync
				[(instance->pd_seq_map_id - 1) & 1];
		mr_device_priv_data->is_tm_capable =
			pd_sync->seq[pd_index].capability.tmCapable;
	}

	if (is_target_prop && instance->tgt_prop->reset_tmo) {
		/*
		 * If FW provides a target reset timeout value, driver will use
		 * it. If not set, fallback to default values.
		 */
		mr_device_priv_data->target_reset_tmo =
			min_t(u8, instance->max_reset_tmo,
			      instance->tgt_prop->reset_tmo);
		mr_device_priv_data->task_abort_tmo = instance->task_abort_tmo;
	} else {
		mr_device_priv_data->target_reset_tmo =
						MEGASAS_DEFAULT_TM_TIMEOUT;
		mr_device_priv_data->task_abort_tmo =
						MEGASAS_DEFAULT_TM_TIMEOUT;
	}
}

/*
 * megasas_set_nvme_device_properties -
 * set nomerges=2
 * set virtual page boundary = 4K (current mr_nvme_pg_size is 4K).
 * set maximum io transfer = MDTS of NVME device provided by MR firmware.
 *
 * MR firmware provides value in KB. Caller of this function converts
 * kb into bytes.
 *
 * e.a MDTS=5 means 2^5 * nvme page size. (In case of 4K page size,
 * MR firmware provides value 128 as (32 * 4K) = 128K.
 *
 * @sdev:				scsi device
 * @max_io_size:				maximum io transfer size
 *
 */
static inline void
megasas_set_nvme_device_properties(struct scsi_device *sdev, u32 max_io_size)
{
	struct megasas_instance *instance;
	u32 mr_nvme_pg_size;

	instance = (struct megasas_instance *)sdev->host->hostdata;
	mr_nvme_pg_size = max_t(u32, instance->nvme_page_size,
				MR_DEFAULT_NVME_PAGE_SIZE);

	blk_queue_max_hw_sectors(sdev->request_queue, (max_io_size / 512));

	blk_queue_flag_set(QUEUE_FLAG_NOMERGES, sdev->request_queue);
	blk_queue_virt_boundary(sdev->request_queue, mr_nvme_pg_size - 1);
}

/*
 * megasas_set_fw_assisted_qd -
 * set device queue depth to can_queue
 * set device queue depth to fw assisted qd
 *
 * @sdev:				scsi device
 * @is_target_prop			true, if fw provided target properties.
 */
static void megasas_set_fw_assisted_qd(struct scsi_device *sdev,
						 bool is_target_prop)
{
	u8 interface_type;
	u32 device_qd = MEGASAS_DEFAULT_CMD_PER_LUN;
	u32 tgt_device_qd;
	struct megasas_instance *instance;
	struct MR_PRIV_DEVICE *mr_device_priv_data;

	instance = megasas_lookup_instance(sdev->host->host_no);
	mr_device_priv_data = sdev->hostdata;
	interface_type  = mr_device_priv_data->interface_type;

	switch (interface_type) {
	case SAS_PD:
		device_qd = MEGASAS_SAS_QD;
		break;
	case SATA_PD:
		device_qd = MEGASAS_SATA_QD;
		break;
	case NVME_PD:
		device_qd = MEGASAS_NVME_QD;
		break;
	}

	if (is_target_prop) {
		tgt_device_qd = le32_to_cpu(instance->tgt_prop->device_qdepth);
		if (tgt_device_qd)
			device_qd = min(instance->host->can_queue,
					(int)tgt_device_qd);
	}

	if (instance->enable_sdev_max_qd && interface_type != UNKNOWN_DRIVE)
		device_qd = instance->host->can_queue;

	scsi_change_queue_depth(sdev, device_qd);
}

/*
 * megasas_set_static_target_properties -
 * Device property set by driver are static and it is not required to be
 * updated after OCR.
 *
 * set io timeout
 * set device queue depth
 * set nvme device properties. see - megasas_set_nvme_device_properties
 *
 * @sdev:				scsi device
 * @is_target_prop			true, if fw provided target properties.
 */
static void megasas_set_static_target_properties(struct scsi_device *sdev,
						 bool is_target_prop)
{
	u32 max_io_size_kb = MR_DEFAULT_NVME_MDTS_KB;
	struct megasas_instance *instance;

	instance = megasas_lookup_instance(sdev->host->host_no);

	/*
	 * The RAID firmware may require extended timeouts.
	 */
	blk_queue_rq_timeout(sdev->request_queue, scmd_timeout * HZ);

	/* max_io_size_kb will be set to non zero for
	 * nvme based vd and syspd.
	 */
	if (is_target_prop)
		max_io_size_kb = le32_to_cpu(instance->tgt_prop->max_io_size_kb);

	if (instance->nvme_page_size && max_io_size_kb)
		megasas_set_nvme_device_properties(sdev, (max_io_size_kb << 10));

	megasas_set_fw_assisted_qd(sdev, is_target_prop);
}


static int megasas_slave_configure(struct scsi_device *sdev)
{
	u16 pd_index = 0;
	struct megasas_instance *instance;
	int ret_target_prop = DCMD_FAILED;
	bool is_target_prop = false;

	instance = megasas_lookup_instance(sdev->host->host_no);
	if (instance->pd_list_not_supported) {
		if (!MEGASAS_IS_LOGICAL(sdev) && sdev->type == TYPE_DISK) {
			pd_index = (sdev->channel * MEGASAS_MAX_DEV_PER_CHANNEL) +
				sdev->id;
			if (instance->pd_list[pd_index].driveState !=
				MR_PD_STATE_SYSTEM)
				return -ENXIO;
		}
	}

	mutex_lock(&instance->reset_mutex);
	/* Send DCMD to Firmware and cache the information */
	if ((instance->pd_info) && !MEGASAS_IS_LOGICAL(sdev))
		megasas_get_pd_info(instance, sdev);

	/* Some ventura firmware may not have instance->nvme_page_size set.
	 * Do not send MR_DCMD_DRV_GET_TARGET_PROP
	 */
	if ((instance->tgt_prop) && (instance->nvme_page_size))
		ret_target_prop = megasas_get_target_prop(instance, sdev);

	is_target_prop = (ret_target_prop == DCMD_SUCCESS) ? true : false;
	megasas_set_static_target_properties(sdev, is_target_prop);

	/* This sdev property may change post OCR */
	megasas_set_dynamic_target_properties(sdev, is_target_prop);

	mutex_unlock(&instance->reset_mutex);

	return 0;
}

static int megasas_slave_alloc(struct scsi_device *sdev)
{
	u16 pd_index = 0, ld_tgt_id;
	struct megasas_instance *instance ;
	struct MR_PRIV_DEVICE *mr_device_priv_data;

	instance = megasas_lookup_instance(sdev->host->host_no);
	if (!MEGASAS_IS_LOGICAL(sdev)) {
		/*
		 * Open the OS scan to the SYSTEM PD
		 */
		pd_index =
			(sdev->channel * MEGASAS_MAX_DEV_PER_CHANNEL) +
			sdev->id;
		if ((instance->pd_list_not_supported ||
			instance->pd_list[pd_index].driveState ==
			MR_PD_STATE_SYSTEM)) {
			goto scan_target;
		}
		return -ENXIO;
	} else if (!MEGASAS_IS_LUN_VALID(sdev)) {
		sdev_printk(KERN_INFO, sdev, "%s: invalid LUN\n", __func__);
		return -ENXIO;
	}

scan_target:
	mr_device_priv_data = kzalloc(sizeof(*mr_device_priv_data),
					GFP_KERNEL);
	if (!mr_device_priv_data)
		return -ENOMEM;

	if (MEGASAS_IS_LOGICAL(sdev)) {
		ld_tgt_id = MEGASAS_TARGET_ID(sdev);
		instance->ld_tgtid_status[ld_tgt_id] = LD_TARGET_ID_ACTIVE;
		if (megasas_dbg_lvl & LD_PD_DEBUG)
			sdev_printk(KERN_INFO, sdev, "LD target ID %d created.\n", ld_tgt_id);
	}

	sdev->hostdata = mr_device_priv_data;

	atomic_set(&mr_device_priv_data->r1_ldio_hint,
		   instance->r1_ldio_hint_default);
	return 0;
}

static void megasas_slave_destroy(struct scsi_device *sdev)
{
	u16 ld_tgt_id;
	struct megasas_instance *instance;

	instance = megasas_lookup_instance(sdev->host->host_no);

	if (MEGASAS_IS_LOGICAL(sdev)) {
		if (!MEGASAS_IS_LUN_VALID(sdev)) {
			sdev_printk(KERN_INFO, sdev, "%s: invalid LUN\n", __func__);
			return;
		}
		ld_tgt_id = MEGASAS_TARGET_ID(sdev);
		instance->ld_tgtid_status[ld_tgt_id] = LD_TARGET_ID_DELETED;
		if (megasas_dbg_lvl & LD_PD_DEBUG)
			sdev_printk(KERN_INFO, sdev,
				    "LD target ID %d removed from OS stack\n", ld_tgt_id);
	}

	kfree(sdev->hostdata);
	sdev->hostdata = NULL;
}

/*
* megasas_complete_outstanding_ioctls - Complete outstanding ioctls after a
*                                       kill adapter
* @instance:				Adapter soft state
*
*/
static void megasas_complete_outstanding_ioctls(struct megasas_instance *instance)
{
	int i;
	struct megasas_cmd *cmd_mfi;
	struct megasas_cmd_fusion *cmd_fusion;
	struct fusion_context *fusion = instance->ctrl_context;

	/* Find all outstanding ioctls */
	if (fusion) {
		for (i = 0; i < instance->max_fw_cmds; i++) {
			cmd_fusion = fusion->cmd_list[i];
			if (cmd_fusion->sync_cmd_idx != (u32)ULONG_MAX) {
				cmd_mfi = instance->cmd_list[cmd_fusion->sync_cmd_idx];
				if (cmd_mfi->sync_cmd &&
				    (cmd_mfi->frame->hdr.cmd != MFI_CMD_ABORT)) {
					cmd_mfi->frame->hdr.cmd_status =
							MFI_STAT_WRONG_STATE;
					megasas_complete_cmd(instance,
							     cmd_mfi, DID_OK);
				}
			}
		}
	} else {
		for (i = 0; i < instance->max_fw_cmds; i++) {
			cmd_mfi = instance->cmd_list[i];
			if (cmd_mfi->sync_cmd && cmd_mfi->frame->hdr.cmd !=
				MFI_CMD_ABORT)
				megasas_complete_cmd(instance, cmd_mfi, DID_OK);
		}
	}
}


void megaraid_sas_kill_hba(struct megasas_instance *instance)
{
	if (atomic_read(&instance->adprecovery) == MEGASAS_HW_CRITICAL_ERROR) {
		dev_warn(&instance->pdev->dev,
			 "Adapter already dead, skipping kill HBA\n");
		return;
	}

	/* Set critical error to block I/O & ioctls in case caller didn't */
	atomic_set(&instance->adprecovery, MEGASAS_HW_CRITICAL_ERROR);
	/* Wait 1 second to ensure IO or ioctls in build have posted */
	msleep(1000);
	if ((instance->pdev->device == PCI_DEVICE_ID_LSI_SAS0073SKINNY) ||
		(instance->pdev->device == PCI_DEVICE_ID_LSI_SAS0071SKINNY) ||
		(instance->adapter_type != MFI_SERIES)) {
		if (!instance->requestorId) {
			writel(MFI_STOP_ADP, &instance->reg_set->doorbell);
			/* Flush */
			readl(&instance->reg_set->doorbell);
		}
		if (instance->requestorId && instance->peerIsPresent)
			memset(instance->ld_ids, 0xff, MEGASAS_MAX_LD_IDS);
	} else {
		writel(MFI_STOP_ADP,
			&instance->reg_set->inbound_doorbell);
	}
	/* Complete outstanding ioctls when adapter is killed */
	megasas_complete_outstanding_ioctls(instance);
}

 /**
  * megasas_check_and_restore_queue_depth - Check if queue depth needs to be
  *					restored to max value
  * @instance:			Adapter soft state
  *
  */
void
megasas_check_and_restore_queue_depth(struct megasas_instance *instance)
{
	unsigned long flags;

	if (instance->flag & MEGASAS_FW_BUSY
	    && time_after(jiffies, instance->last_time + 5 * HZ)
	    && atomic_read(&instance->fw_outstanding) <
	    instance->throttlequeuedepth + 1) {

		spin_lock_irqsave(instance->host->host_lock, flags);
		instance->flag &= ~MEGASAS_FW_BUSY;

		instance->host->can_queue = instance->cur_can_queue;
		spin_unlock_irqrestore(instance->host->host_lock, flags);
	}
}

/**
 * megasas_complete_cmd_dpc	 -	Returns FW's controller structure
 * @instance_addr:			Address of adapter soft state
 *
 * Tasklet to complete cmds
 */
static void megasas_complete_cmd_dpc(unsigned long instance_addr)
{
	u32 producer;
	u32 consumer;
	u32 context;
	struct megasas_cmd *cmd;
	struct megasas_instance *instance =
				(struct megasas_instance *)instance_addr;
	unsigned long flags;

	/* If we have already declared adapter dead, donot complete cmds */
	if (atomic_read(&instance->adprecovery) == MEGASAS_HW_CRITICAL_ERROR)
		return;

	spin_lock_irqsave(&instance->completion_lock, flags);

	producer = le32_to_cpu(*instance->producer);
	consumer = le32_to_cpu(*instance->consumer);

	while (consumer != producer) {
		context = le32_to_cpu(instance->reply_queue[consumer]);
		if (context >= instance->max_fw_cmds) {
			dev_err(&instance->pdev->dev, "Unexpected context value %x\n",
				context);
			BUG();
		}

		cmd = instance->cmd_list[context];

		megasas_complete_cmd(instance, cmd, DID_OK);

		consumer++;
		if (consumer == (instance->max_fw_cmds + 1)) {
			consumer = 0;
		}
	}

	*instance->consumer = cpu_to_le32(producer);

	spin_unlock_irqrestore(&instance->completion_lock, flags);

	/*
	 * Check if we can restore can_queue
	 */
	megasas_check_and_restore_queue_depth(instance);
}

static void megasas_sriov_heartbeat_handler(struct timer_list *t);

/**
 * megasas_start_timer - Initializes sriov heartbeat timer object
 * @instance:		Adapter soft state
 *
 */
void megasas_start_timer(struct megasas_instance *instance)
{
	struct timer_list *timer = &instance->sriov_heartbeat_timer;

	timer_setup(timer, megasas_sriov_heartbeat_handler, 0);
	timer->expires = jiffies + MEGASAS_SRIOV_HEARTBEAT_INTERVAL_VF;
	add_timer(timer);
}

static void
megasas_internal_reset_defer_cmds(struct megasas_instance *instance);

static void
process_fw_state_change_wq(struct work_struct *work);

static void megasas_do_ocr(struct megasas_instance *instance)
{
	if ((instance->pdev->device == PCI_DEVICE_ID_LSI_SAS1064R) ||
	(instance->pdev->device == PCI_DEVICE_ID_DELL_PERC5) ||
	(instance->pdev->device == PCI_DEVICE_ID_LSI_VERDE_ZCR)) {
		*instance->consumer = cpu_to_le32(MEGASAS_ADPRESET_INPROG_SIGN);
	}
	instance->instancet->disable_intr(instance);
	atomic_set(&instance->adprecovery, MEGASAS_ADPRESET_SM_INFAULT);
	instance->issuepend_done = 0;

	atomic_set(&instance->fw_outstanding, 0);
	megasas_internal_reset_defer_cmds(instance);
	process_fw_state_change_wq(&instance->work_init);
}

static int megasas_get_ld_vf_affiliation_111(struct megasas_instance *instance,
					    int initial)
{
	struct megasas_cmd *cmd;
	struct megasas_dcmd_frame *dcmd;
	struct MR_LD_VF_AFFILIATION_111 *new_affiliation_111 = NULL;
	dma_addr_t new_affiliation_111_h;
	int ld, retval = 0;
	u8 thisVf;

	cmd = megasas_get_cmd(instance);

	if (!cmd) {
		dev_printk(KERN_DEBUG, &instance->pdev->dev, "megasas_get_ld_vf_affiliation_111:"
		       "Failed to get cmd for scsi%d\n",
			instance->host->host_no);
		return -ENOMEM;
	}

	dcmd = &cmd->frame->dcmd;

	if (!instance->vf_affiliation_111) {
		dev_warn(&instance->pdev->dev, "SR-IOV: Couldn't get LD/VF "
		       "affiliation for scsi%d\n", instance->host->host_no);
		megasas_return_cmd(instance, cmd);
		return -ENOMEM;
	}

	if (initial)
			memset(instance->vf_affiliation_111, 0,
			       sizeof(struct MR_LD_VF_AFFILIATION_111));
	else {
		new_affiliation_111 =
			dma_alloc_coherent(&instance->pdev->dev,
					   sizeof(struct MR_LD_VF_AFFILIATION_111),
					   &new_affiliation_111_h, GFP_KERNEL);
		if (!new_affiliation_111) {
			dev_printk(KERN_DEBUG, &instance->pdev->dev, "SR-IOV: Couldn't allocate "
			       "memory for new affiliation for scsi%d\n",
			       instance->host->host_no);
			megasas_return_cmd(instance, cmd);
			return -ENOMEM;
		}
	}

	memset(dcmd->mbox.b, 0, MFI_MBOX_SIZE);

	dcmd->cmd = MFI_CMD_DCMD;
	dcmd->cmd_status = MFI_STAT_INVALID_STATUS;
	dcmd->sge_count = 1;
	dcmd->flags = cpu_to_le16(MFI_FRAME_DIR_BOTH);
	dcmd->timeout = 0;
	dcmd->pad_0 = 0;
	dcmd->data_xfer_len =
		cpu_to_le32(sizeof(struct MR_LD_VF_AFFILIATION_111));
	dcmd->opcode = cpu_to_le32(MR_DCMD_LD_VF_MAP_GET_ALL_LDS_111);

	if (initial)
		dcmd->sgl.sge32[0].phys_addr =
			cpu_to_le32(instance->vf_affiliation_111_h);
	else
		dcmd->sgl.sge32[0].phys_addr =
			cpu_to_le32(new_affiliation_111_h);

	dcmd->sgl.sge32[0].length = cpu_to_le32(
		sizeof(struct MR_LD_VF_AFFILIATION_111));

	dev_warn(&instance->pdev->dev, "SR-IOV: Getting LD/VF affiliation for "
	       "scsi%d\n", instance->host->host_no);

	if (megasas_issue_blocked_cmd(instance, cmd, 0) != DCMD_SUCCESS) {
		dev_warn(&instance->pdev->dev, "SR-IOV: LD/VF affiliation DCMD"
		       " failed with status 0x%x for scsi%d\n",
		       dcmd->cmd_status, instance->host->host_no);
		retval = 1; /* Do a scan if we couldn't get affiliation */
		goto out;
	}

	if (!initial) {
		thisVf = new_affiliation_111->thisVf;
		for (ld = 0 ; ld < new_affiliation_111->vdCount; ld++)
			if (instance->vf_affiliation_111->map[ld].policy[thisVf] !=
			    new_affiliation_111->map[ld].policy[thisVf]) {
				dev_warn(&instance->pdev->dev, "SR-IOV: "
				       "Got new LD/VF affiliation for scsi%d\n",
				       instance->host->host_no);
				memcpy(instance->vf_affiliation_111,
				       new_affiliation_111,
				       sizeof(struct MR_LD_VF_AFFILIATION_111));
				retval = 1;
				goto out;
			}
	}
out:
	if (new_affiliation_111) {
		dma_free_coherent(&instance->pdev->dev,
				    sizeof(struct MR_LD_VF_AFFILIATION_111),
				    new_affiliation_111,
				    new_affiliation_111_h);
	}

	megasas_return_cmd(instance, cmd);

	return retval;
}

static int megasas_get_ld_vf_affiliation_12(struct megasas_instance *instance,
					    int initial)
{
	struct megasas_cmd *cmd;
	struct megasas_dcmd_frame *dcmd;
	struct MR_LD_VF_AFFILIATION *new_affiliation = NULL;
	struct MR_LD_VF_MAP *newmap = NULL, *savedmap = NULL;
	dma_addr_t new_affiliation_h;
	int i, j, retval = 0, found = 0, doscan = 0;
	u8 thisVf;

	cmd = megasas_get_cmd(instance);

	if (!cmd) {
		dev_printk(KERN_DEBUG, &instance->pdev->dev, "megasas_get_ld_vf_affiliation12: "
		       "Failed to get cmd for scsi%d\n",
		       instance->host->host_no);
		return -ENOMEM;
	}

	dcmd = &cmd->frame->dcmd;

	if (!instance->vf_affiliation) {
		dev_warn(&instance->pdev->dev, "SR-IOV: Couldn't get LD/VF "
		       "affiliation for scsi%d\n", instance->host->host_no);
		megasas_return_cmd(instance, cmd);
		return -ENOMEM;
	}

	if (initial)
		memset(instance->vf_affiliation, 0, (MAX_LOGICAL_DRIVES + 1) *
		       sizeof(struct MR_LD_VF_AFFILIATION));
	else {
		new_affiliation =
			dma_alloc_coherent(&instance->pdev->dev,
					   (MAX_LOGICAL_DRIVES + 1) * sizeof(struct MR_LD_VF_AFFILIATION),
					   &new_affiliation_h, GFP_KERNEL);
		if (!new_affiliation) {
			dev_printk(KERN_DEBUG, &instance->pdev->dev, "SR-IOV: Couldn't allocate "
			       "memory for new affiliation for scsi%d\n",
			       instance->host->host_no);
			megasas_return_cmd(instance, cmd);
			return -ENOMEM;
		}
	}

	memset(dcmd->mbox.b, 0, MFI_MBOX_SIZE);

	dcmd->cmd = MFI_CMD_DCMD;
	dcmd->cmd_status = MFI_STAT_INVALID_STATUS;
	dcmd->sge_count = 1;
	dcmd->flags = cpu_to_le16(MFI_FRAME_DIR_BOTH);
	dcmd->timeout = 0;
	dcmd->pad_0 = 0;
	dcmd->data_xfer_len = cpu_to_le32((MAX_LOGICAL_DRIVES + 1) *
		sizeof(struct MR_LD_VF_AFFILIATION));
	dcmd->opcode = cpu_to_le32(MR_DCMD_LD_VF_MAP_GET_ALL_LDS);

	if (initial)
		dcmd->sgl.sge32[0].phys_addr =
			cpu_to_le32(instance->vf_affiliation_h);
	else
		dcmd->sgl.sge32[0].phys_addr =
			cpu_to_le32(new_affiliation_h);

	dcmd->sgl.sge32[0].length = cpu_to_le32((MAX_LOGICAL_DRIVES + 1) *
		sizeof(struct MR_LD_VF_AFFILIATION));

	dev_warn(&instance->pdev->dev, "SR-IOV: Getting LD/VF affiliation for "
	       "scsi%d\n", instance->host->host_no);


	if (megasas_issue_blocked_cmd(instance, cmd, 0) != DCMD_SUCCESS) {
		dev_warn(&instance->pdev->dev, "SR-IOV: LD/VF affiliation DCMD"
		       " failed with status 0x%x for scsi%d\n",
		       dcmd->cmd_status, instance->host->host_no);
		retval = 1; /* Do a scan if we couldn't get affiliation */
		goto out;
	}

	if (!initial) {
		if (!new_affiliation->ldCount) {
			dev_warn(&instance->pdev->dev, "SR-IOV: Got new LD/VF "
			       "affiliation for passive path for scsi%d\n",
			       instance->host->host_no);
			retval = 1;
			goto out;
		}
		newmap = new_affiliation->map;
		savedmap = instance->vf_affiliation->map;
		thisVf = new_affiliation->thisVf;
		for (i = 0 ; i < new_affiliation->ldCount; i++) {
			found = 0;
			for (j = 0; j < instance->vf_affiliation->ldCount;
			     j++) {
				if (newmap->ref.targetId ==
				    savedmap->ref.targetId) {
					found = 1;
					if (newmap->policy[thisVf] !=
					    savedmap->policy[thisVf]) {
						doscan = 1;
						goto out;
					}
				}
				savedmap = (struct MR_LD_VF_MAP *)
					((unsigned char *)savedmap +
					 savedmap->size);
			}
			if (!found && newmap->policy[thisVf] !=
			    MR_LD_ACCESS_HIDDEN) {
				doscan = 1;
				goto out;
			}
			newmap = (struct MR_LD_VF_MAP *)
				((unsigned char *)newmap + newmap->size);
		}

		newmap = new_affiliation->map;
		savedmap = instance->vf_affiliation->map;

		for (i = 0 ; i < instance->vf_affiliation->ldCount; i++) {
			found = 0;
			for (j = 0 ; j < new_affiliation->ldCount; j++) {
				if (savedmap->ref.targetId ==
				    newmap->ref.targetId) {
					found = 1;
					if (savedmap->policy[thisVf] !=
					    newmap->policy[thisVf]) {
						doscan = 1;
						goto out;
					}
				}
				newmap = (struct MR_LD_VF_MAP *)
					((unsigned char *)newmap +
					 newmap->size);
			}
			if (!found && savedmap->policy[thisVf] !=
			    MR_LD_ACCESS_HIDDEN) {
				doscan = 1;
				goto out;
			}
			savedmap = (struct MR_LD_VF_MAP *)
				((unsigned char *)savedmap +
				 savedmap->size);
		}
	}
out:
	if (doscan) {
		dev_warn(&instance->pdev->dev, "SR-IOV: Got new LD/VF "
		       "affiliation for scsi%d\n", instance->host->host_no);
		memcpy(instance->vf_affiliation, new_affiliation,
		       new_affiliation->size);
		retval = 1;
	}

	if (new_affiliation)
		dma_free_coherent(&instance->pdev->dev,
				    (MAX_LOGICAL_DRIVES + 1) *
				    sizeof(struct MR_LD_VF_AFFILIATION),
				    new_affiliation, new_affiliation_h);
	megasas_return_cmd(instance, cmd);

	return retval;
}

/* This function will get the current SR-IOV LD/VF affiliation */
static int megasas_get_ld_vf_affiliation(struct megasas_instance *instance,
	int initial)
{
	int retval;

	if (instance->PlasmaFW111)
		retval = megasas_get_ld_vf_affiliation_111(instance, initial);
	else
		retval = megasas_get_ld_vf_affiliation_12(instance, initial);
	return retval;
}

/* This function will tell FW to start the SR-IOV heartbeat */
int megasas_sriov_start_heartbeat(struct megasas_instance *instance,
					 int initial)
{
	struct megasas_cmd *cmd;
	struct megasas_dcmd_frame *dcmd;
	int retval = 0;

	cmd = megasas_get_cmd(instance);

	if (!cmd) {
		dev_printk(KERN_DEBUG, &instance->pdev->dev, "megasas_sriov_start_heartbeat: "
		       "Failed to get cmd for scsi%d\n",
		       instance->host->host_no);
		return -ENOMEM;
	}

	dcmd = &cmd->frame->dcmd;

	if (initial) {
		instance->hb_host_mem =
			dma_alloc_coherent(&instance->pdev->dev,
					   sizeof(struct MR_CTRL_HB_HOST_MEM),
					   &instance->hb_host_mem_h,
					   GFP_KERNEL);
		if (!instance->hb_host_mem) {
			dev_printk(KERN_DEBUG, &instance->pdev->dev, "SR-IOV: Couldn't allocate"
			       " memory for heartbeat host memory for scsi%d\n",
			       instance->host->host_no);
			retval = -ENOMEM;
			goto out;
		}
	}

	memset(dcmd->mbox.b, 0, MFI_MBOX_SIZE);

	dcmd->mbox.s[0] = cpu_to_le16(sizeof(struct MR_CTRL_HB_HOST_MEM));
	dcmd->cmd = MFI_CMD_DCMD;
	dcmd->cmd_status = MFI_STAT_INVALID_STATUS;
	dcmd->sge_count = 1;
	dcmd->flags = cpu_to_le16(MFI_FRAME_DIR_BOTH);
	dcmd->timeout = 0;
	dcmd->pad_0 = 0;
	dcmd->data_xfer_len = cpu_to_le32(sizeof(struct MR_CTRL_HB_HOST_MEM));
	dcmd->opcode = cpu_to_le32(MR_DCMD_CTRL_SHARED_HOST_MEM_ALLOC);

	megasas_set_dma_settings(instance, dcmd, instance->hb_host_mem_h,
				 sizeof(struct MR_CTRL_HB_HOST_MEM));

	dev_warn(&instance->pdev->dev, "SR-IOV: Starting heartbeat for scsi%d\n",
	       instance->host->host_no);

	if ((instance->adapter_type != MFI_SERIES) &&
	    !instance->mask_interrupts)
		retval = megasas_issue_blocked_cmd(instance, cmd,
			MEGASAS_ROUTINE_WAIT_TIME_VF);
	else
		retval = megasas_issue_polled(instance, cmd);

	if (retval) {
		dev_warn(&instance->pdev->dev, "SR-IOV: MR_DCMD_CTRL_SHARED_HOST"
			"_MEM_ALLOC DCMD %s for scsi%d\n",
			(dcmd->cmd_status == MFI_STAT_INVALID_STATUS) ?
			"timed out" : "failed", instance->host->host_no);
		retval = 1;
	}

out:
	megasas_return_cmd(instance, cmd);

	return retval;
}

/* Handler for SR-IOV heartbeat */
static void megasas_sriov_heartbeat_handler(struct timer_list *t)
{
	struct megasas_instance *instance =
		from_timer(instance, t, sriov_heartbeat_timer);

	if (instance->hb_host_mem->HB.fwCounter !=
	    instance->hb_host_mem->HB.driverCounter) {
		instance->hb_host_mem->HB.driverCounter =
			instance->hb_host_mem->HB.fwCounter;
		mod_timer(&instance->sriov_heartbeat_timer,
			  jiffies + MEGASAS_SRIOV_HEARTBEAT_INTERVAL_VF);
	} else {
		dev_warn(&instance->pdev->dev, "SR-IOV: Heartbeat never "
		       "completed for scsi%d\n", instance->host->host_no);
		schedule_work(&instance->work_init);
	}
}

/**
 * megasas_wait_for_outstanding -	Wait for all outstanding cmds
 * @instance:				Adapter soft state
 *
 * This function waits for up to MEGASAS_RESET_WAIT_TIME seconds for FW to
 * complete all its outstanding commands. Returns error if one or more IOs
 * are pending after this time period. It also marks the controller dead.
 */
static int megasas_wait_for_outstanding(struct megasas_instance *instance)
{
	int i, sl, outstanding;
	u32 reset_index;
	u32 wait_time = MEGASAS_RESET_WAIT_TIME;
	unsigned long flags;
	struct list_head clist_local;
	struct megasas_cmd *reset_cmd;
	u32 fw_state;

	if (atomic_read(&instance->adprecovery) == MEGASAS_HW_CRITICAL_ERROR) {
		dev_info(&instance->pdev->dev, "%s:%d HBA is killed.\n",
		__func__, __LINE__);
		return FAILED;
	}

	if (atomic_read(&instance->adprecovery) != MEGASAS_HBA_OPERATIONAL) {

		INIT_LIST_HEAD(&clist_local);
		spin_lock_irqsave(&instance->hba_lock, flags);
		list_splice_init(&instance->internal_reset_pending_q,
				&clist_local);
		spin_unlock_irqrestore(&instance->hba_lock, flags);

		dev_notice(&instance->pdev->dev, "HBA reset wait ...\n");
		for (i = 0; i < wait_time; i++) {
			msleep(1000);
			if (atomic_read(&instance->adprecovery) == MEGASAS_HBA_OPERATIONAL)
				break;
		}

		if (atomic_read(&instance->adprecovery) != MEGASAS_HBA_OPERATIONAL) {
			dev_notice(&instance->pdev->dev, "reset: Stopping HBA.\n");
			atomic_set(&instance->adprecovery, MEGASAS_HW_CRITICAL_ERROR);
			return FAILED;
		}

		reset_index = 0;
		while (!list_empty(&clist_local)) {
			reset_cmd = list_entry((&clist_local)->next,
						struct megasas_cmd, list);
			list_del_init(&reset_cmd->list);
			if (reset_cmd->scmd) {
				reset_cmd->scmd->result = DID_REQUEUE << 16;
				dev_notice(&instance->pdev->dev, "%d:%p reset [%02x]\n",
					reset_index, reset_cmd,
					reset_cmd->scmd->cmnd[0]);

				scsi_done(reset_cmd->scmd);
				megasas_return_cmd(instance, reset_cmd);
			} else if (reset_cmd->sync_cmd) {
				dev_notice(&instance->pdev->dev, "%p synch cmds"
						"reset queue\n",
						reset_cmd);

				reset_cmd->cmd_status_drv = DCMD_INIT;
				instance->instancet->fire_cmd(instance,
						reset_cmd->frame_phys_addr,
						0, instance->reg_set);
			} else {
				dev_notice(&instance->pdev->dev, "%p unexpected"
					"cmds lst\n",
					reset_cmd);
			}
			reset_index++;
		}

		return SUCCESS;
	}

	for (i = 0; i < resetwaittime; i++) {
		outstanding = atomic_read(&instance->fw_outstanding);

		if (!outstanding)
			break;

		if (!(i % MEGASAS_RESET_NOTICE_INTERVAL)) {
			dev_notice(&instance->pdev->dev, "[%2d]waiting for %d "
			       "commands to complete\n",i,outstanding);
			/*
			 * Call cmd completion routine. Cmd to be
			 * be completed directly without depending on isr.
			 */
			megasas_complete_cmd_dpc((unsigned long)instance);
		}

		msleep(1000);
	}

	i = 0;
	outstanding = atomic_read(&instance->fw_outstanding);
	fw_state = instance->instancet->read_fw_status_reg(instance) & MFI_STATE_MASK;

	if ((!outstanding && (fw_state == MFI_STATE_OPERATIONAL)))
		goto no_outstanding;

	if (instance->disableOnlineCtrlReset)
		goto kill_hba_and_failed;
	do {
		if ((fw_state == MFI_STATE_FAULT) || atomic_read(&instance->fw_outstanding)) {
			dev_info(&instance->pdev->dev,
				"%s:%d waiting_for_outstanding: before issue OCR. FW state = 0x%x, outstanding 0x%x\n",
				__func__, __LINE__, fw_state, atomic_read(&instance->fw_outstanding));
			if (i == 3)
				goto kill_hba_and_failed;
			megasas_do_ocr(instance);

			if (atomic_read(&instance->adprecovery) == MEGASAS_HW_CRITICAL_ERROR) {
				dev_info(&instance->pdev->dev, "%s:%d OCR failed and HBA is killed.\n",
				__func__, __LINE__);
				return FAILED;
			}
			dev_info(&instance->pdev->dev, "%s:%d waiting_for_outstanding: after issue OCR.\n",
				__func__, __LINE__);

			for (sl = 0; sl < 10; sl++)
				msleep(500);

			outstanding = atomic_read(&instance->fw_outstanding);

			fw_state = instance->instancet->read_fw_status_reg(instance) & MFI_STATE_MASK;
			if ((!outstanding && (fw_state == MFI_STATE_OPERATIONAL)))
				goto no_outstanding;
		}
		i++;
	} while (i <= 3);

no_outstanding:

	dev_info(&instance->pdev->dev, "%s:%d no more pending commands remain after reset handling.\n",
		__func__, __LINE__);
	return SUCCESS;

kill_hba_and_failed:

	/* Reset not supported, kill adapter */
	dev_info(&instance->pdev->dev, "%s:%d killing adapter scsi%d"
		" disableOnlineCtrlReset %d fw_outstanding %d \n",
		__func__, __LINE__, instance->host->host_no, instance->disableOnlineCtrlReset,
		atomic_read(&instance->fw_outstanding));
	megasas_dump_pending_frames(instance);
	megaraid_sas_kill_hba(instance);

	return FAILED;
}

/**
 * megasas_generic_reset -	Generic reset routine
 * @scmd:			Mid-layer SCSI command
 *
 * This routine implements a generic reset handler for device, bus and host
 * reset requests. Device, bus and host specific reset handlers can use this
 * function after they do their specific tasks.
 */
static int megasas_generic_reset(struct scsi_cmnd *scmd)
{
	int ret_val;
	struct megasas_instance *instance;

	instance = (struct megasas_instance *)scmd->device->host->hostdata;

	scmd_printk(KERN_NOTICE, scmd, "megasas: RESET cmd=%x retries=%x\n",
		 scmd->cmnd[0], scmd->retries);

	if (atomic_read(&instance->adprecovery) == MEGASAS_HW_CRITICAL_ERROR) {
		dev_err(&instance->pdev->dev, "cannot recover from previous reset failures\n");
		return FAILED;
	}

	ret_val = megasas_wait_for_outstanding(instance);
	if (ret_val == SUCCESS)
		dev_notice(&instance->pdev->dev, "reset successful\n");
	else
		dev_err(&instance->pdev->dev, "failed to do reset\n");

	return ret_val;
}

/**
 * megasas_reset_timer - quiesce the adapter if required
 * @scmd:		scsi cmnd
 *
 * Sets the FW busy flag and reduces the host->can_queue if the
 * cmd has not been completed within the timeout period.
 */
static enum scsi_timeout_action megasas_reset_timer(struct scsi_cmnd *scmd)
{
	struct megasas_instance *instance;
	unsigned long flags;

	if (time_after(jiffies, scmd->jiffies_at_alloc +
				(scmd_timeout * 2) * HZ)) {
		return SCSI_EH_NOT_HANDLED;
	}

	instance = (struct megasas_instance *)scmd->device->host->hostdata;
	if (!(instance->flag & MEGASAS_FW_BUSY)) {
		/* FW is busy, throttle IO */
		spin_lock_irqsave(instance->host->host_lock, flags);

		instance->host->can_queue = instance->throttlequeuedepth;
		instance->last_time = jiffies;
		instance->flag |= MEGASAS_FW_BUSY;

		spin_unlock_irqrestore(instance->host->host_lock, flags);
	}
	return SCSI_EH_RESET_TIMER;
}

/**
 * megasas_dump -	This function will print hexdump of provided buffer.
 * @buf:		Buffer to be dumped
 * @sz:		Size in bytes
 * @format:		Different formats of dumping e.g. format=n will
 *			cause only 'n' 32 bit words to be dumped in a single
 *			line.
 */
inline void
megasas_dump(void *buf, int sz, int format)
{
	int i;
	__le32 *buf_loc = (__le32 *)buf;

	for (i = 0; i < (sz / sizeof(__le32)); i++) {
		if ((i % format) == 0) {
			if (i != 0)
				printk(KERN_CONT "\n");
			printk(KERN_CONT "%08x: ", (i * 4));
		}
		printk(KERN_CONT "%08x ", le32_to_cpu(buf_loc[i]));
	}
	printk(KERN_CONT "\n");
}

/**
 * megasas_dump_reg_set -	This function will print hexdump of register set
 * @reg_set:	Register set to be dumped
 */
inline void
megasas_dump_reg_set(void __iomem *reg_set)
{
	unsigned int i, sz = 256;
	u32 __iomem *reg = (u32 __iomem *)reg_set;

	for (i = 0; i < (sz / sizeof(u32)); i++)
		printk("%08x: %08x\n", (i * 4), readl(&reg[i]));
}

/**
 * megasas_dump_fusion_io -	This function will print key details
 *				of SCSI IO
 * @scmd:			SCSI command pointer of SCSI IO
 */
void
megasas_dump_fusion_io(struct scsi_cmnd *scmd)
{
	struct megasas_cmd_fusion *cmd = megasas_priv(scmd)->cmd_priv;
	union MEGASAS_REQUEST_DESCRIPTOR_UNION *req_desc;
	struct megasas_instance *instance;

	instance = (struct megasas_instance *)scmd->device->host->hostdata;

	scmd_printk(KERN_INFO, scmd,
		    "scmd: (0x%p)  retries: 0x%x  allowed: 0x%x\n",
		    scmd, scmd->retries, scmd->allowed);
	scsi_print_command(scmd);

	if (cmd) {
		req_desc = (union MEGASAS_REQUEST_DESCRIPTOR_UNION *)cmd->request_desc;
		scmd_printk(KERN_INFO, scmd, "Request descriptor details:\n");
		scmd_printk(KERN_INFO, scmd,
			    "RequestFlags:0x%x  MSIxIndex:0x%x  SMID:0x%x  LMID:0x%x  DevHandle:0x%x\n",
			    req_desc->SCSIIO.RequestFlags,
			    req_desc->SCSIIO.MSIxIndex, req_desc->SCSIIO.SMID,
			    req_desc->SCSIIO.LMID, req_desc->SCSIIO.DevHandle);

		printk(KERN_INFO "IO request frame:\n");
		megasas_dump(cmd->io_request,
			     MEGA_MPI2_RAID_DEFAULT_IO_FRAME_SIZE, 8);
		printk(KERN_INFO "Chain frame:\n");
		megasas_dump(cmd->sg_frame,
			     instance->max_chain_frame_sz, 8);
	}

}

/*
 * megasas_dump_sys_regs - This function will dump system registers through
 *			    sysfs.
 * @reg_set:		    Pointer to System register set.
 * @buf:		    Buffer to which output is to be written.
 * @return:		    Number of bytes written to buffer.
 */
static inline ssize_t
megasas_dump_sys_regs(void __iomem *reg_set, char *buf)
{
	unsigned int i, sz = 256;
	int bytes_wrote = 0;
	char *loc = (char *)buf;
	u32 __iomem *reg = (u32 __iomem *)reg_set;

	for (i = 0; i < sz / sizeof(u32); i++) {
		bytes_wrote += scnprintf(loc + bytes_wrote,
					 PAGE_SIZE - bytes_wrote,
					 "%08x: %08x\n", (i * 4),
					 readl(&reg[i]));
	}
	return bytes_wrote;
}

/**
 * megasas_reset_bus_host -	Bus & host reset handler entry point
 * @scmd:			Mid-layer SCSI command
 */
static int megasas_reset_bus_host(struct scsi_cmnd *scmd)
{
	int ret;
	struct megasas_instance *instance;

	instance = (struct megasas_instance *)scmd->device->host->hostdata;

	scmd_printk(KERN_INFO, scmd,
		"OCR is requested due to IO timeout!!\n");

	scmd_printk(KERN_INFO, scmd,
		"SCSI host state: %d  SCSI host busy: %d  FW outstanding: %d\n",
		scmd->device->host->shost_state,
		scsi_host_busy(scmd->device->host),
		atomic_read(&instance->fw_outstanding));
	/*
	 * First wait for all commands to complete
	 */
	if (instance->adapter_type == MFI_SERIES) {
		ret = megasas_generic_reset(scmd);
	} else {
		megasas_dump_fusion_io(scmd);
		ret = megasas_reset_fusion(scmd->device->host,
				SCSIIO_TIMEOUT_OCR);
	}

	return ret;
}

/**
 * megasas_task_abort - Issues task abort request to firmware
 *			(supported only for fusion adapters)
 * @scmd:		SCSI command pointer
 */
static int megasas_task_abort(struct scsi_cmnd *scmd)
{
	int ret;
	struct megasas_instance *instance;

	instance = (struct megasas_instance *)scmd->device->host->hostdata;

	if (instance->adapter_type != MFI_SERIES)
		ret = megasas_task_abort_fusion(scmd);
	else {
		sdev_printk(KERN_NOTICE, scmd->device, "TASK ABORT not supported\n");
		ret = FAILED;
	}

	return ret;
}

/**
 * megasas_reset_target:  Issues target reset request to firmware
 *                        (supported only for fusion adapters)
 * @scmd:                 SCSI command pointer
 */
static int megasas_reset_target(struct scsi_cmnd *scmd)
{
	int ret;
	struct megasas_instance *instance;

	instance = (struct megasas_instance *)scmd->device->host->hostdata;

	if (instance->adapter_type != MFI_SERIES)
		ret = megasas_reset_target_fusion(scmd);
	else {
		sdev_printk(KERN_NOTICE, scmd->device, "TARGET RESET not supported\n");
		ret = FAILED;
	}

	return ret;
}

/**
 * megasas_bios_param - Returns disk geometry for a disk
 * @sdev:		device handle
 * @bdev:		block device
 * @capacity:		drive capacity
 * @geom:		geometry parameters
 */
static int
megasas_bios_param(struct scsi_device *sdev, struct block_device *bdev,
		 sector_t capacity, int geom[])
{
	int heads;
	int sectors;
	sector_t cylinders;
	unsigned long tmp;

	/* Default heads (64) & sectors (32) */
	heads = 64;
	sectors = 32;

	tmp = heads * sectors;
	cylinders = capacity;

	sector_div(cylinders, tmp);

	/*
	 * Handle extended translation size for logical drives > 1Gb
	 */

	if (capacity >= 0x200000) {
		heads = 255;
		sectors = 63;
		tmp = heads*sectors;
		cylinders = capacity;
		sector_div(cylinders, tmp);
	}

	geom[0] = heads;
	geom[1] = sectors;
	geom[2] = cylinders;

	return 0;
}

static void megasas_map_queues(struct Scsi_Host *shost)
{
	struct megasas_instance *instance;
	int qoff = 0, offset;
	struct blk_mq_queue_map *map;

	instance = (struct megasas_instance *)shost->hostdata;

	if (shost->nr_hw_queues == 1)
		return;

	offset = instance->low_latency_index_start;

	/* Setup Default hctx */
	map = &shost->tag_set.map[HCTX_TYPE_DEFAULT];
	map->nr_queues = instance->msix_vectors - offset;
	map->queue_offset = 0;
	blk_mq_pci_map_queues(map, instance->pdev, offset);
	qoff += map->nr_queues;
	offset += map->nr_queues;

	/* we never use READ queue, so can't cheat blk-mq */
	shost->tag_set.map[HCTX_TYPE_READ].nr_queues = 0;

	/* Setup Poll hctx */
	map = &shost->tag_set.map[HCTX_TYPE_POLL];
	map->nr_queues = instance->iopoll_q_count;
	if (map->nr_queues) {
		/*
		 * The poll queue(s) doesn't have an IRQ (and hence IRQ
		 * affinity), so use the regular blk-mq cpu mapping
		 */
		map->queue_offset = qoff;
		blk_mq_map_queues(map);
	}
}

static void megasas_aen_polling(struct work_struct *work);

/**
 * megasas_service_aen -	Processes an event notification
 * @instance:			Adapter soft state
 * @cmd:			AEN command completed by the ISR
 *
 * For AEN, driver sends a command down to FW that is held by the FW till an
 * event occurs. When an event of interest occurs, FW completes the command
 * that it was previously holding.
 *
 * This routines sends SIGIO signal to processes that have registered with the
 * driver for AEN.
 */
static void
megasas_service_aen(struct megasas_instance *instance, struct megasas_cmd *cmd)
{
	unsigned long flags;

	/*
	 * Don't signal app if it is just an aborted previously registered aen
	 */
	if ((!cmd->abort_aen) && (instance->unload == 0)) {
		spin_lock_irqsave(&poll_aen_lock, flags);
		megasas_poll_wait_aen = 1;
		spin_unlock_irqrestore(&poll_aen_lock, flags);
		wake_up(&megasas_poll_wait);
		kill_fasync(&megasas_async_queue, SIGIO, POLL_IN);
	}
	else
		cmd->abort_aen = 0;

	instance->aen_cmd = NULL;

	megasas_return_cmd(instance, cmd);

	if ((instance->unload == 0) &&
		((instance->issuepend_done == 1))) {
		struct megasas_aen_event *ev;

		ev = kzalloc(sizeof(*ev), GFP_ATOMIC);
		if (!ev) {
			dev_err(&instance->pdev->dev, "megasas_service_aen: out of memory\n");
		} else {
			ev->instance = instance;
			instance->ev = ev;
			INIT_DELAYED_WORK(&ev->hotplug_work,
					  megasas_aen_polling);
			schedule_delayed_work(&ev->hotplug_work, 0);
		}
	}
}

static ssize_t
fw_crash_buffer_store(struct device *cdev,
	struct device_attribute *attr, const char *buf, size_t count)
{
	struct Scsi_Host *shost = class_to_shost(cdev);
	struct megasas_instance *instance =
		(struct megasas_instance *) shost->hostdata;
	int val = 0;
	unsigned long flags;

	if (kstrtoint(buf, 0, &val) != 0)
		return -EINVAL;

	spin_lock_irqsave(&instance->crashdump_lock, flags);
	instance->fw_crash_buffer_offset = val;
	spin_unlock_irqrestore(&instance->crashdump_lock, flags);
	return strlen(buf);
}

static ssize_t
fw_crash_buffer_show(struct device *cdev,
	struct device_attribute *attr, char *buf)
{
	struct Scsi_Host *shost = class_to_shost(cdev);
	struct megasas_instance *instance =
		(struct megasas_instance *) shost->hostdata;
	u32 size;
	unsigned long dmachunk = CRASH_DMA_BUF_SIZE;
	unsigned long chunk_left_bytes;
	unsigned long src_addr;
	unsigned long flags;
	u32 buff_offset;

	spin_lock_irqsave(&instance->crashdump_lock, flags);
	buff_offset = instance->fw_crash_buffer_offset;
	if (!instance->crash_dump_buf ||
		!((instance->fw_crash_state == AVAILABLE) ||
		(instance->fw_crash_state == COPYING))) {
		dev_err(&instance->pdev->dev,
			"Firmware crash dump is not available\n");
		spin_unlock_irqrestore(&instance->crashdump_lock, flags);
		return -EINVAL;
	}

	if (buff_offset > (instance->fw_crash_buffer_size * dmachunk)) {
		dev_err(&instance->pdev->dev,
			"Firmware crash dump offset is out of range\n");
		spin_unlock_irqrestore(&instance->crashdump_lock, flags);
		return 0;
	}

	size = (instance->fw_crash_buffer_size * dmachunk) - buff_offset;
	chunk_left_bytes = dmachunk - (buff_offset % dmachunk);
	size = (size > chunk_left_bytes) ? chunk_left_bytes : size;
	size = (size >= PAGE_SIZE) ? (PAGE_SIZE - 1) : size;

	src_addr = (unsigned long)instance->crash_buf[buff_offset / dmachunk] +
		(buff_offset % dmachunk);
	memcpy(buf, (void *)src_addr, size);
	spin_unlock_irqrestore(&instance->crashdump_lock, flags);

	return size;
}

static ssize_t
fw_crash_buffer_size_show(struct device *cdev,
	struct device_attribute *attr, char *buf)
{
	struct Scsi_Host *shost = class_to_shost(cdev);
	struct megasas_instance *instance =
		(struct megasas_instance *) shost->hostdata;

	return snprintf(buf, PAGE_SIZE, "%ld\n", (unsigned long)
		((instance->fw_crash_buffer_size) * 1024 * 1024)/PAGE_SIZE);
}

static ssize_t
fw_crash_state_store(struct device *cdev,
	struct device_attribute *attr, const char *buf, size_t count)
{
	struct Scsi_Host *shost = class_to_shost(cdev);
	struct megasas_instance *instance =
		(struct megasas_instance *) shost->hostdata;
	int val = 0;
	unsigned long flags;

	if (kstrtoint(buf, 0, &val) != 0)
		return -EINVAL;

	if ((val <= AVAILABLE || val > COPY_ERROR)) {
		dev_err(&instance->pdev->dev, "application updates invalid "
			"firmware crash state\n");
		return -EINVAL;
	}

	instance->fw_crash_state = val;

	if ((val == COPIED) || (val == COPY_ERROR)) {
		spin_lock_irqsave(&instance->crashdump_lock, flags);
		megasas_free_host_crash_buffer(instance);
		spin_unlock_irqrestore(&instance->crashdump_lock, flags);
		if (val == COPY_ERROR)
			dev_info(&instance->pdev->dev, "application failed to "
				"copy Firmware crash dump\n");
		else
			dev_info(&instance->pdev->dev, "Firmware crash dump "
				"copied successfully\n");
	}
	return strlen(buf);
}

static ssize_t
fw_crash_state_show(struct device *cdev,
	struct device_attribute *attr, char *buf)
{
	struct Scsi_Host *shost = class_to_shost(cdev);
	struct megasas_instance *instance =
		(struct megasas_instance *) shost->hostdata;

	return snprintf(buf, PAGE_SIZE, "%d\n", instance->fw_crash_state);
}

static ssize_t
page_size_show(struct device *cdev,
	struct device_attribute *attr, char *buf)
{
	return snprintf(buf, PAGE_SIZE, "%ld\n", (unsigned long)PAGE_SIZE - 1);
}

static ssize_t
ldio_outstanding_show(struct device *cdev, struct device_attribute *attr,
	char *buf)
{
	struct Scsi_Host *shost = class_to_shost(cdev);
	struct megasas_instance *instance = (struct megasas_instance *)shost->hostdata;

	return snprintf(buf, PAGE_SIZE, "%d\n", atomic_read(&instance->ldio_outstanding));
}

static ssize_t
fw_cmds_outstanding_show(struct device *cdev,
				 struct device_attribute *attr, char *buf)
{
	struct Scsi_Host *shost = class_to_shost(cdev);
	struct megasas_instance *instance = (struct megasas_instance *)shost->hostdata;

	return snprintf(buf, PAGE_SIZE, "%d\n", atomic_read(&instance->fw_outstanding));
}

static ssize_t
enable_sdev_max_qd_show(struct device *cdev,
	struct device_attribute *attr, char *buf)
{
	struct Scsi_Host *shost = class_to_shost(cdev);
	struct megasas_instance *instance = (struct megasas_instance *)shost->hostdata;

	return snprintf(buf, PAGE_SIZE, "%d\n", instance->enable_sdev_max_qd);
}

static ssize_t
enable_sdev_max_qd_store(struct device *cdev,
	struct device_attribute *attr, const char *buf, size_t count)
{
	struct Scsi_Host *shost = class_to_shost(cdev);
	struct megasas_instance *instance = (struct megasas_instance *)shost->hostdata;
	u32 val = 0;
	bool is_target_prop;
	int ret_target_prop = DCMD_FAILED;
	struct scsi_device *sdev;

	if (kstrtou32(buf, 0, &val) != 0) {
		pr_err("megasas: could not set enable_sdev_max_qd\n");
		return -EINVAL;
	}

	mutex_lock(&instance->reset_mutex);
	if (val)
		instance->enable_sdev_max_qd = true;
	else
		instance->enable_sdev_max_qd = false;

	shost_for_each_device(sdev, shost) {
		ret_target_prop = megasas_get_target_prop(instance, sdev);
		is_target_prop = (ret_target_prop == DCMD_SUCCESS) ? true : false;
		megasas_set_fw_assisted_qd(sdev, is_target_prop);
	}
	mutex_unlock(&instance->reset_mutex);

	return strlen(buf);
}

static ssize_t
dump_system_regs_show(struct device *cdev,
			       struct device_attribute *attr, char *buf)
{
	struct Scsi_Host *shost = class_to_shost(cdev);
	struct megasas_instance *instance =
			(struct megasas_instance *)shost->hostdata;

	return megasas_dump_sys_regs(instance->reg_set, buf);
}

static ssize_t
raid_map_id_show(struct device *cdev, struct device_attribute *attr,
			  char *buf)
{
	struct Scsi_Host *shost = class_to_shost(cdev);
	struct megasas_instance *instance =
			(struct megasas_instance *)shost->hostdata;

	return snprintf(buf, PAGE_SIZE, "%ld\n",
			(unsigned long)instance->map_id);
}

static DEVICE_ATTR_RW(fw_crash_buffer);
static DEVICE_ATTR_RO(fw_crash_buffer_size);
static DEVICE_ATTR_RW(fw_crash_state);
static DEVICE_ATTR_RO(page_size);
static DEVICE_ATTR_RO(ldio_outstanding);
static DEVICE_ATTR_RO(fw_cmds_outstanding);
static DEVICE_ATTR_RW(enable_sdev_max_qd);
static DEVICE_ATTR_RO(dump_system_regs);
static DEVICE_ATTR_RO(raid_map_id);

static struct attribute *megaraid_host_attrs[] = {
	&dev_attr_fw_crash_buffer_size.attr,
	&dev_attr_fw_crash_buffer.attr,
	&dev_attr_fw_crash_state.attr,
	&dev_attr_page_size.attr,
	&dev_attr_ldio_outstanding.attr,
	&dev_attr_fw_cmds_outstanding.attr,
	&dev_attr_enable_sdev_max_qd.attr,
	&dev_attr_dump_system_regs.attr,
	&dev_attr_raid_map_id.attr,
	NULL,
};

ATTRIBUTE_GROUPS(megaraid_host);

/*
 * Scsi host template for megaraid_sas driver
 */
static const struct scsi_host_template megasas_template = {

	.module = THIS_MODULE,
	.name = "Avago SAS based MegaRAID driver",
	.proc_name = "megaraid_sas",
	.slave_configure = megasas_slave_configure,
	.slave_alloc = megasas_slave_alloc,
	.slave_destroy = megasas_slave_destroy,
	.queuecommand = megasas_queue_command,
	.eh_target_reset_handler = megasas_reset_target,
	.eh_abort_handler = megasas_task_abort,
	.eh_host_reset_handler = megasas_reset_bus_host,
	.eh_timed_out = megasas_reset_timer,
	.shost_groups = megaraid_host_groups,
	.bios_param = megasas_bios_param,
	.map_queues = megasas_map_queues,
	.mq_poll = megasas_blk_mq_poll,
	.change_queue_depth = scsi_change_queue_depth,
	.max_segment_size = 0xffffffff,
	.cmd_size = sizeof(struct megasas_cmd_priv),
};

/**
 * megasas_complete_int_cmd -	Completes an internal command
 * @instance:			Adapter soft state
 * @cmd:			Command to be completed
 *
 * The megasas_issue_blocked_cmd() function waits for a command to complete
 * after it issues a command. This function wakes up that waiting routine by
 * calling wake_up() on the wait queue.
 */
static void
megasas_complete_int_cmd(struct megasas_instance *instance,
			 struct megasas_cmd *cmd)
{
	if (cmd->cmd_status_drv == DCMD_INIT)
		cmd->cmd_status_drv =
		(cmd->frame->io.cmd_status == MFI_STAT_OK) ?
		DCMD_SUCCESS : DCMD_FAILED;

	wake_up(&instance->int_cmd_wait_q);
}

/**
 * megasas_complete_abort -	Completes aborting a command
 * @instance:			Adapter soft state
 * @cmd:			Cmd that was issued to abort another cmd
 *
 * The megasas_issue_blocked_abort_cmd() function waits on abort_cmd_wait_q
 * after it issues an abort on a previously issued command. This function
 * wakes up all functions waiting on the same wait queue.
 */
static void
megasas_complete_abort(struct megasas_instance *instance,
		       struct megasas_cmd *cmd)
{
	if (cmd->sync_cmd) {
		cmd->sync_cmd = 0;
		cmd->cmd_status_drv = DCMD_SUCCESS;
		wake_up(&instance->abort_cmd_wait_q);
	}
}

static void
megasas_set_ld_removed_by_fw(struct megasas_instance *instance)
{
	uint i;

	for (i = 0; (i < MEGASAS_MAX_LD_IDS); i++) {
		if (instance->ld_ids_prev[i] != 0xff &&
		    instance->ld_ids_from_raidmap[i] == 0xff) {
			if (megasas_dbg_lvl & LD_PD_DEBUG)
				dev_info(&instance->pdev->dev,
					 "LD target ID %d removed from RAID map\n", i);
			instance->ld_tgtid_status[i] = LD_TARGET_ID_DELETED;
		}
	}
}

/**
 * megasas_complete_cmd -	Completes a command
 * @instance:			Adapter soft state
 * @cmd:			Command to be completed
 * @alt_status:			If non-zero, use this value as status to
 *				SCSI mid-layer instead of the value returned
 *				by the FW. This should be used if caller wants
 *				an alternate status (as in the case of aborted
 *				commands)
 */
void
megasas_complete_cmd(struct megasas_instance *instance, struct megasas_cmd *cmd,
		     u8 alt_status)
{
	int exception = 0;
	struct megasas_header *hdr = &cmd->frame->hdr;
	unsigned long flags;
	struct fusion_context *fusion = instance->ctrl_context;
	u32 opcode, status;

	/* flag for the retry reset */
	cmd->retry_for_fw_reset = 0;

	if (cmd->scmd)
		megasas_priv(cmd->scmd)->cmd_priv = NULL;

	switch (hdr->cmd) {
	case MFI_CMD_INVALID:
		/* Some older 1068 controller FW may keep a pended
		   MR_DCMD_CTRL_EVENT_GET_INFO left over from the main kernel
		   when booting the kdump kernel.  Ignore this command to
		   prevent a kernel panic on shutdown of the kdump kernel. */
		dev_warn(&instance->pdev->dev, "MFI_CMD_INVALID command "
		       "completed\n");
		dev_warn(&instance->pdev->dev, "If you have a controller "
		       "other than PERC5, please upgrade your firmware\n");
		break;
	case MFI_CMD_PD_SCSI_IO:
	case MFI_CMD_LD_SCSI_IO:

		/*
		 * MFI_CMD_PD_SCSI_IO and MFI_CMD_LD_SCSI_IO could have been
		 * issued either through an IO path or an IOCTL path. If it
		 * was via IOCTL, we will send it to internal completion.
		 */
		if (cmd->sync_cmd) {
			cmd->sync_cmd = 0;
			megasas_complete_int_cmd(instance, cmd);
			break;
		}
		fallthrough;

	case MFI_CMD_LD_READ:
	case MFI_CMD_LD_WRITE:

		if (alt_status) {
			cmd->scmd->result = alt_status << 16;
			exception = 1;
		}

		if (exception) {

			atomic_dec(&instance->fw_outstanding);

			scsi_dma_unmap(cmd->scmd);
			scsi_done(cmd->scmd);
			megasas_return_cmd(instance, cmd);

			break;
		}

		switch (hdr->cmd_status) {

		case MFI_STAT_OK:
			cmd->scmd->result = DID_OK << 16;
			break;

		case MFI_STAT_SCSI_IO_FAILED:
		case MFI_STAT_LD_INIT_IN_PROGRESS:
			cmd->scmd->result =
			    (DID_ERROR << 16) | hdr->scsi_status;
			break;

		case MFI_STAT_SCSI_DONE_WITH_ERROR:

			cmd->scmd->result = (DID_OK << 16) | hdr->scsi_status;

			if (hdr->scsi_status == SAM_STAT_CHECK_CONDITION) {
				memset(cmd->scmd->sense_buffer, 0,
				       SCSI_SENSE_BUFFERSIZE);
				memcpy(cmd->scmd->sense_buffer, cmd->sense,
				       hdr->sense_len);
			}

			break;

		case MFI_STAT_LD_OFFLINE:
		case MFI_STAT_DEVICE_NOT_FOUND:
			cmd->scmd->result = DID_BAD_TARGET << 16;
			break;

		default:
			dev_printk(KERN_DEBUG, &instance->pdev->dev, "MFI FW status %#x\n",
			       hdr->cmd_status);
			cmd->scmd->result = DID_ERROR << 16;
			break;
		}

		atomic_dec(&instance->fw_outstanding);

		scsi_dma_unmap(cmd->scmd);
		scsi_done(cmd->scmd);
		megasas_return_cmd(instance, cmd);

		break;

	case MFI_CMD_SMP:
	case MFI_CMD_STP:
	case MFI_CMD_NVME:
	case MFI_CMD_TOOLBOX:
		megasas_complete_int_cmd(instance, cmd);
		break;

	case MFI_CMD_DCMD:
		opcode = le32_to_cpu(cmd->frame->dcmd.opcode);
		/* Check for LD map update */
		if ((opcode == MR_DCMD_LD_MAP_GET_INFO)
			&& (cmd->frame->dcmd.mbox.b[1] == 1)) {
			fusion->fast_path_io = 0;
			spin_lock_irqsave(instance->host->host_lock, flags);
			status = cmd->frame->hdr.cmd_status;
			instance->map_update_cmd = NULL;
			if (status != MFI_STAT_OK) {
				if (status != MFI_STAT_NOT_FOUND)
					dev_warn(&instance->pdev->dev, "map syncfailed, status = 0x%x\n",
					       cmd->frame->hdr.cmd_status);
				else {
					megasas_return_cmd(instance, cmd);
					spin_unlock_irqrestore(
						instance->host->host_lock,
						flags);
					break;
				}
			}

			megasas_return_cmd(instance, cmd);

			/*
			 * Set fast path IO to ZERO.
			 * Validate Map will set proper value.
			 * Meanwhile all IOs will go as LD IO.
			 */
			if (status == MFI_STAT_OK &&
			    (MR_ValidateMapInfo(instance, (instance->map_id + 1)))) {
				instance->map_id++;
				fusion->fast_path_io = 1;
			} else {
				fusion->fast_path_io = 0;
			}

			if (instance->adapter_type >= INVADER_SERIES)
				megasas_set_ld_removed_by_fw(instance);

			megasas_sync_map_info(instance);
			spin_unlock_irqrestore(instance->host->host_lock,
					       flags);

			break;
		}
		if (opcode == MR_DCMD_CTRL_EVENT_GET_INFO ||
		    opcode == MR_DCMD_CTRL_EVENT_GET) {
			spin_lock_irqsave(&poll_aen_lock, flags);
			megasas_poll_wait_aen = 0;
			spin_unlock_irqrestore(&poll_aen_lock, flags);
		}

		/* FW has an updated PD sequence */
		if ((opcode == MR_DCMD_SYSTEM_PD_MAP_GET_INFO) &&
			(cmd->frame->dcmd.mbox.b[0] == 1)) {

			spin_lock_irqsave(instance->host->host_lock, flags);
			status = cmd->frame->hdr.cmd_status;
			instance->jbod_seq_cmd = NULL;
			megasas_return_cmd(instance, cmd);

			if (status == MFI_STAT_OK) {
				instance->pd_seq_map_id++;
				/* Re-register a pd sync seq num cmd */
				if (megasas_sync_pd_seq_num(instance, true))
					instance->use_seqnum_jbod_fp = false;
			} else
				instance->use_seqnum_jbod_fp = false;

			spin_unlock_irqrestore(instance->host->host_lock, flags);
			break;
		}

		/*
		 * See if got an event notification
		 */
		if (opcode == MR_DCMD_CTRL_EVENT_WAIT)
			megasas_service_aen(instance, cmd);
		else
			megasas_complete_int_cmd(instance, cmd);

		break;

	case MFI_CMD_ABORT:
		/*
		 * Cmd issued to abort another cmd returned
		 */
		megasas_complete_abort(instance, cmd);
		break;

	default:
		dev_info(&instance->pdev->dev, "Unknown command completed! [0x%X]\n",
		       hdr->cmd);
		megasas_complete_int_cmd(instance, cmd);
		break;
	}
}

/**
 * megasas_issue_pending_cmds_again -	issue all pending cmds
 *					in FW again because of the fw reset
 * @instance:				Adapter soft state
 */
static inline void
megasas_issue_pending_cmds_again(struct megasas_instance *instance)
{
	struct megasas_cmd *cmd;
	struct list_head clist_local;
	union megasas_evt_class_locale class_locale;
	unsigned long flags;
	u32 seq_num;

	INIT_LIST_HEAD(&clist_local);
	spin_lock_irqsave(&instance->hba_lock, flags);
	list_splice_init(&instance->internal_reset_pending_q, &clist_local);
	spin_unlock_irqrestore(&instance->hba_lock, flags);

	while (!list_empty(&clist_local)) {
		cmd = list_entry((&clist_local)->next,
					struct megasas_cmd, list);
		list_del_init(&cmd->list);

		if (cmd->sync_cmd || cmd->scmd) {
			dev_notice(&instance->pdev->dev, "command %p, %p:%d"
				"detected to be pending while HBA reset\n",
					cmd, cmd->scmd, cmd->sync_cmd);

			cmd->retry_for_fw_reset++;

			if (cmd->retry_for_fw_reset == 3) {
				dev_notice(&instance->pdev->dev, "cmd %p, %p:%d"
					"was tried multiple times during reset."
					"Shutting down the HBA\n",
					cmd, cmd->scmd, cmd->sync_cmd);
				instance->instancet->disable_intr(instance);
				atomic_set(&instance->fw_reset_no_pci_access, 1);
				megaraid_sas_kill_hba(instance);
				return;
			}
		}

		if (cmd->sync_cmd == 1) {
			if (cmd->scmd) {
				dev_notice(&instance->pdev->dev, "unexpected"
					"cmd attached to internal command!\n");
			}
			dev_notice(&instance->pdev->dev, "%p synchronous cmd"
						"on the internal reset queue,"
						"issue it again.\n", cmd);
			cmd->cmd_status_drv = DCMD_INIT;
			instance->instancet->fire_cmd(instance,
							cmd->frame_phys_addr,
							0, instance->reg_set);
		} else if (cmd->scmd) {
			dev_notice(&instance->pdev->dev, "%p scsi cmd [%02x]"
			"detected on the internal queue, issue again.\n",
			cmd, cmd->scmd->cmnd[0]);

			atomic_inc(&instance->fw_outstanding);
			instance->instancet->fire_cmd(instance,
					cmd->frame_phys_addr,
					cmd->frame_count-1, instance->reg_set);
		} else {
			dev_notice(&instance->pdev->dev, "%p unexpected cmd on the"
				"internal reset defer list while re-issue!!\n",
				cmd);
		}
	}

	if (instance->aen_cmd) {
		dev_notice(&instance->pdev->dev, "aen_cmd in def process\n");
		megasas_return_cmd(instance, instance->aen_cmd);

		instance->aen_cmd = NULL;
	}

	/*
	 * Initiate AEN (Asynchronous Event Notification)
	 */
	seq_num = instance->last_seq_num;
	class_locale.members.reserved = 0;
	class_locale.members.locale = MR_EVT_LOCALE_ALL;
	class_locale.members.class = MR_EVT_CLASS_DEBUG;

	megasas_register_aen(instance, seq_num, class_locale.word);
}

/*
 * Move the internal reset pending commands to a deferred queue.
 *
 * We move the commands pending at internal reset time to a
 * pending queue. This queue would be flushed after successful
 * completion of the internal reset sequence. if the internal reset
 * did not complete in time, the kernel reset handler would flush
 * these commands.
 */
static void
megasas_internal_reset_defer_cmds(struct megasas_instance *instance)
{
	struct megasas_cmd *cmd;
	int i;
	u16 max_cmd = instance->max_fw_cmds;
	u32 defer_index;
	unsigned long flags;

	defer_index = 0;
	spin_lock_irqsave(&instance->mfi_pool_lock, flags);
	for (i = 0; i < max_cmd; i++) {
		cmd = instance->cmd_list[i];
		if (cmd->sync_cmd == 1 || cmd->scmd) {
			dev_notice(&instance->pdev->dev, "moving cmd[%d]:%p:%d:%p"
					"on the defer queue as internal\n",
				defer_index, cmd, cmd->sync_cmd, cmd->scmd);

			if (!list_empty(&cmd->list)) {
				dev_notice(&instance->pdev->dev, "ERROR while"
					" moving this cmd:%p, %d %p, it was"
					"discovered on some list?\n",
					cmd, cmd->sync_cmd, cmd->scmd);

				list_del_init(&cmd->list);
			}
			defer_index++;
			list_add_tail(&cmd->list,
				&instance->internal_reset_pending_q);
		}
	}
	spin_unlock_irqrestore(&instance->mfi_pool_lock, flags);
}


static void
process_fw_state_change_wq(struct work_struct *work)
{
	struct megasas_instance *instance =
		container_of(work, struct megasas_instance, work_init);
	u32 wait;
	unsigned long flags;

	if (atomic_read(&instance->adprecovery) != MEGASAS_ADPRESET_SM_INFAULT) {
		dev_notice(&instance->pdev->dev, "error, recovery st %x\n",
			   atomic_read(&instance->adprecovery));
		return ;
	}

	if (atomic_read(&instance->adprecovery) == MEGASAS_ADPRESET_SM_INFAULT) {
		dev_notice(&instance->pdev->dev, "FW detected to be in fault"
					"state, restarting it...\n");

		instance->instancet->disable_intr(instance);
		atomic_set(&instance->fw_outstanding, 0);

		atomic_set(&instance->fw_reset_no_pci_access, 1);
		instance->instancet->adp_reset(instance, instance->reg_set);
		atomic_set(&instance->fw_reset_no_pci_access, 0);

		dev_notice(&instance->pdev->dev, "FW restarted successfully,"
					"initiating next stage...\n");

		dev_notice(&instance->pdev->dev, "HBA recovery state machine,"
					"state 2 starting...\n");

		/* waiting for about 20 second before start the second init */
		for (wait = 0; wait < 30; wait++) {
			msleep(1000);
		}

		if (megasas_transition_to_ready(instance, 1)) {
			dev_notice(&instance->pdev->dev, "adapter not ready\n");

			atomic_set(&instance->fw_reset_no_pci_access, 1);
			megaraid_sas_kill_hba(instance);
			return ;
		}

		if ((instance->pdev->device == PCI_DEVICE_ID_LSI_SAS1064R) ||
			(instance->pdev->device == PCI_DEVICE_ID_DELL_PERC5) ||
			(instance->pdev->device == PCI_DEVICE_ID_LSI_VERDE_ZCR)
			) {
			*instance->consumer = *instance->producer;
		} else {
			*instance->consumer = 0;
			*instance->producer = 0;
		}

		megasas_issue_init_mfi(instance);

		spin_lock_irqsave(&instance->hba_lock, flags);
		atomic_set(&instance->adprecovery, MEGASAS_HBA_OPERATIONAL);
		spin_unlock_irqrestore(&instance->hba_lock, flags);
		instance->instancet->enable_intr(instance);

		megasas_issue_pending_cmds_again(instance);
		instance->issuepend_done = 1;
	}
}

/**
 * megasas_deplete_reply_queue -	Processes all completed commands
 * @instance:				Adapter soft state
 * @alt_status:				Alternate status to be returned to
 *					SCSI mid-layer instead of the status
 *					returned by the FW
 * Note: this must be called with hba lock held
 */
static int
megasas_deplete_reply_queue(struct megasas_instance *instance,
					u8 alt_status)
{
	u32 mfiStatus;
	u32 fw_state;

	if (instance->instancet->check_reset(instance, instance->reg_set) == 1)
		return IRQ_HANDLED;

	mfiStatus = instance->instancet->clear_intr(instance);
	if (mfiStatus == 0) {
		/* Hardware may not set outbound_intr_status in MSI-X mode */
		if (!instance->msix_vectors)
			return IRQ_NONE;
	}

	instance->mfiStatus = mfiStatus;

	if ((mfiStatus & MFI_INTR_FLAG_FIRMWARE_STATE_CHANGE)) {
		fw_state = instance->instancet->read_fw_status_reg(
				instance) & MFI_STATE_MASK;

		if (fw_state != MFI_STATE_FAULT) {
			dev_notice(&instance->pdev->dev, "fw state:%x\n",
						fw_state);
		}

		if ((fw_state == MFI_STATE_FAULT) &&
				(instance->disableOnlineCtrlReset == 0)) {
			dev_notice(&instance->pdev->dev, "wait adp restart\n");

			if ((instance->pdev->device ==
					PCI_DEVICE_ID_LSI_SAS1064R) ||
				(instance->pdev->device ==
					PCI_DEVICE_ID_DELL_PERC5) ||
				(instance->pdev->device ==
					PCI_DEVICE_ID_LSI_VERDE_ZCR)) {

				*instance->consumer =
					cpu_to_le32(MEGASAS_ADPRESET_INPROG_SIGN);
			}


			instance->instancet->disable_intr(instance);
			atomic_set(&instance->adprecovery, MEGASAS_ADPRESET_SM_INFAULT);
			instance->issuepend_done = 0;

			atomic_set(&instance->fw_outstanding, 0);
			megasas_internal_reset_defer_cmds(instance);

			dev_notice(&instance->pdev->dev, "fwState=%x, stage:%d\n",
					fw_state, atomic_read(&instance->adprecovery));

			schedule_work(&instance->work_init);
			return IRQ_HANDLED;

		} else {
			dev_notice(&instance->pdev->dev, "fwstate:%x, dis_OCR=%x\n",
				fw_state, instance->disableOnlineCtrlReset);
		}
	}

	tasklet_schedule(&instance->isr_tasklet);
	return IRQ_HANDLED;
}

/**
 * megasas_isr - isr entry point
 * @irq:	IRQ number
 * @devp:	IRQ context address
 */
static irqreturn_t megasas_isr(int irq, void *devp)
{
	struct megasas_irq_context *irq_context = devp;
	struct megasas_instance *instance = irq_context->instance;
	unsigned long flags;
	irqreturn_t rc;

	if (atomic_read(&instance->fw_reset_no_pci_access))
		return IRQ_HANDLED;

	spin_lock_irqsave(&instance->hba_lock, flags);
	rc = megasas_deplete_reply_queue(instance, DID_OK);
	spin_unlock_irqrestore(&instance->hba_lock, flags);

	return rc;
}

/**
 * megasas_transition_to_ready -	Move the FW to READY state
 * @instance:				Adapter soft state
 * @ocr:				Adapter reset state
 *
 * During the initialization, FW passes can potentially be in any one of
 * several possible states. If the FW in operational, waiting-for-handshake
 * states, driver must take steps to bring it to ready state. Otherwise, it
 * has to wait for the ready state.
 */
int
megasas_transition_to_ready(struct megasas_instance *instance, int ocr)
{
	int i;
	u8 max_wait;
	u32 fw_state;
	u32 abs_state, curr_abs_state;

	abs_state = instance->instancet->read_fw_status_reg(instance);
	fw_state = abs_state & MFI_STATE_MASK;

	if (fw_state != MFI_STATE_READY)
		dev_info(&instance->pdev->dev, "Waiting for FW to come to ready"
		       " state\n");

	while (fw_state != MFI_STATE_READY) {

		switch (fw_state) {

		case MFI_STATE_FAULT:
			dev_printk(KERN_ERR, &instance->pdev->dev,
				   "FW in FAULT state, Fault code:0x%x subcode:0x%x func:%s\n",
				   abs_state & MFI_STATE_FAULT_CODE,
				   abs_state & MFI_STATE_FAULT_SUBCODE, __func__);
			if (ocr) {
				max_wait = MEGASAS_RESET_WAIT_TIME;
				break;
			} else {
				dev_printk(KERN_DEBUG, &instance->pdev->dev, "System Register set:\n");
				megasas_dump_reg_set(instance->reg_set);
				return -ENODEV;
			}

		case MFI_STATE_WAIT_HANDSHAKE:
			/*
			 * Set the CLR bit in inbound doorbell
			 */
			if ((instance->pdev->device ==
				PCI_DEVICE_ID_LSI_SAS0073SKINNY) ||
				(instance->pdev->device ==
				 PCI_DEVICE_ID_LSI_SAS0071SKINNY) ||
				(instance->adapter_type != MFI_SERIES))
				writel(
				  MFI_INIT_CLEAR_HANDSHAKE|MFI_INIT_HOTPLUG,
				  &instance->reg_set->doorbell);
			else
				writel(
				    MFI_INIT_CLEAR_HANDSHAKE|MFI_INIT_HOTPLUG,
					&instance->reg_set->inbound_doorbell);

			max_wait = MEGASAS_RESET_WAIT_TIME;
			break;

		case MFI_STATE_BOOT_MESSAGE_PENDING:
			if ((instance->pdev->device ==
			     PCI_DEVICE_ID_LSI_SAS0073SKINNY) ||
				(instance->pdev->device ==
				 PCI_DEVICE_ID_LSI_SAS0071SKINNY) ||
				(instance->adapter_type != MFI_SERIES))
				writel(MFI_INIT_HOTPLUG,
				       &instance->reg_set->doorbell);
			else
				writel(MFI_INIT_HOTPLUG,
					&instance->reg_set->inbound_doorbell);

			max_wait = MEGASAS_RESET_WAIT_TIME;
			break;

		case MFI_STATE_OPERATIONAL:
			/*
			 * Bring it to READY state; assuming max wait 10 secs
			 */
			instance->instancet->disable_intr(instance);
			if ((instance->pdev->device ==
				PCI_DEVICE_ID_LSI_SAS0073SKINNY) ||
				(instance->pdev->device ==
				PCI_DEVICE_ID_LSI_SAS0071SKINNY)  ||
				(instance->adapter_type != MFI_SERIES)) {
				writel(MFI_RESET_FLAGS,
					&instance->reg_set->doorbell);

				if (instance->adapter_type != MFI_SERIES) {
					for (i = 0; i < (10 * 1000); i += 20) {
						if (megasas_readl(
							    instance,
							    &instance->
							    reg_set->
							    doorbell) & 1)
							msleep(20);
						else
							break;
					}
				}
			} else
				writel(MFI_RESET_FLAGS,
					&instance->reg_set->inbound_doorbell);

			max_wait = MEGASAS_RESET_WAIT_TIME;
			break;

		case MFI_STATE_UNDEFINED:
			/*
			 * This state should not last for more than 2 seconds
			 */
			max_wait = MEGASAS_RESET_WAIT_TIME;
			break;

		case MFI_STATE_BB_INIT:
			max_wait = MEGASAS_RESET_WAIT_TIME;
			break;

		case MFI_STATE_FW_INIT:
			max_wait = MEGASAS_RESET_WAIT_TIME;
			break;

		case MFI_STATE_FW_INIT_2:
			max_wait = MEGASAS_RESET_WAIT_TIME;
			break;

		case MFI_STATE_DEVICE_SCAN:
			max_wait = MEGASAS_RESET_WAIT_TIME;
			break;

		case MFI_STATE_FLUSH_CACHE:
			max_wait = MEGASAS_RESET_WAIT_TIME;
			break;

		default:
			dev_printk(KERN_DEBUG, &instance->pdev->dev, "Unknown state 0x%x\n",
			       fw_state);
			dev_printk(KERN_DEBUG, &instance->pdev->dev, "System Register set:\n");
			megasas_dump_reg_set(instance->reg_set);
			return -ENODEV;
		}

		/*
		 * The cur_state should not last for more than max_wait secs
		 */
		for (i = 0; i < max_wait * 50; i++) {
			curr_abs_state = instance->instancet->
				read_fw_status_reg(instance);

			if (abs_state == curr_abs_state) {
				msleep(20);
			} else
				break;
		}

		/*
		 * Return error if fw_state hasn't changed after max_wait
		 */
		if (curr_abs_state == abs_state) {
			dev_printk(KERN_DEBUG, &instance->pdev->dev, "FW state [%d] hasn't changed "
			       "in %d secs\n", fw_state, max_wait);
			dev_printk(KERN_DEBUG, &instance->pdev->dev, "System Register set:\n");
			megasas_dump_reg_set(instance->reg_set);
			return -ENODEV;
		}

		abs_state = curr_abs_state;
		fw_state = curr_abs_state & MFI_STATE_MASK;
	}
	dev_info(&instance->pdev->dev, "FW now in Ready state\n");

	return 0;
}

/**
 * megasas_teardown_frame_pool -	Destroy the cmd frame DMA pool
 * @instance:				Adapter soft state
 */
static void megasas_teardown_frame_pool(struct megasas_instance *instance)
{
	int i;
	u16 max_cmd = instance->max_mfi_cmds;
	struct megasas_cmd *cmd;

	if (!instance->frame_dma_pool)
		return;

	/*
	 * Return all frames to pool
	 */
	for (i = 0; i < max_cmd; i++) {

		cmd = instance->cmd_list[i];

		if (cmd->frame)
			dma_pool_free(instance->frame_dma_pool, cmd->frame,
				      cmd->frame_phys_addr);

		if (cmd->sense)
			dma_pool_free(instance->sense_dma_pool, cmd->sense,
				      cmd->sense_phys_addr);
	}

	/*
	 * Now destroy the pool itself
	 */
	dma_pool_destroy(instance->frame_dma_pool);
	dma_pool_destroy(instance->sense_dma_pool);

	instance->frame_dma_pool = NULL;
	instance->sense_dma_pool = NULL;
}

/**
 * megasas_create_frame_pool -	Creates DMA pool for cmd frames
 * @instance:			Adapter soft state
 *
 * Each command packet has an embedded DMA memory buffer that is used for
 * filling MFI frame and the SG list that immediately follows the frame. This
 * function creates those DMA memory buffers for each command packet by using
 * PCI pool facility.
 */
static int megasas_create_frame_pool(struct megasas_instance *instance)
{
	int i;
	u16 max_cmd;
	u32 frame_count;
	struct megasas_cmd *cmd;

	max_cmd = instance->max_mfi_cmds;

	/*
	 * For MFI controllers.
	 * max_num_sge = 60
	 * max_sge_sz  = 16 byte (sizeof megasas_sge_skinny)
	 * Total 960 byte (15 MFI frame of 64 byte)
	 *
	 * Fusion adapter require only 3 extra frame.
	 * max_num_sge = 16 (defined as MAX_IOCTL_SGE)
	 * max_sge_sz  = 12 byte (sizeof  megasas_sge64)
	 * Total 192 byte (3 MFI frame of 64 byte)
	 */
	frame_count = (instance->adapter_type == MFI_SERIES) ?
			(15 + 1) : (3 + 1);
	instance->mfi_frame_size = MEGAMFI_FRAME_SIZE * frame_count;
	/*
	 * Use DMA pool facility provided by PCI layer
	 */
	instance->frame_dma_pool = dma_pool_create("megasas frame pool",
					&instance->pdev->dev,
					instance->mfi_frame_size, 256, 0);

	if (!instance->frame_dma_pool) {
		dev_printk(KERN_DEBUG, &instance->pdev->dev, "failed to setup frame pool\n");
		return -ENOMEM;
	}

	instance->sense_dma_pool = dma_pool_create("megasas sense pool",
						   &instance->pdev->dev, 128,
						   4, 0);

	if (!instance->sense_dma_pool) {
		dev_printk(KERN_DEBUG, &instance->pdev->dev, "failed to setup sense pool\n");

		dma_pool_destroy(instance->frame_dma_pool);
		instance->frame_dma_pool = NULL;

		return -ENOMEM;
	}

	/*
	 * Allocate and attach a frame to each of the commands in cmd_list.
	 * By making cmd->index as the context instead of the &cmd, we can
	 * always use 32bit context regardless of the architecture
	 */
	for (i = 0; i < max_cmd; i++) {

		cmd = instance->cmd_list[i];

		cmd->frame = dma_pool_zalloc(instance->frame_dma_pool,
					    GFP_KERNEL, &cmd->frame_phys_addr);

		cmd->sense = dma_pool_alloc(instance->sense_dma_pool,
					    GFP_KERNEL, &cmd->sense_phys_addr);

		/*
		 * megasas_teardown_frame_pool() takes care of freeing
		 * whatever has been allocated
		 */
		if (!cmd->frame || !cmd->sense) {
			dev_printk(KERN_DEBUG, &instance->pdev->dev, "dma_pool_alloc failed\n");
			megasas_teardown_frame_pool(instance);
			return -ENOMEM;
		}

		cmd->frame->io.context = cpu_to_le32(cmd->index);
		cmd->frame->io.pad_0 = 0;
		if ((instance->adapter_type == MFI_SERIES) && reset_devices)
			cmd->frame->hdr.cmd = MFI_CMD_INVALID;
	}

	return 0;
}

/**
 * megasas_free_cmds -	Free all the cmds in the free cmd pool
 * @instance:		Adapter soft state
 */
void megasas_free_cmds(struct megasas_instance *instance)
{
	int i;

	/* First free the MFI frame pool */
	megasas_teardown_frame_pool(instance);

	/* Free all the commands in the cmd_list */
	for (i = 0; i < instance->max_mfi_cmds; i++)

		kfree(instance->cmd_list[i]);

	/* Free the cmd_list buffer itself */
	kfree(instance->cmd_list);
	instance->cmd_list = NULL;

	INIT_LIST_HEAD(&instance->cmd_pool);
}

/**
 * megasas_alloc_cmds -	Allocates the command packets
 * @instance:		Adapter soft state
 *
 * Each command that is issued to the FW, whether IO commands from the OS or
 * internal commands like IOCTLs, are wrapped in local data structure called
 * megasas_cmd. The frame embedded in this megasas_cmd is actually issued to
 * the FW.
 *
 * Each frame has a 32-bit field called context (tag). This context is used
 * to get back the megasas_cmd from the frame when a frame gets completed in
 * the ISR. Typically the address of the megasas_cmd itself would be used as
 * the context. But we wanted to keep the differences between 32 and 64 bit
 * systems to the mininum. We always use 32 bit integers for the context. In
 * this driver, the 32 bit values are the indices into an array cmd_list.
 * This array is used only to look up the megasas_cmd given the context. The
 * free commands themselves are maintained in a linked list called cmd_pool.
 */
int megasas_alloc_cmds(struct megasas_instance *instance)
{
	int i;
	int j;
	u16 max_cmd;
	struct megasas_cmd *cmd;

	max_cmd = instance->max_mfi_cmds;

	/*
	 * instance->cmd_list is an array of struct megasas_cmd pointers.
	 * Allocate the dynamic array first and then allocate individual
	 * commands.
	 */
	instance->cmd_list = kcalloc(max_cmd, sizeof(struct megasas_cmd*), GFP_KERNEL);

	if (!instance->cmd_list) {
		dev_printk(KERN_DEBUG, &instance->pdev->dev, "out of memory\n");
		return -ENOMEM;
	}

	for (i = 0; i < max_cmd; i++) {
		instance->cmd_list[i] = kmalloc(sizeof(struct megasas_cmd),
						GFP_KERNEL);

		if (!instance->cmd_list[i]) {

			for (j = 0; j < i; j++)
				kfree(instance->cmd_list[j]);

			kfree(instance->cmd_list);
			instance->cmd_list = NULL;

			return -ENOMEM;
		}
	}

	for (i = 0; i < max_cmd; i++) {
		cmd = instance->cmd_list[i];
		memset(cmd, 0, sizeof(struct megasas_cmd));
		cmd->index = i;
		cmd->scmd = NULL;
		cmd->instance = instance;

		list_add_tail(&cmd->list, &instance->cmd_pool);
	}

	/*
	 * Create a frame pool and assign one frame to each cmd
	 */
	if (megasas_create_frame_pool(instance)) {
		dev_printk(KERN_DEBUG, &instance->pdev->dev, "Error creating frame DMA pool\n");
		megasas_free_cmds(instance);
		return -ENOMEM;
	}

	return 0;
}

/*
 * dcmd_timeout_ocr_possible -	Check if OCR is possible based on Driver/FW state.
 * @instance:				Adapter soft state
 *
 * Return 0 for only Fusion adapter, if driver load/unload is not in progress
 * or FW is not under OCR.
 */
inline int
dcmd_timeout_ocr_possible(struct megasas_instance *instance) {

	if (instance->adapter_type == MFI_SERIES)
		return KILL_ADAPTER;
	else if (instance->unload ||
			test_bit(MEGASAS_FUSION_OCR_NOT_POSSIBLE,
				 &instance->reset_flags))
		return IGNORE_TIMEOUT;
	else
		return INITIATE_OCR;
}

static void
megasas_get_pd_info(struct megasas_instance *instance, struct scsi_device *sdev)
{
	int ret;
	struct megasas_cmd *cmd;
	struct megasas_dcmd_frame *dcmd;

	struct MR_PRIV_DEVICE *mr_device_priv_data;
	u16 device_id = 0;

	device_id = (sdev->channel * MEGASAS_MAX_DEV_PER_CHANNEL) + sdev->id;
	cmd = megasas_get_cmd(instance);

	if (!cmd) {
		dev_err(&instance->pdev->dev, "Failed to get cmd %s\n", __func__);
		return;
	}

	dcmd = &cmd->frame->dcmd;

	memset(instance->pd_info, 0, sizeof(*instance->pd_info));
	memset(dcmd->mbox.b, 0, MFI_MBOX_SIZE);

	dcmd->mbox.s[0] = cpu_to_le16(device_id);
	dcmd->cmd = MFI_CMD_DCMD;
	dcmd->cmd_status = 0xFF;
	dcmd->sge_count = 1;
	dcmd->flags = MFI_FRAME_DIR_READ;
	dcmd->timeout = 0;
	dcmd->pad_0 = 0;
	dcmd->data_xfer_len = cpu_to_le32(sizeof(struct MR_PD_INFO));
	dcmd->opcode = cpu_to_le32(MR_DCMD_PD_GET_INFO);

	megasas_set_dma_settings(instance, dcmd, instance->pd_info_h,
				 sizeof(struct MR_PD_INFO));

	if ((instance->adapter_type != MFI_SERIES) &&
	    !instance->mask_interrupts)
		ret = megasas_issue_blocked_cmd(instance, cmd, MFI_IO_TIMEOUT_SECS);
	else
		ret = megasas_issue_polled(instance, cmd);

	switch (ret) {
	case DCMD_SUCCESS:
		mr_device_priv_data = sdev->hostdata;
		le16_to_cpus((u16 *)&instance->pd_info->state.ddf.pdType);
		mr_device_priv_data->interface_type =
				instance->pd_info->state.ddf.pdType.intf;
		break;

	case DCMD_TIMEOUT:

		switch (dcmd_timeout_ocr_possible(instance)) {
		case INITIATE_OCR:
			cmd->flags |= DRV_DCMD_SKIP_REFIRE;
			mutex_unlock(&instance->reset_mutex);
			megasas_reset_fusion(instance->host,
				MFI_IO_TIMEOUT_OCR);
			mutex_lock(&instance->reset_mutex);
			break;
		case KILL_ADAPTER:
			megaraid_sas_kill_hba(instance);
			break;
		case IGNORE_TIMEOUT:
			dev_info(&instance->pdev->dev, "Ignore DCMD timeout: %s %d\n",
				__func__, __LINE__);
			break;
		}

		break;
	}

	if (ret != DCMD_TIMEOUT)
		megasas_return_cmd(instance, cmd);

	return;
}
/*
 * megasas_get_pd_list_info -	Returns FW's pd_list structure
 * @instance:				Adapter soft state
 * @pd_list:				pd_list structure
 *
 * Issues an internal command (DCMD) to get the FW's controller PD
 * list structure.  This information is mainly used to find out SYSTEM
 * supported by the FW.
 */
static int
megasas_get_pd_list(struct megasas_instance *instance)
{
	int ret = 0, pd_index = 0;
	struct megasas_cmd *cmd;
	struct megasas_dcmd_frame *dcmd;
	struct MR_PD_LIST *ci;
	struct MR_PD_ADDRESS *pd_addr;

	if (instance->pd_list_not_supported) {
		dev_info(&instance->pdev->dev, "MR_DCMD_PD_LIST_QUERY "
		"not supported by firmware\n");
		return ret;
	}

	ci = instance->pd_list_buf;

	cmd = megasas_get_cmd(instance);

	if (!cmd) {
		dev_printk(KERN_DEBUG, &instance->pdev->dev, "(get_pd_list): Failed to get cmd\n");
		return -ENOMEM;
	}

	dcmd = &cmd->frame->dcmd;

	memset(ci, 0, sizeof(*ci));
	memset(dcmd->mbox.b, 0, MFI_MBOX_SIZE);

	dcmd->mbox.b[0] = MR_PD_QUERY_TYPE_EXPOSED_TO_HOST;
	dcmd->mbox.b[1] = 0;
	dcmd->cmd = MFI_CMD_DCMD;
	dcmd->cmd_status = MFI_STAT_INVALID_STATUS;
	dcmd->sge_count = 1;
	dcmd->flags = MFI_FRAME_DIR_READ;
	dcmd->timeout = 0;
	dcmd->pad_0 = 0;
	dcmd->data_xfer_len = cpu_to_le32(MEGASAS_MAX_PD * sizeof(struct MR_PD_LIST));
	dcmd->opcode = cpu_to_le32(MR_DCMD_PD_LIST_QUERY);

	megasas_set_dma_settings(instance, dcmd, instance->pd_list_buf_h,
				 (MEGASAS_MAX_PD * sizeof(struct MR_PD_LIST)));

	if ((instance->adapter_type != MFI_SERIES) &&
	    !instance->mask_interrupts)
		ret = megasas_issue_blocked_cmd(instance, cmd,
			MFI_IO_TIMEOUT_SECS);
	else
		ret = megasas_issue_polled(instance, cmd);

	switch (ret) {
	case DCMD_FAILED:
		dev_info(&instance->pdev->dev, "MR_DCMD_PD_LIST_QUERY "
			"failed/not supported by firmware\n");

		if (instance->adapter_type != MFI_SERIES)
			megaraid_sas_kill_hba(instance);
		else
			instance->pd_list_not_supported = 1;
		break;
	case DCMD_TIMEOUT:

		switch (dcmd_timeout_ocr_possible(instance)) {
		case INITIATE_OCR:
			cmd->flags |= DRV_DCMD_SKIP_REFIRE;
			/*
			 * DCMD failed from AEN path.
			 * AEN path already hold reset_mutex to avoid PCI access
			 * while OCR is in progress.
			 */
			mutex_unlock(&instance->reset_mutex);
			megasas_reset_fusion(instance->host,
						MFI_IO_TIMEOUT_OCR);
			mutex_lock(&instance->reset_mutex);
			break;
		case KILL_ADAPTER:
			megaraid_sas_kill_hba(instance);
			break;
		case IGNORE_TIMEOUT:
			dev_info(&instance->pdev->dev, "Ignore DCMD timeout: %s %d \n",
				__func__, __LINE__);
			break;
		}

		break;

	case DCMD_SUCCESS:
		pd_addr = ci->addr;
		if (megasas_dbg_lvl & LD_PD_DEBUG)
			dev_info(&instance->pdev->dev, "%s, sysPD count: 0x%x\n",
				 __func__, le32_to_cpu(ci->count));

		if ((le32_to_cpu(ci->count) >
			(MEGASAS_MAX_PD_CHANNELS * MEGASAS_MAX_DEV_PER_CHANNEL)))
			break;

		memset(instance->local_pd_list, 0,
				MEGASAS_MAX_PD * sizeof(struct megasas_pd_list));

		for (pd_index = 0; pd_index < le32_to_cpu(ci->count); pd_index++) {
			instance->local_pd_list[le16_to_cpu(pd_addr->deviceId)].tid	=
					le16_to_cpu(pd_addr->deviceId);
			instance->local_pd_list[le16_to_cpu(pd_addr->deviceId)].driveType	=
					pd_addr->scsiDevType;
			instance->local_pd_list[le16_to_cpu(pd_addr->deviceId)].driveState	=
					MR_PD_STATE_SYSTEM;
			if (megasas_dbg_lvl & LD_PD_DEBUG)
				dev_info(&instance->pdev->dev,
					 "PD%d: targetID: 0x%03x deviceType:0x%x\n",
					 pd_index, le16_to_cpu(pd_addr->deviceId),
					 pd_addr->scsiDevType);
			pd_addr++;
		}

		memcpy(instance->pd_list, instance->local_pd_list,
			sizeof(instance->pd_list));
		break;

	}

	if (ret != DCMD_TIMEOUT)
		megasas_return_cmd(instance, cmd);

	return ret;
}

/*
 * megasas_get_ld_list_info -	Returns FW's ld_list structure
 * @instance:				Adapter soft state
 * @ld_list:				ld_list structure
 *
 * Issues an internal command (DCMD) to get the FW's controller PD
 * list structure.  This information is mainly used to find out SYSTEM
 * supported by the FW.
 */
static int
megasas_get_ld_list(struct megasas_instance *instance)
{
	int ret = 0, ld_index = 0, ids = 0;
	struct megasas_cmd *cmd;
	struct megasas_dcmd_frame *dcmd;
	struct MR_LD_LIST *ci;
	dma_addr_t ci_h = 0;
	u32 ld_count;

	ci = instance->ld_list_buf;
	ci_h = instance->ld_list_buf_h;

	cmd = megasas_get_cmd(instance);

	if (!cmd) {
		dev_printk(KERN_DEBUG, &instance->pdev->dev, "megasas_get_ld_list: Failed to get cmd\n");
		return -ENOMEM;
	}

	dcmd = &cmd->frame->dcmd;

	memset(ci, 0, sizeof(*ci));
	memset(dcmd->mbox.b, 0, MFI_MBOX_SIZE);

	if (instance->supportmax256vd)
		dcmd->mbox.b[0] = 1;
	dcmd->cmd = MFI_CMD_DCMD;
	dcmd->cmd_status = MFI_STAT_INVALID_STATUS;
	dcmd->sge_count = 1;
	dcmd->flags = MFI_FRAME_DIR_READ;
	dcmd->timeout = 0;
	dcmd->data_xfer_len = cpu_to_le32(sizeof(struct MR_LD_LIST));
	dcmd->opcode = cpu_to_le32(MR_DCMD_LD_GET_LIST);
	dcmd->pad_0  = 0;

	megasas_set_dma_settings(instance, dcmd, ci_h,
				 sizeof(struct MR_LD_LIST));

	if ((instance->adapter_type != MFI_SERIES) &&
	    !instance->mask_interrupts)
		ret = megasas_issue_blocked_cmd(instance, cmd,
			MFI_IO_TIMEOUT_SECS);
	else
		ret = megasas_issue_polled(instance, cmd);

	ld_count = le32_to_cpu(ci->ldCount);

	switch (ret) {
	case DCMD_FAILED:
		megaraid_sas_kill_hba(instance);
		break;
	case DCMD_TIMEOUT:

		switch (dcmd_timeout_ocr_possible(instance)) {
		case INITIATE_OCR:
			cmd->flags |= DRV_DCMD_SKIP_REFIRE;
			/*
			 * DCMD failed from AEN path.
			 * AEN path already hold reset_mutex to avoid PCI access
			 * while OCR is in progress.
			 */
			mutex_unlock(&instance->reset_mutex);
			megasas_reset_fusion(instance->host,
						MFI_IO_TIMEOUT_OCR);
			mutex_lock(&instance->reset_mutex);
			break;
		case KILL_ADAPTER:
			megaraid_sas_kill_hba(instance);
			break;
		case IGNORE_TIMEOUT:
			dev_info(&instance->pdev->dev, "Ignore DCMD timeout: %s %d\n",
				__func__, __LINE__);
			break;
		}

		break;

	case DCMD_SUCCESS:
		if (megasas_dbg_lvl & LD_PD_DEBUG)
			dev_info(&instance->pdev->dev, "%s, LD count: 0x%x\n",
				 __func__, ld_count);

		if (ld_count > instance->fw_supported_vd_count)
			break;

		memset(instance->ld_ids, 0xff, MAX_LOGICAL_DRIVES_EXT);

		for (ld_index = 0; ld_index < ld_count; ld_index++) {
			if (ci->ldList[ld_index].state != 0) {
				ids = ci->ldList[ld_index].ref.targetId;
				instance->ld_ids[ids] = ci->ldList[ld_index].ref.targetId;
				if (megasas_dbg_lvl & LD_PD_DEBUG)
					dev_info(&instance->pdev->dev,
						 "LD%d: targetID: 0x%03x\n",
						 ld_index, ids);
			}
		}

		break;
	}

	if (ret != DCMD_TIMEOUT)
		megasas_return_cmd(instance, cmd);

	return ret;
}

/**
 * megasas_ld_list_query -	Returns FW's ld_list structure
 * @instance:				Adapter soft state
 * @query_type:				ld_list structure type
 *
 * Issues an internal command (DCMD) to get the FW's controller PD
 * list structure.  This information is mainly used to find out SYSTEM
 * supported by the FW.
 */
static int
megasas_ld_list_query(struct megasas_instance *instance, u8 query_type)
{
	int ret = 0, ld_index = 0, ids = 0;
	struct megasas_cmd *cmd;
	struct megasas_dcmd_frame *dcmd;
	struct MR_LD_TARGETID_LIST *ci;
	dma_addr_t ci_h = 0;
	u32 tgtid_count;

	ci = instance->ld_targetid_list_buf;
	ci_h = instance->ld_targetid_list_buf_h;

	cmd = megasas_get_cmd(instance);

	if (!cmd) {
		dev_warn(&instance->pdev->dev,
		         "megasas_ld_list_query: Failed to get cmd\n");
		return -ENOMEM;
	}

	dcmd = &cmd->frame->dcmd;

	memset(ci, 0, sizeof(*ci));
	memset(dcmd->mbox.b, 0, MFI_MBOX_SIZE);

	dcmd->mbox.b[0] = query_type;
	if (instance->supportmax256vd)
		dcmd->mbox.b[2] = 1;

	dcmd->cmd = MFI_CMD_DCMD;
	dcmd->cmd_status = MFI_STAT_INVALID_STATUS;
	dcmd->sge_count = 1;
	dcmd->flags = MFI_FRAME_DIR_READ;
	dcmd->timeout = 0;
	dcmd->data_xfer_len = cpu_to_le32(sizeof(struct MR_LD_TARGETID_LIST));
	dcmd->opcode = cpu_to_le32(MR_DCMD_LD_LIST_QUERY);
	dcmd->pad_0  = 0;

	megasas_set_dma_settings(instance, dcmd, ci_h,
				 sizeof(struct MR_LD_TARGETID_LIST));

	if ((instance->adapter_type != MFI_SERIES) &&
	    !instance->mask_interrupts)
		ret = megasas_issue_blocked_cmd(instance, cmd, MFI_IO_TIMEOUT_SECS);
	else
		ret = megasas_issue_polled(instance, cmd);

	switch (ret) {
	case DCMD_FAILED:
		dev_info(&instance->pdev->dev,
			"DCMD not supported by firmware - %s %d\n",
				__func__, __LINE__);
		ret = megasas_get_ld_list(instance);
		break;
	case DCMD_TIMEOUT:
		switch (dcmd_timeout_ocr_possible(instance)) {
		case INITIATE_OCR:
			cmd->flags |= DRV_DCMD_SKIP_REFIRE;
			/*
			 * DCMD failed from AEN path.
			 * AEN path already hold reset_mutex to avoid PCI access
			 * while OCR is in progress.
			 */
			mutex_unlock(&instance->reset_mutex);
			megasas_reset_fusion(instance->host,
						MFI_IO_TIMEOUT_OCR);
			mutex_lock(&instance->reset_mutex);
			break;
		case KILL_ADAPTER:
			megaraid_sas_kill_hba(instance);
			break;
		case IGNORE_TIMEOUT:
			dev_info(&instance->pdev->dev, "Ignore DCMD timeout: %s %d\n",
				__func__, __LINE__);
			break;
		}

		break;
	case DCMD_SUCCESS:
		tgtid_count = le32_to_cpu(ci->count);

		if (megasas_dbg_lvl & LD_PD_DEBUG)
			dev_info(&instance->pdev->dev, "%s, LD count: 0x%x\n",
				 __func__, tgtid_count);

		if ((tgtid_count > (instance->fw_supported_vd_count)))
			break;

		memset(instance->ld_ids, 0xff, MEGASAS_MAX_LD_IDS);
		for (ld_index = 0; ld_index < tgtid_count; ld_index++) {
			ids = ci->targetId[ld_index];
			instance->ld_ids[ids] = ci->targetId[ld_index];
			if (megasas_dbg_lvl & LD_PD_DEBUG)
				dev_info(&instance->pdev->dev, "LD%d: targetID: 0x%03x\n",
					 ld_index, ci->targetId[ld_index]);
		}

		break;
	}

	if (ret != DCMD_TIMEOUT)
		megasas_return_cmd(instance, cmd);

	return ret;
}

/**
 * megasas_host_device_list_query
 * dcmd.opcode            - MR_DCMD_CTRL_DEVICE_LIST_GET
 * dcmd.mbox              - reserved
 * dcmd.sge IN            - ptr to return MR_HOST_DEVICE_LIST structure
 * Desc:    This DCMD will return the combined device list
 * Status:  MFI_STAT_OK - List returned successfully
 *          MFI_STAT_INVALID_CMD - Firmware support for the feature has been
 *                                 disabled
 * @instance:			Adapter soft state
 * @is_probe:			Driver probe check
 * Return:			0 if DCMD succeeded
 *				 non-zero if failed
 */
static int
megasas_host_device_list_query(struct megasas_instance *instance,
			       bool is_probe)
{
	int ret, i, target_id;
	struct megasas_cmd *cmd;
	struct megasas_dcmd_frame *dcmd;
	struct MR_HOST_DEVICE_LIST *ci;
	u32 count;
	dma_addr_t ci_h;

	ci = instance->host_device_list_buf;
	ci_h = instance->host_device_list_buf_h;

	cmd = megasas_get_cmd(instance);

	if (!cmd) {
		dev_warn(&instance->pdev->dev,
			 "%s: failed to get cmd\n",
			 __func__);
		return -ENOMEM;
	}

	dcmd = &cmd->frame->dcmd;

	memset(ci, 0, sizeof(*ci));
	memset(dcmd->mbox.b, 0, MFI_MBOX_SIZE);

	dcmd->mbox.b[0] = is_probe ? 0 : 1;
	dcmd->cmd = MFI_CMD_DCMD;
	dcmd->cmd_status = MFI_STAT_INVALID_STATUS;
	dcmd->sge_count = 1;
	dcmd->flags = MFI_FRAME_DIR_READ;
	dcmd->timeout = 0;
	dcmd->pad_0 = 0;
	dcmd->data_xfer_len = cpu_to_le32(HOST_DEVICE_LIST_SZ);
	dcmd->opcode = cpu_to_le32(MR_DCMD_CTRL_DEVICE_LIST_GET);

	megasas_set_dma_settings(instance, dcmd, ci_h, HOST_DEVICE_LIST_SZ);

	if (!instance->mask_interrupts) {
		ret = megasas_issue_blocked_cmd(instance, cmd,
						MFI_IO_TIMEOUT_SECS);
	} else {
		ret = megasas_issue_polled(instance, cmd);
		cmd->flags |= DRV_DCMD_SKIP_REFIRE;
	}

	switch (ret) {
	case DCMD_SUCCESS:
		/* Fill the internal pd_list and ld_ids array based on
		 * targetIds returned by FW
		 */
		count = le32_to_cpu(ci->count);

		if (count > (MEGASAS_MAX_PD + MAX_LOGICAL_DRIVES_EXT))
			break;

		if (megasas_dbg_lvl & LD_PD_DEBUG)
			dev_info(&instance->pdev->dev, "%s, Device count: 0x%x\n",
				 __func__, count);

		memset(instance->local_pd_list, 0,
		       MEGASAS_MAX_PD * sizeof(struct megasas_pd_list));
		memset(instance->ld_ids, 0xff, MAX_LOGICAL_DRIVES_EXT);
		for (i = 0; i < count; i++) {
			target_id = le16_to_cpu(ci->host_device_list[i].target_id);
			if (ci->host_device_list[i].flags.u.bits.is_sys_pd) {
				instance->local_pd_list[target_id].tid = target_id;
				instance->local_pd_list[target_id].driveType =
						ci->host_device_list[i].scsi_type;
				instance->local_pd_list[target_id].driveState =
						MR_PD_STATE_SYSTEM;
				if (megasas_dbg_lvl & LD_PD_DEBUG)
					dev_info(&instance->pdev->dev,
						 "Device %d: PD targetID: 0x%03x deviceType:0x%x\n",
						 i, target_id, ci->host_device_list[i].scsi_type);
			} else {
				instance->ld_ids[target_id] = target_id;
				if (megasas_dbg_lvl & LD_PD_DEBUG)
					dev_info(&instance->pdev->dev,
						 "Device %d: LD targetID: 0x%03x\n",
						 i, target_id);
			}
		}

		memcpy(instance->pd_list, instance->local_pd_list,
		       sizeof(instance->pd_list));
		break;

	case DCMD_TIMEOUT:
		switch (dcmd_timeout_ocr_possible(instance)) {
		case INITIATE_OCR:
			cmd->flags |= DRV_DCMD_SKIP_REFIRE;
			mutex_unlock(&instance->reset_mutex);
			megasas_reset_fusion(instance->host,
				MFI_IO_TIMEOUT_OCR);
			mutex_lock(&instance->reset_mutex);
			break;
		case KILL_ADAPTER:
			megaraid_sas_kill_hba(instance);
			break;
		case IGNORE_TIMEOUT:
			dev_info(&instance->pdev->dev, "Ignore DCMD timeout: %s %d\n",
				 __func__, __LINE__);
			break;
		}
		break;
	case DCMD_FAILED:
		dev_err(&instance->pdev->dev,
			"%s: MR_DCMD_CTRL_DEVICE_LIST_GET failed\n",
			__func__);
		break;
	}

	if (ret != DCMD_TIMEOUT)
		megasas_return_cmd(instance, cmd);

	return ret;
}

/*
 * megasas_update_ext_vd_details : Update details w.r.t Extended VD
 * instance			 : Controller's instance
*/
static void megasas_update_ext_vd_details(struct megasas_instance *instance)
{
	struct fusion_context *fusion;
	u32 ventura_map_sz = 0;

	fusion = instance->ctrl_context;
	/* For MFI based controllers return dummy success */
	if (!fusion)
		return;

	instance->supportmax256vd =
		instance->ctrl_info_buf->adapterOperations3.supportMaxExtLDs;
	/* Below is additional check to address future FW enhancement */
	if (instance->ctrl_info_buf->max_lds > 64)
		instance->supportmax256vd = 1;

	instance->drv_supported_vd_count = MEGASAS_MAX_LD_CHANNELS
					* MEGASAS_MAX_DEV_PER_CHANNEL;
	instance->drv_supported_pd_count = MEGASAS_MAX_PD_CHANNELS
					* MEGASAS_MAX_DEV_PER_CHANNEL;
	if (instance->supportmax256vd) {
		instance->fw_supported_vd_count = MAX_LOGICAL_DRIVES_EXT;
		instance->fw_supported_pd_count = MAX_PHYSICAL_DEVICES;
	} else {
		instance->fw_supported_vd_count = MAX_LOGICAL_DRIVES;
		instance->fw_supported_pd_count = MAX_PHYSICAL_DEVICES;
	}

	dev_info(&instance->pdev->dev,
		"FW provided supportMaxExtLDs: %d\tmax_lds: %d\n",
		instance->ctrl_info_buf->adapterOperations3.supportMaxExtLDs ? 1 : 0,
		instance->ctrl_info_buf->max_lds);

	if (instance->max_raid_mapsize) {
		ventura_map_sz = instance->max_raid_mapsize *
						MR_MIN_MAP_SIZE; /* 64k */
		fusion->current_map_sz = ventura_map_sz;
		fusion->max_map_sz = ventura_map_sz;
	} else {
		fusion->old_map_sz =
			struct_size((struct MR_FW_RAID_MAP *)0, ldSpanMap,
				    instance->fw_supported_vd_count);
		fusion->new_map_sz =  sizeof(struct MR_FW_RAID_MAP_EXT);

		fusion->max_map_sz =
			max(fusion->old_map_sz, fusion->new_map_sz);

		if (instance->supportmax256vd)
			fusion->current_map_sz = fusion->new_map_sz;
		else
			fusion->current_map_sz = fusion->old_map_sz;
	}
	/* irrespective of FW raid maps, driver raid map is constant */
	fusion->drv_map_sz = sizeof(struct MR_DRV_RAID_MAP_ALL);
}

/*
 * dcmd.opcode                - MR_DCMD_CTRL_SNAPDUMP_GET_PROPERTIES
 * dcmd.hdr.length            - number of bytes to read
 * dcmd.sge                   - Ptr to MR_SNAPDUMP_PROPERTIES
 * Desc:			 Fill in snapdump properties
 * Status:			 MFI_STAT_OK- Command successful
 */
void megasas_get_snapdump_properties(struct megasas_instance *instance)
{
	int ret = 0;
	struct megasas_cmd *cmd;
	struct megasas_dcmd_frame *dcmd;
	struct MR_SNAPDUMP_PROPERTIES *ci;
	dma_addr_t ci_h = 0;

	ci = instance->snapdump_prop;
	ci_h = instance->snapdump_prop_h;

	if (!ci)
		return;

	cmd = megasas_get_cmd(instance);

	if (!cmd) {
		dev_dbg(&instance->pdev->dev, "Failed to get a free cmd\n");
		return;
	}

	dcmd = &cmd->frame->dcmd;

	memset(ci, 0, sizeof(*ci));
	memset(dcmd->mbox.b, 0, MFI_MBOX_SIZE);

	dcmd->cmd = MFI_CMD_DCMD;
	dcmd->cmd_status = MFI_STAT_INVALID_STATUS;
	dcmd->sge_count = 1;
	dcmd->flags = MFI_FRAME_DIR_READ;
	dcmd->timeout = 0;
	dcmd->pad_0 = 0;
	dcmd->data_xfer_len = cpu_to_le32(sizeof(struct MR_SNAPDUMP_PROPERTIES));
	dcmd->opcode = cpu_to_le32(MR_DCMD_CTRL_SNAPDUMP_GET_PROPERTIES);

	megasas_set_dma_settings(instance, dcmd, ci_h,
				 sizeof(struct MR_SNAPDUMP_PROPERTIES));

	if (!instance->mask_interrupts) {
		ret = megasas_issue_blocked_cmd(instance, cmd,
						MFI_IO_TIMEOUT_SECS);
	} else {
		ret = megasas_issue_polled(instance, cmd);
		cmd->flags |= DRV_DCMD_SKIP_REFIRE;
	}

	switch (ret) {
	case DCMD_SUCCESS:
		instance->snapdump_wait_time =
			min_t(u8, ci->trigger_min_num_sec_before_ocr,
				MEGASAS_MAX_SNAP_DUMP_WAIT_TIME);
		break;

	case DCMD_TIMEOUT:
		switch (dcmd_timeout_ocr_possible(instance)) {
		case INITIATE_OCR:
			cmd->flags |= DRV_DCMD_SKIP_REFIRE;
			mutex_unlock(&instance->reset_mutex);
			megasas_reset_fusion(instance->host,
				MFI_IO_TIMEOUT_OCR);
			mutex_lock(&instance->reset_mutex);
			break;
		case KILL_ADAPTER:
			megaraid_sas_kill_hba(instance);
			break;
		case IGNORE_TIMEOUT:
			dev_info(&instance->pdev->dev, "Ignore DCMD timeout: %s %d\n",
				__func__, __LINE__);
			break;
		}
	}

	if (ret != DCMD_TIMEOUT)
		megasas_return_cmd(instance, cmd);
}

/**
 * megasas_get_ctrl_info -	Returns FW's controller structure
 * @instance:				Adapter soft state
 *
 * Issues an internal command (DCMD) to get the FW's controller structure.
 * This information is mainly used to find out the maximum IO transfer per
 * command supported by the FW.
 */
int
megasas_get_ctrl_info(struct megasas_instance *instance)
{
	int ret = 0;
	struct megasas_cmd *cmd;
	struct megasas_dcmd_frame *dcmd;
	struct megasas_ctrl_info *ci;
	dma_addr_t ci_h = 0;

	ci = instance->ctrl_info_buf;
	ci_h = instance->ctrl_info_buf_h;

	cmd = megasas_get_cmd(instance);

	if (!cmd) {
		dev_printk(KERN_DEBUG, &instance->pdev->dev, "Failed to get a free cmd\n");
		return -ENOMEM;
	}

	dcmd = &cmd->frame->dcmd;

	memset(ci, 0, sizeof(*ci));
	memset(dcmd->mbox.b, 0, MFI_MBOX_SIZE);

	dcmd->cmd = MFI_CMD_DCMD;
	dcmd->cmd_status = MFI_STAT_INVALID_STATUS;
	dcmd->sge_count = 1;
	dcmd->flags = MFI_FRAME_DIR_READ;
	dcmd->timeout = 0;
	dcmd->pad_0 = 0;
	dcmd->data_xfer_len = cpu_to_le32(sizeof(struct megasas_ctrl_info));
	dcmd->opcode = cpu_to_le32(MR_DCMD_CTRL_GET_INFO);
	dcmd->mbox.b[0] = 1;

	megasas_set_dma_settings(instance, dcmd, ci_h,
				 sizeof(struct megasas_ctrl_info));

	if ((instance->adapter_type != MFI_SERIES) &&
	    !instance->mask_interrupts) {
		ret = megasas_issue_blocked_cmd(instance, cmd, MFI_IO_TIMEOUT_SECS);
	} else {
		ret = megasas_issue_polled(instance, cmd);
		cmd->flags |= DRV_DCMD_SKIP_REFIRE;
	}

	switch (ret) {
	case DCMD_SUCCESS:
		/* Save required controller information in
		 * CPU endianness format.
		 */
		le32_to_cpus((u32 *)&ci->properties.OnOffProperties);
		le16_to_cpus((u16 *)&ci->properties.on_off_properties2);
		le32_to_cpus((u32 *)&ci->adapterOperations2);
		le32_to_cpus((u32 *)&ci->adapterOperations3);
		le16_to_cpus((u16 *)&ci->adapter_operations4);
		le32_to_cpus((u32 *)&ci->adapter_operations5);

		/* Update the latest Ext VD info.
		 * From Init path, store current firmware details.
		 * From OCR path, detect any firmware properties changes.
		 * in case of Firmware upgrade without system reboot.
		 */
		megasas_update_ext_vd_details(instance);
		instance->support_seqnum_jbod_fp =
			ci->adapterOperations3.useSeqNumJbodFP;
		instance->support_morethan256jbod =
			ci->adapter_operations4.support_pd_map_target_id;
		instance->support_nvme_passthru =
			ci->adapter_operations4.support_nvme_passthru;
		instance->support_pci_lane_margining =
			ci->adapter_operations5.support_pci_lane_margining;
		instance->task_abort_tmo = ci->TaskAbortTO;
		instance->max_reset_tmo = ci->MaxResetTO;

		/*Check whether controller is iMR or MR */
		instance->is_imr = (ci->memory_size ? 0 : 1);

		instance->snapdump_wait_time =
			(ci->properties.on_off_properties2.enable_snap_dump ?
			 MEGASAS_DEFAULT_SNAP_DUMP_WAIT_TIME : 0);

		instance->enable_fw_dev_list =
			ci->properties.on_off_properties2.enable_fw_dev_list;

		dev_info(&instance->pdev->dev,
			"controller type\t: %s(%dMB)\n",
			instance->is_imr ? "iMR" : "MR",
			le16_to_cpu(ci->memory_size));

		instance->disableOnlineCtrlReset =
			ci->properties.OnOffProperties.disableOnlineCtrlReset;
		instance->secure_jbod_support =
			ci->adapterOperations3.supportSecurityonJBOD;
		dev_info(&instance->pdev->dev, "Online Controller Reset(OCR)\t: %s\n",
			instance->disableOnlineCtrlReset ? "Disabled" : "Enabled");
		dev_info(&instance->pdev->dev, "Secure JBOD support\t: %s\n",
			instance->secure_jbod_support ? "Yes" : "No");
		dev_info(&instance->pdev->dev, "NVMe passthru support\t: %s\n",
			 instance->support_nvme_passthru ? "Yes" : "No");
		dev_info(&instance->pdev->dev,
			 "FW provided TM TaskAbort/Reset timeout\t: %d secs/%d secs\n",
			 instance->task_abort_tmo, instance->max_reset_tmo);
		dev_info(&instance->pdev->dev, "JBOD sequence map support\t: %s\n",
			 instance->support_seqnum_jbod_fp ? "Yes" : "No");
		dev_info(&instance->pdev->dev, "PCI Lane Margining support\t: %s\n",
			 instance->support_pci_lane_margining ? "Yes" : "No");

		break;

	case DCMD_TIMEOUT:
		switch (dcmd_timeout_ocr_possible(instance)) {
		case INITIATE_OCR:
			cmd->flags |= DRV_DCMD_SKIP_REFIRE;
			mutex_unlock(&instance->reset_mutex);
			megasas_reset_fusion(instance->host,
				MFI_IO_TIMEOUT_OCR);
			mutex_lock(&instance->reset_mutex);
			break;
		case KILL_ADAPTER:
			megaraid_sas_kill_hba(instance);
			break;
		case IGNORE_TIMEOUT:
			dev_info(&instance->pdev->dev, "Ignore DCMD timeout: %s %d\n",
				__func__, __LINE__);
			break;
		}
		break;
	case DCMD_FAILED:
		megaraid_sas_kill_hba(instance);
		break;

	}

	if (ret != DCMD_TIMEOUT)
		megasas_return_cmd(instance, cmd);

	return ret;
}

/*
 * megasas_set_crash_dump_params -	Sends address of crash dump DMA buffer
 *					to firmware
 *
 * @instance:				Adapter soft state
 * @crash_buf_state		-	tell FW to turn ON/OFF crash dump feature
					MR_CRASH_BUF_TURN_OFF = 0
					MR_CRASH_BUF_TURN_ON = 1
 * @return 0 on success non-zero on failure.
 * Issues an internal command (DCMD) to set parameters for crash dump feature.
 * Driver will send address of crash dump DMA buffer and set mbox to tell FW
 * that driver supports crash dump feature. This DCMD will be sent only if
 * crash dump feature is supported by the FW.
 *
 */
int megasas_set_crash_dump_params(struct megasas_instance *instance,
	u8 crash_buf_state)
{
	int ret = 0;
	struct megasas_cmd *cmd;
	struct megasas_dcmd_frame *dcmd;

	cmd = megasas_get_cmd(instance);

	if (!cmd) {
		dev_err(&instance->pdev->dev, "Failed to get a free cmd\n");
		return -ENOMEM;
	}


	dcmd = &cmd->frame->dcmd;

	memset(dcmd->mbox.b, 0, MFI_MBOX_SIZE);
	dcmd->mbox.b[0] = crash_buf_state;
	dcmd->cmd = MFI_CMD_DCMD;
	dcmd->cmd_status = MFI_STAT_INVALID_STATUS;
	dcmd->sge_count = 1;
	dcmd->flags = MFI_FRAME_DIR_NONE;
	dcmd->timeout = 0;
	dcmd->pad_0 = 0;
	dcmd->data_xfer_len = cpu_to_le32(CRASH_DMA_BUF_SIZE);
	dcmd->opcode = cpu_to_le32(MR_DCMD_CTRL_SET_CRASH_DUMP_PARAMS);

	megasas_set_dma_settings(instance, dcmd, instance->crash_dump_h,
				 CRASH_DMA_BUF_SIZE);

	if ((instance->adapter_type != MFI_SERIES) &&
	    !instance->mask_interrupts)
		ret = megasas_issue_blocked_cmd(instance, cmd, MFI_IO_TIMEOUT_SECS);
	else
		ret = megasas_issue_polled(instance, cmd);

	if (ret == DCMD_TIMEOUT) {
		switch (dcmd_timeout_ocr_possible(instance)) {
		case INITIATE_OCR:
			cmd->flags |= DRV_DCMD_SKIP_REFIRE;
			megasas_reset_fusion(instance->host,
					MFI_IO_TIMEOUT_OCR);
			break;
		case KILL_ADAPTER:
			megaraid_sas_kill_hba(instance);
			break;
		case IGNORE_TIMEOUT:
			dev_info(&instance->pdev->dev, "Ignore DCMD timeout: %s %d\n",
				__func__, __LINE__);
			break;
		}
	} else
		megasas_return_cmd(instance, cmd);

	return ret;
}

/**
 * megasas_issue_init_mfi -	Initializes the FW
 * @instance:		Adapter soft state
 *
 * Issues the INIT MFI cmd
 */
static int
megasas_issue_init_mfi(struct megasas_instance *instance)
{
	__le32 context;
	struct megasas_cmd *cmd;
	struct megasas_init_frame *init_frame;
	struct megasas_init_queue_info *initq_info;
	dma_addr_t init_frame_h;
	dma_addr_t initq_info_h;

	/*
	 * Prepare a init frame. Note the init frame points to queue info
	 * structure. Each frame has SGL allocated after first 64 bytes. For
	 * this frame - since we don't need any SGL - we use SGL's space as
	 * queue info structure
	 *
	 * We will not get a NULL command below. We just created the pool.
	 */
	cmd = megasas_get_cmd(instance);

	init_frame = (struct megasas_init_frame *)cmd->frame;
	initq_info = (struct megasas_init_queue_info *)
		((unsigned long)init_frame + 64);

	init_frame_h = cmd->frame_phys_addr;
	initq_info_h = init_frame_h + 64;

	context = init_frame->context;
	memset(init_frame, 0, MEGAMFI_FRAME_SIZE);
	memset(initq_info, 0, sizeof(struct megasas_init_queue_info));
	init_frame->context = context;

	initq_info->reply_queue_entries = cpu_to_le32(instance->max_fw_cmds + 1);
	initq_info->reply_queue_start_phys_addr_lo = cpu_to_le32(instance->reply_queue_h);

	initq_info->producer_index_phys_addr_lo = cpu_to_le32(instance->producer_h);
	initq_info->consumer_index_phys_addr_lo = cpu_to_le32(instance->consumer_h);

	init_frame->cmd = MFI_CMD_INIT;
	init_frame->cmd_status = MFI_STAT_INVALID_STATUS;
	init_frame->queue_info_new_phys_addr_lo =
		cpu_to_le32(lower_32_bits(initq_info_h));
	init_frame->queue_info_new_phys_addr_hi =
		cpu_to_le32(upper_32_bits(initq_info_h));

	init_frame->data_xfer_len = cpu_to_le32(sizeof(struct megasas_init_queue_info));

	/*
	 * disable the intr before firing the init frame to FW
	 */
	instance->instancet->disable_intr(instance);

	/*
	 * Issue the init frame in polled mode
	 */

	if (megasas_issue_polled(instance, cmd)) {
		dev_err(&instance->pdev->dev, "Failed to init firmware\n");
		megasas_return_cmd(instance, cmd);
		goto fail_fw_init;
	}

	megasas_return_cmd(instance, cmd);

	return 0;

fail_fw_init:
	return -EINVAL;
}

static u32
megasas_init_adapter_mfi(struct megasas_instance *instance)
{
	u32 context_sz;
	u32 reply_q_sz;

	/*
	 * Get various operational parameters from status register
	 */
	instance->max_fw_cmds = instance->instancet->read_fw_status_reg(instance) & 0x00FFFF;
	/*
	 * Reduce the max supported cmds by 1. This is to ensure that the
	 * reply_q_sz (1 more than the max cmd that driver may send)
	 * does not exceed max cmds that the FW can support
	 */
	instance->max_fw_cmds = instance->max_fw_cmds-1;
	instance->max_mfi_cmds = instance->max_fw_cmds;
	instance->max_num_sge = (instance->instancet->read_fw_status_reg(instance) & 0xFF0000) >>
					0x10;
	/*
	 * For MFI skinny adapters, MEGASAS_SKINNY_INT_CMDS commands
	 * are reserved for IOCTL + driver's internal DCMDs.
	 */
	if ((instance->pdev->device == PCI_DEVICE_ID_LSI_SAS0073SKINNY) ||
		(instance->pdev->device == PCI_DEVICE_ID_LSI_SAS0071SKINNY)) {
		instance->max_scsi_cmds = (instance->max_fw_cmds -
			MEGASAS_SKINNY_INT_CMDS);
		sema_init(&instance->ioctl_sem, MEGASAS_SKINNY_INT_CMDS);
	} else {
		instance->max_scsi_cmds = (instance->max_fw_cmds -
			MEGASAS_INT_CMDS);
		sema_init(&instance->ioctl_sem, (MEGASAS_MFI_IOCTL_CMDS));
	}

	instance->cur_can_queue = instance->max_scsi_cmds;
	/*
	 * Create a pool of commands
	 */
	if (megasas_alloc_cmds(instance))
		goto fail_alloc_cmds;

	/*
	 * Allocate memory for reply queue. Length of reply queue should
	 * be _one_ more than the maximum commands handled by the firmware.
	 *
	 * Note: When FW completes commands, it places corresponding contex
	 * values in this circular reply queue. This circular queue is a fairly
	 * typical producer-consumer queue. FW is the producer (of completed
	 * commands) and the driver is the consumer.
	 */
	context_sz = sizeof(u32);
	reply_q_sz = context_sz * (instance->max_fw_cmds + 1);

	instance->reply_queue = dma_alloc_coherent(&instance->pdev->dev,
			reply_q_sz, &instance->reply_queue_h, GFP_KERNEL);

	if (!instance->reply_queue) {
		dev_printk(KERN_DEBUG, &instance->pdev->dev, "Out of DMA mem for reply queue\n");
		goto fail_reply_queue;
	}

	if (megasas_issue_init_mfi(instance))
		goto fail_fw_init;

	if (megasas_get_ctrl_info(instance)) {
		dev_err(&instance->pdev->dev, "(%d): Could get controller info "
			"Fail from %s %d\n", instance->unique_id,
			__func__, __LINE__);
		goto fail_fw_init;
	}

	instance->fw_support_ieee = 0;
	instance->fw_support_ieee =
		(instance->instancet->read_fw_status_reg(instance) &
		0x04000000);

	dev_notice(&instance->pdev->dev, "megasas_init_mfi: fw_support_ieee=%d",
			instance->fw_support_ieee);

	if (instance->fw_support_ieee)
		instance->flag_ieee = 1;

	return 0;

fail_fw_init:

	dma_free_coherent(&instance->pdev->dev, reply_q_sz,
			    instance->reply_queue, instance->reply_queue_h);
fail_reply_queue:
	megasas_free_cmds(instance);

fail_alloc_cmds:
	return 1;
}

static
void megasas_setup_irq_poll(struct megasas_instance *instance)
{
	struct megasas_irq_context *irq_ctx;
	u32 count, i;

	count = instance->msix_vectors > 0 ? instance->msix_vectors : 1;

	/* Initialize IRQ poll */
	for (i = 0; i < count; i++) {
		irq_ctx = &instance->irq_context[i];
		irq_ctx->os_irq = pci_irq_vector(instance->pdev, i);
		irq_ctx->irq_poll_scheduled = false;
		irq_poll_init(&irq_ctx->irqpoll,
			      instance->threshold_reply_count,
			      megasas_irqpoll);
	}
}

/*
 * megasas_setup_irqs_ioapic -		register legacy interrupts.
 * @instance:				Adapter soft state
 *
 * Do not enable interrupt, only setup ISRs.
 *
 * Return 0 on success.
 */
static int
megasas_setup_irqs_ioapic(struct megasas_instance *instance)
{
	struct pci_dev *pdev;

	pdev = instance->pdev;
	instance->irq_context[0].instance = instance;
	instance->irq_context[0].MSIxIndex = 0;
	snprintf(instance->irq_context->name, MEGASAS_MSIX_NAME_LEN, "%s%u",
		"megasas", instance->host->host_no);
	if (request_irq(pci_irq_vector(pdev, 0),
			instance->instancet->service_isr, IRQF_SHARED,
			instance->irq_context->name, &instance->irq_context[0])) {
		dev_err(&instance->pdev->dev,
				"Failed to register IRQ from %s %d\n",
				__func__, __LINE__);
		return -1;
	}
	instance->perf_mode = MR_LATENCY_PERF_MODE;
	instance->low_latency_index_start = 0;
	return 0;
}

/**
 * megasas_setup_irqs_msix -		register MSI-x interrupts.
 * @instance:				Adapter soft state
 * @is_probe:				Driver probe check
 *
 * Do not enable interrupt, only setup ISRs.
 *
 * Return 0 on success.
 */
static int
megasas_setup_irqs_msix(struct megasas_instance *instance, u8 is_probe)
{
	int i, j;
	struct pci_dev *pdev;

	pdev = instance->pdev;

	/* Try MSI-x */
	for (i = 0; i < instance->msix_vectors; i++) {
		instance->irq_context[i].instance = instance;
		instance->irq_context[i].MSIxIndex = i;
		snprintf(instance->irq_context[i].name, MEGASAS_MSIX_NAME_LEN, "%s%u-msix%u",
			"megasas", instance->host->host_no, i);
		if (request_irq(pci_irq_vector(pdev, i),
			instance->instancet->service_isr, 0, instance->irq_context[i].name,
			&instance->irq_context[i])) {
			dev_err(&instance->pdev->dev,
				"Failed to register IRQ for vector %d.\n", i);
			for (j = 0; j < i; j++) {
				if (j < instance->low_latency_index_start)
					irq_update_affinity_hint(
						pci_irq_vector(pdev, j), NULL);
				free_irq(pci_irq_vector(pdev, j),
					 &instance->irq_context[j]);
			}
			/* Retry irq register for IO_APIC*/
			instance->msix_vectors = 0;
			instance->msix_load_balance = false;
			if (is_probe) {
				pci_free_irq_vectors(instance->pdev);
				return megasas_setup_irqs_ioapic(instance);
			} else {
				return -1;
			}
		}
	}

	return 0;
}

/*
 * megasas_destroy_irqs-		unregister interrupts.
 * @instance:				Adapter soft state
 * return:				void
 */
static void
megasas_destroy_irqs(struct megasas_instance *instance) {

	int i;
	int count;
	struct megasas_irq_context *irq_ctx;

	count = instance->msix_vectors > 0 ? instance->msix_vectors : 1;
	if (instance->adapter_type != MFI_SERIES) {
		for (i = 0; i < count; i++) {
			irq_ctx = &instance->irq_context[i];
			irq_poll_disable(&irq_ctx->irqpoll);
		}
	}

	if (instance->msix_vectors)
		for (i = 0; i < instance->msix_vectors; i++) {
			if (i < instance->low_latency_index_start)
				irq_update_affinity_hint(
				    pci_irq_vector(instance->pdev, i), NULL);
			free_irq(pci_irq_vector(instance->pdev, i),
				 &instance->irq_context[i]);
		}
	else
		free_irq(pci_irq_vector(instance->pdev, 0),
			 &instance->irq_context[0]);
}

/**
 * megasas_setup_jbod_map -	setup jbod map for FP seq_number.
 * @instance:				Adapter soft state
 *
 * Return 0 on success.
 */
void
megasas_setup_jbod_map(struct megasas_instance *instance)
{
	int i;
	struct fusion_context *fusion = instance->ctrl_context;
	size_t pd_seq_map_sz;

	pd_seq_map_sz = struct_size((struct MR_PD_CFG_SEQ_NUM_SYNC *)0, seq,
				    MAX_PHYSICAL_DEVICES);

	instance->use_seqnum_jbod_fp =
		instance->support_seqnum_jbod_fp;
	if (reset_devices || !fusion ||
		!instance->support_seqnum_jbod_fp) {
		dev_info(&instance->pdev->dev,
			"JBOD sequence map is disabled %s %d\n",
			__func__, __LINE__);
		instance->use_seqnum_jbod_fp = false;
		return;
	}

	if (fusion->pd_seq_sync[0])
		goto skip_alloc;

	for (i = 0; i < JBOD_MAPS_COUNT; i++) {
		fusion->pd_seq_sync[i] = dma_alloc_coherent
			(&instance->pdev->dev, pd_seq_map_sz,
			&fusion->pd_seq_phys[i], GFP_KERNEL);
		if (!fusion->pd_seq_sync[i]) {
			dev_err(&instance->pdev->dev,
				"Failed to allocate memory from %s %d\n",
				__func__, __LINE__);
			if (i == 1) {
				dma_free_coherent(&instance->pdev->dev,
					pd_seq_map_sz, fusion->pd_seq_sync[0],
					fusion->pd_seq_phys[0]);
				fusion->pd_seq_sync[0] = NULL;
			}
			instance->use_seqnum_jbod_fp = false;
			return;
		}
	}

skip_alloc:
	if (!megasas_sync_pd_seq_num(instance, false) &&
		!megasas_sync_pd_seq_num(instance, true))
		instance->use_seqnum_jbod_fp = true;
	else
		instance->use_seqnum_jbod_fp = false;
}

static void megasas_setup_reply_map(struct megasas_instance *instance)
{
	const struct cpumask *mask;
	unsigned int queue, cpu, low_latency_index_start;

	low_latency_index_start = instance->low_latency_index_start;

	for (queue = low_latency_index_start; queue < instance->msix_vectors; queue++) {
		mask = pci_irq_get_affinity(instance->pdev, queue);
		if (!mask)
			goto fallback;

		for_each_cpu(cpu, mask)
			instance->reply_map[cpu] = queue;
	}
	return;

fallback:
	queue = low_latency_index_start;
	for_each_possible_cpu(cpu) {
		instance->reply_map[cpu] = queue;
		if (queue == (instance->msix_vectors - 1))
			queue = low_latency_index_start;
		else
			queue++;
	}
}

/**
 * megasas_get_device_list -	Get the PD and LD device list from FW.
 * @instance:			Adapter soft state
 * @return:			Success or failure
 *
 * Issue DCMDs to Firmware to get the PD and LD list.
 * Based on the FW support, driver sends the HOST_DEVICE_LIST or combination
 * of PD_LIST/LD_LIST_QUERY DCMDs to get the device list.
 */
static
int megasas_get_device_list(struct megasas_instance *instance)
{
	if (instance->enable_fw_dev_list) {
		if (megasas_host_device_list_query(instance, true))
			return FAILED;
	} else {
		if (megasas_get_pd_list(instance) < 0) {
			dev_err(&instance->pdev->dev, "failed to get PD list\n");
			return FAILED;
		}

		if (megasas_ld_list_query(instance,
					  MR_LD_QUERY_TYPE_EXPOSED_TO_HOST)) {
			dev_err(&instance->pdev->dev, "failed to get LD list\n");
			return FAILED;
		}
	}

	return SUCCESS;
}

/**
 * megasas_set_high_iops_queue_affinity_and_hint -	Set affinity and hint
 *							for high IOPS queues
 * @instance:						Adapter soft state
 * return:						void
 */
static inline void
megasas_set_high_iops_queue_affinity_and_hint(struct megasas_instance *instance)
{
	int i;
	unsigned int irq;
	const struct cpumask *mask;

	if (instance->perf_mode == MR_BALANCED_PERF_MODE) {
		mask = cpumask_of_node(dev_to_node(&instance->pdev->dev));

		for (i = 0; i < instance->low_latency_index_start; i++) {
			irq = pci_irq_vector(instance->pdev, i);
			irq_set_affinity_and_hint(irq, mask);
		}
	}
}

static int
__megasas_alloc_irq_vectors(struct megasas_instance *instance)
{
	int i, irq_flags;
	struct irq_affinity desc = { .pre_vectors = instance->low_latency_index_start };
	struct irq_affinity *descp = &desc;

	irq_flags = PCI_IRQ_MSIX;

	if (instance->smp_affinity_enable)
		irq_flags |= PCI_IRQ_AFFINITY | PCI_IRQ_ALL_TYPES;
	else
		descp = NULL;

	/* Do not allocate msix vectors for poll_queues.
	 * msix_vectors is always within a range of FW supported reply queue.
	 */
	i = pci_alloc_irq_vectors_affinity(instance->pdev,
		instance->low_latency_index_start,
		instance->msix_vectors - instance->iopoll_q_count, irq_flags, descp);

	return i;
}

/**
 * megasas_alloc_irq_vectors -	Allocate IRQ vectors/enable MSI-x vectors
 * @instance:			Adapter soft state
 * return:			void
 */
static void
megasas_alloc_irq_vectors(struct megasas_instance *instance)
{
	int i;
	unsigned int num_msix_req;

	instance->iopoll_q_count = 0;
	if ((instance->adapter_type != MFI_SERIES) &&
		poll_queues) {

		instance->perf_mode = MR_LATENCY_PERF_MODE;
		instance->low_latency_index_start = 1;

		/* reserve for default and non-mananged pre-vector. */
		if (instance->msix_vectors > (poll_queues + 2))
			instance->iopoll_q_count = poll_queues;
		else
			instance->iopoll_q_count = 0;

		num_msix_req = num_online_cpus() + instance->low_latency_index_start;
		instance->msix_vectors = min(num_msix_req,
				instance->msix_vectors);

	}

	i = __megasas_alloc_irq_vectors(instance);

	if (((instance->perf_mode == MR_BALANCED_PERF_MODE)
		|| instance->iopoll_q_count) &&
	    (i != (instance->msix_vectors - instance->iopoll_q_count))) {
		if (instance->msix_vectors)
			pci_free_irq_vectors(instance->pdev);
		/* Disable Balanced IOPS mode and try realloc vectors */
		instance->perf_mode = MR_LATENCY_PERF_MODE;
		instance->low_latency_index_start = 1;
		num_msix_req = num_online_cpus() + instance->low_latency_index_start;

		instance->msix_vectors = min(num_msix_req,
				instance->msix_vectors);

		instance->iopoll_q_count = 0;
		i = __megasas_alloc_irq_vectors(instance);

	}

	dev_info(&instance->pdev->dev,
		"requested/available msix %d/%d poll_queue %d\n",
			instance->msix_vectors - instance->iopoll_q_count,
			i, instance->iopoll_q_count);

	if (i > 0)
		instance->msix_vectors = i;
	else
		instance->msix_vectors = 0;

	if (instance->smp_affinity_enable)
		megasas_set_high_iops_queue_affinity_and_hint(instance);
}

/**
 * megasas_init_fw -	Initializes the FW
 * @instance:		Adapter soft state
 *
 * This is the main function for initializing firmware
 */

static int megasas_init_fw(struct megasas_instance *instance)
{
	u32 max_sectors_1;
	u32 max_sectors_2, tmp_sectors, msix_enable;
	u32 scratch_pad_1, scratch_pad_2, scratch_pad_3, status_reg;
	resource_size_t base_addr;
	void *base_addr_phys;
	struct megasas_ctrl_info *ctrl_info = NULL;
	unsigned long bar_list;
	int i, j, loop;
	struct IOV_111 *iovPtr;
	struct fusion_context *fusion;
	bool intr_coalescing;
	unsigned int num_msix_req;
	u16 lnksta, speed;

	fusion = instance->ctrl_context;

	/* Find first memory bar */
	bar_list = pci_select_bars(instance->pdev, IORESOURCE_MEM);
	instance->bar = find_first_bit(&bar_list, BITS_PER_LONG);
	if (pci_request_selected_regions(instance->pdev, 1<<instance->bar,
					 "megasas: LSI")) {
		dev_printk(KERN_DEBUG, &instance->pdev->dev, "IO memory region busy!\n");
		return -EBUSY;
	}

	base_addr = pci_resource_start(instance->pdev, instance->bar);
	instance->reg_set = ioremap(base_addr, 8192);

	if (!instance->reg_set) {
		dev_printk(KERN_DEBUG, &instance->pdev->dev, "Failed to map IO mem\n");
		goto fail_ioremap;
	}

	base_addr_phys = &base_addr;
	dev_printk(KERN_DEBUG, &instance->pdev->dev,
		   "BAR:0x%lx  BAR's base_addr(phys):%pa  mapped virt_addr:0x%p\n",
		   instance->bar, base_addr_phys, instance->reg_set);

	if (instance->adapter_type != MFI_SERIES)
		instance->instancet = &megasas_instance_template_fusion;
	else {
		switch (instance->pdev->device) {
		case PCI_DEVICE_ID_LSI_SAS1078R:
		case PCI_DEVICE_ID_LSI_SAS1078DE:
			instance->instancet = &megasas_instance_template_ppc;
			break;
		case PCI_DEVICE_ID_LSI_SAS1078GEN2:
		case PCI_DEVICE_ID_LSI_SAS0079GEN2:
			instance->instancet = &megasas_instance_template_gen2;
			break;
		case PCI_DEVICE_ID_LSI_SAS0073SKINNY:
		case PCI_DEVICE_ID_LSI_SAS0071SKINNY:
			instance->instancet = &megasas_instance_template_skinny;
			break;
		case PCI_DEVICE_ID_LSI_SAS1064R:
		case PCI_DEVICE_ID_DELL_PERC5:
		default:
			instance->instancet = &megasas_instance_template_xscale;
			instance->pd_list_not_supported = 1;
			break;
		}
	}

	if (megasas_transition_to_ready(instance, 0)) {
		dev_info(&instance->pdev->dev,
			 "Failed to transition controller to ready from %s!\n",
			 __func__);
		if (instance->adapter_type != MFI_SERIES) {
			status_reg = instance->instancet->read_fw_status_reg(
					instance);
			if (status_reg & MFI_RESET_ADAPTER) {
				if (megasas_adp_reset_wait_for_ready
					(instance, true, 0) == FAILED)
					goto fail_ready_state;
			} else {
				goto fail_ready_state;
			}
		} else {
			atomic_set(&instance->fw_reset_no_pci_access, 1);
			instance->instancet->adp_reset
				(instance, instance->reg_set);
			atomic_set(&instance->fw_reset_no_pci_access, 0);

			/*waiting for about 30 second before retry*/
			ssleep(30);

			if (megasas_transition_to_ready(instance, 0))
				goto fail_ready_state;
		}

		dev_info(&instance->pdev->dev,
			 "FW restarted successfully from %s!\n",
			 __func__);
	}

	megasas_init_ctrl_params(instance);

	if (megasas_set_dma_mask(instance))
		goto fail_ready_state;

	if (megasas_alloc_ctrl_mem(instance))
		goto fail_alloc_dma_buf;

	if (megasas_alloc_ctrl_dma_buffers(instance))
		goto fail_alloc_dma_buf;

	fusion = instance->ctrl_context;

	if (instance->adapter_type >= VENTURA_SERIES) {
		scratch_pad_2 =
			megasas_readl(instance,
				      &instance->reg_set->outbound_scratch_pad_2);
		instance->max_raid_mapsize = ((scratch_pad_2 >>
			MR_MAX_RAID_MAP_SIZE_OFFSET_SHIFT) &
			MR_MAX_RAID_MAP_SIZE_MASK);
	}

	instance->enable_sdev_max_qd = enable_sdev_max_qd;

	switch (instance->adapter_type) {
	case VENTURA_SERIES:
		fusion->pcie_bw_limitation = true;
		break;
	case AERO_SERIES:
		fusion->r56_div_offload = true;
		break;
	default:
		break;
	}

	/* Check if MSI-X is supported while in ready state */
	msix_enable = (instance->instancet->read_fw_status_reg(instance) &
		       0x4000000) >> 0x1a;
	if (msix_enable && !msix_disable) {

		scratch_pad_1 = megasas_readl
			(instance, &instance->reg_set->outbound_scratch_pad_1);
		/* Check max MSI-X vectors */
		if (fusion) {
			if (instance->adapter_type == THUNDERBOLT_SERIES) {
				/* Thunderbolt Series*/
				instance->msix_vectors = (scratch_pad_1
					& MR_MAX_REPLY_QUEUES_OFFSET) + 1;
			} else {
				instance->msix_vectors = ((scratch_pad_1
					& MR_MAX_REPLY_QUEUES_EXT_OFFSET)
					>> MR_MAX_REPLY_QUEUES_EXT_OFFSET_SHIFT) + 1;

				/*
				 * For Invader series, > 8 MSI-x vectors
				 * supported by FW/HW implies combined
				 * reply queue mode is enabled.
				 * For Ventura series, > 16 MSI-x vectors
				 * supported by FW/HW implies combined
				 * reply queue mode is enabled.
				 */
				switch (instance->adapter_type) {
				case INVADER_SERIES:
					if (instance->msix_vectors > 8)
						instance->msix_combined = true;
					break;
				case AERO_SERIES:
				case VENTURA_SERIES:
					if (instance->msix_vectors > 16)
						instance->msix_combined = true;
					break;
				}

				if (rdpq_enable)
					instance->is_rdpq = (scratch_pad_1 & MR_RDPQ_MODE_OFFSET) ?
								1 : 0;

				if (instance->adapter_type >= INVADER_SERIES &&
				    !instance->msix_combined) {
					instance->msix_load_balance = true;
					instance->smp_affinity_enable = false;
				}

				/* Save 1-15 reply post index address to local memory
				 * Index 0 is already saved from reg offset
				 * MPI2_REPLY_POST_HOST_INDEX_OFFSET
				 */
				for (loop = 1; loop < MR_MAX_MSIX_REG_ARRAY; loop++) {
					instance->reply_post_host_index_addr[loop] =
						(u32 __iomem *)
						((u8 __iomem *)instance->reg_set +
						MPI2_SUP_REPLY_POST_HOST_INDEX_OFFSET
						+ (loop * 0x10));
				}
			}

			dev_info(&instance->pdev->dev,
				 "firmware supports msix\t: (%d)",
				 instance->msix_vectors);
			if (msix_vectors)
				instance->msix_vectors = min(msix_vectors,
					instance->msix_vectors);
		} else /* MFI adapters */
			instance->msix_vectors = 1;


		/*
		 * For Aero (if some conditions are met), driver will configure a
		 * few additional reply queues with interrupt coalescing enabled.
		 * These queues with interrupt coalescing enabled are called
		 * High IOPS queues and rest of reply queues (based on number of
		 * logical CPUs) are termed as Low latency queues.
		 *
		 * Total Number of reply queues = High IOPS queues + low latency queues
		 *
		 * For rest of fusion adapters, 1 additional reply queue will be
		 * reserved for management commands, rest of reply queues
		 * (based on number of logical CPUs) will be used for IOs and
		 * referenced as IO queues.
		 * Total Number of reply queues = 1 + IO queues
		 *
		 * MFI adapters supports single MSI-x so single reply queue
		 * will be used for IO and management commands.
		 */

		intr_coalescing = (scratch_pad_1 & MR_INTR_COALESCING_SUPPORT_OFFSET) ?
								true : false;
		if (intr_coalescing &&
			(num_online_cpus() >= MR_HIGH_IOPS_QUEUE_COUNT) &&
			(instance->msix_vectors == MEGASAS_MAX_MSIX_QUEUES))
			instance->perf_mode = MR_BALANCED_PERF_MODE;
		else
			instance->perf_mode = MR_LATENCY_PERF_MODE;


		if (instance->adapter_type == AERO_SERIES) {
			pcie_capability_read_word(instance->pdev, PCI_EXP_LNKSTA, &lnksta);
			speed = lnksta & PCI_EXP_LNKSTA_CLS;

			/*
			 * For Aero, if PCIe link speed is <16 GT/s, then driver should operate
			 * in latency perf mode and enable R1 PCI bandwidth algorithm
			 */
			if (speed < 0x4) {
				instance->perf_mode = MR_LATENCY_PERF_MODE;
				fusion->pcie_bw_limitation = true;
			}

			/*
			 * Performance mode settings provided through module parameter-perf_mode will
			 * take affect only for:
			 * 1. Aero family of adapters.
			 * 2. When user sets module parameter- perf_mode in range of 0-2.
			 */
			if ((perf_mode >= MR_BALANCED_PERF_MODE) &&
				(perf_mode <= MR_LATENCY_PERF_MODE))
				instance->perf_mode = perf_mode;
			/*
			 * If intr coalescing is not supported by controller FW, then IOPS
			 * and Balanced modes are not feasible.
			 */
			if (!intr_coalescing)
				instance->perf_mode = MR_LATENCY_PERF_MODE;

		}

		if (instance->perf_mode == MR_BALANCED_PERF_MODE)
			instance->low_latency_index_start =
				MR_HIGH_IOPS_QUEUE_COUNT;
		else
			instance->low_latency_index_start = 1;

		num_msix_req = num_online_cpus() + instance->low_latency_index_start;

		instance->msix_vectors = min(num_msix_req,
				instance->msix_vectors);

		megasas_alloc_irq_vectors(instance);
		if (!instance->msix_vectors)
			instance->msix_load_balance = false;
	}
	/*
	 * MSI-X host index 0 is common for all adapter.
	 * It is used for all MPT based Adapters.
	 */
	if (instance->msix_combined) {
		instance->reply_post_host_index_addr[0] =
				(u32 *)((u8 *)instance->reg_set +
				MPI2_SUP_REPLY_POST_HOST_INDEX_OFFSET);
	} else {
		instance->reply_post_host_index_addr[0] =
			(u32 *)((u8 *)instance->reg_set +
			MPI2_REPLY_POST_HOST_INDEX_OFFSET);
	}

	if (!instance->msix_vectors) {
		i = pci_alloc_irq_vectors(instance->pdev, 1, 1, PCI_IRQ_LEGACY);
		if (i < 0)
			goto fail_init_adapter;
	}

	megasas_setup_reply_map(instance);

	dev_info(&instance->pdev->dev,
		"current msix/online cpus\t: (%d/%d)\n",
		instance->msix_vectors, (unsigned int)num_online_cpus());
	dev_info(&instance->pdev->dev,
		"RDPQ mode\t: (%s)\n", instance->is_rdpq ? "enabled" : "disabled");

	tasklet_init(&instance->isr_tasklet, instance->instancet->tasklet,
		(unsigned long)instance);

	/*
	 * Below are default value for legacy Firmware.
	 * non-fusion based controllers
	 */
	instance->fw_supported_vd_count = MAX_LOGICAL_DRIVES;
	instance->fw_supported_pd_count = MAX_PHYSICAL_DEVICES;
	/* Get operational params, sge flags, send init cmd to controller */
	if (instance->instancet->init_adapter(instance))
		goto fail_init_adapter;

	if (instance->adapter_type >= VENTURA_SERIES) {
		scratch_pad_3 =
			megasas_readl(instance,
				      &instance->reg_set->outbound_scratch_pad_3);
		if ((scratch_pad_3 & MR_NVME_PAGE_SIZE_MASK) >=
			MR_DEFAULT_NVME_PAGE_SHIFT)
			instance->nvme_page_size =
				(1 << (scratch_pad_3 & MR_NVME_PAGE_SIZE_MASK));

		dev_info(&instance->pdev->dev,
			 "NVME page size\t: (%d)\n", instance->nvme_page_size);
	}

	if (instance->msix_vectors ?
		megasas_setup_irqs_msix(instance, 1) :
		megasas_setup_irqs_ioapic(instance))
		goto fail_init_adapter;

	if (instance->adapter_type != MFI_SERIES)
		megasas_setup_irq_poll(instance);

	instance->instancet->enable_intr(instance);

	dev_info(&instance->pdev->dev, "INIT adapter done\n");

	megasas_setup_jbod_map(instance);

	if (megasas_get_device_list(instance) != SUCCESS) {
		dev_err(&instance->pdev->dev,
			"%s: megasas_get_device_list failed\n",
			__func__);
		goto fail_get_ld_pd_list;
	}

	/* stream detection initialization */
	if (instance->adapter_type >= VENTURA_SERIES) {
		fusion->stream_detect_by_ld =
			kcalloc(MAX_LOGICAL_DRIVES_EXT,
				sizeof(struct LD_STREAM_DETECT *),
				GFP_KERNEL);
		if (!fusion->stream_detect_by_ld) {
			dev_err(&instance->pdev->dev,
				"unable to allocate stream detection for pool of LDs\n");
			goto fail_get_ld_pd_list;
		}
		for (i = 0; i < MAX_LOGICAL_DRIVES_EXT; ++i) {
			fusion->stream_detect_by_ld[i] =
				kzalloc(sizeof(struct LD_STREAM_DETECT),
				GFP_KERNEL);
			if (!fusion->stream_detect_by_ld[i]) {
				dev_err(&instance->pdev->dev,
					"unable to allocate stream detect by LD\n ");
				for (j = 0; j < i; ++j)
					kfree(fusion->stream_detect_by_ld[j]);
				kfree(fusion->stream_detect_by_ld);
				fusion->stream_detect_by_ld = NULL;
				goto fail_get_ld_pd_list;
			}
			fusion->stream_detect_by_ld[i]->mru_bit_map
				= MR_STREAM_BITMAP;
		}
	}

	/*
	 * Compute the max allowed sectors per IO: The controller info has two
	 * limits on max sectors. Driver should use the minimum of these two.
	 *
	 * 1 << stripe_sz_ops.min = max sectors per strip
	 *
	 * Note that older firmwares ( < FW ver 30) didn't report information
	 * to calculate max_sectors_1. So the number ended up as zero always.
	 */
	tmp_sectors = 0;
	ctrl_info = instance->ctrl_info_buf;

	max_sectors_1 = (1 << ctrl_info->stripe_sz_ops.min) *
		le16_to_cpu(ctrl_info->max_strips_per_io);
	max_sectors_2 = le32_to_cpu(ctrl_info->max_request_size);

	tmp_sectors = min_t(u32, max_sectors_1, max_sectors_2);

	instance->peerIsPresent = ctrl_info->cluster.peerIsPresent;
	instance->passive = ctrl_info->cluster.passive;
	memcpy(instance->clusterId, ctrl_info->clusterId, sizeof(instance->clusterId));
	instance->UnevenSpanSupport =
		ctrl_info->adapterOperations2.supportUnevenSpans;
	if (instance->UnevenSpanSupport) {
		struct fusion_context *fusion = instance->ctrl_context;
		if (MR_ValidateMapInfo(instance, instance->map_id))
			fusion->fast_path_io = 1;
		else
			fusion->fast_path_io = 0;

	}
	if (ctrl_info->host_interface.SRIOV) {
		instance->requestorId = ctrl_info->iov.requestorId;
		if (instance->pdev->device == PCI_DEVICE_ID_LSI_PLASMA) {
			if (!ctrl_info->adapterOperations2.activePassive)
			    instance->PlasmaFW111 = 1;

			dev_info(&instance->pdev->dev, "SR-IOV: firmware type: %s\n",
			    instance->PlasmaFW111 ? "1.11" : "new");

			if (instance->PlasmaFW111) {
			    iovPtr = (struct IOV_111 *)
				((unsigned char *)ctrl_info + IOV_111_OFFSET);
			    instance->requestorId = iovPtr->requestorId;
			}
		}
		dev_info(&instance->pdev->dev, "SRIOV: VF requestorId %d\n",
			instance->requestorId);
	}

	instance->crash_dump_fw_support =
		ctrl_info->adapterOperations3.supportCrashDump;
	instance->crash_dump_drv_support =
		(instance->crash_dump_fw_support &&
		instance->crash_dump_buf);
	if (instance->crash_dump_drv_support)
		megasas_set_crash_dump_params(instance,
			MR_CRASH_BUF_TURN_OFF);

	else {
		if (instance->crash_dump_buf)
			dma_free_coherent(&instance->pdev->dev,
				CRASH_DMA_BUF_SIZE,
				instance->crash_dump_buf,
				instance->crash_dump_h);
		instance->crash_dump_buf = NULL;
	}

	if (instance->snapdump_wait_time) {
		megasas_get_snapdump_properties(instance);
		dev_info(&instance->pdev->dev, "Snap dump wait time\t: %d\n",
			 instance->snapdump_wait_time);
	}

	dev_info(&instance->pdev->dev,
		"pci id\t\t: (0x%04x)/(0x%04x)/(0x%04x)/(0x%04x)\n",
		le16_to_cpu(ctrl_info->pci.vendor_id),
		le16_to_cpu(ctrl_info->pci.device_id),
		le16_to_cpu(ctrl_info->pci.sub_vendor_id),
		le16_to_cpu(ctrl_info->pci.sub_device_id));
	dev_info(&instance->pdev->dev, "unevenspan support	: %s\n",
		instance->UnevenSpanSupport ? "yes" : "no");
	dev_info(&instance->pdev->dev, "firmware crash dump	: %s\n",
		instance->crash_dump_drv_support ? "yes" : "no");
	dev_info(&instance->pdev->dev, "JBOD sequence map	: %s\n",
		instance->use_seqnum_jbod_fp ? "enabled" : "disabled");

	instance->max_sectors_per_req = instance->max_num_sge *
						SGE_BUFFER_SIZE / 512;
	if (tmp_sectors && (instance->max_sectors_per_req > tmp_sectors))
		instance->max_sectors_per_req = tmp_sectors;

	/* Check for valid throttlequeuedepth module parameter */
	if (throttlequeuedepth &&
			throttlequeuedepth <= instance->max_scsi_cmds)
		instance->throttlequeuedepth = throttlequeuedepth;
	else
		instance->throttlequeuedepth =
				MEGASAS_THROTTLE_QUEUE_DEPTH;

	if ((resetwaittime < 1) ||
	    (resetwaittime > MEGASAS_RESET_WAIT_TIME))
		resetwaittime = MEGASAS_RESET_WAIT_TIME;

	if ((scmd_timeout < 10) || (scmd_timeout > MEGASAS_DEFAULT_CMD_TIMEOUT))
		scmd_timeout = MEGASAS_DEFAULT_CMD_TIMEOUT;

	/* Launch SR-IOV heartbeat timer */
	if (instance->requestorId) {
		if (!megasas_sriov_start_heartbeat(instance, 1)) {
			megasas_start_timer(instance);
		} else {
			instance->skip_heartbeat_timer_del = 1;
			goto fail_get_ld_pd_list;
		}
	}

	/*
	 * Create and start watchdog thread which will monitor
	 * controller state every 1 sec and trigger OCR when
	 * it enters fault state
	 */
	if (instance->adapter_type != MFI_SERIES)
		if (megasas_fusion_start_watchdog(instance) != SUCCESS)
			goto fail_start_watchdog;

	return 0;

fail_start_watchdog:
	if (instance->requestorId && !instance->skip_heartbeat_timer_del)
		del_timer_sync(&instance->sriov_heartbeat_timer);
fail_get_ld_pd_list:
	instance->instancet->disable_intr(instance);
	megasas_destroy_irqs(instance);
fail_init_adapter:
	if (instance->msix_vectors)
		pci_free_irq_vectors(instance->pdev);
	instance->msix_vectors = 0;
fail_alloc_dma_buf:
	megasas_free_ctrl_dma_buffers(instance);
	megasas_free_ctrl_mem(instance);
fail_ready_state:
	iounmap(instance->reg_set);

fail_ioremap:
	pci_release_selected_regions(instance->pdev, 1<<instance->bar);

	dev_err(&instance->pdev->dev, "Failed from %s %d\n",
		__func__, __LINE__);
	return -EINVAL;
}

/**
 * megasas_release_mfi -	Reverses the FW initialization
 * @instance:			Adapter soft state
 */
static void megasas_release_mfi(struct megasas_instance *instance)
{
	u32 reply_q_sz = sizeof(u32) *(instance->max_mfi_cmds + 1);

	if (instance->reply_queue)
		dma_free_coherent(&instance->pdev->dev, reply_q_sz,
			    instance->reply_queue, instance->reply_queue_h);

	megasas_free_cmds(instance);

	iounmap(instance->reg_set);

	pci_release_selected_regions(instance->pdev, 1<<instance->bar);
}

/**
 * megasas_get_seq_num -	Gets latest event sequence numbers
 * @instance:			Adapter soft state
 * @eli:			FW event log sequence numbers information
 *
 * FW maintains a log of all events in a non-volatile area. Upper layers would
 * usually find out the latest sequence number of the events, the seq number at
 * the boot etc. They would "read" all the events below the latest seq number
 * by issuing a direct fw cmd (DCMD). For the future events (beyond latest seq
 * number), they would subsribe to AEN (asynchronous event notification) and
 * wait for the events to happen.
 */
static int
megasas_get_seq_num(struct megasas_instance *instance,
		    struct megasas_evt_log_info *eli)
{
	struct megasas_cmd *cmd;
	struct megasas_dcmd_frame *dcmd;
	struct megasas_evt_log_info *el_info;
	dma_addr_t el_info_h = 0;
	int ret;

	cmd = megasas_get_cmd(instance);

	if (!cmd) {
		return -ENOMEM;
	}

	dcmd = &cmd->frame->dcmd;
	el_info = dma_alloc_coherent(&instance->pdev->dev,
				     sizeof(struct megasas_evt_log_info),
				     &el_info_h, GFP_KERNEL);
	if (!el_info) {
		megasas_return_cmd(instance, cmd);
		return -ENOMEM;
	}

	memset(dcmd->mbox.b, 0, MFI_MBOX_SIZE);

	dcmd->cmd = MFI_CMD_DCMD;
	dcmd->cmd_status = 0x0;
	dcmd->sge_count = 1;
	dcmd->flags = MFI_FRAME_DIR_READ;
	dcmd->timeout = 0;
	dcmd->pad_0 = 0;
	dcmd->data_xfer_len = cpu_to_le32(sizeof(struct megasas_evt_log_info));
	dcmd->opcode = cpu_to_le32(MR_DCMD_CTRL_EVENT_GET_INFO);

	megasas_set_dma_settings(instance, dcmd, el_info_h,
				 sizeof(struct megasas_evt_log_info));

	ret = megasas_issue_blocked_cmd(instance, cmd, MFI_IO_TIMEOUT_SECS);
	if (ret != DCMD_SUCCESS) {
		dev_err(&instance->pdev->dev, "Failed from %s %d\n",
			__func__, __LINE__);
		goto dcmd_failed;
	}

	/*
	 * Copy the data back into callers buffer
	 */
	eli->newest_seq_num = el_info->newest_seq_num;
	eli->oldest_seq_num = el_info->oldest_seq_num;
	eli->clear_seq_num = el_info->clear_seq_num;
	eli->shutdown_seq_num = el_info->shutdown_seq_num;
	eli->boot_seq_num = el_info->boot_seq_num;

dcmd_failed:
	dma_free_coherent(&instance->pdev->dev,
			sizeof(struct megasas_evt_log_info),
			el_info, el_info_h);

	megasas_return_cmd(instance, cmd);

	return ret;
}

/**
 * megasas_register_aen -	Registers for asynchronous event notification
 * @instance:			Adapter soft state
 * @seq_num:			The starting sequence number
 * @class_locale_word:		Class of the event
 *
 * This function subscribes for AEN for events beyond the @seq_num. It requests
 * to be notified if and only if the event is of type @class_locale
 */
static int
megasas_register_aen(struct megasas_instance *instance, u32 seq_num,
		     u32 class_locale_word)
{
	int ret_val;
	struct megasas_cmd *cmd;
	struct megasas_dcmd_frame *dcmd;
	union megasas_evt_class_locale curr_aen;
	union megasas_evt_class_locale prev_aen;

	/*
	 * If there an AEN pending already (aen_cmd), check if the
	 * class_locale of that pending AEN is inclusive of the new
	 * AEN request we currently have. If it is, then we don't have
	 * to do anything. In other words, whichever events the current
	 * AEN request is subscribing to, have already been subscribed
	 * to.
	 *
	 * If the old_cmd is _not_ inclusive, then we have to abort
	 * that command, form a class_locale that is superset of both
	 * old and current and re-issue to the FW
	 */

	curr_aen.word = class_locale_word;

	if (instance->aen_cmd) {

		prev_aen.word =
			le32_to_cpu(instance->aen_cmd->frame->dcmd.mbox.w[1]);

		if ((curr_aen.members.class < MFI_EVT_CLASS_DEBUG) ||
		    (curr_aen.members.class > MFI_EVT_CLASS_DEAD)) {
			dev_info(&instance->pdev->dev,
				 "%s %d out of range class %d send by application\n",
				 __func__, __LINE__, curr_aen.members.class);
			return 0;
		}

		/*
		 * A class whose enum value is smaller is inclusive of all
		 * higher values. If a PROGRESS (= -1) was previously
		 * registered, then a new registration requests for higher
		 * classes need not be sent to FW. They are automatically
		 * included.
		 *
		 * Locale numbers don't have such hierarchy. They are bitmap
		 * values
		 */
		if ((prev_aen.members.class <= curr_aen.members.class) &&
		    !((prev_aen.members.locale & curr_aen.members.locale) ^
		      curr_aen.members.locale)) {
			/*
			 * Previously issued event registration includes
			 * current request. Nothing to do.
			 */
			return 0;
		} else {
			curr_aen.members.locale |= prev_aen.members.locale;

			if (prev_aen.members.class < curr_aen.members.class)
				curr_aen.members.class = prev_aen.members.class;

			instance->aen_cmd->abort_aen = 1;
			ret_val = megasas_issue_blocked_abort_cmd(instance,
								  instance->
								  aen_cmd, 30);

			if (ret_val) {
				dev_printk(KERN_DEBUG, &instance->pdev->dev, "Failed to abort "
				       "previous AEN command\n");
				return ret_val;
			}
		}
	}

	cmd = megasas_get_cmd(instance);

	if (!cmd)
		return -ENOMEM;

	dcmd = &cmd->frame->dcmd;

	memset(instance->evt_detail, 0, sizeof(struct megasas_evt_detail));

	/*
	 * Prepare DCMD for aen registration
	 */
	memset(dcmd->mbox.b, 0, MFI_MBOX_SIZE);

	dcmd->cmd = MFI_CMD_DCMD;
	dcmd->cmd_status = 0x0;
	dcmd->sge_count = 1;
	dcmd->flags = MFI_FRAME_DIR_READ;
	dcmd->timeout = 0;
	dcmd->pad_0 = 0;
	dcmd->data_xfer_len = cpu_to_le32(sizeof(struct megasas_evt_detail));
	dcmd->opcode = cpu_to_le32(MR_DCMD_CTRL_EVENT_WAIT);
	dcmd->mbox.w[0] = cpu_to_le32(seq_num);
	instance->last_seq_num = seq_num;
	dcmd->mbox.w[1] = cpu_to_le32(curr_aen.word);

	megasas_set_dma_settings(instance, dcmd, instance->evt_detail_h,
				 sizeof(struct megasas_evt_detail));

	if (instance->aen_cmd != NULL) {
		megasas_return_cmd(instance, cmd);
		return 0;
	}

	/*
	 * Store reference to the cmd used to register for AEN. When an
	 * application wants us to register for AEN, we have to abort this
	 * cmd and re-register with a new EVENT LOCALE supplied by that app
	 */
	instance->aen_cmd = cmd;

	/*
	 * Issue the aen registration frame
	 */
	instance->instancet->issue_dcmd(instance, cmd);

	return 0;
}

/* megasas_get_target_prop - Send DCMD with below details to firmware.
 *
 * This DCMD will fetch few properties of LD/system PD defined
 * in MR_TARGET_DEV_PROPERTIES. eg. Queue Depth, MDTS value.
 *
 * DCMD send by drivers whenever new target is added to the OS.
 *
 * dcmd.opcode         - MR_DCMD_DEV_GET_TARGET_PROP
 * dcmd.mbox.b[0]      - DCMD is to be fired for LD or system PD.
 *                       0 = system PD, 1 = LD.
 * dcmd.mbox.s[1]      - TargetID for LD/system PD.
 * dcmd.sge IN         - Pointer to return MR_TARGET_DEV_PROPERTIES.
 *
 * @instance:		Adapter soft state
 * @sdev:		OS provided scsi device
 *
 * Returns 0 on success non-zero on failure.
 */
int
megasas_get_target_prop(struct megasas_instance *instance,
			struct scsi_device *sdev)
{
	int ret;
	struct megasas_cmd *cmd;
	struct megasas_dcmd_frame *dcmd;
	u16 targetId = ((sdev->channel % 2) * MEGASAS_MAX_DEV_PER_CHANNEL) +
			sdev->id;

	cmd = megasas_get_cmd(instance);

	if (!cmd) {
		dev_err(&instance->pdev->dev,
			"Failed to get cmd %s\n", __func__);
		return -ENOMEM;
	}

	dcmd = &cmd->frame->dcmd;

	memset(instance->tgt_prop, 0, sizeof(*instance->tgt_prop));
	memset(dcmd->mbox.b, 0, MFI_MBOX_SIZE);
	dcmd->mbox.b[0] = MEGASAS_IS_LOGICAL(sdev);

	dcmd->mbox.s[1] = cpu_to_le16(targetId);
	dcmd->cmd = MFI_CMD_DCMD;
	dcmd->cmd_status = 0xFF;
	dcmd->sge_count = 1;
	dcmd->flags = MFI_FRAME_DIR_READ;
	dcmd->timeout = 0;
	dcmd->pad_0 = 0;
	dcmd->data_xfer_len =
		cpu_to_le32(sizeof(struct MR_TARGET_PROPERTIES));
	dcmd->opcode = cpu_to_le32(MR_DCMD_DRV_GET_TARGET_PROP);

	megasas_set_dma_settings(instance, dcmd, instance->tgt_prop_h,
				 sizeof(struct MR_TARGET_PROPERTIES));

	if ((instance->adapter_type != MFI_SERIES) &&
	    !instance->mask_interrupts)
		ret = megasas_issue_blocked_cmd(instance,
						cmd, MFI_IO_TIMEOUT_SECS);
	else
		ret = megasas_issue_polled(instance, cmd);

	switch (ret) {
	case DCMD_TIMEOUT:
		switch (dcmd_timeout_ocr_possible(instance)) {
		case INITIATE_OCR:
			cmd->flags |= DRV_DCMD_SKIP_REFIRE;
			mutex_unlock(&instance->reset_mutex);
			megasas_reset_fusion(instance->host,
					     MFI_IO_TIMEOUT_OCR);
			mutex_lock(&instance->reset_mutex);
			break;
		case KILL_ADAPTER:
			megaraid_sas_kill_hba(instance);
			break;
		case IGNORE_TIMEOUT:
			dev_info(&instance->pdev->dev,
				 "Ignore DCMD timeout: %s %d\n",
				 __func__, __LINE__);
			break;
		}
		break;

	default:
		megasas_return_cmd(instance, cmd);
	}
	if (ret != DCMD_SUCCESS)
		dev_err(&instance->pdev->dev,
			"return from %s %d return value %d\n",
			__func__, __LINE__, ret);

	return ret;
}

/**
 * megasas_start_aen -	Subscribes to AEN during driver load time
 * @instance:		Adapter soft state
 */
static int megasas_start_aen(struct megasas_instance *instance)
{
	struct megasas_evt_log_info eli;
	union megasas_evt_class_locale class_locale;

	/*
	 * Get the latest sequence number from FW
	 */
	memset(&eli, 0, sizeof(eli));

	if (megasas_get_seq_num(instance, &eli))
		return -1;

	/*
	 * Register AEN with FW for latest sequence number plus 1
	 */
	class_locale.members.reserved = 0;
	class_locale.members.locale = MR_EVT_LOCALE_ALL;
	class_locale.members.class = MR_EVT_CLASS_DEBUG;

	return megasas_register_aen(instance,
			le32_to_cpu(eli.newest_seq_num) + 1,
			class_locale.word);
}

/**
 * megasas_io_attach -	Attaches this driver to SCSI mid-layer
 * @instance:		Adapter soft state
 */
static int megasas_io_attach(struct megasas_instance *instance)
{
	struct Scsi_Host *host = instance->host;

	/*
	 * Export parameters required by SCSI mid-layer
	 */
	host->unique_id = instance->unique_id;
	host->can_queue = instance->max_scsi_cmds;
	host->this_id = instance->init_id;
	host->sg_tablesize = instance->max_num_sge;

	if (instance->fw_support_ieee)
		instance->max_sectors_per_req = MEGASAS_MAX_SECTORS_IEEE;

	/*
	 * Check if the module parameter value for max_sectors can be used
	 */
	if (max_sectors && max_sectors < instance->max_sectors_per_req)
		instance->max_sectors_per_req = max_sectors;
	else {
		if (max_sectors) {
			if (((instance->pdev->device ==
				PCI_DEVICE_ID_LSI_SAS1078GEN2) ||
				(instance->pdev->device ==
				PCI_DEVICE_ID_LSI_SAS0079GEN2)) &&
				(max_sectors <= MEGASAS_MAX_SECTORS)) {
				instance->max_sectors_per_req = max_sectors;
			} else {
			dev_info(&instance->pdev->dev, "max_sectors should be > 0"
				"and <= %d (or < 1MB for GEN2 controller)\n",
				instance->max_sectors_per_req);
			}
		}
	}

	host->max_sectors = instance->max_sectors_per_req;
	host->cmd_per_lun = MEGASAS_DEFAULT_CMD_PER_LUN;
	host->max_channel = MEGASAS_MAX_CHANNELS - 1;
	host->max_id = MEGASAS_MAX_DEV_PER_CHANNEL;
	host->max_lun = MEGASAS_MAX_LUN;
	host->max_cmd_len = 16;

	/* Use shared host tagset only for fusion adaptors
	 * if there are managed interrupts (smp affinity enabled case).
	 * Single msix_vectors in kdump, so shared host tag is also disabled.
	 */

	host->host_tagset = 0;
	host->nr_hw_queues = 1;

	if ((instance->adapter_type != MFI_SERIES) &&
		(instance->msix_vectors > instance->low_latency_index_start) &&
		host_tagset_enable &&
		instance->smp_affinity_enable) {
		host->host_tagset = 1;
		host->nr_hw_queues = instance->msix_vectors -
			instance->low_latency_index_start + instance->iopoll_q_count;
		if (instance->iopoll_q_count)
			host->nr_maps = 3;
	} else {
		instance->iopoll_q_count = 0;
	}

	dev_info(&instance->pdev->dev,
		"Max firmware commands: %d shared with default "
		"hw_queues = %d poll_queues %d\n", instance->max_fw_cmds,
		host->nr_hw_queues - instance->iopoll_q_count,
		instance->iopoll_q_count);
	/*
	 * Notify the mid-layer about the new controller
	 */
	if (scsi_add_host(host, &instance->pdev->dev)) {
		dev_err(&instance->pdev->dev,
			"Failed to add host from %s %d\n",
			__func__, __LINE__);
		return -ENODEV;
	}

	return 0;
}

/**
 * megasas_set_dma_mask -	Set DMA mask for supported controllers
 *
 * @instance:		Adapter soft state
 * Description:
 *
 * For Ventura, driver/FW will operate in 63bit DMA addresses.
 *
 * For invader-
 *	By default, driver/FW will operate in 32bit DMA addresses
 *	for consistent DMA mapping but if 32 bit consistent
 *	DMA mask fails, driver will try with 63 bit consistent
 *	mask provided FW is true 63bit DMA capable
 *
 * For older controllers(Thunderbolt and MFI based adapters)-
 *	driver/FW will operate in 32 bit consistent DMA addresses.
 */
static int
megasas_set_dma_mask(struct megasas_instance *instance)
{
	u64 consistent_mask;
	struct pci_dev *pdev;
	u32 scratch_pad_1;

	pdev = instance->pdev;
	consistent_mask = (instance->adapter_type >= VENTURA_SERIES) ?
				DMA_BIT_MASK(63) : DMA_BIT_MASK(32);

	if (IS_DMA64) {
		if (dma_set_mask(&pdev->dev, DMA_BIT_MASK(63)) &&
		    dma_set_mask_and_coherent(&pdev->dev, DMA_BIT_MASK(32)))
			goto fail_set_dma_mask;

		if ((*pdev->dev.dma_mask == DMA_BIT_MASK(63)) &&
		    (dma_set_coherent_mask(&pdev->dev, consistent_mask) &&
		     dma_set_mask_and_coherent(&pdev->dev, DMA_BIT_MASK(32)))) {
			/*
			 * If 32 bit DMA mask fails, then try for 64 bit mask
			 * for FW capable of handling 64 bit DMA.
			 */
			scratch_pad_1 = megasas_readl
				(instance, &instance->reg_set->outbound_scratch_pad_1);

			if (!(scratch_pad_1 & MR_CAN_HANDLE_64_BIT_DMA_OFFSET))
				goto fail_set_dma_mask;
			else if (dma_set_mask_and_coherent(&pdev->dev,
							   DMA_BIT_MASK(63)))
				goto fail_set_dma_mask;
		}
	} else if (dma_set_mask_and_coherent(&pdev->dev, DMA_BIT_MASK(32)))
		goto fail_set_dma_mask;

	if (pdev->dev.coherent_dma_mask == DMA_BIT_MASK(32))
		instance->consistent_mask_64bit = false;
	else
		instance->consistent_mask_64bit = true;

	dev_info(&pdev->dev, "%s bit DMA mask and %s bit consistent mask\n",
		 ((*pdev->dev.dma_mask == DMA_BIT_MASK(63)) ? "63" : "32"),
		 (instance->consistent_mask_64bit ? "63" : "32"));

	return 0;

fail_set_dma_mask:
	dev_err(&pdev->dev, "Failed to set DMA mask\n");
	return -1;

}

/*
 * megasas_set_adapter_type -	Set adapter type.
 *				Supported controllers can be divided in
 *				different categories-
 *					enum MR_ADAPTER_TYPE {
 *						MFI_SERIES = 1,
 *						THUNDERBOLT_SERIES = 2,
 *						INVADER_SERIES = 3,
 *						VENTURA_SERIES = 4,
 *						AERO_SERIES = 5,
 *					};
 * @instance:			Adapter soft state
 * return:			void
 */
static inline void megasas_set_adapter_type(struct megasas_instance *instance)
{
	if ((instance->pdev->vendor == PCI_VENDOR_ID_DELL) &&
	    (instance->pdev->device == PCI_DEVICE_ID_DELL_PERC5)) {
		instance->adapter_type = MFI_SERIES;
	} else {
		switch (instance->pdev->device) {
		case PCI_DEVICE_ID_LSI_AERO_10E1:
		case PCI_DEVICE_ID_LSI_AERO_10E2:
		case PCI_DEVICE_ID_LSI_AERO_10E5:
		case PCI_DEVICE_ID_LSI_AERO_10E6:
			instance->adapter_type = AERO_SERIES;
			break;
		case PCI_DEVICE_ID_LSI_VENTURA:
		case PCI_DEVICE_ID_LSI_CRUSADER:
		case PCI_DEVICE_ID_LSI_HARPOON:
		case PCI_DEVICE_ID_LSI_TOMCAT:
		case PCI_DEVICE_ID_LSI_VENTURA_4PORT:
		case PCI_DEVICE_ID_LSI_CRUSADER_4PORT:
			instance->adapter_type = VENTURA_SERIES;
			break;
		case PCI_DEVICE_ID_LSI_FUSION:
		case PCI_DEVICE_ID_LSI_PLASMA:
			instance->adapter_type = THUNDERBOLT_SERIES;
			break;
		case PCI_DEVICE_ID_LSI_INVADER:
		case PCI_DEVICE_ID_LSI_INTRUDER:
		case PCI_DEVICE_ID_LSI_INTRUDER_24:
		case PCI_DEVICE_ID_LSI_CUTLASS_52:
		case PCI_DEVICE_ID_LSI_CUTLASS_53:
		case PCI_DEVICE_ID_LSI_FURY:
			instance->adapter_type = INVADER_SERIES;
			break;
		default: /* For all other supported controllers */
			instance->adapter_type = MFI_SERIES;
			break;
		}
	}
}

static inline int megasas_alloc_mfi_ctrl_mem(struct megasas_instance *instance)
{
	instance->producer = dma_alloc_coherent(&instance->pdev->dev,
			sizeof(u32), &instance->producer_h, GFP_KERNEL);
	instance->consumer = dma_alloc_coherent(&instance->pdev->dev,
			sizeof(u32), &instance->consumer_h, GFP_KERNEL);

	if (!instance->producer || !instance->consumer) {
		dev_err(&instance->pdev->dev,
			"Failed to allocate memory for producer, consumer\n");
		return -1;
	}

	*instance->producer = 0;
	*instance->consumer = 0;
	return 0;
}

/**
 * megasas_alloc_ctrl_mem -	Allocate per controller memory for core data
 *				structures which are not common across MFI
 *				adapters and fusion adapters.
 *				For MFI based adapters, allocate producer and
 *				consumer buffers. For fusion adapters, allocate
 *				memory for fusion context.
 * @instance:			Adapter soft state
 * return:			0 for SUCCESS
 */
static int megasas_alloc_ctrl_mem(struct megasas_instance *instance)
{
	instance->reply_map = kcalloc(nr_cpu_ids, sizeof(unsigned int),
				      GFP_KERNEL);
	if (!instance->reply_map)
		return -ENOMEM;

	switch (instance->adapter_type) {
	case MFI_SERIES:
		if (megasas_alloc_mfi_ctrl_mem(instance))
			return -ENOMEM;
		break;
	case AERO_SERIES:
	case VENTURA_SERIES:
	case THUNDERBOLT_SERIES:
	case INVADER_SERIES:
		if (megasas_alloc_fusion_context(instance))
			return -ENOMEM;
		break;
	}

	return 0;
}

/*
 * megasas_free_ctrl_mem -	Free fusion context for fusion adapters and
 *				producer, consumer buffers for MFI adapters
 *
 * @instance -			Adapter soft instance
 *
 */
static inline void megasas_free_ctrl_mem(struct megasas_instance *instance)
{
	kfree(instance->reply_map);
	if (instance->adapter_type == MFI_SERIES) {
		if (instance->producer)
			dma_free_coherent(&instance->pdev->dev, sizeof(u32),
					    instance->producer,
					    instance->producer_h);
		if (instance->consumer)
			dma_free_coherent(&instance->pdev->dev, sizeof(u32),
					    instance->consumer,
					    instance->consumer_h);
	} else {
		megasas_free_fusion_context(instance);
	}
}

/**
 * megasas_alloc_ctrl_dma_buffers -	Allocate consistent DMA buffers during
 *					driver load time
 *
 * @instance:				Adapter soft instance
 *
 * @return:				O for SUCCESS
 */
static inline
int megasas_alloc_ctrl_dma_buffers(struct megasas_instance *instance)
{
	struct pci_dev *pdev = instance->pdev;
	struct fusion_context *fusion = instance->ctrl_context;

	instance->evt_detail = dma_alloc_coherent(&pdev->dev,
			sizeof(struct megasas_evt_detail),
			&instance->evt_detail_h, GFP_KERNEL);

	if (!instance->evt_detail) {
		dev_err(&instance->pdev->dev,
			"Failed to allocate event detail buffer\n");
		return -ENOMEM;
	}

	if (fusion) {
		fusion->ioc_init_request =
			dma_alloc_coherent(&pdev->dev,
					   sizeof(struct MPI2_IOC_INIT_REQUEST),
					   &fusion->ioc_init_request_phys,
					   GFP_KERNEL);

		if (!fusion->ioc_init_request) {
			dev_err(&pdev->dev,
				"Failed to allocate ioc init request\n");
			return -ENOMEM;
		}

		instance->snapdump_prop = dma_alloc_coherent(&pdev->dev,
				sizeof(struct MR_SNAPDUMP_PROPERTIES),
				&instance->snapdump_prop_h, GFP_KERNEL);

		if (!instance->snapdump_prop)
			dev_err(&pdev->dev,
				"Failed to allocate snapdump properties buffer\n");

		instance->host_device_list_buf = dma_alloc_coherent(&pdev->dev,
							HOST_DEVICE_LIST_SZ,
							&instance->host_device_list_buf_h,
							GFP_KERNEL);

		if (!instance->host_device_list_buf) {
			dev_err(&pdev->dev,
				"Failed to allocate targetid list buffer\n");
			return -ENOMEM;
		}

	}

	instance->pd_list_buf =
		dma_alloc_coherent(&pdev->dev,
				     MEGASAS_MAX_PD * sizeof(struct MR_PD_LIST),
				     &instance->pd_list_buf_h, GFP_KERNEL);

	if (!instance->pd_list_buf) {
		dev_err(&pdev->dev, "Failed to allocate PD list buffer\n");
		return -ENOMEM;
	}

	instance->ctrl_info_buf =
		dma_alloc_coherent(&pdev->dev,
				     sizeof(struct megasas_ctrl_info),
				     &instance->ctrl_info_buf_h, GFP_KERNEL);

	if (!instance->ctrl_info_buf) {
		dev_err(&pdev->dev,
			"Failed to allocate controller info buffer\n");
		return -ENOMEM;
	}

	instance->ld_list_buf =
		dma_alloc_coherent(&pdev->dev,
				     sizeof(struct MR_LD_LIST),
				     &instance->ld_list_buf_h, GFP_KERNEL);

	if (!instance->ld_list_buf) {
		dev_err(&pdev->dev, "Failed to allocate LD list buffer\n");
		return -ENOMEM;
	}

	instance->ld_targetid_list_buf =
		dma_alloc_coherent(&pdev->dev,
				sizeof(struct MR_LD_TARGETID_LIST),
				&instance->ld_targetid_list_buf_h, GFP_KERNEL);

	if (!instance->ld_targetid_list_buf) {
		dev_err(&pdev->dev,
			"Failed to allocate LD targetid list buffer\n");
		return -ENOMEM;
	}

	if (!reset_devices) {
		instance->system_info_buf =
			dma_alloc_coherent(&pdev->dev,
					sizeof(struct MR_DRV_SYSTEM_INFO),
					&instance->system_info_h, GFP_KERNEL);
		instance->pd_info =
			dma_alloc_coherent(&pdev->dev,
					sizeof(struct MR_PD_INFO),
					&instance->pd_info_h, GFP_KERNEL);
		instance->tgt_prop =
			dma_alloc_coherent(&pdev->dev,
					sizeof(struct MR_TARGET_PROPERTIES),
					&instance->tgt_prop_h, GFP_KERNEL);
		instance->crash_dump_buf =
			dma_alloc_coherent(&pdev->dev, CRASH_DMA_BUF_SIZE,
					&instance->crash_dump_h, GFP_KERNEL);

		if (!instance->system_info_buf)
			dev_err(&instance->pdev->dev,
				"Failed to allocate system info buffer\n");

		if (!instance->pd_info)
			dev_err(&instance->pdev->dev,
				"Failed to allocate pd_info buffer\n");

		if (!instance->tgt_prop)
			dev_err(&instance->pdev->dev,
				"Failed to allocate tgt_prop buffer\n");

		if (!instance->crash_dump_buf)
			dev_err(&instance->pdev->dev,
				"Failed to allocate crash dump buffer\n");
	}

	return 0;
}

/*
 * megasas_free_ctrl_dma_buffers -	Free consistent DMA buffers allocated
 *					during driver load time
 *
 * @instance-				Adapter soft instance
 *
 */
static inline
void megasas_free_ctrl_dma_buffers(struct megasas_instance *instance)
{
	struct pci_dev *pdev = instance->pdev;
	struct fusion_context *fusion = instance->ctrl_context;

	if (instance->evt_detail)
		dma_free_coherent(&pdev->dev, sizeof(struct megasas_evt_detail),
				    instance->evt_detail,
				    instance->evt_detail_h);

	if (fusion && fusion->ioc_init_request)
		dma_free_coherent(&pdev->dev,
				  sizeof(struct MPI2_IOC_INIT_REQUEST),
				  fusion->ioc_init_request,
				  fusion->ioc_init_request_phys);

	if (instance->pd_list_buf)
		dma_free_coherent(&pdev->dev,
				    MEGASAS_MAX_PD * sizeof(struct MR_PD_LIST),
				    instance->pd_list_buf,
				    instance->pd_list_buf_h);

	if (instance->ld_list_buf)
		dma_free_coherent(&pdev->dev, sizeof(struct MR_LD_LIST),
				    instance->ld_list_buf,
				    instance->ld_list_buf_h);

	if (instance->ld_targetid_list_buf)
		dma_free_coherent(&pdev->dev, sizeof(struct MR_LD_TARGETID_LIST),
				    instance->ld_targetid_list_buf,
				    instance->ld_targetid_list_buf_h);

	if (instance->ctrl_info_buf)
		dma_free_coherent(&pdev->dev, sizeof(struct megasas_ctrl_info),
				    instance->ctrl_info_buf,
				    instance->ctrl_info_buf_h);

	if (instance->system_info_buf)
		dma_free_coherent(&pdev->dev, sizeof(struct MR_DRV_SYSTEM_INFO),
				    instance->system_info_buf,
				    instance->system_info_h);

	if (instance->pd_info)
		dma_free_coherent(&pdev->dev, sizeof(struct MR_PD_INFO),
				    instance->pd_info, instance->pd_info_h);

	if (instance->tgt_prop)
		dma_free_coherent(&pdev->dev, sizeof(struct MR_TARGET_PROPERTIES),
				    instance->tgt_prop, instance->tgt_prop_h);

	if (instance->crash_dump_buf)
		dma_free_coherent(&pdev->dev, CRASH_DMA_BUF_SIZE,
				    instance->crash_dump_buf,
				    instance->crash_dump_h);

	if (instance->snapdump_prop)
		dma_free_coherent(&pdev->dev,
				  sizeof(struct MR_SNAPDUMP_PROPERTIES),
				  instance->snapdump_prop,
				  instance->snapdump_prop_h);

	if (instance->host_device_list_buf)
		dma_free_coherent(&pdev->dev,
				  HOST_DEVICE_LIST_SZ,
				  instance->host_device_list_buf,
				  instance->host_device_list_buf_h);

}

/*
 * megasas_init_ctrl_params -		Initialize controller's instance
 *					parameters before FW init
 * @instance -				Adapter soft instance
 * @return -				void
 */
static inline void megasas_init_ctrl_params(struct megasas_instance *instance)
{
	instance->fw_crash_state = UNAVAILABLE;

	megasas_poll_wait_aen = 0;
	instance->issuepend_done = 1;
	atomic_set(&instance->adprecovery, MEGASAS_HBA_OPERATIONAL);

	/*
	 * Initialize locks and queues
	 */
	INIT_LIST_HEAD(&instance->cmd_pool);
	INIT_LIST_HEAD(&instance->internal_reset_pending_q);

	atomic_set(&instance->fw_outstanding, 0);
	atomic64_set(&instance->total_io_count, 0);

	init_waitqueue_head(&instance->int_cmd_wait_q);
	init_waitqueue_head(&instance->abort_cmd_wait_q);

	spin_lock_init(&instance->crashdump_lock);
	spin_lock_init(&instance->mfi_pool_lock);
	spin_lock_init(&instance->hba_lock);
	spin_lock_init(&instance->stream_lock);
	spin_lock_init(&instance->completion_lock);

	mutex_init(&instance->reset_mutex);

	if ((instance->pdev->device == PCI_DEVICE_ID_LSI_SAS0073SKINNY) ||
	    (instance->pdev->device == PCI_DEVICE_ID_LSI_SAS0071SKINNY))
		instance->flag_ieee = 1;

	instance->flag = 0;
	instance->unload = 1;
	instance->last_time = 0;
	instance->disableOnlineCtrlReset = 1;
	instance->UnevenSpanSupport = 0;
	instance->smp_affinity_enable = smp_affinity_enable ? true : false;
	instance->msix_load_balance = false;

	if (instance->adapter_type != MFI_SERIES)
		INIT_WORK(&instance->work_init, megasas_fusion_ocr_wq);
	else
		INIT_WORK(&instance->work_init, process_fw_state_change_wq);
}

/**
 * megasas_probe_one -	PCI hotplug entry point
 * @pdev:		PCI device structure
 * @id:			PCI ids of supported hotplugged adapter
 */
static int megasas_probe_one(struct pci_dev *pdev,
			     const struct pci_device_id *id)
{
	int rval, pos;
	struct Scsi_Host *host;
	struct megasas_instance *instance;
	u16 control = 0;

	switch (pdev->device) {
	case PCI_DEVICE_ID_LSI_AERO_10E0:
	case PCI_DEVICE_ID_LSI_AERO_10E3:
	case PCI_DEVICE_ID_LSI_AERO_10E4:
	case PCI_DEVICE_ID_LSI_AERO_10E7:
		dev_err(&pdev->dev, "Adapter is in non secure mode\n");
		return 1;
	case PCI_DEVICE_ID_LSI_AERO_10E1:
	case PCI_DEVICE_ID_LSI_AERO_10E5:
		dev_info(&pdev->dev, "Adapter is in configurable secure mode\n");
		break;
	}

	/* Reset MSI-X in the kdump kernel */
	if (reset_devices) {
		pos = pci_find_capability(pdev, PCI_CAP_ID_MSIX);
		if (pos) {
			pci_read_config_word(pdev, pos + PCI_MSIX_FLAGS,
					     &control);
			if (control & PCI_MSIX_FLAGS_ENABLE) {
				dev_info(&pdev->dev, "resetting MSI-X\n");
				pci_write_config_word(pdev,
						      pos + PCI_MSIX_FLAGS,
						      control &
						      ~PCI_MSIX_FLAGS_ENABLE);
			}
		}
	}

	/*
	 * PCI prepping: enable device set bus mastering and dma mask
	 */
	rval = pci_enable_device_mem(pdev);

	if (rval) {
		return rval;
	}

	pci_set_master(pdev);

	host = scsi_host_alloc(&megasas_template,
			       sizeof(struct megasas_instance));

	if (!host) {
		dev_printk(KERN_DEBUG, &pdev->dev, "scsi_host_alloc failed\n");
		goto fail_alloc_instance;
	}

	instance = (struct megasas_instance *)host->hostdata;
	memset(instance, 0, sizeof(*instance));
	atomic_set(&instance->fw_reset_no_pci_access, 0);

	/*
	 * Initialize PCI related and misc parameters
	 */
	instance->pdev = pdev;
	instance->host = host;
	instance->unique_id = pdev->bus->number << 8 | pdev->devfn;
	instance->init_id = MEGASAS_DEFAULT_INIT_ID;

	megasas_set_adapter_type(instance);

	/*
	 * Initialize MFI Firmware
	 */
	if (megasas_init_fw(instance))
		goto fail_init_mfi;

	if (instance->requestorId) {
		if (instance->PlasmaFW111) {
			instance->vf_affiliation_111 =
				dma_alloc_coherent(&pdev->dev,
					sizeof(struct MR_LD_VF_AFFILIATION_111),
					&instance->vf_affiliation_111_h,
					GFP_KERNEL);
			if (!instance->vf_affiliation_111)
				dev_warn(&pdev->dev, "Can't allocate "
				       "memory for VF affiliation buffer\n");
		} else {
			instance->vf_affiliation =
				dma_alloc_coherent(&pdev->dev,
					(MAX_LOGICAL_DRIVES + 1) *
					sizeof(struct MR_LD_VF_AFFILIATION),
					&instance->vf_affiliation_h,
					GFP_KERNEL);
			if (!instance->vf_affiliation)
				dev_warn(&pdev->dev, "Can't allocate "
				       "memory for VF affiliation buffer\n");
		}
	}

	/*
	 * Store instance in PCI softstate
	 */
	pci_set_drvdata(pdev, instance);

	/*
	 * Add this controller to megasas_mgmt_info structure so that it
	 * can be exported to management applications
	 */
	megasas_mgmt_info.count++;
	megasas_mgmt_info.instance[megasas_mgmt_info.max_index] = instance;
	megasas_mgmt_info.max_index++;

	/*
	 * Register with SCSI mid-layer
	 */
	if (megasas_io_attach(instance))
		goto fail_io_attach;

	instance->unload = 0;
	/*
	 * Trigger SCSI to scan our drives
	 */
	if (!instance->enable_fw_dev_list ||
	    (instance->host_device_list_buf->count > 0))
		scsi_scan_host(host);

	/*
	 * Initiate AEN (Asynchronous Event Notification)
	 */
	if (megasas_start_aen(instance)) {
		dev_printk(KERN_DEBUG, &pdev->dev, "start aen failed\n");
		goto fail_start_aen;
	}

	megasas_setup_debugfs(instance);

	/* Get current SR-IOV LD/VF affiliation */
	if (instance->requestorId)
		megasas_get_ld_vf_affiliation(instance, 1);

	return 0;

fail_start_aen:
	instance->unload = 1;
	scsi_remove_host(instance->host);
fail_io_attach:
	megasas_mgmt_info.count--;
	megasas_mgmt_info.max_index--;
	megasas_mgmt_info.instance[megasas_mgmt_info.max_index] = NULL;

	if (instance->requestorId && !instance->skip_heartbeat_timer_del)
		del_timer_sync(&instance->sriov_heartbeat_timer);

	instance->instancet->disable_intr(instance);
	megasas_destroy_irqs(instance);

	if (instance->adapter_type != MFI_SERIES)
		megasas_release_fusion(instance);
	else
		megasas_release_mfi(instance);

	if (instance->msix_vectors)
		pci_free_irq_vectors(instance->pdev);
	instance->msix_vectors = 0;

	if (instance->fw_crash_state != UNAVAILABLE)
		megasas_free_host_crash_buffer(instance);

	if (instance->adapter_type != MFI_SERIES)
		megasas_fusion_stop_watchdog(instance);
fail_init_mfi:
	scsi_host_put(host);
fail_alloc_instance:
	pci_disable_device(pdev);

	return -ENODEV;
}

/**
 * megasas_flush_cache -	Requests FW to flush all its caches
 * @instance:			Adapter soft state
 */
static void megasas_flush_cache(struct megasas_instance *instance)
{
	struct megasas_cmd *cmd;
	struct megasas_dcmd_frame *dcmd;

	if (atomic_read(&instance->adprecovery) == MEGASAS_HW_CRITICAL_ERROR)
		return;

	cmd = megasas_get_cmd(instance);

	if (!cmd)
		return;

	dcmd = &cmd->frame->dcmd;

	memset(dcmd->mbox.b, 0, MFI_MBOX_SIZE);

	dcmd->cmd = MFI_CMD_DCMD;
	dcmd->cmd_status = 0x0;
	dcmd->sge_count = 0;
	dcmd->flags = cpu_to_le16(MFI_FRAME_DIR_NONE);
	dcmd->timeout = 0;
	dcmd->pad_0 = 0;
	dcmd->data_xfer_len = 0;
	dcmd->opcode = cpu_to_le32(MR_DCMD_CTRL_CACHE_FLUSH);
	dcmd->mbox.b[0] = MR_FLUSH_CTRL_CACHE | MR_FLUSH_DISK_CACHE;

	if (megasas_issue_blocked_cmd(instance, cmd, MFI_IO_TIMEOUT_SECS)
			!= DCMD_SUCCESS) {
		dev_err(&instance->pdev->dev,
			"return from %s %d\n", __func__, __LINE__);
		return;
	}

	megasas_return_cmd(instance, cmd);
}

/**
 * megasas_shutdown_controller -	Instructs FW to shutdown the controller
 * @instance:				Adapter soft state
 * @opcode:				Shutdown/Hibernate
 */
static void megasas_shutdown_controller(struct megasas_instance *instance,
					u32 opcode)
{
	struct megasas_cmd *cmd;
	struct megasas_dcmd_frame *dcmd;

	if (atomic_read(&instance->adprecovery) == MEGASAS_HW_CRITICAL_ERROR)
		return;

	cmd = megasas_get_cmd(instance);

	if (!cmd)
		return;

	if (instance->aen_cmd)
		megasas_issue_blocked_abort_cmd(instance,
			instance->aen_cmd, MFI_IO_TIMEOUT_SECS);
	if (instance->map_update_cmd)
		megasas_issue_blocked_abort_cmd(instance,
			instance->map_update_cmd, MFI_IO_TIMEOUT_SECS);
	if (instance->jbod_seq_cmd)
		megasas_issue_blocked_abort_cmd(instance,
			instance->jbod_seq_cmd, MFI_IO_TIMEOUT_SECS);

	dcmd = &cmd->frame->dcmd;

	memset(dcmd->mbox.b, 0, MFI_MBOX_SIZE);

	dcmd->cmd = MFI_CMD_DCMD;
	dcmd->cmd_status = 0x0;
	dcmd->sge_count = 0;
	dcmd->flags = cpu_to_le16(MFI_FRAME_DIR_NONE);
	dcmd->timeout = 0;
	dcmd->pad_0 = 0;
	dcmd->data_xfer_len = 0;
	dcmd->opcode = cpu_to_le32(opcode);

	if (megasas_issue_blocked_cmd(instance, cmd, MFI_IO_TIMEOUT_SECS)
			!= DCMD_SUCCESS) {
		dev_err(&instance->pdev->dev,
			"return from %s %d\n", __func__, __LINE__);
		return;
	}

	megasas_return_cmd(instance, cmd);
}

/**
 * megasas_suspend -	driver suspend entry point
 * @dev:		Device structure
 */
static int __maybe_unused
megasas_suspend(struct device *dev)
{
	struct megasas_instance *instance;

	instance = dev_get_drvdata(dev);

	if (!instance)
		return 0;

	instance->unload = 1;

	dev_info(dev, "%s is called\n", __func__);

	/* Shutdown SR-IOV heartbeat timer */
	if (instance->requestorId && !instance->skip_heartbeat_timer_del)
		del_timer_sync(&instance->sriov_heartbeat_timer);

	/* Stop the FW fault detection watchdog */
	if (instance->adapter_type != MFI_SERIES)
		megasas_fusion_stop_watchdog(instance);

	megasas_flush_cache(instance);
	megasas_shutdown_controller(instance, MR_DCMD_HIBERNATE_SHUTDOWN);

	/* cancel the delayed work if this work still in queue */
	if (instance->ev != NULL) {
		struct megasas_aen_event *ev = instance->ev;
		cancel_delayed_work_sync(&ev->hotplug_work);
		instance->ev = NULL;
	}

	tasklet_kill(&instance->isr_tasklet);

	pci_set_drvdata(instance->pdev, instance);
	instance->instancet->disable_intr(instance);

	megasas_destroy_irqs(instance);

	if (instance->msix_vectors)
		pci_free_irq_vectors(instance->pdev);

	return 0;
}

/**
 * megasas_resume-      driver resume entry point
 * @dev:		Device structure
 */
static int __maybe_unused
megasas_resume(struct device *dev)
{
	int rval;
	struct Scsi_Host *host;
	struct megasas_instance *instance;
	u32 status_reg;

	instance = dev_get_drvdata(dev);

	if (!instance)
		return 0;

	host = instance->host;

	dev_info(dev, "%s is called\n", __func__);

	/*
	 * We expect the FW state to be READY
	 */

	if (megasas_transition_to_ready(instance, 0)) {
		dev_info(&instance->pdev->dev,
			 "Failed to transition controller to ready from %s!\n",
			 __func__);
		if (instance->adapter_type != MFI_SERIES) {
			status_reg =
				instance->instancet->read_fw_status_reg(instance);
			if (!(status_reg & MFI_RESET_ADAPTER) ||
				((megasas_adp_reset_wait_for_ready
				(instance, true, 0)) == FAILED))
				goto fail_ready_state;
		} else {
			atomic_set(&instance->fw_reset_no_pci_access, 1);
			instance->instancet->adp_reset
				(instance, instance->reg_set);
			atomic_set(&instance->fw_reset_no_pci_access, 0);

			/* waiting for about 30 seconds before retry */
			ssleep(30);

			if (megasas_transition_to_ready(instance, 0))
				goto fail_ready_state;
		}

		dev_info(&instance->pdev->dev,
			 "FW restarted successfully from %s!\n",
			 __func__);
	}
	if (megasas_set_dma_mask(instance))
		goto fail_set_dma_mask;

	/*
	 * Initialize MFI Firmware
	 */

	atomic_set(&instance->fw_outstanding, 0);
	atomic_set(&instance->ldio_outstanding, 0);

	/* Now re-enable MSI-X */
	if (instance->msix_vectors)
		megasas_alloc_irq_vectors(instance);

	if (!instance->msix_vectors) {
		rval = pci_alloc_irq_vectors(instance->pdev, 1, 1,
					     PCI_IRQ_LEGACY);
		if (rval < 0)
			goto fail_reenable_msix;
	}

	megasas_setup_reply_map(instance);

	if (instance->adapter_type != MFI_SERIES) {
		megasas_reset_reply_desc(instance);
		if (megasas_ioc_init_fusion(instance)) {
			megasas_free_cmds(instance);
			megasas_free_cmds_fusion(instance);
			goto fail_init_mfi;
		}
		if (!megasas_get_map_info(instance))
			megasas_sync_map_info(instance);
	} else {
		*instance->producer = 0;
		*instance->consumer = 0;
		if (megasas_issue_init_mfi(instance))
			goto fail_init_mfi;
	}

	if (megasas_get_ctrl_info(instance) != DCMD_SUCCESS)
		goto fail_init_mfi;

	tasklet_init(&instance->isr_tasklet, instance->instancet->tasklet,
		     (unsigned long)instance);

	if (instance->msix_vectors ?
			megasas_setup_irqs_msix(instance, 0) :
			megasas_setup_irqs_ioapic(instance))
		goto fail_init_mfi;

	if (instance->adapter_type != MFI_SERIES)
		megasas_setup_irq_poll(instance);

	/* Re-launch SR-IOV heartbeat timer */
	if (instance->requestorId) {
		if (!megasas_sriov_start_heartbeat(instance, 0))
			megasas_start_timer(instance);
		else {
			instance->skip_heartbeat_timer_del = 1;
			goto fail_init_mfi;
		}
	}

	instance->instancet->enable_intr(instance);
	megasas_setup_jbod_map(instance);
	instance->unload = 0;

	/*
	 * Initiate AEN (Asynchronous Event Notification)
	 */
	if (megasas_start_aen(instance))
		dev_err(&instance->pdev->dev, "Start AEN failed\n");

	/* Re-launch FW fault watchdog */
	if (instance->adapter_type != MFI_SERIES)
		if (megasas_fusion_start_watchdog(instance) != SUCCESS)
			goto fail_start_watchdog;

	return 0;

fail_start_watchdog:
	if (instance->requestorId && !instance->skip_heartbeat_timer_del)
		del_timer_sync(&instance->sriov_heartbeat_timer);
fail_init_mfi:
	megasas_free_ctrl_dma_buffers(instance);
	megasas_free_ctrl_mem(instance);
	scsi_host_put(host);

fail_reenable_msix:
fail_set_dma_mask:
fail_ready_state:

	return -ENODEV;
}

static inline int
megasas_wait_for_adapter_operational(struct megasas_instance *instance)
{
	int wait_time = MEGASAS_RESET_WAIT_TIME * 2;
	int i;
	u8 adp_state;

	for (i = 0; i < wait_time; i++) {
		adp_state = atomic_read(&instance->adprecovery);
		if ((adp_state == MEGASAS_HBA_OPERATIONAL) ||
		    (adp_state == MEGASAS_HW_CRITICAL_ERROR))
			break;

		if (!(i % MEGASAS_RESET_NOTICE_INTERVAL))
			dev_notice(&instance->pdev->dev, "waiting for controller reset to finish\n");

		msleep(1000);
	}

	if (adp_state != MEGASAS_HBA_OPERATIONAL) {
		dev_info(&instance->pdev->dev,
			 "%s HBA failed to become operational, adp_state %d\n",
			 __func__, adp_state);
		return 1;
	}

	return 0;
}

/**
 * megasas_detach_one -	PCI hot"un"plug entry point
 * @pdev:		PCI device structure
 */
static void megasas_detach_one(struct pci_dev *pdev)
{
	int i;
	struct Scsi_Host *host;
	struct megasas_instance *instance;
	struct fusion_context *fusion;
	size_t pd_seq_map_sz;

	instance = pci_get_drvdata(pdev);

	if (!instance)
		return;

	host = instance->host;
	fusion = instance->ctrl_context;

	/* Shutdown SR-IOV heartbeat timer */
	if (instance->requestorId && !instance->skip_heartbeat_timer_del)
		del_timer_sync(&instance->sriov_heartbeat_timer);

	/* Stop the FW fault detection watchdog */
	if (instance->adapter_type != MFI_SERIES)
		megasas_fusion_stop_watchdog(instance);

	if (instance->fw_crash_state != UNAVAILABLE)
		megasas_free_host_crash_buffer(instance);
	scsi_remove_host(instance->host);
	instance->unload = 1;

	if (megasas_wait_for_adapter_operational(instance))
		goto skip_firing_dcmds;

	megasas_flush_cache(instance);
	megasas_shutdown_controller(instance, MR_DCMD_CTRL_SHUTDOWN);

skip_firing_dcmds:
	/* cancel the delayed work if this work still in queue*/
	if (instance->ev != NULL) {
		struct megasas_aen_event *ev = instance->ev;
		cancel_delayed_work_sync(&ev->hotplug_work);
		instance->ev = NULL;
	}

	/* cancel all wait events */
	wake_up_all(&instance->int_cmd_wait_q);

	tasklet_kill(&instance->isr_tasklet);

	/*
	 * Take the instance off the instance array. Note that we will not
	 * decrement the max_index. We let this array be sparse array
	 */
	for (i = 0; i < megasas_mgmt_info.max_index; i++) {
		if (megasas_mgmt_info.instance[i] == instance) {
			megasas_mgmt_info.count--;
			megasas_mgmt_info.instance[i] = NULL;

			break;
		}
	}

	instance->instancet->disable_intr(instance);

	megasas_destroy_irqs(instance);

	if (instance->msix_vectors)
		pci_free_irq_vectors(instance->pdev);

	if (instance->adapter_type >= VENTURA_SERIES) {
		for (i = 0; i < MAX_LOGICAL_DRIVES_EXT; ++i)
			kfree(fusion->stream_detect_by_ld[i]);
		kfree(fusion->stream_detect_by_ld);
		fusion->stream_detect_by_ld = NULL;
	}


	if (instance->adapter_type != MFI_SERIES) {
		megasas_release_fusion(instance);
		pd_seq_map_sz =
			struct_size((struct MR_PD_CFG_SEQ_NUM_SYNC *)0,
				    seq, MAX_PHYSICAL_DEVICES);
		for (i = 0; i < 2 ; i++) {
			if (fusion->ld_map[i])
				dma_free_coherent(&instance->pdev->dev,
						  fusion->max_map_sz,
						  fusion->ld_map[i],
						  fusion->ld_map_phys[i]);
			if (fusion->ld_drv_map[i]) {
				if (is_vmalloc_addr(fusion->ld_drv_map[i]))
					vfree(fusion->ld_drv_map[i]);
				else
					free_pages((ulong)fusion->ld_drv_map[i],
						   fusion->drv_map_pages);
			}

			if (fusion->pd_seq_sync[i])
				dma_free_coherent(&instance->pdev->dev,
					pd_seq_map_sz,
					fusion->pd_seq_sync[i],
					fusion->pd_seq_phys[i]);
		}
	} else {
		megasas_release_mfi(instance);
	}

	if (instance->vf_affiliation)
		dma_free_coherent(&pdev->dev, (MAX_LOGICAL_DRIVES + 1) *
				    sizeof(struct MR_LD_VF_AFFILIATION),
				    instance->vf_affiliation,
				    instance->vf_affiliation_h);

	if (instance->vf_affiliation_111)
		dma_free_coherent(&pdev->dev,
				    sizeof(struct MR_LD_VF_AFFILIATION_111),
				    instance->vf_affiliation_111,
				    instance->vf_affiliation_111_h);

	if (instance->hb_host_mem)
		dma_free_coherent(&pdev->dev, sizeof(struct MR_CTRL_HB_HOST_MEM),
				    instance->hb_host_mem,
				    instance->hb_host_mem_h);

	megasas_free_ctrl_dma_buffers(instance);

	megasas_free_ctrl_mem(instance);

	megasas_destroy_debugfs(instance);

	scsi_host_put(host);

	pci_disable_device(pdev);
}

/**
 * megasas_shutdown -	Shutdown entry point
 * @pdev:		PCI device structure
 */
static void megasas_shutdown(struct pci_dev *pdev)
{
	struct megasas_instance *instance = pci_get_drvdata(pdev);

	if (!instance)
		return;

	instance->unload = 1;

	if (megasas_wait_for_adapter_operational(instance))
		goto skip_firing_dcmds;

	megasas_flush_cache(instance);
	megasas_shutdown_controller(instance, MR_DCMD_CTRL_SHUTDOWN);

skip_firing_dcmds:
	instance->instancet->disable_intr(instance);
	megasas_destroy_irqs(instance);

	if (instance->msix_vectors)
		pci_free_irq_vectors(instance->pdev);
}

/*
 * megasas_mgmt_open -	char node "open" entry point
 * @inode:	char node inode
 * @filep:	char node file
 */
static int megasas_mgmt_open(struct inode *inode, struct file *filep)
{
	/*
	 * Allow only those users with admin rights
	 */
	if (!capable(CAP_SYS_ADMIN))
		return -EACCES;

	return 0;
}

/*
 * megasas_mgmt_fasync -	Async notifier registration from applications
 * @fd:		char node file descriptor number
 * @filep:	char node file
 * @mode:	notifier on/off
 *
 * This function adds the calling process to a driver global queue. When an
 * event occurs, SIGIO will be sent to all processes in this queue.
 */
static int megasas_mgmt_fasync(int fd, struct file *filep, int mode)
{
	int rc;

	mutex_lock(&megasas_async_queue_mutex);

	rc = fasync_helper(fd, filep, mode, &megasas_async_queue);

	mutex_unlock(&megasas_async_queue_mutex);

	if (rc >= 0) {
		/* For sanity check when we get ioctl */
		filep->private_data = filep;
		return 0;
	}

	printk(KERN_DEBUG "megasas: fasync_helper failed [%d]\n", rc);

	return rc;
}

/*
 * megasas_mgmt_poll -  char node "poll" entry point
 * @filep:	char node file
 * @wait:	Events to poll for
 */
static __poll_t megasas_mgmt_poll(struct file *file, poll_table *wait)
{
	__poll_t mask;
	unsigned long flags;

	poll_wait(file, &megasas_poll_wait, wait);
	spin_lock_irqsave(&poll_aen_lock, flags);
	if (megasas_poll_wait_aen)
		mask = (EPOLLIN | EPOLLRDNORM);
	else
		mask = 0;
	megasas_poll_wait_aen = 0;
	spin_unlock_irqrestore(&poll_aen_lock, flags);
	return mask;
}

/*
 * megasas_set_crash_dump_params_ioctl:
 *		Send CRASH_DUMP_MODE DCMD to all controllers
 * @cmd:	MFI command frame
 */

static int megasas_set_crash_dump_params_ioctl(struct megasas_cmd *cmd)
{
	struct megasas_instance *local_instance;
	int i, error = 0;
	int crash_support;

	crash_support = cmd->frame->dcmd.mbox.w[0];

	for (i = 0; i < megasas_mgmt_info.max_index; i++) {
		local_instance = megasas_mgmt_info.instance[i];
		if (local_instance && local_instance->crash_dump_drv_support) {
			if ((atomic_read(&local_instance->adprecovery) ==
				MEGASAS_HBA_OPERATIONAL) &&
				!megasas_set_crash_dump_params(local_instance,
					crash_support)) {
				local_instance->crash_dump_app_support =
					crash_support;
				dev_info(&local_instance->pdev->dev,
					"Application firmware crash "
					"dump mode set success\n");
				error = 0;
			} else {
				dev_info(&local_instance->pdev->dev,
					"Application firmware crash "
					"dump mode set failed\n");
				error = -1;
			}
		}
	}
	return error;
}

/**
 * megasas_mgmt_fw_ioctl -	Issues management ioctls to FW
 * @instance:			Adapter soft state
 * @user_ioc:			User's ioctl packet
 * @ioc:			ioctl packet
 */
static int
megasas_mgmt_fw_ioctl(struct megasas_instance *instance,
		      struct megasas_iocpacket __user * user_ioc,
		      struct megasas_iocpacket *ioc)
{
	struct megasas_sge64 *kern_sge64 = NULL;
	struct megasas_sge32 *kern_sge32 = NULL;
	struct megasas_cmd *cmd;
	void *kbuff_arr[MAX_IOCTL_SGE];
	dma_addr_t buf_handle = 0;
	int error = 0, i;
	void *sense = NULL;
	dma_addr_t sense_handle;
	void *sense_ptr;
	u32 opcode = 0;
	int ret = DCMD_SUCCESS;

	memset(kbuff_arr, 0, sizeof(kbuff_arr));

	if (ioc->sge_count > MAX_IOCTL_SGE) {
		dev_printk(KERN_DEBUG, &instance->pdev->dev, "SGE count [%d] >  max limit [%d]\n",
		       ioc->sge_count, MAX_IOCTL_SGE);
		return -EINVAL;
	}

	if ((ioc->frame.hdr.cmd >= MFI_CMD_OP_COUNT) ||
	    ((ioc->frame.hdr.cmd == MFI_CMD_NVME) &&
	    !instance->support_nvme_passthru) ||
	    ((ioc->frame.hdr.cmd == MFI_CMD_TOOLBOX) &&
	    !instance->support_pci_lane_margining)) {
		dev_err(&instance->pdev->dev,
			"Received invalid ioctl command 0x%x\n",
			ioc->frame.hdr.cmd);
		return -ENOTSUPP;
	}

	cmd = megasas_get_cmd(instance);
	if (!cmd) {
		dev_printk(KERN_DEBUG, &instance->pdev->dev, "Failed to get a cmd packet\n");
		return -ENOMEM;
	}

	/*
	 * User's IOCTL packet has 2 frames (maximum). Copy those two
	 * frames into our cmd's frames. cmd->frame's context will get
	 * overwritten when we copy from user's frames. So set that value
	 * alone separately
	 */
	memcpy(cmd->frame, ioc->frame.raw, 2 * MEGAMFI_FRAME_SIZE);
	cmd->frame->hdr.context = cpu_to_le32(cmd->index);
	cmd->frame->hdr.pad_0 = 0;

	cmd->frame->hdr.flags &= (~MFI_FRAME_IEEE);

	if (instance->consistent_mask_64bit)
		cmd->frame->hdr.flags |= cpu_to_le16((MFI_FRAME_SGL64 |
				       MFI_FRAME_SENSE64));
	else
		cmd->frame->hdr.flags &= cpu_to_le16(~(MFI_FRAME_SGL64 |
					       MFI_FRAME_SENSE64));

	if (cmd->frame->hdr.cmd == MFI_CMD_DCMD)
		opcode = le32_to_cpu(cmd->frame->dcmd.opcode);

	if (opcode == MR_DCMD_CTRL_SHUTDOWN) {
		mutex_lock(&instance->reset_mutex);
		if (megasas_get_ctrl_info(instance) != DCMD_SUCCESS) {
			megasas_return_cmd(instance, cmd);
			mutex_unlock(&instance->reset_mutex);
			return -1;
		}
		mutex_unlock(&instance->reset_mutex);
	}

	if (opcode == MR_DRIVER_SET_APP_CRASHDUMP_MODE) {
		error = megasas_set_crash_dump_params_ioctl(cmd);
		megasas_return_cmd(instance, cmd);
		return error;
	}

	/*
	 * The management interface between applications and the fw uses
	 * MFI frames. E.g, RAID configuration changes, LD property changes
	 * etc are accomplishes through different kinds of MFI frames. The
	 * driver needs to care only about substituting user buffers with
	 * kernel buffers in SGLs. The location of SGL is embedded in the
	 * struct iocpacket itself.
	 */
	if (instance->consistent_mask_64bit)
		kern_sge64 = (struct megasas_sge64 *)
			((unsigned long)cmd->frame + ioc->sgl_off);
	else
		kern_sge32 = (struct megasas_sge32 *)
			((unsigned long)cmd->frame + ioc->sgl_off);

	/*
	 * For each user buffer, create a mirror buffer and copy in
	 */
	for (i = 0; i < ioc->sge_count; i++) {
		if (!ioc->sgl[i].iov_len)
			continue;

		kbuff_arr[i] = dma_alloc_coherent(&instance->pdev->dev,
						    ioc->sgl[i].iov_len,
						    &buf_handle, GFP_KERNEL);
		if (!kbuff_arr[i]) {
			dev_printk(KERN_DEBUG, &instance->pdev->dev, "Failed to alloc "
			       "kernel SGL buffer for IOCTL\n");
			error = -ENOMEM;
			goto out;
		}

		/*
		 * We don't change the dma_coherent_mask, so
		 * dma_alloc_coherent only returns 32bit addresses
		 */
		if (instance->consistent_mask_64bit) {
			kern_sge64[i].phys_addr = cpu_to_le64(buf_handle);
			kern_sge64[i].length = cpu_to_le32(ioc->sgl[i].iov_len);
		} else {
			kern_sge32[i].phys_addr = cpu_to_le32(buf_handle);
			kern_sge32[i].length = cpu_to_le32(ioc->sgl[i].iov_len);
		}

		/*
		 * We created a kernel buffer corresponding to the
		 * user buffer. Now copy in from the user buffer
		 */
		if (copy_from_user(kbuff_arr[i], ioc->sgl[i].iov_base,
				   (u32) (ioc->sgl[i].iov_len))) {
			error = -EFAULT;
			goto out;
		}
	}

	if (ioc->sense_len) {
		/* make sure the pointer is part of the frame */
		if (ioc->sense_off >
		    (sizeof(union megasas_frame) - sizeof(__le64))) {
			error = -EINVAL;
			goto out;
		}

		sense = dma_alloc_coherent(&instance->pdev->dev, ioc->sense_len,
					     &sense_handle, GFP_KERNEL);
		if (!sense) {
			error = -ENOMEM;
			goto out;
		}

		/* always store 64 bits regardless of addressing */
		sense_ptr = (void *)cmd->frame + ioc->sense_off;
		put_unaligned_le64(sense_handle, sense_ptr);
	}

	/*
	 * Set the sync_cmd flag so that the ISR knows not to complete this
	 * cmd to the SCSI mid-layer
	 */
	cmd->sync_cmd = 1;

	ret = megasas_issue_blocked_cmd(instance, cmd, 0);
	switch (ret) {
	case DCMD_INIT:
	case DCMD_BUSY:
		cmd->sync_cmd = 0;
		dev_err(&instance->pdev->dev,
			"return -EBUSY from %s %d cmd 0x%x opcode 0x%x cmd->cmd_status_drv 0x%x\n",
			 __func__, __LINE__, cmd->frame->hdr.cmd, opcode,
			 cmd->cmd_status_drv);
		error = -EBUSY;
		goto out;
	}

	cmd->sync_cmd = 0;

	if (instance->unload == 1) {
		dev_info(&instance->pdev->dev, "Driver unload is in progress "
			"don't submit data to application\n");
		goto out;
	}
	/*
	 * copy out the kernel buffers to user buffers
	 */
	for (i = 0; i < ioc->sge_count; i++) {
		if (copy_to_user(ioc->sgl[i].iov_base, kbuff_arr[i],
				 ioc->sgl[i].iov_len)) {
			error = -EFAULT;
			goto out;
		}
	}

	/*
	 * copy out the sense
	 */
	if (ioc->sense_len) {
		void __user *uptr;
		/*
		 * sense_ptr points to the location that has the user
		 * sense buffer address
		 */
		sense_ptr = (void *)ioc->frame.raw + ioc->sense_off;
		if (in_compat_syscall())
			uptr = compat_ptr(get_unaligned((compat_uptr_t *)
							sense_ptr));
		else
			uptr = get_unaligned((void __user **)sense_ptr);

		if (copy_to_user(uptr, sense, ioc->sense_len)) {
			dev_err(&instance->pdev->dev, "Failed to copy out to user "
					"sense data\n");
			error = -EFAULT;
			goto out;
		}
	}

	/*
	 * copy the status codes returned by the fw
	 */
	if (copy_to_user(&user_ioc->frame.hdr.cmd_status,
			 &cmd->frame->hdr.cmd_status, sizeof(u8))) {
		dev_printk(KERN_DEBUG, &instance->pdev->dev, "Error copying out cmd_status\n");
		error = -EFAULT;
	}

out:
	if (sense) {
		dma_free_coherent(&instance->pdev->dev, ioc->sense_len,
				    sense, sense_handle);
	}

	for (i = 0; i < ioc->sge_count; i++) {
		if (kbuff_arr[i]) {
			if (instance->consistent_mask_64bit)
				dma_free_coherent(&instance->pdev->dev,
					le32_to_cpu(kern_sge64[i].length),
					kbuff_arr[i],
					le64_to_cpu(kern_sge64[i].phys_addr));
			else
				dma_free_coherent(&instance->pdev->dev,
					le32_to_cpu(kern_sge32[i].length),
					kbuff_arr[i],
					le32_to_cpu(kern_sge32[i].phys_addr));
			kbuff_arr[i] = NULL;
		}
	}

	megasas_return_cmd(instance, cmd);
	return error;
}

static struct megasas_iocpacket *
megasas_compat_iocpacket_get_user(void __user *arg)
{
	struct megasas_iocpacket *ioc;
	struct compat_megasas_iocpacket __user *cioc = arg;
	size_t size;
	int err = -EFAULT;
	int i;

	ioc = kzalloc(sizeof(*ioc), GFP_KERNEL);
	if (!ioc)
		return ERR_PTR(-ENOMEM);
	size = offsetof(struct megasas_iocpacket, frame) + sizeof(ioc->frame);
	if (copy_from_user(ioc, arg, size))
		goto out;

	for (i = 0; i < MAX_IOCTL_SGE; i++) {
		compat_uptr_t iov_base;

		if (get_user(iov_base, &cioc->sgl[i].iov_base) ||
		    get_user(ioc->sgl[i].iov_len, &cioc->sgl[i].iov_len))
			goto out;

		ioc->sgl[i].iov_base = compat_ptr(iov_base);
	}

	return ioc;
out:
	kfree(ioc);
	return ERR_PTR(err);
}

static int megasas_mgmt_ioctl_fw(struct file *file, unsigned long arg)
{
	struct megasas_iocpacket __user *user_ioc =
	    (struct megasas_iocpacket __user *)arg;
	struct megasas_iocpacket *ioc;
	struct megasas_instance *instance;
	int error;

	if (in_compat_syscall())
		ioc = megasas_compat_iocpacket_get_user(user_ioc);
	else
		ioc = memdup_user(user_ioc, sizeof(struct megasas_iocpacket));

	if (IS_ERR(ioc))
		return PTR_ERR(ioc);

	instance = megasas_lookup_instance(ioc->host_no);
	if (!instance) {
		error = -ENODEV;
		goto out_kfree_ioc;
	}

	/* Block ioctls in VF mode */
	if (instance->requestorId && !allow_vf_ioctls) {
		error = -ENODEV;
		goto out_kfree_ioc;
	}

	if (atomic_read(&instance->adprecovery) == MEGASAS_HW_CRITICAL_ERROR) {
		dev_err(&instance->pdev->dev, "Controller in crit error\n");
		error = -ENODEV;
		goto out_kfree_ioc;
	}

	if (instance->unload == 1) {
		error = -ENODEV;
		goto out_kfree_ioc;
	}

	if (down_interruptible(&instance->ioctl_sem)) {
		error = -ERESTARTSYS;
		goto out_kfree_ioc;
	}

	if  (megasas_wait_for_adapter_operational(instance)) {
		error = -ENODEV;
		goto out_up;
	}

	error = megasas_mgmt_fw_ioctl(instance, user_ioc, ioc);
out_up:
	up(&instance->ioctl_sem);

out_kfree_ioc:
	kfree(ioc);
	return error;
}

static int megasas_mgmt_ioctl_aen(struct file *file, unsigned long arg)
{
	struct megasas_instance *instance;
	struct megasas_aen aen;
	int error;

	if (file->private_data != file) {
		printk(KERN_DEBUG "megasas: fasync_helper was not "
		       "called first\n");
		return -EINVAL;
	}

	if (copy_from_user(&aen, (void __user *)arg, sizeof(aen)))
		return -EFAULT;

	instance = megasas_lookup_instance(aen.host_no);

	if (!instance)
		return -ENODEV;

	if (atomic_read(&instance->adprecovery) == MEGASAS_HW_CRITICAL_ERROR) {
		return -ENODEV;
	}

	if (instance->unload == 1) {
		return -ENODEV;
	}

	if  (megasas_wait_for_adapter_operational(instance))
		return -ENODEV;

	mutex_lock(&instance->reset_mutex);
	error = megasas_register_aen(instance, aen.seq_num,
				     aen.class_locale_word);
	mutex_unlock(&instance->reset_mutex);
	return error;
}

/**
 * megasas_mgmt_ioctl -	char node ioctl entry point
 * @file:	char device file pointer
 * @cmd:	ioctl command
 * @arg:	ioctl command arguments address
 */
static long
megasas_mgmt_ioctl(struct file *file, unsigned int cmd, unsigned long arg)
{
	switch (cmd) {
	case MEGASAS_IOC_FIRMWARE:
		return megasas_mgmt_ioctl_fw(file, arg);

	case MEGASAS_IOC_GET_AEN:
		return megasas_mgmt_ioctl_aen(file, arg);
	}

	return -ENOTTY;
}

#ifdef CONFIG_COMPAT
static long
megasas_mgmt_compat_ioctl(struct file *file, unsigned int cmd,
			  unsigned long arg)
{
	switch (cmd) {
	case MEGASAS_IOC_FIRMWARE32:
		return megasas_mgmt_ioctl_fw(file, arg);
	case MEGASAS_IOC_GET_AEN:
		return megasas_mgmt_ioctl_aen(file, arg);
	}

	return -ENOTTY;
}
#endif

/*
 * File operations structure for management interface
 */
static const struct file_operations megasas_mgmt_fops = {
	.owner = THIS_MODULE,
	.open = megasas_mgmt_open,
	.fasync = megasas_mgmt_fasync,
	.unlocked_ioctl = megasas_mgmt_ioctl,
	.poll = megasas_mgmt_poll,
#ifdef CONFIG_COMPAT
	.compat_ioctl = megasas_mgmt_compat_ioctl,
#endif
	.llseek = noop_llseek,
};

static SIMPLE_DEV_PM_OPS(megasas_pm_ops, megasas_suspend, megasas_resume);

/*
 * PCI hotplug support registration structure
 */
static struct pci_driver megasas_pci_driver = {

	.name = "megaraid_sas",
	.id_table = megasas_pci_table,
	.probe = megasas_probe_one,
	.remove = megasas_detach_one,
	.driver.pm = &megasas_pm_ops,
	.shutdown = megasas_shutdown,
};

/*
 * Sysfs driver attributes
 */
static ssize_t version_show(struct device_driver *dd, char *buf)
{
	return snprintf(buf, strlen(MEGASAS_VERSION) + 2, "%s\n",
			MEGASAS_VERSION);
}
static DRIVER_ATTR_RO(version);

static ssize_t release_date_show(struct device_driver *dd, char *buf)
{
	return snprintf(buf, strlen(MEGASAS_RELDATE) + 2, "%s\n",
		MEGASAS_RELDATE);
}
static DRIVER_ATTR_RO(release_date);

static ssize_t support_poll_for_event_show(struct device_driver *dd, char *buf)
{
	return sprintf(buf, "%u\n", support_poll_for_event);
}
static DRIVER_ATTR_RO(support_poll_for_event);

static ssize_t support_device_change_show(struct device_driver *dd, char *buf)
{
	return sprintf(buf, "%u\n", support_device_change);
}
static DRIVER_ATTR_RO(support_device_change);

static ssize_t dbg_lvl_show(struct device_driver *dd, char *buf)
{
	return sprintf(buf, "%u\n", megasas_dbg_lvl);
}

static ssize_t dbg_lvl_store(struct device_driver *dd, const char *buf,
			     size_t count)
{
	int retval = count;

	if (sscanf(buf, "%u", &megasas_dbg_lvl) < 1) {
		printk(KERN_ERR "megasas: could not set dbg_lvl\n");
		retval = -EINVAL;
	}
	return retval;
}
static DRIVER_ATTR_RW(dbg_lvl);

static ssize_t
support_nvme_encapsulation_show(struct device_driver *dd, char *buf)
{
	return sprintf(buf, "%u\n", support_nvme_encapsulation);
}

static DRIVER_ATTR_RO(support_nvme_encapsulation);

static ssize_t
support_pci_lane_margining_show(struct device_driver *dd, char *buf)
{
	return sprintf(buf, "%u\n", support_pci_lane_margining);
}

static DRIVER_ATTR_RO(support_pci_lane_margining);

static inline void megasas_remove_scsi_device(struct scsi_device *sdev)
{
	sdev_printk(KERN_INFO, sdev, "SCSI device is removed\n");
	scsi_remove_device(sdev);
	scsi_device_put(sdev);
}

/**
 * megasas_update_device_list -	Update the PD and LD device list from FW
 *				after an AEN event notification
 * @instance:			Adapter soft state
 * @event_type:			Indicates type of event (PD or LD event)
 *
 * @return:			Success or failure
 *
 * Issue DCMDs to Firmware to update the internal device list in driver.
 * Based on the FW support, driver sends the HOST_DEVICE_LIST or combination
 * of PD_LIST/LD_LIST_QUERY DCMDs to get the device list.
 */
static
int megasas_update_device_list(struct megasas_instance *instance,
			       int event_type)
{
	int dcmd_ret;

	if (instance->enable_fw_dev_list) {
		return megasas_host_device_list_query(instance, false);
	} else {
		if (event_type & SCAN_PD_CHANNEL) {
			dcmd_ret = megasas_get_pd_list(instance);
			if (dcmd_ret != DCMD_SUCCESS)
				return dcmd_ret;
		}

		if (event_type & SCAN_VD_CHANNEL) {
			if (!instance->requestorId ||
			megasas_get_ld_vf_affiliation(instance, 0)) {
<<<<<<< HEAD
				dcmd_ret = megasas_ld_list_query(instance,
=======
				return megasas_ld_list_query(instance,
>>>>>>> eb3cdb58
						MR_LD_QUERY_TYPE_EXPOSED_TO_HOST);
			}
		}
	}
	return DCMD_SUCCESS;
}

/**
 * megasas_add_remove_devices -	Add/remove devices to SCSI mid-layer
 *				after an AEN event notification
 * @instance:			Adapter soft state
 * @scan_type:			Indicates type of devices (PD/LD) to add
 * @return			void
 */
static
void megasas_add_remove_devices(struct megasas_instance *instance,
				int scan_type)
{
	int i, j;
	u16 pd_index = 0;
	u16 ld_index = 0;
	u16 channel = 0, id = 0;
	struct Scsi_Host *host;
	struct scsi_device *sdev1;
	struct MR_HOST_DEVICE_LIST *targetid_list = NULL;
	struct MR_HOST_DEVICE_LIST_ENTRY *targetid_entry = NULL;

	host = instance->host;

	if (instance->enable_fw_dev_list) {
		targetid_list = instance->host_device_list_buf;
		for (i = 0; i < targetid_list->count; i++) {
			targetid_entry = &targetid_list->host_device_list[i];
			if (targetid_entry->flags.u.bits.is_sys_pd) {
				channel = le16_to_cpu(targetid_entry->target_id) /
						MEGASAS_MAX_DEV_PER_CHANNEL;
				id = le16_to_cpu(targetid_entry->target_id) %
						MEGASAS_MAX_DEV_PER_CHANNEL;
			} else {
				channel = MEGASAS_MAX_PD_CHANNELS +
					  (le16_to_cpu(targetid_entry->target_id) /
					   MEGASAS_MAX_DEV_PER_CHANNEL);
				id = le16_to_cpu(targetid_entry->target_id) %
						MEGASAS_MAX_DEV_PER_CHANNEL;
			}
			sdev1 = scsi_device_lookup(host, channel, id, 0);
			if (!sdev1) {
				scsi_add_device(host, channel, id, 0);
			} else {
				scsi_device_put(sdev1);
			}
		}
	}

	if (scan_type & SCAN_PD_CHANNEL) {
		for (i = 0; i < MEGASAS_MAX_PD_CHANNELS; i++) {
			for (j = 0; j < MEGASAS_MAX_DEV_PER_CHANNEL; j++) {
				pd_index = i * MEGASAS_MAX_DEV_PER_CHANNEL + j;
				sdev1 = scsi_device_lookup(host, i, j, 0);
				if (instance->pd_list[pd_index].driveState ==
							MR_PD_STATE_SYSTEM) {
					if (!sdev1)
						scsi_add_device(host, i, j, 0);
					else
						scsi_device_put(sdev1);
				} else {
					if (sdev1)
						megasas_remove_scsi_device(sdev1);
				}
			}
		}
	}

	if (scan_type & SCAN_VD_CHANNEL) {
		for (i = 0; i < MEGASAS_MAX_LD_CHANNELS; i++) {
			for (j = 0; j < MEGASAS_MAX_DEV_PER_CHANNEL; j++) {
				ld_index = (i * MEGASAS_MAX_DEV_PER_CHANNEL) + j;
				sdev1 = scsi_device_lookup(host,
						MEGASAS_MAX_PD_CHANNELS + i, j, 0);
				if (instance->ld_ids[ld_index] != 0xff) {
					if (!sdev1)
						scsi_add_device(host, MEGASAS_MAX_PD_CHANNELS + i, j, 0);
					else
						scsi_device_put(sdev1);
				} else {
					if (sdev1)
						megasas_remove_scsi_device(sdev1);
				}
			}
		}
	}

}

static void
megasas_aen_polling(struct work_struct *work)
{
	struct megasas_aen_event *ev =
		container_of(work, struct megasas_aen_event, hotplug_work.work);
	struct megasas_instance *instance = ev->instance;
	union megasas_evt_class_locale class_locale;
	int event_type = 0;
	u32 seq_num;
	u16 ld_target_id;
	int error;
	u8  dcmd_ret = DCMD_SUCCESS;
	struct scsi_device *sdev1;

	if (!instance) {
		printk(KERN_ERR "invalid instance!\n");
		kfree(ev);
		return;
	}

	/* Don't run the event workqueue thread if OCR is running */
	mutex_lock(&instance->reset_mutex);

	instance->ev = NULL;
	if (instance->evt_detail) {
		megasas_decode_evt(instance);

		switch (le32_to_cpu(instance->evt_detail->code)) {

		case MR_EVT_PD_INSERTED:
		case MR_EVT_PD_REMOVED:
			event_type = SCAN_PD_CHANNEL;
			break;

		case MR_EVT_LD_OFFLINE:
		case MR_EVT_LD_DELETED:
			ld_target_id = instance->evt_detail->args.ld.target_id;
			sdev1 = scsi_device_lookup(instance->host,
						   MEGASAS_MAX_PD_CHANNELS +
						   (ld_target_id / MEGASAS_MAX_DEV_PER_CHANNEL),
						   (ld_target_id % MEGASAS_MAX_DEV_PER_CHANNEL),
						   0);
			if (sdev1)
				megasas_remove_scsi_device(sdev1);

			event_type = SCAN_VD_CHANNEL;
			break;
		case MR_EVT_LD_CREATED:
			event_type = SCAN_VD_CHANNEL;
			break;

		case MR_EVT_CFG_CLEARED:
		case MR_EVT_CTRL_HOST_BUS_SCAN_REQUESTED:
		case MR_EVT_FOREIGN_CFG_IMPORTED:
		case MR_EVT_LD_STATE_CHANGE:
			event_type = SCAN_PD_CHANNEL | SCAN_VD_CHANNEL;
			dev_info(&instance->pdev->dev, "scanning for scsi%d...\n",
				instance->host->host_no);
			break;

		case MR_EVT_CTRL_PROP_CHANGED:
			dcmd_ret = megasas_get_ctrl_info(instance);
			if (dcmd_ret == DCMD_SUCCESS &&
			    instance->snapdump_wait_time) {
				megasas_get_snapdump_properties(instance);
				dev_info(&instance->pdev->dev,
					 "Snap dump wait time\t: %d\n",
					 instance->snapdump_wait_time);
			}
			break;
		default:
			event_type = 0;
			break;
		}
	} else {
		dev_err(&instance->pdev->dev, "invalid evt_detail!\n");
		mutex_unlock(&instance->reset_mutex);
		kfree(ev);
		return;
	}

	if (event_type)
		dcmd_ret = megasas_update_device_list(instance, event_type);

	mutex_unlock(&instance->reset_mutex);

	if (event_type && dcmd_ret == DCMD_SUCCESS)
		megasas_add_remove_devices(instance, event_type);

	if (dcmd_ret == DCMD_SUCCESS)
		seq_num = le32_to_cpu(instance->evt_detail->seq_num) + 1;
	else
		seq_num = instance->last_seq_num;

	/* Register AEN with FW for latest sequence number plus 1 */
	class_locale.members.reserved = 0;
	class_locale.members.locale = MR_EVT_LOCALE_ALL;
	class_locale.members.class = MR_EVT_CLASS_DEBUG;

	if (instance->aen_cmd != NULL) {
		kfree(ev);
		return;
	}

	mutex_lock(&instance->reset_mutex);
	error = megasas_register_aen(instance, seq_num,
					class_locale.word);
	if (error)
		dev_err(&instance->pdev->dev,
			"register aen failed error %x\n", error);

	mutex_unlock(&instance->reset_mutex);
	kfree(ev);
}

/**
 * megasas_init - Driver load entry point
 */
static int __init megasas_init(void)
{
	int rval;

	/*
	 * Booted in kdump kernel, minimize memory footprints by
	 * disabling few features
	 */
	if (reset_devices) {
		msix_vectors = 1;
		rdpq_enable = 0;
		dual_qdepth_disable = 1;
		poll_queues = 0;
	}

	/*
	 * Announce driver version and other information
	 */
	pr_info("megasas: %s\n", MEGASAS_VERSION);

	megasas_dbg_lvl = 0;
	support_poll_for_event = 2;
	support_device_change = 1;
	support_nvme_encapsulation = true;
	support_pci_lane_margining = true;

	memset(&megasas_mgmt_info, 0, sizeof(megasas_mgmt_info));

	/*
	 * Register character device node
	 */
	rval = register_chrdev(0, "megaraid_sas_ioctl", &megasas_mgmt_fops);

	if (rval < 0) {
		printk(KERN_DEBUG "megasas: failed to open device node\n");
		return rval;
	}

	megasas_mgmt_majorno = rval;

	megasas_init_debugfs();

	/*
	 * Register ourselves as PCI hotplug module
	 */
	rval = pci_register_driver(&megasas_pci_driver);

	if (rval) {
		printk(KERN_DEBUG "megasas: PCI hotplug registration failed \n");
		goto err_pcidrv;
	}

	if ((event_log_level < MFI_EVT_CLASS_DEBUG) ||
	    (event_log_level > MFI_EVT_CLASS_DEAD)) {
		pr_warn("megaraid_sas: provided event log level is out of range, setting it to default 2(CLASS_CRITICAL), permissible range is: -2 to 4\n");
		event_log_level = MFI_EVT_CLASS_CRITICAL;
	}

	rval = driver_create_file(&megasas_pci_driver.driver,
				  &driver_attr_version);
	if (rval)
		goto err_dcf_attr_ver;

	rval = driver_create_file(&megasas_pci_driver.driver,
				  &driver_attr_release_date);
	if (rval)
		goto err_dcf_rel_date;

	rval = driver_create_file(&megasas_pci_driver.driver,
				&driver_attr_support_poll_for_event);
	if (rval)
		goto err_dcf_support_poll_for_event;

	rval = driver_create_file(&megasas_pci_driver.driver,
				  &driver_attr_dbg_lvl);
	if (rval)
		goto err_dcf_dbg_lvl;
	rval = driver_create_file(&megasas_pci_driver.driver,
				&driver_attr_support_device_change);
	if (rval)
		goto err_dcf_support_device_change;

	rval = driver_create_file(&megasas_pci_driver.driver,
				  &driver_attr_support_nvme_encapsulation);
	if (rval)
		goto err_dcf_support_nvme_encapsulation;

	rval = driver_create_file(&megasas_pci_driver.driver,
				  &driver_attr_support_pci_lane_margining);
	if (rval)
		goto err_dcf_support_pci_lane_margining;

	return rval;

err_dcf_support_pci_lane_margining:
	driver_remove_file(&megasas_pci_driver.driver,
			   &driver_attr_support_nvme_encapsulation);

err_dcf_support_nvme_encapsulation:
	driver_remove_file(&megasas_pci_driver.driver,
			   &driver_attr_support_device_change);

err_dcf_support_device_change:
	driver_remove_file(&megasas_pci_driver.driver,
			   &driver_attr_dbg_lvl);
err_dcf_dbg_lvl:
	driver_remove_file(&megasas_pci_driver.driver,
			&driver_attr_support_poll_for_event);
err_dcf_support_poll_for_event:
	driver_remove_file(&megasas_pci_driver.driver,
			   &driver_attr_release_date);
err_dcf_rel_date:
	driver_remove_file(&megasas_pci_driver.driver, &driver_attr_version);
err_dcf_attr_ver:
	pci_unregister_driver(&megasas_pci_driver);
err_pcidrv:
	megasas_exit_debugfs();
	unregister_chrdev(megasas_mgmt_majorno, "megaraid_sas_ioctl");
	return rval;
}

/**
 * megasas_exit - Driver unload entry point
 */
static void __exit megasas_exit(void)
{
	driver_remove_file(&megasas_pci_driver.driver,
			   &driver_attr_dbg_lvl);
	driver_remove_file(&megasas_pci_driver.driver,
			&driver_attr_support_poll_for_event);
	driver_remove_file(&megasas_pci_driver.driver,
			&driver_attr_support_device_change);
	driver_remove_file(&megasas_pci_driver.driver,
			   &driver_attr_release_date);
	driver_remove_file(&megasas_pci_driver.driver, &driver_attr_version);
	driver_remove_file(&megasas_pci_driver.driver,
			   &driver_attr_support_nvme_encapsulation);
	driver_remove_file(&megasas_pci_driver.driver,
			   &driver_attr_support_pci_lane_margining);

	pci_unregister_driver(&megasas_pci_driver);
	megasas_exit_debugfs();
	unregister_chrdev(megasas_mgmt_majorno, "megaraid_sas_ioctl");
}

module_init(megasas_init);
module_exit(megasas_exit);<|MERGE_RESOLUTION|>--- conflicted
+++ resolved
@@ -8770,11 +8770,7 @@
 		if (event_type & SCAN_VD_CHANNEL) {
 			if (!instance->requestorId ||
 			megasas_get_ld_vf_affiliation(instance, 0)) {
-<<<<<<< HEAD
-				dcmd_ret = megasas_ld_list_query(instance,
-=======
 				return megasas_ld_list_query(instance,
->>>>>>> eb3cdb58
 						MR_LD_QUERY_TYPE_EXPOSED_TO_HOST);
 			}
 		}
