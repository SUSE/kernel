// SPDX-License-Identifier: GPL-2.0-or-later
/*
 *
 *			Linux MegaRAID device driver
 *
 * Copyright (c) 2003-2004  LSI Logic Corporation.
 *
 * FILE		: megaraid_mbox.c
 * Version	: v2.20.5.1 (Nov 16 2006)
 *
 * Authors:
 * 	Atul Mukker		<Atul.Mukker@lsi.com>
 * 	Sreenivas Bagalkote	<Sreenivas.Bagalkote@lsi.com>
 * 	Manoj Jose		<Manoj.Jose@lsi.com>
 * 	Seokmann Ju
 *
 * List of supported controllers
 *
 * OEM	Product Name			VID	DID	SSVID	SSID
 * ---	------------			---	---	----	----
 * Dell PERC3/QC			101E	1960	1028	0471
 * Dell PERC3/DC			101E	1960	1028	0493
 * Dell PERC3/SC			101E	1960	1028	0475
 * Dell PERC3/Di			1028	1960	1028	0123
 * Dell PERC4/SC			1000	1960	1028	0520
 * Dell PERC4/DC			1000	1960	1028	0518
 * Dell PERC4/QC			1000	0407	1028	0531
 * Dell PERC4/Di			1028	000F	1028	014A
 * Dell PERC 4e/Si			1028	0013	1028	016c
 * Dell PERC 4e/Di			1028	0013	1028	016d
 * Dell PERC 4e/Di			1028	0013	1028	016e
 * Dell PERC 4e/Di			1028	0013	1028	016f
 * Dell PERC 4e/Di			1028	0013	1028	0170
 * Dell PERC 4e/DC			1000	0408	1028	0002
 * Dell PERC 4e/SC			1000	0408	1028	0001
 *
 * LSI MegaRAID SCSI 320-0		1000	1960	1000	A520
 * LSI MegaRAID SCSI 320-1		1000	1960	1000	0520
 * LSI MegaRAID SCSI 320-2		1000	1960	1000	0518
 * LSI MegaRAID SCSI 320-0X		1000	0407	1000	0530
 * LSI MegaRAID SCSI 320-2X		1000	0407	1000	0532
 * LSI MegaRAID SCSI 320-4X		1000	0407	1000	0531
 * LSI MegaRAID SCSI 320-1E		1000	0408	1000	0001
 * LSI MegaRAID SCSI 320-2E		1000	0408	1000	0002
 * LSI MegaRAID SATA 150-4		1000	1960	1000	4523
 * LSI MegaRAID SATA 150-6		1000	1960	1000	0523
 * LSI MegaRAID SATA 300-4X		1000	0409	1000	3004
 * LSI MegaRAID SATA 300-8X		1000	0409	1000	3008
 *
 * INTEL RAID Controller SRCU42X	1000	0407	8086	0532
 * INTEL RAID Controller SRCS16		1000	1960	8086	0523
 * INTEL RAID Controller SRCU42E	1000	0408	8086	0002
 * INTEL RAID Controller SRCZCRX	1000	0407	8086	0530
 * INTEL RAID Controller SRCS28X	1000	0409	8086	3008
 * INTEL RAID Controller SROMBU42E	1000	0408	8086	3431
 * INTEL RAID Controller SROMBU42E	1000	0408	8086	3499
 * INTEL RAID Controller SRCU51L	1000	1960	8086	0520
 *
 * FSC	MegaRAID PCI Express ROMB	1000	0408	1734	1065
 *
 * ACER	MegaRAID ROMB-2E		1000	0408	1025	004D
 *
 * NEC	MegaRAID PCI Express ROMB	1000	0408	1033	8287
 *
 * For history of changes, see Documentation/scsi/ChangeLog.megaraid
 */

#include <linux/slab.h>
#include <linux/module.h>
#include "megaraid_mbox.h"

static int megaraid_init(void);
static void megaraid_exit(void);

static int megaraid_probe_one(struct pci_dev*, const struct pci_device_id *);
static void megaraid_detach_one(struct pci_dev *);
static void megaraid_mbox_shutdown(struct pci_dev *);

static int megaraid_io_attach(adapter_t *);
static void megaraid_io_detach(adapter_t *);

static int megaraid_init_mbox(adapter_t *);
static void megaraid_fini_mbox(adapter_t *);

static int megaraid_alloc_cmd_packets(adapter_t *);
static void megaraid_free_cmd_packets(adapter_t *);

static int megaraid_mbox_setup_dma_pools(adapter_t *);
static void megaraid_mbox_teardown_dma_pools(adapter_t *);

static int megaraid_sysfs_alloc_resources(adapter_t *);
static void megaraid_sysfs_free_resources(adapter_t *);

static int megaraid_abort_handler(struct scsi_cmnd *);
static int megaraid_reset_handler(struct scsi_cmnd *);

static int mbox_post_sync_cmd(adapter_t *, uint8_t []);
static int mbox_post_sync_cmd_fast(adapter_t *, uint8_t []);
static int megaraid_busywait_mbox(mraid_device_t *);
static int megaraid_mbox_product_info(adapter_t *);
static int megaraid_mbox_extended_cdb(adapter_t *);
static int megaraid_mbox_support_ha(adapter_t *, uint16_t *);
static int megaraid_mbox_support_random_del(adapter_t *);
static int megaraid_mbox_get_max_sg(adapter_t *);
static void megaraid_mbox_enum_raid_scsi(adapter_t *);
static void megaraid_mbox_flush_cache(adapter_t *);
static int megaraid_mbox_fire_sync_cmd(adapter_t *);

static void megaraid_mbox_display_scb(adapter_t *, scb_t *);
static void megaraid_mbox_setup_device_map(adapter_t *);

static int megaraid_queue_command(struct Scsi_Host *, struct scsi_cmnd *);
static scb_t *megaraid_mbox_build_cmd(adapter_t *, struct scsi_cmnd *, int *);
static void megaraid_mbox_runpendq(adapter_t *, scb_t *);
static void megaraid_mbox_prepare_pthru(adapter_t *, scb_t *,
		struct scsi_cmnd *);
static void megaraid_mbox_prepare_epthru(adapter_t *, scb_t *,
		struct scsi_cmnd *);

static irqreturn_t megaraid_isr(int, void *);

static void megaraid_mbox_dpc(unsigned long);

static ssize_t megaraid_mbox_app_hndl_show(struct device *, struct device_attribute *attr, char *);
static ssize_t megaraid_mbox_ld_show(struct device *, struct device_attribute *attr, char *);

static int megaraid_cmm_register(adapter_t *);
static int megaraid_cmm_unregister(adapter_t *);
static int megaraid_mbox_mm_handler(unsigned long, uioc_t *, uint32_t);
static int megaraid_mbox_mm_command(adapter_t *, uioc_t *);
static void megaraid_mbox_mm_done(adapter_t *, scb_t *);
static int gather_hbainfo(adapter_t *, mraid_hba_info_t *);
static int wait_till_fw_empty(adapter_t *);



MODULE_AUTHOR("megaraidlinux@lsi.com");
MODULE_DESCRIPTION("LSI Logic MegaRAID Mailbox Driver");
MODULE_LICENSE("GPL");
MODULE_VERSION(MEGARAID_VERSION);

/*
 * ### modules parameters for driver ###
 */

/*
 * Set to enable driver to expose unconfigured disk to kernel
 */
static int megaraid_expose_unconf_disks = 0;
module_param_named(unconf_disks, megaraid_expose_unconf_disks, int, 0);
MODULE_PARM_DESC(unconf_disks,
	"Set to expose unconfigured disks to kernel (default=0)");

/*
 * driver wait time if the adapter's mailbox is busy
 */
static unsigned int max_mbox_busy_wait = MBOX_BUSY_WAIT;
module_param_named(busy_wait, max_mbox_busy_wait, int, 0);
MODULE_PARM_DESC(busy_wait,
	"Max wait for mailbox in microseconds if busy (default=10)");

/*
 * number of sectors per IO command
 */
static unsigned int megaraid_max_sectors = MBOX_MAX_SECTORS;
module_param_named(max_sectors, megaraid_max_sectors, int, 0);
MODULE_PARM_DESC(max_sectors,
	"Maximum number of sectors per IO command (default=128)");

/*
 * number of commands per logical unit
 */
static unsigned int megaraid_cmd_per_lun = MBOX_DEF_CMD_PER_LUN;
module_param_named(cmd_per_lun, megaraid_cmd_per_lun, int, 0);
MODULE_PARM_DESC(cmd_per_lun,
	"Maximum number of commands per logical unit (default=64)");


/*
 * Fast driver load option, skip scanning for physical devices during load.
 * This would result in non-disk devices being skipped during driver load
 * time. These can be later added though, using /proc/scsi/scsi
 */
static unsigned int megaraid_fast_load = 0;
module_param_named(fast_load, megaraid_fast_load, int, 0);
MODULE_PARM_DESC(fast_load,
	"Faster loading of the driver, skips physical devices! (default=0)");


/*
 * mraid_debug level - threshold for amount of information to be displayed by
 * the driver. This level can be changed through modules parameters, ioctl or
 * sysfs/proc interface. By default, print the announcement messages only.
 */
int mraid_debug_level = CL_ANN;
module_param_named(debug_level, mraid_debug_level, int, 0);
MODULE_PARM_DESC(debug_level, "Debug level for driver (default=0)");

/*
 * PCI table for all supported controllers.
 */
static struct pci_device_id pci_id_table_g[] =  {
	{
		PCI_VENDOR_ID_DELL,
		PCI_DEVICE_ID_PERC4_DI_DISCOVERY,
		PCI_VENDOR_ID_DELL,
		PCI_SUBSYS_ID_PERC4_DI_DISCOVERY,
	},
	{
		PCI_VENDOR_ID_LSI_LOGIC,
		PCI_DEVICE_ID_PERC4_SC,
		PCI_VENDOR_ID_DELL,
		PCI_SUBSYS_ID_PERC4_SC,
	},
	{
		PCI_VENDOR_ID_LSI_LOGIC,
		PCI_DEVICE_ID_PERC4_DC,
		PCI_VENDOR_ID_DELL,
		PCI_SUBSYS_ID_PERC4_DC,
	},
	{
		PCI_VENDOR_ID_LSI_LOGIC,
		PCI_DEVICE_ID_VERDE,
		PCI_ANY_ID,
		PCI_ANY_ID,
	},
	{
		PCI_VENDOR_ID_DELL,
		PCI_DEVICE_ID_PERC4_DI_EVERGLADES,
		PCI_VENDOR_ID_DELL,
		PCI_SUBSYS_ID_PERC4_DI_EVERGLADES,
	},
	{
		PCI_VENDOR_ID_DELL,
		PCI_DEVICE_ID_PERC4E_SI_BIGBEND,
		PCI_VENDOR_ID_DELL,
		PCI_SUBSYS_ID_PERC4E_SI_BIGBEND,
	},
	{
		PCI_VENDOR_ID_DELL,
		PCI_DEVICE_ID_PERC4E_DI_KOBUK,
		PCI_VENDOR_ID_DELL,
		PCI_SUBSYS_ID_PERC4E_DI_KOBUK,
	},
	{
		PCI_VENDOR_ID_DELL,
		PCI_DEVICE_ID_PERC4E_DI_CORVETTE,
		PCI_VENDOR_ID_DELL,
		PCI_SUBSYS_ID_PERC4E_DI_CORVETTE,
	},
	{
		PCI_VENDOR_ID_DELL,
		PCI_DEVICE_ID_PERC4E_DI_EXPEDITION,
		PCI_VENDOR_ID_DELL,
		PCI_SUBSYS_ID_PERC4E_DI_EXPEDITION,
	},
	{
		PCI_VENDOR_ID_DELL,
		PCI_DEVICE_ID_PERC4E_DI_GUADALUPE,
		PCI_VENDOR_ID_DELL,
		PCI_SUBSYS_ID_PERC4E_DI_GUADALUPE,
	},
	{
		PCI_VENDOR_ID_LSI_LOGIC,
		PCI_DEVICE_ID_DOBSON,
		PCI_ANY_ID,
		PCI_ANY_ID,
	},
	{
		PCI_VENDOR_ID_AMI,
		PCI_DEVICE_ID_AMI_MEGARAID3,
		PCI_ANY_ID,
		PCI_ANY_ID,
	},
	{
		PCI_VENDOR_ID_LSI_LOGIC,
		PCI_DEVICE_ID_AMI_MEGARAID3,
		PCI_ANY_ID,
		PCI_ANY_ID,
	},
	{
		PCI_VENDOR_ID_LSI_LOGIC,
		PCI_DEVICE_ID_LINDSAY,
		PCI_ANY_ID,
		PCI_ANY_ID,
	},
	{0}	/* Terminating entry */
};
MODULE_DEVICE_TABLE(pci, pci_id_table_g);


static struct pci_driver megaraid_pci_driver = {
	.name		= "megaraid",
	.id_table	= pci_id_table_g,
	.probe		= megaraid_probe_one,
	.remove		= megaraid_detach_one,
	.shutdown	= megaraid_mbox_shutdown,
};



// definitions for the device attributes for exporting logical drive number
// for a scsi address (Host, Channel, Id, Lun)

<<<<<<< HEAD
static DEVICE_ATTR(megaraid_mbox_app_hndl, S_IRUSR, megaraid_sysfs_show_app_hndl,
		   NULL);
=======
static DEVICE_ATTR_ADMIN_RO(megaraid_mbox_app_hndl);
>>>>>>> 7d2a07b7

// Host template initializer for megaraid mbox sysfs device attributes
static struct device_attribute *megaraid_shost_attrs[] = {
	&dev_attr_megaraid_mbox_app_hndl,
	NULL,
};


<<<<<<< HEAD
static DEVICE_ATTR(megaraid_mbox_ld, S_IRUSR, megaraid_sysfs_show_ldnum, NULL);
=======
static DEVICE_ATTR_ADMIN_RO(megaraid_mbox_ld);
>>>>>>> 7d2a07b7

// Host template initializer for megaraid mbox sysfs device attributes
static struct device_attribute *megaraid_sdev_attrs[] = {
	&dev_attr_megaraid_mbox_ld,
	NULL,
};

/*
 * Scsi host template for megaraid unified driver
 */
static struct scsi_host_template megaraid_template_g = {
	.module				= THIS_MODULE,
	.name				= "LSI Logic MegaRAID driver",
	.proc_name			= "megaraid",
	.queuecommand			= megaraid_queue_command,
	.eh_abort_handler		= megaraid_abort_handler,
	.eh_host_reset_handler		= megaraid_reset_handler,
	.change_queue_depth		= scsi_change_queue_depth,
	.no_write_same			= 1,
	.sdev_attrs			= megaraid_sdev_attrs,
	.shost_attrs			= megaraid_shost_attrs,
};


/**
 * megaraid_init - module load hook
 *
 * We register ourselves as hotplug enabled module and let PCI subsystem
 * discover our adapters.
 */
static int __init
megaraid_init(void)
{
	int	rval;

	// Announce the driver version
	con_log(CL_ANN, (KERN_INFO "megaraid: %s %s\n", MEGARAID_VERSION,
		MEGARAID_EXT_VERSION));

	// check validity of module parameters
	if (megaraid_cmd_per_lun > MBOX_MAX_SCSI_CMDS) {

		con_log(CL_ANN, (KERN_WARNING
			"megaraid mailbox: max commands per lun reset to %d\n",
			MBOX_MAX_SCSI_CMDS));

		megaraid_cmd_per_lun = MBOX_MAX_SCSI_CMDS;
	}


	// register as a PCI hot-plug driver module
	rval = pci_register_driver(&megaraid_pci_driver);
	if (rval < 0) {
		con_log(CL_ANN, (KERN_WARNING
			"megaraid: could not register hotplug support.\n"));
	}

	return rval;
}


/**
 * megaraid_exit - driver unload entry point
 *
 * We simply unwrap the megaraid_init routine here.
 */
static void __exit
megaraid_exit(void)
{
	con_log(CL_DLEVEL1, (KERN_NOTICE "megaraid: unloading framework\n"));

	// unregister as PCI hotplug driver
	pci_unregister_driver(&megaraid_pci_driver);

	return;
}


/**
 * megaraid_probe_one - PCI hotplug entry point
 * @pdev	: handle to this controller's PCI configuration space
 * @id		: pci device id of the class of controllers
 *
 * This routine should be called whenever a new adapter is detected by the
 * PCI hotplug susbsystem.
 */
static int
megaraid_probe_one(struct pci_dev *pdev, const struct pci_device_id *id)
{
	adapter_t	*adapter;


	// detected a new controller
	con_log(CL_ANN, (KERN_INFO
		"megaraid: probe new device %#4.04x:%#4.04x:%#4.04x:%#4.04x: ",
		pdev->vendor, pdev->device, pdev->subsystem_vendor,
		pdev->subsystem_device));

	con_log(CL_ANN, ("bus %d:slot %d:func %d\n", pdev->bus->number,
		PCI_SLOT(pdev->devfn), PCI_FUNC(pdev->devfn)));

	if (pci_enable_device(pdev)) {
		con_log(CL_ANN, (KERN_WARNING
				"megaraid: pci_enable_device failed\n"));

		return -ENODEV;
	}

	// Enable bus-mastering on this controller
	pci_set_master(pdev);

	// Allocate the per driver initialization structure
	adapter = kzalloc(sizeof(adapter_t), GFP_KERNEL);

	if (adapter == NULL) {
		con_log(CL_ANN, (KERN_WARNING
		"megaraid: out of memory, %s %d.\n", __func__, __LINE__));

		goto out_probe_one;
	}


	// set up PCI related soft state and other pre-known parameters
	adapter->unique_id	= pdev->bus->number << 8 | pdev->devfn;
	adapter->irq		= pdev->irq;
	adapter->pdev		= pdev;

	atomic_set(&adapter->being_detached, 0);

	// Setup the default DMA mask. This would be changed later on
	// depending on hardware capabilities
	if (dma_set_mask(&adapter->pdev->dev, DMA_BIT_MASK(32))) {
		con_log(CL_ANN, (KERN_WARNING
			"megaraid: dma_set_mask failed:%d\n", __LINE__));

		goto out_free_adapter;
	}


	// Initialize the synchronization lock for kernel and LLD
	spin_lock_init(&adapter->lock);

	// Initialize the command queues: the list of free SCBs and the list
	// of pending SCBs.
	INIT_LIST_HEAD(&adapter->kscb_pool);
	spin_lock_init(SCSI_FREE_LIST_LOCK(adapter));

	INIT_LIST_HEAD(&adapter->pend_list);
	spin_lock_init(PENDING_LIST_LOCK(adapter));

	INIT_LIST_HEAD(&adapter->completed_list);
	spin_lock_init(COMPLETED_LIST_LOCK(adapter));


	// Start the mailbox based controller
	if (megaraid_init_mbox(adapter) != 0) {
		con_log(CL_ANN, (KERN_WARNING
			"megaraid: mailbox adapter did not initialize\n"));

		goto out_free_adapter;
	}

	// Register with LSI Common Management Module
	if (megaraid_cmm_register(adapter) != 0) {

		con_log(CL_ANN, (KERN_WARNING
		"megaraid: could not register with management module\n"));

		goto out_fini_mbox;
	}

	// setup adapter handle in PCI soft state
	pci_set_drvdata(pdev, adapter);

	// attach with scsi mid-layer
	if (megaraid_io_attach(adapter) != 0) {

		con_log(CL_ANN, (KERN_WARNING "megaraid: io attach failed\n"));

		goto out_cmm_unreg;
	}

	return 0;

out_cmm_unreg:
	megaraid_cmm_unregister(adapter);
out_fini_mbox:
	megaraid_fini_mbox(adapter);
out_free_adapter:
	kfree(adapter);
out_probe_one:
	pci_disable_device(pdev);

	return -ENODEV;
}


/**
 * megaraid_detach_one - release framework resources and call LLD release routine
 * @pdev	: handle for our PCI configuration space
 *
 * This routine is called during driver unload. We free all the allocated
 * resources and call the corresponding LLD so that it can also release all
 * its resources.
 *
 * This routine is also called from the PCI hotplug system.
 */
static void
megaraid_detach_one(struct pci_dev *pdev)
{
	adapter_t		*adapter;
	struct Scsi_Host	*host;


	// Start a rollback on this adapter
	adapter = pci_get_drvdata(pdev);

	if (!adapter) {
		con_log(CL_ANN, (KERN_CRIT
		"megaraid: Invalid detach on %#4.04x:%#4.04x:%#4.04x:%#4.04x\n",
			pdev->vendor, pdev->device, pdev->subsystem_vendor,
			pdev->subsystem_device));

		return;
	}
	else {
		con_log(CL_ANN, (KERN_NOTICE
		"megaraid: detaching device %#4.04x:%#4.04x:%#4.04x:%#4.04x\n",
			pdev->vendor, pdev->device, pdev->subsystem_vendor,
			pdev->subsystem_device));
	}


	host = adapter->host;

	// do not allow any more requests from the management module for this
	// adapter.
	// FIXME: How do we account for the request which might still be
	// pending with us?
	atomic_set(&adapter->being_detached, 1);

	// detach from the IO sub-system
	megaraid_io_detach(adapter);

	// Unregister from common management module
	//
	// FIXME: this must return success or failure for conditions if there
	// is a command pending with LLD or not.
	megaraid_cmm_unregister(adapter);

	// finalize the mailbox based controller and release all resources
	megaraid_fini_mbox(adapter);

	kfree(adapter);

	scsi_host_put(host);

	pci_disable_device(pdev);

	return;
}


/**
 * megaraid_mbox_shutdown - PCI shutdown for megaraid HBA
 * @pdev		: generic driver model device
 *
 * Shutdown notification, perform flush cache.
 */
static void
megaraid_mbox_shutdown(struct pci_dev *pdev)
{
	adapter_t		*adapter = pci_get_drvdata(pdev);
	static int		counter;

	if (!adapter) {
		con_log(CL_ANN, (KERN_WARNING
			"megaraid: null device in shutdown\n"));
		return;
	}

	// flush caches now
	con_log(CL_ANN, (KERN_INFO "megaraid: flushing adapter %d...",
		counter++));

	megaraid_mbox_flush_cache(adapter);

	con_log(CL_ANN, ("done\n"));
}


/**
 * megaraid_io_attach - attach a device with the IO subsystem
 * @adapter		: controller's soft state
 *
 * Attach this device with the IO subsystem.
 */
static int
megaraid_io_attach(adapter_t *adapter)
{
	struct Scsi_Host	*host;

	// Initialize SCSI Host structure
	host = scsi_host_alloc(&megaraid_template_g, 8);
	if (!host) {
		con_log(CL_ANN, (KERN_WARNING
			"megaraid mbox: scsi_register failed\n"));

		return -1;
	}

	SCSIHOST2ADAP(host)	= (caddr_t)adapter;
	adapter->host		= host;

	host->irq		= adapter->irq;
	host->unique_id		= adapter->unique_id;
	host->can_queue		= adapter->max_cmds;
	host->this_id		= adapter->init_id;
	host->sg_tablesize	= adapter->sglen;
	host->max_sectors	= adapter->max_sectors;
	host->cmd_per_lun	= adapter->cmd_per_lun;
	host->max_channel	= adapter->max_channel;
	host->max_id		= adapter->max_target;
	host->max_lun		= adapter->max_lun;


	// notify mid-layer about the new controller
	if (scsi_add_host(host, &adapter->pdev->dev)) {

		con_log(CL_ANN, (KERN_WARNING
			"megaraid mbox: scsi_add_host failed\n"));

		scsi_host_put(host);

		return -1;
	}

	scsi_scan_host(host);

	return 0;
}


/**
 * megaraid_io_detach - detach a device from the IO subsystem
 * @adapter		: controller's soft state
 *
 * Detach this device from the IO subsystem.
 */
static void
megaraid_io_detach(adapter_t *adapter)
{
	struct Scsi_Host	*host;

	con_log(CL_DLEVEL1, (KERN_INFO "megaraid: io detach\n"));

	host = adapter->host;

	scsi_remove_host(host);

	return;
}


/*
 * START: Mailbox Low Level Driver
 *
 * This is section specific to the single mailbox based controllers
 */

/**
 * megaraid_init_mbox - initialize controller
 * @adapter		: our soft state
 *
 * - Allocate 16-byte aligned mailbox memory for firmware handshake
 * - Allocate controller's memory resources
 * - Find out all initialization data
 * - Allocate memory required for all the commands
 * - Use internal library of FW routines, build up complete soft state
 */
static int
megaraid_init_mbox(adapter_t *adapter)
{
	struct pci_dev		*pdev;
	mraid_device_t		*raid_dev;
	int			i;
	uint32_t		magic64;


	adapter->ito	= MBOX_TIMEOUT;
	pdev		= adapter->pdev;

	/*
	 * Allocate and initialize the init data structure for mailbox
	 * controllers
	 */
	raid_dev = kzalloc(sizeof(mraid_device_t), GFP_KERNEL);
	if (raid_dev == NULL) return -1;


	/*
	 * Attach the adapter soft state to raid device soft state
	 */
	adapter->raid_device	= (caddr_t)raid_dev;
	raid_dev->fast_load	= megaraid_fast_load;


	// our baseport
	raid_dev->baseport = pci_resource_start(pdev, 0);

	if (pci_request_regions(pdev, "MegaRAID: LSI Logic Corporation") != 0) {

		con_log(CL_ANN, (KERN_WARNING
				"megaraid: mem region busy\n"));

		goto out_free_raid_dev;
	}

	raid_dev->baseaddr = ioremap(raid_dev->baseport, 128);

	if (!raid_dev->baseaddr) {

		con_log(CL_ANN, (KERN_WARNING
			"megaraid: could not map hba memory\n") );

		goto out_release_regions;
	}

	/* initialize the mutual exclusion lock for the mailbox */
	spin_lock_init(&raid_dev->mailbox_lock);

	/* allocate memory required for commands */
	if (megaraid_alloc_cmd_packets(adapter) != 0)
		goto out_iounmap;

	/*
	 * Issue SYNC cmd to flush the pending cmds in the adapter
	 * and initialize its internal state
	 */

	if (megaraid_mbox_fire_sync_cmd(adapter))
		con_log(CL_ANN, ("megaraid: sync cmd failed\n"));

	/*
	 * Setup the rest of the soft state using the library of
	 * FW routines
	 */

	/* request IRQ and register the interrupt service routine */
	if (request_irq(adapter->irq, megaraid_isr, IRQF_SHARED, "megaraid",
		adapter)) {

		con_log(CL_ANN, (KERN_WARNING
			"megaraid: Couldn't register IRQ %d!\n", adapter->irq));
		goto out_alloc_cmds;

	}

	// Product info
	if (megaraid_mbox_product_info(adapter) != 0)
		goto out_free_irq;

	// Do we support extended CDBs
	adapter->max_cdb_sz = 10;
	if (megaraid_mbox_extended_cdb(adapter) == 0) {
		adapter->max_cdb_sz = 16;
	}

	/*
	 * Do we support cluster environment, if we do, what is the initiator
	 * id.
	 * NOTE: In a non-cluster aware firmware environment, the LLD should
	 * return 7 as initiator id.
	 */
	adapter->ha		= 0;
	adapter->init_id	= -1;
	if (megaraid_mbox_support_ha(adapter, &adapter->init_id) == 0) {
		adapter->ha = 1;
	}

	/*
	 * Prepare the device ids array to have the mapping between the kernel
	 * device address and megaraid device address.
	 * We export the physical devices on their actual addresses. The
	 * logical drives are exported on a virtual SCSI channel
	 */
	megaraid_mbox_setup_device_map(adapter);

	// If the firmware supports random deletion, update the device id map
	if (megaraid_mbox_support_random_del(adapter)) {

		// Change the logical drives numbers in device_ids array one
		// slot in device_ids is reserved for target id, that's why
		// "<=" below
		for (i = 0; i <= MAX_LOGICAL_DRIVES_40LD; i++) {
			adapter->device_ids[adapter->max_channel][i] += 0x80;
		}
		adapter->device_ids[adapter->max_channel][adapter->init_id] =
			0xFF;

		raid_dev->random_del_supported = 1;
	}

	/*
	 * find out the maximum number of scatter-gather elements supported by
	 * this firmware
	 */
	adapter->sglen = megaraid_mbox_get_max_sg(adapter);

	// enumerate RAID and SCSI channels so that all devices on SCSI
	// channels can later be exported, including disk devices
	megaraid_mbox_enum_raid_scsi(adapter);

	/*
	 * Other parameters required by upper layer
	 *
	 * maximum number of sectors per IO command
	 */
	adapter->max_sectors = megaraid_max_sectors;

	/*
	 * number of queued commands per LUN.
	 */
	adapter->cmd_per_lun = megaraid_cmd_per_lun;

	/*
	 * Allocate resources required to issue FW calls, when sysfs is
	 * accessed
	 */
	if (megaraid_sysfs_alloc_resources(adapter) != 0)
		goto out_free_irq;

	// Set the DMA mask to 64-bit. All supported controllers as capable of
	// DMA in this range
	pci_read_config_dword(adapter->pdev, PCI_CONF_AMISIG64, &magic64);

	if (((magic64 == HBA_SIGNATURE_64_BIT) &&
		((adapter->pdev->subsystem_device !=
		PCI_SUBSYS_ID_MEGARAID_SATA_150_6) &&
		(adapter->pdev->subsystem_device !=
		PCI_SUBSYS_ID_MEGARAID_SATA_150_4))) ||
		(adapter->pdev->vendor == PCI_VENDOR_ID_LSI_LOGIC &&
		adapter->pdev->device == PCI_DEVICE_ID_VERDE) ||
		(adapter->pdev->vendor == PCI_VENDOR_ID_LSI_LOGIC &&
		adapter->pdev->device == PCI_DEVICE_ID_DOBSON) ||
		(adapter->pdev->vendor == PCI_VENDOR_ID_LSI_LOGIC &&
		adapter->pdev->device == PCI_DEVICE_ID_LINDSAY) ||
		(adapter->pdev->vendor == PCI_VENDOR_ID_DELL &&
		adapter->pdev->device == PCI_DEVICE_ID_PERC4_DI_EVERGLADES) ||
		(adapter->pdev->vendor == PCI_VENDOR_ID_DELL &&
		adapter->pdev->device == PCI_DEVICE_ID_PERC4E_DI_KOBUK)) {
		if (dma_set_mask(&adapter->pdev->dev, DMA_BIT_MASK(64))) {
			con_log(CL_ANN, (KERN_WARNING
				"megaraid: DMA mask for 64-bit failed\n"));

			if (dma_set_mask(&adapter->pdev->dev,
						DMA_BIT_MASK(32))) {
				con_log(CL_ANN, (KERN_WARNING
					"megaraid: 32-bit DMA mask failed\n"));
				goto out_free_sysfs_res;
			}
		}
	}

	// setup tasklet for DPC
	tasklet_init(&adapter->dpc_h, megaraid_mbox_dpc,
			(unsigned long)adapter);

	con_log(CL_DLEVEL1, (KERN_INFO
		"megaraid mbox hba successfully initialized\n"));

	return 0;

out_free_sysfs_res:
	megaraid_sysfs_free_resources(adapter);
out_free_irq:
	free_irq(adapter->irq, adapter);
out_alloc_cmds:
	megaraid_free_cmd_packets(adapter);
out_iounmap:
	iounmap(raid_dev->baseaddr);
out_release_regions:
	pci_release_regions(pdev);
out_free_raid_dev:
	kfree(raid_dev);

	return -1;
}


/**
 * megaraid_fini_mbox - undo controller initialization
 * @adapter		: our soft state
 */
static void
megaraid_fini_mbox(adapter_t *adapter)
{
	mraid_device_t *raid_dev = ADAP2RAIDDEV(adapter);

	// flush all caches
	megaraid_mbox_flush_cache(adapter);

	tasklet_kill(&adapter->dpc_h);

	megaraid_sysfs_free_resources(adapter);

	megaraid_free_cmd_packets(adapter);

	free_irq(adapter->irq, adapter);

	iounmap(raid_dev->baseaddr);

	pci_release_regions(adapter->pdev);

	kfree(raid_dev);

	return;
}


/**
 * megaraid_alloc_cmd_packets - allocate shared mailbox
 * @adapter		: soft state of the raid controller
 *
 * Allocate and align the shared mailbox. This mailbox is used to issue
 * all the commands. For IO based controllers, the mailbox is also registered
 * with the FW. Allocate memory for all commands as well.
 * This is our big allocator.
 */
static int
megaraid_alloc_cmd_packets(adapter_t *adapter)
{
	mraid_device_t		*raid_dev = ADAP2RAIDDEV(adapter);
	struct pci_dev		*pdev;
	unsigned long		align;
	scb_t			*scb;
	mbox_ccb_t		*ccb;
	struct mraid_pci_blk	*epthru_pci_blk;
	struct mraid_pci_blk	*sg_pci_blk;
	struct mraid_pci_blk	*mbox_pci_blk;
	int			i;

	pdev = adapter->pdev;

	/*
	 * Setup the mailbox
	 * Allocate the common 16-byte aligned memory for the handshake
	 * mailbox.
	 */
	raid_dev->una_mbox64 = dma_alloc_coherent(&adapter->pdev->dev,
						  sizeof(mbox64_t),
						  &raid_dev->una_mbox64_dma,
						  GFP_KERNEL);

	if (!raid_dev->una_mbox64) {
		con_log(CL_ANN, (KERN_WARNING
			"megaraid: out of memory, %s %d\n", __func__,
			__LINE__));
		return -1;
	}

	/*
	 * Align the mailbox at 16-byte boundary
	 */
	raid_dev->mbox	= &raid_dev->una_mbox64->mbox32;

	raid_dev->mbox	= (mbox_t *)((((unsigned long)raid_dev->mbox) + 15) &
				(~0UL ^ 0xFUL));

	raid_dev->mbox64 = (mbox64_t *)(((unsigned long)raid_dev->mbox) - 8);

	align = ((void *)raid_dev->mbox -
			((void *)&raid_dev->una_mbox64->mbox32));

	raid_dev->mbox_dma = (unsigned long)raid_dev->una_mbox64_dma + 8 +
			align;

	// Allocate memory for commands issued internally
	adapter->ibuf = dma_alloc_coherent(&pdev->dev, MBOX_IBUF_SIZE,
					   &adapter->ibuf_dma_h, GFP_KERNEL);
	if (!adapter->ibuf) {

		con_log(CL_ANN, (KERN_WARNING
			"megaraid: out of memory, %s %d\n", __func__,
			__LINE__));

		goto out_free_common_mbox;
	}

	// Allocate memory for our SCSI Command Blocks and their associated
	// memory

	/*
	 * Allocate memory for the base list of scb. Later allocate memory for
	 * CCBs and embedded components of each CCB and point the pointers in
	 * scb to the allocated components
	 * NOTE: The code to allocate SCB will be duplicated in all the LLD
	 * since the calling routine does not yet know the number of available
	 * commands.
	 */
	adapter->kscb_list = kcalloc(MBOX_MAX_SCSI_CMDS, sizeof(scb_t), GFP_KERNEL);

	if (adapter->kscb_list == NULL) {
		con_log(CL_ANN, (KERN_WARNING
			"megaraid: out of memory, %s %d\n", __func__,
			__LINE__));
		goto out_free_ibuf;
	}

	// memory allocation for our command packets
	if (megaraid_mbox_setup_dma_pools(adapter) != 0) {
		con_log(CL_ANN, (KERN_WARNING
			"megaraid: out of memory, %s %d\n", __func__,
			__LINE__));
		goto out_free_scb_list;
	}

	// Adjust the scb pointers and link in the free pool
	epthru_pci_blk	= raid_dev->epthru_pool;
	sg_pci_blk	= raid_dev->sg_pool;
	mbox_pci_blk	= raid_dev->mbox_pool;

	for (i = 0; i < MBOX_MAX_SCSI_CMDS; i++) {
		scb			= adapter->kscb_list + i;
		ccb			= raid_dev->ccb_list + i;

		ccb->mbox	= (mbox_t *)(mbox_pci_blk[i].vaddr + 16);
		ccb->raw_mbox	= (uint8_t *)ccb->mbox;
		ccb->mbox64	= (mbox64_t *)(mbox_pci_blk[i].vaddr + 8);
		ccb->mbox_dma_h	= (unsigned long)mbox_pci_blk[i].dma_addr + 16;

		// make sure the mailbox is aligned properly
		if (ccb->mbox_dma_h & 0x0F) {
			con_log(CL_ANN, (KERN_CRIT
				"megaraid mbox: not aligned on 16-bytes\n"));

			goto out_teardown_dma_pools;
		}

		ccb->epthru		= (mraid_epassthru_t *)
						epthru_pci_blk[i].vaddr;
		ccb->epthru_dma_h	= epthru_pci_blk[i].dma_addr;
		ccb->pthru		= (mraid_passthru_t *)ccb->epthru;
		ccb->pthru_dma_h	= ccb->epthru_dma_h;


		ccb->sgl64		= (mbox_sgl64 *)sg_pci_blk[i].vaddr;
		ccb->sgl_dma_h		= sg_pci_blk[i].dma_addr;
		ccb->sgl32		= (mbox_sgl32 *)ccb->sgl64;

		scb->ccb		= (caddr_t)ccb;
		scb->gp			= 0;

		scb->sno		= i;	// command index

		scb->scp		= NULL;
		scb->state		= SCB_FREE;
		scb->dma_direction	= DMA_NONE;
		scb->dma_type		= MRAID_DMA_NONE;
		scb->dev_channel	= -1;
		scb->dev_target		= -1;

		// put scb in the free pool
		list_add_tail(&scb->list, &adapter->kscb_pool);
	}

	return 0;

out_teardown_dma_pools:
	megaraid_mbox_teardown_dma_pools(adapter);
out_free_scb_list:
	kfree(adapter->kscb_list);
out_free_ibuf:
	dma_free_coherent(&pdev->dev, MBOX_IBUF_SIZE, (void *)adapter->ibuf,
		adapter->ibuf_dma_h);
out_free_common_mbox:
	dma_free_coherent(&adapter->pdev->dev, sizeof(mbox64_t),
		(caddr_t)raid_dev->una_mbox64, raid_dev->una_mbox64_dma);

	return -1;
}


/**
 * megaraid_free_cmd_packets - free memory
 * @adapter		: soft state of the raid controller
 *
 * Release memory resources allocated for commands.
 */
static void
megaraid_free_cmd_packets(adapter_t *adapter)
{
	mraid_device_t *raid_dev = ADAP2RAIDDEV(adapter);

	megaraid_mbox_teardown_dma_pools(adapter);

	kfree(adapter->kscb_list);

	dma_free_coherent(&adapter->pdev->dev, MBOX_IBUF_SIZE,
		(void *)adapter->ibuf, adapter->ibuf_dma_h);

	dma_free_coherent(&adapter->pdev->dev, sizeof(mbox64_t),
		(caddr_t)raid_dev->una_mbox64, raid_dev->una_mbox64_dma);
	return;
}


/**
 * megaraid_mbox_setup_dma_pools - setup dma pool for command packets
 * @adapter		: HBA soft state
 *
 * Setup the dma pools for mailbox, passthru and extended passthru structures,
 * and scatter-gather lists.
 */
static int
megaraid_mbox_setup_dma_pools(adapter_t *adapter)
{
	mraid_device_t		*raid_dev = ADAP2RAIDDEV(adapter);
	struct mraid_pci_blk	*epthru_pci_blk;
	struct mraid_pci_blk	*sg_pci_blk;
	struct mraid_pci_blk	*mbox_pci_blk;
	int			i;



	// Allocate memory for 16-bytes aligned mailboxes
	raid_dev->mbox_pool_handle = dma_pool_create("megaraid mbox pool",
						&adapter->pdev->dev,
						sizeof(mbox64_t) + 16,
						16, 0);

	if (raid_dev->mbox_pool_handle == NULL) {
		goto fail_setup_dma_pool;
	}

	mbox_pci_blk = raid_dev->mbox_pool;
	for (i = 0; i < MBOX_MAX_SCSI_CMDS; i++) {
		mbox_pci_blk[i].vaddr = dma_pool_alloc(
						raid_dev->mbox_pool_handle,
						GFP_KERNEL,
						&mbox_pci_blk[i].dma_addr);
		if (!mbox_pci_blk[i].vaddr) {
			goto fail_setup_dma_pool;
		}
	}

	/*
	 * Allocate memory for each embedded passthru strucuture pointer
	 * Request for a 128 bytes aligned structure for each passthru command
	 * structure
	 * Since passthru and extended passthru commands are exclusive, they
	 * share common memory pool. Passthru structures piggyback on memory
	 * allocated to extended passthru since passthru is smaller of the two
	 */
	raid_dev->epthru_pool_handle = dma_pool_create("megaraid mbox pthru",
			&adapter->pdev->dev, sizeof(mraid_epassthru_t), 128, 0);

	if (raid_dev->epthru_pool_handle == NULL) {
		goto fail_setup_dma_pool;
	}

	epthru_pci_blk = raid_dev->epthru_pool;
	for (i = 0; i < MBOX_MAX_SCSI_CMDS; i++) {
		epthru_pci_blk[i].vaddr = dma_pool_alloc(
						raid_dev->epthru_pool_handle,
						GFP_KERNEL,
						&epthru_pci_blk[i].dma_addr);
		if (!epthru_pci_blk[i].vaddr) {
			goto fail_setup_dma_pool;
		}
	}


	// Allocate memory for each scatter-gather list. Request for 512 bytes
	// alignment for each sg list
	raid_dev->sg_pool_handle = dma_pool_create("megaraid mbox sg",
					&adapter->pdev->dev,
					sizeof(mbox_sgl64) * MBOX_MAX_SG_SIZE,
					512, 0);

	if (raid_dev->sg_pool_handle == NULL) {
		goto fail_setup_dma_pool;
	}

	sg_pci_blk = raid_dev->sg_pool;
	for (i = 0; i < MBOX_MAX_SCSI_CMDS; i++) {
		sg_pci_blk[i].vaddr = dma_pool_alloc(
						raid_dev->sg_pool_handle,
						GFP_KERNEL,
						&sg_pci_blk[i].dma_addr);
		if (!sg_pci_blk[i].vaddr) {
			goto fail_setup_dma_pool;
		}
	}

	return 0;

fail_setup_dma_pool:
	megaraid_mbox_teardown_dma_pools(adapter);
	return -1;
}


/**
 * megaraid_mbox_teardown_dma_pools - teardown dma pools for command packets
 * @adapter		: HBA soft state
 *
 * Teardown the dma pool for mailbox, passthru and extended passthru
 * structures, and scatter-gather lists.
 */
static void
megaraid_mbox_teardown_dma_pools(adapter_t *adapter)
{
	mraid_device_t		*raid_dev = ADAP2RAIDDEV(adapter);
	struct mraid_pci_blk	*epthru_pci_blk;
	struct mraid_pci_blk	*sg_pci_blk;
	struct mraid_pci_blk	*mbox_pci_blk;
	int			i;


	sg_pci_blk = raid_dev->sg_pool;
	for (i = 0; i < MBOX_MAX_SCSI_CMDS && sg_pci_blk[i].vaddr; i++) {
		dma_pool_free(raid_dev->sg_pool_handle, sg_pci_blk[i].vaddr,
			sg_pci_blk[i].dma_addr);
	}
	dma_pool_destroy(raid_dev->sg_pool_handle);


	epthru_pci_blk = raid_dev->epthru_pool;
	for (i = 0; i < MBOX_MAX_SCSI_CMDS && epthru_pci_blk[i].vaddr; i++) {
		dma_pool_free(raid_dev->epthru_pool_handle,
			epthru_pci_blk[i].vaddr, epthru_pci_blk[i].dma_addr);
	}
	dma_pool_destroy(raid_dev->epthru_pool_handle);


	mbox_pci_blk = raid_dev->mbox_pool;
	for (i = 0; i < MBOX_MAX_SCSI_CMDS && mbox_pci_blk[i].vaddr; i++) {
		dma_pool_free(raid_dev->mbox_pool_handle,
			mbox_pci_blk[i].vaddr, mbox_pci_blk[i].dma_addr);
	}
	dma_pool_destroy(raid_dev->mbox_pool_handle);

	return;
}


/**
 * megaraid_alloc_scb - detach and return a scb from the free list
 * @adapter	: controller's soft state
 * @scp		: pointer to the scsi command to be executed
 *
 * Return the scb from the head of the free list. %NULL if there are none
 * available.
 */
static scb_t *
megaraid_alloc_scb(adapter_t *adapter, struct scsi_cmnd *scp)
{
	struct list_head	*head = &adapter->kscb_pool;
	scb_t			*scb = NULL;
	unsigned long		flags;

	// detach scb from free pool
	spin_lock_irqsave(SCSI_FREE_LIST_LOCK(adapter), flags);

	if (list_empty(head)) {
		spin_unlock_irqrestore(SCSI_FREE_LIST_LOCK(adapter), flags);
		return NULL;
	}

	scb = list_entry(head->next, scb_t, list);
	list_del_init(&scb->list);

	spin_unlock_irqrestore(SCSI_FREE_LIST_LOCK(adapter), flags);

	scb->state	= SCB_ACTIVE;
	scb->scp	= scp;
	scb->dma_type	= MRAID_DMA_NONE;

	return scb;
}


/**
 * megaraid_dealloc_scb - return the scb to the free pool
 * @adapter	: controller's soft state
 * @scb		: scb to be freed
 *
 * Return the scb back to the free list of scbs. The caller must 'flush' the
 * SCB before calling us. E.g., performing pci_unamp and/or pci_sync etc.
 * NOTE NOTE: Make sure the scb is not on any list before calling this
 * routine.
 */
static inline void
megaraid_dealloc_scb(adapter_t *adapter, scb_t *scb)
{
	unsigned long		flags;

	// put scb in the free pool
	scb->state	= SCB_FREE;
	scb->scp	= NULL;
	spin_lock_irqsave(SCSI_FREE_LIST_LOCK(adapter), flags);

	list_add(&scb->list, &adapter->kscb_pool);

	spin_unlock_irqrestore(SCSI_FREE_LIST_LOCK(adapter), flags);

	return;
}


/**
 * megaraid_mbox_mksgl - make the scatter-gather list
 * @adapter	: controller's soft state
 * @scb		: scsi control block
 *
 * Prepare the scatter-gather list.
 */
static int
megaraid_mbox_mksgl(adapter_t *adapter, scb_t *scb)
{
	struct scatterlist	*sgl;
	mbox_ccb_t		*ccb;
	struct scsi_cmnd	*scp;
	int			sgcnt;
	int			i;


	scp	= scb->scp;
	ccb	= (mbox_ccb_t *)scb->ccb;

	sgcnt = scsi_dma_map(scp);
	BUG_ON(sgcnt < 0 || sgcnt > adapter->sglen);

	// no mapping required if no data to be transferred
	if (!sgcnt)
		return 0;

	scb->dma_type = MRAID_DMA_WSG;

	scsi_for_each_sg(scp, sgl, sgcnt, i) {
		ccb->sgl64[i].address	= sg_dma_address(sgl);
		ccb->sgl64[i].length	= sg_dma_len(sgl);
	}

	// Return count of SG nodes
	return sgcnt;
}


/**
 * mbox_post_cmd - issue a mailbox command
 * @adapter	: controller's soft state
 * @scb		: command to be issued
 *
 * Post the command to the controller if mailbox is available.
 */
static int
mbox_post_cmd(adapter_t *adapter, scb_t *scb)
{
	mraid_device_t	*raid_dev = ADAP2RAIDDEV(adapter);
	mbox64_t	*mbox64;
	mbox_t		*mbox;
	mbox_ccb_t	*ccb;
	unsigned long	flags;
	unsigned int	i = 0;


	ccb	= (mbox_ccb_t *)scb->ccb;
	mbox	= raid_dev->mbox;
	mbox64	= raid_dev->mbox64;

	/*
	 * Check for busy mailbox. If it is, return failure - the caller
	 * should retry later.
	 */
	spin_lock_irqsave(MAILBOX_LOCK(raid_dev), flags);

	if (unlikely(mbox->busy)) {
		do {
			udelay(1);
			i++;
			rmb();
		} while(mbox->busy && (i < max_mbox_busy_wait));

		if (mbox->busy) {

			spin_unlock_irqrestore(MAILBOX_LOCK(raid_dev), flags);

			return -1;
		}
	}


	// Copy this command's mailbox data into "adapter's" mailbox
	memcpy((caddr_t)mbox64, (caddr_t)ccb->mbox64, 22);
	mbox->cmdid = scb->sno;

	adapter->outstanding_cmds++;

	mbox->busy	= 1;	// Set busy
	mbox->poll	= 0;
	mbox->ack	= 0;
	wmb();

	WRINDOOR(raid_dev, raid_dev->mbox_dma | 0x1);

	spin_unlock_irqrestore(MAILBOX_LOCK(raid_dev), flags);

	return 0;
}


/**
 * megaraid_queue_command_lck - generic queue entry point for all LLDs
 * @scp		: pointer to the scsi command to be executed
 * @done	: callback routine to be called after the cmd has be completed
 *
 * Queue entry point for mailbox based controllers.
 */
static int
megaraid_queue_command_lck(struct scsi_cmnd *scp, void (*done)(struct scsi_cmnd *))
{
	adapter_t	*adapter;
	scb_t		*scb;
	int		if_busy;

	adapter		= SCP2ADAPTER(scp);
	scp->scsi_done	= done;
	scp->result	= 0;

	/*
	 * Allocate and build a SCB request
	 * if_busy flag will be set if megaraid_mbox_build_cmd() command could
	 * not allocate scb. We will return non-zero status in that case.
	 * NOTE: scb can be null even though certain commands completed
	 * successfully, e.g., MODE_SENSE and TEST_UNIT_READY, it would
	 * return 0 in that case, and we would do the callback right away.
	 */
	if_busy	= 0;
	scb = megaraid_mbox_build_cmd(adapter, scp, &if_busy);
	if (!scb) {	// command already completed
		done(scp);
		return 0;
	}

	megaraid_mbox_runpendq(adapter, scb);
	return if_busy;
}

static DEF_SCSI_QCMD(megaraid_queue_command)

/**
 * megaraid_mbox_build_cmd - transform the mid-layer scsi commands
 * @adapter	: controller's soft state
 * @scp		: mid-layer scsi command pointer
 * @busy	: set if request could not be completed because of lack of
 *		resources
 *
 * Transform the mid-layer scsi command to megaraid firmware lingua.
 * Convert the command issued by mid-layer to format understood by megaraid
 * firmware. We also complete certain commands without sending them to firmware.
 */
static scb_t *
megaraid_mbox_build_cmd(adapter_t *adapter, struct scsi_cmnd *scp, int *busy)
{
	mraid_device_t		*rdev = ADAP2RAIDDEV(adapter);
	int			channel;
	int			target;
	int			islogical;
	mbox_ccb_t		*ccb;
	mraid_passthru_t	*pthru;
	mbox64_t		*mbox64;
	mbox_t			*mbox;
	scb_t			*scb;
	char			skip[] = "skipping";
	char			scan[] = "scanning";
	char			*ss;


	/*
	 * Get the appropriate device map for the device this command is
	 * intended for
	 */
	MRAID_GET_DEVICE_MAP(adapter, scp, channel, target, islogical);

	/*
	 * Logical drive commands
	 */
	if (islogical) {
		switch (scp->cmnd[0]) {
		case TEST_UNIT_READY:
			/*
			 * Do we support clustering and is the support enabled
			 * If no, return success always
			 */
			if (!adapter->ha) {
				scp->result = (DID_OK << 16);
				return NULL;
			}

			if (!(scb = megaraid_alloc_scb(adapter, scp))) {
				scp->result = (DID_ERROR << 16);
				*busy = 1;
				return NULL;
			}

			scb->dma_direction	= scp->sc_data_direction;
			scb->dev_channel	= 0xFF;
			scb->dev_target		= target;
			ccb			= (mbox_ccb_t *)scb->ccb;

			/*
			 * The command id will be provided by the command
			 * issuance routine
			 */
			ccb->raw_mbox[0]	= CLUSTER_CMD;
			ccb->raw_mbox[2]	= RESERVATION_STATUS;
			ccb->raw_mbox[3]	= target;

			return scb;

		case MODE_SENSE:
		{
			struct scatterlist	*sgl;
			caddr_t			vaddr;

			sgl = scsi_sglist(scp);
			if (sg_page(sgl)) {
				vaddr = (caddr_t) sg_virt(&sgl[0]);

				memset(vaddr, 0, scp->cmnd[4]);
			}
			else {
				con_log(CL_ANN, (KERN_WARNING
						 "megaraid mailbox: invalid sg:%d\n",
						 __LINE__));
			}
		}
		scp->result = (DID_OK << 16);
		return NULL;

		case INQUIRY:
			/*
			 * Display the channel scan for logical drives
			 * Do not display scan for a channel if already done.
			 */
			if (!(rdev->last_disp & (1L << SCP2CHANNEL(scp)))) {

				con_log(CL_ANN, (KERN_INFO
					"scsi[%d]: scanning scsi channel %d",
					adapter->host->host_no,
					SCP2CHANNEL(scp)));

				con_log(CL_ANN, (
					" [virtual] for logical drives\n"));

				rdev->last_disp |= (1L << SCP2CHANNEL(scp));
			}

			if (scp->cmnd[1] & MEGA_SCSI_INQ_EVPD) {
				scsi_build_sense(scp, 0, ILLEGAL_REQUEST,
						 MEGA_INVALID_FIELD_IN_CDB, 0);
				return NULL;
			}

			fallthrough;

		case READ_CAPACITY:
			/*
			 * Do not allow LUN > 0 for logical drives and
			 * requests for more than 40 logical drives
			 */
			if (SCP2LUN(scp)) {
				scp->result = (DID_BAD_TARGET << 16);
				return NULL;
			}
			if ((target % 0x80) >= MAX_LOGICAL_DRIVES_40LD) {
				scp->result = (DID_BAD_TARGET << 16);
				return NULL;
			}


			/* Allocate a SCB and initialize passthru */
			if (!(scb = megaraid_alloc_scb(adapter, scp))) {
				scp->result = (DID_ERROR << 16);
				*busy = 1;
				return NULL;
			}

			ccb			= (mbox_ccb_t *)scb->ccb;
			scb->dev_channel	= 0xFF;
			scb->dev_target		= target;
			pthru			= ccb->pthru;
			mbox			= ccb->mbox;
			mbox64			= ccb->mbox64;

			pthru->timeout		= 0;
			pthru->ars		= 1;
			pthru->reqsenselen	= 14;
			pthru->islogical	= 1;
			pthru->logdrv		= target;
			pthru->cdblen		= scp->cmd_len;
			memcpy(pthru->cdb, scp->cmnd, scp->cmd_len);

			mbox->cmd		= MBOXCMD_PASSTHRU64;
			scb->dma_direction	= scp->sc_data_direction;

			pthru->dataxferlen	= scsi_bufflen(scp);
			pthru->dataxferaddr	= ccb->sgl_dma_h;
			pthru->numsge		= megaraid_mbox_mksgl(adapter,
							scb);

			mbox->xferaddr		= 0xFFFFFFFF;
			mbox64->xferaddr_lo	= (uint32_t )ccb->pthru_dma_h;
			mbox64->xferaddr_hi	= 0;

			return scb;

		case READ_6:
		case WRITE_6:
		case READ_10:
		case WRITE_10:
		case READ_12:
		case WRITE_12:

			/*
			 * Allocate a SCB and initialize mailbox
			 */
			if (!(scb = megaraid_alloc_scb(adapter, scp))) {
				scp->result = (DID_ERROR << 16);
				*busy = 1;
				return NULL;
			}
			ccb			= (mbox_ccb_t *)scb->ccb;
			scb->dev_channel	= 0xFF;
			scb->dev_target		= target;
			mbox			= ccb->mbox;
			mbox64			= ccb->mbox64;
			mbox->logdrv		= target;

			/*
			 * A little HACK: 2nd bit is zero for all scsi read
			 * commands and is set for all scsi write commands
			 */
			mbox->cmd = (scp->cmnd[0] & 0x02) ?  MBOXCMD_LWRITE64:
					MBOXCMD_LREAD64 ;

			/*
			 * 6-byte READ(0x08) or WRITE(0x0A) cdb
			 */
			if (scp->cmd_len == 6) {
				mbox->numsectors = (uint32_t)scp->cmnd[4];
				mbox->lba =
					((uint32_t)scp->cmnd[1] << 16)	|
					((uint32_t)scp->cmnd[2] << 8)	|
					(uint32_t)scp->cmnd[3];

				mbox->lba &= 0x1FFFFF;
			}

			/*
			 * 10-byte READ(0x28) or WRITE(0x2A) cdb
			 */
			else if (scp->cmd_len == 10) {
				mbox->numsectors =
					(uint32_t)scp->cmnd[8] |
					((uint32_t)scp->cmnd[7] << 8);
				mbox->lba =
					((uint32_t)scp->cmnd[2] << 24) |
					((uint32_t)scp->cmnd[3] << 16) |
					((uint32_t)scp->cmnd[4] << 8) |
					(uint32_t)scp->cmnd[5];
			}

			/*
			 * 12-byte READ(0xA8) or WRITE(0xAA) cdb
			 */
			else if (scp->cmd_len == 12) {
				mbox->lba =
					((uint32_t)scp->cmnd[2] << 24) |
					((uint32_t)scp->cmnd[3] << 16) |
					((uint32_t)scp->cmnd[4] << 8) |
					(uint32_t)scp->cmnd[5];

				mbox->numsectors =
					((uint32_t)scp->cmnd[6] << 24) |
					((uint32_t)scp->cmnd[7] << 16) |
					((uint32_t)scp->cmnd[8] << 8) |
					(uint32_t)scp->cmnd[9];
			}
			else {
				con_log(CL_ANN, (KERN_WARNING
					"megaraid: unsupported CDB length\n"));

				megaraid_dealloc_scb(adapter, scb);

				scp->result = (DID_ERROR << 16);
				return NULL;
			}

			scb->dma_direction = scp->sc_data_direction;

			// Calculate Scatter-Gather info
			mbox64->xferaddr_lo	= (uint32_t )ccb->sgl_dma_h;
			mbox->numsge		= megaraid_mbox_mksgl(adapter,
							scb);
			mbox->xferaddr		= 0xFFFFFFFF;
			mbox64->xferaddr_hi	= 0;

			return scb;

		case RESERVE:
		case RELEASE:
			/*
			 * Do we support clustering and is the support enabled
			 */
			if (!adapter->ha) {
				scp->result = (DID_BAD_TARGET << 16);
				return NULL;
			}

			/*
			 * Allocate a SCB and initialize mailbox
			 */
			if (!(scb = megaraid_alloc_scb(adapter, scp))) {
				scp->result = (DID_ERROR << 16);
				*busy = 1;
				return NULL;
			}

			ccb			= (mbox_ccb_t *)scb->ccb;
			scb->dev_channel	= 0xFF;
			scb->dev_target		= target;
			ccb->raw_mbox[0]	= CLUSTER_CMD;
			ccb->raw_mbox[2]	=  (scp->cmnd[0] == RESERVE) ?
						RESERVE_LD : RELEASE_LD;

			ccb->raw_mbox[3]	= target;
			scb->dma_direction	= scp->sc_data_direction;

			return scb;

		default:
			scp->result = (DID_BAD_TARGET << 16);
			return NULL;
		}
	}
	else { // Passthru device commands

		// Do not allow access to target id > 15 or LUN > 7
		if (target > 15 || SCP2LUN(scp) > 7) {
			scp->result = (DID_BAD_TARGET << 16);
			return NULL;
		}

		// if fast load option was set and scan for last device is
		// over, reset the fast_load flag so that during a possible
		// next scan, devices can be made available
		if (rdev->fast_load && (target == 15) &&
			(SCP2CHANNEL(scp) == adapter->max_channel -1)) {

			con_log(CL_ANN, (KERN_INFO
			"megaraid[%d]: physical device scan re-enabled\n",
				adapter->host->host_no));
			rdev->fast_load = 0;
		}

		/*
		 * Display the channel scan for physical devices
		 */
		if (!(rdev->last_disp & (1L << SCP2CHANNEL(scp)))) {

			ss = rdev->fast_load ? skip : scan;

			con_log(CL_ANN, (KERN_INFO
				"scsi[%d]: %s scsi channel %d [Phy %d]",
				adapter->host->host_no, ss, SCP2CHANNEL(scp),
				channel));

			con_log(CL_ANN, (
				" for non-raid devices\n"));

			rdev->last_disp |= (1L << SCP2CHANNEL(scp));
		}

		// disable channel sweep if fast load option given
		if (rdev->fast_load) {
			scp->result = (DID_BAD_TARGET << 16);
			return NULL;
		}

		// Allocate a SCB and initialize passthru
		if (!(scb = megaraid_alloc_scb(adapter, scp))) {
			scp->result = (DID_ERROR << 16);
			*busy = 1;
			return NULL;
		}

		ccb			= (mbox_ccb_t *)scb->ccb;
		scb->dev_channel	= channel;
		scb->dev_target		= target;
		scb->dma_direction	= scp->sc_data_direction;
		mbox			= ccb->mbox;
		mbox64			= ccb->mbox64;

		// Does this firmware support extended CDBs
		if (adapter->max_cdb_sz == 16) {
			mbox->cmd		= MBOXCMD_EXTPTHRU;

			megaraid_mbox_prepare_epthru(adapter, scb, scp);

			mbox64->xferaddr_lo	= (uint32_t)ccb->epthru_dma_h;
			mbox64->xferaddr_hi	= 0;
			mbox->xferaddr		= 0xFFFFFFFF;
		}
		else {
			mbox->cmd = MBOXCMD_PASSTHRU64;

			megaraid_mbox_prepare_pthru(adapter, scb, scp);

			mbox64->xferaddr_lo	= (uint32_t)ccb->pthru_dma_h;
			mbox64->xferaddr_hi	= 0;
			mbox->xferaddr		= 0xFFFFFFFF;
		}
		return scb;
	}

	// NOT REACHED
}


/**
 * megaraid_mbox_runpendq - execute commands queued in the pending queue
 * @adapter	: controller's soft state
 * @scb_q	: SCB to be queued in the pending list
 *
 * Scan the pending list for commands which are not yet issued and try to
 * post to the controller. The SCB can be a null pointer, which would indicate
 * no SCB to be queue, just try to execute the ones in the pending list.
 *
 * NOTE: We do not actually traverse the pending list. The SCBs are plucked
 * out from the head of the pending list. If it is successfully issued, the
 * next SCB is at the head now.
 */
static void
megaraid_mbox_runpendq(adapter_t *adapter, scb_t *scb_q)
{
	scb_t			*scb;
	unsigned long		flags;

	spin_lock_irqsave(PENDING_LIST_LOCK(adapter), flags);

	if (scb_q) {
		scb_q->state = SCB_PENDQ;
		list_add_tail(&scb_q->list, &adapter->pend_list);
	}

	// if the adapter in not in quiescent mode, post the commands to FW
	if (adapter->quiescent) {
		spin_unlock_irqrestore(PENDING_LIST_LOCK(adapter), flags);
		return;
	}

	while (!list_empty(&adapter->pend_list)) {

		assert_spin_locked(PENDING_LIST_LOCK(adapter));

		scb = list_entry(adapter->pend_list.next, scb_t, list);

		// remove the scb from the pending list and try to
		// issue. If we are unable to issue it, put back in
		// the pending list and return

		list_del_init(&scb->list);

		spin_unlock_irqrestore(PENDING_LIST_LOCK(adapter), flags);

		// if mailbox was busy, return SCB back to pending
		// list. Make sure to add at the head, since that's
		// where it would have been removed from

		scb->state = SCB_ISSUED;

		if (mbox_post_cmd(adapter, scb) != 0) {

			spin_lock_irqsave(PENDING_LIST_LOCK(adapter), flags);

			scb->state = SCB_PENDQ;

			list_add(&scb->list, &adapter->pend_list);

			spin_unlock_irqrestore(PENDING_LIST_LOCK(adapter),
				flags);

			return;
		}

		spin_lock_irqsave(PENDING_LIST_LOCK(adapter), flags);
	}

	spin_unlock_irqrestore(PENDING_LIST_LOCK(adapter), flags);


	return;
}


/**
 * megaraid_mbox_prepare_pthru - prepare a command for physical devices
 * @adapter	: pointer to controller's soft state
 * @scb		: scsi control block
 * @scp		: scsi command from the mid-layer
 *
 * Prepare a command for the scsi physical devices.
 */
static void
megaraid_mbox_prepare_pthru(adapter_t *adapter, scb_t *scb,
		struct scsi_cmnd *scp)
{
	mbox_ccb_t		*ccb;
	mraid_passthru_t	*pthru;
	uint8_t			channel;
	uint8_t			target;

	ccb	= (mbox_ccb_t *)scb->ccb;
	pthru	= ccb->pthru;
	channel	= scb->dev_channel;
	target	= scb->dev_target;

	// 0=6sec, 1=60sec, 2=10min, 3=3hrs, 4=NO timeout
	pthru->timeout		= 4;	
	pthru->ars		= 1;
	pthru->islogical	= 0;
	pthru->channel		= 0;
	pthru->target		= (channel << 4) | target;
	pthru->logdrv		= SCP2LUN(scp);
	pthru->reqsenselen	= 14;
	pthru->cdblen		= scp->cmd_len;

	memcpy(pthru->cdb, scp->cmnd, scp->cmd_len);

	if (scsi_bufflen(scp)) {
		pthru->dataxferlen	= scsi_bufflen(scp);
		pthru->dataxferaddr	= ccb->sgl_dma_h;
		pthru->numsge		= megaraid_mbox_mksgl(adapter, scb);
	}
	else {
		pthru->dataxferaddr	= 0;
		pthru->dataxferlen	= 0;
		pthru->numsge		= 0;
	}
	return;
}


/**
 * megaraid_mbox_prepare_epthru - prepare a command for physical devices
 * @adapter	: pointer to controller's soft state
 * @scb		: scsi control block
 * @scp		: scsi command from the mid-layer
 *
 * Prepare a command for the scsi physical devices. This routine prepares
 * commands for devices which can take extended CDBs (>10 bytes).
 */
static void
megaraid_mbox_prepare_epthru(adapter_t *adapter, scb_t *scb,
		struct scsi_cmnd *scp)
{
	mbox_ccb_t		*ccb;
	mraid_epassthru_t	*epthru;
	uint8_t			channel;
	uint8_t			target;

	ccb	= (mbox_ccb_t *)scb->ccb;
	epthru	= ccb->epthru;
	channel	= scb->dev_channel;
	target	= scb->dev_target;

	// 0=6sec, 1=60sec, 2=10min, 3=3hrs, 4=NO timeout
	epthru->timeout		= 4;	
	epthru->ars		= 1;
	epthru->islogical	= 0;
	epthru->channel		= 0;
	epthru->target		= (channel << 4) | target;
	epthru->logdrv		= SCP2LUN(scp);
	epthru->reqsenselen	= 14;
	epthru->cdblen		= scp->cmd_len;

	memcpy(epthru->cdb, scp->cmnd, scp->cmd_len);

	if (scsi_bufflen(scp)) {
		epthru->dataxferlen	= scsi_bufflen(scp);
		epthru->dataxferaddr	= ccb->sgl_dma_h;
		epthru->numsge		= megaraid_mbox_mksgl(adapter, scb);
	}
	else {
		epthru->dataxferaddr	= 0;
		epthru->dataxferlen	= 0;
		epthru->numsge		= 0;
	}
	return;
}


/**
 * megaraid_ack_sequence - interrupt ack sequence for memory mapped HBAs
 * @adapter	: controller's soft state
 *
 * Interrupt acknowledgement sequence for memory mapped HBAs. Find out the
 * completed command and put them on the completed list for later processing.
 *
 * Returns:	1 if the interrupt is valid, 0 otherwise
 */
static int
megaraid_ack_sequence(adapter_t *adapter)
{
	mraid_device_t		*raid_dev = ADAP2RAIDDEV(adapter);
	mbox_t			*mbox;
	scb_t			*scb;
	uint8_t			nstatus;
	uint8_t			completed[MBOX_MAX_FIRMWARE_STATUS];
	struct list_head	clist;
	int			handled;
	uint32_t		dword;
	unsigned long		flags;
	int			i, j;


	mbox	= raid_dev->mbox;

	// move the SCBs from the firmware completed array to our local list
	INIT_LIST_HEAD(&clist);

	// loop till F/W has more commands for us to complete
	handled = 0;
	spin_lock_irqsave(MAILBOX_LOCK(raid_dev), flags);
	do {
		/*
		 * Check if a valid interrupt is pending. If found, force the
		 * interrupt line low.
		 */
		dword = RDOUTDOOR(raid_dev);
		if (dword != 0x10001234) break;

		handled = 1;

		WROUTDOOR(raid_dev, 0x10001234);

		nstatus = 0;
		// wait for valid numstatus to post
		for (i = 0; i < 0xFFFFF; i++) {
			if (mbox->numstatus != 0xFF) {
				nstatus = mbox->numstatus;
				break;
			}
			rmb();
		}
		mbox->numstatus = 0xFF;

		adapter->outstanding_cmds -= nstatus;

		for (i = 0; i < nstatus; i++) {

			// wait for valid command index to post
			for (j = 0; j < 0xFFFFF; j++) {
				if (mbox->completed[i] != 0xFF) break;
				rmb();
			}
			completed[i]		= mbox->completed[i];
			mbox->completed[i]	= 0xFF;

			if (completed[i] == 0xFF) {
				con_log(CL_ANN, (KERN_CRIT
				"megaraid: command posting timed out\n"));

				BUG();
				continue;
			}

			// Get SCB associated with this command id
			if (completed[i] >= MBOX_MAX_SCSI_CMDS) {
				// a cmm command
				scb = adapter->uscb_list + (completed[i] -
						MBOX_MAX_SCSI_CMDS);
			}
			else {
				// an os command
				scb = adapter->kscb_list + completed[i];
			}

			scb->status = mbox->status;
			list_add_tail(&scb->list, &clist);
		}

		// Acknowledge interrupt
		WRINDOOR(raid_dev, 0x02);

	} while(1);

	spin_unlock_irqrestore(MAILBOX_LOCK(raid_dev), flags);


	// put the completed commands in the completed list. DPC would
	// complete these commands later
	spin_lock_irqsave(COMPLETED_LIST_LOCK(adapter), flags);

	list_splice(&clist, &adapter->completed_list);

	spin_unlock_irqrestore(COMPLETED_LIST_LOCK(adapter), flags);


	// schedule the DPC if there is some work for it
	if (handled)
		tasklet_schedule(&adapter->dpc_h);

	return handled;
}


/**
 * megaraid_isr - isr for memory based mailbox based controllers
 * @irq		: irq
 * @devp	: pointer to our soft state
 *
 * Interrupt service routine for memory-mapped mailbox controllers.
 */
static irqreturn_t
megaraid_isr(int irq, void *devp)
{
	adapter_t	*adapter = devp;
	int		handled;

	handled = megaraid_ack_sequence(adapter);

	/* Loop through any pending requests */
	if (!adapter->quiescent) {
		megaraid_mbox_runpendq(adapter, NULL);
	}

	return IRQ_RETVAL(handled);
}


/**
 * megaraid_mbox_dpc - the tasklet to complete the commands from completed list
 * @devp	: pointer to HBA soft state
 *
 * Pick up the commands from the completed list and send back to the owners.
 * This is a reentrant function and does not assume any locks are held while
 * it is being called.
 */
static void
megaraid_mbox_dpc(unsigned long devp)
{
	adapter_t		*adapter = (adapter_t *)devp;
	mraid_device_t		*raid_dev;
	struct list_head	clist;
	struct scatterlist	*sgl;
	scb_t			*scb;
	scb_t			*tmp;
	struct scsi_cmnd	*scp;
	mraid_passthru_t	*pthru;
	mraid_epassthru_t	*epthru;
	mbox_ccb_t		*ccb;
	int			islogical;
	int			pdev_index;
	int			pdev_state;
	mbox_t			*mbox;
	unsigned long		flags;
	uint8_t			c;
	int			status;
	uioc_t			*kioc;


	if (!adapter) return;

	raid_dev = ADAP2RAIDDEV(adapter);

	// move the SCBs from the completed list to our local list
	INIT_LIST_HEAD(&clist);

	spin_lock_irqsave(COMPLETED_LIST_LOCK(adapter), flags);

	list_splice_init(&adapter->completed_list, &clist);

	spin_unlock_irqrestore(COMPLETED_LIST_LOCK(adapter), flags);


	list_for_each_entry_safe(scb, tmp, &clist, list) {

		status		= scb->status;
		scp		= scb->scp;
		ccb		= (mbox_ccb_t *)scb->ccb;
		pthru		= ccb->pthru;
		epthru		= ccb->epthru;
		mbox		= ccb->mbox;

		// Make sure f/w has completed a valid command
		if (scb->state != SCB_ISSUED) {
			con_log(CL_ANN, (KERN_CRIT
			"megaraid critical err: invalid command %d:%d:%p\n",
				scb->sno, scb->state, scp));
			BUG();
			continue;	// Must never happen!
		}

		// check for the management command and complete it right away
		if (scb->sno >= MBOX_MAX_SCSI_CMDS) {
			scb->state	= SCB_FREE;
			scb->status	= status;

			// remove from local clist
			list_del_init(&scb->list);

			kioc			= (uioc_t *)scb->gp;
			kioc->status		= 0;

			megaraid_mbox_mm_done(adapter, scb);

			continue;
		}

		// Was an abort issued for this command earlier
		if (scb->state & SCB_ABORT) {
			con_log(CL_ANN, (KERN_NOTICE
			"megaraid: aborted cmd [%x] completed\n",
				scb->sno));
		}

		/*
		 * If the inquiry came of a disk drive which is not part of
		 * any RAID array, expose it to the kernel. For this to be
		 * enabled, user must set the "megaraid_expose_unconf_disks"
		 * flag to 1 by specifying it on module parameter list.
		 * This would enable data migration off drives from other
		 * configurations.
		 */
		islogical = MRAID_IS_LOGICAL(adapter, scp);
		if (scp->cmnd[0] == INQUIRY && status == 0 && islogical == 0
				&& IS_RAID_CH(raid_dev, scb->dev_channel)) {

			sgl = scsi_sglist(scp);
			if (sg_page(sgl)) {
				c = *(unsigned char *) sg_virt(&sgl[0]);
			} else {
				con_log(CL_ANN, (KERN_WARNING
						 "megaraid mailbox: invalid sg:%d\n",
						 __LINE__));
				c = 0;
			}

			if ((c & 0x1F ) == TYPE_DISK) {
				pdev_index = (scb->dev_channel * 16) +
					scb->dev_target;
				pdev_state =
					raid_dev->pdrv_state[pdev_index] & 0x0F;

				if (pdev_state == PDRV_ONLINE		||
					pdev_state == PDRV_FAILED	||
					pdev_state == PDRV_RBLD		||
					pdev_state == PDRV_HOTSPARE	||
					megaraid_expose_unconf_disks == 0) {

					status = 0xF0;
				}
			}
		}

		// Convert MegaRAID status to Linux error code
		switch (status) {

		case 0x00:

			scp->result = (DID_OK << 16);
			break;

		case 0x02:

			/* set sense_buffer and result fields */
			if (mbox->cmd == MBOXCMD_PASSTHRU ||
				mbox->cmd == MBOXCMD_PASSTHRU64) {

				memcpy(scp->sense_buffer, pthru->reqsensearea,
						14);

				scp->result = SAM_STAT_CHECK_CONDITION;
			}
			else {
				if (mbox->cmd == MBOXCMD_EXTPTHRU) {

					memcpy(scp->sense_buffer,
						epthru->reqsensearea, 14);

					scp->result = SAM_STAT_CHECK_CONDITION;
				} else
					scsi_build_sense(scp, 0,
							 ABORTED_COMMAND, 0, 0);
			}
			break;

		case 0x08:

			scp->result = DID_BUS_BUSY << 16 | status;
			break;

		default:

			/*
			 * If TEST_UNIT_READY fails, we know RESERVATION_STATUS
			 * failed
			 */
			if (scp->cmnd[0] == TEST_UNIT_READY) {
				scp->result = DID_ERROR << 16 |
					SAM_STAT_RESERVATION_CONFLICT;
			}
			else
			/*
			 * Error code returned is 1 if Reserve or Release
			 * failed or the input parameter is invalid
			 */
			if (status == 1 && (scp->cmnd[0] == RESERVE ||
					 scp->cmnd[0] == RELEASE)) {

				scp->result = DID_ERROR << 16 |
					SAM_STAT_RESERVATION_CONFLICT;
			}
			else {
				scp->result = DID_BAD_TARGET << 16 | status;
			}
		}

		// print a debug message for all failed commands
		if (status) {
			megaraid_mbox_display_scb(adapter, scb);
		}

		scsi_dma_unmap(scp);

		// remove from local clist
		list_del_init(&scb->list);

		// put back in free list
		megaraid_dealloc_scb(adapter, scb);

		// send the scsi packet back to kernel
		scp->scsi_done(scp);
	}

	return;
}


/**
 * megaraid_abort_handler - abort the scsi command
 * @scp		: command to be aborted
 *
 * Abort a previous SCSI request. Only commands on the pending list can be
 * aborted. All the commands issued to the F/W must complete.
 **/
static int
megaraid_abort_handler(struct scsi_cmnd *scp)
{
	adapter_t		*adapter;
	mraid_device_t		*raid_dev;
	scb_t			*scb;
	scb_t			*tmp;
	int			found;
	unsigned long		flags;
	int			i;


	adapter		= SCP2ADAPTER(scp);
	raid_dev	= ADAP2RAIDDEV(adapter);

	con_log(CL_ANN, (KERN_WARNING
		"megaraid: aborting cmd=%x <c=%d t=%d l=%d>\n",
		scp->cmnd[0], SCP2CHANNEL(scp),
		SCP2TARGET(scp), SCP2LUN(scp)));

	// If FW has stopped responding, simply return failure
	if (raid_dev->hw_error) {
		con_log(CL_ANN, (KERN_NOTICE
			"megaraid: hw error, not aborting\n"));
		return FAILED;
	}

	// There might a race here, where the command was completed by the
	// firmware and now it is on the completed list. Before we could
	// complete the command to the kernel in dpc, the abort came.
	// Find out if this is the case to avoid the race.
	scb = NULL;
	spin_lock_irqsave(COMPLETED_LIST_LOCK(adapter), flags);
	list_for_each_entry_safe(scb, tmp, &adapter->completed_list, list) {

		if (scb->scp == scp) {	// Found command

			list_del_init(&scb->list);	// from completed list

			con_log(CL_ANN, (KERN_WARNING
			"megaraid: %d[%d:%d], abort from completed list\n",
				scb->sno, scb->dev_channel, scb->dev_target));

			scp->result = (DID_ABORT << 16);
			scp->scsi_done(scp);

			megaraid_dealloc_scb(adapter, scb);

			spin_unlock_irqrestore(COMPLETED_LIST_LOCK(adapter),
				flags);

			return SUCCESS;
		}
	}
	spin_unlock_irqrestore(COMPLETED_LIST_LOCK(adapter), flags);


	// Find out if this command is still on the pending list. If it is and
	// was never issued, abort and return success. If the command is owned
	// by the firmware, we must wait for it to complete by the FW.
	spin_lock_irqsave(PENDING_LIST_LOCK(adapter), flags);
	list_for_each_entry_safe(scb, tmp, &adapter->pend_list, list) {

		if (scb->scp == scp) {	// Found command

			list_del_init(&scb->list);	// from pending list

			ASSERT(!(scb->state & SCB_ISSUED));

			con_log(CL_ANN, (KERN_WARNING
				"megaraid abort: [%d:%d], driver owner\n",
				scb->dev_channel, scb->dev_target));

			scp->result = (DID_ABORT << 16);
			scp->scsi_done(scp);

			megaraid_dealloc_scb(adapter, scb);

			spin_unlock_irqrestore(PENDING_LIST_LOCK(adapter),
				flags);

			return SUCCESS;
		}
	}
	spin_unlock_irqrestore(PENDING_LIST_LOCK(adapter), flags);


	// Check do we even own this command, in which case this would be
	// owned by the firmware. The only way to locate the FW scb is to
	// traverse through the list of all SCB, since driver does not
	// maintain these SCBs on any list
	found = 0;
	spin_lock_irq(&adapter->lock);
	for (i = 0; i < MBOX_MAX_SCSI_CMDS; i++) {
		scb = adapter->kscb_list + i;

		if (scb->scp == scp) {

			found = 1;

			if (!(scb->state & SCB_ISSUED)) {
				con_log(CL_ANN, (KERN_WARNING
				"megaraid abort: %d[%d:%d], invalid state\n",
				scb->sno, scb->dev_channel, scb->dev_target));
				BUG();
			}
			else {
				con_log(CL_ANN, (KERN_WARNING
				"megaraid abort: %d[%d:%d], fw owner\n",
				scb->sno, scb->dev_channel, scb->dev_target));
			}
		}
	}
	spin_unlock_irq(&adapter->lock);

	if (!found) {
		con_log(CL_ANN, (KERN_WARNING "megaraid abort: do now own\n"));

		// FIXME: Should there be a callback for this command?
		return SUCCESS;
	}

	// We cannot actually abort a command owned by firmware, return
	// failure and wait for reset. In host reset handler, we will find out
	// if the HBA is still live
	return FAILED;
}

/**
 * megaraid_reset_handler - device reset handler for mailbox based driver
 * @scp		: reference command
 *
 * Reset handler for the mailbox based controller. First try to find out if
 * the FW is still live, in which case the outstanding commands counter mut go
 * down to 0. If that happens, also issue the reservation reset command to
 * relinquish (possible) reservations on the logical drives connected to this
 * host.
 **/
static int
megaraid_reset_handler(struct scsi_cmnd *scp)
{
	adapter_t	*adapter;
	scb_t		*scb;
	scb_t		*tmp;
	mraid_device_t	*raid_dev;
	unsigned long	flags;
	uint8_t		raw_mbox[sizeof(mbox_t)];
	int		rval;
	int		recovery_window;
	int		i;
	uioc_t		*kioc;

	adapter		= SCP2ADAPTER(scp);
	raid_dev	= ADAP2RAIDDEV(adapter);

	// return failure if adapter is not responding
	if (raid_dev->hw_error) {
		con_log(CL_ANN, (KERN_NOTICE
			"megaraid: hw error, cannot reset\n"));
		return FAILED;
	}

	// Under exceptional conditions, FW can take up to 3 minutes to
	// complete command processing. Wait for additional 2 minutes for the
	// pending commands counter to go down to 0. If it doesn't, let the
	// controller be marked offline
	// Also, reset all the commands currently owned by the driver
	spin_lock_irqsave(PENDING_LIST_LOCK(adapter), flags);
	list_for_each_entry_safe(scb, tmp, &adapter->pend_list, list) {
		list_del_init(&scb->list);	// from pending list

		if (scb->sno >= MBOX_MAX_SCSI_CMDS) {
			con_log(CL_ANN, (KERN_WARNING
			"megaraid: IOCTL packet with %d[%d:%d] being reset\n",
			scb->sno, scb->dev_channel, scb->dev_target));

			scb->status = -1;

			kioc			= (uioc_t *)scb->gp;
			kioc->status		= -EFAULT;

			megaraid_mbox_mm_done(adapter, scb);
		} else {
			if (scb->scp == scp) {	// Found command
				con_log(CL_ANN, (KERN_WARNING
					"megaraid: %d[%d:%d], reset from pending list\n",
					scb->sno, scb->dev_channel, scb->dev_target));
			} else {
				con_log(CL_ANN, (KERN_WARNING
				"megaraid: IO packet with %d[%d:%d] being reset\n",
				scb->sno, scb->dev_channel, scb->dev_target));
			}

			scb->scp->result = (DID_RESET << 16);
			scb->scp->scsi_done(scb->scp);

			megaraid_dealloc_scb(adapter, scb);
		}
	}
	spin_unlock_irqrestore(PENDING_LIST_LOCK(adapter), flags);

	if (adapter->outstanding_cmds) {
		con_log(CL_ANN, (KERN_NOTICE
			"megaraid: %d outstanding commands. Max wait %d sec\n",
			adapter->outstanding_cmds,
			(MBOX_RESET_WAIT + MBOX_RESET_EXT_WAIT)));
	}

	recovery_window = MBOX_RESET_WAIT + MBOX_RESET_EXT_WAIT;

	for (i = 0; i < recovery_window; i++) {

		megaraid_ack_sequence(adapter);

		// print a message once every 5 seconds only
		if (!(i % 5)) {
			con_log(CL_ANN, (
			"megaraid mbox: Wait for %d commands to complete:%d\n",
				adapter->outstanding_cmds,
				(MBOX_RESET_WAIT + MBOX_RESET_EXT_WAIT) - i));
		}

		// bailout if no recovery happened in reset time
		if (adapter->outstanding_cmds == 0) {
			break;
		}

		msleep(1000);
	}

	spin_lock(&adapter->lock);

	// If still outstanding commands, bail out
	if (adapter->outstanding_cmds) {
		con_log(CL_ANN, (KERN_WARNING
			"megaraid mbox: critical hardware error!\n"));

		raid_dev->hw_error = 1;

		rval = FAILED;
		goto out;
	}
	else {
		con_log(CL_ANN, (KERN_NOTICE
		"megaraid mbox: reset sequence completed successfully\n"));
	}


	// If the controller supports clustering, reset reservations
	if (!adapter->ha) {
		rval = SUCCESS;
		goto out;
	}

	// clear reservations if any
	raw_mbox[0] = CLUSTER_CMD;
	raw_mbox[2] = RESET_RESERVATIONS;

	rval = SUCCESS;
	if (mbox_post_sync_cmd_fast(adapter, raw_mbox) == 0) {
		con_log(CL_ANN,
			(KERN_INFO "megaraid: reservation reset\n"));
	}
	else {
		rval = FAILED;
		con_log(CL_ANN, (KERN_WARNING
				"megaraid: reservation reset failed\n"));
	}

 out:
	spin_unlock(&adapter->lock);
	return rval;
}

/*
 * START: internal commands library
 *
 * This section of the driver has the common routine used by the driver and
 * also has all the FW routines
 */

/**
 * mbox_post_sync_cmd() - blocking command to the mailbox based controllers
 * @adapter	: controller's soft state
 * @raw_mbox	: the mailbox
 *
 * Issue a scb in synchronous and non-interrupt mode for mailbox based
 * controllers.
 */
static int
mbox_post_sync_cmd(adapter_t *adapter, uint8_t raw_mbox[])
{
	mraid_device_t	*raid_dev = ADAP2RAIDDEV(adapter);
	mbox_t		*mbox;
	uint8_t		status;
	int		i;

	mbox	= raid_dev->mbox;

	/*
	 * Wait until mailbox is free
	 */
	if (megaraid_busywait_mbox(raid_dev) != 0)
		goto blocked_mailbox;

	/*
	 * Copy mailbox data into host structure
	 */
	memcpy((caddr_t)mbox, (caddr_t)raw_mbox, 16);
	mbox->cmdid		= 0xFE;
	mbox->busy		= 1;
	mbox->poll		= 0;
	mbox->ack		= 0;
	mbox->numstatus		= 0xFF;
	mbox->status		= 0xFF;

	wmb();
	WRINDOOR(raid_dev, raid_dev->mbox_dma | 0x1);

	// wait for maximum 1 second for status to post. If the status is not
	// available within 1 second, assume FW is initializing and wait
	// for an extended amount of time
	if (mbox->numstatus == 0xFF) {	// status not yet available
		udelay(25);

		for (i = 0; mbox->numstatus == 0xFF && i < 1000; i++) {
			rmb();
			msleep(1);
		}


		if (i == 1000) {
			con_log(CL_ANN, (KERN_NOTICE
				"megaraid mailbox: wait for FW to boot      "));

			for (i = 0; (mbox->numstatus == 0xFF) &&
					(i < MBOX_RESET_WAIT); i++) {
				rmb();
				con_log(CL_ANN, ("\b\b\b\b\b[%03d]",
							MBOX_RESET_WAIT - i));
				msleep(1000);
			}

			if (i == MBOX_RESET_WAIT) {

				con_log(CL_ANN, (
				"\nmegaraid mailbox: status not available\n"));

				return -1;
			}
			con_log(CL_ANN, ("\b\b\b\b\b[ok] \n"));
		}
	}

	// wait for maximum 1 second for poll semaphore
	if (mbox->poll != 0x77) {
		udelay(25);

		for (i = 0; (mbox->poll != 0x77) && (i < 1000); i++) {
			rmb();
			msleep(1);
		}

		if (i == 1000) {
			con_log(CL_ANN, (KERN_WARNING
			"megaraid mailbox: could not get poll semaphore\n"));
			return -1;
		}
	}

	WRINDOOR(raid_dev, raid_dev->mbox_dma | 0x2);
	wmb();

	// wait for maximum 1 second for acknowledgement
	if (RDINDOOR(raid_dev) & 0x2) {
		udelay(25);

		for (i = 0; (RDINDOOR(raid_dev) & 0x2) && (i < 1000); i++) {
			rmb();
			msleep(1);
		}

		if (i == 1000) {
			con_log(CL_ANN, (KERN_WARNING
				"megaraid mailbox: could not acknowledge\n"));
			return -1;
		}
	}
	mbox->poll	= 0;
	mbox->ack	= 0x77;

	status = mbox->status;

	// invalidate the completed command id array. After command
	// completion, firmware would write the valid id.
	mbox->numstatus	= 0xFF;
	mbox->status	= 0xFF;
	for (i = 0; i < MBOX_MAX_FIRMWARE_STATUS; i++) {
		mbox->completed[i] = 0xFF;
	}

	return status;

blocked_mailbox:

	con_log(CL_ANN, (KERN_WARNING "megaraid: blocked mailbox\n") );
	return -1;
}


/**
 * mbox_post_sync_cmd_fast - blocking command to the mailbox based controllers
 * @adapter	: controller's soft state
 * @raw_mbox	: the mailbox
 *
 * Issue a scb in synchronous and non-interrupt mode for mailbox based
 * controllers. This is a faster version of the synchronous command and
 * therefore can be called in interrupt-context as well.
 */
static int
mbox_post_sync_cmd_fast(adapter_t *adapter, uint8_t raw_mbox[])
{
	mraid_device_t	*raid_dev = ADAP2RAIDDEV(adapter);
	mbox_t		*mbox;
	long		i;


	mbox	= raid_dev->mbox;

	// return immediately if the mailbox is busy
	if (mbox->busy) return -1;

	// Copy mailbox data into host structure
	memcpy((caddr_t)mbox, (caddr_t)raw_mbox, 14);
	mbox->cmdid		= 0xFE;
	mbox->busy		= 1;
	mbox->poll		= 0;
	mbox->ack		= 0;
	mbox->numstatus		= 0xFF;
	mbox->status		= 0xFF;

	wmb();
	WRINDOOR(raid_dev, raid_dev->mbox_dma | 0x1);

	for (i = 0; i < MBOX_SYNC_WAIT_CNT; i++) {
		if (mbox->numstatus != 0xFF) break;
		rmb();
		udelay(MBOX_SYNC_DELAY_200);
	}

	if (i == MBOX_SYNC_WAIT_CNT) {
		// We may need to re-calibrate the counter
		con_log(CL_ANN, (KERN_CRIT
			"megaraid: fast sync command timed out\n"));
	}

	WRINDOOR(raid_dev, raid_dev->mbox_dma | 0x2);
	wmb();

	return mbox->status;
}


/**
 * megaraid_busywait_mbox() - Wait until the controller's mailbox is available
 * @raid_dev	: RAID device (HBA) soft state
 *
 * Wait until the controller's mailbox is available to accept more commands.
 * Wait for at most 1 second.
 */
static int
megaraid_busywait_mbox(mraid_device_t *raid_dev)
{
	mbox_t	*mbox = raid_dev->mbox;
	int	i = 0;

	if (mbox->busy) {
		udelay(25);
		for (i = 0; mbox->busy && i < 1000; i++)
			msleep(1);
	}

	if (i < 1000) return 0;
	else return -1;
}


/**
 * megaraid_mbox_product_info - some static information about the controller
 * @adapter	: our soft state
 *
 * Issue commands to the controller to grab some parameters required by our
 * caller.
 */
static int
megaraid_mbox_product_info(adapter_t *adapter)
{
	mraid_device_t		*raid_dev = ADAP2RAIDDEV(adapter);
	mbox_t			*mbox;
	uint8_t			raw_mbox[sizeof(mbox_t)];
	mraid_pinfo_t		*pinfo;
	dma_addr_t		pinfo_dma_h;
	mraid_inquiry3_t	*mraid_inq3;
	int			i;


	memset((caddr_t)raw_mbox, 0, sizeof(raw_mbox));
	mbox = (mbox_t *)raw_mbox;

	/*
	 * Issue an ENQUIRY3 command to find out certain adapter parameters,
	 * e.g., max channels, max commands etc.
	 */
	pinfo = dma_alloc_coherent(&adapter->pdev->dev, sizeof(mraid_pinfo_t),
				   &pinfo_dma_h, GFP_KERNEL);
	if (pinfo == NULL) {
		con_log(CL_ANN, (KERN_WARNING
			"megaraid: out of memory, %s %d\n", __func__,
			__LINE__));

		return -1;
	}

	mbox->xferaddr = (uint32_t)adapter->ibuf_dma_h;
	memset((void *)adapter->ibuf, 0, MBOX_IBUF_SIZE);

	raw_mbox[0] = FC_NEW_CONFIG;
	raw_mbox[2] = NC_SUBOP_ENQUIRY3;
	raw_mbox[3] = ENQ3_GET_SOLICITED_FULL;

	// Issue the command
	if (mbox_post_sync_cmd(adapter, raw_mbox) != 0) {

		con_log(CL_ANN, (KERN_WARNING "megaraid: Inquiry3 failed\n"));

		dma_free_coherent(&adapter->pdev->dev, sizeof(mraid_pinfo_t),
			pinfo, pinfo_dma_h);

		return -1;
	}

	/*
	 * Collect information about state of each physical drive
	 * attached to the controller. We will expose all the disks
	 * which are not part of RAID
	 */
	mraid_inq3 = (mraid_inquiry3_t *)adapter->ibuf;
	for (i = 0; i < MBOX_MAX_PHYSICAL_DRIVES; i++) {
		raid_dev->pdrv_state[i] = mraid_inq3->pdrv_state[i];
	}

	/*
	 * Get product info for information like number of channels,
	 * maximum commands supported.
	 */
	memset((caddr_t)raw_mbox, 0, sizeof(raw_mbox));
	mbox->xferaddr = (uint32_t)pinfo_dma_h;

	raw_mbox[0] = FC_NEW_CONFIG;
	raw_mbox[2] = NC_SUBOP_PRODUCT_INFO;

	if (mbox_post_sync_cmd(adapter, raw_mbox) != 0) {

		con_log(CL_ANN, (KERN_WARNING
			"megaraid: product info failed\n"));

		dma_free_coherent(&adapter->pdev->dev, sizeof(mraid_pinfo_t),
			pinfo, pinfo_dma_h);

		return -1;
	}

	/*
	 * Setup some parameters for host, as required by our caller
	 */
	adapter->max_channel = pinfo->nchannels;

	/*
	 * we will export all the logical drives on a single channel.
	 * Add 1 since inquires do not come for inititor ID
	 */
	adapter->max_target	= MAX_LOGICAL_DRIVES_40LD + 1;
	adapter->max_lun	= 8;	// up to 8 LUNs for non-disk devices

	/*
	 * These are the maximum outstanding commands for the scsi-layer
	 */
	adapter->max_cmds	= MBOX_MAX_SCSI_CMDS;

	memset(adapter->fw_version, 0, VERSION_SIZE);
	memset(adapter->bios_version, 0, VERSION_SIZE);

	memcpy(adapter->fw_version, pinfo->fw_version, 4);
	adapter->fw_version[4] = 0;

	memcpy(adapter->bios_version, pinfo->bios_version, 4);
	adapter->bios_version[4] = 0;

	con_log(CL_ANN, (KERN_NOTICE
		"megaraid: fw version:[%s] bios version:[%s]\n",
		adapter->fw_version, adapter->bios_version));

	dma_free_coherent(&adapter->pdev->dev, sizeof(mraid_pinfo_t), pinfo,
			pinfo_dma_h);

	return 0;
}



/**
 * megaraid_mbox_extended_cdb - check for support for extended CDBs
 * @adapter	: soft state for the controller
 *
 * This routine check whether the controller in question supports extended
 * ( > 10 bytes ) CDBs.
 */
static int
megaraid_mbox_extended_cdb(adapter_t *adapter)
{
	mbox_t		*mbox;
	uint8_t		raw_mbox[sizeof(mbox_t)];
	int		rval;

	mbox = (mbox_t *)raw_mbox;

	memset((caddr_t)raw_mbox, 0, sizeof(raw_mbox));
	mbox->xferaddr	= (uint32_t)adapter->ibuf_dma_h;

	memset((void *)adapter->ibuf, 0, MBOX_IBUF_SIZE);

	raw_mbox[0] = MAIN_MISC_OPCODE;
	raw_mbox[2] = SUPPORT_EXT_CDB;

	/*
	 * Issue the command
	 */
	rval = 0;
	if (mbox_post_sync_cmd(adapter, raw_mbox) != 0) {
		rval = -1;
	}

	return rval;
}


/**
 * megaraid_mbox_support_ha - Do we support clustering
 * @adapter	: soft state for the controller
 * @init_id	: ID of the initiator
 *
 * Determine if the firmware supports clustering and the ID of the initiator.
 */
static int
megaraid_mbox_support_ha(adapter_t *adapter, uint16_t *init_id)
{
	mbox_t		*mbox;
	uint8_t		raw_mbox[sizeof(mbox_t)];
	int		rval;


	mbox = (mbox_t *)raw_mbox;

	memset((caddr_t)raw_mbox, 0, sizeof(raw_mbox));

	mbox->xferaddr = (uint32_t)adapter->ibuf_dma_h;

	memset((void *)adapter->ibuf, 0, MBOX_IBUF_SIZE);

	raw_mbox[0] = GET_TARGET_ID;

	// Issue the command
	*init_id = 7;
	rval =  -1;
	if (mbox_post_sync_cmd(adapter, raw_mbox) == 0) {

		*init_id = *(uint8_t *)adapter->ibuf;

		con_log(CL_ANN, (KERN_INFO
			"megaraid: cluster firmware, initiator ID: %d\n",
			*init_id));

		rval =  0;
	}

	return rval;
}


/**
 * megaraid_mbox_support_random_del - Do we support random deletion
 * @adapter	: soft state for the controller
 *
 * Determine if the firmware supports random deletion.
 * Return:	1 is operation supported, 0 otherwise
 */
static int
megaraid_mbox_support_random_del(adapter_t *adapter)
{
	uint8_t		raw_mbox[sizeof(mbox_t)];
	int		rval;

	/*
	 * Newer firmware on Dell CERC expect a different
	 * random deletion handling, so disable it.
	 */
	if (adapter->pdev->vendor == PCI_VENDOR_ID_AMI &&
	    adapter->pdev->device == PCI_DEVICE_ID_AMI_MEGARAID3 &&
	    adapter->pdev->subsystem_vendor == PCI_VENDOR_ID_DELL &&
	    adapter->pdev->subsystem_device == PCI_SUBSYS_ID_CERC_ATA100_4CH &&
	    (adapter->fw_version[0] > '6' ||
	     (adapter->fw_version[0] == '6' &&
	      adapter->fw_version[2] > '6') ||
	     (adapter->fw_version[0] == '6'
	      && adapter->fw_version[2] == '6'
	      && adapter->fw_version[3] > '1'))) {
		con_log(CL_DLEVEL1, ("megaraid: disable random deletion\n"));
		return 0;
	}

	memset((caddr_t)raw_mbox, 0, sizeof(mbox_t));

	raw_mbox[0] = FC_DEL_LOGDRV;
	raw_mbox[2] = OP_SUP_DEL_LOGDRV;

	// Issue the command
	rval = 0;
	if (mbox_post_sync_cmd(adapter, raw_mbox) == 0) {

		con_log(CL_DLEVEL1, ("megaraid: supports random deletion\n"));

		rval =  1;
	}

	return rval;
}


/**
 * megaraid_mbox_get_max_sg - maximum sg elements supported by the firmware
 * @adapter	: soft state for the controller
 *
 * Find out the maximum number of scatter-gather elements supported by the
 * firmware.
 */
static int
megaraid_mbox_get_max_sg(adapter_t *adapter)
{
	mbox_t		*mbox;
	uint8_t		raw_mbox[sizeof(mbox_t)];
	int		nsg;


	mbox = (mbox_t *)raw_mbox;

	memset((caddr_t)raw_mbox, 0, sizeof(mbox_t));

	mbox->xferaddr = (uint32_t)adapter->ibuf_dma_h;

	memset((void *)adapter->ibuf, 0, MBOX_IBUF_SIZE);

	raw_mbox[0] = MAIN_MISC_OPCODE;
	raw_mbox[2] = GET_MAX_SG_SUPPORT;

	// Issue the command
	if (mbox_post_sync_cmd(adapter, raw_mbox) == 0) {
		nsg =  *(uint8_t *)adapter->ibuf;
	}
	else {
		nsg =  MBOX_DEFAULT_SG_SIZE;
	}

	if (nsg > MBOX_MAX_SG_SIZE) nsg = MBOX_MAX_SG_SIZE;

	return nsg;
}


/**
 * megaraid_mbox_enum_raid_scsi - enumerate the RAID and SCSI channels
 * @adapter	: soft state for the controller
 *
 * Enumerate the RAID and SCSI channels for ROMB platforms so that channels
 * can be exported as regular SCSI channels.
 */
static void
megaraid_mbox_enum_raid_scsi(adapter_t *adapter)
{
	mraid_device_t	*raid_dev = ADAP2RAIDDEV(adapter);
	mbox_t		*mbox;
	uint8_t		raw_mbox[sizeof(mbox_t)];


	mbox = (mbox_t *)raw_mbox;

	memset((caddr_t)raw_mbox, 0, sizeof(mbox_t));

	mbox->xferaddr = (uint32_t)adapter->ibuf_dma_h;

	memset((void *)adapter->ibuf, 0, MBOX_IBUF_SIZE);

	raw_mbox[0] = CHNL_CLASS;
	raw_mbox[2] = GET_CHNL_CLASS;

	// Issue the command. If the command fails, all channels are RAID
	// channels
	raid_dev->channel_class = 0xFF;
	if (mbox_post_sync_cmd(adapter, raw_mbox) == 0) {
		raid_dev->channel_class =  *(uint8_t *)adapter->ibuf;
	}

	return;
}


/**
 * megaraid_mbox_flush_cache - flush adapter and disks cache
 * @adapter		: soft state for the controller
 *
 * Flush adapter cache followed by disks cache.
 */
static void
megaraid_mbox_flush_cache(adapter_t *adapter)
{
	uint8_t	raw_mbox[sizeof(mbox_t)];

	memset((caddr_t)raw_mbox, 0, sizeof(mbox_t));

	raw_mbox[0] = FLUSH_ADAPTER;

	if (mbox_post_sync_cmd(adapter, raw_mbox) != 0) {
		con_log(CL_ANN, ("megaraid: flush adapter failed\n"));
	}

	raw_mbox[0] = FLUSH_SYSTEM;

	if (mbox_post_sync_cmd(adapter, raw_mbox) != 0) {
		con_log(CL_ANN, ("megaraid: flush disks cache failed\n"));
	}

	return;
}


/**
 * megaraid_mbox_fire_sync_cmd - fire the sync cmd
 * @adapter		: soft state for the controller
 *
 * Clears the pending cmds in FW and reinits its RAID structs.
 */
static int
megaraid_mbox_fire_sync_cmd(adapter_t *adapter)
{
	mbox_t	*mbox;
	uint8_t	raw_mbox[sizeof(mbox_t)];
	mraid_device_t	*raid_dev = ADAP2RAIDDEV(adapter);
	int	status = 0;
	int i;
	uint32_t dword;

	memset((caddr_t)raw_mbox, 0, sizeof(mbox_t));

	raw_mbox[0] = 0xFF;

	mbox	= raid_dev->mbox;

	/* Wait until mailbox is free */
	if (megaraid_busywait_mbox(raid_dev) != 0) {
		status = 1;
		goto blocked_mailbox;
	}

	/* Copy mailbox data into host structure */
	memcpy((caddr_t)mbox, (caddr_t)raw_mbox, 16);
	mbox->cmdid		= 0xFE;
	mbox->busy		= 1;
	mbox->poll		= 0;
	mbox->ack		= 0;
	mbox->numstatus		= 0;
	mbox->status		= 0;

	wmb();
	WRINDOOR(raid_dev, raid_dev->mbox_dma | 0x1);

	/* Wait for maximum 1 min for status to post.
	 * If the Firmware SUPPORTS the ABOVE COMMAND,
	 * mbox->cmd will be set to 0
	 * else
	 * the firmware will reject the command with
	 * mbox->numstatus set to 1
	 */

	i = 0;
	status = 0;
	while (!mbox->numstatus && mbox->cmd == 0xFF) {
		rmb();
		msleep(1);
		i++;
		if (i > 1000 * 60) {
			status = 1;
			break;
		}
	}
	if (mbox->numstatus == 1)
		status = 1; /*cmd not supported*/

	/* Check for interrupt line */
	dword = RDOUTDOOR(raid_dev);
	WROUTDOOR(raid_dev, dword);
	WRINDOOR(raid_dev,2);

	return status;

blocked_mailbox:
	con_log(CL_ANN, (KERN_WARNING "megaraid: blocked mailbox\n"));
	return status;
}

/**
 * megaraid_mbox_display_scb - display SCB information, mostly debug purposes
 * @adapter		: controller's soft state
 * @scb			: SCB to be displayed
 *
 * Diplay information about the given SCB iff the current debug level is
 * verbose.
 */
static void
megaraid_mbox_display_scb(adapter_t *adapter, scb_t *scb)
{
	mbox_ccb_t		*ccb;
	struct scsi_cmnd	*scp;
	mbox_t			*mbox;
	int			level;
	int			i;


	ccb	= (mbox_ccb_t *)scb->ccb;
	scp	= scb->scp;
	mbox	= ccb->mbox;

	level = CL_DLEVEL3;

	con_log(level, (KERN_NOTICE
		"megaraid mailbox: status:%#x cmd:%#x id:%#x ", scb->status,
		mbox->cmd, scb->sno));

	con_log(level, ("sec:%#x lba:%#x addr:%#x ld:%d sg:%d\n",
		mbox->numsectors, mbox->lba, mbox->xferaddr, mbox->logdrv,
		mbox->numsge));

	if (!scp) return;

	con_log(level, (KERN_NOTICE "scsi cmnd: "));

	for (i = 0; i < scp->cmd_len; i++) {
		con_log(level, ("%#2.02x ", scp->cmnd[i]));
	}

	con_log(level, ("\n"));

	return;
}


/**
 * megaraid_mbox_setup_device_map - manage device ids
 * @adapter	: Driver's soft state
 *
 * Manage the device ids to have an appropriate mapping between the kernel
 * scsi addresses and megaraid scsi and logical drive addresses. We export
 * scsi devices on their actual addresses, whereas the logical drives are
 * exported on a virtual scsi channel.
 */
static void
megaraid_mbox_setup_device_map(adapter_t *adapter)
{
	uint8_t		c;
	uint8_t		t;

	/*
	 * First fill the values on the logical drive channel
	 */
	for (t = 0; t < LSI_MAX_LOGICAL_DRIVES_64LD; t++)
		adapter->device_ids[adapter->max_channel][t] =
			(t < adapter->init_id) ?  t : t - 1;

	adapter->device_ids[adapter->max_channel][adapter->init_id] = 0xFF;

	/*
	 * Fill the values on the physical devices channels
	 */
	for (c = 0; c < adapter->max_channel; c++)
		for (t = 0; t < LSI_MAX_LOGICAL_DRIVES_64LD; t++)
			adapter->device_ids[c][t] = (c << 8) | t;
}


/*
 * END: internal commands library
 */

/*
 * START: Interface for the common management module
 *
 * This is the module, which interfaces with the common management module to
 * provide support for ioctl and sysfs
 */

/**
 * megaraid_cmm_register - register with the management module
 * @adapter		: HBA soft state
 *
 * Register with the management module, which allows applications to issue
 * ioctl calls to the drivers. This interface is used by the management module
 * to setup sysfs support as well.
 */
static int
megaraid_cmm_register(adapter_t *adapter)
{
	mraid_device_t	*raid_dev = ADAP2RAIDDEV(adapter);
	mraid_mmadp_t	adp;
	scb_t		*scb;
	mbox_ccb_t	*ccb;
	int		rval;
	int		i;

	// Allocate memory for the base list of scb for management module.
	adapter->uscb_list = kcalloc(MBOX_MAX_USER_CMDS, sizeof(scb_t), GFP_KERNEL);

	if (adapter->uscb_list == NULL) {
		con_log(CL_ANN, (KERN_WARNING
			"megaraid: out of memory, %s %d\n", __func__,
			__LINE__));
		return -1;
	}


	// Initialize the synchronization parameters for resources for
	// commands for management module
	INIT_LIST_HEAD(&adapter->uscb_pool);

	spin_lock_init(USER_FREE_LIST_LOCK(adapter));



	// link all the packets. Note, CCB for commands, coming from the
	// commom management module, mailbox physical address are already
	// setup by it. We just need placeholder for that in our local command
	// control blocks
	for (i = 0; i < MBOX_MAX_USER_CMDS; i++) {

		scb			= adapter->uscb_list + i;
		ccb			= raid_dev->uccb_list + i;

		scb->ccb		= (caddr_t)ccb;
		ccb->mbox64		= raid_dev->umbox64 + i;
		ccb->mbox		= &ccb->mbox64->mbox32;
		ccb->raw_mbox		= (uint8_t *)ccb->mbox;

		scb->gp			= 0;

		// COMMAND ID 0 - (MBOX_MAX_SCSI_CMDS-1) ARE RESERVED FOR
		// COMMANDS COMING FROM IO SUBSYSTEM (MID-LAYER)
		scb->sno		= i + MBOX_MAX_SCSI_CMDS;

		scb->scp		= NULL;
		scb->state		= SCB_FREE;
		scb->dma_direction	= DMA_NONE;
		scb->dma_type		= MRAID_DMA_NONE;
		scb->dev_channel	= -1;
		scb->dev_target		= -1;

		// put scb in the free pool
		list_add_tail(&scb->list, &adapter->uscb_pool);
	}

	adp.unique_id		= adapter->unique_id;
	adp.drvr_type		= DRVRTYPE_MBOX;
	adp.drvr_data		= (unsigned long)adapter;
	adp.pdev		= adapter->pdev;
	adp.issue_uioc		= megaraid_mbox_mm_handler;
	adp.timeout		= MBOX_RESET_WAIT + MBOX_RESET_EXT_WAIT;
	adp.max_kioc		= MBOX_MAX_USER_CMDS;

	if ((rval = mraid_mm_register_adp(&adp)) != 0) {

		con_log(CL_ANN, (KERN_WARNING
			"megaraid mbox: did not register with CMM\n"));

		kfree(adapter->uscb_list);
	}

	return rval;
}


/**
 * megaraid_cmm_unregister - un-register with the management module
 * @adapter		: HBA soft state
 *
 * Un-register with the management module.
 * FIXME: mgmt module must return failure for unregister if it has pending
 * commands in LLD.
 */
static int
megaraid_cmm_unregister(adapter_t *adapter)
{
	kfree(adapter->uscb_list);
	mraid_mm_unregister_adp(adapter->unique_id);
	return 0;
}


/**
 * megaraid_mbox_mm_handler - interface for CMM to issue commands to LLD
 * @drvr_data		: LLD specific data
 * @kioc		: CMM interface packet
 * @action		: command action
 *
 * This routine is invoked whenever the Common Management Module (CMM) has a
 * command for us. The 'action' parameter specifies if this is a new command
 * or otherwise.
 */
static int
megaraid_mbox_mm_handler(unsigned long drvr_data, uioc_t *kioc, uint32_t action)
{
	adapter_t *adapter;

	if (action != IOCTL_ISSUE) {
		con_log(CL_ANN, (KERN_WARNING
			"megaraid: unsupported management action:%#2x\n",
			action));
		return (-ENOTSUPP);
	}

	adapter = (adapter_t *)drvr_data;

	// make sure this adapter is not being detached right now.
	if (atomic_read(&adapter->being_detached)) {
		con_log(CL_ANN, (KERN_WARNING
			"megaraid: reject management request, detaching\n"));
		return (-ENODEV);
	}

	switch (kioc->opcode) {

	case GET_ADAP_INFO:

		kioc->status =  gather_hbainfo(adapter, (mraid_hba_info_t *)
					(unsigned long)kioc->buf_vaddr);

		kioc->done(kioc);

		return kioc->status;

	case MBOX_CMD:

		return megaraid_mbox_mm_command(adapter, kioc);

	default:
		kioc->status = (-EINVAL);
		kioc->done(kioc);
		return (-EINVAL);
	}

	return 0;	// not reached
}

/**
 * megaraid_mbox_mm_command - issues commands routed through CMM
 * @adapter		: HBA soft state
 * @kioc		: management command packet
 *
 * Issues commands, which are routed through the management module.
 */
static int
megaraid_mbox_mm_command(adapter_t *adapter, uioc_t *kioc)
{
	struct list_head	*head = &adapter->uscb_pool;
	mbox64_t		*mbox64;
	uint8_t			*raw_mbox;
	scb_t			*scb;
	mbox_ccb_t		*ccb;
	unsigned long		flags;

	// detach one scb from free pool
	spin_lock_irqsave(USER_FREE_LIST_LOCK(adapter), flags);

	if (list_empty(head)) {	// should never happen because of CMM

		con_log(CL_ANN, (KERN_WARNING
			"megaraid mbox: bug in cmm handler, lost resources\n"));

		spin_unlock_irqrestore(USER_FREE_LIST_LOCK(adapter), flags);

		return (-EINVAL);
	}

	scb = list_entry(head->next, scb_t, list);
	list_del_init(&scb->list);

	spin_unlock_irqrestore(USER_FREE_LIST_LOCK(adapter), flags);

	scb->state		= SCB_ACTIVE;
	scb->dma_type		= MRAID_DMA_NONE;
	scb->dma_direction	= DMA_NONE;

	ccb		= (mbox_ccb_t *)scb->ccb;
	mbox64		= (mbox64_t *)(unsigned long)kioc->cmdbuf;
	raw_mbox	= (uint8_t *)&mbox64->mbox32;

	memcpy(ccb->mbox64, mbox64, sizeof(mbox64_t));

	scb->gp		= (unsigned long)kioc;

	/*
	 * If it is a logdrv random delete operation, we have to wait till
	 * there are no outstanding cmds at the fw and then issue it directly
	 */
	if (raw_mbox[0] == FC_DEL_LOGDRV && raw_mbox[2] == OP_DEL_LOGDRV) {

		if (wait_till_fw_empty(adapter)) {
			con_log(CL_ANN, (KERN_NOTICE
				"megaraid mbox: LD delete, timed out\n"));

			kioc->status = -ETIME;

			scb->status = -1;

			megaraid_mbox_mm_done(adapter, scb);

			return (-ETIME);
		}

		INIT_LIST_HEAD(&scb->list);

		scb->state = SCB_ISSUED;
		if (mbox_post_cmd(adapter, scb) != 0) {

			con_log(CL_ANN, (KERN_NOTICE
				"megaraid mbox: LD delete, mailbox busy\n"));

			kioc->status = -EBUSY;

			scb->status = -1;

			megaraid_mbox_mm_done(adapter, scb);

			return (-EBUSY);
		}

		return 0;
	}

	// put the command on the pending list and execute
	megaraid_mbox_runpendq(adapter, scb);

	return 0;
}


static int
wait_till_fw_empty(adapter_t *adapter)
{
	unsigned long	flags = 0;
	int		i;


	/*
	 * Set the quiescent flag to stop issuing cmds to FW.
	 */
	spin_lock_irqsave(&adapter->lock, flags);
	adapter->quiescent++;
	spin_unlock_irqrestore(&adapter->lock, flags);

	/*
	 * Wait till there are no more cmds outstanding at FW. Try for at most
	 * 60 seconds
	 */
	for (i = 0; i < 60 && adapter->outstanding_cmds; i++) {
		con_log(CL_DLEVEL1, (KERN_INFO
			"megaraid: FW has %d pending commands\n",
			adapter->outstanding_cmds));

		msleep(1000);
	}

	return adapter->outstanding_cmds;
}


/**
 * megaraid_mbox_mm_done - callback for CMM commands
 * @adapter	: HBA soft state
 * @scb		: completed command
 *
 * Callback routine for internal commands originated from the management
 * module.
 */
static void
megaraid_mbox_mm_done(adapter_t *adapter, scb_t *scb)
{
	uioc_t			*kioc;
	mbox64_t		*mbox64;
	uint8_t			*raw_mbox;
	unsigned long		flags;

	kioc			= (uioc_t *)scb->gp;
	mbox64			= (mbox64_t *)(unsigned long)kioc->cmdbuf;
	mbox64->mbox32.status	= scb->status;
	raw_mbox		= (uint8_t *)&mbox64->mbox32;


	// put scb in the free pool
	scb->state	= SCB_FREE;
	scb->scp	= NULL;

	spin_lock_irqsave(USER_FREE_LIST_LOCK(adapter), flags);

	list_add(&scb->list, &adapter->uscb_pool);

	spin_unlock_irqrestore(USER_FREE_LIST_LOCK(adapter), flags);

	// if a delete logical drive operation succeeded, restart the
	// controller
	if (raw_mbox[0] == FC_DEL_LOGDRV && raw_mbox[2] == OP_DEL_LOGDRV) {

		adapter->quiescent--;

		megaraid_mbox_runpendq(adapter, NULL);
	}

	kioc->done(kioc);

	return;
}


/**
 * gather_hbainfo - HBA characteristics for the applications
 * @adapter		: HBA soft state
 * @hinfo		: pointer to the caller's host info strucuture
 */
static int
gather_hbainfo(adapter_t *adapter, mraid_hba_info_t *hinfo)
{
	hinfo->pci_vendor_id	= adapter->pdev->vendor;
	hinfo->pci_device_id	= adapter->pdev->device;
	hinfo->subsys_vendor_id	= adapter->pdev->subsystem_vendor;
	hinfo->subsys_device_id	= adapter->pdev->subsystem_device;

	hinfo->pci_bus		= adapter->pdev->bus->number;
	hinfo->pci_dev_fn	= adapter->pdev->devfn;
	hinfo->pci_slot		= PCI_SLOT(adapter->pdev->devfn);
	hinfo->irq		= adapter->host->irq;
	hinfo->baseport		= ADAP2RAIDDEV(adapter)->baseport;

	hinfo->unique_id	= (hinfo->pci_bus << 8) | adapter->pdev->devfn;
	hinfo->host_no		= adapter->host->host_no;

	return 0;
}

/*
 * END: Interface for the common management module
 */



/**
 * megaraid_sysfs_alloc_resources - allocate sysfs related resources
 * @adapter	: controller's soft state
 *
 * Allocate packets required to issue FW calls whenever the sysfs attributes
 * are read. These attributes would require up-to-date information from the
 * FW. Also set up resources for mutual exclusion to share these resources and
 * the wait queue.
 *
 * Return 0 on success.
 * Return -ERROR_CODE on failure.
 */
static int
megaraid_sysfs_alloc_resources(adapter_t *adapter)
{
	mraid_device_t	*raid_dev = ADAP2RAIDDEV(adapter);
	int		rval = 0;

	raid_dev->sysfs_uioc = kmalloc(sizeof(uioc_t), GFP_KERNEL);

	raid_dev->sysfs_mbox64 = kmalloc(sizeof(mbox64_t), GFP_KERNEL);

	raid_dev->sysfs_buffer = dma_alloc_coherent(&adapter->pdev->dev,
			PAGE_SIZE, &raid_dev->sysfs_buffer_dma, GFP_KERNEL);

	if (!raid_dev->sysfs_uioc || !raid_dev->sysfs_mbox64 ||
		!raid_dev->sysfs_buffer) {

		con_log(CL_ANN, (KERN_WARNING
			"megaraid: out of memory, %s %d\n", __func__,
			__LINE__));

		rval = -ENOMEM;

		megaraid_sysfs_free_resources(adapter);
	}

	mutex_init(&raid_dev->sysfs_mtx);

	init_waitqueue_head(&raid_dev->sysfs_wait_q);

	return rval;
}


/**
 * megaraid_sysfs_free_resources - free sysfs related resources
 * @adapter	: controller's soft state
 *
 * Free packets allocated for sysfs FW commands
 */
static void
megaraid_sysfs_free_resources(adapter_t *adapter)
{
	mraid_device_t	*raid_dev = ADAP2RAIDDEV(adapter);

	kfree(raid_dev->sysfs_uioc);
	kfree(raid_dev->sysfs_mbox64);

	if (raid_dev->sysfs_buffer) {
		dma_free_coherent(&adapter->pdev->dev, PAGE_SIZE,
			raid_dev->sysfs_buffer, raid_dev->sysfs_buffer_dma);
	}
}


/**
 * megaraid_sysfs_get_ldmap_done - callback for get ldmap
 * @uioc	: completed packet
 *
 * Callback routine called in the ISR/tasklet context for get ldmap call
 */
static void
megaraid_sysfs_get_ldmap_done(uioc_t *uioc)
{
	adapter_t	*adapter = (adapter_t *)uioc->buf_vaddr;
	mraid_device_t	*raid_dev = ADAP2RAIDDEV(adapter);

	uioc->status = 0;

	wake_up(&raid_dev->sysfs_wait_q);
}

/**
 * megaraid_sysfs_get_ldmap_timeout - timeout handling for get ldmap
 * @t	: timed out timer
 *
 * Timeout routine to recover and return to application, in case the adapter
 * has stopped responding. A timeout of 60 seconds for this command seems like
 * a good value.
 */
static void
megaraid_sysfs_get_ldmap_timeout(struct timer_list *t)
{
	struct uioc_timeout *timeout = from_timer(timeout, t, timer);
	uioc_t		*uioc = timeout->uioc;
	adapter_t	*adapter = (adapter_t *)uioc->buf_vaddr;
	mraid_device_t	*raid_dev = ADAP2RAIDDEV(adapter);

	uioc->status = -ETIME;

	wake_up(&raid_dev->sysfs_wait_q);
}


/**
 * megaraid_sysfs_get_ldmap - get update logical drive map
 * @adapter	: controller's soft state
 *
 * This routine will be called whenever user reads the logical drive
 * attributes, go get the current logical drive mapping table from the
 * firmware. We use the management API's to issue commands to the controller.
 *
 * NOTE: The commands issuance functionality is not generalized and
 * implemented in context of "get ld map" command only. If required, the
 * command issuance logical can be trivially pulled out and implemented as a
 * standalone library. For now, this should suffice since there is no other
 * user of this interface.
 *
 * Return 0 on success.
 * Return -1 on failure.
 */
static int
megaraid_sysfs_get_ldmap(adapter_t *adapter)
{
	mraid_device_t		*raid_dev = ADAP2RAIDDEV(adapter);
	uioc_t			*uioc;
	mbox64_t		*mbox64;
	mbox_t			*mbox;
	char			*raw_mbox;
	struct uioc_timeout	timeout;
	caddr_t			ldmap;
	int			rval = 0;

	/*
	 * Allow only one read at a time to go through the sysfs attributes
	 */
	mutex_lock(&raid_dev->sysfs_mtx);

	uioc	= raid_dev->sysfs_uioc;
	mbox64	= raid_dev->sysfs_mbox64;
	ldmap	= raid_dev->sysfs_buffer;

	memset(uioc, 0, sizeof(uioc_t));
	memset(mbox64, 0, sizeof(mbox64_t));
	memset(ldmap, 0, sizeof(raid_dev->curr_ldmap));

	mbox		= &mbox64->mbox32;
	raw_mbox	= (char *)mbox;
	uioc->cmdbuf    = (uint64_t)(unsigned long)mbox64;
	uioc->buf_vaddr	= (caddr_t)adapter;
	uioc->status	= -ENODATA;
	uioc->done	= megaraid_sysfs_get_ldmap_done;

	/*
	 * Prepare the mailbox packet to get the current logical drive mapping
	 * table
	 */
	mbox->xferaddr = (uint32_t)raid_dev->sysfs_buffer_dma;

	raw_mbox[0] = FC_DEL_LOGDRV;
	raw_mbox[2] = OP_GET_LDID_MAP;

	/*
	 * Setup a timer to recover from a non-responding controller
	 */
	timeout.uioc = uioc;
	timer_setup_on_stack(&timeout.timer,
			     megaraid_sysfs_get_ldmap_timeout, 0);

	timeout.timer.expires		= jiffies + 60 * HZ;
	add_timer(&timeout.timer);

	/*
	 * Send the command to the firmware
	 */
	rval = megaraid_mbox_mm_command(adapter, uioc);

	if (rval == 0) {	// command successfully issued
		wait_event(raid_dev->sysfs_wait_q, (uioc->status != -ENODATA));

		/*
		 * Check if the command timed out
		 */
		if (uioc->status == -ETIME) {
			con_log(CL_ANN, (KERN_NOTICE
				"megaraid: sysfs get ld map timed out\n"));

			rval = -ETIME;
		}
		else {
			rval = mbox->status;
		}

		if (rval == 0) {
			memcpy(raid_dev->curr_ldmap, ldmap,
				sizeof(raid_dev->curr_ldmap));
		}
		else {
			con_log(CL_ANN, (KERN_NOTICE
				"megaraid: get ld map failed with %x\n", rval));
		}
	}
	else {
		con_log(CL_ANN, (KERN_NOTICE
			"megaraid: could not issue ldmap command:%x\n", rval));
	}


	del_timer_sync(&timeout.timer);
	destroy_timer_on_stack(&timeout.timer);

	mutex_unlock(&raid_dev->sysfs_mtx);

	return rval;
}


/**
<<<<<<< HEAD
 * megaraid_sysfs_show_app_hndl - display application handle for this adapter
=======
 * megaraid_mbox_app_hndl_show - display application handle for this adapter
>>>>>>> 7d2a07b7
 * @dev		: class device object representation for the host
 * @attr	: device attribute (unused)
 * @buf		: buffer to send data to
 *
 * Display the handle used by the applications while executing management
 * tasks on the adapter. We invoke a management module API to get the adapter
 * handle, since we do not interface with applications directly.
 */
static ssize_t
megaraid_mbox_app_hndl_show(struct device *dev, struct device_attribute *attr, char *buf)
{
	struct Scsi_Host *shost = class_to_shost(dev);
	adapter_t	*adapter = (adapter_t *)SCSIHOST2ADAP(shost);
	uint32_t	app_hndl;

	app_hndl = mraid_mm_adapter_app_handle(adapter->unique_id);

	return snprintf(buf, 8, "%u\n", app_hndl);
}


/**
 * megaraid_mbox_ld_show - display the logical drive number for this device
 * @dev		: device object representation for the scsi device
 * @attr	: device attribute to show
 * @buf		: buffer to send data to
 *
 * Display the logical drive number for the device in question, if it a valid
 * logical drive. For physical devices, "-1" is returned.
 *
 * The logical drive number is displayed in following format:
 *
 * <SCSI ID> <LD NUM> <LD STICKY ID> <APP ADAPTER HANDLE>
 *
 *   <int>     <int>       <int>            <int>
 */
static ssize_t
megaraid_mbox_ld_show(struct device *dev, struct device_attribute *attr, char *buf)
{
	struct scsi_device *sdev = to_scsi_device(dev);
	adapter_t	*adapter = (adapter_t *)SCSIHOST2ADAP(sdev->host);
	mraid_device_t	*raid_dev = ADAP2RAIDDEV(adapter);
	int		scsi_id = -1;
	int		logical_drv = -1;
	int		ldid_map = -1;
	uint32_t	app_hndl = 0;
	int		mapped_sdev_id;
	int		rval;
	int		i;

	if (raid_dev->random_del_supported &&
			MRAID_IS_LOGICAL_SDEV(adapter, sdev)) {

		rval = megaraid_sysfs_get_ldmap(adapter);
		if (rval == 0) {

			for (i = 0; i < MAX_LOGICAL_DRIVES_40LD; i++) {

				mapped_sdev_id = sdev->id;

				if (sdev->id > adapter->init_id) {
					mapped_sdev_id -= 1;
				}

				if (raid_dev->curr_ldmap[i] == mapped_sdev_id) {

					scsi_id = sdev->id;

					logical_drv = i;

					ldid_map = raid_dev->curr_ldmap[i];

					app_hndl = mraid_mm_adapter_app_handle(
							adapter->unique_id);

					break;
				}
			}
		}
		else {
			con_log(CL_ANN, (KERN_NOTICE
				"megaraid: sysfs get ld map failed: %x\n",
				rval));
		}
	}

	return snprintf(buf, 36, "%d %d %d %d\n", scsi_id, logical_drv,
			ldid_map, app_hndl);
}


/*
 * END: Mailbox Low Level Driver
 */
module_init(megaraid_init);
module_exit(megaraid_exit);<|MERGE_RESOLUTION|>--- conflicted
+++ resolved
@@ -302,12 +302,7 @@
 // definitions for the device attributes for exporting logical drive number
 // for a scsi address (Host, Channel, Id, Lun)
 
-<<<<<<< HEAD
-static DEVICE_ATTR(megaraid_mbox_app_hndl, S_IRUSR, megaraid_sysfs_show_app_hndl,
-		   NULL);
-=======
 static DEVICE_ATTR_ADMIN_RO(megaraid_mbox_app_hndl);
->>>>>>> 7d2a07b7
 
 // Host template initializer for megaraid mbox sysfs device attributes
 static struct device_attribute *megaraid_shost_attrs[] = {
@@ -316,11 +311,7 @@
 };
 
 
-<<<<<<< HEAD
-static DEVICE_ATTR(megaraid_mbox_ld, S_IRUSR, megaraid_sysfs_show_ldnum, NULL);
-=======
 static DEVICE_ATTR_ADMIN_RO(megaraid_mbox_ld);
->>>>>>> 7d2a07b7
 
 // Host template initializer for megaraid mbox sysfs device attributes
 static struct device_attribute *megaraid_sdev_attrs[] = {
@@ -3969,11 +3960,7 @@
 
 
 /**
-<<<<<<< HEAD
- * megaraid_sysfs_show_app_hndl - display application handle for this adapter
-=======
  * megaraid_mbox_app_hndl_show - display application handle for this adapter
->>>>>>> 7d2a07b7
  * @dev		: class device object representation for the host
  * @attr	: device attribute (unused)
  * @buf		: buffer to send data to
