/*******************************************************************
 * This file is part of the Emulex Linux Device Driver for         *
 * Fibre Channel Host Bus Adapters.                                *
<<<<<<< HEAD
 * Copyright (C) 2017-2023 Broadcom. All Rights Reserved. The term *
=======
 * Copyright (C) 2017-2022 Broadcom. All Rights Reserved. The term *
>>>>>>> eb3cdb58
 * “Broadcom” refers to Broadcom Inc. and/or its subsidiaries.     *
 * Copyright (C) 2004-2016 Emulex.  All rights reserved.           *
 * EMULEX and SLI are trademarks of Emulex.                        *
 * www.broadcom.com                                                *
 * Portions Copyright (C) 2004-2005 Christoph Hellwig              *
 *                                                                 *
 * This program is free software; you can redistribute it and/or   *
 * modify it under the terms of version 2 of the GNU General       *
 * Public License as published by the Free Software Foundation.    *
 * This program is distributed in the hope that it will be useful. *
 * ALL EXPRESS OR IMPLIED CONDITIONS, REPRESENTATIONS AND          *
 * WARRANTIES, INCLUDING ANY IMPLIED WARRANTY OF MERCHANTABILITY,  *
 * FITNESS FOR A PARTICULAR PURPOSE, OR NON-INFRINGEMENT, ARE      *
 * DISCLAIMED, EXCEPT TO THE EXTENT THAT SUCH DISCLAIMERS ARE HELD *
 * TO BE LEGALLY INVALID.  See the GNU General Public License for  *
 * more details, a copy of which can be found in the file COPYING  *
 * included with this package.                                     *
 ********************************************************************/
#include <linux/pci.h>
#include <linux/slab.h>
#include <linux/interrupt.h>
#include <linux/delay.h>
#include <asm/unaligned.h>
#include <linux/crc-t10dif.h>
#include <net/checksum.h>

#include <scsi/scsi.h>
#include <scsi/scsi_device.h>
#include <scsi/scsi_eh.h>
#include <scsi/scsi_host.h>
#include <scsi/scsi_tcq.h>
#include <scsi/scsi_transport_fc.h>
#include <scsi/fc/fc_fs.h>

#include "lpfc_version.h"
#include "lpfc_hw4.h"
#include "lpfc_hw.h"
#include "lpfc_sli.h"
#include "lpfc_sli4.h"
#include "lpfc_nl.h"
#include "lpfc_disc.h"
#include "lpfc.h"
#include "lpfc_scsi.h"
#include "lpfc_nvme.h"
#include "lpfc_logmsg.h"
#include "lpfc_crtn.h"
#include "lpfc_vport.h"
#include "lpfc_debugfs.h"

static struct lpfc_iocbq *lpfc_nvmet_prep_ls_wqe(struct lpfc_hba *,
						 struct lpfc_async_xchg_ctx *,
						 dma_addr_t rspbuf,
						 uint16_t rspsize);
static struct lpfc_iocbq *lpfc_nvmet_prep_fcp_wqe(struct lpfc_hba *,
						  struct lpfc_async_xchg_ctx *);
static int lpfc_nvmet_sol_fcp_issue_abort(struct lpfc_hba *,
					  struct lpfc_async_xchg_ctx *,
					  uint32_t, uint16_t);
static int lpfc_nvmet_unsol_fcp_issue_abort(struct lpfc_hba *,
					    struct lpfc_async_xchg_ctx *,
					    uint32_t, uint16_t);
static void lpfc_nvmet_wqfull_flush(struct lpfc_hba *, struct lpfc_queue *,
				    struct lpfc_async_xchg_ctx *);
static void lpfc_nvmet_fcp_rqst_defer_work(struct work_struct *);

static void lpfc_nvmet_process_rcv_fcp_req(struct lpfc_nvmet_ctxbuf *ctx_buf);

static union lpfc_wqe128 lpfc_tsend_cmd_template;
static union lpfc_wqe128 lpfc_treceive_cmd_template;
static union lpfc_wqe128 lpfc_trsp_cmd_template;

/* Setup WQE templates for NVME IOs */
void
lpfc_nvmet_cmd_template(void)
{
	union lpfc_wqe128 *wqe;

	/* TSEND template */
	wqe = &lpfc_tsend_cmd_template;
	memset(wqe, 0, sizeof(union lpfc_wqe128));

	/* Word 0, 1, 2 - BDE is variable */

	/* Word 3 - payload_offset_len is zero */

	/* Word 4 - relative_offset is variable */

	/* Word 5 - is zero */

	/* Word 6 - ctxt_tag, xri_tag is variable */

	/* Word 7 - wqe_ar is variable */
	bf_set(wqe_cmnd, &wqe->fcp_tsend.wqe_com, CMD_FCP_TSEND64_WQE);
	bf_set(wqe_pu, &wqe->fcp_tsend.wqe_com, PARM_REL_OFF);
	bf_set(wqe_class, &wqe->fcp_tsend.wqe_com, CLASS3);
	bf_set(wqe_ct, &wqe->fcp_tsend.wqe_com, SLI4_CT_RPI);
	bf_set(wqe_ar, &wqe->fcp_tsend.wqe_com, 1);

	/* Word 8 - abort_tag is variable */

	/* Word 9  - reqtag, rcvoxid is variable */

	/* Word 10 - wqes, xc is variable */
	bf_set(wqe_xchg, &wqe->fcp_tsend.wqe_com, LPFC_NVME_XCHG);
	bf_set(wqe_dbde, &wqe->fcp_tsend.wqe_com, 1);
	bf_set(wqe_wqes, &wqe->fcp_tsend.wqe_com, 0);
	bf_set(wqe_xc, &wqe->fcp_tsend.wqe_com, 1);
	bf_set(wqe_iod, &wqe->fcp_tsend.wqe_com, LPFC_WQE_IOD_WRITE);
	bf_set(wqe_lenloc, &wqe->fcp_tsend.wqe_com, LPFC_WQE_LENLOC_WORD12);

	/* Word 11 - sup, irsp, irsplen is variable */
	bf_set(wqe_cmd_type, &wqe->fcp_tsend.wqe_com, FCP_COMMAND_TSEND);
	bf_set(wqe_cqid, &wqe->fcp_tsend.wqe_com, LPFC_WQE_CQ_ID_DEFAULT);
	bf_set(wqe_sup, &wqe->fcp_tsend.wqe_com, 0);
	bf_set(wqe_irsp, &wqe->fcp_tsend.wqe_com, 0);
	bf_set(wqe_irsplen, &wqe->fcp_tsend.wqe_com, 0);
	bf_set(wqe_pbde, &wqe->fcp_tsend.wqe_com, 0);

	/* Word 12 - fcp_data_len is variable */

	/* Word 13, 14, 15 - PBDE is zero */

	/* TRECEIVE template */
	wqe = &lpfc_treceive_cmd_template;
	memset(wqe, 0, sizeof(union lpfc_wqe128));

	/* Word 0, 1, 2 - BDE is variable */

	/* Word 3 */
	wqe->fcp_treceive.payload_offset_len = TXRDY_PAYLOAD_LEN;

	/* Word 4 - relative_offset is variable */

	/* Word 5 - is zero */

	/* Word 6 - ctxt_tag, xri_tag is variable */

	/* Word 7 */
	bf_set(wqe_cmnd, &wqe->fcp_treceive.wqe_com, CMD_FCP_TRECEIVE64_WQE);
	bf_set(wqe_pu, &wqe->fcp_treceive.wqe_com, PARM_REL_OFF);
	bf_set(wqe_class, &wqe->fcp_treceive.wqe_com, CLASS3);
	bf_set(wqe_ct, &wqe->fcp_treceive.wqe_com, SLI4_CT_RPI);
	bf_set(wqe_ar, &wqe->fcp_treceive.wqe_com, 0);

	/* Word 8 - abort_tag is variable */

	/* Word 9  - reqtag, rcvoxid is variable */

	/* Word 10 - xc is variable */
	bf_set(wqe_dbde, &wqe->fcp_treceive.wqe_com, 1);
	bf_set(wqe_wqes, &wqe->fcp_treceive.wqe_com, 0);
	bf_set(wqe_xchg, &wqe->fcp_treceive.wqe_com, LPFC_NVME_XCHG);
	bf_set(wqe_iod, &wqe->fcp_treceive.wqe_com, LPFC_WQE_IOD_READ);
	bf_set(wqe_lenloc, &wqe->fcp_treceive.wqe_com, LPFC_WQE_LENLOC_WORD12);
	bf_set(wqe_xc, &wqe->fcp_tsend.wqe_com, 1);

	/* Word 11 - pbde is variable */
	bf_set(wqe_cmd_type, &wqe->fcp_treceive.wqe_com, FCP_COMMAND_TRECEIVE);
	bf_set(wqe_cqid, &wqe->fcp_treceive.wqe_com, LPFC_WQE_CQ_ID_DEFAULT);
	bf_set(wqe_sup, &wqe->fcp_treceive.wqe_com, 0);
	bf_set(wqe_irsp, &wqe->fcp_treceive.wqe_com, 0);
	bf_set(wqe_irsplen, &wqe->fcp_treceive.wqe_com, 0);
	bf_set(wqe_pbde, &wqe->fcp_treceive.wqe_com, 1);

	/* Word 12 - fcp_data_len is variable */

	/* Word 13, 14, 15 - PBDE is variable */

	/* TRSP template */
	wqe = &lpfc_trsp_cmd_template;
	memset(wqe, 0, sizeof(union lpfc_wqe128));

	/* Word 0, 1, 2 - BDE is variable */

	/* Word 3 - response_len is variable */

	/* Word 4, 5 - is zero */

	/* Word 6 - ctxt_tag, xri_tag is variable */

	/* Word 7 */
	bf_set(wqe_cmnd, &wqe->fcp_trsp.wqe_com, CMD_FCP_TRSP64_WQE);
	bf_set(wqe_pu, &wqe->fcp_trsp.wqe_com, PARM_UNUSED);
	bf_set(wqe_class, &wqe->fcp_trsp.wqe_com, CLASS3);
	bf_set(wqe_ct, &wqe->fcp_trsp.wqe_com, SLI4_CT_RPI);
	bf_set(wqe_ag, &wqe->fcp_trsp.wqe_com, 1); /* wqe_ar */

	/* Word 8 - abort_tag is variable */

	/* Word 9  - reqtag is variable */

	/* Word 10 wqes, xc is variable */
	bf_set(wqe_dbde, &wqe->fcp_trsp.wqe_com, 1);
	bf_set(wqe_xchg, &wqe->fcp_trsp.wqe_com, LPFC_NVME_XCHG);
	bf_set(wqe_wqes, &wqe->fcp_trsp.wqe_com, 0);
	bf_set(wqe_xc, &wqe->fcp_trsp.wqe_com, 0);
	bf_set(wqe_iod, &wqe->fcp_trsp.wqe_com, LPFC_WQE_IOD_NONE);
	bf_set(wqe_lenloc, &wqe->fcp_trsp.wqe_com, LPFC_WQE_LENLOC_WORD3);

	/* Word 11 irsp, irsplen is variable */
	bf_set(wqe_cmd_type, &wqe->fcp_trsp.wqe_com, FCP_COMMAND_TRSP);
	bf_set(wqe_cqid, &wqe->fcp_trsp.wqe_com, LPFC_WQE_CQ_ID_DEFAULT);
	bf_set(wqe_sup, &wqe->fcp_trsp.wqe_com, 0);
	bf_set(wqe_irsp, &wqe->fcp_trsp.wqe_com, 0);
	bf_set(wqe_irsplen, &wqe->fcp_trsp.wqe_com, 0);
	bf_set(wqe_pbde, &wqe->fcp_trsp.wqe_com, 0);

	/* Word 12, 13, 14, 15 - is zero */
}

#if (IS_ENABLED(CONFIG_NVME_TARGET_FC))
static struct lpfc_async_xchg_ctx *
lpfc_nvmet_get_ctx_for_xri(struct lpfc_hba *phba, u16 xri)
{
	struct lpfc_async_xchg_ctx *ctxp;
	unsigned long iflag;
	bool found = false;

	spin_lock_irqsave(&phba->sli4_hba.t_active_list_lock, iflag);
	list_for_each_entry(ctxp, &phba->sli4_hba.t_active_ctx_list, list) {
		if (ctxp->ctxbuf->sglq->sli4_xritag != xri)
			continue;

		found = true;
		break;
	}
	spin_unlock_irqrestore(&phba->sli4_hba.t_active_list_lock, iflag);
	if (found)
		return ctxp;

	return NULL;
}

static struct lpfc_async_xchg_ctx *
lpfc_nvmet_get_ctx_for_oxid(struct lpfc_hba *phba, u16 oxid, u32 sid)
{
	struct lpfc_async_xchg_ctx *ctxp;
	unsigned long iflag;
	bool found = false;

	spin_lock_irqsave(&phba->sli4_hba.t_active_list_lock, iflag);
	list_for_each_entry(ctxp, &phba->sli4_hba.t_active_ctx_list, list) {
		if (ctxp->oxid != oxid || ctxp->sid != sid)
			continue;

		found = true;
		break;
	}
	spin_unlock_irqrestore(&phba->sli4_hba.t_active_list_lock, iflag);
	if (found)
		return ctxp;

	return NULL;
}
#endif

static void
lpfc_nvmet_defer_release(struct lpfc_hba *phba,
			struct lpfc_async_xchg_ctx *ctxp)
{
	lockdep_assert_held(&ctxp->ctxlock);

	lpfc_printf_log(phba, KERN_INFO, LOG_NVME_ABTS,
			"6313 NVMET Defer ctx release oxid x%x flg x%x\n",
			ctxp->oxid, ctxp->flag);

	if (ctxp->flag & LPFC_NVME_CTX_RLS)
		return;

	ctxp->flag |= LPFC_NVME_CTX_RLS;
	spin_lock(&phba->sli4_hba.t_active_list_lock);
	list_del(&ctxp->list);
	spin_unlock(&phba->sli4_hba.t_active_list_lock);
	spin_lock(&phba->sli4_hba.abts_nvmet_buf_list_lock);
	list_add_tail(&ctxp->list, &phba->sli4_hba.lpfc_abts_nvmet_ctx_list);
	spin_unlock(&phba->sli4_hba.abts_nvmet_buf_list_lock);
}

/**
 * __lpfc_nvme_xmt_ls_rsp_cmp - Generic completion handler for the
 *         transmission of an NVME LS response.
 * @phba: Pointer to HBA context object.
 * @cmdwqe: Pointer to driver command WQE object.
 * @rspwqe: Pointer to driver response WQE object.
 *
 * The function is called from SLI ring event handler with no
 * lock held. The function frees memory resources used for the command
 * used to send the NVME LS RSP.
 **/
void
__lpfc_nvme_xmt_ls_rsp_cmp(struct lpfc_hba *phba, struct lpfc_iocbq *cmdwqe,
			   struct lpfc_iocbq *rspwqe)
{
	struct lpfc_async_xchg_ctx *axchg = cmdwqe->context_un.axchg;
	struct lpfc_wcqe_complete *wcqe = &rspwqe->wcqe_cmpl;
	struct nvmefc_ls_rsp *ls_rsp = &axchg->ls_rsp;
	uint32_t status, result;

	status = bf_get(lpfc_wcqe_c_status, wcqe);
	result = wcqe->parameter;

	if (axchg->state != LPFC_NVME_STE_LS_RSP || axchg->entry_cnt != 2) {
		lpfc_printf_log(phba, KERN_ERR, LOG_TRACE_EVENT,
				"6410 NVMEx LS cmpl state mismatch IO x%x: "
				"%d %d\n",
				axchg->oxid, axchg->state, axchg->entry_cnt);
	}

	lpfc_nvmeio_data(phba, "NVMEx LS  CMPL: xri x%x stat x%x result x%x\n",
			 axchg->oxid, status, result);

	lpfc_printf_log(phba, KERN_INFO, LOG_NVME_DISC,
			"6038 NVMEx LS rsp cmpl: %d %d oxid x%x\n",
			status, result, axchg->oxid);

	lpfc_nlp_put(cmdwqe->ndlp);
	cmdwqe->context_un.axchg = NULL;
	cmdwqe->bpl_dmabuf = NULL;
	lpfc_sli_release_iocbq(phba, cmdwqe);
	ls_rsp->done(ls_rsp);
	lpfc_printf_log(phba, KERN_INFO, LOG_NVME_DISC,
			"6200 NVMEx LS rsp cmpl done status %d oxid x%x\n",
			status, axchg->oxid);
	kfree(axchg);
}

/**
 * lpfc_nvmet_xmt_ls_rsp_cmp - Completion handler for LS Response
 * @phba: Pointer to HBA context object.
 * @cmdwqe: Pointer to driver command WQE object.
 * @rspwqe: Pointer to driver response WQE object.
 *
 * The function is called from SLI ring event handler with no
 * lock held. This function is the completion handler for NVME LS commands
 * The function updates any states and statistics, then calls the
 * generic completion handler to free resources.
 **/
static void
lpfc_nvmet_xmt_ls_rsp_cmp(struct lpfc_hba *phba, struct lpfc_iocbq *cmdwqe,
			  struct lpfc_iocbq *rspwqe)
{
	struct lpfc_nvmet_tgtport *tgtp;
	uint32_t status, result;
	struct lpfc_wcqe_complete *wcqe = &rspwqe->wcqe_cmpl;

	if (!phba->targetport)
		goto finish;

	status = bf_get(lpfc_wcqe_c_status, wcqe);
	result = wcqe->parameter;

	tgtp = (struct lpfc_nvmet_tgtport *)phba->targetport->private;
	if (tgtp) {
		if (status) {
			atomic_inc(&tgtp->xmt_ls_rsp_error);
			if (result == IOERR_ABORT_REQUESTED)
				atomic_inc(&tgtp->xmt_ls_rsp_aborted);
			if (bf_get(lpfc_wcqe_c_xb, wcqe))
				atomic_inc(&tgtp->xmt_ls_rsp_xb_set);
		} else {
			atomic_inc(&tgtp->xmt_ls_rsp_cmpl);
		}
	}

finish:
	__lpfc_nvme_xmt_ls_rsp_cmp(phba, cmdwqe, rspwqe);
}

/**
 * lpfc_nvmet_ctxbuf_post - Repost a NVMET RQ DMA buffer and clean up context
 * @phba: HBA buffer is associated with
 * @ctx_buf: ctx buffer context
 *
 * Description: Frees the given DMA buffer in the appropriate way given by
 * reposting it to its associated RQ so it can be reused.
 *
 * Notes: Takes phba->hbalock.  Can be called with or without other locks held.
 *
 * Returns: None
 **/
void
lpfc_nvmet_ctxbuf_post(struct lpfc_hba *phba, struct lpfc_nvmet_ctxbuf *ctx_buf)
{
#if (IS_ENABLED(CONFIG_NVME_TARGET_FC))
	struct lpfc_async_xchg_ctx *ctxp = ctx_buf->context;
	struct lpfc_nvmet_tgtport *tgtp;
	struct fc_frame_header *fc_hdr;
	struct rqb_dmabuf *nvmebuf;
	struct lpfc_nvmet_ctx_info *infop;
	uint32_t size, oxid, sid;
	int cpu;
	unsigned long iflag;

	if (ctxp->state == LPFC_NVME_STE_FREE) {
		lpfc_printf_log(phba, KERN_ERR, LOG_TRACE_EVENT,
				"6411 NVMET free, already free IO x%x: %d %d\n",
				ctxp->oxid, ctxp->state, ctxp->entry_cnt);
	}

	if (ctxp->rqb_buffer) {
		spin_lock_irqsave(&ctxp->ctxlock, iflag);
		nvmebuf = ctxp->rqb_buffer;
		/* check if freed in another path whilst acquiring lock */
		if (nvmebuf) {
			ctxp->rqb_buffer = NULL;
			if (ctxp->flag & LPFC_NVME_CTX_REUSE_WQ) {
				ctxp->flag &= ~LPFC_NVME_CTX_REUSE_WQ;
				spin_unlock_irqrestore(&ctxp->ctxlock, iflag);
				nvmebuf->hrq->rqbp->rqb_free_buffer(phba,
								    nvmebuf);
			} else {
				spin_unlock_irqrestore(&ctxp->ctxlock, iflag);
				/* repost */
				lpfc_rq_buf_free(phba, &nvmebuf->hbuf);
			}
		} else {
			spin_unlock_irqrestore(&ctxp->ctxlock, iflag);
		}
	}
	ctxp->state = LPFC_NVME_STE_FREE;

	spin_lock_irqsave(&phba->sli4_hba.nvmet_io_wait_lock, iflag);
	if (phba->sli4_hba.nvmet_io_wait_cnt) {
		list_remove_head(&phba->sli4_hba.lpfc_nvmet_io_wait_list,
				 nvmebuf, struct rqb_dmabuf,
				 hbuf.list);
		phba->sli4_hba.nvmet_io_wait_cnt--;
		spin_unlock_irqrestore(&phba->sli4_hba.nvmet_io_wait_lock,
				       iflag);

		fc_hdr = (struct fc_frame_header *)(nvmebuf->hbuf.virt);
		oxid = be16_to_cpu(fc_hdr->fh_ox_id);
		tgtp = (struct lpfc_nvmet_tgtport *)phba->targetport->private;
		size = nvmebuf->bytes_recv;
		sid = sli4_sid_from_fc_hdr(fc_hdr);

		ctxp = (struct lpfc_async_xchg_ctx *)ctx_buf->context;
		ctxp->wqeq = NULL;
		ctxp->offset = 0;
		ctxp->phba = phba;
		ctxp->size = size;
		ctxp->oxid = oxid;
		ctxp->sid = sid;
		ctxp->state = LPFC_NVME_STE_RCV;
		ctxp->entry_cnt = 1;
		ctxp->flag = 0;
		ctxp->ctxbuf = ctx_buf;
		ctxp->rqb_buffer = (void *)nvmebuf;
		spin_lock_init(&ctxp->ctxlock);

#ifdef CONFIG_SCSI_LPFC_DEBUG_FS
		/* NOTE: isr time stamp is stale when context is re-assigned*/
		if (ctxp->ts_isr_cmd) {
			ctxp->ts_cmd_nvme = 0;
			ctxp->ts_nvme_data = 0;
			ctxp->ts_data_wqput = 0;
			ctxp->ts_isr_data = 0;
			ctxp->ts_data_nvme = 0;
			ctxp->ts_nvme_status = 0;
			ctxp->ts_status_wqput = 0;
			ctxp->ts_isr_status = 0;
			ctxp->ts_status_nvme = 0;
		}
#endif
		atomic_inc(&tgtp->rcv_fcp_cmd_in);

		/* Indicate that a replacement buffer has been posted */
		spin_lock_irqsave(&ctxp->ctxlock, iflag);
		ctxp->flag |= LPFC_NVME_CTX_REUSE_WQ;
		spin_unlock_irqrestore(&ctxp->ctxlock, iflag);

		if (!queue_work(phba->wq, &ctx_buf->defer_work)) {
			atomic_inc(&tgtp->rcv_fcp_cmd_drop);
			lpfc_printf_log(phba, KERN_ERR, LOG_TRACE_EVENT,
					"6181 Unable to queue deferred work "
					"for oxid x%x. "
					"FCP Drop IO [x%x x%x x%x]\n",
					ctxp->oxid,
					atomic_read(&tgtp->rcv_fcp_cmd_in),
					atomic_read(&tgtp->rcv_fcp_cmd_out),
					atomic_read(&tgtp->xmt_fcp_release));

			spin_lock_irqsave(&ctxp->ctxlock, iflag);
			lpfc_nvmet_defer_release(phba, ctxp);
			spin_unlock_irqrestore(&ctxp->ctxlock, iflag);
			lpfc_nvmet_unsol_fcp_issue_abort(phba, ctxp, sid, oxid);
		}
		return;
	}
	spin_unlock_irqrestore(&phba->sli4_hba.nvmet_io_wait_lock, iflag);

	/*
	 * Use the CPU context list, from the MRQ the IO was received on
	 * (ctxp->idx), to save context structure.
	 */
	spin_lock_irqsave(&phba->sli4_hba.t_active_list_lock, iflag);
	list_del_init(&ctxp->list);
	spin_unlock_irqrestore(&phba->sli4_hba.t_active_list_lock, iflag);
	cpu = raw_smp_processor_id();
	infop = lpfc_get_ctx_list(phba, cpu, ctxp->idx);
	spin_lock_irqsave(&infop->nvmet_ctx_list_lock, iflag);
	list_add_tail(&ctx_buf->list, &infop->nvmet_ctx_list);
	infop->nvmet_ctx_list_cnt++;
	spin_unlock_irqrestore(&infop->nvmet_ctx_list_lock, iflag);
#endif
}

#ifdef CONFIG_SCSI_LPFC_DEBUG_FS
static void
lpfc_nvmet_ktime(struct lpfc_hba *phba,
		 struct lpfc_async_xchg_ctx *ctxp)
{
	uint64_t seg1, seg2, seg3, seg4, seg5;
	uint64_t seg6, seg7, seg8, seg9, seg10;
	uint64_t segsum;

	if (!ctxp->ts_isr_cmd || !ctxp->ts_cmd_nvme ||
	    !ctxp->ts_nvme_data || !ctxp->ts_data_wqput ||
	    !ctxp->ts_isr_data || !ctxp->ts_data_nvme ||
	    !ctxp->ts_nvme_status || !ctxp->ts_status_wqput ||
	    !ctxp->ts_isr_status || !ctxp->ts_status_nvme)
		return;

	if (ctxp->ts_status_nvme < ctxp->ts_isr_cmd)
		return;
	if (ctxp->ts_isr_cmd  > ctxp->ts_cmd_nvme)
		return;
	if (ctxp->ts_cmd_nvme > ctxp->ts_nvme_data)
		return;
	if (ctxp->ts_nvme_data > ctxp->ts_data_wqput)
		return;
	if (ctxp->ts_data_wqput > ctxp->ts_isr_data)
		return;
	if (ctxp->ts_isr_data > ctxp->ts_data_nvme)
		return;
	if (ctxp->ts_data_nvme > ctxp->ts_nvme_status)
		return;
	if (ctxp->ts_nvme_status > ctxp->ts_status_wqput)
		return;
	if (ctxp->ts_status_wqput > ctxp->ts_isr_status)
		return;
	if (ctxp->ts_isr_status > ctxp->ts_status_nvme)
		return;
	/*
	 * Segment 1 - Time from FCP command received by MSI-X ISR
	 * to FCP command is passed to NVME Layer.
	 * Segment 2 - Time from FCP command payload handed
	 * off to NVME Layer to Driver receives a Command op
	 * from NVME Layer.
	 * Segment 3 - Time from Driver receives a Command op
	 * from NVME Layer to Command is put on WQ.
	 * Segment 4 - Time from Driver WQ put is done
	 * to MSI-X ISR for Command cmpl.
	 * Segment 5 - Time from MSI-X ISR for Command cmpl to
	 * Command cmpl is passed to NVME Layer.
	 * Segment 6 - Time from Command cmpl is passed to NVME
	 * Layer to Driver receives a RSP op from NVME Layer.
	 * Segment 7 - Time from Driver receives a RSP op from
	 * NVME Layer to WQ put is done on TRSP FCP Status.
	 * Segment 8 - Time from Driver WQ put is done on TRSP
	 * FCP Status to MSI-X ISR for TRSP cmpl.
	 * Segment 9 - Time from MSI-X ISR for TRSP cmpl to
	 * TRSP cmpl is passed to NVME Layer.
	 * Segment 10 - Time from FCP command received by
	 * MSI-X ISR to command is completed on wire.
	 * (Segments 1 thru 8) for READDATA / WRITEDATA
	 * (Segments 1 thru 4) for READDATA_RSP
	 */
	seg1 = ctxp->ts_cmd_nvme - ctxp->ts_isr_cmd;
	segsum = seg1;

	seg2 = ctxp->ts_nvme_data - ctxp->ts_isr_cmd;
	if (segsum > seg2)
		return;
	seg2 -= segsum;
	segsum += seg2;

	seg3 = ctxp->ts_data_wqput - ctxp->ts_isr_cmd;
	if (segsum > seg3)
		return;
	seg3 -= segsum;
	segsum += seg3;

	seg4 = ctxp->ts_isr_data - ctxp->ts_isr_cmd;
	if (segsum > seg4)
		return;
	seg4 -= segsum;
	segsum += seg4;

	seg5 = ctxp->ts_data_nvme - ctxp->ts_isr_cmd;
	if (segsum > seg5)
		return;
	seg5 -= segsum;
	segsum += seg5;


	/* For auto rsp commands seg6 thru seg10 will be 0 */
	if (ctxp->ts_nvme_status > ctxp->ts_data_nvme) {
		seg6 = ctxp->ts_nvme_status - ctxp->ts_isr_cmd;
		if (segsum > seg6)
			return;
		seg6 -= segsum;
		segsum += seg6;

		seg7 = ctxp->ts_status_wqput - ctxp->ts_isr_cmd;
		if (segsum > seg7)
			return;
		seg7 -= segsum;
		segsum += seg7;

		seg8 = ctxp->ts_isr_status - ctxp->ts_isr_cmd;
		if (segsum > seg8)
			return;
		seg8 -= segsum;
		segsum += seg8;

		seg9 = ctxp->ts_status_nvme - ctxp->ts_isr_cmd;
		if (segsum > seg9)
			return;
		seg9 -= segsum;
		segsum += seg9;

		if (ctxp->ts_isr_status < ctxp->ts_isr_cmd)
			return;
		seg10 = (ctxp->ts_isr_status -
			ctxp->ts_isr_cmd);
	} else {
		if (ctxp->ts_isr_data < ctxp->ts_isr_cmd)
			return;
		seg6 =  0;
		seg7 =  0;
		seg8 =  0;
		seg9 =  0;
		seg10 = (ctxp->ts_isr_data - ctxp->ts_isr_cmd);
	}

	phba->ktime_seg1_total += seg1;
	if (seg1 < phba->ktime_seg1_min)
		phba->ktime_seg1_min = seg1;
	else if (seg1 > phba->ktime_seg1_max)
		phba->ktime_seg1_max = seg1;

	phba->ktime_seg2_total += seg2;
	if (seg2 < phba->ktime_seg2_min)
		phba->ktime_seg2_min = seg2;
	else if (seg2 > phba->ktime_seg2_max)
		phba->ktime_seg2_max = seg2;

	phba->ktime_seg3_total += seg3;
	if (seg3 < phba->ktime_seg3_min)
		phba->ktime_seg3_min = seg3;
	else if (seg3 > phba->ktime_seg3_max)
		phba->ktime_seg3_max = seg3;

	phba->ktime_seg4_total += seg4;
	if (seg4 < phba->ktime_seg4_min)
		phba->ktime_seg4_min = seg4;
	else if (seg4 > phba->ktime_seg4_max)
		phba->ktime_seg4_max = seg4;

	phba->ktime_seg5_total += seg5;
	if (seg5 < phba->ktime_seg5_min)
		phba->ktime_seg5_min = seg5;
	else if (seg5 > phba->ktime_seg5_max)
		phba->ktime_seg5_max = seg5;

	phba->ktime_data_samples++;
	if (!seg6)
		goto out;

	phba->ktime_seg6_total += seg6;
	if (seg6 < phba->ktime_seg6_min)
		phba->ktime_seg6_min = seg6;
	else if (seg6 > phba->ktime_seg6_max)
		phba->ktime_seg6_max = seg6;

	phba->ktime_seg7_total += seg7;
	if (seg7 < phba->ktime_seg7_min)
		phba->ktime_seg7_min = seg7;
	else if (seg7 > phba->ktime_seg7_max)
		phba->ktime_seg7_max = seg7;

	phba->ktime_seg8_total += seg8;
	if (seg8 < phba->ktime_seg8_min)
		phba->ktime_seg8_min = seg8;
	else if (seg8 > phba->ktime_seg8_max)
		phba->ktime_seg8_max = seg8;

	phba->ktime_seg9_total += seg9;
	if (seg9 < phba->ktime_seg9_min)
		phba->ktime_seg9_min = seg9;
	else if (seg9 > phba->ktime_seg9_max)
		phba->ktime_seg9_max = seg9;
out:
	phba->ktime_seg10_total += seg10;
	if (seg10 < phba->ktime_seg10_min)
		phba->ktime_seg10_min = seg10;
	else if (seg10 > phba->ktime_seg10_max)
		phba->ktime_seg10_max = seg10;
	phba->ktime_status_samples++;
}
#endif

/**
 * lpfc_nvmet_xmt_fcp_op_cmp - Completion handler for FCP Response
 * @phba: Pointer to HBA context object.
 * @cmdwqe: Pointer to driver command WQE object.
 * @rspwqe: Pointer to driver response WQE object.
 *
 * The function is called from SLI ring event handler with no
 * lock held. This function is the completion handler for NVME FCP commands
 * The function frees memory resources used for the NVME commands.
 **/
static void
lpfc_nvmet_xmt_fcp_op_cmp(struct lpfc_hba *phba, struct lpfc_iocbq *cmdwqe,
			  struct lpfc_iocbq *rspwqe)
{
	struct lpfc_nvmet_tgtport *tgtp;
	struct nvmefc_tgt_fcp_req *rsp;
	struct lpfc_async_xchg_ctx *ctxp;
<<<<<<< HEAD
	uint32_t status, result, op, start_clean, logerr;
=======
	uint32_t status, result, op, logerr;
>>>>>>> eb3cdb58
	struct lpfc_wcqe_complete *wcqe = &rspwqe->wcqe_cmpl;
#ifdef CONFIG_SCSI_LPFC_DEBUG_FS
	int id;
#endif

	ctxp = cmdwqe->context_un.axchg;
	ctxp->flag &= ~LPFC_NVME_IO_INP;

	rsp = &ctxp->hdlrctx.fcp_req;
	op = rsp->op;

	status = bf_get(lpfc_wcqe_c_status, wcqe);
	result = wcqe->parameter;

	if (phba->targetport)
		tgtp = (struct lpfc_nvmet_tgtport *)phba->targetport->private;
	else
		tgtp = NULL;

	lpfc_nvmeio_data(phba, "NVMET FCP CMPL: xri x%x op x%x status x%x\n",
			 ctxp->oxid, op, status);

	if (status) {
		rsp->fcp_error = NVME_SC_DATA_XFER_ERROR;
		rsp->transferred_length = 0;
		if (tgtp) {
			atomic_inc(&tgtp->xmt_fcp_rsp_error);
			if (result == IOERR_ABORT_REQUESTED)
				atomic_inc(&tgtp->xmt_fcp_rsp_aborted);
		}

		logerr = LOG_NVME_IOERR;

		/* pick up SLI4 exhange busy condition */
		if (bf_get(lpfc_wcqe_c_xb, wcqe)) {
			ctxp->flag |= LPFC_NVME_XBUSY;
			logerr |= LOG_NVME_ABTS;
			if (tgtp)
				atomic_inc(&tgtp->xmt_fcp_rsp_xb_set);

		} else {
			ctxp->flag &= ~LPFC_NVME_XBUSY;
		}

		lpfc_printf_log(phba, KERN_INFO, logerr,
				"6315 IO Error Cmpl oxid: x%x xri: x%x %x/%x "
				"XBUSY:x%x\n",
				ctxp->oxid, ctxp->ctxbuf->sglq->sli4_xritag,
				status, result, ctxp->flag);

	} else {
		rsp->fcp_error = NVME_SC_SUCCESS;
		if (op == NVMET_FCOP_RSP)
			rsp->transferred_length = rsp->rsplen;
		else
			rsp->transferred_length = rsp->transfer_length;
		if (tgtp)
			atomic_inc(&tgtp->xmt_fcp_rsp_cmpl);
	}

	if ((op == NVMET_FCOP_READDATA_RSP) ||
	    (op == NVMET_FCOP_RSP)) {
		/* Sanity check */
		ctxp->state = LPFC_NVME_STE_DONE;
		ctxp->entry_cnt++;

#ifdef CONFIG_SCSI_LPFC_DEBUG_FS
		if (ctxp->ts_cmd_nvme) {
			if (rsp->op == NVMET_FCOP_READDATA_RSP) {
				ctxp->ts_isr_data =
					cmdwqe->isr_timestamp;
				ctxp->ts_data_nvme =
					ktime_get_ns();
				ctxp->ts_nvme_status =
					ctxp->ts_data_nvme;
				ctxp->ts_status_wqput =
					ctxp->ts_data_nvme;
				ctxp->ts_isr_status =
					ctxp->ts_data_nvme;
				ctxp->ts_status_nvme =
					ctxp->ts_data_nvme;
			} else {
				ctxp->ts_isr_status =
					cmdwqe->isr_timestamp;
				ctxp->ts_status_nvme =
					ktime_get_ns();
			}
		}
#endif
		rsp->done(rsp);
#ifdef CONFIG_SCSI_LPFC_DEBUG_FS
		if (ctxp->ts_cmd_nvme)
			lpfc_nvmet_ktime(phba, ctxp);
#endif
		/* lpfc_nvmet_xmt_fcp_release() will recycle the context */
	} else {
		ctxp->entry_cnt++;
<<<<<<< HEAD
		start_clean = offsetof(struct lpfc_iocbq, cmd_flag);
		memset(((char *)cmdwqe) + start_clean, 0,
		       (sizeof(struct lpfc_iocbq) - start_clean));
=======
		memset_startat(cmdwqe, 0, cmd_flag);
>>>>>>> eb3cdb58
#ifdef CONFIG_SCSI_LPFC_DEBUG_FS
		if (ctxp->ts_cmd_nvme) {
			ctxp->ts_isr_data = cmdwqe->isr_timestamp;
			ctxp->ts_data_nvme = ktime_get_ns();
		}
#endif
		rsp->done(rsp);
	}
#ifdef CONFIG_SCSI_LPFC_DEBUG_FS
	if (phba->hdwqstat_on & LPFC_CHECK_NVMET_IO) {
		id = raw_smp_processor_id();
		this_cpu_inc(phba->sli4_hba.c_stat->cmpl_io);
		if (ctxp->cpu != id)
			lpfc_printf_log(phba, KERN_INFO, LOG_NVME_IOERR,
					"6704 CPU Check cmdcmpl: "
					"cpu %d expect %d\n",
					id, ctxp->cpu);
	}
#endif
}

/**
 * __lpfc_nvme_xmt_ls_rsp - Generic service routine to issue transmit
 *         an NVME LS rsp for a prior NVME LS request that was received.
 * @axchg: pointer to exchange context for the NVME LS request the response
 *         is for.
 * @ls_rsp: pointer to the transport LS RSP that is to be sent
 * @xmt_ls_rsp_cmp: completion routine to call upon RSP transmit done
 *
 * This routine is used to format and send a WQE to transmit a NVME LS
 * Response.  The response is for a prior NVME LS request that was
 * received and posted to the transport.
 *
 * Returns:
 *  0 : if response successfully transmit
 *  non-zero : if response failed to transmit, of the form -Exxx.
 **/
int
__lpfc_nvme_xmt_ls_rsp(struct lpfc_async_xchg_ctx *axchg,
			struct nvmefc_ls_rsp *ls_rsp,
			void (*xmt_ls_rsp_cmp)(struct lpfc_hba *phba,
				struct lpfc_iocbq *cmdwqe,
				struct lpfc_iocbq *rspwqe))
{
	struct lpfc_hba *phba = axchg->phba;
	struct hbq_dmabuf *nvmebuf = (struct hbq_dmabuf *)axchg->rqb_buffer;
	struct lpfc_iocbq *nvmewqeq;
	struct lpfc_dmabuf dmabuf;
	struct ulp_bde64 bpl;
	int rc;

	if (phba->pport->load_flag & FC_UNLOADING)
		return -ENODEV;

	lpfc_printf_log(phba, KERN_INFO, LOG_NVME_DISC,
			"6023 NVMEx LS rsp oxid x%x\n", axchg->oxid);

	if (axchg->state != LPFC_NVME_STE_LS_RCV || axchg->entry_cnt != 1) {
		lpfc_printf_log(phba, KERN_ERR, LOG_TRACE_EVENT,
				"6412 NVMEx LS rsp state mismatch "
				"oxid x%x: %d %d\n",
				axchg->oxid, axchg->state, axchg->entry_cnt);
		return -EALREADY;
	}
	axchg->state = LPFC_NVME_STE_LS_RSP;
	axchg->entry_cnt++;

	nvmewqeq = lpfc_nvmet_prep_ls_wqe(phba, axchg, ls_rsp->rspdma,
					 ls_rsp->rsplen);
	if (nvmewqeq == NULL) {
		lpfc_printf_log(phba, KERN_ERR, LOG_TRACE_EVENT,
				"6150 NVMEx LS Drop Rsp x%x: Prep\n",
				axchg->oxid);
		rc = -ENOMEM;
		goto out_free_buf;
	}

	/* Save numBdes for bpl2sgl */
	nvmewqeq->num_bdes = 1;
	nvmewqeq->hba_wqidx = 0;
	nvmewqeq->bpl_dmabuf = &dmabuf;
	dmabuf.virt = &bpl;
	bpl.addrLow = nvmewqeq->wqe.xmit_sequence.bde.addrLow;
	bpl.addrHigh = nvmewqeq->wqe.xmit_sequence.bde.addrHigh;
	bpl.tus.f.bdeSize = ls_rsp->rsplen;
	bpl.tus.f.bdeFlags = 0;
	bpl.tus.w = le32_to_cpu(bpl.tus.w);
	/*
	 * Note: although we're using stack space for the dmabuf, the
	 * call to lpfc_sli4_issue_wqe is synchronous, so it will not
	 * be referenced after it returns back to this routine.
	 */

	nvmewqeq->cmd_cmpl = xmt_ls_rsp_cmp;
	nvmewqeq->context_un.axchg = axchg;

	lpfc_nvmeio_data(phba, "NVMEx LS RSP: xri x%x wqidx x%x len x%x\n",
			 axchg->oxid, nvmewqeq->hba_wqidx, ls_rsp->rsplen);

	rc = lpfc_sli4_issue_wqe(phba, axchg->hdwq, nvmewqeq);

	/* clear to be sure there's no reference */
	nvmewqeq->bpl_dmabuf = NULL;

	if (rc == WQE_SUCCESS) {
		/*
		 * Okay to repost buffer here, but wait till cmpl
		 * before freeing ctxp and iocbq.
		 */
		lpfc_in_buf_free(phba, &nvmebuf->dbuf);
		return 0;
	}

	lpfc_printf_log(phba, KERN_ERR, LOG_TRACE_EVENT,
			"6151 NVMEx LS RSP x%x: failed to transmit %d\n",
			axchg->oxid, rc);

	rc = -ENXIO;

	lpfc_nlp_put(nvmewqeq->ndlp);

out_free_buf:
	/* Give back resources */
	lpfc_in_buf_free(phba, &nvmebuf->dbuf);

	/*
	 * As transport doesn't track completions of responses, if the rsp
	 * fails to send, the transport will effectively ignore the rsp
	 * and consider the LS done. However, the driver has an active
	 * exchange open for the LS - so be sure to abort the exchange
	 * if the response isn't sent.
	 */
	lpfc_nvme_unsol_ls_issue_abort(phba, axchg, axchg->sid, axchg->oxid);
	return rc;
}

/**
 * lpfc_nvmet_xmt_ls_rsp - Transmit NVME LS response
 * @tgtport: pointer to target port that NVME LS is to be transmit from.
 * @ls_rsp: pointer to the transport LS RSP that is to be sent
 *
 * Driver registers this routine to transmit responses for received NVME
 * LS requests.
 *
 * This routine is used to format and send a WQE to transmit a NVME LS
 * Response. The ls_rsp is used to reverse-map the LS to the original
 * NVME LS request sequence, which provides addressing information for
 * the remote port the LS to be sent to, as well as the exchange id
 * that is the LS is bound to.
 *
 * Returns:
 *  0 : if response successfully transmit
 *  non-zero : if response failed to transmit, of the form -Exxx.
 **/
static int
lpfc_nvmet_xmt_ls_rsp(struct nvmet_fc_target_port *tgtport,
		      struct nvmefc_ls_rsp *ls_rsp)
{
	struct lpfc_async_xchg_ctx *axchg =
		container_of(ls_rsp, struct lpfc_async_xchg_ctx, ls_rsp);
	struct lpfc_nvmet_tgtport *nvmep = tgtport->private;
	int rc;

	if (axchg->phba->pport->load_flag & FC_UNLOADING)
		return -ENODEV;

	rc = __lpfc_nvme_xmt_ls_rsp(axchg, ls_rsp, lpfc_nvmet_xmt_ls_rsp_cmp);

	if (rc) {
		atomic_inc(&nvmep->xmt_ls_drop);
		/*
		 * unless the failure is due to having already sent
		 * the response, an abort will be generated for the
		 * exchange if the rsp can't be sent.
		 */
		if (rc != -EALREADY)
			atomic_inc(&nvmep->xmt_ls_abort);
		return rc;
	}

	atomic_inc(&nvmep->xmt_ls_rsp);
	return 0;
}

static int
lpfc_nvmet_xmt_fcp_op(struct nvmet_fc_target_port *tgtport,
		      struct nvmefc_tgt_fcp_req *rsp)
{
	struct lpfc_nvmet_tgtport *lpfc_nvmep = tgtport->private;
	struct lpfc_async_xchg_ctx *ctxp =
		container_of(rsp, struct lpfc_async_xchg_ctx, hdlrctx.fcp_req);
	struct lpfc_hba *phba = ctxp->phba;
	struct lpfc_queue *wq;
	struct lpfc_iocbq *nvmewqeq;
	struct lpfc_sli_ring *pring;
	unsigned long iflags;
	int rc;
#ifdef CONFIG_SCSI_LPFC_DEBUG_FS
	int id;
#endif

	if (phba->pport->load_flag & FC_UNLOADING) {
		rc = -ENODEV;
		goto aerr;
	}

#ifdef CONFIG_SCSI_LPFC_DEBUG_FS
	if (ctxp->ts_cmd_nvme) {
		if (rsp->op == NVMET_FCOP_RSP)
			ctxp->ts_nvme_status = ktime_get_ns();
		else
			ctxp->ts_nvme_data = ktime_get_ns();
	}

	/* Setup the hdw queue if not already set */
	if (!ctxp->hdwq)
		ctxp->hdwq = &phba->sli4_hba.hdwq[rsp->hwqid];

	if (phba->hdwqstat_on & LPFC_CHECK_NVMET_IO) {
		id = raw_smp_processor_id();
		this_cpu_inc(phba->sli4_hba.c_stat->xmt_io);
		if (rsp->hwqid != id)
			lpfc_printf_log(phba, KERN_INFO, LOG_NVME_IOERR,
					"6705 CPU Check OP: "
					"cpu %d expect %d\n",
					id, rsp->hwqid);
		ctxp->cpu = id; /* Setup cpu for cmpl check */
	}
#endif

	/* Sanity check */
	if ((ctxp->flag & LPFC_NVME_ABTS_RCV) ||
	    (ctxp->state == LPFC_NVME_STE_ABORT)) {
		atomic_inc(&lpfc_nvmep->xmt_fcp_drop);
		lpfc_printf_log(phba, KERN_ERR, LOG_TRACE_EVENT,
				"6102 IO oxid x%x aborted\n",
				ctxp->oxid);
		rc = -ENXIO;
		goto aerr;
	}

	nvmewqeq = lpfc_nvmet_prep_fcp_wqe(phba, ctxp);
	if (nvmewqeq == NULL) {
		atomic_inc(&lpfc_nvmep->xmt_fcp_drop);
		lpfc_printf_log(phba, KERN_ERR, LOG_TRACE_EVENT,
				"6152 FCP Drop IO x%x: Prep\n",
				ctxp->oxid);
		rc = -ENXIO;
		goto aerr;
	}

	nvmewqeq->cmd_cmpl = lpfc_nvmet_xmt_fcp_op_cmp;
	nvmewqeq->context_un.axchg = ctxp;
	nvmewqeq->cmd_flag |=  LPFC_IO_NVMET;
	ctxp->wqeq->hba_wqidx = rsp->hwqid;

	lpfc_nvmeio_data(phba, "NVMET FCP CMND: xri x%x op x%x len x%x\n",
			 ctxp->oxid, rsp->op, rsp->rsplen);

	ctxp->flag |= LPFC_NVME_IO_INP;
	rc = lpfc_sli4_issue_wqe(phba, ctxp->hdwq, nvmewqeq);
	if (rc == WQE_SUCCESS) {
#ifdef CONFIG_SCSI_LPFC_DEBUG_FS
		if (!ctxp->ts_cmd_nvme)
			return 0;
		if (rsp->op == NVMET_FCOP_RSP)
			ctxp->ts_status_wqput = ktime_get_ns();
		else
			ctxp->ts_data_wqput = ktime_get_ns();
#endif
		return 0;
	}

	if (rc == -EBUSY) {
		/*
		 * WQ was full, so queue nvmewqeq to be sent after
		 * WQE release CQE
		 */
		ctxp->flag |= LPFC_NVME_DEFER_WQFULL;
		wq = ctxp->hdwq->io_wq;
		pring = wq->pring;
		spin_lock_irqsave(&pring->ring_lock, iflags);
		list_add_tail(&nvmewqeq->list, &wq->wqfull_list);
		wq->q_flag |= HBA_NVMET_WQFULL;
		spin_unlock_irqrestore(&pring->ring_lock, iflags);
		atomic_inc(&lpfc_nvmep->defer_wqfull);
		return 0;
	}

	/* Give back resources */
	atomic_inc(&lpfc_nvmep->xmt_fcp_drop);
	lpfc_printf_log(phba, KERN_ERR, LOG_TRACE_EVENT,
			"6153 FCP Drop IO x%x: Issue: %d\n",
			ctxp->oxid, rc);

	ctxp->wqeq->hba_wqidx = 0;
	nvmewqeq->context_un.axchg = NULL;
	nvmewqeq->bpl_dmabuf = NULL;
	rc = -EBUSY;
aerr:
	return rc;
}

static void
lpfc_nvmet_targetport_delete(struct nvmet_fc_target_port *targetport)
{
	struct lpfc_nvmet_tgtport *tport = targetport->private;

	/* release any threads waiting for the unreg to complete */
	if (tport->phba->targetport)
		complete(tport->tport_unreg_cmp);
}

static void
lpfc_nvmet_xmt_fcp_abort(struct nvmet_fc_target_port *tgtport,
			 struct nvmefc_tgt_fcp_req *req)
{
	struct lpfc_nvmet_tgtport *lpfc_nvmep = tgtport->private;
	struct lpfc_async_xchg_ctx *ctxp =
		container_of(req, struct lpfc_async_xchg_ctx, hdlrctx.fcp_req);
	struct lpfc_hba *phba = ctxp->phba;
	struct lpfc_queue *wq;
	unsigned long flags;

	if (phba->pport->load_flag & FC_UNLOADING)
		return;

	if (!ctxp->hdwq)
		ctxp->hdwq = &phba->sli4_hba.hdwq[0];

	lpfc_printf_log(phba, KERN_INFO, LOG_NVME_ABTS,
			"6103 NVMET Abort op: oxid x%x flg x%x ste %d\n",
			ctxp->oxid, ctxp->flag, ctxp->state);

	lpfc_nvmeio_data(phba, "NVMET FCP ABRT: xri x%x flg x%x ste x%x\n",
			 ctxp->oxid, ctxp->flag, ctxp->state);

	atomic_inc(&lpfc_nvmep->xmt_fcp_abort);

	spin_lock_irqsave(&ctxp->ctxlock, flags);

	/* Since iaab/iaar are NOT set, we need to check
	 * if the firmware is in process of aborting IO
	 */
	if (ctxp->flag & (LPFC_NVME_XBUSY | LPFC_NVME_ABORT_OP)) {
		spin_unlock_irqrestore(&ctxp->ctxlock, flags);
		return;
	}
	ctxp->flag |= LPFC_NVME_ABORT_OP;

	if (ctxp->flag & LPFC_NVME_DEFER_WQFULL) {
		spin_unlock_irqrestore(&ctxp->ctxlock, flags);
		lpfc_nvmet_unsol_fcp_issue_abort(phba, ctxp, ctxp->sid,
						 ctxp->oxid);
		wq = ctxp->hdwq->io_wq;
		lpfc_nvmet_wqfull_flush(phba, wq, ctxp);
		return;
	}
	spin_unlock_irqrestore(&ctxp->ctxlock, flags);

	/* A state of LPFC_NVME_STE_RCV means we have just received
	 * the NVME command and have not started processing it.
	 * (by issuing any IO WQEs on this exchange yet)
	 */
	if (ctxp->state == LPFC_NVME_STE_RCV)
		lpfc_nvmet_unsol_fcp_issue_abort(phba, ctxp, ctxp->sid,
						 ctxp->oxid);
	else
		lpfc_nvmet_sol_fcp_issue_abort(phba, ctxp, ctxp->sid,
					       ctxp->oxid);
}

static void
lpfc_nvmet_xmt_fcp_release(struct nvmet_fc_target_port *tgtport,
			   struct nvmefc_tgt_fcp_req *rsp)
{
	struct lpfc_nvmet_tgtport *lpfc_nvmep = tgtport->private;
	struct lpfc_async_xchg_ctx *ctxp =
		container_of(rsp, struct lpfc_async_xchg_ctx, hdlrctx.fcp_req);
	struct lpfc_hba *phba = ctxp->phba;
	unsigned long flags;
	bool aborting = false;

	spin_lock_irqsave(&ctxp->ctxlock, flags);
	if (ctxp->flag & LPFC_NVME_XBUSY)
		lpfc_printf_log(phba, KERN_INFO, LOG_NVME_IOERR,
				"6027 NVMET release with XBUSY flag x%x"
				" oxid x%x\n",
				ctxp->flag, ctxp->oxid);
	else if (ctxp->state != LPFC_NVME_STE_DONE &&
		 ctxp->state != LPFC_NVME_STE_ABORT)
		lpfc_printf_log(phba, KERN_ERR, LOG_TRACE_EVENT,
				"6413 NVMET release bad state %d %d oxid x%x\n",
				ctxp->state, ctxp->entry_cnt, ctxp->oxid);

	if ((ctxp->flag & LPFC_NVME_ABORT_OP) ||
	    (ctxp->flag & LPFC_NVME_XBUSY)) {
		aborting = true;
		/* let the abort path do the real release */
		lpfc_nvmet_defer_release(phba, ctxp);
	}
	spin_unlock_irqrestore(&ctxp->ctxlock, flags);

	lpfc_nvmeio_data(phba, "NVMET FCP FREE: xri x%x ste %d abt %d\n", ctxp->oxid,
			 ctxp->state, aborting);

	atomic_inc(&lpfc_nvmep->xmt_fcp_release);
	ctxp->flag &= ~LPFC_NVME_TNOTIFY;

	if (aborting)
		return;

	lpfc_nvmet_ctxbuf_post(phba, ctxp->ctxbuf);
}

static void
lpfc_nvmet_defer_rcv(struct nvmet_fc_target_port *tgtport,
		     struct nvmefc_tgt_fcp_req *rsp)
{
	struct lpfc_nvmet_tgtport *tgtp;
	struct lpfc_async_xchg_ctx *ctxp =
		container_of(rsp, struct lpfc_async_xchg_ctx, hdlrctx.fcp_req);
	struct rqb_dmabuf *nvmebuf = ctxp->rqb_buffer;
	struct lpfc_hba *phba = ctxp->phba;
	unsigned long iflag;


	lpfc_nvmeio_data(phba, "NVMET DEFERRCV: xri x%x sz %d CPU %02x\n",
			 ctxp->oxid, ctxp->size, raw_smp_processor_id());

	if (!nvmebuf) {
		lpfc_printf_log(phba, KERN_INFO, LOG_NVME_IOERR,
				"6425 Defer rcv: no buffer oxid x%x: "
				"flg %x ste %x\n",
				ctxp->oxid, ctxp->flag, ctxp->state);
		return;
	}

	tgtp = phba->targetport->private;
	if (tgtp)
		atomic_inc(&tgtp->rcv_fcp_cmd_defer);

	/* Free the nvmebuf since a new buffer already replaced it */
	nvmebuf->hrq->rqbp->rqb_free_buffer(phba, nvmebuf);
	spin_lock_irqsave(&ctxp->ctxlock, iflag);
	ctxp->rqb_buffer = NULL;
	spin_unlock_irqrestore(&ctxp->ctxlock, iflag);
}

/**
 * lpfc_nvmet_ls_req_cmp - completion handler for a nvme ls request
 * @phba: Pointer to HBA context object
 * @cmdwqe: Pointer to driver command WQE object.
 * @rspwqe: Pointer to driver response WQE object.
 *
 * This function is the completion handler for NVME LS requests.
 * The function updates any states and statistics, then calls the
 * generic completion handler to finish completion of the request.
 **/
static void
lpfc_nvmet_ls_req_cmp(struct lpfc_hba *phba, struct lpfc_iocbq *cmdwqe,
		      struct lpfc_iocbq *rspwqe)
{
	struct lpfc_wcqe_complete *wcqe = &rspwqe->wcqe_cmpl;
	__lpfc_nvme_ls_req_cmp(phba, cmdwqe->vport, cmdwqe, wcqe);
}

/**
 * lpfc_nvmet_ls_req - Issue an Link Service request
 * @targetport: pointer to target instance registered with nvmet transport.
 * @hosthandle: hosthandle set by the driver in a prior ls_rqst_rcv.
 *               Driver sets this value to the ndlp pointer.
 * @pnvme_lsreq: the transport nvme_ls_req structure for the LS
 *
 * Driver registers this routine to handle any link service request
 * from the nvme_fc transport to a remote nvme-aware port.
 *
 * Return value :
 *   0 - Success
 *   non-zero: various error codes, in form of -Exxx
 **/
static int
lpfc_nvmet_ls_req(struct nvmet_fc_target_port *targetport,
		  void *hosthandle,
		  struct nvmefc_ls_req *pnvme_lsreq)
{
	struct lpfc_nvmet_tgtport *lpfc_nvmet = targetport->private;
	struct lpfc_hba *phba;
	struct lpfc_nodelist *ndlp;
	int ret;
	u32 hstate;

	if (!lpfc_nvmet)
		return -EINVAL;

	phba = lpfc_nvmet->phba;
	if (phba->pport->load_flag & FC_UNLOADING)
		return -EINVAL;

	hstate = atomic_read(&lpfc_nvmet->state);
	if (hstate == LPFC_NVMET_INV_HOST_ACTIVE)
		return -EACCES;

	ndlp = (struct lpfc_nodelist *)hosthandle;

	ret = __lpfc_nvme_ls_req(phba->pport, ndlp, pnvme_lsreq,
				 lpfc_nvmet_ls_req_cmp);

	return ret;
}

/**
 * lpfc_nvmet_ls_abort - Abort a prior NVME LS request
 * @targetport: Transport targetport, that LS was issued from.
 * @hosthandle: hosthandle set by the driver in a prior ls_rqst_rcv.
 *               Driver sets this value to the ndlp pointer.
 * @pnvme_lsreq: the transport nvme_ls_req structure for LS to be aborted
 *
 * Driver registers this routine to abort an NVME LS request that is
 * in progress (from the transports perspective).
 **/
static void
lpfc_nvmet_ls_abort(struct nvmet_fc_target_port *targetport,
		    void *hosthandle,
		    struct nvmefc_ls_req *pnvme_lsreq)
{
	struct lpfc_nvmet_tgtport *lpfc_nvmet = targetport->private;
	struct lpfc_hba *phba;
	struct lpfc_nodelist *ndlp;
	int ret;

	phba = lpfc_nvmet->phba;
	if (phba->pport->load_flag & FC_UNLOADING)
		return;

	ndlp = (struct lpfc_nodelist *)hosthandle;

	ret = __lpfc_nvme_ls_abort(phba->pport, ndlp, pnvme_lsreq);
	if (!ret)
		atomic_inc(&lpfc_nvmet->xmt_ls_abort);
}

static void
lpfc_nvmet_host_release(void *hosthandle)
{
	struct lpfc_nodelist *ndlp = hosthandle;
	struct lpfc_hba *phba = ndlp->phba;
	struct lpfc_nvmet_tgtport *tgtp;

	if (!phba->targetport || !phba->targetport->private)
		return;

	lpfc_printf_log(phba, KERN_ERR, LOG_NVME,
			"6202 NVMET XPT releasing hosthandle x%px "
			"DID x%x xflags x%x refcnt %d\n",
			hosthandle, ndlp->nlp_DID, ndlp->fc4_xpt_flags,
			kref_read(&ndlp->kref));
	tgtp = (struct lpfc_nvmet_tgtport *)phba->targetport->private;
	spin_lock_irq(&ndlp->lock);
	ndlp->fc4_xpt_flags &= ~NLP_XPT_HAS_HH;
	spin_unlock_irq(&ndlp->lock);
	lpfc_nlp_put(ndlp);
	atomic_set(&tgtp->state, 0);
}

static void
lpfc_nvmet_discovery_event(struct nvmet_fc_target_port *tgtport)
{
	struct lpfc_nvmet_tgtport *tgtp;
	struct lpfc_hba *phba;
	uint32_t rc;

	tgtp = tgtport->private;
	phba = tgtp->phba;

	rc = lpfc_issue_els_rscn(phba->pport, 0);
	lpfc_printf_log(phba, KERN_ERR, LOG_TRACE_EVENT,
			"6420 NVMET subsystem change: Notification %s\n",
			(rc) ? "Failed" : "Sent");
}

static struct nvmet_fc_target_template lpfc_tgttemplate = {
	.targetport_delete = lpfc_nvmet_targetport_delete,
	.xmt_ls_rsp     = lpfc_nvmet_xmt_ls_rsp,
	.fcp_op         = lpfc_nvmet_xmt_fcp_op,
	.fcp_abort      = lpfc_nvmet_xmt_fcp_abort,
	.fcp_req_release = lpfc_nvmet_xmt_fcp_release,
	.defer_rcv	= lpfc_nvmet_defer_rcv,
	.discovery_event = lpfc_nvmet_discovery_event,
	.ls_req         = lpfc_nvmet_ls_req,
	.ls_abort       = lpfc_nvmet_ls_abort,
	.host_release   = lpfc_nvmet_host_release,

	.max_hw_queues  = 1,
	.max_sgl_segments = LPFC_NVMET_DEFAULT_SEGS,
	.max_dif_sgl_segments = LPFC_NVMET_DEFAULT_SEGS,
	.dma_boundary = 0xFFFFFFFF,

	/* optional features */
	.target_features = 0,
	/* sizes of additional private data for data structures */
	.target_priv_sz = sizeof(struct lpfc_nvmet_tgtport),
	.lsrqst_priv_sz = 0,
};

static void
__lpfc_nvmet_clean_io_for_cpu(struct lpfc_hba *phba,
		struct lpfc_nvmet_ctx_info *infop)
{
	struct lpfc_nvmet_ctxbuf *ctx_buf, *next_ctx_buf;
	unsigned long flags;

	spin_lock_irqsave(&infop->nvmet_ctx_list_lock, flags);
	list_for_each_entry_safe(ctx_buf, next_ctx_buf,
				&infop->nvmet_ctx_list, list) {
		spin_lock(&phba->sli4_hba.abts_nvmet_buf_list_lock);
		list_del_init(&ctx_buf->list);
		spin_unlock(&phba->sli4_hba.abts_nvmet_buf_list_lock);

		spin_lock(&phba->hbalock);
		__lpfc_clear_active_sglq(phba, ctx_buf->sglq->sli4_lxritag);
		spin_unlock(&phba->hbalock);

		ctx_buf->sglq->state = SGL_FREED;
		ctx_buf->sglq->ndlp = NULL;

		spin_lock(&phba->sli4_hba.sgl_list_lock);
		list_add_tail(&ctx_buf->sglq->list,
				&phba->sli4_hba.lpfc_nvmet_sgl_list);
		spin_unlock(&phba->sli4_hba.sgl_list_lock);

		lpfc_sli_release_iocbq(phba, ctx_buf->iocbq);
		kfree(ctx_buf->context);
	}
	spin_unlock_irqrestore(&infop->nvmet_ctx_list_lock, flags);
}

static void
lpfc_nvmet_cleanup_io_context(struct lpfc_hba *phba)
{
	struct lpfc_nvmet_ctx_info *infop;
	int i, j;

	/* The first context list, MRQ 0 CPU 0 */
	infop = phba->sli4_hba.nvmet_ctx_info;
	if (!infop)
		return;

	/* Cycle the entire CPU context list for every MRQ */
	for (i = 0; i < phba->cfg_nvmet_mrq; i++) {
		for_each_present_cpu(j) {
			infop = lpfc_get_ctx_list(phba, j, i);
			__lpfc_nvmet_clean_io_for_cpu(phba, infop);
		}
	}
	kfree(phba->sli4_hba.nvmet_ctx_info);
	phba->sli4_hba.nvmet_ctx_info = NULL;
}

static int
lpfc_nvmet_setup_io_context(struct lpfc_hba *phba)
{
	struct lpfc_nvmet_ctxbuf *ctx_buf;
	struct lpfc_iocbq *nvmewqe;
	union lpfc_wqe128 *wqe;
	struct lpfc_nvmet_ctx_info *last_infop;
	struct lpfc_nvmet_ctx_info *infop;
	int i, j, idx, cpu;

	lpfc_printf_log(phba, KERN_INFO, LOG_NVME,
			"6403 Allocate NVMET resources for %d XRIs\n",
			phba->sli4_hba.nvmet_xri_cnt);

	phba->sli4_hba.nvmet_ctx_info = kcalloc(
		phba->sli4_hba.num_possible_cpu * phba->cfg_nvmet_mrq,
		sizeof(struct lpfc_nvmet_ctx_info), GFP_KERNEL);
	if (!phba->sli4_hba.nvmet_ctx_info) {
		lpfc_printf_log(phba, KERN_ERR, LOG_TRACE_EVENT,
				"6419 Failed allocate memory for "
				"nvmet context lists\n");
		return -ENOMEM;
	}

	/*
	 * Assuming X CPUs in the system, and Y MRQs, allocate some
	 * lpfc_nvmet_ctx_info structures as follows:
	 *
	 * cpu0/mrq0 cpu1/mrq0 ... cpuX/mrq0
	 * cpu0/mrq1 cpu1/mrq1 ... cpuX/mrq1
	 * ...
	 * cpuX/mrqY cpuX/mrqY ... cpuX/mrqY
	 *
	 * Each line represents a MRQ "silo" containing an entry for
	 * every CPU.
	 *
	 * MRQ X is initially assumed to be associated with CPU X, thus
	 * contexts are initially distributed across all MRQs using
	 * the MRQ index (N) as follows cpuN/mrqN. When contexts are
	 * freed, the are freed to the MRQ silo based on the CPU number
	 * of the IO completion. Thus a context that was allocated for MRQ A
	 * whose IO completed on CPU B will be freed to cpuB/mrqA.
	 */
	for_each_possible_cpu(i) {
		for (j = 0; j < phba->cfg_nvmet_mrq; j++) {
			infop = lpfc_get_ctx_list(phba, i, j);
			INIT_LIST_HEAD(&infop->nvmet_ctx_list);
			spin_lock_init(&infop->nvmet_ctx_list_lock);
			infop->nvmet_ctx_list_cnt = 0;
		}
	}

	/*
	 * Setup the next CPU context info ptr for each MRQ.
	 * MRQ 0 will cycle thru CPUs 0 - X separately from
	 * MRQ 1 cycling thru CPUs 0 - X, and so on.
	 */
	for (j = 0; j < phba->cfg_nvmet_mrq; j++) {
		last_infop = lpfc_get_ctx_list(phba,
					       cpumask_first(cpu_present_mask),
					       j);
		for (i = phba->sli4_hba.num_possible_cpu - 1;  i >= 0; i--) {
			infop = lpfc_get_ctx_list(phba, i, j);
			infop->nvmet_ctx_next_cpu = last_infop;
			last_infop = infop;
		}
	}

	/* For all nvmet xris, allocate resources needed to process a
	 * received command on a per xri basis.
	 */
	idx = 0;
	cpu = cpumask_first(cpu_present_mask);
	for (i = 0; i < phba->sli4_hba.nvmet_xri_cnt; i++) {
		ctx_buf = kzalloc(sizeof(*ctx_buf), GFP_KERNEL);
		if (!ctx_buf) {
			lpfc_printf_log(phba, KERN_ERR, LOG_TRACE_EVENT,
					"6404 Ran out of memory for NVMET\n");
			return -ENOMEM;
		}

		ctx_buf->context = kzalloc(sizeof(*ctx_buf->context),
					   GFP_KERNEL);
		if (!ctx_buf->context) {
			kfree(ctx_buf);
			lpfc_printf_log(phba, KERN_ERR, LOG_TRACE_EVENT,
					"6405 Ran out of NVMET "
					"context memory\n");
			return -ENOMEM;
		}
		ctx_buf->context->ctxbuf = ctx_buf;
		ctx_buf->context->state = LPFC_NVME_STE_FREE;

		ctx_buf->iocbq = lpfc_sli_get_iocbq(phba);
		if (!ctx_buf->iocbq) {
			kfree(ctx_buf->context);
			kfree(ctx_buf);
			lpfc_printf_log(phba, KERN_ERR, LOG_TRACE_EVENT,
					"6406 Ran out of NVMET iocb/WQEs\n");
			return -ENOMEM;
		}
		ctx_buf->iocbq->cmd_flag = LPFC_IO_NVMET;
		nvmewqe = ctx_buf->iocbq;
		wqe = &nvmewqe->wqe;

		/* Initialize WQE */
		memset(wqe, 0, sizeof(union lpfc_wqe));

		ctx_buf->iocbq->cmd_dmabuf = NULL;
		spin_lock(&phba->sli4_hba.sgl_list_lock);
		ctx_buf->sglq = __lpfc_sli_get_nvmet_sglq(phba, ctx_buf->iocbq);
		spin_unlock(&phba->sli4_hba.sgl_list_lock);
		if (!ctx_buf->sglq) {
			lpfc_sli_release_iocbq(phba, ctx_buf->iocbq);
			kfree(ctx_buf->context);
			kfree(ctx_buf);
			lpfc_printf_log(phba, KERN_ERR, LOG_TRACE_EVENT,
					"6407 Ran out of NVMET XRIs\n");
			return -ENOMEM;
		}
		INIT_WORK(&ctx_buf->defer_work, lpfc_nvmet_fcp_rqst_defer_work);

		/*
		 * Add ctx to MRQidx context list. Our initial assumption
		 * is MRQidx will be associated with CPUidx. This association
		 * can change on the fly.
		 */
		infop = lpfc_get_ctx_list(phba, cpu, idx);
		spin_lock(&infop->nvmet_ctx_list_lock);
		list_add_tail(&ctx_buf->list, &infop->nvmet_ctx_list);
		infop->nvmet_ctx_list_cnt++;
		spin_unlock(&infop->nvmet_ctx_list_lock);

		/* Spread ctx structures evenly across all MRQs */
		idx++;
		if (idx >= phba->cfg_nvmet_mrq) {
			idx = 0;
			cpu = cpumask_first(cpu_present_mask);
			continue;
		}
		cpu = lpfc_next_present_cpu(cpu);
	}

	for_each_present_cpu(i) {
		for (j = 0; j < phba->cfg_nvmet_mrq; j++) {
			infop = lpfc_get_ctx_list(phba, i, j);
			lpfc_printf_log(phba, KERN_INFO, LOG_NVME | LOG_INIT,
					"6408 TOTAL NVMET ctx for CPU %d "
					"MRQ %d: cnt %d nextcpu x%px\n",
					i, j, infop->nvmet_ctx_list_cnt,
					infop->nvmet_ctx_next_cpu);
		}
	}
	return 0;
}

int
lpfc_nvmet_create_targetport(struct lpfc_hba *phba)
{
	struct lpfc_vport  *vport = phba->pport;
	struct lpfc_nvmet_tgtport *tgtp;
	struct nvmet_fc_port_info pinfo;
	int error;

	if (phba->targetport)
		return 0;

	error = lpfc_nvmet_setup_io_context(phba);
	if (error)
		return error;

	memset(&pinfo, 0, sizeof(struct nvmet_fc_port_info));
	pinfo.node_name = wwn_to_u64(vport->fc_nodename.u.wwn);
	pinfo.port_name = wwn_to_u64(vport->fc_portname.u.wwn);
	pinfo.port_id = vport->fc_myDID;

	/* We need to tell the transport layer + 1 because it takes page
	 * alignment into account. When space for the SGL is allocated we
	 * allocate + 3, one for cmd, one for rsp and one for this alignment
	 */
	lpfc_tgttemplate.max_sgl_segments = phba->cfg_nvme_seg_cnt + 1;
	lpfc_tgttemplate.max_hw_queues = phba->cfg_hdw_queue;
	lpfc_tgttemplate.target_features = NVMET_FCTGTFEAT_READDATA_RSP;

#if (IS_ENABLED(CONFIG_NVME_TARGET_FC))
	error = nvmet_fc_register_targetport(&pinfo, &lpfc_tgttemplate,
					     &phba->pcidev->dev,
					     &phba->targetport);
#else
	error = -ENOENT;
#endif
	if (error) {
		lpfc_printf_log(phba, KERN_ERR, LOG_TRACE_EVENT,
				"6025 Cannot register NVME targetport x%x: "
				"portnm %llx nodenm %llx segs %d qs %d\n",
				error,
				pinfo.port_name, pinfo.node_name,
				lpfc_tgttemplate.max_sgl_segments,
				lpfc_tgttemplate.max_hw_queues);
		phba->targetport = NULL;
		phba->nvmet_support = 0;

		lpfc_nvmet_cleanup_io_context(phba);

	} else {
		tgtp = (struct lpfc_nvmet_tgtport *)
			phba->targetport->private;
		tgtp->phba = phba;

		lpfc_printf_log(phba, KERN_INFO, LOG_NVME_DISC,
				"6026 Registered NVME "
				"targetport: x%px, private x%px "
				"portnm %llx nodenm %llx segs %d qs %d\n",
				phba->targetport, tgtp,
				pinfo.port_name, pinfo.node_name,
				lpfc_tgttemplate.max_sgl_segments,
				lpfc_tgttemplate.max_hw_queues);

		atomic_set(&tgtp->rcv_ls_req_in, 0);
		atomic_set(&tgtp->rcv_ls_req_out, 0);
		atomic_set(&tgtp->rcv_ls_req_drop, 0);
		atomic_set(&tgtp->xmt_ls_abort, 0);
		atomic_set(&tgtp->xmt_ls_abort_cmpl, 0);
		atomic_set(&tgtp->xmt_ls_rsp, 0);
		atomic_set(&tgtp->xmt_ls_drop, 0);
		atomic_set(&tgtp->xmt_ls_rsp_error, 0);
		atomic_set(&tgtp->xmt_ls_rsp_xb_set, 0);
		atomic_set(&tgtp->xmt_ls_rsp_aborted, 0);
		atomic_set(&tgtp->xmt_ls_rsp_cmpl, 0);
		atomic_set(&tgtp->rcv_fcp_cmd_in, 0);
		atomic_set(&tgtp->rcv_fcp_cmd_out, 0);
		atomic_set(&tgtp->rcv_fcp_cmd_drop, 0);
		atomic_set(&tgtp->xmt_fcp_drop, 0);
		atomic_set(&tgtp->xmt_fcp_read_rsp, 0);
		atomic_set(&tgtp->xmt_fcp_read, 0);
		atomic_set(&tgtp->xmt_fcp_write, 0);
		atomic_set(&tgtp->xmt_fcp_rsp, 0);
		atomic_set(&tgtp->xmt_fcp_release, 0);
		atomic_set(&tgtp->xmt_fcp_rsp_cmpl, 0);
		atomic_set(&tgtp->xmt_fcp_rsp_error, 0);
		atomic_set(&tgtp->xmt_fcp_rsp_xb_set, 0);
		atomic_set(&tgtp->xmt_fcp_rsp_aborted, 0);
		atomic_set(&tgtp->xmt_fcp_rsp_drop, 0);
		atomic_set(&tgtp->xmt_fcp_xri_abort_cqe, 0);
		atomic_set(&tgtp->xmt_fcp_abort, 0);
		atomic_set(&tgtp->xmt_fcp_abort_cmpl, 0);
		atomic_set(&tgtp->xmt_abort_unsol, 0);
		atomic_set(&tgtp->xmt_abort_sol, 0);
		atomic_set(&tgtp->xmt_abort_rsp, 0);
		atomic_set(&tgtp->xmt_abort_rsp_error, 0);
		atomic_set(&tgtp->defer_ctx, 0);
		atomic_set(&tgtp->defer_fod, 0);
		atomic_set(&tgtp->defer_wqfull, 0);
	}
	return error;
}

int
lpfc_nvmet_update_targetport(struct lpfc_hba *phba)
{
	struct lpfc_vport  *vport = phba->pport;

	if (!phba->targetport)
		return 0;

	lpfc_printf_vlog(vport, KERN_INFO, LOG_NVME,
			 "6007 Update NVMET port x%px did x%x\n",
			 phba->targetport, vport->fc_myDID);

	phba->targetport->port_id = vport->fc_myDID;
	return 0;
}

/**
 * lpfc_sli4_nvmet_xri_aborted - Fast-path process of nvmet xri abort
 * @phba: pointer to lpfc hba data structure.
 * @axri: pointer to the nvmet xri abort wcqe structure.
 *
 * This routine is invoked by the worker thread to process a SLI4 fast-path
 * NVMET aborted xri.
 **/
void
lpfc_sli4_nvmet_xri_aborted(struct lpfc_hba *phba,
			    struct sli4_wcqe_xri_aborted *axri)
{
#if (IS_ENABLED(CONFIG_NVME_TARGET_FC))
	uint16_t xri = bf_get(lpfc_wcqe_xa_xri, axri);
	uint16_t rxid = bf_get(lpfc_wcqe_xa_remote_xid, axri);
	struct lpfc_async_xchg_ctx *ctxp, *next_ctxp;
	struct lpfc_nvmet_tgtport *tgtp;
	struct nvmefc_tgt_fcp_req *req = NULL;
	struct lpfc_nodelist *ndlp;
	unsigned long iflag = 0;
	int rrq_empty = 0;
	bool released = false;

	lpfc_printf_log(phba, KERN_INFO, LOG_NVME_ABTS,
			"6317 XB aborted xri x%x rxid x%x\n", xri, rxid);

	if (!(phba->cfg_enable_fc4_type & LPFC_ENABLE_NVME))
		return;

	if (phba->targetport) {
		tgtp = (struct lpfc_nvmet_tgtport *)phba->targetport->private;
		atomic_inc(&tgtp->xmt_fcp_xri_abort_cqe);
	}

	spin_lock_irqsave(&phba->sli4_hba.abts_nvmet_buf_list_lock, iflag);
	list_for_each_entry_safe(ctxp, next_ctxp,
				 &phba->sli4_hba.lpfc_abts_nvmet_ctx_list,
				 list) {
		if (ctxp->ctxbuf->sglq->sli4_xritag != xri)
			continue;

		spin_unlock_irqrestore(&phba->sli4_hba.abts_nvmet_buf_list_lock,
				       iflag);

		spin_lock_irqsave(&ctxp->ctxlock, iflag);
		/* Check if we already received a free context call
		 * and we have completed processing an abort situation.
		 */
		if (ctxp->flag & LPFC_NVME_CTX_RLS &&
		    !(ctxp->flag & LPFC_NVME_ABORT_OP)) {
			spin_lock(&phba->sli4_hba.abts_nvmet_buf_list_lock);
			list_del_init(&ctxp->list);
			spin_unlock(&phba->sli4_hba.abts_nvmet_buf_list_lock);
			released = true;
		}
		ctxp->flag &= ~LPFC_NVME_XBUSY;
		spin_unlock_irqrestore(&ctxp->ctxlock, iflag);

		rrq_empty = list_empty(&phba->active_rrq_list);
		ndlp = lpfc_findnode_did(phba->pport, ctxp->sid);
		if (ndlp &&
		    (ndlp->nlp_state == NLP_STE_UNMAPPED_NODE ||
		     ndlp->nlp_state == NLP_STE_MAPPED_NODE)) {
			lpfc_set_rrq_active(phba, ndlp,
				ctxp->ctxbuf->sglq->sli4_lxritag,
				rxid, 1);
			lpfc_sli4_abts_err_handler(phba, ndlp, axri);
		}

		lpfc_printf_log(phba, KERN_INFO, LOG_NVME_ABTS,
				"6318 XB aborted oxid x%x flg x%x (%x)\n",
				ctxp->oxid, ctxp->flag, released);
		if (released)
			lpfc_nvmet_ctxbuf_post(phba, ctxp->ctxbuf);

		if (rrq_empty)
			lpfc_worker_wake_up(phba);
		return;
	}
	spin_unlock_irqrestore(&phba->sli4_hba.abts_nvmet_buf_list_lock, iflag);
	ctxp = lpfc_nvmet_get_ctx_for_xri(phba, xri);
	if (ctxp) {
		/*
		 *  Abort already done by FW, so BA_ACC sent.
		 *  However, the transport may be unaware.
		 */
		lpfc_printf_log(phba, KERN_INFO, LOG_NVME_ABTS,
				"6323 NVMET Rcv ABTS xri x%x ctxp state x%x "
				"flag x%x oxid x%x rxid x%x\n",
				xri, ctxp->state, ctxp->flag, ctxp->oxid,
				rxid);

		spin_lock_irqsave(&ctxp->ctxlock, iflag);
		ctxp->flag |= LPFC_NVME_ABTS_RCV;
		ctxp->state = LPFC_NVME_STE_ABORT;
		spin_unlock_irqrestore(&ctxp->ctxlock, iflag);

		lpfc_nvmeio_data(phba,
				 "NVMET ABTS RCV: xri x%x CPU %02x rjt %d\n",
				 xri, raw_smp_processor_id(), 0);

		req = &ctxp->hdlrctx.fcp_req;
		if (req)
			nvmet_fc_rcv_fcp_abort(phba->targetport, req);
	}
#endif
}

int
lpfc_nvmet_rcv_unsol_abort(struct lpfc_vport *vport,
			   struct fc_frame_header *fc_hdr)
{
#if (IS_ENABLED(CONFIG_NVME_TARGET_FC))
	struct lpfc_hba *phba = vport->phba;
	struct lpfc_async_xchg_ctx *ctxp, *next_ctxp;
	struct nvmefc_tgt_fcp_req *rsp;
	uint32_t sid;
	uint16_t oxid, xri;
	unsigned long iflag = 0;

	sid = sli4_sid_from_fc_hdr(fc_hdr);
	oxid = be16_to_cpu(fc_hdr->fh_ox_id);

	spin_lock_irqsave(&phba->sli4_hba.abts_nvmet_buf_list_lock, iflag);
	list_for_each_entry_safe(ctxp, next_ctxp,
				 &phba->sli4_hba.lpfc_abts_nvmet_ctx_list,
				 list) {
		if (ctxp->oxid != oxid || ctxp->sid != sid)
			continue;

		xri = ctxp->ctxbuf->sglq->sli4_xritag;

		spin_unlock_irqrestore(&phba->sli4_hba.abts_nvmet_buf_list_lock,
				       iflag);
		spin_lock_irqsave(&ctxp->ctxlock, iflag);
		ctxp->flag |= LPFC_NVME_ABTS_RCV;
		spin_unlock_irqrestore(&ctxp->ctxlock, iflag);

		lpfc_nvmeio_data(phba,
			"NVMET ABTS RCV: xri x%x CPU %02x rjt %d\n",
			xri, raw_smp_processor_id(), 0);

		lpfc_printf_log(phba, KERN_INFO, LOG_NVME_ABTS,
				"6319 NVMET Rcv ABTS:acc xri x%x\n", xri);

		rsp = &ctxp->hdlrctx.fcp_req;
		nvmet_fc_rcv_fcp_abort(phba->targetport, rsp);

		/* Respond with BA_ACC accordingly */
		lpfc_sli4_seq_abort_rsp(vport, fc_hdr, 1);
		return 0;
	}
	spin_unlock_irqrestore(&phba->sli4_hba.abts_nvmet_buf_list_lock, iflag);
	/* check the wait list */
	if (phba->sli4_hba.nvmet_io_wait_cnt) {
		struct rqb_dmabuf *nvmebuf;
		struct fc_frame_header *fc_hdr_tmp;
		u32 sid_tmp;
		u16 oxid_tmp;
		bool found = false;

		spin_lock_irqsave(&phba->sli4_hba.nvmet_io_wait_lock, iflag);

		/* match by oxid and s_id */
		list_for_each_entry(nvmebuf,
				    &phba->sli4_hba.lpfc_nvmet_io_wait_list,
				    hbuf.list) {
			fc_hdr_tmp = (struct fc_frame_header *)
					(nvmebuf->hbuf.virt);
			oxid_tmp = be16_to_cpu(fc_hdr_tmp->fh_ox_id);
			sid_tmp = sli4_sid_from_fc_hdr(fc_hdr_tmp);
			if (oxid_tmp != oxid || sid_tmp != sid)
				continue;

			lpfc_printf_log(phba, KERN_INFO, LOG_NVME_ABTS,
					"6321 NVMET Rcv ABTS oxid x%x from x%x "
					"is waiting for a ctxp\n",
					oxid, sid);

			list_del_init(&nvmebuf->hbuf.list);
			phba->sli4_hba.nvmet_io_wait_cnt--;
			found = true;
			break;
		}
		spin_unlock_irqrestore(&phba->sli4_hba.nvmet_io_wait_lock,
				       iflag);

		/* free buffer since already posted a new DMA buffer to RQ */
		if (found) {
			nvmebuf->hrq->rqbp->rqb_free_buffer(phba, nvmebuf);
			/* Respond with BA_ACC accordingly */
			lpfc_sli4_seq_abort_rsp(vport, fc_hdr, 1);
			return 0;
		}
	}

	/* check active list */
	ctxp = lpfc_nvmet_get_ctx_for_oxid(phba, oxid, sid);
	if (ctxp) {
		xri = ctxp->ctxbuf->sglq->sli4_xritag;

		spin_lock_irqsave(&ctxp->ctxlock, iflag);
		ctxp->flag |= (LPFC_NVME_ABTS_RCV | LPFC_NVME_ABORT_OP);
		spin_unlock_irqrestore(&ctxp->ctxlock, iflag);

		lpfc_nvmeio_data(phba,
				 "NVMET ABTS RCV: xri x%x CPU %02x rjt %d\n",
				 xri, raw_smp_processor_id(), 0);

		lpfc_printf_log(phba, KERN_INFO, LOG_NVME_ABTS,
				"6322 NVMET Rcv ABTS:acc oxid x%x xri x%x "
				"flag x%x state x%x\n",
				ctxp->oxid, xri, ctxp->flag, ctxp->state);

		if (ctxp->flag & LPFC_NVME_TNOTIFY) {
			/* Notify the transport */
			nvmet_fc_rcv_fcp_abort(phba->targetport,
					       &ctxp->hdlrctx.fcp_req);
		} else {
			cancel_work_sync(&ctxp->ctxbuf->defer_work);
			spin_lock_irqsave(&ctxp->ctxlock, iflag);
			lpfc_nvmet_defer_release(phba, ctxp);
			spin_unlock_irqrestore(&ctxp->ctxlock, iflag);
		}
		lpfc_nvmet_sol_fcp_issue_abort(phba, ctxp, ctxp->sid,
					       ctxp->oxid);

		lpfc_sli4_seq_abort_rsp(vport, fc_hdr, 1);
		return 0;
	}

	lpfc_nvmeio_data(phba, "NVMET ABTS RCV: oxid x%x CPU %02x rjt %d\n",
			 oxid, raw_smp_processor_id(), 1);

	lpfc_printf_log(phba, KERN_INFO, LOG_NVME_ABTS,
			"6320 NVMET Rcv ABTS:rjt oxid x%x\n", oxid);

	/* Respond with BA_RJT accordingly */
	lpfc_sli4_seq_abort_rsp(vport, fc_hdr, 0);
#endif
	return 0;
}

static void
lpfc_nvmet_wqfull_flush(struct lpfc_hba *phba, struct lpfc_queue *wq,
			struct lpfc_async_xchg_ctx *ctxp)
{
	struct lpfc_sli_ring *pring;
	struct lpfc_iocbq *nvmewqeq;
	struct lpfc_iocbq *next_nvmewqeq;
	unsigned long iflags;
	struct lpfc_wcqe_complete wcqe;
	struct lpfc_wcqe_complete *wcqep;

	pring = wq->pring;
	wcqep = &wcqe;

	/* Fake an ABORT error code back to cmpl routine */
	memset(wcqep, 0, sizeof(struct lpfc_wcqe_complete));
	bf_set(lpfc_wcqe_c_status, wcqep, IOSTAT_LOCAL_REJECT);
	wcqep->parameter = IOERR_ABORT_REQUESTED;

	spin_lock_irqsave(&pring->ring_lock, iflags);
	list_for_each_entry_safe(nvmewqeq, next_nvmewqeq,
				 &wq->wqfull_list, list) {
		if (ctxp) {
			/* Checking for a specific IO to flush */
			if (nvmewqeq->context_un.axchg == ctxp) {
				list_del(&nvmewqeq->list);
				spin_unlock_irqrestore(&pring->ring_lock,
						       iflags);
				memcpy(&nvmewqeq->wcqe_cmpl, wcqep,
				       sizeof(*wcqep));
				lpfc_nvmet_xmt_fcp_op_cmp(phba, nvmewqeq,
							  nvmewqeq);
				return;
			}
			continue;
		} else {
			/* Flush all IOs */
			list_del(&nvmewqeq->list);
			spin_unlock_irqrestore(&pring->ring_lock, iflags);
			memcpy(&nvmewqeq->wcqe_cmpl, wcqep, sizeof(*wcqep));
			lpfc_nvmet_xmt_fcp_op_cmp(phba, nvmewqeq, nvmewqeq);
			spin_lock_irqsave(&pring->ring_lock, iflags);
		}
	}
	if (!ctxp)
		wq->q_flag &= ~HBA_NVMET_WQFULL;
	spin_unlock_irqrestore(&pring->ring_lock, iflags);
}

void
lpfc_nvmet_wqfull_process(struct lpfc_hba *phba,
			  struct lpfc_queue *wq)
{
#if (IS_ENABLED(CONFIG_NVME_TARGET_FC))
	struct lpfc_sli_ring *pring;
	struct lpfc_iocbq *nvmewqeq;
	struct lpfc_async_xchg_ctx *ctxp;
	unsigned long iflags;
	int rc;

	/*
	 * Some WQE slots are available, so try to re-issue anything
	 * on the WQ wqfull_list.
	 */
	pring = wq->pring;
	spin_lock_irqsave(&pring->ring_lock, iflags);
	while (!list_empty(&wq->wqfull_list)) {
		list_remove_head(&wq->wqfull_list, nvmewqeq, struct lpfc_iocbq,
				 list);
		spin_unlock_irqrestore(&pring->ring_lock, iflags);
		ctxp = nvmewqeq->context_un.axchg;
		rc = lpfc_sli4_issue_wqe(phba, ctxp->hdwq, nvmewqeq);
		spin_lock_irqsave(&pring->ring_lock, iflags);
		if (rc == -EBUSY) {
			/* WQ was full again, so put it back on the list */
			list_add(&nvmewqeq->list, &wq->wqfull_list);
			spin_unlock_irqrestore(&pring->ring_lock, iflags);
			return;
		}
		if (rc == WQE_SUCCESS) {
#ifdef CONFIG_SCSI_LPFC_DEBUG_FS
			if (ctxp->ts_cmd_nvme) {
				if (ctxp->hdlrctx.fcp_req.op == NVMET_FCOP_RSP)
					ctxp->ts_status_wqput = ktime_get_ns();
				else
					ctxp->ts_data_wqput = ktime_get_ns();
			}
#endif
		} else {
			WARN_ON(rc);
		}
	}
	wq->q_flag &= ~HBA_NVMET_WQFULL;
	spin_unlock_irqrestore(&pring->ring_lock, iflags);

#endif
}

void
lpfc_nvmet_destroy_targetport(struct lpfc_hba *phba)
{
#if (IS_ENABLED(CONFIG_NVME_TARGET_FC))
	struct lpfc_nvmet_tgtport *tgtp;
	struct lpfc_queue *wq;
	uint32_t qidx;
	DECLARE_COMPLETION_ONSTACK(tport_unreg_cmp);

	if (phba->nvmet_support == 0)
		return;
	if (phba->targetport) {
		tgtp = (struct lpfc_nvmet_tgtport *)phba->targetport->private;
		for (qidx = 0; qidx < phba->cfg_hdw_queue; qidx++) {
			wq = phba->sli4_hba.hdwq[qidx].io_wq;
			lpfc_nvmet_wqfull_flush(phba, wq, NULL);
		}
		tgtp->tport_unreg_cmp = &tport_unreg_cmp;
		nvmet_fc_unregister_targetport(phba->targetport);
		if (!wait_for_completion_timeout(&tport_unreg_cmp,
					msecs_to_jiffies(LPFC_NVMET_WAIT_TMO)))
			lpfc_printf_log(phba, KERN_ERR, LOG_TRACE_EVENT,
					"6179 Unreg targetport x%px timeout "
					"reached.\n", phba->targetport);
		lpfc_nvmet_cleanup_io_context(phba);
	}
	phba->targetport = NULL;
#endif
}

/**
 * lpfc_nvmet_handle_lsreq - Process an NVME LS request
 * @phba: pointer to lpfc hba data structure.
 * @axchg: pointer to exchange context for the NVME LS request
 *
 * This routine is used for processing an asychronously received NVME LS
 * request. Any remaining validation is done and the LS is then forwarded
 * to the nvmet-fc transport via nvmet_fc_rcv_ls_req().
 *
 * The calling sequence should be: nvmet_fc_rcv_ls_req() -> (processing)
 * -> lpfc_nvmet_xmt_ls_rsp/cmp -> req->done.
 * lpfc_nvme_xmt_ls_rsp_cmp should free the allocated axchg.
 *
 * Returns 0 if LS was handled and delivered to the transport
 * Returns 1 if LS failed to be handled and should be dropped
 */
int
lpfc_nvmet_handle_lsreq(struct lpfc_hba *phba,
			struct lpfc_async_xchg_ctx *axchg)
{
#if (IS_ENABLED(CONFIG_NVME_TARGET_FC))
	struct lpfc_nvmet_tgtport *tgtp = phba->targetport->private;
	uint32_t *payload = axchg->payload;
	int rc;

	atomic_inc(&tgtp->rcv_ls_req_in);

	/*
	 * Driver passes the ndlp as the hosthandle argument allowing
	 * the transport to generate LS requests for any associateions
	 * that are created.
	 */
	rc = nvmet_fc_rcv_ls_req(phba->targetport, axchg->ndlp, &axchg->ls_rsp,
				 axchg->payload, axchg->size);

	lpfc_printf_log(phba, KERN_INFO, LOG_NVME_DISC,
			"6037 NVMET Unsol rcv: sz %d rc %d: %08x %08x %08x "
			"%08x %08x %08x\n", axchg->size, rc,
			*payload, *(payload+1), *(payload+2),
			*(payload+3), *(payload+4), *(payload+5));

	if (!rc) {
		atomic_inc(&tgtp->rcv_ls_req_out);
		return 0;
	}

	atomic_inc(&tgtp->rcv_ls_req_drop);
#endif
	return 1;
}

static void
lpfc_nvmet_process_rcv_fcp_req(struct lpfc_nvmet_ctxbuf *ctx_buf)
{
#if (IS_ENABLED(CONFIG_NVME_TARGET_FC))
	struct lpfc_async_xchg_ctx *ctxp = ctx_buf->context;
	struct lpfc_hba *phba = ctxp->phba;
	struct rqb_dmabuf *nvmebuf = ctxp->rqb_buffer;
	struct lpfc_nvmet_tgtport *tgtp;
	uint32_t *payload, qno;
	uint32_t rc;
	unsigned long iflags;

	if (!nvmebuf) {
		lpfc_printf_log(phba, KERN_ERR, LOG_TRACE_EVENT,
			"6159 process_rcv_fcp_req, nvmebuf is NULL, "
			"oxid: x%x flg: x%x state: x%x\n",
			ctxp->oxid, ctxp->flag, ctxp->state);
		spin_lock_irqsave(&ctxp->ctxlock, iflags);
		lpfc_nvmet_defer_release(phba, ctxp);
		spin_unlock_irqrestore(&ctxp->ctxlock, iflags);
		lpfc_nvmet_unsol_fcp_issue_abort(phba, ctxp, ctxp->sid,
						 ctxp->oxid);
		return;
	}

	if (ctxp->flag & LPFC_NVME_ABTS_RCV) {
		lpfc_printf_log(phba, KERN_ERR, LOG_TRACE_EVENT,
				"6324 IO oxid x%x aborted\n",
				ctxp->oxid);
		return;
	}

	payload = (uint32_t *)(nvmebuf->dbuf.virt);
	tgtp = (struct lpfc_nvmet_tgtport *)phba->targetport->private;
	ctxp->flag |= LPFC_NVME_TNOTIFY;
#ifdef CONFIG_SCSI_LPFC_DEBUG_FS
	if (ctxp->ts_isr_cmd)
		ctxp->ts_cmd_nvme = ktime_get_ns();
#endif
	/*
	 * The calling sequence should be:
	 * nvmet_fc_rcv_fcp_req->lpfc_nvmet_xmt_fcp_op/cmp- req->done
	 * lpfc_nvmet_xmt_fcp_op_cmp should free the allocated ctxp.
	 * When we return from nvmet_fc_rcv_fcp_req, all relevant info
	 * the NVME command / FC header is stored.
	 * A buffer has already been reposted for this IO, so just free
	 * the nvmebuf.
	 */
	rc = nvmet_fc_rcv_fcp_req(phba->targetport, &ctxp->hdlrctx.fcp_req,
				  payload, ctxp->size);
	/* Process FCP command */
	if (rc == 0) {
		atomic_inc(&tgtp->rcv_fcp_cmd_out);
		spin_lock_irqsave(&ctxp->ctxlock, iflags);
		if ((ctxp->flag & LPFC_NVME_CTX_REUSE_WQ) ||
		    (nvmebuf != ctxp->rqb_buffer)) {
			spin_unlock_irqrestore(&ctxp->ctxlock, iflags);
			return;
		}
		ctxp->rqb_buffer = NULL;
		spin_unlock_irqrestore(&ctxp->ctxlock, iflags);
		lpfc_rq_buf_free(phba, &nvmebuf->hbuf); /* repost */
		return;
	}

	/* Processing of FCP command is deferred */
	if (rc == -EOVERFLOW) {
		lpfc_nvmeio_data(phba, "NVMET RCV BUSY: xri x%x sz %d "
				 "from %06x\n",
				 ctxp->oxid, ctxp->size, ctxp->sid);
		atomic_inc(&tgtp->rcv_fcp_cmd_out);
		atomic_inc(&tgtp->defer_fod);
		spin_lock_irqsave(&ctxp->ctxlock, iflags);
		if (ctxp->flag & LPFC_NVME_CTX_REUSE_WQ) {
			spin_unlock_irqrestore(&ctxp->ctxlock, iflags);
			return;
		}
		spin_unlock_irqrestore(&ctxp->ctxlock, iflags);
		/*
		 * Post a replacement DMA buffer to RQ and defer
		 * freeing rcv buffer till .defer_rcv callback
		 */
		qno = nvmebuf->idx;
		lpfc_post_rq_buffer(
			phba, phba->sli4_hba.nvmet_mrq_hdr[qno],
			phba->sli4_hba.nvmet_mrq_data[qno], 1, qno);
		return;
	}
	ctxp->flag &= ~LPFC_NVME_TNOTIFY;
	atomic_inc(&tgtp->rcv_fcp_cmd_drop);
	lpfc_printf_log(phba, KERN_ERR, LOG_TRACE_EVENT,
			"2582 FCP Drop IO x%x: err x%x: x%x x%x x%x\n",
			ctxp->oxid, rc,
			atomic_read(&tgtp->rcv_fcp_cmd_in),
			atomic_read(&tgtp->rcv_fcp_cmd_out),
			atomic_read(&tgtp->xmt_fcp_release));
	lpfc_nvmeio_data(phba, "NVMET FCP DROP: xri x%x sz %d from %06x\n",
			 ctxp->oxid, ctxp->size, ctxp->sid);
	spin_lock_irqsave(&ctxp->ctxlock, iflags);
	lpfc_nvmet_defer_release(phba, ctxp);
	spin_unlock_irqrestore(&ctxp->ctxlock, iflags);
	lpfc_nvmet_unsol_fcp_issue_abort(phba, ctxp, ctxp->sid, ctxp->oxid);
#endif
}

static void
lpfc_nvmet_fcp_rqst_defer_work(struct work_struct *work)
{
#if (IS_ENABLED(CONFIG_NVME_TARGET_FC))
	struct lpfc_nvmet_ctxbuf *ctx_buf =
		container_of(work, struct lpfc_nvmet_ctxbuf, defer_work);

	lpfc_nvmet_process_rcv_fcp_req(ctx_buf);
#endif
}

static struct lpfc_nvmet_ctxbuf *
lpfc_nvmet_replenish_context(struct lpfc_hba *phba,
			     struct lpfc_nvmet_ctx_info *current_infop)
{
#if (IS_ENABLED(CONFIG_NVME_TARGET_FC))
	struct lpfc_nvmet_ctxbuf *ctx_buf = NULL;
	struct lpfc_nvmet_ctx_info *get_infop;
	int i;

	/*
	 * The current_infop for the MRQ a NVME command IU was received
	 * on is empty. Our goal is to replenish this MRQs context
	 * list from a another CPUs.
	 *
	 * First we need to pick a context list to start looking on.
	 * nvmet_ctx_start_cpu has available context the last time
	 * we needed to replenish this CPU where nvmet_ctx_next_cpu
	 * is just the next sequential CPU for this MRQ.
	 */
	if (current_infop->nvmet_ctx_start_cpu)
		get_infop = current_infop->nvmet_ctx_start_cpu;
	else
		get_infop = current_infop->nvmet_ctx_next_cpu;

	for (i = 0; i < phba->sli4_hba.num_possible_cpu; i++) {
		if (get_infop == current_infop) {
			get_infop = get_infop->nvmet_ctx_next_cpu;
			continue;
		}
		spin_lock(&get_infop->nvmet_ctx_list_lock);

		/* Just take the entire context list, if there are any */
		if (get_infop->nvmet_ctx_list_cnt) {
			list_splice_init(&get_infop->nvmet_ctx_list,
				    &current_infop->nvmet_ctx_list);
			current_infop->nvmet_ctx_list_cnt =
				get_infop->nvmet_ctx_list_cnt - 1;
			get_infop->nvmet_ctx_list_cnt = 0;
			spin_unlock(&get_infop->nvmet_ctx_list_lock);

			current_infop->nvmet_ctx_start_cpu = get_infop;
			list_remove_head(&current_infop->nvmet_ctx_list,
					 ctx_buf, struct lpfc_nvmet_ctxbuf,
					 list);
			return ctx_buf;
		}

		/* Otherwise, move on to the next CPU for this MRQ */
		spin_unlock(&get_infop->nvmet_ctx_list_lock);
		get_infop = get_infop->nvmet_ctx_next_cpu;
	}

#endif
	/* Nothing found, all contexts for the MRQ are in-flight */
	return NULL;
}

/**
 * lpfc_nvmet_unsol_fcp_buffer - Process an unsolicited event data buffer
 * @phba: pointer to lpfc hba data structure.
 * @idx: relative index of MRQ vector
 * @nvmebuf: pointer to lpfc nvme command HBQ data structure.
 * @isr_timestamp: in jiffies.
 * @cqflag: cq processing information regarding workload.
 *
 * This routine is used for processing the WQE associated with a unsolicited
 * event. It first determines whether there is an existing ndlp that matches
 * the DID from the unsolicited WQE. If not, it will create a new one with
 * the DID from the unsolicited WQE. The ELS command from the unsolicited
 * WQE is then used to invoke the proper routine and to set up proper state
 * of the discovery state machine.
 **/
static void
lpfc_nvmet_unsol_fcp_buffer(struct lpfc_hba *phba,
			    uint32_t idx,
			    struct rqb_dmabuf *nvmebuf,
			    uint64_t isr_timestamp,
			    uint8_t cqflag)
{
	struct lpfc_async_xchg_ctx *ctxp;
	struct lpfc_nvmet_tgtport *tgtp;
	struct fc_frame_header *fc_hdr;
	struct lpfc_nvmet_ctxbuf *ctx_buf;
	struct lpfc_nvmet_ctx_info *current_infop;
	uint32_t size, oxid, sid, qno;
	unsigned long iflag;
	int current_cpu;

	if (!IS_ENABLED(CONFIG_NVME_TARGET_FC))
		return;

	ctx_buf = NULL;
	if (!nvmebuf || !phba->targetport) {
		lpfc_printf_log(phba, KERN_ERR, LOG_TRACE_EVENT,
				"6157 NVMET FCP Drop IO\n");
		if (nvmebuf)
			lpfc_rq_buf_free(phba, &nvmebuf->hbuf);
		return;
	}

	/*
	 * Get a pointer to the context list for this MRQ based on
	 * the CPU this MRQ IRQ is associated with. If the CPU association
	 * changes from our initial assumption, the context list could
	 * be empty, thus it would need to be replenished with the
	 * context list from another CPU for this MRQ.
	 */
	current_cpu = raw_smp_processor_id();
	current_infop = lpfc_get_ctx_list(phba, current_cpu, idx);
	spin_lock_irqsave(&current_infop->nvmet_ctx_list_lock, iflag);
	if (current_infop->nvmet_ctx_list_cnt) {
		list_remove_head(&current_infop->nvmet_ctx_list,
				 ctx_buf, struct lpfc_nvmet_ctxbuf, list);
		current_infop->nvmet_ctx_list_cnt--;
	} else {
		ctx_buf = lpfc_nvmet_replenish_context(phba, current_infop);
	}
	spin_unlock_irqrestore(&current_infop->nvmet_ctx_list_lock, iflag);

	fc_hdr = (struct fc_frame_header *)(nvmebuf->hbuf.virt);
	oxid = be16_to_cpu(fc_hdr->fh_ox_id);
	size = nvmebuf->bytes_recv;

#ifdef CONFIG_SCSI_LPFC_DEBUG_FS
	if (phba->hdwqstat_on & LPFC_CHECK_NVMET_IO) {
		this_cpu_inc(phba->sli4_hba.c_stat->rcv_io);
		if (idx != current_cpu)
			lpfc_printf_log(phba, KERN_INFO, LOG_NVME_IOERR,
					"6703 CPU Check rcv: "
					"cpu %d expect %d\n",
					current_cpu, idx);
	}
#endif

	lpfc_nvmeio_data(phba, "NVMET FCP  RCV: xri x%x sz %d CPU %02x\n",
			 oxid, size, raw_smp_processor_id());

	tgtp = (struct lpfc_nvmet_tgtport *)phba->targetport->private;

	if (!ctx_buf) {
		/* Queue this NVME IO to process later */
		spin_lock_irqsave(&phba->sli4_hba.nvmet_io_wait_lock, iflag);
		list_add_tail(&nvmebuf->hbuf.list,
			      &phba->sli4_hba.lpfc_nvmet_io_wait_list);
		phba->sli4_hba.nvmet_io_wait_cnt++;
		phba->sli4_hba.nvmet_io_wait_total++;
		spin_unlock_irqrestore(&phba->sli4_hba.nvmet_io_wait_lock,
				       iflag);

		/* Post a brand new DMA buffer to RQ */
		qno = nvmebuf->idx;
		lpfc_post_rq_buffer(
			phba, phba->sli4_hba.nvmet_mrq_hdr[qno],
			phba->sli4_hba.nvmet_mrq_data[qno], 1, qno);

		atomic_inc(&tgtp->defer_ctx);
		return;
	}

	sid = sli4_sid_from_fc_hdr(fc_hdr);

	ctxp = (struct lpfc_async_xchg_ctx *)ctx_buf->context;
	spin_lock_irqsave(&phba->sli4_hba.t_active_list_lock, iflag);
	list_add_tail(&ctxp->list, &phba->sli4_hba.t_active_ctx_list);
	spin_unlock_irqrestore(&phba->sli4_hba.t_active_list_lock, iflag);
	if (ctxp->state != LPFC_NVME_STE_FREE) {
		lpfc_printf_log(phba, KERN_ERR, LOG_TRACE_EVENT,
				"6414 NVMET Context corrupt %d %d oxid x%x\n",
				ctxp->state, ctxp->entry_cnt, ctxp->oxid);
	}
	ctxp->wqeq = NULL;
	ctxp->offset = 0;
	ctxp->phba = phba;
	ctxp->size = size;
	ctxp->oxid = oxid;
	ctxp->sid = sid;
	ctxp->idx = idx;
	ctxp->state = LPFC_NVME_STE_RCV;
	ctxp->entry_cnt = 1;
	ctxp->flag = 0;
	ctxp->ctxbuf = ctx_buf;
	ctxp->rqb_buffer = (void *)nvmebuf;
	ctxp->hdwq = NULL;
	spin_lock_init(&ctxp->ctxlock);

#ifdef CONFIG_SCSI_LPFC_DEBUG_FS
	if (isr_timestamp)
		ctxp->ts_isr_cmd = isr_timestamp;
	ctxp->ts_cmd_nvme = 0;
	ctxp->ts_nvme_data = 0;
	ctxp->ts_data_wqput = 0;
	ctxp->ts_isr_data = 0;
	ctxp->ts_data_nvme = 0;
	ctxp->ts_nvme_status = 0;
	ctxp->ts_status_wqput = 0;
	ctxp->ts_isr_status = 0;
	ctxp->ts_status_nvme = 0;
#endif

	atomic_inc(&tgtp->rcv_fcp_cmd_in);
	/* check for cq processing load */
	if (!cqflag) {
		lpfc_nvmet_process_rcv_fcp_req(ctx_buf);
		return;
	}

	if (!queue_work(phba->wq, &ctx_buf->defer_work)) {
		atomic_inc(&tgtp->rcv_fcp_cmd_drop);
		lpfc_printf_log(phba, KERN_ERR, LOG_TRACE_EVENT,
				"6325 Unable to queue work for oxid x%x. "
				"FCP Drop IO [x%x x%x x%x]\n",
				ctxp->oxid,
				atomic_read(&tgtp->rcv_fcp_cmd_in),
				atomic_read(&tgtp->rcv_fcp_cmd_out),
				atomic_read(&tgtp->xmt_fcp_release));

		spin_lock_irqsave(&ctxp->ctxlock, iflag);
		lpfc_nvmet_defer_release(phba, ctxp);
		spin_unlock_irqrestore(&ctxp->ctxlock, iflag);
		lpfc_nvmet_unsol_fcp_issue_abort(phba, ctxp, sid, oxid);
	}
}

/**
 * lpfc_nvmet_unsol_fcp_event - Process an unsolicited event from an nvme nport
 * @phba: pointer to lpfc hba data structure.
 * @idx: relative index of MRQ vector
 * @nvmebuf: pointer to received nvme data structure.
 * @isr_timestamp: in jiffies.
 * @cqflag: cq processing information regarding workload.
 *
 * This routine is used to process an unsolicited event received from a SLI
 * (Service Level Interface) ring. The actual processing of the data buffer
 * associated with the unsolicited event is done by invoking the routine
 * lpfc_nvmet_unsol_fcp_buffer() after properly set up the buffer from the
 * SLI RQ on which the unsolicited event was received.
 **/
void
lpfc_nvmet_unsol_fcp_event(struct lpfc_hba *phba,
			   uint32_t idx,
			   struct rqb_dmabuf *nvmebuf,
			   uint64_t isr_timestamp,
			   uint8_t cqflag)
{
	if (!nvmebuf) {
		lpfc_printf_log(phba, KERN_ERR, LOG_TRACE_EVENT,
				"3167 NVMET FCP Drop IO\n");
		return;
	}
	if (phba->nvmet_support == 0) {
		lpfc_rq_buf_free(phba, &nvmebuf->hbuf);
		return;
	}
	lpfc_nvmet_unsol_fcp_buffer(phba, idx, nvmebuf, isr_timestamp, cqflag);
}

/**
 * lpfc_nvmet_prep_ls_wqe - Allocate and prepare a lpfc wqe data structure
 * @phba: pointer to a host N_Port data structure.
 * @ctxp: Context info for NVME LS Request
 * @rspbuf: DMA buffer of NVME command.
 * @rspsize: size of the NVME command.
 *
 * This routine is used for allocating a lpfc-WQE data structure from
 * the driver lpfc-WQE free-list and prepare the WQE with the parameters
 * passed into the routine for discovery state machine to issue an Extended
 * Link Service (NVME) commands. It is a generic lpfc-WQE allocation
 * and preparation routine that is used by all the discovery state machine
 * routines and the NVME command-specific fields will be later set up by
 * the individual discovery machine routines after calling this routine
 * allocating and preparing a generic WQE data structure. It fills in the
 * Buffer Descriptor Entries (BDEs), allocates buffers for both command
 * payload and response payload (if expected). The reference count on the
 * ndlp is incremented by 1 and the reference to the ndlp is put into
 * context1 of the WQE data structure for this WQE to hold the ndlp
 * reference for the command's callback function to access later.
 *
 * Return code
 *   Pointer to the newly allocated/prepared nvme wqe data structure
 *   NULL - when nvme wqe data structure allocation/preparation failed
 **/
static struct lpfc_iocbq *
lpfc_nvmet_prep_ls_wqe(struct lpfc_hba *phba,
		       struct lpfc_async_xchg_ctx *ctxp,
		       dma_addr_t rspbuf, uint16_t rspsize)
{
	struct lpfc_nodelist *ndlp;
	struct lpfc_iocbq *nvmewqe;
	union lpfc_wqe128 *wqe;

	if (!lpfc_is_link_up(phba)) {
		lpfc_printf_log(phba, KERN_ERR, LOG_TRACE_EVENT,
				"6104 NVMET prep LS wqe: link err: "
				"NPORT x%x oxid:x%x ste %d\n",
				ctxp->sid, ctxp->oxid, ctxp->state);
		return NULL;
	}

	/* Allocate buffer for  command wqe */
	nvmewqe = lpfc_sli_get_iocbq(phba);
	if (nvmewqe == NULL) {
		lpfc_printf_log(phba, KERN_ERR, LOG_TRACE_EVENT,
				"6105 NVMET prep LS wqe: No WQE: "
				"NPORT x%x oxid x%x ste %d\n",
				ctxp->sid, ctxp->oxid, ctxp->state);
		return NULL;
	}

	ndlp = lpfc_findnode_did(phba->pport, ctxp->sid);
	if (!ndlp ||
	    ((ndlp->nlp_state != NLP_STE_UNMAPPED_NODE) &&
	    (ndlp->nlp_state != NLP_STE_MAPPED_NODE))) {
		lpfc_printf_log(phba, KERN_ERR, LOG_TRACE_EVENT,
				"6106 NVMET prep LS wqe: No ndlp: "
				"NPORT x%x oxid x%x ste %d\n",
				ctxp->sid, ctxp->oxid, ctxp->state);
		goto nvme_wqe_free_wqeq_exit;
	}
	ctxp->wqeq = nvmewqe;

	/* prevent preparing wqe with NULL ndlp reference */
	nvmewqe->ndlp = lpfc_nlp_get(ndlp);
	if (!nvmewqe->ndlp)
		goto nvme_wqe_free_wqeq_exit;
	nvmewqe->context_un.axchg = ctxp;

	wqe = &nvmewqe->wqe;
	memset(wqe, 0, sizeof(union lpfc_wqe));

	/* Words 0 - 2 */
	wqe->xmit_sequence.bde.tus.f.bdeFlags = BUFF_TYPE_BDE_64;
	wqe->xmit_sequence.bde.tus.f.bdeSize = rspsize;
	wqe->xmit_sequence.bde.addrLow = le32_to_cpu(putPaddrLow(rspbuf));
	wqe->xmit_sequence.bde.addrHigh = le32_to_cpu(putPaddrHigh(rspbuf));

	/* Word 3 */

	/* Word 4 */

	/* Word 5 */
	bf_set(wqe_dfctl, &wqe->xmit_sequence.wge_ctl, 0);
	bf_set(wqe_ls, &wqe->xmit_sequence.wge_ctl, 1);
	bf_set(wqe_la, &wqe->xmit_sequence.wge_ctl, 0);
	bf_set(wqe_rctl, &wqe->xmit_sequence.wge_ctl, FC_RCTL_ELS4_REP);
	bf_set(wqe_type, &wqe->xmit_sequence.wge_ctl, FC_TYPE_NVME);

	/* Word 6 */
	bf_set(wqe_ctxt_tag, &wqe->xmit_sequence.wqe_com,
	       phba->sli4_hba.rpi_ids[ndlp->nlp_rpi]);
	bf_set(wqe_xri_tag, &wqe->xmit_sequence.wqe_com, nvmewqe->sli4_xritag);

	/* Word 7 */
	bf_set(wqe_cmnd, &wqe->xmit_sequence.wqe_com,
	       CMD_XMIT_SEQUENCE64_WQE);
	bf_set(wqe_ct, &wqe->xmit_sequence.wqe_com, SLI4_CT_RPI);
	bf_set(wqe_class, &wqe->xmit_sequence.wqe_com, CLASS3);
	bf_set(wqe_pu, &wqe->xmit_sequence.wqe_com, 0);

	/* Word 8 */
	wqe->xmit_sequence.wqe_com.abort_tag = nvmewqe->iotag;

	/* Word 9 */
	bf_set(wqe_reqtag, &wqe->xmit_sequence.wqe_com, nvmewqe->iotag);
	/* Needs to be set by caller */
	bf_set(wqe_rcvoxid, &wqe->xmit_sequence.wqe_com, ctxp->oxid);

	/* Word 10 */
	bf_set(wqe_dbde, &wqe->xmit_sequence.wqe_com, 1);
	bf_set(wqe_iod, &wqe->xmit_sequence.wqe_com, LPFC_WQE_IOD_WRITE);
	bf_set(wqe_lenloc, &wqe->xmit_sequence.wqe_com,
	       LPFC_WQE_LENLOC_WORD12);
	bf_set(wqe_ebde_cnt, &wqe->xmit_sequence.wqe_com, 0);

	/* Word 11 */
	bf_set(wqe_cqid, &wqe->xmit_sequence.wqe_com,
	       LPFC_WQE_CQ_ID_DEFAULT);
	bf_set(wqe_cmd_type, &wqe->xmit_sequence.wqe_com,
	       OTHER_COMMAND);

	/* Word 12 */
	wqe->xmit_sequence.xmit_len = rspsize;

	nvmewqe->retry = 1;
	nvmewqe->vport = phba->pport;
	nvmewqe->drvrTimeout = (phba->fc_ratov * 3) + LPFC_DRVR_TIMEOUT;
	nvmewqe->cmd_flag |= LPFC_IO_NVME_LS;

	/* Xmit NVMET response to remote NPORT <did> */
	lpfc_printf_log(phba, KERN_INFO, LOG_NVME_DISC,
			"6039 Xmit NVMET LS response to remote "
			"NPORT x%x iotag:x%x oxid:x%x size:x%x\n",
			ndlp->nlp_DID, nvmewqe->iotag, ctxp->oxid,
			rspsize);
	return nvmewqe;

nvme_wqe_free_wqeq_exit:
	nvmewqe->context_un.axchg = NULL;
	nvmewqe->ndlp = NULL;
	nvmewqe->bpl_dmabuf = NULL;
	lpfc_sli_release_iocbq(phba, nvmewqe);
	return NULL;
}


static struct lpfc_iocbq *
lpfc_nvmet_prep_fcp_wqe(struct lpfc_hba *phba,
			struct lpfc_async_xchg_ctx *ctxp)
{
	struct nvmefc_tgt_fcp_req *rsp = &ctxp->hdlrctx.fcp_req;
	struct lpfc_nvmet_tgtport *tgtp;
	struct sli4_sge *sgl;
	struct lpfc_nodelist *ndlp;
	struct lpfc_iocbq *nvmewqe;
	struct scatterlist *sgel;
	union lpfc_wqe128 *wqe;
	struct ulp_bde64 *bde;
	dma_addr_t physaddr;
	int i, cnt, nsegs;
	bool use_pbde = false;
	int xc = 1;

	if (!lpfc_is_link_up(phba)) {
		lpfc_printf_log(phba, KERN_ERR, LOG_TRACE_EVENT,
				"6107 NVMET prep FCP wqe: link err:"
				"NPORT x%x oxid x%x ste %d\n",
				ctxp->sid, ctxp->oxid, ctxp->state);
		return NULL;
	}

	ndlp = lpfc_findnode_did(phba->pport, ctxp->sid);
	if (!ndlp ||
	    ((ndlp->nlp_state != NLP_STE_UNMAPPED_NODE) &&
	     (ndlp->nlp_state != NLP_STE_MAPPED_NODE))) {
		lpfc_printf_log(phba, KERN_ERR, LOG_TRACE_EVENT,
				"6108 NVMET prep FCP wqe: no ndlp: "
				"NPORT x%x oxid x%x ste %d\n",
				ctxp->sid, ctxp->oxid, ctxp->state);
		return NULL;
	}

	if (rsp->sg_cnt > lpfc_tgttemplate.max_sgl_segments) {
		lpfc_printf_log(phba, KERN_ERR, LOG_TRACE_EVENT,
				"6109 NVMET prep FCP wqe: seg cnt err: "
				"NPORT x%x oxid x%x ste %d cnt %d\n",
				ctxp->sid, ctxp->oxid, ctxp->state,
				phba->cfg_nvme_seg_cnt);
		return NULL;
	}
	nsegs = rsp->sg_cnt;

	tgtp = (struct lpfc_nvmet_tgtport *)phba->targetport->private;
	nvmewqe = ctxp->wqeq;
	if (nvmewqe == NULL) {
		/* Allocate buffer for  command wqe */
		nvmewqe = ctxp->ctxbuf->iocbq;
		if (nvmewqe == NULL) {
			lpfc_printf_log(phba, KERN_ERR, LOG_TRACE_EVENT,
					"6110 NVMET prep FCP wqe: No "
					"WQE: NPORT x%x oxid x%x ste %d\n",
					ctxp->sid, ctxp->oxid, ctxp->state);
			return NULL;
		}
		ctxp->wqeq = nvmewqe;
		xc = 0; /* create new XRI */
		nvmewqe->sli4_lxritag = NO_XRI;
		nvmewqe->sli4_xritag = NO_XRI;
	}

	/* Sanity check */
	if (((ctxp->state == LPFC_NVME_STE_RCV) &&
	    (ctxp->entry_cnt == 1)) ||
	    (ctxp->state == LPFC_NVME_STE_DATA)) {
		wqe = &nvmewqe->wqe;
	} else {
		lpfc_printf_log(phba, KERN_ERR, LOG_TRACE_EVENT,
				"6111 Wrong state NVMET FCP: %d  cnt %d\n",
				ctxp->state, ctxp->entry_cnt);
		return NULL;
	}

	sgl  = (struct sli4_sge *)ctxp->ctxbuf->sglq->sgl;
	switch (rsp->op) {
	case NVMET_FCOP_READDATA:
	case NVMET_FCOP_READDATA_RSP:
		/* From the tsend template, initialize words 7 - 11 */
		memcpy(&wqe->words[7],
		       &lpfc_tsend_cmd_template.words[7],
		       sizeof(uint32_t) * 5);

		/* Words 0 - 2 : The first sg segment */
		sgel = &rsp->sg[0];
		physaddr = sg_dma_address(sgel);
		wqe->fcp_tsend.bde.tus.f.bdeFlags = BUFF_TYPE_BDE_64;
		wqe->fcp_tsend.bde.tus.f.bdeSize = sg_dma_len(sgel);
		wqe->fcp_tsend.bde.addrLow = cpu_to_le32(putPaddrLow(physaddr));
		wqe->fcp_tsend.bde.addrHigh =
			cpu_to_le32(putPaddrHigh(physaddr));

		/* Word 3 */
		wqe->fcp_tsend.payload_offset_len = 0;

		/* Word 4 */
		wqe->fcp_tsend.relative_offset = ctxp->offset;

		/* Word 5 */
		wqe->fcp_tsend.reserved = 0;

		/* Word 6 */
		bf_set(wqe_ctxt_tag, &wqe->fcp_tsend.wqe_com,
		       phba->sli4_hba.rpi_ids[ndlp->nlp_rpi]);
		bf_set(wqe_xri_tag, &wqe->fcp_tsend.wqe_com,
		       nvmewqe->sli4_xritag);

		/* Word 7 - set ar later */

		/* Word 8 */
		wqe->fcp_tsend.wqe_com.abort_tag = nvmewqe->iotag;

		/* Word 9 */
		bf_set(wqe_reqtag, &wqe->fcp_tsend.wqe_com, nvmewqe->iotag);
		bf_set(wqe_rcvoxid, &wqe->fcp_tsend.wqe_com, ctxp->oxid);

		/* Word 10 - set wqes later, in template xc=1 */
		if (!xc)
			bf_set(wqe_xc, &wqe->fcp_tsend.wqe_com, 0);

		/* Word 12 */
		wqe->fcp_tsend.fcp_data_len = rsp->transfer_length;

		/* Setup 2 SKIP SGEs */
		sgl->addr_hi = 0;
		sgl->addr_lo = 0;
		sgl->word2 = 0;
		bf_set(lpfc_sli4_sge_type, sgl, LPFC_SGE_TYPE_SKIP);
		sgl->word2 = cpu_to_le32(sgl->word2);
		sgl->sge_len = 0;
		sgl++;
		sgl->addr_hi = 0;
		sgl->addr_lo = 0;
		sgl->word2 = 0;
		bf_set(lpfc_sli4_sge_type, sgl, LPFC_SGE_TYPE_SKIP);
		sgl->word2 = cpu_to_le32(sgl->word2);
		sgl->sge_len = 0;
		sgl++;
		if (rsp->op == NVMET_FCOP_READDATA_RSP) {
			atomic_inc(&tgtp->xmt_fcp_read_rsp);

			/* In template ar=1 wqes=0 sup=0 irsp=0 irsplen=0 */

			if (rsp->rsplen == LPFC_NVMET_SUCCESS_LEN) {
				if (ndlp->nlp_flag & NLP_SUPPRESS_RSP)
					bf_set(wqe_sup,
					       &wqe->fcp_tsend.wqe_com, 1);
			} else {
				bf_set(wqe_wqes, &wqe->fcp_tsend.wqe_com, 1);
				bf_set(wqe_irsp, &wqe->fcp_tsend.wqe_com, 1);
				bf_set(wqe_irsplen, &wqe->fcp_tsend.wqe_com,
				       ((rsp->rsplen >> 2) - 1));
				memcpy(&wqe->words[16], rsp->rspaddr,
				       rsp->rsplen);
			}
		} else {
			atomic_inc(&tgtp->xmt_fcp_read);

			/* In template ar=1 wqes=0 sup=0 irsp=0 irsplen=0 */
			bf_set(wqe_ar, &wqe->fcp_tsend.wqe_com, 0);
		}
		break;

	case NVMET_FCOP_WRITEDATA:
		/* From the treceive template, initialize words 3 - 11 */
		memcpy(&wqe->words[3],
		       &lpfc_treceive_cmd_template.words[3],
		       sizeof(uint32_t) * 9);

		/* Words 0 - 2 : First SGE is skipped, set invalid BDE type */
		wqe->fcp_treceive.bde.tus.f.bdeFlags = LPFC_SGE_TYPE_SKIP;
		wqe->fcp_treceive.bde.tus.f.bdeSize = 0;
		wqe->fcp_treceive.bde.addrLow = 0;
		wqe->fcp_treceive.bde.addrHigh = 0;

		/* Word 4 */
		wqe->fcp_treceive.relative_offset = ctxp->offset;

		/* Word 6 */
		bf_set(wqe_ctxt_tag, &wqe->fcp_treceive.wqe_com,
		       phba->sli4_hba.rpi_ids[ndlp->nlp_rpi]);
		bf_set(wqe_xri_tag, &wqe->fcp_treceive.wqe_com,
		       nvmewqe->sli4_xritag);

		/* Word 7 */

		/* Word 8 */
		wqe->fcp_treceive.wqe_com.abort_tag = nvmewqe->iotag;

		/* Word 9 */
		bf_set(wqe_reqtag, &wqe->fcp_treceive.wqe_com, nvmewqe->iotag);
		bf_set(wqe_rcvoxid, &wqe->fcp_treceive.wqe_com, ctxp->oxid);

		/* Word 10 - in template xc=1 */
		if (!xc)
			bf_set(wqe_xc, &wqe->fcp_treceive.wqe_com, 0);

		/* Word 11 - check for pbde */
		if (nsegs == 1 && phba->cfg_enable_pbde) {
			use_pbde = true;
			/* Word 11 - PBDE bit already preset by template */
		} else {
			/* Overwrite default template setting */
			bf_set(wqe_pbde, &wqe->fcp_treceive.wqe_com, 0);
		}

		/* Word 12 */
		wqe->fcp_tsend.fcp_data_len = rsp->transfer_length;

		/* Setup 2 SKIP SGEs */
		sgl->addr_hi = 0;
		sgl->addr_lo = 0;
		sgl->word2 = 0;
		bf_set(lpfc_sli4_sge_type, sgl, LPFC_SGE_TYPE_SKIP);
		sgl->word2 = cpu_to_le32(sgl->word2);
		sgl->sge_len = 0;
		sgl++;
		sgl->addr_hi = 0;
		sgl->addr_lo = 0;
		sgl->word2 = 0;
		bf_set(lpfc_sli4_sge_type, sgl, LPFC_SGE_TYPE_SKIP);
		sgl->word2 = cpu_to_le32(sgl->word2);
		sgl->sge_len = 0;
		sgl++;
		atomic_inc(&tgtp->xmt_fcp_write);
		break;

	case NVMET_FCOP_RSP:
		/* From the treceive template, initialize words 4 - 11 */
		memcpy(&wqe->words[4],
		       &lpfc_trsp_cmd_template.words[4],
		       sizeof(uint32_t) * 8);

		/* Words 0 - 2 */
		physaddr = rsp->rspdma;
		wqe->fcp_trsp.bde.tus.f.bdeFlags = BUFF_TYPE_BDE_64;
		wqe->fcp_trsp.bde.tus.f.bdeSize = rsp->rsplen;
		wqe->fcp_trsp.bde.addrLow =
			cpu_to_le32(putPaddrLow(physaddr));
		wqe->fcp_trsp.bde.addrHigh =
			cpu_to_le32(putPaddrHigh(physaddr));

		/* Word 3 */
		wqe->fcp_trsp.response_len = rsp->rsplen;

		/* Word 6 */
		bf_set(wqe_ctxt_tag, &wqe->fcp_trsp.wqe_com,
		       phba->sli4_hba.rpi_ids[ndlp->nlp_rpi]);
		bf_set(wqe_xri_tag, &wqe->fcp_trsp.wqe_com,
		       nvmewqe->sli4_xritag);

		/* Word 7 */

		/* Word 8 */
		wqe->fcp_trsp.wqe_com.abort_tag = nvmewqe->iotag;

		/* Word 9 */
		bf_set(wqe_reqtag, &wqe->fcp_trsp.wqe_com, nvmewqe->iotag);
		bf_set(wqe_rcvoxid, &wqe->fcp_trsp.wqe_com, ctxp->oxid);

		/* Word 10 */
		if (xc)
			bf_set(wqe_xc, &wqe->fcp_trsp.wqe_com, 1);

		/* Word 11 */
		/* In template wqes=0 irsp=0 irsplen=0 - good response */
		if (rsp->rsplen != LPFC_NVMET_SUCCESS_LEN) {
			/* Bad response - embed it */
			bf_set(wqe_wqes, &wqe->fcp_trsp.wqe_com, 1);
			bf_set(wqe_irsp, &wqe->fcp_trsp.wqe_com, 1);
			bf_set(wqe_irsplen, &wqe->fcp_trsp.wqe_com,
			       ((rsp->rsplen >> 2) - 1));
			memcpy(&wqe->words[16], rsp->rspaddr, rsp->rsplen);
		}

		/* Word 12 */
		wqe->fcp_trsp.rsvd_12_15[0] = 0;

		/* Use rspbuf, NOT sg list */
		nsegs = 0;
		sgl->word2 = 0;
		atomic_inc(&tgtp->xmt_fcp_rsp);
		break;

	default:
		lpfc_printf_log(phba, KERN_INFO, LOG_NVME_IOERR,
				"6064 Unknown Rsp Op %d\n",
				rsp->op);
		return NULL;
	}

	nvmewqe->retry = 1;
	nvmewqe->vport = phba->pport;
	nvmewqe->drvrTimeout = (phba->fc_ratov * 3) + LPFC_DRVR_TIMEOUT;
	nvmewqe->ndlp = ndlp;

	for_each_sg(rsp->sg, sgel, nsegs, i) {
		physaddr = sg_dma_address(sgel);
		cnt = sg_dma_len(sgel);
		sgl->addr_hi = putPaddrHigh(physaddr);
		sgl->addr_lo = putPaddrLow(physaddr);
		sgl->word2 = 0;
		bf_set(lpfc_sli4_sge_type, sgl, LPFC_SGE_TYPE_DATA);
		bf_set(lpfc_sli4_sge_offset, sgl, ctxp->offset);
		if ((i+1) == rsp->sg_cnt)
			bf_set(lpfc_sli4_sge_last, sgl, 1);
		sgl->word2 = cpu_to_le32(sgl->word2);
		sgl->sge_len = cpu_to_le32(cnt);
		sgl++;
		ctxp->offset += cnt;
	}

	bde = (struct ulp_bde64 *)&wqe->words[13];
	if (use_pbde) {
		/* decrement sgl ptr backwards once to first data sge */
		sgl--;

		/* Words 13-15 (PBDE) */
		bde->addrLow = sgl->addr_lo;
		bde->addrHigh = sgl->addr_hi;
		bde->tus.f.bdeSize = le32_to_cpu(sgl->sge_len);
		bde->tus.f.bdeFlags = BUFF_TYPE_BDE_64;
		bde->tus.w = cpu_to_le32(bde->tus.w);
	} else {
		memset(bde, 0, sizeof(struct ulp_bde64));
	}
	ctxp->state = LPFC_NVME_STE_DATA;
	ctxp->entry_cnt++;
	return nvmewqe;
}

/**
 * lpfc_nvmet_sol_fcp_abort_cmp - Completion handler for ABTS
 * @phba: Pointer to HBA context object.
 * @cmdwqe: Pointer to driver command WQE object.
 * @rspwqe: Pointer to driver response WQE object.
 *
 * The function is called from SLI ring event handler with no
 * lock held. This function is the completion handler for NVME ABTS for FCP cmds
 * The function frees memory resources used for the NVME commands.
 **/
static void
lpfc_nvmet_sol_fcp_abort_cmp(struct lpfc_hba *phba, struct lpfc_iocbq *cmdwqe,
			     struct lpfc_iocbq *rspwqe)
{
	struct lpfc_async_xchg_ctx *ctxp;
	struct lpfc_nvmet_tgtport *tgtp;
	uint32_t result;
	unsigned long flags;
	bool released = false;
	struct lpfc_wcqe_complete *wcqe = &rspwqe->wcqe_cmpl;

	ctxp = cmdwqe->context_un.axchg;
	result = wcqe->parameter;

	tgtp = (struct lpfc_nvmet_tgtport *)phba->targetport->private;
	if (ctxp->flag & LPFC_NVME_ABORT_OP)
		atomic_inc(&tgtp->xmt_fcp_abort_cmpl);

	spin_lock_irqsave(&ctxp->ctxlock, flags);
	ctxp->state = LPFC_NVME_STE_DONE;

	/* Check if we already received a free context call
	 * and we have completed processing an abort situation.
	 */
	if ((ctxp->flag & LPFC_NVME_CTX_RLS) &&
	    !(ctxp->flag & LPFC_NVME_XBUSY)) {
		spin_lock(&phba->sli4_hba.abts_nvmet_buf_list_lock);
		list_del_init(&ctxp->list);
		spin_unlock(&phba->sli4_hba.abts_nvmet_buf_list_lock);
		released = true;
	}
	ctxp->flag &= ~LPFC_NVME_ABORT_OP;
	spin_unlock_irqrestore(&ctxp->ctxlock, flags);
	atomic_inc(&tgtp->xmt_abort_rsp);

	lpfc_printf_log(phba, KERN_INFO, LOG_NVME_ABTS,
			"6165 ABORT cmpl: oxid x%x flg x%x (%d) "
			"WCQE: %08x %08x %08x %08x\n",
			ctxp->oxid, ctxp->flag, released,
			wcqe->word0, wcqe->total_data_placed,
			result, wcqe->word3);

	cmdwqe->rsp_dmabuf = NULL;
	cmdwqe->bpl_dmabuf = NULL;
	/*
	 * if transport has released ctx, then can reuse it. Otherwise,
	 * will be recycled by transport release call.
	 */
	if (released)
		lpfc_nvmet_ctxbuf_post(phba, ctxp->ctxbuf);

	/* This is the iocbq for the abort, not the command */
	lpfc_sli_release_iocbq(phba, cmdwqe);

	/* Since iaab/iaar are NOT set, there is no work left.
	 * For LPFC_NVME_XBUSY, lpfc_sli4_nvmet_xri_aborted
	 * should have been called already.
	 */
}

/**
 * lpfc_nvmet_unsol_fcp_abort_cmp - Completion handler for ABTS
 * @phba: Pointer to HBA context object.
 * @cmdwqe: Pointer to driver command WQE object.
 * @rspwqe: Pointer to driver response WQE object.
 *
 * The function is called from SLI ring event handler with no
 * lock held. This function is the completion handler for NVME ABTS for FCP cmds
 * The function frees memory resources used for the NVME commands.
 **/
static void
lpfc_nvmet_unsol_fcp_abort_cmp(struct lpfc_hba *phba, struct lpfc_iocbq *cmdwqe,
			       struct lpfc_iocbq *rspwqe)
{
	struct lpfc_async_xchg_ctx *ctxp;
	struct lpfc_nvmet_tgtport *tgtp;
	unsigned long flags;
	uint32_t result;
	bool released = false;
	struct lpfc_wcqe_complete *wcqe = &rspwqe->wcqe_cmpl;

	ctxp = cmdwqe->context_un.axchg;
	result = wcqe->parameter;

	if (!ctxp) {
		/* if context is clear, related io alrady complete */
		lpfc_printf_log(phba, KERN_INFO, LOG_NVME_ABTS,
				"6070 ABTS cmpl: WCQE: %08x %08x %08x %08x\n",
				wcqe->word0, wcqe->total_data_placed,
				result, wcqe->word3);
		return;
	}

	tgtp = (struct lpfc_nvmet_tgtport *)phba->targetport->private;
	spin_lock_irqsave(&ctxp->ctxlock, flags);
	if (ctxp->flag & LPFC_NVME_ABORT_OP)
		atomic_inc(&tgtp->xmt_fcp_abort_cmpl);

	/* Sanity check */
	if (ctxp->state != LPFC_NVME_STE_ABORT) {
		lpfc_printf_log(phba, KERN_ERR, LOG_TRACE_EVENT,
				"6112 ABTS Wrong state:%d oxid x%x\n",
				ctxp->state, ctxp->oxid);
	}

	/* Check if we already received a free context call
	 * and we have completed processing an abort situation.
	 */
	ctxp->state = LPFC_NVME_STE_DONE;
	if ((ctxp->flag & LPFC_NVME_CTX_RLS) &&
	    !(ctxp->flag & LPFC_NVME_XBUSY)) {
		spin_lock(&phba->sli4_hba.abts_nvmet_buf_list_lock);
		list_del_init(&ctxp->list);
		spin_unlock(&phba->sli4_hba.abts_nvmet_buf_list_lock);
		released = true;
	}
	ctxp->flag &= ~LPFC_NVME_ABORT_OP;
	spin_unlock_irqrestore(&ctxp->ctxlock, flags);
	atomic_inc(&tgtp->xmt_abort_rsp);

	lpfc_printf_log(phba, KERN_INFO, LOG_NVME_ABTS,
			"6316 ABTS cmpl oxid x%x flg x%x (%x) "
			"WCQE: %08x %08x %08x %08x\n",
			ctxp->oxid, ctxp->flag, released,
			wcqe->word0, wcqe->total_data_placed,
			result, wcqe->word3);

	cmdwqe->rsp_dmabuf = NULL;
	cmdwqe->bpl_dmabuf = NULL;
	/*
	 * if transport has released ctx, then can reuse it. Otherwise,
	 * will be recycled by transport release call.
	 */
	if (released)
		lpfc_nvmet_ctxbuf_post(phba, ctxp->ctxbuf);

	/* Since iaab/iaar are NOT set, there is no work left.
	 * For LPFC_NVME_XBUSY, lpfc_sli4_nvmet_xri_aborted
	 * should have been called already.
	 */
}

/**
 * lpfc_nvmet_xmt_ls_abort_cmp - Completion handler for ABTS
 * @phba: Pointer to HBA context object.
 * @cmdwqe: Pointer to driver command WQE object.
 * @rspwqe: Pointer to driver response WQE object.
 *
 * The function is called from SLI ring event handler with no
 * lock held. This function is the completion handler for NVME ABTS for LS cmds
 * The function frees memory resources used for the NVME commands.
 **/
static void
lpfc_nvmet_xmt_ls_abort_cmp(struct lpfc_hba *phba, struct lpfc_iocbq *cmdwqe,
			    struct lpfc_iocbq *rspwqe)
{
	struct lpfc_async_xchg_ctx *ctxp;
	struct lpfc_nvmet_tgtport *tgtp;
	uint32_t result;
	struct lpfc_wcqe_complete *wcqe = &rspwqe->wcqe_cmpl;

	ctxp = cmdwqe->context_un.axchg;
	result = wcqe->parameter;

	if (phba->nvmet_support) {
		tgtp = (struct lpfc_nvmet_tgtport *)phba->targetport->private;
		atomic_inc(&tgtp->xmt_ls_abort_cmpl);
	}

	lpfc_printf_log(phba, KERN_INFO, LOG_NVME_ABTS,
			"6083 Abort cmpl: ctx x%px WCQE:%08x %08x %08x %08x\n",
			ctxp, wcqe->word0, wcqe->total_data_placed,
			result, wcqe->word3);

	if (!ctxp) {
		lpfc_printf_log(phba, KERN_ERR, LOG_TRACE_EVENT,
				"6415 NVMET LS Abort No ctx: WCQE: "
				 "%08x %08x %08x %08x\n",
				wcqe->word0, wcqe->total_data_placed,
				result, wcqe->word3);

		lpfc_sli_release_iocbq(phba, cmdwqe);
		return;
	}

	if (ctxp->state != LPFC_NVME_STE_LS_ABORT) {
		lpfc_printf_log(phba, KERN_ERR, LOG_TRACE_EVENT,
				"6416 NVMET LS abort cmpl state mismatch: "
				"oxid x%x: %d %d\n",
				ctxp->oxid, ctxp->state, ctxp->entry_cnt);
	}

	cmdwqe->rsp_dmabuf = NULL;
	cmdwqe->bpl_dmabuf = NULL;
	lpfc_sli_release_iocbq(phba, cmdwqe);
	kfree(ctxp);
}

static int
lpfc_nvmet_unsol_issue_abort(struct lpfc_hba *phba,
			     struct lpfc_async_xchg_ctx *ctxp,
			     uint32_t sid, uint16_t xri)
{
	struct lpfc_nvmet_tgtport *tgtp = NULL;
	struct lpfc_iocbq *abts_wqeq;
	union lpfc_wqe128 *wqe_abts;
	struct lpfc_nodelist *ndlp;

	lpfc_printf_log(phba, KERN_INFO, LOG_NVME_ABTS,
			"6067 ABTS: sid %x xri x%x/x%x\n",
			sid, xri, ctxp->wqeq->sli4_xritag);

	if (phba->nvmet_support && phba->targetport)
		tgtp = (struct lpfc_nvmet_tgtport *)phba->targetport->private;

	ndlp = lpfc_findnode_did(phba->pport, sid);
	if (!ndlp ||
	    ((ndlp->nlp_state != NLP_STE_UNMAPPED_NODE) &&
	    (ndlp->nlp_state != NLP_STE_MAPPED_NODE))) {
		if (tgtp)
			atomic_inc(&tgtp->xmt_abort_rsp_error);
		lpfc_printf_log(phba, KERN_ERR, LOG_TRACE_EVENT,
				"6134 Drop ABTS - wrong NDLP state x%x.\n",
				(ndlp) ? ndlp->nlp_state : NLP_STE_MAX_STATE);

		/* No failure to an ABTS request. */
		return 0;
	}

	abts_wqeq = ctxp->wqeq;
	wqe_abts = &abts_wqeq->wqe;

	/*
	 * Since we zero the whole WQE, we need to ensure we set the WQE fields
	 * that were initialized in lpfc_sli4_nvmet_alloc.
	 */
	memset(wqe_abts, 0, sizeof(union lpfc_wqe));

	/* Word 5 */
	bf_set(wqe_dfctl, &wqe_abts->xmit_sequence.wge_ctl, 0);
	bf_set(wqe_ls, &wqe_abts->xmit_sequence.wge_ctl, 1);
	bf_set(wqe_la, &wqe_abts->xmit_sequence.wge_ctl, 0);
	bf_set(wqe_rctl, &wqe_abts->xmit_sequence.wge_ctl, FC_RCTL_BA_ABTS);
	bf_set(wqe_type, &wqe_abts->xmit_sequence.wge_ctl, FC_TYPE_BLS);

	/* Word 6 */
	bf_set(wqe_ctxt_tag, &wqe_abts->xmit_sequence.wqe_com,
	       phba->sli4_hba.rpi_ids[ndlp->nlp_rpi]);
	bf_set(wqe_xri_tag, &wqe_abts->xmit_sequence.wqe_com,
	       abts_wqeq->sli4_xritag);

	/* Word 7 */
	bf_set(wqe_cmnd, &wqe_abts->xmit_sequence.wqe_com,
	       CMD_XMIT_SEQUENCE64_WQE);
	bf_set(wqe_ct, &wqe_abts->xmit_sequence.wqe_com, SLI4_CT_RPI);
	bf_set(wqe_class, &wqe_abts->xmit_sequence.wqe_com, CLASS3);
	bf_set(wqe_pu, &wqe_abts->xmit_sequence.wqe_com, 0);

	/* Word 8 */
	wqe_abts->xmit_sequence.wqe_com.abort_tag = abts_wqeq->iotag;

	/* Word 9 */
	bf_set(wqe_reqtag, &wqe_abts->xmit_sequence.wqe_com, abts_wqeq->iotag);
	/* Needs to be set by caller */
	bf_set(wqe_rcvoxid, &wqe_abts->xmit_sequence.wqe_com, xri);

	/* Word 10 */
	bf_set(wqe_iod, &wqe_abts->xmit_sequence.wqe_com, LPFC_WQE_IOD_WRITE);
	bf_set(wqe_lenloc, &wqe_abts->xmit_sequence.wqe_com,
	       LPFC_WQE_LENLOC_WORD12);
	bf_set(wqe_ebde_cnt, &wqe_abts->xmit_sequence.wqe_com, 0);
	bf_set(wqe_qosd, &wqe_abts->xmit_sequence.wqe_com, 0);

	/* Word 11 */
	bf_set(wqe_cqid, &wqe_abts->xmit_sequence.wqe_com,
	       LPFC_WQE_CQ_ID_DEFAULT);
	bf_set(wqe_cmd_type, &wqe_abts->xmit_sequence.wqe_com,
	       OTHER_COMMAND);

	abts_wqeq->vport = phba->pport;
	abts_wqeq->ndlp = ndlp;
	abts_wqeq->context_un.axchg = ctxp;
	abts_wqeq->bpl_dmabuf = NULL;
	abts_wqeq->num_bdes = 0;
	/* hba_wqidx should already be setup from command we are aborting */
	abts_wqeq->iocb.ulpCommand = CMD_XMIT_SEQUENCE64_CR;
	abts_wqeq->iocb.ulpLe = 1;

	lpfc_printf_log(phba, KERN_INFO, LOG_NVME_ABTS,
			"6069 Issue ABTS to xri x%x reqtag x%x\n",
			xri, abts_wqeq->iotag);
	return 1;
}

static int
lpfc_nvmet_sol_fcp_issue_abort(struct lpfc_hba *phba,
			       struct lpfc_async_xchg_ctx *ctxp,
			       uint32_t sid, uint16_t xri)
{
	struct lpfc_nvmet_tgtport *tgtp;
	struct lpfc_iocbq *abts_wqeq;
	struct lpfc_nodelist *ndlp;
	unsigned long flags;
	bool ia;
	int rc;

	tgtp = (struct lpfc_nvmet_tgtport *)phba->targetport->private;
	if (!ctxp->wqeq) {
		ctxp->wqeq = ctxp->ctxbuf->iocbq;
		ctxp->wqeq->hba_wqidx = 0;
	}

	ndlp = lpfc_findnode_did(phba->pport, sid);
	if (!ndlp ||
	    ((ndlp->nlp_state != NLP_STE_UNMAPPED_NODE) &&
	    (ndlp->nlp_state != NLP_STE_MAPPED_NODE))) {
		atomic_inc(&tgtp->xmt_abort_rsp_error);
		lpfc_printf_log(phba, KERN_ERR, LOG_TRACE_EVENT,
				"6160 Drop ABORT - wrong NDLP state x%x.\n",
				(ndlp) ? ndlp->nlp_state : NLP_STE_MAX_STATE);

		/* No failure to an ABTS request. */
		spin_lock_irqsave(&ctxp->ctxlock, flags);
		ctxp->flag &= ~LPFC_NVME_ABORT_OP;
		spin_unlock_irqrestore(&ctxp->ctxlock, flags);
		return 0;
	}

	/* Issue ABTS for this WQE based on iotag */
	ctxp->abort_wqeq = lpfc_sli_get_iocbq(phba);
	spin_lock_irqsave(&ctxp->ctxlock, flags);
	if (!ctxp->abort_wqeq) {
		atomic_inc(&tgtp->xmt_abort_rsp_error);
		lpfc_printf_log(phba, KERN_ERR, LOG_TRACE_EVENT,
				"6161 ABORT failed: No wqeqs: "
				"xri: x%x\n", ctxp->oxid);
		/* No failure to an ABTS request. */
		ctxp->flag &= ~LPFC_NVME_ABORT_OP;
		spin_unlock_irqrestore(&ctxp->ctxlock, flags);
		return 0;
	}
	abts_wqeq = ctxp->abort_wqeq;
	ctxp->state = LPFC_NVME_STE_ABORT;
	ia = (ctxp->flag & LPFC_NVME_ABTS_RCV) ? true : false;
	spin_unlock_irqrestore(&ctxp->ctxlock, flags);

	/* Announce entry to new IO submit field. */
	lpfc_printf_log(phba, KERN_INFO, LOG_NVME_ABTS,
			"6162 ABORT Request to rport DID x%06x "
			"for xri x%x x%x\n",
			ctxp->sid, ctxp->oxid, ctxp->wqeq->sli4_xritag);

	/* If the hba is getting reset, this flag is set.  It is
	 * cleared when the reset is complete and rings reestablished.
	 */
	spin_lock_irqsave(&phba->hbalock, flags);
	/* driver queued commands are in process of being flushed */
	if (phba->hba_flag & HBA_IOQ_FLUSH) {
		spin_unlock_irqrestore(&phba->hbalock, flags);
		atomic_inc(&tgtp->xmt_abort_rsp_error);
		lpfc_printf_log(phba, KERN_ERR, LOG_TRACE_EVENT,
				"6163 Driver in reset cleanup - flushing "
				"NVME Req now. hba_flag x%x oxid x%x\n",
				phba->hba_flag, ctxp->oxid);
		lpfc_sli_release_iocbq(phba, abts_wqeq);
		spin_lock_irqsave(&ctxp->ctxlock, flags);
		ctxp->flag &= ~LPFC_NVME_ABORT_OP;
		spin_unlock_irqrestore(&ctxp->ctxlock, flags);
		return 0;
	}

	/* Outstanding abort is in progress */
	if (abts_wqeq->cmd_flag & LPFC_DRIVER_ABORTED) {
		spin_unlock_irqrestore(&phba->hbalock, flags);
		atomic_inc(&tgtp->xmt_abort_rsp_error);
		lpfc_printf_log(phba, KERN_ERR, LOG_TRACE_EVENT,
				"6164 Outstanding NVME I/O Abort Request "
				"still pending on oxid x%x\n",
				ctxp->oxid);
		lpfc_sli_release_iocbq(phba, abts_wqeq);
		spin_lock_irqsave(&ctxp->ctxlock, flags);
		ctxp->flag &= ~LPFC_NVME_ABORT_OP;
		spin_unlock_irqrestore(&ctxp->ctxlock, flags);
		return 0;
	}

	/* Ready - mark outstanding as aborted by driver. */
	abts_wqeq->cmd_flag |= LPFC_DRIVER_ABORTED;

	lpfc_sli_prep_abort_xri(phba, abts_wqeq, ctxp->wqeq->sli4_xritag,
				abts_wqeq->iotag, CLASS3,
				LPFC_WQE_CQ_ID_DEFAULT, ia, true);

	/* ABTS WQE must go to the same WQ as the WQE to be aborted */
	abts_wqeq->hba_wqidx = ctxp->wqeq->hba_wqidx;
	abts_wqeq->cmd_cmpl = lpfc_nvmet_sol_fcp_abort_cmp;
	abts_wqeq->cmd_flag |= LPFC_IO_NVME;
	abts_wqeq->context_un.axchg = ctxp;
	abts_wqeq->vport = phba->pport;
	if (!ctxp->hdwq)
		ctxp->hdwq = &phba->sli4_hba.hdwq[abts_wqeq->hba_wqidx];

	rc = lpfc_sli4_issue_wqe(phba, ctxp->hdwq, abts_wqeq);
	spin_unlock_irqrestore(&phba->hbalock, flags);
	if (rc == WQE_SUCCESS) {
		atomic_inc(&tgtp->xmt_abort_sol);
		return 0;
	}

	atomic_inc(&tgtp->xmt_abort_rsp_error);
	spin_lock_irqsave(&ctxp->ctxlock, flags);
	ctxp->flag &= ~LPFC_NVME_ABORT_OP;
	spin_unlock_irqrestore(&ctxp->ctxlock, flags);
	lpfc_sli_release_iocbq(phba, abts_wqeq);
	lpfc_printf_log(phba, KERN_ERR, LOG_TRACE_EVENT,
			"6166 Failed ABORT issue_wqe with status x%x "
			"for oxid x%x.\n",
			rc, ctxp->oxid);
	return 1;
}

static int
lpfc_nvmet_unsol_fcp_issue_abort(struct lpfc_hba *phba,
				 struct lpfc_async_xchg_ctx *ctxp,
				 uint32_t sid, uint16_t xri)
{
	struct lpfc_nvmet_tgtport *tgtp;
	struct lpfc_iocbq *abts_wqeq;
	unsigned long flags;
	bool released = false;
	int rc;

	tgtp = (struct lpfc_nvmet_tgtport *)phba->targetport->private;
	if (!ctxp->wqeq) {
		ctxp->wqeq = ctxp->ctxbuf->iocbq;
		ctxp->wqeq->hba_wqidx = 0;
	}

	if (ctxp->state == LPFC_NVME_STE_FREE) {
		lpfc_printf_log(phba, KERN_ERR, LOG_TRACE_EVENT,
				"6417 NVMET ABORT ctx freed %d %d oxid x%x\n",
				ctxp->state, ctxp->entry_cnt, ctxp->oxid);
		rc = WQE_BUSY;
		goto aerr;
	}
	ctxp->state = LPFC_NVME_STE_ABORT;
	ctxp->entry_cnt++;
	rc = lpfc_nvmet_unsol_issue_abort(phba, ctxp, sid, xri);
	if (rc == 0)
		goto aerr;

	spin_lock_irqsave(&phba->hbalock, flags);
	abts_wqeq = ctxp->wqeq;
	abts_wqeq->cmd_cmpl = lpfc_nvmet_unsol_fcp_abort_cmp;
	abts_wqeq->cmd_flag |= LPFC_IO_NVMET;
	if (!ctxp->hdwq)
		ctxp->hdwq = &phba->sli4_hba.hdwq[abts_wqeq->hba_wqidx];

	rc = lpfc_sli4_issue_wqe(phba, ctxp->hdwq, abts_wqeq);
	spin_unlock_irqrestore(&phba->hbalock, flags);
	if (rc == WQE_SUCCESS) {
		return 0;
	}

aerr:
	spin_lock_irqsave(&ctxp->ctxlock, flags);
	if (ctxp->flag & LPFC_NVME_CTX_RLS) {
		spin_lock(&phba->sli4_hba.abts_nvmet_buf_list_lock);
		list_del_init(&ctxp->list);
		spin_unlock(&phba->sli4_hba.abts_nvmet_buf_list_lock);
		released = true;
	}
	ctxp->flag &= ~(LPFC_NVME_ABORT_OP | LPFC_NVME_CTX_RLS);
	spin_unlock_irqrestore(&ctxp->ctxlock, flags);

	atomic_inc(&tgtp->xmt_abort_rsp_error);
	lpfc_printf_log(phba, KERN_ERR, LOG_TRACE_EVENT,
			"6135 Failed to Issue ABTS for oxid x%x. Status x%x "
			"(%x)\n",
			ctxp->oxid, rc, released);
	if (released)
		lpfc_nvmet_ctxbuf_post(phba, ctxp->ctxbuf);
	return 1;
}

/**
 * lpfc_nvme_unsol_ls_issue_abort - issue ABTS on an exchange received
 *        via async frame receive where the frame is not handled.
 * @phba: pointer to adapter structure
 * @ctxp: pointer to the asynchronously received received sequence
 * @sid: address of the remote port to send the ABTS to
 * @xri: oxid value to for the ABTS (other side's exchange id).
 **/
int
lpfc_nvme_unsol_ls_issue_abort(struct lpfc_hba *phba,
				struct lpfc_async_xchg_ctx *ctxp,
				uint32_t sid, uint16_t xri)
{
	struct lpfc_nvmet_tgtport *tgtp = NULL;
	struct lpfc_iocbq *abts_wqeq;
	unsigned long flags;
	int rc;

	if ((ctxp->state == LPFC_NVME_STE_LS_RCV && ctxp->entry_cnt == 1) ||
	    (ctxp->state == LPFC_NVME_STE_LS_RSP && ctxp->entry_cnt == 2)) {
		ctxp->state = LPFC_NVME_STE_LS_ABORT;
		ctxp->entry_cnt++;
	} else {
		lpfc_printf_log(phba, KERN_ERR, LOG_TRACE_EVENT,
				"6418 NVMET LS abort state mismatch "
				"IO x%x: %d %d\n",
				ctxp->oxid, ctxp->state, ctxp->entry_cnt);
		ctxp->state = LPFC_NVME_STE_LS_ABORT;
	}

	if (phba->nvmet_support && phba->targetport)
		tgtp = (struct lpfc_nvmet_tgtport *)phba->targetport->private;

	if (!ctxp->wqeq) {
		/* Issue ABTS for this WQE based on iotag */
		ctxp->wqeq = lpfc_sli_get_iocbq(phba);
		if (!ctxp->wqeq) {
			lpfc_printf_log(phba, KERN_ERR, LOG_TRACE_EVENT,
					"6068 Abort failed: No wqeqs: "
					"xri: x%x\n", xri);
			/* No failure to an ABTS request. */
			kfree(ctxp);
			return 0;
		}
	}
	abts_wqeq = ctxp->wqeq;

	if (lpfc_nvmet_unsol_issue_abort(phba, ctxp, sid, xri) == 0) {
		rc = WQE_BUSY;
		goto out;
	}

	spin_lock_irqsave(&phba->hbalock, flags);
	abts_wqeq->cmd_cmpl = lpfc_nvmet_xmt_ls_abort_cmp;
	abts_wqeq->cmd_flag |=  LPFC_IO_NVME_LS;
	rc = lpfc_sli4_issue_wqe(phba, ctxp->hdwq, abts_wqeq);
	spin_unlock_irqrestore(&phba->hbalock, flags);
	if (rc == WQE_SUCCESS) {
		if (tgtp)
			atomic_inc(&tgtp->xmt_abort_unsol);
		return 0;
	}
out:
	if (tgtp)
		atomic_inc(&tgtp->xmt_abort_rsp_error);
	abts_wqeq->rsp_dmabuf = NULL;
	abts_wqeq->bpl_dmabuf = NULL;
	lpfc_sli_release_iocbq(phba, abts_wqeq);
	lpfc_printf_log(phba, KERN_ERR, LOG_TRACE_EVENT,
			"6056 Failed to Issue ABTS. Status x%x\n", rc);
	return 1;
}

/**
 * lpfc_nvmet_invalidate_host
 *
 * @phba: pointer to the driver instance bound to an adapter port.
 * @ndlp: pointer to an lpfc_nodelist type
 *
 * This routine upcalls the nvmet transport to invalidate an NVME
 * host to which this target instance had active connections.
 */
void
lpfc_nvmet_invalidate_host(struct lpfc_hba *phba, struct lpfc_nodelist *ndlp)
{
	u32 ndlp_has_hh;
	struct lpfc_nvmet_tgtport *tgtp;

	lpfc_printf_log(phba, KERN_INFO,
			LOG_NVME | LOG_NVME_ABTS | LOG_NVME_DISC,
			"6203 Invalidating hosthandle x%px\n",
			ndlp);

	tgtp = (struct lpfc_nvmet_tgtport *)phba->targetport->private;
	atomic_set(&tgtp->state, LPFC_NVMET_INV_HOST_ACTIVE);

	spin_lock_irq(&ndlp->lock);
	ndlp_has_hh = ndlp->fc4_xpt_flags & NLP_XPT_HAS_HH;
	spin_unlock_irq(&ndlp->lock);

	/* Do not invalidate any nodes that do not have a hosthandle.
	 * The host_release callbk will cause a node reference
	 * count imbalance and a crash.
	 */
	if (!ndlp_has_hh) {
		lpfc_printf_log(phba, KERN_INFO,
				LOG_NVME | LOG_NVME_ABTS | LOG_NVME_DISC,
				"6204 Skip invalidate on node x%px DID x%x\n",
				ndlp, ndlp->nlp_DID);
		return;
	}

#if (IS_ENABLED(CONFIG_NVME_TARGET_FC))
	/* Need to get the nvmet_fc_target_port pointer here.*/
	nvmet_fc_invalidate_host(phba->targetport, ndlp);
#endif
}<|MERGE_RESOLUTION|>--- conflicted
+++ resolved
@@ -1,11 +1,7 @@
 /*******************************************************************
  * This file is part of the Emulex Linux Device Driver for         *
  * Fibre Channel Host Bus Adapters.                                *
-<<<<<<< HEAD
- * Copyright (C) 2017-2023 Broadcom. All Rights Reserved. The term *
-=======
  * Copyright (C) 2017-2022 Broadcom. All Rights Reserved. The term *
->>>>>>> eb3cdb58
  * “Broadcom” refers to Broadcom Inc. and/or its subsidiaries.     *
  * Copyright (C) 2004-2016 Emulex.  All rights reserved.           *
  * EMULEX and SLI are trademarks of Emulex.                        *
@@ -304,7 +300,7 @@
 	struct nvmefc_ls_rsp *ls_rsp = &axchg->ls_rsp;
 	uint32_t status, result;
 
-	status = bf_get(lpfc_wcqe_c_status, wcqe);
+	status = bf_get(lpfc_wcqe_c_status, wcqe) & LPFC_IOCB_STATUS_MASK;
 	result = wcqe->parameter;
 
 	if (axchg->state != LPFC_NVME_STE_LS_RSP || axchg->entry_cnt != 2) {
@@ -354,7 +350,7 @@
 	if (!phba->targetport)
 		goto finish;
 
-	status = bf_get(lpfc_wcqe_c_status, wcqe);
+	status = bf_get(lpfc_wcqe_c_status, wcqe) & LPFC_IOCB_STATUS_MASK;
 	result = wcqe->parameter;
 
 	tgtp = (struct lpfc_nvmet_tgtport *)phba->targetport->private;
@@ -726,11 +722,7 @@
 	struct lpfc_nvmet_tgtport *tgtp;
 	struct nvmefc_tgt_fcp_req *rsp;
 	struct lpfc_async_xchg_ctx *ctxp;
-<<<<<<< HEAD
-	uint32_t status, result, op, start_clean, logerr;
-=======
 	uint32_t status, result, op, logerr;
->>>>>>> eb3cdb58
 	struct lpfc_wcqe_complete *wcqe = &rspwqe->wcqe_cmpl;
 #ifdef CONFIG_SCSI_LPFC_DEBUG_FS
 	int id;
@@ -828,13 +820,7 @@
 		/* lpfc_nvmet_xmt_fcp_release() will recycle the context */
 	} else {
 		ctxp->entry_cnt++;
-<<<<<<< HEAD
-		start_clean = offsetof(struct lpfc_iocbq, cmd_flag);
-		memset(((char *)cmdwqe) + start_clean, 0,
-		       (sizeof(struct lpfc_iocbq) - start_clean));
-=======
 		memset_startat(cmdwqe, 0, cmd_flag);
->>>>>>> eb3cdb58
 #ifdef CONFIG_SCSI_LPFC_DEBUG_FS
 		if (ctxp->ts_cmd_nvme) {
 			ctxp->ts_isr_data = cmdwqe->isr_timestamp;
@@ -1634,7 +1620,10 @@
 			cpu = cpumask_first(cpu_present_mask);
 			continue;
 		}
-		cpu = lpfc_next_present_cpu(cpu);
+		cpu = cpumask_next(cpu, cpu_present_mask);
+		if (cpu == nr_cpu_ids)
+			cpu = cpumask_first(cpu_present_mask);
+
 	}
 
 	for_each_present_cpu(i) {
