--- conflicted
+++ resolved
@@ -4026,11 +4026,7 @@
 	struct lpfc_fast_path_event *fast_path_evt;
 	struct Scsi_Host *shost;
 	u32 logit = LOG_FCP;
-<<<<<<< HEAD
-	u32 idx;
-=======
 	u32 status, idx;
->>>>>>> eb3cdb58
 	u32 lat;
 	u8 wait_xb_clr = 0;
 
@@ -4065,7 +4061,8 @@
 #endif
 	shost = cmd->device->host;
 
-	lpfc_cmd->status = bf_get(lpfc_wcqe_c_status, wcqe);
+	status = bf_get(lpfc_wcqe_c_status, wcqe);
+	lpfc_cmd->status = (status & LPFC_IOCB_STATUS_MASK);
 	lpfc_cmd->result = (wcqe->parameter & IOERR_PARAM_MASK);
 
 	lpfc_cmd->flags &= ~LPFC_SBUF_XBUSY;
@@ -4107,6 +4104,11 @@
 	}
 #endif
 	if (unlikely(lpfc_cmd->status)) {
+		if (lpfc_cmd->status == IOSTAT_LOCAL_REJECT &&
+		    (lpfc_cmd->result & IOERR_DRVR_MASK))
+			lpfc_cmd->status = IOSTAT_DRIVER_REJECT;
+		else if (lpfc_cmd->status >= IOSTAT_CNT)
+			lpfc_cmd->status = IOSTAT_DEFAULT;
 		if (lpfc_cmd->status == IOSTAT_FCP_RSP_ERROR &&
 		    !lpfc_cmd->fcp_rsp->rspStatus3 &&
 		    (lpfc_cmd->fcp_rsp->rspStatus2 & RESID_UNDER) &&
@@ -4131,16 +4133,16 @@
 	}
 
 	switch (lpfc_cmd->status) {
-	case CQE_STATUS_SUCCESS:
+	case IOSTAT_SUCCESS:
 		cmd->result = DID_OK << 16;
 		break;
-	case CQE_STATUS_FCP_RSP_FAILURE:
+	case IOSTAT_FCP_RSP_ERROR:
 		lpfc_handle_fcp_err(vport, lpfc_cmd,
 				    pwqeIn->wqe.fcp_iread.total_xfer_len -
 				    wcqe->total_data_placed);
 		break;
-	case CQE_STATUS_NPORT_BSY:
-	case CQE_STATUS_FABRIC_BSY:
+	case IOSTAT_NPORT_BSY:
+	case IOSTAT_FABRIC_BSY:
 		cmd->result = DID_TRANSPORT_DISRUPTED << 16;
 		fast_path_evt = lpfc_alloc_fast_evt(phba);
 		if (!fast_path_evt)
@@ -4183,27 +4185,7 @@
 				 wcqe->total_data_placed,
 				 lpfc_cmd->cur_iocbq.iocb.ulpIoTag);
 		break;
-	case CQE_STATUS_DI_ERROR:
-		if (bf_get(lpfc_wcqe_c_bg_edir, wcqe))
-			lpfc_cmd->result = IOERR_RX_DMA_FAILED;
-		else
-			lpfc_cmd->result = IOERR_TX_DMA_FAILED;
-		lpfc_printf_vlog(vport, KERN_WARNING, LOG_FCP | LOG_BG,
-				 "9048 DI Error xri x%x status x%x DI ext "
-				 "status x%x data placed x%x\n",
-				 lpfc_cmd->cur_iocbq.sli4_xritag,
-				 lpfc_cmd->status, wcqe->parameter,
-				 wcqe->total_data_placed);
-		if (scsi_get_prot_op(cmd) != SCSI_PROT_NORMAL) {
-			/* BG enabled cmd. Parse BG error */
-			lpfc_parse_bg_err(phba, lpfc_cmd, pwqeOut);
-			break;
-		}
-		cmd->result = DID_ERROR << 16;
-		lpfc_printf_vlog(vport, KERN_WARNING, LOG_BG,
-				 "9040 DI Error on unprotected cmd\n");
-		break;
-	case CQE_STATUS_REMOTE_STOP:
+	case IOSTAT_REMOTE_STOP:
 		if (ndlp) {
 			/* This I/O was aborted by the target, we don't
 			 * know the rxid and because we did not send the
@@ -4214,7 +4196,7 @@
 					    0, 0);
 		}
 		fallthrough;
-	case CQE_STATUS_LOCAL_REJECT:
+	case IOSTAT_LOCAL_REJECT:
 		if (lpfc_cmd->result & IOERR_DRVR_MASK)
 			lpfc_cmd->status = IOSTAT_DRIVER_REJECT;
 		if (lpfc_cmd->result == IOERR_ELXSEC_KEY_UNWRAP_ERROR ||
@@ -4235,8 +4217,6 @@
 			cmd->result = DID_TRANSPORT_DISRUPTED << 16;
 			break;
 		}
-<<<<<<< HEAD
-=======
 		if ((lpfc_cmd->result == IOERR_RX_DMA_FAILED ||
 		     lpfc_cmd->result == IOERR_TX_DMA_FAILED) &&
 		     status == CQE_STATUS_DI_ERROR) {
@@ -4255,7 +4235,6 @@
 						 "on unprotected cmd\n");
 			}
 		}
->>>>>>> eb3cdb58
 		lpfc_printf_vlog(vport, KERN_WARNING, logit,
 				 "9036 Local Reject FCP cmd x%x failed"
 				 " <%d/%lld> "
@@ -4274,8 +4253,10 @@
 				 lpfc_cmd->cur_iocbq.iocb.ulpIoTag);
 		fallthrough;
 	default:
+		if (lpfc_cmd->status >= IOSTAT_CNT)
+			lpfc_cmd->status = IOSTAT_DEFAULT;
 		cmd->result = DID_ERROR << 16;
-		lpfc_printf_vlog(vport, KERN_INFO, LOG_FCP,
+		lpfc_printf_vlog(vport, KERN_INFO, LOG_NVME_IOERR,
 				 "9037 FCP Completion Error: xri %x "
 				 "status x%x result x%x [x%x] "
 				 "placed x%x\n",
@@ -4292,12 +4273,7 @@
 				 "x%x SNS x%x x%x LBA x%llx Data: x%x x%x\n",
 				 cmd->device->id, cmd->device->lun, cmd,
 				 cmd->result, *lp, *(lp + 3),
-<<<<<<< HEAD
-				 (cmd->device->sector_size) ?
-				 (u64)scsi_get_lba(cmd) : 0,
-=======
 				 (u64)scsi_get_lba(cmd),
->>>>>>> eb3cdb58
 				 cmd->retries, scsi_get_resid(cmd));
 	}
 
@@ -5033,6 +5009,7 @@
 		return -ENODEV;
 	}
 	phba->lpfc_rampdown_queue_depth = lpfc_rampdown_queue_depth;
+	phba->lpfc_scsi_cmd_iocb_cmpl = lpfc_scsi_cmd_iocb_cmpl;
 	return 0;
 }
 
