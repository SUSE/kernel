/*******************************************************************
 * This file is part of the Emulex Linux Device Driver for         *
 * Fibre Channel Host Bus Adapters.                                *
 * Copyright (C) 2017-2023 Broadcom. All Rights Reserved. The term *
 * “Broadcom” refers to Broadcom Inc. and/or its subsidiaries.     *
 * Copyright (C) 2004-2016 Emulex.  All rights reserved.           *
 * EMULEX and SLI are trademarks of Emulex.                        *
 * www.broadcom.com                                                *
 *                                                                 *
 * This program is free software; you can redistribute it and/or   *
 * modify it under the terms of version 2 of the GNU General       *
 * Public License as published by the Free Software Foundation.    *
 * This program is distributed in the hope that it will be useful. *
 * ALL EXPRESS OR IMPLIED CONDITIONS, REPRESENTATIONS AND          *
 * WARRANTIES, INCLUDING ANY IMPLIED WARRANTY OF MERCHANTABILITY,  *
 * FITNESS FOR A PARTICULAR PURPOSE, OR NON-INFRINGEMENT, ARE      *
 * DISCLAIMED, EXCEPT TO THE EXTENT THAT SUCH DISCLAIMERS ARE HELD *
 * TO BE LEGALLY INVALID.  See the GNU General Public License for  *
 * more details, a copy of which can be found in the file COPYING  *
 * included with this package.                                     *
 *******************************************************************/

/*
 * Fibre Channel SCSI LAN Device Driver CT support: FC Generic Services FC-GS
 */

#include <linux/blkdev.h>
#include <linux/pci.h>
#include <linux/interrupt.h>
#include <linux/slab.h>
#include <linux/utsname.h>

#include <scsi/scsi.h>
#include <scsi/scsi_device.h>
#include <scsi/scsi_host.h>
#include <scsi/scsi_transport_fc.h>
#include <scsi/fc/fc_fs.h>

#include "lpfc_hw4.h"
#include "lpfc_hw.h"
#include "lpfc_sli.h"
#include "lpfc_sli4.h"
#include "lpfc_nl.h"
#include "lpfc_disc.h"
#include "lpfc.h"
#include "lpfc_scsi.h"
#include "lpfc_logmsg.h"
#include "lpfc_crtn.h"
#include "lpfc_version.h"
#include "lpfc_vport.h"
#include "lpfc_debugfs.h"

/* FDMI Port Speed definitions - FC-GS-7 */
#define HBA_PORTSPEED_1GFC		0x00000001	/* 1G FC */
#define HBA_PORTSPEED_2GFC		0x00000002	/* 2G FC */
#define HBA_PORTSPEED_4GFC		0x00000008	/* 4G FC */
#define HBA_PORTSPEED_10GFC		0x00000004	/* 10G FC */
#define HBA_PORTSPEED_8GFC		0x00000010	/* 8G FC */
#define HBA_PORTSPEED_16GFC		0x00000020	/* 16G FC */
#define HBA_PORTSPEED_32GFC		0x00000040	/* 32G FC */
#define HBA_PORTSPEED_20GFC		0x00000080	/* 20G FC */
#define HBA_PORTSPEED_40GFC		0x00000100	/* 40G FC */
#define HBA_PORTSPEED_128GFC		0x00000200	/* 128G FC */
#define HBA_PORTSPEED_64GFC		0x00000400	/* 64G FC */
#define HBA_PORTSPEED_256GFC		0x00000800	/* 256G FC */
#define HBA_PORTSPEED_UNKNOWN		0x00008000	/* Unknown */
#define HBA_PORTSPEED_10GE		0x00010000	/* 10G E */
#define HBA_PORTSPEED_40GE		0x00020000	/* 40G E */
#define HBA_PORTSPEED_100GE		0x00040000	/* 100G E */
#define HBA_PORTSPEED_25GE		0x00080000	/* 25G E */
#define HBA_PORTSPEED_50GE		0x00100000	/* 50G E */
#define HBA_PORTSPEED_400GE		0x00200000	/* 400G E */

#define FOURBYTES	4


static char *lpfc_release_version = LPFC_DRIVER_VERSION;
static void
lpfc_cmpl_ct_cmd_vmid(struct lpfc_hba *phba, struct lpfc_iocbq *cmdiocb,
		      struct lpfc_iocbq *rspiocb);

static void
lpfc_ct_ignore_hbq_buffer(struct lpfc_hba *phba, struct lpfc_iocbq *piocbq,
			  struct lpfc_dmabuf *mp, uint32_t size)
{
	if (!mp) {
		lpfc_printf_log(phba, KERN_INFO, LOG_ELS,
				"0146 Ignoring unsolicited CT No HBQ "
				"status = x%x\n",
				get_job_ulpstatus(phba, piocbq));
	}
	lpfc_printf_log(phba, KERN_INFO, LOG_ELS,
			"0145 Ignoring unsolicited CT HBQ Size:%d "
			"status = x%x\n",
			size, get_job_ulpstatus(phba, piocbq));
}

static void
lpfc_ct_unsol_buffer(struct lpfc_hba *phba, struct lpfc_iocbq *piocbq,
		     struct lpfc_dmabuf *mp, uint32_t size)
{
	lpfc_ct_ignore_hbq_buffer(phba, piocbq, mp, size);
}

/**
 * lpfc_ct_unsol_cmpl : Completion callback function for unsol ct commands
 * @phba : pointer to lpfc hba data structure.
 * @cmdiocb : pointer to lpfc command iocb data structure.
 * @rspiocb : pointer to lpfc response iocb data structure.
 *
 * This routine is the callback function for issuing unsol ct reject command.
 * The memory allocated in the reject command path is freed up here.
 **/
static void
lpfc_ct_unsol_cmpl(struct lpfc_hba *phba, struct lpfc_iocbq *cmdiocb,
		   struct lpfc_iocbq *rspiocb)
{
	struct lpfc_nodelist *ndlp;
	struct lpfc_dmabuf *mp, *bmp;

	ndlp = cmdiocb->ndlp;
	if (ndlp)
		lpfc_nlp_put(ndlp);

	mp = cmdiocb->rsp_dmabuf;
	bmp = cmdiocb->bpl_dmabuf;
	if (mp) {
		lpfc_mbuf_free(phba, mp->virt, mp->phys);
		kfree(mp);
		cmdiocb->rsp_dmabuf = NULL;
	}

	if (bmp) {
		lpfc_mbuf_free(phba, bmp->virt, bmp->phys);
		kfree(bmp);
		cmdiocb->bpl_dmabuf = NULL;
	}

	lpfc_sli_release_iocbq(phba, cmdiocb);
}

/**
 * lpfc_ct_reject_event - Issue reject for unhandled CT MIB commands
 * @ndlp: pointer to a node-list data structure.
 * @ct_req: pointer to the CT request data structure.
 * @ulp_context: context of received UNSOL CT command
 * @ox_id: ox_id of the UNSOL CT command
 *
 * This routine is invoked by the lpfc_ct_handle_mibreq routine for sending
 * a reject response. Reject response is sent for the unhandled commands.
 **/
static void
lpfc_ct_reject_event(struct lpfc_nodelist *ndlp,
		     struct lpfc_sli_ct_request *ct_req,
		     u16 ulp_context, u16 ox_id)
{
	struct lpfc_vport *vport = ndlp->vport;
	struct lpfc_hba *phba = vport->phba;
	struct lpfc_sli_ct_request *ct_rsp;
	struct lpfc_iocbq *cmdiocbq = NULL;
	struct lpfc_dmabuf *bmp = NULL;
	struct lpfc_dmabuf *mp = NULL;
	struct ulp_bde64 *bpl;
	u8 rc = 0;
	u32 tmo;

	/* fill in BDEs for command */
	mp = kmalloc(sizeof(*mp), GFP_KERNEL);
	if (!mp) {
		rc = 1;
		goto ct_exit;
	}

	mp->virt = lpfc_mbuf_alloc(phba, MEM_PRI, &mp->phys);
	if (!mp->virt) {
		rc = 2;
		goto ct_free_mp;
	}

	/* Allocate buffer for Buffer ptr list */
	bmp = kmalloc(sizeof(*bmp), GFP_KERNEL);
	if (!bmp) {
		rc = 3;
		goto ct_free_mpvirt;
	}

	bmp->virt = lpfc_mbuf_alloc(phba, MEM_PRI, &bmp->phys);
	if (!bmp->virt) {
		rc = 4;
		goto ct_free_bmp;
	}

	INIT_LIST_HEAD(&mp->list);
	INIT_LIST_HEAD(&bmp->list);

	bpl = (struct ulp_bde64 *)bmp->virt;
	memset(bpl, 0, sizeof(struct ulp_bde64));
	bpl->addrHigh = le32_to_cpu(putPaddrHigh(mp->phys));
	bpl->addrLow = le32_to_cpu(putPaddrLow(mp->phys));
	bpl->tus.f.bdeFlags = BUFF_TYPE_BDE_64;
	bpl->tus.f.bdeSize = (LPFC_CT_PREAMBLE - 4);
	bpl->tus.w = le32_to_cpu(bpl->tus.w);

	ct_rsp = (struct lpfc_sli_ct_request *)mp->virt;
	memset(ct_rsp, 0, sizeof(struct lpfc_sli_ct_request));

	ct_rsp->RevisionId.bits.Revision = SLI_CT_REVISION;
	ct_rsp->RevisionId.bits.InId = 0;
	ct_rsp->FsType = ct_req->FsType;
	ct_rsp->FsSubType = ct_req->FsSubType;
	ct_rsp->CommandResponse.bits.Size = 0;
	ct_rsp->CommandResponse.bits.CmdRsp =
		cpu_to_be16(SLI_CT_RESPONSE_FS_RJT);
	ct_rsp->ReasonCode = SLI_CT_REQ_NOT_SUPPORTED;
	ct_rsp->Explanation = SLI_CT_NO_ADDITIONAL_EXPL;

	cmdiocbq = lpfc_sli_get_iocbq(phba);
	if (!cmdiocbq) {
		rc = 5;
		goto ct_free_bmpvirt;
	}

	if (phba->sli_rev == LPFC_SLI_REV4) {
		lpfc_sli_prep_xmit_seq64(phba, cmdiocbq, bmp,
					 phba->sli4_hba.rpi_ids[ndlp->nlp_rpi],
					 ox_id, 1, FC_RCTL_DD_SOL_CTL, 1,
					 CMD_XMIT_SEQUENCE64_WQE);
	} else {
		lpfc_sli_prep_xmit_seq64(phba, cmdiocbq, bmp, 0, ulp_context, 1,
					 FC_RCTL_DD_SOL_CTL, 1,
					 CMD_XMIT_SEQUENCE64_CX);
	}

	/* Save for completion so we can release these resources */
	cmdiocbq->rsp_dmabuf = mp;
	cmdiocbq->bpl_dmabuf = bmp;
	cmdiocbq->cmd_cmpl = lpfc_ct_unsol_cmpl;
	tmo = (3 * phba->fc_ratov);

	cmdiocbq->retry = 0;
	cmdiocbq->vport = vport;
	cmdiocbq->drvrTimeout = tmo + LPFC_DRVR_TIMEOUT;

	cmdiocbq->ndlp = lpfc_nlp_get(ndlp);
	if (!cmdiocbq->ndlp)
		goto ct_no_ndlp;

	rc = lpfc_sli_issue_iocb(phba, LPFC_ELS_RING, cmdiocbq, 0);
	if (rc) {
		lpfc_nlp_put(ndlp);
		goto ct_no_ndlp;
	}
	return;

ct_no_ndlp:
	rc = 6;
	lpfc_sli_release_iocbq(phba, cmdiocbq);
ct_free_bmpvirt:
	lpfc_mbuf_free(phba, bmp->virt, bmp->phys);
ct_free_bmp:
	kfree(bmp);
ct_free_mpvirt:
	lpfc_mbuf_free(phba, mp->virt, mp->phys);
ct_free_mp:
	kfree(mp);
ct_exit:
	lpfc_printf_vlog(vport, KERN_ERR, LOG_ELS,
			 "6440 Unsol CT: Rsp err %d Data: x%x\n",
			 rc, vport->fc_flag);
}

/**
 * lpfc_ct_handle_mibreq - Process an unsolicited CT MIB request data buffer
 * @phba: pointer to lpfc hba data structure.
 * @ctiocbq: pointer to lpfc CT command iocb data structure.
 *
 * This routine is used for processing the IOCB associated with a unsolicited
 * CT MIB request. It first determines whether there is an existing ndlp that
 * matches the DID from the unsolicited IOCB. If not, it will return.
 **/
static void
lpfc_ct_handle_mibreq(struct lpfc_hba *phba, struct lpfc_iocbq *ctiocbq)
{
	struct lpfc_sli_ct_request *ct_req;
	struct lpfc_nodelist *ndlp = NULL;
	struct lpfc_vport *vport = ctiocbq->vport;
	u32 ulp_status = get_job_ulpstatus(phba, ctiocbq);
	u32 ulp_word4 = get_job_word4(phba, ctiocbq);
	u32 did;
<<<<<<< HEAD
	u16 mi_cmd;
=======
	u32 mi_cmd;
>>>>>>> eb3cdb58

	did = bf_get(els_rsp64_sid, &ctiocbq->wqe.xmit_els_rsp);
	if (ulp_status) {
		lpfc_printf_vlog(vport, KERN_INFO, LOG_ELS,
				 "6438 Unsol CT: status:x%x/x%x did : x%x\n",
				 ulp_status, ulp_word4, did);
		return;
	}

	/* Ignore traffic received during vport shutdown */
	if (vport->fc_flag & FC_UNLOADING)
		return;

	ndlp = lpfc_findnode_did(vport, did);
	if (!ndlp) {
		lpfc_printf_vlog(vport, KERN_INFO, LOG_ELS,
				 "6439 Unsol CT: NDLP Not Found for DID : x%x",
				 did);
		return;
	}

	ct_req = (struct lpfc_sli_ct_request *)ctiocbq->cmd_dmabuf->virt;

	mi_cmd = be16_to_cpu(ct_req->CommandResponse.bits.CmdRsp);
	lpfc_printf_vlog(vport, KERN_INFO, LOG_ELS,
			 "6442 : MI Cmd : x%x Not Supported\n", mi_cmd);
	lpfc_ct_reject_event(ndlp, ct_req,
			     bf_get(wqe_ctxt_tag,
				    &ctiocbq->wqe.xmit_els_rsp.wqe_com),
			     bf_get(wqe_rcvoxid,
				    &ctiocbq->wqe.xmit_els_rsp.wqe_com));
}

/**
 * lpfc_ct_unsol_event - Process an unsolicited event from a ct sli ring
 * @phba: pointer to lpfc hba data structure.
 * @pring: pointer to a SLI ring.
 * @ctiocbq: pointer to lpfc ct iocb data structure.
 *
 * This routine is used to process an unsolicited event received from a SLI
 * (Service Level Interface) ring. The actual processing of the data buffer
 * associated with the unsolicited event is done by invoking appropriate routine
 * after properly set up the iocb buffer from the SLI ring on which the
 * unsolicited event was received.
 **/
void
lpfc_ct_unsol_event(struct lpfc_hba *phba, struct lpfc_sli_ring *pring,
		    struct lpfc_iocbq *ctiocbq)
{
	struct lpfc_dmabuf *mp = NULL;
	IOCB_t *icmd = &ctiocbq->iocb;
	int i;
	struct lpfc_iocbq *iocbq;
	struct lpfc_iocbq *iocb;
	dma_addr_t dma_addr;
	uint32_t size;
	struct list_head head;
	struct lpfc_sli_ct_request *ct_req;
	struct lpfc_dmabuf *bdeBuf1 = ctiocbq->cmd_dmabuf;
	struct lpfc_dmabuf *bdeBuf2 = ctiocbq->bpl_dmabuf;
	u32 status, parameter, bde_count = 0;
	struct lpfc_wcqe_complete *wcqe_cmpl = NULL;

	ctiocbq->cmd_dmabuf = NULL;
	ctiocbq->rsp_dmabuf = NULL;
	ctiocbq->bpl_dmabuf = NULL;

	wcqe_cmpl = &ctiocbq->wcqe_cmpl;
	status = get_job_ulpstatus(phba, ctiocbq);
	parameter = get_job_word4(phba, ctiocbq);
	if (phba->sli_rev == LPFC_SLI_REV4)
		bde_count = wcqe_cmpl->word3;
	else
		bde_count = icmd->ulpBdeCount;

	if (unlikely(status == IOSTAT_NEED_BUFFER)) {
		lpfc_sli_hbqbuf_add_hbqs(phba, LPFC_ELS_HBQ);
	} else if ((status == IOSTAT_LOCAL_REJECT) &&
		   ((parameter & IOERR_PARAM_MASK) ==
		   IOERR_RCV_BUFFER_WAITING)) {
		/* Not enough posted buffers; Try posting more buffers */
		phba->fc_stat.NoRcvBuf++;
		if (!(phba->sli3_options & LPFC_SLI3_HBQ_ENABLED))
			lpfc_sli3_post_buffer(phba, pring, 2);
		return;
	}

	/* If there are no BDEs associated
	 * with this IOCB, there is nothing to do.
	 */
	if (bde_count == 0)
		return;

	ctiocbq->cmd_dmabuf = bdeBuf1;
	if (bde_count == 2)
		ctiocbq->bpl_dmabuf = bdeBuf2;

	ct_req = (struct lpfc_sli_ct_request *)ctiocbq->cmd_dmabuf->virt;

	if (ct_req->FsType == SLI_CT_MANAGEMENT_SERVICE &&
	    ct_req->FsSubType == SLI_CT_MIB_Subtypes) {
		lpfc_ct_handle_mibreq(phba, ctiocbq);
	} else {
		if (!lpfc_bsg_ct_unsol_event(phba, pring, ctiocbq))
			return;
	}

	if (phba->sli3_options & LPFC_SLI3_HBQ_ENABLED) {
		INIT_LIST_HEAD(&head);
		list_add_tail(&head, &ctiocbq->list);
		list_for_each_entry(iocb, &head, list) {
			if (phba->sli_rev == LPFC_SLI_REV4)
				bde_count = iocb->wcqe_cmpl.word3;
			else
				bde_count = iocb->iocb.ulpBdeCount;

			if (!bde_count)
				continue;
			bdeBuf1 = iocb->cmd_dmabuf;
			iocb->cmd_dmabuf = NULL;
			if (phba->sli_rev == LPFC_SLI_REV4)
				size = iocb->wqe.gen_req.bde.tus.f.bdeSize;
			else
				size  = iocb->iocb.un.cont64[0].tus.f.bdeSize;
			lpfc_ct_unsol_buffer(phba, ctiocbq, bdeBuf1, size);
			lpfc_in_buf_free(phba, bdeBuf1);
			if (bde_count == 2) {
				bdeBuf2 = iocb->bpl_dmabuf;
				iocb->bpl_dmabuf = NULL;
				if (phba->sli_rev == LPFC_SLI_REV4)
					size = iocb->unsol_rcv_len;
				else
					size = iocb->iocb.unsli3.rcvsli3.bde2.tus.f.bdeSize;
				lpfc_ct_unsol_buffer(phba, ctiocbq, bdeBuf2,
						     size);
				lpfc_in_buf_free(phba, bdeBuf2);
			}
		}
		list_del(&head);
	} else {
		INIT_LIST_HEAD(&head);
		list_add_tail(&head, &ctiocbq->list);
		list_for_each_entry(iocbq, &head, list) {
			icmd = &iocbq->iocb;
			if (icmd->ulpBdeCount == 0)
				lpfc_ct_unsol_buffer(phba, iocbq, NULL, 0);
			for (i = 0; i < icmd->ulpBdeCount; i++) {
				dma_addr = getPaddr(icmd->un.cont64[i].addrHigh,
						    icmd->un.cont64[i].addrLow);
				mp = lpfc_sli_ringpostbuf_get(phba, pring,
							      dma_addr);
				size = icmd->un.cont64[i].tus.f.bdeSize;
				lpfc_ct_unsol_buffer(phba, iocbq, mp, size);
				lpfc_in_buf_free(phba, mp);
			}
			lpfc_sli3_post_buffer(phba, pring, i);
		}
		list_del(&head);
	}
}

/**
 * lpfc_ct_handle_unsol_abort - ct upper level protocol abort handler
 * @phba: Pointer to HBA context object.
 * @dmabuf: pointer to a dmabuf that describes the FC sequence
 *
 * This function serves as the upper level protocol abort handler for CT
 * protocol.
 *
 * Return 1 if abort has been handled, 0 otherwise.
 **/
int
lpfc_ct_handle_unsol_abort(struct lpfc_hba *phba, struct hbq_dmabuf *dmabuf)
{
	int handled;

	/* CT upper level goes through BSG */
	handled = lpfc_bsg_ct_unsol_abort(phba, dmabuf);

	return handled;
}

static void
lpfc_free_ct_rsp(struct lpfc_hba *phba, struct lpfc_dmabuf *mlist)
{
	struct lpfc_dmabuf *mlast, *next_mlast;

	list_for_each_entry_safe(mlast, next_mlast, &mlist->list, list) {
		list_del(&mlast->list);
		lpfc_mbuf_free(phba, mlast->virt, mlast->phys);
		kfree(mlast);
	}
	lpfc_mbuf_free(phba, mlist->virt, mlist->phys);
	kfree(mlist);
	return;
}

static struct lpfc_dmabuf *
lpfc_alloc_ct_rsp(struct lpfc_hba *phba, __be16 cmdcode, struct ulp_bde64 *bpl,
		  uint32_t size, int *entries)
{
	struct lpfc_dmabuf *mlist = NULL;
	struct lpfc_dmabuf *mp;
	int cnt, i = 0;

	/* We get chunks of FCELSSIZE */
	cnt = size > FCELSSIZE ? FCELSSIZE: size;

	while (size) {
		/* Allocate buffer for rsp payload */
		mp = kmalloc(sizeof(struct lpfc_dmabuf), GFP_KERNEL);
		if (!mp) {
			if (mlist)
				lpfc_free_ct_rsp(phba, mlist);
			return NULL;
		}

		INIT_LIST_HEAD(&mp->list);

		if (be16_to_cpu(cmdcode) == SLI_CTNS_GID_FT ||
		    be16_to_cpu(cmdcode) == SLI_CTNS_GFF_ID)
			mp->virt = lpfc_mbuf_alloc(phba, MEM_PRI, &(mp->phys));
		else
			mp->virt = lpfc_mbuf_alloc(phba, 0, &(mp->phys));

		if (!mp->virt) {
			kfree(mp);
			if (mlist)
				lpfc_free_ct_rsp(phba, mlist);
			return NULL;
		}

		/* Queue it to a linked list */
		if (!mlist)
			mlist = mp;
		else
			list_add_tail(&mp->list, &mlist->list);

		bpl->tus.f.bdeFlags = BUFF_TYPE_BDE_64I;
		/* build buffer ptr list for IOCB */
		bpl->addrLow = le32_to_cpu(putPaddrLow(mp->phys) );
		bpl->addrHigh = le32_to_cpu(putPaddrHigh(mp->phys) );
		bpl->tus.f.bdeSize = (uint16_t) cnt;
		bpl->tus.w = le32_to_cpu(bpl->tus.w);
		bpl++;

		i++;
		size -= cnt;
	}

	*entries = i;
	return mlist;
}

int
lpfc_ct_free_iocb(struct lpfc_hba *phba, struct lpfc_iocbq *ctiocb)
{
	struct lpfc_dmabuf *buf_ptr;

	/* IOCBQ job structure gets cleaned during release.  Just release
	 * the dma buffers here.
	 */
	if (ctiocb->cmd_dmabuf) {
		buf_ptr = ctiocb->cmd_dmabuf;
		lpfc_mbuf_free(phba, buf_ptr->virt, buf_ptr->phys);
		kfree(buf_ptr);
		ctiocb->cmd_dmabuf = NULL;
	}
	if (ctiocb->rsp_dmabuf) {
		lpfc_free_ct_rsp(phba, ctiocb->rsp_dmabuf);
		ctiocb->rsp_dmabuf = NULL;
	}

	if (ctiocb->bpl_dmabuf) {
		buf_ptr = ctiocb->bpl_dmabuf;
		lpfc_mbuf_free(phba, buf_ptr->virt, buf_ptr->phys);
		kfree(buf_ptr);
		ctiocb->bpl_dmabuf = NULL;
	}
	lpfc_sli_release_iocbq(phba, ctiocb);
	return 0;
}

/*
 * lpfc_gen_req - Build and issue a GEN_REQUEST command  to the SLI Layer
 * @vport: pointer to a host virtual N_Port data structure.
 * @bmp: Pointer to BPL for SLI command
 * @inp: Pointer to data buffer for response data.
 * @outp: Pointer to data buffer that hold the CT command.
 * @cmpl: completion routine to call when command completes
 * @ndlp: Destination NPort nodelist entry
 *
 * This function as the final part for issuing a CT command.
 */
static int
lpfc_gen_req(struct lpfc_vport *vport, struct lpfc_dmabuf *bmp,
	     struct lpfc_dmabuf *inp, struct lpfc_dmabuf *outp,
	     void (*cmpl)(struct lpfc_hba *, struct lpfc_iocbq *,
			  struct lpfc_iocbq *),
	     struct lpfc_nodelist *ndlp, uint32_t event_tag, uint32_t num_entry,
	     uint32_t tmo, uint8_t retry)
{
	struct lpfc_hba  *phba = vport->phba;
	struct lpfc_iocbq *geniocb;
	int rc;
	u16 ulp_context;

	/* Allocate buffer for  command iocb */
	geniocb = lpfc_sli_get_iocbq(phba);

	if (geniocb == NULL)
		return 1;

	/* Update the num_entry bde count */
	geniocb->num_bdes = num_entry;

	geniocb->bpl_dmabuf = bmp;

	/* Save for completion so we can release these resources */
	geniocb->cmd_dmabuf = inp;
	geniocb->rsp_dmabuf = outp;

	geniocb->event_tag = event_tag;

	if (!tmo) {
		 /* FC spec states we need 3 * ratov for CT requests */
		tmo = (3 * phba->fc_ratov);
	}

	if (phba->sli_rev == LPFC_SLI_REV4)
		ulp_context = phba->sli4_hba.rpi_ids[ndlp->nlp_rpi];
	else
		ulp_context = ndlp->nlp_rpi;

	lpfc_sli_prep_gen_req(phba, geniocb, bmp, ulp_context, num_entry, tmo);

	/* Issue GEN REQ IOCB for NPORT <did> */
	lpfc_printf_vlog(vport, KERN_INFO, LOG_ELS,
			 "0119 Issue GEN REQ IOCB to NPORT x%x "
			 "Data: x%x x%x\n",
			 ndlp->nlp_DID, geniocb->iotag,
			 vport->port_state);
	geniocb->cmd_cmpl = cmpl;
	geniocb->drvrTimeout = tmo + LPFC_DRVR_TIMEOUT;
	geniocb->vport = vport;
	geniocb->retry = retry;
	geniocb->ndlp = lpfc_nlp_get(ndlp);
	if (!geniocb->ndlp)
		goto out;

	rc = lpfc_sli_issue_iocb(phba, LPFC_ELS_RING, geniocb, 0);
	if (rc == IOCB_ERROR) {
		lpfc_nlp_put(ndlp);
		goto out;
	}

	return 0;
out:
	lpfc_sli_release_iocbq(phba, geniocb);
	return 1;
}

/*
 * lpfc_ct_cmd - Build and issue a CT command
 * @vport: pointer to a host virtual N_Port data structure.
 * @inmp: Pointer to data buffer for response data.
 * @bmp: Pointer to BPL for SLI command
 * @ndlp: Destination NPort nodelist entry
 * @cmpl: completion routine to call when command completes
 *
 * This function is called for issuing a CT command.
 */
static int
lpfc_ct_cmd(struct lpfc_vport *vport, struct lpfc_dmabuf *inmp,
	    struct lpfc_dmabuf *bmp, struct lpfc_nodelist *ndlp,
	    void (*cmpl) (struct lpfc_hba *, struct lpfc_iocbq *,
			  struct lpfc_iocbq *),
	    uint32_t rsp_size, uint8_t retry)
{
	struct lpfc_hba  *phba = vport->phba;
	struct ulp_bde64 *bpl = (struct ulp_bde64 *) bmp->virt;
	struct lpfc_dmabuf *outmp;
	int cnt = 0, status;
	__be16 cmdcode = ((struct lpfc_sli_ct_request *)inmp->virt)->
		CommandResponse.bits.CmdRsp;

	bpl++;			/* Skip past ct request */

	/* Put buffer(s) for ct rsp in bpl */
	outmp = lpfc_alloc_ct_rsp(phba, cmdcode, bpl, rsp_size, &cnt);
	if (!outmp)
		return -ENOMEM;
	/*
	 * Form the CT IOCB.  The total number of BDEs in this IOCB
	 * is the single command plus response count from
	 * lpfc_alloc_ct_rsp.
	 */
	cnt += 1;
	status = lpfc_gen_req(vport, bmp, inmp, outmp, cmpl, ndlp,
			phba->fc_eventTag, cnt, 0, retry);
	if (status) {
		lpfc_free_ct_rsp(phba, outmp);
		return -ENOMEM;
	}
	return 0;
}

struct lpfc_vport *
lpfc_find_vport_by_did(struct lpfc_hba *phba, uint32_t did) {
	struct lpfc_vport *vport_curr;
	unsigned long flags;

	spin_lock_irqsave(&phba->port_list_lock, flags);
	list_for_each_entry(vport_curr, &phba->port_list, listentry) {
		if ((vport_curr->fc_myDID) && (vport_curr->fc_myDID == did)) {
			spin_unlock_irqrestore(&phba->port_list_lock, flags);
			return vport_curr;
		}
	}
	spin_unlock_irqrestore(&phba->port_list_lock, flags);
	return NULL;
}

static void
lpfc_prep_node_fc4type(struct lpfc_vport *vport, uint32_t Did, uint8_t fc4_type)
{
	struct lpfc_nodelist *ndlp;

	if ((vport->port_type != LPFC_NPIV_PORT) ||
	    !(vport->ct_flags & FC_CT_RFF_ID) || !vport->cfg_restrict_login) {

		ndlp = lpfc_setup_disc_node(vport, Did);

		if (ndlp) {
			lpfc_debugfs_disc_trc(vport, LPFC_DISC_TRC_CT,
				"Parse GID_FTrsp: did:x%x flg:x%x x%x",
				Did, ndlp->nlp_flag, vport->fc_flag);

			/* By default, the driver expects to support FCP FC4 */
			if (fc4_type == FC_TYPE_FCP)
				ndlp->nlp_fc4_type |= NLP_FC4_FCP;

			if (fc4_type == FC_TYPE_NVME)
				ndlp->nlp_fc4_type |= NLP_FC4_NVME;

			lpfc_printf_vlog(vport, KERN_INFO, LOG_DISCOVERY,
					 "0238 Process x%06x NameServer Rsp "
					 "Data: x%x x%x x%x x%x x%x\n", Did,
					 ndlp->nlp_flag, ndlp->nlp_fc4_type,
					 ndlp->nlp_state, vport->fc_flag,
					 vport->fc_rscn_id_cnt);

			/* if ndlp needs to be discovered and prior
			 * state of ndlp hit devloss, change state to
			 * allow rediscovery.
			 */
			if (ndlp->nlp_flag & NLP_NPR_2B_DISC &&
			    ndlp->nlp_state == NLP_STE_UNUSED_NODE) {
				lpfc_nlp_set_state(vport, ndlp,
						   NLP_STE_NPR_NODE);
			}
		} else {
			lpfc_debugfs_disc_trc(vport, LPFC_DISC_TRC_CT,
				"Skip1 GID_FTrsp: did:x%x flg:x%x cnt:%d",
				Did, vport->fc_flag, vport->fc_rscn_id_cnt);

			lpfc_printf_vlog(vport, KERN_INFO, LOG_DISCOVERY,
					 "0239 Skip x%06x NameServer Rsp "
					 "Data: x%x x%x x%px\n",
					 Did, vport->fc_flag,
					 vport->fc_rscn_id_cnt, ndlp);
		}
	} else {
		if (!(vport->fc_flag & FC_RSCN_MODE) ||
		    lpfc_rscn_payload_check(vport, Did)) {
			lpfc_debugfs_disc_trc(vport, LPFC_DISC_TRC_CT,
				"Query GID_FTrsp: did:x%x flg:x%x cnt:%d",
				Did, vport->fc_flag, vport->fc_rscn_id_cnt);

			/*
			 * This NPortID was previously a FCP/NVMe target,
			 * Don't even bother to send GFF_ID.
			 */
			ndlp = lpfc_findnode_did(vport, Did);
			if (ndlp &&
			    (ndlp->nlp_type &
			    (NLP_FCP_TARGET | NLP_NVME_TARGET))) {
				if (fc4_type == FC_TYPE_FCP)
					ndlp->nlp_fc4_type |= NLP_FC4_FCP;
				if (fc4_type == FC_TYPE_NVME)
					ndlp->nlp_fc4_type |= NLP_FC4_NVME;
				lpfc_setup_disc_node(vport, Did);
			} else if (lpfc_ns_cmd(vport, SLI_CTNS_GFF_ID,
				   0, Did) == 0)
				vport->num_disc_nodes++;
			else
				lpfc_setup_disc_node(vport, Did);
		} else {
			lpfc_debugfs_disc_trc(vport, LPFC_DISC_TRC_CT,
				"Skip2 GID_FTrsp: did:x%x flg:x%x cnt:%d",
				Did, vport->fc_flag, vport->fc_rscn_id_cnt);

			lpfc_printf_vlog(vport, KERN_INFO, LOG_DISCOVERY,
					 "0245 Skip x%06x NameServer Rsp "
					 "Data: x%x x%x\n", Did,
					 vport->fc_flag,
					 vport->fc_rscn_id_cnt);
		}
	}
}

static void
lpfc_ns_rsp_audit_did(struct lpfc_vport *vport, uint32_t Did, uint8_t fc4_type)
{
	struct lpfc_hba *phba = vport->phba;
	struct lpfc_nodelist *ndlp = NULL;
	char *str;

	if (phba->cfg_ns_query == LPFC_NS_QUERY_GID_FT)
		str = "GID_FT";
	else
		str = "GID_PT";
	lpfc_printf_vlog(vport, KERN_INFO, LOG_DISCOVERY,
			 "6430 Process %s rsp for %08x type %x %s %s\n",
			 str, Did, fc4_type,
			 (fc4_type == FC_TYPE_FCP) ?  "FCP" : " ",
			 (fc4_type == FC_TYPE_NVME) ?  "NVME" : " ");
	/*
	 * To conserve rpi's, filter out addresses for other
	 * vports on the same physical HBAs.
	 */
	if (Did != vport->fc_myDID &&
	    (!lpfc_find_vport_by_did(phba, Did) ||
	     vport->cfg_peer_port_login)) {
		if (!phba->nvmet_support) {
			/* FCPI/NVMEI path. Process Did */
			lpfc_prep_node_fc4type(vport, Did, fc4_type);
			return;
		}
		/* NVMET path.  NVMET only cares about NVMEI nodes. */
		list_for_each_entry(ndlp, &vport->fc_nodes, nlp_listp) {
			if (ndlp->nlp_type != NLP_NVME_INITIATOR ||
			    ndlp->nlp_state != NLP_STE_UNMAPPED_NODE)
				continue;
			spin_lock_irq(&ndlp->lock);
			if (ndlp->nlp_DID == Did)
				ndlp->nlp_flag &= ~NLP_NVMET_RECOV;
			else
				ndlp->nlp_flag |= NLP_NVMET_RECOV;
			spin_unlock_irq(&ndlp->lock);
		}
	}
}

static int
lpfc_ns_rsp(struct lpfc_vport *vport, struct lpfc_dmabuf *mp, uint8_t fc4_type,
	    uint32_t Size)
{
	struct lpfc_sli_ct_request *Response =
		(struct lpfc_sli_ct_request *) mp->virt;
	struct lpfc_dmabuf *mlast, *next_mp;
	uint32_t *ctptr = (uint32_t *) & Response->un.gid.PortType;
	uint32_t Did, CTentry;
	int Cnt;
	struct list_head head;
	struct lpfc_nodelist *ndlp = NULL;

	lpfc_set_disctmo(vport);
	vport->num_disc_nodes = 0;
	vport->fc_ns_retry = 0;


	list_add_tail(&head, &mp->list);
	list_for_each_entry_safe(mp, next_mp, &head, list) {
		mlast = mp;

		Cnt = Size  > FCELSSIZE ? FCELSSIZE : Size;

		Size -= Cnt;

		if (!ctptr) {
			ctptr = (uint32_t *) mlast->virt;
		} else
			Cnt -= 16;	/* subtract length of CT header */

		/* Loop through entire NameServer list of DIDs */
		while (Cnt >= sizeof(uint32_t)) {
			/* Get next DID from NameServer List */
			CTentry = *ctptr++;
			Did = ((be32_to_cpu(CTentry)) & Mask_DID);
			lpfc_ns_rsp_audit_did(vport, Did, fc4_type);
			if (CTentry & (cpu_to_be32(SLI_CT_LAST_ENTRY)))
				goto nsout1;

			Cnt -= sizeof(uint32_t);
		}
		ctptr = NULL;

	}

	/* All GID_FT entries processed.  If the driver is running in
	 * in target mode, put impacted nodes into recovery and drop
	 * the RPI to flush outstanding IO.
	 */
	if (vport->phba->nvmet_support) {
		list_for_each_entry(ndlp, &vport->fc_nodes, nlp_listp) {
			if (!(ndlp->nlp_flag & NLP_NVMET_RECOV))
				continue;
			lpfc_disc_state_machine(vport, ndlp, NULL,
						NLP_EVT_DEVICE_RECOVERY);
			spin_lock_irq(&ndlp->lock);
			ndlp->nlp_flag &= ~NLP_NVMET_RECOV;
			spin_unlock_irq(&ndlp->lock);
		}
	}

nsout1:
	list_del(&head);
	return 0;
}

static void
lpfc_cmpl_ct_cmd_gid_ft(struct lpfc_hba *phba, struct lpfc_iocbq *cmdiocb,
			struct lpfc_iocbq *rspiocb)
{
	struct lpfc_vport *vport = cmdiocb->vport;
	struct Scsi_Host *shost = lpfc_shost_from_vport(vport);
	struct lpfc_dmabuf *outp;
	struct lpfc_dmabuf *inp;
	struct lpfc_sli_ct_request *CTrsp;
	struct lpfc_sli_ct_request *CTreq;
	struct lpfc_nodelist *ndlp;
	u32 ulp_status = get_job_ulpstatus(phba, rspiocb);
	u32 ulp_word4 = get_job_word4(phba, rspiocb);
	int rc, type;

	/* First save ndlp, before we overwrite it */
	ndlp = cmdiocb->ndlp;

	/* we pass cmdiocb to state machine which needs rspiocb as well */
	cmdiocb->rsp_iocb = rspiocb;
	inp = cmdiocb->cmd_dmabuf;
	outp = cmdiocb->rsp_dmabuf;

	lpfc_debugfs_disc_trc(vport, LPFC_DISC_TRC_CT,
		 "GID_FT cmpl:     status:x%x/x%x rtry:%d",
		ulp_status, ulp_word4, vport->fc_ns_retry);

	/* Ignore response if link flipped after this request was made */
	if (cmdiocb->event_tag != phba->fc_eventTag) {
		lpfc_printf_vlog(vport, KERN_INFO, LOG_DISCOVERY,
				 "9043 Event tag mismatch. Ignoring NS rsp\n");
		goto out;
	}

	/* Don't bother processing response if vport is being torn down. */
	if (vport->load_flag & FC_UNLOADING) {
		if (vport->fc_flag & FC_RSCN_MODE)
			lpfc_els_flush_rscn(vport);
		goto out;
	}

	if (lpfc_els_chk_latt(vport)) {
		lpfc_printf_vlog(vport, KERN_INFO, LOG_DISCOVERY,
				 "0216 Link event during NS query\n");
		if (vport->fc_flag & FC_RSCN_MODE)
			lpfc_els_flush_rscn(vport);
		lpfc_vport_set_state(vport, FC_VPORT_FAILED);
		goto out;
	}
	if (lpfc_error_lost_link(vport, ulp_status, ulp_word4)) {
		lpfc_printf_vlog(vport, KERN_INFO, LOG_DISCOVERY,
				 "0226 NS query failed due to link event: "
				 "ulp_status x%x ulp_word4 x%x fc_flag x%x "
				 "port_state x%x gidft_inp x%x\n",
				 ulp_status, ulp_word4, vport->fc_flag,
				 vport->port_state, vport->gidft_inp);
		if (vport->fc_flag & FC_RSCN_MODE)
			lpfc_els_flush_rscn(vport);
		if (vport->gidft_inp)
			vport->gidft_inp--;
		goto out;
	}

	spin_lock_irq(shost->host_lock);
	if (vport->fc_flag & FC_RSCN_DEFERRED) {
		vport->fc_flag &= ~FC_RSCN_DEFERRED;
		spin_unlock_irq(shost->host_lock);

		/* This is a GID_FT completing so the gidft_inp counter was
		 * incremented before the GID_FT was issued to the wire.
		 */
		if (vport->gidft_inp)
			vport->gidft_inp--;

		/*
		 * Skip processing the NS response
		 * Re-issue the NS cmd
		 */
		lpfc_printf_vlog(vport, KERN_INFO, LOG_ELS,
				 "0151 Process Deferred RSCN Data: x%x x%x\n",
				 vport->fc_flag, vport->fc_rscn_id_cnt);
		lpfc_els_handle_rscn(vport);

		goto out;
	}
	spin_unlock_irq(shost->host_lock);

	if (ulp_status) {
		/* Check for retry */
		if (vport->fc_ns_retry < LPFC_MAX_NS_RETRY) {
			if (ulp_status != IOSTAT_LOCAL_REJECT ||
			    (ulp_word4 & IOERR_PARAM_MASK) !=
			    IOERR_NO_RESOURCES)
				vport->fc_ns_retry++;

			type = lpfc_get_gidft_type(vport, cmdiocb);
			if (type == 0)
				goto out;

			/* CT command is being retried */
			rc = lpfc_ns_cmd(vport, SLI_CTNS_GID_FT,
					 vport->fc_ns_retry, type);
			if (rc == 0)
				goto out;
			else { /* Unable to send NS cmd */
				if (vport->gidft_inp)
					vport->gidft_inp--;
			}
		}
		if (vport->fc_flag & FC_RSCN_MODE)
			lpfc_els_flush_rscn(vport);
		lpfc_vport_set_state(vport, FC_VPORT_FAILED);
		lpfc_printf_vlog(vport, KERN_ERR, LOG_TRACE_EVENT,
				 "0257 GID_FT Query error: 0x%x 0x%x\n",
				 ulp_status, vport->fc_ns_retry);
	} else {
		/* Good status, continue checking */
		CTreq = (struct lpfc_sli_ct_request *) inp->virt;
		CTrsp = (struct lpfc_sli_ct_request *) outp->virt;
		if (CTrsp->CommandResponse.bits.CmdRsp ==
		    cpu_to_be16(SLI_CT_RESPONSE_FS_ACC)) {
			lpfc_printf_vlog(vport, KERN_INFO, LOG_DISCOVERY,
					 "0208 NameServer Rsp Data: x%x x%x "
					 "x%x x%x sz x%x\n",
					 vport->fc_flag,
					 CTreq->un.gid.Fc4Type,
					 vport->num_disc_nodes,
					 vport->gidft_inp,
					 get_job_data_placed(phba, rspiocb));

			lpfc_ns_rsp(vport,
				    outp,
				    CTreq->un.gid.Fc4Type,
				    get_job_data_placed(phba, rspiocb));
<<<<<<< HEAD
		} else if (be16_to_cpu(CTrsp->CommandResponse.bits.CmdRsp) ==
			   SLI_CT_RESPONSE_FS_RJT) {
=======
		} else if (CTrsp->CommandResponse.bits.CmdRsp ==
			   be16_to_cpu(SLI_CT_RESPONSE_FS_RJT)) {
>>>>>>> eb3cdb58
			/* NameServer Rsp Error */
			if ((CTrsp->ReasonCode == SLI_CT_UNABLE_TO_PERFORM_REQ)
			    && (CTrsp->Explanation == SLI_CT_NO_FC4_TYPES)) {
				lpfc_printf_vlog(vport, KERN_INFO,
					LOG_DISCOVERY,
					"0269 No NameServer Entries "
					"Data: x%x x%x x%x x%x\n",
					be16_to_cpu(CTrsp->CommandResponse.bits.CmdRsp),
					(uint32_t) CTrsp->ReasonCode,
					(uint32_t) CTrsp->Explanation,
					vport->fc_flag);

				lpfc_debugfs_disc_trc(vport, LPFC_DISC_TRC_CT,
				"GID_FT no entry  cmd:x%x rsn:x%x exp:x%x",
				be16_to_cpu(CTrsp->CommandResponse.bits.CmdRsp),
				(uint32_t) CTrsp->ReasonCode,
				(uint32_t) CTrsp->Explanation);
			} else {
				lpfc_printf_vlog(vport, KERN_INFO,
					LOG_DISCOVERY,
					"0240 NameServer Rsp Error "
					"Data: x%x x%x x%x x%x\n",
					be16_to_cpu(CTrsp->CommandResponse.bits.CmdRsp),
					(uint32_t) CTrsp->ReasonCode,
					(uint32_t) CTrsp->Explanation,
					vport->fc_flag);

				lpfc_debugfs_disc_trc(vport, LPFC_DISC_TRC_CT,
				"GID_FT rsp err1  cmd:x%x rsn:x%x exp:x%x",
				be16_to_cpu(CTrsp->CommandResponse.bits.CmdRsp),
				(uint32_t) CTrsp->ReasonCode,
				(uint32_t) CTrsp->Explanation);
			}


		} else {
			/* NameServer Rsp Error */
			lpfc_printf_vlog(vport, KERN_ERR, LOG_TRACE_EVENT,
					"0241 NameServer Rsp Error "
					"Data: x%x x%x x%x x%x\n",
					be16_to_cpu(CTrsp->CommandResponse.bits.CmdRsp),
					(uint32_t) CTrsp->ReasonCode,
					(uint32_t) CTrsp->Explanation,
					vport->fc_flag);

			lpfc_debugfs_disc_trc(vport, LPFC_DISC_TRC_CT,
				"GID_FT rsp err2  cmd:x%x rsn:x%x exp:x%x",
				be16_to_cpu(CTrsp->CommandResponse.bits.CmdRsp),
				(uint32_t) CTrsp->ReasonCode,
				(uint32_t) CTrsp->Explanation);
		}
		if (vport->gidft_inp)
			vport->gidft_inp--;
	}

	lpfc_printf_vlog(vport, KERN_INFO, LOG_DISCOVERY,
			 "4216 GID_FT cmpl inp %d disc %d\n",
			 vport->gidft_inp, vport->num_disc_nodes);

	/* Link up / RSCN discovery */
	if ((vport->num_disc_nodes == 0) &&
	    (vport->gidft_inp == 0)) {
		/*
		 * The driver has cycled through all Nports in the RSCN payload.
		 * Complete the handling by cleaning up and marking the
		 * current driver state.
		 */
		if (vport->port_state >= LPFC_DISC_AUTH) {
			if (vport->fc_flag & FC_RSCN_MODE) {
				lpfc_els_flush_rscn(vport);
				spin_lock_irq(shost->host_lock);
				vport->fc_flag |= FC_RSCN_MODE; /* RSCN still */
				spin_unlock_irq(shost->host_lock);
			}
			else
				lpfc_els_flush_rscn(vport);
		}

		lpfc_disc_start(vport);
	}
out:
	lpfc_ct_free_iocb(phba, cmdiocb);
	lpfc_nlp_put(ndlp);
	return;
}

static void
lpfc_cmpl_ct_cmd_gid_pt(struct lpfc_hba *phba, struct lpfc_iocbq *cmdiocb,
			struct lpfc_iocbq *rspiocb)
{
	struct lpfc_vport *vport = cmdiocb->vport;
	struct Scsi_Host *shost = lpfc_shost_from_vport(vport);
	struct lpfc_dmabuf *outp;
	struct lpfc_dmabuf *inp;
	struct lpfc_sli_ct_request *CTrsp;
	struct lpfc_sli_ct_request *CTreq;
	struct lpfc_nodelist *ndlp;
	u32 ulp_status = get_job_ulpstatus(phba, rspiocb);
	u32 ulp_word4 = get_job_word4(phba, rspiocb);
	int rc;

	/* First save ndlp, before we overwrite it */
	ndlp = cmdiocb->ndlp;

	/* we pass cmdiocb to state machine which needs rspiocb as well */
	cmdiocb->rsp_iocb = rspiocb;
	inp = cmdiocb->cmd_dmabuf;
	outp = cmdiocb->rsp_dmabuf;

	lpfc_debugfs_disc_trc(vport, LPFC_DISC_TRC_CT,
			      "GID_PT cmpl:     status:x%x/x%x rtry:%d",
			      ulp_status, ulp_word4,
			      vport->fc_ns_retry);

	/* Ignore response if link flipped after this request was made */
	if (cmdiocb->event_tag != phba->fc_eventTag) {
		lpfc_printf_vlog(vport, KERN_INFO, LOG_DISCOVERY,
				 "9044 Event tag mismatch. Ignoring NS rsp\n");
		goto out;
	}

	/* Don't bother processing response if vport is being torn down. */
	if (vport->load_flag & FC_UNLOADING) {
		if (vport->fc_flag & FC_RSCN_MODE)
			lpfc_els_flush_rscn(vport);
		goto out;
	}

	if (lpfc_els_chk_latt(vport)) {
		lpfc_printf_vlog(vport, KERN_INFO, LOG_DISCOVERY,
				 "4108 Link event during NS query\n");
		if (vport->fc_flag & FC_RSCN_MODE)
			lpfc_els_flush_rscn(vport);
		lpfc_vport_set_state(vport, FC_VPORT_FAILED);
		goto out;
	}
	if (lpfc_error_lost_link(vport, ulp_status, ulp_word4)) {
		lpfc_printf_vlog(vport, KERN_INFO, LOG_DISCOVERY,
				 "4166 NS query failed due to link event: "
				 "ulp_status x%x ulp_word4 x%x fc_flag x%x "
				 "port_state x%x gidft_inp x%x\n",
				 ulp_status, ulp_word4, vport->fc_flag,
				 vport->port_state, vport->gidft_inp);
		if (vport->fc_flag & FC_RSCN_MODE)
			lpfc_els_flush_rscn(vport);
		if (vport->gidft_inp)
			vport->gidft_inp--;
		goto out;
	}

	spin_lock_irq(shost->host_lock);
	if (vport->fc_flag & FC_RSCN_DEFERRED) {
		vport->fc_flag &= ~FC_RSCN_DEFERRED;
		spin_unlock_irq(shost->host_lock);

		/* This is a GID_PT completing so the gidft_inp counter was
		 * incremented before the GID_PT was issued to the wire.
		 */
		if (vport->gidft_inp)
			vport->gidft_inp--;

		/*
		 * Skip processing the NS response
		 * Re-issue the NS cmd
		 */
		lpfc_printf_vlog(vport, KERN_INFO, LOG_ELS,
				 "4167 Process Deferred RSCN Data: x%x x%x\n",
				 vport->fc_flag, vport->fc_rscn_id_cnt);
		lpfc_els_handle_rscn(vport);

		goto out;
	}
	spin_unlock_irq(shost->host_lock);

	if (ulp_status) {
		/* Check for retry */
		if (vport->fc_ns_retry < LPFC_MAX_NS_RETRY) {
			if (ulp_status != IOSTAT_LOCAL_REJECT ||
			    (ulp_word4 & IOERR_PARAM_MASK) !=
			    IOERR_NO_RESOURCES)
				vport->fc_ns_retry++;

			/* CT command is being retried */
			rc = lpfc_ns_cmd(vport, SLI_CTNS_GID_PT,
					 vport->fc_ns_retry, GID_PT_N_PORT);
			if (rc == 0)
				goto out;
			else { /* Unable to send NS cmd */
				if (vport->gidft_inp)
					vport->gidft_inp--;
			}
		}
		if (vport->fc_flag & FC_RSCN_MODE)
			lpfc_els_flush_rscn(vport);
		lpfc_vport_set_state(vport, FC_VPORT_FAILED);
		lpfc_printf_vlog(vport, KERN_ERR, LOG_TRACE_EVENT,
				 "4103 GID_FT Query error: 0x%x 0x%x\n",
				 ulp_status, vport->fc_ns_retry);
	} else {
		/* Good status, continue checking */
		CTreq = (struct lpfc_sli_ct_request *)inp->virt;
		CTrsp = (struct lpfc_sli_ct_request *)outp->virt;
		if (be16_to_cpu(CTrsp->CommandResponse.bits.CmdRsp) ==
		    SLI_CT_RESPONSE_FS_ACC) {
			lpfc_printf_vlog(vport, KERN_INFO, LOG_DISCOVERY,
					 "4105 NameServer Rsp Data: x%x x%x "
					 "x%x x%x sz x%x\n",
					 vport->fc_flag,
					 CTreq->un.gid.Fc4Type,
					 vport->num_disc_nodes,
					 vport->gidft_inp,
					 get_job_data_placed(phba, rspiocb));

			lpfc_ns_rsp(vport,
				    outp,
				    CTreq->un.gid.Fc4Type,
				    get_job_data_placed(phba, rspiocb));
<<<<<<< HEAD
		} else if (be16_to_cpu(CTrsp->CommandResponse.bits.CmdRsp) ==
			   SLI_CT_RESPONSE_FS_RJT) {
=======
		} else if (CTrsp->CommandResponse.bits.CmdRsp ==
			   be16_to_cpu(SLI_CT_RESPONSE_FS_RJT)) {
>>>>>>> eb3cdb58
			/* NameServer Rsp Error */
			if ((CTrsp->ReasonCode == SLI_CT_UNABLE_TO_PERFORM_REQ)
			    && (CTrsp->Explanation == SLI_CT_NO_FC4_TYPES)) {
				lpfc_printf_vlog(
					vport, KERN_INFO, LOG_DISCOVERY,
					"4106 No NameServer Entries "
					"Data: x%x x%x x%x x%x\n",
					be16_to_cpu(CTrsp->CommandResponse.bits.CmdRsp),
					(uint32_t)CTrsp->ReasonCode,
					(uint32_t)CTrsp->Explanation,
					vport->fc_flag);

				lpfc_debugfs_disc_trc(
				vport, LPFC_DISC_TRC_CT,
				"GID_PT no entry  cmd:x%x rsn:x%x exp:x%x",
				be16_to_cpu(CTrsp->CommandResponse.bits.CmdRsp),
				(uint32_t)CTrsp->ReasonCode,
				(uint32_t)CTrsp->Explanation);
			} else {
				lpfc_printf_vlog(
					vport, KERN_INFO, LOG_DISCOVERY,
					"4107 NameServer Rsp Error "
					"Data: x%x x%x x%x x%x\n",
					be16_to_cpu(CTrsp->CommandResponse.bits.CmdRsp),
					(uint32_t)CTrsp->ReasonCode,
					(uint32_t)CTrsp->Explanation,
					vport->fc_flag);

				lpfc_debugfs_disc_trc(
				vport, LPFC_DISC_TRC_CT,
				"GID_PT rsp err1  cmd:x%x rsn:x%x exp:x%x",
				be16_to_cpu(CTrsp->CommandResponse.bits.CmdRsp),
				(uint32_t)CTrsp->ReasonCode,
				(uint32_t)CTrsp->Explanation);
			}
		} else {
			/* NameServer Rsp Error */
			lpfc_printf_vlog(vport, KERN_ERR, LOG_TRACE_EVENT,
					 "4109 NameServer Rsp Error "
					 "Data: x%x x%x x%x x%x\n",
					 be16_to_cpu(CTrsp->CommandResponse.bits.CmdRsp),
					 (uint32_t)CTrsp->ReasonCode,
					 (uint32_t)CTrsp->Explanation,
					 vport->fc_flag);

			lpfc_debugfs_disc_trc(
				vport, LPFC_DISC_TRC_CT,
				"GID_PT rsp err2  cmd:x%x rsn:x%x exp:x%x",
				be16_to_cpu(CTrsp->CommandResponse.bits.CmdRsp),
				(uint32_t)CTrsp->ReasonCode,
				(uint32_t)CTrsp->Explanation);
		}
		if (vport->gidft_inp)
			vport->gidft_inp--;
	}

	lpfc_printf_vlog(vport, KERN_INFO, LOG_DISCOVERY,
			 "6450 GID_PT cmpl inp %d disc %d\n",
			 vport->gidft_inp, vport->num_disc_nodes);

	/* Link up / RSCN discovery */
	if ((vport->num_disc_nodes == 0) &&
	    (vport->gidft_inp == 0)) {
		/*
		 * The driver has cycled through all Nports in the RSCN payload.
		 * Complete the handling by cleaning up and marking the
		 * current driver state.
		 */
		if (vport->port_state >= LPFC_DISC_AUTH) {
			if (vport->fc_flag & FC_RSCN_MODE) {
				lpfc_els_flush_rscn(vport);
				spin_lock_irq(shost->host_lock);
				vport->fc_flag |= FC_RSCN_MODE; /* RSCN still */
				spin_unlock_irq(shost->host_lock);
			} else {
				lpfc_els_flush_rscn(vport);
			}
		}

		lpfc_disc_start(vport);
	}
out:
	lpfc_ct_free_iocb(phba, cmdiocb);
	lpfc_nlp_put(ndlp);
}

static void
lpfc_cmpl_ct_cmd_gff_id(struct lpfc_hba *phba, struct lpfc_iocbq *cmdiocb,
			struct lpfc_iocbq *rspiocb)
{
	struct lpfc_vport *vport = cmdiocb->vport;
	struct Scsi_Host *shost = lpfc_shost_from_vport(vport);
	struct lpfc_dmabuf *inp = cmdiocb->cmd_dmabuf;
	struct lpfc_dmabuf *outp = cmdiocb->rsp_dmabuf;
	struct lpfc_sli_ct_request *CTrsp;
	int did, rc, retry;
	uint8_t fbits;
	struct lpfc_nodelist *ndlp = NULL, *free_ndlp = NULL;
	u32 ulp_status = get_job_ulpstatus(phba, rspiocb);
	u32 ulp_word4 = get_job_word4(phba, rspiocb);

	did = ((struct lpfc_sli_ct_request *) inp->virt)->un.gff.PortId;
	did = be32_to_cpu(did);

	lpfc_debugfs_disc_trc(vport, LPFC_DISC_TRC_CT,
		"GFF_ID cmpl:     status:x%x/x%x did:x%x",
		ulp_status, ulp_word4, did);

	/* Ignore response if link flipped after this request was made */
	if (cmdiocb->event_tag != phba->fc_eventTag) {
		lpfc_printf_vlog(vport, KERN_INFO, LOG_DISCOVERY,
				 "9045 Event tag mismatch. Ignoring NS rsp\n");
		goto iocb_free;
	}

	if (ulp_status == IOSTAT_SUCCESS) {
		/* Good status, continue checking */
		CTrsp = (struct lpfc_sli_ct_request *) outp->virt;
		fbits = CTrsp->un.gff_acc.fbits[FCP_TYPE_FEATURE_OFFSET];

		lpfc_printf_vlog(vport, KERN_INFO, LOG_DISCOVERY,
				 "6431 Process GFF_ID rsp for %08x "
				 "fbits %02x %s %s\n",
				 did, fbits,
				 (fbits & FC4_FEATURE_INIT) ? "Initiator" : " ",
				 (fbits & FC4_FEATURE_TARGET) ? "Target" : " ");

		if (be16_to_cpu(CTrsp->CommandResponse.bits.CmdRsp) ==
		    SLI_CT_RESPONSE_FS_ACC) {
			if ((fbits & FC4_FEATURE_INIT) &&
			    !(fbits & FC4_FEATURE_TARGET)) {
				lpfc_printf_vlog(vport, KERN_INFO,
						 LOG_DISCOVERY,
						 "0270 Skip x%x GFF "
						 "NameServer Rsp Data: (init) "
						 "x%x x%x\n", did, fbits,
						 vport->fc_rscn_id_cnt);
				goto out;
			}
		}
	}
	else {
		/* Check for retry */
		if (cmdiocb->retry < LPFC_MAX_NS_RETRY) {
			retry = 1;
			if (ulp_status == IOSTAT_LOCAL_REJECT) {
				switch ((ulp_word4 &
					IOERR_PARAM_MASK)) {

				case IOERR_NO_RESOURCES:
					/* We don't increment the retry
					 * count for this case.
					 */
					break;
				case IOERR_LINK_DOWN:
				case IOERR_SLI_ABORTED:
				case IOERR_SLI_DOWN:
					retry = 0;
					break;
				default:
					cmdiocb->retry++;
				}
			}
			else
				cmdiocb->retry++;

			if (retry) {
				/* CT command is being retried */
				rc = lpfc_ns_cmd(vport, SLI_CTNS_GFF_ID,
					 cmdiocb->retry, did);
				if (rc == 0) {
					/* success */
					free_ndlp = cmdiocb->ndlp;
					lpfc_ct_free_iocb(phba, cmdiocb);
					lpfc_nlp_put(free_ndlp);
					return;
				}
			}
		}
		lpfc_printf_vlog(vport, KERN_ERR, LOG_TRACE_EVENT,
				 "0267 NameServer GFF Rsp "
				 "x%x Error (%d %d) Data: x%x x%x\n",
				 did, ulp_status, ulp_word4,
				 vport->fc_flag, vport->fc_rscn_id_cnt);
	}

	/* This is a target port, unregistered port, or the GFF_ID failed */
	ndlp = lpfc_setup_disc_node(vport, did);
	if (ndlp) {
		lpfc_printf_vlog(vport, KERN_INFO, LOG_DISCOVERY,
				 "0242 Process x%x GFF "
				 "NameServer Rsp Data: x%x x%x x%x\n",
				 did, ndlp->nlp_flag, vport->fc_flag,
				 vport->fc_rscn_id_cnt);
	} else {
		lpfc_printf_vlog(vport, KERN_INFO, LOG_DISCOVERY,
				 "0243 Skip x%x GFF "
				 "NameServer Rsp Data: x%x x%x\n", did,
				 vport->fc_flag, vport->fc_rscn_id_cnt);
	}
out:
	/* Link up / RSCN discovery */
	if (vport->num_disc_nodes)
		vport->num_disc_nodes--;

	lpfc_printf_vlog(vport, KERN_INFO, LOG_DISCOVERY,
			 "6451 GFF_ID cmpl inp %d disc %d\n",
			 vport->gidft_inp, vport->num_disc_nodes);

	if (vport->num_disc_nodes == 0) {
		/*
		 * The driver has cycled through all Nports in the RSCN payload.
		 * Complete the handling by cleaning up and marking the
		 * current driver state.
		 */
		if (vport->port_state >= LPFC_DISC_AUTH) {
			if (vport->fc_flag & FC_RSCN_MODE) {
				lpfc_els_flush_rscn(vport);
				spin_lock_irq(shost->host_lock);
				vport->fc_flag |= FC_RSCN_MODE; /* RSCN still */
				spin_unlock_irq(shost->host_lock);
			}
			else
				lpfc_els_flush_rscn(vport);
		}
		lpfc_disc_start(vport);
	}

iocb_free:
	free_ndlp = cmdiocb->ndlp;
	lpfc_ct_free_iocb(phba, cmdiocb);
	lpfc_nlp_put(free_ndlp);
	return;
}

static void
lpfc_cmpl_ct_cmd_gft_id(struct lpfc_hba *phba, struct lpfc_iocbq *cmdiocb,
			struct lpfc_iocbq *rspiocb)
{
	struct lpfc_vport *vport = cmdiocb->vport;
	struct lpfc_dmabuf *inp = cmdiocb->cmd_dmabuf;
	struct lpfc_dmabuf *outp = cmdiocb->rsp_dmabuf;
	struct lpfc_sli_ct_request *CTrsp;
	int did;
	struct lpfc_nodelist *ndlp = NULL;
	struct lpfc_nodelist *ns_ndlp = cmdiocb->ndlp;
	uint32_t fc4_data_0, fc4_data_1;
	u32 ulp_status = get_job_ulpstatus(phba, rspiocb);
	u32 ulp_word4 = get_job_word4(phba, rspiocb);

	did = ((struct lpfc_sli_ct_request *)inp->virt)->un.gft.PortId;
	did = be32_to_cpu(did);

	lpfc_debugfs_disc_trc(vport, LPFC_DISC_TRC_CT,
			      "GFT_ID cmpl: status:x%x/x%x did:x%x",
			      ulp_status, ulp_word4, did);

	/* Ignore response if link flipped after this request was made */
	if ((uint32_t)cmdiocb->event_tag != phba->fc_eventTag) {
		lpfc_printf_vlog(vport, KERN_INFO, LOG_DISCOVERY,
				 "9046 Event tag mismatch. Ignoring NS rsp\n");
		goto out;
	}

	if (ulp_status == IOSTAT_SUCCESS) {
		/* Good status, continue checking */
		CTrsp = (struct lpfc_sli_ct_request *)outp->virt;
		fc4_data_0 = be32_to_cpu(CTrsp->un.gft_acc.fc4_types[0]);
		fc4_data_1 = be32_to_cpu(CTrsp->un.gft_acc.fc4_types[1]);

		lpfc_printf_vlog(vport, KERN_INFO, LOG_DISCOVERY,
				 "6432 Process GFT_ID rsp for %08x "
				 "Data %08x %08x %s %s\n",
				 did, fc4_data_0, fc4_data_1,
				 (fc4_data_0 & LPFC_FC4_TYPE_BITMASK) ?
				  "FCP" : " ",
				 (fc4_data_1 & LPFC_FC4_TYPE_BITMASK) ?
				  "NVME" : " ");

		/* Lookup the NPort_ID queried in the GFT_ID and find the
		 * driver's local node.  It's an error if the driver
		 * doesn't have one.
		 */
		ndlp = lpfc_findnode_did(vport, did);
		if (ndlp) {
			/* The bitmask value for FCP and NVME FCP types is
			 * the same because they are 32 bits distant from
			 * each other in word0 and word0.
			 */
			if (fc4_data_0 & LPFC_FC4_TYPE_BITMASK)
				ndlp->nlp_fc4_type |= NLP_FC4_FCP;
			if (fc4_data_1 &  LPFC_FC4_TYPE_BITMASK)
				ndlp->nlp_fc4_type |= NLP_FC4_NVME;
			lpfc_printf_vlog(vport, KERN_INFO,
					 LOG_DISCOVERY | LOG_NODE,
					 "3064 Setting ndlp x%px, DID x%06x "
					 "with FC4 x%08x, Data: x%08x x%08x "
					 "%d\n",
					 ndlp, did, ndlp->nlp_fc4_type,
					 FC_TYPE_FCP, FC_TYPE_NVME,
					 ndlp->nlp_state);

			if (ndlp->nlp_state == NLP_STE_REG_LOGIN_ISSUE &&
			    ndlp->nlp_fc4_type) {
				ndlp->nlp_prev_state = NLP_STE_REG_LOGIN_ISSUE;
				/* This is a fabric topology so if discovery
				 * started with an unsolicited PLOGI, don't
				 * send a PRLI.  Targets don't issue PLOGI or
				 * PRLI when acting as a target. Likely this is
				 * an initiator function.
				 */
				if (!(ndlp->nlp_flag & NLP_RCV_PLOGI)) {
					lpfc_nlp_set_state(vport, ndlp,
							   NLP_STE_PRLI_ISSUE);
					lpfc_issue_els_prli(vport, ndlp, 0);
				}
			} else if (!ndlp->nlp_fc4_type) {
				/* If fc4 type is still unknown, then LOGO */
				lpfc_printf_vlog(vport, KERN_INFO,
						 LOG_DISCOVERY | LOG_NODE,
						 "6443 Sending LOGO ndlp x%px,"
						 "DID x%06x with fc4_type: "
						 "x%08x, state: %d\n",
						 ndlp, did, ndlp->nlp_fc4_type,
						 ndlp->nlp_state);
				lpfc_issue_els_logo(vport, ndlp, 0);
				ndlp->nlp_prev_state = NLP_STE_REG_LOGIN_ISSUE;
				lpfc_nlp_set_state(vport, ndlp,
						   NLP_STE_NPR_NODE);
			}
		}
	} else
		lpfc_printf_vlog(vport, KERN_ERR, LOG_TRACE_EVENT,
				 "3065 GFT_ID failed x%08x\n", ulp_status);

out:
	lpfc_ct_free_iocb(phba, cmdiocb);
	lpfc_nlp_put(ns_ndlp);
}

static void
lpfc_cmpl_ct(struct lpfc_hba *phba, struct lpfc_iocbq *cmdiocb,
	     struct lpfc_iocbq *rspiocb)
{
	struct lpfc_vport *vport = cmdiocb->vport;
	struct lpfc_dmabuf *inp;
	struct lpfc_dmabuf *outp;
	struct lpfc_sli_ct_request *CTrsp;
	struct lpfc_nodelist *ndlp;
	int cmdcode, rc;
	uint8_t retry;
	uint32_t latt;
	u32 ulp_status = get_job_ulpstatus(phba, rspiocb);
	u32 ulp_word4 = get_job_word4(phba, rspiocb);

	/* First save ndlp, before we overwrite it */
	ndlp = cmdiocb->ndlp;

	/* we pass cmdiocb to state machine which needs rspiocb as well */
	cmdiocb->rsp_iocb = rspiocb;

	inp = cmdiocb->cmd_dmabuf;
	outp = cmdiocb->rsp_dmabuf;

	cmdcode = be16_to_cpu(((struct lpfc_sli_ct_request *) inp->virt)->
					CommandResponse.bits.CmdRsp);
	CTrsp = (struct lpfc_sli_ct_request *) outp->virt;

	latt = lpfc_els_chk_latt(vport);

	/* RFT request completes status <ulp_status> CmdRsp <CmdRsp> */
	lpfc_printf_vlog(vport, KERN_INFO, LOG_DISCOVERY,
			 "0209 CT Request completes, latt %d, "
			 "ulp_status x%x CmdRsp x%x, Context x%x, Tag x%x\n",
			 latt, ulp_status,
<<<<<<< HEAD
			 be16_to_cpu(CTrsp->CommandResponse.bits.CmdRsp),
=======
			 CTrsp->CommandResponse.bits.CmdRsp,
>>>>>>> eb3cdb58
			 get_job_ulpcontext(phba, cmdiocb), cmdiocb->iotag);

	lpfc_debugfs_disc_trc(vport, LPFC_DISC_TRC_CT,
		"CT cmd cmpl:     status:x%x/x%x cmd:x%x",
		ulp_status, ulp_word4, cmdcode);

	if (ulp_status) {
		lpfc_printf_vlog(vport, KERN_ERR, LOG_TRACE_EVENT,
				 "0268 NS cmd x%x Error (x%x x%x)\n",
				 cmdcode, ulp_status, ulp_word4);

		if (ulp_status == IOSTAT_LOCAL_REJECT &&
		    (((ulp_word4 & IOERR_PARAM_MASK) ==
		      IOERR_SLI_DOWN) ||
		     ((ulp_word4 & IOERR_PARAM_MASK) ==
		      IOERR_SLI_ABORTED)))
			goto out;

		retry = cmdiocb->retry;
		if (retry >= LPFC_MAX_NS_RETRY)
			goto out;

		retry++;
		lpfc_printf_vlog(vport, KERN_INFO, LOG_DISCOVERY,
				 "0250 Retrying NS cmd %x\n", cmdcode);
		rc = lpfc_ns_cmd(vport, cmdcode, retry, 0);
		if (rc == 0)
			goto out;
	}

out:
	lpfc_ct_free_iocb(phba, cmdiocb);
	lpfc_nlp_put(ndlp);
	return;
}

static void
lpfc_cmpl_ct_cmd_rft_id(struct lpfc_hba *phba, struct lpfc_iocbq *cmdiocb,
			struct lpfc_iocbq *rspiocb)
{
	struct lpfc_vport *vport = cmdiocb->vport;
	u32 ulp_status = get_job_ulpstatus(phba, rspiocb);

	if (ulp_status == IOSTAT_SUCCESS) {
		struct lpfc_dmabuf *outp;
		struct lpfc_sli_ct_request *CTrsp;

		outp = cmdiocb->rsp_dmabuf;
		CTrsp = (struct lpfc_sli_ct_request *)outp->virt;
<<<<<<< HEAD
		if (be16_to_cpu(CTrsp->CommandResponse.bits.CmdRsp) ==
		    SLI_CT_RESPONSE_FS_ACC)
=======
		if (CTrsp->CommandResponse.bits.CmdRsp ==
		    be16_to_cpu(SLI_CT_RESPONSE_FS_ACC))
>>>>>>> eb3cdb58
			vport->ct_flags |= FC_CT_RFT_ID;
	}
	lpfc_cmpl_ct(phba, cmdiocb, rspiocb);
	return;
}

static void
lpfc_cmpl_ct_cmd_rnn_id(struct lpfc_hba *phba, struct lpfc_iocbq *cmdiocb,
			struct lpfc_iocbq *rspiocb)
{
	struct lpfc_vport *vport = cmdiocb->vport;
	u32 ulp_status = get_job_ulpstatus(phba, rspiocb);

	if (ulp_status == IOSTAT_SUCCESS) {
		struct lpfc_dmabuf *outp;
		struct lpfc_sli_ct_request *CTrsp;

		outp = cmdiocb->rsp_dmabuf;
		CTrsp = (struct lpfc_sli_ct_request *) outp->virt;
		if (be16_to_cpu(CTrsp->CommandResponse.bits.CmdRsp) ==
		    SLI_CT_RESPONSE_FS_ACC)
			vport->ct_flags |= FC_CT_RNN_ID;
	}
	lpfc_cmpl_ct(phba, cmdiocb, rspiocb);
	return;
}

static void
lpfc_cmpl_ct_cmd_rspn_id(struct lpfc_hba *phba, struct lpfc_iocbq *cmdiocb,
			 struct lpfc_iocbq *rspiocb)
{
	struct lpfc_vport *vport = cmdiocb->vport;
	u32 ulp_status = get_job_ulpstatus(phba, rspiocb);

	if (ulp_status == IOSTAT_SUCCESS) {
		struct lpfc_dmabuf *outp;
		struct lpfc_sli_ct_request *CTrsp;

		outp = cmdiocb->rsp_dmabuf;
		CTrsp = (struct lpfc_sli_ct_request *)outp->virt;
<<<<<<< HEAD
		if (be16_to_cpu(CTrsp->CommandResponse.bits.CmdRsp) ==
		    SLI_CT_RESPONSE_FS_ACC)
=======
		if (CTrsp->CommandResponse.bits.CmdRsp ==
		    be16_to_cpu(SLI_CT_RESPONSE_FS_ACC))
>>>>>>> eb3cdb58
			vport->ct_flags |= FC_CT_RSPN_ID;
	}
	lpfc_cmpl_ct(phba, cmdiocb, rspiocb);
	return;
}

static void
lpfc_cmpl_ct_cmd_rsnn_nn(struct lpfc_hba *phba, struct lpfc_iocbq *cmdiocb,
			 struct lpfc_iocbq *rspiocb)
{
	struct lpfc_vport *vport = cmdiocb->vport;
	u32 ulp_status = get_job_ulpstatus(phba, rspiocb);

	if (ulp_status == IOSTAT_SUCCESS) {
		struct lpfc_dmabuf *outp;
		struct lpfc_sli_ct_request *CTrsp;

		outp = cmdiocb->rsp_dmabuf;
		CTrsp = (struct lpfc_sli_ct_request *) outp->virt;
		if (be16_to_cpu(CTrsp->CommandResponse.bits.CmdRsp) ==
		    SLI_CT_RESPONSE_FS_ACC)
			vport->ct_flags |= FC_CT_RSNN_NN;
	}
	lpfc_cmpl_ct(phba, cmdiocb, rspiocb);
	return;
}

static void
lpfc_cmpl_ct_cmd_da_id(struct lpfc_hba *phba, struct lpfc_iocbq *cmdiocb,
 struct lpfc_iocbq *rspiocb)
{
	struct lpfc_vport *vport = cmdiocb->vport;

	/* even if it fails we will act as though it succeeded. */
	vport->ct_flags = 0;
	lpfc_cmpl_ct(phba, cmdiocb, rspiocb);
	return;
}

static void
lpfc_cmpl_ct_cmd_rff_id(struct lpfc_hba *phba, struct lpfc_iocbq *cmdiocb,
			struct lpfc_iocbq *rspiocb)
{
	struct lpfc_vport *vport = cmdiocb->vport;
	u32 ulp_status = get_job_ulpstatus(phba, rspiocb);

	if (ulp_status == IOSTAT_SUCCESS) {
		struct lpfc_dmabuf *outp;
		struct lpfc_sli_ct_request *CTrsp;

		outp = cmdiocb->rsp_dmabuf;
		CTrsp = (struct lpfc_sli_ct_request *)outp->virt;
<<<<<<< HEAD
		if (be16_to_cpu(CTrsp->CommandResponse.bits.CmdRsp) ==
		    SLI_CT_RESPONSE_FS_ACC)
=======
		if (CTrsp->CommandResponse.bits.CmdRsp ==
		    be16_to_cpu(SLI_CT_RESPONSE_FS_ACC))
>>>>>>> eb3cdb58
			vport->ct_flags |= FC_CT_RFF_ID;
	}
	lpfc_cmpl_ct(phba, cmdiocb, rspiocb);
	return;
}

/*
 * Although the symbolic port name is thought to be an integer
 * as of January 18, 2016, leave it as a string until more of
 * the record state becomes defined.
 */
int
lpfc_vport_symbolic_port_name(struct lpfc_vport *vport, char *symbol,
	size_t size)
{
	int n;

	/*
	 * Use the lpfc board number as the Symbolic Port
	 * Name object.  NPIV is not in play so this integer
	 * value is sufficient and unique per FC-ID.
	 */
	n = scnprintf(symbol, size, "%d", vport->phba->brd_no);
	return n;
}


int
lpfc_vport_symbolic_node_name(struct lpfc_vport *vport, char *symbol,
	size_t size)
{
	char fwrev[FW_REV_STR_SIZE] = {0};
	char tmp[MAXHOSTNAMELEN] = {0};

	memset(symbol, 0, size);

	scnprintf(tmp, sizeof(tmp), "Emulex %s", vport->phba->ModelName);
	if (strlcat(symbol, tmp, size) >= size)
		goto buffer_done;

	lpfc_decode_firmware_rev(vport->phba, fwrev, 0);
	scnprintf(tmp, sizeof(tmp), " FV%s", fwrev);
	if (strlcat(symbol, tmp, size) >= size)
		goto buffer_done;

	scnprintf(tmp, sizeof(tmp), " DV%s", lpfc_release_version);
	if (strlcat(symbol, tmp, size) >= size)
		goto buffer_done;

	scnprintf(tmp, sizeof(tmp), " HN:%s", vport->phba->os_host_name);
	if (strlcat(symbol, tmp, size) >= size)
		goto buffer_done;

	/* Note :- OS name is "Linux" */
	scnprintf(tmp, sizeof(tmp), " OS:%s", init_utsname()->sysname);
	strlcat(symbol, tmp, size);

buffer_done:
	return strnlen(symbol, size);

}

static uint32_t
lpfc_find_map_node(struct lpfc_vport *vport)
{
	struct lpfc_nodelist *ndlp, *next_ndlp;
	struct Scsi_Host  *shost;
	uint32_t cnt = 0;

	shost = lpfc_shost_from_vport(vport);
	spin_lock_irq(shost->host_lock);
	list_for_each_entry_safe(ndlp, next_ndlp, &vport->fc_nodes, nlp_listp) {
		if (ndlp->nlp_type & NLP_FABRIC)
			continue;
		if ((ndlp->nlp_state == NLP_STE_MAPPED_NODE) ||
		    (ndlp->nlp_state == NLP_STE_UNMAPPED_NODE))
			cnt++;
	}
	spin_unlock_irq(shost->host_lock);
	return cnt;
}

/*
 * This routine will return the FC4 Type associated with the CT
 * GID_FT command.
 */
int
lpfc_get_gidft_type(struct lpfc_vport *vport, struct lpfc_iocbq *cmdiocb)
{
	struct lpfc_sli_ct_request *CtReq;
	struct lpfc_dmabuf *mp;
	uint32_t type;

	mp = cmdiocb->cmd_dmabuf;
	if (mp == NULL)
		return 0;
	CtReq = (struct lpfc_sli_ct_request *)mp->virt;
	type = (uint32_t)CtReq->un.gid.Fc4Type;
	if ((type != SLI_CTPT_FCP) && (type != SLI_CTPT_NVME))
		return 0;
	return type;
}

/*
 * lpfc_ns_cmd
 * Description:
 *    Issue Cmd to NameServer
 *       SLI_CTNS_GID_FT
 *       LI_CTNS_RFT_ID
 */
int
lpfc_ns_cmd(struct lpfc_vport *vport, int cmdcode,
	    uint8_t retry, uint32_t context)
{
	struct lpfc_nodelist * ndlp;
	struct lpfc_hba *phba = vport->phba;
	struct lpfc_dmabuf *mp, *bmp;
	struct lpfc_sli_ct_request *CtReq;
	struct ulp_bde64 *bpl;
	void (*cmpl) (struct lpfc_hba *, struct lpfc_iocbq *,
		      struct lpfc_iocbq *) = NULL;
	uint32_t *ptr;
	uint32_t rsp_size = 1024;
	size_t   size;
	int rc = 0;

	ndlp = lpfc_findnode_did(vport, NameServer_DID);
	if (!ndlp || ndlp->nlp_state != NLP_STE_UNMAPPED_NODE) {
		rc=1;
		goto ns_cmd_exit;
	}

	/* fill in BDEs for command */
	/* Allocate buffer for command payload */
	mp = kmalloc(sizeof(struct lpfc_dmabuf), GFP_KERNEL);
	if (!mp) {
		rc=2;
		goto ns_cmd_exit;
	}

	INIT_LIST_HEAD(&mp->list);
	mp->virt = lpfc_mbuf_alloc(phba, MEM_PRI, &(mp->phys));
	if (!mp->virt) {
		rc=3;
		goto ns_cmd_free_mp;
	}

	/* Allocate buffer for Buffer ptr list */
	bmp = kmalloc(sizeof(struct lpfc_dmabuf), GFP_KERNEL);
	if (!bmp) {
		rc=4;
		goto ns_cmd_free_mpvirt;
	}

	INIT_LIST_HEAD(&bmp->list);
	bmp->virt = lpfc_mbuf_alloc(phba, MEM_PRI, &(bmp->phys));
	if (!bmp->virt) {
		rc=5;
		goto ns_cmd_free_bmp;
	}

	/* NameServer Req */
	lpfc_printf_vlog(vport, KERN_INFO ,LOG_DISCOVERY,
			 "0236 NameServer Req Data: x%x x%x x%x x%x\n",
			 cmdcode, vport->fc_flag, vport->fc_rscn_id_cnt,
			 context);

	bpl = (struct ulp_bde64 *) bmp->virt;
	memset(bpl, 0, sizeof(struct ulp_bde64));
	bpl->addrHigh = le32_to_cpu(putPaddrHigh(mp->phys) );
	bpl->addrLow = le32_to_cpu(putPaddrLow(mp->phys) );
	bpl->tus.f.bdeFlags = 0;
	if (cmdcode == SLI_CTNS_GID_FT)
		bpl->tus.f.bdeSize = GID_REQUEST_SZ;
	else if (cmdcode == SLI_CTNS_GID_PT)
		bpl->tus.f.bdeSize = GID_REQUEST_SZ;
	else if (cmdcode == SLI_CTNS_GFF_ID)
		bpl->tus.f.bdeSize = GFF_REQUEST_SZ;
	else if (cmdcode == SLI_CTNS_GFT_ID)
		bpl->tus.f.bdeSize = GFT_REQUEST_SZ;
	else if (cmdcode == SLI_CTNS_RFT_ID)
		bpl->tus.f.bdeSize = RFT_REQUEST_SZ;
	else if (cmdcode == SLI_CTNS_RNN_ID)
		bpl->tus.f.bdeSize = RNN_REQUEST_SZ;
	else if (cmdcode == SLI_CTNS_RSPN_ID)
		bpl->tus.f.bdeSize = RSPN_REQUEST_SZ;
	else if (cmdcode == SLI_CTNS_RSNN_NN)
		bpl->tus.f.bdeSize = RSNN_REQUEST_SZ;
	else if (cmdcode == SLI_CTNS_DA_ID)
		bpl->tus.f.bdeSize = DA_ID_REQUEST_SZ;
	else if (cmdcode == SLI_CTNS_RFF_ID)
		bpl->tus.f.bdeSize = RFF_REQUEST_SZ;
	else
		bpl->tus.f.bdeSize = 0;
	bpl->tus.w = le32_to_cpu(bpl->tus.w);

	CtReq = (struct lpfc_sli_ct_request *) mp->virt;
	memset(CtReq, 0, sizeof(struct lpfc_sli_ct_request));
	CtReq->RevisionId.bits.Revision = SLI_CT_REVISION;
	CtReq->RevisionId.bits.InId = 0;
	CtReq->FsType = SLI_CT_DIRECTORY_SERVICE;
	CtReq->FsSubType = SLI_CT_DIRECTORY_NAME_SERVER;
	CtReq->CommandResponse.bits.Size = 0;
	switch (cmdcode) {
	case SLI_CTNS_GID_FT:
		CtReq->CommandResponse.bits.CmdRsp =
		    cpu_to_be16(SLI_CTNS_GID_FT);
		CtReq->un.gid.Fc4Type = context;

		if (vport->port_state < LPFC_NS_QRY)
			vport->port_state = LPFC_NS_QRY;
		lpfc_set_disctmo(vport);
		cmpl = lpfc_cmpl_ct_cmd_gid_ft;
		rsp_size = FC_MAX_NS_RSP;
		break;

	case SLI_CTNS_GID_PT:
		CtReq->CommandResponse.bits.CmdRsp =
		    cpu_to_be16(SLI_CTNS_GID_PT);
		CtReq->un.gid.PortType = context;

		if (vport->port_state < LPFC_NS_QRY)
			vport->port_state = LPFC_NS_QRY;
		lpfc_set_disctmo(vport);
		cmpl = lpfc_cmpl_ct_cmd_gid_pt;
		rsp_size = FC_MAX_NS_RSP;
		break;

	case SLI_CTNS_GFF_ID:
		CtReq->CommandResponse.bits.CmdRsp =
			cpu_to_be16(SLI_CTNS_GFF_ID);
		CtReq->un.gff.PortId = cpu_to_be32(context);
		cmpl = lpfc_cmpl_ct_cmd_gff_id;
		break;

	case SLI_CTNS_GFT_ID:
		CtReq->CommandResponse.bits.CmdRsp =
			cpu_to_be16(SLI_CTNS_GFT_ID);
		CtReq->un.gft.PortId = cpu_to_be32(context);
		cmpl = lpfc_cmpl_ct_cmd_gft_id;
		break;

	case SLI_CTNS_RFT_ID:
		vport->ct_flags &= ~FC_CT_RFT_ID;
		CtReq->CommandResponse.bits.CmdRsp =
		    cpu_to_be16(SLI_CTNS_RFT_ID);
		CtReq->un.rft.port_id = cpu_to_be32(vport->fc_myDID);

		/* Register Application Services type if vmid enabled. */
		if (phba->cfg_vmid_app_header)
			CtReq->un.rft.app_serv_reg =
				cpu_to_be32(RFT_APP_SERV_REG);

		/* Register FC4 FCP type if enabled.  */
		if (vport->cfg_enable_fc4_type == LPFC_ENABLE_BOTH ||
		    vport->cfg_enable_fc4_type == LPFC_ENABLE_FCP)
			CtReq->un.rft.fcp_reg = cpu_to_be32(RFT_FCP_REG);

		/* Register NVME type if enabled. */
		if (vport->cfg_enable_fc4_type == LPFC_ENABLE_BOTH ||
		    vport->cfg_enable_fc4_type == LPFC_ENABLE_NVME)
			CtReq->un.rft.nvme_reg = cpu_to_be32(RFT_NVME_REG);

		ptr = (uint32_t *)CtReq;
		lpfc_printf_vlog(vport, KERN_INFO, LOG_DISCOVERY,
				 "6433 Issue RFT (%s %s %s): %08x %08x %08x "
				 "%08x %08x %08x %08x %08x\n",
				 CtReq->un.rft.fcp_reg ? "FCP" : " ",
				 CtReq->un.rft.nvme_reg ? "NVME" : " ",
				 CtReq->un.rft.app_serv_reg ? "APPS" : " ",
				 *ptr, *(ptr + 1), *(ptr + 2), *(ptr + 3),
				 *(ptr + 4), *(ptr + 5),
				 *(ptr + 6), *(ptr + 7));
		cmpl = lpfc_cmpl_ct_cmd_rft_id;
		break;

	case SLI_CTNS_RNN_ID:
		vport->ct_flags &= ~FC_CT_RNN_ID;
		CtReq->CommandResponse.bits.CmdRsp =
		    cpu_to_be16(SLI_CTNS_RNN_ID);
		CtReq->un.rnn.PortId = cpu_to_be32(vport->fc_myDID);
		memcpy(CtReq->un.rnn.wwnn,  &vport->fc_nodename,
		       sizeof(struct lpfc_name));
		cmpl = lpfc_cmpl_ct_cmd_rnn_id;
		break;

	case SLI_CTNS_RSPN_ID:
		vport->ct_flags &= ~FC_CT_RSPN_ID;
		CtReq->CommandResponse.bits.CmdRsp =
		    cpu_to_be16(SLI_CTNS_RSPN_ID);
		CtReq->un.rspn.PortId = cpu_to_be32(vport->fc_myDID);
		size = sizeof(CtReq->un.rspn.symbname);
		CtReq->un.rspn.len =
			lpfc_vport_symbolic_port_name(vport,
			CtReq->un.rspn.symbname, size);
		cmpl = lpfc_cmpl_ct_cmd_rspn_id;
		break;
	case SLI_CTNS_RSNN_NN:
		vport->ct_flags &= ~FC_CT_RSNN_NN;
		CtReq->CommandResponse.bits.CmdRsp =
		    cpu_to_be16(SLI_CTNS_RSNN_NN);
		memcpy(CtReq->un.rsnn.wwnn, &vport->fc_nodename,
		       sizeof(struct lpfc_name));
		size = sizeof(CtReq->un.rsnn.symbname);
		CtReq->un.rsnn.len =
			lpfc_vport_symbolic_node_name(vport,
			CtReq->un.rsnn.symbname, size);
		cmpl = lpfc_cmpl_ct_cmd_rsnn_nn;
		break;
	case SLI_CTNS_DA_ID:
		/* Implement DA_ID Nameserver request */
		CtReq->CommandResponse.bits.CmdRsp =
			cpu_to_be16(SLI_CTNS_DA_ID);
		CtReq->un.da_id.port_id = cpu_to_be32(vport->fc_myDID);
		cmpl = lpfc_cmpl_ct_cmd_da_id;
		break;
	case SLI_CTNS_RFF_ID:
		vport->ct_flags &= ~FC_CT_RFF_ID;
		CtReq->CommandResponse.bits.CmdRsp =
		    cpu_to_be16(SLI_CTNS_RFF_ID);
		CtReq->un.rff.PortId = cpu_to_be32(vport->fc_myDID);
		CtReq->un.rff.fbits = FC4_FEATURE_INIT;

		/* The driver always supports FC_TYPE_FCP.  However, the
		 * caller can specify NVME (type x28) as well.  But only
		 * these that FC4 type is supported.
		 */
		if (((vport->cfg_enable_fc4_type == LPFC_ENABLE_BOTH) ||
		     (vport->cfg_enable_fc4_type == LPFC_ENABLE_NVME)) &&
		    (context == FC_TYPE_NVME)) {
			if ((vport == phba->pport) && phba->nvmet_support) {
				CtReq->un.rff.fbits = (FC4_FEATURE_TARGET |
					FC4_FEATURE_NVME_DISC);
				lpfc_nvmet_update_targetport(phba);
			} else {
				lpfc_nvme_update_localport(vport);
			}
			CtReq->un.rff.type_code = context;

		} else if (((vport->cfg_enable_fc4_type == LPFC_ENABLE_BOTH) ||
			    (vport->cfg_enable_fc4_type == LPFC_ENABLE_FCP)) &&
			   (context == FC_TYPE_FCP))
			CtReq->un.rff.type_code = context;

		else
			goto ns_cmd_free_bmpvirt;

		ptr = (uint32_t *)CtReq;
		lpfc_printf_vlog(vport, KERN_INFO, LOG_DISCOVERY,
				 "6434 Issue RFF (%s): %08x %08x %08x %08x "
				 "%08x %08x %08x %08x\n",
				 (context == FC_TYPE_NVME) ? "NVME" : "FCP",
				 *ptr, *(ptr + 1), *(ptr + 2), *(ptr + 3),
				 *(ptr + 4), *(ptr + 5),
				 *(ptr + 6), *(ptr + 7));
		cmpl = lpfc_cmpl_ct_cmd_rff_id;
		break;
	}
	/* The lpfc_ct_cmd/lpfc_get_req shall increment ndlp reference count
	 * to hold ndlp reference for the corresponding callback function.
	 */
	if (!lpfc_ct_cmd(vport, mp, bmp, ndlp, cmpl, rsp_size, retry)) {
		/* On success, The cmpl function will free the buffers */
		lpfc_debugfs_disc_trc(vport, LPFC_DISC_TRC_CT,
			"Issue CT cmd:    cmd:x%x did:x%x",
			cmdcode, ndlp->nlp_DID, 0);
		return 0;
	}
	rc=6;

ns_cmd_free_bmpvirt:
	lpfc_mbuf_free(phba, bmp->virt, bmp->phys);
ns_cmd_free_bmp:
	kfree(bmp);
ns_cmd_free_mpvirt:
	lpfc_mbuf_free(phba, mp->virt, mp->phys);
ns_cmd_free_mp:
	kfree(mp);
ns_cmd_exit:
	lpfc_printf_vlog(vport, KERN_ERR, LOG_TRACE_EVENT,
			 "0266 Issue NameServer Req x%x err %d Data: x%x x%x\n",
			 cmdcode, rc, vport->fc_flag, vport->fc_rscn_id_cnt);
	return 1;
}

/**
 * lpfc_fdmi_rprt_defer - Check for any deferred FDMI RPRT commands
 * @phba: Pointer to HBA context object.
 * @mask: Initial port attributes mask
 *
 * This function checks to see if any vports have deferred their FDMI RPRT.
 * A vports RPRT may be deferred if it is issued before the primary ports
 * RHBA completes.
 */
static void
lpfc_fdmi_rprt_defer(struct lpfc_hba *phba, uint32_t mask)
{
	struct lpfc_vport **vports;
	struct lpfc_vport *vport;
	struct lpfc_nodelist *ndlp;
	int i;

	phba->hba_flag |= HBA_RHBA_CMPL;
	vports = lpfc_create_vport_work_array(phba);
	if (vports) {
		for (i = 0; i <= phba->max_vports && vports[i] != NULL; i++) {
			vport = vports[i];
			ndlp = lpfc_findnode_did(phba->pport, FDMI_DID);
			if (!ndlp)
				continue;
			if (vport->ct_flags & FC_CT_RPRT_DEFER) {
				vport->ct_flags &= ~FC_CT_RPRT_DEFER;
				vport->fdmi_port_mask = mask;
				lpfc_fdmi_cmd(vport, ndlp, SLI_MGMT_RPRT, 0);
			}
		}
	}
	lpfc_destroy_vport_work_array(phba, vports);
}

/**
 * lpfc_cmpl_ct_disc_fdmi - Handle a discovery FDMI completion
 * @phba: Pointer to HBA context object.
 * @cmdiocb: Pointer to the command IOCBQ.
 * @rspiocb: Pointer to the response IOCBQ.
 *
 * This function to handle the completion of a driver initiated FDMI
 * CT command issued during discovery.
 */
static void
lpfc_cmpl_ct_disc_fdmi(struct lpfc_hba *phba, struct lpfc_iocbq *cmdiocb,
		       struct lpfc_iocbq *rspiocb)
{
	struct lpfc_vport *vport = cmdiocb->vport;
	struct lpfc_dmabuf *inp = cmdiocb->cmd_dmabuf;
	struct lpfc_dmabuf *outp = cmdiocb->rsp_dmabuf;
	struct lpfc_sli_ct_request *CTcmd = inp->virt;
	struct lpfc_sli_ct_request *CTrsp = outp->virt;
<<<<<<< HEAD
	__be16 fdmi_cmd = CTcmd->CommandResponse.bits.CmdRsp;
	__be16 fdmi_rsp = CTrsp->CommandResponse.bits.CmdRsp;
=======
	uint16_t fdmi_cmd = CTcmd->CommandResponse.bits.CmdRsp;
	uint16_t fdmi_rsp = CTrsp->CommandResponse.bits.CmdRsp;
>>>>>>> eb3cdb58
	struct lpfc_nodelist *ndlp, *free_ndlp = NULL;
	uint32_t latt, cmd, err;
	u32 ulp_status = get_job_ulpstatus(phba, rspiocb);
	u32 ulp_word4 = get_job_word4(phba, rspiocb);

	latt = lpfc_els_chk_latt(vport);
	lpfc_debugfs_disc_trc(vport, LPFC_DISC_TRC_CT,
		"FDMI cmpl:       status:x%x/x%x latt:%d",
		ulp_status, ulp_word4, latt);

	if (latt || ulp_status) {

		/* Look for a retryable error */
		if (ulp_status == IOSTAT_LOCAL_REJECT) {
			switch ((ulp_word4 & IOERR_PARAM_MASK)) {
			case IOERR_SLI_ABORTED:
			case IOERR_SLI_DOWN:
				/* Driver aborted this IO.  No retry as error
				 * is likely Offline->Online or some adapter
				 * error.  Recovery will try again.
				 */
				break;
			case IOERR_ABORT_IN_PROGRESS:
			case IOERR_SEQUENCE_TIMEOUT:
			case IOERR_ILLEGAL_FRAME:
			case IOERR_NO_RESOURCES:
			case IOERR_ILLEGAL_COMMAND:
				cmdiocb->retry++;
				if (cmdiocb->retry >= LPFC_FDMI_MAX_RETRY)
					break;

				/* Retry the same FDMI command */
				err = lpfc_sli_issue_iocb(phba, LPFC_ELS_RING,
							  cmdiocb, 0);
				if (err == IOCB_ERROR)
					break;
				return;
			default:
				break;
			}
		}

		lpfc_printf_vlog(vport, KERN_INFO, LOG_DISCOVERY,
				 "0229 FDMI cmd %04x failed, latt = %d "
				 "ulp_status: x%x, rid x%x\n",
				 be16_to_cpu(fdmi_cmd), latt, ulp_status,
				 ulp_word4);
	}

	free_ndlp = cmdiocb->ndlp;
	lpfc_ct_free_iocb(phba, cmdiocb);
	lpfc_nlp_put(free_ndlp);

	ndlp = lpfc_findnode_did(vport, FDMI_DID);
	if (!ndlp)
		return;

	/* Check for a CT LS_RJT response */
	cmd =  be16_to_cpu(fdmi_cmd);
	if (be16_to_cpu(fdmi_rsp) == SLI_CT_RESPONSE_FS_RJT) {
		/* FDMI rsp failed */
		lpfc_printf_vlog(vport, KERN_INFO, LOG_DISCOVERY | LOG_ELS,
				 "0220 FDMI cmd failed FS_RJT Data: x%x", cmd);

		/* Should we fallback to FDMI-2 / FDMI-1 ? */
		switch (cmd) {
		case SLI_MGMT_RHBA:
			if (vport->fdmi_hba_mask == LPFC_FDMI2_HBA_ATTR) {
				/* Fallback to FDMI-1 for HBA attributes */
				vport->fdmi_hba_mask = LPFC_FDMI1_HBA_ATTR;

				/* If HBA attributes are FDMI1, so should
				 * port attributes be for consistency.
				 */
				vport->fdmi_port_mask = LPFC_FDMI1_PORT_ATTR;
				/* Start over */
				lpfc_fdmi_cmd(vport, ndlp, SLI_MGMT_DHBA, 0);
			}
			return;

		case SLI_MGMT_RPRT:
			if (vport->port_type != LPFC_PHYSICAL_PORT) {
				ndlp = lpfc_findnode_did(phba->pport, FDMI_DID);
				if (!ndlp)
					return;
			}
			if (vport->fdmi_port_mask == LPFC_FDMI2_PORT_ATTR) {
				/* Fallback to FDMI-1 */
				vport->fdmi_port_mask = LPFC_FDMI1_PORT_ATTR;
				/* Start over */
				lpfc_fdmi_cmd(vport, ndlp, cmd, 0);
				return;
			}
			if (vport->fdmi_port_mask == LPFC_FDMI2_SMART_ATTR) {
				vport->fdmi_port_mask = LPFC_FDMI2_PORT_ATTR;
				/* Retry the same command */
				lpfc_fdmi_cmd(vport, ndlp, cmd, 0);
			}
			return;

		case SLI_MGMT_RPA:
			/* No retry on Vendor, RPA only done on physical port */
			if (phba->link_flag & LS_CT_VEN_RPA) {
				phba->link_flag &= ~LS_CT_VEN_RPA;
				if (phba->cmf_active_mode == LPFC_CFG_OFF)
					return;
				lpfc_printf_log(phba, KERN_WARNING,
						LOG_DISCOVERY | LOG_ELS,
						"6460 VEN FDMI RPA RJT\n");
				return;
			}
			if (vport->fdmi_port_mask == LPFC_FDMI2_PORT_ATTR) {
				/* Fallback to FDMI-1 */
				vport->fdmi_hba_mask = LPFC_FDMI1_HBA_ATTR;
				vport->fdmi_port_mask = LPFC_FDMI1_PORT_ATTR;
				/* Start over */
				lpfc_fdmi_cmd(vport, ndlp, SLI_MGMT_DHBA, 0);
				return;
			}
			if (vport->fdmi_port_mask == LPFC_FDMI2_SMART_ATTR) {
				vport->fdmi_port_mask = LPFC_FDMI2_PORT_ATTR;
				/* Retry the same command */
				lpfc_fdmi_cmd(vport, ndlp, cmd, 0);
			}
			return;
		}
	}

	/*
	 * On success, need to cycle thru FDMI registration for discovery
	 * DHBA -> DPRT -> RHBA -> RPA  (physical port)
	 * DPRT -> RPRT (vports)
	 */
	switch (cmd) {
	case SLI_MGMT_RHBA:
		/* Check for any RPRTs deferred till after RHBA completes */
		lpfc_fdmi_rprt_defer(phba, vport->fdmi_port_mask);

		lpfc_fdmi_cmd(vport, ndlp, SLI_MGMT_RPA, 0);
		break;

	case SLI_MGMT_DHBA:
		lpfc_fdmi_cmd(vport, ndlp, SLI_MGMT_DPRT, 0);
		break;

	case SLI_MGMT_DPRT:
		if (vport->port_type == LPFC_PHYSICAL_PORT) {
			lpfc_fdmi_cmd(vport, ndlp, SLI_MGMT_RHBA, 0);
		} else {
			ndlp = lpfc_findnode_did(phba->pport, FDMI_DID);
			if (!ndlp)
				return;

			/* Only issue a RPRT for the vport if the RHBA
			 * for the physical port completes successfully.
			 * We may have to defer the RPRT accordingly.
			 */
			if (phba->hba_flag & HBA_RHBA_CMPL) {
				lpfc_fdmi_cmd(vport, ndlp, SLI_MGMT_RPRT, 0);
			} else {
				lpfc_printf_vlog(vport, KERN_INFO,
						 LOG_DISCOVERY,
						 "6078 RPRT deferred\n");
				vport->ct_flags |= FC_CT_RPRT_DEFER;
			}
		}
		break;
	case SLI_MGMT_RPA:
		if (vport->port_type == LPFC_PHYSICAL_PORT &&
		    phba->sli4_hba.pc_sli4_params.mi_ver) {
			/* mi is only for the phyical port, no vports */
			if (phba->link_flag & LS_CT_VEN_RPA) {
				lpfc_printf_vlog(vport, KERN_INFO,
						 LOG_DISCOVERY | LOG_ELS |
						 LOG_CGN_MGMT,
						 "6449 VEN RPA FDMI Success\n");
				phba->link_flag &= ~LS_CT_VEN_RPA;
				break;
			}

			lpfc_printf_log(phba, KERN_INFO,
					LOG_DISCOVERY | LOG_CGN_MGMT,
					"6210 Issue Vendor MI FDMI %x\n",
					phba->sli4_hba.pc_sli4_params.mi_ver);

			/* CGN is only for the physical port, no vports */
			if (lpfc_fdmi_cmd(vport, ndlp, cmd,
					  LPFC_FDMI_VENDOR_ATTR_mi) == 0)
				phba->link_flag |= LS_CT_VEN_RPA;
			lpfc_printf_log(phba, KERN_INFO,
					LOG_DISCOVERY | LOG_ELS,
					"6458 Send MI FDMI:%x Flag x%x\n",
					phba->sli4_hba.pc_sli4_params.mi_ver,
					phba->link_flag);
		} else {
			lpfc_printf_log(phba, KERN_INFO,
					LOG_DISCOVERY | LOG_ELS,
					"6459 No FDMI VEN MI support - "
					"RPA Success\n");
		}
		break;
	}
	return;
}


/**
 * lpfc_fdmi_change_check - Check for changed FDMI parameters
 * @vport: pointer to a host virtual N_Port data structure.
 *
 * Check how many mapped NPorts we are connected to
 * Check if our hostname changed
 * Called from hbeat timeout routine to check if any FDMI parameters
 * changed. If so, re-register those Attributes.
 */
void
lpfc_fdmi_change_check(struct lpfc_vport *vport)
{
	struct lpfc_hba *phba = vport->phba;
	struct lpfc_nodelist *ndlp;
	uint16_t cnt;

	if (!lpfc_is_link_up(phba))
		return;

	/* Must be connected to a Fabric */
	if (!(vport->fc_flag & FC_FABRIC))
		return;

	ndlp = lpfc_findnode_did(vport, FDMI_DID);
	if (!ndlp)
		return;

	/* Check if system hostname changed */
	if (strcmp(phba->os_host_name, init_utsname()->nodename)) {
		memset(phba->os_host_name, 0, sizeof(phba->os_host_name));
		scnprintf(phba->os_host_name, sizeof(phba->os_host_name), "%s",
			  init_utsname()->nodename);
		lpfc_ns_cmd(vport, SLI_CTNS_RSNN_NN, 0, 0);

		/* Since this effects multiple HBA and PORT attributes, we need
		 * de-register and go thru the whole FDMI registration cycle.
		 * DHBA -> DPRT -> RHBA -> RPA  (physical port)
		 * DPRT -> RPRT (vports)
		 */
		if (vport->port_type == LPFC_PHYSICAL_PORT) {
			/* For extra Vendor RPA */
			phba->link_flag &= ~LS_CT_VEN_RPA;
			lpfc_fdmi_cmd(vport, ndlp, SLI_MGMT_DHBA, 0);
		} else {
			ndlp = lpfc_findnode_did(phba->pport, FDMI_DID);
			if (!ndlp)
				return;
			lpfc_fdmi_cmd(vport, ndlp, SLI_MGMT_DPRT, 0);
		}

		/* Since this code path registers all the port attributes
		 * we can just return without further checking.
		 */
		return;
	}

	if (!(vport->fdmi_port_mask & LPFC_FDMI_PORT_ATTR_num_disc))
		return;

	/* Check if the number of mapped NPorts changed */
	cnt = lpfc_find_map_node(vport);
	if (cnt == vport->fdmi_num_disc)
		return;

	if (vport->port_type == LPFC_PHYSICAL_PORT) {
		lpfc_fdmi_cmd(vport, ndlp, SLI_MGMT_RPA,
			      LPFC_FDMI_PORT_ATTR_num_disc);
	} else {
		ndlp = lpfc_findnode_did(phba->pport, FDMI_DID);
		if (!ndlp)
			return;
		lpfc_fdmi_cmd(vport, ndlp, SLI_MGMT_RPRT,
			      LPFC_FDMI_PORT_ATTR_num_disc);
	}
}

static inline int
lpfc_fdmi_set_attr_u32(void *attr, uint16_t attrtype, uint32_t attrval)
{
	struct lpfc_fdmi_attr_u32 *ae = attr;
	int size = sizeof(*ae);

	ae->type = cpu_to_be16(attrtype);
	ae->len = cpu_to_be16(size);
	ae->value_u32 = cpu_to_be32(attrval);

	return size;
}

static inline int
lpfc_fdmi_set_attr_wwn(void *attr, uint16_t attrtype, struct lpfc_name *wwn)
{
	struct lpfc_fdmi_attr_wwn *ae = attr;
	int size = sizeof(*ae);

	ae->type = cpu_to_be16(attrtype);
	ae->len = cpu_to_be16(size);
	/* WWN's assumed to be bytestreams - Big Endian presentation */
	memcpy(ae->name, wwn,
	       min_t(size_t, sizeof(struct lpfc_name), sizeof(__be64)));

	return size;
}

static inline int
lpfc_fdmi_set_attr_fullwwn(void *attr, uint16_t attrtype,
			   struct lpfc_name *wwnn, struct lpfc_name *wwpn)
{
	struct lpfc_fdmi_attr_fullwwn *ae = attr;
	u8 *nname = ae->nname;
	u8 *pname = ae->pname;
	int size = sizeof(*ae);

	ae->type = cpu_to_be16(attrtype);
	ae->len = cpu_to_be16(size);
	/* WWN's assumed to be bytestreams - Big Endian presentation */
	memcpy(nname, wwnn,
	       min_t(size_t, sizeof(struct lpfc_name), sizeof(__be64)));
	memcpy(pname, wwpn,
	       min_t(size_t, sizeof(struct lpfc_name), sizeof(__be64)));

	return size;
}

static inline int
lpfc_fdmi_set_attr_string(void *attr, uint16_t attrtype, char *attrstring)
{
	struct lpfc_fdmi_attr_string *ae = attr;
	int len, size;

	/*
	 * We are trusting the caller that if a fdmi string field
	 * is capped at 64 bytes, the caller passes in a string of
	 * 64 bytes or less.
	 */

	strncpy(ae->value_string, attrstring, sizeof(ae->value_string));
	len = strnlen(ae->value_string, sizeof(ae->value_string));
	/* round string length to a 32bit boundary. Ensure there's a NULL */
	len += (len & 3) ? (4 - (len & 3)) : 4;
	/* size is Type/Len (4 bytes) plus string length */
	size = FOURBYTES + len;

	ae->type = cpu_to_be16(attrtype);
	ae->len = cpu_to_be16(size);

	return size;
}

/* Bitfields for FC4 Types that can be reported */
#define ATTR_FC4_CT	0x00000001
#define ATTR_FC4_FCP	0x00000002
#define ATTR_FC4_NVME	0x00000004

static inline int
lpfc_fdmi_set_attr_fc4types(void *attr, uint16_t attrtype, uint32_t typemask)
{
	struct lpfc_fdmi_attr_fc4types *ae = attr;
	int size = sizeof(*ae);

	ae->type = cpu_to_be16(attrtype);
	ae->len = cpu_to_be16(size);

	if (typemask & ATTR_FC4_FCP)
		ae->value_types[2] = 0x01; /* Type 0x8 - FCP */

	if (typemask & ATTR_FC4_CT)
		ae->value_types[7] = 0x01; /* Type 0x20 - CT */

	if (typemask & ATTR_FC4_NVME)
		ae->value_types[6] = 0x01; /* Type 0x28 - NVME */

	return size;
}

/* Routines for all individual HBA attributes */
static int
lpfc_fdmi_hba_attr_wwnn(struct lpfc_vport *vport, void *attr)
{
	return lpfc_fdmi_set_attr_wwn(attr, RHBA_NODENAME,
			&vport->fc_sparam.nodeName);
}

static int
lpfc_fdmi_hba_attr_manufacturer(struct lpfc_vport *vport, void *attr)
{
	/* This string MUST be consistent with other FC platforms
	 * supported by Broadcom.
	 */
	return lpfc_fdmi_set_attr_string(attr, RHBA_MANUFACTURER,
			"Emulex Corporation");
}

static int
lpfc_fdmi_hba_attr_sn(struct lpfc_vport *vport, void *attr)
{
	struct lpfc_hba *phba = vport->phba;

	return lpfc_fdmi_set_attr_string(attr, RHBA_SERIAL_NUMBER,
			phba->SerialNumber);
}

static int
lpfc_fdmi_hba_attr_model(struct lpfc_vport *vport, void *attr)
{
	struct lpfc_hba *phba = vport->phba;

	return lpfc_fdmi_set_attr_string(attr, RHBA_MODEL,
			phba->ModelName);
}

static int
lpfc_fdmi_hba_attr_description(struct lpfc_vport *vport, void *attr)
{
	struct lpfc_hba *phba = vport->phba;

	return lpfc_fdmi_set_attr_string(attr, RHBA_MODEL_DESCRIPTION,
			phba->ModelDesc);
}

static int
lpfc_fdmi_hba_attr_hdw_ver(struct lpfc_vport *vport, void *attr)
{
	struct lpfc_hba *phba = vport->phba;
	lpfc_vpd_t *vp = &phba->vpd;
	char buf[16] = { 0 };

	snprintf(buf, sizeof(buf), "%08x", vp->rev.biuRev);

	return lpfc_fdmi_set_attr_string(attr, RHBA_HARDWARE_VERSION, buf);
}

static int
lpfc_fdmi_hba_attr_drvr_ver(struct lpfc_vport *vport, void *attr)
{
	return lpfc_fdmi_set_attr_string(attr, RHBA_DRIVER_VERSION,
			lpfc_release_version);
}

static int
lpfc_fdmi_hba_attr_rom_ver(struct lpfc_vport *vport, void *attr)
{
	struct lpfc_hba *phba = vport->phba;
	char buf[64] = { 0 };

	if (phba->sli_rev == LPFC_SLI_REV4) {
		lpfc_decode_firmware_rev(phba, buf, 1);

		return lpfc_fdmi_set_attr_string(attr, RHBA_OPTION_ROM_VERSION,
				buf);
	}

	return lpfc_fdmi_set_attr_string(attr, RHBA_OPTION_ROM_VERSION,
			phba->OptionROMVersion);
}

static int
lpfc_fdmi_hba_attr_fmw_ver(struct lpfc_vport *vport, void *attr)
{
	struct lpfc_hba *phba = vport->phba;
	char buf[64] = { 0 };

	lpfc_decode_firmware_rev(phba, buf, 1);

	return lpfc_fdmi_set_attr_string(attr, RHBA_FIRMWARE_VERSION, buf);
}

static int
lpfc_fdmi_hba_attr_os_ver(struct lpfc_vport *vport, void *attr)
{
	char buf[256] = { 0 };

	snprintf(buf, sizeof(buf), "%s %s %s",
		 init_utsname()->sysname,
		 init_utsname()->release,
		 init_utsname()->version);

	return lpfc_fdmi_set_attr_string(attr, RHBA_OS_NAME_VERSION, buf);
}

static int
lpfc_fdmi_hba_attr_ct_len(struct lpfc_vport *vport, void *attr)
{
	return lpfc_fdmi_set_attr_u32(attr, RHBA_MAX_CT_PAYLOAD_LEN,
			LPFC_MAX_CT_SIZE);
}

static int
lpfc_fdmi_hba_attr_symbolic_name(struct lpfc_vport *vport, void *attr)
{
	char buf[256] = { 0 };

	lpfc_vport_symbolic_node_name(vport, buf, sizeof(buf));

	return lpfc_fdmi_set_attr_string(attr, RHBA_SYM_NODENAME, buf);
}

static int
lpfc_fdmi_hba_attr_vendor_info(struct lpfc_vport *vport, void *attr)
{
	return lpfc_fdmi_set_attr_u32(attr, RHBA_VENDOR_INFO, 0);
}

static int
lpfc_fdmi_hba_attr_num_ports(struct lpfc_vport *vport, void *attr)
{
	/* Each driver instance corresponds to a single port */
	return lpfc_fdmi_set_attr_u32(attr, RHBA_NUM_PORTS, 1);
}

static int
lpfc_fdmi_hba_attr_fabric_wwnn(struct lpfc_vport *vport, void *attr)
{
	return lpfc_fdmi_set_attr_wwn(attr, RHBA_FABRIC_WWNN,
			&vport->fabric_nodename);
}

static int
lpfc_fdmi_hba_attr_bios_ver(struct lpfc_vport *vport, void *attr)
{
	struct lpfc_hba *phba = vport->phba;

	return lpfc_fdmi_set_attr_string(attr, RHBA_BIOS_VERSION,
			phba->BIOSVersion);
}

static int
lpfc_fdmi_hba_attr_bios_state(struct lpfc_vport *vport, void *attr)
{
	/* Driver doesn't have access to this information */
	return lpfc_fdmi_set_attr_u32(attr, RHBA_BIOS_STATE, 0);
}

static int
lpfc_fdmi_hba_attr_vendor_id(struct lpfc_vport *vport, void *attr)
{
	return lpfc_fdmi_set_attr_string(attr, RHBA_VENDOR_ID, "EMULEX");
}

/*
 * Routines for all individual PORT attributes
 */

static int
lpfc_fdmi_port_attr_fc4type(struct lpfc_vport *vport, void *attr)
{
	struct lpfc_hba   *phba = vport->phba;
	u32 fc4types;

	fc4types = (ATTR_FC4_CT | ATTR_FC4_FCP);

	/* Check to see if Firmware supports NVME and on physical port */
	if ((phba->sli_rev == LPFC_SLI_REV4) && (vport == phba->pport) &&
	    phba->sli4_hba.pc_sli4_params.nvme)
		fc4types |= ATTR_FC4_NVME;

	return lpfc_fdmi_set_attr_fc4types(attr, RPRT_SUPPORTED_FC4_TYPES,
			fc4types);
}

static int
lpfc_fdmi_port_attr_support_speed(struct lpfc_vport *vport, void *attr)
{
	struct lpfc_hba *phba = vport->phba;
	u32 speeds = 0;
	u32 tcfg;
	u8 i, cnt;

	if (!(phba->hba_flag & HBA_FCOE_MODE)) {
		cnt = 0;
		if (phba->sli_rev == LPFC_SLI_REV4) {
			tcfg = phba->sli4_hba.conf_trunk;
			for (i = 0; i < 4; i++, tcfg >>= 1)
				if (tcfg & 1)
					cnt++;
		}

		if (cnt > 2) { /* 4 lane trunk group */
			if (phba->lmt & LMT_64Gb)
				speeds |= HBA_PORTSPEED_256GFC;
			if (phba->lmt & LMT_32Gb)
				speeds |= HBA_PORTSPEED_128GFC;
			if (phba->lmt & LMT_16Gb)
				speeds |= HBA_PORTSPEED_64GFC;
		} else if (cnt) { /* 2 lane trunk group */
			if (phba->lmt & LMT_128Gb)
				speeds |= HBA_PORTSPEED_256GFC;
			if (phba->lmt & LMT_64Gb)
				speeds |= HBA_PORTSPEED_128GFC;
			if (phba->lmt & LMT_32Gb)
				speeds |= HBA_PORTSPEED_64GFC;
			if (phba->lmt & LMT_16Gb)
				speeds |= HBA_PORTSPEED_32GFC;
		} else {
			if (phba->lmt & LMT_256Gb)
				speeds |= HBA_PORTSPEED_256GFC;
			if (phba->lmt & LMT_128Gb)
				speeds |= HBA_PORTSPEED_128GFC;
			if (phba->lmt & LMT_64Gb)
				speeds |= HBA_PORTSPEED_64GFC;
			if (phba->lmt & LMT_32Gb)
				speeds |= HBA_PORTSPEED_32GFC;
			if (phba->lmt & LMT_16Gb)
				speeds |= HBA_PORTSPEED_16GFC;
			if (phba->lmt & LMT_10Gb)
				speeds |= HBA_PORTSPEED_10GFC;
			if (phba->lmt & LMT_8Gb)
				speeds |= HBA_PORTSPEED_8GFC;
			if (phba->lmt & LMT_4Gb)
				speeds |= HBA_PORTSPEED_4GFC;
			if (phba->lmt & LMT_2Gb)
				speeds |= HBA_PORTSPEED_2GFC;
			if (phba->lmt & LMT_1Gb)
				speeds |= HBA_PORTSPEED_1GFC;
		}
	} else {
		/* FCoE links support only one speed */
		switch (phba->fc_linkspeed) {
		case LPFC_ASYNC_LINK_SPEED_10GBPS:
			speeds = HBA_PORTSPEED_10GE;
			break;
		case LPFC_ASYNC_LINK_SPEED_25GBPS:
			speeds = HBA_PORTSPEED_25GE;
			break;
		case LPFC_ASYNC_LINK_SPEED_40GBPS:
			speeds = HBA_PORTSPEED_40GE;
			break;
		case LPFC_ASYNC_LINK_SPEED_100GBPS:
			speeds = HBA_PORTSPEED_100GE;
			break;
		}
	}

	return lpfc_fdmi_set_attr_u32(attr, RPRT_SUPPORTED_SPEED, speeds);
}

static int
lpfc_fdmi_port_attr_speed(struct lpfc_vport *vport, void *attr)
{
	struct lpfc_hba   *phba = vport->phba;
	u32 speeds = 0;

	if (!(phba->hba_flag & HBA_FCOE_MODE)) {
		switch (phba->fc_linkspeed) {
		case LPFC_LINK_SPEED_1GHZ:
			speeds = HBA_PORTSPEED_1GFC;
			break;
		case LPFC_LINK_SPEED_2GHZ:
			speeds = HBA_PORTSPEED_2GFC;
			break;
		case LPFC_LINK_SPEED_4GHZ:
			speeds = HBA_PORTSPEED_4GFC;
			break;
		case LPFC_LINK_SPEED_8GHZ:
			speeds = HBA_PORTSPEED_8GFC;
			break;
		case LPFC_LINK_SPEED_10GHZ:
			speeds = HBA_PORTSPEED_10GFC;
			break;
		case LPFC_LINK_SPEED_16GHZ:
			speeds = HBA_PORTSPEED_16GFC;
			break;
		case LPFC_LINK_SPEED_32GHZ:
			speeds = HBA_PORTSPEED_32GFC;
			break;
		case LPFC_LINK_SPEED_64GHZ:
			speeds = HBA_PORTSPEED_64GFC;
			break;
		case LPFC_LINK_SPEED_128GHZ:
			speeds = HBA_PORTSPEED_128GFC;
			break;
		case LPFC_LINK_SPEED_256GHZ:
			speeds = HBA_PORTSPEED_256GFC;
			break;
		default:
			speeds = HBA_PORTSPEED_UNKNOWN;
			break;
		}
	} else {
		switch (phba->fc_linkspeed) {
		case LPFC_ASYNC_LINK_SPEED_10GBPS:
			speeds = HBA_PORTSPEED_10GE;
			break;
		case LPFC_ASYNC_LINK_SPEED_25GBPS:
			speeds = HBA_PORTSPEED_25GE;
			break;
		case LPFC_ASYNC_LINK_SPEED_40GBPS:
			speeds = HBA_PORTSPEED_40GE;
			break;
		case LPFC_ASYNC_LINK_SPEED_100GBPS:
			speeds = HBA_PORTSPEED_100GE;
			break;
		default:
			speeds = HBA_PORTSPEED_UNKNOWN;
			break;
		}
	}

	return lpfc_fdmi_set_attr_u32(attr, RPRT_PORT_SPEED, speeds);
}

static int
lpfc_fdmi_port_attr_max_frame(struct lpfc_vport *vport, void *attr)
{
	struct serv_parm *hsp = (struct serv_parm *)&vport->fc_sparam;

	return lpfc_fdmi_set_attr_u32(attr, RPRT_MAX_FRAME_SIZE,
			(((uint32_t)hsp->cmn.bbRcvSizeMsb & 0x0F) << 8) |
			  (uint32_t)hsp->cmn.bbRcvSizeLsb);
}

static int
lpfc_fdmi_port_attr_os_devname(struct lpfc_vport *vport, void *attr)
{
	struct Scsi_Host *shost = lpfc_shost_from_vport(vport);
	char buf[64] = { 0 };

	snprintf(buf, sizeof(buf), "/sys/class/scsi_host/host%d",
		 shost->host_no);

	return lpfc_fdmi_set_attr_string(attr, RPRT_OS_DEVICE_NAME, buf);
}

static int
lpfc_fdmi_port_attr_host_name(struct lpfc_vport *vport, void *attr)
{
	char buf[64] = { 0 };
<<<<<<< HEAD

	scnprintf(buf, sizeof(buf), "%s", vport->phba->os_host_name);

=======

	scnprintf(buf, sizeof(buf), "%s", vport->phba->os_host_name);

>>>>>>> eb3cdb58
	return lpfc_fdmi_set_attr_string(attr, RPRT_HOST_NAME, buf);
}

static int
lpfc_fdmi_port_attr_wwnn(struct lpfc_vport *vport, void *attr)
{
	return lpfc_fdmi_set_attr_wwn(attr, RPRT_NODENAME,
			&vport->fc_sparam.nodeName);
}

static int
lpfc_fdmi_port_attr_wwpn(struct lpfc_vport *vport, void *attr)
{
	return lpfc_fdmi_set_attr_wwn(attr, RPRT_PORTNAME,
			&vport->fc_sparam.portName);
}

static int
lpfc_fdmi_port_attr_symbolic_name(struct lpfc_vport *vport, void *attr)
{
	char buf[256] = { 0 };

	lpfc_vport_symbolic_port_name(vport, buf, sizeof(buf));

	return lpfc_fdmi_set_attr_string(attr, RPRT_SYM_PORTNAME, buf);
}

static int
lpfc_fdmi_port_attr_port_type(struct lpfc_vport *vport, void *attr)
{
	struct lpfc_hba *phba = vport->phba;

	return lpfc_fdmi_set_attr_u32(attr, RPRT_PORT_TYPE,
			(phba->fc_topology == LPFC_TOPOLOGY_LOOP) ?
				LPFC_FDMI_PORTTYPE_NLPORT :
				LPFC_FDMI_PORTTYPE_NPORT);
}

static int
lpfc_fdmi_port_attr_class(struct lpfc_vport *vport, void *attr)
{
	return lpfc_fdmi_set_attr_u32(attr, RPRT_SUPPORTED_CLASS,
			FC_COS_CLASS2 | FC_COS_CLASS3);
}

static int
lpfc_fdmi_port_attr_fabric_wwpn(struct lpfc_vport *vport, void *attr)
{
	return lpfc_fdmi_set_attr_wwn(attr, RPRT_FABRICNAME,
			&vport->fabric_portname);
}

static int
lpfc_fdmi_port_attr_active_fc4type(struct lpfc_vport *vport, void *attr)
{
	struct lpfc_hba *phba = vport->phba;
	u32 fc4types;

	fc4types = (ATTR_FC4_CT | ATTR_FC4_FCP);

	/* Check to see if NVME is configured or not */
	if (vport == phba->pport &&
	    phba->cfg_enable_fc4_type & LPFC_ENABLE_NVME)
		fc4types |= ATTR_FC4_NVME;

	return lpfc_fdmi_set_attr_fc4types(attr, RPRT_ACTIVE_FC4_TYPES,
			fc4types);
}

static int
lpfc_fdmi_port_attr_port_state(struct lpfc_vport *vport, void *attr)
{
	return lpfc_fdmi_set_attr_u32(attr, RPRT_PORT_STATE,
			LPFC_FDMI_PORTSTATE_ONLINE);
}

static int
lpfc_fdmi_port_attr_num_disc(struct lpfc_vport *vport, void *attr)
{
	vport->fdmi_num_disc = lpfc_find_map_node(vport);

	return lpfc_fdmi_set_attr_u32(attr, RPRT_DISC_PORT,
			vport->fdmi_num_disc);
}

static int
lpfc_fdmi_port_attr_nportid(struct lpfc_vport *vport, void *attr)
{
	return lpfc_fdmi_set_attr_u32(attr, RPRT_PORT_ID, vport->fc_myDID);
}

static int
lpfc_fdmi_smart_attr_service(struct lpfc_vport *vport, void *attr)
{
	return lpfc_fdmi_set_attr_string(attr, RPRT_SMART_SERVICE,
			"Smart SAN Initiator");
}

static int
lpfc_fdmi_smart_attr_guid(struct lpfc_vport *vport, void *attr)
{
	return lpfc_fdmi_set_attr_fullwwn(attr, RPRT_SMART_GUID,
			&vport->fc_sparam.nodeName,
			&vport->fc_sparam.portName);
}

static int
lpfc_fdmi_smart_attr_version(struct lpfc_vport *vport, void *attr)
{
	return lpfc_fdmi_set_attr_string(attr, RPRT_SMART_VERSION,
			"Smart SAN Version 2.0");
}

static int
lpfc_fdmi_smart_attr_model(struct lpfc_vport *vport, void *attr)
{
	struct lpfc_hba *phba = vport->phba;

	return lpfc_fdmi_set_attr_string(attr, RPRT_SMART_MODEL,
			phba->ModelName);
}

static int
lpfc_fdmi_smart_attr_port_info(struct lpfc_vport *vport, void *attr)
{
	/* SRIOV (type 3) is not supported */

	return lpfc_fdmi_set_attr_u32(attr, RPRT_SMART_PORT_INFO,
			(vport->vpi) ?  2 /* NPIV */ : 1 /* Physical */);
}

static int
lpfc_fdmi_smart_attr_qos(struct lpfc_vport *vport, void *attr)
{
	return lpfc_fdmi_set_attr_u32(attr, RPRT_SMART_QOS, 0);
}

static int
lpfc_fdmi_smart_attr_security(struct lpfc_vport *vport, void *attr)
{
	return lpfc_fdmi_set_attr_u32(attr, RPRT_SMART_SECURITY, 1);
}

static int
lpfc_fdmi_vendor_attr_mi(struct lpfc_vport *vport, void *attr)
{
	struct lpfc_hba *phba = vport->phba;
	char buf[32] = { 0 };

	sprintf(buf, "ELXE2EM:%04d", phba->sli4_hba.pc_sli4_params.mi_ver);

	return lpfc_fdmi_set_attr_string(attr, RPRT_VENDOR_MI, buf);
}

/* RHBA attribute jump table */
<<<<<<< HEAD
static int (*lpfc_fdmi_hba_action[])
=======
int (*lpfc_fdmi_hba_action[])
>>>>>>> eb3cdb58
	(struct lpfc_vport *vport, void *attrbuf) = {
	/* Action routine                 Mask bit     Attribute type */
	lpfc_fdmi_hba_attr_wwnn,	  /* bit0     RHBA_NODENAME           */
	lpfc_fdmi_hba_attr_manufacturer,  /* bit1     RHBA_MANUFACTURER       */
	lpfc_fdmi_hba_attr_sn,		  /* bit2     RHBA_SERIAL_NUMBER      */
	lpfc_fdmi_hba_attr_model,	  /* bit3     RHBA_MODEL              */
	lpfc_fdmi_hba_attr_description,	  /* bit4     RHBA_MODEL_DESCRIPTION  */
	lpfc_fdmi_hba_attr_hdw_ver,	  /* bit5     RHBA_HARDWARE_VERSION   */
	lpfc_fdmi_hba_attr_drvr_ver,	  /* bit6     RHBA_DRIVER_VERSION     */
	lpfc_fdmi_hba_attr_rom_ver,	  /* bit7     RHBA_OPTION_ROM_VERSION */
	lpfc_fdmi_hba_attr_fmw_ver,	  /* bit8     RHBA_FIRMWARE_VERSION   */
	lpfc_fdmi_hba_attr_os_ver,	  /* bit9     RHBA_OS_NAME_VERSION    */
	lpfc_fdmi_hba_attr_ct_len,	  /* bit10    RHBA_MAX_CT_PAYLOAD_LEN */
	lpfc_fdmi_hba_attr_symbolic_name, /* bit11    RHBA_SYM_NODENAME       */
	lpfc_fdmi_hba_attr_vendor_info,	  /* bit12    RHBA_VENDOR_INFO        */
	lpfc_fdmi_hba_attr_num_ports,	  /* bit13    RHBA_NUM_PORTS          */
	lpfc_fdmi_hba_attr_fabric_wwnn,	  /* bit14    RHBA_FABRIC_WWNN        */
	lpfc_fdmi_hba_attr_bios_ver,	  /* bit15    RHBA_BIOS_VERSION       */
	lpfc_fdmi_hba_attr_bios_state,	  /* bit16    RHBA_BIOS_STATE         */
	lpfc_fdmi_hba_attr_vendor_id,	  /* bit17    RHBA_VENDOR_ID          */
};

/* RPA / RPRT attribute jump table */
<<<<<<< HEAD
static int (*lpfc_fdmi_port_action[])
=======
int (*lpfc_fdmi_port_action[])
>>>>>>> eb3cdb58
	(struct lpfc_vport *vport, void *attrbuf) = {
	/* Action routine                   Mask bit   Attribute type */
	lpfc_fdmi_port_attr_fc4type,        /* bit0   RPRT_SUPPORT_FC4_TYPES  */
	lpfc_fdmi_port_attr_support_speed,  /* bit1   RPRT_SUPPORTED_SPEED    */
	lpfc_fdmi_port_attr_speed,          /* bit2   RPRT_PORT_SPEED         */
	lpfc_fdmi_port_attr_max_frame,      /* bit3   RPRT_MAX_FRAME_SIZE     */
	lpfc_fdmi_port_attr_os_devname,     /* bit4   RPRT_OS_DEVICE_NAME     */
	lpfc_fdmi_port_attr_host_name,      /* bit5   RPRT_HOST_NAME          */
	lpfc_fdmi_port_attr_wwnn,           /* bit6   RPRT_NODENAME           */
	lpfc_fdmi_port_attr_wwpn,           /* bit7   RPRT_PORTNAME           */
	lpfc_fdmi_port_attr_symbolic_name,  /* bit8   RPRT_SYM_PORTNAME       */
	lpfc_fdmi_port_attr_port_type,      /* bit9   RPRT_PORT_TYPE          */
	lpfc_fdmi_port_attr_class,          /* bit10  RPRT_SUPPORTED_CLASS    */
	lpfc_fdmi_port_attr_fabric_wwpn,    /* bit11  RPRT_FABRICNAME         */
	lpfc_fdmi_port_attr_active_fc4type, /* bit12  RPRT_ACTIVE_FC4_TYPES   */
	lpfc_fdmi_port_attr_port_state,     /* bit13  RPRT_PORT_STATE         */
	lpfc_fdmi_port_attr_num_disc,       /* bit14  RPRT_DISC_PORT          */
	lpfc_fdmi_port_attr_nportid,        /* bit15  RPRT_PORT_ID            */
	lpfc_fdmi_smart_attr_service,       /* bit16  RPRT_SMART_SERVICE      */
	lpfc_fdmi_smart_attr_guid,          /* bit17  RPRT_SMART_GUID         */
	lpfc_fdmi_smart_attr_version,       /* bit18  RPRT_SMART_VERSION      */
	lpfc_fdmi_smart_attr_model,         /* bit19  RPRT_SMART_MODEL        */
	lpfc_fdmi_smart_attr_port_info,     /* bit20  RPRT_SMART_PORT_INFO    */
	lpfc_fdmi_smart_attr_qos,           /* bit21  RPRT_SMART_QOS          */
	lpfc_fdmi_smart_attr_security,      /* bit22  RPRT_SMART_SECURITY     */
	lpfc_fdmi_vendor_attr_mi,           /* bit23  RPRT_VENDOR_MI          */
};

/**
 * lpfc_fdmi_cmd - Build and send a FDMI cmd to the specified NPort
 * @vport: pointer to a host virtual N_Port data structure.
 * @ndlp: ndlp to send FDMI cmd to (if NULL use FDMI_DID)
 * @cmdcode: FDMI command to send
 * @new_mask: Mask of HBA or PORT Attributes to send
 *
 * Builds and sends a FDMI command using the CT subsystem.
 */
int
lpfc_fdmi_cmd(struct lpfc_vport *vport, struct lpfc_nodelist *ndlp,
	      int cmdcode, uint32_t new_mask)
{
	struct lpfc_hba *phba = vport->phba;
	struct lpfc_dmabuf *rq, *rsp;
	struct lpfc_sli_ct_request *CtReq;
	struct ulp_bde64_le *bde;
	uint32_t bit_pos;
	uint32_t size, addsz;
	uint32_t rsp_size;
	uint32_t mask;
	struct lpfc_fdmi_reg_hba *rh;
	struct lpfc_fdmi_port_entry *pe;
	struct lpfc_fdmi_reg_portattr *pab = NULL, *base = NULL;
	struct lpfc_fdmi_attr_block *ab = NULL;
	int  (*func)(struct lpfc_vport *vport, void *attrbuf);
	void (*cmpl)(struct lpfc_hba *phba, struct lpfc_iocbq *cmdiocb,
		     struct lpfc_iocbq *rspiocb);

	if (!ndlp)
		return 0;

	cmpl = lpfc_cmpl_ct_disc_fdmi; /* called from discovery */

	/* fill in BDEs for command */
	/* Allocate buffer for command payload */
	rq = kmalloc(sizeof(*rq), GFP_KERNEL);
	if (!rq)
		goto fdmi_cmd_exit;

	rq->virt = lpfc_mbuf_alloc(phba, 0, &rq->phys);
	if (!rq->virt)
		goto fdmi_cmd_free_rq;

	/* Allocate buffer for Buffer ptr list */
	rsp = kmalloc(sizeof(*rsp), GFP_KERNEL);
	if (!rsp)
		goto fdmi_cmd_free_rqvirt;

	rsp->virt = lpfc_mbuf_alloc(phba, 0, &rsp->phys);
	if (!rsp->virt)
		goto fdmi_cmd_free_rsp;

	INIT_LIST_HEAD(&rq->list);
	INIT_LIST_HEAD(&rsp->list);

	/* mbuf buffers are 1K in length - aka LPFC_BPL_SIZE */
	memset(rq->virt, 0, LPFC_BPL_SIZE);
	rsp_size = LPFC_BPL_SIZE;

	/* FDMI request */
	lpfc_printf_vlog(vport, KERN_INFO, LOG_DISCOVERY,
			 "0218 FDMI Request x%x mask x%x Data: x%x x%x x%x\n",
			 cmdcode, new_mask, vport->fdmi_port_mask,
			 vport->fc_flag, vport->port_state);

	CtReq = (struct lpfc_sli_ct_request *)rq->virt;

	/* First populate the CT_IU preamble */
	CtReq->RevisionId.bits.Revision = SLI_CT_REVISION;
	CtReq->RevisionId.bits.InId = 0;

	CtReq->FsType = SLI_CT_MANAGEMENT_SERVICE;
	CtReq->FsSubType = SLI_CT_FDMI_Subtypes;

	CtReq->CommandResponse.bits.CmdRsp = cpu_to_be16(cmdcode);

	size = 0;

	/* Next fill in the specific FDMI cmd information */
	switch (cmdcode) {
	case SLI_MGMT_RHAT:
	case SLI_MGMT_RHBA:
		rh = (struct lpfc_fdmi_reg_hba *)&CtReq->un;
		/* HBA Identifier */
		memcpy(&rh->hi.PortName, &phba->pport->fc_sparam.portName,
		       sizeof(struct lpfc_name));
		size += sizeof(struct lpfc_fdmi_hba_ident);

		if (cmdcode == SLI_MGMT_RHBA) {
			/* Registered Port List */
			/* One entry (port) per adapter */
			rh->rpl.EntryCnt = cpu_to_be32(1);
			memcpy(&rh->rpl.pe.PortName,
			       &phba->pport->fc_sparam.portName,
			       sizeof(struct lpfc_name));
			size += sizeof(struct lpfc_fdmi_reg_port_list);
		}

		ab = (struct lpfc_fdmi_attr_block *)((uint8_t *)rh + size);
		ab->EntryCnt = 0;
		size += FOURBYTES;	/* add length of EntryCnt field */

		bit_pos = 0;
		if (new_mask)
			mask = new_mask;
		else
			mask = vport->fdmi_hba_mask;

		/* Mask will dictate what attributes to build in the request */
		while (mask) {
			if (mask & 0x1) {
				func = lpfc_fdmi_hba_action[bit_pos];
				addsz = func(vport, ((uint8_t *)rh + size));
				if (addsz) {
					ab->EntryCnt++;
					size += addsz;
				}
				/* check if another attribute fits */
				if ((size + FDMI_MAX_ATTRLEN) >
				    (LPFC_BPL_SIZE - LPFC_CT_PREAMBLE))
					goto hba_out;
			}
			mask = mask >> 1;
			bit_pos++;
		}
hba_out:
		ab->EntryCnt = cpu_to_be32(ab->EntryCnt);
		/* Total size */
		size += GID_REQUEST_SZ - 4;
		break;

	case SLI_MGMT_RPRT:
		if (vport->port_type != LPFC_PHYSICAL_PORT) {
			ndlp = lpfc_findnode_did(phba->pport, FDMI_DID);
			if (!ndlp)
				return 0;
		}
		fallthrough;
	case SLI_MGMT_RPA:
		/* Store base ptr right after preamble */
		base = (struct lpfc_fdmi_reg_portattr *)&CtReq->un;

		if (cmdcode == SLI_MGMT_RPRT) {
			rh = (struct lpfc_fdmi_reg_hba *)base;
			/* HBA Identifier */
			memcpy(&rh->hi.PortName,
			       &phba->pport->fc_sparam.portName,
			       sizeof(struct lpfc_name));
			pab = (struct lpfc_fdmi_reg_portattr *)
				((uint8_t *)base + sizeof(struct lpfc_name));
			size += sizeof(struct lpfc_name);
		} else {
			pab = base;
		}

		memcpy((uint8_t *)&pab->PortName,
		       (uint8_t *)&vport->fc_sparam.portName,
		       sizeof(struct lpfc_name));
		pab->ab.EntryCnt = 0;
		/* add length of name and EntryCnt field */
		size += sizeof(struct lpfc_name) + FOURBYTES;

		bit_pos = 0;
		if (new_mask)
			mask = new_mask;
		else
			mask = vport->fdmi_port_mask;

		/* Mask will dictate what attributes to build in the request */
		while (mask) {
			if (mask & 0x1) {
				func = lpfc_fdmi_port_action[bit_pos];
				addsz = func(vport, ((uint8_t *)base + size));
				if (addsz) {
					pab->ab.EntryCnt++;
					size += addsz;
				}
				/* check if another attribute fits */
				if ((size + FDMI_MAX_ATTRLEN) >
				    (LPFC_BPL_SIZE - LPFC_CT_PREAMBLE))
					goto port_out;
			}
			mask = mask >> 1;
			bit_pos++;
		}
port_out:
		pab->ab.EntryCnt = cpu_to_be32(pab->ab.EntryCnt);
		size += GID_REQUEST_SZ - 4;
		break;

	case SLI_MGMT_GHAT:
	case SLI_MGMT_GRPL:
		rsp_size = FC_MAX_NS_RSP;
		fallthrough;
	case SLI_MGMT_DHBA:
	case SLI_MGMT_DHAT:
		pe = (struct lpfc_fdmi_port_entry *)&CtReq->un;
		memcpy((uint8_t *)&pe->PortName,
		       (uint8_t *)&vport->fc_sparam.portName,
		       sizeof(struct lpfc_name));
		size = GID_REQUEST_SZ - 4 + sizeof(struct lpfc_name);
		break;

	case SLI_MGMT_GPAT:
	case SLI_MGMT_GPAS:
		rsp_size = FC_MAX_NS_RSP;
		fallthrough;
	case SLI_MGMT_DPRT:
		if (vport->port_type != LPFC_PHYSICAL_PORT) {
			ndlp = lpfc_findnode_did(phba->pport, FDMI_DID);
			if (!ndlp)
				return 0;
		}
		fallthrough;
	case SLI_MGMT_DPA:
		pe = (struct lpfc_fdmi_port_entry *)&CtReq->un;
		memcpy((uint8_t *)&pe->PortName,
		       (uint8_t *)&vport->fc_sparam.portName,
		       sizeof(struct lpfc_name));
		size = GID_REQUEST_SZ - 4 + sizeof(struct lpfc_name);
		break;
	case SLI_MGMT_GRHL:
		size = GID_REQUEST_SZ - 4;
		break;
	default:
		lpfc_printf_vlog(vport, KERN_WARNING, LOG_DISCOVERY,
				 "0298 FDMI cmdcode x%x not supported\n",
				 cmdcode);
		goto fdmi_cmd_free_rspvirt;
	}
	CtReq->CommandResponse.bits.Size = cpu_to_be16(rsp_size);

	bde = (struct ulp_bde64_le *)rsp->virt;
	bde->addr_high = cpu_to_le32(putPaddrHigh(rq->phys));
	bde->addr_low = cpu_to_le32(putPaddrLow(rq->phys));
	bde->type_size = cpu_to_le32(ULP_BDE64_TYPE_BDE_64 <<
				     ULP_BDE64_TYPE_SHIFT);
	bde->type_size |= cpu_to_le32(size);

	/*
	 * The lpfc_ct_cmd/lpfc_get_req shall increment ndlp reference count
	 * to hold ndlp reference for the corresponding callback function.
	 */
	if (!lpfc_ct_cmd(vport, rq, rsp, ndlp, cmpl, rsp_size, 0))
		return 0;

fdmi_cmd_free_rspvirt:
	lpfc_mbuf_free(phba, rsp->virt, rsp->phys);
fdmi_cmd_free_rsp:
	kfree(rsp);
fdmi_cmd_free_rqvirt:
	lpfc_mbuf_free(phba, rq->virt, rq->phys);
fdmi_cmd_free_rq:
	kfree(rq);
fdmi_cmd_exit:
	/* Issue FDMI request failed */
	lpfc_printf_vlog(vport, KERN_INFO, LOG_DISCOVERY,
			 "0244 Issue FDMI request failed Data: x%x\n",
			 cmdcode);
	return 1;
}

/**
 * lpfc_delayed_disc_tmo - Timeout handler for delayed discovery timer.
 * @t: Context object of the timer.
 *
 * This function set the WORKER_DELAYED_DISC_TMO flag and wake up
 * the worker thread.
 **/
void
lpfc_delayed_disc_tmo(struct timer_list *t)
{
	struct lpfc_vport *vport = from_timer(vport, t, delayed_disc_tmo);
	struct lpfc_hba   *phba = vport->phba;
	uint32_t tmo_posted;
	unsigned long iflag;

	spin_lock_irqsave(&vport->work_port_lock, iflag);
	tmo_posted = vport->work_port_events & WORKER_DELAYED_DISC_TMO;
	if (!tmo_posted)
		vport->work_port_events |= WORKER_DELAYED_DISC_TMO;
	spin_unlock_irqrestore(&vport->work_port_lock, iflag);

	if (!tmo_posted)
		lpfc_worker_wake_up(phba);
	return;
}

/**
 * lpfc_delayed_disc_timeout_handler - Function called by worker thread to
 *      handle delayed discovery.
 * @vport: pointer to a host virtual N_Port data structure.
 *
 * This function start nport discovery of the vport.
 **/
void
lpfc_delayed_disc_timeout_handler(struct lpfc_vport *vport)
{
	struct Scsi_Host *shost = lpfc_shost_from_vport(vport);

	spin_lock_irq(shost->host_lock);
	if (!(vport->fc_flag & FC_DISC_DELAYED)) {
		spin_unlock_irq(shost->host_lock);
		return;
	}
	vport->fc_flag &= ~FC_DISC_DELAYED;
	spin_unlock_irq(shost->host_lock);

	lpfc_do_scr_ns_plogi(vport->phba, vport);
}

void
lpfc_decode_firmware_rev(struct lpfc_hba *phba, char *fwrevision, int flag)
{
	struct lpfc_sli *psli = &phba->sli;
	lpfc_vpd_t *vp = &phba->vpd;
	uint32_t b1, b2, b3, b4, i, rev;
	char c;
	uint32_t *ptr, str[4];
	uint8_t *fwname;

	if (phba->sli_rev == LPFC_SLI_REV4)
		snprintf(fwrevision, FW_REV_STR_SIZE, "%s", vp->rev.opFwName);
	else if (vp->rev.rBit) {
		if (psli->sli_flag & LPFC_SLI_ACTIVE)
			rev = vp->rev.sli2FwRev;
		else
			rev = vp->rev.sli1FwRev;

		b1 = (rev & 0x0000f000) >> 12;
		b2 = (rev & 0x00000f00) >> 8;
		b3 = (rev & 0x000000c0) >> 6;
		b4 = (rev & 0x00000030) >> 4;

		switch (b4) {
		case 0:
			c = 'N';
			break;
		case 1:
			c = 'A';
			break;
		case 2:
			c = 'B';
			break;
		case 3:
			c = 'X';
			break;
		default:
			c = 0;
			break;
		}
		b4 = (rev & 0x0000000f);

		if (psli->sli_flag & LPFC_SLI_ACTIVE)
			fwname = vp->rev.sli2FwName;
		else
			fwname = vp->rev.sli1FwName;

		for (i = 0; i < 16; i++)
			if (fwname[i] == 0x20)
				fwname[i] = 0;

		ptr = (uint32_t*)fwname;

		for (i = 0; i < 3; i++)
			str[i] = be32_to_cpu(*ptr++);

		if (c == 0) {
			if (flag)
				sprintf(fwrevision, "%d.%d%d (%s)",
					b1, b2, b3, (char *)str);
			else
				sprintf(fwrevision, "%d.%d%d", b1,
					b2, b3);
		} else {
			if (flag)
				sprintf(fwrevision, "%d.%d%d%c%d (%s)",
					b1, b2, b3, c,
					b4, (char *)str);
			else
				sprintf(fwrevision, "%d.%d%d%c%d",
					b1, b2, b3, c, b4);
		}
	} else {
		rev = vp->rev.smFwRev;

		b1 = (rev & 0xff000000) >> 24;
		b2 = (rev & 0x00f00000) >> 20;
		b3 = (rev & 0x000f0000) >> 16;
		c  = (rev & 0x0000ff00) >> 8;
		b4 = (rev & 0x000000ff);

		sprintf(fwrevision, "%d.%d%d%c%d", b1, b2, b3, c, b4);
	}
	return;
}

static void
lpfc_cmpl_ct_cmd_vmid(struct lpfc_hba *phba, struct lpfc_iocbq *cmdiocb,
		      struct lpfc_iocbq *rspiocb)
{
	struct lpfc_vport *vport = cmdiocb->vport;
	struct lpfc_dmabuf *inp = cmdiocb->cmd_dmabuf;
	struct lpfc_dmabuf *outp = cmdiocb->rsp_dmabuf;
	struct lpfc_sli_ct_request *ctcmd = inp->virt;
	struct lpfc_sli_ct_request *ctrsp = outp->virt;
	__be16 rsp = ctrsp->CommandResponse.bits.CmdRsp;
	struct app_id_object *app;
	struct lpfc_nodelist *ndlp = cmdiocb->ndlp;
	u32 cmd, hash, bucket;
	struct lpfc_vmid *vmp, *cur;
	u8 *data = outp->virt;
	int i;

	cmd = be16_to_cpu(ctcmd->CommandResponse.bits.CmdRsp);
	if (cmd == SLI_CTAS_DALLAPP_ID)
		lpfc_ct_free_iocb(phba, cmdiocb);

	if (lpfc_els_chk_latt(vport) || get_job_ulpstatus(phba, rspiocb)) {
		if (cmd != SLI_CTAS_DALLAPP_ID)
			goto free_res;
	}
	/* Check for a CT LS_RJT response */
	if (be16_to_cpu(rsp) == SLI_CT_RESPONSE_FS_RJT) {
		if (cmd != SLI_CTAS_DALLAPP_ID)
			lpfc_printf_vlog(vport, KERN_DEBUG, LOG_DISCOVERY,
					 "3306 VMID FS_RJT Data: x%x x%x x%x\n",
					 cmd, ctrsp->ReasonCode,
					 ctrsp->Explanation);
		if ((cmd != SLI_CTAS_DALLAPP_ID) ||
		    (ctrsp->ReasonCode != SLI_CT_UNABLE_TO_PERFORM_REQ) ||
		    (ctrsp->Explanation != SLI_CT_APP_ID_NOT_AVAILABLE)) {
			/* If DALLAPP_ID failed retry later */
			if (cmd == SLI_CTAS_DALLAPP_ID)
				vport->load_flag |= FC_DEREGISTER_ALL_APP_ID;
			goto free_res;
		}
	}

	switch (cmd) {
	case SLI_CTAS_RAPP_IDENT:
		app = (struct app_id_object *)(RAPP_IDENT_OFFSET + data);
		lpfc_printf_vlog(vport, KERN_DEBUG, LOG_DISCOVERY,
				 "6712 RAPP_IDENT app id %d  port id x%x id "
				 "len %d\n", be32_to_cpu(app->app_id),
				 be32_to_cpu(app->port_id),
				 app->obj.entity_id_len);

		if (app->obj.entity_id_len == 0 || app->port_id == 0)
			goto free_res;

		hash = lpfc_vmid_hash_fn(app->obj.entity_id,
					 app->obj.entity_id_len);
		vmp = lpfc_get_vmid_from_hashtable(vport, hash,
						  app->obj.entity_id);
		if (vmp) {
			write_lock(&vport->vmid_lock);
			vmp->un.app_id = be32_to_cpu(app->app_id);
			vmp->flag |= LPFC_VMID_REGISTERED;
			vmp->flag &= ~LPFC_VMID_REQ_REGISTER;
			write_unlock(&vport->vmid_lock);
			/* Set IN USE flag */
			vport->vmid_flag |= LPFC_VMID_IN_USE;
		} else {
			lpfc_printf_vlog(vport, KERN_DEBUG, LOG_DISCOVERY,
					 "6901 No entry found %s hash %d\n",
					 app->obj.entity_id, hash);
		}
		break;
	case SLI_CTAS_DAPP_IDENT:
		app = (struct app_id_object *)(DAPP_IDENT_OFFSET + data);
		lpfc_printf_vlog(vport, KERN_DEBUG, LOG_DISCOVERY,
				 "6713 DAPP_IDENT app id %d  port id x%x\n",
				 be32_to_cpu(app->app_id),
				 be32_to_cpu(app->port_id));
		break;
	case SLI_CTAS_DALLAPP_ID:
		lpfc_printf_vlog(vport, KERN_DEBUG, LOG_DISCOVERY,
				 "8856 Deregistered all app ids\n");
		read_lock(&vport->vmid_lock);
		for (i = 0; i < phba->cfg_max_vmid; i++) {
			vmp = &vport->vmid[i];
			if (vmp->flag != LPFC_VMID_SLOT_FREE)
				memset(vmp, 0, sizeof(struct lpfc_vmid));
		}
		read_unlock(&vport->vmid_lock);
		/* for all elements in the hash table */
		if (!hash_empty(vport->hash_table))
			hash_for_each(vport->hash_table, bucket, cur, hnode)
				hash_del(&cur->hnode);
		vport->load_flag |= FC_ALLOW_VMID;
		break;
	default:
		lpfc_printf_vlog(vport, KERN_DEBUG, LOG_DISCOVERY,
				 "8857 Invalid command code\n");
	}
free_res:
	lpfc_ct_free_iocb(phba, cmdiocb);
	lpfc_nlp_put(ndlp);
}

/**
 * lpfc_vmid_cmd - Build and send a FDMI cmd to the specified NPort
 * @vport: pointer to a host virtual N_Port data structure.
 * @cmdcode: application server command code to send
 * @vmid: pointer to vmid info structure
 *
 * Builds and sends a FDMI command using the CT subsystem.
 */
int
lpfc_vmid_cmd(struct lpfc_vport *vport,
	      int cmdcode, struct lpfc_vmid *vmid)
{
	struct lpfc_hba *phba = vport->phba;
	struct lpfc_dmabuf *mp, *bmp;
	struct lpfc_sli_ct_request *ctreq;
	struct ulp_bde64 *bpl;
	u32 size;
	u32 rsp_size;
	u8 *data;
	struct lpfc_vmid_rapp_ident_list *rap;
	struct lpfc_vmid_dapp_ident_list *dap;
	u8 retry = 0;
	struct lpfc_nodelist *ndlp;

	void (*cmpl)(struct lpfc_hba *phba, struct lpfc_iocbq *cmdiocb,
		     struct lpfc_iocbq *rspiocb);

	ndlp = lpfc_findnode_did(vport, FDMI_DID);
	if (!ndlp || ndlp->nlp_state != NLP_STE_UNMAPPED_NODE)
		return 0;

	cmpl = lpfc_cmpl_ct_cmd_vmid;

	/* fill in BDEs for command */
	/* Allocate buffer for command payload */
	mp = kmalloc(sizeof(*mp), GFP_KERNEL);
	if (!mp)
		goto vmid_free_mp_exit;

	mp->virt = lpfc_mbuf_alloc(phba, 0, &mp->phys);
	if (!mp->virt)
		goto vmid_free_mp_virt_exit;

	/* Allocate buffer for Buffer ptr list */
	bmp = kmalloc(sizeof(*bmp), GFP_KERNEL);
	if (!bmp)
		goto vmid_free_bmp_exit;

	bmp->virt = lpfc_mbuf_alloc(phba, 0, &bmp->phys);
	if (!bmp->virt)
		goto vmid_free_bmp_virt_exit;

	INIT_LIST_HEAD(&mp->list);
	INIT_LIST_HEAD(&bmp->list);

	lpfc_printf_vlog(vport, KERN_INFO, LOG_DISCOVERY,
			 "3275 VMID Request Data: x%x x%x x%x\n",
			 vport->fc_flag, vport->port_state, cmdcode);
	ctreq = (struct lpfc_sli_ct_request *)mp->virt;
	data = mp->virt;
	/* First populate the CT_IU preamble */
	memset(data, 0, LPFC_BPL_SIZE);
	ctreq->RevisionId.bits.Revision = SLI_CT_REVISION;
	ctreq->RevisionId.bits.InId = 0;

	ctreq->FsType = SLI_CT_MANAGEMENT_SERVICE;
	ctreq->FsSubType = SLI_CT_APP_SEV_Subtypes;

	ctreq->CommandResponse.bits.CmdRsp = cpu_to_be16(cmdcode);
	rsp_size = LPFC_BPL_SIZE;
	size = 0;

	switch (cmdcode) {
	case SLI_CTAS_RAPP_IDENT:
		lpfc_printf_vlog(vport, KERN_DEBUG, LOG_DISCOVERY,
				 "1329 RAPP_IDENT for %s\n", vmid->host_vmid);
		ctreq->un.PortID = cpu_to_be32(vport->fc_myDID);
		rap = (struct lpfc_vmid_rapp_ident_list *)
			(DAPP_IDENT_OFFSET + data);
		rap->no_of_objects = cpu_to_be32(1);
		rap->obj[0].entity_id_len = vmid->vmid_len;
		memcpy(rap->obj[0].entity_id, vmid->host_vmid, vmid->vmid_len);
		size = RAPP_IDENT_OFFSET +
		       struct_size(rap, obj, be32_to_cpu(rap->no_of_objects));
		retry = 1;
		break;

	case SLI_CTAS_GALLAPPIA_ID:
		ctreq->un.PortID = cpu_to_be32(vport->fc_myDID);
		size = GALLAPPIA_ID_SIZE;
		break;

	case SLI_CTAS_DAPP_IDENT:
		lpfc_printf_vlog(vport, KERN_DEBUG, LOG_DISCOVERY,
				 "1469 DAPP_IDENT for %s\n", vmid->host_vmid);
		ctreq->un.PortID = cpu_to_be32(vport->fc_myDID);
		dap = (struct lpfc_vmid_dapp_ident_list *)
			(DAPP_IDENT_OFFSET + data);
		dap->no_of_objects = cpu_to_be32(1);
		dap->obj[0].entity_id_len = vmid->vmid_len;
		memcpy(dap->obj[0].entity_id, vmid->host_vmid, vmid->vmid_len);
		size = DAPP_IDENT_OFFSET +
		       struct_size(dap, obj, be32_to_cpu(dap->no_of_objects));
		write_lock(&vport->vmid_lock);
		vmid->flag &= ~LPFC_VMID_REGISTERED;
		write_unlock(&vport->vmid_lock);
		retry = 1;
		break;

	case SLI_CTAS_DALLAPP_ID:
		ctreq->un.PortID = cpu_to_be32(vport->fc_myDID);
		size = DALLAPP_ID_SIZE;
		break;

	default:
		lpfc_printf_vlog(vport, KERN_DEBUG, LOG_DISCOVERY,
				 "7062 VMID cmdcode x%x not supported\n",
				 cmdcode);
		goto vmid_free_all_mem;
	}

	ctreq->CommandResponse.bits.Size = cpu_to_be16(rsp_size);

	bpl = (struct ulp_bde64 *)bmp->virt;
	bpl->addrHigh = putPaddrHigh(mp->phys);
	bpl->addrLow = putPaddrLow(mp->phys);
	bpl->tus.f.bdeFlags = 0;
	bpl->tus.f.bdeSize = size;

	/* The lpfc_ct_cmd/lpfc_get_req shall increment ndlp reference count
	 * to hold ndlp reference for the corresponding callback function.
	 */
	if (!lpfc_ct_cmd(vport, mp, bmp, ndlp, cmpl, rsp_size, retry))
		return 0;

 vmid_free_all_mem:
	lpfc_mbuf_free(phba, bmp->virt, bmp->phys);
 vmid_free_bmp_virt_exit:
	kfree(bmp);
 vmid_free_bmp_exit:
	lpfc_mbuf_free(phba, mp->virt, mp->phys);
 vmid_free_mp_virt_exit:
	kfree(mp);
 vmid_free_mp_exit:

	/* Issue CT request failed */
	lpfc_printf_vlog(vport, KERN_DEBUG, LOG_DISCOVERY,
			 "3276 VMID CT request failed Data: x%x\n", cmdcode);
	return -EIO;
}<|MERGE_RESOLUTION|>--- conflicted
+++ resolved
@@ -287,11 +287,7 @@
 	u32 ulp_status = get_job_ulpstatus(phba, ctiocbq);
 	u32 ulp_word4 = get_job_word4(phba, ctiocbq);
 	u32 did;
-<<<<<<< HEAD
-	u16 mi_cmd;
-=======
 	u32 mi_cmd;
->>>>>>> eb3cdb58
 
 	did = bf_get(els_rsp64_sid, &ctiocbq->wqe.xmit_els_rsp);
 	if (ulp_status) {
@@ -315,7 +311,7 @@
 
 	ct_req = (struct lpfc_sli_ct_request *)ctiocbq->cmd_dmabuf->virt;
 
-	mi_cmd = be16_to_cpu(ct_req->CommandResponse.bits.CmdRsp);
+	mi_cmd = ct_req->CommandResponse.bits.CmdRsp;
 	lpfc_printf_vlog(vport, KERN_INFO, LOG_ELS,
 			 "6442 : MI Cmd : x%x Not Supported\n", mi_cmd);
 	lpfc_ct_reject_event(ndlp, ct_req,
@@ -490,7 +486,7 @@
 }
 
 static struct lpfc_dmabuf *
-lpfc_alloc_ct_rsp(struct lpfc_hba *phba, __be16 cmdcode, struct ulp_bde64 *bpl,
+lpfc_alloc_ct_rsp(struct lpfc_hba *phba, int cmdcode, struct ulp_bde64 *bpl,
 		  uint32_t size, int *entries)
 {
 	struct lpfc_dmabuf *mlist = NULL;
@@ -511,8 +507,8 @@
 
 		INIT_LIST_HEAD(&mp->list);
 
-		if (be16_to_cpu(cmdcode) == SLI_CTNS_GID_FT ||
-		    be16_to_cpu(cmdcode) == SLI_CTNS_GFF_ID)
+		if (cmdcode == be16_to_cpu(SLI_CTNS_GID_FT) ||
+		    cmdcode == be16_to_cpu(SLI_CTNS_GFF_ID))
 			mp->virt = lpfc_mbuf_alloc(phba, MEM_PRI, &(mp->phys));
 		else
 			mp->virt = lpfc_mbuf_alloc(phba, 0, &(mp->phys));
@@ -675,7 +671,7 @@
 	struct ulp_bde64 *bpl = (struct ulp_bde64 *) bmp->virt;
 	struct lpfc_dmabuf *outmp;
 	int cnt = 0, status;
-	__be16 cmdcode = ((struct lpfc_sli_ct_request *)inmp->virt)->
+	int cmdcode = ((struct lpfc_sli_ct_request *) inmp->virt)->
 		CommandResponse.bits.CmdRsp;
 
 	bpl++;			/* Skip past ct request */
@@ -1047,13 +1043,8 @@
 				    outp,
 				    CTreq->un.gid.Fc4Type,
 				    get_job_data_placed(phba, rspiocb));
-<<<<<<< HEAD
-		} else if (be16_to_cpu(CTrsp->CommandResponse.bits.CmdRsp) ==
-			   SLI_CT_RESPONSE_FS_RJT) {
-=======
 		} else if (CTrsp->CommandResponse.bits.CmdRsp ==
 			   be16_to_cpu(SLI_CT_RESPONSE_FS_RJT)) {
->>>>>>> eb3cdb58
 			/* NameServer Rsp Error */
 			if ((CTrsp->ReasonCode == SLI_CT_UNABLE_TO_PERFORM_REQ)
 			    && (CTrsp->Explanation == SLI_CT_NO_FC4_TYPES)) {
@@ -1061,14 +1052,14 @@
 					LOG_DISCOVERY,
 					"0269 No NameServer Entries "
 					"Data: x%x x%x x%x x%x\n",
-					be16_to_cpu(CTrsp->CommandResponse.bits.CmdRsp),
+					CTrsp->CommandResponse.bits.CmdRsp,
 					(uint32_t) CTrsp->ReasonCode,
 					(uint32_t) CTrsp->Explanation,
 					vport->fc_flag);
 
 				lpfc_debugfs_disc_trc(vport, LPFC_DISC_TRC_CT,
 				"GID_FT no entry  cmd:x%x rsn:x%x exp:x%x",
-				be16_to_cpu(CTrsp->CommandResponse.bits.CmdRsp),
+				(uint32_t)CTrsp->CommandResponse.bits.CmdRsp,
 				(uint32_t) CTrsp->ReasonCode,
 				(uint32_t) CTrsp->Explanation);
 			} else {
@@ -1076,14 +1067,14 @@
 					LOG_DISCOVERY,
 					"0240 NameServer Rsp Error "
 					"Data: x%x x%x x%x x%x\n",
-					be16_to_cpu(CTrsp->CommandResponse.bits.CmdRsp),
+					CTrsp->CommandResponse.bits.CmdRsp,
 					(uint32_t) CTrsp->ReasonCode,
 					(uint32_t) CTrsp->Explanation,
 					vport->fc_flag);
 
 				lpfc_debugfs_disc_trc(vport, LPFC_DISC_TRC_CT,
 				"GID_FT rsp err1  cmd:x%x rsn:x%x exp:x%x",
-				be16_to_cpu(CTrsp->CommandResponse.bits.CmdRsp),
+				(uint32_t)CTrsp->CommandResponse.bits.CmdRsp,
 				(uint32_t) CTrsp->ReasonCode,
 				(uint32_t) CTrsp->Explanation);
 			}
@@ -1094,14 +1085,14 @@
 			lpfc_printf_vlog(vport, KERN_ERR, LOG_TRACE_EVENT,
 					"0241 NameServer Rsp Error "
 					"Data: x%x x%x x%x x%x\n",
-					be16_to_cpu(CTrsp->CommandResponse.bits.CmdRsp),
+					CTrsp->CommandResponse.bits.CmdRsp,
 					(uint32_t) CTrsp->ReasonCode,
 					(uint32_t) CTrsp->Explanation,
 					vport->fc_flag);
 
 			lpfc_debugfs_disc_trc(vport, LPFC_DISC_TRC_CT,
 				"GID_FT rsp err2  cmd:x%x rsn:x%x exp:x%x",
-				be16_to_cpu(CTrsp->CommandResponse.bits.CmdRsp),
+				(uint32_t)CTrsp->CommandResponse.bits.CmdRsp,
 				(uint32_t) CTrsp->ReasonCode,
 				(uint32_t) CTrsp->Explanation);
 		}
@@ -1256,8 +1247,8 @@
 		/* Good status, continue checking */
 		CTreq = (struct lpfc_sli_ct_request *)inp->virt;
 		CTrsp = (struct lpfc_sli_ct_request *)outp->virt;
-		if (be16_to_cpu(CTrsp->CommandResponse.bits.CmdRsp) ==
-		    SLI_CT_RESPONSE_FS_ACC) {
+		if (CTrsp->CommandResponse.bits.CmdRsp ==
+		    cpu_to_be16(SLI_CT_RESPONSE_FS_ACC)) {
 			lpfc_printf_vlog(vport, KERN_INFO, LOG_DISCOVERY,
 					 "4105 NameServer Rsp Data: x%x x%x "
 					 "x%x x%x sz x%x\n",
@@ -1271,13 +1262,8 @@
 				    outp,
 				    CTreq->un.gid.Fc4Type,
 				    get_job_data_placed(phba, rspiocb));
-<<<<<<< HEAD
-		} else if (be16_to_cpu(CTrsp->CommandResponse.bits.CmdRsp) ==
-			   SLI_CT_RESPONSE_FS_RJT) {
-=======
 		} else if (CTrsp->CommandResponse.bits.CmdRsp ==
 			   be16_to_cpu(SLI_CT_RESPONSE_FS_RJT)) {
->>>>>>> eb3cdb58
 			/* NameServer Rsp Error */
 			if ((CTrsp->ReasonCode == SLI_CT_UNABLE_TO_PERFORM_REQ)
 			    && (CTrsp->Explanation == SLI_CT_NO_FC4_TYPES)) {
@@ -1285,7 +1271,7 @@
 					vport, KERN_INFO, LOG_DISCOVERY,
 					"4106 No NameServer Entries "
 					"Data: x%x x%x x%x x%x\n",
-					be16_to_cpu(CTrsp->CommandResponse.bits.CmdRsp),
+					CTrsp->CommandResponse.bits.CmdRsp,
 					(uint32_t)CTrsp->ReasonCode,
 					(uint32_t)CTrsp->Explanation,
 					vport->fc_flag);
@@ -1293,7 +1279,7 @@
 				lpfc_debugfs_disc_trc(
 				vport, LPFC_DISC_TRC_CT,
 				"GID_PT no entry  cmd:x%x rsn:x%x exp:x%x",
-				be16_to_cpu(CTrsp->CommandResponse.bits.CmdRsp),
+				(uint32_t)CTrsp->CommandResponse.bits.CmdRsp,
 				(uint32_t)CTrsp->ReasonCode,
 				(uint32_t)CTrsp->Explanation);
 			} else {
@@ -1301,7 +1287,7 @@
 					vport, KERN_INFO, LOG_DISCOVERY,
 					"4107 NameServer Rsp Error "
 					"Data: x%x x%x x%x x%x\n",
-					be16_to_cpu(CTrsp->CommandResponse.bits.CmdRsp),
+					CTrsp->CommandResponse.bits.CmdRsp,
 					(uint32_t)CTrsp->ReasonCode,
 					(uint32_t)CTrsp->Explanation,
 					vport->fc_flag);
@@ -1309,7 +1295,7 @@
 				lpfc_debugfs_disc_trc(
 				vport, LPFC_DISC_TRC_CT,
 				"GID_PT rsp err1  cmd:x%x rsn:x%x exp:x%x",
-				be16_to_cpu(CTrsp->CommandResponse.bits.CmdRsp),
+				(uint32_t)CTrsp->CommandResponse.bits.CmdRsp,
 				(uint32_t)CTrsp->ReasonCode,
 				(uint32_t)CTrsp->Explanation);
 			}
@@ -1318,7 +1304,7 @@
 			lpfc_printf_vlog(vport, KERN_ERR, LOG_TRACE_EVENT,
 					 "4109 NameServer Rsp Error "
 					 "Data: x%x x%x x%x x%x\n",
-					 be16_to_cpu(CTrsp->CommandResponse.bits.CmdRsp),
+					 CTrsp->CommandResponse.bits.CmdRsp,
 					 (uint32_t)CTrsp->ReasonCode,
 					 (uint32_t)CTrsp->Explanation,
 					 vport->fc_flag);
@@ -1326,7 +1312,7 @@
 			lpfc_debugfs_disc_trc(
 				vport, LPFC_DISC_TRC_CT,
 				"GID_PT rsp err2  cmd:x%x rsn:x%x exp:x%x",
-				be16_to_cpu(CTrsp->CommandResponse.bits.CmdRsp),
+				(uint32_t)CTrsp->CommandResponse.bits.CmdRsp,
 				(uint32_t)CTrsp->ReasonCode,
 				(uint32_t)CTrsp->Explanation);
 		}
@@ -1405,8 +1391,8 @@
 				 (fbits & FC4_FEATURE_INIT) ? "Initiator" : " ",
 				 (fbits & FC4_FEATURE_TARGET) ? "Target" : " ");
 
-		if (be16_to_cpu(CTrsp->CommandResponse.bits.CmdRsp) ==
-		    SLI_CT_RESPONSE_FS_ACC) {
+		if (CTrsp->CommandResponse.bits.CmdRsp ==
+		    be16_to_cpu(SLI_CT_RESPONSE_FS_ACC)) {
 			if ((fbits & FC4_FEATURE_INIT) &&
 			    !(fbits & FC4_FEATURE_TARGET)) {
 				lpfc_printf_vlog(vport, KERN_INFO,
@@ -1571,8 +1557,7 @@
 				ndlp->nlp_fc4_type |= NLP_FC4_FCP;
 			if (fc4_data_1 &  LPFC_FC4_TYPE_BITMASK)
 				ndlp->nlp_fc4_type |= NLP_FC4_NVME;
-			lpfc_printf_vlog(vport, KERN_INFO,
-					 LOG_DISCOVERY | LOG_NODE,
+			lpfc_printf_vlog(vport, KERN_INFO, LOG_DISCOVERY,
 					 "3064 Setting ndlp x%px, DID x%06x "
 					 "with FC4 x%08x, Data: x%08x x%08x "
 					 "%d\n",
@@ -1583,21 +1568,14 @@
 			if (ndlp->nlp_state == NLP_STE_REG_LOGIN_ISSUE &&
 			    ndlp->nlp_fc4_type) {
 				ndlp->nlp_prev_state = NLP_STE_REG_LOGIN_ISSUE;
-				/* This is a fabric topology so if discovery
-				 * started with an unsolicited PLOGI, don't
-				 * send a PRLI.  Targets don't issue PLOGI or
-				 * PRLI when acting as a target. Likely this is
-				 * an initiator function.
-				 */
-				if (!(ndlp->nlp_flag & NLP_RCV_PLOGI)) {
-					lpfc_nlp_set_state(vport, ndlp,
-							   NLP_STE_PRLI_ISSUE);
-					lpfc_issue_els_prli(vport, ndlp, 0);
-				}
+
+				lpfc_nlp_set_state(vport, ndlp,
+						   NLP_STE_PRLI_ISSUE);
+				lpfc_issue_els_prli(vport, ndlp, 0);
 			} else if (!ndlp->nlp_fc4_type) {
 				/* If fc4 type is still unknown, then LOGO */
 				lpfc_printf_vlog(vport, KERN_INFO,
-						 LOG_DISCOVERY | LOG_NODE,
+						 LOG_DISCOVERY,
 						 "6443 Sending LOGO ndlp x%px,"
 						 "DID x%06x with fc4_type: "
 						 "x%08x, state: %d\n",
@@ -1653,11 +1631,7 @@
 			 "0209 CT Request completes, latt %d, "
 			 "ulp_status x%x CmdRsp x%x, Context x%x, Tag x%x\n",
 			 latt, ulp_status,
-<<<<<<< HEAD
-			 be16_to_cpu(CTrsp->CommandResponse.bits.CmdRsp),
-=======
 			 CTrsp->CommandResponse.bits.CmdRsp,
->>>>>>> eb3cdb58
 			 get_job_ulpcontext(phba, cmdiocb), cmdiocb->iotag);
 
 	lpfc_debugfs_disc_trc(vport, LPFC_DISC_TRC_CT,
@@ -1707,13 +1681,8 @@
 
 		outp = cmdiocb->rsp_dmabuf;
 		CTrsp = (struct lpfc_sli_ct_request *)outp->virt;
-<<<<<<< HEAD
-		if (be16_to_cpu(CTrsp->CommandResponse.bits.CmdRsp) ==
-		    SLI_CT_RESPONSE_FS_ACC)
-=======
 		if (CTrsp->CommandResponse.bits.CmdRsp ==
 		    be16_to_cpu(SLI_CT_RESPONSE_FS_ACC))
->>>>>>> eb3cdb58
 			vport->ct_flags |= FC_CT_RFT_ID;
 	}
 	lpfc_cmpl_ct(phba, cmdiocb, rspiocb);
@@ -1733,8 +1702,8 @@
 
 		outp = cmdiocb->rsp_dmabuf;
 		CTrsp = (struct lpfc_sli_ct_request *) outp->virt;
-		if (be16_to_cpu(CTrsp->CommandResponse.bits.CmdRsp) ==
-		    SLI_CT_RESPONSE_FS_ACC)
+		if (CTrsp->CommandResponse.bits.CmdRsp ==
+		    be16_to_cpu(SLI_CT_RESPONSE_FS_ACC))
 			vport->ct_flags |= FC_CT_RNN_ID;
 	}
 	lpfc_cmpl_ct(phba, cmdiocb, rspiocb);
@@ -1754,13 +1723,8 @@
 
 		outp = cmdiocb->rsp_dmabuf;
 		CTrsp = (struct lpfc_sli_ct_request *)outp->virt;
-<<<<<<< HEAD
-		if (be16_to_cpu(CTrsp->CommandResponse.bits.CmdRsp) ==
-		    SLI_CT_RESPONSE_FS_ACC)
-=======
 		if (CTrsp->CommandResponse.bits.CmdRsp ==
 		    be16_to_cpu(SLI_CT_RESPONSE_FS_ACC))
->>>>>>> eb3cdb58
 			vport->ct_flags |= FC_CT_RSPN_ID;
 	}
 	lpfc_cmpl_ct(phba, cmdiocb, rspiocb);
@@ -1780,8 +1744,8 @@
 
 		outp = cmdiocb->rsp_dmabuf;
 		CTrsp = (struct lpfc_sli_ct_request *) outp->virt;
-		if (be16_to_cpu(CTrsp->CommandResponse.bits.CmdRsp) ==
-		    SLI_CT_RESPONSE_FS_ACC)
+		if (CTrsp->CommandResponse.bits.CmdRsp ==
+		    be16_to_cpu(SLI_CT_RESPONSE_FS_ACC))
 			vport->ct_flags |= FC_CT_RSNN_NN;
 	}
 	lpfc_cmpl_ct(phba, cmdiocb, rspiocb);
@@ -1813,13 +1777,8 @@
 
 		outp = cmdiocb->rsp_dmabuf;
 		CTrsp = (struct lpfc_sli_ct_request *)outp->virt;
-<<<<<<< HEAD
-		if (be16_to_cpu(CTrsp->CommandResponse.bits.CmdRsp) ==
-		    SLI_CT_RESPONSE_FS_ACC)
-=======
 		if (CTrsp->CommandResponse.bits.CmdRsp ==
 		    be16_to_cpu(SLI_CT_RESPONSE_FS_ACC))
->>>>>>> eb3cdb58
 			vport->ct_flags |= FC_CT_RFF_ID;
 	}
 	lpfc_cmpl_ct(phba, cmdiocb, rspiocb);
@@ -2258,13 +2217,8 @@
 	struct lpfc_dmabuf *outp = cmdiocb->rsp_dmabuf;
 	struct lpfc_sli_ct_request *CTcmd = inp->virt;
 	struct lpfc_sli_ct_request *CTrsp = outp->virt;
-<<<<<<< HEAD
-	__be16 fdmi_cmd = CTcmd->CommandResponse.bits.CmdRsp;
-	__be16 fdmi_rsp = CTrsp->CommandResponse.bits.CmdRsp;
-=======
 	uint16_t fdmi_cmd = CTcmd->CommandResponse.bits.CmdRsp;
 	uint16_t fdmi_rsp = CTrsp->CommandResponse.bits.CmdRsp;
->>>>>>> eb3cdb58
 	struct lpfc_nodelist *ndlp, *free_ndlp = NULL;
 	uint32_t latt, cmd, err;
 	u32 ulp_status = get_job_ulpstatus(phba, rspiocb);
@@ -2324,7 +2278,7 @@
 
 	/* Check for a CT LS_RJT response */
 	cmd =  be16_to_cpu(fdmi_cmd);
-	if (be16_to_cpu(fdmi_rsp) == SLI_CT_RESPONSE_FS_RJT) {
+	if (fdmi_rsp == cpu_to_be16(SLI_CT_RESPONSE_FS_RJT)) {
 		/* FDMI rsp failed */
 		lpfc_printf_vlog(vport, KERN_INFO, LOG_DISCOVERY | LOG_ELS,
 				 "0220 FDMI cmd failed FS_RJT Data: x%x", cmd);
@@ -2998,15 +2952,9 @@
 lpfc_fdmi_port_attr_host_name(struct lpfc_vport *vport, void *attr)
 {
 	char buf[64] = { 0 };
-<<<<<<< HEAD
 
 	scnprintf(buf, sizeof(buf), "%s", vport->phba->os_host_name);
 
-=======
-
-	scnprintf(buf, sizeof(buf), "%s", vport->phba->os_host_name);
-
->>>>>>> eb3cdb58
 	return lpfc_fdmi_set_attr_string(attr, RPRT_HOST_NAME, buf);
 }
 
@@ -3162,11 +3110,7 @@
 }
 
 /* RHBA attribute jump table */
-<<<<<<< HEAD
-static int (*lpfc_fdmi_hba_action[])
-=======
 int (*lpfc_fdmi_hba_action[])
->>>>>>> eb3cdb58
 	(struct lpfc_vport *vport, void *attrbuf) = {
 	/* Action routine                 Mask bit     Attribute type */
 	lpfc_fdmi_hba_attr_wwnn,	  /* bit0     RHBA_NODENAME           */
@@ -3190,11 +3134,7 @@
 };
 
 /* RPA / RPRT attribute jump table */
-<<<<<<< HEAD
-static int (*lpfc_fdmi_port_action[])
-=======
 int (*lpfc_fdmi_port_action[])
->>>>>>> eb3cdb58
 	(struct lpfc_vport *vport, void *attrbuf) = {
 	/* Action routine                   Mask bit   Attribute type */
 	lpfc_fdmi_port_attr_fc4type,        /* bit0   RPRT_SUPPORT_FC4_TYPES  */
@@ -3630,7 +3570,7 @@
 	struct lpfc_dmabuf *outp = cmdiocb->rsp_dmabuf;
 	struct lpfc_sli_ct_request *ctcmd = inp->virt;
 	struct lpfc_sli_ct_request *ctrsp = outp->virt;
-	__be16 rsp = ctrsp->CommandResponse.bits.CmdRsp;
+	u16 rsp = ctrsp->CommandResponse.bits.CmdRsp;
 	struct app_id_object *app;
 	struct lpfc_nodelist *ndlp = cmdiocb->ndlp;
 	u32 cmd, hash, bucket;
@@ -3647,7 +3587,7 @@
 			goto free_res;
 	}
 	/* Check for a CT LS_RJT response */
-	if (be16_to_cpu(rsp) == SLI_CT_RESPONSE_FS_RJT) {
+	if (rsp == be16_to_cpu(SLI_CT_RESPONSE_FS_RJT)) {
 		if (cmd != SLI_CTAS_DALLAPP_ID)
 			lpfc_printf_vlog(vport, KERN_DEBUG, LOG_DISCOVERY,
 					 "3306 VMID FS_RJT Data: x%x x%x x%x\n",
@@ -3808,7 +3748,7 @@
 		rap->obj[0].entity_id_len = vmid->vmid_len;
 		memcpy(rap->obj[0].entity_id, vmid->host_vmid, vmid->vmid_len);
 		size = RAPP_IDENT_OFFSET +
-		       struct_size(rap, obj, be32_to_cpu(rap->no_of_objects));
+			sizeof(struct lpfc_vmid_rapp_ident_list);
 		retry = 1;
 		break;
 
@@ -3827,7 +3767,7 @@
 		dap->obj[0].entity_id_len = vmid->vmid_len;
 		memcpy(dap->obj[0].entity_id, vmid->host_vmid, vmid->vmid_len);
 		size = DAPP_IDENT_OFFSET +
-		       struct_size(dap, obj, be32_to_cpu(dap->no_of_objects));
+			sizeof(struct lpfc_vmid_dapp_ident_list);
 		write_lock(&vport->vmid_lock);
 		vmid->flag &= ~LPFC_VMID_REGISTERED;
 		write_unlock(&vport->vmid_lock);
