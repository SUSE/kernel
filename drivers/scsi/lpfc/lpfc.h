--- conflicted
+++ resolved
@@ -429,18 +429,6 @@
 /* Max number of days of congestion data */
 #define LPFC_MAX_CGN_DAYS 10
 
-<<<<<<< HEAD
-struct lpfc_cgn_ts {
-	uint8_t month;
-	uint8_t day;
-	uint8_t year;
-	uint8_t hour;
-	uint8_t minute;
-	uint8_t second;
-};
-
-=======
->>>>>>> eb3cdb58
 /* Format of congestion buffer info
  * This structure defines memory thats allocated and registered with
  * the HBA firmware. When adding or removing fields from this structure
@@ -454,10 +442,6 @@
 #define LPFC_CGN_INFO_V1	1
 #define LPFC_CGN_INFO_V2	2
 #define LPFC_CGN_INFO_V3	3
-<<<<<<< HEAD
-#define LPFC_CGN_INFO_V4	4
-=======
->>>>>>> eb3cdb58
 	uint8_t  cgn_info_mode;		/* 0=off 1=managed 2=monitor only */
 	uint8_t  cgn_info_detect;
 	uint8_t  cgn_info_action;
@@ -466,16 +450,12 @@
 	uint8_t  cgn_info_level2;
 
 	/* Start Time */
-<<<<<<< HEAD
-	struct lpfc_cgn_ts base_time;
-=======
 	uint8_t  cgn_info_month;
 	uint8_t  cgn_info_day;
 	uint8_t  cgn_info_year;
 	uint8_t  cgn_info_hour;
 	uint8_t  cgn_info_minute;
 	uint8_t  cgn_info_second;
->>>>>>> eb3cdb58
 
 	/* minute / hours / daily indices */
 	uint8_t  cgn_index_minute;
@@ -516,28 +496,17 @@
 		uint8_t  cgn_stat_npm;		/* Notifications per minute */
 
 		/* Start Time */
-<<<<<<< HEAD
-		struct lpfc_cgn_ts stat_start;	/* Base time */
-		uint8_t cgn_pad2;
-=======
 		uint8_t  cgn_stat_month;
 		uint8_t  cgn_stat_day;
 		uint8_t  cgn_stat_year;
 		uint8_t  cgn_stat_hour;
 		uint8_t  cgn_stat_minute;
 		uint8_t  cgn_pad2[2];
->>>>>>> eb3cdb58
 
 		__le32   cgn_notification;
 		__le32   cgn_peer_notification;
 		__le32   link_integ_notification;
 		__le32   delivery_notification;
-<<<<<<< HEAD
-		struct lpfc_cgn_ts stat_fpin;	/* Last congestion notification FPIN */
-		struct lpfc_cgn_ts stat_peer;	/* Last peer congestion FPIN */
-		struct lpfc_cgn_ts stat_lnk;	/* Last link integrity FPIN */
-		struct lpfc_cgn_ts stat_delivery;	/* Last delivery notification FPIN */
-=======
 
 		uint8_t  cgn_stat_cgn_month; /* Last congestion notification FPIN */
 		uint8_t  cgn_stat_cgn_day;
@@ -566,7 +535,6 @@
 		uint8_t  cgn_stat_del_hour;
 		uint8_t  cgn_stat_del_min;
 		uint8_t  cgn_stat_del_sec;
->>>>>>> eb3cdb58
 	);
 
 	__le32   cgn_info_crc;
@@ -927,10 +895,6 @@
 enum lpfc_hba_bit_flags {
 	FABRIC_COMANDS_BLOCKED,
 	HBA_PCI_ERR,
-<<<<<<< HEAD
-	MBX_TMO_ERR,
-=======
->>>>>>> eb3cdb58
 };
 
 struct lpfc_hba {
@@ -968,11 +932,8 @@
 	void (*__lpfc_sli_release_iocbq)(struct lpfc_hba *,
 			 struct lpfc_iocbq *);
 	int (*lpfc_hba_down_post)(struct lpfc_hba *phba);
-<<<<<<< HEAD
-=======
 	void (*lpfc_scsi_cmd_iocb_cmpl)
 		(struct lpfc_hba *, struct lpfc_iocbq *, struct lpfc_iocbq *);
->>>>>>> eb3cdb58
 
 	/* MBOX interface function jump table entries */
 	int (*lpfc_sli_issue_mbox)
@@ -1568,10 +1529,6 @@
 	uint64_t cmf_last_sync_bw;
 #define  LPFC_CMF_BLK_SIZE 512
 	struct hrtimer cmf_timer;
-<<<<<<< HEAD
-	struct hrtimer cmf_stats_timer;	/* 1 minute stats timer  */
-=======
->>>>>>> eb3cdb58
 	atomic_t cmf_bw_wait;
 	atomic_t cmf_busy;
 	atomic_t cmf_stop_io;      /* To block request and stop IO's */
@@ -1619,19 +1576,12 @@
 	atomic_t cgn_sync_alarm_cnt;    /* Total alarm events for SYNC wqe */
 	atomic_t cgn_driver_evt_cnt;    /* Total driver cgn events for fmw */
 	atomic_t cgn_latency_evt_cnt;
-<<<<<<< HEAD
-=======
 	struct timespec64 cgn_daily_ts;
->>>>>>> eb3cdb58
 	atomic64_t cgn_latency_evt;     /* Avg latency per minute */
 	unsigned long cgn_evt_timestamp;
 #define LPFC_CGN_TIMER_TO_MIN   60000 /* ms in a minute */
 	uint32_t cgn_evt_minute;
-<<<<<<< HEAD
-#define LPFC_SEC_MIN		60UL
-=======
 #define LPFC_SEC_MIN		60
->>>>>>> eb3cdb58
 #define LPFC_MIN_HOUR		60
 #define LPFC_HOUR_DAY		24
 #define LPFC_MIN_DAY		(LPFC_MIN_HOUR * LPFC_HOUR_DAY)
@@ -1785,25 +1735,6 @@
 
 	return cpu_it;
 }
-/**
- * lpfc_next_present_cpu - Finds next present CPU after n
- * @n: the cpu prior to search
- *
- * Note: If no next present cpu, then fallback to first present cpu.
- *
- **/
-static inline unsigned int lpfc_next_present_cpu(int n)
-{
-	unsigned int cpu;
-
-	cpu = cpumask_next(n, cpu_present_mask);
-
-	if (cpu >= nr_cpu_ids)
-		cpu = cpumask_first(cpu_present_mask);
-
-	return cpu;
-}
-
 /**
  * lpfc_sli4_mod_hba_eq_delay - update EQ delay
  * @phba: Pointer to HBA context object.
