--- conflicted
+++ resolved
@@ -394,6 +394,9 @@
 #define CQE_STATUS_FCP_TGT_LENCHECK	0xc
 #define CQE_STATUS_NEED_BUFF_ENTRY	0xf
 #define CQE_STATUS_DI_ERROR		0x16
+
+/* Used when mapping CQE status to IOCB */
+#define LPFC_IOCB_STATUS_MASK		0xf
 
 /* Status returned by hardware (valid only if status = CQE_STATUS_SUCCESS). */
 #define CQE_HW_STATUS_NO_ERR		0x0
@@ -533,9 +536,9 @@
 /* completion queue entry structure for rqe completion */
 struct lpfc_rcqe {
 	uint32_t word0;
-#define lpfc_rcqe_iv_SHIFT		31
-#define lpfc_rcqe_iv_MASK		0x00000001
-#define lpfc_rcqe_iv_WORD		word0
+#define lpfc_rcqe_bindex_SHIFT		16
+#define lpfc_rcqe_bindex_MASK		0x0000FFF
+#define lpfc_rcqe_bindex_WORD		word0
 #define lpfc_rcqe_status_SHIFT		8
 #define lpfc_rcqe_status_MASK		0x000000FF
 #define lpfc_rcqe_status_WORD		word0
@@ -543,7 +546,6 @@
 #define FC_STATUS_RQ_BUF_LEN_EXCEEDED 	0x11 /* payload truncated */
 #define FC_STATUS_INSUFF_BUF_NEED_BUF 	0x12 /* Insufficient buffers */
 #define FC_STATUS_INSUFF_BUF_FRM_DISC 	0x13 /* Frame Discard */
-#define FC_STATUS_RQ_DMA_FAILURE	0x14 /* DMA failure */
 	uint32_t word1;
 #define lpfc_rcqe_fcf_id_v1_SHIFT	0
 #define lpfc_rcqe_fcf_id_v1_MASK	0x0000003F
@@ -4811,13 +4813,8 @@
 #define cmf_sync_cqid_WORD	word11
 	uint32_t read_bytes;
 	uint32_t word13;
-<<<<<<< HEAD
-#define cmf_sync_period_SHIFT	24
-#define cmf_sync_period_MASK	0x000000ff
-=======
 #define cmf_sync_period_SHIFT	16
 #define cmf_sync_period_MASK	0x0000ffff
->>>>>>> eb3cdb58
 #define cmf_sync_period_WORD	word13
 	uint32_t word14;
 	uint32_t word15;
