--- conflicted
+++ resolved
@@ -21,12 +21,6 @@
 typedef int (*node_filter)(struct lpfc_nodelist *, void *);
 
 struct fc_rport;
-int lpfc_issue_els_auth(struct lpfc_vport *, struct lpfc_nodelist *,
-			uint8_t message_code, uint8_t *payload,
-			uint32_t payload_len);
-int lpfc_issue_els_auth_reject(struct lpfc_vport *vport,
-			       struct lpfc_nodelist *ndlp,
-			       uint8_t reason, uint8_t explanation);
 void lpfc_dump_mem(struct lpfc_hba *, LPFC_MBOXQ_t *, uint16_t);
 void lpfc_dump_wakeup_param(struct lpfc_hba *, LPFC_MBOXQ_t *);
 void lpfc_read_nv(struct lpfc_hba *, LPFC_MBOXQ_t *);
@@ -43,7 +37,6 @@
 void lpfc_read_lnk_stat(struct lpfc_hba *, LPFC_MBOXQ_t *);
 int lpfc_reg_login(struct lpfc_hba *, uint16_t, uint32_t, uint8_t *,
 		   LPFC_MBOXQ_t *, uint32_t);
-void lpfc_set_var(struct lpfc_hba *, LPFC_MBOXQ_t *, uint32_t, uint32_t);
 void lpfc_unreg_login(struct lpfc_hba *, uint16_t, uint32_t, LPFC_MBOXQ_t *);
 void lpfc_unreg_did(struct lpfc_hba *, uint16_t, uint32_t, LPFC_MBOXQ_t *);
 void lpfc_reg_vpi(struct lpfc_hba *, uint16_t, uint32_t, LPFC_MBOXQ_t *);
@@ -88,10 +81,7 @@
 void lpfc_disc_timeout(unsigned long);
 
 struct lpfc_nodelist *__lpfc_findnode_rpi(struct lpfc_vport *, uint16_t);
-struct lpfc_nodelist *lpfc_findnode_wwnn(struct lpfc_vport *,
-					 struct lpfc_name *);
-
-void lpfc_port_auth_failed(struct lpfc_nodelist *, enum auth_state);
+
 void lpfc_worker_wake_up(struct lpfc_hba *);
 int lpfc_workq_post_event(struct lpfc_hba *, void *, void *, uint32_t);
 int lpfc_do_work(void *);
@@ -106,9 +96,6 @@
 void lpfc_more_adisc(struct lpfc_vport *);
 void lpfc_end_rscn(struct lpfc_vport *);
 int lpfc_els_chk_latt(struct lpfc_vport *);
-struct lpfc_iocbq *lpfc_prep_els_iocb(struct lpfc_vport *, uint8_t, uint16_t,
-				      uint8_t, struct lpfc_nodelist *, uint32_t,
-				      uint32_t);
 int lpfc_els_abort_flogi(struct lpfc_hba *);
 int lpfc_initial_flogi(struct lpfc_vport *);
 int lpfc_initial_fdisc(struct lpfc_vport *);
@@ -131,8 +118,6 @@
 void lpfc_cancel_retry_delay_tmo(struct lpfc_vport *, struct lpfc_nodelist *);
 void lpfc_els_retry_delay(unsigned long);
 void lpfc_els_retry_delay_handler(struct lpfc_nodelist *);
-void lpfc_reauth_node(unsigned long);
-void lpfc_reauthentication_handler(struct lpfc_nodelist *);
 void lpfc_els_unsol_event(struct lpfc_hba *, struct lpfc_sli_ring *,
 			  struct lpfc_iocbq *);
 int lpfc_els_handle_rscn(struct lpfc_vport *);
@@ -167,8 +152,6 @@
 
 int lpfc_sli_setup(struct lpfc_hba *);
 int lpfc_sli_queue_setup(struct lpfc_hba *);
-int  lpfc_sli_set_dma_length(struct lpfc_hba *, uint32_t);
-
 
 void lpfc_handle_eratt(struct lpfc_hba *);
 void lpfc_handle_latt(struct lpfc_hba *);
@@ -294,22 +277,6 @@
 int lpfc_get_instance(void);
 void lpfc_host_attrib_init(struct Scsi_Host *);
 
-int lpfc_selective_reset(struct lpfc_hba *);
-int lpfc_security_wait(struct lpfc_vport *);
-int  lpfc_get_security_enabled(struct Scsi_Host *);
-void lpfc_security_service_online(struct Scsi_Host *);
-void lpfc_security_service_offline(struct Scsi_Host *);
-void lpfc_security_config(struct Scsi_Host *, int status, void *);
-int lpfc_security_config_wait(struct lpfc_vport *vport);
-void lpfc_dhchap_make_challenge(struct Scsi_Host *, int , void *, uint32_t);
-void lpfc_dhchap_make_response(struct Scsi_Host *, int , void *, uint32_t);
-void lpfc_dhchap_authenticate(struct Scsi_Host *, int , void *, uint32_t);
-int lpfc_start_node_authentication(struct lpfc_nodelist *);
-int lpfc_get_auth_config(struct lpfc_nodelist *, struct lpfc_name *);
-void lpfc_start_discovery(struct lpfc_vport *vport);
-void lpfc_start_authentication(struct lpfc_vport *, struct lpfc_nodelist *);
-int lpfc_rcv_nl_msg(struct Scsi_Host *, void *, uint32_t, uint32_t);
-
 extern void lpfc_debugfs_initialize(struct lpfc_vport *);
 extern void lpfc_debugfs_terminate(struct lpfc_vport *);
 extern void lpfc_debugfs_disc_trc(struct lpfc_vport *, int, char *, uint32_t,
@@ -318,11 +285,6 @@
 	uint32_t, uint32_t);
 extern struct lpfc_hbq_init *lpfc_hbq_defs[];
 
-<<<<<<< HEAD
-extern spinlock_t fc_security_user_lock;
-extern struct list_head fc_security_user_list;
-extern int fc_service_state;
-=======
 /* externs BlockGuard */
 extern char *_dump_buf_data;
 extern unsigned long _dump_buf_data_order;
@@ -334,7 +296,6 @@
 extern unsigned int pgcnt;
 extern unsigned int lpfc_prot_mask;
 extern unsigned char lpfc_prot_guard;
->>>>>>> 18e352e4
 
 /* Interface exported by fabric iocb scheduler */
 void lpfc_fabric_abort_nport(struct lpfc_nodelist *);
