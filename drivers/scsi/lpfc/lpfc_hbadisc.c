/*******************************************************************
 * This file is part of the Emulex Linux Device Driver for         *
 * Fibre Channel Host Bus Adapters.                                *
 * Copyright (C) 2017-2023 Broadcom. All Rights Reserved. The term *
 * “Broadcom” refers to Broadcom Inc. and/or its subsidiaries.     *
 * Copyright (C) 2004-2016 Emulex.  All rights reserved.           *
 * EMULEX and SLI are trademarks of Emulex.                        *
 * www.broadcom.com                                                *
 * Portions Copyright (C) 2004-2005 Christoph Hellwig              *
 *                                                                 *
 * This program is free software; you can redistribute it and/or   *
 * modify it under the terms of version 2 of the GNU General       *
 * Public License as published by the Free Software Foundation.    *
 * This program is distributed in the hope that it will be useful. *
 * ALL EXPRESS OR IMPLIED CONDITIONS, REPRESENTATIONS AND          *
 * WARRANTIES, INCLUDING ANY IMPLIED WARRANTY OF MERCHANTABILITY,  *
 * FITNESS FOR A PARTICULAR PURPOSE, OR NON-INFRINGEMENT, ARE      *
 * DISCLAIMED, EXCEPT TO THE EXTENT THAT SUCH DISCLAIMERS ARE HELD *
 * TO BE LEGALLY INVALID.  See the GNU General Public License for  *
 * more details, a copy of which can be found in the file COPYING  *
 * included with this package.                                     *
 *******************************************************************/

#include <linux/blkdev.h>
#include <linux/delay.h>
#include <linux/slab.h>
#include <linux/pci.h>
#include <linux/kthread.h>
#include <linux/interrupt.h>
#include <linux/lockdep.h>
#include <linux/utsname.h>

#include <scsi/scsi.h>
#include <scsi/scsi_device.h>
#include <scsi/scsi_host.h>
#include <scsi/scsi_transport_fc.h>
#include <scsi/fc/fc_fs.h>

#include "lpfc_hw4.h"
#include "lpfc_hw.h"
#include "lpfc_nl.h"
#include "lpfc_disc.h"
#include "lpfc_sli.h"
#include "lpfc_sli4.h"
#include "lpfc.h"
#include "lpfc_scsi.h"
#include "lpfc_nvme.h"
#include "lpfc_logmsg.h"
#include "lpfc_crtn.h"
#include "lpfc_vport.h"
#include "lpfc_debugfs.h"

/* AlpaArray for assignment of scsid for scan-down and bind_method */
static uint8_t lpfcAlpaArray[] = {
	0xEF, 0xE8, 0xE4, 0xE2, 0xE1, 0xE0, 0xDC, 0xDA, 0xD9, 0xD6,
	0xD5, 0xD4, 0xD3, 0xD2, 0xD1, 0xCE, 0xCD, 0xCC, 0xCB, 0xCA,
	0xC9, 0xC7, 0xC6, 0xC5, 0xC3, 0xBC, 0xBA, 0xB9, 0xB6, 0xB5,
	0xB4, 0xB3, 0xB2, 0xB1, 0xAE, 0xAD, 0xAC, 0xAB, 0xAA, 0xA9,
	0xA7, 0xA6, 0xA5, 0xA3, 0x9F, 0x9E, 0x9D, 0x9B, 0x98, 0x97,
	0x90, 0x8F, 0x88, 0x84, 0x82, 0x81, 0x80, 0x7C, 0x7A, 0x79,
	0x76, 0x75, 0x74, 0x73, 0x72, 0x71, 0x6E, 0x6D, 0x6C, 0x6B,
	0x6A, 0x69, 0x67, 0x66, 0x65, 0x63, 0x5C, 0x5A, 0x59, 0x56,
	0x55, 0x54, 0x53, 0x52, 0x51, 0x4E, 0x4D, 0x4C, 0x4B, 0x4A,
	0x49, 0x47, 0x46, 0x45, 0x43, 0x3C, 0x3A, 0x39, 0x36, 0x35,
	0x34, 0x33, 0x32, 0x31, 0x2E, 0x2D, 0x2C, 0x2B, 0x2A, 0x29,
	0x27, 0x26, 0x25, 0x23, 0x1F, 0x1E, 0x1D, 0x1B, 0x18, 0x17,
	0x10, 0x0F, 0x08, 0x04, 0x02, 0x01
};

static void lpfc_disc_timeout_handler(struct lpfc_vport *);
static void lpfc_disc_flush_list(struct lpfc_vport *vport);
static void lpfc_unregister_fcfi_cmpl(struct lpfc_hba *, LPFC_MBOXQ_t *);
static int lpfc_fcf_inuse(struct lpfc_hba *);
static void lpfc_mbx_cmpl_read_sparam(struct lpfc_hba *, LPFC_MBOXQ_t *);
static void lpfc_check_inactive_vmid(struct lpfc_hba *phba);
static void lpfc_check_vmid_qfpa_issue(struct lpfc_hba *phba);

static int
lpfc_valid_xpt_node(struct lpfc_nodelist *ndlp)
{
	if (ndlp->nlp_fc4_type ||
	    ndlp->nlp_type & NLP_FABRIC)
		return 1;
	return 0;
}
/* The source of a terminate rport I/O is either a dev_loss_tmo
 * event or a call to fc_remove_host.  While the rport should be
 * valid during these downcalls, the transport can call twice
 * in a single event.  This routine provides somoe protection
 * as the NDLP isn't really free, just released to the pool.
 */
static int
lpfc_rport_invalid(struct fc_rport *rport)
{
	struct lpfc_rport_data *rdata;
	struct lpfc_nodelist *ndlp;

	if (!rport) {
		pr_err("**** %s: NULL rport, exit.\n", __func__);
		return -EINVAL;
	}

	rdata = rport->dd_data;
	if (!rdata) {
		pr_err("**** %s: NULL dd_data on rport x%px SID x%x\n",
		       __func__, rport, rport->scsi_target_id);
		return -EINVAL;
	}

	ndlp = rdata->pnode;
	if (!rdata->pnode) {
		pr_info("**** %s: NULL ndlp on rport x%px SID x%x\n",
			__func__, rport, rport->scsi_target_id);
		return -EINVAL;
	}

	if (!ndlp->vport) {
		pr_err("**** %s: Null vport on ndlp x%px, DID x%x rport x%px "
		       "SID x%x\n", __func__, ndlp, ndlp->nlp_DID, rport,
		       rport->scsi_target_id);
		return -EINVAL;
	}
	return 0;
}

void
lpfc_terminate_rport_io(struct fc_rport *rport)
{
	struct lpfc_rport_data *rdata;
	struct lpfc_nodelist *ndlp;
	struct lpfc_vport *vport;

	if (lpfc_rport_invalid(rport))
		return;

	rdata = rport->dd_data;
	ndlp = rdata->pnode;
	vport = ndlp->vport;
	lpfc_debugfs_disc_trc(vport, LPFC_DISC_TRC_RPORT,
			      "rport terminate: sid:x%x did:x%x flg:x%x",
			      ndlp->nlp_sid, ndlp->nlp_DID, ndlp->nlp_flag);

	if (ndlp->nlp_sid != NLP_NO_SID)
		lpfc_sli_abort_iocb(vport, ndlp->nlp_sid, 0, LPFC_CTX_TGT);
}

/*
 * This function will be called when dev_loss_tmo fire.
 */
void
lpfc_dev_loss_tmo_callbk(struct fc_rport *rport)
{
	struct lpfc_nodelist *ndlp;
	struct lpfc_vport *vport;
	struct lpfc_hba   *phba;
	struct lpfc_work_evt *evtp;
	unsigned long iflags;

	ndlp = ((struct lpfc_rport_data *)rport->dd_data)->pnode;
	if (!ndlp)
		return;

	vport = ndlp->vport;
	phba  = vport->phba;

	lpfc_debugfs_disc_trc(vport, LPFC_DISC_TRC_RPORT,
		"rport devlosscb: sid:x%x did:x%x flg:x%x",
		ndlp->nlp_sid, ndlp->nlp_DID, ndlp->nlp_flag);

	lpfc_printf_vlog(ndlp->vport, KERN_INFO, LOG_NODE,
			 "3181 dev_loss_callbk x%06x, rport x%px flg x%x "
<<<<<<< HEAD
			 "load_flag x%x refcnt %u state %d xpt x%x\n",
=======
			 "load_flag x%x refcnt %d state %d xpt x%x\n",
>>>>>>> eb3cdb58
			 ndlp->nlp_DID, ndlp->rport, ndlp->nlp_flag,
			 vport->load_flag, kref_read(&ndlp->kref),
			 ndlp->nlp_state, ndlp->fc4_xpt_flags);

	/* Don't schedule a worker thread event if the vport is going down. */
	if (vport->load_flag & FC_UNLOADING) {
		spin_lock_irqsave(&ndlp->lock, iflags);
		ndlp->rport = NULL;

<<<<<<< HEAD
		/* The scsi_transport is done with the rport so lpfc cannot
		 * call to unregister. Remove the scsi transport reference
		 * and clean up the SCSI transport node details.
		 */
		if (ndlp->fc4_xpt_flags & (NLP_XPT_REGD | SCSI_XPT_REGD)) {
			ndlp->fc4_xpt_flags &= ~SCSI_XPT_REGD;
=======
		ndlp->fc4_xpt_flags &= ~SCSI_XPT_REGD;
		/* clear the NLP_XPT_REGD if the node is not registered
		 * with nvme-fc
		 */
		if (ndlp->fc4_xpt_flags == NLP_XPT_REGD)
			ndlp->fc4_xpt_flags &= ~NLP_XPT_REGD;
>>>>>>> eb3cdb58

			/* NVME transport-registered rports need the
			 * NLP_XPT_REGD flag to complete an unregister.
			 */
			if (!(ndlp->fc4_xpt_flags & NVME_XPT_REGD))
				ndlp->fc4_xpt_flags &= ~NLP_XPT_REGD;
			spin_unlock_irqrestore(&ndlp->lock, iflags);
			lpfc_nlp_put(ndlp);
			spin_lock_irqsave(&ndlp->lock, iflags);
		}

		/* Only 1 thread can drop the initial node reference.  If
		 * another thread has set NLP_DROPPED, this thread is done.
		 */
		if (!(ndlp->nlp_flag & NLP_DROPPED)) {
			ndlp->nlp_flag |= NLP_DROPPED;
			spin_unlock_irqrestore(&ndlp->lock, iflags);
			lpfc_nlp_put(ndlp);
			spin_lock_irqsave(&ndlp->lock, iflags);
		}

		spin_unlock_irqrestore(&ndlp->lock, iflags);
		return;
	}

	if (ndlp->nlp_state == NLP_STE_MAPPED_NODE)
		return;

	if (rport->port_name != wwn_to_u64(ndlp->nlp_portname.u.wwn))
		lpfc_printf_vlog(vport, KERN_ERR, LOG_TRACE_EVENT,
				 "6789 rport name %llx != node port name %llx",
				 rport->port_name,
				 wwn_to_u64(ndlp->nlp_portname.u.wwn));

	evtp = &ndlp->dev_loss_evt;

	if (!list_empty(&evtp->evt_listp)) {
		lpfc_printf_vlog(vport, KERN_ERR, LOG_TRACE_EVENT,
				 "6790 rport name %llx dev_loss_evt pending\n",
				 rport->port_name);
		return;
	}

	spin_lock_irqsave(&ndlp->lock, iflags);
	ndlp->nlp_flag |= NLP_IN_DEV_LOSS;

	/* If there is a PLOGI in progress, and we are in a
	 * NLP_NPR_2B_DISC state, don't turn off the flag.
	 */
	if (ndlp->nlp_state != NLP_STE_PLOGI_ISSUE)
		ndlp->nlp_flag &= ~NLP_NPR_2B_DISC;

	/*
	 * The backend does not expect any more calls associated with this
	 * rport. Remove the association between rport and ndlp.
	 */
	ndlp->fc4_xpt_flags &= ~SCSI_XPT_REGD;
	((struct lpfc_rport_data *)rport->dd_data)->pnode = NULL;
	ndlp->rport = NULL;
	spin_unlock_irqrestore(&ndlp->lock, iflags);

	if (phba->worker_thread) {
		/* We need to hold the node by incrementing the reference
		 * count until this queued work is done
		 */
		evtp->evt_arg1 = lpfc_nlp_get(ndlp);

		spin_lock_irqsave(&phba->hbalock, iflags);
		if (evtp->evt_arg1) {
			evtp->evt = LPFC_EVT_DEV_LOSS;
			list_add_tail(&evtp->evt_listp, &phba->work_list);
			lpfc_worker_wake_up(phba);
		}
		spin_unlock_irqrestore(&phba->hbalock, iflags);
	} else {
		lpfc_printf_vlog(ndlp->vport, KERN_INFO, LOG_NODE,
				 "3188 worker thread is stopped %s x%06x, "
				 " rport x%px flg x%x load_flag x%x refcnt "
				 "%d\n", __func__, ndlp->nlp_DID,
				 ndlp->rport, ndlp->nlp_flag,
				 vport->load_flag, kref_read(&ndlp->kref));
		if (!(ndlp->fc4_xpt_flags & NVME_XPT_REGD)) {
			spin_lock_irqsave(&ndlp->lock, iflags);
			/* Node is in dev loss.  No further transaction. */
			ndlp->nlp_flag &= ~NLP_IN_DEV_LOSS;
			spin_unlock_irqrestore(&ndlp->lock, iflags);
			lpfc_disc_state_machine(vport, ndlp, NULL,
						NLP_EVT_DEVICE_RM);
		}

	}

	return;
}

/**
 * lpfc_check_inactive_vmid_one - VMID inactivity checker for a vport
 * @vport: Pointer to vport context object.
 *
 * This function checks for idle VMID entries related to a particular vport. If
 * found unused/idle, free them accordingly.
 **/
static void lpfc_check_inactive_vmid_one(struct lpfc_vport *vport)
{
	u16 keep;
	u32 difftime = 0, r, bucket;
	u64 *lta;
	int cpu;
	struct lpfc_vmid *vmp;

	write_lock(&vport->vmid_lock);

	if (!vport->cur_vmid_cnt)
		goto out;

	/* iterate through the table */
	hash_for_each(vport->hash_table, bucket, vmp, hnode) {
		keep = 0;
		if (vmp->flag & LPFC_VMID_REGISTERED) {
			/* check if the particular VMID is in use */
			/* for all available per cpu variable */
			for_each_possible_cpu(cpu) {
				/* if last access time is less than timeout */
				lta = per_cpu_ptr(vmp->last_io_time, cpu);
				if (!lta)
					continue;
				difftime = (jiffies) - (*lta);
				if ((vport->vmid_inactivity_timeout *
				     JIFFIES_PER_HR) > difftime) {
					keep = 1;
					break;
				}
			}

			/* if none of the cpus have been used by the vm, */
			/*  remove the entry if already registered */
			if (!keep) {
				/* mark the entry for deregistration */
				vmp->flag = LPFC_VMID_DE_REGISTER;
				write_unlock(&vport->vmid_lock);
				if (vport->vmid_priority_tagging)
					r = lpfc_vmid_uvem(vport, vmp, false);
				else
					r = lpfc_vmid_cmd(vport,
							  SLI_CTAS_DAPP_IDENT,
							  vmp);

				/* decrement number of active vms and mark */
				/* entry in slot as free */
				write_lock(&vport->vmid_lock);
				if (!r) {
					struct lpfc_vmid *ht = vmp;

					vport->cur_vmid_cnt--;
					ht->flag = LPFC_VMID_SLOT_FREE;
					free_percpu(ht->last_io_time);
					ht->last_io_time = NULL;
					hash_del(&ht->hnode);
				}
			}
		}
	}
 out:
	write_unlock(&vport->vmid_lock);
}

/**
 * lpfc_check_inactive_vmid - VMID inactivity checker
 * @phba: Pointer to hba context object.
 *
 * This function is called from the worker thread to determine if an entry in
 * the VMID table can be released since there was no I/O activity seen from that
 * particular VM for the specified time. When this happens, the entry in the
 * table is released and also the resources on the switch cleared.
 **/

static void lpfc_check_inactive_vmid(struct lpfc_hba *phba)
{
	struct lpfc_vport *vport;
	struct lpfc_vport **vports;
	int i;

	vports = lpfc_create_vport_work_array(phba);
	if (!vports)
		return;

	for (i = 0; i <= phba->max_vports; i++) {
		if ((!vports[i]) && (i == 0))
			vport = phba->pport;
		else
			vport = vports[i];
		if (!vport)
			break;

		lpfc_check_inactive_vmid_one(vport);
	}
	lpfc_destroy_vport_work_array(phba, vports);
}

/**
 * lpfc_check_nlp_post_devloss - Check to restore ndlp refcnt after devloss
 * @vport: Pointer to vport object.
 * @ndlp: Pointer to remote node object.
 *
 * If NLP_IN_RECOV_POST_DEV_LOSS flag was set due to outstanding recovery of
 * node during dev_loss_tmo processing, then this function restores the nlp_put
 * kref decrement from lpfc_dev_loss_tmo_handler.
 **/
void
lpfc_check_nlp_post_devloss(struct lpfc_vport *vport,
			    struct lpfc_nodelist *ndlp)
{
	unsigned long iflags;

	spin_lock_irqsave(&ndlp->lock, iflags);
	if (ndlp->save_flags & NLP_IN_RECOV_POST_DEV_LOSS) {
		ndlp->save_flags &= ~NLP_IN_RECOV_POST_DEV_LOSS;
		spin_unlock_irqrestore(&ndlp->lock, iflags);
		lpfc_nlp_get(ndlp);
		lpfc_printf_vlog(vport, KERN_INFO, LOG_DISCOVERY | LOG_NODE,
				 "8438 Devloss timeout reversed on DID x%x "
				 "refcnt %d ndlp %p flag x%x "
				 "port_state = x%x\n",
				 ndlp->nlp_DID, kref_read(&ndlp->kref), ndlp,
				 ndlp->nlp_flag, vport->port_state);
		spin_lock_irqsave(&ndlp->lock, iflags);
	}
	spin_unlock_irqrestore(&ndlp->lock, iflags);
}

/**
 * lpfc_dev_loss_tmo_handler - Remote node devloss timeout handler
 * @ndlp: Pointer to remote node object.
 *
 * This function is called from the worker thread when devloss timeout timer
 * expires. For SLI4 host, this routine shall return 1 when at lease one
 * remote node, including this @ndlp, is still in use of FCF; otherwise, this
 * routine shall return 0 when there is no remote node is still in use of FCF
 * when devloss timeout happened to this @ndlp.
 **/
static int
lpfc_dev_loss_tmo_handler(struct lpfc_nodelist *ndlp)
{
	struct lpfc_vport *vport;
	struct lpfc_hba   *phba;
	uint8_t *name;
	int warn_on = 0;
	int fcf_inuse = 0;
	bool recovering = false;
	struct fc_vport *fc_vport = NULL;
	unsigned long iflags;

	vport = ndlp->vport;
	name = (uint8_t *)&ndlp->nlp_portname;
	phba = vport->phba;

	if (phba->sli_rev == LPFC_SLI_REV4)
		fcf_inuse = lpfc_fcf_inuse(phba);

	lpfc_debugfs_disc_trc(vport, LPFC_DISC_TRC_RPORT,
			      "rport devlosstmo:did:x%x type:x%x id:x%x",
			      ndlp->nlp_DID, ndlp->nlp_type, ndlp->nlp_sid);

	lpfc_printf_vlog(ndlp->vport, KERN_INFO, LOG_NODE,
			 "3182 %s x%06x, nflag x%x xflags x%x refcnt %d\n",
			 __func__, ndlp->nlp_DID, ndlp->nlp_flag,
			 ndlp->fc4_xpt_flags, kref_read(&ndlp->kref));

	/* If the driver is recovering the rport, ignore devloss. */
	if (ndlp->nlp_state == NLP_STE_MAPPED_NODE) {
		lpfc_printf_vlog(vport, KERN_INFO, LOG_DISCOVERY,
				 "0284 Devloss timeout Ignored on "
				 "WWPN %x:%x:%x:%x:%x:%x:%x:%x "
				 "NPort x%x\n",
				 *name, *(name+1), *(name+2), *(name+3),
				 *(name+4), *(name+5), *(name+6), *(name+7),
				 ndlp->nlp_DID);

		spin_lock_irqsave(&ndlp->lock, iflags);
		ndlp->nlp_flag &= ~NLP_IN_DEV_LOSS;
		spin_unlock_irqrestore(&ndlp->lock, iflags);
		return fcf_inuse;
	}

	/* Fabric nodes are done. */
	if (ndlp->nlp_type & NLP_FABRIC) {
		spin_lock_irqsave(&ndlp->lock, iflags);

<<<<<<< HEAD
		/* The driver has to account for a race between any fabric
		 * node that's in recovery when dev_loss_tmo expires. When this
		 * happens, the driver has to allow node recovery.
=======
		/* In massive vport configuration settings or when the FLOGI
		 * completes with a sequence timeout, it's possible
		 * dev_loss_tmo fired during node recovery.  The driver has to
		 * account for this race to allow for recovery and keep
		 * the reference counting correct.
>>>>>>> eb3cdb58
		 */
		switch (ndlp->nlp_DID) {
		case Fabric_DID:
			fc_vport = vport->fc_vport;
			if (fc_vport) {
				/* NPIV path. */
				if (fc_vport->vport_state ==
				    FC_VPORT_INITIALIZING)
					recovering = true;
			} else {
				/* Physical port path. */
				if (phba->hba_flag & HBA_FLOGI_OUTSTANDING)
					recovering = true;
			}
			break;
		case Fabric_Cntl_DID:
			if (ndlp->nlp_flag & NLP_REG_LOGIN_SEND)
				recovering = true;
			break;
		case FDMI_DID:
			fallthrough;
		case NameServer_DID:
			if (ndlp->nlp_state >= NLP_STE_PLOGI_ISSUE &&
			    ndlp->nlp_state <= NLP_STE_REG_LOGIN_ISSUE)
				recovering = true;
			break;
<<<<<<< HEAD
		default:
			/* Ensure the nlp_DID at least has the correct prefix.
			 * The fabric domain controller's last three nibbles
			 * vary so we handle it in the default case.
			 */
			if (ndlp->nlp_DID & Fabric_DID_MASK) {
				if (ndlp->nlp_state >= NLP_STE_PLOGI_ISSUE &&
				    ndlp->nlp_state <= NLP_STE_REG_LOGIN_ISSUE)
					recovering = true;
			}
			break;
=======
>>>>>>> eb3cdb58
		}
		spin_unlock_irqrestore(&ndlp->lock, iflags);

		/* Mark an NLP_IN_RECOV_POST_DEV_LOSS flag to know if reversing
		 * the following lpfc_nlp_put is necessary after fabric node is
		 * recovered.
		 */
		if (recovering) {
			lpfc_printf_vlog(vport, KERN_INFO,
					 LOG_DISCOVERY | LOG_NODE,
					 "8436 Devloss timeout marked on "
					 "DID x%x refcnt %d ndlp %p "
					 "flag x%x port_state = x%x\n",
					 ndlp->nlp_DID, kref_read(&ndlp->kref),
					 ndlp, ndlp->nlp_flag,
					 vport->port_state);
			spin_lock_irqsave(&ndlp->lock, iflags);
			ndlp->save_flags |= NLP_IN_RECOV_POST_DEV_LOSS;
			spin_unlock_irqrestore(&ndlp->lock, iflags);
		} else if (ndlp->nlp_state == NLP_STE_UNMAPPED_NODE) {
			/* Fabric node fully recovered before this dev_loss_tmo
			 * queue work is processed.  Thus, ignore the
			 * dev_loss_tmo event.
			 */
			lpfc_printf_vlog(vport, KERN_INFO,
					 LOG_DISCOVERY | LOG_NODE,
					 "8437 Devloss timeout ignored on "
					 "DID x%x refcnt %d ndlp %p "
					 "flag x%x port_state = x%x\n",
					 ndlp->nlp_DID, kref_read(&ndlp->kref),
					 ndlp, ndlp->nlp_flag,
					 vport->port_state);
			return fcf_inuse;
		}

		spin_lock_irqsave(&ndlp->lock, iflags);
		ndlp->nlp_flag &= ~NLP_IN_DEV_LOSS;
		spin_unlock_irqrestore(&ndlp->lock, iflags);
		lpfc_nlp_put(ndlp);
		return fcf_inuse;
	}

	if (ndlp->nlp_sid != NLP_NO_SID) {
		warn_on = 1;
		lpfc_sli_abort_iocb(vport, ndlp->nlp_sid, 0, LPFC_CTX_TGT);
	}

	if (warn_on) {
		lpfc_printf_vlog(vport, KERN_ERR, LOG_TRACE_EVENT,
				 "0203 Devloss timeout on "
				 "WWPN %02x:%02x:%02x:%02x:%02x:%02x:%02x:%02x "
				 "NPort x%06x Data: x%x x%x x%x refcnt %d\n",
				 *name, *(name+1), *(name+2), *(name+3),
				 *(name+4), *(name+5), *(name+6), *(name+7),
				 ndlp->nlp_DID, ndlp->nlp_flag,
				 ndlp->nlp_state, ndlp->nlp_rpi,
				 kref_read(&ndlp->kref));
	} else {
		lpfc_printf_vlog(vport, KERN_INFO, LOG_TRACE_EVENT,
				 "0204 Devloss timeout on "
				 "WWPN %02x:%02x:%02x:%02x:%02x:%02x:%02x:%02x "
				 "NPort x%06x Data: x%x x%x x%x\n",
				 *name, *(name+1), *(name+2), *(name+3),
				 *(name+4), *(name+5), *(name+6), *(name+7),
				 ndlp->nlp_DID, ndlp->nlp_flag,
				 ndlp->nlp_state, ndlp->nlp_rpi);
	}
	spin_lock_irqsave(&ndlp->lock, iflags);
	ndlp->nlp_flag &= ~NLP_IN_DEV_LOSS;
	spin_unlock_irqrestore(&ndlp->lock, iflags);

	/* If we are devloss, but we are in the process of rediscovering the
	 * ndlp, don't issue a NLP_EVT_DEVICE_RM event.
	 */
	if (ndlp->nlp_state >= NLP_STE_PLOGI_ISSUE &&
	    ndlp->nlp_state <= NLP_STE_PRLI_ISSUE) {
		return fcf_inuse;
	}

	/* If we are devloss, but we are in the process of rediscovering the
	 * ndlp, don't issue a NLP_EVT_DEVICE_RM event.
	 */
	if (ndlp->nlp_state >= NLP_STE_PLOGI_ISSUE &&
	    ndlp->nlp_state <= NLP_STE_PRLI_ISSUE) {
		return fcf_inuse;
	}

	spin_lock_irqsave(&ndlp->lock, iflags);
	ndlp->nlp_flag &= ~NLP_IN_DEV_LOSS;
	spin_unlock_irqrestore(&ndlp->lock, iflags);
	if (!(ndlp->fc4_xpt_flags & NVME_XPT_REGD))
		lpfc_disc_state_machine(vport, ndlp, NULL, NLP_EVT_DEVICE_RM);

	return fcf_inuse;
}

static void lpfc_check_vmid_qfpa_issue(struct lpfc_hba *phba)
{
	struct lpfc_vport *vport;
	struct lpfc_vport **vports;
	int i;

	vports = lpfc_create_vport_work_array(phba);
	if (!vports)
		return;

	for (i = 0; i <= phba->max_vports; i++) {
		if ((!vports[i]) && (i == 0))
			vport = phba->pport;
		else
			vport = vports[i];
		if (!vport)
			break;

		if (vport->vmid_flag & LPFC_VMID_ISSUE_QFPA) {
			if (!lpfc_issue_els_qfpa(vport))
				vport->vmid_flag &= ~LPFC_VMID_ISSUE_QFPA;
		}
	}
	lpfc_destroy_vport_work_array(phba, vports);
}

/**
 * lpfc_sli4_post_dev_loss_tmo_handler - SLI4 post devloss timeout handler
 * @phba: Pointer to hba context object.
 * @fcf_inuse: SLI4 FCF in-use state reported from devloss timeout handler.
 * @nlp_did: remote node identifer with devloss timeout.
 *
 * This function is called from the worker thread after invoking devloss
 * timeout handler and releasing the reference count for the ndlp with
 * which the devloss timeout was handled for SLI4 host. For the devloss
 * timeout of the last remote node which had been in use of FCF, when this
 * routine is invoked, it shall be guaranteed that none of the remote are
 * in-use of FCF. When devloss timeout to the last remote using the FCF,
 * if the FIP engine is neither in FCF table scan process nor roundrobin
 * failover process, the in-use FCF shall be unregistered. If the FIP
 * engine is in FCF discovery process, the devloss timeout state shall
 * be set for either the FCF table scan process or roundrobin failover
 * process to unregister the in-use FCF.
 **/
static void
lpfc_sli4_post_dev_loss_tmo_handler(struct lpfc_hba *phba, int fcf_inuse,
				    uint32_t nlp_did)
{
	/* If devloss timeout happened to a remote node when FCF had no
	 * longer been in-use, do nothing.
	 */
	if (!fcf_inuse)
		return;

	if ((phba->hba_flag & HBA_FIP_SUPPORT) && !lpfc_fcf_inuse(phba)) {
		spin_lock_irq(&phba->hbalock);
		if (phba->fcf.fcf_flag & FCF_DISCOVERY) {
			if (phba->hba_flag & HBA_DEVLOSS_TMO) {
				spin_unlock_irq(&phba->hbalock);
				return;
			}
			phba->hba_flag |= HBA_DEVLOSS_TMO;
			lpfc_printf_log(phba, KERN_INFO, LOG_FIP,
					"2847 Last remote node (x%x) using "
					"FCF devloss tmo\n", nlp_did);
		}
		if (phba->fcf.fcf_flag & FCF_REDISC_PROG) {
			spin_unlock_irq(&phba->hbalock);
			lpfc_printf_log(phba, KERN_INFO, LOG_FIP,
					"2868 Devloss tmo to FCF rediscovery "
					"in progress\n");
			return;
		}
		if (!(phba->hba_flag & (FCF_TS_INPROG | FCF_RR_INPROG))) {
			spin_unlock_irq(&phba->hbalock);
			lpfc_printf_log(phba, KERN_INFO, LOG_FIP,
					"2869 Devloss tmo to idle FIP engine, "
					"unreg in-use FCF and rescan.\n");
			/* Unregister in-use FCF and rescan */
			lpfc_unregister_fcf_rescan(phba);
			return;
		}
		spin_unlock_irq(&phba->hbalock);
		if (phba->hba_flag & FCF_TS_INPROG)
			lpfc_printf_log(phba, KERN_INFO, LOG_FIP,
					"2870 FCF table scan in progress\n");
		if (phba->hba_flag & FCF_RR_INPROG)
			lpfc_printf_log(phba, KERN_INFO, LOG_FIP,
					"2871 FLOGI roundrobin FCF failover "
					"in progress\n");
	}
	lpfc_unregister_unused_fcf(phba);
}

/**
 * lpfc_alloc_fast_evt - Allocates data structure for posting event
 * @phba: Pointer to hba context object.
 *
 * This function is called from the functions which need to post
 * events from interrupt context. This function allocates data
 * structure required for posting event. It also keeps track of
 * number of events pending and prevent event storm when there are
 * too many events.
 **/
struct lpfc_fast_path_event *
lpfc_alloc_fast_evt(struct lpfc_hba *phba) {
	struct lpfc_fast_path_event *ret;

	/* If there are lot of fast event do not exhaust memory due to this */
	if (atomic_read(&phba->fast_event_count) > LPFC_MAX_EVT_COUNT)
		return NULL;

	ret = kzalloc(sizeof(struct lpfc_fast_path_event),
			GFP_ATOMIC);
	if (ret) {
		atomic_inc(&phba->fast_event_count);
		INIT_LIST_HEAD(&ret->work_evt.evt_listp);
		ret->work_evt.evt = LPFC_EVT_FASTPATH_MGMT_EVT;
	}
	return ret;
}

/**
 * lpfc_free_fast_evt - Frees event data structure
 * @phba: Pointer to hba context object.
 * @evt:  Event object which need to be freed.
 *
 * This function frees the data structure required for posting
 * events.
 **/
void
lpfc_free_fast_evt(struct lpfc_hba *phba,
		struct lpfc_fast_path_event *evt) {

	atomic_dec(&phba->fast_event_count);
	kfree(evt);
}

/**
 * lpfc_send_fastpath_evt - Posts events generated from fast path
 * @phba: Pointer to hba context object.
 * @evtp: Event data structure.
 *
 * This function is called from worker thread, when the interrupt
 * context need to post an event. This function posts the event
 * to fc transport netlink interface.
 **/
static void
lpfc_send_fastpath_evt(struct lpfc_hba *phba,
		struct lpfc_work_evt *evtp)
{
	unsigned long evt_category, evt_sub_category;
	struct lpfc_fast_path_event *fast_evt_data;
	char *evt_data;
	uint32_t evt_data_size;
	struct Scsi_Host *shost;

	fast_evt_data = container_of(evtp, struct lpfc_fast_path_event,
		work_evt);

	evt_category = (unsigned long) fast_evt_data->un.fabric_evt.event_type;
	evt_sub_category = (unsigned long) fast_evt_data->un.
			fabric_evt.subcategory;
	shost = lpfc_shost_from_vport(fast_evt_data->vport);
	if (evt_category == FC_REG_FABRIC_EVENT) {
		if (evt_sub_category == LPFC_EVENT_FCPRDCHKERR) {
			evt_data = (char *) &fast_evt_data->un.read_check_error;
			evt_data_size = sizeof(fast_evt_data->un.
				read_check_error);
		} else if ((evt_sub_category == LPFC_EVENT_FABRIC_BUSY) ||
			(evt_sub_category == LPFC_EVENT_PORT_BUSY)) {
			evt_data = (char *) &fast_evt_data->un.fabric_evt;
			evt_data_size = sizeof(fast_evt_data->un.fabric_evt);
		} else {
			lpfc_free_fast_evt(phba, fast_evt_data);
			return;
		}
	} else if (evt_category == FC_REG_SCSI_EVENT) {
		switch (evt_sub_category) {
		case LPFC_EVENT_QFULL:
		case LPFC_EVENT_DEVBSY:
			evt_data = (char *) &fast_evt_data->un.scsi_evt;
			evt_data_size = sizeof(fast_evt_data->un.scsi_evt);
			break;
		case LPFC_EVENT_CHECK_COND:
			evt_data = (char *) &fast_evt_data->un.check_cond_evt;
			evt_data_size =  sizeof(fast_evt_data->un.
				check_cond_evt);
			break;
		case LPFC_EVENT_VARQUEDEPTH:
			evt_data = (char *) &fast_evt_data->un.queue_depth_evt;
			evt_data_size = sizeof(fast_evt_data->un.
				queue_depth_evt);
			break;
		default:
			lpfc_free_fast_evt(phba, fast_evt_data);
			return;
		}
	} else {
		lpfc_free_fast_evt(phba, fast_evt_data);
		return;
	}

	if (phba->cfg_enable_fc4_type != LPFC_ENABLE_NVME)
		fc_host_post_vendor_event(shost,
			fc_get_event_number(),
			evt_data_size,
			evt_data,
			LPFC_NL_VENDOR_ID);

	lpfc_free_fast_evt(phba, fast_evt_data);
	return;
}

static void
lpfc_work_list_done(struct lpfc_hba *phba)
{
	struct lpfc_work_evt  *evtp = NULL;
	struct lpfc_nodelist  *ndlp;
	int free_evt;
	int fcf_inuse;
	uint32_t nlp_did;
	bool hba_pci_err;

	spin_lock_irq(&phba->hbalock);
	while (!list_empty(&phba->work_list)) {
		list_remove_head((&phba->work_list), evtp, typeof(*evtp),
				 evt_listp);
		spin_unlock_irq(&phba->hbalock);
		hba_pci_err = test_bit(HBA_PCI_ERR, &phba->bit_flags);
		free_evt = 1;
		switch (evtp->evt) {
		case LPFC_EVT_ELS_RETRY:
			ndlp = (struct lpfc_nodelist *) (evtp->evt_arg1);
			if (!hba_pci_err) {
				lpfc_els_retry_delay_handler(ndlp);
				free_evt = 0; /* evt is part of ndlp */
			}
			/* decrement the node reference count held
			 * for this queued work
			 */
			lpfc_nlp_put(ndlp);
			break;
		case LPFC_EVT_DEV_LOSS:
			ndlp = (struct lpfc_nodelist *)(evtp->evt_arg1);
			fcf_inuse = lpfc_dev_loss_tmo_handler(ndlp);
			free_evt = 0;
			/* decrement the node reference count held for
			 * this queued work
			 */
			nlp_did = ndlp->nlp_DID;
			lpfc_nlp_put(ndlp);
			if (phba->sli_rev == LPFC_SLI_REV4)
				lpfc_sli4_post_dev_loss_tmo_handler(phba,
								    fcf_inuse,
								    nlp_did);
			break;
		case LPFC_EVT_RECOVER_PORT:
			ndlp = (struct lpfc_nodelist *)(evtp->evt_arg1);
			if (!hba_pci_err) {
				lpfc_sli_abts_recover_port(ndlp->vport, ndlp);
				free_evt = 0;
			}
			/* decrement the node reference count held for
			 * this queued work
			 */
			lpfc_nlp_put(ndlp);
			break;
		case LPFC_EVT_ONLINE:
			if (phba->link_state < LPFC_LINK_DOWN)
				*(int *) (evtp->evt_arg1) = lpfc_online(phba);
			else
				*(int *) (evtp->evt_arg1) = 0;
			complete((struct completion *)(evtp->evt_arg2));
			break;
		case LPFC_EVT_OFFLINE_PREP:
			if (phba->link_state >= LPFC_LINK_DOWN)
				lpfc_offline_prep(phba, LPFC_MBX_WAIT);
			*(int *)(evtp->evt_arg1) = 0;
			complete((struct completion *)(evtp->evt_arg2));
			break;
		case LPFC_EVT_OFFLINE:
			lpfc_offline(phba);
			lpfc_sli_brdrestart(phba);
			*(int *)(evtp->evt_arg1) =
				lpfc_sli_brdready(phba, HS_FFRDY | HS_MBRDY);
			lpfc_unblock_mgmt_io(phba);
			complete((struct completion *)(evtp->evt_arg2));
			break;
		case LPFC_EVT_WARM_START:
			lpfc_offline(phba);
			lpfc_reset_barrier(phba);
			lpfc_sli_brdreset(phba);
			lpfc_hba_down_post(phba);
			*(int *)(evtp->evt_arg1) =
				lpfc_sli_brdready(phba, HS_MBRDY);
			lpfc_unblock_mgmt_io(phba);
			complete((struct completion *)(evtp->evt_arg2));
			break;
		case LPFC_EVT_KILL:
			lpfc_offline(phba);
			*(int *)(evtp->evt_arg1)
				= (phba->pport->stopped)
				        ? 0 : lpfc_sli_brdkill(phba);
			lpfc_unblock_mgmt_io(phba);
			complete((struct completion *)(evtp->evt_arg2));
			break;
		case LPFC_EVT_FASTPATH_MGMT_EVT:
			lpfc_send_fastpath_evt(phba, evtp);
			free_evt = 0;
			break;
		case LPFC_EVT_RESET_HBA:
			if (!(phba->pport->load_flag & FC_UNLOADING))
				lpfc_reset_hba(phba);
			break;
		}
		if (free_evt)
			kfree(evtp);
		spin_lock_irq(&phba->hbalock);
	}
	spin_unlock_irq(&phba->hbalock);

}

static void
lpfc_work_done(struct lpfc_hba *phba)
{
	struct lpfc_sli_ring *pring;
	uint32_t ha_copy, status, control, work_port_events;
	struct lpfc_vport **vports;
	struct lpfc_vport *vport;
	int i;
	bool hba_pci_err;

	hba_pci_err = test_bit(HBA_PCI_ERR, &phba->bit_flags);
	spin_lock_irq(&phba->hbalock);
	ha_copy = phba->work_ha;
	phba->work_ha = 0;
	spin_unlock_irq(&phba->hbalock);
	if (hba_pci_err)
		ha_copy = 0;

	/* First, try to post the next mailbox command to SLI4 device */
	if (phba->pci_dev_grp == LPFC_PCI_DEV_OC && !hba_pci_err)
		lpfc_sli4_post_async_mbox(phba);

	if (ha_copy & HA_ERATT) {
		/* Handle the error attention event */
		lpfc_handle_eratt(phba);

		if (phba->fw_dump_cmpl) {
			complete(phba->fw_dump_cmpl);
			phba->fw_dump_cmpl = NULL;
		}
	}

	if (ha_copy & HA_MBATT)
		lpfc_sli_handle_mb_event(phba);

	if (ha_copy & HA_LATT)
		lpfc_handle_latt(phba);

	/* Handle VMID Events */
	if (lpfc_is_vmid_enabled(phba) && !hba_pci_err) {
		if (phba->pport->work_port_events &
		    WORKER_CHECK_VMID_ISSUE_QFPA) {
			lpfc_check_vmid_qfpa_issue(phba);
			phba->pport->work_port_events &=
				~WORKER_CHECK_VMID_ISSUE_QFPA;
		}
		if (phba->pport->work_port_events &
		    WORKER_CHECK_INACTIVE_VMID) {
			lpfc_check_inactive_vmid(phba);
			phba->pport->work_port_events &=
			    ~WORKER_CHECK_INACTIVE_VMID;
		}
	}

	/* Process SLI4 events */
	if (phba->pci_dev_grp == LPFC_PCI_DEV_OC) {
		if (phba->hba_flag & HBA_RRQ_ACTIVE)
			lpfc_handle_rrq_active(phba);
		if (phba->hba_flag & ELS_XRI_ABORT_EVENT)
			lpfc_sli4_els_xri_abort_event_proc(phba);
		if (phba->hba_flag & ASYNC_EVENT)
			lpfc_sli4_async_event_proc(phba);
		if (phba->hba_flag & HBA_POST_RECEIVE_BUFFER) {
			spin_lock_irq(&phba->hbalock);
			phba->hba_flag &= ~HBA_POST_RECEIVE_BUFFER;
			spin_unlock_irq(&phba->hbalock);
			lpfc_sli_hbqbuf_add_hbqs(phba, LPFC_ELS_HBQ);
		}
		if (phba->fcf.fcf_flag & FCF_REDISC_EVT)
			lpfc_sli4_fcf_redisc_event_proc(phba);
	}

	vports = lpfc_create_vport_work_array(phba);
	if (vports != NULL)
		for (i = 0; i <= phba->max_vports; i++) {
			/*
			 * We could have no vports in array if unloading, so if
			 * this happens then just use the pport
			 */
			if (vports[i] == NULL && i == 0)
				vport = phba->pport;
			else
				vport = vports[i];
			if (vport == NULL)
				break;
			spin_lock_irq(&vport->work_port_lock);
			work_port_events = vport->work_port_events;
			vport->work_port_events &= ~work_port_events;
			spin_unlock_irq(&vport->work_port_lock);
			if (hba_pci_err)
				continue;
			if (work_port_events & WORKER_DISC_TMO)
				lpfc_disc_timeout_handler(vport);
			if (work_port_events & WORKER_ELS_TMO)
				lpfc_els_timeout_handler(vport);
			if (work_port_events & WORKER_HB_TMO)
				lpfc_hb_timeout_handler(phba);
			if (work_port_events & WORKER_MBOX_TMO)
				lpfc_mbox_timeout_handler(phba);
			if (work_port_events & WORKER_FABRIC_BLOCK_TMO)
				lpfc_unblock_fabric_iocbs(phba);
			if (work_port_events & WORKER_RAMP_DOWN_QUEUE)
				lpfc_ramp_down_queue_handler(phba);
			if (work_port_events & WORKER_DELAYED_DISC_TMO)
				lpfc_delayed_disc_timeout_handler(vport);
		}
	lpfc_destroy_vport_work_array(phba, vports);

	pring = lpfc_phba_elsring(phba);
	status = (ha_copy & (HA_RXMASK  << (4*LPFC_ELS_RING)));
	status >>= (4*LPFC_ELS_RING);
	if (pring && (status & HA_RXMASK ||
		      pring->flag & LPFC_DEFERRED_RING_EVENT ||
		      phba->hba_flag & HBA_SP_QUEUE_EVT)) {
		if (pring->flag & LPFC_STOP_IOCB_EVENT) {
			pring->flag |= LPFC_DEFERRED_RING_EVENT;
			/* Preserve legacy behavior. */
			if (!(phba->hba_flag & HBA_SP_QUEUE_EVT))
				set_bit(LPFC_DATA_READY, &phba->data_flags);
		} else {
			/* Driver could have abort request completed in queue
			 * when link goes down.  Allow for this transition.
			 */
			if (phba->link_state >= LPFC_LINK_DOWN ||
			    phba->link_flag & LS_MDS_LOOPBACK) {
				pring->flag &= ~LPFC_DEFERRED_RING_EVENT;
				lpfc_sli_handle_slow_ring_event(phba, pring,
								(status &
								HA_RXMASK));
			}
		}
		if (phba->sli_rev == LPFC_SLI_REV4)
			lpfc_drain_txq(phba);
		/*
		 * Turn on Ring interrupts
		 */
		if (phba->sli_rev <= LPFC_SLI_REV3) {
			spin_lock_irq(&phba->hbalock);
			control = readl(phba->HCregaddr);
			if (!(control & (HC_R0INT_ENA << LPFC_ELS_RING))) {
				lpfc_debugfs_slow_ring_trc(phba,
					"WRK Enable ring: cntl:x%x hacopy:x%x",
					control, ha_copy, 0);

				control |= (HC_R0INT_ENA << LPFC_ELS_RING);
				writel(control, phba->HCregaddr);
				readl(phba->HCregaddr); /* flush */
			} else {
				lpfc_debugfs_slow_ring_trc(phba,
					"WRK Ring ok:     cntl:x%x hacopy:x%x",
					control, ha_copy, 0);
			}
			spin_unlock_irq(&phba->hbalock);
		}
	}
	lpfc_work_list_done(phba);
}

int
lpfc_do_work(void *p)
{
	struct lpfc_hba *phba = p;
	int rc;

	set_user_nice(current, MIN_NICE);
	current->flags |= PF_NOFREEZE;
	phba->data_flags = 0;

	while (!kthread_should_stop()) {
		/* wait and check worker queue activities */
		rc = wait_event_interruptible(phba->work_waitq,
					(test_and_clear_bit(LPFC_DATA_READY,
							    &phba->data_flags)
					 || kthread_should_stop()));
		/* Signal wakeup shall terminate the worker thread */
		if (rc) {
			lpfc_printf_log(phba, KERN_ERR, LOG_TRACE_EVENT,
					"0433 Wakeup on signal: rc=x%x\n", rc);
			break;
		}

		/* Attend pending lpfc data processing */
		lpfc_work_done(phba);
	}
	phba->worker_thread = NULL;
	lpfc_printf_log(phba, KERN_INFO, LOG_ELS,
			"0432 Worker thread stopped.\n");
	return 0;
}

/*
 * This is only called to handle FC worker events. Since this a rare
 * occurrence, we allocate a struct lpfc_work_evt structure here instead of
 * embedding it in the IOCB.
 */
int
lpfc_workq_post_event(struct lpfc_hba *phba, void *arg1, void *arg2,
		      uint32_t evt)
{
	struct lpfc_work_evt  *evtp;
	unsigned long flags;

	/*
	 * All Mailbox completions and LPFC_ELS_RING rcv ring IOCB events will
	 * be queued to worker thread for processing
	 */
	evtp = kmalloc(sizeof(struct lpfc_work_evt), GFP_ATOMIC);
	if (!evtp)
		return 0;

	evtp->evt_arg1  = arg1;
	evtp->evt_arg2  = arg2;
	evtp->evt       = evt;

	spin_lock_irqsave(&phba->hbalock, flags);
	list_add_tail(&evtp->evt_listp, &phba->work_list);
	spin_unlock_irqrestore(&phba->hbalock, flags);

	lpfc_worker_wake_up(phba);

	return 1;
}

void
lpfc_cleanup_rpis(struct lpfc_vport *vport, int remove)
{
	struct Scsi_Host *shost = lpfc_shost_from_vport(vport);
	struct lpfc_hba  *phba = vport->phba;
	struct lpfc_nodelist *ndlp, *next_ndlp;

	list_for_each_entry_safe(ndlp, next_ndlp, &vport->fc_nodes, nlp_listp) {
		if ((phba->sli3_options & LPFC_SLI3_VPORT_TEARDOWN) ||
		    ((vport->port_type == LPFC_NPIV_PORT) &&
		     ((ndlp->nlp_DID == NameServer_DID) ||
		      (ndlp->nlp_DID == FDMI_DID) ||
		      (ndlp->nlp_DID == Fabric_Cntl_DID))))
			lpfc_unreg_rpi(vport, ndlp);

		/* Leave Fabric nodes alone on link down */
		if ((phba->sli_rev < LPFC_SLI_REV4) &&
		    (!remove && ndlp->nlp_type & NLP_FABRIC))
			continue;

		/* Notify transport of connectivity loss to trigger cleanup. */
		if (phba->nvmet_support &&
		    ndlp->nlp_state == NLP_STE_UNMAPPED_NODE)
			lpfc_nvmet_invalidate_host(phba, ndlp);

		lpfc_disc_state_machine(vport, ndlp, NULL,
					remove
					? NLP_EVT_DEVICE_RM
					: NLP_EVT_DEVICE_RECOVERY);
	}
	if (phba->sli3_options & LPFC_SLI3_VPORT_TEARDOWN) {
		if (phba->sli_rev == LPFC_SLI_REV4)
			lpfc_sli4_unreg_all_rpis(vport);
		lpfc_mbx_unreg_vpi(vport);
		spin_lock_irq(shost->host_lock);
		vport->fc_flag |= FC_VPORT_NEEDS_REG_VPI;
		spin_unlock_irq(shost->host_lock);
	}
}

void
lpfc_port_link_failure(struct lpfc_vport *vport)
{
	lpfc_vport_set_state(vport, FC_VPORT_LINKDOWN);

	/* Cleanup any outstanding received buffers */
	lpfc_cleanup_rcv_buffers(vport);

	/* Cleanup any outstanding RSCN activity */
	lpfc_els_flush_rscn(vport);

	/* Cleanup any outstanding ELS commands */
	lpfc_els_flush_cmd(vport);

	lpfc_cleanup_rpis(vport, 0);

	/* Turn off discovery timer if its running */
	lpfc_can_disctmo(vport);
}

void
lpfc_linkdown_port(struct lpfc_vport *vport)
{
	struct lpfc_hba *phba = vport->phba;
	struct Scsi_Host  *shost = lpfc_shost_from_vport(vport);

	if (vport->cfg_enable_fc4_type != LPFC_ENABLE_NVME)
		fc_host_post_event(shost, fc_get_event_number(),
				   FCH_EVT_LINKDOWN, 0);

	lpfc_debugfs_disc_trc(vport, LPFC_DISC_TRC_ELS_CMD,
		"Link Down:       state:x%x rtry:x%x flg:x%x",
		vport->port_state, vport->fc_ns_retry, vport->fc_flag);

	lpfc_port_link_failure(vport);

	/* Stop delayed Nport discovery */
	spin_lock_irq(shost->host_lock);
	vport->fc_flag &= ~FC_DISC_DELAYED;
	spin_unlock_irq(shost->host_lock);
	del_timer_sync(&vport->delayed_disc_tmo);

	if (phba->sli_rev == LPFC_SLI_REV4 &&
	    vport->port_type == LPFC_PHYSICAL_PORT &&
	    phba->sli4_hba.fawwpn_flag & LPFC_FAWWPN_CONFIG) {
		/* Assume success on link up */
		phba->sli4_hba.fawwpn_flag |= LPFC_FAWWPN_FABRIC;
	}
}

int
lpfc_linkdown(struct lpfc_hba *phba)
{
	struct lpfc_vport *vport = phba->pport;
	struct Scsi_Host  *shost = lpfc_shost_from_vport(vport);
	struct lpfc_vport **vports;
	LPFC_MBOXQ_t          *mb;
	int i;
	int offline;

	if (phba->link_state == LPFC_LINK_DOWN)
		return 0;

	/* Block all SCSI stack I/Os */
	lpfc_scsi_dev_block(phba);
	offline = pci_channel_offline(phba->pcidev);

	phba->defer_flogi_acc_flag = false;

	/* Clear external loopback plug detected flag */
	phba->link_flag &= ~LS_EXTERNAL_LOOPBACK;

	spin_lock_irq(&phba->hbalock);
	phba->fcf.fcf_flag &= ~(FCF_AVAILABLE | FCF_SCAN_DONE);
	spin_unlock_irq(&phba->hbalock);
	if (phba->link_state > LPFC_LINK_DOWN) {
		phba->link_state = LPFC_LINK_DOWN;
		if (phba->sli4_hba.conf_trunk) {
			phba->trunk_link.link0.state = 0;
			phba->trunk_link.link1.state = 0;
			phba->trunk_link.link2.state = 0;
			phba->trunk_link.link3.state = 0;
			phba->trunk_link.phy_lnk_speed =
						LPFC_LINK_SPEED_UNKNOWN;
			phba->sli4_hba.link_state.logical_speed =
						LPFC_LINK_SPEED_UNKNOWN;
		}
		spin_lock_irq(shost->host_lock);
		phba->pport->fc_flag &= ~FC_LBIT;
		spin_unlock_irq(shost->host_lock);
	}
	vports = lpfc_create_vport_work_array(phba);
	if (vports != NULL) {
		for (i = 0; i <= phba->max_vports && vports[i] != NULL; i++) {
			/* Issue a LINK DOWN event to all nodes */
			lpfc_linkdown_port(vports[i]);

			vports[i]->fc_myDID = 0;

			if ((vport->cfg_enable_fc4_type == LPFC_ENABLE_BOTH) ||
			    (vport->cfg_enable_fc4_type == LPFC_ENABLE_NVME)) {
				if (phba->nvmet_support)
					lpfc_nvmet_update_targetport(phba);
				else
					lpfc_nvme_update_localport(vports[i]);
			}
		}
	}
	lpfc_destroy_vport_work_array(phba, vports);

	/* Clean up any SLI3 firmware default rpi's */
	if (phba->sli_rev > LPFC_SLI_REV3 || offline)
		goto skip_unreg_did;

	mb = mempool_alloc(phba->mbox_mem_pool, GFP_KERNEL);
	if (mb) {
		lpfc_unreg_did(phba, 0xffff, LPFC_UNREG_ALL_DFLT_RPIS, mb);
		mb->vport = vport;
		mb->mbox_cmpl = lpfc_sli_def_mbox_cmpl;
		if (lpfc_sli_issue_mbox(phba, mb, MBX_NOWAIT)
		    == MBX_NOT_FINISHED) {
			mempool_free(mb, phba->mbox_mem_pool);
		}
	}

 skip_unreg_did:
	/* Setup myDID for link up if we are in pt2pt mode */
	if (phba->pport->fc_flag & FC_PT2PT) {
		mb = mempool_alloc(phba->mbox_mem_pool, GFP_KERNEL);
		if (mb) {
			lpfc_config_link(phba, mb);
			mb->mbox_cmpl = lpfc_sli_def_mbox_cmpl;
			mb->vport = vport;
			if (lpfc_sli_issue_mbox(phba, mb, MBX_NOWAIT)
			    == MBX_NOT_FINISHED) {
				mempool_free(mb, phba->mbox_mem_pool);
			}
		}
		spin_lock_irq(shost->host_lock);
		phba->pport->fc_flag &= ~(FC_PT2PT | FC_PT2PT_PLOGI);
		phba->pport->rcv_flogi_cnt = 0;
		spin_unlock_irq(shost->host_lock);
	}
	return 0;
}

static void
lpfc_linkup_cleanup_nodes(struct lpfc_vport *vport)
{
	struct lpfc_nodelist *ndlp;

	list_for_each_entry(ndlp, &vport->fc_nodes, nlp_listp) {
		ndlp->nlp_fc4_type &= ~(NLP_FC4_FCP | NLP_FC4_NVME);

		if (ndlp->nlp_state == NLP_STE_UNUSED_NODE)
			continue;
		if (ndlp->nlp_type & NLP_FABRIC) {
			/* On Linkup its safe to clean up the ndlp
			 * from Fabric connections.
			 */
			if (ndlp->nlp_DID != Fabric_DID)
				lpfc_unreg_rpi(vport, ndlp);
			lpfc_nlp_set_state(vport, ndlp, NLP_STE_NPR_NODE);
		} else if (!(ndlp->nlp_flag & NLP_NPR_ADISC)) {
			/* Fail outstanding IO now since device is
			 * marked for PLOGI.
			 */
			lpfc_unreg_rpi(vport, ndlp);
		}
	}
}

static void
lpfc_linkup_port(struct lpfc_vport *vport)
{
	struct Scsi_Host *shost = lpfc_shost_from_vport(vport);
	struct lpfc_hba  *phba = vport->phba;

	if ((vport->load_flag & FC_UNLOADING) != 0)
		return;

	lpfc_debugfs_disc_trc(vport, LPFC_DISC_TRC_ELS_CMD,
		"Link Up:         top:x%x speed:x%x flg:x%x",
		phba->fc_topology, phba->fc_linkspeed, phba->link_flag);

	/* If NPIV is not enabled, only bring the physical port up */
	if (!(phba->sli3_options & LPFC_SLI3_NPIV_ENABLED) &&
		(vport != phba->pport))
		return;

	if (vport->cfg_enable_fc4_type != LPFC_ENABLE_NVME)
		fc_host_post_event(shost, fc_get_event_number(),
				   FCH_EVT_LINKUP, 0);

	spin_lock_irq(shost->host_lock);
	if (phba->defer_flogi_acc_flag)
		vport->fc_flag &= ~(FC_ABORT_DISCOVERY | FC_RSCN_MODE |
				    FC_NLP_MORE | FC_RSCN_DISCOVERY);
	else
		vport->fc_flag &= ~(FC_PT2PT | FC_PT2PT_PLOGI |
				    FC_ABORT_DISCOVERY | FC_RSCN_MODE |
				    FC_NLP_MORE | FC_RSCN_DISCOVERY);
	vport->fc_flag |= FC_NDISC_ACTIVE;
	vport->fc_ns_retry = 0;
	spin_unlock_irq(shost->host_lock);
	lpfc_setup_fdmi_mask(vport);

	lpfc_linkup_cleanup_nodes(vport);
}

static int
lpfc_linkup(struct lpfc_hba *phba)
{
	struct lpfc_vport **vports;
	int i;
	struct Scsi_Host  *shost = lpfc_shost_from_vport(phba->pport);

	phba->link_state = LPFC_LINK_UP;

	/* Unblock fabric iocbs if they are blocked */
	clear_bit(FABRIC_COMANDS_BLOCKED, &phba->bit_flags);
	del_timer_sync(&phba->fabric_block_timer);

	vports = lpfc_create_vport_work_array(phba);
	if (vports != NULL)
		for (i = 0; i <= phba->max_vports && vports[i] != NULL; i++)
			lpfc_linkup_port(vports[i]);
	lpfc_destroy_vport_work_array(phba, vports);

	/* Clear the pport flogi counter in case the link down was
	 * absorbed without an ACQE. No lock here - in worker thread
	 * and discovery is synchronized.
	 */
	spin_lock_irq(shost->host_lock);
	phba->pport->rcv_flogi_cnt = 0;
	spin_unlock_irq(shost->host_lock);

	/* reinitialize initial HBA flag */
	phba->hba_flag &= ~(HBA_FLOGI_ISSUED | HBA_RHBA_CMPL);

	return 0;
}

/*
 * This routine handles processing a CLEAR_LA mailbox
 * command upon completion. It is setup in the LPFC_MBOXQ
 * as the completion routine when the command is
 * handed off to the SLI layer. SLI3 only.
 */
static void
lpfc_mbx_cmpl_clear_la(struct lpfc_hba *phba, LPFC_MBOXQ_t *pmb)
{
	struct lpfc_vport *vport = pmb->vport;
	struct Scsi_Host  *shost = lpfc_shost_from_vport(vport);
	struct lpfc_sli   *psli = &phba->sli;
	MAILBOX_t *mb = &pmb->u.mb;
	uint32_t control;

	/* Since we don't do discovery right now, turn these off here */
	psli->sli3_ring[LPFC_EXTRA_RING].flag &= ~LPFC_STOP_IOCB_EVENT;
	psli->sli3_ring[LPFC_FCP_RING].flag &= ~LPFC_STOP_IOCB_EVENT;

	/* Check for error */
	if ((mb->mbxStatus) && (mb->mbxStatus != 0x1601)) {
		/* CLEAR_LA mbox error <mbxStatus> state <hba_state> */
		lpfc_printf_vlog(vport, KERN_ERR, LOG_TRACE_EVENT,
				 "0320 CLEAR_LA mbxStatus error x%x hba "
				 "state x%x\n",
				 mb->mbxStatus, vport->port_state);
		phba->link_state = LPFC_HBA_ERROR;
		goto out;
	}

	if (vport->port_type == LPFC_PHYSICAL_PORT)
		phba->link_state = LPFC_HBA_READY;

	spin_lock_irq(&phba->hbalock);
	psli->sli_flag |= LPFC_PROCESS_LA;
	control = readl(phba->HCregaddr);
	control |= HC_LAINT_ENA;
	writel(control, phba->HCregaddr);
	readl(phba->HCregaddr); /* flush */
	spin_unlock_irq(&phba->hbalock);
	mempool_free(pmb, phba->mbox_mem_pool);
	return;

out:
	/* Device Discovery completes */
	lpfc_printf_vlog(vport, KERN_INFO, LOG_DISCOVERY,
			 "0225 Device Discovery completes\n");
	mempool_free(pmb, phba->mbox_mem_pool);

	spin_lock_irq(shost->host_lock);
	vport->fc_flag &= ~FC_ABORT_DISCOVERY;
	spin_unlock_irq(shost->host_lock);

	lpfc_can_disctmo(vport);

	/* turn on Link Attention interrupts */

	spin_lock_irq(&phba->hbalock);
	psli->sli_flag |= LPFC_PROCESS_LA;
	control = readl(phba->HCregaddr);
	control |= HC_LAINT_ENA;
	writel(control, phba->HCregaddr);
	readl(phba->HCregaddr); /* flush */
	spin_unlock_irq(&phba->hbalock);

	return;
}

void
lpfc_mbx_cmpl_local_config_link(struct lpfc_hba *phba, LPFC_MBOXQ_t *pmb)
{
	struct lpfc_vport *vport = pmb->vport;
	LPFC_MBOXQ_t *sparam_mb;
	u16 status = pmb->u.mb.mbxStatus;
	int rc;

	mempool_free(pmb, phba->mbox_mem_pool);

	if (status)
		goto out;

	/* don't perform discovery for SLI4 loopback diagnostic test */
	if ((phba->sli_rev == LPFC_SLI_REV4) &&
	    !(phba->hba_flag & HBA_FCOE_MODE) &&
	    (phba->link_flag & LS_LOOPBACK_MODE))
		return;

	if (phba->fc_topology == LPFC_TOPOLOGY_LOOP &&
	    vport->fc_flag & FC_PUBLIC_LOOP &&
	    !(vport->fc_flag & FC_LBIT)) {
			/* Need to wait for FAN - use discovery timer
			 * for timeout.  port_state is identically
			 * LPFC_LOCAL_CFG_LINK while waiting for FAN
			 */
			lpfc_set_disctmo(vport);
			return;
	}

	/* Start discovery by sending a FLOGI. port_state is identically
	 * LPFC_FLOGI while waiting for FLOGI cmpl.
	 */
	if (vport->port_state != LPFC_FLOGI) {
		/* Issue MBX_READ_SPARAM to update CSPs before FLOGI if
		 * bb-credit recovery is in place.
		 */
		if (phba->bbcredit_support && phba->cfg_enable_bbcr &&
		    !(phba->link_flag & LS_LOOPBACK_MODE)) {
			sparam_mb = mempool_alloc(phba->mbox_mem_pool,
						  GFP_KERNEL);
			if (!sparam_mb)
				goto sparam_out;

			rc = lpfc_read_sparam(phba, sparam_mb, 0);
			if (rc) {
				mempool_free(sparam_mb, phba->mbox_mem_pool);
				goto sparam_out;
			}
			sparam_mb->vport = vport;
			sparam_mb->mbox_cmpl = lpfc_mbx_cmpl_read_sparam;
			rc = lpfc_sli_issue_mbox(phba, sparam_mb, MBX_NOWAIT);
			if (rc == MBX_NOT_FINISHED) {
				lpfc_mbox_rsrc_cleanup(phba, sparam_mb,
						       MBOX_THD_UNLOCKED);
				goto sparam_out;
			}

			phba->hba_flag |= HBA_DEFER_FLOGI;
		}  else {
			lpfc_initial_flogi(vport);
		}
	} else {
		if (vport->fc_flag & FC_PT2PT)
			lpfc_disc_start(vport);
	}
	return;

out:
	lpfc_printf_vlog(vport, KERN_ERR, LOG_TRACE_EVENT,
			 "0306 CONFIG_LINK mbxStatus error x%x HBA state x%x\n",
			 status, vport->port_state);

sparam_out:
	lpfc_linkdown(phba);

	lpfc_printf_vlog(vport, KERN_ERR, LOG_TRACE_EVENT,
			 "0200 CONFIG_LINK bad hba state x%x\n",
			 vport->port_state);

	lpfc_issue_clear_la(phba, vport);
	return;
}

/**
 * lpfc_sli4_clear_fcf_rr_bmask
 * @phba: pointer to the struct lpfc_hba for this port.
 * This fucnction resets the round robin bit mask and clears the
 * fcf priority list. The list deletions are done while holding the
 * hbalock. The ON_LIST flag and the FLOGI_FAILED flags are cleared
 * from the lpfc_fcf_pri record.
 **/
void
lpfc_sli4_clear_fcf_rr_bmask(struct lpfc_hba *phba)
{
	struct lpfc_fcf_pri *fcf_pri;
	struct lpfc_fcf_pri *next_fcf_pri;
	memset(phba->fcf.fcf_rr_bmask, 0, sizeof(*phba->fcf.fcf_rr_bmask));
	spin_lock_irq(&phba->hbalock);
	list_for_each_entry_safe(fcf_pri, next_fcf_pri,
				&phba->fcf.fcf_pri_list, list) {
		list_del_init(&fcf_pri->list);
		fcf_pri->fcf_rec.flag = 0;
	}
	spin_unlock_irq(&phba->hbalock);
}
static void
lpfc_mbx_cmpl_reg_fcfi(struct lpfc_hba *phba, LPFC_MBOXQ_t *mboxq)
{
	struct lpfc_vport *vport = mboxq->vport;

	if (mboxq->u.mb.mbxStatus) {
		lpfc_printf_vlog(vport, KERN_ERR, LOG_TRACE_EVENT,
				 "2017 REG_FCFI mbxStatus error x%x "
				 "HBA state x%x\n", mboxq->u.mb.mbxStatus,
				 vport->port_state);
		goto fail_out;
	}

	/* Start FCoE discovery by sending a FLOGI. */
	phba->fcf.fcfi = bf_get(lpfc_reg_fcfi_fcfi, &mboxq->u.mqe.un.reg_fcfi);
	/* Set the FCFI registered flag */
	spin_lock_irq(&phba->hbalock);
	phba->fcf.fcf_flag |= FCF_REGISTERED;
	spin_unlock_irq(&phba->hbalock);

	/* If there is a pending FCoE event, restart FCF table scan. */
	if ((!(phba->hba_flag & FCF_RR_INPROG)) &&
		lpfc_check_pending_fcoe_event(phba, LPFC_UNREG_FCF))
		goto fail_out;

	/* Mark successful completion of FCF table scan */
	spin_lock_irq(&phba->hbalock);
	phba->fcf.fcf_flag |= (FCF_SCAN_DONE | FCF_IN_USE);
	phba->hba_flag &= ~FCF_TS_INPROG;
	if (vport->port_state != LPFC_FLOGI) {
		phba->hba_flag |= FCF_RR_INPROG;
		spin_unlock_irq(&phba->hbalock);
		lpfc_issue_init_vfi(vport);
		goto out;
	}
	spin_unlock_irq(&phba->hbalock);
	goto out;

fail_out:
	spin_lock_irq(&phba->hbalock);
	phba->hba_flag &= ~FCF_RR_INPROG;
	spin_unlock_irq(&phba->hbalock);
out:
	mempool_free(mboxq, phba->mbox_mem_pool);
}

/**
 * lpfc_fab_name_match - Check if the fcf fabric name match.
 * @fab_name: pointer to fabric name.
 * @new_fcf_record: pointer to fcf record.
 *
 * This routine compare the fcf record's fabric name with provided
 * fabric name. If the fabric name are identical this function
 * returns 1 else return 0.
 **/
static uint32_t
lpfc_fab_name_match(uint8_t *fab_name, struct fcf_record *new_fcf_record)
{
	if (fab_name[0] != bf_get(lpfc_fcf_record_fab_name_0, new_fcf_record))
		return 0;
	if (fab_name[1] != bf_get(lpfc_fcf_record_fab_name_1, new_fcf_record))
		return 0;
	if (fab_name[2] != bf_get(lpfc_fcf_record_fab_name_2, new_fcf_record))
		return 0;
	if (fab_name[3] != bf_get(lpfc_fcf_record_fab_name_3, new_fcf_record))
		return 0;
	if (fab_name[4] != bf_get(lpfc_fcf_record_fab_name_4, new_fcf_record))
		return 0;
	if (fab_name[5] != bf_get(lpfc_fcf_record_fab_name_5, new_fcf_record))
		return 0;
	if (fab_name[6] != bf_get(lpfc_fcf_record_fab_name_6, new_fcf_record))
		return 0;
	if (fab_name[7] != bf_get(lpfc_fcf_record_fab_name_7, new_fcf_record))
		return 0;
	return 1;
}

/**
 * lpfc_sw_name_match - Check if the fcf switch name match.
 * @sw_name: pointer to switch name.
 * @new_fcf_record: pointer to fcf record.
 *
 * This routine compare the fcf record's switch name with provided
 * switch name. If the switch name are identical this function
 * returns 1 else return 0.
 **/
static uint32_t
lpfc_sw_name_match(uint8_t *sw_name, struct fcf_record *new_fcf_record)
{
	if (sw_name[0] != bf_get(lpfc_fcf_record_switch_name_0, new_fcf_record))
		return 0;
	if (sw_name[1] != bf_get(lpfc_fcf_record_switch_name_1, new_fcf_record))
		return 0;
	if (sw_name[2] != bf_get(lpfc_fcf_record_switch_name_2, new_fcf_record))
		return 0;
	if (sw_name[3] != bf_get(lpfc_fcf_record_switch_name_3, new_fcf_record))
		return 0;
	if (sw_name[4] != bf_get(lpfc_fcf_record_switch_name_4, new_fcf_record))
		return 0;
	if (sw_name[5] != bf_get(lpfc_fcf_record_switch_name_5, new_fcf_record))
		return 0;
	if (sw_name[6] != bf_get(lpfc_fcf_record_switch_name_6, new_fcf_record))
		return 0;
	if (sw_name[7] != bf_get(lpfc_fcf_record_switch_name_7, new_fcf_record))
		return 0;
	return 1;
}

/**
 * lpfc_mac_addr_match - Check if the fcf mac address match.
 * @mac_addr: pointer to mac address.
 * @new_fcf_record: pointer to fcf record.
 *
 * This routine compare the fcf record's mac address with HBA's
 * FCF mac address. If the mac addresses are identical this function
 * returns 1 else return 0.
 **/
static uint32_t
lpfc_mac_addr_match(uint8_t *mac_addr, struct fcf_record *new_fcf_record)
{
	if (mac_addr[0] != bf_get(lpfc_fcf_record_mac_0, new_fcf_record))
		return 0;
	if (mac_addr[1] != bf_get(lpfc_fcf_record_mac_1, new_fcf_record))
		return 0;
	if (mac_addr[2] != bf_get(lpfc_fcf_record_mac_2, new_fcf_record))
		return 0;
	if (mac_addr[3] != bf_get(lpfc_fcf_record_mac_3, new_fcf_record))
		return 0;
	if (mac_addr[4] != bf_get(lpfc_fcf_record_mac_4, new_fcf_record))
		return 0;
	if (mac_addr[5] != bf_get(lpfc_fcf_record_mac_5, new_fcf_record))
		return 0;
	return 1;
}

static bool
lpfc_vlan_id_match(uint16_t curr_vlan_id, uint16_t new_vlan_id)
{
	return (curr_vlan_id == new_vlan_id);
}

/**
 * __lpfc_update_fcf_record_pri - update the lpfc_fcf_pri record.
 * @phba: pointer to lpfc hba data structure.
 * @fcf_index: Index for the lpfc_fcf_record.
 * @new_fcf_record: pointer to hba fcf record.
 *
 * This routine updates the driver FCF priority record from the new HBA FCF
 * record. The hbalock is asserted held in the code path calling this
 * routine.
 **/
static void
__lpfc_update_fcf_record_pri(struct lpfc_hba *phba, uint16_t fcf_index,
				 struct fcf_record *new_fcf_record
				 )
{
	struct lpfc_fcf_pri *fcf_pri;

	fcf_pri = &phba->fcf.fcf_pri[fcf_index];
	fcf_pri->fcf_rec.fcf_index = fcf_index;
	/* FCF record priority */
	fcf_pri->fcf_rec.priority = new_fcf_record->fip_priority;

}

/**
 * lpfc_copy_fcf_record - Copy fcf information to lpfc_hba.
 * @fcf_rec: pointer to driver fcf record.
 * @new_fcf_record: pointer to fcf record.
 *
 * This routine copies the FCF information from the FCF
 * record to lpfc_hba data structure.
 **/
static void
lpfc_copy_fcf_record(struct lpfc_fcf_rec *fcf_rec,
		     struct fcf_record *new_fcf_record)
{
	/* Fabric name */
	fcf_rec->fabric_name[0] =
		bf_get(lpfc_fcf_record_fab_name_0, new_fcf_record);
	fcf_rec->fabric_name[1] =
		bf_get(lpfc_fcf_record_fab_name_1, new_fcf_record);
	fcf_rec->fabric_name[2] =
		bf_get(lpfc_fcf_record_fab_name_2, new_fcf_record);
	fcf_rec->fabric_name[3] =
		bf_get(lpfc_fcf_record_fab_name_3, new_fcf_record);
	fcf_rec->fabric_name[4] =
		bf_get(lpfc_fcf_record_fab_name_4, new_fcf_record);
	fcf_rec->fabric_name[5] =
		bf_get(lpfc_fcf_record_fab_name_5, new_fcf_record);
	fcf_rec->fabric_name[6] =
		bf_get(lpfc_fcf_record_fab_name_6, new_fcf_record);
	fcf_rec->fabric_name[7] =
		bf_get(lpfc_fcf_record_fab_name_7, new_fcf_record);
	/* Mac address */
	fcf_rec->mac_addr[0] = bf_get(lpfc_fcf_record_mac_0, new_fcf_record);
	fcf_rec->mac_addr[1] = bf_get(lpfc_fcf_record_mac_1, new_fcf_record);
	fcf_rec->mac_addr[2] = bf_get(lpfc_fcf_record_mac_2, new_fcf_record);
	fcf_rec->mac_addr[3] = bf_get(lpfc_fcf_record_mac_3, new_fcf_record);
	fcf_rec->mac_addr[4] = bf_get(lpfc_fcf_record_mac_4, new_fcf_record);
	fcf_rec->mac_addr[5] = bf_get(lpfc_fcf_record_mac_5, new_fcf_record);
	/* FCF record index */
	fcf_rec->fcf_indx = bf_get(lpfc_fcf_record_fcf_index, new_fcf_record);
	/* FCF record priority */
	fcf_rec->priority = new_fcf_record->fip_priority;
	/* Switch name */
	fcf_rec->switch_name[0] =
		bf_get(lpfc_fcf_record_switch_name_0, new_fcf_record);
	fcf_rec->switch_name[1] =
		bf_get(lpfc_fcf_record_switch_name_1, new_fcf_record);
	fcf_rec->switch_name[2] =
		bf_get(lpfc_fcf_record_switch_name_2, new_fcf_record);
	fcf_rec->switch_name[3] =
		bf_get(lpfc_fcf_record_switch_name_3, new_fcf_record);
	fcf_rec->switch_name[4] =
		bf_get(lpfc_fcf_record_switch_name_4, new_fcf_record);
	fcf_rec->switch_name[5] =
		bf_get(lpfc_fcf_record_switch_name_5, new_fcf_record);
	fcf_rec->switch_name[6] =
		bf_get(lpfc_fcf_record_switch_name_6, new_fcf_record);
	fcf_rec->switch_name[7] =
		bf_get(lpfc_fcf_record_switch_name_7, new_fcf_record);
}

/**
 * __lpfc_update_fcf_record - Update driver fcf record
 * @phba: pointer to lpfc hba data structure.
 * @fcf_rec: pointer to driver fcf record.
 * @new_fcf_record: pointer to hba fcf record.
 * @addr_mode: address mode to be set to the driver fcf record.
 * @vlan_id: vlan tag to be set to the driver fcf record.
 * @flag: flag bits to be set to the driver fcf record.
 *
 * This routine updates the driver FCF record from the new HBA FCF record
 * together with the address mode, vlan_id, and other informations. This
 * routine is called with the hbalock held.
 **/
static void
__lpfc_update_fcf_record(struct lpfc_hba *phba, struct lpfc_fcf_rec *fcf_rec,
		       struct fcf_record *new_fcf_record, uint32_t addr_mode,
		       uint16_t vlan_id, uint32_t flag)
{
	lockdep_assert_held(&phba->hbalock);

	/* Copy the fields from the HBA's FCF record */
	lpfc_copy_fcf_record(fcf_rec, new_fcf_record);
	/* Update other fields of driver FCF record */
	fcf_rec->addr_mode = addr_mode;
	fcf_rec->vlan_id = vlan_id;
	fcf_rec->flag |= (flag | RECORD_VALID);
	__lpfc_update_fcf_record_pri(phba,
		bf_get(lpfc_fcf_record_fcf_index, new_fcf_record),
				 new_fcf_record);
}

/**
 * lpfc_register_fcf - Register the FCF with hba.
 * @phba: pointer to lpfc hba data structure.
 *
 * This routine issues a register fcfi mailbox command to register
 * the fcf with HBA.
 **/
static void
lpfc_register_fcf(struct lpfc_hba *phba)
{
	LPFC_MBOXQ_t *fcf_mbxq;
	int rc;

	spin_lock_irq(&phba->hbalock);
	/* If the FCF is not available do nothing. */
	if (!(phba->fcf.fcf_flag & FCF_AVAILABLE)) {
		phba->hba_flag &= ~(FCF_TS_INPROG | FCF_RR_INPROG);
		spin_unlock_irq(&phba->hbalock);
		return;
	}

	/* The FCF is already registered, start discovery */
	if (phba->fcf.fcf_flag & FCF_REGISTERED) {
		phba->fcf.fcf_flag |= (FCF_SCAN_DONE | FCF_IN_USE);
		phba->hba_flag &= ~FCF_TS_INPROG;
		if (phba->pport->port_state != LPFC_FLOGI &&
		    phba->pport->fc_flag & FC_FABRIC) {
			phba->hba_flag |= FCF_RR_INPROG;
			spin_unlock_irq(&phba->hbalock);
			lpfc_initial_flogi(phba->pport);
			return;
		}
		spin_unlock_irq(&phba->hbalock);
		return;
	}
	spin_unlock_irq(&phba->hbalock);

	fcf_mbxq = mempool_alloc(phba->mbox_mem_pool, GFP_KERNEL);
	if (!fcf_mbxq) {
		spin_lock_irq(&phba->hbalock);
		phba->hba_flag &= ~(FCF_TS_INPROG | FCF_RR_INPROG);
		spin_unlock_irq(&phba->hbalock);
		return;
	}

	lpfc_reg_fcfi(phba, fcf_mbxq);
	fcf_mbxq->vport = phba->pport;
	fcf_mbxq->mbox_cmpl = lpfc_mbx_cmpl_reg_fcfi;
	rc = lpfc_sli_issue_mbox(phba, fcf_mbxq, MBX_NOWAIT);
	if (rc == MBX_NOT_FINISHED) {
		spin_lock_irq(&phba->hbalock);
		phba->hba_flag &= ~(FCF_TS_INPROG | FCF_RR_INPROG);
		spin_unlock_irq(&phba->hbalock);
		mempool_free(fcf_mbxq, phba->mbox_mem_pool);
	}

	return;
}

/**
 * lpfc_match_fcf_conn_list - Check if the FCF record can be used for discovery.
 * @phba: pointer to lpfc hba data structure.
 * @new_fcf_record: pointer to fcf record.
 * @boot_flag: Indicates if this record used by boot bios.
 * @addr_mode: The address mode to be used by this FCF
 * @vlan_id: The vlan id to be used as vlan tagging by this FCF.
 *
 * This routine compare the fcf record with connect list obtained from the
 * config region to decide if this FCF can be used for SAN discovery. It returns
 * 1 if this record can be used for SAN discovery else return zero. If this FCF
 * record can be used for SAN discovery, the boot_flag will indicate if this FCF
 * is used by boot bios and addr_mode will indicate the addressing mode to be
 * used for this FCF when the function returns.
 * If the FCF record need to be used with a particular vlan id, the vlan is
 * set in the vlan_id on return of the function. If not VLAN tagging need to
 * be used with the FCF vlan_id will be set to LPFC_FCOE_NULL_VID;
 **/
static int
lpfc_match_fcf_conn_list(struct lpfc_hba *phba,
			struct fcf_record *new_fcf_record,
			uint32_t *boot_flag, uint32_t *addr_mode,
			uint16_t *vlan_id)
{
	struct lpfc_fcf_conn_entry *conn_entry;
	int i, j, fcf_vlan_id = 0;

	/* Find the lowest VLAN id in the FCF record */
	for (i = 0; i < 512; i++) {
		if (new_fcf_record->vlan_bitmap[i]) {
			fcf_vlan_id = i * 8;
			j = 0;
			while (!((new_fcf_record->vlan_bitmap[i] >> j) & 1)) {
				j++;
				fcf_vlan_id++;
			}
			break;
		}
	}

	/* FCF not valid/available or solicitation in progress */
	if (!bf_get(lpfc_fcf_record_fcf_avail, new_fcf_record) ||
	    !bf_get(lpfc_fcf_record_fcf_valid, new_fcf_record) ||
	    bf_get(lpfc_fcf_record_fcf_sol, new_fcf_record))
		return 0;

	if (!(phba->hba_flag & HBA_FIP_SUPPORT)) {
		*boot_flag = 0;
		*addr_mode = bf_get(lpfc_fcf_record_mac_addr_prov,
				new_fcf_record);
		if (phba->valid_vlan)
			*vlan_id = phba->vlan_id;
		else
			*vlan_id = LPFC_FCOE_NULL_VID;
		return 1;
	}

	/*
	 * If there are no FCF connection table entry, driver connect to all
	 * FCFs.
	 */
	if (list_empty(&phba->fcf_conn_rec_list)) {
		*boot_flag = 0;
		*addr_mode = bf_get(lpfc_fcf_record_mac_addr_prov,
			new_fcf_record);

		/*
		 * When there are no FCF connect entries, use driver's default
		 * addressing mode - FPMA.
		 */
		if (*addr_mode & LPFC_FCF_FPMA)
			*addr_mode = LPFC_FCF_FPMA;

		/* If FCF record report a vlan id use that vlan id */
		if (fcf_vlan_id)
			*vlan_id = fcf_vlan_id;
		else
			*vlan_id = LPFC_FCOE_NULL_VID;
		return 1;
	}

	list_for_each_entry(conn_entry,
			    &phba->fcf_conn_rec_list, list) {
		if (!(conn_entry->conn_rec.flags & FCFCNCT_VALID))
			continue;

		if ((conn_entry->conn_rec.flags & FCFCNCT_FBNM_VALID) &&
			!lpfc_fab_name_match(conn_entry->conn_rec.fabric_name,
					     new_fcf_record))
			continue;
		if ((conn_entry->conn_rec.flags & FCFCNCT_SWNM_VALID) &&
			!lpfc_sw_name_match(conn_entry->conn_rec.switch_name,
					    new_fcf_record))
			continue;
		if (conn_entry->conn_rec.flags & FCFCNCT_VLAN_VALID) {
			/*
			 * If the vlan bit map does not have the bit set for the
			 * vlan id to be used, then it is not a match.
			 */
			if (!(new_fcf_record->vlan_bitmap
				[conn_entry->conn_rec.vlan_tag / 8] &
				(1 << (conn_entry->conn_rec.vlan_tag % 8))))
				continue;
		}

		/*
		 * If connection record does not support any addressing mode,
		 * skip the FCF record.
		 */
		if (!(bf_get(lpfc_fcf_record_mac_addr_prov, new_fcf_record)
			& (LPFC_FCF_FPMA | LPFC_FCF_SPMA)))
			continue;

		/*
		 * Check if the connection record specifies a required
		 * addressing mode.
		 */
		if ((conn_entry->conn_rec.flags & FCFCNCT_AM_VALID) &&
			!(conn_entry->conn_rec.flags & FCFCNCT_AM_PREFERRED)) {

			/*
			 * If SPMA required but FCF not support this continue.
			 */
			if ((conn_entry->conn_rec.flags & FCFCNCT_AM_SPMA) &&
				!(bf_get(lpfc_fcf_record_mac_addr_prov,
					new_fcf_record) & LPFC_FCF_SPMA))
				continue;

			/*
			 * If FPMA required but FCF not support this continue.
			 */
			if (!(conn_entry->conn_rec.flags & FCFCNCT_AM_SPMA) &&
				!(bf_get(lpfc_fcf_record_mac_addr_prov,
				new_fcf_record) & LPFC_FCF_FPMA))
				continue;
		}

		/*
		 * This fcf record matches filtering criteria.
		 */
		if (conn_entry->conn_rec.flags & FCFCNCT_BOOT)
			*boot_flag = 1;
		else
			*boot_flag = 0;

		/*
		 * If user did not specify any addressing mode, or if the
		 * preferred addressing mode specified by user is not supported
		 * by FCF, allow fabric to pick the addressing mode.
		 */
		*addr_mode = bf_get(lpfc_fcf_record_mac_addr_prov,
				new_fcf_record);
		/*
		 * If the user specified a required address mode, assign that
		 * address mode
		 */
		if ((conn_entry->conn_rec.flags & FCFCNCT_AM_VALID) &&
			(!(conn_entry->conn_rec.flags & FCFCNCT_AM_PREFERRED)))
			*addr_mode = (conn_entry->conn_rec.flags &
				FCFCNCT_AM_SPMA) ?
				LPFC_FCF_SPMA : LPFC_FCF_FPMA;
		/*
		 * If the user specified a preferred address mode, use the
		 * addr mode only if FCF support the addr_mode.
		 */
		else if ((conn_entry->conn_rec.flags & FCFCNCT_AM_VALID) &&
			(conn_entry->conn_rec.flags & FCFCNCT_AM_PREFERRED) &&
			(conn_entry->conn_rec.flags & FCFCNCT_AM_SPMA) &&
			(*addr_mode & LPFC_FCF_SPMA))
				*addr_mode = LPFC_FCF_SPMA;
		else if ((conn_entry->conn_rec.flags & FCFCNCT_AM_VALID) &&
			(conn_entry->conn_rec.flags & FCFCNCT_AM_PREFERRED) &&
			!(conn_entry->conn_rec.flags & FCFCNCT_AM_SPMA) &&
			(*addr_mode & LPFC_FCF_FPMA))
				*addr_mode = LPFC_FCF_FPMA;

		/* If matching connect list has a vlan id, use it */
		if (conn_entry->conn_rec.flags & FCFCNCT_VLAN_VALID)
			*vlan_id = conn_entry->conn_rec.vlan_tag;
		/*
		 * If no vlan id is specified in connect list, use the vlan id
		 * in the FCF record
		 */
		else if (fcf_vlan_id)
			*vlan_id = fcf_vlan_id;
		else
			*vlan_id = LPFC_FCOE_NULL_VID;

		return 1;
	}

	return 0;
}

/**
 * lpfc_check_pending_fcoe_event - Check if there is pending fcoe event.
 * @phba: pointer to lpfc hba data structure.
 * @unreg_fcf: Unregister FCF if FCF table need to be re-scaned.
 *
 * This function check if there is any fcoe event pending while driver
 * scan FCF entries. If there is any pending event, it will restart the
 * FCF saning and return 1 else return 0.
 */
int
lpfc_check_pending_fcoe_event(struct lpfc_hba *phba, uint8_t unreg_fcf)
{
	/*
	 * If the Link is up and no FCoE events while in the
	 * FCF discovery, no need to restart FCF discovery.
	 */
	if ((phba->link_state  >= LPFC_LINK_UP) &&
	    (phba->fcoe_eventtag == phba->fcoe_eventtag_at_fcf_scan))
		return 0;

	lpfc_printf_log(phba, KERN_INFO, LOG_FIP,
			"2768 Pending link or FCF event during current "
			"handling of the previous event: link_state:x%x, "
			"evt_tag_at_scan:x%x, evt_tag_current:x%x\n",
			phba->link_state, phba->fcoe_eventtag_at_fcf_scan,
			phba->fcoe_eventtag);

	spin_lock_irq(&phba->hbalock);
	phba->fcf.fcf_flag &= ~FCF_AVAILABLE;
	spin_unlock_irq(&phba->hbalock);

	if (phba->link_state >= LPFC_LINK_UP) {
		lpfc_printf_log(phba, KERN_INFO, LOG_FIP | LOG_DISCOVERY,
				"2780 Restart FCF table scan due to "
				"pending FCF event:evt_tag_at_scan:x%x, "
				"evt_tag_current:x%x\n",
				phba->fcoe_eventtag_at_fcf_scan,
				phba->fcoe_eventtag);
		lpfc_sli4_fcf_scan_read_fcf_rec(phba, LPFC_FCOE_FCF_GET_FIRST);
	} else {
		/*
		 * Do not continue FCF discovery and clear FCF_TS_INPROG
		 * flag
		 */
		lpfc_printf_log(phba, KERN_INFO, LOG_FIP | LOG_DISCOVERY,
				"2833 Stop FCF discovery process due to link "
				"state change (x%x)\n", phba->link_state);
		spin_lock_irq(&phba->hbalock);
		phba->hba_flag &= ~(FCF_TS_INPROG | FCF_RR_INPROG);
		phba->fcf.fcf_flag &= ~(FCF_REDISC_FOV | FCF_DISCOVERY);
		spin_unlock_irq(&phba->hbalock);
	}

	/* Unregister the currently registered FCF if required */
	if (unreg_fcf) {
		spin_lock_irq(&phba->hbalock);
		phba->fcf.fcf_flag &= ~FCF_REGISTERED;
		spin_unlock_irq(&phba->hbalock);
		lpfc_sli4_unregister_fcf(phba);
	}
	return 1;
}

/**
 * lpfc_sli4_new_fcf_random_select - Randomly select an eligible new fcf record
 * @phba: pointer to lpfc hba data structure.
 * @fcf_cnt: number of eligible fcf record seen so far.
 *
 * This function makes an running random selection decision on FCF record to
 * use through a sequence of @fcf_cnt eligible FCF records with equal
 * probability. To perform integer manunipulation of random numbers with
 * size unit32_t, a 16-bit random number returned from get_random_u16() is
 * taken as the random random number generated.
 *
 * Returns true when outcome is for the newly read FCF record should be
 * chosen; otherwise, return false when outcome is for keeping the previously
 * chosen FCF record.
 **/
static bool
lpfc_sli4_new_fcf_random_select(struct lpfc_hba *phba, uint32_t fcf_cnt)
{
	uint32_t rand_num;

	/* Get 16-bit uniform random number */
	rand_num = get_random_u16();

	/* Decision with probability 1/fcf_cnt */
	if ((fcf_cnt * rand_num) < 0xFFFF)
		return true;
	else
		return false;
}

/**
 * lpfc_sli4_fcf_rec_mbox_parse - Parse read_fcf mbox command.
 * @phba: pointer to lpfc hba data structure.
 * @mboxq: pointer to mailbox object.
 * @next_fcf_index: pointer to holder of next fcf index.
 *
 * This routine parses the non-embedded fcf mailbox command by performing the
 * necessarily error checking, non-embedded read FCF record mailbox command
 * SGE parsing, and endianness swapping.
 *
 * Returns the pointer to the new FCF record in the non-embedded mailbox
 * command DMA memory if successfully, other NULL.
 */
static struct fcf_record *
lpfc_sli4_fcf_rec_mbox_parse(struct lpfc_hba *phba, LPFC_MBOXQ_t *mboxq,
			     uint16_t *next_fcf_index)
{
	void *virt_addr;
	struct lpfc_mbx_sge sge;
	struct lpfc_mbx_read_fcf_tbl *read_fcf;
	uint32_t shdr_status, shdr_add_status, if_type;
	union lpfc_sli4_cfg_shdr *shdr;
	struct fcf_record *new_fcf_record;

	/* Get the first SGE entry from the non-embedded DMA memory. This
	 * routine only uses a single SGE.
	 */
	lpfc_sli4_mbx_sge_get(mboxq, 0, &sge);
	if (unlikely(!mboxq->sge_array)) {
		lpfc_printf_log(phba, KERN_ERR, LOG_TRACE_EVENT,
				"2524 Failed to get the non-embedded SGE "
				"virtual address\n");
		return NULL;
	}
	virt_addr = mboxq->sge_array->addr[0];

	shdr = (union lpfc_sli4_cfg_shdr *)virt_addr;
	lpfc_sli_pcimem_bcopy(shdr, shdr,
			      sizeof(union lpfc_sli4_cfg_shdr));
	shdr_status = bf_get(lpfc_mbox_hdr_status, &shdr->response);
	if_type = bf_get(lpfc_sli_intf_if_type, &phba->sli4_hba.sli_intf);
	shdr_add_status = bf_get(lpfc_mbox_hdr_add_status, &shdr->response);
	if (shdr_status || shdr_add_status) {
		if (shdr_status == STATUS_FCF_TABLE_EMPTY ||
					if_type == LPFC_SLI_INTF_IF_TYPE_2)
			lpfc_printf_log(phba, KERN_ERR,
					LOG_TRACE_EVENT,
					"2726 READ_FCF_RECORD Indicates empty "
					"FCF table.\n");
		else
			lpfc_printf_log(phba, KERN_ERR, LOG_TRACE_EVENT,
					"2521 READ_FCF_RECORD mailbox failed "
					"with status x%x add_status x%x, "
					"mbx\n", shdr_status, shdr_add_status);
		return NULL;
	}

	/* Interpreting the returned information of the FCF record */
	read_fcf = (struct lpfc_mbx_read_fcf_tbl *)virt_addr;
	lpfc_sli_pcimem_bcopy(read_fcf, read_fcf,
			      sizeof(struct lpfc_mbx_read_fcf_tbl));
	*next_fcf_index = bf_get(lpfc_mbx_read_fcf_tbl_nxt_vindx, read_fcf);
	new_fcf_record = (struct fcf_record *)(virt_addr +
			  sizeof(struct lpfc_mbx_read_fcf_tbl));
	lpfc_sli_pcimem_bcopy(new_fcf_record, new_fcf_record,
				offsetof(struct fcf_record, vlan_bitmap));
	new_fcf_record->word137 = le32_to_cpu(new_fcf_record->word137);
	new_fcf_record->word138 = le32_to_cpu(new_fcf_record->word138);

	return new_fcf_record;
}

/**
 * lpfc_sli4_log_fcf_record_info - Log the information of a fcf record
 * @phba: pointer to lpfc hba data structure.
 * @fcf_record: pointer to the fcf record.
 * @vlan_id: the lowest vlan identifier associated to this fcf record.
 * @next_fcf_index: the index to the next fcf record in hba's fcf table.
 *
 * This routine logs the detailed FCF record if the LOG_FIP loggin is
 * enabled.
 **/
static void
lpfc_sli4_log_fcf_record_info(struct lpfc_hba *phba,
			      struct fcf_record *fcf_record,
			      uint16_t vlan_id,
			      uint16_t next_fcf_index)
{
	lpfc_printf_log(phba, KERN_INFO, LOG_FIP,
			"2764 READ_FCF_RECORD:\n"
			"\tFCF_Index     : x%x\n"
			"\tFCF_Avail     : x%x\n"
			"\tFCF_Valid     : x%x\n"
			"\tFCF_SOL       : x%x\n"
			"\tFIP_Priority  : x%x\n"
			"\tMAC_Provider  : x%x\n"
			"\tLowest VLANID : x%x\n"
			"\tFCF_MAC Addr  : x%x:%x:%x:%x:%x:%x\n"
			"\tFabric_Name   : x%x:%x:%x:%x:%x:%x:%x:%x\n"
			"\tSwitch_Name   : x%x:%x:%x:%x:%x:%x:%x:%x\n"
			"\tNext_FCF_Index: x%x\n",
			bf_get(lpfc_fcf_record_fcf_index, fcf_record),
			bf_get(lpfc_fcf_record_fcf_avail, fcf_record),
			bf_get(lpfc_fcf_record_fcf_valid, fcf_record),
			bf_get(lpfc_fcf_record_fcf_sol, fcf_record),
			fcf_record->fip_priority,
			bf_get(lpfc_fcf_record_mac_addr_prov, fcf_record),
			vlan_id,
			bf_get(lpfc_fcf_record_mac_0, fcf_record),
			bf_get(lpfc_fcf_record_mac_1, fcf_record),
			bf_get(lpfc_fcf_record_mac_2, fcf_record),
			bf_get(lpfc_fcf_record_mac_3, fcf_record),
			bf_get(lpfc_fcf_record_mac_4, fcf_record),
			bf_get(lpfc_fcf_record_mac_5, fcf_record),
			bf_get(lpfc_fcf_record_fab_name_0, fcf_record),
			bf_get(lpfc_fcf_record_fab_name_1, fcf_record),
			bf_get(lpfc_fcf_record_fab_name_2, fcf_record),
			bf_get(lpfc_fcf_record_fab_name_3, fcf_record),
			bf_get(lpfc_fcf_record_fab_name_4, fcf_record),
			bf_get(lpfc_fcf_record_fab_name_5, fcf_record),
			bf_get(lpfc_fcf_record_fab_name_6, fcf_record),
			bf_get(lpfc_fcf_record_fab_name_7, fcf_record),
			bf_get(lpfc_fcf_record_switch_name_0, fcf_record),
			bf_get(lpfc_fcf_record_switch_name_1, fcf_record),
			bf_get(lpfc_fcf_record_switch_name_2, fcf_record),
			bf_get(lpfc_fcf_record_switch_name_3, fcf_record),
			bf_get(lpfc_fcf_record_switch_name_4, fcf_record),
			bf_get(lpfc_fcf_record_switch_name_5, fcf_record),
			bf_get(lpfc_fcf_record_switch_name_6, fcf_record),
			bf_get(lpfc_fcf_record_switch_name_7, fcf_record),
			next_fcf_index);
}

/**
 * lpfc_sli4_fcf_record_match - testing new FCF record for matching existing FCF
 * @phba: pointer to lpfc hba data structure.
 * @fcf_rec: pointer to an existing FCF record.
 * @new_fcf_record: pointer to a new FCF record.
 * @new_vlan_id: vlan id from the new FCF record.
 *
 * This function performs matching test of a new FCF record against an existing
 * FCF record. If the new_vlan_id passed in is LPFC_FCOE_IGNORE_VID, vlan id
 * will not be used as part of the FCF record matching criteria.
 *
 * Returns true if all the fields matching, otherwise returns false.
 */
static bool
lpfc_sli4_fcf_record_match(struct lpfc_hba *phba,
			   struct lpfc_fcf_rec *fcf_rec,
			   struct fcf_record *new_fcf_record,
			   uint16_t new_vlan_id)
{
	if (new_vlan_id != LPFC_FCOE_IGNORE_VID)
		if (!lpfc_vlan_id_match(fcf_rec->vlan_id, new_vlan_id))
			return false;
	if (!lpfc_mac_addr_match(fcf_rec->mac_addr, new_fcf_record))
		return false;
	if (!lpfc_sw_name_match(fcf_rec->switch_name, new_fcf_record))
		return false;
	if (!lpfc_fab_name_match(fcf_rec->fabric_name, new_fcf_record))
		return false;
	if (fcf_rec->priority != new_fcf_record->fip_priority)
		return false;
	return true;
}

/**
 * lpfc_sli4_fcf_rr_next_proc - processing next roundrobin fcf
 * @vport: Pointer to vport object.
 * @fcf_index: index to next fcf.
 *
 * This function processing the roundrobin fcf failover to next fcf index.
 * When this function is invoked, there will be a current fcf registered
 * for flogi.
 * Return: 0 for continue retrying flogi on currently registered fcf;
 *         1 for stop flogi on currently registered fcf;
 */
int lpfc_sli4_fcf_rr_next_proc(struct lpfc_vport *vport, uint16_t fcf_index)
{
	struct lpfc_hba *phba = vport->phba;
	int rc;

	if (fcf_index == LPFC_FCOE_FCF_NEXT_NONE) {
		spin_lock_irq(&phba->hbalock);
		if (phba->hba_flag & HBA_DEVLOSS_TMO) {
			spin_unlock_irq(&phba->hbalock);
			lpfc_printf_log(phba, KERN_INFO, LOG_FIP,
					"2872 Devloss tmo with no eligible "
					"FCF, unregister in-use FCF (x%x) "
					"and rescan FCF table\n",
					phba->fcf.current_rec.fcf_indx);
			lpfc_unregister_fcf_rescan(phba);
			goto stop_flogi_current_fcf;
		}
		/* Mark the end to FLOGI roundrobin failover */
		phba->hba_flag &= ~FCF_RR_INPROG;
		/* Allow action to new fcf asynchronous event */
		phba->fcf.fcf_flag &= ~(FCF_AVAILABLE | FCF_SCAN_DONE);
		spin_unlock_irq(&phba->hbalock);
		lpfc_printf_log(phba, KERN_INFO, LOG_FIP,
				"2865 No FCF available, stop roundrobin FCF "
				"failover and change port state:x%x/x%x\n",
				phba->pport->port_state, LPFC_VPORT_UNKNOWN);
		phba->pport->port_state = LPFC_VPORT_UNKNOWN;

		if (!phba->fcf.fcf_redisc_attempted) {
			lpfc_unregister_fcf(phba);

			rc = lpfc_sli4_redisc_fcf_table(phba);
			if (!rc) {
				lpfc_printf_log(phba, KERN_INFO, LOG_FIP,
						"3195 Rediscover FCF table\n");
				phba->fcf.fcf_redisc_attempted = 1;
				lpfc_sli4_clear_fcf_rr_bmask(phba);
			} else {
				lpfc_printf_log(phba, KERN_WARNING, LOG_FIP,
						"3196 Rediscover FCF table "
						"failed. Status:x%x\n", rc);
			}
		} else {
			lpfc_printf_log(phba, KERN_WARNING, LOG_FIP,
					"3197 Already rediscover FCF table "
					"attempted. No more retry\n");
		}
		goto stop_flogi_current_fcf;
	} else {
		lpfc_printf_log(phba, KERN_INFO, LOG_FIP | LOG_ELS,
				"2794 Try FLOGI roundrobin FCF failover to "
				"(x%x)\n", fcf_index);
		rc = lpfc_sli4_fcf_rr_read_fcf_rec(phba, fcf_index);
		if (rc)
			lpfc_printf_log(phba, KERN_WARNING, LOG_FIP | LOG_ELS,
					"2761 FLOGI roundrobin FCF failover "
					"failed (rc:x%x) to read FCF (x%x)\n",
					rc, phba->fcf.current_rec.fcf_indx);
		else
			goto stop_flogi_current_fcf;
	}
	return 0;

stop_flogi_current_fcf:
	lpfc_can_disctmo(vport);
	return 1;
}

/**
 * lpfc_sli4_fcf_pri_list_del
 * @phba: pointer to lpfc hba data structure.
 * @fcf_index: the index of the fcf record to delete
 * This routine checks the on list flag of the fcf_index to be deleted.
 * If it is one the list then it is removed from the list, and the flag
 * is cleared. This routine grab the hbalock before removing the fcf
 * record from the list.
 **/
static void lpfc_sli4_fcf_pri_list_del(struct lpfc_hba *phba,
			uint16_t fcf_index)
{
	struct lpfc_fcf_pri *new_fcf_pri;

	new_fcf_pri = &phba->fcf.fcf_pri[fcf_index];
	lpfc_printf_log(phba, KERN_INFO, LOG_FIP,
		"3058 deleting idx x%x pri x%x flg x%x\n",
		fcf_index, new_fcf_pri->fcf_rec.priority,
		 new_fcf_pri->fcf_rec.flag);
	spin_lock_irq(&phba->hbalock);
	if (new_fcf_pri->fcf_rec.flag & LPFC_FCF_ON_PRI_LIST) {
		if (phba->fcf.current_rec.priority ==
				new_fcf_pri->fcf_rec.priority)
			phba->fcf.eligible_fcf_cnt--;
		list_del_init(&new_fcf_pri->list);
		new_fcf_pri->fcf_rec.flag &= ~LPFC_FCF_ON_PRI_LIST;
	}
	spin_unlock_irq(&phba->hbalock);
}

/**
 * lpfc_sli4_set_fcf_flogi_fail
 * @phba: pointer to lpfc hba data structure.
 * @fcf_index: the index of the fcf record to update
 * This routine acquires the hbalock and then set the LPFC_FCF_FLOGI_FAILED
 * flag so the round robin selection for the particular priority level
 * will try a different fcf record that does not have this bit set.
 * If the fcf record is re-read for any reason this flag is cleared brfore
 * adding it to the priority list.
 **/
void
lpfc_sli4_set_fcf_flogi_fail(struct lpfc_hba *phba, uint16_t fcf_index)
{
	struct lpfc_fcf_pri *new_fcf_pri;
	new_fcf_pri = &phba->fcf.fcf_pri[fcf_index];
	spin_lock_irq(&phba->hbalock);
	new_fcf_pri->fcf_rec.flag |= LPFC_FCF_FLOGI_FAILED;
	spin_unlock_irq(&phba->hbalock);
}

/**
 * lpfc_sli4_fcf_pri_list_add
 * @phba: pointer to lpfc hba data structure.
 * @fcf_index: the index of the fcf record to add
 * @new_fcf_record: pointer to a new FCF record.
 * This routine checks the priority of the fcf_index to be added.
 * If it is a lower priority than the current head of the fcf_pri list
 * then it is added to the list in the right order.
 * If it is the same priority as the current head of the list then it
 * is added to the head of the list and its bit in the rr_bmask is set.
 * If the fcf_index to be added is of a higher priority than the current
 * head of the list then the rr_bmask is cleared, its bit is set in the
 * rr_bmask and it is added to the head of the list.
 * returns:
 * 0=success 1=failure
 **/
static int lpfc_sli4_fcf_pri_list_add(struct lpfc_hba *phba,
	uint16_t fcf_index,
	struct fcf_record *new_fcf_record)
{
	uint16_t current_fcf_pri;
	uint16_t last_index;
	struct lpfc_fcf_pri *fcf_pri;
	struct lpfc_fcf_pri *next_fcf_pri;
	struct lpfc_fcf_pri *new_fcf_pri;
	int ret;

	new_fcf_pri = &phba->fcf.fcf_pri[fcf_index];
	lpfc_printf_log(phba, KERN_INFO, LOG_FIP,
		"3059 adding idx x%x pri x%x flg x%x\n",
		fcf_index, new_fcf_record->fip_priority,
		 new_fcf_pri->fcf_rec.flag);
	spin_lock_irq(&phba->hbalock);
	if (new_fcf_pri->fcf_rec.flag & LPFC_FCF_ON_PRI_LIST)
		list_del_init(&new_fcf_pri->list);
	new_fcf_pri->fcf_rec.fcf_index = fcf_index;
	new_fcf_pri->fcf_rec.priority = new_fcf_record->fip_priority;
	if (list_empty(&phba->fcf.fcf_pri_list)) {
		list_add(&new_fcf_pri->list, &phba->fcf.fcf_pri_list);
		ret = lpfc_sli4_fcf_rr_index_set(phba,
				new_fcf_pri->fcf_rec.fcf_index);
		goto out;
	}

	last_index = find_first_bit(phba->fcf.fcf_rr_bmask,
				LPFC_SLI4_FCF_TBL_INDX_MAX);
	if (last_index >= LPFC_SLI4_FCF_TBL_INDX_MAX) {
		ret = 0; /* Empty rr list */
		goto out;
	}
	current_fcf_pri = phba->fcf.fcf_pri[last_index].fcf_rec.priority;
	if (new_fcf_pri->fcf_rec.priority <=  current_fcf_pri) {
		list_add(&new_fcf_pri->list, &phba->fcf.fcf_pri_list);
		if (new_fcf_pri->fcf_rec.priority <  current_fcf_pri) {
			memset(phba->fcf.fcf_rr_bmask, 0,
				sizeof(*phba->fcf.fcf_rr_bmask));
			/* fcfs_at_this_priority_level = 1; */
			phba->fcf.eligible_fcf_cnt = 1;
		} else
			/* fcfs_at_this_priority_level++; */
			phba->fcf.eligible_fcf_cnt++;
		ret = lpfc_sli4_fcf_rr_index_set(phba,
				new_fcf_pri->fcf_rec.fcf_index);
		goto out;
	}

	list_for_each_entry_safe(fcf_pri, next_fcf_pri,
				&phba->fcf.fcf_pri_list, list) {
		if (new_fcf_pri->fcf_rec.priority <=
				fcf_pri->fcf_rec.priority) {
			if (fcf_pri->list.prev == &phba->fcf.fcf_pri_list)
				list_add(&new_fcf_pri->list,
						&phba->fcf.fcf_pri_list);
			else
				list_add(&new_fcf_pri->list,
					 &((struct lpfc_fcf_pri *)
					fcf_pri->list.prev)->list);
			ret = 0;
			goto out;
		} else if (fcf_pri->list.next == &phba->fcf.fcf_pri_list
			|| new_fcf_pri->fcf_rec.priority <
				next_fcf_pri->fcf_rec.priority) {
			list_add(&new_fcf_pri->list, &fcf_pri->list);
			ret = 0;
			goto out;
		}
		if (new_fcf_pri->fcf_rec.priority > fcf_pri->fcf_rec.priority)
			continue;

	}
	ret = 1;
out:
	/* we use = instead of |= to clear the FLOGI_FAILED flag. */
	new_fcf_pri->fcf_rec.flag = LPFC_FCF_ON_PRI_LIST;
	spin_unlock_irq(&phba->hbalock);
	return ret;
}

/**
 * lpfc_mbx_cmpl_fcf_scan_read_fcf_rec - fcf scan read_fcf mbox cmpl handler.
 * @phba: pointer to lpfc hba data structure.
 * @mboxq: pointer to mailbox object.
 *
 * This function iterates through all the fcf records available in
 * HBA and chooses the optimal FCF record for discovery. After finding
 * the FCF for discovery it registers the FCF record and kicks start
 * discovery.
 * If FCF_IN_USE flag is set in currently used FCF, the routine tries to
 * use an FCF record which matches fabric name and mac address of the
 * currently used FCF record.
 * If the driver supports only one FCF, it will try to use the FCF record
 * used by BOOT_BIOS.
 */
void
lpfc_mbx_cmpl_fcf_scan_read_fcf_rec(struct lpfc_hba *phba, LPFC_MBOXQ_t *mboxq)
{
	struct fcf_record *new_fcf_record;
	uint32_t boot_flag, addr_mode;
	uint16_t fcf_index, next_fcf_index;
	struct lpfc_fcf_rec *fcf_rec = NULL;
	uint16_t vlan_id = LPFC_FCOE_NULL_VID;
	bool select_new_fcf;
	int rc;

	/* If there is pending FCoE event restart FCF table scan */
	if (lpfc_check_pending_fcoe_event(phba, LPFC_SKIP_UNREG_FCF)) {
		lpfc_sli4_mbox_cmd_free(phba, mboxq);
		return;
	}

	/* Parse the FCF record from the non-embedded mailbox command */
	new_fcf_record = lpfc_sli4_fcf_rec_mbox_parse(phba, mboxq,
						      &next_fcf_index);
	if (!new_fcf_record) {
		lpfc_printf_log(phba, KERN_ERR, LOG_TRACE_EVENT,
				"2765 Mailbox command READ_FCF_RECORD "
				"failed to retrieve a FCF record.\n");
		/* Let next new FCF event trigger fast failover */
		spin_lock_irq(&phba->hbalock);
		phba->hba_flag &= ~FCF_TS_INPROG;
		spin_unlock_irq(&phba->hbalock);
		lpfc_sli4_mbox_cmd_free(phba, mboxq);
		return;
	}

	/* Check the FCF record against the connection list */
	rc = lpfc_match_fcf_conn_list(phba, new_fcf_record, &boot_flag,
				      &addr_mode, &vlan_id);

	/* Log the FCF record information if turned on */
	lpfc_sli4_log_fcf_record_info(phba, new_fcf_record, vlan_id,
				      next_fcf_index);

	/*
	 * If the fcf record does not match with connect list entries
	 * read the next entry; otherwise, this is an eligible FCF
	 * record for roundrobin FCF failover.
	 */
	if (!rc) {
		lpfc_sli4_fcf_pri_list_del(phba,
					bf_get(lpfc_fcf_record_fcf_index,
					       new_fcf_record));
		lpfc_printf_log(phba, KERN_WARNING, LOG_FIP,
				"2781 FCF (x%x) failed connection "
				"list check: (x%x/x%x/%x)\n",
				bf_get(lpfc_fcf_record_fcf_index,
				       new_fcf_record),
				bf_get(lpfc_fcf_record_fcf_avail,
				       new_fcf_record),
				bf_get(lpfc_fcf_record_fcf_valid,
				       new_fcf_record),
				bf_get(lpfc_fcf_record_fcf_sol,
				       new_fcf_record));
		if ((phba->fcf.fcf_flag & FCF_IN_USE) &&
		    lpfc_sli4_fcf_record_match(phba, &phba->fcf.current_rec,
		    new_fcf_record, LPFC_FCOE_IGNORE_VID)) {
			if (bf_get(lpfc_fcf_record_fcf_index, new_fcf_record) !=
			    phba->fcf.current_rec.fcf_indx) {
				lpfc_printf_log(phba, KERN_ERR,
						LOG_TRACE_EVENT,
					"2862 FCF (x%x) matches property "
					"of in-use FCF (x%x)\n",
					bf_get(lpfc_fcf_record_fcf_index,
					       new_fcf_record),
					phba->fcf.current_rec.fcf_indx);
				goto read_next_fcf;
			}
			/*
			 * In case the current in-use FCF record becomes
			 * invalid/unavailable during FCF discovery that
			 * was not triggered by fast FCF failover process,
			 * treat it as fast FCF failover.
			 */
			if (!(phba->fcf.fcf_flag & FCF_REDISC_PEND) &&
			    !(phba->fcf.fcf_flag & FCF_REDISC_FOV)) {
				lpfc_printf_log(phba, KERN_WARNING, LOG_FIP,
						"2835 Invalid in-use FCF "
						"(x%x), enter FCF failover "
						"table scan.\n",
						phba->fcf.current_rec.fcf_indx);
				spin_lock_irq(&phba->hbalock);
				phba->fcf.fcf_flag |= FCF_REDISC_FOV;
				spin_unlock_irq(&phba->hbalock);
				lpfc_sli4_mbox_cmd_free(phba, mboxq);
				lpfc_sli4_fcf_scan_read_fcf_rec(phba,
						LPFC_FCOE_FCF_GET_FIRST);
				return;
			}
		}
		goto read_next_fcf;
	} else {
		fcf_index = bf_get(lpfc_fcf_record_fcf_index, new_fcf_record);
		rc = lpfc_sli4_fcf_pri_list_add(phba, fcf_index,
							new_fcf_record);
		if (rc)
			goto read_next_fcf;
	}

	/*
	 * If this is not the first FCF discovery of the HBA, use last
	 * FCF record for the discovery. The condition that a rescan
	 * matches the in-use FCF record: fabric name, switch name, mac
	 * address, and vlan_id.
	 */
	spin_lock_irq(&phba->hbalock);
	if (phba->fcf.fcf_flag & FCF_IN_USE) {
		if (phba->cfg_fcf_failover_policy == LPFC_FCF_FOV &&
			lpfc_sli4_fcf_record_match(phba, &phba->fcf.current_rec,
		    new_fcf_record, vlan_id)) {
			if (bf_get(lpfc_fcf_record_fcf_index, new_fcf_record) ==
			    phba->fcf.current_rec.fcf_indx) {
				phba->fcf.fcf_flag |= FCF_AVAILABLE;
				if (phba->fcf.fcf_flag & FCF_REDISC_PEND)
					/* Stop FCF redisc wait timer */
					__lpfc_sli4_stop_fcf_redisc_wait_timer(
									phba);
				else if (phba->fcf.fcf_flag & FCF_REDISC_FOV)
					/* Fast failover, mark completed */
					phba->fcf.fcf_flag &= ~FCF_REDISC_FOV;
				spin_unlock_irq(&phba->hbalock);
				lpfc_printf_log(phba, KERN_INFO, LOG_FIP,
						"2836 New FCF matches in-use "
						"FCF (x%x), port_state:x%x, "
						"fc_flag:x%x\n",
						phba->fcf.current_rec.fcf_indx,
						phba->pport->port_state,
						phba->pport->fc_flag);
				goto out;
			} else
				lpfc_printf_log(phba, KERN_ERR, LOG_TRACE_EVENT,
					"2863 New FCF (x%x) matches "
					"property of in-use FCF (x%x)\n",
					bf_get(lpfc_fcf_record_fcf_index,
					       new_fcf_record),
					phba->fcf.current_rec.fcf_indx);
		}
		/*
		 * Read next FCF record from HBA searching for the matching
		 * with in-use record only if not during the fast failover
		 * period. In case of fast failover period, it shall try to
		 * determine whether the FCF record just read should be the
		 * next candidate.
		 */
		if (!(phba->fcf.fcf_flag & FCF_REDISC_FOV)) {
			spin_unlock_irq(&phba->hbalock);
			goto read_next_fcf;
		}
	}
	/*
	 * Update on failover FCF record only if it's in FCF fast-failover
	 * period; otherwise, update on current FCF record.
	 */
	if (phba->fcf.fcf_flag & FCF_REDISC_FOV)
		fcf_rec = &phba->fcf.failover_rec;
	else
		fcf_rec = &phba->fcf.current_rec;

	if (phba->fcf.fcf_flag & FCF_AVAILABLE) {
		/*
		 * If the driver FCF record does not have boot flag
		 * set and new hba fcf record has boot flag set, use
		 * the new hba fcf record.
		 */
		if (boot_flag && !(fcf_rec->flag & BOOT_ENABLE)) {
			/* Choose this FCF record */
			lpfc_printf_log(phba, KERN_INFO, LOG_FIP,
					"2837 Update current FCF record "
					"(x%x) with new FCF record (x%x)\n",
					fcf_rec->fcf_indx,
					bf_get(lpfc_fcf_record_fcf_index,
					new_fcf_record));
			__lpfc_update_fcf_record(phba, fcf_rec, new_fcf_record,
					addr_mode, vlan_id, BOOT_ENABLE);
			spin_unlock_irq(&phba->hbalock);
			goto read_next_fcf;
		}
		/*
		 * If the driver FCF record has boot flag set and the
		 * new hba FCF record does not have boot flag, read
		 * the next FCF record.
		 */
		if (!boot_flag && (fcf_rec->flag & BOOT_ENABLE)) {
			spin_unlock_irq(&phba->hbalock);
			goto read_next_fcf;
		}
		/*
		 * If the new hba FCF record has lower priority value
		 * than the driver FCF record, use the new record.
		 */
		if (new_fcf_record->fip_priority < fcf_rec->priority) {
			/* Choose the new FCF record with lower priority */
			lpfc_printf_log(phba, KERN_INFO, LOG_FIP,
					"2838 Update current FCF record "
					"(x%x) with new FCF record (x%x)\n",
					fcf_rec->fcf_indx,
					bf_get(lpfc_fcf_record_fcf_index,
					       new_fcf_record));
			__lpfc_update_fcf_record(phba, fcf_rec, new_fcf_record,
					addr_mode, vlan_id, 0);
			/* Reset running random FCF selection count */
			phba->fcf.eligible_fcf_cnt = 1;
		} else if (new_fcf_record->fip_priority == fcf_rec->priority) {
			/* Update running random FCF selection count */
			phba->fcf.eligible_fcf_cnt++;
			select_new_fcf = lpfc_sli4_new_fcf_random_select(phba,
						phba->fcf.eligible_fcf_cnt);
			if (select_new_fcf) {
				lpfc_printf_log(phba, KERN_INFO, LOG_FIP,
					"2839 Update current FCF record "
					"(x%x) with new FCF record (x%x)\n",
					fcf_rec->fcf_indx,
					bf_get(lpfc_fcf_record_fcf_index,
					       new_fcf_record));
				/* Choose the new FCF by random selection */
				__lpfc_update_fcf_record(phba, fcf_rec,
							 new_fcf_record,
							 addr_mode, vlan_id, 0);
			}
		}
		spin_unlock_irq(&phba->hbalock);
		goto read_next_fcf;
	}
	/*
	 * This is the first suitable FCF record, choose this record for
	 * initial best-fit FCF.
	 */
	if (fcf_rec) {
		lpfc_printf_log(phba, KERN_INFO, LOG_FIP,
				"2840 Update initial FCF candidate "
				"with FCF (x%x)\n",
				bf_get(lpfc_fcf_record_fcf_index,
				       new_fcf_record));
		__lpfc_update_fcf_record(phba, fcf_rec, new_fcf_record,
					 addr_mode, vlan_id, (boot_flag ?
					 BOOT_ENABLE : 0));
		phba->fcf.fcf_flag |= FCF_AVAILABLE;
		/* Setup initial running random FCF selection count */
		phba->fcf.eligible_fcf_cnt = 1;
	}
	spin_unlock_irq(&phba->hbalock);
	goto read_next_fcf;

read_next_fcf:
	lpfc_sli4_mbox_cmd_free(phba, mboxq);
	if (next_fcf_index == LPFC_FCOE_FCF_NEXT_NONE || next_fcf_index == 0) {
		if (phba->fcf.fcf_flag & FCF_REDISC_FOV) {
			/*
			 * Case of FCF fast failover scan
			 */

			/*
			 * It has not found any suitable FCF record, cancel
			 * FCF scan inprogress, and do nothing
			 */
			if (!(phba->fcf.failover_rec.flag & RECORD_VALID)) {
				lpfc_printf_log(phba, KERN_WARNING, LOG_FIP,
					       "2782 No suitable FCF found: "
					       "(x%x/x%x)\n",
					       phba->fcoe_eventtag_at_fcf_scan,
					       bf_get(lpfc_fcf_record_fcf_index,
						      new_fcf_record));
				spin_lock_irq(&phba->hbalock);
				if (phba->hba_flag & HBA_DEVLOSS_TMO) {
					phba->hba_flag &= ~FCF_TS_INPROG;
					spin_unlock_irq(&phba->hbalock);
					/* Unregister in-use FCF and rescan */
					lpfc_printf_log(phba, KERN_INFO,
							LOG_FIP,
							"2864 On devloss tmo "
							"unreg in-use FCF and "
							"rescan FCF table\n");
					lpfc_unregister_fcf_rescan(phba);
					return;
				}
				/*
				 * Let next new FCF event trigger fast failover
				 */
				phba->hba_flag &= ~FCF_TS_INPROG;
				spin_unlock_irq(&phba->hbalock);
				return;
			}
			/*
			 * It has found a suitable FCF record that is not
			 * the same as in-use FCF record, unregister the
			 * in-use FCF record, replace the in-use FCF record
			 * with the new FCF record, mark FCF fast failover
			 * completed, and then start register the new FCF
			 * record.
			 */

			/* Unregister the current in-use FCF record */
			lpfc_unregister_fcf(phba);

			/* Replace in-use record with the new record */
			lpfc_printf_log(phba, KERN_INFO, LOG_FIP,
					"2842 Replace in-use FCF (x%x) "
					"with failover FCF (x%x)\n",
					phba->fcf.current_rec.fcf_indx,
					phba->fcf.failover_rec.fcf_indx);
			memcpy(&phba->fcf.current_rec,
			       &phba->fcf.failover_rec,
			       sizeof(struct lpfc_fcf_rec));
			/*
			 * Mark the fast FCF failover rediscovery completed
			 * and the start of the first round of the roundrobin
			 * FCF failover.
			 */
			spin_lock_irq(&phba->hbalock);
			phba->fcf.fcf_flag &= ~FCF_REDISC_FOV;
			spin_unlock_irq(&phba->hbalock);
			/* Register to the new FCF record */
			lpfc_register_fcf(phba);
		} else {
			/*
			 * In case of transaction period to fast FCF failover,
			 * do nothing when search to the end of the FCF table.
			 */
			if ((phba->fcf.fcf_flag & FCF_REDISC_EVT) ||
			    (phba->fcf.fcf_flag & FCF_REDISC_PEND))
				return;

			if (phba->cfg_fcf_failover_policy == LPFC_FCF_FOV &&
				phba->fcf.fcf_flag & FCF_IN_USE) {
				/*
				 * In case the current in-use FCF record no
				 * longer existed during FCF discovery that
				 * was not triggered by fast FCF failover
				 * process, treat it as fast FCF failover.
				 */
				lpfc_printf_log(phba, KERN_INFO, LOG_FIP,
						"2841 In-use FCF record (x%x) "
						"not reported, entering fast "
						"FCF failover mode scanning.\n",
						phba->fcf.current_rec.fcf_indx);
				spin_lock_irq(&phba->hbalock);
				phba->fcf.fcf_flag |= FCF_REDISC_FOV;
				spin_unlock_irq(&phba->hbalock);
				lpfc_sli4_fcf_scan_read_fcf_rec(phba,
						LPFC_FCOE_FCF_GET_FIRST);
				return;
			}
			/* Register to the new FCF record */
			lpfc_register_fcf(phba);
		}
	} else
		lpfc_sli4_fcf_scan_read_fcf_rec(phba, next_fcf_index);
	return;

out:
	lpfc_sli4_mbox_cmd_free(phba, mboxq);
	lpfc_register_fcf(phba);

	return;
}

/**
 * lpfc_mbx_cmpl_fcf_rr_read_fcf_rec - fcf roundrobin read_fcf mbox cmpl hdler
 * @phba: pointer to lpfc hba data structure.
 * @mboxq: pointer to mailbox object.
 *
 * This is the callback function for FLOGI failure roundrobin FCF failover
 * read FCF record mailbox command from the eligible FCF record bmask for
 * performing the failover. If the FCF read back is not valid/available, it
 * fails through to retrying FLOGI to the currently registered FCF again.
 * Otherwise, if the FCF read back is valid and available, it will set the
 * newly read FCF record to the failover FCF record, unregister currently
 * registered FCF record, copy the failover FCF record to the current
 * FCF record, and then register the current FCF record before proceeding
 * to trying FLOGI on the new failover FCF.
 */
void
lpfc_mbx_cmpl_fcf_rr_read_fcf_rec(struct lpfc_hba *phba, LPFC_MBOXQ_t *mboxq)
{
	struct fcf_record *new_fcf_record;
	uint32_t boot_flag, addr_mode;
	uint16_t next_fcf_index, fcf_index;
	uint16_t current_fcf_index;
	uint16_t vlan_id = LPFC_FCOE_NULL_VID;
	int rc;

	/* If link state is not up, stop the roundrobin failover process */
	if (phba->link_state < LPFC_LINK_UP) {
		spin_lock_irq(&phba->hbalock);
		phba->fcf.fcf_flag &= ~FCF_DISCOVERY;
		phba->hba_flag &= ~FCF_RR_INPROG;
		spin_unlock_irq(&phba->hbalock);
		goto out;
	}

	/* Parse the FCF record from the non-embedded mailbox command */
	new_fcf_record = lpfc_sli4_fcf_rec_mbox_parse(phba, mboxq,
						      &next_fcf_index);
	if (!new_fcf_record) {
		lpfc_printf_log(phba, KERN_WARNING, LOG_FIP,
				"2766 Mailbox command READ_FCF_RECORD "
				"failed to retrieve a FCF record. "
				"hba_flg x%x fcf_flg x%x\n", phba->hba_flag,
				phba->fcf.fcf_flag);
		lpfc_unregister_fcf_rescan(phba);
		goto out;
	}

	/* Get the needed parameters from FCF record */
	rc = lpfc_match_fcf_conn_list(phba, new_fcf_record, &boot_flag,
				      &addr_mode, &vlan_id);

	/* Log the FCF record information if turned on */
	lpfc_sli4_log_fcf_record_info(phba, new_fcf_record, vlan_id,
				      next_fcf_index);

	fcf_index = bf_get(lpfc_fcf_record_fcf_index, new_fcf_record);
	if (!rc) {
		lpfc_printf_log(phba, KERN_INFO, LOG_FIP,
				"2848 Remove ineligible FCF (x%x) from "
				"from roundrobin bmask\n", fcf_index);
		/* Clear roundrobin bmask bit for ineligible FCF */
		lpfc_sli4_fcf_rr_index_clear(phba, fcf_index);
		/* Perform next round of roundrobin FCF failover */
		fcf_index = lpfc_sli4_fcf_rr_next_index_get(phba);
		rc = lpfc_sli4_fcf_rr_next_proc(phba->pport, fcf_index);
		if (rc)
			goto out;
		goto error_out;
	}

	if (fcf_index == phba->fcf.current_rec.fcf_indx) {
		lpfc_printf_log(phba, KERN_INFO, LOG_FIP,
				"2760 Perform FLOGI roundrobin FCF failover: "
				"FCF (x%x) back to FCF (x%x)\n",
				phba->fcf.current_rec.fcf_indx, fcf_index);
		/* Wait 500 ms before retrying FLOGI to current FCF */
		msleep(500);
		lpfc_issue_init_vfi(phba->pport);
		goto out;
	}

	/* Upload new FCF record to the failover FCF record */
	lpfc_printf_log(phba, KERN_INFO, LOG_FIP,
			"2834 Update current FCF (x%x) with new FCF (x%x)\n",
			phba->fcf.failover_rec.fcf_indx, fcf_index);
	spin_lock_irq(&phba->hbalock);
	__lpfc_update_fcf_record(phba, &phba->fcf.failover_rec,
				 new_fcf_record, addr_mode, vlan_id,
				 (boot_flag ? BOOT_ENABLE : 0));
	spin_unlock_irq(&phba->hbalock);

	current_fcf_index = phba->fcf.current_rec.fcf_indx;

	/* Unregister the current in-use FCF record */
	lpfc_unregister_fcf(phba);

	/* Replace in-use record with the new record */
	memcpy(&phba->fcf.current_rec, &phba->fcf.failover_rec,
	       sizeof(struct lpfc_fcf_rec));

	lpfc_printf_log(phba, KERN_INFO, LOG_FIP,
			"2783 Perform FLOGI roundrobin FCF failover: FCF "
			"(x%x) to FCF (x%x)\n", current_fcf_index, fcf_index);

error_out:
	lpfc_register_fcf(phba);
out:
	lpfc_sli4_mbox_cmd_free(phba, mboxq);
}

/**
 * lpfc_mbx_cmpl_read_fcf_rec - read fcf completion handler.
 * @phba: pointer to lpfc hba data structure.
 * @mboxq: pointer to mailbox object.
 *
 * This is the callback function of read FCF record mailbox command for
 * updating the eligible FCF bmask for FLOGI failure roundrobin FCF
 * failover when a new FCF event happened. If the FCF read back is
 * valid/available and it passes the connection list check, it updates
 * the bmask for the eligible FCF record for roundrobin failover.
 */
void
lpfc_mbx_cmpl_read_fcf_rec(struct lpfc_hba *phba, LPFC_MBOXQ_t *mboxq)
{
	struct fcf_record *new_fcf_record;
	uint32_t boot_flag, addr_mode;
	uint16_t fcf_index, next_fcf_index;
	uint16_t vlan_id =  LPFC_FCOE_NULL_VID;
	int rc;

	/* If link state is not up, no need to proceed */
	if (phba->link_state < LPFC_LINK_UP)
		goto out;

	/* If FCF discovery period is over, no need to proceed */
	if (!(phba->fcf.fcf_flag & FCF_DISCOVERY))
		goto out;

	/* Parse the FCF record from the non-embedded mailbox command */
	new_fcf_record = lpfc_sli4_fcf_rec_mbox_parse(phba, mboxq,
						      &next_fcf_index);
	if (!new_fcf_record) {
		lpfc_printf_log(phba, KERN_INFO, LOG_FIP,
				"2767 Mailbox command READ_FCF_RECORD "
				"failed to retrieve a FCF record.\n");
		goto out;
	}

	/* Check the connection list for eligibility */
	rc = lpfc_match_fcf_conn_list(phba, new_fcf_record, &boot_flag,
				      &addr_mode, &vlan_id);

	/* Log the FCF record information if turned on */
	lpfc_sli4_log_fcf_record_info(phba, new_fcf_record, vlan_id,
				      next_fcf_index);

	if (!rc)
		goto out;

	/* Update the eligible FCF record index bmask */
	fcf_index = bf_get(lpfc_fcf_record_fcf_index, new_fcf_record);

	rc = lpfc_sli4_fcf_pri_list_add(phba, fcf_index, new_fcf_record);

out:
	lpfc_sli4_mbox_cmd_free(phba, mboxq);
}

/**
 * lpfc_init_vfi_cmpl - Completion handler for init_vfi mbox command.
 * @phba: pointer to lpfc hba data structure.
 * @mboxq: pointer to mailbox data structure.
 *
 * This function handles completion of init vfi mailbox command.
 */
static void
lpfc_init_vfi_cmpl(struct lpfc_hba *phba, LPFC_MBOXQ_t *mboxq)
{
	struct lpfc_vport *vport = mboxq->vport;

	/*
	 * VFI not supported on interface type 0, just do the flogi
	 * Also continue if the VFI is in use - just use the same one.
	 */
	if (mboxq->u.mb.mbxStatus &&
	    (bf_get(lpfc_sli_intf_if_type, &phba->sli4_hba.sli_intf) !=
			LPFC_SLI_INTF_IF_TYPE_0) &&
	    mboxq->u.mb.mbxStatus != MBX_VFI_IN_USE) {
		lpfc_printf_vlog(vport, KERN_ERR, LOG_TRACE_EVENT,
				 "2891 Init VFI mailbox failed 0x%x\n",
				 mboxq->u.mb.mbxStatus);
		mempool_free(mboxq, phba->mbox_mem_pool);
		lpfc_vport_set_state(vport, FC_VPORT_FAILED);
		return;
	}

	lpfc_initial_flogi(vport);
	mempool_free(mboxq, phba->mbox_mem_pool);
	return;
}

/**
 * lpfc_issue_init_vfi - Issue init_vfi mailbox command.
 * @vport: pointer to lpfc_vport data structure.
 *
 * This function issue a init_vfi mailbox command to initialize the VFI and
 * VPI for the physical port.
 */
void
lpfc_issue_init_vfi(struct lpfc_vport *vport)
{
	LPFC_MBOXQ_t *mboxq;
	int rc;
	struct lpfc_hba *phba = vport->phba;

	mboxq = mempool_alloc(phba->mbox_mem_pool, GFP_KERNEL);
	if (!mboxq) {
		lpfc_printf_vlog(vport, KERN_ERR,
			LOG_TRACE_EVENT, "2892 Failed to allocate "
			"init_vfi mailbox\n");
		return;
	}
	lpfc_init_vfi(mboxq, vport);
	mboxq->mbox_cmpl = lpfc_init_vfi_cmpl;
	rc = lpfc_sli_issue_mbox(phba, mboxq, MBX_NOWAIT);
	if (rc == MBX_NOT_FINISHED) {
		lpfc_printf_vlog(vport, KERN_ERR, LOG_TRACE_EVENT,
				 "2893 Failed to issue init_vfi mailbox\n");
		mempool_free(mboxq, vport->phba->mbox_mem_pool);
	}
}

/**
 * lpfc_init_vpi_cmpl - Completion handler for init_vpi mbox command.
 * @phba: pointer to lpfc hba data structure.
 * @mboxq: pointer to mailbox data structure.
 *
 * This function handles completion of init vpi mailbox command.
 */
void
lpfc_init_vpi_cmpl(struct lpfc_hba *phba, LPFC_MBOXQ_t *mboxq)
{
	struct lpfc_vport *vport = mboxq->vport;
	struct lpfc_nodelist *ndlp;
	struct Scsi_Host *shost = lpfc_shost_from_vport(vport);

	if (mboxq->u.mb.mbxStatus) {
		lpfc_printf_vlog(vport, KERN_ERR, LOG_TRACE_EVENT,
				 "2609 Init VPI mailbox failed 0x%x\n",
				 mboxq->u.mb.mbxStatus);
		mempool_free(mboxq, phba->mbox_mem_pool);
		lpfc_vport_set_state(vport, FC_VPORT_FAILED);
		return;
	}
	spin_lock_irq(shost->host_lock);
	vport->fc_flag &= ~FC_VPORT_NEEDS_INIT_VPI;
	spin_unlock_irq(shost->host_lock);

	/* If this port is physical port or FDISC is done, do reg_vpi */
	if ((phba->pport == vport) || (vport->port_state == LPFC_FDISC)) {
			ndlp = lpfc_findnode_did(vport, Fabric_DID);
			if (!ndlp)
				lpfc_printf_vlog(vport, KERN_ERR,
					LOG_TRACE_EVENT,
					"2731 Cannot find fabric "
					"controller node\n");
			else
				lpfc_register_new_vport(phba, vport, ndlp);
			mempool_free(mboxq, phba->mbox_mem_pool);
			return;
	}

	if (phba->link_flag & LS_NPIV_FAB_SUPPORTED)
		lpfc_initial_fdisc(vport);
	else {
		lpfc_vport_set_state(vport, FC_VPORT_NO_FABRIC_SUPP);
		lpfc_printf_vlog(vport, KERN_ERR, LOG_TRACE_EVENT,
				 "2606 No NPIV Fabric support\n");
	}
	mempool_free(mboxq, phba->mbox_mem_pool);
	return;
}

/**
 * lpfc_issue_init_vpi - Issue init_vpi mailbox command.
 * @vport: pointer to lpfc_vport data structure.
 *
 * This function issue a init_vpi mailbox command to initialize
 * VPI for the vport.
 */
void
lpfc_issue_init_vpi(struct lpfc_vport *vport)
{
	LPFC_MBOXQ_t *mboxq;
	int rc, vpi;

	if ((vport->port_type != LPFC_PHYSICAL_PORT) && (!vport->vpi)) {
		vpi = lpfc_alloc_vpi(vport->phba);
		if (!vpi) {
			lpfc_printf_vlog(vport, KERN_ERR, LOG_TRACE_EVENT,
					 "3303 Failed to obtain vport vpi\n");
			lpfc_vport_set_state(vport, FC_VPORT_FAILED);
			return;
		}
		vport->vpi = vpi;
	}

	mboxq = mempool_alloc(vport->phba->mbox_mem_pool, GFP_KERNEL);
	if (!mboxq) {
		lpfc_printf_vlog(vport, KERN_ERR,
			LOG_TRACE_EVENT, "2607 Failed to allocate "
			"init_vpi mailbox\n");
		return;
	}
	lpfc_init_vpi(vport->phba, mboxq, vport->vpi);
	mboxq->vport = vport;
	mboxq->mbox_cmpl = lpfc_init_vpi_cmpl;
	rc = lpfc_sli_issue_mbox(vport->phba, mboxq, MBX_NOWAIT);
	if (rc == MBX_NOT_FINISHED) {
		lpfc_printf_vlog(vport, KERN_ERR, LOG_TRACE_EVENT,
				 "2608 Failed to issue init_vpi mailbox\n");
		mempool_free(mboxq, vport->phba->mbox_mem_pool);
	}
}

/**
 * lpfc_start_fdiscs - send fdiscs for each vports on this port.
 * @phba: pointer to lpfc hba data structure.
 *
 * This function loops through the list of vports on the @phba and issues an
 * FDISC if possible.
 */
void
lpfc_start_fdiscs(struct lpfc_hba *phba)
{
	struct lpfc_vport **vports;
	int i;

	vports = lpfc_create_vport_work_array(phba);
	if (vports != NULL) {
		for (i = 0; i <= phba->max_vports && vports[i] != NULL; i++) {
			if (vports[i]->port_type == LPFC_PHYSICAL_PORT)
				continue;
			/* There are no vpi for this vport */
			if (vports[i]->vpi > phba->max_vpi) {
				lpfc_vport_set_state(vports[i],
						     FC_VPORT_FAILED);
				continue;
			}
			if (phba->fc_topology == LPFC_TOPOLOGY_LOOP) {
				lpfc_vport_set_state(vports[i],
						     FC_VPORT_LINKDOWN);
				continue;
			}
			if (vports[i]->fc_flag & FC_VPORT_NEEDS_INIT_VPI) {
				lpfc_issue_init_vpi(vports[i]);
				continue;
			}
			if (phba->link_flag & LS_NPIV_FAB_SUPPORTED)
				lpfc_initial_fdisc(vports[i]);
			else {
				lpfc_vport_set_state(vports[i],
						     FC_VPORT_NO_FABRIC_SUPP);
				lpfc_printf_vlog(vports[i], KERN_ERR,
						 LOG_TRACE_EVENT,
						 "0259 No NPIV "
						 "Fabric support\n");
			}
		}
	}
	lpfc_destroy_vport_work_array(phba, vports);
}

void
lpfc_mbx_cmpl_reg_vfi(struct lpfc_hba *phba, LPFC_MBOXQ_t *mboxq)
{
	struct lpfc_vport *vport = mboxq->vport;
	struct Scsi_Host *shost = lpfc_shost_from_vport(vport);

	/*
	 * VFI not supported for interface type 0, so ignore any mailbox
	 * error (except VFI in use) and continue with the discovery.
	 */
	if (mboxq->u.mb.mbxStatus &&
	    (bf_get(lpfc_sli_intf_if_type, &phba->sli4_hba.sli_intf) !=
			LPFC_SLI_INTF_IF_TYPE_0) &&
	    mboxq->u.mb.mbxStatus != MBX_VFI_IN_USE) {
		lpfc_printf_vlog(vport, KERN_ERR, LOG_TRACE_EVENT,
				 "2018 REG_VFI mbxStatus error x%x "
				 "HBA state x%x\n",
				 mboxq->u.mb.mbxStatus, vport->port_state);
		if (phba->fc_topology == LPFC_TOPOLOGY_LOOP) {
			/* FLOGI failed, use loop map to make discovery list */
			lpfc_disc_list_loopmap(vport);
			/* Start discovery */
			lpfc_disc_start(vport);
			goto out_free_mem;
		}
		lpfc_vport_set_state(vport, FC_VPORT_FAILED);
		goto out_free_mem;
	}

	/* If the VFI is already registered, there is nothing else to do
	 * Unless this was a VFI update and we are in PT2PT mode, then
	 * we should drop through to set the port state to ready.
	 */
	if (vport->fc_flag & FC_VFI_REGISTERED)
		if (!(phba->sli_rev == LPFC_SLI_REV4 &&
		      vport->fc_flag & FC_PT2PT))
			goto out_free_mem;

	/* The VPI is implicitly registered when the VFI is registered */
	spin_lock_irq(shost->host_lock);
	vport->vpi_state |= LPFC_VPI_REGISTERED;
	vport->fc_flag |= FC_VFI_REGISTERED;
	vport->fc_flag &= ~FC_VPORT_NEEDS_REG_VPI;
	vport->fc_flag &= ~FC_VPORT_NEEDS_INIT_VPI;
	spin_unlock_irq(shost->host_lock);

	/* In case SLI4 FC loopback test, we are ready */
	if ((phba->sli_rev == LPFC_SLI_REV4) &&
	    (phba->link_flag & LS_LOOPBACK_MODE)) {
		phba->link_state = LPFC_HBA_READY;
		goto out_free_mem;
	}

	lpfc_printf_vlog(vport, KERN_INFO, LOG_SLI,
			 "3313 cmpl reg vfi  port_state:%x fc_flag:%x myDid:%x "
			 "alpacnt:%d LinkState:%x topology:%x\n",
			 vport->port_state, vport->fc_flag, vport->fc_myDID,
			 vport->phba->alpa_map[0],
			 phba->link_state, phba->fc_topology);

	if (vport->port_state == LPFC_FABRIC_CFG_LINK) {
		/*
		 * For private loop or for NPort pt2pt,
		 * just start discovery and we are done.
		 */
		if ((vport->fc_flag & FC_PT2PT) ||
		    ((phba->fc_topology == LPFC_TOPOLOGY_LOOP) &&
		    !(vport->fc_flag & FC_PUBLIC_LOOP))) {

			/* Use loop map to make discovery list */
			lpfc_disc_list_loopmap(vport);
			/* Start discovery */
			if (vport->fc_flag & FC_PT2PT)
				vport->port_state = LPFC_VPORT_READY;
			else
				lpfc_disc_start(vport);
		} else {
			lpfc_start_fdiscs(phba);
			lpfc_do_scr_ns_plogi(phba, vport);
		}
	}

out_free_mem:
	lpfc_mbox_rsrc_cleanup(phba, mboxq, MBOX_THD_UNLOCKED);
}

static void
lpfc_mbx_cmpl_read_sparam(struct lpfc_hba *phba, LPFC_MBOXQ_t *pmb)
{
	MAILBOX_t *mb = &pmb->u.mb;
	struct lpfc_dmabuf *mp = (struct lpfc_dmabuf *)pmb->ctx_buf;
	struct lpfc_vport  *vport = pmb->vport;
	struct Scsi_Host *shost = lpfc_shost_from_vport(vport);
	struct serv_parm *sp = &vport->fc_sparam;
	uint32_t ed_tov;

	/* Check for error */
	if (mb->mbxStatus) {
		/* READ_SPARAM mbox error <mbxStatus> state <hba_state> */
		lpfc_printf_vlog(vport, KERN_ERR, LOG_TRACE_EVENT,
				 "0319 READ_SPARAM mbxStatus error x%x "
				 "hba state x%x>\n",
				 mb->mbxStatus, vport->port_state);
		lpfc_linkdown(phba);
		goto out;
	}

	memcpy((uint8_t *) &vport->fc_sparam, (uint8_t *) mp->virt,
	       sizeof (struct serv_parm));

	ed_tov = be32_to_cpu(sp->cmn.e_d_tov);
	if (sp->cmn.edtovResolution)	/* E_D_TOV ticks are in nanoseconds */
		ed_tov = (ed_tov + 999999) / 1000000;

	phba->fc_edtov = ed_tov;
	phba->fc_ratov = (2 * ed_tov) / 1000;
	if (phba->fc_ratov < FF_DEF_RATOV) {
		/* RA_TOV should be atleast 10sec for initial flogi */
		phba->fc_ratov = FF_DEF_RATOV;
	}

	lpfc_update_vport_wwn(vport);
	fc_host_port_name(shost) = wwn_to_u64(vport->fc_portname.u.wwn);
	if (vport->port_type == LPFC_PHYSICAL_PORT) {
		memcpy(&phba->wwnn, &vport->fc_nodename, sizeof(phba->wwnn));
		memcpy(&phba->wwpn, &vport->fc_portname, sizeof(phba->wwnn));
	}

	lpfc_mbox_rsrc_cleanup(phba, pmb, MBOX_THD_UNLOCKED);

	/* Check if sending the FLOGI is being deferred to after we get
	 * up to date CSPs from MBX_READ_SPARAM.
	 */
	if (phba->hba_flag & HBA_DEFER_FLOGI) {
		lpfc_initial_flogi(vport);
		phba->hba_flag &= ~HBA_DEFER_FLOGI;
	}
	return;

out:
	lpfc_mbox_rsrc_cleanup(phba, pmb, MBOX_THD_UNLOCKED);
	lpfc_issue_clear_la(phba, vport);
}

static void
lpfc_mbx_process_link_up(struct lpfc_hba *phba, struct lpfc_mbx_read_top *la)
{
	struct lpfc_vport *vport = phba->pport;
	LPFC_MBOXQ_t *sparam_mbox, *cfglink_mbox = NULL;
	struct Scsi_Host *shost;
	int i;
	int rc;
	struct fcf_record *fcf_record;
	uint32_t fc_flags = 0;
	unsigned long iflags;

	spin_lock_irqsave(&phba->hbalock, iflags);
	phba->fc_linkspeed = bf_get(lpfc_mbx_read_top_link_spd, la);

	if (!(phba->hba_flag & HBA_FCOE_MODE)) {
		switch (bf_get(lpfc_mbx_read_top_link_spd, la)) {
		case LPFC_LINK_SPEED_1GHZ:
		case LPFC_LINK_SPEED_2GHZ:
		case LPFC_LINK_SPEED_4GHZ:
		case LPFC_LINK_SPEED_8GHZ:
		case LPFC_LINK_SPEED_10GHZ:
		case LPFC_LINK_SPEED_16GHZ:
		case LPFC_LINK_SPEED_32GHZ:
		case LPFC_LINK_SPEED_64GHZ:
		case LPFC_LINK_SPEED_128GHZ:
		case LPFC_LINK_SPEED_256GHZ:
			break;
		default:
			phba->fc_linkspeed = LPFC_LINK_SPEED_UNKNOWN;
			break;
		}
	}

	if (phba->fc_topology &&
	    phba->fc_topology != bf_get(lpfc_mbx_read_top_topology, la)) {
		lpfc_printf_log(phba, KERN_WARNING, LOG_SLI,
				"3314 Toplogy changed was 0x%x is 0x%x\n",
				phba->fc_topology,
				bf_get(lpfc_mbx_read_top_topology, la));
		phba->fc_topology_changed = 1;
	}

	phba->fc_topology = bf_get(lpfc_mbx_read_top_topology, la);
	phba->link_flag &= ~(LS_NPIV_FAB_SUPPORTED | LS_CT_VEN_RPA);

	shost = lpfc_shost_from_vport(vport);
	if (phba->fc_topology == LPFC_TOPOLOGY_LOOP) {
		phba->sli3_options &= ~LPFC_SLI3_NPIV_ENABLED;

		/* if npiv is enabled and this adapter supports npiv log
		 * a message that npiv is not supported in this topology
		 */
		if (phba->cfg_enable_npiv && phba->max_vpi)
			lpfc_printf_log(phba, KERN_ERR, LOG_LINK_EVENT,
				"1309 Link Up Event npiv not supported in loop "
				"topology\n");
				/* Get Loop Map information */
		if (bf_get(lpfc_mbx_read_top_il, la))
			fc_flags |= FC_LBIT;

		vport->fc_myDID = bf_get(lpfc_mbx_read_top_alpa_granted, la);
		i = la->lilpBde64.tus.f.bdeSize;

		if (i == 0) {
			phba->alpa_map[0] = 0;
		} else {
			if (vport->cfg_log_verbose & LOG_LINK_EVENT) {
				int numalpa, j, k;
				union {
					uint8_t pamap[16];
					struct {
						uint32_t wd1;
						uint32_t wd2;
						uint32_t wd3;
						uint32_t wd4;
					} pa;
				} un;
				numalpa = phba->alpa_map[0];
				j = 0;
				while (j < numalpa) {
					memset(un.pamap, 0, 16);
					for (k = 1; j < numalpa; k++) {
						un.pamap[k - 1] =
							phba->alpa_map[j + 1];
						j++;
						if (k == 16)
							break;
					}
					/* Link Up Event ALPA map */
					lpfc_printf_log(phba,
							KERN_WARNING,
							LOG_LINK_EVENT,
							"1304 Link Up Event "
							"ALPA map Data: x%x "
							"x%x x%x x%x\n",
							un.pa.wd1, un.pa.wd2,
							un.pa.wd3, un.pa.wd4);
				}
			}
		}
	} else {
		if (!(phba->sli3_options & LPFC_SLI3_NPIV_ENABLED)) {
			if (phba->max_vpi && phba->cfg_enable_npiv &&
			   (phba->sli_rev >= LPFC_SLI_REV3))
				phba->sli3_options |= LPFC_SLI3_NPIV_ENABLED;
		}
		vport->fc_myDID = phba->fc_pref_DID;
		fc_flags |= FC_LBIT;
	}
	spin_unlock_irqrestore(&phba->hbalock, iflags);

	if (fc_flags) {
		spin_lock_irqsave(shost->host_lock, iflags);
		vport->fc_flag |= fc_flags;
		spin_unlock_irqrestore(shost->host_lock, iflags);
	}

	lpfc_linkup(phba);
	sparam_mbox = NULL;

	sparam_mbox = mempool_alloc(phba->mbox_mem_pool, GFP_KERNEL);
	if (!sparam_mbox)
		goto out;

	rc = lpfc_read_sparam(phba, sparam_mbox, 0);
	if (rc) {
		mempool_free(sparam_mbox, phba->mbox_mem_pool);
		goto out;
	}
	sparam_mbox->vport = vport;
	sparam_mbox->mbox_cmpl = lpfc_mbx_cmpl_read_sparam;
	rc = lpfc_sli_issue_mbox(phba, sparam_mbox, MBX_NOWAIT);
	if (rc == MBX_NOT_FINISHED) {
		lpfc_mbox_rsrc_cleanup(phba, sparam_mbox, MBOX_THD_UNLOCKED);
		goto out;
	}

	if (!(phba->hba_flag & HBA_FCOE_MODE)) {
		cfglink_mbox = mempool_alloc(phba->mbox_mem_pool, GFP_KERNEL);
		if (!cfglink_mbox)
			goto out;
		vport->port_state = LPFC_LOCAL_CFG_LINK;
		lpfc_config_link(phba, cfglink_mbox);
		cfglink_mbox->vport = vport;
		cfglink_mbox->mbox_cmpl = lpfc_mbx_cmpl_local_config_link;
		rc = lpfc_sli_issue_mbox(phba, cfglink_mbox, MBX_NOWAIT);
		if (rc == MBX_NOT_FINISHED) {
			mempool_free(cfglink_mbox, phba->mbox_mem_pool);
			goto out;
		}
	} else {
		vport->port_state = LPFC_VPORT_UNKNOWN;
		/*
		 * Add the driver's default FCF record at FCF index 0 now. This
		 * is phase 1 implementation that support FCF index 0 and driver
		 * defaults.
		 */
		if (!(phba->hba_flag & HBA_FIP_SUPPORT)) {
			fcf_record = kzalloc(sizeof(struct fcf_record),
					GFP_KERNEL);
			if (unlikely(!fcf_record)) {
				lpfc_printf_log(phba, KERN_ERR,
					LOG_TRACE_EVENT,
					"2554 Could not allocate memory for "
					"fcf record\n");
				rc = -ENODEV;
				goto out;
			}

			lpfc_sli4_build_dflt_fcf_record(phba, fcf_record,
						LPFC_FCOE_FCF_DEF_INDEX);
			rc = lpfc_sli4_add_fcf_record(phba, fcf_record);
			if (unlikely(rc)) {
				lpfc_printf_log(phba, KERN_ERR,
					LOG_TRACE_EVENT,
					"2013 Could not manually add FCF "
					"record 0, status %d\n", rc);
				rc = -ENODEV;
				kfree(fcf_record);
				goto out;
			}
			kfree(fcf_record);
		}
		/*
		 * The driver is expected to do FIP/FCF. Call the port
		 * and get the FCF Table.
		 */
		spin_lock_irqsave(&phba->hbalock, iflags);
		if (phba->hba_flag & FCF_TS_INPROG) {
			spin_unlock_irqrestore(&phba->hbalock, iflags);
			return;
		}
		/* This is the initial FCF discovery scan */
		phba->fcf.fcf_flag |= FCF_INIT_DISC;
		spin_unlock_irqrestore(&phba->hbalock, iflags);
		lpfc_printf_log(phba, KERN_INFO, LOG_FIP | LOG_DISCOVERY,
				"2778 Start FCF table scan at linkup\n");
		rc = lpfc_sli4_fcf_scan_read_fcf_rec(phba,
						     LPFC_FCOE_FCF_GET_FIRST);
		if (rc) {
			spin_lock_irqsave(&phba->hbalock, iflags);
			phba->fcf.fcf_flag &= ~FCF_INIT_DISC;
			spin_unlock_irqrestore(&phba->hbalock, iflags);
			goto out;
		}
		/* Reset FCF roundrobin bmask for new discovery */
		lpfc_sli4_clear_fcf_rr_bmask(phba);
	}

	/* Prepare for LINK up registrations */
	memset(phba->os_host_name, 0, sizeof(phba->os_host_name));
	scnprintf(phba->os_host_name, sizeof(phba->os_host_name), "%s",
		  init_utsname()->nodename);
	return;
out:
	lpfc_vport_set_state(vport, FC_VPORT_FAILED);
	lpfc_printf_vlog(vport, KERN_ERR, LOG_TRACE_EVENT,
			 "0263 Discovery Mailbox error: state: 0x%x : x%px x%px\n",
			 vport->port_state, sparam_mbox, cfglink_mbox);
	lpfc_issue_clear_la(phba, vport);
	return;
}

static void
lpfc_enable_la(struct lpfc_hba *phba)
{
	uint32_t control;
	struct lpfc_sli *psli = &phba->sli;
	spin_lock_irq(&phba->hbalock);
	psli->sli_flag |= LPFC_PROCESS_LA;
	if (phba->sli_rev <= LPFC_SLI_REV3) {
		control = readl(phba->HCregaddr);
		control |= HC_LAINT_ENA;
		writel(control, phba->HCregaddr);
		readl(phba->HCregaddr); /* flush */
	}
	spin_unlock_irq(&phba->hbalock);
}

static void
lpfc_mbx_issue_link_down(struct lpfc_hba *phba)
{
	lpfc_linkdown(phba);
	lpfc_enable_la(phba);
	lpfc_unregister_unused_fcf(phba);
	/* turn on Link Attention interrupts - no CLEAR_LA needed */
}


/*
 * This routine handles processing a READ_TOPOLOGY mailbox
 * command upon completion. It is setup in the LPFC_MBOXQ
 * as the completion routine when the command is
 * handed off to the SLI layer. SLI4 only.
 */
void
lpfc_mbx_cmpl_read_topology(struct lpfc_hba *phba, LPFC_MBOXQ_t *pmb)
{
	struct lpfc_vport *vport = pmb->vport;
	struct Scsi_Host  *shost = lpfc_shost_from_vport(vport);
	struct lpfc_mbx_read_top *la;
	struct lpfc_sli_ring *pring;
	MAILBOX_t *mb = &pmb->u.mb;
	struct lpfc_dmabuf *mp = (struct lpfc_dmabuf *)(pmb->ctx_buf);
	uint8_t attn_type;
	unsigned long iflags;

	/* Unblock ELS traffic */
	pring = lpfc_phba_elsring(phba);
	if (pring)
		pring->flag &= ~LPFC_STOP_IOCB_EVENT;

	/* Check for error */
	if (mb->mbxStatus) {
		lpfc_printf_log(phba, KERN_INFO, LOG_LINK_EVENT,
				"1307 READ_LA mbox error x%x state x%x\n",
				mb->mbxStatus, vport->port_state);
		lpfc_mbx_issue_link_down(phba);
		phba->link_state = LPFC_HBA_ERROR;
		goto lpfc_mbx_cmpl_read_topology_free_mbuf;
	}

	la = (struct lpfc_mbx_read_top *) &pmb->u.mb.un.varReadTop;
	attn_type = bf_get(lpfc_mbx_read_top_att_type, la);

	memcpy(&phba->alpa_map[0], mp->virt, 128);

	spin_lock_irqsave(shost->host_lock, iflags);
	if (bf_get(lpfc_mbx_read_top_pb, la))
		vport->fc_flag |= FC_BYPASSED_MODE;
	else
		vport->fc_flag &= ~FC_BYPASSED_MODE;
	spin_unlock_irqrestore(shost->host_lock, iflags);

	if (phba->fc_eventTag <= la->eventTag) {
		phba->fc_stat.LinkMultiEvent++;
		if (attn_type == LPFC_ATT_LINK_UP)
			if (phba->fc_eventTag != 0)
				lpfc_linkdown(phba);
	}

	phba->fc_eventTag = la->eventTag;
	phba->link_events++;
	if (attn_type == LPFC_ATT_LINK_UP) {
		phba->fc_stat.LinkUp++;
		if (phba->link_flag & LS_LOOPBACK_MODE) {
			lpfc_printf_log(phba, KERN_ERR, LOG_LINK_EVENT,
					"1306 Link Up Event in loop back mode "
					"x%x received Data: x%x x%x x%x x%x\n",
					la->eventTag, phba->fc_eventTag,
					bf_get(lpfc_mbx_read_top_alpa_granted,
					       la),
					bf_get(lpfc_mbx_read_top_link_spd, la),
					phba->alpa_map[0]);
		} else {
			lpfc_printf_log(phba, KERN_ERR, LOG_LINK_EVENT,
					"1303 Link Up Event x%x received "
					"Data: x%x x%x x%x x%x x%x\n",
					la->eventTag, phba->fc_eventTag,
					bf_get(lpfc_mbx_read_top_alpa_granted,
					       la),
					bf_get(lpfc_mbx_read_top_link_spd, la),
					phba->alpa_map[0],
					bf_get(lpfc_mbx_read_top_fa, la));
		}
		lpfc_mbx_process_link_up(phba, la);

		if (phba->cmf_active_mode != LPFC_CFG_OFF)
			lpfc_cmf_signal_init(phba);

		if (phba->lmt & LMT_64Gb)
			lpfc_read_lds_params(phba);

	} else if (attn_type == LPFC_ATT_LINK_DOWN ||
		   attn_type == LPFC_ATT_UNEXP_WWPN) {
		phba->fc_stat.LinkDown++;
		if (phba->link_flag & LS_LOOPBACK_MODE)
			lpfc_printf_log(phba, KERN_ERR, LOG_LINK_EVENT,
				"1308 Link Down Event in loop back mode "
				"x%x received "
				"Data: x%x x%x x%x\n",
				la->eventTag, phba->fc_eventTag,
				phba->pport->port_state, vport->fc_flag);
		else if (attn_type == LPFC_ATT_UNEXP_WWPN)
			lpfc_printf_log(phba, KERN_ERR, LOG_LINK_EVENT,
				"1313 Link Down Unexpected FA WWPN Event x%x "
				"received Data: x%x x%x x%x x%x\n",
				la->eventTag, phba->fc_eventTag,
				phba->pport->port_state, vport->fc_flag,
				bf_get(lpfc_mbx_read_top_fa, la));
		else
			lpfc_printf_log(phba, KERN_ERR, LOG_LINK_EVENT,
				"1305 Link Down Event x%x received "
				"Data: x%x x%x x%x x%x\n",
				la->eventTag, phba->fc_eventTag,
				phba->pport->port_state, vport->fc_flag,
				bf_get(lpfc_mbx_read_top_fa, la));
		lpfc_mbx_issue_link_down(phba);
	}

	if ((phba->sli_rev < LPFC_SLI_REV4) &&
	    bf_get(lpfc_mbx_read_top_fa, la))
		lpfc_printf_log(phba, KERN_INFO, LOG_LINK_EVENT,
				"1311 fa %d\n",
				bf_get(lpfc_mbx_read_top_fa, la));

lpfc_mbx_cmpl_read_topology_free_mbuf:
	lpfc_mbox_rsrc_cleanup(phba, pmb, MBOX_THD_UNLOCKED);
}

/*
 * This routine handles processing a REG_LOGIN mailbox
 * command upon completion. It is setup in the LPFC_MBOXQ
 * as the completion routine when the command is
 * handed off to the SLI layer.
 */
void
lpfc_mbx_cmpl_reg_login(struct lpfc_hba *phba, LPFC_MBOXQ_t *pmb)
{
	struct lpfc_vport  *vport = pmb->vport;
	struct lpfc_dmabuf *mp = (struct lpfc_dmabuf *)pmb->ctx_buf;
	struct lpfc_nodelist *ndlp = (struct lpfc_nodelist *)pmb->ctx_ndlp;

	/* The driver calls the state machine with the pmb pointer
	 * but wants to make sure a stale ctx_buf isn't acted on.
	 * The ctx_buf is restored later and cleaned up.
	 */
	pmb->ctx_buf = NULL;
	pmb->ctx_ndlp = NULL;

	lpfc_printf_vlog(vport, KERN_INFO, LOG_SLI | LOG_NODE | LOG_DISCOVERY,
			 "0002 rpi:%x DID:%x flg:%x %d x%px\n",
			 ndlp->nlp_rpi, ndlp->nlp_DID, ndlp->nlp_flag,
			 kref_read(&ndlp->kref),
			 ndlp);
	if (ndlp->nlp_flag & NLP_REG_LOGIN_SEND)
		ndlp->nlp_flag &= ~NLP_REG_LOGIN_SEND;

	if (ndlp->nlp_flag & NLP_IGNR_REG_CMPL ||
	    ndlp->nlp_state != NLP_STE_REG_LOGIN_ISSUE) {
		/* We rcvd a rscn after issuing this
		 * mbox reg login, we may have cycled
		 * back through the state and be
		 * back at reg login state so this
		 * mbox needs to be ignored becase
		 * there is another reg login in
		 * process.
		 */
		spin_lock_irq(&ndlp->lock);
		ndlp->nlp_flag &= ~NLP_IGNR_REG_CMPL;
		spin_unlock_irq(&ndlp->lock);

		/*
		 * We cannot leave the RPI registered because
		 * if we go thru discovery again for this ndlp
		 * a subsequent REG_RPI will fail.
		 */
		ndlp->nlp_flag |= NLP_RPI_REGISTERED;
		lpfc_unreg_rpi(vport, ndlp);
	}

	/* Call state machine */
	lpfc_disc_state_machine(vport, ndlp, pmb, NLP_EVT_CMPL_REG_LOGIN);
	pmb->ctx_buf = mp;
	lpfc_mbox_rsrc_cleanup(phba, pmb, MBOX_THD_UNLOCKED);

	/* decrement the node reference count held for this callback
	 * function.
	 */
	lpfc_nlp_put(ndlp);

	return;
}

static void
lpfc_mbx_cmpl_unreg_vpi(struct lpfc_hba *phba, LPFC_MBOXQ_t *pmb)
{
	MAILBOX_t *mb = &pmb->u.mb;
	struct lpfc_vport *vport = pmb->vport;
	struct Scsi_Host  *shost = lpfc_shost_from_vport(vport);

	switch (mb->mbxStatus) {
	case 0x0011:
	case 0x0020:
		lpfc_printf_vlog(vport, KERN_INFO, LOG_NODE,
				 "0911 cmpl_unreg_vpi, mb status = 0x%x\n",
				 mb->mbxStatus);
		break;
	/* If VPI is busy, reset the HBA */
	case 0x9700:
		lpfc_printf_vlog(vport, KERN_ERR, LOG_TRACE_EVENT,
			"2798 Unreg_vpi failed vpi 0x%x, mb status = 0x%x\n",
			vport->vpi, mb->mbxStatus);
		if (!(phba->pport->load_flag & FC_UNLOADING))
			lpfc_workq_post_event(phba, NULL, NULL,
				LPFC_EVT_RESET_HBA);
	}
	spin_lock_irq(shost->host_lock);
	vport->vpi_state &= ~LPFC_VPI_REGISTERED;
	vport->fc_flag |= FC_VPORT_NEEDS_REG_VPI;
	spin_unlock_irq(shost->host_lock);
	mempool_free(pmb, phba->mbox_mem_pool);
	lpfc_cleanup_vports_rrqs(vport, NULL);
	/*
	 * This shost reference might have been taken at the beginning of
	 * lpfc_vport_delete()
	 */
	if ((vport->load_flag & FC_UNLOADING) && (vport != phba->pport))
		scsi_host_put(shost);
}

int
lpfc_mbx_unreg_vpi(struct lpfc_vport *vport)
{
	struct lpfc_hba  *phba = vport->phba;
	LPFC_MBOXQ_t *mbox;
	int rc;

	mbox = mempool_alloc(phba->mbox_mem_pool, GFP_KERNEL);
	if (!mbox)
		return 1;

	lpfc_unreg_vpi(phba, vport->vpi, mbox);
	mbox->vport = vport;
	mbox->mbox_cmpl = lpfc_mbx_cmpl_unreg_vpi;
	rc = lpfc_sli_issue_mbox(phba, mbox, MBX_NOWAIT);
	if (rc == MBX_NOT_FINISHED) {
		lpfc_printf_vlog(vport, KERN_ERR, LOG_TRACE_EVENT,
				 "1800 Could not issue unreg_vpi\n");
		mempool_free(mbox, phba->mbox_mem_pool);
		return rc;
	}
	return 0;
}

static void
lpfc_mbx_cmpl_reg_vpi(struct lpfc_hba *phba, LPFC_MBOXQ_t *pmb)
{
	struct lpfc_vport *vport = pmb->vport;
	struct Scsi_Host  *shost = lpfc_shost_from_vport(vport);
	MAILBOX_t *mb = &pmb->u.mb;

	switch (mb->mbxStatus) {
	case 0x0011:
	case 0x9601:
	case 0x9602:
		lpfc_printf_vlog(vport, KERN_INFO, LOG_NODE,
				 "0912 cmpl_reg_vpi, mb status = 0x%x\n",
				 mb->mbxStatus);
		lpfc_vport_set_state(vport, FC_VPORT_FAILED);
		spin_lock_irq(shost->host_lock);
		vport->fc_flag &= ~(FC_FABRIC | FC_PUBLIC_LOOP);
		spin_unlock_irq(shost->host_lock);
		vport->fc_myDID = 0;

		if ((vport->cfg_enable_fc4_type == LPFC_ENABLE_BOTH) ||
		    (vport->cfg_enable_fc4_type == LPFC_ENABLE_NVME)) {
			if (phba->nvmet_support)
				lpfc_nvmet_update_targetport(phba);
			else
				lpfc_nvme_update_localport(vport);
		}
		goto out;
	}

	spin_lock_irq(shost->host_lock);
	vport->vpi_state |= LPFC_VPI_REGISTERED;
	vport->fc_flag &= ~FC_VPORT_NEEDS_REG_VPI;
	spin_unlock_irq(shost->host_lock);
	vport->num_disc_nodes = 0;
	/* go thru NPR list and issue ELS PLOGIs */
	if (vport->fc_npr_cnt)
		lpfc_els_disc_plogi(vport);

	if (!vport->num_disc_nodes) {
		spin_lock_irq(shost->host_lock);
		vport->fc_flag &= ~FC_NDISC_ACTIVE;
		spin_unlock_irq(shost->host_lock);
		lpfc_can_disctmo(vport);
	}
	vport->port_state = LPFC_VPORT_READY;

out:
	mempool_free(pmb, phba->mbox_mem_pool);
	return;
}

/**
 * lpfc_create_static_vport - Read HBA config region to create static vports.
 * @phba: pointer to lpfc hba data structure.
 *
 * This routine issue a DUMP mailbox command for config region 22 to get
 * the list of static vports to be created. The function create vports
 * based on the information returned from the HBA.
 **/
void
lpfc_create_static_vport(struct lpfc_hba *phba)
{
	LPFC_MBOXQ_t *pmb = NULL;
	MAILBOX_t *mb;
	struct static_vport_info *vport_info;
	int mbx_wait_rc = 0, i;
	struct fc_vport_identifiers vport_id;
	struct fc_vport *new_fc_vport;
	struct Scsi_Host *shost;
	struct lpfc_vport *vport;
	uint16_t offset = 0;
	uint8_t *vport_buff;
	struct lpfc_dmabuf *mp;
	uint32_t byte_count = 0;

	pmb = mempool_alloc(phba->mbox_mem_pool, GFP_KERNEL);
	if (!pmb) {
		lpfc_printf_log(phba, KERN_ERR, LOG_TRACE_EVENT,
				"0542 lpfc_create_static_vport failed to"
				" allocate mailbox memory\n");
		return;
	}
	memset(pmb, 0, sizeof(LPFC_MBOXQ_t));
	mb = &pmb->u.mb;

	vport_info = kzalloc(sizeof(struct static_vport_info), GFP_KERNEL);
	if (!vport_info) {
		lpfc_printf_log(phba, KERN_ERR, LOG_TRACE_EVENT,
				"0543 lpfc_create_static_vport failed to"
				" allocate vport_info\n");
		mempool_free(pmb, phba->mbox_mem_pool);
		return;
	}

	vport_buff = (uint8_t *) vport_info;
	do {
		/* While loop iteration forces a free dma buffer from
		 * the previous loop because the mbox is reused and
		 * the dump routine is a single-use construct.
		 */
		if (pmb->ctx_buf) {
			mp = (struct lpfc_dmabuf *)pmb->ctx_buf;
			lpfc_mbuf_free(phba, mp->virt, mp->phys);
			kfree(mp);
			pmb->ctx_buf = NULL;
		}
		if (lpfc_dump_static_vport(phba, pmb, offset))
			goto out;

		pmb->vport = phba->pport;
		mbx_wait_rc = lpfc_sli_issue_mbox_wait(phba, pmb,
							LPFC_MBOX_TMO);

		if ((mbx_wait_rc != MBX_SUCCESS) || mb->mbxStatus) {
			lpfc_printf_log(phba, KERN_WARNING, LOG_INIT,
				"0544 lpfc_create_static_vport failed to"
				" issue dump mailbox command ret 0x%x "
				"status 0x%x\n",
				mbx_wait_rc, mb->mbxStatus);
			goto out;
		}

		if (phba->sli_rev == LPFC_SLI_REV4) {
			byte_count = pmb->u.mqe.un.mb_words[5];
			mp = (struct lpfc_dmabuf *)pmb->ctx_buf;
			if (byte_count > sizeof(struct static_vport_info) -
					offset)
				byte_count = sizeof(struct static_vport_info)
					- offset;
			memcpy(vport_buff + offset, mp->virt, byte_count);
			offset += byte_count;
		} else {
			if (mb->un.varDmp.word_cnt >
				sizeof(struct static_vport_info) - offset)
				mb->un.varDmp.word_cnt =
					sizeof(struct static_vport_info)
						- offset;
			byte_count = mb->un.varDmp.word_cnt;
			lpfc_sli_pcimem_bcopy(((uint8_t *)mb) + DMP_RSP_OFFSET,
				vport_buff + offset,
				byte_count);

			offset += byte_count;
		}

	} while (byte_count &&
		offset < sizeof(struct static_vport_info));


	if ((le32_to_cpu(vport_info->signature) != VPORT_INFO_SIG) ||
		((le32_to_cpu(vport_info->rev) & VPORT_INFO_REV_MASK)
			!= VPORT_INFO_REV)) {
		lpfc_printf_log(phba, KERN_ERR, LOG_TRACE_EVENT,
				"0545 lpfc_create_static_vport bad"
				" information header 0x%x 0x%x\n",
				le32_to_cpu(vport_info->signature),
				le32_to_cpu(vport_info->rev) &
				VPORT_INFO_REV_MASK);

		goto out;
	}

	shost = lpfc_shost_from_vport(phba->pport);

	for (i = 0; i < MAX_STATIC_VPORT_COUNT; i++) {
		memset(&vport_id, 0, sizeof(vport_id));
		vport_id.port_name = wwn_to_u64(vport_info->vport_list[i].wwpn);
		vport_id.node_name = wwn_to_u64(vport_info->vport_list[i].wwnn);
		if (!vport_id.port_name || !vport_id.node_name)
			continue;

		vport_id.roles = FC_PORT_ROLE_FCP_INITIATOR;
		vport_id.vport_type = FC_PORTTYPE_NPIV;
		vport_id.disable = false;
		new_fc_vport = fc_vport_create(shost, 0, &vport_id);

		if (!new_fc_vport) {
			lpfc_printf_log(phba, KERN_WARNING, LOG_INIT,
				"0546 lpfc_create_static_vport failed to"
				" create vport\n");
			continue;
		}

		vport = *(struct lpfc_vport **)new_fc_vport->dd_data;
		vport->vport_flag |= STATIC_VPORT;
	}

out:
	kfree(vport_info);
	if (mbx_wait_rc != MBX_TIMEOUT)
		lpfc_mbox_rsrc_cleanup(phba, pmb, MBOX_THD_UNLOCKED);
}

/*
 * This routine handles processing a Fabric REG_LOGIN mailbox
 * command upon completion. It is setup in the LPFC_MBOXQ
 * as the completion routine when the command is
 * handed off to the SLI layer.
 */
void
lpfc_mbx_cmpl_fabric_reg_login(struct lpfc_hba *phba, LPFC_MBOXQ_t *pmb)
{
	struct lpfc_vport *vport = pmb->vport;
	MAILBOX_t *mb = &pmb->u.mb;
	struct lpfc_nodelist *ndlp = (struct lpfc_nodelist *)pmb->ctx_ndlp;
	struct Scsi_Host *shost;

	pmb->ctx_ndlp = NULL;

	if (mb->mbxStatus) {
		lpfc_printf_vlog(vport, KERN_ERR, LOG_TRACE_EVENT,
				 "0258 Register Fabric login error: 0x%x\n",
				 mb->mbxStatus);
		lpfc_mbox_rsrc_cleanup(phba, pmb, MBOX_THD_UNLOCKED);
		if (phba->fc_topology == LPFC_TOPOLOGY_LOOP) {
			/* FLOGI failed, use loop map to make discovery list */
			lpfc_disc_list_loopmap(vport);

			/* Start discovery */
			lpfc_disc_start(vport);
			/* Decrement the reference count to ndlp after the
			 * reference to the ndlp are done.
			 */
			lpfc_nlp_put(ndlp);
			return;
		}

		lpfc_vport_set_state(vport, FC_VPORT_FAILED);
		/* Decrement the reference count to ndlp after the reference
		 * to the ndlp are done.
		 */
		lpfc_nlp_put(ndlp);
		return;
	}

	if (phba->sli_rev < LPFC_SLI_REV4)
		ndlp->nlp_rpi = mb->un.varWords[0];
	ndlp->nlp_flag |= NLP_RPI_REGISTERED;
	ndlp->nlp_type |= NLP_FABRIC;
	lpfc_nlp_set_state(vport, ndlp, NLP_STE_UNMAPPED_NODE);

	if (vport->port_state == LPFC_FABRIC_CFG_LINK) {
		/* when physical port receive logo donot start
		 * vport discovery */
		if (!(vport->fc_flag & FC_LOGO_RCVD_DID_CHNG))
			lpfc_start_fdiscs(phba);
		else {
			shost = lpfc_shost_from_vport(vport);
			spin_lock_irq(shost->host_lock);
			vport->fc_flag &= ~FC_LOGO_RCVD_DID_CHNG ;
			spin_unlock_irq(shost->host_lock);
		}
		lpfc_do_scr_ns_plogi(phba, vport);
	}

	lpfc_mbox_rsrc_cleanup(phba, pmb, MBOX_THD_UNLOCKED);

	/* Drop the reference count from the mbox at the end after
	 * all the current reference to the ndlp have been done.
	 */
	lpfc_nlp_put(ndlp);
	return;
}

 /*
  * This routine will issue a GID_FT for each FC4 Type supported
  * by the driver. ALL GID_FTs must complete before discovery is started.
  */
int
lpfc_issue_gidft(struct lpfc_vport *vport)
{
	/* Good status, issue CT Request to NameServer */
	if ((vport->cfg_enable_fc4_type == LPFC_ENABLE_BOTH) ||
	    (vport->cfg_enable_fc4_type == LPFC_ENABLE_FCP)) {
		if (lpfc_ns_cmd(vport, SLI_CTNS_GID_FT, 0, SLI_CTPT_FCP)) {
			/* Cannot issue NameServer FCP Query, so finish up
			 * discovery
			 */
			lpfc_printf_vlog(vport, KERN_ERR,
					 LOG_TRACE_EVENT,
					 "0604 %s FC TYPE %x %s\n",
					 "Failed to issue GID_FT to ",
					 FC_TYPE_FCP,
					 "Finishing discovery.");
			return 0;
		}
		vport->gidft_inp++;
	}

	if ((vport->cfg_enable_fc4_type == LPFC_ENABLE_BOTH) ||
	    (vport->cfg_enable_fc4_type == LPFC_ENABLE_NVME)) {
		if (lpfc_ns_cmd(vport, SLI_CTNS_GID_FT, 0, SLI_CTPT_NVME)) {
			/* Cannot issue NameServer NVME Query, so finish up
			 * discovery
			 */
			lpfc_printf_vlog(vport, KERN_ERR,
					 LOG_TRACE_EVENT,
					 "0605 %s FC_TYPE %x %s %d\n",
					 "Failed to issue GID_FT to ",
					 FC_TYPE_NVME,
					 "Finishing discovery: gidftinp ",
					 vport->gidft_inp);
			if (vport->gidft_inp == 0)
				return 0;
		} else
			vport->gidft_inp++;
	}
	return vport->gidft_inp;
}

/**
 * lpfc_issue_gidpt - issue a GID_PT for all N_Ports
 * @vport: The virtual port for which this call is being executed.
 *
 * This routine will issue a GID_PT to get a list of all N_Ports
 *
 * Return value :
 *   0 - Failure to issue a GID_PT
 *   1 - GID_PT issued
 **/
int
lpfc_issue_gidpt(struct lpfc_vport *vport)
{
	/* Good status, issue CT Request to NameServer */
	if (lpfc_ns_cmd(vport, SLI_CTNS_GID_PT, 0, GID_PT_N_PORT)) {
		/* Cannot issue NameServer FCP Query, so finish up
		 * discovery
		 */
		lpfc_printf_vlog(vport, KERN_ERR, LOG_TRACE_EVENT,
				 "0606 %s Port TYPE %x %s\n",
				 "Failed to issue GID_PT to ",
				 GID_PT_N_PORT,
				 "Finishing discovery.");
		return 0;
	}
	vport->gidft_inp++;
	return 1;
}

/*
 * This routine handles processing a NameServer REG_LOGIN mailbox
 * command upon completion. It is setup in the LPFC_MBOXQ
 * as the completion routine when the command is
 * handed off to the SLI layer.
 */
void
lpfc_mbx_cmpl_ns_reg_login(struct lpfc_hba *phba, LPFC_MBOXQ_t *pmb)
{
	MAILBOX_t *mb = &pmb->u.mb;
	struct lpfc_nodelist *ndlp = (struct lpfc_nodelist *)pmb->ctx_ndlp;
	struct lpfc_vport *vport = pmb->vport;
	int rc;

	pmb->ctx_ndlp = NULL;
	vport->gidft_inp = 0;

	if (mb->mbxStatus) {
		lpfc_printf_vlog(vport, KERN_ERR, LOG_TRACE_EVENT,
				 "0260 Register NameServer error: 0x%x\n",
				 mb->mbxStatus);

out:
		/* decrement the node reference count held for this
		 * callback function.
		 */
		lpfc_nlp_put(ndlp);
		lpfc_mbox_rsrc_cleanup(phba, pmb, MBOX_THD_UNLOCKED);

		/* If the node is not registered with the scsi or nvme
		 * transport, remove the fabric node.  The failed reg_login
		 * is terminal and forces the removal of the last node
		 * reference.
		 */
		if (!(ndlp->fc4_xpt_flags & (SCSI_XPT_REGD | NVME_XPT_REGD))) {
			spin_lock_irq(&ndlp->lock);
			ndlp->nlp_flag &= ~NLP_NPR_2B_DISC;
			spin_unlock_irq(&ndlp->lock);
			lpfc_nlp_put(ndlp);
		}

		if (phba->fc_topology == LPFC_TOPOLOGY_LOOP) {
			/*
			 * RegLogin failed, use loop map to make discovery
			 * list
			 */
			lpfc_disc_list_loopmap(vport);

			/* Start discovery */
			lpfc_disc_start(vport);
			return;
		}
		lpfc_vport_set_state(vport, FC_VPORT_FAILED);
		return;
	}

	if (phba->sli_rev < LPFC_SLI_REV4)
		ndlp->nlp_rpi = mb->un.varWords[0];
	ndlp->nlp_flag |= NLP_RPI_REGISTERED;
	ndlp->nlp_type |= NLP_FABRIC;
	lpfc_nlp_set_state(vport, ndlp, NLP_STE_UNMAPPED_NODE);
	lpfc_printf_vlog(vport, KERN_INFO, LOG_NODE | LOG_DISCOVERY,
			 "0003 rpi:%x DID:%x flg:%x %d x%px\n",
			 ndlp->nlp_rpi, ndlp->nlp_DID, ndlp->nlp_flag,
			 kref_read(&ndlp->kref),
			 ndlp);

	if (vport->port_state < LPFC_VPORT_READY) {
		/* Link up discovery requires Fabric registration. */
		lpfc_ns_cmd(vport, SLI_CTNS_RNN_ID, 0, 0);
		lpfc_ns_cmd(vport, SLI_CTNS_RSNN_NN, 0, 0);
		lpfc_ns_cmd(vport, SLI_CTNS_RSPN_ID, 0, 0);
		lpfc_ns_cmd(vport, SLI_CTNS_RFT_ID, 0, 0);

		if ((vport->cfg_enable_fc4_type == LPFC_ENABLE_BOTH) ||
		    (vport->cfg_enable_fc4_type == LPFC_ENABLE_FCP))
			lpfc_ns_cmd(vport, SLI_CTNS_RFF_ID, 0, FC_TYPE_FCP);

		if ((vport->cfg_enable_fc4_type == LPFC_ENABLE_BOTH) ||
		    (vport->cfg_enable_fc4_type == LPFC_ENABLE_NVME))
			lpfc_ns_cmd(vport, SLI_CTNS_RFF_ID, 0,
				    FC_TYPE_NVME);

		/* Issue SCR just before NameServer GID_FT Query */
		lpfc_issue_els_scr(vport, 0);

		/* Link was bounced or a Fabric LOGO occurred.  Start EDC
		 * with initial FW values provided the congestion mode is
		 * not off.  Note that signals may or may not be supported
		 * by the adapter but FPIN is provided by default for 1
		 * or both missing signals support.
		 */
		if (phba->cmf_active_mode != LPFC_CFG_OFF) {
			phba->cgn_reg_fpin = phba->cgn_init_reg_fpin;
			phba->cgn_reg_signal = phba->cgn_init_reg_signal;
			rc = lpfc_issue_els_edc(vport, 0);
			lpfc_printf_log(phba, KERN_INFO,
					LOG_INIT | LOG_ELS | LOG_DISCOVERY,
					"4220 Issue EDC status x%x Data x%x\n",
					rc, phba->cgn_init_reg_signal);
		} else if (phba->lmt & LMT_64Gb) {
			/* may send link fault capability descriptor */
			lpfc_issue_els_edc(vport, 0);
		} else {
			lpfc_issue_els_rdf(vport, 0);
		}
	}

	vport->fc_ns_retry = 0;
	if (lpfc_issue_gidft(vport) == 0)
		goto out;

	/*
	 * At this point in time we may need to wait for multiple
	 * SLI_CTNS_GID_FT CT commands to complete before we start discovery.
	 *
	 * decrement the node reference count held for this
	 * callback function.
	 */
	lpfc_nlp_put(ndlp);
	lpfc_mbox_rsrc_cleanup(phba, pmb, MBOX_THD_UNLOCKED);
	return;
}

/*
 * This routine handles processing a Fabric Controller REG_LOGIN mailbox
 * command upon completion. It is setup in the LPFC_MBOXQ
 * as the completion routine when the command is handed off to the SLI layer.
 */
void
lpfc_mbx_cmpl_fc_reg_login(struct lpfc_hba *phba, LPFC_MBOXQ_t *pmb)
{
	struct lpfc_vport *vport = pmb->vport;
	MAILBOX_t *mb = &pmb->u.mb;
	struct lpfc_nodelist *ndlp = (struct lpfc_nodelist *)pmb->ctx_ndlp;

	pmb->ctx_ndlp = NULL;
	if (mb->mbxStatus) {
		lpfc_printf_vlog(vport, KERN_ERR, LOG_TRACE_EVENT,
				 "0933 %s: Register FC login error: 0x%x\n",
				 __func__, mb->mbxStatus);
		goto out;
	}

	lpfc_check_nlp_post_devloss(vport, ndlp);

	if (phba->sli_rev < LPFC_SLI_REV4)
		ndlp->nlp_rpi = mb->un.varWords[0];

	lpfc_printf_vlog(vport, KERN_INFO, LOG_NODE,
			 "0934 %s: Complete FC x%x RegLogin rpi x%x ste x%x\n",
			 __func__, ndlp->nlp_DID, ndlp->nlp_rpi,
			 ndlp->nlp_state);

	ndlp->nlp_flag |= NLP_RPI_REGISTERED;
	ndlp->nlp_flag &= ~NLP_REG_LOGIN_SEND;
	ndlp->nlp_type |= NLP_FABRIC;
	lpfc_nlp_set_state(vport, ndlp, NLP_STE_UNMAPPED_NODE);

 out:
	lpfc_mbox_rsrc_cleanup(phba, pmb, MBOX_THD_UNLOCKED);

	/* Drop the reference count from the mbox at the end after
	 * all the current reference to the ndlp have been done.
	 */
	lpfc_nlp_put(ndlp);
}

static void
lpfc_register_remote_port(struct lpfc_vport *vport, struct lpfc_nodelist *ndlp)
{
	struct Scsi_Host *shost = lpfc_shost_from_vport(vport);
	struct fc_rport  *rport;
	struct lpfc_rport_data *rdata;
	struct fc_rport_identifiers rport_ids;
	struct lpfc_hba  *phba = vport->phba;
	unsigned long flags;

	if (vport->cfg_enable_fc4_type == LPFC_ENABLE_NVME)
		return;

	/* Remote port has reappeared. Re-register w/ FC transport */
	rport_ids.node_name = wwn_to_u64(ndlp->nlp_nodename.u.wwn);
	rport_ids.port_name = wwn_to_u64(ndlp->nlp_portname.u.wwn);
	rport_ids.port_id = ndlp->nlp_DID;
	rport_ids.roles = FC_RPORT_ROLE_UNKNOWN;


	lpfc_debugfs_disc_trc(vport, LPFC_DISC_TRC_RPORT,
			      "rport add:       did:x%x flg:x%x type x%x",
			      ndlp->nlp_DID, ndlp->nlp_flag, ndlp->nlp_type);

	/* Don't add the remote port if unloading. */
	if (vport->load_flag & FC_UNLOADING)
		return;

	ndlp->rport = rport = fc_remote_port_add(shost, 0, &rport_ids);
	if (!rport) {
		dev_printk(KERN_WARNING, &phba->pcidev->dev,
			   "Warning: fc_remote_port_add failed\n");
		return;
	}

	/* Successful port add.  Complete initializing node data */
	rport->maxframe_size = ndlp->nlp_maxframe;
	rport->supported_classes = ndlp->nlp_class_sup;
	rdata = rport->dd_data;
	rdata->pnode = lpfc_nlp_get(ndlp);
	if (!rdata->pnode) {
		dev_warn(&phba->pcidev->dev,
			 "Warning - node ref failed. Unreg rport\n");
		fc_remote_port_delete(rport);
		ndlp->rport = NULL;
		return;
	}

	spin_lock_irqsave(&ndlp->lock, flags);
	ndlp->fc4_xpt_flags |= SCSI_XPT_REGD;
	spin_unlock_irqrestore(&ndlp->lock, flags);

	if (ndlp->nlp_type & NLP_FCP_TARGET)
		rport_ids.roles |= FC_PORT_ROLE_FCP_TARGET;
	if (ndlp->nlp_type & NLP_FCP_INITIATOR)
		rport_ids.roles |= FC_PORT_ROLE_FCP_INITIATOR;
	if (ndlp->nlp_type & NLP_NVME_INITIATOR)
		rport_ids.roles |= FC_PORT_ROLE_NVME_INITIATOR;
	if (ndlp->nlp_type & NLP_NVME_TARGET)
		rport_ids.roles |= FC_PORT_ROLE_NVME_TARGET;
	if (ndlp->nlp_type & NLP_NVME_DISCOVERY)
		rport_ids.roles |= FC_PORT_ROLE_NVME_DISCOVERY;

	if (rport_ids.roles !=  FC_RPORT_ROLE_UNKNOWN)
		fc_remote_port_rolechg(rport, rport_ids.roles);

	lpfc_printf_vlog(ndlp->vport, KERN_INFO, LOG_NODE,
			 "3183 %s rport x%px DID x%x, role x%x refcnt %d\n",
			 __func__, rport, rport->port_id, rport->roles,
			 kref_read(&ndlp->kref));

	if ((rport->scsi_target_id != -1) &&
	    (rport->scsi_target_id < LPFC_MAX_TARGET)) {
		ndlp->nlp_sid = rport->scsi_target_id;
	}

	return;
}

static void
lpfc_unregister_remote_port(struct lpfc_nodelist *ndlp)
{
	struct fc_rport *rport = ndlp->rport;
	struct lpfc_vport *vport = ndlp->vport;

	if (vport->cfg_enable_fc4_type == LPFC_ENABLE_NVME)
		return;

	lpfc_debugfs_disc_trc(vport, LPFC_DISC_TRC_RPORT,
		"rport delete:    did:x%x flg:x%x type x%x",
		ndlp->nlp_DID, ndlp->nlp_flag, ndlp->nlp_type);

	lpfc_printf_vlog(vport, KERN_INFO, LOG_NODE,
			 "3184 rport unregister x%06x, rport x%px "
			 "xptflg x%x refcnt %d\n",
			 ndlp->nlp_DID, rport, ndlp->fc4_xpt_flags,
			 kref_read(&ndlp->kref));

	fc_remote_port_delete(rport);
	lpfc_nlp_put(ndlp);
}

static void
lpfc_nlp_counters(struct lpfc_vport *vport, int state, int count)
{
	struct Scsi_Host *shost = lpfc_shost_from_vport(vport);
	unsigned long iflags;

	spin_lock_irqsave(shost->host_lock, iflags);
	switch (state) {
	case NLP_STE_UNUSED_NODE:
		vport->fc_unused_cnt += count;
		break;
	case NLP_STE_PLOGI_ISSUE:
		vport->fc_plogi_cnt += count;
		break;
	case NLP_STE_ADISC_ISSUE:
		vport->fc_adisc_cnt += count;
		break;
	case NLP_STE_REG_LOGIN_ISSUE:
		vport->fc_reglogin_cnt += count;
		break;
	case NLP_STE_PRLI_ISSUE:
		vport->fc_prli_cnt += count;
		break;
	case NLP_STE_UNMAPPED_NODE:
		vport->fc_unmap_cnt += count;
		break;
	case NLP_STE_MAPPED_NODE:
		vport->fc_map_cnt += count;
		break;
	case NLP_STE_NPR_NODE:
		if (vport->fc_npr_cnt == 0 && count == -1)
			vport->fc_npr_cnt = 0;
		else
			vport->fc_npr_cnt += count;
		break;
	}
	spin_unlock_irqrestore(shost->host_lock, iflags);
}

/* Register a node with backend if not already done */
void
lpfc_nlp_reg_node(struct lpfc_vport *vport, struct lpfc_nodelist *ndlp)
{
	unsigned long iflags;

	lpfc_check_nlp_post_devloss(vport, ndlp);

	spin_lock_irqsave(&ndlp->lock, iflags);
	if (ndlp->fc4_xpt_flags & NLP_XPT_REGD) {
		/* Already registered with backend, trigger rescan */
		spin_unlock_irqrestore(&ndlp->lock, iflags);

		if (ndlp->fc4_xpt_flags & NVME_XPT_REGD &&
		    ndlp->nlp_type & (NLP_NVME_TARGET | NLP_NVME_DISCOVERY)) {
			lpfc_nvme_rescan_port(vport, ndlp);
		}
		return;
	}

	ndlp->fc4_xpt_flags |= NLP_XPT_REGD;
	spin_unlock_irqrestore(&ndlp->lock, iflags);

	if (lpfc_valid_xpt_node(ndlp)) {
		vport->phba->nport_event_cnt++;
		/*
		 * Tell the fc transport about the port, if we haven't
		 * already. If we have, and it's a scsi entity, be
		 */
		lpfc_register_remote_port(vport, ndlp);
	}

	/* We are done if we do not have any NVME remote node */
	if (!(ndlp->nlp_fc4_type & NLP_FC4_NVME))
		return;

	/* Notify the NVME transport of this new rport. */
	if (vport->phba->sli_rev >= LPFC_SLI_REV4 &&
			ndlp->nlp_fc4_type & NLP_FC4_NVME) {
		if (vport->phba->nvmet_support == 0) {
			/* Register this rport with the transport.
			 * Only NVME Target Rports are registered with
			 * the transport.
			 */
			if (ndlp->nlp_type & NLP_NVME_TARGET) {
				vport->phba->nport_event_cnt++;
				lpfc_nvme_register_port(vport, ndlp);
			}
		} else {
			/* Just take an NDLP ref count since the
			 * target does not register rports.
			 */
			lpfc_nlp_get(ndlp);
		}
	}
}

/* Unregister a node with backend if not already done */
void
lpfc_nlp_unreg_node(struct lpfc_vport *vport, struct lpfc_nodelist *ndlp)
{
	unsigned long iflags;

	spin_lock_irqsave(&ndlp->lock, iflags);
	if (!(ndlp->fc4_xpt_flags & NLP_XPT_REGD)) {
		spin_unlock_irqrestore(&ndlp->lock, iflags);
<<<<<<< HEAD
		lpfc_printf_vlog(vport, KERN_INFO,
				 LOG_ELS | LOG_NODE | LOG_DISCOVERY,
=======
		lpfc_printf_vlog(vport, KERN_INFO, LOG_SLI,
>>>>>>> eb3cdb58
				 "0999 %s Not regd: ndlp x%px rport x%px DID "
				 "x%x FLG x%x XPT x%x\n",
				  __func__, ndlp, ndlp->rport, ndlp->nlp_DID,
				  ndlp->nlp_flag, ndlp->fc4_xpt_flags);
		return;
	}

	ndlp->fc4_xpt_flags &= ~NLP_XPT_REGD;
	spin_unlock_irqrestore(&ndlp->lock, iflags);

	if (ndlp->rport &&
	    ndlp->fc4_xpt_flags & SCSI_XPT_REGD) {
		vport->phba->nport_event_cnt++;
		lpfc_unregister_remote_port(ndlp);
	} else if (!ndlp->rport) {
<<<<<<< HEAD
		lpfc_printf_vlog(vport, KERN_INFO,
				 LOG_ELS | LOG_NODE | LOG_DISCOVERY,
				 "1999 %s NDLP in devloss x%px DID x%x FLG x%x"
				 " XPT x%x refcnt %u\n",
=======
		lpfc_printf_vlog(vport, KERN_INFO, LOG_SLI,
				 "1999 %s NDLP in devloss x%px DID x%x FLG x%x"
				 " XPT x%x refcnt %d\n",
>>>>>>> eb3cdb58
				 __func__, ndlp, ndlp->nlp_DID, ndlp->nlp_flag,
				 ndlp->fc4_xpt_flags,
				 kref_read(&ndlp->kref));
	}

	if (ndlp->fc4_xpt_flags & NVME_XPT_REGD) {
		vport->phba->nport_event_cnt++;
		if (vport->phba->nvmet_support == 0) {
			/* Start devloss if target. */
			if (ndlp->nlp_type & NLP_NVME_TARGET)
				lpfc_nvme_unregister_port(vport, ndlp);
		} else {
			/* NVMET has no upcall. */
			lpfc_nlp_put(ndlp);
		}
	}

}

/*
 * Adisc state change handling
 */
static void
lpfc_handle_adisc_state(struct lpfc_vport *vport, struct lpfc_nodelist *ndlp,
		int new_state)
{
	switch (new_state) {
	/*
	 * Any state to ADISC_ISSUE
	 * Do nothing, adisc cmpl handling will trigger state changes
	 */
	case NLP_STE_ADISC_ISSUE:
		break;

	/*
	 * ADISC_ISSUE to mapped states
	 * Trigger a registration with backend, it will be nop if
	 * already registered
	 */
	case NLP_STE_UNMAPPED_NODE:
		ndlp->nlp_type |= NLP_FC_NODE;
		fallthrough;
	case NLP_STE_MAPPED_NODE:
		ndlp->nlp_flag &= ~NLP_NODEV_REMOVE;
		lpfc_nlp_reg_node(vport, ndlp);
		break;

	/*
	 * ADISC_ISSUE to non-mapped states
	 * We are moving from ADISC_ISSUE to a non-mapped state because
	 * ADISC failed, we would have skipped unregistering with
	 * backend, attempt it now
	 */
	case NLP_STE_NPR_NODE:
		ndlp->nlp_flag &= ~NLP_RCV_PLOGI;
		fallthrough;
	default:
		lpfc_nlp_unreg_node(vport, ndlp);
		break;
	}

}

static void
lpfc_nlp_state_cleanup(struct lpfc_vport *vport, struct lpfc_nodelist *ndlp,
		       int old_state, int new_state)
{
	/* Trap ADISC changes here */
	if (new_state == NLP_STE_ADISC_ISSUE ||
	    old_state == NLP_STE_ADISC_ISSUE) {
		lpfc_handle_adisc_state(vport, ndlp, new_state);
		return;
	}

	if (new_state == NLP_STE_UNMAPPED_NODE) {
		ndlp->nlp_flag &= ~NLP_NODEV_REMOVE;
		ndlp->nlp_type |= NLP_FC_NODE;
	}
	if (new_state == NLP_STE_MAPPED_NODE)
		ndlp->nlp_flag &= ~NLP_NODEV_REMOVE;
	if (new_state == NLP_STE_NPR_NODE)
		ndlp->nlp_flag &= ~NLP_RCV_PLOGI;

	/* Reg/Unreg for FCP and NVME Transport interface */
	if ((old_state == NLP_STE_MAPPED_NODE ||
	     old_state == NLP_STE_UNMAPPED_NODE)) {
		/* For nodes marked for ADISC, Handle unreg in ADISC cmpl
		 * if linkup. In linkdown do unreg_node
		 */
		if (!(ndlp->nlp_flag & NLP_NPR_ADISC) ||
		    !lpfc_is_link_up(vport->phba))
			lpfc_nlp_unreg_node(vport, ndlp);
	}

	if (new_state ==  NLP_STE_MAPPED_NODE ||
	    new_state == NLP_STE_UNMAPPED_NODE)
		lpfc_nlp_reg_node(vport, ndlp);

	/*
	 * If the node just added to Mapped list was an FCP target,
	 * but the remote port registration failed or assigned a target
	 * id outside the presentable range - move the node to the
	 * Unmapped List.
	 */
	if ((new_state == NLP_STE_MAPPED_NODE) &&
	    (ndlp->nlp_type & NLP_FCP_TARGET) &&
	    (!ndlp->rport ||
	     ndlp->rport->scsi_target_id == -1 ||
	     ndlp->rport->scsi_target_id >= LPFC_MAX_TARGET)) {
		spin_lock_irq(&ndlp->lock);
		ndlp->nlp_flag |= NLP_TGT_NO_SCSIID;
		spin_unlock_irq(&ndlp->lock);
		lpfc_nlp_set_state(vport, ndlp, NLP_STE_UNMAPPED_NODE);
	}
}

static char *
lpfc_nlp_state_name(char *buffer, size_t size, int state)
{
	static char *states[] = {
		[NLP_STE_UNUSED_NODE] = "UNUSED",
		[NLP_STE_PLOGI_ISSUE] = "PLOGI",
		[NLP_STE_ADISC_ISSUE] = "ADISC",
		[NLP_STE_REG_LOGIN_ISSUE] = "REGLOGIN",
		[NLP_STE_PRLI_ISSUE] = "PRLI",
		[NLP_STE_LOGO_ISSUE] = "LOGO",
		[NLP_STE_UNMAPPED_NODE] = "UNMAPPED",
		[NLP_STE_MAPPED_NODE] = "MAPPED",
		[NLP_STE_NPR_NODE] = "NPR",
	};

	if (state < NLP_STE_MAX_STATE && states[state])
		strscpy(buffer, states[state], size);
	else
		snprintf(buffer, size, "unknown (%d)", state);
	return buffer;
}

void
lpfc_nlp_set_state(struct lpfc_vport *vport, struct lpfc_nodelist *ndlp,
		   int state)
{
	struct Scsi_Host *shost = lpfc_shost_from_vport(vport);
	int  old_state = ndlp->nlp_state;
	int node_dropped = ndlp->nlp_flag & NLP_DROPPED;
	char name1[16], name2[16];

	lpfc_printf_vlog(vport, KERN_INFO, LOG_NODE,
			 "0904 NPort state transition x%06x, %s -> %s\n",
			 ndlp->nlp_DID,
			 lpfc_nlp_state_name(name1, sizeof(name1), old_state),
			 lpfc_nlp_state_name(name2, sizeof(name2), state));

	lpfc_debugfs_disc_trc(vport, LPFC_DISC_TRC_NODE,
		"node statechg    did:x%x old:%d ste:%d",
		ndlp->nlp_DID, old_state, state);

	if (node_dropped && old_state == NLP_STE_UNUSED_NODE &&
	    state != NLP_STE_UNUSED_NODE) {
		ndlp->nlp_flag &= ~NLP_DROPPED;
		lpfc_nlp_get(ndlp);
	}

	if (old_state == NLP_STE_NPR_NODE &&
	    state != NLP_STE_NPR_NODE)
		lpfc_cancel_retry_delay_tmo(vport, ndlp);
	if (old_state == NLP_STE_UNMAPPED_NODE) {
		ndlp->nlp_flag &= ~NLP_TGT_NO_SCSIID;
		ndlp->nlp_type &= ~NLP_FC_NODE;
	}

	if (list_empty(&ndlp->nlp_listp)) {
		spin_lock_irq(shost->host_lock);
		list_add_tail(&ndlp->nlp_listp, &vport->fc_nodes);
		spin_unlock_irq(shost->host_lock);
	} else if (old_state)
		lpfc_nlp_counters(vport, old_state, -1);

	ndlp->nlp_state = state;
	lpfc_nlp_counters(vport, state, 1);
	lpfc_nlp_state_cleanup(vport, ndlp, old_state, state);
}

void
lpfc_enqueue_node(struct lpfc_vport *vport, struct lpfc_nodelist *ndlp)
{
	struct Scsi_Host *shost = lpfc_shost_from_vport(vport);

	if (list_empty(&ndlp->nlp_listp)) {
		spin_lock_irq(shost->host_lock);
		list_add_tail(&ndlp->nlp_listp, &vport->fc_nodes);
		spin_unlock_irq(shost->host_lock);
	}
}

void
lpfc_dequeue_node(struct lpfc_vport *vport, struct lpfc_nodelist *ndlp)
{
	struct Scsi_Host *shost = lpfc_shost_from_vport(vport);

	lpfc_cancel_retry_delay_tmo(vport, ndlp);
	if (ndlp->nlp_state && !list_empty(&ndlp->nlp_listp))
		lpfc_nlp_counters(vport, ndlp->nlp_state, -1);
	spin_lock_irq(shost->host_lock);
	list_del_init(&ndlp->nlp_listp);
	spin_unlock_irq(shost->host_lock);
	lpfc_nlp_state_cleanup(vport, ndlp, ndlp->nlp_state,
				NLP_STE_UNUSED_NODE);
}

/**
 * lpfc_initialize_node - Initialize all fields of node object
 * @vport: Pointer to Virtual Port object.
 * @ndlp: Pointer to FC node object.
 * @did: FC_ID of the node.
 *
 * This function is always called when node object need to be initialized.
 * It initializes all the fields of the node object. Although the reference
 * to phba from @ndlp can be obtained indirectly through it's reference to
 * @vport, a direct reference to phba is taken here by @ndlp. This is due
 * to the life-span of the @ndlp might go beyond the existence of @vport as
 * the final release of ndlp is determined by its reference count. And, the
 * operation on @ndlp needs the reference to phba.
 **/
static inline void
lpfc_initialize_node(struct lpfc_vport *vport, struct lpfc_nodelist *ndlp,
	uint32_t did)
{
	INIT_LIST_HEAD(&ndlp->els_retry_evt.evt_listp);
	INIT_LIST_HEAD(&ndlp->dev_loss_evt.evt_listp);
	timer_setup(&ndlp->nlp_delayfunc, lpfc_els_retry_delay, 0);
	INIT_LIST_HEAD(&ndlp->recovery_evt.evt_listp);

	ndlp->nlp_DID = did;
	ndlp->vport = vport;
	ndlp->phba = vport->phba;
	ndlp->nlp_sid = NLP_NO_SID;
	ndlp->nlp_fc4_type = NLP_FC4_NONE;
	kref_init(&ndlp->kref);
	atomic_set(&ndlp->cmd_pending, 0);
	ndlp->cmd_qdepth = vport->cfg_tgt_queue_depth;
	ndlp->nlp_defer_did = NLP_EVT_NOTHING_PENDING;
}

void
lpfc_drop_node(struct lpfc_vport *vport, struct lpfc_nodelist *ndlp)
{
	/*
	 * Use of lpfc_drop_node and UNUSED list: lpfc_drop_node should
	 * be used when lpfc wants to remove the "last" lpfc_nlp_put() to
	 * release the ndlp from the vport when conditions are correct.
	 */
	if (ndlp->nlp_state == NLP_STE_UNUSED_NODE)
		return;
	lpfc_nlp_set_state(vport, ndlp, NLP_STE_UNUSED_NODE);
	if (vport->phba->sli_rev == LPFC_SLI_REV4) {
		lpfc_cleanup_vports_rrqs(vport, ndlp);
		lpfc_unreg_rpi(vport, ndlp);
	}

	/* NLP_DROPPED means another thread already removed the initial
	 * reference from lpfc_nlp_init.  If set, don't drop it again and
	 * introduce an imbalance.
	 */
	spin_lock_irq(&ndlp->lock);
	if (!(ndlp->nlp_flag & NLP_DROPPED)) {
		ndlp->nlp_flag |= NLP_DROPPED;
		spin_unlock_irq(&ndlp->lock);
		lpfc_nlp_put(ndlp);
		return;
	}
	spin_unlock_irq(&ndlp->lock);
}

/*
 * Start / ReStart rescue timer for Discovery / RSCN handling
 */
void
lpfc_set_disctmo(struct lpfc_vport *vport)
{
	struct Scsi_Host *shost = lpfc_shost_from_vport(vport);
	struct lpfc_hba  *phba = vport->phba;
	uint32_t tmo;

	if (vport->port_state == LPFC_LOCAL_CFG_LINK) {
		/* For FAN, timeout should be greater than edtov */
		tmo = (((phba->fc_edtov + 999) / 1000) + 1);
	} else {
		/* Normal discovery timeout should be > than ELS/CT timeout
		 * FC spec states we need 3 * ratov for CT requests
		 */
		tmo = ((phba->fc_ratov * 3) + 3);
	}


	if (!timer_pending(&vport->fc_disctmo)) {
		lpfc_debugfs_disc_trc(vport, LPFC_DISC_TRC_ELS_CMD,
			"set disc timer:  tmo:x%x state:x%x flg:x%x",
			tmo, vport->port_state, vport->fc_flag);
	}

	mod_timer(&vport->fc_disctmo, jiffies + msecs_to_jiffies(1000 * tmo));
	spin_lock_irq(shost->host_lock);
	vport->fc_flag |= FC_DISC_TMO;
	spin_unlock_irq(shost->host_lock);

	/* Start Discovery Timer state <hba_state> */
	lpfc_printf_vlog(vport, KERN_INFO, LOG_DISCOVERY,
			 "0247 Start Discovery Timer state x%x "
			 "Data: x%x x%lx x%x x%x\n",
			 vport->port_state, tmo,
			 (unsigned long)&vport->fc_disctmo, vport->fc_plogi_cnt,
			 vport->fc_adisc_cnt);

	return;
}

/*
 * Cancel rescue timer for Discovery / RSCN handling
 */
int
lpfc_can_disctmo(struct lpfc_vport *vport)
{
	struct Scsi_Host *shost = lpfc_shost_from_vport(vport);
	unsigned long iflags;

	lpfc_debugfs_disc_trc(vport, LPFC_DISC_TRC_ELS_CMD,
		"can disc timer:  state:x%x rtry:x%x flg:x%x",
		vport->port_state, vport->fc_ns_retry, vport->fc_flag);

	/* Turn off discovery timer if its running */
	if (vport->fc_flag & FC_DISC_TMO ||
	    timer_pending(&vport->fc_disctmo)) {
		spin_lock_irqsave(shost->host_lock, iflags);
		vport->fc_flag &= ~FC_DISC_TMO;
		spin_unlock_irqrestore(shost->host_lock, iflags);
		del_timer_sync(&vport->fc_disctmo);
		spin_lock_irqsave(&vport->work_port_lock, iflags);
		vport->work_port_events &= ~WORKER_DISC_TMO;
		spin_unlock_irqrestore(&vport->work_port_lock, iflags);
	}

	/* Cancel Discovery Timer state <hba_state> */
	lpfc_printf_vlog(vport, KERN_INFO, LOG_DISCOVERY,
			 "0248 Cancel Discovery Timer state x%x "
			 "Data: x%x x%x x%x\n",
			 vport->port_state, vport->fc_flag,
			 vport->fc_plogi_cnt, vport->fc_adisc_cnt);
	return 0;
}

/*
 * Check specified ring for outstanding IOCB on the SLI queue
 * Return true if iocb matches the specified nport
 */
int
lpfc_check_sli_ndlp(struct lpfc_hba *phba,
		    struct lpfc_sli_ring *pring,
		    struct lpfc_iocbq *iocb,
		    struct lpfc_nodelist *ndlp)
{
	struct lpfc_vport *vport = ndlp->vport;
	u8 ulp_command;
	u16 ulp_context;
	u32 remote_id;

	if (iocb->vport != vport)
		return 0;

	ulp_command = get_job_cmnd(phba, iocb);
	ulp_context = get_job_ulpcontext(phba, iocb);
	remote_id = get_job_els_rsp64_did(phba, iocb);

	if (pring->ringno == LPFC_ELS_RING) {
		switch (ulp_command) {
		case CMD_GEN_REQUEST64_CR:
			if (iocb->ndlp == ndlp)
				return 1;
			fallthrough;
		case CMD_ELS_REQUEST64_CR:
			if (remote_id == ndlp->nlp_DID)
				return 1;
			fallthrough;
		case CMD_XMIT_ELS_RSP64_CX:
			if (iocb->ndlp == ndlp)
				return 1;
		}
	} else if (pring->ringno == LPFC_FCP_RING) {
		/* Skip match check if waiting to relogin to FCP target */
		if ((ndlp->nlp_type & NLP_FCP_TARGET) &&
		    (ndlp->nlp_flag & NLP_DELAY_TMO)) {
			return 0;
		}
		if (ulp_context == ndlp->nlp_rpi)
			return 1;
	}
	return 0;
}

static void
__lpfc_dequeue_nport_iocbs(struct lpfc_hba *phba,
		struct lpfc_nodelist *ndlp, struct lpfc_sli_ring *pring,
		struct list_head *dequeue_list)
{
	struct lpfc_iocbq *iocb, *next_iocb;

	list_for_each_entry_safe(iocb, next_iocb, &pring->txq, list) {
		/* Check to see if iocb matches the nport */
		if (lpfc_check_sli_ndlp(phba, pring, iocb, ndlp))
			/* match, dequeue */
			list_move_tail(&iocb->list, dequeue_list);
	}
}

static void
lpfc_sli3_dequeue_nport_iocbs(struct lpfc_hba *phba,
		struct lpfc_nodelist *ndlp, struct list_head *dequeue_list)
{
	struct lpfc_sli *psli = &phba->sli;
	uint32_t i;

	spin_lock_irq(&phba->hbalock);
	for (i = 0; i < psli->num_rings; i++)
		__lpfc_dequeue_nport_iocbs(phba, ndlp, &psli->sli3_ring[i],
						dequeue_list);
	spin_unlock_irq(&phba->hbalock);
}

static void
lpfc_sli4_dequeue_nport_iocbs(struct lpfc_hba *phba,
		struct lpfc_nodelist *ndlp, struct list_head *dequeue_list)
{
	struct lpfc_sli_ring *pring;
	struct lpfc_queue *qp = NULL;

	spin_lock_irq(&phba->hbalock);
	list_for_each_entry(qp, &phba->sli4_hba.lpfc_wq_list, wq_list) {
		pring = qp->pring;
		if (!pring)
			continue;
		spin_lock(&pring->ring_lock);
		__lpfc_dequeue_nport_iocbs(phba, ndlp, pring, dequeue_list);
		spin_unlock(&pring->ring_lock);
	}
	spin_unlock_irq(&phba->hbalock);
}

/*
 * Free resources / clean up outstanding I/Os
 * associated with nlp_rpi in the LPFC_NODELIST entry.
 */
static int
lpfc_no_rpi(struct lpfc_hba *phba, struct lpfc_nodelist *ndlp)
{
	LIST_HEAD(completions);

	lpfc_fabric_abort_nport(ndlp);

	/*
	 * Everything that matches on txcmplq will be returned
	 * by firmware with a no rpi error.
	 */
	if (ndlp->nlp_flag & NLP_RPI_REGISTERED) {
		if (phba->sli_rev != LPFC_SLI_REV4)
			lpfc_sli3_dequeue_nport_iocbs(phba, ndlp, &completions);
		else
			lpfc_sli4_dequeue_nport_iocbs(phba, ndlp, &completions);
	}

	/* Cancel all the IOCBs from the completions list */
	lpfc_sli_cancel_iocbs(phba, &completions, IOSTAT_LOCAL_REJECT,
			      IOERR_SLI_ABORTED);

	return 0;
}

/**
 * lpfc_nlp_logo_unreg - Unreg mailbox completion handler before LOGO
 * @phba: Pointer to HBA context object.
 * @pmb: Pointer to mailbox object.
 *
 * This function will issue an ELS LOGO command after completing
 * the UNREG_RPI.
 **/
static void
lpfc_nlp_logo_unreg(struct lpfc_hba *phba, LPFC_MBOXQ_t *pmb)
{
	struct lpfc_vport  *vport = pmb->vport;
	struct lpfc_nodelist *ndlp;

	ndlp = (struct lpfc_nodelist *)(pmb->ctx_ndlp);
	if (!ndlp)
		return;
	lpfc_issue_els_logo(vport, ndlp, 0);

	/* Check to see if there are any deferred events to process */
	if ((ndlp->nlp_flag & NLP_UNREG_INP) &&
	    (ndlp->nlp_defer_did != NLP_EVT_NOTHING_PENDING)) {
		lpfc_printf_vlog(vport, KERN_INFO, LOG_DISCOVERY,
				 "1434 UNREG cmpl deferred logo x%x "
				 "on NPort x%x Data: x%x x%px\n",
				 ndlp->nlp_rpi, ndlp->nlp_DID,
				 ndlp->nlp_defer_did, ndlp);

		ndlp->nlp_flag &= ~NLP_UNREG_INP;
		ndlp->nlp_defer_did = NLP_EVT_NOTHING_PENDING;
		lpfc_issue_els_plogi(vport, ndlp->nlp_DID, 0);
	} else {
		/* NLP_RELEASE_RPI is only set for SLI4 ports. */
		if (ndlp->nlp_flag & NLP_RELEASE_RPI) {
			lpfc_sli4_free_rpi(vport->phba, ndlp->nlp_rpi);
			spin_lock_irq(&ndlp->lock);
			ndlp->nlp_flag &= ~NLP_RELEASE_RPI;
			ndlp->nlp_rpi = LPFC_RPI_ALLOC_ERROR;
			spin_unlock_irq(&ndlp->lock);
		}
		spin_lock_irq(&ndlp->lock);
		ndlp->nlp_flag &= ~NLP_UNREG_INP;
		spin_unlock_irq(&ndlp->lock);
	}

	/* The node has an outstanding reference for the unreg. Now
	 * that the LOGO action and cleanup are finished, release
	 * resources.
	 */
	lpfc_nlp_put(ndlp);
	mempool_free(pmb, phba->mbox_mem_pool);
}

/*
 * Sets the mailbox completion handler to be used for the
 * unreg_rpi command. The handler varies based on the state of
 * the port and what will be happening to the rpi next.
 */
static void
lpfc_set_unreg_login_mbx_cmpl(struct lpfc_hba *phba, struct lpfc_vport *vport,
	struct lpfc_nodelist *ndlp, LPFC_MBOXQ_t *mbox)
{
	unsigned long iflags;

	/* Driver always gets a reference on the mailbox job
	 * in support of async jobs.
	 */
	mbox->ctx_ndlp = lpfc_nlp_get(ndlp);
	if (!mbox->ctx_ndlp)
		return;

	if (ndlp->nlp_flag & NLP_ISSUE_LOGO) {
		mbox->mbox_cmpl = lpfc_nlp_logo_unreg;

	} else if (phba->sli_rev == LPFC_SLI_REV4 &&
		   (!(vport->load_flag & FC_UNLOADING)) &&
		    (bf_get(lpfc_sli_intf_if_type, &phba->sli4_hba.sli_intf) >=
				      LPFC_SLI_INTF_IF_TYPE_2) &&
		    (kref_read(&ndlp->kref) > 0)) {
		mbox->mbox_cmpl = lpfc_sli4_unreg_rpi_cmpl_clr;
	} else {
		if (vport->load_flag & FC_UNLOADING) {
			if (phba->sli_rev == LPFC_SLI_REV4) {
				spin_lock_irqsave(&ndlp->lock, iflags);
				ndlp->nlp_flag |= NLP_RELEASE_RPI;
				spin_unlock_irqrestore(&ndlp->lock, iflags);
			}
		}
		mbox->mbox_cmpl = lpfc_sli_def_mbox_cmpl;
	}
}

/*
 * Free rpi associated with LPFC_NODELIST entry.
 * This routine is called from lpfc_freenode(), when we are removing
 * a LPFC_NODELIST entry. It is also called if the driver initiates a
 * LOGO that completes successfully, and we are waiting to PLOGI back
 * to the remote NPort. In addition, it is called after we receive
 * and unsolicated ELS cmd, send back a rsp, the rsp completes and
 * we are waiting to PLOGI back to the remote NPort.
 */
int
lpfc_unreg_rpi(struct lpfc_vport *vport, struct lpfc_nodelist *ndlp)
{
	struct lpfc_hba *phba = vport->phba;
	LPFC_MBOXQ_t    *mbox;
	int rc, acc_plogi = 1;
	uint16_t rpi;

	if (ndlp->nlp_flag & NLP_RPI_REGISTERED ||
	    ndlp->nlp_flag & NLP_REG_LOGIN_SEND) {
		if (ndlp->nlp_flag & NLP_REG_LOGIN_SEND)
			lpfc_printf_vlog(vport, KERN_INFO,
					 LOG_NODE | LOG_DISCOVERY,
					 "3366 RPI x%x needs to be "
					 "unregistered nlp_flag x%x "
					 "did x%x\n",
					 ndlp->nlp_rpi, ndlp->nlp_flag,
					 ndlp->nlp_DID);

		/* If there is already an UNREG in progress for this ndlp,
		 * no need to queue up another one.
		 */
		if (ndlp->nlp_flag & NLP_UNREG_INP) {
			lpfc_printf_vlog(vport, KERN_INFO,
					 LOG_NODE | LOG_DISCOVERY,
					 "1436 unreg_rpi SKIP UNREG x%x on "
					 "NPort x%x deferred x%x  flg x%x "
					 "Data: x%px\n",
					 ndlp->nlp_rpi, ndlp->nlp_DID,
					 ndlp->nlp_defer_did,
					 ndlp->nlp_flag, ndlp);
			goto out;
		}

		mbox = mempool_alloc(phba->mbox_mem_pool, GFP_KERNEL);
		if (mbox) {
			/* SLI4 ports require the physical rpi value. */
			rpi = ndlp->nlp_rpi;
			if (phba->sli_rev == LPFC_SLI_REV4)
				rpi = phba->sli4_hba.rpi_ids[ndlp->nlp_rpi];

			lpfc_unreg_login(phba, vport->vpi, rpi, mbox);
			mbox->vport = vport;
			lpfc_set_unreg_login_mbx_cmpl(phba, vport, ndlp, mbox);
			if (!mbox->ctx_ndlp) {
				mempool_free(mbox, phba->mbox_mem_pool);
				return 1;
			}

			if (mbox->mbox_cmpl == lpfc_sli4_unreg_rpi_cmpl_clr)
				/*
				 * accept PLOGIs after unreg_rpi_cmpl
				 */
				acc_plogi = 0;
			if (((ndlp->nlp_DID & Fabric_DID_MASK) !=
			    Fabric_DID_MASK) &&
			    (!(vport->fc_flag & FC_OFFLINE_MODE)))
				ndlp->nlp_flag |= NLP_UNREG_INP;

			lpfc_printf_vlog(vport, KERN_INFO,
					 LOG_NODE | LOG_DISCOVERY,
					 "1433 unreg_rpi UNREG x%x on "
					 "NPort x%x deferred flg x%x "
					 "Data:x%px\n",
					 ndlp->nlp_rpi, ndlp->nlp_DID,
					 ndlp->nlp_flag, ndlp);

			rc = lpfc_sli_issue_mbox(phba, mbox, MBX_NOWAIT);
			if (rc == MBX_NOT_FINISHED) {
				ndlp->nlp_flag &= ~NLP_UNREG_INP;
				mempool_free(mbox, phba->mbox_mem_pool);
				acc_plogi = 1;
				lpfc_nlp_put(ndlp);
			}
		} else {
			lpfc_printf_vlog(vport, KERN_INFO,
					 LOG_NODE | LOG_DISCOVERY,
					 "1444 Failed to allocate mempool "
					 "unreg_rpi UNREG x%x, "
					 "DID x%x, flag x%x, "
					 "ndlp x%px\n",
					 ndlp->nlp_rpi, ndlp->nlp_DID,
					 ndlp->nlp_flag, ndlp);

			/* Because mempool_alloc failed, we
			 * will issue a LOGO here and keep the rpi alive if
			 * not unloading.
			 */
			if (!(vport->load_flag & FC_UNLOADING)) {
				ndlp->nlp_flag &= ~NLP_UNREG_INP;
				lpfc_issue_els_logo(vport, ndlp, 0);
				ndlp->nlp_prev_state = ndlp->nlp_state;
				lpfc_nlp_set_state(vport, ndlp,
						   NLP_STE_NPR_NODE);
			}

			return 1;
		}
		lpfc_no_rpi(phba, ndlp);
out:
		if (phba->sli_rev != LPFC_SLI_REV4)
			ndlp->nlp_rpi = 0;
		ndlp->nlp_flag &= ~NLP_RPI_REGISTERED;
		ndlp->nlp_flag &= ~NLP_NPR_ADISC;
		if (acc_plogi)
			ndlp->nlp_flag &= ~NLP_LOGO_ACC;
		return 1;
	}
	ndlp->nlp_flag &= ~NLP_LOGO_ACC;
	return 0;
}

/**
 * lpfc_unreg_hba_rpis - Unregister rpis registered to the hba.
 * @phba: pointer to lpfc hba data structure.
 *
 * This routine is invoked to unregister all the currently registered RPIs
 * to the HBA.
 **/
void
lpfc_unreg_hba_rpis(struct lpfc_hba *phba)
{
	struct lpfc_vport **vports;
	struct lpfc_nodelist *ndlp;
	struct Scsi_Host *shost;
	int i;

	vports = lpfc_create_vport_work_array(phba);
	if (!vports) {
		lpfc_printf_log(phba, KERN_ERR, LOG_TRACE_EVENT,
				"2884 Vport array allocation failed \n");
		return;
	}
	for (i = 0; i <= phba->max_vports && vports[i] != NULL; i++) {
		shost = lpfc_shost_from_vport(vports[i]);
		spin_lock_irq(shost->host_lock);
		list_for_each_entry(ndlp, &vports[i]->fc_nodes, nlp_listp) {
			if (ndlp->nlp_flag & NLP_RPI_REGISTERED) {
				/* The mempool_alloc might sleep */
				spin_unlock_irq(shost->host_lock);
				lpfc_unreg_rpi(vports[i], ndlp);
				spin_lock_irq(shost->host_lock);
			}
		}
		spin_unlock_irq(shost->host_lock);
	}
	lpfc_destroy_vport_work_array(phba, vports);
}

void
lpfc_unreg_all_rpis(struct lpfc_vport *vport)
{
	struct lpfc_hba  *phba  = vport->phba;
	LPFC_MBOXQ_t     *mbox;
	int rc;

	if (phba->sli_rev == LPFC_SLI_REV4) {
		lpfc_sli4_unreg_all_rpis(vport);
		return;
	}

	mbox = mempool_alloc(phba->mbox_mem_pool, GFP_KERNEL);
	if (mbox) {
		lpfc_unreg_login(phba, vport->vpi, LPFC_UNREG_ALL_RPIS_VPORT,
				 mbox);
		mbox->vport = vport;
		mbox->mbox_cmpl = lpfc_sli_def_mbox_cmpl;
		mbox->ctx_ndlp = NULL;
		rc = lpfc_sli_issue_mbox_wait(phba, mbox, LPFC_MBOX_TMO);
		if (rc != MBX_TIMEOUT)
			mempool_free(mbox, phba->mbox_mem_pool);

		if ((rc == MBX_TIMEOUT) || (rc == MBX_NOT_FINISHED))
			lpfc_printf_vlog(vport, KERN_ERR, LOG_TRACE_EVENT,
					 "1836 Could not issue "
					 "unreg_login(all_rpis) status %d\n",
					 rc);
	}
}

void
lpfc_unreg_default_rpis(struct lpfc_vport *vport)
{
	struct lpfc_hba  *phba  = vport->phba;
	LPFC_MBOXQ_t     *mbox;
	int rc;

	/* Unreg DID is an SLI3 operation. */
	if (phba->sli_rev > LPFC_SLI_REV3)
		return;

	mbox = mempool_alloc(phba->mbox_mem_pool, GFP_KERNEL);
	if (mbox) {
		lpfc_unreg_did(phba, vport->vpi, LPFC_UNREG_ALL_DFLT_RPIS,
			       mbox);
		mbox->vport = vport;
		mbox->mbox_cmpl = lpfc_sli_def_mbox_cmpl;
		mbox->ctx_ndlp = NULL;
		rc = lpfc_sli_issue_mbox_wait(phba, mbox, LPFC_MBOX_TMO);
		if (rc != MBX_TIMEOUT)
			mempool_free(mbox, phba->mbox_mem_pool);

		if ((rc == MBX_TIMEOUT) || (rc == MBX_NOT_FINISHED))
			lpfc_printf_vlog(vport, KERN_ERR, LOG_TRACE_EVENT,
					 "1815 Could not issue "
					 "unreg_did (default rpis) status %d\n",
					 rc);
	}
}

/*
 * Free resources associated with LPFC_NODELIST entry
 * so it can be freed.
 */
static int
lpfc_cleanup_node(struct lpfc_vport *vport, struct lpfc_nodelist *ndlp)
{
	struct lpfc_hba  *phba = vport->phba;
	LPFC_MBOXQ_t *mb, *nextmb;

	/* Cleanup node for NPort <nlp_DID> */
	lpfc_printf_vlog(vport, KERN_INFO, LOG_NODE,
			 "0900 Cleanup node for NPort x%x "
			 "Data: x%x x%x x%x\n",
			 ndlp->nlp_DID, ndlp->nlp_flag,
			 ndlp->nlp_state, ndlp->nlp_rpi);
	lpfc_dequeue_node(vport, ndlp);

	/* Don't need to clean up REG_LOGIN64 cmds for Default RPI cleanup */

	/* cleanup any ndlp on mbox q waiting for reglogin cmpl */
	if ((mb = phba->sli.mbox_active)) {
		if ((mb->u.mb.mbxCommand == MBX_REG_LOGIN64) &&
		   !(mb->mbox_flag & LPFC_MBX_IMED_UNREG) &&
		   (ndlp == (struct lpfc_nodelist *)mb->ctx_ndlp)) {
			mb->ctx_ndlp = NULL;
			mb->mbox_cmpl = lpfc_sli_def_mbox_cmpl;
		}
	}

	spin_lock_irq(&phba->hbalock);
	/* Cleanup REG_LOGIN completions which are not yet processed */
	list_for_each_entry(mb, &phba->sli.mboxq_cmpl, list) {
		if ((mb->u.mb.mbxCommand != MBX_REG_LOGIN64) ||
			(mb->mbox_flag & LPFC_MBX_IMED_UNREG) ||
			(ndlp != (struct lpfc_nodelist *)mb->ctx_ndlp))
			continue;

		mb->ctx_ndlp = NULL;
		mb->mbox_cmpl = lpfc_sli_def_mbox_cmpl;
	}

	list_for_each_entry_safe(mb, nextmb, &phba->sli.mboxq, list) {
		if ((mb->u.mb.mbxCommand == MBX_REG_LOGIN64) &&
		   !(mb->mbox_flag & LPFC_MBX_IMED_UNREG) &&
		    (ndlp == (struct lpfc_nodelist *)mb->ctx_ndlp)) {
			list_del(&mb->list);
			lpfc_mbox_rsrc_cleanup(phba, mb, MBOX_THD_LOCKED);

			/* Don't invoke lpfc_nlp_put. The driver is in
			 * lpfc_nlp_release context.
			 */
		}
	}
	spin_unlock_irq(&phba->hbalock);

	lpfc_els_abort(phba, ndlp);

	spin_lock_irq(&ndlp->lock);
	ndlp->nlp_flag &= ~NLP_DELAY_TMO;
	spin_unlock_irq(&ndlp->lock);

	ndlp->nlp_last_elscmd = 0;
	del_timer_sync(&ndlp->nlp_delayfunc);

	list_del_init(&ndlp->els_retry_evt.evt_listp);
	list_del_init(&ndlp->dev_loss_evt.evt_listp);
	list_del_init(&ndlp->recovery_evt.evt_listp);
	lpfc_cleanup_vports_rrqs(vport, ndlp);

	if (phba->sli_rev == LPFC_SLI_REV4)
		ndlp->nlp_flag |= NLP_RELEASE_RPI;

	return 0;
}

static int
lpfc_matchdid(struct lpfc_vport *vport, struct lpfc_nodelist *ndlp,
	      uint32_t did)
{
	D_ID mydid, ndlpdid, matchdid;

	if (did == Bcast_DID)
		return 0;

	/* First check for Direct match */
	if (ndlp->nlp_DID == did)
		return 1;

	/* Next check for area/domain identically equals 0 match */
	mydid.un.word = vport->fc_myDID;
	if ((mydid.un.b.domain == 0) && (mydid.un.b.area == 0)) {
		return 0;
	}

	matchdid.un.word = did;
	ndlpdid.un.word = ndlp->nlp_DID;
	if (matchdid.un.b.id == ndlpdid.un.b.id) {
		if ((mydid.un.b.domain == matchdid.un.b.domain) &&
		    (mydid.un.b.area == matchdid.un.b.area)) {
			/* This code is supposed to match the ID
			 * for a private loop device that is
			 * connect to fl_port. But we need to
			 * check that the port did not just go
			 * from pt2pt to fabric or we could end
			 * up matching ndlp->nlp_DID 000001 to
			 * fabric DID 0x20101
			 */
			if ((ndlpdid.un.b.domain == 0) &&
			    (ndlpdid.un.b.area == 0)) {
				if (ndlpdid.un.b.id &&
				    vport->phba->fc_topology ==
				    LPFC_TOPOLOGY_LOOP)
					return 1;
			}
			return 0;
		}

		matchdid.un.word = ndlp->nlp_DID;
		if ((mydid.un.b.domain == ndlpdid.un.b.domain) &&
		    (mydid.un.b.area == ndlpdid.un.b.area)) {
			if ((matchdid.un.b.domain == 0) &&
			    (matchdid.un.b.area == 0)) {
				if (matchdid.un.b.id)
					return 1;
			}
		}
	}
	return 0;
}

/* Search for a nodelist entry */
static struct lpfc_nodelist *
__lpfc_findnode_did(struct lpfc_vport *vport, uint32_t did)
{
	struct lpfc_nodelist *ndlp;
	uint32_t data1;

	list_for_each_entry(ndlp, &vport->fc_nodes, nlp_listp) {
		if (lpfc_matchdid(vport, ndlp, did)) {
			data1 = (((uint32_t)ndlp->nlp_state << 24) |
				 ((uint32_t)ndlp->nlp_xri << 16) |
				 ((uint32_t)ndlp->nlp_type << 8)
				 );
			lpfc_printf_vlog(vport, KERN_INFO, LOG_NODE,
					 "0929 FIND node DID "
					 "Data: x%px x%x x%x x%x x%x x%px\n",
					 ndlp, ndlp->nlp_DID,
					 ndlp->nlp_flag, data1, ndlp->nlp_rpi,
					 ndlp->active_rrqs_xri_bitmap);
			return ndlp;
		}
	}

	/* FIND node did <did> NOT FOUND */
	lpfc_printf_vlog(vport, KERN_INFO, LOG_NODE,
			 "0932 FIND node did x%x NOT FOUND.\n", did);
	return NULL;
}

struct lpfc_nodelist *
lpfc_findnode_did(struct lpfc_vport *vport, uint32_t did)
{
	struct Scsi_Host *shost = lpfc_shost_from_vport(vport);
	struct lpfc_nodelist *ndlp;
	unsigned long iflags;

	spin_lock_irqsave(shost->host_lock, iflags);
	ndlp = __lpfc_findnode_did(vport, did);
	spin_unlock_irqrestore(shost->host_lock, iflags);
	return ndlp;
}

struct lpfc_nodelist *
lpfc_findnode_mapped(struct lpfc_vport *vport)
{
	struct Scsi_Host *shost = lpfc_shost_from_vport(vport);
	struct lpfc_nodelist *ndlp;
	uint32_t data1;
	unsigned long iflags;

	spin_lock_irqsave(shost->host_lock, iflags);

	list_for_each_entry(ndlp, &vport->fc_nodes, nlp_listp) {
		if (ndlp->nlp_state == NLP_STE_UNMAPPED_NODE ||
		    ndlp->nlp_state == NLP_STE_MAPPED_NODE) {
			data1 = (((uint32_t)ndlp->nlp_state << 24) |
				 ((uint32_t)ndlp->nlp_xri << 16) |
				 ((uint32_t)ndlp->nlp_type << 8) |
				 ((uint32_t)ndlp->nlp_rpi & 0xff));
			spin_unlock_irqrestore(shost->host_lock, iflags);
			lpfc_printf_vlog(vport, KERN_INFO, LOG_NODE,
					 "2025 FIND node DID "
					 "Data: x%px x%x x%x x%x x%px\n",
					 ndlp, ndlp->nlp_DID,
					 ndlp->nlp_flag, data1,
					 ndlp->active_rrqs_xri_bitmap);
			return ndlp;
		}
	}
	spin_unlock_irqrestore(shost->host_lock, iflags);

	/* FIND node did <did> NOT FOUND */
	lpfc_printf_vlog(vport, KERN_INFO, LOG_NODE,
			 "2026 FIND mapped did NOT FOUND.\n");
	return NULL;
}

struct lpfc_nodelist *
lpfc_setup_disc_node(struct lpfc_vport *vport, uint32_t did)
{
	struct lpfc_nodelist *ndlp;

	ndlp = lpfc_findnode_did(vport, did);
	if (!ndlp) {
		if (vport->phba->nvmet_support)
			return NULL;
		if ((vport->fc_flag & FC_RSCN_MODE) != 0 &&
		    lpfc_rscn_payload_check(vport, did) == 0)
			return NULL;
		ndlp = lpfc_nlp_init(vport, did);
		if (!ndlp)
			return NULL;
		lpfc_nlp_set_state(vport, ndlp, NLP_STE_NPR_NODE);

		lpfc_printf_vlog(vport, KERN_INFO, LOG_DISCOVERY,
				 "6453 Setup New Node 2B_DISC x%x "
				 "Data:x%x x%x x%x\n",
				 ndlp->nlp_DID, ndlp->nlp_flag,
				 ndlp->nlp_state, vport->fc_flag);

		spin_lock_irq(&ndlp->lock);
		ndlp->nlp_flag |= NLP_NPR_2B_DISC;
		spin_unlock_irq(&ndlp->lock);
		return ndlp;
	}

	/* The NVME Target does not want to actively manage an rport.
	 * The goal is to allow the target to reset its state and clear
	 * pending IO in preparation for the initiator to recover.
	 */
	if ((vport->fc_flag & FC_RSCN_MODE) &&
	    !(vport->fc_flag & FC_NDISC_ACTIVE)) {
		if (lpfc_rscn_payload_check(vport, did)) {

			/* Since this node is marked for discovery,
			 * delay timeout is not needed.
			 */
			lpfc_cancel_retry_delay_tmo(vport, ndlp);

			lpfc_printf_vlog(vport, KERN_INFO, LOG_DISCOVERY,
					 "6455 Setup RSCN Node 2B_DISC x%x "
					 "Data:x%x x%x x%x\n",
					 ndlp->nlp_DID, ndlp->nlp_flag,
					 ndlp->nlp_state, vport->fc_flag);

			/* NVME Target mode waits until rport is known to be
			 * impacted by the RSCN before it transitions.  No
			 * active management - just go to NPR provided the
			 * node had a valid login.
			 */
			if (vport->phba->nvmet_support)
				return ndlp;

			/* If we've already received a PLOGI from this NPort
			 * we don't need to try to discover it again.
			 */
			if (ndlp->nlp_flag & NLP_RCV_PLOGI &&
			    !(ndlp->nlp_type &
			     (NLP_FCP_TARGET | NLP_NVME_TARGET)))
				return NULL;

<<<<<<< HEAD
			if (ndlp->nlp_state > NLP_STE_UNUSED_NODE &&
			    ndlp->nlp_state < NLP_STE_NPR_NODE) {
				lpfc_disc_state_machine(vport, ndlp, NULL,
							NLP_EVT_DEVICE_RECOVERY);
			}
=======
			lpfc_disc_state_machine(vport, ndlp, NULL,
						NLP_EVT_DEVICE_RECOVERY);
>>>>>>> eb3cdb58

			spin_lock_irq(&ndlp->lock);
			ndlp->nlp_flag |= NLP_NPR_2B_DISC;
			spin_unlock_irq(&ndlp->lock);
		} else {
			lpfc_printf_vlog(vport, KERN_INFO, LOG_DISCOVERY,
					 "6456 Skip Setup RSCN Node x%x "
					 "Data:x%x x%x x%x\n",
					 ndlp->nlp_DID, ndlp->nlp_flag,
					 ndlp->nlp_state, vport->fc_flag);
			ndlp = NULL;
		}
	} else {
		lpfc_printf_vlog(vport, KERN_INFO, LOG_DISCOVERY,
				 "6457 Setup Active Node 2B_DISC x%x "
				 "Data:x%x x%x x%x\n",
				 ndlp->nlp_DID, ndlp->nlp_flag,
				 ndlp->nlp_state, vport->fc_flag);

		/* If the initiator received a PLOGI from this NPort or if the
		 * initiator is already in the process of discovery on it,
		 * there's no need to try to discover it again.
		 */
		if (ndlp->nlp_state == NLP_STE_ADISC_ISSUE ||
		    ndlp->nlp_state == NLP_STE_PLOGI_ISSUE ||
		    (!vport->phba->nvmet_support &&
		     ndlp->nlp_flag & NLP_RCV_PLOGI))
			return NULL;

		if (vport->phba->nvmet_support)
			return ndlp;

		/* Moving to NPR state clears unsolicited flags and
		 * allows for rediscovery
		 */
		lpfc_nlp_set_state(vport, ndlp, NLP_STE_NPR_NODE);

		spin_lock_irq(&ndlp->lock);
		ndlp->nlp_flag |= NLP_NPR_2B_DISC;
		spin_unlock_irq(&ndlp->lock);
	}
	return ndlp;
}

/* Build a list of nodes to discover based on the loopmap */
void
lpfc_disc_list_loopmap(struct lpfc_vport *vport)
{
	struct lpfc_hba  *phba = vport->phba;
	int j;
	uint32_t alpa, index;

	if (!lpfc_is_link_up(phba))
		return;

	if (phba->fc_topology != LPFC_TOPOLOGY_LOOP)
		return;

	/* Check for loop map present or not */
	if (phba->alpa_map[0]) {
		for (j = 1; j <= phba->alpa_map[0]; j++) {
			alpa = phba->alpa_map[j];
			if (((vport->fc_myDID & 0xff) == alpa) || (alpa == 0))
				continue;
			lpfc_setup_disc_node(vport, alpa);
		}
	} else {
		/* No alpamap, so try all alpa's */
		for (j = 0; j < FC_MAXLOOP; j++) {
			/* If cfg_scan_down is set, start from highest
			 * ALPA (0xef) to lowest (0x1).
			 */
			if (vport->cfg_scan_down)
				index = j;
			else
				index = FC_MAXLOOP - j - 1;
			alpa = lpfcAlpaArray[index];
			if ((vport->fc_myDID & 0xff) == alpa)
				continue;
			lpfc_setup_disc_node(vport, alpa);
		}
	}
	return;
}

/* SLI3 only */
void
lpfc_issue_clear_la(struct lpfc_hba *phba, struct lpfc_vport *vport)
{
	LPFC_MBOXQ_t *mbox;
	struct lpfc_sli *psli = &phba->sli;
	struct lpfc_sli_ring *extra_ring = &psli->sli3_ring[LPFC_EXTRA_RING];
	struct lpfc_sli_ring *fcp_ring   = &psli->sli3_ring[LPFC_FCP_RING];
	int  rc;

	/*
	 * if it's not a physical port or if we already send
	 * clear_la then don't send it.
	 */
	if ((phba->link_state >= LPFC_CLEAR_LA) ||
	    (vport->port_type != LPFC_PHYSICAL_PORT) ||
		(phba->sli_rev == LPFC_SLI_REV4))
		return;

			/* Link up discovery */
	if ((mbox = mempool_alloc(phba->mbox_mem_pool, GFP_KERNEL)) != NULL) {
		phba->link_state = LPFC_CLEAR_LA;
		lpfc_clear_la(phba, mbox);
		mbox->mbox_cmpl = lpfc_mbx_cmpl_clear_la;
		mbox->vport = vport;
		rc = lpfc_sli_issue_mbox(phba, mbox, MBX_NOWAIT);
		if (rc == MBX_NOT_FINISHED) {
			mempool_free(mbox, phba->mbox_mem_pool);
			lpfc_disc_flush_list(vport);
			extra_ring->flag &= ~LPFC_STOP_IOCB_EVENT;
			fcp_ring->flag &= ~LPFC_STOP_IOCB_EVENT;
			phba->link_state = LPFC_HBA_ERROR;
		}
	}
}

/* Reg_vpi to tell firmware to resume normal operations */
void
lpfc_issue_reg_vpi(struct lpfc_hba *phba, struct lpfc_vport *vport)
{
	LPFC_MBOXQ_t *regvpimbox;

	regvpimbox = mempool_alloc(phba->mbox_mem_pool, GFP_KERNEL);
	if (regvpimbox) {
		lpfc_reg_vpi(vport, regvpimbox);
		regvpimbox->mbox_cmpl = lpfc_mbx_cmpl_reg_vpi;
		regvpimbox->vport = vport;
		if (lpfc_sli_issue_mbox(phba, regvpimbox, MBX_NOWAIT)
					== MBX_NOT_FINISHED) {
			mempool_free(regvpimbox, phba->mbox_mem_pool);
		}
	}
}

/* Start Link up / RSCN discovery on NPR nodes */
void
lpfc_disc_start(struct lpfc_vport *vport)
{
	struct Scsi_Host *shost = lpfc_shost_from_vport(vport);
	struct lpfc_hba  *phba = vport->phba;
	uint32_t num_sent;
	uint32_t clear_la_pending;

	if (!lpfc_is_link_up(phba)) {
		lpfc_printf_vlog(vport, KERN_INFO, LOG_SLI,
				 "3315 Link is not up %x\n",
				 phba->link_state);
		return;
	}

	if (phba->link_state == LPFC_CLEAR_LA)
		clear_la_pending = 1;
	else
		clear_la_pending = 0;

	if (vport->port_state < LPFC_VPORT_READY)
		vport->port_state = LPFC_DISC_AUTH;

	lpfc_set_disctmo(vport);

	vport->fc_prevDID = vport->fc_myDID;
	vport->num_disc_nodes = 0;

	/* Start Discovery state <hba_state> */
	lpfc_printf_vlog(vport, KERN_INFO, LOG_DISCOVERY,
			 "0202 Start Discovery port state x%x "
			 "flg x%x Data: x%x x%x x%x\n",
			 vport->port_state, vport->fc_flag, vport->fc_plogi_cnt,
			 vport->fc_adisc_cnt, vport->fc_npr_cnt);

	/* First do ADISCs - if any */
	num_sent = lpfc_els_disc_adisc(vport);

	if (num_sent)
		return;

	/* Register the VPI for SLI3, NPIV only. */
	if ((phba->sli3_options & LPFC_SLI3_NPIV_ENABLED) &&
	    !(vport->fc_flag & FC_PT2PT) &&
	    !(vport->fc_flag & FC_RSCN_MODE) &&
	    (phba->sli_rev < LPFC_SLI_REV4)) {
		lpfc_issue_clear_la(phba, vport);
		lpfc_issue_reg_vpi(phba, vport);
		return;
	}

	/*
	 * For SLI2, we need to set port_state to READY and continue
	 * discovery.
	 */
	if (vport->port_state < LPFC_VPORT_READY && !clear_la_pending) {
		/* If we get here, there is nothing to ADISC */
		lpfc_issue_clear_la(phba, vport);

		if (!(vport->fc_flag & FC_ABORT_DISCOVERY)) {
			vport->num_disc_nodes = 0;
			/* go thru NPR nodes and issue ELS PLOGIs */
			if (vport->fc_npr_cnt)
				lpfc_els_disc_plogi(vport);

			if (!vport->num_disc_nodes) {
				spin_lock_irq(shost->host_lock);
				vport->fc_flag &= ~FC_NDISC_ACTIVE;
				spin_unlock_irq(shost->host_lock);
				lpfc_can_disctmo(vport);
			}
		}
		vport->port_state = LPFC_VPORT_READY;
	} else {
		/* Next do PLOGIs - if any */
		num_sent = lpfc_els_disc_plogi(vport);

		if (num_sent)
			return;

		if (vport->fc_flag & FC_RSCN_MODE) {
			/* Check to see if more RSCNs came in while we
			 * were processing this one.
			 */
			if ((vport->fc_rscn_id_cnt == 0) &&
			    (!(vport->fc_flag & FC_RSCN_DISCOVERY))) {
				spin_lock_irq(shost->host_lock);
				vport->fc_flag &= ~FC_RSCN_MODE;
				spin_unlock_irq(shost->host_lock);
				lpfc_can_disctmo(vport);
			} else
				lpfc_els_handle_rscn(vport);
		}
	}
	return;
}

/*
 *  Ignore completion for all IOCBs on tx and txcmpl queue for ELS
 *  ring the match the sppecified nodelist.
 */
static void
lpfc_free_tx(struct lpfc_hba *phba, struct lpfc_nodelist *ndlp)
{
	LIST_HEAD(completions);
	struct lpfc_iocbq    *iocb, *next_iocb;
	struct lpfc_sli_ring *pring;
	u32 ulp_command;

	pring = lpfc_phba_elsring(phba);
	if (unlikely(!pring))
		return;

	/* Error matching iocb on txq or txcmplq
	 * First check the txq.
	 */
	spin_lock_irq(&phba->hbalock);
	list_for_each_entry_safe(iocb, next_iocb, &pring->txq, list) {
		if (iocb->ndlp != ndlp)
			continue;

		ulp_command = get_job_cmnd(phba, iocb);

		if (ulp_command == CMD_ELS_REQUEST64_CR ||
		    ulp_command == CMD_XMIT_ELS_RSP64_CX) {

			list_move_tail(&iocb->list, &completions);
		}
	}

	/* Next check the txcmplq */
	list_for_each_entry_safe(iocb, next_iocb, &pring->txcmplq, list) {
		if (iocb->ndlp != ndlp)
			continue;

		ulp_command = get_job_cmnd(phba, iocb);

		if (ulp_command == CMD_ELS_REQUEST64_CR ||
		    ulp_command == CMD_XMIT_ELS_RSP64_CX) {
			lpfc_sli_issue_abort_iotag(phba, pring, iocb, NULL);
		}
	}
	spin_unlock_irq(&phba->hbalock);

	/* Make sure HBA is alive */
	lpfc_issue_hb_tmo(phba);

	/* Cancel all the IOCBs from the completions list */
	lpfc_sli_cancel_iocbs(phba, &completions, IOSTAT_LOCAL_REJECT,
			      IOERR_SLI_ABORTED);
}

static void
lpfc_disc_flush_list(struct lpfc_vport *vport)
{
	struct lpfc_nodelist *ndlp, *next_ndlp;
	struct lpfc_hba *phba = vport->phba;

	if (vport->fc_plogi_cnt || vport->fc_adisc_cnt) {
		list_for_each_entry_safe(ndlp, next_ndlp, &vport->fc_nodes,
					 nlp_listp) {
			if (ndlp->nlp_state == NLP_STE_PLOGI_ISSUE ||
			    ndlp->nlp_state == NLP_STE_ADISC_ISSUE) {
				lpfc_free_tx(phba, ndlp);
			}
		}
	}
}

/*
 * lpfc_notify_xport_npr - notifies xport of node disappearance
 * @vport: Pointer to Virtual Port object.
 *
 * Transitions all ndlps to NPR state.  When lpfc_nlp_set_state
 * calls lpfc_nlp_state_cleanup, the ndlp->rport is unregistered
 * and transport notified that the node is gone.
 * Return Code:
 *	none
 */
static void
lpfc_notify_xport_npr(struct lpfc_vport *vport)
{
	struct lpfc_nodelist *ndlp, *next_ndlp;

	list_for_each_entry_safe(ndlp, next_ndlp, &vport->fc_nodes,
				 nlp_listp) {
		lpfc_nlp_set_state(vport, ndlp, NLP_STE_NPR_NODE);
	}
}
void
lpfc_cleanup_discovery_resources(struct lpfc_vport *vport)
{
	lpfc_els_flush_rscn(vport);
	lpfc_els_flush_cmd(vport);
	lpfc_disc_flush_list(vport);
	if (pci_channel_offline(vport->phba->pcidev))
		lpfc_notify_xport_npr(vport);
}

/*****************************************************************************/
/*
 * NAME:     lpfc_disc_timeout
 *
 * FUNCTION: Fibre Channel driver discovery timeout routine.
 *
 * EXECUTION ENVIRONMENT: interrupt only
 *
 * CALLED FROM:
 *      Timer function
 *
 * RETURNS:
 *      none
 */
/*****************************************************************************/
void
lpfc_disc_timeout(struct timer_list *t)
{
	struct lpfc_vport *vport = from_timer(vport, t, fc_disctmo);
	struct lpfc_hba   *phba = vport->phba;
	uint32_t tmo_posted;
	unsigned long flags = 0;

	if (unlikely(!phba))
		return;

	spin_lock_irqsave(&vport->work_port_lock, flags);
	tmo_posted = vport->work_port_events & WORKER_DISC_TMO;
	if (!tmo_posted)
		vport->work_port_events |= WORKER_DISC_TMO;
	spin_unlock_irqrestore(&vport->work_port_lock, flags);

	if (!tmo_posted)
		lpfc_worker_wake_up(phba);
	return;
}

static void
lpfc_disc_timeout_handler(struct lpfc_vport *vport)
{
	struct Scsi_Host *shost = lpfc_shost_from_vport(vport);
	struct lpfc_hba  *phba = vport->phba;
	struct lpfc_sli  *psli = &phba->sli;
	struct lpfc_nodelist *ndlp, *next_ndlp;
	LPFC_MBOXQ_t *initlinkmbox;
	int rc, clrlaerr = 0;

	if (!(vport->fc_flag & FC_DISC_TMO))
		return;

	spin_lock_irq(shost->host_lock);
	vport->fc_flag &= ~FC_DISC_TMO;
	spin_unlock_irq(shost->host_lock);

	lpfc_debugfs_disc_trc(vport, LPFC_DISC_TRC_ELS_CMD,
		"disc timeout:    state:x%x rtry:x%x flg:x%x",
		vport->port_state, vport->fc_ns_retry, vport->fc_flag);

	switch (vport->port_state) {

	case LPFC_LOCAL_CFG_LINK:
		/*
		 * port_state is identically  LPFC_LOCAL_CFG_LINK while
		 * waiting for FAN timeout
		 */
		lpfc_printf_vlog(vport, KERN_WARNING, LOG_DISCOVERY,
				 "0221 FAN timeout\n");

		/* Start discovery by sending FLOGI, clean up old rpis */
		list_for_each_entry_safe(ndlp, next_ndlp, &vport->fc_nodes,
					 nlp_listp) {
			if (ndlp->nlp_state != NLP_STE_NPR_NODE)
				continue;
			if (ndlp->nlp_type & NLP_FABRIC) {
				/* Clean up the ndlp on Fabric connections */
				lpfc_drop_node(vport, ndlp);

			} else if (!(ndlp->nlp_flag & NLP_NPR_ADISC)) {
				/* Fail outstanding IO now since device
				 * is marked for PLOGI.
				 */
				lpfc_unreg_rpi(vport, ndlp);
			}
		}
		if (vport->port_state != LPFC_FLOGI) {
			if (phba->sli_rev <= LPFC_SLI_REV3)
				lpfc_initial_flogi(vport);
			else
				lpfc_issue_init_vfi(vport);
			return;
		}
		break;

	case LPFC_FDISC:
	case LPFC_FLOGI:
	/* port_state is identically LPFC_FLOGI while waiting for FLOGI cmpl */
		/* Initial FLOGI timeout */
		lpfc_printf_vlog(vport, KERN_ERR,
				 LOG_TRACE_EVENT,
				 "0222 Initial %s timeout\n",
				 vport->vpi ? "FDISC" : "FLOGI");

		/* Assume no Fabric and go on with discovery.
		 * Check for outstanding ELS FLOGI to abort.
		 */

		/* FLOGI failed, so just use loop map to make discovery list */
		lpfc_disc_list_loopmap(vport);

		/* Start discovery */
		lpfc_disc_start(vport);
		break;

	case LPFC_FABRIC_CFG_LINK:
	/* hba_state is identically LPFC_FABRIC_CFG_LINK while waiting for
	   NameServer login */
		lpfc_printf_vlog(vport, KERN_ERR,
				 LOG_TRACE_EVENT,
				 "0223 Timeout while waiting for "
				 "NameServer login\n");
		/* Next look for NameServer ndlp */
		ndlp = lpfc_findnode_did(vport, NameServer_DID);
		if (ndlp)
			lpfc_els_abort(phba, ndlp);

		/* ReStart discovery */
		goto restart_disc;

	case LPFC_NS_QRY:
	/* Check for wait for NameServer Rsp timeout */
		lpfc_printf_vlog(vport, KERN_ERR,
				 LOG_TRACE_EVENT,
				 "0224 NameServer Query timeout "
				 "Data: x%x x%x\n",
				 vport->fc_ns_retry, LPFC_MAX_NS_RETRY);

		if (vport->fc_ns_retry < LPFC_MAX_NS_RETRY) {
			/* Try it one more time */
			vport->fc_ns_retry++;
			vport->gidft_inp = 0;
			rc = lpfc_issue_gidft(vport);
			if (rc == 0)
				break;
		}
		vport->fc_ns_retry = 0;

restart_disc:
		/*
		 * Discovery is over.
		 * set port_state to PORT_READY if SLI2.
		 * cmpl_reg_vpi will set port_state to READY for SLI3.
		 */
		if (phba->sli_rev < LPFC_SLI_REV4) {
			if (phba->sli3_options & LPFC_SLI3_NPIV_ENABLED)
				lpfc_issue_reg_vpi(phba, vport);
			else  {
				lpfc_issue_clear_la(phba, vport);
				vport->port_state = LPFC_VPORT_READY;
			}
		}

		/* Setup and issue mailbox INITIALIZE LINK command */
		initlinkmbox = mempool_alloc(phba->mbox_mem_pool, GFP_KERNEL);
		if (!initlinkmbox) {
			lpfc_printf_vlog(vport, KERN_ERR,
					 LOG_TRACE_EVENT,
					 "0206 Device Discovery "
					 "completion error\n");
			phba->link_state = LPFC_HBA_ERROR;
			break;
		}

		lpfc_linkdown(phba);
		lpfc_init_link(phba, initlinkmbox, phba->cfg_topology,
			       phba->cfg_link_speed);
		initlinkmbox->u.mb.un.varInitLnk.lipsr_AL_PA = 0;
		initlinkmbox->vport = vport;
		initlinkmbox->mbox_cmpl = lpfc_sli_def_mbox_cmpl;
		rc = lpfc_sli_issue_mbox(phba, initlinkmbox, MBX_NOWAIT);
		lpfc_set_loopback_flag(phba);
		if (rc == MBX_NOT_FINISHED)
			mempool_free(initlinkmbox, phba->mbox_mem_pool);

		break;

	case LPFC_DISC_AUTH:
	/* Node Authentication timeout */
		lpfc_printf_vlog(vport, KERN_ERR,
				 LOG_TRACE_EVENT,
				 "0227 Node Authentication timeout\n");
		lpfc_disc_flush_list(vport);

		/*
		 * set port_state to PORT_READY if SLI2.
		 * cmpl_reg_vpi will set port_state to READY for SLI3.
		 */
		if (phba->sli_rev < LPFC_SLI_REV4) {
			if (phba->sli3_options & LPFC_SLI3_NPIV_ENABLED)
				lpfc_issue_reg_vpi(phba, vport);
			else  {	/* NPIV Not enabled */
				lpfc_issue_clear_la(phba, vport);
				vport->port_state = LPFC_VPORT_READY;
			}
		}
		break;

	case LPFC_VPORT_READY:
		if (vport->fc_flag & FC_RSCN_MODE) {
			lpfc_printf_vlog(vport, KERN_ERR,
					 LOG_TRACE_EVENT,
					 "0231 RSCN timeout Data: x%x "
					 "x%x x%x x%x\n",
					 vport->fc_ns_retry, LPFC_MAX_NS_RETRY,
					 vport->port_state, vport->gidft_inp);

			/* Cleanup any outstanding ELS commands */
			lpfc_els_flush_cmd(vport);

			lpfc_els_flush_rscn(vport);
			lpfc_disc_flush_list(vport);
		}
		break;

	default:
		lpfc_printf_vlog(vport, KERN_ERR,
				 LOG_TRACE_EVENT,
				 "0273 Unexpected discovery timeout, "
				 "vport State x%x\n", vport->port_state);
		break;
	}

	switch (phba->link_state) {
	case LPFC_CLEAR_LA:
				/* CLEAR LA timeout */
		lpfc_printf_vlog(vport, KERN_ERR,
				 LOG_TRACE_EVENT,
				 "0228 CLEAR LA timeout\n");
		clrlaerr = 1;
		break;

	case LPFC_LINK_UP:
		lpfc_issue_clear_la(phba, vport);
		fallthrough;
	case LPFC_LINK_UNKNOWN:
	case LPFC_WARM_START:
	case LPFC_INIT_START:
	case LPFC_INIT_MBX_CMDS:
	case LPFC_LINK_DOWN:
	case LPFC_HBA_ERROR:
		lpfc_printf_vlog(vport, KERN_ERR,
				 LOG_TRACE_EVENT,
				 "0230 Unexpected timeout, hba link "
				 "state x%x\n", phba->link_state);
		clrlaerr = 1;
		break;

	case LPFC_HBA_READY:
		break;
	}

	if (clrlaerr) {
		lpfc_disc_flush_list(vport);
		if (phba->sli_rev != LPFC_SLI_REV4) {
			psli->sli3_ring[(LPFC_EXTRA_RING)].flag &=
				~LPFC_STOP_IOCB_EVENT;
			psli->sli3_ring[LPFC_FCP_RING].flag &=
				~LPFC_STOP_IOCB_EVENT;
		}
		vport->port_state = LPFC_VPORT_READY;
	}
	return;
}

/*
 * This routine handles processing a NameServer REG_LOGIN mailbox
 * command upon completion. It is setup in the LPFC_MBOXQ
 * as the completion routine when the command is
 * handed off to the SLI layer.
 */
void
lpfc_mbx_cmpl_fdmi_reg_login(struct lpfc_hba *phba, LPFC_MBOXQ_t *pmb)
{
	MAILBOX_t *mb = &pmb->u.mb;
	struct lpfc_nodelist *ndlp = (struct lpfc_nodelist *)pmb->ctx_ndlp;
	struct lpfc_vport    *vport = pmb->vport;

	pmb->ctx_ndlp = NULL;

	if (phba->sli_rev < LPFC_SLI_REV4)
		ndlp->nlp_rpi = mb->un.varWords[0];
	ndlp->nlp_flag |= NLP_RPI_REGISTERED;
	ndlp->nlp_type |= NLP_FABRIC;
	lpfc_nlp_set_state(vport, ndlp, NLP_STE_UNMAPPED_NODE);
	lpfc_printf_vlog(vport, KERN_INFO, LOG_NODE | LOG_DISCOVERY,
			 "0004 rpi:%x DID:%x flg:%x %d x%px\n",
			 ndlp->nlp_rpi, ndlp->nlp_DID, ndlp->nlp_flag,
			 kref_read(&ndlp->kref),
			 ndlp);
	/*
	 * Start issuing Fabric-Device Management Interface (FDMI) command to
	 * 0xfffffa (FDMI well known port).
	 * DHBA -> DPRT -> RHBA -> RPA  (physical port)
	 * DPRT -> RPRT (vports)
	 */
	if (vport->port_type == LPFC_PHYSICAL_PORT) {
		phba->link_flag &= ~LS_CT_VEN_RPA; /* For extra Vendor RPA */
		lpfc_fdmi_cmd(vport, ndlp, SLI_MGMT_DHBA, 0);
	} else {
		lpfc_fdmi_cmd(vport, ndlp, SLI_MGMT_DPRT, 0);
	}


	/* decrement the node reference count held for this callback
	 * function.
	 */
	lpfc_nlp_put(ndlp);
	lpfc_mbox_rsrc_cleanup(phba, pmb, MBOX_THD_UNLOCKED);
	return;
}

static int
lpfc_filter_by_rpi(struct lpfc_nodelist *ndlp, void *param)
{
	uint16_t *rpi = param;

	return ndlp->nlp_rpi == *rpi;
}

static int
lpfc_filter_by_wwpn(struct lpfc_nodelist *ndlp, void *param)
{
	return memcmp(&ndlp->nlp_portname, param,
		      sizeof(ndlp->nlp_portname)) == 0;
}

static struct lpfc_nodelist *
__lpfc_find_node(struct lpfc_vport *vport, node_filter filter, void *param)
{
	struct lpfc_nodelist *ndlp;

	list_for_each_entry(ndlp, &vport->fc_nodes, nlp_listp) {
		if (filter(ndlp, param)) {
			lpfc_printf_vlog(vport, KERN_INFO, LOG_NODE,
					 "3185 FIND node filter %ps DID "
					 "ndlp x%px did x%x flg x%x st x%x "
					 "xri x%x type x%x rpi x%x\n",
					 filter, ndlp, ndlp->nlp_DID,
					 ndlp->nlp_flag, ndlp->nlp_state,
					 ndlp->nlp_xri, ndlp->nlp_type,
					 ndlp->nlp_rpi);
			return ndlp;
		}
	}
	lpfc_printf_vlog(vport, KERN_INFO, LOG_NODE,
			 "3186 FIND node filter %ps NOT FOUND.\n", filter);
	return NULL;
}

/*
 * This routine looks up the ndlp lists for the given RPI. If rpi found it
 * returns the node list element pointer else return NULL.
 */
struct lpfc_nodelist *
__lpfc_findnode_rpi(struct lpfc_vport *vport, uint16_t rpi)
{
	return __lpfc_find_node(vport, lpfc_filter_by_rpi, &rpi);
}

/*
 * This routine looks up the ndlp lists for the given WWPN. If WWPN found it
 * returns the node element list pointer else return NULL.
 */
struct lpfc_nodelist *
lpfc_findnode_wwpn(struct lpfc_vport *vport, struct lpfc_name *wwpn)
{
	struct Scsi_Host *shost = lpfc_shost_from_vport(vport);
	struct lpfc_nodelist *ndlp;

	spin_lock_irq(shost->host_lock);
	ndlp = __lpfc_find_node(vport, lpfc_filter_by_wwpn, wwpn);
	spin_unlock_irq(shost->host_lock);
	return ndlp;
}

/*
 * This routine looks up the ndlp lists for the given RPI. If the rpi
 * is found, the routine returns the node element list pointer else
 * return NULL.
 */
struct lpfc_nodelist *
lpfc_findnode_rpi(struct lpfc_vport *vport, uint16_t rpi)
{
	struct Scsi_Host *shost = lpfc_shost_from_vport(vport);
	struct lpfc_nodelist *ndlp;
	unsigned long flags;

	spin_lock_irqsave(shost->host_lock, flags);
	ndlp = __lpfc_findnode_rpi(vport, rpi);
	spin_unlock_irqrestore(shost->host_lock, flags);
	return ndlp;
}

/**
 * lpfc_find_vport_by_vpid - Find a vport on a HBA through vport identifier
 * @phba: pointer to lpfc hba data structure.
 * @vpi: the physical host virtual N_Port identifier.
 *
 * This routine finds a vport on a HBA (referred by @phba) through a
 * @vpi. The function walks the HBA's vport list and returns the address
 * of the vport with the matching @vpi.
 *
 * Return code
 *    NULL - No vport with the matching @vpi found
 *    Otherwise - Address to the vport with the matching @vpi.
 **/
struct lpfc_vport *
lpfc_find_vport_by_vpid(struct lpfc_hba *phba, uint16_t vpi)
{
	struct lpfc_vport *vport;
	unsigned long flags;
	int i = 0;

	/* The physical ports are always vpi 0 - translate is unnecessary. */
	if (vpi > 0) {
		/*
		 * Translate the physical vpi to the logical vpi.  The
		 * vport stores the logical vpi.
		 */
		for (i = 0; i <= phba->max_vpi; i++) {
			if (vpi == phba->vpi_ids[i])
				break;
		}

		if (i > phba->max_vpi) {
			lpfc_printf_log(phba, KERN_ERR, LOG_TRACE_EVENT,
					"2936 Could not find Vport mapped "
					"to vpi %d\n", vpi);
			return NULL;
		}
	}

	spin_lock_irqsave(&phba->port_list_lock, flags);
	list_for_each_entry(vport, &phba->port_list, listentry) {
		if (vport->vpi == i) {
			spin_unlock_irqrestore(&phba->port_list_lock, flags);
			return vport;
		}
	}
	spin_unlock_irqrestore(&phba->port_list_lock, flags);
	return NULL;
}

struct lpfc_nodelist *
lpfc_nlp_init(struct lpfc_vport *vport, uint32_t did)
{
	struct lpfc_nodelist *ndlp;
	int rpi = LPFC_RPI_ALLOC_ERROR;

	if (vport->phba->sli_rev == LPFC_SLI_REV4) {
		rpi = lpfc_sli4_alloc_rpi(vport->phba);
		if (rpi == LPFC_RPI_ALLOC_ERROR)
			return NULL;
	}

	ndlp = mempool_alloc(vport->phba->nlp_mem_pool, GFP_KERNEL);
	if (!ndlp) {
		if (vport->phba->sli_rev == LPFC_SLI_REV4)
			lpfc_sli4_free_rpi(vport->phba, rpi);
		return NULL;
	}

	memset(ndlp, 0, sizeof (struct lpfc_nodelist));

	spin_lock_init(&ndlp->lock);

	lpfc_initialize_node(vport, ndlp, did);
	INIT_LIST_HEAD(&ndlp->nlp_listp);
	if (vport->phba->sli_rev == LPFC_SLI_REV4) {
		ndlp->nlp_rpi = rpi;
		lpfc_printf_vlog(vport, KERN_INFO, LOG_NODE | LOG_DISCOVERY,
				 "0007 Init New ndlp x%px, rpi:x%x DID:%x "
				 "flg:x%x refcnt:%d\n",
				 ndlp, ndlp->nlp_rpi, ndlp->nlp_DID,
				 ndlp->nlp_flag, kref_read(&ndlp->kref));

		ndlp->active_rrqs_xri_bitmap =
				mempool_alloc(vport->phba->active_rrq_pool,
					      GFP_KERNEL);
		if (ndlp->active_rrqs_xri_bitmap)
			memset(ndlp->active_rrqs_xri_bitmap, 0,
			       ndlp->phba->cfg_rrq_xri_bitmap_sz);
	}



	lpfc_debugfs_disc_trc(vport, LPFC_DISC_TRC_NODE,
		"node init:       did:x%x",
		ndlp->nlp_DID, 0, 0);

	return ndlp;
}

/* This routine releases all resources associated with a specifc NPort's ndlp
 * and mempool_free's the nodelist.
 */
static void
lpfc_nlp_release(struct kref *kref)
{
	struct lpfc_nodelist *ndlp = container_of(kref, struct lpfc_nodelist,
						  kref);
	struct lpfc_vport *vport = ndlp->vport;

	lpfc_debugfs_disc_trc(ndlp->vport, LPFC_DISC_TRC_NODE,
		"node release:    did:x%x flg:x%x type:x%x",
		ndlp->nlp_DID, ndlp->nlp_flag, ndlp->nlp_type);

	lpfc_printf_vlog(vport, KERN_INFO, LOG_NODE,
			 "0279 %s: ndlp: x%px did %x refcnt:%d rpi:%x\n",
			 __func__, ndlp, ndlp->nlp_DID,
			 kref_read(&ndlp->kref), ndlp->nlp_rpi);

	/* remove ndlp from action. */
	lpfc_cancel_retry_delay_tmo(vport, ndlp);
	lpfc_cleanup_node(vport, ndlp);

	/* Not all ELS transactions have registered the RPI with the port.
	 * In these cases the rpi usage is temporary and the node is
	 * released when the WQE is completed.  Catch this case to free the
	 * RPI to the pool.  Because this node is in the release path, a lock
	 * is unnecessary.  All references are gone and the node has been
	 * dequeued.
	 */
	if (ndlp->nlp_flag & NLP_RELEASE_RPI) {
		if (ndlp->nlp_rpi != LPFC_RPI_ALLOC_ERROR &&
		    !(ndlp->nlp_flag & (NLP_RPI_REGISTERED | NLP_UNREG_INP))) {
			lpfc_sli4_free_rpi(vport->phba, ndlp->nlp_rpi);
			ndlp->nlp_rpi = LPFC_RPI_ALLOC_ERROR;
		}
	}

	/* The node is not freed back to memory, it is released to a pool so
	 * the node fields need to be cleaned up.
	 */
	ndlp->vport = NULL;
	ndlp->nlp_state = NLP_STE_FREED_NODE;
	ndlp->nlp_flag = 0;
	ndlp->fc4_xpt_flags = 0;

	/* free ndlp memory for final ndlp release */
	if (ndlp->phba->sli_rev == LPFC_SLI_REV4)
		mempool_free(ndlp->active_rrqs_xri_bitmap,
				ndlp->phba->active_rrq_pool);
	mempool_free(ndlp, ndlp->phba->nlp_mem_pool);
}

/* This routine bumps the reference count for a ndlp structure to ensure
 * that one discovery thread won't free a ndlp while another discovery thread
 * is using it.
 */
struct lpfc_nodelist *
lpfc_nlp_get(struct lpfc_nodelist *ndlp)
{
	unsigned long flags;

	if (ndlp) {
		lpfc_debugfs_disc_trc(ndlp->vport, LPFC_DISC_TRC_NODE,
			"node get:        did:x%x flg:x%x refcnt:x%x",
			ndlp->nlp_DID, ndlp->nlp_flag,
			kref_read(&ndlp->kref));

		/* The check of ndlp usage to prevent incrementing the
		 * ndlp reference count that is in the process of being
		 * released.
		 */
		spin_lock_irqsave(&ndlp->lock, flags);
		if (!kref_get_unless_zero(&ndlp->kref)) {
			spin_unlock_irqrestore(&ndlp->lock, flags);
			lpfc_printf_vlog(ndlp->vport, KERN_WARNING, LOG_NODE,
				"0276 %s: ndlp:x%px refcnt:%d\n",
				__func__, (void *)ndlp, kref_read(&ndlp->kref));
			return NULL;
		}
		spin_unlock_irqrestore(&ndlp->lock, flags);
	} else {
		WARN_ONCE(!ndlp, "**** %s, get ref on NULL ndlp!", __func__);
	}

	return ndlp;
}

/* This routine decrements the reference count for a ndlp structure. If the
 * count goes to 0, this indicates the associated nodelist should be freed.
 */
int
lpfc_nlp_put(struct lpfc_nodelist *ndlp)
{
	if (ndlp) {
		lpfc_debugfs_disc_trc(ndlp->vport, LPFC_DISC_TRC_NODE,
				"node put:        did:x%x flg:x%x refcnt:x%x",
				ndlp->nlp_DID, ndlp->nlp_flag,
				kref_read(&ndlp->kref));
	} else {
		WARN_ONCE(!ndlp, "**** %s, put ref on NULL ndlp!", __func__);
	}

	return ndlp ? kref_put(&ndlp->kref, lpfc_nlp_release) : 0;
}

/**
 * lpfc_fcf_inuse - Check if FCF can be unregistered.
 * @phba: Pointer to hba context object.
 *
 * This function iterate through all FC nodes associated
 * will all vports to check if there is any node with
 * fc_rports associated with it. If there is an fc_rport
 * associated with the node, then the node is either in
 * discovered state or its devloss_timer is pending.
 */
static int
lpfc_fcf_inuse(struct lpfc_hba *phba)
{
	struct lpfc_vport **vports;
	int i, ret = 0;
	struct lpfc_nodelist *ndlp;
	struct Scsi_Host  *shost;

	vports = lpfc_create_vport_work_array(phba);

	/* If driver cannot allocate memory, indicate fcf is in use */
	if (!vports)
		return 1;

	for (i = 0; i <= phba->max_vports && vports[i] != NULL; i++) {
		shost = lpfc_shost_from_vport(vports[i]);
		spin_lock_irq(shost->host_lock);
		/*
		 * IF the CVL_RCVD bit is not set then we have sent the
		 * flogi.
		 * If dev_loss fires while we are waiting we do not want to
		 * unreg the fcf.
		 */
		if (!(vports[i]->fc_flag & FC_VPORT_CVL_RCVD)) {
			spin_unlock_irq(shost->host_lock);
			ret =  1;
			goto out;
		}
		list_for_each_entry(ndlp, &vports[i]->fc_nodes, nlp_listp) {
			if (ndlp->rport &&
			  (ndlp->rport->roles & FC_RPORT_ROLE_FCP_TARGET)) {
				ret = 1;
				spin_unlock_irq(shost->host_lock);
				goto out;
			} else if (ndlp->nlp_flag & NLP_RPI_REGISTERED) {
				ret = 1;
				lpfc_printf_log(phba, KERN_INFO,
						LOG_NODE | LOG_DISCOVERY,
						"2624 RPI %x DID %x flag %x "
						"still logged in\n",
						ndlp->nlp_rpi, ndlp->nlp_DID,
						ndlp->nlp_flag);
			}
		}
		spin_unlock_irq(shost->host_lock);
	}
out:
	lpfc_destroy_vport_work_array(phba, vports);
	return ret;
}

/**
 * lpfc_unregister_vfi_cmpl - Completion handler for unreg vfi.
 * @phba: Pointer to hba context object.
 * @mboxq: Pointer to mailbox object.
 *
 * This function frees memory associated with the mailbox command.
 */
void
lpfc_unregister_vfi_cmpl(struct lpfc_hba *phba, LPFC_MBOXQ_t *mboxq)
{
	struct lpfc_vport *vport = mboxq->vport;
	struct Scsi_Host *shost = lpfc_shost_from_vport(vport);

	if (mboxq->u.mb.mbxStatus) {
		lpfc_printf_log(phba, KERN_ERR, LOG_TRACE_EVENT,
				"2555 UNREG_VFI mbxStatus error x%x "
				"HBA state x%x\n",
				mboxq->u.mb.mbxStatus, vport->port_state);
	}
	spin_lock_irq(shost->host_lock);
	phba->pport->fc_flag &= ~FC_VFI_REGISTERED;
	spin_unlock_irq(shost->host_lock);
	mempool_free(mboxq, phba->mbox_mem_pool);
	return;
}

/**
 * lpfc_unregister_fcfi_cmpl - Completion handler for unreg fcfi.
 * @phba: Pointer to hba context object.
 * @mboxq: Pointer to mailbox object.
 *
 * This function frees memory associated with the mailbox command.
 */
static void
lpfc_unregister_fcfi_cmpl(struct lpfc_hba *phba, LPFC_MBOXQ_t *mboxq)
{
	struct lpfc_vport *vport = mboxq->vport;

	if (mboxq->u.mb.mbxStatus) {
		lpfc_printf_log(phba, KERN_ERR, LOG_TRACE_EVENT,
				"2550 UNREG_FCFI mbxStatus error x%x "
				"HBA state x%x\n",
				mboxq->u.mb.mbxStatus, vport->port_state);
	}
	mempool_free(mboxq, phba->mbox_mem_pool);
	return;
}

/**
 * lpfc_unregister_fcf_prep - Unregister fcf record preparation
 * @phba: Pointer to hba context object.
 *
 * This function prepare the HBA for unregistering the currently registered
 * FCF from the HBA. It performs unregistering, in order, RPIs, VPIs, and
 * VFIs.
 */
int
lpfc_unregister_fcf_prep(struct lpfc_hba *phba)
{
	struct lpfc_vport **vports;
	struct lpfc_nodelist *ndlp;
	struct Scsi_Host *shost;
	int i = 0, rc;

	/* Unregister RPIs */
	if (lpfc_fcf_inuse(phba))
		lpfc_unreg_hba_rpis(phba);

	/* At this point, all discovery is aborted */
	phba->pport->port_state = LPFC_VPORT_UNKNOWN;

	/* Unregister VPIs */
	vports = lpfc_create_vport_work_array(phba);
	if (vports && (phba->sli3_options & LPFC_SLI3_NPIV_ENABLED))
		for (i = 0; i <= phba->max_vports && vports[i] != NULL; i++) {
			/* Stop FLOGI/FDISC retries */
			ndlp = lpfc_findnode_did(vports[i], Fabric_DID);
			if (ndlp)
				lpfc_cancel_retry_delay_tmo(vports[i], ndlp);
			lpfc_cleanup_pending_mbox(vports[i]);
			if (phba->sli_rev == LPFC_SLI_REV4)
				lpfc_sli4_unreg_all_rpis(vports[i]);
			lpfc_mbx_unreg_vpi(vports[i]);
			shost = lpfc_shost_from_vport(vports[i]);
			spin_lock_irq(shost->host_lock);
			vports[i]->fc_flag |= FC_VPORT_NEEDS_INIT_VPI;
			vports[i]->vpi_state &= ~LPFC_VPI_REGISTERED;
			spin_unlock_irq(shost->host_lock);
		}
	lpfc_destroy_vport_work_array(phba, vports);
	if (i == 0 && (!(phba->sli3_options & LPFC_SLI3_NPIV_ENABLED))) {
		ndlp = lpfc_findnode_did(phba->pport, Fabric_DID);
		if (ndlp)
			lpfc_cancel_retry_delay_tmo(phba->pport, ndlp);
		lpfc_cleanup_pending_mbox(phba->pport);
		if (phba->sli_rev == LPFC_SLI_REV4)
			lpfc_sli4_unreg_all_rpis(phba->pport);
		lpfc_mbx_unreg_vpi(phba->pport);
		shost = lpfc_shost_from_vport(phba->pport);
		spin_lock_irq(shost->host_lock);
		phba->pport->fc_flag |= FC_VPORT_NEEDS_INIT_VPI;
		phba->pport->vpi_state &= ~LPFC_VPI_REGISTERED;
		spin_unlock_irq(shost->host_lock);
	}

	/* Cleanup any outstanding ELS commands */
	lpfc_els_flush_all_cmd(phba);

	/* Unregister the physical port VFI */
	rc = lpfc_issue_unreg_vfi(phba->pport);
	return rc;
}

/**
 * lpfc_sli4_unregister_fcf - Unregister currently registered FCF record
 * @phba: Pointer to hba context object.
 *
 * This function issues synchronous unregister FCF mailbox command to HBA to
 * unregister the currently registered FCF record. The driver does not reset
 * the driver FCF usage state flags.
 *
 * Return 0 if successfully issued, none-zero otherwise.
 */
int
lpfc_sli4_unregister_fcf(struct lpfc_hba *phba)
{
	LPFC_MBOXQ_t *mbox;
	int rc;

	mbox = mempool_alloc(phba->mbox_mem_pool, GFP_KERNEL);
	if (!mbox) {
		lpfc_printf_log(phba, KERN_ERR, LOG_TRACE_EVENT,
				"2551 UNREG_FCFI mbox allocation failed"
				"HBA state x%x\n", phba->pport->port_state);
		return -ENOMEM;
	}
	lpfc_unreg_fcfi(mbox, phba->fcf.fcfi);
	mbox->vport = phba->pport;
	mbox->mbox_cmpl = lpfc_unregister_fcfi_cmpl;
	rc = lpfc_sli_issue_mbox(phba, mbox, MBX_NOWAIT);

	if (rc == MBX_NOT_FINISHED) {
		lpfc_printf_log(phba, KERN_ERR, LOG_TRACE_EVENT,
				"2552 Unregister FCFI command failed rc x%x "
				"HBA state x%x\n",
				rc, phba->pport->port_state);
		return -EINVAL;
	}
	return 0;
}

/**
 * lpfc_unregister_fcf_rescan - Unregister currently registered fcf and rescan
 * @phba: Pointer to hba context object.
 *
 * This function unregisters the currently reigstered FCF. This function
 * also tries to find another FCF for discovery by rescan the HBA FCF table.
 */
void
lpfc_unregister_fcf_rescan(struct lpfc_hba *phba)
{
	int rc;

	/* Preparation for unregistering fcf */
	rc = lpfc_unregister_fcf_prep(phba);
	if (rc) {
		lpfc_printf_log(phba, KERN_ERR, LOG_TRACE_EVENT,
				"2748 Failed to prepare for unregistering "
				"HBA's FCF record: rc=%d\n", rc);
		return;
	}

	/* Now, unregister FCF record and reset HBA FCF state */
	rc = lpfc_sli4_unregister_fcf(phba);
	if (rc)
		return;
	/* Reset HBA FCF states after successful unregister FCF */
	spin_lock_irq(&phba->hbalock);
	phba->fcf.fcf_flag = 0;
	spin_unlock_irq(&phba->hbalock);
	phba->fcf.current_rec.flag = 0;

	/*
	 * If driver is not unloading, check if there is any other
	 * FCF record that can be used for discovery.
	 */
	if ((phba->pport->load_flag & FC_UNLOADING) ||
	    (phba->link_state < LPFC_LINK_UP))
		return;

	/* This is considered as the initial FCF discovery scan */
	spin_lock_irq(&phba->hbalock);
	phba->fcf.fcf_flag |= FCF_INIT_DISC;
	spin_unlock_irq(&phba->hbalock);

	/* Reset FCF roundrobin bmask for new discovery */
	lpfc_sli4_clear_fcf_rr_bmask(phba);

	rc = lpfc_sli4_fcf_scan_read_fcf_rec(phba, LPFC_FCOE_FCF_GET_FIRST);

	if (rc) {
		spin_lock_irq(&phba->hbalock);
		phba->fcf.fcf_flag &= ~FCF_INIT_DISC;
		spin_unlock_irq(&phba->hbalock);
		lpfc_printf_log(phba, KERN_ERR, LOG_TRACE_EVENT,
				"2553 lpfc_unregister_unused_fcf failed "
				"to read FCF record HBA state x%x\n",
				phba->pport->port_state);
	}
}

/**
 * lpfc_unregister_fcf - Unregister the currently registered fcf record
 * @phba: Pointer to hba context object.
 *
 * This function just unregisters the currently reigstered FCF. It does not
 * try to find another FCF for discovery.
 */
void
lpfc_unregister_fcf(struct lpfc_hba *phba)
{
	int rc;

	/* Preparation for unregistering fcf */
	rc = lpfc_unregister_fcf_prep(phba);
	if (rc) {
		lpfc_printf_log(phba, KERN_ERR, LOG_TRACE_EVENT,
				"2749 Failed to prepare for unregistering "
				"HBA's FCF record: rc=%d\n", rc);
		return;
	}

	/* Now, unregister FCF record and reset HBA FCF state */
	rc = lpfc_sli4_unregister_fcf(phba);
	if (rc)
		return;
	/* Set proper HBA FCF states after successful unregister FCF */
	spin_lock_irq(&phba->hbalock);
	phba->fcf.fcf_flag &= ~FCF_REGISTERED;
	spin_unlock_irq(&phba->hbalock);
}

/**
 * lpfc_unregister_unused_fcf - Unregister FCF if all devices are disconnected.
 * @phba: Pointer to hba context object.
 *
 * This function check if there are any connected remote port for the FCF and
 * if all the devices are disconnected, this function unregister FCFI.
 * This function also tries to use another FCF for discovery.
 */
void
lpfc_unregister_unused_fcf(struct lpfc_hba *phba)
{
	/*
	 * If HBA is not running in FIP mode, if HBA does not support
	 * FCoE, if FCF discovery is ongoing, or if FCF has not been
	 * registered, do nothing.
	 */
	spin_lock_irq(&phba->hbalock);
	if (!(phba->hba_flag & HBA_FCOE_MODE) ||
	    !(phba->fcf.fcf_flag & FCF_REGISTERED) ||
	    !(phba->hba_flag & HBA_FIP_SUPPORT) ||
	    (phba->fcf.fcf_flag & FCF_DISCOVERY) ||
	    (phba->pport->port_state == LPFC_FLOGI)) {
		spin_unlock_irq(&phba->hbalock);
		return;
	}
	spin_unlock_irq(&phba->hbalock);

	if (lpfc_fcf_inuse(phba))
		return;

	lpfc_unregister_fcf_rescan(phba);
}

/**
 * lpfc_read_fcf_conn_tbl - Create driver FCF connection table.
 * @phba: Pointer to hba context object.
 * @buff: Buffer containing the FCF connection table as in the config
 *         region.
 * This function create driver data structure for the FCF connection
 * record table read from config region 23.
 */
static void
lpfc_read_fcf_conn_tbl(struct lpfc_hba *phba,
	uint8_t *buff)
{
	struct lpfc_fcf_conn_entry *conn_entry, *next_conn_entry;
	struct lpfc_fcf_conn_hdr *conn_hdr;
	struct lpfc_fcf_conn_rec *conn_rec;
	uint32_t record_count;
	int i;

	/* Free the current connect table */
	list_for_each_entry_safe(conn_entry, next_conn_entry,
		&phba->fcf_conn_rec_list, list) {
		list_del_init(&conn_entry->list);
		kfree(conn_entry);
	}

	conn_hdr = (struct lpfc_fcf_conn_hdr *) buff;
	record_count = conn_hdr->length * sizeof(uint32_t)/
		sizeof(struct lpfc_fcf_conn_rec);

	conn_rec = (struct lpfc_fcf_conn_rec *)
		(buff + sizeof(struct lpfc_fcf_conn_hdr));

	for (i = 0; i < record_count; i++) {
		if (!(conn_rec[i].flags & FCFCNCT_VALID))
			continue;
		conn_entry = kzalloc(sizeof(struct lpfc_fcf_conn_entry),
			GFP_KERNEL);
		if (!conn_entry) {
			lpfc_printf_log(phba, KERN_ERR, LOG_TRACE_EVENT,
					"2566 Failed to allocate connection"
					" table entry\n");
			return;
		}

		memcpy(&conn_entry->conn_rec, &conn_rec[i],
			sizeof(struct lpfc_fcf_conn_rec));
		list_add_tail(&conn_entry->list,
			&phba->fcf_conn_rec_list);
	}

	if (!list_empty(&phba->fcf_conn_rec_list)) {
		i = 0;
		list_for_each_entry(conn_entry, &phba->fcf_conn_rec_list,
				    list) {
			conn_rec = &conn_entry->conn_rec;
			lpfc_printf_log(phba, KERN_INFO, LOG_INIT,
					"3345 FCF connection list rec[%02d]: "
					"flags:x%04x, vtag:x%04x, "
					"fabric_name:x%02x:%02x:%02x:%02x:"
					"%02x:%02x:%02x:%02x, "
					"switch_name:x%02x:%02x:%02x:%02x:"
					"%02x:%02x:%02x:%02x\n", i++,
					conn_rec->flags, conn_rec->vlan_tag,
					conn_rec->fabric_name[0],
					conn_rec->fabric_name[1],
					conn_rec->fabric_name[2],
					conn_rec->fabric_name[3],
					conn_rec->fabric_name[4],
					conn_rec->fabric_name[5],
					conn_rec->fabric_name[6],
					conn_rec->fabric_name[7],
					conn_rec->switch_name[0],
					conn_rec->switch_name[1],
					conn_rec->switch_name[2],
					conn_rec->switch_name[3],
					conn_rec->switch_name[4],
					conn_rec->switch_name[5],
					conn_rec->switch_name[6],
					conn_rec->switch_name[7]);
		}
	}
}

/**
 * lpfc_read_fcoe_param - Read FCoe parameters from conf region..
 * @phba: Pointer to hba context object.
 * @buff: Buffer containing the FCoE parameter data structure.
 *
 *  This function update driver data structure with config
 *  parameters read from config region 23.
 */
static void
lpfc_read_fcoe_param(struct lpfc_hba *phba,
			uint8_t *buff)
{
	struct lpfc_fip_param_hdr *fcoe_param_hdr;
	struct lpfc_fcoe_params *fcoe_param;

	fcoe_param_hdr = (struct lpfc_fip_param_hdr *)
		buff;
	fcoe_param = (struct lpfc_fcoe_params *)
		(buff + sizeof(struct lpfc_fip_param_hdr));

	if ((fcoe_param_hdr->parm_version != FIPP_VERSION) ||
		(fcoe_param_hdr->length != FCOE_PARAM_LENGTH))
		return;

	if (fcoe_param_hdr->parm_flags & FIPP_VLAN_VALID) {
		phba->valid_vlan = 1;
		phba->vlan_id = le16_to_cpu(fcoe_param->vlan_tag) &
			0xFFF;
	}

	phba->fc_map[0] = fcoe_param->fc_map[0];
	phba->fc_map[1] = fcoe_param->fc_map[1];
	phba->fc_map[2] = fcoe_param->fc_map[2];
	return;
}

/**
 * lpfc_get_rec_conf23 - Get a record type in config region data.
 * @buff: Buffer containing config region 23 data.
 * @size: Size of the data buffer.
 * @rec_type: Record type to be searched.
 *
 * This function searches config region data to find the beginning
 * of the record specified by record_type. If record found, this
 * function return pointer to the record else return NULL.
 */
static uint8_t *
lpfc_get_rec_conf23(uint8_t *buff, uint32_t size, uint8_t rec_type)
{
	uint32_t offset = 0, rec_length;

	if ((buff[0] == LPFC_REGION23_LAST_REC) ||
		(size < sizeof(uint32_t)))
		return NULL;

	rec_length = buff[offset + 1];

	/*
	 * One TLV record has one word header and number of data words
	 * specified in the rec_length field of the record header.
	 */
	while ((offset + rec_length * sizeof(uint32_t) + sizeof(uint32_t))
		<= size) {
		if (buff[offset] == rec_type)
			return &buff[offset];

		if (buff[offset] == LPFC_REGION23_LAST_REC)
			return NULL;

		offset += rec_length * sizeof(uint32_t) + sizeof(uint32_t);
		rec_length = buff[offset + 1];
	}
	return NULL;
}

/**
 * lpfc_parse_fcoe_conf - Parse FCoE config data read from config region 23.
 * @phba: Pointer to lpfc_hba data structure.
 * @buff: Buffer containing config region 23 data.
 * @size: Size of the data buffer.
 *
 * This function parses the FCoE config parameters in config region 23 and
 * populate driver data structure with the parameters.
 */
void
lpfc_parse_fcoe_conf(struct lpfc_hba *phba,
		uint8_t *buff,
		uint32_t size)
{
	uint32_t offset = 0;
	uint8_t *rec_ptr;

	/*
	 * If data size is less than 2 words signature and version cannot be
	 * verified.
	 */
	if (size < 2*sizeof(uint32_t))
		return;

	/* Check the region signature first */
	if (memcmp(buff, LPFC_REGION23_SIGNATURE, 4)) {
		lpfc_printf_log(phba, KERN_ERR, LOG_TRACE_EVENT,
			"2567 Config region 23 has bad signature\n");
		return;
	}

	offset += 4;

	/* Check the data structure version */
	if (buff[offset] != LPFC_REGION23_VERSION) {
		lpfc_printf_log(phba, KERN_ERR, LOG_TRACE_EVENT,
				"2568 Config region 23 has bad version\n");
		return;
	}
	offset += 4;

	/* Read FCoE param record */
	rec_ptr = lpfc_get_rec_conf23(&buff[offset],
			size - offset, FCOE_PARAM_TYPE);
	if (rec_ptr)
		lpfc_read_fcoe_param(phba, rec_ptr);

	/* Read FCF connection table */
	rec_ptr = lpfc_get_rec_conf23(&buff[offset],
		size - offset, FCOE_CONN_TBL_TYPE);
	if (rec_ptr)
		lpfc_read_fcf_conn_tbl(phba, rec_ptr);

}

/*
 * lpfc_error_lost_link - IO failure from link event or FW reset check.
 *
 * @vport: Pointer to lpfc_vport data structure.
 * @ulp_status: IO completion status.
 * @ulp_word4: Reason code for the ulp_status.
 *
 * This function evaluates the ulp_status and ulp_word4 values
 * for specific error values that indicate an internal link fault
 * or fw reset event for the completing IO.  Callers require this
 * common data to decide next steps on the IO.
 *
 * Return:
 * false - No link or reset error occurred.
 * true - A link or reset error occurred.
 */
bool
lpfc_error_lost_link(struct lpfc_vport *vport, u32 ulp_status, u32 ulp_word4)
{
	/* Mask off the extra port data to get just the reason code. */
	u32 rsn_code = IOERR_PARAM_MASK & ulp_word4;

	if (ulp_status == IOSTAT_LOCAL_REJECT &&
	    (rsn_code == IOERR_SLI_ABORTED ||
	     rsn_code == IOERR_LINK_DOWN ||
	     rsn_code == IOERR_SLI_DOWN)) {
		lpfc_printf_vlog(vport, KERN_WARNING, LOG_SLI | LOG_ELS,
				 "0408 Report link error true: <x%x:x%x>\n",
				 ulp_status, ulp_word4);
		return true;
	}

	return false;
}<|MERGE_RESOLUTION|>--- conflicted
+++ resolved
@@ -169,57 +169,29 @@
 
 	lpfc_printf_vlog(ndlp->vport, KERN_INFO, LOG_NODE,
 			 "3181 dev_loss_callbk x%06x, rport x%px flg x%x "
-<<<<<<< HEAD
-			 "load_flag x%x refcnt %u state %d xpt x%x\n",
-=======
 			 "load_flag x%x refcnt %d state %d xpt x%x\n",
->>>>>>> eb3cdb58
 			 ndlp->nlp_DID, ndlp->rport, ndlp->nlp_flag,
 			 vport->load_flag, kref_read(&ndlp->kref),
 			 ndlp->nlp_state, ndlp->fc4_xpt_flags);
 
-	/* Don't schedule a worker thread event if the vport is going down. */
+	/* Don't schedule a worker thread event if the vport is going down.
+	 * The teardown process cleans up the node via lpfc_drop_node.
+	 */
 	if (vport->load_flag & FC_UNLOADING) {
-		spin_lock_irqsave(&ndlp->lock, iflags);
+		((struct lpfc_rport_data *)rport->dd_data)->pnode = NULL;
 		ndlp->rport = NULL;
 
-<<<<<<< HEAD
-		/* The scsi_transport is done with the rport so lpfc cannot
-		 * call to unregister. Remove the scsi transport reference
-		 * and clean up the SCSI transport node details.
-		 */
-		if (ndlp->fc4_xpt_flags & (NLP_XPT_REGD | SCSI_XPT_REGD)) {
-			ndlp->fc4_xpt_flags &= ~SCSI_XPT_REGD;
-=======
 		ndlp->fc4_xpt_flags &= ~SCSI_XPT_REGD;
 		/* clear the NLP_XPT_REGD if the node is not registered
 		 * with nvme-fc
 		 */
 		if (ndlp->fc4_xpt_flags == NLP_XPT_REGD)
 			ndlp->fc4_xpt_flags &= ~NLP_XPT_REGD;
->>>>>>> eb3cdb58
-
-			/* NVME transport-registered rports need the
-			 * NLP_XPT_REGD flag to complete an unregister.
-			 */
-			if (!(ndlp->fc4_xpt_flags & NVME_XPT_REGD))
-				ndlp->fc4_xpt_flags &= ~NLP_XPT_REGD;
-			spin_unlock_irqrestore(&ndlp->lock, iflags);
-			lpfc_nlp_put(ndlp);
-			spin_lock_irqsave(&ndlp->lock, iflags);
-		}
-
-		/* Only 1 thread can drop the initial node reference.  If
-		 * another thread has set NLP_DROPPED, this thread is done.
+
+		/* Remove the node reference from remote_port_add now.
+		 * The driver will not call remote_port_delete.
 		 */
-		if (!(ndlp->nlp_flag & NLP_DROPPED)) {
-			ndlp->nlp_flag |= NLP_DROPPED;
-			spin_unlock_irqrestore(&ndlp->lock, iflags);
-			lpfc_nlp_put(ndlp);
-			spin_lock_irqsave(&ndlp->lock, iflags);
-		}
-
-		spin_unlock_irqrestore(&ndlp->lock, iflags);
+		lpfc_nlp_put(ndlp);
 		return;
 	}
 
@@ -486,17 +458,11 @@
 	if (ndlp->nlp_type & NLP_FABRIC) {
 		spin_lock_irqsave(&ndlp->lock, iflags);
 
-<<<<<<< HEAD
-		/* The driver has to account for a race between any fabric
-		 * node that's in recovery when dev_loss_tmo expires. When this
-		 * happens, the driver has to allow node recovery.
-=======
 		/* In massive vport configuration settings or when the FLOGI
 		 * completes with a sequence timeout, it's possible
 		 * dev_loss_tmo fired during node recovery.  The driver has to
 		 * account for this race to allow for recovery and keep
 		 * the reference counting correct.
->>>>>>> eb3cdb58
 		 */
 		switch (ndlp->nlp_DID) {
 		case Fabric_DID:
@@ -523,20 +489,6 @@
 			    ndlp->nlp_state <= NLP_STE_REG_LOGIN_ISSUE)
 				recovering = true;
 			break;
-<<<<<<< HEAD
-		default:
-			/* Ensure the nlp_DID at least has the correct prefix.
-			 * The fabric domain controller's last three nibbles
-			 * vary so we handle it in the default case.
-			 */
-			if (ndlp->nlp_DID & Fabric_DID_MASK) {
-				if (ndlp->nlp_state >= NLP_STE_PLOGI_ISSUE &&
-				    ndlp->nlp_state <= NLP_STE_REG_LOGIN_ISSUE)
-					recovering = true;
-			}
-			break;
-=======
->>>>>>> eb3cdb58
 		}
 		spin_unlock_irqrestore(&ndlp->lock, iflags);
 
@@ -603,17 +555,6 @@
 				 *(name+4), *(name+5), *(name+6), *(name+7),
 				 ndlp->nlp_DID, ndlp->nlp_flag,
 				 ndlp->nlp_state, ndlp->nlp_rpi);
-	}
-	spin_lock_irqsave(&ndlp->lock, iflags);
-	ndlp->nlp_flag &= ~NLP_IN_DEV_LOSS;
-	spin_unlock_irqrestore(&ndlp->lock, iflags);
-
-	/* If we are devloss, but we are in the process of rediscovering the
-	 * ndlp, don't issue a NLP_EVT_DEVICE_RM event.
-	 */
-	if (ndlp->nlp_state >= NLP_STE_PLOGI_ISSUE &&
-	    ndlp->nlp_state <= NLP_STE_PRLI_ISSUE) {
-		return fcf_inuse;
 	}
 
 	/* If we are devloss, but we are in the process of rediscovering the
@@ -4557,6 +4498,14 @@
 	if (vport->load_flag & FC_UNLOADING)
 		return;
 
+	/*
+	 * Disassociate any older association between this ndlp and rport
+	 */
+	if (ndlp->rport) {
+		rdata = ndlp->rport->dd_data;
+		rdata->pnode = NULL;
+	}
+
 	ndlp->rport = rport = fc_remote_port_add(shost, 0, &rport_ids);
 	if (!rport) {
 		dev_printk(KERN_WARNING, &phba->pcidev->dev,
@@ -4736,12 +4685,7 @@
 	spin_lock_irqsave(&ndlp->lock, iflags);
 	if (!(ndlp->fc4_xpt_flags & NLP_XPT_REGD)) {
 		spin_unlock_irqrestore(&ndlp->lock, iflags);
-<<<<<<< HEAD
-		lpfc_printf_vlog(vport, KERN_INFO,
-				 LOG_ELS | LOG_NODE | LOG_DISCOVERY,
-=======
 		lpfc_printf_vlog(vport, KERN_INFO, LOG_SLI,
->>>>>>> eb3cdb58
 				 "0999 %s Not regd: ndlp x%px rport x%px DID "
 				 "x%x FLG x%x XPT x%x\n",
 				  __func__, ndlp, ndlp->rport, ndlp->nlp_DID,
@@ -4757,16 +4701,9 @@
 		vport->phba->nport_event_cnt++;
 		lpfc_unregister_remote_port(ndlp);
 	} else if (!ndlp->rport) {
-<<<<<<< HEAD
-		lpfc_printf_vlog(vport, KERN_INFO,
-				 LOG_ELS | LOG_NODE | LOG_DISCOVERY,
-				 "1999 %s NDLP in devloss x%px DID x%x FLG x%x"
-				 " XPT x%x refcnt %u\n",
-=======
 		lpfc_printf_vlog(vport, KERN_INFO, LOG_SLI,
 				 "1999 %s NDLP in devloss x%px DID x%x FLG x%x"
 				 " XPT x%x refcnt %d\n",
->>>>>>> eb3cdb58
 				 __func__, ndlp, ndlp->nlp_DID, ndlp->nlp_flag,
 				 ndlp->fc4_xpt_flags,
 				 kref_read(&ndlp->kref));
@@ -4899,7 +4836,7 @@
 	};
 
 	if (state < NLP_STE_MAX_STATE && states[state])
-		strscpy(buffer, states[state], size);
+		strlcpy(buffer, states[state], size);
 	else
 		snprintf(buffer, size, "unknown (%d)", state);
 	return buffer;
@@ -5016,29 +4953,22 @@
 {
 	/*
 	 * Use of lpfc_drop_node and UNUSED list: lpfc_drop_node should
-	 * be used when lpfc wants to remove the "last" lpfc_nlp_put() to
-	 * release the ndlp from the vport when conditions are correct.
+	 * be used if we wish to issue the "last" lpfc_nlp_put() to remove
+	 * the ndlp from the vport. The ndlp marked as UNUSED on the list
+	 * until ALL other outstanding threads have completed. We check
+	 * that the ndlp not already in the UNUSED state before we proceed.
 	 */
 	if (ndlp->nlp_state == NLP_STE_UNUSED_NODE)
 		return;
 	lpfc_nlp_set_state(vport, ndlp, NLP_STE_UNUSED_NODE);
+	ndlp->nlp_flag |= NLP_DROPPED;
 	if (vport->phba->sli_rev == LPFC_SLI_REV4) {
 		lpfc_cleanup_vports_rrqs(vport, ndlp);
 		lpfc_unreg_rpi(vport, ndlp);
 	}
 
-	/* NLP_DROPPED means another thread already removed the initial
-	 * reference from lpfc_nlp_init.  If set, don't drop it again and
-	 * introduce an imbalance.
-	 */
-	spin_lock_irq(&ndlp->lock);
-	if (!(ndlp->nlp_flag & NLP_DROPPED)) {
-		ndlp->nlp_flag |= NLP_DROPPED;
-		spin_unlock_irq(&ndlp->lock);
-		lpfc_nlp_put(ndlp);
-		return;
-	}
-	spin_unlock_irq(&ndlp->lock);
+	lpfc_nlp_put(ndlp);
+	return;
 }
 
 /*
@@ -5826,16 +5756,8 @@
 			     (NLP_FCP_TARGET | NLP_NVME_TARGET)))
 				return NULL;
 
-<<<<<<< HEAD
-			if (ndlp->nlp_state > NLP_STE_UNUSED_NODE &&
-			    ndlp->nlp_state < NLP_STE_NPR_NODE) {
-				lpfc_disc_state_machine(vport, ndlp, NULL,
-							NLP_EVT_DEVICE_RECOVERY);
-			}
-=======
 			lpfc_disc_state_machine(vport, ndlp, NULL,
 						NLP_EVT_DEVICE_RECOVERY);
->>>>>>> eb3cdb58
 
 			spin_lock_irq(&ndlp->lock);
 			ndlp->nlp_flag |= NLP_NPR_2B_DISC;
@@ -7021,9 +6943,7 @@
 	if (rc)
 		return;
 	/* Reset HBA FCF states after successful unregister FCF */
-	spin_lock_irq(&phba->hbalock);
 	phba->fcf.fcf_flag = 0;
-	spin_unlock_irq(&phba->hbalock);
 	phba->fcf.current_rec.flag = 0;
 
 	/*
