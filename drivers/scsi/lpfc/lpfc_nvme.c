/*******************************************************************
 * This file is part of the Emulex Linux Device Driver for         *
 * Fibre Channel Host Bus Adapters.                                *
 * Copyright (C) 2017-2023 Broadcom. All Rights Reserved. The term *
 * “Broadcom” refers to Broadcom Inc. and/or its subsidiaries.  *
 * Copyright (C) 2004-2016 Emulex.  All rights reserved.           *
 * EMULEX and SLI are trademarks of Emulex.                        *
 * www.broadcom.com                                                *
 * Portions Copyright (C) 2004-2005 Christoph Hellwig              *
 *                                                                 *
 * This program is free software; you can redistribute it and/or   *
 * modify it under the terms of version 2 of the GNU General       *
 * Public License as published by the Free Software Foundation.    *
 * This program is distributed in the hope that it will be useful. *
 * ALL EXPRESS OR IMPLIED CONDITIONS, REPRESENTATIONS AND          *
 * WARRANTIES, INCLUDING ANY IMPLIED WARRANTY OF MERCHANTABILITY,  *
 * FITNESS FOR A PARTICULAR PURPOSE, OR NON-INFRINGEMENT, ARE      *
 * DISCLAIMED, EXCEPT TO THE EXTENT THAT SUCH DISCLAIMERS ARE HELD *
 * TO BE LEGALLY INVALID.  See the GNU General Public License for  *
 * more details, a copy of which can be found in the file COPYING  *
 * included with this package.                                     *
 ********************************************************************/
#include <linux/pci.h>
#include <linux/slab.h>
#include <linux/interrupt.h>
#include <linux/delay.h>
#include <asm/unaligned.h>
#include <linux/crc-t10dif.h>
#include <net/checksum.h>

#include <scsi/scsi.h>
#include <scsi/scsi_device.h>
#include <scsi/scsi_eh.h>
#include <scsi/scsi_host.h>
#include <scsi/scsi_tcq.h>
#include <scsi/scsi_transport_fc.h>
#include <scsi/fc/fc_fs.h>

#include "lpfc_version.h"
#include "lpfc_hw4.h"
#include "lpfc_hw.h"
#include "lpfc_sli.h"
#include "lpfc_sli4.h"
#include "lpfc_nl.h"
#include "lpfc_disc.h"
#include "lpfc.h"
#include "lpfc_nvme.h"
#include "lpfc_scsi.h"
#include "lpfc_logmsg.h"
#include "lpfc_crtn.h"
#include "lpfc_vport.h"
#include "lpfc_debugfs.h"

/* NVME initiator-based functions */

static struct lpfc_io_buf *
lpfc_get_nvme_buf(struct lpfc_hba *phba, struct lpfc_nodelist *ndlp,
		  int idx, int expedite);

static void
lpfc_release_nvme_buf(struct lpfc_hba *, struct lpfc_io_buf *);

static struct nvme_fc_port_template lpfc_nvme_template;

/**
 * lpfc_nvme_create_queue -
 * @pnvme_lport: Transport localport that LS is to be issued from
 * @qidx: An cpu index used to affinitize IO queues and MSIX vectors.
 * @qsize: Size of the queue in bytes
 * @handle: An opaque driver handle used in follow-up calls.
 *
 * Driver registers this routine to preallocate and initialize any
 * internal data structures to bind the @qidx to its internal IO queues.
 * A hardware queue maps (qidx) to a specific driver MSI-X vector/EQ/CQ/WQ.
 *
 * Return value :
 *   0 - Success
 *   -EINVAL - Unsupported input value.
 *   -ENOMEM - Could not alloc necessary memory
 **/
static int
lpfc_nvme_create_queue(struct nvme_fc_local_port *pnvme_lport,
		       unsigned int qidx, u16 qsize,
		       void **handle)
{
	struct lpfc_nvme_lport *lport;
	struct lpfc_vport *vport;
	struct lpfc_nvme_qhandle *qhandle;
	char *str;

	if (!pnvme_lport->private)
		return -ENOMEM;

	lport = (struct lpfc_nvme_lport *)pnvme_lport->private;
	vport = lport->vport;

	if (!vport || vport->load_flag & FC_UNLOADING ||
	    vport->phba->hba_flag & HBA_IOQ_FLUSH)
		return -ENODEV;

	qhandle = kzalloc(sizeof(struct lpfc_nvme_qhandle), GFP_KERNEL);
	if (qhandle == NULL)
		return -ENOMEM;

	qhandle->cpu_id = raw_smp_processor_id();
	qhandle->qidx = qidx;
	/*
	 * NVME qidx == 0 is the admin queue, so both admin queue
	 * and first IO queue will use MSI-X vector and associated
	 * EQ/CQ/WQ at index 0. After that they are sequentially assigned.
	 */
	if (qidx) {
		str = "IO ";  /* IO queue */
		qhandle->index = ((qidx - 1) %
			lpfc_nvme_template.max_hw_queues);
	} else {
		str = "ADM";  /* Admin queue */
		qhandle->index = qidx;
	}

	lpfc_printf_vlog(vport, KERN_INFO, LOG_NVME,
			 "6073 Binding %s HdwQueue %d  (cpu %d) to "
			 "hdw_queue %d qhandle x%px\n", str,
			 qidx, qhandle->cpu_id, qhandle->index, qhandle);
	*handle = (void *)qhandle;
	return 0;
}

/**
 * lpfc_nvme_delete_queue -
 * @pnvme_lport: Transport localport that LS is to be issued from
 * @qidx: An cpu index used to affinitize IO queues and MSIX vectors.
 * @handle: An opaque driver handle from lpfc_nvme_create_queue
 *
 * Driver registers this routine to free
 * any internal data structures to bind the @qidx to its internal
 * IO queues.
 *
 * Return value :
 *   0 - Success
 *   TODO:  What are the failure codes.
 **/
static void
lpfc_nvme_delete_queue(struct nvme_fc_local_port *pnvme_lport,
		       unsigned int qidx,
		       void *handle)
{
	struct lpfc_nvme_lport *lport;
	struct lpfc_vport *vport;

	if (!pnvme_lport->private)
		return;

	lport = (struct lpfc_nvme_lport *)pnvme_lport->private;
	vport = lport->vport;

	lpfc_printf_vlog(vport, KERN_INFO, LOG_NVME,
			"6001 ENTER.  lpfc_pnvme x%px, qidx x%x qhandle x%px\n",
			lport, qidx, handle);
	kfree(handle);
}

static void
lpfc_nvme_localport_delete(struct nvme_fc_local_port *localport)
{
	struct lpfc_nvme_lport *lport = localport->private;

	lpfc_printf_vlog(lport->vport, KERN_INFO, LOG_NVME,
			 "6173 localport x%px delete complete\n",
			 lport);

	/* release any threads waiting for the unreg to complete */
	if (lport->vport->localport)
		complete(lport->lport_unreg_cmp);
}

/* lpfc_nvme_remoteport_delete
 *
 * @remoteport: Pointer to an nvme transport remoteport instance.
 *
 * This is a template downcall.  NVME transport calls this function
 * when it has completed the unregistration of a previously
 * registered remoteport.
 *
 * Return value :
 * None
 */
static void
lpfc_nvme_remoteport_delete(struct nvme_fc_remote_port *remoteport)
{
	struct lpfc_nvme_rport *rport = remoteport->private;
	struct lpfc_vport *vport;
	struct lpfc_nodelist *ndlp;
	u32 fc4_xpt_flags;

	ndlp = rport->ndlp;
	if (!ndlp) {
		pr_err("**** %s: NULL ndlp on rport x%px remoteport x%px\n",
		       __func__, rport, remoteport);
		goto rport_err;
	}

	vport = ndlp->vport;
	if (!vport) {
		pr_err("**** %s: Null vport on ndlp x%px, ste x%x rport x%px\n",
		       __func__, ndlp, ndlp->nlp_state, rport);
		goto rport_err;
	}

	fc4_xpt_flags = NVME_XPT_REGD | SCSI_XPT_REGD;

	/* Remove this rport from the lport's list - memory is owned by the
	 * transport. Remove the ndlp reference for the NVME transport before
	 * calling state machine to remove the node.
	 */
	lpfc_printf_vlog(vport, KERN_INFO, LOG_NVME_DISC,
			 "6146 remoteport delete of remoteport x%px, ndlp x%px "
			 "DID x%x xflags x%x\n",
			 remoteport, ndlp, ndlp->nlp_DID, ndlp->fc4_xpt_flags);
	spin_lock_irq(&ndlp->lock);

	/* The register rebind might have occurred before the delete
	 * downcall.  Guard against this race.
	 */
	if (ndlp->fc4_xpt_flags & NVME_XPT_UNREG_WAIT)
		ndlp->fc4_xpt_flags &= ~(NVME_XPT_UNREG_WAIT | NVME_XPT_REGD);

	spin_unlock_irq(&ndlp->lock);

	/* On a devloss timeout event, one more put is executed provided the
	 * NVME and SCSI rport unregister requests are complete.  If the vport
	 * is unloading, this extra put is executed by lpfc_drop_node.
	 */
	if (!(ndlp->fc4_xpt_flags & fc4_xpt_flags))
		lpfc_disc_state_machine(vport, ndlp, NULL, NLP_EVT_DEVICE_RM);

 rport_err:
	return;
}

/**
 * lpfc_nvme_handle_lsreq - Process an unsolicited NVME LS request
 * @phba: pointer to lpfc hba data structure.
 * @axchg: pointer to exchange context for the NVME LS request
 *
 * This routine is used for processing an asychronously received NVME LS
 * request. Any remaining validation is done and the LS is then forwarded
 * to the nvme-fc transport via nvme_fc_rcv_ls_req().
 *
 * The calling sequence should be: nvme_fc_rcv_ls_req() -> (processing)
 * -> lpfc_nvme_xmt_ls_rsp/cmp -> req->done.
 * __lpfc_nvme_xmt_ls_rsp_cmp should free the allocated axchg.
 *
 * Returns 0 if LS was handled and delivered to the transport
 * Returns 1 if LS failed to be handled and should be dropped
 */
int
lpfc_nvme_handle_lsreq(struct lpfc_hba *phba,
			struct lpfc_async_xchg_ctx *axchg)
{
#if (IS_ENABLED(CONFIG_NVME_FC))
	struct lpfc_vport *vport;
	struct lpfc_nvme_rport *lpfc_rport;
	struct nvme_fc_remote_port *remoteport;
	struct lpfc_nvme_lport *lport;
	uint32_t *payload = axchg->payload;
	int rc;

	vport = axchg->ndlp->vport;
	lpfc_rport = axchg->ndlp->nrport;
	if (!lpfc_rport)
		return -EINVAL;

	remoteport = lpfc_rport->remoteport;
	if (!vport->localport ||
	    vport->phba->hba_flag & HBA_IOQ_FLUSH)
		return -EINVAL;

	lport = vport->localport->private;
	if (!lport)
		return -EINVAL;

	rc = nvme_fc_rcv_ls_req(remoteport, &axchg->ls_rsp, axchg->payload,
				axchg->size);

	lpfc_printf_log(phba, KERN_INFO, LOG_NVME_DISC,
			"6205 NVME Unsol rcv: sz %d rc %d: %08x %08x %08x "
			"%08x %08x %08x\n",
			axchg->size, rc,
			*payload, *(payload+1), *(payload+2),
			*(payload+3), *(payload+4), *(payload+5));

	if (!rc)
		return 0;
#endif
	return 1;
}

/**
 * __lpfc_nvme_ls_req_cmp - Generic completion handler for a NVME
 *        LS request.
 * @phba: Pointer to HBA context object
 * @vport: The local port that issued the LS
 * @cmdwqe: Pointer to driver command WQE object.
 * @wcqe: Pointer to driver response CQE object.
 *
 * This function is the generic completion handler for NVME LS requests.
 * The function updates any states and statistics, calls the transport
 * ls_req done() routine, then tears down the command and buffers used
 * for the LS request.
 **/
void
__lpfc_nvme_ls_req_cmp(struct lpfc_hba *phba, struct lpfc_vport *vport,
			struct lpfc_iocbq *cmdwqe,
			struct lpfc_wcqe_complete *wcqe)
{
	struct nvmefc_ls_req *pnvme_lsreq;
	struct lpfc_dmabuf *buf_ptr;
	struct lpfc_nodelist *ndlp;
	int status;

	pnvme_lsreq = cmdwqe->context_un.nvme_lsreq;
	ndlp = cmdwqe->ndlp;
	buf_ptr = cmdwqe->bpl_dmabuf;

<<<<<<< HEAD
	status = bf_get(lpfc_wcqe_c_status, wcqe);
=======
	status = bf_get(lpfc_wcqe_c_status, wcqe) & LPFC_IOCB_STATUS_MASK;
>>>>>>> eb3cdb58

	lpfc_printf_vlog(vport, KERN_INFO, LOG_NVME_DISC,
			 "6047 NVMEx LS REQ x%px cmpl DID %x Xri: %x "
			 "status %x reason x%x cmd:x%px lsreg:x%px bmp:x%px "
			 "ndlp:x%px\n",
			 pnvme_lsreq, ndlp ? ndlp->nlp_DID : 0,
			 cmdwqe->sli4_xritag, status,
			 (wcqe->parameter & 0xffff),
			 cmdwqe, pnvme_lsreq, cmdwqe->bpl_dmabuf,
			 ndlp);

	lpfc_nvmeio_data(phba, "NVMEx LS CMPL: xri x%x stat x%x parm x%x\n",
			 cmdwqe->sli4_xritag, status, wcqe->parameter);

	if (buf_ptr) {
		lpfc_mbuf_free(phba, buf_ptr->virt, buf_ptr->phys);
		kfree(buf_ptr);
		cmdwqe->bpl_dmabuf = NULL;
	}
	if (pnvme_lsreq->done) {
		if (status != CQE_STATUS_SUCCESS)
			status = -ENXIO;
		pnvme_lsreq->done(pnvme_lsreq, status);
	} else {
		lpfc_printf_vlog(vport, KERN_ERR, LOG_TRACE_EVENT,
				 "6046 NVMEx cmpl without done call back? "
				 "Data x%px DID %x Xri: %x status %x\n",
				pnvme_lsreq, ndlp ? ndlp->nlp_DID : 0,
				cmdwqe->sli4_xritag, status);
	}
	if (ndlp) {
		lpfc_nlp_put(ndlp);
		cmdwqe->ndlp = NULL;
	}
	lpfc_sli_release_iocbq(phba, cmdwqe);
}

static void
lpfc_nvme_ls_req_cmp(struct lpfc_hba *phba, struct lpfc_iocbq *cmdwqe,
		     struct lpfc_iocbq *rspwqe)
{
	struct lpfc_vport *vport = cmdwqe->vport;
	struct lpfc_nvme_lport *lport;
	uint32_t status;
	struct lpfc_wcqe_complete *wcqe = &rspwqe->wcqe_cmpl;

	status = bf_get(lpfc_wcqe_c_status, wcqe);

	if (vport->localport) {
		lport = (struct lpfc_nvme_lport *)vport->localport->private;
		if (lport) {
			atomic_inc(&lport->fc4NvmeLsCmpls);
			if (status) {
				if (bf_get(lpfc_wcqe_c_xb, wcqe))
					atomic_inc(&lport->cmpl_ls_xb);
				atomic_inc(&lport->cmpl_ls_err);
			}
		}
	}

	__lpfc_nvme_ls_req_cmp(phba, vport, cmdwqe, wcqe);
}

static int
lpfc_nvme_gen_req(struct lpfc_vport *vport, struct lpfc_dmabuf *bmp,
		  struct lpfc_dmabuf *inp,
		  struct nvmefc_ls_req *pnvme_lsreq,
		  void (*cmpl)(struct lpfc_hba *, struct lpfc_iocbq *,
			       struct lpfc_iocbq *),
		  struct lpfc_nodelist *ndlp, uint32_t num_entry,
		  uint32_t tmo, uint8_t retry)
{
	struct lpfc_hba *phba = vport->phba;
	union lpfc_wqe128 *wqe;
	struct lpfc_iocbq *genwqe;
	struct ulp_bde64 *bpl;
	struct ulp_bde64 bde;
	int i, rc, xmit_len, first_len;

	/* Allocate buffer for  command WQE */
	genwqe = lpfc_sli_get_iocbq(phba);
	if (genwqe == NULL)
		return 1;

	wqe = &genwqe->wqe;
	/* Initialize only 64 bytes */
	memset(wqe, 0, sizeof(union lpfc_wqe));

	genwqe->bpl_dmabuf = bmp;
	genwqe->cmd_flag |= LPFC_IO_NVME_LS;

	/* Save for completion so we can release these resources */
	genwqe->ndlp = lpfc_nlp_get(ndlp);
	if (!genwqe->ndlp) {
		dev_warn(&phba->pcidev->dev,
			 "Warning: Failed node ref, not sending LS_REQ\n");
		lpfc_sli_release_iocbq(phba, genwqe);
		return 1;
	}

	genwqe->context_un.nvme_lsreq = pnvme_lsreq;
	/* Fill in payload, bp points to frame payload */

	if (!tmo)
		/* FC spec states we need 3 * ratov for CT requests */
		tmo = (3 * phba->fc_ratov);

	/* For this command calculate the xmit length of the request bde. */
	xmit_len = 0;
	first_len = 0;
	bpl = (struct ulp_bde64 *)bmp->virt;
	for (i = 0; i < num_entry; i++) {
		bde.tus.w = bpl[i].tus.w;
		if (bde.tus.f.bdeFlags != BUFF_TYPE_BDE_64)
			break;
		xmit_len += bde.tus.f.bdeSize;
		if (i == 0)
			first_len = xmit_len;
	}

	genwqe->num_bdes = num_entry;
	genwqe->hba_wqidx = 0;

	/* Words 0 - 2 */
	wqe->generic.bde.tus.f.bdeFlags = BUFF_TYPE_BDE_64;
	wqe->generic.bde.tus.f.bdeSize = first_len;
	wqe->generic.bde.addrLow = bpl[0].addrLow;
	wqe->generic.bde.addrHigh = bpl[0].addrHigh;

	/* Word 3 */
	wqe->gen_req.request_payload_len = first_len;

	/* Word 4 */

	/* Word 5 */
	bf_set(wqe_dfctl, &wqe->gen_req.wge_ctl, 0);
	bf_set(wqe_si, &wqe->gen_req.wge_ctl, 1);
	bf_set(wqe_la, &wqe->gen_req.wge_ctl, 1);
	bf_set(wqe_rctl, &wqe->gen_req.wge_ctl, FC_RCTL_ELS4_REQ);
	bf_set(wqe_type, &wqe->gen_req.wge_ctl, FC_TYPE_NVME);

	/* Word 6 */
	bf_set(wqe_ctxt_tag, &wqe->gen_req.wqe_com,
	       phba->sli4_hba.rpi_ids[ndlp->nlp_rpi]);
	bf_set(wqe_xri_tag, &wqe->gen_req.wqe_com, genwqe->sli4_xritag);

	/* Word 7 */
	bf_set(wqe_tmo, &wqe->gen_req.wqe_com, tmo);
	bf_set(wqe_class, &wqe->gen_req.wqe_com, CLASS3);
	bf_set(wqe_cmnd, &wqe->gen_req.wqe_com, CMD_GEN_REQUEST64_WQE);
	bf_set(wqe_ct, &wqe->gen_req.wqe_com, SLI4_CT_RPI);

	/* Word 8 */
	wqe->gen_req.wqe_com.abort_tag = genwqe->iotag;

	/* Word 9 */
	bf_set(wqe_reqtag, &wqe->gen_req.wqe_com, genwqe->iotag);

	/* Word 10 */
	bf_set(wqe_dbde, &wqe->gen_req.wqe_com, 1);
	bf_set(wqe_iod, &wqe->gen_req.wqe_com, LPFC_WQE_IOD_READ);
	bf_set(wqe_qosd, &wqe->gen_req.wqe_com, 1);
	bf_set(wqe_lenloc, &wqe->gen_req.wqe_com, LPFC_WQE_LENLOC_NONE);
	bf_set(wqe_ebde_cnt, &wqe->gen_req.wqe_com, 0);

	/* Word 11 */
	bf_set(wqe_cqid, &wqe->gen_req.wqe_com, LPFC_WQE_CQ_ID_DEFAULT);
	bf_set(wqe_cmd_type, &wqe->gen_req.wqe_com, OTHER_COMMAND);


	/* Issue GEN REQ WQE for NPORT <did> */
	genwqe->cmd_cmpl = cmpl;
	genwqe->drvrTimeout = tmo + LPFC_DRVR_TIMEOUT;
	genwqe->vport = vport;
	genwqe->retry = retry;

	lpfc_nvmeio_data(phba, "NVME LS  XMIT: xri x%x iotag x%x to x%06x\n",
			 genwqe->sli4_xritag, genwqe->iotag, ndlp->nlp_DID);

	rc = lpfc_sli4_issue_wqe(phba, &phba->sli4_hba.hdwq[0], genwqe);
	if (rc) {
		lpfc_printf_vlog(vport, KERN_ERR, LOG_TRACE_EVENT,
				 "6045 Issue GEN REQ WQE to NPORT x%x "
				 "Data: x%x x%x  rc x%x\n",
				 ndlp->nlp_DID, genwqe->iotag,
				 vport->port_state, rc);
		lpfc_nlp_put(ndlp);
		lpfc_sli_release_iocbq(phba, genwqe);
		return 1;
	}

	lpfc_printf_vlog(vport, KERN_INFO, LOG_NVME_DISC | LOG_ELS,
			 "6050 Issue GEN REQ WQE to NPORT x%x "
			 "Data: oxid: x%x state: x%x wq:x%px lsreq:x%px "
			 "bmp:x%px xmit:%d 1st:%d\n",
			 ndlp->nlp_DID, genwqe->sli4_xritag,
			 vport->port_state,
			 genwqe, pnvme_lsreq, bmp, xmit_len, first_len);
	return 0;
}


/**
 * __lpfc_nvme_ls_req - Generic service routine to issue an NVME LS request
 * @vport: The local port issuing the LS
 * @ndlp: The remote port to send the LS to
 * @pnvme_lsreq: Pointer to LS request structure from the transport
 * @gen_req_cmp: Completion call-back
 *
 * Routine validates the ndlp, builds buffers and sends a GEN_REQUEST
 * WQE to perform the LS operation.
 *
 * Return value :
 *   0 - Success
 *   non-zero: various error codes, in form of -Exxx
 **/
int
__lpfc_nvme_ls_req(struct lpfc_vport *vport, struct lpfc_nodelist *ndlp,
		      struct nvmefc_ls_req *pnvme_lsreq,
		      void (*gen_req_cmp)(struct lpfc_hba *phba,
				struct lpfc_iocbq *cmdwqe,
				struct lpfc_iocbq *rspwqe))
{
	struct lpfc_dmabuf *bmp;
	struct ulp_bde64 *bpl;
	int ret;
	uint16_t ntype, nstate;

	if (!ndlp) {
		lpfc_printf_vlog(vport, KERN_ERR, LOG_TRACE_EVENT,
				 "6051 NVMEx LS REQ: Bad NDLP x%px, Failing "
				 "LS Req\n",
				 ndlp);
		return -ENODEV;
	}

	ntype = ndlp->nlp_type;
	nstate = ndlp->nlp_state;
	if ((ntype & NLP_NVME_TARGET && nstate != NLP_STE_MAPPED_NODE) ||
	    (ntype & NLP_NVME_INITIATOR && nstate != NLP_STE_UNMAPPED_NODE)) {
		lpfc_printf_vlog(vport, KERN_ERR, LOG_TRACE_EVENT,
				 "6088 NVMEx LS REQ: Fail DID x%06x not "
				 "ready for IO. Type x%x, State x%x\n",
				 ndlp->nlp_DID, ntype, nstate);
		return -ENODEV;
	}
	if (vport->phba->hba_flag & HBA_IOQ_FLUSH)
		return -ENODEV;

	if (!vport->phba->sli4_hba.nvmels_wq)
		return -ENOMEM;

	/*
	 * there are two dma buf in the request, actually there is one and
	 * the second one is just the start address + cmd size.
	 * Before calling lpfc_nvme_gen_req these buffers need to be wrapped
	 * in a lpfc_dmabuf struct. When freeing we just free the wrapper
	 * because the nvem layer owns the data bufs.
	 * We do not have to break these packets open, we don't care what is
	 * in them. And we do not have to look at the resonse data, we only
	 * care that we got a response. All of the caring is going to happen
	 * in the nvme-fc layer.
	 */

	bmp = kmalloc(sizeof(*bmp), GFP_KERNEL);
	if (!bmp) {
		lpfc_printf_vlog(vport, KERN_ERR, LOG_TRACE_EVENT,
				 "6044 NVMEx LS REQ: Could not alloc LS buf "
				 "for DID %x\n",
				 ndlp->nlp_DID);
		return -ENOMEM;
	}

	bmp->virt = lpfc_mbuf_alloc(vport->phba, MEM_PRI, &(bmp->phys));
	if (!bmp->virt) {
		lpfc_printf_vlog(vport, KERN_ERR, LOG_TRACE_EVENT,
				 "6042 NVMEx LS REQ: Could not alloc mbuf "
				 "for DID %x\n",
				 ndlp->nlp_DID);
		kfree(bmp);
		return -ENOMEM;
	}

	INIT_LIST_HEAD(&bmp->list);

	bpl = (struct ulp_bde64 *)bmp->virt;
	bpl->addrHigh = le32_to_cpu(putPaddrHigh(pnvme_lsreq->rqstdma));
	bpl->addrLow = le32_to_cpu(putPaddrLow(pnvme_lsreq->rqstdma));
	bpl->tus.f.bdeFlags = 0;
	bpl->tus.f.bdeSize = pnvme_lsreq->rqstlen;
	bpl->tus.w = le32_to_cpu(bpl->tus.w);
	bpl++;

	bpl->addrHigh = le32_to_cpu(putPaddrHigh(pnvme_lsreq->rspdma));
	bpl->addrLow = le32_to_cpu(putPaddrLow(pnvme_lsreq->rspdma));
	bpl->tus.f.bdeFlags = BUFF_TYPE_BDE_64I;
	bpl->tus.f.bdeSize = pnvme_lsreq->rsplen;
	bpl->tus.w = le32_to_cpu(bpl->tus.w);

	lpfc_printf_vlog(vport, KERN_INFO, LOG_NVME_DISC,
			"6149 NVMEx LS REQ: Issue to DID 0x%06x lsreq x%px, "
			"rqstlen:%d rsplen:%d %pad %pad\n",
			ndlp->nlp_DID, pnvme_lsreq, pnvme_lsreq->rqstlen,
			pnvme_lsreq->rsplen, &pnvme_lsreq->rqstdma,
			&pnvme_lsreq->rspdma);

	ret = lpfc_nvme_gen_req(vport, bmp, pnvme_lsreq->rqstaddr,
				pnvme_lsreq, gen_req_cmp, ndlp, 2,
				pnvme_lsreq->timeout, 0);
	if (ret != WQE_SUCCESS) {
		lpfc_printf_vlog(vport, KERN_ERR, LOG_TRACE_EVENT,
				 "6052 NVMEx REQ: EXIT. issue ls wqe failed "
				 "lsreq x%px Status %x DID %x\n",
				 pnvme_lsreq, ret, ndlp->nlp_DID);
		lpfc_mbuf_free(vport->phba, bmp->virt, bmp->phys);
		kfree(bmp);
		return -EIO;
	}

	return 0;
}

/**
 * lpfc_nvme_ls_req - Issue an NVME Link Service request
 * @pnvme_lport: Transport localport that LS is to be issued from.
 * @pnvme_rport: Transport remoteport that LS is to be sent to.
 * @pnvme_lsreq: the transport nvme_ls_req structure for the LS
 *
 * Driver registers this routine to handle any link service request
 * from the nvme_fc transport to a remote nvme-aware port.
 *
 * Return value :
 *   0 - Success
 *   non-zero: various error codes, in form of -Exxx
 **/
static int
lpfc_nvme_ls_req(struct nvme_fc_local_port *pnvme_lport,
		 struct nvme_fc_remote_port *pnvme_rport,
		 struct nvmefc_ls_req *pnvme_lsreq)
{
	struct lpfc_nvme_lport *lport;
	struct lpfc_nvme_rport *rport;
	struct lpfc_vport *vport;
	int ret;

	lport = (struct lpfc_nvme_lport *)pnvme_lport->private;
	rport = (struct lpfc_nvme_rport *)pnvme_rport->private;
	if (unlikely(!lport) || unlikely(!rport))
		return -EINVAL;

	vport = lport->vport;
	if (vport->load_flag & FC_UNLOADING ||
	    vport->phba->hba_flag & HBA_IOQ_FLUSH)
		return -ENODEV;

	atomic_inc(&lport->fc4NvmeLsRequests);

	ret = __lpfc_nvme_ls_req(vport, rport->ndlp, pnvme_lsreq,
				 lpfc_nvme_ls_req_cmp);
	if (ret)
		atomic_inc(&lport->xmt_ls_err);

	return ret;
}

/**
 * __lpfc_nvme_ls_abort - Generic service routine to abort a prior
 *         NVME LS request
 * @vport: The local port that issued the LS
 * @ndlp: The remote port the LS was sent to
 * @pnvme_lsreq: Pointer to LS request structure from the transport
 *
 * The driver validates the ndlp, looks for the LS, and aborts the
 * LS if found.
 *
 * Returns:
 * 0 : if LS found and aborted
 * non-zero: various error conditions in form -Exxx
 **/
int
__lpfc_nvme_ls_abort(struct lpfc_vport *vport, struct lpfc_nodelist *ndlp,
			struct nvmefc_ls_req *pnvme_lsreq)
{
	struct lpfc_hba *phba = vport->phba;
	struct lpfc_sli_ring *pring;
	struct lpfc_iocbq *wqe, *next_wqe;
	bool foundit = false;

	if (!ndlp) {
		lpfc_printf_vlog(vport, KERN_ERR, LOG_TRACE_EVENT,
				"6049 NVMEx LS REQ Abort: Bad NDLP x%px DID "
				"x%06x, Failing LS Req\n",
				ndlp, ndlp ? ndlp->nlp_DID : 0);
		return -EINVAL;
	}

	lpfc_printf_vlog(vport, KERN_INFO, LOG_NVME_DISC | LOG_NVME_ABTS,
			 "6040 NVMEx LS REQ Abort: Issue LS_ABORT for lsreq "
			 "x%px rqstlen:%d rsplen:%d %pad %pad\n",
			 pnvme_lsreq, pnvme_lsreq->rqstlen,
			 pnvme_lsreq->rsplen, &pnvme_lsreq->rqstdma,
			 &pnvme_lsreq->rspdma);

	/*
	 * Lock the ELS ring txcmplq and look for the wqe that matches
	 * this ELS. If found, issue an abort on the wqe.
	 */
	pring = phba->sli4_hba.nvmels_wq->pring;
	spin_lock_irq(&phba->hbalock);
	spin_lock(&pring->ring_lock);
	list_for_each_entry_safe(wqe, next_wqe, &pring->txcmplq, list) {
		if (wqe->context_un.nvme_lsreq == pnvme_lsreq) {
			wqe->cmd_flag |= LPFC_DRIVER_ABORTED;
			foundit = true;
			break;
		}
	}
	spin_unlock(&pring->ring_lock);

	if (foundit)
		lpfc_sli_issue_abort_iotag(phba, pring, wqe, NULL);
	spin_unlock_irq(&phba->hbalock);

	if (foundit)
		return 0;

	lpfc_printf_vlog(vport, KERN_INFO, LOG_NVME_DISC | LOG_NVME_ABTS,
			 "6213 NVMEx LS REQ Abort: Unable to locate req x%px\n",
			 pnvme_lsreq);
	return -EINVAL;
}

static int
lpfc_nvme_xmt_ls_rsp(struct nvme_fc_local_port *localport,
		     struct nvme_fc_remote_port *remoteport,
		     struct nvmefc_ls_rsp *ls_rsp)
{
	struct lpfc_async_xchg_ctx *axchg =
		container_of(ls_rsp, struct lpfc_async_xchg_ctx, ls_rsp);
	struct lpfc_nvme_lport *lport;
	int rc;

	if (axchg->phba->pport->load_flag & FC_UNLOADING)
		return -ENODEV;

	lport = (struct lpfc_nvme_lport *)localport->private;

	rc = __lpfc_nvme_xmt_ls_rsp(axchg, ls_rsp, __lpfc_nvme_xmt_ls_rsp_cmp);

	if (rc) {
		/*
		 * unless the failure is due to having already sent
		 * the response, an abort will be generated for the
		 * exchange if the rsp can't be sent.
		 */
		if (rc != -EALREADY)
			atomic_inc(&lport->xmt_ls_abort);
		return rc;
	}

	return 0;
}

/**
 * lpfc_nvme_ls_abort - Abort a prior NVME LS request
 * @pnvme_lport: Transport localport that LS is to be issued from.
 * @pnvme_rport: Transport remoteport that LS is to be sent to.
 * @pnvme_lsreq: the transport nvme_ls_req structure for the LS
 *
 * Driver registers this routine to abort a NVME LS request that is
 * in progress (from the transports perspective).
 **/
static void
lpfc_nvme_ls_abort(struct nvme_fc_local_port *pnvme_lport,
		   struct nvme_fc_remote_port *pnvme_rport,
		   struct nvmefc_ls_req *pnvme_lsreq)
{
	struct lpfc_nvme_lport *lport;
	struct lpfc_vport *vport;
	struct lpfc_nodelist *ndlp;
	int ret;

	lport = (struct lpfc_nvme_lport *)pnvme_lport->private;
	if (unlikely(!lport))
		return;
	vport = lport->vport;

	if (vport->load_flag & FC_UNLOADING)
		return;

	ndlp = lpfc_findnode_did(vport, pnvme_rport->port_id);

	ret = __lpfc_nvme_ls_abort(vport, ndlp, pnvme_lsreq);
	if (!ret)
		atomic_inc(&lport->xmt_ls_abort);
}

/* Fix up the existing sgls for NVME IO. */
static inline void
lpfc_nvme_adj_fcp_sgls(struct lpfc_vport *vport,
		       struct lpfc_io_buf *lpfc_ncmd,
		       struct nvmefc_fcp_req *nCmd)
{
	struct lpfc_hba  *phba = vport->phba;
	struct sli4_sge *sgl;
	union lpfc_wqe128 *wqe;
	uint32_t *wptr, *dptr;

	/*
	 * Get a local pointer to the built-in wqe and correct
	 * the cmd size to match NVME's 96 bytes and fix
	 * the dma address.
	 */

	wqe = &lpfc_ncmd->cur_iocbq.wqe;

	/*
	 * Adjust the FCP_CMD and FCP_RSP DMA data and sge_len to
	 * match NVME.  NVME sends 96 bytes. Also, use the
	 * nvme commands command and response dma addresses
	 * rather than the virtual memory to ease the restore
	 * operation.
	 */
	sgl = lpfc_ncmd->dma_sgl;
	sgl->sge_len = cpu_to_le32(nCmd->cmdlen);
	if (phba->cfg_nvme_embed_cmd) {
		sgl->addr_hi = 0;
		sgl->addr_lo = 0;

		/* Word 0-2 - NVME CMND IU (embedded payload) */
		wqe->generic.bde.tus.f.bdeFlags = BUFF_TYPE_BDE_IMMED;
		wqe->generic.bde.tus.f.bdeSize = 56;
		wqe->generic.bde.addrHigh = 0;
		wqe->generic.bde.addrLow =  64;  /* Word 16 */

		/* Word 10  - dbde is 0, wqes is 1 in template */

		/*
		 * Embed the payload in the last half of the WQE
		 * WQE words 16-30 get the NVME CMD IU payload
		 *
		 * WQE words 16-19 get payload Words 1-4
		 * WQE words 20-21 get payload Words 6-7
		 * WQE words 22-29 get payload Words 16-23
		 */
		wptr = &wqe->words[16];  /* WQE ptr */
		dptr = (uint32_t *)nCmd->cmdaddr;  /* payload ptr */
		dptr++;			/* Skip Word 0 in payload */

		*wptr++ = *dptr++;	/* Word 1 */
		*wptr++ = *dptr++;	/* Word 2 */
		*wptr++ = *dptr++;	/* Word 3 */
		*wptr++ = *dptr++;	/* Word 4 */
		dptr++;			/* Skip Word 5 in payload */
		*wptr++ = *dptr++;	/* Word 6 */
		*wptr++ = *dptr++;	/* Word 7 */
		dptr += 8;		/* Skip Words 8-15 in payload */
		*wptr++ = *dptr++;	/* Word 16 */
		*wptr++ = *dptr++;	/* Word 17 */
		*wptr++ = *dptr++;	/* Word 18 */
		*wptr++ = *dptr++;	/* Word 19 */
		*wptr++ = *dptr++;	/* Word 20 */
		*wptr++ = *dptr++;	/* Word 21 */
		*wptr++ = *dptr++;	/* Word 22 */
		*wptr   = *dptr;	/* Word 23 */
	} else {
		sgl->addr_hi = cpu_to_le32(putPaddrHigh(nCmd->cmddma));
		sgl->addr_lo = cpu_to_le32(putPaddrLow(nCmd->cmddma));

		/* Word 0-2 - NVME CMND IU Inline BDE */
		wqe->generic.bde.tus.f.bdeFlags =  BUFF_TYPE_BDE_64;
		wqe->generic.bde.tus.f.bdeSize = nCmd->cmdlen;
		wqe->generic.bde.addrHigh = sgl->addr_hi;
		wqe->generic.bde.addrLow =  sgl->addr_lo;

		/* Word 10 */
		bf_set(wqe_dbde, &wqe->generic.wqe_com, 1);
		bf_set(wqe_wqes, &wqe->generic.wqe_com, 0);
	}

	sgl++;

	/* Setup the physical region for the FCP RSP */
	sgl->addr_hi = cpu_to_le32(putPaddrHigh(nCmd->rspdma));
	sgl->addr_lo = cpu_to_le32(putPaddrLow(nCmd->rspdma));
	sgl->word2 = le32_to_cpu(sgl->word2);
	if (nCmd->sg_cnt)
		bf_set(lpfc_sli4_sge_last, sgl, 0);
	else
		bf_set(lpfc_sli4_sge_last, sgl, 1);
	sgl->word2 = cpu_to_le32(sgl->word2);
	sgl->sge_len = cpu_to_le32(nCmd->rsplen);
}


/*
 * lpfc_nvme_io_cmd_cmpl - Complete an NVME-over-FCP IO
 *
 * Driver registers this routine as it io request handler.  This
 * routine issues an fcp WQE with data from the @lpfc_nvme_fcpreq
 * data structure to the rport indicated in @lpfc_nvme_rport.
 *
 * Return value :
 *   0 - Success
 *   TODO: What are the failure codes.
 **/
static void
lpfc_nvme_io_cmd_cmpl(struct lpfc_hba *phba, struct lpfc_iocbq *pwqeIn,
		      struct lpfc_iocbq *pwqeOut)
{
	struct lpfc_io_buf *lpfc_ncmd = pwqeIn->io_buf;
	struct lpfc_wcqe_complete *wcqe = &pwqeOut->wcqe_cmpl;
	struct lpfc_vport *vport = pwqeIn->vport;
	struct nvmefc_fcp_req *nCmd;
	struct nvme_fc_ersp_iu *ep;
	struct nvme_fc_cmd_iu *cp;
	struct lpfc_nodelist *ndlp;
	struct lpfc_nvme_fcpreq_priv *freqpriv;
	struct lpfc_nvme_lport *lport;
	uint32_t code, status, idx;
	uint16_t cid, sqhd, data;
	uint32_t *ptr;
	uint32_t lat;
	bool call_done = false;
#ifdef CONFIG_SCSI_LPFC_DEBUG_FS
	int cpu;
#endif
	int offline = 0;

	/* Sanity check on return of outstanding command */
	if (!lpfc_ncmd) {
		lpfc_printf_vlog(vport, KERN_ERR, LOG_TRACE_EVENT,
				 "6071 Null lpfc_ncmd pointer. No "
				 "release, skip completion\n");
		return;
	}

	/* Guard against abort handler being called at same time */
	spin_lock(&lpfc_ncmd->buf_lock);

	if (!lpfc_ncmd->nvmeCmd) {
		spin_unlock(&lpfc_ncmd->buf_lock);
		lpfc_printf_vlog(vport, KERN_ERR, LOG_TRACE_EVENT,
				 "6066 Missing cmpl ptrs: lpfc_ncmd x%px, "
				 "nvmeCmd x%px\n",
				 lpfc_ncmd, lpfc_ncmd->nvmeCmd);

		/* Release the lpfc_ncmd regardless of the missing elements. */
		lpfc_release_nvme_buf(phba, lpfc_ncmd);
		return;
	}
	nCmd = lpfc_ncmd->nvmeCmd;
	status = bf_get(lpfc_wcqe_c_status, wcqe);

	idx = lpfc_ncmd->cur_iocbq.hba_wqidx;
	phba->sli4_hba.hdwq[idx].nvme_cstat.io_cmpls++;

	if (unlikely(status && vport->localport)) {
		lport = (struct lpfc_nvme_lport *)vport->localport->private;
		if (lport) {
			if (bf_get(lpfc_wcqe_c_xb, wcqe))
				atomic_inc(&lport->cmpl_fcp_xb);
			atomic_inc(&lport->cmpl_fcp_err);
		}
	}

	lpfc_nvmeio_data(phba, "NVME FCP CMPL: xri x%x stat x%x parm x%x\n",
			 lpfc_ncmd->cur_iocbq.sli4_xritag,
			 status, wcqe->parameter);
	/*
	 * Catch race where our node has transitioned, but the
	 * transport is still transitioning.
	 */
	ndlp = lpfc_ncmd->ndlp;
	if (!ndlp) {
		lpfc_printf_vlog(vport, KERN_ERR, LOG_TRACE_EVENT,
				 "6062 Ignoring NVME cmpl.  No ndlp\n");
		goto out_err;
	}

	code = bf_get(lpfc_wcqe_c_code, wcqe);
	if (code == CQE_CODE_NVME_ERSP) {
		/* For this type of CQE, we need to rebuild the rsp */
		ep = (struct nvme_fc_ersp_iu *)nCmd->rspaddr;

		/*
		 * Get Command Id from cmd to plug into response. This
		 * code is not needed in the next NVME Transport drop.
		 */
		cp = (struct nvme_fc_cmd_iu *)nCmd->cmdaddr;
		cid = cp->sqe.common.command_id;

		/*
		 * RSN is in CQE word 2
		 * SQHD is in CQE Word 3 bits 15:0
		 * Cmd Specific info is in CQE Word 1
		 * and in CQE Word 0 bits 15:0
		 */
		sqhd = bf_get(lpfc_wcqe_c_sqhead, wcqe);

		/* Now lets build the NVME ERSP IU */
		ep->iu_len = cpu_to_be16(8);
		ep->rsn = wcqe->parameter;
		ep->xfrd_len = cpu_to_be32(nCmd->payload_length);
		ep->rsvd12 = 0;
		ptr = (uint32_t *)&ep->cqe.result.u64;
		*ptr++ = wcqe->total_data_placed;
		data = bf_get(lpfc_wcqe_c_ersp0, wcqe);
		*ptr = (uint32_t)data;
		ep->cqe.sq_head = sqhd;
		ep->cqe.sq_id =  nCmd->sqid;
		ep->cqe.command_id = cid;
		ep->cqe.status = 0;

		lpfc_ncmd->status = IOSTAT_SUCCESS;
		lpfc_ncmd->result = 0;
		nCmd->rcv_rsplen = LPFC_NVME_ERSP_LEN;
		nCmd->transferred_length = nCmd->payload_length;
	} else {
		lpfc_ncmd->status = status;
		lpfc_ncmd->result = (wcqe->parameter & IOERR_PARAM_MASK);

		/* For NVME, the only failure path that results in an
		 * IO error is when the adapter rejects it.  All other
		 * conditions are a success case and resolved by the
		 * transport.
		 * IOSTAT_FCP_RSP_ERROR means:
		 * 1. Length of data received doesn't match total
		 *    transfer length in WQE
		 * 2. If the RSP payload does NOT match these cases:
		 *    a. RSP length 12/24 bytes and all zeros
		 *    b. NVME ERSP
		 */
		switch (lpfc_ncmd->status) {
		case IOSTAT_SUCCESS:
			nCmd->transferred_length = wcqe->total_data_placed;
			nCmd->rcv_rsplen = 0;
			nCmd->status = 0;
			break;
		case IOSTAT_FCP_RSP_ERROR:
			nCmd->transferred_length = wcqe->total_data_placed;
			nCmd->rcv_rsplen = wcqe->parameter;
			nCmd->status = 0;

			/* Get the NVME cmd details for this unique error. */
			cp = (struct nvme_fc_cmd_iu *)nCmd->cmdaddr;
			ep = (struct nvme_fc_ersp_iu *)nCmd->rspaddr;

			/* Check if this is really an ERSP */
			if (nCmd->rcv_rsplen == LPFC_NVME_ERSP_LEN) {
				lpfc_ncmd->status = IOSTAT_SUCCESS;
				lpfc_ncmd->result = 0;

				lpfc_printf_vlog(vport, KERN_INFO, LOG_NVME,
					"6084 NVME FCP_ERR ERSP: "
					"xri %x placed x%x opcode x%x cmd_id "
					"x%x cqe_status x%x\n",
					lpfc_ncmd->cur_iocbq.sli4_xritag,
					wcqe->total_data_placed,
					cp->sqe.common.opcode,
					cp->sqe.common.command_id,
					ep->cqe.status);
				break;
			}
			lpfc_printf_vlog(vport, KERN_ERR, LOG_TRACE_EVENT,
					 "6081 NVME Completion Protocol Error: "
					 "xri %x status x%x result x%x "
					 "placed x%x opcode x%x cmd_id x%x, "
					 "cqe_status x%x\n",
					 lpfc_ncmd->cur_iocbq.sli4_xritag,
					 lpfc_ncmd->status, lpfc_ncmd->result,
					 wcqe->total_data_placed,
					 cp->sqe.common.opcode,
					 cp->sqe.common.command_id,
					 ep->cqe.status);
			break;
		case IOSTAT_LOCAL_REJECT:
			/* Let fall through to set command final state. */
			if (lpfc_ncmd->result == IOERR_ABORT_REQUESTED)
				lpfc_printf_vlog(vport, KERN_INFO,
					 LOG_NVME_IOERR,
					 "6032 Delay Aborted cmd x%px "
					 "nvme cmd x%px, xri x%x, "
					 "xb %d\n",
					 lpfc_ncmd, nCmd,
					 lpfc_ncmd->cur_iocbq.sli4_xritag,
					 bf_get(lpfc_wcqe_c_xb, wcqe));
			fallthrough;
		default:
out_err:
			lpfc_printf_vlog(vport, KERN_INFO, LOG_NVME_IOERR,
					 "6072 NVME Completion Error: xri %x "
					 "status x%x result x%x [x%x] "
					 "placed x%x\n",
					 lpfc_ncmd->cur_iocbq.sli4_xritag,
					 lpfc_ncmd->status, lpfc_ncmd->result,
					 wcqe->parameter,
					 wcqe->total_data_placed);
			nCmd->transferred_length = 0;
			nCmd->rcv_rsplen = 0;
			nCmd->status = NVME_SC_INTERNAL;
			offline = pci_channel_offline(vport->phba->pcidev);
		}
	}

	/* pick up SLI4 exhange busy condition */
	if (bf_get(lpfc_wcqe_c_xb, wcqe) && !offline)
		lpfc_ncmd->flags |= LPFC_SBUF_XBUSY;
	else
		lpfc_ncmd->flags &= ~LPFC_SBUF_XBUSY;

	/* Update stats and complete the IO.  There is
	 * no need for dma unprep because the nvme_transport
	 * owns the dma address.
	 */
#ifdef CONFIG_SCSI_LPFC_DEBUG_FS
	if (lpfc_ncmd->ts_cmd_start) {
		lpfc_ncmd->ts_isr_cmpl = pwqeIn->isr_timestamp;
		lpfc_ncmd->ts_data_io = ktime_get_ns();
		phba->ktime_last_cmd = lpfc_ncmd->ts_data_io;
		lpfc_io_ktime(phba, lpfc_ncmd);
	}
	if (unlikely(phba->hdwqstat_on & LPFC_CHECK_NVME_IO)) {
		cpu = raw_smp_processor_id();
		this_cpu_inc(phba->sli4_hba.c_stat->cmpl_io);
		if (lpfc_ncmd->cpu != cpu)
			lpfc_printf_vlog(vport,
					 KERN_INFO, LOG_NVME_IOERR,
					 "6701 CPU Check cmpl: "
					 "cpu %d expect %d\n",
					 cpu, lpfc_ncmd->cpu);
	}
#endif

	/* NVME targets need completion held off until the abort exchange
	 * completes unless the NVME Rport is getting unregistered.
	 */

	if (!(lpfc_ncmd->flags & LPFC_SBUF_XBUSY)) {
		freqpriv = nCmd->private;
		freqpriv->nvme_buf = NULL;
		lpfc_ncmd->nvmeCmd = NULL;
		call_done = true;
	}
	spin_unlock(&lpfc_ncmd->buf_lock);

	/* Check if IO qualified for CMF */
	if (phba->cmf_active_mode != LPFC_CFG_OFF &&
	    nCmd->io_dir == NVMEFC_FCP_READ &&
	    nCmd->payload_length) {
		/* Used when calculating average latency */
		lat = ktime_get_ns() - lpfc_ncmd->rx_cmd_start;
		lpfc_update_cmf_cmpl(phba, lat, nCmd->payload_length, NULL);
	}

	if (call_done)
		nCmd->done(nCmd);

	/* Call release with XB=1 to queue the IO into the abort list. */
	lpfc_release_nvme_buf(phba, lpfc_ncmd);
}


/**
 * lpfc_nvme_prep_io_cmd - Issue an NVME-over-FCP IO
 * @vport: pointer to a host virtual N_Port data structure
 * @lpfc_ncmd: Pointer to lpfc scsi command
 * @pnode: pointer to a node-list data structure
 * @cstat: pointer to the control status structure
 *
 * Driver registers this routine as it io request handler.  This
 * routine issues an fcp WQE with data from the @lpfc_nvme_fcpreq
 * data structure to the rport indicated in @lpfc_nvme_rport.
 *
 * Return value :
 *   0 - Success
 *   TODO: What are the failure codes.
 **/
static int
lpfc_nvme_prep_io_cmd(struct lpfc_vport *vport,
		      struct lpfc_io_buf *lpfc_ncmd,
		      struct lpfc_nodelist *pnode,
		      struct lpfc_fc4_ctrl_stat *cstat)
{
	struct lpfc_hba *phba = vport->phba;
	struct nvmefc_fcp_req *nCmd = lpfc_ncmd->nvmeCmd;
	struct nvme_common_command *sqe;
	struct lpfc_iocbq *pwqeq = &lpfc_ncmd->cur_iocbq;
	union lpfc_wqe128 *wqe = &pwqeq->wqe;
	uint32_t req_len;

	/*
	 * There are three possibilities here - use scatter-gather segment, use
	 * the single mapping, or neither.
	 */
	if (nCmd->sg_cnt) {
		if (nCmd->io_dir == NVMEFC_FCP_WRITE) {
			/* From the iwrite template, initialize words 7 - 11 */
			memcpy(&wqe->words[7],
			       &lpfc_iwrite_cmd_template.words[7],
			       sizeof(uint32_t) * 5);

			/* Word 4 */
			wqe->fcp_iwrite.total_xfer_len = nCmd->payload_length;

			/* Word 5 */
			if ((phba->cfg_nvme_enable_fb) &&
			    (pnode->nlp_flag & NLP_FIRSTBURST)) {
				req_len = lpfc_ncmd->nvmeCmd->payload_length;
				if (req_len < pnode->nvme_fb_size)
					wqe->fcp_iwrite.initial_xfer_len =
						req_len;
				else
					wqe->fcp_iwrite.initial_xfer_len =
						pnode->nvme_fb_size;
			} else {
				wqe->fcp_iwrite.initial_xfer_len = 0;
			}
			cstat->output_requests++;
		} else {
			/* From the iread template, initialize words 7 - 11 */
			memcpy(&wqe->words[7],
			       &lpfc_iread_cmd_template.words[7],
			       sizeof(uint32_t) * 5);

			/* Word 4 */
			wqe->fcp_iread.total_xfer_len = nCmd->payload_length;

			/* Word 5 */
			wqe->fcp_iread.rsrvd5 = 0;

			/* For a CMF Managed port, iod must be zero'ed */
			if (phba->cmf_active_mode == LPFC_CFG_MANAGED)
				bf_set(wqe_iod, &wqe->fcp_iread.wqe_com,
				       LPFC_WQE_IOD_NONE);
			cstat->input_requests++;
		}
	} else {
		/* From the icmnd template, initialize words 4 - 11 */
		memcpy(&wqe->words[4], &lpfc_icmnd_cmd_template.words[4],
		       sizeof(uint32_t) * 8);
		cstat->control_requests++;
	}

	if (pnode->nlp_nvme_info & NLP_NVME_NSLER) {
		bf_set(wqe_erp, &wqe->generic.wqe_com, 1);
		sqe = &((struct nvme_fc_cmd_iu *)
			nCmd->cmdaddr)->sqe.common;
		if (sqe->opcode == nvme_admin_async_event)
			bf_set(wqe_ffrq, &wqe->generic.wqe_com, 1);
	}

	/*
	 * Finish initializing those WQE fields that are independent
	 * of the nvme_cmnd request_buffer
	 */

	/* Word 3 */
	bf_set(payload_offset_len, &wqe->fcp_icmd,
	       (nCmd->rsplen + nCmd->cmdlen));

	/* Word 6 */
	bf_set(wqe_ctxt_tag, &wqe->generic.wqe_com,
	       phba->sli4_hba.rpi_ids[pnode->nlp_rpi]);
	bf_set(wqe_xri_tag, &wqe->generic.wqe_com, pwqeq->sli4_xritag);

	/* Word 8 */
	wqe->generic.wqe_com.abort_tag = pwqeq->iotag;

	/* Word 9 */
	bf_set(wqe_reqtag, &wqe->generic.wqe_com, pwqeq->iotag);

	/* Word 10 */
	bf_set(wqe_xchg, &wqe->fcp_iwrite.wqe_com, LPFC_NVME_XCHG);

	/* Words 13 14 15 are for PBDE support */

	/* add the VMID tags as per switch response */
	if (unlikely(lpfc_ncmd->cur_iocbq.cmd_flag & LPFC_IO_VMID)) {
		if (phba->pport->vmid_priority_tagging) {
			bf_set(wqe_ccpe, &wqe->fcp_iwrite.wqe_com, 1);
			bf_set(wqe_ccp, &wqe->fcp_iwrite.wqe_com,
			       lpfc_ncmd->cur_iocbq.vmid_tag.cs_ctl_vmid);
		} else {
			bf_set(wqe_appid, &wqe->fcp_iwrite.wqe_com, 1);
			bf_set(wqe_wqes, &wqe->fcp_iwrite.wqe_com, 1);
			wqe->words[31] = lpfc_ncmd->cur_iocbq.vmid_tag.app_id;
		}
	}

	pwqeq->vport = vport;
	return 0;
}


/**
 * lpfc_nvme_prep_io_dma - Issue an NVME-over-FCP IO
 * @vport: pointer to a host virtual N_Port data structure
 * @lpfc_ncmd: Pointer to lpfc scsi command
 *
 * Driver registers this routine as it io request handler.  This
 * routine issues an fcp WQE with data from the @lpfc_nvme_fcpreq
 * data structure to the rport indicated in @lpfc_nvme_rport.
 *
 * Return value :
 *   0 - Success
 *   TODO: What are the failure codes.
 **/
static int
lpfc_nvme_prep_io_dma(struct lpfc_vport *vport,
		      struct lpfc_io_buf *lpfc_ncmd)
{
	struct lpfc_hba *phba = vport->phba;
	struct nvmefc_fcp_req *nCmd = lpfc_ncmd->nvmeCmd;
	union lpfc_wqe128 *wqe = &lpfc_ncmd->cur_iocbq.wqe;
	struct sli4_sge *sgl = lpfc_ncmd->dma_sgl;
	struct sli4_hybrid_sgl *sgl_xtra = NULL;
	struct scatterlist *data_sg;
	struct sli4_sge *first_data_sgl;
	struct ulp_bde64 *bde;
	dma_addr_t physaddr = 0;
	uint32_t dma_len = 0;
	uint32_t dma_offset = 0;
	int nseg, i, j;
	bool lsp_just_set = false;

	/* Fix up the command and response DMA stuff. */
	lpfc_nvme_adj_fcp_sgls(vport, lpfc_ncmd, nCmd);

	/*
	 * There are three possibilities here - use scatter-gather segment, use
	 * the single mapping, or neither.
	 */
	if (nCmd->sg_cnt) {
		/*
		 * Jump over the cmd and rsp SGEs.  The fix routine
		 * has already adjusted for this.
		 */
		sgl += 2;

		first_data_sgl = sgl;
		lpfc_ncmd->seg_cnt = nCmd->sg_cnt;
		if (lpfc_ncmd->seg_cnt > lpfc_nvme_template.max_sgl_segments) {
			lpfc_printf_log(phba, KERN_ERR, LOG_TRACE_EVENT,
					"6058 Too many sg segments from "
					"NVME Transport.  Max %d, "
					"nvmeIO sg_cnt %d\n",
					phba->cfg_nvme_seg_cnt + 1,
					lpfc_ncmd->seg_cnt);
			lpfc_ncmd->seg_cnt = 0;
			return 1;
		}

		/*
		 * The driver established a maximum scatter-gather segment count
		 * during probe that limits the number of sg elements in any
		 * single nvme command.  Just run through the seg_cnt and format
		 * the sge's.
		 */
		nseg = nCmd->sg_cnt;
		data_sg = nCmd->first_sgl;

		/* for tracking the segment boundaries */
		j = 2;
		for (i = 0; i < nseg; i++) {
			if (data_sg == NULL) {
				lpfc_printf_log(phba, KERN_ERR, LOG_TRACE_EVENT,
						"6059 dptr err %d, nseg %d\n",
						i, nseg);
				lpfc_ncmd->seg_cnt = 0;
				return 1;
			}

			sgl->word2 = 0;
			if (nseg == 1) {
				bf_set(lpfc_sli4_sge_last, sgl, 1);
				bf_set(lpfc_sli4_sge_type, sgl,
				       LPFC_SGE_TYPE_DATA);
			} else {
				bf_set(lpfc_sli4_sge_last, sgl, 0);

				/* expand the segment */
				if (!lsp_just_set &&
				    !((j + 1) % phba->border_sge_num) &&
				    ((nseg - 1) != i)) {
					/* set LSP type */
					bf_set(lpfc_sli4_sge_type, sgl,
					       LPFC_SGE_TYPE_LSP);

					sgl_xtra = lpfc_get_sgl_per_hdwq(
							phba, lpfc_ncmd);

					if (unlikely(!sgl_xtra)) {
						lpfc_ncmd->seg_cnt = 0;
						return 1;
					}
					sgl->addr_lo = cpu_to_le32(putPaddrLow(
						       sgl_xtra->dma_phys_sgl));
					sgl->addr_hi = cpu_to_le32(putPaddrHigh(
						       sgl_xtra->dma_phys_sgl));

				} else {
					bf_set(lpfc_sli4_sge_type, sgl,
					       LPFC_SGE_TYPE_DATA);
				}
			}

			if (!(bf_get(lpfc_sli4_sge_type, sgl) &
				     LPFC_SGE_TYPE_LSP)) {
				if ((nseg - 1) == i)
					bf_set(lpfc_sli4_sge_last, sgl, 1);

				physaddr = sg_dma_address(data_sg);
				dma_len = sg_dma_len(data_sg);
				sgl->addr_lo = cpu_to_le32(
							 putPaddrLow(physaddr));
				sgl->addr_hi = cpu_to_le32(
							putPaddrHigh(physaddr));

				bf_set(lpfc_sli4_sge_offset, sgl, dma_offset);
				sgl->word2 = cpu_to_le32(sgl->word2);
				sgl->sge_len = cpu_to_le32(dma_len);

				dma_offset += dma_len;
				data_sg = sg_next(data_sg);

				sgl++;

				lsp_just_set = false;
			} else {
				sgl->word2 = cpu_to_le32(sgl->word2);

				sgl->sge_len = cpu_to_le32(
						     phba->cfg_sg_dma_buf_size);

				sgl = (struct sli4_sge *)sgl_xtra->dma_sgl;
				i = i - 1;

				lsp_just_set = true;
			}

			j++;
		}

		/* PBDE support for first data SGE only */
		if (nseg == 1 && phba->cfg_enable_pbde) {
			/* Words 13-15 */
			bde = (struct ulp_bde64 *)
				&wqe->words[13];
			bde->addrLow = first_data_sgl->addr_lo;
			bde->addrHigh = first_data_sgl->addr_hi;
			bde->tus.f.bdeSize =
				le32_to_cpu(first_data_sgl->sge_len);
			bde->tus.f.bdeFlags = BUFF_TYPE_BDE_64;
			bde->tus.w = cpu_to_le32(bde->tus.w);

			/* Word 11 - set PBDE bit */
			bf_set(wqe_pbde, &wqe->generic.wqe_com, 1);
		} else {
			memset(&wqe->words[13], 0, (sizeof(uint32_t) * 3));
			/* Word 11 - PBDE bit disabled by default template */
		}

	} else {
		lpfc_ncmd->seg_cnt = 0;

		/* For this clause to be valid, the payload_length
		 * and sg_cnt must zero.
		 */
		if (nCmd->payload_length != 0) {
			lpfc_printf_log(phba, KERN_ERR, LOG_TRACE_EVENT,
					"6063 NVME DMA Prep Err: sg_cnt %d "
					"payload_length x%x\n",
					nCmd->sg_cnt, nCmd->payload_length);
			return 1;
		}
	}
	return 0;
}

/**
 * lpfc_nvme_fcp_io_submit - Issue an NVME-over-FCP IO
 * @pnvme_lport: Pointer to the driver's local port data
 * @pnvme_rport: Pointer to the rport getting the @lpfc_nvme_ereq
 * @hw_queue_handle: Driver-returned handle in lpfc_nvme_create_queue
 * @pnvme_fcreq: IO request from nvme fc to driver.
 *
 * Driver registers this routine as it io request handler.  This
 * routine issues an fcp WQE with data from the @lpfc_nvme_fcpreq
 * data structure to the rport indicated in @lpfc_nvme_rport.
 *
 * Return value :
 *   0 - Success
 *   TODO: What are the failure codes.
 **/
static int
lpfc_nvme_fcp_io_submit(struct nvme_fc_local_port *pnvme_lport,
			struct nvme_fc_remote_port *pnvme_rport,
			void *hw_queue_handle,
			struct nvmefc_fcp_req *pnvme_fcreq)
{
	int ret = 0;
	int expedite = 0;
	int idx, cpu;
	struct lpfc_nvme_lport *lport;
	struct lpfc_fc4_ctrl_stat *cstat;
	struct lpfc_vport *vport;
	struct lpfc_hba *phba;
	struct lpfc_nodelist *ndlp;
	struct lpfc_io_buf *lpfc_ncmd;
	struct lpfc_nvme_rport *rport;
	struct lpfc_nvme_qhandle *lpfc_queue_info;
	struct lpfc_nvme_fcpreq_priv *freqpriv;
	struct nvme_common_command *sqe;
	uint64_t start = 0;
#if (IS_ENABLED(CONFIG_NVME_FC))
	u8 *uuid = NULL;
	int err;
	enum dma_data_direction iodir;
#endif

	/* Validate pointers. LLDD fault handling with transport does
	 * have timing races.
	 */
	lport = (struct lpfc_nvme_lport *)pnvme_lport->private;
	if (unlikely(!lport)) {
		ret = -EINVAL;
		goto out_fail;
	}

	vport = lport->vport;

	if (unlikely(!hw_queue_handle)) {
		lpfc_printf_vlog(vport, KERN_INFO, LOG_NVME_IOERR,
				 "6117 Fail IO, NULL hw_queue_handle\n");
		atomic_inc(&lport->xmt_fcp_err);
		ret = -EBUSY;
		goto out_fail;
	}

	phba = vport->phba;

	if ((unlikely(vport->load_flag & FC_UNLOADING)) ||
	    phba->hba_flag & HBA_IOQ_FLUSH) {
		lpfc_printf_vlog(vport, KERN_INFO, LOG_NVME_IOERR,
				 "6124 Fail IO, Driver unload\n");
		atomic_inc(&lport->xmt_fcp_err);
		ret = -ENODEV;
		goto out_fail;
	}

	freqpriv = pnvme_fcreq->private;
	if (unlikely(!freqpriv)) {
		lpfc_printf_vlog(vport, KERN_INFO, LOG_NVME_IOERR,
				 "6158 Fail IO, NULL request data\n");
		atomic_inc(&lport->xmt_fcp_err);
		ret = -EINVAL;
		goto out_fail;
	}

#ifdef CONFIG_SCSI_LPFC_DEBUG_FS
	if (phba->ktime_on)
		start = ktime_get_ns();
#endif
	rport = (struct lpfc_nvme_rport *)pnvme_rport->private;
	lpfc_queue_info = (struct lpfc_nvme_qhandle *)hw_queue_handle;

	/*
	 * Catch race where our node has transitioned, but the
	 * transport is still transitioning.
	 */
	ndlp = rport->ndlp;
	if (!ndlp) {
		lpfc_printf_vlog(vport, KERN_INFO, LOG_NODE | LOG_NVME_IOERR,
				 "6053 Busy IO, ndlp not ready: rport x%px "
				  "ndlp x%px, DID x%06x\n",
				 rport, ndlp, pnvme_rport->port_id);
		atomic_inc(&lport->xmt_fcp_err);
		ret = -EBUSY;
		goto out_fail;
	}

	/* The remote node has to be a mapped target or it's an error. */
	if ((ndlp->nlp_type & NLP_NVME_TARGET) &&
	    (ndlp->nlp_state != NLP_STE_MAPPED_NODE)) {
		lpfc_printf_vlog(vport, KERN_INFO, LOG_NODE | LOG_NVME_IOERR,
				 "6036 Fail IO, DID x%06x not ready for "
				 "IO. State x%x, Type x%x Flg x%x\n",
				 pnvme_rport->port_id,
				 ndlp->nlp_state, ndlp->nlp_type,
				 ndlp->fc4_xpt_flags);
		atomic_inc(&lport->xmt_fcp_bad_ndlp);
		ret = -EBUSY;
		goto out_fail;

	}

	/* Currently only NVME Keep alive commands should be expedited
	 * if the driver runs out of a resource. These should only be
	 * issued on the admin queue, qidx 0
	 */
	if (!lpfc_queue_info->qidx && !pnvme_fcreq->sg_cnt) {
		sqe = &((struct nvme_fc_cmd_iu *)
			pnvme_fcreq->cmdaddr)->sqe.common;
		if (sqe->opcode == nvme_admin_keep_alive)
			expedite = 1;
	}

	/* Check if IO qualifies for CMF */
	if (phba->cmf_active_mode != LPFC_CFG_OFF &&
	    pnvme_fcreq->io_dir == NVMEFC_FCP_READ &&
	    pnvme_fcreq->payload_length) {
		ret = lpfc_update_cmf_cmd(phba, pnvme_fcreq->payload_length);
		if (ret) {
			ret = -EBUSY;
			goto out_fail;
		}
		/* Get start time for IO latency */
		start = ktime_get_ns();
	}

	/* The node is shared with FCP IO, make sure the IO pending count does
	 * not exceed the programmed depth.
	 */
	if (lpfc_ndlp_check_qdepth(phba, ndlp)) {
		if ((atomic_read(&ndlp->cmd_pending) >= ndlp->cmd_qdepth) &&
		    !expedite) {
			lpfc_printf_vlog(vport, KERN_INFO, LOG_NVME_IOERR,
					 "6174 Fail IO, ndlp qdepth exceeded: "
					 "idx %d DID %x pend %d qdepth %d\n",
					 lpfc_queue_info->index, ndlp->nlp_DID,
					 atomic_read(&ndlp->cmd_pending),
					 ndlp->cmd_qdepth);
			atomic_inc(&lport->xmt_fcp_qdepth);
			ret = -EBUSY;
			goto out_fail1;
		}
	}

	/* Lookup Hardware Queue index based on fcp_io_sched module parameter */
	if (phba->cfg_fcp_io_sched == LPFC_FCP_SCHED_BY_HDWQ) {
		idx = lpfc_queue_info->index;
	} else {
		cpu = raw_smp_processor_id();
		idx = phba->sli4_hba.cpu_map[cpu].hdwq;
	}

	lpfc_ncmd = lpfc_get_nvme_buf(phba, ndlp, idx, expedite);
	if (lpfc_ncmd == NULL) {
		atomic_inc(&lport->xmt_fcp_noxri);
		lpfc_printf_vlog(vport, KERN_INFO, LOG_NVME_IOERR,
				 "6065 Fail IO, driver buffer pool is empty: "
				 "idx %d DID %x\n",
				 lpfc_queue_info->index, ndlp->nlp_DID);
		ret = -EBUSY;
		goto out_fail1;
	}
#ifdef CONFIG_SCSI_LPFC_DEBUG_FS
	if (start) {
		lpfc_ncmd->ts_cmd_start = start;
		lpfc_ncmd->ts_last_cmd = phba->ktime_last_cmd;
	} else {
		lpfc_ncmd->ts_cmd_start = 0;
	}
#endif
	lpfc_ncmd->rx_cmd_start = start;

	/*
	 * Store the data needed by the driver to issue, abort, and complete
	 * an IO.
	 * Do not let the IO hang out forever.  There is no midlayer issuing
	 * an abort so inform the FW of the maximum IO pending time.
	 */
	freqpriv->nvme_buf = lpfc_ncmd;
	lpfc_ncmd->nvmeCmd = pnvme_fcreq;
	lpfc_ncmd->ndlp = ndlp;
	lpfc_ncmd->qidx = lpfc_queue_info->qidx;

#if (IS_ENABLED(CONFIG_NVME_FC))
	/* check the necessary and sufficient condition to support VMID */
	if (lpfc_is_vmid_enabled(phba) &&
	    (ndlp->vmid_support ||
	     phba->pport->vmid_priority_tagging ==
	     LPFC_VMID_PRIO_TAG_ALL_TARGETS)) {
		/* is the I/O generated by a VM, get the associated virtual */
		/* entity id */
		uuid = nvme_fc_io_getuuid(pnvme_fcreq);

		if (uuid) {
			if (pnvme_fcreq->io_dir == NVMEFC_FCP_WRITE)
				iodir = DMA_TO_DEVICE;
			else if (pnvme_fcreq->io_dir == NVMEFC_FCP_READ)
				iodir = DMA_FROM_DEVICE;
			else
				iodir = DMA_NONE;

			err = lpfc_vmid_get_appid(vport, uuid, iodir,
					(union lpfc_vmid_io_tag *)
						&lpfc_ncmd->cur_iocbq.vmid_tag);
			if (!err)
				lpfc_ncmd->cur_iocbq.cmd_flag |= LPFC_IO_VMID;
		}
	}
#endif

	/*
	 * Issue the IO on the WQ indicated by index in the hw_queue_handle.
	 * This identfier was create in our hardware queue create callback
	 * routine. The driver now is dependent on the IO queue steering from
	 * the transport.  We are trusting the upper NVME layers know which
	 * index to use and that they have affinitized a CPU to this hardware
	 * queue. A hardware queue maps to a driver MSI-X vector/EQ/CQ/WQ.
	 */
	lpfc_ncmd->cur_iocbq.hba_wqidx = idx;
	cstat = &phba->sli4_hba.hdwq[idx].nvme_cstat;

	lpfc_nvme_prep_io_cmd(vport, lpfc_ncmd, ndlp, cstat);
	ret = lpfc_nvme_prep_io_dma(vport, lpfc_ncmd);
	if (ret) {
		lpfc_printf_vlog(vport, KERN_INFO, LOG_NVME_IOERR,
				 "6175 Fail IO, Prep DMA: "
				 "idx %d DID %x\n",
				 lpfc_queue_info->index, ndlp->nlp_DID);
		atomic_inc(&lport->xmt_fcp_err);
		ret = -ENOMEM;
		goto out_free_nvme_buf;
	}

	lpfc_nvmeio_data(phba, "NVME FCP XMIT: xri x%x idx %d to %06x\n",
			 lpfc_ncmd->cur_iocbq.sli4_xritag,
			 lpfc_queue_info->index, ndlp->nlp_DID);

	ret = lpfc_sli4_issue_wqe(phba, lpfc_ncmd->hdwq, &lpfc_ncmd->cur_iocbq);
	if (ret) {
		atomic_inc(&lport->xmt_fcp_wqerr);
		lpfc_printf_vlog(vport, KERN_INFO, LOG_NVME_IOERR,
				 "6113 Fail IO, Could not issue WQE err %x "
				 "sid: x%x did: x%x oxid: x%x\n",
				 ret, vport->fc_myDID, ndlp->nlp_DID,
				 lpfc_ncmd->cur_iocbq.sli4_xritag);
		goto out_free_nvme_buf;
	}

	if (phba->cfg_xri_rebalancing)
		lpfc_keep_pvt_pool_above_lowwm(phba, lpfc_ncmd->hdwq_no);

#ifdef CONFIG_SCSI_LPFC_DEBUG_FS
	if (lpfc_ncmd->ts_cmd_start)
		lpfc_ncmd->ts_cmd_wqput = ktime_get_ns();

	if (phba->hdwqstat_on & LPFC_CHECK_NVME_IO) {
		cpu = raw_smp_processor_id();
		this_cpu_inc(phba->sli4_hba.c_stat->xmt_io);
		lpfc_ncmd->cpu = cpu;
		if (idx != cpu)
			lpfc_printf_vlog(vport,
					 KERN_INFO, LOG_NVME_IOERR,
					"6702 CPU Check cmd: "
					"cpu %d wq %d\n",
					lpfc_ncmd->cpu,
					lpfc_queue_info->index);
	}
#endif
	return 0;

 out_free_nvme_buf:
	if (lpfc_ncmd->nvmeCmd->sg_cnt) {
		if (lpfc_ncmd->nvmeCmd->io_dir == NVMEFC_FCP_WRITE)
			cstat->output_requests--;
		else
			cstat->input_requests--;
	} else
		cstat->control_requests--;
	lpfc_release_nvme_buf(phba, lpfc_ncmd);
 out_fail1:
	lpfc_update_cmf_cmpl(phba, LPFC_CGN_NOT_SENT,
			     pnvme_fcreq->payload_length, NULL);
 out_fail:
	return ret;
}

/**
 * lpfc_nvme_abort_fcreq_cmpl - Complete an NVME FCP abort request.
 * @phba: Pointer to HBA context object
 * @cmdiocb: Pointer to command iocb object.
 * @rspiocb: Pointer to response iocb object.
 *
 * This is the callback function for any NVME FCP IO that was aborted.
 *
 * Return value:
 *   None
 **/
void
lpfc_nvme_abort_fcreq_cmpl(struct lpfc_hba *phba, struct lpfc_iocbq *cmdiocb,
			   struct lpfc_iocbq *rspiocb)
{
	struct lpfc_wcqe_complete *abts_cmpl = &rspiocb->wcqe_cmpl;

	lpfc_printf_log(phba, KERN_INFO, LOG_NVME,
			"6145 ABORT_XRI_CN completing on rpi x%x "
			"original iotag x%x, abort cmd iotag x%x "
			"req_tag x%x, status x%x, hwstatus x%x\n",
			bf_get(wqe_ctxt_tag, &cmdiocb->wqe.generic.wqe_com),
			get_job_abtsiotag(phba, cmdiocb), cmdiocb->iotag,
			bf_get(lpfc_wcqe_c_request_tag, abts_cmpl),
			bf_get(lpfc_wcqe_c_status, abts_cmpl),
			bf_get(lpfc_wcqe_c_hw_status, abts_cmpl));
	lpfc_sli_release_iocbq(phba, cmdiocb);
}

/**
 * lpfc_nvme_fcp_abort - Issue an NVME-over-FCP ABTS
 * @pnvme_lport: Pointer to the driver's local port data
 * @pnvme_rport: Pointer to the rport getting the @lpfc_nvme_ereq
 * @hw_queue_handle: Driver-returned handle in lpfc_nvme_create_queue
 * @pnvme_fcreq: IO request from nvme fc to driver.
 *
 * Driver registers this routine as its nvme request io abort handler.  This
 * routine issues an fcp Abort WQE with data from the @lpfc_nvme_fcpreq
 * data structure to the rport indicated in @lpfc_nvme_rport.  This routine
 * is executed asynchronously - one the target is validated as "MAPPED" and
 * ready for IO, the driver issues the abort request and returns.
 *
 * Return value:
 *   None
 **/
static void
lpfc_nvme_fcp_abort(struct nvme_fc_local_port *pnvme_lport,
		    struct nvme_fc_remote_port *pnvme_rport,
		    void *hw_queue_handle,
		    struct nvmefc_fcp_req *pnvme_fcreq)
{
	struct lpfc_nvme_lport *lport;
	struct lpfc_vport *vport;
	struct lpfc_hba *phba;
	struct lpfc_io_buf *lpfc_nbuf;
	struct lpfc_iocbq *nvmereq_wqe;
	struct lpfc_nvme_fcpreq_priv *freqpriv;
	unsigned long flags;
	int ret_val;
	struct nvme_fc_cmd_iu *cp;

	/* Validate pointers. LLDD fault handling with transport does
	 * have timing races.
	 */
	lport = (struct lpfc_nvme_lport *)pnvme_lport->private;
	if (unlikely(!lport))
		return;

	vport = lport->vport;

	if (unlikely(!hw_queue_handle)) {
		lpfc_printf_vlog(vport, KERN_INFO, LOG_NVME_ABTS,
				 "6129 Fail Abort, HW Queue Handle NULL.\n");
		return;
	}

	phba = vport->phba;
	freqpriv = pnvme_fcreq->private;

	if (unlikely(!freqpriv))
		return;
	if (vport->load_flag & FC_UNLOADING)
		return;

	/* Announce entry to new IO submit field. */
	lpfc_printf_vlog(vport, KERN_INFO, LOG_NVME_ABTS,
			 "6002 Abort Request to rport DID x%06x "
			 "for nvme_fc_req x%px\n",
			 pnvme_rport->port_id,
			 pnvme_fcreq);

	lpfc_nbuf = freqpriv->nvme_buf;
	if (!lpfc_nbuf) {
		lpfc_printf_vlog(vport, KERN_ERR, LOG_TRACE_EVENT,
				 "6140 NVME IO req has no matching lpfc nvme "
				 "io buffer.  Skipping abort req.\n");
		return;
	} else if (!lpfc_nbuf->nvmeCmd) {
		lpfc_printf_vlog(vport, KERN_ERR, LOG_TRACE_EVENT,
				 "6141 lpfc NVME IO req has no nvme_fcreq "
				 "io buffer.  Skipping abort req.\n");
		return;
	}

	/* Guard against IO completion being called at same time */
	spin_lock_irqsave(&lpfc_nbuf->buf_lock, flags);

	/* If the hba is getting reset, this flag is set.  It is
	 * cleared when the reset is complete and rings reestablished.
	 */
	spin_lock(&phba->hbalock);
	/* driver queued commands are in process of being flushed */
	if (phba->hba_flag & HBA_IOQ_FLUSH) {
		spin_unlock(&phba->hbalock);
		spin_unlock_irqrestore(&lpfc_nbuf->buf_lock, flags);
		lpfc_printf_vlog(vport, KERN_ERR, LOG_TRACE_EVENT,
				 "6139 Driver in reset cleanup - flushing "
				 "NVME Req now.  hba_flag x%x\n",
				 phba->hba_flag);
		return;
	}

	nvmereq_wqe = &lpfc_nbuf->cur_iocbq;

	/*
	 * The lpfc_nbuf and the mapped nvme_fcreq in the driver's
	 * state must match the nvme_fcreq passed by the nvme
	 * transport.  If they don't match, it is likely the driver
	 * has already completed the NVME IO and the nvme transport
	 * has not seen it yet.
	 */
	if (lpfc_nbuf->nvmeCmd != pnvme_fcreq) {
		lpfc_printf_vlog(vport, KERN_ERR, LOG_TRACE_EVENT,
				 "6143 NVME req mismatch: "
				 "lpfc_nbuf x%px nvmeCmd x%px, "
				 "pnvme_fcreq x%px.  Skipping Abort xri x%x\n",
				 lpfc_nbuf, lpfc_nbuf->nvmeCmd,
				 pnvme_fcreq, nvmereq_wqe->sli4_xritag);
		goto out_unlock;
	}

	/* Don't abort IOs no longer on the pending queue. */
	if (!(nvmereq_wqe->cmd_flag & LPFC_IO_ON_TXCMPLQ)) {
		lpfc_printf_vlog(vport, KERN_ERR, LOG_TRACE_EVENT,
				 "6142 NVME IO req x%px not queued - skipping "
				 "abort req xri x%x\n",
				 pnvme_fcreq, nvmereq_wqe->sli4_xritag);
		goto out_unlock;
	}

	atomic_inc(&lport->xmt_fcp_abort);
	lpfc_nvmeio_data(phba, "NVME FCP ABORT: xri x%x idx %d to %06x\n",
			 nvmereq_wqe->sli4_xritag,
			 nvmereq_wqe->hba_wqidx, pnvme_rport->port_id);

	/* Outstanding abort is in progress */
	if (nvmereq_wqe->cmd_flag & LPFC_DRIVER_ABORTED) {
		lpfc_printf_vlog(vport, KERN_ERR, LOG_TRACE_EVENT,
				 "6144 Outstanding NVME I/O Abort Request "
				 "still pending on nvme_fcreq x%px, "
				 "lpfc_ncmd x%px xri x%x\n",
				 pnvme_fcreq, lpfc_nbuf,
				 nvmereq_wqe->sli4_xritag);
		goto out_unlock;
	}

	ret_val = lpfc_sli4_issue_abort_iotag(phba, nvmereq_wqe,
					      lpfc_nvme_abort_fcreq_cmpl);

	spin_unlock(&phba->hbalock);
	spin_unlock_irqrestore(&lpfc_nbuf->buf_lock, flags);

	/* Make sure HBA is alive */
	lpfc_issue_hb_tmo(phba);

	if (ret_val != WQE_SUCCESS) {
		lpfc_printf_vlog(vport, KERN_ERR, LOG_TRACE_EVENT,
				 "6137 Failed abts issue_wqe with status x%x "
				 "for nvme_fcreq x%px.\n",
				 ret_val, pnvme_fcreq);
		return;
	}

	/*
	 * Get Command Id from cmd to plug into response. This
	 * code is not needed in the next NVME Transport drop.
	 */
	cp = (struct nvme_fc_cmd_iu *)lpfc_nbuf->nvmeCmd->cmdaddr;
	lpfc_printf_vlog(vport, KERN_INFO, LOG_NVME_ABTS,
			 "6138 Transport Abort NVME Request Issued for "
			 "ox_id x%x nvme opcode x%x nvme cmd_id x%x\n",
			 nvmereq_wqe->sli4_xritag, cp->sqe.common.opcode,
			 cp->sqe.common.command_id);
	return;

out_unlock:
	spin_unlock(&phba->hbalock);
	spin_unlock_irqrestore(&lpfc_nbuf->buf_lock, flags);
	return;
}

/* Declare and initialization an instance of the FC NVME template. */
static struct nvme_fc_port_template lpfc_nvme_template = {
	/* initiator-based functions */
	.localport_delete  = lpfc_nvme_localport_delete,
	.remoteport_delete = lpfc_nvme_remoteport_delete,
	.create_queue = lpfc_nvme_create_queue,
	.delete_queue = lpfc_nvme_delete_queue,
	.ls_req       = lpfc_nvme_ls_req,
	.fcp_io       = lpfc_nvme_fcp_io_submit,
	.ls_abort     = lpfc_nvme_ls_abort,
	.fcp_abort    = lpfc_nvme_fcp_abort,
	.xmt_ls_rsp   = lpfc_nvme_xmt_ls_rsp,

	.max_hw_queues = 1,
	.max_sgl_segments = LPFC_NVME_DEFAULT_SEGS,
	.max_dif_sgl_segments = LPFC_NVME_DEFAULT_SEGS,
	.dma_boundary = 0xFFFFFFFF,

	/* Sizes of additional private data for data structures.
	 * No use for the last two sizes at this time.
	 */
	.local_priv_sz = sizeof(struct lpfc_nvme_lport),
	.remote_priv_sz = sizeof(struct lpfc_nvme_rport),
	.lsrqst_priv_sz = 0,
	.fcprqst_priv_sz = sizeof(struct lpfc_nvme_fcpreq_priv),
};

/*
 * lpfc_get_nvme_buf - Get a nvme buffer from io_buf_list of the HBA
 *
 * This routine removes a nvme buffer from head of @hdwq io_buf_list
 * and returns to caller.
 *
 * Return codes:
 *   NULL - Error
 *   Pointer to lpfc_nvme_buf - Success
 **/
static struct lpfc_io_buf *
lpfc_get_nvme_buf(struct lpfc_hba *phba, struct lpfc_nodelist *ndlp,
		  int idx, int expedite)
{
	struct lpfc_io_buf *lpfc_ncmd;
	struct lpfc_sli4_hdw_queue *qp;
	struct sli4_sge *sgl;
	struct lpfc_iocbq *pwqeq;
	union lpfc_wqe128 *wqe;

	lpfc_ncmd = lpfc_get_io_buf(phba, NULL, idx, expedite);

	if (lpfc_ncmd) {
		pwqeq = &(lpfc_ncmd->cur_iocbq);
		wqe = &pwqeq->wqe;

		/* Setup key fields in buffer that may have been changed
		 * if other protocols used this buffer.
		 */
		pwqeq->cmd_flag = LPFC_IO_NVME;
		pwqeq->cmd_cmpl = lpfc_nvme_io_cmd_cmpl;
		lpfc_ncmd->start_time = jiffies;
		lpfc_ncmd->flags = 0;

		/* Rsp SGE will be filled in when we rcv an IO
		 * from the NVME Layer to be sent.
		 * The cmd is going to be embedded so we need a SKIP SGE.
		 */
		sgl = lpfc_ncmd->dma_sgl;
		bf_set(lpfc_sli4_sge_type, sgl, LPFC_SGE_TYPE_SKIP);
		bf_set(lpfc_sli4_sge_last, sgl, 0);
		sgl->word2 = cpu_to_le32(sgl->word2);
		/* Fill in word 3 / sgl_len during cmd submission */

		/* Initialize 64 bytes only */
		memset(wqe, 0, sizeof(union lpfc_wqe));

		if (lpfc_ndlp_check_qdepth(phba, ndlp)) {
			atomic_inc(&ndlp->cmd_pending);
			lpfc_ncmd->flags |= LPFC_SBUF_BUMP_QDEPTH;
		}

	} else {
		qp = &phba->sli4_hba.hdwq[idx];
		qp->empty_io_bufs++;
	}

	return  lpfc_ncmd;
}

/**
 * lpfc_release_nvme_buf: Return a nvme buffer back to hba nvme buf list.
 * @phba: The Hba for which this call is being executed.
 * @lpfc_ncmd: The nvme buffer which is being released.
 *
 * This routine releases @lpfc_ncmd nvme buffer by adding it to tail of @phba
 * lpfc_io_buf_list list. For SLI4 XRI's are tied to the nvme buffer
 * and cannot be reused for at least RA_TOV amount of time if it was
 * aborted.
 **/
static void
lpfc_release_nvme_buf(struct lpfc_hba *phba, struct lpfc_io_buf *lpfc_ncmd)
{
	struct lpfc_sli4_hdw_queue *qp;
	unsigned long iflag = 0;

	if ((lpfc_ncmd->flags & LPFC_SBUF_BUMP_QDEPTH) && lpfc_ncmd->ndlp)
		atomic_dec(&lpfc_ncmd->ndlp->cmd_pending);

	lpfc_ncmd->ndlp = NULL;
	lpfc_ncmd->flags &= ~LPFC_SBUF_BUMP_QDEPTH;

	qp = lpfc_ncmd->hdwq;
	if (unlikely(lpfc_ncmd->flags & LPFC_SBUF_XBUSY)) {
		lpfc_printf_log(phba, KERN_INFO, LOG_NVME_ABTS,
				"6310 XB release deferred for "
				"ox_id x%x on reqtag x%x\n",
				lpfc_ncmd->cur_iocbq.sli4_xritag,
				lpfc_ncmd->cur_iocbq.iotag);

		spin_lock_irqsave(&qp->abts_io_buf_list_lock, iflag);
		list_add_tail(&lpfc_ncmd->list,
			&qp->lpfc_abts_io_buf_list);
		qp->abts_nvme_io_bufs++;
		spin_unlock_irqrestore(&qp->abts_io_buf_list_lock, iflag);
	} else
		lpfc_release_io_buf(phba, (struct lpfc_io_buf *)lpfc_ncmd, qp);
}

/**
 * lpfc_nvme_create_localport - Create/Bind an nvme localport instance.
 * @vport: the lpfc_vport instance requesting a localport.
 *
 * This routine is invoked to create an nvme localport instance to bind
 * to the nvme_fc_transport.  It is called once during driver load
 * like lpfc_create_shost after all other services are initialized.
 * It requires a vport, vpi, and wwns at call time.  Other localport
 * parameters are modified as the driver's FCID and the Fabric WWN
 * are established.
 *
 * Return codes
 *      0 - successful
 *      -ENOMEM - no heap memory available
 *      other values - from nvme registration upcall
 **/
int
lpfc_nvme_create_localport(struct lpfc_vport *vport)
{
	int ret = 0;
	struct lpfc_hba  *phba = vport->phba;
	struct nvme_fc_port_info nfcp_info;
	struct nvme_fc_local_port *localport;
	struct lpfc_nvme_lport *lport;

	/* Initialize this localport instance.  The vport wwn usage ensures
	 * that NPIV is accounted for.
	 */
	memset(&nfcp_info, 0, sizeof(struct nvme_fc_port_info));
	nfcp_info.port_role = FC_PORT_ROLE_NVME_INITIATOR;
	nfcp_info.node_name = wwn_to_u64(vport->fc_nodename.u.wwn);
	nfcp_info.port_name = wwn_to_u64(vport->fc_portname.u.wwn);

	/* We need to tell the transport layer + 1 because it takes page
	 * alignment into account. When space for the SGL is allocated we
	 * allocate + 3, one for cmd, one for rsp and one for this alignment
	 */
	lpfc_nvme_template.max_sgl_segments = phba->cfg_nvme_seg_cnt + 1;

	/* Advertise how many hw queues we support based on cfg_hdw_queue,
	 * which will not exceed cpu count.
	 */
	lpfc_nvme_template.max_hw_queues = phba->cfg_hdw_queue;

	if (!IS_ENABLED(CONFIG_NVME_FC))
		return ret;

	/* localport is allocated from the stack, but the registration
	 * call allocates heap memory as well as the private area.
	 */

	ret = nvme_fc_register_localport(&nfcp_info, &lpfc_nvme_template,
					 &vport->phba->pcidev->dev, &localport);
	if (!ret) {
		lpfc_printf_vlog(vport, KERN_INFO, LOG_NVME | LOG_NVME_DISC,
				 "6005 Successfully registered local "
				 "NVME port num %d, localP x%px, private "
				 "x%px, sg_seg %d\n",
				 localport->port_num, localport,
				 localport->private,
				 lpfc_nvme_template.max_sgl_segments);

		/* Private is our lport size declared in the template. */
		lport = (struct lpfc_nvme_lport *)localport->private;
		vport->localport = localport;
		lport->vport = vport;
		vport->nvmei_support = 1;

		atomic_set(&lport->xmt_fcp_noxri, 0);
		atomic_set(&lport->xmt_fcp_bad_ndlp, 0);
		atomic_set(&lport->xmt_fcp_qdepth, 0);
		atomic_set(&lport->xmt_fcp_err, 0);
		atomic_set(&lport->xmt_fcp_wqerr, 0);
		atomic_set(&lport->xmt_fcp_abort, 0);
		atomic_set(&lport->xmt_ls_abort, 0);
		atomic_set(&lport->xmt_ls_err, 0);
		atomic_set(&lport->cmpl_fcp_xb, 0);
		atomic_set(&lport->cmpl_fcp_err, 0);
		atomic_set(&lport->cmpl_ls_xb, 0);
		atomic_set(&lport->cmpl_ls_err, 0);

		atomic_set(&lport->fc4NvmeLsRequests, 0);
		atomic_set(&lport->fc4NvmeLsCmpls, 0);
	}

	return ret;
}

#if (IS_ENABLED(CONFIG_NVME_FC))
/* lpfc_nvme_lport_unreg_wait - Wait for the host to complete an lport unreg.
 *
 * The driver has to wait for the host nvme transport to callback
 * indicating the localport has successfully unregistered all
 * resources.  Since this is an uninterruptible wait, loop every ten
 * seconds and print a message indicating no progress.
 *
 * An uninterruptible wait is used because of the risk of transport-to-
 * driver state mismatch.
 */
static void
lpfc_nvme_lport_unreg_wait(struct lpfc_vport *vport,
			   struct lpfc_nvme_lport *lport,
			   struct completion *lport_unreg_cmp)
{
	u32 wait_tmo;
	int ret, i, pending = 0;
	struct lpfc_sli_ring  *pring;
	struct lpfc_hba  *phba = vport->phba;
	struct lpfc_sli4_hdw_queue *qp;
	int abts_scsi, abts_nvme;

	/* Host transport has to clean up and confirm requiring an indefinite
	 * wait. Print a message if a 10 second wait expires and renew the
	 * wait. This is unexpected.
	 */
	wait_tmo = msecs_to_jiffies(LPFC_NVME_WAIT_TMO * 1000);
	while (true) {
		ret = wait_for_completion_timeout(lport_unreg_cmp, wait_tmo);
		if (unlikely(!ret)) {
			pending = 0;
			abts_scsi = 0;
			abts_nvme = 0;
			for (i = 0; i < phba->cfg_hdw_queue; i++) {
				qp = &phba->sli4_hba.hdwq[i];
				if (!vport->localport || !qp || !qp->io_wq)
					return;

				pring = qp->io_wq->pring;
				if (!pring)
					continue;
				pending += pring->txcmplq_cnt;
				abts_scsi += qp->abts_scsi_io_bufs;
				abts_nvme += qp->abts_nvme_io_bufs;
			}
			if (!vport->localport ||
			    test_bit(HBA_PCI_ERR, &vport->phba->bit_flags) ||
			    phba->link_state == LPFC_HBA_ERROR ||
			    vport->load_flag & FC_UNLOADING)
				return;

			lpfc_printf_vlog(vport, KERN_ERR, LOG_TRACE_EVENT,
					 "6176 Lport x%px Localport x%px wait "
					 "timed out. Pending %d [%d:%d]. "
					 "Renewing.\n",
					 lport, vport->localport, pending,
					 abts_scsi, abts_nvme);
			continue;
		}
		break;
	}
	lpfc_printf_vlog(vport, KERN_INFO, LOG_NVME_IOERR,
			 "6177 Lport x%px Localport x%px Complete Success\n",
			 lport, vport->localport);
}
#endif

/**
 * lpfc_nvme_destroy_localport - Destroy lpfc_nvme bound to nvme transport.
 * @vport: pointer to a host virtual N_Port data structure
 *
 * This routine is invoked to destroy all lports bound to the phba.
 * The lport memory was allocated by the nvme fc transport and is
 * released there.  This routine ensures all rports bound to the
 * lport have been disconnected.
 *
 **/
void
lpfc_nvme_destroy_localport(struct lpfc_vport *vport)
{
#if (IS_ENABLED(CONFIG_NVME_FC))
	struct nvme_fc_local_port *localport;
	struct lpfc_nvme_lport *lport;
	int ret;
	DECLARE_COMPLETION_ONSTACK(lport_unreg_cmp);

	if (vport->nvmei_support == 0)
		return;

	localport = vport->localport;
	if (!localport)
		return;
	lport = (struct lpfc_nvme_lport *)localport->private;

	lpfc_printf_vlog(vport, KERN_INFO, LOG_NVME,
			 "6011 Destroying NVME localport x%px\n",
			 localport);

	/* lport's rport list is clear.  Unregister
	 * lport and release resources.
	 */
	lport->lport_unreg_cmp = &lport_unreg_cmp;
	ret = nvme_fc_unregister_localport(localport);

	/* Wait for completion.  This either blocks
	 * indefinitely or succeeds
	 */
	lpfc_nvme_lport_unreg_wait(vport, lport, &lport_unreg_cmp);
	vport->localport = NULL;

	/* Regardless of the unregister upcall response, clear
	 * nvmei_support.  All rports are unregistered and the
	 * driver will clean up.
	 */
	vport->nvmei_support = 0;
	if (ret == 0) {
		lpfc_printf_vlog(vport,
				 KERN_INFO, LOG_NVME_DISC,
				 "6009 Unregistered lport Success\n");
	} else {
		lpfc_printf_vlog(vport,
				 KERN_INFO, LOG_NVME_DISC,
				 "6010 Unregistered lport "
				 "Failed, status x%x\n",
				 ret);
	}
#endif
}

void
lpfc_nvme_update_localport(struct lpfc_vport *vport)
{
#if (IS_ENABLED(CONFIG_NVME_FC))
	struct nvme_fc_local_port *localport;
	struct lpfc_nvme_lport *lport;

	localport = vport->localport;
	if (!localport) {
		lpfc_printf_vlog(vport, KERN_WARNING, LOG_NVME,
				 "6710 Update NVME fail. No localport\n");
		return;
	}
	lport = (struct lpfc_nvme_lport *)localport->private;
	if (!lport) {
		lpfc_printf_vlog(vport, KERN_WARNING, LOG_NVME,
				 "6171 Update NVME fail. localP x%px, No lport\n",
				 localport);
		return;
	}
	lpfc_printf_vlog(vport, KERN_INFO, LOG_NVME,
			 "6012 Update NVME lport x%px did x%x\n",
			 localport, vport->fc_myDID);

	localport->port_id = vport->fc_myDID;
	if (localport->port_id == 0)
		localport->port_role = FC_PORT_ROLE_NVME_DISCOVERY;
	else
		localport->port_role = FC_PORT_ROLE_NVME_INITIATOR;

	lpfc_printf_vlog(vport, KERN_INFO, LOG_NVME_DISC,
			 "6030 bound lport x%px to DID x%06x\n",
			 lport, localport->port_id);
#endif
}

int
lpfc_nvme_register_port(struct lpfc_vport *vport, struct lpfc_nodelist *ndlp)
{
#if (IS_ENABLED(CONFIG_NVME_FC))
	int ret = 0;
	struct nvme_fc_local_port *localport;
	struct lpfc_nvme_lport *lport;
	struct lpfc_nvme_rport *rport;
	struct lpfc_nvme_rport *oldrport;
	struct nvme_fc_remote_port *remote_port;
	struct nvme_fc_port_info rpinfo;
	struct lpfc_nodelist *prev_ndlp = NULL;
	struct fc_rport *srport = ndlp->rport;

	lpfc_printf_vlog(ndlp->vport, KERN_INFO, LOG_NVME_DISC,
			 "6006 Register NVME PORT. DID x%06x nlptype x%x\n",
			 ndlp->nlp_DID, ndlp->nlp_type);

	localport = vport->localport;
	if (!localport)
		return 0;

	lport = (struct lpfc_nvme_lport *)localport->private;

	/* NVME rports are not preserved across devloss.
	 * Just register this instance.  Note, rpinfo->dev_loss_tmo
	 * is left 0 to indicate accept transport defaults.  The
	 * driver communicates port role capabilities consistent
	 * with the PRLI response data.
	 */
	memset(&rpinfo, 0, sizeof(struct nvme_fc_port_info));
	rpinfo.port_id = ndlp->nlp_DID;
	if (ndlp->nlp_type & NLP_NVME_TARGET)
		rpinfo.port_role |= FC_PORT_ROLE_NVME_TARGET;
	if (ndlp->nlp_type & NLP_NVME_INITIATOR)
		rpinfo.port_role |= FC_PORT_ROLE_NVME_INITIATOR;

	if (ndlp->nlp_type & NLP_NVME_DISCOVERY)
		rpinfo.port_role |= FC_PORT_ROLE_NVME_DISCOVERY;

	rpinfo.port_name = wwn_to_u64(ndlp->nlp_portname.u.wwn);
	rpinfo.node_name = wwn_to_u64(ndlp->nlp_nodename.u.wwn);
	if (srport)
		rpinfo.dev_loss_tmo = srport->dev_loss_tmo;
	else
		rpinfo.dev_loss_tmo = vport->cfg_devloss_tmo;

	spin_lock_irq(&ndlp->lock);

	/* If an oldrport exists, so does the ndlp reference.  If not
	 * a new reference is needed because either the node has never
	 * been registered or it's been unregistered and getting deleted.
	 */
	oldrport = lpfc_ndlp_get_nrport(ndlp);
	if (oldrport) {
		prev_ndlp = oldrport->ndlp;
		spin_unlock_irq(&ndlp->lock);
	} else {
		spin_unlock_irq(&ndlp->lock);
		if (!lpfc_nlp_get(ndlp)) {
			dev_warn(&vport->phba->pcidev->dev,
				 "Warning - No node ref - exit register\n");
			return 0;
		}
	}

	ret = nvme_fc_register_remoteport(localport, &rpinfo, &remote_port);
	if (!ret) {
		/* If the ndlp already has an nrport, this is just
		 * a resume of the existing rport.  Else this is a
		 * new rport.
		 */
		/* Guard against an unregister/reregister
		 * race that leaves the WAIT flag set.
		 */
		spin_lock_irq(&ndlp->lock);
		ndlp->fc4_xpt_flags &= ~NVME_XPT_UNREG_WAIT;
		ndlp->fc4_xpt_flags |= NVME_XPT_REGD;
		spin_unlock_irq(&ndlp->lock);
		rport = remote_port->private;
		if (oldrport) {

			/* Sever the ndlp<->rport association
			 * before dropping the ndlp ref from
			 * register.
			 */
			spin_lock_irq(&ndlp->lock);
			ndlp->nrport = NULL;
			ndlp->fc4_xpt_flags &= ~NVME_XPT_UNREG_WAIT;
			spin_unlock_irq(&ndlp->lock);
			rport->ndlp = NULL;
			rport->remoteport = NULL;

			/* Reference only removed if previous NDLP is no longer
			 * active. It might be just a swap and removing the
			 * reference would cause a premature cleanup.
			 */
			if (prev_ndlp && prev_ndlp != ndlp) {
				if (!prev_ndlp->nrport)
					lpfc_nlp_put(prev_ndlp);
			}
		}

		/* Clean bind the rport to the ndlp. */
		rport->remoteport = remote_port;
		rport->lport = lport;
		rport->ndlp = ndlp;
		spin_lock_irq(&ndlp->lock);
		ndlp->nrport = rport;
		spin_unlock_irq(&ndlp->lock);
		lpfc_printf_vlog(vport, KERN_INFO,
				 LOG_NVME_DISC | LOG_NODE,
				 "6022 Bind lport x%px to remoteport x%px "
				 "rport x%px WWNN 0x%llx, "
				 "Rport WWPN 0x%llx DID "
				 "x%06x Role x%x, ndlp %p prev_ndlp x%px\n",
				 lport, remote_port, rport,
				 rpinfo.node_name, rpinfo.port_name,
				 rpinfo.port_id, rpinfo.port_role,
				 ndlp, prev_ndlp);
	} else {
		lpfc_printf_vlog(vport, KERN_ERR,
				 LOG_TRACE_EVENT,
				 "6031 RemotePort Registration failed "
				 "err: %d, DID x%06x ref %u\n",
				 ret, ndlp->nlp_DID, kref_read(&ndlp->kref));
		lpfc_nlp_put(ndlp);
	}

	return ret;
#else
	return 0;
#endif
}

/*
 * lpfc_nvme_rescan_port - Check to see if we should rescan this remoteport
 *
 * If the ndlp represents an NVME Target, that we are logged into,
 * ping the NVME FC Transport layer to initiate a device rescan
 * on this remote NPort.
 */
void
lpfc_nvme_rescan_port(struct lpfc_vport *vport, struct lpfc_nodelist *ndlp)
{
#if (IS_ENABLED(CONFIG_NVME_FC))
	struct lpfc_nvme_rport *nrport;
	struct nvme_fc_remote_port *remoteport = NULL;

	spin_lock_irq(&ndlp->lock);
	nrport = lpfc_ndlp_get_nrport(ndlp);
	if (nrport)
		remoteport = nrport->remoteport;
	spin_unlock_irq(&ndlp->lock);

	lpfc_printf_vlog(vport, KERN_INFO, LOG_NVME_DISC,
			 "6170 Rescan NPort DID x%06x type x%x "
			 "state x%x nrport x%px remoteport x%px\n",
			 ndlp->nlp_DID, ndlp->nlp_type, ndlp->nlp_state,
			 nrport, remoteport);

	if (!nrport || !remoteport)
		goto rescan_exit;

	/* Rescan an NVME target in MAPPED state with DISCOVERY role set */
	if (remoteport->port_role & FC_PORT_ROLE_NVME_DISCOVERY &&
	    ndlp->nlp_state == NLP_STE_MAPPED_NODE) {
		nvme_fc_rescan_remoteport(remoteport);

		lpfc_printf_vlog(vport, KERN_INFO, LOG_NVME_DISC,
				 "6172 NVME rescanned DID x%06x "
				 "port_state x%x\n",
				 ndlp->nlp_DID, remoteport->port_state);
	}
	return;
 rescan_exit:
	lpfc_printf_vlog(vport, KERN_INFO, LOG_NVME_DISC,
			 "6169 Skip NVME Rport Rescan, NVME remoteport "
			 "unregistered\n");
#endif
}

/* lpfc_nvme_unregister_port - unbind the DID and port_role from this rport.
 *
 * There is no notion of Devloss or rport recovery from the current
 * nvme_transport perspective.  Loss of an rport just means IO cannot
 * be sent and recovery is completely up to the initator.
 * For now, the driver just unbinds the DID and port_role so that
 * no further IO can be issued.  Changes are planned for later.
 *
 * Notes - the ndlp reference count is not decremented here since
 * since there is no nvme_transport api for devloss.  Node ref count
 * is only adjusted in driver unload.
 */
void
lpfc_nvme_unregister_port(struct lpfc_vport *vport, struct lpfc_nodelist *ndlp)
{
#if (IS_ENABLED(CONFIG_NVME_FC))
	int ret;
	struct nvme_fc_local_port *localport;
	struct lpfc_nvme_lport *lport;
	struct lpfc_nvme_rport *rport;
	struct nvme_fc_remote_port *remoteport = NULL;

	localport = vport->localport;

	/* This is fundamental error.  The localport is always
	 * available until driver unload.  Just exit.
	 */
	if (!localport)
		return;

	lport = (struct lpfc_nvme_lport *)localport->private;
	if (!lport)
		goto input_err;

	spin_lock_irq(&ndlp->lock);
	rport = lpfc_ndlp_get_nrport(ndlp);
	if (rport)
		remoteport = rport->remoteport;
	spin_unlock_irq(&ndlp->lock);
	if (!remoteport)
		goto input_err;

	lpfc_printf_vlog(vport, KERN_INFO, LOG_NVME_DISC,
			 "6033 Unreg nvme remoteport x%px, portname x%llx, "
			 "port_id x%06x, portstate x%x port type x%x "
			 "refcnt %d\n",
			 remoteport, remoteport->port_name,
			 remoteport->port_id, remoteport->port_state,
			 ndlp->nlp_type, kref_read(&ndlp->kref));

	/* Sanity check ndlp type.  Only call for NVME ports. Don't
	 * clear any rport state until the transport calls back.
	 */

	if (ndlp->nlp_type & NLP_NVME_TARGET) {
		/* No concern about the role change on the nvme remoteport.
		 * The transport will update it.
		 */
		spin_lock_irq(&vport->phba->hbalock);
		ndlp->fc4_xpt_flags |= NVME_XPT_UNREG_WAIT;
		spin_unlock_irq(&vport->phba->hbalock);

		/* Don't let the host nvme transport keep sending keep-alives
		 * on this remoteport. Vport is unloading, no recovery. The
		 * return values is ignored.  The upcall is a courtesy to the
		 * transport.
		 */
		if (vport->load_flag & FC_UNLOADING ||
		    unlikely(vport->phba->link_state == LPFC_HBA_ERROR))
			(void)nvme_fc_set_remoteport_devloss(remoteport, 0);

		ret = nvme_fc_unregister_remoteport(remoteport);

		/* The driver no longer knows if the nrport memory is valid.
		 * because the controller teardown process has begun and
		 * is asynchronous.  Break the binding in the ndlp. Also
		 * remove the register ndlp reference to setup node release.
		 */
		ndlp->nrport = NULL;
		lpfc_nlp_put(ndlp);
		if (ret != 0) {
			lpfc_printf_vlog(vport, KERN_ERR, LOG_TRACE_EVENT,
					 "6167 NVME unregister failed %d "
					 "port_state x%x\n",
					 ret, remoteport->port_state);
		}
	}
	return;

 input_err:
#endif
	lpfc_printf_vlog(vport, KERN_ERR, LOG_TRACE_EVENT,
			 "6168 State error: lport x%px, rport x%px FCID x%06x\n",
			 vport->localport, ndlp->rport, ndlp->nlp_DID);
}

/**
 * lpfc_sli4_nvme_pci_offline_aborted - Fast-path process of NVME xri abort
 * @phba: pointer to lpfc hba data structure.
 * @lpfc_ncmd: The nvme job structure for the request being aborted.
 *
 * This routine is invoked by the worker thread to process a SLI4 fast-path
 * NVME aborted xri.  Aborted NVME IO commands are completed to the transport
 * here.
 **/
void
lpfc_sli4_nvme_pci_offline_aborted(struct lpfc_hba *phba,
				   struct lpfc_io_buf *lpfc_ncmd)
{
	struct nvmefc_fcp_req *nvme_cmd = NULL;

	lpfc_printf_log(phba, KERN_INFO, LOG_NVME_ABTS,
			"6533 %s nvme_cmd %p tag x%x abort complete and "
			"xri released\n", __func__,
			lpfc_ncmd->nvmeCmd,
			lpfc_ncmd->cur_iocbq.iotag);

	/* Aborted NVME commands are required to not complete
	 * before the abort exchange command fully completes.
	 * Once completed, it is available via the put list.
	 */
	if (lpfc_ncmd->nvmeCmd) {
		nvme_cmd = lpfc_ncmd->nvmeCmd;
		nvme_cmd->transferred_length = 0;
		nvme_cmd->rcv_rsplen = 0;
		nvme_cmd->status = NVME_SC_INTERNAL;
		nvme_cmd->done(nvme_cmd);
		lpfc_ncmd->nvmeCmd = NULL;
	}
	lpfc_release_nvme_buf(phba, lpfc_ncmd);
}

/**
 * lpfc_sli4_nvme_xri_aborted - Fast-path process of NVME xri abort
 * @phba: pointer to lpfc hba data structure.
 * @axri: pointer to the fcp xri abort wcqe structure.
 * @lpfc_ncmd: The nvme job structure for the request being aborted.
 *
 * This routine is invoked by the worker thread to process a SLI4 fast-path
 * NVME aborted xri.  Aborted NVME IO commands are completed to the transport
 * here.
 **/
void
lpfc_sli4_nvme_xri_aborted(struct lpfc_hba *phba,
			   struct sli4_wcqe_xri_aborted *axri,
			   struct lpfc_io_buf *lpfc_ncmd)
{
	uint16_t xri = bf_get(lpfc_wcqe_xa_xri, axri);
	struct nvmefc_fcp_req *nvme_cmd = NULL;
	struct lpfc_nodelist *ndlp = lpfc_ncmd->ndlp;


	if (ndlp)
		lpfc_sli4_abts_err_handler(phba, ndlp, axri);

	lpfc_printf_log(phba, KERN_INFO, LOG_NVME_ABTS,
			"6311 nvme_cmd %p xri x%x tag x%x abort complete and "
			"xri released\n",
			lpfc_ncmd->nvmeCmd, xri,
			lpfc_ncmd->cur_iocbq.iotag);

	/* Aborted NVME commands are required to not complete
	 * before the abort exchange command fully completes.
	 * Once completed, it is available via the put list.
	 */
	if (lpfc_ncmd->nvmeCmd) {
		nvme_cmd = lpfc_ncmd->nvmeCmd;
		nvme_cmd->done(nvme_cmd);
		lpfc_ncmd->nvmeCmd = NULL;
	}
	lpfc_release_nvme_buf(phba, lpfc_ncmd);
}

/**
 * lpfc_nvme_wait_for_io_drain - Wait for all NVME wqes to complete
 * @phba: Pointer to HBA context object.
 *
 * This function flushes all wqes in the nvme rings and frees all resources
 * in the txcmplq. This function does not issue abort wqes for the IO
 * commands in txcmplq, they will just be returned with
 * IOERR_SLI_DOWN. This function is invoked with EEH when device's PCI
 * slot has been permanently disabled.
 **/
void
lpfc_nvme_wait_for_io_drain(struct lpfc_hba *phba)
{
	struct lpfc_sli_ring  *pring;
	u32 i, wait_cnt = 0;

	if (phba->sli_rev < LPFC_SLI_REV4 || !phba->sli4_hba.hdwq)
		return;

	/* Cycle through all IO rings and make sure all outstanding
	 * WQEs have been removed from the txcmplqs.
	 */
	for (i = 0; i < phba->cfg_hdw_queue; i++) {
		if (!phba->sli4_hba.hdwq[i].io_wq)
			continue;
		pring = phba->sli4_hba.hdwq[i].io_wq->pring;

		if (!pring)
			continue;

		/* Retrieve everything on the txcmplq */
		while (!list_empty(&pring->txcmplq)) {
			msleep(LPFC_XRI_EXCH_BUSY_WAIT_T1);
			wait_cnt++;

			/* The sleep is 10mS.  Every ten seconds,
			 * dump a message.  Something is wrong.
			 */
			if ((wait_cnt % 1000) == 0) {
				lpfc_printf_log(phba, KERN_ERR, LOG_TRACE_EVENT,
						"6178 NVME IO not empty, "
						"cnt %d\n", wait_cnt);
			}
		}
	}

	/* Make sure HBA is alive */
	lpfc_issue_hb_tmo(phba);

}

void
lpfc_nvme_cancel_iocb(struct lpfc_hba *phba, struct lpfc_iocbq *pwqeIn,
		      uint32_t stat, uint32_t param)
{
#if (IS_ENABLED(CONFIG_NVME_FC))
	struct lpfc_io_buf *lpfc_ncmd;
	struct nvmefc_fcp_req *nCmd;
	struct lpfc_wcqe_complete wcqe;
	struct lpfc_wcqe_complete *wcqep = &wcqe;

	lpfc_ncmd = pwqeIn->io_buf;
	if (!lpfc_ncmd) {
		lpfc_sli_release_iocbq(phba, pwqeIn);
		return;
	}
	/* For abort iocb just return, IO iocb will do a done call */
	if (bf_get(wqe_cmnd, &pwqeIn->wqe.gen_req.wqe_com) ==
	    CMD_ABORT_XRI_CX) {
		lpfc_sli_release_iocbq(phba, pwqeIn);
		return;
	}

	spin_lock(&lpfc_ncmd->buf_lock);
	nCmd = lpfc_ncmd->nvmeCmd;
	if (!nCmd) {
		spin_unlock(&lpfc_ncmd->buf_lock);
		lpfc_release_nvme_buf(phba, lpfc_ncmd);
		return;
	}
	spin_unlock(&lpfc_ncmd->buf_lock);

	lpfc_printf_log(phba, KERN_INFO, LOG_NVME_IOERR,
			"6194 NVME Cancel xri %x\n",
			lpfc_ncmd->cur_iocbq.sli4_xritag);

	wcqep->word0 = 0;
	bf_set(lpfc_wcqe_c_status, wcqep, stat);
	wcqep->parameter = param;
	wcqep->total_data_placed = 0;
	wcqep->word3 = 0; /* xb is 0 */

	/* Call release with XB=1 to queue the IO into the abort list. */
	if (phba->sli.sli_flag & LPFC_SLI_ACTIVE)
		bf_set(lpfc_wcqe_c_xb, wcqep, 1);

	memcpy(&pwqeIn->wcqe_cmpl, wcqep, sizeof(*wcqep));
	(pwqeIn->cmd_cmpl)(phba, pwqeIn, pwqeIn);
#endif
}<|MERGE_RESOLUTION|>--- conflicted
+++ resolved
@@ -310,24 +310,20 @@
  * for the LS request.
  **/
 void
-__lpfc_nvme_ls_req_cmp(struct lpfc_hba *phba, struct lpfc_vport *vport,
+__lpfc_nvme_ls_req_cmp(struct lpfc_hba *phba,  struct lpfc_vport *vport,
 			struct lpfc_iocbq *cmdwqe,
 			struct lpfc_wcqe_complete *wcqe)
 {
 	struct nvmefc_ls_req *pnvme_lsreq;
 	struct lpfc_dmabuf *buf_ptr;
 	struct lpfc_nodelist *ndlp;
-	int status;
+	uint32_t status;
 
 	pnvme_lsreq = cmdwqe->context_un.nvme_lsreq;
 	ndlp = cmdwqe->ndlp;
 	buf_ptr = cmdwqe->bpl_dmabuf;
 
-<<<<<<< HEAD
-	status = bf_get(lpfc_wcqe_c_status, wcqe);
-=======
 	status = bf_get(lpfc_wcqe_c_status, wcqe) & LPFC_IOCB_STATUS_MASK;
->>>>>>> eb3cdb58
 
 	lpfc_printf_vlog(vport, KERN_INFO, LOG_NVME_DISC,
 			 "6047 NVMEx LS REQ x%px cmpl DID %x Xri: %x "
@@ -347,17 +343,14 @@
 		kfree(buf_ptr);
 		cmdwqe->bpl_dmabuf = NULL;
 	}
-	if (pnvme_lsreq->done) {
-		if (status != CQE_STATUS_SUCCESS)
-			status = -ENXIO;
+	if (pnvme_lsreq->done)
 		pnvme_lsreq->done(pnvme_lsreq, status);
-	} else {
+	else
 		lpfc_printf_vlog(vport, KERN_ERR, LOG_TRACE_EVENT,
 				 "6046 NVMEx cmpl without done call back? "
 				 "Data x%px DID %x Xri: %x status %x\n",
 				pnvme_lsreq, ndlp ? ndlp->nlp_DID : 0,
 				cmdwqe->sli4_xritag, status);
-	}
 	if (ndlp) {
 		lpfc_nlp_put(ndlp);
 		cmdwqe->ndlp = NULL;
@@ -374,7 +367,7 @@
 	uint32_t status;
 	struct lpfc_wcqe_complete *wcqe = &rspwqe->wcqe_cmpl;
 
-	status = bf_get(lpfc_wcqe_c_status, wcqe);
+	status = bf_get(lpfc_wcqe_c_status, wcqe) & LPFC_IOCB_STATUS_MASK;
 
 	if (vport->localport) {
 		lport = (struct lpfc_nvme_lport *)vport->localport->private;
@@ -1047,7 +1040,7 @@
 		nCmd->rcv_rsplen = LPFC_NVME_ERSP_LEN;
 		nCmd->transferred_length = nCmd->payload_length;
 	} else {
-		lpfc_ncmd->status = status;
+		lpfc_ncmd->status = (status & LPFC_IOCB_STATUS_MASK);
 		lpfc_ncmd->result = (wcqe->parameter & IOERR_PARAM_MASK);
 
 		/* For NVME, the only failure path that results in an
@@ -1900,38 +1893,38 @@
 			 pnvme_rport->port_id,
 			 pnvme_fcreq);
 
+	/* If the hba is getting reset, this flag is set.  It is
+	 * cleared when the reset is complete and rings reestablished.
+	 */
+	spin_lock_irqsave(&phba->hbalock, flags);
+	/* driver queued commands are in process of being flushed */
+	if (phba->hba_flag & HBA_IOQ_FLUSH) {
+		spin_unlock_irqrestore(&phba->hbalock, flags);
+		lpfc_printf_vlog(vport, KERN_ERR, LOG_TRACE_EVENT,
+				 "6139 Driver in reset cleanup - flushing "
+				 "NVME Req now.  hba_flag x%x\n",
+				 phba->hba_flag);
+		return;
+	}
+
 	lpfc_nbuf = freqpriv->nvme_buf;
 	if (!lpfc_nbuf) {
+		spin_unlock_irqrestore(&phba->hbalock, flags);
 		lpfc_printf_vlog(vport, KERN_ERR, LOG_TRACE_EVENT,
 				 "6140 NVME IO req has no matching lpfc nvme "
 				 "io buffer.  Skipping abort req.\n");
 		return;
 	} else if (!lpfc_nbuf->nvmeCmd) {
+		spin_unlock_irqrestore(&phba->hbalock, flags);
 		lpfc_printf_vlog(vport, KERN_ERR, LOG_TRACE_EVENT,
 				 "6141 lpfc NVME IO req has no nvme_fcreq "
 				 "io buffer.  Skipping abort req.\n");
 		return;
 	}
+	nvmereq_wqe = &lpfc_nbuf->cur_iocbq;
 
 	/* Guard against IO completion being called at same time */
-	spin_lock_irqsave(&lpfc_nbuf->buf_lock, flags);
-
-	/* If the hba is getting reset, this flag is set.  It is
-	 * cleared when the reset is complete and rings reestablished.
-	 */
-	spin_lock(&phba->hbalock);
-	/* driver queued commands are in process of being flushed */
-	if (phba->hba_flag & HBA_IOQ_FLUSH) {
-		spin_unlock(&phba->hbalock);
-		spin_unlock_irqrestore(&lpfc_nbuf->buf_lock, flags);
-		lpfc_printf_vlog(vport, KERN_ERR, LOG_TRACE_EVENT,
-				 "6139 Driver in reset cleanup - flushing "
-				 "NVME Req now.  hba_flag x%x\n",
-				 phba->hba_flag);
-		return;
-	}
-
-	nvmereq_wqe = &lpfc_nbuf->cur_iocbq;
+	spin_lock(&lpfc_nbuf->buf_lock);
 
 	/*
 	 * The lpfc_nbuf and the mapped nvme_fcreq in the driver's
@@ -1978,8 +1971,8 @@
 	ret_val = lpfc_sli4_issue_abort_iotag(phba, nvmereq_wqe,
 					      lpfc_nvme_abort_fcreq_cmpl);
 
-	spin_unlock(&phba->hbalock);
-	spin_unlock_irqrestore(&lpfc_nbuf->buf_lock, flags);
+	spin_unlock(&lpfc_nbuf->buf_lock);
+	spin_unlock_irqrestore(&phba->hbalock, flags);
 
 	/* Make sure HBA is alive */
 	lpfc_issue_hb_tmo(phba);
@@ -2005,8 +1998,8 @@
 	return;
 
 out_unlock:
-	spin_unlock(&phba->hbalock);
-	spin_unlock_irqrestore(&lpfc_nbuf->buf_lock, flags);
+	spin_unlock(&lpfc_nbuf->buf_lock);
+	spin_unlock_irqrestore(&phba->hbalock, flags);
 	return;
 }
 
@@ -2514,9 +2507,8 @@
 		lpfc_printf_vlog(vport, KERN_ERR,
 				 LOG_TRACE_EVENT,
 				 "6031 RemotePort Registration failed "
-				 "err: %d, DID x%06x ref %u\n",
-				 ret, ndlp->nlp_DID, kref_read(&ndlp->kref));
-		lpfc_nlp_put(ndlp);
+				 "err: %d, DID x%06x\n",
+				 ret, ndlp->nlp_DID);
 	}
 
 	return ret;
