--- conflicted
+++ resolved
@@ -2127,12 +2127,11 @@
 		  uint32_t *mrpi, uint32_t *arpi,
 		  uint32_t *mvpi, uint32_t *avpi)
 {
+	struct lpfc_mbx_read_config *rd_config;
 	LPFC_MBOXQ_t *pmboxq;
 	MAILBOX_t *pmb;
 	int rc = 0;
-	struct lpfc_sli4_hba *sli4_hba;
-	struct lpfc_max_cfg_param *max_cfg_param;
-	u16 rsrc_ext_cnt, rsrc_ext_size, max_vpi;
+	uint32_t max_vpi;
 
 	/*
 	 * prevent udev from issuing mailbox commands until the port is
@@ -2168,65 +2167,31 @@
 	}
 
 	if (phba->sli_rev == LPFC_SLI_REV4) {
-		sli4_hba = &phba->sli4_hba;
-		max_cfg_param = &sli4_hba->max_cfg_param;
-
-		/* Normally, extents are not used */
-		if (!phba->sli4_hba.extents_in_use) {
-			if (mrpi)
-				*mrpi = max_cfg_param->max_rpi;
-			if (mxri)
-				*mxri = max_cfg_param->max_xri;
-			if (mvpi) {
-				max_vpi = max_cfg_param->max_vpi;
-
-				/* Limit the max we support */
-				if (max_vpi > LPFC_MAX_VPI)
-					max_vpi = LPFC_MAX_VPI;
-				*mvpi = max_vpi;
-			}
-		} else { /* Extents in use */
-			if (mrpi) {
-				if (lpfc_sli4_get_avail_extnt_rsrc(phba,
-								   LPFC_RSC_TYPE_FCOE_RPI,
-								   &rsrc_ext_cnt,
-								   &rsrc_ext_size)) {
-					rc = 0;
-					goto free_pmboxq;
-				}
-
-				*mrpi = rsrc_ext_cnt * rsrc_ext_size;
-			}
-
-			if (mxri) {
-				if (lpfc_sli4_get_avail_extnt_rsrc(phba,
-								   LPFC_RSC_TYPE_FCOE_XRI,
-								   &rsrc_ext_cnt,
-								   &rsrc_ext_size)) {
-					rc = 0;
-					goto free_pmboxq;
-				}
-
-				*mxri = rsrc_ext_cnt * rsrc_ext_size;
-			}
-
-			if (mvpi) {
-				if (lpfc_sli4_get_avail_extnt_rsrc(phba,
-								   LPFC_RSC_TYPE_FCOE_VPI,
-								   &rsrc_ext_cnt,
-								   &rsrc_ext_size)) {
-					rc = 0;
-					goto free_pmboxq;
-				}
-
-				max_vpi = rsrc_ext_cnt * rsrc_ext_size;
-
-				/* Limit the max we support */
-				if (max_vpi > LPFC_MAX_VPI)
-					max_vpi = LPFC_MAX_VPI;
-				*mvpi = max_vpi;
-			}
-		}
+		rd_config = &pmboxq->u.mqe.un.rd_config;
+		if (mrpi)
+			*mrpi = bf_get(lpfc_mbx_rd_conf_rpi_count, rd_config);
+		if (arpi)
+			*arpi = bf_get(lpfc_mbx_rd_conf_rpi_count, rd_config) -
+					phba->sli4_hba.max_cfg_param.rpi_used;
+		if (mxri)
+			*mxri = bf_get(lpfc_mbx_rd_conf_xri_count, rd_config);
+		if (axri)
+			*axri = bf_get(lpfc_mbx_rd_conf_xri_count, rd_config) -
+					phba->sli4_hba.max_cfg_param.xri_used;
+
+		/* Account for differences with SLI-3.  Get vpi count from
+		 * mailbox data and subtract one for max vpi value.
+		 */
+		max_vpi = (bf_get(lpfc_mbx_rd_conf_vpi_count, rd_config) > 0) ?
+			(bf_get(lpfc_mbx_rd_conf_vpi_count, rd_config) - 1) : 0;
+
+		/* Limit the max we support */
+		if (max_vpi > LPFC_MAX_VPI)
+			max_vpi = LPFC_MAX_VPI;
+		if (mvpi)
+			*mvpi = max_vpi;
+		if (avpi)
+			*avpi = max_vpi - phba->sli4_hba.max_cfg_param.vpi_used;
 	} else {
 		if (mrpi)
 			*mrpi = pmb->un.varRdConfig.max_rpi;
@@ -2247,12 +2212,8 @@
 		}
 	}
 
-	/* Success */
-	rc = 1;
-
-free_pmboxq:
 	mempool_free(pmboxq, phba->mbox_mem_pool);
-	return rc;
+	return 1;
 }
 
 /**
@@ -2304,19 +2265,10 @@
 	struct Scsi_Host  *shost = class_to_shost(dev);
 	struct lpfc_vport *vport = (struct lpfc_vport *) shost->hostdata;
 	struct lpfc_hba   *phba = vport->phba;
-	struct lpfc_sli4_hba *sli4_hba;
-	struct lpfc_max_cfg_param *max_cfg_param;
-	u32 cnt = 0, acnt = 0;
-
-	if (phba->sli_rev == LPFC_SLI_REV4) {
-		sli4_hba = &phba->sli4_hba;
-		max_cfg_param = &sli4_hba->max_cfg_param;
-		return scnprintf(buf, PAGE_SIZE, "%d\n",
-				 max_cfg_param->rpi_used);
-	} else {
-		if (lpfc_get_hba_info(phba, NULL, NULL, &cnt, &acnt, NULL, NULL))
-			return scnprintf(buf, PAGE_SIZE, "%d\n", (cnt - acnt));
-	}
+	uint32_t cnt, acnt;
+
+	if (lpfc_get_hba_info(phba, NULL, NULL, &cnt, &acnt, NULL, NULL))
+		return scnprintf(buf, PAGE_SIZE, "%d\n", (cnt - acnt));
 	return scnprintf(buf, PAGE_SIZE, "Unknown\n");
 }
 
@@ -2369,19 +2321,10 @@
 	struct Scsi_Host  *shost = class_to_shost(dev);
 	struct lpfc_vport *vport = (struct lpfc_vport *) shost->hostdata;
 	struct lpfc_hba   *phba = vport->phba;
-	struct lpfc_sli4_hba *sli4_hba;
-	struct lpfc_max_cfg_param *max_cfg_param;
-	u32 cnt = 0, acnt = 0;
-
-	if (phba->sli_rev == LPFC_SLI_REV4) {
-		sli4_hba = &phba->sli4_hba;
-		max_cfg_param = &sli4_hba->max_cfg_param;
-		return scnprintf(buf, PAGE_SIZE, "%d\n",
-				 max_cfg_param->xri_used);
-	} else {
-		if (lpfc_get_hba_info(phba, &cnt, &acnt, NULL, NULL, NULL, NULL))
-			return scnprintf(buf, PAGE_SIZE, "%d\n", (cnt - acnt));
-	}
+	uint32_t cnt, acnt;
+
+	if (lpfc_get_hba_info(phba, &cnt, &acnt, NULL, NULL, NULL, NULL))
+		return scnprintf(buf, PAGE_SIZE, "%d\n", (cnt - acnt));
 	return scnprintf(buf, PAGE_SIZE, "Unknown\n");
 }
 
@@ -2434,19 +2377,10 @@
 	struct Scsi_Host  *shost = class_to_shost(dev);
 	struct lpfc_vport *vport = (struct lpfc_vport *) shost->hostdata;
 	struct lpfc_hba   *phba = vport->phba;
-	struct lpfc_sli4_hba *sli4_hba;
-	struct lpfc_max_cfg_param *max_cfg_param;
-	u32 cnt = 0, acnt = 0;
-
-	if (phba->sli_rev == LPFC_SLI_REV4) {
-		sli4_hba = &phba->sli4_hba;
-		max_cfg_param = &sli4_hba->max_cfg_param;
-		return scnprintf(buf, PAGE_SIZE, "%d\n",
-				 max_cfg_param->vpi_used);
-	} else {
-		if (lpfc_get_hba_info(phba, NULL, NULL, NULL, NULL, &cnt, &acnt))
-			return scnprintf(buf, PAGE_SIZE, "%d\n", (cnt - acnt));
-	}
+	uint32_t cnt, acnt;
+
+	if (lpfc_get_hba_info(phba, NULL, NULL, NULL, NULL, &cnt, &acnt))
+		return scnprintf(buf, PAGE_SIZE, "%d\n", (cnt - acnt));
 	return scnprintf(buf, PAGE_SIZE, "Unknown\n");
 }
 
@@ -3575,7 +3509,7 @@
 module_param_array(lpfc_no_hba_reset, ulong, &lpfc_no_hba_reset_cnt, 0444);
 MODULE_PARM_DESC(lpfc_no_hba_reset, "WWPN of HBAs that should not be reset");
 
-LPFC_ATTR(sli_mode, 3, 0, 3,
+LPFC_ATTR(sli_mode, 3, 3, 3,
 	"SLI mode selector: 3 - select SLI-3");
 
 LPFC_ATTR_R(enable_npiv, 1, 0, 1,
@@ -5924,13 +5858,8 @@
 module_param(lpfc_fabric_cgn_frequency, int, 0444);
 MODULE_PARM_DESC(lpfc_fabric_cgn_frequency, "Congestion signaling fabric freq");
 
-<<<<<<< HEAD
-unsigned char lpfc_acqe_cgn_frequency = 10; /* 10 sec default */
-module_param(lpfc_acqe_cgn_frequency, byte, 0444);
-=======
 int lpfc_acqe_cgn_frequency = 10; /* 10 sec default */
 module_param(lpfc_acqe_cgn_frequency, int, 0444);
->>>>>>> eb3cdb58
 MODULE_PARM_DESC(lpfc_acqe_cgn_frequency, "Congestion signaling ACQE freq");
 
 int lpfc_use_cgn_signal = 1; /* 0 - only use FPINs, 1 - Use signals if avail  */
