--- conflicted
+++ resolved
@@ -2630,25 +2630,20 @@
 				"Obsolete, Unsupported Fibre Channel Adapter"};
 		break;
 	case PCI_DEVICE_ID_ZEPHYR:
-		m = (typeof(m)){"LPe11000", "PCIe",
-				 "Obsolete, Unsupported Fibre Channel Adapter"};
+		m = (typeof(m)){"LPe11000", "PCIe", "Fibre Channel Adapter"};
 		break;
 	case PCI_DEVICE_ID_ZEPHYR_SCSP:
-		m = (typeof(m)){"LPe11000", "PCIe",
-				"Obsolete, Unsupported Fibre Channel Adapter"};
+		m = (typeof(m)){"LPe11000", "PCIe", "Fibre Channel Adapter"};
 		break;
 	case PCI_DEVICE_ID_ZEPHYR_DCSP:
-		m = (typeof(m)){"LP2105", "PCIe",
-				"Obsolete, Unsupported FCoE Adapter"};
+		m = (typeof(m)){"LP2105", "PCIe", "FCoE Adapter"};
 		GE = 1;
 		break;
 	case PCI_DEVICE_ID_ZMID:
-		m = (typeof(m)){"LPe1150", "PCIe",
-				"Obsolete, Unsupported Fibre Channel Adapter"};
+		m = (typeof(m)){"LPe1150", "PCIe", "Fibre Channel Adapter"};
 		break;
 	case PCI_DEVICE_ID_ZSMB:
-		m = (typeof(m)){"LPe111", "PCIe",
-				"Obsolete, Unsupported Fibre Channel Adapter"};
+		m = (typeof(m)){"LPe111", "PCIe", "Fibre Channel Adapter"};
 		break;
 	case PCI_DEVICE_ID_LP101:
 		m = (typeof(m)){"LP101", "PCI-X",
@@ -2667,28 +2662,22 @@
 				"Obsolete, Unsupported Fibre Channel Adapter"};
 		break;
 	case PCI_DEVICE_ID_SAT:
-		m = (typeof(m)){"LPe12000", "PCIe",
-				"Obsolete, Unsupported Fibre Channel Adapter"};
+		m = (typeof(m)){"LPe12000", "PCIe", "Fibre Channel Adapter"};
 		break;
 	case PCI_DEVICE_ID_SAT_MID:
-		m = (typeof(m)){"LPe1250", "PCIe",
-			"Obsolete, Unsupported Fibre Channel Adapter"};
+		m = (typeof(m)){"LPe1250", "PCIe", "Fibre Channel Adapter"};
 		break;
 	case PCI_DEVICE_ID_SAT_SMB:
-		m = (typeof(m)){"LPe121", "PCIe",
-			"Obsolete, Unsupported Fibre Channel Adapter"};
+		m = (typeof(m)){"LPe121", "PCIe", "Fibre Channel Adapter"};
 		break;
 	case PCI_DEVICE_ID_SAT_DCSP:
-		m = (typeof(m)){"LPe12002-SP", "PCIe",
-			"Obsolete, Unsupported Fibre Channel Adapter"};
+		m = (typeof(m)){"LPe12002-SP", "PCIe", "Fibre Channel Adapter"};
 		break;
 	case PCI_DEVICE_ID_SAT_SCSP:
-		m = (typeof(m)){"LPe12000-SP", "PCIe",
-			"Obsolete, Unsupported Fibre Channel Adapter"};
+		m = (typeof(m)){"LPe12000-SP", "PCIe", "Fibre Channel Adapter"};
 		break;
 	case PCI_DEVICE_ID_SAT_S:
-		m = (typeof(m)){"LPe12000-S", "PCIe",
-			"Obsolete, Unsupported Fibre Channel Adapter"};
+		m = (typeof(m)){"LPe12000-S", "PCIe", "Fibre Channel Adapter"};
 		break;
 	case PCI_DEVICE_ID_PROTEUS_VF:
 		m = (typeof(m)){"LPev12000", "PCIe IOV",
@@ -2704,25 +2693,22 @@
 		break;
 	case PCI_DEVICE_ID_TIGERSHARK:
 		oneConnect = 1;
-		m = (typeof(m)){"OCe10100", "PCIe",
-				"Obsolete, Unsupported FCoE Adapter"};
+		m = (typeof(m)){"OCe10100", "PCIe", "FCoE"};
 		break;
 	case PCI_DEVICE_ID_TOMCAT:
 		oneConnect = 1;
-		m = (typeof(m)){"OCe11100", "PCIe",
-				"Obsolete, Unsupported Fibre Channel Adapter"};
+		m = (typeof(m)){"OCe11100", "PCIe", "FCoE"};
 		break;
 	case PCI_DEVICE_ID_FALCON:
 		m = (typeof(m)){"LPSe12002-ML1-E", "PCIe",
-				"Obsolete, Unsupported Fibre Channel Adapter"};
+				"EmulexSecure Fibre"};
 		break;
 	case PCI_DEVICE_ID_BALIUS:
 		m = (typeof(m)){"LPVe12002", "PCIe Shared I/O",
 				"Obsolete, Unsupported Fibre Channel Adapter"};
 		break;
 	case PCI_DEVICE_ID_LANCER_FC:
-		m = (typeof(m)){"LPe16000", "PCIe",
-				"Obsolete, Unsupported Fibre Channel Adapter"};
+		m = (typeof(m)){"LPe16000", "PCIe", "Fibre Channel Adapter"};
 		break;
 	case PCI_DEVICE_ID_LANCER_FC_VF:
 		m = (typeof(m)){"LPe16000", "PCIe",
@@ -2730,8 +2716,7 @@
 		break;
 	case PCI_DEVICE_ID_LANCER_FCOE:
 		oneConnect = 1;
-		m = (typeof(m)){"OCe15100", "PCIe",
-				"Obsolete, Unsupported FCoE Adapter"};
+		m = (typeof(m)){"OCe15100", "PCIe", "FCoE"};
 		break;
 	case PCI_DEVICE_ID_LANCER_FCOE_VF:
 		oneConnect = 1;
@@ -2750,8 +2735,7 @@
 	case PCI_DEVICE_ID_SKYHAWK:
 	case PCI_DEVICE_ID_SKYHAWK_VF:
 		oneConnect = 1;
-		m = (typeof(m)){"OCe14000", "PCIe",
-				"Obsolete, Unsupported FCoE Adapter"};
+		m = (typeof(m)){"OCe14000", "PCIe", "FCoE"};
 		break;
 	default:
 		m = (typeof(m)){"Unknown", "", ""};
@@ -12261,19 +12245,9 @@
 
 	/* Need to issue conf_port mbox cmd before conf_msi mbox cmd */
 	retval = lpfc_sli_config_port(phba, LPFC_SLI_REV3);
-<<<<<<< HEAD
-	if (retval) {
-		/* Try SLI-2 before erroring out */
-		retval = lpfc_sli_config_port(phba, LPFC_SLI_REV2);
-		if (retval)
-			return intr_mode;
-	}
- 	clear_bit(HBA_NEEDS_CFG_PORT, &phba->hba_flag);
-=======
 	if (retval)
 		return intr_mode;
 	clear_bit(HBA_NEEDS_CFG_PORT, &phba->hba_flag);
->>>>>>> 2d5404ca
 
 	if (cfg_mode == 2) {
 		/* Now, try to enable MSI-X interrupt mode */
