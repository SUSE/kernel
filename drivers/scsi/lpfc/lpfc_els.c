--- conflicted
+++ resolved
@@ -1041,7 +1041,7 @@
 		    !(ndlp->fc4_xpt_flags & SCSI_XPT_REGD))
 			lpfc_nlp_put(ndlp);
 
-		lpfc_printf_vlog(vport, KERN_WARNING, LOG_ELS,
+		lpfc_printf_vlog(vport, KERN_WARNING, LOG_TRACE_EVENT,
 				 "0150 FLOGI failure Status:x%x/x%x "
 				 "xri x%x TMO:x%x refcnt %d\n",
 				 ulp_status, ulp_word4, cmdiocb->sli4_xritag,
@@ -1091,6 +1091,7 @@
 			if (!lpfc_error_lost_link(vport, ulp_status, ulp_word4))
 				lpfc_issue_reg_vfi(vport);
 
+			lpfc_nlp_put(ndlp);
 			goto out;
 		}
 		goto flogifail;
@@ -2376,17 +2377,10 @@
 		/* PRLI failed */
 		lpfc_printf_vlog(vport, mode, loglevel,
 				 "2754 PRLI failure DID:%06X Status:x%x/x%x, "
-<<<<<<< HEAD
-				 "data: x%x x%x x%x\n",
-				 ndlp->nlp_DID, ulp_status,
-				 ulp_word4, ndlp->nlp_state,
-				 ndlp->fc4_prli_sent, ndlp->nlp_flag);
-=======
 				 "data: x%x x%x\n",
 				 ndlp->nlp_DID, ulp_status,
 				 ulp_word4, ndlp->nlp_state,
 				 ndlp->fc4_prli_sent);
->>>>>>> eb3cdb58
 
 		/* Do not call DSM for lpfc_els_abort'ed ELS cmds */
 		if (!lpfc_error_lost_link(vport, ulp_status, ulp_word4))
@@ -2397,18 +2391,6 @@
 		 * mismatch typically caused by an RSCN. Skip any
 		 * processing to allow recovery.
 		 */
-<<<<<<< HEAD
-		if ((ndlp->nlp_state >= NLP_STE_PLOGI_ISSUE &&
-		     ndlp->nlp_state <= NLP_STE_REG_LOGIN_ISSUE) ||
-		    (ndlp->nlp_state == NLP_STE_NPR_NODE &&
-		     ndlp->nlp_flag & NLP_DELAY_TMO)) {
-			lpfc_printf_vlog(vport, KERN_WARNING, LOG_NODE,
-					 "2784 PRLI cmpl: Allow Node recovery "
-					 "DID x%06x nstate x%x nflag x%x\n",
-					 ndlp->nlp_DID, ndlp->nlp_state,
-					 ndlp->nlp_flag);
-			goto out;
-=======
 		if (ndlp->nlp_state >= NLP_STE_PLOGI_ISSUE &&
 		    ndlp->nlp_state <= NLP_STE_REG_LOGIN_ISSUE) {
 			lpfc_printf_vlog(vport, KERN_WARNING, LOG_NODE,
@@ -2417,7 +2399,6 @@
 					 ndlp->nlp_DID, ndlp->nlp_state,
 					 ndlp->nlp_flag);
 				goto out;
->>>>>>> eb3cdb58
 		}
 
 		/*
@@ -5369,19 +5350,6 @@
 		iotag = irsp->ulpIoTag;
 	}
 
-	ulp_status = get_job_ulpstatus(phba, rspiocb);
-	ulp_word4 = get_job_word4(phba, rspiocb);
-	did = get_job_els_rsp64_did(phba, cmdiocb);
-
-	if (phba->sli_rev == LPFC_SLI_REV4) {
-		tmo = get_wqe_tmo(cmdiocb);
-		iotag = get_wqe_reqtag(cmdiocb);
-	} else {
-		irsp = &rspiocb->iocb;
-		tmo = irsp->ulpTimeout;
-		iotag = irsp->ulpIoTag;
-	}
-
 	/* Check to see if link went down during discovery */
 	if (!ndlp || lpfc_els_chk_latt(vport)) {
 		if (mbox)
@@ -5691,15 +5659,9 @@
 			icmd->unsli3.rcvsli3.ox_id =
 				oldcmd->unsli3.rcvsli3.ox_id;
 		}
-<<<<<<< HEAD
 
 		pcmd = (u8 *) elsiocb->cmd_dmabuf->virt;
 
-=======
-
-		pcmd = (u8 *) elsiocb->cmd_dmabuf->virt;
-
->>>>>>> eb3cdb58
 		memcpy(pcmd, oldiocb->cmd_dmabuf->virt,
 		       sizeof(uint32_t) + sizeof(PRLO));
 		*((uint32_t *) (pcmd)) = ELS_CMD_PRLO_ACC;
@@ -6204,28 +6166,11 @@
 			npr->TaskRetryIdReq = 1;
 		}
 		npr->acceptRspCode = PRLI_REQ_EXECUTED;
-
-		/* Set image pair for complementary pairs only. */
-		if (ndlp->nlp_type & NLP_FCP_TARGET)
-			npr->estabImagePair = 1;
-		else
-			npr->estabImagePair = 0;
+		npr->estabImagePair = 1;
 		npr->readXferRdyDis = 1;
 		npr->ConfmComplAllowed = 1;
 		npr->prliType = PRLI_FCP_TYPE;
 		npr->initiatorFunc = 1;
-<<<<<<< HEAD
-
-		/* Xmit PRLI ACC response tag <ulpIoTag> */
-		lpfc_printf_vlog(vport, KERN_INFO,
-				 LOG_ELS | LOG_NODE | LOG_DISCOVERY,
-				 "6014 FCP issue PRLI ACC imgpair %d "
-				 "retry %d task %d\n",
-				 npr->estabImagePair,
-				 npr->Retry, npr->TaskRetryIdReq);
-
-=======
->>>>>>> eb3cdb58
 	} else if (prli_fc4_req == PRLI_NVME_TYPE) {
 		/* Respond with an NVME PRLI Type */
 		npr_nvme = (struct lpfc_nvme_prli *) pcmd;
@@ -9643,13 +9588,11 @@
 lpfc_els_flush_cmd(struct lpfc_vport *vport)
 {
 	LIST_HEAD(abort_list);
-	LIST_HEAD(cancel_list);
 	struct lpfc_hba  *phba = vport->phba;
 	struct lpfc_sli_ring *pring;
 	struct lpfc_iocbq *tmp_iocb, *piocb;
 	u32 ulp_command;
 	unsigned long iflags = 0;
-	bool mbx_tmo_err;
 
 	lpfc_fabric_abort_vport(vport);
 
@@ -9671,24 +9614,15 @@
 	if (phba->sli_rev == LPFC_SLI_REV4)
 		spin_lock(&pring->ring_lock);
 
-	mbx_tmo_err = test_bit(MBX_TMO_ERR, &phba->bit_flags);
 	/* First we need to issue aborts to outstanding cmds on txcmpl */
 	list_for_each_entry_safe(piocb, tmp_iocb, &pring->txcmplq, list) {
-<<<<<<< HEAD
-		if (piocb->cmd_flag & LPFC_IO_LIBDFC && !mbx_tmo_err)
-=======
 		if (piocb->cmd_flag & LPFC_IO_LIBDFC)
->>>>>>> eb3cdb58
 			continue;
 
 		if (piocb->vport != vport)
 			continue;
 
-<<<<<<< HEAD
-		if (piocb->cmd_flag & LPFC_DRIVER_ABORTED && !mbx_tmo_err)
-=======
 		if (piocb->cmd_flag & LPFC_DRIVER_ABORTED)
->>>>>>> eb3cdb58
 			continue;
 
 		/* On the ELS ring we can have ELS_REQUESTs or
@@ -9707,13 +9641,8 @@
 			 */
 			if (phba->link_state == LPFC_LINK_DOWN)
 				piocb->cmd_cmpl = lpfc_cmpl_els_link_down;
-<<<<<<< HEAD
-		} else if (ulp_command == CMD_GEN_REQUEST64_CR ||
-			   mbx_tmo_err)
-=======
 		}
 		if (ulp_command == CMD_GEN_REQUEST64_CR)
->>>>>>> eb3cdb58
 			list_add_tail(&piocb->dlist, &abort_list);
 	}
 
@@ -9725,19 +9654,11 @@
 	list_for_each_entry_safe(piocb, tmp_iocb, &abort_list, dlist) {
 		spin_lock_irqsave(&phba->hbalock, iflags);
 		list_del_init(&piocb->dlist);
-		if (mbx_tmo_err)
-			list_move_tail(&piocb->list, &cancel_list);
-		else
-			lpfc_sli_issue_abort_iotag(phba, pring, piocb, NULL);
-
+		lpfc_sli_issue_abort_iotag(phba, pring, piocb, NULL);
 		spin_unlock_irqrestore(&phba->hbalock, iflags);
 	}
-	if (!list_empty(&cancel_list))
-		lpfc_sli_cancel_iocbs(phba, &cancel_list, IOSTAT_LOCAL_REJECT,
-				      IOERR_SLI_ABORTED);
-	else
-		/* Make sure HBA is alive */
-		lpfc_issue_hb_tmo(phba);
+	/* Make sure HBA is alive */
+	lpfc_issue_hb_tmo(phba);
 
 	if (!list_empty(&abort_list))
 		lpfc_printf_vlog(vport, KERN_ERR, LOG_TRACE_EVENT,
@@ -10363,13 +10284,8 @@
 
 		/* Send every descriptor individually to the upper layer */
 		if (deliver)
-<<<<<<< HEAD
-			fc_host_fpin_rcv_ack(lpfc_shost_from_vport(vport),
-					     fpin_length, (char *)fpin, 0);
-=======
 			fc_host_fpin_rcv(lpfc_shost_from_vport(vport),
 					 fpin_length, (char *)fpin, 0);
->>>>>>> eb3cdb58
 		desc_cnt++;
 	}
 }
