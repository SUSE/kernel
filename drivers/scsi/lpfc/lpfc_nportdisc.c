/*******************************************************************
 * This file is part of the Emulex Linux Device Driver for         *
 * Fibre Channel Host Bus Adapters.                                *
 * Copyright (C) 2017-2021 Broadcom. All Rights Reserved. The term *
 * “Broadcom” refers to Broadcom Inc. and/or its subsidiaries.     *
 * Copyright (C) 2004-2016 Emulex.  All rights reserved.           *
 * EMULEX and SLI are trademarks of Emulex.                        *
 * www.broadcom.com                                                *
 * Portions Copyright (C) 2004-2005 Christoph Hellwig              *
 *                                                                 *
 * This program is free software; you can redistribute it and/or   *
 * modify it under the terms of version 2 of the GNU General       *
 * Public License as published by the Free Software Foundation.    *
 * This program is distributed in the hope that it will be useful. *
 * ALL EXPRESS OR IMPLIED CONDITIONS, REPRESENTATIONS AND          *
 * WARRANTIES, INCLUDING ANY IMPLIED WARRANTY OF MERCHANTABILITY,  *
 * FITNESS FOR A PARTICULAR PURPOSE, OR NON-INFRINGEMENT, ARE      *
 * DISCLAIMED, EXCEPT TO THE EXTENT THAT SUCH DISCLAIMERS ARE HELD *
 * TO BE LEGALLY INVALID.  See the GNU General Public License for  *
 * more details, a copy of which can be found in the file COPYING  *
 * included with this package.                                     *
 *******************************************************************/

#include <linux/blkdev.h>
#include <linux/pci.h>
#include <linux/slab.h>
#include <linux/interrupt.h>

#include <scsi/scsi.h>
#include <scsi/scsi_device.h>
#include <scsi/scsi_host.h>
#include <scsi/scsi_transport_fc.h>
#include <scsi/fc/fc_fs.h>

#include "lpfc_hw4.h"
#include "lpfc_hw.h"
#include "lpfc_sli.h"
#include "lpfc_sli4.h"
#include "lpfc_nl.h"
#include "lpfc_disc.h"
#include "lpfc.h"
#include "lpfc_scsi.h"
#include "lpfc_nvme.h"
#include "lpfc_logmsg.h"
#include "lpfc_crtn.h"
#include "lpfc_vport.h"
#include "lpfc_debugfs.h"


/* Called to verify a rcv'ed ADISC was intended for us. */
static int
lpfc_check_adisc(struct lpfc_vport *vport, struct lpfc_nodelist *ndlp,
		 struct lpfc_name *nn, struct lpfc_name *pn)
{
	/* First, we MUST have a RPI registered */
	if (!(ndlp->nlp_flag & NLP_RPI_REGISTERED))
		return 0;

	/* Compare the ADISC rsp WWNN / WWPN matches our internal node
	 * table entry for that node.
	 */
	if (memcmp(nn, &ndlp->nlp_nodename, sizeof (struct lpfc_name)))
		return 0;

	if (memcmp(pn, &ndlp->nlp_portname, sizeof (struct lpfc_name)))
		return 0;

	/* we match, return success */
	return 1;
}

int
lpfc_check_sparm(struct lpfc_vport *vport, struct lpfc_nodelist *ndlp,
		 struct serv_parm *sp, uint32_t class, int flogi)
{
	volatile struct serv_parm *hsp = &vport->fc_sparam;
	uint16_t hsp_value, ssp_value = 0;

	/*
	 * The receive data field size and buffer-to-buffer receive data field
	 * size entries are 16 bits but are represented as two 8-bit fields in
	 * the driver data structure to account for rsvd bits and other control
	 * bits.  Reconstruct and compare the fields as a 16-bit values before
	 * correcting the byte values.
	 */
	if (sp->cls1.classValid) {
		if (!flogi) {
			hsp_value = ((hsp->cls1.rcvDataSizeMsb << 8) |
				     hsp->cls1.rcvDataSizeLsb);
			ssp_value = ((sp->cls1.rcvDataSizeMsb << 8) |
				     sp->cls1.rcvDataSizeLsb);
			if (!ssp_value)
				goto bad_service_param;
			if (ssp_value > hsp_value) {
				sp->cls1.rcvDataSizeLsb =
					hsp->cls1.rcvDataSizeLsb;
				sp->cls1.rcvDataSizeMsb =
					hsp->cls1.rcvDataSizeMsb;
			}
		}
	} else if (class == CLASS1)
		goto bad_service_param;
	if (sp->cls2.classValid) {
		if (!flogi) {
			hsp_value = ((hsp->cls2.rcvDataSizeMsb << 8) |
				     hsp->cls2.rcvDataSizeLsb);
			ssp_value = ((sp->cls2.rcvDataSizeMsb << 8) |
				     sp->cls2.rcvDataSizeLsb);
			if (!ssp_value)
				goto bad_service_param;
			if (ssp_value > hsp_value) {
				sp->cls2.rcvDataSizeLsb =
					hsp->cls2.rcvDataSizeLsb;
				sp->cls2.rcvDataSizeMsb =
					hsp->cls2.rcvDataSizeMsb;
			}
		}
	} else if (class == CLASS2)
		goto bad_service_param;
	if (sp->cls3.classValid) {
		if (!flogi) {
			hsp_value = ((hsp->cls3.rcvDataSizeMsb << 8) |
				     hsp->cls3.rcvDataSizeLsb);
			ssp_value = ((sp->cls3.rcvDataSizeMsb << 8) |
				     sp->cls3.rcvDataSizeLsb);
			if (!ssp_value)
				goto bad_service_param;
			if (ssp_value > hsp_value) {
				sp->cls3.rcvDataSizeLsb =
					hsp->cls3.rcvDataSizeLsb;
				sp->cls3.rcvDataSizeMsb =
					hsp->cls3.rcvDataSizeMsb;
			}
		}
	} else if (class == CLASS3)
		goto bad_service_param;

	/*
	 * Preserve the upper four bits of the MSB from the PLOGI response.
	 * These bits contain the Buffer-to-Buffer State Change Number
	 * from the target and need to be passed to the FW.
	 */
	hsp_value = (hsp->cmn.bbRcvSizeMsb << 8) | hsp->cmn.bbRcvSizeLsb;
	ssp_value = (sp->cmn.bbRcvSizeMsb << 8) | sp->cmn.bbRcvSizeLsb;
	if (ssp_value > hsp_value) {
		sp->cmn.bbRcvSizeLsb = hsp->cmn.bbRcvSizeLsb;
		sp->cmn.bbRcvSizeMsb = (sp->cmn.bbRcvSizeMsb & 0xF0) |
				       (hsp->cmn.bbRcvSizeMsb & 0x0F);
	}

	memcpy(&ndlp->nlp_nodename, &sp->nodeName, sizeof (struct lpfc_name));
	memcpy(&ndlp->nlp_portname, &sp->portName, sizeof (struct lpfc_name));
	return 1;
bad_service_param:
	lpfc_printf_vlog(vport, KERN_ERR, LOG_TRACE_EVENT,
			 "0207 Device %x "
			 "(%02x:%02x:%02x:%02x:%02x:%02x:%02x:%02x) sent "
			 "invalid service parameters.  Ignoring device.\n",
			 ndlp->nlp_DID,
			 sp->nodeName.u.wwn[0], sp->nodeName.u.wwn[1],
			 sp->nodeName.u.wwn[2], sp->nodeName.u.wwn[3],
			 sp->nodeName.u.wwn[4], sp->nodeName.u.wwn[5],
			 sp->nodeName.u.wwn[6], sp->nodeName.u.wwn[7]);
	return 0;
}

static void *
lpfc_check_elscmpl_iocb(struct lpfc_hba *phba, struct lpfc_iocbq *cmdiocb,
			struct lpfc_iocbq *rspiocb)
{
	struct lpfc_dmabuf *pcmd, *prsp;
	uint32_t *lp;
	void     *ptr = NULL;
	IOCB_t   *irsp;

	irsp = &rspiocb->iocb;
	pcmd = (struct lpfc_dmabuf *) cmdiocb->context2;

	/* For lpfc_els_abort, context2 could be zero'ed to delay
	 * freeing associated memory till after ABTS completes.
	 */
	if (pcmd) {
		prsp =  list_get_first(&pcmd->list, struct lpfc_dmabuf,
				       list);
		if (prsp) {
			lp = (uint32_t *) prsp->virt;
			ptr = (void *)((uint8_t *)lp + sizeof(uint32_t));
		}
	} else {
		/* Force ulpStatus error since we are returning NULL ptr */
		if (!(irsp->ulpStatus)) {
			irsp->ulpStatus = IOSTAT_LOCAL_REJECT;
			irsp->un.ulpWord[4] = IOERR_SLI_ABORTED;
		}
		ptr = NULL;
	}
	return ptr;
}



/*
 * Free resources / clean up outstanding I/Os
 * associated with a LPFC_NODELIST entry. This
 * routine effectively results in a "software abort".
 */
void
lpfc_els_abort(struct lpfc_hba *phba, struct lpfc_nodelist *ndlp)
{
	LIST_HEAD(abort_list);
	struct lpfc_sli_ring *pring;
	struct lpfc_iocbq *iocb, *next_iocb;

	pring = lpfc_phba_elsring(phba);

	/* In case of error recovery path, we might have a NULL pring here */
	if (unlikely(!pring))
		return;

	/* Abort outstanding I/O on NPort <nlp_DID> */
	lpfc_printf_vlog(ndlp->vport, KERN_INFO, LOG_DISCOVERY,
			 "2819 Abort outstanding I/O on NPort x%x "
			 "Data: x%x x%x x%x\n",
			 ndlp->nlp_DID, ndlp->nlp_flag, ndlp->nlp_state,
			 ndlp->nlp_rpi);
	/* Clean up all fabric IOs first.*/
	lpfc_fabric_abort_nport(ndlp);

	/*
	 * Lock the ELS ring txcmplq for SLI3/SLI4 and build a local list
	 * of all ELS IOs that need an ABTS.  The IOs need to stay on the
	 * txcmplq so that the abort operation completes them successfully.
	 */
	spin_lock_irq(&phba->hbalock);
	if (phba->sli_rev == LPFC_SLI_REV4)
		spin_lock(&pring->ring_lock);
	list_for_each_entry_safe(iocb, next_iocb, &pring->txcmplq, list) {
	/* Add to abort_list on on NDLP match. */
		if (lpfc_check_sli_ndlp(phba, pring, iocb, ndlp))
			list_add_tail(&iocb->dlist, &abort_list);
	}
	if (phba->sli_rev == LPFC_SLI_REV4)
		spin_unlock(&pring->ring_lock);
	spin_unlock_irq(&phba->hbalock);

	/* Abort the targeted IOs and remove them from the abort list. */
	list_for_each_entry_safe(iocb, next_iocb, &abort_list, dlist) {
			spin_lock_irq(&phba->hbalock);
			list_del_init(&iocb->dlist);
			lpfc_sli_issue_abort_iotag(phba, pring, iocb, NULL);
			spin_unlock_irq(&phba->hbalock);
	}
	/* Make sure HBA is alive */
	lpfc_issue_hb_tmo(phba);

	INIT_LIST_HEAD(&abort_list);

	/* Now process the txq */
	spin_lock_irq(&phba->hbalock);
	if (phba->sli_rev == LPFC_SLI_REV4)
		spin_lock(&pring->ring_lock);

	list_for_each_entry_safe(iocb, next_iocb, &pring->txq, list) {
		/* Check to see if iocb matches the nport we are looking for */
		if (lpfc_check_sli_ndlp(phba, pring, iocb, ndlp)) {
			list_del_init(&iocb->list);
			list_add_tail(&iocb->list, &abort_list);
		}
	}

	if (phba->sli_rev == LPFC_SLI_REV4)
		spin_unlock(&pring->ring_lock);
	spin_unlock_irq(&phba->hbalock);

	/* Cancel all the IOCBs from the completions list */
	lpfc_sli_cancel_iocbs(phba, &abort_list,
			      IOSTAT_LOCAL_REJECT, IOERR_SLI_ABORTED);

	lpfc_cancel_retry_delay_tmo(phba->pport, ndlp);
}

/* lpfc_defer_plogi_acc - Issue PLOGI ACC after reg_login completes
 * @phba: pointer to lpfc hba data structure.
 * @login_mbox: pointer to REG_RPI mailbox object
 *
 * The ACC for a rcv'ed PLOGI is deferred until AFTER the REG_RPI completes
 */
static void
lpfc_defer_plogi_acc(struct lpfc_hba *phba, LPFC_MBOXQ_t *login_mbox)
{
	struct lpfc_iocbq *save_iocb;
	struct lpfc_nodelist *ndlp;
	MAILBOX_t *mb = &login_mbox->u.mb;

	int rc;

	ndlp = login_mbox->ctx_ndlp;
	save_iocb = login_mbox->context3;

	if (mb->mbxStatus == MBX_SUCCESS) {
		/* Now that REG_RPI completed successfully,
		 * we can now proceed with sending the PLOGI ACC.
		 */
		rc = lpfc_els_rsp_acc(login_mbox->vport, ELS_CMD_PLOGI,
				      save_iocb, ndlp, NULL);
		if (rc) {
			lpfc_printf_log(phba, KERN_ERR, LOG_TRACE_EVENT,
					"4576 PLOGI ACC fails pt2pt discovery: "
					"DID %x Data: %x\n", ndlp->nlp_DID, rc);
		}
	}

	/* Now process the REG_RPI cmpl */
	lpfc_mbx_cmpl_reg_login(phba, login_mbox);
	ndlp->nlp_flag &= ~NLP_ACC_REGLOGIN;
	kfree(save_iocb);
}

static int
lpfc_rcv_plogi(struct lpfc_vport *vport, struct lpfc_nodelist *ndlp,
	       struct lpfc_iocbq *cmdiocb)
{
	struct lpfc_hba    *phba = vport->phba;
	struct lpfc_dmabuf *pcmd;
	uint64_t nlp_portwwn = 0;
	uint32_t *lp;
	IOCB_t *icmd;
	struct serv_parm *sp;
	uint32_t ed_tov;
	LPFC_MBOXQ_t *link_mbox;
	LPFC_MBOXQ_t *login_mbox;
	struct lpfc_iocbq *save_iocb;
	struct ls_rjt stat;
	uint32_t vid, flag;
	int rc;

	memset(&stat, 0, sizeof (struct ls_rjt));
	pcmd = (struct lpfc_dmabuf *) cmdiocb->context2;
	lp = (uint32_t *) pcmd->virt;
	sp = (struct serv_parm *) ((uint8_t *) lp + sizeof (uint32_t));
	if (wwn_to_u64(sp->portName.u.wwn) == 0) {
		lpfc_printf_vlog(vport, KERN_ERR, LOG_TRACE_EVENT,
				 "0140 PLOGI Reject: invalid pname\n");
		stat.un.b.lsRjtRsnCode = LSRJT_UNABLE_TPC;
		stat.un.b.lsRjtRsnCodeExp = LSEXP_INVALID_PNAME;
		lpfc_els_rsp_reject(vport, stat.un.lsRjtError, cmdiocb, ndlp,
			NULL);
		return 0;
	}
	if (wwn_to_u64(sp->nodeName.u.wwn) == 0) {
		lpfc_printf_vlog(vport, KERN_ERR, LOG_TRACE_EVENT,
				 "0141 PLOGI Reject: invalid nname\n");
		stat.un.b.lsRjtRsnCode = LSRJT_UNABLE_TPC;
		stat.un.b.lsRjtRsnCodeExp = LSEXP_INVALID_NNAME;
		lpfc_els_rsp_reject(vport, stat.un.lsRjtError, cmdiocb, ndlp,
			NULL);
		return 0;
	}

	nlp_portwwn = wwn_to_u64(ndlp->nlp_portname.u.wwn);
	if ((lpfc_check_sparm(vport, ndlp, sp, CLASS3, 0) == 0)) {
		/* Reject this request because invalid parameters */
		stat.un.b.lsRjtRsnCode = LSRJT_UNABLE_TPC;
		stat.un.b.lsRjtRsnCodeExp = LSEXP_SPARM_OPTIONS;
		lpfc_els_rsp_reject(vport, stat.un.lsRjtError, cmdiocb, ndlp,
			NULL);
		return 0;
	}
	icmd = &cmdiocb->iocb;

	/* PLOGI chkparm OK */
	lpfc_printf_vlog(vport, KERN_INFO, LOG_ELS,
			 "0114 PLOGI chkparm OK Data: x%x x%x x%x "
			 "x%x x%x x%x\n",
			 ndlp->nlp_DID, ndlp->nlp_state, ndlp->nlp_flag,
			 ndlp->nlp_rpi, vport->port_state,
			 vport->fc_flag);

	if (vport->cfg_fcp_class == 2 && sp->cls2.classValid)
		ndlp->nlp_fcp_info |= CLASS2;
	else
		ndlp->nlp_fcp_info |= CLASS3;

	ndlp->nlp_class_sup = 0;
	if (sp->cls1.classValid)
		ndlp->nlp_class_sup |= FC_COS_CLASS1;
	if (sp->cls2.classValid)
		ndlp->nlp_class_sup |= FC_COS_CLASS2;
	if (sp->cls3.classValid)
		ndlp->nlp_class_sup |= FC_COS_CLASS3;
	if (sp->cls4.classValid)
		ndlp->nlp_class_sup |= FC_COS_CLASS4;
	ndlp->nlp_maxframe =
		((sp->cmn.bbRcvSizeMsb & 0x0F) << 8) | sp->cmn.bbRcvSizeLsb;
	/* if already logged in, do implicit logout */
	switch (ndlp->nlp_state) {
	case  NLP_STE_NPR_NODE:
		if (!(ndlp->nlp_flag & NLP_NPR_ADISC))
			break;
		fallthrough;
	case  NLP_STE_REG_LOGIN_ISSUE:
	case  NLP_STE_PRLI_ISSUE:
	case  NLP_STE_UNMAPPED_NODE:
	case  NLP_STE_MAPPED_NODE:
		/* For initiators, lpfc_plogi_confirm_nport skips fabric did.
		 * For target mode, execute implicit logo.
		 * Fabric nodes go into NPR.
		 */
		if (!(ndlp->nlp_type & NLP_FABRIC) &&
		    !(phba->nvmet_support)) {
			/* Clear ndlp info, since follow up PRLI may have
			 * updated ndlp information
			 */
			ndlp->nlp_type &= ~(NLP_FCP_TARGET | NLP_FCP_INITIATOR);
			ndlp->nlp_type &= ~(NLP_NVME_TARGET | NLP_NVME_INITIATOR);
			ndlp->nlp_fcp_info &= ~NLP_FCP_2_DEVICE;
			ndlp->nlp_nvme_info &= ~NLP_NVME_NSLER;
			ndlp->nlp_flag &= ~NLP_FIRSTBURST;

			lpfc_els_rsp_acc(vport, ELS_CMD_PLOGI, cmdiocb,
					 ndlp, NULL);
			return 1;
		}
		if (nlp_portwwn != 0 &&
		    nlp_portwwn != wwn_to_u64(sp->portName.u.wwn))
			lpfc_printf_vlog(vport, KERN_ERR, LOG_TRACE_EVENT,
					 "0143 PLOGI recv'd from DID: x%x "
					 "WWPN changed: old %llx new %llx\n",
					 ndlp->nlp_DID,
					 (unsigned long long)nlp_portwwn,
					 (unsigned long long)
					 wwn_to_u64(sp->portName.u.wwn));

		/* Notify transport of connectivity loss to trigger cleanup. */
		if (phba->nvmet_support &&
		    ndlp->nlp_state == NLP_STE_UNMAPPED_NODE)
			lpfc_nvmet_invalidate_host(phba, ndlp);

		ndlp->nlp_prev_state = ndlp->nlp_state;
		/* rport needs to be unregistered first */
		lpfc_nlp_set_state(vport, ndlp, NLP_STE_NPR_NODE);
		break;
	}

	ndlp->nlp_type &= ~(NLP_FCP_TARGET | NLP_FCP_INITIATOR);
	ndlp->nlp_type &= ~(NLP_NVME_TARGET | NLP_NVME_INITIATOR);
	ndlp->nlp_fcp_info &= ~NLP_FCP_2_DEVICE;
	ndlp->nlp_nvme_info &= ~NLP_NVME_NSLER;
	ndlp->nlp_flag &= ~NLP_FIRSTBURST;

	login_mbox = NULL;
	link_mbox = NULL;
	save_iocb = NULL;

	/* Check for Nport to NPort pt2pt protocol */
	if ((vport->fc_flag & FC_PT2PT) &&
	    !(vport->fc_flag & FC_PT2PT_PLOGI)) {
		/* rcv'ed PLOGI decides what our NPortId will be */
		vport->fc_myDID = icmd->un.rcvels.parmRo;

		/* If there is an outstanding FLOGI, abort it now.
		 * The remote NPort is not going to ACC our FLOGI
		 * if its already issuing a PLOGI for pt2pt mode.
		 * This indicates our FLOGI was dropped; however, we
		 * must have ACCed the remote NPorts FLOGI to us
		 * to make it here.
		 */
		if (phba->hba_flag & HBA_FLOGI_OUTSTANDING)
			lpfc_els_abort_flogi(phba);

		ed_tov = be32_to_cpu(sp->cmn.e_d_tov);
		if (sp->cmn.edtovResolution) {
			/* E_D_TOV ticks are in nanoseconds */
			ed_tov = (phba->fc_edtov + 999999) / 1000000;
		}

		/*
		 * For pt-to-pt, use the larger EDTOV
		 * RATOV = 2 * EDTOV
		 */
		if (ed_tov > phba->fc_edtov)
			phba->fc_edtov = ed_tov;
		phba->fc_ratov = (2 * phba->fc_edtov) / 1000;

		memcpy(&phba->fc_fabparam, sp, sizeof(struct serv_parm));

		/* Issue CONFIG_LINK for SLI3 or REG_VFI for SLI4,
		 * to account for updated TOV's / parameters
		 */
		if (phba->sli_rev == LPFC_SLI_REV4)
			lpfc_issue_reg_vfi(vport);
		else {
			link_mbox = mempool_alloc(phba->mbox_mem_pool,
						  GFP_KERNEL);
			if (!link_mbox)
				goto out;
			lpfc_config_link(phba, link_mbox);
			link_mbox->mbox_cmpl = lpfc_sli_def_mbox_cmpl;
			link_mbox->vport = vport;
			link_mbox->ctx_ndlp = ndlp;

			rc = lpfc_sli_issue_mbox(phba, link_mbox, MBX_NOWAIT);
			if (rc == MBX_NOT_FINISHED) {
				mempool_free(link_mbox, phba->mbox_mem_pool);
				goto out;
			}
		}

		lpfc_can_disctmo(vport);
	}

	ndlp->nlp_flag &= ~NLP_SUPPRESS_RSP;
	if ((phba->sli.sli_flag & LPFC_SLI_SUPPRESS_RSP) &&
	    sp->cmn.valid_vendor_ver_level) {
		vid = be32_to_cpu(sp->un.vv.vid);
		flag = be32_to_cpu(sp->un.vv.flags);
		if ((vid == LPFC_VV_EMLX_ID) && (flag & LPFC_VV_SUPPRESS_RSP))
			ndlp->nlp_flag |= NLP_SUPPRESS_RSP;
	}

	login_mbox = mempool_alloc(phba->mbox_mem_pool, GFP_KERNEL);
	if (!login_mbox)
<<<<<<< HEAD
		goto out;

	save_iocb = kzalloc(sizeof(*save_iocb), GFP_KERNEL);
	if (!save_iocb)
		goto out;

=======
		goto out;

	save_iocb = kzalloc(sizeof(*save_iocb), GFP_KERNEL);
	if (!save_iocb)
		goto out;

>>>>>>> 7d2a07b7
	/* Save info from cmd IOCB to be used in rsp after all mbox completes */
	memcpy((uint8_t *)save_iocb, (uint8_t *)cmdiocb,
	       sizeof(struct lpfc_iocbq));

	/* Registering an existing RPI behaves differently for SLI3 vs SLI4 */
	if (phba->sli_rev == LPFC_SLI_REV4)
		lpfc_unreg_rpi(vport, ndlp);

	/* Issue REG_LOGIN first, before ACCing the PLOGI, thus we will
	 * always be deferring the ACC.
	 */
	rc = lpfc_reg_rpi(phba, vport->vpi, icmd->un.rcvels.remoteID,
			    (uint8_t *)sp, login_mbox, ndlp->nlp_rpi);
	if (rc)
		goto out;

	login_mbox->mbox_cmpl = lpfc_mbx_cmpl_reg_login;
	login_mbox->vport = vport;

	/*
	 * If there is an outstanding PLOGI issued, abort it before
	 * sending ACC rsp for received PLOGI. If pending plogi
	 * is not canceled here, the plogi will be rejected by
	 * remote port and will be retried. On a configuration with
	 * single discovery thread, this will cause a huge delay in
	 * discovery. Also this will cause multiple state machines
	 * running in parallel for this node.
	 * This only applies to a fabric environment.
	 */
	if ((ndlp->nlp_state == NLP_STE_PLOGI_ISSUE) &&
	    (vport->fc_flag & FC_FABRIC)) {
		/* software abort outstanding PLOGI */
		lpfc_els_abort(phba, ndlp);
	}

	if ((vport->port_type == LPFC_NPIV_PORT &&
	     vport->cfg_restrict_login)) {

		/* no deferred ACC */
		kfree(save_iocb);

		/* This is an NPIV SLI4 instance that does not need to register
		 * a default RPI.
		 */
		if (phba->sli_rev == LPFC_SLI_REV4) {
			mempool_free(login_mbox, phba->mbox_mem_pool);
			login_mbox = NULL;
		} else {
			/* In order to preserve RPIs, we want to cleanup
			 * the default RPI the firmware created to rcv
			 * this ELS request. The only way to do this is
			 * to register, then unregister the RPI.
			 */
			spin_lock_irq(&ndlp->lock);
			ndlp->nlp_flag |= (NLP_RM_DFLT_RPI | NLP_ACC_REGLOGIN |
					   NLP_RCV_PLOGI);
			spin_unlock_irq(&ndlp->lock);
		}

		stat.un.b.lsRjtRsnCode = LSRJT_INVALID_CMD;
		stat.un.b.lsRjtRsnCodeExp = LSEXP_NOTHING_MORE;
		rc = lpfc_els_rsp_reject(vport, stat.un.lsRjtError, cmdiocb,
			ndlp, login_mbox);
		if (rc)
			mempool_free(login_mbox, phba->mbox_mem_pool);
		return 1;
	}

	/* So the order here should be:
	 * SLI3 pt2pt
	 *   Issue CONFIG_LINK mbox
	 *   CONFIG_LINK cmpl
	 * SLI4 pt2pt
	 *   Issue REG_VFI mbox
	 *   REG_VFI cmpl
	 * SLI4
	 *   Issue UNREG RPI mbx
	 *   UNREG RPI cmpl
	 * Issue REG_RPI mbox
	 * REG RPI cmpl
	 * Issue PLOGI ACC
	 * PLOGI ACC cmpl
	 */
	login_mbox->mbox_cmpl = lpfc_defer_plogi_acc;
	login_mbox->ctx_ndlp = lpfc_nlp_get(ndlp);
	login_mbox->context3 = save_iocb; /* For PLOGI ACC */

	spin_lock_irq(&ndlp->lock);
	ndlp->nlp_flag |= (NLP_ACC_REGLOGIN | NLP_RCV_PLOGI);
	spin_unlock_irq(&ndlp->lock);

	/* Start the ball rolling by issuing REG_LOGIN here */
	rc = lpfc_sli_issue_mbox(phba, login_mbox, MBX_NOWAIT);
	if (rc == MBX_NOT_FINISHED)
		goto out;
	lpfc_nlp_set_state(vport, ndlp, NLP_STE_REG_LOGIN_ISSUE);

	return 1;
out:
	kfree(save_iocb);
	if (login_mbox)
		mempool_free(login_mbox, phba->mbox_mem_pool);

	stat.un.b.lsRjtRsnCode = LSRJT_UNABLE_TPC;
	stat.un.b.lsRjtRsnCodeExp = LSEXP_OUT_OF_RESOURCE;
	lpfc_els_rsp_reject(vport, stat.un.lsRjtError, cmdiocb, ndlp, NULL);
	return 0;
}

/**
 * lpfc_mbx_cmpl_resume_rpi - Resume RPI completion routine
 * @phba: pointer to lpfc hba data structure.
 * @mboxq: pointer to mailbox object
 *
 * This routine is invoked to issue a completion to a rcv'ed
 * ADISC or PDISC after the paused RPI has been resumed.
 **/
static void
lpfc_mbx_cmpl_resume_rpi(struct lpfc_hba *phba, LPFC_MBOXQ_t *mboxq)
{
	struct lpfc_vport *vport;
	struct lpfc_iocbq *elsiocb;
	struct lpfc_nodelist *ndlp;
	uint32_t cmd;

	elsiocb = (struct lpfc_iocbq *)mboxq->ctx_buf;
	ndlp = (struct lpfc_nodelist *)mboxq->ctx_ndlp;
	vport = mboxq->vport;
	cmd = elsiocb->drvrTimeout;

	if (cmd == ELS_CMD_ADISC) {
		lpfc_els_rsp_adisc_acc(vport, elsiocb, ndlp);
	} else {
		lpfc_els_rsp_acc(vport, ELS_CMD_PLOGI, elsiocb,
			ndlp, NULL);
	}

	/* This nlp_put pairs with lpfc_sli4_resume_rpi */
	lpfc_nlp_put(ndlp);

	kfree(elsiocb);
	mempool_free(mboxq, phba->mbox_mem_pool);
}

static int
lpfc_rcv_padisc(struct lpfc_vport *vport, struct lpfc_nodelist *ndlp,
		struct lpfc_iocbq *cmdiocb)
{
	struct lpfc_iocbq  *elsiocb;
	struct lpfc_dmabuf *pcmd;
	struct serv_parm   *sp;
	struct lpfc_name   *pnn, *ppn;
	struct ls_rjt stat;
	ADISC *ap;
	IOCB_t *icmd;
	uint32_t *lp;
	uint32_t cmd;

	pcmd = (struct lpfc_dmabuf *) cmdiocb->context2;
	lp = (uint32_t *) pcmd->virt;

	cmd = *lp++;
	if (cmd == ELS_CMD_ADISC) {
		ap = (ADISC *) lp;
		pnn = (struct lpfc_name *) & ap->nodeName;
		ppn = (struct lpfc_name *) & ap->portName;
	} else {
		sp = (struct serv_parm *) lp;
		pnn = (struct lpfc_name *) & sp->nodeName;
		ppn = (struct lpfc_name *) & sp->portName;
	}

	icmd = &cmdiocb->iocb;
	if (icmd->ulpStatus == 0 && lpfc_check_adisc(vport, ndlp, pnn, ppn)) {

		/*
		 * As soon as  we send ACC, the remote NPort can
		 * start sending us data. Thus, for SLI4 we must
		 * resume the RPI before the ACC goes out.
		 */
		if (vport->phba->sli_rev == LPFC_SLI_REV4) {
			elsiocb = kmalloc(sizeof(struct lpfc_iocbq),
				GFP_KERNEL);
			if (elsiocb) {

				/* Save info from cmd IOCB used in rsp */
				memcpy((uint8_t *)elsiocb, (uint8_t *)cmdiocb,
					sizeof(struct lpfc_iocbq));

				/* Save the ELS cmd */
				elsiocb->drvrTimeout = cmd;

				lpfc_sli4_resume_rpi(ndlp,
					lpfc_mbx_cmpl_resume_rpi, elsiocb);
				goto out;
			}
		}

		if (cmd == ELS_CMD_ADISC) {
			lpfc_els_rsp_adisc_acc(vport, cmdiocb, ndlp);
		} else {
			lpfc_els_rsp_acc(vport, ELS_CMD_PLOGI, cmdiocb,
				ndlp, NULL);
		}
out:
		/* If we are authenticated, move to the proper state.
		 * It is possible an ADISC arrived and the remote nport
		 * is already in MAPPED or UNMAPPED state.  Catch this
		 * condition and don't set the nlp_state again because
		 * it causes an unnecessary transport unregister/register.
<<<<<<< HEAD
		 *
		 * Nodes marked for ADISC will move MAPPED or UNMAPPED state
		 * after issuing ADISC
		 */
		if (ndlp->nlp_type & (NLP_FCP_TARGET | NLP_NVME_TARGET)) {
			if ((ndlp->nlp_state != NLP_STE_MAPPED_NODE) &&
			    !(ndlp->nlp_flag & NLP_NPR_ADISC))
=======
		 */
		if (ndlp->nlp_type & (NLP_FCP_TARGET | NLP_NVME_TARGET)) {
			if (ndlp->nlp_state != NLP_STE_MAPPED_NODE)
>>>>>>> 7d2a07b7
				lpfc_nlp_set_state(vport, ndlp,
						   NLP_STE_MAPPED_NODE);
		}

		return 1;
	}
	/* Reject this request because invalid parameters */
	stat.un.b.lsRjtRsvd0 = 0;
	stat.un.b.lsRjtRsnCode = LSRJT_UNABLE_TPC;
	stat.un.b.lsRjtRsnCodeExp = LSEXP_SPARM_OPTIONS;
	stat.un.b.vendorUnique = 0;
	lpfc_els_rsp_reject(vport, stat.un.lsRjtError, cmdiocb, ndlp, NULL);

	/* 1 sec timeout */
	mod_timer(&ndlp->nlp_delayfunc, jiffies + msecs_to_jiffies(1000));

	spin_lock_irq(&ndlp->lock);
	ndlp->nlp_flag |= NLP_DELAY_TMO;
	spin_unlock_irq(&ndlp->lock);
	ndlp->nlp_last_elscmd = ELS_CMD_PLOGI;
	ndlp->nlp_prev_state = ndlp->nlp_state;
	lpfc_nlp_set_state(vport, ndlp, NLP_STE_NPR_NODE);
	return 0;
}

static int
lpfc_rcv_logo(struct lpfc_vport *vport, struct lpfc_nodelist *ndlp,
	      struct lpfc_iocbq *cmdiocb, uint32_t els_cmd)
{
	struct Scsi_Host *shost = lpfc_shost_from_vport(vport);
	struct lpfc_hba    *phba = vport->phba;
	struct lpfc_vport **vports;
	int i, active_vlink_present = 0 ;

	/* Put ndlp in NPR state with 1 sec timeout for plogi, ACC logo */
	/* Only call LOGO ACC for first LOGO, this avoids sending unnecessary
	 * PLOGIs during LOGO storms from a device.
	 */
	spin_lock_irq(&ndlp->lock);
	ndlp->nlp_flag |= NLP_LOGO_ACC;
	spin_unlock_irq(&ndlp->lock);
	if (els_cmd == ELS_CMD_PRLO)
		lpfc_els_rsp_acc(vport, ELS_CMD_PRLO, cmdiocb, ndlp, NULL);
	else
		lpfc_els_rsp_acc(vport, ELS_CMD_ACC, cmdiocb, ndlp, NULL);

	/* This clause allows the initiator to ACC the LOGO back to the
	 * Fabric Domain Controller.  It does deliberately skip all other
	 * steps because some fabrics send RDP requests after logging out
	 * from the initiator.
	 */
	if (ndlp->nlp_type & NLP_FABRIC &&
	    ((ndlp->nlp_DID & WELL_KNOWN_DID_MASK) != WELL_KNOWN_DID_MASK))
		return 0;

	/* Notify transport of connectivity loss to trigger cleanup. */
	if (phba->nvmet_support &&
	    ndlp->nlp_state == NLP_STE_UNMAPPED_NODE)
		lpfc_nvmet_invalidate_host(phba, ndlp);

	if (ndlp->nlp_DID == Fabric_DID) {
		if (vport->port_state <= LPFC_FDISC)
			goto out;
		lpfc_linkdown_port(vport);
		spin_lock_irq(shost->host_lock);
		vport->fc_flag |= FC_VPORT_LOGO_RCVD;
		spin_unlock_irq(shost->host_lock);
		vports = lpfc_create_vport_work_array(phba);
		if (vports) {
			for (i = 0; i <= phba->max_vports && vports[i] != NULL;
					i++) {
				if ((!(vports[i]->fc_flag &
					FC_VPORT_LOGO_RCVD)) &&
					(vports[i]->port_state > LPFC_FDISC)) {
					active_vlink_present = 1;
					break;
				}
			}
			lpfc_destroy_vport_work_array(phba, vports);
		}

		/*
		 * Don't re-instantiate if vport is marked for deletion.
		 * If we are here first then vport_delete is going to wait
		 * for discovery to complete.
		 */
		if (!(vport->load_flag & FC_UNLOADING) &&
					active_vlink_present) {
			/*
			 * If there are other active VLinks present,
			 * re-instantiate the Vlink using FDISC.
			 */
			mod_timer(&ndlp->nlp_delayfunc,
				  jiffies + msecs_to_jiffies(1000));
			spin_lock_irq(&ndlp->lock);
			ndlp->nlp_flag |= NLP_DELAY_TMO;
			spin_unlock_irq(&ndlp->lock);
			ndlp->nlp_last_elscmd = ELS_CMD_FDISC;
			vport->port_state = LPFC_FDISC;
		} else {
			spin_lock_irq(shost->host_lock);
			phba->pport->fc_flag &= ~FC_LOGO_RCVD_DID_CHNG;
			spin_unlock_irq(shost->host_lock);
			lpfc_retry_pport_discovery(phba);
		}
	} else if ((!(ndlp->nlp_type & NLP_FABRIC) &&
		((ndlp->nlp_type & NLP_FCP_TARGET) ||
		(ndlp->nlp_type & NLP_NVME_TARGET) ||
		(vport->fc_flag & FC_PT2PT))) ||
		(ndlp->nlp_state == NLP_STE_ADISC_ISSUE)) {
		/* Only try to re-login if this is NOT a Fabric Node
		 * AND the remote NPORT is a FCP/NVME Target or we
		 * are in pt2pt mode. NLP_STE_ADISC_ISSUE is a special
		 * case for LOGO as a response to ADISC behavior.
		 */
		mod_timer(&ndlp->nlp_delayfunc,
			  jiffies + msecs_to_jiffies(1000 * 1));
		spin_lock_irq(&ndlp->lock);
		ndlp->nlp_flag |= NLP_DELAY_TMO;
		spin_unlock_irq(&ndlp->lock);

		ndlp->nlp_last_elscmd = ELS_CMD_PLOGI;
	}
out:
	/* Unregister from backend, could have been skipped due to ADISC */
	lpfc_nlp_unreg_node(vport, ndlp);

	ndlp->nlp_prev_state = ndlp->nlp_state;
	lpfc_nlp_set_state(vport, ndlp, NLP_STE_NPR_NODE);

	spin_lock_irq(&ndlp->lock);
	ndlp->nlp_flag &= ~NLP_NPR_ADISC;
	spin_unlock_irq(&ndlp->lock);
	/* The driver has to wait until the ACC completes before it continues
	 * processing the LOGO.  The action will resume in
	 * lpfc_cmpl_els_logo_acc routine. Since part of processing includes an
	 * unreg_login, the driver waits so the ACC does not get aborted.
	 */
	return 0;
}

static uint32_t
lpfc_rcv_prli_support_check(struct lpfc_vport *vport,
			    struct lpfc_nodelist *ndlp,
			    struct lpfc_iocbq *cmdiocb)
{
	struct ls_rjt stat;
	uint32_t *payload;
	uint32_t cmd;

	payload = ((struct lpfc_dmabuf *)cmdiocb->context2)->virt;
	cmd = *payload;
	if (vport->phba->nvmet_support) {
		/* Must be a NVME PRLI */
		if (cmd ==  ELS_CMD_PRLI)
			goto out;
	} else {
		/* Initiator mode. */
		if (!vport->nvmei_support && (cmd == ELS_CMD_NVMEPRLI))
			goto out;
	}
	return 1;
out:
	lpfc_printf_vlog(vport, KERN_WARNING, LOG_NVME_DISC,
			 "6115 Rcv PRLI (%x) check failed: ndlp rpi %d "
			 "state x%x flags x%x\n",
			 cmd, ndlp->nlp_rpi, ndlp->nlp_state,
			 ndlp->nlp_flag);
	memset(&stat, 0, sizeof(struct ls_rjt));
	stat.un.b.lsRjtRsnCode = LSRJT_CMD_UNSUPPORTED;
	stat.un.b.lsRjtRsnCodeExp = LSEXP_REQ_UNSUPPORTED;
	lpfc_els_rsp_reject(vport, stat.un.lsRjtError, cmdiocb,
			    ndlp, NULL);
	return 0;
}

static void
lpfc_rcv_prli(struct lpfc_vport *vport, struct lpfc_nodelist *ndlp,
	      struct lpfc_iocbq *cmdiocb)
{
	struct lpfc_hba  *phba = vport->phba;
	struct lpfc_dmabuf *pcmd;
	uint32_t *lp;
	PRLI *npr;
	struct fc_rport *rport = ndlp->rport;
	u32 roles;

	pcmd = (struct lpfc_dmabuf *) cmdiocb->context2;
	lp = (uint32_t *) pcmd->virt;
	npr = (PRLI *) ((uint8_t *) lp + sizeof (uint32_t));

	if ((npr->prliType == PRLI_FCP_TYPE) ||
	    (npr->prliType == PRLI_NVME_TYPE)) {
		if (npr->initiatorFunc) {
			if (npr->prliType == PRLI_FCP_TYPE)
				ndlp->nlp_type |= NLP_FCP_INITIATOR;
			if (npr->prliType == PRLI_NVME_TYPE)
				ndlp->nlp_type |= NLP_NVME_INITIATOR;
		}
		if (npr->targetFunc) {
			if (npr->prliType == PRLI_FCP_TYPE)
				ndlp->nlp_type |= NLP_FCP_TARGET;
			if (npr->prliType == PRLI_NVME_TYPE)
				ndlp->nlp_type |= NLP_NVME_TARGET;
			if (npr->writeXferRdyDis)
				ndlp->nlp_flag |= NLP_FIRSTBURST;
		}
		if (npr->Retry && ndlp->nlp_type &
					(NLP_FCP_INITIATOR | NLP_FCP_TARGET))
			ndlp->nlp_fcp_info |= NLP_FCP_2_DEVICE;

		if (npr->Retry && phba->nsler &&
		    ndlp->nlp_type & (NLP_NVME_INITIATOR | NLP_NVME_TARGET))
			ndlp->nlp_nvme_info |= NLP_NVME_NSLER;


		/* If this driver is in nvme target mode, set the ndlp's fc4
		 * type to NVME provided the PRLI response claims NVME FC4
		 * type.  Target mode does not issue gft_id so doesn't get
		 * the fc4 type set until now.
		 */
		if (phba->nvmet_support && (npr->prliType == PRLI_NVME_TYPE)) {
			ndlp->nlp_fc4_type |= NLP_FC4_NVME;
			lpfc_nlp_set_state(vport, ndlp, NLP_STE_UNMAPPED_NODE);
		}

		/* Fabric Controllers send FCP PRLI as an initiator but should
		 * not get recognized as FCP type and registered with transport.
		 */
		if (npr->prliType == PRLI_FCP_TYPE &&
		    !(ndlp->nlp_type & NLP_FABRIC))
			ndlp->nlp_fc4_type |= NLP_FC4_FCP;
	}
	if (rport) {
		/* We need to update the rport role values */
		roles = FC_RPORT_ROLE_UNKNOWN;
		if (ndlp->nlp_type & NLP_FCP_INITIATOR)
			roles |= FC_RPORT_ROLE_FCP_INITIATOR;
		if (ndlp->nlp_type & NLP_FCP_TARGET)
			roles |= FC_RPORT_ROLE_FCP_TARGET;

		lpfc_debugfs_disc_trc(vport, LPFC_DISC_TRC_RPORT,
			"rport rolechg:   role:x%x did:x%x flg:x%x",
			roles, ndlp->nlp_DID, ndlp->nlp_flag);

		if (vport->cfg_enable_fc4_type != LPFC_ENABLE_NVME)
			fc_remote_port_rolechg(rport, roles);
	}
}

static uint32_t
lpfc_disc_set_adisc(struct lpfc_vport *vport, struct lpfc_nodelist *ndlp)
{
	if (!(ndlp->nlp_flag & NLP_RPI_REGISTERED)) {
		spin_lock_irq(&ndlp->lock);
		ndlp->nlp_flag &= ~NLP_NPR_ADISC;
		spin_unlock_irq(&ndlp->lock);
		return 0;
	}

	if (!(vport->fc_flag & FC_PT2PT)) {
		/* Check config parameter use-adisc or FCP-2 */
		if (vport->cfg_use_adisc && ((vport->fc_flag & FC_RSCN_MODE) ||
		    ((ndlp->nlp_fcp_info & NLP_FCP_2_DEVICE) &&
		     (ndlp->nlp_type & NLP_FCP_TARGET)))) {
			spin_lock_irq(&ndlp->lock);
			ndlp->nlp_flag |= NLP_NPR_ADISC;
			spin_unlock_irq(&ndlp->lock);
			return 1;
		}
	}

	spin_lock_irq(&ndlp->lock);
	ndlp->nlp_flag &= ~NLP_NPR_ADISC;
	spin_unlock_irq(&ndlp->lock);
	lpfc_unreg_rpi(vport, ndlp);
	return 0;
}

/**
 * lpfc_release_rpi - Release a RPI by issuing unreg_login mailbox cmd.
 * @phba : Pointer to lpfc_hba structure.
 * @vport: Pointer to lpfc_vport structure.
 * @ndlp: Pointer to lpfc_nodelist structure.
 * @rpi  : rpi to be release.
 *
 * This function will send a unreg_login mailbox command to the firmware
 * to release a rpi.
 **/
static void
lpfc_release_rpi(struct lpfc_hba *phba, struct lpfc_vport *vport,
		 struct lpfc_nodelist *ndlp, uint16_t rpi)
{
	LPFC_MBOXQ_t *pmb;
	int rc;

	/* If there is already an UNREG in progress for this ndlp,
	 * no need to queue up another one.
	 */
	if (ndlp->nlp_flag & NLP_UNREG_INP) {
		lpfc_printf_vlog(vport, KERN_INFO, LOG_DISCOVERY,
				 "1435 release_rpi SKIP UNREG x%x on "
				 "NPort x%x deferred x%x  flg x%x "
				 "Data: x%px\n",
				 ndlp->nlp_rpi, ndlp->nlp_DID,
				 ndlp->nlp_defer_did,
				 ndlp->nlp_flag, ndlp);
		return;
	}

	pmb = (LPFC_MBOXQ_t *) mempool_alloc(phba->mbox_mem_pool,
			GFP_KERNEL);
	if (!pmb)
		lpfc_printf_vlog(vport, KERN_ERR, LOG_TRACE_EVENT,
				 "2796 mailbox memory allocation failed \n");
	else {
		lpfc_unreg_login(phba, vport->vpi, rpi, pmb);
		pmb->mbox_cmpl = lpfc_sli_def_mbox_cmpl;
		pmb->vport = vport;
		pmb->ctx_ndlp = lpfc_nlp_get(ndlp);
		if (!pmb->ctx_ndlp) {
			mempool_free(pmb, phba->mbox_mem_pool);
			return;
		}

		if (((ndlp->nlp_DID & Fabric_DID_MASK) != Fabric_DID_MASK) &&
		    (!(vport->fc_flag & FC_OFFLINE_MODE)))
			ndlp->nlp_flag |= NLP_UNREG_INP;

		lpfc_printf_vlog(vport, KERN_INFO, LOG_DISCOVERY,
				 "1437 release_rpi UNREG x%x "
				 "on NPort x%x flg x%x\n",
				 ndlp->nlp_rpi, ndlp->nlp_DID, ndlp->nlp_flag);

		rc = lpfc_sli_issue_mbox(phba, pmb, MBX_NOWAIT);
		if (rc == MBX_NOT_FINISHED)
			mempool_free(pmb, phba->mbox_mem_pool);
	}
}

static uint32_t
lpfc_disc_illegal(struct lpfc_vport *vport, struct lpfc_nodelist *ndlp,
		  void *arg, uint32_t evt)
{
	struct lpfc_hba *phba;
	LPFC_MBOXQ_t *pmb = (LPFC_MBOXQ_t *) arg;
	uint16_t rpi;

	phba = vport->phba;
	/* Release the RPI if reglogin completing */
	if (!(phba->pport->load_flag & FC_UNLOADING) &&
		(evt == NLP_EVT_CMPL_REG_LOGIN) &&
		(!pmb->u.mb.mbxStatus)) {
		rpi = pmb->u.mb.un.varWords[0];
		lpfc_release_rpi(phba, vport, ndlp, rpi);
	}
	lpfc_printf_vlog(vport, KERN_ERR, LOG_TRACE_EVENT,
			 "0271 Illegal State Transition: node x%x "
			 "event x%x, state x%x Data: x%x x%x\n",
			 ndlp->nlp_DID, evt, ndlp->nlp_state, ndlp->nlp_rpi,
			 ndlp->nlp_flag);
	return ndlp->nlp_state;
}

static uint32_t
lpfc_cmpl_plogi_illegal(struct lpfc_vport *vport, struct lpfc_nodelist *ndlp,
		  void *arg, uint32_t evt)
{
	/* This transition is only legal if we previously
	 * rcv'ed a PLOGI. Since we don't want 2 discovery threads
	 * working on the same NPortID, do nothing for this thread
	 * to stop it.
	 */
	if (!(ndlp->nlp_flag & NLP_RCV_PLOGI)) {
		lpfc_printf_vlog(vport, KERN_ERR, LOG_TRACE_EVENT,
				 "0272 Illegal State Transition: node x%x "
				 "event x%x, state x%x Data: x%x x%x\n",
				  ndlp->nlp_DID, evt, ndlp->nlp_state,
				  ndlp->nlp_rpi, ndlp->nlp_flag);
	}
	return ndlp->nlp_state;
}

/* Start of Discovery State Machine routines */

static uint32_t
lpfc_rcv_plogi_unused_node(struct lpfc_vport *vport, struct lpfc_nodelist *ndlp,
			   void *arg, uint32_t evt)
{
	struct lpfc_iocbq *cmdiocb;

	cmdiocb = (struct lpfc_iocbq *) arg;

	if (lpfc_rcv_plogi(vport, ndlp, cmdiocb)) {
		return ndlp->nlp_state;
	}
	return NLP_STE_FREED_NODE;
}

static uint32_t
lpfc_rcv_els_unused_node(struct lpfc_vport *vport, struct lpfc_nodelist *ndlp,
			 void *arg, uint32_t evt)
{
	lpfc_issue_els_logo(vport, ndlp, 0);
	return ndlp->nlp_state;
}

static uint32_t
lpfc_rcv_logo_unused_node(struct lpfc_vport *vport, struct lpfc_nodelist *ndlp,
			  void *arg, uint32_t evt)
{
	struct lpfc_iocbq *cmdiocb = (struct lpfc_iocbq *) arg;

	spin_lock_irq(&ndlp->lock);
	ndlp->nlp_flag |= NLP_LOGO_ACC;
	spin_unlock_irq(&ndlp->lock);
	lpfc_els_rsp_acc(vport, ELS_CMD_ACC, cmdiocb, ndlp, NULL);

	return ndlp->nlp_state;
}

static uint32_t
lpfc_cmpl_logo_unused_node(struct lpfc_vport *vport, struct lpfc_nodelist *ndlp,
			   void *arg, uint32_t evt)
{
	return NLP_STE_FREED_NODE;
}

static uint32_t
lpfc_device_rm_unused_node(struct lpfc_vport *vport, struct lpfc_nodelist *ndlp,
			   void *arg, uint32_t evt)
{
	return NLP_STE_FREED_NODE;
}

static uint32_t
lpfc_device_recov_unused_node(struct lpfc_vport *vport,
			struct lpfc_nodelist *ndlp,
			   void *arg, uint32_t evt)
{
	return ndlp->nlp_state;
}

static uint32_t
lpfc_rcv_plogi_plogi_issue(struct lpfc_vport *vport, struct lpfc_nodelist *ndlp,
			   void *arg, uint32_t evt)
{
	struct Scsi_Host   *shost = lpfc_shost_from_vport(vport);
	struct lpfc_hba   *phba = vport->phba;
	struct lpfc_iocbq *cmdiocb = arg;
	struct lpfc_dmabuf *pcmd = (struct lpfc_dmabuf *) cmdiocb->context2;
	uint32_t *lp = (uint32_t *) pcmd->virt;
	struct serv_parm *sp = (struct serv_parm *) (lp + 1);
	struct ls_rjt stat;
	int port_cmp;

	memset(&stat, 0, sizeof (struct ls_rjt));

	/* For a PLOGI, we only accept if our portname is less
	 * than the remote portname.
	 */
	phba->fc_stat.elsLogiCol++;
	port_cmp = memcmp(&vport->fc_portname, &sp->portName,
			  sizeof(struct lpfc_name));

	if (port_cmp >= 0) {
		/* Reject this request because the remote node will accept
		   ours */
		stat.un.b.lsRjtRsnCode = LSRJT_UNABLE_TPC;
		stat.un.b.lsRjtRsnCodeExp = LSEXP_CMD_IN_PROGRESS;
		lpfc_els_rsp_reject(vport, stat.un.lsRjtError, cmdiocb, ndlp,
			NULL);
	} else {
		if (lpfc_rcv_plogi(vport, ndlp, cmdiocb) &&
		    (ndlp->nlp_flag & NLP_NPR_2B_DISC) &&
		    (vport->num_disc_nodes)) {
			spin_lock_irq(&ndlp->lock);
			ndlp->nlp_flag &= ~NLP_NPR_2B_DISC;
			spin_unlock_irq(&ndlp->lock);
			/* Check if there are more PLOGIs to be sent */
			lpfc_more_plogi(vport);
			if (vport->num_disc_nodes == 0) {
				spin_lock_irq(shost->host_lock);
				vport->fc_flag &= ~FC_NDISC_ACTIVE;
				spin_unlock_irq(shost->host_lock);
				lpfc_can_disctmo(vport);
				lpfc_end_rscn(vport);
			}
		}
	} /* If our portname was less */

	return ndlp->nlp_state;
}

static uint32_t
lpfc_rcv_prli_plogi_issue(struct lpfc_vport *vport, struct lpfc_nodelist *ndlp,
			  void *arg, uint32_t evt)
{
	struct lpfc_iocbq *cmdiocb = (struct lpfc_iocbq *) arg;
	struct ls_rjt     stat;

	memset(&stat, 0, sizeof (struct ls_rjt));
	stat.un.b.lsRjtRsnCode = LSRJT_LOGICAL_BSY;
	stat.un.b.lsRjtRsnCodeExp = LSEXP_NOTHING_MORE;
	lpfc_els_rsp_reject(vport, stat.un.lsRjtError, cmdiocb, ndlp, NULL);
	return ndlp->nlp_state;
}

static uint32_t
lpfc_rcv_logo_plogi_issue(struct lpfc_vport *vport, struct lpfc_nodelist *ndlp,
			  void *arg, uint32_t evt)
{
	struct lpfc_iocbq *cmdiocb = (struct lpfc_iocbq *) arg;

	/* Retrieve RPI from LOGO IOCB. RPI is used for CMD_ABORT_XRI_CN */
	if (vport->phba->sli_rev == LPFC_SLI_REV3)
		ndlp->nlp_rpi = cmdiocb->iocb.ulpIoTag;
				/* software abort outstanding PLOGI */
	lpfc_els_abort(vport->phba, ndlp);

	lpfc_rcv_logo(vport, ndlp, cmdiocb, ELS_CMD_LOGO);
	return ndlp->nlp_state;
}

static uint32_t
lpfc_rcv_els_plogi_issue(struct lpfc_vport *vport, struct lpfc_nodelist *ndlp,
			 void *arg, uint32_t evt)
{
	struct lpfc_hba   *phba = vport->phba;
	struct lpfc_iocbq *cmdiocb = (struct lpfc_iocbq *) arg;

	/* software abort outstanding PLOGI */
	lpfc_els_abort(phba, ndlp);

	if (evt == NLP_EVT_RCV_LOGO) {
		lpfc_els_rsp_acc(vport, ELS_CMD_ACC, cmdiocb, ndlp, NULL);
	} else {
		lpfc_issue_els_logo(vport, ndlp, 0);
	}

	/* Put ndlp in npr state set plogi timer for 1 sec */
	mod_timer(&ndlp->nlp_delayfunc, jiffies + msecs_to_jiffies(1000 * 1));
	spin_lock_irq(&ndlp->lock);
	ndlp->nlp_flag |= NLP_DELAY_TMO;
	spin_unlock_irq(&ndlp->lock);
	ndlp->nlp_last_elscmd = ELS_CMD_PLOGI;
	ndlp->nlp_prev_state = NLP_STE_PLOGI_ISSUE;
	lpfc_nlp_set_state(vport, ndlp, NLP_STE_NPR_NODE);

	return ndlp->nlp_state;
}

static uint32_t
lpfc_cmpl_plogi_plogi_issue(struct lpfc_vport *vport,
			    struct lpfc_nodelist *ndlp,
			    void *arg,
			    uint32_t evt)
{
	struct lpfc_hba    *phba = vport->phba;
	struct lpfc_iocbq  *cmdiocb, *rspiocb;
	struct lpfc_dmabuf *pcmd, *prsp, *mp;
	uint32_t *lp;
	uint32_t vid, flag;
	IOCB_t *irsp;
	struct serv_parm *sp;
	uint32_t ed_tov;
	LPFC_MBOXQ_t *mbox;
	int rc;

	cmdiocb = (struct lpfc_iocbq *) arg;
	rspiocb = cmdiocb->context_un.rsp_iocb;

	if (ndlp->nlp_flag & NLP_ACC_REGLOGIN) {
		/* Recovery from PLOGI collision logic */
		return ndlp->nlp_state;
	}

	irsp = &rspiocb->iocb;

	if (irsp->ulpStatus)
		goto out;

	pcmd = (struct lpfc_dmabuf *) cmdiocb->context2;

	prsp = list_get_first(&pcmd->list, struct lpfc_dmabuf, list);
	if (!prsp)
		goto out;

	lp = (uint32_t *) prsp->virt;
	sp = (struct serv_parm *) ((uint8_t *) lp + sizeof (uint32_t));

	/* Some switches have FDMI servers returning 0 for WWN */
	if ((ndlp->nlp_DID != FDMI_DID) &&
		(wwn_to_u64(sp->portName.u.wwn) == 0 ||
		wwn_to_u64(sp->nodeName.u.wwn) == 0)) {
		lpfc_printf_vlog(vport, KERN_ERR, LOG_TRACE_EVENT,
				 "0142 PLOGI RSP: Invalid WWN.\n");
		goto out;
	}
	if (!lpfc_check_sparm(vport, ndlp, sp, CLASS3, 0))
		goto out;
	/* PLOGI chkparm OK */
	lpfc_printf_vlog(vport, KERN_INFO, LOG_ELS,
			 "0121 PLOGI chkparm OK Data: x%x x%x x%x x%x\n",
			 ndlp->nlp_DID, ndlp->nlp_state,
			 ndlp->nlp_flag, ndlp->nlp_rpi);
	if (vport->cfg_fcp_class == 2 && (sp->cls2.classValid))
		ndlp->nlp_fcp_info |= CLASS2;
	else
		ndlp->nlp_fcp_info |= CLASS3;

	ndlp->nlp_class_sup = 0;
	if (sp->cls1.classValid)
		ndlp->nlp_class_sup |= FC_COS_CLASS1;
	if (sp->cls2.classValid)
		ndlp->nlp_class_sup |= FC_COS_CLASS2;
	if (sp->cls3.classValid)
		ndlp->nlp_class_sup |= FC_COS_CLASS3;
	if (sp->cls4.classValid)
		ndlp->nlp_class_sup |= FC_COS_CLASS4;
	ndlp->nlp_maxframe =
		((sp->cmn.bbRcvSizeMsb & 0x0F) << 8) | sp->cmn.bbRcvSizeLsb;

	if ((vport->fc_flag & FC_PT2PT) &&
	    (vport->fc_flag & FC_PT2PT_PLOGI)) {
		ed_tov = be32_to_cpu(sp->cmn.e_d_tov);
		if (sp->cmn.edtovResolution) {
			/* E_D_TOV ticks are in nanoseconds */
			ed_tov = (phba->fc_edtov + 999999) / 1000000;
		}

		ndlp->nlp_flag &= ~NLP_SUPPRESS_RSP;
		if ((phba->sli.sli_flag & LPFC_SLI_SUPPRESS_RSP) &&
		    sp->cmn.valid_vendor_ver_level) {
			vid = be32_to_cpu(sp->un.vv.vid);
			flag = be32_to_cpu(sp->un.vv.flags);
			if ((vid == LPFC_VV_EMLX_ID) &&
			    (flag & LPFC_VV_SUPPRESS_RSP))
				ndlp->nlp_flag |= NLP_SUPPRESS_RSP;
		}

		/*
		 * Use the larger EDTOV
		 * RATOV = 2 * EDTOV for pt-to-pt
		 */
		if (ed_tov > phba->fc_edtov)
			phba->fc_edtov = ed_tov;
		phba->fc_ratov = (2 * phba->fc_edtov) / 1000;

		memcpy(&phba->fc_fabparam, sp, sizeof(struct serv_parm));

		/* Issue config_link / reg_vfi to account for updated TOV's */
		if (phba->sli_rev == LPFC_SLI_REV4) {
			lpfc_issue_reg_vfi(vport);
		} else {
			mbox = mempool_alloc(phba->mbox_mem_pool, GFP_KERNEL);
			if (!mbox) {
				lpfc_printf_vlog(vport, KERN_ERR,
						 LOG_TRACE_EVENT,
						 "0133 PLOGI: no memory "
						 "for config_link "
						 "Data: x%x x%x x%x x%x\n",
						 ndlp->nlp_DID, ndlp->nlp_state,
						 ndlp->nlp_flag, ndlp->nlp_rpi);
				goto out;
			}

			lpfc_config_link(phba, mbox);

			mbox->mbox_cmpl = lpfc_sli_def_mbox_cmpl;
			mbox->vport = vport;
			rc = lpfc_sli_issue_mbox(phba, mbox, MBX_NOWAIT);
			if (rc == MBX_NOT_FINISHED) {
				mempool_free(mbox, phba->mbox_mem_pool);
				goto out;
			}
		}
	}

	lpfc_unreg_rpi(vport, ndlp);

	mbox = mempool_alloc(phba->mbox_mem_pool, GFP_KERNEL);
	if (!mbox) {
		lpfc_printf_vlog(vport, KERN_ERR, LOG_TRACE_EVENT,
				 "0018 PLOGI: no memory for reg_login "
				 "Data: x%x x%x x%x x%x\n",
				 ndlp->nlp_DID, ndlp->nlp_state,
				 ndlp->nlp_flag, ndlp->nlp_rpi);
		goto out;
	}

	if (lpfc_reg_rpi(phba, vport->vpi, irsp->un.elsreq64.remoteID,
			 (uint8_t *) sp, mbox, ndlp->nlp_rpi) == 0) {
		switch (ndlp->nlp_DID) {
		case NameServer_DID:
			mbox->mbox_cmpl = lpfc_mbx_cmpl_ns_reg_login;
			/* Fabric Controller Node needs these parameters. */
			memcpy(&ndlp->fc_sparam, sp, sizeof(struct serv_parm));
			break;
		case FDMI_DID:
			mbox->mbox_cmpl = lpfc_mbx_cmpl_fdmi_reg_login;
			break;
		default:
			ndlp->nlp_flag |= NLP_REG_LOGIN_SEND;
			mbox->mbox_cmpl = lpfc_mbx_cmpl_reg_login;
		}

		mbox->ctx_ndlp = lpfc_nlp_get(ndlp);
		if (!mbox->ctx_ndlp)
			goto out;

		mbox->vport = vport;
		if (lpfc_sli_issue_mbox(phba, mbox, MBX_NOWAIT)
		    != MBX_NOT_FINISHED) {
			lpfc_nlp_set_state(vport, ndlp,
					   NLP_STE_REG_LOGIN_ISSUE);
			return ndlp->nlp_state;
		}
		if (ndlp->nlp_flag & NLP_REG_LOGIN_SEND)
			ndlp->nlp_flag &= ~NLP_REG_LOGIN_SEND;
		/* decrement node reference count to the failed mbox
		 * command
		 */
		lpfc_nlp_put(ndlp);
		mp = (struct lpfc_dmabuf *)mbox->ctx_buf;
		lpfc_mbuf_free(phba, mp->virt, mp->phys);
		kfree(mp);
		mempool_free(mbox, phba->mbox_mem_pool);

		lpfc_printf_vlog(vport, KERN_ERR, LOG_TRACE_EVENT,
				 "0134 PLOGI: cannot issue reg_login "
				 "Data: x%x x%x x%x x%x\n",
				 ndlp->nlp_DID, ndlp->nlp_state,
				 ndlp->nlp_flag, ndlp->nlp_rpi);
	} else {
		mempool_free(mbox, phba->mbox_mem_pool);

		lpfc_printf_vlog(vport, KERN_ERR, LOG_TRACE_EVENT,
				 "0135 PLOGI: cannot format reg_login "
				 "Data: x%x x%x x%x x%x\n",
				 ndlp->nlp_DID, ndlp->nlp_state,
				 ndlp->nlp_flag, ndlp->nlp_rpi);
	}


out:
	if (ndlp->nlp_DID == NameServer_DID) {
		lpfc_vport_set_state(vport, FC_VPORT_FAILED);
		lpfc_printf_vlog(vport, KERN_ERR, LOG_TRACE_EVENT,
				 "0261 Cannot Register NameServer login\n");
	}

	/*
	** In case the node reference counter does not go to zero, ensure that
	** the stale state for the node is not processed.
	*/

	ndlp->nlp_prev_state = ndlp->nlp_state;
	lpfc_nlp_set_state(vport, ndlp, NLP_STE_NPR_NODE);
	return NLP_STE_FREED_NODE;
}

static uint32_t
lpfc_cmpl_logo_plogi_issue(struct lpfc_vport *vport, struct lpfc_nodelist *ndlp,
			   void *arg, uint32_t evt)
{
	return ndlp->nlp_state;
}

static uint32_t
lpfc_cmpl_reglogin_plogi_issue(struct lpfc_vport *vport,
	struct lpfc_nodelist *ndlp, void *arg, uint32_t evt)
{
	struct lpfc_hba *phba;
	LPFC_MBOXQ_t *pmb = (LPFC_MBOXQ_t *) arg;
	MAILBOX_t *mb = &pmb->u.mb;
	uint16_t rpi;

	phba = vport->phba;
	/* Release the RPI */
	if (!(phba->pport->load_flag & FC_UNLOADING) &&
		!mb->mbxStatus) {
		rpi = pmb->u.mb.un.varWords[0];
		lpfc_release_rpi(phba, vport, ndlp, rpi);
	}
	return ndlp->nlp_state;
}

static uint32_t
lpfc_device_rm_plogi_issue(struct lpfc_vport *vport, struct lpfc_nodelist *ndlp,
			   void *arg, uint32_t evt)
{
	if (ndlp->nlp_flag & NLP_NPR_2B_DISC) {
		spin_lock_irq(&ndlp->lock);
		ndlp->nlp_flag |= NLP_NODEV_REMOVE;
		spin_unlock_irq(&ndlp->lock);
		return ndlp->nlp_state;
	} else {
		/* software abort outstanding PLOGI */
		lpfc_els_abort(vport->phba, ndlp);

		lpfc_drop_node(vport, ndlp);
		return NLP_STE_FREED_NODE;
	}
}

static uint32_t
lpfc_device_recov_plogi_issue(struct lpfc_vport *vport,
			      struct lpfc_nodelist *ndlp,
			      void *arg,
			      uint32_t evt)
{
	struct lpfc_hba  *phba = vport->phba;

	/* Don't do anything that will mess up processing of the
	 * previous RSCN.
	 */
	if (vport->fc_flag & FC_RSCN_DEFERRED)
		return ndlp->nlp_state;

	/* software abort outstanding PLOGI */
	lpfc_els_abort(phba, ndlp);

	ndlp->nlp_prev_state = NLP_STE_PLOGI_ISSUE;
	lpfc_nlp_set_state(vport, ndlp, NLP_STE_NPR_NODE);
	spin_lock_irq(&ndlp->lock);
	ndlp->nlp_flag &= ~(NLP_NODEV_REMOVE | NLP_NPR_2B_DISC);
	spin_unlock_irq(&ndlp->lock);

	return ndlp->nlp_state;
}

static uint32_t
lpfc_rcv_plogi_adisc_issue(struct lpfc_vport *vport, struct lpfc_nodelist *ndlp,
			   void *arg, uint32_t evt)
{
	struct lpfc_hba   *phba = vport->phba;
	struct lpfc_iocbq *cmdiocb;

	/* software abort outstanding ADISC */
	lpfc_els_abort(phba, ndlp);

	cmdiocb = (struct lpfc_iocbq *) arg;

	if (lpfc_rcv_plogi(vport, ndlp, cmdiocb)) {
		if (ndlp->nlp_flag & NLP_NPR_2B_DISC) {
			spin_lock_irq(&ndlp->lock);
			ndlp->nlp_flag &= ~NLP_NPR_2B_DISC;
			spin_unlock_irq(&ndlp->lock);
			if (vport->num_disc_nodes)
				lpfc_more_adisc(vport);
		}
		return ndlp->nlp_state;
	}
	ndlp->nlp_prev_state = NLP_STE_ADISC_ISSUE;
	lpfc_issue_els_plogi(vport, ndlp->nlp_DID, 0);
	lpfc_nlp_set_state(vport, ndlp, NLP_STE_PLOGI_ISSUE);

	return ndlp->nlp_state;
}

static uint32_t
lpfc_rcv_prli_adisc_issue(struct lpfc_vport *vport, struct lpfc_nodelist *ndlp,
			  void *arg, uint32_t evt)
{
	struct lpfc_iocbq *cmdiocb = (struct lpfc_iocbq *) arg;

	if (lpfc_rcv_prli_support_check(vport, ndlp, cmdiocb))
		lpfc_els_rsp_prli_acc(vport, cmdiocb, ndlp);
	return ndlp->nlp_state;
}

static uint32_t
lpfc_rcv_logo_adisc_issue(struct lpfc_vport *vport, struct lpfc_nodelist *ndlp,
			  void *arg, uint32_t evt)
{
	struct lpfc_hba *phba = vport->phba;
	struct lpfc_iocbq *cmdiocb;

	cmdiocb = (struct lpfc_iocbq *) arg;

	/* software abort outstanding ADISC */
	lpfc_els_abort(phba, ndlp);

	lpfc_rcv_logo(vport, ndlp, cmdiocb, ELS_CMD_LOGO);
	return ndlp->nlp_state;
}

static uint32_t
lpfc_rcv_padisc_adisc_issue(struct lpfc_vport *vport,
			    struct lpfc_nodelist *ndlp,
			    void *arg, uint32_t evt)
{
	struct lpfc_iocbq *cmdiocb;

	cmdiocb = (struct lpfc_iocbq *) arg;

	lpfc_rcv_padisc(vport, ndlp, cmdiocb);
	return ndlp->nlp_state;
}

static uint32_t
lpfc_rcv_prlo_adisc_issue(struct lpfc_vport *vport, struct lpfc_nodelist *ndlp,
			  void *arg, uint32_t evt)
{
	struct lpfc_iocbq *cmdiocb;

	cmdiocb = (struct lpfc_iocbq *) arg;

	/* Treat like rcv logo */
	lpfc_rcv_logo(vport, ndlp, cmdiocb, ELS_CMD_PRLO);
	return ndlp->nlp_state;
}

static uint32_t
lpfc_cmpl_adisc_adisc_issue(struct lpfc_vport *vport,
			    struct lpfc_nodelist *ndlp,
			    void *arg, uint32_t evt)
{
	struct lpfc_hba   *phba = vport->phba;
	struct lpfc_iocbq *cmdiocb, *rspiocb;
	IOCB_t *irsp;
	ADISC *ap;
	int rc;

	cmdiocb = (struct lpfc_iocbq *) arg;
	rspiocb = cmdiocb->context_un.rsp_iocb;

	ap = (ADISC *)lpfc_check_elscmpl_iocb(phba, cmdiocb, rspiocb);
	irsp = &rspiocb->iocb;

	if ((irsp->ulpStatus) ||
	    (!lpfc_check_adisc(vport, ndlp, &ap->nodeName, &ap->portName))) {
		/* 1 sec timeout */
		mod_timer(&ndlp->nlp_delayfunc,
			  jiffies + msecs_to_jiffies(1000));
		spin_lock_irq(&ndlp->lock);
		ndlp->nlp_flag |= NLP_DELAY_TMO;
		spin_unlock_irq(&ndlp->lock);
		ndlp->nlp_last_elscmd = ELS_CMD_PLOGI;

		ndlp->nlp_prev_state = NLP_STE_ADISC_ISSUE;
		lpfc_nlp_set_state(vport, ndlp, NLP_STE_NPR_NODE);
		lpfc_unreg_rpi(vport, ndlp);
		return ndlp->nlp_state;
	}

	if (phba->sli_rev == LPFC_SLI_REV4) {
		rc = lpfc_sli4_resume_rpi(ndlp, NULL, NULL);
		if (rc) {
			/* Stay in state and retry. */
			ndlp->nlp_prev_state = NLP_STE_ADISC_ISSUE;
			return ndlp->nlp_state;
		}
	}

	if (ndlp->nlp_type & NLP_FCP_TARGET)
		ndlp->nlp_fc4_type |= NLP_FC4_FCP;

	if (ndlp->nlp_type & NLP_NVME_TARGET)
		ndlp->nlp_fc4_type |= NLP_FC4_NVME;

	if (ndlp->nlp_type & (NLP_FCP_TARGET | NLP_NVME_TARGET)) {
		ndlp->nlp_prev_state = NLP_STE_ADISC_ISSUE;
		lpfc_nlp_set_state(vport, ndlp, NLP_STE_MAPPED_NODE);
	} else {
		ndlp->nlp_prev_state = NLP_STE_ADISC_ISSUE;
		lpfc_nlp_set_state(vport, ndlp, NLP_STE_UNMAPPED_NODE);
	}

	return ndlp->nlp_state;
}

static uint32_t
lpfc_device_rm_adisc_issue(struct lpfc_vport *vport, struct lpfc_nodelist *ndlp,
			   void *arg, uint32_t evt)
{
	if (ndlp->nlp_flag & NLP_NPR_2B_DISC) {
		spin_lock_irq(&ndlp->lock);
		ndlp->nlp_flag |= NLP_NODEV_REMOVE;
		spin_unlock_irq(&ndlp->lock);
		return ndlp->nlp_state;
	} else {
		/* software abort outstanding ADISC */
		lpfc_els_abort(vport->phba, ndlp);

		lpfc_drop_node(vport, ndlp);
		return NLP_STE_FREED_NODE;
	}
}

static uint32_t
lpfc_device_recov_adisc_issue(struct lpfc_vport *vport,
			      struct lpfc_nodelist *ndlp,
			      void *arg,
			      uint32_t evt)
{
	struct lpfc_hba  *phba = vport->phba;

	/* Don't do anything that will mess up processing of the
	 * previous RSCN.
	 */
	if (vport->fc_flag & FC_RSCN_DEFERRED)
		return ndlp->nlp_state;

	/* software abort outstanding ADISC */
	lpfc_els_abort(phba, ndlp);

	ndlp->nlp_prev_state = NLP_STE_ADISC_ISSUE;
	lpfc_nlp_set_state(vport, ndlp, NLP_STE_NPR_NODE);
	spin_lock_irq(&ndlp->lock);
	ndlp->nlp_flag &= ~(NLP_NODEV_REMOVE | NLP_NPR_2B_DISC);
	spin_unlock_irq(&ndlp->lock);
	lpfc_disc_set_adisc(vport, ndlp);
	return ndlp->nlp_state;
}

static uint32_t
lpfc_rcv_plogi_reglogin_issue(struct lpfc_vport *vport,
			      struct lpfc_nodelist *ndlp,
			      void *arg,
			      uint32_t evt)
{
	struct lpfc_iocbq *cmdiocb = (struct lpfc_iocbq *) arg;

	lpfc_rcv_plogi(vport, ndlp, cmdiocb);
	return ndlp->nlp_state;
}

static uint32_t
lpfc_rcv_prli_reglogin_issue(struct lpfc_vport *vport,
			     struct lpfc_nodelist *ndlp,
			     void *arg,
			     uint32_t evt)
{
	struct lpfc_iocbq *cmdiocb = (struct lpfc_iocbq *) arg;
	struct ls_rjt     stat;

	if (!lpfc_rcv_prli_support_check(vport, ndlp, cmdiocb)) {
		return ndlp->nlp_state;
	}
	if (vport->phba->nvmet_support) {
		/* NVME Target mode.  Handle and respond to the PRLI and
		 * transition to UNMAPPED provided the RPI has completed
		 * registration.
		 */
		if (ndlp->nlp_flag & NLP_RPI_REGISTERED) {
			lpfc_rcv_prli(vport, ndlp, cmdiocb);
			lpfc_els_rsp_prli_acc(vport, cmdiocb, ndlp);
		} else {
			/* RPI registration has not completed. Reject the PRLI
			 * to prevent an illegal state transition when the
			 * rpi registration does complete.
			 */
			memset(&stat, 0, sizeof(struct ls_rjt));
			stat.un.b.lsRjtRsnCode = LSRJT_LOGICAL_BSY;
			stat.un.b.lsRjtRsnCodeExp = LSEXP_NOTHING_MORE;
			lpfc_els_rsp_reject(vport, stat.un.lsRjtError, cmdiocb,
					    ndlp, NULL);
			return ndlp->nlp_state;
		}
	} else {
		/* Initiator mode. */
		lpfc_els_rsp_prli_acc(vport, cmdiocb, ndlp);
	}
	return ndlp->nlp_state;
}

static uint32_t
lpfc_rcv_logo_reglogin_issue(struct lpfc_vport *vport,
			     struct lpfc_nodelist *ndlp,
			     void *arg,
			     uint32_t evt)
{
	struct lpfc_hba   *phba = vport->phba;
	struct lpfc_iocbq *cmdiocb = (struct lpfc_iocbq *) arg;
	LPFC_MBOXQ_t	  *mb;
	LPFC_MBOXQ_t	  *nextmb;
	struct lpfc_dmabuf *mp;
	struct lpfc_nodelist *ns_ndlp;

	cmdiocb = (struct lpfc_iocbq *) arg;

	/* cleanup any ndlp on mbox q waiting for reglogin cmpl */
	if ((mb = phba->sli.mbox_active)) {
		if ((mb->u.mb.mbxCommand == MBX_REG_LOGIN64) &&
		   (ndlp == (struct lpfc_nodelist *)mb->ctx_ndlp)) {
			ndlp->nlp_flag &= ~NLP_REG_LOGIN_SEND;
			lpfc_nlp_put(ndlp);
			mb->ctx_ndlp = NULL;
			mb->mbox_cmpl = lpfc_sli_def_mbox_cmpl;
		}
	}

	spin_lock_irq(&phba->hbalock);
	list_for_each_entry_safe(mb, nextmb, &phba->sli.mboxq, list) {
		if ((mb->u.mb.mbxCommand == MBX_REG_LOGIN64) &&
		   (ndlp == (struct lpfc_nodelist *)mb->ctx_ndlp)) {
			mp = (struct lpfc_dmabuf *)(mb->ctx_buf);
			if (mp) {
				__lpfc_mbuf_free(phba, mp->virt, mp->phys);
				kfree(mp);
			}
			ndlp->nlp_flag &= ~NLP_REG_LOGIN_SEND;
			lpfc_nlp_put(ndlp);
			list_del(&mb->list);
			phba->sli.mboxq_cnt--;
			mempool_free(mb, phba->mbox_mem_pool);
		}
	}
	spin_unlock_irq(&phba->hbalock);

	/* software abort if any GID_FT is outstanding */
	if (vport->cfg_enable_fc4_type != LPFC_ENABLE_FCP) {
		ns_ndlp = lpfc_findnode_did(vport, NameServer_DID);
		if (ns_ndlp)
			lpfc_els_abort(phba, ns_ndlp);
	}

	lpfc_rcv_logo(vport, ndlp, cmdiocb, ELS_CMD_LOGO);
	return ndlp->nlp_state;
}

static uint32_t
lpfc_rcv_padisc_reglogin_issue(struct lpfc_vport *vport,
			       struct lpfc_nodelist *ndlp,
			       void *arg,
			       uint32_t evt)
{
	struct lpfc_iocbq *cmdiocb = (struct lpfc_iocbq *) arg;

	lpfc_rcv_padisc(vport, ndlp, cmdiocb);
	return ndlp->nlp_state;
}

static uint32_t
lpfc_rcv_prlo_reglogin_issue(struct lpfc_vport *vport,
			     struct lpfc_nodelist *ndlp,
			     void *arg,
			     uint32_t evt)
{
	struct lpfc_iocbq *cmdiocb;

	cmdiocb = (struct lpfc_iocbq *) arg;
	lpfc_els_rsp_acc(vport, ELS_CMD_PRLO, cmdiocb, ndlp, NULL);
	return ndlp->nlp_state;
}

static uint32_t
lpfc_cmpl_reglogin_reglogin_issue(struct lpfc_vport *vport,
				  struct lpfc_nodelist *ndlp,
				  void *arg,
				  uint32_t evt)
{
	struct lpfc_hba *phba = vport->phba;
	LPFC_MBOXQ_t *pmb = (LPFC_MBOXQ_t *) arg;
	MAILBOX_t *mb = &pmb->u.mb;
	uint32_t did  = mb->un.varWords[1];

	if (mb->mbxStatus) {
		/* RegLogin failed */
		lpfc_printf_vlog(vport, KERN_ERR, LOG_TRACE_EVENT,
				 "0246 RegLogin failed Data: x%x x%x x%x x%x "
				 "x%x\n",
				 did, mb->mbxStatus, vport->port_state,
				 mb->un.varRegLogin.vpi,
				 mb->un.varRegLogin.rpi);
		/*
		 * If RegLogin failed due to lack of HBA resources do not
		 * retry discovery.
		 */
		if (mb->mbxStatus == MBXERR_RPI_FULL) {
			ndlp->nlp_prev_state = NLP_STE_REG_LOGIN_ISSUE;
			lpfc_nlp_set_state(vport, ndlp, NLP_STE_NPR_NODE);
			return ndlp->nlp_state;
		}

		/* Put ndlp in npr state set plogi timer for 1 sec */
		mod_timer(&ndlp->nlp_delayfunc,
			  jiffies + msecs_to_jiffies(1000 * 1));
		spin_lock_irq(&ndlp->lock);
		ndlp->nlp_flag |= NLP_DELAY_TMO;
		spin_unlock_irq(&ndlp->lock);
		ndlp->nlp_last_elscmd = ELS_CMD_PLOGI;

		lpfc_issue_els_logo(vport, ndlp, 0);
		return ndlp->nlp_state;
	}

	/* SLI4 ports have preallocated logical rpis. */
	if (phba->sli_rev < LPFC_SLI_REV4)
		ndlp->nlp_rpi = mb->un.varWords[0];

	ndlp->nlp_flag |= NLP_RPI_REGISTERED;

	/* Only if we are not a fabric nport do we issue PRLI */
	lpfc_printf_vlog(vport, KERN_INFO, LOG_DISCOVERY,
			 "3066 RegLogin Complete on x%x x%x x%x\n",
			 did, ndlp->nlp_type, ndlp->nlp_fc4_type);
	if (!(ndlp->nlp_type & NLP_FABRIC) &&
	    (phba->nvmet_support == 0)) {
		/* The driver supports FCP and NVME concurrently.  If the
		 * ndlp's nlp_fc4_type is still zero, the driver doesn't
		 * know what PRLI to send yet.  Figure that out now and
		 * call PRLI depending on the outcome.
		 */
		if (vport->fc_flag & FC_PT2PT) {
			/* If we are pt2pt, there is no Fabric to determine
			 * the FC4 type of the remote nport. So if NVME
			 * is configured try it.
			 */
			ndlp->nlp_fc4_type |= NLP_FC4_FCP;
			if ((vport->cfg_enable_fc4_type == LPFC_ENABLE_BOTH) ||
			    (vport->cfg_enable_fc4_type == LPFC_ENABLE_NVME)) {
				ndlp->nlp_fc4_type |= NLP_FC4_NVME;
				/* We need to update the localport also */
				lpfc_nvme_update_localport(vport);
			}

		} else if (phba->fc_topology == LPFC_TOPOLOGY_LOOP) {
			ndlp->nlp_fc4_type |= NLP_FC4_FCP;

		} else if (ndlp->nlp_fc4_type == 0) {
			/* If we are only configured for FCP, the driver
			 * should just issue PRLI for FCP. Otherwise issue
			 * GFT_ID to determine if remote port supports NVME.
			 */
			if (vport->cfg_enable_fc4_type != LPFC_ENABLE_FCP) {
				lpfc_ns_cmd(vport, SLI_CTNS_GFT_ID, 0,
					    ndlp->nlp_DID);
				return ndlp->nlp_state;
			}
			ndlp->nlp_fc4_type = NLP_FC4_FCP;
		}

		ndlp->nlp_prev_state = NLP_STE_REG_LOGIN_ISSUE;
		lpfc_nlp_set_state(vport, ndlp, NLP_STE_PRLI_ISSUE);
		if (lpfc_issue_els_prli(vport, ndlp, 0)) {
			lpfc_issue_els_logo(vport, ndlp, 0);
			ndlp->nlp_prev_state = NLP_STE_REG_LOGIN_ISSUE;
			lpfc_nlp_set_state(vport, ndlp, NLP_STE_NPR_NODE);
		}
	} else {
		if ((vport->fc_flag & FC_PT2PT) && phba->nvmet_support)
			phba->targetport->port_id = vport->fc_myDID;

		/* Only Fabric ports should transition. NVME target
		 * must complete PRLI.
		 */
		if (ndlp->nlp_type & NLP_FABRIC) {
			ndlp->nlp_fc4_type &= ~NLP_FC4_FCP;
			ndlp->nlp_prev_state = NLP_STE_REG_LOGIN_ISSUE;
			lpfc_nlp_set_state(vport, ndlp, NLP_STE_UNMAPPED_NODE);
		}
	}
	return ndlp->nlp_state;
}

static uint32_t
lpfc_device_rm_reglogin_issue(struct lpfc_vport *vport,
			      struct lpfc_nodelist *ndlp,
			      void *arg,
			      uint32_t evt)
{
	if (ndlp->nlp_flag & NLP_NPR_2B_DISC) {
		spin_lock_irq(&ndlp->lock);
		ndlp->nlp_flag |= NLP_NODEV_REMOVE;
		spin_unlock_irq(&ndlp->lock);
		return ndlp->nlp_state;
	} else {
		lpfc_drop_node(vport, ndlp);
		return NLP_STE_FREED_NODE;
	}
}

static uint32_t
lpfc_device_recov_reglogin_issue(struct lpfc_vport *vport,
				 struct lpfc_nodelist *ndlp,
				 void *arg,
				 uint32_t evt)
{
	/* Don't do anything that will mess up processing of the
	 * previous RSCN.
	 */
	if (vport->fc_flag & FC_RSCN_DEFERRED)
		return ndlp->nlp_state;

	ndlp->nlp_prev_state = NLP_STE_REG_LOGIN_ISSUE;
	lpfc_nlp_set_state(vport, ndlp, NLP_STE_NPR_NODE);
	spin_lock_irq(&ndlp->lock);

	/* If we are a target we won't immediately transition into PRLI,
	 * so if REG_LOGIN already completed we don't need to ignore it.
	 */
	if (!(ndlp->nlp_flag & NLP_RPI_REGISTERED) ||
	    !vport->phba->nvmet_support)
		ndlp->nlp_flag |= NLP_IGNR_REG_CMPL;

	ndlp->nlp_flag &= ~(NLP_NODEV_REMOVE | NLP_NPR_2B_DISC);
	spin_unlock_irq(&ndlp->lock);
	lpfc_disc_set_adisc(vport, ndlp);
	return ndlp->nlp_state;
}

static uint32_t
lpfc_rcv_plogi_prli_issue(struct lpfc_vport *vport, struct lpfc_nodelist *ndlp,
			  void *arg, uint32_t evt)
{
	struct lpfc_iocbq *cmdiocb;

	cmdiocb = (struct lpfc_iocbq *) arg;

	lpfc_rcv_plogi(vport, ndlp, cmdiocb);
	return ndlp->nlp_state;
}

static uint32_t
lpfc_rcv_prli_prli_issue(struct lpfc_vport *vport, struct lpfc_nodelist *ndlp,
			 void *arg, uint32_t evt)
{
	struct lpfc_iocbq *cmdiocb = (struct lpfc_iocbq *) arg;

	if (!lpfc_rcv_prli_support_check(vport, ndlp, cmdiocb))
		return ndlp->nlp_state;
	lpfc_rcv_prli(vport, ndlp, cmdiocb);
	lpfc_els_rsp_prli_acc(vport, cmdiocb, ndlp);
	return ndlp->nlp_state;
}

static uint32_t
lpfc_rcv_logo_prli_issue(struct lpfc_vport *vport, struct lpfc_nodelist *ndlp,
			 void *arg, uint32_t evt)
{
	struct lpfc_iocbq *cmdiocb = (struct lpfc_iocbq *) arg;

	/* Software abort outstanding PRLI before sending acc */
	lpfc_els_abort(vport->phba, ndlp);

	lpfc_rcv_logo(vport, ndlp, cmdiocb, ELS_CMD_LOGO);
	return ndlp->nlp_state;
}

static uint32_t
lpfc_rcv_padisc_prli_issue(struct lpfc_vport *vport, struct lpfc_nodelist *ndlp,
			   void *arg, uint32_t evt)
{
	struct lpfc_iocbq *cmdiocb = (struct lpfc_iocbq *) arg;

	lpfc_rcv_padisc(vport, ndlp, cmdiocb);
	return ndlp->nlp_state;
}

/* This routine is envoked when we rcv a PRLO request from a nport
 * we are logged into.  We should send back a PRLO rsp setting the
 * appropriate bits.
 * NEXT STATE = PRLI_ISSUE
 */
static uint32_t
lpfc_rcv_prlo_prli_issue(struct lpfc_vport *vport, struct lpfc_nodelist *ndlp,
			 void *arg, uint32_t evt)
{
	struct lpfc_iocbq *cmdiocb = (struct lpfc_iocbq *) arg;

	lpfc_els_rsp_acc(vport, ELS_CMD_PRLO, cmdiocb, ndlp, NULL);
	return ndlp->nlp_state;
}

static uint32_t
lpfc_cmpl_prli_prli_issue(struct lpfc_vport *vport, struct lpfc_nodelist *ndlp,
			  void *arg, uint32_t evt)
{
	struct lpfc_iocbq *cmdiocb, *rspiocb;
	struct lpfc_hba   *phba = vport->phba;
	IOCB_t *irsp;
	PRLI *npr;
	struct lpfc_nvme_prli *nvpr;
	void *temp_ptr;

	cmdiocb = (struct lpfc_iocbq *) arg;
	rspiocb = cmdiocb->context_un.rsp_iocb;

	/* A solicited PRLI is either FCP or NVME.  The PRLI cmd/rsp
	 * format is different so NULL the two PRLI types so that the
	 * driver correctly gets the correct context.
	 */
	npr = NULL;
	nvpr = NULL;
	temp_ptr = lpfc_check_elscmpl_iocb(phba, cmdiocb, rspiocb);
	if (cmdiocb->iocb_flag & LPFC_PRLI_FCP_REQ)
		npr = (PRLI *) temp_ptr;
	else if (cmdiocb->iocb_flag & LPFC_PRLI_NVME_REQ)
		nvpr = (struct lpfc_nvme_prli *) temp_ptr;

	irsp = &rspiocb->iocb;
	if (irsp->ulpStatus) {
		if ((vport->port_type == LPFC_NPIV_PORT) &&
		    vport->cfg_restrict_login) {
			goto out;
		}

		/* Adjust the nlp_type accordingly if the PRLI failed */
		if (npr)
			ndlp->nlp_fc4_type &= ~NLP_FC4_FCP;
		if (nvpr)
			ndlp->nlp_fc4_type &= ~NLP_FC4_NVME;

		/* We can't set the DSM state till BOTH PRLIs complete */
		goto out_err;
	}

	if (npr && (npr->acceptRspCode == PRLI_REQ_EXECUTED) &&
	    (npr->prliType == PRLI_FCP_TYPE)) {
		lpfc_printf_vlog(vport, KERN_INFO, LOG_NVME_DISC,
				 "6028 FCP NPR PRLI Cmpl Init %d Target %d\n",
				 npr->initiatorFunc,
				 npr->targetFunc);
		if (npr->initiatorFunc)
			ndlp->nlp_type |= NLP_FCP_INITIATOR;
		if (npr->targetFunc) {
			ndlp->nlp_type |= NLP_FCP_TARGET;
			if (npr->writeXferRdyDis)
				ndlp->nlp_flag |= NLP_FIRSTBURST;
		}
		if (npr->Retry)
			ndlp->nlp_fcp_info |= NLP_FCP_2_DEVICE;

	} else if (nvpr &&
		   (bf_get_be32(prli_acc_rsp_code, nvpr) ==
		    PRLI_REQ_EXECUTED) &&
		   (bf_get_be32(prli_type_code, nvpr) ==
		    PRLI_NVME_TYPE)) {

		/* Complete setting up the remote ndlp personality. */
		if (bf_get_be32(prli_init, nvpr))
			ndlp->nlp_type |= NLP_NVME_INITIATOR;

		if (phba->nsler && bf_get_be32(prli_nsler, nvpr) &&
		    bf_get_be32(prli_conf, nvpr))

			ndlp->nlp_nvme_info |= NLP_NVME_NSLER;
		else
			ndlp->nlp_nvme_info &= ~NLP_NVME_NSLER;

		/* Target driver cannot solicit NVME FB. */
		if (bf_get_be32(prli_tgt, nvpr)) {
			/* Complete the nvme target roles.  The transport
			 * needs to know if the rport is capable of
			 * discovery in addition to its role.
			 */
			ndlp->nlp_type |= NLP_NVME_TARGET;
			if (bf_get_be32(prli_disc, nvpr))
				ndlp->nlp_type |= NLP_NVME_DISCOVERY;

			/*
			 * If prli_fba is set, the Target supports FirstBurst.
			 * If prli_fb_sz is 0, the FirstBurst size is unlimited,
			 * otherwise it defines the actual size supported by
			 * the NVME Target.
			 */
			if ((bf_get_be32(prli_fba, nvpr) == 1) &&
			    (phba->cfg_nvme_enable_fb) &&
			    (!phba->nvmet_support)) {
				/* Both sides support FB. The target's first
				 * burst size is a 512 byte encoded value.
				 */
				ndlp->nlp_flag |= NLP_FIRSTBURST;
				ndlp->nvme_fb_size = bf_get_be32(prli_fb_sz,
								 nvpr);

				/* Expressed in units of 512 bytes */
				if (ndlp->nvme_fb_size)
					ndlp->nvme_fb_size <<=
						LPFC_NVME_FB_SHIFT;
				else
					ndlp->nvme_fb_size = LPFC_NVME_MAX_FB;
			}
		}

		lpfc_printf_vlog(vport, KERN_INFO, LOG_NVME_DISC,
				 "6029 NVME PRLI Cmpl w1 x%08x "
				 "w4 x%08x w5 x%08x flag x%x, "
				 "fcp_info x%x nlp_type x%x\n",
				 be32_to_cpu(nvpr->word1),
				 be32_to_cpu(nvpr->word4),
				 be32_to_cpu(nvpr->word5),
				 ndlp->nlp_flag, ndlp->nlp_fcp_info,
				 ndlp->nlp_type);
	}
	if (!(ndlp->nlp_type & NLP_FCP_TARGET) &&
	    (vport->port_type == LPFC_NPIV_PORT) &&
	     vport->cfg_restrict_login) {
out:
		spin_lock_irq(&ndlp->lock);
		ndlp->nlp_flag |= NLP_TARGET_REMOVE;
		spin_unlock_irq(&ndlp->lock);
		lpfc_issue_els_logo(vport, ndlp, 0);

		ndlp->nlp_prev_state = NLP_STE_PRLI_ISSUE;
		lpfc_nlp_set_state(vport, ndlp, NLP_STE_NPR_NODE);
		return ndlp->nlp_state;
	}

out_err:
	/* The ndlp state cannot move to MAPPED or UNMAPPED before all PRLIs
	 * are complete.
	 */
	if (ndlp->fc4_prli_sent == 0) {
		ndlp->nlp_prev_state = NLP_STE_PRLI_ISSUE;
		if (ndlp->nlp_type & (NLP_FCP_TARGET | NLP_NVME_TARGET))
			lpfc_nlp_set_state(vport, ndlp, NLP_STE_MAPPED_NODE);
		else if (ndlp->nlp_type &
			 (NLP_FCP_INITIATOR | NLP_NVME_INITIATOR))
			lpfc_nlp_set_state(vport, ndlp, NLP_STE_UNMAPPED_NODE);
	} else
		lpfc_printf_vlog(vport,
				 KERN_INFO, LOG_ELS,
				 "3067 PRLI's still outstanding "
				 "on x%06x - count %d, Pend Node Mode "
				 "transition...\n",
				 ndlp->nlp_DID, ndlp->fc4_prli_sent);

	return ndlp->nlp_state;
}

/*! lpfc_device_rm_prli_issue
 *
 * \pre
 * \post
 * \param   phba
 * \param   ndlp
 * \param   arg
 * \param   evt
 * \return  uint32_t
 *
 * \b Description:
 *    This routine is envoked when we a request to remove a nport we are in the
 *    process of PRLIing. We should software abort outstanding prli, unreg
 *    login, send a logout. We will change node state to UNUSED_NODE, put it
 *    on plogi list so it can be freed when LOGO completes.
 *
 */

static uint32_t
lpfc_device_rm_prli_issue(struct lpfc_vport *vport, struct lpfc_nodelist *ndlp,
			  void *arg, uint32_t evt)
{
	if (ndlp->nlp_flag & NLP_NPR_2B_DISC) {
		spin_lock_irq(&ndlp->lock);
		ndlp->nlp_flag |= NLP_NODEV_REMOVE;
		spin_unlock_irq(&ndlp->lock);
		return ndlp->nlp_state;
	} else {
		/* software abort outstanding PLOGI */
		lpfc_els_abort(vport->phba, ndlp);

		lpfc_drop_node(vport, ndlp);
		return NLP_STE_FREED_NODE;
	}
}


/*! lpfc_device_recov_prli_issue
 *
 * \pre
 * \post
 * \param   phba
 * \param   ndlp
 * \param   arg
 * \param   evt
 * \return  uint32_t
 *
 * \b Description:
 *    The routine is envoked when the state of a device is unknown, like
 *    during a link down. We should remove the nodelist entry from the
 *    unmapped list, issue a UNREG_LOGIN, do a software abort of the
 *    outstanding PRLI command, then free the node entry.
 */
static uint32_t
lpfc_device_recov_prli_issue(struct lpfc_vport *vport,
			     struct lpfc_nodelist *ndlp,
			     void *arg,
			     uint32_t evt)
{
	struct lpfc_hba  *phba = vport->phba;

	/* Don't do anything that will mess up processing of the
	 * previous RSCN.
	 */
	if (vport->fc_flag & FC_RSCN_DEFERRED)
		return ndlp->nlp_state;

	/* software abort outstanding PRLI */
	lpfc_els_abort(phba, ndlp);

	ndlp->nlp_prev_state = NLP_STE_PRLI_ISSUE;
	lpfc_nlp_set_state(vport, ndlp, NLP_STE_NPR_NODE);
	spin_lock_irq(&ndlp->lock);
	ndlp->nlp_flag &= ~(NLP_NODEV_REMOVE | NLP_NPR_2B_DISC);
	spin_unlock_irq(&ndlp->lock);
	lpfc_disc_set_adisc(vport, ndlp);
	return ndlp->nlp_state;
}

static uint32_t
lpfc_rcv_plogi_logo_issue(struct lpfc_vport *vport, struct lpfc_nodelist *ndlp,
			  void *arg, uint32_t evt)
{
	struct lpfc_iocbq *cmdiocb = (struct lpfc_iocbq *)arg;
	struct ls_rjt     stat;

	memset(&stat, 0, sizeof(struct ls_rjt));
	stat.un.b.lsRjtRsnCode = LSRJT_UNABLE_TPC;
	stat.un.b.lsRjtRsnCodeExp = LSEXP_NOTHING_MORE;
	lpfc_els_rsp_reject(vport, stat.un.lsRjtError, cmdiocb, ndlp, NULL);
	return ndlp->nlp_state;
}

static uint32_t
lpfc_rcv_prli_logo_issue(struct lpfc_vport *vport, struct lpfc_nodelist *ndlp,
			 void *arg, uint32_t evt)
{
	struct lpfc_iocbq *cmdiocb = (struct lpfc_iocbq *)arg;
	struct ls_rjt     stat;

	memset(&stat, 0, sizeof(struct ls_rjt));
	stat.un.b.lsRjtRsnCode = LSRJT_UNABLE_TPC;
	stat.un.b.lsRjtRsnCodeExp = LSEXP_NOTHING_MORE;
	lpfc_els_rsp_reject(vport, stat.un.lsRjtError, cmdiocb, ndlp, NULL);
	return ndlp->nlp_state;
}

static uint32_t
lpfc_rcv_logo_logo_issue(struct lpfc_vport *vport, struct lpfc_nodelist *ndlp,
			 void *arg, uint32_t evt)
{
	struct lpfc_iocbq *cmdiocb = (struct lpfc_iocbq *)arg;

	spin_lock_irq(&ndlp->lock);
	ndlp->nlp_flag |= NLP_LOGO_ACC;
	spin_unlock_irq(&ndlp->lock);
	lpfc_els_rsp_acc(vport, ELS_CMD_ACC, cmdiocb, ndlp, NULL);
	return ndlp->nlp_state;
}

static uint32_t
lpfc_rcv_padisc_logo_issue(struct lpfc_vport *vport, struct lpfc_nodelist *ndlp,
			   void *arg, uint32_t evt)
{
	struct lpfc_iocbq *cmdiocb = (struct lpfc_iocbq *)arg;
	struct ls_rjt     stat;

	memset(&stat, 0, sizeof(struct ls_rjt));
	stat.un.b.lsRjtRsnCode = LSRJT_UNABLE_TPC;
	stat.un.b.lsRjtRsnCodeExp = LSEXP_NOTHING_MORE;
	lpfc_els_rsp_reject(vport, stat.un.lsRjtError, cmdiocb, ndlp, NULL);
	return ndlp->nlp_state;
}

static uint32_t
lpfc_rcv_prlo_logo_issue(struct lpfc_vport *vport, struct lpfc_nodelist *ndlp,
			 void *arg, uint32_t evt)
{
	struct lpfc_iocbq *cmdiocb = (struct lpfc_iocbq *)arg;
	struct ls_rjt     stat;

	memset(&stat, 0, sizeof(struct ls_rjt));
	stat.un.b.lsRjtRsnCode = LSRJT_UNABLE_TPC;
	stat.un.b.lsRjtRsnCodeExp = LSEXP_NOTHING_MORE;
	lpfc_els_rsp_reject(vport, stat.un.lsRjtError, cmdiocb, ndlp, NULL);
	return ndlp->nlp_state;
}

static uint32_t
lpfc_cmpl_logo_logo_issue(struct lpfc_vport *vport, struct lpfc_nodelist *ndlp,
			  void *arg, uint32_t evt)
{
	ndlp->nlp_prev_state = NLP_STE_LOGO_ISSUE;
	lpfc_nlp_set_state(vport, ndlp, NLP_STE_NPR_NODE);
	spin_lock_irq(&ndlp->lock);
	ndlp->nlp_flag &= ~(NLP_NODEV_REMOVE | NLP_NPR_2B_DISC);
	spin_unlock_irq(&ndlp->lock);
	lpfc_disc_set_adisc(vport, ndlp);
	return ndlp->nlp_state;
}

static uint32_t
lpfc_device_rm_logo_issue(struct lpfc_vport *vport, struct lpfc_nodelist *ndlp,
			  void *arg, uint32_t evt)
{
	/*
	 * DevLoss has timed out and is calling for Device Remove.
	 * In this case, abort the LOGO and cleanup the ndlp
	 */

	lpfc_unreg_rpi(vport, ndlp);
	/* software abort outstanding PLOGI */
	lpfc_els_abort(vport->phba, ndlp);
	lpfc_drop_node(vport, ndlp);
	return NLP_STE_FREED_NODE;
}

static uint32_t
lpfc_device_recov_logo_issue(struct lpfc_vport *vport,
			     struct lpfc_nodelist *ndlp,
			     void *arg, uint32_t evt)
{
	/*
	 * Device Recovery events have no meaning for a node with a LOGO
	 * outstanding.  The LOGO has to complete first and handle the
	 * node from that point.
	 */
	return ndlp->nlp_state;
}

static uint32_t
lpfc_rcv_plogi_unmap_node(struct lpfc_vport *vport, struct lpfc_nodelist *ndlp,
			  void *arg, uint32_t evt)
{
	struct lpfc_iocbq *cmdiocb = (struct lpfc_iocbq *) arg;

	lpfc_rcv_plogi(vport, ndlp, cmdiocb);
	return ndlp->nlp_state;
}

static uint32_t
lpfc_rcv_prli_unmap_node(struct lpfc_vport *vport, struct lpfc_nodelist *ndlp,
			 void *arg, uint32_t evt)
{
	struct lpfc_iocbq *cmdiocb = (struct lpfc_iocbq *) arg;

	if (!lpfc_rcv_prli_support_check(vport, ndlp, cmdiocb))
		return ndlp->nlp_state;

	lpfc_rcv_prli(vport, ndlp, cmdiocb);
	lpfc_els_rsp_prli_acc(vport, cmdiocb, ndlp);
	return ndlp->nlp_state;
}

static uint32_t
lpfc_rcv_logo_unmap_node(struct lpfc_vport *vport, struct lpfc_nodelist *ndlp,
			 void *arg, uint32_t evt)
{
	struct lpfc_iocbq *cmdiocb = (struct lpfc_iocbq *) arg;

	lpfc_rcv_logo(vport, ndlp, cmdiocb, ELS_CMD_LOGO);
	return ndlp->nlp_state;
}

static uint32_t
lpfc_rcv_padisc_unmap_node(struct lpfc_vport *vport, struct lpfc_nodelist *ndlp,
			   void *arg, uint32_t evt)
{
	struct lpfc_iocbq *cmdiocb = (struct lpfc_iocbq *) arg;

	lpfc_rcv_padisc(vport, ndlp, cmdiocb);
	return ndlp->nlp_state;
}

static uint32_t
lpfc_rcv_prlo_unmap_node(struct lpfc_vport *vport, struct lpfc_nodelist *ndlp,
			 void *arg, uint32_t evt)
{
	struct lpfc_iocbq *cmdiocb = (struct lpfc_iocbq *) arg;

	lpfc_els_rsp_acc(vport, ELS_CMD_PRLO, cmdiocb, ndlp, NULL);
	return ndlp->nlp_state;
}

static uint32_t
lpfc_device_rm_unmap_node(struct lpfc_vport *vport,
			  struct lpfc_nodelist *ndlp,
			  void *arg,
			  uint32_t evt)
{
	lpfc_drop_node(vport, ndlp);
	return NLP_STE_FREED_NODE;
}

static uint32_t
lpfc_device_recov_unmap_node(struct lpfc_vport *vport,
			     struct lpfc_nodelist *ndlp,
			     void *arg,
			     uint32_t evt)
{
	ndlp->nlp_prev_state = NLP_STE_UNMAPPED_NODE;
	lpfc_nlp_set_state(vport, ndlp, NLP_STE_NPR_NODE);
	spin_lock_irq(&ndlp->lock);
	ndlp->nlp_flag &= ~(NLP_NODEV_REMOVE | NLP_NPR_2B_DISC);
	ndlp->nlp_fc4_type &= ~(NLP_FC4_FCP | NLP_FC4_NVME);
	spin_unlock_irq(&ndlp->lock);
	lpfc_disc_set_adisc(vport, ndlp);

	return ndlp->nlp_state;
}

static uint32_t
lpfc_rcv_plogi_mapped_node(struct lpfc_vport *vport, struct lpfc_nodelist *ndlp,
			   void *arg, uint32_t evt)
{
	struct lpfc_iocbq *cmdiocb = (struct lpfc_iocbq *) arg;

	lpfc_rcv_plogi(vport, ndlp, cmdiocb);
	return ndlp->nlp_state;
}

static uint32_t
lpfc_rcv_prli_mapped_node(struct lpfc_vport *vport, struct lpfc_nodelist *ndlp,
			  void *arg, uint32_t evt)
{
	struct lpfc_iocbq *cmdiocb = (struct lpfc_iocbq *) arg;

	if (!lpfc_rcv_prli_support_check(vport, ndlp, cmdiocb))
		return ndlp->nlp_state;
	lpfc_els_rsp_prli_acc(vport, cmdiocb, ndlp);
	return ndlp->nlp_state;
}

static uint32_t
lpfc_rcv_logo_mapped_node(struct lpfc_vport *vport, struct lpfc_nodelist *ndlp,
			  void *arg, uint32_t evt)
{
	struct lpfc_iocbq *cmdiocb = (struct lpfc_iocbq *) arg;

	lpfc_rcv_logo(vport, ndlp, cmdiocb, ELS_CMD_LOGO);
	return ndlp->nlp_state;
}

static uint32_t
lpfc_rcv_padisc_mapped_node(struct lpfc_vport *vport,
			    struct lpfc_nodelist *ndlp,
			    void *arg, uint32_t evt)
{
	struct lpfc_iocbq *cmdiocb = (struct lpfc_iocbq *) arg;

	lpfc_rcv_padisc(vport, ndlp, cmdiocb);
	return ndlp->nlp_state;
}

static uint32_t
lpfc_rcv_prlo_mapped_node(struct lpfc_vport *vport, struct lpfc_nodelist *ndlp,
			  void *arg, uint32_t evt)
{
	struct lpfc_iocbq *cmdiocb = (struct lpfc_iocbq *) arg;

	/* flush the target */
	lpfc_sli_abort_iocb(vport, ndlp->nlp_sid, 0, LPFC_CTX_TGT);

	/* Treat like rcv logo */
	lpfc_rcv_logo(vport, ndlp, cmdiocb, ELS_CMD_PRLO);
	return ndlp->nlp_state;
}

static uint32_t
lpfc_device_recov_mapped_node(struct lpfc_vport *vport,
			      struct lpfc_nodelist *ndlp,
			      void *arg,
			      uint32_t evt)
{
<<<<<<< HEAD
	lpfc_disc_set_adisc(vport, ndlp);

=======
>>>>>>> 7d2a07b7
	ndlp->nlp_prev_state = NLP_STE_MAPPED_NODE;
	lpfc_nlp_set_state(vport, ndlp, NLP_STE_NPR_NODE);
	spin_lock_irq(&ndlp->lock);
	ndlp->nlp_flag &= ~(NLP_NODEV_REMOVE | NLP_NPR_2B_DISC);
	ndlp->nlp_fc4_type &= ~(NLP_FC4_FCP | NLP_FC4_NVME);
	spin_unlock_irq(&ndlp->lock);
<<<<<<< HEAD
=======
	lpfc_disc_set_adisc(vport, ndlp);
>>>>>>> 7d2a07b7
	return ndlp->nlp_state;
}

static uint32_t
lpfc_rcv_plogi_npr_node(struct lpfc_vport *vport, struct lpfc_nodelist *ndlp,
			void *arg, uint32_t evt)
{
	struct lpfc_iocbq *cmdiocb  = (struct lpfc_iocbq *) arg;

	/* Ignore PLOGI if we have an outstanding LOGO */
	if (ndlp->nlp_flag & (NLP_LOGO_SND | NLP_LOGO_ACC))
		return ndlp->nlp_state;
	if (lpfc_rcv_plogi(vport, ndlp, cmdiocb)) {
		lpfc_cancel_retry_delay_tmo(vport, ndlp);
		spin_lock_irq(&ndlp->lock);
		ndlp->nlp_flag &= ~(NLP_NPR_ADISC | NLP_NPR_2B_DISC);
		spin_unlock_irq(&ndlp->lock);
	} else if (!(ndlp->nlp_flag & NLP_NPR_2B_DISC)) {
		/* send PLOGI immediately, move to PLOGI issue state */
		if (!(ndlp->nlp_flag & NLP_DELAY_TMO)) {
			ndlp->nlp_prev_state = NLP_STE_NPR_NODE;
			lpfc_nlp_set_state(vport, ndlp, NLP_STE_PLOGI_ISSUE);
			lpfc_issue_els_plogi(vport, ndlp->nlp_DID, 0);
		}
	}
	return ndlp->nlp_state;
}

static uint32_t
lpfc_rcv_prli_npr_node(struct lpfc_vport *vport, struct lpfc_nodelist *ndlp,
		       void *arg, uint32_t evt)
{
	struct lpfc_iocbq *cmdiocb = (struct lpfc_iocbq *) arg;
	struct ls_rjt     stat;

	memset(&stat, 0, sizeof (struct ls_rjt));
	stat.un.b.lsRjtRsnCode = LSRJT_UNABLE_TPC;
	stat.un.b.lsRjtRsnCodeExp = LSEXP_NOTHING_MORE;
	lpfc_els_rsp_reject(vport, stat.un.lsRjtError, cmdiocb, ndlp, NULL);

	if (!(ndlp->nlp_flag & NLP_DELAY_TMO)) {
<<<<<<< HEAD
		/*
		 * ADISC nodes will be handled in regular discovery path after
		 * receiving response from NS.
		 *
		 * For other nodes, Send PLOGI to trigger an implicit LOGO.
		 */
		if (!(ndlp->nlp_flag & NLP_NPR_ADISC)) {
=======
		if (ndlp->nlp_flag & NLP_NPR_ADISC) {
			spin_lock_irq(&ndlp->lock);
			ndlp->nlp_flag &= ~NLP_NPR_ADISC;
			ndlp->nlp_prev_state = NLP_STE_NPR_NODE;
			spin_unlock_irq(&ndlp->lock);
			lpfc_nlp_set_state(vport, ndlp, NLP_STE_ADISC_ISSUE);
			lpfc_issue_els_adisc(vport, ndlp, 0);
		} else {
>>>>>>> 7d2a07b7
			ndlp->nlp_prev_state = NLP_STE_NPR_NODE;
			lpfc_nlp_set_state(vport, ndlp, NLP_STE_PLOGI_ISSUE);
			lpfc_issue_els_plogi(vport, ndlp->nlp_DID, 0);
		}
	}
	return ndlp->nlp_state;
}

static uint32_t
lpfc_rcv_logo_npr_node(struct lpfc_vport *vport,  struct lpfc_nodelist *ndlp,
		       void *arg, uint32_t evt)
{
	struct lpfc_iocbq *cmdiocb = (struct lpfc_iocbq *) arg;

	lpfc_rcv_logo(vport, ndlp, cmdiocb, ELS_CMD_LOGO);
	return ndlp->nlp_state;
}

static uint32_t
lpfc_rcv_padisc_npr_node(struct lpfc_vport *vport, struct lpfc_nodelist *ndlp,
			 void *arg, uint32_t evt)
{
	struct lpfc_iocbq *cmdiocb = (struct lpfc_iocbq *) arg;

	lpfc_rcv_padisc(vport, ndlp, cmdiocb);
	/*
	 * Do not start discovery if discovery is about to start
	 * or discovery in progress for this node. Starting discovery
	 * here will affect the counting of discovery threads.
	 */
	if (!(ndlp->nlp_flag & NLP_DELAY_TMO) &&
	    !(ndlp->nlp_flag & NLP_NPR_2B_DISC)) {
		/*
		 * ADISC nodes will be handled in regular discovery path after
		 * receiving response from NS.
		 *
		 * For other nodes, Send PLOGI to trigger an implicit LOGO.
		 */
		if (!(ndlp->nlp_flag & NLP_NPR_ADISC)) {
			ndlp->nlp_prev_state = NLP_STE_NPR_NODE;
			lpfc_nlp_set_state(vport, ndlp, NLP_STE_PLOGI_ISSUE);
			lpfc_issue_els_plogi(vport, ndlp->nlp_DID, 0);
		}
	}
	return ndlp->nlp_state;
}

static uint32_t
lpfc_rcv_prlo_npr_node(struct lpfc_vport *vport, struct lpfc_nodelist *ndlp,
		       void *arg, uint32_t evt)
{
	struct lpfc_iocbq *cmdiocb = (struct lpfc_iocbq *) arg;

	spin_lock_irq(&ndlp->lock);
	ndlp->nlp_flag |= NLP_LOGO_ACC;
	spin_unlock_irq(&ndlp->lock);

	lpfc_els_rsp_acc(vport, ELS_CMD_ACC, cmdiocb, ndlp, NULL);

	if ((ndlp->nlp_flag & NLP_DELAY_TMO) == 0) {
		mod_timer(&ndlp->nlp_delayfunc,
			  jiffies + msecs_to_jiffies(1000 * 1));
		spin_lock_irq(&ndlp->lock);
		ndlp->nlp_flag |= NLP_DELAY_TMO;
		ndlp->nlp_flag &= ~NLP_NPR_ADISC;
		spin_unlock_irq(&ndlp->lock);
		ndlp->nlp_last_elscmd = ELS_CMD_PLOGI;
	} else {
		spin_lock_irq(&ndlp->lock);
		ndlp->nlp_flag &= ~NLP_NPR_ADISC;
		spin_unlock_irq(&ndlp->lock);
	}
	return ndlp->nlp_state;
}

static uint32_t
lpfc_cmpl_plogi_npr_node(struct lpfc_vport *vport, struct lpfc_nodelist *ndlp,
			 void *arg, uint32_t evt)
{
	struct lpfc_iocbq *cmdiocb, *rspiocb;
	IOCB_t *irsp;

	cmdiocb = (struct lpfc_iocbq *) arg;
	rspiocb = cmdiocb->context_un.rsp_iocb;

	irsp = &rspiocb->iocb;
	if (irsp->ulpStatus) {
		return NLP_STE_FREED_NODE;
	}
	return ndlp->nlp_state;
}

static uint32_t
lpfc_cmpl_prli_npr_node(struct lpfc_vport *vport, struct lpfc_nodelist *ndlp,
			void *arg, uint32_t evt)
{
	struct lpfc_iocbq *cmdiocb, *rspiocb;
	IOCB_t *irsp;

	cmdiocb = (struct lpfc_iocbq *) arg;
	rspiocb = cmdiocb->context_un.rsp_iocb;

	irsp = &rspiocb->iocb;
	if (irsp->ulpStatus && (ndlp->nlp_flag & NLP_NODEV_REMOVE)) {
		lpfc_drop_node(vport, ndlp);
		return NLP_STE_FREED_NODE;
	}
	return ndlp->nlp_state;
}

static uint32_t
lpfc_cmpl_logo_npr_node(struct lpfc_vport *vport, struct lpfc_nodelist *ndlp,
			void *arg, uint32_t evt)
{
	struct Scsi_Host *shost = lpfc_shost_from_vport(vport);

	/* For the fabric port just clear the fc flags. */
	if (ndlp->nlp_DID == Fabric_DID) {
		spin_lock_irq(shost->host_lock);
		vport->fc_flag &= ~(FC_FABRIC | FC_PUBLIC_LOOP);
		spin_unlock_irq(shost->host_lock);
	}
	lpfc_unreg_rpi(vport, ndlp);
	return ndlp->nlp_state;
}

static uint32_t
lpfc_cmpl_adisc_npr_node(struct lpfc_vport *vport, struct lpfc_nodelist *ndlp,
			 void *arg, uint32_t evt)
{
	struct lpfc_iocbq *cmdiocb, *rspiocb;
	IOCB_t *irsp;

	cmdiocb = (struct lpfc_iocbq *) arg;
	rspiocb = cmdiocb->context_un.rsp_iocb;

	irsp = &rspiocb->iocb;
	if (irsp->ulpStatus && (ndlp->nlp_flag & NLP_NODEV_REMOVE)) {
		lpfc_drop_node(vport, ndlp);
		return NLP_STE_FREED_NODE;
	}
	return ndlp->nlp_state;
}

static uint32_t
lpfc_cmpl_reglogin_npr_node(struct lpfc_vport *vport,
			    struct lpfc_nodelist *ndlp,
			    void *arg, uint32_t evt)
{
	LPFC_MBOXQ_t *pmb = (LPFC_MBOXQ_t *) arg;
	MAILBOX_t    *mb = &pmb->u.mb;

	if (!mb->mbxStatus) {
		/* SLI4 ports have preallocated logical rpis. */
		if (vport->phba->sli_rev < LPFC_SLI_REV4)
			ndlp->nlp_rpi = mb->un.varWords[0];
		ndlp->nlp_flag |= NLP_RPI_REGISTERED;
		if (ndlp->nlp_flag & NLP_LOGO_ACC) {
			lpfc_unreg_rpi(vport, ndlp);
		}
	} else {
		if (ndlp->nlp_flag & NLP_NODEV_REMOVE) {
			lpfc_drop_node(vport, ndlp);
			return NLP_STE_FREED_NODE;
		}
	}
	return ndlp->nlp_state;
}

static uint32_t
lpfc_device_rm_npr_node(struct lpfc_vport *vport, struct lpfc_nodelist *ndlp,
			void *arg, uint32_t evt)
{
	if (ndlp->nlp_flag & NLP_NPR_2B_DISC) {
		spin_lock_irq(&ndlp->lock);
		ndlp->nlp_flag |= NLP_NODEV_REMOVE;
		spin_unlock_irq(&ndlp->lock);
		return ndlp->nlp_state;
	}
	lpfc_drop_node(vport, ndlp);
	return NLP_STE_FREED_NODE;
}

static uint32_t
lpfc_device_recov_npr_node(struct lpfc_vport *vport, struct lpfc_nodelist *ndlp,
			   void *arg, uint32_t evt)
{
	/* Don't do anything that will mess up processing of the
	 * previous RSCN.
	 */
	if (vport->fc_flag & FC_RSCN_DEFERRED)
		return ndlp->nlp_state;

	lpfc_cancel_retry_delay_tmo(vport, ndlp);
	spin_lock_irq(&ndlp->lock);
	ndlp->nlp_flag &= ~(NLP_NODEV_REMOVE | NLP_NPR_2B_DISC);
	ndlp->nlp_fc4_type &= ~(NLP_FC4_FCP | NLP_FC4_NVME);
	spin_unlock_irq(&ndlp->lock);
	return ndlp->nlp_state;
}


/* This next section defines the NPort Discovery State Machine */

/* There are 4 different double linked lists nodelist entries can reside on.
 * The plogi list and adisc list are used when Link Up discovery or RSCN
 * processing is needed. Each list holds the nodes that we will send PLOGI
 * or ADISC on. These lists will keep track of what nodes will be effected
 * by an RSCN, or a Link Up (Typically, all nodes are effected on Link Up).
 * The unmapped_list will contain all nodes that we have successfully logged
 * into at the Fibre Channel level. The mapped_list will contain all nodes
 * that are mapped FCP targets.
 */
/*
 * The bind list is a list of undiscovered (potentially non-existent) nodes
 * that we have saved binding information on. This information is used when
 * nodes transition from the unmapped to the mapped list.
 */
/* For UNUSED_NODE state, the node has just been allocated .
 * For PLOGI_ISSUE and REG_LOGIN_ISSUE, the node is on
 * the PLOGI list. For REG_LOGIN_COMPL, the node is taken off the PLOGI list
 * and put on the unmapped list. For ADISC processing, the node is taken off
 * the ADISC list and placed on either the mapped or unmapped list (depending
 * on its previous state). Once on the unmapped list, a PRLI is issued and the
 * state changed to PRLI_ISSUE. When the PRLI completion occurs, the state is
 * changed to UNMAPPED_NODE. If the completion indicates a mapped
 * node, the node is taken off the unmapped list. The binding list is checked
 * for a valid binding, or a binding is automatically assigned. If binding
 * assignment is unsuccessful, the node is left on the unmapped list. If
 * binding assignment is successful, the associated binding list entry (if
 * any) is removed, and the node is placed on the mapped list.
 */
/*
 * For a Link Down, all nodes on the ADISC, PLOGI, unmapped or mapped
 * lists will receive a DEVICE_RECOVERY event. If the linkdown or devloss timers
 * expire, all effected nodes will receive a DEVICE_RM event.
 */
/*
 * For a Link Up or RSCN, all nodes will move from the mapped / unmapped lists
 * to either the ADISC or PLOGI list.  After a Nameserver query or ALPA loopmap
 * check, additional nodes may be added or removed (via DEVICE_RM) to / from
 * the PLOGI or ADISC lists. Once the PLOGI and ADISC lists are populated,
 * we will first process the ADISC list.  32 entries are processed initially and
 * ADISC is initited for each one.  Completions / Events for each node are
 * funnelled thru the state machine.  As each node finishes ADISC processing, it
 * starts ADISC for any nodes waiting for ADISC processing. If no nodes are
 * waiting, and the ADISC list count is identically 0, then we are done. For
 * Link Up discovery, since all nodes on the PLOGI list are UNREG_LOGIN'ed, we
 * can issue a CLEAR_LA and reenable Link Events. Next we will process the PLOGI
 * list.  32 entries are processed initially and PLOGI is initited for each one.
 * Completions / Events for each node are funnelled thru the state machine.  As
 * each node finishes PLOGI processing, it starts PLOGI for any nodes waiting
 * for PLOGI processing. If no nodes are waiting, and the PLOGI list count is
 * indentically 0, then we are done. We have now completed discovery / RSCN
 * handling. Upon completion, ALL nodes should be on either the mapped or
 * unmapped lists.
 */

static uint32_t (*lpfc_disc_action[NLP_STE_MAX_STATE * NLP_EVT_MAX_EVENT])
     (struct lpfc_vport *, struct lpfc_nodelist *, void *, uint32_t) = {
	/* Action routine                  Event       Current State  */
	lpfc_rcv_plogi_unused_node,	/* RCV_PLOGI   UNUSED_NODE    */
	lpfc_rcv_els_unused_node,	/* RCV_PRLI        */
	lpfc_rcv_logo_unused_node,	/* RCV_LOGO        */
	lpfc_rcv_els_unused_node,	/* RCV_ADISC       */
	lpfc_rcv_els_unused_node,	/* RCV_PDISC       */
	lpfc_rcv_els_unused_node,	/* RCV_PRLO        */
	lpfc_disc_illegal,		/* CMPL_PLOGI      */
	lpfc_disc_illegal,		/* CMPL_PRLI       */
	lpfc_cmpl_logo_unused_node,	/* CMPL_LOGO       */
	lpfc_disc_illegal,		/* CMPL_ADISC      */
	lpfc_disc_illegal,		/* CMPL_REG_LOGIN  */
	lpfc_device_rm_unused_node,	/* DEVICE_RM       */
	lpfc_device_recov_unused_node,	/* DEVICE_RECOVERY */

	lpfc_rcv_plogi_plogi_issue,	/* RCV_PLOGI   PLOGI_ISSUE    */
	lpfc_rcv_prli_plogi_issue,	/* RCV_PRLI        */
	lpfc_rcv_logo_plogi_issue,	/* RCV_LOGO        */
	lpfc_rcv_els_plogi_issue,	/* RCV_ADISC       */
	lpfc_rcv_els_plogi_issue,	/* RCV_PDISC       */
	lpfc_rcv_els_plogi_issue,	/* RCV_PRLO        */
	lpfc_cmpl_plogi_plogi_issue,	/* CMPL_PLOGI      */
	lpfc_disc_illegal,		/* CMPL_PRLI       */
	lpfc_cmpl_logo_plogi_issue,	/* CMPL_LOGO       */
	lpfc_disc_illegal,		/* CMPL_ADISC      */
	lpfc_cmpl_reglogin_plogi_issue,/* CMPL_REG_LOGIN  */
	lpfc_device_rm_plogi_issue,	/* DEVICE_RM       */
	lpfc_device_recov_plogi_issue,	/* DEVICE_RECOVERY */

	lpfc_rcv_plogi_adisc_issue,	/* RCV_PLOGI   ADISC_ISSUE    */
	lpfc_rcv_prli_adisc_issue,	/* RCV_PRLI        */
	lpfc_rcv_logo_adisc_issue,	/* RCV_LOGO        */
	lpfc_rcv_padisc_adisc_issue,	/* RCV_ADISC       */
	lpfc_rcv_padisc_adisc_issue,	/* RCV_PDISC       */
	lpfc_rcv_prlo_adisc_issue,	/* RCV_PRLO        */
	lpfc_disc_illegal,		/* CMPL_PLOGI      */
	lpfc_disc_illegal,		/* CMPL_PRLI       */
	lpfc_disc_illegal,		/* CMPL_LOGO       */
	lpfc_cmpl_adisc_adisc_issue,	/* CMPL_ADISC      */
	lpfc_disc_illegal,		/* CMPL_REG_LOGIN  */
	lpfc_device_rm_adisc_issue,	/* DEVICE_RM       */
	lpfc_device_recov_adisc_issue,	/* DEVICE_RECOVERY */

	lpfc_rcv_plogi_reglogin_issue,	/* RCV_PLOGI  REG_LOGIN_ISSUE */
	lpfc_rcv_prli_reglogin_issue,	/* RCV_PLOGI       */
	lpfc_rcv_logo_reglogin_issue,	/* RCV_LOGO        */
	lpfc_rcv_padisc_reglogin_issue,	/* RCV_ADISC       */
	lpfc_rcv_padisc_reglogin_issue,	/* RCV_PDISC       */
	lpfc_rcv_prlo_reglogin_issue,	/* RCV_PRLO        */
	lpfc_cmpl_plogi_illegal,	/* CMPL_PLOGI      */
	lpfc_disc_illegal,		/* CMPL_PRLI       */
	lpfc_disc_illegal,		/* CMPL_LOGO       */
	lpfc_disc_illegal,		/* CMPL_ADISC      */
	lpfc_cmpl_reglogin_reglogin_issue,/* CMPL_REG_LOGIN  */
	lpfc_device_rm_reglogin_issue,	/* DEVICE_RM       */
	lpfc_device_recov_reglogin_issue,/* DEVICE_RECOVERY */

	lpfc_rcv_plogi_prli_issue,	/* RCV_PLOGI   PRLI_ISSUE     */
	lpfc_rcv_prli_prli_issue,	/* RCV_PRLI        */
	lpfc_rcv_logo_prli_issue,	/* RCV_LOGO        */
	lpfc_rcv_padisc_prli_issue,	/* RCV_ADISC       */
	lpfc_rcv_padisc_prli_issue,	/* RCV_PDISC       */
	lpfc_rcv_prlo_prli_issue,	/* RCV_PRLO        */
	lpfc_cmpl_plogi_illegal,	/* CMPL_PLOGI      */
	lpfc_cmpl_prli_prli_issue,	/* CMPL_PRLI       */
	lpfc_disc_illegal,		/* CMPL_LOGO       */
	lpfc_disc_illegal,		/* CMPL_ADISC      */
	lpfc_disc_illegal,		/* CMPL_REG_LOGIN  */
	lpfc_device_rm_prli_issue,	/* DEVICE_RM       */
	lpfc_device_recov_prli_issue,	/* DEVICE_RECOVERY */

	lpfc_rcv_plogi_logo_issue,	/* RCV_PLOGI   LOGO_ISSUE     */
	lpfc_rcv_prli_logo_issue,	/* RCV_PRLI        */
	lpfc_rcv_logo_logo_issue,	/* RCV_LOGO        */
	lpfc_rcv_padisc_logo_issue,	/* RCV_ADISC       */
	lpfc_rcv_padisc_logo_issue,	/* RCV_PDISC       */
	lpfc_rcv_prlo_logo_issue,	/* RCV_PRLO        */
	lpfc_cmpl_plogi_illegal,	/* CMPL_PLOGI      */
	lpfc_disc_illegal,		/* CMPL_PRLI       */
	lpfc_cmpl_logo_logo_issue,	/* CMPL_LOGO       */
	lpfc_disc_illegal,		/* CMPL_ADISC      */
	lpfc_disc_illegal,		/* CMPL_REG_LOGIN  */
	lpfc_device_rm_logo_issue,	/* DEVICE_RM       */
	lpfc_device_recov_logo_issue,	/* DEVICE_RECOVERY */

	lpfc_rcv_plogi_unmap_node,	/* RCV_PLOGI   UNMAPPED_NODE  */
	lpfc_rcv_prli_unmap_node,	/* RCV_PRLI        */
	lpfc_rcv_logo_unmap_node,	/* RCV_LOGO        */
	lpfc_rcv_padisc_unmap_node,	/* RCV_ADISC       */
	lpfc_rcv_padisc_unmap_node,	/* RCV_PDISC       */
	lpfc_rcv_prlo_unmap_node,	/* RCV_PRLO        */
	lpfc_disc_illegal,		/* CMPL_PLOGI      */
	lpfc_disc_illegal,		/* CMPL_PRLI       */
	lpfc_disc_illegal,		/* CMPL_LOGO       */
	lpfc_disc_illegal,		/* CMPL_ADISC      */
	lpfc_disc_illegal,		/* CMPL_REG_LOGIN  */
	lpfc_device_rm_unmap_node,	/* DEVICE_RM       */
	lpfc_device_recov_unmap_node,	/* DEVICE_RECOVERY */

	lpfc_rcv_plogi_mapped_node,	/* RCV_PLOGI   MAPPED_NODE    */
	lpfc_rcv_prli_mapped_node,	/* RCV_PRLI        */
	lpfc_rcv_logo_mapped_node,	/* RCV_LOGO        */
	lpfc_rcv_padisc_mapped_node,	/* RCV_ADISC       */
	lpfc_rcv_padisc_mapped_node,	/* RCV_PDISC       */
	lpfc_rcv_prlo_mapped_node,	/* RCV_PRLO        */
	lpfc_disc_illegal,		/* CMPL_PLOGI      */
	lpfc_disc_illegal,		/* CMPL_PRLI       */
	lpfc_disc_illegal,		/* CMPL_LOGO       */
	lpfc_disc_illegal,		/* CMPL_ADISC      */
	lpfc_disc_illegal,		/* CMPL_REG_LOGIN  */
	lpfc_disc_illegal,		/* DEVICE_RM       */
	lpfc_device_recov_mapped_node,	/* DEVICE_RECOVERY */

	lpfc_rcv_plogi_npr_node,        /* RCV_PLOGI   NPR_NODE    */
	lpfc_rcv_prli_npr_node,         /* RCV_PRLI        */
	lpfc_rcv_logo_npr_node,         /* RCV_LOGO        */
	lpfc_rcv_padisc_npr_node,       /* RCV_ADISC       */
	lpfc_rcv_padisc_npr_node,       /* RCV_PDISC       */
	lpfc_rcv_prlo_npr_node,         /* RCV_PRLO        */
	lpfc_cmpl_plogi_npr_node,	/* CMPL_PLOGI      */
	lpfc_cmpl_prli_npr_node,	/* CMPL_PRLI       */
	lpfc_cmpl_logo_npr_node,        /* CMPL_LOGO       */
	lpfc_cmpl_adisc_npr_node,       /* CMPL_ADISC      */
	lpfc_cmpl_reglogin_npr_node,    /* CMPL_REG_LOGIN  */
	lpfc_device_rm_npr_node,        /* DEVICE_RM       */
	lpfc_device_recov_npr_node,     /* DEVICE_RECOVERY */
};

int
lpfc_disc_state_machine(struct lpfc_vport *vport, struct lpfc_nodelist *ndlp,
			void *arg, uint32_t evt)
{
	uint32_t cur_state, rc;
	uint32_t(*func) (struct lpfc_vport *, struct lpfc_nodelist *, void *,
			 uint32_t);
	uint32_t got_ndlp = 0;
	uint32_t data1;

	if (lpfc_nlp_get(ndlp))
		got_ndlp = 1;

	cur_state = ndlp->nlp_state;

	data1 = (((uint32_t)ndlp->nlp_fc4_type << 16) |
		((uint32_t)ndlp->nlp_type));
	/* DSM in event <evt> on NPort <nlp_DID> in state <cur_state> */
	lpfc_printf_vlog(vport, KERN_INFO, LOG_DISCOVERY,
			 "0211 DSM in event x%x on NPort x%x in "
			 "state %d rpi x%x Data: x%x x%x\n",
			 evt, ndlp->nlp_DID, cur_state, ndlp->nlp_rpi,
			 ndlp->nlp_flag, data1);

	lpfc_debugfs_disc_trc(vport, LPFC_DISC_TRC_DSM,
		 "DSM in:          evt:%d ste:%d did:x%x",
		evt, cur_state, ndlp->nlp_DID);

	func = lpfc_disc_action[(cur_state * NLP_EVT_MAX_EVENT) + evt];
	rc = (func) (vport, ndlp, arg, evt);

	/* DSM out state <rc> on NPort <nlp_DID> */
	if (got_ndlp) {
		data1 = (((uint32_t)ndlp->nlp_fc4_type << 16) |
			((uint32_t)ndlp->nlp_type));
		lpfc_printf_vlog(vport, KERN_INFO, LOG_DISCOVERY,
			 "0212 DSM out state %d on NPort x%x "
			 "rpi x%x Data: x%x x%x\n",
			 rc, ndlp->nlp_DID, ndlp->nlp_rpi, ndlp->nlp_flag,
			 data1);

		lpfc_debugfs_disc_trc(vport, LPFC_DISC_TRC_DSM,
			"DSM out:         ste:%d did:x%x flg:x%x",
			rc, ndlp->nlp_DID, ndlp->nlp_flag);
		/* Decrement the ndlp reference count held for this function */
		lpfc_nlp_put(ndlp);
	} else {
		lpfc_printf_vlog(vport, KERN_INFO, LOG_DISCOVERY,
			"0213 DSM out state %d on NPort free\n", rc);

		lpfc_debugfs_disc_trc(vport, LPFC_DISC_TRC_DSM,
			"DSM out:         ste:%d did:x%x flg:x%x",
			rc, 0, 0);
	}

	return rc;
}<|MERGE_RESOLUTION|>--- conflicted
+++ resolved
@@ -520,21 +520,12 @@
 
 	login_mbox = mempool_alloc(phba->mbox_mem_pool, GFP_KERNEL);
 	if (!login_mbox)
-<<<<<<< HEAD
 		goto out;
 
 	save_iocb = kzalloc(sizeof(*save_iocb), GFP_KERNEL);
 	if (!save_iocb)
 		goto out;
 
-=======
-		goto out;
-
-	save_iocb = kzalloc(sizeof(*save_iocb), GFP_KERNEL);
-	if (!save_iocb)
-		goto out;
-
->>>>>>> 7d2a07b7
 	/* Save info from cmd IOCB to be used in rsp after all mbox completes */
 	memcpy((uint8_t *)save_iocb, (uint8_t *)cmdiocb,
 	       sizeof(struct lpfc_iocbq));
@@ -745,7 +736,6 @@
 		 * is already in MAPPED or UNMAPPED state.  Catch this
 		 * condition and don't set the nlp_state again because
 		 * it causes an unnecessary transport unregister/register.
-<<<<<<< HEAD
 		 *
 		 * Nodes marked for ADISC will move MAPPED or UNMAPPED state
 		 * after issuing ADISC
@@ -753,11 +743,6 @@
 		if (ndlp->nlp_type & (NLP_FCP_TARGET | NLP_NVME_TARGET)) {
 			if ((ndlp->nlp_state != NLP_STE_MAPPED_NODE) &&
 			    !(ndlp->nlp_flag & NLP_NPR_ADISC))
-=======
-		 */
-		if (ndlp->nlp_type & (NLP_FCP_TARGET | NLP_NVME_TARGET)) {
-			if (ndlp->nlp_state != NLP_STE_MAPPED_NODE)
->>>>>>> 7d2a07b7
 				lpfc_nlp_set_state(vport, ndlp,
 						   NLP_STE_MAPPED_NODE);
 		}
@@ -2616,21 +2601,14 @@
 			      void *arg,
 			      uint32_t evt)
 {
-<<<<<<< HEAD
 	lpfc_disc_set_adisc(vport, ndlp);
 
-=======
->>>>>>> 7d2a07b7
 	ndlp->nlp_prev_state = NLP_STE_MAPPED_NODE;
 	lpfc_nlp_set_state(vport, ndlp, NLP_STE_NPR_NODE);
 	spin_lock_irq(&ndlp->lock);
 	ndlp->nlp_flag &= ~(NLP_NODEV_REMOVE | NLP_NPR_2B_DISC);
 	ndlp->nlp_fc4_type &= ~(NLP_FC4_FCP | NLP_FC4_NVME);
 	spin_unlock_irq(&ndlp->lock);
-<<<<<<< HEAD
-=======
-	lpfc_disc_set_adisc(vport, ndlp);
->>>>>>> 7d2a07b7
 	return ndlp->nlp_state;
 }
 
@@ -2672,7 +2650,6 @@
 	lpfc_els_rsp_reject(vport, stat.un.lsRjtError, cmdiocb, ndlp, NULL);
 
 	if (!(ndlp->nlp_flag & NLP_DELAY_TMO)) {
-<<<<<<< HEAD
 		/*
 		 * ADISC nodes will be handled in regular discovery path after
 		 * receiving response from NS.
@@ -2680,16 +2657,6 @@
 		 * For other nodes, Send PLOGI to trigger an implicit LOGO.
 		 */
 		if (!(ndlp->nlp_flag & NLP_NPR_ADISC)) {
-=======
-		if (ndlp->nlp_flag & NLP_NPR_ADISC) {
-			spin_lock_irq(&ndlp->lock);
-			ndlp->nlp_flag &= ~NLP_NPR_ADISC;
-			ndlp->nlp_prev_state = NLP_STE_NPR_NODE;
-			spin_unlock_irq(&ndlp->lock);
-			lpfc_nlp_set_state(vport, ndlp, NLP_STE_ADISC_ISSUE);
-			lpfc_issue_els_adisc(vport, ndlp, 0);
-		} else {
->>>>>>> 7d2a07b7
 			ndlp->nlp_prev_state = NLP_STE_NPR_NODE;
 			lpfc_nlp_set_state(vport, ndlp, NLP_STE_PLOGI_ISSUE);
 			lpfc_issue_els_plogi(vport, ndlp->nlp_DID, 0);
