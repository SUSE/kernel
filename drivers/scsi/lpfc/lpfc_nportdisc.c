--- conflicted
+++ resolved
@@ -1,11 +1,7 @@
 /*******************************************************************
  * This file is part of the Emulex Linux Device Driver for         *
  * Fibre Channel Host Bus Adapters.                                *
-<<<<<<< HEAD
- * Copyright (C) 2017-2023 Broadcom. All Rights Reserved. The term *
-=======
  * Copyright (C) 2017-2022 Broadcom. All Rights Reserved. The term *
->>>>>>> eb3cdb58
  * “Broadcom” refers to Broadcom Inc. and/or its subsidiaries.     *
  * Copyright (C) 2004-2016 Emulex.  All rights reserved.           *
  * EMULEX and SLI are trademarks of Emulex.                        *
@@ -883,34 +879,23 @@
 			spin_unlock_irq(shost->host_lock);
 			lpfc_retry_pport_discovery(phba);
 		}
-	} else {
-		lpfc_printf_vlog(vport, KERN_INFO,
-				 LOG_NODE | LOG_ELS | LOG_DISCOVERY,
-				 "3203 LOGO recover nport x%06x state x%x "
-				 "ntype x%x fc_flag x%x\n",
-				 ndlp->nlp_DID, ndlp->nlp_state,
-				 ndlp->nlp_type, vport->fc_flag);
-
-		/* Special cases for rports that recover post LOGO. */
-		if ((!(ndlp->nlp_type == NLP_FABRIC) &&
-		     (ndlp->nlp_type & (NLP_FCP_TARGET | NLP_NVME_TARGET) ||
-		      vport->fc_flag & FC_PT2PT)) ||
-		    (ndlp->nlp_state >= NLP_STE_ADISC_ISSUE ||
-		     ndlp->nlp_state <= NLP_STE_PRLI_ISSUE)) {
-			mod_timer(&ndlp->nlp_delayfunc,
-				  jiffies + msecs_to_jiffies(1000 * 1));
-			spin_lock_irq(&ndlp->lock);
-			ndlp->nlp_flag |= NLP_DELAY_TMO;
-			spin_unlock_irq(&ndlp->lock);
-			ndlp->nlp_last_elscmd = ELS_CMD_PLOGI;
-			lpfc_printf_vlog(vport, KERN_INFO,
-					 LOG_NODE | LOG_ELS | LOG_DISCOVERY,
-					 "3204 Start nlpdelay on DID x%06x "
-					 "nflag x%x lastels x%x ref cnt %u",
-					 ndlp->nlp_DID, ndlp->nlp_flag,
-					 ndlp->nlp_last_elscmd,
-					 kref_read(&ndlp->kref));
-		}
+	} else if ((!(ndlp->nlp_type & NLP_FABRIC) &&
+		((ndlp->nlp_type & NLP_FCP_TARGET) ||
+		(ndlp->nlp_type & NLP_NVME_TARGET) ||
+		(vport->fc_flag & FC_PT2PT))) ||
+		(ndlp->nlp_state == NLP_STE_ADISC_ISSUE)) {
+		/* Only try to re-login if this is NOT a Fabric Node
+		 * AND the remote NPORT is a FCP/NVME Target or we
+		 * are in pt2pt mode. NLP_STE_ADISC_ISSUE is a special
+		 * case for LOGO as a response to ADISC behavior.
+		 */
+		mod_timer(&ndlp->nlp_delayfunc,
+			  jiffies + msecs_to_jiffies(1000 * 1));
+		spin_lock_irq(&ndlp->lock);
+		ndlp->nlp_flag |= NLP_DELAY_TMO;
+		spin_unlock_irq(&ndlp->lock);
+
+		ndlp->nlp_last_elscmd = ELS_CMD_PLOGI;
 	}
 out:
 	/* Unregister from backend, could have been skipped due to ADISC */
@@ -1869,10 +1854,7 @@
 	struct lpfc_iocbq *cmdiocb = (struct lpfc_iocbq *) arg;
 	LPFC_MBOXQ_t	  *mb;
 	LPFC_MBOXQ_t	  *nextmb;
-<<<<<<< HEAD
-=======
 	struct lpfc_nodelist *ns_ndlp;
->>>>>>> eb3cdb58
 
 	cmdiocb = (struct lpfc_iocbq *) arg;
 
@@ -1899,6 +1881,13 @@
 		}
 	}
 	spin_unlock_irq(&phba->hbalock);
+
+	/* software abort if any GID_FT is outstanding */
+	if (vport->cfg_enable_fc4_type != LPFC_ENABLE_FCP) {
+		ns_ndlp = lpfc_findnode_did(vport, NameServer_DID);
+		if (ns_ndlp)
+			lpfc_els_abort(phba, ns_ndlp);
+	}
 
 	lpfc_rcv_logo(vport, ndlp, cmdiocb, ELS_CMD_LOGO);
 	return ndlp->nlp_state;
@@ -2159,10 +2148,6 @@
 	struct lpfc_nvme_prli *nvpr;
 	void *temp_ptr;
 	u32 ulp_status;
-<<<<<<< HEAD
-	bool acc_imode_sps = false;
-=======
->>>>>>> eb3cdb58
 
 	cmdiocb = (struct lpfc_iocbq *) arg;
 	rspiocb = cmdiocb->rsp_iocb;
@@ -2197,32 +2182,22 @@
 		goto out_err;
 	}
 
-	if (npr && npr->prliType == PRLI_FCP_TYPE) {
-		lpfc_printf_vlog(vport, KERN_INFO,
-				 LOG_ELS | LOG_NODE | LOG_DISCOVERY,
-				 "6028 FCP NPR PRLI Cmpl Init %d Target %d "
-				 "EIP %d AccCode x%x\n",
-				 npr->initiatorFunc, npr->targetFunc,
-				 npr->estabImagePair, npr->acceptRspCode);
-
-		if (npr->acceptRspCode == PRLI_INV_SRV_PARM) {
-			/* Strict initiators don't establish an image pair. */
-			if (npr->initiatorFunc && !npr->targetFunc &&
-			    !npr->estabImagePair)
-				acc_imode_sps = true;
-		}
-
-		if (npr->acceptRspCode == PRLI_REQ_EXECUTED || acc_imode_sps) {
-			if (npr->initiatorFunc)
-				ndlp->nlp_type |= NLP_FCP_INITIATOR;
-			if (npr->targetFunc) {
-				ndlp->nlp_type |= NLP_FCP_TARGET;
-				if (npr->writeXferRdyDis)
-					ndlp->nlp_flag |= NLP_FIRSTBURST;
-			}
-			if (npr->Retry)
-				ndlp->nlp_fcp_info |= NLP_FCP_2_DEVICE;
-		}
+	if (npr && (npr->acceptRspCode == PRLI_REQ_EXECUTED) &&
+	    (npr->prliType == PRLI_FCP_TYPE)) {
+		lpfc_printf_vlog(vport, KERN_INFO, LOG_NVME_DISC,
+				 "6028 FCP NPR PRLI Cmpl Init %d Target %d\n",
+				 npr->initiatorFunc,
+				 npr->targetFunc);
+		if (npr->initiatorFunc)
+			ndlp->nlp_type |= NLP_FCP_INITIATOR;
+		if (npr->targetFunc) {
+			ndlp->nlp_type |= NLP_FCP_TARGET;
+			if (npr->writeXferRdyDis)
+				ndlp->nlp_flag |= NLP_FIRSTBURST;
+		}
+		if (npr->Retry)
+			ndlp->nlp_fcp_info |= NLP_FCP_2_DEVICE;
+
 	} else if (nvpr &&
 		   (bf_get_be32(prli_acc_rsp_code, nvpr) ==
 		    PRLI_REQ_EXECUTED) &&
@@ -2796,15 +2771,9 @@
 
 	cmdiocb = (struct lpfc_iocbq *) arg;
 	rspiocb = cmdiocb->rsp_iocb;
-<<<<<<< HEAD
 
 	ulp_status = get_job_ulpstatus(phba, rspiocb);
 
-=======
-
-	ulp_status = get_job_ulpstatus(phba, rspiocb);
-
->>>>>>> eb3cdb58
 	if (ulp_status)
 		return NLP_STE_FREED_NODE;
 
@@ -2821,15 +2790,9 @@
 
 	cmdiocb = (struct lpfc_iocbq *) arg;
 	rspiocb = cmdiocb->rsp_iocb;
-<<<<<<< HEAD
 
 	ulp_status = get_job_ulpstatus(phba, rspiocb);
 
-=======
-
-	ulp_status = get_job_ulpstatus(phba, rspiocb);
-
->>>>>>> eb3cdb58
 	if (ulp_status && (ndlp->nlp_flag & NLP_NODEV_REMOVE)) {
 		lpfc_drop_node(vport, ndlp);
 		return NLP_STE_FREED_NODE;
