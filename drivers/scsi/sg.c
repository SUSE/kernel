/*
 *  History:
 *  Started: Aug 9 by Lawrence Foard (entropy@world.std.com),
 *           to allow user process control of SCSI devices.
 *  Development Sponsored by Killy Corp. NY NY
 *
 * Original driver (sg.c):
 *        Copyright (C) 1992 Lawrence Foard
 * Version 2 and 3 extensions to driver:
 *        Copyright (C) 1998 - 2004 Douglas Gilbert
 *
 *  Modified  19-JAN-1998  Richard Gooch <rgooch@atnf.csiro.au>  Devfs support
 *
 * This program is free software; you can redistribute it and/or modify
 * it under the terms of the GNU General Public License as published by
 * the Free Software Foundation; either version 2, or (at your option)
 * any later version.
 *
 */

static int sg_version_num = 30531;	/* 2 digits for each component */
#define SG_VERSION_STR "3.5.31"

/*
 *  D. P. Gilbert (dgilbert@interlog.com, dougg@triode.net.au), notes:
 *      - scsi logging is available via SCSI_LOG_TIMEOUT macros. First
 *        the kernel/module needs to be built with CONFIG_SCSI_LOGGING
 *        (otherwise the macros compile to empty statements).
 *
 */
#include <linux/config.h>
#include <linux/module.h>

#include <linux/fs.h>
#include <linux/kernel.h>
#include <linux/sched.h>
#include <linux/string.h>
#include <linux/mm.h>
#include <linux/errno.h>
#include <linux/mtio.h>
#include <linux/ioctl.h>
#include <linux/fcntl.h>
#include <linux/init.h>
#include <linux/poll.h>
#include <linux/smp_lock.h>
#include <linux/moduleparam.h>
#include <linux/devfs_fs_kernel.h>
#include <linux/cdev.h>
#include <linux/seq_file.h>

#include <linux/blkdev.h>
#include "scsi.h"
#include <scsi/scsi_host.h>
#include <scsi/scsi_driver.h>
#include <scsi/scsi_ioctl.h>
#include <scsi/sg.h>

#include "scsi_logging.h"

#ifdef CONFIG_SCSI_PROC_FS
#include <linux/proc_fs.h>
static char *sg_version_date = "20040516";

static int sg_proc_init(void);
static void sg_proc_cleanup(void);
#endif

#ifndef LINUX_VERSION_CODE
#include <linux/version.h>
#endif				/* LINUX_VERSION_CODE */

#define SG_ALLOW_DIO_DEF 0
#define SG_ALLOW_DIO_CODE /* compile out by commenting this define */

#define SG_MAX_DEVS 32768

/*
 * Suppose you want to calculate the formula muldiv(x,m,d)=int(x * m / d)
 * Then when using 32 bit integers x * m may overflow during the calculation.
 * Replacing muldiv(x) by muldiv(x)=((x % d) * m) / d + int(x / d) * m
 * calculates the same, but prevents the overflow when both m and d
 * are "small" numbers (like HZ and USER_HZ).
 * Of course an overflow is inavoidable if the result of muldiv doesn't fit
 * in 32 bits.
 */
#define MULDIV(X,MUL,DIV) ((((X % DIV) * MUL) / DIV) + ((X / DIV) * MUL))

#define SG_DEFAULT_TIMEOUT MULDIV(SG_DEFAULT_TIMEOUT_USER, HZ, USER_HZ)

int sg_big_buff = SG_DEF_RESERVED_SIZE;
/* N.B. This variable is readable and writeable via
   /proc/scsi/sg/def_reserved_size . Each time sg_open() is called a buffer
   of this size (or less if there is not enough memory) will be reserved
   for use by this file descriptor. [Deprecated usage: this variable is also
   readable via /proc/sys/kernel/sg-big-buff if the sg driver is built into
   the kernel (i.e. it is not a module).] */
static int def_reserved_size = -1;	/* picks up init parameter */
static int sg_allow_dio = SG_ALLOW_DIO_DEF;

#define SG_SECTOR_SZ 512
#define SG_SECTOR_MSK (SG_SECTOR_SZ - 1)

#define SG_DEV_ARR_LUMP 32	/* amount to over allocate sg_dev_arr by */

static int sg_add(struct class_device *);
static void sg_remove(struct class_device *);

static Scsi_Request *dummy_cmdp;	/* only used for sizeof */

static rwlock_t sg_dev_arr_lock = RW_LOCK_UNLOCKED;	/* Also used to lock
							   file descriptor list for device */

static struct class_interface sg_interface = {
	.add		= sg_add,
	.remove		= sg_remove,
};

typedef struct sg_scatter_hold { /* holding area for scsi scatter gather info */
	unsigned short k_use_sg; /* Count of kernel scatter-gather pieces */
	unsigned short sglist_len; /* size of malloc'd scatter-gather list ++ */
	unsigned bufflen;	/* Size of (aggregate) data buffer */
	unsigned b_malloc_len;	/* actual len malloc'ed in buffer */
	void *buffer;		/* Data buffer or scatter list (k_use_sg>0) */
	char dio_in_use;	/* 0->indirect IO (or mmap), 1->dio */
	unsigned char cmd_opcode; /* first byte of command */
} Sg_scatter_hold;

struct sg_device;		/* forward declarations */
struct sg_fd;

typedef struct sg_request {	/* SG_MAX_QUEUE requests outstanding per file */
	Scsi_Request *my_cmdp;	/* != 0  when request with lower levels */
	struct sg_request *nextrp;	/* NULL -> tail request (slist) */
	struct sg_fd *parentfp;	/* NULL -> not in use */
	Sg_scatter_hold data;	/* hold buffer, perhaps scatter list */
	sg_io_hdr_t header;	/* scsi command+info, see <scsi/sg.h> */
	unsigned char sense_b[sizeof (dummy_cmdp->sr_sense_buffer)];
	char res_used;		/* 1 -> using reserve buffer, 0 -> not ... */
	char orphan;		/* 1 -> drop on sight, 0 -> normal */
	char sg_io_owned;	/* 1 -> packet belongs to SG_IO */
	volatile char done;	/* 0->before bh, 1->before read, 2->read */
} Sg_request;

typedef struct sg_fd {		/* holds the state of a file descriptor */
	struct sg_fd *nextfp;	/* NULL when last opened fd on this device */
	struct sg_device *parentdp;	/* owning device */
	wait_queue_head_t read_wait;	/* queue read until command done */
	rwlock_t rq_list_lock;	/* protect access to list in req_arr */
	int timeout;		/* defaults to SG_DEFAULT_TIMEOUT      */
	int timeout_user;	/* defaults to SG_DEFAULT_TIMEOUT_USER */
	Sg_scatter_hold reserve;	/* buffer held for this file descriptor */
	unsigned save_scat_len;	/* original length of trunc. scat. element */
	Sg_request *headrp;	/* head of request slist, NULL->empty */
	struct fasync_struct *async_qp;	/* used by asynchronous notification */
	Sg_request req_arr[SG_MAX_QUEUE];	/* used as singly-linked list */
	char low_dma;		/* as in parent but possibly overridden to 1 */
	char force_packid;	/* 1 -> pack_id input to read(), 0 -> ignored */
	volatile char closed;	/* 1 -> fd closed but request(s) outstanding */
	char cmd_q;		/* 1 -> allow command queuing, 0 -> don't */
	char next_cmd_len;	/* 0 -> automatic (def), >0 -> use on next write() */
	char keep_orphan;	/* 0 -> drop orphan (def), 1 -> keep for read() */
	char mmap_called;	/* 0 -> mmap() never called on this fd */
} Sg_fd;

typedef struct sg_device { /* holds the state of each scsi generic device */
	struct scsi_device *device;
	wait_queue_head_t o_excl_wait;	/* queue open() when O_EXCL in use */
	int sg_tablesize;	/* adapter's max scatter-gather table size */
	Sg_fd *headfp;		/* first open fd belonging to this device */
	volatile char detached;	/* 0->attached, 1->detached pending removal */
	volatile char exclude;	/* opened for exclusive access */
	char sgdebug;		/* 0->off, 1->sense, 9->dump dev, 10-> all devs */
	struct gendisk *disk;
	struct cdev * cdev;	/* char_dev [sysfs: /sys/cdev/major/sg<n>] */
} Sg_device;

static int sg_fasync(int fd, struct file *filp, int mode);
static void sg_cmd_done(Scsi_Cmnd * SCpnt);	/* tasklet or soft irq callback */
static int sg_start_req(Sg_request * srp);
static void sg_finish_rem_req(Sg_request * srp);
static int sg_build_indirect(Sg_scatter_hold * schp, Sg_fd * sfp, int buff_size);
static int sg_build_sgat(Sg_scatter_hold * schp, const Sg_fd * sfp,
			 int tablesize);
static ssize_t sg_new_read(Sg_fd * sfp, char __user *buf, size_t count,
			   Sg_request * srp);
static ssize_t sg_new_write(Sg_fd * sfp, const char __user *buf, size_t count,
			    int blocking, int read_only, Sg_request ** o_srp);
static int sg_common_write(Sg_fd * sfp, Sg_request * srp,
			   unsigned char *cmnd, int timeout, int blocking);
static int sg_u_iovec(sg_io_hdr_t * hp, int sg_num, int ind,
		      int wr_xf, int *countp, unsigned char __user **up);
static int sg_write_xfer(Sg_request * srp);
static int sg_read_xfer(Sg_request * srp);
static int sg_read_oxfer(Sg_request * srp, char __user *outp, int num_read_xfer);
static void sg_remove_scat(Sg_scatter_hold * schp);
static void sg_build_reserve(Sg_fd * sfp, int req_size);
static void sg_link_reserve(Sg_fd * sfp, Sg_request * srp, int size);
static void sg_unlink_reserve(Sg_fd * sfp, Sg_request * srp);
static char *sg_page_malloc(int rqSz, int lowDma, int *retSzp);
static void sg_page_free(char *buff, int size);
static Sg_fd *sg_add_sfp(Sg_device * sdp, int dev);
static int sg_remove_sfp(Sg_device * sdp, Sg_fd * sfp);
static void __sg_remove_sfp(Sg_device * sdp, Sg_fd * sfp);
static Sg_request *sg_get_rq_mark(Sg_fd * sfp, int pack_id);
static Sg_request *sg_add_request(Sg_fd * sfp);
static int sg_remove_request(Sg_fd * sfp, Sg_request * srp);
static int sg_res_in_use(Sg_fd * sfp);
static int sg_ms_to_jif(unsigned int msecs);
static inline unsigned sg_jif_to_ms(int jifs);
static int sg_allow_access(unsigned char opcode, char dev_type);
static int sg_build_direct(Sg_request * srp, Sg_fd * sfp, int dxfer_len);
static Sg_device *sg_get_dev(int dev);
static inline unsigned char *sg_scatg2virt(const struct scatterlist *sclp);
#ifdef CONFIG_SCSI_PROC_FS
static int sg_last_dev(void);
#endif

static Sg_device **sg_dev_arr = NULL;
static int sg_dev_max;
static int sg_nr_dev;

#define SZ_SG_HEADER sizeof(struct sg_header)
#define SZ_SG_IO_HDR sizeof(sg_io_hdr_t)
#define SZ_SG_IOVEC sizeof(sg_iovec_t)
#define SZ_SG_REQ_INFO sizeof(sg_req_info_t)

static int
sg_open(struct inode *inode, struct file *filp)
{
	int dev = iminor(inode);
	int flags = filp->f_flags;
	Sg_device *sdp;
	Sg_fd *sfp;
	int res;
	int retval;

	SCSI_LOG_TIMEOUT(3, printk("sg_open: dev=%d, flags=0x%x\n", dev, flags));
	sdp = sg_get_dev(dev);
	if ((!sdp) || (!sdp->device))
		return -ENXIO;
	if (sdp->detached)
		return -ENODEV;

	/* This driver's module count bumped by fops_get in <linux/fs.h> */
	/* Prevent the device driver from vanishing while we sleep */
	retval = scsi_device_get(sdp->device);
	if (retval)
		return retval;

	if (!((flags & O_NONBLOCK) ||
	      scsi_block_when_processing_errors(sdp->device))) {
		retval = -ENXIO;
		/* we are in error recovery for this device */
		goto error_out;
	}

	if (flags & O_EXCL) {
		if (O_RDONLY == (flags & O_ACCMODE)) {
			retval = -EPERM; /* Can't lock it with read only access */
			goto error_out;
		}
		if (sdp->headfp && (flags & O_NONBLOCK)) {
			retval = -EBUSY;
			goto error_out;
		}
		res = 0;
		__wait_event_interruptible(sdp->o_excl_wait,
			((sdp->headfp || sdp->exclude) ? 0 : (sdp->exclude = 1)), res);
		if (res) {
			retval = res;	/* -ERESTARTSYS because signal hit process */
			goto error_out;
		}
	} else if (sdp->exclude) {	/* some other fd has an exclusive lock on dev */
		if (flags & O_NONBLOCK) {
			retval = -EBUSY;
			goto error_out;
		}
		res = 0;
		__wait_event_interruptible(sdp->o_excl_wait, (!sdp->exclude),
					   res);
		if (res) {
			retval = res;	/* -ERESTARTSYS because signal hit process */
			goto error_out;
		}
	}
	if (sdp->detached) {
		retval = -ENODEV;
		goto error_out;
	}
	if (!sdp->headfp) {	/* no existing opens on this device */
		sdp->sgdebug = 0;
		sdp->sg_tablesize = sdp->device->host->sg_tablesize;
	}
	if ((sfp = sg_add_sfp(sdp, dev)))
		filp->private_data = sfp;
	else {
		if (flags & O_EXCL)
			sdp->exclude = 0;	/* undo if error */
		retval = -ENOMEM;
		goto error_out;
	}
	return 0;

      error_out:
	scsi_device_put(sdp->device);
	return retval;
}

/* Following function was formerly called 'sg_close' */
static int
sg_release(struct inode *inode, struct file *filp)
{
	Sg_device *sdp;
	Sg_fd *sfp;

	if ((!(sfp = (Sg_fd *) filp->private_data)) || (!(sdp = sfp->parentdp)))
		return -ENXIO;
	SCSI_LOG_TIMEOUT(3, printk("sg_release: %s\n", sdp->disk->disk_name));
	sg_fasync(-1, filp, 0);	/* remove filp from async notification list */
	if (0 == sg_remove_sfp(sdp, sfp)) {	/* Returns 1 when sdp gone */
		if (!sdp->detached) {
			scsi_device_put(sdp->device);
		}
		sdp->exclude = 0;
		wake_up_interruptible(&sdp->o_excl_wait);
	}
	return 0;
}

static ssize_t
sg_read(struct file *filp, char __user *buf, size_t count, loff_t * ppos)
{
	int k, res;
	Sg_device *sdp;
	Sg_fd *sfp;
	Sg_request *srp;
	int req_pack_id = -1;
	struct sg_header old_hdr;
	sg_io_hdr_t new_hdr;
	sg_io_hdr_t *hp;

	if ((!(sfp = (Sg_fd *) filp->private_data)) || (!(sdp = sfp->parentdp)))
		return -ENXIO;
	SCSI_LOG_TIMEOUT(3, printk("sg_read: %s, count=%d\n",
				   sdp->disk->disk_name, (int) count));
	if (ppos != &filp->f_pos) ;	/* FIXME: Hmm.  Seek to the right place, or fail?  */
	if ((k = verify_area(VERIFY_WRITE, buf, count)))
		return k;
	if (sfp->force_packid && (count >= SZ_SG_HEADER)) {
		if (__copy_from_user(&old_hdr, buf, SZ_SG_HEADER))
			return -EFAULT;
		if (old_hdr.reply_len < 0) {
			if (count >= SZ_SG_IO_HDR) {
				if (__copy_from_user
				    (&new_hdr, buf, SZ_SG_IO_HDR))
					return -EFAULT;
				req_pack_id = new_hdr.pack_id;
			}
		} else
			req_pack_id = old_hdr.pack_id;
	}
	srp = sg_get_rq_mark(sfp, req_pack_id);
	if (!srp) {		/* now wait on packet to arrive */
		if (sdp->detached)
			return -ENODEV;
		if (filp->f_flags & O_NONBLOCK)
			return -EAGAIN;
		while (1) {
			res = 0;	/* following is a macro that beats race condition */
			__wait_event_interruptible(sfp->read_wait,
				(sdp->detached || (srp = sg_get_rq_mark(sfp, req_pack_id))), 
						   res);
			if (sdp->detached)
				return -ENODEV;
			if (0 == res)
				break;
			return res;	/* -ERESTARTSYS because signal hit process */
		}
	}
	if (srp->header.interface_id != '\0')
		return sg_new_read(sfp, buf, count, srp);

	hp = &srp->header;
	memset(&old_hdr, 0, SZ_SG_HEADER);
	old_hdr.reply_len = (int) hp->timeout;
	old_hdr.pack_len = old_hdr.reply_len; /* very old, strange behaviour */
	old_hdr.pack_id = hp->pack_id;
	old_hdr.twelve_byte =
	    ((srp->data.cmd_opcode >= 0xc0) && (12 == hp->cmd_len)) ? 1 : 0;
	old_hdr.target_status = hp->masked_status;
	old_hdr.host_status = hp->host_status;
	old_hdr.driver_status = hp->driver_status;
	if ((CHECK_CONDITION & hp->masked_status) ||
	    (DRIVER_SENSE & hp->driver_status))
		memcpy(old_hdr.sense_buffer, srp->sense_b,
		       sizeof (old_hdr.sense_buffer));
	switch (hp->host_status) {
	/* This setup of 'result' is for backward compatibility and is best
	   ignored by the user who should use target, host + driver status */
	case DID_OK:
	case DID_PASSTHROUGH:
	case DID_SOFT_ERROR:
		old_hdr.result = 0;
		break;
	case DID_NO_CONNECT:
	case DID_BUS_BUSY:
	case DID_TIME_OUT:
		old_hdr.result = EBUSY;
		break;
	case DID_BAD_TARGET:
	case DID_ABORT:
	case DID_PARITY:
	case DID_RESET:
	case DID_BAD_INTR:
		old_hdr.result = EIO;
		break;
	case DID_ERROR:
		old_hdr.result = (srp->sense_b[0] == 0 && 
				  hp->masked_status == GOOD) ? 0 : EIO;
		break;
	default:
		old_hdr.result = EIO;
		break;
	}

	/* Now copy the result back to the user buffer.  */
	if (count >= SZ_SG_HEADER) {
		if (__copy_to_user(buf, &old_hdr, SZ_SG_HEADER))
			return -EFAULT;
		buf += SZ_SG_HEADER;
		if (count > old_hdr.reply_len)
			count = old_hdr.reply_len;
		if (count > SZ_SG_HEADER) {
			if ((res =
			     sg_read_oxfer(srp, buf, count - SZ_SG_HEADER)))
				return -EFAULT;
		}
	} else
		count = (old_hdr.result == 0) ? 0 : -EIO;
	sg_finish_rem_req(srp);
	return count;
}

static ssize_t
sg_new_read(Sg_fd * sfp, char __user *buf, size_t count, Sg_request * srp)
{
	sg_io_hdr_t *hp = &srp->header;
	int err = 0;
	int len;

	if (count < SZ_SG_IO_HDR) {
		err = -EINVAL;
		goto err_out;
	}
	hp->sb_len_wr = 0;
	if ((hp->mx_sb_len > 0) && hp->sbp) {
		if ((CHECK_CONDITION & hp->masked_status) ||
		    (DRIVER_SENSE & hp->driver_status)) {
			int sb_len = sizeof (dummy_cmdp->sr_sense_buffer);
			sb_len = (hp->mx_sb_len > sb_len) ? sb_len : hp->mx_sb_len;
			len = 8 + (int) srp->sense_b[7];	/* Additional sense length field */
			len = (len > sb_len) ? sb_len : len;
			if (copy_to_user(hp->sbp, srp->sense_b, len)) {
				err = -EFAULT;
				goto err_out;
			}
			hp->sb_len_wr = len;
		}
	}
	if (hp->masked_status || hp->host_status || hp->driver_status)
		hp->info |= SG_INFO_CHECK;
	if (copy_to_user(buf, hp, SZ_SG_IO_HDR)) {
		err = -EFAULT;
		goto err_out;
	}
	err = sg_read_xfer(srp);
      err_out:
	sg_finish_rem_req(srp);
	return (0 == err) ? count : err;
}

static ssize_t
sg_write(struct file *filp, const char __user *buf, size_t count, loff_t * ppos)
{
	int mxsize, cmd_size, k;
	int input_size, blocking;
	unsigned char opcode;
	Sg_device *sdp;
	Sg_fd *sfp;
	Sg_request *srp;
	struct sg_header old_hdr;
	sg_io_hdr_t *hp;
	unsigned char cmnd[sizeof (dummy_cmdp->sr_cmnd)];

	if ((!(sfp = (Sg_fd *) filp->private_data)) || (!(sdp = sfp->parentdp)))
		return -ENXIO;
	SCSI_LOG_TIMEOUT(3, printk("sg_write: %s, count=%d\n",
				   sdp->disk->disk_name, (int) count));
	if (sdp->detached)
		return -ENODEV;
	if (!((filp->f_flags & O_NONBLOCK) ||
	      scsi_block_when_processing_errors(sdp->device)))
		return -ENXIO;
	if (ppos != &filp->f_pos) ;	/* FIXME: Hmm.  Seek to the right place, or fail?  */

	if ((k = verify_area(VERIFY_READ, buf, count)))
		return k;	/* protects following copy_from_user()s + get_user()s */
	if (count < SZ_SG_HEADER)
		return -EIO;
	if (__copy_from_user(&old_hdr, buf, SZ_SG_HEADER))
		return -EFAULT;
	blocking = !(filp->f_flags & O_NONBLOCK);
	if (old_hdr.reply_len < 0)
		return sg_new_write(sfp, buf, count, blocking, 0, NULL);
	if (count < (SZ_SG_HEADER + 6))
		return -EIO;	/* The minimum scsi command length is 6 bytes. */

	if (!(srp = sg_add_request(sfp))) {
		SCSI_LOG_TIMEOUT(1, printk("sg_write: queue full\n"));
		return -EDOM;
	}
	buf += SZ_SG_HEADER;
	__get_user(opcode, buf);
	if (sfp->next_cmd_len > 0) {
		if (sfp->next_cmd_len > MAX_COMMAND_SIZE) {
			SCSI_LOG_TIMEOUT(1, printk("sg_write: command length too long\n"));
			sfp->next_cmd_len = 0;
			sg_remove_request(sfp, srp);
			return -EIO;
		}
		cmd_size = sfp->next_cmd_len;
		sfp->next_cmd_len = 0;	/* reset so only this write() effected */
	} else {
		cmd_size = COMMAND_SIZE(opcode);	/* based on SCSI command group */
		if ((opcode >= 0xc0) && old_hdr.twelve_byte)
			cmd_size = 12;
	}
	SCSI_LOG_TIMEOUT(4, printk(
		"sg_write:   scsi opcode=0x%02x, cmd_size=%d\n", (int) opcode, cmd_size));
/* Determine buffer size.  */
	input_size = count - cmd_size;
	mxsize = (input_size > old_hdr.reply_len) ? input_size : old_hdr.reply_len;
	mxsize -= SZ_SG_HEADER;
	input_size -= SZ_SG_HEADER;
	if (input_size < 0) {
		sg_remove_request(sfp, srp);
		return -EIO;	/* User did not pass enough bytes for this command. */
	}
	hp = &srp->header;
	hp->interface_id = '\0';	/* indicator of old interface tunnelled */
	hp->cmd_len = (unsigned char) cmd_size;
	hp->iovec_count = 0;
	hp->mx_sb_len = 0;
	if (input_size > 0)
		hp->dxfer_direction = (old_hdr.reply_len > SZ_SG_HEADER) ?
		    SG_DXFER_TO_FROM_DEV : SG_DXFER_TO_DEV;
	else
		hp->dxfer_direction = (mxsize > 0) ? SG_DXFER_FROM_DEV : SG_DXFER_NONE;
	hp->dxfer_len = mxsize;
	hp->dxferp = (char __user *)buf + cmd_size;
	hp->sbp = NULL;
	hp->timeout = old_hdr.reply_len;	/* structure abuse ... */
	hp->flags = input_size;	/* structure abuse ... */
	hp->pack_id = old_hdr.pack_id;
	hp->usr_ptr = NULL;
	if (__copy_from_user(cmnd, buf, cmd_size))
		return -EFAULT;
	k = sg_common_write(sfp, srp, cmnd, sfp->timeout, blocking);
	return (k < 0) ? k : count;
}

static ssize_t
sg_new_write(Sg_fd * sfp, const char __user *buf, size_t count,
	     int blocking, int read_only, Sg_request ** o_srp)
{
	int k;
	Sg_request *srp;
	sg_io_hdr_t *hp;
	unsigned char cmnd[sizeof (dummy_cmdp->sr_cmnd)];
	int timeout;

	if (count < SZ_SG_IO_HDR)
		return -EINVAL;
	if ((k = verify_area(VERIFY_READ, buf, count)))
		return k; /* protects following copy_from_user()s + get_user()s */

	sfp->cmd_q = 1;	/* when sg_io_hdr seen, set command queuing on */
	if (!(srp = sg_add_request(sfp))) {
		SCSI_LOG_TIMEOUT(1, printk("sg_new_write: queue full\n"));
		return -EDOM;
	}
	hp = &srp->header;
	if (__copy_from_user(hp, buf, SZ_SG_IO_HDR)) {
		sg_remove_request(sfp, srp);
		return -EFAULT;
	}
	if (hp->interface_id != 'S') {
		sg_remove_request(sfp, srp);
		return -ENOSYS;
	}
	if (hp->flags & SG_FLAG_MMAP_IO) {
		if (hp->dxfer_len > sfp->reserve.bufflen) {
			sg_remove_request(sfp, srp);
			return -ENOMEM;	/* MMAP_IO size must fit in reserve buffer */
		}
		if (hp->flags & SG_FLAG_DIRECT_IO) {
			sg_remove_request(sfp, srp);
			return -EINVAL;	/* either MMAP_IO or DIRECT_IO (not both) */
		}
		if (sg_res_in_use(sfp)) {
			sg_remove_request(sfp, srp);
			return -EBUSY;	/* reserve buffer already being used */
		}
	}
	timeout = sg_ms_to_jif(srp->header.timeout);
	if ((!hp->cmdp) || (hp->cmd_len < 6) || (hp->cmd_len > sizeof (cmnd))) {
		sg_remove_request(sfp, srp);
		return -EMSGSIZE;
	}
	if ((k = verify_area(VERIFY_READ, hp->cmdp, hp->cmd_len))) {
		sg_remove_request(sfp, srp);
		return k;	/* protects following copy_from_user()s + get_user()s */
	}
	if (__copy_from_user(cmnd, hp->cmdp, hp->cmd_len)) {
		sg_remove_request(sfp, srp);
		return -EFAULT;
	}
	if (read_only &&
	    (!sg_allow_access(cmnd[0], sfp->parentdp->device->type))) {
		sg_remove_request(sfp, srp);
		return -EPERM;
	}
	k = sg_common_write(sfp, srp, cmnd, timeout, blocking);
	if (k < 0)
		return k;
	if (o_srp)
		*o_srp = srp;
	return count;
}

static int
sg_common_write(Sg_fd * sfp, Sg_request * srp,
		unsigned char *cmnd, int timeout, int blocking)
{
	int k;
	Scsi_Request *SRpnt;
	Sg_device *sdp = sfp->parentdp;
	sg_io_hdr_t *hp = &srp->header;
	request_queue_t *q;

	srp->data.cmd_opcode = cmnd[0];	/* hold opcode of command */
	hp->status = 0;
	hp->masked_status = 0;
	hp->msg_status = 0;
	hp->info = 0;
	hp->host_status = 0;
	hp->driver_status = 0;
	hp->resid = 0;
	SCSI_LOG_TIMEOUT(4, printk("sg_common_write:  scsi opcode=0x%02x, cmd_size=%d\n",
			  (int) cmnd[0], (int) hp->cmd_len));

	if ((k = sg_start_req(srp))) {
		SCSI_LOG_TIMEOUT(1, printk("sg_write: start_req err=%d\n", k));
		sg_finish_rem_req(srp);
		return k;	/* probably out of space --> ENOMEM */
	}
	if ((k = sg_write_xfer(srp))) {
		SCSI_LOG_TIMEOUT(1, printk("sg_write: write_xfer, bad address\n"));
		sg_finish_rem_req(srp);
		return k;
	}
	if (sdp->detached) {
		sg_finish_rem_req(srp);
		return -ENODEV;
	}
	SRpnt = scsi_allocate_request(sdp->device, GFP_ATOMIC);
	if (SRpnt == NULL) {
		SCSI_LOG_TIMEOUT(1, printk("sg_write: no mem\n"));
		sg_finish_rem_req(srp);
		return -ENOMEM;
	}

	srp->my_cmdp = SRpnt;
	q = SRpnt->sr_device->request_queue;
	SRpnt->sr_request->rq_disk = sdp->disk;
	SRpnt->sr_sense_buffer[0] = 0;
	SRpnt->sr_cmd_len = hp->cmd_len;
	SRpnt->sr_use_sg = srp->data.k_use_sg;
	SRpnt->sr_sglist_len = srp->data.sglist_len;
	SRpnt->sr_bufflen = srp->data.bufflen;
	SRpnt->sr_underflow = 0;
	SRpnt->sr_buffer = srp->data.buffer;
	switch (hp->dxfer_direction) {
	case SG_DXFER_TO_FROM_DEV:
	case SG_DXFER_FROM_DEV:
		SRpnt->sr_data_direction = SCSI_DATA_READ;
		break;
	case SG_DXFER_TO_DEV:
		SRpnt->sr_data_direction = SCSI_DATA_WRITE;
		break;
	case SG_DXFER_UNKNOWN:
		SRpnt->sr_data_direction = SCSI_DATA_UNKNOWN;
		break;
	default:
		SRpnt->sr_data_direction = SCSI_DATA_NONE;
		break;
	}
	SRpnt->upper_private_data = srp;
	srp->data.k_use_sg = 0;
	srp->data.sglist_len = 0;
	srp->data.bufflen = 0;
	srp->data.buffer = NULL;
	hp->duration = jiffies;	/* unit jiffies now, millisecs after done */
/* Now send everything of to mid-level. The next time we hear about this
   packet is when sg_cmd_done() is called (i.e. a callback). */
	scsi_do_req(SRpnt, (void *) cmnd,
		    (void *) SRpnt->sr_buffer, hp->dxfer_len,
		    sg_cmd_done, timeout, SG_DEFAULT_RETRIES);
	/* dxfer_len overwrites SRpnt->sr_bufflen, hence need for b_malloc_len */
	return 0;
}

static inline unsigned
sg_jif_to_ms(int jifs)
{
	if (jifs <= 0)
		return 0U;
	else {
		unsigned int j = (unsigned int) jifs;
		return (j <
			(UINT_MAX / 1000)) ? ((j * 1000) / HZ) : ((j / HZ) *
								  1000);
	}
}

static int
sg_srp_done(Sg_request *srp, Sg_fd *sfp)
{
	unsigned long iflags;
	int done;

	read_lock_irqsave(&sfp->rq_list_lock, iflags);
	done = srp->done;
	read_unlock_irqrestore(&sfp->rq_list_lock, iflags);
	return done;
}

static int
sg_ioctl(struct inode *inode, struct file *filp,
	 unsigned int cmd_in, unsigned long arg)
{
	void __user *p = (void __user *)arg;
	int __user *ip = p;
	int result, val, read_only;
	Sg_device *sdp;
	Sg_fd *sfp;
	Sg_request *srp;
	unsigned long iflags;

	if ((!(sfp = (Sg_fd *) filp->private_data)) || (!(sdp = sfp->parentdp)))
		return -ENXIO;
	SCSI_LOG_TIMEOUT(3, printk("sg_ioctl: %s, cmd=0x%x\n",
				   sdp->disk->disk_name, (int) cmd_in));
	read_only = (O_RDWR != (filp->f_flags & O_ACCMODE));

	switch (cmd_in) {
	case SG_IO:
		{
			int blocking = 1;	/* ignore O_NONBLOCK flag */

			if (sdp->detached)
				return -ENODEV;
			if (!scsi_block_when_processing_errors(sdp->device))
				return -ENXIO;
			result = verify_area(VERIFY_WRITE, p, SZ_SG_IO_HDR);
			if (result)
				return result;
			result =
			    sg_new_write(sfp, p, SZ_SG_IO_HDR,
					 blocking, read_only, &srp);
			if (result < 0)
				return result;
			srp->sg_io_owned = 1;
			while (1) {
				result = 0;	/* following macro to beat race condition */
				__wait_event_interruptible(sfp->read_wait,
					(sdp->detached || sfp->closed || sg_srp_done(srp, sfp)),
							   result);
				if (sdp->detached)
					return -ENODEV;
				if (sfp->closed)
					return 0;	/* request packet dropped already */
				if (0 == result)
					break;
				srp->orphan = 1;
				return result;	/* -ERESTARTSYS because signal hit process */
			}
			write_lock_irqsave(&sfp->rq_list_lock, iflags);
			srp->done = 2;
<<<<<<< HEAD
			write_unlock_irqrestore(&sfp->rq_list_lock, iflags);
			result = sg_new_read(sfp, (char *) arg, SZ_SG_IO_HDR, srp);
=======
			result = sg_new_read(sfp, p, SZ_SG_IO_HDR, srp);
>>>>>>> 30e74fea
			return (result < 0) ? result : 0;
		}
	case SG_SET_TIMEOUT:
		result = get_user(val, ip);
		if (result)
			return result;
		if (val < 0)
			return -EIO;
		if (val >= MULDIV (INT_MAX, USER_HZ, HZ))
		    val = MULDIV (INT_MAX, USER_HZ, HZ);
		sfp->timeout_user = val;
		sfp->timeout = MULDIV (val, HZ, USER_HZ);

		return 0;
	case SG_GET_TIMEOUT:	/* N.B. User receives timeout as return value */
				/* strange ..., for backward compatibility */
		return sfp->timeout_user;
	case SG_SET_FORCE_LOW_DMA:
		result = get_user(val, ip);
		if (result)
			return result;
		if (val) {
			sfp->low_dma = 1;
			if ((0 == sfp->low_dma) && (0 == sg_res_in_use(sfp))) {
				val = (int) sfp->reserve.bufflen;
				sg_remove_scat(&sfp->reserve);
				sg_build_reserve(sfp, val);
			}
		} else {
			if (sdp->detached)
				return -ENODEV;
			sfp->low_dma = sdp->device->host->unchecked_isa_dma;
		}
		return 0;
	case SG_GET_LOW_DMA:
		return put_user((int) sfp->low_dma, ip);
	case SG_GET_SCSI_ID:
		result =
		    verify_area(VERIFY_WRITE, p, sizeof (sg_scsi_id_t));
		if (result)
			return result;
		else {
			sg_scsi_id_t __user *sg_idp = p;

			if (sdp->detached)
				return -ENODEV;
			__put_user((int) sdp->device->host->host_no,
				   &sg_idp->host_no);
			__put_user((int) sdp->device->channel,
				   &sg_idp->channel);
			__put_user((int) sdp->device->id, &sg_idp->scsi_id);
			__put_user((int) sdp->device->lun, &sg_idp->lun);
			__put_user((int) sdp->device->type, &sg_idp->scsi_type);
			__put_user((short) sdp->device->host->cmd_per_lun,
				   &sg_idp->h_cmd_per_lun);
			__put_user((short) sdp->device->queue_depth,
				   &sg_idp->d_queue_depth);
			__put_user(0, &sg_idp->unused[0]);
			__put_user(0, &sg_idp->unused[1]);
			return 0;
		}
	case SG_SET_FORCE_PACK_ID:
		result = get_user(val, ip);
		if (result)
			return result;
		sfp->force_packid = val ? 1 : 0;
		return 0;
	case SG_GET_PACK_ID:
		result = verify_area(VERIFY_WRITE, ip, sizeof (int));
		if (result)
			return result;
		read_lock_irqsave(&sfp->rq_list_lock, iflags);
		for (srp = sfp->headrp; srp; srp = srp->nextrp) {
			if ((1 == srp->done) && (!srp->sg_io_owned)) {
				read_unlock_irqrestore(&sfp->rq_list_lock,
						       iflags);
				__put_user(srp->header.pack_id, ip);
				return 0;
			}
		}
		read_unlock_irqrestore(&sfp->rq_list_lock, iflags);
		__put_user(-1, ip);
		return 0;
	case SG_GET_NUM_WAITING:
		read_lock_irqsave(&sfp->rq_list_lock, iflags);
		for (val = 0, srp = sfp->headrp; srp; srp = srp->nextrp) {
			if ((1 == srp->done) && (!srp->sg_io_owned))
				++val;
		}
		read_unlock_irqrestore(&sfp->rq_list_lock, iflags);
		return put_user(val, ip);
	case SG_GET_SG_TABLESIZE:
		return put_user(sdp->sg_tablesize, ip);
	case SG_SET_RESERVED_SIZE:
		result = get_user(val, ip);
		if (result)
			return result;
                if (val < 0)
                        return -EINVAL;
		if (val != sfp->reserve.bufflen) {
			if (sg_res_in_use(sfp) || sfp->mmap_called)
				return -EBUSY;
			sg_remove_scat(&sfp->reserve);
			sg_build_reserve(sfp, val);
		}
		return 0;
	case SG_GET_RESERVED_SIZE:
		val = (int) sfp->reserve.bufflen;
		return put_user(val, ip);
	case SG_SET_COMMAND_Q:
		result = get_user(val, ip);
		if (result)
			return result;
		sfp->cmd_q = val ? 1 : 0;
		return 0;
	case SG_GET_COMMAND_Q:
		return put_user((int) sfp->cmd_q, ip);
	case SG_SET_KEEP_ORPHAN:
		result = get_user(val, ip);
		if (result)
			return result;
		sfp->keep_orphan = val;
		return 0;
	case SG_GET_KEEP_ORPHAN:
		return put_user((int) sfp->keep_orphan, ip);
	case SG_NEXT_CMD_LEN:
		result = get_user(val, ip);
		if (result)
			return result;
		sfp->next_cmd_len = (val > 0) ? val : 0;
		return 0;
	case SG_GET_VERSION_NUM:
		return put_user(sg_version_num, ip);
	case SG_GET_ACCESS_COUNT:
		/* faked - we don't have a real access count anymore */
		val = (sdp->device ? 1 : 0);
		return put_user(val, ip);
	case SG_GET_REQUEST_TABLE:
		result = verify_area(VERIFY_WRITE, p,
				     SZ_SG_REQ_INFO * SG_MAX_QUEUE);
		if (result)
			return result;
		else {
			sg_req_info_t rinfo[SG_MAX_QUEUE];
			Sg_request *srp;
			read_lock_irqsave(&sfp->rq_list_lock, iflags);
			for (srp = sfp->headrp, val = 0; val < SG_MAX_QUEUE;
			     ++val, srp = srp ? srp->nextrp : srp) {
				memset(&rinfo[val], 0, SZ_SG_REQ_INFO);
				if (srp) {
					rinfo[val].req_state = srp->done + 1;
					rinfo[val].problem =
					    srp->header.masked_status & 
					    srp->header.host_status & 
					    srp->header.driver_status;
					rinfo[val].duration =
					    srp->done ? srp->header.duration :
					    sg_jif_to_ms(
						jiffies - srp->header.duration);
					rinfo[val].orphan = srp->orphan;
					rinfo[val].sg_io_owned = srp->sg_io_owned;
					rinfo[val].pack_id = srp->header.pack_id;
					rinfo[val].usr_ptr = srp->header.usr_ptr;
				}
			}
			read_unlock_irqrestore(&sfp->rq_list_lock, iflags);
			return (__copy_to_user(p, rinfo,
			        SZ_SG_REQ_INFO * SG_MAX_QUEUE) ? -EFAULT : 0);
		}
	case SG_EMULATED_HOST:
		if (sdp->detached)
			return -ENODEV;
		return put_user(sdp->device->host->hostt->emulated, ip);
	case SG_SCSI_RESET:
		if (sdp->detached)
			return -ENODEV;
		if (filp->f_flags & O_NONBLOCK) {
			if (test_bit(SHOST_RECOVERY,
				     &sdp->device->host->shost_state))
				return -EBUSY;
		} else if (!scsi_block_when_processing_errors(sdp->device))
			return -EBUSY;
		result = get_user(val, ip);
		if (result)
			return result;
		if (SG_SCSI_RESET_NOTHING == val)
			return 0;
		switch (val) {
		case SG_SCSI_RESET_DEVICE:
			val = SCSI_TRY_RESET_DEVICE;
			break;
		case SG_SCSI_RESET_BUS:
			val = SCSI_TRY_RESET_BUS;
			break;
		case SG_SCSI_RESET_HOST:
			val = SCSI_TRY_RESET_HOST;
			break;
		default:
			return -EINVAL;
		}
		if (!capable(CAP_SYS_ADMIN) || !capable(CAP_SYS_RAWIO))
			return -EACCES;
		return (scsi_reset_provider(sdp->device, val) ==
			SUCCESS) ? 0 : -EIO;
	case SCSI_IOCTL_SEND_COMMAND:
		if (sdp->detached)
			return -ENODEV;
		if (read_only) {
			unsigned char opcode = WRITE_6;
			Scsi_Ioctl_Command __user *siocp = p;

			if (copy_from_user(&opcode, siocp->data, 1))
				return -EFAULT;
			if (!sg_allow_access(opcode, sdp->device->type))
				return -EPERM;
		}
		return scsi_ioctl_send_command(sdp->device, p);
	case SG_SET_DEBUG:
		result = get_user(val, ip);
		if (result)
			return result;
		sdp->sgdebug = (char) val;
		return 0;
	case SCSI_IOCTL_GET_IDLUN:
	case SCSI_IOCTL_GET_BUS_NUMBER:
	case SCSI_IOCTL_PROBE_HOST:
	case SG_GET_TRANSFORM:
		if (sdp->detached)
			return -ENODEV;
		return scsi_ioctl(sdp->device, cmd_in, p);
	default:
		if (read_only)
			return -EPERM;	/* don't know so take safe approach */
		return scsi_ioctl(sdp->device, cmd_in, p);
	}
}

static unsigned int
sg_poll(struct file *filp, poll_table * wait)
{
	unsigned int res = 0;
	Sg_device *sdp;
	Sg_fd *sfp;
	Sg_request *srp;
	int count = 0;
	unsigned long iflags;

	if ((!(sfp = (Sg_fd *) filp->private_data)) || (!(sdp = sfp->parentdp))
	    || sfp->closed)
		return POLLERR;
	poll_wait(filp, &sfp->read_wait, wait);
	read_lock_irqsave(&sfp->rq_list_lock, iflags);
	for (srp = sfp->headrp; srp; srp = srp->nextrp) {
		/* if any read waiting, flag it */
		if ((0 == res) && (1 == srp->done) && (!srp->sg_io_owned))
			res = POLLIN | POLLRDNORM;
		++count;
	}
	read_unlock_irqrestore(&sfp->rq_list_lock, iflags);

	if (sdp->detached)
		res |= POLLHUP;
	else if (!sfp->cmd_q) {
		if (0 == count)
			res |= POLLOUT | POLLWRNORM;
	} else if (count < SG_MAX_QUEUE)
		res |= POLLOUT | POLLWRNORM;
	SCSI_LOG_TIMEOUT(3, printk("sg_poll: %s, res=0x%x\n",
				   sdp->disk->disk_name, (int) res));
	return res;
}

static int
sg_fasync(int fd, struct file *filp, int mode)
{
	int retval;
	Sg_device *sdp;
	Sg_fd *sfp;

	if ((!(sfp = (Sg_fd *) filp->private_data)) || (!(sdp = sfp->parentdp)))
		return -ENXIO;
	SCSI_LOG_TIMEOUT(3, printk("sg_fasync: %s, mode=%d\n",
				   sdp->disk->disk_name, mode));

	retval = fasync_helper(fd, filp, mode, &sfp->async_qp);
	return (retval < 0) ? retval : 0;
}

static inline unsigned char *
sg_scatg2virt(const struct scatterlist *sclp)
{
	return (sclp && sclp->page) ?
	    (unsigned char *) page_address(sclp->page) + sclp->offset : NULL;
}

/* When startFinish==1 increments page counts for pages other than the 
   first of scatter gather elements obtained from __get_free_pages().
   When startFinish==0 decrements ... */
static void
sg_rb_correct4mmap(Sg_scatter_hold * rsv_schp, int startFinish)
{
	void *page_ptr;
	struct page *page;
	int k, m;

	SCSI_LOG_TIMEOUT(3, printk("sg_rb_correct4mmap: startFinish=%d, scatg=%d\n", 
				   startFinish, rsv_schp->k_use_sg));
	/* N.B. correction _not_ applied to base page of each allocation */
	if (rsv_schp->k_use_sg) {	/* reserve buffer is a scatter gather list */
		struct scatterlist *sclp = rsv_schp->buffer;

		for (k = 0; k < rsv_schp->k_use_sg; ++k, ++sclp) {
			for (m = PAGE_SIZE; m < sclp->length; m += PAGE_SIZE) {
				page_ptr = sg_scatg2virt(sclp) + m;
				page = virt_to_page(page_ptr);
				if (startFinish)
					get_page(page);
				else {
					if (page_count(page) > 0)
						__put_page(page);
				}
			}
		}
	} else {		/* reserve buffer is just a single allocation */
		for (m = PAGE_SIZE; m < rsv_schp->bufflen; m += PAGE_SIZE) {
			page_ptr = (unsigned char *) rsv_schp->buffer + m;
			page = virt_to_page(page_ptr);
			if (startFinish)
				get_page(page);
			else {
				if (page_count(page) > 0)
					__put_page(page);
			}
		}
	}
}

static struct page *
sg_vma_nopage(struct vm_area_struct *vma, unsigned long addr, int *type)
{
	Sg_fd *sfp;
	struct page *page = NOPAGE_SIGBUS;
	void *page_ptr = NULL;
	unsigned long offset;
	Sg_scatter_hold *rsv_schp;

	if ((NULL == vma) || (!(sfp = (Sg_fd *) vma->vm_private_data)))
		return page;
	rsv_schp = &sfp->reserve;
	offset = addr - vma->vm_start;
	if (offset >= rsv_schp->bufflen)
		return page;
	SCSI_LOG_TIMEOUT(3, printk("sg_vma_nopage: offset=%lu, scatg=%d\n",
				   offset, rsv_schp->k_use_sg));
	if (rsv_schp->k_use_sg) {	/* reserve buffer is a scatter gather list */
		int k;
		unsigned long sa = vma->vm_start;
		unsigned long len;
		struct scatterlist *sclp = rsv_schp->buffer;

		for (k = 0; (k < rsv_schp->k_use_sg) && (sa < vma->vm_end);
		     ++k, ++sclp) {
			len = vma->vm_end - sa;
			len = (len < sclp->length) ? len : sclp->length;
			if (offset < len) {
				page_ptr = sg_scatg2virt(sclp) + offset;
				page = virt_to_page(page_ptr);
				get_page(page);	/* increment page count */
				break;
			}
			sa += len;
			offset -= len;
		}
	} else {		/* reserve buffer is just a single allocation */
		page_ptr = (unsigned char *) rsv_schp->buffer + offset;
		page = virt_to_page(page_ptr);
		get_page(page);	/* increment page count */
	}
	if (type)
		*type = VM_FAULT_MINOR;
	return page;
}

static struct vm_operations_struct sg_mmap_vm_ops = {
	.nopage = sg_vma_nopage,
};

static int
sg_mmap(struct file *filp, struct vm_area_struct *vma)
{
	Sg_fd *sfp;
	unsigned long req_sz = vma->vm_end - vma->vm_start;
	Sg_scatter_hold *rsv_schp;

	if ((!filp) || (!vma) || (!(sfp = (Sg_fd *) filp->private_data)))
		return -ENXIO;
	SCSI_LOG_TIMEOUT(3, printk("sg_mmap starting, vm_start=%p, len=%d\n",
				   (void *) vma->vm_start, (int) req_sz));
	if (vma->vm_pgoff)
		return -EINVAL;	/* want no offset */
	rsv_schp = &sfp->reserve;
	if (req_sz > rsv_schp->bufflen)
		return -ENOMEM;	/* cannot map more than reserved buffer */

	if (rsv_schp->k_use_sg) { /* reserve buffer is a scatter gather list */
		int k;
		unsigned long sa = vma->vm_start;
		unsigned long len;
		struct scatterlist *sclp = rsv_schp->buffer;

		for (k = 0; (k < rsv_schp->k_use_sg) && (sa < vma->vm_end);
		     ++k, ++sclp) {
			if (0 != sclp->offset)
				return -EFAULT;	/* non page aligned memory ?? */
			len = vma->vm_end - sa;
			len = (len < sclp->length) ? len : sclp->length;
			sa += len;
		}
	} else {	/* reserve buffer is just a single allocation */
		if ((unsigned long) rsv_schp->buffer & (PAGE_SIZE - 1))
			return -EFAULT;	/* non page aligned memory ?? */
	}
	if (0 == sfp->mmap_called) {
		sg_rb_correct4mmap(rsv_schp, 1);	/* do only once per fd lifetime */
		sfp->mmap_called = 1;
	}
	vma->vm_flags |= (VM_RESERVED | VM_IO);
	vma->vm_private_data = sfp;
	vma->vm_ops = &sg_mmap_vm_ops;
	return 0;
}

/* This function is a "bottom half" handler that is called by the
 * mid level when a command is completed (or has failed). */
static void
sg_cmd_done(Scsi_Cmnd * SCpnt)
{
	Scsi_Request *SRpnt = NULL;
	Sg_device *sdp = NULL;
	Sg_fd *sfp;
	Sg_request *srp = NULL;
	unsigned long iflags;

	if (SCpnt && (SRpnt = SCpnt->sc_request))
		srp = (Sg_request *) SRpnt->upper_private_data;
	if (NULL == srp) {
		printk(KERN_ERR "sg_cmd_done: NULL request\n");
		if (SRpnt)
			scsi_release_request(SRpnt);
		return;
	}
	sfp = srp->parentfp;
	if (sfp)
		sdp = sfp->parentdp;
	if ((NULL == sdp) || sdp->detached) {
		printk(KERN_INFO "sg_cmd_done: device detached\n");
		scsi_release_request(SRpnt);
		return;
	}

	/* First transfer ownership of data buffers to sg_device object. */
	srp->data.k_use_sg = SRpnt->sr_use_sg;
	srp->data.sglist_len = SRpnt->sr_sglist_len;
	srp->data.bufflen = SRpnt->sr_bufflen;
	srp->data.buffer = SRpnt->sr_buffer;
	/* now clear out request structure */
	SRpnt->sr_use_sg = 0;
	SRpnt->sr_sglist_len = 0;
	SRpnt->sr_bufflen = 0;
	SRpnt->sr_buffer = NULL;
	SRpnt->sr_underflow = 0;
	SRpnt->sr_request->rq_disk = NULL; /* "sg" _disowns_ request blk */

	srp->my_cmdp = NULL;

	SCSI_LOG_TIMEOUT(4, printk("sg_cmd_done: %s, pack_id=%d, res=0x%x\n",
		sdp->disk->disk_name, srp->header.pack_id, (int) SRpnt->sr_result));
	srp->header.resid = SCpnt->resid;
	/* N.B. unit of duration changes here from jiffies to millisecs */
	srp->header.duration =
	    sg_jif_to_ms(jiffies - (int) srp->header.duration);
	if (0 != SRpnt->sr_result) {
		memcpy(srp->sense_b, SRpnt->sr_sense_buffer,
		       sizeof (srp->sense_b));
		srp->header.status = 0xff & SRpnt->sr_result;
		srp->header.masked_status = status_byte(SRpnt->sr_result);
		srp->header.msg_status = msg_byte(SRpnt->sr_result);
		srp->header.host_status = host_byte(SRpnt->sr_result);
		srp->header.driver_status = driver_byte(SRpnt->sr_result);
		if ((sdp->sgdebug > 0) &&
		    ((CHECK_CONDITION == srp->header.masked_status) ||
		     (COMMAND_TERMINATED == srp->header.masked_status)))
			print_req_sense("sg_cmd_done", SRpnt);

		/* Following if statement is a patch supplied by Eric Youngdale */
		if (driver_byte(SRpnt->sr_result) != 0
		    && (SRpnt->sr_sense_buffer[0] & 0x7f) == 0x70
		    && (SRpnt->sr_sense_buffer[2] & 0xf) == UNIT_ATTENTION
		    && sdp->device->removable) {
			/* Detected disc change. Set the bit - this may be used if */
			/* there are filesystems using this device. */
			sdp->device->changed = 1;
		}
	}
	/* Rely on write phase to clean out srp status values, so no "else" */

	scsi_release_request(SRpnt);
	SRpnt = NULL;
	if (sfp->closed) {	/* whoops this fd already released, cleanup */
		SCSI_LOG_TIMEOUT(1, printk("sg_cmd_done: already closed, freeing ...\n"));
		sg_finish_rem_req(srp);
		srp = NULL;
		if (NULL == sfp->headrp) {
			SCSI_LOG_TIMEOUT(1, printk("sg...bh: already closed, final cleanup\n"));
			if (0 == sg_remove_sfp(sdp, sfp)) {	/* device still present */
				scsi_device_put(sdp->device);
			}
			sfp = NULL;
		}
	} else if (srp && srp->orphan) {
		if (sfp->keep_orphan)
			srp->sg_io_owned = 0;
		else {
			sg_finish_rem_req(srp);
			srp = NULL;
		}
	}
	if (sfp && srp) {
		/* Now wake up any sg_read() that is waiting for this packet. */
		kill_fasync(&sfp->async_qp, SIGPOLL, POLL_IN);
		write_lock_irqsave(&sfp->rq_list_lock, iflags);
		srp->done = 1;
		wake_up_interruptible(&sfp->read_wait);
		write_unlock_irqrestore(&sfp->rq_list_lock, iflags);
	}
}

static struct file_operations sg_fops = {
	.owner = THIS_MODULE,
	.read = sg_read,
	.write = sg_write,
	.poll = sg_poll,
	.ioctl = sg_ioctl,
	.open = sg_open,
	.mmap = sg_mmap,
	.release = sg_release,
	.fasync = sg_fasync,
};

static struct class_simple * sg_sysfs_class;

static int sg_sysfs_valid = 0;

static int sg_alloc(struct gendisk *disk, struct scsi_device *scsidp)
{
	Sg_device *sdp;
	unsigned long iflags;
	void *old_sg_dev_arr = NULL;
	int k, error;

	sdp = kmalloc(sizeof(Sg_device), GFP_KERNEL);
	if (!sdp) {
		printk(KERN_WARNING "kmalloc Sg_device failure\n");
		return -ENOMEM;
	}

	write_lock_irqsave(&sg_dev_arr_lock, iflags);
	if (unlikely(sg_nr_dev >= sg_dev_max)) {	/* try to resize */
		Sg_device **tmp_da;
		int tmp_dev_max = sg_nr_dev + SG_DEV_ARR_LUMP;
		write_unlock_irqrestore(&sg_dev_arr_lock, iflags);

		tmp_da = kmalloc(tmp_dev_max * sizeof(Sg_device *), GFP_KERNEL);
		if (unlikely(!tmp_da))
			goto expand_failed;

		write_lock_irqsave(&sg_dev_arr_lock, iflags);
		memset(tmp_da, 0, tmp_dev_max * sizeof(Sg_device *));
		memcpy(tmp_da, sg_dev_arr, sg_dev_max * sizeof(Sg_device *));
		old_sg_dev_arr = sg_dev_arr;
		sg_dev_arr = tmp_da;
		sg_dev_max = tmp_dev_max;
	}

	for (k = 0; k < sg_dev_max; k++)
		if (!sg_dev_arr[k])
			break;
	if (unlikely(k >= SG_MAX_DEVS))
		goto overflow;

	memset(sdp, 0, sizeof(*sdp));
	SCSI_LOG_TIMEOUT(3, printk("sg_alloc: dev=%d \n", k));
	sprintf(disk->disk_name, "sg%d", k);
	disk->first_minor = k;
	sdp->disk = disk;
	sdp->device = scsidp;
	init_waitqueue_head(&sdp->o_excl_wait);
	sdp->sg_tablesize = scsidp->host ? scsidp->host->sg_tablesize : 0;

	sg_nr_dev++;
	sg_dev_arr[k] = sdp;
	write_unlock_irqrestore(&sg_dev_arr_lock, iflags);
	error = k;

 out:
	if (error < 0)
		kfree(sdp);
	kfree(old_sg_dev_arr);
	return error;

 expand_failed:
	printk(KERN_WARNING "sg_alloc: device array cannot be resized\n");
	error = -ENOMEM;
	goto out;

 overflow:
	write_unlock_irqrestore(&sg_dev_arr_lock, iflags);
	printk(KERN_WARNING
	       "Unable to attach sg device <%d, %d, %d, %d> type=%d, minor "
	       "number exceeds %d\n", scsidp->host->host_no, scsidp->channel,
	       scsidp->id, scsidp->lun, scsidp->type, SG_MAX_DEVS - 1);
	error = -ENODEV;
	goto out;
}

static int
sg_add(struct class_device *cl_dev)
{
	struct scsi_device *scsidp = to_scsi_device(cl_dev->dev);
	struct gendisk *disk;
	Sg_device *sdp = NULL;
	struct cdev * cdev = NULL;
	int error, k;

	disk = alloc_disk(1);
	if (!disk) {
		printk(KERN_WARNING "alloc_disk failed\n");
		return -ENOMEM;
	}
	disk->major = SCSI_GENERIC_MAJOR;

	error = -ENOMEM;
	cdev = cdev_alloc();
	if (!cdev) {
		printk(KERN_WARNING "cdev_alloc failed\n");
		goto out;
	}
	cdev->owner = THIS_MODULE;
	cdev->ops = &sg_fops;

	error = sg_alloc(disk, scsidp);
	if (error < 0) {
		printk(KERN_WARNING "sg_alloc failed\n");
		goto out;
	}
	k = error;
	sdp = sg_dev_arr[k];

	devfs_mk_cdev(MKDEV(SCSI_GENERIC_MAJOR, k),
			S_IFCHR | S_IRUSR | S_IWUSR | S_IRGRP,
			"%s/generic", scsidp->devfs_name);
	error = cdev_add(cdev, MKDEV(SCSI_GENERIC_MAJOR, k), 1);
	if (error) {
		devfs_remove("%s/generic", scsidp->devfs_name);
		goto out;
	}
	sdp->cdev = cdev;
	if (sg_sysfs_valid) {
		struct class_device * sg_class_member;

		sg_class_member = class_simple_device_add(sg_sysfs_class, 
				MKDEV(SCSI_GENERIC_MAJOR, k), 
				cl_dev->dev, "%s", 
				disk->disk_name);
		if (IS_ERR(sg_class_member))
			printk(KERN_WARNING "sg_add: "
				"class_simple_device_add failed\n");
		class_set_devdata(sg_class_member, sdp);
		error = sysfs_create_link(&scsidp->sdev_gendev.kobj, 
					  &sg_class_member->kobj, "generic");
		if (error)
			printk(KERN_ERR "sg_add: unable to make symlink "
					"'generic' back to sg%d\n", k);
	} else
		printk(KERN_WARNING "sg_add: sg_sys INvalid\n");

	printk(KERN_NOTICE
	       "Attached scsi generic sg%d at scsi%d, channel"
	       " %d, id %d, lun %d,  type %d\n", k,
	       scsidp->host->host_no, scsidp->channel, scsidp->id,
	       scsidp->lun, scsidp->type);

	return 0;

out:
	put_disk(disk);
	if (cdev)
		cdev_del(cdev);
	return error;
}

static void
sg_remove(struct class_device *cl_dev)
{
	struct scsi_device *scsidp = to_scsi_device(cl_dev->dev);
	Sg_device *sdp = NULL;
	unsigned long iflags;
	Sg_fd *sfp;
	Sg_fd *tsfp;
	Sg_request *srp;
	Sg_request *tsrp;
	int k, delay;

	if (NULL == sg_dev_arr)
		return;
	delay = 0;
	write_lock_irqsave(&sg_dev_arr_lock, iflags);
	for (k = 0; k < sg_dev_max; k++) {
		sdp = sg_dev_arr[k];
		if ((NULL == sdp) || (sdp->device != scsidp))
			continue;	/* dirty but lowers nesting */
		if (sdp->headfp) {
			sdp->detached = 1;
			for (sfp = sdp->headfp; sfp; sfp = tsfp) {
				tsfp = sfp->nextfp;
				for (srp = sfp->headrp; srp; srp = tsrp) {
					tsrp = srp->nextrp;
					if (sfp->closed || (0 == sg_srp_done(srp, sfp)))
						sg_finish_rem_req(srp);
				}
				if (sfp->closed) {
					scsi_device_put(sdp->device);
					__sg_remove_sfp(sdp, sfp);
				} else {
					delay = 1;
					wake_up_interruptible(&sfp->read_wait);
					kill_fasync(&sfp->async_qp, SIGPOLL,
						    POLL_HUP);
				}
			}
			SCSI_LOG_TIMEOUT(3, printk("sg_detach: dev=%d, dirty\n", k));
			if (NULL == sdp->headfp) {
				sg_dev_arr[k] = NULL;
			}
		} else {	/* nothing active, simple case */
			SCSI_LOG_TIMEOUT(3, printk("sg_detach: dev=%d\n", k));
			sg_dev_arr[k] = NULL;
		}
		sg_nr_dev--;
		break;
	}
	write_unlock_irqrestore(&sg_dev_arr_lock, iflags);

	if (sdp) {
		sysfs_remove_link(&scsidp->sdev_gendev.kobj, "generic");
		class_simple_device_remove(MKDEV(SCSI_GENERIC_MAJOR, k));
		cdev_del(sdp->cdev);
		sdp->cdev = NULL;
		devfs_remove("%s/generic", scsidp->devfs_name);
		put_disk(sdp->disk);
		sdp->disk = NULL;
		if (NULL == sdp->headfp)
			kfree((char *) sdp);
	}

	if (delay)
		scsi_sleep(2);	/* dirty detach so delay device destruction */
}

/* Set 'perm' (4th argument) to 0 to disable module_param's definition
 * of sysfs parameters (which module_param doesn't yet support).
 * Sysfs parameters defined explicitly below.
 */
module_param_named(def_reserved_size, def_reserved_size, int, 0);
module_param_named(allow_dio, sg_allow_dio, int, 0);

MODULE_AUTHOR("Douglas Gilbert");
MODULE_DESCRIPTION("SCSI generic (sg) driver");
MODULE_LICENSE("GPL");
MODULE_VERSION(SG_VERSION_STR);

MODULE_PARM_DESC(def_reserved_size, "size of buffer reserved for each fd");
MODULE_PARM_DESC(allow_dio, "allow direct I/O (default: 0 (disallow))");

static int __init
init_sg(void)
{
	int rc;

	if (def_reserved_size >= 0)
		sg_big_buff = def_reserved_size;

	rc = register_chrdev_region(MKDEV(SCSI_GENERIC_MAJOR, 0), 
				    SG_MAX_DEVS, "sg");
	if (rc)
		return rc;
        sg_sysfs_class = class_simple_create(THIS_MODULE, "scsi_generic");
        if ( IS_ERR(sg_sysfs_class) ) {
		rc = PTR_ERR(sg_sysfs_class);
		goto err_out;
        }
	sg_sysfs_valid = 1;
	rc = scsi_register_interface(&sg_interface);
	if (0 == rc) {
#ifdef CONFIG_SCSI_PROC_FS
		sg_proc_init();
#endif				/* CONFIG_SCSI_PROC_FS */
		return 0;
	}
	class_simple_destroy(sg_sysfs_class);
err_out:
	unregister_chrdev_region(MKDEV(SCSI_GENERIC_MAJOR, 0), SG_MAX_DEVS);
	return rc;
}

static void __exit
exit_sg(void)
{
#ifdef CONFIG_SCSI_PROC_FS
	sg_proc_cleanup();
#endif				/* CONFIG_SCSI_PROC_FS */
	scsi_unregister_interface(&sg_interface);
	class_simple_destroy(sg_sysfs_class);
	sg_sysfs_valid = 0;
	unregister_chrdev_region(MKDEV(SCSI_GENERIC_MAJOR, 0),
				 SG_MAX_DEVS);
	if (sg_dev_arr != NULL) {
		kfree((char *) sg_dev_arr);
		sg_dev_arr = NULL;
	}
	sg_dev_max = 0;
}

static int
sg_start_req(Sg_request * srp)
{
	int res;
	Sg_fd *sfp = srp->parentfp;
	sg_io_hdr_t *hp = &srp->header;
	int dxfer_len = (int) hp->dxfer_len;
	int dxfer_dir = hp->dxfer_direction;
	Sg_scatter_hold *req_schp = &srp->data;
	Sg_scatter_hold *rsv_schp = &sfp->reserve;

	SCSI_LOG_TIMEOUT(4, printk("sg_start_req: dxfer_len=%d\n", dxfer_len));
	if ((dxfer_len <= 0) || (dxfer_dir == SG_DXFER_NONE))
		return 0;
	if (sg_allow_dio && (hp->flags & SG_FLAG_DIRECT_IO) &&
	    (dxfer_dir != SG_DXFER_UNKNOWN) && (0 == hp->iovec_count) &&
	    (!sfp->parentdp->device->host->unchecked_isa_dma)) {
		res = sg_build_direct(srp, sfp, dxfer_len);
		if (res <= 0)	/* -ve -> error, 0 -> done, 1 -> try indirect */
			return res;
	}
	if ((!sg_res_in_use(sfp)) && (dxfer_len <= rsv_schp->bufflen))
		sg_link_reserve(sfp, srp, dxfer_len);
	else {
		res = sg_build_indirect(req_schp, sfp, dxfer_len);
		if (res) {
			sg_remove_scat(req_schp);
			return res;
		}
	}
	return 0;
}

static void
sg_finish_rem_req(Sg_request * srp)
{
	Sg_fd *sfp = srp->parentfp;
	Sg_scatter_hold *req_schp = &srp->data;

	SCSI_LOG_TIMEOUT(4, printk("sg_finish_rem_req: res_used=%d\n", (int) srp->res_used));
	if (srp->res_used)
		sg_unlink_reserve(sfp, srp);
	else
		sg_remove_scat(req_schp);
	sg_remove_request(sfp, srp);
}

static int
sg_build_sgat(Sg_scatter_hold * schp, const Sg_fd * sfp, int tablesize)
{
	int ret_sz;
	int elem_sz = sizeof (struct scatterlist);
	int sg_bufflen = tablesize * elem_sz;
	int mx_sc_elems = tablesize;

	schp->buffer = sg_page_malloc(sg_bufflen, sfp->low_dma, &ret_sz);
	if (!schp->buffer)
		return -ENOMEM;
	else if (ret_sz != sg_bufflen) {
		sg_bufflen = ret_sz;
		mx_sc_elems = sg_bufflen / elem_sz;
	}
	schp->sglist_len = sg_bufflen;
	memset(schp->buffer, 0, sg_bufflen);
	return mx_sc_elems;	/* number of scat_gath elements allocated */
}

#ifdef SG_ALLOW_DIO_CODE
/* vvvvvvvv  following code borrowed from st driver's direct IO vvvvvvvvv */
	/* hopefully this generic code will moved to a library */

/* Pin down user pages and put them into a scatter gather list. Returns <= 0 if
   - mapping of all pages not successful
   - any page is above max_pfn
   (i.e., either completely successful or fails)
*/
static int 
st_map_user_pages(struct scatterlist *sgl, const unsigned int max_pages, 
	          unsigned long uaddr, size_t count, int rw,
	          unsigned long max_pfn)
{
	int res, i, j;
	unsigned int nr_pages;
	struct page **pages;

	nr_pages = ((uaddr & ~PAGE_MASK) + count + ~PAGE_MASK) >> PAGE_SHIFT;

	/* User attempted Overflow! */
	if ((uaddr + count) < uaddr)
		return -EINVAL;

	/* Too big */
        if (nr_pages > max_pages)
		return -ENOMEM;

	/* Hmm? */
	if (count == 0)
		return 0;

	if ((pages = kmalloc(max_pages * sizeof(*pages), GFP_ATOMIC)) == NULL)
		return -ENOMEM;

        /* Try to fault in all of the necessary pages */
	down_read(&current->mm->mmap_sem);
        /* rw==READ means read from drive, write into memory area */
	res = get_user_pages(
		current,
		current->mm,
		uaddr,
		nr_pages,
		rw == READ,
		0, /* don't force */
		pages,
		NULL);
	up_read(&current->mm->mmap_sem);

	/* Errors and no page mapped should return here */
	if (res < nr_pages)
		goto out_unmap;

        for (i=0; i < nr_pages; i++) {
                /* FIXME: flush superflous for rw==READ,
                 * probably wrong function for rw==WRITE
                 */
		flush_dcache_page(pages[i]);
		if (page_to_pfn(pages[i]) > max_pfn)
			goto out_unlock;
		/* ?? Is locking needed? I don't think so */
		/* if (TestSetPageLocked(pages[i]))
		   goto out_unlock; */
        }

	/* Populate the scatter/gather list */
	sgl[0].page = pages[0]; 
	sgl[0].offset = uaddr & ~PAGE_MASK;
	if (nr_pages > 1) {
		sgl[0].length = PAGE_SIZE - sgl[0].offset;
		count -= sgl[0].length;
		for (i=1; i < nr_pages ; i++) {
			sgl[i].offset = 0;
			sgl[i].page = pages[i]; 
			sgl[i].length = count < PAGE_SIZE ? count : PAGE_SIZE;
			count -= PAGE_SIZE;
		}
	}
	else {
		sgl[0].length = count;
	}

	kfree(pages);
	return nr_pages;

 out_unlock:
	/* for (j=0; j < i; j++)
	   unlock_page(pages[j]); */
	res = 0;
 out_unmap:
	if (res > 0)
		for (j=0; j < res; j++)
			page_cache_release(pages[j]);
	kfree(pages);
	return res;
}


/* And unmap them... */
static int 
st_unmap_user_pages(struct scatterlist *sgl, const unsigned int nr_pages,
		    int dirtied)
{
	int i;

	for (i=0; i < nr_pages; i++) {
		if (dirtied && !PageReserved(sgl[i].page))
			SetPageDirty(sgl[i].page);
		/* unlock_page(sgl[i].page); */
		/* FIXME: cache flush missing for rw==READ
		 * FIXME: call the correct reference counting function
		 */
		page_cache_release(sgl[i].page);
	}

	return 0;
}

/* ^^^^^^^^  above code borrowed from st driver's direct IO ^^^^^^^^^ */
#endif


/* Returns: -ve -> error, 0 -> done, 1 -> try indirect */
static int
sg_build_direct(Sg_request * srp, Sg_fd * sfp, int dxfer_len)
{
#ifdef SG_ALLOW_DIO_CODE
	sg_io_hdr_t *hp = &srp->header;
	Sg_scatter_hold *schp = &srp->data;
	int sg_tablesize = sfp->parentdp->sg_tablesize;
	struct scatterlist *sgl;
	int mx_sc_elems, res;
	struct scsi_device *sdev = sfp->parentdp->device;

	if (((unsigned long)hp->dxferp &
			queue_dma_alignment(sdev->request_queue)) != 0)
		return 1;
	mx_sc_elems = sg_build_sgat(schp, sfp, sg_tablesize);
        if (mx_sc_elems <= 0) {
                return 1;
        }
	sgl = (struct scatterlist *)schp->buffer;
	res = st_map_user_pages(sgl, mx_sc_elems, (unsigned long)hp->dxferp, dxfer_len, 
				(SG_DXFER_TO_DEV == hp->dxfer_direction) ? 1 : 0, ULONG_MAX);
	if (res <= 0)
		return 1;
	schp->k_use_sg = res;
	schp->dio_in_use = 1;
	hp->info |= SG_INFO_DIRECT_IO;
	return 0;
#else
	return 1;
#endif
}

static int
sg_build_indirect(Sg_scatter_hold * schp, Sg_fd * sfp, int buff_size)
{
	int ret_sz;
	int blk_size = buff_size;
	unsigned char *p = NULL;

	if ((blk_size < 0) || (!sfp))
		return -EFAULT;
	if (0 == blk_size)
		++blk_size;	/* don't know why */
/* round request up to next highest SG_SECTOR_SZ byte boundary */
	blk_size = (blk_size + SG_SECTOR_MSK) & (~SG_SECTOR_MSK);
	SCSI_LOG_TIMEOUT(4, printk("sg_build_indirect: buff_size=%d, blk_size=%d\n",
				   buff_size, blk_size));
	if (blk_size <= SG_SCATTER_SZ) {
		p = sg_page_malloc(blk_size, sfp->low_dma, &ret_sz);
		if (!p)
			return -ENOMEM;
		if (blk_size == ret_sz) {	/* got it on the first attempt */
			schp->k_use_sg = 0;
			schp->buffer = p;
			schp->bufflen = blk_size;
			schp->b_malloc_len = blk_size;
			return 0;
		}
	} else {
		p = sg_page_malloc(SG_SCATTER_SZ, sfp->low_dma, &ret_sz);
		if (!p)
			return -ENOMEM;
	}
/* Want some local declarations, so start new block ... */
	{			/* lets try and build a scatter gather list */
		struct scatterlist *sclp;
		int k, rem_sz, num;
		int mx_sc_elems;
		int sg_tablesize = sfp->parentdp->sg_tablesize;
		int first = 1;

		/* N.B. ret_sz carried into this block ... */
		mx_sc_elems = sg_build_sgat(schp, sfp, sg_tablesize);
		if (mx_sc_elems < 0)
			return mx_sc_elems;	/* most likely -ENOMEM */

		for (k = 0, sclp = schp->buffer, rem_sz = blk_size;
		     (rem_sz > 0) && (k < mx_sc_elems);
		     ++k, rem_sz -= ret_sz, ++sclp) {
			if (first)
				first = 0;
			else {
				num =
				    (rem_sz >
				     SG_SCATTER_SZ) ? SG_SCATTER_SZ : rem_sz;
				p = sg_page_malloc(num, sfp->low_dma, &ret_sz);
				if (!p)
					break;
			}
			sclp->page = virt_to_page(p);
			sclp->offset = offset_in_page(p);
			sclp->length = ret_sz;

			SCSI_LOG_TIMEOUT(5, printk("sg_build_build: k=%d, a=0x%p, len=%d\n",
					  k, sg_scatg2virt(sclp), ret_sz));
		}		/* end of for loop */
		schp->k_use_sg = k;
		SCSI_LOG_TIMEOUT(5, printk("sg_build_indirect: k_use_sg=%d, rem_sz=%d\n", k, rem_sz));
		schp->bufflen = blk_size;
		if (rem_sz > 0)	/* must have failed */
			return -ENOMEM;
	}
	return 0;
}

static int
sg_write_xfer(Sg_request * srp)
{
	sg_io_hdr_t *hp = &srp->header;
	Sg_scatter_hold *schp = &srp->data;
	int num_xfer = 0;
	int j, k, onum, usglen, ksglen, res;
	int iovec_count = (int) hp->iovec_count;
	int dxfer_dir = hp->dxfer_direction;
	unsigned char *p;
	unsigned char __user *up;
	int new_interface = ('\0' == hp->interface_id) ? 0 : 1;

	if ((SG_DXFER_UNKNOWN == dxfer_dir) || (SG_DXFER_TO_DEV == dxfer_dir) ||
	    (SG_DXFER_TO_FROM_DEV == dxfer_dir)) {
		num_xfer = (int) (new_interface ? hp->dxfer_len : hp->flags);
		if (schp->bufflen < num_xfer)
			num_xfer = schp->bufflen;
	}
	if ((num_xfer <= 0) || (schp->dio_in_use) ||
	    (new_interface
	     && ((SG_FLAG_NO_DXFER | SG_FLAG_MMAP_IO) & hp->flags)))
		return 0;

	SCSI_LOG_TIMEOUT(4, printk("sg_write_xfer: num_xfer=%d, iovec_count=%d, k_use_sg=%d\n",
			  num_xfer, iovec_count, schp->k_use_sg));
	if (iovec_count) {
		onum = iovec_count;
		if ((k = verify_area(VERIFY_READ, hp->dxferp,
				     SZ_SG_IOVEC * onum)))
			return k;
	} else
		onum = 1;

	if (0 == schp->k_use_sg) {	/* kernel has single buffer */
		for (j = 0, p = schp->buffer; j < onum; ++j) {
			res = sg_u_iovec(hp, iovec_count, j, 1, &usglen, &up);
			if (res)
				return res;
			usglen = (num_xfer > usglen) ? usglen : num_xfer;
			if (__copy_from_user(p, up, usglen))
				return -EFAULT;
			p += usglen;
			num_xfer -= usglen;
			if (num_xfer <= 0)
				return 0;
		}
	} else {		/* kernel using scatter gather list */
		struct scatterlist *sclp = (struct scatterlist *) schp->buffer;

		ksglen = (int) sclp->length;
		p = sg_scatg2virt(sclp);
		for (j = 0, k = 0; j < onum; ++j) {
			res = sg_u_iovec(hp, iovec_count, j, 1, &usglen, &up);
			if (res)
				return res;

			for (; p; ++sclp, ksglen = (int) sclp->length,
				  p = sg_scatg2virt(sclp)) {
				if (usglen <= 0)
					break;
				if (ksglen > usglen) {
					if (usglen >= num_xfer) {
						if (__copy_from_user
						    (p, up, num_xfer))
							return -EFAULT;
						return 0;
					}
					if (__copy_from_user(p, up, usglen))
						return -EFAULT;
					p += usglen;
					ksglen -= usglen;
					break;
				} else {
					if (ksglen >= num_xfer) {
						if (__copy_from_user
						    (p, up, num_xfer))
							return -EFAULT;
						return 0;
					}
					if (__copy_from_user(p, up, ksglen))
						return -EFAULT;
					up += ksglen;
					usglen -= ksglen;
				}
				++k;
				if (k >= schp->k_use_sg)
					return 0;
			}
		}
	}
	return 0;
}

static int
sg_u_iovec(sg_io_hdr_t * hp, int sg_num, int ind,
	   int wr_xf, int *countp, unsigned char __user **up)
{
	int num_xfer = (int) hp->dxfer_len;
	unsigned char __user *p = hp->dxferp;
	int count, k;

	if (0 == sg_num) {
		if (wr_xf && ('\0' == hp->interface_id))
			count = (int) hp->flags;	/* holds "old" input_size */
		else
			count = num_xfer;
	} else {
		sg_iovec_t iovec;
		if (__copy_from_user(&iovec, p + ind*SZ_SG_IOVEC, SZ_SG_IOVEC))
			return -EFAULT;
		p = iovec.iov_base;
		count = (int) iovec.iov_len;
	}
	if ((k = verify_area(wr_xf ? VERIFY_READ : VERIFY_WRITE, p, count)))
		return k;
	if (up)
		*up = p;
	if (countp)
		*countp = count;
	return 0;
}

static void
sg_remove_scat(Sg_scatter_hold * schp)
{
	SCSI_LOG_TIMEOUT(4, printk("sg_remove_scat: k_use_sg=%d\n", schp->k_use_sg));
	if (schp->buffer && (schp->sglist_len > 0)) {
		struct scatterlist *sclp = (struct scatterlist *) schp->buffer;

		if (schp->dio_in_use) {
#ifdef SG_ALLOW_DIO_CODE
			st_unmap_user_pages(sclp, schp->k_use_sg, TRUE);
#endif
		} else {
			int k;

			for (k = 0; (k < schp->k_use_sg) && sg_scatg2virt(sclp);
			     ++k, ++sclp) {
				SCSI_LOG_TIMEOUT(5, printk(
				    "sg_remove_scat: k=%d, a=0x%p, len=%d\n",
				    k, sg_scatg2virt(sclp), sclp->length));
				sg_page_free(sg_scatg2virt(sclp), sclp->length);
				sclp->page = NULL;
				sclp->offset = 0;
				sclp->length = 0;
			}
		}
		sg_page_free(schp->buffer, schp->sglist_len);
	} else if (schp->buffer)
		sg_page_free(schp->buffer, schp->b_malloc_len);
	memset(schp, 0, sizeof (*schp));
}

static int
sg_read_xfer(Sg_request * srp)
{
	sg_io_hdr_t *hp = &srp->header;
	Sg_scatter_hold *schp = &srp->data;
	int num_xfer = 0;
	int j, k, onum, usglen, ksglen, res;
	int iovec_count = (int) hp->iovec_count;
	int dxfer_dir = hp->dxfer_direction;
	unsigned char *p;
	unsigned char __user *up;
	int new_interface = ('\0' == hp->interface_id) ? 0 : 1;

	if ((SG_DXFER_UNKNOWN == dxfer_dir) || (SG_DXFER_FROM_DEV == dxfer_dir)
	    || (SG_DXFER_TO_FROM_DEV == dxfer_dir)) {
		num_xfer = hp->dxfer_len;
		if (schp->bufflen < num_xfer)
			num_xfer = schp->bufflen;
	}
	if ((num_xfer <= 0) || (schp->dio_in_use) ||
	    (new_interface
	     && ((SG_FLAG_NO_DXFER | SG_FLAG_MMAP_IO) & hp->flags)))
		return 0;

	SCSI_LOG_TIMEOUT(4, printk("sg_read_xfer: num_xfer=%d, iovec_count=%d, k_use_sg=%d\n",
			  num_xfer, iovec_count, schp->k_use_sg));
	if (iovec_count) {
		onum = iovec_count;
		if ((k = verify_area(VERIFY_READ, hp->dxferp,
				     SZ_SG_IOVEC * onum)))
			return k;
	} else
		onum = 1;

	if (0 == schp->k_use_sg) {	/* kernel has single buffer */
		for (j = 0, p = schp->buffer; j < onum; ++j) {
			res = sg_u_iovec(hp, iovec_count, j, 0, &usglen, &up);
			if (res)
				return res;
			usglen = (num_xfer > usglen) ? usglen : num_xfer;
			if (__copy_to_user(up, p, usglen))
				return -EFAULT;
			p += usglen;
			num_xfer -= usglen;
			if (num_xfer <= 0)
				return 0;
		}
	} else {		/* kernel using scatter gather list */
		struct scatterlist *sclp = (struct scatterlist *) schp->buffer;

		ksglen = (int) sclp->length;
		p = sg_scatg2virt(sclp);
		for (j = 0, k = 0; j < onum; ++j) {
			res = sg_u_iovec(hp, iovec_count, j, 0, &usglen, &up);
			if (res)
				return res;

			for (; p; ++sclp, ksglen = (int) sclp->length,
				  p = sg_scatg2virt(sclp)) {
				if (usglen <= 0)
					break;
				if (ksglen > usglen) {
					if (usglen >= num_xfer) {
						if (__copy_to_user
						    (up, p, num_xfer))
							return -EFAULT;
						return 0;
					}
					if (__copy_to_user(up, p, usglen))
						return -EFAULT;
					p += usglen;
					ksglen -= usglen;
					break;
				} else {
					if (ksglen >= num_xfer) {
						if (__copy_to_user
						    (up, p, num_xfer))
							return -EFAULT;
						return 0;
					}
					if (__copy_to_user(up, p, ksglen))
						return -EFAULT;
					up += ksglen;
					usglen -= ksglen;
				}
				++k;
				if (k >= schp->k_use_sg)
					return 0;
			}
		}
	}
	return 0;
}

static int
sg_read_oxfer(Sg_request * srp, char __user *outp, int num_read_xfer)
{
	Sg_scatter_hold *schp = &srp->data;

	SCSI_LOG_TIMEOUT(4, printk("sg_read_oxfer: num_read_xfer=%d\n",
				   num_read_xfer));
	if ((!outp) || (num_read_xfer <= 0))
		return 0;
	if (schp->k_use_sg > 0) {
		int k, num;
		struct scatterlist *sclp = (struct scatterlist *) schp->buffer;

		for (k = 0; (k < schp->k_use_sg) && sg_scatg2virt(sclp);
		     ++k, ++sclp) {
			num = (int) sclp->length;
			if (num > num_read_xfer) {
				if (__copy_to_user
				    (outp, sg_scatg2virt(sclp), num_read_xfer))
					return -EFAULT;
				break;
			} else {
				if (__copy_to_user
				    (outp, sg_scatg2virt(sclp), num))
					return -EFAULT;
				num_read_xfer -= num;
				if (num_read_xfer <= 0)
					break;
				outp += num;
			}
		}
	} else {
		if (__copy_to_user(outp, schp->buffer, num_read_xfer))
			return -EFAULT;
	}
	return 0;
}

static void
sg_build_reserve(Sg_fd * sfp, int req_size)
{
	Sg_scatter_hold *schp = &sfp->reserve;

	SCSI_LOG_TIMEOUT(4, printk("sg_build_reserve: req_size=%d\n", req_size));
	do {
		if (req_size < PAGE_SIZE)
			req_size = PAGE_SIZE;
		if (0 == sg_build_indirect(schp, sfp, req_size))
			return;
		else
			sg_remove_scat(schp);
		req_size >>= 1;	/* divide by 2 */
	} while (req_size > (PAGE_SIZE / 2));
}

static void
sg_link_reserve(Sg_fd * sfp, Sg_request * srp, int size)
{
	Sg_scatter_hold *req_schp = &srp->data;
	Sg_scatter_hold *rsv_schp = &sfp->reserve;

	srp->res_used = 1;
	SCSI_LOG_TIMEOUT(4, printk("sg_link_reserve: size=%d\n", size));
	size = (size + 1) & (~1);	/* round to even for aha1542 */
	if (rsv_schp->k_use_sg > 0) {
		int k, num;
		int rem = size;
		struct scatterlist *sclp =
		    (struct scatterlist *) rsv_schp->buffer;

		for (k = 0; k < rsv_schp->k_use_sg; ++k, ++sclp) {
			num = (int) sclp->length;
			if (rem <= num) {
				if (0 == k) {
					req_schp->k_use_sg = 0;
					req_schp->buffer = sg_scatg2virt(sclp);
				} else {
					sfp->save_scat_len = num;
					sclp->length = (unsigned) rem;
					req_schp->k_use_sg = k + 1;
					req_schp->sglist_len =
					    rsv_schp->sglist_len;
					req_schp->buffer = rsv_schp->buffer;
				}
				req_schp->bufflen = size;
				req_schp->b_malloc_len = rsv_schp->b_malloc_len;
				break;
			} else
				rem -= num;
		}
		if (k >= rsv_schp->k_use_sg)
			SCSI_LOG_TIMEOUT(1, printk("sg_link_reserve: BAD size\n"));
	} else {
		req_schp->k_use_sg = 0;
		req_schp->bufflen = size;
		req_schp->buffer = rsv_schp->buffer;
		req_schp->b_malloc_len = rsv_schp->b_malloc_len;
	}
}

static void
sg_unlink_reserve(Sg_fd * sfp, Sg_request * srp)
{
	Sg_scatter_hold *req_schp = &srp->data;
	Sg_scatter_hold *rsv_schp = &sfp->reserve;

	SCSI_LOG_TIMEOUT(4, printk("sg_unlink_reserve: req->k_use_sg=%d\n",
				   (int) req_schp->k_use_sg));
	if ((rsv_schp->k_use_sg > 0) && (req_schp->k_use_sg > 0)) {
		struct scatterlist *sclp =
		    (struct scatterlist *) rsv_schp->buffer;

		if (sfp->save_scat_len > 0)
			(sclp + (req_schp->k_use_sg - 1))->length =
			    (unsigned) sfp->save_scat_len;
		else
			SCSI_LOG_TIMEOUT(1, printk ("sg_unlink_reserve: BAD save_scat_len\n"));
	}
	req_schp->k_use_sg = 0;
	req_schp->bufflen = 0;
	req_schp->buffer = NULL;
	req_schp->sglist_len = 0;
	sfp->save_scat_len = 0;
	srp->res_used = 0;
}

static Sg_request *
sg_get_rq_mark(Sg_fd * sfp, int pack_id)
{
	Sg_request *resp;
	unsigned long iflags;

	write_lock_irqsave(&sfp->rq_list_lock, iflags);
	for (resp = sfp->headrp; resp; resp = resp->nextrp) {
		/* look for requests that are ready + not SG_IO owned */
		if ((1 == resp->done) && (!resp->sg_io_owned) &&
		    ((-1 == pack_id) || (resp->header.pack_id == pack_id))) {
			resp->done = 2;	/* guard against other readers */
			break;
		}
	}
	write_unlock_irqrestore(&sfp->rq_list_lock, iflags);
	return resp;
}

#ifdef CONFIG_SCSI_PROC_FS
static Sg_request *
sg_get_nth_request(Sg_fd * sfp, int nth)
{
	Sg_request *resp;
	unsigned long iflags;
	int k;

	read_lock_irqsave(&sfp->rq_list_lock, iflags);
	for (k = 0, resp = sfp->headrp; resp && (k < nth);
	     ++k, resp = resp->nextrp) ;
	read_unlock_irqrestore(&sfp->rq_list_lock, iflags);
	return resp;
}
#endif

/* always adds to end of list */
static Sg_request *
sg_add_request(Sg_fd * sfp)
{
	int k;
	unsigned long iflags;
	Sg_request *resp;
	Sg_request *rp = sfp->req_arr;

	write_lock_irqsave(&sfp->rq_list_lock, iflags);
	resp = sfp->headrp;
	if (!resp) {
		memset(rp, 0, sizeof (Sg_request));
		rp->parentfp = sfp;
		resp = rp;
		sfp->headrp = resp;
	} else {
		if (0 == sfp->cmd_q)
			resp = NULL;	/* command queuing disallowed */
		else {
			for (k = 0; k < SG_MAX_QUEUE; ++k, ++rp) {
				if (!rp->parentfp)
					break;
			}
			if (k < SG_MAX_QUEUE) {
				memset(rp, 0, sizeof (Sg_request));
				rp->parentfp = sfp;
				while (resp->nextrp)
					resp = resp->nextrp;
				resp->nextrp = rp;
				resp = rp;
			} else
				resp = NULL;
		}
	}
	if (resp) {
		resp->nextrp = NULL;
		resp->header.duration = jiffies;
		resp->my_cmdp = NULL;
	}
	write_unlock_irqrestore(&sfp->rq_list_lock, iflags);
	return resp;
}

/* Return of 1 for found; 0 for not found */
static int
sg_remove_request(Sg_fd * sfp, Sg_request * srp)
{
	Sg_request *prev_rp;
	Sg_request *rp;
	unsigned long iflags;
	int res = 0;

	if ((!sfp) || (!srp) || (!sfp->headrp))
		return res;
	write_lock_irqsave(&sfp->rq_list_lock, iflags);
	prev_rp = sfp->headrp;
	if (srp == prev_rp) {
		sfp->headrp = prev_rp->nextrp;
		prev_rp->parentfp = NULL;
		res = 1;
	} else {
		while ((rp = prev_rp->nextrp)) {
			if (srp == rp) {
				prev_rp->nextrp = rp->nextrp;
				rp->parentfp = NULL;
				res = 1;
				break;
			}
			prev_rp = rp;
		}
	}
	write_unlock_irqrestore(&sfp->rq_list_lock, iflags);
	return res;
}

#ifdef CONFIG_SCSI_PROC_FS
static Sg_fd *
sg_get_nth_sfp(Sg_device * sdp, int nth)
{
	Sg_fd *resp;
	unsigned long iflags;
	int k;

	read_lock_irqsave(&sg_dev_arr_lock, iflags);
	for (k = 0, resp = sdp->headfp; resp && (k < nth);
	     ++k, resp = resp->nextfp) ;
	read_unlock_irqrestore(&sg_dev_arr_lock, iflags);
	return resp;
}
#endif

static Sg_fd *
sg_add_sfp(Sg_device * sdp, int dev)
{
	Sg_fd *sfp;
	unsigned long iflags;

	sfp = (Sg_fd *) sg_page_malloc(sizeof (Sg_fd), 0, NULL);
	if (!sfp)
		return NULL;
	memset(sfp, 0, sizeof (Sg_fd));
	init_waitqueue_head(&sfp->read_wait);
	sfp->rq_list_lock = RW_LOCK_UNLOCKED;

	sfp->timeout = SG_DEFAULT_TIMEOUT;
	sfp->timeout_user = SG_DEFAULT_TIMEOUT_USER;
	sfp->force_packid = SG_DEF_FORCE_PACK_ID;
	sfp->low_dma = (SG_DEF_FORCE_LOW_DMA == 0) ?
	    sdp->device->host->unchecked_isa_dma : 1;
	sfp->cmd_q = SG_DEF_COMMAND_Q;
	sfp->keep_orphan = SG_DEF_KEEP_ORPHAN;
	sfp->parentdp = sdp;
	write_lock_irqsave(&sg_dev_arr_lock, iflags);
	if (!sdp->headfp)
		sdp->headfp = sfp;
	else {			/* add to tail of existing list */
		Sg_fd *pfp = sdp->headfp;
		while (pfp->nextfp)
			pfp = pfp->nextfp;
		pfp->nextfp = sfp;
	}
	write_unlock_irqrestore(&sg_dev_arr_lock, iflags);
	SCSI_LOG_TIMEOUT(3, printk("sg_add_sfp: sfp=0x%p\n", sfp));
	sg_build_reserve(sfp, sg_big_buff);
	SCSI_LOG_TIMEOUT(3, printk("sg_add_sfp:   bufflen=%d, k_use_sg=%d\n",
			   sfp->reserve.bufflen, sfp->reserve.k_use_sg));
	return sfp;
}

static void
__sg_remove_sfp(Sg_device * sdp, Sg_fd * sfp)
{
	Sg_fd *fp;
	Sg_fd *prev_fp;

	prev_fp = sdp->headfp;
	if (sfp == prev_fp)
		sdp->headfp = prev_fp->nextfp;
	else {
		while ((fp = prev_fp->nextfp)) {
			if (sfp == fp) {
				prev_fp->nextfp = fp->nextfp;
				break;
			}
			prev_fp = fp;
		}
	}
	if (sfp->reserve.bufflen > 0) {
		SCSI_LOG_TIMEOUT(6, 
			printk("__sg_remove_sfp:    bufflen=%d, k_use_sg=%d\n",
			(int) sfp->reserve.bufflen, (int) sfp->reserve.k_use_sg));
		if (sfp->mmap_called)
			sg_rb_correct4mmap(&sfp->reserve, 0);	/* undo correction */
		sg_remove_scat(&sfp->reserve);
	}
	sfp->parentdp = NULL;
	SCSI_LOG_TIMEOUT(6, printk("__sg_remove_sfp:    sfp=0x%p\n", sfp));
	sg_page_free((char *) sfp, sizeof (Sg_fd));
}

/* Returns 0 in normal case, 1 when detached and sdp object removed */
static int
sg_remove_sfp(Sg_device * sdp, Sg_fd * sfp)
{
	Sg_request *srp;
	Sg_request *tsrp;
	int dirty = 0;
	int res = 0;

	for (srp = sfp->headrp; srp; srp = tsrp) {
		tsrp = srp->nextrp;
		if (sg_srp_done(srp, sfp))
			sg_finish_rem_req(srp);
		else
			++dirty;
	}
	if (0 == dirty) {
		unsigned long iflags;

		write_lock_irqsave(&sg_dev_arr_lock, iflags);
		__sg_remove_sfp(sdp, sfp);
		if (sdp->detached && (NULL == sdp->headfp)) {
			int k, maxd;

			maxd = sg_dev_max;
			for (k = 0; k < maxd; ++k) {
				if (sdp == sg_dev_arr[k])
					break;
			}
			if (k < maxd)
				sg_dev_arr[k] = NULL;
			kfree((char *) sdp);
			res = 1;
		}
		write_unlock_irqrestore(&sg_dev_arr_lock, iflags);
	} else {
		/* MOD_INC's to inhibit unloading sg and associated adapter driver */
		/* only bump the access_count if we actually succeeded in
		 * throwing another counter on the host module */
		scsi_device_get(sdp->device);	/* XXX: retval ignored? */	
		sfp->closed = 1;	/* flag dirty state on this fd */
		SCSI_LOG_TIMEOUT(1, printk("sg_remove_sfp: worrisome, %d writes pending\n",
				  dirty));
	}
	return res;
}

static int
sg_res_in_use(Sg_fd * sfp)
{
	const Sg_request *srp;
	unsigned long iflags;

	read_lock_irqsave(&sfp->rq_list_lock, iflags);
	for (srp = sfp->headrp; srp; srp = srp->nextrp)
		if (srp->res_used)
			break;
	read_unlock_irqrestore(&sfp->rq_list_lock, iflags);
	return srp ? 1 : 0;
}

/* If retSzp==NULL want exact size or fail */
static char *
sg_page_malloc(int rqSz, int lowDma, int *retSzp)
{
	char *resp = NULL;
	int page_mask;
	int order, a_size;
	int resSz = rqSz;

	if (rqSz <= 0)
		return resp;

	if (lowDma)
		page_mask = GFP_ATOMIC | GFP_DMA | __GFP_NOWARN;
	else
		page_mask = GFP_ATOMIC | __GFP_NOWARN;

	for (order = 0, a_size = PAGE_SIZE; a_size < rqSz;
	     order++, a_size <<= 1) ;
	resp = (char *) __get_free_pages(page_mask, order);
	while ((!resp) && order && retSzp) {
		--order;
		a_size >>= 1;	/* divide by 2, until PAGE_SIZE */
		resp = (char *) __get_free_pages(page_mask, order);	/* try half */
		resSz = a_size;
	}
	if (resp) {
		if (!capable(CAP_SYS_ADMIN) || !capable(CAP_SYS_RAWIO))
			memset(resp, 0, resSz);
		if (retSzp)
			*retSzp = resSz;
	}
	return resp;
}

static void
sg_page_free(char *buff, int size)
{
	int order, a_size;

	if (!buff)
		return;
	for (order = 0, a_size = PAGE_SIZE; a_size < size;
	     order++, a_size <<= 1) ;
	free_pages((unsigned long) buff, order);
}

static int
sg_ms_to_jif(unsigned int msecs)
{
	if ((UINT_MAX / 2U) < msecs)
		return INT_MAX;	/* special case, set largest possible */
	else
		return ((int) msecs <
			(INT_MAX / 1000)) ? (((int) msecs * HZ) / 1000)
		    : (((int) msecs / 1000) * HZ);
}

static unsigned char allow_ops[] = { TEST_UNIT_READY, REQUEST_SENSE,
	INQUIRY, READ_CAPACITY, READ_BUFFER, READ_6, READ_10, READ_12,
	MODE_SENSE, MODE_SENSE_10, LOG_SENSE
};

static int
sg_allow_access(unsigned char opcode, char dev_type)
{
	int k;

	if (TYPE_SCANNER == dev_type)	/* TYPE_ROM maybe burner */
		return 1;
	for (k = 0; k < sizeof (allow_ops); ++k) {
		if (opcode == allow_ops[k])
			return 1;
	}
	return 0;
}

#ifdef CONFIG_SCSI_PROC_FS
static int
sg_last_dev(void)
{
	int k;
	unsigned long iflags;

	read_lock_irqsave(&sg_dev_arr_lock, iflags);
	for (k = sg_dev_max - 1; k >= 0; --k)
		if (sg_dev_arr[k] && sg_dev_arr[k]->device)
			break;
	read_unlock_irqrestore(&sg_dev_arr_lock, iflags);
	return k + 1;		/* origin 1 */
}
#endif

static Sg_device *
sg_get_dev(int dev)
{
	Sg_device *sdp = NULL;
	unsigned long iflags;

	if (sg_dev_arr && (dev >= 0)) {
		read_lock_irqsave(&sg_dev_arr_lock, iflags);
		if (dev < sg_dev_max)
			sdp = sg_dev_arr[dev];
		read_unlock_irqrestore(&sg_dev_arr_lock, iflags);
	}
	return sdp;
}

#ifdef CONFIG_SCSI_PROC_FS

static struct proc_dir_entry *sg_proc_sgp = NULL;

static char sg_proc_sg_dirname[] = "scsi/sg";

static int sg_proc_seq_show_int(struct seq_file *s, void *v);

static int sg_proc_single_open_adio(struct inode *inode, struct file *file);
static ssize_t sg_proc_write_adio(struct file *filp, const char __user *buffer,
			          size_t count, loff_t *off);
static struct file_operations adio_fops = {
	/* .owner, .read and .llseek added in sg_proc_init() */
	.open = sg_proc_single_open_adio,
	.write = sg_proc_write_adio,
	.release = single_release,
};

static int sg_proc_single_open_dressz(struct inode *inode, struct file *file);
static ssize_t sg_proc_write_dressz(struct file *filp, 
		const char __user *buffer, size_t count, loff_t *off);
static struct file_operations dressz_fops = {
	.open = sg_proc_single_open_dressz,
	.write = sg_proc_write_dressz,
	.release = single_release,
};

static int sg_proc_seq_show_version(struct seq_file *s, void *v);
static int sg_proc_single_open_version(struct inode *inode, struct file *file);
static struct file_operations version_fops = {
	.open = sg_proc_single_open_version,
	.release = single_release,
};

static int sg_proc_seq_show_devhdr(struct seq_file *s, void *v);
static int sg_proc_single_open_devhdr(struct inode *inode, struct file *file);
static struct file_operations devhdr_fops = {
	.open = sg_proc_single_open_devhdr,
	.release = single_release,
};

static int sg_proc_seq_show_dev(struct seq_file *s, void *v);
static int sg_proc_open_dev(struct inode *inode, struct file *file);
static void * dev_seq_start(struct seq_file *s, loff_t *pos);
static void * dev_seq_next(struct seq_file *s, void *v, loff_t *pos);
static void dev_seq_stop(struct seq_file *s, void *v);
static struct file_operations dev_fops = {
	.open = sg_proc_open_dev,
	.release = seq_release,
};
static struct seq_operations dev_seq_ops = {
	.start = dev_seq_start,
	.next  = dev_seq_next,
	.stop  = dev_seq_stop,
	.show  = sg_proc_seq_show_dev,
};

static int sg_proc_seq_show_devstrs(struct seq_file *s, void *v);
static int sg_proc_open_devstrs(struct inode *inode, struct file *file);
static struct file_operations devstrs_fops = {
	.open = sg_proc_open_devstrs,
	.release = seq_release,
};
static struct seq_operations devstrs_seq_ops = {
	.start = dev_seq_start,
	.next  = dev_seq_next,
	.stop  = dev_seq_stop,
	.show  = sg_proc_seq_show_devstrs,
};

static int sg_proc_seq_show_debug(struct seq_file *s, void *v);
static int sg_proc_open_debug(struct inode *inode, struct file *file);
static struct file_operations debug_fops = {
	.open = sg_proc_open_debug,
	.release = seq_release,
};
static struct seq_operations debug_seq_ops = {
	.start = dev_seq_start,
	.next  = dev_seq_next,
	.stop  = dev_seq_stop,
	.show  = sg_proc_seq_show_debug,
};


struct sg_proc_leaf {
	const char * name;
	struct file_operations * fops;
};

static struct sg_proc_leaf sg_proc_leaf_arr[] = {
	{"allow_dio", &adio_fops},
	{"debug", &debug_fops},
	{"def_reserved_size", &dressz_fops},
	{"device_hdr", &devhdr_fops},
	{"devices", &dev_fops},
	{"device_strs", &devstrs_fops},
	{"version", &version_fops}
};

static int
sg_proc_init(void)
{
	int k, mask;
	int num_leaves =
	    sizeof (sg_proc_leaf_arr) / sizeof (sg_proc_leaf_arr[0]);
	struct proc_dir_entry *pdep;
	struct sg_proc_leaf * leaf;

	sg_proc_sgp = create_proc_entry(sg_proc_sg_dirname,
					S_IFDIR | S_IRUGO | S_IXUGO, NULL);
	if (!sg_proc_sgp)
		return 1;
	for (k = 0; k < num_leaves; ++k) {
		leaf = &sg_proc_leaf_arr[k];
		mask = leaf->fops->write ? S_IRUGO | S_IWUSR : S_IRUGO;
		pdep = create_proc_entry(leaf->name, mask, sg_proc_sgp);
		if (pdep) {
			leaf->fops->owner = THIS_MODULE,
			leaf->fops->read = seq_read,
			leaf->fops->llseek = seq_lseek,
			pdep->proc_fops = leaf->fops;
		}
	}
	return 0;
}

static void
sg_proc_cleanup(void)
{
	int k;
	int num_leaves =
	    sizeof (sg_proc_leaf_arr) / sizeof (sg_proc_leaf_arr[0]);

	if (!sg_proc_sgp)
		return;
	for (k = 0; k < num_leaves; ++k)
		remove_proc_entry(sg_proc_leaf_arr[k].name, sg_proc_sgp);
	remove_proc_entry(sg_proc_sg_dirname, NULL);
}


static int sg_proc_seq_show_int(struct seq_file *s, void *v)
{
	seq_printf(s, "%d\n", *((int *)s->private));
	return 0;
}

static int sg_proc_single_open_adio(struct inode *inode, struct file *file)
{
	return single_open(file, sg_proc_seq_show_int, &sg_allow_dio);
}

static ssize_t 
sg_proc_write_adio(struct file *filp, const char __user *buffer,
		   size_t count, loff_t *off)
{
	int num;
	char buff[11];

	if (!capable(CAP_SYS_ADMIN) || !capable(CAP_SYS_RAWIO))
		return -EACCES;
	num = (count < 10) ? count : 10;
	if (copy_from_user(buff, buffer, num))
		return -EFAULT;
	buff[num] = '\0';
	sg_allow_dio = simple_strtoul(buff, NULL, 10) ? 1 : 0;
	return count;
}

static int sg_proc_single_open_dressz(struct inode *inode, struct file *file)
{
	return single_open(file, sg_proc_seq_show_int, &sg_big_buff);
}

static ssize_t 
sg_proc_write_dressz(struct file *filp, const char __user *buffer,
		     size_t count, loff_t *off)
{
	int num;
	unsigned long k = ULONG_MAX;
	char buff[11];

	if (!capable(CAP_SYS_ADMIN) || !capable(CAP_SYS_RAWIO))
		return -EACCES;
	num = (count < 10) ? count : 10;
	if (copy_from_user(buff, buffer, num))
		return -EFAULT;
	buff[num] = '\0';
	k = simple_strtoul(buff, NULL, 10);
	if (k <= 1048576) {	/* limit "big buff" to 1 MB */
		sg_big_buff = k;
		return count;
	}
	return -ERANGE;
}

static int sg_proc_seq_show_version(struct seq_file *s, void *v)
{
	seq_printf(s, "%d\t%s [%s]\n", sg_version_num, SG_VERSION_STR,
		   sg_version_date);
	return 0;
}

static int sg_proc_single_open_version(struct inode *inode, struct file *file)
{
	return single_open(file, sg_proc_seq_show_version, NULL);
}

static int sg_proc_seq_show_devhdr(struct seq_file *s, void *v)
{
	seq_printf(s, "host\tchan\tid\tlun\ttype\topens\tqdepth\tbusy\t"
		   "online\n");
	return 0;
}

static int sg_proc_single_open_devhdr(struct inode *inode, struct file *file)
{
	return single_open(file, sg_proc_seq_show_devhdr, NULL);
}

struct sg_proc_deviter {
	loff_t	index;
	size_t	max;
};

static void * dev_seq_start(struct seq_file *s, loff_t *pos)
{
	struct sg_proc_deviter * it = kmalloc(sizeof(*it), GFP_KERNEL);

	if (! it)
		return NULL;
	if (NULL == sg_dev_arr)
		goto err1;
	it->index = *pos;
	it->max = sg_last_dev();
	if (it->index >= it->max)
		goto err1;
	return it;
err1:
	kfree(it);
	return NULL;
}

static void * dev_seq_next(struct seq_file *s, void *v, loff_t *pos)
{
	struct sg_proc_deviter * it = (struct sg_proc_deviter *) v;

	*pos = ++it->index;
	return (it->index < it->max) ? it : NULL;
}

static void dev_seq_stop(struct seq_file *s, void *v)
{
	kfree (v);
}

static int sg_proc_open_dev(struct inode *inode, struct file *file)
{
        return seq_open(file, &dev_seq_ops);
}

static int sg_proc_seq_show_dev(struct seq_file *s, void *v)
{
	struct sg_proc_deviter * it = (struct sg_proc_deviter *) v;
	Sg_device *sdp;
	struct scsi_device *scsidp;

	sdp = it ? sg_get_dev(it->index) : NULL;
	if (sdp && (scsidp = sdp->device) && (!sdp->detached))
		seq_printf(s, "%d\t%d\t%d\t%d\t%d\t%d\t%d\t%d\t%d\n",
			      scsidp->host->host_no, scsidp->channel,
			      scsidp->id, scsidp->lun, (int) scsidp->type,
			      1,
			      (int) scsidp->queue_depth,
			      (int) scsidp->device_busy,
			      (int) scsi_device_online(scsidp));
	else
		seq_printf(s, "-1\t-1\t-1\t-1\t-1\t-1\t-1\t-1\t-1\n");
	return 0;
}

static int sg_proc_open_devstrs(struct inode *inode, struct file *file)
{
        return seq_open(file, &devstrs_seq_ops);
}

static int sg_proc_seq_show_devstrs(struct seq_file *s, void *v)
{
	struct sg_proc_deviter * it = (struct sg_proc_deviter *) v;
	Sg_device *sdp;
	struct scsi_device *scsidp;

	sdp = it ? sg_get_dev(it->index) : NULL;
	if (sdp && (scsidp = sdp->device) && (!sdp->detached))
		seq_printf(s, "%8.8s\t%16.16s\t%4.4s\n",
			   scsidp->vendor, scsidp->model, scsidp->rev);
	else
		seq_printf(s, "<no active device>\n");
	return 0;
}

static void sg_proc_debug_helper(struct seq_file *s, Sg_device * sdp)
{
	int k, m, new_interface, blen, usg;
	Sg_request *srp;
	Sg_fd *fp;
	const sg_io_hdr_t *hp;
	const char * cp;

	for (k = 0; (fp = sg_get_nth_sfp(sdp, k)); ++k) {
		seq_printf(s, "   FD(%d): timeout=%dms bufflen=%d "
			   "(res)sgat=%d low_dma=%d\n", k + 1,
			   sg_jif_to_ms(fp->timeout),
			   fp->reserve.bufflen,
			   (int) fp->reserve.k_use_sg,
			   (int) fp->low_dma);
		seq_printf(s, "   cmd_q=%d f_packid=%d k_orphan=%d closed=%d\n",
			   (int) fp->cmd_q, (int) fp->force_packid,
			   (int) fp->keep_orphan, (int) fp->closed);
		for (m = 0; (srp = sg_get_nth_request(fp, m)); ++m) {
			hp = &srp->header;
			new_interface = (hp->interface_id == '\0') ? 0 : 1;
			if (srp->res_used) {
				if (new_interface && 
				    (SG_FLAG_MMAP_IO & hp->flags))
					cp = "     mmap>> ";
				else
					cp = "     rb>> ";
			} else {
				if (SG_INFO_DIRECT_IO_MASK & hp->info)
					cp = "     dio>> ";
				else
					cp = "     ";
			}
			seq_printf(s, cp);
			blen = srp->my_cmdp ? 
				srp->my_cmdp->sr_bufflen : srp->data.bufflen;
			usg = srp->my_cmdp ? 
				srp->my_cmdp->sr_use_sg : srp->data.k_use_sg;
			seq_printf(s, srp->done ? 
				   ((1 == srp->done) ?  "rcv:" : "fin:")
				   : (srp->my_cmdp ? "act:" : "prior:"));
			seq_printf(s, " id=%d blen=%d",
				   srp->header.pack_id, blen);
			if (srp->done)
				seq_printf(s, " dur=%d", hp->duration);
			else
				seq_printf(s, " t_o/elap=%d/%d",
				  new_interface ? hp->timeout : sg_jif_to_ms(fp->timeout),
				  sg_jif_to_ms(hp->duration ? (jiffies - hp->duration) : 0));
			seq_printf(s, "ms sgat=%d op=0x%02x\n", usg,
				   (int) srp->data.cmd_opcode);
		}
		if (0 == m)
			seq_printf(s, "     No requests active\n");
	}
}

static int sg_proc_open_debug(struct inode *inode, struct file *file)
{
        return seq_open(file, &debug_seq_ops);
}

static int sg_proc_seq_show_debug(struct seq_file *s, void *v)
{
	struct sg_proc_deviter * it = (struct sg_proc_deviter *) v;
	Sg_device *sdp;

	if (it && (0 == it->index)) {
		seq_printf(s, "dev_max(currently)=%d max_active_device=%d "
			   "(origin 1)\n", sg_dev_max, (int)it->max);
		seq_printf(s, " def_reserved_size=%d\n", sg_big_buff);
	}
	sdp = it ? sg_get_dev(it->index) : NULL;
	if (sdp) {
		struct scsi_device *scsidp = sdp->device;

		if (NULL == scsidp) {
			seq_printf(s, "device %d detached ??\n", 
				   (int)it->index);
			return 0;
		}

		if (sg_get_nth_sfp(sdp, 0)) {
			seq_printf(s, " >>> device=%s ",
				sdp->disk->disk_name);
			if (sdp->detached)
				seq_printf(s, "detached pending close ");
			else
				seq_printf
				    (s, "scsi%d chan=%d id=%d lun=%d   em=%d",
				     scsidp->host->host_no,
				     scsidp->channel, scsidp->id,
				     scsidp->lun,
				     scsidp->host->hostt->emulated);
			seq_printf(s, " sg_tablesize=%d excl=%d\n",
				   sdp->sg_tablesize, sdp->exclude);
		}
		sg_proc_debug_helper(s, sdp);
	}
	return 0;
}

#endif				/* CONFIG_SCSI_PROC_FS */

module_init(init_sg);
module_exit(exit_sg);
MODULE_ALIAS_CHARDEV_MAJOR(SCSI_GENERIC_MAJOR);<|MERGE_RESOLUTION|>--- conflicted
+++ resolved
@@ -734,18 +734,6 @@
 }
 
 static int
-sg_srp_done(Sg_request *srp, Sg_fd *sfp)
-{
-	unsigned long iflags;
-	int done;
-
-	read_lock_irqsave(&sfp->rq_list_lock, iflags);
-	done = srp->done;
-	read_unlock_irqrestore(&sfp->rq_list_lock, iflags);
-	return done;
-}
-
-static int
 sg_ioctl(struct inode *inode, struct file *filp,
 	 unsigned int cmd_in, unsigned long arg)
 {
@@ -784,7 +772,7 @@
 			while (1) {
 				result = 0;	/* following macro to beat race condition */
 				__wait_event_interruptible(sfp->read_wait,
-					(sdp->detached || sfp->closed || sg_srp_done(srp, sfp)),
+					(sdp->detached || sfp->closed || srp->done),
 							   result);
 				if (sdp->detached)
 					return -ENODEV;
@@ -795,14 +783,8 @@
 				srp->orphan = 1;
 				return result;	/* -ERESTARTSYS because signal hit process */
 			}
-			write_lock_irqsave(&sfp->rq_list_lock, iflags);
 			srp->done = 2;
-<<<<<<< HEAD
-			write_unlock_irqrestore(&sfp->rq_list_lock, iflags);
-			result = sg_new_read(sfp, (char *) arg, SZ_SG_IO_HDR, srp);
-=======
 			result = sg_new_read(sfp, p, SZ_SG_IO_HDR, srp);
->>>>>>> 30e74fea
 			return (result < 0) ? result : 0;
 		}
 	case SG_SET_TIMEOUT:
@@ -1244,7 +1226,6 @@
 	Sg_device *sdp = NULL;
 	Sg_fd *sfp;
 	Sg_request *srp = NULL;
-	unsigned long iflags;
 
 	if (SCpnt && (SRpnt = SCpnt->sc_request))
 		srp = (Sg_request *) SRpnt->upper_private_data;
@@ -1333,10 +1314,8 @@
 	if (sfp && srp) {
 		/* Now wake up any sg_read() that is waiting for this packet. */
 		kill_fasync(&sfp->async_qp, SIGPOLL, POLL_IN);
-		write_lock_irqsave(&sfp->rq_list_lock, iflags);
 		srp->done = 1;
 		wake_up_interruptible(&sfp->read_wait);
-		write_unlock_irqrestore(&sfp->rq_list_lock, iflags);
 	}
 }
 
@@ -1530,7 +1509,7 @@
 				tsfp = sfp->nextfp;
 				for (srp = sfp->headrp; srp; srp = tsrp) {
 					tsrp = srp->nextrp;
-					if (sfp->closed || (0 == sg_srp_done(srp, sfp)))
+					if (sfp->closed || (0 == srp->done))
 						sg_finish_rem_req(srp);
 				}
 				if (sfp->closed) {
@@ -2512,7 +2491,7 @@
 
 	for (srp = sfp->headrp; srp; srp = tsrp) {
 		tsrp = srp->nextrp;
-		if (sg_srp_done(srp, sfp))
+		if (srp->done)
 			sg_finish_rem_req(srp);
 		else
 			++dirty;
