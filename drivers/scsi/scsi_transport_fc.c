--- conflicted
+++ resolved
@@ -891,7 +891,7 @@
 }
 
 /**
- * fc_host_fpin_rcv_ack - routine to process a received FPIN.
+ * fc_host_fpin_rcv - routine to process a received FPIN.
  * @shost:		host the FPIN was received on
  * @fpin_len:		length of FPIN payload, in bytes
  * @fpin_buf:		pointer to FPIN payload
@@ -900,13 +900,8 @@
  *	This routine assumes no locks are held on entry.
  */
 void
-<<<<<<< HEAD
-fc_host_fpin_rcv_ack(struct Scsi_Host *shost, u32 fpin_len, char *fpin_buf,
-		     u8 event_acknowledge)
-=======
 fc_host_fpin_rcv(struct Scsi_Host *shost, u32 fpin_len, char *fpin_buf,
 		u8 event_acknowledge)
->>>>>>> eb3cdb58
 {
 	struct fc_els_fpin *fpin = (struct fc_els_fpin *)fpin_buf;
 	struct fc_tlv_desc *tlv;
@@ -944,15 +939,8 @@
 	fc_host_post_fc_event(shost, fc_get_event_number(),
 				event_code, fpin_len, fpin_buf, 0);
 }
-EXPORT_SYMBOL(fc_host_fpin_rcv_ack);
-
-
-void
-fc_host_fpin_rcv(struct Scsi_Host *shost, u32 fpin_len, char *fpin_buf)
-{
-	fc_host_fpin_rcv_ack(shost, fpin_len, fpin_buf, 0);
-}
 EXPORT_SYMBOL(fc_host_fpin_rcv);
+
 
 static __init int fc_transport_init(void)
 {
