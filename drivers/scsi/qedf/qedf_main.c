// SPDX-License-Identifier: GPL-2.0-only
/*
 *  QLogic FCoE Offload Driver
 *  Copyright (c) 2016-2018 Cavium Inc.
 */
#include <linux/init.h>
#include <linux/kernel.h>
#include <linux/module.h>
#include <linux/pci.h>
#include <linux/device.h>
#include <linux/highmem.h>
#include <linux/crc32.h>
#include <linux/interrupt.h>
#include <linux/list.h>
#include <linux/kthread.h>
#include <linux/phylink.h>
#include <scsi/libfc.h>
#include <scsi/scsi_host.h>
#include <scsi/fc_frame.h>
#include <linux/if_ether.h>
#include <linux/if_vlan.h>
#include <linux/cpu.h>
#include "qedf.h"
#include "qedf_dbg.h"
#include <uapi/linux/pci_regs.h>

const struct qed_fcoe_ops *qed_ops;

static int qedf_probe(struct pci_dev *pdev, const struct pci_device_id *id);
static void qedf_remove(struct pci_dev *pdev);
static void qedf_shutdown(struct pci_dev *pdev);
static void qedf_schedule_recovery_handler(void *dev);
static void qedf_recovery_handler(struct work_struct *work);

/*
 * Driver module parameters.
 */
static unsigned int qedf_dev_loss_tmo = 60;
module_param_named(dev_loss_tmo, qedf_dev_loss_tmo, int, S_IRUGO);
MODULE_PARM_DESC(dev_loss_tmo,  " dev_loss_tmo setting for attached "
	"remote ports (default 60)");

uint qedf_debug = QEDF_LOG_INFO;
module_param_named(debug, qedf_debug, uint, S_IRUGO|S_IWUSR);
MODULE_PARM_DESC(debug, " Debug mask. Pass '1' to enable default debugging"
	" mask");

static uint qedf_fipvlan_retries = 60;
module_param_named(fipvlan_retries, qedf_fipvlan_retries, int, S_IRUGO);
MODULE_PARM_DESC(fipvlan_retries, " Number of FIP VLAN requests to attempt "
	"before giving up (default 60)");

static uint qedf_fallback_vlan = QEDF_FALLBACK_VLAN;
module_param_named(fallback_vlan, qedf_fallback_vlan, int, S_IRUGO);
MODULE_PARM_DESC(fallback_vlan, " VLAN ID to try if fip vlan request fails "
	"(default 1002).");

static int qedf_default_prio = -1;
module_param_named(default_prio, qedf_default_prio, int, S_IRUGO);
MODULE_PARM_DESC(default_prio, " Override 802.1q priority for FIP and FCoE"
	" traffic (value between 0 and 7, default 3).");

uint qedf_dump_frames;
module_param_named(dump_frames, qedf_dump_frames, int, S_IRUGO | S_IWUSR);
MODULE_PARM_DESC(dump_frames, " Print the skb data of FIP and FCoE frames "
	"(default off)");

static uint qedf_queue_depth;
module_param_named(queue_depth, qedf_queue_depth, int, S_IRUGO);
MODULE_PARM_DESC(queue_depth, " Sets the queue depth for all LUNs discovered "
	"by the qedf driver. Default is 0 (use OS default).");

uint qedf_io_tracing;
module_param_named(io_tracing, qedf_io_tracing, int, S_IRUGO | S_IWUSR);
MODULE_PARM_DESC(io_tracing, " Enable logging of SCSI requests/completions "
	"into trace buffer. (default off).");

static uint qedf_max_lun = MAX_FIBRE_LUNS;
module_param_named(max_lun, qedf_max_lun, int, S_IRUGO);
MODULE_PARM_DESC(max_lun, " Sets the maximum luns per target that the driver "
	"supports. (default 0xffffffff)");

uint qedf_link_down_tmo;
module_param_named(link_down_tmo, qedf_link_down_tmo, int, S_IRUGO);
MODULE_PARM_DESC(link_down_tmo, " Delays informing the fcoe transport that the "
	"link is down by N seconds.");

bool qedf_retry_delay;
module_param_named(retry_delay, qedf_retry_delay, bool, S_IRUGO | S_IWUSR);
MODULE_PARM_DESC(retry_delay, " Enable/disable handling of FCP_RSP IU retry "
	"delay handling (default off).");

static bool qedf_dcbx_no_wait;
module_param_named(dcbx_no_wait, qedf_dcbx_no_wait, bool, S_IRUGO | S_IWUSR);
MODULE_PARM_DESC(dcbx_no_wait, " Do not wait for DCBX convergence to start "
	"sending FIP VLAN requests on link up (Default: off).");

static uint qedf_dp_module;
module_param_named(dp_module, qedf_dp_module, uint, S_IRUGO);
MODULE_PARM_DESC(dp_module, " bit flags control for verbose printk passed "
	"qed module during probe.");

static uint qedf_dp_level = QED_LEVEL_NOTICE;
module_param_named(dp_level, qedf_dp_level, uint, S_IRUGO);
MODULE_PARM_DESC(dp_level, " printk verbosity control passed to qed module  "
	"during probe (0-3: 0 more verbose).");

static bool qedf_enable_recovery = true;
module_param_named(enable_recovery, qedf_enable_recovery,
		bool, S_IRUGO | S_IWUSR);
MODULE_PARM_DESC(enable_recovery, "Enable/disable recovery on driver/firmware "
		"interface level errors 0 = Disabled, 1 = Enabled (Default: 1).");

struct workqueue_struct *qedf_io_wq;

static struct fcoe_percpu_s qedf_global;
static DEFINE_SPINLOCK(qedf_global_lock);

static struct kmem_cache *qedf_io_work_cache;

void qedf_set_vlan_id(struct qedf_ctx *qedf, int vlan_id)
{
	int vlan_id_tmp = 0;

	vlan_id_tmp = vlan_id  | (qedf->prio << VLAN_PRIO_SHIFT);
	qedf->vlan_id = vlan_id_tmp;
	QEDF_INFO(&qedf->dbg_ctx, QEDF_LOG_DISC,
		  "Setting vlan_id=0x%04x prio=%d.\n",
		  vlan_id_tmp, qedf->prio);
}

/* Returns true if we have a valid vlan, false otherwise */
static bool qedf_initiate_fipvlan_req(struct qedf_ctx *qedf)
{

	while (qedf->fipvlan_retries--) {
		/* This is to catch if link goes down during fipvlan retries */
		if (atomic_read(&qedf->link_state) == QEDF_LINK_DOWN) {
			QEDF_ERR(&qedf->dbg_ctx, "Link not up.\n");
			return false;
		}

		if (test_bit(QEDF_UNLOADING, &qedf->flags)) {
			QEDF_ERR(&qedf->dbg_ctx, "Driver unloading.\n");
			return false;
		}

		if (qedf->vlan_id > 0) {
			QEDF_INFO(&qedf->dbg_ctx, QEDF_LOG_DISC,
				  "vlan = 0x%x already set, calling ctlr_link_up.\n",
				  qedf->vlan_id);
			if (atomic_read(&qedf->link_state) == QEDF_LINK_UP)
				fcoe_ctlr_link_up(&qedf->ctlr);
			return true;
		}

		QEDF_INFO(&(qedf->dbg_ctx), QEDF_LOG_DISC,
			   "Retry %d.\n", qedf->fipvlan_retries);
		init_completion(&qedf->fipvlan_compl);
		qedf_fcoe_send_vlan_req(qedf);
		wait_for_completion_timeout(&qedf->fipvlan_compl, 1 * HZ);
	}

	return false;
}

static void qedf_handle_link_update(struct work_struct *work)
{
	struct qedf_ctx *qedf =
	    container_of(work, struct qedf_ctx, link_update.work);
	int rc;

	QEDF_INFO(&qedf->dbg_ctx, QEDF_LOG_DISC, "Entered. link_state=%d.\n",
		  atomic_read(&qedf->link_state));

	if (atomic_read(&qedf->link_state) == QEDF_LINK_UP) {
		rc = qedf_initiate_fipvlan_req(qedf);
		if (rc)
			return;

		if (atomic_read(&qedf->link_state) != QEDF_LINK_UP) {
			QEDF_INFO(&qedf->dbg_ctx, QEDF_LOG_DISC,
				  "Link is down, resetting vlan_id.\n");
			qedf->vlan_id = 0;
			return;
		}

		/*
		 * If we get here then we never received a repsonse to our
		 * fip vlan request so set the vlan_id to the default and
		 * tell FCoE that the link is up
		 */
		QEDF_WARN(&(qedf->dbg_ctx), "Did not receive FIP VLAN "
			   "response, falling back to default VLAN %d.\n",
			   qedf_fallback_vlan);
		qedf_set_vlan_id(qedf, qedf_fallback_vlan);

		/*
		 * Zero out data_src_addr so we'll update it with the new
		 * lport port_id
		 */
		eth_zero_addr(qedf->data_src_addr);
		fcoe_ctlr_link_up(&qedf->ctlr);
	} else if (atomic_read(&qedf->link_state) == QEDF_LINK_DOWN) {
		/*
		 * If we hit here and link_down_tmo_valid is still 1 it means
		 * that link_down_tmo timed out so set it to 0 to make sure any
		 * other readers have accurate state.
		 */
		atomic_set(&qedf->link_down_tmo_valid, 0);
		QEDF_INFO(&(qedf->dbg_ctx), QEDF_LOG_DISC,
		    "Calling fcoe_ctlr_link_down().\n");
		fcoe_ctlr_link_down(&qedf->ctlr);
		if (qedf_wait_for_upload(qedf) == false)
			QEDF_ERR(&qedf->dbg_ctx,
				 "Could not upload all sessions.\n");
		/* Reset the number of FIP VLAN retries */
		qedf->fipvlan_retries = qedf_fipvlan_retries;
	}
}

#define	QEDF_FCOE_MAC_METHOD_GRANGED_MAC		1
#define QEDF_FCOE_MAC_METHOD_FCF_MAP			2
#define QEDF_FCOE_MAC_METHOD_FCOE_SET_MAC		3
static void qedf_set_data_src_addr(struct qedf_ctx *qedf, struct fc_frame *fp)
{
	u8 *granted_mac;
	struct fc_frame_header *fh = fc_frame_header_get(fp);
	u8 fc_map[3];
	int method = 0;

	/* Get granted MAC address from FIP FLOGI payload */
	granted_mac = fr_cb(fp)->granted_mac;

	/*
	 * We set the source MAC for FCoE traffic based on the Granted MAC
	 * address from the switch.
	 *
	 * If granted_mac is non-zero, we used that.
	 * If the granted_mac is zeroed out, created the FCoE MAC based on
	 * the sel_fcf->fc_map and the d_id fo the FLOGI frame.
	 * If sel_fcf->fc_map is 0 then we use the default FCF-MAC plus the
	 * d_id of the FLOGI frame.
	 */
	if (!is_zero_ether_addr(granted_mac)) {
		ether_addr_copy(qedf->data_src_addr, granted_mac);
		method = QEDF_FCOE_MAC_METHOD_GRANGED_MAC;
	} else if (qedf->ctlr.sel_fcf->fc_map != 0) {
		hton24(fc_map, qedf->ctlr.sel_fcf->fc_map);
		qedf->data_src_addr[0] = fc_map[0];
		qedf->data_src_addr[1] = fc_map[1];
		qedf->data_src_addr[2] = fc_map[2];
		qedf->data_src_addr[3] = fh->fh_d_id[0];
		qedf->data_src_addr[4] = fh->fh_d_id[1];
		qedf->data_src_addr[5] = fh->fh_d_id[2];
		method = QEDF_FCOE_MAC_METHOD_FCF_MAP;
	} else {
		fc_fcoe_set_mac(qedf->data_src_addr, fh->fh_d_id);
		method = QEDF_FCOE_MAC_METHOD_FCOE_SET_MAC;
	}

	QEDF_INFO(&(qedf->dbg_ctx), QEDF_LOG_DISC,
	    "QEDF data_src_mac=%pM method=%d.\n", qedf->data_src_addr, method);
}

static void qedf_flogi_resp(struct fc_seq *seq, struct fc_frame *fp,
	void *arg)
{
	struct fc_exch *exch = fc_seq_exch(seq);
	struct fc_lport *lport = exch->lp;
	struct qedf_ctx *qedf = lport_priv(lport);

	if (!qedf) {
		QEDF_ERR(NULL, "qedf is NULL.\n");
		return;
	}

	/*
	 * If ERR_PTR is set then don't try to stat anything as it will cause
	 * a crash when we access fp.
	 */
	if (IS_ERR(fp)) {
		QEDF_INFO(&(qedf->dbg_ctx), QEDF_LOG_ELS,
		    "fp has IS_ERR() set.\n");
		goto skip_stat;
	}

	/* Log stats for FLOGI reject */
	if (fc_frame_payload_op(fp) == ELS_LS_RJT)
		qedf->flogi_failed++;
	else if (fc_frame_payload_op(fp) == ELS_LS_ACC) {
		/* Set the source MAC we will use for FCoE traffic */
		qedf_set_data_src_addr(qedf, fp);
		qedf->flogi_pending = 0;
	}

	/* Complete flogi_compl so we can proceed to sending ADISCs */
	complete(&qedf->flogi_compl);

skip_stat:
	/* Report response to libfc */
	fc_lport_flogi_resp(seq, fp, lport);
}

static struct fc_seq *qedf_elsct_send(struct fc_lport *lport, u32 did,
	struct fc_frame *fp, unsigned int op,
	void (*resp)(struct fc_seq *,
	struct fc_frame *,
	void *),
	void *arg, u32 timeout)
{
	struct qedf_ctx *qedf = lport_priv(lport);

	/*
	 * Intercept FLOGI for statistic purposes. Note we use the resp
	 * callback to tell if this is really a flogi.
	 */
	if (resp == fc_lport_flogi_resp) {
		qedf->flogi_cnt++;
		if (qedf->flogi_pending >= QEDF_FLOGI_RETRY_CNT) {
			schedule_delayed_work(&qedf->stag_work, 2);
			return NULL;
		}
		qedf->flogi_pending++;
		return fc_elsct_send(lport, did, fp, op, qedf_flogi_resp,
		    arg, timeout);
	}

	return fc_elsct_send(lport, did, fp, op, resp, arg, timeout);
}

int qedf_send_flogi(struct qedf_ctx *qedf)
{
	struct fc_lport *lport;
	struct fc_frame *fp;

	lport = qedf->lport;

	if (!lport->tt.elsct_send) {
		QEDF_ERR(&qedf->dbg_ctx, "tt.elsct_send not set.\n");
		return -EINVAL;
	}

	fp = fc_frame_alloc(lport, sizeof(struct fc_els_flogi));
	if (!fp) {
		QEDF_ERR(&(qedf->dbg_ctx), "fc_frame_alloc failed.\n");
		return -ENOMEM;
	}

	QEDF_INFO(&(qedf->dbg_ctx), QEDF_LOG_ELS,
	    "Sending FLOGI to reestablish session with switch.\n");
	lport->tt.elsct_send(lport, FC_FID_FLOGI, fp,
	    ELS_FLOGI, qedf_flogi_resp, lport, lport->r_a_tov);

	init_completion(&qedf->flogi_compl);

	return 0;
}

/*
 * This function is called if link_down_tmo is in use.  If we get a link up and
 * link_down_tmo has not expired then use just FLOGI/ADISC to recover our
 * sessions with targets.  Otherwise, just call fcoe_ctlr_link_up().
 */
static void qedf_link_recovery(struct work_struct *work)
{
	struct qedf_ctx *qedf =
	    container_of(work, struct qedf_ctx, link_recovery.work);
	struct fc_lport *lport = qedf->lport;
	struct fc_rport_priv *rdata;
	bool rc;
	int retries = 30;
	int rval, i;
	struct list_head rdata_login_list;

	INIT_LIST_HEAD(&rdata_login_list);

	QEDF_INFO(&(qedf->dbg_ctx), QEDF_LOG_DISC,
	    "Link down tmo did not expire.\n");

	/*
	 * Essentially reset the fcoe_ctlr here without affecting the state
	 * of the libfc structs.
	 */
	qedf->ctlr.state = FIP_ST_LINK_WAIT;
	fcoe_ctlr_link_down(&qedf->ctlr);

	/*
	 * Bring the link up before we send the fipvlan request so libfcoe
	 * can select a new fcf in parallel
	 */
	fcoe_ctlr_link_up(&qedf->ctlr);

	/* Since the link when down and up to verify which vlan we're on */
	qedf->fipvlan_retries = qedf_fipvlan_retries;
	rc = qedf_initiate_fipvlan_req(qedf);
	/* If getting the VLAN fails, set the VLAN to the fallback one */
	if (!rc)
		qedf_set_vlan_id(qedf, qedf_fallback_vlan);

	/*
	 * We need to wait for an FCF to be selected due to the
	 * fcoe_ctlr_link_up other the FLOGI will be rejected.
	 */
	while (retries > 0) {
		if (qedf->ctlr.sel_fcf) {
			QEDF_INFO(&(qedf->dbg_ctx), QEDF_LOG_DISC,
			    "FCF reselected, proceeding with FLOGI.\n");
			break;
		}
		msleep(500);
		retries--;
	}

	if (retries < 1) {
		QEDF_ERR(&(qedf->dbg_ctx), "Exhausted retries waiting for "
		    "FCF selection.\n");
		return;
	}

	rval = qedf_send_flogi(qedf);
	if (rval)
		return;

	/* Wait for FLOGI completion before proceeding with sending ADISCs */
	i = wait_for_completion_timeout(&qedf->flogi_compl,
	    qedf->lport->r_a_tov);
	if (i == 0) {
		QEDF_ERR(&(qedf->dbg_ctx), "FLOGI timed out.\n");
		return;
	}

	/*
	 * Call lport->tt.rport_login which will cause libfc to send an
	 * ADISC since the rport is in state ready.
	 */
	mutex_lock(&lport->disc.disc_mutex);
	list_for_each_entry_rcu(rdata, &lport->disc.rports, peers) {
		if (kref_get_unless_zero(&rdata->kref)) {
			fc_rport_login(rdata);
			kref_put(&rdata->kref, fc_rport_destroy);
		}
	}
	mutex_unlock(&lport->disc.disc_mutex);
}

static void qedf_update_link_speed(struct qedf_ctx *qedf,
	struct qed_link_output *link)
{
	__ETHTOOL_DECLARE_LINK_MODE_MASK(sup_caps);
	struct fc_lport *lport = qedf->lport;

	lport->link_speed = FC_PORTSPEED_UNKNOWN;
	lport->link_supported_speeds = FC_PORTSPEED_UNKNOWN;

	/* Set fc_host link speed */
	switch (link->speed) {
	case 10000:
		lport->link_speed = FC_PORTSPEED_10GBIT;
		break;
	case 25000:
		lport->link_speed = FC_PORTSPEED_25GBIT;
		break;
	case 40000:
		lport->link_speed = FC_PORTSPEED_40GBIT;
		break;
	case 50000:
		lport->link_speed = FC_PORTSPEED_50GBIT;
		break;
	case 100000:
		lport->link_speed = FC_PORTSPEED_100GBIT;
		break;
	case 20000:
		lport->link_speed = FC_PORTSPEED_20GBIT;
		break;
	default:
		lport->link_speed = FC_PORTSPEED_UNKNOWN;
		break;
	}

	/*
	 * Set supported link speed by querying the supported
	 * capabilities of the link.
	 */

	phylink_zero(sup_caps);
	phylink_set(sup_caps, 10000baseT_Full);
	phylink_set(sup_caps, 10000baseKX4_Full);
	phylink_set(sup_caps, 10000baseR_FEC);
	phylink_set(sup_caps, 10000baseCR_Full);
	phylink_set(sup_caps, 10000baseSR_Full);
	phylink_set(sup_caps, 10000baseLR_Full);
	phylink_set(sup_caps, 10000baseLRM_Full);
	phylink_set(sup_caps, 10000baseKR_Full);

	if (linkmode_intersects(link->supported_caps, sup_caps))
		lport->link_supported_speeds |= FC_PORTSPEED_10GBIT;

	phylink_zero(sup_caps);
	phylink_set(sup_caps, 25000baseKR_Full);
	phylink_set(sup_caps, 25000baseCR_Full);
	phylink_set(sup_caps, 25000baseSR_Full);

	if (linkmode_intersects(link->supported_caps, sup_caps))
		lport->link_supported_speeds |= FC_PORTSPEED_25GBIT;

	phylink_zero(sup_caps);
	phylink_set(sup_caps, 40000baseLR4_Full);
	phylink_set(sup_caps, 40000baseKR4_Full);
	phylink_set(sup_caps, 40000baseCR4_Full);
	phylink_set(sup_caps, 40000baseSR4_Full);

	if (linkmode_intersects(link->supported_caps, sup_caps))
		lport->link_supported_speeds |= FC_PORTSPEED_40GBIT;

	phylink_zero(sup_caps);
	phylink_set(sup_caps, 50000baseKR2_Full);
	phylink_set(sup_caps, 50000baseCR2_Full);
	phylink_set(sup_caps, 50000baseSR2_Full);

	if (linkmode_intersects(link->supported_caps, sup_caps))
		lport->link_supported_speeds |= FC_PORTSPEED_50GBIT;

	phylink_zero(sup_caps);
	phylink_set(sup_caps, 100000baseKR4_Full);
	phylink_set(sup_caps, 100000baseSR4_Full);
	phylink_set(sup_caps, 100000baseCR4_Full);
	phylink_set(sup_caps, 100000baseLR4_ER4_Full);

	if (linkmode_intersects(link->supported_caps, sup_caps))
		lport->link_supported_speeds |= FC_PORTSPEED_100GBIT;

	phylink_zero(sup_caps);
	phylink_set(sup_caps, 20000baseKR2_Full);

	if (linkmode_intersects(link->supported_caps, sup_caps))
		lport->link_supported_speeds |= FC_PORTSPEED_20GBIT;

<<<<<<< HEAD
	fc_host_supported_speeds(lport->host) = lport->link_supported_speeds;
=======
	if (lport->host && lport->host->shost_data)
		fc_host_supported_speeds(lport->host) =
			lport->link_supported_speeds;
}

static void qedf_bw_update(void *dev)
{
	struct qedf_ctx *qedf = (struct qedf_ctx *)dev;
	struct qed_link_output link;

	/* Get the latest status of the link */
	qed_ops->common->get_link(qedf->cdev, &link);

	if (test_bit(QEDF_UNLOADING, &qedf->flags)) {
		QEDF_ERR(&qedf->dbg_ctx,
			 "Ignore link update, driver getting unload.\n");
		return;
	}

	if (link.link_up) {
		if (atomic_read(&qedf->link_state) == QEDF_LINK_UP)
			qedf_update_link_speed(qedf, &link);
		else
			QEDF_ERR(&qedf->dbg_ctx,
				 "Ignore bw update, link is down.\n");

	} else {
		QEDF_ERR(&qedf->dbg_ctx, "link_up is not set.\n");
	}
>>>>>>> 7d2a07b7
}

static void qedf_bw_update(void *dev)
{
	struct qedf_ctx *qedf = (struct qedf_ctx *)dev;
	struct qed_link_output link;

	/* Get the latest status of the link */
	qed_ops->common->get_link(qedf->cdev, &link);

	if (test_bit(QEDF_UNLOADING, &qedf->flags)) {
		QEDF_ERR(&qedf->dbg_ctx,
			 "Ignore link update, driver getting unload.\n");
		return;
	}

	if (link.link_up) {
		if (atomic_read(&qedf->link_state) == QEDF_LINK_UP)
			qedf_update_link_speed(qedf, &link);
		else
			QEDF_ERR(&qedf->dbg_ctx,
				 "Ignore bw update, link is down.\n");

	} else {
		QEDF_ERR(&qedf->dbg_ctx, "link_up is not set.\n");
	}
}

static void qedf_link_update(void *dev, struct qed_link_output *link)
{
	struct qedf_ctx *qedf = (struct qedf_ctx *)dev;

	/*
	 * Prevent race where we're removing the module and we get link update
	 * for qed.
	 */
	if (test_bit(QEDF_UNLOADING, &qedf->flags)) {
		QEDF_ERR(&qedf->dbg_ctx,
			 "Ignore link update, driver getting unload.\n");
		return;
	}

	if (link->link_up) {
		if (atomic_read(&qedf->link_state) == QEDF_LINK_UP) {
			QEDF_INFO((&qedf->dbg_ctx), QEDF_LOG_DISC,
			    "Ignoring link up event as link is already up.\n");
			return;
		}
		QEDF_ERR(&(qedf->dbg_ctx), "LINK UP (%d GB/s).\n",
		    link->speed / 1000);

		/* Cancel any pending link down work */
		cancel_delayed_work(&qedf->link_update);

		atomic_set(&qedf->link_state, QEDF_LINK_UP);
		qedf_update_link_speed(qedf, link);

		if (atomic_read(&qedf->dcbx) == QEDF_DCBX_DONE ||
		    qedf_dcbx_no_wait) {
			QEDF_INFO(&(qedf->dbg_ctx), QEDF_LOG_DISC,
			     "DCBx done.\n");
			if (atomic_read(&qedf->link_down_tmo_valid) > 0)
				queue_delayed_work(qedf->link_update_wq,
				    &qedf->link_recovery, 0);
			else
				queue_delayed_work(qedf->link_update_wq,
				    &qedf->link_update, 0);
			atomic_set(&qedf->link_down_tmo_valid, 0);
		}

	} else {
		QEDF_ERR(&(qedf->dbg_ctx), "LINK DOWN.\n");

		atomic_set(&qedf->link_state, QEDF_LINK_DOWN);
		atomic_set(&qedf->dcbx, QEDF_DCBX_PENDING);
		/*
		 * Flag that we're waiting for the link to come back up before
		 * informing the fcoe layer of the event.
		 */
		if (qedf_link_down_tmo > 0) {
			QEDF_INFO(&(qedf->dbg_ctx), QEDF_LOG_DISC,
			    "Starting link down tmo.\n");
			atomic_set(&qedf->link_down_tmo_valid, 1);
		}
		qedf->vlan_id = 0;
		qedf_update_link_speed(qedf, link);
		queue_delayed_work(qedf->link_update_wq, &qedf->link_update,
		    qedf_link_down_tmo * HZ);
	}
}


static void qedf_dcbx_handler(void *dev, struct qed_dcbx_get *get, u32 mib_type)
{
	struct qedf_ctx *qedf = (struct qedf_ctx *)dev;
	u8 tmp_prio;

	QEDF_ERR(&(qedf->dbg_ctx), "DCBx event valid=%d enabled=%d fcoe "
	    "prio=%d.\n", get->operational.valid, get->operational.enabled,
	    get->operational.app_prio.fcoe);

	if (get->operational.enabled && get->operational.valid) {
		/* If DCBX was already negotiated on link up then just exit */
		if (atomic_read(&qedf->dcbx) == QEDF_DCBX_DONE) {
			QEDF_INFO(&(qedf->dbg_ctx), QEDF_LOG_DISC,
			    "DCBX already set on link up.\n");
			return;
		}

		atomic_set(&qedf->dcbx, QEDF_DCBX_DONE);

		/*
		 * Set the 8021q priority in the following manner:
		 *
		 * 1. If a modparam is set use that
		 * 2. If the value is not between 0..7 use the default
		 * 3. Use the priority we get from the DCBX app tag
		 */
		tmp_prio = get->operational.app_prio.fcoe;
		if (qedf_default_prio > -1)
			qedf->prio = qedf_default_prio;
		else if (tmp_prio > 7) {
			QEDF_INFO(&(qedf->dbg_ctx), QEDF_LOG_DISC,
			    "FIP/FCoE prio %d out of range, setting to %d.\n",
			    tmp_prio, QEDF_DEFAULT_PRIO);
			qedf->prio = QEDF_DEFAULT_PRIO;
		} else
			qedf->prio = tmp_prio;

		if (atomic_read(&qedf->link_state) == QEDF_LINK_UP &&
		    !qedf_dcbx_no_wait) {
			if (atomic_read(&qedf->link_down_tmo_valid) > 0)
				queue_delayed_work(qedf->link_update_wq,
				    &qedf->link_recovery, 0);
			else
				queue_delayed_work(qedf->link_update_wq,
				    &qedf->link_update, 0);
			atomic_set(&qedf->link_down_tmo_valid, 0);
		}
	}

}

static u32 qedf_get_login_failures(void *cookie)
{
	struct qedf_ctx *qedf;

	qedf = (struct qedf_ctx *)cookie;
	return qedf->flogi_failed;
}

static struct qed_fcoe_cb_ops qedf_cb_ops = {
	{
		.link_update = qedf_link_update,
		.bw_update = qedf_bw_update,
		.schedule_recovery_handler = qedf_schedule_recovery_handler,
		.dcbx_aen = qedf_dcbx_handler,
		.get_generic_tlv_data = qedf_get_generic_tlv_data,
		.get_protocol_tlv_data = qedf_get_protocol_tlv_data,
		.schedule_hw_err_handler = qedf_schedule_hw_err_handler,
	}
};

/*
 * Various transport templates.
 */

static struct scsi_transport_template *qedf_fc_transport_template;
static struct scsi_transport_template *qedf_fc_vport_transport_template;

/*
 * SCSI EH handlers
 */
static int qedf_eh_abort(struct scsi_cmnd *sc_cmd)
{
	struct fc_rport *rport = starget_to_rport(scsi_target(sc_cmd->device));
	struct fc_lport *lport;
	struct qedf_ctx *qedf;
	struct qedf_ioreq *io_req;
	struct fc_rport_libfc_priv *rp = rport->dd_data;
	struct fc_rport_priv *rdata;
	struct qedf_rport *fcport = NULL;
	int rc = FAILED;
	int wait_count = 100;
	int refcount = 0;
	int rval;
	int got_ref = 0;

	lport = shost_priv(sc_cmd->device->host);
	qedf = (struct qedf_ctx *)lport_priv(lport);

	/* rport and tgt are allocated together, so tgt should be non-NULL */
	fcport = (struct qedf_rport *)&rp[1];
	rdata = fcport->rdata;
	if (!rdata || !kref_get_unless_zero(&rdata->kref)) {
		QEDF_ERR(&qedf->dbg_ctx, "stale rport, sc_cmd=%p\n", sc_cmd);
		rc = SUCCESS;
		goto out;
	}


	io_req = (struct qedf_ioreq *)sc_cmd->SCp.ptr;
	if (!io_req) {
		QEDF_ERR(&qedf->dbg_ctx,
			 "sc_cmd not queued with lld, sc_cmd=%p op=0x%02x, port_id=%06x\n",
			 sc_cmd, sc_cmd->cmnd[0],
			 rdata->ids.port_id);
		rc = SUCCESS;
		goto drop_rdata_kref;
	}

	rval = kref_get_unless_zero(&io_req->refcount);	/* ID: 005 */
	if (rval)
		got_ref = 1;

	/* If we got a valid io_req, confirm it belongs to this sc_cmd. */
	if (!rval || io_req->sc_cmd != sc_cmd) {
		QEDF_ERR(&qedf->dbg_ctx,
			 "Freed/Incorrect io_req, io_req->sc_cmd=%p, sc_cmd=%p, port_id=%06x, bailing out.\n",
			 io_req->sc_cmd, sc_cmd, rdata->ids.port_id);

		goto drop_rdata_kref;
	}

	if (fc_remote_port_chkready(rport)) {
		refcount = kref_read(&io_req->refcount);
		QEDF_ERR(&qedf->dbg_ctx,
			 "rport not ready, io_req=%p, xid=0x%x sc_cmd=%p op=0x%02x, refcount=%d, port_id=%06x\n",
			 io_req, io_req->xid, sc_cmd, sc_cmd->cmnd[0],
			 refcount, rdata->ids.port_id);

		goto drop_rdata_kref;
	}

	rc = fc_block_scsi_eh(sc_cmd);
	if (rc)
		goto drop_rdata_kref;

	if (test_bit(QEDF_RPORT_UPLOADING_CONNECTION, &fcport->flags)) {
		QEDF_ERR(&qedf->dbg_ctx,
			 "Connection uploading, xid=0x%x., port_id=%06x\n",
			 io_req->xid, rdata->ids.port_id);
		while (io_req->sc_cmd && (wait_count != 0)) {
			msleep(100);
			wait_count--;
		}
		if (wait_count) {
			QEDF_ERR(&qedf->dbg_ctx, "ABTS succeeded\n");
			rc = SUCCESS;
		} else {
			QEDF_ERR(&qedf->dbg_ctx, "ABTS failed\n");
			rc = FAILED;
		}
		goto drop_rdata_kref;
	}

	if (lport->state != LPORT_ST_READY || !(lport->link_up)) {
		QEDF_ERR(&qedf->dbg_ctx, "link not ready.\n");
		goto drop_rdata_kref;
	}

	QEDF_ERR(&qedf->dbg_ctx,
		 "Aborting io_req=%p sc_cmd=%p xid=0x%x fp_idx=%d, port_id=%06x.\n",
		 io_req, sc_cmd, io_req->xid, io_req->fp_idx,
		 rdata->ids.port_id);

	if (qedf->stop_io_on_error) {
		qedf_stop_all_io(qedf);
		rc = SUCCESS;
		goto drop_rdata_kref;
	}

	init_completion(&io_req->abts_done);
	rval = qedf_initiate_abts(io_req, true);
	if (rval) {
		QEDF_ERR(&(qedf->dbg_ctx), "Failed to queue ABTS.\n");
		/*
		 * If we fail to queue the ABTS then return this command to
		 * the SCSI layer as it will own and free the xid
		 */
		rc = SUCCESS;
		qedf_scsi_done(qedf, io_req, DID_ERROR);
		goto drop_rdata_kref;
	}

	wait_for_completion(&io_req->abts_done);

	if (io_req->event == QEDF_IOREQ_EV_ABORT_SUCCESS ||
	    io_req->event == QEDF_IOREQ_EV_ABORT_FAILED ||
	    io_req->event == QEDF_IOREQ_EV_CLEANUP_SUCCESS) {
		/*
		 * If we get a reponse to the abort this is success from
		 * the perspective that all references to the command have
		 * been removed from the driver and firmware
		 */
		rc = SUCCESS;
	} else {
		/* If the abort and cleanup failed then return a failure */
		rc = FAILED;
	}

	if (rc == SUCCESS)
		QEDF_ERR(&(qedf->dbg_ctx), "ABTS succeeded, xid=0x%x.\n",
			  io_req->xid);
	else
		QEDF_ERR(&(qedf->dbg_ctx), "ABTS failed, xid=0x%x.\n",
			  io_req->xid);

drop_rdata_kref:
	kref_put(&rdata->kref, fc_rport_destroy);
out:
	if (got_ref)
		kref_put(&io_req->refcount, qedf_release_cmd);
	return rc;
}

static int qedf_eh_target_reset(struct scsi_cmnd *sc_cmd)
{
	QEDF_ERR(NULL, "%d:0:%d:%lld: TARGET RESET Issued...",
		 sc_cmd->device->host->host_no, sc_cmd->device->id,
		 sc_cmd->device->lun);
	return qedf_initiate_tmf(sc_cmd, FCP_TMF_TGT_RESET);
}

static int qedf_eh_device_reset(struct scsi_cmnd *sc_cmd)
{
	QEDF_ERR(NULL, "%d:0:%d:%lld: LUN RESET Issued... ",
		 sc_cmd->device->host->host_no, sc_cmd->device->id,
		 sc_cmd->device->lun);
	return qedf_initiate_tmf(sc_cmd, FCP_TMF_LUN_RESET);
}

bool qedf_wait_for_upload(struct qedf_ctx *qedf)
{
	struct qedf_rport *fcport = NULL;
	int wait_cnt = 120;

	while (wait_cnt--) {
		if (atomic_read(&qedf->num_offloads))
			QEDF_INFO(&qedf->dbg_ctx, QEDF_LOG_DISC,
				  "Waiting for all uploads to complete num_offloads = 0x%x.\n",
				  atomic_read(&qedf->num_offloads));
		else
			return true;
		msleep(500);
	}

	rcu_read_lock();
	list_for_each_entry_rcu(fcport, &qedf->fcports, peers) {
		if (fcport && test_bit(QEDF_RPORT_SESSION_READY,
				       &fcport->flags)) {
			if (fcport->rdata)
				QEDF_ERR(&qedf->dbg_ctx,
					 "Waiting for fcport %p portid=%06x.\n",
					 fcport, fcport->rdata->ids.port_id);
			} else {
				QEDF_ERR(&qedf->dbg_ctx,
					 "Waiting for fcport %p.\n", fcport);
			}
	}
	rcu_read_unlock();
	return false;

}

/* Performs soft reset of qedf_ctx by simulating a link down/up */
void qedf_ctx_soft_reset(struct fc_lport *lport)
{
	struct qedf_ctx *qedf;
	struct qed_link_output if_link;

	if (lport->vport) {
		QEDF_ERR(NULL, "Cannot issue host reset on NPIV port.\n");
		return;
	}

	qedf = lport_priv(lport);

	qedf->flogi_pending = 0;
	/* For host reset, essentially do a soft link up/down */
	atomic_set(&qedf->link_state, QEDF_LINK_DOWN);
	QEDF_INFO(&qedf->dbg_ctx, QEDF_LOG_DISC,
		  "Queuing link down work.\n");
	queue_delayed_work(qedf->link_update_wq, &qedf->link_update,
	    0);

	if (qedf_wait_for_upload(qedf) == false) {
		QEDF_ERR(&qedf->dbg_ctx, "Could not upload all sessions.\n");
		WARN_ON(atomic_read(&qedf->num_offloads));
	}

	/* Before setting link up query physical link state */
	qed_ops->common->get_link(qedf->cdev, &if_link);
	/* Bail if the physical link is not up */
	if (!if_link.link_up) {
		QEDF_INFO(&qedf->dbg_ctx, QEDF_LOG_DISC,
			  "Physical link is not up.\n");
		return;
	}
	/* Flush and wait to make sure link down is processed */
	flush_delayed_work(&qedf->link_update);
	msleep(500);

	atomic_set(&qedf->link_state, QEDF_LINK_UP);
	qedf->vlan_id  = 0;
	QEDF_INFO(&qedf->dbg_ctx, QEDF_LOG_DISC,
		  "Queue link up work.\n");
	queue_delayed_work(qedf->link_update_wq, &qedf->link_update,
	    0);
}

/* Reset the host by gracefully logging out and then logging back in */
static int qedf_eh_host_reset(struct scsi_cmnd *sc_cmd)
{
	struct fc_lport *lport;
	struct qedf_ctx *qedf;

	lport = shost_priv(sc_cmd->device->host);
	qedf = lport_priv(lport);

	if (atomic_read(&qedf->link_state) == QEDF_LINK_DOWN ||
	    test_bit(QEDF_UNLOADING, &qedf->flags))
		return FAILED;

	QEDF_ERR(&(qedf->dbg_ctx), "HOST RESET Issued...");

	qedf_ctx_soft_reset(lport);

	return SUCCESS;
}

static int qedf_slave_configure(struct scsi_device *sdev)
{
	if (qedf_queue_depth) {
		scsi_change_queue_depth(sdev, qedf_queue_depth);
	}

	return 0;
}

static struct scsi_host_template qedf_host_template = {
	.module 	= THIS_MODULE,
	.name 		= QEDF_MODULE_NAME,
	.this_id 	= -1,
	.cmd_per_lun	= 32,
	.max_sectors 	= 0xffff,
	.queuecommand 	= qedf_queuecommand,
	.shost_attrs	= qedf_host_attrs,
	.eh_abort_handler	= qedf_eh_abort,
	.eh_device_reset_handler = qedf_eh_device_reset, /* lun reset */
	.eh_target_reset_handler = qedf_eh_target_reset, /* target reset */
	.eh_host_reset_handler  = qedf_eh_host_reset,
	.slave_configure	= qedf_slave_configure,
	.dma_boundary = QED_HW_DMA_BOUNDARY,
	.sg_tablesize = QEDF_MAX_BDS_PER_CMD,
	.can_queue = FCOE_PARAMS_NUM_TASKS,
	.change_queue_depth = scsi_change_queue_depth,
};

static int qedf_get_paged_crc_eof(struct sk_buff *skb, int tlen)
{
	int rc;

	spin_lock(&qedf_global_lock);
	rc = fcoe_get_paged_crc_eof(skb, tlen, &qedf_global);
	spin_unlock(&qedf_global_lock);

	return rc;
}

static struct qedf_rport *qedf_fcport_lookup(struct qedf_ctx *qedf, u32 port_id)
{
	struct qedf_rport *fcport;
	struct fc_rport_priv *rdata;

	rcu_read_lock();
	list_for_each_entry_rcu(fcport, &qedf->fcports, peers) {
		rdata = fcport->rdata;
		if (rdata == NULL)
			continue;
		if (rdata->ids.port_id == port_id) {
			rcu_read_unlock();
			return fcport;
		}
	}
	rcu_read_unlock();

	/* Return NULL to caller to let them know fcport was not found */
	return NULL;
}

/* Transmits an ELS frame over an offloaded session */
static int qedf_xmit_l2_frame(struct qedf_rport *fcport, struct fc_frame *fp)
{
	struct fc_frame_header *fh;
	int rc = 0;

	fh = fc_frame_header_get(fp);
	if ((fh->fh_type == FC_TYPE_ELS) &&
	    (fh->fh_r_ctl == FC_RCTL_ELS_REQ)) {
		switch (fc_frame_payload_op(fp)) {
		case ELS_ADISC:
			qedf_send_adisc(fcport, fp);
			rc = 1;
			break;
		}
	}

	return rc;
}

/*
 * qedf_xmit - qedf FCoE frame transmit function
 */
static int qedf_xmit(struct fc_lport *lport, struct fc_frame *fp)
{
	struct fc_lport		*base_lport;
	struct qedf_ctx		*qedf;
	struct ethhdr		*eh;
	struct fcoe_crc_eof	*cp;
	struct sk_buff		*skb;
	struct fc_frame_header	*fh;
	struct fcoe_hdr		*hp;
	u8			sof, eof;
	u32			crc;
	unsigned int		hlen, tlen, elen;
	int			wlen;
	struct fc_stats		*stats;
	struct fc_lport *tmp_lport;
	struct fc_lport *vn_port = NULL;
	struct qedf_rport *fcport;
	int rc;
	u16 vlan_tci = 0;

	qedf = (struct qedf_ctx *)lport_priv(lport);

	fh = fc_frame_header_get(fp);
	skb = fp_skb(fp);

	/* Filter out traffic to other NPIV ports on the same host */
	if (lport->vport)
		base_lport = shost_priv(vport_to_shost(lport->vport));
	else
		base_lport = lport;

	/* Flag if the destination is the base port */
	if (base_lport->port_id == ntoh24(fh->fh_d_id)) {
		vn_port = base_lport;
	} else {
		/* Got through the list of vports attached to the base_lport
		 * and see if we have a match with the destination address.
		 */
		list_for_each_entry(tmp_lport, &base_lport->vports, list) {
			if (tmp_lport->port_id == ntoh24(fh->fh_d_id)) {
				vn_port = tmp_lport;
				break;
			}
		}
	}
	if (vn_port && ntoh24(fh->fh_d_id) != FC_FID_FLOGI) {
		struct fc_rport_priv *rdata = NULL;

		QEDF_INFO(&(qedf->dbg_ctx), QEDF_LOG_LL2,
		    "Dropping FCoE frame to %06x.\n", ntoh24(fh->fh_d_id));
		kfree_skb(skb);
		rdata = fc_rport_lookup(lport, ntoh24(fh->fh_d_id));
		if (rdata) {
			rdata->retries = lport->max_rport_retry_count;
			kref_put(&rdata->kref, fc_rport_destroy);
		}
		return -EINVAL;
	}
	/* End NPIV filtering */

	if (!qedf->ctlr.sel_fcf) {
		kfree_skb(skb);
		return 0;
	}

	if (!test_bit(QEDF_LL2_STARTED, &qedf->flags)) {
		QEDF_WARN(&(qedf->dbg_ctx), "LL2 not started\n");
		kfree_skb(skb);
		return 0;
	}

	if (atomic_read(&qedf->link_state) != QEDF_LINK_UP) {
		QEDF_WARN(&(qedf->dbg_ctx), "qedf link down\n");
		kfree_skb(skb);
		return 0;
	}

	if (unlikely(fh->fh_r_ctl == FC_RCTL_ELS_REQ)) {
		if (fcoe_ctlr_els_send(&qedf->ctlr, lport, skb))
			return 0;
	}

	/* Check to see if this needs to be sent on an offloaded session */
	fcport = qedf_fcport_lookup(qedf, ntoh24(fh->fh_d_id));

	if (fcport && test_bit(QEDF_RPORT_SESSION_READY, &fcport->flags)) {
		rc = qedf_xmit_l2_frame(fcport, fp);
		/*
		 * If the frame was successfully sent over the middle path
		 * then do not try to also send it over the LL2 path
		 */
		if (rc)
			return 0;
	}

	sof = fr_sof(fp);
	eof = fr_eof(fp);

	elen = sizeof(struct ethhdr);
	hlen = sizeof(struct fcoe_hdr);
	tlen = sizeof(struct fcoe_crc_eof);
	wlen = (skb->len - tlen + sizeof(crc)) / FCOE_WORD_TO_BYTE;

	skb->ip_summed = CHECKSUM_NONE;
	crc = fcoe_fc_crc(fp);

	/* copy port crc and eof to the skb buff */
	if (skb_is_nonlinear(skb)) {
		skb_frag_t *frag;

		if (qedf_get_paged_crc_eof(skb, tlen)) {
			kfree_skb(skb);
			return -ENOMEM;
		}
		frag = &skb_shinfo(skb)->frags[skb_shinfo(skb)->nr_frags - 1];
		cp = kmap_atomic(skb_frag_page(frag)) + skb_frag_off(frag);
	} else {
		cp = skb_put(skb, tlen);
	}

	memset(cp, 0, sizeof(*cp));
	cp->fcoe_eof = eof;
	cp->fcoe_crc32 = cpu_to_le32(~crc);
	if (skb_is_nonlinear(skb)) {
		kunmap_atomic(cp);
		cp = NULL;
	}


	/* adjust skb network/transport offsets to match mac/fcoe/port */
	skb_push(skb, elen + hlen);
	skb_reset_mac_header(skb);
	skb_reset_network_header(skb);
	skb->mac_len = elen;
	skb->protocol = htons(ETH_P_FCOE);

	/*
	 * Add VLAN tag to non-offload FCoE frame based on current stored VLAN
	 * for FIP/FCoE traffic.
	 */
	__vlan_hwaccel_put_tag(skb, htons(ETH_P_8021Q), qedf->vlan_id);

	/* fill up mac and fcoe headers */
	eh = eth_hdr(skb);
	eh->h_proto = htons(ETH_P_FCOE);
	if (qedf->ctlr.map_dest)
		fc_fcoe_set_mac(eh->h_dest, fh->fh_d_id);
	else
		/* insert GW address */
		ether_addr_copy(eh->h_dest, qedf->ctlr.dest_addr);

	/* Set the source MAC address */
	ether_addr_copy(eh->h_source, qedf->data_src_addr);

	hp = (struct fcoe_hdr *)(eh + 1);
	memset(hp, 0, sizeof(*hp));
	if (FC_FCOE_VER)
		FC_FCOE_ENCAPS_VER(hp, FC_FCOE_VER);
	hp->fcoe_sof = sof;

	/*update tx stats */
	stats = per_cpu_ptr(lport->stats, get_cpu());
	stats->TxFrames++;
	stats->TxWords += wlen;
	put_cpu();

	/* Get VLAN ID from skb for printing purposes */
	__vlan_hwaccel_get_tag(skb, &vlan_tci);

	/* send down to lld */
	fr_dev(fp) = lport;
	QEDF_INFO(&(qedf->dbg_ctx), QEDF_LOG_LL2, "FCoE frame send: "
	    "src=%06x dest=%06x r_ctl=%x type=%x vlan=%04x.\n",
	    ntoh24(fh->fh_s_id), ntoh24(fh->fh_d_id), fh->fh_r_ctl, fh->fh_type,
	    vlan_tci);
	if (qedf_dump_frames)
		print_hex_dump(KERN_WARNING, "fcoe: ", DUMP_PREFIX_OFFSET, 16,
		    1, skb->data, skb->len, false);
	rc = qed_ops->ll2->start_xmit(qedf->cdev, skb, 0);
	if (rc) {
		QEDF_ERR(&qedf->dbg_ctx, "start_xmit failed rc = %d.\n", rc);
		kfree_skb(skb);
		return rc;
	}

	return 0;
}

static int qedf_alloc_sq(struct qedf_ctx *qedf, struct qedf_rport *fcport)
{
	int rval = 0;
	u32 *pbl;
	dma_addr_t page;
	int num_pages;

	/* Calculate appropriate queue and PBL sizes */
	fcport->sq_mem_size = SQ_NUM_ENTRIES * sizeof(struct fcoe_wqe);
	fcport->sq_mem_size = ALIGN(fcport->sq_mem_size, QEDF_PAGE_SIZE);
	fcport->sq_pbl_size = (fcport->sq_mem_size / QEDF_PAGE_SIZE) *
	    sizeof(void *);
	fcport->sq_pbl_size = fcport->sq_pbl_size + QEDF_PAGE_SIZE;

	fcport->sq = dma_alloc_coherent(&qedf->pdev->dev, fcport->sq_mem_size,
					&fcport->sq_dma, GFP_KERNEL);
	if (!fcport->sq) {
		QEDF_WARN(&(qedf->dbg_ctx), "Could not allocate send queue.\n");
		rval = 1;
		goto out;
	}

	fcport->sq_pbl = dma_alloc_coherent(&qedf->pdev->dev,
					    fcport->sq_pbl_size,
					    &fcport->sq_pbl_dma, GFP_KERNEL);
	if (!fcport->sq_pbl) {
		QEDF_WARN(&(qedf->dbg_ctx), "Could not allocate send queue PBL.\n");
		rval = 1;
		goto out_free_sq;
	}

	/* Create PBL */
	num_pages = fcport->sq_mem_size / QEDF_PAGE_SIZE;
	page = fcport->sq_dma;
	pbl = (u32 *)fcport->sq_pbl;

	while (num_pages--) {
		*pbl = U64_LO(page);
		pbl++;
		*pbl = U64_HI(page);
		pbl++;
		page += QEDF_PAGE_SIZE;
	}

	return rval;

out_free_sq:
	dma_free_coherent(&qedf->pdev->dev, fcport->sq_mem_size, fcport->sq,
	    fcport->sq_dma);
out:
	return rval;
}

static void qedf_free_sq(struct qedf_ctx *qedf, struct qedf_rport *fcport)
{
	if (fcport->sq_pbl)
		dma_free_coherent(&qedf->pdev->dev, fcport->sq_pbl_size,
		    fcport->sq_pbl, fcport->sq_pbl_dma);
	if (fcport->sq)
		dma_free_coherent(&qedf->pdev->dev, fcport->sq_mem_size,
		    fcport->sq, fcport->sq_dma);
}

static int qedf_offload_connection(struct qedf_ctx *qedf,
	struct qedf_rport *fcport)
{
	struct qed_fcoe_params_offload conn_info;
	u32 port_id;
	int rval;
	uint16_t total_sqe = (fcport->sq_mem_size / sizeof(struct fcoe_wqe));

	QEDF_INFO(&(qedf->dbg_ctx), QEDF_LOG_CONN, "Offloading connection "
		   "portid=%06x.\n", fcport->rdata->ids.port_id);
	rval = qed_ops->acquire_conn(qedf->cdev, &fcport->handle,
	    &fcport->fw_cid, &fcport->p_doorbell);
	if (rval) {
		QEDF_WARN(&(qedf->dbg_ctx), "Could not acquire connection "
			   "for portid=%06x.\n", fcport->rdata->ids.port_id);
		rval = 1; /* For some reason qed returns 0 on failure here */
		goto out;
	}

	QEDF_INFO(&(qedf->dbg_ctx), QEDF_LOG_CONN, "portid=%06x "
		   "fw_cid=%08x handle=%d.\n", fcport->rdata->ids.port_id,
		   fcport->fw_cid, fcport->handle);

	memset(&conn_info, 0, sizeof(struct qed_fcoe_params_offload));

	/* Fill in the offload connection info */
	conn_info.sq_pbl_addr = fcport->sq_pbl_dma;

	conn_info.sq_curr_page_addr = (dma_addr_t)(*(u64 *)fcport->sq_pbl);
	conn_info.sq_next_page_addr =
	    (dma_addr_t)(*(u64 *)(fcport->sq_pbl + 8));

	/* Need to use our FCoE MAC for the offload session */
	ether_addr_copy(conn_info.src_mac, qedf->data_src_addr);

	ether_addr_copy(conn_info.dst_mac, qedf->ctlr.dest_addr);

	conn_info.tx_max_fc_pay_len = fcport->rdata->maxframe_size;
	conn_info.e_d_tov_timer_val = qedf->lport->e_d_tov;
	conn_info.rec_tov_timer_val = 3; /* I think this is what E3 was */
	conn_info.rx_max_fc_pay_len = fcport->rdata->maxframe_size;

	/* Set VLAN data */
	conn_info.vlan_tag = qedf->vlan_id <<
	    FCOE_CONN_OFFLOAD_RAMROD_DATA_VLAN_ID_SHIFT;
	conn_info.vlan_tag |=
	    qedf->prio << FCOE_CONN_OFFLOAD_RAMROD_DATA_PRIORITY_SHIFT;
	conn_info.flags |= (FCOE_CONN_OFFLOAD_RAMROD_DATA_B_VLAN_FLAG_MASK <<
	    FCOE_CONN_OFFLOAD_RAMROD_DATA_B_VLAN_FLAG_SHIFT);

	/* Set host port source id */
	port_id = fc_host_port_id(qedf->lport->host);
	fcport->sid = port_id;
	conn_info.s_id.addr_hi = (port_id & 0x000000FF);
	conn_info.s_id.addr_mid = (port_id & 0x0000FF00) >> 8;
	conn_info.s_id.addr_lo = (port_id & 0x00FF0000) >> 16;

	conn_info.max_conc_seqs_c3 = fcport->rdata->max_seq;

	/* Set remote port destination id */
	port_id = fcport->rdata->rport->port_id;
	conn_info.d_id.addr_hi = (port_id & 0x000000FF);
	conn_info.d_id.addr_mid = (port_id & 0x0000FF00) >> 8;
	conn_info.d_id.addr_lo = (port_id & 0x00FF0000) >> 16;

	conn_info.def_q_idx = 0; /* Default index for send queue? */

	/* Set FC-TAPE specific flags if needed */
	if (fcport->dev_type == QEDF_RPORT_TYPE_TAPE) {
		QEDF_INFO(&(qedf->dbg_ctx), QEDF_LOG_CONN,
		    "Enable CONF, REC for portid=%06x.\n",
		    fcport->rdata->ids.port_id);
		conn_info.flags |= 1 <<
		    FCOE_CONN_OFFLOAD_RAMROD_DATA_B_CONF_REQ_SHIFT;
		conn_info.flags |=
		    ((fcport->rdata->sp_features & FC_SP_FT_SEQC) ? 1 : 0) <<
		    FCOE_CONN_OFFLOAD_RAMROD_DATA_B_REC_VALID_SHIFT;
	}

	rval = qed_ops->offload_conn(qedf->cdev, fcport->handle, &conn_info);
	if (rval) {
		QEDF_WARN(&(qedf->dbg_ctx), "Could not offload connection "
			   "for portid=%06x.\n", fcport->rdata->ids.port_id);
		goto out_free_conn;
	} else
		QEDF_INFO(&(qedf->dbg_ctx), QEDF_LOG_CONN, "Offload "
			   "succeeded portid=%06x total_sqe=%d.\n",
			   fcport->rdata->ids.port_id, total_sqe);

	spin_lock_init(&fcport->rport_lock);
	atomic_set(&fcport->free_sqes, total_sqe);
	return 0;
out_free_conn:
	qed_ops->release_conn(qedf->cdev, fcport->handle);
out:
	return rval;
}

#define QEDF_TERM_BUFF_SIZE		10
static void qedf_upload_connection(struct qedf_ctx *qedf,
	struct qedf_rport *fcport)
{
	void *term_params;
	dma_addr_t term_params_dma;

	/* Term params needs to be a DMA coherent buffer as qed shared the
	 * physical DMA address with the firmware. The buffer may be used in
	 * the receive path so we may eventually have to move this.
	 */
	term_params = dma_alloc_coherent(&qedf->pdev->dev, QEDF_TERM_BUFF_SIZE,
		&term_params_dma, GFP_KERNEL);

	QEDF_INFO(&(qedf->dbg_ctx), QEDF_LOG_CONN, "Uploading connection "
		   "port_id=%06x.\n", fcport->rdata->ids.port_id);

	qed_ops->destroy_conn(qedf->cdev, fcport->handle, term_params_dma);
	qed_ops->release_conn(qedf->cdev, fcport->handle);

	dma_free_coherent(&qedf->pdev->dev, QEDF_TERM_BUFF_SIZE, term_params,
	    term_params_dma);
}

static void qedf_cleanup_fcport(struct qedf_ctx *qedf,
	struct qedf_rport *fcport)
{
	struct fc_rport_priv *rdata = fcport->rdata;

	QEDF_INFO(&(qedf->dbg_ctx), QEDF_LOG_CONN, "Cleaning up portid=%06x.\n",
	    fcport->rdata->ids.port_id);

	/* Flush any remaining i/o's before we upload the connection */
	qedf_flush_active_ios(fcport, -1);

	if (test_and_clear_bit(QEDF_RPORT_SESSION_READY, &fcport->flags))
		qedf_upload_connection(qedf, fcport);
	qedf_free_sq(qedf, fcport);
	fcport->rdata = NULL;
	fcport->qedf = NULL;
	kref_put(&rdata->kref, fc_rport_destroy);
}

/*
 * This event_callback is called after successful completion of libfc
 * initiated target login. qedf can proceed with initiating the session
 * establishment.
 */
static void qedf_rport_event_handler(struct fc_lport *lport,
				struct fc_rport_priv *rdata,
				enum fc_rport_event event)
{
	struct qedf_ctx *qedf = lport_priv(lport);
	struct fc_rport *rport = rdata->rport;
	struct fc_rport_libfc_priv *rp;
	struct qedf_rport *fcport;
	u32 port_id;
	int rval;
	unsigned long flags;

	QEDF_INFO(&(qedf->dbg_ctx), QEDF_LOG_DISC, "event = %d, "
		   "port_id = 0x%x\n", event, rdata->ids.port_id);

	switch (event) {
	case RPORT_EV_READY:
		if (!rport) {
			QEDF_WARN(&(qedf->dbg_ctx), "rport is NULL.\n");
			break;
		}

		rp = rport->dd_data;
		fcport = (struct qedf_rport *)&rp[1];
		fcport->qedf = qedf;

		if (atomic_read(&qedf->num_offloads) >= QEDF_MAX_SESSIONS) {
			QEDF_ERR(&(qedf->dbg_ctx), "Not offloading "
			    "portid=0x%x as max number of offloaded sessions "
			    "reached.\n", rdata->ids.port_id);
			return;
		}

		/*
		 * Don't try to offload the session again. Can happen when we
		 * get an ADISC
		 */
		if (test_bit(QEDF_RPORT_SESSION_READY, &fcport->flags)) {
			QEDF_WARN(&(qedf->dbg_ctx), "Session already "
				   "offloaded, portid=0x%x.\n",
				   rdata->ids.port_id);
			return;
		}

		if (rport->port_id == FC_FID_DIR_SERV) {
			/*
			 * qedf_rport structure doesn't exist for
			 * directory server.
			 * We should not come here, as lport will
			 * take care of fabric login
			 */
			QEDF_WARN(&(qedf->dbg_ctx), "rport struct does not "
			    "exist for dir server port_id=%x\n",
			    rdata->ids.port_id);
			break;
		}

		if (rdata->spp_type != FC_TYPE_FCP) {
			QEDF_INFO(&(qedf->dbg_ctx), QEDF_LOG_DISC,
			    "Not offloading since spp type isn't FCP\n");
			break;
		}
		if (!(rdata->ids.roles & FC_RPORT_ROLE_FCP_TARGET)) {
			QEDF_INFO(&(qedf->dbg_ctx), QEDF_LOG_DISC,
			    "Not FCP target so not offloading\n");
			break;
		}

		/* Initial reference held on entry, so this can't fail */
		kref_get(&rdata->kref);
		fcport->rdata = rdata;
		fcport->rport = rport;

		rval = qedf_alloc_sq(qedf, fcport);
		if (rval) {
			qedf_cleanup_fcport(qedf, fcport);
			break;
		}

		/* Set device type */
		if (rdata->flags & FC_RP_FLAGS_RETRY &&
		    rdata->ids.roles & FC_RPORT_ROLE_FCP_TARGET &&
		    !(rdata->ids.roles & FC_RPORT_ROLE_FCP_INITIATOR)) {
			fcport->dev_type = QEDF_RPORT_TYPE_TAPE;
			QEDF_INFO(&(qedf->dbg_ctx), QEDF_LOG_DISC,
			    "portid=%06x is a TAPE device.\n",
			    rdata->ids.port_id);
		} else {
			fcport->dev_type = QEDF_RPORT_TYPE_DISK;
		}

		rval = qedf_offload_connection(qedf, fcport);
		if (rval) {
			qedf_cleanup_fcport(qedf, fcport);
			break;
		}

		/* Add fcport to list of qedf_ctx list of offloaded ports */
		spin_lock_irqsave(&qedf->hba_lock, flags);
		list_add_rcu(&fcport->peers, &qedf->fcports);
		spin_unlock_irqrestore(&qedf->hba_lock, flags);

		/*
		 * Set the session ready bit to let everyone know that this
		 * connection is ready for I/O
		 */
		set_bit(QEDF_RPORT_SESSION_READY, &fcport->flags);
		atomic_inc(&qedf->num_offloads);

		break;
	case RPORT_EV_LOGO:
	case RPORT_EV_FAILED:
	case RPORT_EV_STOP:
		port_id = rdata->ids.port_id;
		if (port_id == FC_FID_DIR_SERV)
			break;

		if (rdata->spp_type != FC_TYPE_FCP) {
			QEDF_INFO(&(qedf->dbg_ctx), QEDF_LOG_DISC,
			    "No action since spp type isn't FCP\n");
			break;
		}
		if (!(rdata->ids.roles & FC_RPORT_ROLE_FCP_TARGET)) {
			QEDF_INFO(&(qedf->dbg_ctx), QEDF_LOG_DISC,
			    "Not FCP target so no action\n");
			break;
		}

		if (!rport) {
			QEDF_INFO(&(qedf->dbg_ctx), QEDF_LOG_DISC,
			    "port_id=%x - rport notcreated Yet!!\n", port_id);
			break;
		}
		rp = rport->dd_data;
		/*
		 * Perform session upload. Note that rdata->peers is already
		 * removed from disc->rports list before we get this event.
		 */
		fcport = (struct qedf_rport *)&rp[1];

		spin_lock_irqsave(&fcport->rport_lock, flags);
		/* Only free this fcport if it is offloaded already */
		if (test_bit(QEDF_RPORT_SESSION_READY, &fcport->flags) &&
		    !test_bit(QEDF_RPORT_UPLOADING_CONNECTION,
		    &fcport->flags)) {
			set_bit(QEDF_RPORT_UPLOADING_CONNECTION,
				&fcport->flags);
			spin_unlock_irqrestore(&fcport->rport_lock, flags);
			qedf_cleanup_fcport(qedf, fcport);
			/*
			 * Remove fcport to list of qedf_ctx list of offloaded
			 * ports
			 */
			spin_lock_irqsave(&qedf->hba_lock, flags);
			list_del_rcu(&fcport->peers);
			spin_unlock_irqrestore(&qedf->hba_lock, flags);

			clear_bit(QEDF_RPORT_UPLOADING_CONNECTION,
			    &fcport->flags);
			atomic_dec(&qedf->num_offloads);
		} else {
			spin_unlock_irqrestore(&fcport->rport_lock, flags);
		}
		break;

	case RPORT_EV_NONE:
		break;
	}
}

static void qedf_abort_io(struct fc_lport *lport)
{
	/* NO-OP but need to fill in the template */
}

static void qedf_fcp_cleanup(struct fc_lport *lport)
{
	/*
	 * NO-OP but need to fill in template to prevent a NULL
	 * function pointer dereference during link down. I/Os
	 * will be flushed when port is uploaded.
	 */
}

static struct libfc_function_template qedf_lport_template = {
	.frame_send		= qedf_xmit,
	.fcp_abort_io		= qedf_abort_io,
	.fcp_cleanup		= qedf_fcp_cleanup,
	.rport_event_callback	= qedf_rport_event_handler,
	.elsct_send		= qedf_elsct_send,
};

static void qedf_fcoe_ctlr_setup(struct qedf_ctx *qedf)
{
	fcoe_ctlr_init(&qedf->ctlr, FIP_MODE_AUTO);

	qedf->ctlr.send = qedf_fip_send;
	qedf->ctlr.get_src_addr = qedf_get_src_mac;
	ether_addr_copy(qedf->ctlr.ctl_src_addr, qedf->mac);
}

static void qedf_setup_fdmi(struct qedf_ctx *qedf)
{
	struct fc_lport *lport = qedf->lport;
<<<<<<< HEAD
	struct fc_host_attrs *fc_host = shost_to_fc_host(lport->host);
	u64 dsn;
=======
	u8 buf[8];
	int pos;
	uint32_t i;
>>>>>>> 7d2a07b7

	/*
	 * fdmi_enabled needs to be set for libfc
	 * to execute FDMI registration
	 */
	lport->fdmi_enabled = 1;

	/*
	 * Setup the necessary fc_host attributes to that will be used to fill
	 * in the FDMI information.
	 */

	/* Get the PCI-e Device Serial Number Capability */
<<<<<<< HEAD
	dsn = pci_get_dsn(qedf->pdev);
	if (dsn)
		snprintf(fc_host->serial_number,
		    sizeof(fc_host->serial_number), "%016llX", dsn);
	else
		snprintf(fc_host->serial_number,
		    sizeof(fc_host->serial_number), "Unknown");
=======
	pos = pci_find_ext_capability(qedf->pdev, PCI_EXT_CAP_ID_DSN);
	if (pos) {
		pos += 4;
		for (i = 0; i < 8; i++)
			pci_read_config_byte(qedf->pdev, pos + i, &buf[i]);

		snprintf(fc_host_serial_number(lport->host),
		    FC_SERIAL_NUMBER_SIZE,
		    "%02X%02X%02X%02X%02X%02X%02X%02X",
		    buf[7], buf[6], buf[5], buf[4],
		    buf[3], buf[2], buf[1], buf[0]);
	} else
		snprintf(fc_host_serial_number(lport->host),
		    FC_SERIAL_NUMBER_SIZE, "Unknown");
>>>>>>> 7d2a07b7

	snprintf(fc_host_manufacturer(lport->host),
	    FC_SERIAL_NUMBER_SIZE, "%s", "Marvell Semiconductor Inc.");

	if (qedf->pdev->device == QL45xxx) {
		snprintf(fc_host_model(lport->host),
			FC_SYMBOLIC_NAME_SIZE, "%s", "QL45xxx");

		snprintf(fc_host_model_description(lport->host),
			FC_SYMBOLIC_NAME_SIZE, "%s",
			"Marvell FastLinQ QL45xxx FCoE Adapter");
	}

	if (qedf->pdev->device == QL41xxx) {
		snprintf(fc_host_model(lport->host),
			FC_SYMBOLIC_NAME_SIZE, "%s", "QL41xxx");

		snprintf(fc_host_model_description(lport->host),
			FC_SYMBOLIC_NAME_SIZE, "%s",
			"Marvell FastLinQ QL41xxx FCoE Adapter");
	}

	snprintf(fc_host_hardware_version(lport->host),
	    FC_VERSION_STRING_SIZE, "Rev %d", qedf->pdev->revision);

	snprintf(fc_host_driver_version(lport->host),
	    FC_VERSION_STRING_SIZE, "%s", QEDF_VERSION);

	snprintf(fc_host_firmware_version(lport->host),
	    FC_VERSION_STRING_SIZE, "%d.%d.%d.%d",
	    FW_MAJOR_VERSION, FW_MINOR_VERSION, FW_REVISION_VERSION,
	    FW_ENGINEERING_VERSION);

	snprintf(fc_host_vendor_identifier(lport->host),
		FC_VENDOR_IDENTIFIER, "%s", "Marvell");

}

static int qedf_lport_setup(struct qedf_ctx *qedf)
{
	struct fc_lport *lport = qedf->lport;

	lport->link_up = 0;
	lport->max_retry_count = QEDF_FLOGI_RETRY_CNT;
	lport->max_rport_retry_count = QEDF_RPORT_RETRY_CNT;
	lport->service_params = (FCP_SPPF_INIT_FCN | FCP_SPPF_RD_XRDY_DIS |
	    FCP_SPPF_RETRY | FCP_SPPF_CONF_COMPL);
	lport->boot_time = jiffies;
	lport->e_d_tov = 2 * 1000;
	lport->r_a_tov = 10 * 1000;

	/* Set NPIV support */
	lport->does_npiv = 1;
	fc_host_max_npiv_vports(lport->host) = QEDF_MAX_NPIV;

	fc_set_wwnn(lport, qedf->wwnn);
	fc_set_wwpn(lport, qedf->wwpn);

	if (fcoe_libfc_config(lport, &qedf->ctlr, &qedf_lport_template, 0)) {
		QEDF_ERR(&qedf->dbg_ctx,
			 "fcoe_libfc_config failed.\n");
		return -ENOMEM;
	}

	/* Allocate the exchange manager */
	fc_exch_mgr_alloc(lport, FC_CLASS_3, FCOE_PARAMS_NUM_TASKS,
			  0xfffe, NULL);

	if (fc_lport_init_stats(lport))
		return -ENOMEM;

	/* Finish lport config */
	fc_lport_config(lport);

	/* Set max frame size */
	fc_set_mfs(lport, QEDF_MFS);
	fc_host_maxframe_size(lport->host) = lport->mfs;

	/* Set default dev_loss_tmo based on module parameter */
	fc_host_dev_loss_tmo(lport->host) = qedf_dev_loss_tmo;

	/* Set symbolic node name */
	if (qedf->pdev->device == QL45xxx)
		snprintf(fc_host_symbolic_name(lport->host), 256,
			"Marvell FastLinQ 45xxx FCoE v%s", QEDF_VERSION);

	if (qedf->pdev->device == QL41xxx)
		snprintf(fc_host_symbolic_name(lport->host), 256,
			"Marvell FastLinQ 41xxx FCoE v%s", QEDF_VERSION);

	qedf_setup_fdmi(qedf);

	return 0;
}

/*
 * NPIV functions
 */

static int qedf_vport_libfc_config(struct fc_vport *vport,
	struct fc_lport *lport)
{
	lport->link_up = 0;
	lport->qfull = 0;
	lport->max_retry_count = QEDF_FLOGI_RETRY_CNT;
	lport->max_rport_retry_count = QEDF_RPORT_RETRY_CNT;
	lport->service_params = (FCP_SPPF_INIT_FCN | FCP_SPPF_RD_XRDY_DIS |
	    FCP_SPPF_RETRY | FCP_SPPF_CONF_COMPL);
	lport->boot_time = jiffies;
	lport->e_d_tov = 2 * 1000;
	lport->r_a_tov = 10 * 1000;
	lport->does_npiv = 1; /* Temporary until we add NPIV support */

	/* Allocate stats for vport */
	if (fc_lport_init_stats(lport))
		return -ENOMEM;

	/* Finish lport config */
	fc_lport_config(lport);

	/* offload related configuration */
	lport->crc_offload = 0;
	lport->seq_offload = 0;
	lport->lro_enabled = 0;
	lport->lro_xid = 0;
	lport->lso_max = 0;

	return 0;
}

static int qedf_vport_create(struct fc_vport *vport, bool disabled)
{
	struct Scsi_Host *shost = vport_to_shost(vport);
	struct fc_lport *n_port = shost_priv(shost);
	struct fc_lport *vn_port;
	struct qedf_ctx *base_qedf = lport_priv(n_port);
	struct qedf_ctx *vport_qedf;

	char buf[32];
	int rc = 0;

	rc = fcoe_validate_vport_create(vport);
	if (rc) {
		fcoe_wwn_to_str(vport->port_name, buf, sizeof(buf));
		QEDF_WARN(&(base_qedf->dbg_ctx), "Failed to create vport, "
			   "WWPN (0x%s) already exists.\n", buf);
		return rc;
	}

	if (atomic_read(&base_qedf->link_state) != QEDF_LINK_UP) {
		QEDF_WARN(&(base_qedf->dbg_ctx), "Cannot create vport "
			   "because link is not up.\n");
		return -EIO;
	}

	vn_port = libfc_vport_create(vport, sizeof(struct qedf_ctx));
	if (!vn_port) {
		QEDF_WARN(&(base_qedf->dbg_ctx), "Could not create lport "
			   "for vport.\n");
		return -ENOMEM;
	}

	fcoe_wwn_to_str(vport->port_name, buf, sizeof(buf));
	QEDF_ERR(&(base_qedf->dbg_ctx), "Creating NPIV port, WWPN=%s.\n",
	    buf);

	/* Copy some fields from base_qedf */
	vport_qedf = lport_priv(vn_port);
	memcpy(vport_qedf, base_qedf, sizeof(struct qedf_ctx));

	/* Set qedf data specific to this vport */
	vport_qedf->lport = vn_port;
	/* Use same hba_lock as base_qedf */
	vport_qedf->hba_lock = base_qedf->hba_lock;
	vport_qedf->pdev = base_qedf->pdev;
	vport_qedf->cmd_mgr = base_qedf->cmd_mgr;
	init_completion(&vport_qedf->flogi_compl);
	INIT_LIST_HEAD(&vport_qedf->fcports);

	rc = qedf_vport_libfc_config(vport, vn_port);
	if (rc) {
		QEDF_ERR(&(base_qedf->dbg_ctx), "Could not allocate memory "
		    "for lport stats.\n");
		goto err;
	}

	fc_set_wwnn(vn_port, vport->node_name);
	fc_set_wwpn(vn_port, vport->port_name);
	vport_qedf->wwnn = vn_port->wwnn;
	vport_qedf->wwpn = vn_port->wwpn;

	vn_port->host->transportt = qedf_fc_vport_transport_template;
	vn_port->host->can_queue = FCOE_PARAMS_NUM_TASKS;
	vn_port->host->max_lun = qedf_max_lun;
	vn_port->host->sg_tablesize = QEDF_MAX_BDS_PER_CMD;
	vn_port->host->max_cmd_len = QEDF_MAX_CDB_LEN;
	vn_port->host->max_id = QEDF_MAX_SESSIONS;

	rc = scsi_add_host(vn_port->host, &vport->dev);
	if (rc) {
		QEDF_WARN(&base_qedf->dbg_ctx,
			  "Error adding Scsi_Host rc=0x%x.\n", rc);
		goto err;
	}

	/* Set default dev_loss_tmo based on module parameter */
	fc_host_dev_loss_tmo(vn_port->host) = qedf_dev_loss_tmo;

	/* Init libfc stuffs */
	memcpy(&vn_port->tt, &qedf_lport_template,
		sizeof(qedf_lport_template));
	fc_exch_init(vn_port);
	fc_elsct_init(vn_port);
	fc_lport_init(vn_port);
	fc_disc_init(vn_port);
	fc_disc_config(vn_port, vn_port);


	/* Allocate the exchange manager */
	shost = vport_to_shost(vport);
	n_port = shost_priv(shost);
	fc_exch_mgr_list_clone(n_port, vn_port);

	/* Set max frame size */
	fc_set_mfs(vn_port, QEDF_MFS);

	fc_host_port_type(vn_port->host) = FC_PORTTYPE_UNKNOWN;

	if (disabled) {
		fc_vport_set_state(vport, FC_VPORT_DISABLED);
	} else {
		vn_port->boot_time = jiffies;
		fc_fabric_login(vn_port);
		fc_vport_setlink(vn_port);
	}

	QEDF_INFO(&(base_qedf->dbg_ctx), QEDF_LOG_NPIV, "vn_port=%p.\n",
		   vn_port);

	/* Set up debug context for vport */
	vport_qedf->dbg_ctx.host_no = vn_port->host->host_no;
	vport_qedf->dbg_ctx.pdev = base_qedf->pdev;

	return 0;

err:
	scsi_host_put(vn_port->host);
	return rc;
}

static int qedf_vport_destroy(struct fc_vport *vport)
{
	struct Scsi_Host *shost = vport_to_shost(vport);
	struct fc_lport *n_port = shost_priv(shost);
	struct fc_lport *vn_port = vport->dd_data;
	struct qedf_ctx *qedf = lport_priv(vn_port);

	if (!qedf) {
		QEDF_ERR(NULL, "qedf is NULL.\n");
		goto out;
	}

	/* Set unloading bit on vport qedf_ctx to prevent more I/O */
	set_bit(QEDF_UNLOADING, &qedf->flags);

	mutex_lock(&n_port->lp_mutex);
	list_del(&vn_port->list);
	mutex_unlock(&n_port->lp_mutex);

	fc_fabric_logoff(vn_port);
	fc_lport_destroy(vn_port);

	/* Detach from scsi-ml */
	fc_remove_host(vn_port->host);
	scsi_remove_host(vn_port->host);

	/*
	 * Only try to release the exchange manager if the vn_port
	 * configuration is complete.
	 */
	if (vn_port->state == LPORT_ST_READY)
		fc_exch_mgr_free(vn_port);

	/* Free memory used by statistical counters */
	fc_lport_free_stats(vn_port);

	/* Release Scsi_Host */
	scsi_host_put(vn_port->host);

out:
	return 0;
}

static int qedf_vport_disable(struct fc_vport *vport, bool disable)
{
	struct fc_lport *lport = vport->dd_data;

	if (disable) {
		fc_vport_set_state(vport, FC_VPORT_DISABLED);
		fc_fabric_logoff(lport);
	} else {
		lport->boot_time = jiffies;
		fc_fabric_login(lport);
		fc_vport_setlink(lport);
	}
	return 0;
}

/*
 * During removal we need to wait for all the vports associated with a port
 * to be destroyed so we avoid a race condition where libfc is still trying
 * to reap vports while the driver remove function has already reaped the
 * driver contexts associated with the physical port.
 */
static void qedf_wait_for_vport_destroy(struct qedf_ctx *qedf)
{
	struct fc_host_attrs *fc_host = shost_to_fc_host(qedf->lport->host);

	QEDF_INFO(&(qedf->dbg_ctx), QEDF_LOG_NPIV,
	    "Entered.\n");
	while (fc_host->npiv_vports_inuse > 0) {
		QEDF_INFO(&(qedf->dbg_ctx), QEDF_LOG_NPIV,
		    "Waiting for all vports to be reaped.\n");
		msleep(1000);
	}
}

/**
 * qedf_fcoe_reset - Resets the fcoe
 *
 * @shost: shost the reset is from
 *
 * Returns: always 0
 */
static int qedf_fcoe_reset(struct Scsi_Host *shost)
{
	struct fc_lport *lport = shost_priv(shost);

	qedf_ctx_soft_reset(lport);
	return 0;
}

static void qedf_get_host_port_id(struct Scsi_Host *shost)
{
	struct fc_lport *lport = shost_priv(shost);

	fc_host_port_id(shost) = lport->port_id;
}

static struct fc_host_statistics *qedf_fc_get_host_stats(struct Scsi_Host
	*shost)
{
	struct fc_host_statistics *qedf_stats;
	struct fc_lport *lport = shost_priv(shost);
	struct qedf_ctx *qedf = lport_priv(lport);
	struct qed_fcoe_stats *fw_fcoe_stats;

	qedf_stats = fc_get_host_stats(shost);

	/* We don't collect offload stats for specific NPIV ports */
	if (lport->vport)
		goto out;

	fw_fcoe_stats = kmalloc(sizeof(struct qed_fcoe_stats), GFP_KERNEL);
	if (!fw_fcoe_stats) {
		QEDF_ERR(&(qedf->dbg_ctx), "Could not allocate memory for "
		    "fw_fcoe_stats.\n");
		goto out;
	}

	mutex_lock(&qedf->stats_mutex);

	/* Query firmware for offload stats */
	qed_ops->get_stats(qedf->cdev, fw_fcoe_stats);

	/*
	 * The expectation is that we add our offload stats to the stats
	 * being maintained by libfc each time the fc_get_host_status callback
	 * is invoked. The additions are not carried over for each call to
	 * the fc_get_host_stats callback.
	 */
	qedf_stats->tx_frames += fw_fcoe_stats->fcoe_tx_data_pkt_cnt +
	    fw_fcoe_stats->fcoe_tx_xfer_pkt_cnt +
	    fw_fcoe_stats->fcoe_tx_other_pkt_cnt;
	qedf_stats->rx_frames += fw_fcoe_stats->fcoe_rx_data_pkt_cnt +
	    fw_fcoe_stats->fcoe_rx_xfer_pkt_cnt +
	    fw_fcoe_stats->fcoe_rx_other_pkt_cnt;
	qedf_stats->fcp_input_megabytes +=
	    do_div(fw_fcoe_stats->fcoe_rx_byte_cnt, 1000000);
	qedf_stats->fcp_output_megabytes +=
	    do_div(fw_fcoe_stats->fcoe_tx_byte_cnt, 1000000);
	qedf_stats->rx_words += fw_fcoe_stats->fcoe_rx_byte_cnt / 4;
	qedf_stats->tx_words += fw_fcoe_stats->fcoe_tx_byte_cnt / 4;
	qedf_stats->invalid_crc_count +=
	    fw_fcoe_stats->fcoe_silent_drop_pkt_crc_error_cnt;
	qedf_stats->dumped_frames =
	    fw_fcoe_stats->fcoe_silent_drop_total_pkt_cnt;
	qedf_stats->error_frames +=
	    fw_fcoe_stats->fcoe_silent_drop_total_pkt_cnt;
	qedf_stats->fcp_input_requests += qedf->input_requests;
	qedf_stats->fcp_output_requests += qedf->output_requests;
	qedf_stats->fcp_control_requests += qedf->control_requests;
	qedf_stats->fcp_packet_aborts += qedf->packet_aborts;
	qedf_stats->fcp_frame_alloc_failures += qedf->alloc_failures;

	mutex_unlock(&qedf->stats_mutex);
	kfree(fw_fcoe_stats);
out:
	return qedf_stats;
}

static struct fc_function_template qedf_fc_transport_fn = {
	.show_host_node_name = 1,
	.show_host_port_name = 1,
	.show_host_supported_classes = 1,
	.show_host_supported_fc4s = 1,
	.show_host_active_fc4s = 1,
	.show_host_maxframe_size = 1,

	.get_host_port_id = qedf_get_host_port_id,
	.show_host_port_id = 1,
	.show_host_supported_speeds = 1,
	.get_host_speed = fc_get_host_speed,
	.show_host_speed = 1,
	.show_host_port_type = 1,
	.get_host_port_state = fc_get_host_port_state,
	.show_host_port_state = 1,
	.show_host_symbolic_name = 1,

	/*
	 * Tell FC transport to allocate enough space to store the backpointer
	 * for the associate qedf_rport struct.
	 */
	.dd_fcrport_size = (sizeof(struct fc_rport_libfc_priv) +
				sizeof(struct qedf_rport)),
	.show_rport_maxframe_size = 1,
	.show_rport_supported_classes = 1,
	.show_host_fabric_name = 1,
	.show_starget_node_name = 1,
	.show_starget_port_name = 1,
	.show_starget_port_id = 1,
	.set_rport_dev_loss_tmo = fc_set_rport_loss_tmo,
	.show_rport_dev_loss_tmo = 1,
	.get_fc_host_stats = qedf_fc_get_host_stats,
	.issue_fc_host_lip = qedf_fcoe_reset,
	.vport_create = qedf_vport_create,
	.vport_delete = qedf_vport_destroy,
	.vport_disable = qedf_vport_disable,
	.bsg_request = fc_lport_bsg_request,
};

static struct fc_function_template qedf_fc_vport_transport_fn = {
	.show_host_node_name = 1,
	.show_host_port_name = 1,
	.show_host_supported_classes = 1,
	.show_host_supported_fc4s = 1,
	.show_host_active_fc4s = 1,
	.show_host_maxframe_size = 1,
	.show_host_port_id = 1,
	.show_host_supported_speeds = 1,
	.get_host_speed = fc_get_host_speed,
	.show_host_speed = 1,
	.show_host_port_type = 1,
	.get_host_port_state = fc_get_host_port_state,
	.show_host_port_state = 1,
	.show_host_symbolic_name = 1,
	.dd_fcrport_size = (sizeof(struct fc_rport_libfc_priv) +
				sizeof(struct qedf_rport)),
	.show_rport_maxframe_size = 1,
	.show_rport_supported_classes = 1,
	.show_host_fabric_name = 1,
	.show_starget_node_name = 1,
	.show_starget_port_name = 1,
	.show_starget_port_id = 1,
	.set_rport_dev_loss_tmo = fc_set_rport_loss_tmo,
	.show_rport_dev_loss_tmo = 1,
	.get_fc_host_stats = fc_get_host_stats,
	.issue_fc_host_lip = qedf_fcoe_reset,
	.bsg_request = fc_lport_bsg_request,
};

static bool qedf_fp_has_work(struct qedf_fastpath *fp)
{
	struct qedf_ctx *qedf = fp->qedf;
	struct global_queue *que;
	struct qed_sb_info *sb_info = fp->sb_info;
	struct status_block_e4 *sb = sb_info->sb_virt;
	u16 prod_idx;

	/* Get the pointer to the global CQ this completion is on */
	que = qedf->global_queues[fp->sb_id];

	/* Be sure all responses have been written to PI */
	rmb();

	/* Get the current firmware producer index */
	prod_idx = sb->pi_array[QEDF_FCOE_PARAMS_GL_RQ_PI];

	return (que->cq_prod_idx != prod_idx);
}

/*
 * Interrupt handler code.
 */

/* Process completion queue and copy CQE contents for deferred processesing
 *
 * Return true if we should wake the I/O thread, false if not.
 */
static bool qedf_process_completions(struct qedf_fastpath *fp)
{
	struct qedf_ctx *qedf = fp->qedf;
	struct qed_sb_info *sb_info = fp->sb_info;
	struct status_block_e4 *sb = sb_info->sb_virt;
	struct global_queue *que;
	u16 prod_idx;
	struct fcoe_cqe *cqe;
	struct qedf_io_work *io_work;
	int num_handled = 0;
	unsigned int cpu;
	struct qedf_ioreq *io_req = NULL;
	u16 xid;
	u16 new_cqes;
	u32 comp_type;

	/* Get the current firmware producer index */
	prod_idx = sb->pi_array[QEDF_FCOE_PARAMS_GL_RQ_PI];

	/* Get the pointer to the global CQ this completion is on */
	que = qedf->global_queues[fp->sb_id];

	/* Calculate the amount of new elements since last processing */
	new_cqes = (prod_idx >= que->cq_prod_idx) ?
	    (prod_idx - que->cq_prod_idx) :
	    0x10000 - que->cq_prod_idx + prod_idx;

	/* Save producer index */
	que->cq_prod_idx = prod_idx;

	while (new_cqes) {
		fp->completions++;
		num_handled++;
		cqe = &que->cq[que->cq_cons_idx];

		comp_type = (cqe->cqe_data >> FCOE_CQE_CQE_TYPE_SHIFT) &
		    FCOE_CQE_CQE_TYPE_MASK;

		/*
		 * Process unsolicited CQEs directly in the interrupt handler
		 * sine we need the fastpath ID
		 */
		if (comp_type == FCOE_UNSOLIC_CQE_TYPE) {
			QEDF_INFO(&(qedf->dbg_ctx), QEDF_LOG_UNSOL,
			   "Unsolicated CQE.\n");
			qedf_process_unsol_compl(qedf, fp->sb_id, cqe);
			/*
			 * Don't add a work list item.  Increment consumer
			 * consumer index and move on.
			 */
			goto inc_idx;
		}

		xid = cqe->cqe_data & FCOE_CQE_TASK_ID_MASK;
		io_req = &qedf->cmd_mgr->cmds[xid];

		/*
		 * Figure out which percpu thread we should queue this I/O
		 * on.
		 */
		if (!io_req)
			/* If there is not io_req assocated with this CQE
			 * just queue it on CPU 0
			 */
			cpu = 0;
		else {
			cpu = io_req->cpu;
			io_req->int_cpu = smp_processor_id();
		}

		io_work = mempool_alloc(qedf->io_mempool, GFP_ATOMIC);
		if (!io_work) {
			QEDF_WARN(&(qedf->dbg_ctx), "Could not allocate "
				   "work for I/O completion.\n");
			continue;
		}
		memset(io_work, 0, sizeof(struct qedf_io_work));

		INIT_WORK(&io_work->work, qedf_fp_io_handler);

		/* Copy contents of CQE for deferred processing */
		memcpy(&io_work->cqe, cqe, sizeof(struct fcoe_cqe));

		io_work->qedf = fp->qedf;
		io_work->fp = NULL; /* Only used for unsolicited frames */

		queue_work_on(cpu, qedf_io_wq, &io_work->work);

inc_idx:
		que->cq_cons_idx++;
		if (que->cq_cons_idx == fp->cq_num_entries)
			que->cq_cons_idx = 0;
		new_cqes--;
	}

	return true;
}


/* MSI-X fastpath handler code */
static irqreturn_t qedf_msix_handler(int irq, void *dev_id)
{
	struct qedf_fastpath *fp = dev_id;

	if (!fp) {
		QEDF_ERR(NULL, "fp is null.\n");
		return IRQ_HANDLED;
	}
	if (!fp->sb_info) {
		QEDF_ERR(NULL, "fp->sb_info in null.");
		return IRQ_HANDLED;
	}

	/*
	 * Disable interrupts for this status block while we process new
	 * completions
	 */
	qed_sb_ack(fp->sb_info, IGU_INT_DISABLE, 0 /*do not update*/);

	while (1) {
		qedf_process_completions(fp);

		if (qedf_fp_has_work(fp) == 0) {
			/* Update the sb information */
			qed_sb_update_sb_idx(fp->sb_info);

			/* Check for more work */
			rmb();

			if (qedf_fp_has_work(fp) == 0) {
				/* Re-enable interrupts */
				qed_sb_ack(fp->sb_info, IGU_INT_ENABLE, 1);
				return IRQ_HANDLED;
			}
		}
	}

	/* Do we ever want to break out of above loop? */
	return IRQ_HANDLED;
}

/* simd handler for MSI/INTa */
static void qedf_simd_int_handler(void *cookie)
{
	/* Cookie is qedf_ctx struct */
	struct qedf_ctx *qedf = (struct qedf_ctx *)cookie;

	QEDF_WARN(&(qedf->dbg_ctx), "qedf=%p.\n", qedf);
}

#define QEDF_SIMD_HANDLER_NUM		0
static void qedf_sync_free_irqs(struct qedf_ctx *qedf)
{
	int i;
	u16 vector_idx = 0;
	u32 vector;

	if (qedf->int_info.msix_cnt) {
		for (i = 0; i < qedf->int_info.used_cnt; i++) {
			vector_idx = i * qedf->dev_info.common.num_hwfns +
				qed_ops->common->get_affin_hwfn_idx(qedf->cdev);
			QEDF_INFO(&qedf->dbg_ctx, QEDF_LOG_DISC,
				  "Freeing IRQ #%d vector_idx=%d.\n",
				  i, vector_idx);
			vector = qedf->int_info.msix[vector_idx].vector;
			synchronize_irq(vector);
			irq_set_affinity_hint(vector, NULL);
			irq_set_affinity_notifier(vector, NULL);
			free_irq(vector, &qedf->fp_array[i]);
		}
	} else
		qed_ops->common->simd_handler_clean(qedf->cdev,
		    QEDF_SIMD_HANDLER_NUM);

	qedf->int_info.used_cnt = 0;
	qed_ops->common->set_fp_int(qedf->cdev, 0);
}

static int qedf_request_msix_irq(struct qedf_ctx *qedf)
{
	int i, rc, cpu;
	u16 vector_idx = 0;
	u32 vector;

	cpu = cpumask_first(cpu_online_mask);
	for (i = 0; i < qedf->num_queues; i++) {
		vector_idx = i * qedf->dev_info.common.num_hwfns +
			qed_ops->common->get_affin_hwfn_idx(qedf->cdev);
		QEDF_INFO(&qedf->dbg_ctx, QEDF_LOG_DISC,
			  "Requesting IRQ #%d vector_idx=%d.\n",
			  i, vector_idx);
		vector = qedf->int_info.msix[vector_idx].vector;
		rc = request_irq(vector, qedf_msix_handler, 0, "qedf",
				 &qedf->fp_array[i]);

		if (rc) {
			QEDF_WARN(&(qedf->dbg_ctx), "request_irq failed.\n");
			qedf_sync_free_irqs(qedf);
			return rc;
		}

		qedf->int_info.used_cnt++;
		rc = irq_set_affinity_hint(vector, get_cpu_mask(cpu));
		cpu = cpumask_next(cpu, cpu_online_mask);
	}

	return 0;
}

static int qedf_setup_int(struct qedf_ctx *qedf)
{
	int rc = 0;

	/*
	 * Learn interrupt configuration
	 */
	rc = qed_ops->common->set_fp_int(qedf->cdev, num_online_cpus());
	if (rc <= 0)
		return 0;

	rc  = qed_ops->common->get_fp_int(qedf->cdev, &qedf->int_info);
	if (rc)
		return 0;

	QEDF_INFO(&(qedf->dbg_ctx), QEDF_LOG_DISC, "Number of msix_cnt = "
		   "0x%x num of cpus = 0x%x\n", qedf->int_info.msix_cnt,
		   num_online_cpus());

	if (qedf->int_info.msix_cnt)
		return qedf_request_msix_irq(qedf);

	qed_ops->common->simd_handler_config(qedf->cdev, &qedf,
	    QEDF_SIMD_HANDLER_NUM, qedf_simd_int_handler);
	qedf->int_info.used_cnt = 1;

	QEDF_ERR(&qedf->dbg_ctx,
		 "Cannot load driver due to a lack of MSI-X vectors.\n");
	return -EINVAL;
}

/* Main function for libfc frame reception */
static void qedf_recv_frame(struct qedf_ctx *qedf,
	struct sk_buff *skb)
{
	u32 fr_len;
	struct fc_lport *lport;
	struct fc_frame_header *fh;
	struct fcoe_crc_eof crc_eof;
	struct fc_frame *fp;
	u8 *mac = NULL;
	u8 *dest_mac = NULL;
	struct fcoe_hdr *hp;
	struct qedf_rport *fcport;
	struct fc_lport *vn_port;
	u32 f_ctl;

	lport = qedf->lport;
	if (lport == NULL || lport->state == LPORT_ST_DISABLED) {
		QEDF_WARN(NULL, "Invalid lport struct or lport disabled.\n");
		kfree_skb(skb);
		return;
	}

	if (skb_is_nonlinear(skb))
		skb_linearize(skb);
	mac = eth_hdr(skb)->h_source;
	dest_mac = eth_hdr(skb)->h_dest;

	/* Pull the header */
	hp = (struct fcoe_hdr *)skb->data;
	fh = (struct fc_frame_header *) skb_transport_header(skb);
	skb_pull(skb, sizeof(struct fcoe_hdr));
	fr_len = skb->len - sizeof(struct fcoe_crc_eof);

	fp = (struct fc_frame *)skb;
	fc_frame_init(fp);
	fr_dev(fp) = lport;
	fr_sof(fp) = hp->fcoe_sof;
	if (skb_copy_bits(skb, fr_len, &crc_eof, sizeof(crc_eof))) {
		QEDF_INFO(NULL, QEDF_LOG_LL2, "skb_copy_bits failed.\n");
		kfree_skb(skb);
		return;
	}
	fr_eof(fp) = crc_eof.fcoe_eof;
	fr_crc(fp) = crc_eof.fcoe_crc32;
	if (pskb_trim(skb, fr_len)) {
		QEDF_INFO(NULL, QEDF_LOG_LL2, "pskb_trim failed.\n");
		kfree_skb(skb);
		return;
	}

	fh = fc_frame_header_get(fp);

	/*
	 * Invalid frame filters.
	 */

	if (fh->fh_r_ctl == FC_RCTL_DD_SOL_DATA &&
	    fh->fh_type == FC_TYPE_FCP) {
		/* Drop FCP data. We dont this in L2 path */
		kfree_skb(skb);
		return;
	}
	if (fh->fh_r_ctl == FC_RCTL_ELS_REQ &&
	    fh->fh_type == FC_TYPE_ELS) {
		switch (fc_frame_payload_op(fp)) {
		case ELS_LOGO:
			if (ntoh24(fh->fh_s_id) == FC_FID_FLOGI) {
				/* drop non-FIP LOGO */
				kfree_skb(skb);
				return;
			}
			break;
		}
	}

	if (fh->fh_r_ctl == FC_RCTL_BA_ABTS) {
		/* Drop incoming ABTS */
		kfree_skb(skb);
		return;
	}

	if (ntoh24(&dest_mac[3]) != ntoh24(fh->fh_d_id)) {
		QEDF_INFO(&(qedf->dbg_ctx), QEDF_LOG_LL2,
		    "FC frame d_id mismatch with MAC %pM.\n", dest_mac);
		kfree_skb(skb);
		return;
	}

	if (qedf->ctlr.state) {
		if (!ether_addr_equal(mac, qedf->ctlr.dest_addr)) {
			QEDF_INFO(&(qedf->dbg_ctx), QEDF_LOG_LL2,
			    "Wrong source address: mac:%pM dest_addr:%pM.\n",
			    mac, qedf->ctlr.dest_addr);
			kfree_skb(skb);
			return;
		}
	}

	vn_port = fc_vport_id_lookup(lport, ntoh24(fh->fh_d_id));

	/*
	 * If the destination ID from the frame header does not match what we
	 * have on record for lport and the search for a NPIV port came up
	 * empty then this is not addressed to our port so simply drop it.
	 */
	if (lport->port_id != ntoh24(fh->fh_d_id) && !vn_port) {
		QEDF_INFO(&qedf->dbg_ctx, QEDF_LOG_LL2,
			  "Dropping frame due to destination mismatch: lport->port_id=0x%x fh->d_id=0x%x.\n",
			  lport->port_id, ntoh24(fh->fh_d_id));
		kfree_skb(skb);
		return;
	}

	f_ctl = ntoh24(fh->fh_f_ctl);
	if ((fh->fh_type == FC_TYPE_BLS) && (f_ctl & FC_FC_SEQ_CTX) &&
	    (f_ctl & FC_FC_EX_CTX)) {
		/* Drop incoming ABTS response that has both SEQ/EX CTX set */
		QEDF_INFO(&qedf->dbg_ctx, QEDF_LOG_LL2,
			  "Dropping ABTS response as both SEQ/EX CTX set.\n");
		kfree_skb(skb);
		return;
	}

	/*
	 * If a connection is uploading, drop incoming FCoE frames as there
	 * is a small window where we could try to return a frame while libfc
	 * is trying to clean things up.
	 */

	/* Get fcport associated with d_id if it exists */
	fcport = qedf_fcport_lookup(qedf, ntoh24(fh->fh_d_id));

	if (fcport && test_bit(QEDF_RPORT_UPLOADING_CONNECTION,
	    &fcport->flags)) {
		QEDF_INFO(&(qedf->dbg_ctx), QEDF_LOG_LL2,
		    "Connection uploading, dropping fp=%p.\n", fp);
		kfree_skb(skb);
		return;
	}

	QEDF_INFO(&(qedf->dbg_ctx), QEDF_LOG_LL2, "FCoE frame receive: "
	    "skb=%p fp=%p src=%06x dest=%06x r_ctl=%x fh_type=%x.\n", skb, fp,
	    ntoh24(fh->fh_s_id), ntoh24(fh->fh_d_id), fh->fh_r_ctl,
	    fh->fh_type);
	if (qedf_dump_frames)
		print_hex_dump(KERN_WARNING, "fcoe: ", DUMP_PREFIX_OFFSET, 16,
		    1, skb->data, skb->len, false);
	fc_exch_recv(lport, fp);
}

static void qedf_ll2_process_skb(struct work_struct *work)
{
	struct qedf_skb_work *skb_work =
	    container_of(work, struct qedf_skb_work, work);
	struct qedf_ctx *qedf = skb_work->qedf;
	struct sk_buff *skb = skb_work->skb;
	struct ethhdr *eh;

	if (!qedf) {
		QEDF_ERR(NULL, "qedf is NULL\n");
		goto err_out;
	}

	eh = (struct ethhdr *)skb->data;

	/* Undo VLAN encapsulation */
	if (eh->h_proto == htons(ETH_P_8021Q)) {
		memmove((u8 *)eh + VLAN_HLEN, eh, ETH_ALEN * 2);
		eh = skb_pull(skb, VLAN_HLEN);
		skb_reset_mac_header(skb);
	}

	/*
	 * Process either a FIP frame or FCoE frame based on the
	 * protocol value.  If it's not either just drop the
	 * frame.
	 */
	if (eh->h_proto == htons(ETH_P_FIP)) {
		qedf_fip_recv(qedf, skb);
		goto out;
	} else if (eh->h_proto == htons(ETH_P_FCOE)) {
		__skb_pull(skb, ETH_HLEN);
		qedf_recv_frame(qedf, skb);
		goto out;
	} else
		goto err_out;

err_out:
	kfree_skb(skb);
out:
	kfree(skb_work);
	return;
}

static int qedf_ll2_rx(void *cookie, struct sk_buff *skb,
	u32 arg1, u32 arg2)
{
	struct qedf_ctx *qedf = (struct qedf_ctx *)cookie;
	struct qedf_skb_work *skb_work;

	if (atomic_read(&qedf->link_state) == QEDF_LINK_DOWN) {
		QEDF_INFO(&qedf->dbg_ctx, QEDF_LOG_LL2,
			  "Dropping frame as link state is down.\n");
		kfree_skb(skb);
		return 0;
	}

	skb_work = kzalloc(sizeof(struct qedf_skb_work), GFP_ATOMIC);
	if (!skb_work) {
		QEDF_WARN(&(qedf->dbg_ctx), "Could not allocate skb_work so "
			   "dropping frame.\n");
		kfree_skb(skb);
		return 0;
	}

	INIT_WORK(&skb_work->work, qedf_ll2_process_skb);
	skb_work->skb = skb;
	skb_work->qedf = qedf;
	queue_work(qedf->ll2_recv_wq, &skb_work->work);

	return 0;
}

static struct qed_ll2_cb_ops qedf_ll2_cb_ops = {
	.rx_cb = qedf_ll2_rx,
	.tx_cb = NULL,
};

/* Main thread to process I/O completions */
void qedf_fp_io_handler(struct work_struct *work)
{
	struct qedf_io_work *io_work =
	    container_of(work, struct qedf_io_work, work);
	u32 comp_type;

	/*
	 * Deferred part of unsolicited CQE sends
	 * frame to libfc.
	 */
	comp_type = (io_work->cqe.cqe_data >>
	    FCOE_CQE_CQE_TYPE_SHIFT) &
	    FCOE_CQE_CQE_TYPE_MASK;
	if (comp_type == FCOE_UNSOLIC_CQE_TYPE &&
	    io_work->fp)
		fc_exch_recv(io_work->qedf->lport, io_work->fp);
	else
		qedf_process_cqe(io_work->qedf, &io_work->cqe);

	kfree(io_work);
}

static int qedf_alloc_and_init_sb(struct qedf_ctx *qedf,
	struct qed_sb_info *sb_info, u16 sb_id)
{
	struct status_block_e4 *sb_virt;
	dma_addr_t sb_phys;
	int ret;

	sb_virt = dma_alloc_coherent(&qedf->pdev->dev,
	    sizeof(struct status_block_e4), &sb_phys, GFP_KERNEL);

	if (!sb_virt) {
		QEDF_ERR(&qedf->dbg_ctx,
			 "Status block allocation failed for id = %d.\n",
			 sb_id);
		return -ENOMEM;
	}

	ret = qed_ops->common->sb_init(qedf->cdev, sb_info, sb_virt, sb_phys,
	    sb_id, QED_SB_TYPE_STORAGE);

	if (ret) {
		QEDF_ERR(&qedf->dbg_ctx,
			 "Status block initialization failed (0x%x) for id = %d.\n",
			 ret, sb_id);
		return ret;
	}

	return 0;
}

static void qedf_free_sb(struct qedf_ctx *qedf, struct qed_sb_info *sb_info)
{
	if (sb_info->sb_virt)
		dma_free_coherent(&qedf->pdev->dev, sizeof(*sb_info->sb_virt),
		    (void *)sb_info->sb_virt, sb_info->sb_phys);
}

static void qedf_destroy_sb(struct qedf_ctx *qedf)
{
	int id;
	struct qedf_fastpath *fp = NULL;

	for (id = 0; id < qedf->num_queues; id++) {
		fp = &(qedf->fp_array[id]);
		if (fp->sb_id == QEDF_SB_ID_NULL)
			break;
		qedf_free_sb(qedf, fp->sb_info);
		kfree(fp->sb_info);
	}
	kfree(qedf->fp_array);
}

static int qedf_prepare_sb(struct qedf_ctx *qedf)
{
	int id;
	struct qedf_fastpath *fp;
	int ret;

	qedf->fp_array =
	    kcalloc(qedf->num_queues, sizeof(struct qedf_fastpath),
		GFP_KERNEL);

	if (!qedf->fp_array) {
		QEDF_ERR(&(qedf->dbg_ctx), "fastpath array allocation "
			  "failed.\n");
		return -ENOMEM;
	}

	for (id = 0; id < qedf->num_queues; id++) {
		fp = &(qedf->fp_array[id]);
		fp->sb_id = QEDF_SB_ID_NULL;
		fp->sb_info = kcalloc(1, sizeof(*fp->sb_info), GFP_KERNEL);
		if (!fp->sb_info) {
			QEDF_ERR(&(qedf->dbg_ctx), "SB info struct "
				  "allocation failed.\n");
			goto err;
		}
		ret = qedf_alloc_and_init_sb(qedf, fp->sb_info, id);
		if (ret) {
			QEDF_ERR(&(qedf->dbg_ctx), "SB allocation and "
				  "initialization failed.\n");
			goto err;
		}
		fp->sb_id = id;
		fp->qedf = qedf;
		fp->cq_num_entries =
		    qedf->global_queues[id]->cq_mem_size /
		    sizeof(struct fcoe_cqe);
	}
err:
	return 0;
}

void qedf_process_cqe(struct qedf_ctx *qedf, struct fcoe_cqe *cqe)
{
	u16 xid;
	struct qedf_ioreq *io_req;
	struct qedf_rport *fcport;
	u32 comp_type;

	comp_type = (cqe->cqe_data >> FCOE_CQE_CQE_TYPE_SHIFT) &
	    FCOE_CQE_CQE_TYPE_MASK;

	xid = cqe->cqe_data & FCOE_CQE_TASK_ID_MASK;
	io_req = &qedf->cmd_mgr->cmds[xid];

	/* Completion not for a valid I/O anymore so just return */
	if (!io_req) {
		QEDF_ERR(&qedf->dbg_ctx,
			 "io_req is NULL for xid=0x%x.\n", xid);
		return;
	}

	fcport = io_req->fcport;

	if (fcport == NULL) {
		QEDF_ERR(&qedf->dbg_ctx,
			 "fcport is NULL for xid=0x%x io_req=%p.\n",
			 xid, io_req);
		return;
	}

	/*
	 * Check that fcport is offloaded.  If it isn't then the spinlock
	 * isn't valid and shouldn't be taken. We should just return.
	 */
	if (!test_bit(QEDF_RPORT_SESSION_READY, &fcport->flags)) {
		QEDF_ERR(&qedf->dbg_ctx,
			 "Session not offloaded yet, fcport = %p.\n", fcport);
		return;
	}


	switch (comp_type) {
	case FCOE_GOOD_COMPLETION_CQE_TYPE:
		atomic_inc(&fcport->free_sqes);
		switch (io_req->cmd_type) {
		case QEDF_SCSI_CMD:
			qedf_scsi_completion(qedf, cqe, io_req);
			break;
		case QEDF_ELS:
			qedf_process_els_compl(qedf, cqe, io_req);
			break;
		case QEDF_TASK_MGMT_CMD:
			qedf_process_tmf_compl(qedf, cqe, io_req);
			break;
		case QEDF_SEQ_CLEANUP:
			qedf_process_seq_cleanup_compl(qedf, cqe, io_req);
			break;
		}
		break;
	case FCOE_ERROR_DETECTION_CQE_TYPE:
		atomic_inc(&fcport->free_sqes);
		QEDF_INFO(&(qedf->dbg_ctx), QEDF_LOG_IO,
		    "Error detect CQE.\n");
		qedf_process_error_detect(qedf, cqe, io_req);
		break;
	case FCOE_EXCH_CLEANUP_CQE_TYPE:
		atomic_inc(&fcport->free_sqes);
		QEDF_INFO(&(qedf->dbg_ctx), QEDF_LOG_IO,
		    "Cleanup CQE.\n");
		qedf_process_cleanup_compl(qedf, cqe, io_req);
		break;
	case FCOE_ABTS_CQE_TYPE:
		atomic_inc(&fcport->free_sqes);
		QEDF_INFO(&(qedf->dbg_ctx), QEDF_LOG_IO,
		    "Abort CQE.\n");
		qedf_process_abts_compl(qedf, cqe, io_req);
		break;
	case FCOE_DUMMY_CQE_TYPE:
		atomic_inc(&fcport->free_sqes);
		QEDF_INFO(&(qedf->dbg_ctx), QEDF_LOG_IO,
		    "Dummy CQE.\n");
		break;
	case FCOE_LOCAL_COMP_CQE_TYPE:
		atomic_inc(&fcport->free_sqes);
		QEDF_INFO(&(qedf->dbg_ctx), QEDF_LOG_IO,
		    "Local completion CQE.\n");
		break;
	case FCOE_WARNING_CQE_TYPE:
		atomic_inc(&fcport->free_sqes);
		QEDF_INFO(&(qedf->dbg_ctx), QEDF_LOG_IO,
		    "Warning CQE.\n");
		qedf_process_warning_compl(qedf, cqe, io_req);
		break;
	case MAX_FCOE_CQE_TYPE:
		atomic_inc(&fcport->free_sqes);
		QEDF_INFO(&(qedf->dbg_ctx), QEDF_LOG_IO,
		    "Max FCoE CQE.\n");
		break;
	default:
		QEDF_INFO(&(qedf->dbg_ctx), QEDF_LOG_IO,
		    "Default CQE.\n");
		break;
	}
}

static void qedf_free_bdq(struct qedf_ctx *qedf)
{
	int i;

	if (qedf->bdq_pbl_list)
		dma_free_coherent(&qedf->pdev->dev, QEDF_PAGE_SIZE,
		    qedf->bdq_pbl_list, qedf->bdq_pbl_list_dma);

	if (qedf->bdq_pbl)
		dma_free_coherent(&qedf->pdev->dev, qedf->bdq_pbl_mem_size,
		    qedf->bdq_pbl, qedf->bdq_pbl_dma);

	for (i = 0; i < QEDF_BDQ_SIZE; i++) {
		if (qedf->bdq[i].buf_addr) {
			dma_free_coherent(&qedf->pdev->dev, QEDF_BDQ_BUF_SIZE,
			    qedf->bdq[i].buf_addr, qedf->bdq[i].buf_dma);
		}
	}
}

static void qedf_free_global_queues(struct qedf_ctx *qedf)
{
	int i;
	struct global_queue **gl = qedf->global_queues;

	for (i = 0; i < qedf->num_queues; i++) {
		if (!gl[i])
			continue;

		if (gl[i]->cq)
			dma_free_coherent(&qedf->pdev->dev,
			    gl[i]->cq_mem_size, gl[i]->cq, gl[i]->cq_dma);
		if (gl[i]->cq_pbl)
			dma_free_coherent(&qedf->pdev->dev, gl[i]->cq_pbl_size,
			    gl[i]->cq_pbl, gl[i]->cq_pbl_dma);

		kfree(gl[i]);
	}

	qedf_free_bdq(qedf);
}

static int qedf_alloc_bdq(struct qedf_ctx *qedf)
{
	int i;
	struct scsi_bd *pbl;
	u64 *list;
	dma_addr_t page;

	/* Alloc dma memory for BDQ buffers */
	for (i = 0; i < QEDF_BDQ_SIZE; i++) {
		qedf->bdq[i].buf_addr = dma_alloc_coherent(&qedf->pdev->dev,
		    QEDF_BDQ_BUF_SIZE, &qedf->bdq[i].buf_dma, GFP_KERNEL);
		if (!qedf->bdq[i].buf_addr) {
			QEDF_ERR(&(qedf->dbg_ctx), "Could not allocate BDQ "
			    "buffer %d.\n", i);
			return -ENOMEM;
		}
	}

	/* Alloc dma memory for BDQ page buffer list */
	qedf->bdq_pbl_mem_size =
	    QEDF_BDQ_SIZE * sizeof(struct scsi_bd);
	qedf->bdq_pbl_mem_size =
	    ALIGN(qedf->bdq_pbl_mem_size, QEDF_PAGE_SIZE);

	qedf->bdq_pbl = dma_alloc_coherent(&qedf->pdev->dev,
	    qedf->bdq_pbl_mem_size, &qedf->bdq_pbl_dma, GFP_KERNEL);
	if (!qedf->bdq_pbl) {
		QEDF_ERR(&(qedf->dbg_ctx), "Could not allocate BDQ PBL.\n");
		return -ENOMEM;
	}

	QEDF_INFO(&(qedf->dbg_ctx), QEDF_LOG_DISC,
		  "BDQ PBL addr=0x%p dma=%pad\n",
		  qedf->bdq_pbl, &qedf->bdq_pbl_dma);

	/*
	 * Populate BDQ PBL with physical and virtual address of individual
	 * BDQ buffers
	 */
	pbl = (struct scsi_bd *)qedf->bdq_pbl;
	for (i = 0; i < QEDF_BDQ_SIZE; i++) {
		pbl->address.hi = cpu_to_le32(U64_HI(qedf->bdq[i].buf_dma));
		pbl->address.lo = cpu_to_le32(U64_LO(qedf->bdq[i].buf_dma));
		pbl->opaque.fcoe_opaque.hi = 0;
		/* Opaque lo data is an index into the BDQ array */
		pbl->opaque.fcoe_opaque.lo = cpu_to_le32(i);
		pbl++;
	}

	/* Allocate list of PBL pages */
	qedf->bdq_pbl_list = dma_alloc_coherent(&qedf->pdev->dev,
						QEDF_PAGE_SIZE,
						&qedf->bdq_pbl_list_dma,
						GFP_KERNEL);
	if (!qedf->bdq_pbl_list) {
		QEDF_ERR(&(qedf->dbg_ctx), "Could not allocate list of PBL pages.\n");
		return -ENOMEM;
	}

	/*
	 * Now populate PBL list with pages that contain pointers to the
	 * individual buffers.
	 */
	qedf->bdq_pbl_list_num_entries = qedf->bdq_pbl_mem_size /
	    QEDF_PAGE_SIZE;
	list = (u64 *)qedf->bdq_pbl_list;
	page = qedf->bdq_pbl_list_dma;
	for (i = 0; i < qedf->bdq_pbl_list_num_entries; i++) {
		*list = qedf->bdq_pbl_dma;
		list++;
		page += QEDF_PAGE_SIZE;
	}

	return 0;
}

static int qedf_alloc_global_queues(struct qedf_ctx *qedf)
{
	u32 *list;
	int i;
	int status = 0, rc;
	u32 *pbl;
	dma_addr_t page;
	int num_pages;

	/* Allocate and map CQs, RQs */
	/*
	 * Number of global queues (CQ / RQ). This should
	 * be <= number of available MSIX vectors for the PF
	 */
	if (!qedf->num_queues) {
		QEDF_ERR(&(qedf->dbg_ctx), "No MSI-X vectors available!\n");
		return 1;
	}

	/*
	 * Make sure we allocated the PBL that will contain the physical
	 * addresses of our queues
	 */
	if (!qedf->p_cpuq) {
		status = 1;
		QEDF_ERR(&qedf->dbg_ctx, "p_cpuq is NULL.\n");
		goto mem_alloc_failure;
	}

	qedf->global_queues = kzalloc((sizeof(struct global_queue *)
	    * qedf->num_queues), GFP_KERNEL);
	if (!qedf->global_queues) {
		QEDF_ERR(&(qedf->dbg_ctx), "Unable to allocate global "
			  "queues array ptr memory\n");
		return -ENOMEM;
	}
	QEDF_INFO(&(qedf->dbg_ctx), QEDF_LOG_DISC,
		   "qedf->global_queues=%p.\n", qedf->global_queues);

	/* Allocate DMA coherent buffers for BDQ */
	rc = qedf_alloc_bdq(qedf);
	if (rc) {
		QEDF_ERR(&qedf->dbg_ctx, "Unable to allocate bdq.\n");
		goto mem_alloc_failure;
	}

	/* Allocate a CQ and an associated PBL for each MSI-X vector */
	for (i = 0; i < qedf->num_queues; i++) {
		qedf->global_queues[i] = kzalloc(sizeof(struct global_queue),
		    GFP_KERNEL);
		if (!qedf->global_queues[i]) {
			QEDF_WARN(&(qedf->dbg_ctx), "Unable to allocate "
				   "global queue %d.\n", i);
			status = -ENOMEM;
			goto mem_alloc_failure;
		}

		qedf->global_queues[i]->cq_mem_size =
		    FCOE_PARAMS_CQ_NUM_ENTRIES * sizeof(struct fcoe_cqe);
		qedf->global_queues[i]->cq_mem_size =
		    ALIGN(qedf->global_queues[i]->cq_mem_size, QEDF_PAGE_SIZE);

		qedf->global_queues[i]->cq_pbl_size =
		    (qedf->global_queues[i]->cq_mem_size /
		    PAGE_SIZE) * sizeof(void *);
		qedf->global_queues[i]->cq_pbl_size =
		    ALIGN(qedf->global_queues[i]->cq_pbl_size, QEDF_PAGE_SIZE);

		qedf->global_queues[i]->cq =
		    dma_alloc_coherent(&qedf->pdev->dev,
				       qedf->global_queues[i]->cq_mem_size,
				       &qedf->global_queues[i]->cq_dma,
				       GFP_KERNEL);

		if (!qedf->global_queues[i]->cq) {
			QEDF_WARN(&(qedf->dbg_ctx), "Could not allocate cq.\n");
			status = -ENOMEM;
			goto mem_alloc_failure;
		}

		qedf->global_queues[i]->cq_pbl =
		    dma_alloc_coherent(&qedf->pdev->dev,
				       qedf->global_queues[i]->cq_pbl_size,
				       &qedf->global_queues[i]->cq_pbl_dma,
				       GFP_KERNEL);

		if (!qedf->global_queues[i]->cq_pbl) {
			QEDF_WARN(&(qedf->dbg_ctx), "Could not allocate cq PBL.\n");
			status = -ENOMEM;
			goto mem_alloc_failure;
		}

		/* Create PBL */
		num_pages = qedf->global_queues[i]->cq_mem_size /
		    QEDF_PAGE_SIZE;
		page = qedf->global_queues[i]->cq_dma;
		pbl = (u32 *)qedf->global_queues[i]->cq_pbl;

		while (num_pages--) {
			*pbl = U64_LO(page);
			pbl++;
			*pbl = U64_HI(page);
			pbl++;
			page += QEDF_PAGE_SIZE;
		}
		/* Set the initial consumer index for cq */
		qedf->global_queues[i]->cq_cons_idx = 0;
	}

	list = (u32 *)qedf->p_cpuq;

	/*
	 * The list is built as follows: CQ#0 PBL pointer, RQ#0 PBL pointer,
	 * CQ#1 PBL pointer, RQ#1 PBL pointer, etc.  Each PBL pointer points
	 * to the physical address which contains an array of pointers to
	 * the physical addresses of the specific queue pages.
	 */
	for (i = 0; i < qedf->num_queues; i++) {
		*list = U64_LO(qedf->global_queues[i]->cq_pbl_dma);
		list++;
		*list = U64_HI(qedf->global_queues[i]->cq_pbl_dma);
		list++;
		*list = U64_LO(0);
		list++;
		*list = U64_HI(0);
		list++;
	}

	return 0;

mem_alloc_failure:
	qedf_free_global_queues(qedf);
	return status;
}

static int qedf_set_fcoe_pf_param(struct qedf_ctx *qedf)
{
	u8 sq_num_pbl_pages;
	u32 sq_mem_size;
	u32 cq_mem_size;
	u32 cq_num_entries;
	int rval;

	/*
	 * The number of completion queues/fastpath interrupts/status blocks
	 * we allocation is the minimum off:
	 *
	 * Number of CPUs
	 * Number allocated by qed for our PCI function
	 */
	qedf->num_queues = MIN_NUM_CPUS_MSIX(qedf);

	QEDF_INFO(&(qedf->dbg_ctx), QEDF_LOG_DISC, "Number of CQs is %d.\n",
		   qedf->num_queues);

	qedf->p_cpuq = dma_alloc_coherent(&qedf->pdev->dev,
	    qedf->num_queues * sizeof(struct qedf_glbl_q_params),
	    &qedf->hw_p_cpuq, GFP_KERNEL);

	if (!qedf->p_cpuq) {
		QEDF_ERR(&(qedf->dbg_ctx), "dma_alloc_coherent failed.\n");
		return 1;
	}

	rval = qedf_alloc_global_queues(qedf);
	if (rval) {
		QEDF_ERR(&(qedf->dbg_ctx), "Global queue allocation "
			  "failed.\n");
		return 1;
	}

	/* Calculate SQ PBL size in the same manner as in qedf_sq_alloc() */
	sq_mem_size = SQ_NUM_ENTRIES * sizeof(struct fcoe_wqe);
	sq_mem_size = ALIGN(sq_mem_size, QEDF_PAGE_SIZE);
	sq_num_pbl_pages = (sq_mem_size / QEDF_PAGE_SIZE);

	/* Calculate CQ num entries */
	cq_mem_size = FCOE_PARAMS_CQ_NUM_ENTRIES * sizeof(struct fcoe_cqe);
	cq_mem_size = ALIGN(cq_mem_size, QEDF_PAGE_SIZE);
	cq_num_entries = cq_mem_size / sizeof(struct fcoe_cqe);

	memset(&(qedf->pf_params), 0, sizeof(qedf->pf_params));

	/* Setup the value for fcoe PF */
	qedf->pf_params.fcoe_pf_params.num_cons = QEDF_MAX_SESSIONS;
	qedf->pf_params.fcoe_pf_params.num_tasks = FCOE_PARAMS_NUM_TASKS;
	qedf->pf_params.fcoe_pf_params.glbl_q_params_addr =
	    (u64)qedf->hw_p_cpuq;
	qedf->pf_params.fcoe_pf_params.sq_num_pbl_pages = sq_num_pbl_pages;

	qedf->pf_params.fcoe_pf_params.rq_buffer_log_size = 0;

	qedf->pf_params.fcoe_pf_params.cq_num_entries = cq_num_entries;
	qedf->pf_params.fcoe_pf_params.num_cqs = qedf->num_queues;

	/* log_page_size: 12 for 4KB pages */
	qedf->pf_params.fcoe_pf_params.log_page_size = ilog2(QEDF_PAGE_SIZE);

	qedf->pf_params.fcoe_pf_params.mtu = 9000;
	qedf->pf_params.fcoe_pf_params.gl_rq_pi = QEDF_FCOE_PARAMS_GL_RQ_PI;
	qedf->pf_params.fcoe_pf_params.gl_cmd_pi = QEDF_FCOE_PARAMS_GL_CMD_PI;

	/* BDQ address and size */
	qedf->pf_params.fcoe_pf_params.bdq_pbl_base_addr[0] =
	    qedf->bdq_pbl_list_dma;
	qedf->pf_params.fcoe_pf_params.bdq_pbl_num_entries[0] =
	    qedf->bdq_pbl_list_num_entries;
	qedf->pf_params.fcoe_pf_params.rq_buffer_size = QEDF_BDQ_BUF_SIZE;

	QEDF_INFO(&(qedf->dbg_ctx), QEDF_LOG_DISC,
	    "bdq_list=%p bdq_pbl_list_dma=%llx bdq_pbl_list_entries=%d.\n",
	    qedf->bdq_pbl_list,
	    qedf->pf_params.fcoe_pf_params.bdq_pbl_base_addr[0],
	    qedf->pf_params.fcoe_pf_params.bdq_pbl_num_entries[0]);

	QEDF_INFO(&(qedf->dbg_ctx), QEDF_LOG_DISC,
	    "cq_num_entries=%d.\n",
	    qedf->pf_params.fcoe_pf_params.cq_num_entries);

	return 0;
}

/* Free DMA coherent memory for array of queue pointers we pass to qed */
static void qedf_free_fcoe_pf_param(struct qedf_ctx *qedf)
{
	size_t size = 0;

	if (qedf->p_cpuq) {
		size = qedf->num_queues * sizeof(struct qedf_glbl_q_params);
		dma_free_coherent(&qedf->pdev->dev, size, qedf->p_cpuq,
		    qedf->hw_p_cpuq);
	}

	qedf_free_global_queues(qedf);

	kfree(qedf->global_queues);
}

/*
 * PCI driver functions
 */

static const struct pci_device_id qedf_pci_tbl[] = {
	{ PCI_DEVICE(PCI_VENDOR_ID_QLOGIC, 0x165c) },
	{ PCI_DEVICE(PCI_VENDOR_ID_QLOGIC, 0x8080) },
	{0}
};
MODULE_DEVICE_TABLE(pci, qedf_pci_tbl);

static struct pci_driver qedf_pci_driver = {
	.name = QEDF_MODULE_NAME,
	.id_table = qedf_pci_tbl,
	.probe = qedf_probe,
	.remove = qedf_remove,
	.shutdown = qedf_shutdown,
};

static int __qedf_probe(struct pci_dev *pdev, int mode)
{
	int rc = -EINVAL;
	struct fc_lport *lport;
	struct qedf_ctx *qedf = NULL;
	struct Scsi_Host *host;
	bool is_vf = false;
	struct qed_ll2_params params;
	char host_buf[20];
	struct qed_link_params link_params;
	int status;
	void *task_start, *task_end;
	struct qed_slowpath_params slowpath_params;
	struct qed_probe_params qed_params;
<<<<<<< HEAD
=======
	u16 retry_cnt = 10;
>>>>>>> 7d2a07b7

	/*
	 * When doing error recovery we didn't reap the lport so don't try
	 * to reallocate it.
	 */
retry_probe:
	if (mode == QEDF_MODE_RECOVERY)
		msleep(2000);

	if (mode != QEDF_MODE_RECOVERY) {
		lport = libfc_host_alloc(&qedf_host_template,
		    sizeof(struct qedf_ctx));

		if (!lport) {
			QEDF_ERR(NULL, "Could not allocate lport.\n");
			rc = -ENOMEM;
			goto err0;
		}

		fc_disc_init(lport);

		/* Initialize qedf_ctx */
		qedf = lport_priv(lport);
		set_bit(QEDF_PROBING, &qedf->flags);
		qedf->lport = lport;
		qedf->ctlr.lp = lport;
		qedf->pdev = pdev;
		qedf->dbg_ctx.pdev = pdev;
		qedf->dbg_ctx.host_no = lport->host->host_no;
		spin_lock_init(&qedf->hba_lock);
		INIT_LIST_HEAD(&qedf->fcports);
		qedf->curr_conn_id = QEDF_MAX_SESSIONS - 1;
		atomic_set(&qedf->num_offloads, 0);
		qedf->stop_io_on_error = false;
		pci_set_drvdata(pdev, qedf);
		init_completion(&qedf->fipvlan_compl);
		mutex_init(&qedf->stats_mutex);
		mutex_init(&qedf->flush_mutex);
		qedf->flogi_pending = 0;

		QEDF_INFO(&(qedf->dbg_ctx), QEDF_LOG_INFO,
		   "QLogic FastLinQ FCoE Module qedf %s, "
		   "FW %d.%d.%d.%d\n", QEDF_VERSION,
		   FW_MAJOR_VERSION, FW_MINOR_VERSION, FW_REVISION_VERSION,
		   FW_ENGINEERING_VERSION);
	} else {
		/* Init pointers during recovery */
		qedf = pci_get_drvdata(pdev);
		set_bit(QEDF_PROBING, &qedf->flags);
		lport = qedf->lport;
	}

	QEDF_INFO(&qedf->dbg_ctx, QEDF_LOG_DISC, "Probe started.\n");

	host = lport->host;

	/* Allocate mempool for qedf_io_work structs */
	qedf->io_mempool = mempool_create_slab_pool(QEDF_IO_WORK_MIN,
	    qedf_io_work_cache);
	if (qedf->io_mempool == NULL) {
		QEDF_ERR(&(qedf->dbg_ctx), "qedf->io_mempool is NULL.\n");
		goto err1;
	}
	QEDF_INFO(&(qedf->dbg_ctx), QEDF_LOG_INFO, "qedf->io_mempool=%p.\n",
	    qedf->io_mempool);

	sprintf(host_buf, "qedf_%u_link",
	    qedf->lport->host->host_no);
	qedf->link_update_wq = create_workqueue(host_buf);
	INIT_DELAYED_WORK(&qedf->link_update, qedf_handle_link_update);
	INIT_DELAYED_WORK(&qedf->link_recovery, qedf_link_recovery);
	INIT_DELAYED_WORK(&qedf->grcdump_work, qedf_wq_grcdump);
	INIT_DELAYED_WORK(&qedf->stag_work, qedf_stag_change_work);
	qedf->fipvlan_retries = qedf_fipvlan_retries;
	/* Set a default prio in case DCBX doesn't converge */
	if (qedf_default_prio > -1) {
		/*
		 * This is the case where we pass a modparam in so we want to
		 * honor it even if dcbx doesn't converge.
		 */
		qedf->prio = qedf_default_prio;
	} else
		qedf->prio = QEDF_DEFAULT_PRIO;

	/*
	 * Common probe. Takes care of basic hardware init and pci_*
	 * functions.
	 */
	memset(&qed_params, 0, sizeof(qed_params));
	qed_params.protocol = QED_PROTOCOL_FCOE;
	qed_params.dp_module = qedf_dp_module;
	qed_params.dp_level = qedf_dp_level;
	qed_params.is_vf = is_vf;
	qedf->cdev = qed_ops->common->probe(pdev, &qed_params);
	if (!qedf->cdev) {
<<<<<<< HEAD
=======
		if ((mode == QEDF_MODE_RECOVERY) && retry_cnt) {
			QEDF_ERR(&qedf->dbg_ctx,
				"Retry %d initialize hardware\n", retry_cnt);
			retry_cnt--;
			goto retry_probe;
		}
>>>>>>> 7d2a07b7
		QEDF_ERR(&qedf->dbg_ctx, "common probe failed.\n");
		rc = -ENODEV;
		goto err1;
	}

	/* Learn information crucial for qedf to progress */
	rc = qed_ops->fill_dev_info(qedf->cdev, &qedf->dev_info);
	if (rc) {
		QEDF_ERR(&(qedf->dbg_ctx), "Failed to dev info.\n");
		goto err1;
	}

	QEDF_INFO(&qedf->dbg_ctx, QEDF_LOG_DISC,
		  "dev_info: num_hwfns=%d affin_hwfn_idx=%d.\n",
		  qedf->dev_info.common.num_hwfns,
		  qed_ops->common->get_affin_hwfn_idx(qedf->cdev));

	/* queue allocation code should come here
	 * order should be
	 * 	slowpath_start
	 * 	status block allocation
	 *	interrupt registration (to get min number of queues)
	 *	set_fcoe_pf_param
	 *	qed_sp_fcoe_func_start
	 */
	rc = qedf_set_fcoe_pf_param(qedf);
	if (rc) {
		QEDF_ERR(&(qedf->dbg_ctx), "Cannot set fcoe pf param.\n");
		goto err2;
	}
	qed_ops->common->update_pf_params(qedf->cdev, &qedf->pf_params);

	/* Learn information crucial for qedf to progress */
	rc = qed_ops->fill_dev_info(qedf->cdev, &qedf->dev_info);
	if (rc) {
		QEDF_ERR(&qedf->dbg_ctx, "Failed to fill dev info.\n");
		goto err2;
	}

<<<<<<< HEAD
=======
	if (mode != QEDF_MODE_RECOVERY) {
		qedf->devlink = qed_ops->common->devlink_register(qedf->cdev);
		if (IS_ERR(qedf->devlink)) {
			QEDF_ERR(&qedf->dbg_ctx, "Cannot register devlink\n");
			qedf->devlink = NULL;
		}
	}

>>>>>>> 7d2a07b7
	/* Record BDQ producer doorbell addresses */
	qedf->bdq_primary_prod = qedf->dev_info.primary_dbq_rq_addr;
	qedf->bdq_secondary_prod = qedf->dev_info.secondary_bdq_rq_addr;
	QEDF_INFO(&(qedf->dbg_ctx), QEDF_LOG_DISC,
	    "BDQ primary_prod=%p secondary_prod=%p.\n", qedf->bdq_primary_prod,
	    qedf->bdq_secondary_prod);

	qed_ops->register_ops(qedf->cdev, &qedf_cb_ops, qedf);

	rc = qedf_prepare_sb(qedf);
	if (rc) {

		QEDF_ERR(&(qedf->dbg_ctx), "Cannot start slowpath.\n");
		goto err2;
	}

	/* Start the Slowpath-process */
	slowpath_params.int_mode = QED_INT_MODE_MSIX;
	slowpath_params.drv_major = QEDF_DRIVER_MAJOR_VER;
	slowpath_params.drv_minor = QEDF_DRIVER_MINOR_VER;
	slowpath_params.drv_rev = QEDF_DRIVER_REV_VER;
	slowpath_params.drv_eng = QEDF_DRIVER_ENG_VER;
	strncpy(slowpath_params.name, "qedf", QED_DRV_VER_STR_SIZE);
	rc = qed_ops->common->slowpath_start(qedf->cdev, &slowpath_params);
	if (rc) {
		QEDF_ERR(&(qedf->dbg_ctx), "Cannot start slowpath.\n");
		goto err2;
	}

	/*
	 * update_pf_params needs to be called before and after slowpath
	 * start
	 */
	qed_ops->common->update_pf_params(qedf->cdev, &qedf->pf_params);

	/* Setup interrupts */
	rc = qedf_setup_int(qedf);
	if (rc) {
		QEDF_ERR(&qedf->dbg_ctx, "Setup interrupts failed.\n");
		goto err3;
	}

	rc = qed_ops->start(qedf->cdev, &qedf->tasks);
	if (rc) {
		QEDF_ERR(&(qedf->dbg_ctx), "Cannot start FCoE function.\n");
		goto err4;
	}
	task_start = qedf_get_task_mem(&qedf->tasks, 0);
	task_end = qedf_get_task_mem(&qedf->tasks, MAX_TID_BLOCKS_FCOE - 1);
	QEDF_INFO(&(qedf->dbg_ctx), QEDF_LOG_DISC, "Task context start=%p, "
		   "end=%p block_size=%u.\n", task_start, task_end,
		   qedf->tasks.size);

	/*
	 * We need to write the number of BDs in the BDQ we've preallocated so
	 * the f/w will do a prefetch and we'll get an unsolicited CQE when a
	 * packet arrives.
	 */
	qedf->bdq_prod_idx = QEDF_BDQ_SIZE;
	QEDF_INFO(&(qedf->dbg_ctx), QEDF_LOG_DISC,
	    "Writing %d to primary and secondary BDQ doorbell registers.\n",
	    qedf->bdq_prod_idx);
	writew(qedf->bdq_prod_idx, qedf->bdq_primary_prod);
	readw(qedf->bdq_primary_prod);
	writew(qedf->bdq_prod_idx, qedf->bdq_secondary_prod);
	readw(qedf->bdq_secondary_prod);

	qed_ops->common->set_power_state(qedf->cdev, PCI_D0);

	/* Now that the dev_info struct has been filled in set the MAC
	 * address
	 */
	ether_addr_copy(qedf->mac, qedf->dev_info.common.hw_mac);
	QEDF_INFO(&(qedf->dbg_ctx), QEDF_LOG_DISC, "MAC address is %pM.\n",
		   qedf->mac);

	/*
	 * Set the WWNN and WWPN in the following way:
	 *
	 * If the info we get from qed is non-zero then use that to set the
	 * WWPN and WWNN. Otherwise fall back to use fcoe_wwn_from_mac() based
	 * on the MAC address.
	 */
	if (qedf->dev_info.wwnn != 0 && qedf->dev_info.wwpn != 0) {
		QEDF_INFO(&(qedf->dbg_ctx), QEDF_LOG_DISC,
		    "Setting WWPN and WWNN from qed dev_info.\n");
		qedf->wwnn = qedf->dev_info.wwnn;
		qedf->wwpn = qedf->dev_info.wwpn;
	} else {
		QEDF_INFO(&(qedf->dbg_ctx), QEDF_LOG_DISC,
		    "Setting WWPN and WWNN using fcoe_wwn_from_mac().\n");
		qedf->wwnn = fcoe_wwn_from_mac(qedf->mac, 1, 0);
		qedf->wwpn = fcoe_wwn_from_mac(qedf->mac, 2, 0);
	}
	QEDF_INFO(&(qedf->dbg_ctx), QEDF_LOG_DISC,  "WWNN=%016llx "
		   "WWPN=%016llx.\n", qedf->wwnn, qedf->wwpn);

	sprintf(host_buf, "host_%d", host->host_no);
	qed_ops->common->set_name(qedf->cdev, host_buf);

	/* Allocate cmd mgr */
	qedf->cmd_mgr = qedf_cmd_mgr_alloc(qedf);
	if (!qedf->cmd_mgr) {
		QEDF_ERR(&(qedf->dbg_ctx), "Failed to allocate cmd mgr.\n");
		rc = -ENOMEM;
		goto err5;
	}

	if (mode != QEDF_MODE_RECOVERY) {
		host->transportt = qedf_fc_transport_template;
		host->max_lun = qedf_max_lun;
		host->max_cmd_len = QEDF_MAX_CDB_LEN;
		host->max_id = QEDF_MAX_SESSIONS;
		host->can_queue = FCOE_PARAMS_NUM_TASKS;
		rc = scsi_add_host(host, &pdev->dev);
		if (rc) {
			QEDF_WARN(&qedf->dbg_ctx,
				  "Error adding Scsi_Host rc=0x%x.\n", rc);
			goto err6;
		}
	}

	memset(&params, 0, sizeof(params));
	params.mtu = QEDF_LL2_BUF_SIZE;
	ether_addr_copy(params.ll2_mac_address, qedf->mac);

	/* Start LL2 processing thread */
	snprintf(host_buf, 20, "qedf_%d_ll2", host->host_no);
	qedf->ll2_recv_wq =
		create_workqueue(host_buf);
	if (!qedf->ll2_recv_wq) {
		QEDF_ERR(&(qedf->dbg_ctx), "Failed to LL2 workqueue.\n");
		rc = -ENOMEM;
		goto err7;
	}

#ifdef CONFIG_DEBUG_FS
	qedf_dbg_host_init(&(qedf->dbg_ctx), qedf_debugfs_ops,
			    qedf_dbg_fops);
#endif

	/* Start LL2 */
	qed_ops->ll2->register_cb_ops(qedf->cdev, &qedf_ll2_cb_ops, qedf);
	rc = qed_ops->ll2->start(qedf->cdev, &params);
	if (rc) {
		QEDF_ERR(&(qedf->dbg_ctx), "Could not start Light L2.\n");
		goto err7;
	}
	set_bit(QEDF_LL2_STARTED, &qedf->flags);

	/* Set initial FIP/FCoE VLAN to NULL */
	qedf->vlan_id = 0;

	/*
	 * No need to setup fcoe_ctlr or fc_lport objects during recovery since
	 * they were not reaped during the unload process.
	 */
	if (mode != QEDF_MODE_RECOVERY) {
		/* Setup imbedded fcoe controller */
		qedf_fcoe_ctlr_setup(qedf);

		/* Setup lport */
		rc = qedf_lport_setup(qedf);
		if (rc) {
			QEDF_ERR(&(qedf->dbg_ctx),
			    "qedf_lport_setup failed.\n");
			goto err7;
		}
	}

	sprintf(host_buf, "qedf_%u_timer", qedf->lport->host->host_no);
	qedf->timer_work_queue =
		create_workqueue(host_buf);
	if (!qedf->timer_work_queue) {
		QEDF_ERR(&(qedf->dbg_ctx), "Failed to start timer "
			  "workqueue.\n");
		rc = -ENOMEM;
		goto err7;
	}

	/* DPC workqueue is not reaped during recovery unload */
	if (mode != QEDF_MODE_RECOVERY) {
		sprintf(host_buf, "qedf_%u_dpc",
		    qedf->lport->host->host_no);
		qedf->dpc_wq = create_workqueue(host_buf);
	}
	INIT_DELAYED_WORK(&qedf->recovery_work, qedf_recovery_handler);

	/*
	 * GRC dump and sysfs parameters are not reaped during the recovery
	 * unload process.
	 */
	if (mode != QEDF_MODE_RECOVERY) {
		qedf->grcdump_size =
		    qed_ops->common->dbg_all_data_size(qedf->cdev);
		if (qedf->grcdump_size) {
			rc = qedf_alloc_grc_dump_buf(&qedf->grcdump,
			    qedf->grcdump_size);
			if (rc) {
				QEDF_ERR(&(qedf->dbg_ctx),
				    "GRC Dump buffer alloc failed.\n");
				qedf->grcdump = NULL;
			}

			QEDF_INFO(&(qedf->dbg_ctx), QEDF_LOG_DISC,
			    "grcdump: addr=%p, size=%u.\n",
			    qedf->grcdump, qedf->grcdump_size);
		}
		qedf_create_sysfs_ctx_attr(qedf);

		/* Initialize I/O tracing for this adapter */
		spin_lock_init(&qedf->io_trace_lock);
		qedf->io_trace_idx = 0;
	}

	init_completion(&qedf->flogi_compl);

	status = qed_ops->common->update_drv_state(qedf->cdev, true);
	if (status)
		QEDF_ERR(&(qedf->dbg_ctx),
			"Failed to send drv state to MFW.\n");

	memset(&link_params, 0, sizeof(struct qed_link_params));
	link_params.link_up = true;
	status = qed_ops->common->set_link(qedf->cdev, &link_params);
	if (status)
		QEDF_WARN(&(qedf->dbg_ctx), "set_link failed.\n");

	/* Start/restart discovery */
	if (mode == QEDF_MODE_RECOVERY)
		fcoe_ctlr_link_up(&qedf->ctlr);
	else
		fc_fabric_login(lport);

	QEDF_INFO(&qedf->dbg_ctx, QEDF_LOG_DISC, "Probe done.\n");

	clear_bit(QEDF_PROBING, &qedf->flags);

	/* All good */
	return 0;

err7:
	if (qedf->ll2_recv_wq)
		destroy_workqueue(qedf->ll2_recv_wq);
	fc_remove_host(qedf->lport->host);
	scsi_remove_host(qedf->lport->host);
#ifdef CONFIG_DEBUG_FS
	qedf_dbg_host_exit(&(qedf->dbg_ctx));
#endif
err6:
	qedf_cmd_mgr_free(qedf->cmd_mgr);
err5:
	qed_ops->stop(qedf->cdev);
err4:
	qedf_free_fcoe_pf_param(qedf);
	qedf_sync_free_irqs(qedf);
err3:
	qed_ops->common->slowpath_stop(qedf->cdev);
err2:
	qed_ops->common->remove(qedf->cdev);
err1:
	scsi_host_put(lport->host);
err0:
	if (qedf) {
		QEDF_INFO(&qedf->dbg_ctx, QEDF_LOG_DISC, "Probe done.\n");

		clear_bit(QEDF_PROBING, &qedf->flags);
	}
	return rc;
}

static int qedf_probe(struct pci_dev *pdev, const struct pci_device_id *id)
{
	return __qedf_probe(pdev, QEDF_MODE_NORMAL);
}

static void __qedf_remove(struct pci_dev *pdev, int mode)
{
	struct qedf_ctx *qedf;
	int rc;

	if (!pdev) {
		QEDF_ERR(NULL, "pdev is NULL.\n");
		return;
	}

	qedf = pci_get_drvdata(pdev);

	/*
	 * Prevent race where we're in board disable work and then try to
	 * rmmod the module.
	 */
	if (test_bit(QEDF_UNLOADING, &qedf->flags)) {
		QEDF_ERR(&qedf->dbg_ctx, "Already removing PCI function.\n");
		return;
	}

	if (mode != QEDF_MODE_RECOVERY)
		set_bit(QEDF_UNLOADING, &qedf->flags);

	/* Logoff the fabric to upload all connections */
	if (mode == QEDF_MODE_RECOVERY)
		fcoe_ctlr_link_down(&qedf->ctlr);
	else
		fc_fabric_logoff(qedf->lport);

	if (!qedf_wait_for_upload(qedf))
		QEDF_ERR(&qedf->dbg_ctx, "Could not upload all sessions.\n");

#ifdef CONFIG_DEBUG_FS
	qedf_dbg_host_exit(&(qedf->dbg_ctx));
#endif

	/* Stop any link update handling */
	cancel_delayed_work_sync(&qedf->link_update);
	destroy_workqueue(qedf->link_update_wq);
	qedf->link_update_wq = NULL;

	if (qedf->timer_work_queue)
		destroy_workqueue(qedf->timer_work_queue);

	/* Stop Light L2 */
	clear_bit(QEDF_LL2_STARTED, &qedf->flags);
	qed_ops->ll2->stop(qedf->cdev);
	if (qedf->ll2_recv_wq)
		destroy_workqueue(qedf->ll2_recv_wq);

	/* Stop fastpath */
	qedf_sync_free_irqs(qedf);
	qedf_destroy_sb(qedf);

	/*
	 * During recovery don't destroy OS constructs that represent the
	 * physical port.
	 */
	if (mode != QEDF_MODE_RECOVERY) {
		qedf_free_grc_dump_buf(&qedf->grcdump);
		qedf_remove_sysfs_ctx_attr(qedf);

		/* Remove all SCSI/libfc/libfcoe structures */
		fcoe_ctlr_destroy(&qedf->ctlr);
		fc_lport_destroy(qedf->lport);
		fc_remove_host(qedf->lport->host);
		scsi_remove_host(qedf->lport->host);
	}

	qedf_cmd_mgr_free(qedf->cmd_mgr);

	if (mode != QEDF_MODE_RECOVERY) {
		fc_exch_mgr_free(qedf->lport);
		fc_lport_free_stats(qedf->lport);

		/* Wait for all vports to be reaped */
		qedf_wait_for_vport_destroy(qedf);
	}

	/*
	 * Now that all connections have been uploaded we can stop the
	 * rest of the qed operations
	 */
	qed_ops->stop(qedf->cdev);

	if (mode != QEDF_MODE_RECOVERY) {
		if (qedf->dpc_wq) {
			/* Stop general DPC handling */
			destroy_workqueue(qedf->dpc_wq);
			qedf->dpc_wq = NULL;
		}
	}

	/* Final shutdown for the board */
	qedf_free_fcoe_pf_param(qedf);
	if (mode != QEDF_MODE_RECOVERY) {
		qed_ops->common->set_power_state(qedf->cdev, PCI_D0);
		pci_set_drvdata(pdev, NULL);
	}

	rc = qed_ops->common->update_drv_state(qedf->cdev, false);
	if (rc)
		QEDF_ERR(&(qedf->dbg_ctx),
			"Failed to send drv state to MFW.\n");

	if (mode != QEDF_MODE_RECOVERY && qedf->devlink) {
		qed_ops->common->devlink_unregister(qedf->devlink);
		qedf->devlink = NULL;
	}

	qed_ops->common->slowpath_stop(qedf->cdev);
	qed_ops->common->remove(qedf->cdev);

	mempool_destroy(qedf->io_mempool);

	/* Only reap the Scsi_host on a real removal */
	if (mode != QEDF_MODE_RECOVERY)
		scsi_host_put(qedf->lport->host);
}

static void qedf_remove(struct pci_dev *pdev)
{
	/* Check to make sure this function wasn't already disabled */
	if (!atomic_read(&pdev->enable_cnt))
		return;

	__qedf_remove(pdev, QEDF_MODE_NORMAL);
}

void qedf_wq_grcdump(struct work_struct *work)
{
	struct qedf_ctx *qedf =
	    container_of(work, struct qedf_ctx, grcdump_work.work);

	QEDF_ERR(&(qedf->dbg_ctx), "Collecting GRC dump.\n");
	qedf_capture_grc_dump(qedf);
}

void qedf_schedule_hw_err_handler(void *dev, enum qed_hw_err_type err_type)
{
	struct qedf_ctx *qedf = dev;

	QEDF_ERR(&(qedf->dbg_ctx),
			"Hardware error handler scheduled, event=%d.\n",
			err_type);

	if (test_bit(QEDF_IN_RECOVERY, &qedf->flags)) {
		QEDF_ERR(&(qedf->dbg_ctx),
				"Already in recovery, not scheduling board disable work.\n");
		return;
	}

	switch (err_type) {
	case QED_HW_ERR_FAN_FAIL:
		schedule_delayed_work(&qedf->board_disable_work, 0);
		break;
	case QED_HW_ERR_MFW_RESP_FAIL:
	case QED_HW_ERR_HW_ATTN:
	case QED_HW_ERR_DMAE_FAIL:
	case QED_HW_ERR_FW_ASSERT:
		/* Prevent HW attentions from being reasserted */
		qed_ops->common->attn_clr_enable(qedf->cdev, true);
		break;
	case QED_HW_ERR_RAMROD_FAIL:
		/* Prevent HW attentions from being reasserted */
		qed_ops->common->attn_clr_enable(qedf->cdev, true);

		if (qedf_enable_recovery && qedf->devlink)
			qed_ops->common->report_fatal_error(qedf->devlink,
				err_type);

		break;
	default:
		break;
	}
}

/*
 * Protocol TLV handler
 */
void qedf_get_protocol_tlv_data(void *dev, void *data)
{
	struct qedf_ctx *qedf = dev;
	struct qed_mfw_tlv_fcoe *fcoe = data;
	struct fc_lport *lport;
	struct Scsi_Host *host;
	struct fc_host_attrs *fc_host;
	struct fc_host_statistics *hst;

	if (!qedf) {
		QEDF_ERR(NULL, "qedf is null.\n");
		return;
	}

	if (test_bit(QEDF_PROBING, &qedf->flags)) {
		QEDF_ERR(&qedf->dbg_ctx, "Function is still probing.\n");
		return;
	}

	lport = qedf->lport;
	host = lport->host;
	fc_host = shost_to_fc_host(host);

	/* Force a refresh of the fc_host stats including offload stats */
	hst = qedf_fc_get_host_stats(host);

	fcoe->qos_pri_set = true;
	fcoe->qos_pri = 3; /* Hard coded to 3 in driver */

	fcoe->ra_tov_set = true;
	fcoe->ra_tov = lport->r_a_tov;

	fcoe->ed_tov_set = true;
	fcoe->ed_tov = lport->e_d_tov;

	fcoe->npiv_state_set = true;
	fcoe->npiv_state = 1; /* NPIV always enabled */

	fcoe->num_npiv_ids_set = true;
	fcoe->num_npiv_ids = fc_host->npiv_vports_inuse;

	/* Certain attributes we only want to set if we've selected an FCF */
	if (qedf->ctlr.sel_fcf) {
		fcoe->switch_name_set = true;
		u64_to_wwn(qedf->ctlr.sel_fcf->switch_name, fcoe->switch_name);
	}

	fcoe->port_state_set = true;
	/* For qedf we're either link down or fabric attach */
	if (lport->link_up)
		fcoe->port_state = QED_MFW_TLV_PORT_STATE_FABRIC;
	else
		fcoe->port_state = QED_MFW_TLV_PORT_STATE_OFFLINE;

	fcoe->link_failures_set = true;
	fcoe->link_failures = (u16)hst->link_failure_count;

	fcoe->fcoe_txq_depth_set = true;
	fcoe->fcoe_rxq_depth_set = true;
	fcoe->fcoe_rxq_depth = FCOE_PARAMS_NUM_TASKS;
	fcoe->fcoe_txq_depth = FCOE_PARAMS_NUM_TASKS;

	fcoe->fcoe_rx_frames_set = true;
	fcoe->fcoe_rx_frames = hst->rx_frames;

	fcoe->fcoe_tx_frames_set = true;
	fcoe->fcoe_tx_frames = hst->tx_frames;

	fcoe->fcoe_rx_bytes_set = true;
	fcoe->fcoe_rx_bytes = hst->fcp_input_megabytes * 1000000;

	fcoe->fcoe_tx_bytes_set = true;
	fcoe->fcoe_tx_bytes = hst->fcp_output_megabytes * 1000000;

	fcoe->crc_count_set = true;
	fcoe->crc_count = hst->invalid_crc_count;

	fcoe->tx_abts_set = true;
	fcoe->tx_abts = hst->fcp_packet_aborts;

	fcoe->tx_lun_rst_set = true;
	fcoe->tx_lun_rst = qedf->lun_resets;

	fcoe->abort_task_sets_set = true;
	fcoe->abort_task_sets = qedf->packet_aborts;

	fcoe->scsi_busy_set = true;
	fcoe->scsi_busy = qedf->busy;

	fcoe->scsi_tsk_full_set = true;
	fcoe->scsi_tsk_full = qedf->task_set_fulls;
}

/* Deferred work function to perform soft context reset on STAG change */
void qedf_stag_change_work(struct work_struct *work)
{
	struct qedf_ctx *qedf =
	    container_of(work, struct qedf_ctx, stag_work.work);

<<<<<<< HEAD
	if (!qedf) {
		QEDF_ERR(NULL, "qedf is NULL");
		return;
	}
=======
>>>>>>> 7d2a07b7
	QEDF_ERR(&qedf->dbg_ctx, "Performing software context reset.\n");
	qedf_ctx_soft_reset(qedf->lport);
}

static void qedf_shutdown(struct pci_dev *pdev)
{
	__qedf_remove(pdev, QEDF_MODE_NORMAL);
}

/*
 * Recovery handler code
 */
static void qedf_schedule_recovery_handler(void *dev)
{
	struct qedf_ctx *qedf = dev;

	QEDF_ERR(&qedf->dbg_ctx, "Recovery handler scheduled.\n");
	schedule_delayed_work(&qedf->recovery_work, 0);
}

static void qedf_recovery_handler(struct work_struct *work)
{
	struct qedf_ctx *qedf =
	    container_of(work, struct qedf_ctx, recovery_work.work);

	if (test_and_set_bit(QEDF_IN_RECOVERY, &qedf->flags))
		return;

	/*
	 * Call common_ops->recovery_prolog to allow the MFW to quiesce
	 * any PCI transactions.
	 */
	qed_ops->common->recovery_prolog(qedf->cdev);

	QEDF_ERR(&qedf->dbg_ctx, "Recovery work start.\n");
	__qedf_remove(qedf->pdev, QEDF_MODE_RECOVERY);
	/*
	 * Reset link and dcbx to down state since we will not get a link down
	 * event from the MFW but calling __qedf_remove will essentially be a
	 * link down event.
	 */
	atomic_set(&qedf->link_state, QEDF_LINK_DOWN);
	atomic_set(&qedf->dcbx, QEDF_DCBX_PENDING);
	__qedf_probe(qedf->pdev, QEDF_MODE_RECOVERY);
	clear_bit(QEDF_IN_RECOVERY, &qedf->flags);
	QEDF_ERR(&qedf->dbg_ctx, "Recovery work complete.\n");
}

/* Generic TLV data callback */
void qedf_get_generic_tlv_data(void *dev, struct qed_generic_tlvs *data)
{
	struct qedf_ctx *qedf;

	if (!dev) {
		QEDF_INFO(NULL, QEDF_LOG_EVT,
			  "dev is NULL so ignoring get_generic_tlv_data request.\n");
		return;
	}
	qedf = (struct qedf_ctx *)dev;

	memset(data, 0, sizeof(struct qed_generic_tlvs));
	ether_addr_copy(data->mac[0], qedf->mac);
}

/*
 * Module Init/Remove
 */

static int __init qedf_init(void)
{
	int ret;

	/* If debug=1 passed, set the default log mask */
	if (qedf_debug == QEDF_LOG_DEFAULT)
		qedf_debug = QEDF_DEFAULT_LOG_MASK;

	/*
	 * Check that default prio for FIP/FCoE traffic is between 0..7 if a
	 * value has been set
	 */
	if (qedf_default_prio > -1)
		if (qedf_default_prio > 7) {
			qedf_default_prio = QEDF_DEFAULT_PRIO;
			QEDF_ERR(NULL, "FCoE/FIP priority out of range, resetting to %d.\n",
			    QEDF_DEFAULT_PRIO);
		}

	/* Print driver banner */
	QEDF_INFO(NULL, QEDF_LOG_INFO, "%s v%s.\n", QEDF_DESCR,
		   QEDF_VERSION);

	/* Create kmem_cache for qedf_io_work structs */
	qedf_io_work_cache = kmem_cache_create("qedf_io_work_cache",
	    sizeof(struct qedf_io_work), 0, SLAB_HWCACHE_ALIGN, NULL);
	if (qedf_io_work_cache == NULL) {
		QEDF_ERR(NULL, "qedf_io_work_cache is NULL.\n");
		goto err1;
	}
	QEDF_INFO(NULL, QEDF_LOG_DISC, "qedf_io_work_cache=%p.\n",
	    qedf_io_work_cache);

	qed_ops = qed_get_fcoe_ops();
	if (!qed_ops) {
		QEDF_ERR(NULL, "Failed to get qed fcoe operations\n");
		goto err1;
	}

#ifdef CONFIG_DEBUG_FS
	qedf_dbg_init("qedf");
#endif

	qedf_fc_transport_template =
	    fc_attach_transport(&qedf_fc_transport_fn);
	if (!qedf_fc_transport_template) {
		QEDF_ERR(NULL, "Could not register with FC transport\n");
		goto err2;
	}

	qedf_fc_vport_transport_template =
		fc_attach_transport(&qedf_fc_vport_transport_fn);
	if (!qedf_fc_vport_transport_template) {
		QEDF_ERR(NULL, "Could not register vport template with FC "
			  "transport\n");
		goto err3;
	}

	qedf_io_wq = create_workqueue("qedf_io_wq");
	if (!qedf_io_wq) {
		QEDF_ERR(NULL, "Could not create qedf_io_wq.\n");
		goto err4;
	}

	qedf_cb_ops.get_login_failures = qedf_get_login_failures;

	ret = pci_register_driver(&qedf_pci_driver);
	if (ret) {
		QEDF_ERR(NULL, "Failed to register driver\n");
		goto err5;
	}

	return 0;

err5:
	destroy_workqueue(qedf_io_wq);
err4:
	fc_release_transport(qedf_fc_vport_transport_template);
err3:
	fc_release_transport(qedf_fc_transport_template);
err2:
#ifdef CONFIG_DEBUG_FS
	qedf_dbg_exit();
#endif
	qed_put_fcoe_ops();
err1:
	return -EINVAL;
}

static void __exit qedf_cleanup(void)
{
	pci_unregister_driver(&qedf_pci_driver);

	destroy_workqueue(qedf_io_wq);

	fc_release_transport(qedf_fc_vport_transport_template);
	fc_release_transport(qedf_fc_transport_template);
#ifdef CONFIG_DEBUG_FS
	qedf_dbg_exit();
#endif
	qed_put_fcoe_ops();

	kmem_cache_destroy(qedf_io_work_cache);
}

MODULE_LICENSE("GPL");
MODULE_DESCRIPTION("QLogic FastLinQ 4xxxx FCoE Module");
MODULE_AUTHOR("QLogic Corporation");
MODULE_VERSION(QEDF_VERSION);
module_init(qedf_init);
module_exit(qedf_cleanup);<|MERGE_RESOLUTION|>--- conflicted
+++ resolved
@@ -536,39 +536,9 @@
 	if (linkmode_intersects(link->supported_caps, sup_caps))
 		lport->link_supported_speeds |= FC_PORTSPEED_20GBIT;
 
-<<<<<<< HEAD
-	fc_host_supported_speeds(lport->host) = lport->link_supported_speeds;
-=======
 	if (lport->host && lport->host->shost_data)
 		fc_host_supported_speeds(lport->host) =
 			lport->link_supported_speeds;
-}
-
-static void qedf_bw_update(void *dev)
-{
-	struct qedf_ctx *qedf = (struct qedf_ctx *)dev;
-	struct qed_link_output link;
-
-	/* Get the latest status of the link */
-	qed_ops->common->get_link(qedf->cdev, &link);
-
-	if (test_bit(QEDF_UNLOADING, &qedf->flags)) {
-		QEDF_ERR(&qedf->dbg_ctx,
-			 "Ignore link update, driver getting unload.\n");
-		return;
-	}
-
-	if (link.link_up) {
-		if (atomic_read(&qedf->link_state) == QEDF_LINK_UP)
-			qedf_update_link_speed(qedf, &link);
-		else
-			QEDF_ERR(&qedf->dbg_ctx,
-				 "Ignore bw update, link is down.\n");
-
-	} else {
-		QEDF_ERR(&qedf->dbg_ctx, "link_up is not set.\n");
-	}
->>>>>>> 7d2a07b7
 }
 
 static void qedf_bw_update(void *dev)
@@ -1684,14 +1654,9 @@
 static void qedf_setup_fdmi(struct qedf_ctx *qedf)
 {
 	struct fc_lport *lport = qedf->lport;
-<<<<<<< HEAD
-	struct fc_host_attrs *fc_host = shost_to_fc_host(lport->host);
-	u64 dsn;
-=======
 	u8 buf[8];
 	int pos;
 	uint32_t i;
->>>>>>> 7d2a07b7
 
 	/*
 	 * fdmi_enabled needs to be set for libfc
@@ -1705,15 +1670,6 @@
 	 */
 
 	/* Get the PCI-e Device Serial Number Capability */
-<<<<<<< HEAD
-	dsn = pci_get_dsn(qedf->pdev);
-	if (dsn)
-		snprintf(fc_host->serial_number,
-		    sizeof(fc_host->serial_number), "%016llX", dsn);
-	else
-		snprintf(fc_host->serial_number,
-		    sizeof(fc_host->serial_number), "Unknown");
-=======
 	pos = pci_find_ext_capability(qedf->pdev, PCI_EXT_CAP_ID_DSN);
 	if (pos) {
 		pos += 4;
@@ -1728,7 +1684,6 @@
 	} else
 		snprintf(fc_host_serial_number(lport->host),
 		    FC_SERIAL_NUMBER_SIZE, "Unknown");
->>>>>>> 7d2a07b7
 
 	snprintf(fc_host_manufacturer(lport->host),
 	    FC_SERIAL_NUMBER_SIZE, "%s", "Marvell Semiconductor Inc.");
@@ -3316,10 +3271,7 @@
 	void *task_start, *task_end;
 	struct qed_slowpath_params slowpath_params;
 	struct qed_probe_params qed_params;
-<<<<<<< HEAD
-=======
 	u16 retry_cnt = 10;
->>>>>>> 7d2a07b7
 
 	/*
 	 * When doing error recovery we didn't reap the lport so don't try
@@ -3415,15 +3367,12 @@
 	qed_params.is_vf = is_vf;
 	qedf->cdev = qed_ops->common->probe(pdev, &qed_params);
 	if (!qedf->cdev) {
-<<<<<<< HEAD
-=======
 		if ((mode == QEDF_MODE_RECOVERY) && retry_cnt) {
 			QEDF_ERR(&qedf->dbg_ctx,
 				"Retry %d initialize hardware\n", retry_cnt);
 			retry_cnt--;
 			goto retry_probe;
 		}
->>>>>>> 7d2a07b7
 		QEDF_ERR(&qedf->dbg_ctx, "common probe failed.\n");
 		rc = -ENODEV;
 		goto err1;
@@ -3463,8 +3412,6 @@
 		goto err2;
 	}
 
-<<<<<<< HEAD
-=======
 	if (mode != QEDF_MODE_RECOVERY) {
 		qedf->devlink = qed_ops->common->devlink_register(qedf->cdev);
 		if (IS_ERR(qedf->devlink)) {
@@ -3473,7 +3420,6 @@
 		}
 	}
 
->>>>>>> 7d2a07b7
 	/* Record BDQ producer doorbell addresses */
 	qedf->bdq_primary_prod = qedf->dev_info.primary_dbq_rq_addr;
 	qedf->bdq_secondary_prod = qedf->dev_info.secondary_bdq_rq_addr;
@@ -4030,13 +3976,6 @@
 	struct qedf_ctx *qedf =
 	    container_of(work, struct qedf_ctx, stag_work.work);
 
-<<<<<<< HEAD
-	if (!qedf) {
-		QEDF_ERR(NULL, "qedf is NULL");
-		return;
-	}
-=======
->>>>>>> 7d2a07b7
 	QEDF_ERR(&qedf->dbg_ctx, "Performing software context reset.\n");
 	qedf_ctx_soft_reset(qedf->lport);
 }
