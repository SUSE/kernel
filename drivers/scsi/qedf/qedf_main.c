--- conflicted
+++ resolved
@@ -3042,10 +3042,6 @@
 	 * addresses of our queues
 	 */
 	if (!qedf->p_cpuq) {
-<<<<<<< HEAD
-		status = -EINVAL;
-=======
->>>>>>> eb3cdb58
 		QEDF_ERR(&qedf->dbg_ctx, "p_cpuq is NULL.\n");
 		return -EINVAL;
 	}
