/*
 * iSCSI lib functions
 *
 * Copyright (C) 2006 Red Hat, Inc.  All rights reserved.
 * Copyright (C) 2004 - 2006 Mike Christie
 * Copyright (C) 2004 - 2005 Dmitry Yusupov
 * Copyright (C) 2004 - 2005 Alex Aizman
 * maintained by open-iscsi@googlegroups.com
 *
 * This program is free software; you can redistribute it and/or modify
 * it under the terms of the GNU General Public License as published by
 * the Free Software Foundation; either version 2 of the License, or
 * (at your option) any later version.
 *
 * This program is distributed in the hope that it will be useful,
 * but WITHOUT ANY WARRANTY; without even the implied warranty of
 * MERCHANTABILITY or FITNESS FOR A PARTICULAR PURPOSE.  See the
 * GNU General Public License for more details.
 *
 * You should have received a copy of the GNU General Public License
 * along with this program; if not, write to the Free Software
 * Foundation, Inc., 59 Temple Place - Suite 330, Boston, MA 02111-1307, USA.
 */
#include <linux/types.h>
#include <linux/kfifo.h>
#include <linux/delay.h>
#include <linux/log2.h>
#include <asm/unaligned.h>
#include <net/tcp.h>
#include <scsi/scsi_cmnd.h>
#include <scsi/scsi_device.h>
#include <scsi/scsi_eh.h>
#include <scsi/scsi_tcq.h>
#include <scsi/scsi_host.h>
#include <scsi/scsi.h>
#include <scsi/iscsi_proto.h>
#include <scsi/scsi_transport.h>
#include <scsi/scsi_transport_iscsi.h>
#include <scsi/libiscsi.h>

static int iscsi_dbg_lib_conn;
module_param_named(debug_libiscsi_conn, iscsi_dbg_lib_conn, int,
		   S_IRUGO | S_IWUSR);
MODULE_PARM_DESC(debug_libiscsi_conn,
		 "Turn on debugging for connections in libiscsi module. "
		 "Set to 1 to turn on, and zero to turn off. Default is off.");

static int iscsi_dbg_lib_session;
module_param_named(debug_libiscsi_session, iscsi_dbg_lib_session, int,
		   S_IRUGO | S_IWUSR);
MODULE_PARM_DESC(debug_libiscsi_session,
		 "Turn on debugging for sessions in libiscsi module. "
		 "Set to 1 to turn on, and zero to turn off. Default is off.");

static int iscsi_dbg_lib_eh;
module_param_named(debug_libiscsi_eh, iscsi_dbg_lib_eh, int,
		   S_IRUGO | S_IWUSR);
MODULE_PARM_DESC(debug_libiscsi_eh,
		 "Turn on debugging for error handling in libiscsi module. "
		 "Set to 1 to turn on, and zero to turn off. Default is off.");

#define ISCSI_DBG_CONN(_conn, dbg_fmt, arg...)			\
	do {							\
		if (iscsi_dbg_lib_conn)				\
			iscsi_conn_printk(KERN_INFO, _conn,	\
					     "%s " dbg_fmt,	\
					     __func__, ##arg);	\
	} while (0);

#define ISCSI_DBG_SESSION(_session, dbg_fmt, arg...)			\
	do {								\
		if (iscsi_dbg_lib_session)				\
			iscsi_session_printk(KERN_INFO, _session,	\
					     "%s " dbg_fmt,		\
					     __func__, ##arg);		\
	} while (0);

#define ISCSI_DBG_EH(_session, dbg_fmt, arg...)				\
	do {								\
		if (iscsi_dbg_lib_eh)					\
			iscsi_session_printk(KERN_INFO, _session,	\
					     "%s " dbg_fmt,		\
					     __func__, ##arg);		\
	} while (0);

/* Serial Number Arithmetic, 32 bits, less than, RFC1982 */
#define SNA32_CHECK 2147483648UL

static int iscsi_sna_lt(u32 n1, u32 n2)
{
	return n1 != n2 && ((n1 < n2 && (n2 - n1 < SNA32_CHECK)) ||
			    (n1 > n2 && (n2 - n1 < SNA32_CHECK)));
}

/* Serial Number Arithmetic, 32 bits, less than, RFC1982 */
static int iscsi_sna_lte(u32 n1, u32 n2)
{
	return n1 == n2 || ((n1 < n2 && (n2 - n1 < SNA32_CHECK)) ||
			    (n1 > n2 && (n2 - n1 < SNA32_CHECK)));
}

inline void iscsi_conn_queue_work(struct iscsi_conn *conn)
{
	struct Scsi_Host *shost = conn->session->host;
	struct iscsi_host *ihost = shost_priv(shost);

	if (ihost->workq)
		queue_work(ihost->workq, &conn->xmitwork);
}
EXPORT_SYMBOL_GPL(iscsi_conn_queue_work);

static void __iscsi_update_cmdsn(struct iscsi_session *session,
				 uint32_t exp_cmdsn, uint32_t max_cmdsn)
{
	/*
	 * standard specifies this check for when to update expected and
	 * max sequence numbers
	 */
	if (iscsi_sna_lt(max_cmdsn, exp_cmdsn - 1))
		return;

	if (exp_cmdsn != session->exp_cmdsn &&
	    !iscsi_sna_lt(exp_cmdsn, session->exp_cmdsn))
		session->exp_cmdsn = exp_cmdsn;

	if (max_cmdsn != session->max_cmdsn &&
	    !iscsi_sna_lt(max_cmdsn, session->max_cmdsn)) {
		session->max_cmdsn = max_cmdsn;
		/*
		 * if the window closed with IO queued, then kick the
		 * xmit thread
		 */
		if (!list_empty(&session->leadconn->cmdqueue) ||
		    !list_empty(&session->leadconn->mgmtqueue))
			iscsi_conn_queue_work(session->leadconn);
	}
}

void iscsi_update_cmdsn(struct iscsi_session *session, struct iscsi_nopin *hdr)
{
	__iscsi_update_cmdsn(session, be32_to_cpu(hdr->exp_cmdsn),
			     be32_to_cpu(hdr->max_cmdsn));
}
EXPORT_SYMBOL_GPL(iscsi_update_cmdsn);

/**
 * iscsi_prep_data_out_pdu - initialize Data-Out
 * @task: scsi command task
 * @r2t: R2T info
 * @hdr: iscsi data in pdu
 *
 * Notes:
 *	Initialize Data-Out within this R2T sequence and finds
 *	proper data_offset within this SCSI command.
 *
 *	This function is called with connection lock taken.
 **/
void iscsi_prep_data_out_pdu(struct iscsi_task *task, struct iscsi_r2t_info *r2t,
			   struct iscsi_data *hdr)
{
	struct iscsi_conn *conn = task->conn;
	unsigned int left = r2t->data_length - r2t->sent;

	task->hdr_len = sizeof(struct iscsi_data);

	memset(hdr, 0, sizeof(struct iscsi_data));
	hdr->ttt = r2t->ttt;
	hdr->datasn = cpu_to_be32(r2t->datasn);
	r2t->datasn++;
	hdr->opcode = ISCSI_OP_SCSI_DATA_OUT;
	memcpy(hdr->lun, task->lun, sizeof(hdr->lun));
	hdr->itt = task->hdr_itt;
	hdr->exp_statsn = r2t->exp_statsn;
	hdr->offset = cpu_to_be32(r2t->data_offset + r2t->sent);
	if (left > conn->max_xmit_dlength) {
		hton24(hdr->dlength, conn->max_xmit_dlength);
		r2t->data_count = conn->max_xmit_dlength;
		hdr->flags = 0;
	} else {
		hton24(hdr->dlength, left);
		r2t->data_count = left;
		hdr->flags = ISCSI_FLAG_CMD_FINAL;
	}
	conn->dataout_pdus_cnt++;
}
EXPORT_SYMBOL_GPL(iscsi_prep_data_out_pdu);

static int iscsi_add_hdr(struct iscsi_task *task, unsigned len)
{
	unsigned exp_len = task->hdr_len + len;

	if (exp_len > task->hdr_max) {
		WARN_ON(1);
		return -EINVAL;
	}

	WARN_ON(len & (ISCSI_PAD_LEN - 1)); /* caller must pad the AHS */
	task->hdr_len = exp_len;
	return 0;
}

/*
 * make an extended cdb AHS
 */
static int iscsi_prep_ecdb_ahs(struct iscsi_task *task)
{
	struct scsi_cmnd *cmd = task->sc;
	unsigned rlen, pad_len;
	unsigned short ahslength;
	struct iscsi_ecdb_ahdr *ecdb_ahdr;
	int rc;

	ecdb_ahdr = iscsi_next_hdr(task);
	rlen = cmd->cmd_len - ISCSI_CDB_SIZE;

	BUG_ON(rlen > sizeof(ecdb_ahdr->ecdb));
	ahslength = rlen + sizeof(ecdb_ahdr->reserved);

	pad_len = iscsi_padding(rlen);

	rc = iscsi_add_hdr(task, sizeof(ecdb_ahdr->ahslength) +
	                   sizeof(ecdb_ahdr->ahstype) + ahslength + pad_len);
	if (rc)
		return rc;

	if (pad_len)
		memset(&ecdb_ahdr->ecdb[rlen], 0, pad_len);

	ecdb_ahdr->ahslength = cpu_to_be16(ahslength);
	ecdb_ahdr->ahstype = ISCSI_AHSTYPE_CDB;
	ecdb_ahdr->reserved = 0;
	memcpy(ecdb_ahdr->ecdb, cmd->cmnd + ISCSI_CDB_SIZE, rlen);

	ISCSI_DBG_SESSION(task->conn->session,
			  "iscsi_prep_ecdb_ahs: varlen_cdb_len %d "
		          "rlen %d pad_len %d ahs_length %d iscsi_headers_size "
		          "%u\n", cmd->cmd_len, rlen, pad_len, ahslength,
		          task->hdr_len);
	return 0;
}

static int iscsi_prep_bidi_ahs(struct iscsi_task *task)
{
	struct scsi_cmnd *sc = task->sc;
	struct iscsi_rlength_ahdr *rlen_ahdr;
	int rc;

	rlen_ahdr = iscsi_next_hdr(task);
	rc = iscsi_add_hdr(task, sizeof(*rlen_ahdr));
	if (rc)
		return rc;

	rlen_ahdr->ahslength =
		cpu_to_be16(sizeof(rlen_ahdr->read_length) +
						  sizeof(rlen_ahdr->reserved));
	rlen_ahdr->ahstype = ISCSI_AHSTYPE_RLENGTH;
	rlen_ahdr->reserved = 0;
	rlen_ahdr->read_length = cpu_to_be32(scsi_in(sc)->length);

	ISCSI_DBG_SESSION(task->conn->session,
			  "bidi-in rlen_ahdr->read_length(%d) "
		          "rlen_ahdr->ahslength(%d)\n",
		          be32_to_cpu(rlen_ahdr->read_length),
		          be16_to_cpu(rlen_ahdr->ahslength));
	return 0;
}

/**
 * iscsi_check_tmf_restrictions - check if a task is affected by TMF
 * @task: iscsi task
 * @opcode: opcode to check for
 *
 * During TMF a task has to be checked if it's affected.
 * All unrelated I/O can be passed through, but I/O to the
 * affected LUN should be restricted.
 * If 'fast_abort' is set we won't be sending any I/O to the
 * affected LUN.
 * Otherwise the target is waiting for all TTTs to be completed,
 * so we have to send all outstanding Data-Out PDUs to the target.
 */
static int iscsi_check_tmf_restrictions(struct iscsi_task *task, int opcode)
{
	struct iscsi_conn *conn = task->conn;
	struct iscsi_tm *tmf = &conn->tmhdr;
	unsigned int hdr_lun;

	if (conn->tmf_state == TMF_INITIAL)
		return 0;

	if ((tmf->opcode & ISCSI_OPCODE_MASK) != ISCSI_OP_SCSI_TMFUNC)
		return 0;

	switch (ISCSI_TM_FUNC_VALUE(tmf)) {
	case ISCSI_TM_FUNC_LOGICAL_UNIT_RESET:
		/*
		 * Allow PDUs for unrelated LUNs
		 */
		hdr_lun = scsilun_to_int((struct scsi_lun *)tmf->lun);
		if (hdr_lun != task->sc->device->lun)
			return 0;
		/* fall through */
	case ISCSI_TM_FUNC_TARGET_WARM_RESET:
		/*
		 * Fail all SCSI cmd PDUs
		 */
		if (opcode != ISCSI_OP_SCSI_DATA_OUT) {
			iscsi_conn_printk(KERN_INFO, conn,
					  "task [op %x/%x itt "
					  "0x%x/0x%x] "
					  "rejected.\n",
					  task->hdr->opcode, opcode,
					  task->itt, task->hdr_itt);
			return -EACCES;
		}
		/*
		 * And also all data-out PDUs in response to R2T
		 * if fast_abort is set.
		 */
		if (conn->session->fast_abort) {
			iscsi_conn_printk(KERN_INFO, conn,
					  "task [op %x/%x itt "
					  "0x%x/0x%x] fast abort.\n",
					  task->hdr->opcode, opcode,
					  task->itt, task->hdr_itt);
			return -EACCES;
		}
		break;
	case ISCSI_TM_FUNC_ABORT_TASK:
		/*
		 * the caller has already checked if the task
		 * they want to abort was in the pending queue so if
		 * we are here the cmd pdu has gone out already, and
		 * we will only hit this for data-outs
		 */
		if (opcode == ISCSI_OP_SCSI_DATA_OUT &&
		    task->hdr_itt == tmf->rtt) {
			ISCSI_DBG_SESSION(conn->session,
					  "Preventing task %x/%x from sending "
					  "data-out due to abort task in "
					  "progress\n", task->itt,
					  task->hdr_itt);
			return -EACCES;
		}
		break;
	}

	return 0;
}

/**
 * iscsi_prep_scsi_cmd_pdu - prep iscsi scsi cmd pdu
 * @task: iscsi task
 *
 * Prep basic iSCSI PDU fields for a scsi cmd pdu. The LLD should set
 * fields like dlength or final based on how much data it sends
 */
static int iscsi_prep_scsi_cmd_pdu(struct iscsi_task *task)
{
	struct iscsi_conn *conn = task->conn;
	struct iscsi_session *session = conn->session;
	struct scsi_cmnd *sc = task->sc;
	struct iscsi_cmd *hdr;
	unsigned hdrlength, cmd_len;
	itt_t itt;
	int rc;

	rc = iscsi_check_tmf_restrictions(task, ISCSI_OP_SCSI_CMD);
	if (rc)
		return rc;

	if (conn->session->tt->alloc_pdu) {
		rc = conn->session->tt->alloc_pdu(task, ISCSI_OP_SCSI_CMD);
		if (rc)
			return rc;
	}
	hdr = (struct iscsi_cmd *) task->hdr;
	itt = hdr->itt;
	memset(hdr, 0, sizeof(*hdr));

	if (session->tt->parse_pdu_itt)
		hdr->itt = task->hdr_itt = itt;
	else
		hdr->itt = task->hdr_itt = build_itt(task->itt,
						     task->conn->session->age);
	task->hdr_len = 0;
	rc = iscsi_add_hdr(task, sizeof(*hdr));
	if (rc)
		return rc;
	hdr->opcode = ISCSI_OP_SCSI_CMD;
	hdr->flags = ISCSI_ATTR_SIMPLE;
	int_to_scsilun(sc->device->lun, (struct scsi_lun *)hdr->lun);
	memcpy(task->lun, hdr->lun, sizeof(task->lun));
	hdr->exp_statsn = cpu_to_be32(conn->exp_statsn);
	cmd_len = sc->cmd_len;
	if (cmd_len < ISCSI_CDB_SIZE)
		memset(&hdr->cdb[cmd_len], 0, ISCSI_CDB_SIZE - cmd_len);
	else if (cmd_len > ISCSI_CDB_SIZE) {
		rc = iscsi_prep_ecdb_ahs(task);
		if (rc)
			return rc;
		cmd_len = ISCSI_CDB_SIZE;
	}
	memcpy(hdr->cdb, sc->cmnd, cmd_len);

	task->imm_count = 0;
	if (scsi_bidi_cmnd(sc)) {
		hdr->flags |= ISCSI_FLAG_CMD_READ;
		rc = iscsi_prep_bidi_ahs(task);
		if (rc)
			return rc;
	}
	if (sc->sc_data_direction == DMA_TO_DEVICE) {
		unsigned out_len = scsi_out(sc)->length;
		struct iscsi_r2t_info *r2t = &task->unsol_r2t;

		hdr->data_length = cpu_to_be32(out_len);
		hdr->flags |= ISCSI_FLAG_CMD_WRITE;
		/*
		 * Write counters:
		 *
		 *	imm_count	bytes to be sent right after
		 *			SCSI PDU Header
		 *
		 *	unsol_count	bytes(as Data-Out) to be sent
		 *			without	R2T ack right after
		 *			immediate data
		 *
		 *	r2t data_length bytes to be sent via R2T ack's
		 *
		 *      pad_count       bytes to be sent as zero-padding
		 */
		memset(r2t, 0, sizeof(*r2t));

		if (session->imm_data_en) {
			if (out_len >= session->first_burst)
				task->imm_count = min(session->first_burst,
							conn->max_xmit_dlength);
			else
				task->imm_count = min(out_len,
							conn->max_xmit_dlength);
			hton24(hdr->dlength, task->imm_count);
		} else
			zero_data(hdr->dlength);

		if (!session->initial_r2t_en) {
			r2t->data_length = min(session->first_burst, out_len) -
					       task->imm_count;
			r2t->data_offset = task->imm_count;
			r2t->ttt = cpu_to_be32(ISCSI_RESERVED_TAG);
			r2t->exp_statsn = cpu_to_be32(conn->exp_statsn);
		}

		if (!task->unsol_r2t.data_length)
			/* No unsolicit Data-Out's */
			hdr->flags |= ISCSI_FLAG_CMD_FINAL;
	} else {
		hdr->flags |= ISCSI_FLAG_CMD_FINAL;
		zero_data(hdr->dlength);
		hdr->data_length = cpu_to_be32(scsi_in(sc)->length);

		if (sc->sc_data_direction == DMA_FROM_DEVICE)
			hdr->flags |= ISCSI_FLAG_CMD_READ;
	}

	/* calculate size of additional header segments (AHSs) */
	hdrlength = task->hdr_len - sizeof(*hdr);

	WARN_ON(hdrlength & (ISCSI_PAD_LEN-1));
	hdrlength /= ISCSI_PAD_LEN;

	WARN_ON(hdrlength >= 256);
	hdr->hlength = hdrlength & 0xFF;

	if (session->tt->init_task && session->tt->init_task(task))
		return -EIO;

	task->state = ISCSI_TASK_RUNNING;
	hdr->cmdsn = task->cmdsn = cpu_to_be32(session->cmdsn);
	session->cmdsn++;

	conn->scsicmd_pdus_cnt++;
	ISCSI_DBG_SESSION(session, "iscsi prep [%s cid %d sc %p cdb 0x%x "
			  "itt 0x%x len %d bidi_len %d cmdsn %d win %d]\n",
			  scsi_bidi_cmnd(sc) ? "bidirectional" :
			  sc->sc_data_direction == DMA_TO_DEVICE ?
			  "write" : "read", conn->id, sc, sc->cmnd[0],
			  task->itt, scsi_bufflen(sc),
			  scsi_bidi_cmnd(sc) ? scsi_in(sc)->length : 0,
			  session->cmdsn,
			  session->max_cmdsn - session->exp_cmdsn + 1);
	return 0;
}

/**
 * iscsi_free_task - free a task
 * @task: iscsi cmd task
 *
 * Must be called with session lock.
 * This function returns the scsi command to scsi-ml or cleans
 * up mgmt tasks then returns the task to the pool.
 */
static void iscsi_free_task(struct iscsi_task *task)
{
	struct iscsi_conn *conn = task->conn;
	struct iscsi_session *session = conn->session;
	struct scsi_cmnd *sc = task->sc;

	ISCSI_DBG_SESSION(session, "freeing task itt 0x%x state %d sc %p\n",
			  task->itt, task->state, task->sc);

	session->tt->cleanup_task(task);
	task->state = ISCSI_TASK_FREE;
	task->sc = NULL;
	/*
	 * login task is preallocated so do not free
	 */
	if (conn->login_task == task)
		return;

	kfifo_in(&session->cmdpool.queue, (void*)&task, sizeof(void*));

	if (sc) {
		task->sc = NULL;
		/* SCSI eh reuses commands to verify us */
		sc->SCp.ptr = NULL;
		/*
		 * queue command may call this to free the task, but
		 * not have setup the sc callback
		 */
		if (sc->scsi_done)
			sc->scsi_done(sc);
	}
}

void __iscsi_get_task(struct iscsi_task *task)
{
	atomic_inc(&task->refcount);
}
EXPORT_SYMBOL_GPL(__iscsi_get_task);

static void __iscsi_put_task(struct iscsi_task *task)
{
	if (atomic_dec_and_test(&task->refcount))
		iscsi_free_task(task);
}

void iscsi_put_task(struct iscsi_task *task)
{
	struct iscsi_session *session = task->conn->session;

	spin_lock_bh(&session->lock);
	__iscsi_put_task(task);
	spin_unlock_bh(&session->lock);
}
EXPORT_SYMBOL_GPL(iscsi_put_task);

/**
 * iscsi_complete_task - finish a task
 * @task: iscsi cmd task
 * @state: state to complete task with
 *
 * Must be called with session lock.
 */
static void iscsi_complete_task(struct iscsi_task *task, int state)
{
	struct iscsi_conn *conn = task->conn;

	ISCSI_DBG_SESSION(conn->session,
			  "complete task itt 0x%x state %d sc %p\n",
			  task->itt, task->state, task->sc);
	if (task->state == ISCSI_TASK_COMPLETED ||
	    task->state == ISCSI_TASK_ABRT_TMF ||
	    task->state == ISCSI_TASK_ABRT_SESS_RECOV)
		return;
	WARN_ON_ONCE(task->state == ISCSI_TASK_FREE);
	task->state = state;

	if (!list_empty(&task->running))
		list_del_init(&task->running);

	if (conn->task == task)
		conn->task = NULL;

	if (conn->ping_task == task)
		conn->ping_task = NULL;

	/* release get from queueing */
	__iscsi_put_task(task);
}

/**
 * iscsi_complete_scsi_task - finish scsi task normally
 * @task: iscsi task for scsi cmd
 * @exp_cmdsn: expected cmd sn in cpu format
 * @max_cmdsn: max cmd sn in cpu format
 *
 * This is used when drivers do not need or cannot perform
 * lower level pdu processing.
 *
 * Called with session lock
 */
void iscsi_complete_scsi_task(struct iscsi_task *task,
			      uint32_t exp_cmdsn, uint32_t max_cmdsn)
{
	struct iscsi_conn *conn = task->conn;

	ISCSI_DBG_SESSION(conn->session, "[itt 0x%x]\n", task->itt);

	conn->last_recv = jiffies;
	__iscsi_update_cmdsn(conn->session, exp_cmdsn, max_cmdsn);
	iscsi_complete_task(task, ISCSI_TASK_COMPLETED);
}
EXPORT_SYMBOL_GPL(iscsi_complete_scsi_task);


/*
 * session lock must be held and if not called for a task that is
 * still pending or from the xmit thread, then xmit thread must
 * be suspended.
 */
static void fail_scsi_task(struct iscsi_task *task, int err)
{
	struct iscsi_conn *conn = task->conn;
	struct scsi_cmnd *sc;
	int state;

	/*
	 * if a command completes and we get a successful tmf response
	 * we will hit this because the scsi eh abort code does not take
	 * a ref to the task.
	 */
	sc = task->sc;
	if (!sc)
		return;

	if (task->state == ISCSI_TASK_PENDING) {
		/*
		 * cmd never made it to the xmit thread, so we should not count
		 * the cmd in the sequencing
		 */
		conn->session->queued_cmdsn--;
		/* it was never sent so just complete like normal */
		state = ISCSI_TASK_COMPLETED;
	} else if (err == DID_TRANSPORT_DISRUPTED)
		state = ISCSI_TASK_ABRT_SESS_RECOV;
	else
		state = ISCSI_TASK_ABRT_TMF;

	sc->result = err << 16;
	if (!scsi_bidi_cmnd(sc))
		scsi_set_resid(sc, scsi_bufflen(sc));
	else {
		scsi_out(sc)->resid = scsi_out(sc)->length;
		scsi_in(sc)->resid = scsi_in(sc)->length;
	}

	iscsi_complete_task(task, state);
}

static int iscsi_prep_mgmt_task(struct iscsi_conn *conn,
				struct iscsi_task *task)
{
	struct iscsi_session *session = conn->session;
	struct iscsi_hdr *hdr = task->hdr;
	struct iscsi_nopout *nop = (struct iscsi_nopout *)hdr;
	uint8_t opcode = hdr->opcode & ISCSI_OPCODE_MASK;

	if (conn->session->state == ISCSI_STATE_LOGGING_OUT)
		return -ENOTCONN;

	if (opcode != ISCSI_OP_LOGIN && opcode != ISCSI_OP_TEXT)
		nop->exp_statsn = cpu_to_be32(conn->exp_statsn);
	/*
	 * pre-format CmdSN for outgoing PDU.
	 */
	nop->cmdsn = cpu_to_be32(session->cmdsn);
	if (hdr->itt != RESERVED_ITT) {
		/*
		 * TODO: We always use immediate for normal session pdus.
		 * If we start to send tmfs or nops as non-immediate then
		 * we should start checking the cmdsn numbers for mgmt tasks.
		 *
		 * During discovery sessions iscsid sends TEXT as non immediate,
		 * but we always only send one PDU at a time.
		 */
		if (conn->c_stage == ISCSI_CONN_STARTED &&
		    !(hdr->opcode & ISCSI_OP_IMMEDIATE)) {
			session->queued_cmdsn++;
			session->cmdsn++;
		}
	}

	if (session->tt->init_task && session->tt->init_task(task))
		return -EIO;

	if ((hdr->opcode & ISCSI_OPCODE_MASK) == ISCSI_OP_LOGOUT)
		session->state = ISCSI_STATE_LOGGING_OUT;

	task->state = ISCSI_TASK_RUNNING;
	ISCSI_DBG_SESSION(session, "mgmtpdu [op 0x%x hdr->itt 0x%x "
			  "datalen %d]\n", hdr->opcode & ISCSI_OPCODE_MASK,
			  hdr->itt, task->data_count);
	return 0;
}

static struct iscsi_task *
__iscsi_conn_send_pdu(struct iscsi_conn *conn, struct iscsi_hdr *hdr,
		      char *data, uint32_t data_size)
{
	struct iscsi_session *session = conn->session;
	struct iscsi_host *ihost = shost_priv(session->host);
	uint8_t opcode = hdr->opcode & ISCSI_OPCODE_MASK;
	struct iscsi_task *task;
	itt_t itt;

	if (session->state == ISCSI_STATE_TERMINATE)
		return NULL;

	if (opcode == ISCSI_OP_LOGIN || opcode == ISCSI_OP_TEXT) {
		/*
		 * Login and Text are sent serially, in
		 * request-followed-by-response sequence.
		 * Same task can be used. Same ITT must be used.
		 * Note that login_task is preallocated at conn_create().
		 */
		if (conn->login_task->state != ISCSI_TASK_FREE) {
			iscsi_conn_printk(KERN_ERR, conn, "Login/Text in "
					  "progress. Cannot start new task.\n");
			return NULL;
		}

		task = conn->login_task;
	} else {
		if (session->state != ISCSI_STATE_LOGGED_IN)
			return NULL;

		BUG_ON(conn->c_stage == ISCSI_CONN_INITIAL_STAGE);
		BUG_ON(conn->c_stage == ISCSI_CONN_STOPPED);

		if (!kfifo_out(&session->cmdpool.queue,
				 (void*)&task, sizeof(void*)))
			return NULL;
	}
	/*
	 * released in complete pdu for task we expect a response for, and
	 * released by the lld when it has transmitted the task for
	 * pdus we do not expect a response for.
	 */
	atomic_set(&task->refcount, 1);
	task->conn = conn;
	task->sc = NULL;
	INIT_LIST_HEAD(&task->running);
	task->state = ISCSI_TASK_PENDING;

	if (data_size) {
		memcpy(task->data, data, data_size);
		task->data_count = data_size;
	} else
		task->data_count = 0;

	if (conn->session->tt->alloc_pdu) {
		if (conn->session->tt->alloc_pdu(task, hdr->opcode)) {
			iscsi_conn_printk(KERN_ERR, conn, "Could not allocate "
					 "pdu for mgmt task.\n");
			goto free_task;
		}
	}

	itt = task->hdr->itt;
	task->hdr_len = sizeof(struct iscsi_hdr);
	memcpy(task->hdr, hdr, sizeof(struct iscsi_hdr));

	if (hdr->itt != RESERVED_ITT) {
		if (session->tt->parse_pdu_itt)
			task->hdr->itt = itt;
		else
			task->hdr->itt = build_itt(task->itt,
						   task->conn->session->age);
	}

	if (!ihost->workq) {
		if (iscsi_prep_mgmt_task(conn, task))
			goto free_task;

		if (session->tt->xmit_task(task))
			goto free_task;
	} else {
		list_add_tail(&task->running, &conn->mgmtqueue);
		iscsi_conn_queue_work(conn);
	}

	return task;

free_task:
	__iscsi_put_task(task);
	return NULL;
}

int iscsi_conn_send_pdu(struct iscsi_cls_conn *cls_conn, struct iscsi_hdr *hdr,
			char *data, uint32_t data_size)
{
	struct iscsi_conn *conn = cls_conn->dd_data;
	struct iscsi_session *session = conn->session;
	int err = 0;

	spin_lock_bh(&session->lock);
	if (!__iscsi_conn_send_pdu(conn, hdr, data, data_size))
		err = -EPERM;
	spin_unlock_bh(&session->lock);
	return err;
}
EXPORT_SYMBOL_GPL(iscsi_conn_send_pdu);

/**
 * iscsi_cmd_rsp - SCSI Command Response processing
 * @conn: iscsi connection
 * @hdr: iscsi header
 * @task: scsi command task
 * @data: cmd data buffer
 * @datalen: len of buffer
 *
 * iscsi_cmd_rsp sets up the scsi_cmnd fields based on the PDU and
 * then completes the command and task.
 **/
static void iscsi_scsi_cmd_rsp(struct iscsi_conn *conn, struct iscsi_hdr *hdr,
			       struct iscsi_task *task, char *data,
			       int datalen)
{
	struct iscsi_cmd_rsp *rhdr = (struct iscsi_cmd_rsp *)hdr;
	struct iscsi_session *session = conn->session;
	struct scsi_cmnd *sc = task->sc;

	iscsi_update_cmdsn(session, (struct iscsi_nopin*)rhdr);
	conn->exp_statsn = be32_to_cpu(rhdr->statsn) + 1;

	sc->result = (DID_OK << 16) | rhdr->cmd_status;

	if (rhdr->response != ISCSI_STATUS_CMD_COMPLETED) {
		sc->result = DID_ERROR << 16;
		goto out;
	}

	if (rhdr->cmd_status == SAM_STAT_CHECK_CONDITION) {
		uint16_t senselen;

		if (datalen < 2) {
invalid_datalen:
			iscsi_conn_printk(KERN_ERR,  conn,
					 "Got CHECK_CONDITION but invalid data "
					 "buffer size of %d\n", datalen);
			sc->result = DID_BAD_TARGET << 16;
			goto out;
		}

		senselen = get_unaligned_be16(data);
		if (datalen < senselen)
			goto invalid_datalen;

		memcpy(sc->sense_buffer, data + 2,
		       min_t(uint16_t, senselen, SCSI_SENSE_BUFFERSIZE));
		ISCSI_DBG_SESSION(session, "copied %d bytes of sense\n",
				  min_t(uint16_t, senselen,
				  SCSI_SENSE_BUFFERSIZE));
	}

	if (rhdr->flags & (ISCSI_FLAG_CMD_BIDI_UNDERFLOW |
			   ISCSI_FLAG_CMD_BIDI_OVERFLOW)) {
		int res_count = be32_to_cpu(rhdr->bi_residual_count);

		if (scsi_bidi_cmnd(sc) && res_count > 0 &&
				(rhdr->flags & ISCSI_FLAG_CMD_BIDI_OVERFLOW ||
				 res_count <= scsi_in(sc)->length))
			scsi_in(sc)->resid = res_count;
		else
			sc->result = (DID_BAD_TARGET << 16) | rhdr->cmd_status;
	}

	if (rhdr->flags & (ISCSI_FLAG_CMD_UNDERFLOW |
	                   ISCSI_FLAG_CMD_OVERFLOW)) {
		int res_count = be32_to_cpu(rhdr->residual_count);

		if (res_count > 0 &&
		    (rhdr->flags & ISCSI_FLAG_CMD_OVERFLOW ||
		     res_count <= scsi_bufflen(sc)))
			/* write side for bidi or uni-io set_resid */
			scsi_set_resid(sc, res_count);
		else
			sc->result = (DID_BAD_TARGET << 16) | rhdr->cmd_status;
	}
out:
	ISCSI_DBG_SESSION(session, "cmd rsp done [sc %p res %d itt 0x%x]\n",
			  sc, sc->result, task->itt);
	conn->scsirsp_pdus_cnt++;
	iscsi_complete_task(task, ISCSI_TASK_COMPLETED);
}

/**
 * iscsi_data_in_rsp - SCSI Data-In Response processing
 * @conn: iscsi connection
 * @hdr:  iscsi pdu
 * @task: scsi command task
 **/
static void
iscsi_data_in_rsp(struct iscsi_conn *conn, struct iscsi_hdr *hdr,
		  struct iscsi_task *task)
{
	struct iscsi_data_rsp *rhdr = (struct iscsi_data_rsp *)hdr;
	struct scsi_cmnd *sc = task->sc;

	if (!(rhdr->flags & ISCSI_FLAG_DATA_STATUS))
		return;

	iscsi_update_cmdsn(conn->session, (struct iscsi_nopin *)hdr);
	sc->result = (DID_OK << 16) | rhdr->cmd_status;
	conn->exp_statsn = be32_to_cpu(rhdr->statsn) + 1;
	if (rhdr->flags & (ISCSI_FLAG_DATA_UNDERFLOW |
	                   ISCSI_FLAG_DATA_OVERFLOW)) {
		int res_count = be32_to_cpu(rhdr->residual_count);

		if (res_count > 0 &&
		    (rhdr->flags & ISCSI_FLAG_CMD_OVERFLOW ||
		     res_count <= scsi_in(sc)->length))
			scsi_in(sc)->resid = res_count;
		else
			sc->result = (DID_BAD_TARGET << 16) | rhdr->cmd_status;
	}

	ISCSI_DBG_SESSION(conn->session, "data in with status done "
			  "[sc %p res %d itt 0x%x]\n",
			  sc, sc->result, task->itt);
	conn->scsirsp_pdus_cnt++;
	iscsi_complete_task(task, ISCSI_TASK_COMPLETED);
}

static void iscsi_tmf_rsp(struct iscsi_conn *conn, struct iscsi_hdr *hdr)
{
	struct iscsi_tm_rsp *tmf = (struct iscsi_tm_rsp *)hdr;

	conn->exp_statsn = be32_to_cpu(hdr->statsn) + 1;
	conn->tmfrsp_pdus_cnt++;

	if (conn->tmf_state != TMF_QUEUED)
		return;

	if (tmf->response == ISCSI_TMF_RSP_COMPLETE)
		conn->tmf_state = TMF_SUCCESS;
	else if (tmf->response == ISCSI_TMF_RSP_NO_TASK)
		conn->tmf_state = TMF_NOT_FOUND;
	else
		conn->tmf_state = TMF_FAILED;
	wake_up(&conn->ehwait);
}

static void iscsi_send_nopout(struct iscsi_conn *conn, struct iscsi_nopin *rhdr)
{
        struct iscsi_nopout hdr;
	struct iscsi_task *task;

	if (!rhdr && conn->ping_task)
		return;

	memset(&hdr, 0, sizeof(struct iscsi_nopout));
	hdr.opcode = ISCSI_OP_NOOP_OUT | ISCSI_OP_IMMEDIATE;
	hdr.flags = ISCSI_FLAG_CMD_FINAL;

	if (rhdr) {
		memcpy(hdr.lun, rhdr->lun, 8);
		hdr.ttt = rhdr->ttt;
		hdr.itt = RESERVED_ITT;
	} else
		hdr.ttt = RESERVED_ITT;

	task = __iscsi_conn_send_pdu(conn, (struct iscsi_hdr *)&hdr, NULL, 0);
	if (!task)
		iscsi_conn_printk(KERN_ERR, conn, "Could not send nopout\n");
	else if (!rhdr) {
		/* only track our nops */
		conn->ping_task = task;
		conn->last_ping = jiffies;
	}
}

static int iscsi_nop_out_rsp(struct iscsi_task *task,
			     struct iscsi_nopin *nop, char *data, int datalen)
{
	struct iscsi_conn *conn = task->conn;
	int rc = 0;

	if (conn->ping_task != task) {
		/*
		 * If this is not in response to one of our
		 * nops then it must be from userspace.
		 */
		if (iscsi_recv_pdu(conn->cls_conn, (struct iscsi_hdr *)nop,
				   data, datalen))
			rc = ISCSI_ERR_CONN_FAILED;
	} else
		mod_timer(&conn->transport_timer, jiffies + conn->recv_timeout);
	iscsi_complete_task(task, ISCSI_TASK_COMPLETED);
	return rc;
}

static int iscsi_handle_reject(struct iscsi_conn *conn, struct iscsi_hdr *hdr,
			       char *data, int datalen)
{
	struct iscsi_reject *reject = (struct iscsi_reject *)hdr;
	struct iscsi_hdr rejected_pdu;
	int opcode, rc = 0;

	conn->exp_statsn = be32_to_cpu(reject->statsn) + 1;

	if (ntoh24(reject->dlength) > datalen ||
	    ntoh24(reject->dlength) < sizeof(struct iscsi_hdr)) {
		iscsi_conn_printk(KERN_ERR, conn, "Cannot handle rejected "
				  "pdu. Invalid data length (pdu dlength "
				  "%u, datalen %d\n", ntoh24(reject->dlength),
				  datalen);
		return ISCSI_ERR_PROTO;
	}
	memcpy(&rejected_pdu, data, sizeof(struct iscsi_hdr));
	opcode = rejected_pdu.opcode & ISCSI_OPCODE_MASK;

	switch (reject->reason) {
	case ISCSI_REASON_DATA_DIGEST_ERROR:
		iscsi_conn_printk(KERN_ERR, conn,
				  "pdu (op 0x%x itt 0x%x) rejected "
				  "due to DataDigest error.\n",
				  rejected_pdu.itt, opcode);
		break;
	case ISCSI_REASON_IMM_CMD_REJECT:
		iscsi_conn_printk(KERN_ERR, conn,
				  "pdu (op 0x%x itt 0x%x) rejected. Too many "
				  "immediate commands.\n",
				  rejected_pdu.itt, opcode);
		/*
		 * We only send one TMF at a time so if the target could not
		 * handle it, then it should get fixed (RFC mandates that
		 * a target can handle one immediate TMF per conn).
		 *
		 * For nops-outs, we could have sent more than one if
		 * the target is sending us lots of nop-ins
		 */
		if (opcode != ISCSI_OP_NOOP_OUT)
			return 0;

		 if (rejected_pdu.itt == cpu_to_be32(ISCSI_RESERVED_TAG))
			/*
			 * nop-out in response to target's nop-out rejected.
			 * Just resend.
			 */
			iscsi_send_nopout(conn,
					  (struct iscsi_nopin*)&rejected_pdu);
		else {
			struct iscsi_task *task;
			/*
			 * Our nop as ping got dropped. We know the target
			 * and transport are ok so just clean up
			 */
			task = iscsi_itt_to_task(conn, rejected_pdu.itt);
			if (!task) {
				iscsi_conn_printk(KERN_ERR, conn,
						 "Invalid pdu reject. Could "
						 "not lookup rejected task.\n");
				rc = ISCSI_ERR_BAD_ITT;
			} else
				rc = iscsi_nop_out_rsp(task,
					(struct iscsi_nopin*)&rejected_pdu,
					NULL, 0);
		}
		break;
	default:
		iscsi_conn_printk(KERN_ERR, conn,
				  "pdu (op 0x%x itt 0x%x) rejected. Reason "
				  "code 0x%x\n", rejected_pdu.itt,
				  rejected_pdu.opcode, reject->reason);
		break;
	}
	return rc;
}

/**
 * iscsi_itt_to_task - look up task by itt
 * @conn: iscsi connection
 * @itt: itt
 *
 * This should be used for mgmt tasks like login and nops, or if
 * the LDD's itt space does not include the session age.
 *
 * The session lock must be held.
 */
struct iscsi_task *iscsi_itt_to_task(struct iscsi_conn *conn, itt_t itt)
{
	struct iscsi_session *session = conn->session;
	int i;

	if (itt == RESERVED_ITT)
		return NULL;

	if (session->tt->parse_pdu_itt)
		session->tt->parse_pdu_itt(conn, itt, &i, NULL);
	else
		i = get_itt(itt);
	if (i >= session->cmds_max)
		return NULL;

	return session->cmds[i];
}
EXPORT_SYMBOL_GPL(iscsi_itt_to_task);

/**
 * __iscsi_complete_pdu - complete pdu
 * @conn: iscsi conn
 * @hdr: iscsi header
 * @data: data buffer
 * @datalen: len of data buffer
 *
 * Completes pdu processing by freeing any resources allocated at
 * queuecommand or send generic. session lock must be held and verify
 * itt must have been called.
 */
int __iscsi_complete_pdu(struct iscsi_conn *conn, struct iscsi_hdr *hdr,
			 char *data, int datalen)
{
	struct iscsi_session *session = conn->session;
	int opcode = hdr->opcode & ISCSI_OPCODE_MASK, rc = 0;
	struct iscsi_task *task;
	uint32_t itt;

	conn->last_recv = jiffies;
	rc = iscsi_verify_itt(conn, hdr->itt);
	if (rc)
		return rc;

	if (hdr->itt != RESERVED_ITT)
		itt = get_itt(hdr->itt);
	else
		itt = ~0U;

	ISCSI_DBG_SESSION(session, "[op 0x%x cid %d itt 0x%x len %d]\n",
			  opcode, conn->id, itt, datalen);

	if (itt == ~0U) {
		iscsi_update_cmdsn(session, (struct iscsi_nopin*)hdr);

		switch(opcode) {
		case ISCSI_OP_NOOP_IN:
			if (datalen) {
				rc = ISCSI_ERR_PROTO;
				break;
			}

			if (hdr->ttt == cpu_to_be32(ISCSI_RESERVED_TAG))
				break;

			iscsi_send_nopout(conn, (struct iscsi_nopin*)hdr);
			break;
		case ISCSI_OP_REJECT:
			rc = iscsi_handle_reject(conn, hdr, data, datalen);
			break;
		case ISCSI_OP_ASYNC_EVENT:
			conn->exp_statsn = be32_to_cpu(hdr->statsn) + 1;
			if (iscsi_recv_pdu(conn->cls_conn, hdr, data, datalen))
				rc = ISCSI_ERR_CONN_FAILED;
			break;
		default:
			rc = ISCSI_ERR_BAD_OPCODE;
			break;
		}
		goto out;
	}

	switch(opcode) {
	case ISCSI_OP_SCSI_CMD_RSP:
	case ISCSI_OP_SCSI_DATA_IN:
		task = iscsi_itt_to_ctask(conn, hdr->itt);
		if (!task)
			return ISCSI_ERR_BAD_ITT;
		task->last_xfer = jiffies;
		break;
	case ISCSI_OP_R2T:
		/*
		 * LLD handles R2Ts if they need to.
		 */
		return 0;
	case ISCSI_OP_LOGOUT_RSP:
	case ISCSI_OP_LOGIN_RSP:
	case ISCSI_OP_TEXT_RSP:
	case ISCSI_OP_SCSI_TMFUNC_RSP:
	case ISCSI_OP_NOOP_IN:
		task = iscsi_itt_to_task(conn, hdr->itt);
		if (!task)
			return ISCSI_ERR_BAD_ITT;
		break;
	default:
		return ISCSI_ERR_BAD_OPCODE;
	}

	switch(opcode) {
	case ISCSI_OP_SCSI_CMD_RSP:
		iscsi_scsi_cmd_rsp(conn, hdr, task, data, datalen);
		break;
	case ISCSI_OP_SCSI_DATA_IN:
		iscsi_data_in_rsp(conn, hdr, task);
		break;
	case ISCSI_OP_LOGOUT_RSP:
		iscsi_update_cmdsn(session, (struct iscsi_nopin*)hdr);
		if (datalen) {
			rc = ISCSI_ERR_PROTO;
			break;
		}
		conn->exp_statsn = be32_to_cpu(hdr->statsn) + 1;
		goto recv_pdu;
	case ISCSI_OP_LOGIN_RSP:
	case ISCSI_OP_TEXT_RSP:
		iscsi_update_cmdsn(session, (struct iscsi_nopin*)hdr);
		/*
		 * login related PDU's exp_statsn is handled in
		 * userspace
		 */
		goto recv_pdu;
	case ISCSI_OP_SCSI_TMFUNC_RSP:
		iscsi_update_cmdsn(session, (struct iscsi_nopin*)hdr);
		if (datalen) {
			rc = ISCSI_ERR_PROTO;
			break;
		}

		iscsi_tmf_rsp(conn, hdr);
		iscsi_complete_task(task, ISCSI_TASK_COMPLETED);
		break;
	case ISCSI_OP_NOOP_IN:
		iscsi_update_cmdsn(session, (struct iscsi_nopin*)hdr);
		if (hdr->ttt != cpu_to_be32(ISCSI_RESERVED_TAG) || datalen) {
			rc = ISCSI_ERR_PROTO;
			break;
		}
		conn->exp_statsn = be32_to_cpu(hdr->statsn) + 1;

		rc = iscsi_nop_out_rsp(task, (struct iscsi_nopin*)hdr,
				       data, datalen);
		break;
	default:
		rc = ISCSI_ERR_BAD_OPCODE;
		break;
	}

out:
	return rc;
recv_pdu:
	if (iscsi_recv_pdu(conn->cls_conn, hdr, data, datalen))
		rc = ISCSI_ERR_CONN_FAILED;
	iscsi_complete_task(task, ISCSI_TASK_COMPLETED);
	return rc;
}
EXPORT_SYMBOL_GPL(__iscsi_complete_pdu);

int iscsi_complete_pdu(struct iscsi_conn *conn, struct iscsi_hdr *hdr,
		       char *data, int datalen)
{
	int rc;

	spin_lock(&conn->session->lock);
	rc = __iscsi_complete_pdu(conn, hdr, data, datalen);
	spin_unlock(&conn->session->lock);
	return rc;
}
EXPORT_SYMBOL_GPL(iscsi_complete_pdu);

int iscsi_verify_itt(struct iscsi_conn *conn, itt_t itt)
{
	struct iscsi_session *session = conn->session;
	int age = 0, i = 0;

	if (itt == RESERVED_ITT)
		return 0;

	if (session->tt->parse_pdu_itt)
		session->tt->parse_pdu_itt(conn, itt, &i, &age);
	else {
		i = get_itt(itt);
		age = ((__force u32)itt >> ISCSI_AGE_SHIFT) & ISCSI_AGE_MASK;
	}

	if (age != session->age) {
		iscsi_conn_printk(KERN_ERR, conn,
				  "received itt %x expected session age (%x)\n",
				  (__force u32)itt, session->age);
		return ISCSI_ERR_BAD_ITT;
	}

	if (i >= session->cmds_max) {
		iscsi_conn_printk(KERN_ERR, conn,
				  "received invalid itt index %u (max cmds "
				   "%u.\n", i, session->cmds_max);
		return ISCSI_ERR_BAD_ITT;
	}
	return 0;
}
EXPORT_SYMBOL_GPL(iscsi_verify_itt);

/**
 * iscsi_itt_to_ctask - look up ctask by itt
 * @conn: iscsi connection
 * @itt: itt
 *
 * This should be used for cmd tasks.
 *
 * The session lock must be held.
 */
struct iscsi_task *iscsi_itt_to_ctask(struct iscsi_conn *conn, itt_t itt)
{
	struct iscsi_task *task;

	if (iscsi_verify_itt(conn, itt))
		return NULL;

	task = iscsi_itt_to_task(conn, itt);
	if (!task || !task->sc)
		return NULL;

	if (task->sc->SCp.phase != conn->session->age) {
		iscsi_session_printk(KERN_ERR, conn->session,
				  "task's session age %d, expected %d\n",
				  task->sc->SCp.phase, conn->session->age);
		return NULL;
	}

	return task;
}
EXPORT_SYMBOL_GPL(iscsi_itt_to_ctask);

void iscsi_session_failure(struct iscsi_session *session,
			   enum iscsi_err err)
{
	struct iscsi_conn *conn;
	struct device *dev;
	unsigned long flags;

	spin_lock_irqsave(&session->lock, flags);
	conn = session->leadconn;
	if (session->state == ISCSI_STATE_TERMINATE || !conn) {
		spin_unlock_irqrestore(&session->lock, flags);
		return;
	}

	dev = get_device(&conn->cls_conn->dev);
	spin_unlock_irqrestore(&session->lock, flags);
	if (!dev)
	        return;
	/*
	 * if the host is being removed bypass the connection
	 * recovery initialization because we are going to kill
	 * the session.
	 */
	if (err == ISCSI_ERR_INVALID_HOST)
		iscsi_conn_error_event(conn->cls_conn, err);
	else
		iscsi_conn_failure(conn, err);
	put_device(dev);
}
EXPORT_SYMBOL_GPL(iscsi_session_failure);

void iscsi_conn_failure(struct iscsi_conn *conn, enum iscsi_err err)
{
	struct iscsi_session *session = conn->session;
	unsigned long flags;

	spin_lock_irqsave(&session->lock, flags);
	if (session->state == ISCSI_STATE_FAILED) {
		spin_unlock_irqrestore(&session->lock, flags);
		return;
	}

	if (conn->stop_stage == 0)
		session->state = ISCSI_STATE_FAILED;
	spin_unlock_irqrestore(&session->lock, flags);

	set_bit(ISCSI_SUSPEND_BIT, &conn->suspend_tx);
	set_bit(ISCSI_SUSPEND_BIT, &conn->suspend_rx);
	iscsi_conn_error_event(conn->cls_conn, err);
}
EXPORT_SYMBOL_GPL(iscsi_conn_failure);

static int iscsi_check_cmdsn_window_closed(struct iscsi_conn *conn)
{
	struct iscsi_session *session = conn->session;

	/*
	 * Check for iSCSI window and take care of CmdSN wrap-around
	 */
	if (!iscsi_sna_lte(session->queued_cmdsn, session->max_cmdsn)) {
		ISCSI_DBG_SESSION(session, "iSCSI CmdSN closed. ExpCmdSn "
				  "%u MaxCmdSN %u CmdSN %u/%u\n",
				  session->exp_cmdsn, session->max_cmdsn,
				  session->cmdsn, session->queued_cmdsn);
		return -ENOSPC;
	}
	return 0;
}

static int iscsi_xmit_task(struct iscsi_conn *conn)
{
	struct iscsi_task *task = conn->task;
	int rc;

	if (test_bit(ISCSI_SUSPEND_BIT, &conn->suspend_tx))
		return -ENODATA;

	__iscsi_get_task(task);
	spin_unlock_bh(&conn->session->lock);
	rc = conn->session->tt->xmit_task(task);
	spin_lock_bh(&conn->session->lock);
	if (!rc) {
		/* done with this task */
		task->last_xfer = jiffies;
		conn->task = NULL;
	}
	__iscsi_put_task(task);
	return rc;
}

/**
 * iscsi_requeue_task - requeue task to run from session workqueue
 * @task: task to requeue
 *
 * LLDs that need to run a task from the session workqueue should call
 * this. The session lock must be held. This should only be called
 * by software drivers.
 */
void iscsi_requeue_task(struct iscsi_task *task)
{
	struct iscsi_conn *conn = task->conn;

	/*
	 * this may be on the requeue list already if the xmit_task callout
	 * is handling the r2ts while we are adding new ones
	 */
	if (list_empty(&task->running))
		list_add_tail(&task->running, &conn->requeue);
	iscsi_conn_queue_work(conn);
}
EXPORT_SYMBOL_GPL(iscsi_requeue_task);

/**
 * iscsi_data_xmit - xmit any command into the scheduled connection
 * @conn: iscsi connection
 *
 * Notes:
 *	The function can return -EAGAIN in which case the caller must
 *	re-schedule it again later or recover. '0' return code means
 *	successful xmit.
 **/
static int iscsi_data_xmit(struct iscsi_conn *conn)
{
	struct iscsi_task *task;
	int rc = 0;

	spin_lock_bh(&conn->session->lock);
	if (test_bit(ISCSI_SUSPEND_BIT, &conn->suspend_tx)) {
		ISCSI_DBG_SESSION(conn->session, "Tx suspended!\n");
		spin_unlock_bh(&conn->session->lock);
		return -ENODATA;
	}

	if (conn->task) {
		rc = iscsi_xmit_task(conn);
	        if (rc)
		        goto done;
	}

	/*
	 * process mgmt pdus like nops before commands since we should
	 * only have one nop-out as a ping from us and targets should not
	 * overflow us with nop-ins
	 */
check_mgmt:
	while (!list_empty(&conn->mgmtqueue)) {
		conn->task = list_entry(conn->mgmtqueue.next,
					 struct iscsi_task, running);
		list_del_init(&conn->task->running);
		if (iscsi_prep_mgmt_task(conn, conn->task)) {
			__iscsi_put_task(conn->task);
			conn->task = NULL;
			continue;
		}
		rc = iscsi_xmit_task(conn);
		if (rc)
			goto done;
	}

	/* process pending command queue */
	while (!list_empty(&conn->cmdqueue)) {
		conn->task = list_entry(conn->cmdqueue.next, struct iscsi_task,
					running);
		list_del_init(&conn->task->running);
		if (conn->session->state == ISCSI_STATE_LOGGING_OUT) {
			fail_scsi_task(conn->task, DID_IMM_RETRY);
			continue;
		}
		rc = iscsi_prep_scsi_cmd_pdu(conn->task);
		if (rc) {
			if (rc == -ENOMEM || rc == -EACCES) {
				list_add_tail(&conn->task->running,
					      &conn->cmdqueue);
				conn->task = NULL;
				goto done;
			} else
				fail_scsi_task(conn->task, DID_ABORT);
			continue;
		}
		rc = iscsi_xmit_task(conn);
		if (rc)
			goto done;
		/*
		 * we could continuously get new task requests so
		 * we need to check the mgmt queue for nops that need to
		 * be sent to aviod starvation
		 */
		if (!list_empty(&conn->mgmtqueue))
			goto check_mgmt;
	}

	while (!list_empty(&conn->requeue)) {
		/*
		 * we always do fastlogout - conn stop code will clean up.
		 */
		if (conn->session->state == ISCSI_STATE_LOGGING_OUT)
			break;

		task = list_entry(conn->requeue.next, struct iscsi_task,
				  running);
		if (iscsi_check_tmf_restrictions(task, ISCSI_OP_SCSI_DATA_OUT))
			break;

		conn->task = task;
		list_del_init(&conn->task->running);
		conn->task->state = ISCSI_TASK_RUNNING;
		rc = iscsi_xmit_task(conn);
		if (rc)
			goto done;
		if (!list_empty(&conn->mgmtqueue))
			goto check_mgmt;
	}
	spin_unlock_bh(&conn->session->lock);
	return -ENODATA;

done:
	spin_unlock_bh(&conn->session->lock);
	return rc;
}

static void iscsi_xmitworker(struct work_struct *work)
{
	struct iscsi_conn *conn =
		container_of(work, struct iscsi_conn, xmitwork);
	int rc;
	/*
	 * serialize Xmit worker on a per-connection basis.
	 */
	do {
		rc = iscsi_data_xmit(conn);
	} while (rc >= 0 || rc == -EAGAIN);
}

static inline struct iscsi_task *iscsi_alloc_task(struct iscsi_conn *conn,
						  struct scsi_cmnd *sc)
{
	struct iscsi_task *task;

	if (!kfifo_out(&conn->session->cmdpool.queue,
			 (void *) &task, sizeof(void *)))
		return NULL;

	sc->SCp.phase = conn->session->age;
	sc->SCp.ptr = (char *) task;

	atomic_set(&task->refcount, 1);
	task->state = ISCSI_TASK_PENDING;
	task->conn = conn;
	task->sc = sc;
	task->have_checked_conn = false;
	task->last_timeout = jiffies;
	task->last_xfer = jiffies;
	INIT_LIST_HEAD(&task->running);
	return task;
}

enum {
	FAILURE_BAD_HOST = 1,
	FAILURE_SESSION_FAILED,
	FAILURE_SESSION_FREED,
	FAILURE_WINDOW_CLOSED,
	FAILURE_OOM,
	FAILURE_SESSION_TERMINATE,
	FAILURE_SESSION_IN_RECOVERY,
	FAILURE_SESSION_RECOVERY_TIMEOUT,
	FAILURE_SESSION_LOGGING_OUT,
	FAILURE_SESSION_NOT_READY,
};

int iscsi_queuecommand(struct scsi_cmnd *sc, void (*done)(struct scsi_cmnd *))
{
	struct iscsi_cls_session *cls_session;
	struct Scsi_Host *host;
	struct iscsi_host *ihost;
	int reason = 0;
	struct iscsi_session *session;
	struct iscsi_conn *conn;
	struct iscsi_task *task = NULL;

	sc->scsi_done = done;
	sc->result = 0;
	sc->SCp.ptr = NULL;

	host = sc->device->host;
	ihost = shost_priv(host);
	spin_unlock(host->host_lock);

	cls_session = starget_to_session(scsi_target(sc->device));
	session = cls_session->dd_data;
	spin_lock(&session->lock);

	reason = iscsi_session_chkready(cls_session);
	if (reason) {
		sc->result = reason;
		goto fault;
	}

	if (session->state != ISCSI_STATE_LOGGED_IN) {
		/*
		 * to handle the race between when we set the recovery state
		 * and block the session we requeue here (commands could
		 * be entering our queuecommand while a block is starting
		 * up because the block code is not locked)
		 */
		switch (session->state) {
		case ISCSI_STATE_FAILED:
		case ISCSI_STATE_IN_RECOVERY:
			reason = FAILURE_SESSION_IN_RECOVERY;
			sc->result = DID_IMM_RETRY << 16;
			break;
		case ISCSI_STATE_LOGGING_OUT:
			reason = FAILURE_SESSION_LOGGING_OUT;
			sc->result = DID_IMM_RETRY << 16;
			break;
		case ISCSI_STATE_RECOVERY_FAILED:
			reason = FAILURE_SESSION_RECOVERY_TIMEOUT;
			sc->result = DID_TRANSPORT_FAILFAST << 16;
			break;
		case ISCSI_STATE_TERMINATE:
			reason = FAILURE_SESSION_TERMINATE;
			sc->result = DID_NO_CONNECT << 16;
			break;
		default:
			reason = FAILURE_SESSION_FREED;
			sc->result = DID_NO_CONNECT << 16;
		}
		goto fault;
	}

	conn = session->leadconn;
	if (!conn) {
		reason = FAILURE_SESSION_FREED;
		sc->result = DID_NO_CONNECT << 16;
		goto fault;
	}

	if (test_bit(ISCSI_SUSPEND_BIT, &conn->suspend_tx)) {
		reason = FAILURE_SESSION_IN_RECOVERY;
		sc->result = DID_REQUEUE;
		goto fault;
	}

	if (iscsi_check_cmdsn_window_closed(conn)) {
		reason = FAILURE_WINDOW_CLOSED;
		goto reject;
	}

	task = iscsi_alloc_task(conn, sc);
	if (!task) {
		reason = FAILURE_OOM;
		goto reject;
	}

	if (!ihost->workq) {
		reason = iscsi_prep_scsi_cmd_pdu(task);
		if (reason) {
			if (reason == -ENOMEM ||  reason == -EACCES) {
				reason = FAILURE_OOM;
				goto prepd_reject;
			} else {
				sc->result = DID_ABORT << 16;
				goto prepd_fault;
			}
		}
		if (session->tt->xmit_task(task)) {
			session->cmdsn--;
			reason = FAILURE_SESSION_NOT_READY;
			goto prepd_reject;
		}
	} else {
		list_add_tail(&task->running, &conn->cmdqueue);
		iscsi_conn_queue_work(conn);
	}

	session->queued_cmdsn++;
	spin_unlock(&session->lock);
	spin_lock(host->host_lock);
	return 0;

prepd_reject:
	sc->scsi_done = NULL;
	iscsi_complete_task(task, ISCSI_TASK_COMPLETED);
reject:
	spin_unlock(&session->lock);
	ISCSI_DBG_SESSION(session, "cmd 0x%x rejected (%d)\n",
			  sc->cmnd[0], reason);
	spin_lock(host->host_lock);
	return SCSI_MLQUEUE_TARGET_BUSY;

prepd_fault:
	sc->scsi_done = NULL;
	iscsi_complete_task(task, ISCSI_TASK_COMPLETED);
fault:
	spin_unlock(&session->lock);
	ISCSI_DBG_SESSION(session, "iscsi: cmd 0x%x is not queued (%d)\n",
			  sc->cmnd[0], reason);
	if (!scsi_bidi_cmnd(sc))
		scsi_set_resid(sc, scsi_bufflen(sc));
	else {
		scsi_out(sc)->resid = scsi_out(sc)->length;
		scsi_in(sc)->resid = scsi_in(sc)->length;
	}
	done(sc);
	spin_lock(host->host_lock);
	return 0;
}
EXPORT_SYMBOL_GPL(iscsi_queuecommand);

int iscsi_change_queue_depth(struct scsi_device *sdev, int depth, int reason)
{
<<<<<<< HEAD
	if (reason != SCSI_QDEPTH_DEFAULT)
		return -EOPNOTSUPP;

	scsi_adjust_queue_depth(sdev, scsi_get_tag_type(sdev), depth);
=======
	switch (reason) {
	case SCSI_QDEPTH_DEFAULT:
		scsi_adjust_queue_depth(sdev, scsi_get_tag_type(sdev), depth);
		break;
	case SCSI_QDEPTH_QFULL:
		scsi_track_queue_full(sdev, depth);
		break;
	case SCSI_QDEPTH_RAMP_UP:
		scsi_adjust_queue_depth(sdev, scsi_get_tag_type(sdev), depth);
		break;
	default:
		return -EOPNOTSUPP;
	}
>>>>>>> 92dcffb9
	return sdev->queue_depth;
}
EXPORT_SYMBOL_GPL(iscsi_change_queue_depth);

int iscsi_target_alloc(struct scsi_target *starget)
{
	struct iscsi_cls_session *cls_session = starget_to_session(starget);
	struct iscsi_session *session = cls_session->dd_data;

	starget->can_queue = session->scsi_cmds_max;
	return 0;
}
EXPORT_SYMBOL_GPL(iscsi_target_alloc);

static void iscsi_tmf_timedout(unsigned long data)
{
	struct iscsi_conn *conn = (struct iscsi_conn *)data;
	struct iscsi_session *session = conn->session;

	spin_lock(&session->lock);
	if (conn->tmf_state == TMF_QUEUED) {
		conn->tmf_state = TMF_TIMEDOUT;
		ISCSI_DBG_EH(session, "tmf timedout\n");
		/* unblock eh_abort() */
		wake_up(&conn->ehwait);
	}
	spin_unlock(&session->lock);
}

static int iscsi_exec_task_mgmt_fn(struct iscsi_conn *conn,
				   struct iscsi_tm *hdr, int age,
				   int timeout)
{
	struct iscsi_session *session = conn->session;
	struct iscsi_task *task;

	task = __iscsi_conn_send_pdu(conn, (struct iscsi_hdr *)hdr,
				      NULL, 0);
	if (!task) {
		spin_unlock_bh(&session->lock);
		iscsi_conn_failure(conn, ISCSI_ERR_CONN_FAILED);
		spin_lock_bh(&session->lock);
		ISCSI_DBG_EH(session, "tmf exec failure\n");
		return -EPERM;
	}
	conn->tmfcmd_pdus_cnt++;
	conn->tmf_timer.expires = timeout * HZ + jiffies;
	conn->tmf_timer.function = iscsi_tmf_timedout;
	conn->tmf_timer.data = (unsigned long)conn;
	add_timer(&conn->tmf_timer);
	ISCSI_DBG_EH(session, "tmf set timeout\n");

	spin_unlock_bh(&session->lock);
	mutex_unlock(&session->eh_mutex);

	/*
	 * block eh thread until:
	 *
	 * 1) tmf response
	 * 2) tmf timeout
	 * 3) session is terminated or restarted or userspace has
	 * given up on recovery
	 */
	wait_event_interruptible(conn->ehwait, age != session->age ||
				 session->state != ISCSI_STATE_LOGGED_IN ||
				 conn->tmf_state != TMF_QUEUED);
	if (signal_pending(current))
		flush_signals(current);
	del_timer_sync(&conn->tmf_timer);

	mutex_lock(&session->eh_mutex);
	spin_lock_bh(&session->lock);
	/* if the session drops it will clean up the task */
	if (age != session->age ||
	    session->state != ISCSI_STATE_LOGGED_IN)
		return -ENOTCONN;
	return 0;
}

/*
 * Fail commands. session lock held and recv side suspended and xmit
 * thread flushed
 */
static void fail_scsi_tasks(struct iscsi_conn *conn, unsigned lun,
			    int error)
{
	struct iscsi_task *task;
	int i;

	for (i = 0; i < conn->session->cmds_max; i++) {
		task = conn->session->cmds[i];
		if (!task->sc || task->state == ISCSI_TASK_FREE)
			continue;

		if (lun != -1 && lun != task->sc->device->lun)
			continue;

		ISCSI_DBG_SESSION(conn->session,
				  "failing sc %p itt 0x%x state %d\n",
				  task->sc, task->itt, task->state);
		fail_scsi_task(task, error);
	}
}

/**
 * iscsi_suspend_queue - suspend iscsi_queuecommand
 * @conn: iscsi conn to stop queueing IO on
 *
 * This grabs the session lock to make sure no one is in
 * xmit_task/queuecommand, and then sets suspend to prevent
 * new commands from being queued. This only needs to be called
 * by offload drivers that need to sync a path like ep disconnect
 * with the iscsi_queuecommand/xmit_task. To start IO again libiscsi
 * will call iscsi_start_tx and iscsi_unblock_session when in FFP.
 */
void iscsi_suspend_queue(struct iscsi_conn *conn)
{
	spin_lock_bh(&conn->session->lock);
	set_bit(ISCSI_SUSPEND_BIT, &conn->suspend_tx);
	spin_unlock_bh(&conn->session->lock);
}
EXPORT_SYMBOL_GPL(iscsi_suspend_queue);

/**
 * iscsi_suspend_tx - suspend iscsi_data_xmit
 * @conn: iscsi conn tp stop processing IO on.
 *
 * This function sets the suspend bit to prevent iscsi_data_xmit
 * from sending new IO, and if work is queued on the xmit thread
 * it will wait for it to be completed.
 */
void iscsi_suspend_tx(struct iscsi_conn *conn)
{
	struct Scsi_Host *shost = conn->session->host;
	struct iscsi_host *ihost = shost_priv(shost);

	set_bit(ISCSI_SUSPEND_BIT, &conn->suspend_tx);
	if (ihost->workq)
		flush_workqueue(ihost->workq);
}
EXPORT_SYMBOL_GPL(iscsi_suspend_tx);

static void iscsi_start_tx(struct iscsi_conn *conn)
{
	clear_bit(ISCSI_SUSPEND_BIT, &conn->suspend_tx);
	iscsi_conn_queue_work(conn);
}

/*
 * We want to make sure a ping is in flight. It has timed out.
 * And we are not busy processing a pdu that is making
 * progress but got started before the ping and is taking a while
 * to complete so the ping is just stuck behind it in a queue.
 */
static int iscsi_has_ping_timed_out(struct iscsi_conn *conn)
{
	if (conn->ping_task &&
	    time_before_eq(conn->last_recv + (conn->recv_timeout * HZ) +
			   (conn->ping_timeout * HZ), jiffies))
		return 1;
	else
		return 0;
}

static enum blk_eh_timer_return iscsi_eh_cmd_timed_out(struct scsi_cmnd *sc)
{
	enum blk_eh_timer_return rc = BLK_EH_NOT_HANDLED;
	struct iscsi_task *task = NULL;
	struct iscsi_cls_session *cls_session;
	struct iscsi_session *session;
	struct iscsi_conn *conn;

	cls_session = starget_to_session(scsi_target(sc->device));
	session = cls_session->dd_data;

	ISCSI_DBG_EH(session, "scsi cmd %p timedout\n", sc);

	spin_lock(&session->lock);
	if (session->state != ISCSI_STATE_LOGGED_IN) {
		/*
		 * We are probably in the middle of iscsi recovery so let
		 * that complete and handle the error.
		 */
		rc = BLK_EH_RESET_TIMER;
		goto done;
	}

	conn = session->leadconn;
	if (!conn) {
		/* In the middle of shuting down */
		rc = BLK_EH_RESET_TIMER;
		goto done;
	}

	task = (struct iscsi_task *)sc->SCp.ptr;
	if (!task)
		goto done;
	/*
	 * If we have sent (at least queued to the network layer) a pdu or
	 * recvd one for the task since the last timeout ask for
	 * more time. If on the next timeout we have not made progress
	 * we can check if it is the task or connection when we send the
	 * nop as a ping.
	 */
	if (time_after_eq(task->last_xfer, task->last_timeout)) {
		ISCSI_DBG_EH(session, "Command making progress. Asking "
			     "scsi-ml for more time to complete. "
			     "Last data recv at %lu. Last timeout was at "
			     "%lu\n.", task->last_xfer, task->last_timeout);
		task->have_checked_conn = false;
		rc = BLK_EH_RESET_TIMER;
		goto done;
	}

	if (!conn->recv_timeout && !conn->ping_timeout)
		goto done;
	/*
	 * if the ping timedout then we are in the middle of cleaning up
	 * and can let the iscsi eh handle it
	 */
	if (iscsi_has_ping_timed_out(conn)) {
		rc = BLK_EH_RESET_TIMER;
		goto done;
	}

	/* Assumes nop timeout is shorter than scsi cmd timeout */
	if (task->have_checked_conn)
		goto done;

	/*
	 * Checking the transport already or nop from a cmd timeout still
	 * running
	 */
	if (conn->ping_task) {
		task->have_checked_conn = true;
		rc = BLK_EH_RESET_TIMER;
		goto done;
	}

	/* Make sure there is a transport check done */
	iscsi_send_nopout(conn, NULL);
	task->have_checked_conn = true;
	rc = BLK_EH_RESET_TIMER;

done:
	if (task)
		task->last_timeout = jiffies;
	spin_unlock(&session->lock);
	ISCSI_DBG_EH(session, "return %s\n", rc == BLK_EH_RESET_TIMER ?
		     "timer reset" : "nh");
	return rc;
}

static void iscsi_check_transport_timeouts(unsigned long data)
{
	struct iscsi_conn *conn = (struct iscsi_conn *)data;
	struct iscsi_session *session = conn->session;
	unsigned long recv_timeout, next_timeout = 0, last_recv;

	spin_lock(&session->lock);
	if (session->state != ISCSI_STATE_LOGGED_IN)
		goto done;

	recv_timeout = conn->recv_timeout;
	if (!recv_timeout)
		goto done;

	recv_timeout *= HZ;
	last_recv = conn->last_recv;

	if (iscsi_has_ping_timed_out(conn)) {
		iscsi_conn_printk(KERN_ERR, conn, "ping timeout of %d secs "
				  "expired, recv timeout %d, last rx %lu, "
				  "last ping %lu, now %lu\n",
				  conn->ping_timeout, conn->recv_timeout,
				  last_recv, conn->last_ping, jiffies);
		spin_unlock(&session->lock);
		iscsi_conn_failure(conn, ISCSI_ERR_CONN_FAILED);
		return;
	}

	if (time_before_eq(last_recv + recv_timeout, jiffies)) {
		/* send a ping to try to provoke some traffic */
		ISCSI_DBG_CONN(conn, "Sending nopout as ping\n");
		iscsi_send_nopout(conn, NULL);
		next_timeout = conn->last_ping + (conn->ping_timeout * HZ);
	} else
		next_timeout = last_recv + recv_timeout;

	ISCSI_DBG_CONN(conn, "Setting next tmo %lu\n", next_timeout);
	mod_timer(&conn->transport_timer, next_timeout);
done:
	spin_unlock(&session->lock);
}

static void iscsi_prep_abort_task_pdu(struct iscsi_task *task,
				      struct iscsi_tm *hdr)
{
	memset(hdr, 0, sizeof(*hdr));
	hdr->opcode = ISCSI_OP_SCSI_TMFUNC | ISCSI_OP_IMMEDIATE;
	hdr->flags = ISCSI_TM_FUNC_ABORT_TASK & ISCSI_FLAG_TM_FUNC_MASK;
	hdr->flags |= ISCSI_FLAG_CMD_FINAL;
	memcpy(hdr->lun, task->lun, sizeof(hdr->lun));
	hdr->rtt = task->hdr_itt;
	hdr->refcmdsn = task->cmdsn;
}

int iscsi_eh_abort(struct scsi_cmnd *sc)
{
	struct iscsi_cls_session *cls_session;
	struct iscsi_session *session;
	struct iscsi_conn *conn;
	struct iscsi_task *task;
	struct iscsi_tm *hdr;
	int rc, age;

	cls_session = starget_to_session(scsi_target(sc->device));
	session = cls_session->dd_data;

	ISCSI_DBG_EH(session, "aborting sc %p\n", sc);

	mutex_lock(&session->eh_mutex);
	spin_lock_bh(&session->lock);
	/*
	 * if session was ISCSI_STATE_IN_RECOVERY then we may not have
	 * got the command.
	 */
	if (!sc->SCp.ptr) {
		ISCSI_DBG_EH(session, "sc never reached iscsi layer or "
				      "it completed.\n");
		spin_unlock_bh(&session->lock);
		mutex_unlock(&session->eh_mutex);
		return SUCCESS;
	}

	/*
	 * If we are not logged in or we have started a new session
	 * then let the host reset code handle this
	 */
	if (!session->leadconn || session->state != ISCSI_STATE_LOGGED_IN ||
	    sc->SCp.phase != session->age) {
		spin_unlock_bh(&session->lock);
		mutex_unlock(&session->eh_mutex);
		ISCSI_DBG_EH(session, "failing abort due to dropped "
				  "session.\n");
		return FAILED;
	}

	conn = session->leadconn;
	conn->eh_abort_cnt++;
	age = session->age;

	task = (struct iscsi_task *)sc->SCp.ptr;
	ISCSI_DBG_EH(session, "aborting [sc %p itt 0x%x]\n",
		     sc, task->itt);

	/* task completed before time out */
	if (!task->sc) {
		ISCSI_DBG_EH(session, "sc completed while abort in progress\n");
		goto success;
	}

	if (task->state == ISCSI_TASK_PENDING) {
		fail_scsi_task(task, DID_ABORT);
		goto success;
	}

	/* only have one tmf outstanding at a time */
	if (conn->tmf_state != TMF_INITIAL)
		goto failed;
	conn->tmf_state = TMF_QUEUED;

	hdr = &conn->tmhdr;
	iscsi_prep_abort_task_pdu(task, hdr);

	if (iscsi_exec_task_mgmt_fn(conn, hdr, age, session->abort_timeout)) {
		rc = FAILED;
		goto failed;
	}

	switch (conn->tmf_state) {
	case TMF_SUCCESS:
		spin_unlock_bh(&session->lock);
		/*
		 * stop tx side incase the target had sent a abort rsp but
		 * the initiator was still writing out data.
		 */
		iscsi_suspend_tx(conn);
		/*
		 * we do not stop the recv side because targets have been
		 * good and have never sent us a successful tmf response
		 * then sent more data for the cmd.
		 */
		spin_lock_bh(&session->lock);
		fail_scsi_task(task, DID_ABORT);
		conn->tmf_state = TMF_INITIAL;
		memset(hdr, 0, sizeof(*hdr));
		spin_unlock_bh(&session->lock);
		iscsi_start_tx(conn);
		goto success_unlocked;
	case TMF_TIMEDOUT:
		spin_unlock_bh(&session->lock);
		iscsi_conn_failure(conn, ISCSI_ERR_CONN_FAILED);
		goto failed_unlocked;
	case TMF_NOT_FOUND:
		if (!sc->SCp.ptr) {
			conn->tmf_state = TMF_INITIAL;
			memset(hdr, 0, sizeof(*hdr));
			/* task completed before tmf abort response */
			ISCSI_DBG_EH(session, "sc completed while abort	in "
					      "progress\n");
			goto success;
		}
		/* fall through */
	default:
		conn->tmf_state = TMF_INITIAL;
		goto failed;
	}

success:
	spin_unlock_bh(&session->lock);
success_unlocked:
	ISCSI_DBG_EH(session, "abort success [sc %p itt 0x%x]\n",
		     sc, task->itt);
	mutex_unlock(&session->eh_mutex);
	return SUCCESS;

failed:
	spin_unlock_bh(&session->lock);
failed_unlocked:
	ISCSI_DBG_EH(session, "abort failed [sc %p itt 0x%x]\n", sc,
		     task ? task->itt : 0);
	mutex_unlock(&session->eh_mutex);
	return FAILED;
}
EXPORT_SYMBOL_GPL(iscsi_eh_abort);

static void iscsi_prep_lun_reset_pdu(struct scsi_cmnd *sc, struct iscsi_tm *hdr)
{
	memset(hdr, 0, sizeof(*hdr));
	hdr->opcode = ISCSI_OP_SCSI_TMFUNC | ISCSI_OP_IMMEDIATE;
	hdr->flags = ISCSI_TM_FUNC_LOGICAL_UNIT_RESET & ISCSI_FLAG_TM_FUNC_MASK;
	hdr->flags |= ISCSI_FLAG_CMD_FINAL;
	int_to_scsilun(sc->device->lun, (struct scsi_lun *)hdr->lun);
	hdr->rtt = RESERVED_ITT;
}

int iscsi_eh_device_reset(struct scsi_cmnd *sc)
{
	struct iscsi_cls_session *cls_session;
	struct iscsi_session *session;
	struct iscsi_conn *conn;
	struct iscsi_tm *hdr;
	int rc = FAILED;

	cls_session = starget_to_session(scsi_target(sc->device));
	session = cls_session->dd_data;

	ISCSI_DBG_EH(session, "LU Reset [sc %p lun %u]\n", sc, sc->device->lun);

	mutex_lock(&session->eh_mutex);
	spin_lock_bh(&session->lock);
	/*
	 * Just check if we are not logged in. We cannot check for
	 * the phase because the reset could come from a ioctl.
	 */
	if (!session->leadconn || session->state != ISCSI_STATE_LOGGED_IN)
		goto unlock;
	conn = session->leadconn;

	/* only have one tmf outstanding at a time */
	if (conn->tmf_state != TMF_INITIAL)
		goto unlock;
	conn->tmf_state = TMF_QUEUED;

	hdr = &conn->tmhdr;
	iscsi_prep_lun_reset_pdu(sc, hdr);

	if (iscsi_exec_task_mgmt_fn(conn, hdr, session->age,
				    session->lu_reset_timeout)) {
		rc = FAILED;
		goto unlock;
	}

	switch (conn->tmf_state) {
	case TMF_SUCCESS:
		break;
	case TMF_TIMEDOUT:
		spin_unlock_bh(&session->lock);
		iscsi_conn_failure(conn, ISCSI_ERR_CONN_FAILED);
		goto done;
	default:
		conn->tmf_state = TMF_INITIAL;
		goto unlock;
	}

	rc = SUCCESS;
	spin_unlock_bh(&session->lock);

	iscsi_suspend_tx(conn);

	spin_lock_bh(&session->lock);
	memset(hdr, 0, sizeof(*hdr));
	fail_scsi_tasks(conn, sc->device->lun, DID_ERROR);
	conn->tmf_state = TMF_INITIAL;
	spin_unlock_bh(&session->lock);

	iscsi_start_tx(conn);
	goto done;

unlock:
	spin_unlock_bh(&session->lock);
done:
	ISCSI_DBG_EH(session, "dev reset result = %s\n",
		     rc == SUCCESS ? "SUCCESS" : "FAILED");
	mutex_unlock(&session->eh_mutex);
	return rc;
}
EXPORT_SYMBOL_GPL(iscsi_eh_device_reset);

void iscsi_session_recovery_timedout(struct iscsi_cls_session *cls_session)
{
	struct iscsi_session *session = cls_session->dd_data;

	spin_lock_bh(&session->lock);
	if (session->state != ISCSI_STATE_LOGGED_IN) {
		session->state = ISCSI_STATE_RECOVERY_FAILED;
		if (session->leadconn)
			wake_up(&session->leadconn->ehwait);
	}
	spin_unlock_bh(&session->lock);
}
EXPORT_SYMBOL_GPL(iscsi_session_recovery_timedout);

/**
 * iscsi_eh_session_reset - drop session and attempt relogin
 * @sc: scsi command
 *
 * This function will wait for a relogin, session termination from
 * userspace, or a recovery/replacement timeout.
 */
static int iscsi_eh_session_reset(struct scsi_cmnd *sc)
{
	struct iscsi_cls_session *cls_session;
	struct iscsi_session *session;
	struct iscsi_conn *conn;

	cls_session = starget_to_session(scsi_target(sc->device));
	session = cls_session->dd_data;
	conn = session->leadconn;

	mutex_lock(&session->eh_mutex);
	spin_lock_bh(&session->lock);
	if (session->state == ISCSI_STATE_TERMINATE) {
failed:
		ISCSI_DBG_EH(session,
			     "failing session reset: Could not log back into "
			     "%s, %s [age %d]\n", session->targetname,
			     conn->persistent_address, session->age);
		spin_unlock_bh(&session->lock);
		mutex_unlock(&session->eh_mutex);
		return FAILED;
	}

	spin_unlock_bh(&session->lock);
	mutex_unlock(&session->eh_mutex);
	/*
	 * we drop the lock here but the leadconn cannot be destoyed while
	 * we are in the scsi eh
	 */
	iscsi_conn_failure(conn, ISCSI_ERR_CONN_FAILED);

	ISCSI_DBG_EH(session, "wait for relogin\n");
	wait_event_interruptible(conn->ehwait,
				 session->state == ISCSI_STATE_TERMINATE ||
				 session->state == ISCSI_STATE_LOGGED_IN ||
				 session->state == ISCSI_STATE_RECOVERY_FAILED);
	if (signal_pending(current))
		flush_signals(current);

	mutex_lock(&session->eh_mutex);
	spin_lock_bh(&session->lock);
	if (session->state == ISCSI_STATE_LOGGED_IN) {
		ISCSI_DBG_EH(session,
			     "session reset succeeded for %s,%s\n",
			     session->targetname, conn->persistent_address);
	} else
		goto failed;
	spin_unlock_bh(&session->lock);
	mutex_unlock(&session->eh_mutex);
	return SUCCESS;
}

static void iscsi_prep_tgt_reset_pdu(struct scsi_cmnd *sc, struct iscsi_tm *hdr)
{
	memset(hdr, 0, sizeof(*hdr));
	hdr->opcode = ISCSI_OP_SCSI_TMFUNC | ISCSI_OP_IMMEDIATE;
	hdr->flags = ISCSI_TM_FUNC_TARGET_WARM_RESET & ISCSI_FLAG_TM_FUNC_MASK;
	hdr->flags |= ISCSI_FLAG_CMD_FINAL;
	hdr->rtt = RESERVED_ITT;
}

/**
 * iscsi_eh_target_reset - reset target
 * @sc: scsi command
 *
 * This will attempt to send a warm target reset. If that fails
 * then we will drop the session and attempt ERL0 recovery.
 */
int iscsi_eh_target_reset(struct scsi_cmnd *sc)
{
	struct iscsi_cls_session *cls_session;
	struct iscsi_session *session;
	struct iscsi_conn *conn;
	struct iscsi_tm *hdr;
	int rc = FAILED;

	cls_session = starget_to_session(scsi_target(sc->device));
	session = cls_session->dd_data;

	ISCSI_DBG_EH(session, "tgt Reset [sc %p tgt %s]\n", sc,
		     session->targetname);

	mutex_lock(&session->eh_mutex);
	spin_lock_bh(&session->lock);
	/*
	 * Just check if we are not logged in. We cannot check for
	 * the phase because the reset could come from a ioctl.
	 */
	if (!session->leadconn || session->state != ISCSI_STATE_LOGGED_IN)
		goto unlock;
	conn = session->leadconn;

	/* only have one tmf outstanding at a time */
	if (conn->tmf_state != TMF_INITIAL)
		goto unlock;
	conn->tmf_state = TMF_QUEUED;

	hdr = &conn->tmhdr;
	iscsi_prep_tgt_reset_pdu(sc, hdr);

	if (iscsi_exec_task_mgmt_fn(conn, hdr, session->age,
				    session->tgt_reset_timeout)) {
		rc = FAILED;
		goto unlock;
	}

	switch (conn->tmf_state) {
	case TMF_SUCCESS:
		break;
	case TMF_TIMEDOUT:
		spin_unlock_bh(&session->lock);
		iscsi_conn_failure(conn, ISCSI_ERR_CONN_FAILED);
		goto done;
	default:
		conn->tmf_state = TMF_INITIAL;
		goto unlock;
	}

	rc = SUCCESS;
	spin_unlock_bh(&session->lock);

	iscsi_suspend_tx(conn);

	spin_lock_bh(&session->lock);
	memset(hdr, 0, sizeof(*hdr));
	fail_scsi_tasks(conn, -1, DID_ERROR);
	conn->tmf_state = TMF_INITIAL;
	spin_unlock_bh(&session->lock);

	iscsi_start_tx(conn);
	goto done;

unlock:
	spin_unlock_bh(&session->lock);
done:
	ISCSI_DBG_EH(session, "tgt %s reset result = %s\n", session->targetname,
		     rc == SUCCESS ? "SUCCESS" : "FAILED");
	mutex_unlock(&session->eh_mutex);

	if (rc == FAILED)
		rc = iscsi_eh_session_reset(sc);
	return rc;
}
EXPORT_SYMBOL_GPL(iscsi_eh_target_reset);

/*
 * Pre-allocate a pool of @max items of @item_size. By default, the pool
 * should be accessed via kfifo_{get,put} on q->queue.
 * Optionally, the caller can obtain the array of object pointers
 * by passing in a non-NULL @items pointer
 */
int
iscsi_pool_init(struct iscsi_pool *q, int max, void ***items, int item_size)
{
	int i, num_arrays = 1;

	memset(q, 0, sizeof(*q));

	q->max = max;

	/* If the user passed an items pointer, he wants a copy of
	 * the array. */
	if (items)
		num_arrays++;
	q->pool = kzalloc(num_arrays * max * sizeof(void*), GFP_KERNEL);
	if (q->pool == NULL)
		return -ENOMEM;

	kfifo_init(&q->queue, (void*)q->pool, max * sizeof(void*));

	for (i = 0; i < max; i++) {
		q->pool[i] = kzalloc(item_size, GFP_KERNEL);
		if (q->pool[i] == NULL) {
			q->max = i;
			goto enomem;
		}
		kfifo_in(&q->queue, (void*)&q->pool[i], sizeof(void*));
	}

	if (items) {
		*items = q->pool + max;
		memcpy(*items, q->pool, max * sizeof(void *));
	}

	return 0;

enomem:
	iscsi_pool_free(q);
	return -ENOMEM;
}
EXPORT_SYMBOL_GPL(iscsi_pool_init);

void iscsi_pool_free(struct iscsi_pool *q)
{
	int i;

	for (i = 0; i < q->max; i++)
		kfree(q->pool[i]);
	kfree(q->pool);
}
EXPORT_SYMBOL_GPL(iscsi_pool_free);

/**
 * iscsi_host_add - add host to system
 * @shost: scsi host
 * @pdev: parent device
 *
 * This should be called by partial offload and software iscsi drivers
 * to add a host to the system.
 */
int iscsi_host_add(struct Scsi_Host *shost, struct device *pdev)
{
	if (!shost->can_queue)
		shost->can_queue = ISCSI_DEF_XMIT_CMDS_MAX;

	if (!shost->cmd_per_lun)
		shost->cmd_per_lun = ISCSI_DEF_CMD_PER_LUN;

	if (!shost->transportt->eh_timed_out)
		shost->transportt->eh_timed_out = iscsi_eh_cmd_timed_out;
	return scsi_add_host(shost, pdev);
}
EXPORT_SYMBOL_GPL(iscsi_host_add);

/**
 * iscsi_host_alloc - allocate a host and driver data
 * @sht: scsi host template
 * @dd_data_size: driver host data size
 * @xmit_can_sleep: bool indicating if LLD will queue IO from a work queue
 *
 * This should be called by partial offload and software iscsi drivers.
 * To access the driver specific memory use the iscsi_host_priv() macro.
 */
struct Scsi_Host *iscsi_host_alloc(struct scsi_host_template *sht,
				   int dd_data_size, bool xmit_can_sleep)
{
	struct Scsi_Host *shost;
	struct iscsi_host *ihost;

	shost = scsi_host_alloc(sht, sizeof(struct iscsi_host) + dd_data_size);
	if (!shost)
		return NULL;
	ihost = shost_priv(shost);

	if (xmit_can_sleep) {
		snprintf(ihost->workq_name, sizeof(ihost->workq_name),
			"iscsi_q_%d", shost->host_no);
		ihost->workq = create_singlethread_workqueue(ihost->workq_name);
		if (!ihost->workq)
			goto free_host;
	}

	spin_lock_init(&ihost->lock);
	ihost->state = ISCSI_HOST_SETUP;
	ihost->num_sessions = 0;
	init_waitqueue_head(&ihost->session_removal_wq);
	return shost;

free_host:
	scsi_host_put(shost);
	return NULL;
}
EXPORT_SYMBOL_GPL(iscsi_host_alloc);

static void iscsi_notify_host_removed(struct iscsi_cls_session *cls_session)
{
	iscsi_session_failure(cls_session->dd_data, ISCSI_ERR_INVALID_HOST);
}

/**
 * iscsi_host_remove - remove host and sessions
 * @shost: scsi host
 *
 * If there are any sessions left, this will initiate the removal and wait
 * for the completion.
 */
void iscsi_host_remove(struct Scsi_Host *shost)
{
	struct iscsi_host *ihost = shost_priv(shost);
	unsigned long flags;

	spin_lock_irqsave(&ihost->lock, flags);
	ihost->state = ISCSI_HOST_REMOVED;
	spin_unlock_irqrestore(&ihost->lock, flags);

	iscsi_host_for_each_session(shost, iscsi_notify_host_removed);
	wait_event_interruptible(ihost->session_removal_wq,
				 ihost->num_sessions == 0);
	if (signal_pending(current))
		flush_signals(current);

	scsi_remove_host(shost);
	if (ihost->workq)
		destroy_workqueue(ihost->workq);
}
EXPORT_SYMBOL_GPL(iscsi_host_remove);

void iscsi_host_free(struct Scsi_Host *shost)
{
	struct iscsi_host *ihost = shost_priv(shost);

	kfree(ihost->netdev);
	kfree(ihost->hwaddress);
	kfree(ihost->initiatorname);
	scsi_host_put(shost);
}
EXPORT_SYMBOL_GPL(iscsi_host_free);

static void iscsi_host_dec_session_cnt(struct Scsi_Host *shost)
{
	struct iscsi_host *ihost = shost_priv(shost);
	unsigned long flags;

	shost = scsi_host_get(shost);
	if (!shost) {
		printk(KERN_ERR "Invalid state. Cannot notify host removal "
		      "of session teardown event because host already "
		      "removed.\n");
		return;
	}

	spin_lock_irqsave(&ihost->lock, flags);
	ihost->num_sessions--;
	if (ihost->num_sessions == 0)
		wake_up(&ihost->session_removal_wq);
	spin_unlock_irqrestore(&ihost->lock, flags);
	scsi_host_put(shost);
}

/**
 * iscsi_session_setup - create iscsi cls session and host and session
 * @iscsit: iscsi transport template
 * @shost: scsi host
 * @cmds_max: session can queue
 * @cmd_task_size: LLD task private data size
 * @initial_cmdsn: initial CmdSN
 *
 * This can be used by software iscsi_transports that allocate
 * a session per scsi host.
 *
 * Callers should set cmds_max to the largest total numer (mgmt + scsi) of
 * tasks they support. The iscsi layer reserves ISCSI_MGMT_CMDS_MAX tasks
 * for nop handling and login/logout requests.
 */
struct iscsi_cls_session *
iscsi_session_setup(struct iscsi_transport *iscsit, struct Scsi_Host *shost,
		    uint16_t cmds_max, int dd_size, int cmd_task_size,
		    uint32_t initial_cmdsn, unsigned int id)
{
	struct iscsi_host *ihost = shost_priv(shost);
	struct iscsi_session *session;
	struct iscsi_cls_session *cls_session;
	int cmd_i, scsi_cmds, total_cmds = cmds_max;
	unsigned long flags;

	spin_lock_irqsave(&ihost->lock, flags);
	if (ihost->state == ISCSI_HOST_REMOVED) {
		spin_unlock_irqrestore(&ihost->lock, flags);
		return NULL;
	}
	ihost->num_sessions++;
	spin_unlock_irqrestore(&ihost->lock, flags);

	if (!total_cmds)
		total_cmds = ISCSI_DEF_XMIT_CMDS_MAX;
	/*
	 * The iscsi layer needs some tasks for nop handling and tmfs,
	 * so the cmds_max must at least be greater than ISCSI_MGMT_CMDS_MAX
	 * + 1 command for scsi IO.
	 */
	if (total_cmds < ISCSI_TOTAL_CMDS_MIN) {
		printk(KERN_ERR "iscsi: invalid can_queue of %d. can_queue "
		       "must be a power of two that is at least %d.\n",
		       total_cmds, ISCSI_TOTAL_CMDS_MIN);
		goto dec_session_count;
	}

	if (total_cmds > ISCSI_TOTAL_CMDS_MAX) {
		printk(KERN_ERR "iscsi: invalid can_queue of %d. can_queue "
		       "must be a power of 2 less than or equal to %d.\n",
		       cmds_max, ISCSI_TOTAL_CMDS_MAX);
		total_cmds = ISCSI_TOTAL_CMDS_MAX;
	}

	if (!is_power_of_2(total_cmds)) {
		printk(KERN_ERR "iscsi: invalid can_queue of %d. can_queue "
		       "must be a power of 2.\n", total_cmds);
		total_cmds = rounddown_pow_of_two(total_cmds);
		if (total_cmds < ISCSI_TOTAL_CMDS_MIN)
			return NULL;
		printk(KERN_INFO "iscsi: Rounding can_queue to %d.\n",
		       total_cmds);
	}
	scsi_cmds = total_cmds - ISCSI_MGMT_CMDS_MAX;

	cls_session = iscsi_alloc_session(shost, iscsit,
					  sizeof(struct iscsi_session) +
					  dd_size);
	if (!cls_session)
		goto dec_session_count;
	session = cls_session->dd_data;
	session->cls_session = cls_session;
	session->host = shost;
	session->state = ISCSI_STATE_FREE;
	session->fast_abort = 1;
	session->tgt_reset_timeout = 30;
	session->lu_reset_timeout = 15;
	session->abort_timeout = 10;
	session->scsi_cmds_max = scsi_cmds;
	session->cmds_max = total_cmds;
	session->queued_cmdsn = session->cmdsn = initial_cmdsn;
	session->exp_cmdsn = initial_cmdsn + 1;
	session->max_cmdsn = initial_cmdsn + 1;
	session->max_r2t = 1;
	session->tt = iscsit;
	session->dd_data = cls_session->dd_data + sizeof(*session);
	mutex_init(&session->eh_mutex);
	spin_lock_init(&session->lock);

	/* initialize SCSI PDU commands pool */
	if (iscsi_pool_init(&session->cmdpool, session->cmds_max,
			    (void***)&session->cmds,
			    cmd_task_size + sizeof(struct iscsi_task)))
		goto cmdpool_alloc_fail;

	/* pre-format cmds pool with ITT */
	for (cmd_i = 0; cmd_i < session->cmds_max; cmd_i++) {
		struct iscsi_task *task = session->cmds[cmd_i];

		if (cmd_task_size)
			task->dd_data = &task[1];
		task->itt = cmd_i;
		task->state = ISCSI_TASK_FREE;
		INIT_LIST_HEAD(&task->running);
	}

	if (!try_module_get(iscsit->owner))
		goto module_get_fail;

	if (iscsi_add_session(cls_session, id))
		goto cls_session_fail;

	return cls_session;

cls_session_fail:
	module_put(iscsit->owner);
module_get_fail:
	iscsi_pool_free(&session->cmdpool);
cmdpool_alloc_fail:
	iscsi_free_session(cls_session);
dec_session_count:
	iscsi_host_dec_session_cnt(shost);
	return NULL;
}
EXPORT_SYMBOL_GPL(iscsi_session_setup);

/**
 * iscsi_session_teardown - destroy session, host, and cls_session
 * @cls_session: iscsi session
 *
 * The driver must have called iscsi_remove_session before
 * calling this.
 */
void iscsi_session_teardown(struct iscsi_cls_session *cls_session)
{
	struct iscsi_session *session = cls_session->dd_data;
	struct module *owner = cls_session->transport->owner;
	struct Scsi_Host *shost = session->host;

	iscsi_pool_free(&session->cmdpool);

	kfree(session->password);
	kfree(session->password_in);
	kfree(session->username);
	kfree(session->username_in);
	kfree(session->targetname);
	kfree(session->initiatorname);
	kfree(session->ifacename);

	iscsi_destroy_session(cls_session);
	iscsi_host_dec_session_cnt(shost);
	module_put(owner);
}
EXPORT_SYMBOL_GPL(iscsi_session_teardown);

/**
 * iscsi_conn_setup - create iscsi_cls_conn and iscsi_conn
 * @cls_session: iscsi_cls_session
 * @dd_size: private driver data size
 * @conn_idx: cid
 */
struct iscsi_cls_conn *
iscsi_conn_setup(struct iscsi_cls_session *cls_session, int dd_size,
		 uint32_t conn_idx)
{
	struct iscsi_session *session = cls_session->dd_data;
	struct iscsi_conn *conn;
	struct iscsi_cls_conn *cls_conn;
	char *data;

	cls_conn = iscsi_create_conn(cls_session, sizeof(*conn) + dd_size,
				     conn_idx);
	if (!cls_conn)
		return NULL;
	conn = cls_conn->dd_data;
	memset(conn, 0, sizeof(*conn) + dd_size);

	conn->dd_data = cls_conn->dd_data + sizeof(*conn);
	conn->session = session;
	conn->cls_conn = cls_conn;
	conn->c_stage = ISCSI_CONN_INITIAL_STAGE;
	conn->id = conn_idx;
	conn->exp_statsn = 0;
	conn->tmf_state = TMF_INITIAL;

	init_timer(&conn->transport_timer);
	conn->transport_timer.data = (unsigned long)conn;
	conn->transport_timer.function = iscsi_check_transport_timeouts;

	INIT_LIST_HEAD(&conn->mgmtqueue);
	INIT_LIST_HEAD(&conn->cmdqueue);
	INIT_LIST_HEAD(&conn->requeue);
	INIT_WORK(&conn->xmitwork, iscsi_xmitworker);

	/* allocate login_task used for the login/text sequences */
	spin_lock_bh(&session->lock);
	if (!kfifo_out(&session->cmdpool.queue,
                         (void*)&conn->login_task,
			 sizeof(void*))) {
		spin_unlock_bh(&session->lock);
		goto login_task_alloc_fail;
	}
	spin_unlock_bh(&session->lock);

	data = (char *) __get_free_pages(GFP_KERNEL,
					 get_order(ISCSI_DEF_MAX_RECV_SEG_LEN));
	if (!data)
		goto login_task_data_alloc_fail;
	conn->login_task->data = conn->data = data;

	init_timer(&conn->tmf_timer);
	init_waitqueue_head(&conn->ehwait);

	return cls_conn;

login_task_data_alloc_fail:
	kfifo_in(&session->cmdpool.queue, (void*)&conn->login_task,
		    sizeof(void*));
login_task_alloc_fail:
	iscsi_destroy_conn(cls_conn);
	return NULL;
}
EXPORT_SYMBOL_GPL(iscsi_conn_setup);

/**
 * iscsi_conn_teardown - teardown iscsi connection
 * cls_conn: iscsi class connection
 *
 * TODO: we may need to make this into a two step process
 * like scsi-mls remove + put host
 */
void iscsi_conn_teardown(struct iscsi_cls_conn *cls_conn)
{
	struct iscsi_conn *conn = cls_conn->dd_data;
	struct iscsi_session *session = conn->session;
	unsigned long flags;

	del_timer_sync(&conn->transport_timer);

	spin_lock_bh(&session->lock);
	conn->c_stage = ISCSI_CONN_CLEANUP_WAIT;
	if (session->leadconn == conn) {
		/*
		 * leading connection? then give up on recovery.
		 */
		session->state = ISCSI_STATE_TERMINATE;
		wake_up(&conn->ehwait);
	}
	spin_unlock_bh(&session->lock);

	/*
	 * Block until all in-progress commands for this connection
	 * time out or fail.
	 */
	for (;;) {
		spin_lock_irqsave(session->host->host_lock, flags);
		if (!session->host->host_busy) { /* OK for ERL == 0 */
			spin_unlock_irqrestore(session->host->host_lock, flags);
			break;
		}
		spin_unlock_irqrestore(session->host->host_lock, flags);
		msleep_interruptible(500);
		iscsi_conn_printk(KERN_INFO, conn, "iscsi conn_destroy(): "
				  "host_busy %d host_failed %d\n",
				  session->host->host_busy,
				  session->host->host_failed);
		/*
		 * force eh_abort() to unblock
		 */
		wake_up(&conn->ehwait);
	}

	/* flush queued up work because we free the connection below */
	iscsi_suspend_tx(conn);

	spin_lock_bh(&session->lock);
	free_pages((unsigned long) conn->data,
		   get_order(ISCSI_DEF_MAX_RECV_SEG_LEN));
	kfree(conn->persistent_address);
	kfifo_in(&session->cmdpool.queue, (void*)&conn->login_task,
		    sizeof(void*));
	if (session->leadconn == conn)
		session->leadconn = NULL;
	spin_unlock_bh(&session->lock);

	iscsi_destroy_conn(cls_conn);
}
EXPORT_SYMBOL_GPL(iscsi_conn_teardown);

int iscsi_conn_start(struct iscsi_cls_conn *cls_conn)
{
	struct iscsi_conn *conn = cls_conn->dd_data;
	struct iscsi_session *session = conn->session;

	if (!session) {
		iscsi_conn_printk(KERN_ERR, conn,
				  "can't start unbound connection\n");
		return -EPERM;
	}

	if ((session->imm_data_en || !session->initial_r2t_en) &&
	     session->first_burst > session->max_burst) {
		iscsi_conn_printk(KERN_INFO, conn, "invalid burst lengths: "
				  "first_burst %d max_burst %d\n",
				  session->first_burst, session->max_burst);
		return -EINVAL;
	}

	if (conn->ping_timeout && !conn->recv_timeout) {
		iscsi_conn_printk(KERN_ERR, conn, "invalid recv timeout of "
				  "zero. Using 5 seconds\n.");
		conn->recv_timeout = 5;
	}

	if (conn->recv_timeout && !conn->ping_timeout) {
		iscsi_conn_printk(KERN_ERR, conn, "invalid ping timeout of "
				  "zero. Using 5 seconds.\n");
		conn->ping_timeout = 5;
	}

	spin_lock_bh(&session->lock);
	conn->c_stage = ISCSI_CONN_STARTED;
	session->state = ISCSI_STATE_LOGGED_IN;
	session->queued_cmdsn = session->cmdsn;

	conn->last_recv = jiffies;
	conn->last_ping = jiffies;
	if (conn->recv_timeout && conn->ping_timeout)
		mod_timer(&conn->transport_timer,
			  jiffies + (conn->recv_timeout * HZ));

	switch(conn->stop_stage) {
	case STOP_CONN_RECOVER:
		/*
		 * unblock eh_abort() if it is blocked. re-try all
		 * commands after successful recovery
		 */
		conn->stop_stage = 0;
		conn->tmf_state = TMF_INITIAL;
		session->age++;
		if (session->age == 16)
			session->age = 0;
		break;
	case STOP_CONN_TERM:
		conn->stop_stage = 0;
		break;
	default:
		break;
	}
	spin_unlock_bh(&session->lock);

	iscsi_unblock_session(session->cls_session);
	wake_up(&conn->ehwait);
	return 0;
}
EXPORT_SYMBOL_GPL(iscsi_conn_start);

static void
fail_mgmt_tasks(struct iscsi_session *session, struct iscsi_conn *conn)
{
	struct iscsi_task *task;
	int i, state;

	for (i = 0; i < conn->session->cmds_max; i++) {
		task = conn->session->cmds[i];
		if (task->sc)
			continue;

		if (task->state == ISCSI_TASK_FREE)
			continue;

		ISCSI_DBG_SESSION(conn->session,
				  "failing mgmt itt 0x%x state %d\n",
				  task->itt, task->state);
		state = ISCSI_TASK_ABRT_SESS_RECOV;
		if (task->state == ISCSI_TASK_PENDING)
			state = ISCSI_TASK_COMPLETED;
		iscsi_complete_task(task, state);

	}
}

static void iscsi_start_session_recovery(struct iscsi_session *session,
					 struct iscsi_conn *conn, int flag)
{
	int old_stop_stage;

	mutex_lock(&session->eh_mutex);
	spin_lock_bh(&session->lock);
	if (conn->stop_stage == STOP_CONN_TERM) {
		spin_unlock_bh(&session->lock);
		mutex_unlock(&session->eh_mutex);
		return;
	}

	/*
	 * When this is called for the in_login state, we only want to clean
	 * up the login task and connection. We do not need to block and set
	 * the recovery state again
	 */
	if (flag == STOP_CONN_TERM)
		session->state = ISCSI_STATE_TERMINATE;
	else if (conn->stop_stage != STOP_CONN_RECOVER)
		session->state = ISCSI_STATE_IN_RECOVERY;
	spin_unlock_bh(&session->lock);

	del_timer_sync(&conn->transport_timer);
	iscsi_suspend_tx(conn);

	spin_lock_bh(&session->lock);
	old_stop_stage = conn->stop_stage;
	conn->stop_stage = flag;
	conn->c_stage = ISCSI_CONN_STOPPED;
	spin_unlock_bh(&session->lock);

	/*
	 * for connection level recovery we should not calculate
	 * header digest. conn->hdr_size used for optimization
	 * in hdr_extract() and will be re-negotiated at
	 * set_param() time.
	 */
	if (flag == STOP_CONN_RECOVER) {
		conn->hdrdgst_en = 0;
		conn->datadgst_en = 0;
		if (session->state == ISCSI_STATE_IN_RECOVERY &&
		    old_stop_stage != STOP_CONN_RECOVER) {
			ISCSI_DBG_SESSION(session, "blocking session\n");
			iscsi_block_session(session->cls_session);
		}
	}

	/*
	 * flush queues.
	 */
	spin_lock_bh(&session->lock);
	fail_scsi_tasks(conn, -1, DID_TRANSPORT_DISRUPTED);
	fail_mgmt_tasks(session, conn);
	memset(&conn->tmhdr, 0, sizeof(conn->tmhdr));
	spin_unlock_bh(&session->lock);
	mutex_unlock(&session->eh_mutex);
}

void iscsi_conn_stop(struct iscsi_cls_conn *cls_conn, int flag)
{
	struct iscsi_conn *conn = cls_conn->dd_data;
	struct iscsi_session *session = conn->session;

	switch (flag) {
	case STOP_CONN_RECOVER:
	case STOP_CONN_TERM:
		iscsi_start_session_recovery(session, conn, flag);
		break;
	default:
		iscsi_conn_printk(KERN_ERR, conn,
				  "invalid stop flag %d\n", flag);
	}
}
EXPORT_SYMBOL_GPL(iscsi_conn_stop);

int iscsi_conn_bind(struct iscsi_cls_session *cls_session,
		    struct iscsi_cls_conn *cls_conn, int is_leading)
{
	struct iscsi_session *session = cls_session->dd_data;
	struct iscsi_conn *conn = cls_conn->dd_data;

	spin_lock_bh(&session->lock);
	if (is_leading)
		session->leadconn = conn;
	spin_unlock_bh(&session->lock);

	/*
	 * Unblock xmitworker(), Login Phase will pass through.
	 */
	clear_bit(ISCSI_SUSPEND_BIT, &conn->suspend_rx);
	clear_bit(ISCSI_SUSPEND_BIT, &conn->suspend_tx);
	return 0;
}
EXPORT_SYMBOL_GPL(iscsi_conn_bind);

static int iscsi_switch_str_param(char **param, char *new_val_buf)
{
	char *new_val;

	if (*param) {
		if (!strcmp(*param, new_val_buf))
			return 0;
	}

	new_val = kstrdup(new_val_buf, GFP_NOIO);
	if (!new_val)
		return -ENOMEM;

	kfree(*param);
	*param = new_val;
	return 0;
}

int iscsi_set_param(struct iscsi_cls_conn *cls_conn,
		    enum iscsi_param param, char *buf, int buflen)
{
	struct iscsi_conn *conn = cls_conn->dd_data;
	struct iscsi_session *session = conn->session;
	uint32_t value;

	switch(param) {
	case ISCSI_PARAM_FAST_ABORT:
		sscanf(buf, "%d", &session->fast_abort);
		break;
	case ISCSI_PARAM_ABORT_TMO:
		sscanf(buf, "%d", &session->abort_timeout);
		break;
	case ISCSI_PARAM_LU_RESET_TMO:
		sscanf(buf, "%d", &session->lu_reset_timeout);
		break;
	case ISCSI_PARAM_TGT_RESET_TMO:
		sscanf(buf, "%d", &session->tgt_reset_timeout);
		break;
	case ISCSI_PARAM_PING_TMO:
		sscanf(buf, "%d", &conn->ping_timeout);
		break;
	case ISCSI_PARAM_RECV_TMO:
		sscanf(buf, "%d", &conn->recv_timeout);
		break;
	case ISCSI_PARAM_MAX_RECV_DLENGTH:
		sscanf(buf, "%d", &conn->max_recv_dlength);
		break;
	case ISCSI_PARAM_MAX_XMIT_DLENGTH:
		sscanf(buf, "%d", &conn->max_xmit_dlength);
		break;
	case ISCSI_PARAM_HDRDGST_EN:
		sscanf(buf, "%d", &conn->hdrdgst_en);
		break;
	case ISCSI_PARAM_DATADGST_EN:
		sscanf(buf, "%d", &conn->datadgst_en);
		break;
	case ISCSI_PARAM_INITIAL_R2T_EN:
		sscanf(buf, "%d", &session->initial_r2t_en);
		break;
	case ISCSI_PARAM_MAX_R2T:
		sscanf(buf, "%d", &session->max_r2t);
		break;
	case ISCSI_PARAM_IMM_DATA_EN:
		sscanf(buf, "%d", &session->imm_data_en);
		break;
	case ISCSI_PARAM_FIRST_BURST:
		sscanf(buf, "%d", &session->first_burst);
		break;
	case ISCSI_PARAM_MAX_BURST:
		sscanf(buf, "%d", &session->max_burst);
		break;
	case ISCSI_PARAM_PDU_INORDER_EN:
		sscanf(buf, "%d", &session->pdu_inorder_en);
		break;
	case ISCSI_PARAM_DATASEQ_INORDER_EN:
		sscanf(buf, "%d", &session->dataseq_inorder_en);
		break;
	case ISCSI_PARAM_ERL:
		sscanf(buf, "%d", &session->erl);
		break;
	case ISCSI_PARAM_IFMARKER_EN:
		sscanf(buf, "%d", &value);
		BUG_ON(value);
		break;
	case ISCSI_PARAM_OFMARKER_EN:
		sscanf(buf, "%d", &value);
		BUG_ON(value);
		break;
	case ISCSI_PARAM_EXP_STATSN:
		sscanf(buf, "%u", &conn->exp_statsn);
		break;
	case ISCSI_PARAM_USERNAME:
		return iscsi_switch_str_param(&session->username, buf);
	case ISCSI_PARAM_USERNAME_IN:
		return iscsi_switch_str_param(&session->username_in, buf);
	case ISCSI_PARAM_PASSWORD:
		return iscsi_switch_str_param(&session->password, buf);
	case ISCSI_PARAM_PASSWORD_IN:
		return iscsi_switch_str_param(&session->password_in, buf);
	case ISCSI_PARAM_TARGET_NAME:
		return iscsi_switch_str_param(&session->targetname, buf);
	case ISCSI_PARAM_TPGT:
		sscanf(buf, "%d", &session->tpgt);
		break;
	case ISCSI_PARAM_PERSISTENT_PORT:
		sscanf(buf, "%d", &conn->persistent_port);
		break;
	case ISCSI_PARAM_PERSISTENT_ADDRESS:
		return iscsi_switch_str_param(&conn->persistent_address, buf);
	case ISCSI_PARAM_IFACE_NAME:
		return iscsi_switch_str_param(&session->ifacename, buf);
	case ISCSI_PARAM_INITIATOR_NAME:
		return iscsi_switch_str_param(&session->initiatorname, buf);
	default:
		return -ENOSYS;
	}

	return 0;
}
EXPORT_SYMBOL_GPL(iscsi_set_param);

int iscsi_session_get_param(struct iscsi_cls_session *cls_session,
			    enum iscsi_param param, char *buf)
{
	struct iscsi_session *session = cls_session->dd_data;
	int len;

	switch(param) {
	case ISCSI_PARAM_FAST_ABORT:
		len = sprintf(buf, "%d\n", session->fast_abort);
		break;
	case ISCSI_PARAM_ABORT_TMO:
		len = sprintf(buf, "%d\n", session->abort_timeout);
		break;
	case ISCSI_PARAM_LU_RESET_TMO:
		len = sprintf(buf, "%d\n", session->lu_reset_timeout);
		break;
	case ISCSI_PARAM_TGT_RESET_TMO:
		len = sprintf(buf, "%d\n", session->tgt_reset_timeout);
		break;
	case ISCSI_PARAM_INITIAL_R2T_EN:
		len = sprintf(buf, "%d\n", session->initial_r2t_en);
		break;
	case ISCSI_PARAM_MAX_R2T:
		len = sprintf(buf, "%hu\n", session->max_r2t);
		break;
	case ISCSI_PARAM_IMM_DATA_EN:
		len = sprintf(buf, "%d\n", session->imm_data_en);
		break;
	case ISCSI_PARAM_FIRST_BURST:
		len = sprintf(buf, "%u\n", session->first_burst);
		break;
	case ISCSI_PARAM_MAX_BURST:
		len = sprintf(buf, "%u\n", session->max_burst);
		break;
	case ISCSI_PARAM_PDU_INORDER_EN:
		len = sprintf(buf, "%d\n", session->pdu_inorder_en);
		break;
	case ISCSI_PARAM_DATASEQ_INORDER_EN:
		len = sprintf(buf, "%d\n", session->dataseq_inorder_en);
		break;
	case ISCSI_PARAM_ERL:
		len = sprintf(buf, "%d\n", session->erl);
		break;
	case ISCSI_PARAM_TARGET_NAME:
		len = sprintf(buf, "%s\n", session->targetname);
		break;
	case ISCSI_PARAM_TPGT:
		len = sprintf(buf, "%d\n", session->tpgt);
		break;
	case ISCSI_PARAM_USERNAME:
		len = sprintf(buf, "%s\n", session->username);
		break;
	case ISCSI_PARAM_USERNAME_IN:
		len = sprintf(buf, "%s\n", session->username_in);
		break;
	case ISCSI_PARAM_PASSWORD:
		len = sprintf(buf, "%s\n", session->password);
		break;
	case ISCSI_PARAM_PASSWORD_IN:
		len = sprintf(buf, "%s\n", session->password_in);
		break;
	case ISCSI_PARAM_IFACE_NAME:
		len = sprintf(buf, "%s\n", session->ifacename);
		break;
	case ISCSI_PARAM_INITIATOR_NAME:
		len = sprintf(buf, "%s\n", session->initiatorname);
		break;
	default:
		return -ENOSYS;
	}

	return len;
}
EXPORT_SYMBOL_GPL(iscsi_session_get_param);

int iscsi_conn_get_param(struct iscsi_cls_conn *cls_conn,
			 enum iscsi_param param, char *buf)
{
	struct iscsi_conn *conn = cls_conn->dd_data;
	int len;

	switch(param) {
	case ISCSI_PARAM_PING_TMO:
		len = sprintf(buf, "%u\n", conn->ping_timeout);
		break;
	case ISCSI_PARAM_RECV_TMO:
		len = sprintf(buf, "%u\n", conn->recv_timeout);
		break;
	case ISCSI_PARAM_MAX_RECV_DLENGTH:
		len = sprintf(buf, "%u\n", conn->max_recv_dlength);
		break;
	case ISCSI_PARAM_MAX_XMIT_DLENGTH:
		len = sprintf(buf, "%u\n", conn->max_xmit_dlength);
		break;
	case ISCSI_PARAM_HDRDGST_EN:
		len = sprintf(buf, "%d\n", conn->hdrdgst_en);
		break;
	case ISCSI_PARAM_DATADGST_EN:
		len = sprintf(buf, "%d\n", conn->datadgst_en);
		break;
	case ISCSI_PARAM_IFMARKER_EN:
		len = sprintf(buf, "%d\n", conn->ifmarker_en);
		break;
	case ISCSI_PARAM_OFMARKER_EN:
		len = sprintf(buf, "%d\n", conn->ofmarker_en);
		break;
	case ISCSI_PARAM_EXP_STATSN:
		len = sprintf(buf, "%u\n", conn->exp_statsn);
		break;
	case ISCSI_PARAM_PERSISTENT_PORT:
		len = sprintf(buf, "%d\n", conn->persistent_port);
		break;
	case ISCSI_PARAM_PERSISTENT_ADDRESS:
		len = sprintf(buf, "%s\n", conn->persistent_address);
		break;
	default:
		return -ENOSYS;
	}

	return len;
}
EXPORT_SYMBOL_GPL(iscsi_conn_get_param);

int iscsi_host_get_param(struct Scsi_Host *shost, enum iscsi_host_param param,
			 char *buf)
{
	struct iscsi_host *ihost = shost_priv(shost);
	int len;

	switch (param) {
	case ISCSI_HOST_PARAM_NETDEV_NAME:
		len = sprintf(buf, "%s\n", ihost->netdev);
		break;
	case ISCSI_HOST_PARAM_HWADDRESS:
		len = sprintf(buf, "%s\n", ihost->hwaddress);
		break;
	case ISCSI_HOST_PARAM_INITIATOR_NAME:
		len = sprintf(buf, "%s\n", ihost->initiatorname);
		break;
	case ISCSI_HOST_PARAM_IPADDRESS:
		len = sprintf(buf, "%s\n", ihost->local_address);
		break;
	default:
		return -ENOSYS;
	}

	return len;
}
EXPORT_SYMBOL_GPL(iscsi_host_get_param);

int iscsi_host_set_param(struct Scsi_Host *shost, enum iscsi_host_param param,
			 char *buf, int buflen)
{
	struct iscsi_host *ihost = shost_priv(shost);

	switch (param) {
	case ISCSI_HOST_PARAM_NETDEV_NAME:
		return iscsi_switch_str_param(&ihost->netdev, buf);
	case ISCSI_HOST_PARAM_HWADDRESS:
		return iscsi_switch_str_param(&ihost->hwaddress, buf);
	case ISCSI_HOST_PARAM_INITIATOR_NAME:
		return iscsi_switch_str_param(&ihost->initiatorname, buf);
	default:
		return -ENOSYS;
	}

	return 0;
}
EXPORT_SYMBOL_GPL(iscsi_host_set_param);

MODULE_AUTHOR("Mike Christie");
MODULE_DESCRIPTION("iSCSI library functions");
MODULE_LICENSE("GPL");<|MERGE_RESOLUTION|>--- conflicted
+++ resolved
@@ -1739,12 +1739,6 @@
 
 int iscsi_change_queue_depth(struct scsi_device *sdev, int depth, int reason)
 {
-<<<<<<< HEAD
-	if (reason != SCSI_QDEPTH_DEFAULT)
-		return -EOPNOTSUPP;
-
-	scsi_adjust_queue_depth(sdev, scsi_get_tag_type(sdev), depth);
-=======
 	switch (reason) {
 	case SCSI_QDEPTH_DEFAULT:
 		scsi_adjust_queue_depth(sdev, scsi_get_tag_type(sdev), depth);
@@ -1758,7 +1752,6 @@
 	default:
 		return -EOPNOTSUPP;
 	}
->>>>>>> 92dcffb9
 	return sdev->queue_depth;
 }
 EXPORT_SYMBOL_GPL(iscsi_change_queue_depth);
