--- conflicted
+++ resolved
@@ -725,59 +725,6 @@
 extern const struct attribute_group *pm8001_host_groups[];
 
 #define PM8001_INVALID_TAG	((u32)-1)
-<<<<<<< HEAD
-
-/*
- * Allocate a new tag and return the corresponding ccb after initializing it.
- */
-static inline struct pm8001_ccb_info *
-pm8001_ccb_alloc(struct pm8001_hba_info *pm8001_ha,
-		 struct pm8001_device *dev, struct sas_task *task)
-{
-	struct pm8001_ccb_info *ccb;
-	u32 tag;
-
-	if (pm8001_tag_alloc(pm8001_ha, &tag)) {
-		pm8001_dbg(pm8001_ha, FAIL, "Failed to allocate a tag\n");
-		return NULL;
-	}
-
-	ccb = &pm8001_ha->ccb_info[tag];
-	ccb->task = task;
-	ccb->n_elem = 0;
-	ccb->ccb_tag = tag;
-	ccb->device = dev;
-	ccb->fw_control_context = NULL;
-	ccb->open_retry = 0;
-
-	return ccb;
-}
-
-/*
- * Free the tag of an initialized ccb.
- */
-static inline void pm8001_ccb_free(struct pm8001_hba_info *pm8001_ha,
-				   struct pm8001_ccb_info *ccb)
-{
-	u32 tag = ccb->ccb_tag;
-
-	/*
-	 * Cleanup the ccb to make sure that a manual scan of the adapter
-	 * ccb_info array can detect ccb's that are in use.
-	 * C.f. pm8001_open_reject_retry()
-	 */
-	ccb->task = NULL;
-	ccb->ccb_tag = PM8001_INVALID_TAG;
-	ccb->device = NULL;
-	ccb->fw_control_context = NULL;
-
-	pm8001_tag_free(pm8001_ha, tag);
-}
-
-static inline void pm8001_ccb_task_free_done(struct pm8001_hba_info *pm8001_ha,
-					     struct pm8001_ccb_info *ccb)
-{
-=======
 
 /*
  * Allocate a new tag and return the corresponding ccb after initializing it.
@@ -835,7 +782,6 @@
 static inline void pm8001_ccb_task_free_done(struct pm8001_hba_info *pm8001_ha,
 					     struct pm8001_ccb_info *ccb)
 {
->>>>>>> eb3cdb58
 	struct sas_task *task = ccb->task;
 
 	pm8001_ccb_task_free(pm8001_ha, ccb);
