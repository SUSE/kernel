/*
 * PMC-Sierra SPCv/ve 8088/8089 SAS/SATA based host adapters driver
 *
 * Copyright (c) 2008-2009 PMC-Sierra, Inc.,
 * All rights reserved.
 *
 * Redistribution and use in source and binary forms, with or without
 * modification, are permitted provided that the following conditions
 * are met:
 * 1. Redistributions of source code must retain the above copyright
 * notice, this list of conditions, and the following disclaimer,
 * without modification.
 * 2. Redistributions in binary form must reproduce at minimum a disclaimer
 * substantially similar to the "NO WARRANTY" disclaimer below
 * ("Disclaimer") and any redistribution must be conditioned upon
 * including a substantially similar Disclaimer requirement for further
 * binary redistribution.
 * 3. Neither the names of the above-listed copyright holders nor the names
 * of any contributors may be used to endorse or promote products derived
 * from this software without specific prior written permission.
 *
 * Alternatively, this software may be distributed under the terms of the
 * GNU General Public License ("GPL") version 2 as published by the Free
 * Software Foundation.
 *
 * NO WARRANTY
 * THIS SOFTWARE IS PROVIDED BY THE COPYRIGHT HOLDERS AND CONTRIBUTORS
 * "AS IS" AND ANY EXPRESS OR IMPLIED WARRANTIES, INCLUDING, BUT NOT
 * LIMITED TO, THE IMPLIED WARRANTIES OF MERCHANTIBILITY AND FITNESS FOR
 * A PARTICULAR PURPOSE ARE DISCLAIMED. IN NO EVENT SHALL THE COPYRIGHT
 * HOLDERS OR CONTRIBUTORS BE LIABLE FOR SPECIAL, EXEMPLARY, OR CONSEQUENTIAL
 * DAMAGES (INCLUDING, BUT NOT LIMITED TO, PROCUREMENT OF SUBSTITUTE GOODS
 * OR SERVICES; LOSS OF USE, DATA, OR PROFITS; OR BUSINESS INTERRUPTION)
 * HOWEVER CAUSED AND ON ANY THEORY OF LIABILITY, WHETHER IN CONTRACT,
 * STRICT LIABILITY, OR TORT (INCLUDING NEGLIGENCE OR OTHERWISE) ARISING
 * IN ANY WAY OUT OF THE USE OF THIS SOFTWARE, EVEN IF ADVISED OF THE
 * POSSIBILITY OF SUCH DAMAGES.
 *
 */
 #include <linux/slab.h>
 #include "pm8001_sas.h"
 #include "pm80xx_hwi.h"
 #include "pm8001_chips.h"
 #include "pm8001_ctl.h"
#include "pm80xx_tracepoints.h"

#define SMP_DIRECT 1
#define SMP_INDIRECT 2


int pm80xx_bar4_shift(struct pm8001_hba_info *pm8001_ha, u32 shift_value)
{
	u32 reg_val;
	unsigned long start;
	pm8001_cw32(pm8001_ha, 0, MEMBASE_II_SHIFT_REGISTER, shift_value);
	/* confirm the setting is written */
	start = jiffies + HZ; /* 1 sec */
	do {
		reg_val = pm8001_cr32(pm8001_ha, 0, MEMBASE_II_SHIFT_REGISTER);
	} while ((reg_val != shift_value) && time_before(jiffies, start));
	if (reg_val != shift_value) {
		pm8001_dbg(pm8001_ha, FAIL, "TIMEOUT:MEMBASE_II_SHIFT_REGISTER = 0x%x\n",
			   reg_val);
		return -1;
	}
	return 0;
}

static void pm80xx_pci_mem_copy(struct pm8001_hba_info  *pm8001_ha, u32 soffset,
				__le32 *destination,
				u32 dw_count, u32 bus_base_number)
{
	u32 index, value, offset;

	for (index = 0; index < dw_count; index += 4, destination++) {
		offset = (soffset + index);
		if (offset < (64 * 1024)) {
			value = pm8001_cr32(pm8001_ha, bus_base_number, offset);
			*destination = cpu_to_le32(value);
		}
	}
	return;
}

ssize_t pm80xx_get_fatal_dump(struct device *cdev,
	struct device_attribute *attr, char *buf)
{
	struct Scsi_Host *shost = class_to_shost(cdev);
	struct sas_ha_struct *sha = SHOST_TO_SAS_HA(shost);
	struct pm8001_hba_info *pm8001_ha = sha->lldd_ha;
	void __iomem *fatal_table_address = pm8001_ha->fatal_tbl_addr;
	u32 accum_len, reg_val, index, *temp;
	u32 status = 1;
	unsigned long start;
	u8 *direct_data;
	char *fatal_error_data = buf;
	u32 length_to_read;
	u32 offset;

	pm8001_ha->forensic_info.data_buf.direct_data = buf;
	if (pm8001_ha->chip_id == chip_8001) {
		pm8001_ha->forensic_info.data_buf.direct_data +=
			sprintf(pm8001_ha->forensic_info.data_buf.direct_data,
			"Not supported for SPC controller");
		return (char *)pm8001_ha->forensic_info.data_buf.direct_data -
			(char *)buf;
	}
	/* initialize variables for very first call from host application */
	if (pm8001_ha->forensic_info.data_buf.direct_offset == 0) {
		pm8001_dbg(pm8001_ha, IO,
			   "forensic_info TYPE_NON_FATAL..............\n");
		direct_data = (u8 *)fatal_error_data;
		pm8001_ha->forensic_info.data_type = TYPE_NON_FATAL;
		pm8001_ha->forensic_info.data_buf.direct_len = SYSFS_OFFSET;
		pm8001_ha->forensic_info.data_buf.direct_offset = 0;
		pm8001_ha->forensic_info.data_buf.read_len = 0;
		pm8001_ha->forensic_preserved_accumulated_transfer = 0;

		/* Write signature to fatal dump table */
		pm8001_mw32(fatal_table_address,
				MPI_FATAL_EDUMP_TABLE_SIGNATURE, 0x1234abcd);

		pm8001_ha->forensic_info.data_buf.direct_data = direct_data;
		pm8001_dbg(pm8001_ha, IO, "ossaHwCB: status1 %d\n", status);
		pm8001_dbg(pm8001_ha, IO, "ossaHwCB: read_len 0x%x\n",
			   pm8001_ha->forensic_info.data_buf.read_len);
		pm8001_dbg(pm8001_ha, IO, "ossaHwCB: direct_len 0x%x\n",
			   pm8001_ha->forensic_info.data_buf.direct_len);
		pm8001_dbg(pm8001_ha, IO, "ossaHwCB: direct_offset 0x%x\n",
			   pm8001_ha->forensic_info.data_buf.direct_offset);
	}
	if (pm8001_ha->forensic_info.data_buf.direct_offset == 0) {
		/* start to get data */
		/* Program the MEMBASE II Shifting Register with 0x00.*/
		pm8001_cw32(pm8001_ha, 0, MEMBASE_II_SHIFT_REGISTER,
				pm8001_ha->fatal_forensic_shift_offset);
		pm8001_ha->forensic_last_offset = 0;
		pm8001_ha->forensic_fatal_step = 0;
		pm8001_ha->fatal_bar_loc = 0;
	}

	/* Read until accum_len is retrieved */
	accum_len = pm8001_mr32(fatal_table_address,
				MPI_FATAL_EDUMP_TABLE_ACCUM_LEN);
	/* Determine length of data between previously stored transfer length
	 * and current accumulated transfer length
	 */
	length_to_read =
		accum_len - pm8001_ha->forensic_preserved_accumulated_transfer;
	pm8001_dbg(pm8001_ha, IO, "get_fatal_spcv: accum_len 0x%x\n",
		   accum_len);
	pm8001_dbg(pm8001_ha, IO, "get_fatal_spcv: length_to_read 0x%x\n",
		   length_to_read);
	pm8001_dbg(pm8001_ha, IO, "get_fatal_spcv: last_offset 0x%x\n",
		   pm8001_ha->forensic_last_offset);
	pm8001_dbg(pm8001_ha, IO, "get_fatal_spcv: read_len 0x%x\n",
		   pm8001_ha->forensic_info.data_buf.read_len);
	pm8001_dbg(pm8001_ha, IO, "get_fatal_spcv:: direct_len 0x%x\n",
		   pm8001_ha->forensic_info.data_buf.direct_len);
	pm8001_dbg(pm8001_ha, IO, "get_fatal_spcv:: direct_offset 0x%x\n",
		   pm8001_ha->forensic_info.data_buf.direct_offset);

	/* If accumulated length failed to read correctly fail the attempt.*/
	if (accum_len == 0xFFFFFFFF) {
		pm8001_dbg(pm8001_ha, IO,
			   "Possible PCI issue 0x%x not expected\n",
			   accum_len);
		return status;
	}
	/* If accumulated length is zero fail the attempt */
	if (accum_len == 0) {
		pm8001_ha->forensic_info.data_buf.direct_data +=
			sprintf(pm8001_ha->forensic_info.data_buf.direct_data,
			"%08x ", 0xFFFFFFFF);
		return (char *)pm8001_ha->forensic_info.data_buf.direct_data -
			(char *)buf;
	}
	/* Accumulated length is good so start capturing the first data */
	temp = (u32 *)pm8001_ha->memoryMap.region[FORENSIC_MEM].virt_ptr;
	if (pm8001_ha->forensic_fatal_step == 0) {
moreData:
		/* If data to read is less than SYSFS_OFFSET then reduce the
		 * length of dataLen
		 */
		if (pm8001_ha->forensic_last_offset + SYSFS_OFFSET
				> length_to_read) {
			pm8001_ha->forensic_info.data_buf.direct_len =
				length_to_read -
				pm8001_ha->forensic_last_offset;
		} else {
			pm8001_ha->forensic_info.data_buf.direct_len =
				SYSFS_OFFSET;
		}
		if (pm8001_ha->forensic_info.data_buf.direct_data) {
			/* Data is in bar, copy to host memory */
			pm80xx_pci_mem_copy(pm8001_ha,
			pm8001_ha->fatal_bar_loc,
			pm8001_ha->memoryMap.region[FORENSIC_MEM].virt_ptr,
			pm8001_ha->forensic_info.data_buf.direct_len, 1);
		}
		pm8001_ha->fatal_bar_loc +=
			pm8001_ha->forensic_info.data_buf.direct_len;
		pm8001_ha->forensic_info.data_buf.direct_offset +=
			pm8001_ha->forensic_info.data_buf.direct_len;
		pm8001_ha->forensic_last_offset	+=
			pm8001_ha->forensic_info.data_buf.direct_len;
		pm8001_ha->forensic_info.data_buf.read_len =
			pm8001_ha->forensic_info.data_buf.direct_len;

		if (pm8001_ha->forensic_last_offset  >= length_to_read) {
			pm8001_ha->forensic_info.data_buf.direct_data +=
			sprintf(pm8001_ha->forensic_info.data_buf.direct_data,
				"%08x ", 3);
			for (index = 0; index <
				(pm8001_ha->forensic_info.data_buf.direct_len
				 / 4); index++) {
				pm8001_ha->forensic_info.data_buf.direct_data +=
				sprintf(
				pm8001_ha->forensic_info.data_buf.direct_data,
				"%08x ", *(temp + index));
			}

			pm8001_ha->fatal_bar_loc = 0;
			pm8001_ha->forensic_fatal_step = 1;
			pm8001_ha->fatal_forensic_shift_offset = 0;
			pm8001_ha->forensic_last_offset	= 0;
			status = 0;
			offset = (int)
			((char *)pm8001_ha->forensic_info.data_buf.direct_data
			- (char *)buf);
			pm8001_dbg(pm8001_ha, IO,
				   "get_fatal_spcv:return1 0x%x\n", offset);
			return (char *)pm8001_ha->
				forensic_info.data_buf.direct_data -
				(char *)buf;
		}
		if (pm8001_ha->fatal_bar_loc < (64 * 1024)) {
			pm8001_ha->forensic_info.data_buf.direct_data +=
				sprintf(pm8001_ha->
					forensic_info.data_buf.direct_data,
					"%08x ", 2);
			for (index = 0; index <
				(pm8001_ha->forensic_info.data_buf.direct_len
				 / 4); index++) {
				pm8001_ha->forensic_info.data_buf.direct_data
					+= sprintf(pm8001_ha->
					forensic_info.data_buf.direct_data,
					"%08x ", *(temp + index));
			}
			status = 0;
			offset = (int)
			((char *)pm8001_ha->forensic_info.data_buf.direct_data
			- (char *)buf);
			pm8001_dbg(pm8001_ha, IO,
				   "get_fatal_spcv:return2 0x%x\n", offset);
			return (char *)pm8001_ha->
				forensic_info.data_buf.direct_data -
				(char *)buf;
		}

		/* Increment the MEMBASE II Shifting Register value by 0x100.*/
		pm8001_ha->forensic_info.data_buf.direct_data +=
			sprintf(pm8001_ha->forensic_info.data_buf.direct_data,
				"%08x ", 2);
		for (index = 0; index <
			(pm8001_ha->forensic_info.data_buf.direct_len
			 / 4) ; index++) {
			pm8001_ha->forensic_info.data_buf.direct_data +=
				sprintf(pm8001_ha->
				forensic_info.data_buf.direct_data,
				"%08x ", *(temp + index));
		}
		pm8001_ha->fatal_forensic_shift_offset += 0x100;
		pm8001_cw32(pm8001_ha, 0, MEMBASE_II_SHIFT_REGISTER,
			pm8001_ha->fatal_forensic_shift_offset);
		pm8001_ha->fatal_bar_loc = 0;
		status = 0;
		offset = (int)
			((char *)pm8001_ha->forensic_info.data_buf.direct_data
			- (char *)buf);
		pm8001_dbg(pm8001_ha, IO, "get_fatal_spcv: return3 0x%x\n",
			   offset);
		return (char *)pm8001_ha->forensic_info.data_buf.direct_data -
			(char *)buf;
	}
	if (pm8001_ha->forensic_fatal_step == 1) {
		/* store previous accumulated length before triggering next
		 * accumulated length update
		 */
		pm8001_ha->forensic_preserved_accumulated_transfer =
			pm8001_mr32(fatal_table_address,
			MPI_FATAL_EDUMP_TABLE_ACCUM_LEN);

		/* continue capturing the fatal log until Dump status is 0x3 */
		if (pm8001_mr32(fatal_table_address,
			MPI_FATAL_EDUMP_TABLE_STATUS) <
			MPI_FATAL_EDUMP_TABLE_STAT_NF_SUCCESS_DONE) {

			/* reset fddstat bit by writing to zero*/
			pm8001_mw32(fatal_table_address,
					MPI_FATAL_EDUMP_TABLE_STATUS, 0x0);

			/* set dump control value to '1' so that new data will
			 * be transferred to shared memory
			 */
			pm8001_mw32(fatal_table_address,
				MPI_FATAL_EDUMP_TABLE_HANDSHAKE,
				MPI_FATAL_EDUMP_HANDSHAKE_RDY);

			/*Poll FDDHSHK  until clear */
			start = jiffies + (2 * HZ); /* 2 sec */

			do {
				reg_val = pm8001_mr32(fatal_table_address,
					MPI_FATAL_EDUMP_TABLE_HANDSHAKE);
			} while ((reg_val) && time_before(jiffies, start));

			if (reg_val != 0) {
				pm8001_dbg(pm8001_ha, FAIL,
					   "TIMEOUT:MPI_FATAL_EDUMP_TABLE_HDSHAKE 0x%x\n",
					   reg_val);
			       /* Fail the dump if a timeout occurs */
				pm8001_ha->forensic_info.data_buf.direct_data +=
				sprintf(
				pm8001_ha->forensic_info.data_buf.direct_data,
				"%08x ", 0xFFFFFFFF);
				return((char *)
				pm8001_ha->forensic_info.data_buf.direct_data
				- (char *)buf);
			}
			/* Poll status register until set to 2 or
			 * 3 for up to 2 seconds
			 */
			start = jiffies + (2 * HZ); /* 2 sec */

			do {
				reg_val = pm8001_mr32(fatal_table_address,
					MPI_FATAL_EDUMP_TABLE_STATUS);
			} while (((reg_val != 2) && (reg_val != 3)) &&
					time_before(jiffies, start));

			if (reg_val < 2) {
				pm8001_dbg(pm8001_ha, FAIL,
					   "TIMEOUT:MPI_FATAL_EDUMP_TABLE_STATUS = 0x%x\n",
					   reg_val);
				/* Fail the dump if a timeout occurs */
				pm8001_ha->forensic_info.data_buf.direct_data +=
				sprintf(
				pm8001_ha->forensic_info.data_buf.direct_data,
				"%08x ", 0xFFFFFFFF);
				return((char *)pm8001_ha->forensic_info.data_buf.direct_data -
						(char *)buf);
			}
	/* reset fatal_forensic_shift_offset back to zero and reset MEMBASE 2 register to zero */
			pm8001_ha->fatal_forensic_shift_offset = 0; /* location in 64k region */
			pm8001_cw32(pm8001_ha, 0,
					MEMBASE_II_SHIFT_REGISTER,
					pm8001_ha->fatal_forensic_shift_offset);
		}
		/* Read the next block of the debug data.*/
		length_to_read = pm8001_mr32(fatal_table_address,
		MPI_FATAL_EDUMP_TABLE_ACCUM_LEN) -
		pm8001_ha->forensic_preserved_accumulated_transfer;
		if (length_to_read != 0x0) {
			pm8001_ha->forensic_fatal_step = 0;
			goto moreData;
		} else {
			pm8001_ha->forensic_info.data_buf.direct_data +=
			sprintf(pm8001_ha->forensic_info.data_buf.direct_data,
				"%08x ", 4);
			pm8001_ha->forensic_info.data_buf.read_len = 0xFFFFFFFF;
			pm8001_ha->forensic_info.data_buf.direct_len =  0;
			pm8001_ha->forensic_info.data_buf.direct_offset = 0;
			pm8001_ha->forensic_info.data_buf.read_len = 0;
		}
	}
	offset = (int)((char *)pm8001_ha->forensic_info.data_buf.direct_data
			- (char *)buf);
	pm8001_dbg(pm8001_ha, IO, "get_fatal_spcv: return4 0x%x\n", offset);
	return ((char *)pm8001_ha->forensic_info.data_buf.direct_data -
		(char *)buf);
}

/* pm80xx_get_non_fatal_dump - dump the nonfatal data from the dma
 * location by the firmware.
 */
ssize_t pm80xx_get_non_fatal_dump(struct device *cdev,
	struct device_attribute *attr, char *buf)
{
	struct Scsi_Host *shost = class_to_shost(cdev);
	struct sas_ha_struct *sha = SHOST_TO_SAS_HA(shost);
	struct pm8001_hba_info *pm8001_ha = sha->lldd_ha;
	void __iomem *nonfatal_table_address = pm8001_ha->fatal_tbl_addr;
	u32 accum_len = 0;
	u32 total_len = 0;
	u32 reg_val = 0;
	u32 *temp = NULL;
	u32 index = 0;
	u32 output_length;
	unsigned long start = 0;
	char *buf_copy = buf;

	temp = (u32 *)pm8001_ha->memoryMap.region[FORENSIC_MEM].virt_ptr;
	if (++pm8001_ha->non_fatal_count == 1) {
		if (pm8001_ha->chip_id == chip_8001) {
			snprintf(pm8001_ha->forensic_info.data_buf.direct_data,
				PAGE_SIZE, "Not supported for SPC controller");
			return 0;
		}
		pm8001_dbg(pm8001_ha, IO, "forensic_info TYPE_NON_FATAL...\n");
		/*
		 * Step 1: Write the host buffer parameters in the MPI Fatal and
		 * Non-Fatal Error Dump Capture Table.This is the buffer
		 * where debug data will be DMAed to.
		 */
		pm8001_mw32(nonfatal_table_address,
		MPI_FATAL_EDUMP_TABLE_LO_OFFSET,
		pm8001_ha->memoryMap.region[FORENSIC_MEM].phys_addr_lo);

		pm8001_mw32(nonfatal_table_address,
		MPI_FATAL_EDUMP_TABLE_HI_OFFSET,
		pm8001_ha->memoryMap.region[FORENSIC_MEM].phys_addr_hi);

		pm8001_mw32(nonfatal_table_address,
		MPI_FATAL_EDUMP_TABLE_LENGTH, SYSFS_OFFSET);

		/* Optionally, set the DUMPCTRL bit to 1 if the host
		 * keeps sending active I/Os while capturing the non-fatal
		 * debug data. Otherwise, leave this bit set to zero
		 */
		pm8001_mw32(nonfatal_table_address,
		MPI_FATAL_EDUMP_TABLE_HANDSHAKE, MPI_FATAL_EDUMP_HANDSHAKE_RDY);

		/*
		 * Step 2: Clear Accumulative Length of Debug Data Transferred
		 * [ACCDDLEN] field in the MPI Fatal and Non-Fatal Error Dump
		 * Capture Table to zero.
		 */
		pm8001_mw32(nonfatal_table_address,
				MPI_FATAL_EDUMP_TABLE_ACCUM_LEN, 0);

		/* initiallize previous accumulated length to 0 */
		pm8001_ha->forensic_preserved_accumulated_transfer = 0;
		pm8001_ha->non_fatal_read_length = 0;
	}

	total_len = pm8001_mr32(nonfatal_table_address,
			MPI_FATAL_EDUMP_TABLE_TOTAL_LEN);
	/*
	 * Step 3:Clear Fatal/Non-Fatal Debug Data Transfer Status [FDDTSTAT]
	 * field and then request that the SPCv controller transfer the debug
	 * data by setting bit 7 of the Inbound Doorbell Set Register.
	 */
	pm8001_mw32(nonfatal_table_address, MPI_FATAL_EDUMP_TABLE_STATUS, 0);
	pm8001_cw32(pm8001_ha, 0, MSGU_IBDB_SET,
			SPCv_MSGU_CFG_TABLE_NONFATAL_DUMP);

	/*
	 * Step 4.1: Read back the Inbound Doorbell Set Register (by polling for
	 * 2 seconds) until register bit 7 is cleared.
	 * This step only indicates the request is accepted by the controller.
	 */
	start = jiffies + (2 * HZ); /* 2 sec */
	do {
		reg_val = pm8001_cr32(pm8001_ha, 0, MSGU_IBDB_SET) &
			SPCv_MSGU_CFG_TABLE_NONFATAL_DUMP;
	} while ((reg_val != 0) && time_before(jiffies, start));

	/* Step 4.2: To check the completion of the transfer, poll the Fatal/Non
	 * Fatal Debug Data Transfer Status [FDDTSTAT] field for 2 seconds in
	 * the MPI Fatal and Non-Fatal Error Dump Capture Table.
	 */
	start = jiffies + (2 * HZ); /* 2 sec */
	do {
		reg_val = pm8001_mr32(nonfatal_table_address,
				MPI_FATAL_EDUMP_TABLE_STATUS);
	} while ((!reg_val) && time_before(jiffies, start));

	if ((reg_val == 0x00) ||
		(reg_val == MPI_FATAL_EDUMP_TABLE_STAT_DMA_FAILED) ||
		(reg_val > MPI_FATAL_EDUMP_TABLE_STAT_NF_SUCCESS_DONE)) {
		pm8001_ha->non_fatal_read_length = 0;
		buf_copy += snprintf(buf_copy, PAGE_SIZE, "%08x ", 0xFFFFFFFF);
		pm8001_ha->non_fatal_count = 0;
		return (buf_copy - buf);
	} else if (reg_val ==
			MPI_FATAL_EDUMP_TABLE_STAT_NF_SUCCESS_MORE_DATA) {
		buf_copy += snprintf(buf_copy, PAGE_SIZE, "%08x ", 2);
	} else if ((reg_val == MPI_FATAL_EDUMP_TABLE_STAT_NF_SUCCESS_DONE) ||
		(pm8001_ha->non_fatal_read_length >= total_len)) {
		pm8001_ha->non_fatal_read_length = 0;
		buf_copy += snprintf(buf_copy, PAGE_SIZE, "%08x ", 4);
		pm8001_ha->non_fatal_count = 0;
	}
	accum_len = pm8001_mr32(nonfatal_table_address,
			MPI_FATAL_EDUMP_TABLE_ACCUM_LEN);
	output_length = accum_len -
		pm8001_ha->forensic_preserved_accumulated_transfer;

	for (index = 0; index < output_length/4; index++)
		buf_copy += snprintf(buf_copy, PAGE_SIZE,
				"%08x ", *(temp+index));

	pm8001_ha->non_fatal_read_length += output_length;

	/* store current accumulated length to use in next iteration as
	 * the previous accumulated length
	 */
	pm8001_ha->forensic_preserved_accumulated_transfer = accum_len;
	return (buf_copy - buf);
}

/**
 * read_main_config_table - read the configure table and save it.
 * @pm8001_ha: our hba card information
 */
static void read_main_config_table(struct pm8001_hba_info *pm8001_ha)
{
	void __iomem *address = pm8001_ha->main_cfg_tbl_addr;

	pm8001_ha->main_cfg_tbl.pm80xx_tbl.signature	=
		pm8001_mr32(address, MAIN_SIGNATURE_OFFSET);
	pm8001_ha->main_cfg_tbl.pm80xx_tbl.interface_rev =
		pm8001_mr32(address, MAIN_INTERFACE_REVISION);
	pm8001_ha->main_cfg_tbl.pm80xx_tbl.firmware_rev	=
		pm8001_mr32(address, MAIN_FW_REVISION);
	pm8001_ha->main_cfg_tbl.pm80xx_tbl.max_out_io	=
		pm8001_mr32(address, MAIN_MAX_OUTSTANDING_IO_OFFSET);
	pm8001_ha->main_cfg_tbl.pm80xx_tbl.max_sgl	=
		pm8001_mr32(address, MAIN_MAX_SGL_OFFSET);
	pm8001_ha->main_cfg_tbl.pm80xx_tbl.ctrl_cap_flag =
		pm8001_mr32(address, MAIN_CNTRL_CAP_OFFSET);
	pm8001_ha->main_cfg_tbl.pm80xx_tbl.gst_offset	=
		pm8001_mr32(address, MAIN_GST_OFFSET);
	pm8001_ha->main_cfg_tbl.pm80xx_tbl.inbound_queue_offset =
		pm8001_mr32(address, MAIN_IBQ_OFFSET);
	pm8001_ha->main_cfg_tbl.pm80xx_tbl.outbound_queue_offset =
		pm8001_mr32(address, MAIN_OBQ_OFFSET);

	/* read Error Dump Offset and Length */
	pm8001_ha->main_cfg_tbl.pm80xx_tbl.fatal_err_dump_offset0 =
		pm8001_mr32(address, MAIN_FATAL_ERROR_RDUMP0_OFFSET);
	pm8001_ha->main_cfg_tbl.pm80xx_tbl.fatal_err_dump_length0 =
		pm8001_mr32(address, MAIN_FATAL_ERROR_RDUMP0_LENGTH);
	pm8001_ha->main_cfg_tbl.pm80xx_tbl.fatal_err_dump_offset1 =
		pm8001_mr32(address, MAIN_FATAL_ERROR_RDUMP1_OFFSET);
	pm8001_ha->main_cfg_tbl.pm80xx_tbl.fatal_err_dump_length1 =
		pm8001_mr32(address, MAIN_FATAL_ERROR_RDUMP1_LENGTH);

	/* read GPIO LED settings from the configuration table */
	pm8001_ha->main_cfg_tbl.pm80xx_tbl.gpio_led_mapping =
		pm8001_mr32(address, MAIN_GPIO_LED_FLAGS_OFFSET);

	/* read analog Setting offset from the configuration table */
	pm8001_ha->main_cfg_tbl.pm80xx_tbl.analog_setup_table_offset =
		pm8001_mr32(address, MAIN_ANALOG_SETUP_OFFSET);

	pm8001_ha->main_cfg_tbl.pm80xx_tbl.int_vec_table_offset =
		pm8001_mr32(address, MAIN_INT_VECTOR_TABLE_OFFSET);
	pm8001_ha->main_cfg_tbl.pm80xx_tbl.phy_attr_table_offset =
		pm8001_mr32(address, MAIN_SAS_PHY_ATTR_TABLE_OFFSET);
	/* read port recover and reset timeout */
	pm8001_ha->main_cfg_tbl.pm80xx_tbl.port_recovery_timer =
		pm8001_mr32(address, MAIN_PORT_RECOVERY_TIMER);
	/* read ILA and inactive firmware version */
	pm8001_ha->main_cfg_tbl.pm80xx_tbl.ila_version =
		pm8001_mr32(address, MAIN_MPI_ILA_RELEASE_TYPE);
	pm8001_ha->main_cfg_tbl.pm80xx_tbl.inc_fw_version =
		pm8001_mr32(address, MAIN_MPI_INACTIVE_FW_VERSION);

	pm8001_dbg(pm8001_ha, DEV,
		   "Main cfg table: sign:%x interface rev:%x fw_rev:%x\n",
		   pm8001_ha->main_cfg_tbl.pm80xx_tbl.signature,
		   pm8001_ha->main_cfg_tbl.pm80xx_tbl.interface_rev,
		   pm8001_ha->main_cfg_tbl.pm80xx_tbl.firmware_rev);

	pm8001_dbg(pm8001_ha, DEV,
		   "table offset: gst:%x iq:%x oq:%x int vec:%x phy attr:%x\n",
		   pm8001_ha->main_cfg_tbl.pm80xx_tbl.gst_offset,
		   pm8001_ha->main_cfg_tbl.pm80xx_tbl.inbound_queue_offset,
		   pm8001_ha->main_cfg_tbl.pm80xx_tbl.outbound_queue_offset,
		   pm8001_ha->main_cfg_tbl.pm80xx_tbl.int_vec_table_offset,
		   pm8001_ha->main_cfg_tbl.pm80xx_tbl.phy_attr_table_offset);

	pm8001_dbg(pm8001_ha, DEV,
		   "Main cfg table; ila rev:%x Inactive fw rev:%x\n",
		   pm8001_ha->main_cfg_tbl.pm80xx_tbl.ila_version,
		   pm8001_ha->main_cfg_tbl.pm80xx_tbl.inc_fw_version);
}

/**
 * read_general_status_table - read the general status table and save it.
 * @pm8001_ha: our hba card information
 */
static void read_general_status_table(struct pm8001_hba_info *pm8001_ha)
{
	void __iomem *address = pm8001_ha->general_stat_tbl_addr;
	pm8001_ha->gs_tbl.pm80xx_tbl.gst_len_mpistate	=
			pm8001_mr32(address, GST_GSTLEN_MPIS_OFFSET);
	pm8001_ha->gs_tbl.pm80xx_tbl.iq_freeze_state0	=
			pm8001_mr32(address, GST_IQ_FREEZE_STATE0_OFFSET);
	pm8001_ha->gs_tbl.pm80xx_tbl.iq_freeze_state1	=
			pm8001_mr32(address, GST_IQ_FREEZE_STATE1_OFFSET);
	pm8001_ha->gs_tbl.pm80xx_tbl.msgu_tcnt		=
			pm8001_mr32(address, GST_MSGUTCNT_OFFSET);
	pm8001_ha->gs_tbl.pm80xx_tbl.iop_tcnt		=
			pm8001_mr32(address, GST_IOPTCNT_OFFSET);
	pm8001_ha->gs_tbl.pm80xx_tbl.gpio_input_val	=
			pm8001_mr32(address, GST_GPIO_INPUT_VAL);
	pm8001_ha->gs_tbl.pm80xx_tbl.recover_err_info[0] =
			pm8001_mr32(address, GST_RERRINFO_OFFSET0);
	pm8001_ha->gs_tbl.pm80xx_tbl.recover_err_info[1] =
			pm8001_mr32(address, GST_RERRINFO_OFFSET1);
	pm8001_ha->gs_tbl.pm80xx_tbl.recover_err_info[2] =
			pm8001_mr32(address, GST_RERRINFO_OFFSET2);
	pm8001_ha->gs_tbl.pm80xx_tbl.recover_err_info[3] =
			pm8001_mr32(address, GST_RERRINFO_OFFSET3);
	pm8001_ha->gs_tbl.pm80xx_tbl.recover_err_info[4] =
			pm8001_mr32(address, GST_RERRINFO_OFFSET4);
	pm8001_ha->gs_tbl.pm80xx_tbl.recover_err_info[5] =
			pm8001_mr32(address, GST_RERRINFO_OFFSET5);
	pm8001_ha->gs_tbl.pm80xx_tbl.recover_err_info[6] =
			pm8001_mr32(address, GST_RERRINFO_OFFSET6);
	pm8001_ha->gs_tbl.pm80xx_tbl.recover_err_info[7] =
			 pm8001_mr32(address, GST_RERRINFO_OFFSET7);
}
/**
 * read_phy_attr_table - read the phy attribute table and save it.
 * @pm8001_ha: our hba card information
 */
static void read_phy_attr_table(struct pm8001_hba_info *pm8001_ha)
{
	void __iomem *address = pm8001_ha->pspa_q_tbl_addr;
	pm8001_ha->phy_attr_table.phystart1_16[0] =
			pm8001_mr32(address, PSPA_PHYSTATE0_OFFSET);
	pm8001_ha->phy_attr_table.phystart1_16[1] =
			pm8001_mr32(address, PSPA_PHYSTATE1_OFFSET);
	pm8001_ha->phy_attr_table.phystart1_16[2] =
			pm8001_mr32(address, PSPA_PHYSTATE2_OFFSET);
	pm8001_ha->phy_attr_table.phystart1_16[3] =
			pm8001_mr32(address, PSPA_PHYSTATE3_OFFSET);
	pm8001_ha->phy_attr_table.phystart1_16[4] =
			pm8001_mr32(address, PSPA_PHYSTATE4_OFFSET);
	pm8001_ha->phy_attr_table.phystart1_16[5] =
			pm8001_mr32(address, PSPA_PHYSTATE5_OFFSET);
	pm8001_ha->phy_attr_table.phystart1_16[6] =
			pm8001_mr32(address, PSPA_PHYSTATE6_OFFSET);
	pm8001_ha->phy_attr_table.phystart1_16[7] =
			pm8001_mr32(address, PSPA_PHYSTATE7_OFFSET);
	pm8001_ha->phy_attr_table.phystart1_16[8] =
			pm8001_mr32(address, PSPA_PHYSTATE8_OFFSET);
	pm8001_ha->phy_attr_table.phystart1_16[9] =
			pm8001_mr32(address, PSPA_PHYSTATE9_OFFSET);
	pm8001_ha->phy_attr_table.phystart1_16[10] =
			pm8001_mr32(address, PSPA_PHYSTATE10_OFFSET);
	pm8001_ha->phy_attr_table.phystart1_16[11] =
			pm8001_mr32(address, PSPA_PHYSTATE11_OFFSET);
	pm8001_ha->phy_attr_table.phystart1_16[12] =
			pm8001_mr32(address, PSPA_PHYSTATE12_OFFSET);
	pm8001_ha->phy_attr_table.phystart1_16[13] =
			pm8001_mr32(address, PSPA_PHYSTATE13_OFFSET);
	pm8001_ha->phy_attr_table.phystart1_16[14] =
			pm8001_mr32(address, PSPA_PHYSTATE14_OFFSET);
	pm8001_ha->phy_attr_table.phystart1_16[15] =
			pm8001_mr32(address, PSPA_PHYSTATE15_OFFSET);

	pm8001_ha->phy_attr_table.outbound_hw_event_pid1_16[0] =
			pm8001_mr32(address, PSPA_OB_HW_EVENT_PID0_OFFSET);
	pm8001_ha->phy_attr_table.outbound_hw_event_pid1_16[1] =
			pm8001_mr32(address, PSPA_OB_HW_EVENT_PID1_OFFSET);
	pm8001_ha->phy_attr_table.outbound_hw_event_pid1_16[2] =
			pm8001_mr32(address, PSPA_OB_HW_EVENT_PID2_OFFSET);
	pm8001_ha->phy_attr_table.outbound_hw_event_pid1_16[3] =
			pm8001_mr32(address, PSPA_OB_HW_EVENT_PID3_OFFSET);
	pm8001_ha->phy_attr_table.outbound_hw_event_pid1_16[4] =
			pm8001_mr32(address, PSPA_OB_HW_EVENT_PID4_OFFSET);
	pm8001_ha->phy_attr_table.outbound_hw_event_pid1_16[5] =
			pm8001_mr32(address, PSPA_OB_HW_EVENT_PID5_OFFSET);
	pm8001_ha->phy_attr_table.outbound_hw_event_pid1_16[6] =
			pm8001_mr32(address, PSPA_OB_HW_EVENT_PID6_OFFSET);
	pm8001_ha->phy_attr_table.outbound_hw_event_pid1_16[7] =
			pm8001_mr32(address, PSPA_OB_HW_EVENT_PID7_OFFSET);
	pm8001_ha->phy_attr_table.outbound_hw_event_pid1_16[8] =
			pm8001_mr32(address, PSPA_OB_HW_EVENT_PID8_OFFSET);
	pm8001_ha->phy_attr_table.outbound_hw_event_pid1_16[9] =
			pm8001_mr32(address, PSPA_OB_HW_EVENT_PID9_OFFSET);
	pm8001_ha->phy_attr_table.outbound_hw_event_pid1_16[10] =
			pm8001_mr32(address, PSPA_OB_HW_EVENT_PID10_OFFSET);
	pm8001_ha->phy_attr_table.outbound_hw_event_pid1_16[11] =
			pm8001_mr32(address, PSPA_OB_HW_EVENT_PID11_OFFSET);
	pm8001_ha->phy_attr_table.outbound_hw_event_pid1_16[12] =
			pm8001_mr32(address, PSPA_OB_HW_EVENT_PID12_OFFSET);
	pm8001_ha->phy_attr_table.outbound_hw_event_pid1_16[13] =
			pm8001_mr32(address, PSPA_OB_HW_EVENT_PID13_OFFSET);
	pm8001_ha->phy_attr_table.outbound_hw_event_pid1_16[14] =
			pm8001_mr32(address, PSPA_OB_HW_EVENT_PID14_OFFSET);
	pm8001_ha->phy_attr_table.outbound_hw_event_pid1_16[15] =
			pm8001_mr32(address, PSPA_OB_HW_EVENT_PID15_OFFSET);

}

/**
 * read_inbnd_queue_table - read the inbound queue table and save it.
 * @pm8001_ha: our hba card information
 */
static void read_inbnd_queue_table(struct pm8001_hba_info *pm8001_ha)
{
	int i;
	void __iomem *address = pm8001_ha->inbnd_q_tbl_addr;
	for (i = 0; i < PM8001_MAX_INB_NUM; i++) {
		u32 offset = i * 0x20;
		pm8001_ha->inbnd_q_tbl[i].pi_pci_bar =
			get_pci_bar_index(pm8001_mr32(address,
				(offset + IB_PIPCI_BAR)));
		pm8001_ha->inbnd_q_tbl[i].pi_offset =
			pm8001_mr32(address, (offset + IB_PIPCI_BAR_OFFSET));
	}
}

/**
 * read_outbnd_queue_table - read the outbound queue table and save it.
 * @pm8001_ha: our hba card information
 */
static void read_outbnd_queue_table(struct pm8001_hba_info *pm8001_ha)
{
	int i;
	void __iomem *address = pm8001_ha->outbnd_q_tbl_addr;
	for (i = 0; i < PM8001_MAX_OUTB_NUM; i++) {
		u32 offset = i * 0x24;
		pm8001_ha->outbnd_q_tbl[i].ci_pci_bar =
			get_pci_bar_index(pm8001_mr32(address,
				(offset + OB_CIPCI_BAR)));
		pm8001_ha->outbnd_q_tbl[i].ci_offset =
			pm8001_mr32(address, (offset + OB_CIPCI_BAR_OFFSET));
	}
}

/**
 * init_default_table_values - init the default table.
 * @pm8001_ha: our hba card information
 */
static void init_default_table_values(struct pm8001_hba_info *pm8001_ha)
{
	int i;
	u32 offsetib, offsetob;
	void __iomem *addressib = pm8001_ha->inbnd_q_tbl_addr;
	void __iomem *addressob = pm8001_ha->outbnd_q_tbl_addr;
	u32 ib_offset = pm8001_ha->ib_offset;
	u32 ob_offset = pm8001_ha->ob_offset;
	u32 ci_offset = pm8001_ha->ci_offset;
	u32 pi_offset = pm8001_ha->pi_offset;

	pm8001_ha->main_cfg_tbl.pm80xx_tbl.upper_event_log_addr		=
		pm8001_ha->memoryMap.region[AAP1].phys_addr_hi;
	pm8001_ha->main_cfg_tbl.pm80xx_tbl.lower_event_log_addr		=
		pm8001_ha->memoryMap.region[AAP1].phys_addr_lo;
	pm8001_ha->main_cfg_tbl.pm80xx_tbl.event_log_size		=
							PM8001_EVENT_LOG_SIZE;
	pm8001_ha->main_cfg_tbl.pm80xx_tbl.event_log_severity		= 0x01;
	pm8001_ha->main_cfg_tbl.pm80xx_tbl.upper_pcs_event_log_addr	=
		pm8001_ha->memoryMap.region[IOP].phys_addr_hi;
	pm8001_ha->main_cfg_tbl.pm80xx_tbl.lower_pcs_event_log_addr	=
		pm8001_ha->memoryMap.region[IOP].phys_addr_lo;
	pm8001_ha->main_cfg_tbl.pm80xx_tbl.pcs_event_log_size		=
							PM8001_EVENT_LOG_SIZE;
	pm8001_ha->main_cfg_tbl.pm80xx_tbl.pcs_event_log_severity	= 0x01;
	pm8001_ha->main_cfg_tbl.pm80xx_tbl.fatal_err_interrupt		= 0x01;

	/* Enable higher IQs and OQs, 32 to 63, bit 16 */
	if (pm8001_ha->max_q_num > 32)
		pm8001_ha->main_cfg_tbl.pm80xx_tbl.fatal_err_interrupt |=
							1 << 16;
	/* Disable end to end CRC checking */
	pm8001_ha->main_cfg_tbl.pm80xx_tbl.crc_core_dump = (0x1 << 16);

	for (i = 0; i < pm8001_ha->max_q_num; i++) {
		pm8001_ha->inbnd_q_tbl[i].element_pri_size_cnt	=
			PM8001_MPI_QUEUE | (pm8001_ha->iomb_size << 16) | (0x00<<30);
		pm8001_ha->inbnd_q_tbl[i].upper_base_addr	=
			pm8001_ha->memoryMap.region[ib_offset + i].phys_addr_hi;
		pm8001_ha->inbnd_q_tbl[i].lower_base_addr	=
		pm8001_ha->memoryMap.region[ib_offset + i].phys_addr_lo;
		pm8001_ha->inbnd_q_tbl[i].base_virt		=
		  (u8 *)pm8001_ha->memoryMap.region[ib_offset + i].virt_ptr;
		pm8001_ha->inbnd_q_tbl[i].total_length		=
			pm8001_ha->memoryMap.region[ib_offset + i].total_len;
		pm8001_ha->inbnd_q_tbl[i].ci_upper_base_addr	=
			pm8001_ha->memoryMap.region[ci_offset + i].phys_addr_hi;
		pm8001_ha->inbnd_q_tbl[i].ci_lower_base_addr	=
			pm8001_ha->memoryMap.region[ci_offset + i].phys_addr_lo;
		pm8001_ha->inbnd_q_tbl[i].ci_virt		=
			pm8001_ha->memoryMap.region[ci_offset + i].virt_ptr;
		pm8001_write_32(pm8001_ha->inbnd_q_tbl[i].ci_virt, 0, 0);
		offsetib = i * 0x20;
		pm8001_ha->inbnd_q_tbl[i].pi_pci_bar		=
			get_pci_bar_index(pm8001_mr32(addressib,
				(offsetib + 0x14)));
		pm8001_ha->inbnd_q_tbl[i].pi_offset		=
			pm8001_mr32(addressib, (offsetib + 0x18));
		pm8001_ha->inbnd_q_tbl[i].producer_idx		= 0;
		pm8001_ha->inbnd_q_tbl[i].consumer_index	= 0;

		pm8001_dbg(pm8001_ha, DEV,
			   "IQ %d pi_bar 0x%x pi_offset 0x%x\n", i,
			   pm8001_ha->inbnd_q_tbl[i].pi_pci_bar,
			   pm8001_ha->inbnd_q_tbl[i].pi_offset);
	}
	for (i = 0; i < pm8001_ha->max_q_num; i++) {
		pm8001_ha->outbnd_q_tbl[i].element_size_cnt	=
			PM8001_MPI_QUEUE | (pm8001_ha->iomb_size << 16) | (0x01<<30);
		pm8001_ha->outbnd_q_tbl[i].upper_base_addr	=
			pm8001_ha->memoryMap.region[ob_offset + i].phys_addr_hi;
		pm8001_ha->outbnd_q_tbl[i].lower_base_addr	=
			pm8001_ha->memoryMap.region[ob_offset + i].phys_addr_lo;
		pm8001_ha->outbnd_q_tbl[i].base_virt		=
		  (u8 *)pm8001_ha->memoryMap.region[ob_offset + i].virt_ptr;
		pm8001_ha->outbnd_q_tbl[i].total_length		=
			pm8001_ha->memoryMap.region[ob_offset + i].total_len;
		pm8001_ha->outbnd_q_tbl[i].pi_upper_base_addr	=
			pm8001_ha->memoryMap.region[pi_offset + i].phys_addr_hi;
		pm8001_ha->outbnd_q_tbl[i].pi_lower_base_addr	=
			pm8001_ha->memoryMap.region[pi_offset + i].phys_addr_lo;
		/* interrupt vector based on oq */
		pm8001_ha->outbnd_q_tbl[i].interrup_vec_cnt_delay = (i << 24);
		pm8001_ha->outbnd_q_tbl[i].pi_virt		=
			pm8001_ha->memoryMap.region[pi_offset + i].virt_ptr;
		pm8001_write_32(pm8001_ha->outbnd_q_tbl[i].pi_virt, 0, 0);
		offsetob = i * 0x24;
		pm8001_ha->outbnd_q_tbl[i].ci_pci_bar		=
			get_pci_bar_index(pm8001_mr32(addressob,
			offsetob + 0x14));
		pm8001_ha->outbnd_q_tbl[i].ci_offset		=
			pm8001_mr32(addressob, (offsetob + 0x18));
		pm8001_ha->outbnd_q_tbl[i].consumer_idx		= 0;
		pm8001_ha->outbnd_q_tbl[i].producer_index	= 0;

		pm8001_dbg(pm8001_ha, DEV,
			   "OQ %d ci_bar 0x%x ci_offset 0x%x\n", i,
			   pm8001_ha->outbnd_q_tbl[i].ci_pci_bar,
			   pm8001_ha->outbnd_q_tbl[i].ci_offset);
	}
}

/**
 * update_main_config_table - update the main default table to the HBA.
 * @pm8001_ha: our hba card information
 */
static void update_main_config_table(struct pm8001_hba_info *pm8001_ha)
{
	void __iomem *address = pm8001_ha->main_cfg_tbl_addr;
	pm8001_mw32(address, MAIN_IQNPPD_HPPD_OFFSET,
		pm8001_ha->main_cfg_tbl.pm80xx_tbl.inbound_q_nppd_hppd);
	pm8001_mw32(address, MAIN_EVENT_LOG_ADDR_HI,
		pm8001_ha->main_cfg_tbl.pm80xx_tbl.upper_event_log_addr);
	pm8001_mw32(address, MAIN_EVENT_LOG_ADDR_LO,
		pm8001_ha->main_cfg_tbl.pm80xx_tbl.lower_event_log_addr);
	pm8001_mw32(address, MAIN_EVENT_LOG_BUFF_SIZE,
		pm8001_ha->main_cfg_tbl.pm80xx_tbl.event_log_size);
	pm8001_mw32(address, MAIN_EVENT_LOG_OPTION,
		pm8001_ha->main_cfg_tbl.pm80xx_tbl.event_log_severity);
	pm8001_mw32(address, MAIN_PCS_EVENT_LOG_ADDR_HI,
		pm8001_ha->main_cfg_tbl.pm80xx_tbl.upper_pcs_event_log_addr);
	pm8001_mw32(address, MAIN_PCS_EVENT_LOG_ADDR_LO,
		pm8001_ha->main_cfg_tbl.pm80xx_tbl.lower_pcs_event_log_addr);
	pm8001_mw32(address, MAIN_PCS_EVENT_LOG_BUFF_SIZE,
		pm8001_ha->main_cfg_tbl.pm80xx_tbl.pcs_event_log_size);
	pm8001_mw32(address, MAIN_PCS_EVENT_LOG_OPTION,
		pm8001_ha->main_cfg_tbl.pm80xx_tbl.pcs_event_log_severity);
	/* Update Fatal error interrupt vector */
	pm8001_ha->main_cfg_tbl.pm80xx_tbl.fatal_err_interrupt |=
					((pm8001_ha->max_q_num - 1) << 8);
	pm8001_mw32(address, MAIN_FATAL_ERROR_INTERRUPT,
		pm8001_ha->main_cfg_tbl.pm80xx_tbl.fatal_err_interrupt);
	pm8001_dbg(pm8001_ha, DEV,
		   "Updated Fatal error interrupt vector 0x%x\n",
		   pm8001_mr32(address, MAIN_FATAL_ERROR_INTERRUPT));

	pm8001_mw32(address, MAIN_EVENT_CRC_CHECK,
		pm8001_ha->main_cfg_tbl.pm80xx_tbl.crc_core_dump);

	/* SPCv specific */
	pm8001_ha->main_cfg_tbl.pm80xx_tbl.gpio_led_mapping &= 0xCFFFFFFF;
	/* Set GPIOLED to 0x2 for LED indicator */
	pm8001_ha->main_cfg_tbl.pm80xx_tbl.gpio_led_mapping |= 0x20000000;
	pm8001_mw32(address, MAIN_GPIO_LED_FLAGS_OFFSET,
		pm8001_ha->main_cfg_tbl.pm80xx_tbl.gpio_led_mapping);
	pm8001_dbg(pm8001_ha, DEV,
		   "Programming DW 0x21 in main cfg table with 0x%x\n",
		   pm8001_mr32(address, MAIN_GPIO_LED_FLAGS_OFFSET));

	pm8001_mw32(address, MAIN_PORT_RECOVERY_TIMER,
		pm8001_ha->main_cfg_tbl.pm80xx_tbl.port_recovery_timer);
	pm8001_mw32(address, MAIN_INT_REASSERTION_DELAY,
		pm8001_ha->main_cfg_tbl.pm80xx_tbl.interrupt_reassertion_delay);

	pm8001_ha->main_cfg_tbl.pm80xx_tbl.port_recovery_timer &= 0xffff0000;
	pm8001_ha->main_cfg_tbl.pm80xx_tbl.port_recovery_timer |=
							PORT_RECOVERY_TIMEOUT;
	if (pm8001_ha->chip_id == chip_8006) {
		pm8001_ha->main_cfg_tbl.pm80xx_tbl.port_recovery_timer &=
					0x0000ffff;
		pm8001_ha->main_cfg_tbl.pm80xx_tbl.port_recovery_timer |=
					CHIP_8006_PORT_RECOVERY_TIMEOUT;
	}
	pm8001_mw32(address, MAIN_PORT_RECOVERY_TIMER,
			pm8001_ha->main_cfg_tbl.pm80xx_tbl.port_recovery_timer);
}

/**
 * update_inbnd_queue_table - update the inbound queue table to the HBA.
 * @pm8001_ha: our hba card information
 * @number: entry in the queue
 */
static void update_inbnd_queue_table(struct pm8001_hba_info *pm8001_ha,
					 int number)
{
	void __iomem *address = pm8001_ha->inbnd_q_tbl_addr;
	u16 offset = number * 0x20;
	pm8001_mw32(address, offset + IB_PROPERITY_OFFSET,
		pm8001_ha->inbnd_q_tbl[number].element_pri_size_cnt);
	pm8001_mw32(address, offset + IB_BASE_ADDR_HI_OFFSET,
		pm8001_ha->inbnd_q_tbl[number].upper_base_addr);
	pm8001_mw32(address, offset + IB_BASE_ADDR_LO_OFFSET,
		pm8001_ha->inbnd_q_tbl[number].lower_base_addr);
	pm8001_mw32(address, offset + IB_CI_BASE_ADDR_HI_OFFSET,
		pm8001_ha->inbnd_q_tbl[number].ci_upper_base_addr);
	pm8001_mw32(address, offset + IB_CI_BASE_ADDR_LO_OFFSET,
		pm8001_ha->inbnd_q_tbl[number].ci_lower_base_addr);

	pm8001_dbg(pm8001_ha, DEV,
		   "IQ %d: Element pri size 0x%x\n",
		   number,
		   pm8001_ha->inbnd_q_tbl[number].element_pri_size_cnt);

	pm8001_dbg(pm8001_ha, DEV,
		   "IQ upr base addr 0x%x IQ lwr base addr 0x%x\n",
		   pm8001_ha->inbnd_q_tbl[number].upper_base_addr,
		   pm8001_ha->inbnd_q_tbl[number].lower_base_addr);

	pm8001_dbg(pm8001_ha, DEV,
		   "CI upper base addr 0x%x CI lower base addr 0x%x\n",
		   pm8001_ha->inbnd_q_tbl[number].ci_upper_base_addr,
		   pm8001_ha->inbnd_q_tbl[number].ci_lower_base_addr);
}

/**
 * update_outbnd_queue_table - update the outbound queue table to the HBA.
 * @pm8001_ha: our hba card information
 * @number: entry in the queue
 */
static void update_outbnd_queue_table(struct pm8001_hba_info *pm8001_ha,
						 int number)
{
	void __iomem *address = pm8001_ha->outbnd_q_tbl_addr;
	u16 offset = number * 0x24;
	pm8001_mw32(address, offset + OB_PROPERITY_OFFSET,
		pm8001_ha->outbnd_q_tbl[number].element_size_cnt);
	pm8001_mw32(address, offset + OB_BASE_ADDR_HI_OFFSET,
		pm8001_ha->outbnd_q_tbl[number].upper_base_addr);
	pm8001_mw32(address, offset + OB_BASE_ADDR_LO_OFFSET,
		pm8001_ha->outbnd_q_tbl[number].lower_base_addr);
	pm8001_mw32(address, offset + OB_PI_BASE_ADDR_HI_OFFSET,
		pm8001_ha->outbnd_q_tbl[number].pi_upper_base_addr);
	pm8001_mw32(address, offset + OB_PI_BASE_ADDR_LO_OFFSET,
		pm8001_ha->outbnd_q_tbl[number].pi_lower_base_addr);
	pm8001_mw32(address, offset + OB_INTERRUPT_COALES_OFFSET,
		pm8001_ha->outbnd_q_tbl[number].interrup_vec_cnt_delay);

	pm8001_dbg(pm8001_ha, DEV,
		   "OQ %d: Element pri size 0x%x\n",
		   number,
		   pm8001_ha->outbnd_q_tbl[number].element_size_cnt);

	pm8001_dbg(pm8001_ha, DEV,
		   "OQ upr base addr 0x%x OQ lwr base addr 0x%x\n",
		   pm8001_ha->outbnd_q_tbl[number].upper_base_addr,
		   pm8001_ha->outbnd_q_tbl[number].lower_base_addr);

	pm8001_dbg(pm8001_ha, DEV,
		   "PI upper base addr 0x%x PI lower base addr 0x%x\n",
		   pm8001_ha->outbnd_q_tbl[number].pi_upper_base_addr,
		   pm8001_ha->outbnd_q_tbl[number].pi_lower_base_addr);
}

/**
 * mpi_init_check - check firmware initialization status.
 * @pm8001_ha: our hba card information
 */
static int mpi_init_check(struct pm8001_hba_info *pm8001_ha)
{
	u32 max_wait_count;
	u32 value;
	u32 gst_len_mpistate;

	/* Write bit0=1 to Inbound DoorBell Register to tell the SPC FW the
	table is updated */
	pm8001_cw32(pm8001_ha, 0, MSGU_IBDB_SET, SPCv_MSGU_CFG_TABLE_UPDATE);
	/* wait until Inbound DoorBell Clear Register toggled */
	if (IS_SPCV_12G(pm8001_ha->pdev)) {
		max_wait_count = SPCV_DOORBELL_CLEAR_TIMEOUT;
	} else {
		max_wait_count = SPC_DOORBELL_CLEAR_TIMEOUT;
	}
	do {
		msleep(FW_READY_INTERVAL);
		value = pm8001_cr32(pm8001_ha, 0, MSGU_IBDB_SET);
		value &= SPCv_MSGU_CFG_TABLE_UPDATE;
	} while ((value != 0) && (--max_wait_count));

	if (!max_wait_count) {
		/* additional check */
		pm8001_dbg(pm8001_ha, FAIL,
			   "Inb doorbell clear not toggled[value:%x]\n",
			   value);
		return -EBUSY;
	}
	/* check the MPI-State for initialization up to 100ms*/
	max_wait_count = 5;/* 100 msec */
	do {
		msleep(FW_READY_INTERVAL);
		gst_len_mpistate =
			pm8001_mr32(pm8001_ha->general_stat_tbl_addr,
					GST_GSTLEN_MPIS_OFFSET);
	} while ((GST_MPI_STATE_INIT !=
		(gst_len_mpistate & GST_MPI_STATE_MASK)) && (--max_wait_count));
	if (!max_wait_count)
		return -EBUSY;

	/* check MPI Initialization error */
	gst_len_mpistate = gst_len_mpistate >> 16;
	if (0x0000 != gst_len_mpistate)
		return -EBUSY;

	/*
	 *  As per controller datasheet, after successful MPI
	 *  initialization minimum 500ms delay is required before
	 *  issuing commands.
	 */
	msleep(500);

	return 0;
}

/**
 * check_fw_ready - The LLDD check if the FW is ready, if not, return error.
 * This function sleeps hence it must not be used in atomic context.
 * @pm8001_ha: our hba card information
 */
static int check_fw_ready(struct pm8001_hba_info *pm8001_ha)
{
	u32 value;
	u32 max_wait_count;
	u32 max_wait_time;
	u32 expected_mask;
	int ret = 0;

	/* reset / PCIe ready */
	max_wait_time = max_wait_count = 5;	/* 100 milli sec */
	do {
		msleep(FW_READY_INTERVAL);
		value = pm8001_cr32(pm8001_ha, 0, MSGU_SCRATCH_PAD_1);
	} while ((value == 0xFFFFFFFF) && (--max_wait_count));

	/* check ila, RAAE and iops status */
	if ((pm8001_ha->chip_id != chip_8008) &&
			(pm8001_ha->chip_id != chip_8009)) {
		max_wait_time = max_wait_count = 180;   /* 3600 milli sec */
		expected_mask = SCRATCH_PAD_ILA_READY |
			SCRATCH_PAD_RAAE_READY |
			SCRATCH_PAD_IOP0_READY |
			SCRATCH_PAD_IOP1_READY;
	} else {
		max_wait_time = max_wait_count = 170;   /* 3400 milli sec */
		expected_mask = SCRATCH_PAD_ILA_READY |
			SCRATCH_PAD_RAAE_READY |
			SCRATCH_PAD_IOP0_READY;
	}
	do {
		msleep(FW_READY_INTERVAL);
		value = pm8001_cr32(pm8001_ha, 0, MSGU_SCRATCH_PAD_1);
	} while (((value & expected_mask) !=
				 expected_mask) && (--max_wait_count));
	if (!max_wait_count) {
		pm8001_dbg(pm8001_ha, INIT,
		"At least one FW component failed to load within %d millisec: Scratchpad1: 0x%x\n",
			max_wait_time * FW_READY_INTERVAL, value);
		ret = -1;
	} else {
		pm8001_dbg(pm8001_ha, MSG,
			"All FW components ready by %d ms\n",
			(max_wait_time - max_wait_count) * FW_READY_INTERVAL);
	}
	return ret;
}

static int init_pci_device_addresses(struct pm8001_hba_info *pm8001_ha)
{
	void __iomem *base_addr;
	u32	value;
	u32	offset;
	u32	pcibar;
	u32	pcilogic;

	value = pm8001_cr32(pm8001_ha, 0, MSGU_SCRATCH_PAD_0);

	/*
	 * lower 26 bits of SCRATCHPAD0 register describes offset within the
	 * PCIe BAR where the MPI configuration table is present
	 */
	offset = value & 0x03FFFFFF; /* scratch pad 0 TBL address */

	pm8001_dbg(pm8001_ha, DEV, "Scratchpad 0 Offset: 0x%x value 0x%x\n",
		   offset, value);
	/*
	 * Upper 6 bits describe the offset within PCI config space where BAR
	 * is located.
	 */
	pcilogic = (value & 0xFC000000) >> 26;
	pcibar = get_pci_bar_index(pcilogic);
	pm8001_dbg(pm8001_ha, INIT, "Scratchpad 0 PCI BAR: %d\n", pcibar);

	/*
	 * Make sure the offset falls inside the ioremapped PCI BAR
	 */
	if (offset > pm8001_ha->io_mem[pcibar].memsize) {
		pm8001_dbg(pm8001_ha, FAIL,
			"Main cfg tbl offset outside %u > %u\n",
				offset, pm8001_ha->io_mem[pcibar].memsize);
		return -EBUSY;
	}
	pm8001_ha->main_cfg_tbl_addr = base_addr =
		pm8001_ha->io_mem[pcibar].memvirtaddr + offset;

	/*
	 * Validate main configuration table address: first DWord should read
	 * "PMCS"
	 */
	value = pm8001_mr32(pm8001_ha->main_cfg_tbl_addr, 0);
	if (memcmp(&value, "PMCS", 4) != 0) {
		pm8001_dbg(pm8001_ha, FAIL,
			"BAD main config signature 0x%x\n",
				value);
		return -EBUSY;
	}
	pm8001_dbg(pm8001_ha, INIT,
			"VALID main config signature 0x%x\n", value);
	pm8001_ha->general_stat_tbl_addr =
		base_addr + (pm8001_cr32(pm8001_ha, pcibar, offset + 0x18) &
					0xFFFFFF);
	pm8001_ha->inbnd_q_tbl_addr =
		base_addr + (pm8001_cr32(pm8001_ha, pcibar, offset + 0x1C) &
					0xFFFFFF);
	pm8001_ha->outbnd_q_tbl_addr =
		base_addr + (pm8001_cr32(pm8001_ha, pcibar, offset + 0x20) &
					0xFFFFFF);
	pm8001_ha->ivt_tbl_addr =
		base_addr + (pm8001_cr32(pm8001_ha, pcibar, offset + 0x8C) &
					0xFFFFFF);
	pm8001_ha->pspa_q_tbl_addr =
		base_addr + (pm8001_cr32(pm8001_ha, pcibar, offset + 0x90) &
					0xFFFFFF);
	pm8001_ha->fatal_tbl_addr =
		base_addr + (pm8001_cr32(pm8001_ha, pcibar, offset + 0xA0) &
					0xFFFFFF);

	pm8001_dbg(pm8001_ha, INIT, "GST OFFSET 0x%x\n",
		   pm8001_cr32(pm8001_ha, pcibar, offset + 0x18));
	pm8001_dbg(pm8001_ha, INIT, "INBND OFFSET 0x%x\n",
		   pm8001_cr32(pm8001_ha, pcibar, offset + 0x1C));
	pm8001_dbg(pm8001_ha, INIT, "OBND OFFSET 0x%x\n",
		   pm8001_cr32(pm8001_ha, pcibar, offset + 0x20));
	pm8001_dbg(pm8001_ha, INIT, "IVT OFFSET 0x%x\n",
		   pm8001_cr32(pm8001_ha, pcibar, offset + 0x8C));
	pm8001_dbg(pm8001_ha, INIT, "PSPA OFFSET 0x%x\n",
		   pm8001_cr32(pm8001_ha, pcibar, offset + 0x90));
	pm8001_dbg(pm8001_ha, INIT, "addr - main cfg %p general status %p\n",
		   pm8001_ha->main_cfg_tbl_addr,
		   pm8001_ha->general_stat_tbl_addr);
	pm8001_dbg(pm8001_ha, INIT, "addr - inbnd %p obnd %p\n",
		   pm8001_ha->inbnd_q_tbl_addr,
		   pm8001_ha->outbnd_q_tbl_addr);
	pm8001_dbg(pm8001_ha, INIT, "addr - pspa %p ivt %p\n",
		   pm8001_ha->pspa_q_tbl_addr,
		   pm8001_ha->ivt_tbl_addr);
	return 0;
}

/**
 * pm80xx_set_thermal_config - support the thermal configuration
 * @pm8001_ha: our hba card information.
 */
int
pm80xx_set_thermal_config(struct pm8001_hba_info *pm8001_ha)
{
	struct set_ctrl_cfg_req payload;
	int rc;
	u32 tag;
	u32 opc = OPC_INB_SET_CONTROLLER_CONFIG;
	u32 page_code;

	memset(&payload, 0, sizeof(struct set_ctrl_cfg_req));
	rc = pm8001_tag_alloc(pm8001_ha, &tag);
	if (rc)
		return rc;

	payload.tag = cpu_to_le32(tag);

	if (IS_SPCV_12G(pm8001_ha->pdev))
		page_code = THERMAL_PAGE_CODE_7H;
	else
		page_code = THERMAL_PAGE_CODE_8H;

	payload.cfg_pg[0] =
		cpu_to_le32((THERMAL_LOG_ENABLE << 9) |
			    (THERMAL_ENABLE << 8) | page_code);
	payload.cfg_pg[1] =
		cpu_to_le32((LTEMPHIL << 24) | (RTEMPHIL << 8));

	pm8001_dbg(pm8001_ha, DEV,
		   "Setting up thermal config. cfg_pg 0 0x%x cfg_pg 1 0x%x\n",
		   payload.cfg_pg[0], payload.cfg_pg[1]);

	rc = pm8001_mpi_build_cmd(pm8001_ha, 0, opc, &payload,
			sizeof(payload), 0);
	if (rc)
		pm8001_tag_free(pm8001_ha, tag);
	return rc;

}

/**
* pm80xx_set_sas_protocol_timer_config - support the SAS Protocol
* Timer configuration page
* @pm8001_ha: our hba card information.
*/
static int
pm80xx_set_sas_protocol_timer_config(struct pm8001_hba_info *pm8001_ha)
{
	struct set_ctrl_cfg_req payload;
	SASProtocolTimerConfig_t SASConfigPage;
	int rc;
	u32 tag;
	u32 opc = OPC_INB_SET_CONTROLLER_CONFIG;

	memset(&payload, 0, sizeof(struct set_ctrl_cfg_req));
	memset(&SASConfigPage, 0, sizeof(SASProtocolTimerConfig_t));

	rc = pm8001_tag_alloc(pm8001_ha, &tag);
	if (rc)
		return rc;

	payload.tag = cpu_to_le32(tag);

	SASConfigPage.pageCode = cpu_to_le32(SAS_PROTOCOL_TIMER_CONFIG_PAGE);
	SASConfigPage.MST_MSI = cpu_to_le32(3 << 15);
	SASConfigPage.STP_SSP_MCT_TMO =
		cpu_to_le32((STP_MCT_TMO << 16) | SSP_MCT_TMO);
	SASConfigPage.STP_FRM_TMO =
		cpu_to_le32((SAS_MAX_OPEN_TIME << 24) |
			    (SMP_MAX_CONN_TIMER << 16) | STP_FRM_TIMER);
	SASConfigPage.STP_IDLE_TMO = cpu_to_le32(STP_IDLE_TIME);

	SASConfigPage.OPNRJT_RTRY_INTVL =
		cpu_to_le32((SAS_MFD << 16) | SAS_OPNRJT_RTRY_INTVL);
	SASConfigPage.Data_Cmd_OPNRJT_RTRY_TMO =
		cpu_to_le32((SAS_DOPNRJT_RTRY_TMO << 16) | SAS_COPNRJT_RTRY_TMO);
	SASConfigPage.Data_Cmd_OPNRJT_RTRY_THR =
		cpu_to_le32((SAS_DOPNRJT_RTRY_THR << 16) | SAS_COPNRJT_RTRY_THR);
	SASConfigPage.MAX_AIP = cpu_to_le32(SAS_MAX_AIP);

	pm8001_dbg(pm8001_ha, INIT, "SASConfigPage.pageCode 0x%08x\n",
		   le32_to_cpu(SASConfigPage.pageCode));
	pm8001_dbg(pm8001_ha, INIT, "SASConfigPage.MST_MSI  0x%08x\n",
		   le32_to_cpu(SASConfigPage.MST_MSI));
	pm8001_dbg(pm8001_ha, INIT, "SASConfigPage.STP_SSP_MCT_TMO  0x%08x\n",
		   le32_to_cpu(SASConfigPage.STP_SSP_MCT_TMO));
	pm8001_dbg(pm8001_ha, INIT, "SASConfigPage.STP_FRM_TMO  0x%08x\n",
		   le32_to_cpu(SASConfigPage.STP_FRM_TMO));
	pm8001_dbg(pm8001_ha, INIT, "SASConfigPage.STP_IDLE_TMO  0x%08x\n",
		   le32_to_cpu(SASConfigPage.STP_IDLE_TMO));
	pm8001_dbg(pm8001_ha, INIT, "SASConfigPage.OPNRJT_RTRY_INTVL  0x%08x\n",
		   le32_to_cpu(SASConfigPage.OPNRJT_RTRY_INTVL));
	pm8001_dbg(pm8001_ha, INIT, "SASConfigPage.Data_Cmd_OPNRJT_RTRY_TMO  0x%08x\n",
		   le32_to_cpu(SASConfigPage.Data_Cmd_OPNRJT_RTRY_TMO));
	pm8001_dbg(pm8001_ha, INIT, "SASConfigPage.Data_Cmd_OPNRJT_RTRY_THR  0x%08x\n",
		   le32_to_cpu(SASConfigPage.Data_Cmd_OPNRJT_RTRY_THR));
	pm8001_dbg(pm8001_ha, INIT, "SASConfigPage.MAX_AIP  0x%08x\n",
		   le32_to_cpu(SASConfigPage.MAX_AIP));

	memcpy(&payload.cfg_pg, &SASConfigPage,
			 sizeof(SASProtocolTimerConfig_t));

	rc = pm8001_mpi_build_cmd(pm8001_ha, 0, opc, &payload,
			sizeof(payload), 0);
	if (rc)
		pm8001_tag_free(pm8001_ha, tag);

	return rc;
}

/**
 * pm80xx_get_encrypt_info - Check for encryption
 * @pm8001_ha: our hba card information.
 */
static int
pm80xx_get_encrypt_info(struct pm8001_hba_info *pm8001_ha)
{
	u32 scratch3_value;
	int ret = -1;

	/* Read encryption status from SCRATCH PAD 3 */
	scratch3_value = pm8001_cr32(pm8001_ha, 0, MSGU_SCRATCH_PAD_3);

	if ((scratch3_value & SCRATCH_PAD3_ENC_MASK) ==
					SCRATCH_PAD3_ENC_READY) {
		if (scratch3_value & SCRATCH_PAD3_XTS_ENABLED)
			pm8001_ha->encrypt_info.cipher_mode = CIPHER_MODE_XTS;
		if ((scratch3_value & SCRATCH_PAD3_SM_MASK) ==
						SCRATCH_PAD3_SMF_ENABLED)
			pm8001_ha->encrypt_info.sec_mode = SEC_MODE_SMF;
		if ((scratch3_value & SCRATCH_PAD3_SM_MASK) ==
						SCRATCH_PAD3_SMA_ENABLED)
			pm8001_ha->encrypt_info.sec_mode = SEC_MODE_SMA;
		if ((scratch3_value & SCRATCH_PAD3_SM_MASK) ==
						SCRATCH_PAD3_SMB_ENABLED)
			pm8001_ha->encrypt_info.sec_mode = SEC_MODE_SMB;
		pm8001_ha->encrypt_info.status = 0;
		pm8001_dbg(pm8001_ha, INIT,
			   "Encryption: SCRATCH_PAD3_ENC_READY 0x%08X.Cipher mode 0x%x Sec mode 0x%x status 0x%x\n",
			   scratch3_value,
			   pm8001_ha->encrypt_info.cipher_mode,
			   pm8001_ha->encrypt_info.sec_mode,
			   pm8001_ha->encrypt_info.status);
		ret = 0;
	} else if ((scratch3_value & SCRATCH_PAD3_ENC_READY) ==
					SCRATCH_PAD3_ENC_DISABLED) {
		pm8001_dbg(pm8001_ha, INIT,
			   "Encryption: SCRATCH_PAD3_ENC_DISABLED 0x%08X\n",
			   scratch3_value);
		pm8001_ha->encrypt_info.status = 0xFFFFFFFF;
		pm8001_ha->encrypt_info.cipher_mode = 0;
		pm8001_ha->encrypt_info.sec_mode = 0;
		ret = 0;
	} else if ((scratch3_value & SCRATCH_PAD3_ENC_MASK) ==
				SCRATCH_PAD3_ENC_DIS_ERR) {
		pm8001_ha->encrypt_info.status =
			(scratch3_value & SCRATCH_PAD3_ERR_CODE) >> 16;
		if (scratch3_value & SCRATCH_PAD3_XTS_ENABLED)
			pm8001_ha->encrypt_info.cipher_mode = CIPHER_MODE_XTS;
		if ((scratch3_value & SCRATCH_PAD3_SM_MASK) ==
					SCRATCH_PAD3_SMF_ENABLED)
			pm8001_ha->encrypt_info.sec_mode = SEC_MODE_SMF;
		if ((scratch3_value & SCRATCH_PAD3_SM_MASK) ==
					SCRATCH_PAD3_SMA_ENABLED)
			pm8001_ha->encrypt_info.sec_mode = SEC_MODE_SMA;
		if ((scratch3_value & SCRATCH_PAD3_SM_MASK) ==
					SCRATCH_PAD3_SMB_ENABLED)
			pm8001_ha->encrypt_info.sec_mode = SEC_MODE_SMB;
		pm8001_dbg(pm8001_ha, INIT,
			   "Encryption: SCRATCH_PAD3_DIS_ERR 0x%08X.Cipher mode 0x%x sec mode 0x%x status 0x%x\n",
			   scratch3_value,
			   pm8001_ha->encrypt_info.cipher_mode,
			   pm8001_ha->encrypt_info.sec_mode,
			   pm8001_ha->encrypt_info.status);
	} else if ((scratch3_value & SCRATCH_PAD3_ENC_MASK) ==
				 SCRATCH_PAD3_ENC_ENA_ERR) {

		pm8001_ha->encrypt_info.status =
			(scratch3_value & SCRATCH_PAD3_ERR_CODE) >> 16;
		if (scratch3_value & SCRATCH_PAD3_XTS_ENABLED)
			pm8001_ha->encrypt_info.cipher_mode = CIPHER_MODE_XTS;
		if ((scratch3_value & SCRATCH_PAD3_SM_MASK) ==
					SCRATCH_PAD3_SMF_ENABLED)
			pm8001_ha->encrypt_info.sec_mode = SEC_MODE_SMF;
		if ((scratch3_value & SCRATCH_PAD3_SM_MASK) ==
					SCRATCH_PAD3_SMA_ENABLED)
			pm8001_ha->encrypt_info.sec_mode = SEC_MODE_SMA;
		if ((scratch3_value & SCRATCH_PAD3_SM_MASK) ==
					SCRATCH_PAD3_SMB_ENABLED)
			pm8001_ha->encrypt_info.sec_mode = SEC_MODE_SMB;

		pm8001_dbg(pm8001_ha, INIT,
			   "Encryption: SCRATCH_PAD3_ENA_ERR 0x%08X.Cipher mode 0x%x sec mode 0x%x status 0x%x\n",
			   scratch3_value,
			   pm8001_ha->encrypt_info.cipher_mode,
			   pm8001_ha->encrypt_info.sec_mode,
			   pm8001_ha->encrypt_info.status);
	}
	return ret;
}

/**
 * pm80xx_encrypt_update - update flash with encryption information
 * @pm8001_ha: our hba card information.
 */
static int pm80xx_encrypt_update(struct pm8001_hba_info *pm8001_ha)
{
	struct kek_mgmt_req payload;
	int rc;
	u32 tag;
	u32 opc = OPC_INB_KEK_MANAGEMENT;

	memset(&payload, 0, sizeof(struct kek_mgmt_req));
	rc = pm8001_tag_alloc(pm8001_ha, &tag);
	if (rc)
		return rc;

	payload.tag = cpu_to_le32(tag);
	/* Currently only one key is used. New KEK index is 1.
	 * Current KEK index is 1. Store KEK to NVRAM is 1.
	 */
	payload.new_curidx_ksop =
		cpu_to_le32(((1 << 24) | (1 << 16) | (1 << 8) |
			     KEK_MGMT_SUBOP_KEYCARDUPDATE));

	pm8001_dbg(pm8001_ha, DEV,
		   "Saving Encryption info to flash. payload 0x%x\n",
		   le32_to_cpu(payload.new_curidx_ksop));

	rc = pm8001_mpi_build_cmd(pm8001_ha, 0, opc, &payload,
			sizeof(payload), 0);
	if (rc)
		pm8001_tag_free(pm8001_ha, tag);

	return rc;
}

/**
 * pm80xx_chip_init - the main init function that initializes whole PM8001 chip.
 * @pm8001_ha: our hba card information
 */
static int pm80xx_chip_init(struct pm8001_hba_info *pm8001_ha)
{
	int ret;
	u8 i = 0;

	/* check the firmware status */
	if (-1 == check_fw_ready(pm8001_ha)) {
		pm8001_dbg(pm8001_ha, FAIL, "Firmware is not ready!\n");
		return -EBUSY;
	}

	/* Initialize the controller fatal error flag */
	pm8001_ha->controller_fatal_error = false;

	/* Initialize pci space address eg: mpi offset */
	ret = init_pci_device_addresses(pm8001_ha);
	if (ret) {
		pm8001_dbg(pm8001_ha, FAIL,
			"Failed to init pci addresses");
		return ret;
	}
	init_default_table_values(pm8001_ha);
	read_main_config_table(pm8001_ha);
	read_general_status_table(pm8001_ha);
	read_inbnd_queue_table(pm8001_ha);
	read_outbnd_queue_table(pm8001_ha);
	read_phy_attr_table(pm8001_ha);

	/* update main config table ,inbound table and outbound table */
	update_main_config_table(pm8001_ha);
	for (i = 0; i < pm8001_ha->max_q_num; i++) {
		update_inbnd_queue_table(pm8001_ha, i);
		update_outbnd_queue_table(pm8001_ha, i);
	}
	/* notify firmware update finished and check initialization status */
	if (0 == mpi_init_check(pm8001_ha)) {
		pm8001_dbg(pm8001_ha, INIT, "MPI initialize successful!\n");
	} else
		return -EBUSY;

	return 0;
}

static void pm80xx_chip_post_init(struct pm8001_hba_info *pm8001_ha)
{
	/* send SAS protocol timer configuration page to FW */
	pm80xx_set_sas_protocol_timer_config(pm8001_ha);

	/* Check for encryption */
	if (pm8001_ha->chip->encrypt) {
		int ret;

		pm8001_dbg(pm8001_ha, INIT, "Checking for encryption\n");
		ret = pm80xx_get_encrypt_info(pm8001_ha);
		if (ret == -1) {
			pm8001_dbg(pm8001_ha, INIT, "Encryption error !!\n");
			if (pm8001_ha->encrypt_info.status == 0x81) {
				pm8001_dbg(pm8001_ha, INIT,
					   "Encryption enabled with error.Saving encryption key to flash\n");
				pm80xx_encrypt_update(pm8001_ha);
			}
		}
	}
}

static int mpi_uninit_check(struct pm8001_hba_info *pm8001_ha)
{
	u32 max_wait_count;
	u32 value;
	u32 gst_len_mpistate;
	int ret;

	ret = init_pci_device_addresses(pm8001_ha);
	if (ret) {
		pm8001_dbg(pm8001_ha, FAIL,
			"Failed to init pci addresses");
		return ret;
	}

	/* Write bit1=1 to Inbound DoorBell Register to tell the SPC FW the
	table is stop */
	pm8001_cw32(pm8001_ha, 0, MSGU_IBDB_SET, SPCv_MSGU_CFG_TABLE_RESET);

	/* wait until Inbound DoorBell Clear Register toggled */
	if (IS_SPCV_12G(pm8001_ha->pdev)) {
		max_wait_count = SPCV_DOORBELL_CLEAR_TIMEOUT;
	} else {
		max_wait_count = SPC_DOORBELL_CLEAR_TIMEOUT;
	}
	do {
		msleep(FW_READY_INTERVAL);
		value = pm8001_cr32(pm8001_ha, 0, MSGU_IBDB_SET);
		value &= SPCv_MSGU_CFG_TABLE_RESET;
	} while ((value != 0) && (--max_wait_count));

	if (!max_wait_count) {
		pm8001_dbg(pm8001_ha, FAIL, "TIMEOUT:IBDB value/=%x\n", value);
		return -1;
	}

	/* check the MPI-State for termination in progress */
	/* wait until Inbound DoorBell Clear Register toggled */
	max_wait_count = 100; /* 2 sec for spcv/ve */
	do {
		msleep(FW_READY_INTERVAL);
		gst_len_mpistate =
			pm8001_mr32(pm8001_ha->general_stat_tbl_addr,
			GST_GSTLEN_MPIS_OFFSET);
		if (GST_MPI_STATE_UNINIT ==
			(gst_len_mpistate & GST_MPI_STATE_MASK))
			break;
	} while (--max_wait_count);
	if (!max_wait_count) {
		pm8001_dbg(pm8001_ha, FAIL, " TIME OUT MPI State = 0x%x\n",
			   gst_len_mpistate & GST_MPI_STATE_MASK);
		return -1;
	}

	return 0;
}

/**
 * pm80xx_fatal_errors - returns non-zero *ONLY* when fatal errors
 * @pm8001_ha: our hba card information
 *
 * Fatal errors are recoverable only after a host reboot.
 */
int
pm80xx_fatal_errors(struct pm8001_hba_info *pm8001_ha)
{
	int ret = 0;
	u32 scratch_pad_rsvd0 = pm8001_cr32(pm8001_ha, 0,
					    MSGU_SCRATCH_PAD_RSVD_0);
	u32 scratch_pad_rsvd1 = pm8001_cr32(pm8001_ha, 0,
					    MSGU_SCRATCH_PAD_RSVD_1);
	u32 scratch_pad1 = pm8001_cr32(pm8001_ha, 0, MSGU_SCRATCH_PAD_1);
	u32 scratch_pad2 = pm8001_cr32(pm8001_ha, 0, MSGU_SCRATCH_PAD_2);
	u32 scratch_pad3 = pm8001_cr32(pm8001_ha, 0, MSGU_SCRATCH_PAD_3);

	if (pm8001_ha->chip_id != chip_8006 &&
			pm8001_ha->chip_id != chip_8074 &&
			pm8001_ha->chip_id != chip_8076) {
		return 0;
	}

	if (MSGU_SCRATCHPAD1_STATE_FATAL_ERROR(scratch_pad1)) {
		pm8001_dbg(pm8001_ha, FAIL,
			"Fatal error SCRATCHPAD1 = 0x%x SCRATCHPAD2 = 0x%x SCRATCHPAD3 = 0x%x SCRATCHPAD_RSVD0 = 0x%x SCRATCHPAD_RSVD1 = 0x%x\n",
				scratch_pad1, scratch_pad2, scratch_pad3,
				scratch_pad_rsvd0, scratch_pad_rsvd1);
		ret = 1;
	}

	return ret;
}

/**
 * pm80xx_chip_soft_rst - soft reset the PM8001 chip, so that all
 * FW register status are reset to the originated status.
 * @pm8001_ha: our hba card information
 */

static int
pm80xx_chip_soft_rst(struct pm8001_hba_info *pm8001_ha)
{
	u32 regval;
	u32 bootloader_state;
	u32 ibutton0, ibutton1;

	/* Process MPI table uninitialization only if FW is ready */
	if (!pm8001_ha->controller_fatal_error) {
		/* Check if MPI is in ready state to reset */
		if (mpi_uninit_check(pm8001_ha) != 0) {
			u32 r0 = pm8001_cr32(pm8001_ha, 0, MSGU_SCRATCH_PAD_0);
			u32 r1 = pm8001_cr32(pm8001_ha, 0, MSGU_SCRATCH_PAD_1);
			u32 r2 = pm8001_cr32(pm8001_ha, 0, MSGU_SCRATCH_PAD_2);
			u32 r3 = pm8001_cr32(pm8001_ha, 0, MSGU_SCRATCH_PAD_3);
			pm8001_dbg(pm8001_ha, FAIL,
				   "MPI state is not ready scratch: %x:%x:%x:%x\n",
				   r0, r1, r2, r3);
			/* if things aren't ready but the bootloader is ok then
			 * try the reset anyway.
			 */
			if (r1 & SCRATCH_PAD1_BOOTSTATE_MASK)
				return -1;
		}
	}
	/* checked for reset register normal state; 0x0 */
	regval = pm8001_cr32(pm8001_ha, 0, SPC_REG_SOFT_RESET);
	pm8001_dbg(pm8001_ha, INIT, "reset register before write : 0x%x\n",
		   regval);

	pm8001_cw32(pm8001_ha, 0, SPC_REG_SOFT_RESET, SPCv_NORMAL_RESET_VALUE);
	msleep(500);

	regval = pm8001_cr32(pm8001_ha, 0, SPC_REG_SOFT_RESET);
	pm8001_dbg(pm8001_ha, INIT, "reset register after write 0x%x\n",
		   regval);

	if ((regval & SPCv_SOFT_RESET_READ_MASK) ==
			SPCv_SOFT_RESET_NORMAL_RESET_OCCURED) {
		pm8001_dbg(pm8001_ha, MSG,
			   " soft reset successful [regval: 0x%x]\n",
			   regval);
	} else {
		pm8001_dbg(pm8001_ha, MSG,
			   " soft reset failed [regval: 0x%x]\n",
			   regval);

		/* check bootloader is successfully executed or in HDA mode */
		bootloader_state =
			pm8001_cr32(pm8001_ha, 0, MSGU_SCRATCH_PAD_1) &
			SCRATCH_PAD1_BOOTSTATE_MASK;

		if (bootloader_state == SCRATCH_PAD1_BOOTSTATE_HDA_SEEPROM) {
			pm8001_dbg(pm8001_ha, MSG,
				   "Bootloader state - HDA mode SEEPROM\n");
		} else if (bootloader_state ==
				SCRATCH_PAD1_BOOTSTATE_HDA_BOOTSTRAP) {
			pm8001_dbg(pm8001_ha, MSG,
				   "Bootloader state - HDA mode Bootstrap Pin\n");
		} else if (bootloader_state ==
				SCRATCH_PAD1_BOOTSTATE_HDA_SOFTRESET) {
			pm8001_dbg(pm8001_ha, MSG,
				   "Bootloader state - HDA mode soft reset\n");
		} else if (bootloader_state ==
					SCRATCH_PAD1_BOOTSTATE_CRIT_ERROR) {
			pm8001_dbg(pm8001_ha, MSG,
				   "Bootloader state-HDA mode critical error\n");
		}
		return -EBUSY;
	}

	/* check the firmware status after reset */
	if (-1 == check_fw_ready(pm8001_ha)) {
		pm8001_dbg(pm8001_ha, FAIL, "Firmware is not ready!\n");
		/* check iButton feature support for motherboard controller */
		if (pm8001_ha->pdev->subsystem_vendor !=
			PCI_VENDOR_ID_ADAPTEC2 &&
			pm8001_ha->pdev->subsystem_vendor !=
			PCI_VENDOR_ID_ATTO &&
			pm8001_ha->pdev->subsystem_vendor != 0) {
			ibutton0 = pm8001_cr32(pm8001_ha, 0,
					       MSGU_SCRATCH_PAD_RSVD_0);
			ibutton1 = pm8001_cr32(pm8001_ha, 0,
					       MSGU_SCRATCH_PAD_RSVD_1);
			if (!ibutton0 && !ibutton1) {
				pm8001_dbg(pm8001_ha, FAIL,
					   "iButton Feature is not Available!!!\n");
				return -EBUSY;
			}
			if (ibutton0 == 0xdeadbeef && ibutton1 == 0xdeadbeef) {
				pm8001_dbg(pm8001_ha, FAIL,
					   "CRC Check for iButton Feature Failed!!!\n");
				return -EBUSY;
			}
		}
	}
	pm8001_dbg(pm8001_ha, INIT, "SPCv soft reset Complete\n");
	return 0;
}

static void pm80xx_hw_chip_rst(struct pm8001_hba_info *pm8001_ha)
{
	u32 i;

	pm8001_dbg(pm8001_ha, INIT, "chip reset start\n");

	/* do SPCv chip reset. */
	pm8001_cw32(pm8001_ha, 0, SPC_REG_SOFT_RESET, 0x11);
	pm8001_dbg(pm8001_ha, INIT, "SPC soft reset Complete\n");

	/* Check this ..whether delay is required or no */
	/* delay 10 usec */
	udelay(10);

	/* wait for 20 msec until the firmware gets reloaded */
	i = 20;
	do {
		mdelay(1);
	} while ((--i) != 0);

	pm8001_dbg(pm8001_ha, INIT, "chip reset finished\n");
}

/**
 * pm80xx_chip_intx_interrupt_enable - enable PM8001 chip interrupt
 * @pm8001_ha: our hba card information
 */
static void
pm80xx_chip_intx_interrupt_enable(struct pm8001_hba_info *pm8001_ha)
{
	pm8001_cw32(pm8001_ha, 0, MSGU_ODMR, ODMR_CLEAR_ALL);
	pm8001_cw32(pm8001_ha, 0, MSGU_ODCR, ODCR_CLEAR_ALL);
}

/**
 * pm80xx_chip_intx_interrupt_disable - disable PM8001 chip interrupt
 * @pm8001_ha: our hba card information
 */
static void
pm80xx_chip_intx_interrupt_disable(struct pm8001_hba_info *pm8001_ha)
{
	pm8001_cw32(pm8001_ha, 0, MSGU_ODMR_CLR, ODMR_MASK_ALL);
}

/**
 * pm80xx_chip_interrupt_enable - enable PM8001 chip interrupt
 * @pm8001_ha: our hba card information
 * @vec: interrupt number to enable
 */
static void
pm80xx_chip_interrupt_enable(struct pm8001_hba_info *pm8001_ha, u8 vec)
{
#ifdef PM8001_USE_MSIX
	if (vec < 32)
		pm8001_cw32(pm8001_ha, 0, MSGU_ODMR_CLR, 1U << vec);
	else
		pm8001_cw32(pm8001_ha, 0, MSGU_ODMR_CLR_U,
			    1U << (vec - 32));
	return;
#endif
	pm80xx_chip_intx_interrupt_enable(pm8001_ha);

}

/**
 * pm80xx_chip_interrupt_disable - disable PM8001 chip interrupt
 * @pm8001_ha: our hba card information
 * @vec: interrupt number to disable
 */
static void
pm80xx_chip_interrupt_disable(struct pm8001_hba_info *pm8001_ha, u8 vec)
{
#ifdef PM8001_USE_MSIX
	if (vec == 0xFF) {
		/* disable all vectors 0-31, 32-63 */
		pm8001_cw32(pm8001_ha, 0, MSGU_ODMR, 0xFFFFFFFF);
		pm8001_cw32(pm8001_ha, 0, MSGU_ODMR_U, 0xFFFFFFFF);
	} else if (vec < 32)
		pm8001_cw32(pm8001_ha, 0, MSGU_ODMR, 1U << vec);
	else
		pm8001_cw32(pm8001_ha, 0, MSGU_ODMR_U,
			    1U << (vec - 32));
	return;
#endif
	pm80xx_chip_intx_interrupt_disable(pm8001_ha);
}

<<<<<<< HEAD
static void pm80xx_send_abort_all(struct pm8001_hba_info *pm8001_ha,
		struct pm8001_device *pm8001_ha_dev)
{
	struct pm8001_ccb_info *ccb;
	struct sas_task *task;
	struct task_abort_req task_abort;
	u32 opc = OPC_INB_SATA_ABORT;
	int ret;

	pm8001_ha_dev->id |= NCQ_ABORT_ALL_FLAG;
	pm8001_ha_dev->id &= ~NCQ_READ_LOG_FLAG;

	task = sas_alloc_slow_task(GFP_ATOMIC);
	if (!task) {
		pm8001_dbg(pm8001_ha, FAIL, "cannot allocate task\n");
		return;
	}
	task->task_done = pm8001_task_done;

	ccb = pm8001_ccb_alloc(pm8001_ha, pm8001_ha_dev, task);
	if (!ccb) {
		sas_free_task(task);
		return;
	}

	memset(&task_abort, 0, sizeof(task_abort));
	task_abort.abort_all = cpu_to_le32(1);
	task_abort.device_id = cpu_to_le32(pm8001_ha_dev->device_id);
	task_abort.tag = cpu_to_le32(ccb->ccb_tag);

	ret = pm8001_mpi_build_cmd(pm8001_ha, 0, opc, &task_abort,
				   sizeof(task_abort), 0);
	pm8001_dbg(pm8001_ha, FAIL, "Executing abort task end\n");
	if (ret) {
		sas_free_task(task);
		pm8001_ccb_free(pm8001_ha, ccb);
	}
}

static void pm80xx_send_read_log(struct pm8001_hba_info *pm8001_ha,
		struct pm8001_device *pm8001_ha_dev)
{
	struct sata_start_req sata_cmd;
	int res;
	struct pm8001_ccb_info *ccb;
	struct sas_task *task = NULL;
	struct host_to_dev_fis fis;
	struct domain_device *dev;
	u32 opc = OPC_INB_SATA_HOST_OPSTART;

	task = sas_alloc_slow_task(GFP_ATOMIC);
	if (!task) {
		pm8001_dbg(pm8001_ha, FAIL, "cannot allocate task !!!\n");
		return;
	}
	task->task_done = pm8001_task_done;

	/*
	 * Allocate domain device by ourselves as libsas is not going to
	 * provide any.
	 */
	dev = kzalloc(sizeof(struct domain_device), GFP_ATOMIC);
	if (!dev) {
		sas_free_task(task);
		pm8001_dbg(pm8001_ha, FAIL,
			   "Domain device cannot be allocated\n");
		return;
	}

	task->dev = dev;
	task->dev->lldd_dev = pm8001_ha_dev;

	ccb = pm8001_ccb_alloc(pm8001_ha, pm8001_ha_dev, task);
	if (!ccb) {
		sas_free_task(task);
		kfree(dev);
		return;
	}

	pm8001_ha_dev->id |= NCQ_READ_LOG_FLAG;
	pm8001_ha_dev->id |= NCQ_2ND_RLE_FLAG;

	memset(&sata_cmd, 0, sizeof(sata_cmd));

	/* construct read log FIS */
	memset(&fis, 0, sizeof(struct host_to_dev_fis));
	fis.fis_type = 0x27;
	fis.flags = 0x80;
	fis.command = ATA_CMD_READ_LOG_EXT;
	fis.lbal = 0x10;
	fis.sector_count = 0x1;

	sata_cmd.tag = cpu_to_le32(ccb->ccb_tag);
	sata_cmd.device_id = cpu_to_le32(pm8001_ha_dev->device_id);
	sata_cmd.ncqtag_atap_dir_m_dad = cpu_to_le32(((0x1 << 7) | (0x5 << 9)));
	memcpy(&sata_cmd.sata_fis, &fis, sizeof(struct host_to_dev_fis));

	res = pm8001_mpi_build_cmd(pm8001_ha, 0, opc, &sata_cmd,
				   sizeof(sata_cmd), 0);
	pm8001_dbg(pm8001_ha, FAIL, "Executing read log end\n");
	if (res) {
		sas_free_task(task);
		pm8001_ccb_free(pm8001_ha, ccb);
		kfree(dev);
	}
}

=======
>>>>>>> eb3cdb58
/**
 * mpi_ssp_completion - process the event that FW response to the SSP request.
 * @pm8001_ha: our hba card information
 * @piomb: the message contents of this outbound message.
 *
 * When FW has completed a ssp request for example a IO request, after it has
 * filled the SG data with the data, it will trigger this event representing
 * that he has finished the job; please check the corresponding buffer.
 * So we will tell the caller who maybe waiting the result to tell upper layer
 * that the task has been finished.
 */
static void
mpi_ssp_completion(struct pm8001_hba_info *pm8001_ha, void *piomb)
{
	struct sas_task *t;
	struct pm8001_ccb_info *ccb;
	unsigned long flags;
	u32 status;
	u32 param;
	u32 tag;
	struct ssp_completion_resp *psspPayload;
	struct task_status_struct *ts;
	struct ssp_response_iu *iu;
	struct pm8001_device *pm8001_dev;
	psspPayload = (struct ssp_completion_resp *)(piomb + 4);
	status = le32_to_cpu(psspPayload->status);
	tag = le32_to_cpu(psspPayload->tag);
	ccb = &pm8001_ha->ccb_info[tag];
	if ((status == IO_ABORTED) && ccb->open_retry) {
		/* Being completed by another */
		ccb->open_retry = 0;
		return;
	}
	pm8001_dev = ccb->device;
	param = le32_to_cpu(psspPayload->param);
	t = ccb->task;

	if (status && status != IO_UNDERFLOW)
		pm8001_dbg(pm8001_ha, FAIL, "sas IO status 0x%x\n", status);
	if (unlikely(!t || !t->lldd_task || !t->dev))
		return;
	ts = &t->task_status;

	pm8001_dbg(pm8001_ha, DEV,
		   "tag::0x%x, status::0x%x task::0x%p\n", tag, status, t);

	/* Print sas address of IO failed device */
	if ((status != IO_SUCCESS) && (status != IO_OVERFLOW) &&
		(status != IO_UNDERFLOW))
		pm8001_dbg(pm8001_ha, FAIL, "SAS Address of IO Failure Drive:%016llx\n",
			   SAS_ADDR(t->dev->sas_addr));

	switch (status) {
	case IO_SUCCESS:
		pm8001_dbg(pm8001_ha, IO, "IO_SUCCESS ,param = 0x%x\n",
			   param);
		if (param == 0) {
			ts->resp = SAS_TASK_COMPLETE;
			ts->stat = SAS_SAM_STAT_GOOD;
		} else {
			ts->resp = SAS_TASK_COMPLETE;
			ts->stat = SAS_PROTO_RESPONSE;
			ts->residual = param;
			iu = &psspPayload->ssp_resp_iu;
			sas_ssp_task_response(pm8001_ha->dev, t, iu);
		}
		if (pm8001_dev)
			atomic_dec(&pm8001_dev->running_req);
		break;
	case IO_ABORTED:
		pm8001_dbg(pm8001_ha, IO, "IO_ABORTED IOMB Tag\n");
		ts->resp = SAS_TASK_COMPLETE;
		ts->stat = SAS_ABORTED_TASK;
		if (pm8001_dev)
			atomic_dec(&pm8001_dev->running_req);
		break;
	case IO_UNDERFLOW:
		/* SSP Completion with error */
		pm8001_dbg(pm8001_ha, IO, "IO_UNDERFLOW ,param = 0x%x\n",
			   param);
		ts->resp = SAS_TASK_COMPLETE;
		ts->stat = SAS_DATA_UNDERRUN;
		ts->residual = param;
		if (pm8001_dev)
			atomic_dec(&pm8001_dev->running_req);
		break;
	case IO_NO_DEVICE:
		pm8001_dbg(pm8001_ha, IO, "IO_NO_DEVICE\n");
		ts->resp = SAS_TASK_UNDELIVERED;
		ts->stat = SAS_PHY_DOWN;
		if (pm8001_dev)
			atomic_dec(&pm8001_dev->running_req);
		break;
	case IO_XFER_ERROR_BREAK:
		pm8001_dbg(pm8001_ha, IO, "IO_XFER_ERROR_BREAK\n");
		ts->resp = SAS_TASK_COMPLETE;
		ts->stat = SAS_OPEN_REJECT;
		/* Force the midlayer to retry */
		ts->open_rej_reason = SAS_OREJ_RSVD_RETRY;
		if (pm8001_dev)
			atomic_dec(&pm8001_dev->running_req);
		break;
	case IO_XFER_ERROR_PHY_NOT_READY:
		pm8001_dbg(pm8001_ha, IO, "IO_XFER_ERROR_PHY_NOT_READY\n");
		ts->resp = SAS_TASK_COMPLETE;
		ts->stat = SAS_OPEN_REJECT;
		ts->open_rej_reason = SAS_OREJ_RSVD_RETRY;
		if (pm8001_dev)
			atomic_dec(&pm8001_dev->running_req);
		break;
	case IO_XFER_ERROR_INVALID_SSP_RSP_FRAME:
		pm8001_dbg(pm8001_ha, IO,
			   "IO_XFER_ERROR_INVALID_SSP_RSP_FRAME\n");
		ts->resp = SAS_TASK_COMPLETE;
		ts->stat = SAS_OPEN_REJECT;
		ts->open_rej_reason = SAS_OREJ_RSVD_RETRY;
		if (pm8001_dev)
			atomic_dec(&pm8001_dev->running_req);
		break;
	case IO_OPEN_CNX_ERROR_PROTOCOL_NOT_SUPPORTED:
		pm8001_dbg(pm8001_ha, IO,
			   "IO_OPEN_CNX_ERROR_PROTOCOL_NOT_SUPPORTED\n");
		ts->resp = SAS_TASK_COMPLETE;
		ts->stat = SAS_OPEN_REJECT;
		ts->open_rej_reason = SAS_OREJ_EPROTO;
		if (pm8001_dev)
			atomic_dec(&pm8001_dev->running_req);
		break;
	case IO_OPEN_CNX_ERROR_ZONE_VIOLATION:
		pm8001_dbg(pm8001_ha, IO,
			   "IO_OPEN_CNX_ERROR_ZONE_VIOLATION\n");
		ts->resp = SAS_TASK_COMPLETE;
		ts->stat = SAS_OPEN_REJECT;
		ts->open_rej_reason = SAS_OREJ_UNKNOWN;
		if (pm8001_dev)
			atomic_dec(&pm8001_dev->running_req);
		break;
	case IO_OPEN_CNX_ERROR_BREAK:
		pm8001_dbg(pm8001_ha, IO, "IO_OPEN_CNX_ERROR_BREAK\n");
		ts->resp = SAS_TASK_COMPLETE;
		ts->stat = SAS_OPEN_REJECT;
		ts->open_rej_reason = SAS_OREJ_RSVD_RETRY;
		if (pm8001_dev)
			atomic_dec(&pm8001_dev->running_req);
		break;
	case IO_OPEN_CNX_ERROR_IT_NEXUS_LOSS:
	case IO_XFER_OPEN_RETRY_BACKOFF_THRESHOLD_REACHED:
	case IO_OPEN_CNX_ERROR_IT_NEXUS_LOSS_OPEN_TMO:
	case IO_OPEN_CNX_ERROR_IT_NEXUS_LOSS_NO_DEST:
	case IO_OPEN_CNX_ERROR_IT_NEXUS_LOSS_OPEN_COLLIDE:
	case IO_OPEN_CNX_ERROR_IT_NEXUS_LOSS_PATHWAY_BLOCKED:
		pm8001_dbg(pm8001_ha, IO, "IO_OPEN_CNX_ERROR_IT_NEXUS_LOSS\n");
		ts->resp = SAS_TASK_COMPLETE;
		ts->stat = SAS_OPEN_REJECT;
		ts->open_rej_reason = SAS_OREJ_UNKNOWN;
		if (!t->uldd_task)
			pm8001_handle_event(pm8001_ha,
				pm8001_dev,
				IO_OPEN_CNX_ERROR_IT_NEXUS_LOSS);
		break;
	case IO_OPEN_CNX_ERROR_BAD_DESTINATION:
		pm8001_dbg(pm8001_ha, IO,
			   "IO_OPEN_CNX_ERROR_BAD_DESTINATION\n");
		ts->resp = SAS_TASK_COMPLETE;
		ts->stat = SAS_OPEN_REJECT;
		ts->open_rej_reason = SAS_OREJ_BAD_DEST;
		if (pm8001_dev)
			atomic_dec(&pm8001_dev->running_req);
		break;
	case IO_OPEN_CNX_ERROR_CONNECTION_RATE_NOT_SUPPORTED:
		pm8001_dbg(pm8001_ha, IO,
			   "IO_OPEN_CNX_ERROR_CONNECTION_RATE_NOT_SUPPORTED\n");
		ts->resp = SAS_TASK_COMPLETE;
		ts->stat = SAS_OPEN_REJECT;
		ts->open_rej_reason = SAS_OREJ_CONN_RATE;
		if (pm8001_dev)
			atomic_dec(&pm8001_dev->running_req);
		break;
	case IO_OPEN_CNX_ERROR_WRONG_DESTINATION:
		pm8001_dbg(pm8001_ha, IO,
			   "IO_OPEN_CNX_ERROR_WRONG_DESTINATION\n");
		ts->resp = SAS_TASK_UNDELIVERED;
		ts->stat = SAS_OPEN_REJECT;
		ts->open_rej_reason = SAS_OREJ_WRONG_DEST;
		if (pm8001_dev)
			atomic_dec(&pm8001_dev->running_req);
		break;
	case IO_XFER_ERROR_NAK_RECEIVED:
		pm8001_dbg(pm8001_ha, IO, "IO_XFER_ERROR_NAK_RECEIVED\n");
		ts->resp = SAS_TASK_COMPLETE;
		ts->stat = SAS_OPEN_REJECT;
		ts->open_rej_reason = SAS_OREJ_RSVD_RETRY;
		if (pm8001_dev)
			atomic_dec(&pm8001_dev->running_req);
		break;
	case IO_XFER_ERROR_ACK_NAK_TIMEOUT:
		pm8001_dbg(pm8001_ha, IO, "IO_XFER_ERROR_ACK_NAK_TIMEOUT\n");
		ts->resp = SAS_TASK_COMPLETE;
		ts->stat = SAS_NAK_R_ERR;
		if (pm8001_dev)
			atomic_dec(&pm8001_dev->running_req);
		break;
	case IO_XFER_ERROR_DMA:
		pm8001_dbg(pm8001_ha, IO, "IO_XFER_ERROR_DMA\n");
		ts->resp = SAS_TASK_COMPLETE;
		ts->stat = SAS_OPEN_REJECT;
		if (pm8001_dev)
			atomic_dec(&pm8001_dev->running_req);
		break;
	case IO_XFER_OPEN_RETRY_TIMEOUT:
		pm8001_dbg(pm8001_ha, IO, "IO_XFER_OPEN_RETRY_TIMEOUT\n");
		ts->resp = SAS_TASK_COMPLETE;
		ts->stat = SAS_OPEN_REJECT;
		ts->open_rej_reason = SAS_OREJ_RSVD_RETRY;
		if (pm8001_dev)
			atomic_dec(&pm8001_dev->running_req);
		break;
	case IO_XFER_ERROR_OFFSET_MISMATCH:
		pm8001_dbg(pm8001_ha, IO, "IO_XFER_ERROR_OFFSET_MISMATCH\n");
		ts->resp = SAS_TASK_COMPLETE;
		ts->stat = SAS_OPEN_REJECT;
		if (pm8001_dev)
			atomic_dec(&pm8001_dev->running_req);
		break;
	case IO_PORT_IN_RESET:
		pm8001_dbg(pm8001_ha, IO, "IO_PORT_IN_RESET\n");
		ts->resp = SAS_TASK_COMPLETE;
		ts->stat = SAS_OPEN_REJECT;
		if (pm8001_dev)
			atomic_dec(&pm8001_dev->running_req);
		break;
	case IO_DS_NON_OPERATIONAL:
		pm8001_dbg(pm8001_ha, IO, "IO_DS_NON_OPERATIONAL\n");
		ts->resp = SAS_TASK_COMPLETE;
		ts->stat = SAS_OPEN_REJECT;
		if (!t->uldd_task)
			pm8001_handle_event(pm8001_ha,
				pm8001_dev,
				IO_DS_NON_OPERATIONAL);
		break;
	case IO_DS_IN_RECOVERY:
		pm8001_dbg(pm8001_ha, IO, "IO_DS_IN_RECOVERY\n");
		ts->resp = SAS_TASK_COMPLETE;
		ts->stat = SAS_OPEN_REJECT;
		if (pm8001_dev)
			atomic_dec(&pm8001_dev->running_req);
		break;
	case IO_TM_TAG_NOT_FOUND:
		pm8001_dbg(pm8001_ha, IO, "IO_TM_TAG_NOT_FOUND\n");
		ts->resp = SAS_TASK_COMPLETE;
		ts->stat = SAS_OPEN_REJECT;
		if (pm8001_dev)
			atomic_dec(&pm8001_dev->running_req);
		break;
	case IO_SSP_EXT_IU_ZERO_LEN_ERROR:
		pm8001_dbg(pm8001_ha, IO, "IO_SSP_EXT_IU_ZERO_LEN_ERROR\n");
		ts->resp = SAS_TASK_COMPLETE;
		ts->stat = SAS_OPEN_REJECT;
		if (pm8001_dev)
			atomic_dec(&pm8001_dev->running_req);
		break;
	case IO_OPEN_CNX_ERROR_HW_RESOURCE_BUSY:
		pm8001_dbg(pm8001_ha, IO,
			   "IO_OPEN_CNX_ERROR_HW_RESOURCE_BUSY\n");
		ts->resp = SAS_TASK_COMPLETE;
		ts->stat = SAS_OPEN_REJECT;
		ts->open_rej_reason = SAS_OREJ_RSVD_RETRY;
		if (pm8001_dev)
			atomic_dec(&pm8001_dev->running_req);
		break;
	default:
		pm8001_dbg(pm8001_ha, DEVIO, "Unknown status 0x%x\n", status);
		/* not allowed case. Therefore, return failed status */
		ts->resp = SAS_TASK_COMPLETE;
		ts->stat = SAS_OPEN_REJECT;
		if (pm8001_dev)
			atomic_dec(&pm8001_dev->running_req);
		break;
	}
	pm8001_dbg(pm8001_ha, IO, "scsi_status = 0x%x\n ",
		   psspPayload->ssp_resp_iu.status);
	spin_lock_irqsave(&t->task_state_lock, flags);
	t->task_state_flags &= ~SAS_TASK_STATE_PENDING;
	t->task_state_flags |= SAS_TASK_STATE_DONE;
	if (unlikely((t->task_state_flags & SAS_TASK_STATE_ABORTED))) {
		spin_unlock_irqrestore(&t->task_state_lock, flags);
		pm8001_dbg(pm8001_ha, FAIL,
			   "task 0x%p done with io_status 0x%x resp 0x%x stat 0x%x but aborted by upper layer!\n",
			   t, status, ts->resp, ts->stat);
		pm8001_ccb_task_free(pm8001_ha, ccb);
		if (t->slow_task)
			complete(&t->slow_task->completion);
	} else {
		spin_unlock_irqrestore(&t->task_state_lock, flags);
		pm8001_ccb_task_free_done(pm8001_ha, ccb);
	}
}

/*See the comments for mpi_ssp_completion */
static void mpi_ssp_event(struct pm8001_hba_info *pm8001_ha, void *piomb)
{
	struct sas_task *t;
	unsigned long flags;
	struct task_status_struct *ts;
	struct pm8001_ccb_info *ccb;
	struct pm8001_device *pm8001_dev;
	struct ssp_event_resp *psspPayload =
		(struct ssp_event_resp *)(piomb + 4);
	u32 event = le32_to_cpu(psspPayload->event);
	u32 tag = le32_to_cpu(psspPayload->tag);
	u32 port_id = le32_to_cpu(psspPayload->port_id);

	ccb = &pm8001_ha->ccb_info[tag];
	t = ccb->task;
	pm8001_dev = ccb->device;
	if (event)
		pm8001_dbg(pm8001_ha, FAIL, "sas IO status 0x%x\n", event);
	if (unlikely(!t || !t->lldd_task || !t->dev))
		return;
	ts = &t->task_status;
	pm8001_dbg(pm8001_ha, IOERR, "port_id:0x%x, tag:0x%x, event:0x%x\n",
		   port_id, tag, event);
	switch (event) {
	case IO_OVERFLOW:
		pm8001_dbg(pm8001_ha, IO, "IO_UNDERFLOW\n");
		ts->resp = SAS_TASK_COMPLETE;
		ts->stat = SAS_DATA_OVERRUN;
		ts->residual = 0;
		if (pm8001_dev)
			atomic_dec(&pm8001_dev->running_req);
		break;
	case IO_XFER_ERROR_BREAK:
		pm8001_dbg(pm8001_ha, IO, "IO_XFER_ERROR_BREAK\n");
		pm8001_handle_event(pm8001_ha, t, IO_XFER_ERROR_BREAK);
		return;
	case IO_XFER_ERROR_PHY_NOT_READY:
		pm8001_dbg(pm8001_ha, IO, "IO_XFER_ERROR_PHY_NOT_READY\n");
		ts->resp = SAS_TASK_COMPLETE;
		ts->stat = SAS_OPEN_REJECT;
		ts->open_rej_reason = SAS_OREJ_RSVD_RETRY;
		break;
	case IO_OPEN_CNX_ERROR_PROTOCOL_NOT_SUPPORTED:
		pm8001_dbg(pm8001_ha, IO,
			   "IO_OPEN_CNX_ERROR_PROTOCOL_NOT_SUPPORTED\n");
		ts->resp = SAS_TASK_COMPLETE;
		ts->stat = SAS_OPEN_REJECT;
		ts->open_rej_reason = SAS_OREJ_EPROTO;
		break;
	case IO_OPEN_CNX_ERROR_ZONE_VIOLATION:
		pm8001_dbg(pm8001_ha, IO,
			   "IO_OPEN_CNX_ERROR_ZONE_VIOLATION\n");
		ts->resp = SAS_TASK_COMPLETE;
		ts->stat = SAS_OPEN_REJECT;
		ts->open_rej_reason = SAS_OREJ_UNKNOWN;
		break;
	case IO_OPEN_CNX_ERROR_BREAK:
		pm8001_dbg(pm8001_ha, IO, "IO_OPEN_CNX_ERROR_BREAK\n");
		ts->resp = SAS_TASK_COMPLETE;
		ts->stat = SAS_OPEN_REJECT;
		ts->open_rej_reason = SAS_OREJ_RSVD_RETRY;
		break;
	case IO_OPEN_CNX_ERROR_IT_NEXUS_LOSS:
	case IO_XFER_OPEN_RETRY_BACKOFF_THRESHOLD_REACHED:
	case IO_OPEN_CNX_ERROR_IT_NEXUS_LOSS_OPEN_TMO:
	case IO_OPEN_CNX_ERROR_IT_NEXUS_LOSS_NO_DEST:
	case IO_OPEN_CNX_ERROR_IT_NEXUS_LOSS_OPEN_COLLIDE:
	case IO_OPEN_CNX_ERROR_IT_NEXUS_LOSS_PATHWAY_BLOCKED:
		pm8001_dbg(pm8001_ha, IO, "IO_OPEN_CNX_ERROR_IT_NEXUS_LOSS\n");
		ts->resp = SAS_TASK_COMPLETE;
		ts->stat = SAS_OPEN_REJECT;
		ts->open_rej_reason = SAS_OREJ_UNKNOWN;
		if (!t->uldd_task)
			pm8001_handle_event(pm8001_ha,
				pm8001_dev,
				IO_OPEN_CNX_ERROR_IT_NEXUS_LOSS);
		break;
	case IO_OPEN_CNX_ERROR_BAD_DESTINATION:
		pm8001_dbg(pm8001_ha, IO,
			   "IO_OPEN_CNX_ERROR_BAD_DESTINATION\n");
		ts->resp = SAS_TASK_COMPLETE;
		ts->stat = SAS_OPEN_REJECT;
		ts->open_rej_reason = SAS_OREJ_BAD_DEST;
		break;
	case IO_OPEN_CNX_ERROR_CONNECTION_RATE_NOT_SUPPORTED:
		pm8001_dbg(pm8001_ha, IO,
			   "IO_OPEN_CNX_ERROR_CONNECTION_RATE_NOT_SUPPORTED\n");
		ts->resp = SAS_TASK_COMPLETE;
		ts->stat = SAS_OPEN_REJECT;
		ts->open_rej_reason = SAS_OREJ_CONN_RATE;
		break;
	case IO_OPEN_CNX_ERROR_WRONG_DESTINATION:
		pm8001_dbg(pm8001_ha, IO,
			   "IO_OPEN_CNX_ERROR_WRONG_DESTINATION\n");
		ts->resp = SAS_TASK_COMPLETE;
		ts->stat = SAS_OPEN_REJECT;
		ts->open_rej_reason = SAS_OREJ_WRONG_DEST;
		break;
	case IO_XFER_ERROR_NAK_RECEIVED:
		pm8001_dbg(pm8001_ha, IO, "IO_XFER_ERROR_NAK_RECEIVED\n");
		ts->resp = SAS_TASK_COMPLETE;
		ts->stat = SAS_OPEN_REJECT;
		ts->open_rej_reason = SAS_OREJ_RSVD_RETRY;
		break;
	case IO_XFER_ERROR_ACK_NAK_TIMEOUT:
		pm8001_dbg(pm8001_ha, IO, "IO_XFER_ERROR_ACK_NAK_TIMEOUT\n");
		ts->resp = SAS_TASK_COMPLETE;
		ts->stat = SAS_NAK_R_ERR;
		break;
	case IO_XFER_OPEN_RETRY_TIMEOUT:
		pm8001_dbg(pm8001_ha, IO, "IO_XFER_OPEN_RETRY_TIMEOUT\n");
		pm8001_handle_event(pm8001_ha, t, IO_XFER_OPEN_RETRY_TIMEOUT);
		return;
	case IO_XFER_ERROR_UNEXPECTED_PHASE:
		pm8001_dbg(pm8001_ha, IO, "IO_XFER_ERROR_UNEXPECTED_PHASE\n");
		ts->resp = SAS_TASK_COMPLETE;
		ts->stat = SAS_DATA_OVERRUN;
		break;
	case IO_XFER_ERROR_XFER_RDY_OVERRUN:
		pm8001_dbg(pm8001_ha, IO, "IO_XFER_ERROR_XFER_RDY_OVERRUN\n");
		ts->resp = SAS_TASK_COMPLETE;
		ts->stat = SAS_DATA_OVERRUN;
		break;
	case IO_XFER_ERROR_XFER_RDY_NOT_EXPECTED:
		pm8001_dbg(pm8001_ha, IO,
			   "IO_XFER_ERROR_XFER_RDY_NOT_EXPECTED\n");
		ts->resp = SAS_TASK_COMPLETE;
		ts->stat = SAS_DATA_OVERRUN;
		break;
	case IO_XFER_ERROR_CMD_ISSUE_ACK_NAK_TIMEOUT:
		pm8001_dbg(pm8001_ha, IO,
			   "IO_XFER_ERROR_CMD_ISSUE_ACK_NAK_TIMEOUT\n");
		ts->resp = SAS_TASK_COMPLETE;
		ts->stat = SAS_DATA_OVERRUN;
		break;
	case IO_XFER_ERROR_OFFSET_MISMATCH:
		pm8001_dbg(pm8001_ha, IO, "IO_XFER_ERROR_OFFSET_MISMATCH\n");
		ts->resp = SAS_TASK_COMPLETE;
		ts->stat = SAS_DATA_OVERRUN;
		break;
	case IO_XFER_ERROR_XFER_ZERO_DATA_LEN:
		pm8001_dbg(pm8001_ha, IO,
			   "IO_XFER_ERROR_XFER_ZERO_DATA_LEN\n");
		ts->resp = SAS_TASK_COMPLETE;
		ts->stat = SAS_DATA_OVERRUN;
		break;
	case IO_XFER_ERROR_INTERNAL_CRC_ERROR:
		pm8001_dbg(pm8001_ha, IOERR,
			   "IO_XFR_ERROR_INTERNAL_CRC_ERROR\n");
		/* TBC: used default set values */
		ts->resp = SAS_TASK_COMPLETE;
		ts->stat = SAS_DATA_OVERRUN;
		break;
	case IO_XFER_CMD_FRAME_ISSUED:
		pm8001_dbg(pm8001_ha, IO, "IO_XFER_CMD_FRAME_ISSUED\n");
		return;
	default:
		pm8001_dbg(pm8001_ha, DEVIO, "Unknown status 0x%x\n", event);
		/* not allowed case. Therefore, return failed status */
		ts->resp = SAS_TASK_COMPLETE;
		ts->stat = SAS_DATA_OVERRUN;
		break;
	}
	spin_lock_irqsave(&t->task_state_lock, flags);
	t->task_state_flags &= ~SAS_TASK_STATE_PENDING;
	t->task_state_flags |= SAS_TASK_STATE_DONE;
	if (unlikely((t->task_state_flags & SAS_TASK_STATE_ABORTED))) {
		spin_unlock_irqrestore(&t->task_state_lock, flags);
		pm8001_dbg(pm8001_ha, FAIL,
			   "task 0x%p done with event 0x%x resp 0x%x stat 0x%x but aborted by upper layer!\n",
			   t, event, ts->resp, ts->stat);
		pm8001_ccb_task_free(pm8001_ha, ccb);
	} else {
		spin_unlock_irqrestore(&t->task_state_lock, flags);
		pm8001_ccb_task_free_done(pm8001_ha, ccb);
	}
}

/*See the comments for mpi_ssp_completion */
static void
mpi_sata_completion(struct pm8001_hba_info *pm8001_ha,
		struct outbound_queue_table *circularQ, void *piomb)
{
	struct sas_task *t;
	struct pm8001_ccb_info *ccb;
	u32 param;
	u32 status;
	u32 tag;
	int i, j;
	u8 sata_addr_low[4];
	u32 temp_sata_addr_low, temp_sata_addr_hi;
	u8 sata_addr_hi[4];
	struct sata_completion_resp *psataPayload;
	struct task_status_struct *ts;
	struct ata_task_resp *resp ;
	u32 *sata_resp;
	struct pm8001_device *pm8001_dev;
	unsigned long flags;

	psataPayload = (struct sata_completion_resp *)(piomb + 4);
	status = le32_to_cpu(psataPayload->status);
	param = le32_to_cpu(psataPayload->param);
	tag = le32_to_cpu(psataPayload->tag);

	ccb = &pm8001_ha->ccb_info[tag];
	t = ccb->task;
	pm8001_dev = ccb->device;

	if (t) {
		if (t->dev && (t->dev->lldd_dev))
			pm8001_dev = t->dev->lldd_dev;
	} else {
		pm8001_dbg(pm8001_ha, FAIL, "task null, freeing CCB tag %d\n",
			   ccb->ccb_tag);
		pm8001_ccb_free(pm8001_ha, ccb);
		return;
	}


	if (pm8001_dev && unlikely(!t->lldd_task || !t->dev))
		return;

	ts = &t->task_status;

	if (status != IO_SUCCESS) {
		pm8001_dbg(pm8001_ha, FAIL,
			"IO failed device_id %u status 0x%x tag %d\n",
			pm8001_dev->device_id, status, tag);
	}

	/* Print sas address of IO failed device */
	if ((status != IO_SUCCESS) && (status != IO_OVERFLOW) &&
		(status != IO_UNDERFLOW)) {
		if (!((t->dev->parent) &&
			(dev_is_expander(t->dev->parent->dev_type)))) {
			for (i = 0, j = 4; i <= 3 && j <= 7; i++, j++)
				sata_addr_low[i] = pm8001_ha->sas_addr[j];
			for (i = 0, j = 0; i <= 3 && j <= 3; i++, j++)
				sata_addr_hi[i] = pm8001_ha->sas_addr[j];
			memcpy(&temp_sata_addr_low, sata_addr_low,
				sizeof(sata_addr_low));
			memcpy(&temp_sata_addr_hi, sata_addr_hi,
				sizeof(sata_addr_hi));
			temp_sata_addr_hi = (((temp_sata_addr_hi >> 24) & 0xff)
						|((temp_sata_addr_hi << 8) &
						0xff0000) |
						((temp_sata_addr_hi >> 8)
						& 0xff00) |
						((temp_sata_addr_hi << 24) &
						0xff000000));
			temp_sata_addr_low = ((((temp_sata_addr_low >> 24)
						& 0xff) |
						((temp_sata_addr_low << 8)
						& 0xff0000) |
						((temp_sata_addr_low >> 8)
						& 0xff00) |
						((temp_sata_addr_low << 24)
						& 0xff000000)) +
						pm8001_dev->attached_phy +
						0x10);
			pm8001_dbg(pm8001_ha, FAIL,
				   "SAS Address of IO Failure Drive:%08x%08x\n",
				   temp_sata_addr_hi,
				   temp_sata_addr_low);

		} else {
			pm8001_dbg(pm8001_ha, FAIL,
				   "SAS Address of IO Failure Drive:%016llx\n",
				   SAS_ADDR(t->dev->sas_addr));
		}
	}
	switch (status) {
	case IO_SUCCESS:
		pm8001_dbg(pm8001_ha, IO, "IO_SUCCESS\n");
		if (param == 0) {
			ts->resp = SAS_TASK_COMPLETE;
			ts->stat = SAS_SAM_STAT_GOOD;
<<<<<<< HEAD
			/* check if response is for SEND READ LOG */
			if (pm8001_dev &&
			    (pm8001_dev->id & NCQ_READ_LOG_FLAG)) {
				pm80xx_send_abort_all(pm8001_ha, pm8001_dev);
				/* Free the tag */
				pm8001_tag_free(pm8001_ha, tag);
				sas_free_task(t);
				return;
			}
=======
>>>>>>> eb3cdb58
		} else {
			u8 len;
			ts->resp = SAS_TASK_COMPLETE;
			ts->stat = SAS_PROTO_RESPONSE;
			ts->residual = param;
			pm8001_dbg(pm8001_ha, IO,
				   "SAS_PROTO_RESPONSE len = %d\n",
				   param);
			sata_resp = &psataPayload->sata_resp[0];
			resp = (struct ata_task_resp *)ts->buf;
			if (t->ata_task.dma_xfer == 0 &&
			    t->data_dir == DMA_FROM_DEVICE) {
				len = sizeof(struct pio_setup_fis);
				pm8001_dbg(pm8001_ha, IO,
					   "PIO read len = %d\n", len);
			} else if (t->ata_task.use_ncq &&
				   t->data_dir != DMA_NONE) {
				len = sizeof(struct set_dev_bits_fis);
				pm8001_dbg(pm8001_ha, IO, "FPDMA len = %d\n",
					   len);
			} else {
				len = sizeof(struct dev_to_host_fis);
				pm8001_dbg(pm8001_ha, IO, "other len = %d\n",
					   len);
			}
			if (SAS_STATUS_BUF_SIZE >= sizeof(*resp)) {
				resp->frame_len = len;
				memcpy(&resp->ending_fis[0], sata_resp, len);
				ts->buf_valid_size = sizeof(*resp);
			} else
				pm8001_dbg(pm8001_ha, IO,
					   "response too large\n");
		}
		if (pm8001_dev)
			atomic_dec(&pm8001_dev->running_req);
		break;
	case IO_ABORTED:
		pm8001_dbg(pm8001_ha, IO, "IO_ABORTED IOMB Tag\n");
		ts->resp = SAS_TASK_COMPLETE;
		ts->stat = SAS_ABORTED_TASK;
		if (pm8001_dev)
			atomic_dec(&pm8001_dev->running_req);
		break;
		/* following cases are to do cases */
	case IO_UNDERFLOW:
		/* SATA Completion with error */
		pm8001_dbg(pm8001_ha, IO, "IO_UNDERFLOW param = %d\n", param);
		ts->resp = SAS_TASK_COMPLETE;
		ts->stat = SAS_DATA_UNDERRUN;
		ts->residual = param;
		if (pm8001_dev)
			atomic_dec(&pm8001_dev->running_req);
		break;
	case IO_NO_DEVICE:
		pm8001_dbg(pm8001_ha, IO, "IO_NO_DEVICE\n");
		ts->resp = SAS_TASK_UNDELIVERED;
		ts->stat = SAS_PHY_DOWN;
		if (pm8001_dev)
			atomic_dec(&pm8001_dev->running_req);
		break;
	case IO_XFER_ERROR_BREAK:
		pm8001_dbg(pm8001_ha, IO, "IO_XFER_ERROR_BREAK\n");
		ts->resp = SAS_TASK_COMPLETE;
		ts->stat = SAS_INTERRUPTED;
		if (pm8001_dev)
			atomic_dec(&pm8001_dev->running_req);
		break;
	case IO_XFER_ERROR_PHY_NOT_READY:
		pm8001_dbg(pm8001_ha, IO, "IO_XFER_ERROR_PHY_NOT_READY\n");
		ts->resp = SAS_TASK_COMPLETE;
		ts->stat = SAS_OPEN_REJECT;
		ts->open_rej_reason = SAS_OREJ_RSVD_RETRY;
		if (pm8001_dev)
			atomic_dec(&pm8001_dev->running_req);
		break;
	case IO_OPEN_CNX_ERROR_PROTOCOL_NOT_SUPPORTED:
		pm8001_dbg(pm8001_ha, IO,
			   "IO_OPEN_CNX_ERROR_PROTOCOL_NOT_SUPPORTED\n");
		ts->resp = SAS_TASK_COMPLETE;
		ts->stat = SAS_OPEN_REJECT;
		ts->open_rej_reason = SAS_OREJ_EPROTO;
		if (pm8001_dev)
			atomic_dec(&pm8001_dev->running_req);
		break;
	case IO_OPEN_CNX_ERROR_ZONE_VIOLATION:
		pm8001_dbg(pm8001_ha, IO,
			   "IO_OPEN_CNX_ERROR_ZONE_VIOLATION\n");
		ts->resp = SAS_TASK_COMPLETE;
		ts->stat = SAS_OPEN_REJECT;
		ts->open_rej_reason = SAS_OREJ_UNKNOWN;
		if (pm8001_dev)
			atomic_dec(&pm8001_dev->running_req);
		break;
	case IO_OPEN_CNX_ERROR_BREAK:
		pm8001_dbg(pm8001_ha, IO, "IO_OPEN_CNX_ERROR_BREAK\n");
		ts->resp = SAS_TASK_COMPLETE;
		ts->stat = SAS_OPEN_REJECT;
		ts->open_rej_reason = SAS_OREJ_RSVD_CONT0;
		if (pm8001_dev)
			atomic_dec(&pm8001_dev->running_req);
		break;
	case IO_OPEN_CNX_ERROR_IT_NEXUS_LOSS:
	case IO_XFER_OPEN_RETRY_BACKOFF_THRESHOLD_REACHED:
	case IO_OPEN_CNX_ERROR_IT_NEXUS_LOSS_OPEN_TMO:
	case IO_OPEN_CNX_ERROR_IT_NEXUS_LOSS_NO_DEST:
	case IO_OPEN_CNX_ERROR_IT_NEXUS_LOSS_OPEN_COLLIDE:
	case IO_OPEN_CNX_ERROR_IT_NEXUS_LOSS_PATHWAY_BLOCKED:
		pm8001_dbg(pm8001_ha, IO, "IO_OPEN_CNX_ERROR_IT_NEXUS_LOSS\n");
		ts->resp = SAS_TASK_COMPLETE;
		ts->stat = SAS_DEV_NO_RESPONSE;
		if (!t->uldd_task) {
			pm8001_handle_event(pm8001_ha,
				pm8001_dev,
				IO_OPEN_CNX_ERROR_IT_NEXUS_LOSS);
			ts->resp = SAS_TASK_UNDELIVERED;
			ts->stat = SAS_QUEUE_FULL;
			spin_unlock_irqrestore(&circularQ->oq_lock,
					circularQ->lock_flags);
			pm8001_ccb_task_free_done(pm8001_ha, ccb);
			spin_lock_irqsave(&circularQ->oq_lock,
					circularQ->lock_flags);
			return;
		}
		break;
	case IO_OPEN_CNX_ERROR_BAD_DESTINATION:
		pm8001_dbg(pm8001_ha, IO,
			   "IO_OPEN_CNX_ERROR_BAD_DESTINATION\n");
		ts->resp = SAS_TASK_UNDELIVERED;
		ts->stat = SAS_OPEN_REJECT;
		ts->open_rej_reason = SAS_OREJ_BAD_DEST;
		if (!t->uldd_task) {
			pm8001_handle_event(pm8001_ha,
				pm8001_dev,
				IO_OPEN_CNX_ERROR_IT_NEXUS_LOSS);
			ts->resp = SAS_TASK_UNDELIVERED;
			ts->stat = SAS_QUEUE_FULL;
			spin_unlock_irqrestore(&circularQ->oq_lock,
					circularQ->lock_flags);
			pm8001_ccb_task_free_done(pm8001_ha, ccb);
			spin_lock_irqsave(&circularQ->oq_lock,
					circularQ->lock_flags);
			return;
		}
		break;
	case IO_OPEN_CNX_ERROR_CONNECTION_RATE_NOT_SUPPORTED:
		pm8001_dbg(pm8001_ha, IO,
			   "IO_OPEN_CNX_ERROR_CONNECTION_RATE_NOT_SUPPORTED\n");
		ts->resp = SAS_TASK_COMPLETE;
		ts->stat = SAS_OPEN_REJECT;
		ts->open_rej_reason = SAS_OREJ_CONN_RATE;
		if (pm8001_dev)
			atomic_dec(&pm8001_dev->running_req);
		break;
	case IO_OPEN_CNX_ERROR_STP_RESOURCES_BUSY:
		pm8001_dbg(pm8001_ha, IO,
			   "IO_OPEN_CNX_ERROR_STP_RESOURCES_BUSY\n");
		ts->resp = SAS_TASK_COMPLETE;
		ts->stat = SAS_DEV_NO_RESPONSE;
		if (!t->uldd_task) {
			pm8001_handle_event(pm8001_ha,
				pm8001_dev,
				IO_OPEN_CNX_ERROR_STP_RESOURCES_BUSY);
			ts->resp = SAS_TASK_UNDELIVERED;
			ts->stat = SAS_QUEUE_FULL;
			spin_unlock_irqrestore(&circularQ->oq_lock,
					circularQ->lock_flags);
			pm8001_ccb_task_free_done(pm8001_ha, ccb);
			spin_lock_irqsave(&circularQ->oq_lock,
					circularQ->lock_flags);
			return;
		}
		break;
	case IO_OPEN_CNX_ERROR_WRONG_DESTINATION:
		pm8001_dbg(pm8001_ha, IO,
			   "IO_OPEN_CNX_ERROR_WRONG_DESTINATION\n");
		ts->resp = SAS_TASK_COMPLETE;
		ts->stat = SAS_OPEN_REJECT;
		ts->open_rej_reason = SAS_OREJ_WRONG_DEST;
		if (pm8001_dev)
			atomic_dec(&pm8001_dev->running_req);
		break;
	case IO_XFER_ERROR_NAK_RECEIVED:
		pm8001_dbg(pm8001_ha, IO, "IO_XFER_ERROR_NAK_RECEIVED\n");
		ts->resp = SAS_TASK_COMPLETE;
		ts->stat = SAS_NAK_R_ERR;
		if (pm8001_dev)
			atomic_dec(&pm8001_dev->running_req);
		break;
	case IO_XFER_ERROR_ACK_NAK_TIMEOUT:
		pm8001_dbg(pm8001_ha, IO, "IO_XFER_ERROR_ACK_NAK_TIMEOUT\n");
		ts->resp = SAS_TASK_COMPLETE;
		ts->stat = SAS_NAK_R_ERR;
		if (pm8001_dev)
			atomic_dec(&pm8001_dev->running_req);
		break;
	case IO_XFER_ERROR_DMA:
		pm8001_dbg(pm8001_ha, IO, "IO_XFER_ERROR_DMA\n");
		ts->resp = SAS_TASK_COMPLETE;
		ts->stat = SAS_ABORTED_TASK;
		if (pm8001_dev)
			atomic_dec(&pm8001_dev->running_req);
		break;
	case IO_XFER_ERROR_SATA_LINK_TIMEOUT:
		pm8001_dbg(pm8001_ha, IO, "IO_XFER_ERROR_SATA_LINK_TIMEOUT\n");
		ts->resp = SAS_TASK_UNDELIVERED;
		ts->stat = SAS_DEV_NO_RESPONSE;
		if (pm8001_dev)
			atomic_dec(&pm8001_dev->running_req);
		break;
	case IO_XFER_ERROR_REJECTED_NCQ_MODE:
		pm8001_dbg(pm8001_ha, IO, "IO_XFER_ERROR_REJECTED_NCQ_MODE\n");
		ts->resp = SAS_TASK_COMPLETE;
		ts->stat = SAS_DATA_UNDERRUN;
		if (pm8001_dev)
			atomic_dec(&pm8001_dev->running_req);
		break;
	case IO_XFER_OPEN_RETRY_TIMEOUT:
		pm8001_dbg(pm8001_ha, IO, "IO_XFER_OPEN_RETRY_TIMEOUT\n");
		ts->resp = SAS_TASK_COMPLETE;
		ts->stat = SAS_OPEN_TO;
		if (pm8001_dev)
			atomic_dec(&pm8001_dev->running_req);
		break;
	case IO_PORT_IN_RESET:
		pm8001_dbg(pm8001_ha, IO, "IO_PORT_IN_RESET\n");
		ts->resp = SAS_TASK_COMPLETE;
		ts->stat = SAS_DEV_NO_RESPONSE;
		if (pm8001_dev)
			atomic_dec(&pm8001_dev->running_req);
		break;
	case IO_DS_NON_OPERATIONAL:
		pm8001_dbg(pm8001_ha, IO, "IO_DS_NON_OPERATIONAL\n");
		ts->resp = SAS_TASK_COMPLETE;
		ts->stat = SAS_DEV_NO_RESPONSE;
		if (!t->uldd_task) {
			pm8001_handle_event(pm8001_ha, pm8001_dev,
					IO_DS_NON_OPERATIONAL);
			ts->resp = SAS_TASK_UNDELIVERED;
			ts->stat = SAS_QUEUE_FULL;
			spin_unlock_irqrestore(&circularQ->oq_lock,
					circularQ->lock_flags);
			pm8001_ccb_task_free_done(pm8001_ha, ccb);
			spin_lock_irqsave(&circularQ->oq_lock,
					circularQ->lock_flags);
			return;
		}
		break;
	case IO_DS_IN_RECOVERY:
		pm8001_dbg(pm8001_ha, IO, "IO_DS_IN_RECOVERY\n");
		ts->resp = SAS_TASK_COMPLETE;
		ts->stat = SAS_DEV_NO_RESPONSE;
		if (pm8001_dev)
			atomic_dec(&pm8001_dev->running_req);
		break;
	case IO_DS_IN_ERROR:
		pm8001_dbg(pm8001_ha, IO, "IO_DS_IN_ERROR\n");
		ts->resp = SAS_TASK_COMPLETE;
		ts->stat = SAS_DEV_NO_RESPONSE;
		if (!t->uldd_task) {
			pm8001_handle_event(pm8001_ha, pm8001_dev,
					IO_DS_IN_ERROR);
			ts->resp = SAS_TASK_UNDELIVERED;
			ts->stat = SAS_QUEUE_FULL;
			spin_unlock_irqrestore(&circularQ->oq_lock,
					circularQ->lock_flags);
			pm8001_ccb_task_free_done(pm8001_ha, ccb);
			spin_lock_irqsave(&circularQ->oq_lock,
					circularQ->lock_flags);
			return;
		}
		break;
	case IO_OPEN_CNX_ERROR_HW_RESOURCE_BUSY:
		pm8001_dbg(pm8001_ha, IO,
			   "IO_OPEN_CNX_ERROR_HW_RESOURCE_BUSY\n");
		ts->resp = SAS_TASK_COMPLETE;
		ts->stat = SAS_OPEN_REJECT;
		ts->open_rej_reason = SAS_OREJ_RSVD_RETRY;
		if (pm8001_dev)
			atomic_dec(&pm8001_dev->running_req);
		break;
	default:
		pm8001_dbg(pm8001_ha, DEVIO,
				"Unknown status device_id %u status 0x%x tag %d\n",
			pm8001_dev->device_id, status, tag);
		/* not allowed case. Therefore, return failed status */
		ts->resp = SAS_TASK_COMPLETE;
		ts->stat = SAS_DEV_NO_RESPONSE;
		if (pm8001_dev)
			atomic_dec(&pm8001_dev->running_req);
		break;
	}
	spin_lock_irqsave(&t->task_state_lock, flags);
	t->task_state_flags &= ~SAS_TASK_STATE_PENDING;
	t->task_state_flags |= SAS_TASK_STATE_DONE;
	if (unlikely((t->task_state_flags & SAS_TASK_STATE_ABORTED))) {
		spin_unlock_irqrestore(&t->task_state_lock, flags);
		pm8001_dbg(pm8001_ha, FAIL,
			   "task 0x%p done with io_status 0x%x resp 0x%x stat 0x%x but aborted by upper layer!\n",
			   t, status, ts->resp, ts->stat);
		pm8001_ccb_task_free(pm8001_ha, ccb);
		if (t->slow_task)
			complete(&t->slow_task->completion);
	} else {
		spin_unlock_irqrestore(&t->task_state_lock, flags);
		spin_unlock_irqrestore(&circularQ->oq_lock,
				circularQ->lock_flags);
		pm8001_ccb_task_free_done(pm8001_ha, ccb);
		spin_lock_irqsave(&circularQ->oq_lock,
				circularQ->lock_flags);
	}
}

/*See the comments for mpi_ssp_completion */
static void mpi_sata_event(struct pm8001_hba_info *pm8001_ha,
		struct outbound_queue_table *circularQ, void *piomb)
{
	struct sas_task *t;
	struct task_status_struct *ts;
	struct pm8001_ccb_info *ccb;
	struct pm8001_device *pm8001_dev;
	struct sata_event_resp *psataPayload =
		(struct sata_event_resp *)(piomb + 4);
	u32 event = le32_to_cpu(psataPayload->event);
	u32 tag = le32_to_cpu(psataPayload->tag);
	u32 port_id = le32_to_cpu(psataPayload->port_id);
	u32 dev_id = le32_to_cpu(psataPayload->device_id);

	if (event)
		pm8001_dbg(pm8001_ha, FAIL, "SATA EVENT 0x%x\n", event);

	/* Check if this is NCQ error */
	if (event == IO_XFER_ERROR_ABORTED_NCQ_MODE) {
		/* find device using device id */
		pm8001_dev = pm8001_find_dev(pm8001_ha, dev_id);
		/* send read log extension by aborting the link - libata does what we want */
		if (pm8001_dev)
			pm8001_handle_event(pm8001_ha,
				pm8001_dev,
				IO_XFER_ERROR_ABORTED_NCQ_MODE);
		return;
	}

	ccb = &pm8001_ha->ccb_info[tag];
	t = ccb->task;
	pm8001_dev = ccb->device;
<<<<<<< HEAD

	if (unlikely(!t || !t->lldd_task || !t->dev)) {
		pm8001_dbg(pm8001_ha, FAIL, "task or dev null\n");
=======
	if (unlikely(!t)) {
		pm8001_dbg(pm8001_ha, FAIL, "task null, freeing CCB tag %d\n",
			   ccb->ccb_tag);
		pm8001_ccb_free(pm8001_ha, ccb);
>>>>>>> eb3cdb58
		return;
	}

	if (unlikely(!t->lldd_task || !t->dev))
		return;

	ts = &t->task_status;
	pm8001_dbg(pm8001_ha, IOERR, "port_id:0x%x, tag:0x%x, event:0x%x\n",
		   port_id, tag, event);
	switch (event) {
	case IO_OVERFLOW:
		pm8001_dbg(pm8001_ha, IO, "IO_UNDERFLOW\n");
		ts->resp = SAS_TASK_COMPLETE;
		ts->stat = SAS_DATA_OVERRUN;
		ts->residual = 0;
		break;
	case IO_XFER_ERROR_BREAK:
		pm8001_dbg(pm8001_ha, IO, "IO_XFER_ERROR_BREAK\n");
		ts->resp = SAS_TASK_COMPLETE;
		ts->stat = SAS_INTERRUPTED;
		break;
	case IO_XFER_ERROR_PHY_NOT_READY:
		pm8001_dbg(pm8001_ha, IO, "IO_XFER_ERROR_PHY_NOT_READY\n");
		ts->resp = SAS_TASK_COMPLETE;
		ts->stat = SAS_OPEN_REJECT;
		ts->open_rej_reason = SAS_OREJ_RSVD_RETRY;
		break;
	case IO_OPEN_CNX_ERROR_PROTOCOL_NOT_SUPPORTED:
		pm8001_dbg(pm8001_ha, IO,
			   "IO_OPEN_CNX_ERROR_PROTOCOL_NOT_SUPPORTED\n");
		ts->resp = SAS_TASK_COMPLETE;
		ts->stat = SAS_OPEN_REJECT;
		ts->open_rej_reason = SAS_OREJ_EPROTO;
		break;
	case IO_OPEN_CNX_ERROR_ZONE_VIOLATION:
		pm8001_dbg(pm8001_ha, IO,
			   "IO_OPEN_CNX_ERROR_ZONE_VIOLATION\n");
		ts->resp = SAS_TASK_COMPLETE;
		ts->stat = SAS_OPEN_REJECT;
		ts->open_rej_reason = SAS_OREJ_UNKNOWN;
		break;
	case IO_OPEN_CNX_ERROR_BREAK:
		pm8001_dbg(pm8001_ha, IO, "IO_OPEN_CNX_ERROR_BREAK\n");
		ts->resp = SAS_TASK_COMPLETE;
		ts->stat = SAS_OPEN_REJECT;
		ts->open_rej_reason = SAS_OREJ_RSVD_CONT0;
		break;
	case IO_OPEN_CNX_ERROR_IT_NEXUS_LOSS:
	case IO_XFER_OPEN_RETRY_BACKOFF_THRESHOLD_REACHED:
	case IO_OPEN_CNX_ERROR_IT_NEXUS_LOSS_OPEN_TMO:
	case IO_OPEN_CNX_ERROR_IT_NEXUS_LOSS_NO_DEST:
	case IO_OPEN_CNX_ERROR_IT_NEXUS_LOSS_OPEN_COLLIDE:
	case IO_OPEN_CNX_ERROR_IT_NEXUS_LOSS_PATHWAY_BLOCKED:
		pm8001_dbg(pm8001_ha, FAIL,
			   "IO_OPEN_CNX_ERROR_IT_NEXUS_LOSS\n");
		ts->resp = SAS_TASK_UNDELIVERED;
		ts->stat = SAS_DEV_NO_RESPONSE;
		if (!t->uldd_task) {
			pm8001_handle_event(pm8001_ha,
				pm8001_dev,
				IO_OPEN_CNX_ERROR_IT_NEXUS_LOSS);
			ts->resp = SAS_TASK_COMPLETE;
			ts->stat = SAS_QUEUE_FULL;
			return;
		}
		break;
	case IO_OPEN_CNX_ERROR_BAD_DESTINATION:
		pm8001_dbg(pm8001_ha, IO,
			   "IO_OPEN_CNX_ERROR_BAD_DESTINATION\n");
		ts->resp = SAS_TASK_UNDELIVERED;
		ts->stat = SAS_OPEN_REJECT;
		ts->open_rej_reason = SAS_OREJ_BAD_DEST;
		break;
	case IO_OPEN_CNX_ERROR_CONNECTION_RATE_NOT_SUPPORTED:
		pm8001_dbg(pm8001_ha, IO,
			   "IO_OPEN_CNX_ERROR_CONNECTION_RATE_NOT_SUPPORTED\n");
		ts->resp = SAS_TASK_COMPLETE;
		ts->stat = SAS_OPEN_REJECT;
		ts->open_rej_reason = SAS_OREJ_CONN_RATE;
		break;
	case IO_OPEN_CNX_ERROR_WRONG_DESTINATION:
		pm8001_dbg(pm8001_ha, IO,
			   "IO_OPEN_CNX_ERROR_WRONG_DESTINATION\n");
		ts->resp = SAS_TASK_COMPLETE;
		ts->stat = SAS_OPEN_REJECT;
		ts->open_rej_reason = SAS_OREJ_WRONG_DEST;
		break;
	case IO_XFER_ERROR_NAK_RECEIVED:
		pm8001_dbg(pm8001_ha, IO, "IO_XFER_ERROR_NAK_RECEIVED\n");
		ts->resp = SAS_TASK_COMPLETE;
		ts->stat = SAS_NAK_R_ERR;
		break;
	case IO_XFER_ERROR_PEER_ABORTED:
		pm8001_dbg(pm8001_ha, IO, "IO_XFER_ERROR_PEER_ABORTED\n");
		ts->resp = SAS_TASK_COMPLETE;
		ts->stat = SAS_NAK_R_ERR;
		break;
	case IO_XFER_ERROR_REJECTED_NCQ_MODE:
		pm8001_dbg(pm8001_ha, IO, "IO_XFER_ERROR_REJECTED_NCQ_MODE\n");
		ts->resp = SAS_TASK_COMPLETE;
		ts->stat = SAS_DATA_UNDERRUN;
		break;
	case IO_XFER_OPEN_RETRY_TIMEOUT:
		pm8001_dbg(pm8001_ha, IO, "IO_XFER_OPEN_RETRY_TIMEOUT\n");
		ts->resp = SAS_TASK_COMPLETE;
		ts->stat = SAS_OPEN_TO;
		break;
	case IO_XFER_ERROR_UNEXPECTED_PHASE:
		pm8001_dbg(pm8001_ha, IO, "IO_XFER_ERROR_UNEXPECTED_PHASE\n");
		ts->resp = SAS_TASK_COMPLETE;
		ts->stat = SAS_OPEN_TO;
		break;
	case IO_XFER_ERROR_XFER_RDY_OVERRUN:
		pm8001_dbg(pm8001_ha, IO, "IO_XFER_ERROR_XFER_RDY_OVERRUN\n");
		ts->resp = SAS_TASK_COMPLETE;
		ts->stat = SAS_OPEN_TO;
		break;
	case IO_XFER_ERROR_XFER_RDY_NOT_EXPECTED:
		pm8001_dbg(pm8001_ha, IO,
			   "IO_XFER_ERROR_XFER_RDY_NOT_EXPECTED\n");
		ts->resp = SAS_TASK_COMPLETE;
		ts->stat = SAS_OPEN_TO;
		break;
	case IO_XFER_ERROR_OFFSET_MISMATCH:
		pm8001_dbg(pm8001_ha, IO, "IO_XFER_ERROR_OFFSET_MISMATCH\n");
		ts->resp = SAS_TASK_COMPLETE;
		ts->stat = SAS_OPEN_TO;
		break;
	case IO_XFER_ERROR_XFER_ZERO_DATA_LEN:
		pm8001_dbg(pm8001_ha, IO,
			   "IO_XFER_ERROR_XFER_ZERO_DATA_LEN\n");
		ts->resp = SAS_TASK_COMPLETE;
		ts->stat = SAS_OPEN_TO;
		break;
	case IO_XFER_CMD_FRAME_ISSUED:
		pm8001_dbg(pm8001_ha, IO, "IO_XFER_CMD_FRAME_ISSUED\n");
		break;
	case IO_XFER_PIO_SETUP_ERROR:
		pm8001_dbg(pm8001_ha, IO, "IO_XFER_PIO_SETUP_ERROR\n");
		ts->resp = SAS_TASK_COMPLETE;
		ts->stat = SAS_OPEN_TO;
		break;
	case IO_XFER_ERROR_INTERNAL_CRC_ERROR:
		pm8001_dbg(pm8001_ha, FAIL,
			   "IO_XFR_ERROR_INTERNAL_CRC_ERROR\n");
		/* TBC: used default set values */
		ts->resp = SAS_TASK_COMPLETE;
		ts->stat = SAS_OPEN_TO;
		break;
	case IO_XFER_DMA_ACTIVATE_TIMEOUT:
		pm8001_dbg(pm8001_ha, FAIL, "IO_XFR_DMA_ACTIVATE_TIMEOUT\n");
		/* TBC: used default set values */
		ts->resp = SAS_TASK_COMPLETE;
		ts->stat = SAS_OPEN_TO;
		break;
	default:
		pm8001_dbg(pm8001_ha, IO, "Unknown status 0x%x\n", event);
		/* not allowed case. Therefore, return failed status */
		ts->resp = SAS_TASK_COMPLETE;
		ts->stat = SAS_OPEN_TO;
		break;
	}
}

/*See the comments for mpi_ssp_completion */
static void
mpi_smp_completion(struct pm8001_hba_info *pm8001_ha, void *piomb)
{
	u32 param, i;
	struct sas_task *t;
	struct pm8001_ccb_info *ccb;
	unsigned long flags;
	u32 status;
	u32 tag;
	struct smp_completion_resp *psmpPayload;
	struct task_status_struct *ts;
	struct pm8001_device *pm8001_dev;

	psmpPayload = (struct smp_completion_resp *)(piomb + 4);
	status = le32_to_cpu(psmpPayload->status);
	tag = le32_to_cpu(psmpPayload->tag);

	ccb = &pm8001_ha->ccb_info[tag];
	param = le32_to_cpu(psmpPayload->param);
	t = ccb->task;
	ts = &t->task_status;
	pm8001_dev = ccb->device;
	if (status)
		pm8001_dbg(pm8001_ha, FAIL, "smp IO status 0x%x\n", status);
	if (unlikely(!t || !t->lldd_task || !t->dev))
		return;

	pm8001_dbg(pm8001_ha, DEV, "tag::0x%x status::0x%x\n", tag, status);

	switch (status) {

	case IO_SUCCESS:
		pm8001_dbg(pm8001_ha, IO, "IO_SUCCESS\n");
		ts->resp = SAS_TASK_COMPLETE;
		ts->stat = SAS_SAM_STAT_GOOD;
		if (pm8001_dev)
			atomic_dec(&pm8001_dev->running_req);
		if (pm8001_ha->smp_exp_mode == SMP_DIRECT) {
			struct scatterlist *sg_resp = &t->smp_task.smp_resp;
			u8 *payload;
			void *to;

			pm8001_dbg(pm8001_ha, IO,
				   "DIRECT RESPONSE Length:%d\n",
				   param);
			to = kmap_atomic(sg_page(sg_resp));
			payload = to + sg_resp->offset;
			for (i = 0; i < param; i++) {
				*(payload + i) = psmpPayload->_r_a[i];
				pm8001_dbg(pm8001_ha, IO,
					   "SMP Byte%d DMA data 0x%x psmp 0x%x\n",
					   i, *(payload + i),
					   psmpPayload->_r_a[i]);
			}
			kunmap_atomic(to);
		}
		break;
	case IO_ABORTED:
		pm8001_dbg(pm8001_ha, IO, "IO_ABORTED IOMB\n");
		ts->resp = SAS_TASK_COMPLETE;
		ts->stat = SAS_ABORTED_TASK;
		if (pm8001_dev)
			atomic_dec(&pm8001_dev->running_req);
		break;
	case IO_OVERFLOW:
		pm8001_dbg(pm8001_ha, IO, "IO_UNDERFLOW\n");
		ts->resp = SAS_TASK_COMPLETE;
		ts->stat = SAS_DATA_OVERRUN;
		ts->residual = 0;
		if (pm8001_dev)
			atomic_dec(&pm8001_dev->running_req);
		break;
	case IO_NO_DEVICE:
		pm8001_dbg(pm8001_ha, IO, "IO_NO_DEVICE\n");
		ts->resp = SAS_TASK_COMPLETE;
		ts->stat = SAS_PHY_DOWN;
		break;
	case IO_ERROR_HW_TIMEOUT:
		pm8001_dbg(pm8001_ha, IO, "IO_ERROR_HW_TIMEOUT\n");
		ts->resp = SAS_TASK_COMPLETE;
		ts->stat = SAS_SAM_STAT_BUSY;
		break;
	case IO_XFER_ERROR_BREAK:
		pm8001_dbg(pm8001_ha, IO, "IO_XFER_ERROR_BREAK\n");
		ts->resp = SAS_TASK_COMPLETE;
		ts->stat = SAS_SAM_STAT_BUSY;
		break;
	case IO_XFER_ERROR_PHY_NOT_READY:
		pm8001_dbg(pm8001_ha, IO, "IO_XFER_ERROR_PHY_NOT_READY\n");
		ts->resp = SAS_TASK_COMPLETE;
		ts->stat = SAS_SAM_STAT_BUSY;
		break;
	case IO_OPEN_CNX_ERROR_PROTOCOL_NOT_SUPPORTED:
		pm8001_dbg(pm8001_ha, IO,
			   "IO_OPEN_CNX_ERROR_PROTOCOL_NOT_SUPPORTED\n");
		ts->resp = SAS_TASK_COMPLETE;
		ts->stat = SAS_OPEN_REJECT;
		ts->open_rej_reason = SAS_OREJ_UNKNOWN;
		break;
	case IO_OPEN_CNX_ERROR_ZONE_VIOLATION:
		pm8001_dbg(pm8001_ha, IO,
			   "IO_OPEN_CNX_ERROR_ZONE_VIOLATION\n");
		ts->resp = SAS_TASK_COMPLETE;
		ts->stat = SAS_OPEN_REJECT;
		ts->open_rej_reason = SAS_OREJ_UNKNOWN;
		break;
	case IO_OPEN_CNX_ERROR_BREAK:
		pm8001_dbg(pm8001_ha, IO, "IO_OPEN_CNX_ERROR_BREAK\n");
		ts->resp = SAS_TASK_COMPLETE;
		ts->stat = SAS_OPEN_REJECT;
		ts->open_rej_reason = SAS_OREJ_RSVD_CONT0;
		break;
	case IO_OPEN_CNX_ERROR_IT_NEXUS_LOSS:
	case IO_XFER_OPEN_RETRY_BACKOFF_THRESHOLD_REACHED:
	case IO_OPEN_CNX_ERROR_IT_NEXUS_LOSS_OPEN_TMO:
	case IO_OPEN_CNX_ERROR_IT_NEXUS_LOSS_NO_DEST:
	case IO_OPEN_CNX_ERROR_IT_NEXUS_LOSS_OPEN_COLLIDE:
	case IO_OPEN_CNX_ERROR_IT_NEXUS_LOSS_PATHWAY_BLOCKED:
		pm8001_dbg(pm8001_ha, IO, "IO_OPEN_CNX_ERROR_IT_NEXUS_LOSS\n");
		ts->resp = SAS_TASK_COMPLETE;
		ts->stat = SAS_OPEN_REJECT;
		ts->open_rej_reason = SAS_OREJ_UNKNOWN;
		pm8001_handle_event(pm8001_ha,
				pm8001_dev,
				IO_OPEN_CNX_ERROR_IT_NEXUS_LOSS);
		break;
	case IO_OPEN_CNX_ERROR_BAD_DESTINATION:
		pm8001_dbg(pm8001_ha, IO,
			   "IO_OPEN_CNX_ERROR_BAD_DESTINATION\n");
		ts->resp = SAS_TASK_COMPLETE;
		ts->stat = SAS_OPEN_REJECT;
		ts->open_rej_reason = SAS_OREJ_BAD_DEST;
		break;
	case IO_OPEN_CNX_ERROR_CONNECTION_RATE_NOT_SUPPORTED:
		pm8001_dbg(pm8001_ha, IO,
			   "IO_OPEN_CNX_ERROR_CONNECTION_RATE_NOT_SUPPORTED\n");
		ts->resp = SAS_TASK_COMPLETE;
		ts->stat = SAS_OPEN_REJECT;
		ts->open_rej_reason = SAS_OREJ_CONN_RATE;
		break;
	case IO_OPEN_CNX_ERROR_WRONG_DESTINATION:
		pm8001_dbg(pm8001_ha, IO,
			   "IO_OPEN_CNX_ERROR_WRONG_DESTINATION\n");
		ts->resp = SAS_TASK_COMPLETE;
		ts->stat = SAS_OPEN_REJECT;
		ts->open_rej_reason = SAS_OREJ_WRONG_DEST;
		break;
	case IO_XFER_ERROR_RX_FRAME:
		pm8001_dbg(pm8001_ha, IO, "IO_XFER_ERROR_RX_FRAME\n");
		ts->resp = SAS_TASK_COMPLETE;
		ts->stat = SAS_DEV_NO_RESPONSE;
		break;
	case IO_XFER_OPEN_RETRY_TIMEOUT:
		pm8001_dbg(pm8001_ha, IO, "IO_XFER_OPEN_RETRY_TIMEOUT\n");
		ts->resp = SAS_TASK_COMPLETE;
		ts->stat = SAS_OPEN_REJECT;
		ts->open_rej_reason = SAS_OREJ_RSVD_RETRY;
		break;
	case IO_ERROR_INTERNAL_SMP_RESOURCE:
		pm8001_dbg(pm8001_ha, IO, "IO_ERROR_INTERNAL_SMP_RESOURCE\n");
		ts->resp = SAS_TASK_COMPLETE;
		ts->stat = SAS_QUEUE_FULL;
		break;
	case IO_PORT_IN_RESET:
		pm8001_dbg(pm8001_ha, IO, "IO_PORT_IN_RESET\n");
		ts->resp = SAS_TASK_COMPLETE;
		ts->stat = SAS_OPEN_REJECT;
		ts->open_rej_reason = SAS_OREJ_RSVD_RETRY;
		break;
	case IO_DS_NON_OPERATIONAL:
		pm8001_dbg(pm8001_ha, IO, "IO_DS_NON_OPERATIONAL\n");
		ts->resp = SAS_TASK_COMPLETE;
		ts->stat = SAS_DEV_NO_RESPONSE;
		break;
	case IO_DS_IN_RECOVERY:
		pm8001_dbg(pm8001_ha, IO, "IO_DS_IN_RECOVERY\n");
		ts->resp = SAS_TASK_COMPLETE;
		ts->stat = SAS_OPEN_REJECT;
		ts->open_rej_reason = SAS_OREJ_RSVD_RETRY;
		break;
	case IO_OPEN_CNX_ERROR_HW_RESOURCE_BUSY:
		pm8001_dbg(pm8001_ha, IO,
			   "IO_OPEN_CNX_ERROR_HW_RESOURCE_BUSY\n");
		ts->resp = SAS_TASK_COMPLETE;
		ts->stat = SAS_OPEN_REJECT;
		ts->open_rej_reason = SAS_OREJ_RSVD_RETRY;
		break;
	default:
		pm8001_dbg(pm8001_ha, DEVIO, "Unknown status 0x%x\n", status);
		ts->resp = SAS_TASK_COMPLETE;
		ts->stat = SAS_DEV_NO_RESPONSE;
		/* not allowed case. Therefore, return failed status */
		break;
	}
	spin_lock_irqsave(&t->task_state_lock, flags);
	t->task_state_flags &= ~SAS_TASK_STATE_PENDING;
	t->task_state_flags |= SAS_TASK_STATE_DONE;
	if (unlikely((t->task_state_flags & SAS_TASK_STATE_ABORTED))) {
		spin_unlock_irqrestore(&t->task_state_lock, flags);
		pm8001_dbg(pm8001_ha, FAIL,
			   "task 0x%p done with io_status 0x%x resp 0x%xstat 0x%x but aborted by upper layer!\n",
			   t, status, ts->resp, ts->stat);
		pm8001_ccb_task_free(pm8001_ha, ccb);
	} else {
		spin_unlock_irqrestore(&t->task_state_lock, flags);
		pm8001_ccb_task_free(pm8001_ha, ccb);
		mb();/* in order to force CPU ordering */
		t->task_done(t);
	}
}

/**
 * pm80xx_hw_event_ack_req- For PM8001, some events need to acknowledge to FW.
 * @pm8001_ha: our hba card information
 * @Qnum: the outbound queue message number.
 * @SEA: source of event to ack
 * @port_id: port id.
 * @phyId: phy id.
 * @param0: parameter 0.
 * @param1: parameter 1.
 */
static void pm80xx_hw_event_ack_req(struct pm8001_hba_info *pm8001_ha,
	u32 Qnum, u32 SEA, u32 port_id, u32 phyId, u32 param0, u32 param1)
{
	struct hw_event_ack_req	 payload;
	u32 opc = OPC_INB_SAS_HW_EVENT_ACK;

	memset((u8 *)&payload, 0, sizeof(payload));
	payload.tag = cpu_to_le32(1);
	payload.phyid_sea_portid = cpu_to_le32(((SEA & 0xFFFF) << 8) |
		((phyId & 0xFF) << 24) | (port_id & 0xFF));
	payload.param0 = cpu_to_le32(param0);
	payload.param1 = cpu_to_le32(param1);

	pm8001_mpi_build_cmd(pm8001_ha, Qnum, opc, &payload,
			     sizeof(payload), 0);
}

static int pm80xx_chip_phy_ctl_req(struct pm8001_hba_info *pm8001_ha,
	u32 phyId, u32 phy_op);

static void hw_event_port_recover(struct pm8001_hba_info *pm8001_ha,
					void *piomb)
{
	struct hw_event_resp *pPayload = (struct hw_event_resp *)(piomb + 4);
	u32 phyid_npip_portstate = le32_to_cpu(pPayload->phyid_npip_portstate);
	u8 phy_id = (u8)((phyid_npip_portstate & 0xFF0000) >> 16);
	u32 lr_status_evt_portid =
		le32_to_cpu(pPayload->lr_status_evt_portid);
	u8 deviceType = pPayload->sas_identify.dev_type;
	u8 link_rate = (u8)((lr_status_evt_portid & 0xF0000000) >> 28);
	struct pm8001_phy *phy = &pm8001_ha->phy[phy_id];
	u8 port_id = (u8)(lr_status_evt_portid & 0x000000FF);
	struct pm8001_port *port = &pm8001_ha->port[port_id];

	if (deviceType == SAS_END_DEVICE) {
		pm80xx_chip_phy_ctl_req(pm8001_ha, phy_id,
					PHY_NOTIFY_ENABLE_SPINUP);
	}

	port->wide_port_phymap |= (1U << phy_id);
	pm8001_get_lrate_mode(phy, link_rate);
	phy->sas_phy.oob_mode = SAS_OOB_MODE;
	phy->phy_state = PHY_STATE_LINK_UP_SPCV;
	phy->phy_attached = 1;
}

/**
 * hw_event_sas_phy_up - FW tells me a SAS phy up event.
 * @pm8001_ha: our hba card information
 * @piomb: IO message buffer
 */
static void
hw_event_sas_phy_up(struct pm8001_hba_info *pm8001_ha, void *piomb)
{
	struct hw_event_resp *pPayload =
		(struct hw_event_resp *)(piomb + 4);
	u32 lr_status_evt_portid =
		le32_to_cpu(pPayload->lr_status_evt_portid);
	u32 phyid_npip_portstate = le32_to_cpu(pPayload->phyid_npip_portstate);

	u8 link_rate =
		(u8)((lr_status_evt_portid & 0xF0000000) >> 28);
	u8 port_id = (u8)(lr_status_evt_portid & 0x000000FF);
	u8 phy_id =
		(u8)((phyid_npip_portstate & 0xFF0000) >> 16);
	u8 portstate = (u8)(phyid_npip_portstate & 0x0000000F);

	struct pm8001_port *port = &pm8001_ha->port[port_id];
	struct pm8001_phy *phy = &pm8001_ha->phy[phy_id];
	unsigned long flags;
	u8 deviceType = pPayload->sas_identify.dev_type;
	phy->port = port;
	port->port_id = port_id;
	port->port_state = portstate;
	port->wide_port_phymap |= (1U << phy_id);
	phy->phy_state = PHY_STATE_LINK_UP_SPCV;
	pm8001_dbg(pm8001_ha, MSG,
		   "portid:%d; phyid:%d; linkrate:%d; portstate:%x; devicetype:%x\n",
		   port_id, phy_id, link_rate, portstate, deviceType);

	switch (deviceType) {
	case SAS_PHY_UNUSED:
		pm8001_dbg(pm8001_ha, MSG, "device type no device.\n");
		break;
	case SAS_END_DEVICE:
		pm8001_dbg(pm8001_ha, MSG, "end device.\n");
		pm80xx_chip_phy_ctl_req(pm8001_ha, phy_id,
			PHY_NOTIFY_ENABLE_SPINUP);
		port->port_attached = 1;
		pm8001_get_lrate_mode(phy, link_rate);
		break;
	case SAS_EDGE_EXPANDER_DEVICE:
		pm8001_dbg(pm8001_ha, MSG, "expander device.\n");
		port->port_attached = 1;
		pm8001_get_lrate_mode(phy, link_rate);
		break;
	case SAS_FANOUT_EXPANDER_DEVICE:
		pm8001_dbg(pm8001_ha, MSG, "fanout expander device.\n");
		port->port_attached = 1;
		pm8001_get_lrate_mode(phy, link_rate);
		break;
	default:
		pm8001_dbg(pm8001_ha, DEVIO, "unknown device type(%x)\n",
			   deviceType);
		break;
	}
	phy->phy_type |= PORT_TYPE_SAS;
	phy->identify.device_type = deviceType;
	phy->phy_attached = 1;
	if (phy->identify.device_type == SAS_END_DEVICE)
		phy->identify.target_port_protocols = SAS_PROTOCOL_SSP;
	else if (phy->identify.device_type != SAS_PHY_UNUSED)
		phy->identify.target_port_protocols = SAS_PROTOCOL_SMP;
	phy->sas_phy.oob_mode = SAS_OOB_MODE;
	sas_notify_phy_event(&phy->sas_phy, PHYE_OOB_DONE, GFP_ATOMIC);
	spin_lock_irqsave(&phy->sas_phy.frame_rcvd_lock, flags);
	memcpy(phy->frame_rcvd, &pPayload->sas_identify,
		sizeof(struct sas_identify_frame)-4);
	phy->frame_rcvd_size = sizeof(struct sas_identify_frame) - 4;
	pm8001_get_attached_sas_addr(phy, phy->sas_phy.attached_sas_addr);
	spin_unlock_irqrestore(&phy->sas_phy.frame_rcvd_lock, flags);
	if (pm8001_ha->flags == PM8001F_RUN_TIME)
		mdelay(200); /* delay a moment to wait for disk to spin up */
	pm8001_bytes_dmaed(pm8001_ha, phy_id);
}

/**
 * hw_event_sata_phy_up - FW tells me a SATA phy up event.
 * @pm8001_ha: our hba card information
 * @piomb: IO message buffer
 */
static void
hw_event_sata_phy_up(struct pm8001_hba_info *pm8001_ha, void *piomb)
{
	struct hw_event_resp *pPayload =
		(struct hw_event_resp *)(piomb + 4);
	u32 phyid_npip_portstate = le32_to_cpu(pPayload->phyid_npip_portstate);
	u32 lr_status_evt_portid =
		le32_to_cpu(pPayload->lr_status_evt_portid);
	u8 link_rate =
		(u8)((lr_status_evt_portid & 0xF0000000) >> 28);
	u8 port_id = (u8)(lr_status_evt_portid & 0x000000FF);
	u8 phy_id =
		(u8)((phyid_npip_portstate & 0xFF0000) >> 16);

	u8 portstate = (u8)(phyid_npip_portstate & 0x0000000F);

	struct pm8001_port *port = &pm8001_ha->port[port_id];
	struct pm8001_phy *phy = &pm8001_ha->phy[phy_id];
	unsigned long flags;
	pm8001_dbg(pm8001_ha, DEVIO,
		   "port id %d, phy id %d link_rate %d portstate 0x%x\n",
		   port_id, phy_id, link_rate, portstate);

	phy->port = port;
	port->port_id = port_id;
	port->port_state = portstate;
	phy->phy_state = PHY_STATE_LINK_UP_SPCV;
	port->port_attached = 1;
	pm8001_get_lrate_mode(phy, link_rate);
	phy->phy_type |= PORT_TYPE_SATA;
	phy->phy_attached = 1;
	phy->sas_phy.oob_mode = SATA_OOB_MODE;
	sas_notify_phy_event(&phy->sas_phy, PHYE_OOB_DONE, GFP_ATOMIC);
	spin_lock_irqsave(&phy->sas_phy.frame_rcvd_lock, flags);
	memcpy(phy->frame_rcvd, ((u8 *)&pPayload->sata_fis - 4),
		sizeof(struct dev_to_host_fis));
	phy->frame_rcvd_size = sizeof(struct dev_to_host_fis);
	phy->identify.target_port_protocols = SAS_PROTOCOL_SATA;
	phy->identify.device_type = SAS_SATA_DEV;
	pm8001_get_attached_sas_addr(phy, phy->sas_phy.attached_sas_addr);
	spin_unlock_irqrestore(&phy->sas_phy.frame_rcvd_lock, flags);
	pm8001_bytes_dmaed(pm8001_ha, phy_id);
}

/**
 * hw_event_phy_down - we should notify the libsas the phy is down.
 * @pm8001_ha: our hba card information
 * @piomb: IO message buffer
 */
static void
hw_event_phy_down(struct pm8001_hba_info *pm8001_ha, void *piomb)
{
	struct hw_event_resp *pPayload =
		(struct hw_event_resp *)(piomb + 4);

	u32 lr_status_evt_portid =
		le32_to_cpu(pPayload->lr_status_evt_portid);
	u8 port_id = (u8)(lr_status_evt_portid & 0x000000FF);
	u32 phyid_npip_portstate = le32_to_cpu(pPayload->phyid_npip_portstate);
	u8 phy_id =
		(u8)((phyid_npip_portstate & 0xFF0000) >> 16);
	u8 portstate = (u8)(phyid_npip_portstate & 0x0000000F);

	struct pm8001_port *port = &pm8001_ha->port[port_id];
	struct pm8001_phy *phy = &pm8001_ha->phy[phy_id];
	u32 port_sata = (phy->phy_type & PORT_TYPE_SATA);
	port->port_state = portstate;
	phy->identify.device_type = 0;
	phy->phy_attached = 0;
	switch (portstate) {
	case PORT_VALID:
		break;
	case PORT_INVALID:
		pm8001_dbg(pm8001_ha, MSG, " PortInvalid portID %d\n",
			   port_id);
		pm8001_dbg(pm8001_ha, MSG,
			   " Last phy Down and port invalid\n");
		if (port_sata) {
			phy->phy_type = 0;
			port->port_attached = 0;
			pm80xx_hw_event_ack_req(pm8001_ha, 0, HW_EVENT_PHY_DOWN,
					port_id, phy_id, 0, 0);
		}
		sas_phy_disconnected(&phy->sas_phy);
		break;
	case PORT_IN_RESET:
		pm8001_dbg(pm8001_ha, MSG, " Port In Reset portID %d\n",
			   port_id);
		break;
	case PORT_NOT_ESTABLISHED:
		pm8001_dbg(pm8001_ha, MSG,
			   " Phy Down and PORT_NOT_ESTABLISHED\n");
		port->port_attached = 0;
		break;
	case PORT_LOSTCOMM:
		pm8001_dbg(pm8001_ha, MSG, " Phy Down and PORT_LOSTCOMM\n");
		pm8001_dbg(pm8001_ha, MSG,
			   " Last phy Down and port invalid\n");
		if (port_sata) {
			port->port_attached = 0;
			phy->phy_type = 0;
			pm80xx_hw_event_ack_req(pm8001_ha, 0, HW_EVENT_PHY_DOWN,
					port_id, phy_id, 0, 0);
		}
		sas_phy_disconnected(&phy->sas_phy);
		break;
	default:
		port->port_attached = 0;
		pm8001_dbg(pm8001_ha, DEVIO,
			   " Phy Down and(default) = 0x%x\n",
			   portstate);
		break;

	}
	if (port_sata && (portstate != PORT_IN_RESET))
		sas_notify_phy_event(&phy->sas_phy, PHYE_LOSS_OF_SIGNAL,
				GFP_ATOMIC);
}

static int mpi_phy_start_resp(struct pm8001_hba_info *pm8001_ha, void *piomb)
{
	struct phy_start_resp *pPayload =
		(struct phy_start_resp *)(piomb + 4);
	u32 status =
		le32_to_cpu(pPayload->status);
	u32 phy_id =
		le32_to_cpu(pPayload->phyid) & 0xFF;
	struct pm8001_phy *phy = &pm8001_ha->phy[phy_id];

	pm8001_dbg(pm8001_ha, INIT,
		   "phy start resp status:0x%x, phyid:0x%x\n",
		   status, phy_id);
	if (status == 0)
		phy->phy_state = PHY_LINK_DOWN;

	if (pm8001_ha->flags == PM8001F_RUN_TIME &&
			phy->enable_completion != NULL) {
		complete(phy->enable_completion);
		phy->enable_completion = NULL;
	}
	return 0;

}

/**
 * mpi_thermal_hw_event - a thermal hw event has come.
 * @pm8001_ha: our hba card information
 * @piomb: IO message buffer
 */
static int mpi_thermal_hw_event(struct pm8001_hba_info *pm8001_ha, void *piomb)
{
	struct thermal_hw_event *pPayload =
		(struct thermal_hw_event *)(piomb + 4);

	u32 thermal_event = le32_to_cpu(pPayload->thermal_event);
	u32 rht_lht = le32_to_cpu(pPayload->rht_lht);

	if (thermal_event & 0x40) {
		pm8001_dbg(pm8001_ha, IO,
			   "Thermal Event: Local high temperature violated!\n");
		pm8001_dbg(pm8001_ha, IO,
			   "Thermal Event: Measured local high temperature %d\n",
			   ((rht_lht & 0xFF00) >> 8));
	}
	if (thermal_event & 0x10) {
		pm8001_dbg(pm8001_ha, IO,
			   "Thermal Event: Remote high temperature violated!\n");
		pm8001_dbg(pm8001_ha, IO,
			   "Thermal Event: Measured remote high temperature %d\n",
			   ((rht_lht & 0xFF000000) >> 24));
	}
	return 0;
}

/**
 * mpi_hw_event - The hw event has come.
 * @pm8001_ha: our hba card information
 * @piomb: IO message buffer
 */
static int mpi_hw_event(struct pm8001_hba_info *pm8001_ha, void *piomb)
{
	unsigned long flags, i;
	struct hw_event_resp *pPayload =
		(struct hw_event_resp *)(piomb + 4);
	u32 lr_status_evt_portid =
		le32_to_cpu(pPayload->lr_status_evt_portid);
	u32 phyid_npip_portstate = le32_to_cpu(pPayload->phyid_npip_portstate);
	u8 port_id = (u8)(lr_status_evt_portid & 0x000000FF);
	u8 phy_id =
		(u8)((phyid_npip_portstate & 0xFF0000) >> 16);
	u16 eventType =
		(u16)((lr_status_evt_portid & 0x00FFFF00) >> 8);
	u8 status =
		(u8)((lr_status_evt_portid & 0x0F000000) >> 24);
	struct sas_ha_struct *sas_ha = pm8001_ha->sas;
	struct pm8001_phy *phy = &pm8001_ha->phy[phy_id];
	struct pm8001_port *port = &pm8001_ha->port[port_id];
	struct asd_sas_phy *sas_phy = sas_ha->sas_phy[phy_id];
	pm8001_dbg(pm8001_ha, DEV,
		   "portid:%d phyid:%d event:0x%x status:0x%x\n",
		   port_id, phy_id, eventType, status);

	switch (eventType) {

	case HW_EVENT_SAS_PHY_UP:
		pm8001_dbg(pm8001_ha, MSG, "HW_EVENT_PHY_START_STATUS\n");
		hw_event_sas_phy_up(pm8001_ha, piomb);
		break;
	case HW_EVENT_SATA_PHY_UP:
		pm8001_dbg(pm8001_ha, MSG, "HW_EVENT_SATA_PHY_UP\n");
		hw_event_sata_phy_up(pm8001_ha, piomb);
		break;
	case HW_EVENT_SATA_SPINUP_HOLD:
		pm8001_dbg(pm8001_ha, MSG, "HW_EVENT_SATA_SPINUP_HOLD\n");
		sas_notify_phy_event(&phy->sas_phy, PHYE_SPINUP_HOLD,
			GFP_ATOMIC);
		break;
	case HW_EVENT_PHY_DOWN:
		pm8001_dbg(pm8001_ha, MSG, "HW_EVENT_PHY_DOWN\n");
		hw_event_phy_down(pm8001_ha, piomb);
		phy->phy_attached = 0;
		phy->phy_state = PHY_LINK_DISABLE;
		break;
	case HW_EVENT_PORT_INVALID:
		pm8001_dbg(pm8001_ha, MSG, "HW_EVENT_PORT_INVALID\n");
		sas_phy_disconnected(sas_phy);
		phy->phy_attached = 0;
		sas_notify_port_event(sas_phy, PORTE_LINK_RESET_ERR,
			GFP_ATOMIC);
		break;
	/* the broadcast change primitive received, tell the LIBSAS this event
	to revalidate the sas domain*/
	case HW_EVENT_BROADCAST_CHANGE:
		pm8001_dbg(pm8001_ha, MSG, "HW_EVENT_BROADCAST_CHANGE\n");
		pm80xx_hw_event_ack_req(pm8001_ha, 0, HW_EVENT_BROADCAST_CHANGE,
			port_id, phy_id, 1, 0);
		spin_lock_irqsave(&sas_phy->sas_prim_lock, flags);
		sas_phy->sas_prim = HW_EVENT_BROADCAST_CHANGE;
		spin_unlock_irqrestore(&sas_phy->sas_prim_lock, flags);
		sas_notify_port_event(sas_phy, PORTE_BROADCAST_RCVD,
			GFP_ATOMIC);
		break;
	case HW_EVENT_PHY_ERROR:
		pm8001_dbg(pm8001_ha, MSG, "HW_EVENT_PHY_ERROR\n");
		sas_phy_disconnected(&phy->sas_phy);
		phy->phy_attached = 0;
		sas_notify_phy_event(&phy->sas_phy, PHYE_OOB_ERROR, GFP_ATOMIC);
		break;
	case HW_EVENT_BROADCAST_EXP:
		pm8001_dbg(pm8001_ha, MSG, "HW_EVENT_BROADCAST_EXP\n");
		spin_lock_irqsave(&sas_phy->sas_prim_lock, flags);
		sas_phy->sas_prim = HW_EVENT_BROADCAST_EXP;
		spin_unlock_irqrestore(&sas_phy->sas_prim_lock, flags);
		sas_notify_port_event(sas_phy, PORTE_BROADCAST_RCVD,
			GFP_ATOMIC);
		break;
	case HW_EVENT_LINK_ERR_INVALID_DWORD:
		pm8001_dbg(pm8001_ha, MSG,
			   "HW_EVENT_LINK_ERR_INVALID_DWORD\n");
		pm80xx_hw_event_ack_req(pm8001_ha, 0,
			HW_EVENT_LINK_ERR_INVALID_DWORD, port_id, phy_id, 0, 0);
		break;
	case HW_EVENT_LINK_ERR_DISPARITY_ERROR:
		pm8001_dbg(pm8001_ha, MSG,
			   "HW_EVENT_LINK_ERR_DISPARITY_ERROR\n");
		pm80xx_hw_event_ack_req(pm8001_ha, 0,
			HW_EVENT_LINK_ERR_DISPARITY_ERROR,
			port_id, phy_id, 0, 0);
		break;
	case HW_EVENT_LINK_ERR_CODE_VIOLATION:
		pm8001_dbg(pm8001_ha, MSG,
			   "HW_EVENT_LINK_ERR_CODE_VIOLATION\n");
		pm80xx_hw_event_ack_req(pm8001_ha, 0,
			HW_EVENT_LINK_ERR_CODE_VIOLATION,
			port_id, phy_id, 0, 0);
		break;
	case HW_EVENT_LINK_ERR_LOSS_OF_DWORD_SYNCH:
		pm8001_dbg(pm8001_ha, MSG,
			   "HW_EVENT_LINK_ERR_LOSS_OF_DWORD_SYNCH\n");
		pm80xx_hw_event_ack_req(pm8001_ha, 0,
			HW_EVENT_LINK_ERR_LOSS_OF_DWORD_SYNCH,
			port_id, phy_id, 0, 0);
		break;
	case HW_EVENT_MALFUNCTION:
		pm8001_dbg(pm8001_ha, MSG, "HW_EVENT_MALFUNCTION\n");
		break;
	case HW_EVENT_BROADCAST_SES:
		pm8001_dbg(pm8001_ha, MSG, "HW_EVENT_BROADCAST_SES\n");
		spin_lock_irqsave(&sas_phy->sas_prim_lock, flags);
		sas_phy->sas_prim = HW_EVENT_BROADCAST_SES;
		spin_unlock_irqrestore(&sas_phy->sas_prim_lock, flags);
		sas_notify_port_event(sas_phy, PORTE_BROADCAST_RCVD,
			GFP_ATOMIC);
		break;
	case HW_EVENT_INBOUND_CRC_ERROR:
		pm8001_dbg(pm8001_ha, MSG, "HW_EVENT_INBOUND_CRC_ERROR\n");
		pm80xx_hw_event_ack_req(pm8001_ha, 0,
			HW_EVENT_INBOUND_CRC_ERROR,
			port_id, phy_id, 0, 0);
		break;
	case HW_EVENT_HARD_RESET_RECEIVED:
		pm8001_dbg(pm8001_ha, MSG, "HW_EVENT_HARD_RESET_RECEIVED\n");
		sas_notify_port_event(sas_phy, PORTE_HARD_RESET, GFP_ATOMIC);
		break;
	case HW_EVENT_ID_FRAME_TIMEOUT:
		pm8001_dbg(pm8001_ha, MSG, "HW_EVENT_ID_FRAME_TIMEOUT\n");
		sas_phy_disconnected(sas_phy);
		phy->phy_attached = 0;
		sas_notify_port_event(sas_phy, PORTE_LINK_RESET_ERR,
			GFP_ATOMIC);
		break;
	case HW_EVENT_LINK_ERR_PHY_RESET_FAILED:
		pm8001_dbg(pm8001_ha, MSG,
			   "HW_EVENT_LINK_ERR_PHY_RESET_FAILED\n");
		pm80xx_hw_event_ack_req(pm8001_ha, 0,
			HW_EVENT_LINK_ERR_PHY_RESET_FAILED,
			port_id, phy_id, 0, 0);
		sas_phy_disconnected(sas_phy);
		phy->phy_attached = 0;
		sas_notify_port_event(sas_phy, PORTE_LINK_RESET_ERR,
			GFP_ATOMIC);
		break;
	case HW_EVENT_PORT_RESET_TIMER_TMO:
		pm8001_dbg(pm8001_ha, MSG, "HW_EVENT_PORT_RESET_TIMER_TMO\n");
		if (!pm8001_ha->phy[phy_id].reset_completion) {
			pm80xx_hw_event_ack_req(pm8001_ha, 0, HW_EVENT_PHY_DOWN,
				port_id, phy_id, 0, 0);
		}
		sas_phy_disconnected(sas_phy);
		phy->phy_attached = 0;
		sas_notify_port_event(sas_phy, PORTE_LINK_RESET_ERR,
			GFP_ATOMIC);
		if (pm8001_ha->phy[phy_id].reset_completion) {
			pm8001_ha->phy[phy_id].port_reset_status =
					PORT_RESET_TMO;
			complete(pm8001_ha->phy[phy_id].reset_completion);
			pm8001_ha->phy[phy_id].reset_completion = NULL;
		}
		break;
	case HW_EVENT_PORT_RECOVERY_TIMER_TMO:
		pm8001_dbg(pm8001_ha, MSG,
			   "HW_EVENT_PORT_RECOVERY_TIMER_TMO\n");
		pm80xx_hw_event_ack_req(pm8001_ha, 0,
			HW_EVENT_PORT_RECOVERY_TIMER_TMO,
			port_id, phy_id, 0, 0);
		for (i = 0; i < pm8001_ha->chip->n_phy; i++) {
			if (port->wide_port_phymap & (1 << i)) {
				phy = &pm8001_ha->phy[i];
				sas_notify_phy_event(&phy->sas_phy,
					PHYE_LOSS_OF_SIGNAL, GFP_ATOMIC);
				port->wide_port_phymap &= ~(1 << i);
			}
		}
		break;
	case HW_EVENT_PORT_RECOVER:
		pm8001_dbg(pm8001_ha, MSG, "HW_EVENT_PORT_RECOVER\n");
		hw_event_port_recover(pm8001_ha, piomb);
		break;
	case HW_EVENT_PORT_RESET_COMPLETE:
		pm8001_dbg(pm8001_ha, MSG, "HW_EVENT_PORT_RESET_COMPLETE\n");
		if (pm8001_ha->phy[phy_id].reset_completion) {
			pm8001_ha->phy[phy_id].port_reset_status =
					PORT_RESET_SUCCESS;
			complete(pm8001_ha->phy[phy_id].reset_completion);
			pm8001_ha->phy[phy_id].reset_completion = NULL;
		}
		break;
	case EVENT_BROADCAST_ASYNCH_EVENT:
		pm8001_dbg(pm8001_ha, MSG, "EVENT_BROADCAST_ASYNCH_EVENT\n");
		break;
	default:
		pm8001_dbg(pm8001_ha, DEVIO, "Unknown event type 0x%x\n",
			   eventType);
		break;
	}
	return 0;
}

/**
 * mpi_phy_stop_resp - SPCv specific
 * @pm8001_ha: our hba card information
 * @piomb: IO message buffer
 */
static int mpi_phy_stop_resp(struct pm8001_hba_info *pm8001_ha, void *piomb)
{
	struct phy_stop_resp *pPayload =
		(struct phy_stop_resp *)(piomb + 4);
	u32 status =
		le32_to_cpu(pPayload->status);
	u32 phyid =
		le32_to_cpu(pPayload->phyid) & 0xFF;
	struct pm8001_phy *phy = &pm8001_ha->phy[phyid];
	pm8001_dbg(pm8001_ha, MSG, "phy:0x%x status:0x%x\n",
		   phyid, status);
	if (status == PHY_STOP_SUCCESS ||
		status == PHY_STOP_ERR_DEVICE_ATTACHED) {
		phy->phy_state = PHY_LINK_DISABLE;
		phy->sas_phy.phy->negotiated_linkrate = SAS_PHY_DISABLED;
		phy->sas_phy.linkrate = SAS_PHY_DISABLED;
	}

	return 0;
}

/**
 * mpi_set_controller_config_resp - SPCv specific
 * @pm8001_ha: our hba card information
 * @piomb: IO message buffer
 */
static int mpi_set_controller_config_resp(struct pm8001_hba_info *pm8001_ha,
			void *piomb)
{
	struct set_ctrl_cfg_resp *pPayload =
			(struct set_ctrl_cfg_resp *)(piomb + 4);
	u32 status = le32_to_cpu(pPayload->status);
	u32 err_qlfr_pgcd = le32_to_cpu(pPayload->err_qlfr_pgcd);

	pm8001_dbg(pm8001_ha, MSG,
		   "SET CONTROLLER RESP: status 0x%x qlfr_pgcd 0x%x\n",
		   status, err_qlfr_pgcd);

	return 0;
}

/**
 * mpi_get_controller_config_resp - SPCv specific
 * @pm8001_ha: our hba card information
 * @piomb: IO message buffer
 */
static int mpi_get_controller_config_resp(struct pm8001_hba_info *pm8001_ha,
			void *piomb)
{
	pm8001_dbg(pm8001_ha, MSG, " pm80xx_addition_functionality\n");

	return 0;
}

/**
 * mpi_get_phy_profile_resp - SPCv specific
 * @pm8001_ha: our hba card information
 * @piomb: IO message buffer
 */
static int mpi_get_phy_profile_resp(struct pm8001_hba_info *pm8001_ha,
			void *piomb)
{
	pm8001_dbg(pm8001_ha, MSG, " pm80xx_addition_functionality\n");

	return 0;
}

/**
 * mpi_flash_op_ext_resp - SPCv specific
 * @pm8001_ha: our hba card information
 * @piomb: IO message buffer
 */
static int mpi_flash_op_ext_resp(struct pm8001_hba_info *pm8001_ha, void *piomb)
{
	pm8001_dbg(pm8001_ha, MSG, " pm80xx_addition_functionality\n");

	return 0;
}

/**
 * mpi_set_phy_profile_resp - SPCv specific
 * @pm8001_ha: our hba card information
 * @piomb: IO message buffer
 */
static int mpi_set_phy_profile_resp(struct pm8001_hba_info *pm8001_ha,
			void *piomb)
{
	u32 tag;
	u8 page_code;
	int rc = 0;
	struct set_phy_profile_resp *pPayload =
		(struct set_phy_profile_resp *)(piomb + 4);
	u32 ppc_phyid = le32_to_cpu(pPayload->ppc_phyid);
	u32 status = le32_to_cpu(pPayload->status);

	tag = le32_to_cpu(pPayload->tag);
	page_code = (u8)((ppc_phyid & 0xFF00) >> 8);
	if (status) {
		/* status is FAILED */
		pm8001_dbg(pm8001_ha, FAIL,
			   "PhyProfile command failed  with status 0x%08X\n",
			   status);
		rc = -1;
	} else {
		if (page_code != SAS_PHY_ANALOG_SETTINGS_PAGE) {
			pm8001_dbg(pm8001_ha, FAIL, "Invalid page code 0x%X\n",
				   page_code);
			rc = -1;
		}
	}
	pm8001_tag_free(pm8001_ha, tag);
	return rc;
}

/**
 * mpi_kek_management_resp - SPCv specific
 * @pm8001_ha: our hba card information
 * @piomb: IO message buffer
 */
static int mpi_kek_management_resp(struct pm8001_hba_info *pm8001_ha,
			void *piomb)
{
	struct kek_mgmt_resp *pPayload = (struct kek_mgmt_resp *)(piomb + 4);

	u32 status = le32_to_cpu(pPayload->status);
	u32 kidx_new_curr_ksop = le32_to_cpu(pPayload->kidx_new_curr_ksop);
	u32 err_qlfr = le32_to_cpu(pPayload->err_qlfr);

	pm8001_dbg(pm8001_ha, MSG,
		   "KEK MGMT RESP. Status 0x%x idx_ksop 0x%x err_qlfr 0x%x\n",
		   status, kidx_new_curr_ksop, err_qlfr);

	return 0;
}

/**
 * mpi_dek_management_resp - SPCv specific
 * @pm8001_ha: our hba card information
 * @piomb: IO message buffer
 */
static int mpi_dek_management_resp(struct pm8001_hba_info *pm8001_ha,
			void *piomb)
{
	pm8001_dbg(pm8001_ha, MSG, " pm80xx_addition_functionality\n");

	return 0;
}

/**
 * ssp_coalesced_comp_resp - SPCv specific
 * @pm8001_ha: our hba card information
 * @piomb: IO message buffer
 */
static int ssp_coalesced_comp_resp(struct pm8001_hba_info *pm8001_ha,
			void *piomb)
{
	pm8001_dbg(pm8001_ha, MSG, " pm80xx_addition_functionality\n");

	return 0;
}

/**
 * process_one_iomb - process one outbound Queue memory block
 * @pm8001_ha: our hba card information
 * @circularQ: outbound circular queue
 * @piomb: IO message buffer
 */
static void process_one_iomb(struct pm8001_hba_info *pm8001_ha,
		struct outbound_queue_table *circularQ, void *piomb)
{
	__le32 pHeader = *(__le32 *)piomb;
	u32 opc = (u32)((le32_to_cpu(pHeader)) & 0xFFF);

	switch (opc) {
	case OPC_OUB_ECHO:
		pm8001_dbg(pm8001_ha, MSG, "OPC_OUB_ECHO\n");
		break;
	case OPC_OUB_HW_EVENT:
		pm8001_dbg(pm8001_ha, MSG, "OPC_OUB_HW_EVENT\n");
		mpi_hw_event(pm8001_ha, piomb);
		break;
	case OPC_OUB_THERM_HW_EVENT:
		pm8001_dbg(pm8001_ha, MSG, "OPC_OUB_THERMAL_EVENT\n");
		mpi_thermal_hw_event(pm8001_ha, piomb);
		break;
	case OPC_OUB_SSP_COMP:
		pm8001_dbg(pm8001_ha, MSG, "OPC_OUB_SSP_COMP\n");
		mpi_ssp_completion(pm8001_ha, piomb);
		break;
	case OPC_OUB_SMP_COMP:
		pm8001_dbg(pm8001_ha, MSG, "OPC_OUB_SMP_COMP\n");
		mpi_smp_completion(pm8001_ha, piomb);
		break;
	case OPC_OUB_LOCAL_PHY_CNTRL:
		pm8001_dbg(pm8001_ha, MSG, "OPC_OUB_LOCAL_PHY_CNTRL\n");
		pm8001_mpi_local_phy_ctl(pm8001_ha, piomb);
		break;
	case OPC_OUB_DEV_REGIST:
		pm8001_dbg(pm8001_ha, MSG, "OPC_OUB_DEV_REGIST\n");
		pm8001_mpi_reg_resp(pm8001_ha, piomb);
		break;
	case OPC_OUB_DEREG_DEV:
		pm8001_dbg(pm8001_ha, MSG, "unregister the device\n");
		pm8001_mpi_dereg_resp(pm8001_ha, piomb);
		break;
	case OPC_OUB_GET_DEV_HANDLE:
		pm8001_dbg(pm8001_ha, MSG, "OPC_OUB_GET_DEV_HANDLE\n");
		break;
	case OPC_OUB_SATA_COMP:
		pm8001_dbg(pm8001_ha, MSG, "OPC_OUB_SATA_COMP\n");
		mpi_sata_completion(pm8001_ha, circularQ, piomb);
		break;
	case OPC_OUB_SATA_EVENT:
		pm8001_dbg(pm8001_ha, MSG, "OPC_OUB_SATA_EVENT\n");
		mpi_sata_event(pm8001_ha, circularQ, piomb);
		break;
	case OPC_OUB_SSP_EVENT:
		pm8001_dbg(pm8001_ha, MSG, "OPC_OUB_SSP_EVENT\n");
		mpi_ssp_event(pm8001_ha, piomb);
		break;
	case OPC_OUB_DEV_HANDLE_ARRIV:
		pm8001_dbg(pm8001_ha, MSG, "OPC_OUB_DEV_HANDLE_ARRIV\n");
		/*This is for target*/
		break;
	case OPC_OUB_SSP_RECV_EVENT:
		pm8001_dbg(pm8001_ha, MSG, "OPC_OUB_SSP_RECV_EVENT\n");
		/*This is for target*/
		break;
	case OPC_OUB_FW_FLASH_UPDATE:
		pm8001_dbg(pm8001_ha, MSG, "OPC_OUB_FW_FLASH_UPDATE\n");
		pm8001_mpi_fw_flash_update_resp(pm8001_ha, piomb);
		break;
	case OPC_OUB_GPIO_RESPONSE:
		pm8001_dbg(pm8001_ha, MSG, "OPC_OUB_GPIO_RESPONSE\n");
		break;
	case OPC_OUB_GPIO_EVENT:
		pm8001_dbg(pm8001_ha, MSG, "OPC_OUB_GPIO_EVENT\n");
		break;
	case OPC_OUB_GENERAL_EVENT:
		pm8001_dbg(pm8001_ha, MSG, "OPC_OUB_GENERAL_EVENT\n");
		pm8001_mpi_general_event(pm8001_ha, piomb);
		break;
	case OPC_OUB_SSP_ABORT_RSP:
		pm8001_dbg(pm8001_ha, MSG, "OPC_OUB_SSP_ABORT_RSP\n");
		pm8001_mpi_task_abort_resp(pm8001_ha, piomb);
		break;
	case OPC_OUB_SATA_ABORT_RSP:
		pm8001_dbg(pm8001_ha, MSG, "OPC_OUB_SATA_ABORT_RSP\n");
		pm8001_mpi_task_abort_resp(pm8001_ha, piomb);
		break;
	case OPC_OUB_SAS_DIAG_MODE_START_END:
		pm8001_dbg(pm8001_ha, MSG,
			   "OPC_OUB_SAS_DIAG_MODE_START_END\n");
		break;
	case OPC_OUB_SAS_DIAG_EXECUTE:
		pm8001_dbg(pm8001_ha, MSG, "OPC_OUB_SAS_DIAG_EXECUTE\n");
		break;
	case OPC_OUB_GET_TIME_STAMP:
		pm8001_dbg(pm8001_ha, MSG, "OPC_OUB_GET_TIME_STAMP\n");
		break;
	case OPC_OUB_SAS_HW_EVENT_ACK:
		pm8001_dbg(pm8001_ha, MSG, "OPC_OUB_SAS_HW_EVENT_ACK\n");
		break;
	case OPC_OUB_PORT_CONTROL:
		pm8001_dbg(pm8001_ha, MSG, "OPC_OUB_PORT_CONTROL\n");
		break;
	case OPC_OUB_SMP_ABORT_RSP:
		pm8001_dbg(pm8001_ha, MSG, "OPC_OUB_SMP_ABORT_RSP\n");
		pm8001_mpi_task_abort_resp(pm8001_ha, piomb);
		break;
	case OPC_OUB_GET_NVMD_DATA:
		pm8001_dbg(pm8001_ha, MSG, "OPC_OUB_GET_NVMD_DATA\n");
		pm8001_mpi_get_nvmd_resp(pm8001_ha, piomb);
		break;
	case OPC_OUB_SET_NVMD_DATA:
		pm8001_dbg(pm8001_ha, MSG, "OPC_OUB_SET_NVMD_DATA\n");
		pm8001_mpi_set_nvmd_resp(pm8001_ha, piomb);
		break;
	case OPC_OUB_DEVICE_HANDLE_REMOVAL:
		pm8001_dbg(pm8001_ha, MSG, "OPC_OUB_DEVICE_HANDLE_REMOVAL\n");
		break;
	case OPC_OUB_SET_DEVICE_STATE:
		pm8001_dbg(pm8001_ha, MSG, "OPC_OUB_SET_DEVICE_STATE\n");
		pm8001_mpi_set_dev_state_resp(pm8001_ha, piomb);
		break;
	case OPC_OUB_GET_DEVICE_STATE:
		pm8001_dbg(pm8001_ha, MSG, "OPC_OUB_GET_DEVICE_STATE\n");
		break;
	case OPC_OUB_SET_DEV_INFO:
		pm8001_dbg(pm8001_ha, MSG, "OPC_OUB_SET_DEV_INFO\n");
		break;
	/* spcv specific commands */
	case OPC_OUB_PHY_START_RESP:
		pm8001_dbg(pm8001_ha, MSG,
			   "OPC_OUB_PHY_START_RESP opcode:%x\n", opc);
		mpi_phy_start_resp(pm8001_ha, piomb);
		break;
	case OPC_OUB_PHY_STOP_RESP:
		pm8001_dbg(pm8001_ha, MSG,
			   "OPC_OUB_PHY_STOP_RESP opcode:%x\n", opc);
		mpi_phy_stop_resp(pm8001_ha, piomb);
		break;
	case OPC_OUB_SET_CONTROLLER_CONFIG:
		pm8001_dbg(pm8001_ha, MSG,
			   "OPC_OUB_SET_CONTROLLER_CONFIG opcode:%x\n", opc);
		mpi_set_controller_config_resp(pm8001_ha, piomb);
		break;
	case OPC_OUB_GET_CONTROLLER_CONFIG:
		pm8001_dbg(pm8001_ha, MSG,
			   "OPC_OUB_GET_CONTROLLER_CONFIG opcode:%x\n", opc);
		mpi_get_controller_config_resp(pm8001_ha, piomb);
		break;
	case OPC_OUB_GET_PHY_PROFILE:
		pm8001_dbg(pm8001_ha, MSG,
			   "OPC_OUB_GET_PHY_PROFILE opcode:%x\n", opc);
		mpi_get_phy_profile_resp(pm8001_ha, piomb);
		break;
	case OPC_OUB_FLASH_OP_EXT:
		pm8001_dbg(pm8001_ha, MSG,
			   "OPC_OUB_FLASH_OP_EXT opcode:%x\n", opc);
		mpi_flash_op_ext_resp(pm8001_ha, piomb);
		break;
	case OPC_OUB_SET_PHY_PROFILE:
		pm8001_dbg(pm8001_ha, MSG,
			   "OPC_OUB_SET_PHY_PROFILE opcode:%x\n", opc);
		mpi_set_phy_profile_resp(pm8001_ha, piomb);
		break;
	case OPC_OUB_KEK_MANAGEMENT_RESP:
		pm8001_dbg(pm8001_ha, MSG,
			   "OPC_OUB_KEK_MANAGEMENT_RESP opcode:%x\n", opc);
		mpi_kek_management_resp(pm8001_ha, piomb);
		break;
	case OPC_OUB_DEK_MANAGEMENT_RESP:
		pm8001_dbg(pm8001_ha, MSG,
			   "OPC_OUB_DEK_MANAGEMENT_RESP opcode:%x\n", opc);
		mpi_dek_management_resp(pm8001_ha, piomb);
		break;
	case OPC_OUB_SSP_COALESCED_COMP_RESP:
		pm8001_dbg(pm8001_ha, MSG,
			   "OPC_OUB_SSP_COALESCED_COMP_RESP opcode:%x\n", opc);
		ssp_coalesced_comp_resp(pm8001_ha, piomb);
		break;
	default:
		pm8001_dbg(pm8001_ha, DEVIO,
			   "Unknown outbound Queue IOMB OPC = 0x%x\n", opc);
		break;
	}
}

static void print_scratchpad_registers(struct pm8001_hba_info *pm8001_ha)
{
	pm8001_dbg(pm8001_ha, FAIL, "MSGU_SCRATCH_PAD_0: 0x%x\n",
		   pm8001_cr32(pm8001_ha, 0, MSGU_SCRATCH_PAD_0));
	pm8001_dbg(pm8001_ha, FAIL, "MSGU_SCRATCH_PAD_1:0x%x\n",
		   pm8001_cr32(pm8001_ha, 0, MSGU_SCRATCH_PAD_1));
	pm8001_dbg(pm8001_ha, FAIL, "MSGU_SCRATCH_PAD_2: 0x%x\n",
		   pm8001_cr32(pm8001_ha, 0, MSGU_SCRATCH_PAD_2));
	pm8001_dbg(pm8001_ha, FAIL, "MSGU_SCRATCH_PAD_3: 0x%x\n",
		   pm8001_cr32(pm8001_ha, 0, MSGU_SCRATCH_PAD_3));
	pm8001_dbg(pm8001_ha, FAIL, "MSGU_HOST_SCRATCH_PAD_0: 0x%x\n",
		   pm8001_cr32(pm8001_ha, 0, MSGU_HOST_SCRATCH_PAD_0));
	pm8001_dbg(pm8001_ha, FAIL, "MSGU_HOST_SCRATCH_PAD_1: 0x%x\n",
		   pm8001_cr32(pm8001_ha, 0, MSGU_HOST_SCRATCH_PAD_1));
	pm8001_dbg(pm8001_ha, FAIL, "MSGU_HOST_SCRATCH_PAD_2: 0x%x\n",
		   pm8001_cr32(pm8001_ha, 0, MSGU_HOST_SCRATCH_PAD_2));
	pm8001_dbg(pm8001_ha, FAIL, "MSGU_HOST_SCRATCH_PAD_3: 0x%x\n",
		   pm8001_cr32(pm8001_ha, 0, MSGU_HOST_SCRATCH_PAD_3));
	pm8001_dbg(pm8001_ha, FAIL, "MSGU_HOST_SCRATCH_PAD_4: 0x%x\n",
		   pm8001_cr32(pm8001_ha, 0, MSGU_HOST_SCRATCH_PAD_4));
	pm8001_dbg(pm8001_ha, FAIL, "MSGU_HOST_SCRATCH_PAD_5: 0x%x\n",
		   pm8001_cr32(pm8001_ha, 0, MSGU_HOST_SCRATCH_PAD_5));
	pm8001_dbg(pm8001_ha, FAIL, "MSGU_RSVD_SCRATCH_PAD_0: 0x%x\n",
		   pm8001_cr32(pm8001_ha, 0, MSGU_SCRATCH_PAD_RSVD_0));
	pm8001_dbg(pm8001_ha, FAIL, "MSGU_RSVD_SCRATCH_PAD_1: 0x%x\n",
		   pm8001_cr32(pm8001_ha, 0, MSGU_SCRATCH_PAD_RSVD_1));
}

static int process_oq(struct pm8001_hba_info *pm8001_ha, u8 vec)
{
	struct outbound_queue_table *circularQ;
	void *pMsg1 = NULL;
	u8 bc;
	u32 ret = MPI_IO_STATUS_FAIL;
	u32 regval;

	/*
	 * Fatal errors are programmed to be signalled in irq vector
	 * pm8001_ha->max_q_num - 1 through pm8001_ha->main_cfg_tbl.pm80xx_tbl.
	 * fatal_err_interrupt
	 */
	if (vec == (pm8001_ha->max_q_num - 1)) {
		u32 mipsall_ready;

		if (pm8001_ha->chip_id == chip_8008 ||
		    pm8001_ha->chip_id == chip_8009)
			mipsall_ready = SCRATCH_PAD_MIPSALL_READY_8PORT;
		else
			mipsall_ready = SCRATCH_PAD_MIPSALL_READY_16PORT;

		regval = pm8001_cr32(pm8001_ha, 0, MSGU_SCRATCH_PAD_1);
		if ((regval & mipsall_ready) != mipsall_ready) {
			pm8001_ha->controller_fatal_error = true;
			pm8001_dbg(pm8001_ha, FAIL,
				   "Firmware Fatal error! Regval:0x%x\n",
				   regval);
			pm8001_handle_event(pm8001_ha, NULL, IO_FATAL_ERROR);
			print_scratchpad_registers(pm8001_ha);
			return ret;
		} else {
			/*read scratchpad rsvd 0 register*/
			regval = pm8001_cr32(pm8001_ha, 0,
					     MSGU_SCRATCH_PAD_RSVD_0);
			switch (regval) {
			case NON_FATAL_SPBC_LBUS_ECC_ERR:
			case NON_FATAL_BDMA_ERR:
			case NON_FATAL_THERM_OVERTEMP_ERR:
				/*Clear the register*/
				pm8001_cw32(pm8001_ha, 0,
					    MSGU_SCRATCH_PAD_RSVD_0,
					    0x00000000);
				break;
			default:
				break;
			}
		}
	}
	circularQ = &pm8001_ha->outbnd_q_tbl[vec];
	spin_lock_irqsave(&circularQ->oq_lock, circularQ->lock_flags);
	do {
		/* spurious interrupt during setup if kexec-ing and
		 * driver doing a doorbell access w/ the pre-kexec oq
		 * interrupt setup.
		 */
		if (!circularQ->pi_virt)
			break;
		ret = pm8001_mpi_msg_consume(pm8001_ha, circularQ, &pMsg1, &bc);
		if (MPI_IO_STATUS_SUCCESS == ret) {
			/* process the outbound message */
			process_one_iomb(pm8001_ha, circularQ,
						(void *)(pMsg1 - 4));
			/* free the message from the outbound circular buffer */
			pm8001_mpi_msg_free_set(pm8001_ha, pMsg1,
							circularQ, bc);
		}
		if (MPI_IO_STATUS_BUSY == ret) {
			/* Update the producer index from SPC */
			circularQ->producer_index =
				cpu_to_le32(pm8001_read_32(circularQ->pi_virt));
			if (le32_to_cpu(circularQ->producer_index) ==
				circularQ->consumer_idx)
				/* OQ is empty */
				break;
		}
	} while (1);
	spin_unlock_irqrestore(&circularQ->oq_lock, circularQ->lock_flags);
	return ret;
}

/* DMA_... to our direction translation. */
static const u8 data_dir_flags[] = {
	[DMA_BIDIRECTIONAL]	= DATA_DIR_BYRECIPIENT,	/* UNSPECIFIED */
	[DMA_TO_DEVICE]		= DATA_DIR_OUT,		/* OUTBOUND */
	[DMA_FROM_DEVICE]	= DATA_DIR_IN,		/* INBOUND */
	[DMA_NONE]		= DATA_DIR_NONE,	/* NO TRANSFER */
};

static void build_smp_cmd(u32 deviceID, __le32 hTag,
			struct smp_req *psmp_cmd, int mode, int length)
{
	psmp_cmd->tag = hTag;
	psmp_cmd->device_id = cpu_to_le32(deviceID);
	if (mode == SMP_DIRECT) {
		length = length - 4; /* subtract crc */
		psmp_cmd->len_ip_ir = cpu_to_le32(length << 16);
	} else {
		psmp_cmd->len_ip_ir = cpu_to_le32(1|(1 << 1));
	}
}

/**
 * pm80xx_chip_smp_req - send an SMP task to FW
 * @pm8001_ha: our hba card information.
 * @ccb: the ccb information this request used.
 */
static int pm80xx_chip_smp_req(struct pm8001_hba_info *pm8001_ha,
	struct pm8001_ccb_info *ccb)
{
	int elem, rc;
	struct sas_task *task = ccb->task;
	struct domain_device *dev = task->dev;
	struct pm8001_device *pm8001_dev = dev->lldd_dev;
	struct scatterlist *sg_req, *sg_resp, *smp_req;
	u32 req_len, resp_len;
	struct smp_req smp_cmd;
	u32 opc;
	u32 i, length;
	u8 *payload;
	u8 *to;

	memset(&smp_cmd, 0, sizeof(smp_cmd));
	/*
	 * DMA-map SMP request, response buffers
	 */
	sg_req = &task->smp_task.smp_req;
	elem = dma_map_sg(pm8001_ha->dev, sg_req, 1, DMA_TO_DEVICE);
	if (!elem)
		return -ENOMEM;
	req_len = sg_dma_len(sg_req);

	sg_resp = &task->smp_task.smp_resp;
	elem = dma_map_sg(pm8001_ha->dev, sg_resp, 1, DMA_FROM_DEVICE);
	if (!elem) {
		rc = -ENOMEM;
		goto err_out;
	}
	resp_len = sg_dma_len(sg_resp);
	/* must be in dwords */
	if ((req_len & 0x3) || (resp_len & 0x3)) {
		rc = -EINVAL;
		goto err_out_2;
	}

	opc = OPC_INB_SMP_REQUEST;
	smp_cmd.tag = cpu_to_le32(ccb->ccb_tag);

	length = sg_req->length;
	pm8001_dbg(pm8001_ha, IO, "SMP Frame Length %d\n", sg_req->length);
	if (!(length - 8))
		pm8001_ha->smp_exp_mode = SMP_DIRECT;
	else
		pm8001_ha->smp_exp_mode = SMP_INDIRECT;


	smp_req = &task->smp_task.smp_req;
	to = kmap_atomic(sg_page(smp_req));
	payload = to + smp_req->offset;

	/* INDIRECT MODE command settings. Use DMA */
	if (pm8001_ha->smp_exp_mode == SMP_INDIRECT) {
		pm8001_dbg(pm8001_ha, IO, "SMP REQUEST INDIRECT MODE\n");
		/* for SPCv indirect mode. Place the top 4 bytes of
		 * SMP Request header here. */
		for (i = 0; i < 4; i++)
			smp_cmd.smp_req16[i] = *(payload + i);
		/* exclude top 4 bytes for SMP req header */
		smp_cmd.long_smp_req.long_req_addr =
			cpu_to_le64((u64)sg_dma_address
				(&task->smp_task.smp_req) + 4);
		/* exclude 4 bytes for SMP req header and CRC */
		smp_cmd.long_smp_req.long_req_size =
			cpu_to_le32((u32)sg_dma_len(&task->smp_task.smp_req)-8);
		smp_cmd.long_smp_req.long_resp_addr =
				cpu_to_le64((u64)sg_dma_address
					(&task->smp_task.smp_resp));
		smp_cmd.long_smp_req.long_resp_size =
				cpu_to_le32((u32)sg_dma_len
					(&task->smp_task.smp_resp)-4);
	} else { /* DIRECT MODE */
		smp_cmd.long_smp_req.long_req_addr =
			cpu_to_le64((u64)sg_dma_address
					(&task->smp_task.smp_req));
		smp_cmd.long_smp_req.long_req_size =
			cpu_to_le32((u32)sg_dma_len(&task->smp_task.smp_req)-4);
		smp_cmd.long_smp_req.long_resp_addr =
			cpu_to_le64((u64)sg_dma_address
				(&task->smp_task.smp_resp));
		smp_cmd.long_smp_req.long_resp_size =
			cpu_to_le32
			((u32)sg_dma_len(&task->smp_task.smp_resp)-4);
	}
	if (pm8001_ha->smp_exp_mode == SMP_DIRECT) {
		pm8001_dbg(pm8001_ha, IO, "SMP REQUEST DIRECT MODE\n");
		for (i = 0; i < length; i++)
			if (i < 16) {
				smp_cmd.smp_req16[i] = *(payload + i);
				pm8001_dbg(pm8001_ha, IO,
					   "Byte[%d]:%x (DMA data:%x)\n",
					   i, smp_cmd.smp_req16[i],
					   *(payload));
			} else {
				smp_cmd.smp_req[i] = *(payload + i);
				pm8001_dbg(pm8001_ha, IO,
					   "Byte[%d]:%x (DMA data:%x)\n",
					   i, smp_cmd.smp_req[i],
					   *(payload));
			}
	}
	kunmap_atomic(to);
	build_smp_cmd(pm8001_dev->device_id, smp_cmd.tag,
				&smp_cmd, pm8001_ha->smp_exp_mode, length);
	rc = pm8001_mpi_build_cmd(pm8001_ha, 0, opc, &smp_cmd,
				  sizeof(smp_cmd), 0);
	if (rc)
		goto err_out_2;
	return 0;

err_out_2:
	dma_unmap_sg(pm8001_ha->dev, &ccb->task->smp_task.smp_resp, 1,
			DMA_FROM_DEVICE);
err_out:
	dma_unmap_sg(pm8001_ha->dev, &ccb->task->smp_task.smp_req, 1,
			DMA_TO_DEVICE);
	return rc;
}

static int check_enc_sas_cmd(struct sas_task *task)
{
	u8 cmd = task->ssp_task.cmd->cmnd[0];

	if (cmd == READ_10 || cmd == WRITE_10 || cmd == WRITE_VERIFY)
		return 1;
	else
		return 0;
}

static int check_enc_sat_cmd(struct sas_task *task)
{
	int ret = 0;
	switch (task->ata_task.fis.command) {
	case ATA_CMD_FPDMA_READ:
	case ATA_CMD_READ_EXT:
	case ATA_CMD_READ:
	case ATA_CMD_FPDMA_WRITE:
	case ATA_CMD_WRITE_EXT:
	case ATA_CMD_WRITE:
	case ATA_CMD_PIO_READ:
	case ATA_CMD_PIO_READ_EXT:
	case ATA_CMD_PIO_WRITE:
	case ATA_CMD_PIO_WRITE_EXT:
		ret = 1;
		break;
	default:
		ret = 0;
		break;
	}
	return ret;
}

static u32 pm80xx_chip_get_q_index(struct sas_task *task)
{
<<<<<<< HEAD
	struct scsi_cmnd *scmd = NULL;
	u32 blk_tag;

	if (task->uldd_task) {
		struct ata_queued_cmd *qc;

		if (dev_is_sata(task->dev)) {
			qc = task->uldd_task;
			scmd = qc->scsicmd;
		} else {
			scmd = task->uldd_task;
		}
	}

	if (!scmd)
		return 0;

	blk_tag = blk_mq_unique_tag(scsi_cmd_to_rq(scmd));
	return blk_mq_unique_tag_to_hwq(blk_tag);
=======
	struct request *rq = sas_task_find_rq(task);

	if (!rq)
		return 0;

	return blk_mq_unique_tag_to_hwq(blk_mq_unique_tag(rq));
>>>>>>> eb3cdb58
}

/**
 * pm80xx_chip_ssp_io_req - send an SSP task to FW
 * @pm8001_ha: our hba card information.
 * @ccb: the ccb information this request used.
 */
static int pm80xx_chip_ssp_io_req(struct pm8001_hba_info *pm8001_ha,
	struct pm8001_ccb_info *ccb)
{
	struct sas_task *task = ccb->task;
	struct domain_device *dev = task->dev;
	struct pm8001_device *pm8001_dev = dev->lldd_dev;
	struct ssp_ini_io_start_req ssp_cmd;
	u32 tag = ccb->ccb_tag;
	u64 phys_addr, end_addr;
	u32 end_addr_high, end_addr_low;
	u32 q_index;
	u32 opc = OPC_INB_SSPINIIOSTART;

	memset(&ssp_cmd, 0, sizeof(ssp_cmd));
	memcpy(ssp_cmd.ssp_iu.lun, task->ssp_task.LUN, 8);

	/* data address domain added for spcv; set to 0 by host,
	 * used internally by controller
	 * 0 for SAS 1.1 and SAS 2.0 compatible TLR
	 */
	ssp_cmd.dad_dir_m_tlr =
		cpu_to_le32(data_dir_flags[task->data_dir] << 8 | 0x0);
	ssp_cmd.data_len = cpu_to_le32(task->total_xfer_len);
	ssp_cmd.device_id = cpu_to_le32(pm8001_dev->device_id);
	ssp_cmd.tag = cpu_to_le32(tag);
	if (task->ssp_task.enable_first_burst)
		ssp_cmd.ssp_iu.efb_prio_attr = 0x80;
	ssp_cmd.ssp_iu.efb_prio_attr |= (task->ssp_task.task_prio << 3);
	ssp_cmd.ssp_iu.efb_prio_attr |= (task->ssp_task.task_attr & 7);
	memcpy(ssp_cmd.ssp_iu.cdb, task->ssp_task.cmd->cmnd,
		       task->ssp_task.cmd->cmd_len);
	q_index = pm80xx_chip_get_q_index(task);

	/* Check if encryption is set */
	if (pm8001_ha->chip->encrypt &&
		!(pm8001_ha->encrypt_info.status) && check_enc_sas_cmd(task)) {
		pm8001_dbg(pm8001_ha, IO,
			   "Encryption enabled.Sending Encrypt SAS command 0x%x\n",
			   task->ssp_task.cmd->cmnd[0]);
		opc = OPC_INB_SSP_INI_DIF_ENC_IO;
		/* enable encryption. 0 for SAS 1.1 and SAS 2.0 compatible TLR*/
		ssp_cmd.dad_dir_m_tlr =	cpu_to_le32
			((data_dir_flags[task->data_dir] << 8) | 0x20 | 0x0);

		/* fill in PRD (scatter/gather) table, if any */
		if (task->num_scatter > 1) {
			pm8001_chip_make_sg(task->scatter,
						ccb->n_elem, ccb->buf_prd);
			phys_addr = ccb->ccb_dma_handle;
			ssp_cmd.enc_addr_low =
				cpu_to_le32(lower_32_bits(phys_addr));
			ssp_cmd.enc_addr_high =
				cpu_to_le32(upper_32_bits(phys_addr));
			ssp_cmd.enc_esgl = cpu_to_le32(1<<31);
		} else if (task->num_scatter == 1) {
			u64 dma_addr = sg_dma_address(task->scatter);

			ssp_cmd.enc_addr_low =
				cpu_to_le32(lower_32_bits(dma_addr));
			ssp_cmd.enc_addr_high =
				cpu_to_le32(upper_32_bits(dma_addr));
			ssp_cmd.enc_len = cpu_to_le32(task->total_xfer_len);
			ssp_cmd.enc_esgl = 0;

			/* Check 4G Boundary */
			end_addr = dma_addr + le32_to_cpu(ssp_cmd.enc_len) - 1;
			end_addr_low = lower_32_bits(end_addr);
			end_addr_high = upper_32_bits(end_addr);

			if (end_addr_high != le32_to_cpu(ssp_cmd.enc_addr_high)) {
				pm8001_dbg(pm8001_ha, FAIL,
					   "The sg list address start_addr=0x%016llx data_len=0x%x end_addr_high=0x%08x end_addr_low=0x%08x has crossed 4G boundary\n",
					   dma_addr,
					   le32_to_cpu(ssp_cmd.enc_len),
					   end_addr_high, end_addr_low);
				pm8001_chip_make_sg(task->scatter, 1,
					ccb->buf_prd);
				phys_addr = ccb->ccb_dma_handle;
				ssp_cmd.enc_addr_low =
					cpu_to_le32(lower_32_bits(phys_addr));
				ssp_cmd.enc_addr_high =
					cpu_to_le32(upper_32_bits(phys_addr));
				ssp_cmd.enc_esgl = cpu_to_le32(1U<<31);
			}
		} else if (task->num_scatter == 0) {
			ssp_cmd.enc_addr_low = 0;
			ssp_cmd.enc_addr_high = 0;
			ssp_cmd.enc_len = cpu_to_le32(task->total_xfer_len);
			ssp_cmd.enc_esgl = 0;
		}

		/* XTS mode. All other fields are 0 */
		ssp_cmd.key_cmode = cpu_to_le32(0x6 << 4);

		/* set tweak values. Should be the start lba */
		ssp_cmd.twk_val0 = cpu_to_le32((task->ssp_task.cmd->cmnd[2] << 24) |
						(task->ssp_task.cmd->cmnd[3] << 16) |
						(task->ssp_task.cmd->cmnd[4] << 8) |
						(task->ssp_task.cmd->cmnd[5]));
	} else {
		pm8001_dbg(pm8001_ha, IO,
			   "Sending Normal SAS command 0x%x inb q %x\n",
			   task->ssp_task.cmd->cmnd[0], q_index);
		/* fill in PRD (scatter/gather) table, if any */
		if (task->num_scatter > 1) {
			pm8001_chip_make_sg(task->scatter, ccb->n_elem,
					ccb->buf_prd);
			phys_addr = ccb->ccb_dma_handle;
			ssp_cmd.addr_low =
				cpu_to_le32(lower_32_bits(phys_addr));
			ssp_cmd.addr_high =
				cpu_to_le32(upper_32_bits(phys_addr));
			ssp_cmd.esgl = cpu_to_le32(1<<31);
		} else if (task->num_scatter == 1) {
			u64 dma_addr = sg_dma_address(task->scatter);

			ssp_cmd.addr_low = cpu_to_le32(lower_32_bits(dma_addr));
			ssp_cmd.addr_high =
				cpu_to_le32(upper_32_bits(dma_addr));
			ssp_cmd.len = cpu_to_le32(task->total_xfer_len);
			ssp_cmd.esgl = 0;

			/* Check 4G Boundary */
			end_addr = dma_addr + le32_to_cpu(ssp_cmd.len) - 1;
			end_addr_low = lower_32_bits(end_addr);
			end_addr_high = upper_32_bits(end_addr);
			if (end_addr_high != le32_to_cpu(ssp_cmd.addr_high)) {
				pm8001_dbg(pm8001_ha, FAIL,
					   "The sg list address start_addr=0x%016llx data_len=0x%x end_addr_high=0x%08x end_addr_low=0x%08x has crossed 4G boundary\n",
					   dma_addr,
					   le32_to_cpu(ssp_cmd.len),
					   end_addr_high, end_addr_low);
				pm8001_chip_make_sg(task->scatter, 1,
					ccb->buf_prd);
				phys_addr = ccb->ccb_dma_handle;
				ssp_cmd.addr_low =
					cpu_to_le32(lower_32_bits(phys_addr));
				ssp_cmd.addr_high =
					cpu_to_le32(upper_32_bits(phys_addr));
				ssp_cmd.esgl = cpu_to_le32(1<<31);
			}
		} else if (task->num_scatter == 0) {
			ssp_cmd.addr_low = 0;
			ssp_cmd.addr_high = 0;
			ssp_cmd.len = cpu_to_le32(task->total_xfer_len);
			ssp_cmd.esgl = 0;
		}
	}

	return pm8001_mpi_build_cmd(pm8001_ha, q_index, opc, &ssp_cmd,
				    sizeof(ssp_cmd), q_index);
}

static int pm80xx_chip_sata_req(struct pm8001_hba_info *pm8001_ha,
	struct pm8001_ccb_info *ccb)
{
	struct sas_task *task = ccb->task;
	struct domain_device *dev = task->dev;
	struct pm8001_device *pm8001_ha_dev = dev->lldd_dev;
	struct ata_queued_cmd *qc = task->uldd_task;
	u32 tag = ccb->ccb_tag, q_index;
	struct sata_start_req sata_cmd;
	u32 hdr_tag, ncg_tag = 0;
	u64 phys_addr, end_addr;
	u32 end_addr_high, end_addr_low;
	u32 ATAP = 0x0;
	u32 dir;
<<<<<<< HEAD
	unsigned long flags;
=======
>>>>>>> eb3cdb58
	u32 opc = OPC_INB_SATA_HOST_OPSTART;
	memset(&sata_cmd, 0, sizeof(sata_cmd));

	q_index = pm80xx_chip_get_q_index(task);

	if (task->data_dir == DMA_NONE && !task->ata_task.use_ncq) {
		ATAP = 0x04; /* no data*/
		pm8001_dbg(pm8001_ha, IO, "no data\n");
	} else if (likely(!task->ata_task.device_control_reg_update)) {
		if (task->ata_task.use_ncq &&
		    dev->sata_dev.class != ATA_DEV_ATAPI) {
			ATAP = 0x07; /* FPDMA */
			pm8001_dbg(pm8001_ha, IO, "FPDMA\n");
		} else if (task->ata_task.dma_xfer) {
			ATAP = 0x06; /* DMA */
			pm8001_dbg(pm8001_ha, IO, "DMA\n");
		} else {
			ATAP = 0x05; /* PIO*/
			pm8001_dbg(pm8001_ha, IO, "PIO\n");
		}
	}
	if (task->ata_task.use_ncq && pm8001_get_ncq_tag(task, &hdr_tag)) {
		task->ata_task.fis.sector_count |= (u8) (hdr_tag << 3);
		ncg_tag = hdr_tag;
	}
	dir = data_dir_flags[task->data_dir] << 8;
	sata_cmd.tag = cpu_to_le32(tag);
	sata_cmd.device_id = cpu_to_le32(pm8001_ha_dev->device_id);
	sata_cmd.data_len = cpu_to_le32(task->total_xfer_len);

	sata_cmd.sata_fis = task->ata_task.fis;
	if (likely(!task->ata_task.device_control_reg_update))
		sata_cmd.sata_fis.flags |= 0x80;/* C=1: update ATA cmd reg */
	sata_cmd.sata_fis.flags &= 0xF0;/* PM_PORT field shall be 0 */

	/* Check if encryption is set */
	if (pm8001_ha->chip->encrypt &&
		!(pm8001_ha->encrypt_info.status) && check_enc_sat_cmd(task)) {
		pm8001_dbg(pm8001_ha, IO,
			   "Encryption enabled.Sending Encrypt SATA cmd 0x%x\n",
			   sata_cmd.sata_fis.command);
		opc = OPC_INB_SATA_DIF_ENC_IO;

		/* set encryption bit */
		sata_cmd.ncqtag_atap_dir_m_dad =
			cpu_to_le32(((ncg_tag & 0xff)<<16)|
				((ATAP & 0x3f) << 10) | 0x20 | dir);
							/* dad (bit 0-1) is 0 */
		/* fill in PRD (scatter/gather) table, if any */
		if (task->num_scatter > 1) {
			pm8001_chip_make_sg(task->scatter,
						ccb->n_elem, ccb->buf_prd);
			phys_addr = ccb->ccb_dma_handle;
			sata_cmd.enc_addr_low =
				cpu_to_le32(lower_32_bits(phys_addr));
			sata_cmd.enc_addr_high =
				cpu_to_le32(upper_32_bits(phys_addr));
			sata_cmd.enc_esgl = cpu_to_le32(1 << 31);
		} else if (task->num_scatter == 1) {
			u64 dma_addr = sg_dma_address(task->scatter);

			sata_cmd.enc_addr_low =
				cpu_to_le32(lower_32_bits(dma_addr));
			sata_cmd.enc_addr_high =
				cpu_to_le32(upper_32_bits(dma_addr));
			sata_cmd.enc_len = cpu_to_le32(task->total_xfer_len);
			sata_cmd.enc_esgl = 0;

			/* Check 4G Boundary */
			end_addr = dma_addr + le32_to_cpu(sata_cmd.enc_len) - 1;
			end_addr_low = lower_32_bits(end_addr);
			end_addr_high = upper_32_bits(end_addr);
			if (end_addr_high != le32_to_cpu(sata_cmd.enc_addr_high)) {
				pm8001_dbg(pm8001_ha, FAIL,
					   "The sg list address start_addr=0x%016llx data_len=0x%x end_addr_high=0x%08x end_addr_low=0x%08x has crossed 4G boundary\n",
					   dma_addr,
					   le32_to_cpu(sata_cmd.enc_len),
					   end_addr_high, end_addr_low);
				pm8001_chip_make_sg(task->scatter, 1,
					ccb->buf_prd);
				phys_addr = ccb->ccb_dma_handle;
				sata_cmd.enc_addr_low =
					cpu_to_le32(lower_32_bits(phys_addr));
				sata_cmd.enc_addr_high =
					cpu_to_le32(upper_32_bits(phys_addr));
				sata_cmd.enc_esgl =
					cpu_to_le32(1 << 31);
			}
		} else if (task->num_scatter == 0) {
			sata_cmd.enc_addr_low = 0;
			sata_cmd.enc_addr_high = 0;
			sata_cmd.enc_len = cpu_to_le32(task->total_xfer_len);
			sata_cmd.enc_esgl = 0;
		}
		/* XTS mode. All other fields are 0 */
		sata_cmd.key_index_mode = cpu_to_le32(0x6 << 4);

		/* set tweak values. Should be the start lba */
		sata_cmd.twk_val0 =
			cpu_to_le32((sata_cmd.sata_fis.lbal_exp << 24) |
					(sata_cmd.sata_fis.lbah << 16) |
					(sata_cmd.sata_fis.lbam << 8) |
					(sata_cmd.sata_fis.lbal));
		sata_cmd.twk_val1 =
			cpu_to_le32((sata_cmd.sata_fis.lbah_exp << 8) |
					 (sata_cmd.sata_fis.lbam_exp));
	} else {
		pm8001_dbg(pm8001_ha, IO,
			   "Sending Normal SATA command 0x%x inb %x\n",
			   sata_cmd.sata_fis.command, q_index);
		/* dad (bit 0-1) is 0 */
		sata_cmd.ncqtag_atap_dir_m_dad =
			cpu_to_le32(((ncg_tag & 0xff)<<16) |
					((ATAP & 0x3f) << 10) | dir);

		/* fill in PRD (scatter/gather) table, if any */
		if (task->num_scatter > 1) {
			pm8001_chip_make_sg(task->scatter,
					ccb->n_elem, ccb->buf_prd);
			phys_addr = ccb->ccb_dma_handle;
			sata_cmd.addr_low = lower_32_bits(phys_addr);
			sata_cmd.addr_high = upper_32_bits(phys_addr);
			sata_cmd.esgl = cpu_to_le32(1U << 31);
		} else if (task->num_scatter == 1) {
			u64 dma_addr = sg_dma_address(task->scatter);

			sata_cmd.addr_low = lower_32_bits(dma_addr);
			sata_cmd.addr_high = upper_32_bits(dma_addr);
			sata_cmd.len = cpu_to_le32(task->total_xfer_len);
			sata_cmd.esgl = 0;

			/* Check 4G Boundary */
			end_addr = dma_addr + le32_to_cpu(sata_cmd.len) - 1;
			end_addr_low = lower_32_bits(end_addr);
			end_addr_high = upper_32_bits(end_addr);
			if (end_addr_high != sata_cmd.addr_high) {
				pm8001_dbg(pm8001_ha, FAIL,
					   "The sg list address start_addr=0x%016llx data_len=0x%xend_addr_high=0x%08x end_addr_low=0x%08x has crossed 4G boundary\n",
					   dma_addr,
					   le32_to_cpu(sata_cmd.len),
					   end_addr_high, end_addr_low);
				pm8001_chip_make_sg(task->scatter, 1,
					ccb->buf_prd);
				phys_addr = ccb->ccb_dma_handle;
				sata_cmd.addr_low = lower_32_bits(phys_addr);
				sata_cmd.addr_high = upper_32_bits(phys_addr);
				sata_cmd.esgl = cpu_to_le32(1U << 31);
			}
		} else if (task->num_scatter == 0) {
			sata_cmd.addr_low = 0;
			sata_cmd.addr_high = 0;
			sata_cmd.len = cpu_to_le32(task->total_xfer_len);
			sata_cmd.esgl = 0;
		}

		/* scsi cdb */
		sata_cmd.atapi_scsi_cdb[0] =
			cpu_to_le32(((task->ata_task.atapi_packet[0]) |
				     (task->ata_task.atapi_packet[1] << 8) |
				     (task->ata_task.atapi_packet[2] << 16) |
				     (task->ata_task.atapi_packet[3] << 24)));
		sata_cmd.atapi_scsi_cdb[1] =
			cpu_to_le32(((task->ata_task.atapi_packet[4]) |
				     (task->ata_task.atapi_packet[5] << 8) |
				     (task->ata_task.atapi_packet[6] << 16) |
				     (task->ata_task.atapi_packet[7] << 24)));
		sata_cmd.atapi_scsi_cdb[2] =
			cpu_to_le32(((task->ata_task.atapi_packet[8]) |
				     (task->ata_task.atapi_packet[9] << 8) |
				     (task->ata_task.atapi_packet[10] << 16) |
				     (task->ata_task.atapi_packet[11] << 24)));
		sata_cmd.atapi_scsi_cdb[3] =
			cpu_to_le32(((task->ata_task.atapi_packet[12]) |
				     (task->ata_task.atapi_packet[13] << 8) |
				     (task->ata_task.atapi_packet[14] << 16) |
				     (task->ata_task.atapi_packet[15] << 24)));
	}

<<<<<<< HEAD
	/* Check for read log for failed drive and return */
	if (sata_cmd.sata_fis.command == 0x2f) {
		if (pm8001_ha_dev && ((pm8001_ha_dev->id & NCQ_READ_LOG_FLAG) ||
			(pm8001_ha_dev->id & NCQ_ABORT_ALL_FLAG) ||
			(pm8001_ha_dev->id & NCQ_2ND_RLE_FLAG))) {
			struct task_status_struct *ts;

			pm8001_ha_dev->id &= 0xDFFFFFFF;
			ts = &task->task_status;

			spin_lock_irqsave(&task->task_state_lock, flags);
			ts->resp = SAS_TASK_COMPLETE;
			ts->stat = SAS_SAM_STAT_GOOD;
			task->task_state_flags &= ~SAS_TASK_STATE_PENDING;
			task->task_state_flags |= SAS_TASK_STATE_DONE;
			if (unlikely((task->task_state_flags &
					SAS_TASK_STATE_ABORTED))) {
				spin_unlock_irqrestore(&task->task_state_lock,
							flags);
				pm8001_dbg(pm8001_ha, FAIL,
					   "task 0x%p resp 0x%x  stat 0x%x but aborted by upper layer\n",
					   task, ts->resp,
					   ts->stat);
				pm8001_ccb_task_free(pm8001_ha, ccb);
				return 0;
			} else {
				spin_unlock_irqrestore(&task->task_state_lock,
							flags);
				pm8001_ccb_task_free_done(pm8001_ha, ccb);
				atomic_dec(&pm8001_ha_dev->running_req);
				return 0;
			}
		}
	}
=======
>>>>>>> eb3cdb58
	trace_pm80xx_request_issue(pm8001_ha->id,
				ccb->device ? ccb->device->attached_phy : PM8001_MAX_PHYS,
				ccb->ccb_tag, opc,
				qc ? qc->tf.command : 0, // ata opcode
				ccb->device ? atomic_read(&ccb->device->running_req) : 0);
	return pm8001_mpi_build_cmd(pm8001_ha, q_index, opc, &sata_cmd,
				    sizeof(sata_cmd), q_index);
}

/**
 * pm80xx_chip_phy_start_req - start phy via PHY_START COMMAND
 * @pm8001_ha: our hba card information.
 * @phy_id: the phy id which we wanted to start up.
 */
static int
pm80xx_chip_phy_start_req(struct pm8001_hba_info *pm8001_ha, u8 phy_id)
{
	struct phy_start_req payload;
	u32 tag = 0x01;
	u32 opcode = OPC_INB_PHYSTART;

	memset(&payload, 0, sizeof(payload));
	payload.tag = cpu_to_le32(tag);

	pm8001_dbg(pm8001_ha, INIT, "PHY START REQ for phy_id %d\n", phy_id);

	payload.ase_sh_lm_slr_phyid = cpu_to_le32(SPINHOLD_DISABLE |
			LINKMODE_AUTO | pm8001_ha->link_rate | phy_id);
	/* SSC Disable and SAS Analog ST configuration */
	/*
	payload.ase_sh_lm_slr_phyid =
		cpu_to_le32(SSC_DISABLE_30 | SAS_ASE | SPINHOLD_DISABLE |
		LINKMODE_AUTO | LINKRATE_15 | LINKRATE_30 | LINKRATE_60 |
		phy_id);
	Have to add "SAS PHY Analog Setup SPASTI 1 Byte" Based on need
	*/

	payload.sas_identify.dev_type = SAS_END_DEVICE;
	payload.sas_identify.initiator_bits = SAS_PROTOCOL_ALL;
	memcpy(payload.sas_identify.sas_addr,
	  &pm8001_ha->sas_addr, SAS_ADDR_SIZE);
	payload.sas_identify.phy_id = phy_id;

	return pm8001_mpi_build_cmd(pm8001_ha, 0, opcode, &payload,
				    sizeof(payload), 0);
}

/**
 * pm80xx_chip_phy_stop_req - start phy via PHY_STOP COMMAND
 * @pm8001_ha: our hba card information.
 * @phy_id: the phy id which we wanted to start up.
 */
static int pm80xx_chip_phy_stop_req(struct pm8001_hba_info *pm8001_ha,
	u8 phy_id)
{
	struct phy_stop_req payload;
	u32 tag = 0x01;
	u32 opcode = OPC_INB_PHYSTOP;

	memset(&payload, 0, sizeof(payload));
	payload.tag = cpu_to_le32(tag);
	payload.phy_id = cpu_to_le32(phy_id);

	return pm8001_mpi_build_cmd(pm8001_ha, 0, opcode, &payload,
				    sizeof(payload), 0);
}

/*
 * see comments on pm8001_mpi_reg_resp.
 */
static int pm80xx_chip_reg_dev_req(struct pm8001_hba_info *pm8001_ha,
	struct pm8001_device *pm8001_dev, u32 flag)
{
	struct reg_dev_req payload;
	u32	opc;
	u32 stp_sspsmp_sata = 0x4;
	u32 linkrate, phy_id;
	int rc;
	struct pm8001_ccb_info *ccb;
	u8 retryFlag = 0x1;
	u16 firstBurstSize = 0;
	u16 ITNT = 2000;
	struct domain_device *dev = pm8001_dev->sas_device;
	struct domain_device *parent_dev = dev->parent;
	struct pm8001_port *port = dev->port->lldd_port;

	memset(&payload, 0, sizeof(payload));
	ccb = pm8001_ccb_alloc(pm8001_ha, pm8001_dev, NULL);
	if (!ccb)
		return -SAS_QUEUE_FULL;

	payload.tag = cpu_to_le32(ccb->ccb_tag);

	if (flag == 1) {
		stp_sspsmp_sata = 0x02; /*direct attached sata */
	} else {
		if (pm8001_dev->dev_type == SAS_SATA_DEV)
			stp_sspsmp_sata = 0x00; /* stp*/
		else if (pm8001_dev->dev_type == SAS_END_DEVICE ||
			dev_is_expander(pm8001_dev->dev_type))
			stp_sspsmp_sata = 0x01; /*ssp or smp*/
	}
	if (parent_dev && dev_is_expander(parent_dev->dev_type))
		phy_id = parent_dev->ex_dev.ex_phy->phy_id;
	else
		phy_id = pm8001_dev->attached_phy;

	opc = OPC_INB_REG_DEV;

	linkrate = (pm8001_dev->sas_device->linkrate < dev->port->linkrate) ?
			pm8001_dev->sas_device->linkrate : dev->port->linkrate;

	payload.phyid_portid =
		cpu_to_le32(((port->port_id) & 0xFF) |
		((phy_id & 0xFF) << 8));

	payload.dtype_dlr_mcn_ir_retry = cpu_to_le32((retryFlag & 0x01) |
		((linkrate & 0x0F) << 24) |
		((stp_sspsmp_sata & 0x03) << 28));
	payload.firstburstsize_ITNexustimeout =
		cpu_to_le32(ITNT | (firstBurstSize * 0x10000));

	memcpy(payload.sas_addr, pm8001_dev->sas_device->sas_addr,
		SAS_ADDR_SIZE);

	rc = pm8001_mpi_build_cmd(pm8001_ha, 0, opc, &payload,
			sizeof(payload), 0);
	if (rc)
		pm8001_ccb_free(pm8001_ha, ccb);

	return rc;
}

/**
 * pm80xx_chip_phy_ctl_req - support the local phy operation
 * @pm8001_ha: our hba card information.
 * @phyId: the phy id which we wanted to operate
 * @phy_op: phy operation to request
 */
static int pm80xx_chip_phy_ctl_req(struct pm8001_hba_info *pm8001_ha,
	u32 phyId, u32 phy_op)
{
	u32 tag;
	int rc;
	struct local_phy_ctl_req payload;
	u32 opc = OPC_INB_LOCAL_PHY_CONTROL;

	memset(&payload, 0, sizeof(payload));
	rc = pm8001_tag_alloc(pm8001_ha, &tag);
	if (rc)
		return rc;

	payload.tag = cpu_to_le32(tag);
	payload.phyop_phyid =
		cpu_to_le32(((phy_op & 0xFF) << 8) | (phyId & 0xFF));

	rc = pm8001_mpi_build_cmd(pm8001_ha, 0, opc, &payload,
				  sizeof(payload), 0);
	if (rc)
		pm8001_tag_free(pm8001_ha, tag);

	return rc;
}

static u32 pm80xx_chip_is_our_interrupt(struct pm8001_hba_info *pm8001_ha)
{
#ifdef PM8001_USE_MSIX
	return 1;
#else
	u32 value;

	value = pm8001_cr32(pm8001_ha, 0, MSGU_ODR);
	if (value)
		return 1;
	return 0;
#endif
}

/**
 * pm80xx_chip_isr - PM8001 isr handler.
 * @pm8001_ha: our hba card information.
 * @vec: irq number.
 */
static irqreturn_t
pm80xx_chip_isr(struct pm8001_hba_info *pm8001_ha, u8 vec)
{
	pm80xx_chip_interrupt_disable(pm8001_ha, vec);
	pm8001_dbg(pm8001_ha, DEVIO,
		   "irq vec %d, ODMR:0x%x\n",
		   vec, pm8001_cr32(pm8001_ha, 0, 0x30));
	process_oq(pm8001_ha, vec);
	pm80xx_chip_interrupt_enable(pm8001_ha, vec);
	return IRQ_HANDLED;
}

static void mpi_set_phy_profile_req(struct pm8001_hba_info *pm8001_ha,
				    u32 operation, u32 phyid,
				    u32 length, u32 *buf)
{
	u32 tag, i, j = 0;
	int rc;
	struct set_phy_profile_req payload;
	u32 opc = OPC_INB_SET_PHY_PROFILE;

	memset(&payload, 0, sizeof(payload));
	rc = pm8001_tag_alloc(pm8001_ha, &tag);
	if (rc) {
		pm8001_dbg(pm8001_ha, FAIL, "Invalid tag\n");
		return;
	}

	payload.tag = cpu_to_le32(tag);
	payload.ppc_phyid =
		cpu_to_le32(((operation & 0xF) << 8) | (phyid  & 0xFF));
	pm8001_dbg(pm8001_ha, INIT,
		   " phy profile command for phy %x ,length is %d\n",
		   le32_to_cpu(payload.ppc_phyid), length);
	for (i = length; i < (length + PHY_DWORD_LENGTH - 1); i++) {
		payload.reserved[j] = cpu_to_le32(*((u32 *)buf + i));
		j++;
	}
	rc = pm8001_mpi_build_cmd(pm8001_ha, 0, opc, &payload,
				  sizeof(payload), 0);
	if (rc)
		pm8001_tag_free(pm8001_ha, tag);
}

void pm8001_set_phy_profile(struct pm8001_hba_info *pm8001_ha,
	u32 length, u8 *buf)
{
	u32 i;

	for (i = 0; i < pm8001_ha->chip->n_phy; i++) {
		mpi_set_phy_profile_req(pm8001_ha,
			SAS_PHY_ANALOG_SETTINGS_PAGE, i, length, (u32 *)buf);
		length = length + PHY_DWORD_LENGTH;
	}
	pm8001_dbg(pm8001_ha, INIT, "phy settings completed\n");
}

void pm8001_set_phy_profile_single(struct pm8001_hba_info *pm8001_ha,
		u32 phy, u32 length, u32 *buf)
{
	u32 tag, opc;
	int rc, i;
	struct set_phy_profile_req payload;

	memset(&payload, 0, sizeof(payload));

	rc = pm8001_tag_alloc(pm8001_ha, &tag);
	if (rc) {
		pm8001_dbg(pm8001_ha, INIT, "Invalid tag\n");
		return;
	}

	opc = OPC_INB_SET_PHY_PROFILE;

	payload.tag = cpu_to_le32(tag);
	payload.ppc_phyid =
		cpu_to_le32(((SAS_PHY_ANALOG_SETTINGS_PAGE & 0xF) << 8)
			    | (phy & 0xFF));

	for (i = 0; i < length; i++)
		payload.reserved[i] = cpu_to_le32(*(buf + i));

	rc = pm8001_mpi_build_cmd(pm8001_ha, 0, opc, &payload,
			sizeof(payload), 0);
	if (rc)
		pm8001_tag_free(pm8001_ha, tag);

	pm8001_dbg(pm8001_ha, INIT, "PHY %d settings applied\n", phy);
}
const struct pm8001_dispatch pm8001_80xx_dispatch = {
	.name			= "pmc80xx",
	.chip_init		= pm80xx_chip_init,
	.chip_post_init		= pm80xx_chip_post_init,
	.chip_soft_rst		= pm80xx_chip_soft_rst,
	.chip_rst		= pm80xx_hw_chip_rst,
	.chip_iounmap		= pm8001_chip_iounmap,
	.isr			= pm80xx_chip_isr,
	.is_our_interrupt	= pm80xx_chip_is_our_interrupt,
	.isr_process_oq		= process_oq,
	.interrupt_enable	= pm80xx_chip_interrupt_enable,
	.interrupt_disable	= pm80xx_chip_interrupt_disable,
	.make_prd		= pm8001_chip_make_sg,
	.smp_req		= pm80xx_chip_smp_req,
	.ssp_io_req		= pm80xx_chip_ssp_io_req,
	.sata_req		= pm80xx_chip_sata_req,
	.phy_start_req		= pm80xx_chip_phy_start_req,
	.phy_stop_req		= pm80xx_chip_phy_stop_req,
	.reg_dev_req		= pm80xx_chip_reg_dev_req,
	.dereg_dev_req		= pm8001_chip_dereg_dev_req,
	.phy_ctl_req		= pm80xx_chip_phy_ctl_req,
	.task_abort		= pm8001_chip_abort_task,
	.ssp_tm_req		= pm8001_chip_ssp_tm_req,
	.get_nvmd_req		= pm8001_chip_get_nvmd_req,
	.set_nvmd_req		= pm8001_chip_set_nvmd_req,
	.fw_flash_update_req	= pm8001_chip_fw_flash_update_req,
	.set_dev_state_req	= pm8001_chip_set_dev_state_req,
	.fatal_errors		= pm80xx_fatal_errors,
	.hw_event_ack_req	= pm80xx_hw_event_ack_req,
};<|MERGE_RESOLUTION|>--- conflicted
+++ resolved
@@ -1778,116 +1778,6 @@
 	pm80xx_chip_intx_interrupt_disable(pm8001_ha);
 }
 
-<<<<<<< HEAD
-static void pm80xx_send_abort_all(struct pm8001_hba_info *pm8001_ha,
-		struct pm8001_device *pm8001_ha_dev)
-{
-	struct pm8001_ccb_info *ccb;
-	struct sas_task *task;
-	struct task_abort_req task_abort;
-	u32 opc = OPC_INB_SATA_ABORT;
-	int ret;
-
-	pm8001_ha_dev->id |= NCQ_ABORT_ALL_FLAG;
-	pm8001_ha_dev->id &= ~NCQ_READ_LOG_FLAG;
-
-	task = sas_alloc_slow_task(GFP_ATOMIC);
-	if (!task) {
-		pm8001_dbg(pm8001_ha, FAIL, "cannot allocate task\n");
-		return;
-	}
-	task->task_done = pm8001_task_done;
-
-	ccb = pm8001_ccb_alloc(pm8001_ha, pm8001_ha_dev, task);
-	if (!ccb) {
-		sas_free_task(task);
-		return;
-	}
-
-	memset(&task_abort, 0, sizeof(task_abort));
-	task_abort.abort_all = cpu_to_le32(1);
-	task_abort.device_id = cpu_to_le32(pm8001_ha_dev->device_id);
-	task_abort.tag = cpu_to_le32(ccb->ccb_tag);
-
-	ret = pm8001_mpi_build_cmd(pm8001_ha, 0, opc, &task_abort,
-				   sizeof(task_abort), 0);
-	pm8001_dbg(pm8001_ha, FAIL, "Executing abort task end\n");
-	if (ret) {
-		sas_free_task(task);
-		pm8001_ccb_free(pm8001_ha, ccb);
-	}
-}
-
-static void pm80xx_send_read_log(struct pm8001_hba_info *pm8001_ha,
-		struct pm8001_device *pm8001_ha_dev)
-{
-	struct sata_start_req sata_cmd;
-	int res;
-	struct pm8001_ccb_info *ccb;
-	struct sas_task *task = NULL;
-	struct host_to_dev_fis fis;
-	struct domain_device *dev;
-	u32 opc = OPC_INB_SATA_HOST_OPSTART;
-
-	task = sas_alloc_slow_task(GFP_ATOMIC);
-	if (!task) {
-		pm8001_dbg(pm8001_ha, FAIL, "cannot allocate task !!!\n");
-		return;
-	}
-	task->task_done = pm8001_task_done;
-
-	/*
-	 * Allocate domain device by ourselves as libsas is not going to
-	 * provide any.
-	 */
-	dev = kzalloc(sizeof(struct domain_device), GFP_ATOMIC);
-	if (!dev) {
-		sas_free_task(task);
-		pm8001_dbg(pm8001_ha, FAIL,
-			   "Domain device cannot be allocated\n");
-		return;
-	}
-
-	task->dev = dev;
-	task->dev->lldd_dev = pm8001_ha_dev;
-
-	ccb = pm8001_ccb_alloc(pm8001_ha, pm8001_ha_dev, task);
-	if (!ccb) {
-		sas_free_task(task);
-		kfree(dev);
-		return;
-	}
-
-	pm8001_ha_dev->id |= NCQ_READ_LOG_FLAG;
-	pm8001_ha_dev->id |= NCQ_2ND_RLE_FLAG;
-
-	memset(&sata_cmd, 0, sizeof(sata_cmd));
-
-	/* construct read log FIS */
-	memset(&fis, 0, sizeof(struct host_to_dev_fis));
-	fis.fis_type = 0x27;
-	fis.flags = 0x80;
-	fis.command = ATA_CMD_READ_LOG_EXT;
-	fis.lbal = 0x10;
-	fis.sector_count = 0x1;
-
-	sata_cmd.tag = cpu_to_le32(ccb->ccb_tag);
-	sata_cmd.device_id = cpu_to_le32(pm8001_ha_dev->device_id);
-	sata_cmd.ncqtag_atap_dir_m_dad = cpu_to_le32(((0x1 << 7) | (0x5 << 9)));
-	memcpy(&sata_cmd.sata_fis, &fis, sizeof(struct host_to_dev_fis));
-
-	res = pm8001_mpi_build_cmd(pm8001_ha, 0, opc, &sata_cmd,
-				   sizeof(sata_cmd), 0);
-	pm8001_dbg(pm8001_ha, FAIL, "Executing read log end\n");
-	if (res) {
-		sas_free_task(task);
-		pm8001_ccb_free(pm8001_ha, ccb);
-		kfree(dev);
-	}
-}
-
-=======
->>>>>>> eb3cdb58
 /**
  * mpi_ssp_completion - process the event that FW response to the SSP request.
  * @pm8001_ha: our hba card information
@@ -2464,18 +2354,6 @@
 		if (param == 0) {
 			ts->resp = SAS_TASK_COMPLETE;
 			ts->stat = SAS_SAM_STAT_GOOD;
-<<<<<<< HEAD
-			/* check if response is for SEND READ LOG */
-			if (pm8001_dev &&
-			    (pm8001_dev->id & NCQ_READ_LOG_FLAG)) {
-				pm80xx_send_abort_all(pm8001_ha, pm8001_dev);
-				/* Free the tag */
-				pm8001_tag_free(pm8001_ha, tag);
-				sas_free_task(t);
-				return;
-			}
-=======
->>>>>>> eb3cdb58
 		} else {
 			u8 len;
 			ts->resp = SAS_TASK_COMPLETE;
@@ -2821,16 +2699,10 @@
 	ccb = &pm8001_ha->ccb_info[tag];
 	t = ccb->task;
 	pm8001_dev = ccb->device;
-<<<<<<< HEAD
-
-	if (unlikely(!t || !t->lldd_task || !t->dev)) {
-		pm8001_dbg(pm8001_ha, FAIL, "task or dev null\n");
-=======
 	if (unlikely(!t)) {
 		pm8001_dbg(pm8001_ha, FAIL, "task null, freeing CCB tag %d\n",
 			   ccb->ccb_tag);
 		pm8001_ccb_free(pm8001_ha, ccb);
->>>>>>> eb3cdb58
 		return;
 	}
 
@@ -4371,34 +4243,12 @@
 
 static u32 pm80xx_chip_get_q_index(struct sas_task *task)
 {
-<<<<<<< HEAD
-	struct scsi_cmnd *scmd = NULL;
-	u32 blk_tag;
-
-	if (task->uldd_task) {
-		struct ata_queued_cmd *qc;
-
-		if (dev_is_sata(task->dev)) {
-			qc = task->uldd_task;
-			scmd = qc->scsicmd;
-		} else {
-			scmd = task->uldd_task;
-		}
-	}
-
-	if (!scmd)
-		return 0;
-
-	blk_tag = blk_mq_unique_tag(scsi_cmd_to_rq(scmd));
-	return blk_mq_unique_tag_to_hwq(blk_tag);
-=======
 	struct request *rq = sas_task_find_rq(task);
 
 	if (!rq)
 		return 0;
 
 	return blk_mq_unique_tag_to_hwq(blk_mq_unique_tag(rq));
->>>>>>> eb3cdb58
 }
 
 /**
@@ -4573,10 +4423,6 @@
 	u32 end_addr_high, end_addr_low;
 	u32 ATAP = 0x0;
 	u32 dir;
-<<<<<<< HEAD
-	unsigned long flags;
-=======
->>>>>>> eb3cdb58
 	u32 opc = OPC_INB_SATA_HOST_OPSTART;
 	memset(&sata_cmd, 0, sizeof(sata_cmd));
 
@@ -4755,43 +4601,6 @@
 				     (task->ata_task.atapi_packet[15] << 24)));
 	}
 
-<<<<<<< HEAD
-	/* Check for read log for failed drive and return */
-	if (sata_cmd.sata_fis.command == 0x2f) {
-		if (pm8001_ha_dev && ((pm8001_ha_dev->id & NCQ_READ_LOG_FLAG) ||
-			(pm8001_ha_dev->id & NCQ_ABORT_ALL_FLAG) ||
-			(pm8001_ha_dev->id & NCQ_2ND_RLE_FLAG))) {
-			struct task_status_struct *ts;
-
-			pm8001_ha_dev->id &= 0xDFFFFFFF;
-			ts = &task->task_status;
-
-			spin_lock_irqsave(&task->task_state_lock, flags);
-			ts->resp = SAS_TASK_COMPLETE;
-			ts->stat = SAS_SAM_STAT_GOOD;
-			task->task_state_flags &= ~SAS_TASK_STATE_PENDING;
-			task->task_state_flags |= SAS_TASK_STATE_DONE;
-			if (unlikely((task->task_state_flags &
-					SAS_TASK_STATE_ABORTED))) {
-				spin_unlock_irqrestore(&task->task_state_lock,
-							flags);
-				pm8001_dbg(pm8001_ha, FAIL,
-					   "task 0x%p resp 0x%x  stat 0x%x but aborted by upper layer\n",
-					   task, ts->resp,
-					   ts->stat);
-				pm8001_ccb_task_free(pm8001_ha, ccb);
-				return 0;
-			} else {
-				spin_unlock_irqrestore(&task->task_state_lock,
-							flags);
-				pm8001_ccb_task_free_done(pm8001_ha, ccb);
-				atomic_dec(&pm8001_ha_dev->running_req);
-				return 0;
-			}
-		}
-	}
-=======
->>>>>>> eb3cdb58
 	trace_pm80xx_request_issue(pm8001_ha->id,
 				ccb->device ? ccb->device->attached_phy : PM8001_MAX_PHYS,
 				ccb->ccb_tag, opc,
