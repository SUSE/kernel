--- conflicted
+++ resolved
@@ -678,10 +678,6 @@
 	u8 sas_add[8];
 	u16 deviceid;
 	int rc;
-<<<<<<< HEAD
-	unsigned long time_remaining;
-
-=======
 	u8 i, j;
 
 	if (!pm8001_read_wwn) {
@@ -700,7 +696,6 @@
 	 * controllers WWN is stored in EEPROM. And for Older SPC WWN is stored
 	 * in NVMD.
 	 */
->>>>>>> 2d5404ca
 	if (PM8001_CHIP_DISP->fatal_errors(pm8001_ha)) {
 		pm8001_dbg(pm8001_ha, FAIL, "controller is in fatal error state\n");
 		return -EIO;
@@ -737,7 +732,6 @@
 		kfree(payload.func_specific);
 		pm8001_dbg(pm8001_ha, FAIL, "nvmd failed\n");
 		return -EIO;
-<<<<<<< HEAD
 	}
 	time_remaining = wait_for_completion_timeout(&completion,
 				msecs_to_jiffies(60*1000)); // 1 min
@@ -746,16 +740,6 @@
 		pm8001_dbg(pm8001_ha, FAIL, "get_nvmd_req timeout\n");
 		return -EIO;
 	}
-=======
-	}
-	time_remaining = wait_for_completion_timeout(&completion,
-				msecs_to_jiffies(60*1000)); // 1 min
-	if (!time_remaining) {
-		kfree(payload.func_specific);
-		pm8001_dbg(pm8001_ha, FAIL, "get_nvmd_req timeout\n");
-		return -EIO;
-	}
->>>>>>> 2d5404ca
 
 
 	for (i = 0, j = 0; i <= 7; i++, j++) {
@@ -785,20 +769,7 @@
 			   pm8001_ha->phy[i].dev_sas_addr);
 	}
 	kfree(payload.func_specific);
-<<<<<<< HEAD
-#else
-	for (i = 0; i < pm8001_ha->chip->n_phy; i++) {
-		pm8001_ha->phy[i].dev_sas_addr = 0x50010c600047f9d0ULL;
-		pm8001_ha->phy[i].dev_sas_addr =
-			cpu_to_be64((u64)
-				(*(u64 *)&pm8001_ha->phy[i].dev_sas_addr));
-	}
-	memcpy(pm8001_ha->sas_addr, &pm8001_ha->phy[0].dev_sas_addr,
-		SAS_ADDR_SIZE);
-#endif
-=======
-
->>>>>>> 2d5404ca
+
 	return 0;
 }
 
@@ -1065,10 +1036,6 @@
 
 	return rc;
 }
-<<<<<<< HEAD
-#endif
-=======
->>>>>>> 2d5404ca
 
 /**
  * pm8001_request_irq - register interrupt
@@ -1077,16 +1044,9 @@
 static u32 pm8001_request_irq(struct pm8001_hba_info *pm8001_ha)
 {
 	struct pci_dev *pdev = pm8001_ha->pdev;
-<<<<<<< HEAD
-#ifdef PM8001_USE_MSIX
 	int rc;
 
-	if (pci_find_capability(pdev, PCI_CAP_ID_MSIX)) {
-=======
-	int rc;
-
 	if (pm8001_use_msix && pci_find_capability(pdev, PCI_CAP_ID_MSIX)) {
->>>>>>> 2d5404ca
 		rc = pm8001_setup_msix(pm8001_ha);
 		if (rc) {
 			pm8001_dbg(pm8001_ha, FAIL,
@@ -1094,16 +1054,6 @@
 			return rc;
 		}
 
-<<<<<<< HEAD
-		if (pdev->msix_cap && pci_msi_enabled())
-			return pm8001_request_msix(pm8001_ha);
-	}
-
-	pm8001_dbg(pm8001_ha, INIT, "MSIX not supported!!!\n");
-#endif
-
-	/* initialize the INT-X interrupt */
-=======
 		if (!pdev->msix_cap || !pci_msi_enabled())
 			goto use_intx;
 
@@ -1120,15 +1070,12 @@
 	/* Initialize the INT-X interrupt */
 	pm8001_dbg(pm8001_ha, INIT, "MSIX not supported!!!\n");
 	pm8001_ha->use_msix = false;
->>>>>>> 2d5404ca
 	pm8001_ha->irq_vector[0].irq_id = 0;
 	pm8001_ha->irq_vector[0].drv_inst = pm8001_ha;
 
 	return request_irq(pdev->irq, pm8001_interrupt_handler_intx,
 			   IRQF_SHARED, pm8001_ha->name,
 			   SHOST_TO_SAS_HA(pm8001_ha->shost));
-<<<<<<< HEAD
-=======
 }
 
 static void pm8001_free_irq(struct pm8001_hba_info *pm8001_ha)
@@ -1149,7 +1096,6 @@
 
 	/* INT-X */
 	free_irq(pm8001_ha->irq, pm8001_ha->sas);
->>>>>>> 2d5404ca
 }
 
 /**
