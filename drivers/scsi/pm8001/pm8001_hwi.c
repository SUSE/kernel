/*
 * PMC-Sierra SPC 8001 SAS/SATA based host adapters driver
 *
 * Copyright (c) 2008-2009 USI Co., Ltd.
 * All rights reserved.
 *
 * Redistribution and use in source and binary forms, with or without
 * modification, are permitted provided that the following conditions
 * are met:
 * 1. Redistributions of source code must retain the above copyright
 *    notice, this list of conditions, and the following disclaimer,
 *    without modification.
 * 2. Redistributions in binary form must reproduce at minimum a disclaimer
 *    substantially similar to the "NO WARRANTY" disclaimer below
 *    ("Disclaimer") and any redistribution must be conditioned upon
 *    including a substantially similar Disclaimer requirement for further
 *    binary redistribution.
 * 3. Neither the names of the above-listed copyright holders nor the names
 *    of any contributors may be used to endorse or promote products derived
 *    from this software without specific prior written permission.
 *
 * Alternatively, this software may be distributed under the terms of the
 * GNU General Public License ("GPL") version 2 as published by the Free
 * Software Foundation.
 *
 * NO WARRANTY
 * THIS SOFTWARE IS PROVIDED BY THE COPYRIGHT HOLDERS AND CONTRIBUTORS
 * "AS IS" AND ANY EXPRESS OR IMPLIED WARRANTIES, INCLUDING, BUT NOT
 * LIMITED TO, THE IMPLIED WARRANTIES OF MERCHANTIBILITY AND FITNESS FOR
 * A PARTICULAR PURPOSE ARE DISCLAIMED. IN NO EVENT SHALL THE COPYRIGHT
 * HOLDERS OR CONTRIBUTORS BE LIABLE FOR SPECIAL, EXEMPLARY, OR CONSEQUENTIAL
 * DAMAGES (INCLUDING, BUT NOT LIMITED TO, PROCUREMENT OF SUBSTITUTE GOODS
 * OR SERVICES; LOSS OF USE, DATA, OR PROFITS; OR BUSINESS INTERRUPTION)
 * HOWEVER CAUSED AND ON ANY THEORY OF LIABILITY, WHETHER IN CONTRACT,
 * STRICT LIABILITY, OR TORT (INCLUDING NEGLIGENCE OR OTHERWISE) ARISING
 * IN ANY WAY OUT OF THE USE OF THIS SOFTWARE, EVEN IF ADVISED OF THE
 * POSSIBILITY OF SUCH DAMAGES.
 *
 */
 #include <linux/slab.h>
 #include "pm8001_sas.h"
 #include "pm8001_hwi.h"
 #include "pm8001_chips.h"
 #include "pm8001_ctl.h"
 #include "pm80xx_tracepoints.h"

/**
 * read_main_config_table - read the configure table and save it.
 * @pm8001_ha: our hba card information
 */
static void read_main_config_table(struct pm8001_hba_info *pm8001_ha)
{
	void __iomem *address = pm8001_ha->main_cfg_tbl_addr;
	pm8001_ha->main_cfg_tbl.pm8001_tbl.signature	=
				pm8001_mr32(address, 0x00);
	pm8001_ha->main_cfg_tbl.pm8001_tbl.interface_rev =
				pm8001_mr32(address, 0x04);
	pm8001_ha->main_cfg_tbl.pm8001_tbl.firmware_rev	=
				pm8001_mr32(address, 0x08);
	pm8001_ha->main_cfg_tbl.pm8001_tbl.max_out_io	=
				pm8001_mr32(address, 0x0C);
	pm8001_ha->main_cfg_tbl.pm8001_tbl.max_sgl	=
				pm8001_mr32(address, 0x10);
	pm8001_ha->main_cfg_tbl.pm8001_tbl.ctrl_cap_flag =
				pm8001_mr32(address, 0x14);
	pm8001_ha->main_cfg_tbl.pm8001_tbl.gst_offset	=
				pm8001_mr32(address, 0x18);
	pm8001_ha->main_cfg_tbl.pm8001_tbl.inbound_queue_offset =
		pm8001_mr32(address, MAIN_IBQ_OFFSET);
	pm8001_ha->main_cfg_tbl.pm8001_tbl.outbound_queue_offset =
		pm8001_mr32(address, MAIN_OBQ_OFFSET);
	pm8001_ha->main_cfg_tbl.pm8001_tbl.hda_mode_flag	=
		pm8001_mr32(address, MAIN_HDA_FLAGS_OFFSET);

	/* read analog Setting offset from the configuration table */
	pm8001_ha->main_cfg_tbl.pm8001_tbl.anolog_setup_table_offset =
		pm8001_mr32(address, MAIN_ANALOG_SETUP_OFFSET);

	/* read Error Dump Offset and Length */
	pm8001_ha->main_cfg_tbl.pm8001_tbl.fatal_err_dump_offset0 =
		pm8001_mr32(address, MAIN_FATAL_ERROR_RDUMP0_OFFSET);
	pm8001_ha->main_cfg_tbl.pm8001_tbl.fatal_err_dump_length0 =
		pm8001_mr32(address, MAIN_FATAL_ERROR_RDUMP0_LENGTH);
	pm8001_ha->main_cfg_tbl.pm8001_tbl.fatal_err_dump_offset1 =
		pm8001_mr32(address, MAIN_FATAL_ERROR_RDUMP1_OFFSET);
	pm8001_ha->main_cfg_tbl.pm8001_tbl.fatal_err_dump_length1 =
		pm8001_mr32(address, MAIN_FATAL_ERROR_RDUMP1_LENGTH);
}

/**
 * read_general_status_table - read the general status table and save it.
 * @pm8001_ha: our hba card information
 */
static void read_general_status_table(struct pm8001_hba_info *pm8001_ha)
{
	void __iomem *address = pm8001_ha->general_stat_tbl_addr;
	pm8001_ha->gs_tbl.pm8001_tbl.gst_len_mpistate	=
				pm8001_mr32(address, 0x00);
	pm8001_ha->gs_tbl.pm8001_tbl.iq_freeze_state0	=
				pm8001_mr32(address, 0x04);
	pm8001_ha->gs_tbl.pm8001_tbl.iq_freeze_state1	=
				pm8001_mr32(address, 0x08);
	pm8001_ha->gs_tbl.pm8001_tbl.msgu_tcnt		=
				pm8001_mr32(address, 0x0C);
	pm8001_ha->gs_tbl.pm8001_tbl.iop_tcnt		=
				pm8001_mr32(address, 0x10);
	pm8001_ha->gs_tbl.pm8001_tbl.rsvd		=
				pm8001_mr32(address, 0x14);
	pm8001_ha->gs_tbl.pm8001_tbl.phy_state[0]	=
				pm8001_mr32(address, 0x18);
	pm8001_ha->gs_tbl.pm8001_tbl.phy_state[1]	=
				pm8001_mr32(address, 0x1C);
	pm8001_ha->gs_tbl.pm8001_tbl.phy_state[2]	=
				pm8001_mr32(address, 0x20);
	pm8001_ha->gs_tbl.pm8001_tbl.phy_state[3]	=
				pm8001_mr32(address, 0x24);
	pm8001_ha->gs_tbl.pm8001_tbl.phy_state[4]	=
				pm8001_mr32(address, 0x28);
	pm8001_ha->gs_tbl.pm8001_tbl.phy_state[5]	=
				pm8001_mr32(address, 0x2C);
	pm8001_ha->gs_tbl.pm8001_tbl.phy_state[6]	=
				pm8001_mr32(address, 0x30);
	pm8001_ha->gs_tbl.pm8001_tbl.phy_state[7]	=
				pm8001_mr32(address, 0x34);
	pm8001_ha->gs_tbl.pm8001_tbl.gpio_input_val	=
				pm8001_mr32(address, 0x38);
	pm8001_ha->gs_tbl.pm8001_tbl.rsvd1[0]		=
				pm8001_mr32(address, 0x3C);
	pm8001_ha->gs_tbl.pm8001_tbl.rsvd1[1]		=
				pm8001_mr32(address, 0x40);
	pm8001_ha->gs_tbl.pm8001_tbl.recover_err_info[0]	=
				pm8001_mr32(address, 0x44);
	pm8001_ha->gs_tbl.pm8001_tbl.recover_err_info[1]	=
				pm8001_mr32(address, 0x48);
	pm8001_ha->gs_tbl.pm8001_tbl.recover_err_info[2]	=
				pm8001_mr32(address, 0x4C);
	pm8001_ha->gs_tbl.pm8001_tbl.recover_err_info[3]	=
				pm8001_mr32(address, 0x50);
	pm8001_ha->gs_tbl.pm8001_tbl.recover_err_info[4]	=
				pm8001_mr32(address, 0x54);
	pm8001_ha->gs_tbl.pm8001_tbl.recover_err_info[5]	=
				pm8001_mr32(address, 0x58);
	pm8001_ha->gs_tbl.pm8001_tbl.recover_err_info[6]	=
				pm8001_mr32(address, 0x5C);
	pm8001_ha->gs_tbl.pm8001_tbl.recover_err_info[7]	=
				pm8001_mr32(address, 0x60);
}

/**
 * read_inbnd_queue_table - read the inbound queue table and save it.
 * @pm8001_ha: our hba card information
 */
static void read_inbnd_queue_table(struct pm8001_hba_info *pm8001_ha)
{
	int i;
	void __iomem *address = pm8001_ha->inbnd_q_tbl_addr;
	for (i = 0; i < PM8001_MAX_INB_NUM; i++) {
		u32 offset = i * 0x20;
		pm8001_ha->inbnd_q_tbl[i].pi_pci_bar =
		      get_pci_bar_index(pm8001_mr32(address, (offset + 0x14)));
		pm8001_ha->inbnd_q_tbl[i].pi_offset =
			pm8001_mr32(address, (offset + 0x18));
	}
}

/**
 * read_outbnd_queue_table - read the outbound queue table and save it.
 * @pm8001_ha: our hba card information
 */
static void read_outbnd_queue_table(struct pm8001_hba_info *pm8001_ha)
{
	int i;
	void __iomem *address = pm8001_ha->outbnd_q_tbl_addr;
	for (i = 0; i < PM8001_MAX_OUTB_NUM; i++) {
		u32 offset = i * 0x24;
		pm8001_ha->outbnd_q_tbl[i].ci_pci_bar =
		      get_pci_bar_index(pm8001_mr32(address, (offset + 0x14)));
		pm8001_ha->outbnd_q_tbl[i].ci_offset =
			pm8001_mr32(address, (offset + 0x18));
	}
}

/**
 * init_default_table_values - init the default table.
 * @pm8001_ha: our hba card information
 */
static void init_default_table_values(struct pm8001_hba_info *pm8001_ha)
{
	int i;
	u32 offsetib, offsetob;
	void __iomem *addressib = pm8001_ha->inbnd_q_tbl_addr;
	void __iomem *addressob = pm8001_ha->outbnd_q_tbl_addr;
	u32 ib_offset = pm8001_ha->ib_offset;
	u32 ob_offset = pm8001_ha->ob_offset;
	u32 ci_offset = pm8001_ha->ci_offset;
	u32 pi_offset = pm8001_ha->pi_offset;

	pm8001_ha->main_cfg_tbl.pm8001_tbl.inbound_q_nppd_hppd		= 0;
	pm8001_ha->main_cfg_tbl.pm8001_tbl.outbound_hw_event_pid0_3	= 0;
	pm8001_ha->main_cfg_tbl.pm8001_tbl.outbound_hw_event_pid4_7	= 0;
	pm8001_ha->main_cfg_tbl.pm8001_tbl.outbound_ncq_event_pid0_3	= 0;
	pm8001_ha->main_cfg_tbl.pm8001_tbl.outbound_ncq_event_pid4_7	= 0;
	pm8001_ha->main_cfg_tbl.pm8001_tbl.outbound_tgt_ITNexus_event_pid0_3 =
									 0;
	pm8001_ha->main_cfg_tbl.pm8001_tbl.outbound_tgt_ITNexus_event_pid4_7 =
									 0;
	pm8001_ha->main_cfg_tbl.pm8001_tbl.outbound_tgt_ssp_event_pid0_3 = 0;
	pm8001_ha->main_cfg_tbl.pm8001_tbl.outbound_tgt_ssp_event_pid4_7 = 0;
	pm8001_ha->main_cfg_tbl.pm8001_tbl.outbound_tgt_smp_event_pid0_3 = 0;
	pm8001_ha->main_cfg_tbl.pm8001_tbl.outbound_tgt_smp_event_pid4_7 = 0;

	pm8001_ha->main_cfg_tbl.pm8001_tbl.upper_event_log_addr		=
		pm8001_ha->memoryMap.region[AAP1].phys_addr_hi;
	pm8001_ha->main_cfg_tbl.pm8001_tbl.lower_event_log_addr		=
		pm8001_ha->memoryMap.region[AAP1].phys_addr_lo;
	pm8001_ha->main_cfg_tbl.pm8001_tbl.event_log_size		=
		PM8001_EVENT_LOG_SIZE;
	pm8001_ha->main_cfg_tbl.pm8001_tbl.event_log_option		= 0x01;
	pm8001_ha->main_cfg_tbl.pm8001_tbl.upper_iop_event_log_addr	=
		pm8001_ha->memoryMap.region[IOP].phys_addr_hi;
	pm8001_ha->main_cfg_tbl.pm8001_tbl.lower_iop_event_log_addr	=
		pm8001_ha->memoryMap.region[IOP].phys_addr_lo;
	pm8001_ha->main_cfg_tbl.pm8001_tbl.iop_event_log_size		=
		PM8001_EVENT_LOG_SIZE;
	pm8001_ha->main_cfg_tbl.pm8001_tbl.iop_event_log_option		= 0x01;
	pm8001_ha->main_cfg_tbl.pm8001_tbl.fatal_err_interrupt		= 0x01;
	for (i = 0; i < pm8001_ha->max_q_num; i++) {
		pm8001_ha->inbnd_q_tbl[i].element_pri_size_cnt	=
			PM8001_MPI_QUEUE | (pm8001_ha->iomb_size << 16) | (0x00<<30);
		pm8001_ha->inbnd_q_tbl[i].upper_base_addr	=
			pm8001_ha->memoryMap.region[ib_offset + i].phys_addr_hi;
		pm8001_ha->inbnd_q_tbl[i].lower_base_addr	=
		pm8001_ha->memoryMap.region[ib_offset + i].phys_addr_lo;
		pm8001_ha->inbnd_q_tbl[i].base_virt		=
		  (u8 *)pm8001_ha->memoryMap.region[ib_offset + i].virt_ptr;
		pm8001_ha->inbnd_q_tbl[i].total_length		=
			pm8001_ha->memoryMap.region[ib_offset + i].total_len;
		pm8001_ha->inbnd_q_tbl[i].ci_upper_base_addr	=
			pm8001_ha->memoryMap.region[ci_offset + i].phys_addr_hi;
		pm8001_ha->inbnd_q_tbl[i].ci_lower_base_addr	=
			pm8001_ha->memoryMap.region[ci_offset + i].phys_addr_lo;
		pm8001_ha->inbnd_q_tbl[i].ci_virt		=
			pm8001_ha->memoryMap.region[ci_offset + i].virt_ptr;
		pm8001_write_32(pm8001_ha->inbnd_q_tbl[i].ci_virt, 0, 0);
		offsetib = i * 0x20;
		pm8001_ha->inbnd_q_tbl[i].pi_pci_bar		=
			get_pci_bar_index(pm8001_mr32(addressib,
				(offsetib + 0x14)));
		pm8001_ha->inbnd_q_tbl[i].pi_offset		=
			pm8001_mr32(addressib, (offsetib + 0x18));
		pm8001_ha->inbnd_q_tbl[i].producer_idx		= 0;
		pm8001_ha->inbnd_q_tbl[i].consumer_index	= 0;
	}
	for (i = 0; i < pm8001_ha->max_q_num; i++) {
		pm8001_ha->outbnd_q_tbl[i].element_size_cnt	=
			PM8001_MPI_QUEUE | (pm8001_ha->iomb_size << 16) | (0x01<<30);
		pm8001_ha->outbnd_q_tbl[i].upper_base_addr	=
			pm8001_ha->memoryMap.region[ob_offset + i].phys_addr_hi;
		pm8001_ha->outbnd_q_tbl[i].lower_base_addr	=
			pm8001_ha->memoryMap.region[ob_offset + i].phys_addr_lo;
		pm8001_ha->outbnd_q_tbl[i].base_virt		=
		  (u8 *)pm8001_ha->memoryMap.region[ob_offset + i].virt_ptr;
		pm8001_ha->outbnd_q_tbl[i].total_length		=
			pm8001_ha->memoryMap.region[ob_offset + i].total_len;
		pm8001_ha->outbnd_q_tbl[i].pi_upper_base_addr	=
			pm8001_ha->memoryMap.region[pi_offset + i].phys_addr_hi;
		pm8001_ha->outbnd_q_tbl[i].pi_lower_base_addr	=
			pm8001_ha->memoryMap.region[pi_offset + i].phys_addr_lo;
		pm8001_ha->outbnd_q_tbl[i].interrup_vec_cnt_delay	=
			0 | (10 << 16) | (i << 24);
		pm8001_ha->outbnd_q_tbl[i].pi_virt		=
			pm8001_ha->memoryMap.region[pi_offset + i].virt_ptr;
		pm8001_write_32(pm8001_ha->outbnd_q_tbl[i].pi_virt, 0, 0);
		offsetob = i * 0x24;
		pm8001_ha->outbnd_q_tbl[i].ci_pci_bar		=
			get_pci_bar_index(pm8001_mr32(addressob,
			offsetob + 0x14));
		pm8001_ha->outbnd_q_tbl[i].ci_offset		=
			pm8001_mr32(addressob, (offsetob + 0x18));
		pm8001_ha->outbnd_q_tbl[i].consumer_idx		= 0;
		pm8001_ha->outbnd_q_tbl[i].producer_index	= 0;
	}
}

/**
 * update_main_config_table - update the main default table to the HBA.
 * @pm8001_ha: our hba card information
 */
static void update_main_config_table(struct pm8001_hba_info *pm8001_ha)
{
	void __iomem *address = pm8001_ha->main_cfg_tbl_addr;
	pm8001_mw32(address, 0x24,
		pm8001_ha->main_cfg_tbl.pm8001_tbl.inbound_q_nppd_hppd);
	pm8001_mw32(address, 0x28,
		pm8001_ha->main_cfg_tbl.pm8001_tbl.outbound_hw_event_pid0_3);
	pm8001_mw32(address, 0x2C,
		pm8001_ha->main_cfg_tbl.pm8001_tbl.outbound_hw_event_pid4_7);
	pm8001_mw32(address, 0x30,
		pm8001_ha->main_cfg_tbl.pm8001_tbl.outbound_ncq_event_pid0_3);
	pm8001_mw32(address, 0x34,
		pm8001_ha->main_cfg_tbl.pm8001_tbl.outbound_ncq_event_pid4_7);
	pm8001_mw32(address, 0x38,
		pm8001_ha->main_cfg_tbl.pm8001_tbl.
					outbound_tgt_ITNexus_event_pid0_3);
	pm8001_mw32(address, 0x3C,
		pm8001_ha->main_cfg_tbl.pm8001_tbl.
					outbound_tgt_ITNexus_event_pid4_7);
	pm8001_mw32(address, 0x40,
		pm8001_ha->main_cfg_tbl.pm8001_tbl.
					outbound_tgt_ssp_event_pid0_3);
	pm8001_mw32(address, 0x44,
		pm8001_ha->main_cfg_tbl.pm8001_tbl.
					outbound_tgt_ssp_event_pid4_7);
	pm8001_mw32(address, 0x48,
		pm8001_ha->main_cfg_tbl.pm8001_tbl.
					outbound_tgt_smp_event_pid0_3);
	pm8001_mw32(address, 0x4C,
		pm8001_ha->main_cfg_tbl.pm8001_tbl.
					outbound_tgt_smp_event_pid4_7);
	pm8001_mw32(address, 0x50,
		pm8001_ha->main_cfg_tbl.pm8001_tbl.upper_event_log_addr);
	pm8001_mw32(address, 0x54,
		pm8001_ha->main_cfg_tbl.pm8001_tbl.lower_event_log_addr);
	pm8001_mw32(address, 0x58,
		pm8001_ha->main_cfg_tbl.pm8001_tbl.event_log_size);
	pm8001_mw32(address, 0x5C,
		pm8001_ha->main_cfg_tbl.pm8001_tbl.event_log_option);
	pm8001_mw32(address, 0x60,
		pm8001_ha->main_cfg_tbl.pm8001_tbl.upper_iop_event_log_addr);
	pm8001_mw32(address, 0x64,
		pm8001_ha->main_cfg_tbl.pm8001_tbl.lower_iop_event_log_addr);
	pm8001_mw32(address, 0x68,
		pm8001_ha->main_cfg_tbl.pm8001_tbl.iop_event_log_size);
	pm8001_mw32(address, 0x6C,
		pm8001_ha->main_cfg_tbl.pm8001_tbl.iop_event_log_option);
	pm8001_mw32(address, 0x70,
		pm8001_ha->main_cfg_tbl.pm8001_tbl.fatal_err_interrupt);
}

/**
 * update_inbnd_queue_table - update the inbound queue table to the HBA.
 * @pm8001_ha: our hba card information
 * @number: entry in the queue
 */
static void update_inbnd_queue_table(struct pm8001_hba_info *pm8001_ha,
				     int number)
{
	void __iomem *address = pm8001_ha->inbnd_q_tbl_addr;
	u16 offset = number * 0x20;
	pm8001_mw32(address, offset + 0x00,
		pm8001_ha->inbnd_q_tbl[number].element_pri_size_cnt);
	pm8001_mw32(address, offset + 0x04,
		pm8001_ha->inbnd_q_tbl[number].upper_base_addr);
	pm8001_mw32(address, offset + 0x08,
		pm8001_ha->inbnd_q_tbl[number].lower_base_addr);
	pm8001_mw32(address, offset + 0x0C,
		pm8001_ha->inbnd_q_tbl[number].ci_upper_base_addr);
	pm8001_mw32(address, offset + 0x10,
		pm8001_ha->inbnd_q_tbl[number].ci_lower_base_addr);
}

/**
 * update_outbnd_queue_table - update the outbound queue table to the HBA.
 * @pm8001_ha: our hba card information
 * @number: entry in the queue
 */
static void update_outbnd_queue_table(struct pm8001_hba_info *pm8001_ha,
				      int number)
{
	void __iomem *address = pm8001_ha->outbnd_q_tbl_addr;
	u16 offset = number * 0x24;
	pm8001_mw32(address, offset + 0x00,
		pm8001_ha->outbnd_q_tbl[number].element_size_cnt);
	pm8001_mw32(address, offset + 0x04,
		pm8001_ha->outbnd_q_tbl[number].upper_base_addr);
	pm8001_mw32(address, offset + 0x08,
		pm8001_ha->outbnd_q_tbl[number].lower_base_addr);
	pm8001_mw32(address, offset + 0x0C,
		pm8001_ha->outbnd_q_tbl[number].pi_upper_base_addr);
	pm8001_mw32(address, offset + 0x10,
		pm8001_ha->outbnd_q_tbl[number].pi_lower_base_addr);
	pm8001_mw32(address, offset + 0x1C,
		pm8001_ha->outbnd_q_tbl[number].interrup_vec_cnt_delay);
}

/**
 * pm8001_bar4_shift - function is called to shift BAR base address
 * @pm8001_ha : our hba card information
 * @shiftValue : shifting value in memory bar.
 */
int pm8001_bar4_shift(struct pm8001_hba_info *pm8001_ha, u32 shiftValue)
{
	u32 regVal;
	unsigned long start;

	/* program the inbound AXI translation Lower Address */
	pm8001_cw32(pm8001_ha, 1, SPC_IBW_AXI_TRANSLATION_LOW, shiftValue);

	/* confirm the setting is written */
	start = jiffies + HZ; /* 1 sec */
	do {
		regVal = pm8001_cr32(pm8001_ha, 1, SPC_IBW_AXI_TRANSLATION_LOW);
	} while ((regVal != shiftValue) && time_before(jiffies, start));

	if (regVal != shiftValue) {
		pm8001_dbg(pm8001_ha, INIT,
			   "TIMEOUT:SPC_IBW_AXI_TRANSLATION_LOW = 0x%x\n",
			   regVal);
		return -1;
	}
	return 0;
}

/**
 * mpi_set_phys_g3_with_ssc
 * @pm8001_ha: our hba card information
 * @SSCbit: set SSCbit to 0 to disable all phys ssc; 1 to enable all phys ssc.
 */
static void mpi_set_phys_g3_with_ssc(struct pm8001_hba_info *pm8001_ha,
				     u32 SSCbit)
{
	u32 offset, i;
	unsigned long flags;

#define SAS2_SETTINGS_LOCAL_PHY_0_3_SHIFT_ADDR 0x00030000
#define SAS2_SETTINGS_LOCAL_PHY_4_7_SHIFT_ADDR 0x00040000
#define SAS2_SETTINGS_LOCAL_PHY_0_3_OFFSET 0x1074
#define SAS2_SETTINGS_LOCAL_PHY_4_7_OFFSET 0x1074
#define PHY_G3_WITHOUT_SSC_BIT_SHIFT 12
#define PHY_G3_WITH_SSC_BIT_SHIFT 13
#define SNW3_PHY_CAPABILITIES_PARITY 31

   /*
    * Using shifted destination address 0x3_0000:0x1074 + 0x4000*N (N=0:3)
    * Using shifted destination address 0x4_0000:0x1074 + 0x4000*(N-4) (N=4:7)
    */
	spin_lock_irqsave(&pm8001_ha->lock, flags);
	if (-1 == pm8001_bar4_shift(pm8001_ha,
				SAS2_SETTINGS_LOCAL_PHY_0_3_SHIFT_ADDR)) {
		spin_unlock_irqrestore(&pm8001_ha->lock, flags);
		return;
	}

	for (i = 0; i < 4; i++) {
		offset = SAS2_SETTINGS_LOCAL_PHY_0_3_OFFSET + 0x4000 * i;
		pm8001_cw32(pm8001_ha, 2, offset, 0x80001501);
	}
	/* shift membase 3 for SAS2_SETTINGS_LOCAL_PHY 4 - 7 */
	if (-1 == pm8001_bar4_shift(pm8001_ha,
				SAS2_SETTINGS_LOCAL_PHY_4_7_SHIFT_ADDR)) {
		spin_unlock_irqrestore(&pm8001_ha->lock, flags);
		return;
	}
	for (i = 4; i < 8; i++) {
		offset = SAS2_SETTINGS_LOCAL_PHY_4_7_OFFSET + 0x4000 * (i-4);
		pm8001_cw32(pm8001_ha, 2, offset, 0x80001501);
	}
	/*************************************************************
	Change the SSC upspreading value to 0x0 so that upspreading is disabled.
	Device MABC SMOD0 Controls
	Address: (via MEMBASE-III):
	Using shifted destination address 0x0_0000: with Offset 0xD8

	31:28 R/W Reserved Do not change
	27:24 R/W SAS_SMOD_SPRDUP 0000
	23:20 R/W SAS_SMOD_SPRDDN 0000
	19:0  R/W  Reserved Do not change
	Upon power-up this register will read as 0x8990c016,
	and I would like you to change the SAS_SMOD_SPRDUP bits to 0b0000
	so that the written value will be 0x8090c016.
	This will ensure only down-spreading SSC is enabled on the SPC.
	*************************************************************/
	pm8001_cr32(pm8001_ha, 2, 0xd8);
	pm8001_cw32(pm8001_ha, 2, 0xd8, 0x8000C016);

	/*set the shifted destination address to 0x0 to avoid error operation */
	pm8001_bar4_shift(pm8001_ha, 0x0);
	spin_unlock_irqrestore(&pm8001_ha->lock, flags);
	return;
}

/**
 * mpi_set_open_retry_interval_reg
 * @pm8001_ha: our hba card information
 * @interval: interval time for each OPEN_REJECT (RETRY). The units are in 1us.
 */
static void mpi_set_open_retry_interval_reg(struct pm8001_hba_info *pm8001_ha,
					    u32 interval)
{
	u32 offset;
	u32 value;
	u32 i;
	unsigned long flags;

#define OPEN_RETRY_INTERVAL_PHY_0_3_SHIFT_ADDR 0x00030000
#define OPEN_RETRY_INTERVAL_PHY_4_7_SHIFT_ADDR 0x00040000
#define OPEN_RETRY_INTERVAL_PHY_0_3_OFFSET 0x30B4
#define OPEN_RETRY_INTERVAL_PHY_4_7_OFFSET 0x30B4
#define OPEN_RETRY_INTERVAL_REG_MASK 0x0000FFFF

	value = interval & OPEN_RETRY_INTERVAL_REG_MASK;
	spin_lock_irqsave(&pm8001_ha->lock, flags);
	/* shift bar and set the OPEN_REJECT(RETRY) interval time of PHY 0 -3.*/
	if (-1 == pm8001_bar4_shift(pm8001_ha,
			     OPEN_RETRY_INTERVAL_PHY_0_3_SHIFT_ADDR)) {
		spin_unlock_irqrestore(&pm8001_ha->lock, flags);
		return;
	}
	for (i = 0; i < 4; i++) {
		offset = OPEN_RETRY_INTERVAL_PHY_0_3_OFFSET + 0x4000 * i;
		pm8001_cw32(pm8001_ha, 2, offset, value);
	}

	if (-1 == pm8001_bar4_shift(pm8001_ha,
			     OPEN_RETRY_INTERVAL_PHY_4_7_SHIFT_ADDR)) {
		spin_unlock_irqrestore(&pm8001_ha->lock, flags);
		return;
	}
	for (i = 4; i < 8; i++) {
		offset = OPEN_RETRY_INTERVAL_PHY_4_7_OFFSET + 0x4000 * (i-4);
		pm8001_cw32(pm8001_ha, 2, offset, value);
	}
	/*set the shifted destination address to 0x0 to avoid error operation */
	pm8001_bar4_shift(pm8001_ha, 0x0);
	spin_unlock_irqrestore(&pm8001_ha->lock, flags);
	return;
}

/**
 * mpi_init_check - check firmware initialization status.
 * @pm8001_ha: our hba card information
 */
static int mpi_init_check(struct pm8001_hba_info *pm8001_ha)
{
	u32 max_wait_count;
	u32 value;
	u32 gst_len_mpistate;
	/* Write bit0=1 to Inbound DoorBell Register to tell the SPC FW the
	table is updated */
	pm8001_cw32(pm8001_ha, 0, MSGU_IBDB_SET, SPC_MSGU_CFG_TABLE_UPDATE);
	/* wait until Inbound DoorBell Clear Register toggled */
	max_wait_count = 1 * 1000 * 1000;/* 1 sec */
	do {
		udelay(1);
		value = pm8001_cr32(pm8001_ha, 0, MSGU_IBDB_SET);
		value &= SPC_MSGU_CFG_TABLE_UPDATE;
	} while ((value != 0) && (--max_wait_count));

	if (!max_wait_count)
		return -1;
	/* check the MPI-State for initialization */
	gst_len_mpistate =
		pm8001_mr32(pm8001_ha->general_stat_tbl_addr,
		GST_GSTLEN_MPIS_OFFSET);
	if (GST_MPI_STATE_INIT != (gst_len_mpistate & GST_MPI_STATE_MASK))
		return -1;
	/* check MPI Initialization error */
	gst_len_mpistate = gst_len_mpistate >> 16;
	if (0x0000 != gst_len_mpistate)
		return -1;
	return 0;
}

/**
 * check_fw_ready - The LLDD check if the FW is ready, if not, return error.
 * @pm8001_ha: our hba card information
 */
static int check_fw_ready(struct pm8001_hba_info *pm8001_ha)
{
	u32 value, value1;
	u32 max_wait_count;
	/* check error state */
	value = pm8001_cr32(pm8001_ha, 0, MSGU_SCRATCH_PAD_1);
	value1 = pm8001_cr32(pm8001_ha, 0, MSGU_SCRATCH_PAD_2);
	/* check AAP error */
	if (SCRATCH_PAD1_ERR == (value & SCRATCH_PAD_STATE_MASK)) {
		/* error state */
		value = pm8001_cr32(pm8001_ha, 0, MSGU_SCRATCH_PAD_0);
		return -1;
	}

	/* check IOP error */
	if (SCRATCH_PAD2_ERR == (value1 & SCRATCH_PAD_STATE_MASK)) {
		/* error state */
		value1 = pm8001_cr32(pm8001_ha, 0, MSGU_SCRATCH_PAD_3);
		return -1;
	}

	/* bit 4-31 of scratch pad1 should be zeros if it is not
	in error state*/
	if (value & SCRATCH_PAD1_STATE_MASK) {
		/* error case */
		pm8001_cr32(pm8001_ha, 0, MSGU_SCRATCH_PAD_0);
		return -1;
	}

	/* bit 2, 4-31 of scratch pad2 should be zeros if it is not
	in error state */
	if (value1 & SCRATCH_PAD2_STATE_MASK) {
		/* error case */
		return -1;
	}

	max_wait_count = 1 * 1000 * 1000;/* 1 sec timeout */

	/* wait until scratch pad 1 and 2 registers in ready state  */
	do {
		udelay(1);
		value = pm8001_cr32(pm8001_ha, 0, MSGU_SCRATCH_PAD_1)
			& SCRATCH_PAD1_RDY;
		value1 = pm8001_cr32(pm8001_ha, 0, MSGU_SCRATCH_PAD_2)
			& SCRATCH_PAD2_RDY;
		if ((--max_wait_count) == 0)
			return -1;
	} while ((value != SCRATCH_PAD1_RDY) || (value1 != SCRATCH_PAD2_RDY));
	return 0;
}

static void init_pci_device_addresses(struct pm8001_hba_info *pm8001_ha)
{
	void __iomem *base_addr;
	u32	value;
	u32	offset;
	u32	pcibar;
	u32	pcilogic;

	value = pm8001_cr32(pm8001_ha, 0, 0x44);
	offset = value & 0x03FFFFFF;
	pm8001_dbg(pm8001_ha, INIT, "Scratchpad 0 Offset: %x\n", offset);
	pcilogic = (value & 0xFC000000) >> 26;
	pcibar = get_pci_bar_index(pcilogic);
	pm8001_dbg(pm8001_ha, INIT, "Scratchpad 0 PCI BAR: %d\n", pcibar);
	pm8001_ha->main_cfg_tbl_addr = base_addr =
		pm8001_ha->io_mem[pcibar].memvirtaddr + offset;
	pm8001_ha->general_stat_tbl_addr =
		base_addr + pm8001_cr32(pm8001_ha, pcibar, offset + 0x18);
	pm8001_ha->inbnd_q_tbl_addr =
		base_addr + pm8001_cr32(pm8001_ha, pcibar, offset + 0x1C);
	pm8001_ha->outbnd_q_tbl_addr =
		base_addr + pm8001_cr32(pm8001_ha, pcibar, offset + 0x20);
}

/**
 * pm8001_chip_init - the main init function that initialize whole PM8001 chip.
 * @pm8001_ha: our hba card information
 */
static int pm8001_chip_init(struct pm8001_hba_info *pm8001_ha)
{
	u32 i = 0;
	u16 deviceid;
	pci_read_config_word(pm8001_ha->pdev, PCI_DEVICE_ID, &deviceid);
	/* 8081 controllers need BAR shift to access MPI space
	* as this is shared with BIOS data */
	if (deviceid == 0x8081 || deviceid == 0x0042) {
		if (-1 == pm8001_bar4_shift(pm8001_ha, GSM_SM_BASE)) {
			pm8001_dbg(pm8001_ha, FAIL,
				   "Shift Bar4 to 0x%x failed\n",
				   GSM_SM_BASE);
			return -1;
		}
	}
	/* check the firmware status */
	if (-1 == check_fw_ready(pm8001_ha)) {
		pm8001_dbg(pm8001_ha, FAIL, "Firmware is not ready!\n");
		return -EBUSY;
	}

	/* Initialize pci space address eg: mpi offset */
	init_pci_device_addresses(pm8001_ha);
	init_default_table_values(pm8001_ha);
	read_main_config_table(pm8001_ha);
	read_general_status_table(pm8001_ha);
	read_inbnd_queue_table(pm8001_ha);
	read_outbnd_queue_table(pm8001_ha);
	/* update main config table ,inbound table and outbound table */
	update_main_config_table(pm8001_ha);
	for (i = 0; i < pm8001_ha->max_q_num; i++)
		update_inbnd_queue_table(pm8001_ha, i);
	for (i = 0; i < pm8001_ha->max_q_num; i++)
		update_outbnd_queue_table(pm8001_ha, i);
	/* 8081 controller donot require these operations */
	if (deviceid != 0x8081 && deviceid != 0x0042) {
		mpi_set_phys_g3_with_ssc(pm8001_ha, 0);
		/* 7->130ms, 34->500ms, 119->1.5s */
		mpi_set_open_retry_interval_reg(pm8001_ha, 119);
	}
	/* notify firmware update finished and check initialization status */
	if (0 == mpi_init_check(pm8001_ha)) {
		pm8001_dbg(pm8001_ha, INIT, "MPI initialize successful!\n");
	} else
		return -EBUSY;
	/*This register is a 16-bit timer with a resolution of 1us. This is the
	timer used for interrupt delay/coalescing in the PCIe Application Layer.
	Zero is not a valid value. A value of 1 in the register will cause the
	interrupts to be normal. A value greater than 1 will cause coalescing
	delays.*/
	pm8001_cw32(pm8001_ha, 1, 0x0033c0, 0x1);
	pm8001_cw32(pm8001_ha, 1, 0x0033c4, 0x0);
	return 0;
}

static void pm8001_chip_post_init(struct pm8001_hba_info *pm8001_ha)
{
}

static int mpi_uninit_check(struct pm8001_hba_info *pm8001_ha)
{
	u32 max_wait_count;
	u32 value;
	u32 gst_len_mpistate;
	u16 deviceid;
	pci_read_config_word(pm8001_ha->pdev, PCI_DEVICE_ID, &deviceid);
	if (deviceid == 0x8081 || deviceid == 0x0042) {
		if (-1 == pm8001_bar4_shift(pm8001_ha, GSM_SM_BASE)) {
			pm8001_dbg(pm8001_ha, FAIL,
				   "Shift Bar4 to 0x%x failed\n",
				   GSM_SM_BASE);
			return -1;
		}
	}
	init_pci_device_addresses(pm8001_ha);
	/* Write bit1=1 to Inbound DoorBell Register to tell the SPC FW the
	table is stop */
	pm8001_cw32(pm8001_ha, 0, MSGU_IBDB_SET, SPC_MSGU_CFG_TABLE_RESET);

	/* wait until Inbound DoorBell Clear Register toggled */
	max_wait_count = 1 * 1000 * 1000;/* 1 sec */
	do {
		udelay(1);
		value = pm8001_cr32(pm8001_ha, 0, MSGU_IBDB_SET);
		value &= SPC_MSGU_CFG_TABLE_RESET;
	} while ((value != 0) && (--max_wait_count));

	if (!max_wait_count) {
		pm8001_dbg(pm8001_ha, FAIL, "TIMEOUT:IBDB value/=0x%x\n",
			   value);
		return -1;
	}

	/* check the MPI-State for termination in progress */
	/* wait until Inbound DoorBell Clear Register toggled */
	max_wait_count = 1 * 1000 * 1000;  /* 1 sec */
	do {
		udelay(1);
		gst_len_mpistate =
			pm8001_mr32(pm8001_ha->general_stat_tbl_addr,
			GST_GSTLEN_MPIS_OFFSET);
		if (GST_MPI_STATE_UNINIT ==
			(gst_len_mpistate & GST_MPI_STATE_MASK))
			break;
	} while (--max_wait_count);
	if (!max_wait_count) {
		pm8001_dbg(pm8001_ha, FAIL, " TIME OUT MPI State = 0x%x\n",
			   gst_len_mpistate & GST_MPI_STATE_MASK);
		return -1;
	}
	return 0;
}

/**
 * soft_reset_ready_check - Function to check FW is ready for soft reset.
 * @pm8001_ha: our hba card information
 */
static u32 soft_reset_ready_check(struct pm8001_hba_info *pm8001_ha)
{
	u32 regVal, regVal1, regVal2;
	if (mpi_uninit_check(pm8001_ha) != 0) {
		pm8001_dbg(pm8001_ha, FAIL, "MPI state is not ready\n");
		return -1;
	}
	/* read the scratch pad 2 register bit 2 */
	regVal = pm8001_cr32(pm8001_ha, 0, MSGU_SCRATCH_PAD_2)
		& SCRATCH_PAD2_FWRDY_RST;
	if (regVal == SCRATCH_PAD2_FWRDY_RST) {
		pm8001_dbg(pm8001_ha, INIT, "Firmware is ready for reset.\n");
	} else {
		unsigned long flags;
		/* Trigger NMI twice via RB6 */
		spin_lock_irqsave(&pm8001_ha->lock, flags);
		if (-1 == pm8001_bar4_shift(pm8001_ha, RB6_ACCESS_REG)) {
			spin_unlock_irqrestore(&pm8001_ha->lock, flags);
			pm8001_dbg(pm8001_ha, FAIL,
				   "Shift Bar4 to 0x%x failed\n",
				   RB6_ACCESS_REG);
			return -1;
		}
		pm8001_cw32(pm8001_ha, 2, SPC_RB6_OFFSET,
			RB6_MAGIC_NUMBER_RST);
		pm8001_cw32(pm8001_ha, 2, SPC_RB6_OFFSET, RB6_MAGIC_NUMBER_RST);
		/* wait for 100 ms */
		mdelay(100);
		regVal = pm8001_cr32(pm8001_ha, 0, MSGU_SCRATCH_PAD_2) &
			SCRATCH_PAD2_FWRDY_RST;
		if (regVal != SCRATCH_PAD2_FWRDY_RST) {
			regVal1 = pm8001_cr32(pm8001_ha, 0, MSGU_SCRATCH_PAD_1);
			regVal2 = pm8001_cr32(pm8001_ha, 0, MSGU_SCRATCH_PAD_2);
			pm8001_dbg(pm8001_ha, FAIL, "TIMEOUT:MSGU_SCRATCH_PAD1=0x%x, MSGU_SCRATCH_PAD2=0x%x\n",
				   regVal1, regVal2);
			pm8001_dbg(pm8001_ha, FAIL,
				   "SCRATCH_PAD0 value = 0x%x\n",
				   pm8001_cr32(pm8001_ha, 0, MSGU_SCRATCH_PAD_0));
			pm8001_dbg(pm8001_ha, FAIL,
				   "SCRATCH_PAD3 value = 0x%x\n",
				   pm8001_cr32(pm8001_ha, 0, MSGU_SCRATCH_PAD_3));
			spin_unlock_irqrestore(&pm8001_ha->lock, flags);
			return -1;
		}
		spin_unlock_irqrestore(&pm8001_ha->lock, flags);
	}
	return 0;
}

/**
 * pm8001_chip_soft_rst - soft reset the PM8001 chip, so that the clear all
 * the FW register status to the originated status.
 * @pm8001_ha: our hba card information
 */
static int
pm8001_chip_soft_rst(struct pm8001_hba_info *pm8001_ha)
{
	u32	regVal, toggleVal;
	u32	max_wait_count;
	u32	regVal1, regVal2, regVal3;
	u32	signature = 0x252acbcd; /* for host scratch pad0 */
	unsigned long flags;

	/* step1: Check FW is ready for soft reset */
	if (soft_reset_ready_check(pm8001_ha) != 0) {
		pm8001_dbg(pm8001_ha, FAIL, "FW is not ready\n");
		return -1;
	}

	/* step 2: clear NMI status register on AAP1 and IOP, write the same
	value to clear */
	/* map 0x60000 to BAR4(0x20), BAR2(win) */
	spin_lock_irqsave(&pm8001_ha->lock, flags);
	if (-1 == pm8001_bar4_shift(pm8001_ha, MBIC_AAP1_ADDR_BASE)) {
		spin_unlock_irqrestore(&pm8001_ha->lock, flags);
		pm8001_dbg(pm8001_ha, FAIL, "Shift Bar4 to 0x%x failed\n",
			   MBIC_AAP1_ADDR_BASE);
		return -1;
	}
	regVal = pm8001_cr32(pm8001_ha, 2, MBIC_NMI_ENABLE_VPE0_IOP);
	pm8001_dbg(pm8001_ha, INIT, "MBIC - NMI Enable VPE0 (IOP)= 0x%x\n",
		   regVal);
	pm8001_cw32(pm8001_ha, 2, MBIC_NMI_ENABLE_VPE0_IOP, 0x0);
	/* map 0x70000 to BAR4(0x20), BAR2(win) */
	if (-1 == pm8001_bar4_shift(pm8001_ha, MBIC_IOP_ADDR_BASE)) {
		spin_unlock_irqrestore(&pm8001_ha->lock, flags);
		pm8001_dbg(pm8001_ha, FAIL, "Shift Bar4 to 0x%x failed\n",
			   MBIC_IOP_ADDR_BASE);
		return -1;
	}
	regVal = pm8001_cr32(pm8001_ha, 2, MBIC_NMI_ENABLE_VPE0_AAP1);
	pm8001_dbg(pm8001_ha, INIT, "MBIC - NMI Enable VPE0 (AAP1)= 0x%x\n",
		   regVal);
	pm8001_cw32(pm8001_ha, 2, MBIC_NMI_ENABLE_VPE0_AAP1, 0x0);

	regVal = pm8001_cr32(pm8001_ha, 1, PCIE_EVENT_INTERRUPT_ENABLE);
	pm8001_dbg(pm8001_ha, INIT, "PCIE -Event Interrupt Enable = 0x%x\n",
		   regVal);
	pm8001_cw32(pm8001_ha, 1, PCIE_EVENT_INTERRUPT_ENABLE, 0x0);

	regVal = pm8001_cr32(pm8001_ha, 1, PCIE_EVENT_INTERRUPT);
	pm8001_dbg(pm8001_ha, INIT, "PCIE - Event Interrupt  = 0x%x\n",
		   regVal);
	pm8001_cw32(pm8001_ha, 1, PCIE_EVENT_INTERRUPT, regVal);

	regVal = pm8001_cr32(pm8001_ha, 1, PCIE_ERROR_INTERRUPT_ENABLE);
	pm8001_dbg(pm8001_ha, INIT, "PCIE -Error Interrupt Enable = 0x%x\n",
		   regVal);
	pm8001_cw32(pm8001_ha, 1, PCIE_ERROR_INTERRUPT_ENABLE, 0x0);

	regVal = pm8001_cr32(pm8001_ha, 1, PCIE_ERROR_INTERRUPT);
	pm8001_dbg(pm8001_ha, INIT, "PCIE - Error Interrupt = 0x%x\n", regVal);
	pm8001_cw32(pm8001_ha, 1, PCIE_ERROR_INTERRUPT, regVal);

	/* read the scratch pad 1 register bit 2 */
	regVal = pm8001_cr32(pm8001_ha, 0, MSGU_SCRATCH_PAD_1)
		& SCRATCH_PAD1_RST;
	toggleVal = regVal ^ SCRATCH_PAD1_RST;

	/* set signature in host scratch pad0 register to tell SPC that the
	host performs the soft reset */
	pm8001_cw32(pm8001_ha, 0, MSGU_HOST_SCRATCH_PAD_0, signature);

	/* read required registers for confirmming */
	/* map 0x0700000 to BAR4(0x20), BAR2(win) */
	if (-1 == pm8001_bar4_shift(pm8001_ha, GSM_ADDR_BASE)) {
		spin_unlock_irqrestore(&pm8001_ha->lock, flags);
		pm8001_dbg(pm8001_ha, FAIL, "Shift Bar4 to 0x%x failed\n",
			   GSM_ADDR_BASE);
		return -1;
	}
	pm8001_dbg(pm8001_ha, INIT,
		   "GSM 0x0(0x00007b88)-GSM Configuration and Reset = 0x%x\n",
		   pm8001_cr32(pm8001_ha, 2, GSM_CONFIG_RESET));

	/* step 3: host read GSM Configuration and Reset register */
	regVal = pm8001_cr32(pm8001_ha, 2, GSM_CONFIG_RESET);
	/* Put those bits to low */
	/* GSM XCBI offset = 0x70 0000
	0x00 Bit 13 COM_SLV_SW_RSTB 1
	0x00 Bit 12 QSSP_SW_RSTB 1
	0x00 Bit 11 RAAE_SW_RSTB 1
	0x00 Bit 9 RB_1_SW_RSTB 1
	0x00 Bit 8 SM_SW_RSTB 1
	*/
	regVal &= ~(0x00003b00);
	/* host write GSM Configuration and Reset register */
	pm8001_cw32(pm8001_ha, 2, GSM_CONFIG_RESET, regVal);
	pm8001_dbg(pm8001_ha, INIT,
		   "GSM 0x0 (0x00007b88 ==> 0x00004088) - GSM Configuration and Reset is set to = 0x%x\n",
		   pm8001_cr32(pm8001_ha, 2, GSM_CONFIG_RESET));

	/* step 4: */
	/* disable GSM - Read Address Parity Check */
	regVal1 = pm8001_cr32(pm8001_ha, 2, GSM_READ_ADDR_PARITY_CHECK);
	pm8001_dbg(pm8001_ha, INIT,
		   "GSM 0x700038 - Read Address Parity Check Enable = 0x%x\n",
		   regVal1);
	pm8001_cw32(pm8001_ha, 2, GSM_READ_ADDR_PARITY_CHECK, 0x0);
	pm8001_dbg(pm8001_ha, INIT,
		   "GSM 0x700038 - Read Address Parity Check Enable is set to = 0x%x\n",
		   pm8001_cr32(pm8001_ha, 2, GSM_READ_ADDR_PARITY_CHECK));

	/* disable GSM - Write Address Parity Check */
	regVal2 = pm8001_cr32(pm8001_ha, 2, GSM_WRITE_ADDR_PARITY_CHECK);
	pm8001_dbg(pm8001_ha, INIT,
		   "GSM 0x700040 - Write Address Parity Check Enable = 0x%x\n",
		   regVal2);
	pm8001_cw32(pm8001_ha, 2, GSM_WRITE_ADDR_PARITY_CHECK, 0x0);
	pm8001_dbg(pm8001_ha, INIT,
		   "GSM 0x700040 - Write Address Parity Check Enable is set to = 0x%x\n",
		   pm8001_cr32(pm8001_ha, 2, GSM_WRITE_ADDR_PARITY_CHECK));

	/* disable GSM - Write Data Parity Check */
	regVal3 = pm8001_cr32(pm8001_ha, 2, GSM_WRITE_DATA_PARITY_CHECK);
	pm8001_dbg(pm8001_ha, INIT, "GSM 0x300048 - Write Data Parity Check Enable = 0x%x\n",
		   regVal3);
	pm8001_cw32(pm8001_ha, 2, GSM_WRITE_DATA_PARITY_CHECK, 0x0);
	pm8001_dbg(pm8001_ha, INIT,
		   "GSM 0x300048 - Write Data Parity Check Enable is set to = 0x%x\n",
		   pm8001_cr32(pm8001_ha, 2, GSM_WRITE_DATA_PARITY_CHECK));

	/* step 5: delay 10 usec */
	udelay(10);
	/* step 5-b: set GPIO-0 output control to tristate anyway */
	if (-1 == pm8001_bar4_shift(pm8001_ha, GPIO_ADDR_BASE)) {
		spin_unlock_irqrestore(&pm8001_ha->lock, flags);
		pm8001_dbg(pm8001_ha, INIT, "Shift Bar4 to 0x%x failed\n",
			   GPIO_ADDR_BASE);
		return -1;
	}
	regVal = pm8001_cr32(pm8001_ha, 2, GPIO_GPIO_0_0UTPUT_CTL_OFFSET);
	pm8001_dbg(pm8001_ha, INIT, "GPIO Output Control Register: = 0x%x\n",
		   regVal);
	/* set GPIO-0 output control to tri-state */
	regVal &= 0xFFFFFFFC;
	pm8001_cw32(pm8001_ha, 2, GPIO_GPIO_0_0UTPUT_CTL_OFFSET, regVal);

	/* Step 6: Reset the IOP and AAP1 */
	/* map 0x00000 to BAR4(0x20), BAR2(win) */
	if (-1 == pm8001_bar4_shift(pm8001_ha, SPC_TOP_LEVEL_ADDR_BASE)) {
		spin_unlock_irqrestore(&pm8001_ha->lock, flags);
		pm8001_dbg(pm8001_ha, FAIL, "SPC Shift Bar4 to 0x%x failed\n",
			   SPC_TOP_LEVEL_ADDR_BASE);
		return -1;
	}
	regVal = pm8001_cr32(pm8001_ha, 2, SPC_REG_RESET);
	pm8001_dbg(pm8001_ha, INIT, "Top Register before resetting IOP/AAP1:= 0x%x\n",
		   regVal);
	regVal &= ~(SPC_REG_RESET_PCS_IOP_SS | SPC_REG_RESET_PCS_AAP1_SS);
	pm8001_cw32(pm8001_ha, 2, SPC_REG_RESET, regVal);

	/* step 7: Reset the BDMA/OSSP */
	regVal = pm8001_cr32(pm8001_ha, 2, SPC_REG_RESET);
	pm8001_dbg(pm8001_ha, INIT, "Top Register before resetting BDMA/OSSP: = 0x%x\n",
		   regVal);
	regVal &= ~(SPC_REG_RESET_BDMA_CORE | SPC_REG_RESET_OSSP);
	pm8001_cw32(pm8001_ha, 2, SPC_REG_RESET, regVal);

	/* step 8: delay 10 usec */
	udelay(10);

	/* step 9: bring the BDMA and OSSP out of reset */
	regVal = pm8001_cr32(pm8001_ha, 2, SPC_REG_RESET);
	pm8001_dbg(pm8001_ha, INIT,
		   "Top Register before bringing up BDMA/OSSP:= 0x%x\n",
		   regVal);
	regVal |= (SPC_REG_RESET_BDMA_CORE | SPC_REG_RESET_OSSP);
	pm8001_cw32(pm8001_ha, 2, SPC_REG_RESET, regVal);

	/* step 10: delay 10 usec */
	udelay(10);

	/* step 11: reads and sets the GSM Configuration and Reset Register */
	/* map 0x0700000 to BAR4(0x20), BAR2(win) */
	if (-1 == pm8001_bar4_shift(pm8001_ha, GSM_ADDR_BASE)) {
		spin_unlock_irqrestore(&pm8001_ha->lock, flags);
		pm8001_dbg(pm8001_ha, FAIL, "SPC Shift Bar4 to 0x%x failed\n",
			   GSM_ADDR_BASE);
		return -1;
	}
	pm8001_dbg(pm8001_ha, INIT,
		   "GSM 0x0 (0x00007b88)-GSM Configuration and Reset = 0x%x\n",
		   pm8001_cr32(pm8001_ha, 2, GSM_CONFIG_RESET));
	regVal = pm8001_cr32(pm8001_ha, 2, GSM_CONFIG_RESET);
	/* Put those bits to high */
	/* GSM XCBI offset = 0x70 0000
	0x00 Bit 13 COM_SLV_SW_RSTB 1
	0x00 Bit 12 QSSP_SW_RSTB 1
	0x00 Bit 11 RAAE_SW_RSTB 1
	0x00 Bit 9   RB_1_SW_RSTB 1
	0x00 Bit 8   SM_SW_RSTB 1
	*/
	regVal |= (GSM_CONFIG_RESET_VALUE);
	pm8001_cw32(pm8001_ha, 2, GSM_CONFIG_RESET, regVal);
	pm8001_dbg(pm8001_ha, INIT, "GSM (0x00004088 ==> 0x00007b88) - GSM Configuration and Reset is set to = 0x%x\n",
		   pm8001_cr32(pm8001_ha, 2, GSM_CONFIG_RESET));

	/* step 12: Restore GSM - Read Address Parity Check */
	regVal = pm8001_cr32(pm8001_ha, 2, GSM_READ_ADDR_PARITY_CHECK);
	/* just for debugging */
	pm8001_dbg(pm8001_ha, INIT,
		   "GSM 0x700038 - Read Address Parity Check Enable = 0x%x\n",
		   regVal);
	pm8001_cw32(pm8001_ha, 2, GSM_READ_ADDR_PARITY_CHECK, regVal1);
	pm8001_dbg(pm8001_ha, INIT, "GSM 0x700038 - Read Address Parity Check Enable is set to = 0x%x\n",
		   pm8001_cr32(pm8001_ha, 2, GSM_READ_ADDR_PARITY_CHECK));
	/* Restore GSM - Write Address Parity Check */
	regVal = pm8001_cr32(pm8001_ha, 2, GSM_WRITE_ADDR_PARITY_CHECK);
	pm8001_cw32(pm8001_ha, 2, GSM_WRITE_ADDR_PARITY_CHECK, regVal2);
	pm8001_dbg(pm8001_ha, INIT,
		   "GSM 0x700040 - Write Address Parity Check Enable is set to = 0x%x\n",
		   pm8001_cr32(pm8001_ha, 2, GSM_WRITE_ADDR_PARITY_CHECK));
	/* Restore GSM - Write Data Parity Check */
	regVal = pm8001_cr32(pm8001_ha, 2, GSM_WRITE_DATA_PARITY_CHECK);
	pm8001_cw32(pm8001_ha, 2, GSM_WRITE_DATA_PARITY_CHECK, regVal3);
	pm8001_dbg(pm8001_ha, INIT,
		   "GSM 0x700048 - Write Data Parity Check Enable is set to = 0x%x\n",
		   pm8001_cr32(pm8001_ha, 2, GSM_WRITE_DATA_PARITY_CHECK));

	/* step 13: bring the IOP and AAP1 out of reset */
	/* map 0x00000 to BAR4(0x20), BAR2(win) */
	if (-1 == pm8001_bar4_shift(pm8001_ha, SPC_TOP_LEVEL_ADDR_BASE)) {
		spin_unlock_irqrestore(&pm8001_ha->lock, flags);
		pm8001_dbg(pm8001_ha, FAIL, "Shift Bar4 to 0x%x failed\n",
			   SPC_TOP_LEVEL_ADDR_BASE);
		return -1;
	}
	regVal = pm8001_cr32(pm8001_ha, 2, SPC_REG_RESET);
	regVal |= (SPC_REG_RESET_PCS_IOP_SS | SPC_REG_RESET_PCS_AAP1_SS);
	pm8001_cw32(pm8001_ha, 2, SPC_REG_RESET, regVal);

	/* step 14: delay 10 usec - Normal Mode */
	udelay(10);
	/* check Soft Reset Normal mode or Soft Reset HDA mode */
	if (signature == SPC_SOFT_RESET_SIGNATURE) {
		/* step 15 (Normal Mode): wait until scratch pad1 register
		bit 2 toggled */
		max_wait_count = 2 * 1000 * 1000;/* 2 sec */
		do {
			udelay(1);
			regVal = pm8001_cr32(pm8001_ha, 0, MSGU_SCRATCH_PAD_1) &
				SCRATCH_PAD1_RST;
		} while ((regVal != toggleVal) && (--max_wait_count));

		if (!max_wait_count) {
			regVal = pm8001_cr32(pm8001_ha, 0,
				MSGU_SCRATCH_PAD_1);
			pm8001_dbg(pm8001_ha, FAIL, "TIMEOUT : ToggleVal 0x%x,MSGU_SCRATCH_PAD1 = 0x%x\n",
				   toggleVal, regVal);
			pm8001_dbg(pm8001_ha, FAIL,
				   "SCRATCH_PAD0 value = 0x%x\n",
				   pm8001_cr32(pm8001_ha, 0,
					       MSGU_SCRATCH_PAD_0));
			pm8001_dbg(pm8001_ha, FAIL,
				   "SCRATCH_PAD2 value = 0x%x\n",
				   pm8001_cr32(pm8001_ha, 0,
					       MSGU_SCRATCH_PAD_2));
			pm8001_dbg(pm8001_ha, FAIL,
				   "SCRATCH_PAD3 value = 0x%x\n",
				   pm8001_cr32(pm8001_ha, 0,
					       MSGU_SCRATCH_PAD_3));
			spin_unlock_irqrestore(&pm8001_ha->lock, flags);
			return -1;
		}

		/* step 16 (Normal) - Clear ODMR and ODCR */
		pm8001_cw32(pm8001_ha, 0, MSGU_ODCR, ODCR_CLEAR_ALL);
		pm8001_cw32(pm8001_ha, 0, MSGU_ODMR, ODMR_CLEAR_ALL);

		/* step 17 (Normal Mode): wait for the FW and IOP to get
		ready - 1 sec timeout */
		/* Wait for the SPC Configuration Table to be ready */
		if (check_fw_ready(pm8001_ha) == -1) {
			regVal = pm8001_cr32(pm8001_ha, 0, MSGU_SCRATCH_PAD_1);
			/* return error if MPI Configuration Table not ready */
			pm8001_dbg(pm8001_ha, INIT,
				   "FW not ready SCRATCH_PAD1 = 0x%x\n",
				   regVal);
			regVal = pm8001_cr32(pm8001_ha, 0, MSGU_SCRATCH_PAD_2);
			/* return error if MPI Configuration Table not ready */
			pm8001_dbg(pm8001_ha, INIT,
				   "FW not ready SCRATCH_PAD2 = 0x%x\n",
				   regVal);
			pm8001_dbg(pm8001_ha, INIT,
				   "SCRATCH_PAD0 value = 0x%x\n",
				   pm8001_cr32(pm8001_ha, 0,
					       MSGU_SCRATCH_PAD_0));
			pm8001_dbg(pm8001_ha, INIT,
				   "SCRATCH_PAD3 value = 0x%x\n",
				   pm8001_cr32(pm8001_ha, 0,
					       MSGU_SCRATCH_PAD_3));
			spin_unlock_irqrestore(&pm8001_ha->lock, flags);
			return -1;
		}
	}
	pm8001_bar4_shift(pm8001_ha, 0);
	spin_unlock_irqrestore(&pm8001_ha->lock, flags);

	pm8001_dbg(pm8001_ha, INIT, "SPC soft reset Complete\n");
	return 0;
}

static void pm8001_hw_chip_rst(struct pm8001_hba_info *pm8001_ha)
{
	u32 i;
	u32 regVal;
	pm8001_dbg(pm8001_ha, INIT, "chip reset start\n");

	/* do SPC chip reset. */
	regVal = pm8001_cr32(pm8001_ha, 1, SPC_REG_RESET);
	regVal &= ~(SPC_REG_RESET_DEVICE);
	pm8001_cw32(pm8001_ha, 1, SPC_REG_RESET, regVal);

	/* delay 10 usec */
	udelay(10);

	/* bring chip reset out of reset */
	regVal = pm8001_cr32(pm8001_ha, 1, SPC_REG_RESET);
	regVal |= SPC_REG_RESET_DEVICE;
	pm8001_cw32(pm8001_ha, 1, SPC_REG_RESET, regVal);

	/* delay 10 usec */
	udelay(10);

	/* wait for 20 msec until the firmware gets reloaded */
	i = 20;
	do {
		mdelay(1);
	} while ((--i) != 0);

	pm8001_dbg(pm8001_ha, INIT, "chip reset finished\n");
}

/**
 * pm8001_chip_iounmap - which mapped when initialized.
 * @pm8001_ha: our hba card information
 */
void pm8001_chip_iounmap(struct pm8001_hba_info *pm8001_ha)
{
	s8 bar, logical = 0;
	for (bar = 0; bar < PCI_STD_NUM_BARS; bar++) {
		/*
		** logical BARs for SPC:
		** bar 0 and 1 - logical BAR0
		** bar 2 and 3 - logical BAR1
		** bar4 - logical BAR2
		** bar5 - logical BAR3
		** Skip the appropriate assignments:
		*/
		if ((bar == 1) || (bar == 3))
			continue;
		if (pm8001_ha->io_mem[logical].memvirtaddr) {
			iounmap(pm8001_ha->io_mem[logical].memvirtaddr);
			logical++;
		}
	}
}

#ifndef PM8001_USE_MSIX
/**
 * pm8001_chip_intx_interrupt_enable - enable PM8001 chip interrupt
 * @pm8001_ha: our hba card information
 */
static void
pm8001_chip_intx_interrupt_enable(struct pm8001_hba_info *pm8001_ha)
{
	pm8001_cw32(pm8001_ha, 0, MSGU_ODMR, ODMR_CLEAR_ALL);
	pm8001_cw32(pm8001_ha, 0, MSGU_ODCR, ODCR_CLEAR_ALL);
}

/**
 * pm8001_chip_intx_interrupt_disable - disable PM8001 chip interrupt
 * @pm8001_ha: our hba card information
 */
static void
pm8001_chip_intx_interrupt_disable(struct pm8001_hba_info *pm8001_ha)
{
	pm8001_cw32(pm8001_ha, 0, MSGU_ODMR, ODMR_MASK_ALL);
}

#else

/**
 * pm8001_chip_msix_interrupt_enable - enable PM8001 chip interrupt
 * @pm8001_ha: our hba card information
 * @int_vec_idx: interrupt number to enable
 */
static void
pm8001_chip_msix_interrupt_enable(struct pm8001_hba_info *pm8001_ha,
	u32 int_vec_idx)
{
	u32 msi_index;
	u32 value;
	msi_index = int_vec_idx * MSIX_TABLE_ELEMENT_SIZE;
	msi_index += MSIX_TABLE_BASE;
	pm8001_cw32(pm8001_ha, 0, msi_index, MSIX_INTERRUPT_ENABLE);
	value = (1 << int_vec_idx);
	pm8001_cw32(pm8001_ha, 0,  MSGU_ODCR, value);

}

/**
 * pm8001_chip_msix_interrupt_disable - disable PM8001 chip interrupt
 * @pm8001_ha: our hba card information
 * @int_vec_idx: interrupt number to disable
 */
static void
pm8001_chip_msix_interrupt_disable(struct pm8001_hba_info *pm8001_ha,
	u32 int_vec_idx)
{
	u32 msi_index;
	msi_index = int_vec_idx * MSIX_TABLE_ELEMENT_SIZE;
	msi_index += MSIX_TABLE_BASE;
	pm8001_cw32(pm8001_ha, 0,  msi_index, MSIX_INTERRUPT_DISABLE);
}
#endif

/**
 * pm8001_chip_interrupt_enable - enable PM8001 chip interrupt
 * @pm8001_ha: our hba card information
 * @vec: unused
 */
static void
pm8001_chip_interrupt_enable(struct pm8001_hba_info *pm8001_ha, u8 vec)
{
#ifdef PM8001_USE_MSIX
	pm8001_chip_msix_interrupt_enable(pm8001_ha, 0);
#else
	pm8001_chip_intx_interrupt_enable(pm8001_ha);
#endif
}

/**
 * pm8001_chip_interrupt_disable - disable PM8001 chip interrupt
 * @pm8001_ha: our hba card information
 * @vec: unused
 */
static void
pm8001_chip_interrupt_disable(struct pm8001_hba_info *pm8001_ha, u8 vec)
{
#ifdef PM8001_USE_MSIX
	pm8001_chip_msix_interrupt_disable(pm8001_ha, 0);
#else
	pm8001_chip_intx_interrupt_disable(pm8001_ha);
#endif
}

/**
 * pm8001_mpi_msg_free_get - get the free message buffer for transfer
 * inbound queue.
 * @circularQ: the inbound queue  we want to transfer to HBA.
 * @messageSize: the message size of this transfer, normally it is 64 bytes
 * @messagePtr: the pointer to message.
 */
int pm8001_mpi_msg_free_get(struct inbound_queue_table *circularQ,
			    u16 messageSize, void **messagePtr)
{
	u32 offset, consumer_index;
	struct mpi_msg_hdr *msgHeader;
	u8 bcCount = 1; /* only support single buffer */

	/* Checks is the requested message size can be allocated in this queue*/
	if (messageSize > IOMB_SIZE_SPCV) {
		*messagePtr = NULL;
		return -1;
	}

	/* Stores the new consumer index */
	consumer_index = pm8001_read_32(circularQ->ci_virt);
	circularQ->consumer_index = cpu_to_le32(consumer_index);
	if (((circularQ->producer_idx + bcCount) % PM8001_MPI_QUEUE) ==
		le32_to_cpu(circularQ->consumer_index)) {
		*messagePtr = NULL;
		return -1;
	}
	/* get memory IOMB buffer address */
	offset = circularQ->producer_idx * messageSize;
	/* increment to next bcCount element */
	circularQ->producer_idx = (circularQ->producer_idx + bcCount)
				% PM8001_MPI_QUEUE;
	/* Adds that distance to the base of the region virtual address plus
	the message header size*/
	msgHeader = (struct mpi_msg_hdr *)(circularQ->base_virt	+ offset);
	*messagePtr = ((void *)msgHeader) + sizeof(struct mpi_msg_hdr);
	return 0;
}

/**
 * pm8001_mpi_build_cmd- build the message queue for transfer, update the PI to
 * FW to tell the fw to get this message from IOMB.
 * @pm8001_ha: our hba card information
 * @q_index: the index in the inbound queue we want to transfer to HBA.
 * @opCode: the operation code represents commands which LLDD and fw recognized.
 * @payload: the command payload of each operation command.
 * @nb: size in bytes of the command payload
 * @responseQueue: queue to interrupt on w/ command response (if any)
 */
int pm8001_mpi_build_cmd(struct pm8001_hba_info *pm8001_ha,
			 u32 q_index, u32 opCode, void *payload, size_t nb,
			 u32 responseQueue)
{
	u32 Header = 0, hpriority = 0, bc = 1, category = 0x02;
	void *pMessage;
	unsigned long flags;
	struct inbound_queue_table *circularQ = &pm8001_ha->inbnd_q_tbl[q_index];
	int rv;
	u32 htag = le32_to_cpu(*(__le32 *)payload);

	trace_pm80xx_mpi_build_cmd(pm8001_ha->id, opCode, htag, q_index,
		circularQ->producer_idx, le32_to_cpu(circularQ->consumer_index));

	if (WARN_ON(q_index >= pm8001_ha->max_q_num))
		return -EINVAL;

	spin_lock_irqsave(&circularQ->iq_lock, flags);
	rv = pm8001_mpi_msg_free_get(circularQ, pm8001_ha->iomb_size,
			&pMessage);
	if (rv < 0) {
		pm8001_dbg(pm8001_ha, IO, "No free mpi buffer\n");
		rv = -ENOMEM;
		goto done;
	}

	if (nb > (pm8001_ha->iomb_size - sizeof(struct mpi_msg_hdr)))
		nb = pm8001_ha->iomb_size - sizeof(struct mpi_msg_hdr);
	memcpy(pMessage, payload, nb);
	if (nb + sizeof(struct mpi_msg_hdr) < pm8001_ha->iomb_size)
		memset(pMessage + nb, 0, pm8001_ha->iomb_size -
				(nb + sizeof(struct mpi_msg_hdr)));

	/*Build the header*/
	Header = ((1 << 31) | (hpriority << 30) | ((bc & 0x1f) << 24)
		| ((responseQueue & 0x3F) << 16)
		| ((category & 0xF) << 12) | (opCode & 0xFFF));

	pm8001_write_32((pMessage - 4), 0, cpu_to_le32(Header));
	/*Update the PI to the firmware*/
	pm8001_cw32(pm8001_ha, circularQ->pi_pci_bar,
		circularQ->pi_offset, circularQ->producer_idx);
	pm8001_dbg(pm8001_ha, DEVIO,
		   "INB Q %x OPCODE:%x , UPDATED PI=%d CI=%d\n",
		   responseQueue, opCode, circularQ->producer_idx,
		   circularQ->consumer_index);
done:
	spin_unlock_irqrestore(&circularQ->iq_lock, flags);
	return rv;
}

u32 pm8001_mpi_msg_free_set(struct pm8001_hba_info *pm8001_ha, void *pMsg,
			    struct outbound_queue_table *circularQ, u8 bc)
{
	u32 producer_index;
	struct mpi_msg_hdr *msgHeader;
	struct mpi_msg_hdr *pOutBoundMsgHeader;

	msgHeader = (struct mpi_msg_hdr *)(pMsg - sizeof(struct mpi_msg_hdr));
	pOutBoundMsgHeader = (struct mpi_msg_hdr *)(circularQ->base_virt +
				circularQ->consumer_idx * pm8001_ha->iomb_size);
	if (pOutBoundMsgHeader != msgHeader) {
		pm8001_dbg(pm8001_ha, FAIL,
			   "consumer_idx = %d msgHeader = %p\n",
			   circularQ->consumer_idx, msgHeader);

		/* Update the producer index from SPC */
		producer_index = pm8001_read_32(circularQ->pi_virt);
		circularQ->producer_index = cpu_to_le32(producer_index);
		pm8001_dbg(pm8001_ha, FAIL,
			   "consumer_idx = %d producer_index = %dmsgHeader = %p\n",
			   circularQ->consumer_idx,
			   circularQ->producer_index, msgHeader);
		return 0;
	}
	/* free the circular queue buffer elements associated with the message*/
	circularQ->consumer_idx = (circularQ->consumer_idx + bc)
				% PM8001_MPI_QUEUE;
	/* update the CI of outbound queue */
	pm8001_cw32(pm8001_ha, circularQ->ci_pci_bar, circularQ->ci_offset,
		circularQ->consumer_idx);
	/* Update the producer index from SPC*/
	producer_index = pm8001_read_32(circularQ->pi_virt);
	circularQ->producer_index = cpu_to_le32(producer_index);
	pm8001_dbg(pm8001_ha, IO, " CI=%d PI=%d\n",
		   circularQ->consumer_idx, circularQ->producer_index);
	return 0;
}

/**
 * pm8001_mpi_msg_consume- get the MPI message from outbound queue
 * message table.
 * @pm8001_ha: our hba card information
 * @circularQ: the outbound queue  table.
 * @messagePtr1: the message contents of this outbound message.
 * @pBC: the message size.
 */
u32 pm8001_mpi_msg_consume(struct pm8001_hba_info *pm8001_ha,
			   struct outbound_queue_table *circularQ,
			   void **messagePtr1, u8 *pBC)
{
	struct mpi_msg_hdr	*msgHeader;
	__le32	msgHeader_tmp;
	u32 header_tmp;
	do {
		/* If there are not-yet-delivered messages ... */
		if (le32_to_cpu(circularQ->producer_index)
			!= circularQ->consumer_idx) {
			/*Get the pointer to the circular queue buffer element*/
			msgHeader = (struct mpi_msg_hdr *)
				(circularQ->base_virt +
				circularQ->consumer_idx * pm8001_ha->iomb_size);
			/* read header */
			header_tmp = pm8001_read_32(msgHeader);
			msgHeader_tmp = cpu_to_le32(header_tmp);
			pm8001_dbg(pm8001_ha, DEVIO,
				   "outbound opcode msgheader:%x ci=%d pi=%d\n",
				   msgHeader_tmp, circularQ->consumer_idx,
				   circularQ->producer_index);
			if (0 != (le32_to_cpu(msgHeader_tmp) & 0x80000000)) {
				if (OPC_OUB_SKIP_ENTRY !=
					(le32_to_cpu(msgHeader_tmp) & 0xfff)) {
					*messagePtr1 =
						((u8 *)msgHeader) +
						sizeof(struct mpi_msg_hdr);
					*pBC = (u8)((le32_to_cpu(msgHeader_tmp)
						>> 24) & 0x1f);
					pm8001_dbg(pm8001_ha, IO,
						   ": CI=%d PI=%d msgHeader=%x\n",
						   circularQ->consumer_idx,
						   circularQ->producer_index,
						   msgHeader_tmp);
					return MPI_IO_STATUS_SUCCESS;
				} else {
					circularQ->consumer_idx =
						(circularQ->consumer_idx +
						((le32_to_cpu(msgHeader_tmp)
						 >> 24) & 0x1f))
							% PM8001_MPI_QUEUE;
					msgHeader_tmp = 0;
					pm8001_write_32(msgHeader, 0, 0);
					/* update the CI of outbound queue */
					pm8001_cw32(pm8001_ha,
						circularQ->ci_pci_bar,
						circularQ->ci_offset,
						circularQ->consumer_idx);
				}
			} else {
				circularQ->consumer_idx =
					(circularQ->consumer_idx +
					((le32_to_cpu(msgHeader_tmp) >> 24) &
					0x1f)) % PM8001_MPI_QUEUE;
				msgHeader_tmp = 0;
				pm8001_write_32(msgHeader, 0, 0);
				/* update the CI of outbound queue */
				pm8001_cw32(pm8001_ha, circularQ->ci_pci_bar,
					circularQ->ci_offset,
					circularQ->consumer_idx);
				return MPI_IO_STATUS_FAIL;
			}
		} else {
			u32 producer_index;
			void *pi_virt = circularQ->pi_virt;
			/* spurious interrupt during setup if
			 * kexec-ing and driver doing a doorbell access
			 * with the pre-kexec oq interrupt setup
			 */
			if (!pi_virt)
				break;
			/* Update the producer index from SPC */
			producer_index = pm8001_read_32(pi_virt);
			circularQ->producer_index = cpu_to_le32(producer_index);
		}
	} while (le32_to_cpu(circularQ->producer_index) !=
		circularQ->consumer_idx);
	/* while we don't have any more not-yet-delivered message */
	/* report empty */
	return MPI_IO_STATUS_BUSY;
}

void pm8001_work_fn(struct work_struct *work)
{
	struct pm8001_work *pw = container_of(work, struct pm8001_work, work);
	struct pm8001_device *pm8001_dev;
	struct domain_device *dev;

	/*
	 * So far, all users of this stash an associated structure here.
	 * If we get here, and this pointer is null, then the action
	 * was cancelled. This nullification happens when the device
	 * goes away.
	 */
	if (pw->handler != IO_FATAL_ERROR) {
		pm8001_dev = pw->data; /* Most stash device structure */
		if ((pm8001_dev == NULL)
		 || ((pw->handler != IO_XFER_ERROR_BREAK)
			 && (pm8001_dev->dev_type == SAS_PHY_UNUSED))) {
			kfree(pw);
			return;
		}
	}

	switch (pw->handler) {
	case IO_XFER_ERROR_BREAK:
	{	/* This one stashes the sas_task instead */
		struct sas_task *t = (struct sas_task *)pm8001_dev;
		struct pm8001_ccb_info *ccb;
		struct pm8001_hba_info *pm8001_ha = pw->pm8001_ha;
		unsigned long flags, flags1;
		struct task_status_struct *ts;
		int i;

		if (pm8001_query_task(t) == TMF_RESP_FUNC_SUCC)
			break; /* Task still on lu */
		spin_lock_irqsave(&pm8001_ha->lock, flags);

		spin_lock_irqsave(&t->task_state_lock, flags1);
		if (unlikely((t->task_state_flags & SAS_TASK_STATE_DONE))) {
			spin_unlock_irqrestore(&t->task_state_lock, flags1);
			spin_unlock_irqrestore(&pm8001_ha->lock, flags);
			break; /* Task got completed by another */
		}
		spin_unlock_irqrestore(&t->task_state_lock, flags1);

		/* Search for a possible ccb that matches the task */
		for (i = 0; ccb = NULL, i < PM8001_MAX_CCB; i++) {
			ccb = &pm8001_ha->ccb_info[i];
			if ((ccb->ccb_tag != PM8001_INVALID_TAG) &&
			    (ccb->task == t))
				break;
		}
		if (!ccb) {
			spin_unlock_irqrestore(&pm8001_ha->lock, flags);
			break; /* Task got freed by another */
		}
		ts = &t->task_status;
		ts->resp = SAS_TASK_COMPLETE;
		/* Force the midlayer to retry */
		ts->stat = SAS_QUEUE_FULL;
		pm8001_dev = ccb->device;
		if (pm8001_dev)
			atomic_dec(&pm8001_dev->running_req);
		spin_lock_irqsave(&t->task_state_lock, flags1);
		t->task_state_flags &= ~SAS_TASK_STATE_PENDING;
		t->task_state_flags |= SAS_TASK_STATE_DONE;
		if (unlikely((t->task_state_flags & SAS_TASK_STATE_ABORTED))) {
			spin_unlock_irqrestore(&t->task_state_lock, flags1);
			pm8001_dbg(pm8001_ha, FAIL, "task 0x%p done with event 0x%x resp 0x%x stat 0x%x but aborted by upper layer!\n",
				   t, pw->handler, ts->resp, ts->stat);
			pm8001_ccb_task_free(pm8001_ha, ccb);
			spin_unlock_irqrestore(&pm8001_ha->lock, flags);
		} else {
			spin_unlock_irqrestore(&t->task_state_lock, flags1);
			pm8001_ccb_task_free(pm8001_ha, ccb);
			mb();/* in order to force CPU ordering */
			spin_unlock_irqrestore(&pm8001_ha->lock, flags);
			t->task_done(t);
		}
	}	break;
	case IO_XFER_OPEN_RETRY_TIMEOUT:
	{	/* This one stashes the sas_task instead */
		struct sas_task *t = (struct sas_task *)pm8001_dev;
		struct pm8001_ccb_info *ccb;
		struct pm8001_hba_info *pm8001_ha = pw->pm8001_ha;
		unsigned long flags, flags1;
		int i, ret = 0;

		pm8001_dbg(pm8001_ha, IO, "IO_XFER_OPEN_RETRY_TIMEOUT\n");

		ret = pm8001_query_task(t);

		if (ret == TMF_RESP_FUNC_SUCC)
			pm8001_dbg(pm8001_ha, IO, "...Task on lu\n");
		else if (ret == TMF_RESP_FUNC_COMPLETE)
			pm8001_dbg(pm8001_ha, IO, "...Task NOT on lu\n");
		else
			pm8001_dbg(pm8001_ha, DEVIO, "...query task failed!!!\n");

		spin_lock_irqsave(&pm8001_ha->lock, flags);

		spin_lock_irqsave(&t->task_state_lock, flags1);

		if (unlikely((t->task_state_flags & SAS_TASK_STATE_DONE))) {
			spin_unlock_irqrestore(&t->task_state_lock, flags1);
			spin_unlock_irqrestore(&pm8001_ha->lock, flags);
			if (ret == TMF_RESP_FUNC_SUCC) /* task on lu */
				(void)pm8001_abort_task(t);
			break; /* Task got completed by another */
		}

		spin_unlock_irqrestore(&t->task_state_lock, flags1);

		/* Search for a possible ccb that matches the task */
		for (i = 0; ccb = NULL, i < PM8001_MAX_CCB; i++) {
			ccb = &pm8001_ha->ccb_info[i];
			if ((ccb->ccb_tag != PM8001_INVALID_TAG) &&
			    (ccb->task == t))
				break;
		}
		if (!ccb) {
			spin_unlock_irqrestore(&pm8001_ha->lock, flags);
			if (ret == TMF_RESP_FUNC_SUCC) /* task on lu */
				(void)pm8001_abort_task(t);
			break; /* Task got freed by another */
		}

		pm8001_dev = ccb->device;
		dev = pm8001_dev->sas_device;

		switch (ret) {
		case TMF_RESP_FUNC_SUCC: /* task on lu */
			ccb->open_retry = 1; /* Snub completion */
			spin_unlock_irqrestore(&pm8001_ha->lock, flags);
			ret = pm8001_abort_task(t);
			ccb->open_retry = 0;
			switch (ret) {
			case TMF_RESP_FUNC_SUCC:
			case TMF_RESP_FUNC_COMPLETE:
				break;
			default: /* device misbehavior */
				ret = TMF_RESP_FUNC_FAILED;
				pm8001_dbg(pm8001_ha, IO, "...Reset phy\n");
				pm8001_I_T_nexus_reset(dev);
				break;
			}
			break;

		case TMF_RESP_FUNC_COMPLETE: /* task not on lu */
			spin_unlock_irqrestore(&pm8001_ha->lock, flags);
			/* Do we need to abort the task locally? */
			break;

		default: /* device misbehavior */
			spin_unlock_irqrestore(&pm8001_ha->lock, flags);
			ret = TMF_RESP_FUNC_FAILED;
			pm8001_dbg(pm8001_ha, IO, "...Reset phy\n");
			pm8001_I_T_nexus_reset(dev);
		}

		if (ret == TMF_RESP_FUNC_FAILED)
			t = NULL;
		pm8001_open_reject_retry(pm8001_ha, t, pm8001_dev);
		pm8001_dbg(pm8001_ha, IO, "...Complete\n");
	}	break;
	case IO_OPEN_CNX_ERROR_IT_NEXUS_LOSS:
		dev = pm8001_dev->sas_device;
		pm8001_I_T_nexus_event_handler(dev);
		break;
	case IO_OPEN_CNX_ERROR_STP_RESOURCES_BUSY:
		dev = pm8001_dev->sas_device;
		pm8001_I_T_nexus_reset(dev);
		break;
	case IO_DS_IN_ERROR:
		dev = pm8001_dev->sas_device;
		pm8001_I_T_nexus_reset(dev);
		break;
	case IO_DS_NON_OPERATIONAL:
		dev = pm8001_dev->sas_device;
		pm8001_I_T_nexus_reset(dev);
		break;
	case IO_FATAL_ERROR:
	{
		struct pm8001_hba_info *pm8001_ha = pw->pm8001_ha;
		struct pm8001_ccb_info *ccb;
		struct task_status_struct *ts;
		struct sas_task *task;
		int i;
		u32 device_id;

		for (i = 0; ccb = NULL, i < PM8001_MAX_CCB; i++) {
			ccb = &pm8001_ha->ccb_info[i];
			task = ccb->task;
			ts = &task->task_status;

			if (task != NULL) {
				dev = task->dev;
				if (!dev) {
					pm8001_dbg(pm8001_ha, FAIL,
						"dev is NULL\n");
					continue;
				}
				/*complete sas task and update to top layer */
				pm8001_ccb_task_free(pm8001_ha, ccb);
				ts->resp = SAS_TASK_COMPLETE;
				task->task_done(task);
			} else if (ccb->ccb_tag != PM8001_INVALID_TAG) {
				/* complete the internal commands/non-sas task */
				pm8001_dev = ccb->device;
				if (pm8001_dev->dcompletion) {
					complete(pm8001_dev->dcompletion);
					pm8001_dev->dcompletion = NULL;
				}
				complete(pm8001_ha->nvmd_completion);
				pm8001_ccb_free(pm8001_ha, ccb);
			}
		}
		/* Deregister all the device ids  */
		for (i = 0; i < PM8001_MAX_DEVICES; i++) {
			pm8001_dev = &pm8001_ha->devices[i];
			device_id = pm8001_dev->device_id;
			if (device_id) {
				PM8001_CHIP_DISP->dereg_dev_req(pm8001_ha, device_id);
				pm8001_free_dev(pm8001_dev);
			}
		}
	}
	break;
	case IO_XFER_ERROR_ABORTED_NCQ_MODE:
	{
		dev = pm8001_dev->sas_device;
		sas_ata_device_link_abort(dev, false);
	}
	break;
	}
	kfree(pw);
}

int pm8001_handle_event(struct pm8001_hba_info *pm8001_ha, void *data,
			       int handler)
{
	struct pm8001_work *pw;
	int ret = 0;

	pw = kmalloc(sizeof(struct pm8001_work), GFP_ATOMIC);
	if (pw) {
		pw->pm8001_ha = pm8001_ha;
		pw->data = data;
		pw->handler = handler;
		INIT_WORK(&pw->work, pm8001_work_fn);
		queue_work(pm8001_wq, &pw->work);
	} else
		ret = -ENOMEM;

	return ret;
}

<<<<<<< HEAD
static void pm8001_send_abort_all(struct pm8001_hba_info *pm8001_ha,
		struct pm8001_device *pm8001_ha_dev)
{
	struct pm8001_ccb_info *ccb;
	struct sas_task *task;
	struct task_abort_req task_abort;
	u32 opc = OPC_INB_SATA_ABORT;
	int ret;

	pm8001_ha_dev->id |= NCQ_ABORT_ALL_FLAG;
	pm8001_ha_dev->id &= ~NCQ_READ_LOG_FLAG;

	task = sas_alloc_slow_task(GFP_ATOMIC);
	if (!task) {
		pm8001_dbg(pm8001_ha, FAIL, "cannot allocate task\n");
		return;
	}

	task->task_done = pm8001_task_done;

	ccb = pm8001_ccb_alloc(pm8001_ha, pm8001_ha_dev, task);
	if (!ccb) {
		sas_free_task(task);
		return;
	}

	memset(&task_abort, 0, sizeof(task_abort));
	task_abort.abort_all = cpu_to_le32(1);
	task_abort.device_id = cpu_to_le32(pm8001_ha_dev->device_id);
	task_abort.tag = cpu_to_le32(ccb->ccb_tag);

	ret = pm8001_mpi_build_cmd(pm8001_ha, 0, opc, &task_abort,
				   sizeof(task_abort), 0);
	if (ret) {
		sas_free_task(task);
		pm8001_ccb_free(pm8001_ha, ccb);
	}
}

static void pm8001_send_read_log(struct pm8001_hba_info *pm8001_ha,
		struct pm8001_device *pm8001_ha_dev)
{
	struct sata_start_req sata_cmd;
	int res;
	struct pm8001_ccb_info *ccb;
	struct sas_task *task = NULL;
	struct host_to_dev_fis fis;
	struct domain_device *dev;
	u32 opc = OPC_INB_SATA_HOST_OPSTART;

	task = sas_alloc_slow_task(GFP_ATOMIC);
	if (!task) {
		pm8001_dbg(pm8001_ha, FAIL, "cannot allocate task !!!\n");
		return;
	}
	task->task_done = pm8001_task_done;

	/*
	 * Allocate domain device by ourselves as libsas is not going to
	 * provide any.
	 */
	dev = kzalloc(sizeof(struct domain_device), GFP_ATOMIC);
	if (!dev) {
		sas_free_task(task);
		pm8001_dbg(pm8001_ha, FAIL,
			   "Domain device cannot be allocated\n");
		return;
	}
	task->dev = dev;
	task->dev->lldd_dev = pm8001_ha_dev;

	ccb = pm8001_ccb_alloc(pm8001_ha, pm8001_ha_dev, task);
	if (!ccb) {
		sas_free_task(task);
		kfree(dev);
		return;
	}

	pm8001_ha_dev->id |= NCQ_READ_LOG_FLAG;
	pm8001_ha_dev->id |= NCQ_2ND_RLE_FLAG;

	/* construct read log FIS */
	memset(&fis, 0, sizeof(struct host_to_dev_fis));
	fis.fis_type = 0x27;
	fis.flags = 0x80;
	fis.command = ATA_CMD_READ_LOG_EXT;
	fis.lbal = 0x10;
	fis.sector_count = 0x1;

	memset(&sata_cmd, 0, sizeof(sata_cmd));
	sata_cmd.tag = cpu_to_le32(ccb->ccb_tag);
	sata_cmd.device_id = cpu_to_le32(pm8001_ha_dev->device_id);
	sata_cmd.ncqtag_atap_dir_m = cpu_to_le32((0x1 << 7) | (0x5 << 9));
	memcpy(&sata_cmd.sata_fis, &fis, sizeof(struct host_to_dev_fis));

	res = pm8001_mpi_build_cmd(pm8001_ha, 0, opc, &sata_cmd,
				   sizeof(sata_cmd), 0);
	if (res) {
		sas_free_task(task);
		pm8001_ccb_free(pm8001_ha, ccb);
		kfree(dev);
	}
}

=======
>>>>>>> eb3cdb58
/**
 * mpi_ssp_completion- process the event that FW response to the SSP request.
 * @pm8001_ha: our hba card information
 * @piomb: the message contents of this outbound message.
 *
 * When FW has completed a ssp request for example a IO request, after it has
 * filled the SG data with the data, it will trigger this event representing
 * that he has finished the job; please check the corresponding buffer.
 * So we will tell the caller who maybe waiting the result to tell upper layer
 * that the task has been finished.
 */
static void
mpi_ssp_completion(struct pm8001_hba_info *pm8001_ha, void *piomb)
{
	struct sas_task *t;
	struct pm8001_ccb_info *ccb;
	unsigned long flags;
	u32 status;
	u32 param;
	u32 tag;
	struct ssp_completion_resp *psspPayload;
	struct task_status_struct *ts;
	struct ssp_response_iu *iu;
	struct pm8001_device *pm8001_dev;
	psspPayload = (struct ssp_completion_resp *)(piomb + 4);
	status = le32_to_cpu(psspPayload->status);
	tag = le32_to_cpu(psspPayload->tag);
	ccb = &pm8001_ha->ccb_info[tag];
	if ((status == IO_ABORTED) && ccb->open_retry) {
		/* Being completed by another */
		ccb->open_retry = 0;
		return;
	}
	pm8001_dev = ccb->device;
	param = le32_to_cpu(psspPayload->param);

	t = ccb->task;

	if (status && status != IO_UNDERFLOW)
		pm8001_dbg(pm8001_ha, FAIL, "sas IO status 0x%x\n", status);
	if (unlikely(!t || !t->lldd_task || !t->dev))
		return;
	ts = &t->task_status;
	/* Print sas address of IO failed device */
	if ((status != IO_SUCCESS) && (status != IO_OVERFLOW) &&
		(status != IO_UNDERFLOW))
		pm8001_dbg(pm8001_ha, FAIL, "SAS Address of IO Failure Drive:%016llx\n",
			   SAS_ADDR(t->dev->sas_addr));

	if (status)
		pm8001_dbg(pm8001_ha, IOERR,
			   "status:0x%x, tag:0x%x, task:0x%p\n",
			   status, tag, t);

	switch (status) {
	case IO_SUCCESS:
		pm8001_dbg(pm8001_ha, IO, "IO_SUCCESS,param = %d\n",
			   param);
		if (param == 0) {
			ts->resp = SAS_TASK_COMPLETE;
			ts->stat = SAS_SAM_STAT_GOOD;
		} else {
			ts->resp = SAS_TASK_COMPLETE;
			ts->stat = SAS_PROTO_RESPONSE;
			ts->residual = param;
			iu = &psspPayload->ssp_resp_iu;
			sas_ssp_task_response(pm8001_ha->dev, t, iu);
		}
		if (pm8001_dev)
			atomic_dec(&pm8001_dev->running_req);
		break;
	case IO_ABORTED:
		pm8001_dbg(pm8001_ha, IO, "IO_ABORTED IOMB Tag\n");
		ts->resp = SAS_TASK_COMPLETE;
		ts->stat = SAS_ABORTED_TASK;
		break;
	case IO_UNDERFLOW:
		/* SSP Completion with error */
		pm8001_dbg(pm8001_ha, IO, "IO_UNDERFLOW,param = %d\n",
			   param);
		ts->resp = SAS_TASK_COMPLETE;
		ts->stat = SAS_DATA_UNDERRUN;
		ts->residual = param;
		if (pm8001_dev)
			atomic_dec(&pm8001_dev->running_req);
		break;
	case IO_NO_DEVICE:
		pm8001_dbg(pm8001_ha, IO, "IO_NO_DEVICE\n");
		ts->resp = SAS_TASK_UNDELIVERED;
		ts->stat = SAS_PHY_DOWN;
		break;
	case IO_XFER_ERROR_BREAK:
		pm8001_dbg(pm8001_ha, IO, "IO_XFER_ERROR_BREAK\n");
		ts->resp = SAS_TASK_COMPLETE;
		ts->stat = SAS_OPEN_REJECT;
		/* Force the midlayer to retry */
		ts->open_rej_reason = SAS_OREJ_RSVD_RETRY;
		break;
	case IO_XFER_ERROR_PHY_NOT_READY:
		pm8001_dbg(pm8001_ha, IO, "IO_XFER_ERROR_PHY_NOT_READY\n");
		ts->resp = SAS_TASK_COMPLETE;
		ts->stat = SAS_OPEN_REJECT;
		ts->open_rej_reason = SAS_OREJ_RSVD_RETRY;
		break;
	case IO_OPEN_CNX_ERROR_PROTOCOL_NOT_SUPPORTED:
		pm8001_dbg(pm8001_ha, IO,
			   "IO_OPEN_CNX_ERROR_PROTOCOL_NOT_SUPPORTED\n");
		ts->resp = SAS_TASK_COMPLETE;
		ts->stat = SAS_OPEN_REJECT;
		ts->open_rej_reason = SAS_OREJ_EPROTO;
		break;
	case IO_OPEN_CNX_ERROR_ZONE_VIOLATION:
		pm8001_dbg(pm8001_ha, IO,
			   "IO_OPEN_CNX_ERROR_ZONE_VIOLATION\n");
		ts->resp = SAS_TASK_COMPLETE;
		ts->stat = SAS_OPEN_REJECT;
		ts->open_rej_reason = SAS_OREJ_UNKNOWN;
		break;
	case IO_OPEN_CNX_ERROR_BREAK:
		pm8001_dbg(pm8001_ha, IO, "IO_OPEN_CNX_ERROR_BREAK\n");
		ts->resp = SAS_TASK_COMPLETE;
		ts->stat = SAS_OPEN_REJECT;
		ts->open_rej_reason = SAS_OREJ_RSVD_RETRY;
		break;
	case IO_OPEN_CNX_ERROR_IT_NEXUS_LOSS:
		pm8001_dbg(pm8001_ha, IO, "IO_OPEN_CNX_ERROR_IT_NEXUS_LOSS\n");
		ts->resp = SAS_TASK_COMPLETE;
		ts->stat = SAS_OPEN_REJECT;
		ts->open_rej_reason = SAS_OREJ_UNKNOWN;
		if (!t->uldd_task)
			pm8001_handle_event(pm8001_ha,
				pm8001_dev,
				IO_OPEN_CNX_ERROR_IT_NEXUS_LOSS);
		break;
	case IO_OPEN_CNX_ERROR_BAD_DESTINATION:
		pm8001_dbg(pm8001_ha, IO,
			   "IO_OPEN_CNX_ERROR_BAD_DESTINATION\n");
		ts->resp = SAS_TASK_COMPLETE;
		ts->stat = SAS_OPEN_REJECT;
		ts->open_rej_reason = SAS_OREJ_BAD_DEST;
		break;
	case IO_OPEN_CNX_ERROR_CONNECTION_RATE_NOT_SUPPORTED:
		pm8001_dbg(pm8001_ha, IO, "IO_OPEN_CNX_ERROR_CONNECTION_RATE_NOT_SUPPORTED\n");
		ts->resp = SAS_TASK_COMPLETE;
		ts->stat = SAS_OPEN_REJECT;
		ts->open_rej_reason = SAS_OREJ_CONN_RATE;
		break;
	case IO_OPEN_CNX_ERROR_WRONG_DESTINATION:
		pm8001_dbg(pm8001_ha, IO,
			   "IO_OPEN_CNX_ERROR_WRONG_DESTINATION\n");
		ts->resp = SAS_TASK_UNDELIVERED;
		ts->stat = SAS_OPEN_REJECT;
		ts->open_rej_reason = SAS_OREJ_WRONG_DEST;
		break;
	case IO_XFER_ERROR_NAK_RECEIVED:
		pm8001_dbg(pm8001_ha, IO, "IO_XFER_ERROR_NAK_RECEIVED\n");
		ts->resp = SAS_TASK_COMPLETE;
		ts->stat = SAS_OPEN_REJECT;
		ts->open_rej_reason = SAS_OREJ_RSVD_RETRY;
		break;
	case IO_XFER_ERROR_ACK_NAK_TIMEOUT:
		pm8001_dbg(pm8001_ha, IO, "IO_XFER_ERROR_ACK_NAK_TIMEOUT\n");
		ts->resp = SAS_TASK_COMPLETE;
		ts->stat = SAS_NAK_R_ERR;
		break;
	case IO_XFER_ERROR_DMA:
		pm8001_dbg(pm8001_ha, IO, "IO_XFER_ERROR_DMA\n");
		ts->resp = SAS_TASK_COMPLETE;
		ts->stat = SAS_OPEN_REJECT;
		break;
	case IO_XFER_OPEN_RETRY_TIMEOUT:
		pm8001_dbg(pm8001_ha, IO, "IO_XFER_OPEN_RETRY_TIMEOUT\n");
		ts->resp = SAS_TASK_COMPLETE;
		ts->stat = SAS_OPEN_REJECT;
		ts->open_rej_reason = SAS_OREJ_RSVD_RETRY;
		break;
	case IO_XFER_ERROR_OFFSET_MISMATCH:
		pm8001_dbg(pm8001_ha, IO, "IO_XFER_ERROR_OFFSET_MISMATCH\n");
		ts->resp = SAS_TASK_COMPLETE;
		ts->stat = SAS_OPEN_REJECT;
		break;
	case IO_PORT_IN_RESET:
		pm8001_dbg(pm8001_ha, IO, "IO_PORT_IN_RESET\n");
		ts->resp = SAS_TASK_COMPLETE;
		ts->stat = SAS_OPEN_REJECT;
		break;
	case IO_DS_NON_OPERATIONAL:
		pm8001_dbg(pm8001_ha, IO, "IO_DS_NON_OPERATIONAL\n");
		ts->resp = SAS_TASK_COMPLETE;
		ts->stat = SAS_OPEN_REJECT;
		if (!t->uldd_task)
			pm8001_handle_event(pm8001_ha,
				pm8001_dev,
				IO_DS_NON_OPERATIONAL);
		break;
	case IO_DS_IN_RECOVERY:
		pm8001_dbg(pm8001_ha, IO, "IO_DS_IN_RECOVERY\n");
		ts->resp = SAS_TASK_COMPLETE;
		ts->stat = SAS_OPEN_REJECT;
		break;
	case IO_TM_TAG_NOT_FOUND:
		pm8001_dbg(pm8001_ha, IO, "IO_TM_TAG_NOT_FOUND\n");
		ts->resp = SAS_TASK_COMPLETE;
		ts->stat = SAS_OPEN_REJECT;
		break;
	case IO_SSP_EXT_IU_ZERO_LEN_ERROR:
		pm8001_dbg(pm8001_ha, IO, "IO_SSP_EXT_IU_ZERO_LEN_ERROR\n");
		ts->resp = SAS_TASK_COMPLETE;
		ts->stat = SAS_OPEN_REJECT;
		break;
	case IO_OPEN_CNX_ERROR_HW_RESOURCE_BUSY:
		pm8001_dbg(pm8001_ha, IO,
			   "IO_OPEN_CNX_ERROR_HW_RESOURCE_BUSY\n");
		ts->resp = SAS_TASK_COMPLETE;
		ts->stat = SAS_OPEN_REJECT;
		ts->open_rej_reason = SAS_OREJ_RSVD_RETRY;
		break;
	default:
		pm8001_dbg(pm8001_ha, DEVIO, "Unknown status 0x%x\n", status);
		/* not allowed case. Therefore, return failed status */
		ts->resp = SAS_TASK_COMPLETE;
		ts->stat = SAS_OPEN_REJECT;
		break;
	}
	pm8001_dbg(pm8001_ha, IO, "scsi_status = %x\n",
		   psspPayload->ssp_resp_iu.status);
	spin_lock_irqsave(&t->task_state_lock, flags);
	t->task_state_flags &= ~SAS_TASK_STATE_PENDING;
	t->task_state_flags |= SAS_TASK_STATE_DONE;
	if (unlikely((t->task_state_flags & SAS_TASK_STATE_ABORTED))) {
		spin_unlock_irqrestore(&t->task_state_lock, flags);
		pm8001_dbg(pm8001_ha, FAIL, "task 0x%p done with io_status 0x%x resp 0x%x stat 0x%x but aborted by upper layer!\n",
			   t, status, ts->resp, ts->stat);
		pm8001_ccb_task_free(pm8001_ha, ccb);
	} else {
		spin_unlock_irqrestore(&t->task_state_lock, flags);
		pm8001_ccb_task_free(pm8001_ha, ccb);
		mb();/* in order to force CPU ordering */
		t->task_done(t);
	}
}

/*See the comments for mpi_ssp_completion */
static void mpi_ssp_event(struct pm8001_hba_info *pm8001_ha, void *piomb)
{
	struct sas_task *t;
	unsigned long flags;
	struct task_status_struct *ts;
	struct pm8001_ccb_info *ccb;
	struct pm8001_device *pm8001_dev;
	struct ssp_event_resp *psspPayload =
		(struct ssp_event_resp *)(piomb + 4);
	u32 event = le32_to_cpu(psspPayload->event);
	u32 tag = le32_to_cpu(psspPayload->tag);
	u32 port_id = le32_to_cpu(psspPayload->port_id);
	u32 dev_id = le32_to_cpu(psspPayload->device_id);

	ccb = &pm8001_ha->ccb_info[tag];
	t = ccb->task;
	pm8001_dev = ccb->device;
	if (event)
		pm8001_dbg(pm8001_ha, FAIL, "sas IO status 0x%x\n", event);
	if (unlikely(!t || !t->lldd_task || !t->dev))
		return;
	ts = &t->task_status;
	pm8001_dbg(pm8001_ha, DEVIO, "port_id = %x,device_id = %x\n",
		   port_id, dev_id);
	switch (event) {
	case IO_OVERFLOW:
		pm8001_dbg(pm8001_ha, IO, "IO_UNDERFLOW\n");
		ts->resp = SAS_TASK_COMPLETE;
		ts->stat = SAS_DATA_OVERRUN;
		ts->residual = 0;
		if (pm8001_dev)
			atomic_dec(&pm8001_dev->running_req);
		break;
	case IO_XFER_ERROR_BREAK:
		pm8001_dbg(pm8001_ha, IO, "IO_XFER_ERROR_BREAK\n");
		pm8001_handle_event(pm8001_ha, t, IO_XFER_ERROR_BREAK);
		return;
	case IO_XFER_ERROR_PHY_NOT_READY:
		pm8001_dbg(pm8001_ha, IO, "IO_XFER_ERROR_PHY_NOT_READY\n");
		ts->resp = SAS_TASK_COMPLETE;
		ts->stat = SAS_OPEN_REJECT;
		ts->open_rej_reason = SAS_OREJ_RSVD_RETRY;
		break;
	case IO_OPEN_CNX_ERROR_PROTOCOL_NOT_SUPPORTED:
		pm8001_dbg(pm8001_ha, IO, "IO_OPEN_CNX_ERROR_PROTOCOL_NOT_SUPPORTED\n");
		ts->resp = SAS_TASK_COMPLETE;
		ts->stat = SAS_OPEN_REJECT;
		ts->open_rej_reason = SAS_OREJ_EPROTO;
		break;
	case IO_OPEN_CNX_ERROR_ZONE_VIOLATION:
		pm8001_dbg(pm8001_ha, IO,
			   "IO_OPEN_CNX_ERROR_ZONE_VIOLATION\n");
		ts->resp = SAS_TASK_COMPLETE;
		ts->stat = SAS_OPEN_REJECT;
		ts->open_rej_reason = SAS_OREJ_UNKNOWN;
		break;
	case IO_OPEN_CNX_ERROR_BREAK:
		pm8001_dbg(pm8001_ha, IO, "IO_OPEN_CNX_ERROR_BREAK\n");
		ts->resp = SAS_TASK_COMPLETE;
		ts->stat = SAS_OPEN_REJECT;
		ts->open_rej_reason = SAS_OREJ_RSVD_RETRY;
		break;
	case IO_OPEN_CNX_ERROR_IT_NEXUS_LOSS:
		pm8001_dbg(pm8001_ha, IO, "IO_OPEN_CNX_ERROR_IT_NEXUS_LOSS\n");
		ts->resp = SAS_TASK_COMPLETE;
		ts->stat = SAS_OPEN_REJECT;
		ts->open_rej_reason = SAS_OREJ_UNKNOWN;
		if (!t->uldd_task)
			pm8001_handle_event(pm8001_ha,
				pm8001_dev,
				IO_OPEN_CNX_ERROR_IT_NEXUS_LOSS);
		break;
	case IO_OPEN_CNX_ERROR_BAD_DESTINATION:
		pm8001_dbg(pm8001_ha, IO,
			   "IO_OPEN_CNX_ERROR_BAD_DESTINATION\n");
		ts->resp = SAS_TASK_COMPLETE;
		ts->stat = SAS_OPEN_REJECT;
		ts->open_rej_reason = SAS_OREJ_BAD_DEST;
		break;
	case IO_OPEN_CNX_ERROR_CONNECTION_RATE_NOT_SUPPORTED:
		pm8001_dbg(pm8001_ha, IO, "IO_OPEN_CNX_ERROR_CONNECTION_RATE_NOT_SUPPORTED\n");
		ts->resp = SAS_TASK_COMPLETE;
		ts->stat = SAS_OPEN_REJECT;
		ts->open_rej_reason = SAS_OREJ_CONN_RATE;
		break;
	case IO_OPEN_CNX_ERROR_WRONG_DESTINATION:
		pm8001_dbg(pm8001_ha, IO,
			   "IO_OPEN_CNX_ERROR_WRONG_DESTINATION\n");
		ts->resp = SAS_TASK_COMPLETE;
		ts->stat = SAS_OPEN_REJECT;
		ts->open_rej_reason = SAS_OREJ_WRONG_DEST;
		break;
	case IO_XFER_ERROR_NAK_RECEIVED:
		pm8001_dbg(pm8001_ha, IO, "IO_XFER_ERROR_NAK_RECEIVED\n");
		ts->resp = SAS_TASK_COMPLETE;
		ts->stat = SAS_OPEN_REJECT;
		ts->open_rej_reason = SAS_OREJ_RSVD_RETRY;
		break;
	case IO_XFER_ERROR_ACK_NAK_TIMEOUT:
		pm8001_dbg(pm8001_ha, IO, "IO_XFER_ERROR_ACK_NAK_TIMEOUT\n");
		ts->resp = SAS_TASK_COMPLETE;
		ts->stat = SAS_NAK_R_ERR;
		break;
	case IO_XFER_OPEN_RETRY_TIMEOUT:
		pm8001_dbg(pm8001_ha, IO, "IO_XFER_OPEN_RETRY_TIMEOUT\n");
		pm8001_handle_event(pm8001_ha, t, IO_XFER_OPEN_RETRY_TIMEOUT);
		return;
	case IO_XFER_ERROR_UNEXPECTED_PHASE:
		pm8001_dbg(pm8001_ha, IO, "IO_XFER_ERROR_UNEXPECTED_PHASE\n");
		ts->resp = SAS_TASK_COMPLETE;
		ts->stat = SAS_DATA_OVERRUN;
		break;
	case IO_XFER_ERROR_XFER_RDY_OVERRUN:
		pm8001_dbg(pm8001_ha, IO, "IO_XFER_ERROR_XFER_RDY_OVERRUN\n");
		ts->resp = SAS_TASK_COMPLETE;
		ts->stat = SAS_DATA_OVERRUN;
		break;
	case IO_XFER_ERROR_XFER_RDY_NOT_EXPECTED:
		pm8001_dbg(pm8001_ha, IO,
			   "IO_XFER_ERROR_XFER_RDY_NOT_EXPECTED\n");
		ts->resp = SAS_TASK_COMPLETE;
		ts->stat = SAS_DATA_OVERRUN;
		break;
	case IO_XFER_ERROR_CMD_ISSUE_ACK_NAK_TIMEOUT:
		pm8001_dbg(pm8001_ha, IO,
			   "IO_XFER_ERROR_CMD_ISSUE_ACK_NAK_TIMEOUT\n");
		ts->resp = SAS_TASK_COMPLETE;
		ts->stat = SAS_DATA_OVERRUN;
		break;
	case IO_XFER_ERROR_OFFSET_MISMATCH:
		pm8001_dbg(pm8001_ha, IO, "IO_XFER_ERROR_OFFSET_MISMATCH\n");
		ts->resp = SAS_TASK_COMPLETE;
		ts->stat = SAS_DATA_OVERRUN;
		break;
	case IO_XFER_ERROR_XFER_ZERO_DATA_LEN:
		pm8001_dbg(pm8001_ha, IO,
			   "IO_XFER_ERROR_XFER_ZERO_DATA_LEN\n");
		ts->resp = SAS_TASK_COMPLETE;
		ts->stat = SAS_DATA_OVERRUN;
		break;
	case IO_XFER_CMD_FRAME_ISSUED:
		pm8001_dbg(pm8001_ha, IO, "IO_XFER_CMD_FRAME_ISSUED\n");
		return;
	default:
		pm8001_dbg(pm8001_ha, DEVIO, "Unknown status 0x%x\n", event);
		/* not allowed case. Therefore, return failed status */
		ts->resp = SAS_TASK_COMPLETE;
		ts->stat = SAS_DATA_OVERRUN;
		break;
	}
	spin_lock_irqsave(&t->task_state_lock, flags);
	t->task_state_flags &= ~SAS_TASK_STATE_PENDING;
	t->task_state_flags |= SAS_TASK_STATE_DONE;
	if (unlikely((t->task_state_flags & SAS_TASK_STATE_ABORTED))) {
		spin_unlock_irqrestore(&t->task_state_lock, flags);
		pm8001_dbg(pm8001_ha, FAIL, "task 0x%p done with event 0x%x resp 0x%x stat 0x%x but aborted by upper layer!\n",
			   t, event, ts->resp, ts->stat);
		pm8001_ccb_task_free(pm8001_ha, ccb);
	} else {
		spin_unlock_irqrestore(&t->task_state_lock, flags);
		pm8001_ccb_task_free(pm8001_ha, ccb);
		mb();/* in order to force CPU ordering */
		t->task_done(t);
	}
}

/*See the comments for mpi_ssp_completion */
static void
mpi_sata_completion(struct pm8001_hba_info *pm8001_ha, void *piomb)
{
	struct sas_task *t;
	struct pm8001_ccb_info *ccb;
	u32 param;
	u32 status;
	u32 tag;
	int i, j;
	u8 sata_addr_low[4];
	u32 temp_sata_addr_low;
	u8 sata_addr_hi[4];
	u32 temp_sata_addr_hi;
	struct sata_completion_resp *psataPayload;
	struct task_status_struct *ts;
	struct ata_task_resp *resp ;
	u32 *sata_resp;
	struct pm8001_device *pm8001_dev;
	unsigned long flags;

	psataPayload = (struct sata_completion_resp *)(piomb + 4);
	status = le32_to_cpu(psataPayload->status);
	param = le32_to_cpu(psataPayload->param);
	tag = le32_to_cpu(psataPayload->tag);

	ccb = &pm8001_ha->ccb_info[tag];
	t = ccb->task;
	pm8001_dev = ccb->device;

	if (t) {
		if (t->dev && (t->dev->lldd_dev))
			pm8001_dev = t->dev->lldd_dev;
	} else {
		pm8001_dbg(pm8001_ha, FAIL, "task null, freeing CCB tag %d\n",
			   ccb->ccb_tag);
		pm8001_ccb_free(pm8001_ha, ccb);
		return;
	}

	if (pm8001_dev && unlikely(!t || !t->lldd_task || !t->dev)) {
		pm8001_dbg(pm8001_ha, FAIL, "task or dev null\n");
		return;
	}

	ts = &t->task_status;

	if (status)
		pm8001_dbg(pm8001_ha, IOERR,
			   "status:0x%x, tag:0x%x, task::0x%p\n",
			   status, tag, t);

	/* Print sas address of IO failed device */
	if ((status != IO_SUCCESS) && (status != IO_OVERFLOW) &&
		(status != IO_UNDERFLOW)) {
		if (!((t->dev->parent) &&
			(dev_is_expander(t->dev->parent->dev_type)))) {
			for (i = 0, j = 4; j <= 7 && i <= 3; i++, j++)
				sata_addr_low[i] = pm8001_ha->sas_addr[j];
			for (i = 0, j = 0; j <= 3 && i <= 3; i++, j++)
				sata_addr_hi[i] = pm8001_ha->sas_addr[j];
			memcpy(&temp_sata_addr_low, sata_addr_low,
				sizeof(sata_addr_low));
			memcpy(&temp_sata_addr_hi, sata_addr_hi,
				sizeof(sata_addr_hi));
			temp_sata_addr_hi = (((temp_sata_addr_hi >> 24) & 0xff)
						|((temp_sata_addr_hi << 8) &
						0xff0000) |
						((temp_sata_addr_hi >> 8)
						& 0xff00) |
						((temp_sata_addr_hi << 24) &
						0xff000000));
			temp_sata_addr_low = ((((temp_sata_addr_low >> 24)
						& 0xff) |
						((temp_sata_addr_low << 8)
						& 0xff0000) |
						((temp_sata_addr_low >> 8)
						& 0xff00) |
						((temp_sata_addr_low << 24)
						& 0xff000000)) +
						pm8001_dev->attached_phy +
						0x10);
			pm8001_dbg(pm8001_ha, FAIL,
				   "SAS Address of IO Failure Drive:%08x%08x\n",
				   temp_sata_addr_hi,
				   temp_sata_addr_low);
		} else {
			pm8001_dbg(pm8001_ha, FAIL,
				   "SAS Address of IO Failure Drive:%016llx\n",
				   SAS_ADDR(t->dev->sas_addr));
		}
	}
	switch (status) {
	case IO_SUCCESS:
		pm8001_dbg(pm8001_ha, IO, "IO_SUCCESS\n");
		if (param == 0) {
			ts->resp = SAS_TASK_COMPLETE;
			ts->stat = SAS_SAM_STAT_GOOD;
<<<<<<< HEAD
			/* check if response is for SEND READ LOG */
			if (pm8001_dev &&
			    (pm8001_dev->id & NCQ_READ_LOG_FLAG)) {
				pm8001_send_abort_all(pm8001_ha, pm8001_dev);
				/* Free the tag */
				pm8001_tag_free(pm8001_ha, tag);
				sas_free_task(t);
				return;
			}
=======
>>>>>>> eb3cdb58
		} else {
			u8 len;
			ts->resp = SAS_TASK_COMPLETE;
			ts->stat = SAS_PROTO_RESPONSE;
			ts->residual = param;
			pm8001_dbg(pm8001_ha, IO,
				   "SAS_PROTO_RESPONSE len = %d\n",
				   param);
			sata_resp = &psataPayload->sata_resp[0];
			resp = (struct ata_task_resp *)ts->buf;
			if (t->ata_task.dma_xfer == 0 &&
			    t->data_dir == DMA_FROM_DEVICE) {
				len = sizeof(struct pio_setup_fis);
				pm8001_dbg(pm8001_ha, IO,
					   "PIO read len = %d\n", len);
			} else if (t->ata_task.use_ncq &&
				   t->data_dir != DMA_NONE) {
				len = sizeof(struct set_dev_bits_fis);
				pm8001_dbg(pm8001_ha, IO, "FPDMA len = %d\n",
					   len);
			} else {
				len = sizeof(struct dev_to_host_fis);
				pm8001_dbg(pm8001_ha, IO, "other len = %d\n",
					   len);
			}
			if (SAS_STATUS_BUF_SIZE >= sizeof(*resp)) {
				resp->frame_len = len;
				memcpy(&resp->ending_fis[0], sata_resp, len);
				ts->buf_valid_size = sizeof(*resp);
			} else
				pm8001_dbg(pm8001_ha, IO,
					   "response too large\n");
		}
		if (pm8001_dev)
			atomic_dec(&pm8001_dev->running_req);
		break;
	case IO_ABORTED:
		pm8001_dbg(pm8001_ha, IO, "IO_ABORTED IOMB Tag\n");
		ts->resp = SAS_TASK_COMPLETE;
		ts->stat = SAS_ABORTED_TASK;
		if (pm8001_dev)
			atomic_dec(&pm8001_dev->running_req);
		break;
		/* following cases are to do cases */
	case IO_UNDERFLOW:
		/* SATA Completion with error */
		pm8001_dbg(pm8001_ha, IO, "IO_UNDERFLOW param = %d\n", param);
		ts->resp = SAS_TASK_COMPLETE;
		ts->stat = SAS_DATA_UNDERRUN;
		ts->residual =  param;
		if (pm8001_dev)
			atomic_dec(&pm8001_dev->running_req);
		break;
	case IO_NO_DEVICE:
		pm8001_dbg(pm8001_ha, IO, "IO_NO_DEVICE\n");
		ts->resp = SAS_TASK_UNDELIVERED;
		ts->stat = SAS_PHY_DOWN;
		if (pm8001_dev)
			atomic_dec(&pm8001_dev->running_req);
		break;
	case IO_XFER_ERROR_BREAK:
		pm8001_dbg(pm8001_ha, IO, "IO_XFER_ERROR_BREAK\n");
		ts->resp = SAS_TASK_COMPLETE;
		ts->stat = SAS_INTERRUPTED;
		if (pm8001_dev)
			atomic_dec(&pm8001_dev->running_req);
		break;
	case IO_XFER_ERROR_PHY_NOT_READY:
		pm8001_dbg(pm8001_ha, IO, "IO_XFER_ERROR_PHY_NOT_READY\n");
		ts->resp = SAS_TASK_COMPLETE;
		ts->stat = SAS_OPEN_REJECT;
		ts->open_rej_reason = SAS_OREJ_RSVD_RETRY;
		if (pm8001_dev)
			atomic_dec(&pm8001_dev->running_req);
		break;
	case IO_OPEN_CNX_ERROR_PROTOCOL_NOT_SUPPORTED:
		pm8001_dbg(pm8001_ha, IO, "IO_OPEN_CNX_ERROR_PROTOCOL_NOT_SUPPORTED\n");
		ts->resp = SAS_TASK_COMPLETE;
		ts->stat = SAS_OPEN_REJECT;
		ts->open_rej_reason = SAS_OREJ_EPROTO;
		if (pm8001_dev)
			atomic_dec(&pm8001_dev->running_req);
		break;
	case IO_OPEN_CNX_ERROR_ZONE_VIOLATION:
		pm8001_dbg(pm8001_ha, IO,
			   "IO_OPEN_CNX_ERROR_ZONE_VIOLATION\n");
		ts->resp = SAS_TASK_COMPLETE;
		ts->stat = SAS_OPEN_REJECT;
		ts->open_rej_reason = SAS_OREJ_UNKNOWN;
		if (pm8001_dev)
			atomic_dec(&pm8001_dev->running_req);
		break;
	case IO_OPEN_CNX_ERROR_BREAK:
		pm8001_dbg(pm8001_ha, IO, "IO_OPEN_CNX_ERROR_BREAK\n");
		ts->resp = SAS_TASK_COMPLETE;
		ts->stat = SAS_OPEN_REJECT;
		ts->open_rej_reason = SAS_OREJ_RSVD_CONT0;
		if (pm8001_dev)
			atomic_dec(&pm8001_dev->running_req);
		break;
	case IO_OPEN_CNX_ERROR_IT_NEXUS_LOSS:
		pm8001_dbg(pm8001_ha, IO, "IO_OPEN_CNX_ERROR_IT_NEXUS_LOSS\n");
		ts->resp = SAS_TASK_COMPLETE;
		ts->stat = SAS_DEV_NO_RESPONSE;
		if (!t->uldd_task) {
			pm8001_handle_event(pm8001_ha,
				pm8001_dev,
				IO_OPEN_CNX_ERROR_IT_NEXUS_LOSS);
			ts->resp = SAS_TASK_UNDELIVERED;
			ts->stat = SAS_QUEUE_FULL;
			pm8001_ccb_task_free_done(pm8001_ha, ccb);
			return;
		}
		break;
	case IO_OPEN_CNX_ERROR_BAD_DESTINATION:
		pm8001_dbg(pm8001_ha, IO,
			   "IO_OPEN_CNX_ERROR_BAD_DESTINATION\n");
		ts->resp = SAS_TASK_UNDELIVERED;
		ts->stat = SAS_OPEN_REJECT;
		ts->open_rej_reason = SAS_OREJ_BAD_DEST;
		if (!t->uldd_task) {
			pm8001_handle_event(pm8001_ha,
				pm8001_dev,
				IO_OPEN_CNX_ERROR_IT_NEXUS_LOSS);
			ts->resp = SAS_TASK_UNDELIVERED;
			ts->stat = SAS_QUEUE_FULL;
			pm8001_ccb_task_free_done(pm8001_ha, ccb);
			return;
		}
		break;
	case IO_OPEN_CNX_ERROR_CONNECTION_RATE_NOT_SUPPORTED:
		pm8001_dbg(pm8001_ha, IO, "IO_OPEN_CNX_ERROR_CONNECTION_RATE_NOT_SUPPORTED\n");
		ts->resp = SAS_TASK_COMPLETE;
		ts->stat = SAS_OPEN_REJECT;
		ts->open_rej_reason = SAS_OREJ_CONN_RATE;
		if (pm8001_dev)
			atomic_dec(&pm8001_dev->running_req);
		break;
	case IO_OPEN_CNX_ERROR_STP_RESOURCES_BUSY:
		pm8001_dbg(pm8001_ha, IO, "IO_OPEN_CNX_ERROR_STP_RESOURCES_BUSY\n");
		ts->resp = SAS_TASK_COMPLETE;
		ts->stat = SAS_DEV_NO_RESPONSE;
		if (!t->uldd_task) {
			pm8001_handle_event(pm8001_ha,
				pm8001_dev,
				IO_OPEN_CNX_ERROR_STP_RESOURCES_BUSY);
			ts->resp = SAS_TASK_UNDELIVERED;
			ts->stat = SAS_QUEUE_FULL;
			pm8001_ccb_task_free_done(pm8001_ha, ccb);
			return;
		}
		break;
	case IO_OPEN_CNX_ERROR_WRONG_DESTINATION:
		pm8001_dbg(pm8001_ha, IO,
			   "IO_OPEN_CNX_ERROR_WRONG_DESTINATION\n");
		ts->resp = SAS_TASK_COMPLETE;
		ts->stat = SAS_OPEN_REJECT;
		ts->open_rej_reason = SAS_OREJ_WRONG_DEST;
		if (pm8001_dev)
			atomic_dec(&pm8001_dev->running_req);
		break;
	case IO_XFER_ERROR_NAK_RECEIVED:
		pm8001_dbg(pm8001_ha, IO, "IO_XFER_ERROR_NAK_RECEIVED\n");
		ts->resp = SAS_TASK_COMPLETE;
		ts->stat = SAS_NAK_R_ERR;
		if (pm8001_dev)
			atomic_dec(&pm8001_dev->running_req);
		break;
	case IO_XFER_ERROR_ACK_NAK_TIMEOUT:
		pm8001_dbg(pm8001_ha, IO, "IO_XFER_ERROR_ACK_NAK_TIMEOUT\n");
		ts->resp = SAS_TASK_COMPLETE;
		ts->stat = SAS_NAK_R_ERR;
		if (pm8001_dev)
			atomic_dec(&pm8001_dev->running_req);
		break;
	case IO_XFER_ERROR_DMA:
		pm8001_dbg(pm8001_ha, IO, "IO_XFER_ERROR_DMA\n");
		ts->resp = SAS_TASK_COMPLETE;
		ts->stat = SAS_ABORTED_TASK;
		if (pm8001_dev)
			atomic_dec(&pm8001_dev->running_req);
		break;
	case IO_XFER_ERROR_SATA_LINK_TIMEOUT:
		pm8001_dbg(pm8001_ha, IO, "IO_XFER_ERROR_SATA_LINK_TIMEOUT\n");
		ts->resp = SAS_TASK_UNDELIVERED;
		ts->stat = SAS_DEV_NO_RESPONSE;
		if (pm8001_dev)
			atomic_dec(&pm8001_dev->running_req);
		break;
	case IO_XFER_ERROR_REJECTED_NCQ_MODE:
		pm8001_dbg(pm8001_ha, IO, "IO_XFER_ERROR_REJECTED_NCQ_MODE\n");
		ts->resp = SAS_TASK_COMPLETE;
		ts->stat = SAS_DATA_UNDERRUN;
		if (pm8001_dev)
			atomic_dec(&pm8001_dev->running_req);
		break;
	case IO_XFER_OPEN_RETRY_TIMEOUT:
		pm8001_dbg(pm8001_ha, IO, "IO_XFER_OPEN_RETRY_TIMEOUT\n");
		ts->resp = SAS_TASK_COMPLETE;
		ts->stat = SAS_OPEN_TO;
		if (pm8001_dev)
			atomic_dec(&pm8001_dev->running_req);
		break;
	case IO_PORT_IN_RESET:
		pm8001_dbg(pm8001_ha, IO, "IO_PORT_IN_RESET\n");
		ts->resp = SAS_TASK_COMPLETE;
		ts->stat = SAS_DEV_NO_RESPONSE;
		if (pm8001_dev)
			atomic_dec(&pm8001_dev->running_req);
		break;
	case IO_DS_NON_OPERATIONAL:
		pm8001_dbg(pm8001_ha, IO, "IO_DS_NON_OPERATIONAL\n");
		ts->resp = SAS_TASK_COMPLETE;
		ts->stat = SAS_DEV_NO_RESPONSE;
		if (!t->uldd_task) {
			pm8001_handle_event(pm8001_ha, pm8001_dev,
				    IO_DS_NON_OPERATIONAL);
			ts->resp = SAS_TASK_UNDELIVERED;
			ts->stat = SAS_QUEUE_FULL;
			pm8001_ccb_task_free_done(pm8001_ha, ccb);
			return;
		}
		break;
	case IO_DS_IN_RECOVERY:
		pm8001_dbg(pm8001_ha, IO, "  IO_DS_IN_RECOVERY\n");
		ts->resp = SAS_TASK_COMPLETE;
		ts->stat = SAS_DEV_NO_RESPONSE;
		if (pm8001_dev)
			atomic_dec(&pm8001_dev->running_req);
		break;
	case IO_DS_IN_ERROR:
		pm8001_dbg(pm8001_ha, IO, "IO_DS_IN_ERROR\n");
		ts->resp = SAS_TASK_COMPLETE;
		ts->stat = SAS_DEV_NO_RESPONSE;
		if (!t->uldd_task) {
			pm8001_handle_event(pm8001_ha, pm8001_dev,
				    IO_DS_IN_ERROR);
			ts->resp = SAS_TASK_UNDELIVERED;
			ts->stat = SAS_QUEUE_FULL;
			pm8001_ccb_task_free_done(pm8001_ha, ccb);
			return;
		}
		break;
	case IO_OPEN_CNX_ERROR_HW_RESOURCE_BUSY:
		pm8001_dbg(pm8001_ha, IO,
			   "IO_OPEN_CNX_ERROR_HW_RESOURCE_BUSY\n");
		ts->resp = SAS_TASK_COMPLETE;
		ts->stat = SAS_OPEN_REJECT;
		ts->open_rej_reason = SAS_OREJ_RSVD_RETRY;
		if (pm8001_dev)
			atomic_dec(&pm8001_dev->running_req);
		break;
	default:
		pm8001_dbg(pm8001_ha, DEVIO, "Unknown status 0x%x\n", status);
		/* not allowed case. Therefore, return failed status */
		ts->resp = SAS_TASK_COMPLETE;
		ts->stat = SAS_DEV_NO_RESPONSE;
		if (pm8001_dev)
			atomic_dec(&pm8001_dev->running_req);
		break;
	}
	spin_lock_irqsave(&t->task_state_lock, flags);
	t->task_state_flags &= ~SAS_TASK_STATE_PENDING;
	t->task_state_flags |= SAS_TASK_STATE_DONE;
	if (unlikely((t->task_state_flags & SAS_TASK_STATE_ABORTED))) {
		spin_unlock_irqrestore(&t->task_state_lock, flags);
		pm8001_dbg(pm8001_ha, FAIL,
			   "task 0x%p done with io_status 0x%x resp 0x%x stat 0x%x but aborted by upper layer!\n",
			   t, status, ts->resp, ts->stat);
		pm8001_ccb_task_free(pm8001_ha, ccb);
	} else {
		spin_unlock_irqrestore(&t->task_state_lock, flags);
		pm8001_ccb_task_free_done(pm8001_ha, ccb);
	}
}

/*See the comments for mpi_ssp_completion */
static void mpi_sata_event(struct pm8001_hba_info *pm8001_ha, void *piomb)
{
	struct sas_task *t;
	struct task_status_struct *ts;
	struct pm8001_ccb_info *ccb;
	struct pm8001_device *pm8001_dev;
	struct sata_event_resp *psataPayload =
		(struct sata_event_resp *)(piomb + 4);
	u32 event = le32_to_cpu(psataPayload->event);
	u32 tag = le32_to_cpu(psataPayload->tag);
	u32 port_id = le32_to_cpu(psataPayload->port_id);
	u32 dev_id = le32_to_cpu(psataPayload->device_id);

	if (event)
		pm8001_dbg(pm8001_ha, FAIL, "SATA EVENT 0x%x\n", event);

	/* Check if this is NCQ error */
	if (event == IO_XFER_ERROR_ABORTED_NCQ_MODE) {
		/* find device using device id */
		pm8001_dev = pm8001_find_dev(pm8001_ha, dev_id);
		if (pm8001_dev)
			pm8001_handle_event(pm8001_ha,
				pm8001_dev,
				IO_XFER_ERROR_ABORTED_NCQ_MODE);
		return;
	}

	ccb = &pm8001_ha->ccb_info[tag];
	t = ccb->task;
	pm8001_dev = ccb->device;
	if (event)
		pm8001_dbg(pm8001_ha, FAIL, "sata IO status 0x%x\n", event);

	if (unlikely(!t)) {
		pm8001_dbg(pm8001_ha, FAIL, "task null, freeing CCB tag %d\n",
			   ccb->ccb_tag);
		pm8001_ccb_free(pm8001_ha, ccb);
		return;
	}

	if (unlikely(!t->lldd_task || !t->dev))
		return;

	ts = &t->task_status;
	pm8001_dbg(pm8001_ha, DEVIO,
		   "port_id:0x%x, device_id:0x%x, tag:0x%x, event:0x%x\n",
		   port_id, dev_id, tag, event);
	switch (event) {
	case IO_OVERFLOW:
		pm8001_dbg(pm8001_ha, IO, "IO_UNDERFLOW\n");
		ts->resp = SAS_TASK_COMPLETE;
		ts->stat = SAS_DATA_OVERRUN;
		ts->residual = 0;
		break;
	case IO_XFER_ERROR_BREAK:
		pm8001_dbg(pm8001_ha, IO, "IO_XFER_ERROR_BREAK\n");
		ts->resp = SAS_TASK_COMPLETE;
		ts->stat = SAS_INTERRUPTED;
		break;
	case IO_XFER_ERROR_PHY_NOT_READY:
		pm8001_dbg(pm8001_ha, IO, "IO_XFER_ERROR_PHY_NOT_READY\n");
		ts->resp = SAS_TASK_COMPLETE;
		ts->stat = SAS_OPEN_REJECT;
		ts->open_rej_reason = SAS_OREJ_RSVD_RETRY;
		break;
	case IO_OPEN_CNX_ERROR_PROTOCOL_NOT_SUPPORTED:
		pm8001_dbg(pm8001_ha, IO, "IO_OPEN_CNX_ERROR_PROTOCOL_NOT_SUPPORTED\n");
		ts->resp = SAS_TASK_COMPLETE;
		ts->stat = SAS_OPEN_REJECT;
		ts->open_rej_reason = SAS_OREJ_EPROTO;
		break;
	case IO_OPEN_CNX_ERROR_ZONE_VIOLATION:
		pm8001_dbg(pm8001_ha, IO,
			   "IO_OPEN_CNX_ERROR_ZONE_VIOLATION\n");
		ts->resp = SAS_TASK_COMPLETE;
		ts->stat = SAS_OPEN_REJECT;
		ts->open_rej_reason = SAS_OREJ_UNKNOWN;
		break;
	case IO_OPEN_CNX_ERROR_BREAK:
		pm8001_dbg(pm8001_ha, IO, "IO_OPEN_CNX_ERROR_BREAK\n");
		ts->resp = SAS_TASK_COMPLETE;
		ts->stat = SAS_OPEN_REJECT;
		ts->open_rej_reason = SAS_OREJ_RSVD_CONT0;
		break;
	case IO_OPEN_CNX_ERROR_IT_NEXUS_LOSS:
		pm8001_dbg(pm8001_ha, IO, "IO_OPEN_CNX_ERROR_IT_NEXUS_LOSS\n");
		ts->resp = SAS_TASK_UNDELIVERED;
		ts->stat = SAS_DEV_NO_RESPONSE;
		if (!t->uldd_task) {
			pm8001_handle_event(pm8001_ha,
				pm8001_dev,
				IO_OPEN_CNX_ERROR_IT_NEXUS_LOSS);
			ts->resp = SAS_TASK_COMPLETE;
			ts->stat = SAS_QUEUE_FULL;
			return;
		}
		break;
	case IO_OPEN_CNX_ERROR_BAD_DESTINATION:
		pm8001_dbg(pm8001_ha, IO,
			   "IO_OPEN_CNX_ERROR_BAD_DESTINATION\n");
		ts->resp = SAS_TASK_UNDELIVERED;
		ts->stat = SAS_OPEN_REJECT;
		ts->open_rej_reason = SAS_OREJ_BAD_DEST;
		break;
	case IO_OPEN_CNX_ERROR_CONNECTION_RATE_NOT_SUPPORTED:
		pm8001_dbg(pm8001_ha, IO, "IO_OPEN_CNX_ERROR_CONNECTION_RATE_NOT_SUPPORTED\n");
		ts->resp = SAS_TASK_COMPLETE;
		ts->stat = SAS_OPEN_REJECT;
		ts->open_rej_reason = SAS_OREJ_CONN_RATE;
		break;
	case IO_OPEN_CNX_ERROR_WRONG_DESTINATION:
		pm8001_dbg(pm8001_ha, IO,
			   "IO_OPEN_CNX_ERROR_WRONG_DESTINATION\n");
		ts->resp = SAS_TASK_COMPLETE;
		ts->stat = SAS_OPEN_REJECT;
		ts->open_rej_reason = SAS_OREJ_WRONG_DEST;
		break;
	case IO_XFER_ERROR_NAK_RECEIVED:
		pm8001_dbg(pm8001_ha, IO, "IO_XFER_ERROR_NAK_RECEIVED\n");
		ts->resp = SAS_TASK_COMPLETE;
		ts->stat = SAS_NAK_R_ERR;
		break;
	case IO_XFER_ERROR_PEER_ABORTED:
		pm8001_dbg(pm8001_ha, IO, "IO_XFER_ERROR_PEER_ABORTED\n");
		ts->resp = SAS_TASK_COMPLETE;
		ts->stat = SAS_NAK_R_ERR;
		break;
	case IO_XFER_ERROR_REJECTED_NCQ_MODE:
		pm8001_dbg(pm8001_ha, IO, "IO_XFER_ERROR_REJECTED_NCQ_MODE\n");
		ts->resp = SAS_TASK_COMPLETE;
		ts->stat = SAS_DATA_UNDERRUN;
		break;
	case IO_XFER_OPEN_RETRY_TIMEOUT:
		pm8001_dbg(pm8001_ha, IO, "IO_XFER_OPEN_RETRY_TIMEOUT\n");
		ts->resp = SAS_TASK_COMPLETE;
		ts->stat = SAS_OPEN_TO;
		break;
	case IO_XFER_ERROR_UNEXPECTED_PHASE:
		pm8001_dbg(pm8001_ha, IO, "IO_XFER_ERROR_UNEXPECTED_PHASE\n");
		ts->resp = SAS_TASK_COMPLETE;
		ts->stat = SAS_OPEN_TO;
		break;
	case IO_XFER_ERROR_XFER_RDY_OVERRUN:
		pm8001_dbg(pm8001_ha, IO, "IO_XFER_ERROR_XFER_RDY_OVERRUN\n");
		ts->resp = SAS_TASK_COMPLETE;
		ts->stat = SAS_OPEN_TO;
		break;
	case IO_XFER_ERROR_XFER_RDY_NOT_EXPECTED:
		pm8001_dbg(pm8001_ha, IO,
			   "IO_XFER_ERROR_XFER_RDY_NOT_EXPECTED\n");
		ts->resp = SAS_TASK_COMPLETE;
		ts->stat = SAS_OPEN_TO;
		break;
	case IO_XFER_ERROR_OFFSET_MISMATCH:
		pm8001_dbg(pm8001_ha, IO, "IO_XFER_ERROR_OFFSET_MISMATCH\n");
		ts->resp = SAS_TASK_COMPLETE;
		ts->stat = SAS_OPEN_TO;
		break;
	case IO_XFER_ERROR_XFER_ZERO_DATA_LEN:
		pm8001_dbg(pm8001_ha, IO,
			   "IO_XFER_ERROR_XFER_ZERO_DATA_LEN\n");
		ts->resp = SAS_TASK_COMPLETE;
		ts->stat = SAS_OPEN_TO;
		break;
	case IO_XFER_CMD_FRAME_ISSUED:
		pm8001_dbg(pm8001_ha, IO, "IO_XFER_CMD_FRAME_ISSUED\n");
		break;
	case IO_XFER_PIO_SETUP_ERROR:
		pm8001_dbg(pm8001_ha, IO, "IO_XFER_PIO_SETUP_ERROR\n");
		ts->resp = SAS_TASK_COMPLETE;
		ts->stat = SAS_OPEN_TO;
		break;
	default:
		pm8001_dbg(pm8001_ha, DEVIO, "Unknown status 0x%x\n", event);
		/* not allowed case. Therefore, return failed status */
		ts->resp = SAS_TASK_COMPLETE;
		ts->stat = SAS_OPEN_TO;
		break;
	}
}

/*See the comments for mpi_ssp_completion */
static void
mpi_smp_completion(struct pm8001_hba_info *pm8001_ha, void *piomb)
{
	struct sas_task *t;
	struct pm8001_ccb_info *ccb;
	unsigned long flags;
	u32 status;
	u32 tag;
	struct smp_completion_resp *psmpPayload;
	struct task_status_struct *ts;
	struct pm8001_device *pm8001_dev;

	psmpPayload = (struct smp_completion_resp *)(piomb + 4);
	status = le32_to_cpu(psmpPayload->status);
	tag = le32_to_cpu(psmpPayload->tag);

	ccb = &pm8001_ha->ccb_info[tag];
	t = ccb->task;
	ts = &t->task_status;
	pm8001_dev = ccb->device;
	if (status) {
		pm8001_dbg(pm8001_ha, FAIL, "smp IO status 0x%x\n", status);
		pm8001_dbg(pm8001_ha, IOERR,
			   "status:0x%x, tag:0x%x, task:0x%p\n",
			   status, tag, t);
	}
	if (unlikely(!t || !t->lldd_task || !t->dev))
		return;

	switch (status) {
	case IO_SUCCESS:
		pm8001_dbg(pm8001_ha, IO, "IO_SUCCESS\n");
		ts->resp = SAS_TASK_COMPLETE;
		ts->stat = SAS_SAM_STAT_GOOD;
		if (pm8001_dev)
			atomic_dec(&pm8001_dev->running_req);
		break;
	case IO_ABORTED:
		pm8001_dbg(pm8001_ha, IO, "IO_ABORTED IOMB\n");
		ts->resp = SAS_TASK_COMPLETE;
		ts->stat = SAS_ABORTED_TASK;
		if (pm8001_dev)
			atomic_dec(&pm8001_dev->running_req);
		break;
	case IO_OVERFLOW:
		pm8001_dbg(pm8001_ha, IO, "IO_UNDERFLOW\n");
		ts->resp = SAS_TASK_COMPLETE;
		ts->stat = SAS_DATA_OVERRUN;
		ts->residual = 0;
		if (pm8001_dev)
			atomic_dec(&pm8001_dev->running_req);
		break;
	case IO_NO_DEVICE:
		pm8001_dbg(pm8001_ha, IO, "IO_NO_DEVICE\n");
		ts->resp = SAS_TASK_COMPLETE;
		ts->stat = SAS_PHY_DOWN;
		break;
	case IO_ERROR_HW_TIMEOUT:
		pm8001_dbg(pm8001_ha, IO, "IO_ERROR_HW_TIMEOUT\n");
		ts->resp = SAS_TASK_COMPLETE;
		ts->stat = SAS_SAM_STAT_BUSY;
		break;
	case IO_XFER_ERROR_BREAK:
		pm8001_dbg(pm8001_ha, IO, "IO_XFER_ERROR_BREAK\n");
		ts->resp = SAS_TASK_COMPLETE;
		ts->stat = SAS_SAM_STAT_BUSY;
		break;
	case IO_XFER_ERROR_PHY_NOT_READY:
		pm8001_dbg(pm8001_ha, IO, "IO_XFER_ERROR_PHY_NOT_READY\n");
		ts->resp = SAS_TASK_COMPLETE;
		ts->stat = SAS_SAM_STAT_BUSY;
		break;
	case IO_OPEN_CNX_ERROR_PROTOCOL_NOT_SUPPORTED:
		pm8001_dbg(pm8001_ha, IO,
			   "IO_OPEN_CNX_ERROR_PROTOCOL_NOT_SUPPORTED\n");
		ts->resp = SAS_TASK_COMPLETE;
		ts->stat = SAS_OPEN_REJECT;
		ts->open_rej_reason = SAS_OREJ_UNKNOWN;
		break;
	case IO_OPEN_CNX_ERROR_ZONE_VIOLATION:
		pm8001_dbg(pm8001_ha, IO,
			   "IO_OPEN_CNX_ERROR_ZONE_VIOLATION\n");
		ts->resp = SAS_TASK_COMPLETE;
		ts->stat = SAS_OPEN_REJECT;
		ts->open_rej_reason = SAS_OREJ_UNKNOWN;
		break;
	case IO_OPEN_CNX_ERROR_BREAK:
		pm8001_dbg(pm8001_ha, IO, "IO_OPEN_CNX_ERROR_BREAK\n");
		ts->resp = SAS_TASK_COMPLETE;
		ts->stat = SAS_OPEN_REJECT;
		ts->open_rej_reason = SAS_OREJ_RSVD_CONT0;
		break;
	case IO_OPEN_CNX_ERROR_IT_NEXUS_LOSS:
		pm8001_dbg(pm8001_ha, IO, "IO_OPEN_CNX_ERROR_IT_NEXUS_LOSS\n");
		ts->resp = SAS_TASK_COMPLETE;
		ts->stat = SAS_OPEN_REJECT;
		ts->open_rej_reason = SAS_OREJ_UNKNOWN;
		pm8001_handle_event(pm8001_ha,
				pm8001_dev,
				IO_OPEN_CNX_ERROR_IT_NEXUS_LOSS);
		break;
	case IO_OPEN_CNX_ERROR_BAD_DESTINATION:
		pm8001_dbg(pm8001_ha, IO,
			   "IO_OPEN_CNX_ERROR_BAD_DESTINATION\n");
		ts->resp = SAS_TASK_COMPLETE;
		ts->stat = SAS_OPEN_REJECT;
		ts->open_rej_reason = SAS_OREJ_BAD_DEST;
		break;
	case IO_OPEN_CNX_ERROR_CONNECTION_RATE_NOT_SUPPORTED:
		pm8001_dbg(pm8001_ha, IO, "IO_OPEN_CNX_ERROR_CONNECTION_RATE_NOT_SUPPORTED\n");
		ts->resp = SAS_TASK_COMPLETE;
		ts->stat = SAS_OPEN_REJECT;
		ts->open_rej_reason = SAS_OREJ_CONN_RATE;
		break;
	case IO_OPEN_CNX_ERROR_WRONG_DESTINATION:
		pm8001_dbg(pm8001_ha, IO,
			   "IO_OPEN_CNX_ERROR_WRONG_DESTINATION\n");
		ts->resp = SAS_TASK_COMPLETE;
		ts->stat = SAS_OPEN_REJECT;
		ts->open_rej_reason = SAS_OREJ_WRONG_DEST;
		break;
	case IO_XFER_ERROR_RX_FRAME:
		pm8001_dbg(pm8001_ha, IO, "IO_XFER_ERROR_RX_FRAME\n");
		ts->resp = SAS_TASK_COMPLETE;
		ts->stat = SAS_DEV_NO_RESPONSE;
		break;
	case IO_XFER_OPEN_RETRY_TIMEOUT:
		pm8001_dbg(pm8001_ha, IO, "IO_XFER_OPEN_RETRY_TIMEOUT\n");
		ts->resp = SAS_TASK_COMPLETE;
		ts->stat = SAS_OPEN_REJECT;
		ts->open_rej_reason = SAS_OREJ_RSVD_RETRY;
		break;
	case IO_ERROR_INTERNAL_SMP_RESOURCE:
		pm8001_dbg(pm8001_ha, IO, "IO_ERROR_INTERNAL_SMP_RESOURCE\n");
		ts->resp = SAS_TASK_COMPLETE;
		ts->stat = SAS_QUEUE_FULL;
		break;
	case IO_PORT_IN_RESET:
		pm8001_dbg(pm8001_ha, IO, "IO_PORT_IN_RESET\n");
		ts->resp = SAS_TASK_COMPLETE;
		ts->stat = SAS_OPEN_REJECT;
		ts->open_rej_reason = SAS_OREJ_RSVD_RETRY;
		break;
	case IO_DS_NON_OPERATIONAL:
		pm8001_dbg(pm8001_ha, IO, "IO_DS_NON_OPERATIONAL\n");
		ts->resp = SAS_TASK_COMPLETE;
		ts->stat = SAS_DEV_NO_RESPONSE;
		break;
	case IO_DS_IN_RECOVERY:
		pm8001_dbg(pm8001_ha, IO, "IO_DS_IN_RECOVERY\n");
		ts->resp = SAS_TASK_COMPLETE;
		ts->stat = SAS_OPEN_REJECT;
		ts->open_rej_reason = SAS_OREJ_RSVD_RETRY;
		break;
	case IO_OPEN_CNX_ERROR_HW_RESOURCE_BUSY:
		pm8001_dbg(pm8001_ha, IO,
			   "IO_OPEN_CNX_ERROR_HW_RESOURCE_BUSY\n");
		ts->resp = SAS_TASK_COMPLETE;
		ts->stat = SAS_OPEN_REJECT;
		ts->open_rej_reason = SAS_OREJ_RSVD_RETRY;
		break;
	default:
		pm8001_dbg(pm8001_ha, DEVIO, "Unknown status 0x%x\n", status);
		ts->resp = SAS_TASK_COMPLETE;
		ts->stat = SAS_DEV_NO_RESPONSE;
		/* not allowed case. Therefore, return failed status */
		break;
	}
	spin_lock_irqsave(&t->task_state_lock, flags);
	t->task_state_flags &= ~SAS_TASK_STATE_PENDING;
	t->task_state_flags |= SAS_TASK_STATE_DONE;
	if (unlikely((t->task_state_flags & SAS_TASK_STATE_ABORTED))) {
		spin_unlock_irqrestore(&t->task_state_lock, flags);
		pm8001_dbg(pm8001_ha, FAIL, "task 0x%p done with io_status 0x%x resp 0x%x stat 0x%x but aborted by upper layer!\n",
			   t, status, ts->resp, ts->stat);
		pm8001_ccb_task_free(pm8001_ha, ccb);
	} else {
		spin_unlock_irqrestore(&t->task_state_lock, flags);
		pm8001_ccb_task_free_done(pm8001_ha, ccb);
	}
}

void pm8001_mpi_set_dev_state_resp(struct pm8001_hba_info *pm8001_ha,
		void *piomb)
{
	struct set_dev_state_resp *pPayload =
		(struct set_dev_state_resp *)(piomb + 4);
	u32 tag = le32_to_cpu(pPayload->tag);
	struct pm8001_ccb_info *ccb = &pm8001_ha->ccb_info[tag];
	struct pm8001_device *pm8001_dev = ccb->device;
	u32 status = le32_to_cpu(pPayload->status);
	u32 device_id = le32_to_cpu(pPayload->device_id);
	u8 pds = le32_to_cpu(pPayload->pds_nds) & PDS_BITS;
	u8 nds = le32_to_cpu(pPayload->pds_nds) & NDS_BITS;

	pm8001_dbg(pm8001_ha, MSG,
		   "Set device id = 0x%x state from 0x%x to 0x%x status = 0x%x!\n",
		   device_id, pds, nds, status);
	complete(pm8001_dev->setds_completion);
	pm8001_ccb_free(pm8001_ha, ccb);
}

void pm8001_mpi_set_nvmd_resp(struct pm8001_hba_info *pm8001_ha, void *piomb)
{
	struct get_nvm_data_resp *pPayload =
		(struct get_nvm_data_resp *)(piomb + 4);
	u32 tag = le32_to_cpu(pPayload->tag);
	struct pm8001_ccb_info *ccb = &pm8001_ha->ccb_info[tag];
	u32 dlen_status = le32_to_cpu(pPayload->dlen_status);

	complete(pm8001_ha->nvmd_completion);
	pm8001_dbg(pm8001_ha, MSG, "Set nvm data complete!\n");
	if ((dlen_status & NVMD_STAT) != 0) {
		pm8001_dbg(pm8001_ha, FAIL, "Set nvm data error %x\n",
				dlen_status);
	}
	pm8001_ccb_free(pm8001_ha, ccb);
}

void
pm8001_mpi_get_nvmd_resp(struct pm8001_hba_info *pm8001_ha, void *piomb)
{
	struct fw_control_ex    *fw_control_context;
	struct get_nvm_data_resp *pPayload =
		(struct get_nvm_data_resp *)(piomb + 4);
	u32 tag = le32_to_cpu(pPayload->tag);
	struct pm8001_ccb_info *ccb = &pm8001_ha->ccb_info[tag];
	u32 dlen_status = le32_to_cpu(pPayload->dlen_status);
	u32 ir_tds_bn_dps_das_nvm =
		le32_to_cpu(pPayload->ir_tda_bn_dps_das_nvm);
	void *virt_addr = pm8001_ha->memoryMap.region[NVMD].virt_ptr;
	fw_control_context = ccb->fw_control_context;

	pm8001_dbg(pm8001_ha, MSG, "Get nvm data complete!\n");
	if ((dlen_status & NVMD_STAT) != 0) {
		pm8001_dbg(pm8001_ha, FAIL, "Get nvm data error %x\n",
				dlen_status);
		complete(pm8001_ha->nvmd_completion);
		/* We should free tag during failure also, the tag is not being
		 * freed by requesting path anywhere.
		 */
		pm8001_ccb_free(pm8001_ha, ccb);
		return;
	}
	if (ir_tds_bn_dps_das_nvm & IPMode) {
		/* indirect mode - IR bit set */
		pm8001_dbg(pm8001_ha, MSG, "Get NVMD success, IR=1\n");
		if ((ir_tds_bn_dps_das_nvm & NVMD_TYPE) == TWI_DEVICE) {
			if (ir_tds_bn_dps_das_nvm == 0x80a80200) {
				memcpy(pm8001_ha->sas_addr,
				      ((u8 *)virt_addr + 4),
				       SAS_ADDR_SIZE);
				pm8001_dbg(pm8001_ha, MSG, "Get SAS address from VPD successfully!\n");
			}
		} else if (((ir_tds_bn_dps_das_nvm & NVMD_TYPE) == C_SEEPROM)
			|| ((ir_tds_bn_dps_das_nvm & NVMD_TYPE) == VPD_FLASH) ||
			((ir_tds_bn_dps_das_nvm & NVMD_TYPE) == EXPAN_ROM)) {
				;
		} else if (((ir_tds_bn_dps_das_nvm & NVMD_TYPE) == AAP1_RDUMP)
			|| ((ir_tds_bn_dps_das_nvm & NVMD_TYPE) == IOP_RDUMP)) {
			;
		} else {
			/* Should not be happened*/
			pm8001_dbg(pm8001_ha, MSG,
				   "(IR=1)Wrong Device type 0x%x\n",
				   ir_tds_bn_dps_das_nvm);
		}
	} else /* direct mode */{
		pm8001_dbg(pm8001_ha, MSG,
			   "Get NVMD success, IR=0, dataLen=%d\n",
			   (dlen_status & NVMD_LEN) >> 24);
	}
	/* Though fw_control_context is freed below, usrAddr still needs
	 * to be updated as this holds the response to the request function
	 */
	memcpy(fw_control_context->usrAddr,
		pm8001_ha->memoryMap.region[NVMD].virt_ptr,
		fw_control_context->len);
	kfree(ccb->fw_control_context);
	/* To avoid race condition, complete should be
	 * called after the message is copied to
	 * fw_control_context->usrAddr
	 */
	complete(pm8001_ha->nvmd_completion);
	pm8001_dbg(pm8001_ha, MSG, "Get nvmd data complete!\n");
	pm8001_ccb_free(pm8001_ha, ccb);
}

int pm8001_mpi_local_phy_ctl(struct pm8001_hba_info *pm8001_ha, void *piomb)
{
	u32 tag;
	struct local_phy_ctl_resp *pPayload =
		(struct local_phy_ctl_resp *)(piomb + 4);
	u32 status = le32_to_cpu(pPayload->status);
	u32 phy_id = le32_to_cpu(pPayload->phyop_phyid) & ID_BITS;
	u32 phy_op = le32_to_cpu(pPayload->phyop_phyid) & OP_BITS;
	tag = le32_to_cpu(pPayload->tag);
	if (status != 0) {
		pm8001_dbg(pm8001_ha, MSG,
			   "%x phy execute %x phy op failed!\n",
			   phy_id, phy_op);
	} else {
		pm8001_dbg(pm8001_ha, MSG,
			   "%x phy execute %x phy op success!\n",
			   phy_id, phy_op);
		pm8001_ha->phy[phy_id].reset_success = true;
	}
	if (pm8001_ha->phy[phy_id].enable_completion) {
		complete(pm8001_ha->phy[phy_id].enable_completion);
		pm8001_ha->phy[phy_id].enable_completion = NULL;
	}
	pm8001_tag_free(pm8001_ha, tag);
	return 0;
}

/**
 * pm8001_bytes_dmaed - one of the interface function communication with libsas
 * @pm8001_ha: our hba card information
 * @i: which phy that received the event.
 *
 * when HBA driver received the identify done event or initiate FIS received
 * event(for SATA), it will invoke this function to notify the sas layer that
 * the sas toplogy has formed, please discover the whole sas domain,
 * while receive a broadcast(change) primitive just tell the sas
 * layer to discover the changed domain rather than the whole domain.
 */
void pm8001_bytes_dmaed(struct pm8001_hba_info *pm8001_ha, int i)
{
	struct pm8001_phy *phy = &pm8001_ha->phy[i];
	struct asd_sas_phy *sas_phy = &phy->sas_phy;
	if (!phy->phy_attached)
		return;

	if (phy->phy_type & PORT_TYPE_SAS) {
		struct sas_identify_frame *id;
		id = (struct sas_identify_frame *)phy->frame_rcvd;
		id->dev_type = phy->identify.device_type;
		id->initiator_bits = SAS_PROTOCOL_ALL;
		id->target_bits = phy->identify.target_port_protocols;
	} else if (phy->phy_type & PORT_TYPE_SATA) {
		/*Nothing*/
	}
	pm8001_dbg(pm8001_ha, MSG, "phy %d byte dmaded.\n", i);

	sas_phy->frame_rcvd_size = phy->frame_rcvd_size;
	sas_notify_port_event(sas_phy, PORTE_BYTES_DMAED, GFP_ATOMIC);
}

/* Get the link rate speed  */
void pm8001_get_lrate_mode(struct pm8001_phy *phy, u8 link_rate)
{
	struct sas_phy *sas_phy = phy->sas_phy.phy;

	switch (link_rate) {
	case PHY_SPEED_120:
		phy->sas_phy.linkrate = SAS_LINK_RATE_12_0_GBPS;
		break;
	case PHY_SPEED_60:
		phy->sas_phy.linkrate = SAS_LINK_RATE_6_0_GBPS;
		break;
	case PHY_SPEED_30:
		phy->sas_phy.linkrate = SAS_LINK_RATE_3_0_GBPS;
		break;
	case PHY_SPEED_15:
		phy->sas_phy.linkrate = SAS_LINK_RATE_1_5_GBPS;
		break;
	}
	sas_phy->negotiated_linkrate = phy->sas_phy.linkrate;
	sas_phy->maximum_linkrate_hw = phy->maximum_linkrate;
	sas_phy->minimum_linkrate_hw = SAS_LINK_RATE_1_5_GBPS;
	sas_phy->maximum_linkrate = phy->maximum_linkrate;
	sas_phy->minimum_linkrate = phy->minimum_linkrate;
}

/**
 * pm8001_get_attached_sas_addr - extract/generate attached SAS address
 * @phy: pointer to asd_phy
 * @sas_addr: pointer to buffer where the SAS address is to be written
 *
 * This function extracts the SAS address from an IDENTIFY frame
 * received.  If OOB is SATA, then a SAS address is generated from the
 * HA tables.
 *
 * LOCKING: the frame_rcvd_lock needs to be held since this parses the frame
 * buffer.
 */
void pm8001_get_attached_sas_addr(struct pm8001_phy *phy,
	u8 *sas_addr)
{
	if (phy->sas_phy.frame_rcvd[0] == 0x34
		&& phy->sas_phy.oob_mode == SATA_OOB_MODE) {
		struct pm8001_hba_info *pm8001_ha = phy->sas_phy.ha->lldd_ha;
		/* FIS device-to-host */
		u64 addr = be64_to_cpu(*(__be64 *)pm8001_ha->sas_addr);
		addr += phy->sas_phy.id;
		*(__be64 *)sas_addr = cpu_to_be64(addr);
	} else {
		struct sas_identify_frame *idframe =
			(void *) phy->sas_phy.frame_rcvd;
		memcpy(sas_addr, idframe->sas_addr, SAS_ADDR_SIZE);
	}
}

/**
 * pm8001_hw_event_ack_req- For PM8001,some events need to acknowage to FW.
 * @pm8001_ha: our hba card information
 * @Qnum: the outbound queue message number.
 * @SEA: source of event to ack
 * @port_id: port id.
 * @phyId: phy id.
 * @param0: parameter 0.
 * @param1: parameter 1.
 */
static void pm8001_hw_event_ack_req(struct pm8001_hba_info *pm8001_ha,
	u32 Qnum, u32 SEA, u32 port_id, u32 phyId, u32 param0, u32 param1)
{
	struct hw_event_ack_req	 payload;
	u32 opc = OPC_INB_SAS_HW_EVENT_ACK;

	memset((u8 *)&payload, 0, sizeof(payload));
	payload.tag = cpu_to_le32(1);
	payload.sea_phyid_portid = cpu_to_le32(((SEA & 0xFFFF) << 8) |
		((phyId & 0x0F) << 4) | (port_id & 0x0F));
	payload.param0 = cpu_to_le32(param0);
	payload.param1 = cpu_to_le32(param1);

	pm8001_mpi_build_cmd(pm8001_ha, Qnum, opc, &payload, sizeof(payload), 0);
}

static int pm8001_chip_phy_ctl_req(struct pm8001_hba_info *pm8001_ha,
	u32 phyId, u32 phy_op);

/**
 * hw_event_sas_phy_up -FW tells me a SAS phy up event.
 * @pm8001_ha: our hba card information
 * @piomb: IO message buffer
 */
static void
hw_event_sas_phy_up(struct pm8001_hba_info *pm8001_ha, void *piomb)
{
	struct hw_event_resp *pPayload =
		(struct hw_event_resp *)(piomb + 4);
	u32 lr_evt_status_phyid_portid =
		le32_to_cpu(pPayload->lr_evt_status_phyid_portid);
	u8 link_rate =
		(u8)((lr_evt_status_phyid_portid & 0xF0000000) >> 28);
	u8 port_id = (u8)(lr_evt_status_phyid_portid & 0x0000000F);
	u8 phy_id =
		(u8)((lr_evt_status_phyid_portid & 0x000000F0) >> 4);
	u32 npip_portstate = le32_to_cpu(pPayload->npip_portstate);
	u8 portstate = (u8)(npip_portstate & 0x0000000F);
	struct pm8001_port *port = &pm8001_ha->port[port_id];
	struct pm8001_phy *phy = &pm8001_ha->phy[phy_id];
	unsigned long flags;
	u8 deviceType = pPayload->sas_identify.dev_type;
	phy->port = port;
	port->port_id = port_id;
	port->port_state =  portstate;
	phy->phy_state = PHY_STATE_LINK_UP_SPC;
	pm8001_dbg(pm8001_ha, MSG,
		   "HW_EVENT_SAS_PHY_UP port id = %d, phy id = %d\n",
		   port_id, phy_id);

	switch (deviceType) {
	case SAS_PHY_UNUSED:
		pm8001_dbg(pm8001_ha, MSG, "device type no device.\n");
		break;
	case SAS_END_DEVICE:
		pm8001_dbg(pm8001_ha, MSG, "end device.\n");
		pm8001_chip_phy_ctl_req(pm8001_ha, phy_id,
			PHY_NOTIFY_ENABLE_SPINUP);
		port->port_attached = 1;
		pm8001_get_lrate_mode(phy, link_rate);
		break;
	case SAS_EDGE_EXPANDER_DEVICE:
		pm8001_dbg(pm8001_ha, MSG, "expander device.\n");
		port->port_attached = 1;
		pm8001_get_lrate_mode(phy, link_rate);
		break;
	case SAS_FANOUT_EXPANDER_DEVICE:
		pm8001_dbg(pm8001_ha, MSG, "fanout expander device.\n");
		port->port_attached = 1;
		pm8001_get_lrate_mode(phy, link_rate);
		break;
	default:
		pm8001_dbg(pm8001_ha, DEVIO, "unknown device type(%x)\n",
			   deviceType);
		break;
	}
	phy->phy_type |= PORT_TYPE_SAS;
	phy->identify.device_type = deviceType;
	phy->phy_attached = 1;
	if (phy->identify.device_type == SAS_END_DEVICE)
		phy->identify.target_port_protocols = SAS_PROTOCOL_SSP;
	else if (phy->identify.device_type != SAS_PHY_UNUSED)
		phy->identify.target_port_protocols = SAS_PROTOCOL_SMP;
	phy->sas_phy.oob_mode = SAS_OOB_MODE;
	sas_notify_phy_event(&phy->sas_phy, PHYE_OOB_DONE, GFP_ATOMIC);
	spin_lock_irqsave(&phy->sas_phy.frame_rcvd_lock, flags);
	memcpy(phy->frame_rcvd, &pPayload->sas_identify,
		sizeof(struct sas_identify_frame)-4);
	phy->frame_rcvd_size = sizeof(struct sas_identify_frame) - 4;
	pm8001_get_attached_sas_addr(phy, phy->sas_phy.attached_sas_addr);
	spin_unlock_irqrestore(&phy->sas_phy.frame_rcvd_lock, flags);
	if (pm8001_ha->flags == PM8001F_RUN_TIME)
		mdelay(200);/*delay a moment to wait disk to spinup*/
	pm8001_bytes_dmaed(pm8001_ha, phy_id);
}

/**
 * hw_event_sata_phy_up -FW tells me a SATA phy up event.
 * @pm8001_ha: our hba card information
 * @piomb: IO message buffer
 */
static void
hw_event_sata_phy_up(struct pm8001_hba_info *pm8001_ha, void *piomb)
{
	struct hw_event_resp *pPayload =
		(struct hw_event_resp *)(piomb + 4);
	u32 lr_evt_status_phyid_portid =
		le32_to_cpu(pPayload->lr_evt_status_phyid_portid);
	u8 link_rate =
		(u8)((lr_evt_status_phyid_portid & 0xF0000000) >> 28);
	u8 port_id = (u8)(lr_evt_status_phyid_portid & 0x0000000F);
	u8 phy_id =
		(u8)((lr_evt_status_phyid_portid & 0x000000F0) >> 4);
	u32 npip_portstate = le32_to_cpu(pPayload->npip_portstate);
	u8 portstate = (u8)(npip_portstate & 0x0000000F);
	struct pm8001_port *port = &pm8001_ha->port[port_id];
	struct pm8001_phy *phy = &pm8001_ha->phy[phy_id];
	unsigned long flags;
	pm8001_dbg(pm8001_ha, DEVIO, "HW_EVENT_SATA_PHY_UP port id = %d, phy id = %d\n",
		   port_id, phy_id);
	phy->port = port;
	port->port_id = port_id;
	port->port_state =  portstate;
	phy->phy_state = PHY_STATE_LINK_UP_SPC;
	port->port_attached = 1;
	pm8001_get_lrate_mode(phy, link_rate);
	phy->phy_type |= PORT_TYPE_SATA;
	phy->phy_attached = 1;
	phy->sas_phy.oob_mode = SATA_OOB_MODE;
	sas_notify_phy_event(&phy->sas_phy, PHYE_OOB_DONE, GFP_ATOMIC);
	spin_lock_irqsave(&phy->sas_phy.frame_rcvd_lock, flags);
	memcpy(phy->frame_rcvd, ((u8 *)&pPayload->sata_fis - 4),
		sizeof(struct dev_to_host_fis));
	phy->frame_rcvd_size = sizeof(struct dev_to_host_fis);
	phy->identify.target_port_protocols = SAS_PROTOCOL_SATA;
	phy->identify.device_type = SAS_SATA_DEV;
	pm8001_get_attached_sas_addr(phy, phy->sas_phy.attached_sas_addr);
	spin_unlock_irqrestore(&phy->sas_phy.frame_rcvd_lock, flags);
	pm8001_bytes_dmaed(pm8001_ha, phy_id);
}

/**
 * hw_event_phy_down -we should notify the libsas the phy is down.
 * @pm8001_ha: our hba card information
 * @piomb: IO message buffer
 */
static void
hw_event_phy_down(struct pm8001_hba_info *pm8001_ha, void *piomb)
{
	struct hw_event_resp *pPayload =
		(struct hw_event_resp *)(piomb + 4);
	u32 lr_evt_status_phyid_portid =
		le32_to_cpu(pPayload->lr_evt_status_phyid_portid);
	u8 port_id = (u8)(lr_evt_status_phyid_portid & 0x0000000F);
	u8 phy_id =
		(u8)((lr_evt_status_phyid_portid & 0x000000F0) >> 4);
	u32 npip_portstate = le32_to_cpu(pPayload->npip_portstate);
	u8 portstate = (u8)(npip_portstate & 0x0000000F);
	struct pm8001_port *port = &pm8001_ha->port[port_id];
	struct pm8001_phy *phy = &pm8001_ha->phy[phy_id];
	port->port_state =  portstate;
	phy->phy_type = 0;
	phy->identify.device_type = 0;
	phy->phy_attached = 0;
	memset(&phy->dev_sas_addr, 0, SAS_ADDR_SIZE);
	switch (portstate) {
	case PORT_VALID:
		break;
	case PORT_INVALID:
		pm8001_dbg(pm8001_ha, MSG, " PortInvalid portID %d\n",
			   port_id);
		pm8001_dbg(pm8001_ha, MSG,
			   " Last phy Down and port invalid\n");
		port->port_attached = 0;
		pm8001_hw_event_ack_req(pm8001_ha, 0, HW_EVENT_PHY_DOWN,
			port_id, phy_id, 0, 0);
		break;
	case PORT_IN_RESET:
		pm8001_dbg(pm8001_ha, MSG, " Port In Reset portID %d\n",
			   port_id);
		break;
	case PORT_NOT_ESTABLISHED:
		pm8001_dbg(pm8001_ha, MSG,
			   " phy Down and PORT_NOT_ESTABLISHED\n");
		port->port_attached = 0;
		break;
	case PORT_LOSTCOMM:
		pm8001_dbg(pm8001_ha, MSG, " phy Down and PORT_LOSTCOMM\n");
		pm8001_dbg(pm8001_ha, MSG,
			   " Last phy Down and port invalid\n");
		port->port_attached = 0;
		pm8001_hw_event_ack_req(pm8001_ha, 0, HW_EVENT_PHY_DOWN,
			port_id, phy_id, 0, 0);
		break;
	default:
		port->port_attached = 0;
		pm8001_dbg(pm8001_ha, DEVIO, " phy Down and(default) = %x\n",
			   portstate);
		break;

	}
}

/**
 * pm8001_mpi_reg_resp -process register device ID response.
 * @pm8001_ha: our hba card information
 * @piomb: IO message buffer
 *
 * when sas layer find a device it will notify LLDD, then the driver register
 * the domain device to FW, this event is the return device ID which the FW
 * has assigned, from now, inter-communication with FW is no longer using the
 * SAS address, use device ID which FW assigned.
 */
int pm8001_mpi_reg_resp(struct pm8001_hba_info *pm8001_ha, void *piomb)
{
	u32 status;
	u32 device_id;
	u32 htag;
	struct pm8001_ccb_info *ccb;
	struct pm8001_device *pm8001_dev;
	struct dev_reg_resp *registerRespPayload =
		(struct dev_reg_resp *)(piomb + 4);

	htag = le32_to_cpu(registerRespPayload->tag);
	ccb = &pm8001_ha->ccb_info[htag];
	pm8001_dev = ccb->device;
	status = le32_to_cpu(registerRespPayload->status);
	device_id = le32_to_cpu(registerRespPayload->device_id);
	pm8001_dbg(pm8001_ha, INIT,
		   "register device status %d phy_id 0x%x device_id %d\n",
		   status, pm8001_dev->attached_phy, device_id);
	switch (status) {
	case DEVREG_SUCCESS:
		pm8001_dbg(pm8001_ha, MSG, "DEVREG_SUCCESS\n");
		pm8001_dev->device_id = device_id;
		break;
	case DEVREG_FAILURE_OUT_OF_RESOURCE:
		pm8001_dbg(pm8001_ha, MSG, "DEVREG_FAILURE_OUT_OF_RESOURCE\n");
		break;
	case DEVREG_FAILURE_DEVICE_ALREADY_REGISTERED:
		pm8001_dbg(pm8001_ha, MSG,
			   "DEVREG_FAILURE_DEVICE_ALREADY_REGISTERED\n");
		break;
	case DEVREG_FAILURE_INVALID_PHY_ID:
		pm8001_dbg(pm8001_ha, MSG, "DEVREG_FAILURE_INVALID_PHY_ID\n");
		break;
	case DEVREG_FAILURE_PHY_ID_ALREADY_REGISTERED:
		pm8001_dbg(pm8001_ha, MSG,
			   "DEVREG_FAILURE_PHY_ID_ALREADY_REGISTERED\n");
		break;
	case DEVREG_FAILURE_PORT_ID_OUT_OF_RANGE:
		pm8001_dbg(pm8001_ha, MSG,
			   "DEVREG_FAILURE_PORT_ID_OUT_OF_RANGE\n");
		break;
	case DEVREG_FAILURE_PORT_NOT_VALID_STATE:
		pm8001_dbg(pm8001_ha, MSG,
			   "DEVREG_FAILURE_PORT_NOT_VALID_STATE\n");
		break;
	case DEVREG_FAILURE_DEVICE_TYPE_NOT_VALID:
		pm8001_dbg(pm8001_ha, MSG,
			   "DEVREG_FAILURE_DEVICE_TYPE_NOT_VALID\n");
		break;
	default:
		pm8001_dbg(pm8001_ha, MSG,
			   "DEVREG_FAILURE_DEVICE_TYPE_NOT_SUPPORTED\n");
		break;
	}
	complete(pm8001_dev->dcompletion);
	pm8001_ccb_free(pm8001_ha, ccb);
	return 0;
}

int pm8001_mpi_dereg_resp(struct pm8001_hba_info *pm8001_ha, void *piomb)
{
	u32 status;
	u32 device_id;
	struct dev_reg_resp *registerRespPayload =
		(struct dev_reg_resp *)(piomb + 4);

	status = le32_to_cpu(registerRespPayload->status);
	device_id = le32_to_cpu(registerRespPayload->device_id);
	if (status != 0)
		pm8001_dbg(pm8001_ha, MSG,
			   " deregister device failed ,status = %x, device_id = %x\n",
			   status, device_id);
	return 0;
}

/**
 * pm8001_mpi_fw_flash_update_resp - Response from FW for flash update command.
 * @pm8001_ha: our hba card information
 * @piomb: IO message buffer
 */
int pm8001_mpi_fw_flash_update_resp(struct pm8001_hba_info *pm8001_ha,
		void *piomb)
{
	u32 status;
	struct fw_flash_Update_resp *ppayload =
		(struct fw_flash_Update_resp *)(piomb + 4);
	u32 tag = le32_to_cpu(ppayload->tag);
	struct pm8001_ccb_info *ccb = &pm8001_ha->ccb_info[tag];

	status = le32_to_cpu(ppayload->status);
	switch (status) {
	case FLASH_UPDATE_COMPLETE_PENDING_REBOOT:
		pm8001_dbg(pm8001_ha, MSG,
			   ": FLASH_UPDATE_COMPLETE_PENDING_REBOOT\n");
		break;
	case FLASH_UPDATE_IN_PROGRESS:
		pm8001_dbg(pm8001_ha, MSG, ": FLASH_UPDATE_IN_PROGRESS\n");
		break;
	case FLASH_UPDATE_HDR_ERR:
		pm8001_dbg(pm8001_ha, MSG, ": FLASH_UPDATE_HDR_ERR\n");
		break;
	case FLASH_UPDATE_OFFSET_ERR:
		pm8001_dbg(pm8001_ha, MSG, ": FLASH_UPDATE_OFFSET_ERR\n");
		break;
	case FLASH_UPDATE_CRC_ERR:
		pm8001_dbg(pm8001_ha, MSG, ": FLASH_UPDATE_CRC_ERR\n");
		break;
	case FLASH_UPDATE_LENGTH_ERR:
		pm8001_dbg(pm8001_ha, MSG, ": FLASH_UPDATE_LENGTH_ERR\n");
		break;
	case FLASH_UPDATE_HW_ERR:
		pm8001_dbg(pm8001_ha, MSG, ": FLASH_UPDATE_HW_ERR\n");
		break;
	case FLASH_UPDATE_DNLD_NOT_SUPPORTED:
		pm8001_dbg(pm8001_ha, MSG,
			   ": FLASH_UPDATE_DNLD_NOT_SUPPORTED\n");
		break;
	case FLASH_UPDATE_DISABLED:
		pm8001_dbg(pm8001_ha, MSG, ": FLASH_UPDATE_DISABLED\n");
		break;
	default:
		pm8001_dbg(pm8001_ha, DEVIO, "No matched status = %d\n",
			   status);
		break;
	}
	kfree(ccb->fw_control_context);
	pm8001_ccb_free(pm8001_ha, ccb);
	complete(pm8001_ha->nvmd_completion);
	return 0;
}

int pm8001_mpi_general_event(struct pm8001_hba_info *pm8001_ha, void *piomb)
{
	u32 status;
	int i;
	struct general_event_resp *pPayload =
		(struct general_event_resp *)(piomb + 4);
	status = le32_to_cpu(pPayload->status);
	pm8001_dbg(pm8001_ha, MSG, " status = 0x%x\n", status);
	for (i = 0; i < GENERAL_EVENT_PAYLOAD; i++)
		pm8001_dbg(pm8001_ha, MSG, "inb_IOMB_payload[0x%x] 0x%x,\n",
			   i,
			   pPayload->inb_IOMB_payload[i]);
	return 0;
}

int pm8001_mpi_task_abort_resp(struct pm8001_hba_info *pm8001_ha, void *piomb)
{
	struct sas_task *t;
	struct pm8001_ccb_info *ccb;
	unsigned long flags;
	u32 status ;
	u32 tag, scp;
	struct task_status_struct *ts;
	struct pm8001_device *pm8001_dev;

	struct task_abort_resp *pPayload =
		(struct task_abort_resp *)(piomb + 4);

	status = le32_to_cpu(pPayload->status);
	tag = le32_to_cpu(pPayload->tag);

	scp = le32_to_cpu(pPayload->scp);
	ccb = &pm8001_ha->ccb_info[tag];
	t = ccb->task;
	pm8001_dev = ccb->device; /* retrieve device */

	if (!t)	{
		pm8001_dbg(pm8001_ha, FAIL, " TASK NULL. RETURNING !!!\n");
		return -1;
	}

	if (t->task_proto == SAS_PROTOCOL_INTERNAL_ABORT)
		atomic_dec(&pm8001_dev->running_req);

	ts = &t->task_status;
	if (status != 0)
		pm8001_dbg(pm8001_ha, FAIL, "task abort failed status 0x%x ,tag = 0x%x, scp= 0x%x\n",
			   status, tag, scp);
	switch (status) {
	case IO_SUCCESS:
		pm8001_dbg(pm8001_ha, EH, "IO_SUCCESS\n");
		ts->resp = SAS_TASK_COMPLETE;
		ts->stat = SAS_SAM_STAT_GOOD;
		break;
	case IO_NOT_VALID:
		pm8001_dbg(pm8001_ha, EH, "IO_NOT_VALID\n");
		ts->resp = TMF_RESP_FUNC_FAILED;
		break;
	}
	spin_lock_irqsave(&t->task_state_lock, flags);
	t->task_state_flags &= ~SAS_TASK_STATE_PENDING;
	t->task_state_flags |= SAS_TASK_STATE_DONE;
	spin_unlock_irqrestore(&t->task_state_lock, flags);
	pm8001_ccb_task_free(pm8001_ha, ccb);
	mb();

<<<<<<< HEAD
	if (pm8001_dev->id & NCQ_ABORT_ALL_FLAG) {
		sas_free_task(t);
		pm8001_dev->id &= ~NCQ_ABORT_ALL_FLAG;
	} else {
		t->task_done(t);
	}
=======
	t->task_done(t);
>>>>>>> eb3cdb58

	return 0;
}

/**
 * mpi_hw_event -The hw event has come.
 * @pm8001_ha: our hba card information
 * @piomb: IO message buffer
 */
static int mpi_hw_event(struct pm8001_hba_info *pm8001_ha, void *piomb)
{
	unsigned long flags;
	struct hw_event_resp *pPayload =
		(struct hw_event_resp *)(piomb + 4);
	u32 lr_evt_status_phyid_portid =
		le32_to_cpu(pPayload->lr_evt_status_phyid_portid);
	u8 port_id = (u8)(lr_evt_status_phyid_portid & 0x0000000F);
	u8 phy_id =
		(u8)((lr_evt_status_phyid_portid & 0x000000F0) >> 4);
	u16 eventType =
		(u16)((lr_evt_status_phyid_portid & 0x00FFFF00) >> 8);
	u8 status =
		(u8)((lr_evt_status_phyid_portid & 0x0F000000) >> 24);
	struct sas_ha_struct *sas_ha = pm8001_ha->sas;
	struct pm8001_phy *phy = &pm8001_ha->phy[phy_id];
	struct asd_sas_phy *sas_phy = sas_ha->sas_phy[phy_id];
	pm8001_dbg(pm8001_ha, DEVIO,
		   "SPC HW event for portid:%d, phyid:%d, event:%x, status:%x\n",
		   port_id, phy_id, eventType, status);
	switch (eventType) {
	case HW_EVENT_PHY_START_STATUS:
		pm8001_dbg(pm8001_ha, MSG, "HW_EVENT_PHY_START_STATUS status = %x\n",
			   status);
		if (status == 0)
			phy->phy_state = 1;

		if (pm8001_ha->flags == PM8001F_RUN_TIME &&
				phy->enable_completion != NULL) {
			complete(phy->enable_completion);
			phy->enable_completion = NULL;
		}
		break;
	case HW_EVENT_SAS_PHY_UP:
		pm8001_dbg(pm8001_ha, MSG, "HW_EVENT_PHY_START_STATUS\n");
		hw_event_sas_phy_up(pm8001_ha, piomb);
		break;
	case HW_EVENT_SATA_PHY_UP:
		pm8001_dbg(pm8001_ha, MSG, "HW_EVENT_SATA_PHY_UP\n");
		hw_event_sata_phy_up(pm8001_ha, piomb);
		break;
	case HW_EVENT_PHY_STOP_STATUS:
		pm8001_dbg(pm8001_ha, MSG, "HW_EVENT_PHY_STOP_STATUS status = %x\n",
			   status);
		if (status == 0)
			phy->phy_state = 0;
		break;
	case HW_EVENT_SATA_SPINUP_HOLD:
		pm8001_dbg(pm8001_ha, MSG, "HW_EVENT_SATA_SPINUP_HOLD\n");
		sas_notify_phy_event(&phy->sas_phy, PHYE_SPINUP_HOLD,
			GFP_ATOMIC);
		break;
	case HW_EVENT_PHY_DOWN:
		pm8001_dbg(pm8001_ha, MSG, "HW_EVENT_PHY_DOWN\n");
		sas_notify_phy_event(&phy->sas_phy, PHYE_LOSS_OF_SIGNAL,
			GFP_ATOMIC);
		phy->phy_attached = 0;
		phy->phy_state = 0;
		hw_event_phy_down(pm8001_ha, piomb);
		break;
	case HW_EVENT_PORT_INVALID:
		pm8001_dbg(pm8001_ha, MSG, "HW_EVENT_PORT_INVALID\n");
		sas_phy_disconnected(sas_phy);
		phy->phy_attached = 0;
		sas_notify_port_event(sas_phy, PORTE_LINK_RESET_ERR,
			GFP_ATOMIC);
		break;
	/* the broadcast change primitive received, tell the LIBSAS this event
	to revalidate the sas domain*/
	case HW_EVENT_BROADCAST_CHANGE:
		pm8001_dbg(pm8001_ha, MSG, "HW_EVENT_BROADCAST_CHANGE\n");
		pm8001_hw_event_ack_req(pm8001_ha, 0, HW_EVENT_BROADCAST_CHANGE,
			port_id, phy_id, 1, 0);
		spin_lock_irqsave(&sas_phy->sas_prim_lock, flags);
		sas_phy->sas_prim = HW_EVENT_BROADCAST_CHANGE;
		spin_unlock_irqrestore(&sas_phy->sas_prim_lock, flags);
		sas_notify_port_event(sas_phy, PORTE_BROADCAST_RCVD,
			GFP_ATOMIC);
		break;
	case HW_EVENT_PHY_ERROR:
		pm8001_dbg(pm8001_ha, MSG, "HW_EVENT_PHY_ERROR\n");
		sas_phy_disconnected(&phy->sas_phy);
		phy->phy_attached = 0;
		sas_notify_phy_event(&phy->sas_phy, PHYE_OOB_ERROR, GFP_ATOMIC);
		break;
	case HW_EVENT_BROADCAST_EXP:
		pm8001_dbg(pm8001_ha, MSG, "HW_EVENT_BROADCAST_EXP\n");
		spin_lock_irqsave(&sas_phy->sas_prim_lock, flags);
		sas_phy->sas_prim = HW_EVENT_BROADCAST_EXP;
		spin_unlock_irqrestore(&sas_phy->sas_prim_lock, flags);
		sas_notify_port_event(sas_phy, PORTE_BROADCAST_RCVD,
			GFP_ATOMIC);
		break;
	case HW_EVENT_LINK_ERR_INVALID_DWORD:
		pm8001_dbg(pm8001_ha, MSG,
			   "HW_EVENT_LINK_ERR_INVALID_DWORD\n");
		pm8001_hw_event_ack_req(pm8001_ha, 0,
			HW_EVENT_LINK_ERR_INVALID_DWORD, port_id, phy_id, 0, 0);
		sas_phy_disconnected(sas_phy);
		phy->phy_attached = 0;
		sas_notify_port_event(sas_phy, PORTE_LINK_RESET_ERR,
			GFP_ATOMIC);
		break;
	case HW_EVENT_LINK_ERR_DISPARITY_ERROR:
		pm8001_dbg(pm8001_ha, MSG,
			   "HW_EVENT_LINK_ERR_DISPARITY_ERROR\n");
		pm8001_hw_event_ack_req(pm8001_ha, 0,
			HW_EVENT_LINK_ERR_DISPARITY_ERROR,
			port_id, phy_id, 0, 0);
		sas_phy_disconnected(sas_phy);
		phy->phy_attached = 0;
		sas_notify_port_event(sas_phy, PORTE_LINK_RESET_ERR,
			GFP_ATOMIC);
		break;
	case HW_EVENT_LINK_ERR_CODE_VIOLATION:
		pm8001_dbg(pm8001_ha, MSG,
			   "HW_EVENT_LINK_ERR_CODE_VIOLATION\n");
		pm8001_hw_event_ack_req(pm8001_ha, 0,
			HW_EVENT_LINK_ERR_CODE_VIOLATION,
			port_id, phy_id, 0, 0);
		sas_phy_disconnected(sas_phy);
		phy->phy_attached = 0;
		sas_notify_port_event(sas_phy, PORTE_LINK_RESET_ERR,
			GFP_ATOMIC);
		break;
	case HW_EVENT_LINK_ERR_LOSS_OF_DWORD_SYNCH:
		pm8001_dbg(pm8001_ha, MSG,
			   "HW_EVENT_LINK_ERR_LOSS_OF_DWORD_SYNCH\n");
		pm8001_hw_event_ack_req(pm8001_ha, 0,
			HW_EVENT_LINK_ERR_LOSS_OF_DWORD_SYNCH,
			port_id, phy_id, 0, 0);
		sas_phy_disconnected(sas_phy);
		phy->phy_attached = 0;
		sas_notify_port_event(sas_phy, PORTE_LINK_RESET_ERR,
			GFP_ATOMIC);
		break;
	case HW_EVENT_MALFUNCTION:
		pm8001_dbg(pm8001_ha, MSG, "HW_EVENT_MALFUNCTION\n");
		break;
	case HW_EVENT_BROADCAST_SES:
		pm8001_dbg(pm8001_ha, MSG, "HW_EVENT_BROADCAST_SES\n");
		spin_lock_irqsave(&sas_phy->sas_prim_lock, flags);
		sas_phy->sas_prim = HW_EVENT_BROADCAST_SES;
		spin_unlock_irqrestore(&sas_phy->sas_prim_lock, flags);
		sas_notify_port_event(sas_phy, PORTE_BROADCAST_RCVD,
			GFP_ATOMIC);
		break;
	case HW_EVENT_INBOUND_CRC_ERROR:
		pm8001_dbg(pm8001_ha, MSG, "HW_EVENT_INBOUND_CRC_ERROR\n");
		pm8001_hw_event_ack_req(pm8001_ha, 0,
			HW_EVENT_INBOUND_CRC_ERROR,
			port_id, phy_id, 0, 0);
		break;
	case HW_EVENT_HARD_RESET_RECEIVED:
		pm8001_dbg(pm8001_ha, MSG, "HW_EVENT_HARD_RESET_RECEIVED\n");
		sas_notify_port_event(sas_phy, PORTE_HARD_RESET, GFP_ATOMIC);
		break;
	case HW_EVENT_ID_FRAME_TIMEOUT:
		pm8001_dbg(pm8001_ha, MSG, "HW_EVENT_ID_FRAME_TIMEOUT\n");
		sas_phy_disconnected(sas_phy);
		phy->phy_attached = 0;
		sas_notify_port_event(sas_phy, PORTE_LINK_RESET_ERR,
			GFP_ATOMIC);
		break;
	case HW_EVENT_LINK_ERR_PHY_RESET_FAILED:
		pm8001_dbg(pm8001_ha, MSG,
			   "HW_EVENT_LINK_ERR_PHY_RESET_FAILED\n");
		pm8001_hw_event_ack_req(pm8001_ha, 0,
			HW_EVENT_LINK_ERR_PHY_RESET_FAILED,
			port_id, phy_id, 0, 0);
		sas_phy_disconnected(sas_phy);
		phy->phy_attached = 0;
		sas_notify_port_event(sas_phy, PORTE_LINK_RESET_ERR,
			GFP_ATOMIC);
		break;
	case HW_EVENT_PORT_RESET_TIMER_TMO:
		pm8001_dbg(pm8001_ha, MSG, "HW_EVENT_PORT_RESET_TIMER_TMO\n");
		sas_phy_disconnected(sas_phy);
		phy->phy_attached = 0;
		sas_notify_port_event(sas_phy, PORTE_LINK_RESET_ERR,
			GFP_ATOMIC);
		break;
	case HW_EVENT_PORT_RECOVERY_TIMER_TMO:
		pm8001_dbg(pm8001_ha, MSG,
			   "HW_EVENT_PORT_RECOVERY_TIMER_TMO\n");
		sas_phy_disconnected(sas_phy);
		phy->phy_attached = 0;
		sas_notify_port_event(sas_phy, PORTE_LINK_RESET_ERR,
			GFP_ATOMIC);
		break;
	case HW_EVENT_PORT_RECOVER:
		pm8001_dbg(pm8001_ha, MSG, "HW_EVENT_PORT_RECOVER\n");
		break;
	case HW_EVENT_PORT_RESET_COMPLETE:
		pm8001_dbg(pm8001_ha, MSG, "HW_EVENT_PORT_RESET_COMPLETE\n");
		break;
	case EVENT_BROADCAST_ASYNCH_EVENT:
		pm8001_dbg(pm8001_ha, MSG, "EVENT_BROADCAST_ASYNCH_EVENT\n");
		break;
	default:
		pm8001_dbg(pm8001_ha, DEVIO, "Unknown event type = %x\n",
			   eventType);
		break;
	}
	return 0;
}

/**
 * process_one_iomb - process one outbound Queue memory block
 * @pm8001_ha: our hba card information
 * @piomb: IO message buffer
 */
static void process_one_iomb(struct pm8001_hba_info *pm8001_ha, void *piomb)
{
	__le32 pHeader = *(__le32 *)piomb;
	u8 opc = (u8)((le32_to_cpu(pHeader)) & 0xFFF);

	pm8001_dbg(pm8001_ha, MSG, "process_one_iomb:\n");

	switch (opc) {
	case OPC_OUB_ECHO:
		pm8001_dbg(pm8001_ha, MSG, "OPC_OUB_ECHO\n");
		break;
	case OPC_OUB_HW_EVENT:
		pm8001_dbg(pm8001_ha, MSG, "OPC_OUB_HW_EVENT\n");
		mpi_hw_event(pm8001_ha, piomb);
		break;
	case OPC_OUB_SSP_COMP:
		pm8001_dbg(pm8001_ha, MSG, "OPC_OUB_SSP_COMP\n");
		mpi_ssp_completion(pm8001_ha, piomb);
		break;
	case OPC_OUB_SMP_COMP:
		pm8001_dbg(pm8001_ha, MSG, "OPC_OUB_SMP_COMP\n");
		mpi_smp_completion(pm8001_ha, piomb);
		break;
	case OPC_OUB_LOCAL_PHY_CNTRL:
		pm8001_dbg(pm8001_ha, MSG, "OPC_OUB_LOCAL_PHY_CNTRL\n");
		pm8001_mpi_local_phy_ctl(pm8001_ha, piomb);
		break;
	case OPC_OUB_DEV_REGIST:
		pm8001_dbg(pm8001_ha, MSG, "OPC_OUB_DEV_REGIST\n");
		pm8001_mpi_reg_resp(pm8001_ha, piomb);
		break;
	case OPC_OUB_DEREG_DEV:
		pm8001_dbg(pm8001_ha, MSG, "unregister the device\n");
		pm8001_mpi_dereg_resp(pm8001_ha, piomb);
		break;
	case OPC_OUB_GET_DEV_HANDLE:
		pm8001_dbg(pm8001_ha, MSG, "OPC_OUB_GET_DEV_HANDLE\n");
		break;
	case OPC_OUB_SATA_COMP:
		pm8001_dbg(pm8001_ha, MSG, "OPC_OUB_SATA_COMP\n");
		mpi_sata_completion(pm8001_ha, piomb);
		break;
	case OPC_OUB_SATA_EVENT:
		pm8001_dbg(pm8001_ha, MSG, "OPC_OUB_SATA_EVENT\n");
		mpi_sata_event(pm8001_ha, piomb);
		break;
	case OPC_OUB_SSP_EVENT:
		pm8001_dbg(pm8001_ha, MSG, "OPC_OUB_SSP_EVENT\n");
		mpi_ssp_event(pm8001_ha, piomb);
		break;
	case OPC_OUB_DEV_HANDLE_ARRIV:
		pm8001_dbg(pm8001_ha, MSG, "OPC_OUB_DEV_HANDLE_ARRIV\n");
		/*This is for target*/
		break;
	case OPC_OUB_SSP_RECV_EVENT:
		pm8001_dbg(pm8001_ha, MSG, "OPC_OUB_SSP_RECV_EVENT\n");
		/*This is for target*/
		break;
	case OPC_OUB_DEV_INFO:
		pm8001_dbg(pm8001_ha, MSG, "OPC_OUB_DEV_INFO\n");
		break;
	case OPC_OUB_FW_FLASH_UPDATE:
		pm8001_dbg(pm8001_ha, MSG, "OPC_OUB_FW_FLASH_UPDATE\n");
		pm8001_mpi_fw_flash_update_resp(pm8001_ha, piomb);
		break;
	case OPC_OUB_GPIO_RESPONSE:
		pm8001_dbg(pm8001_ha, MSG, "OPC_OUB_GPIO_RESPONSE\n");
		break;
	case OPC_OUB_GPIO_EVENT:
		pm8001_dbg(pm8001_ha, MSG, "OPC_OUB_GPIO_EVENT\n");
		break;
	case OPC_OUB_GENERAL_EVENT:
		pm8001_dbg(pm8001_ha, MSG, "OPC_OUB_GENERAL_EVENT\n");
		pm8001_mpi_general_event(pm8001_ha, piomb);
		break;
	case OPC_OUB_SSP_ABORT_RSP:
		pm8001_dbg(pm8001_ha, MSG, "OPC_OUB_SSP_ABORT_RSP\n");
		pm8001_mpi_task_abort_resp(pm8001_ha, piomb);
		break;
	case OPC_OUB_SATA_ABORT_RSP:
		pm8001_dbg(pm8001_ha, MSG, "OPC_OUB_SATA_ABORT_RSP\n");
		pm8001_mpi_task_abort_resp(pm8001_ha, piomb);
		break;
	case OPC_OUB_SAS_DIAG_MODE_START_END:
		pm8001_dbg(pm8001_ha, MSG,
			   "OPC_OUB_SAS_DIAG_MODE_START_END\n");
		break;
	case OPC_OUB_SAS_DIAG_EXECUTE:
		pm8001_dbg(pm8001_ha, MSG, "OPC_OUB_SAS_DIAG_EXECUTE\n");
		break;
	case OPC_OUB_GET_TIME_STAMP:
		pm8001_dbg(pm8001_ha, MSG, "OPC_OUB_GET_TIME_STAMP\n");
		break;
	case OPC_OUB_SAS_HW_EVENT_ACK:
		pm8001_dbg(pm8001_ha, MSG, "OPC_OUB_SAS_HW_EVENT_ACK\n");
		break;
	case OPC_OUB_PORT_CONTROL:
		pm8001_dbg(pm8001_ha, MSG, "OPC_OUB_PORT_CONTROL\n");
		break;
	case OPC_OUB_SMP_ABORT_RSP:
		pm8001_dbg(pm8001_ha, MSG, "OPC_OUB_SMP_ABORT_RSP\n");
		pm8001_mpi_task_abort_resp(pm8001_ha, piomb);
		break;
	case OPC_OUB_GET_NVMD_DATA:
		pm8001_dbg(pm8001_ha, MSG, "OPC_OUB_GET_NVMD_DATA\n");
		pm8001_mpi_get_nvmd_resp(pm8001_ha, piomb);
		break;
	case OPC_OUB_SET_NVMD_DATA:
		pm8001_dbg(pm8001_ha, MSG, "OPC_OUB_SET_NVMD_DATA\n");
		pm8001_mpi_set_nvmd_resp(pm8001_ha, piomb);
		break;
	case OPC_OUB_DEVICE_HANDLE_REMOVAL:
		pm8001_dbg(pm8001_ha, MSG, "OPC_OUB_DEVICE_HANDLE_REMOVAL\n");
		break;
	case OPC_OUB_SET_DEVICE_STATE:
		pm8001_dbg(pm8001_ha, MSG, "OPC_OUB_SET_DEVICE_STATE\n");
		pm8001_mpi_set_dev_state_resp(pm8001_ha, piomb);
		break;
	case OPC_OUB_GET_DEVICE_STATE:
		pm8001_dbg(pm8001_ha, MSG, "OPC_OUB_GET_DEVICE_STATE\n");
		break;
	case OPC_OUB_SET_DEV_INFO:
		pm8001_dbg(pm8001_ha, MSG, "OPC_OUB_SET_DEV_INFO\n");
		break;
	case OPC_OUB_SAS_RE_INITIALIZE:
		pm8001_dbg(pm8001_ha, MSG, "OPC_OUB_SAS_RE_INITIALIZE\n");
		break;
	default:
		pm8001_dbg(pm8001_ha, DEVIO,
			   "Unknown outbound Queue IOMB OPC = %x\n",
			   opc);
		break;
	}
}

static int process_oq(struct pm8001_hba_info *pm8001_ha, u8 vec)
{
	struct outbound_queue_table *circularQ;
	void *pMsg1 = NULL;
	u8 bc;
	u32 ret = MPI_IO_STATUS_FAIL;
	unsigned long flags;

	spin_lock_irqsave(&pm8001_ha->lock, flags);
	circularQ = &pm8001_ha->outbnd_q_tbl[vec];
	do {
		ret = pm8001_mpi_msg_consume(pm8001_ha, circularQ, &pMsg1, &bc);
		if (MPI_IO_STATUS_SUCCESS == ret) {
			/* process the outbound message */
			process_one_iomb(pm8001_ha, (void *)(pMsg1 - 4));
			/* free the message from the outbound circular buffer */
			pm8001_mpi_msg_free_set(pm8001_ha, pMsg1,
							circularQ, bc);
		}
		if (MPI_IO_STATUS_BUSY == ret) {
			/* Update the producer index from SPC */
			circularQ->producer_index =
				cpu_to_le32(pm8001_read_32(circularQ->pi_virt));
			if (le32_to_cpu(circularQ->producer_index) ==
				circularQ->consumer_idx)
				/* OQ is empty */
				break;
		}
	} while (1);
	spin_unlock_irqrestore(&pm8001_ha->lock, flags);
	return ret;
}

/* DMA_... to our direction translation. */
static const u8 data_dir_flags[] = {
	[DMA_BIDIRECTIONAL]	= DATA_DIR_BYRECIPIENT,	/* UNSPECIFIED */
	[DMA_TO_DEVICE]		= DATA_DIR_OUT,		/* OUTBOUND */
	[DMA_FROM_DEVICE]	= DATA_DIR_IN,		/* INBOUND */
	[DMA_NONE]		= DATA_DIR_NONE,	/* NO TRANSFER */
};
void
pm8001_chip_make_sg(struct scatterlist *scatter, int nr, void *prd)
{
	int i;
	struct scatterlist *sg;
	struct pm8001_prd *buf_prd = prd;

	for_each_sg(scatter, sg, nr, i) {
		buf_prd->addr = cpu_to_le64(sg_dma_address(sg));
		buf_prd->im_len.len = cpu_to_le32(sg_dma_len(sg));
		buf_prd->im_len.e = 0;
		buf_prd++;
	}
}

static void build_smp_cmd(u32 deviceID, __le32 hTag, struct smp_req *psmp_cmd)
{
	psmp_cmd->tag = hTag;
	psmp_cmd->device_id = cpu_to_le32(deviceID);
	psmp_cmd->len_ip_ir = cpu_to_le32(1|(1 << 1));
}

/**
 * pm8001_chip_smp_req - send a SMP task to FW
 * @pm8001_ha: our hba card information.
 * @ccb: the ccb information this request used.
 */
static int pm8001_chip_smp_req(struct pm8001_hba_info *pm8001_ha,
	struct pm8001_ccb_info *ccb)
{
	int elem, rc;
	struct sas_task *task = ccb->task;
	struct domain_device *dev = task->dev;
	struct pm8001_device *pm8001_dev = dev->lldd_dev;
	struct scatterlist *sg_req, *sg_resp;
	u32 req_len, resp_len;
	struct smp_req smp_cmd;
	u32 opc;

	memset(&smp_cmd, 0, sizeof(smp_cmd));
	/*
	 * DMA-map SMP request, response buffers
	 */
	sg_req = &task->smp_task.smp_req;
	elem = dma_map_sg(pm8001_ha->dev, sg_req, 1, DMA_TO_DEVICE);
	if (!elem)
		return -ENOMEM;
	req_len = sg_dma_len(sg_req);

	sg_resp = &task->smp_task.smp_resp;
	elem = dma_map_sg(pm8001_ha->dev, sg_resp, 1, DMA_FROM_DEVICE);
	if (!elem) {
		rc = -ENOMEM;
		goto err_out;
	}
	resp_len = sg_dma_len(sg_resp);
	/* must be in dwords */
	if ((req_len & 0x3) || (resp_len & 0x3)) {
		rc = -EINVAL;
		goto err_out_2;
	}

	opc = OPC_INB_SMP_REQUEST;
	smp_cmd.tag = cpu_to_le32(ccb->ccb_tag);
	smp_cmd.long_smp_req.long_req_addr =
		cpu_to_le64((u64)sg_dma_address(&task->smp_task.smp_req));
	smp_cmd.long_smp_req.long_req_size =
		cpu_to_le32((u32)sg_dma_len(&task->smp_task.smp_req)-4);
	smp_cmd.long_smp_req.long_resp_addr =
		cpu_to_le64((u64)sg_dma_address(&task->smp_task.smp_resp));
	smp_cmd.long_smp_req.long_resp_size =
		cpu_to_le32((u32)sg_dma_len(&task->smp_task.smp_resp)-4);
	build_smp_cmd(pm8001_dev->device_id, smp_cmd.tag, &smp_cmd);
	rc = pm8001_mpi_build_cmd(pm8001_ha, 0, opc,
				  &smp_cmd, sizeof(smp_cmd), 0);
	if (rc)
		goto err_out_2;

	return 0;

err_out_2:
	dma_unmap_sg(pm8001_ha->dev, &ccb->task->smp_task.smp_resp, 1,
			DMA_FROM_DEVICE);
err_out:
	dma_unmap_sg(pm8001_ha->dev, &ccb->task->smp_task.smp_req, 1,
			DMA_TO_DEVICE);
	return rc;
}

/**
 * pm8001_chip_ssp_io_req - send a SSP task to FW
 * @pm8001_ha: our hba card information.
 * @ccb: the ccb information this request used.
 */
static int pm8001_chip_ssp_io_req(struct pm8001_hba_info *pm8001_ha,
	struct pm8001_ccb_info *ccb)
{
	struct sas_task *task = ccb->task;
	struct domain_device *dev = task->dev;
	struct pm8001_device *pm8001_dev = dev->lldd_dev;
	struct ssp_ini_io_start_req ssp_cmd;
	u32 tag = ccb->ccb_tag;
	u64 phys_addr;
	u32 opc = OPC_INB_SSPINIIOSTART;
	memset(&ssp_cmd, 0, sizeof(ssp_cmd));
	memcpy(ssp_cmd.ssp_iu.lun, task->ssp_task.LUN, 8);
	ssp_cmd.dir_m_tlr =
		cpu_to_le32(data_dir_flags[task->data_dir] << 8 | 0x0);/*0 for
	SAS 1.1 compatible TLR*/
	ssp_cmd.data_len = cpu_to_le32(task->total_xfer_len);
	ssp_cmd.device_id = cpu_to_le32(pm8001_dev->device_id);
	ssp_cmd.tag = cpu_to_le32(tag);
	if (task->ssp_task.enable_first_burst)
		ssp_cmd.ssp_iu.efb_prio_attr |= 0x80;
	ssp_cmd.ssp_iu.efb_prio_attr |= (task->ssp_task.task_prio << 3);
	ssp_cmd.ssp_iu.efb_prio_attr |= (task->ssp_task.task_attr & 7);
	memcpy(ssp_cmd.ssp_iu.cdb, task->ssp_task.cmd->cmnd,
	       task->ssp_task.cmd->cmd_len);

	/* fill in PRD (scatter/gather) table, if any */
	if (task->num_scatter > 1) {
		pm8001_chip_make_sg(task->scatter, ccb->n_elem, ccb->buf_prd);
		phys_addr = ccb->ccb_dma_handle;
		ssp_cmd.addr_low = cpu_to_le32(lower_32_bits(phys_addr));
		ssp_cmd.addr_high = cpu_to_le32(upper_32_bits(phys_addr));
		ssp_cmd.esgl = cpu_to_le32(1<<31);
	} else if (task->num_scatter == 1) {
		u64 dma_addr = sg_dma_address(task->scatter);
		ssp_cmd.addr_low = cpu_to_le32(lower_32_bits(dma_addr));
		ssp_cmd.addr_high = cpu_to_le32(upper_32_bits(dma_addr));
		ssp_cmd.len = cpu_to_le32(task->total_xfer_len);
		ssp_cmd.esgl = 0;
	} else if (task->num_scatter == 0) {
		ssp_cmd.addr_low = 0;
		ssp_cmd.addr_high = 0;
		ssp_cmd.len = cpu_to_le32(task->total_xfer_len);
		ssp_cmd.esgl = 0;
	}

	return pm8001_mpi_build_cmd(pm8001_ha, 0, opc, &ssp_cmd,
				    sizeof(ssp_cmd), 0);
}

static int pm8001_chip_sata_req(struct pm8001_hba_info *pm8001_ha,
	struct pm8001_ccb_info *ccb)
{
	struct sas_task *task = ccb->task;
	struct domain_device *dev = task->dev;
	struct pm8001_device *pm8001_ha_dev = dev->lldd_dev;
	u32 tag = ccb->ccb_tag;
	struct sata_start_req sata_cmd;
	u32 hdr_tag, ncg_tag = 0;
	u64 phys_addr;
	u32 ATAP = 0x0;
	u32 dir;
<<<<<<< HEAD
	unsigned long flags;
=======
>>>>>>> eb3cdb58
	u32  opc = OPC_INB_SATA_HOST_OPSTART;

	memset(&sata_cmd, 0, sizeof(sata_cmd));

	if (task->data_dir == DMA_NONE && !task->ata_task.use_ncq) {
		ATAP = 0x04;  /* no data*/
		pm8001_dbg(pm8001_ha, IO, "no data\n");
	} else if (likely(!task->ata_task.device_control_reg_update)) {
		if (task->ata_task.use_ncq &&
		    dev->sata_dev.class != ATA_DEV_ATAPI) {
			ATAP = 0x07; /* FPDMA */
			pm8001_dbg(pm8001_ha, IO, "FPDMA\n");
		} else if (task->ata_task.dma_xfer) {
			ATAP = 0x06; /* DMA */
			pm8001_dbg(pm8001_ha, IO, "DMA\n");
		} else {
			ATAP = 0x05; /* PIO*/
			pm8001_dbg(pm8001_ha, IO, "PIO\n");
		}
	}
	if (task->ata_task.use_ncq && pm8001_get_ncq_tag(task, &hdr_tag)) {
		task->ata_task.fis.sector_count |= (u8) (hdr_tag << 3);
		ncg_tag = hdr_tag;
	}
	dir = data_dir_flags[task->data_dir] << 8;
	sata_cmd.tag = cpu_to_le32(tag);
	sata_cmd.device_id = cpu_to_le32(pm8001_ha_dev->device_id);
	sata_cmd.data_len = cpu_to_le32(task->total_xfer_len);
	sata_cmd.ncqtag_atap_dir_m =
		cpu_to_le32(((ncg_tag & 0xff)<<16)|((ATAP & 0x3f) << 10) | dir);
	sata_cmd.sata_fis = task->ata_task.fis;
	if (likely(!task->ata_task.device_control_reg_update))
		sata_cmd.sata_fis.flags |= 0x80;/* C=1: update ATA cmd reg */
	sata_cmd.sata_fis.flags &= 0xF0;/* PM_PORT field shall be 0 */
	/* fill in PRD (scatter/gather) table, if any */
	if (task->num_scatter > 1) {
		pm8001_chip_make_sg(task->scatter, ccb->n_elem, ccb->buf_prd);
		phys_addr = ccb->ccb_dma_handle;
		sata_cmd.addr_low = lower_32_bits(phys_addr);
		sata_cmd.addr_high = upper_32_bits(phys_addr);
		sata_cmd.esgl = cpu_to_le32(1 << 31);
	} else if (task->num_scatter == 1) {
		u64 dma_addr = sg_dma_address(task->scatter);
		sata_cmd.addr_low = lower_32_bits(dma_addr);
		sata_cmd.addr_high = upper_32_bits(dma_addr);
		sata_cmd.len = cpu_to_le32(task->total_xfer_len);
		sata_cmd.esgl = 0;
	} else if (task->num_scatter == 0) {
		sata_cmd.addr_low = 0;
		sata_cmd.addr_high = 0;
		sata_cmd.len = cpu_to_le32(task->total_xfer_len);
		sata_cmd.esgl = 0;
	}

<<<<<<< HEAD
	/* Check for read log for failed drive and return */
	if (sata_cmd.sata_fis.command == 0x2f) {
		if (((pm8001_ha_dev->id & NCQ_READ_LOG_FLAG) ||
			(pm8001_ha_dev->id & NCQ_ABORT_ALL_FLAG) ||
			(pm8001_ha_dev->id & NCQ_2ND_RLE_FLAG))) {
			struct task_status_struct *ts;

			pm8001_ha_dev->id &= 0xDFFFFFFF;
			ts = &task->task_status;

			spin_lock_irqsave(&task->task_state_lock, flags);
			ts->resp = SAS_TASK_COMPLETE;
			ts->stat = SAS_SAM_STAT_GOOD;
			task->task_state_flags &= ~SAS_TASK_STATE_PENDING;
			task->task_state_flags |= SAS_TASK_STATE_DONE;
			if (unlikely((task->task_state_flags &
					SAS_TASK_STATE_ABORTED))) {
				spin_unlock_irqrestore(&task->task_state_lock,
							flags);
				pm8001_dbg(pm8001_ha, FAIL,
					   "task 0x%p resp 0x%x  stat 0x%x but aborted by upper layer\n",
					   task, ts->resp,
					   ts->stat);
				pm8001_ccb_task_free(pm8001_ha, ccb);
			} else {
				spin_unlock_irqrestore(&task->task_state_lock,
							flags);
				pm8001_ccb_task_free_done(pm8001_ha, ccb);
				return 0;
			}
		}
	}

=======
>>>>>>> eb3cdb58
	return pm8001_mpi_build_cmd(pm8001_ha, 0, opc, &sata_cmd,
				    sizeof(sata_cmd), 0);
}

/**
 * pm8001_chip_phy_start_req - start phy via PHY_START COMMAND
 * @pm8001_ha: our hba card information.
 * @phy_id: the phy id which we wanted to start up.
 */
static int
pm8001_chip_phy_start_req(struct pm8001_hba_info *pm8001_ha, u8 phy_id)
{
	struct phy_start_req payload;
	u32 tag = 0x01;
	u32 opcode = OPC_INB_PHYSTART;

	memset(&payload, 0, sizeof(payload));
	payload.tag = cpu_to_le32(tag);
	/*
	 ** [0:7]   PHY Identifier
	 ** [8:11]  link rate 1.5G, 3G, 6G
	 ** [12:13] link mode 01b SAS mode; 10b SATA mode; 11b both
	 ** [14]    0b disable spin up hold; 1b enable spin up hold
	 */
	payload.ase_sh_lm_slr_phyid = cpu_to_le32(SPINHOLD_DISABLE |
		LINKMODE_AUTO |	LINKRATE_15 |
		LINKRATE_30 | LINKRATE_60 | phy_id);
	payload.sas_identify.dev_type = SAS_END_DEVICE;
	payload.sas_identify.initiator_bits = SAS_PROTOCOL_ALL;
	memcpy(payload.sas_identify.sas_addr,
		pm8001_ha->sas_addr, SAS_ADDR_SIZE);
	payload.sas_identify.phy_id = phy_id;

	return pm8001_mpi_build_cmd(pm8001_ha, 0, opcode, &payload,
				    sizeof(payload), 0);
}

/**
 * pm8001_chip_phy_stop_req - start phy via PHY_STOP COMMAND
 * @pm8001_ha: our hba card information.
 * @phy_id: the phy id which we wanted to start up.
 */
static int pm8001_chip_phy_stop_req(struct pm8001_hba_info *pm8001_ha,
				    u8 phy_id)
{
	struct phy_stop_req payload;
	u32 tag = 0x01;
	u32 opcode = OPC_INB_PHYSTOP;

	memset(&payload, 0, sizeof(payload));
	payload.tag = cpu_to_le32(tag);
	payload.phy_id = cpu_to_le32(phy_id);

	return pm8001_mpi_build_cmd(pm8001_ha, 0, opcode, &payload,
				    sizeof(payload), 0);
}

/*
 * see comments on pm8001_mpi_reg_resp.
 */
static int pm8001_chip_reg_dev_req(struct pm8001_hba_info *pm8001_ha,
	struct pm8001_device *pm8001_dev, u32 flag)
{
	struct reg_dev_req payload;
	u32	opc;
	u32 stp_sspsmp_sata = 0x4;
	u32 linkrate, phy_id;
	int rc;
	struct pm8001_ccb_info *ccb;
	u8 retryFlag = 0x1;
	u16 firstBurstSize = 0;
	u16 ITNT = 2000;
	struct domain_device *dev = pm8001_dev->sas_device;
	struct domain_device *parent_dev = dev->parent;
	struct pm8001_port *port = dev->port->lldd_port;

	memset(&payload, 0, sizeof(payload));
	ccb = pm8001_ccb_alloc(pm8001_ha, pm8001_dev, NULL);
	if (!ccb)
		return -SAS_QUEUE_FULL;

	payload.tag = cpu_to_le32(ccb->ccb_tag);
	if (flag == 1)
		stp_sspsmp_sata = 0x02; /*direct attached sata */
	else {
		if (pm8001_dev->dev_type == SAS_SATA_DEV)
			stp_sspsmp_sata = 0x00; /* stp*/
		else if (pm8001_dev->dev_type == SAS_END_DEVICE ||
			dev_is_expander(pm8001_dev->dev_type))
			stp_sspsmp_sata = 0x01; /*ssp or smp*/
	}
	if (parent_dev && dev_is_expander(parent_dev->dev_type))
		phy_id = parent_dev->ex_dev.ex_phy->phy_id;
	else
		phy_id = pm8001_dev->attached_phy;
	opc = OPC_INB_REG_DEV;
	linkrate = (pm8001_dev->sas_device->linkrate < dev->port->linkrate) ?
			pm8001_dev->sas_device->linkrate : dev->port->linkrate;
	payload.phyid_portid =
		cpu_to_le32(((port->port_id) & 0x0F) |
		((phy_id & 0x0F) << 4));
	payload.dtype_dlr_retry = cpu_to_le32((retryFlag & 0x01) |
		((linkrate & 0x0F) * 0x1000000) |
		((stp_sspsmp_sata & 0x03) * 0x10000000));
	payload.firstburstsize_ITNexustimeout =
		cpu_to_le32(ITNT | (firstBurstSize * 0x10000));
	memcpy(payload.sas_addr, pm8001_dev->sas_device->sas_addr,
		SAS_ADDR_SIZE);

	rc = pm8001_mpi_build_cmd(pm8001_ha, 0, opc, &payload,
				  sizeof(payload), 0);
	if (rc)
		pm8001_ccb_free(pm8001_ha, ccb);

	return rc;
}

/*
 * see comments on pm8001_mpi_reg_resp.
 */
int pm8001_chip_dereg_dev_req(struct pm8001_hba_info *pm8001_ha,
	u32 device_id)
{
	struct dereg_dev_req payload;
	u32 opc = OPC_INB_DEREG_DEV_HANDLE;

	memset(&payload, 0, sizeof(payload));
	payload.tag = cpu_to_le32(1);
	payload.device_id = cpu_to_le32(device_id);
	pm8001_dbg(pm8001_ha, INIT, "unregister device device_id %d\n",
		   device_id);

	return pm8001_mpi_build_cmd(pm8001_ha, 0, opc, &payload,
				    sizeof(payload), 0);
}

/**
 * pm8001_chip_phy_ctl_req - support the local phy operation
 * @pm8001_ha: our hba card information.
 * @phyId: the phy id which we wanted to operate
 * @phy_op: the phy operation to request
 */
static int pm8001_chip_phy_ctl_req(struct pm8001_hba_info *pm8001_ha,
	u32 phyId, u32 phy_op)
{
	struct local_phy_ctl_req payload;
	u32 opc = OPC_INB_LOCAL_PHY_CONTROL;

	memset(&payload, 0, sizeof(payload));
	payload.tag = cpu_to_le32(1);
	payload.phyop_phyid =
		cpu_to_le32(((phy_op & 0xff) << 8) | (phyId & 0x0F));

	return pm8001_mpi_build_cmd(pm8001_ha, 0, opc, &payload,
				    sizeof(payload), 0);
}

static u32 pm8001_chip_is_our_interrupt(struct pm8001_hba_info *pm8001_ha)
{
#ifdef PM8001_USE_MSIX
	return 1;
#else
	u32 value;

	value = pm8001_cr32(pm8001_ha, 0, MSGU_ODR);
	if (value)
		return 1;
	return 0;
#endif
}

/**
 * pm8001_chip_isr - PM8001 isr handler.
 * @pm8001_ha: our hba card information.
 * @vec: IRQ number
 */
static irqreturn_t
pm8001_chip_isr(struct pm8001_hba_info *pm8001_ha, u8 vec)
{
	pm8001_chip_interrupt_disable(pm8001_ha, vec);
	pm8001_dbg(pm8001_ha, DEVIO,
		   "irq vec %d, ODMR:0x%x\n",
		   vec, pm8001_cr32(pm8001_ha, 0, 0x30));
	process_oq(pm8001_ha, vec);
	pm8001_chip_interrupt_enable(pm8001_ha, vec);
	return IRQ_HANDLED;
}

static int send_task_abort(struct pm8001_hba_info *pm8001_ha, u32 opc,
	u32 dev_id, enum sas_internal_abort type, u32 task_tag, u32 cmd_tag)
{
	struct task_abort_req task_abort;

	memset(&task_abort, 0, sizeof(task_abort));
	if (type == SAS_INTERNAL_ABORT_SINGLE) {
		task_abort.abort_all = 0;
		task_abort.device_id = cpu_to_le32(dev_id);
		task_abort.tag_to_abort = cpu_to_le32(task_tag);
	} else if (type == SAS_INTERNAL_ABORT_DEV) {
		task_abort.abort_all = cpu_to_le32(1);
		task_abort.device_id = cpu_to_le32(dev_id);
	} else {
		pm8001_dbg(pm8001_ha, EH, "unknown type (%d)\n", type);
		return -EIO;
	}

	task_abort.tag = cpu_to_le32(cmd_tag);

	return pm8001_mpi_build_cmd(pm8001_ha, 0, opc, &task_abort,
				    sizeof(task_abort), 0);
}

/*
 * pm8001_chip_abort_task - SAS abort task when error or exception happened.
 */
int pm8001_chip_abort_task(struct pm8001_hba_info *pm8001_ha,
	struct pm8001_ccb_info *ccb)
{
	struct sas_task *task = ccb->task;
	struct sas_internal_abort_task *abort = &task->abort_task;
	struct pm8001_device *pm8001_dev = ccb->device;
	int rc = TMF_RESP_FUNC_FAILED;
	u32 opc, device_id;

	pm8001_dbg(pm8001_ha, EH, "cmd_tag = %x, abort task tag = 0x%x\n",
		   ccb->ccb_tag, abort->tag);
	if (pm8001_dev->dev_type == SAS_END_DEVICE)
		opc = OPC_INB_SSP_ABORT;
	else if (pm8001_dev->dev_type == SAS_SATA_DEV)
		opc = OPC_INB_SATA_ABORT;
	else
		opc = OPC_INB_SMP_ABORT;/* SMP */
	device_id = pm8001_dev->device_id;
	rc = send_task_abort(pm8001_ha, opc, device_id, abort->type,
			     abort->tag, ccb->ccb_tag);
	if (rc != TMF_RESP_FUNC_COMPLETE)
		pm8001_dbg(pm8001_ha, EH, "rc= %d\n", rc);
	return rc;
}

/**
 * pm8001_chip_ssp_tm_req - built the task management command.
 * @pm8001_ha: our hba card information.
 * @ccb: the ccb information.
 * @tmf: task management function.
 */
int pm8001_chip_ssp_tm_req(struct pm8001_hba_info *pm8001_ha,
	struct pm8001_ccb_info *ccb, struct sas_tmf_task *tmf)
{
	struct sas_task *task = ccb->task;
	struct domain_device *dev = task->dev;
	struct pm8001_device *pm8001_dev = dev->lldd_dev;
	u32 opc = OPC_INB_SSPINITMSTART;
	struct ssp_ini_tm_start_req sspTMCmd;

	memset(&sspTMCmd, 0, sizeof(sspTMCmd));
	sspTMCmd.device_id = cpu_to_le32(pm8001_dev->device_id);
	sspTMCmd.relate_tag = cpu_to_le32((u32)tmf->tag_of_task_to_be_managed);
	sspTMCmd.tmf = cpu_to_le32(tmf->tmf);
	memcpy(sspTMCmd.lun, task->ssp_task.LUN, 8);
	sspTMCmd.tag = cpu_to_le32(ccb->ccb_tag);
	if (pm8001_ha->chip_id != chip_8001)
		sspTMCmd.ds_ads_m = cpu_to_le32(0x08);

	return pm8001_mpi_build_cmd(pm8001_ha, 0, opc, &sspTMCmd,
				    sizeof(sspTMCmd), 0);
}

int pm8001_chip_get_nvmd_req(struct pm8001_hba_info *pm8001_ha,
	void *payload)
{
	u32 opc = OPC_INB_GET_NVMD_DATA;
	u32 nvmd_type;
	int rc;
	struct pm8001_ccb_info *ccb;
	struct get_nvm_data_req nvmd_req;
	struct fw_control_ex *fw_control_context;
	struct pm8001_ioctl_payload *ioctl_payload = payload;

	nvmd_type = ioctl_payload->minor_function;
	fw_control_context = kzalloc(sizeof(struct fw_control_ex), GFP_KERNEL);
	if (!fw_control_context)
		return -ENOMEM;
	fw_control_context->usrAddr = (u8 *)ioctl_payload->func_specific;
	fw_control_context->len = ioctl_payload->rd_length;
	memset(&nvmd_req, 0, sizeof(nvmd_req));

	ccb = pm8001_ccb_alloc(pm8001_ha, NULL, NULL);
	if (!ccb) {
		kfree(fw_control_context);
		return -SAS_QUEUE_FULL;
	}
	ccb->fw_control_context = fw_control_context;

	nvmd_req.tag = cpu_to_le32(ccb->ccb_tag);

	switch (nvmd_type) {
	case TWI_DEVICE: {
		u32 twi_addr, twi_page_size;
		twi_addr = 0xa8;
		twi_page_size = 2;

		nvmd_req.len_ir_vpdd = cpu_to_le32(IPMode | twi_addr << 16 |
			twi_page_size << 8 | TWI_DEVICE);
		nvmd_req.resp_len = cpu_to_le32(ioctl_payload->rd_length);
		nvmd_req.resp_addr_hi =
		    cpu_to_le32(pm8001_ha->memoryMap.region[NVMD].phys_addr_hi);
		nvmd_req.resp_addr_lo =
		    cpu_to_le32(pm8001_ha->memoryMap.region[NVMD].phys_addr_lo);
		break;
	}
	case C_SEEPROM: {
		nvmd_req.len_ir_vpdd = cpu_to_le32(IPMode | C_SEEPROM);
		nvmd_req.resp_len = cpu_to_le32(ioctl_payload->rd_length);
		nvmd_req.resp_addr_hi =
		    cpu_to_le32(pm8001_ha->memoryMap.region[NVMD].phys_addr_hi);
		nvmd_req.resp_addr_lo =
		    cpu_to_le32(pm8001_ha->memoryMap.region[NVMD].phys_addr_lo);
		break;
	}
	case VPD_FLASH: {
		nvmd_req.len_ir_vpdd = cpu_to_le32(IPMode | VPD_FLASH);
		nvmd_req.resp_len = cpu_to_le32(ioctl_payload->rd_length);
		nvmd_req.resp_addr_hi =
		    cpu_to_le32(pm8001_ha->memoryMap.region[NVMD].phys_addr_hi);
		nvmd_req.resp_addr_lo =
		    cpu_to_le32(pm8001_ha->memoryMap.region[NVMD].phys_addr_lo);
		break;
	}
	case EXPAN_ROM: {
		nvmd_req.len_ir_vpdd = cpu_to_le32(IPMode | EXPAN_ROM);
		nvmd_req.resp_len = cpu_to_le32(ioctl_payload->rd_length);
		nvmd_req.resp_addr_hi =
		    cpu_to_le32(pm8001_ha->memoryMap.region[NVMD].phys_addr_hi);
		nvmd_req.resp_addr_lo =
		    cpu_to_le32(pm8001_ha->memoryMap.region[NVMD].phys_addr_lo);
		break;
	}
	case IOP_RDUMP: {
		nvmd_req.len_ir_vpdd = cpu_to_le32(IPMode | IOP_RDUMP);
		nvmd_req.resp_len = cpu_to_le32(ioctl_payload->rd_length);
		nvmd_req.vpd_offset = cpu_to_le32(ioctl_payload->offset);
		nvmd_req.resp_addr_hi =
		cpu_to_le32(pm8001_ha->memoryMap.region[NVMD].phys_addr_hi);
		nvmd_req.resp_addr_lo =
		cpu_to_le32(pm8001_ha->memoryMap.region[NVMD].phys_addr_lo);
		break;
	}
	default:
		break;
	}

	rc = pm8001_mpi_build_cmd(pm8001_ha, 0, opc, &nvmd_req,
				  sizeof(nvmd_req), 0);
	if (rc) {
		kfree(fw_control_context);
		pm8001_ccb_free(pm8001_ha, ccb);
	}
	return rc;
}

int pm8001_chip_set_nvmd_req(struct pm8001_hba_info *pm8001_ha,
	void *payload)
{
	u32 opc = OPC_INB_SET_NVMD_DATA;
	u32 nvmd_type;
	int rc;
	struct pm8001_ccb_info *ccb;
	struct set_nvm_data_req nvmd_req;
	struct fw_control_ex *fw_control_context;
	struct pm8001_ioctl_payload *ioctl_payload = payload;

	nvmd_type = ioctl_payload->minor_function;
	fw_control_context = kzalloc(sizeof(struct fw_control_ex), GFP_KERNEL);
	if (!fw_control_context)
		return -ENOMEM;

	memcpy(pm8001_ha->memoryMap.region[NVMD].virt_ptr,
		&ioctl_payload->func_specific,
		ioctl_payload->wr_length);
	memset(&nvmd_req, 0, sizeof(nvmd_req));

	ccb = pm8001_ccb_alloc(pm8001_ha, NULL, NULL);
	if (!ccb) {
		kfree(fw_control_context);
		return -SAS_QUEUE_FULL;
	}
	ccb->fw_control_context = fw_control_context;

	nvmd_req.tag = cpu_to_le32(ccb->ccb_tag);
	switch (nvmd_type) {
	case TWI_DEVICE: {
		u32 twi_addr, twi_page_size;
		twi_addr = 0xa8;
		twi_page_size = 2;
		nvmd_req.reserved[0] = cpu_to_le32(0xFEDCBA98);
		nvmd_req.len_ir_vpdd = cpu_to_le32(IPMode | twi_addr << 16 |
			twi_page_size << 8 | TWI_DEVICE);
		nvmd_req.resp_len = cpu_to_le32(ioctl_payload->wr_length);
		nvmd_req.resp_addr_hi =
		    cpu_to_le32(pm8001_ha->memoryMap.region[NVMD].phys_addr_hi);
		nvmd_req.resp_addr_lo =
		    cpu_to_le32(pm8001_ha->memoryMap.region[NVMD].phys_addr_lo);
		break;
	}
	case C_SEEPROM:
		nvmd_req.len_ir_vpdd = cpu_to_le32(IPMode | C_SEEPROM);
		nvmd_req.resp_len = cpu_to_le32(ioctl_payload->wr_length);
		nvmd_req.reserved[0] = cpu_to_le32(0xFEDCBA98);
		nvmd_req.resp_addr_hi =
		    cpu_to_le32(pm8001_ha->memoryMap.region[NVMD].phys_addr_hi);
		nvmd_req.resp_addr_lo =
		    cpu_to_le32(pm8001_ha->memoryMap.region[NVMD].phys_addr_lo);
		break;
	case VPD_FLASH:
		nvmd_req.len_ir_vpdd = cpu_to_le32(IPMode | VPD_FLASH);
		nvmd_req.resp_len = cpu_to_le32(ioctl_payload->wr_length);
		nvmd_req.reserved[0] = cpu_to_le32(0xFEDCBA98);
		nvmd_req.resp_addr_hi =
		    cpu_to_le32(pm8001_ha->memoryMap.region[NVMD].phys_addr_hi);
		nvmd_req.resp_addr_lo =
		    cpu_to_le32(pm8001_ha->memoryMap.region[NVMD].phys_addr_lo);
		break;
	case EXPAN_ROM:
		nvmd_req.len_ir_vpdd = cpu_to_le32(IPMode | EXPAN_ROM);
		nvmd_req.resp_len = cpu_to_le32(ioctl_payload->wr_length);
		nvmd_req.reserved[0] = cpu_to_le32(0xFEDCBA98);
		nvmd_req.resp_addr_hi =
		    cpu_to_le32(pm8001_ha->memoryMap.region[NVMD].phys_addr_hi);
		nvmd_req.resp_addr_lo =
		    cpu_to_le32(pm8001_ha->memoryMap.region[NVMD].phys_addr_lo);
		break;
	default:
		break;
	}

	rc = pm8001_mpi_build_cmd(pm8001_ha, 0, opc, &nvmd_req,
			sizeof(nvmd_req), 0);
	if (rc) {
		kfree(fw_control_context);
		pm8001_ccb_free(pm8001_ha, ccb);
	}
	return rc;
}

/**
 * pm8001_chip_fw_flash_update_build - support the firmware update operation
 * @pm8001_ha: our hba card information.
 * @fw_flash_updata_info: firmware flash update param
 * @tag: Tag to apply to the payload
 */
int
pm8001_chip_fw_flash_update_build(struct pm8001_hba_info *pm8001_ha,
	void *fw_flash_updata_info, u32 tag)
{
	struct fw_flash_Update_req payload;
	struct fw_flash_updata_info *info;
	u32 opc = OPC_INB_FW_FLASH_UPDATE;

	memset(&payload, 0, sizeof(struct fw_flash_Update_req));
	info = fw_flash_updata_info;
	payload.tag = cpu_to_le32(tag);
	payload.cur_image_len = cpu_to_le32(info->cur_image_len);
	payload.cur_image_offset = cpu_to_le32(info->cur_image_offset);
	payload.total_image_len = cpu_to_le32(info->total_image_len);
	payload.len = info->sgl.im_len.len ;
	payload.sgl_addr_lo =
		cpu_to_le32(lower_32_bits(le64_to_cpu(info->sgl.addr)));
	payload.sgl_addr_hi =
		cpu_to_le32(upper_32_bits(le64_to_cpu(info->sgl.addr)));

	return pm8001_mpi_build_cmd(pm8001_ha, 0, opc, &payload,
				    sizeof(payload), 0);
}

int
pm8001_chip_fw_flash_update_req(struct pm8001_hba_info *pm8001_ha,
	void *payload)
{
	struct fw_flash_updata_info flash_update_info;
	struct fw_control_info *fw_control;
	struct fw_control_ex *fw_control_context;
	int rc;
	struct pm8001_ccb_info *ccb;
	void *buffer = pm8001_ha->memoryMap.region[FW_FLASH].virt_ptr;
	dma_addr_t phys_addr = pm8001_ha->memoryMap.region[FW_FLASH].phys_addr;
	struct pm8001_ioctl_payload *ioctl_payload = payload;

	fw_control_context = kzalloc(sizeof(struct fw_control_ex), GFP_KERNEL);
	if (!fw_control_context)
		return -ENOMEM;
	fw_control = (struct fw_control_info *)&ioctl_payload->func_specific;
	pm8001_dbg(pm8001_ha, DEVIO,
		   "dma fw_control context input length :%x\n",
		   fw_control->len);
	memcpy(buffer, fw_control->buffer, fw_control->len);
	flash_update_info.sgl.addr = cpu_to_le64(phys_addr);
	flash_update_info.sgl.im_len.len = cpu_to_le32(fw_control->len);
	flash_update_info.sgl.im_len.e = 0;
	flash_update_info.cur_image_offset = fw_control->offset;
	flash_update_info.cur_image_len = fw_control->len;
	flash_update_info.total_image_len = fw_control->size;
	fw_control_context->fw_control = fw_control;
	fw_control_context->virtAddr = buffer;
	fw_control_context->phys_addr = phys_addr;
	fw_control_context->len = fw_control->len;

	ccb = pm8001_ccb_alloc(pm8001_ha, NULL, NULL);
	if (!ccb) {
		kfree(fw_control_context);
		return -SAS_QUEUE_FULL;
	}
	ccb->fw_control_context = fw_control_context;

	rc = pm8001_chip_fw_flash_update_build(pm8001_ha, &flash_update_info,
					       ccb->ccb_tag);
	if (rc) {
		kfree(fw_control_context);
		pm8001_ccb_free(pm8001_ha, ccb);
	}

	return rc;
}

ssize_t
pm8001_get_gsm_dump(struct device *cdev, u32 length, char *buf)
{
	u32 value, rem, offset = 0, bar = 0;
	u32 index, work_offset, dw_length;
	u32 shift_value, gsm_base, gsm_dump_offset;
	char *direct_data;
	struct Scsi_Host *shost = class_to_shost(cdev);
	struct sas_ha_struct *sha = SHOST_TO_SAS_HA(shost);
	struct pm8001_hba_info *pm8001_ha = sha->lldd_ha;

	direct_data = buf;
	gsm_dump_offset = pm8001_ha->fatal_forensic_shift_offset;

	/* check max is 1 Mbytes */
	if ((length > 0x100000) || (gsm_dump_offset & 3) ||
		((gsm_dump_offset + length) > 0x1000000))
			return -EINVAL;

	if (pm8001_ha->chip_id == chip_8001)
		bar = 2;
	else
		bar = 1;

	work_offset = gsm_dump_offset & 0xFFFF0000;
	offset = gsm_dump_offset & 0x0000FFFF;
	gsm_dump_offset = work_offset;
	/* adjust length to dword boundary */
	rem = length & 3;
	dw_length = length >> 2;

	for (index = 0; index < dw_length; index++) {
		if ((work_offset + offset) & 0xFFFF0000) {
			if (pm8001_ha->chip_id == chip_8001)
				shift_value = ((gsm_dump_offset + offset) &
						SHIFT_REG_64K_MASK);
			else
				shift_value = (((gsm_dump_offset + offset) &
						SHIFT_REG_64K_MASK) >>
						SHIFT_REG_BIT_SHIFT);

			if (pm8001_ha->chip_id == chip_8001) {
				gsm_base = GSM_BASE;
				if (-1 == pm8001_bar4_shift(pm8001_ha,
						(gsm_base + shift_value)))
					return -EIO;
			} else {
				gsm_base = 0;
				if (-1 == pm80xx_bar4_shift(pm8001_ha,
						(gsm_base + shift_value)))
					return -EIO;
			}
			gsm_dump_offset = (gsm_dump_offset + offset) &
						0xFFFF0000;
			work_offset = 0;
			offset = offset & 0x0000FFFF;
		}
		value = pm8001_cr32(pm8001_ha, bar, (work_offset + offset) &
						0x0000FFFF);
		direct_data += sprintf(direct_data, "%08x ", value);
		offset += 4;
	}
	if (rem != 0) {
		value = pm8001_cr32(pm8001_ha, bar, (work_offset + offset) &
						0x0000FFFF);
		/* xfr for non_dw */
		direct_data += sprintf(direct_data, "%08x ", value);
	}
	/* Shift back to BAR4 original address */
	if (-1 == pm8001_bar4_shift(pm8001_ha, 0))
			return -EIO;
	pm8001_ha->fatal_forensic_shift_offset += 1024;

	if (pm8001_ha->fatal_forensic_shift_offset >= 0x100000)
		pm8001_ha->fatal_forensic_shift_offset = 0;
	return direct_data - buf;
}

int
pm8001_chip_set_dev_state_req(struct pm8001_hba_info *pm8001_ha,
	struct pm8001_device *pm8001_dev, u32 state)
{
	struct set_dev_state_req payload;
	struct pm8001_ccb_info *ccb;
	int rc;
	u32 opc = OPC_INB_SET_DEVICE_STATE;

	memset(&payload, 0, sizeof(payload));

	ccb = pm8001_ccb_alloc(pm8001_ha, pm8001_dev, NULL);
	if (!ccb)
		return -SAS_QUEUE_FULL;

	payload.tag = cpu_to_le32(ccb->ccb_tag);
	payload.device_id = cpu_to_le32(pm8001_dev->device_id);
	payload.nds = cpu_to_le32(state);

	rc = pm8001_mpi_build_cmd(pm8001_ha, 0, opc, &payload,
				  sizeof(payload), 0);
	if (rc)
		pm8001_ccb_free(pm8001_ha, ccb);

	return rc;
}

static int
pm8001_chip_sas_re_initialization(struct pm8001_hba_info *pm8001_ha)
{
	struct sas_re_initialization_req payload;
	struct pm8001_ccb_info *ccb;
	int rc;
	u32 opc = OPC_INB_SAS_RE_INITIALIZE;

	memset(&payload, 0, sizeof(payload));

	ccb = pm8001_ccb_alloc(pm8001_ha, NULL, NULL);
	if (!ccb)
		return -SAS_QUEUE_FULL;

	payload.tag = cpu_to_le32(ccb->ccb_tag);
	payload.SSAHOLT = cpu_to_le32(0xd << 25);
	payload.sata_hol_tmo = cpu_to_le32(80);
	payload.open_reject_cmdretries_data_retries = cpu_to_le32(0xff00ff);

	rc = pm8001_mpi_build_cmd(pm8001_ha, 0, opc, &payload,
				  sizeof(payload), 0);
	if (rc)
		pm8001_ccb_free(pm8001_ha, ccb);

	return rc;
}

const struct pm8001_dispatch pm8001_8001_dispatch = {
	.name			= "pmc8001",
	.chip_init		= pm8001_chip_init,
	.chip_post_init		= pm8001_chip_post_init,
	.chip_soft_rst		= pm8001_chip_soft_rst,
	.chip_rst		= pm8001_hw_chip_rst,
	.chip_iounmap		= pm8001_chip_iounmap,
	.isr			= pm8001_chip_isr,
	.is_our_interrupt	= pm8001_chip_is_our_interrupt,
	.isr_process_oq		= process_oq,
	.interrupt_enable 	= pm8001_chip_interrupt_enable,
	.interrupt_disable	= pm8001_chip_interrupt_disable,
	.make_prd		= pm8001_chip_make_sg,
	.smp_req		= pm8001_chip_smp_req,
	.ssp_io_req		= pm8001_chip_ssp_io_req,
	.sata_req		= pm8001_chip_sata_req,
	.phy_start_req		= pm8001_chip_phy_start_req,
	.phy_stop_req		= pm8001_chip_phy_stop_req,
	.reg_dev_req		= pm8001_chip_reg_dev_req,
	.dereg_dev_req		= pm8001_chip_dereg_dev_req,
	.phy_ctl_req		= pm8001_chip_phy_ctl_req,
	.task_abort		= pm8001_chip_abort_task,
	.ssp_tm_req		= pm8001_chip_ssp_tm_req,
	.get_nvmd_req		= pm8001_chip_get_nvmd_req,
	.set_nvmd_req		= pm8001_chip_set_nvmd_req,
	.fw_flash_update_req	= pm8001_chip_fw_flash_update_req,
	.set_dev_state_req	= pm8001_chip_set_dev_state_req,
	.sas_re_init_req	= pm8001_chip_sas_re_initialization,
	.fatal_errors		= pm80xx_fatal_errors,
};<|MERGE_RESOLUTION|>--- conflicted
+++ resolved
@@ -1755,113 +1755,6 @@
 	return ret;
 }
 
-<<<<<<< HEAD
-static void pm8001_send_abort_all(struct pm8001_hba_info *pm8001_ha,
-		struct pm8001_device *pm8001_ha_dev)
-{
-	struct pm8001_ccb_info *ccb;
-	struct sas_task *task;
-	struct task_abort_req task_abort;
-	u32 opc = OPC_INB_SATA_ABORT;
-	int ret;
-
-	pm8001_ha_dev->id |= NCQ_ABORT_ALL_FLAG;
-	pm8001_ha_dev->id &= ~NCQ_READ_LOG_FLAG;
-
-	task = sas_alloc_slow_task(GFP_ATOMIC);
-	if (!task) {
-		pm8001_dbg(pm8001_ha, FAIL, "cannot allocate task\n");
-		return;
-	}
-
-	task->task_done = pm8001_task_done;
-
-	ccb = pm8001_ccb_alloc(pm8001_ha, pm8001_ha_dev, task);
-	if (!ccb) {
-		sas_free_task(task);
-		return;
-	}
-
-	memset(&task_abort, 0, sizeof(task_abort));
-	task_abort.abort_all = cpu_to_le32(1);
-	task_abort.device_id = cpu_to_le32(pm8001_ha_dev->device_id);
-	task_abort.tag = cpu_to_le32(ccb->ccb_tag);
-
-	ret = pm8001_mpi_build_cmd(pm8001_ha, 0, opc, &task_abort,
-				   sizeof(task_abort), 0);
-	if (ret) {
-		sas_free_task(task);
-		pm8001_ccb_free(pm8001_ha, ccb);
-	}
-}
-
-static void pm8001_send_read_log(struct pm8001_hba_info *pm8001_ha,
-		struct pm8001_device *pm8001_ha_dev)
-{
-	struct sata_start_req sata_cmd;
-	int res;
-	struct pm8001_ccb_info *ccb;
-	struct sas_task *task = NULL;
-	struct host_to_dev_fis fis;
-	struct domain_device *dev;
-	u32 opc = OPC_INB_SATA_HOST_OPSTART;
-
-	task = sas_alloc_slow_task(GFP_ATOMIC);
-	if (!task) {
-		pm8001_dbg(pm8001_ha, FAIL, "cannot allocate task !!!\n");
-		return;
-	}
-	task->task_done = pm8001_task_done;
-
-	/*
-	 * Allocate domain device by ourselves as libsas is not going to
-	 * provide any.
-	 */
-	dev = kzalloc(sizeof(struct domain_device), GFP_ATOMIC);
-	if (!dev) {
-		sas_free_task(task);
-		pm8001_dbg(pm8001_ha, FAIL,
-			   "Domain device cannot be allocated\n");
-		return;
-	}
-	task->dev = dev;
-	task->dev->lldd_dev = pm8001_ha_dev;
-
-	ccb = pm8001_ccb_alloc(pm8001_ha, pm8001_ha_dev, task);
-	if (!ccb) {
-		sas_free_task(task);
-		kfree(dev);
-		return;
-	}
-
-	pm8001_ha_dev->id |= NCQ_READ_LOG_FLAG;
-	pm8001_ha_dev->id |= NCQ_2ND_RLE_FLAG;
-
-	/* construct read log FIS */
-	memset(&fis, 0, sizeof(struct host_to_dev_fis));
-	fis.fis_type = 0x27;
-	fis.flags = 0x80;
-	fis.command = ATA_CMD_READ_LOG_EXT;
-	fis.lbal = 0x10;
-	fis.sector_count = 0x1;
-
-	memset(&sata_cmd, 0, sizeof(sata_cmd));
-	sata_cmd.tag = cpu_to_le32(ccb->ccb_tag);
-	sata_cmd.device_id = cpu_to_le32(pm8001_ha_dev->device_id);
-	sata_cmd.ncqtag_atap_dir_m = cpu_to_le32((0x1 << 7) | (0x5 << 9));
-	memcpy(&sata_cmd.sata_fis, &fis, sizeof(struct host_to_dev_fis));
-
-	res = pm8001_mpi_build_cmd(pm8001_ha, 0, opc, &sata_cmd,
-				   sizeof(sata_cmd), 0);
-	if (res) {
-		sas_free_task(task);
-		pm8001_ccb_free(pm8001_ha, ccb);
-		kfree(dev);
-	}
-}
-
-=======
->>>>>>> eb3cdb58
 /**
  * mpi_ssp_completion- process the event that FW response to the SSP request.
  * @pm8001_ha: our hba card information
@@ -2369,18 +2262,6 @@
 		if (param == 0) {
 			ts->resp = SAS_TASK_COMPLETE;
 			ts->stat = SAS_SAM_STAT_GOOD;
-<<<<<<< HEAD
-			/* check if response is for SEND READ LOG */
-			if (pm8001_dev &&
-			    (pm8001_dev->id & NCQ_READ_LOG_FLAG)) {
-				pm8001_send_abort_all(pm8001_ha, pm8001_dev);
-				/* Free the tag */
-				pm8001_tag_free(pm8001_ha, tag);
-				sas_free_task(t);
-				return;
-			}
-=======
->>>>>>> eb3cdb58
 		} else {
 			u8 len;
 			ts->resp = SAS_TASK_COMPLETE;
@@ -3663,16 +3544,7 @@
 	pm8001_ccb_task_free(pm8001_ha, ccb);
 	mb();
 
-<<<<<<< HEAD
-	if (pm8001_dev->id & NCQ_ABORT_ALL_FLAG) {
-		sas_free_task(t);
-		pm8001_dev->id &= ~NCQ_ABORT_ALL_FLAG;
-	} else {
-		t->task_done(t);
-	}
-=======
 	t->task_done(t);
->>>>>>> eb3cdb58
 
 	return 0;
 }
@@ -4224,10 +4096,6 @@
 	u64 phys_addr;
 	u32 ATAP = 0x0;
 	u32 dir;
-<<<<<<< HEAD
-	unsigned long flags;
-=======
->>>>>>> eb3cdb58
 	u32  opc = OPC_INB_SATA_HOST_OPSTART;
 
 	memset(&sata_cmd, 0, sizeof(sata_cmd));
@@ -4282,42 +4150,6 @@
 		sata_cmd.esgl = 0;
 	}
 
-<<<<<<< HEAD
-	/* Check for read log for failed drive and return */
-	if (sata_cmd.sata_fis.command == 0x2f) {
-		if (((pm8001_ha_dev->id & NCQ_READ_LOG_FLAG) ||
-			(pm8001_ha_dev->id & NCQ_ABORT_ALL_FLAG) ||
-			(pm8001_ha_dev->id & NCQ_2ND_RLE_FLAG))) {
-			struct task_status_struct *ts;
-
-			pm8001_ha_dev->id &= 0xDFFFFFFF;
-			ts = &task->task_status;
-
-			spin_lock_irqsave(&task->task_state_lock, flags);
-			ts->resp = SAS_TASK_COMPLETE;
-			ts->stat = SAS_SAM_STAT_GOOD;
-			task->task_state_flags &= ~SAS_TASK_STATE_PENDING;
-			task->task_state_flags |= SAS_TASK_STATE_DONE;
-			if (unlikely((task->task_state_flags &
-					SAS_TASK_STATE_ABORTED))) {
-				spin_unlock_irqrestore(&task->task_state_lock,
-							flags);
-				pm8001_dbg(pm8001_ha, FAIL,
-					   "task 0x%p resp 0x%x  stat 0x%x but aborted by upper layer\n",
-					   task, ts->resp,
-					   ts->stat);
-				pm8001_ccb_task_free(pm8001_ha, ccb);
-			} else {
-				spin_unlock_irqrestore(&task->task_state_lock,
-							flags);
-				pm8001_ccb_task_free_done(pm8001_ha, ccb);
-				return 0;
-			}
-		}
-	}
-
-=======
->>>>>>> eb3cdb58
 	return pm8001_mpi_build_cmd(pm8001_ha, 0, opc, &sata_cmd,
 				    sizeof(sata_cmd), 0);
 }
