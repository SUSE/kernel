/*
 * PMC-Sierra PM8001/8081/8088/8089 SAS/SATA based host adapters driver
 *
 * Copyright (c) 2008-2009 USI Co., Ltd.
 * All rights reserved.
 *
 * Redistribution and use in source and binary forms, with or without
 * modification, are permitted provided that the following conditions
 * are met:
 * 1. Redistributions of source code must retain the above copyright
 *    notice, this list of conditions, and the following disclaimer,
 *    without modification.
 * 2. Redistributions in binary form must reproduce at minimum a disclaimer
 *    substantially similar to the "NO WARRANTY" disclaimer below
 *    ("Disclaimer") and any redistribution must be conditioned upon
 *    including a substantially similar Disclaimer requirement for further
 *    binary redistribution.
 * 3. Neither the names of the above-listed copyright holders nor the names
 *    of any contributors may be used to endorse or promote products derived
 *    from this software without specific prior written permission.
 *
 * Alternatively, this software may be distributed under the terms of the
 * GNU General Public License ("GPL") version 2 as published by the Free
 * Software Foundation.
 *
 * NO WARRANTY
 * THIS SOFTWARE IS PROVIDED BY THE COPYRIGHT HOLDERS AND CONTRIBUTORS
 * "AS IS" AND ANY EXPRESS OR IMPLIED WARRANTIES, INCLUDING, BUT NOT
 * LIMITED TO, THE IMPLIED WARRANTIES OF MERCHANTIBILITY AND FITNESS FOR
 * A PARTICULAR PURPOSE ARE DISCLAIMED. IN NO EVENT SHALL THE COPYRIGHT
 * HOLDERS OR CONTRIBUTORS BE LIABLE FOR SPECIAL, EXEMPLARY, OR CONSEQUENTIAL
 * DAMAGES (INCLUDING, BUT NOT LIMITED TO, PROCUREMENT OF SUBSTITUTE GOODS
 * OR SERVICES; LOSS OF USE, DATA, OR PROFITS; OR BUSINESS INTERRUPTION)
 * HOWEVER CAUSED AND ON ANY THEORY OF LIABILITY, WHETHER IN CONTRACT,
 * STRICT LIABILITY, OR TORT (INCLUDING NEGLIGENCE OR OTHERWISE) ARISING
 * IN ANY WAY OUT OF THE USE OF THIS SOFTWARE, EVEN IF ADVISED OF THE
 * POSSIBILITY OF SUCH DAMAGES.
 *
 */

#include <linux/slab.h>
#include "pm8001_sas.h"
#include "pm80xx_tracepoints.h"

/**
 * pm8001_find_tag - from sas task to find out  tag that belongs to this task
 * @task: the task sent to the LLDD
 * @tag: the found tag associated with the task
 */
static int pm8001_find_tag(struct sas_task *task, u32 *tag)
{
	if (task->lldd_task) {
		struct pm8001_ccb_info *ccb;
		ccb = task->lldd_task;
		*tag = ccb->ccb_tag;
		return 1;
	}
	return 0;
}

/**
  * pm8001_tag_free - free the no more needed tag
  * @pm8001_ha: our hba struct
  * @tag: the found tag associated with the task
  */
void pm8001_tag_free(struct pm8001_hba_info *pm8001_ha, u32 tag)
{
	void *bitmap = pm8001_ha->rsvd_tags;
	unsigned long flags;

	if (tag >= PM8001_RESERVE_SLOT)
		return;

	spin_lock_irqsave(&pm8001_ha->bitmap_lock, flags);
	__clear_bit(tag, bitmap);
	spin_unlock_irqrestore(&pm8001_ha->bitmap_lock, flags);
}

/**
  * pm8001_tag_alloc - allocate a empty tag for task used.
  * @pm8001_ha: our hba struct
  * @tag_out: the found empty tag .
  */
int pm8001_tag_alloc(struct pm8001_hba_info *pm8001_ha, u32 *tag_out)
{
	void *bitmap = pm8001_ha->rsvd_tags;
	unsigned long flags;
	unsigned int tag;

	spin_lock_irqsave(&pm8001_ha->bitmap_lock, flags);
	tag = find_first_zero_bit(bitmap, PM8001_RESERVE_SLOT);
	if (tag >= PM8001_RESERVE_SLOT) {
		spin_unlock_irqrestore(&pm8001_ha->bitmap_lock, flags);
		return -SAS_QUEUE_FULL;
	}
	__set_bit(tag, bitmap);
	spin_unlock_irqrestore(&pm8001_ha->bitmap_lock, flags);

	/* reserved tags are in the lower region of the tagset */
	*tag_out = tag;
	return 0;
}

/**
 * pm8001_mem_alloc - allocate memory for pm8001.
 * @pdev: pci device.
 * @virt_addr: the allocated virtual address
 * @pphys_addr: DMA address for this device
 * @pphys_addr_hi: the physical address high byte address.
 * @pphys_addr_lo: the physical address low byte address.
 * @mem_size: memory size.
 * @align: requested byte alignment
 */
int pm8001_mem_alloc(struct pci_dev *pdev, void **virt_addr,
	dma_addr_t *pphys_addr, u32 *pphys_addr_hi,
	u32 *pphys_addr_lo, u32 mem_size, u32 align)
{
	caddr_t mem_virt_alloc;
	dma_addr_t mem_dma_handle;
	u64 phys_align;
	u64 align_offset = 0;
	if (align)
		align_offset = (dma_addr_t)align - 1;
	mem_virt_alloc = dma_alloc_coherent(&pdev->dev, mem_size + align,
					    &mem_dma_handle, GFP_KERNEL);
	if (!mem_virt_alloc)
		return -ENOMEM;
	*pphys_addr = mem_dma_handle;
	phys_align = (*pphys_addr + align_offset) & ~align_offset;
	*virt_addr = (void *)mem_virt_alloc + phys_align - *pphys_addr;
	*pphys_addr_hi = upper_32_bits(phys_align);
	*pphys_addr_lo = lower_32_bits(phys_align);
	return 0;
}

/**
  * pm8001_find_ha_by_dev - from domain device which come from sas layer to
  * find out our hba struct.
  * @dev: the domain device which from sas layer.
  */
static
struct pm8001_hba_info *pm8001_find_ha_by_dev(struct domain_device *dev)
{
	struct sas_ha_struct *sha = dev->port->ha;
	struct pm8001_hba_info *pm8001_ha = sha->lldd_ha;
	return pm8001_ha;
}

/**
  * pm8001_phy_control - this function should be registered to
  * sas_domain_function_template to provide libsas used, note: this is just
  * control the HBA phy rather than other expander phy if you want control
  * other phy, you should use SMP command.
  * @sas_phy: which phy in HBA phys.
  * @func: the operation.
  * @funcdata: always NULL.
  */
int pm8001_phy_control(struct asd_sas_phy *sas_phy, enum phy_func func,
	void *funcdata)
{
	int rc = 0, phy_id = sas_phy->id;
	struct pm8001_hba_info *pm8001_ha = NULL;
	struct sas_phy_linkrates *rates;
	struct pm8001_phy *phy;
	DECLARE_COMPLETION_ONSTACK(completion);
	unsigned long flags;
	pm8001_ha = sas_phy->ha->lldd_ha;
	phy = &pm8001_ha->phy[phy_id];
<<<<<<< HEAD
	pm8001_ha->phy[phy_id].enable_completion = &completion;
=======
>>>>>>> 2d5404ca

	if (PM8001_CHIP_DISP->fatal_errors(pm8001_ha)) {
		/*
		 * If the controller is in fatal error state,
		 * we will not get a response from the controller
		 */
		pm8001_dbg(pm8001_ha, FAIL,
			   "Phy control failed due to fatal errors\n");
		return -EFAULT;
	}

	switch (func) {
	case PHY_FUNC_SET_LINK_RATE:
		rates = funcdata;
		if (rates->minimum_linkrate) {
			pm8001_ha->phy[phy_id].minimum_linkrate =
				rates->minimum_linkrate;
		}
		if (rates->maximum_linkrate) {
			pm8001_ha->phy[phy_id].maximum_linkrate =
				rates->maximum_linkrate;
		}
		if (pm8001_ha->phy[phy_id].phy_state ==  PHY_LINK_DISABLE) {
			pm8001_ha->phy[phy_id].enable_completion = &completion;
			PM8001_CHIP_DISP->phy_start_req(pm8001_ha, phy_id);
			wait_for_completion(&completion);
		}
		PM8001_CHIP_DISP->phy_ctl_req(pm8001_ha, phy_id,
					      PHY_LINK_RESET);
		break;
	case PHY_FUNC_HARD_RESET:
		if (pm8001_ha->phy[phy_id].phy_state == PHY_LINK_DISABLE) {
			pm8001_ha->phy[phy_id].enable_completion = &completion;
			PM8001_CHIP_DISP->phy_start_req(pm8001_ha, phy_id);
			wait_for_completion(&completion);
		}
		PM8001_CHIP_DISP->phy_ctl_req(pm8001_ha, phy_id,
					      PHY_HARD_RESET);
		break;
	case PHY_FUNC_LINK_RESET:
		if (pm8001_ha->phy[phy_id].phy_state == PHY_LINK_DISABLE) {
			pm8001_ha->phy[phy_id].enable_completion = &completion;
			PM8001_CHIP_DISP->phy_start_req(pm8001_ha, phy_id);
			wait_for_completion(&completion);
		}
		PM8001_CHIP_DISP->phy_ctl_req(pm8001_ha, phy_id,
					      PHY_LINK_RESET);
		break;
	case PHY_FUNC_RELEASE_SPINUP_HOLD:
		PM8001_CHIP_DISP->phy_ctl_req(pm8001_ha, phy_id,
					      PHY_LINK_RESET);
		break;
	case PHY_FUNC_DISABLE:
		if (pm8001_ha->chip_id != chip_8001) {
			if (pm8001_ha->phy[phy_id].phy_state ==
				PHY_STATE_LINK_UP_SPCV) {
				sas_phy_disconnected(&phy->sas_phy);
				sas_notify_phy_event(&phy->sas_phy,
					PHYE_LOSS_OF_SIGNAL, GFP_KERNEL);
				phy->phy_attached = 0;
			}
		} else {
			if (pm8001_ha->phy[phy_id].phy_state ==
				PHY_STATE_LINK_UP_SPC) {
				sas_phy_disconnected(&phy->sas_phy);
				sas_notify_phy_event(&phy->sas_phy,
					PHYE_LOSS_OF_SIGNAL, GFP_KERNEL);
				phy->phy_attached = 0;
			}
		}
		PM8001_CHIP_DISP->phy_stop_req(pm8001_ha, phy_id);
		break;
	case PHY_FUNC_GET_EVENTS:
		spin_lock_irqsave(&pm8001_ha->lock, flags);
		if (pm8001_ha->chip_id == chip_8001) {
			if (-1 == pm8001_bar4_shift(pm8001_ha,
					(phy_id < 4) ? 0x30000 : 0x40000)) {
				spin_unlock_irqrestore(&pm8001_ha->lock, flags);
				return -EINVAL;
			}
		}
		{
			struct sas_phy *phy = sas_phy->phy;
			u32 __iomem *qp = pm8001_ha->io_mem[2].memvirtaddr
				+ 0x1034 + (0x4000 * (phy_id & 3));

			phy->invalid_dword_count = readl(qp);
			phy->running_disparity_error_count = readl(&qp[1]);
			phy->loss_of_dword_sync_count = readl(&qp[3]);
			phy->phy_reset_problem_count = readl(&qp[4]);
		}
		if (pm8001_ha->chip_id == chip_8001)
			pm8001_bar4_shift(pm8001_ha, 0);
		spin_unlock_irqrestore(&pm8001_ha->lock, flags);
		return 0;
	default:
		pm8001_dbg(pm8001_ha, DEVIO, "func 0x%x\n", func);
		rc = -EOPNOTSUPP;
	}
	msleep(300);
	return rc;
}

/**
  * pm8001_scan_start - we should enable all HBA phys by sending the phy_start
  * command to HBA.
  * @shost: the scsi host data.
  */
void pm8001_scan_start(struct Scsi_Host *shost)
{
	int i;
	struct pm8001_hba_info *pm8001_ha;
	struct sas_ha_struct *sha = SHOST_TO_SAS_HA(shost);
	DECLARE_COMPLETION_ONSTACK(completion);
	pm8001_ha = sha->lldd_ha;
	/* SAS_RE_INITIALIZATION not available in SPCv/ve */
	if (pm8001_ha->chip_id == chip_8001)
		PM8001_CHIP_DISP->sas_re_init_req(pm8001_ha);
	for (i = 0; i < pm8001_ha->chip->n_phy; ++i) {
		pm8001_ha->phy[i].enable_completion = &completion;
		PM8001_CHIP_DISP->phy_start_req(pm8001_ha, i);
		wait_for_completion(&completion);
		msleep(300);
	}
}

int pm8001_scan_finished(struct Scsi_Host *shost, unsigned long time)
{
	struct sas_ha_struct *ha = SHOST_TO_SAS_HA(shost);

	/* give the phy enabling interrupt event time to come in (1s
	* is empirically about all it takes) */
	if (time < HZ)
		return 0;
	/* Wait for discovery to finish */
	sas_drain_work(ha);
	return 1;
}

/**
  * pm8001_task_prep_smp - the dispatcher function, prepare data for smp task
  * @pm8001_ha: our hba card information
  * @ccb: the ccb which attached to smp task
  */
static int pm8001_task_prep_smp(struct pm8001_hba_info *pm8001_ha,
	struct pm8001_ccb_info *ccb)
{
	return PM8001_CHIP_DISP->smp_req(pm8001_ha, ccb);
}

u32 pm8001_get_ncq_tag(struct sas_task *task, u32 *tag)
{
	struct ata_queued_cmd *qc = task->uldd_task;

	if (qc && ata_is_ncq(qc->tf.protocol)) {
		*tag = qc->tag;
		return 1;
	}

	return 0;
}

/**
  * pm8001_task_prep_ata - the dispatcher function, prepare data for sata task
  * @pm8001_ha: our hba card information
  * @ccb: the ccb which attached to sata task
  */
static int pm8001_task_prep_ata(struct pm8001_hba_info *pm8001_ha,
	struct pm8001_ccb_info *ccb)
{
	return PM8001_CHIP_DISP->sata_req(pm8001_ha, ccb);
}

/**
  * pm8001_task_prep_internal_abort - the dispatcher function, prepare data
  *				      for internal abort task
  * @pm8001_ha: our hba card information
  * @ccb: the ccb which attached to sata task
  */
static int pm8001_task_prep_internal_abort(struct pm8001_hba_info *pm8001_ha,
					   struct pm8001_ccb_info *ccb)
{
	return PM8001_CHIP_DISP->task_abort(pm8001_ha, ccb);
}

/**
  * pm8001_task_prep_ssp_tm - the dispatcher function, prepare task management data
  * @pm8001_ha: our hba card information
  * @ccb: the ccb which attached to TM
  * @tmf: the task management IU
  */
static int pm8001_task_prep_ssp_tm(struct pm8001_hba_info *pm8001_ha,
	struct pm8001_ccb_info *ccb, struct sas_tmf_task *tmf)
{
	return PM8001_CHIP_DISP->ssp_tm_req(pm8001_ha, ccb, tmf);
}

/**
  * pm8001_task_prep_ssp - the dispatcher function, prepare ssp data for ssp task
  * @pm8001_ha: our hba card information
  * @ccb: the ccb which attached to ssp task
  */
static int pm8001_task_prep_ssp(struct pm8001_hba_info *pm8001_ha,
	struct pm8001_ccb_info *ccb)
{
	return PM8001_CHIP_DISP->ssp_io_req(pm8001_ha, ccb);
}

 /* Find the local port id that's attached to this device */
static int sas_find_local_port_id(struct domain_device *dev)
{
	struct domain_device *pdev = dev->parent;

	/* Directly attached device */
	if (!pdev)
		return dev->port->id;
	while (pdev) {
		struct domain_device *pdev_p = pdev->parent;
		if (!pdev_p)
			return pdev->port->id;
		pdev = pdev->parent;
	}
	return 0;
}

#define DEV_IS_GONE(pm8001_dev)	\
	((!pm8001_dev || (pm8001_dev->dev_type == SAS_PHY_UNUSED)))


static int pm8001_deliver_command(struct pm8001_hba_info *pm8001_ha,
				  struct pm8001_ccb_info *ccb)
{
	struct sas_task *task = ccb->task;
	enum sas_protocol task_proto = task->task_proto;
	struct sas_tmf_task *tmf = task->tmf;
	int is_tmf = !!tmf;

	switch (task_proto) {
	case SAS_PROTOCOL_SMP:
		return pm8001_task_prep_smp(pm8001_ha, ccb);
	case SAS_PROTOCOL_SSP:
		if (is_tmf)
			return pm8001_task_prep_ssp_tm(pm8001_ha, ccb, tmf);
		return pm8001_task_prep_ssp(pm8001_ha, ccb);
	case SAS_PROTOCOL_SATA:
	case SAS_PROTOCOL_STP:
		return pm8001_task_prep_ata(pm8001_ha, ccb);
	case SAS_PROTOCOL_INTERNAL_ABORT:
		return pm8001_task_prep_internal_abort(pm8001_ha, ccb);
	default:
		dev_err(pm8001_ha->dev, "unknown sas_task proto: 0x%x\n",
			task_proto);
	}

	return -EINVAL;
}

/**
  * pm8001_queue_command - register for upper layer used, all IO commands sent
  * to HBA are from this interface.
  * @task: the task to be execute.
  * @gfp_flags: gfp_flags
  */
int pm8001_queue_command(struct sas_task *task, gfp_t gfp_flags)
{
	struct task_status_struct *ts = &task->task_status;
	enum sas_protocol task_proto = task->task_proto;
	struct domain_device *dev = task->dev;
	struct pm8001_device *pm8001_dev = dev->lldd_dev;
	bool internal_abort = sas_is_internal_abort(task);
	struct pm8001_hba_info *pm8001_ha;
	struct pm8001_port *port = NULL;
	struct pm8001_ccb_info *ccb;
	unsigned long flags;
	u32 n_elem = 0;
	int rc = 0;

	if (!internal_abort && !dev->port) {
		ts->resp = SAS_TASK_UNDELIVERED;
		ts->stat = SAS_PHY_DOWN;
		if (dev->dev_type != SAS_SATA_DEV)
			task->task_done(task);
		return 0;
	}

	pm8001_ha = pm8001_find_ha_by_dev(dev);
	if (pm8001_ha->controller_fatal_error) {
		ts->resp = SAS_TASK_UNDELIVERED;
		task->task_done(task);
		return 0;
	}

	pm8001_dbg(pm8001_ha, IO, "pm8001_task_exec device\n");

	spin_lock_irqsave(&pm8001_ha->lock, flags);

	pm8001_dev = dev->lldd_dev;
	port = &pm8001_ha->port[sas_find_local_port_id(dev)];

	if (!internal_abort &&
	    (DEV_IS_GONE(pm8001_dev) || !port->port_attached)) {
		ts->resp = SAS_TASK_UNDELIVERED;
		ts->stat = SAS_PHY_DOWN;
		if (sas_protocol_ata(task_proto)) {
			spin_unlock_irqrestore(&pm8001_ha->lock, flags);
			task->task_done(task);
			spin_lock_irqsave(&pm8001_ha->lock, flags);
		} else {
			task->task_done(task);
		}
		rc = -ENODEV;
		goto err_out;
	}

	ccb = pm8001_ccb_alloc(pm8001_ha, pm8001_dev, task);
	if (!ccb) {
		rc = -SAS_QUEUE_FULL;
		goto err_out;
	}

	if (!sas_protocol_ata(task_proto)) {
		if (task->num_scatter) {
			n_elem = dma_map_sg(pm8001_ha->dev, task->scatter,
					    task->num_scatter, task->data_dir);
			if (!n_elem) {
				rc = -ENOMEM;
				goto err_out_ccb;
			}
		}
	} else {
		n_elem = task->num_scatter;
	}

	task->lldd_task = ccb;
	ccb->n_elem = n_elem;

	atomic_inc(&pm8001_dev->running_req);

	rc = pm8001_deliver_command(pm8001_ha, ccb);
	if (rc) {
		atomic_dec(&pm8001_dev->running_req);
		if (!sas_protocol_ata(task_proto) && n_elem)
			dma_unmap_sg(pm8001_ha->dev, task->scatter,
				     task->num_scatter, task->data_dir);
err_out_ccb:
		pm8001_ccb_free(pm8001_ha, ccb);

err_out:
		pm8001_dbg(pm8001_ha, IO, "pm8001_task_exec failed[%d]!\n", rc);
	}

	spin_unlock_irqrestore(&pm8001_ha->lock, flags);

	return rc;
}

/**
  * pm8001_ccb_task_free - free the sg for ssp and smp command, free the ccb.
  * @pm8001_ha: our hba card information
  * @ccb: the ccb which attached to ssp task to free
  */
void pm8001_ccb_task_free(struct pm8001_hba_info *pm8001_ha,
			  struct pm8001_ccb_info *ccb)
{
	struct sas_task *task = ccb->task;
	struct ata_queued_cmd *qc;
	struct pm8001_device *pm8001_dev;

	if (!task)
		return;

	if (!sas_protocol_ata(task->task_proto) && ccb->n_elem)
		dma_unmap_sg(pm8001_ha->dev, task->scatter,
			     task->num_scatter, task->data_dir);

	switch (task->task_proto) {
	case SAS_PROTOCOL_SMP:
		dma_unmap_sg(pm8001_ha->dev, &task->smp_task.smp_resp, 1,
			DMA_FROM_DEVICE);
		dma_unmap_sg(pm8001_ha->dev, &task->smp_task.smp_req, 1,
			DMA_TO_DEVICE);
		break;

	case SAS_PROTOCOL_SATA:
	case SAS_PROTOCOL_STP:
	case SAS_PROTOCOL_SSP:
	default:
		/* do nothing */
		break;
	}

	if (sas_protocol_ata(task->task_proto)) {
		/* For SCSI/ATA commands uldd_task points to ata_queued_cmd */
		qc = task->uldd_task;
		pm8001_dev = ccb->device;
		trace_pm80xx_request_complete(pm8001_ha->id,
			pm8001_dev ? pm8001_dev->attached_phy : PM8001_MAX_PHYS,
			ccb->ccb_tag, 0 /* ctlr_opcode not known */,
			qc ? qc->tf.command : 0, // ata opcode
			pm8001_dev ? atomic_read(&pm8001_dev->running_req) : -1);
	}

	task->lldd_task = NULL;
	pm8001_ccb_free(pm8001_ha, ccb);
}

/**
 * pm8001_alloc_dev - find a empty pm8001_device
 * @pm8001_ha: our hba card information
 */
static struct pm8001_device *pm8001_alloc_dev(struct pm8001_hba_info *pm8001_ha)
{
	u32 dev;
	for (dev = 0; dev < PM8001_MAX_DEVICES; dev++) {
		if (pm8001_ha->devices[dev].dev_type == SAS_PHY_UNUSED) {
			pm8001_ha->devices[dev].id = dev;
			return &pm8001_ha->devices[dev];
		}
	}
	if (dev == PM8001_MAX_DEVICES) {
		pm8001_dbg(pm8001_ha, FAIL,
			   "max support %d devices, ignore ..\n",
			   PM8001_MAX_DEVICES);
	}
	return NULL;
}
/**
  * pm8001_find_dev - find a matching pm8001_device
  * @pm8001_ha: our hba card information
  * @device_id: device ID to match against
  */
struct pm8001_device *pm8001_find_dev(struct pm8001_hba_info *pm8001_ha,
					u32 device_id)
{
	u32 dev;
	for (dev = 0; dev < PM8001_MAX_DEVICES; dev++) {
		if (pm8001_ha->devices[dev].device_id == device_id)
			return &pm8001_ha->devices[dev];
	}
	if (dev == PM8001_MAX_DEVICES) {
		pm8001_dbg(pm8001_ha, FAIL, "NO MATCHING DEVICE FOUND !!!\n");
	}
	return NULL;
}

void pm8001_free_dev(struct pm8001_device *pm8001_dev)
{
	u32 id = pm8001_dev->id;
	memset(pm8001_dev, 0, sizeof(*pm8001_dev));
	pm8001_dev->id = id;
	pm8001_dev->dev_type = SAS_PHY_UNUSED;
	pm8001_dev->device_id = PM8001_MAX_DEVICES;
	pm8001_dev->sas_device = NULL;
}

/**
  * pm8001_dev_found_notify - libsas notify a device is found.
  * @dev: the device structure which sas layer used.
  *
  * when libsas find a sas domain device, it should tell the LLDD that
  * device is found, and then LLDD register this device to HBA firmware
  * by the command "OPC_INB_REG_DEV", after that the HBA will assign a
  * device ID(according to device's sas address) and returned it to LLDD. From
  * now on, we communicate with HBA FW with the device ID which HBA assigned
  * rather than sas address. it is the necessary step for our HBA but it is
  * the optional for other HBA driver.
  */
static int pm8001_dev_found_notify(struct domain_device *dev)
{
	unsigned long flags = 0;
	int res = 0;
	struct pm8001_hba_info *pm8001_ha = NULL;
	struct domain_device *parent_dev = dev->parent;
	struct pm8001_device *pm8001_device;
	DECLARE_COMPLETION_ONSTACK(completion);
	u32 flag = 0;
	pm8001_ha = pm8001_find_ha_by_dev(dev);
	spin_lock_irqsave(&pm8001_ha->lock, flags);

	pm8001_device = pm8001_alloc_dev(pm8001_ha);
	if (!pm8001_device) {
		res = -1;
		goto found_out;
	}
	pm8001_device->sas_device = dev;
	dev->lldd_dev = pm8001_device;
	pm8001_device->dev_type = dev->dev_type;
	pm8001_device->dcompletion = &completion;
	if (parent_dev && dev_is_expander(parent_dev->dev_type)) {
		int phy_id;

		phy_id = sas_find_attached_phy_id(&parent_dev->ex_dev, dev);
		if (phy_id < 0) {
			pm8001_dbg(pm8001_ha, FAIL,
				   "Error: no attached dev:%016llx at ex:%016llx.\n",
				   SAS_ADDR(dev->sas_addr),
				   SAS_ADDR(parent_dev->sas_addr));
			res = phy_id;
		} else {
			pm8001_device->attached_phy = phy_id;
		}
	} else {
		if (dev->dev_type == SAS_SATA_DEV) {
			pm8001_device->attached_phy =
				dev->rphy->identify.phy_identifier;
			flag = 1; /* directly sata */
		}
	} /*register this device to HBA*/
	pm8001_dbg(pm8001_ha, DISC, "Found device\n");
	PM8001_CHIP_DISP->reg_dev_req(pm8001_ha, pm8001_device, flag);
	spin_unlock_irqrestore(&pm8001_ha->lock, flags);
	wait_for_completion(&completion);
	if (dev->dev_type == SAS_END_DEVICE)
		msleep(50);
	pm8001_ha->flags = PM8001F_RUN_TIME;
	return 0;
found_out:
	spin_unlock_irqrestore(&pm8001_ha->lock, flags);
	return res;
}

int pm8001_dev_found(struct domain_device *dev)
{
	return pm8001_dev_found_notify(dev);
}

#define PM8001_TASK_TIMEOUT 20

/**
  * pm8001_dev_gone_notify - see the comments for "pm8001_dev_found_notify"
  * @dev: the device structure which sas layer used.
  */
static void pm8001_dev_gone_notify(struct domain_device *dev)
{
	unsigned long flags = 0;
	struct pm8001_hba_info *pm8001_ha;
	struct pm8001_device *pm8001_dev = dev->lldd_dev;

	pm8001_ha = pm8001_find_ha_by_dev(dev);
	spin_lock_irqsave(&pm8001_ha->lock, flags);
	if (pm8001_dev) {
		u32 device_id = pm8001_dev->device_id;

		pm8001_dbg(pm8001_ha, DISC, "found dev[%d:%x] is gone.\n",
			   pm8001_dev->device_id, pm8001_dev->dev_type);
		if (atomic_read(&pm8001_dev->running_req)) {
			spin_unlock_irqrestore(&pm8001_ha->lock, flags);
			sas_execute_internal_abort_dev(dev, 0, NULL);
			while (atomic_read(&pm8001_dev->running_req))
				msleep(20);
			spin_lock_irqsave(&pm8001_ha->lock, flags);
		}
		PM8001_CHIP_DISP->dereg_dev_req(pm8001_ha, device_id);
		pm8001_free_dev(pm8001_dev);
	} else {
		pm8001_dbg(pm8001_ha, DISC, "Found dev has gone.\n");
	}
	dev->lldd_dev = NULL;
	spin_unlock_irqrestore(&pm8001_ha->lock, flags);
}

void pm8001_dev_gone(struct domain_device *dev)
{
	pm8001_dev_gone_notify(dev);
}

/* retry commands by ha, by task and/or by device */
void pm8001_open_reject_retry(
	struct pm8001_hba_info *pm8001_ha,
	struct sas_task *task_to_close,
	struct pm8001_device *device_to_close)
{
	int i;
	unsigned long flags;

	if (pm8001_ha == NULL)
		return;

	spin_lock_irqsave(&pm8001_ha->lock, flags);

	for (i = 0; i < PM8001_MAX_CCB; i++) {
		struct sas_task *task;
		struct task_status_struct *ts;
		struct pm8001_device *pm8001_dev;
		unsigned long flags1;
		struct pm8001_ccb_info *ccb = &pm8001_ha->ccb_info[i];

		if (ccb->ccb_tag == PM8001_INVALID_TAG)
			continue;

		pm8001_dev = ccb->device;
		if (!pm8001_dev || (pm8001_dev->dev_type == SAS_PHY_UNUSED))
			continue;
		if (!device_to_close) {
			uintptr_t d = (uintptr_t)pm8001_dev
					- (uintptr_t)&pm8001_ha->devices;
			if (((d % sizeof(*pm8001_dev)) != 0)
			 || ((d / sizeof(*pm8001_dev)) >= PM8001_MAX_DEVICES))
				continue;
		} else if (pm8001_dev != device_to_close)
			continue;
		task = ccb->task;
		if (!task || !task->task_done)
			continue;
		if (task_to_close && (task != task_to_close))
			continue;
		ts = &task->task_status;
		ts->resp = SAS_TASK_COMPLETE;
		/* Force the midlayer to retry */
		ts->stat = SAS_OPEN_REJECT;
		ts->open_rej_reason = SAS_OREJ_RSVD_RETRY;
		if (pm8001_dev)
			atomic_dec(&pm8001_dev->running_req);
		spin_lock_irqsave(&task->task_state_lock, flags1);
		task->task_state_flags &= ~SAS_TASK_STATE_PENDING;
		task->task_state_flags |= SAS_TASK_STATE_DONE;
		if (unlikely((task->task_state_flags
				& SAS_TASK_STATE_ABORTED))) {
			spin_unlock_irqrestore(&task->task_state_lock,
				flags1);
			pm8001_ccb_task_free(pm8001_ha, ccb);
		} else {
			spin_unlock_irqrestore(&task->task_state_lock,
				flags1);
			pm8001_ccb_task_free(pm8001_ha, ccb);
			mb();/* in order to force CPU ordering */
			spin_unlock_irqrestore(&pm8001_ha->lock, flags);
			task->task_done(task);
			spin_lock_irqsave(&pm8001_ha->lock, flags);
		}
	}

	spin_unlock_irqrestore(&pm8001_ha->lock, flags);
}

/**
 * pm8001_I_T_nexus_reset() - reset the initiator/target connection
 * @dev: the device structure for the device to reset.
 *
 * Standard mandates link reset for ATA (type 0) and hard reset for
 * SSP (type 1), only for RECOVERY
 */
int pm8001_I_T_nexus_reset(struct domain_device *dev)
{
	int rc = TMF_RESP_FUNC_FAILED;
	struct pm8001_device *pm8001_dev;
	struct pm8001_hba_info *pm8001_ha;
	struct sas_phy *phy;

	if (!dev || !dev->lldd_dev)
		return -ENODEV;

	pm8001_dev = dev->lldd_dev;
	pm8001_ha = pm8001_find_ha_by_dev(dev);
	phy = sas_get_local_phy(dev);

	if (dev_is_sata(dev)) {
		if (scsi_is_sas_phy_local(phy)) {
			rc = 0;
			goto out;
		}
		rc = sas_phy_reset(phy, 1);
		if (rc) {
			pm8001_dbg(pm8001_ha, EH,
				   "phy reset failed for device %x\n"
				   "with rc %d\n", pm8001_dev->device_id, rc);
			rc = TMF_RESP_FUNC_FAILED;
			goto out;
		}
		msleep(2000);
		rc = sas_execute_internal_abort_dev(dev, 0, NULL);
		if (rc) {
			pm8001_dbg(pm8001_ha, EH, "task abort failed %x\n"
				   "with rc %d\n", pm8001_dev->device_id, rc);
			rc = TMF_RESP_FUNC_FAILED;
		}
	} else {
		rc = sas_phy_reset(phy, 1);
		msleep(2000);
	}
	pm8001_dbg(pm8001_ha, EH, " for device[%x]:rc=%d\n",
		   pm8001_dev->device_id, rc);
 out:
	sas_put_local_phy(phy);
	return rc;
}

/*
* This function handle the IT_NEXUS_XXX event or completion
* status code for SSP/SATA/SMP I/O request.
*/
int pm8001_I_T_nexus_event_handler(struct domain_device *dev)
{
	int rc = TMF_RESP_FUNC_FAILED;
	struct pm8001_device *pm8001_dev;
	struct pm8001_hba_info *pm8001_ha;
	struct sas_phy *phy;

	if (!dev || !dev->lldd_dev)
		return -1;

	pm8001_dev = dev->lldd_dev;
	pm8001_ha = pm8001_find_ha_by_dev(dev);

	pm8001_dbg(pm8001_ha, EH, "I_T_Nexus handler invoked !!\n");

	phy = sas_get_local_phy(dev);

	if (dev_is_sata(dev)) {
		DECLARE_COMPLETION_ONSTACK(completion_setstate);
		if (scsi_is_sas_phy_local(phy)) {
			rc = 0;
			goto out;
		}
		/* send internal ssp/sata/smp abort command to FW */
		sas_execute_internal_abort_dev(dev, 0, NULL);
		msleep(100);

		/* deregister the target device */
		pm8001_dev_gone_notify(dev);
		msleep(200);

		/*send phy reset to hard reset target */
		rc = sas_phy_reset(phy, 1);
		msleep(2000);
		pm8001_dev->setds_completion = &completion_setstate;

		wait_for_completion(&completion_setstate);
	} else {
		/* send internal ssp/sata/smp abort command to FW */
		sas_execute_internal_abort_dev(dev, 0, NULL);
		msleep(100);

		/* deregister the target device */
		pm8001_dev_gone_notify(dev);
		msleep(200);

		/*send phy reset to hard reset target */
		rc = sas_phy_reset(phy, 1);
		msleep(2000);
	}
	pm8001_dbg(pm8001_ha, EH, " for device[%x]:rc=%d\n",
		   pm8001_dev->device_id, rc);
out:
	sas_put_local_phy(phy);

	return rc;
}
/* mandatory SAM-3, the task reset the specified LUN*/
int pm8001_lu_reset(struct domain_device *dev, u8 *lun)
{
	int rc = TMF_RESP_FUNC_FAILED;
	struct pm8001_device *pm8001_dev = dev->lldd_dev;
	struct pm8001_hba_info *pm8001_ha = pm8001_find_ha_by_dev(dev);
	DECLARE_COMPLETION_ONSTACK(completion_setstate);

	if (PM8001_CHIP_DISP->fatal_errors(pm8001_ha)) {
		/*
		 * If the controller is in fatal error state,
		 * we will not get a response from the controller
		 */
		pm8001_dbg(pm8001_ha, FAIL,
			   "LUN reset failed due to fatal errors\n");
		return rc;
	}

	if (dev_is_sata(dev)) {
		struct sas_phy *phy = sas_get_local_phy(dev);
		sas_execute_internal_abort_dev(dev, 0, NULL);
		rc = sas_phy_reset(phy, 1);
		sas_put_local_phy(phy);
		pm8001_dev->setds_completion = &completion_setstate;
		rc = PM8001_CHIP_DISP->set_dev_state_req(pm8001_ha,
			pm8001_dev, DS_OPERATIONAL);
		wait_for_completion(&completion_setstate);
	} else {
		rc = sas_lu_reset(dev, lun);
	}
	/* If failed, fall-through I_T_Nexus reset */
	pm8001_dbg(pm8001_ha, EH, "for device[%x]:rc=%d\n",
		   pm8001_dev->device_id, rc);
	return rc;
}

/* optional SAM-3 */
int pm8001_query_task(struct sas_task *task)
{
	u32 tag = 0xdeadbeef;
	int rc = TMF_RESP_FUNC_FAILED;
	if (unlikely(!task || !task->lldd_task || !task->dev))
		return rc;

	if (task->task_proto & SAS_PROTOCOL_SSP) {
		struct scsi_cmnd *cmnd = task->uldd_task;
		struct domain_device *dev = task->dev;
		struct pm8001_hba_info *pm8001_ha =
			pm8001_find_ha_by_dev(dev);

		rc = pm8001_find_tag(task, &tag);
		if (rc == 0) {
			rc = TMF_RESP_FUNC_FAILED;
			return rc;
		}
		pm8001_dbg(pm8001_ha, EH, "Query:[%16ph]\n", cmnd->cmnd);

		rc = sas_query_task(task, tag);
		switch (rc) {
		/* The task is still in Lun, release it then */
		case TMF_RESP_FUNC_SUCC:
			pm8001_dbg(pm8001_ha, EH,
				   "The task is still in Lun\n");
			break;
		/* The task is not in Lun or failed, reset the phy */
		case TMF_RESP_FUNC_FAILED:
		case TMF_RESP_FUNC_COMPLETE:
			pm8001_dbg(pm8001_ha, EH,
				   "The task is not in Lun or failed, reset the phy\n");
			break;
		}
	}
	pr_err("pm80xx: rc= %d\n", rc);
	return rc;
}

/*  mandatory SAM-3, still need free task/ccb info, abort the specified task */
int pm8001_abort_task(struct sas_task *task)
{
	struct pm8001_ccb_info *ccb = task->lldd_task;
	unsigned long flags;
	u32 tag;
	struct domain_device *dev ;
	struct pm8001_hba_info *pm8001_ha;
	struct pm8001_device *pm8001_dev;
	int rc = TMF_RESP_FUNC_FAILED, ret;
	u32 phy_id, port_id;
	struct sas_task_slow slow_task;

	if (!task->lldd_task || !task->dev)
		return TMF_RESP_FUNC_FAILED;

	dev = task->dev;
	pm8001_dev = dev->lldd_dev;
	pm8001_ha = pm8001_find_ha_by_dev(dev);
	phy_id = pm8001_dev->attached_phy;

	if (PM8001_CHIP_DISP->fatal_errors(pm8001_ha)) {
		// If the controller is seeing fatal errors
		// abort task will not get a response from the controller
		return TMF_RESP_FUNC_FAILED;
	}

	ret = pm8001_find_tag(task, &tag);
	if (ret == 0) {
		pm8001_info(pm8001_ha, "no tag for task:%p\n", task);
		return TMF_RESP_FUNC_FAILED;
	}
	spin_lock_irqsave(&task->task_state_lock, flags);
	if (task->task_state_flags & SAS_TASK_STATE_DONE) {
		spin_unlock_irqrestore(&task->task_state_lock, flags);
		return TMF_RESP_FUNC_COMPLETE;
	}
	task->task_state_flags |= SAS_TASK_STATE_ABORTED;
	if (task->slow_task == NULL) {
		init_completion(&slow_task.completion);
		task->slow_task = &slow_task;
	}
	spin_unlock_irqrestore(&task->task_state_lock, flags);
	if (task->task_proto & SAS_PROTOCOL_SSP) {
		rc = sas_abort_task(task, tag);
		sas_execute_internal_abort_single(dev, tag, 0, NULL);
	} else if (task->task_proto & SAS_PROTOCOL_SATA ||
		task->task_proto & SAS_PROTOCOL_STP) {
		if (pm8001_ha->chip_id == chip_8006) {
			DECLARE_COMPLETION_ONSTACK(completion_reset);
			DECLARE_COMPLETION_ONSTACK(completion);
			struct pm8001_phy *phy = pm8001_ha->phy + phy_id;
			port_id = phy->port->port_id;

			/* 1. Set Device state as Recovery */
			pm8001_dev->setds_completion = &completion;
			PM8001_CHIP_DISP->set_dev_state_req(pm8001_ha,
				pm8001_dev, DS_IN_RECOVERY);
			wait_for_completion(&completion);

			/* 2. Send Phy Control Hard Reset */
			reinit_completion(&completion);
			phy->port_reset_status = PORT_RESET_TMO;
			phy->reset_success = false;
			phy->enable_completion = &completion;
			phy->reset_completion = &completion_reset;
			ret = PM8001_CHIP_DISP->phy_ctl_req(pm8001_ha, phy_id,
				PHY_HARD_RESET);
			if (ret) {
				phy->enable_completion = NULL;
				phy->reset_completion = NULL;
				goto out;
			}

			/* In the case of the reset timeout/fail we still
			 * abort the command at the firmware. The assumption
			 * here is that the drive is off doing something so
			 * that it's not processing requests, and we want to
			 * avoid getting a completion for this and either
			 * leaking the task in libsas or losing the race and
			 * getting a double free.
			 */
			pm8001_dbg(pm8001_ha, MSG,
				   "Waiting for local phy ctl\n");
			ret = wait_for_completion_timeout(&completion,
					PM8001_TASK_TIMEOUT * HZ);
			if (!ret || !phy->reset_success) {
				phy->enable_completion = NULL;
				phy->reset_completion = NULL;
			} else {
				/* 3. Wait for Port Reset complete or
				 * Port reset TMO
				 */
				pm8001_dbg(pm8001_ha, MSG,
					   "Waiting for Port reset\n");
				ret = wait_for_completion_timeout(
					&completion_reset,
					PM8001_TASK_TIMEOUT * HZ);
				if (!ret)
					phy->reset_completion = NULL;
				WARN_ON(phy->port_reset_status ==
						PORT_RESET_TMO);
				if (phy->port_reset_status == PORT_RESET_TMO) {
					pm8001_dev_gone_notify(dev);
					PM8001_CHIP_DISP->hw_event_ack_req(
						pm8001_ha, 0,
						0x07, /*HW_EVENT_PHY_DOWN ack*/
						port_id, phy_id, 0, 0);
					goto out;
				}
			}

			/*
			 * 4. SATA Abort ALL
			 * we wait for the task to be aborted so that the task
			 * is removed from the ccb. on success the caller is
			 * going to free the task.
			 */
			ret = sas_execute_internal_abort_dev(dev, 0, NULL);
			if (ret)
				goto out;
			ret = wait_for_completion_timeout(
				&task->slow_task->completion,
				PM8001_TASK_TIMEOUT * HZ);
			if (!ret)
				goto out;

			/* 5. Set Device State as Operational */
			reinit_completion(&completion);
			pm8001_dev->setds_completion = &completion;
			PM8001_CHIP_DISP->set_dev_state_req(pm8001_ha,
				pm8001_dev, DS_OPERATIONAL);
			wait_for_completion(&completion);
		} else {
			/*
			 * Ensure that if we see a completion for the ccb
			 * associated with the task which we are trying to
			 * abort then we should not touch the sas_task as it
			 * may race with libsas freeing it when return here.
			 */
			ccb->task = NULL;
			ret = sas_execute_internal_abort_single(dev, tag, 0, NULL);
		}
		rc = TMF_RESP_FUNC_COMPLETE;
	} else if (task->task_proto & SAS_PROTOCOL_SMP) {
		/* SMP */
		rc = sas_execute_internal_abort_single(dev, tag, 0, NULL);

	}
out:
	spin_lock_irqsave(&task->task_state_lock, flags);
	if (task->slow_task == &slow_task)
		task->slow_task = NULL;
	spin_unlock_irqrestore(&task->task_state_lock, flags);
	if (rc != TMF_RESP_FUNC_COMPLETE)
		pm8001_info(pm8001_ha, "rc= %d\n", rc);
	return rc;
}

int pm8001_clear_task_set(struct domain_device *dev, u8 *lun)
{
	struct pm8001_device *pm8001_dev = dev->lldd_dev;
	struct pm8001_hba_info *pm8001_ha = pm8001_find_ha_by_dev(dev);

	pm8001_dbg(pm8001_ha, EH, "I_T_L_Q clear task set[%x]\n",
		   pm8001_dev->device_id);
	return sas_clear_task_set(dev, lun);
}

void pm8001_port_formed(struct asd_sas_phy *sas_phy)
{
	struct sas_ha_struct *sas_ha = sas_phy->ha;
	struct pm8001_hba_info *pm8001_ha = sas_ha->lldd_ha;
	struct pm8001_phy *phy = sas_phy->lldd_phy;
	struct asd_sas_port *sas_port = sas_phy->port;
	struct pm8001_port *port = phy->port;

	if (!sas_port) {
		pm8001_dbg(pm8001_ha, FAIL, "Received null port\n");
		return;
	}
	sas_port->lldd_port = port;
}

void pm8001_setds_completion(struct domain_device *dev)
{
	struct pm8001_hba_info *pm8001_ha = pm8001_find_ha_by_dev(dev);
	struct pm8001_device *pm8001_dev = dev->lldd_dev;
	DECLARE_COMPLETION_ONSTACK(completion_setstate);

	if (pm8001_ha->chip_id != chip_8001) {
		pm8001_dev->setds_completion = &completion_setstate;
		PM8001_CHIP_DISP->set_dev_state_req(pm8001_ha,
			pm8001_dev, DS_OPERATIONAL);
		wait_for_completion(&completion_setstate);
	}
}

void pm8001_tmf_aborted(struct sas_task *task)
{
	struct pm8001_ccb_info *ccb = task->lldd_task;

	if (ccb)
		ccb->task = NULL;
}<|MERGE_RESOLUTION|>--- conflicted
+++ resolved
@@ -166,10 +166,6 @@
 	unsigned long flags;
 	pm8001_ha = sas_phy->ha->lldd_ha;
 	phy = &pm8001_ha->phy[phy_id];
-<<<<<<< HEAD
-	pm8001_ha->phy[phy_id].enable_completion = &completion;
-=======
->>>>>>> 2d5404ca
 
 	if (PM8001_CHIP_DISP->fatal_errors(pm8001_ha)) {
 		/*
