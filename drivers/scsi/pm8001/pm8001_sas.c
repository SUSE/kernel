--- conflicted
+++ resolved
@@ -65,18 +65,12 @@
   */
 void pm8001_tag_free(struct pm8001_hba_info *pm8001_ha, u32 tag)
 {
-<<<<<<< HEAD
-	void *bitmap = pm8001_ha->tags;
-	unsigned long flags;
-
-=======
 	void *bitmap = pm8001_ha->rsvd_tags;
 	unsigned long flags;
 
 	if (tag >= PM8001_RESERVE_SLOT)
 		return;
 
->>>>>>> eb3cdb58
 	spin_lock_irqsave(&pm8001_ha->bitmap_lock, flags);
 	__clear_bit(tag, bitmap);
 	spin_unlock_irqrestore(&pm8001_ha->bitmap_lock, flags);
@@ -89,11 +83,7 @@
   */
 int pm8001_tag_alloc(struct pm8001_hba_info *pm8001_ha, u32 *tag_out)
 {
-<<<<<<< HEAD
-	void *bitmap = pm8001_ha->tags;
-=======
 	void *bitmap = pm8001_ha->rsvd_tags;
->>>>>>> eb3cdb58
 	unsigned long flags;
 	unsigned int tag;
 
@@ -689,15 +679,6 @@
 	return pm8001_dev_found_notify(dev);
 }
 
-<<<<<<< HEAD
-void pm8001_task_done(struct sas_task *task)
-{
-	del_timer(&task->slow_task->timer);
-	complete(&task->slow_task->completion);
-}
-
-=======
->>>>>>> eb3cdb58
 #define PM8001_TASK_TIMEOUT 20
 
 /**
@@ -1119,8 +1100,6 @@
 				pm8001_dev, DS_OPERATIONAL);
 			wait_for_completion(&completion);
 		} else {
-<<<<<<< HEAD
-=======
 			/*
 			 * Ensure that if we see a completion for the ccb
 			 * associated with the task which we are trying to
@@ -1128,7 +1107,6 @@
 			 * may race with libsas freeing it when return here.
 			 */
 			ccb->task = NULL;
->>>>>>> eb3cdb58
 			ret = sas_execute_internal_abort_single(dev, tag, 0, NULL);
 		}
 		rc = TMF_RESP_FUNC_COMPLETE;
