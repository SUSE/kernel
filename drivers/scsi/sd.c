--- conflicted
+++ resolved
@@ -121,10 +121,6 @@
 
 static DEFINE_IDA(sd_index_ida);
 
-<<<<<<< HEAD
-static struct kmem_cache *sd_cdb_cache;
-=======
->>>>>>> eb3cdb58
 static mempool_t *sd_page_pool;
 static struct lock_class_key sd_bio_compl_lkclass;
 
@@ -834,8 +830,6 @@
 	}
 
 	blk_queue_max_discard_sectors(q, max_blocks * (logical_block_size >> 9));
-<<<<<<< HEAD
-=======
 }
 
 static void *sd_set_special_bvec(struct request *rq, unsigned int data_len)
@@ -849,7 +843,6 @@
 	bvec_set_page(&rq->special_vec, page, data_len, 0);
 	rq->rq_flags |= RQF_SPECIAL_PAYLOAD;
 	return bvec_virt(&rq->special_vec);
->>>>>>> eb3cdb58
 }
 
 static blk_status_t sd_setup_unmap_cmnd(struct scsi_cmnd *cmd)
@@ -870,10 +863,6 @@
 	cmd->cmnd[0] = UNMAP;
 	cmd->cmnd[8] = 24;
 
-<<<<<<< HEAD
-	buf = bvec_virt(&rq->special_vec);
-=======
->>>>>>> eb3cdb58
 	put_unaligned_be16(6 + 16, &buf[0]);
 	put_unaligned_be16(16, &buf[2]);
 	put_unaligned_be64(lba, &buf[8]);
@@ -1036,10 +1025,6 @@
 	/* flush requests don't perform I/O, zero the S/G table */
 	memset(&cmd->sdb, 0, sizeof(cmd->sdb));
 
-<<<<<<< HEAD
-	cmd->cmnd[0] = SYNCHRONIZE_CACHE;
-	cmd->cmd_len = 10;
-=======
 	if (cmd->device->use_16_for_sync) {
 		cmd->cmnd[0] = SYNCHRONIZE_CACHE_16;
 		cmd->cmd_len = 16;
@@ -1047,7 +1032,6 @@
 		cmd->cmnd[0] = SYNCHRONIZE_CACHE;
 		cmd->cmd_len = 10;
 	}
->>>>>>> eb3cdb58
 	cmd->transfersize = 0;
 	cmd->allowed = sdkp->max_retries;
 
@@ -2266,28 +2250,12 @@
 {
 	struct scsi_device *sdp = sdkp->device;
 
-<<<<<<< HEAD
-	if (!sdkp->first_scan)
-		return;
-
-=======
->>>>>>> eb3cdb58
 	sd_dif_config_host(sdkp);
 
 	if (!sdkp->protection_type)
 		return;
 
 	if (!scsi_host_dif_capable(sdp->host, sdkp->protection_type)) {
-<<<<<<< HEAD
-		sd_printk(KERN_NOTICE, sdkp,
-			  "Disabling DIF Type %u protection\n",
-			  sdkp->protection_type);
-		sdkp->protection_type = 0;
-	}
-
-	sd_printk(KERN_NOTICE, sdkp, "Enabling DIF Type %u protection\n",
-		  sdkp->protection_type);
-=======
 		sd_first_printk(KERN_NOTICE, sdkp,
 				"Disabling DIF Type %u protection\n",
 				sdkp->protection_type);
@@ -2296,7 +2264,6 @@
 
 	sd_first_printk(KERN_NOTICE, sdkp, "Enabling DIF Type %u protection\n",
 			sdkp->protection_type);
->>>>>>> eb3cdb58
 }
 
 static void read_capacity_error(struct scsi_disk *sdkp, struct scsi_device *sdp,
@@ -2380,11 +2347,6 @@
 				 * give it one more chance */
 				if (--reset_retries > 0)
 					continue;
-			if (sense_valid &&
-			    sshdr.sense_key == NOT_READY &&
-			    sshdr.asc == 0x04 && sshdr.ascq == 0x0A)
-				/* ALUA state transition; always retry */
-				continue;
 		}
 		retries--;
 
@@ -2465,11 +2427,6 @@
 				 * give it one more chance */
 				if (--reset_retries > 0)
 					continue;
-			if (sense_valid &&
-			    sshdr.sense_key == NOT_READY &&
-			    sshdr.asc == 0x04 && sshdr.ascq == 0x0A)
-				/* ALUA state transition; always retry */
-				continue;
 		}
 		retries--;
 
@@ -3035,11 +2992,7 @@
 		 * sequential write required zones of host-managed devices must
 		 * be aligned to the device physical block size.
 		 */
-<<<<<<< HEAD
-		blk_queue_set_zoned(sdkp->disk, BLK_ZONED_HM);
-=======
 		disk_set_zoned(sdkp->disk, BLK_ZONED_HM);
->>>>>>> eb3cdb58
 		blk_queue_zone_write_granularity(q, sdkp->physical_block_size);
 	} else {
 		sdkp->zoned = zoned;
@@ -3402,14 +3355,11 @@
 				      (sector_t)BLK_DEF_MAX_SECTORS);
 	}
 
-<<<<<<< HEAD
-=======
 	/*
 	 * Limit default to SCSI host optimal sector limit if set. There may be
 	 * an impact on performance for when the size of a request exceeds this
 	 * host limit.
 	 */
->>>>>>> eb3cdb58
 	rw_max = min_not_zero(rw_max, sdp->host->opt_sectors);
 
 	/* Do not exceed controller limit */
@@ -3556,13 +3506,8 @@
 	if (!sdkp)
 		goto out;
 
-<<<<<<< HEAD
-	gd = __alloc_disk_node(sdp->request_queue, NUMA_NO_NODE,
-			       &sd_bio_compl_lkclass);
-=======
 	gd = blk_mq_alloc_disk_for_queue(sdp->request_queue,
 					 &sd_bio_compl_lkclass);
->>>>>>> eb3cdb58
 	if (!gd)
 		goto out_free;
 
@@ -3867,12 +3812,6 @@
 	if (sdp->ignore_media_change) {
 		/* clear the device's sense data */
 		static const u8 cmd[10] = { REQUEST_SENSE };
-<<<<<<< HEAD
-
-		if (scsi_execute(sdp, cmd, DMA_NONE, NULL, 0, NULL,
-				 NULL, sdp->request_queue->rq_timeout, 1, 0,
-				 RQF_PM, NULL))
-=======
 		const struct scsi_exec_args exec_args = {
 			.req_flags = BLK_MQ_REQ_PM,
 		};
@@ -3880,7 +3819,6 @@
 		if (scsi_execute_cmd(sdp, cmd, REQ_OP_DRV_IN, NULL, 0,
 				     sdp->request_queue->rq_timeout, 1,
 				     &exec_args))
->>>>>>> eb3cdb58
 			sd_printk(KERN_NOTICE, sdkp,
 				  "Failed to clear sense data\n");
 	}
@@ -3913,26 +3851,11 @@
 	if (err)
 		goto err_out;
 
-<<<<<<< HEAD
-	sd_cdb_cache = kmem_cache_create("sd_ext_cdb", SD_EXT_CDB_SIZE,
-					 0, 0, NULL);
-	if (!sd_cdb_cache) {
-		printk(KERN_ERR "sd: can't init extended cdb cache\n");
-		err = -ENOMEM;
-		goto err_out_class;
-	}
-
-=======
->>>>>>> eb3cdb58
 	sd_page_pool = mempool_create_page_pool(SD_MEMPOOL_SIZE, 0);
 	if (!sd_page_pool) {
 		printk(KERN_ERR "sd: can't init discard page pool\n");
 		err = -ENOMEM;
-<<<<<<< HEAD
-		goto err_out_cache;
-=======
 		goto err_out_class;
->>>>>>> eb3cdb58
 	}
 
 	err = scsi_register_driver(&sd_template.gendrv);
@@ -3943,13 +3866,6 @@
 
 err_out_driver:
 	mempool_destroy(sd_page_pool);
-<<<<<<< HEAD
-
-err_out_cache:
-	kmem_cache_destroy(sd_cdb_cache);
-
-=======
->>>>>>> eb3cdb58
 err_out_class:
 	class_unregister(&sd_disk_class);
 err_out:
