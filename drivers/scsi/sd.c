// SPDX-License-Identifier: GPL-2.0-only
/*
 *      sd.c Copyright (C) 1992 Drew Eckhardt
 *           Copyright (C) 1993, 1994, 1995, 1999 Eric Youngdale
 *
 *      Linux scsi disk driver
 *              Initial versions: Drew Eckhardt
 *              Subsequent revisions: Eric Youngdale
 *	Modification history:
 *       - Drew Eckhardt <drew@colorado.edu> original
 *       - Eric Youngdale <eric@andante.org> add scatter-gather, multiple 
 *         outstanding request, and other enhancements.
 *         Support loadable low-level scsi drivers.
 *       - Jirka Hanika <geo@ff.cuni.cz> support more scsi disks using 
 *         eight major numbers.
 *       - Richard Gooch <rgooch@atnf.csiro.au> support devfs.
 *	 - Torben Mathiasen <tmm@image.dk> Resource allocation fixes in 
 *	   sd_init and cleanups.
 *	 - Alex Davis <letmein@erols.com> Fix problem where partition info
 *	   not being read in sd_open. Fix problem where removable media 
 *	   could be ejected after sd_open.
 *	 - Douglas Gilbert <dgilbert@interlog.com> cleanup for lk 2.5.x
 *	 - Badari Pulavarty <pbadari@us.ibm.com>, Matthew Wilcox 
 *	   <willy@debian.org>, Kurt Garloff <garloff@suse.de>: 
 *	   Support 32k/1M disks.
 *
 *	Logging policy (needs CONFIG_SCSI_LOGGING defined):
 *	 - setting up transfer: SCSI_LOG_HLQUEUE levels 1 and 2
 *	 - end of transfer (bh + scsi_lib): SCSI_LOG_HLCOMPLETE level 1
 *	 - entering sd_ioctl: SCSI_LOG_IOCTL level 1
 *	 - entering other commands: SCSI_LOG_HLQUEUE level 3
 *	Note: when the logging level is set by the user, it must be greater
 *	than the level indicated above to trigger output.	
 */

#include <linux/bio-integrity.h>
#include <linux/module.h>
#include <linux/fs.h>
#include <linux/kernel.h>
#include <linux/mm.h>
#include <linux/hdreg.h>
#include <linux/errno.h>
#include <linux/idr.h>
#include <linux/interrupt.h>
#include <linux/init.h>
#include <linux/blkdev.h>
#include <linux/blkpg.h>
#include <linux/blk-pm.h>
#include <linux/delay.h>
#include <linux/rw_hint.h>
#include <linux/major.h>
#include <linux/mutex.h>
#include <linux/string_helpers.h>
#include <linux/slab.h>
#include <linux/sed-opal.h>
#include <linux/pm_runtime.h>
#include <linux/pr.h>
#include <linux/t10-pi.h>
#include <linux/uaccess.h>
#include <linux/unaligned.h>

#include <scsi/scsi.h>
#include <scsi/scsi_cmnd.h>
#include <scsi/scsi_dbg.h>
#include <scsi/scsi_device.h>
#include <scsi/scsi_devinfo.h>
#include <scsi/scsi_driver.h>
#include <scsi/scsi_eh.h>
#include <scsi/scsi_host.h>
#include <scsi/scsi_ioctl.h>
#include <scsi/scsicam.h>
#include <scsi/scsi_common.h>

#include "sd.h"
#include "scsi_priv.h"
#include "scsi_logging.h"

MODULE_AUTHOR("Eric Youngdale");
MODULE_DESCRIPTION("SCSI disk (sd) driver");
MODULE_LICENSE("GPL");

MODULE_ALIAS_BLOCKDEV_MAJOR(SCSI_DISK0_MAJOR);
MODULE_ALIAS_BLOCKDEV_MAJOR(SCSI_DISK1_MAJOR);
MODULE_ALIAS_BLOCKDEV_MAJOR(SCSI_DISK2_MAJOR);
MODULE_ALIAS_BLOCKDEV_MAJOR(SCSI_DISK3_MAJOR);
MODULE_ALIAS_BLOCKDEV_MAJOR(SCSI_DISK4_MAJOR);
MODULE_ALIAS_BLOCKDEV_MAJOR(SCSI_DISK5_MAJOR);
MODULE_ALIAS_BLOCKDEV_MAJOR(SCSI_DISK6_MAJOR);
MODULE_ALIAS_BLOCKDEV_MAJOR(SCSI_DISK7_MAJOR);
MODULE_ALIAS_BLOCKDEV_MAJOR(SCSI_DISK8_MAJOR);
MODULE_ALIAS_BLOCKDEV_MAJOR(SCSI_DISK9_MAJOR);
MODULE_ALIAS_BLOCKDEV_MAJOR(SCSI_DISK10_MAJOR);
MODULE_ALIAS_BLOCKDEV_MAJOR(SCSI_DISK11_MAJOR);
MODULE_ALIAS_BLOCKDEV_MAJOR(SCSI_DISK12_MAJOR);
MODULE_ALIAS_BLOCKDEV_MAJOR(SCSI_DISK13_MAJOR);
MODULE_ALIAS_BLOCKDEV_MAJOR(SCSI_DISK14_MAJOR);
MODULE_ALIAS_BLOCKDEV_MAJOR(SCSI_DISK15_MAJOR);
MODULE_ALIAS_SCSI_DEVICE(TYPE_DISK);
MODULE_ALIAS_SCSI_DEVICE(TYPE_MOD);
MODULE_ALIAS_SCSI_DEVICE(TYPE_RBC);
MODULE_ALIAS_SCSI_DEVICE(TYPE_ZBC);

#define SD_MINORS	16

static void sd_config_discard(struct scsi_disk *sdkp, struct queue_limits *lim,
		unsigned int mode);
static void sd_config_write_same(struct scsi_disk *sdkp,
		struct queue_limits *lim);
static void  sd_revalidate_disk(struct gendisk *);
static void sd_unlock_native_capacity(struct gendisk *disk);
static void sd_shutdown(struct device *);
static void scsi_disk_release(struct device *cdev);

static DEFINE_IDA(sd_index_ida);

static mempool_t *sd_page_pool;
static struct lock_class_key sd_bio_compl_lkclass;

static const char *sd_cache_types[] = {
	"write through", "none", "write back",
	"write back, no read (daft)"
};

static void sd_set_flush_flag(struct scsi_disk *sdkp,
		struct queue_limits *lim)
{
	if (sdkp->WCE) {
		lim->features |= BLK_FEAT_WRITE_CACHE;
		if (sdkp->DPOFUA)
			lim->features |= BLK_FEAT_FUA;
		else
			lim->features &= ~BLK_FEAT_FUA;
	} else {
		lim->features &= ~(BLK_FEAT_WRITE_CACHE | BLK_FEAT_FUA);
	}
}

static ssize_t
cache_type_store(struct device *dev, struct device_attribute *attr,
		 const char *buf, size_t count)
{
	int ct, rcd, wce, sp;
	struct scsi_disk *sdkp = to_scsi_disk(dev);
	struct scsi_device *sdp = sdkp->device;
	char buffer[64];
	char *buffer_data;
	struct scsi_mode_data data;
	struct scsi_sense_hdr sshdr;
	static const char temp[] = "temporary ";
	int len, ret;

	if (sdp->type != TYPE_DISK && sdp->type != TYPE_ZBC)
		/* no cache control on RBC devices; theoretically they
		 * can do it, but there's probably so many exceptions
		 * it's not worth the risk */
		return -EINVAL;

	if (strncmp(buf, temp, sizeof(temp) - 1) == 0) {
		buf += sizeof(temp) - 1;
		sdkp->cache_override = 1;
	} else {
		sdkp->cache_override = 0;
	}

	ct = sysfs_match_string(sd_cache_types, buf);
	if (ct < 0)
		return -EINVAL;

	rcd = ct & 0x01 ? 1 : 0;
	wce = (ct & 0x02) && !sdkp->write_prot ? 1 : 0;

	if (sdkp->cache_override) {
		struct queue_limits lim;

		sdkp->WCE = wce;
		sdkp->RCD = rcd;

		lim = queue_limits_start_update(sdkp->disk->queue);
		sd_set_flush_flag(sdkp, &lim);
		ret = queue_limits_commit_update_frozen(sdkp->disk->queue,
				&lim);
		if (ret)
			return ret;
		return count;
	}

	if (scsi_mode_sense(sdp, 0x08, 8, 0, buffer, sizeof(buffer), SD_TIMEOUT,
			    sdkp->max_retries, &data, NULL))
		return -EINVAL;
	len = min_t(size_t, sizeof(buffer), data.length - data.header_length -
		  data.block_descriptor_length);
	buffer_data = buffer + data.header_length +
		data.block_descriptor_length;
	buffer_data[2] &= ~0x05;
	buffer_data[2] |= wce << 2 | rcd;
	sp = buffer_data[0] & 0x80 ? 1 : 0;
	buffer_data[0] &= ~0x80;

	/*
	 * Ensure WP, DPOFUA, and RESERVED fields are cleared in
	 * received mode parameter buffer before doing MODE SELECT.
	 */
	data.device_specific = 0;

	ret = scsi_mode_select(sdp, 1, sp, buffer_data, len, SD_TIMEOUT,
			       sdkp->max_retries, &data, &sshdr);
	if (ret) {
		if (ret > 0 && scsi_sense_valid(&sshdr))
			sd_print_sense_hdr(sdkp, &sshdr);
		return -EINVAL;
	}
	sd_revalidate_disk(sdkp->disk);
	return count;
}

static ssize_t
manage_start_stop_show(struct device *dev,
		       struct device_attribute *attr, char *buf)
{
	struct scsi_disk *sdkp = to_scsi_disk(dev);
	struct scsi_device *sdp = sdkp->device;

	return sysfs_emit(buf, "%u\n",
			  sdp->manage_system_start_stop &&
			  sdp->manage_runtime_start_stop &&
			  sdp->manage_shutdown);
}
static DEVICE_ATTR_RO(manage_start_stop);

static ssize_t
manage_system_start_stop_show(struct device *dev,
			      struct device_attribute *attr, char *buf)
{
	struct scsi_disk *sdkp = to_scsi_disk(dev);
	struct scsi_device *sdp = sdkp->device;

	return sysfs_emit(buf, "%u\n", sdp->manage_system_start_stop);
}

static ssize_t
manage_system_start_stop_store(struct device *dev,
			       struct device_attribute *attr,
			       const char *buf, size_t count)
{
	struct scsi_disk *sdkp = to_scsi_disk(dev);
	struct scsi_device *sdp = sdkp->device;
	bool v;

	if (!capable(CAP_SYS_ADMIN))
		return -EACCES;

	if (kstrtobool(buf, &v))
		return -EINVAL;

	sdp->manage_system_start_stop = v;

	return count;
}
static DEVICE_ATTR_RW(manage_system_start_stop);

static ssize_t
manage_runtime_start_stop_show(struct device *dev,
			       struct device_attribute *attr, char *buf)
{
	struct scsi_disk *sdkp = to_scsi_disk(dev);
	struct scsi_device *sdp = sdkp->device;

	return sysfs_emit(buf, "%u\n", sdp->manage_runtime_start_stop);
}

static ssize_t
manage_runtime_start_stop_store(struct device *dev,
				struct device_attribute *attr,
				const char *buf, size_t count)
{
	struct scsi_disk *sdkp = to_scsi_disk(dev);
	struct scsi_device *sdp = sdkp->device;
	bool v;

	if (!capable(CAP_SYS_ADMIN))
		return -EACCES;

	if (kstrtobool(buf, &v))
		return -EINVAL;

	sdp->manage_runtime_start_stop = v;

	return count;
}
static DEVICE_ATTR_RW(manage_runtime_start_stop);

static ssize_t manage_shutdown_show(struct device *dev,
				    struct device_attribute *attr, char *buf)
{
	struct scsi_disk *sdkp = to_scsi_disk(dev);
	struct scsi_device *sdp = sdkp->device;

	return sysfs_emit(buf, "%u\n", sdp->manage_shutdown);
}

static ssize_t manage_shutdown_store(struct device *dev,
				     struct device_attribute *attr,
				     const char *buf, size_t count)
{
	struct scsi_disk *sdkp = to_scsi_disk(dev);
	struct scsi_device *sdp = sdkp->device;
	bool v;

	if (!capable(CAP_SYS_ADMIN))
		return -EACCES;

	if (kstrtobool(buf, &v))
		return -EINVAL;

	sdp->manage_shutdown = v;

	return count;
}
static DEVICE_ATTR_RW(manage_shutdown);

static ssize_t
allow_restart_show(struct device *dev, struct device_attribute *attr, char *buf)
{
	struct scsi_disk *sdkp = to_scsi_disk(dev);

	return sprintf(buf, "%u\n", sdkp->device->allow_restart);
}

static ssize_t
allow_restart_store(struct device *dev, struct device_attribute *attr,
		    const char *buf, size_t count)
{
	bool v;
	struct scsi_disk *sdkp = to_scsi_disk(dev);
	struct scsi_device *sdp = sdkp->device;

	if (!capable(CAP_SYS_ADMIN))
		return -EACCES;

	if (sdp->type != TYPE_DISK && sdp->type != TYPE_ZBC)
		return -EINVAL;

	if (kstrtobool(buf, &v))
		return -EINVAL;

	sdp->allow_restart = v;

	return count;
}
static DEVICE_ATTR_RW(allow_restart);

static ssize_t
cache_type_show(struct device *dev, struct device_attribute *attr, char *buf)
{
	struct scsi_disk *sdkp = to_scsi_disk(dev);
	int ct = sdkp->RCD + 2*sdkp->WCE;

	return sprintf(buf, "%s\n", sd_cache_types[ct]);
}
static DEVICE_ATTR_RW(cache_type);

static ssize_t
FUA_show(struct device *dev, struct device_attribute *attr, char *buf)
{
	struct scsi_disk *sdkp = to_scsi_disk(dev);

	return sprintf(buf, "%u\n", sdkp->DPOFUA);
}
static DEVICE_ATTR_RO(FUA);

static ssize_t
protection_type_show(struct device *dev, struct device_attribute *attr,
		     char *buf)
{
	struct scsi_disk *sdkp = to_scsi_disk(dev);

	return sprintf(buf, "%u\n", sdkp->protection_type);
}

static ssize_t
protection_type_store(struct device *dev, struct device_attribute *attr,
		      const char *buf, size_t count)
{
	struct scsi_disk *sdkp = to_scsi_disk(dev);
	unsigned int val;
	int err;

	if (!capable(CAP_SYS_ADMIN))
		return -EACCES;

	err = kstrtouint(buf, 10, &val);

	if (err)
		return err;

	if (val <= T10_PI_TYPE3_PROTECTION)
		sdkp->protection_type = val;

	return count;
}
static DEVICE_ATTR_RW(protection_type);

static ssize_t
protection_mode_show(struct device *dev, struct device_attribute *attr,
		     char *buf)
{
	struct scsi_disk *sdkp = to_scsi_disk(dev);
	struct scsi_device *sdp = sdkp->device;
	unsigned int dif, dix;

	dif = scsi_host_dif_capable(sdp->host, sdkp->protection_type);
	dix = scsi_host_dix_capable(sdp->host, sdkp->protection_type);

	if (!dix && scsi_host_dix_capable(sdp->host, T10_PI_TYPE0_PROTECTION)) {
		dif = 0;
		dix = 1;
	}

	if (!dif && !dix)
		return sprintf(buf, "none\n");

	return sprintf(buf, "%s%u\n", dix ? "dix" : "dif", dif);
}
static DEVICE_ATTR_RO(protection_mode);

static ssize_t
app_tag_own_show(struct device *dev, struct device_attribute *attr, char *buf)
{
	struct scsi_disk *sdkp = to_scsi_disk(dev);

	return sprintf(buf, "%u\n", sdkp->ATO);
}
static DEVICE_ATTR_RO(app_tag_own);

static ssize_t
thin_provisioning_show(struct device *dev, struct device_attribute *attr,
		       char *buf)
{
	struct scsi_disk *sdkp = to_scsi_disk(dev);

	return sprintf(buf, "%u\n", sdkp->lbpme);
}
static DEVICE_ATTR_RO(thin_provisioning);

/* sysfs_match_string() requires dense arrays */
static const char *lbp_mode[] = {
	[SD_LBP_FULL]		= "full",
	[SD_LBP_UNMAP]		= "unmap",
	[SD_LBP_WS16]		= "writesame_16",
	[SD_LBP_WS10]		= "writesame_10",
	[SD_LBP_ZERO]		= "writesame_zero",
	[SD_LBP_DISABLE]	= "disabled",
};

static ssize_t
provisioning_mode_show(struct device *dev, struct device_attribute *attr,
		       char *buf)
{
	struct scsi_disk *sdkp = to_scsi_disk(dev);

	return sprintf(buf, "%s\n", lbp_mode[sdkp->provisioning_mode]);
}

static ssize_t
provisioning_mode_store(struct device *dev, struct device_attribute *attr,
			const char *buf, size_t count)
{
	struct scsi_disk *sdkp = to_scsi_disk(dev);
	struct scsi_device *sdp = sdkp->device;
	struct queue_limits lim;
	int mode, err;

	if (!capable(CAP_SYS_ADMIN))
		return -EACCES;

	if (sdp->type != TYPE_DISK)
		return -EINVAL;

	mode = sysfs_match_string(lbp_mode, buf);
	if (mode < 0)
		return -EINVAL;

	lim = queue_limits_start_update(sdkp->disk->queue);
	sd_config_discard(sdkp, &lim, mode);
	err = queue_limits_commit_update_frozen(sdkp->disk->queue, &lim);
	if (err)
		return err;
	return count;
}
static DEVICE_ATTR_RW(provisioning_mode);

/* sysfs_match_string() requires dense arrays */
static const char *zeroing_mode[] = {
	[SD_ZERO_WRITE]		= "write",
	[SD_ZERO_WS]		= "writesame",
	[SD_ZERO_WS16_UNMAP]	= "writesame_16_unmap",
	[SD_ZERO_WS10_UNMAP]	= "writesame_10_unmap",
};

static ssize_t
zeroing_mode_show(struct device *dev, struct device_attribute *attr,
		  char *buf)
{
	struct scsi_disk *sdkp = to_scsi_disk(dev);

	return sprintf(buf, "%s\n", zeroing_mode[sdkp->zeroing_mode]);
}

static ssize_t
zeroing_mode_store(struct device *dev, struct device_attribute *attr,
		   const char *buf, size_t count)
{
	struct scsi_disk *sdkp = to_scsi_disk(dev);
	int mode;

	if (!capable(CAP_SYS_ADMIN))
		return -EACCES;

	mode = sysfs_match_string(zeroing_mode, buf);
	if (mode < 0)
		return -EINVAL;

	sdkp->zeroing_mode = mode;

	return count;
}
static DEVICE_ATTR_RW(zeroing_mode);

static ssize_t
max_medium_access_timeouts_show(struct device *dev,
				struct device_attribute *attr, char *buf)
{
	struct scsi_disk *sdkp = to_scsi_disk(dev);

	return sprintf(buf, "%u\n", sdkp->max_medium_access_timeouts);
}

static ssize_t
max_medium_access_timeouts_store(struct device *dev,
				 struct device_attribute *attr, const char *buf,
				 size_t count)
{
	struct scsi_disk *sdkp = to_scsi_disk(dev);
	int err;

	if (!capable(CAP_SYS_ADMIN))
		return -EACCES;

	err = kstrtouint(buf, 10, &sdkp->max_medium_access_timeouts);

	return err ? err : count;
}
static DEVICE_ATTR_RW(max_medium_access_timeouts);

static ssize_t
max_write_same_blocks_show(struct device *dev, struct device_attribute *attr,
			   char *buf)
{
	struct scsi_disk *sdkp = to_scsi_disk(dev);

	return sprintf(buf, "%u\n", sdkp->max_ws_blocks);
}

static ssize_t
max_write_same_blocks_store(struct device *dev, struct device_attribute *attr,
			    const char *buf, size_t count)
{
	struct scsi_disk *sdkp = to_scsi_disk(dev);
	struct scsi_device *sdp = sdkp->device;
	struct queue_limits lim;
	unsigned long max;
	int err;

	if (!capable(CAP_SYS_ADMIN))
		return -EACCES;

	if (sdp->type != TYPE_DISK && sdp->type != TYPE_ZBC)
		return -EINVAL;

	err = kstrtoul(buf, 10, &max);

	if (err)
		return err;

	if (max == 0)
		sdp->no_write_same = 1;
	else if (max <= SD_MAX_WS16_BLOCKS) {
		sdp->no_write_same = 0;
		sdkp->max_ws_blocks = max;
	}

	lim = queue_limits_start_update(sdkp->disk->queue);
	sd_config_write_same(sdkp, &lim);
	err = queue_limits_commit_update_frozen(sdkp->disk->queue, &lim);
	if (err)
		return err;
	return count;
}
static DEVICE_ATTR_RW(max_write_same_blocks);

static ssize_t
zoned_cap_show(struct device *dev, struct device_attribute *attr, char *buf)
{
	struct scsi_disk *sdkp = to_scsi_disk(dev);

	if (sdkp->device->type == TYPE_ZBC)
		return sprintf(buf, "host-managed\n");
	if (sdkp->zoned == 1)
		return sprintf(buf, "host-aware\n");
	if (sdkp->zoned == 2)
		return sprintf(buf, "drive-managed\n");
	return sprintf(buf, "none\n");
}
static DEVICE_ATTR_RO(zoned_cap);

static ssize_t
max_retries_store(struct device *dev, struct device_attribute *attr,
		  const char *buf, size_t count)
{
	struct scsi_disk *sdkp = to_scsi_disk(dev);
	struct scsi_device *sdev = sdkp->device;
	int retries, err;

	err = kstrtoint(buf, 10, &retries);
	if (err)
		return err;

	if (retries == SCSI_CMD_RETRIES_NO_LIMIT || retries <= SD_MAX_RETRIES) {
		sdkp->max_retries = retries;
		return count;
	}

	sdev_printk(KERN_ERR, sdev, "max_retries must be between -1 and %d\n",
		    SD_MAX_RETRIES);
	return -EINVAL;
}

static ssize_t
max_retries_show(struct device *dev, struct device_attribute *attr,
		 char *buf)
{
	struct scsi_disk *sdkp = to_scsi_disk(dev);

	return sprintf(buf, "%d\n", sdkp->max_retries);
}

static DEVICE_ATTR_RW(max_retries);

static struct attribute *sd_disk_attrs[] = {
	&dev_attr_cache_type.attr,
	&dev_attr_FUA.attr,
	&dev_attr_allow_restart.attr,
	&dev_attr_manage_start_stop.attr,
	&dev_attr_manage_system_start_stop.attr,
	&dev_attr_manage_runtime_start_stop.attr,
	&dev_attr_manage_shutdown.attr,
	&dev_attr_protection_type.attr,
	&dev_attr_protection_mode.attr,
	&dev_attr_app_tag_own.attr,
	&dev_attr_thin_provisioning.attr,
	&dev_attr_provisioning_mode.attr,
	&dev_attr_zeroing_mode.attr,
	&dev_attr_max_write_same_blocks.attr,
	&dev_attr_max_medium_access_timeouts.attr,
	&dev_attr_zoned_cap.attr,
	&dev_attr_max_retries.attr,
	NULL,
};
ATTRIBUTE_GROUPS(sd_disk);

static struct class sd_disk_class = {
	.name		= "scsi_disk",
	.dev_release	= scsi_disk_release,
	.dev_groups	= sd_disk_groups,
};

/*
 * Don't request a new module, as that could deadlock in multipath
 * environment.
 */
static void sd_default_probe(dev_t devt)
{
}

/*
 * Device no to disk mapping:
 * 
 *       major         disc2     disc  p1
 *   |............|.............|....|....| <- dev_t
 *    31        20 19          8 7  4 3  0
 * 
 * Inside a major, we have 16k disks, however mapped non-
 * contiguously. The first 16 disks are for major0, the next
 * ones with major1, ... Disk 256 is for major0 again, disk 272 
 * for major1, ... 
 * As we stay compatible with our numbering scheme, we can reuse 
 * the well-know SCSI majors 8, 65--71, 136--143.
 */
static int sd_major(int major_idx)
{
	switch (major_idx) {
	case 0:
		return SCSI_DISK0_MAJOR;
	case 1 ... 7:
		return SCSI_DISK1_MAJOR + major_idx - 1;
	case 8 ... 15:
		return SCSI_DISK8_MAJOR + major_idx - 8;
	default:
		BUG();
		return 0;	/* shut up gcc */
	}
}

#ifdef CONFIG_BLK_SED_OPAL
static int sd_sec_submit(void *data, u16 spsp, u8 secp, void *buffer,
		size_t len, bool send)
{
	struct scsi_disk *sdkp = data;
	struct scsi_device *sdev = sdkp->device;
	u8 cdb[12] = { 0, };
	const struct scsi_exec_args exec_args = {
		.req_flags = BLK_MQ_REQ_PM,
	};
	int ret;

	cdb[0] = send ? SECURITY_PROTOCOL_OUT : SECURITY_PROTOCOL_IN;
	cdb[1] = secp;
	put_unaligned_be16(spsp, &cdb[2]);
	put_unaligned_be32(len, &cdb[6]);

	ret = scsi_execute_cmd(sdev, cdb, send ? REQ_OP_DRV_OUT : REQ_OP_DRV_IN,
			       buffer, len, SD_TIMEOUT, sdkp->max_retries,
			       &exec_args);
	return ret <= 0 ? ret : -EIO;
}
#endif /* CONFIG_BLK_SED_OPAL */

/*
 * Look up the DIX operation based on whether the command is read or
 * write and whether dix and dif are enabled.
 */
static unsigned int sd_prot_op(bool write, bool dix, bool dif)
{
	/* Lookup table: bit 2 (write), bit 1 (dix), bit 0 (dif) */
	static const unsigned int ops[] = {	/* wrt dix dif */
		SCSI_PROT_NORMAL,		/*  0	0   0  */
		SCSI_PROT_READ_STRIP,		/*  0	0   1  */
		SCSI_PROT_READ_INSERT,		/*  0	1   0  */
		SCSI_PROT_READ_PASS,		/*  0	1   1  */
		SCSI_PROT_NORMAL,		/*  1	0   0  */
		SCSI_PROT_WRITE_INSERT,		/*  1	0   1  */
		SCSI_PROT_WRITE_STRIP,		/*  1	1   0  */
		SCSI_PROT_WRITE_PASS,		/*  1	1   1  */
	};

	return ops[write << 2 | dix << 1 | dif];
}

/*
 * Returns a mask of the protection flags that are valid for a given DIX
 * operation.
 */
static unsigned int sd_prot_flag_mask(unsigned int prot_op)
{
	static const unsigned int flag_mask[] = {
		[SCSI_PROT_NORMAL]		= 0,

		[SCSI_PROT_READ_STRIP]		= SCSI_PROT_TRANSFER_PI |
						  SCSI_PROT_GUARD_CHECK |
						  SCSI_PROT_REF_CHECK |
						  SCSI_PROT_REF_INCREMENT,

		[SCSI_PROT_READ_INSERT]		= SCSI_PROT_REF_INCREMENT |
						  SCSI_PROT_IP_CHECKSUM,

		[SCSI_PROT_READ_PASS]		= SCSI_PROT_TRANSFER_PI |
						  SCSI_PROT_GUARD_CHECK |
						  SCSI_PROT_REF_CHECK |
						  SCSI_PROT_REF_INCREMENT |
						  SCSI_PROT_IP_CHECKSUM,

		[SCSI_PROT_WRITE_INSERT]	= SCSI_PROT_TRANSFER_PI |
						  SCSI_PROT_REF_INCREMENT,

		[SCSI_PROT_WRITE_STRIP]		= SCSI_PROT_GUARD_CHECK |
						  SCSI_PROT_REF_CHECK |
						  SCSI_PROT_REF_INCREMENT |
						  SCSI_PROT_IP_CHECKSUM,

		[SCSI_PROT_WRITE_PASS]		= SCSI_PROT_TRANSFER_PI |
						  SCSI_PROT_GUARD_CHECK |
						  SCSI_PROT_REF_CHECK |
						  SCSI_PROT_REF_INCREMENT |
						  SCSI_PROT_IP_CHECKSUM,
	};

	return flag_mask[prot_op];
}

static unsigned char sd_setup_protect_cmnd(struct scsi_cmnd *scmd,
					   unsigned int dix, unsigned int dif)
{
	struct request *rq = scsi_cmd_to_rq(scmd);
	struct bio *bio = rq->bio;
	unsigned int prot_op = sd_prot_op(rq_data_dir(rq), dix, dif);
	unsigned int protect = 0;

	if (dix) {				/* DIX Type 0, 1, 2, 3 */
		if (bio_integrity_flagged(bio, BIP_IP_CHECKSUM))
			scmd->prot_flags |= SCSI_PROT_IP_CHECKSUM;

		if (bio_integrity_flagged(bio, BIP_CHECK_GUARD))
			scmd->prot_flags |= SCSI_PROT_GUARD_CHECK;
	}

	if (dif != T10_PI_TYPE3_PROTECTION) {	/* DIX/DIF Type 0, 1, 2 */
		scmd->prot_flags |= SCSI_PROT_REF_INCREMENT;

		if (bio_integrity_flagged(bio, BIP_CHECK_REFTAG))
			scmd->prot_flags |= SCSI_PROT_REF_CHECK;
	}

	if (dif) {				/* DIX/DIF Type 1, 2, 3 */
		scmd->prot_flags |= SCSI_PROT_TRANSFER_PI;

		if (bio_integrity_flagged(bio, BIP_DISK_NOCHECK))
			protect = 3 << 5;	/* Disable target PI checking */
		else
			protect = 1 << 5;	/* Enable target PI checking */
	}

	scsi_set_prot_op(scmd, prot_op);
	scsi_set_prot_type(scmd, dif);
	scmd->prot_flags &= sd_prot_flag_mask(prot_op);

	return protect;
}

static void sd_disable_discard(struct scsi_disk *sdkp)
{
	sdkp->provisioning_mode = SD_LBP_DISABLE;
	blk_queue_disable_discard(sdkp->disk->queue);
}

static void sd_config_discard(struct scsi_disk *sdkp, struct queue_limits *lim,
		unsigned int mode)
{
	unsigned int logical_block_size = sdkp->device->sector_size;
	unsigned int max_blocks = 0;

	lim->discard_alignment = sdkp->unmap_alignment * logical_block_size;
	lim->discard_granularity = max(sdkp->physical_block_size,
			sdkp->unmap_granularity * logical_block_size);
	sdkp->provisioning_mode = mode;

	switch (mode) {

	case SD_LBP_FULL:
	case SD_LBP_DISABLE:
		break;

	case SD_LBP_UNMAP:
		max_blocks = min_not_zero(sdkp->max_unmap_blocks,
					  (u32)SD_MAX_WS16_BLOCKS);
		break;

	case SD_LBP_WS16:
		if (sdkp->device->unmap_limit_for_ws)
			max_blocks = sdkp->max_unmap_blocks;
		else
			max_blocks = sdkp->max_ws_blocks;

		max_blocks = min_not_zero(max_blocks, (u32)SD_MAX_WS16_BLOCKS);
		break;

	case SD_LBP_WS10:
		if (sdkp->device->unmap_limit_for_ws)
			max_blocks = sdkp->max_unmap_blocks;
		else
			max_blocks = sdkp->max_ws_blocks;

		max_blocks = min_not_zero(max_blocks, (u32)SD_MAX_WS10_BLOCKS);
		break;

	case SD_LBP_ZERO:
		max_blocks = min_not_zero(sdkp->max_ws_blocks,
					  (u32)SD_MAX_WS10_BLOCKS);
		break;
	}

	lim->max_hw_discard_sectors = max_blocks *
		(logical_block_size >> SECTOR_SHIFT);
}

static void *sd_set_special_bvec(struct request *rq, unsigned int data_len)
{
	struct page *page;

	page = mempool_alloc(sd_page_pool, GFP_ATOMIC);
	if (!page)
		return NULL;
	clear_highpage(page);
	bvec_set_page(&rq->special_vec, page, data_len, 0);
	rq->rq_flags |= RQF_SPECIAL_PAYLOAD;
	return bvec_virt(&rq->special_vec);
}

static blk_status_t sd_setup_unmap_cmnd(struct scsi_cmnd *cmd)
{
	struct scsi_device *sdp = cmd->device;
	struct request *rq = scsi_cmd_to_rq(cmd);
	struct scsi_disk *sdkp = scsi_disk(rq->q->disk);
	u64 lba = sectors_to_logical(sdp, blk_rq_pos(rq));
	u32 nr_blocks = sectors_to_logical(sdp, blk_rq_sectors(rq));
	unsigned int data_len = 24;
	char *buf;

	buf = sd_set_special_bvec(rq, data_len);
	if (!buf)
		return BLK_STS_RESOURCE;

	cmd->cmd_len = 10;
	cmd->cmnd[0] = UNMAP;
	cmd->cmnd[8] = 24;

	put_unaligned_be16(6 + 16, &buf[0]);
	put_unaligned_be16(16, &buf[2]);
	put_unaligned_be64(lba, &buf[8]);
	put_unaligned_be32(nr_blocks, &buf[16]);

	cmd->allowed = sdkp->max_retries;
	cmd->transfersize = data_len;
	rq->timeout = SD_TIMEOUT;

	return scsi_alloc_sgtables(cmd);
}

static void sd_config_atomic(struct scsi_disk *sdkp, struct queue_limits *lim)
{
	unsigned int logical_block_size = sdkp->device->sector_size,
		physical_block_size_sectors, max_atomic, unit_min, unit_max;

	if ((!sdkp->max_atomic && !sdkp->max_atomic_with_boundary) ||
	    sdkp->protection_type == T10_PI_TYPE2_PROTECTION)
		return;

	physical_block_size_sectors = sdkp->physical_block_size /
					sdkp->device->sector_size;

	unit_min = rounddown_pow_of_two(sdkp->atomic_granularity ?
					sdkp->atomic_granularity :
					physical_block_size_sectors);

	/*
	 * Only use atomic boundary when we have the odd scenario of
	 * sdkp->max_atomic == 0, which the spec does permit.
	 */
	if (sdkp->max_atomic) {
		max_atomic = sdkp->max_atomic;
		unit_max = rounddown_pow_of_two(sdkp->max_atomic);
		sdkp->use_atomic_write_boundary = 0;
	} else {
		max_atomic = sdkp->max_atomic_with_boundary;
		unit_max = rounddown_pow_of_two(sdkp->max_atomic_boundary);
		sdkp->use_atomic_write_boundary = 1;
	}

	/*
	 * Ensure compliance with granularity and alignment. For now, keep it
	 * simple and just don't support atomic writes for values mismatched
	 * with max_{boundary}atomic, physical block size, and
	 * atomic_granularity itself.
	 *
	 * We're really being distrustful by checking unit_max also...
	 */
	if (sdkp->atomic_granularity > 1) {
		if (unit_min > 1 && unit_min % sdkp->atomic_granularity)
			return;
		if (unit_max > 1 && unit_max % sdkp->atomic_granularity)
			return;
	}

	if (sdkp->atomic_alignment > 1) {
		if (unit_min > 1 && unit_min % sdkp->atomic_alignment)
			return;
		if (unit_max > 1 && unit_max % sdkp->atomic_alignment)
			return;
	}

	lim->atomic_write_hw_max = max_atomic * logical_block_size;
	lim->atomic_write_hw_boundary = 0;
	lim->atomic_write_hw_unit_min = unit_min * logical_block_size;
	lim->atomic_write_hw_unit_max = unit_max * logical_block_size;
	lim->features |= BLK_FEAT_ATOMIC_WRITES;
}

static blk_status_t sd_setup_write_same16_cmnd(struct scsi_cmnd *cmd,
		bool unmap)
{
	struct scsi_device *sdp = cmd->device;
	struct request *rq = scsi_cmd_to_rq(cmd);
	struct scsi_disk *sdkp = scsi_disk(rq->q->disk);
	u64 lba = sectors_to_logical(sdp, blk_rq_pos(rq));
	u32 nr_blocks = sectors_to_logical(sdp, blk_rq_sectors(rq));
	u32 data_len = sdp->sector_size;

	if (!sd_set_special_bvec(rq, data_len))
		return BLK_STS_RESOURCE;

	cmd->cmd_len = 16;
	cmd->cmnd[0] = WRITE_SAME_16;
	if (unmap)
		cmd->cmnd[1] = 0x8; /* UNMAP */
	put_unaligned_be64(lba, &cmd->cmnd[2]);
	put_unaligned_be32(nr_blocks, &cmd->cmnd[10]);

	cmd->allowed = sdkp->max_retries;
	cmd->transfersize = data_len;
	rq->timeout = unmap ? SD_TIMEOUT : SD_WRITE_SAME_TIMEOUT;

	return scsi_alloc_sgtables(cmd);
}

static blk_status_t sd_setup_write_same10_cmnd(struct scsi_cmnd *cmd,
		bool unmap)
{
	struct scsi_device *sdp = cmd->device;
	struct request *rq = scsi_cmd_to_rq(cmd);
	struct scsi_disk *sdkp = scsi_disk(rq->q->disk);
	u64 lba = sectors_to_logical(sdp, blk_rq_pos(rq));
	u32 nr_blocks = sectors_to_logical(sdp, blk_rq_sectors(rq));
	u32 data_len = sdp->sector_size;

	if (!sd_set_special_bvec(rq, data_len))
		return BLK_STS_RESOURCE;

	cmd->cmd_len = 10;
	cmd->cmnd[0] = WRITE_SAME;
	if (unmap)
		cmd->cmnd[1] = 0x8; /* UNMAP */
	put_unaligned_be32(lba, &cmd->cmnd[2]);
	put_unaligned_be16(nr_blocks, &cmd->cmnd[7]);

	cmd->allowed = sdkp->max_retries;
	cmd->transfersize = data_len;
	rq->timeout = unmap ? SD_TIMEOUT : SD_WRITE_SAME_TIMEOUT;

	return scsi_alloc_sgtables(cmd);
}

static blk_status_t sd_setup_write_zeroes_cmnd(struct scsi_cmnd *cmd)
{
	struct request *rq = scsi_cmd_to_rq(cmd);
	struct scsi_device *sdp = cmd->device;
	struct scsi_disk *sdkp = scsi_disk(rq->q->disk);
	u64 lba = sectors_to_logical(sdp, blk_rq_pos(rq));
	u32 nr_blocks = sectors_to_logical(sdp, blk_rq_sectors(rq));

	if (!(rq->cmd_flags & REQ_NOUNMAP)) {
		switch (sdkp->zeroing_mode) {
		case SD_ZERO_WS16_UNMAP:
			return sd_setup_write_same16_cmnd(cmd, true);
		case SD_ZERO_WS10_UNMAP:
			return sd_setup_write_same10_cmnd(cmd, true);
		}
	}

	if (sdp->no_write_same) {
		rq->rq_flags |= RQF_QUIET;
		return BLK_STS_TARGET;
	}

	if (sdkp->ws16 || lba > 0xffffffff || nr_blocks > 0xffff)
		return sd_setup_write_same16_cmnd(cmd, false);

	return sd_setup_write_same10_cmnd(cmd, false);
}

static void sd_disable_write_same(struct scsi_disk *sdkp)
{
	sdkp->device->no_write_same = 1;
	sdkp->max_ws_blocks = 0;
	blk_queue_disable_write_zeroes(sdkp->disk->queue);
}

static void sd_config_write_same(struct scsi_disk *sdkp,
		struct queue_limits *lim)
{
	unsigned int logical_block_size = sdkp->device->sector_size;

	if (sdkp->device->no_write_same) {
		sdkp->max_ws_blocks = 0;
		goto out;
	}

	/* Some devices can not handle block counts above 0xffff despite
	 * supporting WRITE SAME(16). Consequently we default to 64k
	 * blocks per I/O unless the device explicitly advertises a
	 * bigger limit.
	 */
	if (sdkp->max_ws_blocks > SD_MAX_WS10_BLOCKS)
		sdkp->max_ws_blocks = min_not_zero(sdkp->max_ws_blocks,
						   (u32)SD_MAX_WS16_BLOCKS);
	else if (sdkp->ws16 || sdkp->ws10 || sdkp->device->no_report_opcodes)
		sdkp->max_ws_blocks = min_not_zero(sdkp->max_ws_blocks,
						   (u32)SD_MAX_WS10_BLOCKS);
	else {
		sdkp->device->no_write_same = 1;
		sdkp->max_ws_blocks = 0;
	}

	if (sdkp->lbprz && sdkp->lbpws)
		sdkp->zeroing_mode = SD_ZERO_WS16_UNMAP;
	else if (sdkp->lbprz && sdkp->lbpws10)
		sdkp->zeroing_mode = SD_ZERO_WS10_UNMAP;
	else if (sdkp->max_ws_blocks)
		sdkp->zeroing_mode = SD_ZERO_WS;
	else
		sdkp->zeroing_mode = SD_ZERO_WRITE;

	if (sdkp->max_ws_blocks &&
	    sdkp->physical_block_size > logical_block_size) {
		/*
		 * Reporting a maximum number of blocks that is not aligned
		 * on the device physical size would cause a large write same
		 * request to be split into physically unaligned chunks by
		 * __blkdev_issue_write_zeroes() even if the caller of this
		 * functions took care to align the large request. So make sure
		 * the maximum reported is aligned to the device physical block
		 * size. This is only an optional optimization for regular
		 * disks, but this is mandatory to avoid failure of large write
		 * same requests directed at sequential write required zones of
		 * host-managed ZBC disks.
		 */
		sdkp->max_ws_blocks =
			round_down(sdkp->max_ws_blocks,
				   bytes_to_logical(sdkp->device,
						    sdkp->physical_block_size));
	}

out:
	lim->max_write_zeroes_sectors =
		sdkp->max_ws_blocks * (logical_block_size >> SECTOR_SHIFT);

	if (sdkp->zeroing_mode == SD_ZERO_WS16_UNMAP ||
	    sdkp->zeroing_mode == SD_ZERO_WS10_UNMAP)
		lim->max_hw_wzeroes_unmap_sectors =
				lim->max_write_zeroes_sectors;
}

static blk_status_t sd_setup_flush_cmnd(struct scsi_cmnd *cmd)
{
	struct request *rq = scsi_cmd_to_rq(cmd);
	struct scsi_disk *sdkp = scsi_disk(rq->q->disk);

	/* flush requests don't perform I/O, zero the S/G table */
	memset(&cmd->sdb, 0, sizeof(cmd->sdb));

	if (cmd->device->use_16_for_sync) {
		cmd->cmnd[0] = SYNCHRONIZE_CACHE_16;
		cmd->cmd_len = 16;
	} else {
		cmd->cmnd[0] = SYNCHRONIZE_CACHE;
		cmd->cmd_len = 10;
	}
	cmd->transfersize = 0;
	cmd->allowed = sdkp->max_retries;

	rq->timeout = rq->q->rq_timeout * SD_FLUSH_TIMEOUT_MULTIPLIER;
	return BLK_STS_OK;
}

/**
 * sd_group_number() - Compute the GROUP NUMBER field
 * @cmd: SCSI command for which to compute the value of the six-bit GROUP NUMBER
 *	field.
 *
 * From SBC-5 r05 (https://www.t10.org/cgi-bin/ac.pl?t=f&f=sbc5r05.pdf):
 * 0: no relative lifetime.
 * 1: shortest relative lifetime.
 * 2: second shortest relative lifetime.
 * 3 - 0x3d: intermediate relative lifetimes.
 * 0x3e: second longest relative lifetime.
 * 0x3f: longest relative lifetime.
 */
static u8 sd_group_number(struct scsi_cmnd *cmd)
{
	const struct request *rq = scsi_cmd_to_rq(cmd);
	struct scsi_disk *sdkp = scsi_disk(rq->q->disk);

	if (!sdkp->rscs)
		return 0;

	return min3((u32)rq->bio->bi_write_hint,
		    (u32)sdkp->permanent_stream_count, 0x3fu);
}

static blk_status_t sd_setup_rw32_cmnd(struct scsi_cmnd *cmd, bool write,
				       sector_t lba, unsigned int nr_blocks,
				       unsigned char flags, unsigned int dld)
{
	cmd->cmd_len = SD_EXT_CDB_SIZE;
	cmd->cmnd[0]  = VARIABLE_LENGTH_CMD;
	cmd->cmnd[6]  = sd_group_number(cmd);
	cmd->cmnd[7]  = 0x18; /* Additional CDB len */
	cmd->cmnd[9]  = write ? WRITE_32 : READ_32;
	cmd->cmnd[10] = flags;
	cmd->cmnd[11] = dld & 0x07;
	put_unaligned_be64(lba, &cmd->cmnd[12]);
	put_unaligned_be32(lba, &cmd->cmnd[20]); /* Expected Indirect LBA */
	put_unaligned_be32(nr_blocks, &cmd->cmnd[28]);

	return BLK_STS_OK;
}

static blk_status_t sd_setup_rw16_cmnd(struct scsi_cmnd *cmd, bool write,
				       sector_t lba, unsigned int nr_blocks,
				       unsigned char flags, unsigned int dld)
{
	cmd->cmd_len  = 16;
	cmd->cmnd[0]  = write ? WRITE_16 : READ_16;
	cmd->cmnd[1]  = flags | ((dld >> 2) & 0x01);
	cmd->cmnd[14] = ((dld & 0x03) << 6) | sd_group_number(cmd);
	cmd->cmnd[15] = 0;
	put_unaligned_be64(lba, &cmd->cmnd[2]);
	put_unaligned_be32(nr_blocks, &cmd->cmnd[10]);

	return BLK_STS_OK;
}

static blk_status_t sd_setup_rw10_cmnd(struct scsi_cmnd *cmd, bool write,
				       sector_t lba, unsigned int nr_blocks,
				       unsigned char flags)
{
	cmd->cmd_len = 10;
	cmd->cmnd[0] = write ? WRITE_10 : READ_10;
	cmd->cmnd[1] = flags;
	cmd->cmnd[6] = sd_group_number(cmd);
	cmd->cmnd[9] = 0;
	put_unaligned_be32(lba, &cmd->cmnd[2]);
	put_unaligned_be16(nr_blocks, &cmd->cmnd[7]);

	return BLK_STS_OK;
}

static blk_status_t sd_setup_rw6_cmnd(struct scsi_cmnd *cmd, bool write,
				      sector_t lba, unsigned int nr_blocks,
				      unsigned char flags)
{
	/* Avoid that 0 blocks gets translated into 256 blocks. */
	if (WARN_ON_ONCE(nr_blocks == 0))
		return BLK_STS_IOERR;

	if (unlikely(flags & 0x8)) {
		/*
		 * This happens only if this drive failed 10byte rw
		 * command with ILLEGAL_REQUEST during operation and
		 * thus turned off use_10_for_rw.
		 */
		scmd_printk(KERN_ERR, cmd, "FUA write on READ/WRITE(6) drive\n");
		return BLK_STS_IOERR;
	}

	cmd->cmd_len = 6;
	cmd->cmnd[0] = write ? WRITE_6 : READ_6;
	cmd->cmnd[1] = (lba >> 16) & 0x1f;
	cmd->cmnd[2] = (lba >> 8) & 0xff;
	cmd->cmnd[3] = lba & 0xff;
	cmd->cmnd[4] = nr_blocks;
	cmd->cmnd[5] = 0;

	return BLK_STS_OK;
}

/*
 * Check if a command has a duration limit set. If it does, and the target
 * device supports CDL and the feature is enabled, return the limit
 * descriptor index to use. Return 0 (no limit) otherwise.
 */
static int sd_cdl_dld(struct scsi_disk *sdkp, struct scsi_cmnd *scmd)
{
	struct scsi_device *sdp = sdkp->device;
	int hint;

	if (!sdp->cdl_supported || !sdp->cdl_enable)
		return 0;

	/*
	 * Use "no limit" if the request ioprio does not specify a duration
	 * limit hint.
	 */
	hint = IOPRIO_PRIO_HINT(req_get_ioprio(scsi_cmd_to_rq(scmd)));
	if (hint < IOPRIO_HINT_DEV_DURATION_LIMIT_1 ||
	    hint > IOPRIO_HINT_DEV_DURATION_LIMIT_7)
		return 0;

	return (hint - IOPRIO_HINT_DEV_DURATION_LIMIT_1) + 1;
}

static blk_status_t sd_setup_atomic_cmnd(struct scsi_cmnd *cmd,
					sector_t lba, unsigned int nr_blocks,
					bool boundary, unsigned char flags)
{
	cmd->cmd_len  = 16;
	cmd->cmnd[0]  = WRITE_ATOMIC_16;
	cmd->cmnd[1]  = flags;
	put_unaligned_be64(lba, &cmd->cmnd[2]);
	put_unaligned_be16(nr_blocks, &cmd->cmnd[12]);
	if (boundary)
		put_unaligned_be16(nr_blocks, &cmd->cmnd[10]);
	else
		put_unaligned_be16(0, &cmd->cmnd[10]);
	put_unaligned_be16(nr_blocks, &cmd->cmnd[12]);
	cmd->cmnd[14] = 0;
	cmd->cmnd[15] = 0;

	return BLK_STS_OK;
}

static blk_status_t sd_setup_read_write_cmnd(struct scsi_cmnd *cmd)
{
	struct request *rq = scsi_cmd_to_rq(cmd);
	struct scsi_device *sdp = cmd->device;
	struct scsi_disk *sdkp = scsi_disk(rq->q->disk);
	sector_t lba = sectors_to_logical(sdp, blk_rq_pos(rq));
	sector_t threshold;
	unsigned int nr_blocks = sectors_to_logical(sdp, blk_rq_sectors(rq));
	unsigned int mask = logical_to_sectors(sdp, 1) - 1;
	bool write = rq_data_dir(rq) == WRITE;
	unsigned char protect, fua;
	unsigned int dld;
	blk_status_t ret;
	unsigned int dif;
	bool dix;

	ret = scsi_alloc_sgtables(cmd);
	if (ret != BLK_STS_OK)
		return ret;

	ret = BLK_STS_IOERR;
	if (!scsi_device_online(sdp) || sdp->changed) {
		scmd_printk(KERN_ERR, cmd, "device offline or changed\n");
		goto fail;
	}

	if (blk_rq_pos(rq) + blk_rq_sectors(rq) > get_capacity(rq->q->disk)) {
		scmd_printk(KERN_ERR, cmd, "access beyond end of device\n");
		goto fail;
	}

	if ((blk_rq_pos(rq) & mask) || (blk_rq_sectors(rq) & mask)) {
		scmd_printk(KERN_ERR, cmd, "request not aligned to the logical block size\n");
		goto fail;
	}

	/*
	 * Some SD card readers can't handle accesses which touch the
	 * last one or two logical blocks. Split accesses as needed.
	 */
	threshold = sdkp->capacity - SD_LAST_BUGGY_SECTORS;

	if (unlikely(sdp->last_sector_bug && lba + nr_blocks > threshold)) {
		if (lba < threshold) {
			/* Access up to the threshold but not beyond */
			nr_blocks = threshold - lba;
		} else {
			/* Access only a single logical block */
			nr_blocks = 1;
		}
	}

	fua = rq->cmd_flags & REQ_FUA ? 0x8 : 0;
	dix = scsi_prot_sg_count(cmd);
	dif = scsi_host_dif_capable(cmd->device->host, sdkp->protection_type);
	dld = sd_cdl_dld(sdkp, cmd);

	if (dif || dix)
		protect = sd_setup_protect_cmnd(cmd, dix, dif);
	else
		protect = 0;

	if (protect && sdkp->protection_type == T10_PI_TYPE2_PROTECTION) {
		ret = sd_setup_rw32_cmnd(cmd, write, lba, nr_blocks,
					 protect | fua, dld);
	} else if (rq->cmd_flags & REQ_ATOMIC) {
		ret = sd_setup_atomic_cmnd(cmd, lba, nr_blocks,
				sdkp->use_atomic_write_boundary,
				protect | fua);
	} else if (sdp->use_16_for_rw || (nr_blocks > 0xffff)) {
		ret = sd_setup_rw16_cmnd(cmd, write, lba, nr_blocks,
					 protect | fua, dld);
	} else if ((nr_blocks > 0xff) || (lba > 0x1fffff) ||
		   sdp->use_10_for_rw || protect || rq->bio->bi_write_hint) {
		ret = sd_setup_rw10_cmnd(cmd, write, lba, nr_blocks,
					 protect | fua);
	} else {
		ret = sd_setup_rw6_cmnd(cmd, write, lba, nr_blocks,
					protect | fua);
	}

	if (unlikely(ret != BLK_STS_OK))
		goto fail;

	/*
	 * We shouldn't disconnect in the middle of a sector, so with a dumb
	 * host adapter, it's safe to assume that we can at least transfer
	 * this many bytes between each connect / disconnect.
	 */
	cmd->transfersize = sdp->sector_size;
	cmd->underflow = nr_blocks << 9;
	cmd->allowed = sdkp->max_retries;
	cmd->sdb.length = nr_blocks * sdp->sector_size;

	SCSI_LOG_HLQUEUE(1,
			 scmd_printk(KERN_INFO, cmd,
				     "%s: block=%llu, count=%d\n", __func__,
				     (unsigned long long)blk_rq_pos(rq),
				     blk_rq_sectors(rq)));
	SCSI_LOG_HLQUEUE(2,
			 scmd_printk(KERN_INFO, cmd,
				     "%s %d/%u 512 byte blocks.\n",
				     write ? "writing" : "reading", nr_blocks,
				     blk_rq_sectors(rq)));

	/*
	 * This indicates that the command is ready from our end to be queued.
	 */
	return BLK_STS_OK;
fail:
	scsi_free_sgtables(cmd);
	return ret;
}

static blk_status_t sd_init_command(struct scsi_cmnd *cmd)
{
	struct request *rq = scsi_cmd_to_rq(cmd);

	switch (req_op(rq)) {
	case REQ_OP_DISCARD:
		switch (scsi_disk(rq->q->disk)->provisioning_mode) {
		case SD_LBP_UNMAP:
			return sd_setup_unmap_cmnd(cmd);
		case SD_LBP_WS16:
			return sd_setup_write_same16_cmnd(cmd, true);
		case SD_LBP_WS10:
			return sd_setup_write_same10_cmnd(cmd, true);
		case SD_LBP_ZERO:
			return sd_setup_write_same10_cmnd(cmd, false);
		default:
			return BLK_STS_TARGET;
		}
	case REQ_OP_WRITE_ZEROES:
		return sd_setup_write_zeroes_cmnd(cmd);
	case REQ_OP_FLUSH:
		return sd_setup_flush_cmnd(cmd);
	case REQ_OP_READ:
	case REQ_OP_WRITE:
		return sd_setup_read_write_cmnd(cmd);
	case REQ_OP_ZONE_RESET:
		return sd_zbc_setup_zone_mgmt_cmnd(cmd, ZO_RESET_WRITE_POINTER,
						   false);
	case REQ_OP_ZONE_RESET_ALL:
		return sd_zbc_setup_zone_mgmt_cmnd(cmd, ZO_RESET_WRITE_POINTER,
						   true);
	case REQ_OP_ZONE_OPEN:
		return sd_zbc_setup_zone_mgmt_cmnd(cmd, ZO_OPEN_ZONE, false);
	case REQ_OP_ZONE_CLOSE:
		return sd_zbc_setup_zone_mgmt_cmnd(cmd, ZO_CLOSE_ZONE, false);
	case REQ_OP_ZONE_FINISH:
		return sd_zbc_setup_zone_mgmt_cmnd(cmd, ZO_FINISH_ZONE, false);
	default:
		WARN_ON_ONCE(1);
		return BLK_STS_NOTSUPP;
	}
}

static void sd_uninit_command(struct scsi_cmnd *SCpnt)
{
	struct request *rq = scsi_cmd_to_rq(SCpnt);

	if (rq->rq_flags & RQF_SPECIAL_PAYLOAD)
		mempool_free(rq->special_vec.bv_page, sd_page_pool);
}

static bool sd_need_revalidate(struct gendisk *disk, struct scsi_disk *sdkp)
{
	if (sdkp->device->removable || sdkp->write_prot) {
		if (disk_check_media_change(disk))
			return true;
	}

	/*
	 * Force a full rescan after ioctl(BLKRRPART).  While the disk state has
	 * nothing to do with partitions, BLKRRPART is used to force a full
	 * revalidate after things like a format for historical reasons.
	 */
	return test_bit(GD_NEED_PART_SCAN, &disk->state);
}

/**
 *	sd_open - open a scsi disk device
 *	@disk: disk to open
 *	@mode: open mode
 *
 *	Returns 0 if successful. Returns a negated errno value in case 
 *	of error.
 *
 *	Note: This can be called from a user context (e.g. fsck(1) )
 *	or from within the kernel (e.g. as a result of a mount(1) ).
 *	In the latter case @inode and @filp carry an abridged amount
 *	of information as noted above.
 *
 *	Locking: called with disk->open_mutex held.
 **/
static int sd_open(struct gendisk *disk, blk_mode_t mode)
{
	struct scsi_disk *sdkp = scsi_disk(disk);
	struct scsi_device *sdev = sdkp->device;
	int retval;

	if (scsi_device_get(sdev))
		return -ENXIO;

	SCSI_LOG_HLQUEUE(3, sd_printk(KERN_INFO, sdkp, "sd_open\n"));

	/*
	 * If the device is in error recovery, wait until it is done.
	 * If the device is offline, then disallow any access to it.
	 */
	retval = -ENXIO;
	if (!scsi_block_when_processing_errors(sdev))
		goto error_out;

	if (sd_need_revalidate(disk, sdkp))
		sd_revalidate_disk(disk);

	/*
	 * If the drive is empty, just let the open fail.
	 */
	retval = -ENOMEDIUM;
	if (sdev->removable && !sdkp->media_present &&
	    !(mode & BLK_OPEN_NDELAY))
		goto error_out;

	/*
	 * If the device has the write protect tab set, have the open fail
	 * if the user expects to be able to write to the thing.
	 */
	retval = -EROFS;
	if (sdkp->write_prot && (mode & BLK_OPEN_WRITE))
		goto error_out;

	/*
	 * It is possible that the disk changing stuff resulted in
	 * the device being taken offline.  If this is the case,
	 * report this to the user, and don't pretend that the
	 * open actually succeeded.
	 */
	retval = -ENXIO;
	if (!scsi_device_online(sdev))
		goto error_out;

	if ((atomic_inc_return(&sdkp->openers) == 1) && sdev->removable) {
		if (scsi_block_when_processing_errors(sdev))
			scsi_set_medium_removal(sdev, SCSI_REMOVAL_PREVENT);
	}

	return 0;

error_out:
	scsi_device_put(sdev);
	return retval;	
}

/**
 *	sd_release - invoked when the (last) close(2) is called on this
 *	scsi disk.
 *	@disk: disk to release
 *
 *	Returns 0. 
 *
 *	Note: may block (uninterruptible) if error recovery is underway
 *	on this disk.
 *
 *	Locking: called with disk->open_mutex held.
 **/
static void sd_release(struct gendisk *disk)
{
	struct scsi_disk *sdkp = scsi_disk(disk);
	struct scsi_device *sdev = sdkp->device;

	SCSI_LOG_HLQUEUE(3, sd_printk(KERN_INFO, sdkp, "sd_release\n"));

	if (atomic_dec_return(&sdkp->openers) == 0 && sdev->removable) {
		if (scsi_block_when_processing_errors(sdev))
			scsi_set_medium_removal(sdev, SCSI_REMOVAL_ALLOW);
	}

	scsi_device_put(sdev);
}

static int sd_getgeo(struct gendisk *disk, struct hd_geometry *geo)
{
	struct scsi_disk *sdkp = scsi_disk(disk);
	struct scsi_device *sdp = sdkp->device;
	struct Scsi_Host *host = sdp->host;
	sector_t capacity = logical_to_sectors(sdp, sdkp->capacity);
	int diskinfo[4];

	/* default to most commonly used values */
	diskinfo[0] = 0x40;	/* 1 << 6 */
	diskinfo[1] = 0x20;	/* 1 << 5 */
	diskinfo[2] = capacity >> 11;

	/* override with calculated, extended default, or driver values */
	if (host->hostt->bios_param)
		host->hostt->bios_param(sdp, disk, capacity, diskinfo);
	else
		scsicam_bios_param(disk, capacity, diskinfo);

	geo->heads = diskinfo[0];
	geo->sectors = diskinfo[1];
	geo->cylinders = diskinfo[2];
	return 0;
}

/**
 *	sd_ioctl - process an ioctl
 *	@bdev: target block device
 *	@mode: open mode
 *	@cmd: ioctl command number
 *	@arg: this is third argument given to ioctl(2) system call.
 *	Often contains a pointer.
 *
 *	Returns 0 if successful (some ioctls return positive numbers on
 *	success as well). Returns a negated errno value in case of error.
 *
 *	Note: most ioctls are forward onto the block subsystem or further
 *	down in the scsi subsystem.
 **/
static int sd_ioctl(struct block_device *bdev, blk_mode_t mode,
		    unsigned int cmd, unsigned long arg)
{
	struct gendisk *disk = bdev->bd_disk;
	struct scsi_disk *sdkp = scsi_disk(disk);
	struct scsi_device *sdp = sdkp->device;
	void __user *p = (void __user *)arg;
	int error;
    
	SCSI_LOG_IOCTL(1, sd_printk(KERN_INFO, sdkp, "sd_ioctl: disk=%s, "
				    "cmd=0x%x\n", disk->disk_name, cmd));

	if (bdev_is_partition(bdev) && !capable(CAP_SYS_RAWIO))
		return -ENOIOCTLCMD;

	/*
	 * If we are in the middle of error recovery, don't let anyone
	 * else try and use this device.  Also, if error recovery fails, it
	 * may try and take the device offline, in which case all further
	 * access to the device is prohibited.
	 */
	error = scsi_ioctl_block_when_processing_errors(sdp, cmd,
			(mode & BLK_OPEN_NDELAY));
	if (error)
		return error;

	if (is_sed_ioctl(cmd))
		return sed_ioctl(sdkp->opal_dev, cmd, p);
	return scsi_ioctl(sdp, mode & BLK_OPEN_WRITE, cmd, p);
}

static void set_media_not_present(struct scsi_disk *sdkp)
{
	if (sdkp->media_present)
		sdkp->device->changed = 1;

	if (sdkp->device->removable) {
		sdkp->media_present = 0;
		sdkp->capacity = 0;
	}
}

static int media_not_present(struct scsi_disk *sdkp,
			     struct scsi_sense_hdr *sshdr)
{
	if (!scsi_sense_valid(sshdr))
		return 0;

	/* not invoked for commands that could return deferred errors */
	switch (sshdr->sense_key) {
	case UNIT_ATTENTION:
	case NOT_READY:
		/* medium not present */
		if (sshdr->asc == 0x3A) {
			set_media_not_present(sdkp);
			return 1;
		}
	}
	return 0;
}

/**
 *	sd_check_events - check media events
 *	@disk: kernel device descriptor
 *	@clearing: disk events currently being cleared
 *
 *	Returns mask of DISK_EVENT_*.
 *
 *	Note: this function is invoked from the block subsystem.
 **/
static unsigned int sd_check_events(struct gendisk *disk, unsigned int clearing)
{
	struct scsi_disk *sdkp = disk->private_data;
	struct scsi_device *sdp;
	int retval;
	bool disk_changed;

	if (!sdkp)
		return 0;

	sdp = sdkp->device;
	SCSI_LOG_HLQUEUE(3, sd_printk(KERN_INFO, sdkp, "sd_check_events\n"));

	/*
	 * If the device is offline, don't send any commands - just pretend as
	 * if the command failed.  If the device ever comes back online, we
	 * can deal with it then.  It is only because of unrecoverable errors
	 * that we would ever take a device offline in the first place.
	 */
	if (!scsi_device_online(sdp)) {
		set_media_not_present(sdkp);
		goto out;
	}

	/*
	 * Using TEST_UNIT_READY enables differentiation between drive with
	 * no cartridge loaded - NOT READY, drive with changed cartridge -
	 * UNIT ATTENTION, or with same cartridge - GOOD STATUS.
	 *
	 * Drives that auto spin down. eg iomega jaz 1G, will be started
	 * by sd_spinup_disk() from sd_revalidate_disk(), which happens whenever
	 * sd_revalidate() is called.
	 */
	if (scsi_block_when_processing_errors(sdp)) {
		struct scsi_sense_hdr sshdr = { 0, };

		retval = scsi_test_unit_ready(sdp, SD_TIMEOUT, sdkp->max_retries,
					      &sshdr);

		/* failed to execute TUR, assume media not present */
		if (retval < 0 || host_byte(retval)) {
			set_media_not_present(sdkp);
			goto out;
		}

		if (media_not_present(sdkp, &sshdr))
			goto out;
	}

	/*
	 * For removable scsi disk we have to recognise the presence
	 * of a disk in the drive.
	 */
	if (!sdkp->media_present)
		sdp->changed = 1;
	sdkp->media_present = 1;
out:
	/*
	 * sdp->changed is set under the following conditions:
	 *
	 *	Medium present state has changed in either direction.
	 *	Device has indicated UNIT_ATTENTION.
	 */
	disk_changed = sdp->changed;
	sdp->changed = 0;
	return disk_changed ? DISK_EVENT_MEDIA_CHANGE : 0;
}

static int sd_sync_cache(struct scsi_disk *sdkp)
{
	int res;
	struct scsi_device *sdp = sdkp->device;
	const int timeout = sdp->request_queue->rq_timeout
		* SD_FLUSH_TIMEOUT_MULTIPLIER;
	/* Leave the rest of the command zero to indicate flush everything. */
	const unsigned char cmd[16] = { sdp->use_16_for_sync ?
				SYNCHRONIZE_CACHE_16 : SYNCHRONIZE_CACHE };
	struct scsi_sense_hdr sshdr;
	struct scsi_failure failure_defs[] = {
		{
			.allowed = 3,
			.result = SCMD_FAILURE_RESULT_ANY,
		},
		{}
	};
	struct scsi_failures failures = {
		.failure_definitions = failure_defs,
	};
	const struct scsi_exec_args exec_args = {
		.req_flags = BLK_MQ_REQ_PM,
		.sshdr = &sshdr,
		.failures = &failures,
	};

	if (!scsi_device_online(sdp))
		return -ENODEV;

	res = scsi_execute_cmd(sdp, cmd, REQ_OP_DRV_IN, NULL, 0, timeout,
			       sdkp->max_retries, &exec_args);
	if (res) {
		sd_print_result(sdkp, "Synchronize Cache(10) failed", res);

		if (res < 0)
			return res;

		if (scsi_status_is_check_condition(res) &&
		    scsi_sense_valid(&sshdr)) {
			sd_print_sense_hdr(sdkp, &sshdr);

			/* we need to evaluate the error return  */
			if (sshdr.asc == 0x3a ||	/* medium not present */
			    sshdr.asc == 0x20 ||	/* invalid command */
			    (sshdr.asc == 0x74 && sshdr.ascq == 0x71))	/* drive is password locked */
				/* this is no error here */
				return 0;

			/*
			 * If a format is in progress or if the drive does not
			 * support sync, there is not much we can do because
			 * this is called during shutdown or suspend so just
			 * return success so those operations can proceed.
			 */
			if ((sshdr.asc == 0x04 && sshdr.ascq == 0x04) ||
			    sshdr.sense_key == ILLEGAL_REQUEST)
				return 0;
		}

		switch (host_byte(res)) {
		/* ignore errors due to racing a disconnection */
		case DID_BAD_TARGET:
		case DID_NO_CONNECT:
			return 0;
		/* signal the upper layer it might try again */
		case DID_BUS_BUSY:
		case DID_IMM_RETRY:
		case DID_REQUEUE:
		case DID_SOFT_ERROR:
			return -EBUSY;
		default:
			return -EIO;
		}
	}
	return 0;
}

static void sd_rescan(struct device *dev)
{
	struct scsi_disk *sdkp = dev_get_drvdata(dev);

	sd_revalidate_disk(sdkp->disk);
}

static int sd_get_unique_id(struct gendisk *disk, u8 id[16],
		enum blk_unique_id type)
{
	struct scsi_device *sdev = scsi_disk(disk)->device;
	const struct scsi_vpd *vpd;
	const unsigned char *d;
	int ret = -ENXIO, len;

	rcu_read_lock();
	vpd = rcu_dereference(sdev->vpd_pg83);
	if (!vpd)
		goto out_unlock;

	ret = -EINVAL;
	for (d = vpd->data + 4; d < vpd->data + vpd->len; d += d[3] + 4) {
		/* we only care about designators with LU association */
		if (((d[1] >> 4) & 0x3) != 0x00)
			continue;
		if ((d[1] & 0xf) != type)
			continue;

		/*
		 * Only exit early if a 16-byte descriptor was found.  Otherwise
		 * keep looking as one with more entropy might still show up.
		 */
		len = d[3];
		if (len != 8 && len != 12 && len != 16)
			continue;
		ret = len;
		memcpy(id, d + 4, len);
		if (len == 16)
			break;
	}
out_unlock:
	rcu_read_unlock();
	return ret;
}

static int sd_scsi_to_pr_err(struct scsi_sense_hdr *sshdr, int result)
{
	switch (host_byte(result)) {
	case DID_TRANSPORT_MARGINAL:
	case DID_TRANSPORT_DISRUPTED:
	case DID_BUS_BUSY:
		return PR_STS_RETRY_PATH_FAILURE;
	case DID_NO_CONNECT:
		return PR_STS_PATH_FAILED;
	case DID_TRANSPORT_FAILFAST:
		return PR_STS_PATH_FAST_FAILED;
	}

	switch (status_byte(result)) {
	case SAM_STAT_RESERVATION_CONFLICT:
		return PR_STS_RESERVATION_CONFLICT;
	case SAM_STAT_CHECK_CONDITION:
		if (!scsi_sense_valid(sshdr))
			return PR_STS_IOERR;

		if (sshdr->sense_key == ILLEGAL_REQUEST &&
		    (sshdr->asc == 0x26 || sshdr->asc == 0x24))
			return -EINVAL;

		fallthrough;
	default:
		return PR_STS_IOERR;
	}
}

static int sd_pr_in_command(struct block_device *bdev, u8 sa,
			    unsigned char *data, int data_len)
{
	struct scsi_disk *sdkp = scsi_disk(bdev->bd_disk);
	struct scsi_device *sdev = sdkp->device;
	struct scsi_sense_hdr sshdr;
	u8 cmd[10] = { PERSISTENT_RESERVE_IN, sa };
	struct scsi_failure failure_defs[] = {
		{
			.sense = UNIT_ATTENTION,
			.asc = SCMD_FAILURE_ASC_ANY,
			.ascq = SCMD_FAILURE_ASCQ_ANY,
			.allowed = 5,
			.result = SAM_STAT_CHECK_CONDITION,
		},
		{}
	};
	struct scsi_failures failures = {
		.failure_definitions = failure_defs,
	};
	const struct scsi_exec_args exec_args = {
		.sshdr = &sshdr,
		.failures = &failures,
	};
	int result;

	put_unaligned_be16(data_len, &cmd[7]);

	result = scsi_execute_cmd(sdev, cmd, REQ_OP_DRV_IN, data, data_len,
				  SD_TIMEOUT, sdkp->max_retries, &exec_args);
	if (scsi_status_is_check_condition(result) &&
	    scsi_sense_valid(&sshdr)) {
		sdev_printk(KERN_INFO, sdev, "PR command failed: %d\n", result);
		scsi_print_sense_hdr(sdev, NULL, &sshdr);
	}

	if (result <= 0)
		return result;

	return sd_scsi_to_pr_err(&sshdr, result);
}

static int sd_pr_read_keys(struct block_device *bdev, struct pr_keys *keys_info)
{
	int result, i, data_offset, num_copy_keys;
	u32 num_keys = keys_info->num_keys;
	int data_len = num_keys * 8 + 8;
	u8 *data;

	data = kzalloc(data_len, GFP_KERNEL);
	if (!data)
		return -ENOMEM;

	result = sd_pr_in_command(bdev, READ_KEYS, data, data_len);
	if (result)
		goto free_data;

	keys_info->generation = get_unaligned_be32(&data[0]);
	keys_info->num_keys = get_unaligned_be32(&data[4]) / 8;

	data_offset = 8;
	num_copy_keys = min(num_keys, keys_info->num_keys);

	for (i = 0; i < num_copy_keys; i++) {
		keys_info->keys[i] = get_unaligned_be64(&data[data_offset]);
		data_offset += 8;
	}

free_data:
	kfree(data);
	return result;
}

static int sd_pr_read_reservation(struct block_device *bdev,
				  struct pr_held_reservation *rsv)
{
	struct scsi_disk *sdkp = scsi_disk(bdev->bd_disk);
	struct scsi_device *sdev = sdkp->device;
	u8 data[24] = { };
	int result, len;

	result = sd_pr_in_command(bdev, READ_RESERVATION, data, sizeof(data));
	if (result)
		return result;

	len = get_unaligned_be32(&data[4]);
	if (!len)
		return 0;

	/* Make sure we have at least the key and type */
	if (len < 14) {
		sdev_printk(KERN_INFO, sdev,
			    "READ RESERVATION failed due to short return buffer of %d bytes\n",
			    len);
		return -EINVAL;
	}

	rsv->generation = get_unaligned_be32(&data[0]);
	rsv->key = get_unaligned_be64(&data[8]);
	rsv->type = scsi_pr_type_to_block(data[21] & 0x0f);
	return 0;
}

static int sd_pr_out_command(struct block_device *bdev, u8 sa, u64 key,
			     u64 sa_key, enum scsi_pr_type type, u8 flags)
{
	struct scsi_disk *sdkp = scsi_disk(bdev->bd_disk);
	struct scsi_device *sdev = sdkp->device;
	struct scsi_sense_hdr sshdr;
	struct scsi_failure failure_defs[] = {
		{
			.sense = UNIT_ATTENTION,
			.asc = SCMD_FAILURE_ASC_ANY,
			.ascq = SCMD_FAILURE_ASCQ_ANY,
			.allowed = 5,
			.result = SAM_STAT_CHECK_CONDITION,
		},
		{}
	};
	struct scsi_failures failures = {
		.failure_definitions = failure_defs,
	};
	const struct scsi_exec_args exec_args = {
		.sshdr = &sshdr,
		.failures = &failures,
	};
	int result;
	u8 cmd[16] = { 0, };
	u8 data[24] = { 0, };

	cmd[0] = PERSISTENT_RESERVE_OUT;
	cmd[1] = sa;
	cmd[2] = type;
	put_unaligned_be32(sizeof(data), &cmd[5]);

	put_unaligned_be64(key, &data[0]);
	put_unaligned_be64(sa_key, &data[8]);
	data[20] = flags;

	result = scsi_execute_cmd(sdev, cmd, REQ_OP_DRV_OUT, &data,
				  sizeof(data), SD_TIMEOUT, sdkp->max_retries,
				  &exec_args);

	if (scsi_status_is_check_condition(result) &&
	    scsi_sense_valid(&sshdr)) {
		sdev_printk(KERN_INFO, sdev, "PR command failed: %d\n", result);
		scsi_print_sense_hdr(sdev, NULL, &sshdr);
	}

	if (result <= 0)
		return result;

	return sd_scsi_to_pr_err(&sshdr, result);
}

static int sd_pr_register(struct block_device *bdev, u64 old_key, u64 new_key,
		u32 flags)
{
	if (flags & ~PR_FL_IGNORE_KEY)
		return -EOPNOTSUPP;
	return sd_pr_out_command(bdev, (flags & PR_FL_IGNORE_KEY) ? 0x06 : 0x00,
			old_key, new_key, 0,
			(1 << 0) /* APTPL */);
}

static int sd_pr_reserve(struct block_device *bdev, u64 key, enum pr_type type,
		u32 flags)
{
	if (flags)
		return -EOPNOTSUPP;
	return sd_pr_out_command(bdev, 0x01, key, 0,
				 block_pr_type_to_scsi(type), 0);
}

static int sd_pr_release(struct block_device *bdev, u64 key, enum pr_type type)
{
	return sd_pr_out_command(bdev, 0x02, key, 0,
				 block_pr_type_to_scsi(type), 0);
}

static int sd_pr_preempt(struct block_device *bdev, u64 old_key, u64 new_key,
		enum pr_type type, bool abort)
{
	return sd_pr_out_command(bdev, abort ? 0x05 : 0x04, old_key, new_key,
				 block_pr_type_to_scsi(type), 0);
}

static int sd_pr_clear(struct block_device *bdev, u64 key)
{
	return sd_pr_out_command(bdev, 0x03, key, 0, 0, 0);
}

static const struct pr_ops sd_pr_ops = {
	.pr_register	= sd_pr_register,
	.pr_reserve	= sd_pr_reserve,
	.pr_release	= sd_pr_release,
	.pr_preempt	= sd_pr_preempt,
	.pr_clear	= sd_pr_clear,
	.pr_read_keys	= sd_pr_read_keys,
	.pr_read_reservation = sd_pr_read_reservation,
};

static void scsi_disk_free_disk(struct gendisk *disk)
{
	struct scsi_disk *sdkp = scsi_disk(disk);

	put_device(&sdkp->disk_dev);
}

static const struct block_device_operations sd_fops = {
	.owner			= THIS_MODULE,
	.open			= sd_open,
	.release		= sd_release,
	.ioctl			= sd_ioctl,
	.getgeo			= sd_getgeo,
	.compat_ioctl		= blkdev_compat_ptr_ioctl,
	.check_events		= sd_check_events,
	.unlock_native_capacity	= sd_unlock_native_capacity,
	.report_zones		= sd_zbc_report_zones,
	.get_unique_id		= sd_get_unique_id,
	.free_disk		= scsi_disk_free_disk,
	.pr_ops			= &sd_pr_ops,
};

/**
 *	sd_eh_reset - reset error handling callback
 *	@scmd:		sd-issued command that has failed
 *
 *	This function is called by the SCSI midlayer before starting
 *	SCSI EH. When counting medium access failures we have to be
 *	careful to register it only only once per device and SCSI EH run;
 *	there might be several timed out commands which will cause the
 *	'max_medium_access_timeouts' counter to trigger after the first
 *	SCSI EH run already and set the device to offline.
 *	So this function resets the internal counter before starting SCSI EH.
 **/
static void sd_eh_reset(struct scsi_cmnd *scmd)
{
	struct scsi_disk *sdkp = scsi_disk(scsi_cmd_to_rq(scmd)->q->disk);

	/* New SCSI EH run, reset gate variable */
	sdkp->ignore_medium_access_errors = false;
}

/**
 *	sd_eh_action - error handling callback
 *	@scmd:		sd-issued command that has failed
 *	@eh_disp:	The recovery disposition suggested by the midlayer
 *
 *	This function is called by the SCSI midlayer upon completion of an
 *	error test command (currently TEST UNIT READY). The result of sending
 *	the eh command is passed in eh_disp.  We're looking for devices that
 *	fail medium access commands but are OK with non access commands like
 *	test unit ready (so wrongly see the device as having a successful
 *	recovery)
 **/
static int sd_eh_action(struct scsi_cmnd *scmd, int eh_disp)
{
	struct scsi_disk *sdkp = scsi_disk(scsi_cmd_to_rq(scmd)->q->disk);
	struct scsi_device *sdev = scmd->device;

	if (!scsi_device_online(sdev) ||
	    !scsi_medium_access_command(scmd) ||
	    host_byte(scmd->result) != DID_TIME_OUT ||
	    eh_disp != SUCCESS)
		return eh_disp;

	/*
	 * The device has timed out executing a medium access command.
	 * However, the TEST UNIT READY command sent during error
	 * handling completed successfully. Either the device is in the
	 * process of recovering or has it suffered an internal failure
	 * that prevents access to the storage medium.
	 */
	if (!sdkp->ignore_medium_access_errors) {
		sdkp->medium_access_timed_out++;
		sdkp->ignore_medium_access_errors = true;
	}

	/*
	 * If the device keeps failing read/write commands but TEST UNIT
	 * READY always completes successfully we assume that medium
	 * access is no longer possible and take the device offline.
	 */
	if (sdkp->medium_access_timed_out >= sdkp->max_medium_access_timeouts) {
		scmd_printk(KERN_ERR, scmd,
			    "Medium access timeout failure. Offlining disk!\n");
		mutex_lock(&sdev->state_mutex);
		scsi_device_set_state(sdev, SDEV_OFFLINE);
		mutex_unlock(&sdev->state_mutex);

		return SUCCESS;
	}

	return eh_disp;
}

static unsigned int sd_completed_bytes(struct scsi_cmnd *scmd)
{
	struct request *req = scsi_cmd_to_rq(scmd);
	struct scsi_device *sdev = scmd->device;
	unsigned int transferred, good_bytes;
	u64 start_lba, end_lba, bad_lba;

	/*
	 * Some commands have a payload smaller than the device logical
	 * block size (e.g. INQUIRY on a 4K disk).
	 */
	if (scsi_bufflen(scmd) <= sdev->sector_size)
		return 0;

	/* Check if we have a 'bad_lba' information */
	if (!scsi_get_sense_info_fld(scmd->sense_buffer,
				     SCSI_SENSE_BUFFERSIZE,
				     &bad_lba))
		return 0;

	/*
	 * If the bad lba was reported incorrectly, we have no idea where
	 * the error is.
	 */
	start_lba = sectors_to_logical(sdev, blk_rq_pos(req));
	end_lba = start_lba + bytes_to_logical(sdev, scsi_bufflen(scmd));
	if (bad_lba < start_lba || bad_lba >= end_lba)
		return 0;

	/*
	 * resid is optional but mostly filled in.  When it's unused,
	 * its value is zero, so we assume the whole buffer transferred
	 */
	transferred = scsi_bufflen(scmd) - scsi_get_resid(scmd);

	/* This computation should always be done in terms of the
	 * resolution of the device's medium.
	 */
	good_bytes = logical_to_bytes(sdev, bad_lba - start_lba);

	return min(good_bytes, transferred);
}

/**
 *	sd_done - bottom half handler: called when the lower level
 *	driver has completed (successfully or otherwise) a scsi command.
 *	@SCpnt: mid-level's per command structure.
 *
 *	Note: potentially run from within an ISR. Must not block.
 **/
static int sd_done(struct scsi_cmnd *SCpnt)
{
	int result = SCpnt->result;
	unsigned int good_bytes = result ? 0 : scsi_bufflen(SCpnt);
	unsigned int sector_size = SCpnt->device->sector_size;
	unsigned int resid;
	struct scsi_sense_hdr sshdr;
	struct request *req = scsi_cmd_to_rq(SCpnt);
	struct scsi_disk *sdkp = scsi_disk(req->q->disk);
	int sense_valid = 0;
	int sense_deferred = 0;

	switch (req_op(req)) {
	case REQ_OP_DISCARD:
	case REQ_OP_WRITE_ZEROES:
	case REQ_OP_ZONE_RESET:
	case REQ_OP_ZONE_RESET_ALL:
	case REQ_OP_ZONE_OPEN:
	case REQ_OP_ZONE_CLOSE:
	case REQ_OP_ZONE_FINISH:
		if (!result) {
			good_bytes = blk_rq_bytes(req);
			scsi_set_resid(SCpnt, 0);
		} else {
			good_bytes = 0;
			scsi_set_resid(SCpnt, blk_rq_bytes(req));
		}
		break;
	default:
		/*
		 * In case of bogus fw or device, we could end up having
		 * an unaligned partial completion. Check this here and force
		 * alignment.
		 */
		resid = scsi_get_resid(SCpnt);
		if (resid & (sector_size - 1)) {
			sd_printk(KERN_INFO, sdkp,
				"Unaligned partial completion (resid=%u, sector_sz=%u)\n",
				resid, sector_size);
			scsi_print_command(SCpnt);
			resid = min(scsi_bufflen(SCpnt),
				    round_up(resid, sector_size));
			scsi_set_resid(SCpnt, resid);
		}
	}

	if (result) {
		sense_valid = scsi_command_normalize_sense(SCpnt, &sshdr);
		if (sense_valid)
			sense_deferred = scsi_sense_is_deferred(&sshdr);
	}
	sdkp->medium_access_timed_out = 0;

	if (!scsi_status_is_check_condition(result) &&
	    (!sense_valid || sense_deferred))
		goto out;

	switch (sshdr.sense_key) {
	case HARDWARE_ERROR:
	case MEDIUM_ERROR:
		good_bytes = sd_completed_bytes(SCpnt);
		break;
	case RECOVERED_ERROR:
		good_bytes = scsi_bufflen(SCpnt);
		break;
	case NO_SENSE:
		/* This indicates a false check condition, so ignore it.  An
		 * unknown amount of data was transferred so treat it as an
		 * error.
		 */
		SCpnt->result = 0;
		memset(SCpnt->sense_buffer, 0, SCSI_SENSE_BUFFERSIZE);
		break;
	case ABORTED_COMMAND:
		if (sshdr.asc == 0x10)  /* DIF: Target detected corruption */
			good_bytes = sd_completed_bytes(SCpnt);
		break;
	case ILLEGAL_REQUEST:
		switch (sshdr.asc) {
		case 0x10:	/* DIX: Host detected corruption */
			good_bytes = sd_completed_bytes(SCpnt);
			break;
		case 0x20:	/* INVALID COMMAND OPCODE */
		case 0x24:	/* INVALID FIELD IN CDB */
			switch (SCpnt->cmnd[0]) {
			case UNMAP:
				sd_disable_discard(sdkp);
				break;
			case WRITE_SAME_16:
			case WRITE_SAME:
				if (SCpnt->cmnd[1] & 8) { /* UNMAP */
					sd_disable_discard(sdkp);
				} else {
					sd_disable_write_same(sdkp);
					req->rq_flags |= RQF_QUIET;
				}
				break;
			}
		}
		break;
	default:
		break;
	}

 out:
	if (sdkp->device->type == TYPE_ZBC)
		good_bytes = sd_zbc_complete(SCpnt, good_bytes, &sshdr);

	SCSI_LOG_HLCOMPLETE(1, scmd_printk(KERN_INFO, SCpnt,
					   "sd_done: completed %d of %d bytes\n",
					   good_bytes, scsi_bufflen(SCpnt)));

	return good_bytes;
}

/*
 * spinup disk - called only in sd_revalidate_disk()
 */
static void
sd_spinup_disk(struct scsi_disk *sdkp)
{
	static const u8 cmd[10] = { TEST_UNIT_READY };
	unsigned long spintime_expire = 0;
	int spintime, sense_valid = 0;
	unsigned int the_result;
	struct scsi_sense_hdr sshdr;
	struct scsi_failure failure_defs[] = {
		/* Do not retry Medium Not Present */
		{
			.sense = UNIT_ATTENTION,
			.asc = 0x3A,
			.ascq = SCMD_FAILURE_ASCQ_ANY,
			.result = SAM_STAT_CHECK_CONDITION,
		},
		{
			.sense = NOT_READY,
			.asc = 0x3A,
			.ascq = SCMD_FAILURE_ASCQ_ANY,
			.result = SAM_STAT_CHECK_CONDITION,
		},
		/* Retry when scsi_status_is_good would return false 3 times */
		{
			.result = SCMD_FAILURE_STAT_ANY,
			.allowed = 3,
		},
		{}
	};
	struct scsi_failures failures = {
		.failure_definitions = failure_defs,
	};
	const struct scsi_exec_args exec_args = {
		.sshdr = &sshdr,
		.failures = &failures,
	};

	spintime = 0;

	/* Spin up drives, as required.  Only do this at boot time */
	/* Spinup needs to be done for module loads too. */
	do {
		bool media_was_present = sdkp->media_present;

		scsi_failures_reset_retries(&failures);

		the_result = scsi_execute_cmd(sdkp->device, cmd, REQ_OP_DRV_IN,
					      NULL, 0, SD_TIMEOUT,
					      sdkp->max_retries, &exec_args);


		if (the_result > 0) {
			/*
			 * If the drive has indicated to us that it doesn't
			 * have any media in it, don't bother with any more
			 * polling.
			 */
			if (media_not_present(sdkp, &sshdr)) {
				if (media_was_present)
					sd_printk(KERN_NOTICE, sdkp,
						  "Media removed, stopped polling\n");
				return;
			}
			sense_valid = scsi_sense_valid(&sshdr);
		}

		if (!scsi_status_is_check_condition(the_result)) {
			/* no sense, TUR either succeeded or failed
			 * with a status error */
			if(!spintime && !scsi_status_is_good(the_result)) {
				sd_print_result(sdkp, "Test Unit Ready failed",
						the_result);
			}
			break;
		}

		/*
		 * The device does not want the automatic start to be issued.
		 */
		if (sdkp->device->no_start_on_add)
			break;

		if (sense_valid && sshdr.sense_key == NOT_READY) {
			if (sshdr.asc == 4 && sshdr.ascq == 3)
				break;	/* manual intervention required */
			if (sshdr.asc == 4 && sshdr.ascq == 0xb)
				break;	/* standby */
			if (sshdr.asc == 4 && sshdr.ascq == 0xc)
				break;	/* unavailable */
			if (sshdr.asc == 4 && sshdr.ascq == 0x1b)
				break;	/* sanitize in progress */
			if (sshdr.asc == 4 && sshdr.ascq == 0x24)
				break;	/* depopulation in progress */
			if (sshdr.asc == 4 && sshdr.ascq == 0x25)
				break;	/* depopulation restoration in progress */
			/*
			 * Issue command to spin up drive when not ready
			 */
			if (!spintime) {
				/* Return immediately and start spin cycle */
				const u8 start_cmd[10] = {
					[0] = START_STOP,
					[1] = 1,
					[4] = sdkp->device->start_stop_pwr_cond ?
						0x11 : 1,
				};

				sd_printk(KERN_NOTICE, sdkp, "Spinning up disk...");
				scsi_execute_cmd(sdkp->device, start_cmd,
						 REQ_OP_DRV_IN, NULL, 0,
						 SD_TIMEOUT, sdkp->max_retries,
						 &exec_args);
				spintime_expire = jiffies + 100 * HZ;
				spintime = 1;
			}
			/* Wait 1 second for next try */
			msleep(1000);
			printk(KERN_CONT ".");

		/*
		 * Wait for USB flash devices with slow firmware.
		 * Yes, this sense key/ASC combination shouldn't
		 * occur here.  It's characteristic of these devices.
		 */
		} else if (sense_valid &&
				sshdr.sense_key == UNIT_ATTENTION &&
				sshdr.asc == 0x28) {
			if (!spintime) {
				spintime_expire = jiffies + 5 * HZ;
				spintime = 1;
			}
			/* Wait 1 second for next try */
			msleep(1000);
		} else {
			/* we don't understand the sense code, so it's
			 * probably pointless to loop */
			if(!spintime) {
				sd_printk(KERN_NOTICE, sdkp, "Unit Not Ready\n");
				sd_print_sense_hdr(sdkp, &sshdr);
			}
			break;
		}
				
	} while (spintime && time_before_eq(jiffies, spintime_expire));

	if (spintime) {
		if (scsi_status_is_good(the_result))
			printk(KERN_CONT "ready\n");
		else
			printk(KERN_CONT "not responding...\n");
	}
}

/*
 * Determine whether disk supports Data Integrity Field.
 */
static int sd_read_protection_type(struct scsi_disk *sdkp, unsigned char *buffer)
{
	struct scsi_device *sdp = sdkp->device;
	u8 type;

	if (scsi_device_protection(sdp) == 0 || (buffer[12] & 1) == 0) {
		sdkp->protection_type = 0;
		return 0;
	}

	type = ((buffer[12] >> 1) & 7) + 1; /* P_TYPE 0 = Type 1 */

	if (type > T10_PI_TYPE3_PROTECTION) {
		sd_printk(KERN_ERR, sdkp, "formatted with unsupported"	\
			  " protection type %u. Disabling disk!\n",
			  type);
		sdkp->protection_type = 0;
		return -ENODEV;
	}

	sdkp->protection_type = type;

	return 0;
}

static void sd_config_protection(struct scsi_disk *sdkp,
		struct queue_limits *lim)
{
	struct scsi_device *sdp = sdkp->device;

	if (IS_ENABLED(CONFIG_BLK_DEV_INTEGRITY))
		sd_dif_config_host(sdkp, lim);

	if (!sdkp->protection_type)
		return;

	if (!scsi_host_dif_capable(sdp->host, sdkp->protection_type)) {
		sd_first_printk(KERN_NOTICE, sdkp,
				"Disabling DIF Type %u protection\n",
				sdkp->protection_type);
		sdkp->protection_type = 0;
	}

	sd_first_printk(KERN_NOTICE, sdkp, "Enabling DIF Type %u protection\n",
			sdkp->protection_type);
}

static void read_capacity_error(struct scsi_disk *sdkp, struct scsi_device *sdp,
			struct scsi_sense_hdr *sshdr, int sense_valid,
			int the_result)
{
	if (sense_valid)
		sd_print_sense_hdr(sdkp, sshdr);
	else
		sd_printk(KERN_NOTICE, sdkp, "Sense not available.\n");

	/*
	 * Set dirty bit for removable devices if not ready -
	 * sometimes drives will not report this properly.
	 */
	if (sdp->removable &&
	    sense_valid && sshdr->sense_key == NOT_READY)
		set_media_not_present(sdkp);

	/*
	 * We used to set media_present to 0 here to indicate no media
	 * in the drive, but some drives fail read capacity even with
	 * media present, so we can't do that.
	 */
	sdkp->capacity = 0; /* unknown mapped to zero - as usual */
}

#define RC16_LEN 32
#if RC16_LEN > SD_BUF_SIZE
#error RC16_LEN must not be more than SD_BUF_SIZE
#endif

#define READ_CAPACITY_RETRIES_ON_RESET	10

static int read_capacity_16(struct scsi_disk *sdkp, struct scsi_device *sdp,
		struct queue_limits *lim, unsigned char *buffer)
{
	unsigned char cmd[16];
	struct scsi_sense_hdr sshdr;
	const struct scsi_exec_args exec_args = {
		.sshdr = &sshdr,
	};
	int sense_valid = 0;
	int the_result;
	int retries = 3, reset_retries = READ_CAPACITY_RETRIES_ON_RESET;
	unsigned int alignment;
	unsigned long long lba;
	unsigned sector_size;

	if (sdp->no_read_capacity_16)
		return -EINVAL;

	do {
		memset(cmd, 0, 16);
		cmd[0] = SERVICE_ACTION_IN_16;
		cmd[1] = SAI_READ_CAPACITY_16;
		cmd[13] = RC16_LEN;
		memset(buffer, 0, RC16_LEN);

		the_result = scsi_execute_cmd(sdp, cmd, REQ_OP_DRV_IN,
					      buffer, RC16_LEN, SD_TIMEOUT,
					      sdkp->max_retries, &exec_args);
		if (the_result > 0) {
			if (media_not_present(sdkp, &sshdr))
				return -ENODEV;

			sense_valid = scsi_sense_valid(&sshdr);
			if (sense_valid &&
			    sshdr.sense_key == ILLEGAL_REQUEST &&
			    (sshdr.asc == 0x20 || sshdr.asc == 0x24) &&
			    sshdr.ascq == 0x00)
				/* Invalid Command Operation Code or
				 * Invalid Field in CDB, just retry
				 * silently with RC10 */
				return -EINVAL;
			if (sense_valid &&
			    sshdr.sense_key == UNIT_ATTENTION &&
			    sshdr.asc == 0x29 && sshdr.ascq == 0x00)
				/* Device reset might occur several times,
				 * give it one more chance */
				if (--reset_retries > 0)
					continue;
		}
		retries--;

	} while (the_result && retries);

	if (the_result) {
		sd_print_result(sdkp, "Read Capacity(16) failed", the_result);
		read_capacity_error(sdkp, sdp, &sshdr, sense_valid, the_result);
		return -EINVAL;
	}

	sector_size = get_unaligned_be32(&buffer[8]);
	lba = get_unaligned_be64(&buffer[0]);

	if (sd_read_protection_type(sdkp, buffer) < 0) {
		sdkp->capacity = 0;
		return -ENODEV;
	}

	/* Logical blocks per physical block exponent */
	sdkp->physical_block_size = (1 << (buffer[13] & 0xf)) * sector_size;

	/* RC basis */
	sdkp->rc_basis = (buffer[12] >> 4) & 0x3;

	/* Lowest aligned logical block */
	alignment = ((buffer[14] & 0x3f) << 8 | buffer[15]) * sector_size;
	lim->alignment_offset = alignment;
	if (alignment && sdkp->first_scan)
		sd_printk(KERN_NOTICE, sdkp,
			  "physical block alignment offset: %u\n", alignment);

	if (buffer[14] & 0x80) { /* LBPME */
		sdkp->lbpme = 1;

		if (buffer[14] & 0x40) /* LBPRZ */
			sdkp->lbprz = 1;
	}

	sdkp->capacity = lba + 1;
	return sector_size;
}

static int read_capacity_10(struct scsi_disk *sdkp, struct scsi_device *sdp,
						unsigned char *buffer)
{
	static const u8 cmd[10] = { READ_CAPACITY };
	struct scsi_sense_hdr sshdr;
	struct scsi_failure failure_defs[] = {
		/* Do not retry Medium Not Present */
		{
			.sense = UNIT_ATTENTION,
			.asc = 0x3A,
			.result = SAM_STAT_CHECK_CONDITION,
		},
		{
			.sense = NOT_READY,
			.asc = 0x3A,
			.result = SAM_STAT_CHECK_CONDITION,
		},
		 /* Device reset might occur several times so retry a lot */
		{
			.sense = UNIT_ATTENTION,
			.asc = 0x29,
			.allowed = READ_CAPACITY_RETRIES_ON_RESET,
			.result = SAM_STAT_CHECK_CONDITION,
		},
		/* Any other error not listed above retry 3 times */
		{
			.result = SCMD_FAILURE_RESULT_ANY,
			.allowed = 3,
		},
		{}
	};
	struct scsi_failures failures = {
		.failure_definitions = failure_defs,
	};
	const struct scsi_exec_args exec_args = {
		.sshdr = &sshdr,
		.failures = &failures,
	};
	int sense_valid = 0;
	int the_result;
	sector_t lba;
	unsigned sector_size;

	memset(buffer, 0, 8);

	the_result = scsi_execute_cmd(sdp, cmd, REQ_OP_DRV_IN, buffer,
				      8, SD_TIMEOUT, sdkp->max_retries,
				      &exec_args);

	if (the_result > 0) {
		sense_valid = scsi_sense_valid(&sshdr);

		if (media_not_present(sdkp, &sshdr))
			return -ENODEV;
	}

	if (the_result) {
		sd_print_result(sdkp, "Read Capacity(10) failed", the_result);
		read_capacity_error(sdkp, sdp, &sshdr, sense_valid, the_result);
		return -EINVAL;
	}

	sector_size = get_unaligned_be32(&buffer[4]);
	lba = get_unaligned_be32(&buffer[0]);

	if (sdp->no_read_capacity_16 && (lba == 0xffffffff)) {
		/* Some buggy (usb cardreader) devices return an lba of
		   0xffffffff when the want to report a size of 0 (with
		   which they really mean no media is present) */
		sdkp->capacity = 0;
		sdkp->physical_block_size = sector_size;
		return sector_size;
	}

	sdkp->capacity = lba + 1;
	sdkp->physical_block_size = sector_size;
	return sector_size;
}

static int sd_try_rc16_first(struct scsi_device *sdp)
{
	if (sdp->host->max_cmd_len < 16)
		return 0;
	if (sdp->try_rc_10_first)
		return 0;
	if (sdp->scsi_level > SCSI_SPC_2)
		return 1;
	if (scsi_device_protection(sdp))
		return 1;
	return 0;
}

/*
 * read disk capacity
 */
static void
sd_read_capacity(struct scsi_disk *sdkp, struct queue_limits *lim,
		unsigned char *buffer)
{
	int sector_size;
	struct scsi_device *sdp = sdkp->device;

	if (sd_try_rc16_first(sdp)) {
		sector_size = read_capacity_16(sdkp, sdp, lim, buffer);
		if (sector_size == -EOVERFLOW)
			goto got_data;
		if (sector_size == -ENODEV)
			return;
		if (sector_size < 0)
			sector_size = read_capacity_10(sdkp, sdp, buffer);
		if (sector_size < 0)
			return;
	} else {
		sector_size = read_capacity_10(sdkp, sdp, buffer);
		if (sector_size == -EOVERFLOW)
			goto got_data;
		if (sector_size < 0)
			return;
		if ((sizeof(sdkp->capacity) > 4) &&
		    (sdkp->capacity > 0xffffffffULL)) {
			int old_sector_size = sector_size;
			sd_printk(KERN_NOTICE, sdkp, "Very big device. "
					"Trying to use READ CAPACITY(16).\n");
			sector_size = read_capacity_16(sdkp, sdp, lim, buffer);
			if (sector_size < 0) {
				sd_printk(KERN_NOTICE, sdkp,
					"Using 0xffffffff as device size\n");
				sdkp->capacity = 1 + (sector_t) 0xffffffff;
				sector_size = old_sector_size;
				goto got_data;
			}
			/* Remember that READ CAPACITY(16) succeeded */
			sdp->try_rc_10_first = 0;
		}
	}

	/* Some devices are known to return the total number of blocks,
	 * not the highest block number.  Some devices have versions
	 * which do this and others which do not.  Some devices we might
	 * suspect of doing this but we don't know for certain.
	 *
	 * If we know the reported capacity is wrong, decrement it.  If
	 * we can only guess, then assume the number of blocks is even
	 * (usually true but not always) and err on the side of lowering
	 * the capacity.
	 */
	if (sdp->fix_capacity ||
	    (sdp->guess_capacity && (sdkp->capacity & 0x01))) {
		sd_printk(KERN_INFO, sdkp, "Adjusting the sector count "
				"from its reported value: %llu\n",
				(unsigned long long) sdkp->capacity);
		--sdkp->capacity;
	}

got_data:
	if (sector_size == 0) {
		sector_size = 512;
		sd_printk(KERN_NOTICE, sdkp, "Sector size 0 reported, "
			  "assuming 512.\n");
	}

	if (sector_size != 512 &&
	    sector_size != 1024 &&
	    sector_size != 2048 &&
	    sector_size != 4096) {
		sd_printk(KERN_NOTICE, sdkp, "Unsupported sector size %d.\n",
			  sector_size);
		/*
		 * The user might want to re-format the drive with
		 * a supported sectorsize.  Once this happens, it
		 * would be relatively trivial to set the thing up.
		 * For this reason, we leave the thing in the table.
		 */
		sdkp->capacity = 0;
		/*
		 * set a bogus sector size so the normal read/write
		 * logic in the block layer will eventually refuse any
		 * request on this device without tripping over power
		 * of two sector size assumptions
		 */
		sector_size = 512;
	}
	lim->logical_block_size = sector_size;
	lim->physical_block_size = sdkp->physical_block_size;
	sdkp->device->sector_size = sector_size;

	if (sdkp->capacity > 0xffffffff)
		sdp->use_16_for_rw = 1;

}

/*
 * Print disk capacity
 */
static void
sd_print_capacity(struct scsi_disk *sdkp,
		  sector_t old_capacity)
{
	int sector_size = sdkp->device->sector_size;
	char cap_str_2[10], cap_str_10[10];

	if (!sdkp->first_scan && old_capacity == sdkp->capacity)
		return;

	string_get_size(sdkp->capacity, sector_size,
			STRING_UNITS_2, cap_str_2, sizeof(cap_str_2));
	string_get_size(sdkp->capacity, sector_size,
			STRING_UNITS_10, cap_str_10, sizeof(cap_str_10));

	sd_printk(KERN_NOTICE, sdkp,
		  "%llu %d-byte logical blocks: (%s/%s)\n",
		  (unsigned long long)sdkp->capacity,
		  sector_size, cap_str_10, cap_str_2);

	if (sdkp->physical_block_size != sector_size)
		sd_printk(KERN_NOTICE, sdkp,
			  "%u-byte physical blocks\n",
			  sdkp->physical_block_size);
}

/* called with buffer of length 512 */
static inline int
sd_do_mode_sense(struct scsi_disk *sdkp, int dbd, int modepage,
		 unsigned char *buffer, int len, struct scsi_mode_data *data,
		 struct scsi_sense_hdr *sshdr)
{
	/*
	 * If we must use MODE SENSE(10), make sure that the buffer length
	 * is at least 8 bytes so that the mode sense header fits.
	 */
	if (sdkp->device->use_10_for_ms && len < 8)
		len = 8;

	return scsi_mode_sense(sdkp->device, dbd, modepage, 0, buffer, len,
			       SD_TIMEOUT, sdkp->max_retries, data, sshdr);
}

/*
 * read write protect setting, if possible - called only in sd_revalidate_disk()
 * called with buffer of length SD_BUF_SIZE
 */
static void
sd_read_write_protect_flag(struct scsi_disk *sdkp, unsigned char *buffer)
{
	int res;
	struct scsi_device *sdp = sdkp->device;
	struct scsi_mode_data data;
	int old_wp = sdkp->write_prot;

	set_disk_ro(sdkp->disk, 0);
	if (sdp->skip_ms_page_3f) {
		sd_first_printk(KERN_NOTICE, sdkp, "Assuming Write Enabled\n");
		return;
	}

	if (sdp->use_192_bytes_for_3f) {
		res = sd_do_mode_sense(sdkp, 0, 0x3F, buffer, 192, &data, NULL);
	} else {
		/*
		 * First attempt: ask for all pages (0x3F), but only 4 bytes.
		 * We have to start carefully: some devices hang if we ask
		 * for more than is available.
		 */
		res = sd_do_mode_sense(sdkp, 0, 0x3F, buffer, 4, &data, NULL);

		/*
		 * Second attempt: ask for page 0 When only page 0 is
		 * implemented, a request for page 3F may return Sense Key
		 * 5: Illegal Request, Sense Code 24: Invalid field in
		 * CDB.
		 */
		if (res < 0)
			res = sd_do_mode_sense(sdkp, 0, 0, buffer, 4, &data, NULL);

		/*
		 * Third attempt: ask 255 bytes, as we did earlier.
		 */
		if (res < 0)
			res = sd_do_mode_sense(sdkp, 0, 0x3F, buffer, 255,
					       &data, NULL);
	}

	if (res < 0) {
		sd_first_printk(KERN_WARNING, sdkp,
			  "Test WP failed, assume Write Enabled\n");
	} else {
		sdkp->write_prot = ((data.device_specific & 0x80) != 0);
		set_disk_ro(sdkp->disk, sdkp->write_prot);
		if (sdkp->first_scan || old_wp != sdkp->write_prot) {
			sd_printk(KERN_NOTICE, sdkp, "Write Protect is %s\n",
				  sdkp->write_prot ? "on" : "off");
			sd_printk(KERN_DEBUG, sdkp, "Mode Sense: %4ph\n", buffer);
		}
	}
}

/*
 * sd_read_cache_type - called only from sd_revalidate_disk()
 * called with buffer of length SD_BUF_SIZE
 */
static void
sd_read_cache_type(struct scsi_disk *sdkp, unsigned char *buffer)
{
	int len = 0, res;
	struct scsi_device *sdp = sdkp->device;

	int dbd;
	int modepage;
	int first_len;
	struct scsi_mode_data data;
	struct scsi_sense_hdr sshdr;
	int old_wce = sdkp->WCE;
	int old_rcd = sdkp->RCD;
	int old_dpofua = sdkp->DPOFUA;


	if (sdkp->cache_override)
		return;

	first_len = 4;
	if (sdp->skip_ms_page_8) {
		if (sdp->type == TYPE_RBC)
			goto defaults;
		else {
			if (sdp->skip_ms_page_3f)
				goto defaults;
			modepage = 0x3F;
			if (sdp->use_192_bytes_for_3f)
				first_len = 192;
			dbd = 0;
		}
	} else if (sdp->type == TYPE_RBC) {
		modepage = 6;
		dbd = 8;
	} else {
		modepage = 8;
		dbd = 0;
	}

	/* cautiously ask */
	res = sd_do_mode_sense(sdkp, dbd, modepage, buffer, first_len,
			&data, &sshdr);

	if (res < 0)
		goto bad_sense;

	if (!data.header_length) {
		modepage = 6;
		first_len = 0;
		sd_first_printk(KERN_ERR, sdkp,
				"Missing header in MODE_SENSE response\n");
	}

	/* that went OK, now ask for the proper length */
	len = data.length;

	/*
	 * We're only interested in the first three bytes, actually.
	 * But the data cache page is defined for the first 20.
	 */
	if (len < 3)
		goto bad_sense;
	else if (len > SD_BUF_SIZE) {
		sd_first_printk(KERN_NOTICE, sdkp, "Truncating mode parameter "
			  "data from %d to %d bytes\n", len, SD_BUF_SIZE);
		len = SD_BUF_SIZE;
	}
	if (modepage == 0x3F && sdp->use_192_bytes_for_3f)
		len = 192;

	/* Get the data */
	if (len > first_len)
		res = sd_do_mode_sense(sdkp, dbd, modepage, buffer, len,
				&data, &sshdr);

	if (!res) {
		int offset = data.header_length + data.block_descriptor_length;

		while (offset < len) {
			u8 page_code = buffer[offset] & 0x3F;
			u8 spf       = buffer[offset] & 0x40;

			if (page_code == 8 || page_code == 6) {
				/* We're interested only in the first 3 bytes.
				 */
				if (len - offset <= 2) {
					sd_first_printk(KERN_ERR, sdkp,
						"Incomplete mode parameter "
							"data\n");
					goto defaults;
				} else {
					modepage = page_code;
					goto Page_found;
				}
			} else {
				/* Go to the next page */
				if (spf && len - offset > 3)
					offset += 4 + (buffer[offset+2] << 8) +
						buffer[offset+3];
				else if (!spf && len - offset > 1)
					offset += 2 + buffer[offset+1];
				else {
					sd_first_printk(KERN_ERR, sdkp,
							"Incomplete mode "
							"parameter data\n");
					goto defaults;
				}
			}
		}

		sd_first_printk(KERN_WARNING, sdkp,
				"No Caching mode page found\n");
		goto defaults;

	Page_found:
		if (modepage == 8) {
			sdkp->WCE = ((buffer[offset + 2] & 0x04) != 0);
			sdkp->RCD = ((buffer[offset + 2] & 0x01) != 0);
		} else {
			sdkp->WCE = ((buffer[offset + 2] & 0x01) == 0);
			sdkp->RCD = 0;
		}

		sdkp->DPOFUA = (data.device_specific & 0x10) != 0;
		if (sdp->broken_fua) {
			sd_first_printk(KERN_NOTICE, sdkp, "Disabling FUA\n");
			sdkp->DPOFUA = 0;
		} else if (sdkp->DPOFUA && !sdkp->device->use_10_for_rw &&
			   !sdkp->device->use_16_for_rw) {
			sd_first_printk(KERN_NOTICE, sdkp,
				  "Uses READ/WRITE(6), disabling FUA\n");
			sdkp->DPOFUA = 0;
		}

		/* No cache flush allowed for write protected devices */
		if (sdkp->WCE && sdkp->write_prot)
			sdkp->WCE = 0;

		if (sdkp->first_scan || old_wce != sdkp->WCE ||
		    old_rcd != sdkp->RCD || old_dpofua != sdkp->DPOFUA)
			sd_printk(KERN_NOTICE, sdkp,
				  "Write cache: %s, read cache: %s, %s\n",
				  sdkp->WCE ? "enabled" : "disabled",
				  sdkp->RCD ? "disabled" : "enabled",
				  sdkp->DPOFUA ? "supports DPO and FUA"
				  : "doesn't support DPO or FUA");

		return;
	}

bad_sense:
	if (res == -EIO && scsi_sense_valid(&sshdr) &&
	    sshdr.sense_key == ILLEGAL_REQUEST &&
	    sshdr.asc == 0x24 && sshdr.ascq == 0x0)
		/* Invalid field in CDB */
		sd_first_printk(KERN_NOTICE, sdkp, "Cache data unavailable\n");
	else
		sd_first_printk(KERN_ERR, sdkp,
				"Asking for cache data failed\n");

defaults:
	if (sdp->wce_default_on) {
		sd_first_printk(KERN_NOTICE, sdkp,
				"Assuming drive cache: write back\n");
		sdkp->WCE = 1;
	} else {
		sd_first_printk(KERN_WARNING, sdkp,
				"Assuming drive cache: write through\n");
		sdkp->WCE = 0;
	}
	sdkp->RCD = 0;
	sdkp->DPOFUA = 0;
}

static bool sd_is_perm_stream(struct scsi_disk *sdkp, unsigned int stream_id)
{
	u8 cdb[16] = { SERVICE_ACTION_IN_16, SAI_GET_STREAM_STATUS };
	struct {
		struct scsi_stream_status_header h;
		struct scsi_stream_status s;
	} buf;
	struct scsi_device *sdev = sdkp->device;
	struct scsi_sense_hdr sshdr;
	const struct scsi_exec_args exec_args = {
		.sshdr = &sshdr,
	};
	int res;

	put_unaligned_be16(stream_id, &cdb[4]);
	put_unaligned_be32(sizeof(buf), &cdb[10]);

	res = scsi_execute_cmd(sdev, cdb, REQ_OP_DRV_IN, &buf, sizeof(buf),
			       SD_TIMEOUT, sdkp->max_retries, &exec_args);
	if (res < 0)
		return false;
	if (scsi_status_is_check_condition(res) && scsi_sense_valid(&sshdr))
		sd_print_sense_hdr(sdkp, &sshdr);
	if (res)
		return false;
	if (get_unaligned_be32(&buf.h.len) < sizeof(struct scsi_stream_status))
		return false;
	return buf.s.perm;
}

static void sd_read_io_hints(struct scsi_disk *sdkp, unsigned char *buffer)
{
	struct scsi_device *sdp = sdkp->device;
	const struct scsi_io_group_descriptor *desc, *start, *end;
	u16 permanent_stream_count_old;
	struct scsi_sense_hdr sshdr;
	struct scsi_mode_data data;
	int res;

	if (sdp->sdev_bflags & BLIST_SKIP_IO_HINTS)
		return;

	res = scsi_mode_sense(sdp, /*dbd=*/0x8, /*modepage=*/0x0a,
			      /*subpage=*/0x05, buffer, SD_BUF_SIZE, SD_TIMEOUT,
			      sdkp->max_retries, &data, &sshdr);
	if (res < 0)
		return;
	start = (void *)buffer + data.header_length + 16;
	end = (void *)buffer + ALIGN_DOWN(data.header_length + data.length,
					  sizeof(*end));
	/*
	 * From "SBC-5 Constrained Streams with Data Lifetimes": Device severs
	 * should assign the lowest numbered stream identifiers to permanent
	 * streams.
	 */
	for (desc = start; desc < end; desc++)
		if (!desc->st_enble || !sd_is_perm_stream(sdkp, desc - start))
			break;
	permanent_stream_count_old = sdkp->permanent_stream_count;
	sdkp->permanent_stream_count = desc - start;
	if (sdkp->rscs && sdkp->permanent_stream_count < 2)
		sd_printk(KERN_INFO, sdkp,
			  "Unexpected: RSCS has been set and the permanent stream count is %u\n",
			  sdkp->permanent_stream_count);
	else if (sdkp->permanent_stream_count != permanent_stream_count_old)
		sd_printk(KERN_INFO, sdkp, "permanent stream count = %d\n",
			  sdkp->permanent_stream_count);
}

/*
 * The ATO bit indicates whether the DIF application tag is available
 * for use by the operating system.
 */
static void sd_read_app_tag_own(struct scsi_disk *sdkp, unsigned char *buffer)
{
	int res, offset;
	struct scsi_device *sdp = sdkp->device;
	struct scsi_mode_data data;
	struct scsi_sense_hdr sshdr;

	if (sdp->type != TYPE_DISK && sdp->type != TYPE_ZBC)
		return;

	if (sdkp->protection_type == 0)
		return;

	res = scsi_mode_sense(sdp, 1, 0x0a, 0, buffer, 36, SD_TIMEOUT,
			      sdkp->max_retries, &data, &sshdr);

	if (res < 0 || !data.header_length ||
	    data.length < 6) {
		sd_first_printk(KERN_WARNING, sdkp,
			  "getting Control mode page failed, assume no ATO\n");

		if (res == -EIO && scsi_sense_valid(&sshdr))
			sd_print_sense_hdr(sdkp, &sshdr);

		return;
	}

	offset = data.header_length + data.block_descriptor_length;

	if ((buffer[offset] & 0x3f) != 0x0a) {
		sd_first_printk(KERN_ERR, sdkp, "ATO Got wrong page\n");
		return;
	}

	if ((buffer[offset + 5] & 0x80) == 0)
		return;

	sdkp->ATO = 1;

	return;
}

static unsigned int sd_discard_mode(struct scsi_disk *sdkp)
{
	if (!sdkp->lbpme)
		return SD_LBP_FULL;

	if (!sdkp->lbpvpd) {
		/* LBP VPD page not provided */
		if (sdkp->max_unmap_blocks)
			return SD_LBP_UNMAP;
		return SD_LBP_WS16;
	}

	/* LBP VPD page tells us what to use */
	if (sdkp->lbpu && sdkp->max_unmap_blocks)
		return SD_LBP_UNMAP;
	if (sdkp->lbpws)
		return SD_LBP_WS16;
	if (sdkp->lbpws10)
		return SD_LBP_WS10;
	return SD_LBP_DISABLE;
}

/*
 * Query disk device for preferred I/O sizes.
 */
static void sd_read_block_limits(struct scsi_disk *sdkp,
		struct queue_limits *lim)
{
	struct scsi_vpd *vpd;

	rcu_read_lock();

	vpd = rcu_dereference(sdkp->device->vpd_pgb0);
	if (!vpd || vpd->len < 16)
		goto out;

	sdkp->min_xfer_blocks = get_unaligned_be16(&vpd->data[6]);
	sdkp->max_xfer_blocks = get_unaligned_be32(&vpd->data[8]);
	sdkp->opt_xfer_blocks = get_unaligned_be32(&vpd->data[12]);

	if (vpd->len >= 64) {
		unsigned int lba_count, desc_count;

		sdkp->max_ws_blocks = (u32)get_unaligned_be64(&vpd->data[36]);

		if (!sdkp->lbpme)
			goto config_atomic;

		lba_count = get_unaligned_be32(&vpd->data[20]);
		desc_count = get_unaligned_be32(&vpd->data[24]);

		if (lba_count && desc_count)
			sdkp->max_unmap_blocks = lba_count;

		sdkp->unmap_granularity = get_unaligned_be32(&vpd->data[28]);

		if (vpd->data[32] & 0x80)
			sdkp->unmap_alignment =
				get_unaligned_be32(&vpd->data[32]) & ~(1 << 31);

config_atomic:
		sdkp->max_atomic = get_unaligned_be32(&vpd->data[44]);
		sdkp->atomic_alignment = get_unaligned_be32(&vpd->data[48]);
		sdkp->atomic_granularity = get_unaligned_be32(&vpd->data[52]);
		sdkp->max_atomic_with_boundary = get_unaligned_be32(&vpd->data[56]);
		sdkp->max_atomic_boundary = get_unaligned_be32(&vpd->data[60]);

		sd_config_atomic(sdkp, lim);
	}

 out:
	rcu_read_unlock();
}

/* Parse the Block Limits Extension VPD page (0xb7) */
static void sd_read_block_limits_ext(struct scsi_disk *sdkp)
{
	struct scsi_vpd *vpd;

	rcu_read_lock();
	vpd = rcu_dereference(sdkp->device->vpd_pgb7);
	if (vpd && vpd->len >= 6)
		sdkp->rscs = vpd->data[5] & 1;
	rcu_read_unlock();
}

/* Query block device characteristics */
static void sd_read_block_characteristics(struct scsi_disk *sdkp,
		struct queue_limits *lim)
{
	struct scsi_vpd *vpd;
	u16 rot;

	rcu_read_lock();
	vpd = rcu_dereference(sdkp->device->vpd_pgb1);

	if (!vpd || vpd->len <= 8) {
		rcu_read_unlock();
	        return;
	}

	rot = get_unaligned_be16(&vpd->data[4]);
	sdkp->zoned = (vpd->data[8] >> 4) & 3;
	rcu_read_unlock();

	if (rot == 1)
		lim->features &= ~(BLK_FEAT_ROTATIONAL | BLK_FEAT_ADD_RANDOM);

	if (!sdkp->first_scan)
		return;

	if (sdkp->device->type == TYPE_ZBC)
		sd_printk(KERN_NOTICE, sdkp, "Host-managed zoned block device\n");
	else if (sdkp->zoned == 1)
		sd_printk(KERN_NOTICE, sdkp, "Host-aware SMR disk used as regular disk\n");
	else if (sdkp->zoned == 2)
		sd_printk(KERN_NOTICE, sdkp, "Drive-managed SMR disk\n");
}

/**
 * sd_read_block_provisioning - Query provisioning VPD page
 * @sdkp: disk to query
 */
static void sd_read_block_provisioning(struct scsi_disk *sdkp)
{
	struct scsi_vpd *vpd;

	if (sdkp->lbpme == 0)
		return;

	rcu_read_lock();
	vpd = rcu_dereference(sdkp->device->vpd_pgb2);

	if (!vpd || vpd->len < 8) {
		rcu_read_unlock();
		return;
	}

	sdkp->lbpvpd	= 1;
	sdkp->lbpu	= (vpd->data[5] >> 7) & 1; /* UNMAP */
	sdkp->lbpws	= (vpd->data[5] >> 6) & 1; /* WRITE SAME(16) w/ UNMAP */
	sdkp->lbpws10	= (vpd->data[5] >> 5) & 1; /* WRITE SAME(10) w/ UNMAP */
	rcu_read_unlock();
}

static void sd_read_write_same(struct scsi_disk *sdkp, unsigned char *buffer)
{
	struct scsi_device *sdev = sdkp->device;

	if (sdev->host->no_write_same) {
		sdev->no_write_same = 1;

		return;
	}

	if (scsi_report_opcode(sdev, buffer, SD_BUF_SIZE, INQUIRY, 0) < 0) {
		sdev->no_report_opcodes = 1;

		/*
		 * Disable WRITE SAME if REPORT SUPPORTED OPERATION CODES is
		 * unsupported and this is an ATA device.
		 */
		if (sdev->is_ata)
			sdev->no_write_same = 1;
	}

	if (scsi_report_opcode(sdev, buffer, SD_BUF_SIZE, WRITE_SAME_16, 0) == 1)
		sdkp->ws16 = 1;

	if (scsi_report_opcode(sdev, buffer, SD_BUF_SIZE, WRITE_SAME, 0) == 1)
		sdkp->ws10 = 1;
}

static void sd_read_security(struct scsi_disk *sdkp, unsigned char *buffer)
{
	struct scsi_device *sdev = sdkp->device;

	if (!sdev->security_supported)
		return;

	if (scsi_report_opcode(sdev, buffer, SD_BUF_SIZE,
			SECURITY_PROTOCOL_IN, 0) == 1 &&
	    scsi_report_opcode(sdev, buffer, SD_BUF_SIZE,
			SECURITY_PROTOCOL_OUT, 0) == 1)
		sdkp->security = 1;
}

static inline sector_t sd64_to_sectors(struct scsi_disk *sdkp, u8 *buf)
{
	return logical_to_sectors(sdkp->device, get_unaligned_be64(buf));
}

/**
 * sd_read_cpr - Query concurrent positioning ranges
 * @sdkp:	disk to query
 */
static void sd_read_cpr(struct scsi_disk *sdkp)
{
	struct blk_independent_access_ranges *iars = NULL;
	unsigned char *buffer = NULL;
	unsigned int nr_cpr = 0;
	int i, vpd_len, buf_len = SD_BUF_SIZE;
	u8 *desc;

	/*
	 * We need to have the capacity set first for the block layer to be
	 * able to check the ranges.
	 */
	if (sdkp->first_scan)
		return;

	if (!sdkp->capacity)
		goto out;

	/*
	 * Concurrent Positioning Ranges VPD: there can be at most 256 ranges,
	 * leading to a maximum page size of 64 + 256*32 bytes.
	 */
	buf_len = 64 + 256*32;
	buffer = kmalloc(buf_len, GFP_KERNEL);
	if (!buffer || scsi_get_vpd_page(sdkp->device, 0xb9, buffer, buf_len))
		goto out;

	/* We must have at least a 64B header and one 32B range descriptor */
	vpd_len = get_unaligned_be16(&buffer[2]) + 4;
	if (vpd_len > buf_len || vpd_len < 64 + 32 || (vpd_len & 31)) {
		sd_printk(KERN_ERR, sdkp,
			  "Invalid Concurrent Positioning Ranges VPD page\n");
		goto out;
	}

	nr_cpr = (vpd_len - 64) / 32;
	if (nr_cpr == 1) {
		nr_cpr = 0;
		goto out;
	}

	iars = disk_alloc_independent_access_ranges(sdkp->disk, nr_cpr);
	if (!iars) {
		nr_cpr = 0;
		goto out;
	}

	desc = &buffer[64];
	for (i = 0; i < nr_cpr; i++, desc += 32) {
		if (desc[0] != i) {
			sd_printk(KERN_ERR, sdkp,
				"Invalid Concurrent Positioning Range number\n");
			nr_cpr = 0;
			break;
		}

		iars->ia_range[i].sector = sd64_to_sectors(sdkp, desc + 8);
		iars->ia_range[i].nr_sectors = sd64_to_sectors(sdkp, desc + 16);
	}

out:
	disk_set_independent_access_ranges(sdkp->disk, iars);
	if (nr_cpr && sdkp->nr_actuators != nr_cpr) {
		sd_printk(KERN_NOTICE, sdkp,
			  "%u concurrent positioning ranges\n", nr_cpr);
		sdkp->nr_actuators = nr_cpr;
	}

	kfree(buffer);
}

static bool sd_validate_min_xfer_size(struct scsi_disk *sdkp)
{
	struct scsi_device *sdp = sdkp->device;
	unsigned int min_xfer_bytes =
		logical_to_bytes(sdp, sdkp->min_xfer_blocks);

	if (sdkp->min_xfer_blocks == 0)
		return false;

	if (min_xfer_bytes & (sdkp->physical_block_size - 1)) {
		sd_first_printk(KERN_WARNING, sdkp,
				"Preferred minimum I/O size %u bytes not a " \
				"multiple of physical block size (%u bytes)\n",
				min_xfer_bytes, sdkp->physical_block_size);
		sdkp->min_xfer_blocks = 0;
		return false;
	}

	sd_first_printk(KERN_INFO, sdkp, "Preferred minimum I/O size %u bytes\n",
			min_xfer_bytes);
	return true;
}

/*
 * Determine the device's preferred I/O size for reads and writes
 * unless the reported value is unreasonably small, large, not a
 * multiple of the physical block size, or simply garbage.
 */
static bool sd_validate_opt_xfer_size(struct scsi_disk *sdkp,
				      unsigned int dev_max)
{
	struct scsi_device *sdp = sdkp->device;
	unsigned int opt_xfer_bytes =
		logical_to_bytes(sdp, sdkp->opt_xfer_blocks);
	unsigned int min_xfer_bytes =
		logical_to_bytes(sdp, sdkp->min_xfer_blocks);

	if (sdkp->opt_xfer_blocks == 0)
		return false;

	if (sdkp->opt_xfer_blocks > dev_max) {
		sd_first_printk(KERN_WARNING, sdkp,
				"Optimal transfer size %u logical blocks " \
				"> dev_max (%u logical blocks)\n",
				sdkp->opt_xfer_blocks, dev_max);
		return false;
	}

	if (sdkp->opt_xfer_blocks > SD_DEF_XFER_BLOCKS) {
		sd_first_printk(KERN_WARNING, sdkp,
				"Optimal transfer size %u logical blocks " \
				"> sd driver limit (%u logical blocks)\n",
				sdkp->opt_xfer_blocks, SD_DEF_XFER_BLOCKS);
		return false;
	}

	if (opt_xfer_bytes < PAGE_SIZE) {
		sd_first_printk(KERN_WARNING, sdkp,
				"Optimal transfer size %u bytes < " \
				"PAGE_SIZE (%u bytes)\n",
				opt_xfer_bytes, (unsigned int)PAGE_SIZE);
		return false;
	}

	if (min_xfer_bytes && opt_xfer_bytes % min_xfer_bytes) {
		sd_first_printk(KERN_WARNING, sdkp,
				"Optimal transfer size %u bytes not a " \
				"multiple of preferred minimum block " \
				"size (%u bytes)\n",
				opt_xfer_bytes, min_xfer_bytes);
		return false;
	}

	if (opt_xfer_bytes & (sdkp->physical_block_size - 1)) {
		sd_first_printk(KERN_WARNING, sdkp,
				"Optimal transfer size %u bytes not a " \
				"multiple of physical block size (%u bytes)\n",
				opt_xfer_bytes, sdkp->physical_block_size);
		return false;
	}

	sd_first_printk(KERN_INFO, sdkp, "Optimal transfer size %u bytes\n",
			opt_xfer_bytes);
	return true;
}

static void sd_read_block_zero(struct scsi_disk *sdkp)
{
	struct scsi_device *sdev = sdkp->device;
	unsigned int buf_len = sdev->sector_size;
	u8 *buffer, cmd[16] = { };

	buffer = kmalloc(buf_len, GFP_KERNEL);
	if (!buffer)
		return;

	if (sdev->use_16_for_rw) {
		cmd[0] = READ_16;
		put_unaligned_be64(0, &cmd[2]); /* Logical block address 0 */
		put_unaligned_be32(1, &cmd[10]);/* Transfer 1 logical block */
	} else {
		cmd[0] = READ_10;
		put_unaligned_be32(0, &cmd[2]); /* Logical block address 0 */
		put_unaligned_be16(1, &cmd[7]);	/* Transfer 1 logical block */
	}

	scsi_execute_cmd(sdkp->device, cmd, REQ_OP_DRV_IN, buffer, buf_len,
			 SD_TIMEOUT, sdkp->max_retries, NULL);
	kfree(buffer);
}

/**
 *	sd_revalidate_disk - called the first time a new disk is seen,
 *	performs disk spin up, read_capacity, etc.
 *	@disk: struct gendisk we care about
 **/
static void sd_revalidate_disk(struct gendisk *disk)
{
	struct scsi_disk *sdkp = scsi_disk(disk);
	struct scsi_device *sdp = sdkp->device;
	sector_t old_capacity = sdkp->capacity;
	struct queue_limits *lim = NULL;
	unsigned char *buffer = NULL;
	unsigned int dev_max;
	int err = 0;

	SCSI_LOG_HLQUEUE(3, sd_printk(KERN_INFO, sdkp,
				      "sd_revalidate_disk\n"));

	/*
	 * If the device is offline, don't try and read capacity or any
	 * of the other niceties.
	 */
	if (!scsi_device_online(sdp))
		return;

	lim = kmalloc(sizeof(*lim), GFP_KERNEL);
	if (!lim)
		return;

	lim = kmalloc(sizeof(*lim), GFP_KERNEL);
	if (!lim)
		goto out;

	buffer = kmalloc(SD_BUF_SIZE, GFP_KERNEL);
	if (!buffer)
		goto out;

	sd_spinup_disk(sdkp);

	*lim = queue_limits_start_update(sdkp->disk->queue);

	/*
	 * Without media there is no reason to ask; moreover, some devices
	 * react badly if we do.
	 */
	if (sdkp->media_present) {
		sd_read_capacity(sdkp, lim, buffer);
		/*
		 * Some USB/UAS devices return generic values for mode pages
		 * until the media has been accessed. Trigger a READ operation
		 * to force the device to populate mode pages.
		 */
		if (sdp->read_before_ms)
			sd_read_block_zero(sdkp);
		/*
		 * set the default to rotational.  All non-rotational devices
		 * support the block characteristics VPD page, which will
		 * cause this to be updated correctly and any device which
		 * doesn't support it should be treated as rotational.
		 */
		lim->features |= (BLK_FEAT_ROTATIONAL | BLK_FEAT_ADD_RANDOM);

		if (scsi_device_supports_vpd(sdp)) {
			sd_read_block_provisioning(sdkp);
			sd_read_block_limits(sdkp, lim);
			sd_read_block_limits_ext(sdkp);
			sd_read_block_characteristics(sdkp, lim);
			sd_zbc_read_zones(sdkp, lim, buffer);
		}

		sd_config_discard(sdkp, lim, sd_discard_mode(sdkp));

		sd_print_capacity(sdkp, old_capacity);

		sd_read_write_protect_flag(sdkp, buffer);
		sd_read_cache_type(sdkp, buffer);
		sd_read_io_hints(sdkp, buffer);
		sd_read_app_tag_own(sdkp, buffer);
		sd_read_write_same(sdkp, buffer);
		sd_read_security(sdkp, buffer);
		sd_config_protection(sdkp, lim);
	}

	/*
	 * We now have all cache related info, determine how we deal
	 * with flush requests.
	 */
	sd_set_flush_flag(sdkp, lim);

	/* Initial block count limit based on CDB TRANSFER LENGTH field size. */
	dev_max = sdp->use_16_for_rw ? SD_MAX_XFER_BLOCKS : SD_DEF_XFER_BLOCKS;

	/* Some devices report a maximum block count for READ/WRITE requests. */
	dev_max = min_not_zero(dev_max, sdkp->max_xfer_blocks);
	lim->max_dev_sectors = logical_to_sectors(sdp, dev_max);

	if (sd_validate_min_xfer_size(sdkp))
		lim->io_min = logical_to_bytes(sdp, sdkp->min_xfer_blocks);
	else
		lim->io_min = 0;

	/*
	 * Limit default to SCSI host optimal sector limit if set. There may be
	 * an impact on performance for when the size of a request exceeds this
	 * host limit.
	 */
	lim->io_opt = sdp->host->opt_sectors << SECTOR_SHIFT;
	if (sd_validate_opt_xfer_size(sdkp, dev_max)) {
		lim->io_opt = min_not_zero(lim->io_opt,
				logical_to_bytes(sdp, sdkp->opt_xfer_blocks));
	}

	sdkp->first_scan = 0;

	set_capacity_and_notify(disk, logical_to_sectors(sdp, sdkp->capacity));
	sd_config_write_same(sdkp, lim);

	err = queue_limits_commit_update_frozen(sdkp->disk->queue, lim);
	if (err)
		goto out;

	/*
	 * Query concurrent positioning ranges after
	 * queue_limits_commit_update() unlocked q->limits_lock to avoid
	 * deadlock with q->sysfs_dir_lock and q->sysfs_lock.
	 */
	if (sdkp->media_present && scsi_device_supports_vpd(sdp))
		sd_read_cpr(sdkp);

	/*
	 * For a zoned drive, revalidating the zones can be done only once
	 * the gendisk capacity is set. So if this fails, set back the gendisk
	 * capacity to 0.
	 */
	if (sd_zbc_revalidate_zones(sdkp))
		set_capacity_and_notify(disk, 0);

 out:
	kfree(buffer);
	kfree(lim);

<<<<<<< HEAD
	return err;
=======
>>>>>>> b35fc656
}

/**
 *	sd_unlock_native_capacity - unlock native capacity
 *	@disk: struct gendisk to set capacity for
 *
 *	Block layer calls this function if it detects that partitions
 *	on @disk reach beyond the end of the device.  If the SCSI host
 *	implements ->unlock_native_capacity() method, it's invoked to
 *	give it a chance to adjust the device capacity.
 *
 *	CONTEXT:
 *	Defined by block layer.  Might sleep.
 */
static void sd_unlock_native_capacity(struct gendisk *disk)
{
	struct scsi_device *sdev = scsi_disk(disk)->device;

	if (sdev->host->hostt->unlock_native_capacity)
		sdev->host->hostt->unlock_native_capacity(sdev);
}

/**
 *	sd_format_disk_name - format disk name
 *	@prefix: name prefix - ie. "sd" for SCSI disks
 *	@index: index of the disk to format name for
 *	@buf: output buffer
 *	@buflen: length of the output buffer
 *
 *	SCSI disk names starts at sda.  The 26th device is sdz and the
 *	27th is sdaa.  The last one for two lettered suffix is sdzz
 *	which is followed by sdaaa.
 *
 *	This is basically 26 base counting with one extra 'nil' entry
 *	at the beginning from the second digit on and can be
 *	determined using similar method as 26 base conversion with the
 *	index shifted -1 after each digit is computed.
 *
 *	CONTEXT:
 *	Don't care.
 *
 *	RETURNS:
 *	0 on success, -errno on failure.
 */
static int sd_format_disk_name(char *prefix, int index, char *buf, int buflen)
{
	const int base = 'z' - 'a' + 1;
	char *begin = buf + strlen(prefix);
	char *end = buf + buflen;
	char *p;
	int unit;

	p = end - 1;
	*p = '\0';
	unit = base;
	do {
		if (p == begin)
			return -EINVAL;
		*--p = 'a' + (index % unit);
		index = (index / unit) - 1;
	} while (index >= 0);

	memmove(begin, p, end - p);
	memcpy(buf, prefix, strlen(prefix));

	return 0;
}

/**
 *	sd_probe - called during driver initialization and whenever a
 *	new scsi device is attached to the system. It is called once
 *	for each scsi device (not just disks) present.
 *	@dev: pointer to device object
 *
 *	Returns 0 if successful (or not interested in this scsi device 
 *	(e.g. scanner)); 1 when there is an error.
 *
 *	Note: this function is invoked from the scsi mid-level.
 *	This function sets up the mapping between a given 
 *	<host,channel,id,lun> (found in sdp) and new device name 
 *	(e.g. /dev/sda). More precisely it is the block device major 
 *	and minor number that is chosen here.
 *
 *	Assume sd_probe is not re-entrant (for time being)
 *	Also think about sd_probe() and sd_remove() running coincidentally.
 **/
static int sd_probe(struct device *dev)
{
	struct scsi_device *sdp = to_scsi_device(dev);
	struct scsi_disk *sdkp;
	struct gendisk *gd;
	int index;
	int error;

	scsi_autopm_get_device(sdp);
	error = -ENODEV;
	if (sdp->type != TYPE_DISK &&
	    sdp->type != TYPE_ZBC &&
	    sdp->type != TYPE_MOD &&
	    sdp->type != TYPE_RBC)
		goto out;

	if (!IS_ENABLED(CONFIG_BLK_DEV_ZONED) && sdp->type == TYPE_ZBC) {
		sdev_printk(KERN_WARNING, sdp,
			    "Unsupported ZBC host-managed device.\n");
		goto out;
	}

	SCSI_LOG_HLQUEUE(3, sdev_printk(KERN_INFO, sdp,
					"sd_probe\n"));

	error = -ENOMEM;
	sdkp = kzalloc(sizeof(*sdkp), GFP_KERNEL);
	if (!sdkp)
		goto out;

	gd = blk_mq_alloc_disk_for_queue(sdp->request_queue,
					 &sd_bio_compl_lkclass);
	if (!gd)
		goto out_free;

	index = ida_alloc(&sd_index_ida, GFP_KERNEL);
	if (index < 0) {
		sdev_printk(KERN_WARNING, sdp, "sd_probe: memory exhausted.\n");
		goto out_put;
	}

	error = sd_format_disk_name("sd", index, gd->disk_name, DISK_NAME_LEN);
	if (error) {
		sdev_printk(KERN_WARNING, sdp, "SCSI disk (sd) name length exceeded.\n");
		goto out_free_index;
	}

	sdkp->device = sdp;
	sdkp->disk = gd;
	sdkp->index = index;
	sdkp->max_retries = SD_MAX_RETRIES;
	atomic_set(&sdkp->openers, 0);
	atomic_set(&sdkp->device->ioerr_cnt, 0);

	if (!sdp->request_queue->rq_timeout) {
		if (sdp->type != TYPE_MOD)
			blk_queue_rq_timeout(sdp->request_queue, SD_TIMEOUT);
		else
			blk_queue_rq_timeout(sdp->request_queue,
					     SD_MOD_TIMEOUT);
	}

	device_initialize(&sdkp->disk_dev);
	sdkp->disk_dev.parent = get_device(dev);
	sdkp->disk_dev.class = &sd_disk_class;
	dev_set_name(&sdkp->disk_dev, "%s", dev_name(dev));

	error = device_add(&sdkp->disk_dev);
	if (error) {
		put_device(&sdkp->disk_dev);
		goto out;
	}

	dev_set_drvdata(dev, sdkp);

	gd->major = sd_major((index & 0xf0) >> 4);
	gd->first_minor = ((index & 0xf) << 4) | (index & 0xfff00);
	gd->minors = SD_MINORS;

	gd->fops = &sd_fops;
	gd->private_data = sdkp;

	/* defaults, until the device tells us otherwise */
	sdp->sector_size = 512;
	sdkp->capacity = 0;
	sdkp->media_present = 1;
	sdkp->write_prot = 0;
	sdkp->cache_override = 0;
	sdkp->WCE = 0;
	sdkp->RCD = 0;
	sdkp->ATO = 0;
	sdkp->first_scan = 1;
	sdkp->max_medium_access_timeouts = SD_MAX_MEDIUM_TIMEOUTS;

	sd_revalidate_disk(gd);

	if (sdp->removable) {
		gd->flags |= GENHD_FL_REMOVABLE;
		gd->events |= DISK_EVENT_MEDIA_CHANGE;
		gd->event_flags = DISK_EVENT_FLAG_POLL | DISK_EVENT_FLAG_UEVENT;
	}

	blk_pm_runtime_init(sdp->request_queue, dev);
	if (sdp->rpm_autosuspend) {
		pm_runtime_set_autosuspend_delay(dev,
			sdp->host->rpm_autosuspend_delay);
	}

	error = device_add_disk(dev, gd, NULL);
	if (error) {
		device_unregister(&sdkp->disk_dev);
		put_disk(gd);
		goto out;
	}

	if (sdkp->security) {
		sdkp->opal_dev = init_opal_dev(sdkp, &sd_sec_submit);
		if (sdkp->opal_dev)
			sd_printk(KERN_NOTICE, sdkp, "supports TCG Opal\n");
	}

	sd_printk(KERN_NOTICE, sdkp, "Attached SCSI %sdisk\n",
		  sdp->removable ? "removable " : "");
	scsi_autopm_put_device(sdp);

	return 0;

 out_free_index:
	ida_free(&sd_index_ida, index);
 out_put:
	put_disk(gd);
 out_free:
	kfree(sdkp);
 out:
	scsi_autopm_put_device(sdp);
	return error;
}

/**
 *	sd_remove - called whenever a scsi disk (previously recognized by
 *	sd_probe) is detached from the system. It is called (potentially
 *	multiple times) during sd module unload.
 *	@dev: pointer to device object
 *
 *	Note: this function is invoked from the scsi mid-level.
 *	This function potentially frees up a device name (e.g. /dev/sdc)
 *	that could be re-used by a subsequent sd_probe().
 *	This function is not called when the built-in sd driver is "exit-ed".
 **/
static int sd_remove(struct device *dev)
{
	struct scsi_disk *sdkp = dev_get_drvdata(dev);

	scsi_autopm_get_device(sdkp->device);

	device_del(&sdkp->disk_dev);
	del_gendisk(sdkp->disk);
	if (!sdkp->suspended)
		sd_shutdown(dev);

	put_disk(sdkp->disk);
	return 0;
}

static void scsi_disk_release(struct device *dev)
{
	struct scsi_disk *sdkp = to_scsi_disk(dev);

	ida_free(&sd_index_ida, sdkp->index);
	put_device(&sdkp->device->sdev_gendev);
	free_opal_dev(sdkp->opal_dev);

	kfree(sdkp);
}

static int sd_start_stop_device(struct scsi_disk *sdkp, int start)
{
	unsigned char cmd[6] = { START_STOP };	/* START_VALID */
	struct scsi_sense_hdr sshdr;
	struct scsi_failure failure_defs[] = {
		{
			/* Power on, reset, or bus device reset occurred */
			.sense = UNIT_ATTENTION,
			.asc = 0x29,
			.ascq = 0,
			.result = SAM_STAT_CHECK_CONDITION,
		},
		{
			/* Power on occurred */
			.sense = UNIT_ATTENTION,
			.asc = 0x29,
			.ascq = 1,
			.result = SAM_STAT_CHECK_CONDITION,
		},
		{
			/* SCSI bus reset */
			.sense = UNIT_ATTENTION,
			.asc = 0x29,
			.ascq = 2,
			.result = SAM_STAT_CHECK_CONDITION,
		},
		{}
	};
	struct scsi_failures failures = {
		.total_allowed = 3,
		.failure_definitions = failure_defs,
	};
	const struct scsi_exec_args exec_args = {
		.sshdr = &sshdr,
		.req_flags = BLK_MQ_REQ_PM,
		.failures = &failures,
	};
	struct scsi_device *sdp = sdkp->device;
	int res;

	if (start)
		cmd[4] |= 1;	/* START */

	if (sdp->start_stop_pwr_cond)
		cmd[4] |= start ? 1 << 4 : 3 << 4;	/* Active or Standby */

	if (!scsi_device_online(sdp))
		return -ENODEV;

	res = scsi_execute_cmd(sdp, cmd, REQ_OP_DRV_IN, NULL, 0, SD_TIMEOUT,
			       sdkp->max_retries, &exec_args);
	if (res) {
		sd_print_result(sdkp, "Start/Stop Unit failed", res);
		if (res > 0 && scsi_sense_valid(&sshdr)) {
			sd_print_sense_hdr(sdkp, &sshdr);
			/* 0x3a is medium not present */
			if (sshdr.asc == 0x3a)
				res = 0;
		}
	}

	/* SCSI error codes must not go to the generic layer */
	if (res)
		return -EIO;

	return 0;
}

/*
 * Send a SYNCHRONIZE CACHE instruction down to the device through
 * the normal SCSI command structure.  Wait for the command to
 * complete.
 */
static void sd_shutdown(struct device *dev)
{
	struct scsi_disk *sdkp = dev_get_drvdata(dev);

	if (!sdkp)
		return;         /* this can happen */

	if (pm_runtime_suspended(dev))
		return;

	if (sdkp->WCE && sdkp->media_present) {
		sd_printk(KERN_NOTICE, sdkp, "Synchronizing SCSI cache\n");
		sd_sync_cache(sdkp);
	}

	if ((system_state != SYSTEM_RESTART &&
	     sdkp->device->manage_system_start_stop) ||
	    (system_state == SYSTEM_POWER_OFF &&
	     sdkp->device->manage_shutdown) ||
	    (system_state == SYSTEM_RUNNING &&
	     sdkp->device->manage_runtime_start_stop)) {
		sd_printk(KERN_NOTICE, sdkp, "Stopping disk\n");
		sd_start_stop_device(sdkp, 0);
	}
}

static inline bool sd_do_start_stop(struct scsi_device *sdev, bool runtime)
{
	return (sdev->manage_system_start_stop && !runtime) ||
		(sdev->manage_runtime_start_stop && runtime);
}

static int sd_suspend_common(struct device *dev, bool runtime)
{
	struct scsi_disk *sdkp = dev_get_drvdata(dev);
	int ret = 0;

	if (!sdkp)	/* E.g.: runtime suspend following sd_remove() */
		return 0;

	if (sdkp->WCE && sdkp->media_present) {
		if (!sdkp->device->silence_suspend)
			sd_printk(KERN_NOTICE, sdkp, "Synchronizing SCSI cache\n");
		ret = sd_sync_cache(sdkp);
		/* ignore OFFLINE device */
		if (ret == -ENODEV)
			return 0;

		if (ret)
			return ret;
	}

	if (sd_do_start_stop(sdkp->device, runtime)) {
		if (!sdkp->device->silence_suspend)
			sd_printk(KERN_NOTICE, sdkp, "Stopping disk\n");
		/* an error is not worth aborting a system sleep */
		ret = sd_start_stop_device(sdkp, 0);
		if (!runtime)
			ret = 0;
	}

	if (!ret)
		sdkp->suspended = true;

	return ret;
}

static int sd_suspend_system(struct device *dev)
{
	if (pm_runtime_suspended(dev))
		return 0;

	return sd_suspend_common(dev, false);
}

static int sd_suspend_runtime(struct device *dev)
{
	return sd_suspend_common(dev, true);
}

static int sd_resume(struct device *dev)
{
	struct scsi_disk *sdkp = dev_get_drvdata(dev);

	sd_printk(KERN_NOTICE, sdkp, "Starting disk\n");

	if (opal_unlock_from_suspend(sdkp->opal_dev)) {
		sd_printk(KERN_NOTICE, sdkp, "OPAL unlock failed\n");
		return -EIO;
	}

	return 0;
}

static int sd_resume_common(struct device *dev, bool runtime)
{
	struct scsi_disk *sdkp = dev_get_drvdata(dev);
	int ret;

	if (!sdkp)	/* E.g.: runtime resume at the start of sd_probe() */
		return 0;

	if (!sd_do_start_stop(sdkp->device, runtime)) {
		sdkp->suspended = false;
		return 0;
	}

	sd_printk(KERN_NOTICE, sdkp, "Starting disk\n");
	ret = sd_start_stop_device(sdkp, 1);
	if (!ret) {
		sd_resume(dev);
		sdkp->suspended = false;
	}

	return ret;
}

static int sd_resume_system(struct device *dev)
{
	if (pm_runtime_suspended(dev)) {
		struct scsi_disk *sdkp = dev_get_drvdata(dev);
		struct scsi_device *sdp = sdkp ? sdkp->device : NULL;

		if (sdp && sdp->force_runtime_start_on_system_start)
			pm_request_resume(dev);

		return 0;
	}

	return sd_resume_common(dev, false);
}

static int sd_resume_runtime(struct device *dev)
{
	struct scsi_disk *sdkp = dev_get_drvdata(dev);
	struct scsi_device *sdp;

	if (!sdkp)	/* E.g.: runtime resume at the start of sd_probe() */
		return 0;

	sdp = sdkp->device;

	if (sdp->ignore_media_change) {
		/* clear the device's sense data */
		static const u8 cmd[10] = { REQUEST_SENSE };
		const struct scsi_exec_args exec_args = {
			.req_flags = BLK_MQ_REQ_PM,
		};

		if (scsi_execute_cmd(sdp, cmd, REQ_OP_DRV_IN, NULL, 0,
				     sdp->request_queue->rq_timeout, 1,
				     &exec_args))
			sd_printk(KERN_NOTICE, sdkp,
				  "Failed to clear sense data\n");
	}

	return sd_resume_common(dev, true);
}

static const struct dev_pm_ops sd_pm_ops = {
	.suspend		= sd_suspend_system,
	.resume			= sd_resume_system,
	.poweroff		= sd_suspend_system,
	.restore		= sd_resume_system,
	.runtime_suspend	= sd_suspend_runtime,
	.runtime_resume		= sd_resume_runtime,
};

static struct scsi_driver sd_template = {
	.gendrv = {
		.name		= "sd",
		.probe		= sd_probe,
		.probe_type	= PROBE_PREFER_ASYNCHRONOUS,
		.remove		= sd_remove,
		.shutdown	= sd_shutdown,
		.pm		= &sd_pm_ops,
	},
	.rescan			= sd_rescan,
	.resume			= sd_resume,
	.init_command		= sd_init_command,
	.uninit_command		= sd_uninit_command,
	.done			= sd_done,
	.eh_action		= sd_eh_action,
	.eh_reset		= sd_eh_reset,
};

/**
 *	init_sd - entry point for this driver (both when built in or when
 *	a module).
 *
 *	Note: this function registers this driver with the scsi mid-level.
 **/
static int __init init_sd(void)
{
	int majors = 0, i, err;

	SCSI_LOG_HLQUEUE(3, printk("init_sd: sd driver entry point\n"));

	for (i = 0; i < SD_MAJORS; i++) {
		if (__register_blkdev(sd_major(i), "sd", sd_default_probe))
			continue;
		majors++;
	}

	if (!majors)
		return -ENODEV;

	err = class_register(&sd_disk_class);
	if (err)
		goto err_out;

	sd_page_pool = mempool_create_page_pool(SD_MEMPOOL_SIZE, 0);
	if (!sd_page_pool) {
		printk(KERN_ERR "sd: can't init discard page pool\n");
		err = -ENOMEM;
		goto err_out_class;
	}

	err = scsi_register_driver(&sd_template.gendrv);
	if (err)
		goto err_out_driver;

	return 0;

err_out_driver:
	mempool_destroy(sd_page_pool);
err_out_class:
	class_unregister(&sd_disk_class);
err_out:
	for (i = 0; i < SD_MAJORS; i++)
		unregister_blkdev(sd_major(i), "sd");
	return err;
}

/**
 *	exit_sd - exit point for this driver (when it is a module).
 *
 *	Note: this function unregisters this driver from the scsi mid-level.
 **/
static void __exit exit_sd(void)
{
	int i;

	SCSI_LOG_HLQUEUE(3, printk("exit_sd: exiting sd driver\n"));

	scsi_unregister_driver(&sd_template.gendrv);
	mempool_destroy(sd_page_pool);

	class_unregister(&sd_disk_class);

	for (i = 0; i < SD_MAJORS; i++)
		unregister_blkdev(sd_major(i), "sd");
}

module_init(init_sd);
module_exit(exit_sd);

void sd_print_sense_hdr(struct scsi_disk *sdkp, struct scsi_sense_hdr *sshdr)
{
	scsi_print_sense_hdr(sdkp->device,
			     sdkp->disk ? sdkp->disk->disk_name : NULL, sshdr);
}

void sd_print_result(const struct scsi_disk *sdkp, const char *msg, int result)
{
	const char *hb_string = scsi_hostbyte_string(result);

	if (hb_string)
		sd_printk(KERN_INFO, sdkp,
			  "%s: Result: hostbyte=%s driverbyte=%s\n", msg,
			  hb_string ? hb_string : "invalid",
			  "DRIVER_OK");
	else
		sd_printk(KERN_INFO, sdkp,
			  "%s: Result: hostbyte=0x%02x driverbyte=%s\n",
			  msg, host_byte(result), "DRIVER_OK");
}<|MERGE_RESOLUTION|>--- conflicted
+++ resolved
@@ -3699,7 +3699,7 @@
 	struct queue_limits *lim = NULL;
 	unsigned char *buffer = NULL;
 	unsigned int dev_max;
-	int err = 0;
+	int err;
 
 	SCSI_LOG_HLQUEUE(3, sd_printk(KERN_INFO, sdkp,
 				      "sd_revalidate_disk\n"));
@@ -3714,10 +3714,6 @@
 	lim = kmalloc(sizeof(*lim), GFP_KERNEL);
 	if (!lim)
 		return;
-
-	lim = kmalloc(sizeof(*lim), GFP_KERNEL);
-	if (!lim)
-		goto out;
 
 	buffer = kmalloc(SD_BUF_SIZE, GFP_KERNEL);
 	if (!buffer)
@@ -3827,10 +3823,6 @@
 	kfree(buffer);
 	kfree(lim);
 
-<<<<<<< HEAD
-	return err;
-=======
->>>>>>> b35fc656
 }
 
 /**
