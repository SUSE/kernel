--- conflicted
+++ resolved
@@ -242,8 +242,6 @@
 manage_system_start_stop_store(struct device *dev,
 			       struct device_attribute *attr,
 			       const char *buf, size_t count)
-<<<<<<< HEAD
-=======
 {
 	struct scsi_disk *sdkp = to_scsi_disk(dev);
 	struct scsi_device *sdp = sdkp->device;
@@ -304,7 +302,6 @@
 static ssize_t manage_shutdown_store(struct device *dev,
 				     struct device_attribute *attr,
 				     const char *buf, size_t count)
->>>>>>> 2d5404ca
 {
 	struct scsi_disk *sdkp = to_scsi_disk(dev);
 	struct scsi_device *sdp = sdkp->device;
@@ -316,77 +313,10 @@
 	if (kstrtobool(buf, &v))
 		return -EINVAL;
 
-<<<<<<< HEAD
-	sdp->manage_system_start_stop = v;
+	sdp->manage_shutdown = v;
 
 	return count;
 }
-static DEVICE_ATTR_RW(manage_system_start_stop);
-
-static ssize_t
-manage_runtime_start_stop_show(struct device *dev,
-			       struct device_attribute *attr, char *buf)
-{
-	struct scsi_disk *sdkp = to_scsi_disk(dev);
-	struct scsi_device *sdp = sdkp->device;
-
-	return sysfs_emit(buf, "%u\n", sdp->manage_runtime_start_stop);
-}
-
-static ssize_t
-manage_runtime_start_stop_store(struct device *dev,
-				struct device_attribute *attr,
-				const char *buf, size_t count)
-{
-	struct scsi_disk *sdkp = to_scsi_disk(dev);
-	struct scsi_device *sdp = sdkp->device;
-	bool v;
-
-	if (!capable(CAP_SYS_ADMIN))
-		return -EACCES;
-
-	if (kstrtobool(buf, &v))
-		return -EINVAL;
-
-	sdp->manage_runtime_start_stop = v;
-
-	return count;
-}
-static DEVICE_ATTR_RW(manage_runtime_start_stop);
-
-static ssize_t manage_shutdown_show(struct device *dev,
-				    struct device_attribute *attr, char *buf)
-{
-	struct scsi_disk *sdkp = to_scsi_disk(dev);
-	struct scsi_device *sdp = sdkp->device;
-
-	return sysfs_emit(buf, "%u\n", sdp->manage_shutdown);
-}
-
-static ssize_t manage_shutdown_store(struct device *dev,
-				     struct device_attribute *attr,
-				     const char *buf, size_t count)
-{
-	struct scsi_disk *sdkp = to_scsi_disk(dev);
-	struct scsi_device *sdp = sdkp->device;
-	bool v;
-
-	if (!capable(CAP_SYS_ADMIN))
-		return -EACCES;
-
-	if (kstrtobool(buf, &v))
-		return -EINVAL;
-
-	sdp->manage_shutdown = v;
-
-	return count;
-}
-=======
-	sdp->manage_shutdown = v;
-
-	return count;
-}
->>>>>>> 2d5404ca
 static DEVICE_ATTR_RW(manage_shutdown);
 
 static ssize_t
@@ -1289,11 +1219,7 @@
 	cmd->cmd_len  = 16;
 	cmd->cmnd[0]  = write ? WRITE_16 : READ_16;
 	cmd->cmnd[1]  = flags | ((dld >> 2) & 0x01);
-<<<<<<< HEAD
-	cmd->cmnd[14] = (dld & 0x03) << 6;
-=======
 	cmd->cmnd[14] = ((dld & 0x03) << 6) | sd_group_number(cmd);
->>>>>>> 2d5404ca
 	cmd->cmnd[15] = 0;
 	put_unaligned_be64(lba, &cmd->cmnd[2]);
 	put_unaligned_be32(nr_blocks, &cmd->cmnd[10]);
@@ -1370,8 +1296,6 @@
 	return (hint - IOPRIO_HINT_DEV_DURATION_LIMIT_1) + 1;
 }
 
-<<<<<<< HEAD
-=======
 static blk_status_t sd_setup_atomic_cmnd(struct scsi_cmnd *cmd,
 					sector_t lba, unsigned int nr_blocks,
 					bool boundary, unsigned char flags)
@@ -1392,7 +1316,6 @@
 	return BLK_STS_OK;
 }
 
->>>>>>> 2d5404ca
 static blk_status_t sd_setup_read_write_cmnd(struct scsi_cmnd *cmd)
 {
 	struct request *rq = scsi_cmd_to_rq(cmd);
@@ -1458,13 +1381,10 @@
 	if (protect && sdkp->protection_type == T10_PI_TYPE2_PROTECTION) {
 		ret = sd_setup_rw32_cmnd(cmd, write, lba, nr_blocks,
 					 protect | fua, dld);
-<<<<<<< HEAD
-=======
 	} else if (rq->cmd_flags & REQ_ATOMIC) {
 		ret = sd_setup_atomic_cmnd(cmd, lba, nr_blocks,
 				sdkp->use_atomic_write_boundary,
 				protect | fua);
->>>>>>> 2d5404ca
 	} else if (sdp->use_16_for_rw || (nr_blocks > 0xffff)) {
 		ret = sd_setup_rw16_cmnd(cmd, write, lba, nr_blocks,
 					 protect | fua, dld);
@@ -1861,12 +1781,6 @@
 	struct scsi_device *sdp = sdkp->device;
 	const int timeout = sdp->request_queue->rq_timeout
 		* SD_FLUSH_TIMEOUT_MULTIPLIER;
-<<<<<<< HEAD
-	struct scsi_sense_hdr sshdr;
-	const struct scsi_exec_args exec_args = {
-		.req_flags = BLK_MQ_REQ_PM,
-		.sshdr = &sshdr,
-=======
 	/* Leave the rest of the command zero to indicate flush everything. */
 	const unsigned char cmd[16] = { sdp->use_16_for_sync ?
 				SYNCHRONIZE_CACHE_16 : SYNCHRONIZE_CACHE };
@@ -1885,34 +1799,13 @@
 		.req_flags = BLK_MQ_REQ_PM,
 		.sshdr = &sshdr,
 		.failures = &failures,
->>>>>>> 2d5404ca
 	};
 
 	if (!scsi_device_online(sdp))
 		return -ENODEV;
 
-<<<<<<< HEAD
-	for (retries = 3; retries > 0; --retries) {
-		unsigned char cmd[16] = { 0 };
-
-		if (sdp->use_16_for_sync)
-			cmd[0] = SYNCHRONIZE_CACHE_16;
-		else
-			cmd[0] = SYNCHRONIZE_CACHE;
-		/*
-		 * Leave the rest of the command zero to indicate
-		 * flush everything.
-		 */
-		res = scsi_execute_cmd(sdp, cmd, REQ_OP_DRV_IN, NULL, 0,
-				       timeout, sdkp->max_retries, &exec_args);
-		if (res == 0)
-			break;
-	}
-
-=======
 	res = scsi_execute_cmd(sdp, cmd, REQ_OP_DRV_IN, NULL, 0, timeout,
 			       sdkp->max_retries, &exec_args);
->>>>>>> 2d5404ca
 	if (res) {
 		sd_print_result(sdkp, "Synchronize Cache(10) failed", res);
 
@@ -1929,15 +1822,6 @@
 			    (sshdr.asc == 0x74 && sshdr.ascq == 0x71))	/* drive is password locked */
 				/* this is no error here */
 				return 0;
-<<<<<<< HEAD
-			/*
-			 * This drive doesn't support sync and there's not much
-			 * we can do because this is called during shutdown
-			 * or suspend so just return success so those operations
-			 * can proceed.
-			 */
-			if (sshdr.sense_key == ILLEGAL_REQUEST)
-=======
 
 			/*
 			 * If a format is in progress or if the drive does not
@@ -1947,7 +1831,6 @@
 			 */
 			if ((sshdr.asc == 0x04 && sshdr.ascq == 0x04) ||
 			    sshdr.sense_key == ILLEGAL_REQUEST)
->>>>>>> 2d5404ca
 				return 0;
 		}
 
@@ -2051,10 +1934,6 @@
 	struct scsi_device *sdev = sdkp->device;
 	struct scsi_sense_hdr sshdr;
 	u8 cmd[10] = { PERSISTENT_RESERVE_IN, sa };
-<<<<<<< HEAD
-	const struct scsi_exec_args exec_args = {
-		.sshdr = &sshdr,
-=======
 	struct scsi_failure failure_defs[] = {
 		{
 			.sense = UNIT_ATTENTION,
@@ -2071,7 +1950,6 @@
 	const struct scsi_exec_args exec_args = {
 		.sshdr = &sshdr,
 		.failures = &failures,
->>>>>>> 2d5404ca
 	};
 	int result;
 
@@ -2797,11 +2675,6 @@
 				 * give it one more chance */
 				if (--reset_retries > 0)
 					continue;
-			if (sense_valid &&
-			    sshdr.sense_key == NOT_READY &&
-			    sshdr.asc == 0x04 && sshdr.ascq == 0x0A)
-				/* ALUA state transition; always retry */
-				continue;
 		}
 		retries--;
 
@@ -2899,29 +2772,7 @@
 
 		if (media_not_present(sdkp, &sshdr))
 			return -ENODEV;
-<<<<<<< HEAD
-
-		if (the_result > 0) {
-			sense_valid = scsi_sense_valid(&sshdr);
-			if (sense_valid &&
-			    sshdr.sense_key == UNIT_ATTENTION &&
-			    sshdr.asc == 0x29 && sshdr.ascq == 0x00)
-				/* Device reset might occur several times,
-				 * give it one more chance */
-				if (--reset_retries > 0)
-					continue;
-			if (sense_valid &&
-			    sshdr.sense_key == NOT_READY &&
-			    sshdr.asc == 0x04 && sshdr.ascq == 0x0A)
-				/* ALUA state transition; always retry */
-				continue;
-		}
-		retries--;
-
-	} while (the_result && retries);
-=======
-	}
->>>>>>> 2d5404ca
+	}
 
 	if (the_result) {
 		sd_print_result(sdkp, "Read Capacity(10) failed", the_result);
@@ -4388,12 +4239,9 @@
 	return sd_suspend_common(dev, true);
 }
 
-static int sd_resume(struct device *dev, bool runtime)
+static int sd_resume(struct device *dev)
 {
 	struct scsi_disk *sdkp = dev_get_drvdata(dev);
-<<<<<<< HEAD
-	int ret = 0;
-=======
 
 	sd_printk(KERN_NOTICE, sdkp, "Starting disk\n");
 
@@ -4409,7 +4257,6 @@
 {
 	struct scsi_disk *sdkp = dev_get_drvdata(dev);
 	int ret;
->>>>>>> 2d5404ca
 
 	if (!sdkp)	/* E.g.: runtime resume at the start of sd_probe() */
 		return 0;
@@ -4419,20 +4266,10 @@
 		return 0;
 	}
 
-<<<<<<< HEAD
-	if (!sdkp->device->no_start_on_resume) {
-		sd_printk(KERN_NOTICE, sdkp, "Starting disk\n");
-		ret = sd_start_stop_device(sdkp, 1);
-	}
-
-	if (!ret) {
-		opal_unlock_from_suspend(sdkp->opal_dev);
-=======
 	sd_printk(KERN_NOTICE, sdkp, "Starting disk\n");
 	ret = sd_start_stop_device(sdkp, 1);
 	if (!ret) {
 		sd_resume(dev);
->>>>>>> 2d5404ca
 		sdkp->suspended = false;
 	}
 
@@ -4451,11 +4288,7 @@
 		return 0;
 	}
 
-<<<<<<< HEAD
-	return sd_resume(dev, false);
-=======
 	return sd_resume_common(dev, false);
->>>>>>> 2d5404ca
 }
 
 static int sd_resume_runtime(struct device *dev)
@@ -4482,11 +4315,7 @@
 				  "Failed to clear sense data\n");
 	}
 
-<<<<<<< HEAD
-	return sd_resume(dev, true);
-=======
 	return sd_resume_common(dev, true);
->>>>>>> 2d5404ca
 }
 
 static const struct dev_pm_ops sd_pm_ops = {
