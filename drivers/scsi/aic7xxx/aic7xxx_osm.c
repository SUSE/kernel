--- conflicted
+++ resolved
@@ -2502,15 +2502,6 @@
 	struct ahc_softc *ahc = *(struct ahc_softc **)shost->hostdata;
 	unsigned long flags;
 	u8 mode;
-<<<<<<< HEAD
-
-	ahc_lock(ahc, &flags);
-	ahc_pause(ahc);
-	mode = ahc_inb(ahc, SBLKCTL);
-	ahc_unpause(ahc);
-	ahc_unlock(ahc, &flags);
-=======
->>>>>>> b4d85466
 
 	if (!(ahc->features & AHC_ULTRA2)) {
 		/* non-LVD chipset, may not have SBLKCTL reg */
