--- conflicted
+++ resolved
@@ -11,11 +11,7 @@
 
 SRCS=	${CSRCS} ${GENSRCS}
 LIBS=	-ldb
-<<<<<<< HEAD
-CLEANFILES= ${GENSRCS} ${GENHDRS} $(YSRCS:.y=.output)
-=======
 clean-files:= ${GENSRCS} ${GENHDRS} $(YSRCS:.y=.output) $(PROG)
->>>>>>> 403671e8
 # Override default kernel CFLAGS.  This is a userland app.
 AICASM_CFLAGS:= -I/usr/include -I.
 YFLAGS= -d
