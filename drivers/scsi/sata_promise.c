/*
 *  sata_promise.c - Promise SATA
 *
 *  Maintained by:  Jeff Garzik <jgarzik@pobox.com>
 *  		    Please ALWAYS copy linux-ide@vger.kernel.org
 *		    on emails.
 *
 *  Copyright 2003-2004 Red Hat, Inc.
 *
 *
 *  This program is free software; you can redistribute it and/or modify
 *  it under the terms of the GNU General Public License as published by
 *  the Free Software Foundation; either version 2, or (at your option)
 *  any later version.
 *
 *  This program is distributed in the hope that it will be useful,
 *  but WITHOUT ANY WARRANTY; without even the implied warranty of
 *  MERCHANTABILITY or FITNESS FOR A PARTICULAR PURPOSE.  See the
 *  GNU General Public License for more details.
 *
 *  You should have received a copy of the GNU General Public License
 *  along with this program; see the file COPYING.  If not, write to
 *  the Free Software Foundation, 675 Mass Ave, Cambridge, MA 02139, USA.
 *
 *
 *  libata documentation is available via 'make {ps|pdf}docs',
 *  as Documentation/DocBook/libata.*
 *
 *  Hardware information only available under NDA.
 *
 */

#include <linux/kernel.h>
#include <linux/module.h>
#include <linux/pci.h>
#include <linux/init.h>
#include <linux/blkdev.h>
#include <linux/delay.h>
#include <linux/interrupt.h>
#include <linux/sched.h>
#include "scsi.h"
#include <scsi/scsi_host.h>
#include <linux/libata.h>
#include <asm/io.h>
#include "sata_promise.h"

#define DRV_NAME	"sata_promise"
#define DRV_VERSION	"1.02"


enum {
	PDC_PKT_SUBMIT		= 0x40, /* Command packet pointer addr */
	PDC_INT_SEQMASK		= 0x40,	/* Mask of asserted SEQ INTs */
	PDC_TBG_MODE		= 0x41,	/* TBG mode */
	PDC_FLASH_CTL		= 0x44, /* Flash control register */
	PDC_PCI_CTL		= 0x48, /* PCI control and status register */
	PDC_GLOBAL_CTL		= 0x48, /* Global control/status (per port) */
	PDC_CTLSTAT		= 0x60,	/* IDE control and status (per port) */
	PDC_SATA_PLUG_CSR	= 0x6C, /* SATA Plug control/status reg */
	PDC_SLEW_CTL		= 0x470, /* slew rate control reg */

	PDC_ERR_MASK		= (1<<19) | (1<<20) | (1<<21) | (1<<22) |
				  (1<<8) | (1<<9) | (1<<10),

	board_2037x		= 0,	/* FastTrak S150 TX2plus */
	board_20319		= 1,	/* FastTrak S150 TX4 */
	board_20619		= 2,	/* FastTrak TX4000 */

	PDC_HAS_PATA		= (1 << 1), /* PDC20375 has PATA */

	PDC_RESET		= (1 << 11), /* HDMA reset */
};


struct pdc_port_priv {
	u8			*pkt;
	dma_addr_t		pkt_dma;
};

static u32 pdc_sata_scr_read (struct ata_port *ap, unsigned int sc_reg);
static void pdc_sata_scr_write (struct ata_port *ap, unsigned int sc_reg, u32 val);
static int pdc_ata_init_one (struct pci_dev *pdev, const struct pci_device_id *ent);
static irqreturn_t pdc_interrupt (int irq, void *dev_instance, struct pt_regs *regs);
static void pdc_eng_timeout(struct ata_port *ap);
static int pdc_port_start(struct ata_port *ap);
static void pdc_port_stop(struct ata_port *ap);
<<<<<<< HEAD
static void pdc_phy_reset(struct ata_port *ap);
static void pdc_pata_phy_reset(struct ata_port *ap);
static void pdc_pata_cbl_detect(struct ata_port *ap);
=======
static void pdc_pata_phy_reset(struct ata_port *ap);
static void pdc_sata_phy_reset(struct ata_port *ap);
>>>>>>> 1c9426e8
static void pdc_qc_prep(struct ata_queued_cmd *qc);
static void pdc_tf_load_mmio(struct ata_port *ap, struct ata_taskfile *tf);
static void pdc_exec_command_mmio(struct ata_port *ap, struct ata_taskfile *tf);
static void pdc_irq_clear(struct ata_port *ap);
static int pdc_qc_issue_prot(struct ata_queued_cmd *qc);


static Scsi_Host_Template pdc_ata_sht = {
	.module			= THIS_MODULE,
	.name			= DRV_NAME,
	.ioctl			= ata_scsi_ioctl,
	.queuecommand		= ata_scsi_queuecmd,
	.eh_strategy_handler	= ata_scsi_error,
	.can_queue		= ATA_DEF_QUEUE,
	.this_id		= ATA_SHT_THIS_ID,
	.sg_tablesize		= LIBATA_MAX_PRD,
	.max_sectors		= ATA_MAX_SECTORS,
	.cmd_per_lun		= ATA_SHT_CMD_PER_LUN,
	.emulated		= ATA_SHT_EMULATED,
	.use_clustering		= ATA_SHT_USE_CLUSTERING,
	.proc_name		= DRV_NAME,
	.dma_boundary		= ATA_DMA_BOUNDARY,
	.slave_configure	= ata_scsi_slave_config,
	.bios_param		= ata_std_bios_param,
	.ordered_flush		= 1,
	.resume			= ata_scsi_device_resume,
	.suspend		= ata_scsi_device_suspend,
};

static struct ata_port_operations pdc_sata_ops = {
	.port_disable		= ata_port_disable,
	.tf_load		= pdc_tf_load_mmio,
	.tf_read		= ata_tf_read,
	.check_status		= ata_check_status,
	.exec_command		= pdc_exec_command_mmio,
	.dev_select		= ata_std_dev_select,

	.phy_reset		= pdc_sata_phy_reset,

	.qc_prep		= pdc_qc_prep,
	.qc_issue		= pdc_qc_issue_prot,
	.eng_timeout		= pdc_eng_timeout,
	.irq_handler		= pdc_interrupt,
	.irq_clear		= pdc_irq_clear,

	.scr_read		= pdc_sata_scr_read,
	.scr_write		= pdc_sata_scr_write,
	.port_start		= pdc_port_start,
	.port_stop		= pdc_port_stop,
	.host_stop		= ata_pci_host_stop,
};

static struct ata_port_operations pdc_pata_ops = {
	.port_disable		= ata_port_disable,
	.tf_load		= pdc_tf_load_mmio,
	.tf_read		= ata_tf_read,
	.check_status		= ata_check_status,
	.exec_command		= pdc_exec_command_mmio,
	.dev_select		= ata_std_dev_select,

	.phy_reset		= pdc_pata_phy_reset,

	.qc_prep		= pdc_qc_prep,
	.qc_issue		= pdc_qc_issue_prot,
	.eng_timeout		= pdc_eng_timeout,
	.irq_handler		= pdc_interrupt,
	.irq_clear		= pdc_irq_clear,

	.port_start		= pdc_port_start,
	.port_stop		= pdc_port_stop,
	.host_stop		= ata_pci_host_stop,
};

static struct ata_port_info pdc_port_info[] = {
	/* board_2037x */
	{
		.sht		= &pdc_ata_sht,
		.host_flags	= /* ATA_FLAG_SATA | */ ATA_FLAG_NO_LEGACY |
				  ATA_FLAG_SRST | ATA_FLAG_MMIO,
		.pio_mask	= 0x1f, /* pio0-4 */
		.mwdma_mask	= 0x07, /* mwdma0-2 */
		.udma_mask	= 0x7f, /* udma0-6 ; FIXME */
		.port_ops	= &pdc_sata_ops,
	},

	/* board_20319 */
	{
		.sht		= &pdc_ata_sht,
		.host_flags	= ATA_FLAG_SATA | ATA_FLAG_NO_LEGACY |
				  ATA_FLAG_SRST | ATA_FLAG_MMIO,
		.pio_mask	= 0x1f, /* pio0-4 */
		.mwdma_mask	= 0x07, /* mwdma0-2 */
		.udma_mask	= 0x7f, /* udma0-6 ; FIXME */
		.port_ops	= &pdc_sata_ops,
	},

	/* board_20619 */
	{
		.sht		= &pdc_ata_sht,
		.host_flags	= ATA_FLAG_NO_LEGACY | ATA_FLAG_SRST |
				  ATA_FLAG_MMIO | ATA_FLAG_SLAVE_POSS,
		.pio_mask	= 0x1f, /* pio0-4 */
		.mwdma_mask	= 0x07, /* mwdma0-2 */
		.udma_mask	= 0x7f, /* udma0-6 ; FIXME */
		.port_ops	= &pdc_pata_ops,
	},
};

static struct pci_device_id pdc_ata_pci_tbl[] = {
	{ PCI_VENDOR_ID_PROMISE, 0x3371, PCI_ANY_ID, PCI_ANY_ID, 0, 0,
	  board_2037x },
	{ PCI_VENDOR_ID_PROMISE, 0x3571, PCI_ANY_ID, PCI_ANY_ID, 0, 0,
	  board_2037x },
	{ PCI_VENDOR_ID_PROMISE, 0x3373, PCI_ANY_ID, PCI_ANY_ID, 0, 0,
	  board_2037x },
	{ PCI_VENDOR_ID_PROMISE, 0x3375, PCI_ANY_ID, PCI_ANY_ID, 0, 0,
	  board_2037x },
	{ PCI_VENDOR_ID_PROMISE, 0x3376, PCI_ANY_ID, PCI_ANY_ID, 0, 0,
	  board_2037x },
	{ PCI_VENDOR_ID_PROMISE, 0x3574, PCI_ANY_ID, PCI_ANY_ID, 0, 0,
	  board_2037x },
	{ PCI_VENDOR_ID_PROMISE, 0x3d75, PCI_ANY_ID, PCI_ANY_ID, 0, 0,
	  board_2037x },

	{ PCI_VENDOR_ID_PROMISE, 0x3318, PCI_ANY_ID, PCI_ANY_ID, 0, 0,
	  board_20319 },
	{ PCI_VENDOR_ID_PROMISE, 0x3319, PCI_ANY_ID, PCI_ANY_ID, 0, 0,
	  board_20319 },
	{ PCI_VENDOR_ID_PROMISE, 0x3519, PCI_ANY_ID, PCI_ANY_ID, 0, 0,
	  board_20319 },
	{ PCI_VENDOR_ID_PROMISE, 0x3d17, PCI_ANY_ID, PCI_ANY_ID, 0, 0,
	  board_20319 },
	{ PCI_VENDOR_ID_PROMISE, 0x3d18, PCI_ANY_ID, PCI_ANY_ID, 0, 0,
	  board_20319 },

	{ PCI_VENDOR_ID_PROMISE, 0x6629, PCI_ANY_ID, PCI_ANY_ID, 0, 0,
	  board_20619 },

	{ }	/* terminate list */
};


static struct pci_driver pdc_ata_pci_driver = {
	.name			= DRV_NAME,
	.id_table		= pdc_ata_pci_tbl,
	.probe			= pdc_ata_init_one,
	.remove			= ata_pci_remove_one,
	.suspend		= ata_pci_device_suspend,
	.resume			= ata_pci_device_resume,
};


static int pdc_port_start(struct ata_port *ap)
{
	struct device *dev = ap->host_set->dev;
	struct pdc_port_priv *pp;
	int rc;

	rc = ata_port_start(ap);
	if (rc)
		return rc;

	pp = kmalloc(sizeof(*pp), GFP_KERNEL);
	if (!pp) {
		rc = -ENOMEM;
		goto err_out;
	}
	memset(pp, 0, sizeof(*pp));

	pp->pkt = dma_alloc_coherent(dev, 128, &pp->pkt_dma, GFP_KERNEL);
	if (!pp->pkt) {
		rc = -ENOMEM;
		goto err_out_kfree;
	}

	ap->private_data = pp;

	return 0;

err_out_kfree:
	kfree(pp);
err_out:
	ata_port_stop(ap);
	return rc;
}


static void pdc_port_stop(struct ata_port *ap)
{
	struct device *dev = ap->host_set->dev;
	struct pdc_port_priv *pp = ap->private_data;

	ap->private_data = NULL;
	dma_free_coherent(dev, 128, pp->pkt, pp->pkt_dma);
	kfree(pp);
	ata_port_stop(ap);
}


static void pdc_reset_port(struct ata_port *ap)
{
	void __iomem *mmio = (void __iomem *) ap->ioaddr.cmd_addr + PDC_CTLSTAT;
	unsigned int i;
	u32 tmp;

	for (i = 11; i > 0; i--) {
		tmp = readl(mmio);
		if (tmp & PDC_RESET)
			break;

		udelay(100);

		tmp |= PDC_RESET;
		writel(tmp, mmio);
	}

	tmp &= ~PDC_RESET;
	writel(tmp, mmio);
	readl(mmio);	/* flush */
}

static void pdc_sata_phy_reset(struct ata_port *ap)
{
	pdc_reset_port(ap);
	if (ap->flags & ATA_FLAG_SATA)
		sata_phy_reset(ap);
	else
		pdc_pata_phy_reset(ap);
}

static void pdc_pata_cbl_detect(struct ata_port *ap)
{
	u8 tmp;
	void *mmio = (void *) ap->ioaddr.cmd_addr + PDC_CTLSTAT + 0x03;

	tmp = readb(mmio);
	
	if (tmp & 0x01)
	{
		ap->cbl = ATA_CBL_PATA40;
		ap->udma_mask &= ATA_UDMA_MASK_40C;
	}
	else
		ap->cbl = ATA_CBL_PATA80;
}
		
static void pdc_pata_phy_reset(struct ata_port *ap)
{
	pdc_pata_cbl_detect(ap);

	ata_port_probe(ap);
	
	ata_bus_reset(ap);
}

static void pdc_pata_phy_reset(struct ata_port *ap)
{
	/* FIXME: add cable detect.  Don't assume 40-pin cable */
	ap->cbl = ATA_CBL_PATA40;
	ap->udma_mask &= ATA_UDMA_MASK_40C;

	pdc_reset_port(ap);
	ata_port_probe(ap);
	ata_bus_reset(ap);
}

static u32 pdc_sata_scr_read (struct ata_port *ap, unsigned int sc_reg)
{
	if (sc_reg > SCR_CONTROL)
		return 0xffffffffU;
	return readl((void *) ap->ioaddr.scr_addr + (sc_reg * 4));
}


static void pdc_sata_scr_write (struct ata_port *ap, unsigned int sc_reg,
			       u32 val)
{
	if (sc_reg > SCR_CONTROL)
		return;
	writel(val, (void *) ap->ioaddr.scr_addr + (sc_reg * 4));
}

static void pdc_qc_prep(struct ata_queued_cmd *qc)
{
	struct pdc_port_priv *pp = qc->ap->private_data;
	unsigned int i;

	VPRINTK("ENTER\n");

	switch (qc->tf.protocol) {
	case ATA_PROT_DMA:
		ata_qc_prep(qc);
		/* fall through */

	case ATA_PROT_NODATA:
		i = pdc_pkt_header(&qc->tf, qc->ap->prd_dma,
				   qc->dev->devno, pp->pkt);

		if (qc->tf.flags & ATA_TFLAG_LBA48)
			i = pdc_prep_lba48(&qc->tf, pp->pkt, i);
		else
			i = pdc_prep_lba28(&qc->tf, pp->pkt, i);

		pdc_pkt_footer(&qc->tf, pp->pkt, i);
		break;

	default:
		break;
	}
}

static void pdc_eng_timeout(struct ata_port *ap)
{
	struct ata_host_set *host_set = ap->host_set;
	u8 drv_stat;
	struct ata_queued_cmd *qc;
	unsigned long flags;

	DPRINTK("ENTER\n");

	spin_lock_irqsave(&host_set->lock, flags);

	qc = ata_qc_from_tag(ap, ap->active_tag);
	if (!qc) {
		printk(KERN_ERR "ata%u: BUG: timeout without command\n",
		       ap->id);
		goto out;
	}

	/* hack alert!  We cannot use the supplied completion
	 * function from inside the ->eh_strategy_handler() thread.
	 * libata is the only user of ->eh_strategy_handler() in
	 * any kernel, so the default scsi_done() assumes it is
	 * not being called from the SCSI EH.
	 */
	qc->scsidone = scsi_finish_command;

	switch (qc->tf.protocol) {
	case ATA_PROT_DMA:
	case ATA_PROT_NODATA:
		printk(KERN_ERR "ata%u: command timeout\n", ap->id);
		ata_qc_complete(qc, ata_wait_idle(ap) | ATA_ERR);
		break;

	default:
		drv_stat = ata_busy_wait(ap, ATA_BUSY | ATA_DRQ, 1000);

		printk(KERN_ERR "ata%u: unknown timeout, cmd 0x%x stat 0x%x\n",
		       ap->id, qc->tf.command, drv_stat);

		ata_qc_complete(qc, drv_stat);
		break;
	}

out:
	spin_unlock_irqrestore(&host_set->lock, flags);
	DPRINTK("EXIT\n");
}

static inline unsigned int pdc_host_intr( struct ata_port *ap,
                                          struct ata_queued_cmd *qc)
{
	u8 status;
	unsigned int handled = 0, have_err = 0;
	u32 tmp;
	void __iomem *mmio = (void __iomem *) ap->ioaddr.cmd_addr + PDC_GLOBAL_CTL;

	tmp = readl(mmio);
	if (tmp & PDC_ERR_MASK) {
		have_err = 1;
		pdc_reset_port(ap);
	}

	switch (qc->tf.protocol) {
	case ATA_PROT_DMA:
	case ATA_PROT_NODATA:
		status = ata_wait_idle(ap);
		if (have_err)
			status |= ATA_ERR;
		ata_qc_complete(qc, status);
		handled = 1;
		break;

        default:
                ap->stats.idle_irq++;
                break;
        }

        return handled;
}

static void pdc_irq_clear(struct ata_port *ap)
{
	struct ata_host_set *host_set = ap->host_set;
	void __iomem *mmio = host_set->mmio_base;

	readl(mmio + PDC_INT_SEQMASK);
}

static irqreturn_t pdc_interrupt (int irq, void *dev_instance, struct pt_regs *regs)
{
	struct ata_host_set *host_set = dev_instance;
	struct ata_port *ap;
	u32 mask = 0;
	unsigned int i, tmp;
	unsigned int handled = 0;
	void __iomem *mmio_base;

	VPRINTK("ENTER\n");

	if (!host_set || !host_set->mmio_base) {
		VPRINTK("QUICK EXIT\n");
		return IRQ_NONE;
	}

	mmio_base = host_set->mmio_base;

	/* reading should also clear interrupts */
	mask = readl(mmio_base + PDC_INT_SEQMASK);

	if (mask == 0xffffffff) {
		VPRINTK("QUICK EXIT 2\n");
		return IRQ_NONE;
	}
	mask &= 0xffff;		/* only 16 tags possible */
	if (!mask) {
		VPRINTK("QUICK EXIT 3\n");
		return IRQ_NONE;
	}

	spin_lock(&host_set->lock);

	writel(mask, mmio_base + PDC_INT_SEQMASK);

	for (i = 0; i < host_set->n_ports; i++) {
		VPRINTK("port %u\n", i);
		ap = host_set->ports[i];
		tmp = mask & (1 << (i + 1));
		if (tmp && ap &&
		    !(ap->flags & (ATA_FLAG_PORT_DISABLED | ATA_FLAG_NOINTR))) {
			struct ata_queued_cmd *qc;

			qc = ata_qc_from_tag(ap, ap->active_tag);
			if (qc && (!(qc->tf.ctl & ATA_NIEN)))
				handled += pdc_host_intr(ap, qc);
		}
	}

        spin_unlock(&host_set->lock);

	VPRINTK("EXIT\n");

	return IRQ_RETVAL(handled);
}

static inline void pdc_packet_start(struct ata_queued_cmd *qc)
{
	struct ata_port *ap = qc->ap;
	struct pdc_port_priv *pp = ap->private_data;
	unsigned int port_no = ap->port_no;
	u8 seq = (u8) (port_no + 1);

	VPRINTK("ENTER, ap %p\n", ap);

	writel(0x00000001, ap->host_set->mmio_base + (seq * 4));
	readl(ap->host_set->mmio_base + (seq * 4));	/* flush */

	pp->pkt[2] = seq;
	wmb();			/* flush PRD, pkt writes */
	writel(pp->pkt_dma, (void *) ap->ioaddr.cmd_addr + PDC_PKT_SUBMIT);
	readl((void *) ap->ioaddr.cmd_addr + PDC_PKT_SUBMIT); /* flush */
}

static int pdc_qc_issue_prot(struct ata_queued_cmd *qc)
{
	switch (qc->tf.protocol) {
	case ATA_PROT_DMA:
	case ATA_PROT_NODATA:
		pdc_packet_start(qc);
		return 0;

	case ATA_PROT_ATAPI_DMA:
		BUG();
		break;

	default:
		break;
	}

	return ata_qc_issue_prot(qc);
}

static void pdc_tf_load_mmio(struct ata_port *ap, struct ata_taskfile *tf)
{
	WARN_ON (tf->protocol == ATA_PROT_DMA ||
		 tf->protocol == ATA_PROT_NODATA);
	ata_tf_load(ap, tf);
}


static void pdc_exec_command_mmio(struct ata_port *ap, struct ata_taskfile *tf)
{
	WARN_ON (tf->protocol == ATA_PROT_DMA ||
		 tf->protocol == ATA_PROT_NODATA);
	ata_exec_command(ap, tf);
}


static void pdc_ata_setup_port(struct ata_ioports *port, unsigned long base)
{
	port->cmd_addr		= base;
	port->data_addr		= base;
	port->feature_addr	=
	port->error_addr	= base + 0x4;
	port->nsect_addr	= base + 0x8;
	port->lbal_addr		= base + 0xc;
	port->lbam_addr		= base + 0x10;
	port->lbah_addr		= base + 0x14;
	port->device_addr	= base + 0x18;
	port->command_addr	=
	port->status_addr	= base + 0x1c;
	port->altstatus_addr	=
	port->ctl_addr		= base + 0x38;
}


static void pdc_host_init(unsigned int chip_id, struct ata_probe_ent *pe)
{
	void __iomem *mmio = pe->mmio_base;
	u32 tmp;

	/*
	 * Except for the hotplug stuff, this is voodoo from the
	 * Promise driver.  Label this entire section
	 * "TODO: figure out why we do this"
	 */

	/* change FIFO_SHD to 8 dwords, enable BMR_BURST */
	tmp = readl(mmio + PDC_FLASH_CTL);
	tmp |= 0x12000;	/* bit 16 (fifo 8 dw) and 13 (bmr burst?) */
	writel(tmp, mmio + PDC_FLASH_CTL);

	/* clear plug/unplug flags for all ports */
	tmp = readl(mmio + PDC_SATA_PLUG_CSR);
	writel(tmp | 0xff, mmio + PDC_SATA_PLUG_CSR);

	/* mask plug/unplug ints */
	tmp = readl(mmio + PDC_SATA_PLUG_CSR);
	writel(tmp | 0xff0000, mmio + PDC_SATA_PLUG_CSR);

	/* reduce TBG clock to 133 Mhz. */
	tmp = readl(mmio + PDC_TBG_MODE);
	tmp &= ~0x30000; /* clear bit 17, 16*/
	tmp |= 0x10000;  /* set bit 17:16 = 0:1 */
	writel(tmp, mmio + PDC_TBG_MODE);

	readl(mmio + PDC_TBG_MODE);	/* flush */
	msleep(10);

	/* adjust slew rate control register. */
	tmp = readl(mmio + PDC_SLEW_CTL);
	tmp &= 0xFFFFF03F; /* clear bit 11 ~ 6 */
	tmp  |= 0x00000900; /* set bit 11-9 = 100b , bit 8-6 = 100 */
	writel(tmp, mmio + PDC_SLEW_CTL);
}

static int pdc_ata_init_one (struct pci_dev *pdev, const struct pci_device_id *ent)
{
	static int printed_version;
	struct ata_probe_ent *probe_ent = NULL;
	unsigned long base;
	void __iomem *mmio_base;
	unsigned int board_idx = (unsigned int) ent->driver_data;
	int pci_dev_busy = 0;
	int rc;
	u8 tmp;

	if (!printed_version++)
		printk(KERN_DEBUG DRV_NAME " version " DRV_VERSION "\n");

	/*
	 * If this driver happens to only be useful on Apple's K2, then
	 * we should check that here as it has a normal Serverworks ID
	 */
	rc = pci_enable_device(pdev);
	if (rc)
		return rc;

	rc = pci_request_regions(pdev, DRV_NAME);
	if (rc) {
		pci_dev_busy = 1;
		goto err_out;
	}

	rc = pci_set_dma_mask(pdev, ATA_DMA_MASK);
	if (rc)
		goto err_out_regions;
	rc = pci_set_consistent_dma_mask(pdev, ATA_DMA_MASK);
	if (rc)
		goto err_out_regions;

	probe_ent = kmalloc(sizeof(*probe_ent), GFP_KERNEL);
	if (probe_ent == NULL) {
		rc = -ENOMEM;
		goto err_out_regions;
	}

	memset(probe_ent, 0, sizeof(*probe_ent));
	probe_ent->dev = pci_dev_to_dev(pdev);
	INIT_LIST_HEAD(&probe_ent->node);

	mmio_base = pci_iomap(pdev, 3, 0);
	if (mmio_base == NULL) {
		rc = -ENOMEM;
		goto err_out_free_ent;
	}
	base = (unsigned long) mmio_base;

	probe_ent->sht		= pdc_port_info[board_idx].sht;
	probe_ent->host_flags	= pdc_port_info[board_idx].host_flags;
	probe_ent->pio_mask	= pdc_port_info[board_idx].pio_mask;
	probe_ent->mwdma_mask	= pdc_port_info[board_idx].mwdma_mask;
	probe_ent->udma_mask	= pdc_port_info[board_idx].udma_mask;
	probe_ent->port_ops	= pdc_port_info[board_idx].port_ops;

       	probe_ent->irq = pdev->irq;
       	probe_ent->irq_flags = SA_SHIRQ;
	probe_ent->mmio_base = mmio_base;

	pdc_ata_setup_port(&probe_ent->port[0], base + 0x200);
	pdc_ata_setup_port(&probe_ent->port[1], base + 0x280);

	probe_ent->port[0].scr_addr = base + 0x400;
	probe_ent->port[1].scr_addr = base + 0x500;

	probe_ent->port_flags[0] = ATA_FLAG_SATA;
	probe_ent->port_flags[1] = ATA_FLAG_SATA;
	
	/* notice 4-port boards */
	switch (board_idx) {
	case board_20319:
       		probe_ent->n_ports = 4;

		pdc_ata_setup_port(&probe_ent->port[2], base + 0x300);
		pdc_ata_setup_port(&probe_ent->port[3], base + 0x380);

		probe_ent->port[2].scr_addr = base + 0x600;
		probe_ent->port[3].scr_addr = base + 0x700;
	
		probe_ent->port_flags[2] = ATA_FLAG_SATA;
		probe_ent->port_flags[3] = ATA_FLAG_SATA;
		break;
	case board_2037x:
		/* Some boards have also PATA port */
		tmp = readb(mmio_base + PDC_FLASH_CTL+1);
		if (!(tmp & 0x80))
		{
			probe_ent->n_ports = 3;
			
			pdc_ata_setup_port(&probe_ent->port[2], base + 0x300);

			probe_ent->port_flags[2] = ATA_FLAG_SLAVE_POSS;
			
			printk(KERN_INFO DRV_NAME " PATA port found\n");
		}
		else
       			probe_ent->n_ports = 2;
		break;
	case board_20619:
		probe_ent->n_ports = 4;

		pdc_ata_setup_port(&probe_ent->port[2], base + 0x300);
		pdc_ata_setup_port(&probe_ent->port[3], base + 0x380);

		probe_ent->port[2].scr_addr = base + 0x600;
		probe_ent->port[3].scr_addr = base + 0x700;
                break;
	default:
		BUG();
		break;
	}

	pci_set_master(pdev);

	/* initialize adapter */
	pdc_host_init(board_idx, probe_ent);

	/* FIXME: check ata_device_add return value */
	ata_device_add(probe_ent);
	kfree(probe_ent);

	return 0;

err_out_free_ent:
	kfree(probe_ent);
err_out_regions:
	pci_release_regions(pdev);
err_out:
	if (!pci_dev_busy)
		pci_disable_device(pdev);
	return rc;
}


static int __init pdc_ata_init(void)
{
	return pci_module_init(&pdc_ata_pci_driver);
}


static void __exit pdc_ata_exit(void)
{
	pci_unregister_driver(&pdc_ata_pci_driver);
}


MODULE_AUTHOR("Jeff Garzik");
MODULE_DESCRIPTION("Promise ATA TX2/TX4/TX4000 low-level driver");
MODULE_LICENSE("GPL");
MODULE_DEVICE_TABLE(pci, pdc_ata_pci_tbl);
MODULE_VERSION(DRV_VERSION);

module_init(pdc_ata_init);
module_exit(pdc_ata_exit);<|MERGE_RESOLUTION|>--- conflicted
+++ resolved
@@ -84,14 +84,8 @@
 static void pdc_eng_timeout(struct ata_port *ap);
 static int pdc_port_start(struct ata_port *ap);
 static void pdc_port_stop(struct ata_port *ap);
-<<<<<<< HEAD
-static void pdc_phy_reset(struct ata_port *ap);
-static void pdc_pata_phy_reset(struct ata_port *ap);
-static void pdc_pata_cbl_detect(struct ata_port *ap);
-=======
 static void pdc_pata_phy_reset(struct ata_port *ap);
 static void pdc_sata_phy_reset(struct ata_port *ap);
->>>>>>> 1c9426e8
 static void pdc_qc_prep(struct ata_queued_cmd *qc);
 static void pdc_tf_load_mmio(struct ata_port *ap, struct ata_taskfile *tf);
 static void pdc_exec_command_mmio(struct ata_port *ap, struct ata_taskfile *tf);
@@ -117,8 +111,6 @@
 	.slave_configure	= ata_scsi_slave_config,
 	.bios_param		= ata_std_bios_param,
 	.ordered_flush		= 1,
-	.resume			= ata_scsi_device_resume,
-	.suspend		= ata_scsi_device_suspend,
 };
 
 static struct ata_port_operations pdc_sata_ops = {
@@ -169,7 +161,7 @@
 	/* board_2037x */
 	{
 		.sht		= &pdc_ata_sht,
-		.host_flags	= /* ATA_FLAG_SATA | */ ATA_FLAG_NO_LEGACY |
+		.host_flags	= ATA_FLAG_SATA | ATA_FLAG_NO_LEGACY |
 				  ATA_FLAG_SRST | ATA_FLAG_MMIO,
 		.pio_mask	= 0x1f, /* pio0-4 */
 		.mwdma_mask	= 0x07, /* mwdma0-2 */
@@ -239,8 +231,6 @@
 	.id_table		= pdc_ata_pci_tbl,
 	.probe			= pdc_ata_init_one,
 	.remove			= ata_pci_remove_one,
-	.suspend		= ata_pci_device_suspend,
-	.resume			= ata_pci_device_resume,
 };
 
 
@@ -316,35 +306,7 @@
 static void pdc_sata_phy_reset(struct ata_port *ap)
 {
 	pdc_reset_port(ap);
-	if (ap->flags & ATA_FLAG_SATA)
-		sata_phy_reset(ap);
-	else
-		pdc_pata_phy_reset(ap);
-}
-
-static void pdc_pata_cbl_detect(struct ata_port *ap)
-{
-	u8 tmp;
-	void *mmio = (void *) ap->ioaddr.cmd_addr + PDC_CTLSTAT + 0x03;
-
-	tmp = readb(mmio);
-	
-	if (tmp & 0x01)
-	{
-		ap->cbl = ATA_CBL_PATA40;
-		ap->udma_mask &= ATA_UDMA_MASK_40C;
-	}
-	else
-		ap->cbl = ATA_CBL_PATA80;
-}
-		
-static void pdc_pata_phy_reset(struct ata_port *ap)
-{
-	pdc_pata_cbl_detect(ap);
-
-	ata_port_probe(ap);
-	
-	ata_bus_reset(ap);
+	sata_phy_reset(ap);
 }
 
 static void pdc_pata_phy_reset(struct ata_port *ap)
@@ -667,7 +629,6 @@
 	unsigned int board_idx = (unsigned int) ent->driver_data;
 	int pci_dev_busy = 0;
 	int rc;
-	u8 tmp;
 
 	if (!printed_version++)
 		printk(KERN_DEBUG DRV_NAME " version " DRV_VERSION "\n");
@@ -727,9 +688,6 @@
 	probe_ent->port[0].scr_addr = base + 0x400;
 	probe_ent->port[1].scr_addr = base + 0x500;
 
-	probe_ent->port_flags[0] = ATA_FLAG_SATA;
-	probe_ent->port_flags[1] = ATA_FLAG_SATA;
-	
 	/* notice 4-port boards */
 	switch (board_idx) {
 	case board_20319:
@@ -740,25 +698,9 @@
 
 		probe_ent->port[2].scr_addr = base + 0x600;
 		probe_ent->port[3].scr_addr = base + 0x700;
-	
-		probe_ent->port_flags[2] = ATA_FLAG_SATA;
-		probe_ent->port_flags[3] = ATA_FLAG_SATA;
 		break;
 	case board_2037x:
-		/* Some boards have also PATA port */
-		tmp = readb(mmio_base + PDC_FLASH_CTL+1);
-		if (!(tmp & 0x80))
-		{
-			probe_ent->n_ports = 3;
-			
-			pdc_ata_setup_port(&probe_ent->port[2], base + 0x300);
-
-			probe_ent->port_flags[2] = ATA_FLAG_SLAVE_POSS;
-			
-			printk(KERN_INFO DRV_NAME " PATA port found\n");
-		}
-		else
-       			probe_ent->n_ports = 2;
+       		probe_ent->n_ports = 2;
 		break;
 	case board_20619:
 		probe_ent->n_ports = 4;
