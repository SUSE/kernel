--- conflicted
+++ resolved
@@ -93,11 +93,7 @@
 			struct list_head *done_q);
 int scsi_eh_get_sense(struct list_head *work_q,
 		      struct list_head *done_q);
-<<<<<<< HEAD
-int scsi_noretry_cmd(struct scsi_cmnd *scmd);
-=======
 bool scsi_noretry_cmd(struct scsi_cmnd *scmd);
->>>>>>> eb3cdb58
 void scsi_eh_done(struct scsi_cmnd *scmd);
 
 /* scsi_lib.c */
