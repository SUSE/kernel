// SPDX-License-Identifier: GPL-2.0
/*
 *    driver for Microsemi PQI-based storage controllers
 *    Copyright (c) 2019-2020 Microchip Technology Inc. and its subsidiaries
 *    Copyright (c) 2016-2018 Microsemi Corporation
 *    Copyright (c) 2016 PMC-Sierra, Inc.
 *
 *    Questions/Comments/Bugfixes to storagedev@microchip.com
 *
 */

#include <linux/module.h>
#include <linux/kernel.h>
#include <linux/pci.h>
#include <linux/delay.h>
#include <linux/interrupt.h>
#include <linux/sched.h>
#include <linux/rtc.h>
#include <linux/bcd.h>
#include <linux/reboot.h>
#include <linux/cciss_ioctl.h>
#include <linux/blk-mq-pci.h>
#include <scsi/scsi_host.h>
#include <scsi/scsi_cmnd.h>
#include <scsi/scsi_device.h>
#include <scsi/scsi_eh.h>
#include <scsi/scsi_transport_sas.h>
#include <asm/unaligned.h>
#include "smartpqi.h"
#include "smartpqi_sis.h"

#if !defined(BUILD_TIMESTAMP)
#define BUILD_TIMESTAMP
#endif

#define DRIVER_VERSION		"2.1.8-045"
#define DRIVER_MAJOR		2
#define DRIVER_MINOR		1
#define DRIVER_RELEASE		8
#define DRIVER_REVISION		45

#define DRIVER_NAME		"Microsemi PQI Driver (v" \
				DRIVER_VERSION BUILD_TIMESTAMP ")"
#define DRIVER_NAME_SHORT	"smartpqi"

#define PQI_EXTRA_SGL_MEMORY	(12 * sizeof(struct pqi_sg_descriptor))

#define PQI_POST_RESET_DELAY_SECS			5
#define PQI_POST_OFA_RESET_DELAY_UPON_TIMEOUT_SECS	10

MODULE_AUTHOR("Microsemi");
MODULE_DESCRIPTION("Driver for Microsemi Smart Family Controller version "
	DRIVER_VERSION);
MODULE_VERSION(DRIVER_VERSION);
MODULE_LICENSE("GPL");

static void pqi_take_ctrl_offline(struct pqi_ctrl_info *ctrl_info);
static void pqi_ctrl_offline_worker(struct work_struct *work);
static int pqi_scan_scsi_devices(struct pqi_ctrl_info *ctrl_info);
static void pqi_scan_start(struct Scsi_Host *shost);
static void pqi_start_io(struct pqi_ctrl_info *ctrl_info,
	struct pqi_queue_group *queue_group, enum pqi_io_path path,
	struct pqi_io_request *io_request);
static int pqi_submit_raid_request_synchronous(struct pqi_ctrl_info *ctrl_info,
	struct pqi_iu_header *request, unsigned int flags,
	struct pqi_raid_error_info *error_info);
static int pqi_aio_submit_io(struct pqi_ctrl_info *ctrl_info,
	struct scsi_cmnd *scmd, u32 aio_handle, u8 *cdb,
	unsigned int cdb_length, struct pqi_queue_group *queue_group,
	struct pqi_encryption_info *encryption_info, bool raid_bypass);
static  int pqi_aio_submit_r1_write_io(struct pqi_ctrl_info *ctrl_info,
	struct scsi_cmnd *scmd, struct pqi_queue_group *queue_group,
	struct pqi_encryption_info *encryption_info, struct pqi_scsi_dev *device,
	struct pqi_scsi_dev_raid_map_data *rmd);
static int pqi_aio_submit_r56_write_io(struct pqi_ctrl_info *ctrl_info,
	struct scsi_cmnd *scmd, struct pqi_queue_group *queue_group,
	struct pqi_encryption_info *encryption_info, struct pqi_scsi_dev *device,
	struct pqi_scsi_dev_raid_map_data *rmd);
static void pqi_ofa_ctrl_quiesce(struct pqi_ctrl_info *ctrl_info);
static void pqi_ofa_ctrl_unquiesce(struct pqi_ctrl_info *ctrl_info);
static int pqi_ofa_ctrl_restart(struct pqi_ctrl_info *ctrl_info, unsigned int delay_secs);
static void pqi_ofa_setup_host_buffer(struct pqi_ctrl_info *ctrl_info);
static void pqi_ofa_free_host_buffer(struct pqi_ctrl_info *ctrl_info);
static int pqi_ofa_host_memory_update(struct pqi_ctrl_info *ctrl_info);
static int pqi_device_wait_for_pending_io(struct pqi_ctrl_info *ctrl_info,
	struct pqi_scsi_dev *device, unsigned long timeout_msecs);

/* for flags argument to pqi_submit_raid_request_synchronous() */
#define PQI_SYNC_FLAGS_INTERRUPTABLE	0x1

static struct scsi_transport_template *pqi_sas_transport_template;

static atomic_t pqi_controller_count = ATOMIC_INIT(0);

enum pqi_lockup_action {
	NONE,
	REBOOT,
	PANIC
};

static enum pqi_lockup_action pqi_lockup_action = NONE;

static struct {
	enum pqi_lockup_action	action;
	char			*name;
} pqi_lockup_actions[] = {
	{
		.action = NONE,
		.name = "none",
	},
	{
		.action = REBOOT,
		.name = "reboot",
	},
	{
		.action = PANIC,
		.name = "panic",
	},
};

static unsigned int pqi_supported_event_types[] = {
	PQI_EVENT_TYPE_HOTPLUG,
	PQI_EVENT_TYPE_HARDWARE,
	PQI_EVENT_TYPE_PHYSICAL_DEVICE,
	PQI_EVENT_TYPE_LOGICAL_DEVICE,
	PQI_EVENT_TYPE_OFA,
	PQI_EVENT_TYPE_AIO_STATE_CHANGE,
	PQI_EVENT_TYPE_AIO_CONFIG_CHANGE,
};

static int pqi_disable_device_id_wildcards;
module_param_named(disable_device_id_wildcards,
	pqi_disable_device_id_wildcards, int, 0644);
MODULE_PARM_DESC(disable_device_id_wildcards,
	"Disable device ID wildcards.");

static int pqi_disable_heartbeat;
module_param_named(disable_heartbeat,
	pqi_disable_heartbeat, int, 0644);
MODULE_PARM_DESC(disable_heartbeat,
	"Disable heartbeat.");

static int pqi_disable_ctrl_shutdown;
module_param_named(disable_ctrl_shutdown,
	pqi_disable_ctrl_shutdown, int, 0644);
MODULE_PARM_DESC(disable_ctrl_shutdown,
	"Disable controller shutdown when controller locked up.");

static char *pqi_lockup_action_param;
module_param_named(lockup_action,
	pqi_lockup_action_param, charp, 0644);
MODULE_PARM_DESC(lockup_action, "Action to take when controller locked up.\n"
	"\t\tSupported: none, reboot, panic\n"
	"\t\tDefault: none");

static int pqi_expose_ld_first;
module_param_named(expose_ld_first,
	pqi_expose_ld_first, int, 0644);
MODULE_PARM_DESC(expose_ld_first, "Expose logical drives before physical drives.");

static int pqi_hide_vsep;
module_param_named(hide_vsep,
	pqi_hide_vsep, int, 0644);
MODULE_PARM_DESC(hide_vsep, "Hide the virtual SEP for direct attached drives.");

static char *raid_levels[] = {
	"RAID-0",
	"RAID-4",
	"RAID-1(1+0)",
	"RAID-5",
	"RAID-5+1",
	"RAID-6",
	"RAID-1(Triple)",
};

static char *pqi_raid_level_to_string(u8 raid_level)
{
	if (raid_level < ARRAY_SIZE(raid_levels))
		return raid_levels[raid_level];

	return "RAID UNKNOWN";
}

#define SA_RAID_0		0
#define SA_RAID_4		1
#define SA_RAID_1		2	/* also used for RAID 10 */
#define SA_RAID_5		3	/* also used for RAID 50 */
#define SA_RAID_51		4
#define SA_RAID_6		5	/* also used for RAID 60 */
#define SA_RAID_TRIPLE		6	/* also used for RAID 1+0 Triple */
#define SA_RAID_MAX		SA_RAID_TRIPLE
#define SA_RAID_UNKNOWN		0xff

static inline void pqi_scsi_done(struct scsi_cmnd *scmd)
{
	pqi_prep_for_scsi_done(scmd);
	scmd->scsi_done(scmd);
}

static inline void pqi_disable_write_same(struct scsi_device *sdev)
{
	sdev->no_write_same = 1;
}

static inline bool pqi_scsi3addr_equal(u8 *scsi3addr1, u8 *scsi3addr2)
{
	return memcmp(scsi3addr1, scsi3addr2, 8) == 0;
}

static inline bool pqi_is_logical_device(struct pqi_scsi_dev *device)
{
	return !device->is_physical_device;
}

static inline bool pqi_is_external_raid_addr(u8 *scsi3addr)
{
	return scsi3addr[2] != 0;
}

static inline bool pqi_ctrl_offline(struct pqi_ctrl_info *ctrl_info)
{
	return !ctrl_info->controller_online;
}

static inline void pqi_check_ctrl_health(struct pqi_ctrl_info *ctrl_info)
{
	if (ctrl_info->controller_online)
		if (!sis_is_firmware_running(ctrl_info))
			pqi_take_ctrl_offline(ctrl_info);
}

static inline bool pqi_is_hba_lunid(u8 *scsi3addr)
{
	return pqi_scsi3addr_equal(scsi3addr, RAID_CTLR_LUNID);
}

static inline enum pqi_ctrl_mode pqi_get_ctrl_mode(struct pqi_ctrl_info *ctrl_info)
{
	return sis_read_driver_scratch(ctrl_info);
}

static inline void pqi_save_ctrl_mode(struct pqi_ctrl_info *ctrl_info,
	enum pqi_ctrl_mode mode)
{
	sis_write_driver_scratch(ctrl_info, mode);
}

static inline void pqi_ctrl_block_scan(struct pqi_ctrl_info *ctrl_info)
{
	ctrl_info->scan_blocked = true;
	mutex_lock(&ctrl_info->scan_mutex);
}

static inline void pqi_ctrl_unblock_scan(struct pqi_ctrl_info *ctrl_info)
{
	ctrl_info->scan_blocked = false;
	mutex_unlock(&ctrl_info->scan_mutex);
}

static inline bool pqi_ctrl_scan_blocked(struct pqi_ctrl_info *ctrl_info)
{
	return ctrl_info->scan_blocked;
}

static inline void pqi_ctrl_block_device_reset(struct pqi_ctrl_info *ctrl_info)
{
	mutex_lock(&ctrl_info->lun_reset_mutex);
}

static inline void pqi_ctrl_unblock_device_reset(struct pqi_ctrl_info *ctrl_info)
{
	mutex_unlock(&ctrl_info->lun_reset_mutex);
}

static inline void pqi_scsi_block_requests(struct pqi_ctrl_info *ctrl_info)
{
	struct Scsi_Host *shost;
	unsigned int num_loops;
	int msecs_sleep;

	shost = ctrl_info->scsi_host;

	scsi_block_requests(shost);

	num_loops = 0;
	msecs_sleep = 20;
	while (scsi_host_busy(shost)) {
		num_loops++;
		if (num_loops == 10)
			msecs_sleep = 500;
		msleep(msecs_sleep);
	}
}

static inline void pqi_scsi_unblock_requests(struct pqi_ctrl_info *ctrl_info)
{
	scsi_unblock_requests(ctrl_info->scsi_host);
}

static inline void pqi_ctrl_busy(struct pqi_ctrl_info *ctrl_info)
{
	atomic_inc(&ctrl_info->num_busy_threads);
}

static inline void pqi_ctrl_unbusy(struct pqi_ctrl_info *ctrl_info)
{
	atomic_dec(&ctrl_info->num_busy_threads);
}

static inline bool pqi_ctrl_blocked(struct pqi_ctrl_info *ctrl_info)
{
	return ctrl_info->block_requests;
}

static inline void pqi_ctrl_block_requests(struct pqi_ctrl_info *ctrl_info)
{
	ctrl_info->block_requests = true;
}

static inline void pqi_ctrl_unblock_requests(struct pqi_ctrl_info *ctrl_info)
{
	ctrl_info->block_requests = false;
	wake_up_all(&ctrl_info->block_requests_wait);
}

static void pqi_wait_if_ctrl_blocked(struct pqi_ctrl_info *ctrl_info)
{
	if (!pqi_ctrl_blocked(ctrl_info))
		return;

	atomic_inc(&ctrl_info->num_blocked_threads);
	wait_event(ctrl_info->block_requests_wait,
		!pqi_ctrl_blocked(ctrl_info));
	atomic_dec(&ctrl_info->num_blocked_threads);
}

#define PQI_QUIESCE_WARNING_TIMEOUT_SECS		10

static inline void pqi_ctrl_wait_until_quiesced(struct pqi_ctrl_info *ctrl_info)
{
	unsigned long start_jiffies;
	unsigned long warning_timeout;
	bool displayed_warning;

	displayed_warning = false;
	start_jiffies = jiffies;
	warning_timeout = (PQI_QUIESCE_WARNING_TIMEOUT_SECS * PQI_HZ) + start_jiffies;

	while (atomic_read(&ctrl_info->num_busy_threads) >
		atomic_read(&ctrl_info->num_blocked_threads)) {
		if (time_after(jiffies, warning_timeout)) {
			dev_warn(&ctrl_info->pci_dev->dev,
				"waiting %u seconds for driver activity to quiesce\n",
				jiffies_to_msecs(jiffies - start_jiffies) / 1000);
			displayed_warning = true;
			warning_timeout = (PQI_QUIESCE_WARNING_TIMEOUT_SECS * PQI_HZ) + jiffies;
		}
		usleep_range(1000, 2000);
	}

	if (displayed_warning)
		dev_warn(&ctrl_info->pci_dev->dev,
			"driver activity quiesced after waiting for %u seconds\n",
			jiffies_to_msecs(jiffies - start_jiffies) / 1000);
}

static inline bool pqi_device_offline(struct pqi_scsi_dev *device)
{
	return device->device_offline;
}

static inline void pqi_ctrl_ofa_start(struct pqi_ctrl_info *ctrl_info)
{
	mutex_lock(&ctrl_info->ofa_mutex);
}

static inline void pqi_ctrl_ofa_done(struct pqi_ctrl_info *ctrl_info)
{
	mutex_unlock(&ctrl_info->ofa_mutex);
}

static inline void pqi_wait_until_ofa_finished(struct pqi_ctrl_info *ctrl_info)
{
	mutex_lock(&ctrl_info->ofa_mutex);
	mutex_unlock(&ctrl_info->ofa_mutex);
}

static inline bool pqi_ofa_in_progress(struct pqi_ctrl_info *ctrl_info)
{
	return mutex_is_locked(&ctrl_info->ofa_mutex);
}

static inline void pqi_device_remove_start(struct pqi_scsi_dev *device)
{
	device->in_remove = true;
}

static inline bool pqi_device_in_remove(struct pqi_scsi_dev *device)
{
	return device->in_remove;
}

static inline int pqi_event_type_to_event_index(unsigned int event_type)
{
	int index;

	for (index = 0; index < ARRAY_SIZE(pqi_supported_event_types); index++)
		if (event_type == pqi_supported_event_types[index])
			return index;

	return -1;
}

static inline bool pqi_is_supported_event(unsigned int event_type)
{
	return pqi_event_type_to_event_index(event_type) != -1;
}

static inline void pqi_schedule_rescan_worker_with_delay(struct pqi_ctrl_info *ctrl_info,
	unsigned long delay)
{
	if (pqi_ctrl_offline(ctrl_info))
		return;

	schedule_delayed_work(&ctrl_info->rescan_work, delay);
}

static inline void pqi_schedule_rescan_worker(struct pqi_ctrl_info *ctrl_info)
{
	pqi_schedule_rescan_worker_with_delay(ctrl_info, 0);
}

#define PQI_RESCAN_WORK_DELAY	(10 * PQI_HZ)

static inline void pqi_schedule_rescan_worker_delayed(struct pqi_ctrl_info *ctrl_info)
{
	pqi_schedule_rescan_worker_with_delay(ctrl_info, PQI_RESCAN_WORK_DELAY);
}

static inline void pqi_cancel_rescan_worker(struct pqi_ctrl_info *ctrl_info)
{
	cancel_delayed_work_sync(&ctrl_info->rescan_work);
}

static inline u32 pqi_read_heartbeat_counter(struct pqi_ctrl_info *ctrl_info)
{
	if (!ctrl_info->heartbeat_counter)
		return 0;

	return readl(ctrl_info->heartbeat_counter);
}

static inline u8 pqi_read_soft_reset_status(struct pqi_ctrl_info *ctrl_info)
{
	return readb(ctrl_info->soft_reset_status);
}

static inline void pqi_clear_soft_reset_status(struct pqi_ctrl_info *ctrl_info)
{
	u8 status;

	status = pqi_read_soft_reset_status(ctrl_info);
	status &= ~PQI_SOFT_RESET_ABORT;
	writeb(status, ctrl_info->soft_reset_status);
}

static int pqi_map_single(struct pci_dev *pci_dev,
	struct pqi_sg_descriptor *sg_descriptor, void *buffer,
	size_t buffer_length, enum dma_data_direction data_direction)
{
	dma_addr_t bus_address;

	if (!buffer || buffer_length == 0 || data_direction == DMA_NONE)
		return 0;

	bus_address = dma_map_single(&pci_dev->dev, buffer, buffer_length,
		data_direction);
	if (dma_mapping_error(&pci_dev->dev, bus_address))
		return -ENOMEM;

	put_unaligned_le64((u64)bus_address, &sg_descriptor->address);
	put_unaligned_le32(buffer_length, &sg_descriptor->length);
	put_unaligned_le32(CISS_SG_LAST, &sg_descriptor->flags);

	return 0;
}

static void pqi_pci_unmap(struct pci_dev *pci_dev,
	struct pqi_sg_descriptor *descriptors, int num_descriptors,
	enum dma_data_direction data_direction)
{
	int i;

	if (data_direction == DMA_NONE)
		return;

	for (i = 0; i < num_descriptors; i++)
		dma_unmap_single(&pci_dev->dev,
			(dma_addr_t)get_unaligned_le64(&descriptors[i].address),
			get_unaligned_le32(&descriptors[i].length),
			data_direction);
}

static int pqi_build_raid_path_request(struct pqi_ctrl_info *ctrl_info,
	struct pqi_raid_path_request *request, u8 cmd,
	u8 *scsi3addr, void *buffer, size_t buffer_length,
	u16 vpd_page, enum dma_data_direction *dir)
{
	u8 *cdb;
	size_t cdb_length = buffer_length;

	memset(request, 0, sizeof(*request));

	request->header.iu_type = PQI_REQUEST_IU_RAID_PATH_IO;
	put_unaligned_le16(offsetof(struct pqi_raid_path_request,
		sg_descriptors[1]) - PQI_REQUEST_HEADER_LENGTH,
		&request->header.iu_length);
	put_unaligned_le32(buffer_length, &request->buffer_length);
	memcpy(request->lun_number, scsi3addr, sizeof(request->lun_number));
	request->task_attribute = SOP_TASK_ATTRIBUTE_SIMPLE;
	request->additional_cdb_bytes_usage = SOP_ADDITIONAL_CDB_BYTES_0;

	cdb = request->cdb;

	switch (cmd) {
	case INQUIRY:
		request->data_direction = SOP_READ_FLAG;
		cdb[0] = INQUIRY;
		if (vpd_page & VPD_PAGE) {
			cdb[1] = 0x1;
			cdb[2] = (u8)vpd_page;
		}
		cdb[4] = (u8)cdb_length;
		break;
	case CISS_REPORT_LOG:
	case CISS_REPORT_PHYS:
		request->data_direction = SOP_READ_FLAG;
		cdb[0] = cmd;
		if (cmd == CISS_REPORT_PHYS)
			cdb[1] = CISS_REPORT_PHYS_FLAG_OTHER;
		else
			cdb[1] = ctrl_info->ciss_report_log_flags;
		put_unaligned_be32(cdb_length, &cdb[6]);
		break;
	case CISS_GET_RAID_MAP:
		request->data_direction = SOP_READ_FLAG;
		cdb[0] = CISS_READ;
		cdb[1] = CISS_GET_RAID_MAP;
		put_unaligned_be32(cdb_length, &cdb[6]);
		break;
	case SA_FLUSH_CACHE:
		request->header.driver_flags = PQI_DRIVER_NONBLOCKABLE_REQUEST;
		request->data_direction = SOP_WRITE_FLAG;
		cdb[0] = BMIC_WRITE;
		cdb[6] = BMIC_FLUSH_CACHE;
		put_unaligned_be16(cdb_length, &cdb[7]);
		break;
	case BMIC_SENSE_DIAG_OPTIONS:
		cdb_length = 0;
		fallthrough;
	case BMIC_IDENTIFY_CONTROLLER:
	case BMIC_IDENTIFY_PHYSICAL_DEVICE:
	case BMIC_SENSE_SUBSYSTEM_INFORMATION:
	case BMIC_SENSE_FEATURE:
		request->data_direction = SOP_READ_FLAG;
		cdb[0] = BMIC_READ;
		cdb[6] = cmd;
		put_unaligned_be16(cdb_length, &cdb[7]);
		break;
	case BMIC_SET_DIAG_OPTIONS:
		cdb_length = 0;
		fallthrough;
	case BMIC_WRITE_HOST_WELLNESS:
		request->data_direction = SOP_WRITE_FLAG;
		cdb[0] = BMIC_WRITE;
		cdb[6] = cmd;
		put_unaligned_be16(cdb_length, &cdb[7]);
		break;
	case BMIC_CSMI_PASSTHRU:
		request->data_direction = SOP_BIDIRECTIONAL;
		cdb[0] = BMIC_WRITE;
		cdb[5] = CSMI_CC_SAS_SMP_PASSTHRU;
		cdb[6] = cmd;
		put_unaligned_be16(cdb_length, &cdb[7]);
		break;
	default:
		dev_err(&ctrl_info->pci_dev->dev, "unknown command 0x%c\n", cmd);
		break;
	}

	switch (request->data_direction) {
	case SOP_READ_FLAG:
		*dir = DMA_FROM_DEVICE;
		break;
	case SOP_WRITE_FLAG:
		*dir = DMA_TO_DEVICE;
		break;
	case SOP_NO_DIRECTION_FLAG:
		*dir = DMA_NONE;
		break;
	default:
		*dir = DMA_BIDIRECTIONAL;
		break;
	}

	return pqi_map_single(ctrl_info->pci_dev, &request->sg_descriptors[0],
		buffer, buffer_length, *dir);
}

static inline void pqi_reinit_io_request(struct pqi_io_request *io_request)
{
	io_request->scmd = NULL;
	io_request->status = 0;
	io_request->error_info = NULL;
	io_request->raid_bypass = false;
}

static struct pqi_io_request *pqi_alloc_io_request(
	struct pqi_ctrl_info *ctrl_info)
{
	struct pqi_io_request *io_request;
	u16 i = ctrl_info->next_io_request_slot;	/* benignly racy */

	while (1) {
		io_request = &ctrl_info->io_request_pool[i];
		if (atomic_inc_return(&io_request->refcount) == 1)
			break;
		atomic_dec(&io_request->refcount);
		i = (i + 1) % ctrl_info->max_io_slots;
	}

	/* benignly racy */
	ctrl_info->next_io_request_slot = (i + 1) % ctrl_info->max_io_slots;

	pqi_reinit_io_request(io_request);

	return io_request;
}

static void pqi_free_io_request(struct pqi_io_request *io_request)
{
	atomic_dec(&io_request->refcount);
}

static int pqi_send_scsi_raid_request(struct pqi_ctrl_info *ctrl_info, u8 cmd,
	u8 *scsi3addr, void *buffer, size_t buffer_length, u16 vpd_page,
	struct pqi_raid_error_info *error_info)
{
	int rc;
	struct pqi_raid_path_request request;
	enum dma_data_direction dir;

	rc = pqi_build_raid_path_request(ctrl_info, &request, cmd, scsi3addr,
		buffer, buffer_length, vpd_page, &dir);
	if (rc)
		return rc;

	rc = pqi_submit_raid_request_synchronous(ctrl_info, &request.header, 0, error_info);

	pqi_pci_unmap(ctrl_info->pci_dev, request.sg_descriptors, 1, dir);

	return rc;
}

/* helper functions for pqi_send_scsi_raid_request */

static inline int pqi_send_ctrl_raid_request(struct pqi_ctrl_info *ctrl_info,
	u8 cmd, void *buffer, size_t buffer_length)
{
	return pqi_send_scsi_raid_request(ctrl_info, cmd, RAID_CTLR_LUNID,
		buffer, buffer_length, 0, NULL);
}

static inline int pqi_send_ctrl_raid_with_error(struct pqi_ctrl_info *ctrl_info,
	u8 cmd, void *buffer, size_t buffer_length,
	struct pqi_raid_error_info *error_info)
{
	return pqi_send_scsi_raid_request(ctrl_info, cmd, RAID_CTLR_LUNID,
		buffer, buffer_length, 0, error_info);
}

static inline int pqi_identify_controller(struct pqi_ctrl_info *ctrl_info,
	struct bmic_identify_controller *buffer)
{
	return pqi_send_ctrl_raid_request(ctrl_info, BMIC_IDENTIFY_CONTROLLER,
		buffer, sizeof(*buffer));
}

static inline int pqi_sense_subsystem_info(struct  pqi_ctrl_info *ctrl_info,
	struct bmic_sense_subsystem_info *sense_info)
{
	return pqi_send_ctrl_raid_request(ctrl_info,
		BMIC_SENSE_SUBSYSTEM_INFORMATION, sense_info,
		sizeof(*sense_info));
}

static inline int pqi_scsi_inquiry(struct pqi_ctrl_info *ctrl_info,
	u8 *scsi3addr, u16 vpd_page, void *buffer, size_t buffer_length)
{
	return pqi_send_scsi_raid_request(ctrl_info, INQUIRY, scsi3addr,
		buffer, buffer_length, vpd_page, NULL);
}

static int pqi_identify_physical_device(struct pqi_ctrl_info *ctrl_info,
	struct pqi_scsi_dev *device,
	struct bmic_identify_physical_device *buffer, size_t buffer_length)
{
	int rc;
	enum dma_data_direction dir;
	u16 bmic_device_index;
	struct pqi_raid_path_request request;

	rc = pqi_build_raid_path_request(ctrl_info, &request,
		BMIC_IDENTIFY_PHYSICAL_DEVICE, RAID_CTLR_LUNID, buffer,
		buffer_length, 0, &dir);
	if (rc)
		return rc;

	bmic_device_index = CISS_GET_DRIVE_NUMBER(device->scsi3addr);
	request.cdb[2] = (u8)bmic_device_index;
	request.cdb[9] = (u8)(bmic_device_index >> 8);

	rc = pqi_submit_raid_request_synchronous(ctrl_info, &request.header, 0, NULL);

	pqi_pci_unmap(ctrl_info->pci_dev, request.sg_descriptors, 1, dir);

	return rc;
}

static inline u32 pqi_aio_limit_to_bytes(__le16 *limit)
{
	u32 bytes;

	bytes = get_unaligned_le16(limit);
	if (bytes == 0)
		bytes = ~0;
	else
		bytes *= 1024;

	return bytes;
}

#pragma pack(1)

struct bmic_sense_feature_buffer {
	struct bmic_sense_feature_buffer_header header;
	struct bmic_sense_feature_io_page_aio_subpage aio_subpage;
};

#pragma pack()

#define MINIMUM_AIO_SUBPAGE_BUFFER_LENGTH	\
	offsetofend(struct bmic_sense_feature_buffer, \
		aio_subpage.max_write_raid_1_10_3drive)

#define MINIMUM_AIO_SUBPAGE_LENGTH	\
	(offsetofend(struct bmic_sense_feature_io_page_aio_subpage, \
		max_write_raid_1_10_3drive) - \
		sizeof_field(struct bmic_sense_feature_io_page_aio_subpage, header))

static int pqi_get_advanced_raid_bypass_config(struct pqi_ctrl_info *ctrl_info)
{
	int rc;
	enum dma_data_direction dir;
	struct pqi_raid_path_request request;
	struct bmic_sense_feature_buffer *buffer;

	buffer = kmalloc(sizeof(*buffer), GFP_KERNEL);
	if (!buffer)
		return -ENOMEM;

	rc = pqi_build_raid_path_request(ctrl_info, &request, BMIC_SENSE_FEATURE, RAID_CTLR_LUNID,
		buffer, sizeof(*buffer), 0, &dir);
	if (rc)
		goto error;

	request.cdb[2] = BMIC_SENSE_FEATURE_IO_PAGE;
	request.cdb[3] = BMIC_SENSE_FEATURE_IO_PAGE_AIO_SUBPAGE;

	rc = pqi_submit_raid_request_synchronous(ctrl_info, &request.header, 0, NULL);

	pqi_pci_unmap(ctrl_info->pci_dev, request.sg_descriptors, 1, dir);

	if (rc)
		goto error;

	if (buffer->header.page_code != BMIC_SENSE_FEATURE_IO_PAGE ||
		buffer->header.subpage_code !=
			BMIC_SENSE_FEATURE_IO_PAGE_AIO_SUBPAGE ||
		get_unaligned_le16(&buffer->header.buffer_length) <
			MINIMUM_AIO_SUBPAGE_BUFFER_LENGTH ||
		buffer->aio_subpage.header.page_code !=
			BMIC_SENSE_FEATURE_IO_PAGE ||
		buffer->aio_subpage.header.subpage_code !=
			BMIC_SENSE_FEATURE_IO_PAGE_AIO_SUBPAGE ||
		get_unaligned_le16(&buffer->aio_subpage.header.page_length) <
			MINIMUM_AIO_SUBPAGE_LENGTH) {
		goto error;
	}

	ctrl_info->max_transfer_encrypted_sas_sata =
		pqi_aio_limit_to_bytes(
			&buffer->aio_subpage.max_transfer_encrypted_sas_sata);

	ctrl_info->max_transfer_encrypted_nvme =
		pqi_aio_limit_to_bytes(
			&buffer->aio_subpage.max_transfer_encrypted_nvme);

	ctrl_info->max_write_raid_5_6 =
		pqi_aio_limit_to_bytes(
			&buffer->aio_subpage.max_write_raid_5_6);

	ctrl_info->max_write_raid_1_10_2drive =
		pqi_aio_limit_to_bytes(
			&buffer->aio_subpage.max_write_raid_1_10_2drive);

	ctrl_info->max_write_raid_1_10_3drive =
		pqi_aio_limit_to_bytes(
			&buffer->aio_subpage.max_write_raid_1_10_3drive);

error:
	kfree(buffer);

	return rc;
}

static int pqi_flush_cache(struct pqi_ctrl_info *ctrl_info,
	enum bmic_flush_cache_shutdown_event shutdown_event)
{
	int rc;
	struct bmic_flush_cache *flush_cache;

	flush_cache = kzalloc(sizeof(*flush_cache), GFP_KERNEL);
	if (!flush_cache)
		return -ENOMEM;

	flush_cache->shutdown_event = shutdown_event;

	rc = pqi_send_ctrl_raid_request(ctrl_info, SA_FLUSH_CACHE, flush_cache,
		sizeof(*flush_cache));

	kfree(flush_cache);

	return rc;
}

int pqi_csmi_smp_passthru(struct pqi_ctrl_info *ctrl_info,
	struct bmic_csmi_smp_passthru_buffer *buffer, size_t buffer_length,
	struct pqi_raid_error_info *error_info)
{
	return pqi_send_ctrl_raid_with_error(ctrl_info, BMIC_CSMI_PASSTHRU,
		buffer, buffer_length, error_info);
}

#define PQI_FETCH_PTRAID_DATA		(1 << 31)

static int pqi_set_diag_rescan(struct pqi_ctrl_info *ctrl_info)
{
	int rc;
	struct bmic_diag_options *diag;

	diag = kzalloc(sizeof(*diag), GFP_KERNEL);
	if (!diag)
		return -ENOMEM;

	rc = pqi_send_ctrl_raid_request(ctrl_info, BMIC_SENSE_DIAG_OPTIONS,
		diag, sizeof(*diag));
	if (rc)
		goto out;

	diag->options |= cpu_to_le32(PQI_FETCH_PTRAID_DATA);

	rc = pqi_send_ctrl_raid_request(ctrl_info, BMIC_SET_DIAG_OPTIONS, diag,
		sizeof(*diag));

out:
	kfree(diag);

	return rc;
}

static inline int pqi_write_host_wellness(struct pqi_ctrl_info *ctrl_info,
	void *buffer, size_t buffer_length)
{
	return pqi_send_ctrl_raid_request(ctrl_info, BMIC_WRITE_HOST_WELLNESS,
		buffer, buffer_length);
}

#pragma pack(1)

struct bmic_host_wellness_driver_version {
	u8	start_tag[4];
	u8	driver_version_tag[2];
	__le16	driver_version_length;
	char	driver_version[32];
	u8	dont_write_tag[2];
	u8	end_tag[2];
};

#pragma pack()

static int pqi_write_driver_version_to_host_wellness(
	struct pqi_ctrl_info *ctrl_info)
{
	int rc;
	struct bmic_host_wellness_driver_version *buffer;
	size_t buffer_length;

	buffer_length = sizeof(*buffer);

	buffer = kmalloc(buffer_length, GFP_KERNEL);
	if (!buffer)
		return -ENOMEM;

	buffer->start_tag[0] = '<';
	buffer->start_tag[1] = 'H';
	buffer->start_tag[2] = 'W';
	buffer->start_tag[3] = '>';
	buffer->driver_version_tag[0] = 'D';
	buffer->driver_version_tag[1] = 'V';
	put_unaligned_le16(sizeof(buffer->driver_version),
		&buffer->driver_version_length);
	strncpy(buffer->driver_version, "Linux " DRIVER_VERSION,
		sizeof(buffer->driver_version) - 1);
	buffer->driver_version[sizeof(buffer->driver_version) - 1] = '\0';
	buffer->dont_write_tag[0] = 'D';
	buffer->dont_write_tag[1] = 'W';
	buffer->end_tag[0] = 'Z';
	buffer->end_tag[1] = 'Z';

	rc = pqi_write_host_wellness(ctrl_info, buffer, buffer_length);

	kfree(buffer);

	return rc;
}

#pragma pack(1)

struct bmic_host_wellness_time {
	u8	start_tag[4];
	u8	time_tag[2];
	__le16	time_length;
	u8	time[8];
	u8	dont_write_tag[2];
	u8	end_tag[2];
};

#pragma pack()

static int pqi_write_current_time_to_host_wellness(
	struct pqi_ctrl_info *ctrl_info)
{
	int rc;
	struct bmic_host_wellness_time *buffer;
	size_t buffer_length;
	time64_t local_time;
	unsigned int year;
	struct tm tm;

	buffer_length = sizeof(*buffer);

	buffer = kmalloc(buffer_length, GFP_KERNEL);
	if (!buffer)
		return -ENOMEM;

	buffer->start_tag[0] = '<';
	buffer->start_tag[1] = 'H';
	buffer->start_tag[2] = 'W';
	buffer->start_tag[3] = '>';
	buffer->time_tag[0] = 'T';
	buffer->time_tag[1] = 'D';
	put_unaligned_le16(sizeof(buffer->time),
		&buffer->time_length);

	local_time = ktime_get_real_seconds();
	time64_to_tm(local_time, -sys_tz.tz_minuteswest * 60, &tm);
	year = tm.tm_year + 1900;

	buffer->time[0] = bin2bcd(tm.tm_hour);
	buffer->time[1] = bin2bcd(tm.tm_min);
	buffer->time[2] = bin2bcd(tm.tm_sec);
	buffer->time[3] = 0;
	buffer->time[4] = bin2bcd(tm.tm_mon + 1);
	buffer->time[5] = bin2bcd(tm.tm_mday);
	buffer->time[6] = bin2bcd(year / 100);
	buffer->time[7] = bin2bcd(year % 100);

	buffer->dont_write_tag[0] = 'D';
	buffer->dont_write_tag[1] = 'W';
	buffer->end_tag[0] = 'Z';
	buffer->end_tag[1] = 'Z';

	rc = pqi_write_host_wellness(ctrl_info, buffer, buffer_length);

	kfree(buffer);

	return rc;
}

#define PQI_UPDATE_TIME_WORK_INTERVAL	(24UL * 60 * 60 * PQI_HZ)

static void pqi_update_time_worker(struct work_struct *work)
{
	int rc;
	struct pqi_ctrl_info *ctrl_info;

	ctrl_info = container_of(to_delayed_work(work), struct pqi_ctrl_info,
		update_time_work);

	rc = pqi_write_current_time_to_host_wellness(ctrl_info);
	if (rc)
		dev_warn(&ctrl_info->pci_dev->dev,
			"error updating time on controller\n");

	schedule_delayed_work(&ctrl_info->update_time_work,
		PQI_UPDATE_TIME_WORK_INTERVAL);
}

static inline void pqi_schedule_update_time_worker(struct pqi_ctrl_info *ctrl_info)
{
	schedule_delayed_work(&ctrl_info->update_time_work, 0);
}

static inline void pqi_cancel_update_time_worker(struct pqi_ctrl_info *ctrl_info)
{
	cancel_delayed_work_sync(&ctrl_info->update_time_work);
}

static inline int pqi_report_luns(struct pqi_ctrl_info *ctrl_info, u8 cmd, void *buffer,
	size_t buffer_length)
{
	return pqi_send_ctrl_raid_request(ctrl_info, cmd, buffer, buffer_length);
}

static int pqi_report_phys_logical_luns(struct pqi_ctrl_info *ctrl_info, u8 cmd, void **buffer)
{
	int rc;
	size_t lun_list_length;
	size_t lun_data_length;
	size_t new_lun_list_length;
	void *lun_data = NULL;
	struct report_lun_header *report_lun_header;

	report_lun_header = kmalloc(sizeof(*report_lun_header), GFP_KERNEL);
	if (!report_lun_header) {
		rc = -ENOMEM;
		goto out;
	}

	rc = pqi_report_luns(ctrl_info, cmd, report_lun_header, sizeof(*report_lun_header));
	if (rc)
		goto out;

	lun_list_length = get_unaligned_be32(&report_lun_header->list_length);

again:
	lun_data_length = sizeof(struct report_lun_header) + lun_list_length;

	lun_data = kmalloc(lun_data_length, GFP_KERNEL);
	if (!lun_data) {
		rc = -ENOMEM;
		goto out;
	}

	if (lun_list_length == 0) {
		memcpy(lun_data, report_lun_header, sizeof(*report_lun_header));
		goto out;
	}

	rc = pqi_report_luns(ctrl_info, cmd, lun_data, lun_data_length);
	if (rc)
		goto out;

	new_lun_list_length =
		get_unaligned_be32(&((struct report_lun_header *)lun_data)->list_length);

	if (new_lun_list_length > lun_list_length) {
		lun_list_length = new_lun_list_length;
		kfree(lun_data);
		goto again;
	}

out:
	kfree(report_lun_header);

	if (rc) {
		kfree(lun_data);
		lun_data = NULL;
	}

	*buffer = lun_data;

	return rc;
}

static inline int pqi_report_phys_luns(struct pqi_ctrl_info *ctrl_info, void **buffer)
{
	return pqi_report_phys_logical_luns(ctrl_info, CISS_REPORT_PHYS, buffer);
}

static inline int pqi_report_logical_luns(struct pqi_ctrl_info *ctrl_info, void **buffer)
{
	return pqi_report_phys_logical_luns(ctrl_info, CISS_REPORT_LOG, buffer);
}

static int pqi_get_device_lists(struct pqi_ctrl_info *ctrl_info,
	struct report_phys_lun_extended **physdev_list,
	struct report_log_lun_extended **logdev_list)
{
	int rc;
	size_t logdev_list_length;
	size_t logdev_data_length;
	struct report_log_lun_extended *internal_logdev_list;
	struct report_log_lun_extended *logdev_data;
	struct report_lun_header report_lun_header;

	rc = pqi_report_phys_luns(ctrl_info, (void **)physdev_list);
	if (rc)
		dev_err(&ctrl_info->pci_dev->dev,
			"report physical LUNs failed\n");

	rc = pqi_report_logical_luns(ctrl_info, (void **)logdev_list);
	if (rc)
		dev_err(&ctrl_info->pci_dev->dev,
			"report logical LUNs failed\n");

	/*
	 * Tack the controller itself onto the end of the logical device list.
	 */

	logdev_data = *logdev_list;

	if (logdev_data) {
		logdev_list_length =
			get_unaligned_be32(&logdev_data->header.list_length);
	} else {
		memset(&report_lun_header, 0, sizeof(report_lun_header));
		logdev_data =
			(struct report_log_lun_extended *)&report_lun_header;
		logdev_list_length = 0;
	}

	logdev_data_length = sizeof(struct report_lun_header) +
		logdev_list_length;

	internal_logdev_list = kmalloc(logdev_data_length +
		sizeof(struct report_log_lun_extended), GFP_KERNEL);
	if (!internal_logdev_list) {
		kfree(*logdev_list);
		*logdev_list = NULL;
		return -ENOMEM;
	}

	memcpy(internal_logdev_list, logdev_data, logdev_data_length);
	memset((u8 *)internal_logdev_list + logdev_data_length, 0,
		sizeof(struct report_log_lun_extended_entry));
	put_unaligned_be32(logdev_list_length +
		sizeof(struct report_log_lun_extended_entry),
		&internal_logdev_list->header.list_length);

	kfree(*logdev_list);
	*logdev_list = internal_logdev_list;

	return 0;
}

static inline void pqi_set_bus_target_lun(struct pqi_scsi_dev *device,
	int bus, int target, int lun)
{
	device->bus = bus;
	device->target = target;
	device->lun = lun;
}

static void pqi_assign_bus_target_lun(struct pqi_scsi_dev *device)
{
	u8 *scsi3addr;
	u32 lunid;
	int bus;
	int target;
	int lun;

	scsi3addr = device->scsi3addr;
	lunid = get_unaligned_le32(scsi3addr);

	if (pqi_is_hba_lunid(scsi3addr)) {
		/* The specified device is the controller. */
		pqi_set_bus_target_lun(device, PQI_HBA_BUS, 0, lunid & 0x3fff);
		device->target_lun_valid = true;
		return;
	}

	if (pqi_is_logical_device(device)) {
		if (device->is_external_raid_device) {
			bus = PQI_EXTERNAL_RAID_VOLUME_BUS;
			target = (lunid >> 16) & 0x3fff;
			lun = lunid & 0xff;
		} else {
			bus = PQI_RAID_VOLUME_BUS;
			target = 0;
			lun = lunid & 0x3fff;
		}
		pqi_set_bus_target_lun(device, bus, target, lun);
		device->target_lun_valid = true;
		return;
	}

	/*
	 * Defer target and LUN assignment for non-controller physical devices
	 * because the SAS transport layer will make these assignments later.
	 */
	pqi_set_bus_target_lun(device, PQI_PHYSICAL_DEVICE_BUS, 0, 0);
}

static void pqi_get_raid_level(struct pqi_ctrl_info *ctrl_info,
	struct pqi_scsi_dev *device)
{
	int rc;
	u8 raid_level;
	u8 *buffer;

	raid_level = SA_RAID_UNKNOWN;

	buffer = kmalloc(64, GFP_KERNEL);
	if (buffer) {
		rc = pqi_scsi_inquiry(ctrl_info, device->scsi3addr,
			VPD_PAGE | CISS_VPD_LV_DEVICE_GEOMETRY, buffer, 64);
		if (rc == 0) {
			raid_level = buffer[8];
			if (raid_level > SA_RAID_MAX)
				raid_level = SA_RAID_UNKNOWN;
		}
		kfree(buffer);
	}

	device->raid_level = raid_level;
}

static int pqi_validate_raid_map(struct pqi_ctrl_info *ctrl_info,
	struct pqi_scsi_dev *device, struct raid_map *raid_map)
{
	char *err_msg;
	u32 raid_map_size;
	u32 r5or6_blocks_per_row;

	raid_map_size = get_unaligned_le32(&raid_map->structure_size);

	if (raid_map_size < offsetof(struct raid_map, disk_data)) {
		err_msg = "RAID map too small";
		goto bad_raid_map;
	}

	if (device->raid_level == SA_RAID_1) {
		if (get_unaligned_le16(&raid_map->layout_map_count) != 2) {
			err_msg = "invalid RAID-1 map";
			goto bad_raid_map;
		}
	} else if (device->raid_level == SA_RAID_TRIPLE) {
		if (get_unaligned_le16(&raid_map->layout_map_count) != 3) {
			err_msg = "invalid RAID-1(Triple) map";
			goto bad_raid_map;
		}
	} else if ((device->raid_level == SA_RAID_5 ||
		device->raid_level == SA_RAID_6) &&
		get_unaligned_le16(&raid_map->layout_map_count) > 1) {
		/* RAID 50/60 */
		r5or6_blocks_per_row =
			get_unaligned_le16(&raid_map->strip_size) *
			get_unaligned_le16(&raid_map->data_disks_per_row);
		if (r5or6_blocks_per_row == 0) {
			err_msg = "invalid RAID-5 or RAID-6 map";
			goto bad_raid_map;
		}
	}

	return 0;

bad_raid_map:
	dev_warn(&ctrl_info->pci_dev->dev,
		"logical device %08x%08x %s\n",
		*((u32 *)&device->scsi3addr),
		*((u32 *)&device->scsi3addr[4]), err_msg);

	return -EINVAL;
}

static int pqi_get_raid_map(struct pqi_ctrl_info *ctrl_info,
	struct pqi_scsi_dev *device)
{
	int rc;
	u32 raid_map_size;
	struct raid_map *raid_map;

	raid_map = kmalloc(sizeof(*raid_map), GFP_KERNEL);
	if (!raid_map)
		return -ENOMEM;

	rc = pqi_send_scsi_raid_request(ctrl_info, CISS_GET_RAID_MAP,
		device->scsi3addr, raid_map, sizeof(*raid_map), 0, NULL);
	if (rc)
		goto error;

	raid_map_size = get_unaligned_le32(&raid_map->structure_size);

	if (raid_map_size > sizeof(*raid_map)) {

		kfree(raid_map);

		raid_map = kmalloc(raid_map_size, GFP_KERNEL);
		if (!raid_map)
			return -ENOMEM;

		rc = pqi_send_scsi_raid_request(ctrl_info, CISS_GET_RAID_MAP,
			device->scsi3addr, raid_map, raid_map_size, 0, NULL);
		if (rc)
			goto error;

		if (get_unaligned_le32(&raid_map->structure_size)
			!= raid_map_size) {
			dev_warn(&ctrl_info->pci_dev->dev,
				"requested %u bytes, received %u bytes\n",
				raid_map_size,
				get_unaligned_le32(&raid_map->structure_size));
			goto error;
		}
	}

	rc = pqi_validate_raid_map(ctrl_info, device, raid_map);
	if (rc)
		goto error;

	device->raid_map = raid_map;

	return 0;

error:
	kfree(raid_map);

	return rc;
}

static void pqi_set_max_transfer_encrypted(struct pqi_ctrl_info *ctrl_info,
	struct pqi_scsi_dev *device)
{
	if (!ctrl_info->lv_drive_type_mix_valid) {
		device->max_transfer_encrypted = ~0;
		return;
	}

	switch (LV_GET_DRIVE_TYPE_MIX(device->scsi3addr)) {
	case LV_DRIVE_TYPE_MIX_SAS_HDD_ONLY:
	case LV_DRIVE_TYPE_MIX_SATA_HDD_ONLY:
	case LV_DRIVE_TYPE_MIX_SAS_OR_SATA_SSD_ONLY:
	case LV_DRIVE_TYPE_MIX_SAS_SSD_ONLY:
	case LV_DRIVE_TYPE_MIX_SATA_SSD_ONLY:
	case LV_DRIVE_TYPE_MIX_SAS_ONLY:
	case LV_DRIVE_TYPE_MIX_SATA_ONLY:
		device->max_transfer_encrypted =
			ctrl_info->max_transfer_encrypted_sas_sata;
		break;
	case LV_DRIVE_TYPE_MIX_NVME_ONLY:
		device->max_transfer_encrypted =
			ctrl_info->max_transfer_encrypted_nvme;
		break;
	case LV_DRIVE_TYPE_MIX_UNKNOWN:
	case LV_DRIVE_TYPE_MIX_NO_RESTRICTION:
	default:
		device->max_transfer_encrypted =
			min(ctrl_info->max_transfer_encrypted_sas_sata,
				ctrl_info->max_transfer_encrypted_nvme);
		break;
	}
}

static void pqi_get_raid_bypass_status(struct pqi_ctrl_info *ctrl_info,
	struct pqi_scsi_dev *device)
{
	int rc;
	u8 *buffer;
	u8 bypass_status;

	buffer = kmalloc(64, GFP_KERNEL);
	if (!buffer)
		return;

	rc = pqi_scsi_inquiry(ctrl_info, device->scsi3addr,
		VPD_PAGE | CISS_VPD_LV_BYPASS_STATUS, buffer, 64);
	if (rc)
		goto out;

#define RAID_BYPASS_STATUS		4
#define RAID_BYPASS_CONFIGURED		0x1
#define RAID_BYPASS_ENABLED		0x2

	bypass_status = buffer[RAID_BYPASS_STATUS];
	device->raid_bypass_configured =
		(bypass_status & RAID_BYPASS_CONFIGURED) != 0;
	if (device->raid_bypass_configured &&
		(bypass_status & RAID_BYPASS_ENABLED) &&
		pqi_get_raid_map(ctrl_info, device) == 0) {
		device->raid_bypass_enabled = true;
		if (get_unaligned_le16(&device->raid_map->flags) &
			RAID_MAP_ENCRYPTION_ENABLED)
			pqi_set_max_transfer_encrypted(ctrl_info, device);
	}

out:
	kfree(buffer);
}

/*
 * Use vendor-specific VPD to determine online/offline status of a volume.
 */

static void pqi_get_volume_status(struct pqi_ctrl_info *ctrl_info,
	struct pqi_scsi_dev *device)
{
	int rc;
	size_t page_length;
	u8 volume_status = CISS_LV_STATUS_UNAVAILABLE;
	bool volume_offline = true;
	u32 volume_flags;
	struct ciss_vpd_logical_volume_status *vpd;

	vpd = kmalloc(sizeof(*vpd), GFP_KERNEL);
	if (!vpd)
		goto no_buffer;

	rc = pqi_scsi_inquiry(ctrl_info, device->scsi3addr,
		VPD_PAGE | CISS_VPD_LV_STATUS, vpd, sizeof(*vpd));
	if (rc)
		goto out;

	if (vpd->page_code != CISS_VPD_LV_STATUS)
		goto out;

	page_length = offsetof(struct ciss_vpd_logical_volume_status,
		volume_status) + vpd->page_length;
	if (page_length < sizeof(*vpd))
		goto out;

	volume_status = vpd->volume_status;
	volume_flags = get_unaligned_be32(&vpd->flags);
	volume_offline = (volume_flags & CISS_LV_FLAGS_NO_HOST_IO) != 0;

out:
	kfree(vpd);
no_buffer:
	device->volume_status = volume_status;
	device->volume_offline = volume_offline;
}

#define PQI_DEVICE_PHY_MAP_SUPPORTED	0x10

static int pqi_get_physical_device_info(struct pqi_ctrl_info *ctrl_info,
	struct pqi_scsi_dev *device,
	struct bmic_identify_physical_device *id_phys)
{
	int rc;

	memset(id_phys, 0, sizeof(*id_phys));

	rc = pqi_identify_physical_device(ctrl_info, device,
		id_phys, sizeof(*id_phys));
	if (rc) {
		device->queue_depth = PQI_PHYSICAL_DISK_DEFAULT_MAX_QUEUE_DEPTH;
		return rc;
	}

	scsi_sanitize_inquiry_string(&id_phys->model[0], 8);
	scsi_sanitize_inquiry_string(&id_phys->model[8], 16);

	memcpy(device->vendor, &id_phys->model[0], sizeof(device->vendor));
	memcpy(device->model, &id_phys->model[8], sizeof(device->model));

	device->box_index = id_phys->box_index;
	device->phys_box_on_bus = id_phys->phys_box_on_bus;
	device->phy_connected_dev_type = id_phys->phy_connected_dev_type[0];
	device->queue_depth =
		get_unaligned_le16(&id_phys->current_queue_depth_limit);
	device->active_path_index = id_phys->active_path_number;
	device->path_map = id_phys->redundant_path_present_map;
	memcpy(&device->box,
		&id_phys->alternate_paths_phys_box_on_port,
		sizeof(device->box));
	memcpy(&device->phys_connector,
		&id_phys->alternate_paths_phys_connector,
		sizeof(device->phys_connector));
	device->bay = id_phys->phys_bay_in_box;

	memcpy(&device->page_83_identifier, &id_phys->page_83_identifier,
		sizeof(device->page_83_identifier));

	if ((id_phys->even_more_flags & PQI_DEVICE_PHY_MAP_SUPPORTED) &&
		id_phys->phy_count)
		device->phy_id =
			id_phys->phy_to_phy_map[device->active_path_index];
	else
		device->phy_id = 0xFF;

	return 0;
}

static int pqi_get_logical_device_info(struct pqi_ctrl_info *ctrl_info,
	struct pqi_scsi_dev *device)
{
	int rc;
	u8 *buffer;

	buffer = kmalloc(64, GFP_KERNEL);
	if (!buffer)
		return -ENOMEM;

	/* Send an inquiry to the device to see what it is. */
	rc = pqi_scsi_inquiry(ctrl_info, device->scsi3addr, 0, buffer, 64);
	if (rc)
		goto out;

	scsi_sanitize_inquiry_string(&buffer[8], 8);
	scsi_sanitize_inquiry_string(&buffer[16], 16);

	device->devtype = buffer[0] & 0x1f;
	memcpy(device->vendor, &buffer[8], sizeof(device->vendor));
	memcpy(device->model, &buffer[16], sizeof(device->model));

	if (device->devtype == TYPE_DISK) {
		if (device->is_external_raid_device) {
			device->raid_level = SA_RAID_UNKNOWN;
			device->volume_status = CISS_LV_OK;
			device->volume_offline = false;
		} else {
			pqi_get_raid_level(ctrl_info, device);
			pqi_get_raid_bypass_status(ctrl_info, device);
			pqi_get_volume_status(ctrl_info, device);
		}
	}

out:
	kfree(buffer);

	return rc;
}

static int pqi_get_device_info(struct pqi_ctrl_info *ctrl_info,
	struct pqi_scsi_dev *device,
	struct bmic_identify_physical_device *id_phys)
{
	int rc;

	if (device->is_expander_smp_device)
		return 0;

	if (pqi_is_logical_device(device))
		rc = pqi_get_logical_device_info(ctrl_info, device);
	else
		rc = pqi_get_physical_device_info(ctrl_info, device, id_phys);

	return rc;
}

static void pqi_show_volume_status(struct pqi_ctrl_info *ctrl_info,
	struct pqi_scsi_dev *device)
{
	char *status;
	static const char unknown_state_str[] =
		"Volume is in an unknown state (%u)";
	char unknown_state_buffer[sizeof(unknown_state_str) + 10];

	switch (device->volume_status) {
	case CISS_LV_OK:
		status = "Volume online";
		break;
	case CISS_LV_FAILED:
		status = "Volume failed";
		break;
	case CISS_LV_NOT_CONFIGURED:
		status = "Volume not configured";
		break;
	case CISS_LV_DEGRADED:
		status = "Volume degraded";
		break;
	case CISS_LV_READY_FOR_RECOVERY:
		status = "Volume ready for recovery operation";
		break;
	case CISS_LV_UNDERGOING_RECOVERY:
		status = "Volume undergoing recovery";
		break;
	case CISS_LV_WRONG_PHYSICAL_DRIVE_REPLACED:
		status = "Wrong physical drive was replaced";
		break;
	case CISS_LV_PHYSICAL_DRIVE_CONNECTION_PROBLEM:
		status = "A physical drive not properly connected";
		break;
	case CISS_LV_HARDWARE_OVERHEATING:
		status = "Hardware is overheating";
		break;
	case CISS_LV_HARDWARE_HAS_OVERHEATED:
		status = "Hardware has overheated";
		break;
	case CISS_LV_UNDERGOING_EXPANSION:
		status = "Volume undergoing expansion";
		break;
	case CISS_LV_NOT_AVAILABLE:
		status = "Volume waiting for transforming volume";
		break;
	case CISS_LV_QUEUED_FOR_EXPANSION:
		status = "Volume queued for expansion";
		break;
	case CISS_LV_DISABLED_SCSI_ID_CONFLICT:
		status = "Volume disabled due to SCSI ID conflict";
		break;
	case CISS_LV_EJECTED:
		status = "Volume has been ejected";
		break;
	case CISS_LV_UNDERGOING_ERASE:
		status = "Volume undergoing background erase";
		break;
	case CISS_LV_READY_FOR_PREDICTIVE_SPARE_REBUILD:
		status = "Volume ready for predictive spare rebuild";
		break;
	case CISS_LV_UNDERGOING_RPI:
		status = "Volume undergoing rapid parity initialization";
		break;
	case CISS_LV_PENDING_RPI:
		status = "Volume queued for rapid parity initialization";
		break;
	case CISS_LV_ENCRYPTED_NO_KEY:
		status = "Encrypted volume inaccessible - key not present";
		break;
	case CISS_LV_UNDERGOING_ENCRYPTION:
		status = "Volume undergoing encryption process";
		break;
	case CISS_LV_UNDERGOING_ENCRYPTION_REKEYING:
		status = "Volume undergoing encryption re-keying process";
		break;
	case CISS_LV_ENCRYPTED_IN_NON_ENCRYPTED_CONTROLLER:
		status = "Volume encrypted but encryption is disabled";
		break;
	case CISS_LV_PENDING_ENCRYPTION:
		status = "Volume pending migration to encrypted state";
		break;
	case CISS_LV_PENDING_ENCRYPTION_REKEYING:
		status = "Volume pending encryption rekeying";
		break;
	case CISS_LV_NOT_SUPPORTED:
		status = "Volume not supported on this controller";
		break;
	case CISS_LV_STATUS_UNAVAILABLE:
		status = "Volume status not available";
		break;
	default:
		snprintf(unknown_state_buffer, sizeof(unknown_state_buffer),
			unknown_state_str, device->volume_status);
		status = unknown_state_buffer;
		break;
	}

	dev_info(&ctrl_info->pci_dev->dev,
		"scsi %d:%d:%d:%d %s\n",
		ctrl_info->scsi_host->host_no,
		device->bus, device->target, device->lun, status);
}

static void pqi_rescan_worker(struct work_struct *work)
{
	struct pqi_ctrl_info *ctrl_info;

	ctrl_info = container_of(to_delayed_work(work), struct pqi_ctrl_info,
		rescan_work);

	pqi_scan_scsi_devices(ctrl_info);
}

static int pqi_add_device(struct pqi_ctrl_info *ctrl_info,
	struct pqi_scsi_dev *device)
{
	int rc;

	if (pqi_is_logical_device(device))
		rc = scsi_add_device(ctrl_info->scsi_host, device->bus,
			device->target, device->lun);
	else
		rc = pqi_add_sas_device(ctrl_info->sas_host, device);

	return rc;
}

#define PQI_REMOVE_DEVICE_PENDING_IO_TIMEOUT_MSECS	(20 * 1000)

static inline void pqi_remove_device(struct pqi_ctrl_info *ctrl_info, struct pqi_scsi_dev *device)
{
	int rc;

	pqi_device_remove_start(device);

	rc = pqi_device_wait_for_pending_io(ctrl_info, device,
		PQI_REMOVE_DEVICE_PENDING_IO_TIMEOUT_MSECS);
	if (rc)
		dev_err(&ctrl_info->pci_dev->dev,
			"scsi %d:%d:%d:%d removing device with %d outstanding command(s)\n",
			ctrl_info->scsi_host->host_no, device->bus,
			device->target, device->lun,
			atomic_read(&device->scsi_cmds_outstanding));

	if (pqi_is_logical_device(device))
		scsi_remove_device(device->sdev);
	else
		pqi_remove_sas_device(device);
}

/* Assumes the SCSI device list lock is held. */

static struct pqi_scsi_dev *pqi_find_scsi_dev(struct pqi_ctrl_info *ctrl_info,
	int bus, int target, int lun)
{
	struct pqi_scsi_dev *device;

	list_for_each_entry(device, &ctrl_info->scsi_device_list, scsi_device_list_entry)
		if (device->bus == bus && device->target == target && device->lun == lun)
			return device;

	return NULL;
}

static inline bool pqi_device_equal(struct pqi_scsi_dev *dev1, struct pqi_scsi_dev *dev2)
{
	if (dev1->is_physical_device != dev2->is_physical_device)
		return false;

	if (dev1->is_physical_device)
		return dev1->wwid == dev2->wwid;

	return memcmp(dev1->volume_id, dev2->volume_id, sizeof(dev1->volume_id)) == 0;
}

enum pqi_find_result {
	DEVICE_NOT_FOUND,
	DEVICE_CHANGED,
	DEVICE_SAME,
};

static enum pqi_find_result pqi_scsi_find_entry(struct pqi_ctrl_info *ctrl_info,
	struct pqi_scsi_dev *device_to_find, struct pqi_scsi_dev **matching_device)
{
	struct pqi_scsi_dev *device;

	list_for_each_entry(device, &ctrl_info->scsi_device_list, scsi_device_list_entry) {
		if (pqi_scsi3addr_equal(device_to_find->scsi3addr, device->scsi3addr)) {
			*matching_device = device;
			if (pqi_device_equal(device_to_find, device)) {
				if (device_to_find->volume_offline)
					return DEVICE_CHANGED;
				return DEVICE_SAME;
			}
			return DEVICE_CHANGED;
		}
	}

	return DEVICE_NOT_FOUND;
}

static inline const char *pqi_device_type(struct pqi_scsi_dev *device)
{
	if (device->is_expander_smp_device)
		return "Enclosure SMP    ";

	return scsi_device_type(device->devtype);
}

#define PQI_DEV_INFO_BUFFER_LENGTH	128

static void pqi_dev_info(struct pqi_ctrl_info *ctrl_info,
	char *action, struct pqi_scsi_dev *device)
{
	ssize_t count;
	char buffer[PQI_DEV_INFO_BUFFER_LENGTH];

	count = scnprintf(buffer, PQI_DEV_INFO_BUFFER_LENGTH,
		"%d:%d:", ctrl_info->scsi_host->host_no, device->bus);

	if (device->target_lun_valid)
		count += scnprintf(buffer + count,
			PQI_DEV_INFO_BUFFER_LENGTH - count,
			"%d:%d",
			device->target,
			device->lun);
	else
		count += scnprintf(buffer + count,
			PQI_DEV_INFO_BUFFER_LENGTH - count,
			"-:-");

	if (pqi_is_logical_device(device))
		count += scnprintf(buffer + count,
			PQI_DEV_INFO_BUFFER_LENGTH - count,
			" %08x%08x",
			*((u32 *)&device->scsi3addr),
			*((u32 *)&device->scsi3addr[4]));
	else
		count += scnprintf(buffer + count,
			PQI_DEV_INFO_BUFFER_LENGTH - count,
			" %016llx", device->sas_address);

	count += scnprintf(buffer + count, PQI_DEV_INFO_BUFFER_LENGTH - count,
		" %s %.8s %.16s ",
		pqi_device_type(device),
		device->vendor,
		device->model);

	if (pqi_is_logical_device(device)) {
		if (device->devtype == TYPE_DISK)
			count += scnprintf(buffer + count,
				PQI_DEV_INFO_BUFFER_LENGTH - count,
				"SSDSmartPathCap%c En%c %-12s",
				device->raid_bypass_configured ? '+' : '-',
				device->raid_bypass_enabled ? '+' : '-',
				pqi_raid_level_to_string(device->raid_level));
	} else {
		count += scnprintf(buffer + count,
			PQI_DEV_INFO_BUFFER_LENGTH - count,
			"AIO%c", device->aio_enabled ? '+' : '-');
		if (device->devtype == TYPE_DISK ||
			device->devtype == TYPE_ZBC)
			count += scnprintf(buffer + count,
				PQI_DEV_INFO_BUFFER_LENGTH - count,
				" qd=%-6d", device->queue_depth);
	}

	dev_info(&ctrl_info->pci_dev->dev, "%s %s\n", action, buffer);
}

/* Assumes the SCSI device list lock is held. */

static void pqi_scsi_update_device(struct pqi_scsi_dev *existing_device,
	struct pqi_scsi_dev *new_device)
{
	existing_device->device_type = new_device->device_type;
	existing_device->bus = new_device->bus;
	if (new_device->target_lun_valid) {
		existing_device->target = new_device->target;
		existing_device->lun = new_device->lun;
		existing_device->target_lun_valid = true;
	}

	if ((existing_device->volume_status == CISS_LV_QUEUED_FOR_EXPANSION ||
		existing_device->volume_status == CISS_LV_UNDERGOING_EXPANSION) &&
		new_device->volume_status == CISS_LV_OK)
		existing_device->rescan = true;

	/* By definition, the scsi3addr and wwid fields are already the same. */

	existing_device->is_physical_device = new_device->is_physical_device;
	existing_device->is_external_raid_device =
		new_device->is_external_raid_device;
	existing_device->is_expander_smp_device =
		new_device->is_expander_smp_device;
	existing_device->aio_enabled = new_device->aio_enabled;
	memcpy(existing_device->vendor, new_device->vendor,
		sizeof(existing_device->vendor));
	memcpy(existing_device->model, new_device->model,
		sizeof(existing_device->model));
	existing_device->sas_address = new_device->sas_address;
	existing_device->raid_level = new_device->raid_level;
	existing_device->queue_depth = new_device->queue_depth;
	existing_device->aio_handle = new_device->aio_handle;
	existing_device->volume_status = new_device->volume_status;
	existing_device->active_path_index = new_device->active_path_index;
	existing_device->phy_id = new_device->phy_id;
	existing_device->path_map = new_device->path_map;
	existing_device->bay = new_device->bay;
	existing_device->box_index = new_device->box_index;
	existing_device->phys_box_on_bus = new_device->phys_box_on_bus;
	existing_device->phy_connected_dev_type = new_device->phy_connected_dev_type;
	memcpy(existing_device->box, new_device->box,
		sizeof(existing_device->box));
	memcpy(existing_device->phys_connector, new_device->phys_connector,
		sizeof(existing_device->phys_connector));
	existing_device->next_bypass_group = 0;
	kfree(existing_device->raid_map);
	existing_device->raid_map = new_device->raid_map;
	existing_device->raid_bypass_configured =
		new_device->raid_bypass_configured;
	existing_device->raid_bypass_enabled =
		new_device->raid_bypass_enabled;
	existing_device->device_offline = false;

	/* To prevent this from being freed later. */
	new_device->raid_map = NULL;
}

static inline void pqi_free_device(struct pqi_scsi_dev *device)
{
	if (device) {
		kfree(device->raid_map);
		kfree(device);
	}
}

/*
 * Called when exposing a new device to the OS fails in order to re-adjust
 * our internal SCSI device list to match the SCSI ML's view.
 */

static inline void pqi_fixup_botched_add(struct pqi_ctrl_info *ctrl_info,
	struct pqi_scsi_dev *device)
{
	unsigned long flags;

	spin_lock_irqsave(&ctrl_info->scsi_device_list_lock, flags);
	list_del(&device->scsi_device_list_entry);
	spin_unlock_irqrestore(&ctrl_info->scsi_device_list_lock, flags);

	/* Allow the device structure to be freed later. */
	device->keep_device = false;
}

static inline bool pqi_is_device_added(struct pqi_scsi_dev *device)
{
	if (device->is_expander_smp_device)
		return device->sas_port != NULL;

	return device->sdev != NULL;
}

static void pqi_update_device_list(struct pqi_ctrl_info *ctrl_info,
	struct pqi_scsi_dev *new_device_list[], unsigned int num_new_devices)
{
	int rc;
	unsigned int i;
	unsigned long flags;
	enum pqi_find_result find_result;
	struct pqi_scsi_dev *device;
	struct pqi_scsi_dev *next;
	struct pqi_scsi_dev *matching_device;
	LIST_HEAD(add_list);
	LIST_HEAD(delete_list);

	/*
	 * The idea here is to do as little work as possible while holding the
	 * spinlock.  That's why we go to great pains to defer anything other
	 * than updating the internal device list until after we release the
	 * spinlock.
	 */

	spin_lock_irqsave(&ctrl_info->scsi_device_list_lock, flags);

	/* Assume that all devices in the existing list have gone away. */
	list_for_each_entry(device, &ctrl_info->scsi_device_list, scsi_device_list_entry)
		device->device_gone = true;

	for (i = 0; i < num_new_devices; i++) {
		device = new_device_list[i];

		find_result = pqi_scsi_find_entry(ctrl_info, device,
			&matching_device);

		switch (find_result) {
		case DEVICE_SAME:
			/*
			 * The newly found device is already in the existing
			 * device list.
			 */
			device->new_device = false;
			matching_device->device_gone = false;
			pqi_scsi_update_device(matching_device, device);
			break;
		case DEVICE_NOT_FOUND:
			/*
			 * The newly found device is NOT in the existing device
			 * list.
			 */
			device->new_device = true;
			break;
		case DEVICE_CHANGED:
			/*
			 * The original device has gone away and we need to add
			 * the new device.
			 */
			device->new_device = true;
			break;
		}
	}

	/* Process all devices that have gone away. */
	list_for_each_entry_safe(device, next, &ctrl_info->scsi_device_list,
		scsi_device_list_entry) {
		if (device->device_gone) {
			list_del_init(&device->scsi_device_list_entry);
			list_add_tail(&device->delete_list_entry, &delete_list);
		}
	}

	/* Process all new devices. */
	for (i = 0; i < num_new_devices; i++) {
		device = new_device_list[i];
		if (!device->new_device)
			continue;
		if (device->volume_offline)
			continue;
		list_add_tail(&device->scsi_device_list_entry,
			&ctrl_info->scsi_device_list);
		list_add_tail(&device->add_list_entry, &add_list);
		/* To prevent this device structure from being freed later. */
		device->keep_device = true;
	}

	spin_unlock_irqrestore(&ctrl_info->scsi_device_list_lock, flags);

	/*
	 * If OFA is in progress and there are devices that need to be deleted,
	 * allow any pending reset operations to continue and unblock any SCSI
	 * requests before removal.
	 */
	if (pqi_ofa_in_progress(ctrl_info)) {
		list_for_each_entry_safe(device, next, &delete_list, delete_list_entry)
			if (pqi_is_device_added(device))
				pqi_device_remove_start(device);
		pqi_ctrl_unblock_device_reset(ctrl_info);
		pqi_scsi_unblock_requests(ctrl_info);
	}

	/* Remove all devices that have gone away. */
	list_for_each_entry_safe(device, next, &delete_list, delete_list_entry) {
		if (device->volume_offline) {
			pqi_dev_info(ctrl_info, "offline", device);
			pqi_show_volume_status(ctrl_info, device);
		}
		list_del(&device->delete_list_entry);
		if (pqi_is_device_added(device)) {
			pqi_remove_device(ctrl_info, device);
		} else {
			if (!device->volume_offline)
				pqi_dev_info(ctrl_info, "removed", device);
			pqi_free_device(device);
		}
	}

	/*
	 * Notify the SCSI ML if the queue depth of any existing device has
	 * changed.
	 */
	list_for_each_entry(device, &ctrl_info->scsi_device_list, scsi_device_list_entry) {
		if (device->sdev && device->queue_depth != device->advertised_queue_depth) {
			device->advertised_queue_depth = device->queue_depth;
			scsi_change_queue_depth(device->sdev, device->advertised_queue_depth);
			if (device->rescan) {
				scsi_rescan_device(&device->sdev->sdev_gendev);
				device->rescan = false;
			}
		}
	}

	/* Expose any new devices. */
	list_for_each_entry_safe(device, next, &add_list, add_list_entry) {
		if (!pqi_is_device_added(device)) {
			rc = pqi_add_device(ctrl_info, device);
			if (rc == 0) {
				pqi_dev_info(ctrl_info, "added", device);
			} else {
				dev_warn(&ctrl_info->pci_dev->dev,
					"scsi %d:%d:%d:%d addition failed, device not added\n",
					ctrl_info->scsi_host->host_no,
					device->bus, device->target,
					device->lun);
				pqi_fixup_botched_add(ctrl_info, device);
			}
		}
	}
}

static inline bool pqi_is_supported_device(struct pqi_scsi_dev *device)
{
	/*
	 * Only support the HBA controller itself as a RAID
	 * controller.  If it's a RAID controller other than
	 * the HBA itself (an external RAID controller, for
	 * example), we don't support it.
	 */
	if (device->device_type == SA_DEVICE_TYPE_CONTROLLER &&
		!pqi_is_hba_lunid(device->scsi3addr))
			return false;

	return true;
}

static inline bool pqi_skip_device(u8 *scsi3addr)
{
	/* Ignore all masked devices. */
	if (MASKED_DEVICE(scsi3addr))
		return true;

	return false;
}

static inline void pqi_mask_device(u8 *scsi3addr)
{
	scsi3addr[3] |= 0xc0;
}

static inline bool pqi_is_device_with_sas_address(struct pqi_scsi_dev *device)
{
	switch (device->device_type) {
	case SA_DEVICE_TYPE_SAS:
	case SA_DEVICE_TYPE_EXPANDER_SMP:
	case SA_DEVICE_TYPE_SES:
		return true;
	}

	return false;
}

static inline bool pqi_expose_device(struct pqi_scsi_dev *device)
{
	return !device->is_physical_device || !pqi_skip_device(device->scsi3addr);
}

static inline void pqi_set_physical_device_wwid(struct pqi_ctrl_info *ctrl_info,
	struct pqi_scsi_dev *device, struct report_phys_lun_extended_entry *phys_lun_ext_entry)
{
	if (ctrl_info->unique_wwid_in_report_phys_lun_supported ||
		pqi_is_device_with_sas_address(device))
		device->wwid = phys_lun_ext_entry->wwid;
	else
		device->wwid = cpu_to_be64(get_unaligned_be64(&device->page_83_identifier));
}

static int pqi_update_scsi_devices(struct pqi_ctrl_info *ctrl_info)
{
	int i;
	int rc;
	LIST_HEAD(new_device_list_head);
	struct report_phys_lun_extended *physdev_list = NULL;
	struct report_log_lun_extended *logdev_list = NULL;
	struct report_phys_lun_extended_entry *phys_lun_ext_entry;
	struct report_log_lun_extended_entry *log_lun_ext_entry;
	struct bmic_identify_physical_device *id_phys = NULL;
	u32 num_physicals;
	u32 num_logicals;
	struct pqi_scsi_dev **new_device_list = NULL;
	struct pqi_scsi_dev *device;
	struct pqi_scsi_dev *next;
	unsigned int num_new_devices;
	unsigned int num_valid_devices;
	bool is_physical_device;
	u8 *scsi3addr;
	unsigned int physical_index;
	unsigned int logical_index;
	static char *out_of_memory_msg =
		"failed to allocate memory, device discovery stopped";

	rc = pqi_get_device_lists(ctrl_info, &physdev_list, &logdev_list);
	if (rc)
		goto out;

	if (physdev_list)
		num_physicals =
			get_unaligned_be32(&physdev_list->header.list_length)
				/ sizeof(physdev_list->lun_entries[0]);
	else
		num_physicals = 0;

	if (logdev_list)
		num_logicals =
			get_unaligned_be32(&logdev_list->header.list_length)
				/ sizeof(logdev_list->lun_entries[0]);
	else
		num_logicals = 0;

	if (num_physicals) {
		/*
		 * We need this buffer for calls to pqi_get_physical_disk_info()
		 * below.  We allocate it here instead of inside
		 * pqi_get_physical_disk_info() because it's a fairly large
		 * buffer.
		 */
		id_phys = kmalloc(sizeof(*id_phys), GFP_KERNEL);
		if (!id_phys) {
			dev_warn(&ctrl_info->pci_dev->dev, "%s\n",
				out_of_memory_msg);
			rc = -ENOMEM;
			goto out;
		}

		if (pqi_hide_vsep) {
			for (i = num_physicals - 1; i >= 0; i--) {
				phys_lun_ext_entry =
						&physdev_list->lun_entries[i];
				if (CISS_GET_DRIVE_NUMBER(phys_lun_ext_entry->lunid) == PQI_VSEP_CISS_BTL) {
					pqi_mask_device(phys_lun_ext_entry->lunid);
					break;
				}
			}
		}
	}

	if (num_logicals &&
		(logdev_list->header.flags & CISS_REPORT_LOG_FLAG_DRIVE_TYPE_MIX))
		ctrl_info->lv_drive_type_mix_valid = true;

	num_new_devices = num_physicals + num_logicals;

	new_device_list = kmalloc_array(num_new_devices,
					sizeof(*new_device_list),
					GFP_KERNEL);
	if (!new_device_list) {
		dev_warn(&ctrl_info->pci_dev->dev, "%s\n", out_of_memory_msg);
		rc = -ENOMEM;
		goto out;
	}

	for (i = 0; i < num_new_devices; i++) {
		device = kzalloc(sizeof(*device), GFP_KERNEL);
		if (!device) {
			dev_warn(&ctrl_info->pci_dev->dev, "%s\n",
				out_of_memory_msg);
			rc = -ENOMEM;
			goto out;
		}
		list_add_tail(&device->new_device_list_entry,
			&new_device_list_head);
	}

	device = NULL;
	num_valid_devices = 0;
	physical_index = 0;
	logical_index = 0;

	for (i = 0; i < num_new_devices; i++) {

		if ((!pqi_expose_ld_first && i < num_physicals) ||
			(pqi_expose_ld_first && i >= num_logicals)) {
			is_physical_device = true;
			phys_lun_ext_entry =
				&physdev_list->lun_entries[physical_index++];
			log_lun_ext_entry = NULL;
			scsi3addr = phys_lun_ext_entry->lunid;
		} else {
			is_physical_device = false;
			phys_lun_ext_entry = NULL;
			log_lun_ext_entry =
				&logdev_list->lun_entries[logical_index++];
			scsi3addr = log_lun_ext_entry->lunid;
		}

		if (is_physical_device && pqi_skip_device(scsi3addr))
			continue;

		if (device)
			device = list_next_entry(device, new_device_list_entry);
		else
			device = list_first_entry(&new_device_list_head,
				struct pqi_scsi_dev, new_device_list_entry);

		memcpy(device->scsi3addr, scsi3addr, sizeof(device->scsi3addr));
		device->is_physical_device = is_physical_device;
		if (is_physical_device) {
			device->device_type = phys_lun_ext_entry->device_type;
			if (device->device_type == SA_DEVICE_TYPE_EXPANDER_SMP)
				device->is_expander_smp_device = true;
		} else {
			device->is_external_raid_device =
				pqi_is_external_raid_addr(scsi3addr);
		}

		if (!pqi_is_supported_device(device))
			continue;

		/* Gather information about the device. */
		rc = pqi_get_device_info(ctrl_info, device, id_phys);
		if (rc == -ENOMEM) {
			dev_warn(&ctrl_info->pci_dev->dev, "%s\n",
				out_of_memory_msg);
			goto out;
		}
		if (rc) {
			if (device->is_physical_device)
				dev_warn(&ctrl_info->pci_dev->dev,
					"obtaining device info failed, skipping physical device %016llx\n",
					get_unaligned_be64(&phys_lun_ext_entry->wwid));
			else
				dev_warn(&ctrl_info->pci_dev->dev,
					"obtaining device info failed, skipping logical device %08x%08x\n",
					*((u32 *)&device->scsi3addr),
					*((u32 *)&device->scsi3addr[4]));
			rc = 0;
			continue;
		}

		pqi_assign_bus_target_lun(device);

		if (device->is_physical_device) {
			pqi_set_physical_device_wwid(ctrl_info, device, phys_lun_ext_entry);
			if ((phys_lun_ext_entry->device_flags &
				CISS_REPORT_PHYS_DEV_FLAG_AIO_ENABLED) &&
				phys_lun_ext_entry->aio_handle) {
					device->aio_enabled = true;
					device->aio_handle =
						phys_lun_ext_entry->aio_handle;
			}
		} else {
			memcpy(device->volume_id, log_lun_ext_entry->volume_id,
				sizeof(device->volume_id));
		}

		if (pqi_is_device_with_sas_address(device))
			device->sas_address = get_unaligned_be64(&device->wwid);

		new_device_list[num_valid_devices++] = device;
	}

	pqi_update_device_list(ctrl_info, new_device_list, num_valid_devices);

out:
	list_for_each_entry_safe(device, next, &new_device_list_head,
		new_device_list_entry) {
		if (device->keep_device)
			continue;
		list_del(&device->new_device_list_entry);
		pqi_free_device(device);
	}

	kfree(new_device_list);
	kfree(physdev_list);
	kfree(logdev_list);
	kfree(id_phys);

	return rc;
}

static int pqi_scan_scsi_devices(struct pqi_ctrl_info *ctrl_info)
{
	int rc;
	int mutex_acquired;

	if (pqi_ctrl_offline(ctrl_info))
		return -ENXIO;

	mutex_acquired = mutex_trylock(&ctrl_info->scan_mutex);

	if (!mutex_acquired) {
		if (pqi_ctrl_scan_blocked(ctrl_info))
			return -EBUSY;
		pqi_schedule_rescan_worker_delayed(ctrl_info);
		return -EINPROGRESS;
	}

	rc = pqi_update_scsi_devices(ctrl_info);
	if (rc && !pqi_ctrl_scan_blocked(ctrl_info))
		pqi_schedule_rescan_worker_delayed(ctrl_info);

	mutex_unlock(&ctrl_info->scan_mutex);

	return rc;
}

static void pqi_scan_start(struct Scsi_Host *shost)
{
	struct pqi_ctrl_info *ctrl_info;

	ctrl_info = shost_to_hba(shost);

	pqi_scan_scsi_devices(ctrl_info);
}

/* Returns TRUE if scan is finished. */

static int pqi_scan_finished(struct Scsi_Host *shost,
	unsigned long elapsed_time)
{
	struct pqi_ctrl_info *ctrl_info;

	ctrl_info = shost_priv(shost);

	return !mutex_is_locked(&ctrl_info->scan_mutex);
}

static inline void pqi_set_encryption_info(struct pqi_encryption_info *encryption_info,
	struct raid_map *raid_map, u64 first_block)
{
	u32 volume_blk_size;

	/*
	 * Set the encryption tweak values based on logical block address.
	 * If the block size is 512, the tweak value is equal to the LBA.
	 * For other block sizes, tweak value is (LBA * block size) / 512.
	 */
	volume_blk_size = get_unaligned_le32(&raid_map->volume_blk_size);
	if (volume_blk_size != 512)
		first_block = (first_block * volume_blk_size) / 512;

	encryption_info->data_encryption_key_index =
		get_unaligned_le16(&raid_map->data_encryption_key_index);
	encryption_info->encrypt_tweak_lower = lower_32_bits(first_block);
	encryption_info->encrypt_tweak_upper = upper_32_bits(first_block);
}

/*
 * Attempt to perform RAID bypass mapping for a logical volume I/O.
 */

static bool pqi_aio_raid_level_supported(struct pqi_ctrl_info *ctrl_info,
	struct pqi_scsi_dev_raid_map_data *rmd)
{
	bool is_supported = true;

	switch (rmd->raid_level) {
	case SA_RAID_0:
		break;
	case SA_RAID_1:
		if (rmd->is_write && (!ctrl_info->enable_r1_writes ||
			rmd->data_length > ctrl_info->max_write_raid_1_10_2drive))
			is_supported = false;
		break;
	case SA_RAID_TRIPLE:
		if (rmd->is_write && (!ctrl_info->enable_r1_writes ||
			rmd->data_length > ctrl_info->max_write_raid_1_10_3drive))
			is_supported = false;
		break;
	case SA_RAID_5:
		if (rmd->is_write && (!ctrl_info->enable_r5_writes ||
			rmd->data_length > ctrl_info->max_write_raid_5_6))
			is_supported = false;
		break;
	case SA_RAID_6:
		if (rmd->is_write && (!ctrl_info->enable_r6_writes ||
			rmd->data_length > ctrl_info->max_write_raid_5_6))
			is_supported = false;
		break;
	default:
		is_supported = false;
		break;
	}

	return is_supported;
}

#define PQI_RAID_BYPASS_INELIGIBLE	1

static int pqi_get_aio_lba_and_block_count(struct scsi_cmnd *scmd,
	struct pqi_scsi_dev_raid_map_data *rmd)
{
	/* Check for valid opcode, get LBA and block count. */
	switch (scmd->cmnd[0]) {
	case WRITE_6:
		rmd->is_write = true;
<<<<<<< HEAD
		/* fall through */
=======
		fallthrough;
>>>>>>> 7d2a07b7
	case READ_6:
		rmd->first_block = (u64)(((scmd->cmnd[1] & 0x1f) << 16) |
			(scmd->cmnd[2] << 8) | scmd->cmnd[3]);
		rmd->block_cnt = (u32)scmd->cmnd[4];
		if (rmd->block_cnt == 0)
			rmd->block_cnt = 256;
		break;
	case WRITE_10:
		rmd->is_write = true;
<<<<<<< HEAD
		/* fall through */
=======
		fallthrough;
>>>>>>> 7d2a07b7
	case READ_10:
		rmd->first_block = (u64)get_unaligned_be32(&scmd->cmnd[2]);
		rmd->block_cnt = (u32)get_unaligned_be16(&scmd->cmnd[7]);
		break;
	case WRITE_12:
		rmd->is_write = true;
<<<<<<< HEAD
		/* fall through */
=======
		fallthrough;
>>>>>>> 7d2a07b7
	case READ_12:
		rmd->first_block = (u64)get_unaligned_be32(&scmd->cmnd[2]);
		rmd->block_cnt = get_unaligned_be32(&scmd->cmnd[6]);
		break;
	case WRITE_16:
		rmd->is_write = true;
<<<<<<< HEAD
		/* fall through */
=======
		fallthrough;
>>>>>>> 7d2a07b7
	case READ_16:
		rmd->first_block = get_unaligned_be64(&scmd->cmnd[2]);
		rmd->block_cnt = get_unaligned_be32(&scmd->cmnd[10]);
		break;
	default:
		/* Process via normal I/O path. */
		return PQI_RAID_BYPASS_INELIGIBLE;
	}

	put_unaligned_le32(scsi_bufflen(scmd), &rmd->data_length);

	return 0;
}

static int pci_get_aio_common_raid_map_values(struct pqi_ctrl_info *ctrl_info,
	struct pqi_scsi_dev_raid_map_data *rmd, struct raid_map *raid_map)
{
#if BITS_PER_LONG == 32
	u64 tmpdiv;
#endif

	rmd->last_block = rmd->first_block + rmd->block_cnt - 1;

	/* Check for invalid block or wraparound. */
	if (rmd->last_block >=
		get_unaligned_le64(&raid_map->volume_blk_cnt) ||
		rmd->last_block < rmd->first_block)
		return PQI_RAID_BYPASS_INELIGIBLE;

	rmd->data_disks_per_row =
		get_unaligned_le16(&raid_map->data_disks_per_row);
	rmd->strip_size = get_unaligned_le16(&raid_map->strip_size);
	rmd->layout_map_count = get_unaligned_le16(&raid_map->layout_map_count);

	/* Calculate stripe information for the request. */
	rmd->blocks_per_row = rmd->data_disks_per_row * rmd->strip_size;
	if (rmd->blocks_per_row == 0) /* Used as a divisor in many calculations */
		return PQI_RAID_BYPASS_INELIGIBLE;
#if BITS_PER_LONG == 32
	tmpdiv = rmd->first_block;
	do_div(tmpdiv, rmd->blocks_per_row);
	rmd->first_row = tmpdiv;
	tmpdiv = rmd->last_block;
	do_div(tmpdiv, rmd->blocks_per_row);
	rmd->last_row = tmpdiv;
	rmd->first_row_offset = (u32)(rmd->first_block - (rmd->first_row * rmd->blocks_per_row));
	rmd->last_row_offset = (u32)(rmd->last_block - (rmd->last_row * rmd->blocks_per_row));
	tmpdiv = rmd->first_row_offset;
	do_div(tmpdiv, rmd->strip_size);
	rmd->first_column = tmpdiv;
	tmpdiv = rmd->last_row_offset;
	do_div(tmpdiv, rmd->strip_size);
	rmd->last_column = tmpdiv;
#else
	rmd->first_row = rmd->first_block / rmd->blocks_per_row;
	rmd->last_row = rmd->last_block / rmd->blocks_per_row;
	rmd->first_row_offset = (u32)(rmd->first_block -
		(rmd->first_row * rmd->blocks_per_row));
	rmd->last_row_offset = (u32)(rmd->last_block - (rmd->last_row *
		rmd->blocks_per_row));
	rmd->first_column = rmd->first_row_offset / rmd->strip_size;
	rmd->last_column = rmd->last_row_offset / rmd->strip_size;
#endif

	/* If this isn't a single row/column then give to the controller. */
	if (rmd->first_row != rmd->last_row ||
		rmd->first_column != rmd->last_column)
		return PQI_RAID_BYPASS_INELIGIBLE;

	/* Proceeding with driver mapping. */
	rmd->total_disks_per_row = rmd->data_disks_per_row +
		get_unaligned_le16(&raid_map->metadata_disks_per_row);
	rmd->map_row = ((u32)(rmd->first_row >>
		raid_map->parity_rotation_shift)) %
		get_unaligned_le16(&raid_map->row_cnt);
	rmd->map_index = (rmd->map_row * rmd->total_disks_per_row) +
		rmd->first_column;

	return 0;
}

static int pqi_calc_aio_r5_or_r6(struct pqi_scsi_dev_raid_map_data *rmd,
	struct raid_map *raid_map)
{
#if BITS_PER_LONG == 32
	u64 tmpdiv;
#endif

	if (rmd->blocks_per_row == 0) /* Used as a divisor in many calculations */
		return PQI_RAID_BYPASS_INELIGIBLE;

	/* RAID 50/60 */
	/* Verify first and last block are in same RAID group. */
	rmd->stripesize = rmd->blocks_per_row * rmd->layout_map_count;
#if BITS_PER_LONG == 32
	tmpdiv = rmd->first_block;
	rmd->first_group = do_div(tmpdiv, rmd->stripesize);
	tmpdiv = rmd->first_group;
	do_div(tmpdiv, rmd->blocks_per_row);
	rmd->first_group = tmpdiv;
	tmpdiv = rmd->last_block;
	rmd->last_group = do_div(tmpdiv, rmd->stripesize);
	tmpdiv = rmd->last_group;
	do_div(tmpdiv, rmd->blocks_per_row);
	rmd->last_group = tmpdiv;
#else
	rmd->first_group = (rmd->first_block % rmd->stripesize) / rmd->blocks_per_row;
	rmd->last_group = (rmd->last_block % rmd->stripesize) / rmd->blocks_per_row;
#endif
	if (rmd->first_group != rmd->last_group)
		return PQI_RAID_BYPASS_INELIGIBLE;

	/* Verify request is in a single row of RAID 5/6. */
#if BITS_PER_LONG == 32
	tmpdiv = rmd->first_block;
	do_div(tmpdiv, rmd->stripesize);
	rmd->first_row = tmpdiv;
	rmd->r5or6_first_row = tmpdiv;
	tmpdiv = rmd->last_block;
	do_div(tmpdiv, rmd->stripesize);
	rmd->r5or6_last_row = tmpdiv;
#else
	rmd->first_row = rmd->r5or6_first_row =
		rmd->first_block / rmd->stripesize;
	rmd->r5or6_last_row = rmd->last_block / rmd->stripesize;
#endif
	if (rmd->r5or6_first_row != rmd->r5or6_last_row)
		return PQI_RAID_BYPASS_INELIGIBLE;

	/* Verify request is in a single column. */
#if BITS_PER_LONG == 32
	tmpdiv = rmd->first_block;
	rmd->first_row_offset = do_div(tmpdiv, rmd->stripesize);
	tmpdiv = rmd->first_row_offset;
	rmd->first_row_offset = (u32)do_div(tmpdiv, rmd->blocks_per_row);
	rmd->r5or6_first_row_offset = rmd->first_row_offset;
	tmpdiv = rmd->last_block;
	rmd->r5or6_last_row_offset = do_div(tmpdiv, rmd->stripesize);
	tmpdiv = rmd->r5or6_last_row_offset;
	rmd->r5or6_last_row_offset = do_div(tmpdiv, rmd->blocks_per_row);
	tmpdiv = rmd->r5or6_first_row_offset;
	do_div(tmpdiv, rmd->strip_size);
	rmd->first_column = rmd->r5or6_first_column = tmpdiv;
	tmpdiv = rmd->r5or6_last_row_offset;
	do_div(tmpdiv, rmd->strip_size);
	rmd->r5or6_last_column = tmpdiv;
#else
	rmd->first_row_offset = rmd->r5or6_first_row_offset =
		(u32)((rmd->first_block % rmd->stripesize) %
		rmd->blocks_per_row);

	rmd->r5or6_last_row_offset =
		(u32)((rmd->last_block % rmd->stripesize) %
		rmd->blocks_per_row);

	rmd->first_column =
		rmd->r5or6_first_row_offset / rmd->strip_size;
	rmd->r5or6_first_column = rmd->first_column;
	rmd->r5or6_last_column = rmd->r5or6_last_row_offset / rmd->strip_size;
#endif
	if (rmd->r5or6_first_column != rmd->r5or6_last_column)
		return PQI_RAID_BYPASS_INELIGIBLE;

	/* Request is eligible. */
	rmd->map_row =
		((u32)(rmd->first_row >> raid_map->parity_rotation_shift)) %
		get_unaligned_le16(&raid_map->row_cnt);

	rmd->map_index = (rmd->first_group *
		(get_unaligned_le16(&raid_map->row_cnt) *
		rmd->total_disks_per_row)) +
		(rmd->map_row * rmd->total_disks_per_row) + rmd->first_column;

	if (rmd->is_write) {
		u32 index;

		/*
		 * p_parity_it_nexus and q_parity_it_nexus are pointers to the
		 * parity entries inside the device's raid_map.
		 *
		 * A device's RAID map is bounded by: number of RAID disks squared.
		 *
		 * The devices RAID map size is checked during device
		 * initialization.
		 */
		index = DIV_ROUND_UP(rmd->map_index + 1, rmd->total_disks_per_row);
		index *= rmd->total_disks_per_row;
		index -= get_unaligned_le16(&raid_map->metadata_disks_per_row);

		rmd->p_parity_it_nexus = raid_map->disk_data[index].aio_handle;
		if (rmd->raid_level == SA_RAID_6) {
			rmd->q_parity_it_nexus = raid_map->disk_data[index + 1].aio_handle;
			rmd->xor_mult = raid_map->disk_data[rmd->map_index].xor_mult[1];
		}
#if BITS_PER_LONG == 32
		tmpdiv = rmd->first_block;
		do_div(tmpdiv, rmd->blocks_per_row);
		rmd->row = tmpdiv;
#else
		rmd->row = rmd->first_block / rmd->blocks_per_row;
#endif
	}

	return 0;
}

static void pqi_set_aio_cdb(struct pqi_scsi_dev_raid_map_data *rmd)
{
	/* Build the new CDB for the physical disk I/O. */
	if (rmd->disk_block > 0xffffffff) {
		rmd->cdb[0] = rmd->is_write ? WRITE_16 : READ_16;
		rmd->cdb[1] = 0;
		put_unaligned_be64(rmd->disk_block, &rmd->cdb[2]);
		put_unaligned_be32(rmd->disk_block_cnt, &rmd->cdb[10]);
		rmd->cdb[14] = 0;
		rmd->cdb[15] = 0;
		rmd->cdb_length = 16;
	} else {
		rmd->cdb[0] = rmd->is_write ? WRITE_10 : READ_10;
		rmd->cdb[1] = 0;
		put_unaligned_be32((u32)rmd->disk_block, &rmd->cdb[2]);
		rmd->cdb[6] = 0;
		put_unaligned_be16((u16)rmd->disk_block_cnt, &rmd->cdb[7]);
		rmd->cdb[9] = 0;
		rmd->cdb_length = 10;
	}
}

static void pqi_calc_aio_r1_nexus(struct raid_map *raid_map,
	struct pqi_scsi_dev_raid_map_data *rmd)
{
	u32 index;
	u32 group;

	group = rmd->map_index / rmd->data_disks_per_row;

	index = rmd->map_index - (group * rmd->data_disks_per_row);
	rmd->it_nexus[0] = raid_map->disk_data[index].aio_handle;
	index += rmd->data_disks_per_row;
	rmd->it_nexus[1] = raid_map->disk_data[index].aio_handle;
	if (rmd->layout_map_count > 2) {
		index += rmd->data_disks_per_row;
		rmd->it_nexus[2] = raid_map->disk_data[index].aio_handle;
	}

	rmd->num_it_nexus_entries = rmd->layout_map_count;
}

static int pqi_raid_bypass_submit_scsi_cmd(struct pqi_ctrl_info *ctrl_info,
	struct pqi_scsi_dev *device, struct scsi_cmnd *scmd,
	struct pqi_queue_group *queue_group)
{
	int rc;
	struct raid_map *raid_map;
	u32 group;
	u32 next_bypass_group;
	struct pqi_encryption_info *encryption_info_ptr;
	struct pqi_encryption_info encryption_info;
	struct pqi_scsi_dev_raid_map_data rmd = { 0 };

	rc = pqi_get_aio_lba_and_block_count(scmd, &rmd);
	if (rc)
		return PQI_RAID_BYPASS_INELIGIBLE;

	rmd.raid_level = device->raid_level;

	if (!pqi_aio_raid_level_supported(ctrl_info, &rmd))
		return PQI_RAID_BYPASS_INELIGIBLE;

	if (unlikely(rmd.block_cnt == 0))
		return PQI_RAID_BYPASS_INELIGIBLE;

	raid_map = device->raid_map;

	rc = pci_get_aio_common_raid_map_values(ctrl_info, &rmd, raid_map);
	if (rc)
		return PQI_RAID_BYPASS_INELIGIBLE;

	if (device->raid_level == SA_RAID_1 ||
		device->raid_level == SA_RAID_TRIPLE) {
		if (rmd.is_write) {
			pqi_calc_aio_r1_nexus(raid_map, &rmd);
		} else {
			group = device->next_bypass_group;
			next_bypass_group = group + 1;
			if (next_bypass_group >= rmd.layout_map_count)
				next_bypass_group = 0;
			device->next_bypass_group = next_bypass_group;
			rmd.map_index += group * rmd.data_disks_per_row;
		}
	} else if ((device->raid_level == SA_RAID_5 ||
		device->raid_level == SA_RAID_6) &&
		(rmd.layout_map_count > 1 || rmd.is_write)) {
		rc = pqi_calc_aio_r5_or_r6(&rmd, raid_map);
		if (rc)
			return PQI_RAID_BYPASS_INELIGIBLE;
	}

	if (unlikely(rmd.map_index >= RAID_MAP_MAX_ENTRIES))
		return PQI_RAID_BYPASS_INELIGIBLE;

	rmd.aio_handle = raid_map->disk_data[rmd.map_index].aio_handle;
	rmd.disk_block = get_unaligned_le64(&raid_map->disk_starting_blk) +
		rmd.first_row * rmd.strip_size +
		(rmd.first_row_offset - rmd.first_column * rmd.strip_size);
	rmd.disk_block_cnt = rmd.block_cnt;

	/* Handle differing logical/physical block sizes. */
	if (raid_map->phys_blk_shift) {
		rmd.disk_block <<= raid_map->phys_blk_shift;
		rmd.disk_block_cnt <<= raid_map->phys_blk_shift;
	}

	if (unlikely(rmd.disk_block_cnt > 0xffff))
		return PQI_RAID_BYPASS_INELIGIBLE;

	pqi_set_aio_cdb(&rmd);

	if (get_unaligned_le16(&raid_map->flags) & RAID_MAP_ENCRYPTION_ENABLED) {
		if (rmd.data_length > device->max_transfer_encrypted)
			return PQI_RAID_BYPASS_INELIGIBLE;
		pqi_set_encryption_info(&encryption_info, raid_map, rmd.first_block);
		encryption_info_ptr = &encryption_info;
	} else {
		encryption_info_ptr = NULL;
	}

	if (rmd.is_write) {
		switch (device->raid_level) {
		case SA_RAID_1:
		case SA_RAID_TRIPLE:
			return pqi_aio_submit_r1_write_io(ctrl_info, scmd, queue_group,
				encryption_info_ptr, device, &rmd);
		case SA_RAID_5:
		case SA_RAID_6:
			return pqi_aio_submit_r56_write_io(ctrl_info, scmd, queue_group,
				encryption_info_ptr, device, &rmd);
		}
	}

	return pqi_aio_submit_io(ctrl_info, scmd, rmd.aio_handle,
		rmd.cdb, rmd.cdb_length, queue_group,
		encryption_info_ptr, true);
}

#define PQI_STATUS_IDLE		0x0

#define PQI_CREATE_ADMIN_QUEUE_PAIR	1
#define PQI_DELETE_ADMIN_QUEUE_PAIR	2

#define PQI_DEVICE_STATE_POWER_ON_AND_RESET		0x0
#define PQI_DEVICE_STATE_STATUS_AVAILABLE		0x1
#define PQI_DEVICE_STATE_ALL_REGISTERS_READY		0x2
#define PQI_DEVICE_STATE_ADMIN_QUEUE_PAIR_READY		0x3
#define PQI_DEVICE_STATE_ERROR				0x4

#define PQI_MODE_READY_TIMEOUT_SECS		30
#define PQI_MODE_READY_POLL_INTERVAL_MSECS	1

static int pqi_wait_for_pqi_mode_ready(struct pqi_ctrl_info *ctrl_info)
{
	struct pqi_device_registers __iomem *pqi_registers;
	unsigned long timeout;
	u64 signature;
	u8 status;

	pqi_registers = ctrl_info->pqi_registers;
	timeout = (PQI_MODE_READY_TIMEOUT_SECS * PQI_HZ) + jiffies;

	while (1) {
		signature = readq(&pqi_registers->signature);
		if (memcmp(&signature, PQI_DEVICE_SIGNATURE,
			sizeof(signature)) == 0)
			break;
		if (time_after(jiffies, timeout)) {
			dev_err(&ctrl_info->pci_dev->dev,
				"timed out waiting for PQI signature\n");
			return -ETIMEDOUT;
		}
		msleep(PQI_MODE_READY_POLL_INTERVAL_MSECS);
	}

	while (1) {
		status = readb(&pqi_registers->function_and_status_code);
		if (status == PQI_STATUS_IDLE)
			break;
		if (time_after(jiffies, timeout)) {
			dev_err(&ctrl_info->pci_dev->dev,
				"timed out waiting for PQI IDLE\n");
			return -ETIMEDOUT;
		}
		msleep(PQI_MODE_READY_POLL_INTERVAL_MSECS);
	}

	while (1) {
		if (readl(&pqi_registers->device_status) ==
			PQI_DEVICE_STATE_ALL_REGISTERS_READY)
			break;
		if (time_after(jiffies, timeout)) {
			dev_err(&ctrl_info->pci_dev->dev,
				"timed out waiting for PQI all registers ready\n");
			return -ETIMEDOUT;
		}
		msleep(PQI_MODE_READY_POLL_INTERVAL_MSECS);
	}

	return 0;
}

static inline void pqi_aio_path_disabled(struct pqi_io_request *io_request)
{
	struct pqi_scsi_dev *device;

	device = io_request->scmd->device->hostdata;
	device->raid_bypass_enabled = false;
	device->aio_enabled = false;
}

static inline void pqi_take_device_offline(struct scsi_device *sdev, char *path)
{
	struct pqi_ctrl_info *ctrl_info;
	struct pqi_scsi_dev *device;

	device = sdev->hostdata;
	if (device->device_offline)
		return;

	device->device_offline = true;
	ctrl_info = shost_to_hba(sdev->host);
	pqi_schedule_rescan_worker(ctrl_info);
	dev_err(&ctrl_info->pci_dev->dev, "re-scanning %s scsi %d:%d:%d:%d\n",
		path, ctrl_info->scsi_host->host_no, device->bus,
		device->target, device->lun);
}

static void pqi_process_raid_io_error(struct pqi_io_request *io_request)
{
	u8 scsi_status;
	u8 host_byte;
	struct scsi_cmnd *scmd;
	struct pqi_raid_error_info *error_info;
	size_t sense_data_length;
	int residual_count;
	int xfer_count;
	struct scsi_sense_hdr sshdr;

	scmd = io_request->scmd;
	if (!scmd)
		return;

	error_info = io_request->error_info;
	scsi_status = error_info->status;
	host_byte = DID_OK;

	switch (error_info->data_out_result) {
	case PQI_DATA_IN_OUT_GOOD:
		break;
	case PQI_DATA_IN_OUT_UNDERFLOW:
		xfer_count =
			get_unaligned_le32(&error_info->data_out_transferred);
		residual_count = scsi_bufflen(scmd) - xfer_count;
		scsi_set_resid(scmd, residual_count);
		if (xfer_count < scmd->underflow)
			host_byte = DID_SOFT_ERROR;
		break;
	case PQI_DATA_IN_OUT_UNSOLICITED_ABORT:
	case PQI_DATA_IN_OUT_ABORTED:
		host_byte = DID_ABORT;
		break;
	case PQI_DATA_IN_OUT_TIMEOUT:
		host_byte = DID_TIME_OUT;
		break;
	case PQI_DATA_IN_OUT_BUFFER_OVERFLOW:
	case PQI_DATA_IN_OUT_PROTOCOL_ERROR:
	case PQI_DATA_IN_OUT_BUFFER_ERROR:
	case PQI_DATA_IN_OUT_BUFFER_OVERFLOW_DESCRIPTOR_AREA:
	case PQI_DATA_IN_OUT_BUFFER_OVERFLOW_BRIDGE:
	case PQI_DATA_IN_OUT_ERROR:
	case PQI_DATA_IN_OUT_HARDWARE_ERROR:
	case PQI_DATA_IN_OUT_PCIE_FABRIC_ERROR:
	case PQI_DATA_IN_OUT_PCIE_COMPLETION_TIMEOUT:
	case PQI_DATA_IN_OUT_PCIE_COMPLETER_ABORT_RECEIVED:
	case PQI_DATA_IN_OUT_PCIE_UNSUPPORTED_REQUEST_RECEIVED:
	case PQI_DATA_IN_OUT_PCIE_ECRC_CHECK_FAILED:
	case PQI_DATA_IN_OUT_PCIE_UNSUPPORTED_REQUEST:
	case PQI_DATA_IN_OUT_PCIE_ACS_VIOLATION:
	case PQI_DATA_IN_OUT_PCIE_TLP_PREFIX_BLOCKED:
	case PQI_DATA_IN_OUT_PCIE_POISONED_MEMORY_READ:
	default:
		host_byte = DID_ERROR;
		break;
	}

	sense_data_length = get_unaligned_le16(&error_info->sense_data_length);
	if (sense_data_length == 0)
		sense_data_length =
			get_unaligned_le16(&error_info->response_data_length);
	if (sense_data_length) {
		if (sense_data_length > sizeof(error_info->data))
			sense_data_length = sizeof(error_info->data);

		if (scsi_status == SAM_STAT_CHECK_CONDITION &&
			scsi_normalize_sense(error_info->data,
				sense_data_length, &sshdr) &&
				sshdr.sense_key == HARDWARE_ERROR &&
				sshdr.asc == 0x3e) {
			struct pqi_ctrl_info *ctrl_info = shost_to_hba(scmd->device->host);
			struct pqi_scsi_dev *device = scmd->device->hostdata;

			switch (sshdr.ascq) {
			case 0x1: /* LOGICAL UNIT FAILURE */
				if (printk_ratelimit())
					scmd_printk(KERN_ERR, scmd, "received 'logical unit failure' from controller for scsi %d:%d:%d:%d\n",
						ctrl_info->scsi_host->host_no, device->bus, device->target, device->lun);
				pqi_take_device_offline(scmd->device, "RAID");
				host_byte = DID_NO_CONNECT;
				break;

			default: /* See http://www.t10.org/lists/asc-num.htm#ASC_3E */
				if (printk_ratelimit())
					scmd_printk(KERN_ERR, scmd, "received unhandled error %d from controller for scsi %d:%d:%d:%d\n",
						sshdr.ascq, ctrl_info->scsi_host->host_no, device->bus, device->target, device->lun);
				break;
			}
		}

		if (sense_data_length > SCSI_SENSE_BUFFERSIZE)
			sense_data_length = SCSI_SENSE_BUFFERSIZE;
		memcpy(scmd->sense_buffer, error_info->data,
			sense_data_length);
	}

	scmd->result = scsi_status;
	set_host_byte(scmd, host_byte);
}

static void pqi_process_aio_io_error(struct pqi_io_request *io_request)
{
	u8 scsi_status;
	u8 host_byte;
	struct scsi_cmnd *scmd;
	struct pqi_aio_error_info *error_info;
	size_t sense_data_length;
	int residual_count;
	int xfer_count;
	bool device_offline;

	scmd = io_request->scmd;
	error_info = io_request->error_info;
	host_byte = DID_OK;
	sense_data_length = 0;
	device_offline = false;

	switch (error_info->service_response) {
	case PQI_AIO_SERV_RESPONSE_COMPLETE:
		scsi_status = error_info->status;
		break;
	case PQI_AIO_SERV_RESPONSE_FAILURE:
		switch (error_info->status) {
		case PQI_AIO_STATUS_IO_ABORTED:
			scsi_status = SAM_STAT_TASK_ABORTED;
			break;
		case PQI_AIO_STATUS_UNDERRUN:
			scsi_status = SAM_STAT_GOOD;
			residual_count = get_unaligned_le32(
						&error_info->residual_count);
			scsi_set_resid(scmd, residual_count);
			xfer_count = scsi_bufflen(scmd) - residual_count;
			if (xfer_count < scmd->underflow)
				host_byte = DID_SOFT_ERROR;
			break;
		case PQI_AIO_STATUS_OVERRUN:
			scsi_status = SAM_STAT_GOOD;
			break;
		case PQI_AIO_STATUS_AIO_PATH_DISABLED:
			pqi_aio_path_disabled(io_request);
			scsi_status = SAM_STAT_GOOD;
			io_request->status = -EAGAIN;
			break;
		case PQI_AIO_STATUS_NO_PATH_TO_DEVICE:
		case PQI_AIO_STATUS_INVALID_DEVICE:
			if (!io_request->raid_bypass) {
				device_offline = true;
				pqi_take_device_offline(scmd->device, "AIO");
				host_byte = DID_NO_CONNECT;
			}
			scsi_status = SAM_STAT_CHECK_CONDITION;
			break;
		case PQI_AIO_STATUS_IO_ERROR:
		default:
			scsi_status = SAM_STAT_CHECK_CONDITION;
			break;
		}
		break;
	case PQI_AIO_SERV_RESPONSE_TMF_COMPLETE:
	case PQI_AIO_SERV_RESPONSE_TMF_SUCCEEDED:
		scsi_status = SAM_STAT_GOOD;
		break;
	case PQI_AIO_SERV_RESPONSE_TMF_REJECTED:
	case PQI_AIO_SERV_RESPONSE_TMF_INCORRECT_LUN:
	default:
		scsi_status = SAM_STAT_CHECK_CONDITION;
		break;
	}

	if (error_info->data_present) {
		sense_data_length =
			get_unaligned_le16(&error_info->data_length);
		if (sense_data_length) {
			if (sense_data_length > sizeof(error_info->data))
				sense_data_length = sizeof(error_info->data);
			if (sense_data_length > SCSI_SENSE_BUFFERSIZE)
				sense_data_length = SCSI_SENSE_BUFFERSIZE;
			memcpy(scmd->sense_buffer, error_info->data,
				sense_data_length);
		}
	}

	if (device_offline && sense_data_length == 0)
		scsi_build_sense(scmd, 0, HARDWARE_ERROR, 0x3e, 0x1);

	scmd->result = scsi_status;
	set_host_byte(scmd, host_byte);
}

static void pqi_process_io_error(unsigned int iu_type,
	struct pqi_io_request *io_request)
{
	switch (iu_type) {
	case PQI_RESPONSE_IU_RAID_PATH_IO_ERROR:
		pqi_process_raid_io_error(io_request);
		break;
	case PQI_RESPONSE_IU_AIO_PATH_IO_ERROR:
		pqi_process_aio_io_error(io_request);
		break;
	}
}

static int pqi_interpret_task_management_response(struct pqi_ctrl_info *ctrl_info,
	struct pqi_task_management_response *response)
{
	int rc;

	switch (response->response_code) {
	case SOP_TMF_COMPLETE:
	case SOP_TMF_FUNCTION_SUCCEEDED:
		rc = 0;
		break;
	case SOP_TMF_REJECTED:
		rc = -EAGAIN;
		break;
	default:
		rc = -EIO;
		break;
	}

	if (rc)
		dev_err(&ctrl_info->pci_dev->dev,
			"Task Management Function error: %d (response code: %u)\n", rc, response->response_code);

	return rc;
}

static inline void pqi_invalid_response(struct pqi_ctrl_info *ctrl_info)
{
	pqi_take_ctrl_offline(ctrl_info);
}

static int pqi_process_io_intr(struct pqi_ctrl_info *ctrl_info, struct pqi_queue_group *queue_group)
{
	int num_responses;
	pqi_index_t oq_pi;
	pqi_index_t oq_ci;
	struct pqi_io_request *io_request;
	struct pqi_io_response *response;
	u16 request_id;

	num_responses = 0;
	oq_ci = queue_group->oq_ci_copy;

	while (1) {
		oq_pi = readl(queue_group->oq_pi);
		if (oq_pi >= ctrl_info->num_elements_per_oq) {
			pqi_invalid_response(ctrl_info);
			dev_err(&ctrl_info->pci_dev->dev,
				"I/O interrupt: producer index (%u) out of range (0-%u): consumer index: %u\n",
				oq_pi, ctrl_info->num_elements_per_oq - 1, oq_ci);
			return -1;
		}
		if (oq_pi == oq_ci)
			break;

		num_responses++;
		response = queue_group->oq_element_array +
			(oq_ci * PQI_OPERATIONAL_OQ_ELEMENT_LENGTH);

		request_id = get_unaligned_le16(&response->request_id);
		if (request_id >= ctrl_info->max_io_slots) {
			pqi_invalid_response(ctrl_info);
			dev_err(&ctrl_info->pci_dev->dev,
				"request ID in response (%u) out of range (0-%u): producer index: %u  consumer index: %u\n",
				request_id, ctrl_info->max_io_slots - 1, oq_pi, oq_ci);
			return -1;
		}

		io_request = &ctrl_info->io_request_pool[request_id];
		if (atomic_read(&io_request->refcount) == 0) {
			pqi_invalid_response(ctrl_info);
			dev_err(&ctrl_info->pci_dev->dev,
				"request ID in response (%u) does not match an outstanding I/O request: producer index: %u  consumer index: %u\n",
				request_id, oq_pi, oq_ci);
			return -1;
		}

		switch (response->header.iu_type) {
		case PQI_RESPONSE_IU_RAID_PATH_IO_SUCCESS:
		case PQI_RESPONSE_IU_AIO_PATH_IO_SUCCESS:
			if (io_request->scmd)
				io_request->scmd->result = 0;
			fallthrough;
		case PQI_RESPONSE_IU_GENERAL_MANAGEMENT:
			break;
		case PQI_RESPONSE_IU_VENDOR_GENERAL:
			io_request->status =
				get_unaligned_le16(
				&((struct pqi_vendor_general_response *)response)->status);
			break;
		case PQI_RESPONSE_IU_TASK_MANAGEMENT:
			io_request->status = pqi_interpret_task_management_response(ctrl_info,
				(void *)response);
			break;
		case PQI_RESPONSE_IU_AIO_PATH_DISABLED:
			pqi_aio_path_disabled(io_request);
			io_request->status = -EAGAIN;
			break;
		case PQI_RESPONSE_IU_RAID_PATH_IO_ERROR:
		case PQI_RESPONSE_IU_AIO_PATH_IO_ERROR:
			io_request->error_info = ctrl_info->error_buffer +
				(get_unaligned_le16(&response->error_index) *
				PQI_ERROR_BUFFER_ELEMENT_LENGTH);
			pqi_process_io_error(response->header.iu_type, io_request);
			break;
		default:
			pqi_invalid_response(ctrl_info);
			dev_err(&ctrl_info->pci_dev->dev,
				"unexpected IU type: 0x%x: producer index: %u  consumer index: %u\n",
				response->header.iu_type, oq_pi, oq_ci);
			return -1;
		}

		io_request->io_complete_callback(io_request, io_request->context);

		/*
		 * Note that the I/O request structure CANNOT BE TOUCHED after
		 * returning from the I/O completion callback!
		 */
		oq_ci = (oq_ci + 1) % ctrl_info->num_elements_per_oq;
	}

	if (num_responses) {
		queue_group->oq_ci_copy = oq_ci;
		writel(oq_ci, queue_group->oq_ci);
	}

	return num_responses;
}

static inline unsigned int pqi_num_elements_free(unsigned int pi,
	unsigned int ci, unsigned int elements_in_queue)
{
	unsigned int num_elements_used;

	if (pi >= ci)
		num_elements_used = pi - ci;
	else
		num_elements_used = elements_in_queue - ci + pi;

	return elements_in_queue - num_elements_used - 1;
}

static void pqi_send_event_ack(struct pqi_ctrl_info *ctrl_info,
	struct pqi_event_acknowledge_request *iu, size_t iu_length)
{
	pqi_index_t iq_pi;
	pqi_index_t iq_ci;
	unsigned long flags;
	void *next_element;
	struct pqi_queue_group *queue_group;

	queue_group = &ctrl_info->queue_groups[PQI_DEFAULT_QUEUE_GROUP];
	put_unaligned_le16(queue_group->oq_id, &iu->header.response_queue_id);

	while (1) {
		spin_lock_irqsave(&queue_group->submit_lock[RAID_PATH], flags);

		iq_pi = queue_group->iq_pi_copy[RAID_PATH];
		iq_ci = readl(queue_group->iq_ci[RAID_PATH]);

		if (pqi_num_elements_free(iq_pi, iq_ci,
			ctrl_info->num_elements_per_iq))
			break;

		spin_unlock_irqrestore(
			&queue_group->submit_lock[RAID_PATH], flags);

		if (pqi_ctrl_offline(ctrl_info))
			return;
	}

	next_element = queue_group->iq_element_array[RAID_PATH] +
		(iq_pi * PQI_OPERATIONAL_IQ_ELEMENT_LENGTH);

	memcpy(next_element, iu, iu_length);

	iq_pi = (iq_pi + 1) % ctrl_info->num_elements_per_iq;
	queue_group->iq_pi_copy[RAID_PATH] = iq_pi;

	/*
	 * This write notifies the controller that an IU is available to be
	 * processed.
	 */
	writel(iq_pi, queue_group->iq_pi[RAID_PATH]);

	spin_unlock_irqrestore(&queue_group->submit_lock[RAID_PATH], flags);
}

static void pqi_acknowledge_event(struct pqi_ctrl_info *ctrl_info,
	struct pqi_event *event)
{
	struct pqi_event_acknowledge_request request;

	memset(&request, 0, sizeof(request));

	request.header.iu_type = PQI_REQUEST_IU_ACKNOWLEDGE_VENDOR_EVENT;
	put_unaligned_le16(sizeof(request) - PQI_REQUEST_HEADER_LENGTH,
		&request.header.iu_length);
	request.event_type = event->event_type;
	put_unaligned_le16(event->event_id, &request.event_id);
	put_unaligned_le32(event->additional_event_id, &request.additional_event_id);

	pqi_send_event_ack(ctrl_info, &request, sizeof(request));
}

#define PQI_SOFT_RESET_STATUS_TIMEOUT_SECS		30
#define PQI_SOFT_RESET_STATUS_POLL_INTERVAL_SECS	1

static enum pqi_soft_reset_status pqi_poll_for_soft_reset_status(
	struct pqi_ctrl_info *ctrl_info)
{
	u8 status;
	unsigned long timeout;

	timeout = (PQI_SOFT_RESET_STATUS_TIMEOUT_SECS * PQI_HZ) + jiffies;

	while (1) {
		status = pqi_read_soft_reset_status(ctrl_info);
		if (status & PQI_SOFT_RESET_INITIATE)
			return RESET_INITIATE_DRIVER;

		if (status & PQI_SOFT_RESET_ABORT)
			return RESET_ABORT;

		if (!sis_is_firmware_running(ctrl_info))
			return RESET_NORESPONSE;

		if (time_after(jiffies, timeout)) {
			dev_warn(&ctrl_info->pci_dev->dev,
				"timed out waiting for soft reset status\n");
			return RESET_TIMEDOUT;
		}

		ssleep(PQI_SOFT_RESET_STATUS_POLL_INTERVAL_SECS);
	}
}

static void pqi_process_soft_reset(struct pqi_ctrl_info *ctrl_info)
{
	int rc;
	unsigned int delay_secs;
	enum pqi_soft_reset_status reset_status;

	if (ctrl_info->soft_reset_handshake_supported)
		reset_status = pqi_poll_for_soft_reset_status(ctrl_info);
	else
		reset_status = RESET_INITIATE_FIRMWARE;

	delay_secs = PQI_POST_RESET_DELAY_SECS;

	switch (reset_status) {
	case RESET_TIMEDOUT:
		delay_secs = PQI_POST_OFA_RESET_DELAY_UPON_TIMEOUT_SECS;
		fallthrough;
	case RESET_INITIATE_DRIVER:
		dev_info(&ctrl_info->pci_dev->dev,
				"Online Firmware Activation: resetting controller\n");
		sis_soft_reset(ctrl_info);
		fallthrough;
	case RESET_INITIATE_FIRMWARE:
		ctrl_info->pqi_mode_enabled = false;
		pqi_save_ctrl_mode(ctrl_info, SIS_MODE);
		rc = pqi_ofa_ctrl_restart(ctrl_info, delay_secs);
		pqi_ofa_free_host_buffer(ctrl_info);
		pqi_ctrl_ofa_done(ctrl_info);
		dev_info(&ctrl_info->pci_dev->dev,
				"Online Firmware Activation: %s\n",
				rc == 0 ? "SUCCESS" : "FAILED");
		break;
	case RESET_ABORT:
		dev_info(&ctrl_info->pci_dev->dev,
				"Online Firmware Activation ABORTED\n");
		if (ctrl_info->soft_reset_handshake_supported)
			pqi_clear_soft_reset_status(ctrl_info);
		pqi_ofa_free_host_buffer(ctrl_info);
		pqi_ctrl_ofa_done(ctrl_info);
		pqi_ofa_ctrl_unquiesce(ctrl_info);
		break;
	case RESET_NORESPONSE:
		fallthrough;
	default:
		dev_err(&ctrl_info->pci_dev->dev,
			"unexpected Online Firmware Activation reset status: 0x%x\n",
			reset_status);
		pqi_ofa_free_host_buffer(ctrl_info);
		pqi_ctrl_ofa_done(ctrl_info);
		pqi_ofa_ctrl_unquiesce(ctrl_info);
		pqi_take_ctrl_offline(ctrl_info);
		break;
	}
}

static void pqi_ofa_memory_alloc_worker(struct work_struct *work)
{
	struct pqi_ctrl_info *ctrl_info;

	ctrl_info = container_of(work, struct pqi_ctrl_info, ofa_memory_alloc_work);

	pqi_ctrl_ofa_start(ctrl_info);
	pqi_ofa_setup_host_buffer(ctrl_info);
	pqi_ofa_host_memory_update(ctrl_info);
}

static void pqi_ofa_quiesce_worker(struct work_struct *work)
{
	struct pqi_ctrl_info *ctrl_info;
	struct pqi_event *event;

	ctrl_info = container_of(work, struct pqi_ctrl_info, ofa_quiesce_work);

	event = &ctrl_info->events[pqi_event_type_to_event_index(PQI_EVENT_TYPE_OFA)];

	pqi_ofa_ctrl_quiesce(ctrl_info);
	pqi_acknowledge_event(ctrl_info, event);
	pqi_process_soft_reset(ctrl_info);
}

static bool pqi_ofa_process_event(struct pqi_ctrl_info *ctrl_info,
	struct pqi_event *event)
{
	bool ack_event;

	ack_event = true;

	switch (event->event_id) {
	case PQI_EVENT_OFA_MEMORY_ALLOCATION:
<<<<<<< HEAD
		dev_info(&ctrl_info->pci_dev->dev,
			"received Online Firmware Activation memory allocation request\n");
		schedule_work(&ctrl_info->ofa_memory_alloc_work);
		break;
	case PQI_EVENT_OFA_QUIESCE:
		dev_info(&ctrl_info->pci_dev->dev,
			"received Online Firmware Activation quiesce request\n");
		schedule_work(&ctrl_info->ofa_quiesce_work);
		ack_event = false;
		break;
	case PQI_EVENT_OFA_CANCELED:
		dev_info(&ctrl_info->pci_dev->dev,
=======
		dev_info(&ctrl_info->pci_dev->dev,
			"received Online Firmware Activation memory allocation request\n");
		schedule_work(&ctrl_info->ofa_memory_alloc_work);
		break;
	case PQI_EVENT_OFA_QUIESCE:
		dev_info(&ctrl_info->pci_dev->dev,
			"received Online Firmware Activation quiesce request\n");
		schedule_work(&ctrl_info->ofa_quiesce_work);
		ack_event = false;
		break;
	case PQI_EVENT_OFA_CANCELED:
		dev_info(&ctrl_info->pci_dev->dev,
>>>>>>> 7d2a07b7
			"received Online Firmware Activation cancel request: reason: %u\n",
			ctrl_info->ofa_cancel_reason);
		pqi_ofa_free_host_buffer(ctrl_info);
		pqi_ctrl_ofa_done(ctrl_info);
		break;
	default:
		dev_err(&ctrl_info->pci_dev->dev,
			"received unknown Online Firmware Activation request: event ID: %u\n",
			event->event_id);
		break;
	}

	return ack_event;
}

static void pqi_event_worker(struct work_struct *work)
{
	unsigned int i;
	bool rescan_needed;
	struct pqi_ctrl_info *ctrl_info;
	struct pqi_event *event;
	bool ack_event;

	ctrl_info = container_of(work, struct pqi_ctrl_info, event_work);

	pqi_ctrl_busy(ctrl_info);
	pqi_wait_if_ctrl_blocked(ctrl_info);
	if (pqi_ctrl_offline(ctrl_info))
		goto out;

	rescan_needed = false;
	event = ctrl_info->events;
	for (i = 0; i < PQI_NUM_SUPPORTED_EVENTS; i++) {
		if (event->pending) {
			event->pending = false;
			if (event->event_type == PQI_EVENT_TYPE_OFA) {
				ack_event = pqi_ofa_process_event(ctrl_info, event);
			} else {
				ack_event = true;
				rescan_needed = true;
			}
			if (ack_event)
				pqi_acknowledge_event(ctrl_info, event);
		}
		event++;
	}

	if (rescan_needed)
		pqi_schedule_rescan_worker_delayed(ctrl_info);

out:
	pqi_ctrl_unbusy(ctrl_info);
}

#define PQI_HEARTBEAT_TIMER_INTERVAL	(10 * PQI_HZ)

static void pqi_heartbeat_timer_handler(struct timer_list *t)
{
	int num_interrupts;
	u32 heartbeat_count;
	struct pqi_ctrl_info *ctrl_info = from_timer(ctrl_info, t, heartbeat_timer);

	pqi_check_ctrl_health(ctrl_info);
	if (pqi_ctrl_offline(ctrl_info))
		return;

	num_interrupts = atomic_read(&ctrl_info->num_interrupts);
	heartbeat_count = pqi_read_heartbeat_counter(ctrl_info);

	if (num_interrupts == ctrl_info->previous_num_interrupts) {
		if (heartbeat_count == ctrl_info->previous_heartbeat_count) {
			dev_err(&ctrl_info->pci_dev->dev,
				"no heartbeat detected - last heartbeat count: %u\n",
				heartbeat_count);
			pqi_take_ctrl_offline(ctrl_info);
			return;
		}
	} else {
		ctrl_info->previous_num_interrupts = num_interrupts;
	}

	ctrl_info->previous_heartbeat_count = heartbeat_count;
	mod_timer(&ctrl_info->heartbeat_timer,
		jiffies + PQI_HEARTBEAT_TIMER_INTERVAL);
}

static void pqi_start_heartbeat_timer(struct pqi_ctrl_info *ctrl_info)
{
	if (!ctrl_info->heartbeat_counter)
		return;

	ctrl_info->previous_num_interrupts =
		atomic_read(&ctrl_info->num_interrupts);
	ctrl_info->previous_heartbeat_count =
		pqi_read_heartbeat_counter(ctrl_info);

	ctrl_info->heartbeat_timer.expires =
		jiffies + PQI_HEARTBEAT_TIMER_INTERVAL;
	add_timer(&ctrl_info->heartbeat_timer);
}

static inline void pqi_stop_heartbeat_timer(struct pqi_ctrl_info *ctrl_info)
{
	del_timer_sync(&ctrl_info->heartbeat_timer);
}

static void pqi_ofa_capture_event_payload(struct pqi_ctrl_info *ctrl_info,
	struct pqi_event *event, struct pqi_event_response *response)
{
	switch (event->event_id) {
	case PQI_EVENT_OFA_MEMORY_ALLOCATION:
		ctrl_info->ofa_bytes_requested =
			get_unaligned_le32(&response->data.ofa_memory_allocation.bytes_requested);
		break;
	case PQI_EVENT_OFA_CANCELED:
		ctrl_info->ofa_cancel_reason =
			get_unaligned_le16(&response->data.ofa_cancelled.reason);
		break;
	}
}

static int pqi_process_event_intr(struct pqi_ctrl_info *ctrl_info)
{
	int num_events;
	pqi_index_t oq_pi;
	pqi_index_t oq_ci;
	struct pqi_event_queue *event_queue;
	struct pqi_event_response *response;
	struct pqi_event *event;
	int event_index;

	event_queue = &ctrl_info->event_queue;
	num_events = 0;
	oq_ci = event_queue->oq_ci_copy;

	while (1) {
		oq_pi = readl(event_queue->oq_pi);
		if (oq_pi >= PQI_NUM_EVENT_QUEUE_ELEMENTS) {
			pqi_invalid_response(ctrl_info);
			dev_err(&ctrl_info->pci_dev->dev,
				"event interrupt: producer index (%u) out of range (0-%u): consumer index: %u\n",
				oq_pi, PQI_NUM_EVENT_QUEUE_ELEMENTS - 1, oq_ci);
			return -1;
		}

		if (oq_pi == oq_ci)
			break;

		num_events++;
		response = event_queue->oq_element_array + (oq_ci * PQI_EVENT_OQ_ELEMENT_LENGTH);

		event_index = pqi_event_type_to_event_index(response->event_type);

		if (event_index >= 0 && response->request_acknowledge) {
			event = &ctrl_info->events[event_index];
			event->pending = true;
			event->event_type = response->event_type;
			event->event_id = get_unaligned_le16(&response->event_id);
			event->additional_event_id =
				get_unaligned_le32(&response->additional_event_id);
			if (event->event_type == PQI_EVENT_TYPE_OFA)
				pqi_ofa_capture_event_payload(ctrl_info, event, response);
		}

		oq_ci = (oq_ci + 1) % PQI_NUM_EVENT_QUEUE_ELEMENTS;
	}

	if (num_events) {
		event_queue->oq_ci_copy = oq_ci;
		writel(oq_ci, event_queue->oq_ci);
		schedule_work(&ctrl_info->event_work);
	}

	return num_events;
}

#define PQI_LEGACY_INTX_MASK	0x1

static inline void pqi_configure_legacy_intx(struct pqi_ctrl_info *ctrl_info, bool enable_intx)
{
	u32 intx_mask;
	struct pqi_device_registers __iomem *pqi_registers;
	volatile void __iomem *register_addr;

	pqi_registers = ctrl_info->pqi_registers;

	if (enable_intx)
		register_addr = &pqi_registers->legacy_intx_mask_clear;
	else
		register_addr = &pqi_registers->legacy_intx_mask_set;

	intx_mask = readl(register_addr);
	intx_mask |= PQI_LEGACY_INTX_MASK;
	writel(intx_mask, register_addr);
}

static void pqi_change_irq_mode(struct pqi_ctrl_info *ctrl_info,
	enum pqi_irq_mode new_mode)
{
	switch (ctrl_info->irq_mode) {
	case IRQ_MODE_MSIX:
		switch (new_mode) {
		case IRQ_MODE_MSIX:
			break;
		case IRQ_MODE_INTX:
			pqi_configure_legacy_intx(ctrl_info, true);
			sis_enable_intx(ctrl_info);
			break;
		case IRQ_MODE_NONE:
			break;
		}
		break;
	case IRQ_MODE_INTX:
		switch (new_mode) {
		case IRQ_MODE_MSIX:
			pqi_configure_legacy_intx(ctrl_info, false);
			sis_enable_msix(ctrl_info);
			break;
		case IRQ_MODE_INTX:
			break;
		case IRQ_MODE_NONE:
			pqi_configure_legacy_intx(ctrl_info, false);
			break;
		}
		break;
	case IRQ_MODE_NONE:
		switch (new_mode) {
		case IRQ_MODE_MSIX:
			sis_enable_msix(ctrl_info);
			break;
		case IRQ_MODE_INTX:
			pqi_configure_legacy_intx(ctrl_info, true);
			sis_enable_intx(ctrl_info);
			break;
		case IRQ_MODE_NONE:
			break;
		}
		break;
	}

	ctrl_info->irq_mode = new_mode;
}

#define PQI_LEGACY_INTX_PENDING		0x1

static inline bool pqi_is_valid_irq(struct pqi_ctrl_info *ctrl_info)
{
	bool valid_irq;
	u32 intx_status;

	switch (ctrl_info->irq_mode) {
	case IRQ_MODE_MSIX:
		valid_irq = true;
		break;
	case IRQ_MODE_INTX:
		intx_status = readl(&ctrl_info->pqi_registers->legacy_intx_status);
		if (intx_status & PQI_LEGACY_INTX_PENDING)
			valid_irq = true;
		else
			valid_irq = false;
		break;
	case IRQ_MODE_NONE:
	default:
		valid_irq = false;
		break;
	}

	return valid_irq;
}

static irqreturn_t pqi_irq_handler(int irq, void *data)
{
	struct pqi_ctrl_info *ctrl_info;
	struct pqi_queue_group *queue_group;
	int num_io_responses_handled;
	int num_events_handled;

	queue_group = data;
	ctrl_info = queue_group->ctrl_info;

	if (!pqi_is_valid_irq(ctrl_info))
		return IRQ_NONE;

	num_io_responses_handled = pqi_process_io_intr(ctrl_info, queue_group);
	if (num_io_responses_handled < 0)
		goto out;

	if (irq == ctrl_info->event_irq) {
		num_events_handled = pqi_process_event_intr(ctrl_info);
		if (num_events_handled < 0)
			goto out;
	} else {
		num_events_handled = 0;
	}

	if (num_io_responses_handled + num_events_handled > 0)
		atomic_inc(&ctrl_info->num_interrupts);

	pqi_start_io(ctrl_info, queue_group, RAID_PATH, NULL);
	pqi_start_io(ctrl_info, queue_group, AIO_PATH, NULL);

out:
	return IRQ_HANDLED;
}

static int pqi_request_irqs(struct pqi_ctrl_info *ctrl_info)
{
	struct pci_dev *pci_dev = ctrl_info->pci_dev;
	int i;
	int rc;

	ctrl_info->event_irq = pci_irq_vector(pci_dev, 0);

	for (i = 0; i < ctrl_info->num_msix_vectors_enabled; i++) {
		rc = request_irq(pci_irq_vector(pci_dev, i), pqi_irq_handler, 0,
			DRIVER_NAME_SHORT, &ctrl_info->queue_groups[i]);
		if (rc) {
			dev_err(&pci_dev->dev,
				"irq %u init failed with error %d\n",
				pci_irq_vector(pci_dev, i), rc);
			return rc;
		}
		ctrl_info->num_msix_vectors_initialized++;
	}

	return 0;
}

static void pqi_free_irqs(struct pqi_ctrl_info *ctrl_info)
{
	int i;

	for (i = 0; i < ctrl_info->num_msix_vectors_initialized; i++)
		free_irq(pci_irq_vector(ctrl_info->pci_dev, i),
			&ctrl_info->queue_groups[i]);

	ctrl_info->num_msix_vectors_initialized = 0;
}

static int pqi_enable_msix_interrupts(struct pqi_ctrl_info *ctrl_info)
{
	int num_vectors_enabled;

	num_vectors_enabled = pci_alloc_irq_vectors(ctrl_info->pci_dev,
			PQI_MIN_MSIX_VECTORS, ctrl_info->num_queue_groups,
			PCI_IRQ_MSIX | PCI_IRQ_AFFINITY);
	if (num_vectors_enabled < 0) {
		dev_err(&ctrl_info->pci_dev->dev,
			"MSI-X init failed with error %d\n",
			num_vectors_enabled);
		return num_vectors_enabled;
	}

	ctrl_info->num_msix_vectors_enabled = num_vectors_enabled;
	ctrl_info->irq_mode = IRQ_MODE_MSIX;
	return 0;
}

static void pqi_disable_msix_interrupts(struct pqi_ctrl_info *ctrl_info)
{
	if (ctrl_info->num_msix_vectors_enabled) {
		pci_free_irq_vectors(ctrl_info->pci_dev);
		ctrl_info->num_msix_vectors_enabled = 0;
	}
}

static int pqi_alloc_operational_queues(struct pqi_ctrl_info *ctrl_info)
{
	unsigned int i;
	size_t alloc_length;
	size_t element_array_length_per_iq;
	size_t element_array_length_per_oq;
	void *element_array;
	void __iomem *next_queue_index;
	void *aligned_pointer;
	unsigned int num_inbound_queues;
	unsigned int num_outbound_queues;
	unsigned int num_queue_indexes;
	struct pqi_queue_group *queue_group;

	element_array_length_per_iq =
		PQI_OPERATIONAL_IQ_ELEMENT_LENGTH *
		ctrl_info->num_elements_per_iq;
	element_array_length_per_oq =
		PQI_OPERATIONAL_OQ_ELEMENT_LENGTH *
		ctrl_info->num_elements_per_oq;
	num_inbound_queues = ctrl_info->num_queue_groups * 2;
	num_outbound_queues = ctrl_info->num_queue_groups;
	num_queue_indexes = (ctrl_info->num_queue_groups * 3) + 1;

	aligned_pointer = NULL;

	for (i = 0; i < num_inbound_queues; i++) {
		aligned_pointer = PTR_ALIGN(aligned_pointer,
			PQI_QUEUE_ELEMENT_ARRAY_ALIGNMENT);
		aligned_pointer += element_array_length_per_iq;
	}

	for (i = 0; i < num_outbound_queues; i++) {
		aligned_pointer = PTR_ALIGN(aligned_pointer,
			PQI_QUEUE_ELEMENT_ARRAY_ALIGNMENT);
		aligned_pointer += element_array_length_per_oq;
	}

	aligned_pointer = PTR_ALIGN(aligned_pointer,
		PQI_QUEUE_ELEMENT_ARRAY_ALIGNMENT);
	aligned_pointer += PQI_NUM_EVENT_QUEUE_ELEMENTS *
		PQI_EVENT_OQ_ELEMENT_LENGTH;

	for (i = 0; i < num_queue_indexes; i++) {
		aligned_pointer = PTR_ALIGN(aligned_pointer,
			PQI_OPERATIONAL_INDEX_ALIGNMENT);
		aligned_pointer += sizeof(pqi_index_t);
	}

	alloc_length = (size_t)aligned_pointer +
		PQI_QUEUE_ELEMENT_ARRAY_ALIGNMENT;

	alloc_length += PQI_EXTRA_SGL_MEMORY;

	ctrl_info->queue_memory_base =
		dma_alloc_coherent(&ctrl_info->pci_dev->dev, alloc_length,
				   &ctrl_info->queue_memory_base_dma_handle,
				   GFP_KERNEL);

	if (!ctrl_info->queue_memory_base)
		return -ENOMEM;

	ctrl_info->queue_memory_length = alloc_length;

	element_array = PTR_ALIGN(ctrl_info->queue_memory_base,
		PQI_QUEUE_ELEMENT_ARRAY_ALIGNMENT);

	for (i = 0; i < ctrl_info->num_queue_groups; i++) {
		queue_group = &ctrl_info->queue_groups[i];
		queue_group->iq_element_array[RAID_PATH] = element_array;
		queue_group->iq_element_array_bus_addr[RAID_PATH] =
			ctrl_info->queue_memory_base_dma_handle +
				(element_array - ctrl_info->queue_memory_base);
		element_array += element_array_length_per_iq;
		element_array = PTR_ALIGN(element_array,
			PQI_QUEUE_ELEMENT_ARRAY_ALIGNMENT);
		queue_group->iq_element_array[AIO_PATH] = element_array;
		queue_group->iq_element_array_bus_addr[AIO_PATH] =
			ctrl_info->queue_memory_base_dma_handle +
			(element_array - ctrl_info->queue_memory_base);
		element_array += element_array_length_per_iq;
		element_array = PTR_ALIGN(element_array,
			PQI_QUEUE_ELEMENT_ARRAY_ALIGNMENT);
	}

	for (i = 0; i < ctrl_info->num_queue_groups; i++) {
		queue_group = &ctrl_info->queue_groups[i];
		queue_group->oq_element_array = element_array;
		queue_group->oq_element_array_bus_addr =
			ctrl_info->queue_memory_base_dma_handle +
			(element_array - ctrl_info->queue_memory_base);
		element_array += element_array_length_per_oq;
		element_array = PTR_ALIGN(element_array,
			PQI_QUEUE_ELEMENT_ARRAY_ALIGNMENT);
	}

	ctrl_info->event_queue.oq_element_array = element_array;
	ctrl_info->event_queue.oq_element_array_bus_addr =
		ctrl_info->queue_memory_base_dma_handle +
		(element_array - ctrl_info->queue_memory_base);
	element_array += PQI_NUM_EVENT_QUEUE_ELEMENTS *
		PQI_EVENT_OQ_ELEMENT_LENGTH;

	next_queue_index = (void __iomem *)PTR_ALIGN(element_array,
		PQI_OPERATIONAL_INDEX_ALIGNMENT);

	for (i = 0; i < ctrl_info->num_queue_groups; i++) {
		queue_group = &ctrl_info->queue_groups[i];
		queue_group->iq_ci[RAID_PATH] = next_queue_index;
		queue_group->iq_ci_bus_addr[RAID_PATH] =
			ctrl_info->queue_memory_base_dma_handle +
			(next_queue_index -
			(void __iomem *)ctrl_info->queue_memory_base);
		next_queue_index += sizeof(pqi_index_t);
		next_queue_index = PTR_ALIGN(next_queue_index,
			PQI_OPERATIONAL_INDEX_ALIGNMENT);
		queue_group->iq_ci[AIO_PATH] = next_queue_index;
		queue_group->iq_ci_bus_addr[AIO_PATH] =
			ctrl_info->queue_memory_base_dma_handle +
			(next_queue_index -
			(void __iomem *)ctrl_info->queue_memory_base);
		next_queue_index += sizeof(pqi_index_t);
		next_queue_index = PTR_ALIGN(next_queue_index,
			PQI_OPERATIONAL_INDEX_ALIGNMENT);
		queue_group->oq_pi = next_queue_index;
		queue_group->oq_pi_bus_addr =
			ctrl_info->queue_memory_base_dma_handle +
			(next_queue_index -
			(void __iomem *)ctrl_info->queue_memory_base);
		next_queue_index += sizeof(pqi_index_t);
		next_queue_index = PTR_ALIGN(next_queue_index,
			PQI_OPERATIONAL_INDEX_ALIGNMENT);
	}

	ctrl_info->event_queue.oq_pi = next_queue_index;
	ctrl_info->event_queue.oq_pi_bus_addr =
		ctrl_info->queue_memory_base_dma_handle +
		(next_queue_index -
		(void __iomem *)ctrl_info->queue_memory_base);

	return 0;
}

static void pqi_init_operational_queues(struct pqi_ctrl_info *ctrl_info)
{
	unsigned int i;
	u16 next_iq_id = PQI_MIN_OPERATIONAL_QUEUE_ID;
	u16 next_oq_id = PQI_MIN_OPERATIONAL_QUEUE_ID;

	/*
	 * Initialize the backpointers to the controller structure in
	 * each operational queue group structure.
	 */
	for (i = 0; i < ctrl_info->num_queue_groups; i++)
		ctrl_info->queue_groups[i].ctrl_info = ctrl_info;

	/*
	 * Assign IDs to all operational queues.  Note that the IDs
	 * assigned to operational IQs are independent of the IDs
	 * assigned to operational OQs.
	 */
	ctrl_info->event_queue.oq_id = next_oq_id++;
	for (i = 0; i < ctrl_info->num_queue_groups; i++) {
		ctrl_info->queue_groups[i].iq_id[RAID_PATH] = next_iq_id++;
		ctrl_info->queue_groups[i].iq_id[AIO_PATH] = next_iq_id++;
		ctrl_info->queue_groups[i].oq_id = next_oq_id++;
	}

	/*
	 * Assign MSI-X table entry indexes to all queues.  Note that the
	 * interrupt for the event queue is shared with the first queue group.
	 */
	ctrl_info->event_queue.int_msg_num = 0;
	for (i = 0; i < ctrl_info->num_queue_groups; i++)
		ctrl_info->queue_groups[i].int_msg_num = i;

	for (i = 0; i < ctrl_info->num_queue_groups; i++) {
		spin_lock_init(&ctrl_info->queue_groups[i].submit_lock[0]);
		spin_lock_init(&ctrl_info->queue_groups[i].submit_lock[1]);
		INIT_LIST_HEAD(&ctrl_info->queue_groups[i].request_list[0]);
		INIT_LIST_HEAD(&ctrl_info->queue_groups[i].request_list[1]);
	}
}

static int pqi_alloc_admin_queues(struct pqi_ctrl_info *ctrl_info)
{
	size_t alloc_length;
	struct pqi_admin_queues_aligned *admin_queues_aligned;
	struct pqi_admin_queues *admin_queues;

	alloc_length = sizeof(struct pqi_admin_queues_aligned) +
		PQI_QUEUE_ELEMENT_ARRAY_ALIGNMENT;

	ctrl_info->admin_queue_memory_base =
		dma_alloc_coherent(&ctrl_info->pci_dev->dev, alloc_length,
				   &ctrl_info->admin_queue_memory_base_dma_handle,
				   GFP_KERNEL);

	if (!ctrl_info->admin_queue_memory_base)
		return -ENOMEM;

	ctrl_info->admin_queue_memory_length = alloc_length;

	admin_queues = &ctrl_info->admin_queues;
	admin_queues_aligned = PTR_ALIGN(ctrl_info->admin_queue_memory_base,
		PQI_QUEUE_ELEMENT_ARRAY_ALIGNMENT);
	admin_queues->iq_element_array =
		&admin_queues_aligned->iq_element_array;
	admin_queues->oq_element_array =
		&admin_queues_aligned->oq_element_array;
	admin_queues->iq_ci =
		(pqi_index_t __iomem *)&admin_queues_aligned->iq_ci;
	admin_queues->oq_pi =
		(pqi_index_t __iomem *)&admin_queues_aligned->oq_pi;

	admin_queues->iq_element_array_bus_addr =
		ctrl_info->admin_queue_memory_base_dma_handle +
		(admin_queues->iq_element_array -
		ctrl_info->admin_queue_memory_base);
	admin_queues->oq_element_array_bus_addr =
		ctrl_info->admin_queue_memory_base_dma_handle +
		(admin_queues->oq_element_array -
		ctrl_info->admin_queue_memory_base);
	admin_queues->iq_ci_bus_addr =
		ctrl_info->admin_queue_memory_base_dma_handle +
		((void __iomem *)admin_queues->iq_ci -
		(void __iomem *)ctrl_info->admin_queue_memory_base);
	admin_queues->oq_pi_bus_addr =
		ctrl_info->admin_queue_memory_base_dma_handle +
		((void __iomem *)admin_queues->oq_pi -
		(void __iomem *)ctrl_info->admin_queue_memory_base);

	return 0;
}

#define PQI_ADMIN_QUEUE_CREATE_TIMEOUT_JIFFIES		PQI_HZ
#define PQI_ADMIN_QUEUE_CREATE_POLL_INTERVAL_MSECS	1

static int pqi_create_admin_queues(struct pqi_ctrl_info *ctrl_info)
{
	struct pqi_device_registers __iomem *pqi_registers;
	struct pqi_admin_queues *admin_queues;
	unsigned long timeout;
	u8 status;
	u32 reg;

	pqi_registers = ctrl_info->pqi_registers;
	admin_queues = &ctrl_info->admin_queues;

	writeq((u64)admin_queues->iq_element_array_bus_addr,
		&pqi_registers->admin_iq_element_array_addr);
	writeq((u64)admin_queues->oq_element_array_bus_addr,
		&pqi_registers->admin_oq_element_array_addr);
	writeq((u64)admin_queues->iq_ci_bus_addr,
		&pqi_registers->admin_iq_ci_addr);
	writeq((u64)admin_queues->oq_pi_bus_addr,
		&pqi_registers->admin_oq_pi_addr);

	reg = PQI_ADMIN_IQ_NUM_ELEMENTS |
		(PQI_ADMIN_OQ_NUM_ELEMENTS << 8) |
		(admin_queues->int_msg_num << 16);
	writel(reg, &pqi_registers->admin_iq_num_elements);

	writel(PQI_CREATE_ADMIN_QUEUE_PAIR,
		&pqi_registers->function_and_status_code);

	timeout = PQI_ADMIN_QUEUE_CREATE_TIMEOUT_JIFFIES + jiffies;
	while (1) {
		status = readb(&pqi_registers->function_and_status_code);
		if (status == PQI_STATUS_IDLE)
			break;
		if (time_after(jiffies, timeout))
			return -ETIMEDOUT;
		msleep(PQI_ADMIN_QUEUE_CREATE_POLL_INTERVAL_MSECS);
	}

	/*
	 * The offset registers are not initialized to the correct
	 * offsets until *after* the create admin queue pair command
	 * completes successfully.
	 */
	admin_queues->iq_pi = ctrl_info->iomem_base +
		PQI_DEVICE_REGISTERS_OFFSET +
		readq(&pqi_registers->admin_iq_pi_offset);
	admin_queues->oq_ci = ctrl_info->iomem_base +
		PQI_DEVICE_REGISTERS_OFFSET +
		readq(&pqi_registers->admin_oq_ci_offset);

	return 0;
}

static void pqi_submit_admin_request(struct pqi_ctrl_info *ctrl_info,
	struct pqi_general_admin_request *request)
{
	struct pqi_admin_queues *admin_queues;
	void *next_element;
	pqi_index_t iq_pi;

	admin_queues = &ctrl_info->admin_queues;
	iq_pi = admin_queues->iq_pi_copy;

	next_element = admin_queues->iq_element_array +
		(iq_pi * PQI_ADMIN_IQ_ELEMENT_LENGTH);

	memcpy(next_element, request, sizeof(*request));

	iq_pi = (iq_pi + 1) % PQI_ADMIN_IQ_NUM_ELEMENTS;
	admin_queues->iq_pi_copy = iq_pi;

	/*
	 * This write notifies the controller that an IU is available to be
	 * processed.
	 */
	writel(iq_pi, admin_queues->iq_pi);
}

#define PQI_ADMIN_REQUEST_TIMEOUT_SECS	60

static int pqi_poll_for_admin_response(struct pqi_ctrl_info *ctrl_info,
	struct pqi_general_admin_response *response)
{
	struct pqi_admin_queues *admin_queues;
	pqi_index_t oq_pi;
	pqi_index_t oq_ci;
	unsigned long timeout;

	admin_queues = &ctrl_info->admin_queues;
	oq_ci = admin_queues->oq_ci_copy;

	timeout = (PQI_ADMIN_REQUEST_TIMEOUT_SECS * PQI_HZ) + jiffies;

	while (1) {
		oq_pi = readl(admin_queues->oq_pi);
		if (oq_pi != oq_ci)
			break;
		if (time_after(jiffies, timeout)) {
			dev_err(&ctrl_info->pci_dev->dev,
				"timed out waiting for admin response\n");
			return -ETIMEDOUT;
		}
		if (!sis_is_firmware_running(ctrl_info))
			return -ENXIO;
		usleep_range(1000, 2000);
	}

	memcpy(response, admin_queues->oq_element_array +
		(oq_ci * PQI_ADMIN_OQ_ELEMENT_LENGTH), sizeof(*response));

	oq_ci = (oq_ci + 1) % PQI_ADMIN_OQ_NUM_ELEMENTS;
	admin_queues->oq_ci_copy = oq_ci;
	writel(oq_ci, admin_queues->oq_ci);

	return 0;
}

static void pqi_start_io(struct pqi_ctrl_info *ctrl_info,
	struct pqi_queue_group *queue_group, enum pqi_io_path path,
	struct pqi_io_request *io_request)
{
	struct pqi_io_request *next;
	void *next_element;
	pqi_index_t iq_pi;
	pqi_index_t iq_ci;
	size_t iu_length;
	unsigned long flags;
	unsigned int num_elements_needed;
	unsigned int num_elements_to_end_of_queue;
	size_t copy_count;
	struct pqi_iu_header *request;

	spin_lock_irqsave(&queue_group->submit_lock[path], flags);

	if (io_request) {
		io_request->queue_group = queue_group;
		list_add_tail(&io_request->request_list_entry,
			&queue_group->request_list[path]);
	}

	iq_pi = queue_group->iq_pi_copy[path];

	list_for_each_entry_safe(io_request, next,
		&queue_group->request_list[path], request_list_entry) {

		request = io_request->iu;

		iu_length = get_unaligned_le16(&request->iu_length) +
			PQI_REQUEST_HEADER_LENGTH;
		num_elements_needed =
			DIV_ROUND_UP(iu_length,
				PQI_OPERATIONAL_IQ_ELEMENT_LENGTH);

		iq_ci = readl(queue_group->iq_ci[path]);

		if (num_elements_needed > pqi_num_elements_free(iq_pi, iq_ci,
			ctrl_info->num_elements_per_iq))
			break;

		put_unaligned_le16(queue_group->oq_id,
			&request->response_queue_id);

		next_element = queue_group->iq_element_array[path] +
			(iq_pi * PQI_OPERATIONAL_IQ_ELEMENT_LENGTH);

		num_elements_to_end_of_queue =
			ctrl_info->num_elements_per_iq - iq_pi;

		if (num_elements_needed <= num_elements_to_end_of_queue) {
			memcpy(next_element, request, iu_length);
		} else {
			copy_count = num_elements_to_end_of_queue *
				PQI_OPERATIONAL_IQ_ELEMENT_LENGTH;
			memcpy(next_element, request, copy_count);
			memcpy(queue_group->iq_element_array[path],
				(u8 *)request + copy_count,
				iu_length - copy_count);
		}

		iq_pi = (iq_pi + num_elements_needed) %
			ctrl_info->num_elements_per_iq;

		list_del(&io_request->request_list_entry);
	}

	if (iq_pi != queue_group->iq_pi_copy[path]) {
		queue_group->iq_pi_copy[path] = iq_pi;
		/*
		 * This write notifies the controller that one or more IUs are
		 * available to be processed.
		 */
		writel(iq_pi, queue_group->iq_pi[path]);
	}

	spin_unlock_irqrestore(&queue_group->submit_lock[path], flags);
}

#define PQI_WAIT_FOR_COMPLETION_IO_TIMEOUT_SECS		10

static int pqi_wait_for_completion_io(struct pqi_ctrl_info *ctrl_info,
	struct completion *wait)
{
	int rc;

	while (1) {
		if (wait_for_completion_io_timeout(wait,
			PQI_WAIT_FOR_COMPLETION_IO_TIMEOUT_SECS * PQI_HZ)) {
			rc = 0;
			break;
		}

		pqi_check_ctrl_health(ctrl_info);
		if (pqi_ctrl_offline(ctrl_info)) {
			rc = -ENXIO;
			break;
		}
	}

	return rc;
}

static void pqi_raid_synchronous_complete(struct pqi_io_request *io_request,
	void *context)
{
	struct completion *waiting = context;

	complete(waiting);
}

static int pqi_process_raid_io_error_synchronous(
	struct pqi_raid_error_info *error_info)
{
	int rc = -EIO;

	switch (error_info->data_out_result) {
	case PQI_DATA_IN_OUT_GOOD:
		if (error_info->status == SAM_STAT_GOOD)
			rc = 0;
		break;
	case PQI_DATA_IN_OUT_UNDERFLOW:
		if (error_info->status == SAM_STAT_GOOD ||
			error_info->status == SAM_STAT_CHECK_CONDITION)
			rc = 0;
		break;
	case PQI_DATA_IN_OUT_ABORTED:
		rc = PQI_CMD_STATUS_ABORTED;
		break;
	}

	return rc;
}

static inline bool pqi_is_blockable_request(struct pqi_iu_header *request)
{
	return (request->driver_flags & PQI_DRIVER_NONBLOCKABLE_REQUEST) == 0;
}

static int pqi_submit_raid_request_synchronous(struct pqi_ctrl_info *ctrl_info,
	struct pqi_iu_header *request, unsigned int flags,
	struct pqi_raid_error_info *error_info)
{
	int rc = 0;
	struct pqi_io_request *io_request;
	size_t iu_length;
	DECLARE_COMPLETION_ONSTACK(wait);

	if (flags & PQI_SYNC_FLAGS_INTERRUPTABLE) {
		if (down_interruptible(&ctrl_info->sync_request_sem))
			return -ERESTARTSYS;
	} else {
		down(&ctrl_info->sync_request_sem);
	}

	pqi_ctrl_busy(ctrl_info);
	/*
	 * Wait for other admin queue updates such as;
	 * config table changes, OFA memory updates, ...
	 */
	if (pqi_is_blockable_request(request))
		pqi_wait_if_ctrl_blocked(ctrl_info);

	if (pqi_ctrl_offline(ctrl_info)) {
		rc = -ENXIO;
		goto out;
	}

	io_request = pqi_alloc_io_request(ctrl_info);

	put_unaligned_le16(io_request->index,
		&(((struct pqi_raid_path_request *)request)->request_id));

	if (request->iu_type == PQI_REQUEST_IU_RAID_PATH_IO)
		((struct pqi_raid_path_request *)request)->error_index =
			((struct pqi_raid_path_request *)request)->request_id;

	iu_length = get_unaligned_le16(&request->iu_length) +
		PQI_REQUEST_HEADER_LENGTH;
	memcpy(io_request->iu, request, iu_length);

	io_request->io_complete_callback = pqi_raid_synchronous_complete;
	io_request->context = &wait;

	pqi_start_io(ctrl_info, &ctrl_info->queue_groups[PQI_DEFAULT_QUEUE_GROUP], RAID_PATH,
		io_request);

	pqi_wait_for_completion_io(ctrl_info, &wait);

	if (error_info) {
		if (io_request->error_info)
			memcpy(error_info, io_request->error_info, sizeof(*error_info));
		else
			memset(error_info, 0, sizeof(*error_info));
	} else if (rc == 0 && io_request->error_info) {
		rc = pqi_process_raid_io_error_synchronous(io_request->error_info);
	}

	pqi_free_io_request(io_request);

out:
	pqi_ctrl_unbusy(ctrl_info);
	up(&ctrl_info->sync_request_sem);

	return rc;
}

static int pqi_validate_admin_response(
	struct pqi_general_admin_response *response, u8 expected_function_code)
{
	if (response->header.iu_type != PQI_RESPONSE_IU_GENERAL_ADMIN)
		return -EINVAL;

	if (get_unaligned_le16(&response->header.iu_length) !=
		PQI_GENERAL_ADMIN_IU_LENGTH)
		return -EINVAL;

	if (response->function_code != expected_function_code)
		return -EINVAL;

	if (response->status != PQI_GENERAL_ADMIN_STATUS_SUCCESS)
		return -EINVAL;

	return 0;
}

static int pqi_submit_admin_request_synchronous(
	struct pqi_ctrl_info *ctrl_info,
	struct pqi_general_admin_request *request,
	struct pqi_general_admin_response *response)
{
	int rc;

	pqi_submit_admin_request(ctrl_info, request);

	rc = pqi_poll_for_admin_response(ctrl_info, response);

	if (rc == 0)
		rc = pqi_validate_admin_response(response, request->function_code);

	return rc;
}

static int pqi_report_device_capability(struct pqi_ctrl_info *ctrl_info)
{
	int rc;
	struct pqi_general_admin_request request;
	struct pqi_general_admin_response response;
	struct pqi_device_capability *capability;
	struct pqi_iu_layer_descriptor *sop_iu_layer_descriptor;

	capability = kmalloc(sizeof(*capability), GFP_KERNEL);
	if (!capability)
		return -ENOMEM;

	memset(&request, 0, sizeof(request));

	request.header.iu_type = PQI_REQUEST_IU_GENERAL_ADMIN;
	put_unaligned_le16(PQI_GENERAL_ADMIN_IU_LENGTH,
		&request.header.iu_length);
	request.function_code =
		PQI_GENERAL_ADMIN_FUNCTION_REPORT_DEVICE_CAPABILITY;
	put_unaligned_le32(sizeof(*capability),
		&request.data.report_device_capability.buffer_length);

	rc = pqi_map_single(ctrl_info->pci_dev,
		&request.data.report_device_capability.sg_descriptor,
		capability, sizeof(*capability),
		DMA_FROM_DEVICE);
	if (rc)
		goto out;

	rc = pqi_submit_admin_request_synchronous(ctrl_info, &request, &response);

	pqi_pci_unmap(ctrl_info->pci_dev,
		&request.data.report_device_capability.sg_descriptor, 1,
		DMA_FROM_DEVICE);

	if (rc)
		goto out;

	if (response.status != PQI_GENERAL_ADMIN_STATUS_SUCCESS) {
		rc = -EIO;
		goto out;
	}

	ctrl_info->max_inbound_queues =
		get_unaligned_le16(&capability->max_inbound_queues);
	ctrl_info->max_elements_per_iq =
		get_unaligned_le16(&capability->max_elements_per_iq);
	ctrl_info->max_iq_element_length =
		get_unaligned_le16(&capability->max_iq_element_length)
		* 16;
	ctrl_info->max_outbound_queues =
		get_unaligned_le16(&capability->max_outbound_queues);
	ctrl_info->max_elements_per_oq =
		get_unaligned_le16(&capability->max_elements_per_oq);
	ctrl_info->max_oq_element_length =
		get_unaligned_le16(&capability->max_oq_element_length)
		* 16;

	sop_iu_layer_descriptor =
		&capability->iu_layer_descriptors[PQI_PROTOCOL_SOP];

	ctrl_info->max_inbound_iu_length_per_firmware =
		get_unaligned_le16(
			&sop_iu_layer_descriptor->max_inbound_iu_length);
	ctrl_info->inbound_spanning_supported =
		sop_iu_layer_descriptor->inbound_spanning_supported;
	ctrl_info->outbound_spanning_supported =
		sop_iu_layer_descriptor->outbound_spanning_supported;

out:
	kfree(capability);

	return rc;
}

static int pqi_validate_device_capability(struct pqi_ctrl_info *ctrl_info)
{
	if (ctrl_info->max_iq_element_length <
		PQI_OPERATIONAL_IQ_ELEMENT_LENGTH) {
		dev_err(&ctrl_info->pci_dev->dev,
			"max. inbound queue element length of %d is less than the required length of %d\n",
			ctrl_info->max_iq_element_length,
			PQI_OPERATIONAL_IQ_ELEMENT_LENGTH);
		return -EINVAL;
	}

	if (ctrl_info->max_oq_element_length <
		PQI_OPERATIONAL_OQ_ELEMENT_LENGTH) {
		dev_err(&ctrl_info->pci_dev->dev,
			"max. outbound queue element length of %d is less than the required length of %d\n",
			ctrl_info->max_oq_element_length,
			PQI_OPERATIONAL_OQ_ELEMENT_LENGTH);
		return -EINVAL;
	}

	if (ctrl_info->max_inbound_iu_length_per_firmware <
		PQI_OPERATIONAL_IQ_ELEMENT_LENGTH) {
		dev_err(&ctrl_info->pci_dev->dev,
			"max. inbound IU length of %u is less than the min. required length of %d\n",
			ctrl_info->max_inbound_iu_length_per_firmware,
			PQI_OPERATIONAL_IQ_ELEMENT_LENGTH);
		return -EINVAL;
	}

	if (!ctrl_info->inbound_spanning_supported) {
		dev_err(&ctrl_info->pci_dev->dev,
			"the controller does not support inbound spanning\n");
		return -EINVAL;
	}

	if (ctrl_info->outbound_spanning_supported) {
		dev_err(&ctrl_info->pci_dev->dev,
			"the controller supports outbound spanning but this driver does not\n");
		return -EINVAL;
	}

	return 0;
}

static int pqi_create_event_queue(struct pqi_ctrl_info *ctrl_info)
{
	int rc;
	struct pqi_event_queue *event_queue;
	struct pqi_general_admin_request request;
	struct pqi_general_admin_response response;

	event_queue = &ctrl_info->event_queue;

	/*
	 * Create OQ (Outbound Queue - device to host queue) to dedicate
	 * to events.
	 */
	memset(&request, 0, sizeof(request));
	request.header.iu_type = PQI_REQUEST_IU_GENERAL_ADMIN;
	put_unaligned_le16(PQI_GENERAL_ADMIN_IU_LENGTH,
		&request.header.iu_length);
	request.function_code = PQI_GENERAL_ADMIN_FUNCTION_CREATE_OQ;
	put_unaligned_le16(event_queue->oq_id,
		&request.data.create_operational_oq.queue_id);
	put_unaligned_le64((u64)event_queue->oq_element_array_bus_addr,
		&request.data.create_operational_oq.element_array_addr);
	put_unaligned_le64((u64)event_queue->oq_pi_bus_addr,
		&request.data.create_operational_oq.pi_addr);
	put_unaligned_le16(PQI_NUM_EVENT_QUEUE_ELEMENTS,
		&request.data.create_operational_oq.num_elements);
	put_unaligned_le16(PQI_EVENT_OQ_ELEMENT_LENGTH / 16,
		&request.data.create_operational_oq.element_length);
	request.data.create_operational_oq.queue_protocol = PQI_PROTOCOL_SOP;
	put_unaligned_le16(event_queue->int_msg_num,
		&request.data.create_operational_oq.int_msg_num);

	rc = pqi_submit_admin_request_synchronous(ctrl_info, &request,
		&response);
	if (rc)
		return rc;

	event_queue->oq_ci = ctrl_info->iomem_base +
		PQI_DEVICE_REGISTERS_OFFSET +
		get_unaligned_le64(
			&response.data.create_operational_oq.oq_ci_offset);

	return 0;
}

static int pqi_create_queue_group(struct pqi_ctrl_info *ctrl_info,
	unsigned int group_number)
{
	int rc;
	struct pqi_queue_group *queue_group;
	struct pqi_general_admin_request request;
	struct pqi_general_admin_response response;

	queue_group = &ctrl_info->queue_groups[group_number];

	/*
	 * Create IQ (Inbound Queue - host to device queue) for
	 * RAID path.
	 */
	memset(&request, 0, sizeof(request));
	request.header.iu_type = PQI_REQUEST_IU_GENERAL_ADMIN;
	put_unaligned_le16(PQI_GENERAL_ADMIN_IU_LENGTH,
		&request.header.iu_length);
	request.function_code = PQI_GENERAL_ADMIN_FUNCTION_CREATE_IQ;
	put_unaligned_le16(queue_group->iq_id[RAID_PATH],
		&request.data.create_operational_iq.queue_id);
	put_unaligned_le64(
		(u64)queue_group->iq_element_array_bus_addr[RAID_PATH],
		&request.data.create_operational_iq.element_array_addr);
	put_unaligned_le64((u64)queue_group->iq_ci_bus_addr[RAID_PATH],
		&request.data.create_operational_iq.ci_addr);
	put_unaligned_le16(ctrl_info->num_elements_per_iq,
		&request.data.create_operational_iq.num_elements);
	put_unaligned_le16(PQI_OPERATIONAL_IQ_ELEMENT_LENGTH / 16,
		&request.data.create_operational_iq.element_length);
	request.data.create_operational_iq.queue_protocol = PQI_PROTOCOL_SOP;

	rc = pqi_submit_admin_request_synchronous(ctrl_info, &request,
		&response);
	if (rc) {
		dev_err(&ctrl_info->pci_dev->dev,
			"error creating inbound RAID queue\n");
		return rc;
	}

	queue_group->iq_pi[RAID_PATH] = ctrl_info->iomem_base +
		PQI_DEVICE_REGISTERS_OFFSET +
		get_unaligned_le64(
			&response.data.create_operational_iq.iq_pi_offset);

	/*
	 * Create IQ (Inbound Queue - host to device queue) for
	 * Advanced I/O (AIO) path.
	 */
	memset(&request, 0, sizeof(request));
	request.header.iu_type = PQI_REQUEST_IU_GENERAL_ADMIN;
	put_unaligned_le16(PQI_GENERAL_ADMIN_IU_LENGTH,
		&request.header.iu_length);
	request.function_code = PQI_GENERAL_ADMIN_FUNCTION_CREATE_IQ;
	put_unaligned_le16(queue_group->iq_id[AIO_PATH],
		&request.data.create_operational_iq.queue_id);
	put_unaligned_le64((u64)queue_group->
		iq_element_array_bus_addr[AIO_PATH],
		&request.data.create_operational_iq.element_array_addr);
	put_unaligned_le64((u64)queue_group->iq_ci_bus_addr[AIO_PATH],
		&request.data.create_operational_iq.ci_addr);
	put_unaligned_le16(ctrl_info->num_elements_per_iq,
		&request.data.create_operational_iq.num_elements);
	put_unaligned_le16(PQI_OPERATIONAL_IQ_ELEMENT_LENGTH / 16,
		&request.data.create_operational_iq.element_length);
	request.data.create_operational_iq.queue_protocol = PQI_PROTOCOL_SOP;

	rc = pqi_submit_admin_request_synchronous(ctrl_info, &request,
		&response);
	if (rc) {
		dev_err(&ctrl_info->pci_dev->dev,
			"error creating inbound AIO queue\n");
		return rc;
	}

	queue_group->iq_pi[AIO_PATH] = ctrl_info->iomem_base +
		PQI_DEVICE_REGISTERS_OFFSET +
		get_unaligned_le64(
			&response.data.create_operational_iq.iq_pi_offset);

	/*
	 * Designate the 2nd IQ as the AIO path.  By default, all IQs are
	 * assumed to be for RAID path I/O unless we change the queue's
	 * property.
	 */
	memset(&request, 0, sizeof(request));
	request.header.iu_type = PQI_REQUEST_IU_GENERAL_ADMIN;
	put_unaligned_le16(PQI_GENERAL_ADMIN_IU_LENGTH,
		&request.header.iu_length);
	request.function_code = PQI_GENERAL_ADMIN_FUNCTION_CHANGE_IQ_PROPERTY;
	put_unaligned_le16(queue_group->iq_id[AIO_PATH],
		&request.data.change_operational_iq_properties.queue_id);
	put_unaligned_le32(PQI_IQ_PROPERTY_IS_AIO_QUEUE,
		&request.data.change_operational_iq_properties.vendor_specific);

	rc = pqi_submit_admin_request_synchronous(ctrl_info, &request,
		&response);
	if (rc) {
		dev_err(&ctrl_info->pci_dev->dev,
			"error changing queue property\n");
		return rc;
	}

	/*
	 * Create OQ (Outbound Queue - device to host queue).
	 */
	memset(&request, 0, sizeof(request));
	request.header.iu_type = PQI_REQUEST_IU_GENERAL_ADMIN;
	put_unaligned_le16(PQI_GENERAL_ADMIN_IU_LENGTH,
		&request.header.iu_length);
	request.function_code = PQI_GENERAL_ADMIN_FUNCTION_CREATE_OQ;
	put_unaligned_le16(queue_group->oq_id,
		&request.data.create_operational_oq.queue_id);
	put_unaligned_le64((u64)queue_group->oq_element_array_bus_addr,
		&request.data.create_operational_oq.element_array_addr);
	put_unaligned_le64((u64)queue_group->oq_pi_bus_addr,
		&request.data.create_operational_oq.pi_addr);
	put_unaligned_le16(ctrl_info->num_elements_per_oq,
		&request.data.create_operational_oq.num_elements);
	put_unaligned_le16(PQI_OPERATIONAL_OQ_ELEMENT_LENGTH / 16,
		&request.data.create_operational_oq.element_length);
	request.data.create_operational_oq.queue_protocol = PQI_PROTOCOL_SOP;
	put_unaligned_le16(queue_group->int_msg_num,
		&request.data.create_operational_oq.int_msg_num);

	rc = pqi_submit_admin_request_synchronous(ctrl_info, &request,
		&response);
	if (rc) {
		dev_err(&ctrl_info->pci_dev->dev,
			"error creating outbound queue\n");
		return rc;
	}

	queue_group->oq_ci = ctrl_info->iomem_base +
		PQI_DEVICE_REGISTERS_OFFSET +
		get_unaligned_le64(
			&response.data.create_operational_oq.oq_ci_offset);

	return 0;
}

static int pqi_create_queues(struct pqi_ctrl_info *ctrl_info)
{
	int rc;
	unsigned int i;

	rc = pqi_create_event_queue(ctrl_info);
	if (rc) {
		dev_err(&ctrl_info->pci_dev->dev,
			"error creating event queue\n");
		return rc;
	}

	for (i = 0; i < ctrl_info->num_queue_groups; i++) {
		rc = pqi_create_queue_group(ctrl_info, i);
		if (rc) {
			dev_err(&ctrl_info->pci_dev->dev,
				"error creating queue group number %u/%u\n",
				i, ctrl_info->num_queue_groups);
			return rc;
		}
	}

	return 0;
}

#define PQI_REPORT_EVENT_CONFIG_BUFFER_LENGTH	\
	(offsetof(struct pqi_event_config, descriptors) + \
	(PQI_MAX_EVENT_DESCRIPTORS * sizeof(struct pqi_event_descriptor)))

static int pqi_configure_events(struct pqi_ctrl_info *ctrl_info,
	bool enable_events)
{
	int rc;
	unsigned int i;
	struct pqi_event_config *event_config;
	struct pqi_event_descriptor *event_descriptor;
	struct pqi_general_management_request request;

	event_config = kmalloc(PQI_REPORT_EVENT_CONFIG_BUFFER_LENGTH,
		GFP_KERNEL);
	if (!event_config)
		return -ENOMEM;

	memset(&request, 0, sizeof(request));

	request.header.iu_type = PQI_REQUEST_IU_REPORT_VENDOR_EVENT_CONFIG;
	put_unaligned_le16(offsetof(struct pqi_general_management_request,
		data.report_event_configuration.sg_descriptors[1]) -
		PQI_REQUEST_HEADER_LENGTH, &request.header.iu_length);
	put_unaligned_le32(PQI_REPORT_EVENT_CONFIG_BUFFER_LENGTH,
		&request.data.report_event_configuration.buffer_length);

	rc = pqi_map_single(ctrl_info->pci_dev,
		request.data.report_event_configuration.sg_descriptors,
		event_config, PQI_REPORT_EVENT_CONFIG_BUFFER_LENGTH,
		DMA_FROM_DEVICE);
	if (rc)
		goto out;

	rc = pqi_submit_raid_request_synchronous(ctrl_info, &request.header, 0, NULL);

	pqi_pci_unmap(ctrl_info->pci_dev,
		request.data.report_event_configuration.sg_descriptors, 1,
		DMA_FROM_DEVICE);

	if (rc)
		goto out;

	for (i = 0; i < event_config->num_event_descriptors; i++) {
		event_descriptor = &event_config->descriptors[i];
		if (enable_events &&
			pqi_is_supported_event(event_descriptor->event_type))
				put_unaligned_le16(ctrl_info->event_queue.oq_id,
					&event_descriptor->oq_id);
		else
			put_unaligned_le16(0, &event_descriptor->oq_id);
	}

	memset(&request, 0, sizeof(request));

	request.header.iu_type = PQI_REQUEST_IU_SET_VENDOR_EVENT_CONFIG;
	put_unaligned_le16(offsetof(struct pqi_general_management_request,
		data.report_event_configuration.sg_descriptors[1]) -
		PQI_REQUEST_HEADER_LENGTH, &request.header.iu_length);
	put_unaligned_le32(PQI_REPORT_EVENT_CONFIG_BUFFER_LENGTH,
		&request.data.report_event_configuration.buffer_length);

	rc = pqi_map_single(ctrl_info->pci_dev,
		request.data.report_event_configuration.sg_descriptors,
		event_config, PQI_REPORT_EVENT_CONFIG_BUFFER_LENGTH,
		DMA_TO_DEVICE);
	if (rc)
		goto out;

	rc = pqi_submit_raid_request_synchronous(ctrl_info, &request.header, 0, NULL);

	pqi_pci_unmap(ctrl_info->pci_dev,
		request.data.report_event_configuration.sg_descriptors, 1,
		DMA_TO_DEVICE);

out:
	kfree(event_config);

	return rc;
}

static inline int pqi_enable_events(struct pqi_ctrl_info *ctrl_info)
{
	return pqi_configure_events(ctrl_info, true);
}

static void pqi_free_all_io_requests(struct pqi_ctrl_info *ctrl_info)
{
	unsigned int i;
	struct device *dev;
	size_t sg_chain_buffer_length;
	struct pqi_io_request *io_request;

	if (!ctrl_info->io_request_pool)
		return;

	dev = &ctrl_info->pci_dev->dev;
	sg_chain_buffer_length = ctrl_info->sg_chain_buffer_length;
	io_request = ctrl_info->io_request_pool;

	for (i = 0; i < ctrl_info->max_io_slots; i++) {
		kfree(io_request->iu);
		if (!io_request->sg_chain_buffer)
			break;
		dma_free_coherent(dev, sg_chain_buffer_length,
			io_request->sg_chain_buffer,
			io_request->sg_chain_buffer_dma_handle);
		io_request++;
	}

	kfree(ctrl_info->io_request_pool);
	ctrl_info->io_request_pool = NULL;
}

static inline int pqi_alloc_error_buffer(struct pqi_ctrl_info *ctrl_info)
{
	ctrl_info->error_buffer = dma_alloc_coherent(&ctrl_info->pci_dev->dev,
				     ctrl_info->error_buffer_length,
				     &ctrl_info->error_buffer_dma_handle,
				     GFP_KERNEL);
	if (!ctrl_info->error_buffer)
		return -ENOMEM;

	return 0;
}

static int pqi_alloc_io_resources(struct pqi_ctrl_info *ctrl_info)
{
	unsigned int i;
	void *sg_chain_buffer;
	size_t sg_chain_buffer_length;
	dma_addr_t sg_chain_buffer_dma_handle;
	struct device *dev;
	struct pqi_io_request *io_request;

	ctrl_info->io_request_pool = kcalloc(ctrl_info->max_io_slots,
		sizeof(ctrl_info->io_request_pool[0]), GFP_KERNEL);

	if (!ctrl_info->io_request_pool) {
		dev_err(&ctrl_info->pci_dev->dev,
			"failed to allocate I/O request pool\n");
		goto error;
	}

	dev = &ctrl_info->pci_dev->dev;
	sg_chain_buffer_length = ctrl_info->sg_chain_buffer_length;
	io_request = ctrl_info->io_request_pool;

	for (i = 0; i < ctrl_info->max_io_slots; i++) {
		io_request->iu = kmalloc(ctrl_info->max_inbound_iu_length, GFP_KERNEL);

		if (!io_request->iu) {
			dev_err(&ctrl_info->pci_dev->dev,
				"failed to allocate IU buffers\n");
			goto error;
		}

		sg_chain_buffer = dma_alloc_coherent(dev,
			sg_chain_buffer_length, &sg_chain_buffer_dma_handle,
			GFP_KERNEL);

		if (!sg_chain_buffer) {
			dev_err(&ctrl_info->pci_dev->dev,
				"failed to allocate PQI scatter-gather chain buffers\n");
			goto error;
		}

		io_request->index = i;
		io_request->sg_chain_buffer = sg_chain_buffer;
		io_request->sg_chain_buffer_dma_handle = sg_chain_buffer_dma_handle;
		io_request++;
	}

	return 0;

error:
	pqi_free_all_io_requests(ctrl_info);

	return -ENOMEM;
}

/*
 * Calculate required resources that are sized based on max. outstanding
 * requests and max. transfer size.
 */

static void pqi_calculate_io_resources(struct pqi_ctrl_info *ctrl_info)
{
	u32 max_transfer_size;
	u32 max_sg_entries;

	ctrl_info->scsi_ml_can_queue =
		ctrl_info->max_outstanding_requests - PQI_RESERVED_IO_SLOTS;
	ctrl_info->max_io_slots = ctrl_info->max_outstanding_requests;

	ctrl_info->error_buffer_length =
		ctrl_info->max_io_slots * PQI_ERROR_BUFFER_ELEMENT_LENGTH;

	if (reset_devices)
		max_transfer_size = min(ctrl_info->max_transfer_size,
			PQI_MAX_TRANSFER_SIZE_KDUMP);
	else
		max_transfer_size = min(ctrl_info->max_transfer_size,
			PQI_MAX_TRANSFER_SIZE);

	max_sg_entries = max_transfer_size / PAGE_SIZE;

	/* +1 to cover when the buffer is not page-aligned. */
	max_sg_entries++;

	max_sg_entries = min(ctrl_info->max_sg_entries, max_sg_entries);

	max_transfer_size = (max_sg_entries - 1) * PAGE_SIZE;

	ctrl_info->sg_chain_buffer_length =
		(max_sg_entries * sizeof(struct pqi_sg_descriptor)) +
		PQI_EXTRA_SGL_MEMORY;
	ctrl_info->sg_tablesize = max_sg_entries;
	ctrl_info->max_sectors = max_transfer_size / 512;
}

static void pqi_calculate_queue_resources(struct pqi_ctrl_info *ctrl_info)
{
	int num_queue_groups;
	u16 num_elements_per_iq;
	u16 num_elements_per_oq;

	if (reset_devices) {
		num_queue_groups = 1;
	} else {
		int num_cpus;
		int max_queue_groups;

		max_queue_groups = min(ctrl_info->max_inbound_queues / 2,
			ctrl_info->max_outbound_queues - 1);
		max_queue_groups = min(max_queue_groups, PQI_MAX_QUEUE_GROUPS);

		num_cpus = num_online_cpus();
		num_queue_groups = min(num_cpus, ctrl_info->max_msix_vectors);
		num_queue_groups = min(num_queue_groups, max_queue_groups);
	}

	ctrl_info->num_queue_groups = num_queue_groups;
	ctrl_info->max_hw_queue_index = num_queue_groups - 1;

	/*
	 * Make sure that the max. inbound IU length is an even multiple
	 * of our inbound element length.
	 */
	ctrl_info->max_inbound_iu_length =
		(ctrl_info->max_inbound_iu_length_per_firmware /
		PQI_OPERATIONAL_IQ_ELEMENT_LENGTH) *
		PQI_OPERATIONAL_IQ_ELEMENT_LENGTH;

	num_elements_per_iq =
		(ctrl_info->max_inbound_iu_length /
		PQI_OPERATIONAL_IQ_ELEMENT_LENGTH);

	/* Add one because one element in each queue is unusable. */
	num_elements_per_iq++;

	num_elements_per_iq = min(num_elements_per_iq,
		ctrl_info->max_elements_per_iq);

	num_elements_per_oq = ((num_elements_per_iq - 1) * 2) + 1;
	num_elements_per_oq = min(num_elements_per_oq,
		ctrl_info->max_elements_per_oq);

	ctrl_info->num_elements_per_iq = num_elements_per_iq;
	ctrl_info->num_elements_per_oq = num_elements_per_oq;

	ctrl_info->max_sg_per_iu =
		((ctrl_info->max_inbound_iu_length -
		PQI_OPERATIONAL_IQ_ELEMENT_LENGTH) /
		sizeof(struct pqi_sg_descriptor)) +
		PQI_MAX_EMBEDDED_SG_DESCRIPTORS;

	ctrl_info->max_sg_per_r56_iu =
		((ctrl_info->max_inbound_iu_length -
		PQI_OPERATIONAL_IQ_ELEMENT_LENGTH) /
		sizeof(struct pqi_sg_descriptor)) +
		PQI_MAX_EMBEDDED_R56_SG_DESCRIPTORS;
}

static inline void pqi_set_sg_descriptor(struct pqi_sg_descriptor *sg_descriptor,
	struct scatterlist *sg)
{
	u64 address = (u64)sg_dma_address(sg);
	unsigned int length = sg_dma_len(sg);

	put_unaligned_le64(address, &sg_descriptor->address);
	put_unaligned_le32(length, &sg_descriptor->length);
	put_unaligned_le32(0, &sg_descriptor->flags);
}

static unsigned int pqi_build_sg_list(struct pqi_sg_descriptor *sg_descriptor,
	struct scatterlist *sg, int sg_count, struct pqi_io_request *io_request,
	int max_sg_per_iu, bool *chained)
{
	int i;
	unsigned int num_sg_in_iu;

	*chained = false;
	i = 0;
	num_sg_in_iu = 0;
	max_sg_per_iu--;	/* Subtract 1 to leave room for chain marker. */

	while (1) {
		pqi_set_sg_descriptor(sg_descriptor, sg);
		if (!*chained)
			num_sg_in_iu++;
		i++;
		if (i == sg_count)
			break;
		sg_descriptor++;
		if (i == max_sg_per_iu) {
			put_unaligned_le64((u64)io_request->sg_chain_buffer_dma_handle,
				&sg_descriptor->address);
			put_unaligned_le32((sg_count - num_sg_in_iu) * sizeof(*sg_descriptor),
				&sg_descriptor->length);
			put_unaligned_le32(CISS_SG_CHAIN, &sg_descriptor->flags);
			*chained = true;
			num_sg_in_iu++;
			sg_descriptor = io_request->sg_chain_buffer;
		}
		sg = sg_next(sg);
	}

	put_unaligned_le32(CISS_SG_LAST, &sg_descriptor->flags);

	return num_sg_in_iu;
}

static int pqi_build_raid_sg_list(struct pqi_ctrl_info *ctrl_info,
	struct pqi_raid_path_request *request, struct scsi_cmnd *scmd,
	struct pqi_io_request *io_request)
{
	u16 iu_length;
	int sg_count;
	bool chained;
	unsigned int num_sg_in_iu;
	struct scatterlist *sg;
	struct pqi_sg_descriptor *sg_descriptor;

	sg_count = scsi_dma_map(scmd);
	if (sg_count < 0)
		return sg_count;

	iu_length = offsetof(struct pqi_raid_path_request, sg_descriptors) -
		PQI_REQUEST_HEADER_LENGTH;

	if (sg_count == 0)
		goto out;

	sg = scsi_sglist(scmd);
	sg_descriptor = request->sg_descriptors;

	num_sg_in_iu = pqi_build_sg_list(sg_descriptor, sg, sg_count, io_request,
		ctrl_info->max_sg_per_iu, &chained);

	request->partial = chained;
	iu_length += num_sg_in_iu * sizeof(*sg_descriptor);

out:
	put_unaligned_le16(iu_length, &request->header.iu_length);

	return 0;
}

static int pqi_build_aio_r1_sg_list(struct pqi_ctrl_info *ctrl_info,
	struct pqi_aio_r1_path_request *request, struct scsi_cmnd *scmd,
	struct pqi_io_request *io_request)
{
	u16 iu_length;
	int sg_count;
	bool chained;
	unsigned int num_sg_in_iu;
	struct scatterlist *sg;
	struct pqi_sg_descriptor *sg_descriptor;

	sg_count = scsi_dma_map(scmd);
	if (sg_count < 0)
		return sg_count;

	iu_length = offsetof(struct pqi_aio_r1_path_request, sg_descriptors) -
		PQI_REQUEST_HEADER_LENGTH;
	num_sg_in_iu = 0;

	if (sg_count == 0)
		goto out;

	sg = scsi_sglist(scmd);
	sg_descriptor = request->sg_descriptors;

	num_sg_in_iu = pqi_build_sg_list(sg_descriptor, sg, sg_count, io_request,
		ctrl_info->max_sg_per_iu, &chained);

	request->partial = chained;
	iu_length += num_sg_in_iu * sizeof(*sg_descriptor);

out:
	put_unaligned_le16(iu_length, &request->header.iu_length);
	request->num_sg_descriptors = num_sg_in_iu;

	return 0;
}

static int pqi_build_aio_r56_sg_list(struct pqi_ctrl_info *ctrl_info,
	struct pqi_aio_r56_path_request *request, struct scsi_cmnd *scmd,
	struct pqi_io_request *io_request)
{
	u16 iu_length;
	int sg_count;
	bool chained;
	unsigned int num_sg_in_iu;
	struct scatterlist *sg;
	struct pqi_sg_descriptor *sg_descriptor;

	sg_count = scsi_dma_map(scmd);
	if (sg_count < 0)
		return sg_count;

	iu_length = offsetof(struct pqi_aio_r56_path_request, sg_descriptors) -
		PQI_REQUEST_HEADER_LENGTH;
	num_sg_in_iu = 0;

	if (sg_count != 0) {
		sg = scsi_sglist(scmd);
		sg_descriptor = request->sg_descriptors;

		num_sg_in_iu = pqi_build_sg_list(sg_descriptor, sg, sg_count, io_request,
			ctrl_info->max_sg_per_r56_iu, &chained);

		request->partial = chained;
		iu_length += num_sg_in_iu * sizeof(*sg_descriptor);
	}

	put_unaligned_le16(iu_length, &request->header.iu_length);
	request->num_sg_descriptors = num_sg_in_iu;

	return 0;
}

static int pqi_build_aio_sg_list(struct pqi_ctrl_info *ctrl_info,
	struct pqi_aio_path_request *request, struct scsi_cmnd *scmd,
	struct pqi_io_request *io_request)
{
	u16 iu_length;
	int sg_count;
	bool chained;
	unsigned int num_sg_in_iu;
	struct scatterlist *sg;
	struct pqi_sg_descriptor *sg_descriptor;

	sg_count = scsi_dma_map(scmd);
	if (sg_count < 0)
		return sg_count;

	iu_length = offsetof(struct pqi_aio_path_request, sg_descriptors) -
		PQI_REQUEST_HEADER_LENGTH;
	num_sg_in_iu = 0;

	if (sg_count == 0)
		goto out;

	sg = scsi_sglist(scmd);
	sg_descriptor = request->sg_descriptors;

	num_sg_in_iu = pqi_build_sg_list(sg_descriptor, sg, sg_count, io_request,
		ctrl_info->max_sg_per_iu, &chained);

	request->partial = chained;
	iu_length += num_sg_in_iu * sizeof(*sg_descriptor);

out:
	put_unaligned_le16(iu_length, &request->header.iu_length);
	request->num_sg_descriptors = num_sg_in_iu;

	return 0;
}

static void pqi_raid_io_complete(struct pqi_io_request *io_request,
	void *context)
{
	struct scsi_cmnd *scmd;

	scmd = io_request->scmd;
	pqi_free_io_request(io_request);
	scsi_dma_unmap(scmd);
	pqi_scsi_done(scmd);
}

static int pqi_raid_submit_scsi_cmd_with_io_request(
	struct pqi_ctrl_info *ctrl_info, struct pqi_io_request *io_request,
	struct pqi_scsi_dev *device, struct scsi_cmnd *scmd,
	struct pqi_queue_group *queue_group)
{
	int rc;
	size_t cdb_length;
	struct pqi_raid_path_request *request;

	io_request->io_complete_callback = pqi_raid_io_complete;
	io_request->scmd = scmd;

	request = io_request->iu;
	memset(request, 0, offsetof(struct pqi_raid_path_request, sg_descriptors));

	request->header.iu_type = PQI_REQUEST_IU_RAID_PATH_IO;
	put_unaligned_le32(scsi_bufflen(scmd), &request->buffer_length);
	request->task_attribute = SOP_TASK_ATTRIBUTE_SIMPLE;
	put_unaligned_le16(io_request->index, &request->request_id);
	request->error_index = request->request_id;
	memcpy(request->lun_number, device->scsi3addr, sizeof(request->lun_number));

	cdb_length = min_t(size_t, scmd->cmd_len, sizeof(request->cdb));
	memcpy(request->cdb, scmd->cmnd, cdb_length);

	switch (cdb_length) {
	case 6:
	case 10:
	case 12:
	case 16:
		request->additional_cdb_bytes_usage = SOP_ADDITIONAL_CDB_BYTES_0;
		break;
	case 20:
		request->additional_cdb_bytes_usage = SOP_ADDITIONAL_CDB_BYTES_4;
		break;
	case 24:
		request->additional_cdb_bytes_usage = SOP_ADDITIONAL_CDB_BYTES_8;
		break;
	case 28:
		request->additional_cdb_bytes_usage = SOP_ADDITIONAL_CDB_BYTES_12;
		break;
	case 32:
	default:
		request->additional_cdb_bytes_usage = SOP_ADDITIONAL_CDB_BYTES_16;
		break;
	}

	switch (scmd->sc_data_direction) {
	case DMA_TO_DEVICE:
		request->data_direction = SOP_READ_FLAG;
		break;
	case DMA_FROM_DEVICE:
		request->data_direction = SOP_WRITE_FLAG;
		break;
	case DMA_NONE:
		request->data_direction = SOP_NO_DIRECTION_FLAG;
		break;
	case DMA_BIDIRECTIONAL:
		request->data_direction = SOP_BIDIRECTIONAL;
		break;
	default:
		dev_err(&ctrl_info->pci_dev->dev,
			"unknown data direction: %d\n",
			scmd->sc_data_direction);
		break;
	}

	rc = pqi_build_raid_sg_list(ctrl_info, request, scmd, io_request);
	if (rc) {
		pqi_free_io_request(io_request);
		return SCSI_MLQUEUE_HOST_BUSY;
	}

	pqi_start_io(ctrl_info, queue_group, RAID_PATH, io_request);

	return 0;
}

static inline int pqi_raid_submit_scsi_cmd(struct pqi_ctrl_info *ctrl_info,
	struct pqi_scsi_dev *device, struct scsi_cmnd *scmd,
	struct pqi_queue_group *queue_group)
{
	struct pqi_io_request *io_request;

	io_request = pqi_alloc_io_request(ctrl_info);

	return pqi_raid_submit_scsi_cmd_with_io_request(ctrl_info, io_request,
		device, scmd, queue_group);
}

static bool pqi_raid_bypass_retry_needed(struct pqi_io_request *io_request)
{
	struct scsi_cmnd *scmd;
	struct pqi_scsi_dev *device;
	struct pqi_ctrl_info *ctrl_info;

	if (!io_request->raid_bypass)
		return false;

	scmd = io_request->scmd;
	if ((scmd->result & 0xff) == SAM_STAT_GOOD)
		return false;
	if (host_byte(scmd->result) == DID_NO_CONNECT)
		return false;

	device = scmd->device->hostdata;
	if (pqi_device_offline(device) || pqi_device_in_remove(device))
		return false;

	ctrl_info = shost_to_hba(scmd->device->host);
	if (pqi_ctrl_offline(ctrl_info))
		return false;

	return true;
}

static void pqi_aio_io_complete(struct pqi_io_request *io_request,
	void *context)
{
	struct scsi_cmnd *scmd;

	scmd = io_request->scmd;
	scsi_dma_unmap(scmd);
	if (io_request->status == -EAGAIN || pqi_raid_bypass_retry_needed(io_request)) {
		set_host_byte(scmd, DID_IMM_RETRY);
		scmd->SCp.this_residual++;
	}

	pqi_free_io_request(io_request);
	pqi_scsi_done(scmd);
}

static inline int pqi_aio_submit_scsi_cmd(struct pqi_ctrl_info *ctrl_info,
	struct pqi_scsi_dev *device, struct scsi_cmnd *scmd,
	struct pqi_queue_group *queue_group)
{
	return pqi_aio_submit_io(ctrl_info, scmd, device->aio_handle,
		scmd->cmnd, scmd->cmd_len, queue_group, NULL, false);
}

static int pqi_aio_submit_io(struct pqi_ctrl_info *ctrl_info,
	struct scsi_cmnd *scmd, u32 aio_handle, u8 *cdb,
	unsigned int cdb_length, struct pqi_queue_group *queue_group,
	struct pqi_encryption_info *encryption_info, bool raid_bypass)
{
	int rc;
	struct pqi_io_request *io_request;
	struct pqi_aio_path_request *request;

	io_request = pqi_alloc_io_request(ctrl_info);
	io_request->io_complete_callback = pqi_aio_io_complete;
	io_request->scmd = scmd;
	io_request->raid_bypass = raid_bypass;

	request = io_request->iu;
	memset(request, 0, offsetof(struct pqi_raid_path_request, sg_descriptors));

	request->header.iu_type = PQI_REQUEST_IU_AIO_PATH_IO;
	put_unaligned_le32(aio_handle, &request->nexus_id);
	put_unaligned_le32(scsi_bufflen(scmd), &request->buffer_length);
	request->task_attribute = SOP_TASK_ATTRIBUTE_SIMPLE;
	put_unaligned_le16(io_request->index, &request->request_id);
	request->error_index = request->request_id;
	if (cdb_length > sizeof(request->cdb))
		cdb_length = sizeof(request->cdb);
	request->cdb_length = cdb_length;
	memcpy(request->cdb, cdb, cdb_length);

	switch (scmd->sc_data_direction) {
	case DMA_TO_DEVICE:
		request->data_direction = SOP_READ_FLAG;
		break;
	case DMA_FROM_DEVICE:
		request->data_direction = SOP_WRITE_FLAG;
		break;
	case DMA_NONE:
		request->data_direction = SOP_NO_DIRECTION_FLAG;
		break;
	case DMA_BIDIRECTIONAL:
		request->data_direction = SOP_BIDIRECTIONAL;
		break;
	default:
		dev_err(&ctrl_info->pci_dev->dev,
			"unknown data direction: %d\n",
			scmd->sc_data_direction);
		break;
	}

	if (encryption_info) {
		request->encryption_enable = true;
		put_unaligned_le16(encryption_info->data_encryption_key_index,
			&request->data_encryption_key_index);
		put_unaligned_le32(encryption_info->encrypt_tweak_lower,
			&request->encrypt_tweak_lower);
		put_unaligned_le32(encryption_info->encrypt_tweak_upper,
			&request->encrypt_tweak_upper);
	}

	rc = pqi_build_aio_sg_list(ctrl_info, request, scmd, io_request);
	if (rc) {
		pqi_free_io_request(io_request);
		return SCSI_MLQUEUE_HOST_BUSY;
	}

	pqi_start_io(ctrl_info, queue_group, AIO_PATH, io_request);

	return 0;
}

static  int pqi_aio_submit_r1_write_io(struct pqi_ctrl_info *ctrl_info,
	struct scsi_cmnd *scmd, struct pqi_queue_group *queue_group,
	struct pqi_encryption_info *encryption_info, struct pqi_scsi_dev *device,
	struct pqi_scsi_dev_raid_map_data *rmd)
{
	int rc;
	struct pqi_io_request *io_request;
	struct pqi_aio_r1_path_request *r1_request;

	io_request = pqi_alloc_io_request(ctrl_info);
	io_request->io_complete_callback = pqi_aio_io_complete;
	io_request->scmd = scmd;
	io_request->raid_bypass = true;

	r1_request = io_request->iu;
	memset(r1_request, 0, offsetof(struct pqi_aio_r1_path_request, sg_descriptors));

	r1_request->header.iu_type = PQI_REQUEST_IU_AIO_PATH_RAID1_IO;
	put_unaligned_le16(*(u16 *)device->scsi3addr & 0x3fff, &r1_request->volume_id);
	r1_request->num_drives = rmd->num_it_nexus_entries;
	put_unaligned_le32(rmd->it_nexus[0], &r1_request->it_nexus_1);
	put_unaligned_le32(rmd->it_nexus[1], &r1_request->it_nexus_2);
	if (rmd->num_it_nexus_entries == 3)
		put_unaligned_le32(rmd->it_nexus[2], &r1_request->it_nexus_3);

	put_unaligned_le32(scsi_bufflen(scmd), &r1_request->data_length);
	r1_request->task_attribute = SOP_TASK_ATTRIBUTE_SIMPLE;
	put_unaligned_le16(io_request->index, &r1_request->request_id);
	r1_request->error_index = r1_request->request_id;
	if (rmd->cdb_length > sizeof(r1_request->cdb))
		rmd->cdb_length = sizeof(r1_request->cdb);
	r1_request->cdb_length = rmd->cdb_length;
	memcpy(r1_request->cdb, rmd->cdb, rmd->cdb_length);

	/* The direction is always write. */
	r1_request->data_direction = SOP_READ_FLAG;

	if (encryption_info) {
		r1_request->encryption_enable = true;
		put_unaligned_le16(encryption_info->data_encryption_key_index,
				&r1_request->data_encryption_key_index);
		put_unaligned_le32(encryption_info->encrypt_tweak_lower,
				&r1_request->encrypt_tweak_lower);
		put_unaligned_le32(encryption_info->encrypt_tweak_upper,
				&r1_request->encrypt_tweak_upper);
	}

	rc = pqi_build_aio_r1_sg_list(ctrl_info, r1_request, scmd, io_request);
	if (rc) {
		pqi_free_io_request(io_request);
		return SCSI_MLQUEUE_HOST_BUSY;
	}

	pqi_start_io(ctrl_info, queue_group, AIO_PATH, io_request);

	return 0;
}

static int pqi_aio_submit_r56_write_io(struct pqi_ctrl_info *ctrl_info,
	struct scsi_cmnd *scmd, struct pqi_queue_group *queue_group,
	struct pqi_encryption_info *encryption_info, struct pqi_scsi_dev *device,
	struct pqi_scsi_dev_raid_map_data *rmd)
{
	int rc;
	struct pqi_io_request *io_request;
	struct pqi_aio_r56_path_request *r56_request;

	io_request = pqi_alloc_io_request(ctrl_info);
	io_request->io_complete_callback = pqi_aio_io_complete;
	io_request->scmd = scmd;
	io_request->raid_bypass = true;

	r56_request = io_request->iu;
	memset(r56_request, 0, offsetof(struct pqi_aio_r56_path_request, sg_descriptors));

	if (device->raid_level == SA_RAID_5 || device->raid_level == SA_RAID_51)
		r56_request->header.iu_type = PQI_REQUEST_IU_AIO_PATH_RAID5_IO;
	else
		r56_request->header.iu_type = PQI_REQUEST_IU_AIO_PATH_RAID6_IO;

	put_unaligned_le16(*(u16 *)device->scsi3addr & 0x3fff, &r56_request->volume_id);
	put_unaligned_le32(rmd->aio_handle, &r56_request->data_it_nexus);
	put_unaligned_le32(rmd->p_parity_it_nexus, &r56_request->p_parity_it_nexus);
	if (rmd->raid_level == SA_RAID_6) {
		put_unaligned_le32(rmd->q_parity_it_nexus, &r56_request->q_parity_it_nexus);
		r56_request->xor_multiplier = rmd->xor_mult;
	}
	put_unaligned_le32(scsi_bufflen(scmd), &r56_request->data_length);
	r56_request->task_attribute = SOP_TASK_ATTRIBUTE_SIMPLE;
	put_unaligned_le64(rmd->row, &r56_request->row);

	put_unaligned_le16(io_request->index, &r56_request->request_id);
	r56_request->error_index = r56_request->request_id;

	if (rmd->cdb_length > sizeof(r56_request->cdb))
		rmd->cdb_length = sizeof(r56_request->cdb);
	r56_request->cdb_length = rmd->cdb_length;
	memcpy(r56_request->cdb, rmd->cdb, rmd->cdb_length);

	/* The direction is always write. */
	r56_request->data_direction = SOP_READ_FLAG;

	if (encryption_info) {
		r56_request->encryption_enable = true;
		put_unaligned_le16(encryption_info->data_encryption_key_index,
				&r56_request->data_encryption_key_index);
		put_unaligned_le32(encryption_info->encrypt_tweak_lower,
				&r56_request->encrypt_tweak_lower);
		put_unaligned_le32(encryption_info->encrypt_tweak_upper,
				&r56_request->encrypt_tweak_upper);
	}

	rc = pqi_build_aio_r56_sg_list(ctrl_info, r56_request, scmd, io_request);
	if (rc) {
		pqi_free_io_request(io_request);
		return SCSI_MLQUEUE_HOST_BUSY;
	}

	pqi_start_io(ctrl_info, queue_group, AIO_PATH, io_request);

	return 0;
}

static inline u16 pqi_get_hw_queue(struct pqi_ctrl_info *ctrl_info,
	struct scsi_cmnd *scmd)
{
	u16 hw_queue;

	hw_queue = blk_mq_unique_tag_to_hwq(blk_mq_unique_tag(scmd->request));
	if (hw_queue > ctrl_info->max_hw_queue_index)
		hw_queue = 0;

	return hw_queue;
}

static inline bool pqi_is_bypass_eligible_request(struct scsi_cmnd *scmd)
{
	if (blk_rq_is_passthrough(scmd->request))
		return false;

	return scmd->SCp.this_residual == 0;
}

/*
 * This function gets called just before we hand the completed SCSI request
 * back to the SML.
 */

void pqi_prep_for_scsi_done(struct scsi_cmnd *scmd)
{
	struct pqi_scsi_dev *device;

	if (!scmd->device) {
		set_host_byte(scmd, DID_NO_CONNECT);
		return;
	}

	device = scmd->device->hostdata;
	if (!device) {
		set_host_byte(scmd, DID_NO_CONNECT);
		return;
	}

	atomic_dec(&device->scsi_cmds_outstanding);
}

static bool pqi_is_parity_write_stream(struct pqi_ctrl_info *ctrl_info,
	struct scsi_cmnd *scmd)
{
	u32 oldest_jiffies;
	u8 lru_index;
	int i;
	int rc;
	struct pqi_scsi_dev *device;
	struct pqi_stream_data *pqi_stream_data;
	struct pqi_scsi_dev_raid_map_data rmd;

	if (!ctrl_info->enable_stream_detection)
		return false;

	rc = pqi_get_aio_lba_and_block_count(scmd, &rmd);
	if (rc)
		return false;

	/* Check writes only. */
	if (!rmd.is_write)
		return false;

	device = scmd->device->hostdata;

	/* Check for RAID 5/6 streams. */
	if (device->raid_level != SA_RAID_5 && device->raid_level != SA_RAID_6)
		return false;

	/*
	 * If controller does not support AIO RAID{5,6} writes, need to send
	 * requests down non-AIO path.
	 */
	if ((device->raid_level == SA_RAID_5 && !ctrl_info->enable_r5_writes) ||
		(device->raid_level == SA_RAID_6 && !ctrl_info->enable_r6_writes))
		return true;

	lru_index = 0;
	oldest_jiffies = INT_MAX;
	for (i = 0; i < NUM_STREAMS_PER_LUN; i++) {
		pqi_stream_data = &device->stream_data[i];
		/*
		 * Check for adjacent request or request is within
		 * the previous request.
		 */
		if ((pqi_stream_data->next_lba &&
			rmd.first_block >= pqi_stream_data->next_lba) &&
			rmd.first_block <= pqi_stream_data->next_lba +
				rmd.block_cnt) {
			pqi_stream_data->next_lba = rmd.first_block +
				rmd.block_cnt;
			pqi_stream_data->last_accessed = jiffies;
			return true;
		}

		/* unused entry */
		if (pqi_stream_data->last_accessed == 0) {
			lru_index = i;
			break;
		}

		/* Find entry with oldest last accessed time. */
		if (pqi_stream_data->last_accessed <= oldest_jiffies) {
			oldest_jiffies = pqi_stream_data->last_accessed;
			lru_index = i;
		}
	}

	/* Set LRU entry. */
	pqi_stream_data = &device->stream_data[lru_index];
	pqi_stream_data->last_accessed = jiffies;
	pqi_stream_data->next_lba = rmd.first_block + rmd.block_cnt;

	return false;
}

static int pqi_scsi_queue_command(struct Scsi_Host *shost, struct scsi_cmnd *scmd)
{
	int rc;
	struct pqi_ctrl_info *ctrl_info;
	struct pqi_scsi_dev *device;
	u16 hw_queue;
	struct pqi_queue_group *queue_group;
	bool raid_bypassed;

	device = scmd->device->hostdata;

	if (!device) {
		set_host_byte(scmd, DID_NO_CONNECT);
		pqi_scsi_done(scmd);
		return 0;
	}

	atomic_inc(&device->scsi_cmds_outstanding);

	ctrl_info = shost_to_hba(shost);

	if (pqi_ctrl_offline(ctrl_info) || pqi_device_in_remove(device)) {
		set_host_byte(scmd, DID_NO_CONNECT);
		pqi_scsi_done(scmd);
		return 0;
	}

	if (pqi_ctrl_blocked(ctrl_info)) {
		rc = SCSI_MLQUEUE_HOST_BUSY;
		goto out;
	}

	/*
	 * This is necessary because the SML doesn't zero out this field during
	 * error recovery.
	 */
	scmd->result = 0;

	hw_queue = pqi_get_hw_queue(ctrl_info, scmd);
	queue_group = &ctrl_info->queue_groups[hw_queue];

	if (pqi_is_logical_device(device)) {
		raid_bypassed = false;
		if (device->raid_bypass_enabled &&
			pqi_is_bypass_eligible_request(scmd) &&
			!pqi_is_parity_write_stream(ctrl_info, scmd)) {
			rc = pqi_raid_bypass_submit_scsi_cmd(ctrl_info, device, scmd, queue_group);
			if (rc == 0 || rc == SCSI_MLQUEUE_HOST_BUSY) {
				raid_bypassed = true;
				atomic_inc(&device->raid_bypass_cnt);
			}
		}
		if (!raid_bypassed)
			rc = pqi_raid_submit_scsi_cmd(ctrl_info, device, scmd, queue_group);
	} else {
		if (device->aio_enabled)
			rc = pqi_aio_submit_scsi_cmd(ctrl_info, device, scmd, queue_group);
		else
			rc = pqi_raid_submit_scsi_cmd(ctrl_info, device, scmd, queue_group);
	}

out:
	if (rc)
		atomic_dec(&device->scsi_cmds_outstanding);

	return rc;
}

static int pqi_wait_until_queued_io_drained(struct pqi_ctrl_info *ctrl_info,
	struct pqi_queue_group *queue_group)
{
	unsigned int path;
	unsigned long flags;
	bool list_is_empty;

	for (path = 0; path < 2; path++) {
		while (1) {
			spin_lock_irqsave(
				&queue_group->submit_lock[path], flags);
			list_is_empty =
				list_empty(&queue_group->request_list[path]);
			spin_unlock_irqrestore(
				&queue_group->submit_lock[path], flags);
			if (list_is_empty)
				break;
			pqi_check_ctrl_health(ctrl_info);
			if (pqi_ctrl_offline(ctrl_info))
				return -ENXIO;
			usleep_range(1000, 2000);
		}
	}

	return 0;
}

static int pqi_wait_until_inbound_queues_empty(struct pqi_ctrl_info *ctrl_info)
{
	int rc;
	unsigned int i;
	unsigned int path;
	struct pqi_queue_group *queue_group;
	pqi_index_t iq_pi;
	pqi_index_t iq_ci;

	for (i = 0; i < ctrl_info->num_queue_groups; i++) {
		queue_group = &ctrl_info->queue_groups[i];

		rc = pqi_wait_until_queued_io_drained(ctrl_info, queue_group);
		if (rc)
			return rc;

		for (path = 0; path < 2; path++) {
			iq_pi = queue_group->iq_pi_copy[path];

			while (1) {
				iq_ci = readl(queue_group->iq_ci[path]);
				if (iq_ci == iq_pi)
					break;
				pqi_check_ctrl_health(ctrl_info);
				if (pqi_ctrl_offline(ctrl_info))
					return -ENXIO;
				usleep_range(1000, 2000);
			}
		}
	}

	return 0;
}

static void pqi_fail_io_queued_for_device(struct pqi_ctrl_info *ctrl_info,
	struct pqi_scsi_dev *device)
{
	unsigned int i;
	unsigned int path;
	struct pqi_queue_group *queue_group;
	unsigned long flags;
	struct pqi_io_request *io_request;
	struct pqi_io_request *next;
	struct scsi_cmnd *scmd;
	struct pqi_scsi_dev *scsi_device;

	for (i = 0; i < ctrl_info->num_queue_groups; i++) {
		queue_group = &ctrl_info->queue_groups[i];

		for (path = 0; path < 2; path++) {
			spin_lock_irqsave(
				&queue_group->submit_lock[path], flags);

			list_for_each_entry_safe(io_request, next,
				&queue_group->request_list[path],
				request_list_entry) {

				scmd = io_request->scmd;
				if (!scmd)
					continue;

				scsi_device = scmd->device->hostdata;
				if (scsi_device != device)
					continue;

				list_del(&io_request->request_list_entry);
				set_host_byte(scmd, DID_RESET);
				pqi_free_io_request(io_request);
				scsi_dma_unmap(scmd);
				pqi_scsi_done(scmd);
			}

			spin_unlock_irqrestore(
				&queue_group->submit_lock[path], flags);
		}
	}
}

#define PQI_PENDING_IO_WARNING_TIMEOUT_SECS	10

static int pqi_device_wait_for_pending_io(struct pqi_ctrl_info *ctrl_info,
	struct pqi_scsi_dev *device, unsigned long timeout_msecs)
{
	int cmds_outstanding;
	unsigned long start_jiffies;
	unsigned long warning_timeout;
	unsigned long msecs_waiting;

	start_jiffies = jiffies;
	warning_timeout = (PQI_PENDING_IO_WARNING_TIMEOUT_SECS * PQI_HZ) + start_jiffies;

	while ((cmds_outstanding = atomic_read(&device->scsi_cmds_outstanding)) > 0) {
		pqi_check_ctrl_health(ctrl_info);
		if (pqi_ctrl_offline(ctrl_info))
			return -ENXIO;
		msecs_waiting = jiffies_to_msecs(jiffies - start_jiffies);
		if (msecs_waiting > timeout_msecs) {
			dev_err(&ctrl_info->pci_dev->dev,
				"scsi %d:%d:%d:%d: timed out after %lu seconds waiting for %d outstanding command(s)\n",
				ctrl_info->scsi_host->host_no, device->bus, device->target,
				device->lun, msecs_waiting / 1000, cmds_outstanding);
			return -ETIMEDOUT;
		}
		if (time_after(jiffies, warning_timeout)) {
			dev_warn(&ctrl_info->pci_dev->dev,
				"scsi %d:%d:%d:%d: waiting %lu seconds for %d outstanding command(s)\n",
				ctrl_info->scsi_host->host_no, device->bus, device->target,
				device->lun, msecs_waiting / 1000, cmds_outstanding);
			warning_timeout = (PQI_PENDING_IO_WARNING_TIMEOUT_SECS * PQI_HZ) + jiffies;
		}
		usleep_range(1000, 2000);
	}

	return 0;
}

static void pqi_lun_reset_complete(struct pqi_io_request *io_request,
	void *context)
{
	struct completion *waiting = context;

	complete(waiting);
}

#define PQI_LUN_RESET_POLL_COMPLETION_SECS	10

static int pqi_wait_for_lun_reset_completion(struct pqi_ctrl_info *ctrl_info,
	struct pqi_scsi_dev *device, struct completion *wait)
{
	int rc;
	unsigned int wait_secs;

	wait_secs = 0;

	while (1) {
		if (wait_for_completion_io_timeout(wait,
			PQI_LUN_RESET_POLL_COMPLETION_SECS * PQI_HZ)) {
			rc = 0;
			break;
		}

		pqi_check_ctrl_health(ctrl_info);
		if (pqi_ctrl_offline(ctrl_info)) {
			rc = -ENXIO;
			break;
		}

		wait_secs += PQI_LUN_RESET_POLL_COMPLETION_SECS;

		dev_warn(&ctrl_info->pci_dev->dev,
			"scsi %d:%d:%d:%d: waiting %u seconds for LUN reset to complete\n",
			ctrl_info->scsi_host->host_no, device->bus, device->target, device->lun,
			wait_secs);
	}

	return rc;
}

#define PQI_LUN_RESET_FIRMWARE_TIMEOUT_SECS	30

static int pqi_lun_reset(struct pqi_ctrl_info *ctrl_info, struct pqi_scsi_dev *device)
{
	int rc;
	struct pqi_io_request *io_request;
	DECLARE_COMPLETION_ONSTACK(wait);
	struct pqi_task_management_request *request;

	io_request = pqi_alloc_io_request(ctrl_info);
	io_request->io_complete_callback = pqi_lun_reset_complete;
	io_request->context = &wait;

	request = io_request->iu;
	memset(request, 0, sizeof(*request));

	request->header.iu_type = PQI_REQUEST_IU_TASK_MANAGEMENT;
	put_unaligned_le16(sizeof(*request) - PQI_REQUEST_HEADER_LENGTH,
		&request->header.iu_length);
	put_unaligned_le16(io_request->index, &request->request_id);
	memcpy(request->lun_number, device->scsi3addr,
		sizeof(request->lun_number));
	request->task_management_function = SOP_TASK_MANAGEMENT_LUN_RESET;
	if (ctrl_info->tmf_iu_timeout_supported)
		put_unaligned_le16(PQI_LUN_RESET_FIRMWARE_TIMEOUT_SECS, &request->timeout);

	pqi_start_io(ctrl_info, &ctrl_info->queue_groups[PQI_DEFAULT_QUEUE_GROUP], RAID_PATH,
		io_request);

	rc = pqi_wait_for_lun_reset_completion(ctrl_info, device, &wait);
	if (rc == 0)
		rc = io_request->status;

	pqi_free_io_request(io_request);

	return rc;
}

#define PQI_LUN_RESET_RETRIES				3
#define PQI_LUN_RESET_RETRY_INTERVAL_MSECS		(10 * 1000)
#define PQI_LUN_RESET_PENDING_IO_TIMEOUT_MSECS		(10 * 60 * 1000)
#define PQI_LUN_RESET_FAILED_PENDING_IO_TIMEOUT_MSECS	(2 * 60 * 1000)

static int pqi_lun_reset_with_retries(struct pqi_ctrl_info *ctrl_info, struct pqi_scsi_dev *device)
{
	int reset_rc;
	int wait_rc;
	unsigned int retries;
	unsigned long timeout_msecs;

	for (retries = 0;;) {
		reset_rc = pqi_lun_reset(ctrl_info, device);
		if (reset_rc == 0 || ++retries > PQI_LUN_RESET_RETRIES)
			break;
		msleep(PQI_LUN_RESET_RETRY_INTERVAL_MSECS);
	}

	timeout_msecs = reset_rc ? PQI_LUN_RESET_FAILED_PENDING_IO_TIMEOUT_MSECS :
		PQI_LUN_RESET_PENDING_IO_TIMEOUT_MSECS;

	wait_rc = pqi_device_wait_for_pending_io(ctrl_info, device, timeout_msecs);
	if (wait_rc && reset_rc == 0)
		reset_rc = wait_rc;

	return reset_rc == 0 ? SUCCESS : FAILED;
}

static int pqi_device_reset(struct pqi_ctrl_info *ctrl_info,
	struct pqi_scsi_dev *device)
{
	int rc;

	pqi_ctrl_block_requests(ctrl_info);
	pqi_ctrl_wait_until_quiesced(ctrl_info);
	pqi_fail_io_queued_for_device(ctrl_info, device);
	rc = pqi_wait_until_inbound_queues_empty(ctrl_info);
	if (rc)
		rc = FAILED;
	else
		rc = pqi_lun_reset_with_retries(ctrl_info, device);
	pqi_ctrl_unblock_requests(ctrl_info);

	return rc;
}

static int pqi_eh_device_reset_handler(struct scsi_cmnd *scmd)
{
	int rc;
	struct Scsi_Host *shost;
	struct pqi_ctrl_info *ctrl_info;
	struct pqi_scsi_dev *device;

	shost = scmd->device->host;
	ctrl_info = shost_to_hba(shost);
	device = scmd->device->hostdata;

	mutex_lock(&ctrl_info->lun_reset_mutex);

	dev_err(&ctrl_info->pci_dev->dev,
		"resetting scsi %d:%d:%d:%d\n",
		shost->host_no, device->bus, device->target, device->lun);

	pqi_check_ctrl_health(ctrl_info);
	if (pqi_ctrl_offline(ctrl_info))
		rc = FAILED;
	else
		rc = pqi_device_reset(ctrl_info, device);

	dev_err(&ctrl_info->pci_dev->dev,
		"reset of scsi %d:%d:%d:%d: %s\n",
		shost->host_no, device->bus, device->target, device->lun,
		rc == SUCCESS ? "SUCCESS" : "FAILED");

	mutex_unlock(&ctrl_info->lun_reset_mutex);

	return rc;
}

static int pqi_slave_alloc(struct scsi_device *sdev)
{
	struct pqi_scsi_dev *device;
	unsigned long flags;
	struct pqi_ctrl_info *ctrl_info;
	struct scsi_target *starget;
	struct sas_rphy *rphy;

	ctrl_info = shost_to_hba(sdev->host);

	spin_lock_irqsave(&ctrl_info->scsi_device_list_lock, flags);

	if (sdev_channel(sdev) == PQI_PHYSICAL_DEVICE_BUS) {
		starget = scsi_target(sdev);
		rphy = target_to_rphy(starget);
		device = pqi_find_device_by_sas_rphy(ctrl_info, rphy);
		if (device) {
			device->target = sdev_id(sdev);
			device->lun = sdev->lun;
			device->target_lun_valid = true;
		}
	} else {
		device = pqi_find_scsi_dev(ctrl_info, sdev_channel(sdev),
			sdev_id(sdev), sdev->lun);
	}

	if (device) {
		sdev->hostdata = device;
		device->sdev = sdev;
		if (device->queue_depth) {
			device->advertised_queue_depth = device->queue_depth;
			scsi_change_queue_depth(sdev,
				device->advertised_queue_depth);
		}
		if (pqi_is_logical_device(device)) {
			pqi_disable_write_same(sdev);
		} else {
			sdev->allow_restart = 1;
			if (device->device_type == SA_DEVICE_TYPE_NVME)
				pqi_disable_write_same(sdev);
		}
	}

	spin_unlock_irqrestore(&ctrl_info->scsi_device_list_lock, flags);

	return 0;
}

static int pqi_map_queues(struct Scsi_Host *shost)
{
	struct pqi_ctrl_info *ctrl_info = shost_to_hba(shost);

	return blk_mq_pci_map_queues(&shost->tag_set.map[HCTX_TYPE_DEFAULT],
					ctrl_info->pci_dev, 0);
}

static int pqi_slave_configure(struct scsi_device *sdev)
{
	struct pqi_scsi_dev *device;

	device = sdev->hostdata;
	device->devtype = sdev->type;

	return 0;
}

static void pqi_slave_destroy(struct scsi_device *sdev)
{
	unsigned long flags;
	struct pqi_scsi_dev *device;
	struct pqi_ctrl_info *ctrl_info;

	ctrl_info = shost_to_hba(sdev->host);

	spin_lock_irqsave(&ctrl_info->scsi_device_list_lock, flags);

	device = sdev->hostdata;
	if (device) {
		sdev->hostdata = NULL;
		if (!list_empty(&device->scsi_device_list_entry))
			list_del(&device->scsi_device_list_entry);
	}

	spin_unlock_irqrestore(&ctrl_info->scsi_device_list_lock, flags);

	if (device) {
		pqi_dev_info(ctrl_info, "removed", device);
		pqi_free_device(device);
	}
}

<<<<<<< HEAD
static int pqi_slave_configure(struct scsi_device *sdev)
{
	struct pqi_scsi_dev *device;

	device = sdev->hostdata;
	device->devtype = sdev->type;

	return 0;
}

static void pqi_slave_destroy(struct scsi_device *sdev)
{
	unsigned long flags;
	struct pqi_scsi_dev *device;
	struct pqi_ctrl_info *ctrl_info;

	ctrl_info = shost_to_hba(sdev->host);

	spin_lock_irqsave(&ctrl_info->scsi_device_list_lock, flags);

	device = sdev->hostdata;
	if (device) {
		sdev->hostdata = NULL;
		if (!list_empty(&device->scsi_device_list_entry))
			list_del(&device->scsi_device_list_entry);
	}

	spin_unlock_irqrestore(&ctrl_info->scsi_device_list_lock, flags);

	if (device) {
		pqi_dev_info(ctrl_info, "removed", device);
		pqi_free_device(device);
	}
}

=======
>>>>>>> 7d2a07b7
static int pqi_getpciinfo_ioctl(struct pqi_ctrl_info *ctrl_info, void __user *arg)
{
	struct pci_dev *pci_dev;
	u32 subsystem_vendor;
	u32 subsystem_device;
	cciss_pci_info_struct pciinfo;

	if (!arg)
		return -EINVAL;

	pci_dev = ctrl_info->pci_dev;

	pciinfo.domain = pci_domain_nr(pci_dev->bus);
	pciinfo.bus = pci_dev->bus->number;
	pciinfo.dev_fn = pci_dev->devfn;
	subsystem_vendor = pci_dev->subsystem_vendor;
	subsystem_device = pci_dev->subsystem_device;
	pciinfo.board_id = ((subsystem_device << 16) & 0xffff0000) | subsystem_vendor;

	if (copy_to_user(arg, &pciinfo, sizeof(pciinfo)))
		return -EFAULT;

	return 0;
}

static int pqi_getdrivver_ioctl(void __user *arg)
{
	u32 version;

	if (!arg)
		return -EINVAL;

	version = (DRIVER_MAJOR << 28) | (DRIVER_MINOR << 24) |
		(DRIVER_RELEASE << 16) | DRIVER_REVISION;

	if (copy_to_user(arg, &version, sizeof(version)))
		return -EFAULT;

	return 0;
}

struct ciss_error_info {
	u8	scsi_status;
	int	command_status;
	size_t	sense_data_length;
};

static void pqi_error_info_to_ciss(struct pqi_raid_error_info *pqi_error_info,
	struct ciss_error_info *ciss_error_info)
{
	int ciss_cmd_status;
	size_t sense_data_length;

	switch (pqi_error_info->data_out_result) {
	case PQI_DATA_IN_OUT_GOOD:
		ciss_cmd_status = CISS_CMD_STATUS_SUCCESS;
		break;
	case PQI_DATA_IN_OUT_UNDERFLOW:
		ciss_cmd_status = CISS_CMD_STATUS_DATA_UNDERRUN;
		break;
	case PQI_DATA_IN_OUT_BUFFER_OVERFLOW:
		ciss_cmd_status = CISS_CMD_STATUS_DATA_OVERRUN;
		break;
	case PQI_DATA_IN_OUT_PROTOCOL_ERROR:
	case PQI_DATA_IN_OUT_BUFFER_ERROR:
	case PQI_DATA_IN_OUT_BUFFER_OVERFLOW_DESCRIPTOR_AREA:
	case PQI_DATA_IN_OUT_BUFFER_OVERFLOW_BRIDGE:
	case PQI_DATA_IN_OUT_ERROR:
		ciss_cmd_status = CISS_CMD_STATUS_PROTOCOL_ERROR;
		break;
	case PQI_DATA_IN_OUT_HARDWARE_ERROR:
	case PQI_DATA_IN_OUT_PCIE_FABRIC_ERROR:
	case PQI_DATA_IN_OUT_PCIE_COMPLETION_TIMEOUT:
	case PQI_DATA_IN_OUT_PCIE_COMPLETER_ABORT_RECEIVED:
	case PQI_DATA_IN_OUT_PCIE_UNSUPPORTED_REQUEST_RECEIVED:
	case PQI_DATA_IN_OUT_PCIE_ECRC_CHECK_FAILED:
	case PQI_DATA_IN_OUT_PCIE_UNSUPPORTED_REQUEST:
	case PQI_DATA_IN_OUT_PCIE_ACS_VIOLATION:
	case PQI_DATA_IN_OUT_PCIE_TLP_PREFIX_BLOCKED:
	case PQI_DATA_IN_OUT_PCIE_POISONED_MEMORY_READ:
		ciss_cmd_status = CISS_CMD_STATUS_HARDWARE_ERROR;
		break;
	case PQI_DATA_IN_OUT_UNSOLICITED_ABORT:
		ciss_cmd_status = CISS_CMD_STATUS_UNSOLICITED_ABORT;
		break;
	case PQI_DATA_IN_OUT_ABORTED:
		ciss_cmd_status = CISS_CMD_STATUS_ABORTED;
		break;
	case PQI_DATA_IN_OUT_TIMEOUT:
		ciss_cmd_status = CISS_CMD_STATUS_TIMEOUT;
		break;
	default:
		ciss_cmd_status = CISS_CMD_STATUS_TARGET_STATUS;
		break;
	}

	sense_data_length =
		get_unaligned_le16(&pqi_error_info->sense_data_length);
	if (sense_data_length == 0)
		sense_data_length =
		get_unaligned_le16(&pqi_error_info->response_data_length);
	if (sense_data_length)
		if (sense_data_length > sizeof(pqi_error_info->data))
			sense_data_length = sizeof(pqi_error_info->data);

	ciss_error_info->scsi_status = pqi_error_info->status;
	ciss_error_info->command_status = ciss_cmd_status;
	ciss_error_info->sense_data_length = sense_data_length;
}

static int pqi_passthru_ioctl(struct pqi_ctrl_info *ctrl_info, void __user *arg)
{
	int rc;
	char *kernel_buffer = NULL;
	u16 iu_length;
	size_t sense_data_length;
	IOCTL_Command_struct iocommand;
	struct pqi_raid_path_request request;
	struct pqi_raid_error_info pqi_error_info;
	struct ciss_error_info ciss_error_info;

	if (pqi_ctrl_offline(ctrl_info))
		return -ENXIO;
	if (pqi_ofa_in_progress(ctrl_info) && pqi_ctrl_blocked(ctrl_info))
		return -EBUSY;
	if (!arg)
		return -EINVAL;
	if (!capable(CAP_SYS_RAWIO))
		return -EPERM;
	if (copy_from_user(&iocommand, arg, sizeof(iocommand)))
		return -EFAULT;
	if (iocommand.buf_size < 1 &&
		iocommand.Request.Type.Direction != XFER_NONE)
		return -EINVAL;
	if (iocommand.Request.CDBLen > sizeof(request.cdb))
		return -EINVAL;
	if (iocommand.Request.Type.Type != TYPE_CMD)
		return -EINVAL;

	switch (iocommand.Request.Type.Direction) {
	case XFER_NONE:
	case XFER_WRITE:
	case XFER_READ:
	case XFER_READ | XFER_WRITE:
		break;
	default:
		return -EINVAL;
	}

	if (iocommand.buf_size > 0) {
		kernel_buffer = kmalloc(iocommand.buf_size, GFP_KERNEL);
		if (!kernel_buffer)
			return -ENOMEM;
		if (iocommand.Request.Type.Direction & XFER_WRITE) {
			if (copy_from_user(kernel_buffer, iocommand.buf,
				iocommand.buf_size)) {
				rc = -EFAULT;
				goto out;
			}
		} else {
			memset(kernel_buffer, 0, iocommand.buf_size);
		}
	}

	memset(&request, 0, sizeof(request));

	request.header.iu_type = PQI_REQUEST_IU_RAID_PATH_IO;
	iu_length = offsetof(struct pqi_raid_path_request, sg_descriptors) -
		PQI_REQUEST_HEADER_LENGTH;
	memcpy(request.lun_number, iocommand.LUN_info.LunAddrBytes,
		sizeof(request.lun_number));
	memcpy(request.cdb, iocommand.Request.CDB, iocommand.Request.CDBLen);
	request.additional_cdb_bytes_usage = SOP_ADDITIONAL_CDB_BYTES_0;

	switch (iocommand.Request.Type.Direction) {
	case XFER_NONE:
		request.data_direction = SOP_NO_DIRECTION_FLAG;
		break;
	case XFER_WRITE:
		request.data_direction = SOP_WRITE_FLAG;
		break;
	case XFER_READ:
		request.data_direction = SOP_READ_FLAG;
		break;
	case XFER_READ | XFER_WRITE:
		request.data_direction = SOP_BIDIRECTIONAL;
		break;
	}

	request.task_attribute = SOP_TASK_ATTRIBUTE_SIMPLE;

	if (iocommand.buf_size > 0) {
		put_unaligned_le32(iocommand.buf_size, &request.buffer_length);

		rc = pqi_map_single(ctrl_info->pci_dev,
			&request.sg_descriptors[0], kernel_buffer,
			iocommand.buf_size, DMA_BIDIRECTIONAL);
		if (rc)
			goto out;

		iu_length += sizeof(request.sg_descriptors[0]);
	}

	put_unaligned_le16(iu_length, &request.header.iu_length);

	if (ctrl_info->raid_iu_timeout_supported)
		put_unaligned_le32(iocommand.Request.Timeout, &request.timeout);

	rc = pqi_submit_raid_request_synchronous(ctrl_info, &request.header,
		PQI_SYNC_FLAGS_INTERRUPTABLE, &pqi_error_info);

	if (iocommand.buf_size > 0)
		pqi_pci_unmap(ctrl_info->pci_dev, request.sg_descriptors, 1,
			DMA_BIDIRECTIONAL);

	memset(&iocommand.error_info, 0, sizeof(iocommand.error_info));

	if (rc == 0) {
		pqi_error_info_to_ciss(&pqi_error_info, &ciss_error_info);
		iocommand.error_info.ScsiStatus = ciss_error_info.scsi_status;
		iocommand.error_info.CommandStatus =
			ciss_error_info.command_status;
		sense_data_length = ciss_error_info.sense_data_length;
		if (sense_data_length) {
			if (sense_data_length >
				sizeof(iocommand.error_info.SenseInfo))
				sense_data_length =
					sizeof(iocommand.error_info.SenseInfo);
			memcpy(iocommand.error_info.SenseInfo,
				pqi_error_info.data, sense_data_length);
			iocommand.error_info.SenseLen = sense_data_length;
		}
	}

	if (copy_to_user(arg, &iocommand, sizeof(iocommand))) {
		rc = -EFAULT;
		goto out;
	}

	if (rc == 0 && iocommand.buf_size > 0 &&
		(iocommand.Request.Type.Direction & XFER_READ)) {
		if (copy_to_user(iocommand.buf, kernel_buffer,
			iocommand.buf_size)) {
			rc = -EFAULT;
		}
	}

out:
	kfree(kernel_buffer);

	return rc;
}

static int pqi_ioctl(struct scsi_device *sdev, unsigned int cmd,
		     void __user *arg)
{
	int rc;
	struct pqi_ctrl_info *ctrl_info;

	ctrl_info = shost_to_hba(sdev->host);

	switch (cmd) {
	case CCISS_DEREGDISK:
	case CCISS_REGNEWDISK:
	case CCISS_REGNEWD:
		rc = pqi_scan_scsi_devices(ctrl_info);
		break;
	case CCISS_GETPCIINFO:
		rc = pqi_getpciinfo_ioctl(ctrl_info, arg);
		break;
	case CCISS_GETDRIVVER:
		rc = pqi_getdrivver_ioctl(arg);
		break;
	case CCISS_PASSTHRU:
		rc = pqi_passthru_ioctl(ctrl_info, arg);
		break;
	default:
		rc = -EINVAL;
		break;
	}

	return rc;
}

static ssize_t pqi_firmware_version_show(struct device *dev,
<<<<<<< HEAD
=======
	struct device_attribute *attr, char *buffer)
{
	struct Scsi_Host *shost;
	struct pqi_ctrl_info *ctrl_info;

	shost = class_to_shost(dev);
	ctrl_info = shost_to_hba(shost);

	return scnprintf(buffer, PAGE_SIZE, "%s\n", ctrl_info->firmware_version);
}

static ssize_t pqi_driver_version_show(struct device *dev,
	struct device_attribute *attr, char *buffer)
{
	return scnprintf(buffer, PAGE_SIZE, "%s\n", DRIVER_VERSION BUILD_TIMESTAMP);
}

static ssize_t pqi_serial_number_show(struct device *dev,
	struct device_attribute *attr, char *buffer)
{
	struct Scsi_Host *shost;
	struct pqi_ctrl_info *ctrl_info;

	shost = class_to_shost(dev);
	ctrl_info = shost_to_hba(shost);

	return scnprintf(buffer, PAGE_SIZE, "%s\n", ctrl_info->serial_number);
}

static ssize_t pqi_model_show(struct device *dev,
>>>>>>> 7d2a07b7
	struct device_attribute *attr, char *buffer)
{
	struct Scsi_Host *shost;
	struct pqi_ctrl_info *ctrl_info;

	shost = class_to_shost(dev);
	ctrl_info = shost_to_hba(shost);

<<<<<<< HEAD
	return scnprintf(buffer, PAGE_SIZE, "%s\n", ctrl_info->firmware_version);
}

static ssize_t pqi_driver_version_show(struct device *dev,
	struct device_attribute *attr, char *buffer)
{
	return scnprintf(buffer, PAGE_SIZE, "%s\n", DRIVER_VERSION BUILD_TIMESTAMP);
}

static ssize_t pqi_serial_number_show(struct device *dev,
	struct device_attribute *attr, char *buffer)
{
	struct Scsi_Host *shost;
	struct pqi_ctrl_info *ctrl_info;

	shost = class_to_shost(dev);
	ctrl_info = shost_to_hba(shost);

	return scnprintf(buffer, PAGE_SIZE, "%s\n", ctrl_info->serial_number);
}

static ssize_t pqi_model_show(struct device *dev,
	struct device_attribute *attr, char *buffer)
{
	struct Scsi_Host *shost;
	struct pqi_ctrl_info *ctrl_info;

	shost = class_to_shost(dev);
	ctrl_info = shost_to_hba(shost);

	return scnprintf(buffer, PAGE_SIZE, "%s\n", ctrl_info->model);
}

static ssize_t pqi_vendor_show(struct device *dev,
	struct device_attribute *attr, char *buffer)
{
	struct Scsi_Host *shost;
	struct pqi_ctrl_info *ctrl_info;

	shost = class_to_shost(dev);
	ctrl_info = shost_to_hba(shost);

=======
	return scnprintf(buffer, PAGE_SIZE, "%s\n", ctrl_info->model);
}

static ssize_t pqi_vendor_show(struct device *dev,
	struct device_attribute *attr, char *buffer)
{
	struct Scsi_Host *shost;
	struct pqi_ctrl_info *ctrl_info;

	shost = class_to_shost(dev);
	ctrl_info = shost_to_hba(shost);

>>>>>>> 7d2a07b7
	return scnprintf(buffer, PAGE_SIZE, "%s\n", ctrl_info->vendor);
}

static ssize_t pqi_host_rescan_store(struct device *dev,
	struct device_attribute *attr, const char *buffer, size_t count)
{
	struct Scsi_Host *shost = class_to_shost(dev);

	pqi_scan_start(shost);

	return count;
}

static ssize_t pqi_lockup_action_show(struct device *dev,
	struct device_attribute *attr, char *buffer)
{
	int count = 0;
	unsigned int i;

	for (i = 0; i < ARRAY_SIZE(pqi_lockup_actions); i++) {
		if (pqi_lockup_actions[i].action == pqi_lockup_action)
			count += scnprintf(buffer + count, PAGE_SIZE - count,
				"[%s] ", pqi_lockup_actions[i].name);
		else
			count += scnprintf(buffer + count, PAGE_SIZE - count,
				"%s ", pqi_lockup_actions[i].name);
	}

	count += scnprintf(buffer + count, PAGE_SIZE - count, "\n");

	return count;
}

static ssize_t pqi_lockup_action_store(struct device *dev,
	struct device_attribute *attr, const char *buffer, size_t count)
{
	unsigned int i;
	char *action_name;
	char action_name_buffer[32];

	strlcpy(action_name_buffer, buffer, sizeof(action_name_buffer));
	action_name = strstrip(action_name_buffer);

	for (i = 0; i < ARRAY_SIZE(pqi_lockup_actions); i++) {
		if (strcmp(action_name, pqi_lockup_actions[i].name) == 0) {
			pqi_lockup_action = pqi_lockup_actions[i].action;
			return count;
		}
	}

	return -EINVAL;
}

static ssize_t pqi_host_enable_stream_detection_show(struct device *dev,
	struct device_attribute *attr, char *buffer)
{
	struct Scsi_Host *shost = class_to_shost(dev);
	struct pqi_ctrl_info *ctrl_info = shost_to_hba(shost);

	return scnprintf(buffer, 10, "%x\n",
			ctrl_info->enable_stream_detection);
}

static ssize_t pqi_host_enable_stream_detection_store(struct device *dev,
	struct device_attribute *attr, const char *buffer, size_t count)
{
	struct Scsi_Host *shost = class_to_shost(dev);
	struct pqi_ctrl_info *ctrl_info = shost_to_hba(shost);
	u8 set_stream_detection = 0;

	if (kstrtou8(buffer, 0, &set_stream_detection))
		return -EINVAL;

	if (set_stream_detection > 0)
		set_stream_detection = 1;

	ctrl_info->enable_stream_detection = set_stream_detection;

	return count;
}

static ssize_t pqi_host_enable_r5_writes_show(struct device *dev,
	struct device_attribute *attr, char *buffer)
{
	struct Scsi_Host *shost = class_to_shost(dev);
	struct pqi_ctrl_info *ctrl_info = shost_to_hba(shost);

	return scnprintf(buffer, 10, "%x\n", ctrl_info->enable_r5_writes);
}

static ssize_t pqi_host_enable_r5_writes_store(struct device *dev,
	struct device_attribute *attr, const char *buffer, size_t count)
{
	struct Scsi_Host *shost = class_to_shost(dev);
	struct pqi_ctrl_info *ctrl_info = shost_to_hba(shost);
	u8 set_r5_writes = 0;

	if (kstrtou8(buffer, 0, &set_r5_writes))
		return -EINVAL;

	if (set_r5_writes > 0)
		set_r5_writes = 1;

	ctrl_info->enable_r5_writes = set_r5_writes;

	return count;
}

static ssize_t pqi_host_enable_r6_writes_show(struct device *dev,
	struct device_attribute *attr, char *buffer)
{
	struct Scsi_Host *shost = class_to_shost(dev);
	struct pqi_ctrl_info *ctrl_info = shost_to_hba(shost);

	return scnprintf(buffer, 10, "%x\n", ctrl_info->enable_r6_writes);
}

static ssize_t pqi_host_enable_r6_writes_store(struct device *dev,
	struct device_attribute *attr, const char *buffer, size_t count)
{
	struct Scsi_Host *shost = class_to_shost(dev);
	struct pqi_ctrl_info *ctrl_info = shost_to_hba(shost);
	u8 set_r6_writes = 0;

	if (kstrtou8(buffer, 0, &set_r6_writes))
		return -EINVAL;

	if (set_r6_writes > 0)
		set_r6_writes = 1;

	ctrl_info->enable_r6_writes = set_r6_writes;

	return count;
}

static DEVICE_ATTR(driver_version, 0444, pqi_driver_version_show, NULL);
static DEVICE_ATTR(firmware_version, 0444, pqi_firmware_version_show, NULL);
static DEVICE_ATTR(model, 0444, pqi_model_show, NULL);
static DEVICE_ATTR(serial_number, 0444, pqi_serial_number_show, NULL);
static DEVICE_ATTR(vendor, 0444, pqi_vendor_show, NULL);
static DEVICE_ATTR(rescan, 0200, NULL, pqi_host_rescan_store);
static DEVICE_ATTR(lockup_action, 0644, pqi_lockup_action_show,
	pqi_lockup_action_store);
static DEVICE_ATTR(enable_stream_detection, 0644,
	pqi_host_enable_stream_detection_show,
	pqi_host_enable_stream_detection_store);
static DEVICE_ATTR(enable_r5_writes, 0644,
	pqi_host_enable_r5_writes_show, pqi_host_enable_r5_writes_store);
static DEVICE_ATTR(enable_r6_writes, 0644,
	pqi_host_enable_r6_writes_show, pqi_host_enable_r6_writes_store);

static struct device_attribute *pqi_shost_attrs[] = {
	&dev_attr_driver_version,
	&dev_attr_firmware_version,
	&dev_attr_model,
	&dev_attr_serial_number,
	&dev_attr_vendor,
	&dev_attr_rescan,
	&dev_attr_lockup_action,
	&dev_attr_enable_stream_detection,
	&dev_attr_enable_r5_writes,
	&dev_attr_enable_r6_writes,
	NULL
};

static ssize_t pqi_unique_id_show(struct device *dev,
	struct device_attribute *attr, char *buffer)
{
	struct pqi_ctrl_info *ctrl_info;
	struct scsi_device *sdev;
	struct pqi_scsi_dev *device;
	unsigned long flags;
	u8 unique_id[16];

	sdev = to_scsi_device(dev);
	ctrl_info = shost_to_hba(sdev->host);

	spin_lock_irqsave(&ctrl_info->scsi_device_list_lock, flags);

	device = sdev->hostdata;
	if (!device) {
		spin_unlock_irqrestore(&ctrl_info->scsi_device_list_lock, flags);
		return -ENODEV;
	}

	if (device->is_physical_device) {
		memset(unique_id, 0, 8);
		memcpy(unique_id + 8, &device->wwid, sizeof(device->wwid));
	} else {
		memcpy(unique_id, device->volume_id, sizeof(device->volume_id));
	}

	spin_unlock_irqrestore(&ctrl_info->scsi_device_list_lock, flags);

	return scnprintf(buffer, PAGE_SIZE,
		"%02X%02X%02X%02X%02X%02X%02X%02X"
		"%02X%02X%02X%02X%02X%02X%02X%02X\n",
		unique_id[0], unique_id[1], unique_id[2], unique_id[3],
		unique_id[4], unique_id[5], unique_id[6], unique_id[7],
		unique_id[8], unique_id[9], unique_id[10], unique_id[11],
		unique_id[12], unique_id[13], unique_id[14], unique_id[15]);
}

static ssize_t pqi_lunid_show(struct device *dev,
	struct device_attribute *attr, char *buffer)
{
	struct pqi_ctrl_info *ctrl_info;
	struct scsi_device *sdev;
	struct pqi_scsi_dev *device;
	unsigned long flags;
	u8 lunid[8];

	sdev = to_scsi_device(dev);
	ctrl_info = shost_to_hba(sdev->host);

	spin_lock_irqsave(&ctrl_info->scsi_device_list_lock, flags);

	device = sdev->hostdata;
	if (!device) {
		spin_unlock_irqrestore(&ctrl_info->scsi_device_list_lock, flags);
		return -ENODEV;
	}

	memcpy(lunid, device->scsi3addr, sizeof(lunid));

	spin_unlock_irqrestore(&ctrl_info->scsi_device_list_lock, flags);

	return scnprintf(buffer, PAGE_SIZE, "0x%8phN\n", lunid);
}

#define MAX_PATHS	8

static ssize_t pqi_path_info_show(struct device *dev,
	struct device_attribute *attr, char *buf)
{
	struct pqi_ctrl_info *ctrl_info;
	struct scsi_device *sdev;
	struct pqi_scsi_dev *device;
	unsigned long flags;
	int i;
	int output_len = 0;
	u8 box;
	u8 bay;
	u8 path_map_index;
	char *active;
	u8 phys_connector[2];

	sdev = to_scsi_device(dev);
	ctrl_info = shost_to_hba(sdev->host);

	spin_lock_irqsave(&ctrl_info->scsi_device_list_lock, flags);

	device = sdev->hostdata;
	if (!device) {
		spin_unlock_irqrestore(&ctrl_info->scsi_device_list_lock, flags);
		return -ENODEV;
	}

	bay = device->bay;
	for (i = 0; i < MAX_PATHS; i++) {
		path_map_index = 1 << i;
		if (i == device->active_path_index)
			active = "Active";
		else if (device->path_map & path_map_index)
			active = "Inactive";
		else
			continue;

		output_len += scnprintf(buf + output_len,
					PAGE_SIZE - output_len,
					"[%d:%d:%d:%d] %20.20s ",
					ctrl_info->scsi_host->host_no,
					device->bus, device->target,
					device->lun,
					scsi_device_type(device->devtype));

		if (device->devtype == TYPE_RAID ||
			pqi_is_logical_device(device))
			goto end_buffer;

		memcpy(&phys_connector, &device->phys_connector[i],
			sizeof(phys_connector));
		if (phys_connector[0] < '0')
			phys_connector[0] = '0';
		if (phys_connector[1] < '0')
			phys_connector[1] = '0';

		output_len += scnprintf(buf + output_len,
					PAGE_SIZE - output_len,
					"PORT: %.2s ", phys_connector);

		box = device->box[i];
		if (box != 0 && box != 0xFF)
			output_len += scnprintf(buf + output_len,
						PAGE_SIZE - output_len,
						"BOX: %hhu ", box);

		if ((device->devtype == TYPE_DISK ||
			device->devtype == TYPE_ZBC) &&
			pqi_expose_device(device))
			output_len += scnprintf(buf + output_len,
						PAGE_SIZE - output_len,
						"BAY: %hhu ", bay);

end_buffer:
		output_len += scnprintf(buf + output_len,
					PAGE_SIZE - output_len,
					"%s\n", active);
	}

	spin_unlock_irqrestore(&ctrl_info->scsi_device_list_lock, flags);

	return output_len;
}

static ssize_t pqi_sas_address_show(struct device *dev,
	struct device_attribute *attr, char *buffer)
{
	struct pqi_ctrl_info *ctrl_info;
	struct scsi_device *sdev;
	struct pqi_scsi_dev *device;
	unsigned long flags;
	u64 sas_address;

	sdev = to_scsi_device(dev);
	ctrl_info = shost_to_hba(sdev->host);

	spin_lock_irqsave(&ctrl_info->scsi_device_list_lock, flags);

	device = sdev->hostdata;
	if (!device || !pqi_is_device_with_sas_address(device)) {
		spin_unlock_irqrestore(&ctrl_info->scsi_device_list_lock, flags);
		return -ENODEV;
	}

	sas_address = device->sas_address;

	spin_unlock_irqrestore(&ctrl_info->scsi_device_list_lock, flags);

	return scnprintf(buffer, PAGE_SIZE, "0x%016llx\n", sas_address);
}

static ssize_t pqi_ssd_smart_path_enabled_show(struct device *dev,
	struct device_attribute *attr, char *buffer)
{
	struct pqi_ctrl_info *ctrl_info;
	struct scsi_device *sdev;
	struct pqi_scsi_dev *device;
	unsigned long flags;

	sdev = to_scsi_device(dev);
	ctrl_info = shost_to_hba(sdev->host);

	spin_lock_irqsave(&ctrl_info->scsi_device_list_lock, flags);

	device = sdev->hostdata;
	if (!device) {
		spin_unlock_irqrestore(&ctrl_info->scsi_device_list_lock, flags);
		return -ENODEV;
	}

	buffer[0] = device->raid_bypass_enabled ? '1' : '0';
	buffer[1] = '\n';
	buffer[2] = '\0';

	spin_unlock_irqrestore(&ctrl_info->scsi_device_list_lock, flags);

	return 2;
}

static ssize_t pqi_raid_level_show(struct device *dev,
	struct device_attribute *attr, char *buffer)
{
	struct pqi_ctrl_info *ctrl_info;
	struct scsi_device *sdev;
	struct pqi_scsi_dev *device;
	unsigned long flags;
	char *raid_level;

	sdev = to_scsi_device(dev);
	ctrl_info = shost_to_hba(sdev->host);

	spin_lock_irqsave(&ctrl_info->scsi_device_list_lock, flags);

	device = sdev->hostdata;
	if (!device) {
		spin_unlock_irqrestore(&ctrl_info->scsi_device_list_lock, flags);
		return -ENODEV;
	}

	if (pqi_is_logical_device(device))
		raid_level = pqi_raid_level_to_string(device->raid_level);
	else
		raid_level = "N/A";

	spin_unlock_irqrestore(&ctrl_info->scsi_device_list_lock, flags);

	return scnprintf(buffer, PAGE_SIZE, "%s\n", raid_level);
}

static ssize_t pqi_raid_bypass_cnt_show(struct device *dev,
	struct device_attribute *attr, char *buffer)
{
	struct pqi_ctrl_info *ctrl_info;
	struct scsi_device *sdev;
	struct pqi_scsi_dev *device;
	unsigned long flags;
	int raid_bypass_cnt;

	sdev = to_scsi_device(dev);
	ctrl_info = shost_to_hba(sdev->host);

	spin_lock_irqsave(&ctrl_info->scsi_device_list_lock, flags);

	device = sdev->hostdata;
	if (!device) {
		spin_unlock_irqrestore(&ctrl_info->scsi_device_list_lock, flags);
		return -ENODEV;
	}

	raid_bypass_cnt = atomic_read(&device->raid_bypass_cnt);

	spin_unlock_irqrestore(&ctrl_info->scsi_device_list_lock, flags);

	return scnprintf(buffer, PAGE_SIZE, "0x%x\n", raid_bypass_cnt);
}

static DEVICE_ATTR(lunid, 0444, pqi_lunid_show, NULL);
static DEVICE_ATTR(unique_id, 0444, pqi_unique_id_show, NULL);
static DEVICE_ATTR(path_info, 0444, pqi_path_info_show, NULL);
static DEVICE_ATTR(sas_address, 0444, pqi_sas_address_show, NULL);
static DEVICE_ATTR(ssd_smart_path_enabled, 0444, pqi_ssd_smart_path_enabled_show, NULL);
static DEVICE_ATTR(raid_level, 0444, pqi_raid_level_show, NULL);
static DEVICE_ATTR(raid_bypass_cnt, 0444, pqi_raid_bypass_cnt_show, NULL);

static struct device_attribute *pqi_sdev_attrs[] = {
	&dev_attr_lunid,
	&dev_attr_unique_id,
	&dev_attr_path_info,
	&dev_attr_sas_address,
	&dev_attr_ssd_smart_path_enabled,
	&dev_attr_raid_level,
	&dev_attr_raid_bypass_cnt,
	NULL
};

static struct scsi_host_template pqi_driver_template = {
	.module = THIS_MODULE,
	.name = DRIVER_NAME_SHORT,
	.proc_name = DRIVER_NAME_SHORT,
	.queuecommand = pqi_scsi_queue_command,
	.scan_start = pqi_scan_start,
	.scan_finished = pqi_scan_finished,
	.this_id = -1,
	.eh_device_reset_handler = pqi_eh_device_reset_handler,
	.ioctl = pqi_ioctl,
	.slave_alloc = pqi_slave_alloc,
	.slave_configure = pqi_slave_configure,
	.slave_destroy = pqi_slave_destroy,
	.map_queues = pqi_map_queues,
	.sdev_attrs = pqi_sdev_attrs,
	.shost_attrs = pqi_shost_attrs,
};

static int pqi_register_scsi(struct pqi_ctrl_info *ctrl_info)
{
	int rc;
	struct Scsi_Host *shost;

	shost = scsi_host_alloc(&pqi_driver_template, sizeof(ctrl_info));
	if (!shost) {
		dev_err(&ctrl_info->pci_dev->dev, "scsi_host_alloc failed\n");
		return -ENOMEM;
	}

	shost->io_port = 0;
	shost->n_io_port = 0;
	shost->this_id = -1;
	shost->max_channel = PQI_MAX_BUS;
	shost->max_cmd_len = MAX_COMMAND_SIZE;
	shost->max_lun = ~0;
	shost->max_id = ~0;
	shost->max_sectors = ctrl_info->max_sectors;
	shost->can_queue = ctrl_info->scsi_ml_can_queue;
	shost->cmd_per_lun = shost->can_queue;
	shost->sg_tablesize = ctrl_info->sg_tablesize;
	shost->transportt = pqi_sas_transport_template;
	shost->irq = pci_irq_vector(ctrl_info->pci_dev, 0);
	shost->unique_id = shost->irq;
	shost->nr_hw_queues = ctrl_info->num_queue_groups;
	shost->host_tagset = 1;
	shost->hostdata[0] = (unsigned long)ctrl_info;

	rc = scsi_add_host(shost, &ctrl_info->pci_dev->dev);
	if (rc) {
		dev_err(&ctrl_info->pci_dev->dev, "scsi_add_host failed\n");
		goto free_host;
	}

	rc = pqi_add_sas_host(shost, ctrl_info);
	if (rc) {
		dev_err(&ctrl_info->pci_dev->dev, "add SAS host failed\n");
		goto remove_host;
	}

	ctrl_info->scsi_host = shost;

	return 0;

remove_host:
	scsi_remove_host(shost);
free_host:
	scsi_host_put(shost);

	return rc;
}

static void pqi_unregister_scsi(struct pqi_ctrl_info *ctrl_info)
{
	struct Scsi_Host *shost;

	pqi_delete_sas_host(ctrl_info);

	shost = ctrl_info->scsi_host;
	if (!shost)
		return;

	scsi_remove_host(shost);
	scsi_host_put(shost);
}

static int pqi_wait_for_pqi_reset_completion(struct pqi_ctrl_info *ctrl_info)
{
	int rc = 0;
	struct pqi_device_registers __iomem *pqi_registers;
	unsigned long timeout;
	unsigned int timeout_msecs;
	union pqi_reset_register reset_reg;

	pqi_registers = ctrl_info->pqi_registers;
	timeout_msecs = readw(&pqi_registers->max_reset_timeout) * 100;
	timeout = msecs_to_jiffies(timeout_msecs) + jiffies;

	while (1) {
		msleep(PQI_RESET_POLL_INTERVAL_MSECS);
		reset_reg.all_bits = readl(&pqi_registers->device_reset);
		if (reset_reg.bits.reset_action == PQI_RESET_ACTION_COMPLETED)
			break;
		pqi_check_ctrl_health(ctrl_info);
		if (pqi_ctrl_offline(ctrl_info)) {
			rc = -ENXIO;
			break;
		}
		if (time_after(jiffies, timeout)) {
			rc = -ETIMEDOUT;
			break;
		}
	}

	return rc;
}

static int pqi_reset(struct pqi_ctrl_info *ctrl_info)
{
	int rc;
	union pqi_reset_register reset_reg;

	if (ctrl_info->pqi_reset_quiesce_supported) {
		rc = sis_pqi_reset_quiesce(ctrl_info);
		if (rc) {
			dev_err(&ctrl_info->pci_dev->dev,
				"PQI reset failed during quiesce with error %d\n", rc);
			return rc;
		}
	}

	reset_reg.all_bits = 0;
	reset_reg.bits.reset_type = PQI_RESET_TYPE_HARD_RESET;
	reset_reg.bits.reset_action = PQI_RESET_ACTION_RESET;

	writel(reset_reg.all_bits, &ctrl_info->pqi_registers->device_reset);

	rc = pqi_wait_for_pqi_reset_completion(ctrl_info);
	if (rc)
		dev_err(&ctrl_info->pci_dev->dev,
			"PQI reset failed with error %d\n", rc);

	return rc;
}

static int pqi_get_ctrl_serial_number(struct pqi_ctrl_info *ctrl_info)
{
	int rc;
	struct bmic_sense_subsystem_info *sense_info;

	sense_info = kzalloc(sizeof(*sense_info), GFP_KERNEL);
	if (!sense_info)
		return -ENOMEM;

	rc = pqi_sense_subsystem_info(ctrl_info, sense_info);
	if (rc)
		goto out;

	memcpy(ctrl_info->serial_number, sense_info->ctrl_serial_number,
		sizeof(sense_info->ctrl_serial_number));
	ctrl_info->serial_number[sizeof(sense_info->ctrl_serial_number)] = '\0';

out:
	kfree(sense_info);

	return rc;
}

static int pqi_get_ctrl_product_details(struct pqi_ctrl_info *ctrl_info)
{
	int rc;
	struct bmic_identify_controller *identify;

	identify = kmalloc(sizeof(*identify), GFP_KERNEL);
	if (!identify)
		return -ENOMEM;

	rc = pqi_identify_controller(ctrl_info, identify);
	if (rc)
		goto out;

	if (get_unaligned_le32(&identify->extra_controller_flags) &
		BMIC_IDENTIFY_EXTRA_FLAGS_LONG_FW_VERSION_SUPPORTED) {
		memcpy(ctrl_info->firmware_version,
			identify->firmware_version_long,
			sizeof(identify->firmware_version_long));
	} else {
		memcpy(ctrl_info->firmware_version,
			identify->firmware_version_short,
			sizeof(identify->firmware_version_short));
		ctrl_info->firmware_version
			[sizeof(identify->firmware_version_short)] = '\0';
		snprintf(ctrl_info->firmware_version +
			strlen(ctrl_info->firmware_version),
			sizeof(ctrl_info->firmware_version) -
			sizeof(identify->firmware_version_short),
			"-%u",
			get_unaligned_le16(&identify->firmware_build_number));
	}

	memcpy(ctrl_info->model, identify->product_id,
		sizeof(identify->product_id));
	ctrl_info->model[sizeof(identify->product_id)] = '\0';

	memcpy(ctrl_info->vendor, identify->vendor_id,
		sizeof(identify->vendor_id));
	ctrl_info->vendor[sizeof(identify->vendor_id)] = '\0';

out:
	kfree(identify);

	return rc;
}

struct pqi_config_table_section_info {
	struct pqi_ctrl_info *ctrl_info;
	void		*section;
	u32		section_offset;
	void __iomem	*section_iomem_addr;
};

static inline bool pqi_is_firmware_feature_supported(
	struct pqi_config_table_firmware_features *firmware_features,
	unsigned int bit_position)
{
	unsigned int byte_index;

	byte_index = bit_position / BITS_PER_BYTE;

	if (byte_index >= le16_to_cpu(firmware_features->num_elements))
		return false;

	return firmware_features->features_supported[byte_index] &
		(1 << (bit_position % BITS_PER_BYTE)) ? true : false;
}

static inline bool pqi_is_firmware_feature_enabled(
	struct pqi_config_table_firmware_features *firmware_features,
	void __iomem *firmware_features_iomem_addr,
	unsigned int bit_position)
{
	unsigned int byte_index;
	u8 __iomem *features_enabled_iomem_addr;

	byte_index = (bit_position / BITS_PER_BYTE) +
		(le16_to_cpu(firmware_features->num_elements) * 2);

	features_enabled_iomem_addr = firmware_features_iomem_addr +
		offsetof(struct pqi_config_table_firmware_features,
			features_supported) + byte_index;

	return *((__force u8 *)features_enabled_iomem_addr) &
		(1 << (bit_position % BITS_PER_BYTE)) ? true : false;
}

static inline void pqi_request_firmware_feature(
	struct pqi_config_table_firmware_features *firmware_features,
	unsigned int bit_position)
{
	unsigned int byte_index;

	byte_index = (bit_position / BITS_PER_BYTE) +
		le16_to_cpu(firmware_features->num_elements);

	firmware_features->features_supported[byte_index] |=
		(1 << (bit_position % BITS_PER_BYTE));
}

static int pqi_config_table_update(struct pqi_ctrl_info *ctrl_info,
	u16 first_section, u16 last_section)
{
	struct pqi_vendor_general_request request;

	memset(&request, 0, sizeof(request));

	request.header.iu_type = PQI_REQUEST_IU_VENDOR_GENERAL;
	put_unaligned_le16(sizeof(request) - PQI_REQUEST_HEADER_LENGTH,
		&request.header.iu_length);
	put_unaligned_le16(PQI_VENDOR_GENERAL_CONFIG_TABLE_UPDATE,
		&request.function_code);
	put_unaligned_le16(first_section,
		&request.data.config_table_update.first_section);
	put_unaligned_le16(last_section,
		&request.data.config_table_update.last_section);

	return pqi_submit_raid_request_synchronous(ctrl_info, &request.header, 0, NULL);
}

static int pqi_enable_firmware_features(struct pqi_ctrl_info *ctrl_info,
	struct pqi_config_table_firmware_features *firmware_features,
	void __iomem *firmware_features_iomem_addr)
{
	void *features_requested;
	void __iomem *features_requested_iomem_addr;
	void __iomem *host_max_known_feature_iomem_addr;

	features_requested = firmware_features->features_supported +
		le16_to_cpu(firmware_features->num_elements);

	features_requested_iomem_addr = firmware_features_iomem_addr +
		(features_requested - (void *)firmware_features);

	memcpy_toio(features_requested_iomem_addr, features_requested,
		le16_to_cpu(firmware_features->num_elements));

	if (pqi_is_firmware_feature_supported(firmware_features,
		PQI_FIRMWARE_FEATURE_MAX_KNOWN_FEATURE)) {
		host_max_known_feature_iomem_addr =
			features_requested_iomem_addr +
			(le16_to_cpu(firmware_features->num_elements) * 2) +
			sizeof(__le16);
		writew(PQI_FIRMWARE_FEATURE_MAXIMUM,
			host_max_known_feature_iomem_addr);
	}

	return pqi_config_table_update(ctrl_info,
		PQI_CONFIG_TABLE_SECTION_FIRMWARE_FEATURES,
		PQI_CONFIG_TABLE_SECTION_FIRMWARE_FEATURES);
}

struct pqi_firmware_feature {
	char		*feature_name;
	unsigned int	feature_bit;
	bool		supported;
	bool		enabled;
	void (*feature_status)(struct pqi_ctrl_info *ctrl_info,
		struct pqi_firmware_feature *firmware_feature);
};

static void pqi_firmware_feature_status(struct pqi_ctrl_info *ctrl_info,
	struct pqi_firmware_feature *firmware_feature)
{
	if (!firmware_feature->supported) {
		dev_info(&ctrl_info->pci_dev->dev, "%s not supported by controller\n",
			firmware_feature->feature_name);
		return;
	}

	if (firmware_feature->enabled) {
		dev_info(&ctrl_info->pci_dev->dev,
			"%s enabled\n", firmware_feature->feature_name);
		return;
	}

	dev_err(&ctrl_info->pci_dev->dev, "failed to enable %s\n",
		firmware_feature->feature_name);
}

static void pqi_ctrl_update_feature_flags(struct pqi_ctrl_info *ctrl_info,
	struct pqi_firmware_feature *firmware_feature)
{
	switch (firmware_feature->feature_bit) {
	case PQI_FIRMWARE_FEATURE_RAID_1_WRITE_BYPASS:
		ctrl_info->enable_r1_writes = firmware_feature->enabled;
		break;
	case PQI_FIRMWARE_FEATURE_RAID_5_WRITE_BYPASS:
		ctrl_info->enable_r5_writes = firmware_feature->enabled;
		break;
	case PQI_FIRMWARE_FEATURE_RAID_6_WRITE_BYPASS:
		ctrl_info->enable_r6_writes = firmware_feature->enabled;
		break;
	case PQI_FIRMWARE_FEATURE_SOFT_RESET_HANDSHAKE:
		ctrl_info->soft_reset_handshake_supported =
			firmware_feature->enabled &&
			pqi_read_soft_reset_status(ctrl_info);
		break;
	case PQI_FIRMWARE_FEATURE_RAID_IU_TIMEOUT:
		ctrl_info->raid_iu_timeout_supported = firmware_feature->enabled;
		break;
	case PQI_FIRMWARE_FEATURE_TMF_IU_TIMEOUT:
		ctrl_info->tmf_iu_timeout_supported = firmware_feature->enabled;
		break;
	case PQI_FIRMWARE_FEATURE_UNIQUE_WWID_IN_REPORT_PHYS_LUN:
		ctrl_info->unique_wwid_in_report_phys_lun_supported =
			firmware_feature->enabled;
		break;
	}

	pqi_firmware_feature_status(ctrl_info, firmware_feature);
}

static inline void pqi_firmware_feature_update(struct pqi_ctrl_info *ctrl_info,
	struct pqi_firmware_feature *firmware_feature)
{
	if (firmware_feature->feature_status)
		firmware_feature->feature_status(ctrl_info, firmware_feature);
}

static DEFINE_MUTEX(pqi_firmware_features_mutex);

static struct pqi_firmware_feature pqi_firmware_features[] = {
	{
		.feature_name = "Online Firmware Activation",
		.feature_bit = PQI_FIRMWARE_FEATURE_OFA,
		.feature_status = pqi_firmware_feature_status,
	},
	{
		.feature_name = "Serial Management Protocol",
		.feature_bit = PQI_FIRMWARE_FEATURE_SMP,
		.feature_status = pqi_firmware_feature_status,
	},
	{
		.feature_name = "Maximum Known Feature",
		.feature_bit = PQI_FIRMWARE_FEATURE_MAX_KNOWN_FEATURE,
		.feature_status = pqi_firmware_feature_status,
	},
	{
		.feature_name = "RAID 0 Read Bypass",
		.feature_bit = PQI_FIRMWARE_FEATURE_RAID_0_READ_BYPASS,
		.feature_status = pqi_firmware_feature_status,
	},
	{
		.feature_name = "RAID 1 Read Bypass",
		.feature_bit = PQI_FIRMWARE_FEATURE_RAID_1_READ_BYPASS,
		.feature_status = pqi_firmware_feature_status,
	},
	{
		.feature_name = "RAID 5 Read Bypass",
		.feature_bit = PQI_FIRMWARE_FEATURE_RAID_5_READ_BYPASS,
		.feature_status = pqi_firmware_feature_status,
	},
	{
		.feature_name = "RAID 6 Read Bypass",
		.feature_bit = PQI_FIRMWARE_FEATURE_RAID_6_READ_BYPASS,
		.feature_status = pqi_firmware_feature_status,
	},
	{
		.feature_name = "RAID 0 Write Bypass",
		.feature_bit = PQI_FIRMWARE_FEATURE_RAID_0_WRITE_BYPASS,
		.feature_status = pqi_firmware_feature_status,
	},
	{
		.feature_name = "RAID 1 Write Bypass",
		.feature_bit = PQI_FIRMWARE_FEATURE_RAID_1_WRITE_BYPASS,
		.feature_status = pqi_ctrl_update_feature_flags,
	},
	{
		.feature_name = "RAID 5 Write Bypass",
		.feature_bit = PQI_FIRMWARE_FEATURE_RAID_5_WRITE_BYPASS,
		.feature_status = pqi_ctrl_update_feature_flags,
	},
	{
		.feature_name = "RAID 6 Write Bypass",
		.feature_bit = PQI_FIRMWARE_FEATURE_RAID_6_WRITE_BYPASS,
		.feature_status = pqi_ctrl_update_feature_flags,
	},
	{
		.feature_name = "New Soft Reset Handshake",
		.feature_bit = PQI_FIRMWARE_FEATURE_SOFT_RESET_HANDSHAKE,
		.feature_status = pqi_ctrl_update_feature_flags,
	},
	{
		.feature_name = "RAID IU Timeout",
		.feature_bit = PQI_FIRMWARE_FEATURE_RAID_IU_TIMEOUT,
		.feature_status = pqi_ctrl_update_feature_flags,
	},
	{
		.feature_name = "TMF IU Timeout",
		.feature_bit = PQI_FIRMWARE_FEATURE_TMF_IU_TIMEOUT,
		.feature_status = pqi_ctrl_update_feature_flags,
	},
	{
		.feature_name = "RAID Bypass on encrypted logical volumes on NVMe",
		.feature_bit = PQI_FIRMWARE_FEATURE_RAID_BYPASS_ON_ENCRYPTED_NVME,
		.feature_status = pqi_firmware_feature_status,
	},
	{
		.feature_name = "Unique WWID in Report Physical LUN",
		.feature_bit = PQI_FIRMWARE_FEATURE_UNIQUE_WWID_IN_REPORT_PHYS_LUN,
		.feature_status = pqi_ctrl_update_feature_flags,
	},
};

static void pqi_process_firmware_features(
	struct pqi_config_table_section_info *section_info)
{
	int rc;
	struct pqi_ctrl_info *ctrl_info;
	struct pqi_config_table_firmware_features *firmware_features;
	void __iomem *firmware_features_iomem_addr;
	unsigned int i;
	unsigned int num_features_supported;

	ctrl_info = section_info->ctrl_info;
	firmware_features = section_info->section;
	firmware_features_iomem_addr = section_info->section_iomem_addr;

	for (i = 0, num_features_supported = 0;
		i < ARRAY_SIZE(pqi_firmware_features); i++) {
		if (pqi_is_firmware_feature_supported(firmware_features,
			pqi_firmware_features[i].feature_bit)) {
			pqi_firmware_features[i].supported = true;
			num_features_supported++;
		} else {
			pqi_firmware_feature_update(ctrl_info,
				&pqi_firmware_features[i]);
		}
	}

	if (num_features_supported == 0)
		return;

	for (i = 0; i < ARRAY_SIZE(pqi_firmware_features); i++) {
		if (!pqi_firmware_features[i].supported)
			continue;
		pqi_request_firmware_feature(firmware_features,
			pqi_firmware_features[i].feature_bit);
	}

	rc = pqi_enable_firmware_features(ctrl_info, firmware_features,
		firmware_features_iomem_addr);
	if (rc) {
		dev_err(&ctrl_info->pci_dev->dev,
			"failed to enable firmware features in PQI configuration table\n");
		for (i = 0; i < ARRAY_SIZE(pqi_firmware_features); i++) {
			if (!pqi_firmware_features[i].supported)
				continue;
			pqi_firmware_feature_update(ctrl_info,
				&pqi_firmware_features[i]);
		}
		return;
	}

	for (i = 0; i < ARRAY_SIZE(pqi_firmware_features); i++) {
		if (!pqi_firmware_features[i].supported)
			continue;
		if (pqi_is_firmware_feature_enabled(firmware_features,
			firmware_features_iomem_addr,
			pqi_firmware_features[i].feature_bit)) {
				pqi_firmware_features[i].enabled = true;
		}
		pqi_firmware_feature_update(ctrl_info,
			&pqi_firmware_features[i]);
	}
}

static void pqi_init_firmware_features(void)
{
	unsigned int i;

	for (i = 0; i < ARRAY_SIZE(pqi_firmware_features); i++) {
		pqi_firmware_features[i].supported = false;
		pqi_firmware_features[i].enabled = false;
	}
}

static void pqi_process_firmware_features_section(
	struct pqi_config_table_section_info *section_info)
{
	mutex_lock(&pqi_firmware_features_mutex);
	pqi_init_firmware_features();
	pqi_process_firmware_features(section_info);
	mutex_unlock(&pqi_firmware_features_mutex);
}

/*
 * Reset all controller settings that can be initialized during the processing
 * of the PQI Configuration Table.
 */

static void pqi_ctrl_reset_config(struct pqi_ctrl_info *ctrl_info)
{
	ctrl_info->heartbeat_counter = NULL;
	ctrl_info->soft_reset_status = NULL;
	ctrl_info->soft_reset_handshake_supported = false;
	ctrl_info->enable_r1_writes = false;
	ctrl_info->enable_r5_writes = false;
	ctrl_info->enable_r6_writes = false;
	ctrl_info->raid_iu_timeout_supported = false;
	ctrl_info->tmf_iu_timeout_supported = false;
	ctrl_info->unique_wwid_in_report_phys_lun_supported = false;
}

static int pqi_process_config_table(struct pqi_ctrl_info *ctrl_info)
{
	u32 table_length;
	u32 section_offset;
	bool firmware_feature_section_present;
	void __iomem *table_iomem_addr;
	struct pqi_config_table *config_table;
	struct pqi_config_table_section_header *section;
	struct pqi_config_table_section_info section_info;
	struct pqi_config_table_section_info feature_section_info;

	table_length = ctrl_info->config_table_length;
	if (table_length == 0)
		return 0;

	config_table = kmalloc(table_length, GFP_KERNEL);
	if (!config_table) {
		dev_err(&ctrl_info->pci_dev->dev,
			"failed to allocate memory for PQI configuration table\n");
		return -ENOMEM;
	}

	/*
	 * Copy the config table contents from I/O memory space into the
	 * temporary buffer.
	 */
	table_iomem_addr = ctrl_info->iomem_base + ctrl_info->config_table_offset;
	memcpy_fromio(config_table, table_iomem_addr, table_length);

	firmware_feature_section_present = false;
	section_info.ctrl_info = ctrl_info;
	section_offset = get_unaligned_le32(&config_table->first_section_offset);

	while (section_offset) {
		section = (void *)config_table + section_offset;

		section_info.section = section;
		section_info.section_offset = section_offset;
		section_info.section_iomem_addr = table_iomem_addr + section_offset;

		switch (get_unaligned_le16(&section->section_id)) {
		case PQI_CONFIG_TABLE_SECTION_FIRMWARE_FEATURES:
			firmware_feature_section_present = true;
			feature_section_info = section_info;
			break;
		case PQI_CONFIG_TABLE_SECTION_HEARTBEAT:
			if (pqi_disable_heartbeat)
				dev_warn(&ctrl_info->pci_dev->dev,
				"heartbeat disabled by module parameter\n");
			else
				ctrl_info->heartbeat_counter =
					table_iomem_addr +
					section_offset +
					offsetof(struct pqi_config_table_heartbeat,
						heartbeat_counter);
			break;
		case PQI_CONFIG_TABLE_SECTION_SOFT_RESET:
			ctrl_info->soft_reset_status =
				table_iomem_addr +
				section_offset +
				offsetof(struct pqi_config_table_soft_reset,
					soft_reset_status);
			break;
		}

		section_offset = get_unaligned_le16(&section->next_section_offset);
	}

	/*
	 * We process the firmware feature section after all other sections
	 * have been processed so that the feature bit callbacks can take
	 * into account the settings configured by other sections.
	 */
	if (firmware_feature_section_present)
		pqi_process_firmware_features_section(&feature_section_info);

	kfree(config_table);

	return 0;
}

/* Switches the controller from PQI mode back into SIS mode. */

static int pqi_revert_to_sis_mode(struct pqi_ctrl_info *ctrl_info)
{
	int rc;

	pqi_change_irq_mode(ctrl_info, IRQ_MODE_NONE);
	rc = pqi_reset(ctrl_info);
	if (rc)
		return rc;
	rc = sis_reenable_sis_mode(ctrl_info);
	if (rc) {
		dev_err(&ctrl_info->pci_dev->dev,
			"re-enabling SIS mode failed with error %d\n", rc);
		return rc;
	}
	pqi_save_ctrl_mode(ctrl_info, SIS_MODE);

	return 0;
}

/*
 * If the controller isn't already in SIS mode, this function forces it into
 * SIS mode.
 */

static int pqi_force_sis_mode(struct pqi_ctrl_info *ctrl_info)
{
	if (!sis_is_firmware_running(ctrl_info))
		return -ENXIO;

	if (pqi_get_ctrl_mode(ctrl_info) == SIS_MODE)
		return 0;

	if (sis_is_kernel_up(ctrl_info)) {
		pqi_save_ctrl_mode(ctrl_info, SIS_MODE);
		return 0;
	}

	return pqi_revert_to_sis_mode(ctrl_info);
}

static int pqi_ctrl_init(struct pqi_ctrl_info *ctrl_info)
{
	int rc;
	u32 product_id;

	if (reset_devices) {
		sis_soft_reset(ctrl_info);
		msleep(PQI_POST_RESET_DELAY_SECS * PQI_HZ);
	} else {
		rc = pqi_force_sis_mode(ctrl_info);
		if (rc)
			return rc;
	}

	/*
	 * Wait until the controller is ready to start accepting SIS
	 * commands.
	 */
	rc = sis_wait_for_ctrl_ready(ctrl_info);
	if (rc)
		return rc;

	/*
	 * Get the controller properties.  This allows us to determine
	 * whether or not it supports PQI mode.
	 */
	rc = sis_get_ctrl_properties(ctrl_info);
	if (rc) {
		dev_err(&ctrl_info->pci_dev->dev,
			"error obtaining controller properties\n");
		return rc;
	}

	rc = sis_get_pqi_capabilities(ctrl_info);
	if (rc) {
		dev_err(&ctrl_info->pci_dev->dev,
			"error obtaining controller capabilities\n");
		return rc;
	}

	product_id = sis_get_product_id(ctrl_info);
	ctrl_info->product_id = (u8)product_id;
	ctrl_info->product_revision = (u8)(product_id >> 8);

	if (reset_devices) {
		if (ctrl_info->max_outstanding_requests >
			PQI_MAX_OUTSTANDING_REQUESTS_KDUMP)
				ctrl_info->max_outstanding_requests =
					PQI_MAX_OUTSTANDING_REQUESTS_KDUMP;
	} else {
		if (ctrl_info->max_outstanding_requests >
			PQI_MAX_OUTSTANDING_REQUESTS)
				ctrl_info->max_outstanding_requests =
					PQI_MAX_OUTSTANDING_REQUESTS;
	}

	pqi_calculate_io_resources(ctrl_info);

	rc = pqi_alloc_error_buffer(ctrl_info);
	if (rc) {
		dev_err(&ctrl_info->pci_dev->dev,
			"failed to allocate PQI error buffer\n");
		return rc;
	}

	/*
	 * If the function we are about to call succeeds, the
	 * controller will transition from legacy SIS mode
	 * into PQI mode.
	 */
	rc = sis_init_base_struct_addr(ctrl_info);
	if (rc) {
		dev_err(&ctrl_info->pci_dev->dev,
			"error initializing PQI mode\n");
		return rc;
	}

	/* Wait for the controller to complete the SIS -> PQI transition. */
	rc = pqi_wait_for_pqi_mode_ready(ctrl_info);
	if (rc) {
		dev_err(&ctrl_info->pci_dev->dev,
			"transition to PQI mode failed\n");
		return rc;
	}

	/* From here on, we are running in PQI mode. */
	ctrl_info->pqi_mode_enabled = true;
	pqi_save_ctrl_mode(ctrl_info, PQI_MODE);

	rc = pqi_alloc_admin_queues(ctrl_info);
	if (rc) {
		dev_err(&ctrl_info->pci_dev->dev,
			"failed to allocate admin queues\n");
		return rc;
	}

	rc = pqi_create_admin_queues(ctrl_info);
	if (rc) {
		dev_err(&ctrl_info->pci_dev->dev,
			"error creating admin queues\n");
		return rc;
	}

	rc = pqi_report_device_capability(ctrl_info);
	if (rc) {
		dev_err(&ctrl_info->pci_dev->dev,
			"obtaining device capability failed\n");
		return rc;
	}

	rc = pqi_validate_device_capability(ctrl_info);
	if (rc)
		return rc;

	pqi_calculate_queue_resources(ctrl_info);

	rc = pqi_enable_msix_interrupts(ctrl_info);
	if (rc)
		return rc;

	if (ctrl_info->num_msix_vectors_enabled < ctrl_info->num_queue_groups) {
		ctrl_info->max_msix_vectors =
			ctrl_info->num_msix_vectors_enabled;
		pqi_calculate_queue_resources(ctrl_info);
	}

	rc = pqi_alloc_io_resources(ctrl_info);
	if (rc)
		return rc;

	rc = pqi_alloc_operational_queues(ctrl_info);
	if (rc) {
		dev_err(&ctrl_info->pci_dev->dev,
			"failed to allocate operational queues\n");
		return rc;
	}

	pqi_init_operational_queues(ctrl_info);

	rc = pqi_request_irqs(ctrl_info);
	if (rc)
		return rc;

	rc = pqi_create_queues(ctrl_info);
	if (rc)
		return rc;

	pqi_change_irq_mode(ctrl_info, IRQ_MODE_MSIX);

	ctrl_info->controller_online = true;

	rc = pqi_process_config_table(ctrl_info);
	if (rc)
		return rc;

	pqi_start_heartbeat_timer(ctrl_info);

	if (ctrl_info->enable_r5_writes || ctrl_info->enable_r6_writes) {
		rc = pqi_get_advanced_raid_bypass_config(ctrl_info);
		if (rc) { /* Supported features not returned correctly. */
			dev_err(&ctrl_info->pci_dev->dev,
				"error obtaining advanced RAID bypass configuration\n");
			return rc;
		}
		ctrl_info->ciss_report_log_flags |=
			CISS_REPORT_LOG_FLAG_DRIVE_TYPE_MIX;
	}

	rc = pqi_enable_events(ctrl_info);
	if (rc) {
		dev_err(&ctrl_info->pci_dev->dev,
			"error enabling events\n");
		return rc;
	}

	/* Register with the SCSI subsystem. */
	rc = pqi_register_scsi(ctrl_info);
	if (rc)
		return rc;

	rc = pqi_get_ctrl_product_details(ctrl_info);
	if (rc) {
		dev_err(&ctrl_info->pci_dev->dev,
			"error obtaining product details\n");
		return rc;
	}

	rc = pqi_get_ctrl_serial_number(ctrl_info);
	if (rc) {
		dev_err(&ctrl_info->pci_dev->dev,
			"error obtaining ctrl serial number\n");
		return rc;
	}

	rc = pqi_set_diag_rescan(ctrl_info);
	if (rc) {
		dev_err(&ctrl_info->pci_dev->dev,
			"error enabling multi-lun rescan\n");
		return rc;
	}

	rc = pqi_write_driver_version_to_host_wellness(ctrl_info);
	if (rc) {
		dev_err(&ctrl_info->pci_dev->dev,
			"error updating host wellness\n");
		return rc;
	}

	pqi_schedule_update_time_worker(ctrl_info);

	pqi_scan_scsi_devices(ctrl_info);

	return 0;
}

static void pqi_reinit_queues(struct pqi_ctrl_info *ctrl_info)
{
	unsigned int i;
	struct pqi_admin_queues *admin_queues;
	struct pqi_event_queue *event_queue;

	admin_queues = &ctrl_info->admin_queues;
	admin_queues->iq_pi_copy = 0;
	admin_queues->oq_ci_copy = 0;
	writel(0, admin_queues->oq_pi);

	for (i = 0; i < ctrl_info->num_queue_groups; i++) {
		ctrl_info->queue_groups[i].iq_pi_copy[RAID_PATH] = 0;
		ctrl_info->queue_groups[i].iq_pi_copy[AIO_PATH] = 0;
		ctrl_info->queue_groups[i].oq_ci_copy = 0;

		writel(0, ctrl_info->queue_groups[i].iq_ci[RAID_PATH]);
		writel(0, ctrl_info->queue_groups[i].iq_ci[AIO_PATH]);
		writel(0, ctrl_info->queue_groups[i].oq_pi);
	}

	event_queue = &ctrl_info->event_queue;
	writel(0, event_queue->oq_pi);
	event_queue->oq_ci_copy = 0;
}

static int pqi_ctrl_init_resume(struct pqi_ctrl_info *ctrl_info)
{
	int rc;

	rc = pqi_force_sis_mode(ctrl_info);
	if (rc)
		return rc;

	/*
	 * Wait until the controller is ready to start accepting SIS
	 * commands.
	 */
	rc = sis_wait_for_ctrl_ready_resume(ctrl_info);
	if (rc)
		return rc;

	/*
	 * Get the controller properties.  This allows us to determine
	 * whether or not it supports PQI mode.
	 */
	rc = sis_get_ctrl_properties(ctrl_info);
	if (rc) {
		dev_err(&ctrl_info->pci_dev->dev,
			"error obtaining controller properties\n");
		return rc;
	}

	rc = sis_get_pqi_capabilities(ctrl_info);
	if (rc) {
		dev_err(&ctrl_info->pci_dev->dev,
			"error obtaining controller capabilities\n");
		return rc;
	}

	/*
	 * If the function we are about to call succeeds, the
	 * controller will transition from legacy SIS mode
	 * into PQI mode.
	 */
	rc = sis_init_base_struct_addr(ctrl_info);
	if (rc) {
		dev_err(&ctrl_info->pci_dev->dev,
			"error initializing PQI mode\n");
		return rc;
	}

	/* Wait for the controller to complete the SIS -> PQI transition. */
	rc = pqi_wait_for_pqi_mode_ready(ctrl_info);
	if (rc) {
		dev_err(&ctrl_info->pci_dev->dev,
			"transition to PQI mode failed\n");
		return rc;
	}

	/* From here on, we are running in PQI mode. */
	ctrl_info->pqi_mode_enabled = true;
	pqi_save_ctrl_mode(ctrl_info, PQI_MODE);

	pqi_reinit_queues(ctrl_info);

	rc = pqi_create_admin_queues(ctrl_info);
	if (rc) {
		dev_err(&ctrl_info->pci_dev->dev,
			"error creating admin queues\n");
		return rc;
	}

	rc = pqi_create_queues(ctrl_info);
	if (rc)
		return rc;

	pqi_change_irq_mode(ctrl_info, IRQ_MODE_MSIX);

	ctrl_info->controller_online = true;
	pqi_ctrl_unblock_requests(ctrl_info);

	pqi_ctrl_reset_config(ctrl_info);

	rc = pqi_process_config_table(ctrl_info);
	if (rc)
		return rc;

	pqi_start_heartbeat_timer(ctrl_info);

	if (ctrl_info->enable_r5_writes || ctrl_info->enable_r6_writes) {
		rc = pqi_get_advanced_raid_bypass_config(ctrl_info);
		if (rc) {
			dev_err(&ctrl_info->pci_dev->dev,
				"error obtaining advanced RAID bypass configuration\n");
			return rc;
		}
		ctrl_info->ciss_report_log_flags |=
			CISS_REPORT_LOG_FLAG_DRIVE_TYPE_MIX;
	}

	rc = pqi_enable_events(ctrl_info);
	if (rc) {
		dev_err(&ctrl_info->pci_dev->dev,
			"error enabling events\n");
		return rc;
	}

	rc = pqi_get_ctrl_product_details(ctrl_info);
	if (rc) {
		dev_err(&ctrl_info->pci_dev->dev,
			"error obtaining product details\n");
		return rc;
	}

	rc = pqi_set_diag_rescan(ctrl_info);
	if (rc) {
		dev_err(&ctrl_info->pci_dev->dev,
			"error enabling multi-lun rescan\n");
		return rc;
	}

	rc = pqi_write_driver_version_to_host_wellness(ctrl_info);
	if (rc) {
		dev_err(&ctrl_info->pci_dev->dev,
			"error updating host wellness\n");
		return rc;
	}

	if (pqi_ofa_in_progress(ctrl_info))
		pqi_ctrl_unblock_scan(ctrl_info);

	pqi_scan_scsi_devices(ctrl_info);

	return 0;
}

static inline int pqi_set_pcie_completion_timeout(struct pci_dev *pci_dev, u16 timeout)
{
	int rc;

	rc = pcie_capability_clear_and_set_word(pci_dev, PCI_EXP_DEVCTL2,
		PCI_EXP_DEVCTL2_COMP_TIMEOUT, timeout);

	return pcibios_err_to_errno(rc);
}

static int pqi_pci_init(struct pqi_ctrl_info *ctrl_info)
{
	int rc;
	u64 mask;

	rc = pci_enable_device(ctrl_info->pci_dev);
	if (rc) {
		dev_err(&ctrl_info->pci_dev->dev,
			"failed to enable PCI device\n");
		return rc;
	}

	if (sizeof(dma_addr_t) > 4)
		mask = DMA_BIT_MASK(64);
	else
		mask = DMA_BIT_MASK(32);

	rc = dma_set_mask_and_coherent(&ctrl_info->pci_dev->dev, mask);
	if (rc) {
		dev_err(&ctrl_info->pci_dev->dev, "failed to set DMA mask\n");
		goto disable_device;
	}

	rc = pci_request_regions(ctrl_info->pci_dev, DRIVER_NAME_SHORT);
	if (rc) {
		dev_err(&ctrl_info->pci_dev->dev,
			"failed to obtain PCI resources\n");
		goto disable_device;
	}

	ctrl_info->iomem_base = ioremap(pci_resource_start(
		ctrl_info->pci_dev, 0),
		sizeof(struct pqi_ctrl_registers));
	if (!ctrl_info->iomem_base) {
		dev_err(&ctrl_info->pci_dev->dev,
			"failed to map memory for controller registers\n");
		rc = -ENOMEM;
		goto release_regions;
	}

#define PCI_EXP_COMP_TIMEOUT_65_TO_210_MS		0x6

	/* Increase the PCIe completion timeout. */
	rc = pqi_set_pcie_completion_timeout(ctrl_info->pci_dev,
		PCI_EXP_COMP_TIMEOUT_65_TO_210_MS);
	if (rc) {
		dev_err(&ctrl_info->pci_dev->dev,
			"failed to set PCIe completion timeout\n");
		goto release_regions;
	}

	/* Enable bus mastering. */
	pci_set_master(ctrl_info->pci_dev);

	ctrl_info->registers = ctrl_info->iomem_base;
	ctrl_info->pqi_registers = &ctrl_info->registers->pqi_registers;

	pci_set_drvdata(ctrl_info->pci_dev, ctrl_info);

	return 0;

release_regions:
	pci_release_regions(ctrl_info->pci_dev);
disable_device:
	pci_disable_device(ctrl_info->pci_dev);

	return rc;
}

static void pqi_cleanup_pci_init(struct pqi_ctrl_info *ctrl_info)
{
	iounmap(ctrl_info->iomem_base);
	pci_release_regions(ctrl_info->pci_dev);
	if (pci_is_enabled(ctrl_info->pci_dev))
		pci_disable_device(ctrl_info->pci_dev);
	pci_set_drvdata(ctrl_info->pci_dev, NULL);
}

static struct pqi_ctrl_info *pqi_alloc_ctrl_info(int numa_node)
{
	struct pqi_ctrl_info *ctrl_info;

	ctrl_info = kzalloc_node(sizeof(struct pqi_ctrl_info),
			GFP_KERNEL, numa_node);
	if (!ctrl_info)
		return NULL;

	mutex_init(&ctrl_info->scan_mutex);
	mutex_init(&ctrl_info->lun_reset_mutex);
	mutex_init(&ctrl_info->ofa_mutex);

	INIT_LIST_HEAD(&ctrl_info->scsi_device_list);
	spin_lock_init(&ctrl_info->scsi_device_list_lock);

	INIT_WORK(&ctrl_info->event_work, pqi_event_worker);
	atomic_set(&ctrl_info->num_interrupts, 0);

	INIT_DELAYED_WORK(&ctrl_info->rescan_work, pqi_rescan_worker);
	INIT_DELAYED_WORK(&ctrl_info->update_time_work, pqi_update_time_worker);

	timer_setup(&ctrl_info->heartbeat_timer, pqi_heartbeat_timer_handler, 0);
	INIT_WORK(&ctrl_info->ctrl_offline_work, pqi_ctrl_offline_worker);

	INIT_WORK(&ctrl_info->ofa_memory_alloc_work, pqi_ofa_memory_alloc_worker);
	INIT_WORK(&ctrl_info->ofa_quiesce_work, pqi_ofa_quiesce_worker);

	sema_init(&ctrl_info->sync_request_sem,
		PQI_RESERVED_IO_SLOTS_SYNCHRONOUS_REQUESTS);
	init_waitqueue_head(&ctrl_info->block_requests_wait);

	ctrl_info->ctrl_id = atomic_inc_return(&pqi_controller_count) - 1;
	ctrl_info->irq_mode = IRQ_MODE_NONE;
	ctrl_info->max_msix_vectors = PQI_MAX_MSIX_VECTORS;

	ctrl_info->ciss_report_log_flags = CISS_REPORT_LOG_FLAG_UNIQUE_LUN_ID;
	ctrl_info->max_transfer_encrypted_sas_sata =
		PQI_DEFAULT_MAX_TRANSFER_ENCRYPTED_SAS_SATA;
	ctrl_info->max_transfer_encrypted_nvme =
		PQI_DEFAULT_MAX_TRANSFER_ENCRYPTED_NVME;
	ctrl_info->max_write_raid_5_6 = PQI_DEFAULT_MAX_WRITE_RAID_5_6;
	ctrl_info->max_write_raid_1_10_2drive = ~0;
	ctrl_info->max_write_raid_1_10_3drive = ~0;

	return ctrl_info;
}

static inline void pqi_free_ctrl_info(struct pqi_ctrl_info *ctrl_info)
{
	kfree(ctrl_info);
}

static void pqi_free_interrupts(struct pqi_ctrl_info *ctrl_info)
{
	pqi_free_irqs(ctrl_info);
	pqi_disable_msix_interrupts(ctrl_info);
}

static void pqi_free_ctrl_resources(struct pqi_ctrl_info *ctrl_info)
{
	pqi_stop_heartbeat_timer(ctrl_info);
	pqi_free_interrupts(ctrl_info);
	if (ctrl_info->queue_memory_base)
		dma_free_coherent(&ctrl_info->pci_dev->dev,
			ctrl_info->queue_memory_length,
			ctrl_info->queue_memory_base,
			ctrl_info->queue_memory_base_dma_handle);
	if (ctrl_info->admin_queue_memory_base)
		dma_free_coherent(&ctrl_info->pci_dev->dev,
			ctrl_info->admin_queue_memory_length,
			ctrl_info->admin_queue_memory_base,
			ctrl_info->admin_queue_memory_base_dma_handle);
	pqi_free_all_io_requests(ctrl_info);
	if (ctrl_info->error_buffer)
		dma_free_coherent(&ctrl_info->pci_dev->dev,
			ctrl_info->error_buffer_length,
			ctrl_info->error_buffer,
			ctrl_info->error_buffer_dma_handle);
	if (ctrl_info->iomem_base)
		pqi_cleanup_pci_init(ctrl_info);
	pqi_free_ctrl_info(ctrl_info);
}

static void pqi_remove_ctrl(struct pqi_ctrl_info *ctrl_info)
{
	pqi_cancel_rescan_worker(ctrl_info);
	pqi_cancel_update_time_worker(ctrl_info);
	pqi_unregister_scsi(ctrl_info);
	if (ctrl_info->pqi_mode_enabled)
		pqi_revert_to_sis_mode(ctrl_info);
	pqi_free_ctrl_resources(ctrl_info);
}

static void pqi_ofa_ctrl_quiesce(struct pqi_ctrl_info *ctrl_info)
{
	pqi_ctrl_block_scan(ctrl_info);
	pqi_scsi_block_requests(ctrl_info);
	pqi_ctrl_block_device_reset(ctrl_info);
	pqi_ctrl_block_requests(ctrl_info);
	pqi_ctrl_wait_until_quiesced(ctrl_info);
	pqi_stop_heartbeat_timer(ctrl_info);
}

static void pqi_ofa_ctrl_unquiesce(struct pqi_ctrl_info *ctrl_info)
{
	pqi_start_heartbeat_timer(ctrl_info);
	pqi_ctrl_unblock_requests(ctrl_info);
	pqi_ctrl_unblock_device_reset(ctrl_info);
	pqi_scsi_unblock_requests(ctrl_info);
	pqi_ctrl_unblock_scan(ctrl_info);
}

static int pqi_ofa_alloc_mem(struct pqi_ctrl_info *ctrl_info, u32 total_size, u32 chunk_size)
{
	int i;
	u32 sg_count;
	struct device *dev;
	struct pqi_ofa_memory *ofap;
	struct pqi_sg_descriptor *mem_descriptor;
	dma_addr_t dma_handle;

	ofap = ctrl_info->pqi_ofa_mem_virt_addr;

	sg_count = DIV_ROUND_UP(total_size, chunk_size);
	if (sg_count == 0 || sg_count > PQI_OFA_MAX_SG_DESCRIPTORS)
		goto out;

	ctrl_info->pqi_ofa_chunk_virt_addr = kmalloc_array(sg_count, sizeof(void *), GFP_KERNEL);
	if (!ctrl_info->pqi_ofa_chunk_virt_addr)
		goto out;

	dev = &ctrl_info->pci_dev->dev;

	for (i = 0; i < sg_count; i++) {
		ctrl_info->pqi_ofa_chunk_virt_addr[i] =
			dma_alloc_coherent(dev, chunk_size, &dma_handle, GFP_KERNEL);
		if (!ctrl_info->pqi_ofa_chunk_virt_addr[i])
			goto out_free_chunks;
		mem_descriptor = &ofap->sg_descriptor[i];
		put_unaligned_le64((u64)dma_handle, &mem_descriptor->address);
		put_unaligned_le32(chunk_size, &mem_descriptor->length);
	}

	put_unaligned_le32(CISS_SG_LAST, &mem_descriptor->flags);
	put_unaligned_le16(sg_count, &ofap->num_memory_descriptors);
	put_unaligned_le32(sg_count * chunk_size, &ofap->bytes_allocated);

	return 0;

out_free_chunks:
	while (--i >= 0) {
		mem_descriptor = &ofap->sg_descriptor[i];
		dma_free_coherent(dev, chunk_size,
			ctrl_info->pqi_ofa_chunk_virt_addr[i],
			get_unaligned_le64(&mem_descriptor->address));
	}
	kfree(ctrl_info->pqi_ofa_chunk_virt_addr);

out:
	return -ENOMEM;
}

static int pqi_ofa_alloc_host_buffer(struct pqi_ctrl_info *ctrl_info)
{
	u32 total_size;
	u32 chunk_size;
	u32 min_chunk_size;

	if (ctrl_info->ofa_bytes_requested == 0)
		return 0;

	total_size = PAGE_ALIGN(ctrl_info->ofa_bytes_requested);
	min_chunk_size = DIV_ROUND_UP(total_size, PQI_OFA_MAX_SG_DESCRIPTORS);
	min_chunk_size = PAGE_ALIGN(min_chunk_size);

	for (chunk_size = total_size; chunk_size >= min_chunk_size;) {
		if (pqi_ofa_alloc_mem(ctrl_info, total_size, chunk_size) == 0)
			return 0;
		chunk_size /= 2;
		chunk_size = PAGE_ALIGN(chunk_size);
	}

	return -ENOMEM;
}

static void pqi_ofa_setup_host_buffer(struct pqi_ctrl_info *ctrl_info)
{
	struct device *dev;
	struct pqi_ofa_memory *ofap;

	dev = &ctrl_info->pci_dev->dev;

	ofap = dma_alloc_coherent(dev, sizeof(*ofap),
		&ctrl_info->pqi_ofa_mem_dma_handle, GFP_KERNEL);
	if (!ofap)
		return;

	ctrl_info->pqi_ofa_mem_virt_addr = ofap;

	if (pqi_ofa_alloc_host_buffer(ctrl_info) < 0) {
		dev_err(dev,
			"failed to allocate host buffer for Online Firmware Activation\n");
		dma_free_coherent(dev, sizeof(*ofap), ofap, ctrl_info->pqi_ofa_mem_dma_handle);
		ctrl_info->pqi_ofa_mem_virt_addr = NULL;
		return;
	}

	put_unaligned_le16(PQI_OFA_VERSION, &ofap->version);
	memcpy(&ofap->signature, PQI_OFA_SIGNATURE, sizeof(ofap->signature));
}

static void pqi_ofa_free_host_buffer(struct pqi_ctrl_info *ctrl_info)
{
	unsigned int i;
	struct device *dev;
	struct pqi_ofa_memory *ofap;
	struct pqi_sg_descriptor *mem_descriptor;
	unsigned int num_memory_descriptors;

	ofap = ctrl_info->pqi_ofa_mem_virt_addr;
	if (!ofap)
		return;

	dev = &ctrl_info->pci_dev->dev;

	if (get_unaligned_le32(&ofap->bytes_allocated) == 0)
		goto out;

	mem_descriptor = ofap->sg_descriptor;
	num_memory_descriptors =
		get_unaligned_le16(&ofap->num_memory_descriptors);

	for (i = 0; i < num_memory_descriptors; i++) {
		dma_free_coherent(dev,
			get_unaligned_le32(&mem_descriptor[i].length),
			ctrl_info->pqi_ofa_chunk_virt_addr[i],
			get_unaligned_le64(&mem_descriptor[i].address));
	}
	kfree(ctrl_info->pqi_ofa_chunk_virt_addr);

out:
	dma_free_coherent(dev, sizeof(*ofap), ofap,
		ctrl_info->pqi_ofa_mem_dma_handle);
	ctrl_info->pqi_ofa_mem_virt_addr = NULL;
}

static int pqi_ofa_host_memory_update(struct pqi_ctrl_info *ctrl_info)
{
	u32 buffer_length;
	struct pqi_vendor_general_request request;
	struct pqi_ofa_memory *ofap;

	memset(&request, 0, sizeof(request));

	request.header.iu_type = PQI_REQUEST_IU_VENDOR_GENERAL;
	put_unaligned_le16(sizeof(request) - PQI_REQUEST_HEADER_LENGTH,
		&request.header.iu_length);
	put_unaligned_le16(PQI_VENDOR_GENERAL_HOST_MEMORY_UPDATE,
		&request.function_code);

	ofap = ctrl_info->pqi_ofa_mem_virt_addr;

	if (ofap) {
		buffer_length = offsetof(struct pqi_ofa_memory, sg_descriptor) +
			get_unaligned_le16(&ofap->num_memory_descriptors) *
			sizeof(struct pqi_sg_descriptor);

		put_unaligned_le64((u64)ctrl_info->pqi_ofa_mem_dma_handle,
			&request.data.ofa_memory_allocation.buffer_address);
		put_unaligned_le32(buffer_length,
			&request.data.ofa_memory_allocation.buffer_length);
	}

	return pqi_submit_raid_request_synchronous(ctrl_info, &request.header, 0, NULL);
}

static int pqi_ofa_ctrl_restart(struct pqi_ctrl_info *ctrl_info, unsigned int delay_secs)
{
	ssleep(delay_secs);

	return pqi_ctrl_init_resume(ctrl_info);
}

static void pqi_perform_lockup_action(void)
{
	switch (pqi_lockup_action) {
	case PANIC:
		panic("FATAL: Smart Family Controller lockup detected");
		break;
	case REBOOT:
		emergency_restart();
		break;
	case NONE:
	default:
		break;
	}
}

static struct pqi_raid_error_info pqi_ctrl_offline_raid_error_info = {
	.data_out_result = PQI_DATA_IN_OUT_HARDWARE_ERROR,
	.status = SAM_STAT_CHECK_CONDITION,
};

static void pqi_fail_all_outstanding_requests(struct pqi_ctrl_info *ctrl_info)
{
	unsigned int i;
	struct pqi_io_request *io_request;
	struct scsi_cmnd *scmd;

	for (i = 0; i < ctrl_info->max_io_slots; i++) {
		io_request = &ctrl_info->io_request_pool[i];
		if (atomic_read(&io_request->refcount) == 0)
			continue;

		scmd = io_request->scmd;
		if (scmd) {
			set_host_byte(scmd, DID_NO_CONNECT);
		} else {
			io_request->status = -ENXIO;
			io_request->error_info =
				&pqi_ctrl_offline_raid_error_info;
		}

		io_request->io_complete_callback(io_request,
			io_request->context);
	}
}

static void pqi_take_ctrl_offline_deferred(struct pqi_ctrl_info *ctrl_info)
{
	pqi_perform_lockup_action();
	pqi_stop_heartbeat_timer(ctrl_info);
	pqi_free_interrupts(ctrl_info);
	pqi_cancel_rescan_worker(ctrl_info);
	pqi_cancel_update_time_worker(ctrl_info);
	pqi_ctrl_wait_until_quiesced(ctrl_info);
	pqi_fail_all_outstanding_requests(ctrl_info);
	pqi_ctrl_unblock_requests(ctrl_info);
}

static void pqi_ctrl_offline_worker(struct work_struct *work)
{
	struct pqi_ctrl_info *ctrl_info;

	ctrl_info = container_of(work, struct pqi_ctrl_info, ctrl_offline_work);
	pqi_take_ctrl_offline_deferred(ctrl_info);
}

static void pqi_take_ctrl_offline(struct pqi_ctrl_info *ctrl_info)
{
	if (!ctrl_info->controller_online)
		return;

	ctrl_info->controller_online = false;
	ctrl_info->pqi_mode_enabled = false;
	pqi_ctrl_block_requests(ctrl_info);
	if (!pqi_disable_ctrl_shutdown)
		sis_shutdown_ctrl(ctrl_info);
	pci_disable_device(ctrl_info->pci_dev);
	dev_err(&ctrl_info->pci_dev->dev, "controller offline\n");
	schedule_work(&ctrl_info->ctrl_offline_work);
}

static void pqi_print_ctrl_info(struct pci_dev *pci_dev,
	const struct pci_device_id *id)
{
	char *ctrl_description;

	if (id->driver_data)
		ctrl_description = (char *)id->driver_data;
	else
		ctrl_description = "Microsemi Smart Family Controller";

	dev_info(&pci_dev->dev, "%s found\n", ctrl_description);
}

static int pqi_pci_probe(struct pci_dev *pci_dev,
	const struct pci_device_id *id)
{
	int rc;
	int node, cp_node;
	struct pqi_ctrl_info *ctrl_info;

	pqi_print_ctrl_info(pci_dev, id);

	if (pqi_disable_device_id_wildcards &&
		id->subvendor == PCI_ANY_ID &&
		id->subdevice == PCI_ANY_ID) {
		dev_warn(&pci_dev->dev,
			"controller not probed because device ID wildcards are disabled\n");
		return -ENODEV;
	}

	if (id->subvendor == PCI_ANY_ID || id->subdevice == PCI_ANY_ID)
		dev_warn(&pci_dev->dev,
			"controller device ID matched using wildcards\n");

	node = dev_to_node(&pci_dev->dev);
	if (node == NUMA_NO_NODE) {
		cp_node = cpu_to_node(0);
		if (cp_node == NUMA_NO_NODE)
			cp_node = 0;
		set_dev_node(&pci_dev->dev, cp_node);
	}

	ctrl_info = pqi_alloc_ctrl_info(node);
	if (!ctrl_info) {
		dev_err(&pci_dev->dev,
			"failed to allocate controller info block\n");
		return -ENOMEM;
	}

	ctrl_info->pci_dev = pci_dev;

	rc = pqi_pci_init(ctrl_info);
	if (rc)
		goto error;

	rc = pqi_ctrl_init(ctrl_info);
	if (rc)
		goto error;

	return 0;

error:
	pqi_remove_ctrl(ctrl_info);

	return rc;
}

static void pqi_pci_remove(struct pci_dev *pci_dev)
{
	struct pqi_ctrl_info *ctrl_info;

	ctrl_info = pci_get_drvdata(pci_dev);
	if (!ctrl_info)
		return;

	pqi_remove_ctrl(ctrl_info);
}

static void pqi_crash_if_pending_command(struct pqi_ctrl_info *ctrl_info)
{
	unsigned int i;
	struct pqi_io_request *io_request;
	struct scsi_cmnd *scmd;

	for (i = 0; i < ctrl_info->max_io_slots; i++) {
		io_request = &ctrl_info->io_request_pool[i];
		if (atomic_read(&io_request->refcount) == 0)
			continue;
		scmd = io_request->scmd;
		WARN_ON(scmd != NULL); /* IO command from SML */
		WARN_ON(scmd == NULL); /* Non-IO cmd or driver initiated*/
	}
}

static void pqi_shutdown(struct pci_dev *pci_dev)
{
	int rc;
	struct pqi_ctrl_info *ctrl_info;

	ctrl_info = pci_get_drvdata(pci_dev);
	if (!ctrl_info) {
		dev_err(&pci_dev->dev,
			"cache could not be flushed\n");
		return;
	}

	pqi_wait_until_ofa_finished(ctrl_info);

	pqi_scsi_block_requests(ctrl_info);
	pqi_ctrl_block_device_reset(ctrl_info);
	pqi_ctrl_block_requests(ctrl_info);
	pqi_ctrl_wait_until_quiesced(ctrl_info);

	/*
	 * Write all data in the controller's battery-backed cache to
	 * storage.
	 */
	rc = pqi_flush_cache(ctrl_info, SHUTDOWN);
	if (rc)
		dev_err(&pci_dev->dev,
			"unable to flush controller cache\n");

	pqi_crash_if_pending_command(ctrl_info);
	pqi_reset(ctrl_info);
}

static void pqi_process_lockup_action_param(void)
{
	unsigned int i;

	if (!pqi_lockup_action_param)
		return;

	for (i = 0; i < ARRAY_SIZE(pqi_lockup_actions); i++) {
		if (strcmp(pqi_lockup_action_param,
			pqi_lockup_actions[i].name) == 0) {
			pqi_lockup_action = pqi_lockup_actions[i].action;
			return;
		}
	}

	pr_warn("%s: invalid lockup action setting \"%s\" - supported settings: none, reboot, panic\n",
		DRIVER_NAME_SHORT, pqi_lockup_action_param);
}

static void pqi_process_module_params(void)
{
	pqi_process_lockup_action_param();
}

static __maybe_unused int pqi_suspend(struct pci_dev *pci_dev, pm_message_t state)
{
	struct pqi_ctrl_info *ctrl_info;

	ctrl_info = pci_get_drvdata(pci_dev);

	pqi_wait_until_ofa_finished(ctrl_info);

	pqi_ctrl_block_scan(ctrl_info);
	pqi_scsi_block_requests(ctrl_info);
	pqi_ctrl_block_device_reset(ctrl_info);
	pqi_ctrl_block_requests(ctrl_info);
	pqi_ctrl_wait_until_quiesced(ctrl_info);
	pqi_flush_cache(ctrl_info, SUSPEND);
	pqi_stop_heartbeat_timer(ctrl_info);

	pqi_crash_if_pending_command(ctrl_info);

	if (state.event == PM_EVENT_FREEZE)
		return 0;

	pci_save_state(pci_dev);
	pci_set_power_state(pci_dev, pci_choose_state(pci_dev, state));

	ctrl_info->controller_online = false;
	ctrl_info->pqi_mode_enabled = false;

	return 0;
}

static __maybe_unused int pqi_resume(struct pci_dev *pci_dev)
{
	int rc;
	struct pqi_ctrl_info *ctrl_info;

	ctrl_info = pci_get_drvdata(pci_dev);

	if (pci_dev->current_state != PCI_D0) {
		ctrl_info->max_hw_queue_index = 0;
		pqi_free_interrupts(ctrl_info);
		pqi_change_irq_mode(ctrl_info, IRQ_MODE_INTX);
		rc = request_irq(pci_irq_vector(pci_dev, 0), pqi_irq_handler,
			IRQF_SHARED, DRIVER_NAME_SHORT,
			&ctrl_info->queue_groups[0]);
		if (rc) {
			dev_err(&ctrl_info->pci_dev->dev,
				"irq %u init failed with error %d\n",
				pci_dev->irq, rc);
			return rc;
		}
		pqi_ctrl_unblock_device_reset(ctrl_info);
		pqi_ctrl_unblock_requests(ctrl_info);
		pqi_scsi_unblock_requests(ctrl_info);
		pqi_ctrl_unblock_scan(ctrl_info);
		return 0;
	}

	pci_set_power_state(pci_dev, PCI_D0);
	pci_restore_state(pci_dev);

	pqi_ctrl_unblock_device_reset(ctrl_info);
	pqi_ctrl_unblock_requests(ctrl_info);
	pqi_scsi_unblock_requests(ctrl_info);
	pqi_ctrl_unblock_scan(ctrl_info);

	return pqi_ctrl_init_resume(ctrl_info);
}

/* Define the PCI IDs for the controllers that we support. */
static const struct pci_device_id pqi_pci_id_table[] = {
	{
		PCI_DEVICE_SUB(PCI_VENDOR_ID_ADAPTEC2, 0x028f,
			       0x105b, 0x1211)
	},
	{
		PCI_DEVICE_SUB(PCI_VENDOR_ID_ADAPTEC2, 0x028f,
			       0x105b, 0x1321)
	},
	{
		PCI_DEVICE_SUB(PCI_VENDOR_ID_ADAPTEC2, 0x028f,
			       0x152d, 0x8a22)
	},
	{
		PCI_DEVICE_SUB(PCI_VENDOR_ID_ADAPTEC2, 0x028f,
			       0x152d, 0x8a23)
	},
	{
		PCI_DEVICE_SUB(PCI_VENDOR_ID_ADAPTEC2, 0x028f,
			       0x152d, 0x8a24)
	},
	{
		PCI_DEVICE_SUB(PCI_VENDOR_ID_ADAPTEC2, 0x028f,
			       0x152d, 0x8a36)
	},
	{
		PCI_DEVICE_SUB(PCI_VENDOR_ID_ADAPTEC2, 0x028f,
			       0x152d, 0x8a37)
	},
	{
		PCI_DEVICE_SUB(PCI_VENDOR_ID_ADAPTEC2, 0x028f,
			       0x193d, 0x8460)
	},
	{
		PCI_DEVICE_SUB(PCI_VENDOR_ID_ADAPTEC2, 0x028f,
			       0x193d, 0x1104)
	},
	{
		PCI_DEVICE_SUB(PCI_VENDOR_ID_ADAPTEC2, 0x028f,
			       0x193d, 0x1105)
	},
	{
		PCI_DEVICE_SUB(PCI_VENDOR_ID_ADAPTEC2, 0x028f,
			       0x193d, 0x1106)
	},
	{
		PCI_DEVICE_SUB(PCI_VENDOR_ID_ADAPTEC2, 0x028f,
			       0x193d, 0x1107)
	},
	{
		PCI_DEVICE_SUB(PCI_VENDOR_ID_ADAPTEC2, 0x028f,
			       0x193d, 0x8460)
	},
	{
		PCI_DEVICE_SUB(PCI_VENDOR_ID_ADAPTEC2, 0x028f,
			       0x193d, 0x8461)
	},
	{
		PCI_DEVICE_SUB(PCI_VENDOR_ID_ADAPTEC2, 0x028f,
			       0x193d, 0xc460)
	},
	{
		PCI_DEVICE_SUB(PCI_VENDOR_ID_ADAPTEC2, 0x028f,
			       0x193d, 0xc461)
	},
	{
		PCI_DEVICE_SUB(PCI_VENDOR_ID_ADAPTEC2, 0x028f,
			       0x193d, 0xf460)
	},
	{
		PCI_DEVICE_SUB(PCI_VENDOR_ID_ADAPTEC2, 0x028f,
			       0x193d, 0xf461)
	},
	{
		PCI_DEVICE_SUB(PCI_VENDOR_ID_ADAPTEC2, 0x028f,
			       0x1bd4, 0x0045)
	},
	{
		PCI_DEVICE_SUB(PCI_VENDOR_ID_ADAPTEC2, 0x028f,
			       0x1bd4, 0x0046)
	},
	{
		PCI_DEVICE_SUB(PCI_VENDOR_ID_ADAPTEC2, 0x028f,
			       0x1bd4, 0x0047)
	},
	{
		PCI_DEVICE_SUB(PCI_VENDOR_ID_ADAPTEC2, 0x028f,
			       0x1bd4, 0x0048)
	},
	{
		PCI_DEVICE_SUB(PCI_VENDOR_ID_ADAPTEC2, 0x028f,
			       0x1bd4, 0x004a)
	},
	{
		PCI_DEVICE_SUB(PCI_VENDOR_ID_ADAPTEC2, 0x028f,
			       0x1bd4, 0x004b)
	},
	{
		PCI_DEVICE_SUB(PCI_VENDOR_ID_ADAPTEC2, 0x028f,
			       0x1bd4, 0x004c)
	},
	{
		PCI_DEVICE_SUB(PCI_VENDOR_ID_ADAPTEC2, 0x028f,
			       0x1bd4, 0x004f)
	},
	{
		PCI_DEVICE_SUB(PCI_VENDOR_ID_ADAPTEC2, 0x028f,
			       0x1bd4, 0x0051)
	},
	{
		PCI_DEVICE_SUB(PCI_VENDOR_ID_ADAPTEC2, 0x028f,
			       0x1bd4, 0x0052)
	},
	{
		PCI_DEVICE_SUB(PCI_VENDOR_ID_ADAPTEC2, 0x028f,
			       0x1bd4, 0x0053)
	},
	{
		PCI_DEVICE_SUB(PCI_VENDOR_ID_ADAPTEC2, 0x028f,
			       0x1bd4, 0x0054)
	},
	{
		PCI_DEVICE_SUB(PCI_VENDOR_ID_ADAPTEC2, 0x028f,
			       0x19e5, 0xd227)
	},
	{
		PCI_DEVICE_SUB(PCI_VENDOR_ID_ADAPTEC2, 0x028f,
			       0x19e5, 0xd228)
	},
	{
		PCI_DEVICE_SUB(PCI_VENDOR_ID_ADAPTEC2, 0x028f,
			       0x19e5, 0xd229)
	},
	{
		PCI_DEVICE_SUB(PCI_VENDOR_ID_ADAPTEC2, 0x028f,
			       0x19e5, 0xd22a)
	},
	{
		PCI_DEVICE_SUB(PCI_VENDOR_ID_ADAPTEC2, 0x028f,
			       0x19e5, 0xd22b)
	},
	{
		PCI_DEVICE_SUB(PCI_VENDOR_ID_ADAPTEC2, 0x028f,
			       0x19e5, 0xd22c)
	},
	{
		PCI_DEVICE_SUB(PCI_VENDOR_ID_ADAPTEC2, 0x028f,
			       PCI_VENDOR_ID_ADAPTEC2, 0x0110)
	},
	{
		PCI_DEVICE_SUB(PCI_VENDOR_ID_ADAPTEC2, 0x028f,
			       PCI_VENDOR_ID_ADAPTEC2, 0x0608)
	},
	{
		PCI_DEVICE_SUB(PCI_VENDOR_ID_ADAPTEC2, 0x028f,
			       PCI_VENDOR_ID_ADAPTEC2, 0x0800)
	},
	{
		PCI_DEVICE_SUB(PCI_VENDOR_ID_ADAPTEC2, 0x028f,
			       PCI_VENDOR_ID_ADAPTEC2, 0x0801)
	},
	{
		PCI_DEVICE_SUB(PCI_VENDOR_ID_ADAPTEC2, 0x028f,
			       PCI_VENDOR_ID_ADAPTEC2, 0x0802)
	},
	{
		PCI_DEVICE_SUB(PCI_VENDOR_ID_ADAPTEC2, 0x028f,
			       PCI_VENDOR_ID_ADAPTEC2, 0x0803)
	},
	{
		PCI_DEVICE_SUB(PCI_VENDOR_ID_ADAPTEC2, 0x028f,
			       PCI_VENDOR_ID_ADAPTEC2, 0x0804)
	},
	{
		PCI_DEVICE_SUB(PCI_VENDOR_ID_ADAPTEC2, 0x028f,
			       PCI_VENDOR_ID_ADAPTEC2, 0x0805)
	},
	{
		PCI_DEVICE_SUB(PCI_VENDOR_ID_ADAPTEC2, 0x028f,
			       PCI_VENDOR_ID_ADAPTEC2, 0x0806)
	},
	{
		PCI_DEVICE_SUB(PCI_VENDOR_ID_ADAPTEC2, 0x028f,
			       PCI_VENDOR_ID_ADAPTEC2, 0x0807)
	},
	{
		PCI_DEVICE_SUB(PCI_VENDOR_ID_ADAPTEC2, 0x028f,
			       PCI_VENDOR_ID_ADAPTEC2, 0x0808)
	},
	{
		PCI_DEVICE_SUB(PCI_VENDOR_ID_ADAPTEC2, 0x028f,
			       PCI_VENDOR_ID_ADAPTEC2, 0x0809)
	},
	{
		PCI_DEVICE_SUB(PCI_VENDOR_ID_ADAPTEC2, 0x028f,
			       PCI_VENDOR_ID_ADAPTEC2, 0x080a)
	},
	{
		PCI_DEVICE_SUB(PCI_VENDOR_ID_ADAPTEC2, 0x028f,
			       PCI_VENDOR_ID_ADAPTEC2, 0x0900)
	},
	{
		PCI_DEVICE_SUB(PCI_VENDOR_ID_ADAPTEC2, 0x028f,
			       PCI_VENDOR_ID_ADAPTEC2, 0x0901)
	},
	{
		PCI_DEVICE_SUB(PCI_VENDOR_ID_ADAPTEC2, 0x028f,
			       PCI_VENDOR_ID_ADAPTEC2, 0x0902)
	},
	{
		PCI_DEVICE_SUB(PCI_VENDOR_ID_ADAPTEC2, 0x028f,
			       PCI_VENDOR_ID_ADAPTEC2, 0x0903)
	},
	{
		PCI_DEVICE_SUB(PCI_VENDOR_ID_ADAPTEC2, 0x028f,
			       PCI_VENDOR_ID_ADAPTEC2, 0x0904)
	},
	{
		PCI_DEVICE_SUB(PCI_VENDOR_ID_ADAPTEC2, 0x028f,
			       PCI_VENDOR_ID_ADAPTEC2, 0x0905)
	},
	{
		PCI_DEVICE_SUB(PCI_VENDOR_ID_ADAPTEC2, 0x028f,
			       PCI_VENDOR_ID_ADAPTEC2, 0x0906)
	},
	{
		PCI_DEVICE_SUB(PCI_VENDOR_ID_ADAPTEC2, 0x028f,
			       PCI_VENDOR_ID_ADAPTEC2, 0x0907)
	},
	{
		PCI_DEVICE_SUB(PCI_VENDOR_ID_ADAPTEC2, 0x028f,
			       PCI_VENDOR_ID_ADAPTEC2, 0x0908)
	},
	{
		PCI_DEVICE_SUB(PCI_VENDOR_ID_ADAPTEC2, 0x028f,
			       PCI_VENDOR_ID_ADAPTEC2, 0x090a)
	},
	{
		PCI_DEVICE_SUB(PCI_VENDOR_ID_ADAPTEC2, 0x028f,
			       PCI_VENDOR_ID_ADAPTEC2, 0x1200)
	},
	{
		PCI_DEVICE_SUB(PCI_VENDOR_ID_ADAPTEC2, 0x028f,
			       PCI_VENDOR_ID_ADAPTEC2, 0x1201)
	},
	{
		PCI_DEVICE_SUB(PCI_VENDOR_ID_ADAPTEC2, 0x028f,
			       PCI_VENDOR_ID_ADAPTEC2, 0x1202)
	},
	{
		PCI_DEVICE_SUB(PCI_VENDOR_ID_ADAPTEC2, 0x028f,
			       PCI_VENDOR_ID_ADAPTEC2, 0x1280)
	},
	{
		PCI_DEVICE_SUB(PCI_VENDOR_ID_ADAPTEC2, 0x028f,
			       PCI_VENDOR_ID_ADAPTEC2, 0x1281)
	},
	{
		PCI_DEVICE_SUB(PCI_VENDOR_ID_ADAPTEC2, 0x028f,
			       PCI_VENDOR_ID_ADAPTEC2, 0x1282)
	},
	{
		PCI_DEVICE_SUB(PCI_VENDOR_ID_ADAPTEC2, 0x028f,
			       PCI_VENDOR_ID_ADAPTEC2, 0x1300)
	},
	{
		PCI_DEVICE_SUB(PCI_VENDOR_ID_ADAPTEC2, 0x028f,
			       PCI_VENDOR_ID_ADAPTEC2, 0x1301)
	},
	{
		PCI_DEVICE_SUB(PCI_VENDOR_ID_ADAPTEC2, 0x028f,
			       PCI_VENDOR_ID_ADAPTEC2, 0x1302)
	},
	{
		PCI_DEVICE_SUB(PCI_VENDOR_ID_ADAPTEC2, 0x028f,
			       PCI_VENDOR_ID_ADAPTEC2, 0x1303)
	},
	{
		PCI_DEVICE_SUB(PCI_VENDOR_ID_ADAPTEC2, 0x028f,
			       PCI_VENDOR_ID_ADAPTEC2, 0x1380)
	},
	{
		PCI_DEVICE_SUB(PCI_VENDOR_ID_ADAPTEC2, 0x028f,
			       PCI_VENDOR_ID_ADAPTEC2, 0x1400)
	},
	{
		PCI_DEVICE_SUB(PCI_VENDOR_ID_ADAPTEC2, 0x028f,
			       PCI_VENDOR_ID_ADAPTEC2, 0x1402)
	},
	{
		PCI_DEVICE_SUB(PCI_VENDOR_ID_ADAPTEC2, 0x028f,
			       PCI_VENDOR_ID_ADAPTEC2, 0x1410)
	},
	{
		PCI_DEVICE_SUB(PCI_VENDOR_ID_ADAPTEC2, 0x028f,
			       PCI_VENDOR_ID_ADAPTEC2, 0x1411)
	},
	{
		PCI_DEVICE_SUB(PCI_VENDOR_ID_ADAPTEC2, 0x028f,
			       PCI_VENDOR_ID_ADAPTEC2, 0x1412)
	},
	{
		PCI_DEVICE_SUB(PCI_VENDOR_ID_ADAPTEC2, 0x028f,
			       PCI_VENDOR_ID_ADAPTEC2, 0x1420)
	},
	{
		PCI_DEVICE_SUB(PCI_VENDOR_ID_ADAPTEC2, 0x028f,
			       PCI_VENDOR_ID_ADAPTEC2, 0x1430)
	},
	{
		PCI_DEVICE_SUB(PCI_VENDOR_ID_ADAPTEC2, 0x028f,
			       PCI_VENDOR_ID_ADAPTEC2, 0x1440)
	},
	{
		PCI_DEVICE_SUB(PCI_VENDOR_ID_ADAPTEC2, 0x028f,
			       PCI_VENDOR_ID_ADAPTEC2, 0x1441)
	},
	{
		PCI_DEVICE_SUB(PCI_VENDOR_ID_ADAPTEC2, 0x028f,
			       PCI_VENDOR_ID_ADAPTEC2, 0x1450)
	},
	{
		PCI_DEVICE_SUB(PCI_VENDOR_ID_ADAPTEC2, 0x028f,
			       PCI_VENDOR_ID_ADAPTEC2, 0x1452)
	},
	{
		PCI_DEVICE_SUB(PCI_VENDOR_ID_ADAPTEC2, 0x028f,
			       PCI_VENDOR_ID_ADAPTEC2, 0x1460)
	},
	{
		PCI_DEVICE_SUB(PCI_VENDOR_ID_ADAPTEC2, 0x028f,
			       PCI_VENDOR_ID_ADAPTEC2, 0x1461)
	},
	{
		PCI_DEVICE_SUB(PCI_VENDOR_ID_ADAPTEC2, 0x028f,
			       PCI_VENDOR_ID_ADAPTEC2, 0x1462)
	},
	{
		PCI_DEVICE_SUB(PCI_VENDOR_ID_ADAPTEC2, 0x028f,
			       PCI_VENDOR_ID_ADAPTEC2, 0x1470)
	},
	{
		PCI_DEVICE_SUB(PCI_VENDOR_ID_ADAPTEC2, 0x028f,
			       PCI_VENDOR_ID_ADAPTEC2, 0x1471)
	},
	{
		PCI_DEVICE_SUB(PCI_VENDOR_ID_ADAPTEC2, 0x028f,
			       PCI_VENDOR_ID_ADAPTEC2, 0x1472)
	},
	{
		PCI_DEVICE_SUB(PCI_VENDOR_ID_ADAPTEC2, 0x028f,
			       PCI_VENDOR_ID_ADAPTEC2, 0x1480)
	},
	{
		PCI_DEVICE_SUB(PCI_VENDOR_ID_ADAPTEC2, 0x028f,
			       PCI_VENDOR_ID_ADAPTEC2, 0x1490)
	},
	{
		PCI_DEVICE_SUB(PCI_VENDOR_ID_ADAPTEC2, 0x028f,
			       PCI_VENDOR_ID_ADAPTEC2, 0x1491)
	},
	{
		PCI_DEVICE_SUB(PCI_VENDOR_ID_ADAPTEC2, 0x028f,
			       PCI_VENDOR_ID_ADAPTEC2, 0x14a0)
	},
	{
		PCI_DEVICE_SUB(PCI_VENDOR_ID_ADAPTEC2, 0x028f,
			       PCI_VENDOR_ID_ADAPTEC2, 0x14a1)
	},
	{
		PCI_DEVICE_SUB(PCI_VENDOR_ID_ADAPTEC2, 0x028f,
			       PCI_VENDOR_ID_ADAPTEC2, 0x14b0)
	},
	{
		PCI_DEVICE_SUB(PCI_VENDOR_ID_ADAPTEC2, 0x028f,
			       PCI_VENDOR_ID_ADAPTEC2, 0x14b1)
	},
	{
		PCI_DEVICE_SUB(PCI_VENDOR_ID_ADAPTEC2, 0x028f,
			       PCI_VENDOR_ID_ADAPTEC2, 0x14c0)
	},
	{
		PCI_DEVICE_SUB(PCI_VENDOR_ID_ADAPTEC2, 0x028f,
			       PCI_VENDOR_ID_ADAPTEC2, 0x14c1)
	},
	{
		PCI_DEVICE_SUB(PCI_VENDOR_ID_ADAPTEC2, 0x028f,
			       PCI_VENDOR_ID_ADAPTEC2, 0x14d0)
	},
	{
		PCI_DEVICE_SUB(PCI_VENDOR_ID_ADAPTEC2, 0x028f,
			       PCI_VENDOR_ID_ADAPTEC2, 0x14e0)
	},
	{
		PCI_DEVICE_SUB(PCI_VENDOR_ID_ADAPTEC2, 0x028f,
			       PCI_VENDOR_ID_ADAPTEC2, 0x14f0)
	},
	{
		PCI_DEVICE_SUB(PCI_VENDOR_ID_ADAPTEC2, 0x028f,
			       PCI_VENDOR_ID_ADVANTECH, 0x8312)
	},
	{
		PCI_DEVICE_SUB(PCI_VENDOR_ID_ADAPTEC2, 0x028f,
			       PCI_VENDOR_ID_DELL, 0x1fe0)
	},
	{
		PCI_DEVICE_SUB(PCI_VENDOR_ID_ADAPTEC2, 0x028f,
			       PCI_VENDOR_ID_HP, 0x0600)
	},
	{
		PCI_DEVICE_SUB(PCI_VENDOR_ID_ADAPTEC2, 0x028f,
			       PCI_VENDOR_ID_HP, 0x0601)
	},
	{
		PCI_DEVICE_SUB(PCI_VENDOR_ID_ADAPTEC2, 0x028f,
			       PCI_VENDOR_ID_HP, 0x0602)
	},
	{
		PCI_DEVICE_SUB(PCI_VENDOR_ID_ADAPTEC2, 0x028f,
			       PCI_VENDOR_ID_HP, 0x0603)
	},
	{
		PCI_DEVICE_SUB(PCI_VENDOR_ID_ADAPTEC2, 0x028f,
			       PCI_VENDOR_ID_HP, 0x0609)
	},
	{
		PCI_DEVICE_SUB(PCI_VENDOR_ID_ADAPTEC2, 0x028f,
			       PCI_VENDOR_ID_HP, 0x0650)
	},
	{
		PCI_DEVICE_SUB(PCI_VENDOR_ID_ADAPTEC2, 0x028f,
			       PCI_VENDOR_ID_HP, 0x0651)
	},
	{
		PCI_DEVICE_SUB(PCI_VENDOR_ID_ADAPTEC2, 0x028f,
			       PCI_VENDOR_ID_HP, 0x0652)
	},
	{
		PCI_DEVICE_SUB(PCI_VENDOR_ID_ADAPTEC2, 0x028f,
			       PCI_VENDOR_ID_HP, 0x0653)
	},
	{
		PCI_DEVICE_SUB(PCI_VENDOR_ID_ADAPTEC2, 0x028f,
			       PCI_VENDOR_ID_HP, 0x0654)
	},
	{
		PCI_DEVICE_SUB(PCI_VENDOR_ID_ADAPTEC2, 0x028f,
			       PCI_VENDOR_ID_HP, 0x0655)
	},
	{
		PCI_DEVICE_SUB(PCI_VENDOR_ID_ADAPTEC2, 0x028f,
			       PCI_VENDOR_ID_HP, 0x0700)
	},
	{
		PCI_DEVICE_SUB(PCI_VENDOR_ID_ADAPTEC2, 0x028f,
			       PCI_VENDOR_ID_HP, 0x0701)
	},
	{
		PCI_DEVICE_SUB(PCI_VENDOR_ID_ADAPTEC2, 0x028f,
			       PCI_VENDOR_ID_HP, 0x1001)
	},
	{
		PCI_DEVICE_SUB(PCI_VENDOR_ID_ADAPTEC2, 0x028f,
			       PCI_VENDOR_ID_HP, 0x1002)
	},
	{
		PCI_DEVICE_SUB(PCI_VENDOR_ID_ADAPTEC2, 0x028f,
			       PCI_VENDOR_ID_HP, 0x1100)
	},
	{
		PCI_DEVICE_SUB(PCI_VENDOR_ID_ADAPTEC2, 0x028f,
			       PCI_VENDOR_ID_HP, 0x1101)
	},
	{
		PCI_DEVICE_SUB(PCI_VENDOR_ID_ADAPTEC2, 0x028f,
			       0x1590, 0x0294)
	},
	{
		PCI_DEVICE_SUB(PCI_VENDOR_ID_ADAPTEC2, 0x028f,
			       0x1590, 0x02db)
	},
	{
		PCI_DEVICE_SUB(PCI_VENDOR_ID_ADAPTEC2, 0x028f,
			       0x1590, 0x02dc)
	},
	{
		PCI_DEVICE_SUB(PCI_VENDOR_ID_ADAPTEC2, 0x028f,
			       0x1590, 0x032e)
	},
	{
		PCI_DEVICE_SUB(PCI_VENDOR_ID_ADAPTEC2, 0x028f,
			       0x1d8d, 0x0800)
	},
	{
		PCI_DEVICE_SUB(PCI_VENDOR_ID_ADAPTEC2, 0x028f,
			       0x1d8d, 0x0908)
	},
	{
		PCI_DEVICE_SUB(PCI_VENDOR_ID_ADAPTEC2, 0x028f,
			       0x1d8d, 0x0806)
	},
	{
		PCI_DEVICE_SUB(PCI_VENDOR_ID_ADAPTEC2, 0x028f,
			       0x1d8d, 0x0916)
	},
	{
		PCI_DEVICE_SUB(PCI_VENDOR_ID_ADAPTEC2, 0x028f,
			       PCI_VENDOR_ID_GIGABYTE, 0x1000)
	},
	{
		PCI_DEVICE_SUB(PCI_VENDOR_ID_ADAPTEC2, 0x028f,
			       PCI_ANY_ID, PCI_ANY_ID)
	},
	{ 0 }
};

MODULE_DEVICE_TABLE(pci, pqi_pci_id_table);

static struct pci_driver pqi_pci_driver = {
	.name = DRIVER_NAME_SHORT,
	.id_table = pqi_pci_id_table,
	.probe = pqi_pci_probe,
	.remove = pqi_pci_remove,
	.shutdown = pqi_shutdown,
#if defined(CONFIG_PM)
	.suspend = pqi_suspend,
	.resume = pqi_resume,
#endif
};

static int __init pqi_init(void)
{
	int rc;

	pr_info(DRIVER_NAME "\n");

	pqi_sas_transport_template = sas_attach_transport(&pqi_sas_transport_functions);
	if (!pqi_sas_transport_template)
		return -ENODEV;

	pqi_process_module_params();

	rc = pci_register_driver(&pqi_pci_driver);
	if (rc)
		sas_release_transport(pqi_sas_transport_template);

	return rc;
}

static void __exit pqi_cleanup(void)
{
	pci_unregister_driver(&pqi_pci_driver);
	sas_release_transport(pqi_sas_transport_template);
}

module_init(pqi_init);
module_exit(pqi_cleanup);

static void __attribute__((unused)) verify_structures(void)
{
	BUILD_BUG_ON(offsetof(struct pqi_ctrl_registers,
		sis_host_to_ctrl_doorbell) != 0x20);
	BUILD_BUG_ON(offsetof(struct pqi_ctrl_registers,
		sis_interrupt_mask) != 0x34);
	BUILD_BUG_ON(offsetof(struct pqi_ctrl_registers,
		sis_ctrl_to_host_doorbell) != 0x9c);
	BUILD_BUG_ON(offsetof(struct pqi_ctrl_registers,
		sis_ctrl_to_host_doorbell_clear) != 0xa0);
	BUILD_BUG_ON(offsetof(struct pqi_ctrl_registers,
		sis_driver_scratch) != 0xb0);
	BUILD_BUG_ON(offsetof(struct pqi_ctrl_registers,
		sis_product_identifier) != 0xb4);
	BUILD_BUG_ON(offsetof(struct pqi_ctrl_registers,
		sis_firmware_status) != 0xbc);
	BUILD_BUG_ON(offsetof(struct pqi_ctrl_registers,
		sis_mailbox) != 0x1000);
	BUILD_BUG_ON(offsetof(struct pqi_ctrl_registers,
		pqi_registers) != 0x4000);

	BUILD_BUG_ON(offsetof(struct pqi_iu_header,
		iu_type) != 0x0);
	BUILD_BUG_ON(offsetof(struct pqi_iu_header,
		iu_length) != 0x2);
	BUILD_BUG_ON(offsetof(struct pqi_iu_header,
		response_queue_id) != 0x4);
	BUILD_BUG_ON(offsetof(struct pqi_iu_header,
		driver_flags) != 0x6);
	BUILD_BUG_ON(sizeof(struct pqi_iu_header) != 0x8);

	BUILD_BUG_ON(offsetof(struct pqi_aio_error_info,
		status) != 0x0);
	BUILD_BUG_ON(offsetof(struct pqi_aio_error_info,
		service_response) != 0x1);
	BUILD_BUG_ON(offsetof(struct pqi_aio_error_info,
		data_present) != 0x2);
	BUILD_BUG_ON(offsetof(struct pqi_aio_error_info,
		reserved) != 0x3);
	BUILD_BUG_ON(offsetof(struct pqi_aio_error_info,
		residual_count) != 0x4);
	BUILD_BUG_ON(offsetof(struct pqi_aio_error_info,
		data_length) != 0x8);
	BUILD_BUG_ON(offsetof(struct pqi_aio_error_info,
		reserved1) != 0xa);
	BUILD_BUG_ON(offsetof(struct pqi_aio_error_info,
		data) != 0xc);
	BUILD_BUG_ON(sizeof(struct pqi_aio_error_info) != 0x10c);

	BUILD_BUG_ON(offsetof(struct pqi_raid_error_info,
		data_in_result) != 0x0);
	BUILD_BUG_ON(offsetof(struct pqi_raid_error_info,
		data_out_result) != 0x1);
	BUILD_BUG_ON(offsetof(struct pqi_raid_error_info,
		reserved) != 0x2);
	BUILD_BUG_ON(offsetof(struct pqi_raid_error_info,
		status) != 0x5);
	BUILD_BUG_ON(offsetof(struct pqi_raid_error_info,
		status_qualifier) != 0x6);
	BUILD_BUG_ON(offsetof(struct pqi_raid_error_info,
		sense_data_length) != 0x8);
	BUILD_BUG_ON(offsetof(struct pqi_raid_error_info,
		response_data_length) != 0xa);
	BUILD_BUG_ON(offsetof(struct pqi_raid_error_info,
		data_in_transferred) != 0xc);
	BUILD_BUG_ON(offsetof(struct pqi_raid_error_info,
		data_out_transferred) != 0x10);
	BUILD_BUG_ON(offsetof(struct pqi_raid_error_info,
		data) != 0x14);
	BUILD_BUG_ON(sizeof(struct pqi_raid_error_info) != 0x114);

	BUILD_BUG_ON(offsetof(struct pqi_device_registers,
		signature) != 0x0);
	BUILD_BUG_ON(offsetof(struct pqi_device_registers,
		function_and_status_code) != 0x8);
	BUILD_BUG_ON(offsetof(struct pqi_device_registers,
		max_admin_iq_elements) != 0x10);
	BUILD_BUG_ON(offsetof(struct pqi_device_registers,
		max_admin_oq_elements) != 0x11);
	BUILD_BUG_ON(offsetof(struct pqi_device_registers,
		admin_iq_element_length) != 0x12);
	BUILD_BUG_ON(offsetof(struct pqi_device_registers,
		admin_oq_element_length) != 0x13);
	BUILD_BUG_ON(offsetof(struct pqi_device_registers,
		max_reset_timeout) != 0x14);
	BUILD_BUG_ON(offsetof(struct pqi_device_registers,
		legacy_intx_status) != 0x18);
	BUILD_BUG_ON(offsetof(struct pqi_device_registers,
		legacy_intx_mask_set) != 0x1c);
	BUILD_BUG_ON(offsetof(struct pqi_device_registers,
		legacy_intx_mask_clear) != 0x20);
	BUILD_BUG_ON(offsetof(struct pqi_device_registers,
		device_status) != 0x40);
	BUILD_BUG_ON(offsetof(struct pqi_device_registers,
		admin_iq_pi_offset) != 0x48);
	BUILD_BUG_ON(offsetof(struct pqi_device_registers,
		admin_oq_ci_offset) != 0x50);
	BUILD_BUG_ON(offsetof(struct pqi_device_registers,
		admin_iq_element_array_addr) != 0x58);
	BUILD_BUG_ON(offsetof(struct pqi_device_registers,
		admin_oq_element_array_addr) != 0x60);
	BUILD_BUG_ON(offsetof(struct pqi_device_registers,
		admin_iq_ci_addr) != 0x68);
	BUILD_BUG_ON(offsetof(struct pqi_device_registers,
		admin_oq_pi_addr) != 0x70);
	BUILD_BUG_ON(offsetof(struct pqi_device_registers,
		admin_iq_num_elements) != 0x78);
	BUILD_BUG_ON(offsetof(struct pqi_device_registers,
		admin_oq_num_elements) != 0x79);
	BUILD_BUG_ON(offsetof(struct pqi_device_registers,
		admin_queue_int_msg_num) != 0x7a);
	BUILD_BUG_ON(offsetof(struct pqi_device_registers,
		device_error) != 0x80);
	BUILD_BUG_ON(offsetof(struct pqi_device_registers,
		error_details) != 0x88);
	BUILD_BUG_ON(offsetof(struct pqi_device_registers,
		device_reset) != 0x90);
	BUILD_BUG_ON(offsetof(struct pqi_device_registers,
		power_action) != 0x94);
	BUILD_BUG_ON(sizeof(struct pqi_device_registers) != 0x100);

	BUILD_BUG_ON(offsetof(struct pqi_general_admin_request,
		header.iu_type) != 0);
	BUILD_BUG_ON(offsetof(struct pqi_general_admin_request,
		header.iu_length) != 2);
	BUILD_BUG_ON(offsetof(struct pqi_general_admin_request,
		header.driver_flags) != 6);
	BUILD_BUG_ON(offsetof(struct pqi_general_admin_request,
		request_id) != 8);
	BUILD_BUG_ON(offsetof(struct pqi_general_admin_request,
		function_code) != 10);
	BUILD_BUG_ON(offsetof(struct pqi_general_admin_request,
		data.report_device_capability.buffer_length) != 44);
	BUILD_BUG_ON(offsetof(struct pqi_general_admin_request,
		data.report_device_capability.sg_descriptor) != 48);
	BUILD_BUG_ON(offsetof(struct pqi_general_admin_request,
		data.create_operational_iq.queue_id) != 12);
	BUILD_BUG_ON(offsetof(struct pqi_general_admin_request,
		data.create_operational_iq.element_array_addr) != 16);
	BUILD_BUG_ON(offsetof(struct pqi_general_admin_request,
		data.create_operational_iq.ci_addr) != 24);
	BUILD_BUG_ON(offsetof(struct pqi_general_admin_request,
		data.create_operational_iq.num_elements) != 32);
	BUILD_BUG_ON(offsetof(struct pqi_general_admin_request,
		data.create_operational_iq.element_length) != 34);
	BUILD_BUG_ON(offsetof(struct pqi_general_admin_request,
		data.create_operational_iq.queue_protocol) != 36);
	BUILD_BUG_ON(offsetof(struct pqi_general_admin_request,
		data.create_operational_oq.queue_id) != 12);
	BUILD_BUG_ON(offsetof(struct pqi_general_admin_request,
		data.create_operational_oq.element_array_addr) != 16);
	BUILD_BUG_ON(offsetof(struct pqi_general_admin_request,
		data.create_operational_oq.pi_addr) != 24);
	BUILD_BUG_ON(offsetof(struct pqi_general_admin_request,
		data.create_operational_oq.num_elements) != 32);
	BUILD_BUG_ON(offsetof(struct pqi_general_admin_request,
		data.create_operational_oq.element_length) != 34);
	BUILD_BUG_ON(offsetof(struct pqi_general_admin_request,
		data.create_operational_oq.queue_protocol) != 36);
	BUILD_BUG_ON(offsetof(struct pqi_general_admin_request,
		data.create_operational_oq.int_msg_num) != 40);
	BUILD_BUG_ON(offsetof(struct pqi_general_admin_request,
		data.create_operational_oq.coalescing_count) != 42);
	BUILD_BUG_ON(offsetof(struct pqi_general_admin_request,
		data.create_operational_oq.min_coalescing_time) != 44);
	BUILD_BUG_ON(offsetof(struct pqi_general_admin_request,
		data.create_operational_oq.max_coalescing_time) != 48);
	BUILD_BUG_ON(offsetof(struct pqi_general_admin_request,
		data.delete_operational_queue.queue_id) != 12);
	BUILD_BUG_ON(sizeof(struct pqi_general_admin_request) != 64);
	BUILD_BUG_ON(sizeof_field(struct pqi_general_admin_request,
		data.create_operational_iq) != 64 - 11);
	BUILD_BUG_ON(sizeof_field(struct pqi_general_admin_request,
		data.create_operational_oq) != 64 - 11);
	BUILD_BUG_ON(sizeof_field(struct pqi_general_admin_request,
		data.delete_operational_queue) != 64 - 11);

	BUILD_BUG_ON(offsetof(struct pqi_general_admin_response,
		header.iu_type) != 0);
	BUILD_BUG_ON(offsetof(struct pqi_general_admin_response,
		header.iu_length) != 2);
	BUILD_BUG_ON(offsetof(struct pqi_general_admin_response,
		header.driver_flags) != 6);
	BUILD_BUG_ON(offsetof(struct pqi_general_admin_response,
		request_id) != 8);
	BUILD_BUG_ON(offsetof(struct pqi_general_admin_response,
		function_code) != 10);
	BUILD_BUG_ON(offsetof(struct pqi_general_admin_response,
		status) != 11);
	BUILD_BUG_ON(offsetof(struct pqi_general_admin_response,
		data.create_operational_iq.status_descriptor) != 12);
	BUILD_BUG_ON(offsetof(struct pqi_general_admin_response,
		data.create_operational_iq.iq_pi_offset) != 16);
	BUILD_BUG_ON(offsetof(struct pqi_general_admin_response,
		data.create_operational_oq.status_descriptor) != 12);
	BUILD_BUG_ON(offsetof(struct pqi_general_admin_response,
		data.create_operational_oq.oq_ci_offset) != 16);
	BUILD_BUG_ON(sizeof(struct pqi_general_admin_response) != 64);

	BUILD_BUG_ON(offsetof(struct pqi_raid_path_request,
		header.iu_type) != 0);
	BUILD_BUG_ON(offsetof(struct pqi_raid_path_request,
		header.iu_length) != 2);
	BUILD_BUG_ON(offsetof(struct pqi_raid_path_request,
		header.response_queue_id) != 4);
	BUILD_BUG_ON(offsetof(struct pqi_raid_path_request,
		header.driver_flags) != 6);
	BUILD_BUG_ON(offsetof(struct pqi_raid_path_request,
		request_id) != 8);
	BUILD_BUG_ON(offsetof(struct pqi_raid_path_request,
		nexus_id) != 10);
	BUILD_BUG_ON(offsetof(struct pqi_raid_path_request,
		buffer_length) != 12);
	BUILD_BUG_ON(offsetof(struct pqi_raid_path_request,
		lun_number) != 16);
	BUILD_BUG_ON(offsetof(struct pqi_raid_path_request,
		protocol_specific) != 24);
	BUILD_BUG_ON(offsetof(struct pqi_raid_path_request,
		error_index) != 27);
	BUILD_BUG_ON(offsetof(struct pqi_raid_path_request,
		cdb) != 32);
	BUILD_BUG_ON(offsetof(struct pqi_raid_path_request,
		timeout) != 60);
	BUILD_BUG_ON(offsetof(struct pqi_raid_path_request,
		sg_descriptors) != 64);
	BUILD_BUG_ON(sizeof(struct pqi_raid_path_request) !=
		PQI_OPERATIONAL_IQ_ELEMENT_LENGTH);

	BUILD_BUG_ON(offsetof(struct pqi_aio_path_request,
		header.iu_type) != 0);
	BUILD_BUG_ON(offsetof(struct pqi_aio_path_request,
		header.iu_length) != 2);
	BUILD_BUG_ON(offsetof(struct pqi_aio_path_request,
		header.response_queue_id) != 4);
	BUILD_BUG_ON(offsetof(struct pqi_aio_path_request,
		header.driver_flags) != 6);
	BUILD_BUG_ON(offsetof(struct pqi_aio_path_request,
		request_id) != 8);
	BUILD_BUG_ON(offsetof(struct pqi_aio_path_request,
		nexus_id) != 12);
	BUILD_BUG_ON(offsetof(struct pqi_aio_path_request,
		buffer_length) != 16);
	BUILD_BUG_ON(offsetof(struct pqi_aio_path_request,
		data_encryption_key_index) != 22);
	BUILD_BUG_ON(offsetof(struct pqi_aio_path_request,
		encrypt_tweak_lower) != 24);
	BUILD_BUG_ON(offsetof(struct pqi_aio_path_request,
		encrypt_tweak_upper) != 28);
	BUILD_BUG_ON(offsetof(struct pqi_aio_path_request,
		cdb) != 32);
	BUILD_BUG_ON(offsetof(struct pqi_aio_path_request,
		error_index) != 48);
	BUILD_BUG_ON(offsetof(struct pqi_aio_path_request,
		num_sg_descriptors) != 50);
	BUILD_BUG_ON(offsetof(struct pqi_aio_path_request,
		cdb_length) != 51);
	BUILD_BUG_ON(offsetof(struct pqi_aio_path_request,
		lun_number) != 52);
	BUILD_BUG_ON(offsetof(struct pqi_aio_path_request,
		sg_descriptors) != 64);
	BUILD_BUG_ON(sizeof(struct pqi_aio_path_request) !=
		PQI_OPERATIONAL_IQ_ELEMENT_LENGTH);

	BUILD_BUG_ON(offsetof(struct pqi_io_response,
		header.iu_type) != 0);
	BUILD_BUG_ON(offsetof(struct pqi_io_response,
		header.iu_length) != 2);
	BUILD_BUG_ON(offsetof(struct pqi_io_response,
		request_id) != 8);
	BUILD_BUG_ON(offsetof(struct pqi_io_response,
		error_index) != 10);

	BUILD_BUG_ON(offsetof(struct pqi_general_management_request,
		header.iu_type) != 0);
	BUILD_BUG_ON(offsetof(struct pqi_general_management_request,
		header.iu_length) != 2);
	BUILD_BUG_ON(offsetof(struct pqi_general_management_request,
		header.response_queue_id) != 4);
	BUILD_BUG_ON(offsetof(struct pqi_general_management_request,
		request_id) != 8);
	BUILD_BUG_ON(offsetof(struct pqi_general_management_request,
		data.report_event_configuration.buffer_length) != 12);
	BUILD_BUG_ON(offsetof(struct pqi_general_management_request,
		data.report_event_configuration.sg_descriptors) != 16);
	BUILD_BUG_ON(offsetof(struct pqi_general_management_request,
		data.set_event_configuration.global_event_oq_id) != 10);
	BUILD_BUG_ON(offsetof(struct pqi_general_management_request,
		data.set_event_configuration.buffer_length) != 12);
	BUILD_BUG_ON(offsetof(struct pqi_general_management_request,
		data.set_event_configuration.sg_descriptors) != 16);

	BUILD_BUG_ON(offsetof(struct pqi_iu_layer_descriptor,
		max_inbound_iu_length) != 6);
	BUILD_BUG_ON(offsetof(struct pqi_iu_layer_descriptor,
		max_outbound_iu_length) != 14);
	BUILD_BUG_ON(sizeof(struct pqi_iu_layer_descriptor) != 16);

	BUILD_BUG_ON(offsetof(struct pqi_device_capability,
		data_length) != 0);
	BUILD_BUG_ON(offsetof(struct pqi_device_capability,
		iq_arbitration_priority_support_bitmask) != 8);
	BUILD_BUG_ON(offsetof(struct pqi_device_capability,
		maximum_aw_a) != 9);
	BUILD_BUG_ON(offsetof(struct pqi_device_capability,
		maximum_aw_b) != 10);
	BUILD_BUG_ON(offsetof(struct pqi_device_capability,
		maximum_aw_c) != 11);
	BUILD_BUG_ON(offsetof(struct pqi_device_capability,
		max_inbound_queues) != 16);
	BUILD_BUG_ON(offsetof(struct pqi_device_capability,
		max_elements_per_iq) != 18);
	BUILD_BUG_ON(offsetof(struct pqi_device_capability,
		max_iq_element_length) != 24);
	BUILD_BUG_ON(offsetof(struct pqi_device_capability,
		min_iq_element_length) != 26);
	BUILD_BUG_ON(offsetof(struct pqi_device_capability,
		max_outbound_queues) != 30);
	BUILD_BUG_ON(offsetof(struct pqi_device_capability,
		max_elements_per_oq) != 32);
	BUILD_BUG_ON(offsetof(struct pqi_device_capability,
		intr_coalescing_time_granularity) != 34);
	BUILD_BUG_ON(offsetof(struct pqi_device_capability,
		max_oq_element_length) != 36);
	BUILD_BUG_ON(offsetof(struct pqi_device_capability,
		min_oq_element_length) != 38);
	BUILD_BUG_ON(offsetof(struct pqi_device_capability,
		iu_layer_descriptors) != 64);
	BUILD_BUG_ON(sizeof(struct pqi_device_capability) != 576);

	BUILD_BUG_ON(offsetof(struct pqi_event_descriptor,
		event_type) != 0);
	BUILD_BUG_ON(offsetof(struct pqi_event_descriptor,
		oq_id) != 2);
	BUILD_BUG_ON(sizeof(struct pqi_event_descriptor) != 4);

	BUILD_BUG_ON(offsetof(struct pqi_event_config,
		num_event_descriptors) != 2);
	BUILD_BUG_ON(offsetof(struct pqi_event_config,
		descriptors) != 4);

	BUILD_BUG_ON(PQI_NUM_SUPPORTED_EVENTS !=
		ARRAY_SIZE(pqi_supported_event_types));

	BUILD_BUG_ON(offsetof(struct pqi_event_response,
		header.iu_type) != 0);
	BUILD_BUG_ON(offsetof(struct pqi_event_response,
		header.iu_length) != 2);
	BUILD_BUG_ON(offsetof(struct pqi_event_response,
		event_type) != 8);
	BUILD_BUG_ON(offsetof(struct pqi_event_response,
		event_id) != 10);
	BUILD_BUG_ON(offsetof(struct pqi_event_response,
		additional_event_id) != 12);
	BUILD_BUG_ON(offsetof(struct pqi_event_response,
		data) != 16);
	BUILD_BUG_ON(sizeof(struct pqi_event_response) != 32);

	BUILD_BUG_ON(offsetof(struct pqi_event_acknowledge_request,
		header.iu_type) != 0);
	BUILD_BUG_ON(offsetof(struct pqi_event_acknowledge_request,
		header.iu_length) != 2);
	BUILD_BUG_ON(offsetof(struct pqi_event_acknowledge_request,
		event_type) != 8);
	BUILD_BUG_ON(offsetof(struct pqi_event_acknowledge_request,
		event_id) != 10);
	BUILD_BUG_ON(offsetof(struct pqi_event_acknowledge_request,
		additional_event_id) != 12);
	BUILD_BUG_ON(sizeof(struct pqi_event_acknowledge_request) != 16);

	BUILD_BUG_ON(offsetof(struct pqi_task_management_request,
		header.iu_type) != 0);
	BUILD_BUG_ON(offsetof(struct pqi_task_management_request,
		header.iu_length) != 2);
	BUILD_BUG_ON(offsetof(struct pqi_task_management_request,
		request_id) != 8);
	BUILD_BUG_ON(offsetof(struct pqi_task_management_request,
		nexus_id) != 10);
	BUILD_BUG_ON(offsetof(struct pqi_task_management_request,
		timeout) != 14);
	BUILD_BUG_ON(offsetof(struct pqi_task_management_request,
		lun_number) != 16);
	BUILD_BUG_ON(offsetof(struct pqi_task_management_request,
		protocol_specific) != 24);
	BUILD_BUG_ON(offsetof(struct pqi_task_management_request,
		outbound_queue_id_to_manage) != 26);
	BUILD_BUG_ON(offsetof(struct pqi_task_management_request,
		request_id_to_manage) != 28);
	BUILD_BUG_ON(offsetof(struct pqi_task_management_request,
		task_management_function) != 30);
	BUILD_BUG_ON(sizeof(struct pqi_task_management_request) != 32);

	BUILD_BUG_ON(offsetof(struct pqi_task_management_response,
		header.iu_type) != 0);
	BUILD_BUG_ON(offsetof(struct pqi_task_management_response,
		header.iu_length) != 2);
	BUILD_BUG_ON(offsetof(struct pqi_task_management_response,
		request_id) != 8);
	BUILD_BUG_ON(offsetof(struct pqi_task_management_response,
		nexus_id) != 10);
	BUILD_BUG_ON(offsetof(struct pqi_task_management_response,
		additional_response_info) != 12);
	BUILD_BUG_ON(offsetof(struct pqi_task_management_response,
		response_code) != 15);
	BUILD_BUG_ON(sizeof(struct pqi_task_management_response) != 16);

	BUILD_BUG_ON(offsetof(struct bmic_identify_controller,
		configured_logical_drive_count) != 0);
	BUILD_BUG_ON(offsetof(struct bmic_identify_controller,
		configuration_signature) != 1);
	BUILD_BUG_ON(offsetof(struct bmic_identify_controller,
		firmware_version_short) != 5);
	BUILD_BUG_ON(offsetof(struct bmic_identify_controller,
		extended_logical_unit_count) != 154);
	BUILD_BUG_ON(offsetof(struct bmic_identify_controller,
		firmware_build_number) != 190);
	BUILD_BUG_ON(offsetof(struct bmic_identify_controller,
		vendor_id) != 200);
	BUILD_BUG_ON(offsetof(struct bmic_identify_controller,
		product_id) != 208);
	BUILD_BUG_ON(offsetof(struct bmic_identify_controller,
		extra_controller_flags) != 286);
	BUILD_BUG_ON(offsetof(struct bmic_identify_controller,
		controller_mode) != 292);
	BUILD_BUG_ON(offsetof(struct bmic_identify_controller,
		spare_part_number) != 293);
	BUILD_BUG_ON(offsetof(struct bmic_identify_controller,
		firmware_version_long) != 325);

	BUILD_BUG_ON(offsetof(struct bmic_identify_physical_device,
		phys_bay_in_box) != 115);
	BUILD_BUG_ON(offsetof(struct bmic_identify_physical_device,
		device_type) != 120);
	BUILD_BUG_ON(offsetof(struct bmic_identify_physical_device,
		redundant_path_present_map) != 1736);
	BUILD_BUG_ON(offsetof(struct bmic_identify_physical_device,
		active_path_number) != 1738);
	BUILD_BUG_ON(offsetof(struct bmic_identify_physical_device,
		alternate_paths_phys_connector) != 1739);
	BUILD_BUG_ON(offsetof(struct bmic_identify_physical_device,
		alternate_paths_phys_box_on_port) != 1755);
	BUILD_BUG_ON(offsetof(struct bmic_identify_physical_device,
		current_queue_depth_limit) != 1796);
	BUILD_BUG_ON(sizeof(struct bmic_identify_physical_device) != 2560);

	BUILD_BUG_ON(sizeof(struct bmic_sense_feature_buffer_header) != 4);
	BUILD_BUG_ON(offsetof(struct bmic_sense_feature_buffer_header,
		page_code) != 0);
	BUILD_BUG_ON(offsetof(struct bmic_sense_feature_buffer_header,
		subpage_code) != 1);
	BUILD_BUG_ON(offsetof(struct bmic_sense_feature_buffer_header,
		buffer_length) != 2);

	BUILD_BUG_ON(sizeof(struct bmic_sense_feature_page_header) != 4);
	BUILD_BUG_ON(offsetof(struct bmic_sense_feature_page_header,
		page_code) != 0);
	BUILD_BUG_ON(offsetof(struct bmic_sense_feature_page_header,
		subpage_code) != 1);
	BUILD_BUG_ON(offsetof(struct bmic_sense_feature_page_header,
		page_length) != 2);

	BUILD_BUG_ON(sizeof(struct bmic_sense_feature_io_page_aio_subpage)
		!= 18);
	BUILD_BUG_ON(offsetof(struct bmic_sense_feature_io_page_aio_subpage,
		header) != 0);
	BUILD_BUG_ON(offsetof(struct bmic_sense_feature_io_page_aio_subpage,
		firmware_read_support) != 4);
	BUILD_BUG_ON(offsetof(struct bmic_sense_feature_io_page_aio_subpage,
		driver_read_support) != 5);
	BUILD_BUG_ON(offsetof(struct bmic_sense_feature_io_page_aio_subpage,
		firmware_write_support) != 6);
	BUILD_BUG_ON(offsetof(struct bmic_sense_feature_io_page_aio_subpage,
		driver_write_support) != 7);
	BUILD_BUG_ON(offsetof(struct bmic_sense_feature_io_page_aio_subpage,
		max_transfer_encrypted_sas_sata) != 8);
	BUILD_BUG_ON(offsetof(struct bmic_sense_feature_io_page_aio_subpage,
		max_transfer_encrypted_nvme) != 10);
	BUILD_BUG_ON(offsetof(struct bmic_sense_feature_io_page_aio_subpage,
		max_write_raid_5_6) != 12);
	BUILD_BUG_ON(offsetof(struct bmic_sense_feature_io_page_aio_subpage,
		max_write_raid_1_10_2drive) != 14);
	BUILD_BUG_ON(offsetof(struct bmic_sense_feature_io_page_aio_subpage,
		max_write_raid_1_10_3drive) != 16);

	BUILD_BUG_ON(PQI_ADMIN_IQ_NUM_ELEMENTS > 255);
	BUILD_BUG_ON(PQI_ADMIN_OQ_NUM_ELEMENTS > 255);
	BUILD_BUG_ON(PQI_ADMIN_IQ_ELEMENT_LENGTH %
		PQI_QUEUE_ELEMENT_LENGTH_ALIGNMENT != 0);
	BUILD_BUG_ON(PQI_ADMIN_OQ_ELEMENT_LENGTH %
		PQI_QUEUE_ELEMENT_LENGTH_ALIGNMENT != 0);
	BUILD_BUG_ON(PQI_OPERATIONAL_IQ_ELEMENT_LENGTH > 1048560);
	BUILD_BUG_ON(PQI_OPERATIONAL_IQ_ELEMENT_LENGTH %
		PQI_QUEUE_ELEMENT_LENGTH_ALIGNMENT != 0);
	BUILD_BUG_ON(PQI_OPERATIONAL_OQ_ELEMENT_LENGTH > 1048560);
	BUILD_BUG_ON(PQI_OPERATIONAL_OQ_ELEMENT_LENGTH %
		PQI_QUEUE_ELEMENT_LENGTH_ALIGNMENT != 0);

	BUILD_BUG_ON(PQI_RESERVED_IO_SLOTS >= PQI_MAX_OUTSTANDING_REQUESTS);
	BUILD_BUG_ON(PQI_RESERVED_IO_SLOTS >=
		PQI_MAX_OUTSTANDING_REQUESTS_KDUMP);
}<|MERGE_RESOLUTION|>--- conflicted
+++ resolved
@@ -2443,11 +2443,7 @@
 	switch (scmd->cmnd[0]) {
 	case WRITE_6:
 		rmd->is_write = true;
-<<<<<<< HEAD
-		/* fall through */
-=======
 		fallthrough;
->>>>>>> 7d2a07b7
 	case READ_6:
 		rmd->first_block = (u64)(((scmd->cmnd[1] & 0x1f) << 16) |
 			(scmd->cmnd[2] << 8) | scmd->cmnd[3]);
@@ -2457,33 +2453,21 @@
 		break;
 	case WRITE_10:
 		rmd->is_write = true;
-<<<<<<< HEAD
-		/* fall through */
-=======
 		fallthrough;
->>>>>>> 7d2a07b7
 	case READ_10:
 		rmd->first_block = (u64)get_unaligned_be32(&scmd->cmnd[2]);
 		rmd->block_cnt = (u32)get_unaligned_be16(&scmd->cmnd[7]);
 		break;
 	case WRITE_12:
 		rmd->is_write = true;
-<<<<<<< HEAD
-		/* fall through */
-=======
 		fallthrough;
->>>>>>> 7d2a07b7
 	case READ_12:
 		rmd->first_block = (u64)get_unaligned_be32(&scmd->cmnd[2]);
 		rmd->block_cnt = get_unaligned_be32(&scmd->cmnd[6]);
 		break;
 	case WRITE_16:
 		rmd->is_write = true;
-<<<<<<< HEAD
-		/* fall through */
-=======
 		fallthrough;
->>>>>>> 7d2a07b7
 	case READ_16:
 		rmd->first_block = get_unaligned_be64(&scmd->cmnd[2]);
 		rmd->block_cnt = get_unaligned_be32(&scmd->cmnd[10]);
@@ -3448,7 +3432,6 @@
 
 	switch (event->event_id) {
 	case PQI_EVENT_OFA_MEMORY_ALLOCATION:
-<<<<<<< HEAD
 		dev_info(&ctrl_info->pci_dev->dev,
 			"received Online Firmware Activation memory allocation request\n");
 		schedule_work(&ctrl_info->ofa_memory_alloc_work);
@@ -3461,20 +3444,6 @@
 		break;
 	case PQI_EVENT_OFA_CANCELED:
 		dev_info(&ctrl_info->pci_dev->dev,
-=======
-		dev_info(&ctrl_info->pci_dev->dev,
-			"received Online Firmware Activation memory allocation request\n");
-		schedule_work(&ctrl_info->ofa_memory_alloc_work);
-		break;
-	case PQI_EVENT_OFA_QUIESCE:
-		dev_info(&ctrl_info->pci_dev->dev,
-			"received Online Firmware Activation quiesce request\n");
-		schedule_work(&ctrl_info->ofa_quiesce_work);
-		ack_event = false;
-		break;
-	case PQI_EVENT_OFA_CANCELED:
-		dev_info(&ctrl_info->pci_dev->dev,
->>>>>>> 7d2a07b7
 			"received Online Firmware Activation cancel request: reason: %u\n",
 			ctrl_info->ofa_cancel_reason);
 		pqi_ofa_free_host_buffer(ctrl_info);
@@ -6174,44 +6143,6 @@
 	}
 }
 
-<<<<<<< HEAD
-static int pqi_slave_configure(struct scsi_device *sdev)
-{
-	struct pqi_scsi_dev *device;
-
-	device = sdev->hostdata;
-	device->devtype = sdev->type;
-
-	return 0;
-}
-
-static void pqi_slave_destroy(struct scsi_device *sdev)
-{
-	unsigned long flags;
-	struct pqi_scsi_dev *device;
-	struct pqi_ctrl_info *ctrl_info;
-
-	ctrl_info = shost_to_hba(sdev->host);
-
-	spin_lock_irqsave(&ctrl_info->scsi_device_list_lock, flags);
-
-	device = sdev->hostdata;
-	if (device) {
-		sdev->hostdata = NULL;
-		if (!list_empty(&device->scsi_device_list_entry))
-			list_del(&device->scsi_device_list_entry);
-	}
-
-	spin_unlock_irqrestore(&ctrl_info->scsi_device_list_lock, flags);
-
-	if (device) {
-		pqi_dev_info(ctrl_info, "removed", device);
-		pqi_free_device(device);
-	}
-}
-
-=======
->>>>>>> 7d2a07b7
 static int pqi_getpciinfo_ioctl(struct pqi_ctrl_info *ctrl_info, void __user *arg)
 {
 	struct pci_dev *pci_dev;
@@ -6497,8 +6428,6 @@
 }
 
 static ssize_t pqi_firmware_version_show(struct device *dev,
-<<<<<<< HEAD
-=======
 	struct device_attribute *attr, char *buffer)
 {
 	struct Scsi_Host *shost;
@@ -6529,7 +6458,6 @@
 }
 
 static ssize_t pqi_model_show(struct device *dev,
->>>>>>> 7d2a07b7
 	struct device_attribute *attr, char *buffer)
 {
 	struct Scsi_Host *shost;
@@ -6538,17 +6466,10 @@
 	shost = class_to_shost(dev);
 	ctrl_info = shost_to_hba(shost);
 
-<<<<<<< HEAD
-	return scnprintf(buffer, PAGE_SIZE, "%s\n", ctrl_info->firmware_version);
-}
-
-static ssize_t pqi_driver_version_show(struct device *dev,
-	struct device_attribute *attr, char *buffer)
-{
-	return scnprintf(buffer, PAGE_SIZE, "%s\n", DRIVER_VERSION BUILD_TIMESTAMP);
-}
-
-static ssize_t pqi_serial_number_show(struct device *dev,
+	return scnprintf(buffer, PAGE_SIZE, "%s\n", ctrl_info->model);
+}
+
+static ssize_t pqi_vendor_show(struct device *dev,
 	struct device_attribute *attr, char *buffer)
 {
 	struct Scsi_Host *shost;
@@ -6557,44 +6478,6 @@
 	shost = class_to_shost(dev);
 	ctrl_info = shost_to_hba(shost);
 
-	return scnprintf(buffer, PAGE_SIZE, "%s\n", ctrl_info->serial_number);
-}
-
-static ssize_t pqi_model_show(struct device *dev,
-	struct device_attribute *attr, char *buffer)
-{
-	struct Scsi_Host *shost;
-	struct pqi_ctrl_info *ctrl_info;
-
-	shost = class_to_shost(dev);
-	ctrl_info = shost_to_hba(shost);
-
-	return scnprintf(buffer, PAGE_SIZE, "%s\n", ctrl_info->model);
-}
-
-static ssize_t pqi_vendor_show(struct device *dev,
-	struct device_attribute *attr, char *buffer)
-{
-	struct Scsi_Host *shost;
-	struct pqi_ctrl_info *ctrl_info;
-
-	shost = class_to_shost(dev);
-	ctrl_info = shost_to_hba(shost);
-
-=======
-	return scnprintf(buffer, PAGE_SIZE, "%s\n", ctrl_info->model);
-}
-
-static ssize_t pqi_vendor_show(struct device *dev,
-	struct device_attribute *attr, char *buffer)
-{
-	struct Scsi_Host *shost;
-	struct pqi_ctrl_info *ctrl_info;
-
-	shost = class_to_shost(dev);
-	ctrl_info = shost_to_hba(shost);
-
->>>>>>> 7d2a07b7
 	return scnprintf(buffer, PAGE_SIZE, "%s\n", ctrl_info->vendor);
 }
 
