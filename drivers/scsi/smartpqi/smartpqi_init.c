--- conflicted
+++ resolved
@@ -33,19 +33,11 @@
 #define BUILD_TIMESTAMP
 #endif
 
-<<<<<<< HEAD
-#define DRIVER_VERSION		"2.1.26-030"
-#define DRIVER_MAJOR		2
-#define DRIVER_MINOR		1
-#define DRIVER_RELEASE		26
-#define DRIVER_REVISION		30
-=======
 #define DRIVER_VERSION		"2.1.30-031"
 #define DRIVER_MAJOR		2
 #define DRIVER_MINOR		1
 #define DRIVER_RELEASE		30
 #define DRIVER_REVISION		31
->>>>>>> 2d5404ca
 
 #define DRIVER_NAME		"Microchip SmartPQI Driver (v" \
 				DRIVER_VERSION BUILD_TIMESTAMP ")"
@@ -2317,16 +2309,6 @@
 		if (device->sdev && device->queue_depth != device->advertised_queue_depth) {
 			device->advertised_queue_depth = device->queue_depth;
 			scsi_change_queue_depth(device->sdev, device->advertised_queue_depth);
-<<<<<<< HEAD
-			spin_lock_irqsave(&ctrl_info->scsi_device_list_lock, flags);
-			if (pqi_volume_rescan_needed(device)) {
-				device->rescan = false;
-				spin_unlock_irqrestore(&ctrl_info->scsi_device_list_lock, flags);
-				scsi_rescan_device(device->sdev);
-			} else {
-				spin_unlock_irqrestore(&ctrl_info->scsi_device_list_lock, flags);
-			}
-=======
 		}
 		spin_lock_irqsave(&ctrl_info->scsi_device_list_lock, flags);
 		/*
@@ -2338,7 +2320,6 @@
 			scsi_rescan_device(device->sdev);
 		} else {
 			spin_unlock_irqrestore(&ctrl_info->scsi_device_list_lock, flags);
->>>>>>> 2d5404ca
 		}
 	}
 
@@ -6088,11 +6069,7 @@
 			rc = pqi_raid_bypass_submit_scsi_cmd(ctrl_info, device, scmd, queue_group);
 			if (rc == 0 || rc == SCSI_MLQUEUE_HOST_BUSY) {
 				raid_bypassed = true;
-<<<<<<< HEAD
-				device->raid_bypass_cnt++;
-=======
 				per_cpu_ptr(device->raid_io_stats, smp_processor_id())->raid_bypass_cnt++;
->>>>>>> 2d5404ca
 			}
 		}
 		if (!raid_bypassed)
@@ -6229,9 +6206,6 @@
 					continue;
 
 				scsi_device = scmd->device->hostdata;
-
-				if ((u8)scmd->device->lun != lun)
-					continue;
 
 				list_del(&io_request->request_list_entry);
 				if (scsi_device == device && (u8)scmd->device->lun == lun)
@@ -7390,12 +7364,8 @@
 	struct scsi_device *sdev;
 	struct pqi_scsi_dev *device;
 	unsigned long flags;
-<<<<<<< HEAD
-	unsigned int raid_bypass_cnt;
-=======
 	u64 raid_bypass_cnt;
 	int cpu;
->>>>>>> 2d5404ca
 
 	sdev = to_scsi_device(dev);
 	ctrl_info = shost_to_hba(sdev->host);
@@ -7411,9 +7381,6 @@
 		return -ENODEV;
 	}
 
-<<<<<<< HEAD
-	raid_bypass_cnt = device->raid_bypass_cnt;
-=======
 	raid_bypass_cnt = 0;
 
 	if (device->raid_io_stats) {
@@ -7421,7 +7388,6 @@
 			raid_bypass_cnt += per_cpu_ptr(device->raid_io_stats, cpu)->raid_bypass_cnt;
 		}
 	}
->>>>>>> 2d5404ca
 
 	spin_unlock_irqrestore(&ctrl_info->scsi_device_list_lock, flags);
 
@@ -7507,8 +7473,6 @@
 	return scnprintf(buffer, PAGE_SIZE, "%d\n", ctrl_info->numa_node);
 }
 
-<<<<<<< HEAD
-=======
 static ssize_t pqi_write_stream_cnt_show(struct device *dev,
 	struct device_attribute *attr, char *buffer)
 {
@@ -7546,7 +7510,6 @@
 	return scnprintf(buffer, PAGE_SIZE, "0x%llx\n", write_stream_cnt);
 }
 
->>>>>>> 2d5404ca
 static DEVICE_ATTR(lunid, 0444, pqi_lunid_show, NULL);
 static DEVICE_ATTR(unique_id, 0444, pqi_unique_id_show, NULL);
 static DEVICE_ATTR(path_info, 0444, pqi_path_info_show, NULL);
@@ -7557,10 +7520,7 @@
 static DEVICE_ATTR(sas_ncq_prio_enable, 0644,
 		pqi_sas_ncq_prio_enable_show, pqi_sas_ncq_prio_enable_store);
 static DEVICE_ATTR(numa_node, 0444, pqi_numa_node_show, NULL);
-<<<<<<< HEAD
-=======
 static DEVICE_ATTR(write_stream_cnt, 0444, pqi_write_stream_cnt_show, NULL);
->>>>>>> 2d5404ca
 
 static struct attribute *pqi_sdev_attrs[] = {
 	&dev_attr_lunid.attr,
@@ -7572,10 +7532,7 @@
 	&dev_attr_raid_bypass_cnt.attr,
 	&dev_attr_sas_ncq_prio_enable.attr,
 	&dev_attr_numa_node.attr,
-<<<<<<< HEAD
-=======
 	&dev_attr_write_stream_cnt.attr,
->>>>>>> 2d5404ca
 	NULL
 };
 
@@ -10353,8 +10310,6 @@
 	},
 	{
 		PCI_DEVICE_SUB(PCI_VENDOR_ID_ADAPTEC2, 0x028f,
-<<<<<<< HEAD
-=======
 			       0x1137, 0x02fe)
 	},
 	{
@@ -10459,7 +10414,6 @@
 	},
 	{
 		PCI_DEVICE_SUB(PCI_VENDOR_ID_ADAPTEC2, 0x028f,
->>>>>>> 2d5404ca
 				0x1e93, 0x1000)
 	},
 	{
@@ -10544,13 +10498,10 @@
 	},
 	{
 		PCI_DEVICE_SUB(PCI_VENDOR_ID_ADAPTEC2, 0x028f,
-<<<<<<< HEAD
-=======
 			       0x1ff9, 0x00a3)
 	},
 	{
 		PCI_DEVICE_SUB(PCI_VENDOR_ID_ADAPTEC2, 0x028f,
->>>>>>> 2d5404ca
 			       PCI_ANY_ID, PCI_ANY_ID)
 	},
 	{ 0 }
