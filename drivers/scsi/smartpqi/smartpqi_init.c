--- conflicted
+++ resolved
@@ -6005,11 +6005,7 @@
 			pqi_stream_data->next_lba = rmd.first_block +
 				rmd.block_cnt;
 			pqi_stream_data->last_accessed = jiffies;
-<<<<<<< HEAD
-				per_cpu_ptr(device->raid_io_stats, raw_smp_processor_id())->write_stream_cnt++;
-=======
 			per_cpu_ptr(device->raid_io_stats, raw_smp_processor_id())->write_stream_cnt++;
->>>>>>> 3f4ee458
 			return true;
 		}
 
