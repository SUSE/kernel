--- conflicted
+++ resolved
@@ -1105,14 +1105,11 @@
 	u8	lun;
 	u8	scsi_opcode;
 };
-<<<<<<< HEAD
-=======
 
 struct pqi_raid_io_stats {
 	u64	raid_bypass_cnt;
 	u64	write_stream_cnt;
 };
->>>>>>> 2d5404ca
 
 struct pqi_scsi_dev {
 	int	devtype;		/* as reported by INQUIRY command */
@@ -1176,11 +1173,7 @@
 
 	struct pqi_stream_data stream_data[NUM_STREAMS_PER_LUN];
 	atomic_t scsi_cmds_outstanding[PQI_MAX_LUNS_PER_DEVICE];
-<<<<<<< HEAD
-	unsigned int raid_bypass_cnt;
-=======
 	struct pqi_raid_io_stats __percpu *raid_io_stats;
->>>>>>> 2d5404ca
 
 	struct pqi_tmf_work tmf_work[PQI_MAX_LUNS_PER_DEVICE];
 };
