--- conflicted
+++ resolved
@@ -936,11 +936,8 @@
 static int submit_queues = DEF_SUBMIT_QUEUES;  /* > 1 for multi-queue (mq) */
 static int poll_queues; /* iouring iopoll interface.*/
 
-<<<<<<< HEAD
-=======
 static atomic_long_t writes_by_group_number[64];
 
->>>>>>> 2d5404ca
 static char sdebug_proc_name[] = MY_NAME;
 static const char *my_name = MY_NAME;
 
