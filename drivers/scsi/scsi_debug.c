// SPDX-License-Identifier: GPL-2.0-or-later
/*
 * vvvvvvvvvvvvvvvvvvvvvvv Original vvvvvvvvvvvvvvvvvvvvvvvvvvvvvvv
 *  Copyright (C) 1992  Eric Youngdale
 *  Simulate a host adapter with 2 disks attached.  Do a lot of checking
 *  to make sure that we are not getting blocks mixed up, and PANIC if
 *  anything out of the ordinary is seen.
 * ^^^^^^^^^^^^^^^^^^^^^^^ Original ^^^^^^^^^^^^^^^^^^^^^^^^^^^^^^^
 *
 * Copyright (C) 2001 - 2018 Douglas Gilbert
 *
 *  For documentation see http://sg.danny.cz/sg/sdebug26.html
 */


#define pr_fmt(fmt) KBUILD_MODNAME ":%s: " fmt, __func__

#include <linux/module.h>

#include <linux/kernel.h>
#include <linux/errno.h>
#include <linux/jiffies.h>
#include <linux/slab.h>
#include <linux/types.h>
#include <linux/string.h>
#include <linux/genhd.h>
#include <linux/fs.h>
#include <linux/init.h>
#include <linux/proc_fs.h>
#include <linux/vmalloc.h>
#include <linux/moduleparam.h>
#include <linux/scatterlist.h>
#include <linux/blkdev.h>
#include <linux/crc-t10dif.h>
#include <linux/spinlock.h>
#include <linux/interrupt.h>
#include <linux/atomic.h>
#include <linux/hrtimer.h>
#include <linux/uuid.h>
#include <linux/t10-pi.h>
#include <linux/msdos_partition.h>

#include <net/checksum.h>

#include <asm/unaligned.h>

#include <scsi/scsi.h>
#include <scsi/scsi_cmnd.h>
#include <scsi/scsi_device.h>
#include <scsi/scsi_host.h>
#include <scsi/scsicam.h>
#include <scsi/scsi_eh.h>
#include <scsi/scsi_tcq.h>
#include <scsi/scsi_dbg.h>

#include "sd.h"
#include "scsi_logging.h"

/* make sure inq_product_rev string corresponds to this version */
#define SDEBUG_VERSION "0188"	/* format to fit INQUIRY revision field */
static const char *sdebug_version_date = "20190125";

#define MY_NAME "scsi_debug"

/* Additional Sense Code (ASC) */
#define NO_ADDITIONAL_SENSE 0x0
#define LOGICAL_UNIT_NOT_READY 0x4
#define LOGICAL_UNIT_COMMUNICATION_FAILURE 0x8
#define UNRECOVERED_READ_ERR 0x11
#define PARAMETER_LIST_LENGTH_ERR 0x1a
#define INVALID_OPCODE 0x20
#define LBA_OUT_OF_RANGE 0x21
#define INVALID_FIELD_IN_CDB 0x24
#define INVALID_FIELD_IN_PARAM_LIST 0x26
#define WRITE_PROTECTED 0x27
#define UA_RESET_ASC 0x29
#define UA_CHANGED_ASC 0x2a
#define TARGET_CHANGED_ASC 0x3f
#define LUNS_CHANGED_ASCQ 0x0e
#define INSUFF_RES_ASC 0x55
#define INSUFF_RES_ASCQ 0x3
#define POWER_ON_RESET_ASCQ 0x0
#define BUS_RESET_ASCQ 0x2	/* scsi bus reset occurred */
#define MODE_CHANGED_ASCQ 0x1	/* mode parameters changed */
#define CAPACITY_CHANGED_ASCQ 0x9
#define SAVING_PARAMS_UNSUP 0x39
#define TRANSPORT_PROBLEM 0x4b
#define THRESHOLD_EXCEEDED 0x5d
#define LOW_POWER_COND_ON 0x5e
#define MISCOMPARE_VERIFY_ASC 0x1d
#define MICROCODE_CHANGED_ASCQ 0x1	/* with TARGET_CHANGED_ASC */
#define MICROCODE_CHANGED_WO_RESET_ASCQ 0x16
#define WRITE_ERROR_ASC 0xc

/* Additional Sense Code Qualifier (ASCQ) */
#define ACK_NAK_TO 0x3

/* Default values for driver parameters */
#define DEF_NUM_HOST   1
#define DEF_NUM_TGTS   1
#define DEF_MAX_LUNS   1
/* With these defaults, this driver will make 1 host with 1 target
 * (id 0) containing 1 logical unit (lun 0). That is 1 device.
 */
#define DEF_ATO 1
#define DEF_CDB_LEN 10
#define DEF_JDELAY   1		/* if > 0 unit is a jiffy */
#define DEF_DEV_SIZE_MB   8
#define DEF_DIF 0
#define DEF_DIX 0
#define DEF_D_SENSE   0
#define DEF_EVERY_NTH   0
#define DEF_FAKE_RW	0
#define DEF_GUARD 0
#define DEF_HOST_LOCK 0
#define DEF_LBPU 0
#define DEF_LBPWS 0
#define DEF_LBPWS10 0
#define DEF_LBPRZ 1
#define DEF_LOWEST_ALIGNED 0
#define DEF_NDELAY   0		/* if > 0 unit is a nanosecond */
#define DEF_NO_LUN_0   0
#define DEF_NUM_PARTS   0
#define DEF_OPTS   0
#define DEF_OPT_BLKS 1024
#define DEF_PHYSBLK_EXP 0
#define DEF_OPT_XFERLEN_EXP 0
#define DEF_PTYPE   TYPE_DISK
#define DEF_REMOVABLE false
#define DEF_SCSI_LEVEL   7    /* INQUIRY, byte2 [6->SPC-4; 7->SPC-5] */
#define DEF_SECTOR_SIZE 512
#define DEF_UNMAP_ALIGNMENT 0
#define DEF_UNMAP_GRANULARITY 1
#define DEF_UNMAP_MAX_BLOCKS 0xFFFFFFFF
#define DEF_UNMAP_MAX_DESC 256
#define DEF_VIRTUAL_GB   0
#define DEF_VPD_USE_HOSTNO 1
#define DEF_WRITESAME_LENGTH 0xFFFF
#define DEF_STRICT 0
#define DEF_STATISTICS false
#define DEF_SUBMIT_QUEUES 1
#define DEF_UUID_CTL 0
#define JDELAY_OVERRIDDEN -9999

#define SDEBUG_LUN_0_VAL 0

/* bit mask values for sdebug_opts */
#define SDEBUG_OPT_NOISE		1
#define SDEBUG_OPT_MEDIUM_ERR		2
#define SDEBUG_OPT_TIMEOUT		4
#define SDEBUG_OPT_RECOVERED_ERR	8
#define SDEBUG_OPT_TRANSPORT_ERR	16
#define SDEBUG_OPT_DIF_ERR		32
#define SDEBUG_OPT_DIX_ERR		64
#define SDEBUG_OPT_MAC_TIMEOUT		128
#define SDEBUG_OPT_SHORT_TRANSFER	0x100
#define SDEBUG_OPT_Q_NOISE		0x200
#define SDEBUG_OPT_ALL_TSF		0x400
#define SDEBUG_OPT_RARE_TSF		0x800
#define SDEBUG_OPT_N_WCE		0x1000
#define SDEBUG_OPT_RESET_NOISE		0x2000
#define SDEBUG_OPT_NO_CDB_NOISE		0x4000
#define SDEBUG_OPT_HOST_BUSY		0x8000
#define SDEBUG_OPT_CMD_ABORT		0x10000
#define SDEBUG_OPT_ALL_NOISE (SDEBUG_OPT_NOISE | SDEBUG_OPT_Q_NOISE | \
			      SDEBUG_OPT_RESET_NOISE)
#define SDEBUG_OPT_ALL_INJECTING (SDEBUG_OPT_RECOVERED_ERR | \
				  SDEBUG_OPT_TRANSPORT_ERR | \
				  SDEBUG_OPT_DIF_ERR | SDEBUG_OPT_DIX_ERR | \
				  SDEBUG_OPT_SHORT_TRANSFER | \
				  SDEBUG_OPT_HOST_BUSY | \
				  SDEBUG_OPT_CMD_ABORT)
/* When "every_nth" > 0 then modulo "every_nth" commands:
 *   - a missing response is simulated if SDEBUG_OPT_TIMEOUT is set
 *   - a RECOVERED_ERROR is simulated on successful read and write
 *     commands if SDEBUG_OPT_RECOVERED_ERR is set.
 *   - a TRANSPORT_ERROR is simulated on successful read and write
 *     commands if SDEBUG_OPT_TRANSPORT_ERR is set.
 *   - similarly for DIF_ERR, DIX_ERR, SHORT_TRANSFER, HOST_BUSY and
 *     CMD_ABORT
 *
 * When "every_nth" < 0 then after "- every_nth" commands the selected
 * error will be injected. The error will be injected on every subsequent
 * command until some other action occurs; for example, the user writing
 * a new value (other than -1 or 1) to every_nth:
 *      echo 0 > /sys/bus/pseudo/drivers/scsi_debug/every_nth
 */

/* As indicated in SAM-5 and SPC-4 Unit Attentions (UAs) are returned in
 * priority order. In the subset implemented here lower numbers have higher
 * priority. The UA numbers should be a sequence starting from 0 with
 * SDEBUG_NUM_UAS being 1 higher than the highest numbered UA. */
#define SDEBUG_UA_POR 0		/* Power on, reset, or bus device reset */
#define SDEBUG_UA_BUS_RESET 1
#define SDEBUG_UA_MODE_CHANGED 2
#define SDEBUG_UA_CAPACITY_CHANGED 3
#define SDEBUG_UA_LUNS_CHANGED 4
#define SDEBUG_UA_MICROCODE_CHANGED 5	/* simulate firmware change */
#define SDEBUG_UA_MICROCODE_CHANGED_WO_RESET 6
#define SDEBUG_NUM_UAS 7

/* when 1==SDEBUG_OPT_MEDIUM_ERR, a medium error is simulated at this
 * sector on read commands: */
#define OPT_MEDIUM_ERR_ADDR   0x1234 /* that's sector 4660 in decimal */
#define OPT_MEDIUM_ERR_NUM    10     /* number of consecutive medium errs */

/* If REPORT LUNS has luns >= 256 it can choose "flat space" (value 1)
 * or "peripheral device" addressing (value 0) */
#define SAM2_LUN_ADDRESS_METHOD 0

/* SDEBUG_CANQUEUE is the maximum number of commands that can be queued
 * (for response) per submit queue at one time. Can be reduced by max_queue
 * option. Command responses are not queued when jdelay=0 and ndelay=0. The
 * per-device DEF_CMD_PER_LUN can be changed via sysfs:
 * /sys/class/scsi_device/<h:c:t:l>/device/queue_depth
 * but cannot exceed SDEBUG_CANQUEUE .
 */
#define SDEBUG_CANQUEUE_WORDS  3	/* a WORD is bits in a long */
#define SDEBUG_CANQUEUE  (SDEBUG_CANQUEUE_WORDS * BITS_PER_LONG)
#define DEF_CMD_PER_LUN  255

#define F_D_IN			1
#define F_D_OUT			2
#define F_D_OUT_MAYBE		4	/* WRITE SAME, NDOB bit */
#define F_D_UNKN		8
#define F_RL_WLUN_OK		0x10
#define F_SKIP_UA		0x20
#define F_DELAY_OVERR		0x40
#define F_SA_LOW		0x80	/* cdb byte 1, bits 4 to 0 */
#define F_SA_HIGH		0x100	/* as used by variable length cdbs */
#define F_INV_OP		0x200
#define F_FAKE_RW		0x400
#define F_M_ACCESS		0x800	/* media access */
#define F_SSU_DELAY		0x1000
#define F_SYNC_DELAY		0x2000

#define FF_RESPOND (F_RL_WLUN_OK | F_SKIP_UA | F_DELAY_OVERR)
#define FF_MEDIA_IO (F_M_ACCESS | F_FAKE_RW)
#define FF_SA (F_SA_HIGH | F_SA_LOW)
#define F_LONG_DELAY		(F_SSU_DELAY | F_SYNC_DELAY)

#define SDEBUG_MAX_PARTS 4

#define SDEBUG_MAX_CMD_LEN 32


struct sdebug_dev_info {
	struct list_head dev_list;
	unsigned int channel;
	unsigned int target;
	u64 lun;
	uuid_t lu_name;
	struct sdebug_host_info *sdbg_host;
	unsigned long uas_bm[1];
	atomic_t num_in_q;
	atomic_t stopped;
	bool used;
};

struct sdebug_host_info {
	struct list_head host_list;
	struct Scsi_Host *shost;
	struct device dev;
	struct list_head dev_info_list;
};

#define to_sdebug_host(d)	\
	container_of(d, struct sdebug_host_info, dev)

enum sdeb_defer_type {SDEB_DEFER_NONE = 0, SDEB_DEFER_HRT = 1,
		      SDEB_DEFER_WQ = 2};

struct sdebug_defer {
	struct hrtimer hrt;
	struct execute_work ew;
	int sqa_idx;	/* index of sdebug_queue array */
	int qc_idx;	/* index of sdebug_queued_cmd array within sqa_idx */
	int hc_idx;	/* hostwide tag index */
	int issuing_cpu;
	bool init_hrt;
	bool init_wq;
	bool aborted;	/* true when blk_abort_request() already called */
	enum sdeb_defer_type defer_t;
};

struct sdebug_queued_cmd {
	/* corresponding bit set in in_use_bm[] in owning struct sdebug_queue
	 * instance indicates this slot is in use.
	 */
	struct sdebug_defer *sd_dp;
	struct scsi_cmnd *a_cmnd;
	unsigned int inj_recovered:1;
	unsigned int inj_transport:1;
	unsigned int inj_dif:1;
	unsigned int inj_dix:1;
	unsigned int inj_short:1;
	unsigned int inj_host_busy:1;
	unsigned int inj_cmd_abort:1;
};

struct sdebug_queue {
	struct sdebug_queued_cmd qc_arr[SDEBUG_CANQUEUE];
	unsigned long in_use_bm[SDEBUG_CANQUEUE_WORDS];
	spinlock_t qc_lock;
	atomic_t blocked;	/* to temporarily stop more being queued */
};

static atomic_t sdebug_cmnd_count;   /* number of incoming commands */
static atomic_t sdebug_completions;  /* count of deferred completions */
static atomic_t sdebug_miss_cpus;    /* submission + completion cpus differ */
static atomic_t sdebug_a_tsf;	     /* 'almost task set full' counter */

struct opcode_info_t {
	u8 num_attached;	/* 0 if this is it (i.e. a leaf); use 0xff */
				/* for terminating element */
	u8 opcode;		/* if num_attached > 0, preferred */
	u16 sa;			/* service action */
	u32 flags;		/* OR-ed set of SDEB_F_* */
	int (*pfp)(struct scsi_cmnd *, struct sdebug_dev_info *);
	const struct opcode_info_t *arrp;  /* num_attached elements or NULL */
	u8 len_mask[16];	/* len_mask[0]-->cdb_len, then mask for cdb */
				/* 1 to min(cdb_len, 15); ignore cdb[15...] */
};

/* SCSI opcodes (first byte of cdb) of interest mapped onto these indexes */
enum sdeb_opcode_index {
	SDEB_I_INVALID_OPCODE =	0,
	SDEB_I_INQUIRY = 1,
	SDEB_I_REPORT_LUNS = 2,
	SDEB_I_REQUEST_SENSE = 3,
	SDEB_I_TEST_UNIT_READY = 4,
	SDEB_I_MODE_SENSE = 5,		/* 6, 10 */
	SDEB_I_MODE_SELECT = 6,		/* 6, 10 */
	SDEB_I_LOG_SENSE = 7,
	SDEB_I_READ_CAPACITY = 8,	/* 10; 16 is in SA_IN(16) */
	SDEB_I_READ = 9,		/* 6, 10, 12, 16 */
	SDEB_I_WRITE = 10,		/* 6, 10, 12, 16 */
	SDEB_I_START_STOP = 11,
	SDEB_I_SERV_ACT_IN_16 = 12,	/* add ...SERV_ACT_IN_12 if needed */
	SDEB_I_SERV_ACT_OUT_16 = 13,	/* add ...SERV_ACT_OUT_12 if needed */
	SDEB_I_MAINT_IN = 14,
	SDEB_I_MAINT_OUT = 15,
	SDEB_I_VERIFY = 16,		/* 10 only */
	SDEB_I_VARIABLE_LEN = 17,	/* READ(32), WRITE(32), WR_SCAT(32) */
	SDEB_I_RESERVE = 18,		/* 6, 10 */
	SDEB_I_RELEASE = 19,		/* 6, 10 */
	SDEB_I_ALLOW_REMOVAL = 20,	/* PREVENT ALLOW MEDIUM REMOVAL */
	SDEB_I_REZERO_UNIT = 21,	/* REWIND in SSC */
	SDEB_I_ATA_PT = 22,		/* 12, 16 */
	SDEB_I_SEND_DIAG = 23,
	SDEB_I_UNMAP = 24,
	SDEB_I_WRITE_BUFFER = 25,
	SDEB_I_WRITE_SAME = 26,		/* 10, 16 */
	SDEB_I_SYNC_CACHE = 27,		/* 10, 16 */
	SDEB_I_COMP_WRITE = 28,
	SDEB_I_LAST_ELEMENT = 29,	/* keep this last (previous + 1) */
};


static const unsigned char opcode_ind_arr[256] = {
/* 0x0; 0x0->0x1f: 6 byte cdbs */
	SDEB_I_TEST_UNIT_READY, SDEB_I_REZERO_UNIT, 0, SDEB_I_REQUEST_SENSE,
	    0, 0, 0, 0,
	SDEB_I_READ, 0, SDEB_I_WRITE, 0, 0, 0, 0, 0,
	0, 0, SDEB_I_INQUIRY, 0, 0, SDEB_I_MODE_SELECT, SDEB_I_RESERVE,
	    SDEB_I_RELEASE,
	0, 0, SDEB_I_MODE_SENSE, SDEB_I_START_STOP, 0, SDEB_I_SEND_DIAG,
	    SDEB_I_ALLOW_REMOVAL, 0,
/* 0x20; 0x20->0x3f: 10 byte cdbs */
	0, 0, 0, 0, 0, SDEB_I_READ_CAPACITY, 0, 0,
	SDEB_I_READ, 0, SDEB_I_WRITE, 0, 0, 0, 0, SDEB_I_VERIFY,
	0, 0, 0, 0, 0, SDEB_I_SYNC_CACHE, 0, 0,
	0, 0, 0, SDEB_I_WRITE_BUFFER, 0, 0, 0, 0,
/* 0x40; 0x40->0x5f: 10 byte cdbs */
	0, SDEB_I_WRITE_SAME, SDEB_I_UNMAP, 0, 0, 0, 0, 0,
	0, 0, 0, 0, 0, SDEB_I_LOG_SENSE, 0, 0,
	0, 0, 0, 0, 0, SDEB_I_MODE_SELECT, SDEB_I_RESERVE,
	    SDEB_I_RELEASE,
	0, 0, SDEB_I_MODE_SENSE, 0, 0, 0, 0, 0,
/* 0x60; 0x60->0x7d are reserved, 0x7e is "extended cdb" */
	0, 0, 0, 0, 0, 0, 0, 0, 0, 0, 0, 0, 0, 0, 0, 0,
	0, 0, 0, 0, 0, 0, 0, 0, 0, 0, 0, 0, 0, 0,
	0, SDEB_I_VARIABLE_LEN,
/* 0x80; 0x80->0x9f: 16 byte cdbs */
	0, 0, 0, 0, 0, SDEB_I_ATA_PT, 0, 0,
	SDEB_I_READ, SDEB_I_COMP_WRITE, SDEB_I_WRITE, 0, 0, 0, 0, 0,
	0, SDEB_I_SYNC_CACHE, 0, SDEB_I_WRITE_SAME, 0, 0, 0, 0,
	0, 0, 0, 0, 0, 0, SDEB_I_SERV_ACT_IN_16, SDEB_I_SERV_ACT_OUT_16,
/* 0xa0; 0xa0->0xbf: 12 byte cdbs */
	SDEB_I_REPORT_LUNS, SDEB_I_ATA_PT, 0, SDEB_I_MAINT_IN,
	     SDEB_I_MAINT_OUT, 0, 0, 0,
	SDEB_I_READ, 0 /* SDEB_I_SERV_ACT_OUT_12 */, SDEB_I_WRITE,
	     0 /* SDEB_I_SERV_ACT_IN_12 */, 0, 0, 0, 0,
	0, 0, 0, 0, 0, 0, 0, 0,
	0, 0, 0, 0, 0, 0, 0, 0,
/* 0xc0; 0xc0->0xff: vendor specific */
	0, 0, 0, 0, 0, 0, 0, 0, 0, 0, 0, 0, 0, 0, 0, 0,
	0, 0, 0, 0, 0, 0, 0, 0, 0, 0, 0, 0, 0, 0, 0, 0,
	0, 0, 0, 0, 0, 0, 0, 0, 0, 0, 0, 0, 0, 0, 0, 0,
	0, 0, 0, 0, 0, 0, 0, 0, 0, 0, 0, 0, 0, 0, 0, 0,
};

/*
 * The following "response" functions return the SCSI mid-level's 4 byte
 * tuple-in-an-int. To handle commands with an IMMED bit, for a faster
 * command completion, they can mask their return value with
 * SDEG_RES_IMMED_MASK .
 */
#define SDEG_RES_IMMED_MASK 0x40000000

static int resp_inquiry(struct scsi_cmnd *, struct sdebug_dev_info *);
static int resp_report_luns(struct scsi_cmnd *, struct sdebug_dev_info *);
static int resp_requests(struct scsi_cmnd *, struct sdebug_dev_info *);
static int resp_mode_sense(struct scsi_cmnd *, struct sdebug_dev_info *);
static int resp_mode_select(struct scsi_cmnd *, struct sdebug_dev_info *);
static int resp_log_sense(struct scsi_cmnd *, struct sdebug_dev_info *);
static int resp_readcap(struct scsi_cmnd *, struct sdebug_dev_info *);
static int resp_read_dt0(struct scsi_cmnd *, struct sdebug_dev_info *);
static int resp_write_dt0(struct scsi_cmnd *, struct sdebug_dev_info *);
static int resp_write_scat(struct scsi_cmnd *, struct sdebug_dev_info *);
static int resp_start_stop(struct scsi_cmnd *, struct sdebug_dev_info *);
static int resp_readcap16(struct scsi_cmnd *, struct sdebug_dev_info *);
static int resp_get_lba_status(struct scsi_cmnd *, struct sdebug_dev_info *);
static int resp_report_tgtpgs(struct scsi_cmnd *, struct sdebug_dev_info *);
static int resp_unmap(struct scsi_cmnd *, struct sdebug_dev_info *);
static int resp_rsup_opcodes(struct scsi_cmnd *, struct sdebug_dev_info *);
static int resp_rsup_tmfs(struct scsi_cmnd *, struct sdebug_dev_info *);
static int resp_write_same_10(struct scsi_cmnd *, struct sdebug_dev_info *);
static int resp_write_same_16(struct scsi_cmnd *, struct sdebug_dev_info *);
static int resp_comp_write(struct scsi_cmnd *, struct sdebug_dev_info *);
static int resp_write_buffer(struct scsi_cmnd *, struct sdebug_dev_info *);
static int resp_sync_cache(struct scsi_cmnd *, struct sdebug_dev_info *);

/*
 * The following are overflow arrays for cdbs that "hit" the same index in
 * the opcode_info_arr array. The most time sensitive (or commonly used) cdb
 * should be placed in opcode_info_arr[], the others should be placed here.
 */
static const struct opcode_info_t msense_iarr[] = {
	{0, 0x1a, 0, F_D_IN, NULL, NULL,
	    {6,  0xe8, 0xff, 0xff, 0xff, 0xc7, 0, 0, 0, 0, 0, 0, 0, 0, 0, 0} },
};

static const struct opcode_info_t mselect_iarr[] = {
	{0, 0x15, 0, F_D_OUT, NULL, NULL,
	    {6,  0xf1, 0, 0, 0xff, 0xc7, 0, 0, 0, 0, 0, 0, 0, 0, 0, 0} },
};

static const struct opcode_info_t read_iarr[] = {
	{0, 0x28, 0, F_D_IN | FF_MEDIA_IO, resp_read_dt0, NULL,/* READ(10) */
	    {10,  0xff, 0xff, 0xff, 0xff, 0xff, 0x3f, 0xff, 0xff, 0xc7, 0, 0,
	     0, 0, 0, 0} },
	{0, 0x8, 0, F_D_IN | FF_MEDIA_IO, resp_read_dt0, NULL, /* READ(6) */
	    {6,  0xff, 0xff, 0xff, 0xff, 0xc7, 0, 0, 0, 0, 0, 0, 0, 0, 0, 0} },
	{0, 0xa8, 0, F_D_IN | FF_MEDIA_IO, resp_read_dt0, NULL,/* READ(12) */
	    {12,  0xff, 0xff, 0xff, 0xff, 0xff, 0xff, 0xff, 0xff, 0xff, 0xbf,
	     0xc7, 0, 0, 0, 0} },
};

static const struct opcode_info_t write_iarr[] = {
	{0, 0x2a, 0, F_D_OUT | FF_MEDIA_IO, resp_write_dt0,  /* WRITE(10) */
	    NULL, {10,  0xfb, 0xff, 0xff, 0xff, 0xff, 0x3f, 0xff, 0xff, 0xc7,
		   0, 0, 0, 0, 0, 0} },
	{0, 0xa, 0, F_D_OUT | FF_MEDIA_IO, resp_write_dt0,   /* WRITE(6) */
	    NULL, {6,  0xff, 0xff, 0xff, 0xff, 0xc7, 0, 0, 0, 0, 0, 0, 0,
		   0, 0, 0} },
	{0, 0xaa, 0, F_D_OUT | FF_MEDIA_IO, resp_write_dt0,  /* WRITE(12) */
	    NULL, {12,  0xfb, 0xff, 0xff, 0xff, 0xff, 0xff, 0xff, 0xff, 0xff,
		   0xbf, 0xc7, 0, 0, 0, 0} },
};

static const struct opcode_info_t sa_in_16_iarr[] = {
	{0, 0x9e, 0x12, F_SA_LOW | F_D_IN, resp_get_lba_status, NULL,
	    {16,  0x12, 0xff, 0xff, 0xff, 0xff, 0xff, 0xff, 0xff, 0xff, 0xff,
	     0xff, 0xff, 0xff, 0, 0xc7} },	/* GET LBA STATUS(16) */
};

static const struct opcode_info_t vl_iarr[] = {	/* VARIABLE LENGTH */
	{0, 0x7f, 0xb, F_SA_HIGH | F_D_OUT | FF_MEDIA_IO, resp_write_dt0,
	    NULL, {32,  0xc7, 0, 0, 0, 0, 0x3f, 0x18, 0x0, 0xb, 0xfa,
		   0, 0xff, 0xff, 0xff, 0xff} },	/* WRITE(32) */
	{0, 0x7f, 0x11, F_SA_HIGH | F_D_OUT | FF_MEDIA_IO, resp_write_scat,
	    NULL, {32,  0xc7, 0, 0, 0, 0, 0x3f, 0x18, 0x0, 0x11, 0xf8,
		   0, 0xff, 0xff, 0x0, 0x0} },	/* WRITE SCATTERED(32) */
};

static const struct opcode_info_t maint_in_iarr[] = {	/* MAINT IN */
	{0, 0xa3, 0xc, F_SA_LOW | F_D_IN, resp_rsup_opcodes, NULL,
	    {12,  0xc, 0x87, 0xff, 0xff, 0xff, 0xff, 0xff, 0xff, 0xff, 0,
	     0xc7, 0, 0, 0, 0} }, /* REPORT SUPPORTED OPERATION CODES */
	{0, 0xa3, 0xd, F_SA_LOW | F_D_IN, resp_rsup_tmfs, NULL,
	    {12,  0xd, 0x80, 0, 0, 0, 0xff, 0xff, 0xff, 0xff, 0, 0xc7, 0, 0,
	     0, 0} },	/* REPORTED SUPPORTED TASK MANAGEMENT FUNCTIONS */
};

static const struct opcode_info_t write_same_iarr[] = {
	{0, 0x93, 0, F_D_OUT_MAYBE | FF_MEDIA_IO, resp_write_same_16, NULL,
	    {16,  0xff, 0xff, 0xff, 0xff, 0xff, 0xff, 0xff, 0xff, 0xff, 0xff,
	     0xff, 0xff, 0xff, 0x3f, 0xc7} },		/* WRITE SAME(16) */
};

static const struct opcode_info_t reserve_iarr[] = {
	{0, 0x16, 0, F_D_OUT, NULL, NULL,		/* RESERVE(6) */
	    {6,  0x1f, 0xff, 0xff, 0xff, 0xc7, 0, 0, 0, 0, 0, 0, 0, 0, 0, 0} },
};

static const struct opcode_info_t release_iarr[] = {
	{0, 0x17, 0, F_D_OUT, NULL, NULL,		/* RELEASE(6) */
	    {6,  0x1f, 0xff, 0, 0, 0xc7, 0, 0, 0, 0, 0, 0, 0, 0, 0, 0} },
};

static const struct opcode_info_t sync_cache_iarr[] = {
	{0, 0x91, 0, F_SYNC_DELAY | F_M_ACCESS, resp_sync_cache, NULL,
	    {16,  0x6, 0xff, 0xff, 0xff, 0xff, 0xff, 0xff, 0xff, 0xff,
	     0xff, 0xff, 0xff, 0xff, 0x3f, 0xc7} },	/* SYNC_CACHE (16) */
};


/* This array is accessed via SDEB_I_* values. Make sure all are mapped,
 * plus the terminating elements for logic that scans this table such as
 * REPORT SUPPORTED OPERATION CODES. */
static const struct opcode_info_t opcode_info_arr[SDEB_I_LAST_ELEMENT + 1] = {
/* 0 */
	{0, 0, 0, F_INV_OP | FF_RESPOND, NULL, NULL,	/* unknown opcodes */
	    {0,  0, 0, 0, 0, 0, 0, 0, 0, 0, 0, 0, 0, 0, 0, 0} },
	{0, 0x12, 0, FF_RESPOND | F_D_IN, resp_inquiry, NULL, /* INQUIRY */
	    {6,  0xe3, 0xff, 0xff, 0xff, 0xc7, 0, 0, 0, 0, 0, 0, 0, 0, 0, 0} },
	{0, 0xa0, 0, FF_RESPOND | F_D_IN, resp_report_luns, NULL,
	    {12,  0xe3, 0xff, 0, 0, 0, 0xff, 0xff, 0xff, 0xff, 0, 0xc7, 0, 0,
	     0, 0} },					/* REPORT LUNS */
	{0, 0x3, 0, FF_RESPOND | F_D_IN, resp_requests, NULL,
	    {6,  0xe1, 0, 0, 0xff, 0xc7, 0, 0, 0, 0, 0, 0, 0, 0, 0, 0} },
	{0, 0x0, 0, F_M_ACCESS | F_RL_WLUN_OK, NULL, NULL,/* TEST UNIT READY */
	    {6,  0, 0, 0, 0, 0xc7, 0, 0, 0, 0, 0, 0, 0, 0, 0, 0} },
/* 5 */
	{ARRAY_SIZE(msense_iarr), 0x5a, 0, F_D_IN,	/* MODE SENSE(10) */
	    resp_mode_sense, msense_iarr, {10,  0xf8, 0xff, 0xff, 0, 0, 0,
		0xff, 0xff, 0xc7, 0, 0, 0, 0, 0, 0} },
	{ARRAY_SIZE(mselect_iarr), 0x55, 0, F_D_OUT,	/* MODE SELECT(10) */
	    resp_mode_select, mselect_iarr, {10,  0xf1, 0, 0, 0, 0, 0, 0xff,
		0xff, 0xc7, 0, 0, 0, 0, 0, 0} },
	{0, 0x4d, 0, F_D_IN, resp_log_sense, NULL,	/* LOG SENSE */
	    {10,  0xe3, 0xff, 0xff, 0, 0xff, 0xff, 0xff, 0xff, 0xc7, 0, 0, 0,
	     0, 0, 0} },
	{0, 0x25, 0, F_D_IN, resp_readcap, NULL,    /* READ CAPACITY(10) */
	    {10,  0xe1, 0xff, 0xff, 0xff, 0xff, 0, 0, 0x1, 0xc7, 0, 0, 0, 0,
	     0, 0} },
	{ARRAY_SIZE(read_iarr), 0x88, 0, F_D_IN | FF_MEDIA_IO, /* READ(16) */
	    resp_read_dt0, read_iarr, {16,  0xfe, 0xff, 0xff, 0xff, 0xff,
	    0xff, 0xff, 0xff, 0xff, 0xff, 0xff, 0xff, 0xff, 0xff, 0xc7} },
/* 10 */
	{ARRAY_SIZE(write_iarr), 0x8a, 0, F_D_OUT | FF_MEDIA_IO,
	    resp_write_dt0, write_iarr,			/* WRITE(16) */
		{16,  0xfa, 0xff, 0xff, 0xff, 0xff, 0xff, 0xff, 0xff, 0xff,
		 0xff, 0xff, 0xff, 0xff, 0xff, 0xc7} },
	{0, 0x1b, 0, F_SSU_DELAY, resp_start_stop, NULL,/* START STOP UNIT */
	    {6,  0x1, 0, 0xf, 0xf7, 0xc7, 0, 0, 0, 0, 0, 0, 0, 0, 0, 0} },
	{ARRAY_SIZE(sa_in_16_iarr), 0x9e, 0x10, F_SA_LOW | F_D_IN,
	    resp_readcap16, sa_in_16_iarr, /* SA_IN(16), READ CAPACITY(16) */
		{16,  0x10, 0xff, 0xff, 0xff, 0xff, 0xff, 0xff, 0xff, 0xff,
		 0xff, 0xff, 0xff, 0xff, 0x1, 0xc7} },
	{0, 0x9f, 0x12, F_SA_LOW | F_D_OUT | FF_MEDIA_IO, resp_write_scat,
	    NULL, {16,  0x12, 0xf9, 0x0, 0xff, 0xff, 0, 0, 0xff, 0xff, 0xff,
	    0xff, 0xff, 0xff, 0xff, 0xc7} },  /* SA_OUT(16), WRITE SCAT(16) */
	{ARRAY_SIZE(maint_in_iarr), 0xa3, 0xa, F_SA_LOW | F_D_IN,
	    resp_report_tgtpgs,	/* MAINT IN, REPORT TARGET PORT GROUPS */
		maint_in_iarr, {12,  0xea, 0, 0, 0, 0, 0xff, 0xff, 0xff,
				0xff, 0, 0xc7, 0, 0, 0, 0} },
/* 15 */
	{0, 0, 0, F_INV_OP | FF_RESPOND, NULL, NULL, /* MAINT OUT */
	    {0,  0, 0, 0, 0, 0, 0, 0, 0, 0, 0, 0, 0, 0, 0, 0} },
	{0, 0x2f, 0, F_D_OUT_MAYBE | FF_MEDIA_IO, NULL, NULL, /* VERIFY(10) */
	    {10,  0xff, 0xff, 0xff, 0xff, 0xff, 0xff, 0xff, 0xff, 0xc7,
	     0, 0, 0, 0, 0, 0} },
	{ARRAY_SIZE(vl_iarr), 0x7f, 0x9, F_SA_HIGH | F_D_IN | FF_MEDIA_IO,
	    resp_read_dt0, vl_iarr,	/* VARIABLE LENGTH, READ(32) */
	    {32,  0xc7, 0, 0, 0, 0, 0x3f, 0x18, 0x0, 0x9, 0xfe, 0, 0xff, 0xff,
	     0xff, 0xff} },
	{ARRAY_SIZE(reserve_iarr), 0x56, 0, F_D_OUT,
	    NULL, reserve_iarr,	/* RESERVE(10) <no response function> */
	    {10,  0xff, 0xff, 0xff, 0, 0, 0, 0xff, 0xff, 0xc7, 0, 0, 0, 0, 0,
	     0} },
	{ARRAY_SIZE(release_iarr), 0x57, 0, F_D_OUT,
	    NULL, release_iarr, /* RELEASE(10) <no response function> */
	    {10,  0x13, 0xff, 0xff, 0, 0, 0, 0xff, 0xff, 0xc7, 0, 0, 0, 0, 0,
	     0} },
/* 20 */
	{0, 0x1e, 0, 0, NULL, NULL, /* ALLOW REMOVAL */
	    {6,  0, 0, 0, 0x3, 0xc7, 0, 0, 0, 0, 0, 0, 0, 0, 0, 0} },
	{0, 0x1, 0, 0, resp_start_stop, NULL, /* REWIND ?? */
	    {6,  0x1, 0, 0, 0, 0xc7, 0, 0, 0, 0, 0, 0, 0, 0, 0, 0} },
	{0, 0, 0, F_INV_OP | FF_RESPOND, NULL, NULL, /* ATA_PT */
	    {0,  0, 0, 0, 0, 0, 0, 0, 0, 0, 0, 0, 0, 0, 0, 0} },
	{0, 0x1d, F_D_OUT, 0, NULL, NULL,	/* SEND DIAGNOSTIC */
	    {6,  0xf7, 0, 0xff, 0xff, 0xc7, 0, 0, 0, 0, 0, 0, 0, 0, 0, 0} },
	{0, 0x42, 0, F_D_OUT | FF_MEDIA_IO, resp_unmap, NULL, /* UNMAP */
	    {10,  0x1, 0, 0, 0, 0, 0x3f, 0xff, 0xff, 0xc7, 0, 0, 0, 0, 0, 0} },
/* 25 */
	{0, 0x3b, 0, F_D_OUT_MAYBE, resp_write_buffer, NULL,
	    {10,  0xff, 0xff, 0xff, 0xff, 0xff, 0xff, 0xff, 0xff, 0xc7, 0, 0,
	     0, 0, 0, 0} },			/* WRITE_BUFFER */
	{ARRAY_SIZE(write_same_iarr), 0x41, 0, F_D_OUT_MAYBE | FF_MEDIA_IO,
	    resp_write_same_10, write_same_iarr,	/* WRITE SAME(10) */
		{10,  0xff, 0xff, 0xff, 0xff, 0xff, 0x3f, 0xff, 0xff, 0xc7, 0,
		 0, 0, 0, 0, 0} },
	{ARRAY_SIZE(sync_cache_iarr), 0x35, 0, F_SYNC_DELAY | F_M_ACCESS,
	    resp_sync_cache, sync_cache_iarr,
	    {10,  0x7, 0xff, 0xff, 0xff, 0xff, 0x3f, 0xff, 0xff, 0xc7, 0, 0,
	     0, 0, 0, 0} },			/* SYNC_CACHE (10) */
	{0, 0x89, 0, F_D_OUT | FF_MEDIA_IO, resp_comp_write, NULL,
	    {16,  0xf8, 0xff, 0xff, 0xff, 0xff, 0xff, 0xff, 0xff, 0xff, 0, 0,
	     0, 0xff, 0x3f, 0xc7} },		/* COMPARE AND WRITE */

/* 29 */
	{0xff, 0, 0, 0, NULL, NULL,		/* terminating element */
	    {0,  0, 0, 0, 0, 0, 0, 0, 0, 0, 0, 0, 0, 0, 0, 0} },
};

static int sdebug_add_host = DEF_NUM_HOST;
static int sdebug_ato = DEF_ATO;
static int sdebug_cdb_len = DEF_CDB_LEN;
static int sdebug_jdelay = DEF_JDELAY;	/* if > 0 then unit is jiffies */
static int sdebug_dev_size_mb = DEF_DEV_SIZE_MB;
static int sdebug_dif = DEF_DIF;
static int sdebug_dix = DEF_DIX;
static int sdebug_dsense = DEF_D_SENSE;
static int sdebug_every_nth = DEF_EVERY_NTH;
static int sdebug_fake_rw = DEF_FAKE_RW;
static unsigned int sdebug_guard = DEF_GUARD;
static int sdebug_host_max_queue;	/* per host */
static int sdebug_lowest_aligned = DEF_LOWEST_ALIGNED;
static int sdebug_max_luns = DEF_MAX_LUNS;
static int sdebug_max_queue = SDEBUG_CANQUEUE;	/* per submit queue */
static unsigned int sdebug_medium_error_start = OPT_MEDIUM_ERR_ADDR;
static int sdebug_medium_error_count = OPT_MEDIUM_ERR_NUM;
static atomic_t retired_max_queue;	/* if > 0 then was prior max_queue */
static int sdebug_ndelay = DEF_NDELAY;	/* if > 0 then unit is nanoseconds */
static int sdebug_no_lun_0 = DEF_NO_LUN_0;
static int sdebug_no_uld;
static int sdebug_num_parts = DEF_NUM_PARTS;
static int sdebug_num_tgts = DEF_NUM_TGTS; /* targets per host */
static int sdebug_opt_blks = DEF_OPT_BLKS;
static int sdebug_opts = DEF_OPTS;
static int sdebug_physblk_exp = DEF_PHYSBLK_EXP;
static int sdebug_opt_xferlen_exp = DEF_OPT_XFERLEN_EXP;
static int sdebug_ptype = DEF_PTYPE; /* SCSI peripheral device type */
static int sdebug_scsi_level = DEF_SCSI_LEVEL;
static int sdebug_sector_size = DEF_SECTOR_SIZE;
static int sdebug_virtual_gb = DEF_VIRTUAL_GB;
static int sdebug_vpd_use_hostno = DEF_VPD_USE_HOSTNO;
static unsigned int sdebug_lbpu = DEF_LBPU;
static unsigned int sdebug_lbpws = DEF_LBPWS;
static unsigned int sdebug_lbpws10 = DEF_LBPWS10;
static unsigned int sdebug_lbprz = DEF_LBPRZ;
static unsigned int sdebug_unmap_alignment = DEF_UNMAP_ALIGNMENT;
static unsigned int sdebug_unmap_granularity = DEF_UNMAP_GRANULARITY;
static unsigned int sdebug_unmap_max_blocks = DEF_UNMAP_MAX_BLOCKS;
static unsigned int sdebug_unmap_max_desc = DEF_UNMAP_MAX_DESC;
static unsigned int sdebug_write_same_length = DEF_WRITESAME_LENGTH;
static int sdebug_uuid_ctl = DEF_UUID_CTL;
static bool sdebug_removable = DEF_REMOVABLE;
static bool sdebug_clustering;
static bool sdebug_host_lock = DEF_HOST_LOCK;
static bool sdebug_strict = DEF_STRICT;
static bool sdebug_any_injecting_opt;
static bool sdebug_verbose;
static bool have_dif_prot;
static bool write_since_sync;
static bool sdebug_statistics = DEF_STATISTICS;
static bool sdebug_wp;

static unsigned int sdebug_store_sectors;
static sector_t sdebug_capacity;	/* in sectors */

/* old BIOS stuff, kernel may get rid of them but some mode sense pages
   may still need them */
static int sdebug_heads;		/* heads per disk */
static int sdebug_cylinders_per;	/* cylinders per surface */
static int sdebug_sectors_per;		/* sectors per cylinder */

static LIST_HEAD(sdebug_host_list);
static DEFINE_SPINLOCK(sdebug_host_list_lock);

static unsigned char *fake_storep;	/* ramdisk storage */
static struct t10_pi_tuple *dif_storep;	/* protection info */
static void *map_storep;		/* provisioning map */

static unsigned long map_size;
static int num_aborts;
static int num_dev_resets;
static int num_target_resets;
static int num_bus_resets;
static int num_host_resets;
static int dix_writes;
static int dix_reads;
static int dif_errors;

static int submit_queues = DEF_SUBMIT_QUEUES;  /* > 1 for multi-queue (mq) */
static struct sdebug_queue *sdebug_q_arr;  /* ptr to array of submit queues */

static DEFINE_RWLOCK(atomic_rw);

static char sdebug_proc_name[] = MY_NAME;
static const char *my_name = MY_NAME;

static struct bus_type pseudo_lld_bus;

static struct device_driver sdebug_driverfs_driver = {
	.name 		= sdebug_proc_name,
	.bus		= &pseudo_lld_bus,
};

static const int check_condition_result =
		(DRIVER_SENSE << 24) | SAM_STAT_CHECK_CONDITION;

static const int illegal_condition_result =
	(DRIVER_SENSE << 24) | (DID_ABORT << 16) | SAM_STAT_CHECK_CONDITION;

static const int device_qfull_result =
	(DID_OK << 16) | (COMMAND_COMPLETE << 8) | SAM_STAT_TASK_SET_FULL;


/* Only do the extra work involved in logical block provisioning if one or
 * more of the lbpu, lbpws or lbpws10 parameters are given and we are doing
 * real reads and writes (i.e. not skipping them for speed).
 */
static inline bool scsi_debug_lbp(void)
{
	return 0 == sdebug_fake_rw &&
		(sdebug_lbpu || sdebug_lbpws || sdebug_lbpws10);
}

static void *lba2fake_store(unsigned long long lba)
{
	lba = do_div(lba, sdebug_store_sectors);

	return fake_storep + lba * sdebug_sector_size;
}

static struct t10_pi_tuple *dif_store(sector_t sector)
{
	sector = sector_div(sector, sdebug_store_sectors);

	return dif_storep + sector;
}

static void sdebug_max_tgts_luns(void)
{
	struct sdebug_host_info *sdbg_host;
	struct Scsi_Host *hpnt;

	spin_lock(&sdebug_host_list_lock);
	list_for_each_entry(sdbg_host, &sdebug_host_list, host_list) {
		hpnt = sdbg_host->shost;
		if ((hpnt->this_id >= 0) &&
		    (sdebug_num_tgts > hpnt->this_id))
			hpnt->max_id = sdebug_num_tgts + 1;
		else
			hpnt->max_id = sdebug_num_tgts;
		/* sdebug_max_luns; */
		hpnt->max_lun = SCSI_W_LUN_REPORT_LUNS + 1;
	}
	spin_unlock(&sdebug_host_list_lock);
}

enum sdeb_cmd_data {SDEB_IN_DATA = 0, SDEB_IN_CDB = 1};

/* Set in_bit to -1 to indicate no bit position of invalid field */
static void mk_sense_invalid_fld(struct scsi_cmnd *scp,
				 enum sdeb_cmd_data c_d,
				 int in_byte, int in_bit)
{
	unsigned char *sbuff;
	u8 sks[4];
	int sl, asc;

	sbuff = scp->sense_buffer;
	if (!sbuff) {
		sdev_printk(KERN_ERR, scp->device,
			    "%s: sense_buffer is NULL\n", __func__);
		return;
	}
	asc = c_d ? INVALID_FIELD_IN_CDB : INVALID_FIELD_IN_PARAM_LIST;
	memset(sbuff, 0, SCSI_SENSE_BUFFERSIZE);
	scsi_build_sense_buffer(sdebug_dsense, sbuff, ILLEGAL_REQUEST, asc, 0);
	memset(sks, 0, sizeof(sks));
	sks[0] = 0x80;
	if (c_d)
		sks[0] |= 0x40;
	if (in_bit >= 0) {
		sks[0] |= 0x8;
		sks[0] |= 0x7 & in_bit;
	}
	put_unaligned_be16(in_byte, sks + 1);
	if (sdebug_dsense) {
		sl = sbuff[7] + 8;
		sbuff[7] = sl;
		sbuff[sl] = 0x2;
		sbuff[sl + 1] = 0x6;
		memcpy(sbuff + sl + 4, sks, 3);
	} else
		memcpy(sbuff + 15, sks, 3);
	if (sdebug_verbose)
		sdev_printk(KERN_INFO, scp->device, "%s:  [sense_key,asc,ascq"
			    "]: [0x5,0x%x,0x0] %c byte=%d, bit=%d\n",
			    my_name, asc, c_d ? 'C' : 'D', in_byte, in_bit);
}

static void mk_sense_buffer(struct scsi_cmnd *scp, int key, int asc, int asq)
{
	unsigned char *sbuff;

	sbuff = scp->sense_buffer;
	if (!sbuff) {
		sdev_printk(KERN_ERR, scp->device,
			    "%s: sense_buffer is NULL\n", __func__);
		return;
	}
	memset(sbuff, 0, SCSI_SENSE_BUFFERSIZE);

	scsi_build_sense_buffer(sdebug_dsense, sbuff, key, asc, asq);

	if (sdebug_verbose)
		sdev_printk(KERN_INFO, scp->device,
			    "%s:  [sense_key,asc,ascq]: [0x%x,0x%x,0x%x]\n",
			    my_name, key, asc, asq);
}

static void mk_sense_invalid_opcode(struct scsi_cmnd *scp)
{
	mk_sense_buffer(scp, ILLEGAL_REQUEST, INVALID_OPCODE, 0);
}

static int scsi_debug_ioctl(struct scsi_device *dev, unsigned int cmd,
			    void __user *arg)
{
	if (sdebug_verbose) {
		if (0x1261 == cmd)
			sdev_printk(KERN_INFO, dev,
				    "%s: BLKFLSBUF [0x1261]\n", __func__);
		else if (0x5331 == cmd)
			sdev_printk(KERN_INFO, dev,
				    "%s: CDROM_GET_CAPABILITY [0x5331]\n",
				    __func__);
		else
			sdev_printk(KERN_INFO, dev, "%s: cmd=0x%x\n",
				    __func__, cmd);
	}
	return -EINVAL;
	/* return -ENOTTY; // correct return but upsets fdisk */
}

static void config_cdb_len(struct scsi_device *sdev)
{
	switch (sdebug_cdb_len) {
	case 6:	/* suggest 6 byte READ, WRITE and MODE SENSE/SELECT */
		sdev->use_10_for_rw = false;
		sdev->use_16_for_rw = false;
		sdev->use_10_for_ms = false;
		break;
	case 10: /* suggest 10 byte RWs and 6 byte MODE SENSE/SELECT */
		sdev->use_10_for_rw = true;
		sdev->use_16_for_rw = false;
		sdev->use_10_for_ms = false;
		break;
	case 12: /* suggest 10 byte RWs and 10 byte MODE SENSE/SELECT */
		sdev->use_10_for_rw = true;
		sdev->use_16_for_rw = false;
		sdev->use_10_for_ms = true;
		break;
	case 16:
		sdev->use_10_for_rw = false;
		sdev->use_16_for_rw = true;
		sdev->use_10_for_ms = true;
		break;
	case 32: /* No knobs to suggest this so same as 16 for now */
		sdev->use_10_for_rw = false;
		sdev->use_16_for_rw = true;
		sdev->use_10_for_ms = true;
		break;
	default:
		pr_warn("unexpected cdb_len=%d, force to 10\n",
			sdebug_cdb_len);
		sdev->use_10_for_rw = true;
		sdev->use_16_for_rw = false;
		sdev->use_10_for_ms = false;
		sdebug_cdb_len = 10;
		break;
	}
}

static void all_config_cdb_len(void)
{
	struct sdebug_host_info *sdbg_host;
	struct Scsi_Host *shost;
	struct scsi_device *sdev;

	spin_lock(&sdebug_host_list_lock);
	list_for_each_entry(sdbg_host, &sdebug_host_list, host_list) {
		shost = sdbg_host->shost;
		shost_for_each_device(sdev, shost) {
			config_cdb_len(sdev);
		}
	}
	spin_unlock(&sdebug_host_list_lock);
}

static void clear_luns_changed_on_target(struct sdebug_dev_info *devip)
{
	struct sdebug_host_info *sdhp;
	struct sdebug_dev_info *dp;

	spin_lock(&sdebug_host_list_lock);
	list_for_each_entry(sdhp, &sdebug_host_list, host_list) {
		list_for_each_entry(dp, &sdhp->dev_info_list, dev_list) {
			if ((devip->sdbg_host == dp->sdbg_host) &&
			    (devip->target == dp->target))
				clear_bit(SDEBUG_UA_LUNS_CHANGED, dp->uas_bm);
		}
	}
	spin_unlock(&sdebug_host_list_lock);
}

static int make_ua(struct scsi_cmnd *scp, struct sdebug_dev_info *devip)
{
	int k;

	k = find_first_bit(devip->uas_bm, SDEBUG_NUM_UAS);
	if (k != SDEBUG_NUM_UAS) {
		const char *cp = NULL;

		switch (k) {
		case SDEBUG_UA_POR:
			mk_sense_buffer(scp, UNIT_ATTENTION, UA_RESET_ASC,
					POWER_ON_RESET_ASCQ);
			if (sdebug_verbose)
				cp = "power on reset";
			break;
		case SDEBUG_UA_BUS_RESET:
			mk_sense_buffer(scp, UNIT_ATTENTION, UA_RESET_ASC,
					BUS_RESET_ASCQ);
			if (sdebug_verbose)
				cp = "bus reset";
			break;
		case SDEBUG_UA_MODE_CHANGED:
			mk_sense_buffer(scp, UNIT_ATTENTION, UA_CHANGED_ASC,
					MODE_CHANGED_ASCQ);
			if (sdebug_verbose)
				cp = "mode parameters changed";
			break;
		case SDEBUG_UA_CAPACITY_CHANGED:
			mk_sense_buffer(scp, UNIT_ATTENTION, UA_CHANGED_ASC,
					CAPACITY_CHANGED_ASCQ);
			if (sdebug_verbose)
				cp = "capacity data changed";
			break;
		case SDEBUG_UA_MICROCODE_CHANGED:
			mk_sense_buffer(scp, UNIT_ATTENTION,
					TARGET_CHANGED_ASC,
					MICROCODE_CHANGED_ASCQ);
			if (sdebug_verbose)
				cp = "microcode has been changed";
			break;
		case SDEBUG_UA_MICROCODE_CHANGED_WO_RESET:
			mk_sense_buffer(scp, UNIT_ATTENTION,
					TARGET_CHANGED_ASC,
					MICROCODE_CHANGED_WO_RESET_ASCQ);
			if (sdebug_verbose)
				cp = "microcode has been changed without reset";
			break;
		case SDEBUG_UA_LUNS_CHANGED:
			/*
			 * SPC-3 behavior is to report a UNIT ATTENTION with
			 * ASC/ASCQ REPORTED LUNS DATA HAS CHANGED on every LUN
			 * on the target, until a REPORT LUNS command is
			 * received.  SPC-4 behavior is to report it only once.
			 * NOTE:  sdebug_scsi_level does not use the same
			 * values as struct scsi_device->scsi_level.
			 */
			if (sdebug_scsi_level >= 6)	/* SPC-4 and above */
				clear_luns_changed_on_target(devip);
			mk_sense_buffer(scp, UNIT_ATTENTION,
					TARGET_CHANGED_ASC,
					LUNS_CHANGED_ASCQ);
			if (sdebug_verbose)
				cp = "reported luns data has changed";
			break;
		default:
			pr_warn("unexpected unit attention code=%d\n", k);
			if (sdebug_verbose)
				cp = "unknown";
			break;
		}
		clear_bit(k, devip->uas_bm);
		if (sdebug_verbose)
			sdev_printk(KERN_INFO, scp->device,
				   "%s reports: Unit attention: %s\n",
				   my_name, cp);
		return check_condition_result;
	}
	return 0;
}

/* Build SCSI "data-in" buffer. Returns 0 if ok else (DID_ERROR << 16). */
static int fill_from_dev_buffer(struct scsi_cmnd *scp, unsigned char *arr,
				int arr_len)
{
	int act_len;
	struct scsi_data_buffer *sdb = &scp->sdb;

	if (!sdb->length)
		return 0;
	if (scp->sc_data_direction != DMA_FROM_DEVICE)
		return DID_ERROR << 16;

	act_len = sg_copy_from_buffer(sdb->table.sgl, sdb->table.nents,
				      arr, arr_len);
	scsi_set_resid(scp, scsi_bufflen(scp) - act_len);

	return 0;
}

/* Partial build of SCSI "data-in" buffer. Returns 0 if ok else
 * (DID_ERROR << 16). Can write to offset in data-in buffer. If multiple
 * calls, not required to write in ascending offset order. Assumes resid
 * set to scsi_bufflen() prior to any calls.
 */
static int p_fill_from_dev_buffer(struct scsi_cmnd *scp, const void *arr,
				  int arr_len, unsigned int off_dst)
{
	unsigned int act_len, n;
	struct scsi_data_buffer *sdb = &scp->sdb;
	off_t skip = off_dst;

	if (sdb->length <= off_dst)
		return 0;
	if (scp->sc_data_direction != DMA_FROM_DEVICE)
		return DID_ERROR << 16;

	act_len = sg_pcopy_from_buffer(sdb->table.sgl, sdb->table.nents,
				       arr, arr_len, skip);
	pr_debug("%s: off_dst=%u, scsi_bufflen=%u, act_len=%u, resid=%d\n",
		 __func__, off_dst, scsi_bufflen(scp), act_len,
		 scsi_get_resid(scp));
	n = scsi_bufflen(scp) - (off_dst + act_len);
	scsi_set_resid(scp, min(scsi_get_resid(scp), n));
	return 0;
}

/* Fetches from SCSI "data-out" buffer. Returns number of bytes fetched into
 * 'arr' or -1 if error.
 */
static int fetch_to_dev_buffer(struct scsi_cmnd *scp, unsigned char *arr,
			       int arr_len)
{
	if (!scsi_bufflen(scp))
		return 0;
	if (scp->sc_data_direction != DMA_TO_DEVICE)
		return -1;

	return scsi_sg_copy_to_buffer(scp, arr, arr_len);
}


static char sdebug_inq_vendor_id[9] = "Linux   ";
static char sdebug_inq_product_id[17] = "scsi_debug      ";
static char sdebug_inq_product_rev[5] = SDEBUG_VERSION;
/* Use some locally assigned NAAs for SAS addresses. */
static const u64 naa3_comp_a = 0x3222222000000000ULL;
static const u64 naa3_comp_b = 0x3333333000000000ULL;
static const u64 naa3_comp_c = 0x3111111000000000ULL;

/* Device identification VPD page. Returns number of bytes placed in arr */
static int inquiry_vpd_83(unsigned char *arr, int port_group_id,
			  int target_dev_id, int dev_id_num,
			  const char *dev_id_str, int dev_id_str_len,
			  const uuid_t *lu_name)
{
	int num, port_a;
	char b[32];

	port_a = target_dev_id + 1;
	/* T10 vendor identifier field format (faked) */
	arr[0] = 0x2;	/* ASCII */
	arr[1] = 0x1;
	arr[2] = 0x0;
	memcpy(&arr[4], sdebug_inq_vendor_id, 8);
	memcpy(&arr[12], sdebug_inq_product_id, 16);
	memcpy(&arr[28], dev_id_str, dev_id_str_len);
	num = 8 + 16 + dev_id_str_len;
	arr[3] = num;
	num += 4;
	if (dev_id_num >= 0) {
		if (sdebug_uuid_ctl) {
			/* Locally assigned UUID */
			arr[num++] = 0x1;  /* binary (not necessarily sas) */
			arr[num++] = 0xa;  /* PIV=0, lu, naa */
			arr[num++] = 0x0;
			arr[num++] = 0x12;
			arr[num++] = 0x10; /* uuid type=1, locally assigned */
			arr[num++] = 0x0;
			memcpy(arr + num, lu_name, 16);
			num += 16;
		} else {
			/* NAA-3, Logical unit identifier (binary) */
			arr[num++] = 0x1;  /* binary (not necessarily sas) */
			arr[num++] = 0x3;  /* PIV=0, lu, naa */
			arr[num++] = 0x0;
			arr[num++] = 0x8;
			put_unaligned_be64(naa3_comp_b + dev_id_num, arr + num);
			num += 8;
		}
		/* Target relative port number */
		arr[num++] = 0x61;	/* proto=sas, binary */
		arr[num++] = 0x94;	/* PIV=1, target port, rel port */
		arr[num++] = 0x0;	/* reserved */
		arr[num++] = 0x4;	/* length */
		arr[num++] = 0x0;	/* reserved */
		arr[num++] = 0x0;	/* reserved */
		arr[num++] = 0x0;
		arr[num++] = 0x1;	/* relative port A */
	}
	/* NAA-3, Target port identifier */
	arr[num++] = 0x61;	/* proto=sas, binary */
	arr[num++] = 0x93;	/* piv=1, target port, naa */
	arr[num++] = 0x0;
	arr[num++] = 0x8;
	put_unaligned_be64(naa3_comp_a + port_a, arr + num);
	num += 8;
	/* NAA-3, Target port group identifier */
	arr[num++] = 0x61;	/* proto=sas, binary */
	arr[num++] = 0x95;	/* piv=1, target port group id */
	arr[num++] = 0x0;
	arr[num++] = 0x4;
	arr[num++] = 0;
	arr[num++] = 0;
	put_unaligned_be16(port_group_id, arr + num);
	num += 2;
	/* NAA-3, Target device identifier */
	arr[num++] = 0x61;	/* proto=sas, binary */
	arr[num++] = 0xa3;	/* piv=1, target device, naa */
	arr[num++] = 0x0;
	arr[num++] = 0x8;
	put_unaligned_be64(naa3_comp_a + target_dev_id, arr + num);
	num += 8;
	/* SCSI name string: Target device identifier */
	arr[num++] = 0x63;	/* proto=sas, UTF-8 */
	arr[num++] = 0xa8;	/* piv=1, target device, SCSI name string */
	arr[num++] = 0x0;
	arr[num++] = 24;
	memcpy(arr + num, "naa.32222220", 12);
	num += 12;
	snprintf(b, sizeof(b), "%08X", target_dev_id);
	memcpy(arr + num, b, 8);
	num += 8;
	memset(arr + num, 0, 4);
	num += 4;
	return num;
}

static unsigned char vpd84_data[] = {
/* from 4th byte */ 0x22,0x22,0x22,0x0,0xbb,0x0,
    0x22,0x22,0x22,0x0,0xbb,0x1,
    0x22,0x22,0x22,0x0,0xbb,0x2,
};

/*  Software interface identification VPD page */
static int inquiry_vpd_84(unsigned char *arr)
{
	memcpy(arr, vpd84_data, sizeof(vpd84_data));
	return sizeof(vpd84_data);
}

/* Management network addresses VPD page */
static int inquiry_vpd_85(unsigned char *arr)
{
	int num = 0;
	const char *na1 = "https://www.kernel.org/config";
	const char *na2 = "http://www.kernel.org/log";
	int plen, olen;

	arr[num++] = 0x1;	/* lu, storage config */
	arr[num++] = 0x0;	/* reserved */
	arr[num++] = 0x0;
	olen = strlen(na1);
	plen = olen + 1;
	if (plen % 4)
		plen = ((plen / 4) + 1) * 4;
	arr[num++] = plen;	/* length, null termianted, padded */
	memcpy(arr + num, na1, olen);
	memset(arr + num + olen, 0, plen - olen);
	num += plen;

	arr[num++] = 0x4;	/* lu, logging */
	arr[num++] = 0x0;	/* reserved */
	arr[num++] = 0x0;
	olen = strlen(na2);
	plen = olen + 1;
	if (plen % 4)
		plen = ((plen / 4) + 1) * 4;
	arr[num++] = plen;	/* length, null terminated, padded */
	memcpy(arr + num, na2, olen);
	memset(arr + num + olen, 0, plen - olen);
	num += plen;

	return num;
}

/* SCSI ports VPD page */
static int inquiry_vpd_88(unsigned char *arr, int target_dev_id)
{
	int num = 0;
	int port_a, port_b;

	port_a = target_dev_id + 1;
	port_b = port_a + 1;
	arr[num++] = 0x0;	/* reserved */
	arr[num++] = 0x0;	/* reserved */
	arr[num++] = 0x0;
	arr[num++] = 0x1;	/* relative port 1 (primary) */
	memset(arr + num, 0, 6);
	num += 6;
	arr[num++] = 0x0;
	arr[num++] = 12;	/* length tp descriptor */
	/* naa-5 target port identifier (A) */
	arr[num++] = 0x61;	/* proto=sas, binary */
	arr[num++] = 0x93;	/* PIV=1, target port, NAA */
	arr[num++] = 0x0;	/* reserved */
	arr[num++] = 0x8;	/* length */
	put_unaligned_be64(naa3_comp_a + port_a, arr + num);
	num += 8;
	arr[num++] = 0x0;	/* reserved */
	arr[num++] = 0x0;	/* reserved */
	arr[num++] = 0x0;
	arr[num++] = 0x2;	/* relative port 2 (secondary) */
	memset(arr + num, 0, 6);
	num += 6;
	arr[num++] = 0x0;
	arr[num++] = 12;	/* length tp descriptor */
	/* naa-5 target port identifier (B) */
	arr[num++] = 0x61;	/* proto=sas, binary */
	arr[num++] = 0x93;	/* PIV=1, target port, NAA */
	arr[num++] = 0x0;	/* reserved */
	arr[num++] = 0x8;	/* length */
	put_unaligned_be64(naa3_comp_a + port_b, arr + num);
	num += 8;

	return num;
}


static unsigned char vpd89_data[] = {
/* from 4th byte */ 0,0,0,0,
'l','i','n','u','x',' ',' ',' ',
'S','A','T',' ','s','c','s','i','_','d','e','b','u','g',' ',' ',
'1','2','3','4',
0x34,0,0,0,1,0,0,0,0,0,0,0,1,0,0,0,0,0,0,0,
0xec,0,0,0,
0x5a,0xc,0xff,0x3f,0x37,0xc8,0x10,0,0,0,0,0,0x3f,0,0,0,
0,0,0,0,0x58,0x58,0x58,0x58,0x58,0x58,0x58,0x58,0x20,0x20,0x20,0x20,
0x20,0x20,0x20,0x20,0x20,0x20,0x20,0x20,0,0,0,0x40,0x4,0,0x2e,0x33,
0x38,0x31,0x20,0x20,0x20,0x20,0x54,0x53,0x38,0x33,0x30,0x30,0x33,0x31,
0x53,0x41,
0x20,0x20,0x20,0x20,0x20,0x20,0x20,0x20,0x20,0x20,0x20,0x20,0x20,0x20,
0x20,0x20,
0x20,0x20,0x20,0x20,0x20,0x20,0x20,0x20,0x20,0x20,0x20,0x20,0x20,0x20,
0x10,0x80,
0,0,0,0x2f,0,0,0,0x2,0,0x2,0x7,0,0xff,0xff,0x1,0,
0x3f,0,0xc1,0xff,0x3e,0,0x10,0x1,0xb0,0xf8,0x50,0x9,0,0,0x7,0,
0x3,0,0x78,0,0x78,0,0xf0,0,0x78,0,0,0,0,0,0,0,
0,0,0,0,0,0,0,0,0x2,0,0,0,0,0,0,0,
0x7e,0,0x1b,0,0x6b,0x34,0x1,0x7d,0x3,0x40,0x69,0x34,0x1,0x3c,0x3,0x40,
0x7f,0x40,0,0,0,0,0xfe,0xfe,0,0,0,0,0,0xfe,0,0,
0,0,0,0,0,0,0,0,0xb0,0xf8,0x50,0x9,0,0,0,0,
0,0,0,0,0,0,0,0,0,0,0,0,0,0,0,0,
0,0,0,0,0,0,0,0,0,0,0,0,0,0,0,0,
0,0,0,0,0,0,0,0,0,0,0,0,0,0,0,0,
0x1,0,0xb0,0xf8,0x50,0x9,0xb0,0xf8,0x50,0x9,0x20,0x20,0x2,0,0xb6,0x42,
0,0x80,0x8a,0,0x6,0x3c,0xa,0x3c,0xff,0xff,0xc6,0x7,0,0x1,0,0x8,
0xf0,0xf,0,0x10,0x2,0,0x30,0,0,0,0,0,0,0,0x6,0xfe,
0,0,0x2,0,0x50,0,0x8a,0,0x4f,0x95,0,0,0x21,0,0xb,0,
0,0,0,0,0,0,0,0,0,0,0,0,0,0,0,0,
0,0,0,0,0,0,0,0,0,0,0,0,0,0,0,0,
0,0,0,0,0,0,0,0,0,0,0,0,0,0,0,0,
0,0,0,0,0,0,0,0,0,0,0,0,0,0,0,0,
0,0,0,0,0,0,0,0,0,0,0,0,0,0,0,0,
0,0,0,0,0,0,0,0,0,0,0,0,0,0,0,0,
0,0,0,0,0,0,0,0,0,0,0,0,0,0,0,0,
0,0,0,0,0,0,0,0,0,0,0,0,0,0,0,0,
0,0,0,0,0,0,0,0,0,0,0,0,0,0,0,0,
0,0,0,0,0,0,0,0,0,0,0,0,0,0,0,0,
0,0,0,0,0,0,0,0,0,0,0,0,0,0,0,0,
0,0,0,0,0,0,0,0,0,0,0,0,0,0,0xa5,0x51,
};

/* ATA Information VPD page */
static int inquiry_vpd_89(unsigned char *arr)
{
	memcpy(arr, vpd89_data, sizeof(vpd89_data));
	return sizeof(vpd89_data);
}


static unsigned char vpdb0_data[] = {
	/* from 4th byte */ 0,0,0,4, 0,0,0x4,0, 0,0,0,64,
	0,0,0,0,0,0,0,0,0,0,0,0,0,0,0,0,
	0,0,0,0,0,0,0,0,0,0,0,0,0,0,0,0,
	0,0,0,0,0,0,0,0,0,0,0,0,0,0,0,0,
};

/* Block limits VPD page (SBC-3) */
static int inquiry_vpd_b0(unsigned char *arr)
{
	unsigned int gran;

	memcpy(arr, vpdb0_data, sizeof(vpdb0_data));

	/* Optimal transfer length granularity */
	if (sdebug_opt_xferlen_exp != 0 &&
	    sdebug_physblk_exp < sdebug_opt_xferlen_exp)
		gran = 1 << sdebug_opt_xferlen_exp;
	else
		gran = 1 << sdebug_physblk_exp;
	put_unaligned_be16(gran, arr + 2);

	/* Maximum Transfer Length */
	if (sdebug_store_sectors > 0x400)
		put_unaligned_be32(sdebug_store_sectors, arr + 4);

	/* Optimal Transfer Length */
	put_unaligned_be32(sdebug_opt_blks, &arr[8]);

	if (sdebug_lbpu) {
		/* Maximum Unmap LBA Count */
		put_unaligned_be32(sdebug_unmap_max_blocks, &arr[16]);

		/* Maximum Unmap Block Descriptor Count */
		put_unaligned_be32(sdebug_unmap_max_desc, &arr[20]);
	}

	/* Unmap Granularity Alignment */
	if (sdebug_unmap_alignment) {
		put_unaligned_be32(sdebug_unmap_alignment, &arr[28]);
		arr[28] |= 0x80; /* UGAVALID */
	}

	/* Optimal Unmap Granularity */
	put_unaligned_be32(sdebug_unmap_granularity, &arr[24]);

	/* Maximum WRITE SAME Length */
	put_unaligned_be64(sdebug_write_same_length, &arr[32]);

	return 0x3c; /* Mandatory page length for Logical Block Provisioning */

	return sizeof(vpdb0_data);
}

/* Block device characteristics VPD page (SBC-3) */
static int inquiry_vpd_b1(unsigned char *arr)
{
	memset(arr, 0, 0x3c);
	arr[0] = 0;
	arr[1] = 1;	/* non rotating medium (e.g. solid state) */
	arr[2] = 0;
	arr[3] = 5;	/* less than 1.8" */

	return 0x3c;
}

/* Logical block provisioning VPD page (SBC-4) */
static int inquiry_vpd_b2(unsigned char *arr)
{
	memset(arr, 0, 0x4);
	arr[0] = 0;			/* threshold exponent */
	if (sdebug_lbpu)
		arr[1] = 1 << 7;
	if (sdebug_lbpws)
		arr[1] |= 1 << 6;
	if (sdebug_lbpws10)
		arr[1] |= 1 << 5;
	if (sdebug_lbprz && scsi_debug_lbp())
		arr[1] |= (sdebug_lbprz & 0x7) << 2;  /* sbc4r07 and later */
	/* anc_sup=0; dp=0 (no provisioning group descriptor) */
	/* minimum_percentage=0; provisioning_type=0 (unknown) */
	/* threshold_percentage=0 */
	return 0x4;
}

#define SDEBUG_LONG_INQ_SZ 96
#define SDEBUG_MAX_INQ_ARR_SZ 584

static int resp_inquiry(struct scsi_cmnd *scp, struct sdebug_dev_info *devip)
{
	unsigned char pq_pdt;
	unsigned char *arr;
	unsigned char *cmd = scp->cmnd;
	int alloc_len, n, ret;
	bool have_wlun, is_disk;

	alloc_len = get_unaligned_be16(cmd + 3);
	arr = kzalloc(SDEBUG_MAX_INQ_ARR_SZ, GFP_ATOMIC);
	if (! arr)
		return DID_REQUEUE << 16;
	is_disk = (sdebug_ptype == TYPE_DISK);
	have_wlun = scsi_is_wlun(scp->device->lun);
	if (have_wlun)
		pq_pdt = TYPE_WLUN;	/* present, wlun */
	else if (sdebug_no_lun_0 && (devip->lun == SDEBUG_LUN_0_VAL))
		pq_pdt = 0x7f;	/* not present, PQ=3, PDT=0x1f */
	else
		pq_pdt = (sdebug_ptype & 0x1f);
	arr[0] = pq_pdt;
	if (0x2 & cmd[1]) {  /* CMDDT bit set */
		mk_sense_invalid_fld(scp, SDEB_IN_CDB, 1, 1);
		kfree(arr);
		return check_condition_result;
	} else if (0x1 & cmd[1]) {  /* EVPD bit set */
		int lu_id_num, port_group_id, target_dev_id, len;
		char lu_id_str[6];
		int host_no = devip->sdbg_host->shost->host_no;
		
		port_group_id = (((host_no + 1) & 0x7f) << 8) +
		    (devip->channel & 0x7f);
		if (sdebug_vpd_use_hostno == 0)
			host_no = 0;
		lu_id_num = have_wlun ? -1 : (((host_no + 1) * 2000) +
			    (devip->target * 1000) + devip->lun);
		target_dev_id = ((host_no + 1) * 2000) +
				 (devip->target * 1000) - 3;
		len = scnprintf(lu_id_str, 6, "%d", lu_id_num);
		if (0 == cmd[2]) { /* supported vital product data pages */
			arr[1] = cmd[2];	/*sanity */
			n = 4;
			arr[n++] = 0x0;   /* this page */
			arr[n++] = 0x80;  /* unit serial number */
			arr[n++] = 0x83;  /* device identification */
			arr[n++] = 0x84;  /* software interface ident. */
			arr[n++] = 0x85;  /* management network addresses */
			arr[n++] = 0x86;  /* extended inquiry */
			arr[n++] = 0x87;  /* mode page policy */
			arr[n++] = 0x88;  /* SCSI ports */
			if (is_disk) {	  /* SBC only */
				arr[n++] = 0x89;  /* ATA information */
				arr[n++] = 0xb0;  /* Block limits */
				arr[n++] = 0xb1;  /* Block characteristics */
				arr[n++] = 0xb2;  /* Logical Block Prov */
			}
			arr[3] = n - 4;	  /* number of supported VPD pages */
		} else if (0x80 == cmd[2]) { /* unit serial number */
			arr[1] = cmd[2];	/*sanity */
			arr[3] = len;
			memcpy(&arr[4], lu_id_str, len);
		} else if (0x83 == cmd[2]) { /* device identification */
			arr[1] = cmd[2];	/*sanity */
			arr[3] = inquiry_vpd_83(&arr[4], port_group_id,
						target_dev_id, lu_id_num,
						lu_id_str, len,
						&devip->lu_name);
		} else if (0x84 == cmd[2]) { /* Software interface ident. */
			arr[1] = cmd[2];	/*sanity */
			arr[3] = inquiry_vpd_84(&arr[4]);
		} else if (0x85 == cmd[2]) { /* Management network addresses */
			arr[1] = cmd[2];	/*sanity */
			arr[3] = inquiry_vpd_85(&arr[4]);
		} else if (0x86 == cmd[2]) { /* extended inquiry */
			arr[1] = cmd[2];	/*sanity */
			arr[3] = 0x3c;	/* number of following entries */
			if (sdebug_dif == T10_PI_TYPE3_PROTECTION)
				arr[4] = 0x4;	/* SPT: GRD_CHK:1 */
			else if (have_dif_prot)
				arr[4] = 0x5;   /* SPT: GRD_CHK:1, REF_CHK:1 */
			else
				arr[4] = 0x0;   /* no protection stuff */
			arr[5] = 0x7;   /* head of q, ordered + simple q's */
		} else if (0x87 == cmd[2]) { /* mode page policy */
			arr[1] = cmd[2];	/*sanity */
			arr[3] = 0x8;	/* number of following entries */
			arr[4] = 0x2;	/* disconnect-reconnect mp */
			arr[6] = 0x80;	/* mlus, shared */
			arr[8] = 0x18;	 /* protocol specific lu */
			arr[10] = 0x82;	 /* mlus, per initiator port */
		} else if (0x88 == cmd[2]) { /* SCSI Ports */
			arr[1] = cmd[2];	/*sanity */
			arr[3] = inquiry_vpd_88(&arr[4], target_dev_id);
		} else if (is_disk && 0x89 == cmd[2]) { /* ATA information */
			arr[1] = cmd[2];        /*sanity */
			n = inquiry_vpd_89(&arr[4]);
			put_unaligned_be16(n, arr + 2);
		} else if (is_disk && 0xb0 == cmd[2]) { /* Block limits */
			arr[1] = cmd[2];        /*sanity */
			arr[3] = inquiry_vpd_b0(&arr[4]);
		} else if (is_disk && 0xb1 == cmd[2]) { /* Block char. */
			arr[1] = cmd[2];        /*sanity */
			arr[3] = inquiry_vpd_b1(&arr[4]);
		} else if (is_disk && 0xb2 == cmd[2]) { /* LB Prov. */
			arr[1] = cmd[2];        /*sanity */
			arr[3] = inquiry_vpd_b2(&arr[4]);
		} else {
			mk_sense_invalid_fld(scp, SDEB_IN_CDB, 2, -1);
			kfree(arr);
			return check_condition_result;
		}
		len = min(get_unaligned_be16(arr + 2) + 4, alloc_len);
		ret = fill_from_dev_buffer(scp, arr,
			    min(len, SDEBUG_MAX_INQ_ARR_SZ));
		kfree(arr);
		return ret;
	}
	/* drops through here for a standard inquiry */
	arr[1] = sdebug_removable ? 0x80 : 0;	/* Removable disk */
	arr[2] = sdebug_scsi_level;
	arr[3] = 2;    /* response_data_format==2 */
	arr[4] = SDEBUG_LONG_INQ_SZ - 5;
	arr[5] = (int)have_dif_prot;	/* PROTECT bit */
	if (sdebug_vpd_use_hostno == 0)
		arr[5] |= 0x10; /* claim: implicit TPGS */
	arr[6] = 0x10; /* claim: MultiP */
	/* arr[6] |= 0x40; ... claim: EncServ (enclosure services) */
	arr[7] = 0xa; /* claim: LINKED + CMDQUE */
	memcpy(&arr[8], sdebug_inq_vendor_id, 8);
	memcpy(&arr[16], sdebug_inq_product_id, 16);
	memcpy(&arr[32], sdebug_inq_product_rev, 4);
	/* Use Vendor Specific area to place driver date in ASCII hex */
	memcpy(&arr[36], sdebug_version_date, 8);
	/* version descriptors (2 bytes each) follow */
	put_unaligned_be16(0xc0, arr + 58);   /* SAM-6 no version claimed */
	put_unaligned_be16(0x5c0, arr + 60);  /* SPC-5 no version claimed */
	n = 62;
	if (is_disk) {		/* SBC-4 no version claimed */
		put_unaligned_be16(0x600, arr + n);
		n += 2;
	} else if (sdebug_ptype == TYPE_TAPE) {	/* SSC-4 rev 3 */
		put_unaligned_be16(0x525, arr + n);
		n += 2;
	}
	put_unaligned_be16(0x2100, arr + n);	/* SPL-4 no version claimed */
	ret = fill_from_dev_buffer(scp, arr,
			    min(alloc_len, SDEBUG_LONG_INQ_SZ));
	kfree(arr);
	return ret;
}

static unsigned char iec_m_pg[] = {0x1c, 0xa, 0x08, 0, 0, 0, 0, 0,
				   0, 0, 0x0, 0x0};

static int resp_requests(struct scsi_cmnd *scp,
			 struct sdebug_dev_info *devip)
{
	unsigned char *sbuff;
	unsigned char *cmd = scp->cmnd;
	unsigned char arr[SCSI_SENSE_BUFFERSIZE];
	bool dsense;
	int len = 18;

	memset(arr, 0, sizeof(arr));
	dsense = !!(cmd[1] & 1);
	sbuff = scp->sense_buffer;
	if ((iec_m_pg[2] & 0x4) && (6 == (iec_m_pg[3] & 0xf))) {
		if (dsense) {
			arr[0] = 0x72;
			arr[1] = 0x0;		/* NO_SENSE in sense_key */
			arr[2] = THRESHOLD_EXCEEDED;
			arr[3] = 0xff;		/* TEST set and MRIE==6 */
			len = 8;
		} else {
			arr[0] = 0x70;
			arr[2] = 0x0;		/* NO_SENSE in sense_key */
			arr[7] = 0xa;   	/* 18 byte sense buffer */
			arr[12] = THRESHOLD_EXCEEDED;
			arr[13] = 0xff;		/* TEST set and MRIE==6 */
		}
	} else {
		memcpy(arr, sbuff, SCSI_SENSE_BUFFERSIZE);
		if (arr[0] >= 0x70 && dsense == sdebug_dsense)
			;	/* have sense and formats match */
		else if (arr[0] <= 0x70) {
			if (dsense) {
				memset(arr, 0, 8);
				arr[0] = 0x72;
				len = 8;
			} else {
				memset(arr, 0, 18);
				arr[0] = 0x70;
				arr[7] = 0xa;
			}
		} else if (dsense) {
			memset(arr, 0, 8);
			arr[0] = 0x72;
			arr[1] = sbuff[2];     /* sense key */
			arr[2] = sbuff[12];    /* asc */
			arr[3] = sbuff[13];    /* ascq */
			len = 8;
		} else {
			memset(arr, 0, 18);
			arr[0] = 0x70;
			arr[2] = sbuff[1];
			arr[7] = 0xa;
			arr[12] = sbuff[1];
			arr[13] = sbuff[3];
		}

	}
	mk_sense_buffer(scp, 0, NO_ADDITIONAL_SENSE, 0);
	return fill_from_dev_buffer(scp, arr, len);
}

static int resp_start_stop(struct scsi_cmnd *scp,
			   struct sdebug_dev_info *devip)
{
	unsigned char *cmd = scp->cmnd;
	int power_cond, stop;
	bool changing;

	power_cond = (cmd[4] & 0xf0) >> 4;
	if (power_cond) {
		mk_sense_invalid_fld(scp, SDEB_IN_CDB, 4, 7);
		return check_condition_result;
	}
	stop = !(cmd[4] & 1);
	changing = atomic_read(&devip->stopped) == !stop;
	atomic_xchg(&devip->stopped, stop);
	if (!changing || cmd[1] & 0x1)  /* state unchanged or IMMED set */
		return SDEG_RES_IMMED_MASK;
	else
		return 0;
}

static sector_t get_sdebug_capacity(void)
{
	static const unsigned int gibibyte = 1073741824;

	if (sdebug_virtual_gb > 0)
		return (sector_t)sdebug_virtual_gb *
			(gibibyte / sdebug_sector_size);
	else
		return sdebug_store_sectors;
}

#define SDEBUG_READCAP_ARR_SZ 8
static int resp_readcap(struct scsi_cmnd *scp,
			struct sdebug_dev_info *devip)
{
	unsigned char arr[SDEBUG_READCAP_ARR_SZ];
	unsigned int capac;

	/* following just in case virtual_gb changed */
	sdebug_capacity = get_sdebug_capacity();
	memset(arr, 0, SDEBUG_READCAP_ARR_SZ);
	if (sdebug_capacity < 0xffffffff) {
		capac = (unsigned int)sdebug_capacity - 1;
		put_unaligned_be32(capac, arr + 0);
	} else
		put_unaligned_be32(0xffffffff, arr + 0);
	put_unaligned_be16(sdebug_sector_size, arr + 6);
	return fill_from_dev_buffer(scp, arr, SDEBUG_READCAP_ARR_SZ);
}

#define SDEBUG_READCAP16_ARR_SZ 32
static int resp_readcap16(struct scsi_cmnd *scp,
			  struct sdebug_dev_info *devip)
{
	unsigned char *cmd = scp->cmnd;
	unsigned char arr[SDEBUG_READCAP16_ARR_SZ];
	int alloc_len;

	alloc_len = get_unaligned_be32(cmd + 10);
	/* following just in case virtual_gb changed */
	sdebug_capacity = get_sdebug_capacity();
	memset(arr, 0, SDEBUG_READCAP16_ARR_SZ);
	put_unaligned_be64((u64)(sdebug_capacity - 1), arr + 0);
	put_unaligned_be32(sdebug_sector_size, arr + 8);
	arr[13] = sdebug_physblk_exp & 0xf;
	arr[14] = (sdebug_lowest_aligned >> 8) & 0x3f;

	if (scsi_debug_lbp()) {
		arr[14] |= 0x80; /* LBPME */
		/* from sbc4r07, this LBPRZ field is 1 bit, but the LBPRZ in
		 * the LB Provisioning VPD page is 3 bits. Note that lbprz=2
		 * in the wider field maps to 0 in this field.
		 */
		if (sdebug_lbprz & 1)	/* precisely what the draft requires */
			arr[14] |= 0x40;
	}

	arr[15] = sdebug_lowest_aligned & 0xff;

	if (have_dif_prot) {
		arr[12] = (sdebug_dif - 1) << 1; /* P_TYPE */
		arr[12] |= 1; /* PROT_EN */
	}

	return fill_from_dev_buffer(scp, arr,
				    min(alloc_len, SDEBUG_READCAP16_ARR_SZ));
}

#define SDEBUG_MAX_TGTPGS_ARR_SZ 1412

static int resp_report_tgtpgs(struct scsi_cmnd *scp,
			      struct sdebug_dev_info *devip)
{
	unsigned char *cmd = scp->cmnd;
	unsigned char *arr;
	int host_no = devip->sdbg_host->shost->host_no;
	int n, ret, alen, rlen;
	int port_group_a, port_group_b, port_a, port_b;

	alen = get_unaligned_be32(cmd + 6);
	arr = kzalloc(SDEBUG_MAX_TGTPGS_ARR_SZ, GFP_ATOMIC);
	if (! arr)
		return DID_REQUEUE << 16;
	/*
	 * EVPD page 0x88 states we have two ports, one
	 * real and a fake port with no device connected.
	 * So we create two port groups with one port each
	 * and set the group with port B to unavailable.
	 */
	port_a = 0x1; /* relative port A */
	port_b = 0x2; /* relative port B */
	port_group_a = (((host_no + 1) & 0x7f) << 8) +
			(devip->channel & 0x7f);
	port_group_b = (((host_no + 1) & 0x7f) << 8) +
			(devip->channel & 0x7f) + 0x80;

	/*
	 * The asymmetric access state is cycled according to the host_id.
	 */
	n = 4;
	if (sdebug_vpd_use_hostno == 0) {
		arr[n++] = host_no % 3; /* Asymm access state */
		arr[n++] = 0x0F; /* claim: all states are supported */
	} else {
		arr[n++] = 0x0; /* Active/Optimized path */
		arr[n++] = 0x01; /* only support active/optimized paths */
	}
	put_unaligned_be16(port_group_a, arr + n);
	n += 2;
	arr[n++] = 0;    /* Reserved */
	arr[n++] = 0;    /* Status code */
	arr[n++] = 0;    /* Vendor unique */
	arr[n++] = 0x1;  /* One port per group */
	arr[n++] = 0;    /* Reserved */
	arr[n++] = 0;    /* Reserved */
	put_unaligned_be16(port_a, arr + n);
	n += 2;
	arr[n++] = 3;    /* Port unavailable */
	arr[n++] = 0x08; /* claim: only unavailalbe paths are supported */
	put_unaligned_be16(port_group_b, arr + n);
	n += 2;
	arr[n++] = 0;    /* Reserved */
	arr[n++] = 0;    /* Status code */
	arr[n++] = 0;    /* Vendor unique */
	arr[n++] = 0x1;  /* One port per group */
	arr[n++] = 0;    /* Reserved */
	arr[n++] = 0;    /* Reserved */
	put_unaligned_be16(port_b, arr + n);
	n += 2;

	rlen = n - 4;
	put_unaligned_be32(rlen, arr + 0);

	/*
	 * Return the smallest value of either
	 * - The allocated length
	 * - The constructed command length
	 * - The maximum array size
	 */
	rlen = min(alen,n);
	ret = fill_from_dev_buffer(scp, arr,
				   min(rlen, SDEBUG_MAX_TGTPGS_ARR_SZ));
	kfree(arr);
	return ret;
}

static int resp_rsup_opcodes(struct scsi_cmnd *scp,
			     struct sdebug_dev_info *devip)
{
	bool rctd;
	u8 reporting_opts, req_opcode, sdeb_i, supp;
	u16 req_sa, u;
	u32 alloc_len, a_len;
	int k, offset, len, errsts, count, bump, na;
	const struct opcode_info_t *oip;
	const struct opcode_info_t *r_oip;
	u8 *arr;
	u8 *cmd = scp->cmnd;

	rctd = !!(cmd[2] & 0x80);
	reporting_opts = cmd[2] & 0x7;
	req_opcode = cmd[3];
	req_sa = get_unaligned_be16(cmd + 4);
	alloc_len = get_unaligned_be32(cmd + 6);
	if (alloc_len < 4 || alloc_len > 0xffff) {
		mk_sense_invalid_fld(scp, SDEB_IN_CDB, 6, -1);
		return check_condition_result;
	}
	if (alloc_len > 8192)
		a_len = 8192;
	else
		a_len = alloc_len;
	arr = kzalloc((a_len < 256) ? 320 : a_len + 64, GFP_ATOMIC);
	if (NULL == arr) {
		mk_sense_buffer(scp, ILLEGAL_REQUEST, INSUFF_RES_ASC,
				INSUFF_RES_ASCQ);
		return check_condition_result;
	}
	switch (reporting_opts) {
	case 0:	/* all commands */
		/* count number of commands */
		for (count = 0, oip = opcode_info_arr;
		     oip->num_attached != 0xff; ++oip) {
			if (F_INV_OP & oip->flags)
				continue;
			count += (oip->num_attached + 1);
		}
		bump = rctd ? 20 : 8;
		put_unaligned_be32(count * bump, arr);
		for (offset = 4, oip = opcode_info_arr;
		     oip->num_attached != 0xff && offset < a_len; ++oip) {
			if (F_INV_OP & oip->flags)
				continue;
			na = oip->num_attached;
			arr[offset] = oip->opcode;
			put_unaligned_be16(oip->sa, arr + offset + 2);
			if (rctd)
				arr[offset + 5] |= 0x2;
			if (FF_SA & oip->flags)
				arr[offset + 5] |= 0x1;
			put_unaligned_be16(oip->len_mask[0], arr + offset + 6);
			if (rctd)
				put_unaligned_be16(0xa, arr + offset + 8);
			r_oip = oip;
			for (k = 0, oip = oip->arrp; k < na; ++k, ++oip) {
				if (F_INV_OP & oip->flags)
					continue;
				offset += bump;
				arr[offset] = oip->opcode;
				put_unaligned_be16(oip->sa, arr + offset + 2);
				if (rctd)
					arr[offset + 5] |= 0x2;
				if (FF_SA & oip->flags)
					arr[offset + 5] |= 0x1;
				put_unaligned_be16(oip->len_mask[0],
						   arr + offset + 6);
				if (rctd)
					put_unaligned_be16(0xa,
							   arr + offset + 8);
			}
			oip = r_oip;
			offset += bump;
		}
		break;
	case 1:	/* one command: opcode only */
	case 2:	/* one command: opcode plus service action */
	case 3:	/* one command: if sa==0 then opcode only else opcode+sa */
		sdeb_i = opcode_ind_arr[req_opcode];
		oip = &opcode_info_arr[sdeb_i];
		if (F_INV_OP & oip->flags) {
			supp = 1;
			offset = 4;
		} else {
			if (1 == reporting_opts) {
				if (FF_SA & oip->flags) {
					mk_sense_invalid_fld(scp, SDEB_IN_CDB,
							     2, 2);
					kfree(arr);
					return check_condition_result;
				}
				req_sa = 0;
			} else if (2 == reporting_opts &&
				   0 == (FF_SA & oip->flags)) {
				mk_sense_invalid_fld(scp, SDEB_IN_CDB, 4, -1);
				kfree(arr);	/* point at requested sa */
				return check_condition_result;
			}
			if (0 == (FF_SA & oip->flags) &&
			    req_opcode == oip->opcode)
				supp = 3;
			else if (0 == (FF_SA & oip->flags)) {
				na = oip->num_attached;
				for (k = 0, oip = oip->arrp; k < na;
				     ++k, ++oip) {
					if (req_opcode == oip->opcode)
						break;
				}
				supp = (k >= na) ? 1 : 3;
			} else if (req_sa != oip->sa) {
				na = oip->num_attached;
				for (k = 0, oip = oip->arrp; k < na;
				     ++k, ++oip) {
					if (req_sa == oip->sa)
						break;
				}
				supp = (k >= na) ? 1 : 3;
			} else
				supp = 3;
			if (3 == supp) {
				u = oip->len_mask[0];
				put_unaligned_be16(u, arr + 2);
				arr[4] = oip->opcode;
				for (k = 1; k < u; ++k)
					arr[4 + k] = (k < 16) ?
						 oip->len_mask[k] : 0xff;
				offset = 4 + u;
			} else
				offset = 4;
		}
		arr[1] = (rctd ? 0x80 : 0) | supp;
		if (rctd) {
			put_unaligned_be16(0xa, arr + offset);
			offset += 12;
		}
		break;
	default:
		mk_sense_invalid_fld(scp, SDEB_IN_CDB, 2, 2);
		kfree(arr);
		return check_condition_result;
	}
	offset = (offset < a_len) ? offset : a_len;
	len = (offset < alloc_len) ? offset : alloc_len;
	errsts = fill_from_dev_buffer(scp, arr, len);
	kfree(arr);
	return errsts;
}

static int resp_rsup_tmfs(struct scsi_cmnd *scp,
			  struct sdebug_dev_info *devip)
{
	bool repd;
	u32 alloc_len, len;
	u8 arr[16];
	u8 *cmd = scp->cmnd;

	memset(arr, 0, sizeof(arr));
	repd = !!(cmd[2] & 0x80);
	alloc_len = get_unaligned_be32(cmd + 6);
	if (alloc_len < 4) {
		mk_sense_invalid_fld(scp, SDEB_IN_CDB, 6, -1);
		return check_condition_result;
	}
	arr[0] = 0xc8;		/* ATS | ATSS | LURS */
	arr[1] = 0x1;		/* ITNRS */
	if (repd) {
		arr[3] = 0xc;
		len = 16;
	} else
		len = 4;

	len = (len < alloc_len) ? len : alloc_len;
	return fill_from_dev_buffer(scp, arr, len);
}

/* <<Following mode page info copied from ST318451LW>> */

static int resp_err_recov_pg(unsigned char *p, int pcontrol, int target)
{	/* Read-Write Error Recovery page for mode_sense */
	unsigned char err_recov_pg[] = {0x1, 0xa, 0xc0, 11, 240, 0, 0, 0,
					5, 0, 0xff, 0xff};

	memcpy(p, err_recov_pg, sizeof(err_recov_pg));
	if (1 == pcontrol)
		memset(p + 2, 0, sizeof(err_recov_pg) - 2);
	return sizeof(err_recov_pg);
}

static int resp_disconnect_pg(unsigned char *p, int pcontrol, int target)
{ 	/* Disconnect-Reconnect page for mode_sense */
	unsigned char disconnect_pg[] = {0x2, 0xe, 128, 128, 0, 10, 0, 0,
					 0, 0, 0, 0, 0, 0, 0, 0};

	memcpy(p, disconnect_pg, sizeof(disconnect_pg));
	if (1 == pcontrol)
		memset(p + 2, 0, sizeof(disconnect_pg) - 2);
	return sizeof(disconnect_pg);
}

static int resp_format_pg(unsigned char *p, int pcontrol, int target)
{       /* Format device page for mode_sense */
	unsigned char format_pg[] = {0x3, 0x16, 0, 0, 0, 0, 0, 0,
				     0, 0, 0, 0, 0, 0, 0, 0,
				     0, 0, 0, 0, 0x40, 0, 0, 0};

	memcpy(p, format_pg, sizeof(format_pg));
	put_unaligned_be16(sdebug_sectors_per, p + 10);
	put_unaligned_be16(sdebug_sector_size, p + 12);
	if (sdebug_removable)
		p[20] |= 0x20; /* should agree with INQUIRY */
	if (1 == pcontrol)
		memset(p + 2, 0, sizeof(format_pg) - 2);
	return sizeof(format_pg);
}

static unsigned char caching_pg[] = {0x8, 18, 0x14, 0, 0xff, 0xff, 0, 0,
				     0xff, 0xff, 0xff, 0xff, 0x80, 0x14, 0, 0,
				     0, 0, 0, 0};

static int resp_caching_pg(unsigned char *p, int pcontrol, int target)
{ 	/* Caching page for mode_sense */
	unsigned char ch_caching_pg[] = {/* 0x8, 18, */ 0x4, 0, 0, 0, 0, 0,
		0, 0, 0, 0, 0, 0, 0, 0, 0, 0, 0, 0};
	unsigned char d_caching_pg[] = {0x8, 18, 0x14, 0, 0xff, 0xff, 0, 0,
		0xff, 0xff, 0xff, 0xff, 0x80, 0x14, 0, 0,     0, 0, 0, 0};

	if (SDEBUG_OPT_N_WCE & sdebug_opts)
		caching_pg[2] &= ~0x4;	/* set WCE=0 (default WCE=1) */
	memcpy(p, caching_pg, sizeof(caching_pg));
	if (1 == pcontrol)
		memcpy(p + 2, ch_caching_pg, sizeof(ch_caching_pg));
	else if (2 == pcontrol)
		memcpy(p, d_caching_pg, sizeof(d_caching_pg));
	return sizeof(caching_pg);
}

static unsigned char ctrl_m_pg[] = {0xa, 10, 2, 0, 0, 0, 0, 0,
				    0, 0, 0x2, 0x4b};

static int resp_ctrl_m_pg(unsigned char *p, int pcontrol, int target)
{ 	/* Control mode page for mode_sense */
	unsigned char ch_ctrl_m_pg[] = {/* 0xa, 10, */ 0x6, 0, 0, 0, 0, 0,
					0, 0, 0, 0};
	unsigned char d_ctrl_m_pg[] = {0xa, 10, 2, 0, 0, 0, 0, 0,
				     0, 0, 0x2, 0x4b};

	if (sdebug_dsense)
		ctrl_m_pg[2] |= 0x4;
	else
		ctrl_m_pg[2] &= ~0x4;

	if (sdebug_ato)
		ctrl_m_pg[5] |= 0x80; /* ATO=1 */

	memcpy(p, ctrl_m_pg, sizeof(ctrl_m_pg));
	if (1 == pcontrol)
		memcpy(p + 2, ch_ctrl_m_pg, sizeof(ch_ctrl_m_pg));
	else if (2 == pcontrol)
		memcpy(p, d_ctrl_m_pg, sizeof(d_ctrl_m_pg));
	return sizeof(ctrl_m_pg);
}


static int resp_iec_m_pg(unsigned char *p, int pcontrol, int target)
{	/* Informational Exceptions control mode page for mode_sense */
	unsigned char ch_iec_m_pg[] = {/* 0x1c, 0xa, */ 0x4, 0xf, 0, 0, 0, 0,
				       0, 0, 0x0, 0x0};
	unsigned char d_iec_m_pg[] = {0x1c, 0xa, 0x08, 0, 0, 0, 0, 0,
				      0, 0, 0x0, 0x0};

	memcpy(p, iec_m_pg, sizeof(iec_m_pg));
	if (1 == pcontrol)
		memcpy(p + 2, ch_iec_m_pg, sizeof(ch_iec_m_pg));
	else if (2 == pcontrol)
		memcpy(p, d_iec_m_pg, sizeof(d_iec_m_pg));
	return sizeof(iec_m_pg);
}

static int resp_sas_sf_m_pg(unsigned char *p, int pcontrol, int target)
{	/* SAS SSP mode page - short format for mode_sense */
	unsigned char sas_sf_m_pg[] = {0x19, 0x6,
		0x6, 0x0, 0x7, 0xd0, 0x0, 0x0};

	memcpy(p, sas_sf_m_pg, sizeof(sas_sf_m_pg));
	if (1 == pcontrol)
		memset(p + 2, 0, sizeof(sas_sf_m_pg) - 2);
	return sizeof(sas_sf_m_pg);
}


static int resp_sas_pcd_m_spg(unsigned char *p, int pcontrol, int target,
			      int target_dev_id)
{	/* SAS phy control and discover mode page for mode_sense */
	unsigned char sas_pcd_m_pg[] = {0x59, 0x1, 0, 0x64, 0, 0x6, 0, 2,
		    0, 0, 0, 0, 0x10, 0x9, 0x8, 0x0,
		    0, 0, 0, 0, 0, 0, 0, 0,	/* insert SAS addr */
		    0, 0, 0, 0, 0, 0, 0, 0,	/* insert SAS addr */
		    0x2, 0, 0, 0, 0, 0, 0, 0,
		    0x88, 0x99, 0, 0, 0, 0, 0, 0,
		    0, 0, 0, 0, 0, 0, 0, 0,
		    0, 1, 0, 0, 0x10, 0x9, 0x8, 0x0,
		    0, 0, 0, 0, 0, 0, 0, 0,	/* insert SAS addr */
		    0, 0, 0, 0, 0, 0, 0, 0,	/* insert SAS addr */
		    0x3, 0, 0, 0, 0, 0, 0, 0,
		    0x88, 0x99, 0, 0, 0, 0, 0, 0,
		    0, 0, 0, 0, 0, 0, 0, 0,
		};
	int port_a, port_b;

	put_unaligned_be64(naa3_comp_a, sas_pcd_m_pg + 16);
	put_unaligned_be64(naa3_comp_c + 1, sas_pcd_m_pg + 24);
	put_unaligned_be64(naa3_comp_a, sas_pcd_m_pg + 64);
	put_unaligned_be64(naa3_comp_c + 1, sas_pcd_m_pg + 72);
	port_a = target_dev_id + 1;
	port_b = port_a + 1;
	memcpy(p, sas_pcd_m_pg, sizeof(sas_pcd_m_pg));
	put_unaligned_be32(port_a, p + 20);
	put_unaligned_be32(port_b, p + 48 + 20);
	if (1 == pcontrol)
		memset(p + 4, 0, sizeof(sas_pcd_m_pg) - 4);
	return sizeof(sas_pcd_m_pg);
}

static int resp_sas_sha_m_spg(unsigned char *p, int pcontrol)
{	/* SAS SSP shared protocol specific port mode subpage */
	unsigned char sas_sha_m_pg[] = {0x59, 0x2, 0, 0xc, 0, 0x6, 0x10, 0,
		    0, 0, 0, 0, 0, 0, 0, 0,
		};

	memcpy(p, sas_sha_m_pg, sizeof(sas_sha_m_pg));
	if (1 == pcontrol)
		memset(p + 4, 0, sizeof(sas_sha_m_pg) - 4);
	return sizeof(sas_sha_m_pg);
}

#define SDEBUG_MAX_MSENSE_SZ 256

static int resp_mode_sense(struct scsi_cmnd *scp,
			   struct sdebug_dev_info *devip)
{
	int pcontrol, pcode, subpcode, bd_len;
	unsigned char dev_spec;
	int alloc_len, offset, len, target_dev_id;
	int target = scp->device->id;
	unsigned char *ap;
	unsigned char arr[SDEBUG_MAX_MSENSE_SZ];
	unsigned char *cmd = scp->cmnd;
	bool dbd, llbaa, msense_6, is_disk, bad_pcode;

	dbd = !!(cmd[1] & 0x8);		/* disable block descriptors */
	pcontrol = (cmd[2] & 0xc0) >> 6;
	pcode = cmd[2] & 0x3f;
	subpcode = cmd[3];
	msense_6 = (MODE_SENSE == cmd[0]);
	llbaa = msense_6 ? false : !!(cmd[1] & 0x10);
	is_disk = (sdebug_ptype == TYPE_DISK);
	if (is_disk && !dbd)
		bd_len = llbaa ? 16 : 8;
	else
		bd_len = 0;
	alloc_len = msense_6 ? cmd[4] : get_unaligned_be16(cmd + 7);
	memset(arr, 0, SDEBUG_MAX_MSENSE_SZ);
	if (0x3 == pcontrol) {  /* Saving values not supported */
		mk_sense_buffer(scp, ILLEGAL_REQUEST, SAVING_PARAMS_UNSUP, 0);
		return check_condition_result;
	}
	target_dev_id = ((devip->sdbg_host->shost->host_no + 1) * 2000) +
			(devip->target * 1000) - 3;
	/* for disks set DPOFUA bit and clear write protect (WP) bit */
	if (is_disk) {
		dev_spec = 0x10;	/* =0x90 if WP=1 implies read-only */
		if (sdebug_wp)
			dev_spec |= 0x80;
	} else
		dev_spec = 0x0;
	if (msense_6) {
		arr[2] = dev_spec;
		arr[3] = bd_len;
		offset = 4;
	} else {
		arr[3] = dev_spec;
		if (16 == bd_len)
			arr[4] = 0x1;	/* set LONGLBA bit */
		arr[7] = bd_len;	/* assume 255 or less */
		offset = 8;
	}
	ap = arr + offset;
	if ((bd_len > 0) && (!sdebug_capacity))
		sdebug_capacity = get_sdebug_capacity();

	if (8 == bd_len) {
		if (sdebug_capacity > 0xfffffffe)
			put_unaligned_be32(0xffffffff, ap + 0);
		else
			put_unaligned_be32(sdebug_capacity, ap + 0);
		put_unaligned_be16(sdebug_sector_size, ap + 6);
		offset += bd_len;
		ap = arr + offset;
	} else if (16 == bd_len) {
		put_unaligned_be64((u64)sdebug_capacity, ap + 0);
		put_unaligned_be32(sdebug_sector_size, ap + 12);
		offset += bd_len;
		ap = arr + offset;
	}

	if ((subpcode > 0x0) && (subpcode < 0xff) && (0x19 != pcode)) {
		/* TODO: Control Extension page */
		mk_sense_invalid_fld(scp, SDEB_IN_CDB, 3, -1);
		return check_condition_result;
	}
	bad_pcode = false;

	switch (pcode) {
	case 0x1:	/* Read-Write error recovery page, direct access */
		len = resp_err_recov_pg(ap, pcontrol, target);
		offset += len;
		break;
	case 0x2:	/* Disconnect-Reconnect page, all devices */
		len = resp_disconnect_pg(ap, pcontrol, target);
		offset += len;
		break;
	case 0x3:       /* Format device page, direct access */
		if (is_disk) {
			len = resp_format_pg(ap, pcontrol, target);
			offset += len;
		} else
			bad_pcode = true;
		break;
	case 0x8:	/* Caching page, direct access */
		if (is_disk) {
			len = resp_caching_pg(ap, pcontrol, target);
			offset += len;
		} else
			bad_pcode = true;
		break;
	case 0xa:	/* Control Mode page, all devices */
		len = resp_ctrl_m_pg(ap, pcontrol, target);
		offset += len;
		break;
	case 0x19:	/* if spc==1 then sas phy, control+discover */
		if ((subpcode > 0x2) && (subpcode < 0xff)) {
			mk_sense_invalid_fld(scp, SDEB_IN_CDB, 3, -1);
			return check_condition_result;
		}
		len = 0;
		if ((0x0 == subpcode) || (0xff == subpcode))
			len += resp_sas_sf_m_pg(ap + len, pcontrol, target);
		if ((0x1 == subpcode) || (0xff == subpcode))
			len += resp_sas_pcd_m_spg(ap + len, pcontrol, target,
						  target_dev_id);
		if ((0x2 == subpcode) || (0xff == subpcode))
			len += resp_sas_sha_m_spg(ap + len, pcontrol);
		offset += len;
		break;
	case 0x1c:	/* Informational Exceptions Mode page, all devices */
		len = resp_iec_m_pg(ap, pcontrol, target);
		offset += len;
		break;
	case 0x3f:	/* Read all Mode pages */
		if ((0 == subpcode) || (0xff == subpcode)) {
			len = resp_err_recov_pg(ap, pcontrol, target);
			len += resp_disconnect_pg(ap + len, pcontrol, target);
			if (is_disk) {
				len += resp_format_pg(ap + len, pcontrol,
						      target);
				len += resp_caching_pg(ap + len, pcontrol,
						       target);
			}
			len += resp_ctrl_m_pg(ap + len, pcontrol, target);
			len += resp_sas_sf_m_pg(ap + len, pcontrol, target);
			if (0xff == subpcode) {
				len += resp_sas_pcd_m_spg(ap + len, pcontrol,
						  target, target_dev_id);
				len += resp_sas_sha_m_spg(ap + len, pcontrol);
			}
			len += resp_iec_m_pg(ap + len, pcontrol, target);
			offset += len;
		} else {
			mk_sense_invalid_fld(scp, SDEB_IN_CDB, 3, -1);
			return check_condition_result;
		}
		break;
	default:
		bad_pcode = true;
		break;
	}
	if (bad_pcode) {
		mk_sense_invalid_fld(scp, SDEB_IN_CDB, 2, 5);
		return check_condition_result;
	}
	if (msense_6)
		arr[0] = offset - 1;
	else
		put_unaligned_be16((offset - 2), arr + 0);
	return fill_from_dev_buffer(scp, arr, min(alloc_len, offset));
}

#define SDEBUG_MAX_MSELECT_SZ 512

static int resp_mode_select(struct scsi_cmnd *scp,
			    struct sdebug_dev_info *devip)
{
	int pf, sp, ps, md_len, bd_len, off, spf, pg_len;
	int param_len, res, mpage;
	unsigned char arr[SDEBUG_MAX_MSELECT_SZ];
	unsigned char *cmd = scp->cmnd;
	int mselect6 = (MODE_SELECT == cmd[0]);

	memset(arr, 0, sizeof(arr));
	pf = cmd[1] & 0x10;
	sp = cmd[1] & 0x1;
	param_len = mselect6 ? cmd[4] : get_unaligned_be16(cmd + 7);
	if ((0 == pf) || sp || (param_len > SDEBUG_MAX_MSELECT_SZ)) {
		mk_sense_invalid_fld(scp, SDEB_IN_CDB, mselect6 ? 4 : 7, -1);
		return check_condition_result;
	}
	res = fetch_to_dev_buffer(scp, arr, param_len);
	if (-1 == res)
		return DID_ERROR << 16;
	else if (sdebug_verbose && (res < param_len))
		sdev_printk(KERN_INFO, scp->device,
			    "%s: cdb indicated=%d, IO sent=%d bytes\n",
			    __func__, param_len, res);
	md_len = mselect6 ? (arr[0] + 1) : (get_unaligned_be16(arr + 0) + 2);
	bd_len = mselect6 ? arr[3] : get_unaligned_be16(arr + 6);
	if (md_len > 2) {
		mk_sense_invalid_fld(scp, SDEB_IN_DATA, 0, -1);
		return check_condition_result;
	}
	off = bd_len + (mselect6 ? 4 : 8);
	mpage = arr[off] & 0x3f;
	ps = !!(arr[off] & 0x80);
	if (ps) {
		mk_sense_invalid_fld(scp, SDEB_IN_DATA, off, 7);
		return check_condition_result;
	}
	spf = !!(arr[off] & 0x40);
	pg_len = spf ? (get_unaligned_be16(arr + off + 2) + 4) :
		       (arr[off + 1] + 2);
	if ((pg_len + off) > param_len) {
		mk_sense_buffer(scp, ILLEGAL_REQUEST,
				PARAMETER_LIST_LENGTH_ERR, 0);
		return check_condition_result;
	}
	switch (mpage) {
	case 0x8:      /* Caching Mode page */
		if (caching_pg[1] == arr[off + 1]) {
			memcpy(caching_pg + 2, arr + off + 2,
			       sizeof(caching_pg) - 2);
			goto set_mode_changed_ua;
		}
		break;
	case 0xa:      /* Control Mode page */
		if (ctrl_m_pg[1] == arr[off + 1]) {
			memcpy(ctrl_m_pg + 2, arr + off + 2,
			       sizeof(ctrl_m_pg) - 2);
			if (ctrl_m_pg[4] & 0x8)
				sdebug_wp = true;
			else
				sdebug_wp = false;
			sdebug_dsense = !!(ctrl_m_pg[2] & 0x4);
			goto set_mode_changed_ua;
		}
		break;
	case 0x1c:      /* Informational Exceptions Mode page */
		if (iec_m_pg[1] == arr[off + 1]) {
			memcpy(iec_m_pg + 2, arr + off + 2,
			       sizeof(iec_m_pg) - 2);
			goto set_mode_changed_ua;
		}
		break;
	default:
		break;
	}
	mk_sense_invalid_fld(scp, SDEB_IN_DATA, off, 5);
	return check_condition_result;
set_mode_changed_ua:
	set_bit(SDEBUG_UA_MODE_CHANGED, devip->uas_bm);
	return 0;
}

static int resp_temp_l_pg(unsigned char *arr)
{
	unsigned char temp_l_pg[] = {0x0, 0x0, 0x3, 0x2, 0x0, 38,
				     0x0, 0x1, 0x3, 0x2, 0x0, 65,
		};

	memcpy(arr, temp_l_pg, sizeof(temp_l_pg));
	return sizeof(temp_l_pg);
}

static int resp_ie_l_pg(unsigned char *arr)
{
	unsigned char ie_l_pg[] = {0x0, 0x0, 0x3, 0x3, 0x0, 0x0, 38,
		};

	memcpy(arr, ie_l_pg, sizeof(ie_l_pg));
	if (iec_m_pg[2] & 0x4) {	/* TEST bit set */
		arr[4] = THRESHOLD_EXCEEDED;
		arr[5] = 0xff;
	}
	return sizeof(ie_l_pg);
}

#define SDEBUG_MAX_LSENSE_SZ 512

static int resp_log_sense(struct scsi_cmnd *scp,
			  struct sdebug_dev_info *devip)
{
	int ppc, sp, pcode, subpcode, alloc_len, len, n;
	unsigned char arr[SDEBUG_MAX_LSENSE_SZ];
	unsigned char *cmd = scp->cmnd;

	memset(arr, 0, sizeof(arr));
	ppc = cmd[1] & 0x2;
	sp = cmd[1] & 0x1;
	if (ppc || sp) {
		mk_sense_invalid_fld(scp, SDEB_IN_CDB, 1, ppc ? 1 : 0);
		return check_condition_result;
	}
	pcode = cmd[2] & 0x3f;
	subpcode = cmd[3] & 0xff;
	alloc_len = get_unaligned_be16(cmd + 7);
	arr[0] = pcode;
	if (0 == subpcode) {
		switch (pcode) {
		case 0x0:	/* Supported log pages log page */
			n = 4;
			arr[n++] = 0x0;		/* this page */
			arr[n++] = 0xd;		/* Temperature */
			arr[n++] = 0x2f;	/* Informational exceptions */
			arr[3] = n - 4;
			break;
		case 0xd:	/* Temperature log page */
			arr[3] = resp_temp_l_pg(arr + 4);
			break;
		case 0x2f:	/* Informational exceptions log page */
			arr[3] = resp_ie_l_pg(arr + 4);
			break;
		default:
			mk_sense_invalid_fld(scp, SDEB_IN_CDB, 2, 5);
			return check_condition_result;
		}
	} else if (0xff == subpcode) {
		arr[0] |= 0x40;
		arr[1] = subpcode;
		switch (pcode) {
		case 0x0:	/* Supported log pages and subpages log page */
			n = 4;
			arr[n++] = 0x0;
			arr[n++] = 0x0;		/* 0,0 page */
			arr[n++] = 0x0;
			arr[n++] = 0xff;	/* this page */
			arr[n++] = 0xd;
			arr[n++] = 0x0;		/* Temperature */
			arr[n++] = 0x2f;
			arr[n++] = 0x0;	/* Informational exceptions */
			arr[3] = n - 4;
			break;
		case 0xd:	/* Temperature subpages */
			n = 4;
			arr[n++] = 0xd;
			arr[n++] = 0x0;		/* Temperature */
			arr[3] = n - 4;
			break;
		case 0x2f:	/* Informational exceptions subpages */
			n = 4;
			arr[n++] = 0x2f;
			arr[n++] = 0x0;		/* Informational exceptions */
			arr[3] = n - 4;
			break;
		default:
			mk_sense_invalid_fld(scp, SDEB_IN_CDB, 2, 5);
			return check_condition_result;
		}
	} else {
		mk_sense_invalid_fld(scp, SDEB_IN_CDB, 3, -1);
		return check_condition_result;
	}
	len = min(get_unaligned_be16(arr + 2) + 4, alloc_len);
	return fill_from_dev_buffer(scp, arr,
		    min(len, SDEBUG_MAX_INQ_ARR_SZ));
}

static inline int check_device_access_params(struct scsi_cmnd *scp,
	unsigned long long lba, unsigned int num, bool write)
{
	if (lba + num > sdebug_capacity) {
		mk_sense_buffer(scp, ILLEGAL_REQUEST, LBA_OUT_OF_RANGE, 0);
		return check_condition_result;
	}
	/* transfer length excessive (tie in to block limits VPD page) */
	if (num > sdebug_store_sectors) {
		/* needs work to find which cdb byte 'num' comes from */
		mk_sense_buffer(scp, ILLEGAL_REQUEST, INVALID_FIELD_IN_CDB, 0);
		return check_condition_result;
	}
	if (write && unlikely(sdebug_wp)) {
		mk_sense_buffer(scp, DATA_PROTECT, WRITE_PROTECTED, 0x2);
		return check_condition_result;
	}
	return 0;
}

/* Returns number of bytes copied or -1 if error. */
static int do_device_access(struct scsi_cmnd *scmd, u32 sg_skip, u64 lba,
			    u32 num, bool do_write)
{
	int ret;
	u64 block, rest = 0;
	struct scsi_data_buffer *sdb = &scmd->sdb;
	enum dma_data_direction dir;

	if (do_write) {
		dir = DMA_TO_DEVICE;
		write_since_sync = true;
	} else {
		dir = DMA_FROM_DEVICE;
	}

	if (!sdb->length)
		return 0;
	if (scmd->sc_data_direction != dir)
		return -1;

	block = do_div(lba, sdebug_store_sectors);
	if (block + num > sdebug_store_sectors)
		rest = block + num - sdebug_store_sectors;

	ret = sg_copy_buffer(sdb->table.sgl, sdb->table.nents,
		   fake_storep + (block * sdebug_sector_size),
		   (num - rest) * sdebug_sector_size, sg_skip, do_write);
	if (ret != (num - rest) * sdebug_sector_size)
		return ret;

	if (rest) {
		ret += sg_copy_buffer(sdb->table.sgl, sdb->table.nents,
			    fake_storep, rest * sdebug_sector_size,
			    sg_skip + ((num - rest) * sdebug_sector_size),
			    do_write);
	}

	return ret;
}

/* If lba2fake_store(lba,num) compares equal to arr(num), then copy top half of
 * arr into lba2fake_store(lba,num) and return true. If comparison fails then
 * return false. */
static bool comp_write_worker(u64 lba, u32 num, const u8 *arr)
{
	bool res;
	u64 block, rest = 0;
	u32 store_blks = sdebug_store_sectors;
	u32 lb_size = sdebug_sector_size;

	block = do_div(lba, store_blks);
	if (block + num > store_blks)
		rest = block + num - store_blks;

	res = !memcmp(fake_storep + (block * lb_size), arr,
		      (num - rest) * lb_size);
	if (!res)
		return res;
	if (rest)
		res = memcmp(fake_storep, arr + ((num - rest) * lb_size),
			     rest * lb_size);
	if (!res)
		return res;
	arr += num * lb_size;
	memcpy(fake_storep + (block * lb_size), arr, (num - rest) * lb_size);
	if (rest)
		memcpy(fake_storep, arr + ((num - rest) * lb_size),
		       rest * lb_size);
	return res;
}

static __be16 dif_compute_csum(const void *buf, int len)
{
	__be16 csum;

	if (sdebug_guard)
		csum = (__force __be16)ip_compute_csum(buf, len);
	else
		csum = cpu_to_be16(crc_t10dif(buf, len));

	return csum;
}

static int dif_verify(struct t10_pi_tuple *sdt, const void *data,
		      sector_t sector, u32 ei_lba)
{
	__be16 csum = dif_compute_csum(data, sdebug_sector_size);

	if (sdt->guard_tag != csum) {
		pr_err("GUARD check failed on sector %lu rcvd 0x%04x, data 0x%04x\n",
			(unsigned long)sector,
			be16_to_cpu(sdt->guard_tag),
			be16_to_cpu(csum));
		return 0x01;
	}
	if (sdebug_dif == T10_PI_TYPE1_PROTECTION &&
	    be32_to_cpu(sdt->ref_tag) != (sector & 0xffffffff)) {
		pr_err("REF check failed on sector %lu\n",
			(unsigned long)sector);
		return 0x03;
	}
	if (sdebug_dif == T10_PI_TYPE2_PROTECTION &&
	    be32_to_cpu(sdt->ref_tag) != ei_lba) {
		pr_err("REF check failed on sector %lu\n",
			(unsigned long)sector);
		return 0x03;
	}
	return 0;
}

static void dif_copy_prot(struct scsi_cmnd *SCpnt, sector_t sector,
			  unsigned int sectors, bool read)
{
	size_t resid;
	void *paddr;
	const void *dif_store_end = dif_storep + sdebug_store_sectors;
	struct sg_mapping_iter miter;

	/* Bytes of protection data to copy into sgl */
	resid = sectors * sizeof(*dif_storep);

	sg_miter_start(&miter, scsi_prot_sglist(SCpnt),
			scsi_prot_sg_count(SCpnt), SG_MITER_ATOMIC |
			(read ? SG_MITER_TO_SG : SG_MITER_FROM_SG));

	while (sg_miter_next(&miter) && resid > 0) {
		size_t len = min(miter.length, resid);
		void *start = dif_store(sector);
		size_t rest = 0;

		if (dif_store_end < start + len)
			rest = start + len - dif_store_end;

		paddr = miter.addr;

		if (read)
			memcpy(paddr, start, len - rest);
		else
			memcpy(start, paddr, len - rest);

		if (rest) {
			if (read)
				memcpy(paddr + len - rest, dif_storep, rest);
			else
				memcpy(dif_storep, paddr + len - rest, rest);
		}

		sector += len / sizeof(*dif_storep);
		resid -= len;
	}
	sg_miter_stop(&miter);
}

static int prot_verify_read(struct scsi_cmnd *SCpnt, sector_t start_sec,
			    unsigned int sectors, u32 ei_lba)
{
	unsigned int i;
	struct t10_pi_tuple *sdt;
	sector_t sector;

	for (i = 0; i < sectors; i++, ei_lba++) {
		int ret;

		sector = start_sec + i;
		sdt = dif_store(sector);

		if (sdt->app_tag == cpu_to_be16(0xffff))
			continue;

		ret = dif_verify(sdt, lba2fake_store(sector), sector, ei_lba);
		if (ret) {
			dif_errors++;
			return ret;
		}
	}

	dif_copy_prot(SCpnt, start_sec, sectors, true);
	dix_reads++;

	return 0;
}

static int resp_read_dt0(struct scsi_cmnd *scp, struct sdebug_dev_info *devip)
{
	u8 *cmd = scp->cmnd;
	struct sdebug_queued_cmd *sqcp;
	u64 lba;
	u32 num;
	u32 ei_lba;
	unsigned long iflags;
	int ret;
	bool check_prot;

	switch (cmd[0]) {
	case READ_16:
		ei_lba = 0;
		lba = get_unaligned_be64(cmd + 2);
		num = get_unaligned_be32(cmd + 10);
		check_prot = true;
		break;
	case READ_10:
		ei_lba = 0;
		lba = get_unaligned_be32(cmd + 2);
		num = get_unaligned_be16(cmd + 7);
		check_prot = true;
		break;
	case READ_6:
		ei_lba = 0;
		lba = (u32)cmd[3] | (u32)cmd[2] << 8 |
		      (u32)(cmd[1] & 0x1f) << 16;
		num = (0 == cmd[4]) ? 256 : cmd[4];
		check_prot = true;
		break;
	case READ_12:
		ei_lba = 0;
		lba = get_unaligned_be32(cmd + 2);
		num = get_unaligned_be32(cmd + 6);
		check_prot = true;
		break;
	case XDWRITEREAD_10:
		ei_lba = 0;
		lba = get_unaligned_be32(cmd + 2);
		num = get_unaligned_be16(cmd + 7);
		check_prot = false;
		break;
	default:	/* assume READ(32) */
		lba = get_unaligned_be64(cmd + 12);
		ei_lba = get_unaligned_be32(cmd + 20);
		num = get_unaligned_be32(cmd + 28);
		check_prot = false;
		break;
	}
	if (unlikely(have_dif_prot && check_prot)) {
		if (sdebug_dif == T10_PI_TYPE2_PROTECTION &&
		    (cmd[1] & 0xe0)) {
			mk_sense_invalid_opcode(scp);
			return check_condition_result;
		}
		if ((sdebug_dif == T10_PI_TYPE1_PROTECTION ||
		     sdebug_dif == T10_PI_TYPE3_PROTECTION) &&
		    (cmd[1] & 0xe0) == 0)
			sdev_printk(KERN_ERR, scp->device, "Unprotected RD "
				    "to DIF device\n");
	}
	if (unlikely(sdebug_any_injecting_opt)) {
		sqcp = (struct sdebug_queued_cmd *)scp->host_scribble;

		if (sqcp) {
			if (sqcp->inj_short)
				num /= 2;
		}
	} else
		sqcp = NULL;

	ret = check_device_access_params(scp, lba, num, false);
	if (ret)
		return ret;
	if (unlikely((SDEBUG_OPT_MEDIUM_ERR & sdebug_opts) &&
		     (lba <= (sdebug_medium_error_start + sdebug_medium_error_count - 1)) &&
		     ((lba + num) > sdebug_medium_error_start))) {
		/* claim unrecoverable read error */
		mk_sense_buffer(scp, MEDIUM_ERROR, UNRECOVERED_READ_ERR, 0);
		/* set info field and valid bit for fixed descriptor */
		if (0x70 == (scp->sense_buffer[0] & 0x7f)) {
			scp->sense_buffer[0] |= 0x80;	/* Valid bit */
			ret = (lba < OPT_MEDIUM_ERR_ADDR)
			      ? OPT_MEDIUM_ERR_ADDR : (int)lba;
			put_unaligned_be32(ret, scp->sense_buffer + 3);
		}
		scsi_set_resid(scp, scsi_bufflen(scp));
		return check_condition_result;
	}

	read_lock_irqsave(&atomic_rw, iflags);

	/* DIX + T10 DIF */
	if (unlikely(sdebug_dix && scsi_prot_sg_count(scp))) {
		int prot_ret = prot_verify_read(scp, lba, num, ei_lba);

		if (prot_ret) {
			read_unlock_irqrestore(&atomic_rw, iflags);
			mk_sense_buffer(scp, ABORTED_COMMAND, 0x10, prot_ret);
			return illegal_condition_result;
		}
	}

	ret = do_device_access(scp, 0, lba, num, false);
	read_unlock_irqrestore(&atomic_rw, iflags);
	if (unlikely(ret == -1))
		return DID_ERROR << 16;

	scsi_set_resid(scp, scsi_bufflen(scp) - ret);

	if (unlikely(sqcp)) {
		if (sqcp->inj_recovered) {
			mk_sense_buffer(scp, RECOVERED_ERROR,
					THRESHOLD_EXCEEDED, 0);
			return check_condition_result;
		} else if (sqcp->inj_transport) {
			mk_sense_buffer(scp, ABORTED_COMMAND,
					TRANSPORT_PROBLEM, ACK_NAK_TO);
			return check_condition_result;
		} else if (sqcp->inj_dif) {
			/* Logical block guard check failed */
			mk_sense_buffer(scp, ABORTED_COMMAND, 0x10, 1);
			return illegal_condition_result;
		} else if (sqcp->inj_dix) {
			mk_sense_buffer(scp, ILLEGAL_REQUEST, 0x10, 1);
			return illegal_condition_result;
		}
	}
	return 0;
}

static void dump_sector(unsigned char *buf, int len)
{
	int i, j, n;

	pr_err(">>> Sector Dump <<<\n");
	for (i = 0 ; i < len ; i += 16) {
		char b[128];

		for (j = 0, n = 0; j < 16; j++) {
			unsigned char c = buf[i+j];

			if (c >= 0x20 && c < 0x7e)
				n += scnprintf(b + n, sizeof(b) - n,
					       " %c ", buf[i+j]);
			else
				n += scnprintf(b + n, sizeof(b) - n,
					       "%02x ", buf[i+j]);
		}
		pr_err("%04d: %s\n", i, b);
	}
}

static int prot_verify_write(struct scsi_cmnd *SCpnt, sector_t start_sec,
			     unsigned int sectors, u32 ei_lba)
{
	int ret;
	struct t10_pi_tuple *sdt;
	void *daddr;
	sector_t sector = start_sec;
	int ppage_offset;
	int dpage_offset;
	struct sg_mapping_iter diter;
	struct sg_mapping_iter piter;

	BUG_ON(scsi_sg_count(SCpnt) == 0);
	BUG_ON(scsi_prot_sg_count(SCpnt) == 0);

	sg_miter_start(&piter, scsi_prot_sglist(SCpnt),
			scsi_prot_sg_count(SCpnt),
			SG_MITER_ATOMIC | SG_MITER_FROM_SG);
	sg_miter_start(&diter, scsi_sglist(SCpnt), scsi_sg_count(SCpnt),
			SG_MITER_ATOMIC | SG_MITER_FROM_SG);

	/* For each protection page */
	while (sg_miter_next(&piter)) {
		dpage_offset = 0;
		if (WARN_ON(!sg_miter_next(&diter))) {
			ret = 0x01;
			goto out;
		}

		for (ppage_offset = 0; ppage_offset < piter.length;
		     ppage_offset += sizeof(struct t10_pi_tuple)) {
			/* If we're at the end of the current
			 * data page advance to the next one
			 */
			if (dpage_offset >= diter.length) {
				if (WARN_ON(!sg_miter_next(&diter))) {
					ret = 0x01;
					goto out;
				}
				dpage_offset = 0;
			}

			sdt = piter.addr + ppage_offset;
			daddr = diter.addr + dpage_offset;

			ret = dif_verify(sdt, daddr, sector, ei_lba);
			if (ret) {
				dump_sector(daddr, sdebug_sector_size);
				goto out;
			}

			sector++;
			ei_lba++;
			dpage_offset += sdebug_sector_size;
		}
		diter.consumed = dpage_offset;
		sg_miter_stop(&diter);
	}
	sg_miter_stop(&piter);

	dif_copy_prot(SCpnt, start_sec, sectors, false);
	dix_writes++;

	return 0;

out:
	dif_errors++;
	sg_miter_stop(&diter);
	sg_miter_stop(&piter);
	return ret;
}

static unsigned long lba_to_map_index(sector_t lba)
{
	if (sdebug_unmap_alignment)
		lba += sdebug_unmap_granularity - sdebug_unmap_alignment;
	sector_div(lba, sdebug_unmap_granularity);
	return lba;
}

static sector_t map_index_to_lba(unsigned long index)
{
	sector_t lba = index * sdebug_unmap_granularity;

	if (sdebug_unmap_alignment)
		lba -= sdebug_unmap_granularity - sdebug_unmap_alignment;
	return lba;
}

static unsigned int map_state(sector_t lba, unsigned int *num)
{
	sector_t end;
	unsigned int mapped;
	unsigned long index;
	unsigned long next;

	index = lba_to_map_index(lba);
	mapped = test_bit(index, map_storep);

	if (mapped)
		next = find_next_zero_bit(map_storep, map_size, index);
	else
		next = find_next_bit(map_storep, map_size, index);

	end = min_t(sector_t, sdebug_store_sectors,  map_index_to_lba(next));
	*num = end - lba;
	return mapped;
}

static void map_region(sector_t lba, unsigned int len)
{
	sector_t end = lba + len;

	while (lba < end) {
		unsigned long index = lba_to_map_index(lba);

		if (index < map_size)
			set_bit(index, map_storep);

		lba = map_index_to_lba(index + 1);
	}
}

static void unmap_region(sector_t lba, unsigned int len)
{
	sector_t end = lba + len;

	while (lba < end) {
		unsigned long index = lba_to_map_index(lba);

		if (lba == map_index_to_lba(index) &&
		    lba + sdebug_unmap_granularity <= end &&
		    index < map_size) {
			clear_bit(index, map_storep);
			if (sdebug_lbprz) {  /* for LBPRZ=2 return 0xff_s */
				memset(fake_storep +
				       lba * sdebug_sector_size,
				       (sdebug_lbprz & 1) ? 0 : 0xff,
				       sdebug_sector_size *
				       sdebug_unmap_granularity);
			}
			if (dif_storep) {
				memset(dif_storep + lba, 0xff,
				       sizeof(*dif_storep) *
				       sdebug_unmap_granularity);
			}
		}
		lba = map_index_to_lba(index + 1);
	}
}

static int resp_write_dt0(struct scsi_cmnd *scp, struct sdebug_dev_info *devip)
{
	u8 *cmd = scp->cmnd;
	u64 lba;
	u32 num;
	u32 ei_lba;
	unsigned long iflags;
	int ret;
	bool check_prot;

	switch (cmd[0]) {
	case WRITE_16:
		ei_lba = 0;
		lba = get_unaligned_be64(cmd + 2);
		num = get_unaligned_be32(cmd + 10);
		check_prot = true;
		break;
	case WRITE_10:
		ei_lba = 0;
		lba = get_unaligned_be32(cmd + 2);
		num = get_unaligned_be16(cmd + 7);
		check_prot = true;
		break;
	case WRITE_6:
		ei_lba = 0;
		lba = (u32)cmd[3] | (u32)cmd[2] << 8 |
		      (u32)(cmd[1] & 0x1f) << 16;
		num = (0 == cmd[4]) ? 256 : cmd[4];
		check_prot = true;
		break;
	case WRITE_12:
		ei_lba = 0;
		lba = get_unaligned_be32(cmd + 2);
		num = get_unaligned_be32(cmd + 6);
		check_prot = true;
		break;
	case 0x53:	/* XDWRITEREAD(10) */
		ei_lba = 0;
		lba = get_unaligned_be32(cmd + 2);
		num = get_unaligned_be16(cmd + 7);
		check_prot = false;
		break;
	default:	/* assume WRITE(32) */
		lba = get_unaligned_be64(cmd + 12);
		ei_lba = get_unaligned_be32(cmd + 20);
		num = get_unaligned_be32(cmd + 28);
		check_prot = false;
		break;
	}
	if (unlikely(have_dif_prot && check_prot)) {
		if (sdebug_dif == T10_PI_TYPE2_PROTECTION &&
		    (cmd[1] & 0xe0)) {
			mk_sense_invalid_opcode(scp);
			return check_condition_result;
		}
		if ((sdebug_dif == T10_PI_TYPE1_PROTECTION ||
		     sdebug_dif == T10_PI_TYPE3_PROTECTION) &&
		    (cmd[1] & 0xe0) == 0)
			sdev_printk(KERN_ERR, scp->device, "Unprotected WR "
				    "to DIF device\n");
	}
	ret = check_device_access_params(scp, lba, num, true);
	if (ret)
		return ret;
	write_lock_irqsave(&atomic_rw, iflags);

	/* DIX + T10 DIF */
	if (unlikely(sdebug_dix && scsi_prot_sg_count(scp))) {
		int prot_ret = prot_verify_write(scp, lba, num, ei_lba);

		if (prot_ret) {
			write_unlock_irqrestore(&atomic_rw, iflags);
			mk_sense_buffer(scp, ILLEGAL_REQUEST, 0x10, prot_ret);
			return illegal_condition_result;
		}
	}

	ret = do_device_access(scp, 0, lba, num, true);
	if (unlikely(scsi_debug_lbp()))
		map_region(lba, num);
	write_unlock_irqrestore(&atomic_rw, iflags);
	if (unlikely(-1 == ret))
		return DID_ERROR << 16;
	else if (unlikely(sdebug_verbose &&
			  (ret < (num * sdebug_sector_size))))
		sdev_printk(KERN_INFO, scp->device,
			    "%s: write: cdb indicated=%u, IO sent=%d bytes\n",
			    my_name, num * sdebug_sector_size, ret);

	if (unlikely(sdebug_any_injecting_opt)) {
		struct sdebug_queued_cmd *sqcp =
				(struct sdebug_queued_cmd *)scp->host_scribble;

		if (sqcp) {
			if (sqcp->inj_recovered) {
				mk_sense_buffer(scp, RECOVERED_ERROR,
						THRESHOLD_EXCEEDED, 0);
				return check_condition_result;
			} else if (sqcp->inj_dif) {
				/* Logical block guard check failed */
				mk_sense_buffer(scp, ABORTED_COMMAND, 0x10, 1);
				return illegal_condition_result;
			} else if (sqcp->inj_dix) {
				mk_sense_buffer(scp, ILLEGAL_REQUEST, 0x10, 1);
				return illegal_condition_result;
			}
		}
	}
	return 0;
}

/*
 * T10 has only specified WRITE SCATTERED(16) and WRITE SCATTERED(32).
 * No READ GATHERED yet (requires bidi or long cdb holding gather list).
 */
static int resp_write_scat(struct scsi_cmnd *scp,
			   struct sdebug_dev_info *devip)
{
	u8 *cmd = scp->cmnd;
	u8 *lrdp = NULL;
	u8 *up;
	u8 wrprotect;
	u16 lbdof, num_lrd, k;
	u32 num, num_by, bt_len, lbdof_blen, sg_off, cum_lb;
	u32 lb_size = sdebug_sector_size;
	u32 ei_lba;
	u64 lba;
	unsigned long iflags;
	int ret, res;
	bool is_16;
	static const u32 lrd_size = 32; /* + parameter list header size */

	if (cmd[0] == VARIABLE_LENGTH_CMD) {
		is_16 = false;
		wrprotect = (cmd[10] >> 5) & 0x7;
		lbdof = get_unaligned_be16(cmd + 12);
		num_lrd = get_unaligned_be16(cmd + 16);
		bt_len = get_unaligned_be32(cmd + 28);
	} else {        /* that leaves WRITE SCATTERED(16) */
		is_16 = true;
		wrprotect = (cmd[2] >> 5) & 0x7;
		lbdof = get_unaligned_be16(cmd + 4);
		num_lrd = get_unaligned_be16(cmd + 8);
		bt_len = get_unaligned_be32(cmd + 10);
		if (unlikely(have_dif_prot)) {
			if (sdebug_dif == T10_PI_TYPE2_PROTECTION &&
			    wrprotect) {
				mk_sense_invalid_opcode(scp);
				return illegal_condition_result;
			}
			if ((sdebug_dif == T10_PI_TYPE1_PROTECTION ||
			     sdebug_dif == T10_PI_TYPE3_PROTECTION) &&
			     wrprotect == 0)
				sdev_printk(KERN_ERR, scp->device,
					    "Unprotected WR to DIF device\n");
		}
	}
	if ((num_lrd == 0) || (bt_len == 0))
		return 0;       /* T10 says these do-nothings are not errors */
	if (lbdof == 0) {
		if (sdebug_verbose)
			sdev_printk(KERN_INFO, scp->device,
				"%s: %s: LB Data Offset field bad\n",
				my_name, __func__);
		mk_sense_buffer(scp, ILLEGAL_REQUEST, INVALID_FIELD_IN_CDB, 0);
		return illegal_condition_result;
	}
	lbdof_blen = lbdof * lb_size;
	if ((lrd_size + (num_lrd * lrd_size)) > lbdof_blen) {
		if (sdebug_verbose)
			sdev_printk(KERN_INFO, scp->device,
				"%s: %s: LBA range descriptors don't fit\n",
				my_name, __func__);
		mk_sense_buffer(scp, ILLEGAL_REQUEST, INVALID_FIELD_IN_CDB, 0);
		return illegal_condition_result;
	}
	lrdp = kzalloc(lbdof_blen, GFP_ATOMIC);
	if (lrdp == NULL)
		return SCSI_MLQUEUE_HOST_BUSY;
	if (sdebug_verbose)
		sdev_printk(KERN_INFO, scp->device,
			"%s: %s: Fetch header+scatter_list, lbdof_blen=%u\n",
			my_name, __func__, lbdof_blen);
	res = fetch_to_dev_buffer(scp, lrdp, lbdof_blen);
	if (res == -1) {
		ret = DID_ERROR << 16;
		goto err_out;
	}

	write_lock_irqsave(&atomic_rw, iflags);
	sg_off = lbdof_blen;
	/* Spec says Buffer xfer Length field in number of LBs in dout */
	cum_lb = 0;
	for (k = 0, up = lrdp + lrd_size; k < num_lrd; ++k, up += lrd_size) {
		lba = get_unaligned_be64(up + 0);
		num = get_unaligned_be32(up + 8);
		if (sdebug_verbose)
			sdev_printk(KERN_INFO, scp->device,
				"%s: %s: k=%d  LBA=0x%llx num=%u  sg_off=%u\n",
				my_name, __func__, k, lba, num, sg_off);
		if (num == 0)
			continue;
		ret = check_device_access_params(scp, lba, num, true);
		if (ret)
			goto err_out_unlock;
		num_by = num * lb_size;
		ei_lba = is_16 ? 0 : get_unaligned_be32(up + 12);

		if ((cum_lb + num) > bt_len) {
			if (sdebug_verbose)
				sdev_printk(KERN_INFO, scp->device,
				    "%s: %s: sum of blocks > data provided\n",
				    my_name, __func__);
			mk_sense_buffer(scp, ILLEGAL_REQUEST, WRITE_ERROR_ASC,
					0);
			ret = illegal_condition_result;
			goto err_out_unlock;
		}

		/* DIX + T10 DIF */
		if (unlikely(sdebug_dix && scsi_prot_sg_count(scp))) {
			int prot_ret = prot_verify_write(scp, lba, num,
							 ei_lba);

			if (prot_ret) {
				mk_sense_buffer(scp, ILLEGAL_REQUEST, 0x10,
						prot_ret);
				ret = illegal_condition_result;
				goto err_out_unlock;
			}
		}

		ret = do_device_access(scp, sg_off, lba, num, true);
		if (unlikely(scsi_debug_lbp()))
			map_region(lba, num);
		if (unlikely(-1 == ret)) {
			ret = DID_ERROR << 16;
			goto err_out_unlock;
		} else if (unlikely(sdebug_verbose && (ret < num_by)))
			sdev_printk(KERN_INFO, scp->device,
			    "%s: write: cdb indicated=%u, IO sent=%d bytes\n",
			    my_name, num_by, ret);

		if (unlikely(sdebug_any_injecting_opt)) {
			struct sdebug_queued_cmd *sqcp =
				(struct sdebug_queued_cmd *)scp->host_scribble;

			if (sqcp) {
				if (sqcp->inj_recovered) {
					mk_sense_buffer(scp, RECOVERED_ERROR,
							THRESHOLD_EXCEEDED, 0);
					ret = illegal_condition_result;
					goto err_out_unlock;
				} else if (sqcp->inj_dif) {
					/* Logical block guard check failed */
					mk_sense_buffer(scp, ABORTED_COMMAND,
							0x10, 1);
					ret = illegal_condition_result;
					goto err_out_unlock;
				} else if (sqcp->inj_dix) {
					mk_sense_buffer(scp, ILLEGAL_REQUEST,
							0x10, 1);
					ret = illegal_condition_result;
					goto err_out_unlock;
				}
			}
		}
		sg_off += num_by;
		cum_lb += num;
	}
	ret = 0;
err_out_unlock:
	write_unlock_irqrestore(&atomic_rw, iflags);
err_out:
	kfree(lrdp);
	return ret;
}

static int resp_write_same(struct scsi_cmnd *scp, u64 lba, u32 num,
			   u32 ei_lba, bool unmap, bool ndob)
{
	int ret;
	unsigned long iflags;
	unsigned long long i;
	u32 lb_size = sdebug_sector_size;
	u64 block, lbaa;
	u8 *fs1p;

	ret = check_device_access_params(scp, lba, num, true);
	if (ret)
		return ret;

	write_lock_irqsave(&atomic_rw, iflags);

	if (unmap && scsi_debug_lbp()) {
		unmap_region(lba, num);
		goto out;
	}
	lbaa = lba;
	block = do_div(lbaa, sdebug_store_sectors);
	/* if ndob then zero 1 logical block, else fetch 1 logical block */
	fs1p = fake_storep + (block * lb_size);
	if (ndob) {
		memset(fs1p, 0, lb_size);
		ret = 0;
	} else
		ret = fetch_to_dev_buffer(scp, fs1p, lb_size);

	if (-1 == ret) {
		write_unlock_irqrestore(&atomic_rw, iflags);
		return DID_ERROR << 16;
	} else if (sdebug_verbose && !ndob && (ret < lb_size))
		sdev_printk(KERN_INFO, scp->device,
			    "%s: %s: lb size=%u, IO sent=%d bytes\n",
			    my_name, "write same", lb_size, ret);

	/* Copy first sector to remaining blocks */
	for (i = 1 ; i < num ; i++) {
		lbaa = lba + i;
		block = do_div(lbaa, sdebug_store_sectors);
		memmove(fake_storep + (block * lb_size), fs1p, lb_size);
	}
	if (scsi_debug_lbp())
		map_region(lba, num);
out:
	write_unlock_irqrestore(&atomic_rw, iflags);

	return 0;
}

static int resp_write_same_10(struct scsi_cmnd *scp,
			      struct sdebug_dev_info *devip)
{
	u8 *cmd = scp->cmnd;
	u32 lba;
	u16 num;
	u32 ei_lba = 0;
	bool unmap = false;

	if (cmd[1] & 0x8) {
		if (sdebug_lbpws10 == 0) {
			mk_sense_invalid_fld(scp, SDEB_IN_CDB, 1, 3);
			return check_condition_result;
		} else
			unmap = true;
	}
	lba = get_unaligned_be32(cmd + 2);
	num = get_unaligned_be16(cmd + 7);
	if (num > sdebug_write_same_length) {
		mk_sense_invalid_fld(scp, SDEB_IN_CDB, 7, -1);
		return check_condition_result;
	}
	return resp_write_same(scp, lba, num, ei_lba, unmap, false);
}

static int resp_write_same_16(struct scsi_cmnd *scp,
			      struct sdebug_dev_info *devip)
{
	u8 *cmd = scp->cmnd;
	u64 lba;
	u32 num;
	u32 ei_lba = 0;
	bool unmap = false;
	bool ndob = false;

	if (cmd[1] & 0x8) {	/* UNMAP */
		if (sdebug_lbpws == 0) {
			mk_sense_invalid_fld(scp, SDEB_IN_CDB, 1, 3);
			return check_condition_result;
		} else
			unmap = true;
	}
	if (cmd[1] & 0x1)  /* NDOB (no data-out buffer, assumes zeroes) */
		ndob = true;
	lba = get_unaligned_be64(cmd + 2);
	num = get_unaligned_be32(cmd + 10);
	if (num > sdebug_write_same_length) {
		mk_sense_invalid_fld(scp, SDEB_IN_CDB, 10, -1);
		return check_condition_result;
	}
	return resp_write_same(scp, lba, num, ei_lba, unmap, ndob);
}

/* Note the mode field is in the same position as the (lower) service action
 * field. For the Report supported operation codes command, SPC-4 suggests
 * each mode of this command should be reported separately; for future. */
static int resp_write_buffer(struct scsi_cmnd *scp,
			     struct sdebug_dev_info *devip)
{
	u8 *cmd = scp->cmnd;
	struct scsi_device *sdp = scp->device;
	struct sdebug_dev_info *dp;
	u8 mode;

	mode = cmd[1] & 0x1f;
	switch (mode) {
	case 0x4:	/* download microcode (MC) and activate (ACT) */
		/* set UAs on this device only */
		set_bit(SDEBUG_UA_BUS_RESET, devip->uas_bm);
		set_bit(SDEBUG_UA_MICROCODE_CHANGED, devip->uas_bm);
		break;
	case 0x5:	/* download MC, save and ACT */
		set_bit(SDEBUG_UA_MICROCODE_CHANGED_WO_RESET, devip->uas_bm);
		break;
	case 0x6:	/* download MC with offsets and ACT */
		/* set UAs on most devices (LUs) in this target */
		list_for_each_entry(dp,
				    &devip->sdbg_host->dev_info_list,
				    dev_list)
			if (dp->target == sdp->id) {
				set_bit(SDEBUG_UA_BUS_RESET, dp->uas_bm);
				if (devip != dp)
					set_bit(SDEBUG_UA_MICROCODE_CHANGED,
						dp->uas_bm);
			}
		break;
	case 0x7:	/* download MC with offsets, save, and ACT */
		/* set UA on all devices (LUs) in this target */
		list_for_each_entry(dp,
				    &devip->sdbg_host->dev_info_list,
				    dev_list)
			if (dp->target == sdp->id)
				set_bit(SDEBUG_UA_MICROCODE_CHANGED_WO_RESET,
					dp->uas_bm);
		break;
	default:
		/* do nothing for this command for other mode values */
		break;
	}
	return 0;
}

static int resp_comp_write(struct scsi_cmnd *scp,
			   struct sdebug_dev_info *devip)
{
	u8 *cmd = scp->cmnd;
	u8 *arr;
	u8 *fake_storep_hold;
	u64 lba;
	u32 dnum;
	u32 lb_size = sdebug_sector_size;
	u8 num;
	unsigned long iflags;
	int ret;
	int retval = 0;

	lba = get_unaligned_be64(cmd + 2);
	num = cmd[13];		/* 1 to a maximum of 255 logical blocks */
	if (0 == num)
		return 0;	/* degenerate case, not an error */
	if (sdebug_dif == T10_PI_TYPE2_PROTECTION &&
	    (cmd[1] & 0xe0)) {
		mk_sense_invalid_opcode(scp);
		return check_condition_result;
	}
	if ((sdebug_dif == T10_PI_TYPE1_PROTECTION ||
	     sdebug_dif == T10_PI_TYPE3_PROTECTION) &&
	    (cmd[1] & 0xe0) == 0)
		sdev_printk(KERN_ERR, scp->device, "Unprotected WR "
			    "to DIF device\n");
	ret = check_device_access_params(scp, lba, num, false);
	if (ret)
		return ret;
	dnum = 2 * num;
	arr = kcalloc(lb_size, dnum, GFP_ATOMIC);
	if (NULL == arr) {
		mk_sense_buffer(scp, ILLEGAL_REQUEST, INSUFF_RES_ASC,
				INSUFF_RES_ASCQ);
		return check_condition_result;
	}

	write_lock_irqsave(&atomic_rw, iflags);

	/* trick do_device_access() to fetch both compare and write buffers
	 * from data-in into arr. Safe (atomic) since write_lock held. */
	fake_storep_hold = fake_storep;
	fake_storep = arr;
	ret = do_device_access(scp, 0, 0, dnum, true);
	fake_storep = fake_storep_hold;
	if (ret == -1) {
		retval = DID_ERROR << 16;
		goto cleanup;
	} else if (sdebug_verbose && (ret < (dnum * lb_size)))
		sdev_printk(KERN_INFO, scp->device, "%s: compare_write: cdb "
			    "indicated=%u, IO sent=%d bytes\n", my_name,
			    dnum * lb_size, ret);
	if (!comp_write_worker(lba, num, arr)) {
		mk_sense_buffer(scp, MISCOMPARE, MISCOMPARE_VERIFY_ASC, 0);
		retval = check_condition_result;
		goto cleanup;
	}
	if (scsi_debug_lbp())
		map_region(lba, num);
cleanup:
	write_unlock_irqrestore(&atomic_rw, iflags);
	kfree(arr);
	return retval;
}

struct unmap_block_desc {
	__be64	lba;
	__be32	blocks;
	__be32	__reserved;
};

static int resp_unmap(struct scsi_cmnd *scp, struct sdebug_dev_info *devip)
{
	unsigned char *buf;
	struct unmap_block_desc *desc;
	unsigned int i, payload_len, descriptors;
	int ret;
	unsigned long iflags;


	if (!scsi_debug_lbp())
		return 0;	/* fib and say its done */
	payload_len = get_unaligned_be16(scp->cmnd + 7);
	BUG_ON(scsi_bufflen(scp) != payload_len);

	descriptors = (payload_len - 8) / 16;
	if (descriptors > sdebug_unmap_max_desc) {
		mk_sense_invalid_fld(scp, SDEB_IN_CDB, 7, -1);
		return check_condition_result;
	}

	buf = kzalloc(scsi_bufflen(scp), GFP_ATOMIC);
	if (!buf) {
		mk_sense_buffer(scp, ILLEGAL_REQUEST, INSUFF_RES_ASC,
				INSUFF_RES_ASCQ);
		return check_condition_result;
	}

	scsi_sg_copy_to_buffer(scp, buf, scsi_bufflen(scp));

	BUG_ON(get_unaligned_be16(&buf[0]) != payload_len - 2);
	BUG_ON(get_unaligned_be16(&buf[2]) != descriptors * 16);

	desc = (void *)&buf[8];

	write_lock_irqsave(&atomic_rw, iflags);

	for (i = 0 ; i < descriptors ; i++) {
		unsigned long long lba = get_unaligned_be64(&desc[i].lba);
		unsigned int num = get_unaligned_be32(&desc[i].blocks);

		ret = check_device_access_params(scp, lba, num, true);
		if (ret)
			goto out;

		unmap_region(lba, num);
	}

	ret = 0;

out:
	write_unlock_irqrestore(&atomic_rw, iflags);
	kfree(buf);

	return ret;
}

#define SDEBUG_GET_LBA_STATUS_LEN 32

static int resp_get_lba_status(struct scsi_cmnd *scp,
			       struct sdebug_dev_info *devip)
{
	u8 *cmd = scp->cmnd;
	u64 lba;
	u32 alloc_len, mapped, num;
	u8 arr[SDEBUG_GET_LBA_STATUS_LEN];
	int ret;

	lba = get_unaligned_be64(cmd + 2);
	alloc_len = get_unaligned_be32(cmd + 10);

	if (alloc_len < 24)
		return 0;

	ret = check_device_access_params(scp, lba, 1, false);
	if (ret)
		return ret;

	if (scsi_debug_lbp())
		mapped = map_state(lba, &num);
	else {
		mapped = 1;
		/* following just in case virtual_gb changed */
		sdebug_capacity = get_sdebug_capacity();
		if (sdebug_capacity - lba <= 0xffffffff)
			num = sdebug_capacity - lba;
		else
			num = 0xffffffff;
	}

	memset(arr, 0, SDEBUG_GET_LBA_STATUS_LEN);
	put_unaligned_be32(20, arr);		/* Parameter Data Length */
	put_unaligned_be64(lba, arr + 8);	/* LBA */
	put_unaligned_be32(num, arr + 16);	/* Number of blocks */
	arr[20] = !mapped;		/* prov_stat=0: mapped; 1: dealloc */

	return fill_from_dev_buffer(scp, arr, SDEBUG_GET_LBA_STATUS_LEN);
}

static int resp_sync_cache(struct scsi_cmnd *scp,
			   struct sdebug_dev_info *devip)
{
	int res = 0;
	u64 lba;
	u32 num_blocks;
	u8 *cmd = scp->cmnd;

	if (cmd[0] == SYNCHRONIZE_CACHE) {	/* 10 byte cdb */
		lba = get_unaligned_be32(cmd + 2);
		num_blocks = get_unaligned_be16(cmd + 7);
	} else {				/* SYNCHRONIZE_CACHE(16) */
		lba = get_unaligned_be64(cmd + 2);
		num_blocks = get_unaligned_be32(cmd + 10);
	}
	if (lba + num_blocks > sdebug_capacity) {
		mk_sense_buffer(scp, ILLEGAL_REQUEST, LBA_OUT_OF_RANGE, 0);
		return check_condition_result;
	}
	if (!write_since_sync || cmd[1] & 0x2)
		res = SDEG_RES_IMMED_MASK;
	else		/* delay if write_since_sync and IMMED clear */
		write_since_sync = false;
	return res;
}

#define RL_BUCKET_ELEMS 8

/* Even though each pseudo target has a REPORT LUNS "well known logical unit"
 * (W-LUN), the normal Linux scanning logic does not associate it with a
 * device (e.g. /dev/sg7). The following magic will make that association:
 *   "cd /sys/class/scsi_host/host<n> ; echo '- - 49409' > scan"
 * where <n> is a host number. If there are multiple targets in a host then
 * the above will associate a W-LUN to each target. To only get a W-LUN
 * for target 2, then use "echo '- 2 49409' > scan" .
 */
static int resp_report_luns(struct scsi_cmnd *scp,
			    struct sdebug_dev_info *devip)
{
	unsigned char *cmd = scp->cmnd;
	unsigned int alloc_len;
	unsigned char select_report;
	u64 lun;
	struct scsi_lun *lun_p;
	u8 arr[RL_BUCKET_ELEMS * sizeof(struct scsi_lun)];
	unsigned int lun_cnt;	/* normal LUN count (max: 256) */
	unsigned int wlun_cnt;	/* report luns W-LUN count */
	unsigned int tlun_cnt;	/* total LUN count */
	unsigned int rlen;	/* response length (in bytes) */
	int k, j, n, res;
	unsigned int off_rsp = 0;
	const int sz_lun = sizeof(struct scsi_lun);

	clear_luns_changed_on_target(devip);

	select_report = cmd[2];
	alloc_len = get_unaligned_be32(cmd + 6);

	if (alloc_len < 4) {
		pr_err("alloc len too small %d\n", alloc_len);
		mk_sense_invalid_fld(scp, SDEB_IN_CDB, 6, -1);
		return check_condition_result;
	}

	switch (select_report) {
	case 0:		/* all LUNs apart from W-LUNs */
		lun_cnt = sdebug_max_luns;
		wlun_cnt = 0;
		break;
	case 1:		/* only W-LUNs */
		lun_cnt = 0;
		wlun_cnt = 1;
		break;
	case 2:		/* all LUNs */
		lun_cnt = sdebug_max_luns;
		wlun_cnt = 1;
		break;
	case 0x10:	/* only administrative LUs */
	case 0x11:	/* see SPC-5 */
	case 0x12:	/* only subsiduary LUs owned by referenced LU */
	default:
		pr_debug("select report invalid %d\n", select_report);
		mk_sense_invalid_fld(scp, SDEB_IN_CDB, 2, -1);
		return check_condition_result;
	}

	if (sdebug_no_lun_0 && (lun_cnt > 0))
		--lun_cnt;

	tlun_cnt = lun_cnt + wlun_cnt;
	rlen = tlun_cnt * sz_lun;	/* excluding 8 byte header */
	scsi_set_resid(scp, scsi_bufflen(scp));
	pr_debug("select_report %d luns = %d wluns = %d no_lun0 %d\n",
		 select_report, lun_cnt, wlun_cnt, sdebug_no_lun_0);

	/* loops rely on sizeof response header same as sizeof lun (both 8) */
	lun = sdebug_no_lun_0 ? 1 : 0;
	for (k = 0, j = 0, res = 0; true; ++k, j = 0) {
		memset(arr, 0, sizeof(arr));
		lun_p = (struct scsi_lun *)&arr[0];
		if (k == 0) {
			put_unaligned_be32(rlen, &arr[0]);
			++lun_p;
			j = 1;
		}
		for ( ; j < RL_BUCKET_ELEMS; ++j, ++lun_p) {
			if ((k * RL_BUCKET_ELEMS) + j > lun_cnt)
				break;
			int_to_scsilun(lun++, lun_p);
		}
		if (j < RL_BUCKET_ELEMS)
			break;
		n = j * sz_lun;
		res = p_fill_from_dev_buffer(scp, arr, n, off_rsp);
		if (res)
			return res;
		off_rsp += n;
	}
	if (wlun_cnt) {
		int_to_scsilun(SCSI_W_LUN_REPORT_LUNS, lun_p);
		++j;
	}
	if (j > 0)
		res = p_fill_from_dev_buffer(scp, arr, j * sz_lun, off_rsp);
	return res;
}

static struct sdebug_queue *get_queue(struct scsi_cmnd *cmnd)
{
	u16 hwq;
	u32 tag = blk_mq_unique_tag(cmnd->request);

	hwq = blk_mq_unique_tag_to_hwq(tag);

	pr_debug("tag=%#x, hwq=%d\n", tag, hwq);
	if (WARN_ON_ONCE(hwq >= submit_queues))
		hwq = 0;

	return sdebug_q_arr + hwq;
}

static u32 get_tag(struct scsi_cmnd *cmnd)
{
	return blk_mq_unique_tag(cmnd->request);
}

/* Queued (deferred) command completions converge here. */
static void sdebug_q_cmd_complete(struct sdebug_defer *sd_dp)
{
	bool aborted = sd_dp->aborted;
	int qc_idx;
	int retiring = 0;
	unsigned long iflags;
	struct sdebug_queue *sqp;
	struct sdebug_queued_cmd *sqcp;
	struct scsi_cmnd *scp;
	struct sdebug_dev_info *devip;

	sd_dp->defer_t = SDEB_DEFER_NONE;
	if (unlikely(aborted))
		sd_dp->aborted = false;
	qc_idx = sd_dp->qc_idx;
	sqp = sdebug_q_arr + sd_dp->sqa_idx;
	if (sdebug_statistics) {
		atomic_inc(&sdebug_completions);
		if (raw_smp_processor_id() != sd_dp->issuing_cpu)
			atomic_inc(&sdebug_miss_cpus);
	}
	if (unlikely((qc_idx < 0) || (qc_idx >= SDEBUG_CANQUEUE))) {
		pr_err("wild qc_idx=%d\n", qc_idx);
		return;
	}
	spin_lock_irqsave(&sqp->qc_lock, iflags);
	sqcp = &sqp->qc_arr[qc_idx];
	scp = sqcp->a_cmnd;
	if (unlikely(scp == NULL)) {
		spin_unlock_irqrestore(&sqp->qc_lock, iflags);
		pr_err("scp is NULL, sqa_idx=%d, qc_idx=%d, hc_idx=%d\n",
		       sd_dp->sqa_idx, qc_idx, sd_dp->hc_idx);
		return;
	}
	devip = (struct sdebug_dev_info *)scp->device->hostdata;
	if (likely(devip))
		atomic_dec(&devip->num_in_q);
	else
		pr_err("devip=NULL\n");
	if (unlikely(atomic_read(&retired_max_queue) > 0))
		retiring = 1;

	sqcp->a_cmnd = NULL;
	if (unlikely(!test_and_clear_bit(qc_idx, sqp->in_use_bm))) {
		spin_unlock_irqrestore(&sqp->qc_lock, iflags);
		pr_err("Unexpected completion\n");
		return;
	}

	if (unlikely(retiring)) {	/* user has reduced max_queue */
		int k, retval;

		retval = atomic_read(&retired_max_queue);
		if (qc_idx >= retval) {
			spin_unlock_irqrestore(&sqp->qc_lock, iflags);
			pr_err("index %d too large\n", retval);
			return;
		}
		k = find_last_bit(sqp->in_use_bm, retval);
		if ((k < sdebug_max_queue) || (k == retval))
			atomic_set(&retired_max_queue, 0);
		else
			atomic_set(&retired_max_queue, k + 1);
	}
	spin_unlock_irqrestore(&sqp->qc_lock, iflags);
	if (unlikely(aborted)) {
		if (sdebug_verbose)
			pr_info("bypassing scsi_done() due to aborted cmd\n");
		return;
	}
	scp->scsi_done(scp); /* callback to mid level */
}

/* When high resolution timer goes off this function is called. */
static enum hrtimer_restart sdebug_q_cmd_hrt_complete(struct hrtimer *timer)
{
	struct sdebug_defer *sd_dp = container_of(timer, struct sdebug_defer,
						  hrt);
	sdebug_q_cmd_complete(sd_dp);
	return HRTIMER_NORESTART;
}

/* When work queue schedules work, it calls this function. */
static void sdebug_q_cmd_wq_complete(struct work_struct *work)
{
	struct sdebug_defer *sd_dp = container_of(work, struct sdebug_defer,
						  ew.work);
	sdebug_q_cmd_complete(sd_dp);
}

static bool got_shared_uuid;
static uuid_t shared_uuid;

static struct sdebug_dev_info *sdebug_device_create(
			struct sdebug_host_info *sdbg_host, gfp_t flags)
{
	struct sdebug_dev_info *devip;

	devip = kzalloc(sizeof(*devip), flags);
	if (devip) {
		if (sdebug_uuid_ctl == 1)
			uuid_gen(&devip->lu_name);
		else if (sdebug_uuid_ctl == 2) {
			if (got_shared_uuid)
				devip->lu_name = shared_uuid;
			else {
				uuid_gen(&shared_uuid);
				got_shared_uuid = true;
				devip->lu_name = shared_uuid;
			}
		}
		devip->sdbg_host = sdbg_host;
		list_add_tail(&devip->dev_list, &sdbg_host->dev_info_list);
	}
	return devip;
}

static struct sdebug_dev_info *find_build_dev_info(struct scsi_device *sdev)
{
	struct sdebug_host_info *sdbg_host;
	struct sdebug_dev_info *open_devip = NULL;
	struct sdebug_dev_info *devip;

	sdbg_host = *(struct sdebug_host_info **)shost_priv(sdev->host);
	if (!sdbg_host) {
		pr_err("Host info NULL\n");
		return NULL;
	}
	list_for_each_entry(devip, &sdbg_host->dev_info_list, dev_list) {
		if ((devip->used) && (devip->channel == sdev->channel) &&
		    (devip->target == sdev->id) &&
		    (devip->lun == sdev->lun))
			return devip;
		else {
			if ((!devip->used) && (!open_devip))
				open_devip = devip;
		}
	}
	if (!open_devip) { /* try and make a new one */
		open_devip = sdebug_device_create(sdbg_host, GFP_ATOMIC);
		if (!open_devip) {
			pr_err("out of memory at line %d\n", __LINE__);
			return NULL;
		}
	}

	open_devip->channel = sdev->channel;
	open_devip->target = sdev->id;
	open_devip->lun = sdev->lun;
	open_devip->sdbg_host = sdbg_host;
	atomic_set(&open_devip->num_in_q, 0);
	set_bit(SDEBUG_UA_POR, open_devip->uas_bm);
	open_devip->used = true;
	return open_devip;
}

static int scsi_debug_slave_alloc(struct scsi_device *sdp)
{
	if (sdebug_verbose)
		pr_info("slave_alloc <%u %u %u %llu>\n",
		       sdp->host->host_no, sdp->channel, sdp->id, sdp->lun);
	return 0;
}

static int scsi_debug_slave_configure(struct scsi_device *sdp)
{
	struct sdebug_dev_info *devip =
			(struct sdebug_dev_info *)sdp->hostdata;

	if (sdebug_verbose)
		pr_info("slave_configure <%u %u %u %llu>\n",
		       sdp->host->host_no, sdp->channel, sdp->id, sdp->lun);
	if (sdp->host->max_cmd_len != SDEBUG_MAX_CMD_LEN)
		sdp->host->max_cmd_len = SDEBUG_MAX_CMD_LEN;
	if (devip == NULL) {
		devip = find_build_dev_info(sdp);
		if (devip == NULL)
			return 1;  /* no resources, will be marked offline */
	}
	sdp->hostdata = devip;
	if (sdebug_no_uld)
		sdp->no_uld_attach = 1;
	config_cdb_len(sdp);
	return 0;
}

static void scsi_debug_slave_destroy(struct scsi_device *sdp)
{
	struct sdebug_dev_info *devip =
		(struct sdebug_dev_info *)sdp->hostdata;

	if (sdebug_verbose)
		pr_info("slave_destroy <%u %u %u %llu>\n",
		       sdp->host->host_no, sdp->channel, sdp->id, sdp->lun);
	if (devip) {
		/* make this slot available for re-use */
		devip->used = false;
		sdp->hostdata = NULL;
	}
}

static void stop_qc_helper(struct sdebug_defer *sd_dp,
			   enum sdeb_defer_type defer_t)
{
	if (!sd_dp)
		return;
	if (defer_t == SDEB_DEFER_HRT)
		hrtimer_cancel(&sd_dp->hrt);
	else if (defer_t == SDEB_DEFER_WQ)
		cancel_work_sync(&sd_dp->ew.work);
}

/* If @cmnd found deletes its timer or work queue and returns true; else
   returns false */
static bool stop_queued_cmnd(struct scsi_cmnd *cmnd)
{
	unsigned long iflags;
	int j, k, qmax, r_qmax;
	enum sdeb_defer_type l_defer_t;
	struct sdebug_queue *sqp;
	struct sdebug_queued_cmd *sqcp;
	struct sdebug_dev_info *devip;
	struct sdebug_defer *sd_dp;

	for (j = 0, sqp = sdebug_q_arr; j < submit_queues; ++j, ++sqp) {
		spin_lock_irqsave(&sqp->qc_lock, iflags);
		qmax = sdebug_max_queue;
		r_qmax = atomic_read(&retired_max_queue);
		if (r_qmax > qmax)
			qmax = r_qmax;
		for (k = 0; k < qmax; ++k) {
			if (test_bit(k, sqp->in_use_bm)) {
				sqcp = &sqp->qc_arr[k];
				if (cmnd != sqcp->a_cmnd)
					continue;
				/* found */
				devip = (struct sdebug_dev_info *)
						cmnd->device->hostdata;
				if (devip)
					atomic_dec(&devip->num_in_q);
				sqcp->a_cmnd = NULL;
				sd_dp = sqcp->sd_dp;
				if (sd_dp) {
					l_defer_t = sd_dp->defer_t;
					sd_dp->defer_t = SDEB_DEFER_NONE;
				} else
					l_defer_t = SDEB_DEFER_NONE;
				spin_unlock_irqrestore(&sqp->qc_lock, iflags);
				stop_qc_helper(sd_dp, l_defer_t);
				clear_bit(k, sqp->in_use_bm);
				return true;
			}
		}
		spin_unlock_irqrestore(&sqp->qc_lock, iflags);
	}
	return false;
}

/* Deletes (stops) timers or work queues of all queued commands */
static void stop_all_queued(void)
{
	unsigned long iflags;
	int j, k;
	enum sdeb_defer_type l_defer_t;
	struct sdebug_queue *sqp;
	struct sdebug_queued_cmd *sqcp;
	struct sdebug_dev_info *devip;
	struct sdebug_defer *sd_dp;

	for (j = 0, sqp = sdebug_q_arr; j < submit_queues; ++j, ++sqp) {
		spin_lock_irqsave(&sqp->qc_lock, iflags);
		for (k = 0; k < SDEBUG_CANQUEUE; ++k) {
			if (test_bit(k, sqp->in_use_bm)) {
				sqcp = &sqp->qc_arr[k];
				if (sqcp->a_cmnd == NULL)
					continue;
				devip = (struct sdebug_dev_info *)
					sqcp->a_cmnd->device->hostdata;
				if (devip)
					atomic_dec(&devip->num_in_q);
				sqcp->a_cmnd = NULL;
				sd_dp = sqcp->sd_dp;
				if (sd_dp) {
					l_defer_t = sd_dp->defer_t;
					sd_dp->defer_t = SDEB_DEFER_NONE;
				} else
					l_defer_t = SDEB_DEFER_NONE;
				spin_unlock_irqrestore(&sqp->qc_lock, iflags);
				stop_qc_helper(sd_dp, l_defer_t);
				clear_bit(k, sqp->in_use_bm);
				spin_lock_irqsave(&sqp->qc_lock, iflags);
			}
		}
		spin_unlock_irqrestore(&sqp->qc_lock, iflags);
	}
}

/* Free queued command memory on heap */
static void free_all_queued(void)
{
	int j, k;
	struct sdebug_queue *sqp;
	struct sdebug_queued_cmd *sqcp;

	for (j = 0, sqp = sdebug_q_arr; j < submit_queues; ++j, ++sqp) {
		for (k = 0; k < SDEBUG_CANQUEUE; ++k) {
			sqcp = &sqp->qc_arr[k];
			kfree(sqcp->sd_dp);
			sqcp->sd_dp = NULL;
		}
	}
}

static int scsi_debug_abort(struct scsi_cmnd *SCpnt)
{
	bool ok;

	++num_aborts;
	if (SCpnt) {
		ok = stop_queued_cmnd(SCpnt);
		if (SCpnt->device && (SDEBUG_OPT_ALL_NOISE & sdebug_opts))
			sdev_printk(KERN_INFO, SCpnt->device,
				    "%s: command%s found\n", __func__,
				    ok ? "" : " not");
	}
	return SUCCESS;
}

static int scsi_debug_device_reset(struct scsi_cmnd *SCpnt)
{
	++num_dev_resets;
	if (SCpnt && SCpnt->device) {
		struct scsi_device *sdp = SCpnt->device;
		struct sdebug_dev_info *devip =
				(struct sdebug_dev_info *)sdp->hostdata;

		if (SDEBUG_OPT_ALL_NOISE & sdebug_opts)
			sdev_printk(KERN_INFO, sdp, "%s\n", __func__);
		if (devip)
			set_bit(SDEBUG_UA_POR, devip->uas_bm);
	}
	return SUCCESS;
}

static int scsi_debug_target_reset(struct scsi_cmnd *SCpnt)
{
	struct sdebug_host_info *sdbg_host;
	struct sdebug_dev_info *devip;
	struct scsi_device *sdp;
	struct Scsi_Host *hp;
	int k = 0;

	++num_target_resets;
	if (!SCpnt)
		goto lie;
	sdp = SCpnt->device;
	if (!sdp)
		goto lie;
	if (SDEBUG_OPT_ALL_NOISE & sdebug_opts)
		sdev_printk(KERN_INFO, sdp, "%s\n", __func__);
	hp = sdp->host;
	if (!hp)
		goto lie;
	sdbg_host = *(struct sdebug_host_info **)shost_priv(hp);
	if (sdbg_host) {
		list_for_each_entry(devip,
				    &sdbg_host->dev_info_list,
				    dev_list)
			if (devip->target == sdp->id) {
				set_bit(SDEBUG_UA_BUS_RESET, devip->uas_bm);
				++k;
			}
	}
	if (SDEBUG_OPT_RESET_NOISE & sdebug_opts)
		sdev_printk(KERN_INFO, sdp,
			    "%s: %d device(s) found in target\n", __func__, k);
lie:
	return SUCCESS;
}

static int scsi_debug_bus_reset(struct scsi_cmnd *SCpnt)
{
	struct sdebug_host_info *sdbg_host;
	struct sdebug_dev_info *devip;
	struct scsi_device *sdp;
	struct Scsi_Host *hp;
	int k = 0;

	++num_bus_resets;
	if (!(SCpnt && SCpnt->device))
		goto lie;
	sdp = SCpnt->device;
	if (SDEBUG_OPT_ALL_NOISE & sdebug_opts)
		sdev_printk(KERN_INFO, sdp, "%s\n", __func__);
	hp = sdp->host;
	if (hp) {
		sdbg_host = *(struct sdebug_host_info **)shost_priv(hp);
		if (sdbg_host) {
			list_for_each_entry(devip,
					    &sdbg_host->dev_info_list,
					    dev_list) {
				set_bit(SDEBUG_UA_BUS_RESET, devip->uas_bm);
				++k;
			}
		}
	}
	if (SDEBUG_OPT_RESET_NOISE & sdebug_opts)
		sdev_printk(KERN_INFO, sdp,
			    "%s: %d device(s) found in host\n", __func__, k);
lie:
	return SUCCESS;
}

static int scsi_debug_host_reset(struct scsi_cmnd *SCpnt)
{
	struct sdebug_host_info *sdbg_host;
	struct sdebug_dev_info *devip;
	int k = 0;

	++num_host_resets;
	if ((SCpnt->device) && (SDEBUG_OPT_ALL_NOISE & sdebug_opts))
		sdev_printk(KERN_INFO, SCpnt->device, "%s\n", __func__);
	spin_lock(&sdebug_host_list_lock);
	list_for_each_entry(sdbg_host, &sdebug_host_list, host_list) {
		list_for_each_entry(devip, &sdbg_host->dev_info_list,
				    dev_list) {
			set_bit(SDEBUG_UA_BUS_RESET, devip->uas_bm);
			++k;
		}
	}
	spin_unlock(&sdebug_host_list_lock);
	stop_all_queued();
	if (SDEBUG_OPT_RESET_NOISE & sdebug_opts)
		sdev_printk(KERN_INFO, SCpnt->device,
			    "%s: %d device(s) found\n", __func__, k);
	return SUCCESS;
}

static void __init sdebug_build_parts(unsigned char *ramp,
				      unsigned long store_size)
{
	struct msdos_partition *pp;
	int starts[SDEBUG_MAX_PARTS + 2];
	int sectors_per_part, num_sectors, k;
	int heads_by_sects, start_sec, end_sec;

	/* assume partition table already zeroed */
	if ((sdebug_num_parts < 1) || (store_size < 1048576))
		return;
	if (sdebug_num_parts > SDEBUG_MAX_PARTS) {
		sdebug_num_parts = SDEBUG_MAX_PARTS;
		pr_warn("reducing partitions to %d\n", SDEBUG_MAX_PARTS);
	}
	num_sectors = (int)sdebug_store_sectors;
	sectors_per_part = (num_sectors - sdebug_sectors_per)
			   / sdebug_num_parts;
	heads_by_sects = sdebug_heads * sdebug_sectors_per;
	starts[0] = sdebug_sectors_per;
	for (k = 1; k < sdebug_num_parts; ++k)
		starts[k] = ((k * sectors_per_part) / heads_by_sects)
			    * heads_by_sects;
	starts[sdebug_num_parts] = num_sectors;
	starts[sdebug_num_parts + 1] = 0;

	ramp[510] = 0x55;	/* magic partition markings */
	ramp[511] = 0xAA;
	pp = (struct msdos_partition *)(ramp + 0x1be);
	for (k = 0; starts[k + 1]; ++k, ++pp) {
		start_sec = starts[k];
		end_sec = starts[k + 1] - 1;
		pp->boot_ind = 0;

		pp->cyl = start_sec / heads_by_sects;
		pp->head = (start_sec - (pp->cyl * heads_by_sects))
			   / sdebug_sectors_per;
		pp->sector = (start_sec % sdebug_sectors_per) + 1;

		pp->end_cyl = end_sec / heads_by_sects;
		pp->end_head = (end_sec - (pp->end_cyl * heads_by_sects))
			       / sdebug_sectors_per;
		pp->end_sector = (end_sec % sdebug_sectors_per) + 1;

		pp->start_sect = cpu_to_le32(start_sec);
		pp->nr_sects = cpu_to_le32(end_sec - start_sec + 1);
		pp->sys_ind = 0x83;	/* plain Linux partition */
	}
}

static void block_unblock_all_queues(bool block)
{
	int j;
	struct sdebug_queue *sqp;

	for (j = 0, sqp = sdebug_q_arr; j < submit_queues; ++j, ++sqp)
		atomic_set(&sqp->blocked, (int)block);
}

/* Adjust (by rounding down) the sdebug_cmnd_count so abs(every_nth)-1
 * commands will be processed normally before triggers occur.
 */
static void tweak_cmnd_count(void)
{
	int count, modulo;

	modulo = abs(sdebug_every_nth);
	if (modulo < 2)
		return;
	block_unblock_all_queues(true);
	count = atomic_read(&sdebug_cmnd_count);
	atomic_set(&sdebug_cmnd_count, (count / modulo) * modulo);
	block_unblock_all_queues(false);
}

static void clear_queue_stats(void)
{
	atomic_set(&sdebug_cmnd_count, 0);
	atomic_set(&sdebug_completions, 0);
	atomic_set(&sdebug_miss_cpus, 0);
	atomic_set(&sdebug_a_tsf, 0);
}

static void setup_inject(struct sdebug_queue *sqp,
			 struct sdebug_queued_cmd *sqcp)
{
	if ((atomic_read(&sdebug_cmnd_count) % abs(sdebug_every_nth)) > 0) {
		if (sdebug_every_nth > 0)
			sqcp->inj_recovered = sqcp->inj_transport
				= sqcp->inj_dif
				= sqcp->inj_dix = sqcp->inj_short
				= sqcp->inj_host_busy = sqcp->inj_cmd_abort = 0;
		return;
	}
	sqcp->inj_recovered = !!(SDEBUG_OPT_RECOVERED_ERR & sdebug_opts);
	sqcp->inj_transport = !!(SDEBUG_OPT_TRANSPORT_ERR & sdebug_opts);
	sqcp->inj_dif = !!(SDEBUG_OPT_DIF_ERR & sdebug_opts);
	sqcp->inj_dix = !!(SDEBUG_OPT_DIX_ERR & sdebug_opts);
	sqcp->inj_short = !!(SDEBUG_OPT_SHORT_TRANSFER & sdebug_opts);
	sqcp->inj_host_busy = !!(SDEBUG_OPT_HOST_BUSY & sdebug_opts);
	sqcp->inj_cmd_abort = !!(SDEBUG_OPT_CMD_ABORT & sdebug_opts);
}

/* Complete the processing of the thread that queued a SCSI command to this
 * driver. It either completes the command by calling cmnd_done() or
 * schedules a hr timer or work queue then returns 0. Returns
 * SCSI_MLQUEUE_HOST_BUSY if temporarily out of resources.
 */
static int schedule_resp(struct scsi_cmnd *cmnd, struct sdebug_dev_info *devip,
			 int scsi_result,
			 int (*pfp)(struct scsi_cmnd *,
				    struct sdebug_dev_info *),
			 int delta_jiff, int ndelay)
{
	unsigned long iflags;
	int k, num_in_q, qdepth, inject;
	struct sdebug_queue *sqp;
	struct sdebug_queued_cmd *sqcp;
	struct scsi_device *sdp;
	struct sdebug_defer *sd_dp;

	if (unlikely(devip == NULL)) {
		if (scsi_result == 0)
			scsi_result = DID_NO_CONNECT << 16;
		goto respond_in_thread;
	}
	sdp = cmnd->device;

	if (delta_jiff == 0)
		goto respond_in_thread;

	/* schedule the response at a later time if resources permit */
	sqp = get_queue(cmnd);
	spin_lock_irqsave(&sqp->qc_lock, iflags);
	if (unlikely(atomic_read(&sqp->blocked))) {
		spin_unlock_irqrestore(&sqp->qc_lock, iflags);
		return SCSI_MLQUEUE_HOST_BUSY;
	}
	num_in_q = atomic_read(&devip->num_in_q);
	qdepth = cmnd->device->queue_depth;
	inject = 0;
	if (unlikely((qdepth > 0) && (num_in_q >= qdepth))) {
		if (scsi_result) {
			spin_unlock_irqrestore(&sqp->qc_lock, iflags);
			goto respond_in_thread;
		} else
			scsi_result = device_qfull_result;
	} else if (unlikely(sdebug_every_nth &&
			    (SDEBUG_OPT_RARE_TSF & sdebug_opts) &&
			    (scsi_result == 0))) {
		if ((num_in_q == (qdepth - 1)) &&
		    (atomic_inc_return(&sdebug_a_tsf) >=
		     abs(sdebug_every_nth))) {
			atomic_set(&sdebug_a_tsf, 0);
			inject = 1;
			scsi_result = device_qfull_result;
		}
	}

	k = find_first_zero_bit(sqp->in_use_bm, sdebug_max_queue);
	if (unlikely(k >= sdebug_max_queue)) {
		spin_unlock_irqrestore(&sqp->qc_lock, iflags);
		if (scsi_result)
			goto respond_in_thread;
		else if (SDEBUG_OPT_ALL_TSF & sdebug_opts)
			scsi_result = device_qfull_result;
		if (SDEBUG_OPT_Q_NOISE & sdebug_opts)
			sdev_printk(KERN_INFO, sdp,
				    "%s: max_queue=%d exceeded, %s\n",
				    __func__, sdebug_max_queue,
				    (scsi_result ?  "status: TASK SET FULL" :
						    "report: host busy"));
		if (scsi_result)
			goto respond_in_thread;
		else
			return SCSI_MLQUEUE_HOST_BUSY;
	}
	__set_bit(k, sqp->in_use_bm);
	atomic_inc(&devip->num_in_q);
	sqcp = &sqp->qc_arr[k];
	sqcp->a_cmnd = cmnd;
	cmnd->host_scribble = (unsigned char *)sqcp;
	sd_dp = sqcp->sd_dp;
	spin_unlock_irqrestore(&sqp->qc_lock, iflags);
	if (unlikely(sdebug_every_nth && sdebug_any_injecting_opt))
		setup_inject(sqp, sqcp);
	if (sd_dp == NULL) {
		sd_dp = kzalloc(sizeof(*sd_dp), GFP_ATOMIC);
		if (sd_dp == NULL)
			return SCSI_MLQUEUE_HOST_BUSY;
	}

	/* Set the hostwide tag */
	if (sdebug_host_max_queue)
		sd_dp->hc_idx = get_tag(cmnd);

	cmnd->result = pfp != NULL ? pfp(cmnd, devip) : 0;
	if (cmnd->result & SDEG_RES_IMMED_MASK) {
		/*
		 * This is the F_DELAY_OVERR case. No delay.
		 */
		cmnd->result &= ~SDEG_RES_IMMED_MASK;
		delta_jiff = ndelay = 0;
	}
	if (cmnd->result == 0 && scsi_result != 0)
		cmnd->result = scsi_result;

	if (unlikely(sdebug_verbose && cmnd->result))
		sdev_printk(KERN_INFO, sdp, "%s: non-zero result=0x%x\n",
			    __func__, cmnd->result);

	if (delta_jiff > 0 || ndelay > 0) {
		ktime_t kt;

		if (delta_jiff > 0) {
			kt = ns_to_ktime((u64)delta_jiff * (NSEC_PER_SEC / HZ));
		} else
			kt = ndelay;
		if (!sd_dp->init_hrt) {
			sd_dp->init_hrt = true;
			sqcp->sd_dp = sd_dp;
			hrtimer_init(&sd_dp->hrt, CLOCK_MONOTONIC,
				     HRTIMER_MODE_REL_PINNED);
			sd_dp->hrt.function = sdebug_q_cmd_hrt_complete;
			sd_dp->sqa_idx = sqp - sdebug_q_arr;
			sd_dp->qc_idx = k;
		}
		if (sdebug_statistics)
			sd_dp->issuing_cpu = raw_smp_processor_id();
		sd_dp->defer_t = SDEB_DEFER_HRT;
		hrtimer_start(&sd_dp->hrt, kt, HRTIMER_MODE_REL_PINNED);
	} else {	/* jdelay < 0, use work queue */
		if (!sd_dp->init_wq) {
			sd_dp->init_wq = true;
			sqcp->sd_dp = sd_dp;
			sd_dp->sqa_idx = sqp - sdebug_q_arr;
			sd_dp->qc_idx = k;
			INIT_WORK(&sd_dp->ew.work, sdebug_q_cmd_wq_complete);
		}
		if (sdebug_statistics)
			sd_dp->issuing_cpu = raw_smp_processor_id();
		sd_dp->defer_t = SDEB_DEFER_WQ;
		if (unlikely(sqcp->inj_cmd_abort))
			sd_dp->aborted = true;
		schedule_work(&sd_dp->ew.work);
		if (unlikely(sqcp->inj_cmd_abort)) {
			sdev_printk(KERN_INFO, sdp, "abort request tag %d\n",
				    cmnd->request->tag);
			blk_abort_request(cmnd->request);
		}
	}
	if (unlikely((SDEBUG_OPT_Q_NOISE & sdebug_opts) &&
		     (scsi_result == device_qfull_result)))
		sdev_printk(KERN_INFO, sdp,
			    "%s: num_in_q=%d +1, %s%s\n", __func__,
			    num_in_q, (inject ? "<inject> " : ""),
			    "status: TASK SET FULL");
	return 0;

respond_in_thread:	/* call back to mid-layer using invocation thread */
	cmnd->result = pfp != NULL ? pfp(cmnd, devip) : 0;
	cmnd->result &= ~SDEG_RES_IMMED_MASK;
	if (cmnd->result == 0 && scsi_result != 0)
		cmnd->result = scsi_result;
	cmnd->scsi_done(cmnd);
	return 0;
}

/* Note: The following macros create attribute files in the
   /sys/module/scsi_debug/parameters directory. Unfortunately this
   driver is unaware of a change and cannot trigger auxiliary actions
   as it can when the corresponding attribute in the
   /sys/bus/pseudo/drivers/scsi_debug directory is changed.
 */
module_param_named(add_host, sdebug_add_host, int, S_IRUGO | S_IWUSR);
module_param_named(ato, sdebug_ato, int, S_IRUGO);
module_param_named(cdb_len, sdebug_cdb_len, int, 0644);
module_param_named(clustering, sdebug_clustering, bool, S_IRUGO | S_IWUSR);
module_param_named(delay, sdebug_jdelay, int, S_IRUGO | S_IWUSR);
module_param_named(dev_size_mb, sdebug_dev_size_mb, int, S_IRUGO);
module_param_named(dif, sdebug_dif, int, S_IRUGO);
module_param_named(dix, sdebug_dix, int, S_IRUGO);
module_param_named(dsense, sdebug_dsense, int, S_IRUGO | S_IWUSR);
module_param_named(every_nth, sdebug_every_nth, int, S_IRUGO | S_IWUSR);
module_param_named(fake_rw, sdebug_fake_rw, int, S_IRUGO | S_IWUSR);
module_param_named(guard, sdebug_guard, uint, S_IRUGO);
module_param_named(host_lock, sdebug_host_lock, bool, S_IRUGO | S_IWUSR);
module_param_named(host_max_queue, sdebug_host_max_queue, int, S_IRUGO);
module_param_string(inq_product, sdebug_inq_product_id,
		    sizeof(sdebug_inq_product_id), S_IRUGO | S_IWUSR);
module_param_string(inq_rev, sdebug_inq_product_rev,
		    sizeof(sdebug_inq_product_rev), S_IRUGO | S_IWUSR);
module_param_string(inq_vendor, sdebug_inq_vendor_id,
		    sizeof(sdebug_inq_vendor_id), S_IRUGO | S_IWUSR);
module_param_named(lbprz, sdebug_lbprz, int, S_IRUGO);
module_param_named(lbpu, sdebug_lbpu, int, S_IRUGO);
module_param_named(lbpws, sdebug_lbpws, int, S_IRUGO);
module_param_named(lbpws10, sdebug_lbpws10, int, S_IRUGO);
module_param_named(lowest_aligned, sdebug_lowest_aligned, int, S_IRUGO);
module_param_named(max_luns, sdebug_max_luns, int, S_IRUGO | S_IWUSR);
module_param_named(max_queue, sdebug_max_queue, int, S_IRUGO | S_IWUSR);
module_param_named(medium_error_count, sdebug_medium_error_count, int,
		   S_IRUGO | S_IWUSR);
module_param_named(medium_error_start, sdebug_medium_error_start, int,
		   S_IRUGO | S_IWUSR);
module_param_named(ndelay, sdebug_ndelay, int, S_IRUGO | S_IWUSR);
module_param_named(no_lun_0, sdebug_no_lun_0, int, S_IRUGO | S_IWUSR);
module_param_named(no_uld, sdebug_no_uld, int, S_IRUGO);
module_param_named(num_parts, sdebug_num_parts, int, S_IRUGO);
module_param_named(num_tgts, sdebug_num_tgts, int, S_IRUGO | S_IWUSR);
module_param_named(opt_blks, sdebug_opt_blks, int, S_IRUGO);
module_param_named(opt_xferlen_exp, sdebug_opt_xferlen_exp, int, S_IRUGO);
module_param_named(opts, sdebug_opts, int, S_IRUGO | S_IWUSR);
module_param_named(physblk_exp, sdebug_physblk_exp, int, S_IRUGO);
module_param_named(ptype, sdebug_ptype, int, S_IRUGO | S_IWUSR);
module_param_named(removable, sdebug_removable, bool, S_IRUGO | S_IWUSR);
module_param_named(scsi_level, sdebug_scsi_level, int, S_IRUGO);
module_param_named(sector_size, sdebug_sector_size, int, S_IRUGO);
module_param_named(statistics, sdebug_statistics, bool, S_IRUGO | S_IWUSR);
module_param_named(strict, sdebug_strict, bool, S_IRUGO | S_IWUSR);
module_param_named(submit_queues, submit_queues, int, S_IRUGO);
module_param_named(unmap_alignment, sdebug_unmap_alignment, int, S_IRUGO);
module_param_named(unmap_granularity, sdebug_unmap_granularity, int, S_IRUGO);
module_param_named(unmap_max_blocks, sdebug_unmap_max_blocks, int, S_IRUGO);
module_param_named(unmap_max_desc, sdebug_unmap_max_desc, int, S_IRUGO);
module_param_named(uuid_ctl, sdebug_uuid_ctl, int, S_IRUGO);
module_param_named(virtual_gb, sdebug_virtual_gb, int, S_IRUGO | S_IWUSR);
module_param_named(vpd_use_hostno, sdebug_vpd_use_hostno, int,
		   S_IRUGO | S_IWUSR);
module_param_named(wp, sdebug_wp, bool, S_IRUGO | S_IWUSR);
module_param_named(write_same_length, sdebug_write_same_length, int,
		   S_IRUGO | S_IWUSR);

MODULE_AUTHOR("Eric Youngdale + Douglas Gilbert");
MODULE_DESCRIPTION("SCSI debug adapter driver");
MODULE_LICENSE("GPL");
MODULE_VERSION(SDEBUG_VERSION);

MODULE_PARM_DESC(add_host, "add n hosts, in sysfs if negative remove host(s) (def=1)");
MODULE_PARM_DESC(ato, "application tag ownership: 0=disk 1=host (def=1)");
MODULE_PARM_DESC(cdb_len, "suggest CDB lengths to drivers (def=10)");
MODULE_PARM_DESC(clustering, "when set enables larger transfers (def=0)");
MODULE_PARM_DESC(delay, "response delay (def=1 jiffy); 0:imm, -1,-2:tiny");
MODULE_PARM_DESC(dev_size_mb, "size in MiB of ram shared by devs(def=8)");
MODULE_PARM_DESC(dif, "data integrity field type: 0-3 (def=0)");
MODULE_PARM_DESC(dix, "data integrity extensions mask (def=0)");
MODULE_PARM_DESC(dsense, "use descriptor sense format(def=0 -> fixed)");
MODULE_PARM_DESC(every_nth, "timeout every nth command(def=0)");
MODULE_PARM_DESC(fake_rw, "fake reads/writes instead of copying (def=0)");
MODULE_PARM_DESC(guard, "protection checksum: 0=crc, 1=ip (def=0)");
MODULE_PARM_DESC(host_lock, "host_lock is ignored (def=0)");
MODULE_PARM_DESC(host_max_queue,
		 "host max # of queued cmds (0 to max(def) [max_queue fixed equal for !0])");
MODULE_PARM_DESC(inq_product, "SCSI INQUIRY product string (def=\"scsi_debug\")");
MODULE_PARM_DESC(inq_rev, "SCSI INQUIRY revision string (def=\""
		 SDEBUG_VERSION "\")");
MODULE_PARM_DESC(inq_vendor, "SCSI INQUIRY vendor string (def=\"Linux\")");
MODULE_PARM_DESC(lbprz,
		 "on read unmapped LBs return 0 when 1 (def), return 0xff when 2");
MODULE_PARM_DESC(lbpu, "enable LBP, support UNMAP command (def=0)");
MODULE_PARM_DESC(lbpws, "enable LBP, support WRITE SAME(16) with UNMAP bit (def=0)");
MODULE_PARM_DESC(lbpws10, "enable LBP, support WRITE SAME(10) with UNMAP bit (def=0)");
MODULE_PARM_DESC(lowest_aligned, "lowest aligned lba (def=0)");
MODULE_PARM_DESC(max_luns, "number of LUNs per target to simulate(def=1)");
MODULE_PARM_DESC(max_queue, "max number of queued commands (1 to max(def))");
MODULE_PARM_DESC(medium_error_count, "count of sectors to return follow on MEDIUM error");
MODULE_PARM_DESC(medium_error_start, "starting sector number to return MEDIUM error");
MODULE_PARM_DESC(ndelay, "response delay in nanoseconds (def=0 -> ignore)");
MODULE_PARM_DESC(no_lun_0, "no LU number 0 (def=0 -> have lun 0)");
MODULE_PARM_DESC(no_uld, "stop ULD (e.g. sd driver) attaching (def=0))");
MODULE_PARM_DESC(num_parts, "number of partitions(def=0)");
MODULE_PARM_DESC(num_tgts, "number of targets per host to simulate(def=1)");
MODULE_PARM_DESC(opt_blks, "optimal transfer length in blocks (def=1024)");
MODULE_PARM_DESC(opt_xferlen_exp, "optimal transfer length granularity exponent (def=physblk_exp)");
MODULE_PARM_DESC(opts, "1->noise, 2->medium_err, 4->timeout, 8->recovered_err... (def=0)");
MODULE_PARM_DESC(physblk_exp, "physical block exponent (def=0)");
MODULE_PARM_DESC(ptype, "SCSI peripheral type(def=0[disk])");
MODULE_PARM_DESC(removable, "claim to have removable media (def=0)");
MODULE_PARM_DESC(scsi_level, "SCSI level to simulate(def=7[SPC-5])");
MODULE_PARM_DESC(sector_size, "logical block size in bytes (def=512)");
MODULE_PARM_DESC(statistics, "collect statistics on commands, queues (def=0)");
MODULE_PARM_DESC(strict, "stricter checks: reserved field in cdb (def=0)");
MODULE_PARM_DESC(submit_queues, "support for block multi-queue (def=1)");
MODULE_PARM_DESC(unmap_alignment, "lowest aligned thin provisioning lba (def=0)");
MODULE_PARM_DESC(unmap_granularity, "thin provisioning granularity in blocks (def=1)");
MODULE_PARM_DESC(unmap_max_blocks, "max # of blocks can be unmapped in one cmd (def=0xffffffff)");
MODULE_PARM_DESC(unmap_max_desc, "max # of ranges that can be unmapped in one cmd (def=256)");
MODULE_PARM_DESC(uuid_ctl,
		 "1->use uuid for lu name, 0->don't, 2->all use same (def=0)");
MODULE_PARM_DESC(virtual_gb, "virtual gigabyte (GiB) size (def=0 -> use dev_size_mb)");
MODULE_PARM_DESC(vpd_use_hostno, "0 -> dev ids ignore hostno (def=1 -> unique dev ids)");
MODULE_PARM_DESC(wp, "Write Protect (def=0)");
MODULE_PARM_DESC(write_same_length, "Maximum blocks per WRITE SAME cmd (def=0xffff)");

#define SDEBUG_INFO_LEN 256
static char sdebug_info[SDEBUG_INFO_LEN];

static const char *scsi_debug_info(struct Scsi_Host *shp)
{
	int k;

	k = scnprintf(sdebug_info, SDEBUG_INFO_LEN, "%s: version %s [%s]\n",
		      my_name, SDEBUG_VERSION, sdebug_version_date);
	if (k >= (SDEBUG_INFO_LEN - 1))
		return sdebug_info;
	scnprintf(sdebug_info + k, SDEBUG_INFO_LEN - k,
		  "  dev_size_mb=%d, opts=0x%x, submit_queues=%d, %s=%d",
		  sdebug_dev_size_mb, sdebug_opts, submit_queues,
		  "statistics", (int)sdebug_statistics);
	return sdebug_info;
}

/* 'echo <val> > /proc/scsi/scsi_debug/<host_id>' writes to opts */
static int scsi_debug_write_info(struct Scsi_Host *host, char *buffer,
				 int length)
{
	char arr[16];
	int opts;
	int minLen = length > 15 ? 15 : length;

	if (!capable(CAP_SYS_ADMIN) || !capable(CAP_SYS_RAWIO))
		return -EACCES;
	memcpy(arr, buffer, minLen);
	arr[minLen] = '\0';
	if (1 != sscanf(arr, "%d", &opts))
		return -EINVAL;
	sdebug_opts = opts;
	sdebug_verbose = !!(SDEBUG_OPT_NOISE & opts);
	sdebug_any_injecting_opt = !!(SDEBUG_OPT_ALL_INJECTING & opts);
	if (sdebug_every_nth != 0)
		tweak_cmnd_count();
	return length;
}

/* Output seen with 'cat /proc/scsi/scsi_debug/<host_id>'. It will be the
 * same for each scsi_debug host (if more than one). Some of the counters
 * output are not atomics so might be inaccurate in a busy system. */
static int scsi_debug_show_info(struct seq_file *m, struct Scsi_Host *host)
{
	int f, j, l;
	struct sdebug_queue *sqp;

	seq_printf(m, "scsi_debug adapter driver, version %s [%s]\n",
		   SDEBUG_VERSION, sdebug_version_date);
	seq_printf(m, "num_tgts=%d, %ssize=%d MB, opts=0x%x, every_nth=%d\n",
		   sdebug_num_tgts, "shared (ram) ", sdebug_dev_size_mb,
		   sdebug_opts, sdebug_every_nth);
	seq_printf(m, "delay=%d, ndelay=%d, max_luns=%d, sector_size=%d %s\n",
		   sdebug_jdelay, sdebug_ndelay, sdebug_max_luns,
		   sdebug_sector_size, "bytes");
	seq_printf(m, "cylinders=%d, heads=%d, sectors=%d, command aborts=%d\n",
		   sdebug_cylinders_per, sdebug_heads, sdebug_sectors_per,
		   num_aborts);
	seq_printf(m, "RESETs: device=%d, target=%d, bus=%d, host=%d\n",
		   num_dev_resets, num_target_resets, num_bus_resets,
		   num_host_resets);
	seq_printf(m, "dix_reads=%d, dix_writes=%d, dif_errors=%d\n",
		   dix_reads, dix_writes, dif_errors);
	seq_printf(m, "usec_in_jiffy=%lu, statistics=%d\n", TICK_NSEC / 1000,
		   sdebug_statistics);
	seq_printf(m, "cmnd_count=%d, completions=%d, %s=%d, a_tsf=%d\n",
		   atomic_read(&sdebug_cmnd_count),
		   atomic_read(&sdebug_completions),
		   "miss_cpus", atomic_read(&sdebug_miss_cpus),
		   atomic_read(&sdebug_a_tsf));

	seq_printf(m, "submit_queues=%d\n", submit_queues);
	for (j = 0, sqp = sdebug_q_arr; j < submit_queues; ++j, ++sqp) {
		seq_printf(m, "  queue %d:\n", j);
		f = find_first_bit(sqp->in_use_bm, sdebug_max_queue);
		if (f != sdebug_max_queue) {
			l = find_last_bit(sqp->in_use_bm, sdebug_max_queue);
			seq_printf(m, "    in_use_bm BUSY: %s: %d,%d\n",
				   "first,last bits", f, l);
		}
	}
	return 0;
}

static ssize_t delay_show(struct device_driver *ddp, char *buf)
{
	return scnprintf(buf, PAGE_SIZE, "%d\n", sdebug_jdelay);
}
/* Returns -EBUSY if jdelay is being changed and commands are queued. The unit
 * of delay is jiffies.
 */
static ssize_t delay_store(struct device_driver *ddp, const char *buf,
			   size_t count)
{
	int jdelay, res;

	if (count > 0 && sscanf(buf, "%d", &jdelay) == 1) {
		res = count;
		if (sdebug_jdelay != jdelay) {
			int j, k;
			struct sdebug_queue *sqp;

			block_unblock_all_queues(true);
			for (j = 0, sqp = sdebug_q_arr; j < submit_queues;
			     ++j, ++sqp) {
				k = find_first_bit(sqp->in_use_bm,
						   sdebug_max_queue);
				if (k != sdebug_max_queue) {
					res = -EBUSY;   /* queued commands */
					break;
				}
			}
			if (res > 0) {
				sdebug_jdelay = jdelay;
				sdebug_ndelay = 0;
			}
			block_unblock_all_queues(false);
		}
		return res;
	}
	return -EINVAL;
}
static DRIVER_ATTR_RW(delay);

static ssize_t ndelay_show(struct device_driver *ddp, char *buf)
{
	return scnprintf(buf, PAGE_SIZE, "%d\n", sdebug_ndelay);
}
/* Returns -EBUSY if ndelay is being changed and commands are queued */
/* If > 0 and accepted then sdebug_jdelay is set to JDELAY_OVERRIDDEN */
static ssize_t ndelay_store(struct device_driver *ddp, const char *buf,
			    size_t count)
{
	int ndelay, res;

	if ((count > 0) && (1 == sscanf(buf, "%d", &ndelay)) &&
	    (ndelay >= 0) && (ndelay < (1000 * 1000 * 1000))) {
		res = count;
		if (sdebug_ndelay != ndelay) {
			int j, k;
			struct sdebug_queue *sqp;

			block_unblock_all_queues(true);
			for (j = 0, sqp = sdebug_q_arr; j < submit_queues;
			     ++j, ++sqp) {
				k = find_first_bit(sqp->in_use_bm,
						   sdebug_max_queue);
				if (k != sdebug_max_queue) {
					res = -EBUSY;   /* queued commands */
					break;
				}
			}
			if (res > 0) {
				sdebug_ndelay = ndelay;
				sdebug_jdelay = ndelay  ? JDELAY_OVERRIDDEN
							: DEF_JDELAY;
			}
			block_unblock_all_queues(false);
		}
		return res;
	}
	return -EINVAL;
}
static DRIVER_ATTR_RW(ndelay);

static ssize_t opts_show(struct device_driver *ddp, char *buf)
{
	return scnprintf(buf, PAGE_SIZE, "0x%x\n", sdebug_opts);
}

static ssize_t opts_store(struct device_driver *ddp, const char *buf,
			  size_t count)
{
	int opts;
	char work[20];

	if (sscanf(buf, "%10s", work) == 1) {
		if (strncasecmp(work, "0x", 2) == 0) {
			if (kstrtoint(work + 2, 16, &opts) == 0)
				goto opts_done;
		} else {
			if (kstrtoint(work, 10, &opts) == 0)
				goto opts_done;
		}
	}
	return -EINVAL;
opts_done:
	sdebug_opts = opts;
	sdebug_verbose = !!(SDEBUG_OPT_NOISE & opts);
	sdebug_any_injecting_opt = !!(SDEBUG_OPT_ALL_INJECTING & opts);
	tweak_cmnd_count();
	return count;
}
static DRIVER_ATTR_RW(opts);

static ssize_t ptype_show(struct device_driver *ddp, char *buf)
{
	return scnprintf(buf, PAGE_SIZE, "%d\n", sdebug_ptype);
}
static ssize_t ptype_store(struct device_driver *ddp, const char *buf,
			   size_t count)
{
	int n;

	if ((count > 0) && (1 == sscanf(buf, "%d", &n)) && (n >= 0)) {
		sdebug_ptype = n;
		return count;
	}
	return -EINVAL;
}
static DRIVER_ATTR_RW(ptype);

static ssize_t dsense_show(struct device_driver *ddp, char *buf)
{
	return scnprintf(buf, PAGE_SIZE, "%d\n", sdebug_dsense);
}
static ssize_t dsense_store(struct device_driver *ddp, const char *buf,
			    size_t count)
{
	int n;

	if ((count > 0) && (1 == sscanf(buf, "%d", &n)) && (n >= 0)) {
		sdebug_dsense = n;
		return count;
	}
	return -EINVAL;
}
static DRIVER_ATTR_RW(dsense);

static ssize_t fake_rw_show(struct device_driver *ddp, char *buf)
{
	return scnprintf(buf, PAGE_SIZE, "%d\n", sdebug_fake_rw);
}
static ssize_t fake_rw_store(struct device_driver *ddp, const char *buf,
			     size_t count)
{
	int n;

	if ((count > 0) && (1 == sscanf(buf, "%d", &n)) && (n >= 0)) {
		n = (n > 0);
		sdebug_fake_rw = (sdebug_fake_rw > 0);
		if (sdebug_fake_rw != n) {
			if ((0 == n) && (NULL == fake_storep)) {
				unsigned long sz =
					(unsigned long)sdebug_dev_size_mb *
					1048576;

				fake_storep = vzalloc(sz);
				if (NULL == fake_storep) {
					pr_err("out of memory, 9\n");
					return -ENOMEM;
				}
			}
			sdebug_fake_rw = n;
		}
		return count;
	}
	return -EINVAL;
}
static DRIVER_ATTR_RW(fake_rw);

static ssize_t no_lun_0_show(struct device_driver *ddp, char *buf)
{
	return scnprintf(buf, PAGE_SIZE, "%d\n", sdebug_no_lun_0);
}
static ssize_t no_lun_0_store(struct device_driver *ddp, const char *buf,
			      size_t count)
{
	int n;

	if ((count > 0) && (1 == sscanf(buf, "%d", &n)) && (n >= 0)) {
		sdebug_no_lun_0 = n;
		return count;
	}
	return -EINVAL;
}
static DRIVER_ATTR_RW(no_lun_0);

static ssize_t num_tgts_show(struct device_driver *ddp, char *buf)
{
	return scnprintf(buf, PAGE_SIZE, "%d\n", sdebug_num_tgts);
}
static ssize_t num_tgts_store(struct device_driver *ddp, const char *buf,
			      size_t count)
{
	int n;

	if ((count > 0) && (1 == sscanf(buf, "%d", &n)) && (n >= 0)) {
		sdebug_num_tgts = n;
		sdebug_max_tgts_luns();
		return count;
	}
	return -EINVAL;
}
static DRIVER_ATTR_RW(num_tgts);

static ssize_t dev_size_mb_show(struct device_driver *ddp, char *buf)
{
	return scnprintf(buf, PAGE_SIZE, "%d\n", sdebug_dev_size_mb);
}
static DRIVER_ATTR_RO(dev_size_mb);

static ssize_t num_parts_show(struct device_driver *ddp, char *buf)
{
	return scnprintf(buf, PAGE_SIZE, "%d\n", sdebug_num_parts);
}
static DRIVER_ATTR_RO(num_parts);

static ssize_t every_nth_show(struct device_driver *ddp, char *buf)
{
	return scnprintf(buf, PAGE_SIZE, "%d\n", sdebug_every_nth);
}
static ssize_t every_nth_store(struct device_driver *ddp, const char *buf,
			       size_t count)
{
	int nth;

	if ((count > 0) && (1 == sscanf(buf, "%d", &nth))) {
		sdebug_every_nth = nth;
		if (nth && !sdebug_statistics) {
			pr_info("every_nth needs statistics=1, set it\n");
			sdebug_statistics = true;
		}
		tweak_cmnd_count();
		return count;
	}
	return -EINVAL;
}
static DRIVER_ATTR_RW(every_nth);

static ssize_t max_luns_show(struct device_driver *ddp, char *buf)
{
	return scnprintf(buf, PAGE_SIZE, "%d\n", sdebug_max_luns);
}
static ssize_t max_luns_store(struct device_driver *ddp, const char *buf,
			      size_t count)
{
	int n;
	bool changed;

	if ((count > 0) && (1 == sscanf(buf, "%d", &n)) && (n >= 0)) {
		if (n > 256) {
			pr_warn("max_luns can be no more than 256\n");
			return -EINVAL;
		}
		changed = (sdebug_max_luns != n);
		sdebug_max_luns = n;
		sdebug_max_tgts_luns();
		if (changed && (sdebug_scsi_level >= 5)) {	/* >= SPC-3 */
			struct sdebug_host_info *sdhp;
			struct sdebug_dev_info *dp;

			spin_lock(&sdebug_host_list_lock);
			list_for_each_entry(sdhp, &sdebug_host_list,
					    host_list) {
				list_for_each_entry(dp, &sdhp->dev_info_list,
						    dev_list) {
					set_bit(SDEBUG_UA_LUNS_CHANGED,
						dp->uas_bm);
				}
			}
			spin_unlock(&sdebug_host_list_lock);
		}
		return count;
	}
	return -EINVAL;
}
static DRIVER_ATTR_RW(max_luns);

static ssize_t max_queue_show(struct device_driver *ddp, char *buf)
{
	return scnprintf(buf, PAGE_SIZE, "%d\n", sdebug_max_queue);
}
/* N.B. max_queue can be changed while there are queued commands. In flight
 * commands beyond the new max_queue will be completed. */
static ssize_t max_queue_store(struct device_driver *ddp, const char *buf,
			       size_t count)
{
	int j, n, k, a;
	struct sdebug_queue *sqp;

	if ((count > 0) && (1 == sscanf(buf, "%d", &n)) && (n > 0) &&
	    (n <= SDEBUG_CANQUEUE) &&
	    (sdebug_host_max_queue == 0)) {
		block_unblock_all_queues(true);
		k = 0;
		for (j = 0, sqp = sdebug_q_arr; j < submit_queues;
		     ++j, ++sqp) {
			a = find_last_bit(sqp->in_use_bm, SDEBUG_CANQUEUE);
			if (a > k)
				k = a;
		}
		sdebug_max_queue = n;
		if (k == SDEBUG_CANQUEUE)
			atomic_set(&retired_max_queue, 0);
		else if (k >= n)
			atomic_set(&retired_max_queue, k + 1);
		else
			atomic_set(&retired_max_queue, 0);
		block_unblock_all_queues(false);
		return count;
	}
	return -EINVAL;
}
static DRIVER_ATTR_RW(max_queue);

static ssize_t host_max_queue_show(struct device_driver *ddp, char *buf)
{
	return scnprintf(buf, PAGE_SIZE, "%d\n", sdebug_host_max_queue);
}

/*
 * Since this is used for .can_queue, and we get the hc_idx tag from the bitmap
 * in range [0, sdebug_host_max_queue), we can't change it.
 */
static DRIVER_ATTR_RO(host_max_queue);

static ssize_t no_uld_show(struct device_driver *ddp, char *buf)
{
	return scnprintf(buf, PAGE_SIZE, "%d\n", sdebug_no_uld);
}
static DRIVER_ATTR_RO(no_uld);

static ssize_t scsi_level_show(struct device_driver *ddp, char *buf)
{
	return scnprintf(buf, PAGE_SIZE, "%d\n", sdebug_scsi_level);
}
static DRIVER_ATTR_RO(scsi_level);

static ssize_t virtual_gb_show(struct device_driver *ddp, char *buf)
{
	return scnprintf(buf, PAGE_SIZE, "%d\n", sdebug_virtual_gb);
}
static ssize_t virtual_gb_store(struct device_driver *ddp, const char *buf,
				size_t count)
{
	int n;
	bool changed;

	if ((count > 0) && (1 == sscanf(buf, "%d", &n)) && (n >= 0)) {
		changed = (sdebug_virtual_gb != n);
		sdebug_virtual_gb = n;
		sdebug_capacity = get_sdebug_capacity();
		if (changed) {
			struct sdebug_host_info *sdhp;
			struct sdebug_dev_info *dp;

			spin_lock(&sdebug_host_list_lock);
			list_for_each_entry(sdhp, &sdebug_host_list,
					    host_list) {
				list_for_each_entry(dp, &sdhp->dev_info_list,
						    dev_list) {
					set_bit(SDEBUG_UA_CAPACITY_CHANGED,
						dp->uas_bm);
				}
			}
			spin_unlock(&sdebug_host_list_lock);
		}
		return count;
	}
	return -EINVAL;
}
static DRIVER_ATTR_RW(virtual_gb);

static ssize_t add_host_show(struct device_driver *ddp, char *buf)
{
	return scnprintf(buf, PAGE_SIZE, "%d\n", sdebug_add_host);
}

static int sdebug_add_adapter(void);
static void sdebug_remove_adapter(void);

static ssize_t add_host_store(struct device_driver *ddp, const char *buf,
			      size_t count)
{
	int delta_hosts;

	if (sscanf(buf, "%d", &delta_hosts) != 1)
		return -EINVAL;
	if (delta_hosts > 0) {
		do {
			sdebug_add_adapter();
		} while (--delta_hosts);
	} else if (delta_hosts < 0) {
		do {
			sdebug_remove_adapter();
		} while (++delta_hosts);
	}
	return count;
}
static DRIVER_ATTR_RW(add_host);

static ssize_t vpd_use_hostno_show(struct device_driver *ddp, char *buf)
{
	return scnprintf(buf, PAGE_SIZE, "%d\n", sdebug_vpd_use_hostno);
}
static ssize_t vpd_use_hostno_store(struct device_driver *ddp, const char *buf,
				    size_t count)
{
	int n;

	if ((count > 0) && (1 == sscanf(buf, "%d", &n)) && (n >= 0)) {
		sdebug_vpd_use_hostno = n;
		return count;
	}
	return -EINVAL;
}
static DRIVER_ATTR_RW(vpd_use_hostno);

static ssize_t statistics_show(struct device_driver *ddp, char *buf)
{
	return scnprintf(buf, PAGE_SIZE, "%d\n", (int)sdebug_statistics);
}
static ssize_t statistics_store(struct device_driver *ddp, const char *buf,
				size_t count)
{
	int n;

	if ((count > 0) && (sscanf(buf, "%d", &n) == 1) && (n >= 0)) {
		if (n > 0)
			sdebug_statistics = true;
		else {
			clear_queue_stats();
			sdebug_statistics = false;
		}
		return count;
	}
	return -EINVAL;
}
static DRIVER_ATTR_RW(statistics);

static ssize_t sector_size_show(struct device_driver *ddp, char *buf)
{
	return scnprintf(buf, PAGE_SIZE, "%u\n", sdebug_sector_size);
}
static DRIVER_ATTR_RO(sector_size);

static ssize_t submit_queues_show(struct device_driver *ddp, char *buf)
{
	return scnprintf(buf, PAGE_SIZE, "%d\n", submit_queues);
}
static DRIVER_ATTR_RO(submit_queues);

static ssize_t dix_show(struct device_driver *ddp, char *buf)
{
	return scnprintf(buf, PAGE_SIZE, "%d\n", sdebug_dix);
}
static DRIVER_ATTR_RO(dix);

static ssize_t dif_show(struct device_driver *ddp, char *buf)
{
	return scnprintf(buf, PAGE_SIZE, "%d\n", sdebug_dif);
}
static DRIVER_ATTR_RO(dif);

static ssize_t guard_show(struct device_driver *ddp, char *buf)
{
	return scnprintf(buf, PAGE_SIZE, "%u\n", sdebug_guard);
}
static DRIVER_ATTR_RO(guard);

static ssize_t ato_show(struct device_driver *ddp, char *buf)
{
	return scnprintf(buf, PAGE_SIZE, "%d\n", sdebug_ato);
}
static DRIVER_ATTR_RO(ato);

static ssize_t map_show(struct device_driver *ddp, char *buf)
{
	ssize_t count;

	if (!scsi_debug_lbp())
		return scnprintf(buf, PAGE_SIZE, "0-%u\n",
				 sdebug_store_sectors);

	count = scnprintf(buf, PAGE_SIZE - 1, "%*pbl",
			  (int)map_size, map_storep);
	buf[count++] = '\n';
	buf[count] = '\0';

	return count;
}
static DRIVER_ATTR_RO(map);

static ssize_t removable_show(struct device_driver *ddp, char *buf)
{
	return scnprintf(buf, PAGE_SIZE, "%d\n", sdebug_removable ? 1 : 0);
}
static ssize_t removable_store(struct device_driver *ddp, const char *buf,
			       size_t count)
{
	int n;

	if ((count > 0) && (1 == sscanf(buf, "%d", &n)) && (n >= 0)) {
		sdebug_removable = (n > 0);
		return count;
	}
	return -EINVAL;
}
static DRIVER_ATTR_RW(removable);

static ssize_t host_lock_show(struct device_driver *ddp, char *buf)
{
	return scnprintf(buf, PAGE_SIZE, "%d\n", !!sdebug_host_lock);
}
/* N.B. sdebug_host_lock does nothing, kept for backward compatibility */
static ssize_t host_lock_store(struct device_driver *ddp, const char *buf,
			       size_t count)
{
	int n;

	if ((count > 0) && (1 == sscanf(buf, "%d", &n)) && (n >= 0)) {
		sdebug_host_lock = (n > 0);
		return count;
	}
	return -EINVAL;
}
static DRIVER_ATTR_RW(host_lock);

static ssize_t strict_show(struct device_driver *ddp, char *buf)
{
	return scnprintf(buf, PAGE_SIZE, "%d\n", !!sdebug_strict);
}
static ssize_t strict_store(struct device_driver *ddp, const char *buf,
			    size_t count)
{
	int n;

	if ((count > 0) && (1 == sscanf(buf, "%d", &n)) && (n >= 0)) {
		sdebug_strict = (n > 0);
		return count;
	}
	return -EINVAL;
}
static DRIVER_ATTR_RW(strict);

static ssize_t uuid_ctl_show(struct device_driver *ddp, char *buf)
{
	return scnprintf(buf, PAGE_SIZE, "%d\n", !!sdebug_uuid_ctl);
}
static DRIVER_ATTR_RO(uuid_ctl);

static ssize_t cdb_len_show(struct device_driver *ddp, char *buf)
{
	return scnprintf(buf, PAGE_SIZE, "%d\n", sdebug_cdb_len);
}
static ssize_t cdb_len_store(struct device_driver *ddp, const char *buf,
			     size_t count)
{
	int ret, n;

	ret = kstrtoint(buf, 0, &n);
	if (ret)
		return ret;
	sdebug_cdb_len = n;
	all_config_cdb_len();
	return count;
}
static DRIVER_ATTR_RW(cdb_len);


/* Note: The following array creates attribute files in the
   /sys/bus/pseudo/drivers/scsi_debug directory. The advantage of these
   files (over those found in the /sys/module/scsi_debug/parameters
   directory) is that auxiliary actions can be triggered when an attribute
   is changed. For example see: sdebug_add_host_store() above.
 */

static struct attribute *sdebug_drv_attrs[] = {
	&driver_attr_delay.attr,
	&driver_attr_opts.attr,
	&driver_attr_ptype.attr,
	&driver_attr_dsense.attr,
	&driver_attr_fake_rw.attr,
	&driver_attr_host_max_queue.attr,
	&driver_attr_no_lun_0.attr,
	&driver_attr_num_tgts.attr,
	&driver_attr_dev_size_mb.attr,
	&driver_attr_num_parts.attr,
	&driver_attr_every_nth.attr,
	&driver_attr_max_luns.attr,
	&driver_attr_max_queue.attr,
	&driver_attr_no_uld.attr,
	&driver_attr_scsi_level.attr,
	&driver_attr_virtual_gb.attr,
	&driver_attr_add_host.attr,
	&driver_attr_vpd_use_hostno.attr,
	&driver_attr_sector_size.attr,
	&driver_attr_statistics.attr,
	&driver_attr_submit_queues.attr,
	&driver_attr_dix.attr,
	&driver_attr_dif.attr,
	&driver_attr_guard.attr,
	&driver_attr_ato.attr,
	&driver_attr_map.attr,
	&driver_attr_removable.attr,
	&driver_attr_host_lock.attr,
	&driver_attr_ndelay.attr,
	&driver_attr_strict.attr,
	&driver_attr_uuid_ctl.attr,
	&driver_attr_cdb_len.attr,
	NULL,
};
ATTRIBUTE_GROUPS(sdebug_drv);

static struct device *pseudo_primary;

static int __init scsi_debug_init(void)
{
	unsigned long sz;
	int host_to_add;
	int k;
	int ret;

	atomic_set(&retired_max_queue, 0);

	if (sdebug_ndelay >= 1000 * 1000 * 1000) {
		pr_warn("ndelay must be less than 1 second, ignored\n");
		sdebug_ndelay = 0;
	} else if (sdebug_ndelay > 0)
		sdebug_jdelay = JDELAY_OVERRIDDEN;

	switch (sdebug_sector_size) {
	case  512:
	case 1024:
	case 2048:
	case 4096:
		break;
	default:
		pr_err("invalid sector_size %d\n", sdebug_sector_size);
		return -EINVAL;
	}

	switch (sdebug_dif) {
	case T10_PI_TYPE0_PROTECTION:
		break;
	case T10_PI_TYPE1_PROTECTION:
	case T10_PI_TYPE2_PROTECTION:
	case T10_PI_TYPE3_PROTECTION:
		have_dif_prot = true;
		break;

	default:
		pr_err("dif must be 0, 1, 2 or 3\n");
		return -EINVAL;
	}

	if (sdebug_guard > 1) {
		pr_err("guard must be 0 or 1\n");
		return -EINVAL;
	}

	if (sdebug_ato > 1) {
		pr_err("ato must be 0 or 1\n");
		return -EINVAL;
	}

	if (sdebug_physblk_exp > 15) {
		pr_err("invalid physblk_exp %u\n", sdebug_physblk_exp);
		return -EINVAL;
	}
	if (sdebug_max_luns > 256) {
		pr_warn("max_luns can be no more than 256, use default\n");
		sdebug_max_luns = DEF_MAX_LUNS;
	}

	if (sdebug_lowest_aligned > 0x3fff) {
		pr_err("lowest_aligned too big: %u\n", sdebug_lowest_aligned);
		return -EINVAL;
	}

	if (submit_queues < 1) {
		pr_err("submit_queues must be 1 or more\n");
		return -EINVAL;
	}

<<<<<<< HEAD
	if ((sdebug_host_max_queue > SDEBUG_CANQUEUE) ||
	    (sdebug_host_max_queue < 0)) {
		pr_err("host_max_queue must be in range [0 %d]\n",
		       SDEBUG_CANQUEUE);
		return -EINVAL;
	}

	if (sdebug_host_max_queue &&
	    (sdebug_max_queue != sdebug_host_max_queue)) {
		sdebug_max_queue = sdebug_host_max_queue;
		pr_warn("fixing max submit queue depth to host max queue depth, %d\n",
			sdebug_max_queue);
	}

=======
	if ((sdebug_max_queue > SDEBUG_CANQUEUE) || (sdebug_max_queue < 1)) {
		pr_err("max_queue must be in range [1, %d]\n", SDEBUG_CANQUEUE);
		return -EINVAL;
	}

>>>>>>> 57d9bb65
	sdebug_q_arr = kcalloc(submit_queues, sizeof(struct sdebug_queue),
			       GFP_KERNEL);
	if (sdebug_q_arr == NULL)
		return -ENOMEM;
	for (k = 0; k < submit_queues; ++k)
		spin_lock_init(&sdebug_q_arr[k].qc_lock);

	if (sdebug_dev_size_mb < 1)
		sdebug_dev_size_mb = 1;  /* force minimum 1 MB ramdisk */
	sz = (unsigned long)sdebug_dev_size_mb * 1048576;
	sdebug_store_sectors = sz / sdebug_sector_size;
	sdebug_capacity = get_sdebug_capacity();

	/* play around with geometry, don't waste too much on track 0 */
	sdebug_heads = 8;
	sdebug_sectors_per = 32;
	if (sdebug_dev_size_mb >= 256)
		sdebug_heads = 64;
	else if (sdebug_dev_size_mb >= 16)
		sdebug_heads = 32;
	sdebug_cylinders_per = (unsigned long)sdebug_capacity /
			       (sdebug_sectors_per * sdebug_heads);
	if (sdebug_cylinders_per >= 1024) {
		/* other LLDs do this; implies >= 1GB ram disk ... */
		sdebug_heads = 255;
		sdebug_sectors_per = 63;
		sdebug_cylinders_per = (unsigned long)sdebug_capacity /
			       (sdebug_sectors_per * sdebug_heads);
	}

	if (sdebug_fake_rw == 0) {
		fake_storep = vzalloc(sz);
		if (NULL == fake_storep) {
			pr_err("out of memory, 1\n");
			ret = -ENOMEM;
			goto free_q_arr;
		}
		if (sdebug_num_parts > 0)
			sdebug_build_parts(fake_storep, sz);
	}

	if (sdebug_dix) {
		int dif_size;

		dif_size = sdebug_store_sectors * sizeof(struct t10_pi_tuple);
		dif_storep = vmalloc(dif_size);

		pr_err("dif_storep %u bytes @ %p\n", dif_size, dif_storep);

		if (dif_storep == NULL) {
			pr_err("out of mem. (DIX)\n");
			ret = -ENOMEM;
			goto free_vm;
		}

		memset(dif_storep, 0xff, dif_size);
	}

	/* Logical Block Provisioning */
	if (scsi_debug_lbp()) {
		sdebug_unmap_max_blocks =
			clamp(sdebug_unmap_max_blocks, 0U, 0xffffffffU);

		sdebug_unmap_max_desc =
			clamp(sdebug_unmap_max_desc, 0U, 256U);

		sdebug_unmap_granularity =
			clamp(sdebug_unmap_granularity, 1U, 0xffffffffU);

		if (sdebug_unmap_alignment &&
		    sdebug_unmap_granularity <=
		    sdebug_unmap_alignment) {
			pr_err("ERR: unmap_granularity <= unmap_alignment\n");
			ret = -EINVAL;
			goto free_vm;
		}

		map_size = lba_to_map_index(sdebug_store_sectors - 1) + 1;
		map_storep = vmalloc(array_size(sizeof(long),
						BITS_TO_LONGS(map_size)));

		pr_info("%lu provisioning blocks\n", map_size);

		if (map_storep == NULL) {
			pr_err("out of mem. (MAP)\n");
			ret = -ENOMEM;
			goto free_vm;
		}

		bitmap_zero(map_storep, map_size);

		/* Map first 1KB for partition table */
		if (sdebug_num_parts)
			map_region(0, 2);
	}

	pseudo_primary = root_device_register("pseudo_0");
	if (IS_ERR(pseudo_primary)) {
		pr_warn("root_device_register() error\n");
		ret = PTR_ERR(pseudo_primary);
		goto free_vm;
	}
	ret = bus_register(&pseudo_lld_bus);
	if (ret < 0) {
		pr_warn("bus_register error: %d\n", ret);
		goto dev_unreg;
	}
	ret = driver_register(&sdebug_driverfs_driver);
	if (ret < 0) {
		pr_warn("driver_register error: %d\n", ret);
		goto bus_unreg;
	}

	host_to_add = sdebug_add_host;
	sdebug_add_host = 0;

	for (k = 0; k < host_to_add; k++) {
		if (sdebug_add_adapter()) {
			pr_err("sdebug_add_adapter failed k=%d\n", k);
			break;
		}
	}

	if (sdebug_verbose)
		pr_info("built %d host(s)\n", sdebug_add_host);

	return 0;

bus_unreg:
	bus_unregister(&pseudo_lld_bus);
dev_unreg:
	root_device_unregister(pseudo_primary);
free_vm:
	vfree(map_storep);
	vfree(dif_storep);
	vfree(fake_storep);
free_q_arr:
	kfree(sdebug_q_arr);
	return ret;
}

static void __exit scsi_debug_exit(void)
{
	int k = sdebug_add_host;

	stop_all_queued();
	for (; k; k--)
		sdebug_remove_adapter();
	free_all_queued();
	driver_unregister(&sdebug_driverfs_driver);
	bus_unregister(&pseudo_lld_bus);
	root_device_unregister(pseudo_primary);

	vfree(map_storep);
	vfree(dif_storep);
	vfree(fake_storep);
	kfree(sdebug_q_arr);
}

device_initcall(scsi_debug_init);
module_exit(scsi_debug_exit);

static void sdebug_release_adapter(struct device *dev)
{
	struct sdebug_host_info *sdbg_host;

	sdbg_host = to_sdebug_host(dev);
	kfree(sdbg_host);
}

static int sdebug_add_adapter(void)
{
	int k, devs_per_host;
	int error = 0;
	struct sdebug_host_info *sdbg_host;
	struct sdebug_dev_info *sdbg_devinfo, *tmp;

	sdbg_host = kzalloc(sizeof(*sdbg_host), GFP_KERNEL);
	if (sdbg_host == NULL) {
		pr_err("out of memory at line %d\n", __LINE__);
		return -ENOMEM;
	}

	INIT_LIST_HEAD(&sdbg_host->dev_info_list);

	devs_per_host = sdebug_num_tgts * sdebug_max_luns;
	for (k = 0; k < devs_per_host; k++) {
		sdbg_devinfo = sdebug_device_create(sdbg_host, GFP_KERNEL);
		if (!sdbg_devinfo) {
			pr_err("out of memory at line %d\n", __LINE__);
			error = -ENOMEM;
			goto clean;
		}
	}

	spin_lock(&sdebug_host_list_lock);
	list_add_tail(&sdbg_host->host_list, &sdebug_host_list);
	spin_unlock(&sdebug_host_list_lock);

	sdbg_host->dev.bus = &pseudo_lld_bus;
	sdbg_host->dev.parent = pseudo_primary;
	sdbg_host->dev.release = &sdebug_release_adapter;
	dev_set_name(&sdbg_host->dev, "adapter%d", sdebug_add_host);

	error = device_register(&sdbg_host->dev);

	if (error)
		goto clean;

	++sdebug_add_host;
	return error;

clean:
	list_for_each_entry_safe(sdbg_devinfo, tmp, &sdbg_host->dev_info_list,
				 dev_list) {
		list_del(&sdbg_devinfo->dev_list);
		kfree(sdbg_devinfo);
	}

	kfree(sdbg_host);
	return error;
}

static void sdebug_remove_adapter(void)
{
	struct sdebug_host_info *sdbg_host = NULL;

	spin_lock(&sdebug_host_list_lock);
	if (!list_empty(&sdebug_host_list)) {
		sdbg_host = list_entry(sdebug_host_list.prev,
				       struct sdebug_host_info, host_list);
		list_del(&sdbg_host->host_list);
	}
	spin_unlock(&sdebug_host_list_lock);

	if (!sdbg_host)
		return;

	device_unregister(&sdbg_host->dev);
	--sdebug_add_host;
}

static int sdebug_change_qdepth(struct scsi_device *sdev, int qdepth)
{
	int num_in_q = 0;
	struct sdebug_dev_info *devip;

	block_unblock_all_queues(true);
	devip = (struct sdebug_dev_info *)sdev->hostdata;
	if (NULL == devip) {
		block_unblock_all_queues(false);
		return	-ENODEV;
	}
	num_in_q = atomic_read(&devip->num_in_q);

	if (qdepth < 1)
		qdepth = 1;
	/* allow to exceed max host qc_arr elements for testing */
	if (qdepth > SDEBUG_CANQUEUE + 10)
		qdepth = SDEBUG_CANQUEUE + 10;
	scsi_change_queue_depth(sdev, qdepth);

	if (SDEBUG_OPT_Q_NOISE & sdebug_opts) {
		sdev_printk(KERN_INFO, sdev, "%s: qdepth=%d, num_in_q=%d\n",
			    __func__, qdepth, num_in_q);
	}
	block_unblock_all_queues(false);
	return sdev->queue_depth;
}

static bool fake_timeout(struct scsi_cmnd *scp)
{
	if (0 == (atomic_read(&sdebug_cmnd_count) % abs(sdebug_every_nth))) {
		if (sdebug_every_nth < -1)
			sdebug_every_nth = -1;
		if (SDEBUG_OPT_TIMEOUT & sdebug_opts)
			return true; /* ignore command causing timeout */
		else if (SDEBUG_OPT_MAC_TIMEOUT & sdebug_opts &&
			 scsi_medium_access_command(scp))
			return true; /* time out reads and writes */
	}
	return false;
}

static bool fake_host_busy(struct scsi_cmnd *scp)
{
	return (sdebug_opts & SDEBUG_OPT_HOST_BUSY) &&
		(atomic_read(&sdebug_cmnd_count) % abs(sdebug_every_nth)) == 0;
}

static int scsi_debug_queuecommand(struct Scsi_Host *shost,
				   struct scsi_cmnd *scp)
{
	u8 sdeb_i;
	struct scsi_device *sdp = scp->device;
	const struct opcode_info_t *oip;
	const struct opcode_info_t *r_oip;
	struct sdebug_dev_info *devip;
	u8 *cmd = scp->cmnd;
	int (*r_pfp)(struct scsi_cmnd *, struct sdebug_dev_info *);
	int (*pfp)(struct scsi_cmnd *, struct sdebug_dev_info *) = NULL;
	int k, na;
	int errsts = 0;
	u32 flags;
	u16 sa;
	u8 opcode = cmd[0];
	bool has_wlun_rl;

	scsi_set_resid(scp, 0);
	if (sdebug_statistics)
		atomic_inc(&sdebug_cmnd_count);
	if (unlikely(sdebug_verbose &&
		     !(SDEBUG_OPT_NO_CDB_NOISE & sdebug_opts))) {
		char b[120];
		int n, len, sb;

		len = scp->cmd_len;
		sb = (int)sizeof(b);
		if (len > 32)
			strcpy(b, "too long, over 32 bytes");
		else {
			for (k = 0, n = 0; k < len && n < sb; ++k)
				n += scnprintf(b + n, sb - n, "%02x ",
					       (u32)cmd[k]);
		}
		sdev_printk(KERN_INFO, sdp, "%s: tag=%#x, cmd %s\n", my_name,
			    blk_mq_unique_tag(scp->request), b);
	}
	if (fake_host_busy(scp))
		return SCSI_MLQUEUE_HOST_BUSY;
	has_wlun_rl = (sdp->lun == SCSI_W_LUN_REPORT_LUNS);
	if (unlikely((sdp->lun >= sdebug_max_luns) && !has_wlun_rl))
		goto err_out;

	sdeb_i = opcode_ind_arr[opcode];	/* fully mapped */
	oip = &opcode_info_arr[sdeb_i];		/* safe if table consistent */
	devip = (struct sdebug_dev_info *)sdp->hostdata;
	if (unlikely(!devip)) {
		devip = find_build_dev_info(sdp);
		if (NULL == devip)
			goto err_out;
	}
	na = oip->num_attached;
	r_pfp = oip->pfp;
	if (na) {	/* multiple commands with this opcode */
		r_oip = oip;
		if (FF_SA & r_oip->flags) {
			if (F_SA_LOW & oip->flags)
				sa = 0x1f & cmd[1];
			else
				sa = get_unaligned_be16(cmd + 8);
			for (k = 0; k <= na; oip = r_oip->arrp + k++) {
				if (opcode == oip->opcode && sa == oip->sa)
					break;
			}
		} else {   /* since no service action only check opcode */
			for (k = 0; k <= na; oip = r_oip->arrp + k++) {
				if (opcode == oip->opcode)
					break;
			}
		}
		if (k > na) {
			if (F_SA_LOW & r_oip->flags)
				mk_sense_invalid_fld(scp, SDEB_IN_CDB, 1, 4);
			else if (F_SA_HIGH & r_oip->flags)
				mk_sense_invalid_fld(scp, SDEB_IN_CDB, 8, 7);
			else
				mk_sense_invalid_opcode(scp);
			goto check_cond;
		}
	}	/* else (when na==0) we assume the oip is a match */
	flags = oip->flags;
	if (unlikely(F_INV_OP & flags)) {
		mk_sense_invalid_opcode(scp);
		goto check_cond;
	}
	if (unlikely(has_wlun_rl && !(F_RL_WLUN_OK & flags))) {
		if (sdebug_verbose)
			sdev_printk(KERN_INFO, sdp, "%s: Opcode 0x%x not%s\n",
				    my_name, opcode, " supported for wlun");
		mk_sense_invalid_opcode(scp);
		goto check_cond;
	}
	if (unlikely(sdebug_strict)) {	/* check cdb against mask */
		u8 rem;
		int j;

		for (k = 1; k < oip->len_mask[0] && k < 16; ++k) {
			rem = ~oip->len_mask[k] & cmd[k];
			if (rem) {
				for (j = 7; j >= 0; --j, rem <<= 1) {
					if (0x80 & rem)
						break;
				}
				mk_sense_invalid_fld(scp, SDEB_IN_CDB, k, j);
				goto check_cond;
			}
		}
	}
	if (unlikely(!(F_SKIP_UA & flags) &&
		     find_first_bit(devip->uas_bm,
				    SDEBUG_NUM_UAS) != SDEBUG_NUM_UAS)) {
		errsts = make_ua(scp, devip);
		if (errsts)
			goto check_cond;
	}
	if (unlikely((F_M_ACCESS & flags) && atomic_read(&devip->stopped))) {
		mk_sense_buffer(scp, NOT_READY, LOGICAL_UNIT_NOT_READY, 0x2);
		if (sdebug_verbose)
			sdev_printk(KERN_INFO, sdp, "%s reports: Not ready: "
				    "%s\n", my_name, "initializing command "
				    "required");
		errsts = check_condition_result;
		goto fini;
	}
	if (sdebug_fake_rw && (F_FAKE_RW & flags))
		goto fini;
	if (unlikely(sdebug_every_nth)) {
		if (fake_timeout(scp))
			return 0;	/* ignore command: make trouble */
	}
	if (likely(oip->pfp))
		pfp = oip->pfp;	/* calls a resp_* function */
	else
		pfp = r_pfp;    /* if leaf function ptr NULL, try the root's */

fini:
	if (F_DELAY_OVERR & flags)
		return schedule_resp(scp, devip, errsts, pfp, 0, 0);
	else if ((flags & F_LONG_DELAY) && (sdebug_jdelay > 0 ||
					    sdebug_ndelay > 10000)) {
		/*
		 * Skip long delays if ndelay <= 10 microseconds. Otherwise
		 * for Start Stop Unit (SSU) want at least 1 second delay and
		 * if sdebug_jdelay>1 want a long delay of that many seconds.
		 * For Synchronize Cache want 1/20 of SSU's delay.
		 */
		int jdelay = (sdebug_jdelay < 2) ? 1 : sdebug_jdelay;
		int denom = (flags & F_SYNC_DELAY) ? 20 : 1;

		jdelay = mult_frac(USER_HZ * jdelay, HZ, denom * USER_HZ);
		return schedule_resp(scp, devip, errsts, pfp, jdelay, 0);
	} else
		return schedule_resp(scp, devip, errsts, pfp, sdebug_jdelay,
				     sdebug_ndelay);
check_cond:
	return schedule_resp(scp, devip, check_condition_result, NULL, 0, 0);
err_out:
	return schedule_resp(scp, NULL, DID_NO_CONNECT << 16, NULL, 0, 0);
}

static struct scsi_host_template sdebug_driver_template = {
	.show_info =		scsi_debug_show_info,
	.write_info =		scsi_debug_write_info,
	.proc_name =		sdebug_proc_name,
	.name =			"SCSI DEBUG",
	.info =			scsi_debug_info,
	.slave_alloc =		scsi_debug_slave_alloc,
	.slave_configure =	scsi_debug_slave_configure,
	.slave_destroy =	scsi_debug_slave_destroy,
	.ioctl =		scsi_debug_ioctl,
	.queuecommand =		scsi_debug_queuecommand,
	.change_queue_depth =	sdebug_change_qdepth,
	.eh_abort_handler =	scsi_debug_abort,
	.eh_device_reset_handler = scsi_debug_device_reset,
	.eh_target_reset_handler = scsi_debug_target_reset,
	.eh_bus_reset_handler = scsi_debug_bus_reset,
	.eh_host_reset_handler = scsi_debug_host_reset,
	.can_queue =		SDEBUG_CANQUEUE,
	.this_id =		7,
	.sg_tablesize =		SG_MAX_SEGMENTS,
	.cmd_per_lun =		DEF_CMD_PER_LUN,
	.max_sectors =		-1U,
	.max_segment_size =	-1U,
	.module =		THIS_MODULE,
	.track_queue_depth =	1,
};

static int sdebug_driver_probe(struct device *dev)
{
	int error = 0;
	struct sdebug_host_info *sdbg_host;
	struct Scsi_Host *hpnt;
	int hprot;

	sdbg_host = to_sdebug_host(dev);

	sdebug_driver_template.can_queue = sdebug_max_queue;
	if (!sdebug_clustering)
		sdebug_driver_template.dma_boundary = PAGE_SIZE - 1;

	hpnt = scsi_host_alloc(&sdebug_driver_template, sizeof(sdbg_host));
	if (NULL == hpnt) {
		pr_err("scsi_host_alloc failed\n");
		error = -ENODEV;
		return error;
	}
	if (submit_queues > nr_cpu_ids) {
		pr_warn("%s: trim submit_queues (was %d) to nr_cpu_ids=%u\n",
			my_name, submit_queues, nr_cpu_ids);
		submit_queues = nr_cpu_ids;
	}
	/*
	 * Decide whether to tell scsi subsystem that we want mq. The
	 * following should give the same answer for each host.
	 */
	hpnt->nr_hw_queues = submit_queues;
	if (sdebug_host_max_queue)
		hpnt->host_tagset = 1;

	sdbg_host->shost = hpnt;
	*((struct sdebug_host_info **)hpnt->hostdata) = sdbg_host;
	if ((hpnt->this_id >= 0) && (sdebug_num_tgts > hpnt->this_id))
		hpnt->max_id = sdebug_num_tgts + 1;
	else
		hpnt->max_id = sdebug_num_tgts;
	/* = sdebug_max_luns; */
	hpnt->max_lun = SCSI_W_LUN_REPORT_LUNS + 1;

	hprot = 0;

	switch (sdebug_dif) {

	case T10_PI_TYPE1_PROTECTION:
		hprot = SHOST_DIF_TYPE1_PROTECTION;
		if (sdebug_dix)
			hprot |= SHOST_DIX_TYPE1_PROTECTION;
		break;

	case T10_PI_TYPE2_PROTECTION:
		hprot = SHOST_DIF_TYPE2_PROTECTION;
		if (sdebug_dix)
			hprot |= SHOST_DIX_TYPE2_PROTECTION;
		break;

	case T10_PI_TYPE3_PROTECTION:
		hprot = SHOST_DIF_TYPE3_PROTECTION;
		if (sdebug_dix)
			hprot |= SHOST_DIX_TYPE3_PROTECTION;
		break;

	default:
		if (sdebug_dix)
			hprot |= SHOST_DIX_TYPE0_PROTECTION;
		break;
	}

	scsi_host_set_prot(hpnt, hprot);

	if (have_dif_prot || sdebug_dix)
		pr_info("host protection%s%s%s%s%s%s%s\n",
			(hprot & SHOST_DIF_TYPE1_PROTECTION) ? " DIF1" : "",
			(hprot & SHOST_DIF_TYPE2_PROTECTION) ? " DIF2" : "",
			(hprot & SHOST_DIF_TYPE3_PROTECTION) ? " DIF3" : "",
			(hprot & SHOST_DIX_TYPE0_PROTECTION) ? " DIX0" : "",
			(hprot & SHOST_DIX_TYPE1_PROTECTION) ? " DIX1" : "",
			(hprot & SHOST_DIX_TYPE2_PROTECTION) ? " DIX2" : "",
			(hprot & SHOST_DIX_TYPE3_PROTECTION) ? " DIX3" : "");

	if (sdebug_guard == 1)
		scsi_host_set_guard(hpnt, SHOST_DIX_GUARD_IP);
	else
		scsi_host_set_guard(hpnt, SHOST_DIX_GUARD_CRC);

	sdebug_verbose = !!(SDEBUG_OPT_NOISE & sdebug_opts);
	sdebug_any_injecting_opt = !!(SDEBUG_OPT_ALL_INJECTING & sdebug_opts);
	if (sdebug_every_nth)	/* need stats counters for every_nth */
		sdebug_statistics = true;
	error = scsi_add_host(hpnt, &sdbg_host->dev);
	if (error) {
		pr_err("scsi_add_host failed\n");
		error = -ENODEV;
		scsi_host_put(hpnt);
	} else
		scsi_scan_host(hpnt);

	return error;
}

static int sdebug_driver_remove(struct device *dev)
{
	struct sdebug_host_info *sdbg_host;
	struct sdebug_dev_info *sdbg_devinfo, *tmp;

	sdbg_host = to_sdebug_host(dev);

	if (!sdbg_host) {
		pr_err("Unable to locate host info\n");
		return -ENODEV;
	}

	scsi_remove_host(sdbg_host->shost);

	list_for_each_entry_safe(sdbg_devinfo, tmp, &sdbg_host->dev_info_list,
				 dev_list) {
		list_del(&sdbg_devinfo->dev_list);
		kfree(sdbg_devinfo);
	}

	scsi_host_put(sdbg_host->shost);
	return 0;
}

static int pseudo_lld_bus_match(struct device *dev,
				struct device_driver *dev_driver)
{
	return 1;
}

static struct bus_type pseudo_lld_bus = {
	.name = "pseudo",
	.match = pseudo_lld_bus_match,
	.probe = sdebug_driver_probe,
	.remove = sdebug_driver_remove,
	.drv_groups = sdebug_drv_groups,
};<|MERGE_RESOLUTION|>--- conflicted
+++ resolved
@@ -5325,7 +5325,11 @@
 		return -EINVAL;
 	}
 
-<<<<<<< HEAD
+	if ((sdebug_max_queue > SDEBUG_CANQUEUE) || (sdebug_max_queue < 1)) {
+		pr_err("max_queue must be in range [1, %d]\n", SDEBUG_CANQUEUE);
+		return -EINVAL;
+	}
+
 	if ((sdebug_host_max_queue > SDEBUG_CANQUEUE) ||
 	    (sdebug_host_max_queue < 0)) {
 		pr_err("host_max_queue must be in range [0 %d]\n",
@@ -5334,19 +5338,12 @@
 	}
 
 	if (sdebug_host_max_queue &&
-	    (sdebug_max_queue != sdebug_host_max_queue)) {
+	   (sdebug_max_queue != sdebug_host_max_queue)) {
 		sdebug_max_queue = sdebug_host_max_queue;
 		pr_warn("fixing max submit queue depth to host max queue depth, %d\n",
 			sdebug_max_queue);
 	}
 
-=======
-	if ((sdebug_max_queue > SDEBUG_CANQUEUE) || (sdebug_max_queue < 1)) {
-		pr_err("max_queue must be in range [1, %d]\n", SDEBUG_CANQUEUE);
-		return -EINVAL;
-	}
-
->>>>>>> 57d9bb65
 	sdebug_q_arr = kcalloc(submit_queues, sizeof(struct sdebug_queue),
 			       GFP_KERNEL);
 	if (sdebug_q_arr == NULL)
