--- conflicted
+++ resolved
@@ -356,10 +356,6 @@
 		return -EFAULT;
 	if (!scsi_cmd_allowed(scmd->cmnd, mode))
 		return -EPERM;
-<<<<<<< HEAD
-
-=======
->>>>>>> eb3cdb58
 	scmd->cmd_len = hdr->cmd_len;
 
 	rq->timeout = msecs_to_jiffies(hdr->timeout);
@@ -383,11 +379,7 @@
 	 * fill in all the output members
 	 */
 	hdr->status = scmd->result & 0xff;
-<<<<<<< HEAD
-	hdr->masked_status = status_byte(scmd->result);
-=======
 	hdr->masked_status = sg_status_byte(scmd->result);
->>>>>>> eb3cdb58
 	hdr->msg_status = COMMAND_COMPLETE;
 	hdr->host_status = host_byte(scmd->result);
 	hdr->driver_status = 0;
@@ -460,31 +452,9 @@
 	if (ret < 0)
 		goto out_put_request;
 
-<<<<<<< HEAD
-	ret = 0;
-	if (hdr->iovec_count) {
-		struct iov_iter i;
-		struct iovec *iov = NULL;
-
-		ret = import_iovec(rq_data_dir(rq), hdr->dxferp,
-				   hdr->iovec_count, 0, &iov, &i);
-		if (ret < 0)
-			goto out_put_request;
-
-		/* SG_IO howto says that the shorter of the two wins */
-		iov_iter_truncate(&i, hdr->dxfer_len);
-
-		ret = blk_rq_map_user_iov(rq->q, rq, NULL, &i, GFP_KERNEL);
-		kfree(iov);
-	} else if (hdr->dxfer_len)
-		ret = blk_rq_map_user(rq->q, rq, NULL, hdr->dxferp,
-				      hdr->dxfer_len, GFP_KERNEL);
-
-=======
 	ret = blk_rq_map_user_io(rq, NULL, hdr->dxferp, hdr->dxfer_len,
 			GFP_KERNEL, hdr->iovec_count && hdr->dxfer_len,
 			hdr->iovec_count, 0, rq_data_dir(rq));
->>>>>>> eb3cdb58
 	if (ret)
 		goto out_put_request;
 
@@ -552,11 +522,7 @@
 		return -EFAULT;
 	if (in_len > PAGE_SIZE || out_len > PAGE_SIZE)
 		return -EINVAL;
-<<<<<<< HEAD
-	if (get_user(opcode, sic->data))
-=======
 	if (get_user(opcode, &sic->data[0]))
->>>>>>> eb3cdb58
 		return -EFAULT;
 
 	bytes = max(in_len, out_len);
