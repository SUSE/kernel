--- conflicted
+++ resolved
@@ -427,31 +427,8 @@
 
 	sdev = q->queuedata;
 
-<<<<<<< HEAD
-	/*
-	 * If this is a single-lun device, and we are currently finished
-	 * with this device, then see if we need to get another device
-	 * started.  FIXME(eric) - if this function gets too cluttered
-	 * with special case code, then spin off separate versions and
-	 * use function pointers to pick the right one.
-	 */
-	if (sdev->single_lun && sdev->device_busy == 0 &&
-	    !shost->host_blocked && !shost->host_self_blocked &&
-	    !((shost->can_queue > 0) && (shost->host_busy >= shost->can_queue))
-	    && elv_queue_empty(q)) {
-		list_for_each_entry(sdev2, &sdev->same_target_siblings,
-			       same_target_siblings) {
-			if (!sdev2->device_blocked &&
-			    !elv_queue_empty(sdev2->request_queue)) {
-				__blk_run_queue(sdev2->request_queue);
-				break;
-			}
-		}
-	}
-=======
 	if (sdev->single_lun)
 		scsi_single_lun_run(sdev);
->>>>>>> 099616a4
 
 	shost = sdev->host;
 	spin_lock_irqsave(shost->host_lock, flags);
@@ -1166,25 +1143,17 @@
 		if (blk_queue_plugged(q))
 			goto completed;
 
-<<<<<<< HEAD
-		if (sdev->device_busy >= sdev->queue_depth)
-			break;
-
-		if (sdev->single_lun && check_all_luns(sdev))
-			break;
-
-		if (shost->host_busy == 0 && shost->host_blocked) {
-			/* unblock after host_blocked iterates to zero */
-			if (--shost->host_blocked == 0) {
-				SCSI_LOG_MLQUEUE(3,
-					printk("scsi%d unblocking host at zero depth\n",
-						shost->host_no));
-			} else {
-				blk_plug_device(q);
-				break;
-			}
-		}
-=======
+		if (!scsi_dev_queue_ready(q, sdev))
+			goto completed;
+
+		spin_lock_irqsave(shost->host_lock, flags);
+		if (!scsi_host_queue_ready(q, shost, sdev))
+			goto after_host_lock;
+
+		if (sdev->single_lun && !sdev->device_busy &&
+		    sdev->sdev_target->starget_busy)
+			goto after_host_lock;
+
 		/*
 		 * get next queueable request.  We do this early to make sure
 		 * that the request is fully prepared even if we cannot 
@@ -1192,31 +1161,6 @@
 		 * lower down.
 		 */
 		req = elv_next_request(q);
-
-		if (!scsi_dev_queue_ready(q, sdev))
-			goto completed;
->>>>>>> 099616a4
-
-		spin_lock_irqsave(shost->host_lock, flags);
-		if (!scsi_host_queue_ready(q, shost, sdev))
-			goto after_host_lock;
-
-		if (sdev->single_lun && !sdev->device_busy &&
-		    sdev->sdev_target->starget_busy)
-			goto after_host_lock;
-
-		/*
-		 * get next queueable request.  We do this early to make sure
-		 * that the request is fully prepared even if we cannot 
-		 * accept it.  If there is no request, we'll detect this
-		 * lower down.
-		 */
-<<<<<<< HEAD
-		req = elv_next_request(q);
-=======
-		if (blk_queue_empty(q))
-			goto after_host_lock;
->>>>>>> 099616a4
 
 		if (!req) {
 			/* If the device is busy, a returning I/O
