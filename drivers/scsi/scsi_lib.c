// SPDX-License-Identifier: GPL-2.0-only
/*
 * Copyright (C) 1999 Eric Youngdale
 * Copyright (C) 2014 Christoph Hellwig
 *
 *  SCSI queueing library.
 *      Initial versions: Eric Youngdale (eric@andante.org).
 *                        Based upon conversations with large numbers
 *                        of people at Linux Expo.
 */

#include <linux/bio.h>
#include <linux/bitops.h>
#include <linux/blkdev.h>
#include <linux/completion.h>
#include <linux/kernel.h>
#include <linux/export.h>
#include <linux/init.h>
#include <linux/pci.h>
#include <linux/delay.h>
#include <linux/hardirq.h>
#include <linux/scatterlist.h>
#include <linux/blk-mq.h>
#include <linux/blk-integrity.h>
#include <linux/ratelimit.h>
#include <asm/unaligned.h>

#include <scsi/scsi.h>
#include <scsi/scsi_cmnd.h>
#include <scsi/scsi_dbg.h>
#include <scsi/scsi_device.h>
#include <scsi/scsi_driver.h>
#include <scsi/scsi_eh.h>
#include <scsi/scsi_host.h>
#include <scsi/scsi_transport.h> /* __scsi_init_queue() */
#include <scsi/scsi_dh.h>

#include <trace/events/scsi.h>

#include "scsi_debugfs.h"
#include "scsi_priv.h"
#include "scsi_logging.h"

/*
 * Size of integrity metadata is usually small, 1 inline sg should
 * cover normal cases.
 */
#ifdef CONFIG_ARCH_NO_SG_CHAIN
#define  SCSI_INLINE_PROT_SG_CNT  0
#define  SCSI_INLINE_SG_CNT  0
#else
#define  SCSI_INLINE_PROT_SG_CNT  1
#define  SCSI_INLINE_SG_CNT  2
#endif

static struct kmem_cache *scsi_sense_cache;
static DEFINE_MUTEX(scsi_sense_cache_mutex);

static void scsi_mq_uninit_cmd(struct scsi_cmnd *cmd);

int scsi_init_sense_cache(struct Scsi_Host *shost)
{
	int ret = 0;

	mutex_lock(&scsi_sense_cache_mutex);
	if (!scsi_sense_cache) {
		scsi_sense_cache =
			kmem_cache_create_usercopy("scsi_sense_cache",
				SCSI_SENSE_BUFFERSIZE, 0, SLAB_HWCACHE_ALIGN,
				0, SCSI_SENSE_BUFFERSIZE, NULL);
		if (!scsi_sense_cache)
			ret = -ENOMEM;
	}
	mutex_unlock(&scsi_sense_cache_mutex);
	return ret;
}

static void
scsi_set_blocked(struct scsi_cmnd *cmd, int reason)
{
	struct Scsi_Host *host = cmd->device->host;
	struct scsi_device *device = cmd->device;
	struct scsi_target *starget = scsi_target(device);

	/*
	 * Set the appropriate busy bit for the device/host.
	 *
	 * If the host/device isn't busy, assume that something actually
	 * completed, and that we should be able to queue a command now.
	 *
	 * Note that the prior mid-layer assumption that any host could
	 * always queue at least one command is now broken.  The mid-layer
	 * will implement a user specifiable stall (see
	 * scsi_host.max_host_blocked and scsi_device.max_device_blocked)
	 * if a command is requeued with no other commands outstanding
	 * either for the device or for the host.
	 */
	switch (reason) {
	case SCSI_MLQUEUE_HOST_BUSY:
		atomic_set(&host->host_blocked, host->max_host_blocked);
		break;
	case SCSI_MLQUEUE_DEVICE_BUSY:
	case SCSI_MLQUEUE_EH_RETRY:
		atomic_set(&device->device_blocked,
			   device->max_device_blocked);
		break;
	case SCSI_MLQUEUE_TARGET_BUSY:
		atomic_set(&starget->target_blocked,
			   starget->max_target_blocked);
		break;
	}
}

static void scsi_mq_requeue_cmd(struct scsi_cmnd *cmd, unsigned long msecs)
{
	struct request *rq = scsi_cmd_to_rq(cmd);

	if (rq->rq_flags & RQF_DONTPREP) {
		rq->rq_flags &= ~RQF_DONTPREP;
		scsi_mq_uninit_cmd(cmd);
	} else {
		WARN_ON_ONCE(true);
	}
<<<<<<< HEAD
	blk_mq_requeue_request(rq, true);
=======

	if (msecs) {
		blk_mq_requeue_request(rq, false);
		blk_mq_delay_kick_requeue_list(rq->q, msecs);
	} else
		blk_mq_requeue_request(rq, true);
>>>>>>> eb3cdb58
}

/**
 * __scsi_queue_insert - private queue insertion
 * @cmd: The SCSI command being requeued
 * @reason:  The reason for the requeue
 * @unbusy: Whether the queue should be unbusied
 *
 * This is a private queue insertion.  The public interface
 * scsi_queue_insert() always assumes the queue should be unbusied
 * because it's always called before the completion.  This function is
 * for a requeue after completion, which should only occur in this
 * file.
 */
static void __scsi_queue_insert(struct scsi_cmnd *cmd, int reason, bool unbusy)
{
	struct scsi_device *device = cmd->device;

	SCSI_LOG_MLQUEUE(1, scmd_printk(KERN_INFO, cmd,
		"Inserting command %p into mlqueue\n", cmd));

	scsi_set_blocked(cmd, reason);

	/*
	 * Decrement the counters, since these commands are no longer
	 * active on the host/device.
	 */
	if (unbusy)
		scsi_device_unbusy(device, cmd);

	/*
	 * Requeue this command.  It will go before all other commands
	 * that are already in the queue. Schedule requeue work under
	 * lock such that the kblockd_schedule_work() call happens
	 * before blk_mq_destroy_queue() finishes.
	 */
	cmd->result = 0;

	blk_mq_requeue_request(scsi_cmd_to_rq(cmd), true);
}

/**
 * scsi_queue_insert - Reinsert a command in the queue.
 * @cmd:    command that we are adding to queue.
 * @reason: why we are inserting command to queue.
 *
 * We do this for one of two cases. Either the host is busy and it cannot accept
 * any more commands for the time being, or the device returned QUEUE_FULL and
 * can accept no more commands.
 *
 * Context: This could be called either from an interrupt context or a normal
 * process context.
 */
void scsi_queue_insert(struct scsi_cmnd *cmd, int reason)
{
	__scsi_queue_insert(cmd, reason, true);
}

/**
 * scsi_execute_cmd - insert request and wait for the result
 * @sdev:	scsi_device
 * @cmd:	scsi command
 * @opf:	block layer request cmd_flags
 * @buffer:	data buffer
 * @bufflen:	len of buffer
 * @timeout:	request timeout in HZ
 * @retries:	number of times to retry request
 * @args:	Optional args. See struct definition for field descriptions
 *
 * Returns the scsi_cmnd result field if a command was executed, or a negative
 * Linux error code if we didn't get that far.
 */
int scsi_execute_cmd(struct scsi_device *sdev, const unsigned char *cmd,
		     blk_opf_t opf, void *buffer, unsigned int bufflen,
		     int timeout, int retries,
		     const struct scsi_exec_args *args)
{
	static const struct scsi_exec_args default_args;
	struct request *req;
	struct scsi_cmnd *scmd;
	int ret;

<<<<<<< HEAD
	req = scsi_alloc_request(sdev->request_queue,
			data_direction == DMA_TO_DEVICE ?
			REQ_OP_DRV_OUT : REQ_OP_DRV_IN,
			rq_flags & RQF_PM ? BLK_MQ_REQ_PM : 0);
=======
	if (!args)
		args = &default_args;
	else if (WARN_ON_ONCE(args->sense &&
			      args->sense_len != SCSI_SENSE_BUFFERSIZE))
		return -EINVAL;

	req = scsi_alloc_request(sdev->request_queue, opf, args->req_flags);
>>>>>>> eb3cdb58
	if (IS_ERR(req))
		return PTR_ERR(req);

	if (bufflen) {
		ret = blk_rq_map_kern(sdev->request_queue, req,
				      buffer, bufflen, GFP_NOIO);
		if (ret)
			goto out;
	}
	scmd = blk_mq_rq_to_pdu(req);
	scmd->cmd_len = COMMAND_SIZE(cmd[0]);
	memcpy(scmd->cmnd, cmd, scmd->cmd_len);
	scmd->allowed = retries;
<<<<<<< HEAD
=======
	scmd->flags |= args->scmd_flags;
>>>>>>> eb3cdb58
	req->timeout = timeout;
	req->rq_flags |= RQF_QUIET;

	/*
	 * head injection *required* here otherwise quiesce won't work
	 */
	blk_execute_rq(req, true);

	/*
	 * Some devices (USB mass-storage in particular) may transfer
	 * garbage data together with a residue indicating that the data
	 * is invalid.  Prevent the garbage from being misinterpreted
	 * and prevent security leaks by zeroing out the excess data.
	 */
	if (unlikely(scmd->resid_len > 0 && scmd->resid_len <= bufflen))
		memset(buffer + bufflen - scmd->resid_len, 0, scmd->resid_len);

<<<<<<< HEAD
	if (resid)
		*resid = scmd->resid_len;
	if (sense && scmd->sense_len)
		memcpy(sense, scmd->sense_buffer, SCSI_SENSE_BUFFERSIZE);
	if (sshdr)
		scsi_normalize_sense(scmd->sense_buffer, scmd->sense_len,
				     sshdr);
=======
	if (args->resid)
		*args->resid = scmd->resid_len;
	if (args->sense)
		memcpy(args->sense, scmd->sense_buffer, SCSI_SENSE_BUFFERSIZE);
	if (args->sshdr)
		scsi_normalize_sense(scmd->sense_buffer, scmd->sense_len,
				     args->sshdr);

>>>>>>> eb3cdb58
	ret = scmd->result;
 out:
	blk_mq_free_request(req);

	return ret;
}
EXPORT_SYMBOL(scsi_execute_cmd);

/*
 * Wake up the error handler if necessary. Avoid as follows that the error
 * handler is not woken up if host in-flight requests number ==
 * shost->host_failed: use call_rcu() in scsi_eh_scmd_add() in combination
 * with an RCU read lock in this function to ensure that this function in
 * its entirety either finishes before scsi_eh_scmd_add() increases the
 * host_failed counter or that it notices the shost state change made by
 * scsi_eh_scmd_add().
 */
static void scsi_dec_host_busy(struct Scsi_Host *shost, struct scsi_cmnd *cmd)
{
	unsigned long flags;

	rcu_read_lock();
	__clear_bit(SCMD_STATE_INFLIGHT, &cmd->state);
	if (unlikely(scsi_host_in_recovery(shost))) {
		spin_lock_irqsave(shost->host_lock, flags);
		if (shost->host_failed || shost->host_eh_scheduled)
			scsi_eh_wakeup(shost);
		spin_unlock_irqrestore(shost->host_lock, flags);
	}
	rcu_read_unlock();
}

void scsi_device_unbusy(struct scsi_device *sdev, struct scsi_cmnd *cmd)
{
	struct Scsi_Host *shost = sdev->host;
	struct scsi_target *starget = scsi_target(sdev);

	scsi_dec_host_busy(shost, cmd);

	if (starget->can_queue > 0)
		atomic_dec(&starget->target_busy);

	sbitmap_put(&sdev->budget_map, cmd->budget_token);
	cmd->budget_token = -1;
}

static void scsi_kick_queue(struct request_queue *q)
{
	blk_mq_run_hw_queues(q, false);
}

/*
 * Kick the queue of SCSI device @sdev if @sdev != current_sdev. Called with
 * interrupts disabled.
 */
static void scsi_kick_sdev_queue(struct scsi_device *sdev, void *data)
{
	struct scsi_device *current_sdev = data;

	if (sdev != current_sdev)
		blk_mq_run_hw_queues(sdev->request_queue, true);
}

/*
 * Called for single_lun devices on IO completion. Clear starget_sdev_user,
 * and call blk_run_queue for all the scsi_devices on the target -
 * including current_sdev first.
 *
 * Called with *no* scsi locks held.
 */
static void scsi_single_lun_run(struct scsi_device *current_sdev)
{
	struct Scsi_Host *shost = current_sdev->host;
	struct scsi_target *starget = scsi_target(current_sdev);
	unsigned long flags;

	spin_lock_irqsave(shost->host_lock, flags);
	starget->starget_sdev_user = NULL;
	spin_unlock_irqrestore(shost->host_lock, flags);

	/*
	 * Call blk_run_queue for all LUNs on the target, starting with
	 * current_sdev. We race with others (to set starget_sdev_user),
	 * but in most cases, we will be first. Ideally, each LU on the
	 * target would get some limited time or requests on the target.
	 */
	scsi_kick_queue(current_sdev->request_queue);

	spin_lock_irqsave(shost->host_lock, flags);
	if (!starget->starget_sdev_user)
		__starget_for_each_device(starget, current_sdev,
					  scsi_kick_sdev_queue);
	spin_unlock_irqrestore(shost->host_lock, flags);
}

static inline bool scsi_device_is_busy(struct scsi_device *sdev)
{
	if (scsi_device_busy(sdev) >= sdev->queue_depth)
		return true;
	if (atomic_read(&sdev->device_blocked) > 0)
		return true;
	return false;
}

static inline bool scsi_target_is_busy(struct scsi_target *starget)
{
	if (starget->can_queue > 0) {
		if (atomic_read(&starget->target_busy) >= starget->can_queue)
			return true;
		if (atomic_read(&starget->target_blocked) > 0)
			return true;
	}
	return false;
}

static inline bool scsi_host_is_busy(struct Scsi_Host *shost)
{
	if (atomic_read(&shost->host_blocked) > 0)
		return true;
	if (shost->host_self_blocked)
		return true;
	return false;
}

static void scsi_starved_list_run(struct Scsi_Host *shost)
{
	LIST_HEAD(starved_list);
	struct scsi_device *sdev;
	unsigned long flags;

	spin_lock_irqsave(shost->host_lock, flags);
	list_splice_init(&shost->starved_list, &starved_list);

	while (!list_empty(&starved_list)) {
		struct request_queue *slq;

		/*
		 * As long as shost is accepting commands and we have
		 * starved queues, call blk_run_queue. scsi_request_fn
		 * drops the queue_lock and can add us back to the
		 * starved_list.
		 *
		 * host_lock protects the starved_list and starved_entry.
		 * scsi_request_fn must get the host_lock before checking
		 * or modifying starved_list or starved_entry.
		 */
		if (scsi_host_is_busy(shost))
			break;

		sdev = list_entry(starved_list.next,
				  struct scsi_device, starved_entry);
		list_del_init(&sdev->starved_entry);
		if (scsi_target_is_busy(scsi_target(sdev))) {
			list_move_tail(&sdev->starved_entry,
				       &shost->starved_list);
			continue;
		}

		/*
		 * Once we drop the host lock, a racing scsi_remove_device()
		 * call may remove the sdev from the starved list and destroy
		 * it and the queue.  Mitigate by taking a reference to the
		 * queue and never touching the sdev again after we drop the
		 * host lock.  Note: if __scsi_remove_device() invokes
		 * blk_mq_destroy_queue() before the queue is run from this
		 * function then blk_run_queue() will return immediately since
		 * blk_mq_destroy_queue() marks the queue with QUEUE_FLAG_DYING.
		 */
		slq = sdev->request_queue;
		if (!blk_get_queue(slq))
			continue;
		spin_unlock_irqrestore(shost->host_lock, flags);

		scsi_kick_queue(slq);
		blk_put_queue(slq);

		spin_lock_irqsave(shost->host_lock, flags);
	}
	/* put any unprocessed entries back */
	list_splice(&starved_list, &shost->starved_list);
	spin_unlock_irqrestore(shost->host_lock, flags);
}

/**
 * scsi_run_queue - Select a proper request queue to serve next.
 * @q:  last request's queue
 *
 * The previous command was completely finished, start a new one if possible.
 */
static void scsi_run_queue(struct request_queue *q)
{
	struct scsi_device *sdev = q->queuedata;

	if (scsi_target(sdev)->single_lun)
		scsi_single_lun_run(sdev);
	if (!list_empty(&sdev->host->starved_list))
		scsi_starved_list_run(sdev->host);

	blk_mq_run_hw_queues(q, false);
}

void scsi_requeue_run_queue(struct work_struct *work)
{
	struct scsi_device *sdev;
	struct request_queue *q;

	sdev = container_of(work, struct scsi_device, requeue_work);
	q = sdev->request_queue;
	scsi_run_queue(q);
}

void scsi_run_host_queues(struct Scsi_Host *shost)
{
	struct scsi_device *sdev;

	shost_for_each_device(sdev, shost)
		scsi_run_queue(sdev->request_queue);
}

static void scsi_uninit_cmd(struct scsi_cmnd *cmd)
{
	if (!blk_rq_is_passthrough(scsi_cmd_to_rq(cmd))) {
		struct scsi_driver *drv = scsi_cmd_to_driver(cmd);

		if (drv->uninit_command)
			drv->uninit_command(cmd);
	}
}

void scsi_free_sgtables(struct scsi_cmnd *cmd)
{
	if (cmd->sdb.table.nents)
		sg_free_table_chained(&cmd->sdb.table,
				SCSI_INLINE_SG_CNT);
	if (scsi_prot_sg_count(cmd))
		sg_free_table_chained(&cmd->prot_sdb->table,
				SCSI_INLINE_PROT_SG_CNT);
}
EXPORT_SYMBOL_GPL(scsi_free_sgtables);

static void scsi_mq_uninit_cmd(struct scsi_cmnd *cmd)
{
	scsi_free_sgtables(cmd);
	scsi_uninit_cmd(cmd);
}

static void scsi_run_queue_async(struct scsi_device *sdev)
{
	if (scsi_target(sdev)->single_lun ||
	    !list_empty(&sdev->host->starved_list)) {
		kblockd_schedule_work(&sdev->requeue_work);
	} else {
		/*
		 * smp_mb() present in sbitmap_queue_clear() or implied in
		 * .end_io is for ordering writing .device_busy in
		 * scsi_device_unbusy() and reading sdev->restarts.
		 */
		int old = atomic_read(&sdev->restarts);

		/*
		 * ->restarts has to be kept as non-zero if new budget
		 *  contention occurs.
		 *
		 *  No need to run queue when either another re-run
		 *  queue wins in updating ->restarts or a new budget
		 *  contention occurs.
		 */
		if (old && atomic_cmpxchg(&sdev->restarts, old, 0) == old)
			blk_mq_run_hw_queues(sdev->request_queue, true);
	}
}

/* Returns false when no more bytes to process, true if there are more */
static bool scsi_end_request(struct request *req, blk_status_t error,
		unsigned int bytes)
{
	struct scsi_cmnd *cmd = blk_mq_rq_to_pdu(req);
	struct scsi_device *sdev = cmd->device;
	struct request_queue *q = sdev->request_queue;

	if (blk_update_request(req, error, bytes))
		return true;

	// XXX:
	if (blk_queue_add_random(q))
		add_disk_randomness(req->q->disk);

	if (!blk_rq_is_passthrough(req)) {
		WARN_ON_ONCE(!(cmd->flags & SCMD_INITIALIZED));
		cmd->flags &= ~SCMD_INITIALIZED;
	}

	/*
	 * Calling rcu_barrier() is not necessary here because the
	 * SCSI error handler guarantees that the function called by
	 * call_rcu() has been called before scsi_end_request() is
	 * called.
	 */
	destroy_rcu_head(&cmd->rcu);

	/*
	 * In the MQ case the command gets freed by __blk_mq_end_request,
	 * so we have to do all cleanup that depends on it earlier.
	 *
	 * We also can't kick the queues from irq context, so we
	 * will have to defer it to a workqueue.
	 */
	scsi_mq_uninit_cmd(cmd);

	/*
	 * queue is still alive, so grab the ref for preventing it
	 * from being cleaned up during running queue.
	 */
	percpu_ref_get(&q->q_usage_counter);

	__blk_mq_end_request(req, error);

	scsi_run_queue_async(sdev);

	percpu_ref_put(&q->q_usage_counter);
	return false;
}

static inline u8 get_scsi_ml_byte(int result)
{
	return (result >> 8) & 0xff;
}

/**
 * scsi_result_to_blk_status - translate a SCSI result code into blk_status_t
 * @result:	scsi error code
 *
 * Translate a SCSI result code into a blk_status_t value.
 */
static blk_status_t scsi_result_to_blk_status(int result)
{
	/*
	 * Check the scsi-ml byte first in case we converted a host or status
	 * byte.
	 */
	switch (get_scsi_ml_byte(result)) {
	case SCSIML_STAT_OK:
		break;
	case SCSIML_STAT_RESV_CONFLICT:
		return BLK_STS_NEXUS;
	case SCSIML_STAT_NOSPC:
		return BLK_STS_NOSPC;
	case SCSIML_STAT_MED_ERROR:
		return BLK_STS_MEDIUM;
	case SCSIML_STAT_TGT_FAILURE:
		return BLK_STS_TARGET;
	}

	switch (host_byte(result)) {
	case DID_OK:
		if (scsi_status_is_good(result))
			return BLK_STS_OK;
		return BLK_STS_IOERR;
	case DID_TRANSPORT_FAILFAST:
	case DID_TRANSPORT_MARGINAL:
		return BLK_STS_TRANSPORT;
	default:
		return BLK_STS_IOERR;
	}
}

/**
 * scsi_rq_err_bytes - determine number of bytes till the next failure boundary
 * @rq: request to examine
 *
 * Description:
 *     A request could be merge of IOs which require different failure
 *     handling.  This function determines the number of bytes which
 *     can be failed from the beginning of the request without
 *     crossing into area which need to be retried further.
 *
 * Return:
 *     The number of bytes to fail.
 */
static unsigned int scsi_rq_err_bytes(const struct request *rq)
<<<<<<< HEAD
{
	unsigned int ff = rq->cmd_flags & REQ_FAILFAST_MASK;
	unsigned int bytes = 0;
	struct bio *bio;

	if (!(rq->rq_flags & RQF_MIXED_MERGE))
		return blk_rq_bytes(rq);

	/*
	 * Currently the only 'mixing' which can happen is between
	 * different fastfail types.  We can safely fail portions
	 * which have all the failfast bits that the first one has -
	 * the ones which are at least as eager to fail as the first
	 * one.
	 */
	for (bio = rq->bio; bio; bio = bio->bi_next) {
		if ((bio->bi_opf & ff) != ff)
			break;
		bytes += bio->bi_iter.bi_size;
	}

	/* this could lead to infinite loop */
	BUG_ON(blk_rq_bytes(rq) && !bytes);
	return bytes;
}

/* Helper for scsi_io_completion() when "reprep" action required. */
static void scsi_io_completion_reprep(struct scsi_cmnd *cmd,
				      struct request_queue *q)
=======
>>>>>>> eb3cdb58
{
	blk_opf_t ff = rq->cmd_flags & REQ_FAILFAST_MASK;
	unsigned int bytes = 0;
	struct bio *bio;

	if (!(rq->rq_flags & RQF_MIXED_MERGE))
		return blk_rq_bytes(rq);

	/*
	 * Currently the only 'mixing' which can happen is between
	 * different fastfail types.  We can safely fail portions
	 * which have all the failfast bits that the first one has -
	 * the ones which are at least as eager to fail as the first
	 * one.
	 */
	for (bio = rq->bio; bio; bio = bio->bi_next) {
		if ((bio->bi_opf & ff) != ff)
			break;
		bytes += bio->bi_iter.bi_size;
	}

	/* this could lead to infinite loop */
	BUG_ON(blk_rq_bytes(rq) && !bytes);
	return bytes;
}

static bool scsi_cmd_runtime_exceeced(struct scsi_cmnd *cmd)
{
	struct request *req = scsi_cmd_to_rq(cmd);
	unsigned long wait_for;

	if (cmd->allowed == SCSI_CMD_RETRIES_NO_LIMIT)
		return false;

	wait_for = (cmd->allowed + 1) * req->timeout;
	if (time_before(cmd->jiffies_at_alloc + wait_for, jiffies)) {
		scmd_printk(KERN_ERR, cmd, "timing out command, waited %lus\n",
			    wait_for/HZ);
		return true;
	}
	return false;
}

/*
 * When ALUA transition state is returned, reprep the cmd to
 * use the ALUA handler's transition timeout. Delay the reprep
 * 1 sec to avoid aggressive retries of the target in that
 * state.
 */
#define ALUA_TRANSITION_REPREP_DELAY	1000

/* Helper for scsi_io_completion() when special action required. */
static void scsi_io_completion_action(struct scsi_cmnd *cmd, int result)
{
<<<<<<< HEAD
	struct request_queue *q = cmd->device->request_queue;
=======
>>>>>>> eb3cdb58
	struct request *req = scsi_cmd_to_rq(cmd);
	int level = 0;
	enum {ACTION_FAIL, ACTION_REPREP, ACTION_DELAYED_REPREP,
	      ACTION_RETRY, ACTION_DELAYED_RETRY} action;
	struct scsi_sense_hdr sshdr;
	bool sense_valid;
	bool sense_current = true;      /* false implies "deferred sense" */
	blk_status_t blk_stat;

	sense_valid = scsi_command_normalize_sense(cmd, &sshdr);
	if (sense_valid)
		sense_current = !scsi_sense_is_deferred(&sshdr);

	blk_stat = scsi_result_to_blk_status(result);

	if (host_byte(result) == DID_RESET) {
		/* Third party bus reset or reset for error recovery
		 * reasons.  Just retry the command and see what
		 * happens.
		 */
		action = ACTION_RETRY;
	} else if (sense_valid && sense_current) {
		switch (sshdr.sense_key) {
		case UNIT_ATTENTION:
			if (cmd->device->removable) {
				/* Detected disc change.  Set a bit
				 * and quietly refuse further access.
				 */
				cmd->device->changed = 1;
				action = ACTION_FAIL;
			} else {
				/* Must have been a power glitch, or a
				 * bus reset.  Could not have been a
				 * media change, so we just retry the
				 * command and see what happens.
				 */
				action = ACTION_RETRY;
			}
			break;
		case ILLEGAL_REQUEST:
			/* If we had an ILLEGAL REQUEST returned, then
			 * we may have performed an unsupported
			 * command.  The only thing this should be
			 * would be a ten byte read where only a six
			 * byte read was supported.  Also, on a system
			 * where READ CAPACITY failed, we may have
			 * read past the end of the disk.
			 */
			if ((cmd->device->use_10_for_rw &&
			    sshdr.asc == 0x20 && sshdr.ascq == 0x00) &&
			    (cmd->cmnd[0] == READ_10 ||
			     cmd->cmnd[0] == WRITE_10)) {
				/* This will issue a new 6-byte command. */
				cmd->device->use_10_for_rw = 0;
				action = ACTION_REPREP;
			} else if (sshdr.asc == 0x10) /* DIX */ {
				action = ACTION_FAIL;
				blk_stat = BLK_STS_PROTECTION;
			/* INVALID COMMAND OPCODE or INVALID FIELD IN CDB */
			} else if (sshdr.asc == 0x20 || sshdr.asc == 0x24) {
				action = ACTION_FAIL;
				blk_stat = BLK_STS_TARGET;
			} else
				action = ACTION_FAIL;
			break;
		case ABORTED_COMMAND:
			action = ACTION_FAIL;
			if (sshdr.asc == 0x10) /* DIF */
				blk_stat = BLK_STS_PROTECTION;
			break;
		case NOT_READY:
			/* If the device is in the process of becoming
			 * ready, or has a temporary blockage, retry.
			 */
			if (sshdr.asc == 0x04) {
				switch (sshdr.ascq) {
				case 0x01: /* becoming ready */
				case 0x04: /* format in progress */
				case 0x05: /* rebuild in progress */
				case 0x06: /* recalculation in progress */
				case 0x07: /* operation in progress */
				case 0x08: /* Long write in progress */
				case 0x09: /* self test in progress */
				case 0x11: /* notify (enable spinup) required */
				case 0x14: /* space allocation in progress */
				case 0x1a: /* start stop unit in progress */
				case 0x1b: /* sanitize in progress */
				case 0x1d: /* configuration in progress */
				case 0x24: /* depopulation in progress */
					action = ACTION_DELAYED_RETRY;
					break;
				case 0x0a: /* ALUA state transition */
<<<<<<< HEAD
					blk_stat = BLK_STS_TRANSPORT;
					fallthrough;
=======
					action = ACTION_DELAYED_REPREP;
					break;
>>>>>>> eb3cdb58
				default:
					action = ACTION_FAIL;
					break;
				}
			} else
				action = ACTION_FAIL;
			break;
		case VOLUME_OVERFLOW:
			/* See SSC3rXX or current. */
			action = ACTION_FAIL;
			break;
		case DATA_PROTECT:
			action = ACTION_FAIL;
			if ((sshdr.asc == 0x0C && sshdr.ascq == 0x12) ||
			    (sshdr.asc == 0x55 &&
			     (sshdr.ascq == 0x0E || sshdr.ascq == 0x0F))) {
				/* Insufficient zone resources */
				blk_stat = BLK_STS_ZONE_OPEN_RESOURCE;
			}
			break;
		default:
			action = ACTION_FAIL;
			break;
		}
	} else
		action = ACTION_FAIL;

	if (action != ACTION_FAIL && scsi_cmd_runtime_exceeced(cmd))
		action = ACTION_FAIL;

	switch (action) {
	case ACTION_FAIL:
		/* Give up and fail the remainder of the request */
		if (!(req->rq_flags & RQF_QUIET)) {
			static DEFINE_RATELIMIT_STATE(_rs,
					DEFAULT_RATELIMIT_INTERVAL,
					DEFAULT_RATELIMIT_BURST);

			if (unlikely(scsi_logging_level))
				level =
				     SCSI_LOG_LEVEL(SCSI_LOG_MLCOMPLETE_SHIFT,
						    SCSI_LOG_MLCOMPLETE_BITS);

			/*
			 * if logging is enabled the failure will be printed
			 * in scsi_log_completion(), so avoid duplicate messages
			 */
			if (!level && __ratelimit(&_rs)) {
				scsi_print_result(cmd, NULL, FAILED);
				if (sense_valid)
					scsi_print_sense(cmd);
				scsi_print_command(cmd);
			}
		}
		if (!scsi_end_request(req, blk_stat, scsi_rq_err_bytes(req)))
			return;
		fallthrough;
	case ACTION_REPREP:
		scsi_mq_requeue_cmd(cmd, 0);
		break;
	case ACTION_DELAYED_REPREP:
		scsi_mq_requeue_cmd(cmd, ALUA_TRANSITION_REPREP_DELAY);
		break;
	case ACTION_RETRY:
		/* Retry the same command immediately */
		__scsi_queue_insert(cmd, SCSI_MLQUEUE_EH_RETRY, false);
		break;
	case ACTION_DELAYED_RETRY:
		/* Retry the same command after a delay */
		__scsi_queue_insert(cmd, SCSI_MLQUEUE_DEVICE_BUSY, false);
		break;
	}
}

/*
 * Helper for scsi_io_completion() when cmd->result is non-zero. Returns a
 * new result that may suppress further error checking. Also modifies
 * *blk_statp in some cases.
 */
static int scsi_io_completion_nz_result(struct scsi_cmnd *cmd, int result,
					blk_status_t *blk_statp)
{
	bool sense_valid;
	bool sense_current = true;	/* false implies "deferred sense" */
	struct request *req = scsi_cmd_to_rq(cmd);
	struct scsi_sense_hdr sshdr;

	sense_valid = scsi_command_normalize_sense(cmd, &sshdr);
	if (sense_valid)
		sense_current = !scsi_sense_is_deferred(&sshdr);

	if (blk_rq_is_passthrough(req)) {
		if (sense_valid) {
			/*
			 * SG_IO wants current and deferred errors
			 */
			cmd->sense_len = min(8 + cmd->sense_buffer[7],
					     SCSI_SENSE_BUFFERSIZE);
		}
		if (sense_current)
			*blk_statp = scsi_result_to_blk_status(result);
	} else if (blk_rq_bytes(req) == 0 && sense_current) {
		/*
		 * Flush commands do not transfers any data, and thus cannot use
		 * good_bytes != blk_rq_bytes(req) as the signal for an error.
		 * This sets *blk_statp explicitly for the problem case.
		 */
		*blk_statp = scsi_result_to_blk_status(result);
	}
	/*
	 * Recovered errors need reporting, but they're always treated as
	 * success, so fiddle the result code here.  For passthrough requests
	 * we already took a copy of the original into sreq->result which
	 * is what gets returned to the user
	 */
	if (sense_valid && (sshdr.sense_key == RECOVERED_ERROR)) {
		bool do_print = true;
		/*
		 * if ATA PASS-THROUGH INFORMATION AVAILABLE [0x0, 0x1d]
		 * skip print since caller wants ATA registers. Only occurs
		 * on SCSI ATA PASS_THROUGH commands when CK_COND=1
		 */
		if ((sshdr.asc == 0x0) && (sshdr.ascq == 0x1d))
			do_print = false;
		else if (req->rq_flags & RQF_QUIET)
			do_print = false;
		if (do_print)
			scsi_print_sense(cmd);
		result = 0;
		/* for passthrough, *blk_statp may be set */
		*blk_statp = BLK_STS_OK;
	}
	/*
	 * Another corner case: the SCSI status byte is non-zero but 'good'.
	 * Example: PRE-FETCH command returns SAM_STAT_CONDITION_MET when
	 * it is able to fit nominated LBs in its cache (and SAM_STAT_GOOD
	 * if it can't fit). Treat SAM_STAT_CONDITION_MET and the related
	 * intermediate statuses (both obsolete in SAM-4) as good.
	 */
	if ((result & 0xff) && scsi_status_is_good(result)) {
		result = 0;
		*blk_statp = BLK_STS_OK;
	}
	return result;
}

/**
 * scsi_io_completion - Completion processing for SCSI commands.
 * @cmd:	command that is finished.
 * @good_bytes:	number of processed bytes.
 *
 * We will finish off the specified number of sectors. If we are done, the
 * command block will be released and the queue function will be goosed. If we
 * are not done then we have to figure out what to do next:
 *
 *   a) We can call scsi_mq_requeue_cmd().  The request will be
 *	unprepared and put back on the queue.  Then a new command will
 *	be created for it.  This should be used if we made forward
 *	progress, or if we want to switch from READ(10) to READ(6) for
 *	example.
 *
 *   b) We can call scsi_io_completion_action().  The request will be
 *	put back on the queue and retried using the same command as
 *	before, possibly after a delay.
 *
 *   c) We can call scsi_end_request() with blk_stat other than
 *	BLK_STS_OK, to fail the remainder of the request.
 */
void scsi_io_completion(struct scsi_cmnd *cmd, unsigned int good_bytes)
{
	int result = cmd->result;
<<<<<<< HEAD
	struct request_queue *q = cmd->device->request_queue;
=======
>>>>>>> eb3cdb58
	struct request *req = scsi_cmd_to_rq(cmd);
	blk_status_t blk_stat = BLK_STS_OK;

	if (unlikely(result))	/* a nz result may or may not be an error */
		result = scsi_io_completion_nz_result(cmd, result, &blk_stat);

	/*
	 * Next deal with any sectors which we were able to correctly
	 * handle.
	 */
	SCSI_LOG_HLCOMPLETE(1, scmd_printk(KERN_INFO, cmd,
		"%u sectors total, %d bytes done.\n",
		blk_rq_sectors(req), good_bytes));

	/*
	 * Failed, zero length commands always need to drop down
	 * to retry code. Fast path should return in this block.
	 */
	if (likely(blk_rq_bytes(req) > 0 || blk_stat == BLK_STS_OK)) {
		if (likely(!scsi_end_request(req, blk_stat, good_bytes)))
			return; /* no bytes remaining */
	}

	/* Kill remainder if no retries. */
	if (unlikely(blk_stat && scsi_noretry_cmd(cmd))) {
		if (scsi_end_request(req, blk_stat, blk_rq_bytes(req)))
			WARN_ONCE(true,
			    "Bytes remaining after failed, no-retry command");
		return;
	}

	/*
	 * If there had been no error, but we have leftover bytes in the
	 * request just queue the command up again.
	 */
	if (likely(result == 0))
		scsi_mq_requeue_cmd(cmd, 0);
	else
		scsi_io_completion_action(cmd, result);
}

static inline bool scsi_cmd_needs_dma_drain(struct scsi_device *sdev,
		struct request *rq)
{
	return sdev->dma_drain_len && blk_rq_is_passthrough(rq) &&
	       !op_is_write(req_op(rq)) &&
	       sdev->host->hostt->dma_need_drain(rq);
}

/**
 * scsi_alloc_sgtables - Allocate and initialize data and integrity scatterlists
 * @cmd: SCSI command data structure to initialize.
 *
 * Initializes @cmd->sdb and also @cmd->prot_sdb if data integrity is enabled
 * for @cmd.
 *
 * Returns:
 * * BLK_STS_OK       - on success
 * * BLK_STS_RESOURCE - if the failure is retryable
 * * BLK_STS_IOERR    - if the failure is fatal
 */
blk_status_t scsi_alloc_sgtables(struct scsi_cmnd *cmd)
{
	struct scsi_device *sdev = cmd->device;
	struct request *rq = scsi_cmd_to_rq(cmd);
	unsigned short nr_segs = blk_rq_nr_phys_segments(rq);
	struct scatterlist *last_sg = NULL;
	blk_status_t ret;
	bool need_drain = scsi_cmd_needs_dma_drain(sdev, rq);
	int count;

	if (WARN_ON_ONCE(!nr_segs))
		return BLK_STS_IOERR;

	/*
	 * Make sure there is space for the drain.  The driver must adjust
	 * max_hw_segments to be prepared for this.
	 */
	if (need_drain)
		nr_segs++;

	/*
	 * If sg table allocation fails, requeue request later.
	 */
	if (unlikely(sg_alloc_table_chained(&cmd->sdb.table, nr_segs,
			cmd->sdb.table.sgl, SCSI_INLINE_SG_CNT)))
		return BLK_STS_RESOURCE;

	/*
	 * Next, walk the list, and fill in the addresses and sizes of
	 * each segment.
	 */
	count = __blk_rq_map_sg(rq->q, rq, cmd->sdb.table.sgl, &last_sg);

	if (blk_rq_bytes(rq) & rq->q->dma_pad_mask) {
		unsigned int pad_len =
			(rq->q->dma_pad_mask & ~blk_rq_bytes(rq)) + 1;

		last_sg->length += pad_len;
		cmd->extra_len += pad_len;
	}

	if (need_drain) {
		sg_unmark_end(last_sg);
		last_sg = sg_next(last_sg);
		sg_set_buf(last_sg, sdev->dma_drain_buf, sdev->dma_drain_len);
		sg_mark_end(last_sg);

		cmd->extra_len += sdev->dma_drain_len;
		count++;
	}

	BUG_ON(count > cmd->sdb.table.nents);
	cmd->sdb.table.nents = count;
	cmd->sdb.length = blk_rq_payload_bytes(rq);

	if (blk_integrity_rq(rq)) {
		struct scsi_data_buffer *prot_sdb = cmd->prot_sdb;
		int ivecs;

		if (WARN_ON_ONCE(!prot_sdb)) {
			/*
			 * This can happen if someone (e.g. multipath)
			 * queues a command to a device on an adapter
			 * that does not support DIX.
			 */
			ret = BLK_STS_IOERR;
			goto out_free_sgtables;
		}

		ivecs = blk_rq_count_integrity_sg(rq->q, rq->bio);

		if (sg_alloc_table_chained(&prot_sdb->table, ivecs,
				prot_sdb->table.sgl,
				SCSI_INLINE_PROT_SG_CNT)) {
			ret = BLK_STS_RESOURCE;
			goto out_free_sgtables;
		}

		count = blk_rq_map_integrity_sg(rq->q, rq->bio,
						prot_sdb->table.sgl);
		BUG_ON(count > ivecs);
		BUG_ON(count > queue_max_integrity_segments(rq->q));

		cmd->prot_sdb = prot_sdb;
		cmd->prot_sdb->table.nents = count;
	}

	return BLK_STS_OK;
out_free_sgtables:
	scsi_free_sgtables(cmd);
	return ret;
}
EXPORT_SYMBOL(scsi_alloc_sgtables);

/**
 * scsi_initialize_rq - initialize struct scsi_cmnd partially
 * @rq: Request associated with the SCSI command to be initialized.
 *
 * This function initializes the members of struct scsi_cmnd that must be
 * initialized before request processing starts and that won't be
 * reinitialized if a SCSI command is requeued.
 */
static void scsi_initialize_rq(struct request *rq)
{
	struct scsi_cmnd *cmd = blk_mq_rq_to_pdu(rq);

	memset(cmd->cmnd, 0, sizeof(cmd->cmnd));
	cmd->cmd_len = MAX_COMMAND_SIZE;
	cmd->sense_len = 0;
	init_rcu_head(&cmd->rcu);
	cmd->jiffies_at_alloc = jiffies;
	cmd->retries = 0;
}

<<<<<<< HEAD
struct request *scsi_alloc_request(struct request_queue *q,
		unsigned int op, blk_mq_req_flags_t flags)
{
	struct request *rq;

	rq = blk_mq_alloc_request(q, op, flags);
=======
struct request *scsi_alloc_request(struct request_queue *q, blk_opf_t opf,
				   blk_mq_req_flags_t flags)
{
	struct request *rq;

	rq = blk_mq_alloc_request(q, opf, flags);
>>>>>>> eb3cdb58
	if (!IS_ERR(rq))
		scsi_initialize_rq(rq);
	return rq;
}
EXPORT_SYMBOL_GPL(scsi_alloc_request);

/*
 * Only called when the request isn't completed by SCSI, and not freed by
 * SCSI
 */
static void scsi_cleanup_rq(struct request *rq)
{
	if (rq->rq_flags & RQF_DONTPREP) {
		scsi_mq_uninit_cmd(blk_mq_rq_to_pdu(rq));
		rq->rq_flags &= ~RQF_DONTPREP;
	}
}

/* Called before a request is prepared. See also scsi_mq_prep_fn(). */
void scsi_init_command(struct scsi_device *dev, struct scsi_cmnd *cmd)
{
	struct request *rq = scsi_cmd_to_rq(cmd);

	if (!blk_rq_is_passthrough(rq) && !(cmd->flags & SCMD_INITIALIZED)) {
		cmd->flags |= SCMD_INITIALIZED;
		scsi_initialize_rq(rq);
	}

	cmd->device = dev;
	INIT_LIST_HEAD(&cmd->eh_entry);
	INIT_DELAYED_WORK(&cmd->abort_work, scmd_eh_abort_handler);
}

static blk_status_t scsi_setup_scsi_cmnd(struct scsi_device *sdev,
		struct request *req)
{
	struct scsi_cmnd *cmd = blk_mq_rq_to_pdu(req);

	/*
	 * Passthrough requests may transfer data, in which case they must
	 * a bio attached to them.  Or they might contain a SCSI command
	 * that does not transfer data, in which case they may optionally
	 * submit a request without an attached bio.
	 */
	if (req->bio) {
		blk_status_t ret = scsi_alloc_sgtables(cmd);
		if (unlikely(ret != BLK_STS_OK))
			return ret;
	} else {
		BUG_ON(blk_rq_bytes(req));

		memset(&cmd->sdb, 0, sizeof(cmd->sdb));
	}

	cmd->transfersize = blk_rq_bytes(req);
	return BLK_STS_OK;
}

static blk_status_t
scsi_device_state_check(struct scsi_device *sdev, struct request *req)
{
	switch (sdev->sdev_state) {
	case SDEV_CREATED:
		return BLK_STS_OK;
	case SDEV_OFFLINE:
	case SDEV_TRANSPORT_OFFLINE:
		/*
		 * If the device is offline we refuse to process any
		 * commands.  The device must be brought online
		 * before trying any recovery commands.
		 */
		if (!sdev->offline_already) {
			sdev->offline_already = true;
			sdev_printk(KERN_ERR, sdev,
				    "rejecting I/O to offline device\n");
		}
		return BLK_STS_IOERR;
	case SDEV_DEL:
		/*
		 * If the device is fully deleted, we refuse to
		 * process any commands as well.
		 */
		sdev_printk(KERN_ERR, sdev,
			    "rejecting I/O to dead device\n");
		return BLK_STS_IOERR;
	case SDEV_BLOCK:
	case SDEV_CREATED_BLOCK:
		return BLK_STS_RESOURCE;
	case SDEV_QUIESCE:
		/*
		 * If the device is blocked we only accept power management
		 * commands.
		 */
		if (req && WARN_ON_ONCE(!(req->rq_flags & RQF_PM)))
			return BLK_STS_RESOURCE;
		return BLK_STS_OK;
	default:
		/*
		 * For any other not fully online state we only allow
		 * power management commands.
		 */
		if (req && !(req->rq_flags & RQF_PM))
			return BLK_STS_OFFLINE;
		return BLK_STS_OK;
	}
}

/*
 * scsi_dev_queue_ready: if we can send requests to sdev, assign one token
 * and return the token else return -1.
 */
static inline int scsi_dev_queue_ready(struct request_queue *q,
				  struct scsi_device *sdev)
{
	int token;

	token = sbitmap_get(&sdev->budget_map);
	if (atomic_read(&sdev->device_blocked)) {
		if (token < 0)
			goto out;

		if (scsi_device_busy(sdev) > 1)
			goto out_dec;

		/*
		 * unblock after device_blocked iterates to zero
		 */
		if (atomic_dec_return(&sdev->device_blocked) > 0)
			goto out_dec;
		SCSI_LOG_MLQUEUE(3, sdev_printk(KERN_INFO, sdev,
				   "unblocking device at zero depth\n"));
	}

	return token;
out_dec:
	if (token >= 0)
		sbitmap_put(&sdev->budget_map, token);
out:
	return -1;
}

/*
 * scsi_target_queue_ready: checks if there we can send commands to target
 * @sdev: scsi device on starget to check.
 */
static inline int scsi_target_queue_ready(struct Scsi_Host *shost,
					   struct scsi_device *sdev)
{
	struct scsi_target *starget = scsi_target(sdev);
	unsigned int busy;

	if (starget->single_lun) {
		spin_lock_irq(shost->host_lock);
		if (starget->starget_sdev_user &&
		    starget->starget_sdev_user != sdev) {
			spin_unlock_irq(shost->host_lock);
			return 0;
		}
		starget->starget_sdev_user = sdev;
		spin_unlock_irq(shost->host_lock);
	}

	if (starget->can_queue <= 0)
		return 1;

	busy = atomic_inc_return(&starget->target_busy) - 1;
	if (atomic_read(&starget->target_blocked) > 0) {
		if (busy)
			goto starved;

		/*
		 * unblock after target_blocked iterates to zero
		 */
		if (atomic_dec_return(&starget->target_blocked) > 0)
			goto out_dec;

		SCSI_LOG_MLQUEUE(3, starget_printk(KERN_INFO, starget,
				 "unblocking target at zero depth\n"));
	}

	if (busy >= starget->can_queue)
		goto starved;

	return 1;

starved:
	spin_lock_irq(shost->host_lock);
	list_move_tail(&sdev->starved_entry, &shost->starved_list);
	spin_unlock_irq(shost->host_lock);
out_dec:
	if (starget->can_queue > 0)
		atomic_dec(&starget->target_busy);
	return 0;
}

/*
 * scsi_host_queue_ready: if we can send requests to shost, return 1 else
 * return 0. We must end up running the queue again whenever 0 is
 * returned, else IO can hang.
 */
static inline int scsi_host_queue_ready(struct request_queue *q,
				   struct Scsi_Host *shost,
				   struct scsi_device *sdev,
				   struct scsi_cmnd *cmd)
{
	if (atomic_read(&shost->host_blocked) > 0) {
		if (scsi_host_busy(shost) > 0)
			goto starved;

		/*
		 * unblock after host_blocked iterates to zero
		 */
		if (atomic_dec_return(&shost->host_blocked) > 0)
			goto out_dec;

		SCSI_LOG_MLQUEUE(3,
			shost_printk(KERN_INFO, shost,
				     "unblocking host at zero depth\n"));
	}

	if (shost->host_self_blocked)
		goto starved;

	/* We're OK to process the command, so we can't be starved */
	if (!list_empty(&sdev->starved_entry)) {
		spin_lock_irq(shost->host_lock);
		if (!list_empty(&sdev->starved_entry))
			list_del_init(&sdev->starved_entry);
		spin_unlock_irq(shost->host_lock);
	}

	__set_bit(SCMD_STATE_INFLIGHT, &cmd->state);

	return 1;

starved:
	spin_lock_irq(shost->host_lock);
	if (list_empty(&sdev->starved_entry))
		list_add_tail(&sdev->starved_entry, &shost->starved_list);
	spin_unlock_irq(shost->host_lock);
out_dec:
	scsi_dec_host_busy(shost, cmd);
	return 0;
}

/*
 * Busy state exporting function for request stacking drivers.
 *
 * For efficiency, no lock is taken to check the busy state of
 * shost/starget/sdev, since the returned value is not guaranteed and
 * may be changed after request stacking drivers call the function,
 * regardless of taking lock or not.
 *
 * When scsi can't dispatch I/Os anymore and needs to kill I/Os scsi
 * needs to return 'not busy'. Otherwise, request stacking drivers
 * may hold requests forever.
 */
static bool scsi_mq_lld_busy(struct request_queue *q)
{
	struct scsi_device *sdev = q->queuedata;
	struct Scsi_Host *shost;

	if (blk_queue_dying(q))
		return false;

	shost = sdev->host;

	/*
	 * Ignore host/starget busy state.
	 * Since block layer does not have a concept of fairness across
	 * multiple queues, congestion of host/starget needs to be handled
	 * in SCSI layer.
	 */
	if (scsi_host_in_recovery(shost) || scsi_device_is_busy(sdev))
		return true;

	return false;
}

/*
 * Block layer request completion callback. May be called from interrupt
 * context.
 */
static void scsi_complete(struct request *rq)
{
	struct scsi_cmnd *cmd = blk_mq_rq_to_pdu(rq);
	enum scsi_disposition disposition;

	INIT_LIST_HEAD(&cmd->eh_entry);

	atomic_inc(&cmd->device->iodone_cnt);
	if (cmd->result)
		atomic_inc(&cmd->device->ioerr_cnt);

	disposition = scsi_decide_disposition(cmd);
	if (disposition != SUCCESS && scsi_cmd_runtime_exceeced(cmd))
		disposition = SUCCESS;

	scsi_log_completion(cmd, disposition);

	switch (disposition) {
	case SUCCESS:
		scsi_finish_command(cmd);
		break;
	case NEEDS_RETRY:
		scsi_queue_insert(cmd, SCSI_MLQUEUE_EH_RETRY);
		break;
	case ADD_TO_MLQUEUE:
		scsi_queue_insert(cmd, SCSI_MLQUEUE_DEVICE_BUSY);
		break;
	default:
		scsi_eh_scmd_add(cmd);
		break;
	}
}

/**
 * scsi_dispatch_cmd - Dispatch a command to the low-level driver.
 * @cmd: command block we are dispatching.
 *
 * Return: nonzero return request was rejected and device's queue needs to be
 * plugged.
 */
static int scsi_dispatch_cmd(struct scsi_cmnd *cmd)
{
	struct Scsi_Host *host = cmd->device->host;
	int rtn = 0;

	atomic_inc(&cmd->device->iorequest_cnt);

	/* check if the device is still usable */
	if (unlikely(cmd->device->sdev_state == SDEV_DEL)) {
		/* in SDEV_DEL we error all commands. DID_NO_CONNECT
		 * returns an immediate error upwards, and signals
		 * that the device is no longer present */
		cmd->result = DID_NO_CONNECT << 16;
		goto done;
	}

	/* Check to see if the scsi lld made this device blocked. */
	if (unlikely(scsi_device_blocked(cmd->device))) {
		/*
		 * in blocked state, the command is just put back on
		 * the device queue.  The suspend state has already
		 * blocked the queue so future requests should not
		 * occur until the device transitions out of the
		 * suspend state.
		 */
		SCSI_LOG_MLQUEUE(3, scmd_printk(KERN_INFO, cmd,
			"queuecommand : device blocked\n"));
		atomic_dec(&cmd->device->iorequest_cnt);
		return SCSI_MLQUEUE_DEVICE_BUSY;
	}

	/* Store the LUN value in cmnd, if needed. */
	if (cmd->device->lun_in_cdb)
		cmd->cmnd[1] = (cmd->cmnd[1] & 0x1f) |
			       (cmd->device->lun << 5 & 0xe0);

	scsi_log_send(cmd);

	/*
	 * Before we queue this command, check if the command
	 * length exceeds what the host adapter can handle.
	 */
	if (cmd->cmd_len > cmd->device->host->max_cmd_len) {
		SCSI_LOG_MLQUEUE(3, scmd_printk(KERN_INFO, cmd,
			       "queuecommand : command too long. "
			       "cdb_size=%d host->max_cmd_len=%d\n",
			       cmd->cmd_len, cmd->device->host->max_cmd_len));
		cmd->result = (DID_ABORT << 16);
		goto done;
	}

	if (unlikely(host->shost_state == SHOST_DEL)) {
		cmd->result = (DID_NO_CONNECT << 16);
		goto done;

	}

	trace_scsi_dispatch_cmd_start(cmd);
	rtn = host->hostt->queuecommand(host, cmd);
	if (rtn) {
		atomic_dec(&cmd->device->iorequest_cnt);
		trace_scsi_dispatch_cmd_error(cmd, rtn);
		if (rtn != SCSI_MLQUEUE_DEVICE_BUSY &&
		    rtn != SCSI_MLQUEUE_TARGET_BUSY)
			rtn = SCSI_MLQUEUE_HOST_BUSY;

		SCSI_LOG_MLQUEUE(3, scmd_printk(KERN_INFO, cmd,
			"queuecommand : request rejected\n"));
	}

	return rtn;
 done:
	scsi_done(cmd);
	return 0;
}

/* Size in bytes of the sg-list stored in the scsi-mq command-private data. */
static unsigned int scsi_mq_inline_sgl_size(struct Scsi_Host *shost)
{
	return min_t(unsigned int, shost->sg_tablesize, SCSI_INLINE_SG_CNT) *
		sizeof(struct scatterlist);
}

static blk_status_t scsi_prepare_cmd(struct request *req)
{
	struct scsi_cmnd *cmd = blk_mq_rq_to_pdu(req);
	struct scsi_device *sdev = req->q->queuedata;
	struct Scsi_Host *shost = sdev->host;
	bool in_flight = test_bit(SCMD_STATE_INFLIGHT, &cmd->state);
	struct scatterlist *sg;

	scsi_init_command(sdev, cmd);

	cmd->eh_eflags = 0;
	cmd->prot_type = 0;
	cmd->prot_flags = 0;
	cmd->submitter = 0;
	memset(&cmd->sdb, 0, sizeof(cmd->sdb));
	cmd->underflow = 0;
	cmd->transfersize = 0;
	cmd->host_scribble = NULL;
	cmd->result = 0;
	cmd->extra_len = 0;
	cmd->state = 0;
	if (in_flight)
		__set_bit(SCMD_STATE_INFLIGHT, &cmd->state);

	/*
	 * Only clear the driver-private command data if the LLD does not supply
	 * a function to initialize that data.
	 */
	if (!shost->hostt->init_cmd_priv)
		memset(cmd + 1, 0, shost->hostt->cmd_size);

	cmd->prot_op = SCSI_PROT_NORMAL;
	if (blk_rq_bytes(req))
		cmd->sc_data_direction = rq_dma_dir(req);
	else
		cmd->sc_data_direction = DMA_NONE;

	sg = (void *)cmd + sizeof(struct scsi_cmnd) + shost->hostt->cmd_size;
	cmd->sdb.table.sgl = sg;

	if (scsi_host_get_prot(shost)) {
		memset(cmd->prot_sdb, 0, sizeof(struct scsi_data_buffer));

		cmd->prot_sdb->table.sgl =
			(struct scatterlist *)(cmd->prot_sdb + 1);
	}

	/*
	 * Special handling for passthrough commands, which don't go to the ULP
	 * at all:
	 */
	if (blk_rq_is_passthrough(req))
		return scsi_setup_scsi_cmnd(sdev, req);

	if (sdev->handler && sdev->handler->prep_fn) {
		blk_status_t ret = sdev->handler->prep_fn(sdev, req);

		if (ret != BLK_STS_OK)
			return ret;
	}

	/* Usually overridden by the ULP */
	cmd->allowed = 0;
	memset(cmd->cmnd, 0, sizeof(cmd->cmnd));
	return scsi_cmd_to_driver(cmd)->init_command(cmd);
}

static void scsi_done_internal(struct scsi_cmnd *cmd, bool complete_directly)
{
	struct request *req = scsi_cmd_to_rq(cmd);

	switch (cmd->submitter) {
	case SUBMITTED_BY_BLOCK_LAYER:
		break;
	case SUBMITTED_BY_SCSI_ERROR_HANDLER:
		return scsi_eh_done(cmd);
	case SUBMITTED_BY_SCSI_RESET_IOCTL:
		return;
	}

	if (unlikely(blk_should_fake_timeout(scsi_cmd_to_rq(cmd)->q)))
		return;
	if (unlikely(test_and_set_bit(SCMD_STATE_COMPLETE, &cmd->state)))
		return;
	trace_scsi_dispatch_cmd_done(cmd);

	if (complete_directly)
		blk_mq_complete_request_direct(req, scsi_complete);
	else
		blk_mq_complete_request(req);
}

void scsi_done(struct scsi_cmnd *cmd)
{
	scsi_done_internal(cmd, false);
}
EXPORT_SYMBOL(scsi_done);

void scsi_done_direct(struct scsi_cmnd *cmd)
{
	scsi_done_internal(cmd, true);
}
EXPORT_SYMBOL(scsi_done_direct);

static void scsi_mq_put_budget(struct request_queue *q, int budget_token)
{
	struct scsi_device *sdev = q->queuedata;

	sbitmap_put(&sdev->budget_map, budget_token);
}

/*
 * When to reinvoke queueing after a resource shortage. It's 3 msecs to
 * not change behaviour from the previous unplug mechanism, experimentation
 * may prove this needs changing.
 */
#define SCSI_QUEUE_DELAY 3

static int scsi_mq_get_budget(struct request_queue *q)
{
	struct scsi_device *sdev = q->queuedata;
	int token = scsi_dev_queue_ready(q, sdev);

	if (token >= 0)
		return token;

	atomic_inc(&sdev->restarts);

	/*
	 * Orders atomic_inc(&sdev->restarts) and atomic_read(&sdev->device_busy).
	 * .restarts must be incremented before .device_busy is read because the
	 * code in scsi_run_queue_async() depends on the order of these operations.
	 */
	smp_mb__after_atomic();

	/*
	 * If all in-flight requests originated from this LUN are completed
	 * before reading .device_busy, sdev->device_busy will be observed as
	 * zero, then blk_mq_delay_run_hw_queues() will dispatch this request
	 * soon. Otherwise, completion of one of these requests will observe
	 * the .restarts flag, and the request queue will be run for handling
	 * this request, see scsi_end_request().
	 */
	if (unlikely(scsi_device_busy(sdev) == 0 &&
				!scsi_device_blocked(sdev)))
		blk_mq_delay_run_hw_queues(sdev->request_queue, SCSI_QUEUE_DELAY);
	return -1;
}

static void scsi_mq_set_rq_budget_token(struct request *req, int token)
{
	struct scsi_cmnd *cmd = blk_mq_rq_to_pdu(req);

	cmd->budget_token = token;
}

static int scsi_mq_get_rq_budget_token(struct request *req)
{
	struct scsi_cmnd *cmd = blk_mq_rq_to_pdu(req);

	return cmd->budget_token;
}

static blk_status_t scsi_queue_rq(struct blk_mq_hw_ctx *hctx,
			 const struct blk_mq_queue_data *bd)
{
	struct request *req = bd->rq;
	struct request_queue *q = req->q;
	struct scsi_device *sdev = q->queuedata;
	struct Scsi_Host *shost = sdev->host;
	struct scsi_cmnd *cmd = blk_mq_rq_to_pdu(req);
	blk_status_t ret;
	int reason;

	WARN_ON_ONCE(cmd->budget_token < 0);

	/*
	 * If the device is not in running state we will reject some or all
	 * commands.
	 */
	if (unlikely(sdev->sdev_state != SDEV_RUNNING)) {
		ret = scsi_device_state_check(sdev, req);
		if (ret != BLK_STS_OK)
			goto out_put_budget;
	}

	ret = BLK_STS_RESOURCE;
	if (!scsi_target_queue_ready(shost, sdev))
		goto out_put_budget;
	if (unlikely(scsi_host_in_recovery(shost))) {
		if (cmd->flags & SCMD_FAIL_IF_RECOVERING)
			ret = BLK_STS_OFFLINE;
		goto out_dec_target_busy;
	}
	if (!scsi_host_queue_ready(q, shost, sdev, cmd))
		goto out_dec_target_busy;

	if (!(req->rq_flags & RQF_DONTPREP)) {
		ret = scsi_prepare_cmd(req);
		if (ret != BLK_STS_OK)
			goto out_dec_host_busy;
		req->rq_flags |= RQF_DONTPREP;
	} else {
		clear_bit(SCMD_STATE_COMPLETE, &cmd->state);
	}

	cmd->flags &= SCMD_PRESERVED_FLAGS;
	if (sdev->simple_tags)
		cmd->flags |= SCMD_TAGGED;
	if (bd->last)
		cmd->flags |= SCMD_LAST;

	scsi_set_resid(cmd, 0);
	memset(cmd->sense_buffer, 0, SCSI_SENSE_BUFFERSIZE);
	cmd->submitter = SUBMITTED_BY_BLOCK_LAYER;

	blk_mq_start_request(req);
	reason = scsi_dispatch_cmd(cmd);
	if (reason) {
		scsi_set_blocked(cmd, reason);
		ret = BLK_STS_RESOURCE;
		goto out_dec_host_busy;
	}

	return BLK_STS_OK;

out_dec_host_busy:
	scsi_dec_host_busy(shost, cmd);
out_dec_target_busy:
	if (scsi_target(sdev)->can_queue > 0)
		atomic_dec(&scsi_target(sdev)->target_busy);
out_put_budget:
	scsi_mq_put_budget(q, cmd->budget_token);
	cmd->budget_token = -1;
	switch (ret) {
	case BLK_STS_OK:
		break;
	case BLK_STS_RESOURCE:
	case BLK_STS_ZONE_RESOURCE:
		if (scsi_device_blocked(sdev))
			ret = BLK_STS_DEV_RESOURCE;
		break;
	case BLK_STS_AGAIN:
		cmd->result = DID_BUS_BUSY << 16;
		if (req->rq_flags & RQF_DONTPREP)
			scsi_mq_uninit_cmd(cmd);
		break;
	default:
		if (unlikely(!scsi_device_online(sdev)))
			cmd->result = DID_NO_CONNECT << 16;
		else
			cmd->result = DID_ERROR << 16;
		/*
		 * Make sure to release all allocated resources when
		 * we hit an error, as we will never see this command
		 * again.
		 */
		if (req->rq_flags & RQF_DONTPREP)
			scsi_mq_uninit_cmd(cmd);
		scsi_run_queue_async(sdev);
		break;
	}
	return ret;
}

static int scsi_mq_init_request(struct blk_mq_tag_set *set, struct request *rq,
				unsigned int hctx_idx, unsigned int numa_node)
{
	struct Scsi_Host *shost = set->driver_data;
	struct scsi_cmnd *cmd = blk_mq_rq_to_pdu(rq);
	struct scatterlist *sg;
	int ret = 0;

	cmd->sense_buffer =
		kmem_cache_alloc_node(scsi_sense_cache, GFP_KERNEL, numa_node);
	if (!cmd->sense_buffer)
		return -ENOMEM;

	if (scsi_host_get_prot(shost)) {
		sg = (void *)cmd + sizeof(struct scsi_cmnd) +
			shost->hostt->cmd_size;
		cmd->prot_sdb = (void *)sg + scsi_mq_inline_sgl_size(shost);
	}

	if (shost->hostt->init_cmd_priv) {
		ret = shost->hostt->init_cmd_priv(shost, cmd);
		if (ret < 0)
			kmem_cache_free(scsi_sense_cache, cmd->sense_buffer);
	}

	return ret;
}

static void scsi_mq_exit_request(struct blk_mq_tag_set *set, struct request *rq,
				 unsigned int hctx_idx)
{
	struct Scsi_Host *shost = set->driver_data;
	struct scsi_cmnd *cmd = blk_mq_rq_to_pdu(rq);

	if (shost->hostt->exit_cmd_priv)
		shost->hostt->exit_cmd_priv(shost, cmd);
	kmem_cache_free(scsi_sense_cache, cmd->sense_buffer);
}


static int scsi_mq_poll(struct blk_mq_hw_ctx *hctx, struct io_comp_batch *iob)
{
	struct Scsi_Host *shost = hctx->driver_data;

	if (shost->hostt->mq_poll)
		return shost->hostt->mq_poll(shost, hctx->queue_num);

	return 0;
}

static int scsi_init_hctx(struct blk_mq_hw_ctx *hctx, void *data,
			  unsigned int hctx_idx)
{
	struct Scsi_Host *shost = data;

	hctx->driver_data = shost;
	return 0;
}

static void scsi_map_queues(struct blk_mq_tag_set *set)
{
	struct Scsi_Host *shost = container_of(set, struct Scsi_Host, tag_set);

	if (shost->hostt->map_queues)
		return shost->hostt->map_queues(shost);
	blk_mq_map_queues(&set->map[HCTX_TYPE_DEFAULT]);
}

void __scsi_init_queue(struct Scsi_Host *shost, struct request_queue *q)
{
	struct device *dev = shost->dma_dev;

	/*
	 * this limit is imposed by hardware restrictions
	 */
	blk_queue_max_segments(q, min_t(unsigned short, shost->sg_tablesize,
					SG_MAX_SEGMENTS));

	if (scsi_host_prot_dma(shost)) {
		shost->sg_prot_tablesize =
			min_not_zero(shost->sg_prot_tablesize,
				     (unsigned short)SCSI_MAX_PROT_SG_SEGMENTS);
		BUG_ON(shost->sg_prot_tablesize < shost->sg_tablesize);
		blk_queue_max_integrity_segments(q, shost->sg_prot_tablesize);
	}

	blk_queue_max_hw_sectors(q, shost->max_sectors);
	blk_queue_segment_boundary(q, shost->dma_boundary);
	dma_set_seg_boundary(dev, shost->dma_boundary);

	blk_queue_max_segment_size(q, shost->max_segment_size);
	blk_queue_virt_boundary(q, shost->virt_boundary_mask);
	dma_set_max_seg_size(dev, queue_max_segment_size(q));

	/*
	 * Set a reasonable default alignment:  The larger of 32-byte (dword),
	 * which is a common minimum for HBAs, and the minimum DMA alignment,
	 * which is set by the platform.
	 *
	 * Devices that require a bigger alignment can increase it later.
	 */
	blk_queue_dma_alignment(q, max(4, dma_get_cache_alignment()) - 1);
}
EXPORT_SYMBOL_GPL(__scsi_init_queue);

static const struct blk_mq_ops scsi_mq_ops_no_commit = {
	.get_budget	= scsi_mq_get_budget,
	.put_budget	= scsi_mq_put_budget,
	.queue_rq	= scsi_queue_rq,
	.complete	= scsi_complete,
	.timeout	= scsi_timeout,
#ifdef CONFIG_BLK_DEBUG_FS
	.show_rq	= scsi_show_rq,
#endif
	.init_request	= scsi_mq_init_request,
	.exit_request	= scsi_mq_exit_request,
	.cleanup_rq	= scsi_cleanup_rq,
	.busy		= scsi_mq_lld_busy,
	.map_queues	= scsi_map_queues,
	.init_hctx	= scsi_init_hctx,
	.poll		= scsi_mq_poll,
	.set_rq_budget_token = scsi_mq_set_rq_budget_token,
	.get_rq_budget_token = scsi_mq_get_rq_budget_token,
};


static void scsi_commit_rqs(struct blk_mq_hw_ctx *hctx)
{
	struct Scsi_Host *shost = hctx->driver_data;

	shost->hostt->commit_rqs(shost, hctx->queue_num);
}

static const struct blk_mq_ops scsi_mq_ops = {
	.get_budget	= scsi_mq_get_budget,
	.put_budget	= scsi_mq_put_budget,
	.queue_rq	= scsi_queue_rq,
	.commit_rqs	= scsi_commit_rqs,
	.complete	= scsi_complete,
	.timeout	= scsi_timeout,
#ifdef CONFIG_BLK_DEBUG_FS
	.show_rq	= scsi_show_rq,
#endif
	.init_request	= scsi_mq_init_request,
	.exit_request	= scsi_mq_exit_request,
	.cleanup_rq	= scsi_cleanup_rq,
	.busy		= scsi_mq_lld_busy,
	.map_queues	= scsi_map_queues,
	.init_hctx	= scsi_init_hctx,
	.poll		= scsi_mq_poll,
	.set_rq_budget_token = scsi_mq_set_rq_budget_token,
	.get_rq_budget_token = scsi_mq_get_rq_budget_token,
};

int scsi_mq_setup_tags(struct Scsi_Host *shost)
{
	unsigned int cmd_size, sgl_size;
	struct blk_mq_tag_set *tag_set = &shost->tag_set;

	sgl_size = max_t(unsigned int, sizeof(struct scatterlist),
				scsi_mq_inline_sgl_size(shost));
	cmd_size = sizeof(struct scsi_cmnd) + shost->hostt->cmd_size + sgl_size;
	if (scsi_host_get_prot(shost))
		cmd_size += sizeof(struct scsi_data_buffer) +
			sizeof(struct scatterlist) * SCSI_INLINE_PROT_SG_CNT;

	memset(tag_set, 0, sizeof(*tag_set));
	if (shost->hostt->commit_rqs)
		tag_set->ops = &scsi_mq_ops;
	else
		tag_set->ops = &scsi_mq_ops_no_commit;
	tag_set->nr_hw_queues = shost->nr_hw_queues ? : 1;
	tag_set->nr_maps = shost->nr_maps ? : 1;
	tag_set->queue_depth = shost->can_queue;
	tag_set->cmd_size = cmd_size;
	tag_set->numa_node = dev_to_node(shost->dma_dev);
	tag_set->flags = BLK_MQ_F_SHOULD_MERGE;
	tag_set->flags |=
		BLK_ALLOC_POLICY_TO_MQ_FLAG(shost->hostt->tag_alloc_policy);
	tag_set->driver_data = shost;
	if (shost->host_tagset)
		tag_set->flags |= BLK_MQ_F_TAG_HCTX_SHARED;

	return blk_mq_alloc_tag_set(tag_set);
}

void scsi_mq_free_tags(struct kref *kref)
{
	struct Scsi_Host *shost = container_of(kref, typeof(*shost),
					       tagset_refcnt);

	blk_mq_free_tag_set(&shost->tag_set);
	complete(&shost->tagset_freed);
}

/**
 * scsi_device_from_queue - return sdev associated with a request_queue
 * @q: The request queue to return the sdev from
 *
 * Return the sdev associated with a request queue or NULL if the
 * request_queue does not reference a SCSI device.
 */
struct scsi_device *scsi_device_from_queue(struct request_queue *q)
{
	struct scsi_device *sdev = NULL;

	if (q->mq_ops == &scsi_mq_ops_no_commit ||
	    q->mq_ops == &scsi_mq_ops)
		sdev = q->queuedata;
	if (!sdev || !get_device(&sdev->sdev_gendev))
		sdev = NULL;

	return sdev;
}
/*
 * pktcdvd should have been integrated into the SCSI layers, but for historical
 * reasons like the old IDE driver it isn't.  This export allows it to safely
 * probe if a given device is a SCSI one and only attach to that.
 */
#ifdef CONFIG_CDROM_PKTCDVD_MODULE
EXPORT_SYMBOL_GPL(scsi_device_from_queue);
#endif

/**
 * scsi_block_requests - Utility function used by low-level drivers to prevent
 * further commands from being queued to the device.
 * @shost:  host in question
 *
 * There is no timer nor any other means by which the requests get unblocked
 * other than the low-level driver calling scsi_unblock_requests().
 */
void scsi_block_requests(struct Scsi_Host *shost)
{
	shost->host_self_blocked = 1;
}
EXPORT_SYMBOL(scsi_block_requests);

/**
 * scsi_unblock_requests - Utility function used by low-level drivers to allow
 * further commands to be queued to the device.
 * @shost:  host in question
 *
 * There is no timer nor any other means by which the requests get unblocked
 * other than the low-level driver calling scsi_unblock_requests(). This is done
 * as an API function so that changes to the internals of the scsi mid-layer
 * won't require wholesale changes to drivers that use this feature.
 */
void scsi_unblock_requests(struct Scsi_Host *shost)
{
	shost->host_self_blocked = 0;
	scsi_run_host_queues(shost);
}
EXPORT_SYMBOL(scsi_unblock_requests);

void scsi_exit_queue(void)
{
	kmem_cache_destroy(scsi_sense_cache);
}

/**
 *	scsi_mode_select - issue a mode select
 *	@sdev:	SCSI device to be queried
 *	@pf:	Page format bit (1 == standard, 0 == vendor specific)
 *	@sp:	Save page bit (0 == don't save, 1 == save)
 *	@buffer: request buffer (may not be smaller than eight bytes)
 *	@len:	length of request buffer.
 *	@timeout: command timeout
 *	@retries: number of retries before failing
 *	@data: returns a structure abstracting the mode header data
 *	@sshdr: place to put sense data (or NULL if no sense to be collected).
 *		must be SCSI_SENSE_BUFFERSIZE big.
 *
 *	Returns zero if successful; negative error number or scsi
 *	status on error
 *
 */
int scsi_mode_select(struct scsi_device *sdev, int pf, int sp,
		     unsigned char *buffer, int len, int timeout, int retries,
		     struct scsi_mode_data *data, struct scsi_sense_hdr *sshdr)
{
	unsigned char cmd[10];
	unsigned char *real_buffer;
	const struct scsi_exec_args exec_args = {
		.sshdr = sshdr,
	};
	int ret;

	memset(cmd, 0, sizeof(cmd));
	cmd[1] = (pf ? 0x10 : 0) | (sp ? 0x01 : 0);

	/*
	 * Use MODE SELECT(10) if the device asked for it or if the mode page
	 * and the mode select header cannot fit within the maximumm 255 bytes
	 * of the MODE SELECT(6) command.
	 */
	if (sdev->use_10_for_ms ||
	    len + 4 > 255 ||
	    data->block_descriptor_length > 255) {
		if (len > 65535 - 8)
			return -EINVAL;
		real_buffer = kmalloc(8 + len, GFP_KERNEL);
		if (!real_buffer)
			return -ENOMEM;
		memcpy(real_buffer + 8, buffer, len);
		len += 8;
		real_buffer[0] = 0;
		real_buffer[1] = 0;
		real_buffer[2] = data->medium_type;
		real_buffer[3] = data->device_specific;
		real_buffer[4] = data->longlba ? 0x01 : 0;
		real_buffer[5] = 0;
		put_unaligned_be16(data->block_descriptor_length,
				   &real_buffer[6]);

		cmd[0] = MODE_SELECT_10;
		put_unaligned_be16(len, &cmd[7]);
	} else {
		if (data->longlba)
			return -EINVAL;

		real_buffer = kmalloc(4 + len, GFP_KERNEL);
		if (!real_buffer)
			return -ENOMEM;
		memcpy(real_buffer + 4, buffer, len);
		len += 4;
		real_buffer[0] = 0;
		real_buffer[1] = data->medium_type;
		real_buffer[2] = data->device_specific;
		real_buffer[3] = data->block_descriptor_length;

		cmd[0] = MODE_SELECT;
		cmd[4] = len;
	}

	ret = scsi_execute_cmd(sdev, cmd, REQ_OP_DRV_OUT, real_buffer, len,
			       timeout, retries, &exec_args);
	kfree(real_buffer);
	return ret;
}
EXPORT_SYMBOL_GPL(scsi_mode_select);

/**
 *	scsi_mode_sense - issue a mode sense, falling back from 10 to six bytes if necessary.
 *	@sdev:	SCSI device to be queried
 *	@dbd:	set to prevent mode sense from returning block descriptors
 *	@modepage: mode page being requested
 *	@buffer: request buffer (may not be smaller than eight bytes)
 *	@len:	length of request buffer.
 *	@timeout: command timeout
 *	@retries: number of retries before failing
 *	@data: returns a structure abstracting the mode header data
 *	@sshdr: place to put sense data (or NULL if no sense to be collected).
 *		must be SCSI_SENSE_BUFFERSIZE big.
 *
 *	Returns zero if successful, or a negative error number on failure
 */
int
scsi_mode_sense(struct scsi_device *sdev, int dbd, int modepage,
		  unsigned char *buffer, int len, int timeout, int retries,
		  struct scsi_mode_data *data, struct scsi_sense_hdr *sshdr)
{
	unsigned char cmd[12];
	int use_10_for_ms;
	int header_length;
	int result, retry_count = retries;
	struct scsi_sense_hdr my_sshdr;
	const struct scsi_exec_args exec_args = {
		/* caller might not be interested in sense, but we need it */
		.sshdr = sshdr ? : &my_sshdr,
	};

	memset(data, 0, sizeof(*data));
	memset(&cmd[0], 0, 12);

	dbd = sdev->set_dbd_for_ms ? 8 : dbd;
	cmd[1] = dbd & 0x18;	/* allows DBD and LLBA bits */
	cmd[2] = modepage;

	sshdr = exec_args.sshdr;

 retry:
	use_10_for_ms = sdev->use_10_for_ms || len > 255;

	if (use_10_for_ms) {
		if (len < 8 || len > 65535)
			return -EINVAL;

		cmd[0] = MODE_SENSE_10;
		put_unaligned_be16(len, &cmd[7]);
		header_length = 8;
	} else {
		if (len < 4)
			return -EINVAL;

		cmd[0] = MODE_SENSE;
		cmd[4] = len;
		header_length = 4;
	}

	memset(buffer, 0, len);

	result = scsi_execute_cmd(sdev, cmd, REQ_OP_DRV_IN, buffer, len,
				  timeout, retries, &exec_args);
	if (result < 0)
		return result;

	/* This code looks awful: what it's doing is making sure an
	 * ILLEGAL REQUEST sense return identifies the actual command
	 * byte as the problem.  MODE_SENSE commands can return
	 * ILLEGAL REQUEST if the code page isn't supported */

	if (!scsi_status_is_good(result)) {
		if (scsi_sense_valid(sshdr)) {
			if ((sshdr->sense_key == ILLEGAL_REQUEST) &&
			    (sshdr->asc == 0x20) && (sshdr->ascq == 0)) {
				/*
				 * Invalid command operation code: retry using
				 * MODE SENSE(6) if this was a MODE SENSE(10)
				 * request, except if the request mode page is
				 * too large for MODE SENSE single byte
				 * allocation length field.
				 */
				if (use_10_for_ms) {
					if (len > 255)
						return -EIO;
					sdev->use_10_for_ms = 0;
					goto retry;
				}
			}
			if (scsi_status_is_check_condition(result) &&
			    sshdr->sense_key == UNIT_ATTENTION &&
			    retry_count) {
				retry_count--;
				goto retry;
			}
		}
		return -EIO;
	}
	if (unlikely(buffer[0] == 0x86 && buffer[1] == 0x0b &&
		     (modepage == 6 || modepage == 8))) {
		/* Initio breakage? */
		header_length = 0;
		data->length = 13;
		data->medium_type = 0;
		data->device_specific = 0;
		data->longlba = 0;
		data->block_descriptor_length = 0;
	} else if (use_10_for_ms) {
		data->length = get_unaligned_be16(&buffer[0]) + 2;
		data->medium_type = buffer[2];
		data->device_specific = buffer[3];
		data->longlba = buffer[4] & 0x01;
		data->block_descriptor_length = get_unaligned_be16(&buffer[6]);
	} else {
		data->length = buffer[0] + 1;
		data->medium_type = buffer[1];
		data->device_specific = buffer[2];
		data->block_descriptor_length = buffer[3];
	}
	data->header_length = header_length;

	return 0;
}
EXPORT_SYMBOL(scsi_mode_sense);

/**
 *	scsi_test_unit_ready - test if unit is ready
 *	@sdev:	scsi device to change the state of.
 *	@timeout: command timeout
 *	@retries: number of retries before failing
 *	@sshdr: outpout pointer for decoded sense information.
 *
 *	Returns zero if unsuccessful or an error if TUR failed.  For
 *	removable media, UNIT_ATTENTION sets ->changed flag.
 **/
int
scsi_test_unit_ready(struct scsi_device *sdev, int timeout, int retries,
		     struct scsi_sense_hdr *sshdr)
{
	char cmd[] = {
		TEST_UNIT_READY, 0, 0, 0, 0, 0,
	};
	const struct scsi_exec_args exec_args = {
		.sshdr = sshdr,
	};
	int result;

	/* try to eat the UNIT_ATTENTION if there are enough retries */
	do {
		result = scsi_execute_cmd(sdev, cmd, REQ_OP_DRV_IN, NULL, 0,
					  timeout, 1, &exec_args);
		if (sdev->removable && scsi_sense_valid(sshdr) &&
		    sshdr->sense_key == UNIT_ATTENTION)
			sdev->changed = 1;
	} while (scsi_sense_valid(sshdr) &&
		 sshdr->sense_key == UNIT_ATTENTION && --retries);

	return result;
}
EXPORT_SYMBOL(scsi_test_unit_ready);

/**
 *	scsi_device_set_state - Take the given device through the device state model.
 *	@sdev:	scsi device to change the state of.
 *	@state:	state to change to.
 *
 *	Returns zero if successful or an error if the requested
 *	transition is illegal.
 */
int
scsi_device_set_state(struct scsi_device *sdev, enum scsi_device_state state)
{
	enum scsi_device_state oldstate = sdev->sdev_state;

	if (state == oldstate)
		return 0;

	switch (state) {
	case SDEV_CREATED:
		switch (oldstate) {
		case SDEV_CREATED_BLOCK:
			break;
		default:
			goto illegal;
		}
		break;

	case SDEV_RUNNING:
		switch (oldstate) {
		case SDEV_CREATED:
		case SDEV_OFFLINE:
		case SDEV_TRANSPORT_OFFLINE:
		case SDEV_QUIESCE:
		case SDEV_BLOCK:
			break;
		default:
			goto illegal;
		}
		break;

	case SDEV_QUIESCE:
		switch (oldstate) {
		case SDEV_RUNNING:
		case SDEV_OFFLINE:
		case SDEV_TRANSPORT_OFFLINE:
			break;
		default:
			goto illegal;
		}
		break;

	case SDEV_OFFLINE:
	case SDEV_TRANSPORT_OFFLINE:
		switch (oldstate) {
		case SDEV_CREATED:
		case SDEV_RUNNING:
		case SDEV_QUIESCE:
		case SDEV_BLOCK:
			break;
		default:
			goto illegal;
		}
		break;

	case SDEV_BLOCK:
		switch (oldstate) {
		case SDEV_RUNNING:
		case SDEV_CREATED_BLOCK:
		case SDEV_QUIESCE:
		case SDEV_OFFLINE:
			break;
		default:
			goto illegal;
		}
		break;

	case SDEV_CREATED_BLOCK:
		switch (oldstate) {
		case SDEV_CREATED:
			break;
		default:
			goto illegal;
		}
		break;

	case SDEV_CANCEL:
		switch (oldstate) {
		case SDEV_CREATED:
		case SDEV_RUNNING:
		case SDEV_QUIESCE:
		case SDEV_OFFLINE:
		case SDEV_TRANSPORT_OFFLINE:
			break;
		default:
			goto illegal;
		}
		break;

	case SDEV_DEL:
		switch (oldstate) {
		case SDEV_CREATED:
		case SDEV_RUNNING:
		case SDEV_OFFLINE:
		case SDEV_TRANSPORT_OFFLINE:
		case SDEV_CANCEL:
		case SDEV_BLOCK:
		case SDEV_CREATED_BLOCK:
			break;
		default:
			goto illegal;
		}
		break;

	}
	sdev->offline_already = false;
	sdev->sdev_state = state;
	return 0;

 illegal:
	SCSI_LOG_ERROR_RECOVERY(1,
				sdev_printk(KERN_ERR, sdev,
					    "Illegal state transition %s->%s",
					    scsi_device_state_name(oldstate),
					    scsi_device_state_name(state))
				);
	return -EINVAL;
}
EXPORT_SYMBOL(scsi_device_set_state);

/**
 *	scsi_evt_emit - emit a single SCSI device uevent
 *	@sdev: associated SCSI device
 *	@evt: event to emit
 *
 *	Send a single uevent (scsi_event) to the associated scsi_device.
 */
static void scsi_evt_emit(struct scsi_device *sdev, struct scsi_event *evt)
{
	int idx = 0;
	char *envp[3];

	switch (evt->evt_type) {
	case SDEV_EVT_MEDIA_CHANGE:
		envp[idx++] = "SDEV_MEDIA_CHANGE=1";
		break;
	case SDEV_EVT_INQUIRY_CHANGE_REPORTED:
		scsi_rescan_device(&sdev->sdev_gendev);
		envp[idx++] = "SDEV_UA=INQUIRY_DATA_HAS_CHANGED";
		break;
	case SDEV_EVT_CAPACITY_CHANGE_REPORTED:
		envp[idx++] = "SDEV_UA=CAPACITY_DATA_HAS_CHANGED";
		break;
	case SDEV_EVT_SOFT_THRESHOLD_REACHED_REPORTED:
	       envp[idx++] = "SDEV_UA=THIN_PROVISIONING_SOFT_THRESHOLD_REACHED";
		break;
	case SDEV_EVT_MODE_PARAMETER_CHANGE_REPORTED:
		envp[idx++] = "SDEV_UA=MODE_PARAMETERS_CHANGED";
		break;
	case SDEV_EVT_LUN_CHANGE_REPORTED:
		envp[idx++] = "SDEV_UA=REPORTED_LUNS_DATA_HAS_CHANGED";
		break;
	case SDEV_EVT_ALUA_STATE_CHANGE_REPORTED:
		envp[idx++] = "SDEV_UA=ASYMMETRIC_ACCESS_STATE_CHANGED";
		break;
	case SDEV_EVT_POWER_ON_RESET_OCCURRED:
		envp[idx++] = "SDEV_UA=POWER_ON_RESET_OCCURRED";
		break;
	default:
		/* do nothing */
		break;
	}

	envp[idx++] = NULL;

	kobject_uevent_env(&sdev->sdev_gendev.kobj, KOBJ_CHANGE, envp);
}

/**
 *	scsi_evt_thread - send a uevent for each scsi event
 *	@work: work struct for scsi_device
 *
 *	Dispatch queued events to their associated scsi_device kobjects
 *	as uevents.
 */
void scsi_evt_thread(struct work_struct *work)
{
	struct scsi_device *sdev;
	enum scsi_device_event evt_type;
	LIST_HEAD(event_list);

	sdev = container_of(work, struct scsi_device, event_work);

	for (evt_type = SDEV_EVT_FIRST; evt_type <= SDEV_EVT_LAST; evt_type++)
		if (test_and_clear_bit(evt_type, sdev->pending_events))
			sdev_evt_send_simple(sdev, evt_type, GFP_KERNEL);

	while (1) {
		struct scsi_event *evt;
		struct list_head *this, *tmp;
		unsigned long flags;

		spin_lock_irqsave(&sdev->list_lock, flags);
		list_splice_init(&sdev->event_list, &event_list);
		spin_unlock_irqrestore(&sdev->list_lock, flags);

		if (list_empty(&event_list))
			break;

		list_for_each_safe(this, tmp, &event_list) {
			evt = list_entry(this, struct scsi_event, node);
			list_del(&evt->node);
			scsi_evt_emit(sdev, evt);
			kfree(evt);
		}
	}
}

/**
 * 	sdev_evt_send - send asserted event to uevent thread
 *	@sdev: scsi_device event occurred on
 *	@evt: event to send
 *
 *	Assert scsi device event asynchronously.
 */
void sdev_evt_send(struct scsi_device *sdev, struct scsi_event *evt)
{
	unsigned long flags;

#if 0
	/* FIXME: currently this check eliminates all media change events
	 * for polled devices.  Need to update to discriminate between AN
	 * and polled events */
	if (!test_bit(evt->evt_type, sdev->supported_events)) {
		kfree(evt);
		return;
	}
#endif

	spin_lock_irqsave(&sdev->list_lock, flags);
	list_add_tail(&evt->node, &sdev->event_list);
	schedule_work(&sdev->event_work);
	spin_unlock_irqrestore(&sdev->list_lock, flags);
}
EXPORT_SYMBOL_GPL(sdev_evt_send);

/**
 * 	sdev_evt_alloc - allocate a new scsi event
 *	@evt_type: type of event to allocate
 *	@gfpflags: GFP flags for allocation
 *
 *	Allocates and returns a new scsi_event.
 */
struct scsi_event *sdev_evt_alloc(enum scsi_device_event evt_type,
				  gfp_t gfpflags)
{
	struct scsi_event *evt = kzalloc(sizeof(struct scsi_event), gfpflags);
	if (!evt)
		return NULL;

	evt->evt_type = evt_type;
	INIT_LIST_HEAD(&evt->node);

	/* evt_type-specific initialization, if any */
	switch (evt_type) {
	case SDEV_EVT_MEDIA_CHANGE:
	case SDEV_EVT_INQUIRY_CHANGE_REPORTED:
	case SDEV_EVT_CAPACITY_CHANGE_REPORTED:
	case SDEV_EVT_SOFT_THRESHOLD_REACHED_REPORTED:
	case SDEV_EVT_MODE_PARAMETER_CHANGE_REPORTED:
	case SDEV_EVT_LUN_CHANGE_REPORTED:
	case SDEV_EVT_ALUA_STATE_CHANGE_REPORTED:
	case SDEV_EVT_POWER_ON_RESET_OCCURRED:
	default:
		/* do nothing */
		break;
	}

	return evt;
}
EXPORT_SYMBOL_GPL(sdev_evt_alloc);

/**
 * 	sdev_evt_send_simple - send asserted event to uevent thread
 *	@sdev: scsi_device event occurred on
 *	@evt_type: type of event to send
 *	@gfpflags: GFP flags for allocation
 *
 *	Assert scsi device event asynchronously, given an event type.
 */
void sdev_evt_send_simple(struct scsi_device *sdev,
			  enum scsi_device_event evt_type, gfp_t gfpflags)
{
	struct scsi_event *evt = sdev_evt_alloc(evt_type, gfpflags);
	if (!evt) {
		sdev_printk(KERN_ERR, sdev, "event %d eaten due to OOM\n",
			    evt_type);
		return;
	}

	sdev_evt_send(sdev, evt);
}
EXPORT_SYMBOL_GPL(sdev_evt_send_simple);

/**
 *	scsi_device_quiesce - Block all commands except power management.
 *	@sdev:	scsi device to quiesce.
 *
 *	This works by trying to transition to the SDEV_QUIESCE state
 *	(which must be a legal transition).  When the device is in this
 *	state, only power management requests will be accepted, all others will
 *	be deferred.
 *
 *	Must be called with user context, may sleep.
 *
 *	Returns zero if unsuccessful or an error if not.
 */
int
scsi_device_quiesce(struct scsi_device *sdev)
{
	struct request_queue *q = sdev->request_queue;
	int err;

	/*
	 * It is allowed to call scsi_device_quiesce() multiple times from
	 * the same context but concurrent scsi_device_quiesce() calls are
	 * not allowed.
	 */
	WARN_ON_ONCE(sdev->quiesced_by && sdev->quiesced_by != current);

	if (sdev->quiesced_by == current)
		return 0;

	blk_set_pm_only(q);

	blk_mq_freeze_queue(q);
	/*
	 * Ensure that the effect of blk_set_pm_only() will be visible
	 * for percpu_ref_tryget() callers that occur after the queue
	 * unfreeze even if the queue was already frozen before this function
	 * was called. See also https://lwn.net/Articles/573497/.
	 */
	synchronize_rcu();
	blk_mq_unfreeze_queue(q);

	mutex_lock(&sdev->state_mutex);
	err = scsi_device_set_state(sdev, SDEV_QUIESCE);
	if (err == 0)
		sdev->quiesced_by = current;
	else
		blk_clear_pm_only(q);
	mutex_unlock(&sdev->state_mutex);

	return err;
}
EXPORT_SYMBOL(scsi_device_quiesce);

/**
 *	scsi_device_resume - Restart user issued commands to a quiesced device.
 *	@sdev:	scsi device to resume.
 *
 *	Moves the device from quiesced back to running and restarts the
 *	queues.
 *
 *	Must be called with user context, may sleep.
 */
void scsi_device_resume(struct scsi_device *sdev)
{
	/* check if the device state was mutated prior to resume, and if
	 * so assume the state is being managed elsewhere (for example
	 * device deleted during suspend)
	 */
	mutex_lock(&sdev->state_mutex);
	if (sdev->sdev_state == SDEV_QUIESCE)
		scsi_device_set_state(sdev, SDEV_RUNNING);
	if (sdev->quiesced_by) {
		sdev->quiesced_by = NULL;
		blk_clear_pm_only(sdev->request_queue);
	}
	mutex_unlock(&sdev->state_mutex);
}
EXPORT_SYMBOL(scsi_device_resume);

static void
device_quiesce_fn(struct scsi_device *sdev, void *data)
{
	scsi_device_quiesce(sdev);
}

void
scsi_target_quiesce(struct scsi_target *starget)
{
	starget_for_each_device(starget, NULL, device_quiesce_fn);
}
EXPORT_SYMBOL(scsi_target_quiesce);

static void
device_resume_fn(struct scsi_device *sdev, void *data)
{
	scsi_device_resume(sdev);
}

void
scsi_target_resume(struct scsi_target *starget)
{
	starget_for_each_device(starget, NULL, device_resume_fn);
}
EXPORT_SYMBOL(scsi_target_resume);

static int __scsi_internal_device_block_nowait(struct scsi_device *sdev)
{
	if (scsi_device_set_state(sdev, SDEV_BLOCK))
		return scsi_device_set_state(sdev, SDEV_CREATED_BLOCK);

	return 0;
}

void scsi_start_queue(struct scsi_device *sdev)
{
	if (cmpxchg(&sdev->queue_stopped, 1, 0))
		blk_mq_unquiesce_queue(sdev->request_queue);
}

static void scsi_stop_queue(struct scsi_device *sdev, bool nowait)
{
	/*
	 * The atomic variable of ->queue_stopped covers that
	 * blk_mq_quiesce_queue* is balanced with blk_mq_unquiesce_queue.
	 *
	 * However, we still need to wait until quiesce is done
	 * in case that queue has been stopped.
	 */
	if (!cmpxchg(&sdev->queue_stopped, 0, 1)) {
		if (nowait)
			blk_mq_quiesce_queue_nowait(sdev->request_queue);
		else
			blk_mq_quiesce_queue(sdev->request_queue);
	} else {
		if (!nowait)
<<<<<<< HEAD
			blk_mq_wait_quiesce_done(sdev->request_queue);
=======
			blk_mq_wait_quiesce_done(sdev->request_queue->tag_set);
>>>>>>> eb3cdb58
	}
}

/**
 * scsi_internal_device_block_nowait - try to transition to the SDEV_BLOCK state
 * @sdev: device to block
 *
 * Pause SCSI command processing on the specified device. Does not sleep.
 *
 * Returns zero if successful or a negative error code upon failure.
 *
 * Notes:
 * This routine transitions the device to the SDEV_BLOCK state (which must be
 * a legal transition). When the device is in this state, command processing
 * is paused until the device leaves the SDEV_BLOCK state. See also
 * scsi_internal_device_unblock_nowait().
 */
int scsi_internal_device_block_nowait(struct scsi_device *sdev)
{
	int ret = __scsi_internal_device_block_nowait(sdev);

	/*
	 * The device has transitioned to SDEV_BLOCK.  Stop the
	 * block layer from calling the midlayer with this device's
	 * request queue.
	 */
	if (!ret)
		scsi_stop_queue(sdev, true);
	return ret;
}
EXPORT_SYMBOL_GPL(scsi_internal_device_block_nowait);

/**
 * scsi_internal_device_block - try to transition to the SDEV_BLOCK state
 * @sdev: device to block
 *
 * Pause SCSI command processing on the specified device and wait until all
 * ongoing scsi_request_fn() / scsi_queue_rq() calls have finished. May sleep.
 *
 * Returns zero if successful or a negative error code upon failure.
 *
 * Note:
 * This routine transitions the device to the SDEV_BLOCK state (which must be
 * a legal transition). When the device is in this state, command processing
 * is paused until the device leaves the SDEV_BLOCK state. See also
 * scsi_internal_device_unblock().
 */
static int scsi_internal_device_block(struct scsi_device *sdev)
{
	int err;

	mutex_lock(&sdev->state_mutex);
	err = __scsi_internal_device_block_nowait(sdev);
	if (err == 0)
		scsi_stop_queue(sdev, false);
	mutex_unlock(&sdev->state_mutex);

	return err;
}

/**
 * scsi_internal_device_unblock_nowait - resume a device after a block request
 * @sdev:	device to resume
 * @new_state:	state to set the device to after unblocking
 *
 * Restart the device queue for a previously suspended SCSI device. Does not
 * sleep.
 *
 * Returns zero if successful or a negative error code upon failure.
 *
 * Notes:
 * This routine transitions the device to the SDEV_RUNNING state or to one of
 * the offline states (which must be a legal transition) allowing the midlayer
 * to goose the queue for this device.
 */
int scsi_internal_device_unblock_nowait(struct scsi_device *sdev,
					enum scsi_device_state new_state)
{
	switch (new_state) {
	case SDEV_RUNNING:
	case SDEV_TRANSPORT_OFFLINE:
		break;
	default:
		return -EINVAL;
	}

	/*
	 * Try to transition the scsi device to SDEV_RUNNING or one of the
	 * offlined states and goose the device queue if successful.
	 */
	switch (sdev->sdev_state) {
	case SDEV_BLOCK:
	case SDEV_TRANSPORT_OFFLINE:
		sdev->sdev_state = new_state;
		break;
	case SDEV_CREATED_BLOCK:
		if (new_state == SDEV_TRANSPORT_OFFLINE ||
		    new_state == SDEV_OFFLINE)
			sdev->sdev_state = new_state;
		else
			sdev->sdev_state = SDEV_CREATED;
		break;
	case SDEV_CANCEL:
	case SDEV_OFFLINE:
		break;
	default:
		return -EINVAL;
	}
	scsi_start_queue(sdev);

	return 0;
}
EXPORT_SYMBOL_GPL(scsi_internal_device_unblock_nowait);

/**
 * scsi_internal_device_unblock - resume a device after a block request
 * @sdev:	device to resume
 * @new_state:	state to set the device to after unblocking
 *
 * Restart the device queue for a previously suspended SCSI device. May sleep.
 *
 * Returns zero if successful or a negative error code upon failure.
 *
 * Notes:
 * This routine transitions the device to the SDEV_RUNNING state or to one of
 * the offline states (which must be a legal transition) allowing the midlayer
 * to goose the queue for this device.
 */
static int scsi_internal_device_unblock(struct scsi_device *sdev,
					enum scsi_device_state new_state)
{
	int ret;

	mutex_lock(&sdev->state_mutex);
	ret = scsi_internal_device_unblock_nowait(sdev, new_state);
	mutex_unlock(&sdev->state_mutex);

	return ret;
}

static void
device_block(struct scsi_device *sdev, void *data)
{
	int ret;

	ret = scsi_internal_device_block(sdev);

	WARN_ONCE(ret, "scsi_internal_device_block(%s) failed: ret = %d\n",
		  dev_name(&sdev->sdev_gendev), ret);
}

static int
target_block(struct device *dev, void *data)
{
	if (scsi_is_target_device(dev))
		starget_for_each_device(to_scsi_target(dev), NULL,
					device_block);
	return 0;
}

void
scsi_target_block(struct device *dev)
{
	if (scsi_is_target_device(dev))
		starget_for_each_device(to_scsi_target(dev), NULL,
					device_block);
	else
		device_for_each_child(dev, NULL, target_block);
}
EXPORT_SYMBOL_GPL(scsi_target_block);

static void
device_unblock(struct scsi_device *sdev, void *data)
{
	scsi_internal_device_unblock(sdev, *(enum scsi_device_state *)data);
}

static int
target_unblock(struct device *dev, void *data)
{
	if (scsi_is_target_device(dev))
		starget_for_each_device(to_scsi_target(dev), data,
					device_unblock);
	return 0;
}

void
scsi_target_unblock(struct device *dev, enum scsi_device_state new_state)
{
	if (scsi_is_target_device(dev))
		starget_for_each_device(to_scsi_target(dev), &new_state,
					device_unblock);
	else
		device_for_each_child(dev, &new_state, target_unblock);
}
EXPORT_SYMBOL_GPL(scsi_target_unblock);

int
scsi_host_block(struct Scsi_Host *shost)
{
	struct scsi_device *sdev;
	int ret = 0;

	/*
	 * Call scsi_internal_device_block_nowait so we can avoid
	 * calling synchronize_rcu() for each LUN.
	 */
	shost_for_each_device(sdev, shost) {
		mutex_lock(&sdev->state_mutex);
		ret = scsi_internal_device_block_nowait(sdev);
		mutex_unlock(&sdev->state_mutex);
		if (ret) {
			scsi_device_put(sdev);
			break;
		}
	}

	/*
	 * SCSI never enables blk-mq's BLK_MQ_F_BLOCKING flag so
	 * calling synchronize_rcu() once is enough.
	 */
	WARN_ON_ONCE(shost->tag_set.flags & BLK_MQ_F_BLOCKING);

	if (!ret)
		synchronize_rcu();

	return ret;
}
EXPORT_SYMBOL_GPL(scsi_host_block);

int
scsi_host_unblock(struct Scsi_Host *shost, int new_state)
{
	struct scsi_device *sdev;
	int ret = 0;

	shost_for_each_device(sdev, shost) {
		ret = scsi_internal_device_unblock(sdev, new_state);
		if (ret) {
			scsi_device_put(sdev);
			break;
		}
	}
	return ret;
}
EXPORT_SYMBOL_GPL(scsi_host_unblock);

/**
 * scsi_kmap_atomic_sg - find and atomically map an sg-elemnt
 * @sgl:	scatter-gather list
 * @sg_count:	number of segments in sg
 * @offset:	offset in bytes into sg, on return offset into the mapped area
 * @len:	bytes to map, on return number of bytes mapped
 *
 * Returns virtual address of the start of the mapped page
 */
void *scsi_kmap_atomic_sg(struct scatterlist *sgl, int sg_count,
			  size_t *offset, size_t *len)
{
	int i;
	size_t sg_len = 0, len_complete = 0;
	struct scatterlist *sg;
	struct page *page;

	WARN_ON(!irqs_disabled());

	for_each_sg(sgl, sg, sg_count, i) {
		len_complete = sg_len; /* Complete sg-entries */
		sg_len += sg->length;
		if (sg_len > *offset)
			break;
	}

	if (unlikely(i == sg_count)) {
		printk(KERN_ERR "%s: Bytes in sg: %zu, requested offset %zu, "
			"elements %d\n",
		       __func__, sg_len, *offset, sg_count);
		WARN_ON(1);
		return NULL;
	}

	/* Offset starting from the beginning of first page in this sg-entry */
	*offset = *offset - len_complete + sg->offset;

	/* Assumption: contiguous pages can be accessed as "page + i" */
	page = nth_page(sg_page(sg), (*offset >> PAGE_SHIFT));
	*offset &= ~PAGE_MASK;

	/* Bytes in this sg-entry from *offset to the end of the page */
	sg_len = PAGE_SIZE - *offset;
	if (*len > sg_len)
		*len = sg_len;

	return kmap_atomic(page);
}
EXPORT_SYMBOL(scsi_kmap_atomic_sg);

/**
 * scsi_kunmap_atomic_sg - atomically unmap a virtual address, previously mapped with scsi_kmap_atomic_sg
 * @virt:	virtual address to be unmapped
 */
void scsi_kunmap_atomic_sg(void *virt)
{
	kunmap_atomic(virt);
}
EXPORT_SYMBOL(scsi_kunmap_atomic_sg);

void sdev_disable_disk_events(struct scsi_device *sdev)
{
	atomic_inc(&sdev->disk_events_disable_depth);
}
EXPORT_SYMBOL(sdev_disable_disk_events);

void sdev_enable_disk_events(struct scsi_device *sdev)
{
	if (WARN_ON_ONCE(atomic_read(&sdev->disk_events_disable_depth) <= 0))
		return;
	atomic_dec(&sdev->disk_events_disable_depth);
}
EXPORT_SYMBOL(sdev_enable_disk_events);

static unsigned char designator_prio(const unsigned char *d)
{
	if (d[1] & 0x30)
		/* not associated with LUN */
		return 0;

	if (d[3] == 0)
		/* invalid length */
		return 0;

	/*
	 * Order of preference for lun descriptor:
	 * - SCSI name string
	 * - NAA IEEE Registered Extended
	 * - EUI-64 based 16-byte
	 * - EUI-64 based 12-byte
	 * - NAA IEEE Registered
	 * - NAA IEEE Extended
	 * - EUI-64 based 8-byte
	 * - SCSI name string (truncated)
	 * - T10 Vendor ID
	 * as longer descriptors reduce the likelyhood
	 * of identification clashes.
	 */

	switch (d[1] & 0xf) {
	case 8:
		/* SCSI name string, variable-length UTF-8 */
		return 9;
	case 3:
		switch (d[4] >> 4) {
		case 6:
			/* NAA registered extended */
			return 8;
		case 5:
			/* NAA registered */
			return 5;
		case 4:
			/* NAA extended */
			return 4;
		case 3:
			/* NAA locally assigned */
			return 1;
		default:
			break;
		}
		break;
	case 2:
		switch (d[3]) {
		case 16:
			/* EUI64-based, 16 byte */
			return 7;
		case 12:
			/* EUI64-based, 12 byte */
			return 6;
		case 8:
			/* EUI64-based, 8 byte */
			return 3;
		default:
			break;
		}
		break;
	case 1:
		/* T10 vendor ID */
		return 1;
	default:
		break;
	}

	return 0;
}

/**
 * scsi_vpd_lun_id - return a unique device identification
 * @sdev: SCSI device
 * @id:   buffer for the identification
 * @id_len:  length of the buffer
 *
 * Copies a unique device identification into @id based
 * on the information in the VPD page 0x83 of the device.
 * The string will be formatted as a SCSI name string.
 *
 * Returns the length of the identification or error on failure.
 * If the identifier is longer than the supplied buffer the actual
 * identifier length is returned and the buffer is not zero-padded.
 */
int scsi_vpd_lun_id(struct scsi_device *sdev, char *id, size_t id_len)
{
	u8 cur_id_prio = 0;
	u8 cur_id_size = 0;
	const unsigned char *d, *cur_id_str;
	const struct scsi_vpd *vpd_pg83;
	int id_size = -EINVAL;

	rcu_read_lock();
	vpd_pg83 = rcu_dereference(sdev->vpd_pg83);
	if (!vpd_pg83) {
		rcu_read_unlock();
		return -ENXIO;
	}

	/* The id string must be at least 20 bytes + terminating NULL byte */
	if (id_len < 21) {
		rcu_read_unlock();
		return -EINVAL;
	}

	memset(id, 0, id_len);
	for (d = vpd_pg83->data + 4;
	     d < vpd_pg83->data + vpd_pg83->len;
	     d += d[3] + 4) {
		u8 prio = designator_prio(d);

		if (prio == 0 || cur_id_prio > prio)
			continue;

		switch (d[1] & 0xf) {
		case 0x1:
			/* T10 Vendor ID */
			if (cur_id_size > d[3])
				break;
			cur_id_prio = prio;
			cur_id_size = d[3];
			if (cur_id_size + 4 > id_len)
				cur_id_size = id_len - 4;
			cur_id_str = d + 4;
			id_size = snprintf(id, id_len, "t10.%*pE",
					   cur_id_size, cur_id_str);
			break;
		case 0x2:
			/* EUI-64 */
			cur_id_prio = prio;
			cur_id_size = d[3];
			cur_id_str = d + 4;
			switch (cur_id_size) {
			case 8:
				id_size = snprintf(id, id_len,
						   "eui.%8phN",
						   cur_id_str);
				break;
			case 12:
				id_size = snprintf(id, id_len,
						   "eui.%12phN",
						   cur_id_str);
				break;
			case 16:
				id_size = snprintf(id, id_len,
						   "eui.%16phN",
						   cur_id_str);
				break;
			default:
				break;
			}
			break;
		case 0x3:
			/* NAA */
			cur_id_prio = prio;
			cur_id_size = d[3];
			cur_id_str = d + 4;
			switch (cur_id_size) {
			case 8:
				id_size = snprintf(id, id_len,
						   "naa.%8phN",
						   cur_id_str);
				break;
			case 16:
				id_size = snprintf(id, id_len,
						   "naa.%16phN",
						   cur_id_str);
				break;
			default:
				break;
			}
			break;
		case 0x8:
			/* SCSI name string */
			if (cur_id_size > d[3])
				break;
			/* Prefer others for truncated descriptor */
			if (d[3] > id_len) {
				prio = 2;
				if (cur_id_prio > prio)
					break;
			}
			cur_id_prio = prio;
			cur_id_size = id_size = d[3];
			cur_id_str = d + 4;
			if (cur_id_size >= id_len)
				cur_id_size = id_len - 1;
			memcpy(id, cur_id_str, cur_id_size);
			break;
		default:
			break;
		}
	}
	rcu_read_unlock();

	return id_size;
}
EXPORT_SYMBOL(scsi_vpd_lun_id);

/*
 * scsi_vpd_tpg_id - return a target port group identifier
 * @sdev: SCSI device
 *
 * Returns the Target Port Group identifier from the information
 * froom VPD page 0x83 of the device.
 *
 * Returns the identifier or error on failure.
 */
int scsi_vpd_tpg_id(struct scsi_device *sdev, int *rel_id)
{
	const unsigned char *d;
	const struct scsi_vpd *vpd_pg83;
	int group_id = -EAGAIN, rel_port = -1;

	rcu_read_lock();
	vpd_pg83 = rcu_dereference(sdev->vpd_pg83);
	if (!vpd_pg83) {
		rcu_read_unlock();
		return -ENXIO;
	}

	d = vpd_pg83->data + 4;
	while (d < vpd_pg83->data + vpd_pg83->len) {
		switch (d[1] & 0xf) {
		case 0x4:
			/* Relative target port */
			rel_port = get_unaligned_be16(&d[6]);
			break;
		case 0x5:
			/* Target port group */
			group_id = get_unaligned_be16(&d[6]);
			break;
		default:
			break;
		}
		d += d[3] + 4;
	}
	rcu_read_unlock();

	if (group_id >= 0 && rel_id && rel_port != -1)
		*rel_id = rel_port;

	return group_id;
}
EXPORT_SYMBOL(scsi_vpd_tpg_id);

/**
 * scsi_build_sense - build sense data for a command
 * @scmd:	scsi command for which the sense should be formatted
 * @desc:	Sense format (non-zero == descriptor format,
 *              0 == fixed format)
 * @key:	Sense key
 * @asc:	Additional sense code
 * @ascq:	Additional sense code qualifier
 *
 **/
void scsi_build_sense(struct scsi_cmnd *scmd, int desc, u8 key, u8 asc, u8 ascq)
{
	scsi_build_sense_buffer(desc, scmd->sense_buffer, key, asc, ascq);
	scmd->result = SAM_STAT_CHECK_CONDITION;
}
EXPORT_SYMBOL_GPL(scsi_build_sense);<|MERGE_RESOLUTION|>--- conflicted
+++ resolved
@@ -121,16 +121,12 @@
 	} else {
 		WARN_ON_ONCE(true);
 	}
-<<<<<<< HEAD
-	blk_mq_requeue_request(rq, true);
-=======
 
 	if (msecs) {
 		blk_mq_requeue_request(rq, false);
 		blk_mq_delay_kick_requeue_list(rq->q, msecs);
 	} else
 		blk_mq_requeue_request(rq, true);
->>>>>>> eb3cdb58
 }
 
 /**
@@ -213,12 +209,6 @@
 	struct scsi_cmnd *scmd;
 	int ret;
 
-<<<<<<< HEAD
-	req = scsi_alloc_request(sdev->request_queue,
-			data_direction == DMA_TO_DEVICE ?
-			REQ_OP_DRV_OUT : REQ_OP_DRV_IN,
-			rq_flags & RQF_PM ? BLK_MQ_REQ_PM : 0);
-=======
 	if (!args)
 		args = &default_args;
 	else if (WARN_ON_ONCE(args->sense &&
@@ -226,7 +216,6 @@
 		return -EINVAL;
 
 	req = scsi_alloc_request(sdev->request_queue, opf, args->req_flags);
->>>>>>> eb3cdb58
 	if (IS_ERR(req))
 		return PTR_ERR(req);
 
@@ -240,10 +229,7 @@
 	scmd->cmd_len = COMMAND_SIZE(cmd[0]);
 	memcpy(scmd->cmnd, cmd, scmd->cmd_len);
 	scmd->allowed = retries;
-<<<<<<< HEAD
-=======
 	scmd->flags |= args->scmd_flags;
->>>>>>> eb3cdb58
 	req->timeout = timeout;
 	req->rq_flags |= RQF_QUIET;
 
@@ -261,15 +247,6 @@
 	if (unlikely(scmd->resid_len > 0 && scmd->resid_len <= bufflen))
 		memset(buffer + bufflen - scmd->resid_len, 0, scmd->resid_len);
 
-<<<<<<< HEAD
-	if (resid)
-		*resid = scmd->resid_len;
-	if (sense && scmd->sense_len)
-		memcpy(sense, scmd->sense_buffer, SCSI_SENSE_BUFFERSIZE);
-	if (sshdr)
-		scsi_normalize_sense(scmd->sense_buffer, scmd->sense_len,
-				     sshdr);
-=======
 	if (args->resid)
 		*args->resid = scmd->resid_len;
 	if (args->sense)
@@ -278,7 +255,6 @@
 		scsi_normalize_sense(scmd->sense_buffer, scmd->sense_len,
 				     args->sshdr);
 
->>>>>>> eb3cdb58
 	ret = scmd->result;
  out:
 	blk_mq_free_request(req);
@@ -659,9 +635,8 @@
  *     The number of bytes to fail.
  */
 static unsigned int scsi_rq_err_bytes(const struct request *rq)
-<<<<<<< HEAD
-{
-	unsigned int ff = rq->cmd_flags & REQ_FAILFAST_MASK;
+{
+	blk_opf_t ff = rq->cmd_flags & REQ_FAILFAST_MASK;
 	unsigned int bytes = 0;
 	struct bio *bio;
 
@@ -686,37 +661,6 @@
 	return bytes;
 }
 
-/* Helper for scsi_io_completion() when "reprep" action required. */
-static void scsi_io_completion_reprep(struct scsi_cmnd *cmd,
-				      struct request_queue *q)
-=======
->>>>>>> eb3cdb58
-{
-	blk_opf_t ff = rq->cmd_flags & REQ_FAILFAST_MASK;
-	unsigned int bytes = 0;
-	struct bio *bio;
-
-	if (!(rq->rq_flags & RQF_MIXED_MERGE))
-		return blk_rq_bytes(rq);
-
-	/*
-	 * Currently the only 'mixing' which can happen is between
-	 * different fastfail types.  We can safely fail portions
-	 * which have all the failfast bits that the first one has -
-	 * the ones which are at least as eager to fail as the first
-	 * one.
-	 */
-	for (bio = rq->bio; bio; bio = bio->bi_next) {
-		if ((bio->bi_opf & ff) != ff)
-			break;
-		bytes += bio->bi_iter.bi_size;
-	}
-
-	/* this could lead to infinite loop */
-	BUG_ON(blk_rq_bytes(rq) && !bytes);
-	return bytes;
-}
-
 static bool scsi_cmd_runtime_exceeced(struct scsi_cmnd *cmd)
 {
 	struct request *req = scsi_cmd_to_rq(cmd);
@@ -745,10 +689,6 @@
 /* Helper for scsi_io_completion() when special action required. */
 static void scsi_io_completion_action(struct scsi_cmnd *cmd, int result)
 {
-<<<<<<< HEAD
-	struct request_queue *q = cmd->device->request_queue;
-=======
->>>>>>> eb3cdb58
 	struct request *req = scsi_cmd_to_rq(cmd);
 	int level = 0;
 	enum {ACTION_FAIL, ACTION_REPREP, ACTION_DELAYED_REPREP,
@@ -841,13 +781,8 @@
 					action = ACTION_DELAYED_RETRY;
 					break;
 				case 0x0a: /* ALUA state transition */
-<<<<<<< HEAD
-					blk_stat = BLK_STS_TRANSPORT;
-					fallthrough;
-=======
 					action = ACTION_DELAYED_REPREP;
 					break;
->>>>>>> eb3cdb58
 				default:
 					action = ACTION_FAIL;
 					break;
@@ -1019,10 +954,6 @@
 void scsi_io_completion(struct scsi_cmnd *cmd, unsigned int good_bytes)
 {
 	int result = cmd->result;
-<<<<<<< HEAD
-	struct request_queue *q = cmd->device->request_queue;
-=======
->>>>>>> eb3cdb58
 	struct request *req = scsi_cmd_to_rq(cmd);
 	blk_status_t blk_stat = BLK_STS_OK;
 
@@ -1198,21 +1129,12 @@
 	cmd->retries = 0;
 }
 
-<<<<<<< HEAD
-struct request *scsi_alloc_request(struct request_queue *q,
-		unsigned int op, blk_mq_req_flags_t flags)
-{
-	struct request *rq;
-
-	rq = blk_mq_alloc_request(q, op, flags);
-=======
 struct request *scsi_alloc_request(struct request_queue *q, blk_opf_t opf,
 				   blk_mq_req_flags_t flags)
 {
 	struct request *rq;
 
 	rq = blk_mq_alloc_request(q, opf, flags);
->>>>>>> eb3cdb58
 	if (!IS_ERR(rq))
 		scsi_initialize_rq(rq);
 	return rq;
@@ -2822,11 +2744,7 @@
 			blk_mq_quiesce_queue(sdev->request_queue);
 	} else {
 		if (!nowait)
-<<<<<<< HEAD
-			blk_mq_wait_quiesce_done(sdev->request_queue);
-=======
 			blk_mq_wait_quiesce_done(sdev->request_queue->tag_set);
->>>>>>> eb3cdb58
 	}
 }
 
