/* 
 * NCR 5380 generic driver routines.  These should make it *trivial*
 *      to implement 5380 SCSI drivers under Linux with a non-trantor
 *      architecture.
 *
 *      Note that these routines also work with NR53c400 family chips.
 *
 * Copyright 1993, Drew Eckhardt
 *      Visionary Computing 
 *      (Unix and Linux consulting and custom programming)
 *      drew@colorado.edu
 *      +1 (303) 666-5836
 *
 * For more information, please consult 
 *
 * NCR 5380 Family
 * SCSI Protocol Controller
 * Databook
 *
 * NCR Microelectronics
 * 1635 Aeroplaza Drive
 * Colorado Springs, CO 80916
 * 1+ (719) 578-3400
 * 1+ (800) 334-5454
 */

/*
 * Revision 1.10 1998/9/2	Alan Cox
 *				(alan@lxorguk.ukuu.org.uk)
 * Fixed up the timer lockups reported so far. Things still suck. Looking 
 * forward to 2.3 and per device request queues. Then it'll be possible to
 * SMP thread this beast and improve life no end.
 
 * Revision 1.9  1997/7/27	Ronald van Cuijlenborg
 *				(ronald.van.cuijlenborg@tip.nl or nutty@dds.nl)
 * (hopefully) fixed and enhanced USLEEP
 * added support for DTC3181E card (for Mustek scanner)
 *

 * Revision 1.8			Ingmar Baumgart
 *				(ingmar@gonzo.schwaben.de)
 * added support for NCR53C400a card
 *

 * Revision 1.7  1996/3/2       Ray Van Tassle (rayvt@comm.mot.com)
 * added proc_info
 * added support needed for DTC 3180/3280
 * fixed a couple of bugs
 *

 * Revision 1.5  1994/01/19  09:14:57  drew
 * Fixed udelay() hack that was being used on DATAOUT phases
 * instead of a proper wait for the final handshake.
 *
 * Revision 1.4  1994/01/19  06:44:25  drew
 * *** empty log message ***
 *
 * Revision 1.3  1994/01/19  05:24:40  drew
 * Added support for TCR LAST_BYTE_SENT bit.
 *
 * Revision 1.2  1994/01/15  06:14:11  drew
 * REAL DMA support, bug fixes.
 *
 * Revision 1.1  1994/01/15  06:00:54  drew
 * Initial revision
 *
 */

/*
 * Further development / testing that should be done : 
 * 1.  Cleanup the NCR5380_transfer_dma function and DMA operation complete
 *     code so that everything does the same thing that's done at the 
 *     end of a pseudo-DMA read operation.
 *
 * 2.  Fix REAL_DMA (interrupt driven, polled works fine) -
 *     basically, transfer size needs to be reduced by one 
 *     and the last byte read as is done with PSEUDO_DMA.
 * 
 * 4.  Test SCSI-II tagged queueing (I have no devices which support 
 *      tagged queueing)
 *
 * 5.  Test linked command handling code after Eric is ready with 
 *      the high level code.
 */
#include <scsi/scsi_dbg.h>
#include <scsi/scsi_transport_spi.h>

#if (NDEBUG & NDEBUG_LISTS)
#define LIST(x,y) {printk("LINE:%d   Adding %p to %p\n", __LINE__, (void*)(x), (void*)(y)); if ((x)==(y)) udelay(5); }
#define REMOVE(w,x,y,z) {printk("LINE:%d   Removing: %p->%p  %p->%p \n", __LINE__, (void*)(w), (void*)(x), (void*)(y), (void*)(z)); if ((x)==(y)) udelay(5); }
#else
#define LIST(x,y)
#define REMOVE(w,x,y,z)
#endif

#ifndef notyet
#undef LINKED
#undef REAL_DMA
#endif

#ifdef REAL_DMA_POLL
#undef READ_OVERRUNS
#define READ_OVERRUNS
#endif

#ifdef BOARD_REQUIRES_NO_DELAY
#define io_recovery_delay(x)
#else
#define io_recovery_delay(x)	udelay(x)
#endif

/*
 * Design
 *
 * This is a generic 5380 driver.  To use it on a different platform, 
 * one simply writes appropriate system specific macros (ie, data
 * transfer - some PC's will use the I/O bus, 68K's must use 
 * memory mapped) and drops this file in their 'C' wrapper.
 *
 * (Note from hch:  unfortunately it was not enough for the different
 * m68k folks and instead of improving this driver they copied it
 * and hacked it up for their needs.  As a consequence they lost
 * most updates to this driver.  Maybe someone will fix all these
 * drivers to use a common core one day..)
 *
 * As far as command queueing, two queues are maintained for 
 * each 5380 in the system - commands that haven't been issued yet,
 * and commands that are currently executing.  This means that an 
 * unlimited number of commands may be queued, letting 
 * more commands propagate from the higher driver levels giving higher 
 * throughput.  Note that both I_T_L and I_T_L_Q nexuses are supported, 
 * allowing multiple commands to propagate all the way to a SCSI-II device 
 * while a command is already executing.
 *
 *
 * Issues specific to the NCR5380 : 
 *
 * When used in a PIO or pseudo-dma mode, the NCR5380 is a braindead 
 * piece of hardware that requires you to sit in a loop polling for 
 * the REQ signal as long as you are connected.  Some devices are 
 * brain dead (ie, many TEXEL CD ROM drives) and won't disconnect 
 * while doing long seek operations.
 * 
 * The workaround for this is to keep track of devices that have
 * disconnected.  If the device hasn't disconnected, for commands that
 * should disconnect, we do something like 
 *
 * while (!REQ is asserted) { sleep for N usecs; poll for M usecs }
 * 
 * Some tweaking of N and M needs to be done.  An algorithm based 
 * on "time to data" would give the best results as long as short time
 * to datas (ie, on the same track) were considered, however these 
 * broken devices are the exception rather than the rule and I'd rather
 * spend my time optimizing for the normal case.
 *
 * Architecture :
 *
 * At the heart of the design is a coroutine, NCR5380_main,
 * which is started from a workqueue for each NCR5380 host in the
 * system.  It attempts to establish I_T_L or I_T_L_Q nexuses by
 * removing the commands from the issue queue and calling
 * NCR5380_select() if a nexus is not established. 
 *
 * Once a nexus is established, the NCR5380_information_transfer()
 * phase goes through the various phases as instructed by the target.
 * if the target goes into MSG IN and sends a DISCONNECT message,
 * the command structure is placed into the per instance disconnected
 * queue, and NCR5380_main tries to find more work.  If the target is 
 * idle for too long, the system will try to sleep.
 *
 * If a command has disconnected, eventually an interrupt will trigger,
 * calling NCR5380_intr()  which will in turn call NCR5380_reselect
 * to reestablish a nexus.  This will run main if necessary.
 *
 * On command termination, the done function will be called as 
 * appropriate.
 *
 * SCSI pointers are maintained in the SCp field of SCSI command 
 * structures, being initialized after the command is connected
 * in NCR5380_select, and set as appropriate in NCR5380_information_transfer.
 * Note that in violation of the standard, an implicit SAVE POINTERS operation
 * is done, since some BROKEN disks fail to issue an explicit SAVE POINTERS.
 */

/*
 * Using this file :
 * This file a skeleton Linux SCSI driver for the NCR 5380 series
 * of chips.  To use it, you write an architecture specific functions 
 * and macros and include this file in your driver.
 *
 * These macros control options : 
 * AUTOPROBE_IRQ - if defined, the NCR5380_probe_irq() function will be 
 *      defined.
 * 
 * AUTOSENSE - if defined, REQUEST SENSE will be performed automatically
 *      for commands that return with a CHECK CONDITION status. 
 *
 * DIFFERENTIAL - if defined, NCR53c81 chips will use external differential
 *      transceivers. 
 *
 * DONT_USE_INTR - if defined, never use interrupts, even if we probe or
 *      override-configure an IRQ.
 *
 * LIMIT_TRANSFERSIZE - if defined, limit the pseudo-dma transfers to 512
 *      bytes at a time.  Since interrupts are disabled by default during
 *      these transfers, we might need this to give reasonable interrupt
 *      service time if the transfer size gets too large.
 *
 * LINKED - if defined, linked commands are supported.
 *
 * PSEUDO_DMA - if defined, PSEUDO DMA is used during the data transfer phases.
 *
 * REAL_DMA - if defined, REAL DMA is used during the data transfer phases.
 *
 * REAL_DMA_POLL - if defined, REAL DMA is used but the driver doesn't
 *      rely on phase mismatch and EOP interrupts to determine end 
 *      of phase.
 *
 * UNSAFE - leave interrupts enabled during pseudo-DMA transfers.  You
 *          only really want to use this if you're having a problem with
 *          dropped characters during high speed communications, and even
 *          then, you're going to be better off twiddling with transfersize
 *          in the high level code.
 *
 * Defaults for these will be provided although the user may want to adjust 
 * these to allocate CPU resources to the SCSI driver or "real" code.
 * 
 * USLEEP_SLEEP - amount of time, in jiffies, to sleep
 *
 * USLEEP_POLL - amount of time, in jiffies, to poll
 *
 * These macros MUST be defined :
 * NCR5380_local_declare() - declare any local variables needed for your
 *      transfer routines.
 *
 * NCR5380_setup(instance) - initialize any local variables needed from a given
 *      instance of the host adapter for NCR5380_{read,write,pread,pwrite}
 * 
 * NCR5380_read(register)  - read from the specified register
 *
 * NCR5380_write(register, value) - write to the specific register 
 *
 * NCR5380_implementation_fields  - additional fields needed for this 
 *      specific implementation of the NCR5380
 *
 * Either real DMA *or* pseudo DMA may be implemented
 * REAL functions : 
 * NCR5380_REAL_DMA should be defined if real DMA is to be used.
 * Note that the DMA setup functions should return the number of bytes 
 *      that they were able to program the controller for.
 *
 * Also note that generic i386/PC versions of these macros are 
 *      available as NCR5380_i386_dma_write_setup,
 *      NCR5380_i386_dma_read_setup, and NCR5380_i386_dma_residual.
 *
 * NCR5380_dma_write_setup(instance, src, count) - initialize
 * NCR5380_dma_read_setup(instance, dst, count) - initialize
 * NCR5380_dma_residual(instance); - residual count
 *
 * PSEUDO functions :
 * NCR5380_pwrite(instance, src, count)
 * NCR5380_pread(instance, dst, count);
 *
 * The generic driver is initialized by calling NCR5380_init(instance),
 * after setting the appropriate host specific fields and ID.  If the 
 * driver wishes to autoprobe for an IRQ line, the NCR5380_probe_irq(instance,
 * possible) function may be used.
 */

static int do_abort(struct Scsi_Host *host);
static void do_reset(struct Scsi_Host *host);

/*
 *	initialize_SCp		-	init the scsi pointer field
 *	@cmd: command block to set up
 *
 *	Set up the internal fields in the SCSI command.
 */

static inline void initialize_SCp(struct scsi_cmnd *cmd)
{
	/* 
	 * Initialize the Scsi Pointer field so that all of the commands in the 
	 * various queues are valid.
	 */

	if (scsi_bufflen(cmd)) {
		cmd->SCp.buffer = scsi_sglist(cmd);
		cmd->SCp.buffers_residual = scsi_sg_count(cmd) - 1;
		cmd->SCp.ptr = sg_virt(cmd->SCp.buffer);
		cmd->SCp.this_residual = cmd->SCp.buffer->length;
	} else {
		cmd->SCp.buffer = NULL;
		cmd->SCp.buffers_residual = 0;
		cmd->SCp.ptr = NULL;
		cmd->SCp.this_residual = 0;
	}
}

/**
 *	NCR5380_poll_politely	-	wait for NCR5380 status bits
 *	@instance: controller to poll
 *	@reg: 5380 register to poll
 *	@bit: Bitmask to check
 *	@val: Value required to exit
 *
 *	Polls the NCR5380 in a reasonably efficient manner waiting for
 *	an event to occur, after a short quick poll we begin giving the
 *	CPU back in non IRQ contexts
 *
 *	Returns the value of the register or a negative error code.
 */
 
static int NCR5380_poll_politely(struct Scsi_Host *instance, int reg, int bit, int val, int t)
{
	NCR5380_local_declare();
	int n = 500;		/* At about 8uS a cycle for the cpu access */
	unsigned long end = jiffies + t;
	int r;
	
	NCR5380_setup(instance);

	while( n-- > 0)
	{
		r = NCR5380_read(reg);
		if((r & bit) == val)
			return 0;
		cpu_relax();
	}
	
	/* t time yet ? */
	while(time_before(jiffies, end))
	{
		r = NCR5380_read(reg);
		if((r & bit) == val)
			return 0;
		if(!in_interrupt())
			cond_resched();
		else
			cpu_relax();
	}
	return -ETIMEDOUT;
}

static struct {
	unsigned char value;
	const char *name;
} phases[] __maybe_unused = {
	{PHASE_DATAOUT, "DATAOUT"}, 
	{PHASE_DATAIN, "DATAIN"}, 
	{PHASE_CMDOUT, "CMDOUT"}, 
	{PHASE_STATIN, "STATIN"}, 
	{PHASE_MSGOUT, "MSGOUT"}, 
	{PHASE_MSGIN, "MSGIN"}, 
	{PHASE_UNKNOWN, "UNKNOWN"}
};

#if NDEBUG
static struct {
	unsigned char mask;
	const char *name;
} signals[] = { 
	{SR_DBP, "PARITY"}, 
	{SR_RST, "RST"}, 
	{SR_BSY, "BSY"}, 
	{SR_REQ, "REQ"}, 
	{SR_MSG, "MSG"}, 
	{SR_CD, "CD"}, 
	{SR_IO, "IO"}, 
	{SR_SEL, "SEL"}, 
	{0, NULL}
}, 
basrs[] = {
	{BASR_ATN, "ATN"}, 
	{BASR_ACK, "ACK"}, 
	{0, NULL}
}, 
icrs[] = { 
	{ICR_ASSERT_RST, "ASSERT RST"}, 
	{ICR_ASSERT_ACK, "ASSERT ACK"}, 
	{ICR_ASSERT_BSY, "ASSERT BSY"}, 
	{ICR_ASSERT_SEL, "ASSERT SEL"}, 
	{ICR_ASSERT_ATN, "ASSERT ATN"}, 
	{ICR_ASSERT_DATA, "ASSERT DATA"}, 
	{0, NULL}
}, 
mrs[] = { 
	{MR_BLOCK_DMA_MODE, "MODE BLOCK DMA"}, 
	{MR_TARGET, "MODE TARGET"}, 
	{MR_ENABLE_PAR_CHECK, "MODE PARITY CHECK"}, 
	{MR_ENABLE_PAR_INTR, "MODE PARITY INTR"}, 
	{MR_MONITOR_BSY, "MODE MONITOR BSY"}, 
	{MR_DMA_MODE, "MODE DMA"}, 
	{MR_ARBITRATE, "MODE ARBITRATION"}, 
	{0, NULL}
};

/**
 *	NCR5380_print	-	print scsi bus signals
 *	@instance:	adapter state to dump
 *
 *	Print the SCSI bus signals for debugging purposes
 *
 *	Locks: caller holds hostdata lock (not essential)
 */

static void NCR5380_print(struct Scsi_Host *instance)
{
	NCR5380_local_declare();
	unsigned char status, data, basr, mr, icr, i;
	NCR5380_setup(instance);

	data = NCR5380_read(CURRENT_SCSI_DATA_REG);
	status = NCR5380_read(STATUS_REG);
	mr = NCR5380_read(MODE_REG);
	icr = NCR5380_read(INITIATOR_COMMAND_REG);
	basr = NCR5380_read(BUS_AND_STATUS_REG);

	printk("STATUS_REG: %02x ", status);
	for (i = 0; signals[i].mask; ++i)
		if (status & signals[i].mask)
			printk(",%s", signals[i].name);
	printk("\nBASR: %02x ", basr);
	for (i = 0; basrs[i].mask; ++i)
		if (basr & basrs[i].mask)
			printk(",%s", basrs[i].name);
	printk("\nICR: %02x ", icr);
	for (i = 0; icrs[i].mask; ++i)
		if (icr & icrs[i].mask)
			printk(",%s", icrs[i].name);
	printk("\nMODE: %02x ", mr);
	for (i = 0; mrs[i].mask; ++i)
		if (mr & mrs[i].mask)
			printk(",%s", mrs[i].name);
	printk("\n");
}


/* 
 *	NCR5380_print_phase	-	show SCSI phase
 *	@instance: adapter to dump
 *
 * 	Print the current SCSI phase for debugging purposes
 *
 *	Locks: none
 */

static void NCR5380_print_phase(struct Scsi_Host *instance)
{
	NCR5380_local_declare();
	unsigned char status;
	int i;
	NCR5380_setup(instance);

	status = NCR5380_read(STATUS_REG);
	if (!(status & SR_REQ))
		printk("scsi%d : REQ not asserted, phase unknown.\n", instance->host_no);
	else {
		for (i = 0; (phases[i].value != PHASE_UNKNOWN) && (phases[i].value != (status & PHASE_MASK)); ++i);
		printk("scsi%d : phase %s\n", instance->host_no, phases[i].name);
	}
}
#endif

/*
 * These need tweaking, and would probably work best as per-device 
 * flags initialized differently for disk, tape, cd, etc devices.
 * People with broken devices are free to experiment as to what gives
 * the best results for them.
 *
 * USLEEP_SLEEP should be a minimum seek time.
 *
 * USLEEP_POLL should be a maximum rotational latency.
 */
#ifndef USLEEP_SLEEP
/* 20 ms (reasonable hard disk speed) */
#define USLEEP_SLEEP (20*HZ/1000)
#endif
/* 300 RPM (floppy speed) */
#ifndef USLEEP_POLL
#define USLEEP_POLL (200*HZ/1000)
#endif
#ifndef USLEEP_WAITLONG
/* RvC: (reasonable time to wait on select error) */
#define USLEEP_WAITLONG USLEEP_SLEEP
#endif

/* 
 * Function : int should_disconnect (unsigned char cmd)
 *
 * Purpose : decide whether a command would normally disconnect or 
 *      not, since if it won't disconnect we should go to sleep.
 *
 * Input : cmd - opcode of SCSI command
 *
 * Returns : DISCONNECT_LONG if we should disconnect for a really long 
 *      time (ie always, sleep, look for REQ active, sleep), 
 *      DISCONNECT_TIME_TO_DATA if we would only disconnect for a normal
 *      time-to-data delay, DISCONNECT_NONE if this command would return
 *      immediately.
 *
 *      Future sleep algorithms based on time to data can exploit 
 *      something like this so they can differentiate between "normal" 
 *      (ie, read, write, seek) and unusual commands (ie, * format).
 *
 * Note : We don't deal with commands that handle an immediate disconnect,
 *        
 */

static int should_disconnect(unsigned char cmd)
{
	switch (cmd) {
	case READ_6:
	case WRITE_6:
	case SEEK_6:
	case READ_10:
	case WRITE_10:
	case SEEK_10:
		return DISCONNECT_TIME_TO_DATA;
	case FORMAT_UNIT:
	case SEARCH_HIGH:
	case SEARCH_LOW:
	case SEARCH_EQUAL:
		return DISCONNECT_LONG;
	default:
		return DISCONNECT_NONE;
	}
}

static void NCR5380_set_timer(struct NCR5380_hostdata *hostdata, unsigned long timeout)
{
	hostdata->time_expires = jiffies + timeout;
	schedule_delayed_work(&hostdata->coroutine, timeout);
}


static int probe_irq __initdata = 0;

/**
 *	probe_intr	-	helper for IRQ autoprobe
 *	@irq: interrupt number
 *	@dev_id: unused
 *	@regs: unused
 *
 *	Set a flag to indicate the IRQ in question was received. This is
 *	used by the IRQ probe code.
 */
 
static irqreturn_t __init probe_intr(int irq, void *dev_id)
{
	probe_irq = irq;
	return IRQ_HANDLED;
}

/**
 *	NCR5380_probe_irq	-	find the IRQ of an NCR5380
 *	@instance: NCR5380 controller
 *	@possible: bitmask of ISA IRQ lines
 *
 *	Autoprobe for the IRQ line used by the NCR5380 by triggering an IRQ
 *	and then looking to see what interrupt actually turned up.
 *
 *	Locks: none, irqs must be enabled on entry
 */

static int __init __maybe_unused NCR5380_probe_irq(struct Scsi_Host *instance,
						int possible)
{
	NCR5380_local_declare();
	struct NCR5380_hostdata *hostdata = (struct NCR5380_hostdata *) instance->hostdata;
	unsigned long timeout;
	int trying_irqs, i, mask;
	NCR5380_setup(instance);

	for (trying_irqs = 0, i = 1, mask = 2; i < 16; ++i, mask <<= 1)
		if ((mask & possible) && (request_irq(i, &probe_intr, 0, "NCR-probe", NULL) == 0))
			trying_irqs |= mask;

	timeout = jiffies + (250 * HZ / 1000);
	probe_irq = NO_IRQ;

	/*
	 * A interrupt is triggered whenever BSY = false, SEL = true
	 * and a bit set in the SELECT_ENABLE_REG is asserted on the 
	 * SCSI bus.
	 *
	 * Note that the bus is only driven when the phase control signals
	 * (I/O, C/D, and MSG) match those in the TCR, so we must reset that
	 * to zero.
	 */

	NCR5380_write(TARGET_COMMAND_REG, 0);
	NCR5380_write(SELECT_ENABLE_REG, hostdata->id_mask);
	NCR5380_write(OUTPUT_DATA_REG, hostdata->id_mask);
	NCR5380_write(INITIATOR_COMMAND_REG, ICR_BASE | ICR_ASSERT_DATA | ICR_ASSERT_SEL);

	while (probe_irq == NO_IRQ && time_before(jiffies, timeout))
		schedule_timeout_uninterruptible(1);
	
	NCR5380_write(SELECT_ENABLE_REG, 0);
	NCR5380_write(INITIATOR_COMMAND_REG, ICR_BASE);

	for (i = 1, mask = 2; i < 16; ++i, mask <<= 1)
		if (trying_irqs & mask)
			free_irq(i, NULL);

	return probe_irq;
}

/**
 *	NCR58380_info - report driver and host information
 *	@instance: relevant scsi host instance
 *
 *	For use as the host template info() handler.
 *
 *	Locks: none
 */

static const char *NCR5380_info(struct Scsi_Host *instance)
{
	struct NCR5380_hostdata *hostdata = shost_priv(instance);

	return hostdata->info;
}

static void prepare_info(struct Scsi_Host *instance)
{
	struct NCR5380_hostdata *hostdata = shost_priv(instance);

	snprintf(hostdata->info, sizeof(hostdata->info),
	         "%s, io_port 0x%lx, n_io_port %d, "
	         "base 0x%lx, irq %d, "
	         "can_queue %d, cmd_per_lun %d, "
	         "sg_tablesize %d, this_id %d, "
	         "flags { %s%s%s}, "
#if defined(USLEEP_POLL) && defined(USLEEP_WAITLONG)
	         "USLEEP_POLL %d, USLEEP_WAITLONG %d, "
#endif
	         "options { %s} ",
	         instance->hostt->name, instance->io_port, instance->n_io_port,
	         instance->base, instance->irq,
	         instance->can_queue, instance->cmd_per_lun,
	         instance->sg_tablesize, instance->this_id,
	         hostdata->flags & FLAG_NCR53C400     ? "NCR53C400 "     : "",
	         hostdata->flags & FLAG_DTC3181E      ? "DTC3181E "      : "",
	         hostdata->flags & FLAG_NO_PSEUDO_DMA ? "NO_PSEUDO_DMA " : "",
#if defined(USLEEP_POLL) && defined(USLEEP_WAITLONG)
	         USLEEP_POLL, USLEEP_WAITLONG,
#endif
#ifdef AUTOPROBE_IRQ
	         "AUTOPROBE_IRQ "
#endif
#ifdef DIFFERENTIAL
	         "DIFFERENTIAL "
#endif
#ifdef REAL_DMA
	         "REAL_DMA "
#endif
#ifdef REAL_DMA_POLL
	         "REAL_DMA_POLL "
#endif
#ifdef PARITY
	         "PARITY "
#endif
#ifdef PSEUDO_DMA
	         "PSEUDO_DMA "
#endif
#ifdef UNSAFE
	         "UNSAFE "
#endif
#ifdef NCR53C400
	         "NCR53C400 "
#endif
	         "");
}

/**
 *	NCR5380_print_status 	-	dump controller info
 *	@instance: controller to dump
 *
 *	Print commands in the various queues, called from NCR5380_abort 
 *	and NCR5380_debug to aid debugging.
 *
 *	Locks: called functions disable irqs
 */

static void NCR5380_print_status(struct Scsi_Host *instance)
{
	NCR5380_dprint(NDEBUG_ANY, instance);
	NCR5380_dprint_phase(NDEBUG_ANY, instance);
}

#ifdef PSEUDO_DMA
/******************************************/
/*
 * /proc/scsi/[dtc pas16 t128 generic]/[0-ASC_NUM_BOARD_SUPPORTED]
 *
 * *buffer: I/O buffer
 * **start: if inout == FALSE pointer into buffer where user read should start
 * offset: current offset
 * length: length of buffer
 * hostno: Scsi_Host host_no
 * inout: TRUE - user is writing; FALSE - user is reading
 *
 * Return the number of bytes read from or written
 */

static int __maybe_unused NCR5380_write_info(struct Scsi_Host *instance,
	char *buffer, int length)
{
	struct NCR5380_hostdata *hostdata = shost_priv(instance);

	hostdata->spin_max_r = 0;
	hostdata->spin_max_w = 0;
	return 0;
}
#endif

#undef SPRINTF
#define SPRINTF(args...) seq_printf(m, ## args)
static
void lprint_Scsi_Cmnd(struct scsi_cmnd *cmd, struct seq_file *m);
static
void lprint_command(unsigned char *cmd, struct seq_file *m);
static
void lprint_opcode(int opcode, struct seq_file *m);

static int __maybe_unused NCR5380_show_info(struct seq_file *m,
	struct Scsi_Host *instance)
{
	struct NCR5380_hostdata *hostdata;
	struct scsi_cmnd *ptr;

	hostdata = (struct NCR5380_hostdata *) instance->hostdata;

#ifdef PSEUDO_DMA
	SPRINTF("Highwater I/O busy spin counts: write %d, read %d\n",
	        hostdata->spin_max_w, hostdata->spin_max_r);
#endif
	spin_lock_irq(instance->host_lock);
	if (!hostdata->connected)
		SPRINTF("scsi%d: no currently connected command\n", instance->host_no);
	else
		lprint_Scsi_Cmnd((struct scsi_cmnd *) hostdata->connected, m);
	SPRINTF("scsi%d: issue_queue\n", instance->host_no);
	for (ptr = (struct scsi_cmnd *) hostdata->issue_queue; ptr; ptr = (struct scsi_cmnd *) ptr->host_scribble)
		lprint_Scsi_Cmnd(ptr, m);

	SPRINTF("scsi%d: disconnected_queue\n", instance->host_no);
	for (ptr = (struct scsi_cmnd *) hostdata->disconnected_queue; ptr; ptr = (struct scsi_cmnd *) ptr->host_scribble)
		lprint_Scsi_Cmnd(ptr, m);
	spin_unlock_irq(instance->host_lock);
	return 0;
}

static void lprint_Scsi_Cmnd(struct scsi_cmnd *cmd, struct seq_file *m)
{
	SPRINTF("scsi%d : destination target %d, lun %llu\n", cmd->device->host->host_no, cmd->device->id, cmd->device->lun);
	SPRINTF("        command = ");
	lprint_command(cmd->cmnd, m);
}

static void lprint_command(unsigned char *command, struct seq_file *m)
{
	int i, s;
	lprint_opcode(command[0], m);
	for (i = 1, s = COMMAND_SIZE(command[0]); i < s; ++i)
		SPRINTF("%02x ", command[i]);
	SPRINTF("\n");
}

static void lprint_opcode(int opcode, struct seq_file *m)
{
	SPRINTF("%2d (0x%02x)", opcode, opcode);
}


/**
 *	NCR5380_init	-	initialise an NCR5380
 *	@instance: adapter to configure
 *	@flags: control flags
 *
 *	Initializes *instance and corresponding 5380 chip,
 *      with flags OR'd into the initial flags value.
 *
 *	Notes : I assume that the host, hostno, and id bits have been
 *      set correctly.  I don't care about the irq and other fields. 
 *
 *	Returns 0 for success
 *
 *	Locks: interrupts must be enabled when we are called 
 */

static int NCR5380_init(struct Scsi_Host *instance, int flags)
{
	NCR5380_local_declare();
	int i, pass;
	unsigned long timeout;
	struct NCR5380_hostdata *hostdata = (struct NCR5380_hostdata *) instance->hostdata;

	if(in_interrupt())
		printk(KERN_ERR "NCR5380_init called with interrupts off!\n");
	/* 
	 * On NCR53C400 boards, NCR5380 registers are mapped 8 past 
	 * the base address.
	 */

#ifdef NCR53C400
	if (flags & FLAG_NCR53C400)
		instance->NCR5380_instance_name += NCR53C400_address_adjust;
#endif

	NCR5380_setup(instance);

	hostdata->aborted = 0;
	hostdata->id_mask = 1 << instance->this_id;
	for (i = hostdata->id_mask; i <= 0x80; i <<= 1)
		if (i > hostdata->id_mask)
			hostdata->id_higher_mask |= i;
	for (i = 0; i < 8; ++i)
		hostdata->busy[i] = 0;
#ifdef REAL_DMA
	hostdata->dmalen = 0;
#endif
	hostdata->targets_present = 0;
	hostdata->connected = NULL;
	hostdata->issue_queue = NULL;
	hostdata->disconnected_queue = NULL;
	
	INIT_DELAYED_WORK(&hostdata->coroutine, NCR5380_main);
	
	/* The CHECK code seems to break the 53C400. Will check it later maybe */
	if (flags & FLAG_NCR53C400)
		hostdata->flags = FLAG_HAS_LAST_BYTE_SENT | flags;
	else
		hostdata->flags = FLAG_CHECK_LAST_BYTE_SENT | flags;

	hostdata->host = instance;
	hostdata->time_expires = 0;

	prepare_info(instance);

	NCR5380_write(INITIATOR_COMMAND_REG, ICR_BASE);
	NCR5380_write(MODE_REG, MR_BASE);
	NCR5380_write(TARGET_COMMAND_REG, 0);
	NCR5380_write(SELECT_ENABLE_REG, 0);

#ifdef NCR53C400
	if (hostdata->flags & FLAG_NCR53C400) {
		NCR5380_write(C400_CONTROL_STATUS_REG, CSR_BASE);
	}
#endif

	/* 
	 * Detect and correct bus wedge problems.
	 *
	 * If the system crashed, it may have crashed in a state 
	 * where a SCSI command was still executing, and the 
	 * SCSI bus is not in a BUS FREE STATE.
	 *
	 * If this is the case, we'll try to abort the currently
	 * established nexus which we know nothing about, and that
	 * failing, do a hard reset of the SCSI bus 
	 */

	for (pass = 1; (NCR5380_read(STATUS_REG) & SR_BSY) && pass <= 6; ++pass) {
		switch (pass) {
		case 1:
		case 3:
		case 5:
			printk(KERN_INFO "scsi%d: SCSI bus busy, waiting up to five seconds\n", instance->host_no);
			timeout = jiffies + 5 * HZ;
			NCR5380_poll_politely(instance, STATUS_REG, SR_BSY, 0, 5*HZ);
			break;
		case 2:
			printk(KERN_WARNING "scsi%d: bus busy, attempting abort\n", instance->host_no);
			do_abort(instance);
			break;
		case 4:
			printk(KERN_WARNING "scsi%d: bus busy, attempting reset\n", instance->host_no);
			do_reset(instance);
			break;
		case 6:
			printk(KERN_ERR "scsi%d: bus locked solid or invalid override\n", instance->host_no);
			return -ENXIO;
		}
	}
	return 0;
}

/**
 *	NCR5380_exit	-	remove an NCR5380
 *	@instance: adapter to remove
 */

static void NCR5380_exit(struct Scsi_Host *instance)
{
	struct NCR5380_hostdata *hostdata = (struct NCR5380_hostdata *) instance->hostdata;

	cancel_delayed_work_sync(&hostdata->coroutine);
}

/**
 *	NCR5380_queue_command 		-	queue a command
 *	@cmd: SCSI command
 *	@done: completion handler
 *
 *      cmd is added to the per instance issue_queue, with minor 
 *      twiddling done to the host specific fields of cmd.  If the 
 *      main coroutine is not running, it is restarted.
 *
 *	Locks: host lock taken by caller
 */

static int NCR5380_queue_command_lck(struct scsi_cmnd *cmd, void (*done) (struct scsi_cmnd *))
{
	struct Scsi_Host *instance = cmd->device->host;
	struct NCR5380_hostdata *hostdata = (struct NCR5380_hostdata *) instance->hostdata;
	struct scsi_cmnd *tmp;

#if (NDEBUG & NDEBUG_NO_WRITE)
	switch (cmd->cmnd[0]) {
	case WRITE_6:
	case WRITE_10:
		printk("scsi%d : WRITE attempted with NO_WRITE debugging flag set\n", instance->host_no);
		cmd->result = (DID_ERROR << 16);
		done(cmd);
		return 0;
	}
#endif				/* (NDEBUG & NDEBUG_NO_WRITE) */

	/* 
	 * We use the host_scribble field as a pointer to the next command  
	 * in a queue 
	 */

	cmd->host_scribble = NULL;
	cmd->scsi_done = done;
	cmd->result = 0;

	/* 
	 * Insert the cmd into the issue queue. Note that REQUEST SENSE 
	 * commands are added to the head of the queue since any command will
	 * clear the contingent allegiance condition that exists and the 
	 * sense data is only guaranteed to be valid while the condition exists.
	 */

	if (!(hostdata->issue_queue) || (cmd->cmnd[0] == REQUEST_SENSE)) {
		LIST(cmd, hostdata->issue_queue);
		cmd->host_scribble = (unsigned char *) hostdata->issue_queue;
		hostdata->issue_queue = cmd;
	} else {
		for (tmp = (struct scsi_cmnd *) hostdata->issue_queue; tmp->host_scribble; tmp = (struct scsi_cmnd *) tmp->host_scribble);
		LIST(cmd, tmp);
		tmp->host_scribble = (unsigned char *) cmd;
	}
	dprintk(NDEBUG_QUEUES, "scsi%d : command added to %s of queue\n", instance->host_no, (cmd->cmnd[0] == REQUEST_SENSE) ? "head" : "tail");

	/* Run the coroutine if it isn't already running. */
	/* Kick off command processing */
	schedule_delayed_work(&hostdata->coroutine, 0);
	return 0;
}

static DEF_SCSI_QCMD(NCR5380_queue_command)

/**
 *	NCR5380_main	-	NCR state machines
 *
 *	NCR5380_main is a coroutine that runs as long as more work can 
 *      be done on the NCR5380 host adapters in a system.  Both 
 *      NCR5380_queue_command() and NCR5380_intr() will try to start it 
 *      in case it is not running.
 * 
 *	Locks: called as its own thread with no locks held. Takes the
 *	host lock and called routines may take the isa dma lock.
 */

static void NCR5380_main(struct work_struct *work)
{
	struct NCR5380_hostdata *hostdata =
		container_of(work, struct NCR5380_hostdata, coroutine.work);
	struct Scsi_Host *instance = hostdata->host;
	struct scsi_cmnd *tmp, *prev;
	int done;
	
	spin_lock_irq(instance->host_lock);
	do {
		/* Lock held here */
		done = 1;
		if (!hostdata->connected && !hostdata->selecting) {
			dprintk(NDEBUG_MAIN, "scsi%d : not connected\n", instance->host_no);
			/*
			 * Search through the issue_queue for a command destined
			 * for a target that's not busy.
			 */
			for (tmp = (struct scsi_cmnd *) hostdata->issue_queue, prev = NULL; tmp; prev = tmp, tmp = (struct scsi_cmnd *) tmp->host_scribble)
			{
				if (prev != tmp)
				    dprintk(NDEBUG_LISTS, "MAIN tmp=%p   target=%d   busy=%d lun=%llu\n", tmp, tmp->device->id, hostdata->busy[tmp->device->id], tmp->device->lun);
				/*  When we find one, remove it from the issue queue. */
				if (!(hostdata->busy[tmp->device->id] &
				      (1 << (u8)(tmp->device->lun & 0xff)))) {
					if (prev) {
						REMOVE(prev, prev->host_scribble, tmp, tmp->host_scribble);
						prev->host_scribble = tmp->host_scribble;
					} else {
						REMOVE(-1, hostdata->issue_queue, tmp, tmp->host_scribble);
						hostdata->issue_queue = (struct scsi_cmnd *) tmp->host_scribble;
					}
					tmp->host_scribble = NULL;

					/* 
					 * Attempt to establish an I_T_L nexus here. 
					 * On success, instance->hostdata->connected is set.
					 * On failure, we must add the command back to the
					 *   issue queue so we can keep trying. 
					 */
					dprintk(NDEBUG_MAIN|NDEBUG_QUEUES, "scsi%d : main() : command for target %d lun %llu removed from issue_queue\n", instance->host_no, tmp->device->id, tmp->device->lun);
	
					/*
					 * A successful selection is defined as one that 
					 * leaves us with the command connected and 
					 * in hostdata->connected, OR has terminated the
					 * command.
					 *
					 * With successful commands, we fall through
					 * and see if we can do an information transfer,
					 * with failures we will restart.
					 */
					hostdata->selecting = NULL;
					/* RvC: have to preset this to indicate a new command is being performed */

					/*
					 * REQUEST SENSE commands are issued without tagged
					 * queueing, even on SCSI-II devices because the
					 * contingent allegiance condition exists for the
					 * entire unit.
					 */

					if (!NCR5380_select(instance, tmp)) {
						break;
					} else {
						LIST(tmp, hostdata->issue_queue);
						tmp->host_scribble = (unsigned char *) hostdata->issue_queue;
						hostdata->issue_queue = tmp;
						done = 0;
						dprintk(NDEBUG_MAIN|NDEBUG_QUEUES, "scsi%d : main(): select() failed, returned to issue_queue\n", instance->host_no);
					}
					/* lock held here still */
				}	/* if target/lun is not busy */
			}	/* for */
			/* exited locked */
		}	/* if (!hostdata->connected) */
		if (hostdata->selecting) {
			tmp = (struct scsi_cmnd *) hostdata->selecting;
			/* Selection will drop and retake the lock */
			if (!NCR5380_select(instance, tmp)) {
				/* Ok ?? */
			} else {
				/* RvC: device failed, so we wait a long time
				   this is needed for Mustek scanners, that
				   do not respond to commands immediately
				   after a scan */
				printk(KERN_DEBUG "scsi%d: device %d did not respond in time\n", instance->host_no, tmp->device->id);
				LIST(tmp, hostdata->issue_queue);
				tmp->host_scribble = (unsigned char *) hostdata->issue_queue;
				hostdata->issue_queue = tmp;
				NCR5380_set_timer(hostdata, USLEEP_WAITLONG);
			}
		}	/* if hostdata->selecting */
		if (hostdata->connected
#ifdef REAL_DMA
		    && !hostdata->dmalen
#endif
		    && (!hostdata->time_expires || time_before_eq(hostdata->time_expires, jiffies))
		    ) {
			dprintk(NDEBUG_MAIN, "scsi%d : main() : performing information transfer\n", instance->host_no);
			NCR5380_information_transfer(instance);
			dprintk(NDEBUG_MAIN, "scsi%d : main() : done set false\n", instance->host_no);
			done = 0;
		} else
			break;
	} while (!done);
	
	spin_unlock_irq(instance->host_lock);
}

#ifndef DONT_USE_INTR

/**
 * 	NCR5380_intr	-	generic NCR5380 irq handler
 *	@irq: interrupt number
 *	@dev_id: device info
 *
 *	Handle interrupts, reestablishing I_T_L or I_T_L_Q nexuses
 *      from the disconnected queue, and restarting NCR5380_main() 
 *      as required.
 *
 *	Locks: takes the needed instance locks
 */

static irqreturn_t NCR5380_intr(int dummy, void *dev_id)
{
	NCR5380_local_declare();
	struct Scsi_Host *instance = dev_id;
	struct NCR5380_hostdata *hostdata = (struct NCR5380_hostdata *) instance->hostdata;
	int done;
	unsigned char basr;
	unsigned long flags;

	dprintk(NDEBUG_INTR, "scsi : NCR5380 irq %d triggered\n",
		instance->irq);

	do {
		done = 1;
		spin_lock_irqsave(instance->host_lock, flags);
		/* Look for pending interrupts */
		NCR5380_setup(instance);
		basr = NCR5380_read(BUS_AND_STATUS_REG);
		/* XXX dispatch to appropriate routine if found and done=0 */
		if (basr & BASR_IRQ) {
			NCR5380_dprint(NDEBUG_INTR, instance);
			if ((NCR5380_read(STATUS_REG) & (SR_SEL | SR_IO)) == (SR_SEL | SR_IO)) {
				done = 0;
				dprintk(NDEBUG_INTR, "scsi%d : SEL interrupt\n", instance->host_no);
				NCR5380_reselect(instance);
				(void) NCR5380_read(RESET_PARITY_INTERRUPT_REG);
			} else if (basr & BASR_PARITY_ERROR) {
				dprintk(NDEBUG_INTR, "scsi%d : PARITY interrupt\n", instance->host_no);
				(void) NCR5380_read(RESET_PARITY_INTERRUPT_REG);
			} else if ((NCR5380_read(STATUS_REG) & SR_RST) == SR_RST) {
				dprintk(NDEBUG_INTR, "scsi%d : RESET interrupt\n", instance->host_no);
				(void) NCR5380_read(RESET_PARITY_INTERRUPT_REG);
			} else {
#if defined(REAL_DMA)
				/*
				 * We should only get PHASE MISMATCH and EOP interrupts
				 * if we have DMA enabled, so do a sanity check based on
				 * the current setting of the MODE register.
				 */

				if ((NCR5380_read(MODE_REG) & MR_DMA) && ((basr & BASR_END_DMA_TRANSFER) || !(basr & BASR_PHASE_MATCH))) {
					int transferred;

					if (!hostdata->connected)
						panic("scsi%d : received end of DMA interrupt with no connected cmd\n", instance->hostno);

					transferred = (hostdata->dmalen - NCR5380_dma_residual(instance));
					hostdata->connected->SCp.this_residual -= transferred;
					hostdata->connected->SCp.ptr += transferred;
					hostdata->dmalen = 0;

					(void) NCR5380_read(RESET_PARITY_INTERRUPT_REG);
							
					/* FIXME: we need to poll briefly then defer a workqueue task ! */
					NCR5380_poll_politely(hostdata, BUS_AND_STATUS_REG, BASR_ACK, 0, 2*HZ);

					NCR5380_write(MODE_REG, MR_BASE);
					NCR5380_write(INITIATOR_COMMAND_REG, ICR_BASE);
				}
#else
				dprintk(NDEBUG_INTR, "scsi : unknown interrupt, BASR 0x%X, MR 0x%X, SR 0x%x\n", basr, NCR5380_read(MODE_REG), NCR5380_read(STATUS_REG));
				(void) NCR5380_read(RESET_PARITY_INTERRUPT_REG);
#endif
			}
		}	/* if BASR_IRQ */
		spin_unlock_irqrestore(instance->host_lock, flags);
		if(!done)
			schedule_delayed_work(&hostdata->coroutine, 0);
	} while (!done);
	return IRQ_HANDLED;
}

#endif 

/* 
 * Function : int NCR5380_select(struct Scsi_Host *instance,
 *                               struct scsi_cmnd *cmd)
 *
 * Purpose : establishes I_T_L or I_T_L_Q nexus for new or existing command,
 *      including ARBITRATION, SELECTION, and initial message out for 
 *      IDENTIFY and queue messages. 
 *
 * Inputs : instance - instantiation of the 5380 driver on which this 
 *      target lives, cmd - SCSI command to execute.
 * 
 * Returns : -1 if selection could not execute for some reason,
 *      0 if selection succeeded or failed because the target 
 *      did not respond.
 *
 * Side effects : 
 *      If bus busy, arbitration failed, etc, NCR5380_select() will exit 
 *              with registers as they should have been on entry - ie
 *              SELECT_ENABLE will be set appropriately, the NCR5380
 *              will cease to drive any SCSI bus signals.
 *
 *      If successful : I_T_L or I_T_L_Q nexus will be established, 
 *              instance->connected will be set to cmd.  
 *              SELECT interrupt will be disabled.
 *
 *      If failed (no target) : cmd->scsi_done() will be called, and the 
 *              cmd->result host byte set to DID_BAD_TARGET.
 *
 *	Locks: caller holds hostdata lock in IRQ mode
 */
 
static int NCR5380_select(struct Scsi_Host *instance, struct scsi_cmnd *cmd)
{
	NCR5380_local_declare();
	struct NCR5380_hostdata *hostdata = (struct NCR5380_hostdata *) instance->hostdata;
	unsigned char tmp[3], phase;
	unsigned char *data;
	int len;
	unsigned long timeout;
	unsigned char value;
	int err;
	NCR5380_setup(instance);

	if (hostdata->selecting)
		goto part2;

	hostdata->restart_select = 0;

	NCR5380_dprint(NDEBUG_ARBITRATION, instance);
	dprintk(NDEBUG_ARBITRATION, "scsi%d : starting arbitration, id = %d\n", instance->host_no, instance->this_id);

	/* 
	 * Set the phase bits to 0, otherwise the NCR5380 won't drive the 
	 * data bus during SELECTION.
	 */

	NCR5380_write(TARGET_COMMAND_REG, 0);

	/* 
	 * Start arbitration.
	 */

	NCR5380_write(OUTPUT_DATA_REG, hostdata->id_mask);
	NCR5380_write(MODE_REG, MR_ARBITRATE);


	/* We can be relaxed here, interrupts are on, we are
	   in workqueue context, the birds are singing in the trees */
	spin_unlock_irq(instance->host_lock);
	err = NCR5380_poll_politely(instance, INITIATOR_COMMAND_REG, ICR_ARBITRATION_PROGRESS, ICR_ARBITRATION_PROGRESS, 5*HZ);
	spin_lock_irq(instance->host_lock);
	if (err < 0) {
		printk(KERN_DEBUG "scsi: arbitration timeout at %d\n", __LINE__);
		NCR5380_write(MODE_REG, MR_BASE);
		NCR5380_write(SELECT_ENABLE_REG, hostdata->id_mask);
		goto failed;
	}

	dprintk(NDEBUG_ARBITRATION, "scsi%d : arbitration complete\n", instance->host_no);

	/* 
	 * The arbitration delay is 2.2us, but this is a minimum and there is 
	 * no maximum so we can safely sleep for ceil(2.2) usecs to accommodate
	 * the integral nature of udelay().
	 *
	 */

	udelay(3);

	/* Check for lost arbitration */
	if ((NCR5380_read(INITIATOR_COMMAND_REG) & ICR_ARBITRATION_LOST) || (NCR5380_read(CURRENT_SCSI_DATA_REG) & hostdata->id_higher_mask) || (NCR5380_read(INITIATOR_COMMAND_REG) & ICR_ARBITRATION_LOST)) {
		NCR5380_write(MODE_REG, MR_BASE);
		dprintk(NDEBUG_ARBITRATION, "scsi%d : lost arbitration, deasserting MR_ARBITRATE\n", instance->host_no);
		goto failed;
	}
	NCR5380_write(INITIATOR_COMMAND_REG, ICR_BASE | ICR_ASSERT_SEL);

	if (!(hostdata->flags & FLAG_DTC3181E) &&
	    /* RvC: DTC3181E has some trouble with this
	     *      so we simply removed it. Seems to work with
	     *      only Mustek scanner attached
	     */
	    (NCR5380_read(INITIATOR_COMMAND_REG) & ICR_ARBITRATION_LOST)) {
		NCR5380_write(MODE_REG, MR_BASE);
		NCR5380_write(INITIATOR_COMMAND_REG, ICR_BASE);
		dprintk(NDEBUG_ARBITRATION, "scsi%d : lost arbitration, deasserting ICR_ASSERT_SEL\n", instance->host_no);
		goto failed;
	}
	/* 
	 * Again, bus clear + bus settle time is 1.2us, however, this is 
	 * a minimum so we'll udelay ceil(1.2)
	 */

	udelay(2);

	dprintk(NDEBUG_ARBITRATION, "scsi%d : won arbitration\n", instance->host_no);

	/* 
	 * Now that we have won arbitration, start Selection process, asserting 
	 * the host and target ID's on the SCSI bus.
	 */

	NCR5380_write(OUTPUT_DATA_REG, (hostdata->id_mask | (1 << scmd_id(cmd))));

	/* 
	 * Raise ATN while SEL is true before BSY goes false from arbitration,
	 * since this is the only way to guarantee that we'll get a MESSAGE OUT
	 * phase immediately after selection.
	 */

	NCR5380_write(INITIATOR_COMMAND_REG, (ICR_BASE | ICR_ASSERT_BSY | ICR_ASSERT_DATA | ICR_ASSERT_ATN | ICR_ASSERT_SEL));
	NCR5380_write(MODE_REG, MR_BASE);

	/* 
	 * Reselect interrupts must be turned off prior to the dropping of BSY,
	 * otherwise we will trigger an interrupt.
	 */
	NCR5380_write(SELECT_ENABLE_REG, 0);

	/*
	 * The initiator shall then wait at least two deskew delays and release 
	 * the BSY signal.
	 */
	udelay(1);		/* wingel -- wait two bus deskew delay >2*45ns */

	/* Reset BSY */
	NCR5380_write(INITIATOR_COMMAND_REG, (ICR_BASE | ICR_ASSERT_DATA | ICR_ASSERT_ATN | ICR_ASSERT_SEL));

	/* 
	 * Something weird happens when we cease to drive BSY - looks
	 * like the board/chip is letting us do another read before the 
	 * appropriate propagation delay has expired, and we're confusing
	 * a BSY signal from ourselves as the target's response to SELECTION.
	 *
	 * A small delay (the 'C++' frontend breaks the pipeline with an
	 * unnecessary jump, making it work on my 386-33/Trantor T128, the
	 * tighter 'C' code breaks and requires this) solves the problem - 
	 * the 1 us delay is arbitrary, and only used because this delay will 
	 * be the same on other platforms and since it works here, it should 
	 * work there.
	 *
	 * wingel suggests that this could be due to failing to wait
	 * one deskew delay.
	 */

	udelay(1);

	dprintk(NDEBUG_SELECTION, "scsi%d : selecting target %d\n", instance->host_no, scmd_id(cmd));

	/* 
	 * The SCSI specification calls for a 250 ms timeout for the actual 
	 * selection.
	 */

	timeout = jiffies + (250 * HZ / 1000);

	/* 
	 * XXX very interesting - we're seeing a bounce where the BSY we 
	 * asserted is being reflected / still asserted (propagation delay?)
	 * and it's detecting as true.  Sigh.
	 */

	hostdata->select_time = 0;	/* we count the clock ticks at which we polled */
	hostdata->selecting = cmd;

part2:
	/* RvC: here we enter after a sleeping period, or immediately after
	   execution of part 1
	   we poll only once ech clock tick */
	value = NCR5380_read(STATUS_REG) & (SR_BSY | SR_IO);

	if (!value && (hostdata->select_time < HZ/4)) {
		/* RvC: we still must wait for a device response */
		hostdata->select_time++;	/* after 25 ticks the device has failed */
		NCR5380_set_timer(hostdata, 1);
		return 0;	/* RvC: we return here with hostdata->selecting set,
				   to go to sleep */
	}

	hostdata->selecting = NULL;/* clear this pointer, because we passed the
					   waiting period */
	if ((NCR5380_read(STATUS_REG) & (SR_SEL | SR_IO)) == (SR_SEL | SR_IO)) {
		NCR5380_write(INITIATOR_COMMAND_REG, ICR_BASE);
		NCR5380_reselect(instance);
		printk("scsi%d : reselection after won arbitration?\n", instance->host_no);
		NCR5380_write(SELECT_ENABLE_REG, hostdata->id_mask);
		return -1;
	}
	/* 
	 * No less than two deskew delays after the initiator detects the 
	 * BSY signal is true, it shall release the SEL signal and may 
	 * change the DATA BUS.                                     -wingel
	 */

	udelay(1);

	NCR5380_write(INITIATOR_COMMAND_REG, ICR_BASE | ICR_ASSERT_ATN);

	if (!(NCR5380_read(STATUS_REG) & SR_BSY)) {
		NCR5380_write(INITIATOR_COMMAND_REG, ICR_BASE);
		if (hostdata->targets_present & (1 << scmd_id(cmd))) {
			printk(KERN_DEBUG "scsi%d : weirdness\n", instance->host_no);
			if (hostdata->restart_select)
				printk(KERN_DEBUG "\trestart select\n");
			NCR5380_dprint(NDEBUG_SELECTION, instance);
			NCR5380_write(SELECT_ENABLE_REG, hostdata->id_mask);
			return -1;
		}
		cmd->result = DID_BAD_TARGET << 16;
		cmd->scsi_done(cmd);
		NCR5380_write(SELECT_ENABLE_REG, hostdata->id_mask);
		dprintk(NDEBUG_SELECTION, "scsi%d : target did not respond within 250ms\n", instance->host_no);
		NCR5380_write(SELECT_ENABLE_REG, hostdata->id_mask);
		return 0;
	}
	hostdata->targets_present |= (1 << scmd_id(cmd));

	/*
	 * Since we followed the SCSI spec, and raised ATN while SEL 
	 * was true but before BSY was false during selection, the information
	 * transfer phase should be a MESSAGE OUT phase so that we can send the
	 * IDENTIFY message.
	 * 
	 * If SCSI-II tagged queuing is enabled, we also send a SIMPLE_QUEUE_TAG
	 * message (2 bytes) with a tag ID that we increment with every command
	 * until it wraps back to 0.
	 *
	 * XXX - it turns out that there are some broken SCSI-II devices,
	 *       which claim to support tagged queuing but fail when more than
	 *       some number of commands are issued at once.
	 */

	/* Wait for start of REQ/ACK handshake */

	spin_unlock_irq(instance->host_lock);
	err = NCR5380_poll_politely(instance, STATUS_REG, SR_REQ, SR_REQ, HZ);
	spin_lock_irq(instance->host_lock);
	
	if(err) {
		printk(KERN_ERR "scsi%d: timeout at NCR5380.c:%d\n", instance->host_no, __LINE__);
		NCR5380_write(SELECT_ENABLE_REG, hostdata->id_mask);
		goto failed;
	}

	dprintk(NDEBUG_SELECTION, "scsi%d : target %d selected, going into MESSAGE OUT phase.\n", instance->host_no, cmd->device->id);
	tmp[0] = IDENTIFY(((instance->irq == NO_IRQ) ? 0 : 1), cmd->device->lun);

	len = 1;
	cmd->tag = 0;

	/* Send message(s) */
	data = tmp;
	phase = PHASE_MSGOUT;
	NCR5380_transfer_pio(instance, &phase, &len, &data);
	dprintk(NDEBUG_SELECTION, "scsi%d : nexus established.\n", instance->host_no);
	/* XXX need to handle errors here */
	hostdata->connected = cmd;
	hostdata->busy[cmd->device->id] |= (1 << (cmd->device->lun & 0xFF));

	initialize_SCp(cmd);

	return 0;

	/* Selection failed */
failed:
	return -1;

}

/* 
 * Function : int NCR5380_transfer_pio (struct Scsi_Host *instance, 
 *      unsigned char *phase, int *count, unsigned char **data)
 *
 * Purpose : transfers data in given phase using polled I/O
 *
 * Inputs : instance - instance of driver, *phase - pointer to 
 *      what phase is expected, *count - pointer to number of 
 *      bytes to transfer, **data - pointer to data pointer.
 * 
 * Returns : -1 when different phase is entered without transferring
 *      maximum number of bytes, 0 if all bytes or transferred or exit
 *      is in same phase.
 *
 *      Also, *phase, *count, *data are modified in place.
 *
 * XXX Note : handling for bus free may be useful.
 */

/*
 * Note : this code is not as quick as it could be, however it 
 * IS 100% reliable, and for the actual data transfer where speed
 * counts, we will always do a pseudo DMA or DMA transfer.
 */

static int NCR5380_transfer_pio(struct Scsi_Host *instance, unsigned char *phase, int *count, unsigned char **data) {
	NCR5380_local_declare();
	unsigned char p = *phase, tmp;
	int c = *count;
	unsigned char *d = *data;
	/*
	 *      RvC: some administrative data to process polling time
	 */
	int break_allowed = 0;
	struct NCR5380_hostdata *hostdata = (struct NCR5380_hostdata *) instance->hostdata;
	NCR5380_setup(instance);

	if (!(p & SR_IO))
		dprintk(NDEBUG_PIO, "scsi%d : pio write %d bytes\n", instance->host_no, c);
	else
		dprintk(NDEBUG_PIO, "scsi%d : pio read %d bytes\n", instance->host_no, c);

	/* 
	 * The NCR5380 chip will only drive the SCSI bus when the 
	 * phase specified in the appropriate bits of the TARGET COMMAND
	 * REGISTER match the STATUS REGISTER
	 */

	 NCR5380_write(TARGET_COMMAND_REG, PHASE_SR_TO_TCR(p));

	/* RvC: don't know if this is necessary, but other SCSI I/O is short
	 *      so breaks are not necessary there
	 */
	if ((p == PHASE_DATAIN) || (p == PHASE_DATAOUT)) {
		break_allowed = 1;
	}
	do {
		/* 
		 * Wait for assertion of REQ, after which the phase bits will be 
		 * valid 
		 */

		/* RvC: we simply poll once, after that we stop temporarily
		 *      and let the device buffer fill up
		 *      if breaking is not allowed, we keep polling as long as needed
		 */

		/* FIXME */
		while (!((tmp = NCR5380_read(STATUS_REG)) & SR_REQ) && !break_allowed);
		if (!(tmp & SR_REQ)) {
			/* timeout condition */
			NCR5380_set_timer(hostdata, USLEEP_SLEEP);
			break;
		}

		dprintk(NDEBUG_HANDSHAKE, "scsi%d : REQ detected\n", instance->host_no);

		/* Check for phase mismatch */
		if ((tmp & PHASE_MASK) != p) {
			dprintk(NDEBUG_HANDSHAKE, "scsi%d : phase mismatch\n", instance->host_no);
			NCR5380_dprint_phase(NDEBUG_HANDSHAKE, instance);
			break;
		}
		/* Do actual transfer from SCSI bus to / from memory */
		if (!(p & SR_IO))
			NCR5380_write(OUTPUT_DATA_REG, *d);
		else
			*d = NCR5380_read(CURRENT_SCSI_DATA_REG);

		++d;

		/* 
		 * The SCSI standard suggests that in MSGOUT phase, the initiator
		 * should drop ATN on the last byte of the message phase
		 * after REQ has been asserted for the handshake but before
		 * the initiator raises ACK.
		 */

		if (!(p & SR_IO)) {
			if (!((p & SR_MSG) && c > 1)) {
				NCR5380_write(INITIATOR_COMMAND_REG, ICR_BASE | ICR_ASSERT_DATA);
				NCR5380_dprint(NDEBUG_PIO, instance);
				NCR5380_write(INITIATOR_COMMAND_REG, ICR_BASE | ICR_ASSERT_DATA | ICR_ASSERT_ACK);
			} else {
				NCR5380_write(INITIATOR_COMMAND_REG, ICR_BASE | ICR_ASSERT_DATA | ICR_ASSERT_ATN);
				NCR5380_dprint(NDEBUG_PIO, instance);
				NCR5380_write(INITIATOR_COMMAND_REG, ICR_BASE | ICR_ASSERT_DATA | ICR_ASSERT_ATN | ICR_ASSERT_ACK);
			}
		} else {
			NCR5380_dprint(NDEBUG_PIO, instance);
			NCR5380_write(INITIATOR_COMMAND_REG, ICR_BASE | ICR_ASSERT_ACK);
		}

		/* FIXME - if this fails bus reset ?? */
		NCR5380_poll_politely(instance, STATUS_REG, SR_REQ, 0, 5*HZ);
		dprintk(NDEBUG_HANDSHAKE, "scsi%d : req false, handshake complete\n", instance->host_no);

/*
 * We have several special cases to consider during REQ/ACK handshaking : 
 * 1.  We were in MSGOUT phase, and we are on the last byte of the 
 *      message.  ATN must be dropped as ACK is dropped.
 *
 * 2.  We are in a MSGIN phase, and we are on the last byte of the  
 *      message.  We must exit with ACK asserted, so that the calling
 *      code may raise ATN before dropping ACK to reject the message.
 *
 * 3.  ACK and ATN are clear and the target may proceed as normal.
 */
		if (!(p == PHASE_MSGIN && c == 1)) {
			if (p == PHASE_MSGOUT && c > 1)
				NCR5380_write(INITIATOR_COMMAND_REG, ICR_BASE | ICR_ASSERT_ATN);
			else
				NCR5380_write(INITIATOR_COMMAND_REG, ICR_BASE);
		}
	} while (--c);

	dprintk(NDEBUG_PIO, "scsi%d : residual %d\n", instance->host_no, c);

	*count = c;
	*data = d;
	tmp = NCR5380_read(STATUS_REG);
	if (tmp & SR_REQ)
		*phase = tmp & PHASE_MASK;
	else
		*phase = PHASE_UNKNOWN;

	if (!c || (*phase == p))
		return 0;
	else
		return -1;
}

/**
 *	do_reset	-	issue a reset command
 *	@host: adapter to reset
 *
 *	Issue a reset sequence to the NCR5380 and try and get the bus
 *	back into sane shape.
 *
 *	Locks: caller holds queue lock
 */
 
static void do_reset(struct Scsi_Host *host) {
	NCR5380_local_declare();
	NCR5380_setup(host);

	NCR5380_write(TARGET_COMMAND_REG, PHASE_SR_TO_TCR(NCR5380_read(STATUS_REG) & PHASE_MASK));
	NCR5380_write(INITIATOR_COMMAND_REG, ICR_BASE | ICR_ASSERT_RST);
	udelay(25);
	NCR5380_write(INITIATOR_COMMAND_REG, ICR_BASE);
}

/*
 * Function : do_abort (Scsi_Host *host)
 * 
 * Purpose : abort the currently established nexus.  Should only be 
 *      called from a routine which can drop into a 
 * 
 * Returns : 0 on success, -1 on failure.
 *
 * Locks: queue lock held by caller
 *	FIXME: sort this out and get new_eh running
 */

static int do_abort(struct Scsi_Host *host) {
	NCR5380_local_declare();
	unsigned char *msgptr, phase, tmp;
	int len;
	int rc;
	NCR5380_setup(host);


	/* Request message out phase */
	NCR5380_write(INITIATOR_COMMAND_REG, ICR_BASE | ICR_ASSERT_ATN);

	/* 
	 * Wait for the target to indicate a valid phase by asserting 
	 * REQ.  Once this happens, we'll have either a MSGOUT phase 
	 * and can immediately send the ABORT message, or we'll have some 
	 * other phase and will have to source/sink data.
	 * 
	 * We really don't care what value was on the bus or what value
	 * the target sees, so we just handshake.
	 */

	rc = NCR5380_poll_politely(host, STATUS_REG, SR_REQ, SR_REQ, 60 * HZ);
	
	if(rc < 0)
		return -1;

	tmp = (unsigned char)rc;
	
	NCR5380_write(TARGET_COMMAND_REG, PHASE_SR_TO_TCR(tmp));

	if ((tmp & PHASE_MASK) != PHASE_MSGOUT) {
		NCR5380_write(INITIATOR_COMMAND_REG, ICR_BASE | ICR_ASSERT_ATN | ICR_ASSERT_ACK);
		rc = NCR5380_poll_politely(host, STATUS_REG, SR_REQ, 0, 3*HZ);
		NCR5380_write(INITIATOR_COMMAND_REG, ICR_BASE | ICR_ASSERT_ATN);
		if(rc == -1)
			return -1;
	}
	tmp = ABORT;
	msgptr = &tmp;
	len = 1;
	phase = PHASE_MSGOUT;
	NCR5380_transfer_pio(host, &phase, &len, &msgptr);

	/*
	 * If we got here, and the command completed successfully,
	 * we're about to go into bus free state.
	 */

	return len ? -1 : 0;
}

#if defined(REAL_DMA) || defined(PSEUDO_DMA) || defined (REAL_DMA_POLL)
/* 
 * Function : int NCR5380_transfer_dma (struct Scsi_Host *instance, 
 *      unsigned char *phase, int *count, unsigned char **data)
 *
 * Purpose : transfers data in given phase using either real
 *      or pseudo DMA.
 *
 * Inputs : instance - instance of driver, *phase - pointer to 
 *      what phase is expected, *count - pointer to number of 
 *      bytes to transfer, **data - pointer to data pointer.
 * 
 * Returns : -1 when different phase is entered without transferring
 *      maximum number of bytes, 0 if all bytes or transferred or exit
 *      is in same phase.
 *
 *      Also, *phase, *count, *data are modified in place.
 *
 *	Locks: io_request lock held by caller
 */


static int NCR5380_transfer_dma(struct Scsi_Host *instance, unsigned char *phase, int *count, unsigned char **data) {
	NCR5380_local_declare();
	register int c = *count;
	register unsigned char p = *phase;
	register unsigned char *d = *data;
	unsigned char tmp;
	int foo;
#if defined(REAL_DMA_POLL)
	int cnt, toPIO;
	unsigned char saved_data = 0, overrun = 0, residue;
#endif

	struct NCR5380_hostdata *hostdata = (struct NCR5380_hostdata *) instance->hostdata;

	NCR5380_setup(instance);

	if ((tmp = (NCR5380_read(STATUS_REG) & PHASE_MASK)) != p) {
		*phase = tmp;
		return -1;
	}
#if defined(REAL_DMA) || defined(REAL_DMA_POLL)
#ifdef READ_OVERRUNS
	if (p & SR_IO) {
		c -= 2;
	}
#endif
	dprintk(NDEBUG_DMA, "scsi%d : initializing DMA channel %d for %s, %d bytes %s %0x\n", instance->host_no, instance->dma_channel, (p & SR_IO) ? "reading" : "writing", c, (p & SR_IO) ? "to" : "from", (unsigned) d);
	hostdata->dma_len = (p & SR_IO) ? NCR5380_dma_read_setup(instance, d, c) : NCR5380_dma_write_setup(instance, d, c);
#endif

	NCR5380_write(TARGET_COMMAND_REG, PHASE_SR_TO_TCR(p));

#ifdef REAL_DMA
	NCR5380_write(MODE_REG, MR_BASE | MR_DMA_MODE | MR_ENABLE_EOP_INTR | MR_MONITOR_BSY);
#elif defined(REAL_DMA_POLL)
	NCR5380_write(MODE_REG, MR_BASE | MR_DMA_MODE);
#else
	/*
	 * Note : on my sample board, watch-dog timeouts occurred when interrupts
	 * were not disabled for the duration of a single DMA transfer, from 
	 * before the setting of DMA mode to after transfer of the last byte.
	 */

#if defined(PSEUDO_DMA) && defined(UNSAFE)
	spin_unlock_irq(instance->host_lock);
#endif
	/* KLL May need eop and parity in 53c400 */
	if (hostdata->flags & FLAG_NCR53C400)
		NCR5380_write(MODE_REG, MR_BASE | MR_DMA_MODE |
				MR_ENABLE_PAR_CHECK | MR_ENABLE_PAR_INTR |
				MR_ENABLE_EOP_INTR | MR_MONITOR_BSY);
	else
		NCR5380_write(MODE_REG, MR_BASE | MR_DMA_MODE);
#endif				/* def REAL_DMA */

	dprintk(NDEBUG_DMA, "scsi%d : mode reg = 0x%X\n", instance->host_no, NCR5380_read(MODE_REG));

	/* 
	 *	On the PAS16 at least I/O recovery delays are not needed here.
	 *	Everyone else seems to want them.
	 */

	if (p & SR_IO) {
		io_recovery_delay(1);
		NCR5380_write(START_DMA_INITIATOR_RECEIVE_REG, 0);
	} else {
		io_recovery_delay(1);
		NCR5380_write(INITIATOR_COMMAND_REG, ICR_BASE | ICR_ASSERT_DATA);
		io_recovery_delay(1);
		NCR5380_write(START_DMA_SEND_REG, 0);
		io_recovery_delay(1);
	}

#if defined(REAL_DMA_POLL)
	do {
		tmp = NCR5380_read(BUS_AND_STATUS_REG);
	} while ((tmp & BASR_PHASE_MATCH) && !(tmp & (BASR_BUSY_ERROR | BASR_END_DMA_TRANSFER)));

/*
   At this point, either we've completed DMA, or we have a phase mismatch,
   or we've unexpectedly lost BUSY (which is a real error).

   For write DMAs, we want to wait until the last byte has been
   transferred out over the bus before we turn off DMA mode.  Alas, there
   seems to be no terribly good way of doing this on a 5380 under all
   conditions.  For non-scatter-gather operations, we can wait until REQ
   and ACK both go false, or until a phase mismatch occurs.  Gather-writes
   are nastier, since the device will be expecting more data than we
   are prepared to send it, and REQ will remain asserted.  On a 53C8[01] we
   could test LAST BIT SENT to assure transfer (I imagine this is precisely
   why this signal was added to the newer chips) but on the older 538[01]
   this signal does not exist.  The workaround for this lack is a watchdog;
   we bail out of the wait-loop after a modest amount of wait-time if
   the usual exit conditions are not met.  Not a terribly clean or
   correct solution :-%

   Reads are equally tricky due to a nasty characteristic of the NCR5380.
   If the chip is in DMA mode for an READ, it will respond to a target's
   REQ by latching the SCSI data into the INPUT DATA register and asserting
   ACK, even if it has _already_ been notified by the DMA controller that
   the current DMA transfer has completed!  If the NCR5380 is then taken
   out of DMA mode, this already-acknowledged byte is lost.

   This is not a problem for "one DMA transfer per command" reads, because
   the situation will never arise... either all of the data is DMA'ed
   properly, or the target switches to MESSAGE IN phase to signal a
   disconnection (either operation bringing the DMA to a clean halt).
   However, in order to handle scatter-reads, we must work around the
   problem.  The chosen fix is to DMA N-2 bytes, then check for the
   condition before taking the NCR5380 out of DMA mode.  One or two extra
   bytes are transferred via PIO as necessary to fill out the original
   request.
 */

	if (p & SR_IO) {
#ifdef READ_OVERRUNS
		udelay(10);
		if (((NCR5380_read(BUS_AND_STATUS_REG) & (BASR_PHASE_MATCH | BASR_ACK)) == (BASR_PHASE_MATCH | BASR_ACK))) {
			saved_data = NCR5380_read(INPUT_DATA_REGISTER);
			overrun = 1;
		}
#endif
	} else {
		int limit = 100;
		while (((tmp = NCR5380_read(BUS_AND_STATUS_REG)) & BASR_ACK) || (NCR5380_read(STATUS_REG) & SR_REQ)) {
			if (!(tmp & BASR_PHASE_MATCH))
				break;
			if (--limit < 0)
				break;
		}
	}

	dprintk(NDEBUG_DMA, "scsi%d : polled DMA transfer complete, basr 0x%X, sr 0x%X\n", instance->host_no, tmp, NCR5380_read(STATUS_REG));

	NCR5380_write(MODE_REG, MR_BASE);
	NCR5380_write(INITIATOR_COMMAND_REG, ICR_BASE);

	residue = NCR5380_dma_residual(instance);
	c -= residue;
	*count -= c;
	*data += c;
	*phase = NCR5380_read(STATUS_REG) & PHASE_MASK;

#ifdef READ_OVERRUNS
	if (*phase == p && (p & SR_IO) && residue == 0) {
		if (overrun) {
			dprintk(NDEBUG_DMA, "Got an input overrun, using saved byte\n");
			**data = saved_data;
			*data += 1;
			*count -= 1;
			cnt = toPIO = 1;
		} else {
			printk("No overrun??\n");
			cnt = toPIO = 2;
		}
		dprintk(NDEBUG_DMA, "Doing %d-byte PIO to 0x%X\n", cnt, *data);
		NCR5380_transfer_pio(instance, phase, &cnt, data);
		*count -= toPIO - cnt;
	}
#endif

	dprintk(NDEBUG_DMA, "Return with data ptr = 0x%X, count %d, last 0x%X, next 0x%X\n", *data, *count, *(*data + *count - 1), *(*data + *count));
	return 0;

#elif defined(REAL_DMA)
	return 0;
#else				/* defined(REAL_DMA_POLL) */
	if (p & SR_IO) {
#ifdef DMA_WORKS_RIGHT
		foo = NCR5380_pread(instance, d, c);
#else
		int diff = 1;
		if (hostdata->flags & FLAG_NCR53C400) {
			diff = 0;
		}
		if (!(foo = NCR5380_pread(instance, d, c - diff))) {
			/*
			 * We can't disable DMA mode after successfully transferring 
			 * what we plan to be the last byte, since that would open up
			 * a race condition where if the target asserted REQ before 
			 * we got the DMA mode reset, the NCR5380 would have latched
			 * an additional byte into the INPUT DATA register and we'd
			 * have dropped it.
			 * 
			 * The workaround was to transfer one fewer bytes than we 
			 * intended to with the pseudo-DMA read function, wait for 
			 * the chip to latch the last byte, read it, and then disable
			 * pseudo-DMA mode.
			 * 
			 * After REQ is asserted, the NCR5380 asserts DRQ and ACK.
			 * REQ is deasserted when ACK is asserted, and not reasserted
			 * until ACK goes false.  Since the NCR5380 won't lower ACK
			 * until DACK is asserted, which won't happen unless we twiddle
			 * the DMA port or we take the NCR5380 out of DMA mode, we 
			 * can guarantee that we won't handshake another extra 
			 * byte.
			 */

			if (!(hostdata->flags & FLAG_NCR53C400)) {
				while (!(NCR5380_read(BUS_AND_STATUS_REG) & BASR_DRQ));
				/* Wait for clean handshake */
				while (NCR5380_read(STATUS_REG) & SR_REQ);
				d[c - 1] = NCR5380_read(INPUT_DATA_REG);
			}
		}
#endif
	} else {
#ifdef DMA_WORKS_RIGHT
		foo = NCR5380_pwrite(instance, d, c);
#else
		int timeout;
		dprintk(NDEBUG_C400_PWRITE, "About to pwrite %d bytes\n", c);
		if (!(foo = NCR5380_pwrite(instance, d, c))) {
			/*
			 * Wait for the last byte to be sent.  If REQ is being asserted for 
			 * the byte we're interested, we'll ACK it and it will go false.  
			 */
			if (!(hostdata->flags & FLAG_HAS_LAST_BYTE_SENT)) {
				timeout = 20000;
				while (!(NCR5380_read(BUS_AND_STATUS_REG) & BASR_DRQ) && (NCR5380_read(BUS_AND_STATUS_REG) & BASR_PHASE_MATCH));

				if (!timeout)
					dprintk(NDEBUG_LAST_BYTE_SENT, "scsi%d : timed out on last byte\n", instance->host_no);

				if (hostdata->flags & FLAG_CHECK_LAST_BYTE_SENT) {
					hostdata->flags &= ~FLAG_CHECK_LAST_BYTE_SENT;
					if (NCR5380_read(TARGET_COMMAND_REG) & TCR_LAST_BYTE_SENT) {
						hostdata->flags |= FLAG_HAS_LAST_BYTE_SENT;
						dprintk(NDEBUG_LAST_BYTE_SENT, "scsi%d : last byte sent works\n", instance->host_no);
					}
				}
			} else {
				dprintk(NDEBUG_C400_PWRITE, "Waiting for LASTBYTE\n");
				while (!(NCR5380_read(TARGET_COMMAND_REG) & TCR_LAST_BYTE_SENT));
				dprintk(NDEBUG_C400_PWRITE, "Got LASTBYTE\n");
			}
		}
#endif
	}
	NCR5380_write(MODE_REG, MR_BASE);
	NCR5380_write(INITIATOR_COMMAND_REG, ICR_BASE);

	if ((!(p & SR_IO)) && (hostdata->flags & FLAG_NCR53C400)) {
		dprintk(NDEBUG_C400_PWRITE, "53C400w: Checking for IRQ\n");
		if (NCR5380_read(BUS_AND_STATUS_REG) & BASR_IRQ) {
			dprintk(NDEBUG_C400_PWRITE, "53C400w:    got it, reading reset interrupt reg\n");
			NCR5380_read(RESET_PARITY_INTERRUPT_REG);
		} else {
			printk("53C400w:    IRQ NOT THERE!\n");
		}
	}
	*data = d + c;
	*count = 0;
	*phase = NCR5380_read(STATUS_REG) & PHASE_MASK;
#if defined(PSEUDO_DMA) && defined(UNSAFE)
	spin_lock_irq(instance->host_lock);
#endif				/* defined(REAL_DMA_POLL) */
	return foo;
#endif				/* def REAL_DMA */
}
#endif				/* defined(REAL_DMA) | defined(PSEUDO_DMA) */

/*
 * Function : NCR5380_information_transfer (struct Scsi_Host *instance)
 *
 * Purpose : run through the various SCSI phases and do as the target 
 *      directs us to.  Operates on the currently connected command, 
 *      instance->connected.
 *
 * Inputs : instance, instance for which we are doing commands
 *
 * Side effects : SCSI things happen, the disconnected queue will be 
 *      modified if a command disconnects, *instance->connected will
 *      change.
 *
 * XXX Note : we need to watch for bus free or a reset condition here 
 *      to recover from an unexpected bus free condition.
 *
 * Locks: io_request_lock held by caller in IRQ mode
 */

static void NCR5380_information_transfer(struct Scsi_Host *instance) {
	NCR5380_local_declare();
	struct NCR5380_hostdata *hostdata = (struct NCR5380_hostdata *)instance->hostdata;
	unsigned char msgout = NOP;
	int sink = 0;
	int len;
#if defined(PSEUDO_DMA) || defined(REAL_DMA_POLL)
	int transfersize;
#endif
	unsigned char *data;
	unsigned char phase, tmp, extended_msg[10], old_phase = 0xff;
	struct scsi_cmnd *cmd = (struct scsi_cmnd *) hostdata->connected;
	/* RvC: we need to set the end of the polling time */
	unsigned long poll_time = jiffies + USLEEP_POLL;

	NCR5380_setup(instance);

	while (1) {
		tmp = NCR5380_read(STATUS_REG);
		/* We only have a valid SCSI phase when REQ is asserted */
		if (tmp & SR_REQ) {
			phase = (tmp & PHASE_MASK);
			if (phase != old_phase) {
				old_phase = phase;
				NCR5380_dprint_phase(NDEBUG_INFORMATION, instance);
			}
			if (sink && (phase != PHASE_MSGOUT)) {
				NCR5380_write(TARGET_COMMAND_REG, PHASE_SR_TO_TCR(tmp));

				NCR5380_write(INITIATOR_COMMAND_REG, ICR_BASE | ICR_ASSERT_ATN | ICR_ASSERT_ACK);
				while (NCR5380_read(STATUS_REG) & SR_REQ);
				NCR5380_write(INITIATOR_COMMAND_REG, ICR_BASE | ICR_ASSERT_ATN);
				sink = 0;
				continue;
			}
			switch (phase) {
			case PHASE_DATAIN:
			case PHASE_DATAOUT:
#if (NDEBUG & NDEBUG_NO_DATAOUT)
				printk("scsi%d : NDEBUG_NO_DATAOUT set, attempted DATAOUT aborted\n", instance->host_no);
				sink = 1;
				do_abort(instance);
				cmd->result = DID_ERROR << 16;
				cmd->scsi_done(cmd);
				return;
#endif
				/* 
				 * If there is no room left in the current buffer in the
				 * scatter-gather list, move onto the next one.
				 */

				if (!cmd->SCp.this_residual && cmd->SCp.buffers_residual) {
					++cmd->SCp.buffer;
					--cmd->SCp.buffers_residual;
					cmd->SCp.this_residual = cmd->SCp.buffer->length;
					cmd->SCp.ptr = sg_virt(cmd->SCp.buffer);
					dprintk(NDEBUG_INFORMATION, "scsi%d : %d bytes and %d buffers left\n", instance->host_no, cmd->SCp.this_residual, cmd->SCp.buffers_residual);
				}
				/*
				 * The preferred transfer method is going to be 
				 * PSEUDO-DMA for systems that are strictly PIO,
				 * since we can let the hardware do the handshaking.
				 *
				 * For this to work, we need to know the transfersize
				 * ahead of time, since the pseudo-DMA code will sit
				 * in an unconditional loop.
				 */

#if defined(PSEUDO_DMA) || defined(REAL_DMA_POLL)
				/* KLL
				 * PSEUDO_DMA is defined here. If this is the g_NCR5380
				 * driver then it will always be defined, so the
				 * FLAG_NO_PSEUDO_DMA is used to inhibit PDMA in the base
				 * NCR5380 case.  I think this is a fairly clean solution.
				 * We supplement these 2 if's with the flag.
				 */
#ifdef NCR5380_dma_xfer_len
				if (!cmd->device->borken && !(hostdata->flags & FLAG_NO_PSEUDO_DMA) && (transfersize = NCR5380_dma_xfer_len(instance, cmd)) != 0) {
#else
				transfersize = cmd->transfersize;

#ifdef LIMIT_TRANSFERSIZE	/* If we have problems with interrupt service */
				if (transfersize > 512)
					transfersize = 512;
#endif				/* LIMIT_TRANSFERSIZE */

				if (!cmd->device->borken && transfersize && !(hostdata->flags & FLAG_NO_PSEUDO_DMA) && cmd->SCp.this_residual && !(cmd->SCp.this_residual % transfersize)) {
					/* Limit transfers to 32K, for xx400 & xx406
					 * pseudoDMA that transfers in 128 bytes blocks. */
					if (transfersize > 32 * 1024)
						transfersize = 32 * 1024;
#endif
					len = transfersize;
					if (NCR5380_transfer_dma(instance, &phase, &len, (unsigned char **) &cmd->SCp.ptr)) {
						/*
						 * If the watchdog timer fires, all future accesses to this
						 * device will use the polled-IO.
						 */
						scmd_printk(KERN_INFO, cmd,
							    "switching to slow handshake\n");
						cmd->device->borken = 1;
						NCR5380_write(INITIATOR_COMMAND_REG, ICR_BASE | ICR_ASSERT_ATN);
						sink = 1;
						do_abort(instance);
						cmd->result = DID_ERROR << 16;
						cmd->scsi_done(cmd);
						/* XXX - need to source or sink data here, as appropriate */
					} else
						cmd->SCp.this_residual -= transfersize - len;
				} else
#endif				/* defined(PSEUDO_DMA) || defined(REAL_DMA_POLL) */
					NCR5380_transfer_pio(instance, &phase, (int *) &cmd->SCp.this_residual, (unsigned char **)
							     &cmd->SCp.ptr);
				break;
			case PHASE_MSGIN:
				len = 1;
				data = &tmp;
				NCR5380_transfer_pio(instance, &phase, &len, &data);
				cmd->SCp.Message = tmp;

				switch (tmp) {
					/*
					 * Linking lets us reduce the time required to get the 
					 * next command out to the device, hopefully this will
					 * mean we don't waste another revolution due to the delays
					 * required by ARBITRATION and another SELECTION.
					 *
					 * In the current implementation proposal, low level drivers
					 * merely have to start the next command, pointed to by 
					 * next_link, done() is called as with unlinked commands.
					 */
#ifdef LINKED
				case LINKED_CMD_COMPLETE:
				case LINKED_FLG_CMD_COMPLETE:
					/* Accept message by clearing ACK */
					NCR5380_write(INITIATOR_COMMAND_REG, ICR_BASE);
					dprintk(NDEBUG_LINKED, "scsi%d : target %d lun %llu linked command complete.\n", instance->host_no, cmd->device->id, cmd->device->lun);
					/* 
					 * Sanity check : A linked command should only terminate with
					 * one of these messages if there are more linked commands
					 * available.
					 */
					if (!cmd->next_link) {
					    printk("scsi%d : target %d lun %llu linked command complete, no next_link\n" instance->host_no, cmd->device->id, cmd->device->lun);
						sink = 1;
						do_abort(instance);
						return;
					}
					initialize_SCp(cmd->next_link);
					/* The next command is still part of this process */
					cmd->next_link->tag = cmd->tag;
					cmd->result = cmd->SCp.Status | (cmd->SCp.Message << 8);
					dprintk(NDEBUG_LINKED, "scsi%d : target %d lun %llu linked request done, calling scsi_done().\n", instance->host_no, cmd->device->id, cmd->device->lun);
					cmd->scsi_done(cmd);
					cmd = hostdata->connected;
					break;
#endif				/* def LINKED */
				case ABORT:
				case COMMAND_COMPLETE:
					/* Accept message by clearing ACK */
					sink = 1;
					NCR5380_write(INITIATOR_COMMAND_REG, ICR_BASE);
					hostdata->connected = NULL;
					dprintk(NDEBUG_QUEUES, "scsi%d : command for target %d, lun %llu completed\n", instance->host_no, cmd->device->id, cmd->device->lun);
					hostdata->busy[cmd->device->id] &= ~(1 << (cmd->device->lun & 0xFF));

					/* 
					 * I'm not sure what the correct thing to do here is : 
					 * 
					 * If the command that just executed is NOT a request 
					 * sense, the obvious thing to do is to set the result
					 * code to the values of the stored parameters.
					 * 
					 * If it was a REQUEST SENSE command, we need some way 
					 * to differentiate between the failure code of the original
					 * and the failure code of the REQUEST sense - the obvious
					 * case is success, where we fall through and leave the result
					 * code unchanged.
					 * 
					 * The non-obvious place is where the REQUEST SENSE failed 
					 */

					if (cmd->cmnd[0] != REQUEST_SENSE)
						cmd->result = cmd->SCp.Status | (cmd->SCp.Message << 8);
					else if (status_byte(cmd->SCp.Status) != GOOD)
						cmd->result = (cmd->result & 0x00ffff) | (DID_ERROR << 16);

					if ((cmd->cmnd[0] == REQUEST_SENSE) &&
						hostdata->ses.cmd_len) {
						scsi_eh_restore_cmnd(cmd, &hostdata->ses);
						hostdata->ses.cmd_len = 0 ;
					}

					if ((cmd->cmnd[0] != REQUEST_SENSE) && (status_byte(cmd->SCp.Status) == CHECK_CONDITION)) {
						scsi_eh_prep_cmnd(cmd, &hostdata->ses, NULL, 0, ~0);

						dprintk(NDEBUG_AUTOSENSE, "scsi%d : performing request sense\n", instance->host_no);

						LIST(cmd, hostdata->issue_queue);
						cmd->host_scribble = (unsigned char *)
						    hostdata->issue_queue;
						hostdata->issue_queue = (struct scsi_cmnd *) cmd;
						dprintk(NDEBUG_QUEUES, "scsi%d : REQUEST SENSE added to head of issue queue\n", instance->host_no);
					} else {
						cmd->scsi_done(cmd);
					}

					NCR5380_write(SELECT_ENABLE_REG, hostdata->id_mask);
					/* 
					 * Restore phase bits to 0 so an interrupted selection, 
					 * arbitration can resume.
					 */
					NCR5380_write(TARGET_COMMAND_REG, 0);

					while ((NCR5380_read(STATUS_REG) & SR_BSY) && !hostdata->connected)
						barrier();
					return;
				case MESSAGE_REJECT:
					/* Accept message by clearing ACK */
					NCR5380_write(INITIATOR_COMMAND_REG, ICR_BASE);
					switch (hostdata->last_message) {
					case HEAD_OF_QUEUE_TAG:
					case ORDERED_QUEUE_TAG:
					case SIMPLE_QUEUE_TAG:
						cmd->device->simple_tags = 0;
						hostdata->busy[cmd->device->id] |= (1 << (cmd->device->lun & 0xFF));
						break;
					default:
						break;
					}
				case DISCONNECT:{
						/* Accept message by clearing ACK */
						NCR5380_write(INITIATOR_COMMAND_REG, ICR_BASE);
						cmd->device->disconnect = 1;
						LIST(cmd, hostdata->disconnected_queue);
						cmd->host_scribble = (unsigned char *)
						    hostdata->disconnected_queue;
						hostdata->connected = NULL;
						hostdata->disconnected_queue = cmd;
						dprintk(NDEBUG_QUEUES, "scsi%d : command for target %d lun %llu was moved from connected to" "  the disconnected_queue\n", instance->host_no, cmd->device->id, cmd->device->lun);
						/* 
						 * Restore phase bits to 0 so an interrupted selection, 
						 * arbitration can resume.
						 */
						NCR5380_write(TARGET_COMMAND_REG, 0);

						/* Enable reselect interrupts */
						NCR5380_write(SELECT_ENABLE_REG, hostdata->id_mask);
						/* Wait for bus free to avoid nasty timeouts - FIXME timeout !*/
						/* NCR538_poll_politely(instance, STATUS_REG, SR_BSY, 0, 30 * HZ); */
						while ((NCR5380_read(STATUS_REG) & SR_BSY) && !hostdata->connected)
							barrier();
						return;
					}
					/* 
					 * The SCSI data pointer is *IMPLICITLY* saved on a disconnect
					 * operation, in violation of the SCSI spec so we can safely 
					 * ignore SAVE/RESTORE pointers calls.
					 *
					 * Unfortunately, some disks violate the SCSI spec and 
					 * don't issue the required SAVE_POINTERS message before
					 * disconnecting, and we have to break spec to remain 
					 * compatible.
					 */
				case SAVE_POINTERS:
				case RESTORE_POINTERS:
					/* Accept message by clearing ACK */
					NCR5380_write(INITIATOR_COMMAND_REG, ICR_BASE);
					break;
				case EXTENDED_MESSAGE:
/* 
 * Extended messages are sent in the following format :
 * Byte         
 * 0            EXTENDED_MESSAGE == 1
 * 1            length (includes one byte for code, doesn't 
 *              include first two bytes)
 * 2            code
 * 3..length+1  arguments
 *
 * Start the extended message buffer with the EXTENDED_MESSAGE
 * byte, since spi_print_msg() wants the whole thing.  
 */
					extended_msg[0] = EXTENDED_MESSAGE;
					/* Accept first byte by clearing ACK */
					NCR5380_write(INITIATOR_COMMAND_REG, ICR_BASE);
					dprintk(NDEBUG_EXTENDED, "scsi%d : receiving extended message\n", instance->host_no);

					len = 2;
					data = extended_msg + 1;
					phase = PHASE_MSGIN;
					NCR5380_transfer_pio(instance, &phase, &len, &data);

					dprintk(NDEBUG_EXTENDED, "scsi%d : length=%d, code=0x%02x\n", instance->host_no, (int) extended_msg[1], (int) extended_msg[2]);

					if (!len && extended_msg[1] <= (sizeof(extended_msg) - 1)) {
						/* Accept third byte by clearing ACK */
						NCR5380_write(INITIATOR_COMMAND_REG, ICR_BASE);
						len = extended_msg[1] - 1;
						data = extended_msg + 3;
						phase = PHASE_MSGIN;

						NCR5380_transfer_pio(instance, &phase, &len, &data);
						dprintk(NDEBUG_EXTENDED, "scsi%d : message received, residual %d\n", instance->host_no, len);

						switch (extended_msg[2]) {
						case EXTENDED_SDTR:
						case EXTENDED_WDTR:
						case EXTENDED_MODIFY_DATA_POINTER:
						case EXTENDED_EXTENDED_IDENTIFY:
							tmp = 0;
						}
					} else if (len) {
						printk("scsi%d: error receiving extended message\n", instance->host_no);
						tmp = 0;
					} else {
						printk("scsi%d: extended message code %02x length %d is too long\n", instance->host_no, extended_msg[2], extended_msg[1]);
						tmp = 0;
					}
					/* Fall through to reject message */

					/* 
					 * If we get something weird that we aren't expecting, 
					 * reject it.
					 */
				default:
					if (!tmp) {
						printk("scsi%d: rejecting message ", instance->host_no);
						spi_print_msg(extended_msg);
						printk("\n");
					} else if (tmp != EXTENDED_MESSAGE)
						scmd_printk(KERN_INFO, cmd,
							"rejecting unknown message %02x\n",tmp);
					else
						scmd_printk(KERN_INFO, cmd,
							"rejecting unknown extended message code %02x, length %d\n", extended_msg[1], extended_msg[0]);

					msgout = MESSAGE_REJECT;
					NCR5380_write(INITIATOR_COMMAND_REG, ICR_BASE | ICR_ASSERT_ATN);
					break;
				}	/* switch (tmp) */
				break;
			case PHASE_MSGOUT:
				len = 1;
				data = &msgout;
				hostdata->last_message = msgout;
				NCR5380_transfer_pio(instance, &phase, &len, &data);
				if (msgout == ABORT) {
					hostdata->busy[cmd->device->id] &= ~(1 << (cmd->device->lun & 0xFF));
					hostdata->connected = NULL;
					cmd->result = DID_ERROR << 16;
					cmd->scsi_done(cmd);
					NCR5380_write(SELECT_ENABLE_REG, hostdata->id_mask);
					return;
				}
				msgout = NOP;
				break;
			case PHASE_CMDOUT:
				len = cmd->cmd_len;
				data = cmd->cmnd;
				/* 
				 * XXX for performance reasons, on machines with a 
				 * PSEUDO-DMA architecture we should probably 
				 * use the dma transfer function.  
				 */
				NCR5380_transfer_pio(instance, &phase, &len, &data);
				if (!cmd->device->disconnect && should_disconnect(cmd->cmnd[0])) {
					NCR5380_set_timer(hostdata, USLEEP_SLEEP);
					dprintk(NDEBUG_USLEEP, "scsi%d : issued command, sleeping until %lu\n", instance->host_no, hostdata->time_expires);
					return;
				}
				break;
			case PHASE_STATIN:
				len = 1;
				data = &tmp;
				NCR5380_transfer_pio(instance, &phase, &len, &data);
				cmd->SCp.Status = tmp;
				break;
			default:
				printk("scsi%d : unknown phase\n", instance->host_no);
				NCR5380_dprint(NDEBUG_ANY, instance);
			}	/* switch(phase) */
		}		/* if (tmp * SR_REQ) */
		else {
			/* RvC: go to sleep if polling time expired
			 */
			if (!cmd->device->disconnect && time_after_eq(jiffies, poll_time)) {
				NCR5380_set_timer(hostdata, USLEEP_SLEEP);
				dprintk(NDEBUG_USLEEP, "scsi%d : poll timed out, sleeping until %lu\n", instance->host_no, hostdata->time_expires);
				return;
			}
		}
	}			/* while (1) */
}

/*
 * Function : void NCR5380_reselect (struct Scsi_Host *instance)
 *
 * Purpose : does reselection, initializing the instance->connected 
 *      field to point to the scsi_cmnd for which the I_T_L or I_T_L_Q
 *      nexus has been reestablished,
 *      
 * Inputs : instance - this instance of the NCR5380.
 *
 * Locks: io_request_lock held by caller if IRQ driven
 */

static void NCR5380_reselect(struct Scsi_Host *instance) {
	NCR5380_local_declare();
	struct NCR5380_hostdata *hostdata = (struct NCR5380_hostdata *)
	 instance->hostdata;
	unsigned char target_mask;
	unsigned char lun, phase;
	int len;
	unsigned char msg[3];
	unsigned char *data;
	struct scsi_cmnd *tmp = NULL, *prev;
	int abort = 0;
	NCR5380_setup(instance);

	/*
	 * Disable arbitration, etc. since the host adapter obviously
	 * lost, and tell an interrupted NCR5380_select() to restart.
	 */

	NCR5380_write(MODE_REG, MR_BASE);
	hostdata->restart_select = 1;

	target_mask = NCR5380_read(CURRENT_SCSI_DATA_REG) & ~(hostdata->id_mask);
	dprintk(NDEBUG_SELECTION, "scsi%d : reselect\n", instance->host_no);

	/* 
	 * At this point, we have detected that our SCSI ID is on the bus,
	 * SEL is true and BSY was false for at least one bus settle delay
	 * (400 ns).
	 *
	 * We must assert BSY ourselves, until the target drops the SEL
	 * signal.
	 */

	NCR5380_write(INITIATOR_COMMAND_REG, ICR_BASE | ICR_ASSERT_BSY);

	/* FIXME: timeout too long, must fail to workqueue */	
	if(NCR5380_poll_politely(instance, STATUS_REG, SR_SEL, 0, 2*HZ)<0)
		abort = 1;
		
	NCR5380_write(INITIATOR_COMMAND_REG, ICR_BASE);

	/*
	 * Wait for target to go into MSGIN.
	 * FIXME: timeout needed and fail to work queeu
	 */

	if(NCR5380_poll_politely(instance, STATUS_REG, SR_REQ, SR_REQ, 2*HZ))
		abort = 1;

	len = 1;
	data = msg;
	phase = PHASE_MSGIN;
	NCR5380_transfer_pio(instance, &phase, &len, &data);

	if (!(msg[0] & 0x80)) {
		printk(KERN_ERR "scsi%d : expecting IDENTIFY message, got ", instance->host_no);
		spi_print_msg(msg);
		abort = 1;
	} else {
		/* Accept message by clearing ACK */
		NCR5380_write(INITIATOR_COMMAND_REG, ICR_BASE);
		lun = (msg[0] & 0x07);

		/* 
		 * We need to add code for SCSI-II to track which devices have
		 * I_T_L_Q nexuses established, and which have simple I_T_L
		 * nexuses so we can chose to do additional data transfer.
		 */

		/* 
		 * Find the command corresponding to the I_T_L or I_T_L_Q  nexus we 
		 * just reestablished, and remove it from the disconnected queue.
		 */


		for (tmp = (struct scsi_cmnd *) hostdata->disconnected_queue, prev = NULL; tmp; prev = tmp, tmp = (struct scsi_cmnd *) tmp->host_scribble)
			if ((target_mask == (1 << tmp->device->id)) && (lun == (u8)tmp->device->lun)
			    ) {
				if (prev) {
					REMOVE(prev, prev->host_scribble, tmp, tmp->host_scribble);
					prev->host_scribble = tmp->host_scribble;
				} else {
					REMOVE(-1, hostdata->disconnected_queue, tmp, tmp->host_scribble);
					hostdata->disconnected_queue = (struct scsi_cmnd *) tmp->host_scribble;
				}
				tmp->host_scribble = NULL;
				break;
			}
		if (!tmp) {
			printk(KERN_ERR "scsi%d : warning : target bitmask %02x lun %d not in disconnect_queue.\n", instance->host_no, target_mask, lun);
			/* 
			 * Since we have an established nexus that we can't do anything with,
			 * we must abort it.  
			 */
			abort = 1;
		}
	}

	if (abort) {
		do_abort(instance);
	} else {
		hostdata->connected = tmp;
		dprintk(NDEBUG_RESELECTION, "scsi%d : nexus established, target = %d, lun = %llu, tag = %d\n", instance->host_no, tmp->device->id, tmp->device->lun, tmp->tag);
	}
}

/*
 * Function : void NCR5380_dma_complete (struct Scsi_Host *instance)
 *
 * Purpose : called by interrupt handler when DMA finishes or a phase
 *      mismatch occurs (which would finish the DMA transfer).  
 *
 * Inputs : instance - this instance of the NCR5380.
 *
 * Returns : pointer to the scsi_cmnd structure for which the I_T_L
 *      nexus has been reestablished, on failure NULL is returned.
 */

#ifdef REAL_DMA
static void NCR5380_dma_complete(NCR5380_instance * instance) {
	NCR5380_local_declare();
	struct NCR5380_hostdata *hostdata = (struct NCR5380_hostdata *) instance->hostdata;
	int transferred;
	NCR5380_setup(instance);

	/*
	 * XXX this might not be right.
	 *
	 * Wait for final byte to transfer, ie wait for ACK to go false.
	 *
	 * We should use the Last Byte Sent bit, unfortunately this is 
	 * not available on the 5380/5381 (only the various CMOS chips)
	 *
	 * FIXME: timeout, and need to handle long timeout/irq case
	 */

	NCR5380_poll_politely(instance, BUS_AND_STATUS_REG, BASR_ACK, 0, 5*HZ);

	NCR5380_write(MODE_REG, MR_BASE);
	NCR5380_write(INITIATOR_COMMAND_REG, ICR_BASE);

	/*
	 * The only places we should see a phase mismatch and have to send
	 * data from the same set of pointers will be the data transfer
	 * phases.  So, residual, requested length are only important here.
	 */

	if (!(hostdata->connected->SCp.phase & SR_CD)) {
		transferred = instance->dmalen - NCR5380_dma_residual();
		hostdata->connected->SCp.this_residual -= transferred;
		hostdata->connected->SCp.ptr += transferred;
	}
}
#endif				/* def REAL_DMA */

/*
 * Function : int NCR5380_abort (struct scsi_cmnd *cmd)
 *
 * Purpose : abort a command
 *
<<<<<<< HEAD
 * Inputs : cmd - the Scsi_Cmnd to abort, code - code to set the
=======
 * Inputs : cmd - the scsi_cmnd to abort, code - code to set the
>>>>>>> 07f0dc60
 *      host byte of the result field to, if zero DID_ABORTED is
 *      used.
 *
 * Returns : SUCCESS - success, FAILED on failure.
 *
 *	XXX - there is no way to abort the command that is currently
 *	connected, you have to wait for it to complete.  If this is
 *	a problem, we could implement longjmp() / setjmp(), setjmp()
 *	called where the loop started in NCR5380_main().
 *
 * Locks: host lock taken by caller
 */

static int NCR5380_abort(struct scsi_cmnd *cmd)
{
	NCR5380_local_declare();
	struct Scsi_Host *instance = cmd->device->host;
	struct NCR5380_hostdata *hostdata = (struct NCR5380_hostdata *) instance->hostdata;
	struct scsi_cmnd *tmp, **prev;

	scmd_printk(KERN_WARNING, cmd, "aborting command\n");

	NCR5380_print_status(instance);

	NCR5380_setup(instance);

	dprintk(NDEBUG_ABORT, "scsi%d : abort called\n", instance->host_no);
	dprintk(NDEBUG_ABORT, "        basr 0x%X, sr 0x%X\n", NCR5380_read(BUS_AND_STATUS_REG), NCR5380_read(STATUS_REG));

#if 0
/*
 * Case 1 : If the command is the currently executing command, 
 * we'll set the aborted flag and return control so that 
 * information transfer routine can exit cleanly.
 */

	if (hostdata->connected == cmd) {
		dprintk(NDEBUG_ABORT, "scsi%d : aborting connected command\n", instance->host_no);
		hostdata->aborted = 1;
/*
 * We should perform BSY checking, and make sure we haven't slipped
 * into BUS FREE.
 */

		NCR5380_write(INITIATOR_COMMAND_REG, ICR_ASSERT_ATN);
/* 
 * Since we can't change phases until we've completed the current 
 * handshake, we have to source or sink a byte of data if the current
 * phase is not MSGOUT.
 */

/* 
 * Return control to the executing NCR drive so we can clear the
 * aborted flag and get back into our main loop.
 */

		return SUCCESS;
	}
#endif

/* 
 * Case 2 : If the command hasn't been issued yet, we simply remove it 
 *          from the issue queue.
 */
 
	dprintk(NDEBUG_ABORT, "scsi%d : abort going into loop.\n", instance->host_no);
	for (prev = (struct scsi_cmnd **) &(hostdata->issue_queue), tmp = (struct scsi_cmnd *) hostdata->issue_queue; tmp; prev = (struct scsi_cmnd **) &(tmp->host_scribble), tmp = (struct scsi_cmnd *) tmp->host_scribble)
		if (cmd == tmp) {
			REMOVE(5, *prev, tmp, tmp->host_scribble);
			(*prev) = (struct scsi_cmnd *) tmp->host_scribble;
			tmp->host_scribble = NULL;
			tmp->result = DID_ABORT << 16;
			dprintk(NDEBUG_ABORT, "scsi%d : abort removed command from issue queue.\n", instance->host_no);
			tmp->scsi_done(tmp);
			return SUCCESS;
		}
#if (NDEBUG  & NDEBUG_ABORT)
	/* KLL */
		else if (prev == tmp)
			printk(KERN_ERR "scsi%d : LOOP\n", instance->host_no);
#endif

/* 
 * Case 3 : If any commands are connected, we're going to fail the abort
 *          and let the high level SCSI driver retry at a later time or 
 *          issue a reset.
 *
 *          Timeouts, and therefore aborted commands, will be highly unlikely
 *          and handling them cleanly in this situation would make the common
 *          case of noresets less efficient, and would pollute our code.  So,
 *          we fail.
 */

	if (hostdata->connected) {
		dprintk(NDEBUG_ABORT, "scsi%d : abort failed, command connected.\n", instance->host_no);
		return FAILED;
	}
/*
 * Case 4: If the command is currently disconnected from the bus, and 
 *      there are no connected commands, we reconnect the I_T_L or 
 *      I_T_L_Q nexus associated with it, go into message out, and send 
 *      an abort message.
 *
 * This case is especially ugly. In order to reestablish the nexus, we
 * need to call NCR5380_select().  The easiest way to implement this 
 * function was to abort if the bus was busy, and let the interrupt
 * handler triggered on the SEL for reselect take care of lost arbitrations
 * where necessary, meaning interrupts need to be enabled.
 *
 * When interrupts are enabled, the queues may change - so we 
 * can't remove it from the disconnected queue before selecting it
 * because that could cause a failure in hashing the nexus if that 
 * device reselected.
 * 
 * Since the queues may change, we can't use the pointers from when we
 * first locate it.
 *
 * So, we must first locate the command, and if NCR5380_select()
 * succeeds, then issue the abort, relocate the command and remove
 * it from the disconnected queue.
 */

	for (tmp = (struct scsi_cmnd *) hostdata->disconnected_queue; tmp; tmp = (struct scsi_cmnd *) tmp->host_scribble)
		if (cmd == tmp) {
			dprintk(NDEBUG_ABORT, "scsi%d : aborting disconnected command.\n", instance->host_no);

			if (NCR5380_select(instance, cmd))
				return FAILED;
			dprintk(NDEBUG_ABORT, "scsi%d : nexus reestablished.\n", instance->host_no);

			do_abort(instance);

			for (prev = (struct scsi_cmnd **) &(hostdata->disconnected_queue), tmp = (struct scsi_cmnd *) hostdata->disconnected_queue; tmp; prev = (struct scsi_cmnd **) &(tmp->host_scribble), tmp = (struct scsi_cmnd *) tmp->host_scribble)
				if (cmd == tmp) {
					REMOVE(5, *prev, tmp, tmp->host_scribble);
					*prev = (struct scsi_cmnd *) tmp->host_scribble;
					tmp->host_scribble = NULL;
					tmp->result = DID_ABORT << 16;
					tmp->scsi_done(tmp);
					return SUCCESS;
				}
		}
/*
 * Case 5 : If we reached this point, the command was not found in any of 
 *          the queues.
 *
 * We probably reached this point because of an unlikely race condition
 * between the command completing successfully and the abortion code,
 * so we won't panic, but we will notify the user in case something really
 * broke.
 */
	printk(KERN_WARNING "scsi%d : warning : SCSI command probably completed successfully\n"
			"         before abortion\n", instance->host_no);
	return FAILED;
}


/* 
 * Function : int NCR5380_bus_reset (struct scsi_cmnd *cmd)
 * 
 * Purpose : reset the SCSI bus.
 *
 * Returns : SUCCESS
 *
 * Locks: host lock taken by caller
 */

static int NCR5380_bus_reset(struct scsi_cmnd *cmd)
{
	struct Scsi_Host *instance = cmd->device->host;

	NCR5380_local_declare();
	NCR5380_setup(instance);
	NCR5380_print_status(instance);

	spin_lock_irq(instance->host_lock);
	do_reset(instance);
	spin_unlock_irq(instance->host_lock);

	return SUCCESS;
}<|MERGE_RESOLUTION|>--- conflicted
+++ resolved
@@ -2567,11 +2567,7 @@
  *
  * Purpose : abort a command
  *
-<<<<<<< HEAD
- * Inputs : cmd - the Scsi_Cmnd to abort, code - code to set the
-=======
  * Inputs : cmd - the scsi_cmnd to abort, code - code to set the
->>>>>>> 07f0dc60
  *      host byte of the result field to, if zero DID_ABORTED is
  *      used.
  *
