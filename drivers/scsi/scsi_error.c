// SPDX-License-Identifier: GPL-2.0-only
/*
 *  scsi_error.c Copyright (C) 1997 Eric Youngdale
 *
 *  SCSI error/timeout handling
 *      Initial versions: Eric Youngdale.  Based upon conversations with
 *                        Leonard Zubkoff and David Miller at Linux Expo,
 *                        ideas originating from all over the place.
 *
 *	Restructured scsi_unjam_host and associated functions.
 *	September 04, 2002 Mike Anderson (andmike@us.ibm.com)
 *
 *	Forward port of Russell King's (rmk@arm.linux.org.uk) changes and
 *	minor cleanups.
 *	September 30, 2002 Mike Anderson (andmike@us.ibm.com)
 */

#include <linux/module.h>
#include <linux/sched.h>
#include <linux/gfp.h>
#include <linux/timer.h>
#include <linux/string.h>
#include <linux/kernel.h>
#include <linux/freezer.h>
#include <linux/kthread.h>
#include <linux/interrupt.h>
#include <linux/blkdev.h>
#include <linux/delay.h>
#include <linux/jiffies.h>

#include <scsi/scsi.h>
#include <scsi/scsi_cmnd.h>
#include <scsi/scsi_dbg.h>
#include <scsi/scsi_device.h>
#include <scsi/scsi_driver.h>
#include <scsi/scsi_eh.h>
#include <scsi/scsi_common.h>
#include <scsi/scsi_transport.h>
#include <scsi/scsi_host.h>
#include <scsi/scsi_ioctl.h>
#include <scsi/scsi_dh.h>
#include <scsi/scsi_devinfo.h>
#include <scsi/sg.h>

#include "scsi_priv.h"
#include "scsi_logging.h"
#include "scsi_transport_api.h"

#include <trace/events/scsi.h>

#include <asm/unaligned.h>

/*
 * These should *probably* be handled by the host itself.
 * Since it is allowed to sleep, it probably should.
 */
#define BUS_RESET_SETTLE_TIME   (10)
#define HOST_RESET_SETTLE_TIME  (10)

static int scsi_eh_try_stu(struct scsi_cmnd *scmd);
static enum scsi_disposition scsi_try_to_abort_cmd(const struct scsi_host_template *,
						   struct scsi_cmnd *);

void scsi_eh_wakeup(struct Scsi_Host *shost)
{
	lockdep_assert_held(shost->host_lock);

	if (scsi_host_busy(shost) == shost->host_failed) {
		trace_scsi_eh_wakeup(shost);
		wake_up_process(shost->ehandler);
		SCSI_LOG_ERROR_RECOVERY(5, shost_printk(KERN_INFO, shost,
			"Waking error handler thread\n"));
	}
}

/**
 * scsi_schedule_eh - schedule EH for SCSI host
 * @shost:	SCSI host to invoke error handling on.
 *
 * Schedule SCSI EH without scmd.
 */
void scsi_schedule_eh(struct Scsi_Host *shost)
{
	unsigned long flags;

	spin_lock_irqsave(shost->host_lock, flags);

	if (scsi_host_set_state(shost, SHOST_RECOVERY) == 0 ||
	    scsi_host_set_state(shost, SHOST_CANCEL_RECOVERY) == 0) {
		shost->host_eh_scheduled++;
		scsi_eh_wakeup(shost);
	}

	spin_unlock_irqrestore(shost->host_lock, flags);
}
EXPORT_SYMBOL_GPL(scsi_schedule_eh);

static int scsi_host_eh_past_deadline(struct Scsi_Host *shost)
{
	if (!shost->last_reset || shost->eh_deadline == -1)
		return 0;

	/*
	 * 32bit accesses are guaranteed to be atomic
	 * (on all supported architectures), so instead
	 * of using a spinlock we can as well double check
	 * if eh_deadline has been set to 'off' during the
	 * time_before call.
	 */
	if (time_before(jiffies, shost->last_reset + shost->eh_deadline) &&
	    shost->eh_deadline > -1)
		return 0;

	return 1;
}

static bool scsi_cmd_retry_allowed(struct scsi_cmnd *cmd)
{
	if (cmd->allowed == SCSI_CMD_RETRIES_NO_LIMIT)
		return true;

	return ++cmd->retries <= cmd->allowed;
}

static bool scsi_eh_should_retry_cmd(struct scsi_cmnd *cmd)
{
	struct scsi_device *sdev = cmd->device;
	struct Scsi_Host *host = sdev->host;

	if (host->hostt->eh_should_retry_cmd)
		return  host->hostt->eh_should_retry_cmd(cmd);

	return true;
}

/**
 * scmd_eh_abort_handler - Handle command aborts
 * @work:	command to be aborted.
 *
 * Note: this function must be called only for a command that has timed out.
 * Because the block layer marks a request as complete before it calls
 * scsi_timeout(), a .scsi_done() call from the LLD for a command that has
 * timed out do not have any effect. Hence it is safe to call
 * scsi_finish_command() from this function.
 */
void
scmd_eh_abort_handler(struct work_struct *work)
{
	struct scsi_cmnd *scmd =
		container_of(work, struct scsi_cmnd, abort_work.work);
	struct scsi_device *sdev = scmd->device;
	struct Scsi_Host *shost = sdev->host;
	enum scsi_disposition rtn;
	unsigned long flags;

	if (scsi_host_eh_past_deadline(shost)) {
		SCSI_LOG_ERROR_RECOVERY(3,
			scmd_printk(KERN_INFO, scmd,
				    "eh timeout, not aborting\n"));
		goto out;
	}

	SCSI_LOG_ERROR_RECOVERY(3,
			scmd_printk(KERN_INFO, scmd,
				    "aborting command\n"));
	rtn = scsi_try_to_abort_cmd(shost->hostt, scmd);
	if (rtn != SUCCESS) {
		SCSI_LOG_ERROR_RECOVERY(3,
			scmd_printk(KERN_INFO, scmd,
				    "cmd abort %s\n",
				    (rtn == FAST_IO_FAIL) ?
				    "not send" : "failed"));
		goto out;
	}
	set_host_byte(scmd, DID_TIME_OUT);
	if (scsi_host_eh_past_deadline(shost)) {
		SCSI_LOG_ERROR_RECOVERY(3,
			scmd_printk(KERN_INFO, scmd,
				    "eh timeout, not retrying "
				    "aborted command\n"));
		goto out;
	}

	spin_lock_irqsave(shost->host_lock, flags);
	list_del_init(&scmd->eh_entry);

	/*
	 * If the abort succeeds, and there is no further
	 * EH action, clear the ->last_reset time.
	 */
	if (list_empty(&shost->eh_abort_list) &&
	    list_empty(&shost->eh_cmd_q))
		if (shost->eh_deadline != -1)
			shost->last_reset = 0;

	spin_unlock_irqrestore(shost->host_lock, flags);

	if (!scsi_noretry_cmd(scmd) &&
	    scsi_cmd_retry_allowed(scmd) &&
	    scsi_eh_should_retry_cmd(scmd)) {
		SCSI_LOG_ERROR_RECOVERY(3,
			scmd_printk(KERN_WARNING, scmd,
				    "retry aborted command\n"));
		scsi_queue_insert(scmd, SCSI_MLQUEUE_EH_RETRY);
	} else {
		SCSI_LOG_ERROR_RECOVERY(3,
			scmd_printk(KERN_WARNING, scmd,
				    "finish aborted command\n"));
		scsi_finish_command(scmd);
	}
	return;

out:
	spin_lock_irqsave(shost->host_lock, flags);
	list_del_init(&scmd->eh_entry);
	spin_unlock_irqrestore(shost->host_lock, flags);

	scsi_eh_scmd_add(scmd);
}

/**
 * scsi_abort_command - schedule a command abort
 * @scmd:	scmd to abort.
 *
 * We only need to abort commands after a command timeout
 */
static int
scsi_abort_command(struct scsi_cmnd *scmd)
{
	struct scsi_device *sdev = scmd->device;
	struct Scsi_Host *shost = sdev->host;
	unsigned long flags;

	if (!shost->hostt->eh_abort_handler) {
		/* No abort handler, fail command directly */
		return FAILED;
	}

	if (scmd->eh_eflags & SCSI_EH_ABORT_SCHEDULED) {
		/*
		 * Retry after abort failed, escalate to next level.
		 */
		SCSI_LOG_ERROR_RECOVERY(3,
			scmd_printk(KERN_INFO, scmd,
				    "previous abort failed\n"));
		BUG_ON(delayed_work_pending(&scmd->abort_work));
		return FAILED;
	}

	spin_lock_irqsave(shost->host_lock, flags);
	if (shost->eh_deadline != -1 && !shost->last_reset)
		shost->last_reset = jiffies;
	BUG_ON(!list_empty(&scmd->eh_entry));
	list_add_tail(&scmd->eh_entry, &shost->eh_abort_list);
	spin_unlock_irqrestore(shost->host_lock, flags);

	scmd->eh_eflags |= SCSI_EH_ABORT_SCHEDULED;
	SCSI_LOG_ERROR_RECOVERY(3,
		scmd_printk(KERN_INFO, scmd, "abort scheduled\n"));
	queue_delayed_work(shost->tmf_work_q, &scmd->abort_work, HZ / 100);
	return SUCCESS;
}

/**
 * scsi_eh_reset - call into ->eh_action to reset internal counters
 * @scmd:	scmd to run eh on.
 *
 * The scsi driver might be carrying internal state about the
 * devices, so we need to call into the driver to reset the
 * internal state once the error handler is started.
 */
static void scsi_eh_reset(struct scsi_cmnd *scmd)
{
	if (!blk_rq_is_passthrough(scsi_cmd_to_rq(scmd))) {
		struct scsi_driver *sdrv = scsi_cmd_to_driver(scmd);
		if (sdrv->eh_reset)
			sdrv->eh_reset(scmd);
	}
}

static void scsi_eh_inc_host_failed(struct rcu_head *head)
{
	struct scsi_cmnd *scmd = container_of(head, typeof(*scmd), rcu);
	struct Scsi_Host *shost = scmd->device->host;
	unsigned long flags;

	spin_lock_irqsave(shost->host_lock, flags);
	shost->host_failed++;
	scsi_eh_wakeup(shost);
	spin_unlock_irqrestore(shost->host_lock, flags);
}

/**
 * scsi_eh_scmd_add - add scsi cmd to error handling.
 * @scmd:	scmd to run eh on.
 */
void scsi_eh_scmd_add(struct scsi_cmnd *scmd)
{
	struct Scsi_Host *shost = scmd->device->host;
	unsigned long flags;
	int ret;

	WARN_ON_ONCE(!shost->ehandler);

	spin_lock_irqsave(shost->host_lock, flags);
	if (scsi_host_set_state(shost, SHOST_RECOVERY)) {
		ret = scsi_host_set_state(shost, SHOST_CANCEL_RECOVERY);
		WARN_ON_ONCE(ret);
	}
	if (shost->eh_deadline != -1 && !shost->last_reset)
		shost->last_reset = jiffies;

	scsi_eh_reset(scmd);
	list_add_tail(&scmd->eh_entry, &shost->eh_cmd_q);
	spin_unlock_irqrestore(shost->host_lock, flags);
	/*
	 * Ensure that all tasks observe the host state change before the
	 * host_failed change.
	 */
	call_rcu_hurry(&scmd->rcu, scsi_eh_inc_host_failed);
}

/**
 * scsi_timeout - Timeout function for normal scsi commands.
 * @req:	request that is timing out.
 *
 * Notes:
 *     We do not need to lock this.  There is the potential for a race
 *     only in that the normal completion handling might run, but if the
 *     normal completion function determines that the timer has already
 *     fired, then it mustn't do anything.
 */
enum blk_eh_timer_return scsi_timeout(struct request *req)
{
	struct scsi_cmnd *scmd = blk_mq_rq_to_pdu(req);
	struct Scsi_Host *host = scmd->device->host;

	trace_scsi_dispatch_cmd_timeout(scmd);
	scsi_log_completion(scmd, TIMEOUT_ERROR);

	atomic_inc(&scmd->device->iotmo_cnt);
	if (host->eh_deadline != -1 && !host->last_reset)
		host->last_reset = jiffies;

<<<<<<< HEAD
	if (host->hostt->eh_timed_out)
		rtn = host->hostt->eh_timed_out(scmd);

	if (rtn == BLK_EH_DONE) {
		/*
		 * If scsi_done() has already set SCMD_STATE_COMPLETE, do not
		 * modify *scmd.
		 */
		if (test_and_set_bit(SCMD_STATE_COMPLETE, &scmd->state))
			return BLK_EH_DONE;
		if (scsi_abort_command(scmd) != SUCCESS) {
			set_host_byte(scmd, DID_TIME_OUT);
			scsi_eh_scmd_add(scmd);
=======
	if (host->hostt->eh_timed_out) {
		switch (host->hostt->eh_timed_out(scmd)) {
		case SCSI_EH_DONE:
			return BLK_EH_DONE;
		case SCSI_EH_RESET_TIMER:
			return BLK_EH_RESET_TIMER;
		case SCSI_EH_NOT_HANDLED:
			break;
>>>>>>> eb3cdb58
		}
	}

	/*
	 * If scsi_done() has already set SCMD_STATE_COMPLETE, do not modify
	 * *scmd.
	 */
	if (test_and_set_bit(SCMD_STATE_COMPLETE, &scmd->state))
		return BLK_EH_DONE;
	atomic_inc(&scmd->device->iodone_cnt);
	if (scsi_abort_command(scmd) != SUCCESS) {
		set_host_byte(scmd, DID_TIME_OUT);
		scsi_eh_scmd_add(scmd);
	}

	return BLK_EH_DONE;
}

/**
 * scsi_block_when_processing_errors - Prevent cmds from being queued.
 * @sdev:	Device on which we are performing recovery.
 *
 * Description:
 *     We block until the host is out of error recovery, and then check to
 *     see whether the host or the device is offline.
 *
 * Return value:
 *     0 when dev was taken offline by error recovery. 1 OK to proceed.
 */
int scsi_block_when_processing_errors(struct scsi_device *sdev)
{
	int online;

	wait_event(sdev->host->host_wait, !scsi_host_in_recovery(sdev->host));

	online = scsi_device_online(sdev);

	return online;
}
EXPORT_SYMBOL(scsi_block_when_processing_errors);

#ifdef CONFIG_SCSI_LOGGING
/**
 * scsi_eh_prt_fail_stats - Log info on failures.
 * @shost:	scsi host being recovered.
 * @work_q:	Queue of scsi cmds to process.
 */
static inline void scsi_eh_prt_fail_stats(struct Scsi_Host *shost,
					  struct list_head *work_q)
{
	struct scsi_cmnd *scmd;
	struct scsi_device *sdev;
	int total_failures = 0;
	int cmd_failed = 0;
	int cmd_cancel = 0;
	int devices_failed = 0;

	shost_for_each_device(sdev, shost) {
		list_for_each_entry(scmd, work_q, eh_entry) {
			if (scmd->device == sdev) {
				++total_failures;
				if (scmd->eh_eflags & SCSI_EH_ABORT_SCHEDULED)
					++cmd_cancel;
				else
					++cmd_failed;
			}
		}

		if (cmd_cancel || cmd_failed) {
			SCSI_LOG_ERROR_RECOVERY(3,
				shost_printk(KERN_INFO, shost,
					    "%s: cmds failed: %d, cancel: %d\n",
					    __func__, cmd_failed,
					    cmd_cancel));
			cmd_cancel = 0;
			cmd_failed = 0;
			++devices_failed;
		}
	}

	SCSI_LOG_ERROR_RECOVERY(2, shost_printk(KERN_INFO, shost,
				   "Total of %d commands on %d"
				   " devices require eh work\n",
				   total_failures, devices_failed));
}
#endif

 /**
 * scsi_report_lun_change - Set flag on all *other* devices on the same target
 *                          to indicate that a UNIT ATTENTION is expected.
 * @sdev:	Device reporting the UNIT ATTENTION
 */
static void scsi_report_lun_change(struct scsi_device *sdev)
{
	sdev->sdev_target->expecting_lun_change = 1;
}

/**
 * scsi_report_sense - Examine scsi sense information and log messages for
 *		       certain conditions, also issue uevents for some of them.
 * @sdev:	Device reporting the sense code
 * @sshdr:	sshdr to be examined
 */
static void scsi_report_sense(struct scsi_device *sdev,
			      struct scsi_sense_hdr *sshdr)
{
	enum scsi_device_event evt_type = SDEV_EVT_MAXBITS;	/* i.e. none */

	if (sshdr->sense_key == UNIT_ATTENTION) {
		if (sshdr->asc == 0x3f && sshdr->ascq == 0x03) {
			evt_type = SDEV_EVT_INQUIRY_CHANGE_REPORTED;
			sdev_printk(KERN_WARNING, sdev,
				    "Inquiry data has changed");
		} else if (sshdr->asc == 0x3f && sshdr->ascq == 0x0e) {
			evt_type = SDEV_EVT_LUN_CHANGE_REPORTED;
			scsi_report_lun_change(sdev);
			sdev_printk(KERN_WARNING, sdev,
				    "LUN assignments on this target have "
				    "changed. The Linux SCSI layer does not "
				    "automatically remap LUN assignments.\n");
		} else if (sshdr->asc == 0x3f)
			sdev_printk(KERN_WARNING, sdev,
				    "Operating parameters on this target have "
				    "changed. The Linux SCSI layer does not "
				    "automatically adjust these parameters.\n");

		if (sshdr->asc == 0x38 && sshdr->ascq == 0x07) {
			evt_type = SDEV_EVT_SOFT_THRESHOLD_REACHED_REPORTED;
			sdev_printk(KERN_WARNING, sdev,
				    "Warning! Received an indication that the "
				    "LUN reached a thin provisioning soft "
				    "threshold.\n");
		}

		if (sshdr->asc == 0x29) {
			evt_type = SDEV_EVT_POWER_ON_RESET_OCCURRED;
			/*
			 * Do not print message if it is an expected side-effect
			 * of runtime PM.
			 */
			if (!sdev->silence_suspend)
				sdev_printk(KERN_WARNING, sdev,
					    "Power-on or device reset occurred\n");
		}

		if (sshdr->asc == 0x2a && sshdr->ascq == 0x01) {
			evt_type = SDEV_EVT_MODE_PARAMETER_CHANGE_REPORTED;
			sdev_printk(KERN_WARNING, sdev,
				    "Mode parameters changed");
		} else if (sshdr->asc == 0x2a && sshdr->ascq == 0x06) {
			evt_type = SDEV_EVT_ALUA_STATE_CHANGE_REPORTED;
			sdev_printk(KERN_WARNING, sdev,
				    "Asymmetric access state changed");
		} else if (sshdr->asc == 0x2a && sshdr->ascq == 0x09) {
			evt_type = SDEV_EVT_CAPACITY_CHANGE_REPORTED;
			sdev_printk(KERN_WARNING, sdev,
				    "Capacity data has changed");
		} else if (sshdr->asc == 0x2a)
			sdev_printk(KERN_WARNING, sdev,
				    "Parameters changed");
	}

	if (evt_type != SDEV_EVT_MAXBITS) {
		set_bit(evt_type, sdev->pending_events);
		schedule_work(&sdev->event_work);
	}
}

static inline void set_scsi_ml_byte(struct scsi_cmnd *cmd, u8 status)
{
	cmd->result = (cmd->result & 0xffff00ff) | (status << 8);
}

/**
 * scsi_check_sense - Examine scsi cmd sense
 * @scmd:	Cmd to have sense checked.
 *
 * Return value:
 *	SUCCESS or FAILED or NEEDS_RETRY or ADD_TO_MLQUEUE
 *
 * Notes:
 *	When a deferred error is detected the current command has
 *	not been executed and needs retrying.
 */
enum scsi_disposition scsi_check_sense(struct scsi_cmnd *scmd)
{
	struct scsi_device *sdev = scmd->device;
	struct scsi_sense_hdr sshdr;

	if (! scsi_command_normalize_sense(scmd, &sshdr))
		return FAILED;	/* no valid sense data */

	scsi_report_sense(sdev, &sshdr);

	if (scsi_sense_is_deferred(&sshdr))
		return NEEDS_RETRY;

	if (sdev->handler && sdev->handler->check_sense) {
		enum scsi_disposition rc;

		rc = sdev->handler->check_sense(sdev, &sshdr);
		if (rc != SCSI_RETURN_NOT_HANDLED)
			return rc;
		/* handler does not care. Drop down to default handling */
	}

	if (scmd->cmnd[0] == TEST_UNIT_READY &&
	    scmd->submitter != SUBMITTED_BY_SCSI_ERROR_HANDLER)
		/*
		 * nasty: for mid-layer issued TURs, we need to return the
		 * actual sense data without any recovery attempt.  For eh
		 * issued ones, we need to try to recover and interpret
		 */
		return SUCCESS;

	/*
	 * Previous logic looked for FILEMARK, EOM or ILI which are
	 * mainly associated with tapes and returned SUCCESS.
	 */
	if (sshdr.response_code == 0x70) {
		/* fixed format */
		if (scmd->sense_buffer[2] & 0xe0)
			return SUCCESS;
	} else {
		/*
		 * descriptor format: look for "stream commands sense data
		 * descriptor" (see SSC-3). Assume single sense data
		 * descriptor. Ignore ILI from SBC-2 READ LONG and WRITE LONG.
		 */
		if ((sshdr.additional_length > 3) &&
		    (scmd->sense_buffer[8] == 0x4) &&
		    (scmd->sense_buffer[11] & 0xe0))
			return SUCCESS;
	}

	switch (sshdr.sense_key) {
	case NO_SENSE:
		return SUCCESS;
	case RECOVERED_ERROR:
		return /* soft_error */ SUCCESS;

	case ABORTED_COMMAND:
		if (sshdr.asc == 0x10) /* DIF */
			return SUCCESS;

		if (sshdr.asc == 0x44 && sdev->sdev_bflags & BLIST_RETRY_ITF)
			return ADD_TO_MLQUEUE;
		if (sshdr.asc == 0xc1 && sshdr.ascq == 0x01 &&
		    sdev->sdev_bflags & BLIST_RETRY_ASC_C1)
			return ADD_TO_MLQUEUE;

		return NEEDS_RETRY;
	case NOT_READY:
	case UNIT_ATTENTION:
		/*
		 * if we are expecting a cc/ua because of a bus reset that we
		 * performed, treat this just as a retry.  otherwise this is
		 * information that we should pass up to the upper-level driver
		 * so that we can deal with it there.
		 */
		if (scmd->device->expecting_cc_ua) {
			/*
			 * Because some device does not queue unit
			 * attentions correctly, we carefully check
			 * additional sense code and qualifier so as
			 * not to squash media change unit attention.
			 */
			if (sshdr.asc != 0x28 || sshdr.ascq != 0x00) {
				scmd->device->expecting_cc_ua = 0;
				return NEEDS_RETRY;
			}
		}
		/*
		 * we might also expect a cc/ua if another LUN on the target
		 * reported a UA with an ASC/ASCQ of 3F 0E -
		 * REPORTED LUNS DATA HAS CHANGED.
		 */
		if (scmd->device->sdev_target->expecting_lun_change &&
		    sshdr.asc == 0x3f && sshdr.ascq == 0x0e)
			return NEEDS_RETRY;
		/*
		 * if the device is in the process of becoming ready, we
		 * should retry.
		 */
		if ((sshdr.asc == 0x04) &&
		    (sshdr.ascq == 0x01 || sshdr.ascq == 0x0a))
			return NEEDS_RETRY;
		/*
		 * if the device is not started, we need to wake
		 * the error handler to start the motor
		 */
		if (scmd->device->allow_restart &&
		    (sshdr.asc == 0x04) && (sshdr.ascq == 0x02))
			return FAILED;
		/*
		 * Pass the UA upwards for a determination in the completion
		 * functions.
		 */
		return SUCCESS;

		/* these are not supported */
	case DATA_PROTECT:
		if (sshdr.asc == 0x27 && sshdr.ascq == 0x07) {
			/* Thin provisioning hard threshold reached */
			set_scsi_ml_byte(scmd, SCSIML_STAT_NOSPC);
			return SUCCESS;
		}
		fallthrough;
	case COPY_ABORTED:
	case VOLUME_OVERFLOW:
	case MISCOMPARE:
	case BLANK_CHECK:
		set_scsi_ml_byte(scmd, SCSIML_STAT_TGT_FAILURE);
		return SUCCESS;

	case MEDIUM_ERROR:
		if (sshdr.asc == 0x11 || /* UNRECOVERED READ ERR */
		    sshdr.asc == 0x13 || /* AMNF DATA FIELD */
		    sshdr.asc == 0x14) { /* RECORD NOT FOUND */
			set_scsi_ml_byte(scmd, SCSIML_STAT_MED_ERROR);
			return SUCCESS;
		}
		return NEEDS_RETRY;

	case HARDWARE_ERROR:
		if (scmd->device->retry_hwerror)
			return ADD_TO_MLQUEUE;
		else
			set_scsi_ml_byte(scmd, SCSIML_STAT_TGT_FAILURE);
		fallthrough;

	case ILLEGAL_REQUEST:
		if (sshdr.asc == 0x20 || /* Invalid command operation code */
		    sshdr.asc == 0x21 || /* Logical block address out of range */
		    sshdr.asc == 0x22 || /* Invalid function */
		    sshdr.asc == 0x24 || /* Invalid field in cdb */
		    sshdr.asc == 0x26 || /* Parameter value invalid */
		    sshdr.asc == 0x27) { /* Write protected */
			set_scsi_ml_byte(scmd, SCSIML_STAT_TGT_FAILURE);
		}
		return SUCCESS;

	default:
		return SUCCESS;
	}
}
EXPORT_SYMBOL_GPL(scsi_check_sense);

static void scsi_handle_queue_ramp_up(struct scsi_device *sdev)
{
	const struct scsi_host_template *sht = sdev->host->hostt;
	struct scsi_device *tmp_sdev;

	if (!sht->track_queue_depth ||
	    sdev->queue_depth >= sdev->max_queue_depth)
		return;

	if (time_before(jiffies,
	    sdev->last_queue_ramp_up + sdev->queue_ramp_up_period))
		return;

	if (time_before(jiffies,
	    sdev->last_queue_full_time + sdev->queue_ramp_up_period))
		return;

	/*
	 * Walk all devices of a target and do
	 * ramp up on them.
	 */
	shost_for_each_device(tmp_sdev, sdev->host) {
		if (tmp_sdev->channel != sdev->channel ||
		    tmp_sdev->id != sdev->id ||
		    tmp_sdev->queue_depth == sdev->max_queue_depth)
			continue;

		scsi_change_queue_depth(tmp_sdev, tmp_sdev->queue_depth + 1);
		sdev->last_queue_ramp_up = jiffies;
	}
}

static void scsi_handle_queue_full(struct scsi_device *sdev)
{
	const struct scsi_host_template *sht = sdev->host->hostt;
	struct scsi_device *tmp_sdev;

	if (!sht->track_queue_depth)
		return;

	shost_for_each_device(tmp_sdev, sdev->host) {
		if (tmp_sdev->channel != sdev->channel ||
		    tmp_sdev->id != sdev->id)
			continue;
		/*
		 * We do not know the number of commands that were at
		 * the device when we got the queue full so we start
		 * from the highest possible value and work our way down.
		 */
		scsi_track_queue_full(tmp_sdev, tmp_sdev->queue_depth - 1);
	}
}

/**
 * scsi_eh_completed_normally - Disposition a eh cmd on return from LLD.
 * @scmd:	SCSI cmd to examine.
 *
 * Notes:
 *    This is *only* called when we are examining the status of commands
 *    queued during error recovery.  the main difference here is that we
 *    don't allow for the possibility of retries here, and we are a lot
 *    more restrictive about what we consider acceptable.
 */
static enum scsi_disposition scsi_eh_completed_normally(struct scsi_cmnd *scmd)
{
	/*
	 * first check the host byte, to see if there is anything in there
	 * that would indicate what we need to do.
	 */
	if (host_byte(scmd->result) == DID_RESET) {
		/*
		 * rats.  we are already in the error handler, so we now
		 * get to try and figure out what to do next.  if the sense
		 * is valid, we have a pretty good idea of what to do.
		 * if not, we mark it as FAILED.
		 */
		return scsi_check_sense(scmd);
	}
	if (host_byte(scmd->result) != DID_OK)
		return FAILED;

	/*
	 * now, check the status byte to see if this indicates
	 * anything special.
	 */
	switch (get_status_byte(scmd)) {
	case SAM_STAT_GOOD:
		scsi_handle_queue_ramp_up(scmd->device);
		fallthrough;
	case SAM_STAT_COMMAND_TERMINATED:
		return SUCCESS;
	case SAM_STAT_CHECK_CONDITION:
		return scsi_check_sense(scmd);
	case SAM_STAT_CONDITION_MET:
	case SAM_STAT_INTERMEDIATE:
	case SAM_STAT_INTERMEDIATE_CONDITION_MET:
		/*
		 * who knows?  FIXME(eric)
		 */
		return SUCCESS;
	case SAM_STAT_RESERVATION_CONFLICT:
		if (scmd->cmnd[0] == TEST_UNIT_READY)
			/* it is a success, we probed the device and
			 * found it */
			return SUCCESS;
		/* otherwise, we failed to send the command */
		return FAILED;
	case SAM_STAT_TASK_SET_FULL:
		scsi_handle_queue_full(scmd->device);
		fallthrough;
	case SAM_STAT_BUSY:
		return NEEDS_RETRY;
	default:
		return FAILED;
	}
	return FAILED;
}

/**
 * scsi_eh_done - Completion function for error handling.
 * @scmd:	Cmd that is done.
 */
void scsi_eh_done(struct scsi_cmnd *scmd)
{
	struct completion *eh_action;

	SCSI_LOG_ERROR_RECOVERY(3, scmd_printk(KERN_INFO, scmd,
			"%s result: %x\n", __func__, scmd->result));

	eh_action = scmd->device->host->eh_action;
	if (eh_action)
		complete(eh_action);
}

/**
 * scsi_try_host_reset - ask host adapter to reset itself
 * @scmd:	SCSI cmd to send host reset.
 */
static enum scsi_disposition scsi_try_host_reset(struct scsi_cmnd *scmd)
{
	unsigned long flags;
	enum scsi_disposition rtn;
	struct Scsi_Host *host = scmd->device->host;
	const struct scsi_host_template *hostt = host->hostt;

	SCSI_LOG_ERROR_RECOVERY(3,
		shost_printk(KERN_INFO, host, "Snd Host RST\n"));

	if (!hostt->eh_host_reset_handler)
		return FAILED;

	rtn = hostt->eh_host_reset_handler(scmd);

	if (rtn == SUCCESS) {
		if (!hostt->skip_settle_delay)
			ssleep(HOST_RESET_SETTLE_TIME);
		spin_lock_irqsave(host->host_lock, flags);
		scsi_report_bus_reset(host, scmd_channel(scmd));
		spin_unlock_irqrestore(host->host_lock, flags);
	}

	return rtn;
}

/**
 * scsi_try_bus_reset - ask host to perform a bus reset
 * @scmd:	SCSI cmd to send bus reset.
 */
static enum scsi_disposition scsi_try_bus_reset(struct scsi_cmnd *scmd)
{
	unsigned long flags;
	enum scsi_disposition rtn;
	struct Scsi_Host *host = scmd->device->host;
	const struct scsi_host_template *hostt = host->hostt;

	SCSI_LOG_ERROR_RECOVERY(3, scmd_printk(KERN_INFO, scmd,
		"%s: Snd Bus RST\n", __func__));

	if (!hostt->eh_bus_reset_handler)
		return FAILED;

	rtn = hostt->eh_bus_reset_handler(scmd);

	if (rtn == SUCCESS) {
		if (!hostt->skip_settle_delay)
			ssleep(BUS_RESET_SETTLE_TIME);
		spin_lock_irqsave(host->host_lock, flags);
		scsi_report_bus_reset(host, scmd_channel(scmd));
		spin_unlock_irqrestore(host->host_lock, flags);
	}

	return rtn;
}

static void __scsi_report_device_reset(struct scsi_device *sdev, void *data)
{
	sdev->was_reset = 1;
	sdev->expecting_cc_ua = 1;
}

/**
 * scsi_try_target_reset - Ask host to perform a target reset
 * @scmd:	SCSI cmd used to send a target reset
 *
 * Notes:
 *    There is no timeout for this operation.  if this operation is
 *    unreliable for a given host, then the host itself needs to put a
 *    timer on it, and set the host back to a consistent state prior to
 *    returning.
 */
static enum scsi_disposition scsi_try_target_reset(struct scsi_cmnd *scmd)
{
	unsigned long flags;
	enum scsi_disposition rtn;
	struct Scsi_Host *host = scmd->device->host;
	const struct scsi_host_template *hostt = host->hostt;

	if (!hostt->eh_target_reset_handler)
		return FAILED;

	rtn = hostt->eh_target_reset_handler(scmd);
	if (rtn == SUCCESS) {
		spin_lock_irqsave(host->host_lock, flags);
		__starget_for_each_device(scsi_target(scmd->device), NULL,
					  __scsi_report_device_reset);
		spin_unlock_irqrestore(host->host_lock, flags);
	}

	return rtn;
}

/**
 * scsi_try_bus_device_reset - Ask host to perform a BDR on a dev
 * @scmd:	SCSI cmd used to send BDR
 *
 * Notes:
 *    There is no timeout for this operation.  if this operation is
 *    unreliable for a given host, then the host itself needs to put a
 *    timer on it, and set the host back to a consistent state prior to
 *    returning.
 */
static enum scsi_disposition scsi_try_bus_device_reset(struct scsi_cmnd *scmd)
{
	enum scsi_disposition rtn;
	const struct scsi_host_template *hostt = scmd->device->host->hostt;

	if (!hostt->eh_device_reset_handler)
		return FAILED;

	rtn = hostt->eh_device_reset_handler(scmd);
	if (rtn == SUCCESS)
		__scsi_report_device_reset(scmd->device, NULL);
	return rtn;
}

/**
 * scsi_try_to_abort_cmd - Ask host to abort a SCSI command
 * @hostt:	SCSI driver host template
 * @scmd:	SCSI cmd used to send a target reset
 *
 * Return value:
 *	SUCCESS, FAILED, or FAST_IO_FAIL
 *
 * Notes:
 *    SUCCESS does not necessarily indicate that the command
 *    has been aborted; it only indicates that the LLDDs
 *    has cleared all references to that command.
 *    LLDDs should return FAILED only if an abort was required
 *    but could not be executed. LLDDs should return FAST_IO_FAIL
 *    if the device is temporarily unavailable (eg due to a
 *    link down on FibreChannel)
 */
static enum scsi_disposition
scsi_try_to_abort_cmd(const struct scsi_host_template *hostt, struct scsi_cmnd *scmd)
{
	if (!hostt->eh_abort_handler)
		return FAILED;

	return hostt->eh_abort_handler(scmd);
}

static void scsi_abort_eh_cmnd(struct scsi_cmnd *scmd)
{
	if (scsi_try_to_abort_cmd(scmd->device->host->hostt, scmd) != SUCCESS)
		if (scsi_try_bus_device_reset(scmd) != SUCCESS)
			if (scsi_try_target_reset(scmd) != SUCCESS)
				if (scsi_try_bus_reset(scmd) != SUCCESS)
					scsi_try_host_reset(scmd);
}

/**
 * scsi_eh_prep_cmnd  - Save a scsi command info as part of error recovery
 * @scmd:       SCSI command structure to hijack
 * @ses:        structure to save restore information
 * @cmnd:       CDB to send. Can be NULL if no new cmnd is needed
 * @cmnd_size:  size in bytes of @cmnd (must be <= MAX_COMMAND_SIZE)
 * @sense_bytes: size of sense data to copy. or 0 (if != 0 @cmnd is ignored)
 *
 * This function is used to save a scsi command information before re-execution
 * as part of the error recovery process.  If @sense_bytes is 0 the command
 * sent must be one that does not transfer any data.  If @sense_bytes != 0
 * @cmnd is ignored and this functions sets up a REQUEST_SENSE command
 * and cmnd buffers to read @sense_bytes into @scmd->sense_buffer.
 */
void scsi_eh_prep_cmnd(struct scsi_cmnd *scmd, struct scsi_eh_save *ses,
			unsigned char *cmnd, int cmnd_size, unsigned sense_bytes)
{
	struct scsi_device *sdev = scmd->device;

	/*
	 * We need saved copies of a number of fields - this is because
	 * error handling may need to overwrite these with different values
	 * to run different commands, and once error handling is complete,
	 * we will need to restore these values prior to running the actual
	 * command.
	 */
	ses->cmd_len = scmd->cmd_len;
	ses->data_direction = scmd->sc_data_direction;
	ses->sdb = scmd->sdb;
	ses->result = scmd->result;
	ses->resid_len = scmd->resid_len;
	ses->underflow = scmd->underflow;
	ses->prot_op = scmd->prot_op;
	ses->eh_eflags = scmd->eh_eflags;

	scmd->prot_op = SCSI_PROT_NORMAL;
	scmd->eh_eflags = 0;
	memcpy(ses->cmnd, scmd->cmnd, sizeof(ses->cmnd));
	memset(scmd->cmnd, 0, sizeof(scmd->cmnd));
	memset(&scmd->sdb, 0, sizeof(scmd->sdb));
	scmd->result = 0;
	scmd->resid_len = 0;

	if (sense_bytes) {
		scmd->sdb.length = min_t(unsigned, SCSI_SENSE_BUFFERSIZE,
					 sense_bytes);
		sg_init_one(&ses->sense_sgl, scmd->sense_buffer,
			    scmd->sdb.length);
		scmd->sdb.table.sgl = &ses->sense_sgl;
		scmd->sc_data_direction = DMA_FROM_DEVICE;
		scmd->sdb.table.nents = scmd->sdb.table.orig_nents = 1;
		scmd->cmnd[0] = REQUEST_SENSE;
		scmd->cmnd[4] = scmd->sdb.length;
		scmd->cmd_len = COMMAND_SIZE(scmd->cmnd[0]);
	} else {
		scmd->sc_data_direction = DMA_NONE;
		if (cmnd) {
			BUG_ON(cmnd_size > sizeof(scmd->cmnd));
			memcpy(scmd->cmnd, cmnd, cmnd_size);
			scmd->cmd_len = COMMAND_SIZE(scmd->cmnd[0]);
		}
	}

	scmd->underflow = 0;

	if (sdev->scsi_level <= SCSI_2 && sdev->scsi_level != SCSI_UNKNOWN)
		scmd->cmnd[1] = (scmd->cmnd[1] & 0x1f) |
			(sdev->lun << 5 & 0xe0);

	/*
	 * Zero the sense buffer.  The scsi spec mandates that any
	 * untransferred sense data should be interpreted as being zero.
	 */
	memset(scmd->sense_buffer, 0, SCSI_SENSE_BUFFERSIZE);
}
EXPORT_SYMBOL(scsi_eh_prep_cmnd);

/**
 * scsi_eh_restore_cmnd  - Restore a scsi command info as part of error recovery
 * @scmd:       SCSI command structure to restore
 * @ses:        saved information from a coresponding call to scsi_eh_prep_cmnd
 *
 * Undo any damage done by above scsi_eh_prep_cmnd().
 */
void scsi_eh_restore_cmnd(struct scsi_cmnd* scmd, struct scsi_eh_save *ses)
{
	/*
	 * Restore original data
	 */
	scmd->cmd_len = ses->cmd_len;
	memcpy(scmd->cmnd, ses->cmnd, sizeof(ses->cmnd));
	scmd->sc_data_direction = ses->data_direction;
	scmd->sdb = ses->sdb;
	scmd->result = ses->result;
	scmd->resid_len = ses->resid_len;
	scmd->underflow = ses->underflow;
	scmd->prot_op = ses->prot_op;
	scmd->eh_eflags = ses->eh_eflags;
}
EXPORT_SYMBOL(scsi_eh_restore_cmnd);

/**
 * scsi_send_eh_cmnd  - submit a scsi command as part of error recovery
 * @scmd:       SCSI command structure to hijack
 * @cmnd:       CDB to send
 * @cmnd_size:  size in bytes of @cmnd
 * @timeout:    timeout for this request
 * @sense_bytes: size of sense data to copy or 0
 *
 * This function is used to send a scsi command down to a target device
 * as part of the error recovery process. See also scsi_eh_prep_cmnd() above.
 *
 * Return value:
 *    SUCCESS or FAILED or NEEDS_RETRY
 */
static enum scsi_disposition scsi_send_eh_cmnd(struct scsi_cmnd *scmd,
	unsigned char *cmnd, int cmnd_size, int timeout, unsigned sense_bytes)
{
	struct scsi_device *sdev = scmd->device;
	struct Scsi_Host *shost = sdev->host;
	DECLARE_COMPLETION_ONSTACK(done);
	unsigned long timeleft = timeout, delay;
	struct scsi_eh_save ses;
	const unsigned long stall_for = msecs_to_jiffies(100);
	int rtn;

retry:
	scsi_eh_prep_cmnd(scmd, &ses, cmnd, cmnd_size, sense_bytes);
	shost->eh_action = &done;

	scsi_log_send(scmd);
	scmd->submitter = SUBMITTED_BY_SCSI_ERROR_HANDLER;

	/*
	 * Lock sdev->state_mutex to avoid that scsi_device_quiesce() can
	 * change the SCSI device state after we have examined it and before
	 * .queuecommand() is called.
	 */
	mutex_lock(&sdev->state_mutex);
	while (sdev->sdev_state == SDEV_BLOCK && timeleft > 0) {
		mutex_unlock(&sdev->state_mutex);
		SCSI_LOG_ERROR_RECOVERY(5, sdev_printk(KERN_DEBUG, sdev,
			"%s: state %d <> %d\n", __func__, sdev->sdev_state,
			SDEV_BLOCK));
		delay = min(timeleft, stall_for);
		timeleft -= delay;
		msleep(jiffies_to_msecs(delay));
		mutex_lock(&sdev->state_mutex);
	}
	if (sdev->sdev_state != SDEV_BLOCK)
		rtn = shost->hostt->queuecommand(shost, scmd);
	else
		rtn = FAILED;
	mutex_unlock(&sdev->state_mutex);

	if (rtn) {
		if (timeleft > stall_for) {
			scsi_eh_restore_cmnd(scmd, &ses);

			timeleft -= stall_for;
			msleep(jiffies_to_msecs(stall_for));
			goto retry;
		}
		/* signal not to enter either branch of the if () below */
		timeleft = 0;
		rtn = FAILED;
	} else {
		timeleft = wait_for_completion_timeout(&done, timeout);
		rtn = SUCCESS;
	}

	shost->eh_action = NULL;

	scsi_log_completion(scmd, rtn);

	SCSI_LOG_ERROR_RECOVERY(3, scmd_printk(KERN_INFO, scmd,
			"%s timeleft: %ld\n",
			__func__, timeleft));

	/*
	 * If there is time left scsi_eh_done got called, and we will examine
	 * the actual status codes to see whether the command actually did
	 * complete normally, else if we have a zero return and no time left,
	 * the command must still be pending, so abort it and return FAILED.
	 * If we never actually managed to issue the command, because
	 * ->queuecommand() kept returning non zero, use the rtn = FAILED
	 * value above (so don't execute either branch of the if)
	 */
	if (timeleft) {
		rtn = scsi_eh_completed_normally(scmd);
		SCSI_LOG_ERROR_RECOVERY(3, scmd_printk(KERN_INFO, scmd,
			"%s: scsi_eh_completed_normally %x\n", __func__, rtn));

		switch (rtn) {
		case SUCCESS:
		case NEEDS_RETRY:
		case FAILED:
			break;
		case ADD_TO_MLQUEUE:
			rtn = NEEDS_RETRY;
			break;
		default:
			rtn = FAILED;
			break;
		}
	} else if (rtn != FAILED) {
		scsi_abort_eh_cmnd(scmd);
		rtn = FAILED;
	}

	scsi_eh_restore_cmnd(scmd, &ses);

	return rtn;
}

/**
 * scsi_request_sense - Request sense data from a particular target.
 * @scmd:	SCSI cmd for request sense.
 *
 * Notes:
 *    Some hosts automatically obtain this information, others require
 *    that we obtain it on our own. This function will *not* return until
 *    the command either times out, or it completes.
 */
static enum scsi_disposition scsi_request_sense(struct scsi_cmnd *scmd)
{
	return scsi_send_eh_cmnd(scmd, NULL, 0, scmd->device->eh_timeout, ~0);
}

static enum scsi_disposition
scsi_eh_action(struct scsi_cmnd *scmd, enum scsi_disposition rtn)
{
	if (!blk_rq_is_passthrough(scsi_cmd_to_rq(scmd))) {
		struct scsi_driver *sdrv = scsi_cmd_to_driver(scmd);
		if (sdrv->eh_action)
			rtn = sdrv->eh_action(scmd, rtn);
	}
	return rtn;
}

/**
 * scsi_eh_finish_cmd - Handle a cmd that eh is finished with.
 * @scmd:	Original SCSI cmd that eh has finished.
 * @done_q:	Queue for processed commands.
 *
 * Notes:
 *    We don't want to use the normal command completion while we are are
 *    still handling errors - it may cause other commands to be queued,
 *    and that would disturb what we are doing.  Thus we really want to
 *    keep a list of pending commands for final completion, and once we
 *    are ready to leave error handling we handle completion for real.
 */
void scsi_eh_finish_cmd(struct scsi_cmnd *scmd, struct list_head *done_q)
{
	list_move_tail(&scmd->eh_entry, done_q);
}
EXPORT_SYMBOL(scsi_eh_finish_cmd);

/**
 * scsi_eh_get_sense - Get device sense data.
 * @work_q:	Queue of commands to process.
 * @done_q:	Queue of processed commands.
 *
 * Description:
 *    See if we need to request sense information.  if so, then get it
 *    now, so we have a better idea of what to do.
 *
 * Notes:
 *    This has the unfortunate side effect that if a shost adapter does
 *    not automatically request sense information, we end up shutting
 *    it down before we request it.
 *
 *    All drivers should request sense information internally these days,
 *    so for now all I have to say is tough noogies if you end up in here.
 *
 *    XXX: Long term this code should go away, but that needs an audit of
 *         all LLDDs first.
 */
int scsi_eh_get_sense(struct list_head *work_q,
		      struct list_head *done_q)
{
	struct scsi_cmnd *scmd, *next;
	struct Scsi_Host *shost;
	enum scsi_disposition rtn;

	/*
	 * If SCSI_EH_ABORT_SCHEDULED has been set, it is timeout IO,
	 * should not get sense.
	 */
	list_for_each_entry_safe(scmd, next, work_q, eh_entry) {
		if ((scmd->eh_eflags & SCSI_EH_ABORT_SCHEDULED) ||
		    SCSI_SENSE_VALID(scmd))
			continue;

		shost = scmd->device->host;
		if (scsi_host_eh_past_deadline(shost)) {
			SCSI_LOG_ERROR_RECOVERY(3,
				scmd_printk(KERN_INFO, scmd,
					    "%s: skip request sense, past eh deadline\n",
					     current->comm));
			break;
		}
		if (!scsi_status_is_check_condition(scmd->result))
			/*
			 * don't request sense if there's no check condition
			 * status because the error we're processing isn't one
			 * that has a sense code (and some devices get
			 * confused by sense requests out of the blue)
			 */
			continue;

		SCSI_LOG_ERROR_RECOVERY(2, scmd_printk(KERN_INFO, scmd,
						  "%s: requesting sense\n",
						  current->comm));
		rtn = scsi_request_sense(scmd);
		if (rtn != SUCCESS)
			continue;

		SCSI_LOG_ERROR_RECOVERY(3, scmd_printk(KERN_INFO, scmd,
			"sense requested, result %x\n", scmd->result));
		SCSI_LOG_ERROR_RECOVERY(3, scsi_print_sense(scmd));

		rtn = scsi_decide_disposition(scmd);

		/*
		 * if the result was normal, then just pass it along to the
		 * upper level.
		 */
		if (rtn == SUCCESS)
			/*
			 * We don't want this command reissued, just finished
			 * with the sense data, so set retries to the max
			 * allowed to ensure it won't get reissued. If the user
			 * has requested infinite retries, we also want to
			 * finish this command, so force completion by setting
			 * retries and allowed to the same value.
			 */
			if (scmd->allowed == SCSI_CMD_RETRIES_NO_LIMIT)
				scmd->retries = scmd->allowed = 1;
			else
				scmd->retries = scmd->allowed;
		else if (rtn != NEEDS_RETRY)
			continue;

		scsi_eh_finish_cmd(scmd, done_q);
	}

	return list_empty(work_q);
}
EXPORT_SYMBOL_GPL(scsi_eh_get_sense);

/**
 * scsi_eh_tur - Send TUR to device.
 * @scmd:	&scsi_cmnd to send TUR
 *
 * Return value:
 *    0 - Device is ready. 1 - Device NOT ready.
 */
static int scsi_eh_tur(struct scsi_cmnd *scmd)
{
	static unsigned char tur_command[6] = {TEST_UNIT_READY, 0, 0, 0, 0, 0};
	int retry_cnt = 1;
	enum scsi_disposition rtn;

retry_tur:
	rtn = scsi_send_eh_cmnd(scmd, tur_command, 6,
				scmd->device->eh_timeout, 0);

	SCSI_LOG_ERROR_RECOVERY(3, scmd_printk(KERN_INFO, scmd,
		"%s return: %x\n", __func__, rtn));

	switch (rtn) {
	case NEEDS_RETRY:
		if (retry_cnt--)
			goto retry_tur;
		fallthrough;
	case SUCCESS:
		return 0;
	default:
		return 1;
	}
}

/**
 * scsi_eh_test_devices - check if devices are responding from error recovery.
 * @cmd_list:	scsi commands in error recovery.
 * @work_q:	queue for commands which still need more error recovery
 * @done_q:	queue for commands which are finished
 * @try_stu:	boolean on if a STU command should be tried in addition to TUR.
 *
 * Decription:
 *    Tests if devices are in a working state.  Commands to devices now in
 *    a working state are sent to the done_q while commands to devices which
 *    are still failing to respond are returned to the work_q for more
 *    processing.
 **/
static int scsi_eh_test_devices(struct list_head *cmd_list,
				struct list_head *work_q,
				struct list_head *done_q, int try_stu)
{
	struct scsi_cmnd *scmd, *next;
	struct scsi_device *sdev;
	int finish_cmds;

	while (!list_empty(cmd_list)) {
		scmd = list_entry(cmd_list->next, struct scsi_cmnd, eh_entry);
		sdev = scmd->device;

		if (!try_stu) {
			if (scsi_host_eh_past_deadline(sdev->host)) {
				/* Push items back onto work_q */
				list_splice_init(cmd_list, work_q);
				SCSI_LOG_ERROR_RECOVERY(3,
					sdev_printk(KERN_INFO, sdev,
						    "%s: skip test device, past eh deadline",
						    current->comm));
				break;
			}
		}

		finish_cmds = !scsi_device_online(scmd->device) ||
			(try_stu && !scsi_eh_try_stu(scmd) &&
			 !scsi_eh_tur(scmd)) ||
			!scsi_eh_tur(scmd);

		list_for_each_entry_safe(scmd, next, cmd_list, eh_entry)
			if (scmd->device == sdev) {
				if (finish_cmds &&
				    (try_stu ||
				     scsi_eh_action(scmd, SUCCESS) == SUCCESS))
					scsi_eh_finish_cmd(scmd, done_q);
				else
					list_move_tail(&scmd->eh_entry, work_q);
			}
	}
	return list_empty(work_q);
}

/**
 * scsi_eh_try_stu - Send START_UNIT to device.
 * @scmd:	&scsi_cmnd to send START_UNIT
 *
 * Return value:
 *    0 - Device is ready. 1 - Device NOT ready.
 */
static int scsi_eh_try_stu(struct scsi_cmnd *scmd)
{
	static unsigned char stu_command[6] = {START_STOP, 0, 0, 0, 1, 0};

	if (scmd->device->allow_restart) {
		int i;
		enum scsi_disposition rtn = NEEDS_RETRY;

		for (i = 0; rtn == NEEDS_RETRY && i < 2; i++)
			rtn = scsi_send_eh_cmnd(scmd, stu_command, 6,
						scmd->device->eh_timeout, 0);

		if (rtn == SUCCESS)
			return 0;
	}

	return 1;
}

 /**
 * scsi_eh_stu - send START_UNIT if needed
 * @shost:	&scsi host being recovered.
 * @work_q:	&list_head for pending commands.
 * @done_q:	&list_head for processed commands.
 *
 * Notes:
 *    If commands are failing due to not ready, initializing command required,
 *	try revalidating the device, which will end up sending a start unit.
 */
static int scsi_eh_stu(struct Scsi_Host *shost,
			      struct list_head *work_q,
			      struct list_head *done_q)
{
	struct scsi_cmnd *scmd, *stu_scmd, *next;
	struct scsi_device *sdev;

	shost_for_each_device(sdev, shost) {
		if (scsi_host_eh_past_deadline(shost)) {
			SCSI_LOG_ERROR_RECOVERY(3,
				sdev_printk(KERN_INFO, sdev,
					    "%s: skip START_UNIT, past eh deadline\n",
					    current->comm));
			scsi_device_put(sdev);
			break;
		}
		stu_scmd = NULL;
		list_for_each_entry(scmd, work_q, eh_entry)
			if (scmd->device == sdev && SCSI_SENSE_VALID(scmd) &&
			    scsi_check_sense(scmd) == FAILED ) {
				stu_scmd = scmd;
				break;
			}

		if (!stu_scmd)
			continue;

		SCSI_LOG_ERROR_RECOVERY(3,
			sdev_printk(KERN_INFO, sdev,
				     "%s: Sending START_UNIT\n",
				    current->comm));

		if (!scsi_eh_try_stu(stu_scmd)) {
			if (!scsi_device_online(sdev) ||
			    !scsi_eh_tur(stu_scmd)) {
				list_for_each_entry_safe(scmd, next,
							  work_q, eh_entry) {
					if (scmd->device == sdev &&
					    scsi_eh_action(scmd, SUCCESS) == SUCCESS)
						scsi_eh_finish_cmd(scmd, done_q);
				}
			}
		} else {
			SCSI_LOG_ERROR_RECOVERY(3,
				sdev_printk(KERN_INFO, sdev,
					    "%s: START_UNIT failed\n",
					    current->comm));
		}
	}

	return list_empty(work_q);
}


/**
 * scsi_eh_bus_device_reset - send bdr if needed
 * @shost:	scsi host being recovered.
 * @work_q:	&list_head for pending commands.
 * @done_q:	&list_head for processed commands.
 *
 * Notes:
 *    Try a bus device reset.  Still, look to see whether we have multiple
 *    devices that are jammed or not - if we have multiple devices, it
 *    makes no sense to try bus_device_reset - we really would need to try
 *    a bus_reset instead.
 */
static int scsi_eh_bus_device_reset(struct Scsi_Host *shost,
				    struct list_head *work_q,
				    struct list_head *done_q)
{
	struct scsi_cmnd *scmd, *bdr_scmd, *next;
	struct scsi_device *sdev;
	enum scsi_disposition rtn;

	shost_for_each_device(sdev, shost) {
		if (scsi_host_eh_past_deadline(shost)) {
			SCSI_LOG_ERROR_RECOVERY(3,
				sdev_printk(KERN_INFO, sdev,
					    "%s: skip BDR, past eh deadline\n",
					     current->comm));
			scsi_device_put(sdev);
			break;
		}
		bdr_scmd = NULL;
		list_for_each_entry(scmd, work_q, eh_entry)
			if (scmd->device == sdev) {
				bdr_scmd = scmd;
				break;
			}

		if (!bdr_scmd)
			continue;

		SCSI_LOG_ERROR_RECOVERY(3,
			sdev_printk(KERN_INFO, sdev,
				     "%s: Sending BDR\n", current->comm));
		rtn = scsi_try_bus_device_reset(bdr_scmd);
		if (rtn == SUCCESS || rtn == FAST_IO_FAIL) {
			if (!scsi_device_online(sdev) ||
			    rtn == FAST_IO_FAIL ||
			    !scsi_eh_tur(bdr_scmd)) {
				list_for_each_entry_safe(scmd, next,
							 work_q, eh_entry) {
					if (scmd->device == sdev &&
					    scsi_eh_action(scmd, rtn) != FAILED)
						scsi_eh_finish_cmd(scmd,
								   done_q);
				}
			}
		} else {
			SCSI_LOG_ERROR_RECOVERY(3,
				sdev_printk(KERN_INFO, sdev,
					    "%s: BDR failed\n", current->comm));
		}
	}

	return list_empty(work_q);
}

/**
 * scsi_eh_target_reset - send target reset if needed
 * @shost:	scsi host being recovered.
 * @work_q:	&list_head for pending commands.
 * @done_q:	&list_head for processed commands.
 *
 * Notes:
 *    Try a target reset.
 */
static int scsi_eh_target_reset(struct Scsi_Host *shost,
				struct list_head *work_q,
				struct list_head *done_q)
{
	LIST_HEAD(tmp_list);
	LIST_HEAD(check_list);

	list_splice_init(work_q, &tmp_list);

	while (!list_empty(&tmp_list)) {
		struct scsi_cmnd *next, *scmd;
		enum scsi_disposition rtn;
		unsigned int id;

		if (scsi_host_eh_past_deadline(shost)) {
			/* push back on work queue for further processing */
			list_splice_init(&check_list, work_q);
			list_splice_init(&tmp_list, work_q);
			SCSI_LOG_ERROR_RECOVERY(3,
				shost_printk(KERN_INFO, shost,
					    "%s: Skip target reset, past eh deadline\n",
					     current->comm));
			return list_empty(work_q);
		}

		scmd = list_entry(tmp_list.next, struct scsi_cmnd, eh_entry);
		id = scmd_id(scmd);

		SCSI_LOG_ERROR_RECOVERY(3,
			shost_printk(KERN_INFO, shost,
				     "%s: Sending target reset to target %d\n",
				     current->comm, id));
		rtn = scsi_try_target_reset(scmd);
		if (rtn != SUCCESS && rtn != FAST_IO_FAIL)
			SCSI_LOG_ERROR_RECOVERY(3,
				shost_printk(KERN_INFO, shost,
					     "%s: Target reset failed"
					     " target: %d\n",
					     current->comm, id));
		list_for_each_entry_safe(scmd, next, &tmp_list, eh_entry) {
			if (scmd_id(scmd) != id)
				continue;

			if (rtn == SUCCESS)
				list_move_tail(&scmd->eh_entry, &check_list);
			else if (rtn == FAST_IO_FAIL)
				scsi_eh_finish_cmd(scmd, done_q);
			else
				/* push back on work queue for further processing */
				list_move(&scmd->eh_entry, work_q);
		}
	}

	return scsi_eh_test_devices(&check_list, work_q, done_q, 0);
}

/**
 * scsi_eh_bus_reset - send a bus reset
 * @shost:	&scsi host being recovered.
 * @work_q:	&list_head for pending commands.
 * @done_q:	&list_head for processed commands.
 */
static int scsi_eh_bus_reset(struct Scsi_Host *shost,
			     struct list_head *work_q,
			     struct list_head *done_q)
{
	struct scsi_cmnd *scmd, *chan_scmd, *next;
	LIST_HEAD(check_list);
	unsigned int channel;
	enum scsi_disposition rtn;

	/*
	 * we really want to loop over the various channels, and do this on
	 * a channel by channel basis.  we should also check to see if any
	 * of the failed commands are on soft_reset devices, and if so, skip
	 * the reset.
	 */

	for (channel = 0; channel <= shost->max_channel; channel++) {
		if (scsi_host_eh_past_deadline(shost)) {
			list_splice_init(&check_list, work_q);
			SCSI_LOG_ERROR_RECOVERY(3,
				shost_printk(KERN_INFO, shost,
					    "%s: skip BRST, past eh deadline\n",
					     current->comm));
			return list_empty(work_q);
		}

		chan_scmd = NULL;
		list_for_each_entry(scmd, work_q, eh_entry) {
			if (channel == scmd_channel(scmd)) {
				chan_scmd = scmd;
				break;
				/*
				 * FIXME add back in some support for
				 * soft_reset devices.
				 */
			}
		}

		if (!chan_scmd)
			continue;
		SCSI_LOG_ERROR_RECOVERY(3,
			shost_printk(KERN_INFO, shost,
				     "%s: Sending BRST chan: %d\n",
				     current->comm, channel));
		rtn = scsi_try_bus_reset(chan_scmd);
		if (rtn == SUCCESS || rtn == FAST_IO_FAIL) {
			list_for_each_entry_safe(scmd, next, work_q, eh_entry) {
				if (channel == scmd_channel(scmd)) {
					if (rtn == FAST_IO_FAIL)
						scsi_eh_finish_cmd(scmd,
								   done_q);
					else
						list_move_tail(&scmd->eh_entry,
							       &check_list);
				}
			}
		} else {
			SCSI_LOG_ERROR_RECOVERY(3,
				shost_printk(KERN_INFO, shost,
					     "%s: BRST failed chan: %d\n",
					     current->comm, channel));
		}
	}
	return scsi_eh_test_devices(&check_list, work_q, done_q, 0);
}

/**
 * scsi_eh_host_reset - send a host reset
 * @shost:	host to be reset.
 * @work_q:	&list_head for pending commands.
 * @done_q:	&list_head for processed commands.
 */
static int scsi_eh_host_reset(struct Scsi_Host *shost,
			      struct list_head *work_q,
			      struct list_head *done_q)
{
	struct scsi_cmnd *scmd, *next;
	LIST_HEAD(check_list);
	enum scsi_disposition rtn;

	if (!list_empty(work_q)) {
		scmd = list_entry(work_q->next,
				  struct scsi_cmnd, eh_entry);

		SCSI_LOG_ERROR_RECOVERY(3,
			shost_printk(KERN_INFO, shost,
				     "%s: Sending HRST\n",
				     current->comm));

		rtn = scsi_try_host_reset(scmd);
		if (rtn == SUCCESS) {
			list_splice_init(work_q, &check_list);
		} else if (rtn == FAST_IO_FAIL) {
			list_for_each_entry_safe(scmd, next, work_q, eh_entry) {
					scsi_eh_finish_cmd(scmd, done_q);
			}
		} else {
			SCSI_LOG_ERROR_RECOVERY(3,
				shost_printk(KERN_INFO, shost,
					     "%s: HRST failed\n",
					     current->comm));
		}
	}
	return scsi_eh_test_devices(&check_list, work_q, done_q, 1);
}

/**
 * scsi_eh_offline_sdevs - offline scsi devices that fail to recover
 * @work_q:	&list_head for pending commands.
 * @done_q:	&list_head for processed commands.
 */
static void scsi_eh_offline_sdevs(struct list_head *work_q,
				  struct list_head *done_q)
{
	struct scsi_cmnd *scmd, *next;
	struct scsi_device *sdev;

	list_for_each_entry_safe(scmd, next, work_q, eh_entry) {
		sdev_printk(KERN_INFO, scmd->device, "Device offlined - "
			    "not ready after error recovery\n");
		sdev = scmd->device;

		mutex_lock(&sdev->state_mutex);
		scsi_device_set_state(sdev, SDEV_OFFLINE);
		mutex_unlock(&sdev->state_mutex);

		scsi_eh_finish_cmd(scmd, done_q);
	}
	return;
}

/**
 * scsi_noretry_cmd - determine if command should be failed fast
 * @scmd:	SCSI cmd to examine.
 */
bool scsi_noretry_cmd(struct scsi_cmnd *scmd)
{
	struct request *req = scsi_cmd_to_rq(scmd);

	switch (host_byte(scmd->result)) {
	case DID_OK:
		break;
	case DID_TIME_OUT:
		goto check_type;
	case DID_BUS_BUSY:
<<<<<<< HEAD
		return req->cmd_flags & REQ_FAILFAST_TRANSPORT;
	case DID_PARITY:
		return req->cmd_flags & REQ_FAILFAST_DEV;
=======
		return !!(req->cmd_flags & REQ_FAILFAST_TRANSPORT);
	case DID_PARITY:
		return !!(req->cmd_flags & REQ_FAILFAST_DEV);
>>>>>>> eb3cdb58
	case DID_ERROR:
		if (get_status_byte(scmd) == SAM_STAT_RESERVATION_CONFLICT)
			return false;
		fallthrough;
	case DID_SOFT_ERROR:
<<<<<<< HEAD
		return req->cmd_flags & REQ_FAILFAST_DRIVER;
=======
		return !!(req->cmd_flags & REQ_FAILFAST_DRIVER);
>>>>>>> eb3cdb58
	}

	if (!scsi_status_is_check_condition(scmd->result))
		return false;

check_type:
	/*
	 * assume caller has checked sense and determined
	 * the check condition was retryable.
	 */
	if (req->cmd_flags & REQ_FAILFAST_DEV || blk_rq_is_passthrough(req))
<<<<<<< HEAD
		return 1;
=======
		return true;
>>>>>>> eb3cdb58

	return false;
}

/**
 * scsi_decide_disposition - Disposition a cmd on return from LLD.
 * @scmd:	SCSI cmd to examine.
 *
 * Notes:
 *    This is *only* called when we are examining the status after sending
 *    out the actual data command.  any commands that are queued for error
 *    recovery (e.g. test_unit_ready) do *not* come through here.
 *
 *    When this routine returns failed, it means the error handler thread
 *    is woken.  In cases where the error code indicates an error that
 *    doesn't require the error handler read (i.e. we don't need to
 *    abort/reset), this function should return SUCCESS.
 */
enum scsi_disposition scsi_decide_disposition(struct scsi_cmnd *scmd)
{
	enum scsi_disposition rtn;

	/*
	 * if the device is offline, then we clearly just pass the result back
	 * up to the top level.
	 */
	if (!scsi_device_online(scmd->device)) {
		SCSI_LOG_ERROR_RECOVERY(5, scmd_printk(KERN_INFO, scmd,
			"%s: device offline - report as SUCCESS\n", __func__));
		return SUCCESS;
	}

	/*
	 * first check the host byte, to see if there is anything in there
	 * that would indicate what we need to do.
	 */
	switch (host_byte(scmd->result)) {
	case DID_PASSTHROUGH:
		/*
		 * no matter what, pass this through to the upper layer.
		 * nuke this special code so that it looks like we are saying
		 * did_ok.
		 */
		scmd->result &= 0xff00ffff;
		return SUCCESS;
	case DID_OK:
		/*
		 * looks good.  drop through, and check the next byte.
		 */
		break;
	case DID_ABORT:
		if (scmd->eh_eflags & SCSI_EH_ABORT_SCHEDULED) {
			set_host_byte(scmd, DID_TIME_OUT);
			return SUCCESS;
		}
		fallthrough;
	case DID_NO_CONNECT:
	case DID_BAD_TARGET:
		/*
		 * note - this means that we just report the status back
		 * to the top level driver, not that we actually think
		 * that it indicates SUCCESS.
		 */
		return SUCCESS;
	case DID_SOFT_ERROR:
		/*
		 * when the low level driver returns did_soft_error,
		 * it is responsible for keeping an internal retry counter
		 * in order to avoid endless loops (db)
		 */
		goto maybe_retry;
	case DID_IMM_RETRY:
		return NEEDS_RETRY;

	case DID_REQUEUE:
		return ADD_TO_MLQUEUE;
	case DID_TRANSPORT_DISRUPTED:
		/*
		 * LLD/transport was disrupted during processing of the IO.
		 * The transport class is now blocked/blocking,
		 * and the transport will decide what to do with the IO
		 * based on its timers and recovery capablilities if
		 * there are enough retries.
		 */
		goto maybe_retry;
	case DID_TRANSPORT_FAILFAST:
		/*
		 * The transport decided to failfast the IO (most likely
		 * the fast io fail tmo fired), so send IO directly upwards.
		 */
		return SUCCESS;
	case DID_TRANSPORT_MARGINAL:
		/*
		 * caller has decided not to do retries on
		 * abort success, so send IO directly upwards
		 */
		return SUCCESS;
	case DID_ERROR:
		if (get_status_byte(scmd) == SAM_STAT_RESERVATION_CONFLICT)
			/*
			 * execute reservation conflict processing code
			 * lower down
			 */
			break;
		fallthrough;
	case DID_BUS_BUSY:
	case DID_PARITY:
		goto maybe_retry;
	case DID_TIME_OUT:
		/*
		 * when we scan the bus, we get timeout messages for
		 * these commands if there is no device available.
		 * other hosts report did_no_connect for the same thing.
		 */
		if ((scmd->cmnd[0] == TEST_UNIT_READY ||
		     scmd->cmnd[0] == INQUIRY)) {
			return SUCCESS;
		} else {
			return FAILED;
		}
	case DID_RESET:
		return SUCCESS;
	default:
		return FAILED;
	}

	/*
	 * check the status byte to see if this indicates anything special.
	 */
	switch (get_status_byte(scmd)) {
	case SAM_STAT_TASK_SET_FULL:
		scsi_handle_queue_full(scmd->device);
		/*
		 * the case of trying to send too many commands to a
		 * tagged queueing device.
		 */
		fallthrough;
	case SAM_STAT_BUSY:
		/*
		 * device can't talk to us at the moment.  Should only
		 * occur (SAM-3) when the task queue is empty, so will cause
		 * the empty queue handling to trigger a stall in the
		 * device.
		 */
		return ADD_TO_MLQUEUE;
	case SAM_STAT_GOOD:
		if (scmd->cmnd[0] == REPORT_LUNS)
			scmd->device->sdev_target->expecting_lun_change = 0;
		scsi_handle_queue_ramp_up(scmd->device);
		fallthrough;
	case SAM_STAT_COMMAND_TERMINATED:
		return SUCCESS;
	case SAM_STAT_TASK_ABORTED:
		goto maybe_retry;
	case SAM_STAT_CHECK_CONDITION:
		rtn = scsi_check_sense(scmd);
		if (rtn == NEEDS_RETRY)
			goto maybe_retry;
		/* if rtn == FAILED, we have no sense information;
		 * returning FAILED will wake the error handler thread
		 * to collect the sense and redo the decide
		 * disposition */
		return rtn;
	case SAM_STAT_CONDITION_MET:
	case SAM_STAT_INTERMEDIATE:
	case SAM_STAT_INTERMEDIATE_CONDITION_MET:
	case SAM_STAT_ACA_ACTIVE:
		/*
		 * who knows?  FIXME(eric)
		 */
		return SUCCESS;

	case SAM_STAT_RESERVATION_CONFLICT:
<<<<<<< HEAD
		if (scmd->cmnd[0] != TEST_UNIT_READY)
			sdev_printk(KERN_INFO, scmd->device,
				    "reservation conflict\n");
		else
			scsi_cmd_to_rq(scmd)->rq_flags |= RQF_QUIET;
		set_host_byte(scmd, DID_NEXUS_FAILURE);
=======
		sdev_printk(KERN_INFO, scmd->device,
			    "reservation conflict\n");
		set_scsi_ml_byte(scmd, SCSIML_STAT_RESV_CONFLICT);
>>>>>>> eb3cdb58
		return SUCCESS; /* causes immediate i/o error */
	}
	return FAILED;

maybe_retry:

	/* we requeue for retry because the error was retryable, and
	 * the request was not marked fast fail.  Note that above,
	 * even if the request is marked fast fail, we still requeue
	 * for queue congestion conditions (QUEUE_FULL or BUSY) */
	if (scsi_cmd_retry_allowed(scmd) && !scsi_noretry_cmd(scmd)) {
		return NEEDS_RETRY;
	} else {
		/*
		 * no more retries - report this one back to upper level.
		 */
		return SUCCESS;
	}
}

static enum rq_end_io_ret eh_lock_door_done(struct request *req,
					    blk_status_t status)
{
	blk_mq_free_request(req);
<<<<<<< HEAD
=======
	return RQ_END_IO_NONE;
>>>>>>> eb3cdb58
}

/**
 * scsi_eh_lock_door - Prevent medium removal for the specified device
 * @sdev:	SCSI device to prevent medium removal
 *
 * Locking:
 * 	We must be called from process context.
 *
 * Notes:
 * 	We queue up an asynchronous "ALLOW MEDIUM REMOVAL" request on the
 * 	head of the devices request queue, and continue.
 */
static void scsi_eh_lock_door(struct scsi_device *sdev)
{
	struct scsi_cmnd *scmd;
	struct request *req;

	req = scsi_alloc_request(sdev->request_queue, REQ_OP_DRV_IN, 0);
	if (IS_ERR(req))
		return;
	scmd = blk_mq_rq_to_pdu(req);

	scmd->cmnd[0] = ALLOW_MEDIUM_REMOVAL;
	scmd->cmnd[1] = 0;
	scmd->cmnd[2] = 0;
	scmd->cmnd[3] = 0;
	scmd->cmnd[4] = SCSI_REMOVAL_PREVENT;
	scmd->cmnd[5] = 0;
	scmd->cmd_len = COMMAND_SIZE(scmd->cmnd[0]);
	scmd->allowed = 5;

	req->rq_flags |= RQF_QUIET;
	req->timeout = 10 * HZ;
	req->end_io = eh_lock_door_done;

	blk_execute_rq_nowait(req, true);
}

/**
 * scsi_restart_operations - restart io operations to the specified host.
 * @shost:	Host we are restarting.
 *
 * Notes:
 *    When we entered the error handler, we blocked all further i/o to
 *    this device.  we need to 'reverse' this process.
 */
static void scsi_restart_operations(struct Scsi_Host *shost)
{
	struct scsi_device *sdev;
	unsigned long flags;

	/*
	 * If the door was locked, we need to insert a door lock request
	 * onto the head of the SCSI request queue for the device.  There
	 * is no point trying to lock the door of an off-line device.
	 */
	shost_for_each_device(sdev, shost) {
		if (scsi_device_online(sdev) && sdev->was_reset && sdev->locked) {
			scsi_eh_lock_door(sdev);
			sdev->was_reset = 0;
		}
	}

	/*
	 * next free up anything directly waiting upon the host.  this
	 * will be requests for character device operations, and also for
	 * ioctls to queued block devices.
	 */
	SCSI_LOG_ERROR_RECOVERY(3,
		shost_printk(KERN_INFO, shost, "waking up host to restart\n"));

	spin_lock_irqsave(shost->host_lock, flags);
	if (scsi_host_set_state(shost, SHOST_RUNNING))
		if (scsi_host_set_state(shost, SHOST_CANCEL))
			BUG_ON(scsi_host_set_state(shost, SHOST_DEL));
	spin_unlock_irqrestore(shost->host_lock, flags);

	wake_up(&shost->host_wait);

	/*
	 * finally we need to re-initiate requests that may be pending.  we will
	 * have had everything blocked while error handling is taking place, and
	 * now that error recovery is done, we will need to ensure that these
	 * requests are started.
	 */
	scsi_run_host_queues(shost);

	/*
	 * if eh is active and host_eh_scheduled is pending we need to re-run
	 * recovery.  we do this check after scsi_run_host_queues() to allow
	 * everything pent up since the last eh run a chance to make forward
	 * progress before we sync again.  Either we'll immediately re-run
	 * recovery or scsi_device_unbusy() will wake us again when these
	 * pending commands complete.
	 */
	spin_lock_irqsave(shost->host_lock, flags);
	if (shost->host_eh_scheduled)
		if (scsi_host_set_state(shost, SHOST_RECOVERY))
			WARN_ON(scsi_host_set_state(shost, SHOST_CANCEL_RECOVERY));
	spin_unlock_irqrestore(shost->host_lock, flags);
}

/**
 * scsi_eh_ready_devs - check device ready state and recover if not.
 * @shost:	host to be recovered.
 * @work_q:	&list_head for pending commands.
 * @done_q:	&list_head for processed commands.
 */
void scsi_eh_ready_devs(struct Scsi_Host *shost,
			struct list_head *work_q,
			struct list_head *done_q)
{
	if (!scsi_eh_stu(shost, work_q, done_q))
		if (!scsi_eh_bus_device_reset(shost, work_q, done_q))
			if (!scsi_eh_target_reset(shost, work_q, done_q))
				if (!scsi_eh_bus_reset(shost, work_q, done_q))
					if (!scsi_eh_host_reset(shost, work_q, done_q))
						scsi_eh_offline_sdevs(work_q,
								      done_q);
}
EXPORT_SYMBOL_GPL(scsi_eh_ready_devs);

/**
 * scsi_eh_flush_done_q - finish processed commands or retry them.
 * @done_q:	list_head of processed commands.
 */
void scsi_eh_flush_done_q(struct list_head *done_q)
{
	struct scsi_cmnd *scmd, *next;

	list_for_each_entry_safe(scmd, next, done_q, eh_entry) {
		list_del_init(&scmd->eh_entry);
		if (scsi_device_online(scmd->device) &&
		    !scsi_noretry_cmd(scmd) && scsi_cmd_retry_allowed(scmd) &&
			scsi_eh_should_retry_cmd(scmd)) {
			SCSI_LOG_ERROR_RECOVERY(3,
				scmd_printk(KERN_INFO, scmd,
					     "%s: flush retry cmd\n",
					     current->comm));
				scsi_queue_insert(scmd, SCSI_MLQUEUE_EH_RETRY);
		} else {
			/*
			 * If just we got sense for the device (called
			 * scsi_eh_get_sense), scmd->result is already
			 * set, do not set DID_TIME_OUT.
			 */
			if (!scmd->result)
				scmd->result |= (DID_TIME_OUT << 16);
			SCSI_LOG_ERROR_RECOVERY(3,
				scmd_printk(KERN_INFO, scmd,
					     "%s: flush finish cmd\n",
					     current->comm));
			scsi_finish_command(scmd);
		}
	}
}
EXPORT_SYMBOL(scsi_eh_flush_done_q);

/**
 * scsi_unjam_host - Attempt to fix a host which has a cmd that failed.
 * @shost:	Host to unjam.
 *
 * Notes:
 *    When we come in here, we *know* that all commands on the bus have
 *    either completed, failed or timed out.  we also know that no further
 *    commands are being sent to the host, so things are relatively quiet
 *    and we have freedom to fiddle with things as we wish.
 *
 *    This is only the *default* implementation.  it is possible for
 *    individual drivers to supply their own version of this function, and
 *    if the maintainer wishes to do this, it is strongly suggested that
 *    this function be taken as a template and modified.  this function
 *    was designed to correctly handle problems for about 95% of the
 *    different cases out there, and it should always provide at least a
 *    reasonable amount of error recovery.
 *
 *    Any command marked 'failed' or 'timeout' must eventually have
 *    scsi_finish_cmd() called for it.  we do all of the retry stuff
 *    here, so when we restart the host after we return it should have an
 *    empty queue.
 */
static void scsi_unjam_host(struct Scsi_Host *shost)
{
	unsigned long flags;
	LIST_HEAD(eh_work_q);
	LIST_HEAD(eh_done_q);

	spin_lock_irqsave(shost->host_lock, flags);
	list_splice_init(&shost->eh_cmd_q, &eh_work_q);
	spin_unlock_irqrestore(shost->host_lock, flags);

	SCSI_LOG_ERROR_RECOVERY(1, scsi_eh_prt_fail_stats(shost, &eh_work_q));

	if (!scsi_eh_get_sense(&eh_work_q, &eh_done_q))
		scsi_eh_ready_devs(shost, &eh_work_q, &eh_done_q);

	spin_lock_irqsave(shost->host_lock, flags);
	if (shost->eh_deadline != -1)
		shost->last_reset = 0;
	spin_unlock_irqrestore(shost->host_lock, flags);
	scsi_eh_flush_done_q(&eh_done_q);
}

/**
 * scsi_error_handler - SCSI error handler thread
 * @data:	Host for which we are running.
 *
 * Notes:
 *    This is the main error handling loop.  This is run as a kernel thread
 *    for every SCSI host and handles all error handling activity.
 */
int scsi_error_handler(void *data)
{
	struct Scsi_Host *shost = data;

	/*
	 * We use TASK_INTERRUPTIBLE so that the thread is not
	 * counted against the load average as a running process.
	 * We never actually get interrupted because kthread_run
	 * disables signal delivery for the created thread.
	 */
	while (true) {
		/*
		 * The sequence in kthread_stop() sets the stop flag first
		 * then wakes the process.  To avoid missed wakeups, the task
		 * should always be in a non running state before the stop
		 * flag is checked
		 */
		set_current_state(TASK_INTERRUPTIBLE);
		if (kthread_should_stop())
			break;

		if ((shost->host_failed == 0 && shost->host_eh_scheduled == 0) ||
		    shost->host_failed != scsi_host_busy(shost)) {
			SCSI_LOG_ERROR_RECOVERY(1,
				shost_printk(KERN_INFO, shost,
					     "scsi_eh_%d: sleeping\n",
					     shost->host_no));
			schedule();
			continue;
		}

		__set_current_state(TASK_RUNNING);
		SCSI_LOG_ERROR_RECOVERY(1,
			shost_printk(KERN_INFO, shost,
				     "scsi_eh_%d: waking up %d/%d/%d\n",
				     shost->host_no, shost->host_eh_scheduled,
				     shost->host_failed,
				     scsi_host_busy(shost)));

		/*
		 * We have a host that is failing for some reason.  Figure out
		 * what we need to do to get it up and online again (if we can).
		 * If we fail, we end up taking the thing offline.
		 */
		if (!shost->eh_noresume && scsi_autopm_get_host(shost) != 0) {
			SCSI_LOG_ERROR_RECOVERY(1,
				shost_printk(KERN_ERR, shost,
					     "scsi_eh_%d: unable to autoresume\n",
					     shost->host_no));
			continue;
		}

		if (shost->transportt->eh_strategy_handler)
			shost->transportt->eh_strategy_handler(shost);
		else
			scsi_unjam_host(shost);

		/* All scmds have been handled */
		shost->host_failed = 0;

		/*
		 * Note - if the above fails completely, the action is to take
		 * individual devices offline and flush the queue of any
		 * outstanding requests that may have been pending.  When we
		 * restart, we restart any I/O to any other devices on the bus
		 * which are still online.
		 */
		scsi_restart_operations(shost);
		if (!shost->eh_noresume)
			scsi_autopm_put_host(shost);
	}
	__set_current_state(TASK_RUNNING);

	SCSI_LOG_ERROR_RECOVERY(1,
		shost_printk(KERN_INFO, shost,
			     "Error handler scsi_eh_%d exiting\n",
			     shost->host_no));
	shost->ehandler = NULL;
	return 0;
}

/*
 * Function:    scsi_report_bus_reset()
 *
 * Purpose:     Utility function used by low-level drivers to report that
 *		they have observed a bus reset on the bus being handled.
 *
 * Arguments:   shost       - Host in question
 *		channel     - channel on which reset was observed.
 *
 * Returns:     Nothing
 *
 * Lock status: Host lock must be held.
 *
 * Notes:       This only needs to be called if the reset is one which
 *		originates from an unknown location.  Resets originated
 *		by the mid-level itself don't need to call this, but there
 *		should be no harm.
 *
 *		The main purpose of this is to make sure that a CHECK_CONDITION
 *		is properly treated.
 */
void scsi_report_bus_reset(struct Scsi_Host *shost, int channel)
{
	struct scsi_device *sdev;

	__shost_for_each_device(sdev, shost) {
		if (channel == sdev_channel(sdev))
			__scsi_report_device_reset(sdev, NULL);
	}
}
EXPORT_SYMBOL(scsi_report_bus_reset);

/*
 * Function:    scsi_report_device_reset()
 *
 * Purpose:     Utility function used by low-level drivers to report that
 *		they have observed a device reset on the device being handled.
 *
 * Arguments:   shost       - Host in question
 *		channel     - channel on which reset was observed
 *		target	    - target on which reset was observed
 *
 * Returns:     Nothing
 *
 * Lock status: Host lock must be held
 *
 * Notes:       This only needs to be called if the reset is one which
 *		originates from an unknown location.  Resets originated
 *		by the mid-level itself don't need to call this, but there
 *		should be no harm.
 *
 *		The main purpose of this is to make sure that a CHECK_CONDITION
 *		is properly treated.
 */
void scsi_report_device_reset(struct Scsi_Host *shost, int channel, int target)
{
	struct scsi_device *sdev;

	__shost_for_each_device(sdev, shost) {
		if (channel == sdev_channel(sdev) &&
		    target == sdev_id(sdev))
			__scsi_report_device_reset(sdev, NULL);
	}
}
EXPORT_SYMBOL(scsi_report_device_reset);

/**
 * scsi_ioctl_reset: explicitly reset a host/bus/target/device
 * @dev:	scsi_device to operate on
 * @arg:	reset type (see sg.h)
 */
int
scsi_ioctl_reset(struct scsi_device *dev, int __user *arg)
{
	struct scsi_cmnd *scmd;
	struct Scsi_Host *shost = dev->host;
	struct request *rq;
	unsigned long flags;
	int error = 0, val;
	enum scsi_disposition rtn;

	if (!capable(CAP_SYS_ADMIN) || !capable(CAP_SYS_RAWIO))
		return -EACCES;

	error = get_user(val, arg);
	if (error)
		return error;

	if (scsi_autopm_get_host(shost) < 0)
		return -EIO;

	error = -EIO;
	rq = kzalloc(sizeof(struct request) + sizeof(struct scsi_cmnd) +
			shost->hostt->cmd_size, GFP_KERNEL);
	if (!rq)
		goto out_put_autopm_host;
	blk_rq_init(NULL, rq);

	scmd = (struct scsi_cmnd *)(rq + 1);
	scsi_init_command(dev, scmd);

	scmd->submitter = SUBMITTED_BY_SCSI_RESET_IOCTL;
	memset(&scmd->sdb, 0, sizeof(scmd->sdb));

	scmd->cmd_len			= 0;

	scmd->sc_data_direction		= DMA_BIDIRECTIONAL;

	spin_lock_irqsave(shost->host_lock, flags);
	shost->tmf_in_progress = 1;
	spin_unlock_irqrestore(shost->host_lock, flags);

	switch (val & ~SG_SCSI_RESET_NO_ESCALATE) {
	case SG_SCSI_RESET_NOTHING:
		rtn = SUCCESS;
		break;
	case SG_SCSI_RESET_DEVICE:
		rtn = scsi_try_bus_device_reset(scmd);
		if (rtn == SUCCESS || (val & SG_SCSI_RESET_NO_ESCALATE))
			break;
		fallthrough;
	case SG_SCSI_RESET_TARGET:
		rtn = scsi_try_target_reset(scmd);
		if (rtn == SUCCESS || (val & SG_SCSI_RESET_NO_ESCALATE))
			break;
		fallthrough;
	case SG_SCSI_RESET_BUS:
		rtn = scsi_try_bus_reset(scmd);
		if (rtn == SUCCESS || (val & SG_SCSI_RESET_NO_ESCALATE))
			break;
		fallthrough;
	case SG_SCSI_RESET_HOST:
		rtn = scsi_try_host_reset(scmd);
		if (rtn == SUCCESS)
			break;
		fallthrough;
	default:
		rtn = FAILED;
		break;
	}

	error = (rtn == SUCCESS) ? 0 : -EIO;

	spin_lock_irqsave(shost->host_lock, flags);
	shost->tmf_in_progress = 0;
	spin_unlock_irqrestore(shost->host_lock, flags);

	/*
	 * be sure to wake up anyone who was sleeping or had their queue
	 * suspended while we performed the TMF.
	 */
	SCSI_LOG_ERROR_RECOVERY(3,
		shost_printk(KERN_INFO, shost,
			     "waking up host to restart after TMF\n"));

	wake_up(&shost->host_wait);
	scsi_run_host_queues(shost);

	kfree(rq);

out_put_autopm_host:
	scsi_autopm_put_host(shost);
	return error;
}

bool scsi_command_normalize_sense(const struct scsi_cmnd *cmd,
				  struct scsi_sense_hdr *sshdr)
{
	return scsi_normalize_sense(cmd->sense_buffer,
			SCSI_SENSE_BUFFERSIZE, sshdr);
}
EXPORT_SYMBOL(scsi_command_normalize_sense);

/**
 * scsi_get_sense_info_fld - get information field from sense data (either fixed or descriptor format)
 * @sense_buffer:	byte array of sense data
 * @sb_len:		number of valid bytes in sense_buffer
 * @info_out:		pointer to 64 integer where 8 or 4 byte information
 *			field will be placed if found.
 *
 * Return value:
 *	true if information field found, false if not found.
 */
bool scsi_get_sense_info_fld(const u8 *sense_buffer, int sb_len,
			     u64 *info_out)
{
	const u8 * ucp;

	if (sb_len < 7)
		return false;
	switch (sense_buffer[0] & 0x7f) {
	case 0x70:
	case 0x71:
		if (sense_buffer[0] & 0x80) {
			*info_out = get_unaligned_be32(&sense_buffer[3]);
			return true;
		}
		return false;
	case 0x72:
	case 0x73:
		ucp = scsi_sense_desc_find(sense_buffer, sb_len,
					   0 /* info desc */);
		if (ucp && (0xa == ucp[1])) {
			*info_out = get_unaligned_be64(&ucp[4]);
			return true;
		}
		return false;
	default:
		return false;
	}
}
EXPORT_SYMBOL(scsi_get_sense_info_fld);<|MERGE_RESOLUTION|>--- conflicted
+++ resolved
@@ -342,21 +342,6 @@
 	if (host->eh_deadline != -1 && !host->last_reset)
 		host->last_reset = jiffies;
 
-<<<<<<< HEAD
-	if (host->hostt->eh_timed_out)
-		rtn = host->hostt->eh_timed_out(scmd);
-
-	if (rtn == BLK_EH_DONE) {
-		/*
-		 * If scsi_done() has already set SCMD_STATE_COMPLETE, do not
-		 * modify *scmd.
-		 */
-		if (test_and_set_bit(SCMD_STATE_COMPLETE, &scmd->state))
-			return BLK_EH_DONE;
-		if (scsi_abort_command(scmd) != SUCCESS) {
-			set_host_byte(scmd, DID_TIME_OUT);
-			scsi_eh_scmd_add(scmd);
-=======
 	if (host->hostt->eh_timed_out) {
 		switch (host->hostt->eh_timed_out(scmd)) {
 		case SCSI_EH_DONE:
@@ -365,7 +350,6 @@
 			return BLK_EH_RESET_TIMER;
 		case SCSI_EH_NOT_HANDLED:
 			break;
->>>>>>> eb3cdb58
 		}
 	}
 
@@ -1813,25 +1797,15 @@
 	case DID_TIME_OUT:
 		goto check_type;
 	case DID_BUS_BUSY:
-<<<<<<< HEAD
-		return req->cmd_flags & REQ_FAILFAST_TRANSPORT;
-	case DID_PARITY:
-		return req->cmd_flags & REQ_FAILFAST_DEV;
-=======
 		return !!(req->cmd_flags & REQ_FAILFAST_TRANSPORT);
 	case DID_PARITY:
 		return !!(req->cmd_flags & REQ_FAILFAST_DEV);
->>>>>>> eb3cdb58
 	case DID_ERROR:
 		if (get_status_byte(scmd) == SAM_STAT_RESERVATION_CONFLICT)
 			return false;
 		fallthrough;
 	case DID_SOFT_ERROR:
-<<<<<<< HEAD
-		return req->cmd_flags & REQ_FAILFAST_DRIVER;
-=======
 		return !!(req->cmd_flags & REQ_FAILFAST_DRIVER);
->>>>>>> eb3cdb58
 	}
 
 	if (!scsi_status_is_check_condition(scmd->result))
@@ -1843,11 +1817,7 @@
 	 * the check condition was retryable.
 	 */
 	if (req->cmd_flags & REQ_FAILFAST_DEV || blk_rq_is_passthrough(req))
-<<<<<<< HEAD
-		return 1;
-=======
 		return true;
->>>>>>> eb3cdb58
 
 	return false;
 }
@@ -2021,18 +1991,9 @@
 		return SUCCESS;
 
 	case SAM_STAT_RESERVATION_CONFLICT:
-<<<<<<< HEAD
-		if (scmd->cmnd[0] != TEST_UNIT_READY)
-			sdev_printk(KERN_INFO, scmd->device,
-				    "reservation conflict\n");
-		else
-			scsi_cmd_to_rq(scmd)->rq_flags |= RQF_QUIET;
-		set_host_byte(scmd, DID_NEXUS_FAILURE);
-=======
 		sdev_printk(KERN_INFO, scmd->device,
 			    "reservation conflict\n");
 		set_scsi_ml_byte(scmd, SCSIML_STAT_RESV_CONFLICT);
->>>>>>> eb3cdb58
 		return SUCCESS; /* causes immediate i/o error */
 	}
 	return FAILED;
@@ -2057,10 +2018,7 @@
 					    blk_status_t status)
 {
 	blk_mq_free_request(req);
-<<<<<<< HEAD
-=======
 	return RQ_END_IO_NONE;
->>>>>>> eb3cdb58
 }
 
 /**
