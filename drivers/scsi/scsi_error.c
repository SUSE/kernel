--- conflicted
+++ resolved
@@ -1951,18 +1951,9 @@
 		 */
 		return SUCCESS;
 
-<<<<<<< HEAD
-	case RESERVATION_CONFLICT:
-		if (scmd->cmnd[0] != TEST_UNIT_READY)
-			sdev_printk(KERN_INFO, scmd->device,
-				    "reservation conflict\n");
-		else
-			scmd->request->rq_flags |= RQF_QUIET;
-=======
 	case SAM_STAT_RESERVATION_CONFLICT:
 		sdev_printk(KERN_INFO, scmd->device,
 			    "reservation conflict\n");
->>>>>>> 7d2a07b7
 		set_host_byte(scmd, DID_NEXUS_FAILURE);
 		return SUCCESS; /* causes immediate i/o error */
 	default:
