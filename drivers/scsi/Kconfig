--- conflicted
+++ resolved
@@ -644,11 +644,7 @@
 
 config VMWARE_PVSCSI
 	tristate "VMware PVSCSI driver support"
-<<<<<<< HEAD
-	depends on PCI && SCSI && !XEN && X86
-=======
 	depends on PCI && SCSI && X86
->>>>>>> 92dcffb9
 	help
 	  This driver supports VMware's para virtualized SCSI HBA.
 	  To compile this driver as a module, choose M here: the
