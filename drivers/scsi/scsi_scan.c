// SPDX-License-Identifier: GPL-2.0
/*
 * scsi_scan.c
 *
 * Copyright (C) 2000 Eric Youngdale,
 * Copyright (C) 2002 Patrick Mansfield
 *
 * The general scanning/probing algorithm is as follows, exceptions are
 * made to it depending on device specific flags, compilation options, and
 * global variable (boot or module load time) settings.
 *
 * A specific LUN is scanned via an INQUIRY command; if the LUN has a
 * device attached, a scsi_device is allocated and setup for it.
 *
 * For every id of every channel on the given host:
 *
 * 	Scan LUN 0; if the target responds to LUN 0 (even if there is no
 * 	device or storage attached to LUN 0):
 *
 * 		If LUN 0 has a device attached, allocate and setup a
 * 		scsi_device for it.
 *
 * 		If target is SCSI-3 or up, issue a REPORT LUN, and scan
 * 		all of the LUNs returned by the REPORT LUN; else,
 * 		sequentially scan LUNs up until some maximum is reached,
 * 		or a LUN is seen that cannot have a device attached to it.
 */

#include <linux/module.h>
#include <linux/moduleparam.h>
#include <linux/init.h>
#include <linux/blkdev.h>
#include <linux/delay.h>
#include <linux/kthread.h>
#include <linux/spinlock.h>
#include <linux/async.h>
#include <linux/slab.h>
#include <asm/unaligned.h>

#include <scsi/scsi.h>
#include <scsi/scsi_cmnd.h>
#include <scsi/scsi_device.h>
#include <scsi/scsi_driver.h>
#include <scsi/scsi_devinfo.h>
#include <scsi/scsi_host.h>
#include <scsi/scsi_transport.h>
#include <scsi/scsi_dh.h>
#include <scsi/scsi_eh.h>

#include "scsi_priv.h"
#include "scsi_logging.h"

#define ALLOC_FAILURE_MSG	KERN_ERR "%s: Allocation failure during" \
	" SCSI scanning, some SCSI devices might not be configured\n"

/*
 * Default timeout
 */
#define SCSI_TIMEOUT (2*HZ)
#define SCSI_REPORT_LUNS_TIMEOUT (30*HZ)

/*
 * Prefix values for the SCSI id's (stored in sysfs name field)
 */
#define SCSI_UID_SER_NUM 'S'
#define SCSI_UID_UNKNOWN 'Z'

/*
 * Return values of some of the scanning functions.
 *
 * SCSI_SCAN_NO_RESPONSE: no valid response received from the target, this
 * includes allocation or general failures preventing IO from being sent.
 *
 * SCSI_SCAN_TARGET_PRESENT: target responded, but no device is available
 * on the given LUN.
 *
 * SCSI_SCAN_LUN_PRESENT: target responded, and a device is available on a
 * given LUN.
 */
#define SCSI_SCAN_NO_RESPONSE		0
#define SCSI_SCAN_TARGET_PRESENT	1
#define SCSI_SCAN_LUN_PRESENT		2

static const char *scsi_null_device_strs = "nullnullnullnull";

#define MAX_SCSI_LUNS	512

static u64 max_scsi_luns = MAX_SCSI_LUNS;

module_param_named(max_luns, max_scsi_luns, ullong, S_IRUGO|S_IWUSR);
MODULE_PARM_DESC(max_luns,
		 "last scsi LUN (should be between 1 and 2^64-1)");

#ifdef CONFIG_SCSI_SCAN_ASYNC
#define SCSI_SCAN_TYPE_DEFAULT "async"
#else
#define SCSI_SCAN_TYPE_DEFAULT "sync"
#endif

static char scsi_scan_type[7] = SCSI_SCAN_TYPE_DEFAULT;

module_param_string(scan, scsi_scan_type, sizeof(scsi_scan_type),
		    S_IRUGO|S_IWUSR);
MODULE_PARM_DESC(scan, "sync, async, manual, or none. "
		 "Setting to 'manual' disables automatic scanning, but allows "
		 "for manual device scan via the 'scan' sysfs attribute.");

static unsigned int scsi_inq_timeout = SCSI_TIMEOUT/HZ + 18;

module_param_named(inq_timeout, scsi_inq_timeout, uint, S_IRUGO|S_IWUSR);
MODULE_PARM_DESC(inq_timeout, 
		 "Timeout (in seconds) waiting for devices to answer INQUIRY."
		 " Default is 20. Some devices may need more; most need less.");

/* This lock protects only this list */
static DEFINE_SPINLOCK(async_scan_lock);
static LIST_HEAD(scanning_hosts);

struct async_scan_data {
	struct list_head list;
	struct Scsi_Host *shost;
	struct completion prev_finished;
};

/*
 * scsi_enable_async_suspend - Enable async suspend and resume
 */
void scsi_enable_async_suspend(struct device *dev)
{
	/*
	 * If a user has disabled async probing a likely reason is due to a
	 * storage enclosure that does not inject staggered spin-ups. For
	 * safety, make resume synchronous as well in that case.
	 */
	if (strncmp(scsi_scan_type, "async", 5) != 0)
		return;
	/* Enable asynchronous suspend and resume. */
	device_enable_async_suspend(dev);
}

/**
 * scsi_complete_async_scans - Wait for asynchronous scans to complete
 *
 * When this function returns, any host which started scanning before
 * this function was called will have finished its scan.  Hosts which
 * started scanning after this function was called may or may not have
 * finished.
 */
int scsi_complete_async_scans(void)
{
	struct async_scan_data *data;

	do {
		if (list_empty(&scanning_hosts))
			return 0;
		/* If we can't get memory immediately, that's OK.  Just
		 * sleep a little.  Even if we never get memory, the async
		 * scans will finish eventually.
		 */
		data = kmalloc(sizeof(*data), GFP_KERNEL);
		if (!data)
			msleep(1);
	} while (!data);

	data->shost = NULL;
	init_completion(&data->prev_finished);

	spin_lock(&async_scan_lock);
	/* Check that there's still somebody else on the list */
	if (list_empty(&scanning_hosts))
		goto done;
	list_add_tail(&data->list, &scanning_hosts);
	spin_unlock(&async_scan_lock);

	printk(KERN_INFO "scsi: waiting for bus probes to complete ...\n");
	wait_for_completion(&data->prev_finished);

	spin_lock(&async_scan_lock);
	list_del(&data->list);
	if (!list_empty(&scanning_hosts)) {
		struct async_scan_data *next = list_entry(scanning_hosts.next,
				struct async_scan_data, list);
		complete(&next->prev_finished);
	}
 done:
	spin_unlock(&async_scan_lock);

	kfree(data);
	return 0;
}

/**
 * scsi_unlock_floptical - unlock device via a special MODE SENSE command
 * @sdev:	scsi device to send command to
 * @result:	area to store the result of the MODE SENSE
 *
 * Description:
 *     Send a vendor specific MODE SENSE (not a MODE SELECT) command.
 *     Called for BLIST_KEY devices.
 **/
static void scsi_unlock_floptical(struct scsi_device *sdev,
				  unsigned char *result)
{
	unsigned char scsi_cmd[MAX_COMMAND_SIZE];

	sdev_printk(KERN_NOTICE, sdev, "unlocking floptical drive\n");
	scsi_cmd[0] = MODE_SENSE;
	scsi_cmd[1] = 0;
	scsi_cmd[2] = 0x2e;
	scsi_cmd[3] = 0;
	scsi_cmd[4] = 0x2a;     /* size */
	scsi_cmd[5] = 0;
	scsi_execute_cmd(sdev, scsi_cmd, REQ_OP_DRV_IN, result, 0x2a,
			 SCSI_TIMEOUT, 3, NULL);
}

static int scsi_realloc_sdev_budget_map(struct scsi_device *sdev,
					unsigned int depth)
{
	int new_shift = sbitmap_calculate_shift(depth);
	bool need_alloc = !sdev->budget_map.map;
	bool need_free = false;
	int ret;
	struct sbitmap sb_backup;

	depth = min_t(unsigned int, depth, scsi_device_max_queue_depth(sdev));

	/*
	 * realloc if new shift is calculated, which is caused by setting
	 * up one new default queue depth after calling ->slave_configure
	 */
	if (!need_alloc && new_shift != sdev->budget_map.shift)
		need_alloc = need_free = true;

	if (!need_alloc)
		return 0;

	/*
	 * Request queue has to be frozen for reallocating budget map,
	 * and here disk isn't added yet, so freezing is pretty fast
	 */
	if (need_free) {
		blk_mq_freeze_queue(sdev->request_queue);
		sb_backup = sdev->budget_map;
	}
	ret = sbitmap_init_node(&sdev->budget_map,
				scsi_device_max_queue_depth(sdev),
				new_shift, GFP_KERNEL,
				sdev->request_queue->node, false, true);
	if (!ret)
		sbitmap_resize(&sdev->budget_map, depth);

	if (need_free) {
		if (ret)
			sdev->budget_map = sb_backup;
		else
			sbitmap_free(&sb_backup);
		ret = 0;
		blk_mq_unfreeze_queue(sdev->request_queue);
	}
	return ret;
}

/**
 * scsi_alloc_sdev - allocate and setup a scsi_Device
 * @starget: which target to allocate a &scsi_device for
 * @lun: which lun
 * @hostdata: usually NULL and set by ->slave_alloc instead
 *
 * Description:
 *     Allocate, initialize for io, and return a pointer to a scsi_Device.
 *     Stores the @shost, @channel, @id, and @lun in the scsi_Device, and
 *     adds scsi_Device to the appropriate list.
 *
 * Return value:
 *     scsi_Device pointer, or NULL on failure.
 **/
static struct scsi_device *scsi_alloc_sdev(struct scsi_target *starget,
					   u64 lun, void *hostdata)
{
	unsigned int depth;
	struct scsi_device *sdev;
	struct request_queue *q;
	int display_failure_msg = 1, ret;
	struct Scsi_Host *shost = dev_to_shost(starget->dev.parent);

	sdev = kzalloc(sizeof(*sdev) + shost->transportt->device_size,
		       GFP_KERNEL);
	if (!sdev)
		goto out;

	sdev->vendor = scsi_null_device_strs;
	sdev->model = scsi_null_device_strs;
	sdev->rev = scsi_null_device_strs;
	sdev->host = shost;
	sdev->queue_ramp_up_period = SCSI_DEFAULT_RAMP_UP_PERIOD;
	sdev->id = starget->id;
	sdev->lun = lun;
	sdev->channel = starget->channel;
	mutex_init(&sdev->state_mutex);
	sdev->sdev_state = SDEV_CREATED;
	INIT_LIST_HEAD(&sdev->siblings);
	INIT_LIST_HEAD(&sdev->same_target_siblings);
	INIT_LIST_HEAD(&sdev->starved_entry);
	INIT_LIST_HEAD(&sdev->event_list);
	spin_lock_init(&sdev->list_lock);
	mutex_init(&sdev->inquiry_mutex);
	INIT_WORK(&sdev->event_work, scsi_evt_thread);
	INIT_WORK(&sdev->requeue_work, scsi_requeue_run_queue);

	sdev->sdev_gendev.parent = get_device(&starget->dev);
	sdev->sdev_target = starget;

	/* usually NULL and set by ->slave_alloc instead */
	sdev->hostdata = hostdata;

	/* if the device needs this changing, it may do so in the
	 * slave_configure function */
	sdev->max_device_blocked = SCSI_DEFAULT_DEVICE_BLOCKED;

	/*
	 * Some low level driver could use device->type
	 */
	sdev->type = -1;

	/*
	 * Assume that the device will have handshaking problems,
	 * and then fix this field later if it turns out it
	 * doesn't
	 */
	sdev->borken = 1;

	sdev->sg_reserved_size = INT_MAX;

	q = blk_mq_init_queue(&sdev->host->tag_set);
	if (IS_ERR(q)) {
		/* release fn is set up in scsi_sysfs_device_initialise, so
		 * have to free and put manually here */
		put_device(&starget->dev);
		kfree(sdev);
		goto out;
	}
	kref_get(&sdev->host->tagset_refcnt);
	sdev->request_queue = q;
	q->queuedata = sdev;
	__scsi_init_queue(sdev->host, q);
<<<<<<< HEAD
	WARN_ON_ONCE(!blk_get_queue(q));
=======
>>>>>>> eb3cdb58

	depth = sdev->host->cmd_per_lun ?: 1;

	/*
	 * Use .can_queue as budget map's depth because we have to
	 * support adjusting queue depth from sysfs. Meantime use
	 * default device queue depth to figure out sbitmap shift
	 * since we use this queue depth most of times.
	 */
	if (scsi_realloc_sdev_budget_map(sdev, depth)) {
		put_device(&starget->dev);
		kfree(sdev);
		goto out;
	}

	scsi_change_queue_depth(sdev, depth);

	scsi_sysfs_device_initialize(sdev);

	if (shost->hostt->slave_alloc) {
		ret = shost->hostt->slave_alloc(sdev);
		if (ret) {
			/*
			 * if LLDD reports slave not present, don't clutter
			 * console with alloc failure messages
			 */
			if (ret == -ENXIO)
				display_failure_msg = 0;
			goto out_device_destroy;
		}
	}

	return sdev;

out_device_destroy:
	__scsi_remove_device(sdev);
out:
	if (display_failure_msg)
		printk(ALLOC_FAILURE_MSG, __func__);
	return NULL;
}

static void scsi_target_destroy(struct scsi_target *starget)
{
	struct device *dev = &starget->dev;
	struct Scsi_Host *shost = dev_to_shost(dev->parent);
	unsigned long flags;

	BUG_ON(starget->state == STARGET_DEL);
	starget->state = STARGET_DEL;
	transport_destroy_device(dev);
	spin_lock_irqsave(shost->host_lock, flags);
	if (shost->hostt->target_destroy)
		shost->hostt->target_destroy(starget);
	list_del_init(&starget->siblings);
	spin_unlock_irqrestore(shost->host_lock, flags);
	put_device(dev);
}

static void scsi_target_dev_release(struct device *dev)
{
	struct device *parent = dev->parent;
	struct scsi_target *starget = to_scsi_target(dev);

	kfree(starget);
	put_device(parent);
}

static struct device_type scsi_target_type = {
	.name =		"scsi_target",
	.release =	scsi_target_dev_release,
};

int scsi_is_target_device(const struct device *dev)
{
	return dev->type == &scsi_target_type;
}
EXPORT_SYMBOL(scsi_is_target_device);

static struct scsi_target *__scsi_find_target(struct device *parent,
					      int channel, uint id)
{
	struct scsi_target *starget, *found_starget = NULL;
	struct Scsi_Host *shost = dev_to_shost(parent);
	/*
	 * Search for an existing target for this sdev.
	 */
	list_for_each_entry(starget, &shost->__targets, siblings) {
		if (starget->id == id &&
		    starget->channel == channel) {
			found_starget = starget;
			break;
		}
	}
	if (found_starget)
		get_device(&found_starget->dev);

	return found_starget;
}

/**
 * scsi_target_reap_ref_release - remove target from visibility
 * @kref: the reap_ref in the target being released
 *
 * Called on last put of reap_ref, which is the indication that no device
 * under this target is visible anymore, so render the target invisible in
 * sysfs.  Note: we have to be in user context here because the target reaps
 * should be done in places where the scsi device visibility is being removed.
 */
static void scsi_target_reap_ref_release(struct kref *kref)
{
	struct scsi_target *starget
		= container_of(kref, struct scsi_target, reap_ref);

	/*
	 * if we get here and the target is still in a CREATED state that
	 * means it was allocated but never made visible (because a scan
	 * turned up no LUNs), so don't call device_del() on it.
	 */
	if ((starget->state != STARGET_CREATED) &&
	    (starget->state != STARGET_CREATED_REMOVE)) {
		transport_remove_device(&starget->dev);
		device_del(&starget->dev);
	}
	scsi_target_destroy(starget);
}

static void scsi_target_reap_ref_put(struct scsi_target *starget)
{
	kref_put(&starget->reap_ref, scsi_target_reap_ref_release);
}

/**
 * scsi_alloc_target - allocate a new or find an existing target
 * @parent:	parent of the target (need not be a scsi host)
 * @channel:	target channel number (zero if no channels)
 * @id:		target id number
 *
 * Return an existing target if one exists, provided it hasn't already
 * gone into STARGET_DEL state, otherwise allocate a new target.
 *
 * The target is returned with an incremented reference, so the caller
 * is responsible for both reaping and doing a last put
 */
static struct scsi_target *scsi_alloc_target(struct device *parent,
					     int channel, uint id)
{
	struct Scsi_Host *shost = dev_to_shost(parent);
	struct device *dev = NULL;
	unsigned long flags;
	const int size = sizeof(struct scsi_target)
		+ shost->transportt->target_size;
	struct scsi_target *starget;
	struct scsi_target *found_target;
	int error, ref_got;

	starget = kzalloc(size, GFP_KERNEL);
	if (!starget) {
		printk(KERN_ERR "%s: allocation failure\n", __func__);
		return NULL;
	}
	dev = &starget->dev;
	device_initialize(dev);
	kref_init(&starget->reap_ref);
	dev->parent = get_device(parent);
	dev_set_name(dev, "target%d:%d:%d", shost->host_no, channel, id);
	dev->bus = &scsi_bus_type;
	dev->type = &scsi_target_type;
	scsi_enable_async_suspend(dev);
	starget->id = id;
	starget->channel = channel;
	starget->can_queue = 0;
	INIT_LIST_HEAD(&starget->siblings);
	INIT_LIST_HEAD(&starget->devices);
	starget->state = STARGET_CREATED;
	starget->scsi_level = SCSI_2;
	starget->max_target_blocked = SCSI_DEFAULT_TARGET_BLOCKED;
 retry:
	spin_lock_irqsave(shost->host_lock, flags);

	found_target = __scsi_find_target(parent, channel, id);
	if (found_target)
		goto found;

	list_add_tail(&starget->siblings, &shost->__targets);
	spin_unlock_irqrestore(shost->host_lock, flags);
	/* allocate and add */
	transport_setup_device(dev);
	if (shost->hostt->target_alloc) {
		error = shost->hostt->target_alloc(starget);

		if(error) {
			if (error != -ENXIO)
				dev_err(dev, "target allocation failed, error %d\n", error);
			/* don't want scsi_target_reap to do the final
			 * put because it will be under the host lock */
			scsi_target_destroy(starget);
			return NULL;
		}
	}
	get_device(dev);

	return starget;

 found:
	/*
	 * release routine already fired if kref is zero, so if we can still
	 * take the reference, the target must be alive.  If we can't, it must
	 * be dying and we need to wait for a new target
	 */
	ref_got = kref_get_unless_zero(&found_target->reap_ref);

	spin_unlock_irqrestore(shost->host_lock, flags);
	if (ref_got) {
		put_device(dev);
		return found_target;
	}
	/*
	 * Unfortunately, we found a dying target; need to wait until it's
	 * dead before we can get a new one.  There is an anomaly here.  We
	 * *should* call scsi_target_reap() to balance the kref_get() of the
	 * reap_ref above.  However, since the target being released, it's
	 * already invisible and the reap_ref is irrelevant.  If we call
	 * scsi_target_reap() we might spuriously do another device_del() on
	 * an already invisible target.
	 */
	put_device(&found_target->dev);
	/*
	 * length of time is irrelevant here, we just want to yield the CPU
	 * for a tick to avoid busy waiting for the target to die.
	 */
	msleep(1);
	goto retry;
}

/**
 * scsi_target_reap - check to see if target is in use and destroy if not
 * @starget: target to be checked
 *
 * This is used after removing a LUN or doing a last put of the target
 * it checks atomically that nothing is using the target and removes
 * it if so.
 */
void scsi_target_reap(struct scsi_target *starget)
{
	/*
	 * serious problem if this triggers: STARGET_DEL is only set in the if
	 * the reap_ref drops to zero, so we're trying to do another final put
	 * on an already released kref
	 */
	BUG_ON(starget->state == STARGET_DEL);
	scsi_target_reap_ref_put(starget);
}

/**
 * scsi_sanitize_inquiry_string - remove non-graphical chars from an
 *                                INQUIRY result string
 * @s: INQUIRY result string to sanitize
 * @len: length of the string
 *
 * Description:
 *	The SCSI spec says that INQUIRY vendor, product, and revision
 *	strings must consist entirely of graphic ASCII characters,
 *	padded on the right with spaces.  Since not all devices obey
 *	this rule, we will replace non-graphic or non-ASCII characters
 *	with spaces.  Exception: a NUL character is interpreted as a
 *	string terminator, so all the following characters are set to
 *	spaces.
 **/
void scsi_sanitize_inquiry_string(unsigned char *s, int len)
{
	int terminated = 0;

	for (; len > 0; (--len, ++s)) {
		if (*s == 0)
			terminated = 1;
		if (terminated || *s < 0x20 || *s > 0x7e)
			*s = ' ';
	}
}
EXPORT_SYMBOL(scsi_sanitize_inquiry_string);

/**
 * scsi_probe_lun - probe a single LUN using a SCSI INQUIRY
 * @sdev:	scsi_device to probe
 * @inq_result:	area to store the INQUIRY result
 * @result_len: len of inq_result
 * @bflags:	store any bflags found here
 *
 * Description:
 *     Probe the lun associated with @req using a standard SCSI INQUIRY;
 *
 *     If the INQUIRY is successful, zero is returned and the
 *     INQUIRY data is in @inq_result; the scsi_level and INQUIRY length
 *     are copied to the scsi_device any flags value is stored in *@bflags.
 **/
static int scsi_probe_lun(struct scsi_device *sdev, unsigned char *inq_result,
			  int result_len, blist_flags_t *bflags)
{
	unsigned char scsi_cmd[MAX_COMMAND_SIZE];
	int first_inquiry_len, try_inquiry_len, next_inquiry_len;
	int response_len = 0;
	int pass, count, result, resid;
	struct scsi_sense_hdr sshdr;
	const struct scsi_exec_args exec_args = {
		.sshdr = &sshdr,
		.resid = &resid,
	};

	*bflags = 0;

	/* Perform up to 3 passes.  The first pass uses a conservative
	 * transfer length of 36 unless sdev->inquiry_len specifies a
	 * different value. */
	first_inquiry_len = sdev->inquiry_len ? sdev->inquiry_len : 36;
	try_inquiry_len = first_inquiry_len;
	pass = 1;

 next_pass:
	SCSI_LOG_SCAN_BUS(3, sdev_printk(KERN_INFO, sdev,
				"scsi scan: INQUIRY pass %d length %d\n",
				pass, try_inquiry_len));

	/* Each pass gets up to three chances to ignore Unit Attention */
	for (count = 0; count < 3; ++count) {
		memset(scsi_cmd, 0, 6);
		scsi_cmd[0] = INQUIRY;
		scsi_cmd[4] = (unsigned char) try_inquiry_len;

		memset(inq_result, 0, try_inquiry_len);

		result = scsi_execute_cmd(sdev,  scsi_cmd, REQ_OP_DRV_IN,
					  inq_result, try_inquiry_len,
					  HZ / 2 + HZ * scsi_inq_timeout, 3,
					  &exec_args);

		SCSI_LOG_SCAN_BUS(3, sdev_printk(KERN_INFO, sdev,
				"scsi scan: INQUIRY %s with code 0x%x\n",
				result ? "failed" : "successful", result));

		if (result > 0) {
			/*
			 * not-ready to ready transition [asc/ascq=0x28/0x0]
			 * or power-on, reset [asc/ascq=0x29/0x0], continue.
			 * INQUIRY should not yield UNIT_ATTENTION
			 * but many buggy devices do so anyway. 
			 */
			if (scsi_status_is_check_condition(result) &&
			    scsi_sense_valid(&sshdr)) {
				if ((sshdr.sense_key == UNIT_ATTENTION) &&
				    ((sshdr.asc == 0x28) ||
				     (sshdr.asc == 0x29)) &&
				    (sshdr.ascq == 0))
					continue;
			}
			/*
			 * The retry count 3 in scsi_execute_req() above has no
			 * effect, because the mid layer doesn't retry
			 * REQ_OP_SCSI commands, relying on callers.
			 * So retry here.
			 */
			if (host_byte(result) == DID_TIME_OUT) {
				SCSI_LOG_SCAN_BUS(3, sdev_printk(KERN_INFO, sdev,
								 "scsi scan: retry after timeout\n"));
				continue;
			}

		} else if (result == 0) {
			/*
			 * if nothing was transferred, we try
			 * again. It's a workaround for some USB
			 * devices.
			 */
			if (resid == try_inquiry_len)
				continue;
		}
		break;
	}

	if (result == 0) {
		scsi_sanitize_inquiry_string(&inq_result[8], 8);
		scsi_sanitize_inquiry_string(&inq_result[16], 16);
		scsi_sanitize_inquiry_string(&inq_result[32], 4);

		response_len = inq_result[4] + 5;
		if (response_len > 255)
			response_len = first_inquiry_len;	/* sanity */

		/*
		 * Get any flags for this device.
		 *
		 * XXX add a bflags to scsi_device, and replace the
		 * corresponding bit fields in scsi_device, so bflags
		 * need not be passed as an argument.
		 */
		*bflags = scsi_get_device_flags(sdev, &inq_result[8],
				&inq_result[16]);

		/* When the first pass succeeds we gain information about
		 * what larger transfer lengths might work. */
		if (pass == 1) {
			if (BLIST_INQUIRY_36 & *bflags)
				next_inquiry_len = 36;
			/*
			 * LLD specified a maximum sdev->inquiry_len
			 * but device claims it has more data. Capping
			 * the length only makes sense for legacy
			 * devices. If a device supports SPC-4 (2014)
			 * or newer, assume that it is safe to ask for
			 * as much as the device says it supports.
			 */
			else if (sdev->inquiry_len &&
				 response_len > sdev->inquiry_len &&
				 (inq_result[2] & 0x7) < 6) /* SPC-4 */
				next_inquiry_len = sdev->inquiry_len;
			else
				next_inquiry_len = response_len;

			/* If more data is available perform the second pass */
			if (next_inquiry_len > try_inquiry_len) {
				try_inquiry_len = next_inquiry_len;
				pass = 2;
				goto next_pass;
			}
		}

	} else if (pass == 2) {
		sdev_printk(KERN_INFO, sdev,
			    "scsi scan: %d byte inquiry failed.  "
			    "Consider BLIST_INQUIRY_36 for this device\n",
			    try_inquiry_len);

		/* If this pass failed, the third pass goes back and transfers
		 * the same amount as we successfully got in the first pass. */
		try_inquiry_len = first_inquiry_len;
		pass = 3;
		goto next_pass;
	}

	/* If the last transfer attempt got an error, assume the
	 * peripheral doesn't exist or is dead. */
	if (result)
		return -EIO;

	/* Don't report any more data than the device says is valid */
	sdev->inquiry_len = min(try_inquiry_len, response_len);

	/*
	 * XXX Abort if the response length is less than 36? If less than
	 * 32, the lookup of the device flags (above) could be invalid,
	 * and it would be possible to take an incorrect action - we do
	 * not want to hang because of a short INQUIRY. On the flip side,
	 * if the device is spun down or becoming ready (and so it gives a
	 * short INQUIRY), an abort here prevents any further use of the
	 * device, including spin up.
	 *
	 * On the whole, the best approach seems to be to assume the first
	 * 36 bytes are valid no matter what the device says.  That's
	 * better than copying < 36 bytes to the inquiry-result buffer
	 * and displaying garbage for the Vendor, Product, or Revision
	 * strings.
	 */
	if (sdev->inquiry_len < 36) {
		if (!sdev->host->short_inquiry) {
			shost_printk(KERN_INFO, sdev->host,
				    "scsi scan: INQUIRY result too short (%d),"
				    " using 36\n", sdev->inquiry_len);
			sdev->host->short_inquiry = 1;
		}
		sdev->inquiry_len = 36;
	}

	/*
	 * Related to the above issue:
	 *
	 * XXX Devices (disk or all?) should be sent a TEST UNIT READY,
	 * and if not ready, sent a START_STOP to start (maybe spin up) and
	 * then send the INQUIRY again, since the INQUIRY can change after
	 * a device is initialized.
	 *
	 * Ideally, start a device if explicitly asked to do so.  This
	 * assumes that a device is spun up on power on, spun down on
	 * request, and then spun up on request.
	 */

	/*
	 * The scanning code needs to know the scsi_level, even if no
	 * device is attached at LUN 0 (SCSI_SCAN_TARGET_PRESENT) so
	 * non-zero LUNs can be scanned.
	 */
	sdev->scsi_level = inq_result[2] & 0x07;
	if (sdev->scsi_level >= 2 ||
	    (sdev->scsi_level == 1 && (inq_result[3] & 0x0f) == 1))
		sdev->scsi_level++;
	sdev->sdev_target->scsi_level = sdev->scsi_level;

	/*
	 * If SCSI-2 or lower, and if the transport requires it,
	 * store the LUN value in CDB[1].
	 */
	sdev->lun_in_cdb = 0;
	if (sdev->scsi_level <= SCSI_2 &&
	    sdev->scsi_level != SCSI_UNKNOWN &&
	    !sdev->host->no_scsi2_lun_in_cdb)
		sdev->lun_in_cdb = 1;

	return 0;
}

/**
 * scsi_add_lun - allocate and fully initialze a scsi_device
 * @sdev:	holds information to be stored in the new scsi_device
 * @inq_result:	holds the result of a previous INQUIRY to the LUN
 * @bflags:	black/white list flag
 * @async:	1 if this device is being scanned asynchronously
 *
 * Description:
 *     Initialize the scsi_device @sdev.  Optionally set fields based
 *     on values in *@bflags.
 *
 * Return:
 *     SCSI_SCAN_NO_RESPONSE: could not allocate or setup a scsi_device
 *     SCSI_SCAN_LUN_PRESENT: a new scsi_device was allocated and initialized
 **/
static int scsi_add_lun(struct scsi_device *sdev, unsigned char *inq_result,
		blist_flags_t *bflags, int async)
{
	int ret;

	/*
	 * XXX do not save the inquiry, since it can change underneath us,
	 * save just vendor/model/rev.
	 *
	 * Rather than save it and have an ioctl that retrieves the saved
	 * value, have an ioctl that executes the same INQUIRY code used
	 * in scsi_probe_lun, let user level programs doing INQUIRY
	 * scanning run at their own risk, or supply a user level program
	 * that can correctly scan.
	 */

	/*
	 * Copy at least 36 bytes of INQUIRY data, so that we don't
	 * dereference unallocated memory when accessing the Vendor,
	 * Product, and Revision strings.  Badly behaved devices may set
	 * the INQUIRY Additional Length byte to a small value, indicating
	 * these strings are invalid, but often they contain plausible data
	 * nonetheless.  It doesn't matter if the device sent < 36 bytes
	 * total, since scsi_probe_lun() initializes inq_result with 0s.
	 */
	sdev->inquiry = kmemdup(inq_result,
				max_t(size_t, sdev->inquiry_len, 36),
				GFP_KERNEL);
	if (sdev->inquiry == NULL)
		return SCSI_SCAN_NO_RESPONSE;

	sdev->vendor = (char *) (sdev->inquiry + 8);
	sdev->model = (char *) (sdev->inquiry + 16);
	sdev->rev = (char *) (sdev->inquiry + 32);

	if (strncmp(sdev->vendor, "ATA     ", 8) == 0) {
		/*
		 * sata emulation layer device.  This is a hack to work around
		 * the SATL power management specifications which state that
		 * when the SATL detects the device has gone into standby
		 * mode, it shall respond with NOT READY.
		 */
		sdev->allow_restart = 1;
	}

	if (*bflags & BLIST_ISROM) {
		sdev->type = TYPE_ROM;
		sdev->removable = 1;
	} else {
		sdev->type = (inq_result[0] & 0x1f);
		sdev->removable = (inq_result[1] & 0x80) >> 7;

		/*
		 * some devices may respond with wrong type for
		 * well-known logical units. Force well-known type
		 * to enumerate them correctly.
		 */
		if (scsi_is_wlun(sdev->lun) && sdev->type != TYPE_WLUN) {
			sdev_printk(KERN_WARNING, sdev,
				"%s: correcting incorrect peripheral device type 0x%x for W-LUN 0x%16xhN\n",
				__func__, sdev->type, (unsigned int)sdev->lun);
			sdev->type = TYPE_WLUN;
		}

	}

	if (sdev->type == TYPE_RBC || sdev->type == TYPE_ROM) {
		/* RBC and MMC devices can return SCSI-3 compliance and yet
		 * still not support REPORT LUNS, so make them act as
		 * BLIST_NOREPORTLUN unless BLIST_REPORTLUN2 is
		 * specifically set */
		if ((*bflags & BLIST_REPORTLUN2) == 0)
			*bflags |= BLIST_NOREPORTLUN;
	}

	/*
	 * For a peripheral qualifier (PQ) value of 1 (001b), the SCSI
	 * spec says: The device server is capable of supporting the
	 * specified peripheral device type on this logical unit. However,
	 * the physical device is not currently connected to this logical
	 * unit.
	 *
	 * The above is vague, as it implies that we could treat 001 and
	 * 011 the same. Stay compatible with previous code, and create a
	 * scsi_device for a PQ of 1
	 *
	 * Don't set the device offline here; rather let the upper
	 * level drivers eval the PQ to decide whether they should
	 * attach. So remove ((inq_result[0] >> 5) & 7) == 1 check.
	 */ 

	sdev->inq_periph_qual = (inq_result[0] >> 5) & 7;
	sdev->lockable = sdev->removable;
	sdev->soft_reset = (inq_result[7] & 1) && ((inq_result[3] & 7) == 2);

	if (sdev->scsi_level >= SCSI_3 ||
			(sdev->inquiry_len > 56 && inq_result[56] & 0x04))
		sdev->ppr = 1;
	if (inq_result[7] & 0x60)
		sdev->wdtr = 1;
	if (inq_result[7] & 0x10)
		sdev->sdtr = 1;

	sdev_printk(KERN_NOTICE, sdev, "%s %.8s %.16s %.4s PQ: %d "
			"ANSI: %d%s\n", scsi_device_type(sdev->type),
			sdev->vendor, sdev->model, sdev->rev,
			sdev->inq_periph_qual, inq_result[2] & 0x07,
			(inq_result[3] & 0x0f) == 1 ? " CCS" : "");

	if ((sdev->scsi_level >= SCSI_2) && (inq_result[7] & 2) &&
	    !(*bflags & BLIST_NOTQ)) {
		sdev->tagged_supported = 1;
		sdev->simple_tags = 1;
	}

	/*
	 * Some devices (Texel CD ROM drives) have handshaking problems
	 * when used with the Seagate controllers. borken is initialized
	 * to 1, and then set it to 0 here.
	 */
	if ((*bflags & BLIST_BORKEN) == 0)
		sdev->borken = 0;

	if (*bflags & BLIST_NO_ULD_ATTACH)
		sdev->no_uld_attach = 1;

	/*
	 * Apparently some really broken devices (contrary to the SCSI
	 * standards) need to be selected without asserting ATN
	 */
	if (*bflags & BLIST_SELECT_NO_ATN)
		sdev->select_no_atn = 1;

	/*
	 * Maximum 512 sector transfer length
	 * broken RA4x00 Compaq Disk Array
	 */
	if (*bflags & BLIST_MAX_512)
		blk_queue_max_hw_sectors(sdev->request_queue, 512);
	/*
	 * Max 1024 sector transfer length for targets that report incorrect
	 * max/optimal lengths and relied on the old block layer safe default
	 */
	else if (*bflags & BLIST_MAX_1024)
		blk_queue_max_hw_sectors(sdev->request_queue, 1024);

	/*
	 * Some devices may not want to have a start command automatically
	 * issued when a device is added.
	 */
	if (*bflags & BLIST_NOSTARTONADD)
		sdev->no_start_on_add = 1;

	if (*bflags & BLIST_SINGLELUN)
		scsi_target(sdev)->single_lun = 1;

	sdev->use_10_for_rw = 1;

	/* some devices don't like REPORT SUPPORTED OPERATION CODES
	 * and will simply timeout causing sd_mod init to take a very
	 * very long time */
	if (*bflags & BLIST_NO_RSOC)
		sdev->no_report_opcodes = 1;

	/* set the device running here so that slave configure
	 * may do I/O */
	mutex_lock(&sdev->state_mutex);
	ret = scsi_device_set_state(sdev, SDEV_RUNNING);
	if (ret)
		ret = scsi_device_set_state(sdev, SDEV_BLOCK);
	mutex_unlock(&sdev->state_mutex);

	if (ret) {
		sdev_printk(KERN_ERR, sdev,
			    "in wrong state %s to complete scan\n",
			    scsi_device_state_name(sdev->sdev_state));
		return SCSI_SCAN_NO_RESPONSE;
	}

	if (*bflags & BLIST_NOT_LOCKABLE)
		sdev->lockable = 0;

	if (*bflags & BLIST_RETRY_HWERROR)
		sdev->retry_hwerror = 1;

	if (*bflags & BLIST_NO_DIF)
		sdev->no_dif = 1;

	if (*bflags & BLIST_UNMAP_LIMIT_WS)
		sdev->unmap_limit_for_ws = 1;

	if (*bflags & BLIST_IGN_MEDIA_CHANGE)
		sdev->ignore_media_change = 1;

	sdev->eh_timeout = SCSI_DEFAULT_EH_TIMEOUT;

	if (*bflags & BLIST_TRY_VPD_PAGES)
		sdev->try_vpd_pages = 1;
	else if (*bflags & BLIST_SKIP_VPD_PAGES)
		sdev->skip_vpd_pages = 1;

	if (*bflags & BLIST_NO_VPD_SIZE)
		sdev->no_vpd_size = 1;

	transport_configure_device(&sdev->sdev_gendev);

	if (sdev->host->hostt->slave_configure) {
		ret = sdev->host->hostt->slave_configure(sdev);
		if (ret) {
			/*
			 * if LLDD reports slave not present, don't clutter
			 * console with alloc failure messages
			 */
			if (ret != -ENXIO) {
				sdev_printk(KERN_ERR, sdev,
					"failed to configure device\n");
			}
			return SCSI_SCAN_NO_RESPONSE;
		}

		/*
		 * The queue_depth is often changed in ->slave_configure.
		 * Set up budget map again since memory consumption of
		 * the map depends on actual queue depth.
		 */
		scsi_realloc_sdev_budget_map(sdev, sdev->queue_depth);
	}

	if (sdev->scsi_level >= SCSI_3)
		scsi_attach_vpd(sdev);

	sdev->max_queue_depth = sdev->queue_depth;
	WARN_ON_ONCE(sdev->max_queue_depth > sdev->budget_map.depth);
	sdev->sdev_bflags = *bflags;

	/*
	 * Ok, the device is now all set up, we can
	 * register it and tell the rest of the kernel
	 * about it.
	 */
	if (!async && scsi_sysfs_add_sdev(sdev) != 0)
		return SCSI_SCAN_NO_RESPONSE;

	return SCSI_SCAN_LUN_PRESENT;
}

#ifdef CONFIG_SCSI_LOGGING
/** 
 * scsi_inq_str - print INQUIRY data from min to max index, strip trailing whitespace
 * @buf:   Output buffer with at least end-first+1 bytes of space
 * @inq:   Inquiry buffer (input)
 * @first: Offset of string into inq
 * @end:   Index after last character in inq
 */
static unsigned char *scsi_inq_str(unsigned char *buf, unsigned char *inq,
				   unsigned first, unsigned end)
{
	unsigned term = 0, idx;

	for (idx = 0; idx + first < end && idx + first < inq[4] + 5; idx++) {
		if (inq[idx+first] > ' ') {
			buf[idx] = inq[idx+first];
			term = idx+1;
		} else {
			buf[idx] = ' ';
		}
	}
	buf[term] = 0;
	return buf;
}
#endif

/**
 * scsi_probe_and_add_lun - probe a LUN, if a LUN is found add it
 * @starget:	pointer to target device structure
 * @lun:	LUN of target device
 * @bflagsp:	store bflags here if not NULL
 * @sdevp:	probe the LUN corresponding to this scsi_device
 * @rescan:     if not equal to SCSI_SCAN_INITIAL skip some code only
 *              needed on first scan
 * @hostdata:	passed to scsi_alloc_sdev()
 *
 * Description:
 *     Call scsi_probe_lun, if a LUN with an attached device is found,
 *     allocate and set it up by calling scsi_add_lun.
 *
 * Return:
 *
 *   - SCSI_SCAN_NO_RESPONSE: could not allocate or setup a scsi_device
 *   - SCSI_SCAN_TARGET_PRESENT: target responded, but no device is
 *         attached at the LUN
 *   - SCSI_SCAN_LUN_PRESENT: a new scsi_device was allocated and initialized
 **/
static int scsi_probe_and_add_lun(struct scsi_target *starget,
				  u64 lun, blist_flags_t *bflagsp,
				  struct scsi_device **sdevp,
				  enum scsi_scan_mode rescan,
				  void *hostdata)
{
	struct scsi_device *sdev;
	unsigned char *result;
	blist_flags_t bflags;
	int res = SCSI_SCAN_NO_RESPONSE, result_len = 256;
	struct Scsi_Host *shost = dev_to_shost(starget->dev.parent);

	/*
	 * The rescan flag is used as an optimization, the first scan of a
	 * host adapter calls into here with rescan == 0.
	 */
	sdev = scsi_device_lookup_by_target(starget, lun);
	if (sdev) {
		if (rescan != SCSI_SCAN_INITIAL || !scsi_device_created(sdev)) {
			SCSI_LOG_SCAN_BUS(3, sdev_printk(KERN_INFO, sdev,
				"scsi scan: device exists on %s\n",
				dev_name(&sdev->sdev_gendev)));
			if (sdevp)
				*sdevp = sdev;
			else
				scsi_device_put(sdev);

			if (bflagsp)
				*bflagsp = scsi_get_device_flags(sdev,
								 sdev->vendor,
								 sdev->model);
			return SCSI_SCAN_LUN_PRESENT;
		}
		scsi_device_put(sdev);
	} else
		sdev = scsi_alloc_sdev(starget, lun, hostdata);
	if (!sdev)
		goto out;

	dev_enable_async_probe(&sdev->sdev_gendev,
			       shost->async_device_scan);

	result = kmalloc(result_len, GFP_KERNEL);
	if (!result)
		goto out_free_sdev;

	if (scsi_probe_lun(sdev, result, result_len, &bflags))
		goto out_free_result;

	if (bflagsp)
		*bflagsp = bflags;
	/*
	 * result contains valid SCSI INQUIRY data.
	 */
	if ((result[0] >> 5) == 3) {
		/*
		 * For a Peripheral qualifier 3 (011b), the SCSI
		 * spec says: The device server is not capable of
		 * supporting a physical device on this logical
		 * unit.
		 *
		 * For disks, this implies that there is no
		 * logical disk configured at sdev->lun, but there
		 * is a target id responding.
		 */
		SCSI_LOG_SCAN_BUS(2, sdev_printk(KERN_INFO, sdev, "scsi scan:"
				   " peripheral qualifier of 3, device not"
				   " added\n"))
		if (lun == 0) {
			SCSI_LOG_SCAN_BUS(1, {
				unsigned char vend[9];
				unsigned char mod[17];

				sdev_printk(KERN_INFO, sdev,
					"scsi scan: consider passing scsi_mod."
					"dev_flags=%s:%s:0x240 or 0x1000240\n",
					scsi_inq_str(vend, result, 8, 16),
					scsi_inq_str(mod, result, 16, 32));
			});

		}

		res = SCSI_SCAN_TARGET_PRESENT;
		goto out_free_result;
	}

	/*
	 * Some targets may set slight variations of PQ and PDT to signal
	 * that no LUN is present, so don't add sdev in these cases.
	 * Two specific examples are:
	 * 1) NetApp targets: return PQ=1, PDT=0x1f
	 * 2) USB UFI: returns PDT=0x1f, with the PQ bits being "reserved"
	 *    in the UFI 1.0 spec (we cannot rely on reserved bits).
	 *
	 * References:
	 * 1) SCSI SPC-3, pp. 145-146
	 * PQ=1: "A peripheral device having the specified peripheral
	 * device type is not connected to this logical unit. However, the
	 * device server is capable of supporting the specified peripheral
	 * device type on this logical unit."
	 * PDT=0x1f: "Unknown or no device type"
	 * 2) USB UFI 1.0, p. 20
	 * PDT=00h Direct-access device (floppy)
	 * PDT=1Fh none (no FDD connected to the requested logical unit)
	 */
	if (((result[0] >> 5) == 1 || starget->pdt_1f_for_no_lun) &&
	    (result[0] & 0x1f) == 0x1f &&
	    !scsi_is_wlun(lun)) {
		SCSI_LOG_SCAN_BUS(3, sdev_printk(KERN_INFO, sdev,
					"scsi scan: peripheral device type"
					" of 31, no device added\n"));
		res = SCSI_SCAN_TARGET_PRESENT;
		goto out_free_result;
	}

	res = scsi_add_lun(sdev, result, &bflags, shost->async_scan);
	if (res == SCSI_SCAN_LUN_PRESENT) {
		if (bflags & BLIST_KEY) {
			sdev->lockable = 0;
			scsi_unlock_floptical(sdev, result);
		}
	}

 out_free_result:
	kfree(result);
 out_free_sdev:
	if (res == SCSI_SCAN_LUN_PRESENT) {
		if (sdevp) {
			if (scsi_device_get(sdev) == 0) {
				*sdevp = sdev;
			} else {
				__scsi_remove_device(sdev);
				res = SCSI_SCAN_NO_RESPONSE;
			}
		}
	} else
		__scsi_remove_device(sdev);
 out:
	return res;
}

/**
 * scsi_sequential_lun_scan - sequentially scan a SCSI target
 * @starget:	pointer to target structure to scan
 * @bflags:	black/white list flag for LUN 0
 * @scsi_level: Which version of the standard does this device adhere to
 * @rescan:     passed to scsi_probe_add_lun()
 *
 * Description:
 *     Generally, scan from LUN 1 (LUN 0 is assumed to already have been
 *     scanned) to some maximum lun until a LUN is found with no device
 *     attached. Use the bflags to figure out any oddities.
 *
 *     Modifies sdevscan->lun.
 **/
static void scsi_sequential_lun_scan(struct scsi_target *starget,
				     blist_flags_t bflags, int scsi_level,
				     enum scsi_scan_mode rescan)
{
	uint max_dev_lun;
	u64 sparse_lun, lun;
	struct Scsi_Host *shost = dev_to_shost(starget->dev.parent);

	SCSI_LOG_SCAN_BUS(3, starget_printk(KERN_INFO, starget,
		"scsi scan: Sequential scan\n"));

	max_dev_lun = min(max_scsi_luns, shost->max_lun);
	/*
	 * If this device is known to support sparse multiple units,
	 * override the other settings, and scan all of them. Normally,
	 * SCSI-3 devices should be scanned via the REPORT LUNS.
	 */
	if (bflags & BLIST_SPARSELUN) {
		max_dev_lun = shost->max_lun;
		sparse_lun = 1;
	} else
		sparse_lun = 0;

	/*
	 * If less than SCSI_1_CCS, and no special lun scanning, stop
	 * scanning; this matches 2.4 behaviour, but could just be a bug
	 * (to continue scanning a SCSI_1_CCS device).
	 *
	 * This test is broken.  We might not have any device on lun0 for
	 * a sparselun device, and if that's the case then how would we
	 * know the real scsi_level, eh?  It might make sense to just not
	 * scan any SCSI_1 device for non-0 luns, but that check would best
	 * go into scsi_alloc_sdev() and just have it return null when asked
	 * to alloc an sdev for lun > 0 on an already found SCSI_1 device.
	 *
	if ((sdevscan->scsi_level < SCSI_1_CCS) &&
	    ((bflags & (BLIST_FORCELUN | BLIST_SPARSELUN | BLIST_MAX5LUN))
	     == 0))
		return;
	 */
	/*
	 * If this device is known to support multiple units, override
	 * the other settings, and scan all of them.
	 */
	if (bflags & BLIST_FORCELUN)
		max_dev_lun = shost->max_lun;
	/*
	 * REGAL CDC-4X: avoid hang after LUN 4
	 */
	if (bflags & BLIST_MAX5LUN)
		max_dev_lun = min(5U, max_dev_lun);
	/*
	 * Do not scan SCSI-2 or lower device past LUN 7, unless
	 * BLIST_LARGELUN.
	 */
	if (scsi_level < SCSI_3 && !(bflags & BLIST_LARGELUN))
		max_dev_lun = min(8U, max_dev_lun);
	else
		max_dev_lun = min(256U, max_dev_lun);

	/*
	 * We have already scanned LUN 0, so start at LUN 1. Keep scanning
	 * until we reach the max, or no LUN is found and we are not
	 * sparse_lun.
	 */
	for (lun = 1; lun < max_dev_lun; ++lun)
		if ((scsi_probe_and_add_lun(starget, lun, NULL, NULL, rescan,
					    NULL) != SCSI_SCAN_LUN_PRESENT) &&
		    !sparse_lun)
			return;
}

/**
 * scsi_report_lun_scan - Scan using SCSI REPORT LUN results
 * @starget: which target
 * @bflags: Zero or a mix of BLIST_NOLUN, BLIST_REPORTLUN2, or BLIST_NOREPORTLUN
 * @rescan: nonzero if we can skip code only needed on first scan
 *
 * Description:
 *   Fast scanning for modern (SCSI-3) devices by sending a REPORT LUN command.
 *   Scan the resulting list of LUNs by calling scsi_probe_and_add_lun.
 *
 *   If BLINK_REPORTLUN2 is set, scan a target that supports more than 8
 *   LUNs even if it's older than SCSI-3.
 *   If BLIST_NOREPORTLUN is set, return 1 always.
 *   If BLIST_NOLUN is set, return 0 always.
 *   If starget->no_report_luns is set, return 1 always.
 *
 * Return:
 *     0: scan completed (or no memory, so further scanning is futile)
 *     1: could not scan with REPORT LUN
 **/
static int scsi_report_lun_scan(struct scsi_target *starget, blist_flags_t bflags,
				enum scsi_scan_mode rescan)
{
	unsigned char scsi_cmd[MAX_COMMAND_SIZE];
	unsigned int length;
	u64 lun;
	unsigned int num_luns;
	unsigned int retries;
	int result;
	struct scsi_lun *lunp, *lun_data;
	struct scsi_sense_hdr sshdr;
	struct scsi_device *sdev;
	struct Scsi_Host *shost = dev_to_shost(&starget->dev);
	const struct scsi_exec_args exec_args = {
		.sshdr = &sshdr,
	};
	int ret = 0;

	/*
	 * Only support SCSI-3 and up devices if BLIST_NOREPORTLUN is not set.
	 * Also allow SCSI-2 if BLIST_REPORTLUN2 is set and host adapter does
	 * support more than 8 LUNs.
	 * Don't attempt if the target doesn't support REPORT LUNS.
	 */
	if (bflags & BLIST_NOREPORTLUN)
		return 1;
	if (starget->scsi_level < SCSI_2 &&
	    starget->scsi_level != SCSI_UNKNOWN)
		return 1;
	if (starget->scsi_level < SCSI_3 &&
	    (!(bflags & BLIST_REPORTLUN2) || shost->max_lun <= 8))
		return 1;
	if (bflags & BLIST_NOLUN)
		return 0;
	if (starget->no_report_luns)
		return 1;

	if (!(sdev = scsi_device_lookup_by_target(starget, 0))) {
		sdev = scsi_alloc_sdev(starget, 0, NULL);
		if (!sdev)
			return 0;
		if (scsi_device_get(sdev)) {
			__scsi_remove_device(sdev);
			return 0;
		}
	}

	/*
	 * Allocate enough to hold the header (the same size as one scsi_lun)
	 * plus the number of luns we are requesting.  511 was the default
	 * value of the now removed max_report_luns parameter.
	 */
	length = (511 + 1) * sizeof(struct scsi_lun);
retry:
	lun_data = kmalloc(length, GFP_KERNEL);
	if (!lun_data) {
		printk(ALLOC_FAILURE_MSG, __func__);
		goto out;
	}

	scsi_cmd[0] = REPORT_LUNS;

	/*
	 * bytes 1 - 5: reserved, set to zero.
	 */
	memset(&scsi_cmd[1], 0, 5);

	/*
	 * bytes 6 - 9: length of the command.
	 */
	put_unaligned_be32(length, &scsi_cmd[6]);

	scsi_cmd[10] = 0;	/* reserved */
	scsi_cmd[11] = 0;	/* control */

	/*
	 * We can get a UNIT ATTENTION, for example a power on/reset, so
	 * retry a few times (like sd.c does for TEST UNIT READY).
	 * Experience shows some combinations of adapter/devices get at
	 * least two power on/resets.
	 *
	 * Illegal requests (for devices that do not support REPORT LUNS)
	 * should come through as a check condition, and will not generate
	 * a retry.
	 */
	for (retries = 0; retries < 3; retries++) {
		SCSI_LOG_SCAN_BUS(3, sdev_printk (KERN_INFO, sdev,
				"scsi scan: Sending REPORT LUNS to (try %d)\n",
				retries));

		result = scsi_execute_cmd(sdev, scsi_cmd, REQ_OP_DRV_IN,
					  lun_data, length,
					  SCSI_REPORT_LUNS_TIMEOUT, 3,
					  &exec_args);

		SCSI_LOG_SCAN_BUS(3, sdev_printk (KERN_INFO, sdev,
				"scsi scan: REPORT LUNS"
				" %s (try %d) result 0x%x\n",
				result ?  "failed" : "successful",
				retries, result));
		if (result == 0)
			break;
		else if (scsi_sense_valid(&sshdr)) {
			if (sshdr.sense_key != UNIT_ATTENTION)
				break;
		}
	}

	if (result) {
		/*
		 * The device probably does not support a REPORT LUN command
		 */
		ret = 1;
		goto out_err;
	}

	/*
	 * Get the length from the first four bytes of lun_data.
	 */
	if (get_unaligned_be32(lun_data->scsi_lun) +
	    sizeof(struct scsi_lun) > length) {
		length = get_unaligned_be32(lun_data->scsi_lun) +
			 sizeof(struct scsi_lun);
		kfree(lun_data);
		goto retry;
	}
	length = get_unaligned_be32(lun_data->scsi_lun);

	num_luns = (length / sizeof(struct scsi_lun));

	SCSI_LOG_SCAN_BUS(3, sdev_printk (KERN_INFO, sdev,
		"scsi scan: REPORT LUN scan\n"));

	/*
	 * Scan the luns in lun_data. The entry at offset 0 is really
	 * the header, so start at 1 and go up to and including num_luns.
	 */
	for (lunp = &lun_data[1]; lunp <= &lun_data[num_luns]; lunp++) {
		lun = scsilun_to_int(lunp);

		if (lun > sdev->host->max_lun) {
			sdev_printk(KERN_WARNING, sdev,
				    "lun%llu has a LUN larger than"
				    " allowed by the host adapter\n", lun);
		} else {
			int res;

			res = scsi_probe_and_add_lun(starget,
				lun, NULL, NULL, rescan, NULL);
			if (res == SCSI_SCAN_NO_RESPONSE) {
				/*
				 * Got some results, but now none, abort.
				 */
				sdev_printk(KERN_ERR, sdev,
					"Unexpected response"
					" from lun %llu while scanning, scan"
					" aborted\n", (unsigned long long)lun);
				break;
			}
		}
	}

 out_err:
	kfree(lun_data);
 out:
	if (scsi_device_created(sdev))
		/*
		 * the sdev we used didn't appear in the report luns scan
		 */
		__scsi_remove_device(sdev);
	scsi_device_put(sdev);
	return ret;
}

struct scsi_device *__scsi_add_device(struct Scsi_Host *shost, uint channel,
				      uint id, u64 lun, void *hostdata)
{
	struct scsi_device *sdev = ERR_PTR(-ENODEV);
	struct device *parent = &shost->shost_gendev;
	struct scsi_target *starget;

	if (strncmp(scsi_scan_type, "none", 4) == 0)
		return ERR_PTR(-ENODEV);

	starget = scsi_alloc_target(parent, channel, id);
	if (!starget)
		return ERR_PTR(-ENOMEM);
	scsi_autopm_get_target(starget);

	mutex_lock(&shost->scan_mutex);
	if (!shost->async_scan)
		scsi_complete_async_scans();

	if (scsi_host_scan_allowed(shost) && scsi_autopm_get_host(shost) == 0) {
		scsi_probe_and_add_lun(starget, lun, NULL, &sdev,
				       SCSI_SCAN_RESCAN, hostdata);
		scsi_autopm_put_host(shost);
	}
	mutex_unlock(&shost->scan_mutex);
	scsi_autopm_put_target(starget);
	/*
	 * paired with scsi_alloc_target().  Target will be destroyed unless
	 * scsi_probe_and_add_lun made an underlying device visible
	 */
	scsi_target_reap(starget);
	put_device(&starget->dev);

	return sdev;
}
EXPORT_SYMBOL(__scsi_add_device);

int scsi_add_device(struct Scsi_Host *host, uint channel,
		    uint target, u64 lun)
{
	struct scsi_device *sdev = 
		__scsi_add_device(host, channel, target, lun, NULL);
	if (IS_ERR(sdev))
		return PTR_ERR(sdev);

	scsi_device_put(sdev);
	return 0;
}
EXPORT_SYMBOL(scsi_add_device);

void scsi_rescan_device(struct device *dev)
{
	struct scsi_device *sdev = to_scsi_device(dev);

	device_lock(dev);

	scsi_attach_vpd(sdev);

	if (sdev->handler && sdev->handler->rescan)
		sdev->handler->rescan(sdev);

	if (dev->driver && try_module_get(dev->driver->owner)) {
		struct scsi_driver *drv = to_scsi_driver(dev->driver);

		if (drv->rescan)
			drv->rescan(dev);
		module_put(dev->driver->owner);
	}
	device_unlock(dev);
}
EXPORT_SYMBOL(scsi_rescan_device);

static void __scsi_scan_target(struct device *parent, unsigned int channel,
		unsigned int id, u64 lun, enum scsi_scan_mode rescan)
{
	struct Scsi_Host *shost = dev_to_shost(parent);
	blist_flags_t bflags = 0;
	int res;
	struct scsi_target *starget;

	if (shost->this_id == id)
		/*
		 * Don't scan the host adapter
		 */
		return;

	starget = scsi_alloc_target(parent, channel, id);
	if (!starget)
		return;
	scsi_autopm_get_target(starget);

	if (lun != SCAN_WILD_CARD) {
		/*
		 * Scan for a specific host/chan/id/lun.
		 */
		scsi_probe_and_add_lun(starget, lun, NULL, NULL, rescan, NULL);
		goto out_reap;
	}

	/*
	 * Scan LUN 0, if there is some response, scan further. Ideally, we
	 * would not configure LUN 0 until all LUNs are scanned.
	 */
	res = scsi_probe_and_add_lun(starget, 0, &bflags, NULL, rescan, NULL);
	if (res == SCSI_SCAN_LUN_PRESENT || res == SCSI_SCAN_TARGET_PRESENT) {
		if (scsi_report_lun_scan(starget, bflags, rescan) != 0)
			/*
			 * The REPORT LUN did not scan the target,
			 * do a sequential scan.
			 */
			scsi_sequential_lun_scan(starget, bflags,
						 starget->scsi_level, rescan);
	}

 out_reap:
	scsi_autopm_put_target(starget);
	/*
	 * paired with scsi_alloc_target(): determine if the target has
	 * any children at all and if not, nuke it
	 */
	scsi_target_reap(starget);

	put_device(&starget->dev);
}

/**
 * scsi_scan_target - scan a target id, possibly including all LUNs on the target.
 * @parent:	host to scan
 * @channel:	channel to scan
 * @id:		target id to scan
 * @lun:	Specific LUN to scan or SCAN_WILD_CARD
 * @rescan:	passed to LUN scanning routines; SCSI_SCAN_INITIAL for
 *              no rescan, SCSI_SCAN_RESCAN to rescan existing LUNs,
 *              and SCSI_SCAN_MANUAL to force scanning even if
 *              'scan=manual' is set.
 *
 * Description:
 *     Scan the target id on @parent, @channel, and @id. Scan at least LUN 0,
 *     and possibly all LUNs on the target id.
 *
 *     First try a REPORT LUN scan, if that does not scan the target, do a
 *     sequential scan of LUNs on the target id.
 **/
void scsi_scan_target(struct device *parent, unsigned int channel,
		      unsigned int id, u64 lun, enum scsi_scan_mode rescan)
{
	struct Scsi_Host *shost = dev_to_shost(parent);

	if (strncmp(scsi_scan_type, "none", 4) == 0)
		return;

	if (rescan != SCSI_SCAN_MANUAL &&
	    strncmp(scsi_scan_type, "manual", 6) == 0)
		return;

	mutex_lock(&shost->scan_mutex);
	if (!shost->async_scan)
		scsi_complete_async_scans();

	if (scsi_host_scan_allowed(shost) && scsi_autopm_get_host(shost) == 0) {
		__scsi_scan_target(parent, channel, id, lun, rescan);
		scsi_autopm_put_host(shost);
	}
	mutex_unlock(&shost->scan_mutex);
}
EXPORT_SYMBOL(scsi_scan_target);

static void scsi_scan_channel(struct Scsi_Host *shost, unsigned int channel,
			      unsigned int id, u64 lun,
			      enum scsi_scan_mode rescan)
{
	uint order_id;

	if (id == SCAN_WILD_CARD)
		for (id = 0; id < shost->max_id; ++id) {
			/*
			 * XXX adapter drivers when possible (FCP, iSCSI)
			 * could modify max_id to match the current max,
			 * not the absolute max.
			 *
			 * XXX add a shost id iterator, so for example,
			 * the FC ID can be the same as a target id
			 * without a huge overhead of sparse id's.
			 */
			if (shost->reverse_ordering)
				/*
				 * Scan from high to low id.
				 */
				order_id = shost->max_id - id - 1;
			else
				order_id = id;
			__scsi_scan_target(&shost->shost_gendev, channel,
					order_id, lun, rescan);
		}
	else
		__scsi_scan_target(&shost->shost_gendev, channel,
				id, lun, rescan);
}

int scsi_scan_host_selected(struct Scsi_Host *shost, unsigned int channel,
			    unsigned int id, u64 lun,
			    enum scsi_scan_mode rescan)
{
	SCSI_LOG_SCAN_BUS(3, shost_printk (KERN_INFO, shost,
		"%s: <%u:%u:%llu>\n",
		__func__, channel, id, lun));

	if (((channel != SCAN_WILD_CARD) && (channel > shost->max_channel)) ||
	    ((id != SCAN_WILD_CARD) && (id >= shost->max_id)) ||
	    ((lun != SCAN_WILD_CARD) && (lun >= shost->max_lun)))
		return -EINVAL;

	mutex_lock(&shost->scan_mutex);
	if (!shost->async_scan)
		scsi_complete_async_scans();

	if (scsi_host_scan_allowed(shost) && scsi_autopm_get_host(shost) == 0) {
		if (channel == SCAN_WILD_CARD)
			for (channel = 0; channel <= shost->max_channel;
			     channel++)
				scsi_scan_channel(shost, channel, id, lun,
						  rescan);
		else
			scsi_scan_channel(shost, channel, id, lun, rescan);
		scsi_autopm_put_host(shost);
	}
	mutex_unlock(&shost->scan_mutex);

	return 0;
}

static void scsi_sysfs_add_devices(struct Scsi_Host *shost)
{
	struct scsi_device *sdev;
	shost_for_each_device(sdev, shost) {
		/* target removed before the device could be added */
		if (sdev->sdev_state == SDEV_DEL)
			continue;
		/* If device is already visible, skip adding it to sysfs */
		if (sdev->is_visible)
			continue;
		if (!scsi_host_scan_allowed(shost) ||
		    scsi_sysfs_add_sdev(sdev) != 0)
			__scsi_remove_device(sdev);
	}
}

/**
 * scsi_prep_async_scan - prepare for an async scan
 * @shost: the host which will be scanned
 * Returns: a cookie to be passed to scsi_finish_async_scan()
 *
 * Tells the midlayer this host is going to do an asynchronous scan.
 * It reserves the host's position in the scanning list and ensures
 * that other asynchronous scans started after this one won't affect the
 * ordering of the discovered devices.
 */
static struct async_scan_data *scsi_prep_async_scan(struct Scsi_Host *shost)
{
	struct async_scan_data *data = NULL;
	unsigned long flags;

	if (strncmp(scsi_scan_type, "sync", 4) == 0)
		return NULL;

	mutex_lock(&shost->scan_mutex);
	if (shost->async_scan) {
		shost_printk(KERN_DEBUG, shost, "%s called twice\n", __func__);
		goto err;
	}

	data = kmalloc(sizeof(*data), GFP_KERNEL);
	if (!data)
		goto err;
	data->shost = scsi_host_get(shost);
	if (!data->shost)
		goto err;
	init_completion(&data->prev_finished);

	spin_lock_irqsave(shost->host_lock, flags);
	shost->async_scan = 1;
	spin_unlock_irqrestore(shost->host_lock, flags);
	mutex_unlock(&shost->scan_mutex);

	spin_lock(&async_scan_lock);
	if (list_empty(&scanning_hosts))
		complete(&data->prev_finished);
	list_add_tail(&data->list, &scanning_hosts);
	spin_unlock(&async_scan_lock);

	return data;

 err:
	mutex_unlock(&shost->scan_mutex);
	kfree(data);
	return NULL;
}

/**
 * scsi_finish_async_scan - asynchronous scan has finished
 * @data: cookie returned from earlier call to scsi_prep_async_scan()
 *
 * All the devices currently attached to this host have been found.
 * This function announces all the devices it has found to the rest
 * of the system.
 */
static void scsi_finish_async_scan(struct async_scan_data *data)
{
	struct Scsi_Host *shost;
	unsigned long flags;

	if (!data)
		return;

	shost = data->shost;

	mutex_lock(&shost->scan_mutex);

	if (!shost->async_scan) {
		shost_printk(KERN_INFO, shost, "%s called twice\n", __func__);
		dump_stack();
		mutex_unlock(&shost->scan_mutex);
		return;
	}

	wait_for_completion(&data->prev_finished);

	scsi_sysfs_add_devices(shost);

	spin_lock_irqsave(shost->host_lock, flags);
	shost->async_scan = 0;
	spin_unlock_irqrestore(shost->host_lock, flags);

	mutex_unlock(&shost->scan_mutex);

	spin_lock(&async_scan_lock);
	list_del(&data->list);
	if (!list_empty(&scanning_hosts)) {
		struct async_scan_data *next = list_entry(scanning_hosts.next,
				struct async_scan_data, list);
		complete(&next->prev_finished);
	}
	spin_unlock(&async_scan_lock);

	scsi_autopm_put_host(shost);
	scsi_host_put(shost);
	kfree(data);
}

static void do_scsi_scan_host(struct Scsi_Host *shost)
{
	if (shost->hostt->scan_finished) {
		unsigned long start = jiffies;
		if (shost->hostt->scan_start)
			shost->hostt->scan_start(shost);

		while (!shost->hostt->scan_finished(shost, jiffies - start))
			msleep(10);
	} else {
		scsi_scan_host_selected(shost, SCAN_WILD_CARD, SCAN_WILD_CARD,
				SCAN_WILD_CARD, SCSI_SCAN_INITIAL);
	}
}

static void do_scan_async(void *_data, async_cookie_t c)
{
	struct async_scan_data *data = _data;
	struct Scsi_Host *shost = data->shost;

	do_scsi_scan_host(shost);
	scsi_finish_async_scan(data);
}

/**
 * scsi_scan_host - scan the given adapter
 * @shost:	adapter to scan
 **/
void scsi_scan_host(struct Scsi_Host *shost)
{
	struct async_scan_data *data;

	if (strncmp(scsi_scan_type, "none", 4) == 0 ||
	    strncmp(scsi_scan_type, "manual", 6) == 0)
		return;
	if (scsi_autopm_get_host(shost) < 0)
		return;

	data = scsi_prep_async_scan(shost);
	if (!data) {
		do_scsi_scan_host(shost);
		scsi_autopm_put_host(shost);
		return;
	}

	/* register with the async subsystem so wait_for_device_probe()
	 * will flush this work
	 */
	async_schedule(do_scan_async, data);

	/* scsi_autopm_put_host(shost) is called in scsi_finish_async_scan() */
}
EXPORT_SYMBOL(scsi_scan_host);

void scsi_forget_host(struct Scsi_Host *shost)
{
	struct scsi_device *sdev;
	unsigned long flags;

 restart:
	spin_lock_irqsave(shost->host_lock, flags);
	list_for_each_entry(sdev, &shost->__devices, siblings) {
		if (sdev->sdev_state == SDEV_DEL)
			continue;
		spin_unlock_irqrestore(shost->host_lock, flags);
		__scsi_remove_device(sdev);
		goto restart;
	}
	spin_unlock_irqrestore(shost->host_lock, flags);
}
<|MERGE_RESOLUTION|>--- conflicted
+++ resolved
@@ -344,10 +344,6 @@
 	sdev->request_queue = q;
 	q->queuedata = sdev;
 	__scsi_init_queue(sdev->host, q);
-<<<<<<< HEAD
-	WARN_ON_ONCE(!blk_get_queue(q));
-=======
->>>>>>> eb3cdb58
 
 	depth = sdev->host->cmd_per_lun ?: 1;
 
@@ -703,18 +699,6 @@
 				    (sshdr.ascq == 0))
 					continue;
 			}
-			/*
-			 * The retry count 3 in scsi_execute_req() above has no
-			 * effect, because the mid layer doesn't retry
-			 * REQ_OP_SCSI commands, relying on callers.
-			 * So retry here.
-			 */
-			if (host_byte(result) == DID_TIME_OUT) {
-				SCSI_LOG_SCAN_BUS(3, sdev_printk(KERN_INFO, sdev,
-								 "scsi scan: retry after timeout\n"));
-				continue;
-			}
-
 		} else if (result == 0) {
 			/*
 			 * if nothing was transferred, we try
@@ -1203,9 +1187,6 @@
 		sdev = scsi_alloc_sdev(starget, lun, hostdata);
 	if (!sdev)
 		goto out;
-
-	dev_enable_async_probe(&sdev->sdev_gendev,
-			       shost->async_device_scan);
 
 	result = kmalloc(result_len, GFP_KERNEL);
 	if (!result)
