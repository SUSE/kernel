// SPDX-License-Identifier: GPL-2.0-or-later
/*
 *	Adaptec AAC series RAID controller driver
 *	(c) Copyright 2001 Red Hat Inc.
 *
 * based on the old aacraid driver that is..
 * Adaptec aacraid device driver for Linux.
 *
 * Copyright (c) 2000-2010 Adaptec, Inc.
 *               2010-2015 PMC-Sierra, Inc. (aacraid@pmc-sierra.com)
 *		 2016-2017 Microsemi Corp. (aacraid@microsemi.com)
 *
 * Module Name:
 *  commsup.c
 *
 * Abstract: Contain all routines that are required for FSA host/adapter
 *    communication.
 */

#include <linux/kernel.h>
#include <linux/init.h>
#include <linux/crash_dump.h>
#include <linux/types.h>
#include <linux/sched.h>
#include <linux/pci.h>
#include <linux/spinlock.h>
#include <linux/slab.h>
#include <linux/completion.h>
#include <linux/blkdev.h>
#include <linux/delay.h>
#include <linux/kthread.h>
#include <linux/interrupt.h>
#include <linux/bcd.h>
#include <scsi/scsi.h>
#include <scsi/scsi_host.h>
#include <scsi/scsi_device.h>
#include <scsi/scsi_cmnd.h>

#include "aacraid.h"

/**
 *	fib_map_alloc		-	allocate the fib objects
 *	@dev: Adapter to allocate for
 *
 *	Allocate and map the shared PCI space for the FIB blocks used to
 *	talk to the Adaptec firmware.
 */

static int fib_map_alloc(struct aac_dev *dev)
{
	if (dev->max_fib_size > AAC_MAX_NATIVE_SIZE)
		dev->max_cmd_size = AAC_MAX_NATIVE_SIZE;
	else
		dev->max_cmd_size = dev->max_fib_size;
	if (dev->max_fib_size < AAC_MAX_NATIVE_SIZE) {
		dev->max_cmd_size = AAC_MAX_NATIVE_SIZE;
	} else {
		dev->max_cmd_size = dev->max_fib_size;
	}

	dprintk((KERN_INFO
	  "allocate hardware fibs dma_alloc_coherent(%p, %d * (%d + %d), %p)\n",
	  &dev->pdev->dev, dev->max_cmd_size, dev->scsi_host_ptr->can_queue,
	  AAC_NUM_MGT_FIB, &dev->hw_fib_pa));
	dev->hw_fib_va = dma_alloc_coherent(&dev->pdev->dev,
		(dev->max_cmd_size + sizeof(struct aac_fib_xporthdr))
		* (dev->scsi_host_ptr->can_queue + AAC_NUM_MGT_FIB) + (ALIGN32 - 1),
		&dev->hw_fib_pa, GFP_KERNEL);
	if (dev->hw_fib_va == NULL)
		return -ENOMEM;
	return 0;
}

/**
 *	aac_fib_map_free		-	free the fib objects
 *	@dev: Adapter to free
 *
 *	Free the PCI mappings and the memory allocated for FIB blocks
 *	on this adapter.
 */

void aac_fib_map_free(struct aac_dev *dev)
{
	size_t alloc_size;
	size_t fib_size;
	int num_fibs;

	if(!dev->hw_fib_va || !dev->max_cmd_size)
		return;

	num_fibs = dev->scsi_host_ptr->can_queue + AAC_NUM_MGT_FIB;
	fib_size = dev->max_fib_size + sizeof(struct aac_fib_xporthdr);
	alloc_size = fib_size * num_fibs + ALIGN32 - 1;

	dma_free_coherent(&dev->pdev->dev, alloc_size, dev->hw_fib_va,
			  dev->hw_fib_pa);

	dev->hw_fib_va = NULL;
	dev->hw_fib_pa = 0;
}

void aac_fib_vector_assign(struct aac_dev *dev)
{
	u32 i = 0;
	u32 vector = 1;
	struct fib *fibptr = NULL;

	for (i = 0, fibptr = &dev->fibs[i];
		i < (dev->scsi_host_ptr->can_queue + AAC_NUM_MGT_FIB);
		i++, fibptr++) {
		if ((dev->max_msix == 1) ||
		  (i > ((dev->scsi_host_ptr->can_queue + AAC_NUM_MGT_FIB - 1)
			- dev->vector_cap))) {
			fibptr->vector_no = 0;
		} else {
			fibptr->vector_no = vector;
			vector++;
			if (vector == dev->max_msix)
				vector = 1;
		}
	}
}

/**
 *	aac_fib_setup	-	setup the fibs
 *	@dev: Adapter to set up
 *
 *	Allocate the PCI space for the fibs, map it and then initialise the
 *	fib area, the unmapped fib data and also the free list
 */

int aac_fib_setup(struct aac_dev * dev)
{
	struct fib *fibptr;
	struct hw_fib *hw_fib;
	dma_addr_t hw_fib_pa;
	int i;
	u32 max_cmds;

	while (((i = fib_map_alloc(dev)) == -ENOMEM)
	 && (dev->scsi_host_ptr->can_queue > (64 - AAC_NUM_MGT_FIB))) {
		max_cmds = (dev->scsi_host_ptr->can_queue+AAC_NUM_MGT_FIB) >> 1;
		dev->scsi_host_ptr->can_queue = max_cmds - AAC_NUM_MGT_FIB;
		if (dev->comm_interface != AAC_COMM_MESSAGE_TYPE3)
			dev->init->r7.max_io_commands = cpu_to_le32(max_cmds);
	}
	if (i<0)
		return -ENOMEM;

	memset(dev->hw_fib_va, 0,
		(dev->max_cmd_size + sizeof(struct aac_fib_xporthdr)) *
		(dev->scsi_host_ptr->can_queue + AAC_NUM_MGT_FIB));

	/* 32 byte alignment for PMC */
	hw_fib_pa = (dev->hw_fib_pa + (ALIGN32 - 1)) & ~(ALIGN32 - 1);
	hw_fib    = (struct hw_fib *)((unsigned char *)dev->hw_fib_va +
					(hw_fib_pa - dev->hw_fib_pa));

	/* add Xport header */
	hw_fib = (struct hw_fib *)((unsigned char *)hw_fib +
		sizeof(struct aac_fib_xporthdr));
	hw_fib_pa += sizeof(struct aac_fib_xporthdr);

	/*
	 *	Initialise the fibs
	 */
	for (i = 0, fibptr = &dev->fibs[i];
		i < (dev->scsi_host_ptr->can_queue + AAC_NUM_MGT_FIB);
		i++, fibptr++)
	{
		fibptr->flags = 0;
		fibptr->size = sizeof(struct fib);
		fibptr->dev = dev;
		fibptr->hw_fib_va = hw_fib;
		fibptr->data = (void *) fibptr->hw_fib_va->data;
		fibptr->next = fibptr+1;	/* Forward chain the fibs */
		init_completion(&fibptr->event_wait);
		spin_lock_init(&fibptr->event_lock);
		hw_fib->header.XferState = cpu_to_le32(0xffffffff);
		hw_fib->header.SenderSize =
			cpu_to_le16(dev->max_fib_size);	/* ?? max_cmd_size */
		fibptr->hw_fib_pa = hw_fib_pa;
		fibptr->hw_sgl_pa = hw_fib_pa +
			offsetof(struct aac_hba_cmd_req, sge[2]);
		/*
		 * one element is for the ptr to the separate sg list,
		 * second element for 32 byte alignment
		 */
		fibptr->hw_error_pa = hw_fib_pa +
			offsetof(struct aac_native_hba, resp.resp_bytes[0]);

		hw_fib = (struct hw_fib *)((unsigned char *)hw_fib +
			dev->max_cmd_size + sizeof(struct aac_fib_xporthdr));
		hw_fib_pa = hw_fib_pa +
			dev->max_cmd_size + sizeof(struct aac_fib_xporthdr);
	}

	/*
	 *Assign vector numbers to fibs
	 */
	aac_fib_vector_assign(dev);

	/*
	 *	Add the fib chain to the free list
	 */
	dev->fibs[dev->scsi_host_ptr->can_queue + AAC_NUM_MGT_FIB - 1].next = NULL;
	/*
	*	Set 8 fibs aside for management tools
	*/
	dev->free_fib = &dev->fibs[dev->scsi_host_ptr->can_queue];
	return 0;
}

/**
 *	aac_fib_alloc_tag-allocate a fib using tags
 *	@dev: Adapter to allocate the fib for
 *	@scmd: SCSI command
 *
 *	Allocate a fib from the adapter fib pool using tags
 *	from the blk layer.
 */

struct fib *aac_fib_alloc_tag(struct aac_dev *dev, struct scsi_cmnd *scmd)
{
	struct fib *fibptr;
	u32 blk_tag;
	int i;

<<<<<<< HEAD
	fibptr = &dev->fibs[scsi_cmd_to_rq(scmd)->tag];
=======
	blk_tag = blk_mq_unique_tag(scsi_cmd_to_rq(scmd));
	i = blk_mq_unique_tag_to_tag(blk_tag);
	fibptr = &dev->fibs[i];
>>>>>>> eb3cdb58
	/*
	 *	Null out fields that depend on being zero at the start of
	 *	each I/O
	 */
	fibptr->hw_fib_va->header.XferState = 0;
	fibptr->type = FSAFS_NTC_FIB_CONTEXT;
	fibptr->callback_data = NULL;
	fibptr->callback = NULL;
	fibptr->flags = 0;

	return fibptr;
}

/**
 *	aac_fib_alloc	-	allocate a fib
 *	@dev: Adapter to allocate the fib for
 *
 *	Allocate a fib from the adapter fib pool. If the pool is empty we
 *	return NULL.
 */

struct fib *aac_fib_alloc(struct aac_dev *dev)
{
	struct fib * fibptr;
	unsigned long flags;
	spin_lock_irqsave(&dev->fib_lock, flags);
	fibptr = dev->free_fib;
	if(!fibptr){
		spin_unlock_irqrestore(&dev->fib_lock, flags);
		return fibptr;
	}
	dev->free_fib = fibptr->next;
	spin_unlock_irqrestore(&dev->fib_lock, flags);
	/*
	 *	Set the proper node type code and node byte size
	 */
	fibptr->type = FSAFS_NTC_FIB_CONTEXT;
	fibptr->size = sizeof(struct fib);
	/*
	 *	Null out fields that depend on being zero at the start of
	 *	each I/O
	 */
	fibptr->hw_fib_va->header.XferState = 0;
	fibptr->flags = 0;
	fibptr->callback = NULL;
	fibptr->callback_data = NULL;

	return fibptr;
}

/**
 *	aac_fib_free	-	free a fib
 *	@fibptr: fib to free up
 *
 *	Frees up a fib and places it on the appropriate queue
 */

void aac_fib_free(struct fib *fibptr)
{
	unsigned long flags;

	if (fibptr->done == 2)
		return;

	spin_lock_irqsave(&fibptr->dev->fib_lock, flags);
	if (unlikely(fibptr->flags & FIB_CONTEXT_FLAG_TIMED_OUT))
		aac_config.fib_timeouts++;
	if (!(fibptr->flags & FIB_CONTEXT_FLAG_NATIVE_HBA) &&
		fibptr->hw_fib_va->header.XferState != 0) {
		printk(KERN_WARNING "aac_fib_free, XferState != 0, fibptr = 0x%p, XferState = 0x%x\n",
			 (void*)fibptr,
			 le32_to_cpu(fibptr->hw_fib_va->header.XferState));
	}
	fibptr->next = fibptr->dev->free_fib;
	fibptr->dev->free_fib = fibptr;
	spin_unlock_irqrestore(&fibptr->dev->fib_lock, flags);
}

/**
 *	aac_fib_init	-	initialise a fib
 *	@fibptr: The fib to initialize
 *
 *	Set up the generic fib fields ready for use
 */

void aac_fib_init(struct fib *fibptr)
{
	struct hw_fib *hw_fib = fibptr->hw_fib_va;

	memset(&hw_fib->header, 0, sizeof(struct aac_fibhdr));
	hw_fib->header.StructType = FIB_MAGIC;
	hw_fib->header.Size = cpu_to_le16(fibptr->dev->max_fib_size);
	hw_fib->header.XferState = cpu_to_le32(HostOwned | FibInitialized | FibEmpty | FastResponseCapable);
	hw_fib->header.u.ReceiverFibAddress = cpu_to_le32(fibptr->hw_fib_pa);
	hw_fib->header.SenderSize = cpu_to_le16(fibptr->dev->max_fib_size);
}

/**
 *	fib_dealloc		-	deallocate a fib
 *	@fibptr: fib to deallocate
 *
 *	Will deallocate and return to the free pool the FIB pointed to by the
 *	caller.
 */

static void fib_dealloc(struct fib * fibptr)
{
	struct hw_fib *hw_fib = fibptr->hw_fib_va;
	hw_fib->header.XferState = 0;
}

/*
 *	Commuication primitives define and support the queuing method we use to
 *	support host to adapter commuication. All queue accesses happen through
 *	these routines and are the only routines which have a knowledge of the
 *	 how these queues are implemented.
 */

/**
 *	aac_get_entry		-	get a queue entry
 *	@dev: Adapter
 *	@qid: Queue Number
 *	@entry: Entry return
 *	@index: Index return
 *	@nonotify: notification control
 *
 *	With a priority the routine returns a queue entry if the queue has free entries. If the queue
 *	is full(no free entries) than no entry is returned and the function returns 0 otherwise 1 is
 *	returned.
 */

static int aac_get_entry (struct aac_dev * dev, u32 qid, struct aac_entry **entry, u32 * index, unsigned long *nonotify)
{
	struct aac_queue * q;
	unsigned long idx;

	/*
	 *	All of the queues wrap when they reach the end, so we check
	 *	to see if they have reached the end and if they have we just
	 *	set the index back to zero. This is a wrap. You could or off
	 *	the high bits in all updates but this is a bit faster I think.
	 */

	q = &dev->queues->queue[qid];

	idx = *index = le32_to_cpu(*(q->headers.producer));
	/* Interrupt Moderation, only interrupt for first two entries */
	if (idx != le32_to_cpu(*(q->headers.consumer))) {
		if (--idx == 0) {
			if (qid == AdapNormCmdQueue)
				idx = ADAP_NORM_CMD_ENTRIES;
			else
				idx = ADAP_NORM_RESP_ENTRIES;
		}
		if (idx != le32_to_cpu(*(q->headers.consumer)))
			*nonotify = 1;
	}

	if (qid == AdapNormCmdQueue) {
		if (*index >= ADAP_NORM_CMD_ENTRIES)
			*index = 0; /* Wrap to front of the Producer Queue. */
	} else {
		if (*index >= ADAP_NORM_RESP_ENTRIES)
			*index = 0; /* Wrap to front of the Producer Queue. */
	}

	/* Queue is full */
	if ((*index + 1) == le32_to_cpu(*(q->headers.consumer))) {
		printk(KERN_WARNING "Queue %d full, %u outstanding.\n",
				qid, atomic_read(&q->numpending));
		return 0;
	} else {
		*entry = q->base + *index;
		return 1;
	}
}

/**
 *	aac_queue_get		-	get the next free QE
 *	@dev: Adapter
 *	@index: Returned index
 *	@qid: Queue number
 *	@hw_fib: Fib to associate with the queue entry
 *	@wait: Wait if queue full
 *	@fibptr: Driver fib object to go with fib
 *	@nonotify: Don't notify the adapter
 *
 *	Gets the next free QE off the requested priorty adapter command
 *	queue and associates the Fib with the QE. The QE represented by
 *	index is ready to insert on the queue when this routine returns
 *	success.
 */

int aac_queue_get(struct aac_dev * dev, u32 * index, u32 qid, struct hw_fib * hw_fib, int wait, struct fib * fibptr, unsigned long *nonotify)
{
	struct aac_entry * entry = NULL;
	int map = 0;

	if (qid == AdapNormCmdQueue) {
		/*  if no entries wait for some if caller wants to */
		while (!aac_get_entry(dev, qid, &entry, index, nonotify)) {
			printk(KERN_ERR "GetEntries failed\n");
		}
		/*
		 *	Setup queue entry with a command, status and fib mapped
		 */
		entry->size = cpu_to_le32(le16_to_cpu(hw_fib->header.Size));
		map = 1;
	} else {
		while (!aac_get_entry(dev, qid, &entry, index, nonotify)) {
			/* if no entries wait for some if caller wants to */
		}
		/*
		 *	Setup queue entry with command, status and fib mapped
		 */
		entry->size = cpu_to_le32(le16_to_cpu(hw_fib->header.Size));
		entry->addr = hw_fib->header.SenderFibAddress;
			/* Restore adapters pointer to the FIB */
		hw_fib->header.u.ReceiverFibAddress = hw_fib->header.SenderFibAddress;  /* Let the adapter now where to find its data */
		map = 0;
	}
	/*
	 *	If MapFib is true than we need to map the Fib and put pointers
	 *	in the queue entry.
	 */
	if (map)
		entry->addr = cpu_to_le32(fibptr->hw_fib_pa);
	return 0;
}

/*
 *	Define the highest level of host to adapter communication routines.
 *	These routines will support host to adapter FS commuication. These
 *	routines have no knowledge of the commuication method used. This level
 *	sends and receives FIBs. This level has no knowledge of how these FIBs
 *	get passed back and forth.
 */

/**
 *	aac_fib_send	-	send a fib to the adapter
 *	@command: Command to send
 *	@fibptr: The fib
 *	@size: Size of fib data area
 *	@priority: Priority of Fib
 *	@wait: Async/sync select
 *	@reply: True if a reply is wanted
 *	@callback: Called with reply
 *	@callback_data: Passed to callback
 *
 *	Sends the requested FIB to the adapter and optionally will wait for a
 *	response FIB. If the caller does not wish to wait for a response than
 *	an event to wait on must be supplied. This event will be set when a
 *	response FIB is received from the adapter.
 */

int aac_fib_send(u16 command, struct fib *fibptr, unsigned long size,
		int priority, int wait, int reply, fib_callback callback,
		void *callback_data)
{
	struct aac_dev * dev = fibptr->dev;
	struct hw_fib * hw_fib = fibptr->hw_fib_va;
	unsigned long flags = 0;
	unsigned long mflags = 0;
	unsigned long sflags = 0;

	if (!(hw_fib->header.XferState & cpu_to_le32(HostOwned)))
		return -EBUSY;

	if (hw_fib->header.XferState & cpu_to_le32(AdapterProcessed))
		return -EINVAL;

	/*
	 *	There are 5 cases with the wait and response requested flags.
	 *	The only invalid cases are if the caller requests to wait and
	 *	does not request a response and if the caller does not want a
	 *	response and the Fib is not allocated from pool. If a response
	 *	is not requested the Fib will just be deallocaed by the DPC
	 *	routine when the response comes back from the adapter. No
	 *	further processing will be done besides deleting the Fib. We
	 *	will have a debug mode where the adapter can notify the host
	 *	it had a problem and the host can log that fact.
	 */
	fibptr->flags = 0;
	if (wait && !reply) {
		return -EINVAL;
	} else if (!wait && reply) {
		hw_fib->header.XferState |= cpu_to_le32(Async | ResponseExpected);
		FIB_COUNTER_INCREMENT(aac_config.AsyncSent);
	} else if (!wait && !reply) {
		hw_fib->header.XferState |= cpu_to_le32(NoResponseExpected);
		FIB_COUNTER_INCREMENT(aac_config.NoResponseSent);
	} else if (wait && reply) {
		hw_fib->header.XferState |= cpu_to_le32(ResponseExpected);
		FIB_COUNTER_INCREMENT(aac_config.NormalSent);
	}
	/*
	 *	Map the fib into 32bits by using the fib number
	 */

	hw_fib->header.SenderFibAddress =
		cpu_to_le32(((u32)(fibptr - dev->fibs)) << 2);

	/* use the same shifted value for handle to be compatible
	 * with the new native hba command handle
	 */
	hw_fib->header.Handle =
		cpu_to_le32((((u32)(fibptr - dev->fibs)) << 2) + 1);

	/*
	 *	Set FIB state to indicate where it came from and if we want a
	 *	response from the adapter. Also load the command from the
	 *	caller.
	 *
	 *	Map the hw fib pointer as a 32bit value
	 */
	hw_fib->header.Command = cpu_to_le16(command);
	hw_fib->header.XferState |= cpu_to_le32(SentFromHost);
	/*
	 *	Set the size of the Fib we want to send to the adapter
	 */
	hw_fib->header.Size = cpu_to_le16(sizeof(struct aac_fibhdr) + size);
	if (le16_to_cpu(hw_fib->header.Size) > le16_to_cpu(hw_fib->header.SenderSize)) {
		return -EMSGSIZE;
	}
	/*
	 *	Get a queue entry connect the FIB to it and send an notify
	 *	the adapter a command is ready.
	 */
	hw_fib->header.XferState |= cpu_to_le32(NormalPriority);

	/*
	 *	Fill in the Callback and CallbackContext if we are not
	 *	going to wait.
	 */
	if (!wait) {
		fibptr->callback = callback;
		fibptr->callback_data = callback_data;
		fibptr->flags = FIB_CONTEXT_FLAG;
	}

	fibptr->done = 0;

	FIB_COUNTER_INCREMENT(aac_config.FibsSent);

	dprintk((KERN_DEBUG "Fib contents:.\n"));
	dprintk((KERN_DEBUG "  Command =               %d.\n", le32_to_cpu(hw_fib->header.Command)));
	dprintk((KERN_DEBUG "  SubCommand =            %d.\n", le32_to_cpu(((struct aac_query_mount *)fib_data(fibptr))->command)));
	dprintk((KERN_DEBUG "  XferState  =            %x.\n", le32_to_cpu(hw_fib->header.XferState)));
	dprintk((KERN_DEBUG "  hw_fib va being sent=%p\n",fibptr->hw_fib_va));
	dprintk((KERN_DEBUG "  hw_fib pa being sent=%lx\n",(ulong)fibptr->hw_fib_pa));
	dprintk((KERN_DEBUG "  fib being sent=%p\n",fibptr));

	if (!dev->queues)
		return -EBUSY;

	if (wait) {

		spin_lock_irqsave(&dev->manage_lock, mflags);
		if (dev->management_fib_count >= AAC_NUM_MGT_FIB) {
			printk(KERN_INFO "No management Fibs Available:%d\n",
						dev->management_fib_count);
			spin_unlock_irqrestore(&dev->manage_lock, mflags);
			return -EBUSY;
		}
		dev->management_fib_count++;
		spin_unlock_irqrestore(&dev->manage_lock, mflags);
		spin_lock_irqsave(&fibptr->event_lock, flags);
	}

	if (dev->sync_mode) {
		if (wait)
			spin_unlock_irqrestore(&fibptr->event_lock, flags);
		spin_lock_irqsave(&dev->sync_lock, sflags);
		if (dev->sync_fib) {
			list_add_tail(&fibptr->fiblink, &dev->sync_fib_list);
			spin_unlock_irqrestore(&dev->sync_lock, sflags);
		} else {
			dev->sync_fib = fibptr;
			spin_unlock_irqrestore(&dev->sync_lock, sflags);
			aac_adapter_sync_cmd(dev, SEND_SYNCHRONOUS_FIB,
				(u32)fibptr->hw_fib_pa, 0, 0, 0, 0, 0,
				NULL, NULL, NULL, NULL, NULL);
		}
		if (wait) {
			fibptr->flags |= FIB_CONTEXT_FLAG_WAIT;
			if (wait_for_completion_interruptible(&fibptr->event_wait)) {
				fibptr->flags &= ~FIB_CONTEXT_FLAG_WAIT;
				return -EFAULT;
			}
			return 0;
		}
		return -EINPROGRESS;
	}

	if (aac_adapter_deliver(fibptr) != 0) {
		printk(KERN_ERR "aac_fib_send: returned -EBUSY\n");
		if (wait) {
			spin_unlock_irqrestore(&fibptr->event_lock, flags);
			spin_lock_irqsave(&dev->manage_lock, mflags);
			dev->management_fib_count--;
			spin_unlock_irqrestore(&dev->manage_lock, mflags);
		}
		return -EBUSY;
	}


	/*
	 *	If the caller wanted us to wait for response wait now.
	 */

	if (wait) {
		spin_unlock_irqrestore(&fibptr->event_lock, flags);
		/* Only set for first known interruptable command */
		if (wait < 0) {
			/*
			 * *VERY* Dangerous to time out a command, the
			 * assumption is made that we have no hope of
			 * functioning because an interrupt routing or other
			 * hardware failure has occurred.
			 */
			unsigned long timeout = jiffies + (180 * HZ); /* 3 minutes */
			while (!try_wait_for_completion(&fibptr->event_wait)) {
				int blink;
				if (time_is_before_eq_jiffies(timeout)) {
					struct aac_queue * q = &dev->queues->queue[AdapNormCmdQueue];
					atomic_dec(&q->numpending);
					if (wait == -1) {
	        				printk(KERN_ERR "aacraid: aac_fib_send: first asynchronous command timed out.\n"
						  "Usually a result of a PCI interrupt routing problem;\n"
						  "update mother board BIOS or consider utilizing one of\n"
						  "the SAFE mode kernel options (acpi, apic etc)\n");
					}
					return -ETIMEDOUT;
				}

				if (unlikely(aac_pci_offline(dev)))
					return -EFAULT;

				if ((blink = aac_adapter_check_health(dev)) > 0) {
					if (wait == -1) {
	        				printk(KERN_ERR "aacraid: aac_fib_send: adapter blinkLED 0x%x.\n"
						  "Usually a result of a serious unrecoverable hardware problem\n",
						  blink);
					}
					return -EFAULT;
				}
				/*
				 * Allow other processes / CPUS to use core
				 */
				schedule();
			}
		} else if (wait_for_completion_interruptible(&fibptr->event_wait)) {
			/* Do nothing ... satisfy
			 * wait_for_completion_interruptible must_check */
		}

		spin_lock_irqsave(&fibptr->event_lock, flags);
		if (fibptr->done == 0) {
			fibptr->done = 2; /* Tell interrupt we aborted */
			spin_unlock_irqrestore(&fibptr->event_lock, flags);
			return -ERESTARTSYS;
		}
		spin_unlock_irqrestore(&fibptr->event_lock, flags);
		BUG_ON(fibptr->done == 0);

		if(unlikely(fibptr->flags & FIB_CONTEXT_FLAG_TIMED_OUT))
			return -ETIMEDOUT;
		return 0;
	}
	/*
	 *	If the user does not want a response than return success otherwise
	 *	return pending
	 */
	if (reply)
		return -EINPROGRESS;
	else
		return 0;
}

int aac_hba_send(u8 command, struct fib *fibptr, fib_callback callback,
		void *callback_data)
{
	struct aac_dev *dev = fibptr->dev;
	int wait;
	unsigned long flags = 0;
	unsigned long mflags = 0;
	struct aac_hba_cmd_req *hbacmd = (struct aac_hba_cmd_req *)
			fibptr->hw_fib_va;

	fibptr->flags = (FIB_CONTEXT_FLAG | FIB_CONTEXT_FLAG_NATIVE_HBA);
	if (callback) {
		wait = 0;
		fibptr->callback = callback;
		fibptr->callback_data = callback_data;
	} else
		wait = 1;


	hbacmd->iu_type = command;

	if (command == HBA_IU_TYPE_SCSI_CMD_REQ) {
		/* bit1 of request_id must be 0 */
		hbacmd->request_id =
			cpu_to_le32((((u32)(fibptr - dev->fibs)) << 2) + 1);
		fibptr->flags |= FIB_CONTEXT_FLAG_SCSI_CMD;
	} else
		return -EINVAL;


	if (wait) {
		spin_lock_irqsave(&dev->manage_lock, mflags);
		if (dev->management_fib_count >= AAC_NUM_MGT_FIB) {
			spin_unlock_irqrestore(&dev->manage_lock, mflags);
			return -EBUSY;
		}
		dev->management_fib_count++;
		spin_unlock_irqrestore(&dev->manage_lock, mflags);
		spin_lock_irqsave(&fibptr->event_lock, flags);
	}

	if (aac_adapter_deliver(fibptr) != 0) {
		if (wait) {
			spin_unlock_irqrestore(&fibptr->event_lock, flags);
			spin_lock_irqsave(&dev->manage_lock, mflags);
			dev->management_fib_count--;
			spin_unlock_irqrestore(&dev->manage_lock, mflags);
		}
		return -EBUSY;
	}
	FIB_COUNTER_INCREMENT(aac_config.NativeSent);

	if (wait) {

		spin_unlock_irqrestore(&fibptr->event_lock, flags);

		if (unlikely(aac_pci_offline(dev)))
			return -EFAULT;

		fibptr->flags |= FIB_CONTEXT_FLAG_WAIT;
		if (wait_for_completion_interruptible(&fibptr->event_wait))
			fibptr->done = 2;
		fibptr->flags &= ~(FIB_CONTEXT_FLAG_WAIT);

		spin_lock_irqsave(&fibptr->event_lock, flags);
		if ((fibptr->done == 0) || (fibptr->done == 2)) {
			fibptr->done = 2; /* Tell interrupt we aborted */
			spin_unlock_irqrestore(&fibptr->event_lock, flags);
			return -ERESTARTSYS;
		}
		spin_unlock_irqrestore(&fibptr->event_lock, flags);
		WARN_ON(fibptr->done == 0);

		if (unlikely(fibptr->flags & FIB_CONTEXT_FLAG_TIMED_OUT))
			return -ETIMEDOUT;

		return 0;
	}

	return -EINPROGRESS;
}

/**
 *	aac_consumer_get	-	get the top of the queue
 *	@dev: Adapter
 *	@q: Queue
 *	@entry: Return entry
 *
 *	Will return a pointer to the entry on the top of the queue requested that
 *	we are a consumer of, and return the address of the queue entry. It does
 *	not change the state of the queue.
 */

int aac_consumer_get(struct aac_dev * dev, struct aac_queue * q, struct aac_entry **entry)
{
	u32 index;
	int status;
	if (le32_to_cpu(*q->headers.producer) == le32_to_cpu(*q->headers.consumer)) {
		status = 0;
	} else {
		/*
		 *	The consumer index must be wrapped if we have reached
		 *	the end of the queue, else we just use the entry
		 *	pointed to by the header index
		 */
		if (le32_to_cpu(*q->headers.consumer) >= q->entries)
			index = 0;
		else
			index = le32_to_cpu(*q->headers.consumer);
		*entry = q->base + index;
		status = 1;
	}
	return(status);
}

/**
 *	aac_consumer_free	-	free consumer entry
 *	@dev: Adapter
 *	@q: Queue
 *	@qid: Queue ident
 *
 *	Frees up the current top of the queue we are a consumer of. If the
 *	queue was full notify the producer that the queue is no longer full.
 */

void aac_consumer_free(struct aac_dev * dev, struct aac_queue *q, u32 qid)
{
	int wasfull = 0;
	u32 notify;

	if ((le32_to_cpu(*q->headers.producer)+1) == le32_to_cpu(*q->headers.consumer))
		wasfull = 1;

	if (le32_to_cpu(*q->headers.consumer) >= q->entries)
		*q->headers.consumer = cpu_to_le32(1);
	else
		le32_add_cpu(q->headers.consumer, 1);

	if (wasfull) {
		switch (qid) {

		case HostNormCmdQueue:
			notify = HostNormCmdNotFull;
			break;
		case HostNormRespQueue:
			notify = HostNormRespNotFull;
			break;
		default:
			BUG();
			return;
		}
		aac_adapter_notify(dev, notify);
	}
}

/**
 *	aac_fib_adapter_complete	-	complete adapter issued fib
 *	@fibptr: fib to complete
 *	@size: size of fib
 *
 *	Will do all necessary work to complete a FIB that was sent from
 *	the adapter.
 */

int aac_fib_adapter_complete(struct fib *fibptr, unsigned short size)
{
	struct hw_fib * hw_fib = fibptr->hw_fib_va;
	struct aac_dev * dev = fibptr->dev;
	struct aac_queue * q;
	unsigned long nointr = 0;
	unsigned long qflags;

	if (dev->comm_interface == AAC_COMM_MESSAGE_TYPE1 ||
		dev->comm_interface == AAC_COMM_MESSAGE_TYPE2 ||
		dev->comm_interface == AAC_COMM_MESSAGE_TYPE3) {
		kfree(hw_fib);
		return 0;
	}

	if (hw_fib->header.XferState == 0) {
		if (dev->comm_interface == AAC_COMM_MESSAGE)
			kfree(hw_fib);
		return 0;
	}
	/*
	 *	If we plan to do anything check the structure type first.
	 */
	if (hw_fib->header.StructType != FIB_MAGIC &&
	    hw_fib->header.StructType != FIB_MAGIC2 &&
	    hw_fib->header.StructType != FIB_MAGIC2_64) {
		if (dev->comm_interface == AAC_COMM_MESSAGE)
			kfree(hw_fib);
		return -EINVAL;
	}
	/*
	 *	This block handles the case where the adapter had sent us a
	 *	command and we have finished processing the command. We
	 *	call completeFib when we are done processing the command
	 *	and want to send a response back to the adapter. This will
	 *	send the completed cdb to the adapter.
	 */
	if (hw_fib->header.XferState & cpu_to_le32(SentFromAdapter)) {
		if (dev->comm_interface == AAC_COMM_MESSAGE) {
			kfree (hw_fib);
		} else {
			u32 index;
			hw_fib->header.XferState |= cpu_to_le32(HostProcessed);
			if (size) {
				size += sizeof(struct aac_fibhdr);
				if (size > le16_to_cpu(hw_fib->header.SenderSize))
					return -EMSGSIZE;
				hw_fib->header.Size = cpu_to_le16(size);
			}
			q = &dev->queues->queue[AdapNormRespQueue];
			spin_lock_irqsave(q->lock, qflags);
			aac_queue_get(dev, &index, AdapNormRespQueue, hw_fib, 1, NULL, &nointr);
			*(q->headers.producer) = cpu_to_le32(index + 1);
			spin_unlock_irqrestore(q->lock, qflags);
			if (!(nointr & (int)aac_config.irq_mod))
				aac_adapter_notify(dev, AdapNormRespQueue);
		}
	} else {
		printk(KERN_WARNING "aac_fib_adapter_complete: "
			"Unknown xferstate detected.\n");
		BUG();
	}
	return 0;
}

/**
 *	aac_fib_complete	-	fib completion handler
 *	@fibptr: FIB to complete
 *
 *	Will do all necessary work to complete a FIB.
 */

int aac_fib_complete(struct fib *fibptr)
{
	struct hw_fib * hw_fib = fibptr->hw_fib_va;

	if (fibptr->flags & FIB_CONTEXT_FLAG_NATIVE_HBA) {
		fib_dealloc(fibptr);
		return 0;
	}

	/*
	 *	Check for a fib which has already been completed or with a
	 *	status wait timeout
	 */

	if (hw_fib->header.XferState == 0 || fibptr->done == 2)
		return 0;
	/*
	 *	If we plan to do anything check the structure type first.
	 */

	if (hw_fib->header.StructType != FIB_MAGIC &&
	    hw_fib->header.StructType != FIB_MAGIC2 &&
	    hw_fib->header.StructType != FIB_MAGIC2_64)
		return -EINVAL;
	/*
	 *	This block completes a cdb which orginated on the host and we
	 *	just need to deallocate the cdb or reinit it. At this point the
	 *	command is complete that we had sent to the adapter and this
	 *	cdb could be reused.
	 */

	if((hw_fib->header.XferState & cpu_to_le32(SentFromHost)) &&
		(hw_fib->header.XferState & cpu_to_le32(AdapterProcessed)))
	{
		fib_dealloc(fibptr);
	}
	else if(hw_fib->header.XferState & cpu_to_le32(SentFromHost))
	{
		/*
		 *	This handles the case when the host has aborted the I/O
		 *	to the adapter because the adapter is not responding
		 */
		fib_dealloc(fibptr);
	} else if(hw_fib->header.XferState & cpu_to_le32(HostOwned)) {
		fib_dealloc(fibptr);
	} else {
		BUG();
	}
	return 0;
}

/**
 *	aac_printf	-	handle printf from firmware
 *	@dev: Adapter
 *	@val: Message info
 *
 *	Print a message passed to us by the controller firmware on the
 *	Adaptec board
 */

void aac_printf(struct aac_dev *dev, u32 val)
{
	char *cp = dev->printfbuf;
	if (dev->printf_enabled)
	{
		int length = val & 0xffff;
		int level = (val >> 16) & 0xffff;

		/*
		 *	The size of the printfbuf is set in port.c
		 *	There is no variable or define for it
		 */
		if (length > 255)
			length = 255;
		if (cp[length] != 0)
			cp[length] = 0;
		if (level == LOG_AAC_HIGH_ERROR)
			printk(KERN_WARNING "%s:%s", dev->name, cp);
		else
			printk(KERN_INFO "%s:%s", dev->name, cp);
	}
	memset(cp, 0, 256);
}

static inline int aac_aif_data(struct aac_aifcmd *aifcmd, uint32_t index)
{
	return le32_to_cpu(((__le32 *)aifcmd->data)[index]);
}


static void aac_handle_aif_bu(struct aac_dev *dev, struct aac_aifcmd *aifcmd)
{
	switch (aac_aif_data(aifcmd, 1)) {
	case AifBuCacheDataLoss:
		if (aac_aif_data(aifcmd, 2))
			dev_info(&dev->pdev->dev, "Backup unit had cache data loss - [%d]\n",
			aac_aif_data(aifcmd, 2));
		else
			dev_info(&dev->pdev->dev, "Backup Unit had cache data loss\n");
		break;
	case AifBuCacheDataRecover:
		if (aac_aif_data(aifcmd, 2))
			dev_info(&dev->pdev->dev, "DDR cache data recovered successfully - [%d]\n",
			aac_aif_data(aifcmd, 2));
		else
			dev_info(&dev->pdev->dev, "DDR cache data recovered successfully\n");
		break;
	}
}

#define AIF_SNIFF_TIMEOUT	(500*HZ)
/**
 *	aac_handle_aif		-	Handle a message from the firmware
 *	@dev: Which adapter this fib is from
 *	@fibptr: Pointer to fibptr from adapter
 *
 *	This routine handles a driver notify fib from the adapter and
 *	dispatches it to the appropriate routine for handling.
 */
static void aac_handle_aif(struct aac_dev * dev, struct fib * fibptr)
{
	struct hw_fib * hw_fib = fibptr->hw_fib_va;
	struct aac_aifcmd * aifcmd = (struct aac_aifcmd *)hw_fib->data;
	u32 channel, id, lun, container;
	struct scsi_device *device;
	enum {
		NOTHING,
		DELETE,
		ADD,
		CHANGE
	} device_config_needed = NOTHING;

	/* Sniff for container changes */

	if (!dev || !dev->fsa_dev)
		return;
	container = channel = id = lun = (u32)-1;

	/*
	 *	We have set this up to try and minimize the number of
	 * re-configures that take place. As a result of this when
	 * certain AIF's come in we will set a flag waiting for another
	 * type of AIF before setting the re-config flag.
	 */
	switch (le32_to_cpu(aifcmd->command)) {
	case AifCmdDriverNotify:
		switch (le32_to_cpu(((__le32 *)aifcmd->data)[0])) {
		case AifRawDeviceRemove:
			container = le32_to_cpu(((__le32 *)aifcmd->data)[1]);
			if ((container >> 28)) {
				container = (u32)-1;
				break;
			}
			channel = (container >> 24) & 0xF;
			if (channel >= dev->maximum_num_channels) {
				container = (u32)-1;
				break;
			}
			id = container & 0xFFFF;
			if (id >= dev->maximum_num_physicals) {
				container = (u32)-1;
				break;
			}
			lun = (container >> 16) & 0xFF;
			container = (u32)-1;
			channel = aac_phys_to_logical(channel);
			device_config_needed = DELETE;
			break;

		/*
		 *	Morph or Expand complete
		 */
		case AifDenMorphComplete:
		case AifDenVolumeExtendComplete:
			container = le32_to_cpu(((__le32 *)aifcmd->data)[1]);
			if (container >= dev->maximum_num_containers)
				break;

			/*
			 *	Find the scsi_device associated with the SCSI
			 * address. Make sure we have the right array, and if
			 * so set the flag to initiate a new re-config once we
			 * see an AifEnConfigChange AIF come through.
			 */

			if ((dev != NULL) && (dev->scsi_host_ptr != NULL)) {
				device = scsi_device_lookup(dev->scsi_host_ptr,
					CONTAINER_TO_CHANNEL(container),
					CONTAINER_TO_ID(container),
					CONTAINER_TO_LUN(container));
				if (device) {
					dev->fsa_dev[container].config_needed = CHANGE;
					dev->fsa_dev[container].config_waiting_on = AifEnConfigChange;
					dev->fsa_dev[container].config_waiting_stamp = jiffies;
					scsi_device_put(device);
				}
			}
		}

		/*
		 *	If we are waiting on something and this happens to be
		 * that thing then set the re-configure flag.
		 */
		if (container != (u32)-1) {
			if (container >= dev->maximum_num_containers)
				break;
			if ((dev->fsa_dev[container].config_waiting_on ==
			    le32_to_cpu(*(__le32 *)aifcmd->data)) &&
			 time_before(jiffies, dev->fsa_dev[container].config_waiting_stamp + AIF_SNIFF_TIMEOUT))
				dev->fsa_dev[container].config_waiting_on = 0;
		} else for (container = 0;
		    container < dev->maximum_num_containers; ++container) {
			if ((dev->fsa_dev[container].config_waiting_on ==
			    le32_to_cpu(*(__le32 *)aifcmd->data)) &&
			 time_before(jiffies, dev->fsa_dev[container].config_waiting_stamp + AIF_SNIFF_TIMEOUT))
				dev->fsa_dev[container].config_waiting_on = 0;
		}
		break;

	case AifCmdEventNotify:
		switch (le32_to_cpu(((__le32 *)aifcmd->data)[0])) {
		case AifEnBatteryEvent:
			dev->cache_protected =
				(((__le32 *)aifcmd->data)[1] == cpu_to_le32(3));
			break;
		/*
		 *	Add an Array.
		 */
		case AifEnAddContainer:
			container = le32_to_cpu(((__le32 *)aifcmd->data)[1]);
			if (container >= dev->maximum_num_containers)
				break;
			dev->fsa_dev[container].config_needed = ADD;
			dev->fsa_dev[container].config_waiting_on =
				AifEnConfigChange;
			dev->fsa_dev[container].config_waiting_stamp = jiffies;
			break;

		/*
		 *	Delete an Array.
		 */
		case AifEnDeleteContainer:
			container = le32_to_cpu(((__le32 *)aifcmd->data)[1]);
			if (container >= dev->maximum_num_containers)
				break;
			dev->fsa_dev[container].config_needed = DELETE;
			dev->fsa_dev[container].config_waiting_on =
				AifEnConfigChange;
			dev->fsa_dev[container].config_waiting_stamp = jiffies;
			break;

		/*
		 *	Container change detected. If we currently are not
		 * waiting on something else, setup to wait on a Config Change.
		 */
		case AifEnContainerChange:
			container = le32_to_cpu(((__le32 *)aifcmd->data)[1]);
			if (container >= dev->maximum_num_containers)
				break;
			if (dev->fsa_dev[container].config_waiting_on &&
			 time_before(jiffies, dev->fsa_dev[container].config_waiting_stamp + AIF_SNIFF_TIMEOUT))
				break;
			dev->fsa_dev[container].config_needed = CHANGE;
			dev->fsa_dev[container].config_waiting_on =
				AifEnConfigChange;
			dev->fsa_dev[container].config_waiting_stamp = jiffies;
			break;

		case AifEnConfigChange:
			break;

		case AifEnAddJBOD:
		case AifEnDeleteJBOD:
			container = le32_to_cpu(((__le32 *)aifcmd->data)[1]);
			if ((container >> 28)) {
				container = (u32)-1;
				break;
			}
			channel = (container >> 24) & 0xF;
			if (channel >= dev->maximum_num_channels) {
				container = (u32)-1;
				break;
			}
			id = container & 0xFFFF;
			if (id >= dev->maximum_num_physicals) {
				container = (u32)-1;
				break;
			}
			lun = (container >> 16) & 0xFF;
			container = (u32)-1;
			channel = aac_phys_to_logical(channel);
			device_config_needed =
			  (((__le32 *)aifcmd->data)[0] ==
			    cpu_to_le32(AifEnAddJBOD)) ? ADD : DELETE;
			if (device_config_needed == ADD) {
				device = scsi_device_lookup(dev->scsi_host_ptr,
					channel,
					id,
					lun);
				if (device) {
					scsi_remove_device(device);
					scsi_device_put(device);
				}
			}
			break;

		case AifEnEnclosureManagement:
			/*
			 * If in JBOD mode, automatic exposure of new
			 * physical target to be suppressed until configured.
			 */
			if (dev->jbod)
				break;
			switch (le32_to_cpu(((__le32 *)aifcmd->data)[3])) {
			case EM_DRIVE_INSERTION:
			case EM_DRIVE_REMOVAL:
			case EM_SES_DRIVE_INSERTION:
			case EM_SES_DRIVE_REMOVAL:
				container = le32_to_cpu(
					((__le32 *)aifcmd->data)[2]);
				if ((container >> 28)) {
					container = (u32)-1;
					break;
				}
				channel = (container >> 24) & 0xF;
				if (channel >= dev->maximum_num_channels) {
					container = (u32)-1;
					break;
				}
				id = container & 0xFFFF;
				lun = (container >> 16) & 0xFF;
				container = (u32)-1;
				if (id >= dev->maximum_num_physicals) {
					/* legacy dev_t ? */
					if ((0x2000 <= id) || lun || channel ||
					  ((channel = (id >> 7) & 0x3F) >=
					  dev->maximum_num_channels))
						break;
					lun = (id >> 4) & 7;
					id &= 0xF;
				}
				channel = aac_phys_to_logical(channel);
				device_config_needed =
				  ((((__le32 *)aifcmd->data)[3]
				    == cpu_to_le32(EM_DRIVE_INSERTION)) ||
				    (((__le32 *)aifcmd->data)[3]
				    == cpu_to_le32(EM_SES_DRIVE_INSERTION))) ?
				  ADD : DELETE;
				break;
			}
			break;
		case AifBuManagerEvent:
			aac_handle_aif_bu(dev, aifcmd);
			break;
		}

		/*
		 *	If we are waiting on something and this happens to be
		 * that thing then set the re-configure flag.
		 */
		if (container != (u32)-1) {
			if (container >= dev->maximum_num_containers)
				break;
			if ((dev->fsa_dev[container].config_waiting_on ==
			    le32_to_cpu(*(__le32 *)aifcmd->data)) &&
			 time_before(jiffies, dev->fsa_dev[container].config_waiting_stamp + AIF_SNIFF_TIMEOUT))
				dev->fsa_dev[container].config_waiting_on = 0;
		} else for (container = 0;
		    container < dev->maximum_num_containers; ++container) {
			if ((dev->fsa_dev[container].config_waiting_on ==
			    le32_to_cpu(*(__le32 *)aifcmd->data)) &&
			 time_before(jiffies, dev->fsa_dev[container].config_waiting_stamp + AIF_SNIFF_TIMEOUT))
				dev->fsa_dev[container].config_waiting_on = 0;
		}
		break;

	case AifCmdJobProgress:
		/*
		 *	These are job progress AIF's. When a Clear is being
		 * done on a container it is initially created then hidden from
		 * the OS. When the clear completes we don't get a config
		 * change so we monitor the job status complete on a clear then
		 * wait for a container change.
		 */

		if (((__le32 *)aifcmd->data)[1] == cpu_to_le32(AifJobCtrZero) &&
		    (((__le32 *)aifcmd->data)[6] == ((__le32 *)aifcmd->data)[5] ||
		     ((__le32 *)aifcmd->data)[4] == cpu_to_le32(AifJobStsSuccess))) {
			for (container = 0;
			    container < dev->maximum_num_containers;
			    ++container) {
				/*
				 * Stomp on all config sequencing for all
				 * containers?
				 */
				dev->fsa_dev[container].config_waiting_on =
					AifEnContainerChange;
				dev->fsa_dev[container].config_needed = ADD;
				dev->fsa_dev[container].config_waiting_stamp =
					jiffies;
			}
		}
		if (((__le32 *)aifcmd->data)[1] == cpu_to_le32(AifJobCtrZero) &&
		    ((__le32 *)aifcmd->data)[6] == 0 &&
		    ((__le32 *)aifcmd->data)[4] == cpu_to_le32(AifJobStsRunning)) {
			for (container = 0;
			    container < dev->maximum_num_containers;
			    ++container) {
				/*
				 * Stomp on all config sequencing for all
				 * containers?
				 */
				dev->fsa_dev[container].config_waiting_on =
					AifEnContainerChange;
				dev->fsa_dev[container].config_needed = DELETE;
				dev->fsa_dev[container].config_waiting_stamp =
					jiffies;
			}
		}
		break;
	}

	container = 0;
retry_next:
	if (device_config_needed == NOTHING) {
		for (; container < dev->maximum_num_containers; ++container) {
			if ((dev->fsa_dev[container].config_waiting_on == 0) &&
			    (dev->fsa_dev[container].config_needed != NOTHING) &&
			    time_before(jiffies, dev->fsa_dev[container].config_waiting_stamp + AIF_SNIFF_TIMEOUT)) {
				device_config_needed =
					dev->fsa_dev[container].config_needed;
				dev->fsa_dev[container].config_needed = NOTHING;
				channel = CONTAINER_TO_CHANNEL(container);
				id = CONTAINER_TO_ID(container);
				lun = CONTAINER_TO_LUN(container);
				break;
			}
		}
	}
	if (device_config_needed == NOTHING)
		return;

	/*
	 *	If we decided that a re-configuration needs to be done,
	 * schedule it here on the way out the door, please close the door
	 * behind you.
	 */

	/*
	 *	Find the scsi_device associated with the SCSI address,
	 * and mark it as changed, invalidating the cache. This deals
	 * with changes to existing device IDs.
	 */

	if (!dev || !dev->scsi_host_ptr)
		return;
	/*
	 * force reload of disk info via aac_probe_container
	 */
	if ((channel == CONTAINER_CHANNEL) &&
	  (device_config_needed != NOTHING)) {
		if (dev->fsa_dev[container].valid == 1)
			dev->fsa_dev[container].valid = 2;
		aac_probe_container(dev, container);
	}
	device = scsi_device_lookup(dev->scsi_host_ptr, channel, id, lun);
	if (device) {
		switch (device_config_needed) {
		case DELETE:
#if (defined(AAC_DEBUG_INSTRUMENT_AIF_DELETE))
			scsi_remove_device(device);
#else
			if (scsi_device_online(device)) {
				scsi_device_set_state(device, SDEV_OFFLINE);
				sdev_printk(KERN_INFO, device,
					"Device offlined - %s\n",
					(channel == CONTAINER_CHANNEL) ?
						"array deleted" :
						"enclosure services event");
			}
#endif
			break;
		case ADD:
			if (!scsi_device_online(device)) {
				sdev_printk(KERN_INFO, device,
					"Device online - %s\n",
					(channel == CONTAINER_CHANNEL) ?
						"array created" :
						"enclosure services event");
				scsi_device_set_state(device, SDEV_RUNNING);
			}
			fallthrough;
		case CHANGE:
			if ((channel == CONTAINER_CHANNEL)
			 && (!dev->fsa_dev[container].valid)) {
#if (defined(AAC_DEBUG_INSTRUMENT_AIF_DELETE))
				scsi_remove_device(device);
#else
				if (!scsi_device_online(device))
					break;
				scsi_device_set_state(device, SDEV_OFFLINE);
				sdev_printk(KERN_INFO, device,
					"Device offlined - %s\n",
					"array failed");
#endif
				break;
			}
			scsi_rescan_device(&device->sdev_gendev);
			break;

		default:
			break;
		}
		scsi_device_put(device);
		device_config_needed = NOTHING;
	}
	if (device_config_needed == ADD)
		scsi_add_device(dev->scsi_host_ptr, channel, id, lun);
	if (channel == CONTAINER_CHANNEL) {
		container++;
		device_config_needed = NOTHING;
		goto retry_next;
	}
}

static void aac_schedule_bus_scan(struct aac_dev *aac)
{
	if (aac->sa_firmware)
		aac_schedule_safw_scan_worker(aac);
	else
		aac_schedule_src_reinit_aif_worker(aac);
}

static int _aac_reset_adapter(struct aac_dev *aac, int forced, u8 reset_type)
{
	int index, quirks;
	int retval;
	struct Scsi_Host *host = aac->scsi_host_ptr;
	int jafo = 0;
	int bled;
	u64 dmamask;
	int num_of_fibs = 0;

	/*
	 * Assumptions:
	 *	- host is locked, unless called by the aacraid thread.
	 *	  (a matter of convenience, due to legacy issues surrounding
	 *	  eh_host_adapter_reset).
	 *	- in_reset is asserted, so no new i/o is getting to the
	 *	  card.
	 *	- The card is dead, or will be very shortly ;-/ so no new
	 *	  commands are completing in the interrupt service.
	 */
	aac_adapter_disable_int(aac);
	if (aac->thread && aac->thread->pid != current->pid) {
		spin_unlock_irq(host->host_lock);
		kthread_stop(aac->thread);
		aac->thread = NULL;
		jafo = 1;
	}

	/*
	 *	If a positive health, means in a known DEAD PANIC
	 * state and the adapter could be reset to `try again'.
	 */
	bled = forced ? 0 : aac_adapter_check_health(aac);
	retval = aac_adapter_restart(aac, bled, reset_type);

	if (retval)
		goto out;

	/*
	 *	Loop through the fibs, close the synchronous FIBS
	 */
	retval = 1;
	num_of_fibs = aac->scsi_host_ptr->can_queue + AAC_NUM_MGT_FIB;
	for (index = 0; index <  num_of_fibs; index++) {

		struct fib *fib = &aac->fibs[index];
		__le32 XferState = fib->hw_fib_va->header.XferState;
		bool is_response_expected = false;

		if (!(XferState & cpu_to_le32(NoResponseExpected | Async)) &&
		   (XferState & cpu_to_le32(ResponseExpected)))
			is_response_expected = true;

		if (is_response_expected
		  || fib->flags & FIB_CONTEXT_FLAG_WAIT) {
			unsigned long flagv;
			spin_lock_irqsave(&fib->event_lock, flagv);
			complete(&fib->event_wait);
			spin_unlock_irqrestore(&fib->event_lock, flagv);
			schedule();
			retval = 0;
		}
	}
	/* Give some extra time for ioctls to complete. */
	if (retval == 0)
		ssleep(2);
	index = aac->cardtype;

	/*
	 * Re-initialize the adapter, first free resources, then carefully
	 * apply the initialization sequence to come back again. Only risk
	 * is a change in Firmware dropping cache, it is assumed the caller
	 * will ensure that i/o is queisced and the card is flushed in that
	 * case.
	 */
	aac_free_irq(aac);
	aac_fib_map_free(aac);
	dma_free_coherent(&aac->pdev->dev, aac->comm_size, aac->comm_addr,
			  aac->comm_phys);
	aac_adapter_ioremap(aac, 0);
	aac->comm_addr = NULL;
	aac->comm_phys = 0;
	kfree(aac->queues);
	aac->queues = NULL;
	kfree(aac->fsa_dev);
	aac->fsa_dev = NULL;

	dmamask = DMA_BIT_MASK(32);
	quirks = aac_get_driver_ident(index)->quirks;
	if (quirks & AAC_QUIRK_31BIT)
		retval = dma_set_mask(&aac->pdev->dev, dmamask);
	else if (!(quirks & AAC_QUIRK_SRC))
		retval = dma_set_mask(&aac->pdev->dev, dmamask);
	else
		retval = dma_set_coherent_mask(&aac->pdev->dev, dmamask);

	if (quirks & AAC_QUIRK_31BIT && !retval) {
		dmamask = DMA_BIT_MASK(31);
		retval = dma_set_coherent_mask(&aac->pdev->dev, dmamask);
	}

	if (retval)
		goto out;

	if ((retval = (*(aac_get_driver_ident(index)->init))(aac)))
		goto out;

	if (jafo) {
		aac->thread = kthread_run(aac_command_thread, aac, "%s",
					  aac->name);
		if (IS_ERR(aac->thread)) {
			retval = PTR_ERR(aac->thread);
			aac->thread = NULL;
			goto out;
		}
	}
	(void)aac_get_adapter_info(aac);
	if ((quirks & AAC_QUIRK_34SG) && (host->sg_tablesize > 34)) {
		host->sg_tablesize = 34;
		host->max_sectors = (host->sg_tablesize * 8) + 112;
	}
	if ((quirks & AAC_QUIRK_17SG) && (host->sg_tablesize > 17)) {
		host->sg_tablesize = 17;
		host->max_sectors = (host->sg_tablesize * 8) + 112;
	}
	aac_get_config_status(aac, 1);
	aac_get_containers(aac);
	/*
	 * This is where the assumption that the Adapter is quiesced
	 * is important.
	 */
	scsi_host_complete_all_commands(host, DID_RESET);

	retval = 0;
out:
	aac->in_reset = 0;

	/*
	 * Issue bus rescan to catch any configuration that might have
	 * occurred
	 */
	if (!retval && !is_kdump_kernel()) {
		dev_info(&aac->pdev->dev, "Scheduling bus rescan\n");
		aac_schedule_bus_scan(aac);
	}

	if (jafo) {
		spin_lock_irq(host->host_lock);
	}
	return retval;
}

int aac_reset_adapter(struct aac_dev *aac, int forced, u8 reset_type)
{
	unsigned long flagv = 0;
	int retval, unblock_retval;
	struct Scsi_Host *host = aac->scsi_host_ptr;
	int bled;

	if (spin_trylock_irqsave(&aac->fib_lock, flagv) == 0)
		return -EBUSY;

	if (aac->in_reset) {
		spin_unlock_irqrestore(&aac->fib_lock, flagv);
		return -EBUSY;
	}
	aac->in_reset = 1;
	spin_unlock_irqrestore(&aac->fib_lock, flagv);

	/*
	 * Wait for all commands to complete to this specific
	 * target (block maximum 60 seconds). Although not necessary,
	 * it does make us a good storage citizen.
	 */
	scsi_host_block(host);

	/* Quiesce build, flush cache, write through mode */
	if (forced < 2)
		aac_send_shutdown(aac);
	spin_lock_irqsave(host->host_lock, flagv);
	bled = forced ? forced :
			(aac_check_reset != 0 && aac_check_reset != 1);
	retval = _aac_reset_adapter(aac, bled, reset_type);
	spin_unlock_irqrestore(host->host_lock, flagv);

	unblock_retval = scsi_host_unblock(host, SDEV_RUNNING);
	if (!retval)
		retval = unblock_retval;
	if ((forced < 2) && (retval == -ENODEV)) {
		/* Unwind aac_send_shutdown() IOP_RESET unsupported/disabled */
		struct fib * fibctx = aac_fib_alloc(aac);
		if (fibctx) {
			struct aac_pause *cmd;
			int status;

			aac_fib_init(fibctx);

			cmd = (struct aac_pause *) fib_data(fibctx);

			cmd->command = cpu_to_le32(VM_ContainerConfig);
			cmd->type = cpu_to_le32(CT_PAUSE_IO);
			cmd->timeout = cpu_to_le32(1);
			cmd->min = cpu_to_le32(1);
			cmd->noRescan = cpu_to_le32(1);
			cmd->count = cpu_to_le32(0);

			status = aac_fib_send(ContainerCommand,
			  fibctx,
			  sizeof(struct aac_pause),
			  FsaNormal,
			  -2 /* Timeout silently */, 1,
			  NULL, NULL);

			if (status >= 0)
				aac_fib_complete(fibctx);
			/* FIB should be freed only after getting
			 * the response from the F/W */
			if (status != -ERESTARTSYS)
				aac_fib_free(fibctx);
		}
	}

	return retval;
}

int aac_check_health(struct aac_dev * aac)
{
	int BlinkLED;
	unsigned long time_now, flagv = 0;
	struct list_head * entry;

	/* Extending the scope of fib_lock slightly to protect aac->in_reset */
	if (spin_trylock_irqsave(&aac->fib_lock, flagv) == 0)
		return 0;

	if (aac->in_reset || !(BlinkLED = aac_adapter_check_health(aac))) {
		spin_unlock_irqrestore(&aac->fib_lock, flagv);
		return 0; /* OK */
	}

	aac->in_reset = 1;

	/* Fake up an AIF:
	 *	aac_aifcmd.command = AifCmdEventNotify = 1
	 *	aac_aifcmd.seqnum = 0xFFFFFFFF
	 *	aac_aifcmd.data[0] = AifEnExpEvent = 23
	 *	aac_aifcmd.data[1] = AifExeFirmwarePanic = 3
	 *	aac.aifcmd.data[2] = AifHighPriority = 3
	 *	aac.aifcmd.data[3] = BlinkLED
	 */

	time_now = jiffies/HZ;
	entry = aac->fib_list.next;

	/*
	 * For each Context that is on the
	 * fibctxList, make a copy of the
	 * fib, and then set the event to wake up the
	 * thread that is waiting for it.
	 */
	while (entry != &aac->fib_list) {
		/*
		 * Extract the fibctx
		 */
		struct aac_fib_context *fibctx = list_entry(entry, struct aac_fib_context, next);
		struct hw_fib * hw_fib;
		struct fib * fib;
		/*
		 * Check if the queue is getting
		 * backlogged
		 */
		if (fibctx->count > 20) {
			/*
			 * It's *not* jiffies folks,
			 * but jiffies / HZ, so do not
			 * panic ...
			 */
			u32 time_last = fibctx->jiffies;
			/*
			 * Has it been > 2 minutes
			 * since the last read off
			 * the queue?
			 */
			if ((time_now - time_last) > aif_timeout) {
				entry = entry->next;
				aac_close_fib_context(aac, fibctx);
				continue;
			}
		}
		/*
		 * Warning: no sleep allowed while
		 * holding spinlock
		 */
		hw_fib = kzalloc(sizeof(struct hw_fib), GFP_ATOMIC);
		fib = kzalloc(sizeof(struct fib), GFP_ATOMIC);
		if (fib && hw_fib) {
			struct aac_aifcmd * aif;

			fib->hw_fib_va = hw_fib;
			fib->dev = aac;
			aac_fib_init(fib);
			fib->type = FSAFS_NTC_FIB_CONTEXT;
			fib->size = sizeof (struct fib);
			fib->data = hw_fib->data;
			aif = (struct aac_aifcmd *)hw_fib->data;
			aif->command = cpu_to_le32(AifCmdEventNotify);
			aif->seqnum = cpu_to_le32(0xFFFFFFFF);
			((__le32 *)aif->data)[0] = cpu_to_le32(AifEnExpEvent);
			((__le32 *)aif->data)[1] = cpu_to_le32(AifExeFirmwarePanic);
			((__le32 *)aif->data)[2] = cpu_to_le32(AifHighPriority);
			((__le32 *)aif->data)[3] = cpu_to_le32(BlinkLED);

			/*
			 * Put the FIB onto the
			 * fibctx's fibs
			 */
			list_add_tail(&fib->fiblink, &fibctx->fib_list);
			fibctx->count++;
			/*
			 * Set the event to wake up the
			 * thread that will waiting.
			 */
			complete(&fibctx->completion);
		} else {
			printk(KERN_WARNING "aifd: didn't allocate NewFib.\n");
			kfree(fib);
			kfree(hw_fib);
		}
		entry = entry->next;
	}

	spin_unlock_irqrestore(&aac->fib_lock, flagv);

	if (BlinkLED < 0) {
		printk(KERN_ERR "%s: Host adapter is dead (or got a PCI error) %d\n",
				aac->name, BlinkLED);
		goto out;
	}

	printk(KERN_ERR "%s: Host adapter BLINK LED 0x%x\n", aac->name, BlinkLED);

out:
	aac->in_reset = 0;
	return BlinkLED;
}

static inline int is_safw_raid_volume(struct aac_dev *aac, int bus, int target)
{
	return bus == CONTAINER_CHANNEL && target < aac->maximum_num_containers;
}

static struct scsi_device *aac_lookup_safw_scsi_device(struct aac_dev *dev,
								int bus,
								int target)
{
	if (bus != CONTAINER_CHANNEL)
		bus = aac_phys_to_logical(bus);

	return scsi_device_lookup(dev->scsi_host_ptr, bus, target, 0);
}

static int aac_add_safw_device(struct aac_dev *dev, int bus, int target)
{
	if (bus != CONTAINER_CHANNEL)
		bus = aac_phys_to_logical(bus);

	return scsi_add_device(dev->scsi_host_ptr, bus, target, 0);
}

static void aac_put_safw_scsi_device(struct scsi_device *sdev)
{
	if (sdev)
		scsi_device_put(sdev);
}

static void aac_remove_safw_device(struct aac_dev *dev, int bus, int target)
{
	struct scsi_device *sdev;

	sdev = aac_lookup_safw_scsi_device(dev, bus, target);
	scsi_remove_device(sdev);
	aac_put_safw_scsi_device(sdev);
}

static inline int aac_is_safw_scan_count_equal(struct aac_dev *dev,
	int bus, int target)
{
	return dev->hba_map[bus][target].scan_counter == dev->scan_counter;
}

static int aac_is_safw_target_valid(struct aac_dev *dev, int bus, int target)
{
	if (is_safw_raid_volume(dev, bus, target))
		return dev->fsa_dev[target].valid;
	else
		return aac_is_safw_scan_count_equal(dev, bus, target);
}

static int aac_is_safw_device_exposed(struct aac_dev *dev, int bus, int target)
{
	int is_exposed = 0;
	struct scsi_device *sdev;

	sdev = aac_lookup_safw_scsi_device(dev, bus, target);
	if (sdev)
		is_exposed = 1;
	aac_put_safw_scsi_device(sdev);

	return is_exposed;
}

static int aac_update_safw_host_devices(struct aac_dev *dev)
{
	int i;
	int bus;
	int target;
	int is_exposed = 0;
	int rcode = 0;

	rcode = aac_setup_safw_adapter(dev);
	if (unlikely(rcode < 0)) {
		goto out;
	}

	for (i = 0; i < AAC_BUS_TARGET_LOOP; i++) {

		bus = get_bus_number(i);
		target = get_target_number(i);

		is_exposed = aac_is_safw_device_exposed(dev, bus, target);

		if (aac_is_safw_target_valid(dev, bus, target) && !is_exposed)
			aac_add_safw_device(dev, bus, target);
		else if (!aac_is_safw_target_valid(dev, bus, target) &&
								is_exposed)
			aac_remove_safw_device(dev, bus, target);
	}
out:
	return rcode;
}

static int aac_scan_safw_host(struct aac_dev *dev)
{
	int rcode = 0;

	rcode = aac_update_safw_host_devices(dev);
	if (rcode)
		aac_schedule_safw_scan_worker(dev);

	return rcode;
}

int aac_scan_host(struct aac_dev *dev)
{
	int rcode = 0;

	mutex_lock(&dev->scan_mutex);
	if (dev->sa_firmware)
		rcode = aac_scan_safw_host(dev);
	else
		scsi_scan_host(dev->scsi_host_ptr);
	mutex_unlock(&dev->scan_mutex);

	return rcode;
}

void aac_src_reinit_aif_worker(struct work_struct *work)
{
	struct aac_dev *dev = container_of(to_delayed_work(work),
				struct aac_dev, src_reinit_aif_worker);

	wait_event(dev->scsi_host_ptr->host_wait,
			!scsi_host_in_recovery(dev->scsi_host_ptr));
	aac_reinit_aif(dev, dev->cardtype);
}

/**
 *	aac_handle_sa_aif -	Handle a message from the firmware
 *	@dev: Which adapter this fib is from
 *	@fibptr: Pointer to fibptr from adapter
 *
 *	This routine handles a driver notify fib from the adapter and
 *	dispatches it to the appropriate routine for handling.
 */
static void aac_handle_sa_aif(struct aac_dev *dev, struct fib *fibptr)
{
	int i;
	u32 events = 0;

	if (fibptr->hbacmd_size & SA_AIF_HOTPLUG)
		events = SA_AIF_HOTPLUG;
	else if (fibptr->hbacmd_size & SA_AIF_HARDWARE)
		events = SA_AIF_HARDWARE;
	else if (fibptr->hbacmd_size & SA_AIF_PDEV_CHANGE)
		events = SA_AIF_PDEV_CHANGE;
	else if (fibptr->hbacmd_size & SA_AIF_LDEV_CHANGE)
		events = SA_AIF_LDEV_CHANGE;
	else if (fibptr->hbacmd_size & SA_AIF_BPSTAT_CHANGE)
		events = SA_AIF_BPSTAT_CHANGE;
	else if (fibptr->hbacmd_size & SA_AIF_BPCFG_CHANGE)
		events = SA_AIF_BPCFG_CHANGE;

	switch (events) {
	case SA_AIF_HOTPLUG:
	case SA_AIF_HARDWARE:
	case SA_AIF_PDEV_CHANGE:
	case SA_AIF_LDEV_CHANGE:
	case SA_AIF_BPCFG_CHANGE:

		aac_scan_host(dev);

		break;

	case SA_AIF_BPSTAT_CHANGE:
		/* currently do nothing */
		break;
	}

	for (i = 1; i <= 10; ++i) {
		events = src_readl(dev, MUnit.IDR);
		if (events & (1<<23)) {
			pr_warn(" AIF not cleared by firmware - %d/%d)\n",
				i, 10);
			ssleep(1);
		}
	}
}

static int get_fib_count(struct aac_dev *dev)
{
	unsigned int num = 0;
	struct list_head *entry;
	unsigned long flagv;

	/*
	 * Warning: no sleep allowed while
	 * holding spinlock. We take the estimate
	 * and pre-allocate a set of fibs outside the
	 * lock.
	 */
	num = le32_to_cpu(dev->init->r7.adapter_fibs_size)
			/ sizeof(struct hw_fib); /* some extra */
	spin_lock_irqsave(&dev->fib_lock, flagv);
	entry = dev->fib_list.next;
	while (entry != &dev->fib_list) {
		entry = entry->next;
		++num;
	}
	spin_unlock_irqrestore(&dev->fib_lock, flagv);

	return num;
}

static int fillup_pools(struct aac_dev *dev, struct hw_fib **hw_fib_pool,
						struct fib **fib_pool,
						unsigned int num)
{
	struct hw_fib **hw_fib_p;
	struct fib **fib_p;

	hw_fib_p = hw_fib_pool;
	fib_p = fib_pool;
	while (hw_fib_p < &hw_fib_pool[num]) {
		*(hw_fib_p) = kmalloc(sizeof(struct hw_fib), GFP_KERNEL);
		if (!(*(hw_fib_p++))) {
			--hw_fib_p;
			break;
		}

		*(fib_p) = kmalloc(sizeof(struct fib), GFP_KERNEL);
		if (!(*(fib_p++))) {
			kfree(*(--hw_fib_p));
			break;
		}
	}

	/*
	 * Get the actual number of allocated fibs
	 */
	num = hw_fib_p - hw_fib_pool;
	return num;
}

static void wakeup_fibctx_threads(struct aac_dev *dev,
						struct hw_fib **hw_fib_pool,
						struct fib **fib_pool,
						struct fib *fib,
						struct hw_fib *hw_fib,
						unsigned int num)
{
	unsigned long flagv;
	struct list_head *entry;
	struct hw_fib **hw_fib_p;
	struct fib **fib_p;
	u32 time_now, time_last;
	struct hw_fib *hw_newfib;
	struct fib *newfib;
	struct aac_fib_context *fibctx;

	time_now = jiffies/HZ;
	spin_lock_irqsave(&dev->fib_lock, flagv);
	entry = dev->fib_list.next;
	/*
	 * For each Context that is on the
	 * fibctxList, make a copy of the
	 * fib, and then set the event to wake up the
	 * thread that is waiting for it.
	 */

	hw_fib_p = hw_fib_pool;
	fib_p = fib_pool;
	while (entry != &dev->fib_list) {
		/*
		 * Extract the fibctx
		 */
		fibctx = list_entry(entry, struct aac_fib_context,
				next);
		/*
		 * Check if the queue is getting
		 * backlogged
		 */
		if (fibctx->count > 20) {
			/*
			 * It's *not* jiffies folks,
			 * but jiffies / HZ so do not
			 * panic ...
			 */
			time_last = fibctx->jiffies;
			/*
			 * Has it been > 2 minutes
			 * since the last read off
			 * the queue?
			 */
			if ((time_now - time_last) > aif_timeout) {
				entry = entry->next;
				aac_close_fib_context(dev, fibctx);
				continue;
			}
		}
		/*
		 * Warning: no sleep allowed while
		 * holding spinlock
		 */
		if (hw_fib_p >= &hw_fib_pool[num]) {
			pr_warn("aifd: didn't allocate NewFib\n");
			entry = entry->next;
			continue;
		}

		hw_newfib = *hw_fib_p;
		*(hw_fib_p++) = NULL;
		newfib = *fib_p;
		*(fib_p++) = NULL;
		/*
		 * Make the copy of the FIB
		 */
		memcpy(hw_newfib, hw_fib, sizeof(struct hw_fib));
		memcpy(newfib, fib, sizeof(struct fib));
		newfib->hw_fib_va = hw_newfib;
		/*
		 * Put the FIB onto the
		 * fibctx's fibs
		 */
		list_add_tail(&newfib->fiblink, &fibctx->fib_list);
		fibctx->count++;
		/*
		 * Set the event to wake up the
		 * thread that is waiting.
		 */
		complete(&fibctx->completion);

		entry = entry->next;
	}
	/*
	 *	Set the status of this FIB
	 */
	*(__le32 *)hw_fib->data = cpu_to_le32(ST_OK);
	aac_fib_adapter_complete(fib, sizeof(u32));
	spin_unlock_irqrestore(&dev->fib_lock, flagv);

}

static void aac_process_events(struct aac_dev *dev)
{
	struct hw_fib *hw_fib;
	struct fib *fib;
	unsigned long flags;
	spinlock_t *t_lock;

	t_lock = dev->queues->queue[HostNormCmdQueue].lock;
	spin_lock_irqsave(t_lock, flags);

	while (!list_empty(&(dev->queues->queue[HostNormCmdQueue].cmdq))) {
		struct list_head *entry;
		struct aac_aifcmd *aifcmd;
		unsigned int  num;
		struct hw_fib **hw_fib_pool, **hw_fib_p;
		struct fib **fib_pool, **fib_p;

		set_current_state(TASK_RUNNING);

		entry = dev->queues->queue[HostNormCmdQueue].cmdq.next;
		list_del(entry);

		t_lock = dev->queues->queue[HostNormCmdQueue].lock;
		spin_unlock_irqrestore(t_lock, flags);

		fib = list_entry(entry, struct fib, fiblink);
		hw_fib = fib->hw_fib_va;
		if (dev->sa_firmware) {
			/* Thor AIF */
			aac_handle_sa_aif(dev, fib);
			aac_fib_adapter_complete(fib, (u16)sizeof(u32));
			goto free_fib;
		}
		/*
		 *	We will process the FIB here or pass it to a
		 *	worker thread that is TBD. We Really can't
		 *	do anything at this point since we don't have
		 *	anything defined for this thread to do.
		 */
		memset(fib, 0, sizeof(struct fib));
		fib->type = FSAFS_NTC_FIB_CONTEXT;
		fib->size = sizeof(struct fib);
		fib->hw_fib_va = hw_fib;
		fib->data = hw_fib->data;
		fib->dev = dev;
		/*
		 *	We only handle AifRequest fibs from the adapter.
		 */

		aifcmd = (struct aac_aifcmd *) hw_fib->data;
		if (aifcmd->command == cpu_to_le32(AifCmdDriverNotify)) {
			/* Handle Driver Notify Events */
			aac_handle_aif(dev, fib);
			*(__le32 *)hw_fib->data = cpu_to_le32(ST_OK);
			aac_fib_adapter_complete(fib, (u16)sizeof(u32));
			goto free_fib;
		}
		/*
		 * The u32 here is important and intended. We are using
		 * 32bit wrapping time to fit the adapter field
		 */

		/* Sniff events */
		if (aifcmd->command == cpu_to_le32(AifCmdEventNotify)
		 || aifcmd->command == cpu_to_le32(AifCmdJobProgress)) {
			aac_handle_aif(dev, fib);
		}

		/*
		 * get number of fibs to process
		 */
		num = get_fib_count(dev);
		if (!num)
			goto free_fib;

		hw_fib_pool = kmalloc_array(num, sizeof(struct hw_fib *),
						GFP_KERNEL);
		if (!hw_fib_pool)
			goto free_fib;

		fib_pool = kmalloc_array(num, sizeof(struct fib *), GFP_KERNEL);
		if (!fib_pool)
			goto free_hw_fib_pool;

		/*
		 * Fill up fib pointer pools with actual fibs
		 * and hw_fibs
		 */
		num = fillup_pools(dev, hw_fib_pool, fib_pool, num);
		if (!num)
			goto free_mem;

		/*
		 * wakeup the thread that is waiting for
		 * the response from fw (ioctl)
		 */
		wakeup_fibctx_threads(dev, hw_fib_pool, fib_pool,
							    fib, hw_fib, num);

free_mem:
		/* Free up the remaining resources */
		hw_fib_p = hw_fib_pool;
		fib_p = fib_pool;
		while (hw_fib_p < &hw_fib_pool[num]) {
			kfree(*hw_fib_p);
			kfree(*fib_p);
			++fib_p;
			++hw_fib_p;
		}
		kfree(fib_pool);
free_hw_fib_pool:
		kfree(hw_fib_pool);
free_fib:
		kfree(fib);
		t_lock = dev->queues->queue[HostNormCmdQueue].lock;
		spin_lock_irqsave(t_lock, flags);
	}
	/*
	 *	There are no more AIF's
	 */
	t_lock = dev->queues->queue[HostNormCmdQueue].lock;
	spin_unlock_irqrestore(t_lock, flags);
}

static int aac_send_wellness_command(struct aac_dev *dev, char *wellness_str,
							u32 datasize)
{
	struct aac_srb *srbcmd;
	struct sgmap64 *sg64;
	dma_addr_t addr;
	char *dma_buf;
	struct fib *fibptr;
	int ret = -ENOMEM;
	u32 vbus, vid;

	fibptr = aac_fib_alloc(dev);
	if (!fibptr)
		goto out;

	dma_buf = dma_alloc_coherent(&dev->pdev->dev, datasize, &addr,
				     GFP_KERNEL);
	if (!dma_buf)
		goto fib_free_out;

	aac_fib_init(fibptr);

	vbus = (u32)le16_to_cpu(dev->supplement_adapter_info.virt_device_bus);
	vid = (u32)le16_to_cpu(dev->supplement_adapter_info.virt_device_target);

	srbcmd = (struct aac_srb *)fib_data(fibptr);

	srbcmd->function = cpu_to_le32(SRBF_ExecuteScsi);
	srbcmd->channel = cpu_to_le32(vbus);
	srbcmd->id = cpu_to_le32(vid);
	srbcmd->lun = 0;
	srbcmd->flags = cpu_to_le32(SRB_DataOut);
	srbcmd->timeout = cpu_to_le32(10);
	srbcmd->retry_limit = 0;
	srbcmd->cdb_size = cpu_to_le32(12);
	srbcmd->count = cpu_to_le32(datasize);

	memset(srbcmd->cdb, 0, sizeof(srbcmd->cdb));
	srbcmd->cdb[0] = BMIC_OUT;
	srbcmd->cdb[6] = WRITE_HOST_WELLNESS;
	memcpy(dma_buf, (char *)wellness_str, datasize);

	sg64 = (struct sgmap64 *)&srbcmd->sg;
	sg64->count = cpu_to_le32(1);
	sg64->sg[0].addr[1] = cpu_to_le32((u32)(((addr) >> 16) >> 16));
	sg64->sg[0].addr[0] = cpu_to_le32((u32)(addr & 0xffffffff));
	sg64->sg[0].count = cpu_to_le32(datasize);

	ret = aac_fib_send(ScsiPortCommand64, fibptr, sizeof(struct aac_srb),
				FsaNormal, 1, 1, NULL, NULL);

	dma_free_coherent(&dev->pdev->dev, datasize, dma_buf, addr);

	/*
	 * Do not set XferState to zero unless
	 * receives a response from F/W
	 */
	if (ret >= 0)
		aac_fib_complete(fibptr);

	/*
	 * FIB should be freed only after
	 * getting the response from the F/W
	 */
	if (ret != -ERESTARTSYS)
		goto fib_free_out;

out:
	return ret;
fib_free_out:
	aac_fib_free(fibptr);
	goto out;
}

static int aac_send_safw_hostttime(struct aac_dev *dev, struct timespec64 *now)
{
	struct tm cur_tm;
	char wellness_str[] = "<HW>TD\010\0\0\0\0\0\0\0\0\0DW\0\0ZZ";
	u32 datasize = sizeof(wellness_str);
	time64_t local_time;
	int ret = -ENODEV;

	if (!dev->sa_firmware)
		goto out;

	local_time = (now->tv_sec - (sys_tz.tz_minuteswest * 60));
	time64_to_tm(local_time, 0, &cur_tm);
	cur_tm.tm_mon += 1;
	cur_tm.tm_year += 1900;
	wellness_str[8] = bin2bcd(cur_tm.tm_hour);
	wellness_str[9] = bin2bcd(cur_tm.tm_min);
	wellness_str[10] = bin2bcd(cur_tm.tm_sec);
	wellness_str[12] = bin2bcd(cur_tm.tm_mon);
	wellness_str[13] = bin2bcd(cur_tm.tm_mday);
	wellness_str[14] = bin2bcd(cur_tm.tm_year / 100);
	wellness_str[15] = bin2bcd(cur_tm.tm_year % 100);

	ret = aac_send_wellness_command(dev, wellness_str, datasize);

out:
	return ret;
}

static int aac_send_hosttime(struct aac_dev *dev, struct timespec64 *now)
{
	int ret = -ENOMEM;
	struct fib *fibptr;
	__le32 *info;

	fibptr = aac_fib_alloc(dev);
	if (!fibptr)
		goto out;

	aac_fib_init(fibptr);
	info = (__le32 *)fib_data(fibptr);
	*info = cpu_to_le32(now->tv_sec); /* overflow in y2106 */
	ret = aac_fib_send(SendHostTime, fibptr, sizeof(*info), FsaNormal,
					1, 1, NULL, NULL);

	/*
	 * Do not set XferState to zero unless
	 * receives a response from F/W
	 */
	if (ret >= 0)
		aac_fib_complete(fibptr);

	/*
	 * FIB should be freed only after
	 * getting the response from the F/W
	 */
	if (ret != -ERESTARTSYS)
		aac_fib_free(fibptr);

out:
	return ret;
}

/**
 *	aac_command_thread	-	command processing thread
 *	@data: Adapter to monitor
 *
 *	Waits on the commandready event in it's queue. When the event gets set
 *	it will pull FIBs off it's queue. It will continue to pull FIBs off
 *	until the queue is empty. When the queue is empty it will wait for
 *	more FIBs.
 */

int aac_command_thread(void *data)
{
	struct aac_dev *dev = data;
	DECLARE_WAITQUEUE(wait, current);
	unsigned long next_jiffies = jiffies + HZ;
	unsigned long next_check_jiffies = next_jiffies;
	long difference = HZ;

	/*
	 *	We can only have one thread per adapter for AIF's.
	 */
	if (dev->aif_thread)
		return -EINVAL;

	/*
	 *	Let the DPC know it has a place to send the AIF's to.
	 */
	dev->aif_thread = 1;
	add_wait_queue(&dev->queues->queue[HostNormCmdQueue].cmdready, &wait);
	set_current_state(TASK_INTERRUPTIBLE);
	dprintk ((KERN_INFO "aac_command_thread start\n"));
	while (1) {

		aac_process_events(dev);

		/*
		 *	Background activity
		 */
		if ((time_before(next_check_jiffies,next_jiffies))
		 && ((difference = next_check_jiffies - jiffies) <= 0)) {
			next_check_jiffies = next_jiffies;
			if (aac_adapter_check_health(dev) == 0) {
				difference = ((long)(unsigned)check_interval)
					   * HZ;
				next_check_jiffies = jiffies + difference;
			} else if (!dev->queues)
				break;
		}
		if (!time_before(next_check_jiffies,next_jiffies)
		 && ((difference = next_jiffies - jiffies) <= 0)) {
			struct timespec64 now;
			int ret;

			/* Don't even try to talk to adapter if its sick */
			ret = aac_adapter_check_health(dev);
			if (ret || !dev->queues)
				break;
			next_check_jiffies = jiffies
					   + ((long)(unsigned)check_interval)
					   * HZ;
			ktime_get_real_ts64(&now);

			/* Synchronize our watches */
			if (((NSEC_PER_SEC - (NSEC_PER_SEC / HZ)) > now.tv_nsec)
			 && (now.tv_nsec > (NSEC_PER_SEC / HZ)))
				difference = HZ + HZ / 2 -
					     now.tv_nsec / (NSEC_PER_SEC / HZ);
			else {
				if (now.tv_nsec > NSEC_PER_SEC / 2)
					++now.tv_sec;

				if (dev->sa_firmware)
					ret =
					aac_send_safw_hostttime(dev, &now);
				else
					ret = aac_send_hosttime(dev, &now);

				difference = (long)(unsigned)update_interval*HZ;
			}
			next_jiffies = jiffies + difference;
			if (time_before(next_check_jiffies,next_jiffies))
				difference = next_check_jiffies - jiffies;
		}
		if (difference <= 0)
			difference = 1;
		set_current_state(TASK_INTERRUPTIBLE);

		if (kthread_should_stop())
			break;

		/*
		 * we probably want usleep_range() here instead of the
		 * jiffies computation
		 */
		schedule_timeout(difference);

		if (kthread_should_stop())
			break;
	}
	if (dev->queues)
		remove_wait_queue(&dev->queues->queue[HostNormCmdQueue].cmdready, &wait);
	dev->aif_thread = 0;
	return 0;
}

int aac_acquire_irq(struct aac_dev *dev)
{
	int i;
	int j;
	int ret = 0;

	if (!dev->sync_mode && dev->msi_enabled && dev->max_msix > 1) {
		for (i = 0; i < dev->max_msix; i++) {
			dev->aac_msix[i].vector_no = i;
			dev->aac_msix[i].dev = dev;
			if (request_irq(pci_irq_vector(dev->pdev, i),
					dev->a_ops.adapter_intr,
					0, "aacraid", &(dev->aac_msix[i]))) {
				printk(KERN_ERR "%s%d: Failed to register IRQ for vector %d.\n",
						dev->name, dev->id, i);
				for (j = 0 ; j < i ; j++)
					free_irq(pci_irq_vector(dev->pdev, j),
						 &(dev->aac_msix[j]));
				pci_disable_msix(dev->pdev);
				ret = -1;
			}
		}
	} else {
		dev->aac_msix[0].vector_no = 0;
		dev->aac_msix[0].dev = dev;

		if (request_irq(dev->pdev->irq, dev->a_ops.adapter_intr,
			IRQF_SHARED, "aacraid",
			&(dev->aac_msix[0])) < 0) {
			if (dev->msi)
				pci_disable_msi(dev->pdev);
			printk(KERN_ERR "%s%d: Interrupt unavailable.\n",
					dev->name, dev->id);
			ret = -1;
		}
	}
	return ret;
}

void aac_free_irq(struct aac_dev *dev)
{
	int i;

	if (aac_is_src(dev)) {
		if (dev->max_msix > 1) {
			for (i = 0; i < dev->max_msix; i++)
				free_irq(pci_irq_vector(dev->pdev, i),
					 &(dev->aac_msix[i]));
		} else {
			free_irq(dev->pdev->irq, &(dev->aac_msix[0]));
		}
	} else {
		free_irq(dev->pdev->irq, dev);
	}
	if (dev->msi)
		pci_disable_msi(dev->pdev);
	else if (dev->max_msix > 1)
		pci_disable_msix(dev->pdev);
}<|MERGE_RESOLUTION|>--- conflicted
+++ resolved
@@ -226,13 +226,9 @@
 	u32 blk_tag;
 	int i;
 
-<<<<<<< HEAD
-	fibptr = &dev->fibs[scsi_cmd_to_rq(scmd)->tag];
-=======
 	blk_tag = blk_mq_unique_tag(scsi_cmd_to_rq(scmd));
 	i = blk_mq_unique_tag_to_tag(blk_tag);
 	fibptr = &dev->fibs[i];
->>>>>>> eb3cdb58
 	/*
 	 *	Null out fields that depend on being zero at the start of
 	 *	each I/O
