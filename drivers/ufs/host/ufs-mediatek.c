// SPDX-License-Identifier: GPL-2.0
/*
 * Copyright (C) 2019 MediaTek Inc.
 * Authors:
 *	Stanley Chu <stanley.chu@mediatek.com>
 *	Peter Wang <peter.wang@mediatek.com>
 */

#include <linux/arm-smccc.h>
#include <linux/bitfield.h>
#include <linux/clk.h>
#include <linux/delay.h>
#include <linux/module.h>
#include <linux/of.h>
#include <linux/of_address.h>
#include <linux/of_device.h>
#include <linux/of_platform.h>
#include <linux/phy/phy.h>
#include <linux/platform_device.h>
#include <linux/regulator/consumer.h>
#include <linux/reset.h>

#include <ufs/ufshcd.h>
#include "ufshcd-pltfrm.h"
#include <ufs/ufs_quirks.h>
#include <ufs/unipro.h>

#include "ufs-mediatek.h"
#include "ufs-mediatek-sip.h"

static int  ufs_mtk_config_mcq(struct ufs_hba *hba, bool irq);
static void _ufs_mtk_clk_scale(struct ufs_hba *hba, bool scale_up);

#define CREATE_TRACE_POINTS
#include "ufs-mediatek-trace.h"
#undef CREATE_TRACE_POINTS

#define MAX_SUPP_MAC 64
#define MCQ_QUEUE_OFFSET(c) ((((c) >> 16) & 0xFF) * 0x200)

static const struct ufs_dev_quirk ufs_mtk_dev_fixups[] = {
	{ .wmanufacturerid = UFS_ANY_VENDOR,
	  .model = UFS_ANY_MODEL,
	  .quirk = UFS_DEVICE_QUIRK_DELAY_AFTER_LPM |
		UFS_DEVICE_QUIRK_DELAY_BEFORE_LPM },
	{ .wmanufacturerid = UFS_VENDOR_SKHYNIX,
	  .model = "H9HQ21AFAMZDAR",
	  .quirk = UFS_DEVICE_QUIRK_SUPPORT_EXTENDED_FEATURES },
	{}
};

static const struct of_device_id ufs_mtk_of_match[] = {
	{ .compatible = "mediatek,mt8183-ufshci" },
	{ .compatible = "mediatek,mt8195-ufshci" },
	{},
};
MODULE_DEVICE_TABLE(of, ufs_mtk_of_match);

/*
 * Details of UIC Errors
 */
static const char *const ufs_uic_err_str[] = {
	"PHY Adapter Layer",
	"Data Link Layer",
	"Network Link Layer",
	"Transport Link Layer",
	"DME"
};

static const char *const ufs_uic_pa_err_str[] = {
	"PHY error on Lane 0",
	"PHY error on Lane 1",
	"PHY error on Lane 2",
	"PHY error on Lane 3",
	"Generic PHY Adapter Error. This should be the LINERESET indication"
};

static const char *const ufs_uic_dl_err_str[] = {
	"NAC_RECEIVED",
	"TCx_REPLAY_TIMER_EXPIRED",
	"AFCx_REQUEST_TIMER_EXPIRED",
	"FCx_PROTECTION_TIMER_EXPIRED",
	"CRC_ERROR",
	"RX_BUFFER_OVERFLOW",
	"MAX_FRAME_LENGTH_EXCEEDED",
	"WRONG_SEQUENCE_NUMBER",
	"AFC_FRAME_SYNTAX_ERROR",
	"NAC_FRAME_SYNTAX_ERROR",
	"EOF_SYNTAX_ERROR",
	"FRAME_SYNTAX_ERROR",
	"BAD_CTRL_SYMBOL_TYPE",
	"PA_INIT_ERROR",
	"PA_ERROR_IND_RECEIVED",
	"PA_INIT"
};

static bool ufs_mtk_is_boost_crypt_enabled(struct ufs_hba *hba)
{
	struct ufs_mtk_host *host = ufshcd_get_variant(hba);

	return host->caps & UFS_MTK_CAP_BOOST_CRYPT_ENGINE;
}

static bool ufs_mtk_is_va09_supported(struct ufs_hba *hba)
{
	struct ufs_mtk_host *host = ufshcd_get_variant(hba);

	return host->caps & UFS_MTK_CAP_VA09_PWR_CTRL;
}

static bool ufs_mtk_is_broken_vcc(struct ufs_hba *hba)
{
	struct ufs_mtk_host *host = ufshcd_get_variant(hba);

	return host->caps & UFS_MTK_CAP_BROKEN_VCC;
}

static bool ufs_mtk_is_pmc_via_fastauto(struct ufs_hba *hba)
{
	struct ufs_mtk_host *host = ufshcd_get_variant(hba);

	return host->caps & UFS_MTK_CAP_PMC_VIA_FASTAUTO;
}

static bool ufs_mtk_is_tx_skew_fix(struct ufs_hba *hba)
{
	struct ufs_mtk_host *host = ufshcd_get_variant(hba);

	return host->caps & UFS_MTK_CAP_TX_SKEW_FIX;
}

static bool ufs_mtk_is_rtff_mtcmos(struct ufs_hba *hba)
{
	struct ufs_mtk_host *host = ufshcd_get_variant(hba);

	return host->caps & UFS_MTK_CAP_RTFF_MTCMOS;
}

static bool ufs_mtk_is_allow_vccqx_lpm(struct ufs_hba *hba)
{
	struct ufs_mtk_host *host = ufshcd_get_variant(hba);

	return host->caps & UFS_MTK_CAP_ALLOW_VCCQX_LPM;
}

static bool ufs_mtk_is_clk_scale_ready(struct ufs_hba *hba)
{
	struct ufs_mtk_host *host = ufshcd_get_variant(hba);
	struct ufs_mtk_clk *mclk = &host->mclk;

	return mclk->ufs_sel_clki &&
		mclk->ufs_sel_max_clki &&
		mclk->ufs_sel_min_clki;
}

static void ufs_mtk_cfg_unipro_cg(struct ufs_hba *hba, bool enable)
{
	u32 tmp;

	if (enable) {
		ufshcd_dme_get(hba,
			       UIC_ARG_MIB(VS_SAVEPOWERCONTROL), &tmp);
		tmp = tmp |
		      (1 << RX_SYMBOL_CLK_GATE_EN) |
		      (1 << SYS_CLK_GATE_EN) |
		      (1 << TX_CLK_GATE_EN);
		ufshcd_dme_set(hba,
			       UIC_ARG_MIB(VS_SAVEPOWERCONTROL), tmp);

		ufshcd_dme_get(hba,
			       UIC_ARG_MIB(VS_DEBUGCLOCKENABLE), &tmp);
		tmp = tmp & ~(1 << TX_SYMBOL_CLK_REQ_FORCE);
		ufshcd_dme_set(hba,
			       UIC_ARG_MIB(VS_DEBUGCLOCKENABLE), tmp);
	} else {
		ufshcd_dme_get(hba,
			       UIC_ARG_MIB(VS_SAVEPOWERCONTROL), &tmp);
		tmp = tmp & ~((1 << RX_SYMBOL_CLK_GATE_EN) |
			      (1 << SYS_CLK_GATE_EN) |
			      (1 << TX_CLK_GATE_EN));
		ufshcd_dme_set(hba,
			       UIC_ARG_MIB(VS_SAVEPOWERCONTROL), tmp);

		ufshcd_dme_get(hba,
			       UIC_ARG_MIB(VS_DEBUGCLOCKENABLE), &tmp);
		tmp = tmp | (1 << TX_SYMBOL_CLK_REQ_FORCE);
		ufshcd_dme_set(hba,
			       UIC_ARG_MIB(VS_DEBUGCLOCKENABLE), tmp);
	}
}

static void ufs_mtk_crypto_enable(struct ufs_hba *hba)
{
	struct arm_smccc_res res;

	ufs_mtk_crypto_ctrl(res, 1);
	if (res.a0) {
		dev_info(hba->dev, "%s: crypto enable failed, err: %lu\n",
			 __func__, res.a0);
		hba->caps &= ~UFSHCD_CAP_CRYPTO;
	}
}

static void ufs_mtk_host_reset(struct ufs_hba *hba)
{
	struct ufs_mtk_host *host = ufshcd_get_variant(hba);
	struct arm_smccc_res res;

	reset_control_assert(host->hci_reset);
	reset_control_assert(host->crypto_reset);
	reset_control_assert(host->unipro_reset);
	reset_control_assert(host->mphy_reset);

	usleep_range(100, 110);

	reset_control_deassert(host->unipro_reset);
	reset_control_deassert(host->crypto_reset);
	reset_control_deassert(host->hci_reset);
	reset_control_deassert(host->mphy_reset);

	/* restore mphy setting aftre mphy reset */
	if (host->mphy_reset)
		ufs_mtk_mphy_ctrl(UFS_MPHY_RESTORE, res);
}

static void ufs_mtk_init_reset_control(struct ufs_hba *hba,
				       struct reset_control **rc,
				       char *str)
{
	*rc = devm_reset_control_get(hba->dev, str);
	if (IS_ERR(*rc)) {
		dev_info(hba->dev, "Failed to get reset control %s: %ld\n",
			 str, PTR_ERR(*rc));
		*rc = NULL;
	}
}

static void ufs_mtk_init_reset(struct ufs_hba *hba)
{
	struct ufs_mtk_host *host = ufshcd_get_variant(hba);

	ufs_mtk_init_reset_control(hba, &host->hci_reset,
				   "hci_rst");
	ufs_mtk_init_reset_control(hba, &host->unipro_reset,
				   "unipro_rst");
	ufs_mtk_init_reset_control(hba, &host->crypto_reset,
				   "crypto_rst");
	ufs_mtk_init_reset_control(hba, &host->mphy_reset,
				   "mphy_rst");
}

static int ufs_mtk_hce_enable_notify(struct ufs_hba *hba,
				     enum ufs_notify_change_status status)
{
	struct ufs_mtk_host *host = ufshcd_get_variant(hba);

	if (status == PRE_CHANGE) {
		if (host->unipro_lpm) {
			hba->vps->hba_enable_delay_us = 0;
		} else {
			hba->vps->hba_enable_delay_us = 600;
			ufs_mtk_host_reset(hba);
		}

		if (hba->caps & UFSHCD_CAP_CRYPTO)
			ufs_mtk_crypto_enable(hba);

		if (host->caps & UFS_MTK_CAP_DISABLE_AH8) {
			ufshcd_writel(hba, 0,
				      REG_AUTO_HIBERNATE_IDLE_TIMER);
			hba->capabilities &= ~MASK_AUTO_HIBERN8_SUPPORT;
			hba->ahit = 0;
		}

		/*
		 * Turn on CLK_CG early to bypass abnormal ERR_CHK signal
		 * to prevent host hang issue
		 */
		ufshcd_writel(hba,
			      ufshcd_readl(hba, REG_UFS_XOUFS_CTRL) | 0x80,
			      REG_UFS_XOUFS_CTRL);

		/* DDR_EN setting */
		if (host->ip_ver >= IP_VER_MT6989) {
			ufshcd_rmwl(hba, UFS_MASK(0x7FFF, 8),
				0x453000, REG_UFS_MMIO_OPT_CTRL_0);
		}

	}

	return 0;
}

static int ufs_mtk_bind_mphy(struct ufs_hba *hba)
{
	struct ufs_mtk_host *host = ufshcd_get_variant(hba);
	struct device *dev = hba->dev;
	struct device_node *np = dev->of_node;
	int err = 0;

	host->mphy = devm_of_phy_get_by_index(dev, np, 0);

	if (host->mphy == ERR_PTR(-EPROBE_DEFER)) {
		/*
		 * UFS driver might be probed before the phy driver does.
		 * In that case we would like to return EPROBE_DEFER code.
		 */
		err = -EPROBE_DEFER;
		dev_info(dev,
			 "%s: required phy hasn't probed yet. err = %d\n",
			__func__, err);
	} else if (IS_ERR(host->mphy)) {
		err = PTR_ERR(host->mphy);
		if (err != -ENODEV) {
			dev_info(dev, "%s: PHY get failed %d\n", __func__,
				 err);
		}
	}

	if (err)
		host->mphy = NULL;
	/*
	 * Allow unbound mphy because not every platform needs specific
	 * mphy control.
	 */
	if (err == -ENODEV)
		err = 0;

	return err;
}

static int ufs_mtk_setup_ref_clk(struct ufs_hba *hba, bool on)
{
	struct ufs_mtk_host *host = ufshcd_get_variant(hba);
	struct arm_smccc_res res;
	ktime_t timeout, time_checked;
	u32 value;

	if (host->ref_clk_enabled == on)
		return 0;

	ufs_mtk_ref_clk_notify(on, PRE_CHANGE, res);

	if (on) {
		ufshcd_writel(hba, REFCLK_REQUEST, REG_UFS_REFCLK_CTRL);
	} else {
		ufshcd_delay_us(host->ref_clk_gating_wait_us, 10);
		ufshcd_writel(hba, REFCLK_RELEASE, REG_UFS_REFCLK_CTRL);
	}

	/* Wait for ack */
	timeout = ktime_add_us(ktime_get(), REFCLK_REQ_TIMEOUT_US);
	do {
		time_checked = ktime_get();
		value = ufshcd_readl(hba, REG_UFS_REFCLK_CTRL);

		/* Wait until ack bit equals to req bit */
		if (((value & REFCLK_ACK) >> 1) == (value & REFCLK_REQUEST))
			goto out;

		usleep_range(100, 200);
	} while (ktime_before(time_checked, timeout));

	dev_err(hba->dev, "missing ack of refclk req, reg: 0x%x\n", value);

	/*
	 * If clock on timeout, assume clock is off, notify tfa do clock
	 * off setting.(keep DIFN disable, release resource)
	 * If clock off timeout, assume clock will off finally,
	 * set ref_clk_enabled directly.(keep DIFN disable, keep resource)
	 */
	if (on)
		ufs_mtk_ref_clk_notify(false, POST_CHANGE, res);
	else
		host->ref_clk_enabled = false;

	return -ETIMEDOUT;

out:
	host->ref_clk_enabled = on;
	if (on)
		ufshcd_delay_us(host->ref_clk_ungating_wait_us, 10);

	ufs_mtk_ref_clk_notify(on, POST_CHANGE, res);

	return 0;
}

static void ufs_mtk_setup_ref_clk_wait_us(struct ufs_hba *hba,
					  u16 gating_us)
{
	struct ufs_mtk_host *host = ufshcd_get_variant(hba);

	if (hba->dev_info.clk_gating_wait_us) {
		host->ref_clk_gating_wait_us =
			hba->dev_info.clk_gating_wait_us;
	} else {
		host->ref_clk_gating_wait_us = gating_us;
	}

	host->ref_clk_ungating_wait_us = REFCLK_DEFAULT_WAIT_US;
}

static void ufs_mtk_dbg_sel(struct ufs_hba *hba)
{
	struct ufs_mtk_host *host = ufshcd_get_variant(hba);

	if (((host->ip_ver >> 16) & 0xFF) >= 0x36) {
		ufshcd_writel(hba, 0x820820, REG_UFS_DEBUG_SEL);
		ufshcd_writel(hba, 0x0, REG_UFS_DEBUG_SEL_B0);
		ufshcd_writel(hba, 0x55555555, REG_UFS_DEBUG_SEL_B1);
		ufshcd_writel(hba, 0xaaaaaaaa, REG_UFS_DEBUG_SEL_B2);
		ufshcd_writel(hba, 0xffffffff, REG_UFS_DEBUG_SEL_B3);
	} else {
		ufshcd_writel(hba, 0x20, REG_UFS_DEBUG_SEL);
	}
}

static int ufs_mtk_wait_idle_state(struct ufs_hba *hba,
			    unsigned long retry_ms)
{
	u64 timeout, time_checked;
	u32 val, sm;
	bool wait_idle;

	/* cannot use plain ktime_get() in suspend */
	timeout = ktime_get_mono_fast_ns() + retry_ms * 1000000UL;

	/* wait a specific time after check base */
	udelay(10);
	wait_idle = false;

	do {
		time_checked = ktime_get_mono_fast_ns();
		ufs_mtk_dbg_sel(hba);
		val = ufshcd_readl(hba, REG_UFS_PROBE);

		sm = val & 0x1f;

		/*
		 * if state is in H8 enter and H8 enter confirm
		 * wait until return to idle state.
		 */
		if ((sm >= VS_HIB_ENTER) && (sm <= VS_HIB_EXIT)) {
			wait_idle = true;
			udelay(50);
			continue;
		} else if (!wait_idle)
			break;

		if (wait_idle && (sm == VS_HCE_BASE))
			break;
	} while (time_checked < timeout);

	if (wait_idle && sm != VS_HCE_BASE) {
		dev_info(hba->dev, "wait idle tmo: 0x%x\n", val);
		return -ETIMEDOUT;
	}

	return 0;
}

static int ufs_mtk_wait_link_state(struct ufs_hba *hba, u32 state,
				   unsigned long max_wait_ms)
{
	ktime_t timeout, time_checked;
	u32 val;

	timeout = ktime_add_ms(ktime_get(), max_wait_ms);
	do {
		time_checked = ktime_get();
		ufs_mtk_dbg_sel(hba);
		val = ufshcd_readl(hba, REG_UFS_PROBE);
		val = val >> 28;

		if (val == state)
			return 0;

		/* Sleep for max. 200us */
		usleep_range(100, 200);
	} while (ktime_before(time_checked, timeout));

	return -ETIMEDOUT;
}

static int ufs_mtk_mphy_power_on(struct ufs_hba *hba, bool on)
{
	struct ufs_mtk_host *host = ufshcd_get_variant(hba);
	struct phy *mphy = host->mphy;
	struct arm_smccc_res res;
	int ret = 0;

	if (!mphy || !(on ^ host->mphy_powered_on))
		return 0;

	if (on) {
		if (ufs_mtk_is_va09_supported(hba)) {
			ret = regulator_enable(host->reg_va09);
			if (ret < 0)
				goto out;
			/* wait 200 us to stablize VA09 */
			usleep_range(200, 210);
			ufs_mtk_va09_pwr_ctrl(res, 1);
		}
		phy_power_on(mphy);
	} else {
		phy_power_off(mphy);
		if (ufs_mtk_is_va09_supported(hba)) {
			ufs_mtk_va09_pwr_ctrl(res, 0);
			ret = regulator_disable(host->reg_va09);
		}
	}
out:
	if (ret) {
		dev_info(hba->dev,
			 "failed to %s va09: %d\n",
			 on ? "enable" : "disable",
			 ret);
	} else {
		host->mphy_powered_on = on;
	}

	return ret;
}

static int ufs_mtk_get_host_clk(struct device *dev, const char *name,
				struct clk **clk_out)
{
	struct clk *clk;
	int err = 0;

	clk = devm_clk_get(dev, name);
	if (IS_ERR(clk))
		err = PTR_ERR(clk);
	else
		*clk_out = clk;

	return err;
}

static void ufs_mtk_boost_crypt(struct ufs_hba *hba, bool boost)
{
	struct ufs_mtk_host *host = ufshcd_get_variant(hba);
	struct ufs_mtk_crypt_cfg *cfg;
	struct regulator *reg;
	int volt, ret;

	if (!ufs_mtk_is_boost_crypt_enabled(hba))
		return;

	cfg = host->crypt;
	volt = cfg->vcore_volt;
	reg = cfg->reg_vcore;

	ret = clk_prepare_enable(cfg->clk_crypt_mux);
	if (ret) {
		dev_info(hba->dev, "clk_prepare_enable(): %d\n",
			 ret);
		return;
	}

	if (boost) {
		ret = regulator_set_voltage(reg, volt, INT_MAX);
		if (ret) {
			dev_info(hba->dev,
				 "failed to set vcore to %d\n", volt);
			goto out;
		}

		ret = clk_set_parent(cfg->clk_crypt_mux,
				     cfg->clk_crypt_perf);
		if (ret) {
			dev_info(hba->dev,
				 "failed to set clk_crypt_perf\n");
			regulator_set_voltage(reg, 0, INT_MAX);
			goto out;
		}
	} else {
		ret = clk_set_parent(cfg->clk_crypt_mux,
				     cfg->clk_crypt_lp);
		if (ret) {
			dev_info(hba->dev,
				 "failed to set clk_crypt_lp\n");
			goto out;
		}

		ret = regulator_set_voltage(reg, 0, INT_MAX);
		if (ret) {
			dev_info(hba->dev,
				 "failed to set vcore to MIN\n");
		}
	}
out:
	clk_disable_unprepare(cfg->clk_crypt_mux);
}

static int ufs_mtk_init_host_clk(struct ufs_hba *hba, const char *name,
				 struct clk **clk)
{
	int ret;

	ret = ufs_mtk_get_host_clk(hba->dev, name, clk);
	if (ret) {
		dev_info(hba->dev, "%s: failed to get %s: %d", __func__,
			 name, ret);
	}

	return ret;
}

static void ufs_mtk_init_boost_crypt(struct ufs_hba *hba)
{
	struct ufs_mtk_host *host = ufshcd_get_variant(hba);
	struct ufs_mtk_crypt_cfg *cfg;
	struct device *dev = hba->dev;
	struct regulator *reg;
	u32 volt;

	host->crypt = devm_kzalloc(dev, sizeof(*(host->crypt)),
				   GFP_KERNEL);
	if (!host->crypt)
		goto disable_caps;

	reg = devm_regulator_get_optional(dev, "dvfsrc-vcore");
	if (IS_ERR(reg)) {
		dev_info(dev, "failed to get dvfsrc-vcore: %ld",
			 PTR_ERR(reg));
		goto disable_caps;
	}

	if (of_property_read_u32(dev->of_node, "boost-crypt-vcore-min",
				 &volt)) {
		dev_info(dev, "failed to get boost-crypt-vcore-min");
		goto disable_caps;
	}

	cfg = host->crypt;
	if (ufs_mtk_init_host_clk(hba, "crypt_mux",
				  &cfg->clk_crypt_mux))
		goto disable_caps;

	if (ufs_mtk_init_host_clk(hba, "crypt_lp",
				  &cfg->clk_crypt_lp))
		goto disable_caps;

	if (ufs_mtk_init_host_clk(hba, "crypt_perf",
				  &cfg->clk_crypt_perf))
		goto disable_caps;

	cfg->reg_vcore = reg;
	cfg->vcore_volt = volt;
	host->caps |= UFS_MTK_CAP_BOOST_CRYPT_ENGINE;

disable_caps:
	return;
}

static void ufs_mtk_init_va09_pwr_ctrl(struct ufs_hba *hba)
{
	struct ufs_mtk_host *host = ufshcd_get_variant(hba);

	host->reg_va09 = regulator_get(hba->dev, "va09");
	if (IS_ERR(host->reg_va09))
		dev_info(hba->dev, "failed to get va09");
	else
		host->caps |= UFS_MTK_CAP_VA09_PWR_CTRL;
}

static void ufs_mtk_init_host_caps(struct ufs_hba *hba)
{
	struct ufs_mtk_host *host = ufshcd_get_variant(hba);
	struct device_node *np = hba->dev->of_node;

	if (of_property_read_bool(np, "mediatek,ufs-boost-crypt"))
		ufs_mtk_init_boost_crypt(hba);

	if (of_property_read_bool(np, "mediatek,ufs-support-va09"))
		ufs_mtk_init_va09_pwr_ctrl(hba);

	if (of_property_read_bool(np, "mediatek,ufs-disable-ah8"))
		host->caps |= UFS_MTK_CAP_DISABLE_AH8;

	if (of_property_read_bool(np, "mediatek,ufs-broken-vcc"))
		host->caps |= UFS_MTK_CAP_BROKEN_VCC;

	if (of_property_read_bool(np, "mediatek,ufs-pmc-via-fastauto"))
		host->caps |= UFS_MTK_CAP_PMC_VIA_FASTAUTO;

	if (of_property_read_bool(np, "mediatek,ufs-tx-skew-fix"))
		host->caps |= UFS_MTK_CAP_TX_SKEW_FIX;

	if (of_property_read_bool(np, "mediatek,ufs-disable-mcq"))
		host->caps |= UFS_MTK_CAP_DISABLE_MCQ;

	if (of_property_read_bool(np, "mediatek,ufs-rtff-mtcmos"))
		host->caps |= UFS_MTK_CAP_RTFF_MTCMOS;

	if (of_property_read_bool(np, "mediatek,ufs-broken-rtc"))
		host->caps |= UFS_MTK_CAP_MCQ_BROKEN_RTC;

	dev_info(hba->dev, "caps: 0x%x", host->caps);
}

static void ufs_mtk_scale_perf(struct ufs_hba *hba, bool scale_up)
{
	ufs_mtk_boost_crypt(hba, scale_up);
}

static void ufs_mtk_pwr_ctrl(struct ufs_hba *hba, bool on)
{
	struct ufs_mtk_host *host = ufshcd_get_variant(hba);

	if (on) {
		phy_power_on(host->mphy);
		ufs_mtk_setup_ref_clk(hba, on);
		if (!ufshcd_is_clkscaling_supported(hba))
			ufs_mtk_scale_perf(hba, on);
	} else {
		if (!ufshcd_is_clkscaling_supported(hba))
			ufs_mtk_scale_perf(hba, on);
		ufs_mtk_setup_ref_clk(hba, on);
		phy_power_off(host->mphy);
	}
}

static void ufs_mtk_mcq_disable_irq(struct ufs_hba *hba)
{
	struct ufs_mtk_host *host = ufshcd_get_variant(hba);
	u32 irq, i;

	if (!hba->mcq_enabled)
		return;

	if (host->mcq_nr_intr == 0)
		return;

	for (i = 0; i < host->mcq_nr_intr; i++) {
		irq = host->mcq_intr_info[i].irq;
		disable_irq(irq);
	}
	host->is_mcq_intr_enabled = false;
}

static void ufs_mtk_mcq_enable_irq(struct ufs_hba *hba)
{
	struct ufs_mtk_host *host = ufshcd_get_variant(hba);
	u32 irq, i;

	if (!hba->mcq_enabled)
		return;

	if (host->mcq_nr_intr == 0)
		return;

	if (host->is_mcq_intr_enabled == true)
		return;

	for (i = 0; i < host->mcq_nr_intr; i++) {
		irq = host->mcq_intr_info[i].irq;
		enable_irq(irq);
	}
	host->is_mcq_intr_enabled = true;
}

/**
 * ufs_mtk_setup_clocks - enables/disable clocks
 * @hba: host controller instance
 * @on: If true, enable clocks else disable them.
 * @status: PRE_CHANGE or POST_CHANGE notify
 *
 * Return: 0 on success, non-zero on failure.
 */
static int ufs_mtk_setup_clocks(struct ufs_hba *hba, bool on,
				enum ufs_notify_change_status status)
{
	struct ufs_mtk_host *host = ufshcd_get_variant(hba);
	bool clk_pwr_off = false;
	int ret = 0;

	/*
	 * In case ufs_mtk_init() is not yet done, simply ignore.
	 * This ufs_mtk_setup_clocks() shall be called from
	 * ufs_mtk_init() after init is done.
	 */
	if (!host)
		return 0;

	if (!on && status == PRE_CHANGE) {
		if (ufshcd_is_link_off(hba)) {
			clk_pwr_off = true;
		} else if (ufshcd_is_link_hibern8(hba) ||
			 (!ufshcd_can_hibern8_during_gating(hba) &&
			 ufshcd_is_auto_hibern8_enabled(hba))) {
			/*
			 * Gate ref-clk and poweroff mphy if link state is in
			 * OFF or Hibern8 by either Auto-Hibern8 or
			 * ufshcd_link_state_transition().
			 */
			ret = ufs_mtk_wait_link_state(hba,
						      VS_LINK_HIBERN8,
						      15);
			if (!ret)
				clk_pwr_off = true;
		}

		if (clk_pwr_off) {
			ufs_mtk_pwr_ctrl(hba, false);
		} else {
			dev_warn(hba->dev, "Clock is not turned off, hba->ahit = 0x%x, AHIT = 0x%x\n",
				hba->ahit,
				ufshcd_readl(hba,
					REG_AUTO_HIBERNATE_IDLE_TIMER));
		}
		ufs_mtk_mcq_disable_irq(hba);
	} else if (on && status == POST_CHANGE) {
		ufs_mtk_pwr_ctrl(hba, true);
		ufs_mtk_mcq_enable_irq(hba);
	}

	return ret;
}

static u32 ufs_mtk_mcq_get_irq(struct ufs_hba *hba, unsigned int cpu)
{
	struct ufs_mtk_host *host = ufshcd_get_variant(hba);
	struct blk_mq_tag_set *tag_set = &hba->host->tag_set;
	struct blk_mq_queue_map	*map = &tag_set->map[HCTX_TYPE_DEFAULT];
	unsigned int nr = map->nr_queues;
	unsigned int q_index;

	q_index = map->mq_map[cpu];
	if (q_index >= nr) {
		dev_err(hba->dev, "hwq index %d exceed %d\n",
			q_index, nr);
		return MTK_MCQ_INVALID_IRQ;
	}

	return host->mcq_intr_info[q_index].irq;
}

static void ufs_mtk_mcq_set_irq_affinity(struct ufs_hba *hba, unsigned int cpu)
{
	unsigned int irq, _cpu;
	int ret;

	irq = ufs_mtk_mcq_get_irq(hba, cpu);
	if (irq == MTK_MCQ_INVALID_IRQ) {
		dev_err(hba->dev, "invalid irq. unable to bind irq to cpu%d", cpu);
		return;
	}

	/* force migrate irq of cpu0 to cpu3 */
	_cpu = (cpu == 0) ? 3 : cpu;
	ret = irq_set_affinity(irq, cpumask_of(_cpu));
	if (ret) {
		dev_err(hba->dev, "set irq %d affinity to CPU %d failed\n",
			irq, _cpu);
		return;
	}
	dev_info(hba->dev, "set irq %d affinity to CPU: %d\n", irq, _cpu);
}

static bool ufs_mtk_is_legacy_chipset(struct ufs_hba *hba, u32 hw_ip_ver)
{
	bool is_legacy = false;

	switch (hw_ip_ver) {
	case IP_LEGACY_VER_MT6893:
	case IP_LEGACY_VER_MT6781:
		/* can add other legacy chipset ID here accordingly */
		is_legacy = true;
		break;
	default:
		break;
	}
	dev_info(hba->dev, "legacy IP version - 0x%x, is legacy : %d", hw_ip_ver, is_legacy);

	return is_legacy;
}

/*
 * HW version format has been changed from 01MMmmmm to 1MMMmmmm, since
 * project MT6878. In order to perform correct version comparison,
 * version number is changed by SW for the following projects.
 * IP_VER_MT6983	0x00360000 to 0x10360000
 * IP_VER_MT6897	0x01440000 to 0x10440000
 * IP_VER_MT6989	0x01450000 to 0x10450000
 * IP_VER_MT6991	0x01460000 to 0x10460000
 */
static void ufs_mtk_get_hw_ip_version(struct ufs_hba *hba)
{
	struct ufs_mtk_host *host = ufshcd_get_variant(hba);
	u32 hw_ip_ver;

	hw_ip_ver = ufshcd_readl(hba, REG_UFS_MTK_IP_VER);

	if (((hw_ip_ver & (0xFF << 24)) == (0x1 << 24)) ||
	    ((hw_ip_ver & (0xFF << 24)) == 0)) {
		hw_ip_ver &= ~(0xFF << 24);
		hw_ip_ver |= (0x1 << 28);
	}

	host->ip_ver = hw_ip_ver;

	host->legacy_ip_ver = ufs_mtk_is_legacy_chipset(hba, hw_ip_ver);
}

static void ufs_mtk_get_controller_version(struct ufs_hba *hba)
{
	struct ufs_mtk_host *host = ufshcd_get_variant(hba);
	int ret, ver = 0;

	if (host->hw_ver.major)
		return;

	/* Set default (minimum) version anyway */
	host->hw_ver.major = 2;

	ret = ufshcd_dme_get(hba, UIC_ARG_MIB(PA_LOCALVERINFO), &ver);
	if (!ret) {
		if (ver >= UFS_UNIPRO_VER_1_8) {
			host->hw_ver.major = 3;
			/*
			 * Fix HCI version for some platforms with
			 * incorrect version
			 */
			if (hba->ufs_version < ufshci_version(3, 0))
				hba->ufs_version = ufshci_version(3, 0);
		}
	}
}

static u32 ufs_mtk_get_ufs_hci_version(struct ufs_hba *hba)
{
	return hba->ufs_version;
}

/**
 * ufs_mtk_init_clocks - Init mtk driver private clocks
 *
 * @hba: per adapter instance
 */
static void ufs_mtk_init_clocks(struct ufs_hba *hba)
{
	struct ufs_mtk_host *host = ufshcd_get_variant(hba);
	struct list_head *head = &hba->clk_list_head;
	struct ufs_clk_info *clki, *clki_tmp;
	struct device *dev = hba->dev;
	struct regulator *reg;
	u32 volt;

	/*
	 * Find private clocks and store them in struct ufs_mtk_clk.
	 * Remove "ufs_sel_min_src" and "ufs_sel_min_src" from list to avoid
	 * being switched on/off in clock gating.
	 */
	list_for_each_entry_safe(clki, clki_tmp, head, list) {
		if (!strcmp(clki->name, "ufs_sel")) {
			host->mclk.ufs_sel_clki = clki;
		} else if (!strcmp(clki->name, "ufs_sel_max_src")) {
			host->mclk.ufs_sel_max_clki = clki;
			clk_disable_unprepare(clki->clk);
			list_del(&clki->list);
		} else if (!strcmp(clki->name, "ufs_sel_min_src")) {
			host->mclk.ufs_sel_min_clki = clki;
			clk_disable_unprepare(clki->clk);
			list_del(&clki->list);
		} else if (!strcmp(clki->name, "ufs_fde")) {
			host->mclk.ufs_fde_clki = clki;
		} else if (!strcmp(clki->name, "ufs_fde_max_src")) {
			host->mclk.ufs_fde_max_clki = clki;
			clk_disable_unprepare(clki->clk);
			list_del(&clki->list);
		} else if (!strcmp(clki->name, "ufs_fde_min_src")) {
			host->mclk.ufs_fde_min_clki = clki;
			clk_disable_unprepare(clki->clk);
			list_del(&clki->list);
		}
	}

	list_for_each_entry(clki, head, list) {
		dev_info(hba->dev, "clk \"%s\" present", clki->name);
	}

	if (!ufs_mtk_is_clk_scale_ready(hba)) {
		hba->caps &= ~UFSHCD_CAP_CLK_SCALING;
		dev_info(hba->dev,
			 "%s: Clk-scaling not ready. Feature disabled.",
			 __func__);
		return;
	}

	/*
	 * Default get vcore if dts have these settings.
	 * No matter clock scaling support or not. (may disable by customer)
	 */
	reg = devm_regulator_get_optional(dev, "dvfsrc-vcore");
	if (IS_ERR(reg)) {
		dev_info(dev, "failed to get dvfsrc-vcore: %ld",
			 PTR_ERR(reg));
		return;
	}

	if (of_property_read_u32(dev->of_node, "clk-scale-up-vcore-min",
				 &volt)) {
		dev_info(dev, "failed to get clk-scale-up-vcore-min");
		return;
	}

	host->mclk.reg_vcore = reg;
	host->mclk.vcore_volt = volt;

	/* If default boot is max gear, request vcore */
	if (reg && volt && host->clk_scale_up) {
		if (regulator_set_voltage(reg, volt, INT_MAX)) {
			dev_info(hba->dev,
				"Failed to set vcore to %d\n", volt);
		}
	}
}

#define MAX_VCC_NAME 30
static int ufs_mtk_vreg_fix_vcc(struct ufs_hba *hba)
{
	struct ufs_vreg_info *info = &hba->vreg_info;
	struct device_node *np = hba->dev->of_node;
	struct device *dev = hba->dev;
	char vcc_name[MAX_VCC_NAME];
	struct arm_smccc_res res;
	int err, ver;

	if (info->vcc)
		return 0;

	if (of_property_read_bool(np, "mediatek,ufs-vcc-by-num")) {
		ufs_mtk_get_vcc_num(res);
		if (res.a1 > UFS_VCC_NONE && res.a1 < UFS_VCC_MAX)
			snprintf(vcc_name, MAX_VCC_NAME, "vcc-opt%lu", res.a1);
		else
			return -ENODEV;
	} else if (of_property_read_bool(np, "mediatek,ufs-vcc-by-ver")) {
		ver = (hba->dev_info.wspecversion & 0xF00) >> 8;
		snprintf(vcc_name, MAX_VCC_NAME, "vcc-ufs%u", ver);
	} else {
		return 0;
	}

	err = ufshcd_populate_vreg(dev, vcc_name, &info->vcc, false);
	if (err)
		return err;

	err = ufshcd_get_vreg(dev, info->vcc);
	if (err)
		return err;

	err = regulator_enable(info->vcc->reg);
	if (!err) {
		info->vcc->enabled = true;
		dev_info(dev, "%s: %s enabled\n", __func__, vcc_name);
	}

	return err;
}

static void ufs_mtk_vreg_fix_vccqx(struct ufs_hba *hba)
{
	struct ufs_vreg_info *info = &hba->vreg_info;
	struct ufs_vreg **vreg_on, **vreg_off;

	if (hba->dev_info.wspecversion >= 0x0300) {
		vreg_on = &info->vccq;
		vreg_off = &info->vccq2;
	} else {
		vreg_on = &info->vccq2;
		vreg_off = &info->vccq;
	}

	if (*vreg_on)
		(*vreg_on)->always_on = true;

	if (*vreg_off) {
		regulator_disable((*vreg_off)->reg);
		devm_kfree(hba->dev, (*vreg_off)->name);
		devm_kfree(hba->dev, *vreg_off);
		*vreg_off = NULL;
	}
}

static void ufs_mtk_setup_clk_gating(struct ufs_hba *hba)
{
	unsigned long flags;
	u32 ah_ms = 10;
	u32 ah_scale, ah_timer;
	u32 scale_us[] = {1, 10, 100, 1000, 10000, 100000};

	if (ufshcd_is_clkgating_allowed(hba)) {
		if (ufshcd_is_auto_hibern8_supported(hba) && hba->ahit) {
			ah_scale = FIELD_GET(UFSHCI_AHIBERN8_SCALE_MASK,
					  hba->ahit);
			ah_timer = FIELD_GET(UFSHCI_AHIBERN8_TIMER_MASK,
					  hba->ahit);
			if (ah_scale <= 5)
				ah_ms = ah_timer * scale_us[ah_scale] / 1000;
		}

		spin_lock_irqsave(hba->host->host_lock, flags);
		hba->clk_gating.delay_ms = max(ah_ms, 10U);
		spin_unlock_irqrestore(hba->host->host_lock, flags);
	}
}

/* Convert microseconds to Auto-Hibernate Idle Timer register value */
static u32 ufs_mtk_us_to_ahit(unsigned int timer)
{
	unsigned int scale;

	for (scale = 0; timer > UFSHCI_AHIBERN8_TIMER_MASK; ++scale)
		timer /= UFSHCI_AHIBERN8_SCALE_FACTOR;

	return FIELD_PREP(UFSHCI_AHIBERN8_TIMER_MASK, timer) |
	       FIELD_PREP(UFSHCI_AHIBERN8_SCALE_MASK, scale);
}

static void ufs_mtk_fix_ahit(struct ufs_hba *hba)
{
	unsigned int us;

	if (ufshcd_is_auto_hibern8_supported(hba)) {
		switch (hba->dev_info.wmanufacturerid) {
		case UFS_VENDOR_SAMSUNG:
			/* configure auto-hibern8 timer to 3.5 ms */
			us = 3500;
			break;

		case UFS_VENDOR_MICRON:
			/* configure auto-hibern8 timer to 2 ms */
			us = 2000;
			break;

		default:
			/* configure auto-hibern8 timer to 1 ms */
			us = 1000;
			break;
		}

		hba->ahit = ufs_mtk_us_to_ahit(us);
	}

	ufs_mtk_setup_clk_gating(hba);
}

<<<<<<< HEAD
=======
static void ufs_mtk_fix_clock_scaling(struct ufs_hba *hba)
{
	/* UFS version is below 4.0, clock scaling is not necessary */
	if ((hba->dev_info.wspecversion < 0x0400)  &&
		ufs_mtk_is_clk_scale_ready(hba)) {
		hba->caps &= ~UFSHCD_CAP_CLK_SCALING;

		_ufs_mtk_clk_scale(hba, false);
	}
}

>>>>>>> b35fc656
static void ufs_mtk_init_mcq_irq(struct ufs_hba *hba)
{
	struct ufs_mtk_host *host = ufshcd_get_variant(hba);
	struct platform_device *pdev;
	int i;
	int irq;

	host->mcq_nr_intr = UFSHCD_MAX_Q_NR;
	pdev = container_of(hba->dev, struct platform_device, dev);

	if (host->caps & UFS_MTK_CAP_DISABLE_MCQ)
		goto failed;

	for (i = 0; i < host->mcq_nr_intr; i++) {
		/* irq index 0 is legacy irq, sq/cq irq start from index 1 */
		irq = platform_get_irq(pdev, i + 1);
		if (irq < 0) {
			host->mcq_intr_info[i].irq = MTK_MCQ_INVALID_IRQ;
			goto failed;
		}
		host->mcq_intr_info[i].hba = hba;
		host->mcq_intr_info[i].irq = irq;
		dev_info(hba->dev, "get platform mcq irq: %d, %d\n", i, irq);
	}

	return;
failed:
       /* invalidate irq info */
	for (i = 0; i < host->mcq_nr_intr; i++)
		host->mcq_intr_info[i].irq = MTK_MCQ_INVALID_IRQ;

	host->mcq_nr_intr = 0;
}

/**
 * ufs_mtk_init - find other essential mmio bases
 * @hba: host controller instance
 *
 * Binds PHY with controller and powers up PHY enabling clocks
 * and regulators.
 *
 * Return: -EPROBE_DEFER if binding fails, returns negative error
 * on phy power up failure and returns zero on success.
 */
static int ufs_mtk_init(struct ufs_hba *hba)
{
	const struct of_device_id *id;
	struct device *dev = hba->dev;
	struct ufs_mtk_host *host;
	struct Scsi_Host *shost = hba->host;
	int err = 0;
	struct arm_smccc_res res;

	host = devm_kzalloc(dev, sizeof(*host), GFP_KERNEL);
	if (!host) {
		err = -ENOMEM;
		dev_info(dev, "%s: no memory for mtk ufs host\n", __func__);
		goto out;
	}

	host->hba = hba;
	ufshcd_set_variant(hba, host);

	id = of_match_device(ufs_mtk_of_match, dev);
	if (!id) {
		err = -EINVAL;
		goto out;
	}

	/* Initialize host capability */
	ufs_mtk_init_host_caps(hba);

	ufs_mtk_init_mcq_irq(hba);

	err = ufs_mtk_bind_mphy(hba);
	if (err)
		goto out_variant_clear;

	ufs_mtk_init_reset(hba);

	/* backup mphy setting if mphy can reset */
	if (host->mphy_reset)
		ufs_mtk_mphy_ctrl(UFS_MPHY_BACKUP, res);

	/* Enable runtime autosuspend */
	hba->caps |= UFSHCD_CAP_RPM_AUTOSUSPEND;

	/* Enable clock-gating */
	hba->caps |= UFSHCD_CAP_CLK_GATING;

	/* Enable inline encryption */
	hba->caps |= UFSHCD_CAP_CRYPTO;

	/* Enable WriteBooster */
	hba->caps |= UFSHCD_CAP_WB_EN;

	/* Enable clk scaling*/
	hba->caps |= UFSHCD_CAP_CLK_SCALING;
	host->clk_scale_up = true; /* default is max freq */

	/* Set runtime pm delay to replace default */
	shost->rpm_autosuspend_delay = MTK_RPM_AUTOSUSPEND_DELAY_MS;

	hba->quirks |= UFSHCI_QUIRK_SKIP_MANUAL_WB_FLUSH_CTRL;

	hba->quirks |= UFSHCD_QUIRK_MCQ_BROKEN_INTR;
	if (host->caps & UFS_MTK_CAP_MCQ_BROKEN_RTC)
		hba->quirks |= UFSHCD_QUIRK_MCQ_BROKEN_RTC;

	hba->vps->wb_flush_threshold = UFS_WB_BUF_REMAIN_PERCENT(80);

	if (host->caps & UFS_MTK_CAP_DISABLE_AH8)
		hba->caps |= UFSHCD_CAP_HIBERN8_WITH_CLK_GATING;

	if (host->caps & UFS_MTK_CAP_DISABLE_MCQ)
		hba->quirks |= UFSHCD_QUIRK_BROKEN_LSDBS_CAP;

	ufs_mtk_init_clocks(hba);

	/*
	 * ufshcd_vops_init() is invoked after
	 * ufshcd_setup_clock(true) in ufshcd_hba_init() thus
	 * phy clock setup is skipped.
	 *
	 * Enable phy clocks specifically here.
	 */
	ufs_mtk_mphy_power_on(hba, true);

	if (ufs_mtk_is_rtff_mtcmos(hba)) {
		/* First Restore here, to avoid backup unexpected value */
		ufs_mtk_mtcmos_ctrl(false, res);

		/* Power on to init */
		ufs_mtk_mtcmos_ctrl(true, res);
	}

	ufs_mtk_setup_clocks(hba, true, POST_CHANGE);

	ufs_mtk_get_hw_ip_version(hba);

	goto out;

out_variant_clear:
	ufshcd_set_variant(hba, NULL);
out:
	return err;
}

static bool ufs_mtk_pmc_via_fastauto(struct ufs_hba *hba,
				     struct ufs_pa_layer_attr *dev_req_params)
{
	if (!ufs_mtk_is_pmc_via_fastauto(hba))
		return false;

	if (dev_req_params->hs_rate == hba->pwr_info.hs_rate)
		return false;

	if (dev_req_params->pwr_tx != FAST_MODE &&
	    dev_req_params->gear_tx < UFS_HS_G4)
		return false;

	if (dev_req_params->pwr_rx != FAST_MODE &&
	    dev_req_params->gear_rx < UFS_HS_G4)
		return false;

	if (dev_req_params->pwr_tx == SLOW_MODE ||
	    dev_req_params->pwr_rx == SLOW_MODE)
		return false;

	return true;
}

static int ufs_mtk_pre_pwr_change(struct ufs_hba *hba,
				const struct ufs_pa_layer_attr *dev_max_params,
				struct ufs_pa_layer_attr *dev_req_params)
{
	struct ufs_mtk_host *host = ufshcd_get_variant(hba);
	struct ufs_host_params host_params;
	int ret;

	ufshcd_init_host_params(&host_params);
	host_params.hs_rx_gear = UFS_HS_G5;
	host_params.hs_tx_gear = UFS_HS_G5;

	if (dev_max_params->pwr_rx == SLOW_MODE ||
	    dev_max_params->pwr_tx == SLOW_MODE)
		host_params.desired_working_mode = UFS_PWM_MODE;

	ret = ufshcd_negotiate_pwr_params(&host_params, dev_max_params, dev_req_params);
	if (ret) {
		pr_info("%s: failed to determine capabilities\n",
			__func__);
	}

	if (ufs_mtk_pmc_via_fastauto(hba, dev_req_params)) {
		ufshcd_dme_set(hba, UIC_ARG_MIB(PA_TXTERMINATION), true);
		ufshcd_dme_set(hba, UIC_ARG_MIB(PA_TXGEAR), UFS_HS_G1);

		ufshcd_dme_set(hba, UIC_ARG_MIB(PA_RXTERMINATION), true);
		ufshcd_dme_set(hba, UIC_ARG_MIB(PA_RXGEAR), UFS_HS_G1);

		ufshcd_dme_set(hba, UIC_ARG_MIB(PA_ACTIVETXDATALANES),
			       dev_req_params->lane_tx);
		ufshcd_dme_set(hba, UIC_ARG_MIB(PA_ACTIVERXDATALANES),
			       dev_req_params->lane_rx);
		ufshcd_dme_set(hba, UIC_ARG_MIB(PA_HSSERIES),
			       dev_req_params->hs_rate);

		ufshcd_dme_set(hba, UIC_ARG_MIB(PA_TXHSADAPTTYPE),
			       PA_NO_ADAPT);

		if (!(hba->quirks & UFSHCD_QUIRK_SKIP_DEF_UNIPRO_TIMEOUT_SETTING)) {
			ufshcd_dme_set(hba, UIC_ARG_MIB(PA_PWRMODEUSERDATA0),
					DL_FC0ProtectionTimeOutVal_Default);
			ufshcd_dme_set(hba, UIC_ARG_MIB(PA_PWRMODEUSERDATA1),
					DL_TC0ReplayTimeOutVal_Default);
			ufshcd_dme_set(hba, UIC_ARG_MIB(PA_PWRMODEUSERDATA2),
					DL_AFC0ReqTimeOutVal_Default);
			ufshcd_dme_set(hba, UIC_ARG_MIB(PA_PWRMODEUSERDATA3),
					DL_FC1ProtectionTimeOutVal_Default);
			ufshcd_dme_set(hba, UIC_ARG_MIB(PA_PWRMODEUSERDATA4),
					DL_TC1ReplayTimeOutVal_Default);
			ufshcd_dme_set(hba, UIC_ARG_MIB(PA_PWRMODEUSERDATA5),
					DL_AFC1ReqTimeOutVal_Default);

			ufshcd_dme_set(hba, UIC_ARG_MIB(DME_LocalFC0ProtectionTimeOutVal),
					DL_FC0ProtectionTimeOutVal_Default);
			ufshcd_dme_set(hba, UIC_ARG_MIB(DME_LocalTC0ReplayTimeOutVal),
					DL_TC0ReplayTimeOutVal_Default);
			ufshcd_dme_set(hba, UIC_ARG_MIB(DME_LocalAFC0ReqTimeOutVal),
					DL_AFC0ReqTimeOutVal_Default);
		}

		ret = ufshcd_uic_change_pwr_mode(hba,
					FASTAUTO_MODE << 4 | FASTAUTO_MODE);

		if (ret) {
			dev_err(hba->dev, "%s: HSG1B FASTAUTO failed ret=%d\n",
				__func__, ret);
		}
	}

<<<<<<< HEAD
=======
	/* if already configured to the requested pwr_mode, skip adapt */
	if (dev_req_params->gear_rx == hba->pwr_info.gear_rx &&
	    dev_req_params->gear_tx == hba->pwr_info.gear_tx &&
	    dev_req_params->lane_rx == hba->pwr_info.lane_rx &&
	    dev_req_params->lane_tx == hba->pwr_info.lane_tx &&
	    dev_req_params->pwr_rx == hba->pwr_info.pwr_rx &&
	    dev_req_params->pwr_tx == hba->pwr_info.pwr_tx &&
	    dev_req_params->hs_rate == hba->pwr_info.hs_rate) {
		return ret;
	}

>>>>>>> b35fc656
	if (dev_req_params->pwr_rx == FAST_MODE ||
	    dev_req_params->pwr_rx == FASTAUTO_MODE) {
		if (host->hw_ver.major >= 3) {
			ret = ufshcd_dme_configure_adapt(hba,
						   dev_req_params->gear_tx,
						   PA_INITIAL_ADAPT);
		} else {
			ret = ufshcd_dme_configure_adapt(hba,
				   dev_req_params->gear_tx,
				   PA_NO_ADAPT);
		}
	} else {
		ret = ufshcd_dme_configure_adapt(hba,
			   dev_req_params->gear_tx,
			   PA_NO_ADAPT);
	}

	return ret;
}

static int ufs_mtk_auto_hibern8_disable(struct ufs_hba *hba)
{
	int ret;

	/* disable auto-hibern8 */
	ufshcd_writel(hba, 0, REG_AUTO_HIBERNATE_IDLE_TIMER);

	/* wait host return to idle state when auto-hibern8 off */
<<<<<<< HEAD
	ufs_mtk_wait_idle_state(hba, 5);

	ret = ufs_mtk_wait_link_state(hba, VS_LINK_UP, 100);
=======
	ret = ufs_mtk_wait_idle_state(hba, 5);
	if (ret)
		goto out;

	ret = ufs_mtk_wait_link_state(hba, VS_LINK_UP, 100);

out:
>>>>>>> b35fc656
	if (ret) {
		dev_warn(hba->dev, "exit h8 state fail, ret=%d\n", ret);

		ufshcd_force_error_recovery(hba);

		/* trigger error handler and break suspend */
		ret = -EBUSY;
	}

	return ret;
}

static int ufs_mtk_pwr_change_notify(struct ufs_hba *hba,
				enum ufs_notify_change_status stage,
				const struct ufs_pa_layer_attr *dev_max_params,
				struct ufs_pa_layer_attr *dev_req_params)
{
	int ret = 0;
	static u32 reg;

	switch (stage) {
	case PRE_CHANGE:
		if (ufshcd_is_auto_hibern8_supported(hba)) {
			reg = ufshcd_readl(hba, REG_AUTO_HIBERNATE_IDLE_TIMER);
			ufs_mtk_auto_hibern8_disable(hba);
		}
		ret = ufs_mtk_pre_pwr_change(hba, dev_max_params,
					     dev_req_params);
		break;
	case POST_CHANGE:
		if (ufshcd_is_auto_hibern8_supported(hba))
			ufshcd_writel(hba, reg, REG_AUTO_HIBERNATE_IDLE_TIMER);
		break;
	default:
		ret = -EINVAL;
		break;
	}

	return ret;
}

static int ufs_mtk_unipro_set_lpm(struct ufs_hba *hba, bool lpm)
{
	int ret;
	struct ufs_mtk_host *host = ufshcd_get_variant(hba);

	ret = ufshcd_dme_set(hba,
			     UIC_ARG_MIB_SEL(VS_UNIPROPOWERDOWNCONTROL, 0),
			     lpm ? 1 : 0);
	if (!ret || !lpm) {
		/*
		 * Forcibly set as non-LPM mode if UIC commands is failed
		 * to use default hba_enable_delay_us value for re-enabling
		 * the host.
		 */
		host->unipro_lpm = lpm;
	}

	return ret;
}

static int ufs_mtk_pre_link(struct ufs_hba *hba)
{
	int ret;
	u32 tmp;
	struct ufs_mtk_host *host = ufshcd_get_variant(hba);

	ufs_mtk_get_controller_version(hba);

	ret = ufs_mtk_unipro_set_lpm(hba, false);
	if (ret)
		return ret;

	/*
	 * Setting PA_Local_TX_LCC_Enable to 0 before link startup
	 * to make sure that both host and device TX LCC are disabled
	 * once link startup is completed.
	 */
	ret = ufshcd_disable_host_tx_lcc(hba);
	if (ret)
		return ret;

	/* disable deep stall */
	ret = ufshcd_dme_get(hba, UIC_ARG_MIB(VS_SAVEPOWERCONTROL), &tmp);
	if (ret)
		return ret;

	tmp &= ~(1 << 6);

	ret = ufshcd_dme_set(hba, UIC_ARG_MIB(VS_SAVEPOWERCONTROL), tmp);

	/* Enable the 1144 functions setting */
	if (host->ip_ver == IP_VER_MT6989) {
		ret = ufshcd_dme_get(hba, UIC_ARG_MIB(VS_DEBUGOMC), &tmp);
		if (ret)
			return ret;

		tmp |= 0x10;
		ret = ufshcd_dme_set(hba, UIC_ARG_MIB(VS_DEBUGOMC), tmp);
	}

	return ret;
}

static void ufs_mtk_post_link(struct ufs_hba *hba)
{
	struct ufs_mtk_host *host = ufshcd_get_variant(hba);
	u32 tmp;

	/* fix device PA_INIT no adapt */
	if (host->ip_ver >= IP_VER_MT6899) {
		ufshcd_dme_get(hba, UIC_ARG_MIB(VS_DEBUGOMC), &tmp);
		tmp |= 0x100;
		ufshcd_dme_set(hba, UIC_ARG_MIB(VS_DEBUGOMC), tmp);
	}

	/* enable unipro clock gating feature */
	ufs_mtk_cfg_unipro_cg(hba, true);
}

static int ufs_mtk_link_startup_notify(struct ufs_hba *hba,
				       enum ufs_notify_change_status stage)
{
	int ret = 0;

	switch (stage) {
	case PRE_CHANGE:
		ret = ufs_mtk_pre_link(hba);
		break;
	case POST_CHANGE:
		ufs_mtk_post_link(hba);
		break;
	default:
		ret = -EINVAL;
		break;
	}

	return ret;
}

static int ufs_mtk_device_reset(struct ufs_hba *hba)
{
	struct arm_smccc_res res;

	ufs_mtk_device_reset_ctrl(0, res);

	/* disable hba in middle of device reset */
	ufshcd_hba_stop(hba);

	/*
	 * The reset signal is active low. UFS devices shall detect
	 * more than or equal to 1us of positive or negative RST_n
	 * pulse width.
	 *
	 * To be on safe side, keep the reset low for at least 10us.
	 */
	usleep_range(10, 15);

	ufs_mtk_device_reset_ctrl(1, res);

	/* Some devices may need time to respond to rst_n */
	usleep_range(10000, 15000);

	dev_info(hba->dev, "device reset done\n");

	return 0;
}

static int ufs_mtk_link_set_hpm(struct ufs_hba *hba)
{
	int err;

	err = ufshcd_hba_enable(hba);
	if (err)
		return err;

	err = ufs_mtk_unipro_set_lpm(hba, false);
	if (err)
		return err;

	err = ufshcd_uic_hibern8_exit(hba);
	if (err)
		return err;

	/* Check link state to make sure exit h8 success */
	err = ufs_mtk_wait_idle_state(hba, 5);
	if (err) {
		dev_warn(hba->dev, "wait idle fail, err=%d\n", err);
		return err;
	}
	err = ufs_mtk_wait_link_state(hba, VS_LINK_UP, 100);
	if (err) {
		dev_warn(hba->dev, "exit h8 state fail, err=%d\n", err);
		return err;
	}
	ufshcd_set_link_active(hba);

	err = ufshcd_make_hba_operational(hba);
	if (err)
		return err;

	if (hba->mcq_enabled) {
		ufs_mtk_config_mcq(hba, false);
		ufshcd_mcq_make_queues_operational(hba);
		ufshcd_mcq_config_mac(hba, hba->nutrs);
		ufshcd_mcq_enable(hba);
	}

	return 0;
}

static int ufs_mtk_link_set_lpm(struct ufs_hba *hba)
{
	int err;

	/* Disable reset confirm feature by UniPro */
	ufshcd_writel(hba,
		      (ufshcd_readl(hba, REG_UFS_XOUFS_CTRL) & ~0x100),
		      REG_UFS_XOUFS_CTRL);

	err = ufs_mtk_unipro_set_lpm(hba, true);
	if (err) {
		/* Resume UniPro state for following error recovery */
		ufs_mtk_unipro_set_lpm(hba, false);
		return err;
	}

	return 0;
}

static void ufs_mtk_vccqx_set_lpm(struct ufs_hba *hba, bool lpm)
{
	struct ufs_vreg *vccqx = NULL;

	if (!hba->vreg_info.vccq && !hba->vreg_info.vccq2)
		return;

	if (hba->vreg_info.vccq)
		vccqx = hba->vreg_info.vccq;
	else
		vccqx = hba->vreg_info.vccq2;

	regulator_set_mode(vccqx->reg,
			   lpm ? REGULATOR_MODE_IDLE : REGULATOR_MODE_NORMAL);
}

static void ufs_mtk_vsx_set_lpm(struct ufs_hba *hba, bool lpm)
{
	struct arm_smccc_res res;

	ufs_mtk_device_pwr_ctrl(!lpm,
				(unsigned long)hba->dev_info.wspecversion,
				res);
}

static void ufs_mtk_dev_vreg_set_lpm(struct ufs_hba *hba, bool lpm)
{
	bool skip_vccqx = false;

	/* Prevent entering LPM when device is still active */
	if (lpm && ufshcd_is_ufs_dev_active(hba))
		return;

	/* Skip vccqx lpm control and control vsx only */
	if (!hba->vreg_info.vccq && !hba->vreg_info.vccq2)
		skip_vccqx = true;

	/* VCC is always-on, control vsx only */
	if (!hba->vreg_info.vcc)
		skip_vccqx = true;

	/* Broken vcc keep vcc always on, most case control vsx only */
	if (lpm && hba->vreg_info.vcc && hba->vreg_info.vcc->enabled) {
		/* Some device vccqx/vsx can enter lpm */
		if (ufs_mtk_is_allow_vccqx_lpm(hba))
			skip_vccqx = false;
		else /* control vsx only */
			skip_vccqx = true;
	}

	if (lpm) {
		if (!skip_vccqx)
			ufs_mtk_vccqx_set_lpm(hba, lpm);
		ufs_mtk_vsx_set_lpm(hba, lpm);
	} else {
		ufs_mtk_vsx_set_lpm(hba, lpm);
		if (!skip_vccqx)
			ufs_mtk_vccqx_set_lpm(hba, lpm);
	}
}

static int ufs_mtk_suspend(struct ufs_hba *hba, enum ufs_pm_op pm_op,
	enum ufs_notify_change_status status)
{
	int err;
	struct arm_smccc_res res;

	if (status == PRE_CHANGE) {
		if (ufshcd_is_auto_hibern8_supported(hba))
			return ufs_mtk_auto_hibern8_disable(hba);
		return 0;
	}

	if (ufshcd_is_link_hibern8(hba)) {
		err = ufs_mtk_link_set_lpm(hba);
		if (err)
			goto fail;
	}

	if (!ufshcd_is_link_active(hba)) {
		/*
		 * Make sure no error will be returned to prevent
		 * ufshcd_suspend() re-enabling regulators while vreg is still
		 * in low-power mode.
		 */
		err = ufs_mtk_mphy_power_on(hba, false);
		if (err)
			goto fail;
	}

	if (ufshcd_is_link_off(hba))
		ufs_mtk_device_reset_ctrl(0, res);

	ufs_mtk_sram_pwr_ctrl(false, res);

	return 0;
fail:
	/*
	 * Set link as off state enforcedly to trigger
	 * ufshcd_host_reset_and_restore() in ufshcd_suspend()
	 * for completed host reset.
	 */
	ufshcd_set_link_off(hba);
	return -EAGAIN;
}

static int ufs_mtk_resume(struct ufs_hba *hba, enum ufs_pm_op pm_op)
{
	int err;
	struct arm_smccc_res res;

	if (hba->ufshcd_state != UFSHCD_STATE_OPERATIONAL)
		ufs_mtk_dev_vreg_set_lpm(hba, false);

	ufs_mtk_sram_pwr_ctrl(true, res);

	err = ufs_mtk_mphy_power_on(hba, true);
	if (err)
		goto fail;

	if (ufshcd_is_link_hibern8(hba)) {
		err = ufs_mtk_link_set_hpm(hba);
		if (err)
			goto fail;
	}

	return 0;

fail:
	/*
	 * Check if the platform (parent) device has resumed, and ensure that
	 * power, clock, and MTCMOS are all turned on.
	 */
	err = ufshcd_link_recovery(hba);
	if (err) {
		dev_err(hba->dev, "Device PM: req=%d, status:%d, err:%d\n",
			hba->dev->power.request,
			hba->dev->power.runtime_status,
			hba->dev->power.runtime_error);
	}

	return 0; /* Cannot return a failure, otherwise, the I/O will hang. */
}

static void ufs_mtk_dbg_register_dump(struct ufs_hba *hba)
{
	/* Dump ufshci register 0x140 ~ 0x14C */
	ufshcd_dump_regs(hba, REG_UFS_XOUFS_CTRL, 0x10,
			 "XOUFS Ctrl (0x140): ");

	ufshcd_dump_regs(hba, REG_UFS_EXTREG, 0x4, "Ext Reg ");

	/* Dump ufshci register 0x2200 ~ 0x22AC */
	ufshcd_dump_regs(hba, REG_UFS_MPHYCTRL,
			 REG_UFS_REJECT_MON - REG_UFS_MPHYCTRL + 4,
			 "MPHY Ctrl (0x2200): ");

	/* Direct debugging information to REG_MTK_PROBE */
	ufs_mtk_dbg_sel(hba);
	ufshcd_dump_regs(hba, REG_UFS_PROBE, 0x4, "Debug Probe ");
}

static int ufs_mtk_apply_dev_quirks(struct ufs_hba *hba)
{
	struct ufs_dev_info *dev_info = &hba->dev_info;
	u16 mid = dev_info->wmanufacturerid;
	unsigned int cpu;

	if (hba->mcq_enabled) {
		/* Iterate all cpus to set affinity for mcq irqs */
		for (cpu = 0; cpu < nr_cpu_ids; cpu++)
			ufs_mtk_mcq_set_irq_affinity(hba, cpu);
	}

	if (mid == UFS_VENDOR_SAMSUNG) {
		ufshcd_dme_set(hba, UIC_ARG_MIB(PA_TACTIVATE), 6);
		ufshcd_dme_set(hba, UIC_ARG_MIB(PA_HIBERN8TIME), 10);
	} else if (mid == UFS_VENDOR_MICRON) {
		/* Only for the host which have TX skew issue */
		if (ufs_mtk_is_tx_skew_fix(hba) &&
			(STR_PRFX_EQUAL("MT128GBCAV2U31", dev_info->model) ||
			STR_PRFX_EQUAL("MT256GBCAV4U31", dev_info->model) ||
			STR_PRFX_EQUAL("MT512GBCAV8U31", dev_info->model) ||
			STR_PRFX_EQUAL("MT256GBEAX4U40", dev_info->model) ||
			STR_PRFX_EQUAL("MT512GAYAX4U40", dev_info->model) ||
			STR_PRFX_EQUAL("MT001TAYAX8U40", dev_info->model))) {
			ufshcd_dme_set(hba, UIC_ARG_MIB(PA_TACTIVATE), 8);
		}
	}

	/*
	 * Decide waiting time before gating reference clock and
	 * after ungating reference clock according to vendors'
	 * requirements.
	 */
	if (mid == UFS_VENDOR_SAMSUNG)
		ufs_mtk_setup_ref_clk_wait_us(hba, 1);
	else if (mid == UFS_VENDOR_SKHYNIX)
		ufs_mtk_setup_ref_clk_wait_us(hba, 30);
	else if (mid == UFS_VENDOR_TOSHIBA)
		ufs_mtk_setup_ref_clk_wait_us(hba, 100);
	else
		ufs_mtk_setup_ref_clk_wait_us(hba,
					      REFCLK_DEFAULT_WAIT_US);
	return 0;
}

static void ufs_mtk_fixup_dev_quirks(struct ufs_hba *hba)
{
	ufshcd_fixup_dev_quirks(hba, ufs_mtk_dev_fixups);

	if (ufs_mtk_is_broken_vcc(hba) && hba->vreg_info.vcc &&
	    (hba->dev_quirks & UFS_DEVICE_QUIRK_DELAY_AFTER_LPM)) {
		hba->vreg_info.vcc->always_on = true;
		/*
		 * VCC will be kept always-on thus we don't
		 * need any delay during regulator operations
		 */
		hba->dev_quirks &= ~(UFS_DEVICE_QUIRK_DELAY_BEFORE_LPM |
			UFS_DEVICE_QUIRK_DELAY_AFTER_LPM);
	}

	ufs_mtk_vreg_fix_vcc(hba);
	ufs_mtk_vreg_fix_vccqx(hba);
	ufs_mtk_fix_ahit(hba);
<<<<<<< HEAD
=======
	ufs_mtk_fix_clock_scaling(hba);
>>>>>>> b35fc656
}

static void ufs_mtk_event_notify(struct ufs_hba *hba,
				 enum ufs_event_type evt, void *data)
{
	unsigned int val = *(u32 *)data;
	unsigned long reg;
	u8 bit;

	trace_ufs_mtk_event(evt, val);

	/* Print details of UIC Errors */
	if (evt <= UFS_EVT_DME_ERR) {
		dev_info(hba->dev,
			 "Host UIC Error Code (%s): %08x\n",
			 ufs_uic_err_str[evt], val);
		reg = val;
	}

	if (evt == UFS_EVT_PA_ERR) {
		for_each_set_bit(bit, &reg, ARRAY_SIZE(ufs_uic_pa_err_str))
			dev_info(hba->dev, "%s\n", ufs_uic_pa_err_str[bit]);
	}

	if (evt == UFS_EVT_DL_ERR) {
		for_each_set_bit(bit, &reg, ARRAY_SIZE(ufs_uic_dl_err_str))
			dev_info(hba->dev, "%s\n", ufs_uic_dl_err_str[bit]);
	}
}

static void ufs_mtk_config_scaling_param(struct ufs_hba *hba,
				struct devfreq_dev_profile *profile,
				struct devfreq_simple_ondemand_data *data)
{
	/* Customize min gear in clk scaling */
	hba->clk_scaling.min_gear = UFS_HS_G4;

	hba->vps->devfreq_profile.polling_ms = 200;
	hba->vps->ondemand_data.upthreshold = 50;
	hba->vps->ondemand_data.downdifferential = 20;
}

static void _ufs_mtk_clk_scale(struct ufs_hba *hba, bool scale_up)
{
	struct ufs_mtk_host *host = ufshcd_get_variant(hba);
	struct ufs_mtk_clk *mclk = &host->mclk;
	struct ufs_clk_info *clki = mclk->ufs_sel_clki;
	struct ufs_clk_info *fde_clki = mclk->ufs_fde_clki;
	struct regulator *reg;
	int volt, ret = 0;
	bool clk_bind_vcore = false;
	bool clk_fde_scale = false;

	if (!hba->clk_scaling.is_initialized)
		return;

	if (!clki || !fde_clki)
		return;

	reg = host->mclk.reg_vcore;
	volt = host->mclk.vcore_volt;
	if (reg && volt != 0)
		clk_bind_vcore = true;

	if (mclk->ufs_fde_max_clki && mclk->ufs_fde_min_clki)
		clk_fde_scale = true;

	ret = clk_prepare_enable(clki->clk);
	if (ret) {
		dev_info(hba->dev,
			 "clk_prepare_enable() fail, ret: %d\n", ret);
		return;
	}

	if (clk_fde_scale) {
		ret = clk_prepare_enable(fde_clki->clk);
		if (ret) {
			dev_info(hba->dev,
				 "fde clk_prepare_enable() fail, ret: %d\n", ret);
			return;
		}
	}

	if (scale_up) {
		if (clk_bind_vcore) {
			ret = regulator_set_voltage(reg, volt, INT_MAX);
			if (ret) {
				dev_info(hba->dev,
					"Failed to set vcore to %d\n", volt);
				goto out;
			}
		}

		ret = clk_set_parent(clki->clk, mclk->ufs_sel_max_clki->clk);
		if (ret) {
			dev_info(hba->dev, "Failed to set clk mux, ret = %d\n",
				ret);
		}

		if (clk_fde_scale) {
			ret = clk_set_parent(fde_clki->clk,
				mclk->ufs_fde_max_clki->clk);
			if (ret) {
				dev_info(hba->dev,
					"Failed to set fde clk mux, ret = %d\n",
					ret);
			}
		}
	} else {
		if (clk_fde_scale) {
			ret = clk_set_parent(fde_clki->clk,
				mclk->ufs_fde_min_clki->clk);
			if (ret) {
				dev_info(hba->dev,
					"Failed to set fde clk mux, ret = %d\n",
					ret);
				goto out;
			}
		}

		ret = clk_set_parent(clki->clk, mclk->ufs_sel_min_clki->clk);
		if (ret) {
			dev_info(hba->dev, "Failed to set clk mux, ret = %d\n",
				ret);
			goto out;
		}

		if (clk_bind_vcore) {
			ret = regulator_set_voltage(reg, 0, INT_MAX);
			if (ret) {
				dev_info(hba->dev,
					"failed to set vcore to MIN\n");
			}
		}
	}

out:
	clk_disable_unprepare(clki->clk);

	if (clk_fde_scale)
		clk_disable_unprepare(fde_clki->clk);
}

/**
 * ufs_mtk_clk_scale - Internal clk scaling operation
 *
 * MTK platform supports clk scaling by switching parent of ufs_sel(mux).
 * The ufs_sel downstream to ufs_ck which feeds directly to UFS hardware.
 * Max and min clocks rate of ufs_sel defined in dts should match rate of
 * "ufs_sel_max_src" and "ufs_sel_min_src" respectively.
 * This prevent changing rate of pll clock that is shared between modules.
 *
 * @hba: per adapter instance
 * @scale_up: True for scaling up and false for scaling down
 */
static void ufs_mtk_clk_scale(struct ufs_hba *hba, bool scale_up)
{
	struct ufs_mtk_host *host = ufshcd_get_variant(hba);
	struct ufs_mtk_clk *mclk = &host->mclk;
	struct ufs_clk_info *clki = mclk->ufs_sel_clki;

	if (host->clk_scale_up == scale_up)
		goto out;

	if (scale_up)
		_ufs_mtk_clk_scale(hba, true);
	else
		_ufs_mtk_clk_scale(hba, false);

	host->clk_scale_up = scale_up;

	/* Must always set before clk_set_rate() */
	if (scale_up)
		clki->curr_freq = clki->max_freq;
	else
		clki->curr_freq = clki->min_freq;
out:
	trace_ufs_mtk_clk_scale(clki->name, scale_up, clk_get_rate(clki->clk));
}

static int ufs_mtk_clk_scale_notify(struct ufs_hba *hba, bool scale_up,
				    unsigned long target_freq,
				    enum ufs_notify_change_status status)
{
	if (!ufshcd_is_clkscaling_supported(hba))
		return 0;

	if (status == PRE_CHANGE) {
		/* Switch parent before clk_set_rate() */
		ufs_mtk_clk_scale(hba, scale_up);
	} else {
		/* Request interrupt latency QoS accordingly */
		ufs_mtk_scale_perf(hba, scale_up);
	}

	return 0;
}

static int ufs_mtk_get_hba_mac(struct ufs_hba *hba)
{
	struct ufs_mtk_host *host = ufshcd_get_variant(hba);

	/* MCQ operation not permitted */
	if (host->caps & UFS_MTK_CAP_DISABLE_MCQ)
		return -EPERM;

	return MAX_SUPP_MAC;
}

static int ufs_mtk_op_runtime_config(struct ufs_hba *hba)
{
	struct ufshcd_mcq_opr_info_t *opr;
	int i;

	hba->mcq_opr[OPR_SQD].offset = REG_UFS_MTK_SQD;
	hba->mcq_opr[OPR_SQIS].offset = REG_UFS_MTK_SQIS;
	hba->mcq_opr[OPR_CQD].offset = REG_UFS_MTK_CQD;
	hba->mcq_opr[OPR_CQIS].offset = REG_UFS_MTK_CQIS;

	for (i = 0; i < OPR_MAX; i++) {
		opr = &hba->mcq_opr[i];
		opr->stride = REG_UFS_MCQ_STRIDE;
		opr->base = hba->mmio_base + opr->offset;
	}

	return 0;
}

static int ufs_mtk_mcq_config_resource(struct ufs_hba *hba)
{
	struct ufs_mtk_host *host = ufshcd_get_variant(hba);

	/* fail mcq initialization if interrupt is not filled properly */
	if (!host->mcq_nr_intr) {
		dev_info(hba->dev, "IRQs not ready. MCQ disabled.");
		return -EINVAL;
	}

	hba->mcq_base = hba->mmio_base + MCQ_QUEUE_OFFSET(hba->mcq_capabilities);
	return 0;
}

static irqreturn_t ufs_mtk_mcq_intr(int irq, void *__intr_info)
{
	struct ufs_mtk_mcq_intr_info *mcq_intr_info = __intr_info;
	struct ufs_hba *hba = mcq_intr_info->hba;
	struct ufs_hw_queue *hwq;
	u32 events;
	int qid = mcq_intr_info->qid;

	hwq = &hba->uhq[qid];

	events = ufshcd_mcq_read_cqis(hba, qid);
	if (events)
		ufshcd_mcq_write_cqis(hba, events, qid);

	if (events & UFSHCD_MCQ_CQIS_TAIL_ENT_PUSH_STS)
		ufshcd_mcq_poll_cqe_lock(hba, hwq);

	return IRQ_HANDLED;
}

static int ufs_mtk_config_mcq_irq(struct ufs_hba *hba)
{
	struct ufs_mtk_host *host = ufshcd_get_variant(hba);
	u32 irq, i;
	int ret;

	for (i = 0; i < host->mcq_nr_intr; i++) {
		irq = host->mcq_intr_info[i].irq;
		if (irq == MTK_MCQ_INVALID_IRQ) {
			dev_err(hba->dev, "invalid irq. %d\n", i);
			return -ENOPARAM;
		}

		host->mcq_intr_info[i].qid = i;
		ret = devm_request_irq(hba->dev, irq, ufs_mtk_mcq_intr, 0, UFSHCD,
				       &host->mcq_intr_info[i]);

		dev_dbg(hba->dev, "request irq %d intr %s\n", irq, ret ? "failed" : "");

		if (ret) {
			dev_err(hba->dev, "Cannot request irq %d\n", ret);
			return ret;
		}
	}
	host->is_mcq_intr_enabled = true;

	return 0;
}

static int ufs_mtk_config_mcq(struct ufs_hba *hba, bool irq)
{
	struct ufs_mtk_host *host = ufshcd_get_variant(hba);
	int ret = 0;

	if (!host->mcq_set_intr) {
		/* Disable irq option register */
		ufshcd_rmwl(hba, MCQ_INTR_EN_MSK, 0, REG_UFS_MMIO_OPT_CTRL_0);

		if (irq) {
			ret = ufs_mtk_config_mcq_irq(hba);
			if (ret)
				return ret;
		}

		host->mcq_set_intr = true;
	}

	ufshcd_rmwl(hba, MCQ_AH8, MCQ_AH8, REG_UFS_MMIO_OPT_CTRL_0);
	ufshcd_rmwl(hba, MCQ_INTR_EN_MSK, MCQ_MULTI_INTR_EN, REG_UFS_MMIO_OPT_CTRL_0);

	return 0;
}

static int ufs_mtk_config_esi(struct ufs_hba *hba)
{
	return ufs_mtk_config_mcq(hba, true);
}

static void ufs_mtk_config_scsi_dev(struct scsi_device *sdev)
{
	struct ufs_hba *hba = shost_priv(sdev->host);

	dev_dbg(hba->dev, "lu %llu scsi device configured", sdev->lun);
	if (sdev->lun == 2)
		blk_queue_flag_set(QUEUE_FLAG_SAME_FORCE, sdev->request_queue);
}

/*
 * struct ufs_hba_mtk_vops - UFS MTK specific variant operations
 *
 * The variant operations configure the necessary controller and PHY
 * handshake during initialization.
 */
static const struct ufs_hba_variant_ops ufs_hba_mtk_vops = {
	.name                = "mediatek.ufshci",
	.max_num_rtt         = MTK_MAX_NUM_RTT,
	.init                = ufs_mtk_init,
	.get_ufs_hci_version = ufs_mtk_get_ufs_hci_version,
	.setup_clocks        = ufs_mtk_setup_clocks,
	.hce_enable_notify   = ufs_mtk_hce_enable_notify,
	.link_startup_notify = ufs_mtk_link_startup_notify,
	.pwr_change_notify   = ufs_mtk_pwr_change_notify,
	.apply_dev_quirks    = ufs_mtk_apply_dev_quirks,
	.fixup_dev_quirks    = ufs_mtk_fixup_dev_quirks,
	.suspend             = ufs_mtk_suspend,
	.resume              = ufs_mtk_resume,
	.dbg_register_dump   = ufs_mtk_dbg_register_dump,
	.device_reset        = ufs_mtk_device_reset,
	.event_notify        = ufs_mtk_event_notify,
	.config_scaling_param = ufs_mtk_config_scaling_param,
	.clk_scale_notify    = ufs_mtk_clk_scale_notify,
	/* mcq vops */
	.get_hba_mac         = ufs_mtk_get_hba_mac,
	.op_runtime_config   = ufs_mtk_op_runtime_config,
	.mcq_config_resource = ufs_mtk_mcq_config_resource,
	.config_esi          = ufs_mtk_config_esi,
	.config_scsi_dev     = ufs_mtk_config_scsi_dev,
};

/**
 * ufs_mtk_probe - probe routine of the driver
 * @pdev: pointer to Platform device handle
 *
 * Return: zero for success and non-zero for failure.
 */
static int ufs_mtk_probe(struct platform_device *pdev)
{
	int err;
	struct device *dev = &pdev->dev, *phy_dev = NULL;
	struct device_node *reset_node, *phy_node = NULL;
	struct platform_device *reset_pdev, *phy_pdev = NULL;
	struct device_link *link;
	struct ufs_hba *hba;
	struct ufs_mtk_host *host;

	reset_node = of_find_compatible_node(NULL, NULL,
					     "ti,syscon-reset");
	if (!reset_node) {
		dev_notice(dev, "find ti,syscon-reset fail\n");
		goto skip_reset;
	}
	reset_pdev = of_find_device_by_node(reset_node);
	if (!reset_pdev) {
		dev_notice(dev, "find reset_pdev fail\n");
		goto skip_reset;
	}
	link = device_link_add(dev, &reset_pdev->dev,
		DL_FLAG_AUTOPROBE_CONSUMER);
	put_device(&reset_pdev->dev);
	if (!link) {
		dev_notice(dev, "add reset device_link fail\n");
		goto skip_reset;
	}
	/* supplier is not probed */
	if (link->status == DL_STATE_DORMANT) {
		err = -EPROBE_DEFER;
		goto out;
	}

skip_reset:
	/* find phy node */
	phy_node = of_parse_phandle(dev->of_node, "phys", 0);

	if (phy_node) {
		phy_pdev = of_find_device_by_node(phy_node);
		if (!phy_pdev)
			goto skip_phy;
		phy_dev = &phy_pdev->dev;

		pm_runtime_set_active(phy_dev);
		pm_runtime_enable(phy_dev);
		pm_runtime_get_sync(phy_dev);

		put_device(phy_dev);
		dev_info(dev, "phys node found\n");
	} else {
		dev_notice(dev, "phys node not found\n");
	}

skip_phy:
	/* perform generic probe */
	err = ufshcd_pltfrm_init(pdev, &ufs_hba_mtk_vops);
	if (err) {
		dev_err(dev, "probe failed %d\n", err);
		goto out;
	}

	hba = platform_get_drvdata(pdev);
	if (!hba)
		goto out;

	if (phy_node && phy_dev) {
		host = ufshcd_get_variant(hba);
		host->phy_dev = phy_dev;
	}

	/*
	 * Because the default power setting of VSx (the upper layer of
	 * VCCQ/VCCQ2) is HWLP, we need to prevent VCCQ/VCCQ2 from
	 * entering LPM.
	 */
	ufs_mtk_dev_vreg_set_lpm(hba, false);

out:
	of_node_put(phy_node);
	of_node_put(reset_node);
	return err;
}

/**
 * ufs_mtk_remove - set driver_data of the device to NULL
 * @pdev: pointer to platform device handle
 *
 * Always return 0
 */
static void ufs_mtk_remove(struct platform_device *pdev)
{
	ufshcd_pltfrm_remove(pdev);
}

#ifdef CONFIG_PM_SLEEP
static int ufs_mtk_system_suspend(struct device *dev)
{
	struct ufs_hba *hba = dev_get_drvdata(dev);
	struct arm_smccc_res res;
	int ret;

	ret = ufshcd_system_suspend(dev);
	if (ret)
		goto out;

	if (pm_runtime_suspended(hba->dev))
		goto out;

	ufs_mtk_dev_vreg_set_lpm(hba, true);

	if (ufs_mtk_is_rtff_mtcmos(hba))
		ufs_mtk_mtcmos_ctrl(false, res);

out:
	return ret;
}

static int ufs_mtk_system_resume(struct device *dev)
{
	int ret = 0;
	struct ufs_hba *hba = dev_get_drvdata(dev);
	struct arm_smccc_res res;

	if (pm_runtime_suspended(hba->dev))
		goto out;
<<<<<<< HEAD

	ufs_mtk_dev_vreg_set_lpm(hba, false);
=======
>>>>>>> b35fc656

	if (ufs_mtk_is_rtff_mtcmos(hba))
		ufs_mtk_mtcmos_ctrl(true, res);

<<<<<<< HEAD
=======
	ufs_mtk_dev_vreg_set_lpm(hba, false);

>>>>>>> b35fc656
out:
	ret = ufshcd_system_resume(dev);

	return ret;
}
#endif

#ifdef CONFIG_PM
static int ufs_mtk_runtime_suspend(struct device *dev)
{
	struct ufs_hba *hba = dev_get_drvdata(dev);
	struct ufs_mtk_host *host = ufshcd_get_variant(hba);
	struct arm_smccc_res res;
	int ret = 0;

	ret = ufshcd_runtime_suspend(dev);
	if (ret)
		return ret;

	ufs_mtk_dev_vreg_set_lpm(hba, true);

	if (ufs_mtk_is_rtff_mtcmos(hba))
		ufs_mtk_mtcmos_ctrl(false, res);

	if (host->phy_dev)
		pm_runtime_put_sync(host->phy_dev);

	return 0;
}

static int ufs_mtk_runtime_resume(struct device *dev)
{
	struct ufs_hba *hba = dev_get_drvdata(dev);
	struct ufs_mtk_host *host = ufshcd_get_variant(hba);
	struct arm_smccc_res res;

	if (ufs_mtk_is_rtff_mtcmos(hba))
		ufs_mtk_mtcmos_ctrl(true, res);

	if (host->phy_dev)
		pm_runtime_get_sync(host->phy_dev);

	ufs_mtk_dev_vreg_set_lpm(hba, false);

	return ufshcd_runtime_resume(dev);
}
#endif

static const struct dev_pm_ops ufs_mtk_pm_ops = {
	SET_SYSTEM_SLEEP_PM_OPS(ufs_mtk_system_suspend,
				ufs_mtk_system_resume)
	SET_RUNTIME_PM_OPS(ufs_mtk_runtime_suspend,
			   ufs_mtk_runtime_resume, NULL)
	.prepare	 = ufshcd_suspend_prepare,
	.complete	 = ufshcd_resume_complete,
};

static struct platform_driver ufs_mtk_pltform = {
	.probe      = ufs_mtk_probe,
	.remove = ufs_mtk_remove,
	.driver = {
		.name   = "ufshcd-mtk",
		.pm     = &ufs_mtk_pm_ops,
		.of_match_table = ufs_mtk_of_match,
	},
};

MODULE_AUTHOR("Stanley Chu <stanley.chu@mediatek.com>");
MODULE_AUTHOR("Peter Wang <peter.wang@mediatek.com>");
MODULE_DESCRIPTION("MediaTek UFS Host Driver");
MODULE_LICENSE("GPL v2");

module_platform_driver(ufs_mtk_pltform);<|MERGE_RESOLUTION|>--- conflicted
+++ resolved
@@ -1149,8 +1149,6 @@
 	ufs_mtk_setup_clk_gating(hba);
 }
 
-<<<<<<< HEAD
-=======
 static void ufs_mtk_fix_clock_scaling(struct ufs_hba *hba)
 {
 	/* UFS version is below 4.0, clock scaling is not necessary */
@@ -1162,7 +1160,6 @@
 	}
 }
 
->>>>>>> b35fc656
 static void ufs_mtk_init_mcq_irq(struct ufs_hba *hba)
 {
 	struct ufs_mtk_host *host = ufshcd_get_variant(hba);
@@ -1405,8 +1402,6 @@
 		}
 	}
 
-<<<<<<< HEAD
-=======
 	/* if already configured to the requested pwr_mode, skip adapt */
 	if (dev_req_params->gear_rx == hba->pwr_info.gear_rx &&
 	    dev_req_params->gear_tx == hba->pwr_info.gear_tx &&
@@ -1418,7 +1413,6 @@
 		return ret;
 	}
 
->>>>>>> b35fc656
 	if (dev_req_params->pwr_rx == FAST_MODE ||
 	    dev_req_params->pwr_rx == FASTAUTO_MODE) {
 		if (host->hw_ver.major >= 3) {
@@ -1447,11 +1441,6 @@
 	ufshcd_writel(hba, 0, REG_AUTO_HIBERNATE_IDLE_TIMER);
 
 	/* wait host return to idle state when auto-hibern8 off */
-<<<<<<< HEAD
-	ufs_mtk_wait_idle_state(hba, 5);
-
-	ret = ufs_mtk_wait_link_state(hba, VS_LINK_UP, 100);
-=======
 	ret = ufs_mtk_wait_idle_state(hba, 5);
 	if (ret)
 		goto out;
@@ -1459,7 +1448,6 @@
 	ret = ufs_mtk_wait_link_state(hba, VS_LINK_UP, 100);
 
 out:
->>>>>>> b35fc656
 	if (ret) {
 		dev_warn(hba->dev, "exit h8 state fail, ret=%d\n", ret);
 
@@ -1915,10 +1903,7 @@
 	ufs_mtk_vreg_fix_vcc(hba);
 	ufs_mtk_vreg_fix_vccqx(hba);
 	ufs_mtk_fix_ahit(hba);
-<<<<<<< HEAD
-=======
 	ufs_mtk_fix_clock_scaling(hba);
->>>>>>> b35fc656
 }
 
 static void ufs_mtk_event_notify(struct ufs_hba *hba,
@@ -2412,20 +2397,12 @@
 
 	if (pm_runtime_suspended(hba->dev))
 		goto out;
-<<<<<<< HEAD
-
-	ufs_mtk_dev_vreg_set_lpm(hba, false);
-=======
->>>>>>> b35fc656
 
 	if (ufs_mtk_is_rtff_mtcmos(hba))
 		ufs_mtk_mtcmos_ctrl(true, res);
 
-<<<<<<< HEAD
-=======
 	ufs_mtk_dev_vreg_set_lpm(hba, false);
 
->>>>>>> b35fc656
 out:
 	ret = ufshcd_system_resume(dev);
 
