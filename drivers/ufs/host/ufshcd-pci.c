--- conflicted
+++ resolved
@@ -209,32 +209,6 @@
 	}
 out:
 	return ret;
-}
-
-static void ufs_intel_ctrl_uic_compl(struct ufs_hba *hba, bool enable)
-{
-	u32 set = ufshcd_readl(hba, REG_INTERRUPT_ENABLE);
-
-	if (enable)
-		set |= UIC_COMMAND_COMPL;
-	else
-		set &= ~UIC_COMMAND_COMPL;
-	ufshcd_writel(hba, set, REG_INTERRUPT_ENABLE);
-}
-
-static void ufs_intel_mtl_h8_notify(struct ufs_hba *hba,
-				    enum uic_cmd_dme cmd,
-				    enum ufs_notify_change_status status)
-{
-	/*
-	 * Disable UIC COMPL INTR to prevent access to UFSHCI after
-	 * checking HCS.UPMCRS
-	 */
-	if (status == PRE_CHANGE && cmd == UIC_CMD_DME_HIBER_ENTER)
-		ufs_intel_ctrl_uic_compl(hba, false);
-
-	if (status == POST_CHANGE && cmd == UIC_CMD_DME_HIBER_EXIT)
-		ufs_intel_ctrl_uic_compl(hba, true);
 }
 
 #define INTEL_ACTIVELTR		0x804
@@ -456,28 +430,12 @@
 	return ufs_intel_common_init(hba);
 }
 
-static void ufs_intel_mtl_late_init(struct ufs_hba *hba)
+static int ufs_intel_mtl_init(struct ufs_hba *hba)
 {
 	hba->rpm_lvl = UFS_PM_LVL_2;
 	hba->spm_lvl = UFS_PM_LVL_2;
-}
-
-static int ufs_intel_mtl_init(struct ufs_hba *hba)
-{
-<<<<<<< HEAD
-	struct ufs_host *ufs_host;
-	int err;
-
-=======
-	hba->rpm_lvl = UFS_PM_LVL_2;
-	hba->spm_lvl = UFS_PM_LVL_2;
->>>>>>> 3476aa7d
 	hba->caps |= UFSHCD_CAP_CRYPTO | UFSHCD_CAP_WB_EN;
-	err = ufs_intel_common_init(hba);
-	/* Get variant after it is set in ufs_intel_common_init() */
-	ufs_host = ufshcd_get_variant(hba);
-	ufs_host->late_init = ufs_intel_mtl_late_init;
-	return err;
+	return ufs_intel_common_init(hba);
 }
 
 static int ufs_qemu_get_hba_mac(struct ufs_hba *hba)
@@ -565,7 +523,6 @@
 	.init			= ufs_intel_mtl_init,
 	.exit			= ufs_intel_common_exit,
 	.hce_enable_notify	= ufs_intel_hce_enable_notify,
-	.hibern8_notify		= ufs_intel_mtl_h8_notify,
 	.link_startup_notify	= ufs_intel_link_startup_notify,
 	.resume			= ufs_intel_resume,
 	.device_reset		= ufs_intel_device_reset,
