--- conflicted
+++ resolved
@@ -8829,20 +8829,12 @@
 	 * already suspended childs.
 	 */
 	for (retries = 3; retries > 0; --retries) {
-<<<<<<< HEAD
-		ret = scsi_execute(sdp, cmd, DMA_NONE, NULL, 0, NULL, &sshdr,
-				   HZ, 0, 0, RQF_PM, NULL);
-		if (!scsi_status_is_check_condition(ret) ||
-				!scsi_sense_valid(&sshdr) ||
-				sshdr.sense_key != UNIT_ATTENTION)
-=======
 		ret = ufshcd_execute_start_stop(sdp, pwr_mode, &sshdr);
 		/*
 		 * scsi_execute() only returns a negative value if the request
 		 * queue is dying.
 		 */
 		if (ret <= 0)
->>>>>>> f8ca29b3
 			break;
 	}
 	if (ret) {
