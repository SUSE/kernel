// SPDX-License-Identifier: GPL-2.0-or-later
/*
 * Universal Flash Storage Host controller driver Core
 * Copyright (C) 2011-2013 Samsung India Software Operations
 * Copyright (c) 2013-2016, The Linux Foundation. All rights reserved.
 *
 * Authors:
 *	Santosh Yaraganavi <santosh.sy@samsung.com>
 *	Vinayak Holikatti <h.vinayak@samsung.com>
 */

#include <linux/async.h>
#include <linux/devfreq.h>
#include <linux/nls.h>
#include <linux/of.h>
#include <linux/bitfield.h>
#include <linux/blk-pm.h>
#include <linux/blkdev.h>
#include <linux/clk.h>
#include <linux/delay.h>
#include <linux/interrupt.h>
#include <linux/module.h>
#include <linux/regulator/consumer.h>
#include <linux/sched/clock.h>
#include <linux/iopoll.h>
#include <scsi/scsi_cmnd.h>
#include <scsi/scsi_dbg.h>
#include <scsi/scsi_driver.h>
#include <scsi/scsi_eh.h>
#include "ufshcd-priv.h"
#include <ufs/ufs_quirks.h>
#include <ufs/unipro.h>
#include "ufs-sysfs.h"
#include "ufs-debugfs.h"
#include "ufs-fault-injection.h"
#include "ufs_bsg.h"
#include "ufshcd-crypto.h"
#include <asm/unaligned.h>

#define CREATE_TRACE_POINTS
#include <trace/events/ufs.h>

#define UFSHCD_ENABLE_INTRS	(UTP_TRANSFER_REQ_COMPL |\
				 UTP_TASK_REQ_COMPL |\
				 UFSHCD_ERROR_MASK)

#define UFSHCD_ENABLE_MCQ_INTRS	(UTP_TASK_REQ_COMPL |\
				 UFSHCD_ERROR_MASK |\
				 MCQ_CQ_EVENT_STATUS)


/* UIC command timeout, unit: ms */
#define UIC_CMD_TIMEOUT	500

/* NOP OUT retries waiting for NOP IN response */
#define NOP_OUT_RETRIES    10
/* Timeout after 50 msecs if NOP OUT hangs without response */
#define NOP_OUT_TIMEOUT    50 /* msecs */

/* Query request retries */
#define QUERY_REQ_RETRIES 3
/* Query request timeout */
#define QUERY_REQ_TIMEOUT 1500 /* 1.5 seconds */

/* Advanced RPMB request timeout */
#define ADVANCED_RPMB_REQ_TIMEOUT  3000 /* 3 seconds */

/* Task management command timeout */
#define TM_CMD_TIMEOUT	100 /* msecs */

/* maximum number of retries for a general UIC command  */
#define UFS_UIC_COMMAND_RETRIES 3

/* maximum number of link-startup retries */
#define DME_LINKSTARTUP_RETRIES 3

/* maximum number of reset retries before giving up */
#define MAX_HOST_RESET_RETRIES 5

/* Maximum number of error handler retries before giving up */
#define MAX_ERR_HANDLER_RETRIES 5

/* Expose the flag value from utp_upiu_query.value */
#define MASK_QUERY_UPIU_FLAG_LOC 0xFF

/* Interrupt aggregation default timeout, unit: 40us */
#define INT_AGGR_DEF_TO	0x02

/* default delay of autosuspend: 2000 ms */
#define RPM_AUTOSUSPEND_DELAY_MS 2000

/* Default delay of RPM device flush delayed work */
#define RPM_DEV_FLUSH_RECHECK_WORK_DELAY_MS 5000

/* Default value of wait time before gating device ref clock */
#define UFSHCD_REF_CLK_GATING_WAIT_US 0xFF /* microsecs */

/* Polling time to wait for fDeviceInit */
#define FDEVICEINIT_COMPL_TIMEOUT 1500 /* millisecs */

/* UFSHC 4.0 compliant HC support this mode. */
static bool use_mcq_mode = true;

static bool is_mcq_supported(struct ufs_hba *hba)
{
	return hba->mcq_sup && use_mcq_mode;
}

module_param(use_mcq_mode, bool, 0644);
MODULE_PARM_DESC(use_mcq_mode, "Control MCQ mode for controllers starting from UFSHCI 4.0. 1 - enable MCQ, 0 - disable MCQ. MCQ is enabled by default");

#define ufshcd_toggle_vreg(_dev, _vreg, _on)				\
	({                                                              \
		int _ret;                                               \
		if (_on)                                                \
			_ret = ufshcd_enable_vreg(_dev, _vreg);         \
		else                                                    \
			_ret = ufshcd_disable_vreg(_dev, _vreg);        \
		_ret;                                                   \
	})

#define ufshcd_hex_dump(prefix_str, buf, len) do {                       \
	size_t __len = (len);                                            \
	print_hex_dump(KERN_ERR, prefix_str,                             \
		       __len > 4 ? DUMP_PREFIX_OFFSET : DUMP_PREFIX_NONE,\
		       16, 4, buf, __len, false);                        \
} while (0)

int ufshcd_dump_regs(struct ufs_hba *hba, size_t offset, size_t len,
		     const char *prefix)
{
	u32 *regs;
	size_t pos;

	if (offset % 4 != 0 || len % 4 != 0) /* keep readl happy */
		return -EINVAL;

	regs = kzalloc(len, GFP_ATOMIC);
	if (!regs)
		return -ENOMEM;

	for (pos = 0; pos < len; pos += 4) {
		if (offset == 0 &&
		    pos >= REG_UIC_ERROR_CODE_PHY_ADAPTER_LAYER &&
		    pos <= REG_UIC_ERROR_CODE_DME)
			continue;
		regs[pos / 4] = ufshcd_readl(hba, offset + pos);
	}

	ufshcd_hex_dump(prefix, regs, len);
	kfree(regs);

	return 0;
}
EXPORT_SYMBOL_GPL(ufshcd_dump_regs);

enum {
	UFSHCD_MAX_CHANNEL	= 0,
	UFSHCD_MAX_ID		= 1,
	UFSHCD_CMD_PER_LUN	= 32 - UFSHCD_NUM_RESERVED,
	UFSHCD_CAN_QUEUE	= 32 - UFSHCD_NUM_RESERVED,
};

static const char *const ufshcd_state_name[] = {
	[UFSHCD_STATE_RESET]			= "reset",
	[UFSHCD_STATE_OPERATIONAL]		= "operational",
	[UFSHCD_STATE_ERROR]			= "error",
	[UFSHCD_STATE_EH_SCHEDULED_FATAL]	= "eh_fatal",
	[UFSHCD_STATE_EH_SCHEDULED_NON_FATAL]	= "eh_non_fatal",
};

/* UFSHCD error handling flags */
enum {
	UFSHCD_EH_IN_PROGRESS = (1 << 0),
};

/* UFSHCD UIC layer error flags */
enum {
	UFSHCD_UIC_DL_PA_INIT_ERROR = (1 << 0), /* Data link layer error */
	UFSHCD_UIC_DL_NAC_RECEIVED_ERROR = (1 << 1), /* Data link layer error */
	UFSHCD_UIC_DL_TCx_REPLAY_ERROR = (1 << 2), /* Data link layer error */
	UFSHCD_UIC_NL_ERROR = (1 << 3), /* Network layer error */
	UFSHCD_UIC_TL_ERROR = (1 << 4), /* Transport Layer error */
	UFSHCD_UIC_DME_ERROR = (1 << 5), /* DME error */
	UFSHCD_UIC_PA_GENERIC_ERROR = (1 << 6), /* Generic PA error */
};

#define ufshcd_set_eh_in_progress(h) \
	((h)->eh_flags |= UFSHCD_EH_IN_PROGRESS)
#define ufshcd_eh_in_progress(h) \
	((h)->eh_flags & UFSHCD_EH_IN_PROGRESS)
#define ufshcd_clear_eh_in_progress(h) \
	((h)->eh_flags &= ~UFSHCD_EH_IN_PROGRESS)

const struct ufs_pm_lvl_states ufs_pm_lvl_states[] = {
	[UFS_PM_LVL_0] = {UFS_ACTIVE_PWR_MODE, UIC_LINK_ACTIVE_STATE},
	[UFS_PM_LVL_1] = {UFS_ACTIVE_PWR_MODE, UIC_LINK_HIBERN8_STATE},
	[UFS_PM_LVL_2] = {UFS_SLEEP_PWR_MODE, UIC_LINK_ACTIVE_STATE},
	[UFS_PM_LVL_3] = {UFS_SLEEP_PWR_MODE, UIC_LINK_HIBERN8_STATE},
	[UFS_PM_LVL_4] = {UFS_POWERDOWN_PWR_MODE, UIC_LINK_HIBERN8_STATE},
	[UFS_PM_LVL_5] = {UFS_POWERDOWN_PWR_MODE, UIC_LINK_OFF_STATE},
	/*
	 * For DeepSleep, the link is first put in hibern8 and then off.
	 * Leaving the link in hibern8 is not supported.
	 */
	[UFS_PM_LVL_6] = {UFS_DEEPSLEEP_PWR_MODE, UIC_LINK_OFF_STATE},
};

static inline enum ufs_dev_pwr_mode
ufs_get_pm_lvl_to_dev_pwr_mode(enum ufs_pm_level lvl)
{
	return ufs_pm_lvl_states[lvl].dev_state;
}

static inline enum uic_link_state
ufs_get_pm_lvl_to_link_pwr_state(enum ufs_pm_level lvl)
{
	return ufs_pm_lvl_states[lvl].link_state;
}

static inline enum ufs_pm_level
ufs_get_desired_pm_lvl_for_dev_link_state(enum ufs_dev_pwr_mode dev_state,
					enum uic_link_state link_state)
{
	enum ufs_pm_level lvl;

	for (lvl = UFS_PM_LVL_0; lvl < UFS_PM_LVL_MAX; lvl++) {
		if ((ufs_pm_lvl_states[lvl].dev_state == dev_state) &&
			(ufs_pm_lvl_states[lvl].link_state == link_state))
			return lvl;
	}

	/* if no match found, return the level 0 */
	return UFS_PM_LVL_0;
}

static const struct ufs_dev_quirk ufs_fixups[] = {
	/* UFS cards deviations table */
	{ .wmanufacturerid = UFS_VENDOR_MICRON,
	  .model = UFS_ANY_MODEL,
	  .quirk = UFS_DEVICE_QUIRK_DELAY_BEFORE_LPM },
	{ .wmanufacturerid = UFS_VENDOR_SAMSUNG,
	  .model = UFS_ANY_MODEL,
	  .quirk = UFS_DEVICE_QUIRK_DELAY_BEFORE_LPM |
		   UFS_DEVICE_QUIRK_HOST_PA_TACTIVATE |
		   UFS_DEVICE_QUIRK_RECOVERY_FROM_DL_NAC_ERRORS },
	{ .wmanufacturerid = UFS_VENDOR_SKHYNIX,
	  .model = UFS_ANY_MODEL,
	  .quirk = UFS_DEVICE_QUIRK_HOST_PA_SAVECONFIGTIME },
	{ .wmanufacturerid = UFS_VENDOR_SKHYNIX,
	  .model = "hB8aL1" /*H28U62301AMR*/,
	  .quirk = UFS_DEVICE_QUIRK_HOST_VS_DEBUGSAVECONFIGTIME },
	{ .wmanufacturerid = UFS_VENDOR_TOSHIBA,
	  .model = UFS_ANY_MODEL,
	  .quirk = UFS_DEVICE_QUIRK_DELAY_BEFORE_LPM },
	{ .wmanufacturerid = UFS_VENDOR_TOSHIBA,
	  .model = "THGLF2G9C8KBADG",
	  .quirk = UFS_DEVICE_QUIRK_PA_TACTIVATE },
	{ .wmanufacturerid = UFS_VENDOR_TOSHIBA,
	  .model = "THGLF2G9D8KBADG",
	  .quirk = UFS_DEVICE_QUIRK_PA_TACTIVATE },
	{}
};

static irqreturn_t ufshcd_tmc_handler(struct ufs_hba *hba);
static void ufshcd_async_scan(void *data, async_cookie_t cookie);
static int ufshcd_reset_and_restore(struct ufs_hba *hba);
static int ufshcd_eh_host_reset_handler(struct scsi_cmnd *cmd);
static int ufshcd_clear_tm_cmd(struct ufs_hba *hba, int tag);
static void ufshcd_hba_exit(struct ufs_hba *hba);
static int ufshcd_probe_hba(struct ufs_hba *hba, bool init_dev_params);
static int ufshcd_setup_clocks(struct ufs_hba *hba, bool on);
static inline void ufshcd_add_delay_before_dme_cmd(struct ufs_hba *hba);
static int ufshcd_host_reset_and_restore(struct ufs_hba *hba);
static void ufshcd_resume_clkscaling(struct ufs_hba *hba);
static void ufshcd_suspend_clkscaling(struct ufs_hba *hba);
static void __ufshcd_suspend_clkscaling(struct ufs_hba *hba);
static int ufshcd_scale_clks(struct ufs_hba *hba, bool scale_up);
static irqreturn_t ufshcd_intr(int irq, void *__hba);
static int ufshcd_change_power_mode(struct ufs_hba *hba,
			     struct ufs_pa_layer_attr *pwr_mode);
static int ufshcd_setup_hba_vreg(struct ufs_hba *hba, bool on);
static int ufshcd_setup_vreg(struct ufs_hba *hba, bool on);
static inline int ufshcd_config_vreg_hpm(struct ufs_hba *hba,
					 struct ufs_vreg *vreg);
static void ufshcd_wb_toggle_buf_flush_during_h8(struct ufs_hba *hba,
						 bool enable);
static void ufshcd_hba_vreg_set_lpm(struct ufs_hba *hba);
static void ufshcd_hba_vreg_set_hpm(struct ufs_hba *hba);

static inline void ufshcd_enable_irq(struct ufs_hba *hba)
{
	if (!hba->is_irq_enabled) {
		enable_irq(hba->irq);
		hba->is_irq_enabled = true;
	}
}

static inline void ufshcd_disable_irq(struct ufs_hba *hba)
{
	if (hba->is_irq_enabled) {
		disable_irq(hba->irq);
		hba->is_irq_enabled = false;
	}
}

static void ufshcd_configure_wb(struct ufs_hba *hba)
{
	if (!ufshcd_is_wb_allowed(hba))
		return;

	ufshcd_wb_toggle(hba, true);

	ufshcd_wb_toggle_buf_flush_during_h8(hba, true);

	if (ufshcd_is_wb_buf_flush_allowed(hba))
		ufshcd_wb_toggle_buf_flush(hba, true);
}

static void ufshcd_scsi_unblock_requests(struct ufs_hba *hba)
{
	if (atomic_dec_and_test(&hba->scsi_block_reqs_cnt))
		scsi_unblock_requests(hba->host);
}

static void ufshcd_scsi_block_requests(struct ufs_hba *hba)
{
	if (atomic_inc_return(&hba->scsi_block_reqs_cnt) == 1)
		scsi_block_requests(hba->host);
}

static void ufshcd_add_cmd_upiu_trace(struct ufs_hba *hba, unsigned int tag,
				      enum ufs_trace_str_t str_t)
{
	struct utp_upiu_req *rq = hba->lrb[tag].ucd_req_ptr;
	struct utp_upiu_header *header;

	if (!trace_ufshcd_upiu_enabled())
		return;

	if (str_t == UFS_CMD_SEND)
		header = &rq->header;
	else
		header = &hba->lrb[tag].ucd_rsp_ptr->header;

	trace_ufshcd_upiu(dev_name(hba->dev), str_t, header, &rq->sc.cdb,
			  UFS_TSF_CDB);
}

static void ufshcd_add_query_upiu_trace(struct ufs_hba *hba,
					enum ufs_trace_str_t str_t,
					struct utp_upiu_req *rq_rsp)
{
	if (!trace_ufshcd_upiu_enabled())
		return;

	trace_ufshcd_upiu(dev_name(hba->dev), str_t, &rq_rsp->header,
			  &rq_rsp->qr, UFS_TSF_OSF);
}

static void ufshcd_add_tm_upiu_trace(struct ufs_hba *hba, unsigned int tag,
				     enum ufs_trace_str_t str_t)
{
	struct utp_task_req_desc *descp = &hba->utmrdl_base_addr[tag];

	if (!trace_ufshcd_upiu_enabled())
		return;

	if (str_t == UFS_TM_SEND)
		trace_ufshcd_upiu(dev_name(hba->dev), str_t,
				  &descp->upiu_req.req_header,
				  &descp->upiu_req.input_param1,
				  UFS_TSF_TM_INPUT);
	else
		trace_ufshcd_upiu(dev_name(hba->dev), str_t,
				  &descp->upiu_rsp.rsp_header,
				  &descp->upiu_rsp.output_param1,
				  UFS_TSF_TM_OUTPUT);
}

static void ufshcd_add_uic_command_trace(struct ufs_hba *hba,
					 const struct uic_command *ucmd,
					 enum ufs_trace_str_t str_t)
{
	u32 cmd;

	if (!trace_ufshcd_uic_command_enabled())
		return;

	if (str_t == UFS_CMD_SEND)
		cmd = ucmd->command;
	else
		cmd = ufshcd_readl(hba, REG_UIC_COMMAND);

	trace_ufshcd_uic_command(dev_name(hba->dev), str_t, cmd,
				 ufshcd_readl(hba, REG_UIC_COMMAND_ARG_1),
				 ufshcd_readl(hba, REG_UIC_COMMAND_ARG_2),
				 ufshcd_readl(hba, REG_UIC_COMMAND_ARG_3));
}

static void ufshcd_add_command_trace(struct ufs_hba *hba, unsigned int tag,
				     enum ufs_trace_str_t str_t)
{
	u64 lba = 0;
	u8 opcode = 0, group_id = 0;
	u32 doorbell = 0;
	u32 intr;
	int hwq_id = -1;
	struct ufshcd_lrb *lrbp = &hba->lrb[tag];
	struct scsi_cmnd *cmd = lrbp->cmd;
	struct request *rq = scsi_cmd_to_rq(cmd);
	int transfer_len = -1;

	if (!cmd)
		return;

	/* trace UPIU also */
	ufshcd_add_cmd_upiu_trace(hba, tag, str_t);
	if (!trace_ufshcd_command_enabled())
		return;

	opcode = cmd->cmnd[0];

	if (opcode == READ_10 || opcode == WRITE_10) {
		/*
		 * Currently we only fully trace read(10) and write(10) commands
		 */
		transfer_len =
		       be32_to_cpu(lrbp->ucd_req_ptr->sc.exp_data_transfer_len);
		lba = scsi_get_lba(cmd);
		if (opcode == WRITE_10)
			group_id = lrbp->cmd->cmnd[6];
	} else if (opcode == UNMAP) {
		/*
		 * The number of Bytes to be unmapped beginning with the lba.
		 */
		transfer_len = blk_rq_bytes(rq);
		lba = scsi_get_lba(cmd);
	}

	intr = ufshcd_readl(hba, REG_INTERRUPT_STATUS);

	if (is_mcq_enabled(hba)) {
		struct ufs_hw_queue *hwq = ufshcd_mcq_req_to_hwq(hba, rq);

		hwq_id = hwq->id;
	} else {
		doorbell = ufshcd_readl(hba, REG_UTP_TRANSFER_REQ_DOOR_BELL);
	}
	trace_ufshcd_command(dev_name(hba->dev), str_t, tag,
			doorbell, hwq_id, transfer_len, intr, lba, opcode, group_id);
}

static void ufshcd_print_clk_freqs(struct ufs_hba *hba)
{
	struct ufs_clk_info *clki;
	struct list_head *head = &hba->clk_list_head;

	if (list_empty(head))
		return;

	list_for_each_entry(clki, head, list) {
		if (!IS_ERR_OR_NULL(clki->clk) && clki->min_freq &&
				clki->max_freq)
			dev_err(hba->dev, "clk: %s, rate: %u\n",
					clki->name, clki->curr_freq);
	}
}

static void ufshcd_print_evt(struct ufs_hba *hba, u32 id,
			     const char *err_name)
{
	int i;
	bool found = false;
	const struct ufs_event_hist *e;

	if (id >= UFS_EVT_CNT)
		return;

	e = &hba->ufs_stats.event[id];

	for (i = 0; i < UFS_EVENT_HIST_LENGTH; i++) {
		int p = (i + e->pos) % UFS_EVENT_HIST_LENGTH;

		if (e->tstamp[p] == 0)
			continue;
		dev_err(hba->dev, "%s[%d] = 0x%x at %lld us\n", err_name, p,
			e->val[p], div_u64(e->tstamp[p], 1000));
		found = true;
	}

	if (!found)
		dev_err(hba->dev, "No record of %s\n", err_name);
	else
		dev_err(hba->dev, "%s: total cnt=%llu\n", err_name, e->cnt);
}

static void ufshcd_print_evt_hist(struct ufs_hba *hba)
{
	ufshcd_dump_regs(hba, 0, UFSHCI_REG_SPACE_SIZE, "host_regs: ");

	ufshcd_print_evt(hba, UFS_EVT_PA_ERR, "pa_err");
	ufshcd_print_evt(hba, UFS_EVT_DL_ERR, "dl_err");
	ufshcd_print_evt(hba, UFS_EVT_NL_ERR, "nl_err");
	ufshcd_print_evt(hba, UFS_EVT_TL_ERR, "tl_err");
	ufshcd_print_evt(hba, UFS_EVT_DME_ERR, "dme_err");
	ufshcd_print_evt(hba, UFS_EVT_AUTO_HIBERN8_ERR,
			 "auto_hibern8_err");
	ufshcd_print_evt(hba, UFS_EVT_FATAL_ERR, "fatal_err");
	ufshcd_print_evt(hba, UFS_EVT_LINK_STARTUP_FAIL,
			 "link_startup_fail");
	ufshcd_print_evt(hba, UFS_EVT_RESUME_ERR, "resume_fail");
	ufshcd_print_evt(hba, UFS_EVT_SUSPEND_ERR,
			 "suspend_fail");
	ufshcd_print_evt(hba, UFS_EVT_WL_RES_ERR, "wlun resume_fail");
	ufshcd_print_evt(hba, UFS_EVT_WL_SUSP_ERR,
			 "wlun suspend_fail");
	ufshcd_print_evt(hba, UFS_EVT_DEV_RESET, "dev_reset");
	ufshcd_print_evt(hba, UFS_EVT_HOST_RESET, "host_reset");
	ufshcd_print_evt(hba, UFS_EVT_ABORT, "task_abort");

	ufshcd_vops_dbg_register_dump(hba);
}

static
void ufshcd_print_tr(struct ufs_hba *hba, int tag, bool pr_prdt)
{
	const struct ufshcd_lrb *lrbp;
	int prdt_length;

	lrbp = &hba->lrb[tag];

	dev_err(hba->dev, "UPIU[%d] - issue time %lld us\n",
			tag, div_u64(lrbp->issue_time_stamp_local_clock, 1000));
	dev_err(hba->dev, "UPIU[%d] - complete time %lld us\n",
			tag, div_u64(lrbp->compl_time_stamp_local_clock, 1000));
	dev_err(hba->dev,
		"UPIU[%d] - Transfer Request Descriptor phys@0x%llx\n",
		tag, (u64)lrbp->utrd_dma_addr);

	ufshcd_hex_dump("UPIU TRD: ", lrbp->utr_descriptor_ptr,
			sizeof(struct utp_transfer_req_desc));
	dev_err(hba->dev, "UPIU[%d] - Request UPIU phys@0x%llx\n", tag,
		(u64)lrbp->ucd_req_dma_addr);
	ufshcd_hex_dump("UPIU REQ: ", lrbp->ucd_req_ptr,
			sizeof(struct utp_upiu_req));
	dev_err(hba->dev, "UPIU[%d] - Response UPIU phys@0x%llx\n", tag,
		(u64)lrbp->ucd_rsp_dma_addr);
	ufshcd_hex_dump("UPIU RSP: ", lrbp->ucd_rsp_ptr,
			sizeof(struct utp_upiu_rsp));

	prdt_length = le16_to_cpu(
		lrbp->utr_descriptor_ptr->prd_table_length);
	if (hba->quirks & UFSHCD_QUIRK_PRDT_BYTE_GRAN)
		prdt_length /= ufshcd_sg_entry_size(hba);

	dev_err(hba->dev,
		"UPIU[%d] - PRDT - %d entries  phys@0x%llx\n",
		tag, prdt_length,
		(u64)lrbp->ucd_prdt_dma_addr);

	if (pr_prdt)
		ufshcd_hex_dump("UPIU PRDT: ", lrbp->ucd_prdt_ptr,
			ufshcd_sg_entry_size(hba) * prdt_length);
}

static bool ufshcd_print_tr_iter(struct request *req, void *priv)
{
	struct scsi_device *sdev = req->q->queuedata;
	struct Scsi_Host *shost = sdev->host;
	struct ufs_hba *hba = shost_priv(shost);

	ufshcd_print_tr(hba, req->tag, *(bool *)priv);

	return true;
}

/**
 * ufshcd_print_trs_all - print trs for all started requests.
 * @hba: per-adapter instance.
 * @pr_prdt: need to print prdt or not.
 */
static void ufshcd_print_trs_all(struct ufs_hba *hba, bool pr_prdt)
{
	blk_mq_tagset_busy_iter(&hba->host->tag_set, ufshcd_print_tr_iter, &pr_prdt);
}

static void ufshcd_print_tmrs(struct ufs_hba *hba, unsigned long bitmap)
{
	int tag;

	for_each_set_bit(tag, &bitmap, hba->nutmrs) {
		struct utp_task_req_desc *tmrdp = &hba->utmrdl_base_addr[tag];

		dev_err(hba->dev, "TM[%d] - Task Management Header\n", tag);
		ufshcd_hex_dump("", tmrdp, sizeof(*tmrdp));
	}
}

static void ufshcd_print_host_state(struct ufs_hba *hba)
{
	const struct scsi_device *sdev_ufs = hba->ufs_device_wlun;

	dev_err(hba->dev, "UFS Host state=%d\n", hba->ufshcd_state);
	dev_err(hba->dev, "outstanding reqs=0x%lx tasks=0x%lx\n",
		hba->outstanding_reqs, hba->outstanding_tasks);
	dev_err(hba->dev, "saved_err=0x%x, saved_uic_err=0x%x\n",
		hba->saved_err, hba->saved_uic_err);
	dev_err(hba->dev, "Device power mode=%d, UIC link state=%d\n",
		hba->curr_dev_pwr_mode, hba->uic_link_state);
	dev_err(hba->dev, "PM in progress=%d, sys. suspended=%d\n",
		hba->pm_op_in_progress, hba->is_sys_suspended);
	dev_err(hba->dev, "Auto BKOPS=%d, Host self-block=%d\n",
		hba->auto_bkops_enabled, hba->host->host_self_blocked);
	dev_err(hba->dev, "Clk gate=%d\n", hba->clk_gating.state);
	dev_err(hba->dev,
		"last_hibern8_exit_tstamp at %lld us, hibern8_exit_cnt=%d\n",
		div_u64(hba->ufs_stats.last_hibern8_exit_tstamp, 1000),
		hba->ufs_stats.hibern8_exit_cnt);
	dev_err(hba->dev, "last intr at %lld us, last intr status=0x%x\n",
		div_u64(hba->ufs_stats.last_intr_ts, 1000),
		hba->ufs_stats.last_intr_status);
	dev_err(hba->dev, "error handling flags=0x%x, req. abort count=%d\n",
		hba->eh_flags, hba->req_abort_count);
	dev_err(hba->dev, "hba->ufs_version=0x%x, Host capabilities=0x%x, caps=0x%x\n",
		hba->ufs_version, hba->capabilities, hba->caps);
	dev_err(hba->dev, "quirks=0x%x, dev. quirks=0x%x\n", hba->quirks,
		hba->dev_quirks);
	if (sdev_ufs)
		dev_err(hba->dev, "UFS dev info: %.8s %.16s rev %.4s\n",
			sdev_ufs->vendor, sdev_ufs->model, sdev_ufs->rev);

	ufshcd_print_clk_freqs(hba);
}

/**
 * ufshcd_print_pwr_info - print power params as saved in hba
 * power info
 * @hba: per-adapter instance
 */
static void ufshcd_print_pwr_info(struct ufs_hba *hba)
{
	static const char * const names[] = {
		"INVALID MODE",
		"FAST MODE",
		"SLOW_MODE",
		"INVALID MODE",
		"FASTAUTO_MODE",
		"SLOWAUTO_MODE",
		"INVALID MODE",
	};

	/*
	 * Using dev_dbg to avoid messages during runtime PM to avoid
	 * never-ending cycles of messages written back to storage by user space
	 * causing runtime resume, causing more messages and so on.
	 */
	dev_dbg(hba->dev, "%s:[RX, TX]: gear=[%d, %d], lane[%d, %d], pwr[%s, %s], rate = %d\n",
		 __func__,
		 hba->pwr_info.gear_rx, hba->pwr_info.gear_tx,
		 hba->pwr_info.lane_rx, hba->pwr_info.lane_tx,
		 names[hba->pwr_info.pwr_rx],
		 names[hba->pwr_info.pwr_tx],
		 hba->pwr_info.hs_rate);
}

static void ufshcd_device_reset(struct ufs_hba *hba)
{
	int err;

	err = ufshcd_vops_device_reset(hba);

	if (!err) {
		ufshcd_set_ufs_dev_active(hba);
		if (ufshcd_is_wb_allowed(hba)) {
			hba->dev_info.wb_enabled = false;
			hba->dev_info.wb_buf_flush_enabled = false;
		}
	}
	if (err != -EOPNOTSUPP)
		ufshcd_update_evt_hist(hba, UFS_EVT_DEV_RESET, err);
}

void ufshcd_delay_us(unsigned long us, unsigned long tolerance)
{
	if (!us)
		return;

	if (us < 10)
		udelay(us);
	else
		usleep_range(us, us + tolerance);
}
EXPORT_SYMBOL_GPL(ufshcd_delay_us);

/**
 * ufshcd_wait_for_register - wait for register value to change
 * @hba: per-adapter interface
 * @reg: mmio register offset
 * @mask: mask to apply to the read register value
 * @val: value to wait for
 * @interval_us: polling interval in microseconds
 * @timeout_ms: timeout in milliseconds
 *
 * Return: -ETIMEDOUT on error, zero on success.
 */
static int ufshcd_wait_for_register(struct ufs_hba *hba, u32 reg, u32 mask,
				u32 val, unsigned long interval_us,
				unsigned long timeout_ms)
{
	int err = 0;
	unsigned long timeout = jiffies + msecs_to_jiffies(timeout_ms);

	/* ignore bits that we don't intend to wait on */
	val = val & mask;

	while ((ufshcd_readl(hba, reg) & mask) != val) {
		usleep_range(interval_us, interval_us + 50);
		if (time_after(jiffies, timeout)) {
			if ((ufshcd_readl(hba, reg) & mask) != val)
				err = -ETIMEDOUT;
			break;
		}
	}

	return err;
}

/**
 * ufshcd_get_intr_mask - Get the interrupt bit mask
 * @hba: Pointer to adapter instance
 *
 * Return: interrupt bit mask per version
 */
static inline u32 ufshcd_get_intr_mask(struct ufs_hba *hba)
{
	if (hba->ufs_version == ufshci_version(1, 0))
		return INTERRUPT_MASK_ALL_VER_10;
	if (hba->ufs_version <= ufshci_version(2, 0))
		return INTERRUPT_MASK_ALL_VER_11;

	return INTERRUPT_MASK_ALL_VER_21;
}

/**
 * ufshcd_get_ufs_version - Get the UFS version supported by the HBA
 * @hba: Pointer to adapter instance
 *
 * Return: UFSHCI version supported by the controller
 */
static inline u32 ufshcd_get_ufs_version(struct ufs_hba *hba)
{
	u32 ufshci_ver;

	if (hba->quirks & UFSHCD_QUIRK_BROKEN_UFS_HCI_VERSION)
		ufshci_ver = ufshcd_vops_get_ufs_hci_version(hba);
	else
		ufshci_ver = ufshcd_readl(hba, REG_UFS_VERSION);

	/*
	 * UFSHCI v1.x uses a different version scheme, in order
	 * to allow the use of comparisons with the ufshci_version
	 * function, we convert it to the same scheme as ufs 2.0+.
	 */
	if (ufshci_ver & 0x00010000)
		return ufshci_version(1, ufshci_ver & 0x00000100);

	return ufshci_ver;
}

/**
 * ufshcd_is_device_present - Check if any device connected to
 *			      the host controller
 * @hba: pointer to adapter instance
 *
 * Return: true if device present, false if no device detected
 */
static inline bool ufshcd_is_device_present(struct ufs_hba *hba)
{
	return ufshcd_readl(hba, REG_CONTROLLER_STATUS) & DEVICE_PRESENT;
}

/**
 * ufshcd_get_tr_ocs - Get the UTRD Overall Command Status
 * @lrbp: pointer to local command reference block
 * @cqe: pointer to the completion queue entry
 *
 * This function is used to get the OCS field from UTRD
 *
 * Return: the OCS field in the UTRD.
 */
static enum utp_ocs ufshcd_get_tr_ocs(struct ufshcd_lrb *lrbp,
				      struct cq_entry *cqe)
{
	if (cqe)
		return le32_to_cpu(cqe->status) & MASK_OCS;

	return lrbp->utr_descriptor_ptr->header.ocs & MASK_OCS;
}

/**
 * ufshcd_utrl_clear() - Clear requests from the controller request list.
 * @hba: per adapter instance
 * @mask: mask with one bit set for each request to be cleared
 */
static inline void ufshcd_utrl_clear(struct ufs_hba *hba, u32 mask)
{
	if (hba->quirks & UFSHCI_QUIRK_BROKEN_REQ_LIST_CLR)
		mask = ~mask;
	/*
	 * From the UFSHCI specification: "UTP Transfer Request List CLear
	 * Register (UTRLCLR): This field is bit significant. Each bit
	 * corresponds to a slot in the UTP Transfer Request List, where bit 0
	 * corresponds to request slot 0. A bit in this field is set to ‘0’
	 * by host software to indicate to the host controller that a transfer
	 * request slot is cleared. The host controller
	 * shall free up any resources associated to the request slot
	 * immediately, and shall set the associated bit in UTRLDBR to ‘0’. The
	 * host software indicates no change to request slots by setting the
	 * associated bits in this field to ‘1’. Bits in this field shall only
	 * be set ‘1’ or ‘0’ by host software when UTRLRSR is set to ‘1’."
	 */
	ufshcd_writel(hba, ~mask, REG_UTP_TRANSFER_REQ_LIST_CLEAR);
}

/**
 * ufshcd_utmrl_clear - Clear a bit in UTMRLCLR register
 * @hba: per adapter instance
 * @pos: position of the bit to be cleared
 */
static inline void ufshcd_utmrl_clear(struct ufs_hba *hba, u32 pos)
{
	if (hba->quirks & UFSHCI_QUIRK_BROKEN_REQ_LIST_CLR)
		ufshcd_writel(hba, (1 << pos), REG_UTP_TASK_REQ_LIST_CLEAR);
	else
		ufshcd_writel(hba, ~(1 << pos), REG_UTP_TASK_REQ_LIST_CLEAR);
}

/**
 * ufshcd_get_lists_status - Check UCRDY, UTRLRDY and UTMRLRDY
 * @reg: Register value of host controller status
 *
 * Return: 0 on success; a positive value if failed.
 */
static inline int ufshcd_get_lists_status(u32 reg)
{
	return !((reg & UFSHCD_STATUS_READY) == UFSHCD_STATUS_READY);
}

/**
 * ufshcd_get_uic_cmd_result - Get the UIC command result
 * @hba: Pointer to adapter instance
 *
 * This function gets the result of UIC command completion
 *
 * Return: 0 on success; non-zero value on error.
 */
static inline int ufshcd_get_uic_cmd_result(struct ufs_hba *hba)
{
	return ufshcd_readl(hba, REG_UIC_COMMAND_ARG_2) &
	       MASK_UIC_COMMAND_RESULT;
}

/**
 * ufshcd_get_dme_attr_val - Get the value of attribute returned by UIC command
 * @hba: Pointer to adapter instance
 *
 * This function gets UIC command argument3
 *
 * Return: 0 on success; non-zero value on error.
 */
static inline u32 ufshcd_get_dme_attr_val(struct ufs_hba *hba)
{
	return ufshcd_readl(hba, REG_UIC_COMMAND_ARG_3);
}

/**
 * ufshcd_get_req_rsp - returns the TR response transaction type
 * @ucd_rsp_ptr: pointer to response UPIU
 *
 * Return: UPIU type.
 */
static inline enum upiu_response_transaction
ufshcd_get_req_rsp(struct utp_upiu_rsp *ucd_rsp_ptr)
{
	return ucd_rsp_ptr->header.transaction_code;
}

/**
 * ufshcd_is_exception_event - Check if the device raised an exception event
 * @ucd_rsp_ptr: pointer to response UPIU
 *
 * The function checks if the device raised an exception event indicated in
 * the Device Information field of response UPIU.
 *
 * Return: true if exception is raised, false otherwise.
 */
static inline bool ufshcd_is_exception_event(struct utp_upiu_rsp *ucd_rsp_ptr)
{
	return ucd_rsp_ptr->header.device_information & 1;
}

/**
 * ufshcd_reset_intr_aggr - Reset interrupt aggregation values.
 * @hba: per adapter instance
 */
static inline void
ufshcd_reset_intr_aggr(struct ufs_hba *hba)
{
	ufshcd_writel(hba, INT_AGGR_ENABLE |
		      INT_AGGR_COUNTER_AND_TIMER_RESET,
		      REG_UTP_TRANSFER_REQ_INT_AGG_CONTROL);
}

/**
 * ufshcd_config_intr_aggr - Configure interrupt aggregation values.
 * @hba: per adapter instance
 * @cnt: Interrupt aggregation counter threshold
 * @tmout: Interrupt aggregation timeout value
 */
static inline void
ufshcd_config_intr_aggr(struct ufs_hba *hba, u8 cnt, u8 tmout)
{
	ufshcd_writel(hba, INT_AGGR_ENABLE | INT_AGGR_PARAM_WRITE |
		      INT_AGGR_COUNTER_THLD_VAL(cnt) |
		      INT_AGGR_TIMEOUT_VAL(tmout),
		      REG_UTP_TRANSFER_REQ_INT_AGG_CONTROL);
}

/**
 * ufshcd_disable_intr_aggr - Disables interrupt aggregation.
 * @hba: per adapter instance
 */
static inline void ufshcd_disable_intr_aggr(struct ufs_hba *hba)
{
	ufshcd_writel(hba, 0, REG_UTP_TRANSFER_REQ_INT_AGG_CONTROL);
}

/**
 * ufshcd_enable_run_stop_reg - Enable run-stop registers,
 *			When run-stop registers are set to 1, it indicates the
 *			host controller that it can process the requests
 * @hba: per adapter instance
 */
static void ufshcd_enable_run_stop_reg(struct ufs_hba *hba)
{
	ufshcd_writel(hba, UTP_TASK_REQ_LIST_RUN_STOP_BIT,
		      REG_UTP_TASK_REQ_LIST_RUN_STOP);
	ufshcd_writel(hba, UTP_TRANSFER_REQ_LIST_RUN_STOP_BIT,
		      REG_UTP_TRANSFER_REQ_LIST_RUN_STOP);
}

/**
 * ufshcd_hba_start - Start controller initialization sequence
 * @hba: per adapter instance
 */
static inline void ufshcd_hba_start(struct ufs_hba *hba)
{
	u32 val = CONTROLLER_ENABLE;

	if (ufshcd_crypto_enable(hba))
		val |= CRYPTO_GENERAL_ENABLE;

	ufshcd_writel(hba, val, REG_CONTROLLER_ENABLE);
}

/**
 * ufshcd_is_hba_active - Get controller state
 * @hba: per adapter instance
 *
 * Return: true if and only if the controller is active.
 */
bool ufshcd_is_hba_active(struct ufs_hba *hba)
{
	return ufshcd_readl(hba, REG_CONTROLLER_ENABLE) & CONTROLLER_ENABLE;
}
EXPORT_SYMBOL_GPL(ufshcd_is_hba_active);

u32 ufshcd_get_local_unipro_ver(struct ufs_hba *hba)
{
	/* HCI version 1.0 and 1.1 supports UniPro 1.41 */
	if (hba->ufs_version <= ufshci_version(1, 1))
		return UFS_UNIPRO_VER_1_41;
	else
		return UFS_UNIPRO_VER_1_6;
}
EXPORT_SYMBOL(ufshcd_get_local_unipro_ver);

static bool ufshcd_is_unipro_pa_params_tuning_req(struct ufs_hba *hba)
{
	/*
	 * If both host and device support UniPro ver1.6 or later, PA layer
	 * parameters tuning happens during link startup itself.
	 *
	 * We can manually tune PA layer parameters if either host or device
	 * doesn't support UniPro ver 1.6 or later. But to keep manual tuning
	 * logic simple, we will only do manual tuning if local unipro version
	 * doesn't support ver1.6 or later.
	 */
	return ufshcd_get_local_unipro_ver(hba) < UFS_UNIPRO_VER_1_6;
}

/**
 * ufshcd_set_clk_freq - set UFS controller clock frequencies
 * @hba: per adapter instance
 * @scale_up: If True, set max possible frequency othewise set low frequency
 *
 * Return: 0 if successful; < 0 upon failure.
 */
static int ufshcd_set_clk_freq(struct ufs_hba *hba, bool scale_up)
{
	int ret = 0;
	struct ufs_clk_info *clki;
	struct list_head *head = &hba->clk_list_head;

	if (list_empty(head))
		goto out;

	list_for_each_entry(clki, head, list) {
		if (!IS_ERR_OR_NULL(clki->clk)) {
			if (scale_up && clki->max_freq) {
				if (clki->curr_freq == clki->max_freq)
					continue;

				ret = clk_set_rate(clki->clk, clki->max_freq);
				if (ret) {
					dev_err(hba->dev, "%s: %s clk set rate(%dHz) failed, %d\n",
						__func__, clki->name,
						clki->max_freq, ret);
					break;
				}
				trace_ufshcd_clk_scaling(dev_name(hba->dev),
						"scaled up", clki->name,
						clki->curr_freq,
						clki->max_freq);

				clki->curr_freq = clki->max_freq;

			} else if (!scale_up && clki->min_freq) {
				if (clki->curr_freq == clki->min_freq)
					continue;

				ret = clk_set_rate(clki->clk, clki->min_freq);
				if (ret) {
					dev_err(hba->dev, "%s: %s clk set rate(%dHz) failed, %d\n",
						__func__, clki->name,
						clki->min_freq, ret);
					break;
				}
				trace_ufshcd_clk_scaling(dev_name(hba->dev),
						"scaled down", clki->name,
						clki->curr_freq,
						clki->min_freq);
				clki->curr_freq = clki->min_freq;
			}
		}
		dev_dbg(hba->dev, "%s: clk: %s, rate: %lu\n", __func__,
				clki->name, clk_get_rate(clki->clk));
	}

out:
	return ret;
}

/**
 * ufshcd_scale_clks - scale up or scale down UFS controller clocks
 * @hba: per adapter instance
 * @scale_up: True if scaling up and false if scaling down
 *
 * Return: 0 if successful; < 0 upon failure.
 */
static int ufshcd_scale_clks(struct ufs_hba *hba, bool scale_up)
{
	int ret = 0;
	ktime_t start = ktime_get();

	ret = ufshcd_vops_clk_scale_notify(hba, scale_up, PRE_CHANGE);
	if (ret)
		goto out;

	ret = ufshcd_set_clk_freq(hba, scale_up);
	if (ret)
		goto out;

	ret = ufshcd_vops_clk_scale_notify(hba, scale_up, POST_CHANGE);
	if (ret)
		ufshcd_set_clk_freq(hba, !scale_up);

out:
	trace_ufshcd_profile_clk_scaling(dev_name(hba->dev),
			(scale_up ? "up" : "down"),
			ktime_to_us(ktime_sub(ktime_get(), start)), ret);
	return ret;
}

/**
 * ufshcd_is_devfreq_scaling_required - check if scaling is required or not
 * @hba: per adapter instance
 * @scale_up: True if scaling up and false if scaling down
 *
 * Return: true if scaling is required, false otherwise.
 */
static bool ufshcd_is_devfreq_scaling_required(struct ufs_hba *hba,
					       bool scale_up)
{
	struct ufs_clk_info *clki;
	struct list_head *head = &hba->clk_list_head;

	if (list_empty(head))
		return false;

	list_for_each_entry(clki, head, list) {
		if (!IS_ERR_OR_NULL(clki->clk)) {
			if (scale_up && clki->max_freq) {
				if (clki->curr_freq == clki->max_freq)
					continue;
				return true;
			} else if (!scale_up && clki->min_freq) {
				if (clki->curr_freq == clki->min_freq)
					continue;
				return true;
			}
		}
	}

	return false;
}

/*
 * Determine the number of pending commands by counting the bits in the SCSI
 * device budget maps. This approach has been selected because a bit is set in
 * the budget map before scsi_host_queue_ready() checks the host_self_blocked
 * flag. The host_self_blocked flag can be modified by calling
 * scsi_block_requests() or scsi_unblock_requests().
 */
static u32 ufshcd_pending_cmds(struct ufs_hba *hba)
{
	const struct scsi_device *sdev;
	u32 pending = 0;

	lockdep_assert_held(hba->host->host_lock);
	__shost_for_each_device(sdev, hba->host)
		pending += sbitmap_weight(&sdev->budget_map);

	return pending;
}

/*
 * Wait until all pending SCSI commands and TMFs have finished or the timeout
 * has expired.
 *
 * Return: 0 upon success; -EBUSY upon timeout.
 */
static int ufshcd_wait_for_doorbell_clr(struct ufs_hba *hba,
					u64 wait_timeout_us)
{
	unsigned long flags;
	int ret = 0;
	u32 tm_doorbell;
	u32 tr_pending;
	bool timeout = false, do_last_check = false;
	ktime_t start;

	ufshcd_hold(hba);
	spin_lock_irqsave(hba->host->host_lock, flags);
	/*
	 * Wait for all the outstanding tasks/transfer requests.
	 * Verify by checking the doorbell registers are clear.
	 */
	start = ktime_get();
	do {
		if (hba->ufshcd_state != UFSHCD_STATE_OPERATIONAL) {
			ret = -EBUSY;
			goto out;
		}

		tm_doorbell = ufshcd_readl(hba, REG_UTP_TASK_REQ_DOOR_BELL);
		tr_pending = ufshcd_pending_cmds(hba);
		if (!tm_doorbell && !tr_pending) {
			timeout = false;
			break;
		} else if (do_last_check) {
			break;
		}

		spin_unlock_irqrestore(hba->host->host_lock, flags);
		io_schedule_timeout(msecs_to_jiffies(20));
		if (ktime_to_us(ktime_sub(ktime_get(), start)) >
		    wait_timeout_us) {
			timeout = true;
			/*
			 * We might have scheduled out for long time so make
			 * sure to check if doorbells are cleared by this time
			 * or not.
			 */
			do_last_check = true;
		}
		spin_lock_irqsave(hba->host->host_lock, flags);
	} while (tm_doorbell || tr_pending);

	if (timeout) {
		dev_err(hba->dev,
			"%s: timedout waiting for doorbell to clear (tm=0x%x, tr=0x%x)\n",
			__func__, tm_doorbell, tr_pending);
		ret = -EBUSY;
	}
out:
	spin_unlock_irqrestore(hba->host->host_lock, flags);
	ufshcd_release(hba);
	return ret;
}

/**
 * ufshcd_scale_gear - scale up/down UFS gear
 * @hba: per adapter instance
 * @scale_up: True for scaling up gear and false for scaling down
 *
 * Return: 0 for success; -EBUSY if scaling can't happen at this time;
 * non-zero for any other errors.
 */
static int ufshcd_scale_gear(struct ufs_hba *hba, bool scale_up)
{
	int ret = 0;
	struct ufs_pa_layer_attr new_pwr_info;

	if (scale_up) {
		memcpy(&new_pwr_info, &hba->clk_scaling.saved_pwr_info,
		       sizeof(struct ufs_pa_layer_attr));
	} else {
		memcpy(&new_pwr_info, &hba->pwr_info,
		       sizeof(struct ufs_pa_layer_attr));

		if (hba->pwr_info.gear_tx > hba->clk_scaling.min_gear ||
		    hba->pwr_info.gear_rx > hba->clk_scaling.min_gear) {
			/* save the current power mode */
			memcpy(&hba->clk_scaling.saved_pwr_info,
				&hba->pwr_info,
				sizeof(struct ufs_pa_layer_attr));

			/* scale down gear */
			new_pwr_info.gear_tx = hba->clk_scaling.min_gear;
			new_pwr_info.gear_rx = hba->clk_scaling.min_gear;
		}
	}

	/* check if the power mode needs to be changed or not? */
	ret = ufshcd_config_pwr_mode(hba, &new_pwr_info);
	if (ret)
		dev_err(hba->dev, "%s: failed err %d, old gear: (tx %d rx %d), new gear: (tx %d rx %d)",
			__func__, ret,
			hba->pwr_info.gear_tx, hba->pwr_info.gear_rx,
			new_pwr_info.gear_tx, new_pwr_info.gear_rx);

	return ret;
}

/*
 * Wait until all pending SCSI commands and TMFs have finished or the timeout
 * has expired.
 *
 * Return: 0 upon success; -EBUSY upon timeout.
 */
static int ufshcd_clock_scaling_prepare(struct ufs_hba *hba, u64 timeout_us)
{
	int ret = 0;
	/*
	 * make sure that there are no outstanding requests when
	 * clock scaling is in progress
	 */
	ufshcd_scsi_block_requests(hba);
	mutex_lock(&hba->wb_mutex);
	down_write(&hba->clk_scaling_lock);

	if (!hba->clk_scaling.is_allowed ||
	    ufshcd_wait_for_doorbell_clr(hba, timeout_us)) {
		ret = -EBUSY;
		up_write(&hba->clk_scaling_lock);
		mutex_unlock(&hba->wb_mutex);
		ufshcd_scsi_unblock_requests(hba);
		goto out;
	}

	/* let's not get into low power until clock scaling is completed */
	ufshcd_hold(hba);

out:
	return ret;
}

static void ufshcd_clock_scaling_unprepare(struct ufs_hba *hba, int err, bool scale_up)
{
	up_write(&hba->clk_scaling_lock);

	/* Enable Write Booster if we have scaled up else disable it */
	if (ufshcd_enable_wb_if_scaling_up(hba) && !err)
		ufshcd_wb_toggle(hba, scale_up);

	mutex_unlock(&hba->wb_mutex);

	ufshcd_scsi_unblock_requests(hba);
	ufshcd_release(hba);
}

/**
 * ufshcd_devfreq_scale - scale up/down UFS clocks and gear
 * @hba: per adapter instance
 * @scale_up: True for scaling up and false for scalin down
 *
 * Return: 0 for success; -EBUSY if scaling can't happen at this time; non-zero
 * for any other errors.
 */
static int ufshcd_devfreq_scale(struct ufs_hba *hba, bool scale_up)
{
	int ret = 0;

	ret = ufshcd_clock_scaling_prepare(hba, 1 * USEC_PER_SEC);
	if (ret)
		return ret;

	/* scale down the gear before scaling down clocks */
	if (!scale_up) {
		ret = ufshcd_scale_gear(hba, false);
		if (ret)
			goto out_unprepare;
	}

	ret = ufshcd_scale_clks(hba, scale_up);
	if (ret) {
		if (!scale_up)
			ufshcd_scale_gear(hba, true);
		goto out_unprepare;
	}

	/* scale up the gear after scaling up clocks */
	if (scale_up) {
		ret = ufshcd_scale_gear(hba, true);
		if (ret) {
			ufshcd_scale_clks(hba, false);
			goto out_unprepare;
		}
	}

out_unprepare:
	ufshcd_clock_scaling_unprepare(hba, ret, scale_up);
	return ret;
}

static void ufshcd_clk_scaling_suspend_work(struct work_struct *work)
{
	struct ufs_hba *hba = container_of(work, struct ufs_hba,
					   clk_scaling.suspend_work);
	unsigned long irq_flags;

	spin_lock_irqsave(hba->host->host_lock, irq_flags);
	if (hba->clk_scaling.active_reqs || hba->clk_scaling.is_suspended) {
		spin_unlock_irqrestore(hba->host->host_lock, irq_flags);
		return;
	}
	hba->clk_scaling.is_suspended = true;
	spin_unlock_irqrestore(hba->host->host_lock, irq_flags);

	__ufshcd_suspend_clkscaling(hba);
}

static void ufshcd_clk_scaling_resume_work(struct work_struct *work)
{
	struct ufs_hba *hba = container_of(work, struct ufs_hba,
					   clk_scaling.resume_work);
	unsigned long irq_flags;

	spin_lock_irqsave(hba->host->host_lock, irq_flags);
	if (!hba->clk_scaling.is_suspended) {
		spin_unlock_irqrestore(hba->host->host_lock, irq_flags);
		return;
	}
	hba->clk_scaling.is_suspended = false;
	spin_unlock_irqrestore(hba->host->host_lock, irq_flags);

	devfreq_resume_device(hba->devfreq);
}

static int ufshcd_devfreq_target(struct device *dev,
				unsigned long *freq, u32 flags)
{
	int ret = 0;
	struct ufs_hba *hba = dev_get_drvdata(dev);
	ktime_t start;
	bool scale_up, sched_clk_scaling_suspend_work = false;
	struct list_head *clk_list = &hba->clk_list_head;
	struct ufs_clk_info *clki;
	unsigned long irq_flags;

	if (!ufshcd_is_clkscaling_supported(hba))
		return -EINVAL;

	clki = list_first_entry(&hba->clk_list_head, struct ufs_clk_info, list);
	/* Override with the closest supported frequency */
	*freq = (unsigned long) clk_round_rate(clki->clk, *freq);
	spin_lock_irqsave(hba->host->host_lock, irq_flags);
	if (ufshcd_eh_in_progress(hba)) {
		spin_unlock_irqrestore(hba->host->host_lock, irq_flags);
		return 0;
	}

	if (!hba->clk_scaling.active_reqs)
		sched_clk_scaling_suspend_work = true;

	if (list_empty(clk_list)) {
		spin_unlock_irqrestore(hba->host->host_lock, irq_flags);
		goto out;
	}

	/* Decide based on the rounded-off frequency and update */
	scale_up = *freq == clki->max_freq;
	if (!scale_up)
		*freq = clki->min_freq;
	/* Update the frequency */
	if (!ufshcd_is_devfreq_scaling_required(hba, scale_up)) {
		spin_unlock_irqrestore(hba->host->host_lock, irq_flags);
		ret = 0;
		goto out; /* no state change required */
	}
	spin_unlock_irqrestore(hba->host->host_lock, irq_flags);

	start = ktime_get();
	ret = ufshcd_devfreq_scale(hba, scale_up);

	trace_ufshcd_profile_clk_scaling(dev_name(hba->dev),
		(scale_up ? "up" : "down"),
		ktime_to_us(ktime_sub(ktime_get(), start)), ret);

out:
	if (sched_clk_scaling_suspend_work)
		queue_work(hba->clk_scaling.workq,
			   &hba->clk_scaling.suspend_work);

	return ret;
}

static int ufshcd_devfreq_get_dev_status(struct device *dev,
		struct devfreq_dev_status *stat)
{
	struct ufs_hba *hba = dev_get_drvdata(dev);
	struct ufs_clk_scaling *scaling = &hba->clk_scaling;
	unsigned long flags;
	struct list_head *clk_list = &hba->clk_list_head;
	struct ufs_clk_info *clki;
	ktime_t curr_t;

	if (!ufshcd_is_clkscaling_supported(hba))
		return -EINVAL;

	memset(stat, 0, sizeof(*stat));

	spin_lock_irqsave(hba->host->host_lock, flags);
	curr_t = ktime_get();
	if (!scaling->window_start_t)
		goto start_window;

	clki = list_first_entry(clk_list, struct ufs_clk_info, list);
	/*
	 * If current frequency is 0, then the ondemand governor considers
	 * there's no initial frequency set. And it always requests to set
	 * to max. frequency.
	 */
	stat->current_frequency = clki->curr_freq;
	if (scaling->is_busy_started)
		scaling->tot_busy_t += ktime_us_delta(curr_t,
				scaling->busy_start_t);

	stat->total_time = ktime_us_delta(curr_t, scaling->window_start_t);
	stat->busy_time = scaling->tot_busy_t;
start_window:
	scaling->window_start_t = curr_t;
	scaling->tot_busy_t = 0;

	if (scaling->active_reqs) {
		scaling->busy_start_t = curr_t;
		scaling->is_busy_started = true;
	} else {
		scaling->busy_start_t = 0;
		scaling->is_busy_started = false;
	}
	spin_unlock_irqrestore(hba->host->host_lock, flags);
	return 0;
}

static int ufshcd_devfreq_init(struct ufs_hba *hba)
{
	struct list_head *clk_list = &hba->clk_list_head;
	struct ufs_clk_info *clki;
	struct devfreq *devfreq;
	int ret;

	/* Skip devfreq if we don't have any clocks in the list */
	if (list_empty(clk_list))
		return 0;

	clki = list_first_entry(clk_list, struct ufs_clk_info, list);
	dev_pm_opp_add(hba->dev, clki->min_freq, 0);
	dev_pm_opp_add(hba->dev, clki->max_freq, 0);

	ufshcd_vops_config_scaling_param(hba, &hba->vps->devfreq_profile,
					 &hba->vps->ondemand_data);
	devfreq = devfreq_add_device(hba->dev,
			&hba->vps->devfreq_profile,
			DEVFREQ_GOV_SIMPLE_ONDEMAND,
			&hba->vps->ondemand_data);
	if (IS_ERR(devfreq)) {
		ret = PTR_ERR(devfreq);
		dev_err(hba->dev, "Unable to register with devfreq %d\n", ret);

		dev_pm_opp_remove(hba->dev, clki->min_freq);
		dev_pm_opp_remove(hba->dev, clki->max_freq);
		return ret;
	}

	hba->devfreq = devfreq;

	return 0;
}

static void ufshcd_devfreq_remove(struct ufs_hba *hba)
{
	struct list_head *clk_list = &hba->clk_list_head;
	struct ufs_clk_info *clki;

	if (!hba->devfreq)
		return;

	devfreq_remove_device(hba->devfreq);
	hba->devfreq = NULL;

	clki = list_first_entry(clk_list, struct ufs_clk_info, list);
	dev_pm_opp_remove(hba->dev, clki->min_freq);
	dev_pm_opp_remove(hba->dev, clki->max_freq);
}

static void __ufshcd_suspend_clkscaling(struct ufs_hba *hba)
{
	unsigned long flags;

	devfreq_suspend_device(hba->devfreq);
	spin_lock_irqsave(hba->host->host_lock, flags);
	hba->clk_scaling.window_start_t = 0;
	spin_unlock_irqrestore(hba->host->host_lock, flags);
}

static void ufshcd_suspend_clkscaling(struct ufs_hba *hba)
{
	unsigned long flags;
	bool suspend = false;

	cancel_work_sync(&hba->clk_scaling.suspend_work);
	cancel_work_sync(&hba->clk_scaling.resume_work);

	spin_lock_irqsave(hba->host->host_lock, flags);
	if (!hba->clk_scaling.is_suspended) {
		suspend = true;
		hba->clk_scaling.is_suspended = true;
	}
	spin_unlock_irqrestore(hba->host->host_lock, flags);

	if (suspend)
		__ufshcd_suspend_clkscaling(hba);
}

static void ufshcd_resume_clkscaling(struct ufs_hba *hba)
{
	unsigned long flags;
	bool resume = false;

	spin_lock_irqsave(hba->host->host_lock, flags);
	if (hba->clk_scaling.is_suspended) {
		resume = true;
		hba->clk_scaling.is_suspended = false;
	}
	spin_unlock_irqrestore(hba->host->host_lock, flags);

	if (resume)
		devfreq_resume_device(hba->devfreq);
}

static ssize_t ufshcd_clkscale_enable_show(struct device *dev,
		struct device_attribute *attr, char *buf)
{
	struct ufs_hba *hba = dev_get_drvdata(dev);

	return sysfs_emit(buf, "%d\n", hba->clk_scaling.is_enabled);
}

static ssize_t ufshcd_clkscale_enable_store(struct device *dev,
		struct device_attribute *attr, const char *buf, size_t count)
{
	struct ufs_hba *hba = dev_get_drvdata(dev);
	u32 value;
	int err = 0;

	if (kstrtou32(buf, 0, &value))
		return -EINVAL;

	down(&hba->host_sem);
	if (!ufshcd_is_user_access_allowed(hba)) {
		err = -EBUSY;
		goto out;
	}

	value = !!value;
	if (value == hba->clk_scaling.is_enabled)
		goto out;

	ufshcd_rpm_get_sync(hba);
	ufshcd_hold(hba);

	hba->clk_scaling.is_enabled = value;

	if (value) {
		ufshcd_resume_clkscaling(hba);
	} else {
		ufshcd_suspend_clkscaling(hba);
		err = ufshcd_devfreq_scale(hba, true);
		if (err)
			dev_err(hba->dev, "%s: failed to scale clocks up %d\n",
					__func__, err);
	}

	ufshcd_release(hba);
	ufshcd_rpm_put_sync(hba);
out:
	up(&hba->host_sem);
	return err ? err : count;
}

static void ufshcd_init_clk_scaling_sysfs(struct ufs_hba *hba)
{
	hba->clk_scaling.enable_attr.show = ufshcd_clkscale_enable_show;
	hba->clk_scaling.enable_attr.store = ufshcd_clkscale_enable_store;
	sysfs_attr_init(&hba->clk_scaling.enable_attr.attr);
	hba->clk_scaling.enable_attr.attr.name = "clkscale_enable";
	hba->clk_scaling.enable_attr.attr.mode = 0644;
	if (device_create_file(hba->dev, &hba->clk_scaling.enable_attr))
		dev_err(hba->dev, "Failed to create sysfs for clkscale_enable\n");
}

static void ufshcd_remove_clk_scaling_sysfs(struct ufs_hba *hba)
{
	if (hba->clk_scaling.enable_attr.attr.name)
		device_remove_file(hba->dev, &hba->clk_scaling.enable_attr);
}

static void ufshcd_init_clk_scaling(struct ufs_hba *hba)
{
	char wq_name[sizeof("ufs_clkscaling_00")];

	if (!ufshcd_is_clkscaling_supported(hba))
		return;

	if (!hba->clk_scaling.min_gear)
		hba->clk_scaling.min_gear = UFS_HS_G1;

	INIT_WORK(&hba->clk_scaling.suspend_work,
		  ufshcd_clk_scaling_suspend_work);
	INIT_WORK(&hba->clk_scaling.resume_work,
		  ufshcd_clk_scaling_resume_work);

	snprintf(wq_name, sizeof(wq_name), "ufs_clkscaling_%d",
		 hba->host->host_no);
	hba->clk_scaling.workq = create_singlethread_workqueue(wq_name);

	hba->clk_scaling.is_initialized = true;
}

static void ufshcd_exit_clk_scaling(struct ufs_hba *hba)
{
	if (!hba->clk_scaling.is_initialized)
		return;

	ufshcd_remove_clk_scaling_sysfs(hba);
	destroy_workqueue(hba->clk_scaling.workq);
	ufshcd_devfreq_remove(hba);
	hba->clk_scaling.is_initialized = false;
}

static void ufshcd_ungate_work(struct work_struct *work)
{
	int ret;
	unsigned long flags;
	struct ufs_hba *hba = container_of(work, struct ufs_hba,
			clk_gating.ungate_work);

	cancel_delayed_work_sync(&hba->clk_gating.gate_work);

	spin_lock_irqsave(hba->host->host_lock, flags);
	if (hba->clk_gating.state == CLKS_ON) {
		spin_unlock_irqrestore(hba->host->host_lock, flags);
		return;
	}

	spin_unlock_irqrestore(hba->host->host_lock, flags);
	ufshcd_hba_vreg_set_hpm(hba);
	ufshcd_setup_clocks(hba, true);

	ufshcd_enable_irq(hba);

	/* Exit from hibern8 */
	if (ufshcd_can_hibern8_during_gating(hba)) {
		/* Prevent gating in this path */
		hba->clk_gating.is_suspended = true;
		if (ufshcd_is_link_hibern8(hba)) {
			ret = ufshcd_uic_hibern8_exit(hba);
			if (ret)
				dev_err(hba->dev, "%s: hibern8 exit failed %d\n",
					__func__, ret);
			else
				ufshcd_set_link_active(hba);
		}
		hba->clk_gating.is_suspended = false;
	}
}

/**
 * ufshcd_hold - Enable clocks that were gated earlier due to ufshcd_release.
 * Also, exit from hibern8 mode and set the link as active.
 * @hba: per adapter instance
 */
void ufshcd_hold(struct ufs_hba *hba)
{
	bool flush_result;
	unsigned long flags;

	if (!ufshcd_is_clkgating_allowed(hba) ||
	    !hba->clk_gating.is_initialized)
		return;
	spin_lock_irqsave(hba->host->host_lock, flags);
	hba->clk_gating.active_reqs++;

start:
	switch (hba->clk_gating.state) {
	case CLKS_ON:
		/*
		 * Wait for the ungate work to complete if in progress.
		 * Though the clocks may be in ON state, the link could
		 * still be in hibner8 state if hibern8 is allowed
		 * during clock gating.
		 * Make sure we exit hibern8 state also in addition to
		 * clocks being ON.
		 */
		if (ufshcd_can_hibern8_during_gating(hba) &&
		    ufshcd_is_link_hibern8(hba)) {
			spin_unlock_irqrestore(hba->host->host_lock, flags);
			flush_result = flush_work(&hba->clk_gating.ungate_work);
			if (hba->clk_gating.is_suspended && !flush_result)
				return;
			spin_lock_irqsave(hba->host->host_lock, flags);
			goto start;
		}
		break;
	case REQ_CLKS_OFF:
		if (cancel_delayed_work(&hba->clk_gating.gate_work)) {
			hba->clk_gating.state = CLKS_ON;
			trace_ufshcd_clk_gating(dev_name(hba->dev),
						hba->clk_gating.state);
			break;
		}
		/*
		 * If we are here, it means gating work is either done or
		 * currently running. Hence, fall through to cancel gating
		 * work and to enable clocks.
		 */
		fallthrough;
	case CLKS_OFF:
		hba->clk_gating.state = REQ_CLKS_ON;
		trace_ufshcd_clk_gating(dev_name(hba->dev),
					hba->clk_gating.state);
		queue_work(hba->clk_gating.clk_gating_workq,
			   &hba->clk_gating.ungate_work);
		/*
		 * fall through to check if we should wait for this
		 * work to be done or not.
		 */
		fallthrough;
	case REQ_CLKS_ON:
		spin_unlock_irqrestore(hba->host->host_lock, flags);
		flush_work(&hba->clk_gating.ungate_work);
		/* Make sure state is CLKS_ON before returning */
		spin_lock_irqsave(hba->host->host_lock, flags);
		goto start;
	default:
		dev_err(hba->dev, "%s: clk gating is in invalid state %d\n",
				__func__, hba->clk_gating.state);
		break;
	}
	spin_unlock_irqrestore(hba->host->host_lock, flags);
}
EXPORT_SYMBOL_GPL(ufshcd_hold);

static void ufshcd_gate_work(struct work_struct *work)
{
	struct ufs_hba *hba = container_of(work, struct ufs_hba,
			clk_gating.gate_work.work);
	unsigned long flags;
	int ret;

	spin_lock_irqsave(hba->host->host_lock, flags);
	/*
	 * In case you are here to cancel this work the gating state
	 * would be marked as REQ_CLKS_ON. In this case save time by
	 * skipping the gating work and exit after changing the clock
	 * state to CLKS_ON.
	 */
	if (hba->clk_gating.is_suspended ||
		(hba->clk_gating.state != REQ_CLKS_OFF)) {
		hba->clk_gating.state = CLKS_ON;
		trace_ufshcd_clk_gating(dev_name(hba->dev),
					hba->clk_gating.state);
		goto rel_lock;
	}

	if (hba->clk_gating.active_reqs
		|| hba->ufshcd_state != UFSHCD_STATE_OPERATIONAL
		|| hba->outstanding_reqs || hba->outstanding_tasks
		|| hba->active_uic_cmd || hba->uic_async_done)
		goto rel_lock;

	spin_unlock_irqrestore(hba->host->host_lock, flags);

	/* put the link into hibern8 mode before turning off clocks */
	if (ufshcd_can_hibern8_during_gating(hba)) {
		ret = ufshcd_uic_hibern8_enter(hba);
		if (ret) {
			hba->clk_gating.state = CLKS_ON;
			dev_err(hba->dev, "%s: hibern8 enter failed %d\n",
					__func__, ret);
			trace_ufshcd_clk_gating(dev_name(hba->dev),
						hba->clk_gating.state);
			goto out;
		}
		ufshcd_set_link_hibern8(hba);
	}

	ufshcd_disable_irq(hba);

	ufshcd_setup_clocks(hba, false);

	/* Put the host controller in low power mode if possible */
	ufshcd_hba_vreg_set_lpm(hba);
	/*
	 * In case you are here to cancel this work the gating state
	 * would be marked as REQ_CLKS_ON. In this case keep the state
	 * as REQ_CLKS_ON which would anyway imply that clocks are off
	 * and a request to turn them on is pending. By doing this way,
	 * we keep the state machine in tact and this would ultimately
	 * prevent from doing cancel work multiple times when there are
	 * new requests arriving before the current cancel work is done.
	 */
	spin_lock_irqsave(hba->host->host_lock, flags);
	if (hba->clk_gating.state == REQ_CLKS_OFF) {
		hba->clk_gating.state = CLKS_OFF;
		trace_ufshcd_clk_gating(dev_name(hba->dev),
					hba->clk_gating.state);
	}
rel_lock:
	spin_unlock_irqrestore(hba->host->host_lock, flags);
out:
	return;
}

/* host lock must be held before calling this variant */
static void __ufshcd_release(struct ufs_hba *hba)
{
	if (!ufshcd_is_clkgating_allowed(hba))
		return;

	hba->clk_gating.active_reqs--;

	if (hba->clk_gating.active_reqs || hba->clk_gating.is_suspended ||
	    hba->ufshcd_state != UFSHCD_STATE_OPERATIONAL ||
	    hba->outstanding_tasks || !hba->clk_gating.is_initialized ||
	    hba->active_uic_cmd || hba->uic_async_done ||
	    hba->clk_gating.state == CLKS_OFF)
		return;

	hba->clk_gating.state = REQ_CLKS_OFF;
	trace_ufshcd_clk_gating(dev_name(hba->dev), hba->clk_gating.state);
	queue_delayed_work(hba->clk_gating.clk_gating_workq,
			   &hba->clk_gating.gate_work,
			   msecs_to_jiffies(hba->clk_gating.delay_ms));
}

void ufshcd_release(struct ufs_hba *hba)
{
	unsigned long flags;

	spin_lock_irqsave(hba->host->host_lock, flags);
	__ufshcd_release(hba);
	spin_unlock_irqrestore(hba->host->host_lock, flags);
}
EXPORT_SYMBOL_GPL(ufshcd_release);

static ssize_t ufshcd_clkgate_delay_show(struct device *dev,
		struct device_attribute *attr, char *buf)
{
	struct ufs_hba *hba = dev_get_drvdata(dev);

	return sysfs_emit(buf, "%lu\n", hba->clk_gating.delay_ms);
}

void ufshcd_clkgate_delay_set(struct device *dev, unsigned long value)
{
	struct ufs_hba *hba = dev_get_drvdata(dev);
	unsigned long flags;

	spin_lock_irqsave(hba->host->host_lock, flags);
	hba->clk_gating.delay_ms = value;
	spin_unlock_irqrestore(hba->host->host_lock, flags);
}
EXPORT_SYMBOL_GPL(ufshcd_clkgate_delay_set);

static ssize_t ufshcd_clkgate_delay_store(struct device *dev,
		struct device_attribute *attr, const char *buf, size_t count)
{
	unsigned long value;

	if (kstrtoul(buf, 0, &value))
		return -EINVAL;

	ufshcd_clkgate_delay_set(dev, value);
	return count;
}

static ssize_t ufshcd_clkgate_enable_show(struct device *dev,
		struct device_attribute *attr, char *buf)
{
	struct ufs_hba *hba = dev_get_drvdata(dev);

	return sysfs_emit(buf, "%d\n", hba->clk_gating.is_enabled);
}

static ssize_t ufshcd_clkgate_enable_store(struct device *dev,
		struct device_attribute *attr, const char *buf, size_t count)
{
	struct ufs_hba *hba = dev_get_drvdata(dev);
	unsigned long flags;
	u32 value;

	if (kstrtou32(buf, 0, &value))
		return -EINVAL;

	value = !!value;

	spin_lock_irqsave(hba->host->host_lock, flags);
	if (value == hba->clk_gating.is_enabled)
		goto out;

	if (value)
		__ufshcd_release(hba);
	else
		hba->clk_gating.active_reqs++;

	hba->clk_gating.is_enabled = value;
out:
	spin_unlock_irqrestore(hba->host->host_lock, flags);
	return count;
}

static void ufshcd_init_clk_gating_sysfs(struct ufs_hba *hba)
{
	hba->clk_gating.delay_attr.show = ufshcd_clkgate_delay_show;
	hba->clk_gating.delay_attr.store = ufshcd_clkgate_delay_store;
	sysfs_attr_init(&hba->clk_gating.delay_attr.attr);
	hba->clk_gating.delay_attr.attr.name = "clkgate_delay_ms";
	hba->clk_gating.delay_attr.attr.mode = 0644;
	if (device_create_file(hba->dev, &hba->clk_gating.delay_attr))
		dev_err(hba->dev, "Failed to create sysfs for clkgate_delay\n");

	hba->clk_gating.enable_attr.show = ufshcd_clkgate_enable_show;
	hba->clk_gating.enable_attr.store = ufshcd_clkgate_enable_store;
	sysfs_attr_init(&hba->clk_gating.enable_attr.attr);
	hba->clk_gating.enable_attr.attr.name = "clkgate_enable";
	hba->clk_gating.enable_attr.attr.mode = 0644;
	if (device_create_file(hba->dev, &hba->clk_gating.enable_attr))
		dev_err(hba->dev, "Failed to create sysfs for clkgate_enable\n");
}

static void ufshcd_remove_clk_gating_sysfs(struct ufs_hba *hba)
{
	if (hba->clk_gating.delay_attr.attr.name)
		device_remove_file(hba->dev, &hba->clk_gating.delay_attr);
	if (hba->clk_gating.enable_attr.attr.name)
		device_remove_file(hba->dev, &hba->clk_gating.enable_attr);
}

static void ufshcd_init_clk_gating(struct ufs_hba *hba)
{
	char wq_name[sizeof("ufs_clk_gating_00")];

	if (!ufshcd_is_clkgating_allowed(hba))
		return;

	hba->clk_gating.state = CLKS_ON;

	hba->clk_gating.delay_ms = 150;
	INIT_DELAYED_WORK(&hba->clk_gating.gate_work, ufshcd_gate_work);
	INIT_WORK(&hba->clk_gating.ungate_work, ufshcd_ungate_work);

	snprintf(wq_name, ARRAY_SIZE(wq_name), "ufs_clk_gating_%d",
		 hba->host->host_no);
	hba->clk_gating.clk_gating_workq = alloc_ordered_workqueue(wq_name,
					WQ_MEM_RECLAIM | WQ_HIGHPRI);

	ufshcd_init_clk_gating_sysfs(hba);

	hba->clk_gating.is_enabled = true;
	hba->clk_gating.is_initialized = true;
}

static void ufshcd_exit_clk_gating(struct ufs_hba *hba)
{
	if (!hba->clk_gating.is_initialized)
		return;

	ufshcd_remove_clk_gating_sysfs(hba);

	/* Ungate the clock if necessary. */
	ufshcd_hold(hba);
	hba->clk_gating.is_initialized = false;
	ufshcd_release(hba);

	destroy_workqueue(hba->clk_gating.clk_gating_workq);
}

static void ufshcd_clk_scaling_start_busy(struct ufs_hba *hba)
{
	bool queue_resume_work = false;
	ktime_t curr_t = ktime_get();
	unsigned long flags;

	if (!ufshcd_is_clkscaling_supported(hba))
		return;

	spin_lock_irqsave(hba->host->host_lock, flags);
	if (!hba->clk_scaling.active_reqs++)
		queue_resume_work = true;

	if (!hba->clk_scaling.is_enabled || hba->pm_op_in_progress) {
		spin_unlock_irqrestore(hba->host->host_lock, flags);
		return;
	}

	if (queue_resume_work)
		queue_work(hba->clk_scaling.workq,
			   &hba->clk_scaling.resume_work);

	if (!hba->clk_scaling.window_start_t) {
		hba->clk_scaling.window_start_t = curr_t;
		hba->clk_scaling.tot_busy_t = 0;
		hba->clk_scaling.is_busy_started = false;
	}

	if (!hba->clk_scaling.is_busy_started) {
		hba->clk_scaling.busy_start_t = curr_t;
		hba->clk_scaling.is_busy_started = true;
	}
	spin_unlock_irqrestore(hba->host->host_lock, flags);
}

static void ufshcd_clk_scaling_update_busy(struct ufs_hba *hba)
{
	struct ufs_clk_scaling *scaling = &hba->clk_scaling;
	unsigned long flags;

	if (!ufshcd_is_clkscaling_supported(hba))
		return;

	spin_lock_irqsave(hba->host->host_lock, flags);
	hba->clk_scaling.active_reqs--;
	if (!scaling->active_reqs && scaling->is_busy_started) {
		scaling->tot_busy_t += ktime_to_us(ktime_sub(ktime_get(),
					scaling->busy_start_t));
		scaling->busy_start_t = 0;
		scaling->is_busy_started = false;
	}
	spin_unlock_irqrestore(hba->host->host_lock, flags);
}

static inline int ufshcd_monitor_opcode2dir(u8 opcode)
{
	if (opcode == READ_6 || opcode == READ_10 || opcode == READ_16)
		return READ;
	else if (opcode == WRITE_6 || opcode == WRITE_10 || opcode == WRITE_16)
		return WRITE;
	else
		return -EINVAL;
}

static inline bool ufshcd_should_inform_monitor(struct ufs_hba *hba,
						struct ufshcd_lrb *lrbp)
{
	const struct ufs_hba_monitor *m = &hba->monitor;

	return (m->enabled && lrbp && lrbp->cmd &&
		(!m->chunk_size || m->chunk_size == lrbp->cmd->sdb.length) &&
		ktime_before(hba->monitor.enabled_ts, lrbp->issue_time_stamp));
}

static void ufshcd_start_monitor(struct ufs_hba *hba,
				 const struct ufshcd_lrb *lrbp)
{
	int dir = ufshcd_monitor_opcode2dir(*lrbp->cmd->cmnd);
	unsigned long flags;

	spin_lock_irqsave(hba->host->host_lock, flags);
	if (dir >= 0 && hba->monitor.nr_queued[dir]++ == 0)
		hba->monitor.busy_start_ts[dir] = ktime_get();
	spin_unlock_irqrestore(hba->host->host_lock, flags);
}

static void ufshcd_update_monitor(struct ufs_hba *hba, const struct ufshcd_lrb *lrbp)
{
	int dir = ufshcd_monitor_opcode2dir(*lrbp->cmd->cmnd);
	unsigned long flags;

	spin_lock_irqsave(hba->host->host_lock, flags);
	if (dir >= 0 && hba->monitor.nr_queued[dir] > 0) {
		const struct request *req = scsi_cmd_to_rq(lrbp->cmd);
		struct ufs_hba_monitor *m = &hba->monitor;
		ktime_t now, inc, lat;

		now = lrbp->compl_time_stamp;
		inc = ktime_sub(now, m->busy_start_ts[dir]);
		m->total_busy[dir] = ktime_add(m->total_busy[dir], inc);
		m->nr_sec_rw[dir] += blk_rq_sectors(req);

		/* Update latencies */
		m->nr_req[dir]++;
		lat = ktime_sub(now, lrbp->issue_time_stamp);
		m->lat_sum[dir] += lat;
		if (m->lat_max[dir] < lat || !m->lat_max[dir])
			m->lat_max[dir] = lat;
		if (m->lat_min[dir] > lat || !m->lat_min[dir])
			m->lat_min[dir] = lat;

		m->nr_queued[dir]--;
		/* Push forward the busy start of monitor */
		m->busy_start_ts[dir] = now;
	}
	spin_unlock_irqrestore(hba->host->host_lock, flags);
}

/**
 * ufshcd_send_command - Send SCSI or device management commands
 * @hba: per adapter instance
 * @task_tag: Task tag of the command
 * @hwq: pointer to hardware queue instance
 */
static inline
void ufshcd_send_command(struct ufs_hba *hba, unsigned int task_tag,
			 struct ufs_hw_queue *hwq)
{
	struct ufshcd_lrb *lrbp = &hba->lrb[task_tag];
	unsigned long flags;

	lrbp->issue_time_stamp = ktime_get();
	lrbp->issue_time_stamp_local_clock = local_clock();
	lrbp->compl_time_stamp = ktime_set(0, 0);
	lrbp->compl_time_stamp_local_clock = 0;
	ufshcd_add_command_trace(hba, task_tag, UFS_CMD_SEND);
	ufshcd_clk_scaling_start_busy(hba);
	if (unlikely(ufshcd_should_inform_monitor(hba, lrbp)))
		ufshcd_start_monitor(hba, lrbp);

	if (is_mcq_enabled(hba)) {
		int utrd_size = sizeof(struct utp_transfer_req_desc);
		struct utp_transfer_req_desc *src = lrbp->utr_descriptor_ptr;
		struct utp_transfer_req_desc *dest = hwq->sqe_base_addr + hwq->sq_tail_slot;

		spin_lock(&hwq->sq_lock);
		memcpy(dest, src, utrd_size);
		ufshcd_inc_sq_tail(hwq);
		spin_unlock(&hwq->sq_lock);
	} else {
		spin_lock_irqsave(&hba->outstanding_lock, flags);
		if (hba->vops && hba->vops->setup_xfer_req)
			hba->vops->setup_xfer_req(hba, lrbp->task_tag,
						  !!lrbp->cmd);
		__set_bit(lrbp->task_tag, &hba->outstanding_reqs);
		ufshcd_writel(hba, 1 << lrbp->task_tag,
			      REG_UTP_TRANSFER_REQ_DOOR_BELL);
		spin_unlock_irqrestore(&hba->outstanding_lock, flags);
	}
}

/**
 * ufshcd_copy_sense_data - Copy sense data in case of check condition
 * @lrbp: pointer to local reference block
 */
static inline void ufshcd_copy_sense_data(struct ufshcd_lrb *lrbp)
{
	u8 *const sense_buffer = lrbp->cmd->sense_buffer;
	u16 resp_len;
	int len;

	resp_len = be16_to_cpu(lrbp->ucd_rsp_ptr->header.data_segment_length);
	if (sense_buffer && resp_len) {
		int len_to_copy;

		len = be16_to_cpu(lrbp->ucd_rsp_ptr->sr.sense_data_len);
		len_to_copy = min_t(int, UFS_SENSE_SIZE, len);

		memcpy(sense_buffer, lrbp->ucd_rsp_ptr->sr.sense_data,
		       len_to_copy);
	}
}

/**
 * ufshcd_copy_query_response() - Copy the Query Response and the data
 * descriptor
 * @hba: per adapter instance
 * @lrbp: pointer to local reference block
 *
 * Return: 0 upon success; < 0 upon failure.
 */
static
int ufshcd_copy_query_response(struct ufs_hba *hba, struct ufshcd_lrb *lrbp)
{
	struct ufs_query_res *query_res = &hba->dev_cmd.query.response;

	memcpy(&query_res->upiu_res, &lrbp->ucd_rsp_ptr->qr, QUERY_OSF_SIZE);

	/* Get the descriptor */
	if (hba->dev_cmd.query.descriptor &&
	    lrbp->ucd_rsp_ptr->qr.opcode == UPIU_QUERY_OPCODE_READ_DESC) {
		u8 *descp = (u8 *)lrbp->ucd_rsp_ptr +
				GENERAL_UPIU_REQUEST_SIZE;
		u16 resp_len;
		u16 buf_len;

		/* data segment length */
		resp_len = be16_to_cpu(lrbp->ucd_rsp_ptr->header
				       .data_segment_length);
		buf_len = be16_to_cpu(
				hba->dev_cmd.query.request.upiu_req.length);
		if (likely(buf_len >= resp_len)) {
			memcpy(hba->dev_cmd.query.descriptor, descp, resp_len);
		} else {
			dev_warn(hba->dev,
				 "%s: rsp size %d is bigger than buffer size %d",
				 __func__, resp_len, buf_len);
			return -EINVAL;
		}
	}

	return 0;
}

/**
 * ufshcd_hba_capabilities - Read controller capabilities
 * @hba: per adapter instance
 *
 * Return: 0 on success, negative on error.
 */
static inline int ufshcd_hba_capabilities(struct ufs_hba *hba)
{
	int err;

	hba->capabilities = ufshcd_readl(hba, REG_CONTROLLER_CAPABILITIES);
	if (hba->quirks & UFSHCD_QUIRK_BROKEN_64BIT_ADDRESS)
		hba->capabilities &= ~MASK_64_ADDRESSING_SUPPORT;

	/* nutrs and nutmrs are 0 based values */
	hba->nutrs = (hba->capabilities & MASK_TRANSFER_REQUESTS_SLOTS) + 1;
	hba->nutmrs =
	((hba->capabilities & MASK_TASK_MANAGEMENT_REQUEST_SLOTS) >> 16) + 1;
	hba->reserved_slot = hba->nutrs - 1;

	/* Read crypto capabilities */
	err = ufshcd_hba_init_crypto_capabilities(hba);
	if (err) {
		dev_err(hba->dev, "crypto setup failed\n");
		return err;
	}

	hba->mcq_sup = FIELD_GET(MASK_MCQ_SUPPORT, hba->capabilities);
	if (!hba->mcq_sup)
		return 0;

	hba->mcq_capabilities = ufshcd_readl(hba, REG_MCQCAP);
	hba->ext_iid_sup = FIELD_GET(MASK_EXT_IID_SUPPORT,
				     hba->mcq_capabilities);

	return 0;
}

/**
 * ufshcd_ready_for_uic_cmd - Check if controller is ready
 *                            to accept UIC commands
 * @hba: per adapter instance
 *
 * Return: true on success, else false.
 */
static inline bool ufshcd_ready_for_uic_cmd(struct ufs_hba *hba)
{
	u32 val;
	int ret = read_poll_timeout(ufshcd_readl, val, val & UIC_COMMAND_READY,
				    500, UIC_CMD_TIMEOUT * 1000, false, hba,
				    REG_CONTROLLER_STATUS);
	return ret == 0 ? true : false;
}

/**
 * ufshcd_get_upmcrs - Get the power mode change request status
 * @hba: Pointer to adapter instance
 *
 * This function gets the UPMCRS field of HCS register
 *
 * Return: value of UPMCRS field.
 */
static inline u8 ufshcd_get_upmcrs(struct ufs_hba *hba)
{
	return (ufshcd_readl(hba, REG_CONTROLLER_STATUS) >> 8) & 0x7;
}

/**
 * ufshcd_dispatch_uic_cmd - Dispatch an UIC command to the Unipro layer
 * @hba: per adapter instance
 * @uic_cmd: UIC command
 */
static inline void
ufshcd_dispatch_uic_cmd(struct ufs_hba *hba, struct uic_command *uic_cmd)
{
	lockdep_assert_held(&hba->uic_cmd_mutex);

	WARN_ON(hba->active_uic_cmd);

	hba->active_uic_cmd = uic_cmd;

	/* Write Args */
	ufshcd_writel(hba, uic_cmd->argument1, REG_UIC_COMMAND_ARG_1);
	ufshcd_writel(hba, uic_cmd->argument2, REG_UIC_COMMAND_ARG_2);
	ufshcd_writel(hba, uic_cmd->argument3, REG_UIC_COMMAND_ARG_3);

	ufshcd_add_uic_command_trace(hba, uic_cmd, UFS_CMD_SEND);

	/* Write UIC Cmd */
	ufshcd_writel(hba, uic_cmd->command & COMMAND_OPCODE_MASK,
		      REG_UIC_COMMAND);
}

/**
 * ufshcd_wait_for_uic_cmd - Wait for completion of an UIC command
 * @hba: per adapter instance
 * @uic_cmd: UIC command
 *
 * Return: 0 only if success.
 */
static int
ufshcd_wait_for_uic_cmd(struct ufs_hba *hba, struct uic_command *uic_cmd)
{
	int ret;
	unsigned long flags;

	lockdep_assert_held(&hba->uic_cmd_mutex);

	if (wait_for_completion_timeout(&uic_cmd->done,
					msecs_to_jiffies(UIC_CMD_TIMEOUT))) {
		ret = uic_cmd->argument2 & MASK_UIC_COMMAND_RESULT;
	} else {
		ret = -ETIMEDOUT;
		dev_err(hba->dev,
			"uic cmd 0x%x with arg3 0x%x completion timeout\n",
			uic_cmd->command, uic_cmd->argument3);

		if (!uic_cmd->cmd_active) {
			dev_err(hba->dev, "%s: UIC cmd has been completed, return the result\n",
				__func__);
			ret = uic_cmd->argument2 & MASK_UIC_COMMAND_RESULT;
		}
	}

	spin_lock_irqsave(hba->host->host_lock, flags);
	hba->active_uic_cmd = NULL;
	spin_unlock_irqrestore(hba->host->host_lock, flags);

	return ret;
}

/**
 * __ufshcd_send_uic_cmd - Send UIC commands and retrieve the result
 * @hba: per adapter instance
 * @uic_cmd: UIC command
 * @completion: initialize the completion only if this is set to true
 *
 * Return: 0 only if success.
 */
static int
__ufshcd_send_uic_cmd(struct ufs_hba *hba, struct uic_command *uic_cmd,
		      bool completion)
{
	lockdep_assert_held(&hba->uic_cmd_mutex);

	if (!ufshcd_ready_for_uic_cmd(hba)) {
		dev_err(hba->dev,
			"Controller not ready to accept UIC commands\n");
		return -EIO;
	}

	if (completion)
		init_completion(&uic_cmd->done);

	uic_cmd->cmd_active = 1;
	ufshcd_dispatch_uic_cmd(hba, uic_cmd);

	return 0;
}

/**
 * ufshcd_send_uic_cmd - Send UIC commands and retrieve the result
 * @hba: per adapter instance
 * @uic_cmd: UIC command
 *
 * Return: 0 only if success.
 */
int ufshcd_send_uic_cmd(struct ufs_hba *hba, struct uic_command *uic_cmd)
{
	int ret;

	if (hba->quirks & UFSHCD_QUIRK_BROKEN_UIC_CMD)
		return 0;

	ufshcd_hold(hba);
	mutex_lock(&hba->uic_cmd_mutex);
	ufshcd_add_delay_before_dme_cmd(hba);

	ret = __ufshcd_send_uic_cmd(hba, uic_cmd, true);
	if (!ret)
		ret = ufshcd_wait_for_uic_cmd(hba, uic_cmd);

	mutex_unlock(&hba->uic_cmd_mutex);

	ufshcd_release(hba);
	return ret;
}

/**
 * ufshcd_sgl_to_prdt - SG list to PRTD (Physical Region Description Table, 4DW format)
 * @hba:	per-adapter instance
 * @lrbp:	pointer to local reference block
 * @sg_entries:	The number of sg lists actually used
 * @sg_list:	Pointer to SG list
 */
static void ufshcd_sgl_to_prdt(struct ufs_hba *hba, struct ufshcd_lrb *lrbp, int sg_entries,
			       struct scatterlist *sg_list)
{
	struct ufshcd_sg_entry *prd;
	struct scatterlist *sg;
	int i;

	if (sg_entries) {

		if (hba->quirks & UFSHCD_QUIRK_PRDT_BYTE_GRAN)
			lrbp->utr_descriptor_ptr->prd_table_length =
				cpu_to_le16(sg_entries * ufshcd_sg_entry_size(hba));
		else
			lrbp->utr_descriptor_ptr->prd_table_length = cpu_to_le16(sg_entries);

		prd = lrbp->ucd_prdt_ptr;

		for_each_sg(sg_list, sg, sg_entries, i) {
			const unsigned int len = sg_dma_len(sg);

			/*
			 * From the UFSHCI spec: "Data Byte Count (DBC): A '0'
			 * based value that indicates the length, in bytes, of
			 * the data block. A maximum of length of 256KB may
			 * exist for any entry. Bits 1:0 of this field shall be
			 * 11b to indicate Dword granularity. A value of '3'
			 * indicates 4 bytes, '7' indicates 8 bytes, etc."
			 */
			WARN_ONCE(len > SZ_256K, "len = %#x\n", len);
			prd->size = cpu_to_le32(len - 1);
			prd->addr = cpu_to_le64(sg->dma_address);
			prd->reserved = 0;
			prd = (void *)prd + ufshcd_sg_entry_size(hba);
		}
	} else {
		lrbp->utr_descriptor_ptr->prd_table_length = 0;
	}
}

/**
 * ufshcd_map_sg - Map scatter-gather list to prdt
 * @hba: per adapter instance
 * @lrbp: pointer to local reference block
 *
 * Return: 0 in case of success, non-zero value in case of failure.
 */
static int ufshcd_map_sg(struct ufs_hba *hba, struct ufshcd_lrb *lrbp)
{
	struct scsi_cmnd *cmd = lrbp->cmd;
	int sg_segments = scsi_dma_map(cmd);

	if (sg_segments < 0)
		return sg_segments;

	ufshcd_sgl_to_prdt(hba, lrbp, sg_segments, scsi_sglist(cmd));

	return 0;
}

/**
 * ufshcd_enable_intr - enable interrupts
 * @hba: per adapter instance
 * @intrs: interrupt bits
 */
static void ufshcd_enable_intr(struct ufs_hba *hba, u32 intrs)
{
	u32 set = ufshcd_readl(hba, REG_INTERRUPT_ENABLE);

	if (hba->ufs_version == ufshci_version(1, 0)) {
		u32 rw;
		rw = set & INTERRUPT_MASK_RW_VER_10;
		set = rw | ((set ^ intrs) & intrs);
	} else {
		set |= intrs;
	}

	ufshcd_writel(hba, set, REG_INTERRUPT_ENABLE);
}

/**
 * ufshcd_disable_intr - disable interrupts
 * @hba: per adapter instance
 * @intrs: interrupt bits
 */
static void ufshcd_disable_intr(struct ufs_hba *hba, u32 intrs)
{
	u32 set = ufshcd_readl(hba, REG_INTERRUPT_ENABLE);

	if (hba->ufs_version == ufshci_version(1, 0)) {
		u32 rw;
		rw = (set & INTERRUPT_MASK_RW_VER_10) &
			~(intrs & INTERRUPT_MASK_RW_VER_10);
		set = rw | ((set & intrs) & ~INTERRUPT_MASK_RW_VER_10);

	} else {
		set &= ~intrs;
	}

	ufshcd_writel(hba, set, REG_INTERRUPT_ENABLE);
}

/**
 * ufshcd_prepare_req_desc_hdr - Fill UTP Transfer request descriptor header according to request
 * descriptor according to request
 * @lrbp: pointer to local reference block
 * @upiu_flags: flags required in the header
 * @cmd_dir: requests data direction
 * @ehs_length: Total EHS Length (in 32‐bytes units of all Extra Header Segments)
 */
static void ufshcd_prepare_req_desc_hdr(struct ufshcd_lrb *lrbp, u8 *upiu_flags,
					enum dma_data_direction cmd_dir, int ehs_length)
{
	struct utp_transfer_req_desc *req_desc = lrbp->utr_descriptor_ptr;
	struct request_desc_header *h = &req_desc->header;
	enum utp_data_direction data_direction;

	*h = (typeof(*h)){ };

	if (cmd_dir == DMA_FROM_DEVICE) {
		data_direction = UTP_DEVICE_TO_HOST;
		*upiu_flags = UPIU_CMD_FLAGS_READ;
	} else if (cmd_dir == DMA_TO_DEVICE) {
		data_direction = UTP_HOST_TO_DEVICE;
		*upiu_flags = UPIU_CMD_FLAGS_WRITE;
	} else {
		data_direction = UTP_NO_DATA_TRANSFER;
		*upiu_flags = UPIU_CMD_FLAGS_NONE;
	}

	h->command_type = lrbp->command_type;
	h->data_direction = data_direction;
	h->ehs_length = ehs_length;

	if (lrbp->intr_cmd)
		h->interrupt = 1;

	/* Prepare crypto related dwords */
	ufshcd_prepare_req_desc_hdr_crypto(lrbp, h);

	/*
	 * assigning invalid value for command status. Controller
	 * updates OCS on command completion, with the command
	 * status
	 */
	h->ocs = OCS_INVALID_COMMAND_STATUS;

	req_desc->prd_table_length = 0;
}

/**
 * ufshcd_prepare_utp_scsi_cmd_upiu() - fills the utp_transfer_req_desc,
 * for scsi commands
 * @lrbp: local reference block pointer
 * @upiu_flags: flags
 */
static
void ufshcd_prepare_utp_scsi_cmd_upiu(struct ufshcd_lrb *lrbp, u8 upiu_flags)
{
	struct scsi_cmnd *cmd = lrbp->cmd;
	struct utp_upiu_req *ucd_req_ptr = lrbp->ucd_req_ptr;
	unsigned short cdb_len;

	ucd_req_ptr->header = (struct utp_upiu_header){
		.transaction_code = UPIU_TRANSACTION_COMMAND,
		.flags = upiu_flags,
		.lun = lrbp->lun,
		.task_tag = lrbp->task_tag,
		.command_set_type = UPIU_COMMAND_SET_TYPE_SCSI,
	};

	ucd_req_ptr->sc.exp_data_transfer_len = cpu_to_be32(cmd->sdb.length);

	cdb_len = min_t(unsigned short, cmd->cmd_len, UFS_CDB_SIZE);
	memset(ucd_req_ptr->sc.cdb, 0, UFS_CDB_SIZE);
	memcpy(ucd_req_ptr->sc.cdb, cmd->cmnd, cdb_len);

	memset(lrbp->ucd_rsp_ptr, 0, sizeof(struct utp_upiu_rsp));
}

/**
 * ufshcd_prepare_utp_query_req_upiu() - fill the utp_transfer_req_desc for query request
 * @hba: UFS hba
 * @lrbp: local reference block pointer
 * @upiu_flags: flags
 */
static void ufshcd_prepare_utp_query_req_upiu(struct ufs_hba *hba,
				struct ufshcd_lrb *lrbp, u8 upiu_flags)
{
	struct utp_upiu_req *ucd_req_ptr = lrbp->ucd_req_ptr;
	struct ufs_query *query = &hba->dev_cmd.query;
	u16 len = be16_to_cpu(query->request.upiu_req.length);

	/* Query request header */
	ucd_req_ptr->header = (struct utp_upiu_header){
		.transaction_code = UPIU_TRANSACTION_QUERY_REQ,
		.flags = upiu_flags,
		.lun = lrbp->lun,
		.task_tag = lrbp->task_tag,
		.query_function = query->request.query_func,
		/* Data segment length only need for WRITE_DESC */
		.data_segment_length =
			query->request.upiu_req.opcode ==
					UPIU_QUERY_OPCODE_WRITE_DESC ?
				cpu_to_be16(len) :
				0,
	};

	/* Copy the Query Request buffer as is */
	memcpy(&ucd_req_ptr->qr, &query->request.upiu_req,
			QUERY_OSF_SIZE);

	/* Copy the Descriptor */
	if (query->request.upiu_req.opcode == UPIU_QUERY_OPCODE_WRITE_DESC)
		memcpy(ucd_req_ptr + 1, query->descriptor, len);

	memset(lrbp->ucd_rsp_ptr, 0, sizeof(struct utp_upiu_rsp));
}

static inline void ufshcd_prepare_utp_nop_upiu(struct ufshcd_lrb *lrbp)
{
	struct utp_upiu_req *ucd_req_ptr = lrbp->ucd_req_ptr;

	memset(ucd_req_ptr, 0, sizeof(struct utp_upiu_req));

	ucd_req_ptr->header = (struct utp_upiu_header){
		.transaction_code = UPIU_TRANSACTION_NOP_OUT,
		.task_tag = lrbp->task_tag,
	};

	memset(lrbp->ucd_rsp_ptr, 0, sizeof(struct utp_upiu_rsp));
}

/**
 * ufshcd_compose_devman_upiu - UFS Protocol Information Unit(UPIU)
 *			     for Device Management Purposes
 * @hba: per adapter instance
 * @lrbp: pointer to local reference block
 *
 * Return: 0 upon success; < 0 upon failure.
 */
static int ufshcd_compose_devman_upiu(struct ufs_hba *hba,
				      struct ufshcd_lrb *lrbp)
{
	u8 upiu_flags;
	int ret = 0;

	if (hba->ufs_version <= ufshci_version(1, 1))
		lrbp->command_type = UTP_CMD_TYPE_DEV_MANAGE;
	else
		lrbp->command_type = UTP_CMD_TYPE_UFS_STORAGE;

	ufshcd_prepare_req_desc_hdr(lrbp, &upiu_flags, DMA_NONE, 0);
	if (hba->dev_cmd.type == DEV_CMD_TYPE_QUERY)
		ufshcd_prepare_utp_query_req_upiu(hba, lrbp, upiu_flags);
	else if (hba->dev_cmd.type == DEV_CMD_TYPE_NOP)
		ufshcd_prepare_utp_nop_upiu(lrbp);
	else
		ret = -EINVAL;

	return ret;
}

/**
 * ufshcd_comp_scsi_upiu - UFS Protocol Information Unit(UPIU)
 *			   for SCSI Purposes
 * @hba: per adapter instance
 * @lrbp: pointer to local reference block
 *
 * Return: 0 upon success; < 0 upon failure.
 */
static int ufshcd_comp_scsi_upiu(struct ufs_hba *hba, struct ufshcd_lrb *lrbp)
{
	u8 upiu_flags;
	int ret = 0;

	if (hba->ufs_version <= ufshci_version(1, 1))
		lrbp->command_type = UTP_CMD_TYPE_SCSI;
	else
		lrbp->command_type = UTP_CMD_TYPE_UFS_STORAGE;

	if (likely(lrbp->cmd)) {
		ufshcd_prepare_req_desc_hdr(lrbp, &upiu_flags, lrbp->cmd->sc_data_direction, 0);
		ufshcd_prepare_utp_scsi_cmd_upiu(lrbp, upiu_flags);
	} else {
		ret = -EINVAL;
	}

	return ret;
}

/**
 * ufshcd_upiu_wlun_to_scsi_wlun - maps UPIU W-LUN id to SCSI W-LUN ID
 * @upiu_wlun_id: UPIU W-LUN id
 *
 * Return: SCSI W-LUN id.
 */
static inline u16 ufshcd_upiu_wlun_to_scsi_wlun(u8 upiu_wlun_id)
{
	return (upiu_wlun_id & ~UFS_UPIU_WLUN_ID) | SCSI_W_LUN_BASE;
}

static inline bool is_device_wlun(struct scsi_device *sdev)
{
	return sdev->lun ==
		ufshcd_upiu_wlun_to_scsi_wlun(UFS_UPIU_UFS_DEVICE_WLUN);
}

/*
 * Associate the UFS controller queue with the default and poll HCTX types.
 * Initialize the mq_map[] arrays.
 */
static void ufshcd_map_queues(struct Scsi_Host *shost)
{
	struct ufs_hba *hba = shost_priv(shost);
	int i, queue_offset = 0;

	if (!is_mcq_supported(hba)) {
		hba->nr_queues[HCTX_TYPE_DEFAULT] = 1;
		hba->nr_queues[HCTX_TYPE_READ] = 0;
		hba->nr_queues[HCTX_TYPE_POLL] = 1;
		hba->nr_hw_queues = 1;
	}

	for (i = 0; i < shost->nr_maps; i++) {
		struct blk_mq_queue_map *map = &shost->tag_set.map[i];

		map->nr_queues = hba->nr_queues[i];
		if (!map->nr_queues)
			continue;
		map->queue_offset = queue_offset;
		if (i == HCTX_TYPE_POLL && !is_mcq_supported(hba))
			map->queue_offset = 0;

		blk_mq_map_queues(map);
		queue_offset += map->nr_queues;
	}
}

static void ufshcd_init_lrb(struct ufs_hba *hba, struct ufshcd_lrb *lrb, int i)
{
	struct utp_transfer_cmd_desc *cmd_descp = (void *)hba->ucdl_base_addr +
		i * ufshcd_get_ucd_size(hba);
	struct utp_transfer_req_desc *utrdlp = hba->utrdl_base_addr;
	dma_addr_t cmd_desc_element_addr = hba->ucdl_dma_addr +
		i * ufshcd_get_ucd_size(hba);
	u16 response_offset = offsetof(struct utp_transfer_cmd_desc,
				       response_upiu);
	u16 prdt_offset = offsetof(struct utp_transfer_cmd_desc, prd_table);

	lrb->utr_descriptor_ptr = utrdlp + i;
	lrb->utrd_dma_addr = hba->utrdl_dma_addr +
		i * sizeof(struct utp_transfer_req_desc);
	lrb->ucd_req_ptr = (struct utp_upiu_req *)cmd_descp->command_upiu;
	lrb->ucd_req_dma_addr = cmd_desc_element_addr;
	lrb->ucd_rsp_ptr = (struct utp_upiu_rsp *)cmd_descp->response_upiu;
	lrb->ucd_rsp_dma_addr = cmd_desc_element_addr + response_offset;
	lrb->ucd_prdt_ptr = (struct ufshcd_sg_entry *)cmd_descp->prd_table;
	lrb->ucd_prdt_dma_addr = cmd_desc_element_addr + prdt_offset;
}

/**
 * ufshcd_queuecommand - main entry point for SCSI requests
 * @host: SCSI host pointer
 * @cmd: command from SCSI Midlayer
 *
 * Return: 0 for success, non-zero in case of failure.
 */
static int ufshcd_queuecommand(struct Scsi_Host *host, struct scsi_cmnd *cmd)
{
	struct ufs_hba *hba = shost_priv(host);
	int tag = scsi_cmd_to_rq(cmd)->tag;
	struct ufshcd_lrb *lrbp;
	int err = 0;
	struct ufs_hw_queue *hwq = NULL;

	WARN_ONCE(tag < 0 || tag >= hba->nutrs, "Invalid tag %d\n", tag);

	switch (hba->ufshcd_state) {
	case UFSHCD_STATE_OPERATIONAL:
		break;
	case UFSHCD_STATE_EH_SCHEDULED_NON_FATAL:
		/*
		 * SCSI error handler can call ->queuecommand() while UFS error
		 * handler is in progress. Error interrupts could change the
		 * state from UFSHCD_STATE_RESET to
		 * UFSHCD_STATE_EH_SCHEDULED_NON_FATAL. Prevent requests
		 * being issued in that case.
		 */
		if (ufshcd_eh_in_progress(hba)) {
			err = SCSI_MLQUEUE_HOST_BUSY;
			goto out;
		}
		break;
	case UFSHCD_STATE_EH_SCHEDULED_FATAL:
		/*
		 * pm_runtime_get_sync() is used at error handling preparation
		 * stage. If a scsi cmd, e.g. the SSU cmd, is sent from hba's
		 * PM ops, it can never be finished if we let SCSI layer keep
		 * retrying it, which gets err handler stuck forever. Neither
		 * can we let the scsi cmd pass through, because UFS is in bad
		 * state, the scsi cmd may eventually time out, which will get
		 * err handler blocked for too long. So, just fail the scsi cmd
		 * sent from PM ops, err handler can recover PM error anyways.
		 */
		if (hba->pm_op_in_progress) {
			hba->force_reset = true;
			set_host_byte(cmd, DID_BAD_TARGET);
			scsi_done(cmd);
			goto out;
		}
		fallthrough;
	case UFSHCD_STATE_RESET:
		err = SCSI_MLQUEUE_HOST_BUSY;
		goto out;
	case UFSHCD_STATE_ERROR:
		set_host_byte(cmd, DID_ERROR);
		scsi_done(cmd);
		goto out;
	}

	hba->req_abort_count = 0;

	ufshcd_hold(hba);

	lrbp = &hba->lrb[tag];
	lrbp->cmd = cmd;
	lrbp->task_tag = tag;
	lrbp->lun = ufshcd_scsi_to_upiu_lun(cmd->device->lun);
	lrbp->intr_cmd = !ufshcd_is_intr_aggr_allowed(hba);

	ufshcd_prepare_lrbp_crypto(scsi_cmd_to_rq(cmd), lrbp);

	lrbp->req_abort_skip = false;

	ufshcd_comp_scsi_upiu(hba, lrbp);

	err = ufshcd_map_sg(hba, lrbp);
	if (err) {
		ufshcd_release(hba);
		goto out;
	}

	if (is_mcq_enabled(hba))
		hwq = ufshcd_mcq_req_to_hwq(hba, scsi_cmd_to_rq(cmd));

	ufshcd_send_command(hba, tag, hwq);

out:
	if (ufs_trigger_eh()) {
		unsigned long flags;

		spin_lock_irqsave(hba->host->host_lock, flags);
		ufshcd_schedule_eh_work(hba);
		spin_unlock_irqrestore(hba->host->host_lock, flags);
	}

	return err;
}

static int ufshcd_compose_dev_cmd(struct ufs_hba *hba,
		struct ufshcd_lrb *lrbp, enum dev_cmd_type cmd_type, int tag)
{
	lrbp->cmd = NULL;
	lrbp->task_tag = tag;
	lrbp->lun = 0; /* device management cmd is not specific to any LUN */
	lrbp->intr_cmd = true; /* No interrupt aggregation */
	ufshcd_prepare_lrbp_crypto(NULL, lrbp);
	hba->dev_cmd.type = cmd_type;

	return ufshcd_compose_devman_upiu(hba, lrbp);
}

/*
 * Check with the block layer if the command is inflight
 * @cmd: command to check.
 *
 * Return: true if command is inflight; false if not.
 */
bool ufshcd_cmd_inflight(struct scsi_cmnd *cmd)
{
	struct request *rq;

	if (!cmd)
		return false;

	rq = scsi_cmd_to_rq(cmd);
	if (!blk_mq_request_started(rq))
		return false;

	return true;
}

/*
 * Clear the pending command in the controller and wait until
 * the controller confirms that the command has been cleared.
 * @hba: per adapter instance
 * @task_tag: The tag number of the command to be cleared.
 */
static int ufshcd_clear_cmd(struct ufs_hba *hba, u32 task_tag)
{
	u32 mask = 1U << task_tag;
	unsigned long flags;
	int err;

	if (is_mcq_enabled(hba)) {
		/*
		 * MCQ mode. Clean up the MCQ resources similar to
		 * what the ufshcd_utrl_clear() does for SDB mode.
		 */
		err = ufshcd_mcq_sq_cleanup(hba, task_tag);
		if (err) {
			dev_err(hba->dev, "%s: failed tag=%d. err=%d\n",
				__func__, task_tag, err);
			return err;
		}
		return 0;
	}

	/* clear outstanding transaction before retry */
	spin_lock_irqsave(hba->host->host_lock, flags);
	ufshcd_utrl_clear(hba, mask);
	spin_unlock_irqrestore(hba->host->host_lock, flags);

	/*
	 * wait for h/w to clear corresponding bit in door-bell.
	 * max. wait is 1 sec.
	 */
	return ufshcd_wait_for_register(hba, REG_UTP_TRANSFER_REQ_DOOR_BELL,
					mask, ~mask, 1000, 1000);
}

/**
 * ufshcd_dev_cmd_completion() - handles device management command responses
 * @hba: per adapter instance
 * @lrbp: pointer to local reference block
 *
 * Return: 0 upon success; < 0 upon failure.
 */
static int
ufshcd_dev_cmd_completion(struct ufs_hba *hba, struct ufshcd_lrb *lrbp)
{
	enum upiu_response_transaction resp;
	int err = 0;

	hba->ufs_stats.last_hibern8_exit_tstamp = ktime_set(0, 0);
	resp = ufshcd_get_req_rsp(lrbp->ucd_rsp_ptr);

	switch (resp) {
	case UPIU_TRANSACTION_NOP_IN:
		if (hba->dev_cmd.type != DEV_CMD_TYPE_NOP) {
			err = -EINVAL;
			dev_err(hba->dev, "%s: unexpected response %x\n",
					__func__, resp);
		}
		break;
	case UPIU_TRANSACTION_QUERY_RSP: {
		u8 response = lrbp->ucd_rsp_ptr->header.response;

		if (response == 0)
			err = ufshcd_copy_query_response(hba, lrbp);
		break;
	}
	case UPIU_TRANSACTION_REJECT_UPIU:
		/* TODO: handle Reject UPIU Response */
		err = -EPERM;
		dev_err(hba->dev, "%s: Reject UPIU not fully implemented\n",
				__func__);
		break;
	case UPIU_TRANSACTION_RESPONSE:
		if (hba->dev_cmd.type != DEV_CMD_TYPE_RPMB) {
			err = -EINVAL;
			dev_err(hba->dev, "%s: unexpected response %x\n", __func__, resp);
		}
		break;
	default:
		err = -EINVAL;
		dev_err(hba->dev, "%s: Invalid device management cmd response: %x\n",
				__func__, resp);
		break;
	}

	return err;
}

static int ufshcd_wait_for_dev_cmd(struct ufs_hba *hba,
		struct ufshcd_lrb *lrbp, int max_timeout)
{
	unsigned long time_left = msecs_to_jiffies(max_timeout);
	unsigned long flags;
	bool pending;
	int err;

retry:
	time_left = wait_for_completion_timeout(hba->dev_cmd.complete,
						time_left);

	if (likely(time_left)) {
		/*
		 * The completion handler called complete() and the caller of
		 * this function still owns the @lrbp tag so the code below does
		 * not trigger any race conditions.
		 */
		hba->dev_cmd.complete = NULL;
		err = ufshcd_get_tr_ocs(lrbp, NULL);
		if (!err)
			err = ufshcd_dev_cmd_completion(hba, lrbp);
	} else {
		err = -ETIMEDOUT;
		dev_dbg(hba->dev, "%s: dev_cmd request timedout, tag %d\n",
			__func__, lrbp->task_tag);

		/* MCQ mode */
		if (is_mcq_enabled(hba)) {
			err = ufshcd_clear_cmd(hba, lrbp->task_tag);
			hba->dev_cmd.complete = NULL;
			return err;
		}

		/* SDB mode */
		if (ufshcd_clear_cmd(hba, lrbp->task_tag) == 0) {
			/* successfully cleared the command, retry if needed */
			err = -EAGAIN;
			/*
			 * Since clearing the command succeeded we also need to
			 * clear the task tag bit from the outstanding_reqs
			 * variable.
			 */
			spin_lock_irqsave(&hba->outstanding_lock, flags);
			pending = test_bit(lrbp->task_tag,
					   &hba->outstanding_reqs);
			if (pending) {
				hba->dev_cmd.complete = NULL;
				__clear_bit(lrbp->task_tag,
					    &hba->outstanding_reqs);
			}
			spin_unlock_irqrestore(&hba->outstanding_lock, flags);

			if (!pending) {
				/*
				 * The completion handler ran while we tried to
				 * clear the command.
				 */
				time_left = 1;
				goto retry;
			}
		} else {
			dev_err(hba->dev, "%s: failed to clear tag %d\n",
				__func__, lrbp->task_tag);

			spin_lock_irqsave(&hba->outstanding_lock, flags);
			pending = test_bit(lrbp->task_tag,
					   &hba->outstanding_reqs);
			if (pending)
				hba->dev_cmd.complete = NULL;
			spin_unlock_irqrestore(&hba->outstanding_lock, flags);

			if (!pending) {
				/*
				 * The completion handler ran while we tried to
				 * clear the command.
				 */
				time_left = 1;
				goto retry;
			}
		}
	}

	return err;
}

/**
 * ufshcd_exec_dev_cmd - API for sending device management requests
 * @hba: UFS hba
 * @cmd_type: specifies the type (NOP, Query...)
 * @timeout: timeout in milliseconds
 *
 * Return: 0 upon success; < 0 upon failure.
 *
 * NOTE: Since there is only one available tag for device management commands,
 * it is expected you hold the hba->dev_cmd.lock mutex.
 */
static int ufshcd_exec_dev_cmd(struct ufs_hba *hba,
		enum dev_cmd_type cmd_type, int timeout)
{
	DECLARE_COMPLETION_ONSTACK(wait);
	const u32 tag = hba->reserved_slot;
	struct ufshcd_lrb *lrbp;
	int err;

	/* Protects use of hba->reserved_slot. */
	lockdep_assert_held(&hba->dev_cmd.lock);

	down_read(&hba->clk_scaling_lock);

	lrbp = &hba->lrb[tag];
	lrbp->cmd = NULL;
	err = ufshcd_compose_dev_cmd(hba, lrbp, cmd_type, tag);
	if (unlikely(err))
		goto out;

	hba->dev_cmd.complete = &wait;

	ufshcd_add_query_upiu_trace(hba, UFS_QUERY_SEND, lrbp->ucd_req_ptr);

	ufshcd_send_command(hba, tag, hba->dev_cmd_queue);
	err = ufshcd_wait_for_dev_cmd(hba, lrbp, timeout);
	ufshcd_add_query_upiu_trace(hba, err ? UFS_QUERY_ERR : UFS_QUERY_COMP,
				    (struct utp_upiu_req *)lrbp->ucd_rsp_ptr);

out:
	up_read(&hba->clk_scaling_lock);
	return err;
}

/**
 * ufshcd_init_query() - init the query response and request parameters
 * @hba: per-adapter instance
 * @request: address of the request pointer to be initialized
 * @response: address of the response pointer to be initialized
 * @opcode: operation to perform
 * @idn: flag idn to access
 * @index: LU number to access
 * @selector: query/flag/descriptor further identification
 */
static inline void ufshcd_init_query(struct ufs_hba *hba,
		struct ufs_query_req **request, struct ufs_query_res **response,
		enum query_opcode opcode, u8 idn, u8 index, u8 selector)
{
	*request = &hba->dev_cmd.query.request;
	*response = &hba->dev_cmd.query.response;
	memset(*request, 0, sizeof(struct ufs_query_req));
	memset(*response, 0, sizeof(struct ufs_query_res));
	(*request)->upiu_req.opcode = opcode;
	(*request)->upiu_req.idn = idn;
	(*request)->upiu_req.index = index;
	(*request)->upiu_req.selector = selector;
}

static int ufshcd_query_flag_retry(struct ufs_hba *hba,
	enum query_opcode opcode, enum flag_idn idn, u8 index, bool *flag_res)
{
	int ret;
	int retries;

	for (retries = 0; retries < QUERY_REQ_RETRIES; retries++) {
		ret = ufshcd_query_flag(hba, opcode, idn, index, flag_res);
		if (ret)
			dev_dbg(hba->dev,
				"%s: failed with error %d, retries %d\n",
				__func__, ret, retries);
		else
			break;
	}

	if (ret)
		dev_err(hba->dev,
			"%s: query flag, opcode %d, idn %d, failed with error %d after %d retries\n",
			__func__, opcode, idn, ret, retries);
	return ret;
}

/**
 * ufshcd_query_flag() - API function for sending flag query requests
 * @hba: per-adapter instance
 * @opcode: flag query to perform
 * @idn: flag idn to access
 * @index: flag index to access
 * @flag_res: the flag value after the query request completes
 *
 * Return: 0 for success, non-zero in case of failure.
 */
int ufshcd_query_flag(struct ufs_hba *hba, enum query_opcode opcode,
			enum flag_idn idn, u8 index, bool *flag_res)
{
	struct ufs_query_req *request = NULL;
	struct ufs_query_res *response = NULL;
	int err, selector = 0;
	int timeout = QUERY_REQ_TIMEOUT;

	BUG_ON(!hba);

	ufshcd_hold(hba);
	mutex_lock(&hba->dev_cmd.lock);
	ufshcd_init_query(hba, &request, &response, opcode, idn, index,
			selector);

	switch (opcode) {
	case UPIU_QUERY_OPCODE_SET_FLAG:
	case UPIU_QUERY_OPCODE_CLEAR_FLAG:
	case UPIU_QUERY_OPCODE_TOGGLE_FLAG:
		request->query_func = UPIU_QUERY_FUNC_STANDARD_WRITE_REQUEST;
		break;
	case UPIU_QUERY_OPCODE_READ_FLAG:
		request->query_func = UPIU_QUERY_FUNC_STANDARD_READ_REQUEST;
		if (!flag_res) {
			/* No dummy reads */
			dev_err(hba->dev, "%s: Invalid argument for read request\n",
					__func__);
			err = -EINVAL;
			goto out_unlock;
		}
		break;
	default:
		dev_err(hba->dev,
			"%s: Expected query flag opcode but got = %d\n",
			__func__, opcode);
		err = -EINVAL;
		goto out_unlock;
	}

	err = ufshcd_exec_dev_cmd(hba, DEV_CMD_TYPE_QUERY, timeout);

	if (err) {
		dev_err(hba->dev,
			"%s: Sending flag query for idn %d failed, err = %d\n",
			__func__, idn, err);
		goto out_unlock;
	}

	if (flag_res)
		*flag_res = (be32_to_cpu(response->upiu_res.value) &
				MASK_QUERY_UPIU_FLAG_LOC) & 0x1;

out_unlock:
	mutex_unlock(&hba->dev_cmd.lock);
	ufshcd_release(hba);
	return err;
}

/**
 * ufshcd_query_attr - API function for sending attribute requests
 * @hba: per-adapter instance
 * @opcode: attribute opcode
 * @idn: attribute idn to access
 * @index: index field
 * @selector: selector field
 * @attr_val: the attribute value after the query request completes
 *
 * Return: 0 for success, non-zero in case of failure.
*/
int ufshcd_query_attr(struct ufs_hba *hba, enum query_opcode opcode,
		      enum attr_idn idn, u8 index, u8 selector, u32 *attr_val)
{
	struct ufs_query_req *request = NULL;
	struct ufs_query_res *response = NULL;
	int err;

	BUG_ON(!hba);

	if (!attr_val) {
		dev_err(hba->dev, "%s: attribute value required for opcode 0x%x\n",
				__func__, opcode);
		return -EINVAL;
	}

	ufshcd_hold(hba);

	mutex_lock(&hba->dev_cmd.lock);
	ufshcd_init_query(hba, &request, &response, opcode, idn, index,
			selector);

	switch (opcode) {
	case UPIU_QUERY_OPCODE_WRITE_ATTR:
		request->query_func = UPIU_QUERY_FUNC_STANDARD_WRITE_REQUEST;
		request->upiu_req.value = cpu_to_be32(*attr_val);
		break;
	case UPIU_QUERY_OPCODE_READ_ATTR:
		request->query_func = UPIU_QUERY_FUNC_STANDARD_READ_REQUEST;
		break;
	default:
		dev_err(hba->dev, "%s: Expected query attr opcode but got = 0x%.2x\n",
				__func__, opcode);
		err = -EINVAL;
		goto out_unlock;
	}

	err = ufshcd_exec_dev_cmd(hba, DEV_CMD_TYPE_QUERY, QUERY_REQ_TIMEOUT);

	if (err) {
		dev_err(hba->dev, "%s: opcode 0x%.2x for idn %d failed, index %d, err = %d\n",
				__func__, opcode, idn, index, err);
		goto out_unlock;
	}

	*attr_val = be32_to_cpu(response->upiu_res.value);

out_unlock:
	mutex_unlock(&hba->dev_cmd.lock);
	ufshcd_release(hba);
	return err;
}

/**
 * ufshcd_query_attr_retry() - API function for sending query
 * attribute with retries
 * @hba: per-adapter instance
 * @opcode: attribute opcode
 * @idn: attribute idn to access
 * @index: index field
 * @selector: selector field
 * @attr_val: the attribute value after the query request
 * completes
 *
 * Return: 0 for success, non-zero in case of failure.
*/
int ufshcd_query_attr_retry(struct ufs_hba *hba,
	enum query_opcode opcode, enum attr_idn idn, u8 index, u8 selector,
	u32 *attr_val)
{
	int ret = 0;
	u32 retries;

	for (retries = QUERY_REQ_RETRIES; retries > 0; retries--) {
		ret = ufshcd_query_attr(hba, opcode, idn, index,
						selector, attr_val);
		if (ret)
			dev_dbg(hba->dev, "%s: failed with error %d, retries %d\n",
				__func__, ret, retries);
		else
			break;
	}

	if (ret)
		dev_err(hba->dev,
			"%s: query attribute, idn %d, failed with error %d after %d retries\n",
			__func__, idn, ret, QUERY_REQ_RETRIES);
	return ret;
}

static int __ufshcd_query_descriptor(struct ufs_hba *hba,
			enum query_opcode opcode, enum desc_idn idn, u8 index,
			u8 selector, u8 *desc_buf, int *buf_len)
{
	struct ufs_query_req *request = NULL;
	struct ufs_query_res *response = NULL;
	int err;

	BUG_ON(!hba);

	if (!desc_buf) {
		dev_err(hba->dev, "%s: descriptor buffer required for opcode 0x%x\n",
				__func__, opcode);
		return -EINVAL;
	}

	if (*buf_len < QUERY_DESC_MIN_SIZE || *buf_len > QUERY_DESC_MAX_SIZE) {
		dev_err(hba->dev, "%s: descriptor buffer size (%d) is out of range\n",
				__func__, *buf_len);
		return -EINVAL;
	}

	ufshcd_hold(hba);

	mutex_lock(&hba->dev_cmd.lock);
	ufshcd_init_query(hba, &request, &response, opcode, idn, index,
			selector);
	hba->dev_cmd.query.descriptor = desc_buf;
	request->upiu_req.length = cpu_to_be16(*buf_len);

	switch (opcode) {
	case UPIU_QUERY_OPCODE_WRITE_DESC:
		request->query_func = UPIU_QUERY_FUNC_STANDARD_WRITE_REQUEST;
		break;
	case UPIU_QUERY_OPCODE_READ_DESC:
		request->query_func = UPIU_QUERY_FUNC_STANDARD_READ_REQUEST;
		break;
	default:
		dev_err(hba->dev,
				"%s: Expected query descriptor opcode but got = 0x%.2x\n",
				__func__, opcode);
		err = -EINVAL;
		goto out_unlock;
	}

	err = ufshcd_exec_dev_cmd(hba, DEV_CMD_TYPE_QUERY, QUERY_REQ_TIMEOUT);

	if (err) {
		dev_err(hba->dev, "%s: opcode 0x%.2x for idn %d failed, index %d, err = %d\n",
				__func__, opcode, idn, index, err);
		goto out_unlock;
	}

	*buf_len = be16_to_cpu(response->upiu_res.length);

out_unlock:
	hba->dev_cmd.query.descriptor = NULL;
	mutex_unlock(&hba->dev_cmd.lock);
	ufshcd_release(hba);
	return err;
}

/**
 * ufshcd_query_descriptor_retry - API function for sending descriptor requests
 * @hba: per-adapter instance
 * @opcode: attribute opcode
 * @idn: attribute idn to access
 * @index: index field
 * @selector: selector field
 * @desc_buf: the buffer that contains the descriptor
 * @buf_len: length parameter passed to the device
 *
 * The buf_len parameter will contain, on return, the length parameter
 * received on the response.
 *
 * Return: 0 for success, non-zero in case of failure.
 */
int ufshcd_query_descriptor_retry(struct ufs_hba *hba,
				  enum query_opcode opcode,
				  enum desc_idn idn, u8 index,
				  u8 selector,
				  u8 *desc_buf, int *buf_len)
{
	int err;
	int retries;

	for (retries = QUERY_REQ_RETRIES; retries > 0; retries--) {
		err = __ufshcd_query_descriptor(hba, opcode, idn, index,
						selector, desc_buf, buf_len);
		if (!err || err == -EINVAL)
			break;
	}

	return err;
}

/**
 * ufshcd_read_desc_param - read the specified descriptor parameter
 * @hba: Pointer to adapter instance
 * @desc_id: descriptor idn value
 * @desc_index: descriptor index
 * @param_offset: offset of the parameter to read
 * @param_read_buf: pointer to buffer where parameter would be read
 * @param_size: sizeof(param_read_buf)
 *
 * Return: 0 in case of success, non-zero otherwise.
 */
int ufshcd_read_desc_param(struct ufs_hba *hba,
			   enum desc_idn desc_id,
			   int desc_index,
			   u8 param_offset,
			   u8 *param_read_buf,
			   u8 param_size)
{
	int ret;
	u8 *desc_buf;
	int buff_len = QUERY_DESC_MAX_SIZE;
	bool is_kmalloc = true;

	/* Safety check */
	if (desc_id >= QUERY_DESC_IDN_MAX || !param_size)
		return -EINVAL;

	/* Check whether we need temp memory */
	if (param_offset != 0 || param_size < buff_len) {
		desc_buf = kzalloc(buff_len, GFP_KERNEL);
		if (!desc_buf)
			return -ENOMEM;
	} else {
		desc_buf = param_read_buf;
		is_kmalloc = false;
	}

	/* Request for full descriptor */
	ret = ufshcd_query_descriptor_retry(hba, UPIU_QUERY_OPCODE_READ_DESC,
					    desc_id, desc_index, 0,
					    desc_buf, &buff_len);
	if (ret) {
		dev_err(hba->dev, "%s: Failed reading descriptor. desc_id %d, desc_index %d, param_offset %d, ret %d\n",
			__func__, desc_id, desc_index, param_offset, ret);
		goto out;
	}

	/* Update descriptor length */
	buff_len = desc_buf[QUERY_DESC_LENGTH_OFFSET];

	if (param_offset >= buff_len) {
		dev_err(hba->dev, "%s: Invalid offset 0x%x in descriptor IDN 0x%x, length 0x%x\n",
			__func__, param_offset, desc_id, buff_len);
		ret = -EINVAL;
		goto out;
	}

	/* Sanity check */
	if (desc_buf[QUERY_DESC_DESC_TYPE_OFFSET] != desc_id) {
		dev_err(hba->dev, "%s: invalid desc_id %d in descriptor header\n",
			__func__, desc_buf[QUERY_DESC_DESC_TYPE_OFFSET]);
		ret = -EINVAL;
		goto out;
	}

	if (is_kmalloc) {
		/* Make sure we don't copy more data than available */
		if (param_offset >= buff_len)
			ret = -EINVAL;
		else
			memcpy(param_read_buf, &desc_buf[param_offset],
			       min_t(u32, param_size, buff_len - param_offset));
	}
out:
	if (is_kmalloc)
		kfree(desc_buf);
	return ret;
}

/**
 * struct uc_string_id - unicode string
 *
 * @len: size of this descriptor inclusive
 * @type: descriptor type
 * @uc: unicode string character
 */
struct uc_string_id {
	u8 len;
	u8 type;
	wchar_t uc[];
} __packed;

/* replace non-printable or non-ASCII characters with spaces */
static inline char ufshcd_remove_non_printable(u8 ch)
{
	return (ch >= 0x20 && ch <= 0x7e) ? ch : ' ';
}

/**
 * ufshcd_read_string_desc - read string descriptor
 * @hba: pointer to adapter instance
 * @desc_index: descriptor index
 * @buf: pointer to buffer where descriptor would be read,
 *       the caller should free the memory.
 * @ascii: if true convert from unicode to ascii characters
 *         null terminated string.
 *
 * Return:
 * *      string size on success.
 * *      -ENOMEM: on allocation failure
 * *      -EINVAL: on a wrong parameter
 */
int ufshcd_read_string_desc(struct ufs_hba *hba, u8 desc_index,
			    u8 **buf, bool ascii)
{
	struct uc_string_id *uc_str;
	u8 *str;
	int ret;

	if (!buf)
		return -EINVAL;

	uc_str = kzalloc(QUERY_DESC_MAX_SIZE, GFP_KERNEL);
	if (!uc_str)
		return -ENOMEM;

	ret = ufshcd_read_desc_param(hba, QUERY_DESC_IDN_STRING, desc_index, 0,
				     (u8 *)uc_str, QUERY_DESC_MAX_SIZE);
	if (ret < 0) {
		dev_err(hba->dev, "Reading String Desc failed after %d retries. err = %d\n",
			QUERY_REQ_RETRIES, ret);
		str = NULL;
		goto out;
	}

	if (uc_str->len <= QUERY_DESC_HDR_SIZE) {
		dev_dbg(hba->dev, "String Desc is of zero length\n");
		str = NULL;
		ret = 0;
		goto out;
	}

	if (ascii) {
		ssize_t ascii_len;
		int i;
		/* remove header and divide by 2 to move from UTF16 to UTF8 */
		ascii_len = (uc_str->len - QUERY_DESC_HDR_SIZE) / 2 + 1;
		str = kzalloc(ascii_len, GFP_KERNEL);
		if (!str) {
			ret = -ENOMEM;
			goto out;
		}

		/*
		 * the descriptor contains string in UTF16 format
		 * we need to convert to utf-8 so it can be displayed
		 */
		ret = utf16s_to_utf8s(uc_str->uc,
				      uc_str->len - QUERY_DESC_HDR_SIZE,
				      UTF16_BIG_ENDIAN, str, ascii_len);

		/* replace non-printable or non-ASCII characters with spaces */
		for (i = 0; i < ret; i++)
			str[i] = ufshcd_remove_non_printable(str[i]);

		str[ret++] = '\0';

	} else {
		str = kmemdup(uc_str, uc_str->len, GFP_KERNEL);
		if (!str) {
			ret = -ENOMEM;
			goto out;
		}
		ret = uc_str->len;
	}
out:
	*buf = str;
	kfree(uc_str);
	return ret;
}

/**
 * ufshcd_read_unit_desc_param - read the specified unit descriptor parameter
 * @hba: Pointer to adapter instance
 * @lun: lun id
 * @param_offset: offset of the parameter to read
 * @param_read_buf: pointer to buffer where parameter would be read
 * @param_size: sizeof(param_read_buf)
 *
 * Return: 0 in case of success, non-zero otherwise.
 */
static inline int ufshcd_read_unit_desc_param(struct ufs_hba *hba,
					      int lun,
					      enum unit_desc_param param_offset,
					      u8 *param_read_buf,
					      u32 param_size)
{
	/*
	 * Unit descriptors are only available for general purpose LUs (LUN id
	 * from 0 to 7) and RPMB Well known LU.
	 */
	if (!ufs_is_valid_unit_desc_lun(&hba->dev_info, lun))
		return -EOPNOTSUPP;

	return ufshcd_read_desc_param(hba, QUERY_DESC_IDN_UNIT, lun,
				      param_offset, param_read_buf, param_size);
}

static int ufshcd_get_ref_clk_gating_wait(struct ufs_hba *hba)
{
	int err = 0;
	u32 gating_wait = UFSHCD_REF_CLK_GATING_WAIT_US;

	if (hba->dev_info.wspecversion >= 0x300) {
		err = ufshcd_query_attr_retry(hba, UPIU_QUERY_OPCODE_READ_ATTR,
				QUERY_ATTR_IDN_REF_CLK_GATING_WAIT_TIME, 0, 0,
				&gating_wait);
		if (err)
			dev_err(hba->dev, "Failed reading bRefClkGatingWait. err = %d, use default %uus\n",
					 err, gating_wait);

		if (gating_wait == 0) {
			gating_wait = UFSHCD_REF_CLK_GATING_WAIT_US;
			dev_err(hba->dev, "Undefined ref clk gating wait time, use default %uus\n",
					 gating_wait);
		}

		hba->dev_info.clk_gating_wait_us = gating_wait;
	}

	return err;
}

/**
 * ufshcd_memory_alloc - allocate memory for host memory space data structures
 * @hba: per adapter instance
 *
 * 1. Allocate DMA memory for Command Descriptor array
 *	Each command descriptor consist of Command UPIU, Response UPIU and PRDT
 * 2. Allocate DMA memory for UTP Transfer Request Descriptor List (UTRDL).
 * 3. Allocate DMA memory for UTP Task Management Request Descriptor List
 *	(UTMRDL)
 * 4. Allocate memory for local reference block(lrb).
 *
 * Return: 0 for success, non-zero in case of failure.
 */
static int ufshcd_memory_alloc(struct ufs_hba *hba)
{
	size_t utmrdl_size, utrdl_size, ucdl_size;

	/* Allocate memory for UTP command descriptors */
	ucdl_size = ufshcd_get_ucd_size(hba) * hba->nutrs;
	hba->ucdl_base_addr = dmam_alloc_coherent(hba->dev,
						  ucdl_size,
						  &hba->ucdl_dma_addr,
						  GFP_KERNEL);

	/*
	 * UFSHCI requires UTP command descriptor to be 128 byte aligned.
	 */
	if (!hba->ucdl_base_addr ||
	    WARN_ON(hba->ucdl_dma_addr & (128 - 1))) {
		dev_err(hba->dev,
			"Command Descriptor Memory allocation failed\n");
		goto out;
	}

	/*
	 * Allocate memory for UTP Transfer descriptors
	 * UFSHCI requires 1KB alignment of UTRD
	 */
	utrdl_size = (sizeof(struct utp_transfer_req_desc) * hba->nutrs);
	hba->utrdl_base_addr = dmam_alloc_coherent(hba->dev,
						   utrdl_size,
						   &hba->utrdl_dma_addr,
						   GFP_KERNEL);
	if (!hba->utrdl_base_addr ||
	    WARN_ON(hba->utrdl_dma_addr & (SZ_1K - 1))) {
		dev_err(hba->dev,
			"Transfer Descriptor Memory allocation failed\n");
		goto out;
	}

	/*
	 * Skip utmrdl allocation; it may have been
	 * allocated during first pass and not released during
	 * MCQ memory allocation.
	 * See ufshcd_release_sdb_queue() and ufshcd_config_mcq()
	 */
	if (hba->utmrdl_base_addr)
		goto skip_utmrdl;
	/*
	 * Allocate memory for UTP Task Management descriptors
	 * UFSHCI requires 1KB alignment of UTMRD
	 */
	utmrdl_size = sizeof(struct utp_task_req_desc) * hba->nutmrs;
	hba->utmrdl_base_addr = dmam_alloc_coherent(hba->dev,
						    utmrdl_size,
						    &hba->utmrdl_dma_addr,
						    GFP_KERNEL);
	if (!hba->utmrdl_base_addr ||
	    WARN_ON(hba->utmrdl_dma_addr & (SZ_1K - 1))) {
		dev_err(hba->dev,
		"Task Management Descriptor Memory allocation failed\n");
		goto out;
	}

skip_utmrdl:
	/* Allocate memory for local reference block */
	hba->lrb = devm_kcalloc(hba->dev,
				hba->nutrs, sizeof(struct ufshcd_lrb),
				GFP_KERNEL);
	if (!hba->lrb) {
		dev_err(hba->dev, "LRB Memory allocation failed\n");
		goto out;
	}
	return 0;
out:
	return -ENOMEM;
}

/**
 * ufshcd_host_memory_configure - configure local reference block with
 *				memory offsets
 * @hba: per adapter instance
 *
 * Configure Host memory space
 * 1. Update Corresponding UTRD.UCDBA and UTRD.UCDBAU with UCD DMA
 * address.
 * 2. Update each UTRD with Response UPIU offset, Response UPIU length
 * and PRDT offset.
 * 3. Save the corresponding addresses of UTRD, UCD.CMD, UCD.RSP and UCD.PRDT
 * into local reference block.
 */
static void ufshcd_host_memory_configure(struct ufs_hba *hba)
{
	struct utp_transfer_req_desc *utrdlp;
	dma_addr_t cmd_desc_dma_addr;
	dma_addr_t cmd_desc_element_addr;
	u16 response_offset;
	u16 prdt_offset;
	int cmd_desc_size;
	int i;

	utrdlp = hba->utrdl_base_addr;

	response_offset =
		offsetof(struct utp_transfer_cmd_desc, response_upiu);
	prdt_offset =
		offsetof(struct utp_transfer_cmd_desc, prd_table);

	cmd_desc_size = ufshcd_get_ucd_size(hba);
	cmd_desc_dma_addr = hba->ucdl_dma_addr;

	for (i = 0; i < hba->nutrs; i++) {
		/* Configure UTRD with command descriptor base address */
		cmd_desc_element_addr =
				(cmd_desc_dma_addr + (cmd_desc_size * i));
		utrdlp[i].command_desc_base_addr =
				cpu_to_le64(cmd_desc_element_addr);

		/* Response upiu and prdt offset should be in double words */
		if (hba->quirks & UFSHCD_QUIRK_PRDT_BYTE_GRAN) {
			utrdlp[i].response_upiu_offset =
				cpu_to_le16(response_offset);
			utrdlp[i].prd_table_offset =
				cpu_to_le16(prdt_offset);
			utrdlp[i].response_upiu_length =
				cpu_to_le16(ALIGNED_UPIU_SIZE);
		} else {
			utrdlp[i].response_upiu_offset =
				cpu_to_le16(response_offset >> 2);
			utrdlp[i].prd_table_offset =
				cpu_to_le16(prdt_offset >> 2);
			utrdlp[i].response_upiu_length =
				cpu_to_le16(ALIGNED_UPIU_SIZE >> 2);
		}

		ufshcd_init_lrb(hba, &hba->lrb[i], i);
	}
}

/**
 * ufshcd_dme_link_startup - Notify Unipro to perform link startup
 * @hba: per adapter instance
 *
 * UIC_CMD_DME_LINK_STARTUP command must be issued to Unipro layer,
 * in order to initialize the Unipro link startup procedure.
 * Once the Unipro links are up, the device connected to the controller
 * is detected.
 *
 * Return: 0 on success, non-zero value on failure.
 */
static int ufshcd_dme_link_startup(struct ufs_hba *hba)
{
	struct uic_command uic_cmd = {0};
	int ret;

	uic_cmd.command = UIC_CMD_DME_LINK_STARTUP;

	ret = ufshcd_send_uic_cmd(hba, &uic_cmd);
	if (ret)
		dev_dbg(hba->dev,
			"dme-link-startup: error code %d\n", ret);
	return ret;
}
/**
 * ufshcd_dme_reset - UIC command for DME_RESET
 * @hba: per adapter instance
 *
 * DME_RESET command is issued in order to reset UniPro stack.
 * This function now deals with cold reset.
 *
 * Return: 0 on success, non-zero value on failure.
 */
static int ufshcd_dme_reset(struct ufs_hba *hba)
{
	struct uic_command uic_cmd = {0};
	int ret;

	uic_cmd.command = UIC_CMD_DME_RESET;

	ret = ufshcd_send_uic_cmd(hba, &uic_cmd);
	if (ret)
		dev_err(hba->dev,
			"dme-reset: error code %d\n", ret);

	return ret;
}

int ufshcd_dme_configure_adapt(struct ufs_hba *hba,
			       int agreed_gear,
			       int adapt_val)
{
	int ret;

	if (agreed_gear < UFS_HS_G4)
		adapt_val = PA_NO_ADAPT;

	ret = ufshcd_dme_set(hba,
			     UIC_ARG_MIB(PA_TXHSADAPTTYPE),
			     adapt_val);
	return ret;
}
EXPORT_SYMBOL_GPL(ufshcd_dme_configure_adapt);

/**
 * ufshcd_dme_enable - UIC command for DME_ENABLE
 * @hba: per adapter instance
 *
 * DME_ENABLE command is issued in order to enable UniPro stack.
 *
 * Return: 0 on success, non-zero value on failure.
 */
static int ufshcd_dme_enable(struct ufs_hba *hba)
{
	struct uic_command uic_cmd = {0};
	int ret;

	uic_cmd.command = UIC_CMD_DME_ENABLE;

	ret = ufshcd_send_uic_cmd(hba, &uic_cmd);
	if (ret)
		dev_err(hba->dev,
			"dme-enable: error code %d\n", ret);

	return ret;
}

static inline void ufshcd_add_delay_before_dme_cmd(struct ufs_hba *hba)
{
	#define MIN_DELAY_BEFORE_DME_CMDS_US	1000
	unsigned long min_sleep_time_us;

	if (!(hba->quirks & UFSHCD_QUIRK_DELAY_BEFORE_DME_CMDS))
		return;

	/*
	 * last_dme_cmd_tstamp will be 0 only for 1st call to
	 * this function
	 */
	if (unlikely(!ktime_to_us(hba->last_dme_cmd_tstamp))) {
		min_sleep_time_us = MIN_DELAY_BEFORE_DME_CMDS_US;
	} else {
		unsigned long delta =
			(unsigned long) ktime_to_us(
				ktime_sub(ktime_get(),
				hba->last_dme_cmd_tstamp));

		if (delta < MIN_DELAY_BEFORE_DME_CMDS_US)
			min_sleep_time_us =
				MIN_DELAY_BEFORE_DME_CMDS_US - delta;
		else
			return; /* no more delay required */
	}

	/* allow sleep for extra 50us if needed */
	usleep_range(min_sleep_time_us, min_sleep_time_us + 50);
}

/**
 * ufshcd_dme_set_attr - UIC command for DME_SET, DME_PEER_SET
 * @hba: per adapter instance
 * @attr_sel: uic command argument1
 * @attr_set: attribute set type as uic command argument2
 * @mib_val: setting value as uic command argument3
 * @peer: indicate whether peer or local
 *
 * Return: 0 on success, non-zero value on failure.
 */
int ufshcd_dme_set_attr(struct ufs_hba *hba, u32 attr_sel,
			u8 attr_set, u32 mib_val, u8 peer)
{
	struct uic_command uic_cmd = {0};
	static const char *const action[] = {
		"dme-set",
		"dme-peer-set"
	};
	const char *set = action[!!peer];
	int ret;
	int retries = UFS_UIC_COMMAND_RETRIES;

	uic_cmd.command = peer ?
		UIC_CMD_DME_PEER_SET : UIC_CMD_DME_SET;
	uic_cmd.argument1 = attr_sel;
	uic_cmd.argument2 = UIC_ARG_ATTR_TYPE(attr_set);
	uic_cmd.argument3 = mib_val;

	do {
		/* for peer attributes we retry upon failure */
		ret = ufshcd_send_uic_cmd(hba, &uic_cmd);
		if (ret)
			dev_dbg(hba->dev, "%s: attr-id 0x%x val 0x%x error code %d\n",
				set, UIC_GET_ATTR_ID(attr_sel), mib_val, ret);
	} while (ret && peer && --retries);

	if (ret)
		dev_err(hba->dev, "%s: attr-id 0x%x val 0x%x failed %d retries\n",
			set, UIC_GET_ATTR_ID(attr_sel), mib_val,
			UFS_UIC_COMMAND_RETRIES - retries);

	return ret;
}
EXPORT_SYMBOL_GPL(ufshcd_dme_set_attr);

/**
 * ufshcd_dme_get_attr - UIC command for DME_GET, DME_PEER_GET
 * @hba: per adapter instance
 * @attr_sel: uic command argument1
 * @mib_val: the value of the attribute as returned by the UIC command
 * @peer: indicate whether peer or local
 *
 * Return: 0 on success, non-zero value on failure.
 */
int ufshcd_dme_get_attr(struct ufs_hba *hba, u32 attr_sel,
			u32 *mib_val, u8 peer)
{
	struct uic_command uic_cmd = {0};
	static const char *const action[] = {
		"dme-get",
		"dme-peer-get"
	};
	const char *get = action[!!peer];
	int ret;
	int retries = UFS_UIC_COMMAND_RETRIES;
	struct ufs_pa_layer_attr orig_pwr_info;
	struct ufs_pa_layer_attr temp_pwr_info;
	bool pwr_mode_change = false;

	if (peer && (hba->quirks & UFSHCD_QUIRK_DME_PEER_ACCESS_AUTO_MODE)) {
		orig_pwr_info = hba->pwr_info;
		temp_pwr_info = orig_pwr_info;

		if (orig_pwr_info.pwr_tx == FAST_MODE ||
		    orig_pwr_info.pwr_rx == FAST_MODE) {
			temp_pwr_info.pwr_tx = FASTAUTO_MODE;
			temp_pwr_info.pwr_rx = FASTAUTO_MODE;
			pwr_mode_change = true;
		} else if (orig_pwr_info.pwr_tx == SLOW_MODE ||
		    orig_pwr_info.pwr_rx == SLOW_MODE) {
			temp_pwr_info.pwr_tx = SLOWAUTO_MODE;
			temp_pwr_info.pwr_rx = SLOWAUTO_MODE;
			pwr_mode_change = true;
		}
		if (pwr_mode_change) {
			ret = ufshcd_change_power_mode(hba, &temp_pwr_info);
			if (ret)
				goto out;
		}
	}

	uic_cmd.command = peer ?
		UIC_CMD_DME_PEER_GET : UIC_CMD_DME_GET;
	uic_cmd.argument1 = attr_sel;

	do {
		/* for peer attributes we retry upon failure */
		ret = ufshcd_send_uic_cmd(hba, &uic_cmd);
		if (ret)
			dev_dbg(hba->dev, "%s: attr-id 0x%x error code %d\n",
				get, UIC_GET_ATTR_ID(attr_sel), ret);
	} while (ret && peer && --retries);

	if (ret)
		dev_err(hba->dev, "%s: attr-id 0x%x failed %d retries\n",
			get, UIC_GET_ATTR_ID(attr_sel),
			UFS_UIC_COMMAND_RETRIES - retries);

	if (mib_val && !ret)
		*mib_val = uic_cmd.argument3;

	if (peer && (hba->quirks & UFSHCD_QUIRK_DME_PEER_ACCESS_AUTO_MODE)
	    && pwr_mode_change)
		ufshcd_change_power_mode(hba, &orig_pwr_info);
out:
	return ret;
}
EXPORT_SYMBOL_GPL(ufshcd_dme_get_attr);

/**
 * ufshcd_uic_pwr_ctrl - executes UIC commands (which affects the link power
 * state) and waits for it to take effect.
 *
 * @hba: per adapter instance
 * @cmd: UIC command to execute
 *
 * DME operations like DME_SET(PA_PWRMODE), DME_HIBERNATE_ENTER &
 * DME_HIBERNATE_EXIT commands take some time to take its effect on both host
 * and device UniPro link and hence it's final completion would be indicated by
 * dedicated status bits in Interrupt Status register (UPMS, UHES, UHXS) in
 * addition to normal UIC command completion Status (UCCS). This function only
 * returns after the relevant status bits indicate the completion.
 *
 * Return: 0 on success, non-zero value on failure.
 */
static int ufshcd_uic_pwr_ctrl(struct ufs_hba *hba, struct uic_command *cmd)
{
	DECLARE_COMPLETION_ONSTACK(uic_async_done);
	unsigned long flags;
	u8 status;
	int ret;
	bool reenable_intr = false;

	mutex_lock(&hba->uic_cmd_mutex);
	ufshcd_add_delay_before_dme_cmd(hba);

	spin_lock_irqsave(hba->host->host_lock, flags);
	if (ufshcd_is_link_broken(hba)) {
		ret = -ENOLINK;
		goto out_unlock;
	}
	hba->uic_async_done = &uic_async_done;
	if (ufshcd_readl(hba, REG_INTERRUPT_ENABLE) & UIC_COMMAND_COMPL) {
		ufshcd_disable_intr(hba, UIC_COMMAND_COMPL);
		/*
		 * Make sure UIC command completion interrupt is disabled before
		 * issuing UIC command.
		 */
		wmb();
		reenable_intr = true;
	}
	spin_unlock_irqrestore(hba->host->host_lock, flags);
	ret = __ufshcd_send_uic_cmd(hba, cmd, false);
	if (ret) {
		dev_err(hba->dev,
			"pwr ctrl cmd 0x%x with mode 0x%x uic error %d\n",
			cmd->command, cmd->argument3, ret);
		goto out;
	}

	if (!wait_for_completion_timeout(hba->uic_async_done,
					 msecs_to_jiffies(UIC_CMD_TIMEOUT))) {
		dev_err(hba->dev,
			"pwr ctrl cmd 0x%x with mode 0x%x completion timeout\n",
			cmd->command, cmd->argument3);

		if (!cmd->cmd_active) {
			dev_err(hba->dev, "%s: Power Mode Change operation has been completed, go check UPMCRS\n",
				__func__);
			goto check_upmcrs;
		}

		ret = -ETIMEDOUT;
		goto out;
	}

check_upmcrs:
	status = ufshcd_get_upmcrs(hba);
	if (status != PWR_LOCAL) {
		dev_err(hba->dev,
			"pwr ctrl cmd 0x%x failed, host upmcrs:0x%x\n",
			cmd->command, status);
		ret = (status != PWR_OK) ? status : -1;
	}
out:
	if (ret) {
		ufshcd_print_host_state(hba);
		ufshcd_print_pwr_info(hba);
		ufshcd_print_evt_hist(hba);
	}

	spin_lock_irqsave(hba->host->host_lock, flags);
	hba->active_uic_cmd = NULL;
	hba->uic_async_done = NULL;
	if (reenable_intr)
		ufshcd_enable_intr(hba, UIC_COMMAND_COMPL);
	if (ret) {
		ufshcd_set_link_broken(hba);
		ufshcd_schedule_eh_work(hba);
	}
out_unlock:
	spin_unlock_irqrestore(hba->host->host_lock, flags);
	mutex_unlock(&hba->uic_cmd_mutex);

	return ret;
}

/**
 * ufshcd_uic_change_pwr_mode - Perform the UIC power mode chage
 *				using DME_SET primitives.
 * @hba: per adapter instance
 * @mode: powr mode value
 *
 * Return: 0 on success, non-zero value on failure.
 */
int ufshcd_uic_change_pwr_mode(struct ufs_hba *hba, u8 mode)
{
	struct uic_command uic_cmd = {0};
	int ret;

	if (hba->quirks & UFSHCD_QUIRK_BROKEN_PA_RXHSUNTERMCAP) {
		ret = ufshcd_dme_set(hba,
				UIC_ARG_MIB_SEL(PA_RXHSUNTERMCAP, 0), 1);
		if (ret) {
			dev_err(hba->dev, "%s: failed to enable PA_RXHSUNTERMCAP ret %d\n",
						__func__, ret);
			goto out;
		}
	}

	uic_cmd.command = UIC_CMD_DME_SET;
	uic_cmd.argument1 = UIC_ARG_MIB(PA_PWRMODE);
	uic_cmd.argument3 = mode;
	ufshcd_hold(hba);
	ret = ufshcd_uic_pwr_ctrl(hba, &uic_cmd);
	ufshcd_release(hba);

out:
	return ret;
}
EXPORT_SYMBOL_GPL(ufshcd_uic_change_pwr_mode);

int ufshcd_link_recovery(struct ufs_hba *hba)
{
	int ret;
	unsigned long flags;

	spin_lock_irqsave(hba->host->host_lock, flags);
	hba->ufshcd_state = UFSHCD_STATE_RESET;
	ufshcd_set_eh_in_progress(hba);
	spin_unlock_irqrestore(hba->host->host_lock, flags);

	/* Reset the attached device */
	ufshcd_device_reset(hba);

	ret = ufshcd_host_reset_and_restore(hba);

	spin_lock_irqsave(hba->host->host_lock, flags);
	if (ret)
		hba->ufshcd_state = UFSHCD_STATE_ERROR;
	ufshcd_clear_eh_in_progress(hba);
	spin_unlock_irqrestore(hba->host->host_lock, flags);

	if (ret)
		dev_err(hba->dev, "%s: link recovery failed, err %d",
			__func__, ret);

	return ret;
}
EXPORT_SYMBOL_GPL(ufshcd_link_recovery);

int ufshcd_uic_hibern8_enter(struct ufs_hba *hba)
{
	int ret;
	struct uic_command uic_cmd = {0};
	ktime_t start = ktime_get();

	ufshcd_vops_hibern8_notify(hba, UIC_CMD_DME_HIBER_ENTER, PRE_CHANGE);

	uic_cmd.command = UIC_CMD_DME_HIBER_ENTER;
	ret = ufshcd_uic_pwr_ctrl(hba, &uic_cmd);
	trace_ufshcd_profile_hibern8(dev_name(hba->dev), "enter",
			     ktime_to_us(ktime_sub(ktime_get(), start)), ret);

	if (ret)
		dev_err(hba->dev, "%s: hibern8 enter failed. ret = %d\n",
			__func__, ret);
	else
		ufshcd_vops_hibern8_notify(hba, UIC_CMD_DME_HIBER_ENTER,
								POST_CHANGE);

	return ret;
}
EXPORT_SYMBOL_GPL(ufshcd_uic_hibern8_enter);

int ufshcd_uic_hibern8_exit(struct ufs_hba *hba)
{
	struct uic_command uic_cmd = {0};
	int ret;
	ktime_t start = ktime_get();

	ufshcd_vops_hibern8_notify(hba, UIC_CMD_DME_HIBER_EXIT, PRE_CHANGE);

	uic_cmd.command = UIC_CMD_DME_HIBER_EXIT;
	ret = ufshcd_uic_pwr_ctrl(hba, &uic_cmd);
	trace_ufshcd_profile_hibern8(dev_name(hba->dev), "exit",
			     ktime_to_us(ktime_sub(ktime_get(), start)), ret);

	if (ret) {
		dev_err(hba->dev, "%s: hibern8 exit failed. ret = %d\n",
			__func__, ret);
	} else {
		ufshcd_vops_hibern8_notify(hba, UIC_CMD_DME_HIBER_EXIT,
								POST_CHANGE);
		hba->ufs_stats.last_hibern8_exit_tstamp = local_clock();
		hba->ufs_stats.hibern8_exit_cnt++;
	}

	return ret;
}
EXPORT_SYMBOL_GPL(ufshcd_uic_hibern8_exit);

void ufshcd_auto_hibern8_update(struct ufs_hba *hba, u32 ahit)
{
	unsigned long flags;
	bool update = false;

	if (!ufshcd_is_auto_hibern8_supported(hba))
		return;

	spin_lock_irqsave(hba->host->host_lock, flags);
	if (hba->ahit != ahit) {
		hba->ahit = ahit;
		update = true;
	}
	spin_unlock_irqrestore(hba->host->host_lock, flags);

	if (update &&
	    !pm_runtime_suspended(&hba->ufs_device_wlun->sdev_gendev)) {
		ufshcd_rpm_get_sync(hba);
		ufshcd_hold(hba);
		ufshcd_auto_hibern8_enable(hba);
		ufshcd_release(hba);
		ufshcd_rpm_put_sync(hba);
	}
}
EXPORT_SYMBOL_GPL(ufshcd_auto_hibern8_update);

void ufshcd_auto_hibern8_enable(struct ufs_hba *hba)
{
	if (!ufshcd_is_auto_hibern8_supported(hba))
		return;

	ufshcd_writel(hba, hba->ahit, REG_AUTO_HIBERNATE_IDLE_TIMER);
}

 /**
 * ufshcd_init_pwr_info - setting the POR (power on reset)
 * values in hba power info
 * @hba: per-adapter instance
 */
static void ufshcd_init_pwr_info(struct ufs_hba *hba)
{
	hba->pwr_info.gear_rx = UFS_PWM_G1;
	hba->pwr_info.gear_tx = UFS_PWM_G1;
	hba->pwr_info.lane_rx = UFS_LANE_1;
	hba->pwr_info.lane_tx = UFS_LANE_1;
	hba->pwr_info.pwr_rx = SLOWAUTO_MODE;
	hba->pwr_info.pwr_tx = SLOWAUTO_MODE;
	hba->pwr_info.hs_rate = 0;
}

/**
 * ufshcd_get_max_pwr_mode - reads the max power mode negotiated with device
 * @hba: per-adapter instance
 *
 * Return: 0 upon success; < 0 upon failure.
 */
static int ufshcd_get_max_pwr_mode(struct ufs_hba *hba)
{
	struct ufs_pa_layer_attr *pwr_info = &hba->max_pwr_info.info;

	if (hba->max_pwr_info.is_valid)
		return 0;

	if (hba->quirks & UFSHCD_QUIRK_HIBERN_FASTAUTO) {
		pwr_info->pwr_tx = FASTAUTO_MODE;
		pwr_info->pwr_rx = FASTAUTO_MODE;
	} else {
		pwr_info->pwr_tx = FAST_MODE;
		pwr_info->pwr_rx = FAST_MODE;
	}
	pwr_info->hs_rate = PA_HS_MODE_B;

	/* Get the connected lane count */
	ufshcd_dme_get(hba, UIC_ARG_MIB(PA_CONNECTEDRXDATALANES),
			&pwr_info->lane_rx);
	ufshcd_dme_get(hba, UIC_ARG_MIB(PA_CONNECTEDTXDATALANES),
			&pwr_info->lane_tx);

	if (!pwr_info->lane_rx || !pwr_info->lane_tx) {
		dev_err(hba->dev, "%s: invalid connected lanes value. rx=%d, tx=%d\n",
				__func__,
				pwr_info->lane_rx,
				pwr_info->lane_tx);
		return -EINVAL;
	}

	/*
	 * First, get the maximum gears of HS speed.
	 * If a zero value, it means there is no HSGEAR capability.
	 * Then, get the maximum gears of PWM speed.
	 */
	ufshcd_dme_get(hba, UIC_ARG_MIB(PA_MAXRXHSGEAR), &pwr_info->gear_rx);
	if (!pwr_info->gear_rx) {
		ufshcd_dme_get(hba, UIC_ARG_MIB(PA_MAXRXPWMGEAR),
				&pwr_info->gear_rx);
		if (!pwr_info->gear_rx) {
			dev_err(hba->dev, "%s: invalid max pwm rx gear read = %d\n",
				__func__, pwr_info->gear_rx);
			return -EINVAL;
		}
		pwr_info->pwr_rx = SLOW_MODE;
	}

	ufshcd_dme_peer_get(hba, UIC_ARG_MIB(PA_MAXRXHSGEAR),
			&pwr_info->gear_tx);
	if (!pwr_info->gear_tx) {
		ufshcd_dme_peer_get(hba, UIC_ARG_MIB(PA_MAXRXPWMGEAR),
				&pwr_info->gear_tx);
		if (!pwr_info->gear_tx) {
			dev_err(hba->dev, "%s: invalid max pwm tx gear read = %d\n",
				__func__, pwr_info->gear_tx);
			return -EINVAL;
		}
		pwr_info->pwr_tx = SLOW_MODE;
	}

	hba->max_pwr_info.is_valid = true;
	return 0;
}

static int ufshcd_change_power_mode(struct ufs_hba *hba,
			     struct ufs_pa_layer_attr *pwr_mode)
{
	int ret;

	/* if already configured to the requested pwr_mode */
	if (!hba->force_pmc &&
	    pwr_mode->gear_rx == hba->pwr_info.gear_rx &&
	    pwr_mode->gear_tx == hba->pwr_info.gear_tx &&
	    pwr_mode->lane_rx == hba->pwr_info.lane_rx &&
	    pwr_mode->lane_tx == hba->pwr_info.lane_tx &&
	    pwr_mode->pwr_rx == hba->pwr_info.pwr_rx &&
	    pwr_mode->pwr_tx == hba->pwr_info.pwr_tx &&
	    pwr_mode->hs_rate == hba->pwr_info.hs_rate) {
		dev_dbg(hba->dev, "%s: power already configured\n", __func__);
		return 0;
	}

	/*
	 * Configure attributes for power mode change with below.
	 * - PA_RXGEAR, PA_ACTIVERXDATALANES, PA_RXTERMINATION,
	 * - PA_TXGEAR, PA_ACTIVETXDATALANES, PA_TXTERMINATION,
	 * - PA_HSSERIES
	 */
	ufshcd_dme_set(hba, UIC_ARG_MIB(PA_RXGEAR), pwr_mode->gear_rx);
	ufshcd_dme_set(hba, UIC_ARG_MIB(PA_ACTIVERXDATALANES),
			pwr_mode->lane_rx);
	if (pwr_mode->pwr_rx == FASTAUTO_MODE ||
			pwr_mode->pwr_rx == FAST_MODE)
		ufshcd_dme_set(hba, UIC_ARG_MIB(PA_RXTERMINATION), true);
	else
		ufshcd_dme_set(hba, UIC_ARG_MIB(PA_RXTERMINATION), false);

	ufshcd_dme_set(hba, UIC_ARG_MIB(PA_TXGEAR), pwr_mode->gear_tx);
	ufshcd_dme_set(hba, UIC_ARG_MIB(PA_ACTIVETXDATALANES),
			pwr_mode->lane_tx);
	if (pwr_mode->pwr_tx == FASTAUTO_MODE ||
			pwr_mode->pwr_tx == FAST_MODE)
		ufshcd_dme_set(hba, UIC_ARG_MIB(PA_TXTERMINATION), true);
	else
		ufshcd_dme_set(hba, UIC_ARG_MIB(PA_TXTERMINATION), false);

	if (pwr_mode->pwr_rx == FASTAUTO_MODE ||
	    pwr_mode->pwr_tx == FASTAUTO_MODE ||
	    pwr_mode->pwr_rx == FAST_MODE ||
	    pwr_mode->pwr_tx == FAST_MODE)
		ufshcd_dme_set(hba, UIC_ARG_MIB(PA_HSSERIES),
						pwr_mode->hs_rate);

	if (!(hba->quirks & UFSHCD_QUIRK_SKIP_DEF_UNIPRO_TIMEOUT_SETTING)) {
		ufshcd_dme_set(hba, UIC_ARG_MIB(PA_PWRMODEUSERDATA0),
				DL_FC0ProtectionTimeOutVal_Default);
		ufshcd_dme_set(hba, UIC_ARG_MIB(PA_PWRMODEUSERDATA1),
				DL_TC0ReplayTimeOutVal_Default);
		ufshcd_dme_set(hba, UIC_ARG_MIB(PA_PWRMODEUSERDATA2),
				DL_AFC0ReqTimeOutVal_Default);
		ufshcd_dme_set(hba, UIC_ARG_MIB(PA_PWRMODEUSERDATA3),
				DL_FC1ProtectionTimeOutVal_Default);
		ufshcd_dme_set(hba, UIC_ARG_MIB(PA_PWRMODEUSERDATA4),
				DL_TC1ReplayTimeOutVal_Default);
		ufshcd_dme_set(hba, UIC_ARG_MIB(PA_PWRMODEUSERDATA5),
				DL_AFC1ReqTimeOutVal_Default);

		ufshcd_dme_set(hba, UIC_ARG_MIB(DME_LocalFC0ProtectionTimeOutVal),
				DL_FC0ProtectionTimeOutVal_Default);
		ufshcd_dme_set(hba, UIC_ARG_MIB(DME_LocalTC0ReplayTimeOutVal),
				DL_TC0ReplayTimeOutVal_Default);
		ufshcd_dme_set(hba, UIC_ARG_MIB(DME_LocalAFC0ReqTimeOutVal),
				DL_AFC0ReqTimeOutVal_Default);
	}

	ret = ufshcd_uic_change_pwr_mode(hba, pwr_mode->pwr_rx << 4
			| pwr_mode->pwr_tx);

	if (ret) {
		dev_err(hba->dev,
			"%s: power mode change failed %d\n", __func__, ret);
	} else {
		ufshcd_vops_pwr_change_notify(hba, POST_CHANGE, NULL,
								pwr_mode);

		memcpy(&hba->pwr_info, pwr_mode,
			sizeof(struct ufs_pa_layer_attr));
	}

	return ret;
}

/**
 * ufshcd_config_pwr_mode - configure a new power mode
 * @hba: per-adapter instance
 * @desired_pwr_mode: desired power configuration
 *
 * Return: 0 upon success; < 0 upon failure.
 */
int ufshcd_config_pwr_mode(struct ufs_hba *hba,
		struct ufs_pa_layer_attr *desired_pwr_mode)
{
	struct ufs_pa_layer_attr final_params = { 0 };
	int ret;

	ret = ufshcd_vops_pwr_change_notify(hba, PRE_CHANGE,
					desired_pwr_mode, &final_params);

	if (ret)
		memcpy(&final_params, desired_pwr_mode, sizeof(final_params));

	ret = ufshcd_change_power_mode(hba, &final_params);

	return ret;
}
EXPORT_SYMBOL_GPL(ufshcd_config_pwr_mode);

/**
 * ufshcd_complete_dev_init() - checks device readiness
 * @hba: per-adapter instance
 *
 * Set fDeviceInit flag and poll until device toggles it.
 *
 * Return: 0 upon success; < 0 upon failure.
 */
static int ufshcd_complete_dev_init(struct ufs_hba *hba)
{
	int err;
	bool flag_res = true;
	ktime_t timeout;

	err = ufshcd_query_flag_retry(hba, UPIU_QUERY_OPCODE_SET_FLAG,
		QUERY_FLAG_IDN_FDEVICEINIT, 0, NULL);
	if (err) {
		dev_err(hba->dev,
			"%s: setting fDeviceInit flag failed with error %d\n",
			__func__, err);
		goto out;
	}

	/* Poll fDeviceInit flag to be cleared */
	timeout = ktime_add_ms(ktime_get(), FDEVICEINIT_COMPL_TIMEOUT);
	do {
		err = ufshcd_query_flag(hba, UPIU_QUERY_OPCODE_READ_FLAG,
					QUERY_FLAG_IDN_FDEVICEINIT, 0, &flag_res);
		if (!flag_res)
			break;
		usleep_range(500, 1000);
	} while (ktime_before(ktime_get(), timeout));

	if (err) {
		dev_err(hba->dev,
				"%s: reading fDeviceInit flag failed with error %d\n",
				__func__, err);
	} else if (flag_res) {
		dev_err(hba->dev,
				"%s: fDeviceInit was not cleared by the device\n",
				__func__);
		err = -EBUSY;
	}
out:
	return err;
}

/**
 * ufshcd_make_hba_operational - Make UFS controller operational
 * @hba: per adapter instance
 *
 * To bring UFS host controller to operational state,
 * 1. Enable required interrupts
 * 2. Configure interrupt aggregation
 * 3. Program UTRL and UTMRL base address
 * 4. Configure run-stop-registers
 *
 * Return: 0 on success, non-zero value on failure.
 */
int ufshcd_make_hba_operational(struct ufs_hba *hba)
{
	int err = 0;
	u32 reg;

	/* Enable required interrupts */
	ufshcd_enable_intr(hba, UFSHCD_ENABLE_INTRS);

	/* Configure interrupt aggregation */
	if (ufshcd_is_intr_aggr_allowed(hba))
		ufshcd_config_intr_aggr(hba, hba->nutrs - 1, INT_AGGR_DEF_TO);
	else
		ufshcd_disable_intr_aggr(hba);

	/* Configure UTRL and UTMRL base address registers */
	ufshcd_writel(hba, lower_32_bits(hba->utrdl_dma_addr),
			REG_UTP_TRANSFER_REQ_LIST_BASE_L);
	ufshcd_writel(hba, upper_32_bits(hba->utrdl_dma_addr),
			REG_UTP_TRANSFER_REQ_LIST_BASE_H);
	ufshcd_writel(hba, lower_32_bits(hba->utmrdl_dma_addr),
			REG_UTP_TASK_REQ_LIST_BASE_L);
	ufshcd_writel(hba, upper_32_bits(hba->utmrdl_dma_addr),
			REG_UTP_TASK_REQ_LIST_BASE_H);

	/*
	 * Make sure base address and interrupt setup are updated before
	 * enabling the run/stop registers below.
	 */
	wmb();

	/*
	 * UCRDY, UTMRLDY and UTRLRDY bits must be 1
	 */
	reg = ufshcd_readl(hba, REG_CONTROLLER_STATUS);
	if (!(ufshcd_get_lists_status(reg))) {
		ufshcd_enable_run_stop_reg(hba);
	} else {
		dev_err(hba->dev,
			"Host controller not ready to process requests");
		err = -EIO;
	}

	return err;
}
EXPORT_SYMBOL_GPL(ufshcd_make_hba_operational);

/**
 * ufshcd_hba_stop - Send controller to reset state
 * @hba: per adapter instance
 */
void ufshcd_hba_stop(struct ufs_hba *hba)
{
	unsigned long flags;
	int err;

	/*
	 * Obtain the host lock to prevent that the controller is disabled
	 * while the UFS interrupt handler is active on another CPU.
	 */
	spin_lock_irqsave(hba->host->host_lock, flags);
	ufshcd_writel(hba, CONTROLLER_DISABLE,  REG_CONTROLLER_ENABLE);
	spin_unlock_irqrestore(hba->host->host_lock, flags);

	err = ufshcd_wait_for_register(hba, REG_CONTROLLER_ENABLE,
					CONTROLLER_ENABLE, CONTROLLER_DISABLE,
					10, 1);
	if (err)
		dev_err(hba->dev, "%s: Controller disable failed\n", __func__);
}
EXPORT_SYMBOL_GPL(ufshcd_hba_stop);

/**
 * ufshcd_hba_execute_hce - initialize the controller
 * @hba: per adapter instance
 *
 * The controller resets itself and controller firmware initialization
 * sequence kicks off. When controller is ready it will set
 * the Host Controller Enable bit to 1.
 *
 * Return: 0 on success, non-zero value on failure.
 */
static int ufshcd_hba_execute_hce(struct ufs_hba *hba)
{
	int retry_outer = 3;
	int retry_inner;

start:
	if (ufshcd_is_hba_active(hba))
		/* change controller state to "reset state" */
		ufshcd_hba_stop(hba);

	/* UniPro link is disabled at this point */
	ufshcd_set_link_off(hba);

	ufshcd_vops_hce_enable_notify(hba, PRE_CHANGE);

	/* start controller initialization sequence */
	ufshcd_hba_start(hba);

	/*
	 * To initialize a UFS host controller HCE bit must be set to 1.
	 * During initialization the HCE bit value changes from 1->0->1.
	 * When the host controller completes initialization sequence
	 * it sets the value of HCE bit to 1. The same HCE bit is read back
	 * to check if the controller has completed initialization sequence.
	 * So without this delay the value HCE = 1, set in the previous
	 * instruction might be read back.
	 * This delay can be changed based on the controller.
	 */
	ufshcd_delay_us(hba->vps->hba_enable_delay_us, 100);

	/* wait for the host controller to complete initialization */
	retry_inner = 50;
	while (!ufshcd_is_hba_active(hba)) {
		if (retry_inner) {
			retry_inner--;
		} else {
			dev_err(hba->dev,
				"Controller enable failed\n");
			if (retry_outer) {
				retry_outer--;
				goto start;
			}
			return -EIO;
		}
		usleep_range(1000, 1100);
	}

	/* enable UIC related interrupts */
	ufshcd_enable_intr(hba, UFSHCD_UIC_MASK);

	ufshcd_vops_hce_enable_notify(hba, POST_CHANGE);

	return 0;
}

int ufshcd_hba_enable(struct ufs_hba *hba)
{
	int ret;

	if (hba->quirks & UFSHCI_QUIRK_BROKEN_HCE) {
		ufshcd_set_link_off(hba);
		ufshcd_vops_hce_enable_notify(hba, PRE_CHANGE);

		/* enable UIC related interrupts */
		ufshcd_enable_intr(hba, UFSHCD_UIC_MASK);
		ret = ufshcd_dme_reset(hba);
		if (ret) {
			dev_err(hba->dev, "DME_RESET failed\n");
			return ret;
		}

		ret = ufshcd_dme_enable(hba);
		if (ret) {
			dev_err(hba->dev, "Enabling DME failed\n");
			return ret;
		}

		ufshcd_vops_hce_enable_notify(hba, POST_CHANGE);
	} else {
		ret = ufshcd_hba_execute_hce(hba);
	}

	return ret;
}
EXPORT_SYMBOL_GPL(ufshcd_hba_enable);

static int ufshcd_disable_tx_lcc(struct ufs_hba *hba, bool peer)
{
	int tx_lanes = 0, i, err = 0;

	if (!peer)
		ufshcd_dme_get(hba, UIC_ARG_MIB(PA_CONNECTEDTXDATALANES),
			       &tx_lanes);
	else
		ufshcd_dme_peer_get(hba, UIC_ARG_MIB(PA_CONNECTEDTXDATALANES),
				    &tx_lanes);
	for (i = 0; i < tx_lanes; i++) {
		if (!peer)
			err = ufshcd_dme_set(hba,
				UIC_ARG_MIB_SEL(TX_LCC_ENABLE,
					UIC_ARG_MPHY_TX_GEN_SEL_INDEX(i)),
					0);
		else
			err = ufshcd_dme_peer_set(hba,
				UIC_ARG_MIB_SEL(TX_LCC_ENABLE,
					UIC_ARG_MPHY_TX_GEN_SEL_INDEX(i)),
					0);
		if (err) {
			dev_err(hba->dev, "%s: TX LCC Disable failed, peer = %d, lane = %d, err = %d",
				__func__, peer, i, err);
			break;
		}
	}

	return err;
}

static inline int ufshcd_disable_device_tx_lcc(struct ufs_hba *hba)
{
	return ufshcd_disable_tx_lcc(hba, true);
}

void ufshcd_update_evt_hist(struct ufs_hba *hba, u32 id, u32 val)
{
	struct ufs_event_hist *e;

	if (id >= UFS_EVT_CNT)
		return;

	e = &hba->ufs_stats.event[id];
	e->val[e->pos] = val;
	e->tstamp[e->pos] = local_clock();
	e->cnt += 1;
	e->pos = (e->pos + 1) % UFS_EVENT_HIST_LENGTH;

	ufshcd_vops_event_notify(hba, id, &val);
}
EXPORT_SYMBOL_GPL(ufshcd_update_evt_hist);

/**
 * ufshcd_link_startup - Initialize unipro link startup
 * @hba: per adapter instance
 *
 * Return: 0 for success, non-zero in case of failure.
 */
static int ufshcd_link_startup(struct ufs_hba *hba)
{
	int ret;
	int retries = DME_LINKSTARTUP_RETRIES;
	bool link_startup_again = false;

	/*
	 * If UFS device isn't active then we will have to issue link startup
	 * 2 times to make sure the device state move to active.
	 */
	if (!ufshcd_is_ufs_dev_active(hba))
		link_startup_again = true;

link_startup:
	do {
		ufshcd_vops_link_startup_notify(hba, PRE_CHANGE);

		ret = ufshcd_dme_link_startup(hba);

		/* check if device is detected by inter-connect layer */
		if (!ret && !ufshcd_is_device_present(hba)) {
			ufshcd_update_evt_hist(hba,
					       UFS_EVT_LINK_STARTUP_FAIL,
					       0);
			dev_err(hba->dev, "%s: Device not present\n", __func__);
			ret = -ENXIO;
			goto out;
		}

		/*
		 * DME link lost indication is only received when link is up,
		 * but we can't be sure if the link is up until link startup
		 * succeeds. So reset the local Uni-Pro and try again.
		 */
		if (ret && retries && ufshcd_hba_enable(hba)) {
			ufshcd_update_evt_hist(hba,
					       UFS_EVT_LINK_STARTUP_FAIL,
					       (u32)ret);
			goto out;
		}
	} while (ret && retries--);

	if (ret) {
		/* failed to get the link up... retire */
		ufshcd_update_evt_hist(hba,
				       UFS_EVT_LINK_STARTUP_FAIL,
				       (u32)ret);
		goto out;
	}

	if (link_startup_again) {
		link_startup_again = false;
		retries = DME_LINKSTARTUP_RETRIES;
		goto link_startup;
	}

	/* Mark that link is up in PWM-G1, 1-lane, SLOW-AUTO mode */
	ufshcd_init_pwr_info(hba);
	ufshcd_print_pwr_info(hba);

	if (hba->quirks & UFSHCD_QUIRK_BROKEN_LCC) {
		ret = ufshcd_disable_device_tx_lcc(hba);
		if (ret)
			goto out;
	}

	/* Include any host controller configuration via UIC commands */
	ret = ufshcd_vops_link_startup_notify(hba, POST_CHANGE);
	if (ret)
		goto out;

	/* Clear UECPA once due to LINERESET has happened during LINK_STARTUP */
	ufshcd_readl(hba, REG_UIC_ERROR_CODE_PHY_ADAPTER_LAYER);
	ret = ufshcd_make_hba_operational(hba);
out:
	if (ret) {
		dev_err(hba->dev, "link startup failed %d\n", ret);
		ufshcd_print_host_state(hba);
		ufshcd_print_pwr_info(hba);
		ufshcd_print_evt_hist(hba);
	}
	return ret;
}

/**
 * ufshcd_verify_dev_init() - Verify device initialization
 * @hba: per-adapter instance
 *
 * Send NOP OUT UPIU and wait for NOP IN response to check whether the
 * device Transport Protocol (UTP) layer is ready after a reset.
 * If the UTP layer at the device side is not initialized, it may
 * not respond with NOP IN UPIU within timeout of %NOP_OUT_TIMEOUT
 * and we retry sending NOP OUT for %NOP_OUT_RETRIES iterations.
 *
 * Return: 0 upon success; < 0 upon failure.
 */
static int ufshcd_verify_dev_init(struct ufs_hba *hba)
{
	int err = 0;
	int retries;

	ufshcd_hold(hba);
	mutex_lock(&hba->dev_cmd.lock);
	for (retries = NOP_OUT_RETRIES; retries > 0; retries--) {
		err = ufshcd_exec_dev_cmd(hba, DEV_CMD_TYPE_NOP,
					  hba->nop_out_timeout);

		if (!err || err == -ETIMEDOUT)
			break;

		dev_dbg(hba->dev, "%s: error %d retrying\n", __func__, err);
	}
	mutex_unlock(&hba->dev_cmd.lock);
	ufshcd_release(hba);

	if (err)
		dev_err(hba->dev, "%s: NOP OUT failed %d\n", __func__, err);
	return err;
}

/**
 * ufshcd_setup_links - associate link b/w device wlun and other luns
 * @sdev: pointer to SCSI device
 * @hba: pointer to ufs hba
 */
static void ufshcd_setup_links(struct ufs_hba *hba, struct scsi_device *sdev)
{
	struct device_link *link;

	/*
	 * Device wlun is the supplier & rest of the luns are consumers.
	 * This ensures that device wlun suspends after all other luns.
	 */
	if (hba->ufs_device_wlun) {
		link = device_link_add(&sdev->sdev_gendev,
				       &hba->ufs_device_wlun->sdev_gendev,
				       DL_FLAG_PM_RUNTIME | DL_FLAG_RPM_ACTIVE);
		if (!link) {
			dev_err(&sdev->sdev_gendev, "Failed establishing link - %s\n",
				dev_name(&hba->ufs_device_wlun->sdev_gendev));
			return;
		}
		hba->luns_avail--;
		/* Ignore REPORT_LUN wlun probing */
		if (hba->luns_avail == 1) {
			ufshcd_rpm_put(hba);
			return;
		}
	} else {
		/*
		 * Device wlun is probed. The assumption is that WLUNs are
		 * scanned before other LUNs.
		 */
		hba->luns_avail--;
	}
}

/**
 * ufshcd_lu_init - Initialize the relevant parameters of the LU
 * @hba: per-adapter instance
 * @sdev: pointer to SCSI device
 */
static void ufshcd_lu_init(struct ufs_hba *hba, struct scsi_device *sdev)
{
	int len = QUERY_DESC_MAX_SIZE;
	u8 lun = ufshcd_scsi_to_upiu_lun(sdev->lun);
	u8 lun_qdepth = hba->nutrs;
	u8 *desc_buf;
	int ret;

	desc_buf = kzalloc(len, GFP_KERNEL);
	if (!desc_buf)
		goto set_qdepth;

	ret = ufshcd_read_unit_desc_param(hba, lun, 0, desc_buf, len);
	if (ret < 0) {
		if (ret == -EOPNOTSUPP)
			/* If LU doesn't support unit descriptor, its queue depth is set to 1 */
			lun_qdepth = 1;
		kfree(desc_buf);
		goto set_qdepth;
	}

	if (desc_buf[UNIT_DESC_PARAM_LU_Q_DEPTH]) {
		/*
		 * In per-LU queueing architecture, bLUQueueDepth will not be 0, then we will
		 * use the smaller between UFSHCI CAP.NUTRS and UFS LU bLUQueueDepth
		 */
		lun_qdepth = min_t(int, desc_buf[UNIT_DESC_PARAM_LU_Q_DEPTH], hba->nutrs);
	}
	/*
	 * According to UFS device specification, the write protection mode is only supported by
	 * normal LU, not supported by WLUN.
	 */
	if (hba->dev_info.f_power_on_wp_en && lun < hba->dev_info.max_lu_supported &&
	    !hba->dev_info.is_lu_power_on_wp &&
	    desc_buf[UNIT_DESC_PARAM_LU_WR_PROTECT] == UFS_LU_POWER_ON_WP)
		hba->dev_info.is_lu_power_on_wp = true;

	/* In case of RPMB LU, check if advanced RPMB mode is enabled */
	if (desc_buf[UNIT_DESC_PARAM_UNIT_INDEX] == UFS_UPIU_RPMB_WLUN &&
	    desc_buf[RPMB_UNIT_DESC_PARAM_REGION_EN] & BIT(4))
		hba->dev_info.b_advanced_rpmb_en = true;


	kfree(desc_buf);
set_qdepth:
	/*
	 * For WLUNs that don't support unit descriptor, queue depth is set to 1. For LUs whose
	 * bLUQueueDepth == 0, the queue depth is set to a maximum value that host can queue.
	 */
	dev_dbg(hba->dev, "Set LU %x queue depth %d\n", lun, lun_qdepth);
	scsi_change_queue_depth(sdev, lun_qdepth);
}

/**
 * ufshcd_slave_alloc - handle initial SCSI device configurations
 * @sdev: pointer to SCSI device
 *
 * Return: success.
 */
static int ufshcd_slave_alloc(struct scsi_device *sdev)
{
	struct ufs_hba *hba;

	hba = shost_priv(sdev->host);

	/* Mode sense(6) is not supported by UFS, so use Mode sense(10) */
	sdev->use_10_for_ms = 1;

	/* DBD field should be set to 1 in mode sense(10) */
	sdev->set_dbd_for_ms = 1;

	/* allow SCSI layer to restart the device in case of errors */
	sdev->allow_restart = 1;

	/* REPORT SUPPORTED OPERATION CODES is not supported */
	sdev->no_report_opcodes = 1;

	/* WRITE_SAME command is not supported */
	sdev->no_write_same = 1;

	ufshcd_lu_init(hba, sdev);

	ufshcd_setup_links(hba, sdev);

	return 0;
}

/**
 * ufshcd_change_queue_depth - change queue depth
 * @sdev: pointer to SCSI device
 * @depth: required depth to set
 *
 * Change queue depth and make sure the max. limits are not crossed.
 *
 * Return: new queue depth.
 */
static int ufshcd_change_queue_depth(struct scsi_device *sdev, int depth)
{
	return scsi_change_queue_depth(sdev, min(depth, sdev->host->can_queue));
}

/**
 * ufshcd_slave_configure - adjust SCSI device configurations
 * @sdev: pointer to SCSI device
 *
 * Return: 0 (success).
 */
static int ufshcd_slave_configure(struct scsi_device *sdev)
{
	struct ufs_hba *hba = shost_priv(sdev->host);
	struct request_queue *q = sdev->request_queue;

	blk_queue_update_dma_pad(q, PRDT_DATA_BYTE_COUNT_PAD - 1);
	if (hba->quirks & UFSHCD_QUIRK_4KB_DMA_ALIGNMENT)
		blk_queue_update_dma_alignment(q, SZ_4K - 1);
	/*
	 * Block runtime-pm until all consumers are added.
	 * Refer ufshcd_setup_links().
	 */
	if (is_device_wlun(sdev))
		pm_runtime_get_noresume(&sdev->sdev_gendev);
	else if (ufshcd_is_rpm_autosuspend_allowed(hba))
		sdev->rpm_autosuspend = 1;
	/*
	 * Do not print messages during runtime PM to avoid never-ending cycles
	 * of messages written back to storage by user space causing runtime
	 * resume, causing more messages and so on.
	 */
	sdev->silence_suspend = 1;

	ufshcd_crypto_register(hba, q);

	return 0;
}

/**
 * ufshcd_slave_destroy - remove SCSI device configurations
 * @sdev: pointer to SCSI device
 */
static void ufshcd_slave_destroy(struct scsi_device *sdev)
{
	struct ufs_hba *hba;
	unsigned long flags;

	hba = shost_priv(sdev->host);

	/* Drop the reference as it won't be needed anymore */
	if (ufshcd_scsi_to_upiu_lun(sdev->lun) == UFS_UPIU_UFS_DEVICE_WLUN) {
		spin_lock_irqsave(hba->host->host_lock, flags);
		hba->ufs_device_wlun = NULL;
		spin_unlock_irqrestore(hba->host->host_lock, flags);
	} else if (hba->ufs_device_wlun) {
		struct device *supplier = NULL;

		/* Ensure UFS Device WLUN exists and does not disappear */
		spin_lock_irqsave(hba->host->host_lock, flags);
		if (hba->ufs_device_wlun) {
			supplier = &hba->ufs_device_wlun->sdev_gendev;
			get_device(supplier);
		}
		spin_unlock_irqrestore(hba->host->host_lock, flags);

		if (supplier) {
			/*
			 * If a LUN fails to probe (e.g. absent BOOT WLUN), the
			 * device will not have been registered but can still
			 * have a device link holding a reference to the device.
			 */
			device_link_remove(&sdev->sdev_gendev, supplier);
			put_device(supplier);
		}
	}
}

/**
 * ufshcd_scsi_cmd_status - Update SCSI command result based on SCSI status
 * @lrbp: pointer to local reference block of completed command
 * @scsi_status: SCSI command status
 *
 * Return: value base on SCSI command status.
 */
static inline int
ufshcd_scsi_cmd_status(struct ufshcd_lrb *lrbp, int scsi_status)
{
	int result = 0;

	switch (scsi_status) {
	case SAM_STAT_CHECK_CONDITION:
		ufshcd_copy_sense_data(lrbp);
		fallthrough;
	case SAM_STAT_GOOD:
		result |= DID_OK << 16 | scsi_status;
		break;
	case SAM_STAT_TASK_SET_FULL:
	case SAM_STAT_BUSY:
	case SAM_STAT_TASK_ABORTED:
		ufshcd_copy_sense_data(lrbp);
		result |= scsi_status;
		break;
	default:
		result |= DID_ERROR << 16;
		break;
	} /* end of switch */

	return result;
}

/**
 * ufshcd_transfer_rsp_status - Get overall status of the response
 * @hba: per adapter instance
 * @lrbp: pointer to local reference block of completed command
 * @cqe: pointer to the completion queue entry
 *
 * Return: result of the command to notify SCSI midlayer.
 */
static inline int
ufshcd_transfer_rsp_status(struct ufs_hba *hba, struct ufshcd_lrb *lrbp,
			   struct cq_entry *cqe)
{
	int result = 0;
	int scsi_status;
	enum utp_ocs ocs;
	u8 upiu_flags;
	u32 resid;

<<<<<<< HEAD
	upiu_flags = be32_to_cpu(lrbp->ucd_rsp_ptr->header.dword_0) >> 16;
=======
	upiu_flags = lrbp->ucd_rsp_ptr->header.flags;
>>>>>>> 9545bdc0
	resid = be32_to_cpu(lrbp->ucd_rsp_ptr->sr.residual_transfer_count);
	/*
	 * Test !overflow instead of underflow to support UFS devices that do
	 * not set either flag.
	 */
	if (resid && !(upiu_flags & UPIU_RSP_FLAG_OVERFLOW))
		scsi_set_resid(lrbp->cmd, resid);

	/* overall command status of utrd */
	ocs = ufshcd_get_tr_ocs(lrbp, cqe);

	if (hba->quirks & UFSHCD_QUIRK_BROKEN_OCS_FATAL_ERROR) {
		if (lrbp->ucd_rsp_ptr->header.response ||
		    lrbp->ucd_rsp_ptr->header.status)
			ocs = OCS_SUCCESS;
	}

	switch (ocs) {
	case OCS_SUCCESS:
		hba->ufs_stats.last_hibern8_exit_tstamp = ktime_set(0, 0);
		switch (ufshcd_get_req_rsp(lrbp->ucd_rsp_ptr)) {
		case UPIU_TRANSACTION_RESPONSE:
			/*
			 * get the result based on SCSI status response
			 * to notify the SCSI midlayer of the command status
			 */
			scsi_status = lrbp->ucd_rsp_ptr->header.status;
			result = ufshcd_scsi_cmd_status(lrbp, scsi_status);

			/*
			 * Currently we are only supporting BKOPs exception
			 * events hence we can ignore BKOPs exception event
			 * during power management callbacks. BKOPs exception
			 * event is not expected to be raised in runtime suspend
			 * callback as it allows the urgent bkops.
			 * During system suspend, we are anyway forcefully
			 * disabling the bkops and if urgent bkops is needed
			 * it will be enabled on system resume. Long term
			 * solution could be to abort the system suspend if
			 * UFS device needs urgent BKOPs.
			 */
			if (!hba->pm_op_in_progress &&
			    !ufshcd_eh_in_progress(hba) &&
			    ufshcd_is_exception_event(lrbp->ucd_rsp_ptr))
				/* Flushed in suspend */
				schedule_work(&hba->eeh_work);
			break;
		case UPIU_TRANSACTION_REJECT_UPIU:
			/* TODO: handle Reject UPIU Response */
			result = DID_ERROR << 16;
			dev_err(hba->dev,
				"Reject UPIU not fully implemented\n");
			break;
		default:
			dev_err(hba->dev,
				"Unexpected request response code = %x\n",
				result);
			result = DID_ERROR << 16;
			break;
		}
		break;
	case OCS_ABORTED:
		result |= DID_ABORT << 16;
		break;
	case OCS_INVALID_COMMAND_STATUS:
		result |= DID_REQUEUE << 16;
		break;
	case OCS_INVALID_CMD_TABLE_ATTR:
	case OCS_INVALID_PRDT_ATTR:
	case OCS_MISMATCH_DATA_BUF_SIZE:
	case OCS_MISMATCH_RESP_UPIU_SIZE:
	case OCS_PEER_COMM_FAILURE:
	case OCS_FATAL_ERROR:
	case OCS_DEVICE_FATAL_ERROR:
	case OCS_INVALID_CRYPTO_CONFIG:
	case OCS_GENERAL_CRYPTO_ERROR:
	default:
		result |= DID_ERROR << 16;
		dev_err(hba->dev,
				"OCS error from controller = %x for tag %d\n",
				ocs, lrbp->task_tag);
		ufshcd_print_evt_hist(hba);
		ufshcd_print_host_state(hba);
		break;
	} /* end of switch */

	if ((host_byte(result) != DID_OK) &&
	    (host_byte(result) != DID_REQUEUE) && !hba->silence_err_logs)
		ufshcd_print_tr(hba, lrbp->task_tag, true);
	return result;
}

static bool ufshcd_is_auto_hibern8_error(struct ufs_hba *hba,
					 u32 intr_mask)
{
	if (!ufshcd_is_auto_hibern8_supported(hba) ||
	    !ufshcd_is_auto_hibern8_enabled(hba))
		return false;

	if (!(intr_mask & UFSHCD_UIC_HIBERN8_MASK))
		return false;

	if (hba->active_uic_cmd &&
	    (hba->active_uic_cmd->command == UIC_CMD_DME_HIBER_ENTER ||
	    hba->active_uic_cmd->command == UIC_CMD_DME_HIBER_EXIT))
		return false;

	return true;
}

/**
 * ufshcd_uic_cmd_compl - handle completion of uic command
 * @hba: per adapter instance
 * @intr_status: interrupt status generated by the controller
 *
 * Return:
 *  IRQ_HANDLED - If interrupt is valid
 *  IRQ_NONE    - If invalid interrupt
 */
static irqreturn_t ufshcd_uic_cmd_compl(struct ufs_hba *hba, u32 intr_status)
{
	irqreturn_t retval = IRQ_NONE;

	spin_lock(hba->host->host_lock);
	if (ufshcd_is_auto_hibern8_error(hba, intr_status))
		hba->errors |= (UFSHCD_UIC_HIBERN8_MASK & intr_status);

	if ((intr_status & UIC_COMMAND_COMPL) && hba->active_uic_cmd) {
		hba->active_uic_cmd->argument2 |=
			ufshcd_get_uic_cmd_result(hba);
		hba->active_uic_cmd->argument3 =
			ufshcd_get_dme_attr_val(hba);
		if (!hba->uic_async_done)
			hba->active_uic_cmd->cmd_active = 0;
		complete(&hba->active_uic_cmd->done);
		retval = IRQ_HANDLED;
	}

	if ((intr_status & UFSHCD_UIC_PWR_MASK) && hba->uic_async_done) {
		hba->active_uic_cmd->cmd_active = 0;
		complete(hba->uic_async_done);
		retval = IRQ_HANDLED;
	}

	if (retval == IRQ_HANDLED)
		ufshcd_add_uic_command_trace(hba, hba->active_uic_cmd,
					     UFS_CMD_COMP);
	spin_unlock(hba->host->host_lock);
	return retval;
}

/* Release the resources allocated for processing a SCSI command. */
void ufshcd_release_scsi_cmd(struct ufs_hba *hba,
			     struct ufshcd_lrb *lrbp)
{
	struct scsi_cmnd *cmd = lrbp->cmd;

	scsi_dma_unmap(cmd);
	ufshcd_release(hba);
	ufshcd_clk_scaling_update_busy(hba);
}

/**
 * ufshcd_compl_one_cqe - handle a completion queue entry
 * @hba: per adapter instance
 * @task_tag: the task tag of the request to be completed
 * @cqe: pointer to the completion queue entry
 */
void ufshcd_compl_one_cqe(struct ufs_hba *hba, int task_tag,
			  struct cq_entry *cqe)
{
	struct ufshcd_lrb *lrbp;
	struct scsi_cmnd *cmd;
	enum utp_ocs ocs;

	lrbp = &hba->lrb[task_tag];
	lrbp->compl_time_stamp = ktime_get();
	cmd = lrbp->cmd;
	if (cmd) {
		if (unlikely(ufshcd_should_inform_monitor(hba, lrbp)))
			ufshcd_update_monitor(hba, lrbp);
		ufshcd_add_command_trace(hba, task_tag, UFS_CMD_COMP);
		cmd->result = ufshcd_transfer_rsp_status(hba, lrbp, cqe);
		ufshcd_release_scsi_cmd(hba, lrbp);
		/* Do not touch lrbp after scsi done */
		scsi_done(cmd);
	} else if (lrbp->command_type == UTP_CMD_TYPE_DEV_MANAGE ||
		   lrbp->command_type == UTP_CMD_TYPE_UFS_STORAGE) {
		if (hba->dev_cmd.complete) {
			if (cqe) {
				ocs = le32_to_cpu(cqe->status) & MASK_OCS;
				lrbp->utr_descriptor_ptr->header.ocs = ocs;
			}
			complete(hba->dev_cmd.complete);
			ufshcd_clk_scaling_update_busy(hba);
		}
	}
}

/**
 * __ufshcd_transfer_req_compl - handle SCSI and query command completion
 * @hba: per adapter instance
 * @completed_reqs: bitmask that indicates which requests to complete
 */
static void __ufshcd_transfer_req_compl(struct ufs_hba *hba,
					unsigned long completed_reqs)
{
	int tag;

	for_each_set_bit(tag, &completed_reqs, hba->nutrs)
		ufshcd_compl_one_cqe(hba, tag, NULL);
}

/* Any value that is not an existing queue number is fine for this constant. */
enum {
	UFSHCD_POLL_FROM_INTERRUPT_CONTEXT = -1
};

static void ufshcd_clear_polled(struct ufs_hba *hba,
				unsigned long *completed_reqs)
{
	int tag;

	for_each_set_bit(tag, completed_reqs, hba->nutrs) {
		struct scsi_cmnd *cmd = hba->lrb[tag].cmd;

		if (!cmd)
			continue;
		if (scsi_cmd_to_rq(cmd)->cmd_flags & REQ_POLLED)
			__clear_bit(tag, completed_reqs);
	}
}

/*
 * Return: > 0 if one or more commands have been completed or 0 if no
 * requests have been completed.
 */
static int ufshcd_poll(struct Scsi_Host *shost, unsigned int queue_num)
{
	struct ufs_hba *hba = shost_priv(shost);
	unsigned long completed_reqs, flags;
	u32 tr_doorbell;
	struct ufs_hw_queue *hwq;

	if (is_mcq_enabled(hba)) {
		hwq = &hba->uhq[queue_num];

		return ufshcd_mcq_poll_cqe_lock(hba, hwq);
	}

	spin_lock_irqsave(&hba->outstanding_lock, flags);
	tr_doorbell = ufshcd_readl(hba, REG_UTP_TRANSFER_REQ_DOOR_BELL);
	completed_reqs = ~tr_doorbell & hba->outstanding_reqs;
	WARN_ONCE(completed_reqs & ~hba->outstanding_reqs,
		  "completed: %#lx; outstanding: %#lx\n", completed_reqs,
		  hba->outstanding_reqs);
	if (queue_num == UFSHCD_POLL_FROM_INTERRUPT_CONTEXT) {
		/* Do not complete polled requests from interrupt context. */
		ufshcd_clear_polled(hba, &completed_reqs);
	}
	hba->outstanding_reqs &= ~completed_reqs;
	spin_unlock_irqrestore(&hba->outstanding_lock, flags);

	if (completed_reqs)
		__ufshcd_transfer_req_compl(hba, completed_reqs);

	return completed_reqs != 0;
}

/**
 * ufshcd_mcq_compl_pending_transfer - MCQ mode function. It is
 * invoked from the error handler context or ufshcd_host_reset_and_restore()
 * to complete the pending transfers and free the resources associated with
 * the scsi command.
 *
 * @hba: per adapter instance
 * @force_compl: This flag is set to true when invoked
 * from ufshcd_host_reset_and_restore() in which case it requires special
 * handling because the host controller has been reset by ufshcd_hba_stop().
 */
static void ufshcd_mcq_compl_pending_transfer(struct ufs_hba *hba,
					      bool force_compl)
{
	struct ufs_hw_queue *hwq;
	struct ufshcd_lrb *lrbp;
	struct scsi_cmnd *cmd;
	unsigned long flags;
	u32 hwq_num, utag;
	int tag;

	for (tag = 0; tag < hba->nutrs; tag++) {
		lrbp = &hba->lrb[tag];
		cmd = lrbp->cmd;
		if (!ufshcd_cmd_inflight(cmd) ||
		    test_bit(SCMD_STATE_COMPLETE, &cmd->state))
			continue;

		utag = blk_mq_unique_tag(scsi_cmd_to_rq(cmd));
		hwq_num = blk_mq_unique_tag_to_hwq(utag);
		hwq = &hba->uhq[hwq_num];

		if (force_compl) {
			ufshcd_mcq_compl_all_cqes_lock(hba, hwq);
			/*
			 * For those cmds of which the cqes are not present
			 * in the cq, complete them explicitly.
			 */
			if (cmd && !test_bit(SCMD_STATE_COMPLETE, &cmd->state)) {
				spin_lock_irqsave(&hwq->cq_lock, flags);
				set_host_byte(cmd, DID_REQUEUE);
				ufshcd_release_scsi_cmd(hba, lrbp);
				scsi_done(cmd);
				spin_unlock_irqrestore(&hwq->cq_lock, flags);
			}
		} else {
			ufshcd_mcq_poll_cqe_lock(hba, hwq);
		}
	}
}

/**
 * ufshcd_transfer_req_compl - handle SCSI and query command completion
 * @hba: per adapter instance
 *
 * Return:
 *  IRQ_HANDLED - If interrupt is valid
 *  IRQ_NONE    - If invalid interrupt
 */
static irqreturn_t ufshcd_transfer_req_compl(struct ufs_hba *hba)
{
	/* Resetting interrupt aggregation counters first and reading the
	 * DOOR_BELL afterward allows us to handle all the completed requests.
	 * In order to prevent other interrupts starvation the DB is read once
	 * after reset. The down side of this solution is the possibility of
	 * false interrupt if device completes another request after resetting
	 * aggregation and before reading the DB.
	 */
	if (ufshcd_is_intr_aggr_allowed(hba) &&
	    !(hba->quirks & UFSHCI_QUIRK_SKIP_RESET_INTR_AGGR))
		ufshcd_reset_intr_aggr(hba);

	if (ufs_fail_completion())
		return IRQ_HANDLED;

	/*
	 * Ignore the ufshcd_poll() return value and return IRQ_HANDLED since we
	 * do not want polling to trigger spurious interrupt complaints.
	 */
	ufshcd_poll(hba->host, UFSHCD_POLL_FROM_INTERRUPT_CONTEXT);

	return IRQ_HANDLED;
}

int __ufshcd_write_ee_control(struct ufs_hba *hba, u32 ee_ctrl_mask)
{
	return ufshcd_query_attr_retry(hba, UPIU_QUERY_OPCODE_WRITE_ATTR,
				       QUERY_ATTR_IDN_EE_CONTROL, 0, 0,
				       &ee_ctrl_mask);
}

int ufshcd_write_ee_control(struct ufs_hba *hba)
{
	int err;

	mutex_lock(&hba->ee_ctrl_mutex);
	err = __ufshcd_write_ee_control(hba, hba->ee_ctrl_mask);
	mutex_unlock(&hba->ee_ctrl_mutex);
	if (err)
		dev_err(hba->dev, "%s: failed to write ee control %d\n",
			__func__, err);
	return err;
}

int ufshcd_update_ee_control(struct ufs_hba *hba, u16 *mask,
			     const u16 *other_mask, u16 set, u16 clr)
{
	u16 new_mask, ee_ctrl_mask;
	int err = 0;

	mutex_lock(&hba->ee_ctrl_mutex);
	new_mask = (*mask & ~clr) | set;
	ee_ctrl_mask = new_mask | *other_mask;
	if (ee_ctrl_mask != hba->ee_ctrl_mask)
		err = __ufshcd_write_ee_control(hba, ee_ctrl_mask);
	/* Still need to update 'mask' even if 'ee_ctrl_mask' was unchanged */
	if (!err) {
		hba->ee_ctrl_mask = ee_ctrl_mask;
		*mask = new_mask;
	}
	mutex_unlock(&hba->ee_ctrl_mutex);
	return err;
}

/**
 * ufshcd_disable_ee - disable exception event
 * @hba: per-adapter instance
 * @mask: exception event to disable
 *
 * Disables exception event in the device so that the EVENT_ALERT
 * bit is not set.
 *
 * Return: zero on success, non-zero error value on failure.
 */
static inline int ufshcd_disable_ee(struct ufs_hba *hba, u16 mask)
{
	return ufshcd_update_ee_drv_mask(hba, 0, mask);
}

/**
 * ufshcd_enable_ee - enable exception event
 * @hba: per-adapter instance
 * @mask: exception event to enable
 *
 * Enable corresponding exception event in the device to allow
 * device to alert host in critical scenarios.
 *
 * Return: zero on success, non-zero error value on failure.
 */
static inline int ufshcd_enable_ee(struct ufs_hba *hba, u16 mask)
{
	return ufshcd_update_ee_drv_mask(hba, mask, 0);
}

/**
 * ufshcd_enable_auto_bkops - Allow device managed BKOPS
 * @hba: per-adapter instance
 *
 * Allow device to manage background operations on its own. Enabling
 * this might lead to inconsistent latencies during normal data transfers
 * as the device is allowed to manage its own way of handling background
 * operations.
 *
 * Return: zero on success, non-zero on failure.
 */
static int ufshcd_enable_auto_bkops(struct ufs_hba *hba)
{
	int err = 0;

	if (hba->auto_bkops_enabled)
		goto out;

	err = ufshcd_query_flag_retry(hba, UPIU_QUERY_OPCODE_SET_FLAG,
			QUERY_FLAG_IDN_BKOPS_EN, 0, NULL);
	if (err) {
		dev_err(hba->dev, "%s: failed to enable bkops %d\n",
				__func__, err);
		goto out;
	}

	hba->auto_bkops_enabled = true;
	trace_ufshcd_auto_bkops_state(dev_name(hba->dev), "Enabled");

	/* No need of URGENT_BKOPS exception from the device */
	err = ufshcd_disable_ee(hba, MASK_EE_URGENT_BKOPS);
	if (err)
		dev_err(hba->dev, "%s: failed to disable exception event %d\n",
				__func__, err);
out:
	return err;
}

/**
 * ufshcd_disable_auto_bkops - block device in doing background operations
 * @hba: per-adapter instance
 *
 * Disabling background operations improves command response latency but
 * has drawback of device moving into critical state where the device is
 * not-operable. Make sure to call ufshcd_enable_auto_bkops() whenever the
 * host is idle so that BKOPS are managed effectively without any negative
 * impacts.
 *
 * Return: zero on success, non-zero on failure.
 */
static int ufshcd_disable_auto_bkops(struct ufs_hba *hba)
{
	int err = 0;

	if (!hba->auto_bkops_enabled)
		goto out;

	/*
	 * If host assisted BKOPs is to be enabled, make sure
	 * urgent bkops exception is allowed.
	 */
	err = ufshcd_enable_ee(hba, MASK_EE_URGENT_BKOPS);
	if (err) {
		dev_err(hba->dev, "%s: failed to enable exception event %d\n",
				__func__, err);
		goto out;
	}

	err = ufshcd_query_flag_retry(hba, UPIU_QUERY_OPCODE_CLEAR_FLAG,
			QUERY_FLAG_IDN_BKOPS_EN, 0, NULL);
	if (err) {
		dev_err(hba->dev, "%s: failed to disable bkops %d\n",
				__func__, err);
		ufshcd_disable_ee(hba, MASK_EE_URGENT_BKOPS);
		goto out;
	}

	hba->auto_bkops_enabled = false;
	trace_ufshcd_auto_bkops_state(dev_name(hba->dev), "Disabled");
	hba->is_urgent_bkops_lvl_checked = false;
out:
	return err;
}

/**
 * ufshcd_force_reset_auto_bkops - force reset auto bkops state
 * @hba: per adapter instance
 *
 * After a device reset the device may toggle the BKOPS_EN flag
 * to default value. The s/w tracking variables should be updated
 * as well. This function would change the auto-bkops state based on
 * UFSHCD_CAP_KEEP_AUTO_BKOPS_ENABLED_EXCEPT_SUSPEND.
 */
static void ufshcd_force_reset_auto_bkops(struct ufs_hba *hba)
{
	if (ufshcd_keep_autobkops_enabled_except_suspend(hba)) {
		hba->auto_bkops_enabled = false;
		hba->ee_ctrl_mask |= MASK_EE_URGENT_BKOPS;
		ufshcd_enable_auto_bkops(hba);
	} else {
		hba->auto_bkops_enabled = true;
		hba->ee_ctrl_mask &= ~MASK_EE_URGENT_BKOPS;
		ufshcd_disable_auto_bkops(hba);
	}
	hba->urgent_bkops_lvl = BKOPS_STATUS_PERF_IMPACT;
	hba->is_urgent_bkops_lvl_checked = false;
}

static inline int ufshcd_get_bkops_status(struct ufs_hba *hba, u32 *status)
{
	return ufshcd_query_attr_retry(hba, UPIU_QUERY_OPCODE_READ_ATTR,
			QUERY_ATTR_IDN_BKOPS_STATUS, 0, 0, status);
}

/**
 * ufshcd_bkops_ctrl - control the auto bkops based on current bkops status
 * @hba: per-adapter instance
 * @status: bkops_status value
 *
 * Read the bkops_status from the UFS device and Enable fBackgroundOpsEn
 * flag in the device to permit background operations if the device
 * bkops_status is greater than or equal to "status" argument passed to
 * this function, disable otherwise.
 *
 * Return: 0 for success, non-zero in case of failure.
 *
 * NOTE: Caller of this function can check the "hba->auto_bkops_enabled" flag
 * to know whether auto bkops is enabled or disabled after this function
 * returns control to it.
 */
static int ufshcd_bkops_ctrl(struct ufs_hba *hba,
			     enum bkops_status status)
{
	int err;
	u32 curr_status = 0;

	err = ufshcd_get_bkops_status(hba, &curr_status);
	if (err) {
		dev_err(hba->dev, "%s: failed to get BKOPS status %d\n",
				__func__, err);
		goto out;
	} else if (curr_status > BKOPS_STATUS_MAX) {
		dev_err(hba->dev, "%s: invalid BKOPS status %d\n",
				__func__, curr_status);
		err = -EINVAL;
		goto out;
	}

	if (curr_status >= status)
		err = ufshcd_enable_auto_bkops(hba);
	else
		err = ufshcd_disable_auto_bkops(hba);
out:
	return err;
}

/**
 * ufshcd_urgent_bkops - handle urgent bkops exception event
 * @hba: per-adapter instance
 *
 * Enable fBackgroundOpsEn flag in the device to permit background
 * operations.
 *
 * If BKOPs is enabled, this function returns 0, 1 if the bkops in not enabled
 * and negative error value for any other failure.
 *
 * Return: 0 upon success; < 0 upon failure.
 */
static int ufshcd_urgent_bkops(struct ufs_hba *hba)
{
	return ufshcd_bkops_ctrl(hba, hba->urgent_bkops_lvl);
}

static inline int ufshcd_get_ee_status(struct ufs_hba *hba, u32 *status)
{
	return ufshcd_query_attr_retry(hba, UPIU_QUERY_OPCODE_READ_ATTR,
			QUERY_ATTR_IDN_EE_STATUS, 0, 0, status);
}

static void ufshcd_bkops_exception_event_handler(struct ufs_hba *hba)
{
	int err;
	u32 curr_status = 0;

	if (hba->is_urgent_bkops_lvl_checked)
		goto enable_auto_bkops;

	err = ufshcd_get_bkops_status(hba, &curr_status);
	if (err) {
		dev_err(hba->dev, "%s: failed to get BKOPS status %d\n",
				__func__, err);
		goto out;
	}

	/*
	 * We are seeing that some devices are raising the urgent bkops
	 * exception events even when BKOPS status doesn't indicate performace
	 * impacted or critical. Handle these device by determining their urgent
	 * bkops status at runtime.
	 */
	if (curr_status < BKOPS_STATUS_PERF_IMPACT) {
		dev_err(hba->dev, "%s: device raised urgent BKOPS exception for bkops status %d\n",
				__func__, curr_status);
		/* update the current status as the urgent bkops level */
		hba->urgent_bkops_lvl = curr_status;
		hba->is_urgent_bkops_lvl_checked = true;
	}

enable_auto_bkops:
	err = ufshcd_enable_auto_bkops(hba);
out:
	if (err < 0)
		dev_err(hba->dev, "%s: failed to handle urgent bkops %d\n",
				__func__, err);
}

static void ufshcd_temp_exception_event_handler(struct ufs_hba *hba, u16 status)
{
	u32 value;

	if (ufshcd_query_attr_retry(hba, UPIU_QUERY_OPCODE_READ_ATTR,
				QUERY_ATTR_IDN_CASE_ROUGH_TEMP, 0, 0, &value))
		return;

	dev_info(hba->dev, "exception Tcase %d\n", value - 80);

	ufs_hwmon_notify_event(hba, status & MASK_EE_URGENT_TEMP);

	/*
	 * A placeholder for the platform vendors to add whatever additional
	 * steps required
	 */
}

static int __ufshcd_wb_toggle(struct ufs_hba *hba, bool set, enum flag_idn idn)
{
	u8 index;
	enum query_opcode opcode = set ? UPIU_QUERY_OPCODE_SET_FLAG :
				   UPIU_QUERY_OPCODE_CLEAR_FLAG;

	index = ufshcd_wb_get_query_index(hba);
	return ufshcd_query_flag_retry(hba, opcode, idn, index, NULL);
}

int ufshcd_wb_toggle(struct ufs_hba *hba, bool enable)
{
	int ret;

	if (!ufshcd_is_wb_allowed(hba) ||
	    hba->dev_info.wb_enabled == enable)
		return 0;

	ret = __ufshcd_wb_toggle(hba, enable, QUERY_FLAG_IDN_WB_EN);
	if (ret) {
		dev_err(hba->dev, "%s: Write Booster %s failed %d\n",
			__func__, enable ? "enabling" : "disabling", ret);
		return ret;
	}

	hba->dev_info.wb_enabled = enable;
	dev_dbg(hba->dev, "%s: Write Booster %s\n",
			__func__, enable ? "enabled" : "disabled");

	return ret;
}

static void ufshcd_wb_toggle_buf_flush_during_h8(struct ufs_hba *hba,
						 bool enable)
{
	int ret;

	ret = __ufshcd_wb_toggle(hba, enable,
			QUERY_FLAG_IDN_WB_BUFF_FLUSH_DURING_HIBERN8);
	if (ret) {
		dev_err(hba->dev, "%s: WB-Buf Flush during H8 %s failed %d\n",
			__func__, enable ? "enabling" : "disabling", ret);
		return;
	}
	dev_dbg(hba->dev, "%s: WB-Buf Flush during H8 %s\n",
			__func__, enable ? "enabled" : "disabled");
}

int ufshcd_wb_toggle_buf_flush(struct ufs_hba *hba, bool enable)
{
	int ret;

	if (!ufshcd_is_wb_allowed(hba) ||
	    hba->dev_info.wb_buf_flush_enabled == enable)
		return 0;

	ret = __ufshcd_wb_toggle(hba, enable, QUERY_FLAG_IDN_WB_BUFF_FLUSH_EN);
	if (ret) {
		dev_err(hba->dev, "%s: WB-Buf Flush %s failed %d\n",
			__func__, enable ? "enabling" : "disabling", ret);
		return ret;
	}

	hba->dev_info.wb_buf_flush_enabled = enable;
	dev_dbg(hba->dev, "%s: WB-Buf Flush %s\n",
			__func__, enable ? "enabled" : "disabled");

	return ret;
}

static bool ufshcd_wb_presrv_usrspc_keep_vcc_on(struct ufs_hba *hba,
						u32 avail_buf)
{
	u32 cur_buf;
	int ret;
	u8 index;

	index = ufshcd_wb_get_query_index(hba);
	ret = ufshcd_query_attr_retry(hba, UPIU_QUERY_OPCODE_READ_ATTR,
					      QUERY_ATTR_IDN_CURR_WB_BUFF_SIZE,
					      index, 0, &cur_buf);
	if (ret) {
		dev_err(hba->dev, "%s: dCurWriteBoosterBufferSize read failed %d\n",
			__func__, ret);
		return false;
	}

	if (!cur_buf) {
		dev_info(hba->dev, "dCurWBBuf: %d WB disabled until free-space is available\n",
			 cur_buf);
		return false;
	}
	/* Let it continue to flush when available buffer exceeds threshold */
	return avail_buf < hba->vps->wb_flush_threshold;
}

static void ufshcd_wb_force_disable(struct ufs_hba *hba)
{
	if (ufshcd_is_wb_buf_flush_allowed(hba))
		ufshcd_wb_toggle_buf_flush(hba, false);

	ufshcd_wb_toggle_buf_flush_during_h8(hba, false);
	ufshcd_wb_toggle(hba, false);
	hba->caps &= ~UFSHCD_CAP_WB_EN;

	dev_info(hba->dev, "%s: WB force disabled\n", __func__);
}

static bool ufshcd_is_wb_buf_lifetime_available(struct ufs_hba *hba)
{
	u32 lifetime;
	int ret;
	u8 index;

	index = ufshcd_wb_get_query_index(hba);
	ret = ufshcd_query_attr_retry(hba, UPIU_QUERY_OPCODE_READ_ATTR,
				      QUERY_ATTR_IDN_WB_BUFF_LIFE_TIME_EST,
				      index, 0, &lifetime);
	if (ret) {
		dev_err(hba->dev,
			"%s: bWriteBoosterBufferLifeTimeEst read failed %d\n",
			__func__, ret);
		return false;
	}

	if (lifetime == UFS_WB_EXCEED_LIFETIME) {
		dev_err(hba->dev, "%s: WB buf lifetime is exhausted 0x%02X\n",
			__func__, lifetime);
		return false;
	}

	dev_dbg(hba->dev, "%s: WB buf lifetime is 0x%02X\n",
		__func__, lifetime);

	return true;
}

static bool ufshcd_wb_need_flush(struct ufs_hba *hba)
{
	int ret;
	u32 avail_buf;
	u8 index;

	if (!ufshcd_is_wb_allowed(hba))
		return false;

	if (!ufshcd_is_wb_buf_lifetime_available(hba)) {
		ufshcd_wb_force_disable(hba);
		return false;
	}

	/*
	 * The ufs device needs the vcc to be ON to flush.
	 * With user-space reduction enabled, it's enough to enable flush
	 * by checking only the available buffer. The threshold
	 * defined here is > 90% full.
	 * With user-space preserved enabled, the current-buffer
	 * should be checked too because the wb buffer size can reduce
	 * when disk tends to be full. This info is provided by current
	 * buffer (dCurrentWriteBoosterBufferSize). There's no point in
	 * keeping vcc on when current buffer is empty.
	 */
	index = ufshcd_wb_get_query_index(hba);
	ret = ufshcd_query_attr_retry(hba, UPIU_QUERY_OPCODE_READ_ATTR,
				      QUERY_ATTR_IDN_AVAIL_WB_BUFF_SIZE,
				      index, 0, &avail_buf);
	if (ret) {
		dev_warn(hba->dev, "%s: dAvailableWriteBoosterBufferSize read failed %d\n",
			 __func__, ret);
		return false;
	}

	if (!hba->dev_info.b_presrv_uspc_en)
		return avail_buf <= UFS_WB_BUF_REMAIN_PERCENT(10);

	return ufshcd_wb_presrv_usrspc_keep_vcc_on(hba, avail_buf);
}

static void ufshcd_rpm_dev_flush_recheck_work(struct work_struct *work)
{
	struct ufs_hba *hba = container_of(to_delayed_work(work),
					   struct ufs_hba,
					   rpm_dev_flush_recheck_work);
	/*
	 * To prevent unnecessary VCC power drain after device finishes
	 * WriteBooster buffer flush or Auto BKOPs, force runtime resume
	 * after a certain delay to recheck the threshold by next runtime
	 * suspend.
	 */
	ufshcd_rpm_get_sync(hba);
	ufshcd_rpm_put_sync(hba);
}

/**
 * ufshcd_exception_event_handler - handle exceptions raised by device
 * @work: pointer to work data
 *
 * Read bExceptionEventStatus attribute from the device and handle the
 * exception event accordingly.
 */
static void ufshcd_exception_event_handler(struct work_struct *work)
{
	struct ufs_hba *hba;
	int err;
	u32 status = 0;
	hba = container_of(work, struct ufs_hba, eeh_work);

	ufshcd_scsi_block_requests(hba);
	err = ufshcd_get_ee_status(hba, &status);
	if (err) {
		dev_err(hba->dev, "%s: failed to get exception status %d\n",
				__func__, err);
		goto out;
	}

	trace_ufshcd_exception_event(dev_name(hba->dev), status);

	if (status & hba->ee_drv_mask & MASK_EE_URGENT_BKOPS)
		ufshcd_bkops_exception_event_handler(hba);

	if (status & hba->ee_drv_mask & MASK_EE_URGENT_TEMP)
		ufshcd_temp_exception_event_handler(hba, status);

	ufs_debugfs_exception_event(hba, status);
out:
	ufshcd_scsi_unblock_requests(hba);
}

/* Complete requests that have door-bell cleared */
static void ufshcd_complete_requests(struct ufs_hba *hba, bool force_compl)
{
	if (is_mcq_enabled(hba))
		ufshcd_mcq_compl_pending_transfer(hba, force_compl);
	else
		ufshcd_transfer_req_compl(hba);

	ufshcd_tmc_handler(hba);
}

/**
 * ufshcd_quirk_dl_nac_errors - This function checks if error handling is
 *				to recover from the DL NAC errors or not.
 * @hba: per-adapter instance
 *
 * Return: true if error handling is required, false otherwise.
 */
static bool ufshcd_quirk_dl_nac_errors(struct ufs_hba *hba)
{
	unsigned long flags;
	bool err_handling = true;

	spin_lock_irqsave(hba->host->host_lock, flags);
	/*
	 * UFS_DEVICE_QUIRK_RECOVERY_FROM_DL_NAC_ERRORS only workaround the
	 * device fatal error and/or DL NAC & REPLAY timeout errors.
	 */
	if (hba->saved_err & (CONTROLLER_FATAL_ERROR | SYSTEM_BUS_FATAL_ERROR))
		goto out;

	if ((hba->saved_err & DEVICE_FATAL_ERROR) ||
	    ((hba->saved_err & UIC_ERROR) &&
	     (hba->saved_uic_err & UFSHCD_UIC_DL_TCx_REPLAY_ERROR)))
		goto out;

	if ((hba->saved_err & UIC_ERROR) &&
	    (hba->saved_uic_err & UFSHCD_UIC_DL_NAC_RECEIVED_ERROR)) {
		int err;
		/*
		 * wait for 50ms to see if we can get any other errors or not.
		 */
		spin_unlock_irqrestore(hba->host->host_lock, flags);
		msleep(50);
		spin_lock_irqsave(hba->host->host_lock, flags);

		/*
		 * now check if we have got any other severe errors other than
		 * DL NAC error?
		 */
		if ((hba->saved_err & INT_FATAL_ERRORS) ||
		    ((hba->saved_err & UIC_ERROR) &&
		    (hba->saved_uic_err & ~UFSHCD_UIC_DL_NAC_RECEIVED_ERROR)))
			goto out;

		/*
		 * As DL NAC is the only error received so far, send out NOP
		 * command to confirm if link is still active or not.
		 *   - If we don't get any response then do error recovery.
		 *   - If we get response then clear the DL NAC error bit.
		 */

		spin_unlock_irqrestore(hba->host->host_lock, flags);
		err = ufshcd_verify_dev_init(hba);
		spin_lock_irqsave(hba->host->host_lock, flags);

		if (err)
			goto out;

		/* Link seems to be alive hence ignore the DL NAC errors */
		if (hba->saved_uic_err == UFSHCD_UIC_DL_NAC_RECEIVED_ERROR)
			hba->saved_err &= ~UIC_ERROR;
		/* clear NAC error */
		hba->saved_uic_err &= ~UFSHCD_UIC_DL_NAC_RECEIVED_ERROR;
		if (!hba->saved_uic_err)
			err_handling = false;
	}
out:
	spin_unlock_irqrestore(hba->host->host_lock, flags);
	return err_handling;
}

/* host lock must be held before calling this func */
static inline bool ufshcd_is_saved_err_fatal(struct ufs_hba *hba)
{
	return (hba->saved_uic_err & UFSHCD_UIC_DL_PA_INIT_ERROR) ||
	       (hba->saved_err & (INT_FATAL_ERRORS | UFSHCD_UIC_HIBERN8_MASK));
}

void ufshcd_schedule_eh_work(struct ufs_hba *hba)
{
	lockdep_assert_held(hba->host->host_lock);

	/* handle fatal errors only when link is not in error state */
	if (hba->ufshcd_state != UFSHCD_STATE_ERROR) {
		if (hba->force_reset || ufshcd_is_link_broken(hba) ||
		    ufshcd_is_saved_err_fatal(hba))
			hba->ufshcd_state = UFSHCD_STATE_EH_SCHEDULED_FATAL;
		else
			hba->ufshcd_state = UFSHCD_STATE_EH_SCHEDULED_NON_FATAL;
		queue_work(hba->eh_wq, &hba->eh_work);
	}
}

static void ufshcd_force_error_recovery(struct ufs_hba *hba)
{
	spin_lock_irq(hba->host->host_lock);
	hba->force_reset = true;
	ufshcd_schedule_eh_work(hba);
	spin_unlock_irq(hba->host->host_lock);
}

static void ufshcd_clk_scaling_allow(struct ufs_hba *hba, bool allow)
{
	mutex_lock(&hba->wb_mutex);
	down_write(&hba->clk_scaling_lock);
	hba->clk_scaling.is_allowed = allow;
	up_write(&hba->clk_scaling_lock);
	mutex_unlock(&hba->wb_mutex);
}

static void ufshcd_clk_scaling_suspend(struct ufs_hba *hba, bool suspend)
{
	if (suspend) {
		if (hba->clk_scaling.is_enabled)
			ufshcd_suspend_clkscaling(hba);
		ufshcd_clk_scaling_allow(hba, false);
	} else {
		ufshcd_clk_scaling_allow(hba, true);
		if (hba->clk_scaling.is_enabled)
			ufshcd_resume_clkscaling(hba);
	}
}

static void ufshcd_err_handling_prepare(struct ufs_hba *hba)
{
	ufshcd_rpm_get_sync(hba);
	if (pm_runtime_status_suspended(&hba->ufs_device_wlun->sdev_gendev) ||
	    hba->is_sys_suspended) {
		enum ufs_pm_op pm_op;

		/*
		 * Don't assume anything of resume, if
		 * resume fails, irq and clocks can be OFF, and powers
		 * can be OFF or in LPM.
		 */
		ufshcd_setup_hba_vreg(hba, true);
		ufshcd_enable_irq(hba);
		ufshcd_setup_vreg(hba, true);
		ufshcd_config_vreg_hpm(hba, hba->vreg_info.vccq);
		ufshcd_config_vreg_hpm(hba, hba->vreg_info.vccq2);
		ufshcd_hold(hba);
		if (!ufshcd_is_clkgating_allowed(hba))
			ufshcd_setup_clocks(hba, true);
		ufshcd_release(hba);
		pm_op = hba->is_sys_suspended ? UFS_SYSTEM_PM : UFS_RUNTIME_PM;
		ufshcd_vops_resume(hba, pm_op);
	} else {
		ufshcd_hold(hba);
		if (ufshcd_is_clkscaling_supported(hba) &&
		    hba->clk_scaling.is_enabled)
			ufshcd_suspend_clkscaling(hba);
		ufshcd_clk_scaling_allow(hba, false);
	}
	ufshcd_scsi_block_requests(hba);
	/* Wait for ongoing ufshcd_queuecommand() calls to finish. */
	blk_mq_wait_quiesce_done(&hba->host->tag_set);
	cancel_work_sync(&hba->eeh_work);
}

static void ufshcd_err_handling_unprepare(struct ufs_hba *hba)
{
	ufshcd_scsi_unblock_requests(hba);
	ufshcd_release(hba);
	if (ufshcd_is_clkscaling_supported(hba))
		ufshcd_clk_scaling_suspend(hba, false);
	ufshcd_rpm_put(hba);
}

static inline bool ufshcd_err_handling_should_stop(struct ufs_hba *hba)
{
	return (!hba->is_powered || hba->shutting_down ||
		!hba->ufs_device_wlun ||
		hba->ufshcd_state == UFSHCD_STATE_ERROR ||
		(!(hba->saved_err || hba->saved_uic_err || hba->force_reset ||
		   ufshcd_is_link_broken(hba))));
}

#ifdef CONFIG_PM
static void ufshcd_recover_pm_error(struct ufs_hba *hba)
{
	struct Scsi_Host *shost = hba->host;
	struct scsi_device *sdev;
	struct request_queue *q;
	int ret;

	hba->is_sys_suspended = false;
	/*
	 * Set RPM status of wlun device to RPM_ACTIVE,
	 * this also clears its runtime error.
	 */
	ret = pm_runtime_set_active(&hba->ufs_device_wlun->sdev_gendev);

	/* hba device might have a runtime error otherwise */
	if (ret)
		ret = pm_runtime_set_active(hba->dev);
	/*
	 * If wlun device had runtime error, we also need to resume those
	 * consumer scsi devices in case any of them has failed to be
	 * resumed due to supplier runtime resume failure. This is to unblock
	 * blk_queue_enter in case there are bios waiting inside it.
	 */
	if (!ret) {
		shost_for_each_device(sdev, shost) {
			q = sdev->request_queue;
			if (q->dev && (q->rpm_status == RPM_SUSPENDED ||
				       q->rpm_status == RPM_SUSPENDING))
				pm_request_resume(q->dev);
		}
	}
}
#else
static inline void ufshcd_recover_pm_error(struct ufs_hba *hba)
{
}
#endif

static bool ufshcd_is_pwr_mode_restore_needed(struct ufs_hba *hba)
{
	struct ufs_pa_layer_attr *pwr_info = &hba->pwr_info;
	u32 mode;

	ufshcd_dme_get(hba, UIC_ARG_MIB(PA_PWRMODE), &mode);

	if (pwr_info->pwr_rx != ((mode >> PWRMODE_RX_OFFSET) & PWRMODE_MASK))
		return true;

	if (pwr_info->pwr_tx != (mode & PWRMODE_MASK))
		return true;

	return false;
}

static bool ufshcd_abort_one(struct request *rq, void *priv)
{
	int *ret = priv;
	u32 tag = rq->tag;
	struct scsi_cmnd *cmd = blk_mq_rq_to_pdu(rq);
	struct scsi_device *sdev = cmd->device;
	struct Scsi_Host *shost = sdev->host;
	struct ufs_hba *hba = shost_priv(shost);

	*ret = ufshcd_try_to_abort_task(hba, tag);
	dev_err(hba->dev, "Aborting tag %d / CDB %#02x %s\n", tag,
		hba->lrb[tag].cmd ? hba->lrb[tag].cmd->cmnd[0] : -1,
		*ret ? "failed" : "succeeded");
	return *ret == 0;
}

/**
 * ufshcd_abort_all - Abort all pending commands.
 * @hba: Host bus adapter pointer.
 *
 * Return: true if and only if the host controller needs to be reset.
 */
static bool ufshcd_abort_all(struct ufs_hba *hba)
{
	int tag, ret = 0;

	blk_mq_tagset_busy_iter(&hba->host->tag_set, ufshcd_abort_one, &ret);
	if (ret)
		goto out;

	/* Clear pending task management requests */
	for_each_set_bit(tag, &hba->outstanding_tasks, hba->nutmrs) {
		ret = ufshcd_clear_tm_cmd(hba, tag);
		if (ret)
			goto out;
	}

out:
	/* Complete the requests that are cleared by s/w */
	ufshcd_complete_requests(hba, false);

	return ret != 0;
}

/**
 * ufshcd_err_handler - handle UFS errors that require s/w attention
 * @work: pointer to work structure
 */
static void ufshcd_err_handler(struct work_struct *work)
{
	int retries = MAX_ERR_HANDLER_RETRIES;
	struct ufs_hba *hba;
	unsigned long flags;
	bool needs_restore;
	bool needs_reset;
	int pmc_err;

	hba = container_of(work, struct ufs_hba, eh_work);

	dev_info(hba->dev,
		 "%s started; HBA state %s; powered %d; shutting down %d; saved_err = %d; saved_uic_err = %d; force_reset = %d%s\n",
		 __func__, ufshcd_state_name[hba->ufshcd_state],
		 hba->is_powered, hba->shutting_down, hba->saved_err,
		 hba->saved_uic_err, hba->force_reset,
		 ufshcd_is_link_broken(hba) ? "; link is broken" : "");

	down(&hba->host_sem);
	spin_lock_irqsave(hba->host->host_lock, flags);
	if (ufshcd_err_handling_should_stop(hba)) {
		if (hba->ufshcd_state != UFSHCD_STATE_ERROR)
			hba->ufshcd_state = UFSHCD_STATE_OPERATIONAL;
		spin_unlock_irqrestore(hba->host->host_lock, flags);
		up(&hba->host_sem);
		return;
	}
	ufshcd_set_eh_in_progress(hba);
	spin_unlock_irqrestore(hba->host->host_lock, flags);
	ufshcd_err_handling_prepare(hba);
	/* Complete requests that have door-bell cleared by h/w */
	ufshcd_complete_requests(hba, false);
	spin_lock_irqsave(hba->host->host_lock, flags);
again:
	needs_restore = false;
	needs_reset = false;

	if (hba->ufshcd_state != UFSHCD_STATE_ERROR)
		hba->ufshcd_state = UFSHCD_STATE_RESET;
	/*
	 * A full reset and restore might have happened after preparation
	 * is finished, double check whether we should stop.
	 */
	if (ufshcd_err_handling_should_stop(hba))
		goto skip_err_handling;

	if (hba->dev_quirks & UFS_DEVICE_QUIRK_RECOVERY_FROM_DL_NAC_ERRORS) {
		bool ret;

		spin_unlock_irqrestore(hba->host->host_lock, flags);
		/* release the lock as ufshcd_quirk_dl_nac_errors() may sleep */
		ret = ufshcd_quirk_dl_nac_errors(hba);
		spin_lock_irqsave(hba->host->host_lock, flags);
		if (!ret && ufshcd_err_handling_should_stop(hba))
			goto skip_err_handling;
	}

	if ((hba->saved_err & (INT_FATAL_ERRORS | UFSHCD_UIC_HIBERN8_MASK)) ||
	    (hba->saved_uic_err &&
	     (hba->saved_uic_err != UFSHCD_UIC_PA_GENERIC_ERROR))) {
		bool pr_prdt = !!(hba->saved_err & SYSTEM_BUS_FATAL_ERROR);

		spin_unlock_irqrestore(hba->host->host_lock, flags);
		ufshcd_print_host_state(hba);
		ufshcd_print_pwr_info(hba);
		ufshcd_print_evt_hist(hba);
		ufshcd_print_tmrs(hba, hba->outstanding_tasks);
		ufshcd_print_trs_all(hba, pr_prdt);
		spin_lock_irqsave(hba->host->host_lock, flags);
	}

	/*
	 * if host reset is required then skip clearing the pending
	 * transfers forcefully because they will get cleared during
	 * host reset and restore
	 */
	if (hba->force_reset || ufshcd_is_link_broken(hba) ||
	    ufshcd_is_saved_err_fatal(hba) ||
	    ((hba->saved_err & UIC_ERROR) &&
	     (hba->saved_uic_err & (UFSHCD_UIC_DL_NAC_RECEIVED_ERROR |
				    UFSHCD_UIC_DL_TCx_REPLAY_ERROR)))) {
		needs_reset = true;
		goto do_reset;
	}

	/*
	 * If LINERESET was caught, UFS might have been put to PWM mode,
	 * check if power mode restore is needed.
	 */
	if (hba->saved_uic_err & UFSHCD_UIC_PA_GENERIC_ERROR) {
		hba->saved_uic_err &= ~UFSHCD_UIC_PA_GENERIC_ERROR;
		if (!hba->saved_uic_err)
			hba->saved_err &= ~UIC_ERROR;
		spin_unlock_irqrestore(hba->host->host_lock, flags);
		if (ufshcd_is_pwr_mode_restore_needed(hba))
			needs_restore = true;
		spin_lock_irqsave(hba->host->host_lock, flags);
		if (!hba->saved_err && !needs_restore)
			goto skip_err_handling;
	}

	hba->silence_err_logs = true;
	/* release lock as clear command might sleep */
	spin_unlock_irqrestore(hba->host->host_lock, flags);

	needs_reset = ufshcd_abort_all(hba);

	spin_lock_irqsave(hba->host->host_lock, flags);
	hba->silence_err_logs = false;
	if (needs_reset)
		goto do_reset;

	/*
	 * After all reqs and tasks are cleared from doorbell,
	 * now it is safe to retore power mode.
	 */
	if (needs_restore) {
		spin_unlock_irqrestore(hba->host->host_lock, flags);
		/*
		 * Hold the scaling lock just in case dev cmds
		 * are sent via bsg and/or sysfs.
		 */
		down_write(&hba->clk_scaling_lock);
		hba->force_pmc = true;
		pmc_err = ufshcd_config_pwr_mode(hba, &(hba->pwr_info));
		if (pmc_err) {
			needs_reset = true;
			dev_err(hba->dev, "%s: Failed to restore power mode, err = %d\n",
					__func__, pmc_err);
		}
		hba->force_pmc = false;
		ufshcd_print_pwr_info(hba);
		up_write(&hba->clk_scaling_lock);
		spin_lock_irqsave(hba->host->host_lock, flags);
	}

do_reset:
	/* Fatal errors need reset */
	if (needs_reset) {
		int err;

		hba->force_reset = false;
		spin_unlock_irqrestore(hba->host->host_lock, flags);
		err = ufshcd_reset_and_restore(hba);
		if (err)
			dev_err(hba->dev, "%s: reset and restore failed with err %d\n",
					__func__, err);
		else
			ufshcd_recover_pm_error(hba);
		spin_lock_irqsave(hba->host->host_lock, flags);
	}

skip_err_handling:
	if (!needs_reset) {
		if (hba->ufshcd_state == UFSHCD_STATE_RESET)
			hba->ufshcd_state = UFSHCD_STATE_OPERATIONAL;
		if (hba->saved_err || hba->saved_uic_err)
			dev_err_ratelimited(hba->dev, "%s: exit: saved_err 0x%x saved_uic_err 0x%x",
			    __func__, hba->saved_err, hba->saved_uic_err);
	}
	/* Exit in an operational state or dead */
	if (hba->ufshcd_state != UFSHCD_STATE_OPERATIONAL &&
	    hba->ufshcd_state != UFSHCD_STATE_ERROR) {
		if (--retries)
			goto again;
		hba->ufshcd_state = UFSHCD_STATE_ERROR;
	}
	ufshcd_clear_eh_in_progress(hba);
	spin_unlock_irqrestore(hba->host->host_lock, flags);
	ufshcd_err_handling_unprepare(hba);
	up(&hba->host_sem);

	dev_info(hba->dev, "%s finished; HBA state %s\n", __func__,
		 ufshcd_state_name[hba->ufshcd_state]);
}

/**
 * ufshcd_update_uic_error - check and set fatal UIC error flags.
 * @hba: per-adapter instance
 *
 * Return:
 *  IRQ_HANDLED - If interrupt is valid
 *  IRQ_NONE    - If invalid interrupt
 */
static irqreturn_t ufshcd_update_uic_error(struct ufs_hba *hba)
{
	u32 reg;
	irqreturn_t retval = IRQ_NONE;

	/* PHY layer error */
	reg = ufshcd_readl(hba, REG_UIC_ERROR_CODE_PHY_ADAPTER_LAYER);
	if ((reg & UIC_PHY_ADAPTER_LAYER_ERROR) &&
	    (reg & UIC_PHY_ADAPTER_LAYER_ERROR_CODE_MASK)) {
		ufshcd_update_evt_hist(hba, UFS_EVT_PA_ERR, reg);
		/*
		 * To know whether this error is fatal or not, DB timeout
		 * must be checked but this error is handled separately.
		 */
		if (reg & UIC_PHY_ADAPTER_LAYER_LANE_ERR_MASK)
			dev_dbg(hba->dev, "%s: UIC Lane error reported\n",
					__func__);

		/* Got a LINERESET indication. */
		if (reg & UIC_PHY_ADAPTER_LAYER_GENERIC_ERROR) {
			struct uic_command *cmd = NULL;

			hba->uic_error |= UFSHCD_UIC_PA_GENERIC_ERROR;
			if (hba->uic_async_done && hba->active_uic_cmd)
				cmd = hba->active_uic_cmd;
			/*
			 * Ignore the LINERESET during power mode change
			 * operation via DME_SET command.
			 */
			if (cmd && (cmd->command == UIC_CMD_DME_SET))
				hba->uic_error &= ~UFSHCD_UIC_PA_GENERIC_ERROR;
		}
		retval |= IRQ_HANDLED;
	}

	/* PA_INIT_ERROR is fatal and needs UIC reset */
	reg = ufshcd_readl(hba, REG_UIC_ERROR_CODE_DATA_LINK_LAYER);
	if ((reg & UIC_DATA_LINK_LAYER_ERROR) &&
	    (reg & UIC_DATA_LINK_LAYER_ERROR_CODE_MASK)) {
		ufshcd_update_evt_hist(hba, UFS_EVT_DL_ERR, reg);

		if (reg & UIC_DATA_LINK_LAYER_ERROR_PA_INIT)
			hba->uic_error |= UFSHCD_UIC_DL_PA_INIT_ERROR;
		else if (hba->dev_quirks &
				UFS_DEVICE_QUIRK_RECOVERY_FROM_DL_NAC_ERRORS) {
			if (reg & UIC_DATA_LINK_LAYER_ERROR_NAC_RECEIVED)
				hba->uic_error |=
					UFSHCD_UIC_DL_NAC_RECEIVED_ERROR;
			else if (reg & UIC_DATA_LINK_LAYER_ERROR_TCx_REPLAY_TIMEOUT)
				hba->uic_error |= UFSHCD_UIC_DL_TCx_REPLAY_ERROR;
		}
		retval |= IRQ_HANDLED;
	}

	/* UIC NL/TL/DME errors needs software retry */
	reg = ufshcd_readl(hba, REG_UIC_ERROR_CODE_NETWORK_LAYER);
	if ((reg & UIC_NETWORK_LAYER_ERROR) &&
	    (reg & UIC_NETWORK_LAYER_ERROR_CODE_MASK)) {
		ufshcd_update_evt_hist(hba, UFS_EVT_NL_ERR, reg);
		hba->uic_error |= UFSHCD_UIC_NL_ERROR;
		retval |= IRQ_HANDLED;
	}

	reg = ufshcd_readl(hba, REG_UIC_ERROR_CODE_TRANSPORT_LAYER);
	if ((reg & UIC_TRANSPORT_LAYER_ERROR) &&
	    (reg & UIC_TRANSPORT_LAYER_ERROR_CODE_MASK)) {
		ufshcd_update_evt_hist(hba, UFS_EVT_TL_ERR, reg);
		hba->uic_error |= UFSHCD_UIC_TL_ERROR;
		retval |= IRQ_HANDLED;
	}

	reg = ufshcd_readl(hba, REG_UIC_ERROR_CODE_DME);
	if ((reg & UIC_DME_ERROR) &&
	    (reg & UIC_DME_ERROR_CODE_MASK)) {
		ufshcd_update_evt_hist(hba, UFS_EVT_DME_ERR, reg);
		hba->uic_error |= UFSHCD_UIC_DME_ERROR;
		retval |= IRQ_HANDLED;
	}

	dev_dbg(hba->dev, "%s: UIC error flags = 0x%08x\n",
			__func__, hba->uic_error);
	return retval;
}

/**
 * ufshcd_check_errors - Check for errors that need s/w attention
 * @hba: per-adapter instance
 * @intr_status: interrupt status generated by the controller
 *
 * Return:
 *  IRQ_HANDLED - If interrupt is valid
 *  IRQ_NONE    - If invalid interrupt
 */
static irqreturn_t ufshcd_check_errors(struct ufs_hba *hba, u32 intr_status)
{
	bool queue_eh_work = false;
	irqreturn_t retval = IRQ_NONE;

	spin_lock(hba->host->host_lock);
	hba->errors |= UFSHCD_ERROR_MASK & intr_status;

	if (hba->errors & INT_FATAL_ERRORS) {
		ufshcd_update_evt_hist(hba, UFS_EVT_FATAL_ERR,
				       hba->errors);
		queue_eh_work = true;
	}

	if (hba->errors & UIC_ERROR) {
		hba->uic_error = 0;
		retval = ufshcd_update_uic_error(hba);
		if (hba->uic_error)
			queue_eh_work = true;
	}

	if (hba->errors & UFSHCD_UIC_HIBERN8_MASK) {
		dev_err(hba->dev,
			"%s: Auto Hibern8 %s failed - status: 0x%08x, upmcrs: 0x%08x\n",
			__func__, (hba->errors & UIC_HIBERNATE_ENTER) ?
			"Enter" : "Exit",
			hba->errors, ufshcd_get_upmcrs(hba));
		ufshcd_update_evt_hist(hba, UFS_EVT_AUTO_HIBERN8_ERR,
				       hba->errors);
		ufshcd_set_link_broken(hba);
		queue_eh_work = true;
	}

	if (queue_eh_work) {
		/*
		 * update the transfer error masks to sticky bits, let's do this
		 * irrespective of current ufshcd_state.
		 */
		hba->saved_err |= hba->errors;
		hba->saved_uic_err |= hba->uic_error;

		/* dump controller state before resetting */
		if ((hba->saved_err &
		     (INT_FATAL_ERRORS | UFSHCD_UIC_HIBERN8_MASK)) ||
		    (hba->saved_uic_err &&
		     (hba->saved_uic_err != UFSHCD_UIC_PA_GENERIC_ERROR))) {
			dev_err(hba->dev, "%s: saved_err 0x%x saved_uic_err 0x%x\n",
					__func__, hba->saved_err,
					hba->saved_uic_err);
			ufshcd_dump_regs(hba, 0, UFSHCI_REG_SPACE_SIZE,
					 "host_regs: ");
			ufshcd_print_pwr_info(hba);
		}
		ufshcd_schedule_eh_work(hba);
		retval |= IRQ_HANDLED;
	}
	/*
	 * if (!queue_eh_work) -
	 * Other errors are either non-fatal where host recovers
	 * itself without s/w intervention or errors that will be
	 * handled by the SCSI core layer.
	 */
	hba->errors = 0;
	hba->uic_error = 0;
	spin_unlock(hba->host->host_lock);
	return retval;
}

/**
 * ufshcd_tmc_handler - handle task management function completion
 * @hba: per adapter instance
 *
 * Return:
 *  IRQ_HANDLED - If interrupt is valid
 *  IRQ_NONE    - If invalid interrupt
 */
static irqreturn_t ufshcd_tmc_handler(struct ufs_hba *hba)
{
	unsigned long flags, pending, issued;
	irqreturn_t ret = IRQ_NONE;
	int tag;

	spin_lock_irqsave(hba->host->host_lock, flags);
	pending = ufshcd_readl(hba, REG_UTP_TASK_REQ_DOOR_BELL);
	issued = hba->outstanding_tasks & ~pending;
	for_each_set_bit(tag, &issued, hba->nutmrs) {
		struct request *req = hba->tmf_rqs[tag];
		struct completion *c = req->end_io_data;

		complete(c);
		ret = IRQ_HANDLED;
	}
	spin_unlock_irqrestore(hba->host->host_lock, flags);

	return ret;
}

/**
 * ufshcd_handle_mcq_cq_events - handle MCQ completion queue events
 * @hba: per adapter instance
 *
 * Return: IRQ_HANDLED if interrupt is handled.
 */
static irqreturn_t ufshcd_handle_mcq_cq_events(struct ufs_hba *hba)
{
	struct ufs_hw_queue *hwq;
	unsigned long outstanding_cqs;
	unsigned int nr_queues;
	int i, ret;
	u32 events;

	ret = ufshcd_vops_get_outstanding_cqs(hba, &outstanding_cqs);
	if (ret)
		outstanding_cqs = (1U << hba->nr_hw_queues) - 1;

	/* Exclude the poll queues */
	nr_queues = hba->nr_hw_queues - hba->nr_queues[HCTX_TYPE_POLL];
	for_each_set_bit(i, &outstanding_cqs, nr_queues) {
		hwq = &hba->uhq[i];

		events = ufshcd_mcq_read_cqis(hba, i);
		if (events)
			ufshcd_mcq_write_cqis(hba, events, i);

		if (events & UFSHCD_MCQ_CQIS_TAIL_ENT_PUSH_STS)
			ufshcd_mcq_poll_cqe_lock(hba, hwq);
	}

	return IRQ_HANDLED;
}

/**
 * ufshcd_sl_intr - Interrupt service routine
 * @hba: per adapter instance
 * @intr_status: contains interrupts generated by the controller
 *
 * Return:
 *  IRQ_HANDLED - If interrupt is valid
 *  IRQ_NONE    - If invalid interrupt
 */
static irqreturn_t ufshcd_sl_intr(struct ufs_hba *hba, u32 intr_status)
{
	irqreturn_t retval = IRQ_NONE;

	if (intr_status & UFSHCD_UIC_MASK)
		retval |= ufshcd_uic_cmd_compl(hba, intr_status);

	if (intr_status & UFSHCD_ERROR_MASK || hba->errors)
		retval |= ufshcd_check_errors(hba, intr_status);

	if (intr_status & UTP_TASK_REQ_COMPL)
		retval |= ufshcd_tmc_handler(hba);

	if (intr_status & UTP_TRANSFER_REQ_COMPL)
		retval |= ufshcd_transfer_req_compl(hba);

	if (intr_status & MCQ_CQ_EVENT_STATUS)
		retval |= ufshcd_handle_mcq_cq_events(hba);

	return retval;
}

/**
 * ufshcd_intr - Main interrupt service routine
 * @irq: irq number
 * @__hba: pointer to adapter instance
 *
 * Return:
 *  IRQ_HANDLED - If interrupt is valid
 *  IRQ_NONE    - If invalid interrupt
 */
static irqreturn_t ufshcd_intr(int irq, void *__hba)
{
	u32 intr_status, enabled_intr_status = 0;
	irqreturn_t retval = IRQ_NONE;
	struct ufs_hba *hba = __hba;
	int retries = hba->nutrs;

	intr_status = ufshcd_readl(hba, REG_INTERRUPT_STATUS);
	hba->ufs_stats.last_intr_status = intr_status;
	hba->ufs_stats.last_intr_ts = local_clock();

	/*
	 * There could be max of hba->nutrs reqs in flight and in worst case
	 * if the reqs get finished 1 by 1 after the interrupt status is
	 * read, make sure we handle them by checking the interrupt status
	 * again in a loop until we process all of the reqs before returning.
	 */
	while (intr_status && retries--) {
		enabled_intr_status =
			intr_status & ufshcd_readl(hba, REG_INTERRUPT_ENABLE);
		ufshcd_writel(hba, intr_status, REG_INTERRUPT_STATUS);
		if (enabled_intr_status)
			retval |= ufshcd_sl_intr(hba, enabled_intr_status);

		intr_status = ufshcd_readl(hba, REG_INTERRUPT_STATUS);
	}

	if (enabled_intr_status && retval == IRQ_NONE &&
	    (!(enabled_intr_status & UTP_TRANSFER_REQ_COMPL) ||
	     hba->outstanding_reqs) && !ufshcd_eh_in_progress(hba)) {
		dev_err(hba->dev, "%s: Unhandled interrupt 0x%08x (0x%08x, 0x%08x)\n",
					__func__,
					intr_status,
					hba->ufs_stats.last_intr_status,
					enabled_intr_status);
		ufshcd_dump_regs(hba, 0, UFSHCI_REG_SPACE_SIZE, "host_regs: ");
	}

	return retval;
}

static int ufshcd_clear_tm_cmd(struct ufs_hba *hba, int tag)
{
	int err = 0;
	u32 mask = 1 << tag;
	unsigned long flags;

	if (!test_bit(tag, &hba->outstanding_tasks))
		goto out;

	spin_lock_irqsave(hba->host->host_lock, flags);
	ufshcd_utmrl_clear(hba, tag);
	spin_unlock_irqrestore(hba->host->host_lock, flags);

	/* poll for max. 1 sec to clear door bell register by h/w */
	err = ufshcd_wait_for_register(hba,
			REG_UTP_TASK_REQ_DOOR_BELL,
			mask, 0, 1000, 1000);

	dev_err(hba->dev, "Clearing task management function with tag %d %s\n",
		tag, err < 0 ? "failed" : "succeeded");

out:
	return err;
}

static int __ufshcd_issue_tm_cmd(struct ufs_hba *hba,
		struct utp_task_req_desc *treq, u8 tm_function)
{
	struct request_queue *q = hba->tmf_queue;
	struct Scsi_Host *host = hba->host;
	DECLARE_COMPLETION_ONSTACK(wait);
	struct request *req;
	unsigned long flags;
	int task_tag, err;

	/*
	 * blk_mq_alloc_request() is used here only to get a free tag.
	 */
	req = blk_mq_alloc_request(q, REQ_OP_DRV_OUT, 0);
	if (IS_ERR(req))
		return PTR_ERR(req);

	req->end_io_data = &wait;
	ufshcd_hold(hba);

	spin_lock_irqsave(host->host_lock, flags);

	task_tag = req->tag;
	WARN_ONCE(task_tag < 0 || task_tag >= hba->nutmrs, "Invalid tag %d\n",
		  task_tag);
	hba->tmf_rqs[req->tag] = req;
	treq->upiu_req.req_header.task_tag = task_tag;

	memcpy(hba->utmrdl_base_addr + task_tag, treq, sizeof(*treq));
	ufshcd_vops_setup_task_mgmt(hba, task_tag, tm_function);

	/* send command to the controller */
	__set_bit(task_tag, &hba->outstanding_tasks);

	ufshcd_writel(hba, 1 << task_tag, REG_UTP_TASK_REQ_DOOR_BELL);
	/* Make sure that doorbell is committed immediately */
	wmb();

	spin_unlock_irqrestore(host->host_lock, flags);

	ufshcd_add_tm_upiu_trace(hba, task_tag, UFS_TM_SEND);

	/* wait until the task management command is completed */
	err = wait_for_completion_io_timeout(&wait,
			msecs_to_jiffies(TM_CMD_TIMEOUT));
	if (!err) {
		ufshcd_add_tm_upiu_trace(hba, task_tag, UFS_TM_ERR);
		dev_err(hba->dev, "%s: task management cmd 0x%.2x timed-out\n",
				__func__, tm_function);
		if (ufshcd_clear_tm_cmd(hba, task_tag))
			dev_WARN(hba->dev, "%s: unable to clear tm cmd (slot %d) after timeout\n",
					__func__, task_tag);
		err = -ETIMEDOUT;
	} else {
		err = 0;
		memcpy(treq, hba->utmrdl_base_addr + task_tag, sizeof(*treq));

		ufshcd_add_tm_upiu_trace(hba, task_tag, UFS_TM_COMP);
	}

	spin_lock_irqsave(hba->host->host_lock, flags);
	hba->tmf_rqs[req->tag] = NULL;
	__clear_bit(task_tag, &hba->outstanding_tasks);
	spin_unlock_irqrestore(hba->host->host_lock, flags);

	ufshcd_release(hba);
	blk_mq_free_request(req);

	return err;
}

/**
 * ufshcd_issue_tm_cmd - issues task management commands to controller
 * @hba: per adapter instance
 * @lun_id: LUN ID to which TM command is sent
 * @task_id: task ID to which the TM command is applicable
 * @tm_function: task management function opcode
 * @tm_response: task management service response return value
 *
 * Return: non-zero value on error, zero on success.
 */
static int ufshcd_issue_tm_cmd(struct ufs_hba *hba, int lun_id, int task_id,
		u8 tm_function, u8 *tm_response)
{
	struct utp_task_req_desc treq = { };
	enum utp_ocs ocs_value;
	int err;

	/* Configure task request descriptor */
	treq.header.interrupt = 1;
	treq.header.ocs = OCS_INVALID_COMMAND_STATUS;

	/* Configure task request UPIU */
	treq.upiu_req.req_header.transaction_code = UPIU_TRANSACTION_TASK_REQ;
	treq.upiu_req.req_header.lun = lun_id;
	treq.upiu_req.req_header.tm_function = tm_function;

	/*
	 * The host shall provide the same value for LUN field in the basic
	 * header and for Input Parameter.
	 */
	treq.upiu_req.input_param1 = cpu_to_be32(lun_id);
	treq.upiu_req.input_param2 = cpu_to_be32(task_id);

	err = __ufshcd_issue_tm_cmd(hba, &treq, tm_function);
	if (err == -ETIMEDOUT)
		return err;

	ocs_value = treq.header.ocs & MASK_OCS;
	if (ocs_value != OCS_SUCCESS)
		dev_err(hba->dev, "%s: failed, ocs = 0x%x\n",
				__func__, ocs_value);
	else if (tm_response)
		*tm_response = be32_to_cpu(treq.upiu_rsp.output_param1) &
				MASK_TM_SERVICE_RESP;
	return err;
}

/**
 * ufshcd_issue_devman_upiu_cmd - API for sending "utrd" type requests
 * @hba:	per-adapter instance
 * @req_upiu:	upiu request
 * @rsp_upiu:	upiu reply
 * @desc_buff:	pointer to descriptor buffer, NULL if NA
 * @buff_len:	descriptor size, 0 if NA
 * @cmd_type:	specifies the type (NOP, Query...)
 * @desc_op:	descriptor operation
 *
 * Those type of requests uses UTP Transfer Request Descriptor - utrd.
 * Therefore, it "rides" the device management infrastructure: uses its tag and
 * tasks work queues.
 *
 * Since there is only one available tag for device management commands,
 * the caller is expected to hold the hba->dev_cmd.lock mutex.
 *
 * Return: 0 upon success; < 0 upon failure.
 */
static int ufshcd_issue_devman_upiu_cmd(struct ufs_hba *hba,
					struct utp_upiu_req *req_upiu,
					struct utp_upiu_req *rsp_upiu,
					u8 *desc_buff, int *buff_len,
					enum dev_cmd_type cmd_type,
					enum query_opcode desc_op)
{
	DECLARE_COMPLETION_ONSTACK(wait);
	const u32 tag = hba->reserved_slot;
	struct ufshcd_lrb *lrbp;
	int err = 0;
	u8 upiu_flags;

	/* Protects use of hba->reserved_slot. */
	lockdep_assert_held(&hba->dev_cmd.lock);

	down_read(&hba->clk_scaling_lock);

	lrbp = &hba->lrb[tag];
	lrbp->cmd = NULL;
	lrbp->task_tag = tag;
	lrbp->lun = 0;
	lrbp->intr_cmd = true;
	ufshcd_prepare_lrbp_crypto(NULL, lrbp);
	hba->dev_cmd.type = cmd_type;

	if (hba->ufs_version <= ufshci_version(1, 1))
		lrbp->command_type = UTP_CMD_TYPE_DEV_MANAGE;
	else
		lrbp->command_type = UTP_CMD_TYPE_UFS_STORAGE;

	/* update the task tag in the request upiu */
	req_upiu->header.task_tag = tag;

	ufshcd_prepare_req_desc_hdr(lrbp, &upiu_flags, DMA_NONE, 0);

	/* just copy the upiu request as it is */
	memcpy(lrbp->ucd_req_ptr, req_upiu, sizeof(*lrbp->ucd_req_ptr));
	if (desc_buff && desc_op == UPIU_QUERY_OPCODE_WRITE_DESC) {
		/* The Data Segment Area is optional depending upon the query
		 * function value. for WRITE DESCRIPTOR, the data segment
		 * follows right after the tsf.
		 */
		memcpy(lrbp->ucd_req_ptr + 1, desc_buff, *buff_len);
		*buff_len = 0;
	}

	memset(lrbp->ucd_rsp_ptr, 0, sizeof(struct utp_upiu_rsp));

	hba->dev_cmd.complete = &wait;

	ufshcd_add_query_upiu_trace(hba, UFS_QUERY_SEND, lrbp->ucd_req_ptr);

	ufshcd_send_command(hba, tag, hba->dev_cmd_queue);
	/*
	 * ignore the returning value here - ufshcd_check_query_response is
	 * bound to fail since dev_cmd.query and dev_cmd.type were left empty.
	 * read the response directly ignoring all errors.
	 */
	ufshcd_wait_for_dev_cmd(hba, lrbp, QUERY_REQ_TIMEOUT);

	/* just copy the upiu response as it is */
	memcpy(rsp_upiu, lrbp->ucd_rsp_ptr, sizeof(*rsp_upiu));
	if (desc_buff && desc_op == UPIU_QUERY_OPCODE_READ_DESC) {
		u8 *descp = (u8 *)lrbp->ucd_rsp_ptr + sizeof(*rsp_upiu);
		u16 resp_len = be16_to_cpu(lrbp->ucd_rsp_ptr->header
					   .data_segment_length);

		if (*buff_len >= resp_len) {
			memcpy(desc_buff, descp, resp_len);
			*buff_len = resp_len;
		} else {
			dev_warn(hba->dev,
				 "%s: rsp size %d is bigger than buffer size %d",
				 __func__, resp_len, *buff_len);
			*buff_len = 0;
			err = -EINVAL;
		}
	}
	ufshcd_add_query_upiu_trace(hba, err ? UFS_QUERY_ERR : UFS_QUERY_COMP,
				    (struct utp_upiu_req *)lrbp->ucd_rsp_ptr);

	up_read(&hba->clk_scaling_lock);
	return err;
}

/**
 * ufshcd_exec_raw_upiu_cmd - API function for sending raw upiu commands
 * @hba:	per-adapter instance
 * @req_upiu:	upiu request
 * @rsp_upiu:	upiu reply - only 8 DW as we do not support scsi commands
 * @msgcode:	message code, one of UPIU Transaction Codes Initiator to Target
 * @desc_buff:	pointer to descriptor buffer, NULL if NA
 * @buff_len:	descriptor size, 0 if NA
 * @desc_op:	descriptor operation
 *
 * Supports UTP Transfer requests (nop and query), and UTP Task
 * Management requests.
 * It is up to the caller to fill the upiu conent properly, as it will
 * be copied without any further input validations.
 *
 * Return: 0 upon success; < 0 upon failure.
 */
int ufshcd_exec_raw_upiu_cmd(struct ufs_hba *hba,
			     struct utp_upiu_req *req_upiu,
			     struct utp_upiu_req *rsp_upiu,
			     enum upiu_request_transaction msgcode,
			     u8 *desc_buff, int *buff_len,
			     enum query_opcode desc_op)
{
	int err;
	enum dev_cmd_type cmd_type = DEV_CMD_TYPE_QUERY;
	struct utp_task_req_desc treq = { };
	enum utp_ocs ocs_value;
	u8 tm_f = req_upiu->header.tm_function;

	switch (msgcode) {
	case UPIU_TRANSACTION_NOP_OUT:
		cmd_type = DEV_CMD_TYPE_NOP;
		fallthrough;
	case UPIU_TRANSACTION_QUERY_REQ:
		ufshcd_hold(hba);
		mutex_lock(&hba->dev_cmd.lock);
		err = ufshcd_issue_devman_upiu_cmd(hba, req_upiu, rsp_upiu,
						   desc_buff, buff_len,
						   cmd_type, desc_op);
		mutex_unlock(&hba->dev_cmd.lock);
		ufshcd_release(hba);

		break;
	case UPIU_TRANSACTION_TASK_REQ:
		treq.header.interrupt = 1;
		treq.header.ocs = OCS_INVALID_COMMAND_STATUS;

		memcpy(&treq.upiu_req, req_upiu, sizeof(*req_upiu));

		err = __ufshcd_issue_tm_cmd(hba, &treq, tm_f);
		if (err == -ETIMEDOUT)
			break;

		ocs_value = treq.header.ocs & MASK_OCS;
		if (ocs_value != OCS_SUCCESS) {
			dev_err(hba->dev, "%s: failed, ocs = 0x%x\n", __func__,
				ocs_value);
			break;
		}

		memcpy(rsp_upiu, &treq.upiu_rsp, sizeof(*rsp_upiu));

		break;
	default:
		err = -EINVAL;

		break;
	}

	return err;
}

/**
 * ufshcd_advanced_rpmb_req_handler - handle advanced RPMB request
 * @hba:	per adapter instance
 * @req_upiu:	upiu request
 * @rsp_upiu:	upiu reply
 * @req_ehs:	EHS field which contains Advanced RPMB Request Message
 * @rsp_ehs:	EHS field which returns Advanced RPMB Response Message
 * @sg_cnt:	The number of sg lists actually used
 * @sg_list:	Pointer to SG list when DATA IN/OUT UPIU is required in ARPMB operation
 * @dir:	DMA direction
 *
 * Return: zero on success, non-zero on failure.
 */
int ufshcd_advanced_rpmb_req_handler(struct ufs_hba *hba, struct utp_upiu_req *req_upiu,
			 struct utp_upiu_req *rsp_upiu, struct ufs_ehs *req_ehs,
			 struct ufs_ehs *rsp_ehs, int sg_cnt, struct scatterlist *sg_list,
			 enum dma_data_direction dir)
{
	DECLARE_COMPLETION_ONSTACK(wait);
	const u32 tag = hba->reserved_slot;
	struct ufshcd_lrb *lrbp;
	int err = 0;
	int result;
	u8 upiu_flags;
	u8 *ehs_data;
	u16 ehs_len;

	/* Protects use of hba->reserved_slot. */
	ufshcd_hold(hba);
	mutex_lock(&hba->dev_cmd.lock);
	down_read(&hba->clk_scaling_lock);

	lrbp = &hba->lrb[tag];
	lrbp->cmd = NULL;
	lrbp->task_tag = tag;
	lrbp->lun = UFS_UPIU_RPMB_WLUN;

	lrbp->intr_cmd = true;
	ufshcd_prepare_lrbp_crypto(NULL, lrbp);
	hba->dev_cmd.type = DEV_CMD_TYPE_RPMB;

	/* Advanced RPMB starts from UFS 4.0, so its command type is UTP_CMD_TYPE_UFS_STORAGE */
	lrbp->command_type = UTP_CMD_TYPE_UFS_STORAGE;

	/*
	 * According to UFSHCI 4.0 specification page 24, if EHSLUTRDS is 0, host controller takes
	 * EHS length from CMD UPIU, and SW driver use EHS Length field in CMD UPIU. if it is 1,
	 * HW controller takes EHS length from UTRD.
	 */
	if (hba->capabilities & MASK_EHSLUTRD_SUPPORTED)
		ufshcd_prepare_req_desc_hdr(lrbp, &upiu_flags, dir, 2);
	else
		ufshcd_prepare_req_desc_hdr(lrbp, &upiu_flags, dir, 0);

	/* update the task tag */
	req_upiu->header.task_tag = tag;

	/* copy the UPIU(contains CDB) request as it is */
	memcpy(lrbp->ucd_req_ptr, req_upiu, sizeof(*lrbp->ucd_req_ptr));
	/* Copy EHS, starting with byte32, immediately after the CDB package */
	memcpy(lrbp->ucd_req_ptr + 1, req_ehs, sizeof(*req_ehs));

	if (dir != DMA_NONE && sg_list)
		ufshcd_sgl_to_prdt(hba, lrbp, sg_cnt, sg_list);

	memset(lrbp->ucd_rsp_ptr, 0, sizeof(struct utp_upiu_rsp));

	hba->dev_cmd.complete = &wait;

	ufshcd_send_command(hba, tag, hba->dev_cmd_queue);

	err = ufshcd_wait_for_dev_cmd(hba, lrbp, ADVANCED_RPMB_REQ_TIMEOUT);

	if (!err) {
		/* Just copy the upiu response as it is */
		memcpy(rsp_upiu, lrbp->ucd_rsp_ptr, sizeof(*rsp_upiu));
		/* Get the response UPIU result */
		result = (lrbp->ucd_rsp_ptr->header.response << 8) |
			lrbp->ucd_rsp_ptr->header.status;

		ehs_len = lrbp->ucd_rsp_ptr->header.ehs_length;
		/*
		 * Since the bLength in EHS indicates the total size of the EHS Header and EHS Data
		 * in 32 Byte units, the value of the bLength Request/Response for Advanced RPMB
		 * Message is 02h
		 */
		if (ehs_len == 2 && rsp_ehs) {
			/*
			 * ucd_rsp_ptr points to a buffer with a length of 512 bytes
			 * (ALIGNED_UPIU_SIZE = 512), and the EHS data just starts from byte32
			 */
			ehs_data = (u8 *)lrbp->ucd_rsp_ptr + EHS_OFFSET_IN_RESPONSE;
			memcpy(rsp_ehs, ehs_data, ehs_len * 32);
		}
	}

	up_read(&hba->clk_scaling_lock);
	mutex_unlock(&hba->dev_cmd.lock);
	ufshcd_release(hba);
	return err ? : result;
}

/**
 * ufshcd_eh_device_reset_handler() - Reset a single logical unit.
 * @cmd: SCSI command pointer
 *
 * Return: SUCCESS or FAILED.
 */
static int ufshcd_eh_device_reset_handler(struct scsi_cmnd *cmd)
{
	unsigned long flags, pending_reqs = 0, not_cleared = 0;
	struct Scsi_Host *host;
	struct ufs_hba *hba;
	struct ufs_hw_queue *hwq;
	struct ufshcd_lrb *lrbp;
	u32 pos, not_cleared_mask = 0;
	int err;
	u8 resp = 0xF, lun;

	host = cmd->device->host;
	hba = shost_priv(host);

	lun = ufshcd_scsi_to_upiu_lun(cmd->device->lun);
	err = ufshcd_issue_tm_cmd(hba, lun, 0, UFS_LOGICAL_RESET, &resp);
	if (err || resp != UPIU_TASK_MANAGEMENT_FUNC_COMPL) {
		if (!err)
			err = resp;
		goto out;
	}

	if (is_mcq_enabled(hba)) {
		for (pos = 0; pos < hba->nutrs; pos++) {
			lrbp = &hba->lrb[pos];
			if (ufshcd_cmd_inflight(lrbp->cmd) &&
			    lrbp->lun == lun) {
				ufshcd_clear_cmd(hba, pos);
				hwq = ufshcd_mcq_req_to_hwq(hba, scsi_cmd_to_rq(lrbp->cmd));
				ufshcd_mcq_poll_cqe_lock(hba, hwq);
			}
		}
		err = 0;
		goto out;
	}

	/* clear the commands that were pending for corresponding LUN */
	spin_lock_irqsave(&hba->outstanding_lock, flags);
	for_each_set_bit(pos, &hba->outstanding_reqs, hba->nutrs)
		if (hba->lrb[pos].lun == lun)
			__set_bit(pos, &pending_reqs);
	hba->outstanding_reqs &= ~pending_reqs;
	spin_unlock_irqrestore(&hba->outstanding_lock, flags);

	for_each_set_bit(pos, &pending_reqs, hba->nutrs) {
		if (ufshcd_clear_cmd(hba, pos) < 0) {
			spin_lock_irqsave(&hba->outstanding_lock, flags);
			not_cleared = 1U << pos &
				ufshcd_readl(hba, REG_UTP_TRANSFER_REQ_DOOR_BELL);
			hba->outstanding_reqs |= not_cleared;
			not_cleared_mask |= not_cleared;
			spin_unlock_irqrestore(&hba->outstanding_lock, flags);

			dev_err(hba->dev, "%s: failed to clear request %d\n",
				__func__, pos);
		}
	}
	__ufshcd_transfer_req_compl(hba, pending_reqs & ~not_cleared_mask);

out:
	hba->req_abort_count = 0;
	ufshcd_update_evt_hist(hba, UFS_EVT_DEV_RESET, (u32)err);
	if (!err) {
		err = SUCCESS;
	} else {
		dev_err(hba->dev, "%s: failed with err %d\n", __func__, err);
		err = FAILED;
	}
	return err;
}

static void ufshcd_set_req_abort_skip(struct ufs_hba *hba, unsigned long bitmap)
{
	struct ufshcd_lrb *lrbp;
	int tag;

	for_each_set_bit(tag, &bitmap, hba->nutrs) {
		lrbp = &hba->lrb[tag];
		lrbp->req_abort_skip = true;
	}
}

/**
 * ufshcd_try_to_abort_task - abort a specific task
 * @hba: Pointer to adapter instance
 * @tag: Task tag/index to be aborted
 *
 * Abort the pending command in device by sending UFS_ABORT_TASK task management
 * command, and in host controller by clearing the door-bell register. There can
 * be race between controller sending the command to the device while abort is
 * issued. To avoid that, first issue UFS_QUERY_TASK to check if the command is
 * really issued and then try to abort it.
 *
 * Return: zero on success, non-zero on failure.
 */
int ufshcd_try_to_abort_task(struct ufs_hba *hba, int tag)
{
	struct ufshcd_lrb *lrbp = &hba->lrb[tag];
	int err = 0;
	int poll_cnt;
	u8 resp = 0xF;
	u32 reg;

	for (poll_cnt = 100; poll_cnt; poll_cnt--) {
		err = ufshcd_issue_tm_cmd(hba, lrbp->lun, lrbp->task_tag,
				UFS_QUERY_TASK, &resp);
		if (!err && resp == UPIU_TASK_MANAGEMENT_FUNC_SUCCEEDED) {
			/* cmd pending in the device */
			dev_err(hba->dev, "%s: cmd pending in the device. tag = %d\n",
				__func__, tag);
			break;
		} else if (!err && resp == UPIU_TASK_MANAGEMENT_FUNC_COMPL) {
			/*
			 * cmd not pending in the device, check if it is
			 * in transition.
			 */
			dev_err(hba->dev, "%s: cmd at tag %d not pending in the device.\n",
				__func__, tag);
			if (is_mcq_enabled(hba)) {
				/* MCQ mode */
				if (ufshcd_cmd_inflight(lrbp->cmd)) {
					/* sleep for max. 200us same delay as in SDB mode */
					usleep_range(100, 200);
					continue;
				}
				/* command completed already */
				dev_err(hba->dev, "%s: cmd at tag=%d is cleared.\n",
					__func__, tag);
				goto out;
			}

			/* Single Doorbell Mode */
			reg = ufshcd_readl(hba, REG_UTP_TRANSFER_REQ_DOOR_BELL);
			if (reg & (1 << tag)) {
				/* sleep for max. 200us to stabilize */
				usleep_range(100, 200);
				continue;
			}
			/* command completed already */
			dev_err(hba->dev, "%s: cmd at tag %d successfully cleared from DB.\n",
				__func__, tag);
			goto out;
		} else {
			dev_err(hba->dev,
				"%s: no response from device. tag = %d, err %d\n",
				__func__, tag, err);
			if (!err)
				err = resp; /* service response error */
			goto out;
		}
	}

	if (!poll_cnt) {
		err = -EBUSY;
		goto out;
	}

	err = ufshcd_issue_tm_cmd(hba, lrbp->lun, lrbp->task_tag,
			UFS_ABORT_TASK, &resp);
	if (err || resp != UPIU_TASK_MANAGEMENT_FUNC_COMPL) {
		if (!err) {
			err = resp; /* service response error */
			dev_err(hba->dev, "%s: issued. tag = %d, err %d\n",
				__func__, tag, err);
		}
		goto out;
	}

	err = ufshcd_clear_cmd(hba, tag);
	if (err)
		dev_err(hba->dev, "%s: Failed clearing cmd at tag %d, err %d\n",
			__func__, tag, err);

out:
	return err;
}

/**
 * ufshcd_abort - scsi host template eh_abort_handler callback
 * @cmd: SCSI command pointer
 *
 * Return: SUCCESS or FAILED.
 */
static int ufshcd_abort(struct scsi_cmnd *cmd)
{
	struct Scsi_Host *host = cmd->device->host;
	struct ufs_hba *hba = shost_priv(host);
	int tag = scsi_cmd_to_rq(cmd)->tag;
	struct ufshcd_lrb *lrbp = &hba->lrb[tag];
	unsigned long flags;
	int err = FAILED;
	bool outstanding;
	u32 reg;

	WARN_ONCE(tag < 0, "Invalid tag %d\n", tag);

	ufshcd_hold(hba);

	if (!is_mcq_enabled(hba)) {
		reg = ufshcd_readl(hba, REG_UTP_TRANSFER_REQ_DOOR_BELL);
		if (!test_bit(tag, &hba->outstanding_reqs)) {
			/* If command is already aborted/completed, return FAILED. */
			dev_err(hba->dev,
				"%s: cmd at tag %d already completed, outstanding=0x%lx, doorbell=0x%x\n",
				__func__, tag, hba->outstanding_reqs, reg);
			goto release;
		}
	}

	/* Print Transfer Request of aborted task */
	dev_info(hba->dev, "%s: Device abort task at tag %d\n", __func__, tag);

	/*
	 * Print detailed info about aborted request.
	 * As more than one request might get aborted at the same time,
	 * print full information only for the first aborted request in order
	 * to reduce repeated printouts. For other aborted requests only print
	 * basic details.
	 */
	scsi_print_command(cmd);
	if (!hba->req_abort_count) {
		ufshcd_update_evt_hist(hba, UFS_EVT_ABORT, tag);
		ufshcd_print_evt_hist(hba);
		ufshcd_print_host_state(hba);
		ufshcd_print_pwr_info(hba);
		ufshcd_print_tr(hba, tag, true);
	} else {
		ufshcd_print_tr(hba, tag, false);
	}
	hba->req_abort_count++;

	if (!is_mcq_enabled(hba) && !(reg & (1 << tag))) {
		/* only execute this code in single doorbell mode */
		dev_err(hba->dev,
		"%s: cmd was completed, but without a notifying intr, tag = %d",
		__func__, tag);
		__ufshcd_transfer_req_compl(hba, 1UL << tag);
		goto release;
	}

	/*
	 * Task abort to the device W-LUN is illegal. When this command
	 * will fail, due to spec violation, scsi err handling next step
	 * will be to send LU reset which, again, is a spec violation.
	 * To avoid these unnecessary/illegal steps, first we clean up
	 * the lrb taken by this cmd and re-set it in outstanding_reqs,
	 * then queue the eh_work and bail.
	 */
	if (lrbp->lun == UFS_UPIU_UFS_DEVICE_WLUN) {
		ufshcd_update_evt_hist(hba, UFS_EVT_ABORT, lrbp->lun);

		spin_lock_irqsave(host->host_lock, flags);
		hba->force_reset = true;
		ufshcd_schedule_eh_work(hba);
		spin_unlock_irqrestore(host->host_lock, flags);
		goto release;
	}

	if (is_mcq_enabled(hba)) {
		/* MCQ mode. Branch off to handle abort for mcq mode */
		err = ufshcd_mcq_abort(cmd);
		goto release;
	}

	/* Skip task abort in case previous aborts failed and report failure */
	if (lrbp->req_abort_skip) {
		dev_err(hba->dev, "%s: skipping abort\n", __func__);
		ufshcd_set_req_abort_skip(hba, hba->outstanding_reqs);
		goto release;
	}

	err = ufshcd_try_to_abort_task(hba, tag);
	if (err) {
		dev_err(hba->dev, "%s: failed with err %d\n", __func__, err);
		ufshcd_set_req_abort_skip(hba, hba->outstanding_reqs);
		err = FAILED;
		goto release;
	}

	/*
	 * Clear the corresponding bit from outstanding_reqs since the command
	 * has been aborted successfully.
	 */
	spin_lock_irqsave(&hba->outstanding_lock, flags);
	outstanding = __test_and_clear_bit(tag, &hba->outstanding_reqs);
	spin_unlock_irqrestore(&hba->outstanding_lock, flags);

	if (outstanding)
		ufshcd_release_scsi_cmd(hba, lrbp);

	err = SUCCESS;

release:
	/* Matches the ufshcd_hold() call at the start of this function. */
	ufshcd_release(hba);
	return err;
}

/**
 * ufshcd_host_reset_and_restore - reset and restore host controller
 * @hba: per-adapter instance
 *
 * Note that host controller reset may issue DME_RESET to
 * local and remote (device) Uni-Pro stack and the attributes
 * are reset to default state.
 *
 * Return: zero on success, non-zero on failure.
 */
static int ufshcd_host_reset_and_restore(struct ufs_hba *hba)
{
	int err;

	/*
	 * Stop the host controller and complete the requests
	 * cleared by h/w
	 */
	ufshcd_hba_stop(hba);
	hba->silence_err_logs = true;
	ufshcd_complete_requests(hba, true);
	hba->silence_err_logs = false;

	/* scale up clocks to max frequency before full reinitialization */
	ufshcd_scale_clks(hba, true);

	err = ufshcd_hba_enable(hba);

	/* Establish the link again and restore the device */
	if (!err)
		err = ufshcd_probe_hba(hba, false);

	if (err)
		dev_err(hba->dev, "%s: Host init failed %d\n", __func__, err);
	ufshcd_update_evt_hist(hba, UFS_EVT_HOST_RESET, (u32)err);
	return err;
}

/**
 * ufshcd_reset_and_restore - reset and re-initialize host/device
 * @hba: per-adapter instance
 *
 * Reset and recover device, host and re-establish link. This
 * is helpful to recover the communication in fatal error conditions.
 *
 * Return: zero on success, non-zero on failure.
 */
static int ufshcd_reset_and_restore(struct ufs_hba *hba)
{
	u32 saved_err = 0;
	u32 saved_uic_err = 0;
	int err = 0;
	unsigned long flags;
	int retries = MAX_HOST_RESET_RETRIES;

	spin_lock_irqsave(hba->host->host_lock, flags);
	do {
		/*
		 * This is a fresh start, cache and clear saved error first,
		 * in case new error generated during reset and restore.
		 */
		saved_err |= hba->saved_err;
		saved_uic_err |= hba->saved_uic_err;
		hba->saved_err = 0;
		hba->saved_uic_err = 0;
		hba->force_reset = false;
		hba->ufshcd_state = UFSHCD_STATE_RESET;
		spin_unlock_irqrestore(hba->host->host_lock, flags);

		/* Reset the attached device */
		ufshcd_device_reset(hba);

		err = ufshcd_host_reset_and_restore(hba);

		spin_lock_irqsave(hba->host->host_lock, flags);
		if (err)
			continue;
		/* Do not exit unless operational or dead */
		if (hba->ufshcd_state != UFSHCD_STATE_OPERATIONAL &&
		    hba->ufshcd_state != UFSHCD_STATE_ERROR &&
		    hba->ufshcd_state != UFSHCD_STATE_EH_SCHEDULED_NON_FATAL)
			err = -EAGAIN;
	} while (err && --retries);

	/*
	 * Inform scsi mid-layer that we did reset and allow to handle
	 * Unit Attention properly.
	 */
	scsi_report_bus_reset(hba->host, 0);
	if (err) {
		hba->ufshcd_state = UFSHCD_STATE_ERROR;
		hba->saved_err |= saved_err;
		hba->saved_uic_err |= saved_uic_err;
	}
	spin_unlock_irqrestore(hba->host->host_lock, flags);

	return err;
}

/**
 * ufshcd_eh_host_reset_handler - host reset handler registered to scsi layer
 * @cmd: SCSI command pointer
 *
 * Return: SUCCESS or FAILED.
 */
static int ufshcd_eh_host_reset_handler(struct scsi_cmnd *cmd)
{
	int err = SUCCESS;
	unsigned long flags;
	struct ufs_hba *hba;

	hba = shost_priv(cmd->device->host);

	spin_lock_irqsave(hba->host->host_lock, flags);
	hba->force_reset = true;
	ufshcd_schedule_eh_work(hba);
	dev_err(hba->dev, "%s: reset in progress - 1\n", __func__);
	spin_unlock_irqrestore(hba->host->host_lock, flags);

	flush_work(&hba->eh_work);

	spin_lock_irqsave(hba->host->host_lock, flags);
	if (hba->ufshcd_state == UFSHCD_STATE_ERROR)
		err = FAILED;
	spin_unlock_irqrestore(hba->host->host_lock, flags);

	return err;
}

/**
 * ufshcd_get_max_icc_level - calculate the ICC level
 * @sup_curr_uA: max. current supported by the regulator
 * @start_scan: row at the desc table to start scan from
 * @buff: power descriptor buffer
 *
 * Return: calculated max ICC level for specific regulator.
 */
static u32 ufshcd_get_max_icc_level(int sup_curr_uA, u32 start_scan,
				    const char *buff)
{
	int i;
	int curr_uA;
	u16 data;
	u16 unit;

	for (i = start_scan; i >= 0; i--) {
		data = get_unaligned_be16(&buff[2 * i]);
		unit = (data & ATTR_ICC_LVL_UNIT_MASK) >>
						ATTR_ICC_LVL_UNIT_OFFSET;
		curr_uA = data & ATTR_ICC_LVL_VALUE_MASK;
		switch (unit) {
		case UFSHCD_NANO_AMP:
			curr_uA = curr_uA / 1000;
			break;
		case UFSHCD_MILI_AMP:
			curr_uA = curr_uA * 1000;
			break;
		case UFSHCD_AMP:
			curr_uA = curr_uA * 1000 * 1000;
			break;
		case UFSHCD_MICRO_AMP:
		default:
			break;
		}
		if (sup_curr_uA >= curr_uA)
			break;
	}
	if (i < 0) {
		i = 0;
		pr_err("%s: Couldn't find valid icc_level = %d", __func__, i);
	}

	return (u32)i;
}

/**
 * ufshcd_find_max_sup_active_icc_level - calculate the max ICC level
 * In case regulators are not initialized we'll return 0
 * @hba: per-adapter instance
 * @desc_buf: power descriptor buffer to extract ICC levels from.
 *
 * Return: calculated ICC level.
 */
static u32 ufshcd_find_max_sup_active_icc_level(struct ufs_hba *hba,
						const u8 *desc_buf)
{
	u32 icc_level = 0;

	if (!hba->vreg_info.vcc || !hba->vreg_info.vccq ||
						!hba->vreg_info.vccq2) {
		/*
		 * Using dev_dbg to avoid messages during runtime PM to avoid
		 * never-ending cycles of messages written back to storage by
		 * user space causing runtime resume, causing more messages and
		 * so on.
		 */
		dev_dbg(hba->dev,
			"%s: Regulator capability was not set, actvIccLevel=%d",
							__func__, icc_level);
		goto out;
	}

	if (hba->vreg_info.vcc->max_uA)
		icc_level = ufshcd_get_max_icc_level(
				hba->vreg_info.vcc->max_uA,
				POWER_DESC_MAX_ACTV_ICC_LVLS - 1,
				&desc_buf[PWR_DESC_ACTIVE_LVLS_VCC_0]);

	if (hba->vreg_info.vccq->max_uA)
		icc_level = ufshcd_get_max_icc_level(
				hba->vreg_info.vccq->max_uA,
				icc_level,
				&desc_buf[PWR_DESC_ACTIVE_LVLS_VCCQ_0]);

	if (hba->vreg_info.vccq2->max_uA)
		icc_level = ufshcd_get_max_icc_level(
				hba->vreg_info.vccq2->max_uA,
				icc_level,
				&desc_buf[PWR_DESC_ACTIVE_LVLS_VCCQ2_0]);
out:
	return icc_level;
}

static void ufshcd_set_active_icc_lvl(struct ufs_hba *hba)
{
	int ret;
	u8 *desc_buf;
	u32 icc_level;

	desc_buf = kzalloc(QUERY_DESC_MAX_SIZE, GFP_KERNEL);
	if (!desc_buf)
		return;

	ret = ufshcd_read_desc_param(hba, QUERY_DESC_IDN_POWER, 0, 0,
				     desc_buf, QUERY_DESC_MAX_SIZE);
	if (ret) {
		dev_err(hba->dev,
			"%s: Failed reading power descriptor ret = %d",
			__func__, ret);
		goto out;
	}

	icc_level = ufshcd_find_max_sup_active_icc_level(hba, desc_buf);
	dev_dbg(hba->dev, "%s: setting icc_level 0x%x", __func__, icc_level);

	ret = ufshcd_query_attr_retry(hba, UPIU_QUERY_OPCODE_WRITE_ATTR,
		QUERY_ATTR_IDN_ACTIVE_ICC_LVL, 0, 0, &icc_level);

	if (ret)
		dev_err(hba->dev,
			"%s: Failed configuring bActiveICCLevel = %d ret = %d",
			__func__, icc_level, ret);

out:
	kfree(desc_buf);
}

static inline void ufshcd_blk_pm_runtime_init(struct scsi_device *sdev)
{
	scsi_autopm_get_device(sdev);
	blk_pm_runtime_init(sdev->request_queue, &sdev->sdev_gendev);
	if (sdev->rpm_autosuspend)
		pm_runtime_set_autosuspend_delay(&sdev->sdev_gendev,
						 RPM_AUTOSUSPEND_DELAY_MS);
	scsi_autopm_put_device(sdev);
}

/**
 * ufshcd_scsi_add_wlus - Adds required W-LUs
 * @hba: per-adapter instance
 *
 * UFS device specification requires the UFS devices to support 4 well known
 * logical units:
 *	"REPORT_LUNS" (address: 01h)
 *	"UFS Device" (address: 50h)
 *	"RPMB" (address: 44h)
 *	"BOOT" (address: 30h)
 * UFS device's power management needs to be controlled by "POWER CONDITION"
 * field of SSU (START STOP UNIT) command. But this "power condition" field
 * will take effect only when its sent to "UFS device" well known logical unit
 * hence we require the scsi_device instance to represent this logical unit in
 * order for the UFS host driver to send the SSU command for power management.
 *
 * We also require the scsi_device instance for "RPMB" (Replay Protected Memory
 * Block) LU so user space process can control this LU. User space may also
 * want to have access to BOOT LU.
 *
 * This function adds scsi device instances for each of all well known LUs
 * (except "REPORT LUNS" LU).
 *
 * Return: zero on success (all required W-LUs are added successfully),
 * non-zero error value on failure (if failed to add any of the required W-LU).
 */
static int ufshcd_scsi_add_wlus(struct ufs_hba *hba)
{
	int ret = 0;
	struct scsi_device *sdev_boot, *sdev_rpmb;

	hba->ufs_device_wlun = __scsi_add_device(hba->host, 0, 0,
		ufshcd_upiu_wlun_to_scsi_wlun(UFS_UPIU_UFS_DEVICE_WLUN), NULL);
	if (IS_ERR(hba->ufs_device_wlun)) {
		ret = PTR_ERR(hba->ufs_device_wlun);
		hba->ufs_device_wlun = NULL;
		goto out;
	}
	scsi_device_put(hba->ufs_device_wlun);

	sdev_rpmb = __scsi_add_device(hba->host, 0, 0,
		ufshcd_upiu_wlun_to_scsi_wlun(UFS_UPIU_RPMB_WLUN), NULL);
	if (IS_ERR(sdev_rpmb)) {
		ret = PTR_ERR(sdev_rpmb);
		goto remove_ufs_device_wlun;
	}
	ufshcd_blk_pm_runtime_init(sdev_rpmb);
	scsi_device_put(sdev_rpmb);

	sdev_boot = __scsi_add_device(hba->host, 0, 0,
		ufshcd_upiu_wlun_to_scsi_wlun(UFS_UPIU_BOOT_WLUN), NULL);
	if (IS_ERR(sdev_boot)) {
		dev_err(hba->dev, "%s: BOOT WLUN not found\n", __func__);
	} else {
		ufshcd_blk_pm_runtime_init(sdev_boot);
		scsi_device_put(sdev_boot);
	}
	goto out;

remove_ufs_device_wlun:
	scsi_remove_device(hba->ufs_device_wlun);
out:
	return ret;
}

static void ufshcd_wb_probe(struct ufs_hba *hba, const u8 *desc_buf)
{
	struct ufs_dev_info *dev_info = &hba->dev_info;
	u8 lun;
	u32 d_lu_wb_buf_alloc;
	u32 ext_ufs_feature;

	if (!ufshcd_is_wb_allowed(hba))
		return;

	/*
	 * Probe WB only for UFS-2.2 and UFS-3.1 (and later) devices or
	 * UFS devices with quirk UFS_DEVICE_QUIRK_SUPPORT_EXTENDED_FEATURES
	 * enabled
	 */
	if (!(dev_info->wspecversion >= 0x310 ||
	      dev_info->wspecversion == 0x220 ||
	     (hba->dev_quirks & UFS_DEVICE_QUIRK_SUPPORT_EXTENDED_FEATURES)))
		goto wb_disabled;

	ext_ufs_feature = get_unaligned_be32(desc_buf +
					DEVICE_DESC_PARAM_EXT_UFS_FEATURE_SUP);

	if (!(ext_ufs_feature & UFS_DEV_WRITE_BOOSTER_SUP))
		goto wb_disabled;

	/*
	 * WB may be supported but not configured while provisioning. The spec
	 * says, in dedicated wb buffer mode, a max of 1 lun would have wb
	 * buffer configured.
	 */
	dev_info->wb_buffer_type = desc_buf[DEVICE_DESC_PARAM_WB_TYPE];

	dev_info->b_presrv_uspc_en =
		desc_buf[DEVICE_DESC_PARAM_WB_PRESRV_USRSPC_EN];

	if (dev_info->wb_buffer_type == WB_BUF_MODE_SHARED) {
		if (!get_unaligned_be32(desc_buf +
				   DEVICE_DESC_PARAM_WB_SHARED_ALLOC_UNITS))
			goto wb_disabled;
	} else {
		for (lun = 0; lun < UFS_UPIU_MAX_WB_LUN_ID; lun++) {
			d_lu_wb_buf_alloc = 0;
			ufshcd_read_unit_desc_param(hba,
					lun,
					UNIT_DESC_PARAM_WB_BUF_ALLOC_UNITS,
					(u8 *)&d_lu_wb_buf_alloc,
					sizeof(d_lu_wb_buf_alloc));
			if (d_lu_wb_buf_alloc) {
				dev_info->wb_dedicated_lu = lun;
				break;
			}
		}

		if (!d_lu_wb_buf_alloc)
			goto wb_disabled;
	}

	if (!ufshcd_is_wb_buf_lifetime_available(hba))
		goto wb_disabled;

	return;

wb_disabled:
	hba->caps &= ~UFSHCD_CAP_WB_EN;
}

static void ufshcd_temp_notif_probe(struct ufs_hba *hba, const u8 *desc_buf)
{
	struct ufs_dev_info *dev_info = &hba->dev_info;
	u32 ext_ufs_feature;
	u8 mask = 0;

	if (!(hba->caps & UFSHCD_CAP_TEMP_NOTIF) || dev_info->wspecversion < 0x300)
		return;

	ext_ufs_feature = get_unaligned_be32(desc_buf + DEVICE_DESC_PARAM_EXT_UFS_FEATURE_SUP);

	if (ext_ufs_feature & UFS_DEV_LOW_TEMP_NOTIF)
		mask |= MASK_EE_TOO_LOW_TEMP;

	if (ext_ufs_feature & UFS_DEV_HIGH_TEMP_NOTIF)
		mask |= MASK_EE_TOO_HIGH_TEMP;

	if (mask) {
		ufshcd_enable_ee(hba, mask);
		ufs_hwmon_probe(hba, mask);
	}
}

static void ufshcd_ext_iid_probe(struct ufs_hba *hba, u8 *desc_buf)
{
	struct ufs_dev_info *dev_info = &hba->dev_info;
	u32 ext_ufs_feature;
	u32 ext_iid_en = 0;
	int err;

	/* Only UFS-4.0 and above may support EXT_IID */
	if (dev_info->wspecversion < 0x400)
		goto out;

	ext_ufs_feature = get_unaligned_be32(desc_buf +
				     DEVICE_DESC_PARAM_EXT_UFS_FEATURE_SUP);
	if (!(ext_ufs_feature & UFS_DEV_EXT_IID_SUP))
		goto out;

	err = ufshcd_query_attr_retry(hba, UPIU_QUERY_OPCODE_READ_ATTR,
				      QUERY_ATTR_IDN_EXT_IID_EN, 0, 0, &ext_iid_en);
	if (err)
		dev_err(hba->dev, "failed reading bEXTIIDEn. err = %d\n", err);

out:
	dev_info->b_ext_iid_en = ext_iid_en;
}

void ufshcd_fixup_dev_quirks(struct ufs_hba *hba,
			     const struct ufs_dev_quirk *fixups)
{
	const struct ufs_dev_quirk *f;
	struct ufs_dev_info *dev_info = &hba->dev_info;

	if (!fixups)
		return;

	for (f = fixups; f->quirk; f++) {
		if ((f->wmanufacturerid == dev_info->wmanufacturerid ||
		     f->wmanufacturerid == UFS_ANY_VENDOR) &&
		     ((dev_info->model &&
		       STR_PRFX_EQUAL(f->model, dev_info->model)) ||
		      !strcmp(f->model, UFS_ANY_MODEL)))
			hba->dev_quirks |= f->quirk;
	}
}
EXPORT_SYMBOL_GPL(ufshcd_fixup_dev_quirks);

static void ufs_fixup_device_setup(struct ufs_hba *hba)
{
	/* fix by general quirk table */
	ufshcd_fixup_dev_quirks(hba, ufs_fixups);

	/* allow vendors to fix quirks */
	ufshcd_vops_fixup_dev_quirks(hba);
}

static int ufs_get_device_desc(struct ufs_hba *hba)
{
	int err;
	u8 model_index;
	u8 *desc_buf;
	struct ufs_dev_info *dev_info = &hba->dev_info;

	desc_buf = kzalloc(QUERY_DESC_MAX_SIZE, GFP_KERNEL);
	if (!desc_buf) {
		err = -ENOMEM;
		goto out;
	}

	err = ufshcd_read_desc_param(hba, QUERY_DESC_IDN_DEVICE, 0, 0, desc_buf,
				     QUERY_DESC_MAX_SIZE);
	if (err) {
		dev_err(hba->dev, "%s: Failed reading Device Desc. err = %d\n",
			__func__, err);
		goto out;
	}

	/*
	 * getting vendor (manufacturerID) and Bank Index in big endian
	 * format
	 */
	dev_info->wmanufacturerid = desc_buf[DEVICE_DESC_PARAM_MANF_ID] << 8 |
				     desc_buf[DEVICE_DESC_PARAM_MANF_ID + 1];

	/* getting Specification Version in big endian format */
	dev_info->wspecversion = desc_buf[DEVICE_DESC_PARAM_SPEC_VER] << 8 |
				      desc_buf[DEVICE_DESC_PARAM_SPEC_VER + 1];
	dev_info->bqueuedepth = desc_buf[DEVICE_DESC_PARAM_Q_DPTH];

	model_index = desc_buf[DEVICE_DESC_PARAM_PRDCT_NAME];

	err = ufshcd_read_string_desc(hba, model_index,
				      &dev_info->model, SD_ASCII_STD);
	if (err < 0) {
		dev_err(hba->dev, "%s: Failed reading Product Name. err = %d\n",
			__func__, err);
		goto out;
	}

	hba->luns_avail = desc_buf[DEVICE_DESC_PARAM_NUM_LU] +
		desc_buf[DEVICE_DESC_PARAM_NUM_WLU];

	ufs_fixup_device_setup(hba);

	ufshcd_wb_probe(hba, desc_buf);

	ufshcd_temp_notif_probe(hba, desc_buf);

	if (hba->ext_iid_sup)
		ufshcd_ext_iid_probe(hba, desc_buf);

	/*
	 * ufshcd_read_string_desc returns size of the string
	 * reset the error value
	 */
	err = 0;

out:
	kfree(desc_buf);
	return err;
}

static void ufs_put_device_desc(struct ufs_hba *hba)
{
	struct ufs_dev_info *dev_info = &hba->dev_info;

	kfree(dev_info->model);
	dev_info->model = NULL;
}

/**
 * ufshcd_tune_pa_tactivate - Tunes PA_TActivate of local UniPro
 * @hba: per-adapter instance
 *
 * PA_TActivate parameter can be tuned manually if UniPro version is less than
 * 1.61. PA_TActivate needs to be greater than or equal to peerM-PHY's
 * RX_MIN_ACTIVATETIME_CAPABILITY attribute. This optimal value can help reduce
 * the hibern8 exit latency.
 *
 * Return: zero on success, non-zero error value on failure.
 */
static int ufshcd_tune_pa_tactivate(struct ufs_hba *hba)
{
	int ret = 0;
	u32 peer_rx_min_activatetime = 0, tuned_pa_tactivate;

	ret = ufshcd_dme_peer_get(hba,
				  UIC_ARG_MIB_SEL(
					RX_MIN_ACTIVATETIME_CAPABILITY,
					UIC_ARG_MPHY_RX_GEN_SEL_INDEX(0)),
				  &peer_rx_min_activatetime);
	if (ret)
		goto out;

	/* make sure proper unit conversion is applied */
	tuned_pa_tactivate =
		((peer_rx_min_activatetime * RX_MIN_ACTIVATETIME_UNIT_US)
		 / PA_TACTIVATE_TIME_UNIT_US);
	ret = ufshcd_dme_set(hba, UIC_ARG_MIB(PA_TACTIVATE),
			     tuned_pa_tactivate);

out:
	return ret;
}

/**
 * ufshcd_tune_pa_hibern8time - Tunes PA_Hibern8Time of local UniPro
 * @hba: per-adapter instance
 *
 * PA_Hibern8Time parameter can be tuned manually if UniPro version is less than
 * 1.61. PA_Hibern8Time needs to be maximum of local M-PHY's
 * TX_HIBERN8TIME_CAPABILITY & peer M-PHY's RX_HIBERN8TIME_CAPABILITY.
 * This optimal value can help reduce the hibern8 exit latency.
 *
 * Return: zero on success, non-zero error value on failure.
 */
static int ufshcd_tune_pa_hibern8time(struct ufs_hba *hba)
{
	int ret = 0;
	u32 local_tx_hibern8_time_cap = 0, peer_rx_hibern8_time_cap = 0;
	u32 max_hibern8_time, tuned_pa_hibern8time;

	ret = ufshcd_dme_get(hba,
			     UIC_ARG_MIB_SEL(TX_HIBERN8TIME_CAPABILITY,
					UIC_ARG_MPHY_TX_GEN_SEL_INDEX(0)),
				  &local_tx_hibern8_time_cap);
	if (ret)
		goto out;

	ret = ufshcd_dme_peer_get(hba,
				  UIC_ARG_MIB_SEL(RX_HIBERN8TIME_CAPABILITY,
					UIC_ARG_MPHY_RX_GEN_SEL_INDEX(0)),
				  &peer_rx_hibern8_time_cap);
	if (ret)
		goto out;

	max_hibern8_time = max(local_tx_hibern8_time_cap,
			       peer_rx_hibern8_time_cap);
	/* make sure proper unit conversion is applied */
	tuned_pa_hibern8time = ((max_hibern8_time * HIBERN8TIME_UNIT_US)
				/ PA_HIBERN8_TIME_UNIT_US);
	ret = ufshcd_dme_set(hba, UIC_ARG_MIB(PA_HIBERN8TIME),
			     tuned_pa_hibern8time);
out:
	return ret;
}

/**
 * ufshcd_quirk_tune_host_pa_tactivate - Ensures that host PA_TACTIVATE is
 * less than device PA_TACTIVATE time.
 * @hba: per-adapter instance
 *
 * Some UFS devices require host PA_TACTIVATE to be lower than device
 * PA_TACTIVATE, we need to enable UFS_DEVICE_QUIRK_HOST_PA_TACTIVATE quirk
 * for such devices.
 *
 * Return: zero on success, non-zero error value on failure.
 */
static int ufshcd_quirk_tune_host_pa_tactivate(struct ufs_hba *hba)
{
	int ret = 0;
	u32 granularity, peer_granularity;
	u32 pa_tactivate, peer_pa_tactivate;
	u32 pa_tactivate_us, peer_pa_tactivate_us;
	static const u8 gran_to_us_table[] = {1, 4, 8, 16, 32, 100};

	ret = ufshcd_dme_get(hba, UIC_ARG_MIB(PA_GRANULARITY),
				  &granularity);
	if (ret)
		goto out;

	ret = ufshcd_dme_peer_get(hba, UIC_ARG_MIB(PA_GRANULARITY),
				  &peer_granularity);
	if (ret)
		goto out;

	if ((granularity < PA_GRANULARITY_MIN_VAL) ||
	    (granularity > PA_GRANULARITY_MAX_VAL)) {
		dev_err(hba->dev, "%s: invalid host PA_GRANULARITY %d",
			__func__, granularity);
		return -EINVAL;
	}

	if ((peer_granularity < PA_GRANULARITY_MIN_VAL) ||
	    (peer_granularity > PA_GRANULARITY_MAX_VAL)) {
		dev_err(hba->dev, "%s: invalid device PA_GRANULARITY %d",
			__func__, peer_granularity);
		return -EINVAL;
	}

	ret = ufshcd_dme_get(hba, UIC_ARG_MIB(PA_TACTIVATE), &pa_tactivate);
	if (ret)
		goto out;

	ret = ufshcd_dme_peer_get(hba, UIC_ARG_MIB(PA_TACTIVATE),
				  &peer_pa_tactivate);
	if (ret)
		goto out;

	pa_tactivate_us = pa_tactivate * gran_to_us_table[granularity - 1];
	peer_pa_tactivate_us = peer_pa_tactivate *
			     gran_to_us_table[peer_granularity - 1];

	if (pa_tactivate_us >= peer_pa_tactivate_us) {
		u32 new_peer_pa_tactivate;

		new_peer_pa_tactivate = pa_tactivate_us /
				      gran_to_us_table[peer_granularity - 1];
		new_peer_pa_tactivate++;
		ret = ufshcd_dme_peer_set(hba, UIC_ARG_MIB(PA_TACTIVATE),
					  new_peer_pa_tactivate);
	}

out:
	return ret;
}

static void ufshcd_tune_unipro_params(struct ufs_hba *hba)
{
	if (ufshcd_is_unipro_pa_params_tuning_req(hba)) {
		ufshcd_tune_pa_tactivate(hba);
		ufshcd_tune_pa_hibern8time(hba);
	}

	ufshcd_vops_apply_dev_quirks(hba);

	if (hba->dev_quirks & UFS_DEVICE_QUIRK_PA_TACTIVATE)
		/* set 1ms timeout for PA_TACTIVATE */
		ufshcd_dme_set(hba, UIC_ARG_MIB(PA_TACTIVATE), 10);

	if (hba->dev_quirks & UFS_DEVICE_QUIRK_HOST_PA_TACTIVATE)
		ufshcd_quirk_tune_host_pa_tactivate(hba);
}

static void ufshcd_clear_dbg_ufs_stats(struct ufs_hba *hba)
{
	hba->ufs_stats.hibern8_exit_cnt = 0;
	hba->ufs_stats.last_hibern8_exit_tstamp = ktime_set(0, 0);
	hba->req_abort_count = 0;
}

static int ufshcd_device_geo_params_init(struct ufs_hba *hba)
{
	int err;
	u8 *desc_buf;

	desc_buf = kzalloc(QUERY_DESC_MAX_SIZE, GFP_KERNEL);
	if (!desc_buf) {
		err = -ENOMEM;
		goto out;
	}

	err = ufshcd_read_desc_param(hba, QUERY_DESC_IDN_GEOMETRY, 0, 0,
				     desc_buf, QUERY_DESC_MAX_SIZE);
	if (err) {
		dev_err(hba->dev, "%s: Failed reading Geometry Desc. err = %d\n",
				__func__, err);
		goto out;
	}

	if (desc_buf[GEOMETRY_DESC_PARAM_MAX_NUM_LUN] == 1)
		hba->dev_info.max_lu_supported = 32;
	else if (desc_buf[GEOMETRY_DESC_PARAM_MAX_NUM_LUN] == 0)
		hba->dev_info.max_lu_supported = 8;

out:
	kfree(desc_buf);
	return err;
}

struct ufs_ref_clk {
	unsigned long freq_hz;
	enum ufs_ref_clk_freq val;
};

static const struct ufs_ref_clk ufs_ref_clk_freqs[] = {
	{19200000, REF_CLK_FREQ_19_2_MHZ},
	{26000000, REF_CLK_FREQ_26_MHZ},
	{38400000, REF_CLK_FREQ_38_4_MHZ},
	{52000000, REF_CLK_FREQ_52_MHZ},
	{0, REF_CLK_FREQ_INVAL},
};

static enum ufs_ref_clk_freq
ufs_get_bref_clk_from_hz(unsigned long freq)
{
	int i;

	for (i = 0; ufs_ref_clk_freqs[i].freq_hz; i++)
		if (ufs_ref_clk_freqs[i].freq_hz == freq)
			return ufs_ref_clk_freqs[i].val;

	return REF_CLK_FREQ_INVAL;
}

void ufshcd_parse_dev_ref_clk_freq(struct ufs_hba *hba, struct clk *refclk)
{
	unsigned long freq;

	freq = clk_get_rate(refclk);

	hba->dev_ref_clk_freq =
		ufs_get_bref_clk_from_hz(freq);

	if (hba->dev_ref_clk_freq == REF_CLK_FREQ_INVAL)
		dev_err(hba->dev,
		"invalid ref_clk setting = %ld\n", freq);
}

static int ufshcd_set_dev_ref_clk(struct ufs_hba *hba)
{
	int err;
	u32 ref_clk;
	u32 freq = hba->dev_ref_clk_freq;

	err = ufshcd_query_attr_retry(hba, UPIU_QUERY_OPCODE_READ_ATTR,
			QUERY_ATTR_IDN_REF_CLK_FREQ, 0, 0, &ref_clk);

	if (err) {
		dev_err(hba->dev, "failed reading bRefClkFreq. err = %d\n",
			err);
		goto out;
	}

	if (ref_clk == freq)
		goto out; /* nothing to update */

	err = ufshcd_query_attr_retry(hba, UPIU_QUERY_OPCODE_WRITE_ATTR,
			QUERY_ATTR_IDN_REF_CLK_FREQ, 0, 0, &freq);

	if (err) {
		dev_err(hba->dev, "bRefClkFreq setting to %lu Hz failed\n",
			ufs_ref_clk_freqs[freq].freq_hz);
		goto out;
	}

	dev_dbg(hba->dev, "bRefClkFreq setting to %lu Hz succeeded\n",
			ufs_ref_clk_freqs[freq].freq_hz);

out:
	return err;
}

static int ufshcd_device_params_init(struct ufs_hba *hba)
{
	bool flag;
	int ret;

	/* Init UFS geometry descriptor related parameters */
	ret = ufshcd_device_geo_params_init(hba);
	if (ret)
		goto out;

	/* Check and apply UFS device quirks */
	ret = ufs_get_device_desc(hba);
	if (ret) {
		dev_err(hba->dev, "%s: Failed getting device info. err = %d\n",
			__func__, ret);
		goto out;
	}

	ufshcd_get_ref_clk_gating_wait(hba);

	if (!ufshcd_query_flag_retry(hba, UPIU_QUERY_OPCODE_READ_FLAG,
			QUERY_FLAG_IDN_PWR_ON_WPE, 0, &flag))
		hba->dev_info.f_power_on_wp_en = flag;

	/* Probe maximum power mode co-supported by both UFS host and device */
	if (ufshcd_get_max_pwr_mode(hba))
		dev_err(hba->dev,
			"%s: Failed getting max supported power mode\n",
			__func__);
out:
	return ret;
}

static void ufshcd_set_timestamp_attr(struct ufs_hba *hba)
{
	int err;
	struct ufs_query_req *request = NULL;
	struct ufs_query_res *response = NULL;
	struct ufs_dev_info *dev_info = &hba->dev_info;
	struct utp_upiu_query_v4_0 *upiu_data;

	if (dev_info->wspecversion < 0x400)
		return;

	ufshcd_hold(hba);

	mutex_lock(&hba->dev_cmd.lock);

	ufshcd_init_query(hba, &request, &response,
			  UPIU_QUERY_OPCODE_WRITE_ATTR,
			  QUERY_ATTR_IDN_TIMESTAMP, 0, 0);

	request->query_func = UPIU_QUERY_FUNC_STANDARD_WRITE_REQUEST;

	upiu_data = (struct utp_upiu_query_v4_0 *)&request->upiu_req;

	put_unaligned_be64(ktime_get_real_ns(), &upiu_data->osf3);

	err = ufshcd_exec_dev_cmd(hba, DEV_CMD_TYPE_QUERY, QUERY_REQ_TIMEOUT);

	if (err)
		dev_err(hba->dev, "%s: failed to set timestamp %d\n",
			__func__, err);

	mutex_unlock(&hba->dev_cmd.lock);
	ufshcd_release(hba);
}

/**
 * ufshcd_add_lus - probe and add UFS logical units
 * @hba: per-adapter instance
 *
 * Return: 0 upon success; < 0 upon failure.
 */
static int ufshcd_add_lus(struct ufs_hba *hba)
{
	int ret;

	/* Add required well known logical units to scsi mid layer */
	ret = ufshcd_scsi_add_wlus(hba);
	if (ret)
		goto out;

	/* Initialize devfreq after UFS device is detected */
	if (ufshcd_is_clkscaling_supported(hba)) {
		memcpy(&hba->clk_scaling.saved_pwr_info,
			&hba->pwr_info,
			sizeof(struct ufs_pa_layer_attr));
		hba->clk_scaling.is_allowed = true;

		ret = ufshcd_devfreq_init(hba);
		if (ret)
			goto out;

		hba->clk_scaling.is_enabled = true;
		ufshcd_init_clk_scaling_sysfs(hba);
	}

	ufs_bsg_probe(hba);
	scsi_scan_host(hba->host);
	pm_runtime_put_sync(hba->dev);

out:
	return ret;
}

/* SDB - Single Doorbell */
static void ufshcd_release_sdb_queue(struct ufs_hba *hba, int nutrs)
{
	size_t ucdl_size, utrdl_size;

	ucdl_size = ufshcd_get_ucd_size(hba) * nutrs;
	dmam_free_coherent(hba->dev, ucdl_size, hba->ucdl_base_addr,
			   hba->ucdl_dma_addr);

	utrdl_size = sizeof(struct utp_transfer_req_desc) * nutrs;
	dmam_free_coherent(hba->dev, utrdl_size, hba->utrdl_base_addr,
			   hba->utrdl_dma_addr);

	devm_kfree(hba->dev, hba->lrb);
}

static int ufshcd_alloc_mcq(struct ufs_hba *hba)
{
	int ret;
	int old_nutrs = hba->nutrs;

	ret = ufshcd_mcq_decide_queue_depth(hba);
	if (ret < 0)
		return ret;

	hba->nutrs = ret;
	ret = ufshcd_mcq_init(hba);
	if (ret)
		goto err;

	/*
	 * Previously allocated memory for nutrs may not be enough in MCQ mode.
	 * Number of supported tags in MCQ mode may be larger than SDB mode.
	 */
	if (hba->nutrs != old_nutrs) {
		ufshcd_release_sdb_queue(hba, old_nutrs);
		ret = ufshcd_memory_alloc(hba);
		if (ret)
			goto err;
		ufshcd_host_memory_configure(hba);
	}

	ret = ufshcd_mcq_memory_alloc(hba);
	if (ret)
		goto err;

	return 0;
err:
	hba->nutrs = old_nutrs;
	return ret;
}

static void ufshcd_config_mcq(struct ufs_hba *hba)
{
	int ret;
	u32 intrs;

	ret = ufshcd_mcq_vops_config_esi(hba);
	dev_info(hba->dev, "ESI %sconfigured\n", ret ? "is not " : "");

	intrs = UFSHCD_ENABLE_MCQ_INTRS;
	if (hba->quirks & UFSHCD_QUIRK_MCQ_BROKEN_INTR)
		intrs &= ~MCQ_CQ_EVENT_STATUS;
	ufshcd_enable_intr(hba, intrs);
	ufshcd_mcq_make_queues_operational(hba);
	ufshcd_mcq_config_mac(hba, hba->nutrs);

	hba->host->can_queue = hba->nutrs - UFSHCD_NUM_RESERVED;
	hba->reserved_slot = hba->nutrs - UFSHCD_NUM_RESERVED;

	/* Select MCQ mode */
	ufshcd_writel(hba, ufshcd_readl(hba, REG_UFS_MEM_CFG) | 0x1,
		      REG_UFS_MEM_CFG);
	hba->mcq_enabled = true;

	dev_info(hba->dev, "MCQ configured, nr_queues=%d, io_queues=%d, read_queue=%d, poll_queues=%d, queue_depth=%d\n",
		 hba->nr_hw_queues, hba->nr_queues[HCTX_TYPE_DEFAULT],
		 hba->nr_queues[HCTX_TYPE_READ], hba->nr_queues[HCTX_TYPE_POLL],
		 hba->nutrs);
}

static int ufshcd_device_init(struct ufs_hba *hba, bool init_dev_params)
{
	int ret;
	struct Scsi_Host *host = hba->host;

	hba->ufshcd_state = UFSHCD_STATE_RESET;

	ret = ufshcd_link_startup(hba);
	if (ret)
		return ret;

	if (hba->quirks & UFSHCD_QUIRK_SKIP_PH_CONFIGURATION)
		return ret;

	/* Debug counters initialization */
	ufshcd_clear_dbg_ufs_stats(hba);

	/* UniPro link is active now */
	ufshcd_set_link_active(hba);

	/* Reconfigure MCQ upon reset */
	if (is_mcq_enabled(hba) && !init_dev_params)
		ufshcd_config_mcq(hba);

	/* Verify device initialization by sending NOP OUT UPIU */
	ret = ufshcd_verify_dev_init(hba);
	if (ret)
		return ret;

	/* Initiate UFS initialization, and waiting until completion */
	ret = ufshcd_complete_dev_init(hba);
	if (ret)
		return ret;

	/*
	 * Initialize UFS device parameters used by driver, these
	 * parameters are associated with UFS descriptors.
	 */
	if (init_dev_params) {
		ret = ufshcd_device_params_init(hba);
		if (ret)
			return ret;
		if (is_mcq_supported(hba) && !hba->scsi_host_added) {
			ret = ufshcd_alloc_mcq(hba);
			if (!ret) {
				ufshcd_config_mcq(hba);
			} else {
				/* Continue with SDB mode */
				use_mcq_mode = false;
				dev_err(hba->dev, "MCQ mode is disabled, err=%d\n",
					 ret);
			}
			ret = scsi_add_host(host, hba->dev);
			if (ret) {
				dev_err(hba->dev, "scsi_add_host failed\n");
				return ret;
			}
			hba->scsi_host_added = true;
		} else if (is_mcq_supported(hba)) {
			/* UFSHCD_QUIRK_REINIT_AFTER_MAX_GEAR_SWITCH is set */
			ufshcd_config_mcq(hba);
		}
	}

	ufshcd_tune_unipro_params(hba);

	/* UFS device is also active now */
	ufshcd_set_ufs_dev_active(hba);
	ufshcd_force_reset_auto_bkops(hba);

	ufshcd_set_timestamp_attr(hba);

	/* Gear up to HS gear if supported */
	if (hba->max_pwr_info.is_valid) {
		/*
		 * Set the right value to bRefClkFreq before attempting to
		 * switch to HS gears.
		 */
		if (hba->dev_ref_clk_freq != REF_CLK_FREQ_INVAL)
			ufshcd_set_dev_ref_clk(hba);
		ret = ufshcd_config_pwr_mode(hba, &hba->max_pwr_info.info);
		if (ret) {
			dev_err(hba->dev, "%s: Failed setting power mode, err = %d\n",
					__func__, ret);
			return ret;
		}
	}

	return 0;
}

/**
 * ufshcd_probe_hba - probe hba to detect device and initialize it
 * @hba: per-adapter instance
 * @init_dev_params: whether or not to call ufshcd_device_params_init().
 *
 * Execute link-startup and verify device initialization
 *
 * Return: 0 upon success; < 0 upon failure.
 */
static int ufshcd_probe_hba(struct ufs_hba *hba, bool init_dev_params)
{
	ktime_t start = ktime_get();
	unsigned long flags;
	int ret;

	ret = ufshcd_device_init(hba, init_dev_params);
	if (ret)
		goto out;

	if (hba->quirks & UFSHCD_QUIRK_REINIT_AFTER_MAX_GEAR_SWITCH) {
		/* Reset the device and controller before doing reinit */
		ufshcd_device_reset(hba);
		ufshcd_hba_stop(hba);
		ufshcd_vops_reinit_notify(hba);
		ret = ufshcd_hba_enable(hba);
		if (ret) {
			dev_err(hba->dev, "Host controller enable failed\n");
			ufshcd_print_evt_hist(hba);
			ufshcd_print_host_state(hba);
			goto out;
		}

		/* Reinit the device */
		ret = ufshcd_device_init(hba, init_dev_params);
		if (ret)
			goto out;
	}

	ufshcd_print_pwr_info(hba);

	/*
	 * bActiveICCLevel is volatile for UFS device (as per latest v2.1 spec)
	 * and for removable UFS card as well, hence always set the parameter.
	 * Note: Error handler may issue the device reset hence resetting
	 * bActiveICCLevel as well so it is always safe to set this here.
	 */
	ufshcd_set_active_icc_lvl(hba);

	/* Enable UFS Write Booster if supported */
	ufshcd_configure_wb(hba);

	if (hba->ee_usr_mask)
		ufshcd_write_ee_control(hba);
	/* Enable Auto-Hibernate if configured */
	ufshcd_auto_hibern8_enable(hba);

out:
	spin_lock_irqsave(hba->host->host_lock, flags);
	if (ret)
		hba->ufshcd_state = UFSHCD_STATE_ERROR;
	else if (hba->ufshcd_state == UFSHCD_STATE_RESET)
		hba->ufshcd_state = UFSHCD_STATE_OPERATIONAL;
	spin_unlock_irqrestore(hba->host->host_lock, flags);

	trace_ufshcd_init(dev_name(hba->dev), ret,
		ktime_to_us(ktime_sub(ktime_get(), start)),
		hba->curr_dev_pwr_mode, hba->uic_link_state);
	return ret;
}

/**
 * ufshcd_async_scan - asynchronous execution for probing hba
 * @data: data pointer to pass to this function
 * @cookie: cookie data
 */
static void ufshcd_async_scan(void *data, async_cookie_t cookie)
{
	struct ufs_hba *hba = (struct ufs_hba *)data;
	int ret;

	down(&hba->host_sem);
	/* Initialize hba, detect and initialize UFS device */
	ret = ufshcd_probe_hba(hba, true);
	up(&hba->host_sem);
	if (ret)
		goto out;

	/* Probe and add UFS logical units  */
	ret = ufshcd_add_lus(hba);
out:
	/*
	 * If we failed to initialize the device or the device is not
	 * present, turn off the power/clocks etc.
	 */
	if (ret) {
		pm_runtime_put_sync(hba->dev);
		ufshcd_hba_exit(hba);
	}
}

static enum scsi_timeout_action ufshcd_eh_timed_out(struct scsi_cmnd *scmd)
{
	struct ufs_hba *hba = shost_priv(scmd->device->host);

	if (!hba->system_suspending) {
		/* Activate the error handler in the SCSI core. */
		return SCSI_EH_NOT_HANDLED;
	}

	/*
	 * If we get here we know that no TMFs are outstanding and also that
	 * the only pending command is a START STOP UNIT command. Handle the
	 * timeout of that command directly to prevent a deadlock between
	 * ufshcd_set_dev_pwr_mode() and ufshcd_err_handler().
	 */
	ufshcd_link_recovery(hba);
	dev_info(hba->dev, "%s() finished; outstanding_tasks = %#lx.\n",
		 __func__, hba->outstanding_tasks);

	return hba->outstanding_reqs ? SCSI_EH_RESET_TIMER : SCSI_EH_DONE;
}

static const struct attribute_group *ufshcd_driver_groups[] = {
	&ufs_sysfs_unit_descriptor_group,
	&ufs_sysfs_lun_attributes_group,
	NULL,
};

static struct ufs_hba_variant_params ufs_hba_vps = {
	.hba_enable_delay_us		= 1000,
	.wb_flush_threshold		= UFS_WB_BUF_REMAIN_PERCENT(40),
	.devfreq_profile.polling_ms	= 100,
	.devfreq_profile.target		= ufshcd_devfreq_target,
	.devfreq_profile.get_dev_status	= ufshcd_devfreq_get_dev_status,
	.ondemand_data.upthreshold	= 70,
	.ondemand_data.downdifferential	= 5,
};

static const struct scsi_host_template ufshcd_driver_template = {
	.module			= THIS_MODULE,
	.name			= UFSHCD,
	.proc_name		= UFSHCD,
	.map_queues		= ufshcd_map_queues,
	.queuecommand		= ufshcd_queuecommand,
	.mq_poll		= ufshcd_poll,
	.slave_alloc		= ufshcd_slave_alloc,
	.slave_configure	= ufshcd_slave_configure,
	.slave_destroy		= ufshcd_slave_destroy,
	.change_queue_depth	= ufshcd_change_queue_depth,
	.eh_abort_handler	= ufshcd_abort,
	.eh_device_reset_handler = ufshcd_eh_device_reset_handler,
	.eh_host_reset_handler   = ufshcd_eh_host_reset_handler,
	.eh_timed_out		= ufshcd_eh_timed_out,
	.this_id		= -1,
	.sg_tablesize		= SG_ALL,
	.cmd_per_lun		= UFSHCD_CMD_PER_LUN,
	.can_queue		= UFSHCD_CAN_QUEUE,
	.max_segment_size	= PRDT_DATA_BYTE_COUNT_MAX,
	.max_sectors		= SZ_1M / SECTOR_SIZE,
	.max_host_blocked	= 1,
	.track_queue_depth	= 1,
	.skip_settle_delay	= 1,
	.sdev_groups		= ufshcd_driver_groups,
	.rpm_autosuspend_delay	= RPM_AUTOSUSPEND_DELAY_MS,
};

static int ufshcd_config_vreg_load(struct device *dev, struct ufs_vreg *vreg,
				   int ua)
{
	int ret;

	if (!vreg)
		return 0;

	/*
	 * "set_load" operation shall be required on those regulators
	 * which specifically configured current limitation. Otherwise
	 * zero max_uA may cause unexpected behavior when regulator is
	 * enabled or set as high power mode.
	 */
	if (!vreg->max_uA)
		return 0;

	ret = regulator_set_load(vreg->reg, ua);
	if (ret < 0) {
		dev_err(dev, "%s: %s set load (ua=%d) failed, err=%d\n",
				__func__, vreg->name, ua, ret);
	}

	return ret;
}

static inline int ufshcd_config_vreg_lpm(struct ufs_hba *hba,
					 struct ufs_vreg *vreg)
{
	return ufshcd_config_vreg_load(hba->dev, vreg, UFS_VREG_LPM_LOAD_UA);
}

static inline int ufshcd_config_vreg_hpm(struct ufs_hba *hba,
					 struct ufs_vreg *vreg)
{
	if (!vreg)
		return 0;

	return ufshcd_config_vreg_load(hba->dev, vreg, vreg->max_uA);
}

static int ufshcd_config_vreg(struct device *dev,
		struct ufs_vreg *vreg, bool on)
{
	if (regulator_count_voltages(vreg->reg) <= 0)
		return 0;

	return ufshcd_config_vreg_load(dev, vreg, on ? vreg->max_uA : 0);
}

static int ufshcd_enable_vreg(struct device *dev, struct ufs_vreg *vreg)
{
	int ret = 0;

	if (!vreg || vreg->enabled)
		goto out;

	ret = ufshcd_config_vreg(dev, vreg, true);
	if (!ret)
		ret = regulator_enable(vreg->reg);

	if (!ret)
		vreg->enabled = true;
	else
		dev_err(dev, "%s: %s enable failed, err=%d\n",
				__func__, vreg->name, ret);
out:
	return ret;
}

static int ufshcd_disable_vreg(struct device *dev, struct ufs_vreg *vreg)
{
	int ret = 0;

	if (!vreg || !vreg->enabled || vreg->always_on)
		goto out;

	ret = regulator_disable(vreg->reg);

	if (!ret) {
		/* ignore errors on applying disable config */
		ufshcd_config_vreg(dev, vreg, false);
		vreg->enabled = false;
	} else {
		dev_err(dev, "%s: %s disable failed, err=%d\n",
				__func__, vreg->name, ret);
	}
out:
	return ret;
}

static int ufshcd_setup_vreg(struct ufs_hba *hba, bool on)
{
	int ret = 0;
	struct device *dev = hba->dev;
	struct ufs_vreg_info *info = &hba->vreg_info;

	ret = ufshcd_toggle_vreg(dev, info->vcc, on);
	if (ret)
		goto out;

	ret = ufshcd_toggle_vreg(dev, info->vccq, on);
	if (ret)
		goto out;

	ret = ufshcd_toggle_vreg(dev, info->vccq2, on);

out:
	if (ret) {
		ufshcd_toggle_vreg(dev, info->vccq2, false);
		ufshcd_toggle_vreg(dev, info->vccq, false);
		ufshcd_toggle_vreg(dev, info->vcc, false);
	}
	return ret;
}

static int ufshcd_setup_hba_vreg(struct ufs_hba *hba, bool on)
{
	struct ufs_vreg_info *info = &hba->vreg_info;

	return ufshcd_toggle_vreg(hba->dev, info->vdd_hba, on);
}

int ufshcd_get_vreg(struct device *dev, struct ufs_vreg *vreg)
{
	int ret = 0;

	if (!vreg)
		goto out;

	vreg->reg = devm_regulator_get(dev, vreg->name);
	if (IS_ERR(vreg->reg)) {
		ret = PTR_ERR(vreg->reg);
		dev_err(dev, "%s: %s get failed, err=%d\n",
				__func__, vreg->name, ret);
	}
out:
	return ret;
}
EXPORT_SYMBOL_GPL(ufshcd_get_vreg);

static int ufshcd_init_vreg(struct ufs_hba *hba)
{
	int ret = 0;
	struct device *dev = hba->dev;
	struct ufs_vreg_info *info = &hba->vreg_info;

	ret = ufshcd_get_vreg(dev, info->vcc);
	if (ret)
		goto out;

	ret = ufshcd_get_vreg(dev, info->vccq);
	if (!ret)
		ret = ufshcd_get_vreg(dev, info->vccq2);
out:
	return ret;
}

static int ufshcd_init_hba_vreg(struct ufs_hba *hba)
{
	struct ufs_vreg_info *info = &hba->vreg_info;

	return ufshcd_get_vreg(hba->dev, info->vdd_hba);
}

static int ufshcd_setup_clocks(struct ufs_hba *hba, bool on)
{
	int ret = 0;
	struct ufs_clk_info *clki;
	struct list_head *head = &hba->clk_list_head;
	unsigned long flags;
	ktime_t start = ktime_get();
	bool clk_state_changed = false;

	if (list_empty(head))
		goto out;

	ret = ufshcd_vops_setup_clocks(hba, on, PRE_CHANGE);
	if (ret)
		return ret;

	list_for_each_entry(clki, head, list) {
		if (!IS_ERR_OR_NULL(clki->clk)) {
			/*
			 * Don't disable clocks which are needed
			 * to keep the link active.
			 */
			if (ufshcd_is_link_active(hba) &&
			    clki->keep_link_active)
				continue;

			clk_state_changed = on ^ clki->enabled;
			if (on && !clki->enabled) {
				ret = clk_prepare_enable(clki->clk);
				if (ret) {
					dev_err(hba->dev, "%s: %s prepare enable failed, %d\n",
						__func__, clki->name, ret);
					goto out;
				}
			} else if (!on && clki->enabled) {
				clk_disable_unprepare(clki->clk);
			}
			clki->enabled = on;
			dev_dbg(hba->dev, "%s: clk: %s %sabled\n", __func__,
					clki->name, on ? "en" : "dis");
		}
	}

	ret = ufshcd_vops_setup_clocks(hba, on, POST_CHANGE);
	if (ret)
		return ret;

out:
	if (ret) {
		list_for_each_entry(clki, head, list) {
			if (!IS_ERR_OR_NULL(clki->clk) && clki->enabled)
				clk_disable_unprepare(clki->clk);
		}
	} else if (!ret && on) {
		spin_lock_irqsave(hba->host->host_lock, flags);
		hba->clk_gating.state = CLKS_ON;
		trace_ufshcd_clk_gating(dev_name(hba->dev),
					hba->clk_gating.state);
		spin_unlock_irqrestore(hba->host->host_lock, flags);
	}

	if (clk_state_changed)
		trace_ufshcd_profile_clk_gating(dev_name(hba->dev),
			(on ? "on" : "off"),
			ktime_to_us(ktime_sub(ktime_get(), start)), ret);
	return ret;
}

static enum ufs_ref_clk_freq ufshcd_parse_ref_clk_property(struct ufs_hba *hba)
{
	u32 freq;
	int ret = device_property_read_u32(hba->dev, "ref-clk-freq", &freq);

	if (ret) {
		dev_dbg(hba->dev, "Cannot query 'ref-clk-freq' property = %d", ret);
		return REF_CLK_FREQ_INVAL;
	}

	return ufs_get_bref_clk_from_hz(freq);
}

static int ufshcd_init_clocks(struct ufs_hba *hba)
{
	int ret = 0;
	struct ufs_clk_info *clki;
	struct device *dev = hba->dev;
	struct list_head *head = &hba->clk_list_head;

	if (list_empty(head))
		goto out;

	list_for_each_entry(clki, head, list) {
		if (!clki->name)
			continue;

		clki->clk = devm_clk_get(dev, clki->name);
		if (IS_ERR(clki->clk)) {
			ret = PTR_ERR(clki->clk);
			dev_err(dev, "%s: %s clk get failed, %d\n",
					__func__, clki->name, ret);
			goto out;
		}

		/*
		 * Parse device ref clk freq as per device tree "ref_clk".
		 * Default dev_ref_clk_freq is set to REF_CLK_FREQ_INVAL
		 * in ufshcd_alloc_host().
		 */
		if (!strcmp(clki->name, "ref_clk"))
			ufshcd_parse_dev_ref_clk_freq(hba, clki->clk);

		if (clki->max_freq) {
			ret = clk_set_rate(clki->clk, clki->max_freq);
			if (ret) {
				dev_err(hba->dev, "%s: %s clk set rate(%dHz) failed, %d\n",
					__func__, clki->name,
					clki->max_freq, ret);
				goto out;
			}
			clki->curr_freq = clki->max_freq;
		}
		dev_dbg(dev, "%s: clk: %s, rate: %lu\n", __func__,
				clki->name, clk_get_rate(clki->clk));
	}
out:
	return ret;
}

static int ufshcd_variant_hba_init(struct ufs_hba *hba)
{
	int err = 0;

	if (!hba->vops)
		goto out;

	err = ufshcd_vops_init(hba);
	if (err)
		dev_err_probe(hba->dev, err,
			      "%s: variant %s init failed with err %d\n",
			      __func__, ufshcd_get_var_name(hba), err);
out:
	return err;
}

static void ufshcd_variant_hba_exit(struct ufs_hba *hba)
{
	if (!hba->vops)
		return;

	ufshcd_vops_exit(hba);
}

static int ufshcd_hba_init(struct ufs_hba *hba)
{
	int err;

	/*
	 * Handle host controller power separately from the UFS device power
	 * rails as it will help controlling the UFS host controller power
	 * collapse easily which is different than UFS device power collapse.
	 * Also, enable the host controller power before we go ahead with rest
	 * of the initialization here.
	 */
	err = ufshcd_init_hba_vreg(hba);
	if (err)
		goto out;

	err = ufshcd_setup_hba_vreg(hba, true);
	if (err)
		goto out;

	err = ufshcd_init_clocks(hba);
	if (err)
		goto out_disable_hba_vreg;

	if (hba->dev_ref_clk_freq == REF_CLK_FREQ_INVAL)
		hba->dev_ref_clk_freq = ufshcd_parse_ref_clk_property(hba);

	err = ufshcd_setup_clocks(hba, true);
	if (err)
		goto out_disable_hba_vreg;

	err = ufshcd_init_vreg(hba);
	if (err)
		goto out_disable_clks;

	err = ufshcd_setup_vreg(hba, true);
	if (err)
		goto out_disable_clks;

	err = ufshcd_variant_hba_init(hba);
	if (err)
		goto out_disable_vreg;

	ufs_debugfs_hba_init(hba);

	hba->is_powered = true;
	goto out;

out_disable_vreg:
	ufshcd_setup_vreg(hba, false);
out_disable_clks:
	ufshcd_setup_clocks(hba, false);
out_disable_hba_vreg:
	ufshcd_setup_hba_vreg(hba, false);
out:
	return err;
}

static void ufshcd_hba_exit(struct ufs_hba *hba)
{
	if (hba->is_powered) {
		ufshcd_exit_clk_scaling(hba);
		ufshcd_exit_clk_gating(hba);
		if (hba->eh_wq)
			destroy_workqueue(hba->eh_wq);
		ufs_debugfs_hba_exit(hba);
		ufshcd_variant_hba_exit(hba);
		ufshcd_setup_vreg(hba, false);
		ufshcd_setup_clocks(hba, false);
		ufshcd_setup_hba_vreg(hba, false);
		hba->is_powered = false;
		ufs_put_device_desc(hba);
	}
}

static int ufshcd_execute_start_stop(struct scsi_device *sdev,
				     enum ufs_dev_pwr_mode pwr_mode,
				     struct scsi_sense_hdr *sshdr)
{
	const unsigned char cdb[6] = { START_STOP, 0, 0, 0, pwr_mode << 4, 0 };
	const struct scsi_exec_args args = {
		.sshdr = sshdr,
		.req_flags = BLK_MQ_REQ_PM,
		.scmd_flags = SCMD_FAIL_IF_RECOVERING,
	};

	return scsi_execute_cmd(sdev, cdb, REQ_OP_DRV_IN, /*buffer=*/NULL,
			/*bufflen=*/0, /*timeout=*/10 * HZ, /*retries=*/0,
			&args);
}

/**
 * ufshcd_set_dev_pwr_mode - sends START STOP UNIT command to set device
 *			     power mode
 * @hba: per adapter instance
 * @pwr_mode: device power mode to set
 *
 * Return: 0 if requested power mode is set successfully;
 *         < 0 if failed to set the requested power mode.
 */
static int ufshcd_set_dev_pwr_mode(struct ufs_hba *hba,
				     enum ufs_dev_pwr_mode pwr_mode)
{
	struct scsi_sense_hdr sshdr;
	struct scsi_device *sdp;
	unsigned long flags;
	int ret, retries;

	spin_lock_irqsave(hba->host->host_lock, flags);
	sdp = hba->ufs_device_wlun;
	if (sdp && scsi_device_online(sdp))
		ret = scsi_device_get(sdp);
	else
		ret = -ENODEV;
	spin_unlock_irqrestore(hba->host->host_lock, flags);

	if (ret)
		return ret;

	/*
	 * If scsi commands fail, the scsi mid-layer schedules scsi error-
	 * handling, which would wait for host to be resumed. Since we know
	 * we are functional while we are here, skip host resume in error
	 * handling context.
	 */
	hba->host->eh_noresume = 1;

	/*
	 * Current function would be generally called from the power management
	 * callbacks hence set the RQF_PM flag so that it doesn't resume the
	 * already suspended childs.
	 */
	for (retries = 3; retries > 0; --retries) {
		ret = ufshcd_execute_start_stop(sdp, pwr_mode, &sshdr);
		/*
		 * scsi_execute() only returns a negative value if the request
		 * queue is dying.
		 */
		if (ret <= 0)
			break;
	}
	if (ret) {
		sdev_printk(KERN_WARNING, sdp,
			    "START_STOP failed for power mode: %d, result %x\n",
			    pwr_mode, ret);
		if (ret > 0) {
			if (scsi_sense_valid(&sshdr))
				scsi_print_sense_hdr(sdp, NULL, &sshdr);
			ret = -EIO;
		}
	} else {
		hba->curr_dev_pwr_mode = pwr_mode;
	}

	scsi_device_put(sdp);
	hba->host->eh_noresume = 0;
	return ret;
}

static int ufshcd_link_state_transition(struct ufs_hba *hba,
					enum uic_link_state req_link_state,
					bool check_for_bkops)
{
	int ret = 0;

	if (req_link_state == hba->uic_link_state)
		return 0;

	if (req_link_state == UIC_LINK_HIBERN8_STATE) {
		ret = ufshcd_uic_hibern8_enter(hba);
		if (!ret) {
			ufshcd_set_link_hibern8(hba);
		} else {
			dev_err(hba->dev, "%s: hibern8 enter failed %d\n",
					__func__, ret);
			goto out;
		}
	}
	/*
	 * If autobkops is enabled, link can't be turned off because
	 * turning off the link would also turn off the device, except in the
	 * case of DeepSleep where the device is expected to remain powered.
	 */
	else if ((req_link_state == UIC_LINK_OFF_STATE) &&
		 (!check_for_bkops || !hba->auto_bkops_enabled)) {
		/*
		 * Let's make sure that link is in low power mode, we are doing
		 * this currently by putting the link in Hibern8. Otherway to
		 * put the link in low power mode is to send the DME end point
		 * to device and then send the DME reset command to local
		 * unipro. But putting the link in hibern8 is much faster.
		 *
		 * Note also that putting the link in Hibern8 is a requirement
		 * for entering DeepSleep.
		 */
		ret = ufshcd_uic_hibern8_enter(hba);
		if (ret) {
			dev_err(hba->dev, "%s: hibern8 enter failed %d\n",
					__func__, ret);
			goto out;
		}
		/*
		 * Change controller state to "reset state" which
		 * should also put the link in off/reset state
		 */
		ufshcd_hba_stop(hba);
		/*
		 * TODO: Check if we need any delay to make sure that
		 * controller is reset
		 */
		ufshcd_set_link_off(hba);
	}

out:
	return ret;
}

static void ufshcd_vreg_set_lpm(struct ufs_hba *hba)
{
	bool vcc_off = false;

	/*
	 * It seems some UFS devices may keep drawing more than sleep current
	 * (atleast for 500us) from UFS rails (especially from VCCQ rail).
	 * To avoid this situation, add 2ms delay before putting these UFS
	 * rails in LPM mode.
	 */
	if (!ufshcd_is_link_active(hba) &&
	    hba->dev_quirks & UFS_DEVICE_QUIRK_DELAY_BEFORE_LPM)
		usleep_range(2000, 2100);

	/*
	 * If UFS device is either in UFS_Sleep turn off VCC rail to save some
	 * power.
	 *
	 * If UFS device and link is in OFF state, all power supplies (VCC,
	 * VCCQ, VCCQ2) can be turned off if power on write protect is not
	 * required. If UFS link is inactive (Hibern8 or OFF state) and device
	 * is in sleep state, put VCCQ & VCCQ2 rails in LPM mode.
	 *
	 * Ignore the error returned by ufshcd_toggle_vreg() as device is anyway
	 * in low power state which would save some power.
	 *
	 * If Write Booster is enabled and the device needs to flush the WB
	 * buffer OR if bkops status is urgent for WB, keep Vcc on.
	 */
	if (ufshcd_is_ufs_dev_poweroff(hba) && ufshcd_is_link_off(hba) &&
	    !hba->dev_info.is_lu_power_on_wp) {
		ufshcd_setup_vreg(hba, false);
		vcc_off = true;
	} else if (!ufshcd_is_ufs_dev_active(hba)) {
		ufshcd_toggle_vreg(hba->dev, hba->vreg_info.vcc, false);
		vcc_off = true;
		if (ufshcd_is_link_hibern8(hba) || ufshcd_is_link_off(hba)) {
			ufshcd_config_vreg_lpm(hba, hba->vreg_info.vccq);
			ufshcd_config_vreg_lpm(hba, hba->vreg_info.vccq2);
		}
	}

	/*
	 * Some UFS devices require delay after VCC power rail is turned-off.
	 */
	if (vcc_off && hba->vreg_info.vcc &&
		hba->dev_quirks & UFS_DEVICE_QUIRK_DELAY_AFTER_LPM)
		usleep_range(5000, 5100);
}

#ifdef CONFIG_PM
static int ufshcd_vreg_set_hpm(struct ufs_hba *hba)
{
	int ret = 0;

	if (ufshcd_is_ufs_dev_poweroff(hba) && ufshcd_is_link_off(hba) &&
	    !hba->dev_info.is_lu_power_on_wp) {
		ret = ufshcd_setup_vreg(hba, true);
	} else if (!ufshcd_is_ufs_dev_active(hba)) {
		if (!ufshcd_is_link_active(hba)) {
			ret = ufshcd_config_vreg_hpm(hba, hba->vreg_info.vccq);
			if (ret)
				goto vcc_disable;
			ret = ufshcd_config_vreg_hpm(hba, hba->vreg_info.vccq2);
			if (ret)
				goto vccq_lpm;
		}
		ret = ufshcd_toggle_vreg(hba->dev, hba->vreg_info.vcc, true);
	}
	goto out;

vccq_lpm:
	ufshcd_config_vreg_lpm(hba, hba->vreg_info.vccq);
vcc_disable:
	ufshcd_toggle_vreg(hba->dev, hba->vreg_info.vcc, false);
out:
	return ret;
}
#endif /* CONFIG_PM */

static void ufshcd_hba_vreg_set_lpm(struct ufs_hba *hba)
{
	if (ufshcd_is_link_off(hba) || ufshcd_can_aggressive_pc(hba))
		ufshcd_setup_hba_vreg(hba, false);
}

static void ufshcd_hba_vreg_set_hpm(struct ufs_hba *hba)
{
	if (ufshcd_is_link_off(hba) || ufshcd_can_aggressive_pc(hba))
		ufshcd_setup_hba_vreg(hba, true);
}

static int __ufshcd_wl_suspend(struct ufs_hba *hba, enum ufs_pm_op pm_op)
{
	int ret = 0;
	bool check_for_bkops;
	enum ufs_pm_level pm_lvl;
	enum ufs_dev_pwr_mode req_dev_pwr_mode;
	enum uic_link_state req_link_state;

	hba->pm_op_in_progress = true;
	if (pm_op != UFS_SHUTDOWN_PM) {
		pm_lvl = pm_op == UFS_RUNTIME_PM ?
			 hba->rpm_lvl : hba->spm_lvl;
		req_dev_pwr_mode = ufs_get_pm_lvl_to_dev_pwr_mode(pm_lvl);
		req_link_state = ufs_get_pm_lvl_to_link_pwr_state(pm_lvl);
	} else {
		req_dev_pwr_mode = UFS_POWERDOWN_PWR_MODE;
		req_link_state = UIC_LINK_OFF_STATE;
	}

	/*
	 * If we can't transition into any of the low power modes
	 * just gate the clocks.
	 */
	ufshcd_hold(hba);
	hba->clk_gating.is_suspended = true;

	if (ufshcd_is_clkscaling_supported(hba))
		ufshcd_clk_scaling_suspend(hba, true);

	if (req_dev_pwr_mode == UFS_ACTIVE_PWR_MODE &&
			req_link_state == UIC_LINK_ACTIVE_STATE) {
		goto vops_suspend;
	}

	if ((req_dev_pwr_mode == hba->curr_dev_pwr_mode) &&
	    (req_link_state == hba->uic_link_state))
		goto enable_scaling;

	/* UFS device & link must be active before we enter in this function */
	if (!ufshcd_is_ufs_dev_active(hba) || !ufshcd_is_link_active(hba)) {
		ret = -EINVAL;
		goto enable_scaling;
	}

	if (pm_op == UFS_RUNTIME_PM) {
		if (ufshcd_can_autobkops_during_suspend(hba)) {
			/*
			 * The device is idle with no requests in the queue,
			 * allow background operations if bkops status shows
			 * that performance might be impacted.
			 */
			ret = ufshcd_urgent_bkops(hba);
			if (ret) {
				/*
				 * If return err in suspend flow, IO will hang.
				 * Trigger error handler and break suspend for
				 * error recovery.
				 */
				ufshcd_force_error_recovery(hba);
				ret = -EBUSY;
				goto enable_scaling;
			}
		} else {
			/* make sure that auto bkops is disabled */
			ufshcd_disable_auto_bkops(hba);
		}
		/*
		 * If device needs to do BKOP or WB buffer flush during
		 * Hibern8, keep device power mode as "active power mode"
		 * and VCC supply.
		 */
		hba->dev_info.b_rpm_dev_flush_capable =
			hba->auto_bkops_enabled ||
			(((req_link_state == UIC_LINK_HIBERN8_STATE) ||
			((req_link_state == UIC_LINK_ACTIVE_STATE) &&
			ufshcd_is_auto_hibern8_enabled(hba))) &&
			ufshcd_wb_need_flush(hba));
	}

	flush_work(&hba->eeh_work);

	ret = ufshcd_vops_suspend(hba, pm_op, PRE_CHANGE);
	if (ret)
		goto enable_scaling;

	if (req_dev_pwr_mode != hba->curr_dev_pwr_mode) {
		if (pm_op != UFS_RUNTIME_PM)
			/* ensure that bkops is disabled */
			ufshcd_disable_auto_bkops(hba);

		if (!hba->dev_info.b_rpm_dev_flush_capable) {
			ret = ufshcd_set_dev_pwr_mode(hba, req_dev_pwr_mode);
			if (ret && pm_op != UFS_SHUTDOWN_PM) {
				/*
				 * If return err in suspend flow, IO will hang.
				 * Trigger error handler and break suspend for
				 * error recovery.
				 */
				ufshcd_force_error_recovery(hba);
				ret = -EBUSY;
			}
			if (ret)
				goto enable_scaling;
		}
	}

	/*
	 * In the case of DeepSleep, the device is expected to remain powered
	 * with the link off, so do not check for bkops.
	 */
	check_for_bkops = !ufshcd_is_ufs_dev_deepsleep(hba);
	ret = ufshcd_link_state_transition(hba, req_link_state, check_for_bkops);
	if (ret && pm_op != UFS_SHUTDOWN_PM) {
		/*
		 * If return err in suspend flow, IO will hang.
		 * Trigger error handler and break suspend for
		 * error recovery.
		 */
		ufshcd_force_error_recovery(hba);
		ret = -EBUSY;
	}
	if (ret)
		goto set_dev_active;

vops_suspend:
	/*
	 * Call vendor specific suspend callback. As these callbacks may access
	 * vendor specific host controller register space call them before the
	 * host clocks are ON.
	 */
	ret = ufshcd_vops_suspend(hba, pm_op, POST_CHANGE);
	if (ret)
		goto set_link_active;
	goto out;

set_link_active:
	/*
	 * Device hardware reset is required to exit DeepSleep. Also, for
	 * DeepSleep, the link is off so host reset and restore will be done
	 * further below.
	 */
	if (ufshcd_is_ufs_dev_deepsleep(hba)) {
		ufshcd_device_reset(hba);
		WARN_ON(!ufshcd_is_link_off(hba));
	}
	if (ufshcd_is_link_hibern8(hba) && !ufshcd_uic_hibern8_exit(hba))
		ufshcd_set_link_active(hba);
	else if (ufshcd_is_link_off(hba))
		ufshcd_host_reset_and_restore(hba);
set_dev_active:
	/* Can also get here needing to exit DeepSleep */
	if (ufshcd_is_ufs_dev_deepsleep(hba)) {
		ufshcd_device_reset(hba);
		ufshcd_host_reset_and_restore(hba);
	}
	if (!ufshcd_set_dev_pwr_mode(hba, UFS_ACTIVE_PWR_MODE))
		ufshcd_disable_auto_bkops(hba);
enable_scaling:
	if (ufshcd_is_clkscaling_supported(hba))
		ufshcd_clk_scaling_suspend(hba, false);

	hba->dev_info.b_rpm_dev_flush_capable = false;
out:
	if (hba->dev_info.b_rpm_dev_flush_capable) {
		schedule_delayed_work(&hba->rpm_dev_flush_recheck_work,
			msecs_to_jiffies(RPM_DEV_FLUSH_RECHECK_WORK_DELAY_MS));
	}

	if (ret) {
		ufshcd_update_evt_hist(hba, UFS_EVT_WL_SUSP_ERR, (u32)ret);
		hba->clk_gating.is_suspended = false;
		ufshcd_release(hba);
	}
	hba->pm_op_in_progress = false;
	return ret;
}

#ifdef CONFIG_PM
static int __ufshcd_wl_resume(struct ufs_hba *hba, enum ufs_pm_op pm_op)
{
	int ret;
	enum uic_link_state old_link_state = hba->uic_link_state;

	hba->pm_op_in_progress = true;

	/*
	 * Call vendor specific resume callback. As these callbacks may access
	 * vendor specific host controller register space call them when the
	 * host clocks are ON.
	 */
	ret = ufshcd_vops_resume(hba, pm_op);
	if (ret)
		goto out;

	/* For DeepSleep, the only supported option is to have the link off */
	WARN_ON(ufshcd_is_ufs_dev_deepsleep(hba) && !ufshcd_is_link_off(hba));

	if (ufshcd_is_link_hibern8(hba)) {
		ret = ufshcd_uic_hibern8_exit(hba);
		if (!ret) {
			ufshcd_set_link_active(hba);
		} else {
			dev_err(hba->dev, "%s: hibern8 exit failed %d\n",
					__func__, ret);
			goto vendor_suspend;
		}
	} else if (ufshcd_is_link_off(hba)) {
		/*
		 * A full initialization of the host and the device is
		 * required since the link was put to off during suspend.
		 * Note, in the case of DeepSleep, the device will exit
		 * DeepSleep due to device reset.
		 */
		ret = ufshcd_reset_and_restore(hba);
		/*
		 * ufshcd_reset_and_restore() should have already
		 * set the link state as active
		 */
		if (ret || !ufshcd_is_link_active(hba))
			goto vendor_suspend;
	}

	if (!ufshcd_is_ufs_dev_active(hba)) {
		ret = ufshcd_set_dev_pwr_mode(hba, UFS_ACTIVE_PWR_MODE);
		if (ret)
			goto set_old_link_state;
		ufshcd_set_timestamp_attr(hba);
	}

	if (ufshcd_keep_autobkops_enabled_except_suspend(hba))
		ufshcd_enable_auto_bkops(hba);
	else
		/*
		 * If BKOPs operations are urgently needed at this moment then
		 * keep auto-bkops enabled or else disable it.
		 */
		ufshcd_urgent_bkops(hba);

	if (hba->ee_usr_mask)
		ufshcd_write_ee_control(hba);

	if (ufshcd_is_clkscaling_supported(hba))
		ufshcd_clk_scaling_suspend(hba, false);

	if (hba->dev_info.b_rpm_dev_flush_capable) {
		hba->dev_info.b_rpm_dev_flush_capable = false;
		cancel_delayed_work(&hba->rpm_dev_flush_recheck_work);
	}

	/* Enable Auto-Hibernate if configured */
	ufshcd_auto_hibern8_enable(hba);

	goto out;

set_old_link_state:
	ufshcd_link_state_transition(hba, old_link_state, 0);
vendor_suspend:
	ufshcd_vops_suspend(hba, pm_op, PRE_CHANGE);
	ufshcd_vops_suspend(hba, pm_op, POST_CHANGE);
out:
	if (ret)
		ufshcd_update_evt_hist(hba, UFS_EVT_WL_RES_ERR, (u32)ret);
	hba->clk_gating.is_suspended = false;
	ufshcd_release(hba);
	hba->pm_op_in_progress = false;
	return ret;
}

static int ufshcd_wl_runtime_suspend(struct device *dev)
{
	struct scsi_device *sdev = to_scsi_device(dev);
	struct ufs_hba *hba;
	int ret;
	ktime_t start = ktime_get();

	hba = shost_priv(sdev->host);

	ret = __ufshcd_wl_suspend(hba, UFS_RUNTIME_PM);
	if (ret)
		dev_err(&sdev->sdev_gendev, "%s failed: %d\n", __func__, ret);

	trace_ufshcd_wl_runtime_suspend(dev_name(dev), ret,
		ktime_to_us(ktime_sub(ktime_get(), start)),
		hba->curr_dev_pwr_mode, hba->uic_link_state);

	return ret;
}

static int ufshcd_wl_runtime_resume(struct device *dev)
{
	struct scsi_device *sdev = to_scsi_device(dev);
	struct ufs_hba *hba;
	int ret = 0;
	ktime_t start = ktime_get();

	hba = shost_priv(sdev->host);

	ret = __ufshcd_wl_resume(hba, UFS_RUNTIME_PM);
	if (ret)
		dev_err(&sdev->sdev_gendev, "%s failed: %d\n", __func__, ret);

	trace_ufshcd_wl_runtime_resume(dev_name(dev), ret,
		ktime_to_us(ktime_sub(ktime_get(), start)),
		hba->curr_dev_pwr_mode, hba->uic_link_state);

	return ret;
}
#endif

#ifdef CONFIG_PM_SLEEP
static int ufshcd_wl_suspend(struct device *dev)
{
	struct scsi_device *sdev = to_scsi_device(dev);
	struct ufs_hba *hba;
	int ret = 0;
	ktime_t start = ktime_get();

	hba = shost_priv(sdev->host);
	down(&hba->host_sem);
	hba->system_suspending = true;

	if (pm_runtime_suspended(dev))
		goto out;

	ret = __ufshcd_wl_suspend(hba, UFS_SYSTEM_PM);
	if (ret) {
		dev_err(&sdev->sdev_gendev, "%s failed: %d\n", __func__,  ret);
		up(&hba->host_sem);
	}

out:
	if (!ret)
		hba->is_sys_suspended = true;
	trace_ufshcd_wl_suspend(dev_name(dev), ret,
		ktime_to_us(ktime_sub(ktime_get(), start)),
		hba->curr_dev_pwr_mode, hba->uic_link_state);

	return ret;
}

static int ufshcd_wl_resume(struct device *dev)
{
	struct scsi_device *sdev = to_scsi_device(dev);
	struct ufs_hba *hba;
	int ret = 0;
	ktime_t start = ktime_get();

	hba = shost_priv(sdev->host);

	if (pm_runtime_suspended(dev))
		goto out;

	ret = __ufshcd_wl_resume(hba, UFS_SYSTEM_PM);
	if (ret)
		dev_err(&sdev->sdev_gendev, "%s failed: %d\n", __func__, ret);
out:
	trace_ufshcd_wl_resume(dev_name(dev), ret,
		ktime_to_us(ktime_sub(ktime_get(), start)),
		hba->curr_dev_pwr_mode, hba->uic_link_state);
	if (!ret)
		hba->is_sys_suspended = false;
	hba->system_suspending = false;
	up(&hba->host_sem);
	return ret;
}
#endif

/**
 * ufshcd_suspend - helper function for suspend operations
 * @hba: per adapter instance
 *
 * This function will put disable irqs, turn off clocks
 * and set vreg and hba-vreg in lpm mode.
 *
 * Return: 0 upon success; < 0 upon failure.
 */
static int ufshcd_suspend(struct ufs_hba *hba)
{
	int ret;

	if (!hba->is_powered)
		return 0;
	/*
	 * Disable the host irq as host controller as there won't be any
	 * host controller transaction expected till resume.
	 */
	ufshcd_disable_irq(hba);
	ret = ufshcd_setup_clocks(hba, false);
	if (ret) {
		ufshcd_enable_irq(hba);
		return ret;
	}
	if (ufshcd_is_clkgating_allowed(hba)) {
		hba->clk_gating.state = CLKS_OFF;
		trace_ufshcd_clk_gating(dev_name(hba->dev),
					hba->clk_gating.state);
	}

	ufshcd_vreg_set_lpm(hba);
	/* Put the host controller in low power mode if possible */
	ufshcd_hba_vreg_set_lpm(hba);
	return ret;
}

#ifdef CONFIG_PM
/**
 * ufshcd_resume - helper function for resume operations
 * @hba: per adapter instance
 *
 * This function basically turns on the regulators, clocks and
 * irqs of the hba.
 *
 * Return: 0 for success and non-zero for failure.
 */
static int ufshcd_resume(struct ufs_hba *hba)
{
	int ret;

	if (!hba->is_powered)
		return 0;

	ufshcd_hba_vreg_set_hpm(hba);
	ret = ufshcd_vreg_set_hpm(hba);
	if (ret)
		goto out;

	/* Make sure clocks are enabled before accessing controller */
	ret = ufshcd_setup_clocks(hba, true);
	if (ret)
		goto disable_vreg;

	/* enable the host irq as host controller would be active soon */
	ufshcd_enable_irq(hba);

	goto out;

disable_vreg:
	ufshcd_vreg_set_lpm(hba);
out:
	if (ret)
		ufshcd_update_evt_hist(hba, UFS_EVT_RESUME_ERR, (u32)ret);
	return ret;
}
#endif /* CONFIG_PM */

#ifdef CONFIG_PM_SLEEP
/**
 * ufshcd_system_suspend - system suspend callback
 * @dev: Device associated with the UFS controller.
 *
 * Executed before putting the system into a sleep state in which the contents
 * of main memory are preserved.
 *
 * Return: 0 for success and non-zero for failure.
 */
int ufshcd_system_suspend(struct device *dev)
{
	struct ufs_hba *hba = dev_get_drvdata(dev);
	int ret = 0;
	ktime_t start = ktime_get();

	if (pm_runtime_suspended(hba->dev))
		goto out;

	ret = ufshcd_suspend(hba);
out:
	trace_ufshcd_system_suspend(dev_name(hba->dev), ret,
		ktime_to_us(ktime_sub(ktime_get(), start)),
		hba->curr_dev_pwr_mode, hba->uic_link_state);
	return ret;
}
EXPORT_SYMBOL(ufshcd_system_suspend);

/**
 * ufshcd_system_resume - system resume callback
 * @dev: Device associated with the UFS controller.
 *
 * Executed after waking the system up from a sleep state in which the contents
 * of main memory were preserved.
 *
 * Return: 0 for success and non-zero for failure.
 */
int ufshcd_system_resume(struct device *dev)
{
	struct ufs_hba *hba = dev_get_drvdata(dev);
	ktime_t start = ktime_get();
	int ret = 0;

	if (pm_runtime_suspended(hba->dev))
		goto out;

	ret = ufshcd_resume(hba);

out:
	trace_ufshcd_system_resume(dev_name(hba->dev), ret,
		ktime_to_us(ktime_sub(ktime_get(), start)),
		hba->curr_dev_pwr_mode, hba->uic_link_state);

	return ret;
}
EXPORT_SYMBOL(ufshcd_system_resume);
#endif /* CONFIG_PM_SLEEP */

#ifdef CONFIG_PM
/**
 * ufshcd_runtime_suspend - runtime suspend callback
 * @dev: Device associated with the UFS controller.
 *
 * Check the description of ufshcd_suspend() function for more details.
 *
 * Return: 0 for success and non-zero for failure.
 */
int ufshcd_runtime_suspend(struct device *dev)
{
	struct ufs_hba *hba = dev_get_drvdata(dev);
	int ret;
	ktime_t start = ktime_get();

	ret = ufshcd_suspend(hba);

	trace_ufshcd_runtime_suspend(dev_name(hba->dev), ret,
		ktime_to_us(ktime_sub(ktime_get(), start)),
		hba->curr_dev_pwr_mode, hba->uic_link_state);
	return ret;
}
EXPORT_SYMBOL(ufshcd_runtime_suspend);

/**
 * ufshcd_runtime_resume - runtime resume routine
 * @dev: Device associated with the UFS controller.
 *
 * This function basically brings controller
 * to active state. Following operations are done in this function:
 *
 * 1. Turn on all the controller related clocks
 * 2. Turn ON VCC rail
 *
 * Return: 0 upon success; < 0 upon failure.
 */
int ufshcd_runtime_resume(struct device *dev)
{
	struct ufs_hba *hba = dev_get_drvdata(dev);
	int ret;
	ktime_t start = ktime_get();

	ret = ufshcd_resume(hba);

	trace_ufshcd_runtime_resume(dev_name(hba->dev), ret,
		ktime_to_us(ktime_sub(ktime_get(), start)),
		hba->curr_dev_pwr_mode, hba->uic_link_state);
	return ret;
}
EXPORT_SYMBOL(ufshcd_runtime_resume);
#endif /* CONFIG_PM */

static void ufshcd_wl_shutdown(struct device *dev)
{
	struct scsi_device *sdev = to_scsi_device(dev);
	struct ufs_hba *hba = shost_priv(sdev->host);

	down(&hba->host_sem);
	hba->shutting_down = true;
	up(&hba->host_sem);

	/* Turn on everything while shutting down */
	ufshcd_rpm_get_sync(hba);
	scsi_device_quiesce(sdev);
	shost_for_each_device(sdev, hba->host) {
		if (sdev == hba->ufs_device_wlun)
			continue;
		scsi_device_quiesce(sdev);
	}
	__ufshcd_wl_suspend(hba, UFS_SHUTDOWN_PM);

	/*
	 * Next, turn off the UFS controller and the UFS regulators. Disable
	 * clocks.
	 */
	if (ufshcd_is_ufs_dev_poweroff(hba) && ufshcd_is_link_off(hba))
		ufshcd_suspend(hba);

	hba->is_powered = false;
}

/**
 * ufshcd_remove - de-allocate SCSI host and host memory space
 *		data structure memory
 * @hba: per adapter instance
 */
void ufshcd_remove(struct ufs_hba *hba)
{
	if (hba->ufs_device_wlun)
		ufshcd_rpm_get_sync(hba);
	ufs_hwmon_remove(hba);
	ufs_bsg_remove(hba);
	ufs_sysfs_remove_nodes(hba->dev);
	blk_mq_destroy_queue(hba->tmf_queue);
	blk_put_queue(hba->tmf_queue);
	blk_mq_free_tag_set(&hba->tmf_tag_set);
	scsi_remove_host(hba->host);
	/* disable interrupts */
	ufshcd_disable_intr(hba, hba->intr_mask);
	ufshcd_hba_stop(hba);
	ufshcd_hba_exit(hba);
}
EXPORT_SYMBOL_GPL(ufshcd_remove);

#ifdef CONFIG_PM_SLEEP
int ufshcd_system_freeze(struct device *dev)
{

	return ufshcd_system_suspend(dev);

}
EXPORT_SYMBOL_GPL(ufshcd_system_freeze);

int ufshcd_system_restore(struct device *dev)
{

	struct ufs_hba *hba = dev_get_drvdata(dev);
	int ret;

	ret = ufshcd_system_resume(dev);
	if (ret)
		return ret;

	/* Configure UTRL and UTMRL base address registers */
	ufshcd_writel(hba, lower_32_bits(hba->utrdl_dma_addr),
			REG_UTP_TRANSFER_REQ_LIST_BASE_L);
	ufshcd_writel(hba, upper_32_bits(hba->utrdl_dma_addr),
			REG_UTP_TRANSFER_REQ_LIST_BASE_H);
	ufshcd_writel(hba, lower_32_bits(hba->utmrdl_dma_addr),
			REG_UTP_TASK_REQ_LIST_BASE_L);
	ufshcd_writel(hba, upper_32_bits(hba->utmrdl_dma_addr),
			REG_UTP_TASK_REQ_LIST_BASE_H);
	/*
	 * Make sure that UTRL and UTMRL base address registers
	 * are updated with the latest queue addresses. Only after
	 * updating these addresses, we can queue the new commands.
	 */
	mb();

	/* Resuming from hibernate, assume that link was OFF */
	ufshcd_set_link_off(hba);

	return 0;

}
EXPORT_SYMBOL_GPL(ufshcd_system_restore);

int ufshcd_system_thaw(struct device *dev)
{
	return ufshcd_system_resume(dev);
}
EXPORT_SYMBOL_GPL(ufshcd_system_thaw);
#endif /* CONFIG_PM_SLEEP  */

/**
 * ufshcd_dealloc_host - deallocate Host Bus Adapter (HBA)
 * @hba: pointer to Host Bus Adapter (HBA)
 */
void ufshcd_dealloc_host(struct ufs_hba *hba)
{
	scsi_host_put(hba->host);
}
EXPORT_SYMBOL_GPL(ufshcd_dealloc_host);

/**
 * ufshcd_set_dma_mask - Set dma mask based on the controller
 *			 addressing capability
 * @hba: per adapter instance
 *
 * Return: 0 for success, non-zero for failure.
 */
static int ufshcd_set_dma_mask(struct ufs_hba *hba)
{
	if (hba->capabilities & MASK_64_ADDRESSING_SUPPORT) {
		if (!dma_set_mask_and_coherent(hba->dev, DMA_BIT_MASK(64)))
			return 0;
	}
	return dma_set_mask_and_coherent(hba->dev, DMA_BIT_MASK(32));
}

/**
 * ufshcd_alloc_host - allocate Host Bus Adapter (HBA)
 * @dev: pointer to device handle
 * @hba_handle: driver private handle
 *
 * Return: 0 on success, non-zero value on failure.
 */
int ufshcd_alloc_host(struct device *dev, struct ufs_hba **hba_handle)
{
	struct Scsi_Host *host;
	struct ufs_hba *hba;
	int err = 0;

	if (!dev) {
		dev_err(dev,
		"Invalid memory reference for dev is NULL\n");
		err = -ENODEV;
		goto out_error;
	}

	host = scsi_host_alloc(&ufshcd_driver_template,
				sizeof(struct ufs_hba));
	if (!host) {
		dev_err(dev, "scsi_host_alloc failed\n");
		err = -ENOMEM;
		goto out_error;
	}
	host->nr_maps = HCTX_TYPE_POLL + 1;
	hba = shost_priv(host);
	hba->host = host;
	hba->dev = dev;
	hba->dev_ref_clk_freq = REF_CLK_FREQ_INVAL;
	hba->nop_out_timeout = NOP_OUT_TIMEOUT;
	ufshcd_set_sg_entry_size(hba, sizeof(struct ufshcd_sg_entry));
	INIT_LIST_HEAD(&hba->clk_list_head);
	spin_lock_init(&hba->outstanding_lock);

	*hba_handle = hba;

out_error:
	return err;
}
EXPORT_SYMBOL(ufshcd_alloc_host);

/* This function exists because blk_mq_alloc_tag_set() requires this. */
static blk_status_t ufshcd_queue_tmf(struct blk_mq_hw_ctx *hctx,
				     const struct blk_mq_queue_data *qd)
{
	WARN_ON_ONCE(true);
	return BLK_STS_NOTSUPP;
}

static const struct blk_mq_ops ufshcd_tmf_ops = {
	.queue_rq = ufshcd_queue_tmf,
};

/**
 * ufshcd_init - Driver initialization routine
 * @hba: per-adapter instance
 * @mmio_base: base register address
 * @irq: Interrupt line of device
 *
 * Return: 0 on success, non-zero value on failure.
 */
int ufshcd_init(struct ufs_hba *hba, void __iomem *mmio_base, unsigned int irq)
{
	int err;
	struct Scsi_Host *host = hba->host;
	struct device *dev = hba->dev;
	char eh_wq_name[sizeof("ufs_eh_wq_00")];

	/*
	 * dev_set_drvdata() must be called before any callbacks are registered
	 * that use dev_get_drvdata() (frequency scaling, clock scaling, hwmon,
	 * sysfs).
	 */
	dev_set_drvdata(dev, hba);

	if (!mmio_base) {
		dev_err(hba->dev,
		"Invalid memory reference for mmio_base is NULL\n");
		err = -ENODEV;
		goto out_error;
	}

	hba->mmio_base = mmio_base;
	hba->irq = irq;
	hba->vps = &ufs_hba_vps;

	err = ufshcd_hba_init(hba);
	if (err)
		goto out_error;

	/* Read capabilities registers */
	err = ufshcd_hba_capabilities(hba);
	if (err)
		goto out_disable;

	/* Get UFS version supported by the controller */
	hba->ufs_version = ufshcd_get_ufs_version(hba);

	/* Get Interrupt bit mask per version */
	hba->intr_mask = ufshcd_get_intr_mask(hba);

	err = ufshcd_set_dma_mask(hba);
	if (err) {
		dev_err(hba->dev, "set dma mask failed\n");
		goto out_disable;
	}

	/* Allocate memory for host memory space */
	err = ufshcd_memory_alloc(hba);
	if (err) {
		dev_err(hba->dev, "Memory allocation failed\n");
		goto out_disable;
	}

	/* Configure LRB */
	ufshcd_host_memory_configure(hba);

	host->can_queue = hba->nutrs - UFSHCD_NUM_RESERVED;
	host->cmd_per_lun = hba->nutrs - UFSHCD_NUM_RESERVED;
	host->max_id = UFSHCD_MAX_ID;
	host->max_lun = UFS_MAX_LUNS;
	host->max_channel = UFSHCD_MAX_CHANNEL;
	host->unique_id = host->host_no;
	host->max_cmd_len = UFS_CDB_SIZE;
	host->queuecommand_may_block = !!(hba->caps & UFSHCD_CAP_CLK_GATING);

	hba->max_pwr_info.is_valid = false;

	/* Initialize work queues */
	snprintf(eh_wq_name, sizeof(eh_wq_name), "ufs_eh_wq_%d",
		 hba->host->host_no);
	hba->eh_wq = create_singlethread_workqueue(eh_wq_name);
	if (!hba->eh_wq) {
		dev_err(hba->dev, "%s: failed to create eh workqueue\n",
			__func__);
		err = -ENOMEM;
		goto out_disable;
	}
	INIT_WORK(&hba->eh_work, ufshcd_err_handler);
	INIT_WORK(&hba->eeh_work, ufshcd_exception_event_handler);

	sema_init(&hba->host_sem, 1);

	/* Initialize UIC command mutex */
	mutex_init(&hba->uic_cmd_mutex);

	/* Initialize mutex for device management commands */
	mutex_init(&hba->dev_cmd.lock);

	/* Initialize mutex for exception event control */
	mutex_init(&hba->ee_ctrl_mutex);

	mutex_init(&hba->wb_mutex);
	init_rwsem(&hba->clk_scaling_lock);

	ufshcd_init_clk_gating(hba);

	ufshcd_init_clk_scaling(hba);

	/*
	 * In order to avoid any spurious interrupt immediately after
	 * registering UFS controller interrupt handler, clear any pending UFS
	 * interrupt status and disable all the UFS interrupts.
	 */
	ufshcd_writel(hba, ufshcd_readl(hba, REG_INTERRUPT_STATUS),
		      REG_INTERRUPT_STATUS);
	ufshcd_writel(hba, 0, REG_INTERRUPT_ENABLE);
	/*
	 * Make sure that UFS interrupts are disabled and any pending interrupt
	 * status is cleared before registering UFS interrupt handler.
	 */
	mb();

	/* IRQ registration */
	err = devm_request_irq(dev, irq, ufshcd_intr, IRQF_SHARED, UFSHCD, hba);
	if (err) {
		dev_err(hba->dev, "request irq failed\n");
		goto out_disable;
	} else {
		hba->is_irq_enabled = true;
	}

	if (!is_mcq_supported(hba)) {
		err = scsi_add_host(host, hba->dev);
		if (err) {
			dev_err(hba->dev, "scsi_add_host failed\n");
			goto out_disable;
		}
	}

	hba->tmf_tag_set = (struct blk_mq_tag_set) {
		.nr_hw_queues	= 1,
		.queue_depth	= hba->nutmrs,
		.ops		= &ufshcd_tmf_ops,
		.flags		= BLK_MQ_F_NO_SCHED,
	};
	err = blk_mq_alloc_tag_set(&hba->tmf_tag_set);
	if (err < 0)
		goto out_remove_scsi_host;
	hba->tmf_queue = blk_mq_init_queue(&hba->tmf_tag_set);
	if (IS_ERR(hba->tmf_queue)) {
		err = PTR_ERR(hba->tmf_queue);
		goto free_tmf_tag_set;
	}
	hba->tmf_rqs = devm_kcalloc(hba->dev, hba->nutmrs,
				    sizeof(*hba->tmf_rqs), GFP_KERNEL);
	if (!hba->tmf_rqs) {
		err = -ENOMEM;
		goto free_tmf_queue;
	}

	/* Reset the attached device */
	ufshcd_device_reset(hba);

	ufshcd_init_crypto(hba);

	/* Host controller enable */
	err = ufshcd_hba_enable(hba);
	if (err) {
		dev_err(hba->dev, "Host controller enable failed\n");
		ufshcd_print_evt_hist(hba);
		ufshcd_print_host_state(hba);
		goto free_tmf_queue;
	}

	/*
	 * Set the default power management level for runtime and system PM.
	 * Default power saving mode is to keep UFS link in Hibern8 state
	 * and UFS device in sleep state.
	 */
	hba->rpm_lvl = ufs_get_desired_pm_lvl_for_dev_link_state(
						UFS_SLEEP_PWR_MODE,
						UIC_LINK_HIBERN8_STATE);
	hba->spm_lvl = ufs_get_desired_pm_lvl_for_dev_link_state(
						UFS_SLEEP_PWR_MODE,
						UIC_LINK_HIBERN8_STATE);

	INIT_DELAYED_WORK(&hba->rpm_dev_flush_recheck_work,
			  ufshcd_rpm_dev_flush_recheck_work);

	/* Set the default auto-hiberate idle timer value to 150 ms */
	if (ufshcd_is_auto_hibern8_supported(hba) && !hba->ahit) {
		hba->ahit = FIELD_PREP(UFSHCI_AHIBERN8_TIMER_MASK, 150) |
			    FIELD_PREP(UFSHCI_AHIBERN8_SCALE_MASK, 3);
	}

	/* Hold auto suspend until async scan completes */
	pm_runtime_get_sync(dev);
	atomic_set(&hba->scsi_block_reqs_cnt, 0);
	/*
	 * We are assuming that device wasn't put in sleep/power-down
	 * state exclusively during the boot stage before kernel.
	 * This assumption helps avoid doing link startup twice during
	 * ufshcd_probe_hba().
	 */
	ufshcd_set_ufs_dev_active(hba);

	async_schedule(ufshcd_async_scan, hba);
	ufs_sysfs_add_nodes(hba->dev);

	device_enable_async_suspend(dev);
	return 0;

free_tmf_queue:
	blk_mq_destroy_queue(hba->tmf_queue);
	blk_put_queue(hba->tmf_queue);
free_tmf_tag_set:
	blk_mq_free_tag_set(&hba->tmf_tag_set);
out_remove_scsi_host:
	scsi_remove_host(hba->host);
out_disable:
	hba->is_irq_enabled = false;
	ufshcd_hba_exit(hba);
out_error:
	return err;
}
EXPORT_SYMBOL_GPL(ufshcd_init);

void ufshcd_resume_complete(struct device *dev)
{
	struct ufs_hba *hba = dev_get_drvdata(dev);

	if (hba->complete_put) {
		ufshcd_rpm_put(hba);
		hba->complete_put = false;
	}
}
EXPORT_SYMBOL_GPL(ufshcd_resume_complete);

static bool ufshcd_rpm_ok_for_spm(struct ufs_hba *hba)
{
	struct device *dev = &hba->ufs_device_wlun->sdev_gendev;
	enum ufs_dev_pwr_mode dev_pwr_mode;
	enum uic_link_state link_state;
	unsigned long flags;
	bool res;

	spin_lock_irqsave(&dev->power.lock, flags);
	dev_pwr_mode = ufs_get_pm_lvl_to_dev_pwr_mode(hba->spm_lvl);
	link_state = ufs_get_pm_lvl_to_link_pwr_state(hba->spm_lvl);
	res = pm_runtime_suspended(dev) &&
	      hba->curr_dev_pwr_mode == dev_pwr_mode &&
	      hba->uic_link_state == link_state &&
	      !hba->dev_info.b_rpm_dev_flush_capable;
	spin_unlock_irqrestore(&dev->power.lock, flags);

	return res;
}

int __ufshcd_suspend_prepare(struct device *dev, bool rpm_ok_for_spm)
{
	struct ufs_hba *hba = dev_get_drvdata(dev);
	int ret;

	/*
	 * SCSI assumes that runtime-pm and system-pm for scsi drivers
	 * are same. And it doesn't wake up the device for system-suspend
	 * if it's runtime suspended. But ufs doesn't follow that.
	 * Refer ufshcd_resume_complete()
	 */
	if (hba->ufs_device_wlun) {
		/* Prevent runtime suspend */
		ufshcd_rpm_get_noresume(hba);
		/*
		 * Check if already runtime suspended in same state as system
		 * suspend would be.
		 */
		if (!rpm_ok_for_spm || !ufshcd_rpm_ok_for_spm(hba)) {
			/* RPM state is not ok for SPM, so runtime resume */
			ret = ufshcd_rpm_resume(hba);
			if (ret < 0 && ret != -EACCES) {
				ufshcd_rpm_put(hba);
				return ret;
			}
		}
		hba->complete_put = true;
	}
	return 0;
}
EXPORT_SYMBOL_GPL(__ufshcd_suspend_prepare);

int ufshcd_suspend_prepare(struct device *dev)
{
	return __ufshcd_suspend_prepare(dev, true);
}
EXPORT_SYMBOL_GPL(ufshcd_suspend_prepare);

#ifdef CONFIG_PM_SLEEP
static int ufshcd_wl_poweroff(struct device *dev)
{
	struct scsi_device *sdev = to_scsi_device(dev);
	struct ufs_hba *hba = shost_priv(sdev->host);

	__ufshcd_wl_suspend(hba, UFS_SHUTDOWN_PM);
	return 0;
}
#endif

static int ufshcd_wl_probe(struct device *dev)
{
	struct scsi_device *sdev = to_scsi_device(dev);

	if (!is_device_wlun(sdev))
		return -ENODEV;

	blk_pm_runtime_init(sdev->request_queue, dev);
	pm_runtime_set_autosuspend_delay(dev, 0);
	pm_runtime_allow(dev);

	return  0;
}

static int ufshcd_wl_remove(struct device *dev)
{
	pm_runtime_forbid(dev);
	return 0;
}

static const struct dev_pm_ops ufshcd_wl_pm_ops = {
#ifdef CONFIG_PM_SLEEP
	.suspend = ufshcd_wl_suspend,
	.resume = ufshcd_wl_resume,
	.freeze = ufshcd_wl_suspend,
	.thaw = ufshcd_wl_resume,
	.poweroff = ufshcd_wl_poweroff,
	.restore = ufshcd_wl_resume,
#endif
	SET_RUNTIME_PM_OPS(ufshcd_wl_runtime_suspend, ufshcd_wl_runtime_resume, NULL)
};

static void ufshcd_check_header_layout(void)
{
	/*
	 * gcc compilers before version 10 cannot do constant-folding for
	 * sub-byte bitfields. Hence skip the layout checks for gcc 9 and
	 * before.
	 */
	if (IS_ENABLED(CONFIG_CC_IS_GCC) && CONFIG_GCC_VERSION < 100000)
		return;

	BUILD_BUG_ON(((u8 *)&(struct request_desc_header){
				.cci = 3})[0] != 3);

	BUILD_BUG_ON(((u8 *)&(struct request_desc_header){
				.ehs_length = 2})[1] != 2);

	BUILD_BUG_ON(((u8 *)&(struct request_desc_header){
				.enable_crypto = 1})[2]
		     != 0x80);

	BUILD_BUG_ON((((u8 *)&(struct request_desc_header){
					.command_type = 5,
					.data_direction = 3,
					.interrupt = 1,
				})[3]) != ((5 << 4) | (3 << 1) | 1));

	BUILD_BUG_ON(((__le32 *)&(struct request_desc_header){
				.dunl = cpu_to_le32(0xdeadbeef)})[1] !=
		cpu_to_le32(0xdeadbeef));

	BUILD_BUG_ON(((u8 *)&(struct request_desc_header){
				.ocs = 4})[8] != 4);

	BUILD_BUG_ON(((u8 *)&(struct request_desc_header){
				.cds = 5})[9] != 5);

	BUILD_BUG_ON(((__le32 *)&(struct request_desc_header){
				.dunu = cpu_to_le32(0xbadcafe)})[3] !=
		cpu_to_le32(0xbadcafe));

	BUILD_BUG_ON(((u8 *)&(struct utp_upiu_header){
			     .iid = 0xf })[4] != 0xf0);

	BUILD_BUG_ON(((u8 *)&(struct utp_upiu_header){
			     .command_set_type = 0xf })[4] != 0xf);
}

/*
 * ufs_dev_wlun_template - describes ufs device wlun
 * ufs-device wlun - used to send pm commands
 * All luns are consumers of ufs-device wlun.
 *
 * Currently, no sd driver is present for wluns.
 * Hence the no specific pm operations are performed.
 * With ufs design, SSU should be sent to ufs-device wlun.
 * Hence register a scsi driver for ufs wluns only.
 */
static struct scsi_driver ufs_dev_wlun_template = {
	.gendrv = {
		.name = "ufs_device_wlun",
		.owner = THIS_MODULE,
		.probe = ufshcd_wl_probe,
		.remove = ufshcd_wl_remove,
		.pm = &ufshcd_wl_pm_ops,
		.shutdown = ufshcd_wl_shutdown,
	},
};

static int __init ufshcd_core_init(void)
{
	int ret;

	ufshcd_check_header_layout();

	ufs_debugfs_init();

	ret = scsi_register_driver(&ufs_dev_wlun_template.gendrv);
	if (ret)
		ufs_debugfs_exit();
	return ret;
}

static void __exit ufshcd_core_exit(void)
{
	ufs_debugfs_exit();
	scsi_unregister_driver(&ufs_dev_wlun_template.gendrv);
}

module_init(ufshcd_core_init);
module_exit(ufshcd_core_exit);

MODULE_AUTHOR("Santosh Yaragnavi <santosh.sy@samsung.com>");
MODULE_AUTHOR("Vinayak Holikatti <h.vinayak@samsung.com>");
MODULE_DESCRIPTION("Generic UFS host controller driver Core");
MODULE_SOFTDEP("pre: governor_simpleondemand");
MODULE_LICENSE("GPL");<|MERGE_RESOLUTION|>--- conflicted
+++ resolved
@@ -5210,11 +5210,7 @@
 	u8 upiu_flags;
 	u32 resid;
 
-<<<<<<< HEAD
-	upiu_flags = be32_to_cpu(lrbp->ucd_rsp_ptr->header.dword_0) >> 16;
-=======
 	upiu_flags = lrbp->ucd_rsp_ptr->header.flags;
->>>>>>> 9545bdc0
 	resid = be32_to_cpu(lrbp->ucd_rsp_ptr->sr.residual_transfer_count);
 	/*
 	 * Test !overflow instead of underflow to support UFS devices that do
