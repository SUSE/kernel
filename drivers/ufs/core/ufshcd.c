--- conflicted
+++ resolved
@@ -3310,28 +3310,9 @@
 	/* Protects use of hba->reserved_slot. */
 	lockdep_assert_held(&hba->dev_cmd.lock);
 
-<<<<<<< HEAD
-	down_read(&hba->clk_scaling_lock);
-
-	lrbp = &hba->lrb[tag];
-	lrbp->cmd = NULL;
-	err = ufshcd_compose_dev_cmd(hba, lrbp, cmd_type, tag);
-	if (unlikely(err))
-		goto out;
-
-	hba->dev_cmd.complete = &wait;
-
-	ufshcd_add_query_upiu_trace(hba, UFS_QUERY_SEND, lrbp->ucd_req_ptr);
-
-	ufshcd_send_command(hba, tag, hba->dev_cmd_queue);
-	err = ufshcd_wait_for_dev_cmd(hba, lrbp, timeout);
-	ufshcd_add_query_upiu_trace(hba, err ? UFS_QUERY_ERR : UFS_QUERY_COMP,
-				    (struct utp_upiu_req *)lrbp->ucd_rsp_ptr);
-=======
 	err = ufshcd_compose_dev_cmd(hba, lrbp, cmd_type, tag);
 	if (unlikely(err))
 		return err;
->>>>>>> 2d5404ca
 
 	return ufshcd_issue_dev_cmd(hba, lrbp, tag, timeout);
 }
@@ -5533,10 +5514,7 @@
 	struct scsi_cmnd *cmd = lrbp->cmd;
 
 	scsi_dma_unmap(cmd);
-<<<<<<< HEAD
-=======
 	ufshcd_crypto_clear_prdt(hba, lrbp);
->>>>>>> 2d5404ca
 	ufshcd_release(hba);
 	ufshcd_clk_scaling_update_busy(hba);
 }
@@ -5565,23 +5543,10 @@
 		ufshcd_release_scsi_cmd(hba, lrbp);
 		/* Do not touch lrbp after scsi done */
 		scsi_done(cmd);
-<<<<<<< HEAD
-	} else if (lrbp->command_type == UTP_CMD_TYPE_DEV_MANAGE ||
-		   lrbp->command_type == UTP_CMD_TYPE_UFS_STORAGE) {
-		if (hba->dev_cmd.complete) {
-			if (cqe) {
-				ocs = le32_to_cpu(cqe->status) & MASK_OCS;
-				lrbp->utr_descriptor_ptr->header.dword_2 =
-					cpu_to_le32(ocs);
-			}
-			complete(hba->dev_cmd.complete);
-			ufshcd_clk_scaling_update_busy(hba);
-=======
 	} else if (hba->dev_cmd.complete) {
 		if (cqe) {
 			ocs = le32_to_cpu(cqe->status) & MASK_OCS;
 			lrbp->utr_descriptor_ptr->header.ocs = ocs;
->>>>>>> 2d5404ca
 		}
 		complete(hba->dev_cmd.complete);
 	}
@@ -7205,19 +7170,7 @@
 	/* Protects use of hba->reserved_slot. */
 	lockdep_assert_held(&hba->dev_cmd.lock);
 
-<<<<<<< HEAD
-	down_read(&hba->clk_scaling_lock);
-
-	lrbp = &hba->lrb[tag];
-	lrbp->cmd = NULL;
-	lrbp->task_tag = tag;
-	lrbp->lun = 0;
-	lrbp->intr_cmd = true;
-	ufshcd_prepare_lrbp_crypto(NULL, lrbp);
-	hba->dev_cmd.type = cmd_type;
-=======
 	ufshcd_setup_dev_cmd(hba, lrbp, cmd_type, 0, tag);
->>>>>>> 2d5404ca
 
 	ufshcd_prepare_req_desc_hdr(hba, lrbp, &upiu_flags, DMA_NONE, 0);
 
@@ -7367,22 +7320,7 @@
 	int ehs = (hba->capabilities & MASK_EHSLUTRD_SUPPORTED) ? 2 : 0;
 
 	/* Protects use of hba->reserved_slot. */
-<<<<<<< HEAD
-	ufshcd_hold(hba, false);
-	mutex_lock(&hba->dev_cmd.lock);
-	down_read(&hba->clk_scaling_lock);
-
-	lrbp = &hba->lrb[tag];
-	lrbp->cmd = NULL;
-	lrbp->task_tag = tag;
-	lrbp->lun = UFS_UPIU_RPMB_WLUN;
-
-	lrbp->intr_cmd = true;
-	ufshcd_prepare_lrbp_crypto(NULL, lrbp);
-	hba->dev_cmd.type = DEV_CMD_TYPE_RPMB;
-=======
 	ufshcd_dev_man_lock(hba);
->>>>>>> 2d5404ca
 
 	ufshcd_setup_dev_cmd(hba, lrbp, DEV_CMD_TYPE_RPMB, UFS_UPIU_RPMB_WLUN, tag);
 
