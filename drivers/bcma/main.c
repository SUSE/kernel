/*
 * Broadcom specific AMBA
 * Bus subsystem
 *
 * Licensed under the GNU/GPL. See COPYING for details.
 */

#include "bcma_private.h"
#include <linux/module.h>
#include <linux/mmc/sdio_func.h>
#include <linux/platform_device.h>
#include <linux/pci.h>
#include <linux/bcma/bcma.h>
#include <linux/slab.h>
#include <linux/of_address.h>
#include <linux/of_irq.h>
#include <linux/of_device.h>
#include <linux/of_platform.h>

MODULE_DESCRIPTION("Broadcom's specific AMBA driver");
MODULE_LICENSE("GPL");

/* contains the number the next bus should get. */
static unsigned int bcma_bus_next_num;

/* bcma_buses_mutex locks the bcma_bus_next_num */
static DEFINE_MUTEX(bcma_buses_mutex);

static int bcma_bus_match(struct device *dev, struct device_driver *drv);
static int bcma_device_probe(struct device *dev);
static void bcma_device_remove(struct device *dev);
<<<<<<< HEAD
static int bcma_device_uevent(struct device *dev, struct kobj_uevent_env *env);
=======
static int bcma_device_uevent(const struct device *dev, struct kobj_uevent_env *env);
>>>>>>> eb3cdb58

static ssize_t manuf_show(struct device *dev, struct device_attribute *attr, char *buf)
{
	struct bcma_device *core = container_of(dev, struct bcma_device, dev);
	return sprintf(buf, "0x%03X\n", core->id.manuf);
}
static DEVICE_ATTR_RO(manuf);

static ssize_t id_show(struct device *dev, struct device_attribute *attr, char *buf)
{
	struct bcma_device *core = container_of(dev, struct bcma_device, dev);
	return sprintf(buf, "0x%03X\n", core->id.id);
}
static DEVICE_ATTR_RO(id);

static ssize_t rev_show(struct device *dev, struct device_attribute *attr, char *buf)
{
	struct bcma_device *core = container_of(dev, struct bcma_device, dev);
	return sprintf(buf, "0x%02X\n", core->id.rev);
}
static DEVICE_ATTR_RO(rev);

static ssize_t class_show(struct device *dev, struct device_attribute *attr, char *buf)
{
	struct bcma_device *core = container_of(dev, struct bcma_device, dev);
	return sprintf(buf, "0x%X\n", core->id.class);
}
static DEVICE_ATTR_RO(class);

static struct attribute *bcma_device_attrs[] = {
	&dev_attr_manuf.attr,
	&dev_attr_id.attr,
	&dev_attr_rev.attr,
	&dev_attr_class.attr,
	NULL,
};
ATTRIBUTE_GROUPS(bcma_device);

static struct bus_type bcma_bus_type = {
	.name		= "bcma",
	.match		= bcma_bus_match,
	.probe		= bcma_device_probe,
	.remove		= bcma_device_remove,
	.uevent		= bcma_device_uevent,
	.dev_groups	= bcma_device_groups,
};

static u16 bcma_cc_core_id(struct bcma_bus *bus)
{
	if (bus->chipinfo.id == BCMA_CHIP_ID_BCM4706)
		return BCMA_CORE_4706_CHIPCOMMON;
	return BCMA_CORE_CHIPCOMMON;
}

struct bcma_device *bcma_find_core_unit(struct bcma_bus *bus, u16 coreid,
					u8 unit)
{
	struct bcma_device *core;

	list_for_each_entry(core, &bus->cores, list) {
		if (core->id.id == coreid && core->core_unit == unit)
			return core;
	}
	return NULL;
}
EXPORT_SYMBOL_GPL(bcma_find_core_unit);

bool bcma_wait_value(struct bcma_device *core, u16 reg, u32 mask, u32 value,
		     int timeout)
{
	unsigned long deadline = jiffies + timeout;
	u32 val;

	do {
		val = bcma_read32(core, reg);
		if ((val & mask) == value)
			return true;
		cpu_relax();
		udelay(10);
	} while (!time_after_eq(jiffies, deadline));

	bcma_warn(core->bus, "Timeout waiting for register 0x%04X!\n", reg);

	return false;
}

static void bcma_release_core_dev(struct device *dev)
{
	struct bcma_device *core = container_of(dev, struct bcma_device, dev);
	if (core->io_addr)
		iounmap(core->io_addr);
	if (core->io_wrap)
		iounmap(core->io_wrap);
	kfree(core);
}

static bool bcma_is_core_needed_early(u16 core_id)
{
	switch (core_id) {
	case BCMA_CORE_NS_NAND:
	case BCMA_CORE_NS_QSPI:
		return true;
	}

	return false;
}

static struct device_node *bcma_of_find_child_device(struct device *parent,
						     struct bcma_device *core)
{
	struct device_node *node;
	int ret;

	if (!parent->of_node)
		return NULL;

	for_each_child_of_node(parent->of_node, node) {
		struct resource res;
		ret = of_address_to_resource(node, 0, &res);
		if (ret)
			continue;
		if (res.start == core->addr)
			return node;
	}
	return NULL;
}

static int bcma_of_irq_parse(struct device *parent,
			     struct bcma_device *core,
			     struct of_phandle_args *out_irq, int num)
{
	__be32 laddr[1];
	int rc;

	if (core->dev.of_node) {
		rc = of_irq_parse_one(core->dev.of_node, num, out_irq);
		if (!rc)
			return rc;
	}

	out_irq->np = parent->of_node;
	out_irq->args_count = 1;
	out_irq->args[0] = num;

	laddr[0] = cpu_to_be32(core->addr);
	return of_irq_parse_raw(laddr, out_irq);
}

static unsigned int bcma_of_get_irq(struct device *parent,
				    struct bcma_device *core, int num)
{
	struct of_phandle_args out_irq;
	int ret;

	if (!IS_ENABLED(CONFIG_OF_IRQ) || !parent->of_node)
		return 0;

	ret = bcma_of_irq_parse(parent, core, &out_irq, num);
	if (ret) {
		bcma_debug(core->bus, "bcma_of_get_irq() failed with rc=%d\n",
			   ret);
		return 0;
	}

	return irq_create_of_mapping(&out_irq);
}

static void bcma_of_fill_device(struct device *parent,
				struct bcma_device *core)
{
	struct device_node *node;

	node = bcma_of_find_child_device(parent, core);
	if (node)
		core->dev.of_node = node;

	core->irq = bcma_of_get_irq(parent, core, 0);

	of_dma_configure(&core->dev, node, false);
}

unsigned int bcma_core_irq(struct bcma_device *core, int num)
{
	struct bcma_bus *bus = core->bus;
	unsigned int mips_irq;

	switch (bus->hosttype) {
	case BCMA_HOSTTYPE_PCI:
		return bus->host_pci->irq;
	case BCMA_HOSTTYPE_SOC:
		if (bus->drv_mips.core && num == 0) {
			mips_irq = bcma_core_mips_irq(core);
			return mips_irq <= 4 ? mips_irq + 2 : 0;
		}
		if (bus->dev)
			return bcma_of_get_irq(bus->dev, core, num);
		return 0;
	case BCMA_HOSTTYPE_SDIO:
		return 0;
	}

	return 0;
}
EXPORT_SYMBOL(bcma_core_irq);

void bcma_prepare_core(struct bcma_bus *bus, struct bcma_device *core)
{
	device_initialize(&core->dev);
	core->dev.release = bcma_release_core_dev;
	core->dev.bus = &bcma_bus_type;
	dev_set_name(&core->dev, "bcma%d:%d", bus->num, core->core_index);
	core->dev.parent = bus->dev;
	if (bus->dev)
		bcma_of_fill_device(bus->dev, core);

	switch (bus->hosttype) {
	case BCMA_HOSTTYPE_PCI:
		core->dma_dev = bus->dev;
		core->irq = bus->host_pci->irq;
		break;
	case BCMA_HOSTTYPE_SOC:
		if (IS_ENABLED(CONFIG_OF) && bus->dev) {
			core->dma_dev = bus->dev;
		} else {
			core->dev.dma_mask = &core->dev.coherent_dma_mask;
			core->dma_dev = &core->dev;
		}
		break;
	case BCMA_HOSTTYPE_SDIO:
		break;
	}
}

void bcma_init_bus(struct bcma_bus *bus)
{
	mutex_lock(&bcma_buses_mutex);
	bus->num = bcma_bus_next_num++;
	mutex_unlock(&bcma_buses_mutex);

	INIT_LIST_HEAD(&bus->cores);
	bus->nr_cores = 0;

	bcma_detect_chip(bus);
}

static void bcma_register_core(struct bcma_bus *bus, struct bcma_device *core)
{
	int err;

	err = device_add(&core->dev);
	if (err) {
		bcma_err(bus, "Could not register dev for core 0x%03X\n",
			 core->id.id);
		return;
	}
	core->dev_registered = true;
}

static int bcma_register_devices(struct bcma_bus *bus)
{
	struct bcma_device *core;
	int err;

	list_for_each_entry(core, &bus->cores, list) {
		/* We support that core ourselves */
		switch (core->id.id) {
		case BCMA_CORE_4706_CHIPCOMMON:
		case BCMA_CORE_CHIPCOMMON:
		case BCMA_CORE_NS_CHIPCOMMON_B:
		case BCMA_CORE_PCI:
		case BCMA_CORE_PCIE:
		case BCMA_CORE_PCIE2:
		case BCMA_CORE_MIPS_74K:
		case BCMA_CORE_4706_MAC_GBIT_COMMON:
			continue;
		}

		/* Early cores were already registered */
		if (bcma_is_core_needed_early(core->id.id))
			continue;

		/* Only first GMAC core on BCM4706 is connected and working */
		if (core->id.id == BCMA_CORE_4706_MAC_GBIT &&
		    core->core_unit > 0)
			continue;

		bcma_register_core(bus, core);
	}

#ifdef CONFIG_BCMA_PFLASH
	if (bus->drv_cc.pflash.present) {
		err = platform_device_register(&bcma_pflash_dev);
		if (err)
			bcma_err(bus, "Error registering parallel flash\n");
	}
#endif

#ifdef CONFIG_BCMA_SFLASH
	if (bus->drv_cc.sflash.present) {
		err = platform_device_register(&bcma_sflash_dev);
		if (err)
			bcma_err(bus, "Error registering serial flash\n");
	}
#endif

#ifdef CONFIG_BCMA_NFLASH
	if (bus->drv_cc.nflash.present) {
		err = platform_device_register(&bcma_nflash_dev);
		if (err)
			bcma_err(bus, "Error registering NAND flash\n");
	}
#endif
	err = bcma_gpio_init(&bus->drv_cc);
	if (err == -ENOTSUPP)
		bcma_debug(bus, "GPIO driver not activated\n");
	else if (err) {
		bcma_err(bus, "Error registering GPIO driver: %i\n", err);
		return err;
	}

	if (bus->hosttype == BCMA_HOSTTYPE_SOC) {
		err = bcma_chipco_watchdog_register(&bus->drv_cc);
		if (err)
			bcma_err(bus, "Error registering watchdog driver\n");
	}

	return 0;
}

void bcma_unregister_cores(struct bcma_bus *bus)
{
	struct bcma_device *core, *tmp;

	list_for_each_entry_safe(core, tmp, &bus->cores, list) {
		if (!core->dev_registered)
			continue;
		list_del(&core->list);
		device_unregister(&core->dev);
	}
	if (bus->hosttype == BCMA_HOSTTYPE_SOC)
		platform_device_unregister(bus->drv_cc.watchdog);

	/* Now no one uses internally-handled cores, we can free them */
	list_for_each_entry_safe(core, tmp, &bus->cores, list) {
		list_del(&core->list);
		put_device(&core->dev);
	}
}

int bcma_bus_register(struct bcma_bus *bus)
{
	int err;
	struct bcma_device *core;

	/* Scan for devices (cores) */
	err = bcma_bus_scan(bus);
	if (err) {
		bcma_err(bus, "Failed to scan: %d\n", err);
		return err;
	}

	/* Early init CC core */
	core = bcma_find_core(bus, bcma_cc_core_id(bus));
	if (core) {
		bus->drv_cc.core = core;
		bcma_core_chipcommon_early_init(&bus->drv_cc);
	}

	/* Early init PCIE core */
	core = bcma_find_core(bus, BCMA_CORE_PCIE);
	if (core) {
		bus->drv_pci[0].core = core;
		bcma_core_pci_early_init(&bus->drv_pci[0]);
	}

	if (bus->dev)
		of_platform_default_populate(bus->dev->of_node, NULL, bus->dev);

	/* Cores providing flash access go before SPROM init */
	list_for_each_entry(core, &bus->cores, list) {
		if (bcma_is_core_needed_early(core->id.id))
			bcma_register_core(bus, core);
	}

	/* Try to get SPROM */
	err = bcma_sprom_get(bus);
	if (err == -ENOENT) {
		bcma_err(bus, "No SPROM available\n");
	} else if (err)
		bcma_err(bus, "Failed to get SPROM: %d\n", err);

	/* Init CC core */
	core = bcma_find_core(bus, bcma_cc_core_id(bus));
	if (core) {
		bus->drv_cc.core = core;
		bcma_core_chipcommon_init(&bus->drv_cc);
	}

	/* Init CC core */
	core = bcma_find_core(bus, BCMA_CORE_NS_CHIPCOMMON_B);
	if (core) {
		bus->drv_cc_b.core = core;
		bcma_core_chipcommon_b_init(&bus->drv_cc_b);
	}

	/* Init MIPS core */
	core = bcma_find_core(bus, BCMA_CORE_MIPS_74K);
	if (core) {
		bus->drv_mips.core = core;
		bcma_core_mips_init(&bus->drv_mips);
	}

	/* Init PCIE core */
	core = bcma_find_core_unit(bus, BCMA_CORE_PCIE, 0);
	if (core) {
		bus->drv_pci[0].core = core;
		bcma_core_pci_init(&bus->drv_pci[0]);
	}

	/* Init PCIE core */
	core = bcma_find_core_unit(bus, BCMA_CORE_PCIE, 1);
	if (core) {
		bus->drv_pci[1].core = core;
		bcma_core_pci_init(&bus->drv_pci[1]);
	}

	/* Init PCIe Gen 2 core */
	core = bcma_find_core_unit(bus, BCMA_CORE_PCIE2, 0);
	if (core) {
		bus->drv_pcie2.core = core;
		bcma_core_pcie2_init(&bus->drv_pcie2);
	}

	/* Init GBIT MAC COMMON core */
	core = bcma_find_core(bus, BCMA_CORE_4706_MAC_GBIT_COMMON);
	if (core) {
		bus->drv_gmac_cmn.core = core;
		bcma_core_gmac_cmn_init(&bus->drv_gmac_cmn);
	}

	/* Register found cores */
	bcma_register_devices(bus);

	bcma_info(bus, "Bus registered\n");

	return 0;
}

void bcma_bus_unregister(struct bcma_bus *bus)
{
	int err;

	err = bcma_gpio_unregister(&bus->drv_cc);
	if (err == -EBUSY)
		bcma_err(bus, "Some GPIOs are still in use.\n");
	else if (err)
		bcma_err(bus, "Can not unregister GPIO driver: %i\n", err);

	bcma_core_chipcommon_b_free(&bus->drv_cc_b);

	bcma_unregister_cores(bus);
}

/*
 * This is a special version of bus registration function designed for SoCs.
 * It scans bus and performs basic initialization of main cores only.
 * Please note it requires memory allocation, however it won't try to sleep.
 */
int __init bcma_bus_early_register(struct bcma_bus *bus)
{
	int err;
	struct bcma_device *core;

	/* Scan for devices (cores) */
	err = bcma_bus_scan(bus);
	if (err) {
		bcma_err(bus, "Failed to scan bus: %d\n", err);
		return -1;
	}

	/* Early init CC core */
	core = bcma_find_core(bus, bcma_cc_core_id(bus));
	if (core) {
		bus->drv_cc.core = core;
		bcma_core_chipcommon_early_init(&bus->drv_cc);
	}

	/* Early init MIPS core */
	core = bcma_find_core(bus, BCMA_CORE_MIPS_74K);
	if (core) {
		bus->drv_mips.core = core;
		bcma_core_mips_early_init(&bus->drv_mips);
	}

	bcma_info(bus, "Early bus registered\n");

	return 0;
}

#ifdef CONFIG_PM
int bcma_bus_suspend(struct bcma_bus *bus)
{
	struct bcma_device *core;

	list_for_each_entry(core, &bus->cores, list) {
		struct device_driver *drv = core->dev.driver;
		if (drv) {
			struct bcma_driver *adrv = container_of(drv, struct bcma_driver, drv);
			if (adrv->suspend)
				adrv->suspend(core);
		}
	}
	return 0;
}

int bcma_bus_resume(struct bcma_bus *bus)
{
	struct bcma_device *core;

	/* Init CC core */
	if (bus->drv_cc.core) {
		bus->drv_cc.setup_done = false;
		bcma_core_chipcommon_init(&bus->drv_cc);
	}

	list_for_each_entry(core, &bus->cores, list) {
		struct device_driver *drv = core->dev.driver;
		if (drv) {
			struct bcma_driver *adrv = container_of(drv, struct bcma_driver, drv);
			if (adrv->resume)
				adrv->resume(core);
		}
	}

	return 0;
}
#endif

int __bcma_driver_register(struct bcma_driver *drv, struct module *owner)
{
	drv->drv.name = drv->name;
	drv->drv.bus = &bcma_bus_type;
	drv->drv.owner = owner;

	return driver_register(&drv->drv);
}
EXPORT_SYMBOL_GPL(__bcma_driver_register);

void bcma_driver_unregister(struct bcma_driver *drv)
{
	driver_unregister(&drv->drv);
}
EXPORT_SYMBOL_GPL(bcma_driver_unregister);

static int bcma_bus_match(struct device *dev, struct device_driver *drv)
{
	struct bcma_device *core = container_of(dev, struct bcma_device, dev);
	struct bcma_driver *adrv = container_of(drv, struct bcma_driver, drv);
	const struct bcma_device_id *cid = &core->id;
	const struct bcma_device_id *did;

	for (did = adrv->id_table; did->manuf || did->id || did->rev; did++) {
	    if ((did->manuf == cid->manuf || did->manuf == BCMA_ANY_MANUF) &&
		(did->id == cid->id || did->id == BCMA_ANY_ID) &&
		(did->rev == cid->rev || did->rev == BCMA_ANY_REV) &&
		(did->class == cid->class || did->class == BCMA_ANY_CLASS))
			return 1;
	}
	return 0;
}

static int bcma_device_probe(struct device *dev)
{
	struct bcma_device *core = container_of(dev, struct bcma_device, dev);
	struct bcma_driver *adrv = container_of(dev->driver, struct bcma_driver,
					       drv);
	int err = 0;

	get_device(dev);
	if (adrv->probe)
		err = adrv->probe(core);
	if (err)
		put_device(dev);

	return err;
}

static void bcma_device_remove(struct device *dev)
{
	struct bcma_device *core = container_of(dev, struct bcma_device, dev);
	struct bcma_driver *adrv = container_of(dev->driver, struct bcma_driver,
					       drv);

	if (adrv->remove)
		adrv->remove(core);
	put_device(dev);
}

static int bcma_device_uevent(const struct device *dev, struct kobj_uevent_env *env)
{
	const struct bcma_device *core = container_of_const(dev, struct bcma_device, dev);

	return add_uevent_var(env,
			      "MODALIAS=bcma:m%04Xid%04Xrev%02Xcl%02X",
			      core->id.manuf, core->id.id,
			      core->id.rev, core->id.class);
}

static unsigned int bcma_bus_registered;

/*
 * If built-in, bus has to be registered early, before any driver calls
 * bcma_driver_register.
 * Otherwise registering driver would trigger BUG in driver_register.
 */
static int __init bcma_init_bus_register(void)
{
	int err;

	if (bcma_bus_registered)
		return 0;

	err = bus_register(&bcma_bus_type);
	if (!err)
		bcma_bus_registered = 1;

	return err;
}
#ifndef MODULE
fs_initcall(bcma_init_bus_register);
#endif

/* Main initialization has to be done with SPI/mtd/NAND/SPROM available */
static int __init bcma_modinit(void)
{
	int err;

	err = bcma_init_bus_register();
	if (err)
		return err;

	err = bcma_host_soc_register_driver();
	if (err) {
		pr_err("SoC host initialization failed\n");
		err = 0;
	}
#ifdef CONFIG_BCMA_HOST_PCI
	err = bcma_host_pci_init();
	if (err) {
		pr_err("PCI host initialization failed\n");
		err = 0;
	}
#endif

	return err;
}
module_init(bcma_modinit);

static void __exit bcma_modexit(void)
{
#ifdef CONFIG_BCMA_HOST_PCI
	bcma_host_pci_exit();
#endif
	bcma_host_soc_unregister_driver();
	bus_unregister(&bcma_bus_type);
}
module_exit(bcma_modexit)<|MERGE_RESOLUTION|>--- conflicted
+++ resolved
@@ -29,11 +29,7 @@
 static int bcma_bus_match(struct device *dev, struct device_driver *drv);
 static int bcma_device_probe(struct device *dev);
 static void bcma_device_remove(struct device *dev);
-<<<<<<< HEAD
-static int bcma_device_uevent(struct device *dev, struct kobj_uevent_env *env);
-=======
 static int bcma_device_uevent(const struct device *dev, struct kobj_uevent_env *env);
->>>>>>> eb3cdb58
 
 static ssize_t manuf_show(struct device *dev, struct device_attribute *attr, char *buf)
 {
