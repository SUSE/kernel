// SPDX-License-Identifier: GPL-2.0-only
/* Copyright(c) 2022 Intel Corporation. All rights reserved. */
#include <linux/device.h>
#include <linux/module.h>
#include <linux/slab.h>

#include "cxlmem.h"
#include "cxlpci.h"

/**
 * DOC: cxl port
 *
 * The port driver enumerates dport via PCI and scans for HDM
 * (Host-managed-Device-Memory) decoder resources via the
 * @component_reg_phys value passed in by the agent that registered the
 * port. All descendant ports of a CXL root port (described by platform
 * firmware) are managed in this drivers context. Each driver instance
 * is responsible for tearing down the driver context of immediate
 * descendant ports. The locking for this is validated by
 * CONFIG_PROVE_CXL_LOCKING.
 *
 * The primary service this driver provides is presenting APIs to other
 * drivers to utilize the decoders, and indicating to userspace (via bind
 * status) the connectivity of the CXL.mem protocol throughout the
 * PCIe topology.
 */

static void schedule_detach(void *cxlmd)
{
	schedule_cxl_memdev_detach(cxlmd);
}

static int discover_region(struct device *dev, void *root)
{
	struct cxl_endpoint_decoder *cxled;
	int rc;

	if (!is_endpoint_decoder(dev))
		return 0;

	cxled = to_cxl_endpoint_decoder(dev);
	if ((cxled->cxld.flags & CXL_DECODER_F_ENABLE) == 0)
		return 0;

	if (cxled->state != CXL_DECODER_STATE_AUTO)
		return 0;

	/*
	 * Region enumeration is opportunistic, if this add-event fails,
	 * continue to the next endpoint decoder.
	 */
	rc = cxl_add_to_region(root, cxled);
	if (rc)
		dev_dbg(dev, "failed to add to region: %#llx-%#llx\n",
			cxled->cxld.hpa_range.start, cxled->cxld.hpa_range.end);

	return 0;
}

static int cxl_switch_port_probe(struct cxl_port *port)
{
	struct cxl_hdm *cxlhdm;
	int rc;
<<<<<<< HEAD
=======

	/* Cache the data early to ensure is_visible() works */
	read_cdat_data(port);
>>>>>>> 2d5404ca

	rc = devm_cxl_port_enumerate_dports(port);
	if (rc < 0)
		return rc;

<<<<<<< HEAD
=======
	cxl_switch_parse_cdat(port);

>>>>>>> 2d5404ca
	cxlhdm = devm_cxl_setup_hdm(port, NULL);
	if (!IS_ERR(cxlhdm))
		return devm_cxl_enumerate_decoders(cxlhdm, NULL);

	if (PTR_ERR(cxlhdm) != -ENODEV) {
		dev_err(&port->dev, "Failed to map HDM decoder capability\n");
		return PTR_ERR(cxlhdm);
	}

	if (rc == 1) {
		dev_dbg(&port->dev, "Fallback to passthrough decoder\n");
		return devm_cxl_add_passthrough_decoder(port);
	}

	dev_err(&port->dev, "HDM decoder capability not found\n");
	return -ENXIO;
}

static int cxl_endpoint_port_probe(struct cxl_port *port)
{
	struct cxl_endpoint_dvsec_info info = { .port = port };
	struct cxl_memdev *cxlmd = to_cxl_memdev(port->uport_dev);
	struct cxl_dev_state *cxlds = cxlmd->cxlds;
	struct cxl_hdm *cxlhdm;
	struct cxl_port *root;
	int rc;

	rc = cxl_dvsec_rr_decode(cxlds->dev, port, &info);
	if (rc < 0)
		return rc;

	cxlhdm = devm_cxl_setup_hdm(port, &info);
	if (IS_ERR(cxlhdm)) {
		if (PTR_ERR(cxlhdm) == -ENODEV)
			dev_err(&port->dev, "HDM decoder registers not found\n");
		return PTR_ERR(cxlhdm);
	}

	/* Cache the data early to ensure is_visible() works */
	read_cdat_data(port);
	cxl_endpoint_parse_cdat(port);

	get_device(&cxlmd->dev);
	rc = devm_add_action_or_reset(&port->dev, schedule_detach, cxlmd);
	if (rc)
		return rc;

	rc = cxl_hdm_decode_init(cxlds, cxlhdm, &info);
	if (rc)
		return rc;

	rc = devm_cxl_enumerate_decoders(cxlhdm, &info);
	if (rc)
		return rc;

	/*
	 * This can't fail in practice as CXL root exit unregisters all
	 * descendant ports and that in turn synchronizes with cxl_port_probe()
	 */
	struct cxl_root *cxl_root __free(put_cxl_root) = find_cxl_root(port);

	root = &cxl_root->port;

	/*
	 * Now that all endpoint decoders are successfully enumerated, try to
	 * assemble regions from committed decoders
	 */
	device_for_each_child(&port->dev, root, discover_region);

	return 0;
}

static int cxl_port_probe(struct device *dev)
{
	struct cxl_port *port = to_cxl_port(dev);

	if (is_cxl_endpoint(port))
		return cxl_endpoint_port_probe(port);
	return cxl_switch_port_probe(port);
}

static ssize_t CDAT_read(struct file *filp, struct kobject *kobj,
			 struct bin_attribute *bin_attr, char *buf,
			 loff_t offset, size_t count)
{
	struct device *dev = kobj_to_dev(kobj);
	struct cxl_port *port = to_cxl_port(dev);

	if (!port->cdat_available)
		return -ENXIO;

	if (!port->cdat.table)
		return 0;

	return memory_read_from_buffer(buf, count, &offset,
				       port->cdat.table,
				       port->cdat.length);
}

static BIN_ATTR_ADMIN_RO(CDAT, 0);

static umode_t cxl_port_bin_attr_is_visible(struct kobject *kobj,
					    struct bin_attribute *attr, int i)
{
	struct device *dev = kobj_to_dev(kobj);
	struct cxl_port *port = to_cxl_port(dev);

	if ((attr == &bin_attr_CDAT) && port->cdat_available)
		return attr->attr.mode;

	return 0;
}

static struct bin_attribute *cxl_cdat_bin_attributes[] = {
	&bin_attr_CDAT,
	NULL,
};

static struct attribute_group cxl_cdat_attribute_group = {
	.bin_attrs = cxl_cdat_bin_attributes,
	.is_bin_visible = cxl_port_bin_attr_is_visible,
};

static const struct attribute_group *cxl_port_attribute_groups[] = {
	&cxl_cdat_attribute_group,
	NULL,
};

static struct cxl_driver cxl_port_driver = {
	.name = "cxl_port",
	.probe = cxl_port_probe,
	.id = CXL_DEVICE_PORT,
	.drv = {
		.dev_groups = cxl_port_attribute_groups,
	},
};

static int __init cxl_port_init(void)
{
	return cxl_driver_register(&cxl_port_driver);
}
/*
 * Be ready to immediately enable ports emitted by the platform CXL root
 * (e.g. cxl_acpi) when CONFIG_CXL_PORT=y.
 */
subsys_initcall(cxl_port_init);

static void __exit cxl_port_exit(void)
{
	cxl_driver_unregister(&cxl_port_driver);
}
module_exit(cxl_port_exit);

MODULE_DESCRIPTION("CXL: Port enumeration and services");
MODULE_LICENSE("GPL v2");
MODULE_IMPORT_NS(CXL);
MODULE_ALIAS_CXL(CXL_DEVICE_PORT);<|MERGE_RESOLUTION|>--- conflicted
+++ resolved
@@ -61,22 +61,16 @@
 {
 	struct cxl_hdm *cxlhdm;
 	int rc;
-<<<<<<< HEAD
-=======
 
 	/* Cache the data early to ensure is_visible() works */
 	read_cdat_data(port);
->>>>>>> 2d5404ca
 
 	rc = devm_cxl_port_enumerate_dports(port);
 	if (rc < 0)
 		return rc;
 
-<<<<<<< HEAD
-=======
 	cxl_switch_parse_cdat(port);
 
->>>>>>> 2d5404ca
 	cxlhdm = devm_cxl_setup_hdm(port, NULL);
 	if (!IS_ERR(cxlhdm))
 		return devm_cxl_enumerate_decoders(cxlhdm, NULL);
