// SPDX-License-Identifier: GPL-2.0-only
/* Copyright(c) 2020 Intel Corporation. All rights reserved. */
#include <linux/platform_device.h>
#include <linux/memregion.h>
#include <linux/workqueue.h>
#include <linux/debugfs.h>
#include <linux/device.h>
#include <linux/module.h>
#include <linux/pci.h>
#include <linux/slab.h>
#include <linux/idr.h>
#include <linux/node.h>
#include <cxl/einj.h>
#include <cxlmem.h>
#include <cxlpci.h>
#include <cxl.h>
#include "core.h"

/**
 * DOC: cxl core
 *
 * The CXL core provides a set of interfaces that can be consumed by CXL aware
 * drivers. The interfaces allow for creation, modification, and destruction of
 * regions, memory devices, ports, and decoders. CXL aware drivers must register
 * with the CXL core via these interfaces in order to be able to participate in
 * cross-device interleave coordination. The CXL core also establishes and
 * maintains the bridge to the nvdimm subsystem.
 *
 * CXL core introduces sysfs hierarchy to control the devices that are
 * instantiated by the core.
 */

/*
 * All changes to the interleave configuration occur with this lock held
 * for write.
 */
DECLARE_RWSEM(cxl_region_rwsem);

static DEFINE_IDA(cxl_port_ida);
static DEFINE_XARRAY(cxl_root_buses);

int cxl_num_decoders_committed(struct cxl_port *port)
{
	lockdep_assert_held(&cxl_region_rwsem);

	return port->commit_end + 1;
}

static ssize_t devtype_show(struct device *dev, struct device_attribute *attr,
			    char *buf)
{
	return sysfs_emit(buf, "%s\n", dev->type->name);
}
static DEVICE_ATTR_RO(devtype);

static int cxl_device_id(const struct device *dev)
{
	if (dev->type == &cxl_nvdimm_bridge_type)
		return CXL_DEVICE_NVDIMM_BRIDGE;
	if (dev->type == &cxl_nvdimm_type)
		return CXL_DEVICE_NVDIMM;
	if (dev->type == CXL_PMEM_REGION_TYPE())
		return CXL_DEVICE_PMEM_REGION;
	if (dev->type == CXL_DAX_REGION_TYPE())
		return CXL_DEVICE_DAX_REGION;
	if (is_cxl_port(dev)) {
		if (is_cxl_root(to_cxl_port(dev)))
			return CXL_DEVICE_ROOT;
		return CXL_DEVICE_PORT;
	}
	if (is_cxl_memdev(dev))
		return CXL_DEVICE_MEMORY_EXPANDER;
	if (dev->type == CXL_REGION_TYPE())
		return CXL_DEVICE_REGION;
	if (dev->type == &cxl_pmu_type)
		return CXL_DEVICE_PMU;
	return 0;
}

static ssize_t modalias_show(struct device *dev, struct device_attribute *attr,
			     char *buf)
{
	return sysfs_emit(buf, CXL_MODALIAS_FMT "\n", cxl_device_id(dev));
}
static DEVICE_ATTR_RO(modalias);

static struct attribute *cxl_base_attributes[] = {
	&dev_attr_devtype.attr,
	&dev_attr_modalias.attr,
	NULL,
};

struct attribute_group cxl_base_attribute_group = {
	.attrs = cxl_base_attributes,
};

static ssize_t start_show(struct device *dev, struct device_attribute *attr,
			  char *buf)
{
	struct cxl_decoder *cxld = to_cxl_decoder(dev);

	return sysfs_emit(buf, "%#llx\n", cxld->hpa_range.start);
}
static DEVICE_ATTR_ADMIN_RO(start);

static ssize_t size_show(struct device *dev, struct device_attribute *attr,
			char *buf)
{
	struct cxl_decoder *cxld = to_cxl_decoder(dev);

	return sysfs_emit(buf, "%#llx\n", range_len(&cxld->hpa_range));
}
static DEVICE_ATTR_RO(size);

#define CXL_DECODER_FLAG_ATTR(name, flag)                            \
static ssize_t name##_show(struct device *dev,                       \
			   struct device_attribute *attr, char *buf) \
{                                                                    \
	struct cxl_decoder *cxld = to_cxl_decoder(dev);              \
                                                                     \
	return sysfs_emit(buf, "%s\n",                               \
			  (cxld->flags & (flag)) ? "1" : "0");       \
}                                                                    \
static DEVICE_ATTR_RO(name)

CXL_DECODER_FLAG_ATTR(cap_pmem, CXL_DECODER_F_PMEM);
CXL_DECODER_FLAG_ATTR(cap_ram, CXL_DECODER_F_RAM);
CXL_DECODER_FLAG_ATTR(cap_type2, CXL_DECODER_F_TYPE2);
CXL_DECODER_FLAG_ATTR(cap_type3, CXL_DECODER_F_TYPE3);
CXL_DECODER_FLAG_ATTR(locked, CXL_DECODER_F_LOCK);

static ssize_t target_type_show(struct device *dev,
				struct device_attribute *attr, char *buf)
{
	struct cxl_decoder *cxld = to_cxl_decoder(dev);

	switch (cxld->target_type) {
	case CXL_DECODER_DEVMEM:
		return sysfs_emit(buf, "accelerator\n");
	case CXL_DECODER_HOSTONLYMEM:
		return sysfs_emit(buf, "expander\n");
	}
	return -ENXIO;
}
static DEVICE_ATTR_RO(target_type);

static ssize_t emit_target_list(struct cxl_switch_decoder *cxlsd, char *buf)
{
	struct cxl_decoder *cxld = &cxlsd->cxld;
	ssize_t offset = 0;
	int i, rc = 0;

	for (i = 0; i < cxld->interleave_ways; i++) {
		struct cxl_dport *dport = cxlsd->target[i];
		struct cxl_dport *next = NULL;

		if (!dport)
			break;

		if (i + 1 < cxld->interleave_ways)
			next = cxlsd->target[i + 1];
		rc = sysfs_emit_at(buf, offset, "%d%s", dport->port_id,
				   next ? "," : "");
		if (rc < 0)
			return rc;
		offset += rc;
	}

	return offset;
}

static ssize_t target_list_show(struct device *dev,
				struct device_attribute *attr, char *buf)
{
	struct cxl_switch_decoder *cxlsd = to_cxl_switch_decoder(dev);
	ssize_t offset;
	int rc;

	guard(rwsem_read)(&cxl_region_rwsem);
	rc = emit_target_list(cxlsd, buf);
	if (rc < 0)
		return rc;
	offset = rc;

	rc = sysfs_emit_at(buf, offset, "\n");
	if (rc < 0)
		return rc;

	return offset + rc;
}
static DEVICE_ATTR_RO(target_list);

static ssize_t mode_show(struct device *dev, struct device_attribute *attr,
			 char *buf)
{
	struct cxl_endpoint_decoder *cxled = to_cxl_endpoint_decoder(dev);

	return sysfs_emit(buf, "%s\n", cxl_decoder_mode_name(cxled->mode));
}

static ssize_t mode_store(struct device *dev, struct device_attribute *attr,
			  const char *buf, size_t len)
{
	struct cxl_endpoint_decoder *cxled = to_cxl_endpoint_decoder(dev);
	enum cxl_decoder_mode mode;
	ssize_t rc;

	if (sysfs_streq(buf, "pmem"))
		mode = CXL_DECODER_PMEM;
	else if (sysfs_streq(buf, "ram"))
		mode = CXL_DECODER_RAM;
	else
		return -EINVAL;

	rc = cxl_dpa_set_mode(cxled, mode);
	if (rc)
		return rc;

	return len;
}
static DEVICE_ATTR_RW(mode);

static ssize_t dpa_resource_show(struct device *dev, struct device_attribute *attr,
			    char *buf)
{
	struct cxl_endpoint_decoder *cxled = to_cxl_endpoint_decoder(dev);

	guard(rwsem_read)(&cxl_dpa_rwsem);
	return sysfs_emit(buf, "%#llx\n", (u64)cxl_dpa_resource_start(cxled));
}
static DEVICE_ATTR_RO(dpa_resource);

static ssize_t dpa_size_show(struct device *dev, struct device_attribute *attr,
			     char *buf)
{
	struct cxl_endpoint_decoder *cxled = to_cxl_endpoint_decoder(dev);
	resource_size_t size = cxl_dpa_size(cxled);

	return sysfs_emit(buf, "%pa\n", &size);
}

static ssize_t dpa_size_store(struct device *dev, struct device_attribute *attr,
			      const char *buf, size_t len)
{
	struct cxl_endpoint_decoder *cxled = to_cxl_endpoint_decoder(dev);
	unsigned long long size;
	ssize_t rc;

	rc = kstrtoull(buf, 0, &size);
	if (rc)
		return rc;

	if (!IS_ALIGNED(size, SZ_256M))
		return -EINVAL;

	rc = cxl_dpa_free(cxled);
	if (rc)
		return rc;

	if (size == 0)
		return len;

	rc = cxl_dpa_alloc(cxled, size);
	if (rc)
		return rc;

	return len;
}
static DEVICE_ATTR_RW(dpa_size);

static ssize_t interleave_granularity_show(struct device *dev,
					   struct device_attribute *attr,
					   char *buf)
{
	struct cxl_decoder *cxld = to_cxl_decoder(dev);

	return sysfs_emit(buf, "%d\n", cxld->interleave_granularity);
}

static DEVICE_ATTR_RO(interleave_granularity);

static ssize_t interleave_ways_show(struct device *dev,
				    struct device_attribute *attr, char *buf)
{
	struct cxl_decoder *cxld = to_cxl_decoder(dev);

	return sysfs_emit(buf, "%d\n", cxld->interleave_ways);
}

static DEVICE_ATTR_RO(interleave_ways);

static ssize_t qos_class_show(struct device *dev,
			      struct device_attribute *attr, char *buf)
{
	struct cxl_root_decoder *cxlrd = to_cxl_root_decoder(dev);

	return sysfs_emit(buf, "%d\n", cxlrd->qos_class);
}
static DEVICE_ATTR_RO(qos_class);

static struct attribute *cxl_decoder_base_attrs[] = {
	&dev_attr_start.attr,
	&dev_attr_size.attr,
	&dev_attr_locked.attr,
	&dev_attr_interleave_granularity.attr,
	&dev_attr_interleave_ways.attr,
	NULL,
};

static struct attribute_group cxl_decoder_base_attribute_group = {
	.attrs = cxl_decoder_base_attrs,
};

static struct attribute *cxl_decoder_root_attrs[] = {
	&dev_attr_cap_pmem.attr,
	&dev_attr_cap_ram.attr,
	&dev_attr_cap_type2.attr,
	&dev_attr_cap_type3.attr,
	&dev_attr_target_list.attr,
	&dev_attr_qos_class.attr,
	SET_CXL_REGION_ATTR(create_pmem_region)
	SET_CXL_REGION_ATTR(create_ram_region)
	SET_CXL_REGION_ATTR(delete_region)
	NULL,
};

static bool can_create_pmem(struct cxl_root_decoder *cxlrd)
{
	unsigned long flags = CXL_DECODER_F_TYPE3 | CXL_DECODER_F_PMEM;

	return (cxlrd->cxlsd.cxld.flags & flags) == flags;
}

static bool can_create_ram(struct cxl_root_decoder *cxlrd)
{
	unsigned long flags = CXL_DECODER_F_TYPE3 | CXL_DECODER_F_RAM;

	return (cxlrd->cxlsd.cxld.flags & flags) == flags;
}

static umode_t cxl_root_decoder_visible(struct kobject *kobj, struct attribute *a, int n)
{
	struct device *dev = kobj_to_dev(kobj);
	struct cxl_root_decoder *cxlrd = to_cxl_root_decoder(dev);

	if (a == CXL_REGION_ATTR(create_pmem_region) && !can_create_pmem(cxlrd))
		return 0;

	if (a == CXL_REGION_ATTR(create_ram_region) && !can_create_ram(cxlrd))
		return 0;

	if (a == CXL_REGION_ATTR(delete_region) &&
	    !(can_create_pmem(cxlrd) || can_create_ram(cxlrd)))
		return 0;

	return a->mode;
}

static struct attribute_group cxl_decoder_root_attribute_group = {
	.attrs = cxl_decoder_root_attrs,
	.is_visible = cxl_root_decoder_visible,
};

static const struct attribute_group *cxl_decoder_root_attribute_groups[] = {
	&cxl_decoder_root_attribute_group,
	&cxl_decoder_base_attribute_group,
	&cxl_base_attribute_group,
	NULL,
};

static struct attribute *cxl_decoder_switch_attrs[] = {
	&dev_attr_target_type.attr,
	&dev_attr_target_list.attr,
	SET_CXL_REGION_ATTR(region)
	NULL,
};

static struct attribute_group cxl_decoder_switch_attribute_group = {
	.attrs = cxl_decoder_switch_attrs,
};

static const struct attribute_group *cxl_decoder_switch_attribute_groups[] = {
	&cxl_decoder_switch_attribute_group,
	&cxl_decoder_base_attribute_group,
	&cxl_base_attribute_group,
	NULL,
};

static struct attribute *cxl_decoder_endpoint_attrs[] = {
	&dev_attr_target_type.attr,
	&dev_attr_mode.attr,
	&dev_attr_dpa_size.attr,
	&dev_attr_dpa_resource.attr,
	SET_CXL_REGION_ATTR(region)
	NULL,
};

static struct attribute_group cxl_decoder_endpoint_attribute_group = {
	.attrs = cxl_decoder_endpoint_attrs,
};

static const struct attribute_group *cxl_decoder_endpoint_attribute_groups[] = {
	&cxl_decoder_base_attribute_group,
	&cxl_decoder_endpoint_attribute_group,
	&cxl_base_attribute_group,
	NULL,
};

static void __cxl_decoder_release(struct cxl_decoder *cxld)
{
	struct cxl_port *port = to_cxl_port(cxld->dev.parent);

	ida_free(&port->decoder_ida, cxld->id);
	put_device(&port->dev);
}

static void cxl_endpoint_decoder_release(struct device *dev)
{
	struct cxl_endpoint_decoder *cxled = to_cxl_endpoint_decoder(dev);

	__cxl_decoder_release(&cxled->cxld);
	kfree(cxled);
}

static void cxl_switch_decoder_release(struct device *dev)
{
	struct cxl_switch_decoder *cxlsd = to_cxl_switch_decoder(dev);

	__cxl_decoder_release(&cxlsd->cxld);
	kfree(cxlsd);
}

struct cxl_root_decoder *to_cxl_root_decoder(struct device *dev)
{
	if (dev_WARN_ONCE(dev, !is_root_decoder(dev),
			  "not a cxl_root_decoder device\n"))
		return NULL;
	return container_of(dev, struct cxl_root_decoder, cxlsd.cxld.dev);
}
EXPORT_SYMBOL_NS_GPL(to_cxl_root_decoder, CXL);

static void cxl_root_decoder_release(struct device *dev)
{
	struct cxl_root_decoder *cxlrd = to_cxl_root_decoder(dev);

	if (atomic_read(&cxlrd->region_id) >= 0)
		memregion_free(atomic_read(&cxlrd->region_id));
	__cxl_decoder_release(&cxlrd->cxlsd.cxld);
	kfree(cxlrd);
}

static const struct device_type cxl_decoder_endpoint_type = {
	.name = "cxl_decoder_endpoint",
	.release = cxl_endpoint_decoder_release,
	.groups = cxl_decoder_endpoint_attribute_groups,
};

static const struct device_type cxl_decoder_switch_type = {
	.name = "cxl_decoder_switch",
	.release = cxl_switch_decoder_release,
	.groups = cxl_decoder_switch_attribute_groups,
};

static const struct device_type cxl_decoder_root_type = {
	.name = "cxl_decoder_root",
	.release = cxl_root_decoder_release,
	.groups = cxl_decoder_root_attribute_groups,
};

bool is_endpoint_decoder(struct device *dev)
{
	return dev->type == &cxl_decoder_endpoint_type;
}
EXPORT_SYMBOL_NS_GPL(is_endpoint_decoder, CXL);

bool is_root_decoder(struct device *dev)
{
	return dev->type == &cxl_decoder_root_type;
}
EXPORT_SYMBOL_NS_GPL(is_root_decoder, CXL);

bool is_switch_decoder(struct device *dev)
{
	return is_root_decoder(dev) || dev->type == &cxl_decoder_switch_type;
}
EXPORT_SYMBOL_NS_GPL(is_switch_decoder, CXL);

struct cxl_decoder *to_cxl_decoder(struct device *dev)
{
	if (dev_WARN_ONCE(dev,
			  !is_switch_decoder(dev) && !is_endpoint_decoder(dev),
			  "not a cxl_decoder device\n"))
		return NULL;
	return container_of(dev, struct cxl_decoder, dev);
}
EXPORT_SYMBOL_NS_GPL(to_cxl_decoder, CXL);

struct cxl_endpoint_decoder *to_cxl_endpoint_decoder(struct device *dev)
{
	if (dev_WARN_ONCE(dev, !is_endpoint_decoder(dev),
			  "not a cxl_endpoint_decoder device\n"))
		return NULL;
	return container_of(dev, struct cxl_endpoint_decoder, cxld.dev);
}
EXPORT_SYMBOL_NS_GPL(to_cxl_endpoint_decoder, CXL);

struct cxl_switch_decoder *to_cxl_switch_decoder(struct device *dev)
{
	if (dev_WARN_ONCE(dev, !is_switch_decoder(dev),
			  "not a cxl_switch_decoder device\n"))
		return NULL;
	return container_of(dev, struct cxl_switch_decoder, cxld.dev);
}
EXPORT_SYMBOL_NS_GPL(to_cxl_switch_decoder, CXL);

static void cxl_ep_release(struct cxl_ep *ep)
{
	put_device(ep->ep);
	kfree(ep);
}

static void cxl_ep_remove(struct cxl_port *port, struct cxl_ep *ep)
{
	if (!ep)
		return;
	xa_erase(&port->endpoints, (unsigned long) ep->ep);
	cxl_ep_release(ep);
}

static void cxl_port_release(struct device *dev)
{
	struct cxl_port *port = to_cxl_port(dev);
	unsigned long index;
	struct cxl_ep *ep;

	xa_for_each(&port->endpoints, index, ep)
		cxl_ep_remove(port, ep);
	xa_destroy(&port->endpoints);
	xa_destroy(&port->dports);
	xa_destroy(&port->regions);
	ida_free(&cxl_port_ida, port->id);
	if (is_cxl_root(port))
		kfree(to_cxl_root(port));
	else
		kfree(port);
}

static ssize_t decoders_committed_show(struct device *dev,
				       struct device_attribute *attr, char *buf)
{
	struct cxl_port *port = to_cxl_port(dev);
	int rc;

	down_read(&cxl_region_rwsem);
	rc = sysfs_emit(buf, "%d\n", cxl_num_decoders_committed(port));
	up_read(&cxl_region_rwsem);

	return rc;
}

static DEVICE_ATTR_RO(decoders_committed);

static struct attribute *cxl_port_attrs[] = {
	&dev_attr_decoders_committed.attr,
	NULL,
};

static struct attribute_group cxl_port_attribute_group = {
	.attrs = cxl_port_attrs,
};

static const struct attribute_group *cxl_port_attribute_groups[] = {
	&cxl_base_attribute_group,
	&cxl_port_attribute_group,
	NULL,
};

static const struct device_type cxl_port_type = {
	.name = "cxl_port",
	.release = cxl_port_release,
	.groups = cxl_port_attribute_groups,
};

bool is_cxl_port(const struct device *dev)
{
	return dev->type == &cxl_port_type;
}
EXPORT_SYMBOL_NS_GPL(is_cxl_port, CXL);

struct cxl_port *to_cxl_port(const struct device *dev)
{
	if (dev_WARN_ONCE(dev, dev->type != &cxl_port_type,
			  "not a cxl_port device\n"))
		return NULL;
	return container_of(dev, struct cxl_port, dev);
}
EXPORT_SYMBOL_NS_GPL(to_cxl_port, CXL);

static void unregister_port(void *_port)
{
	struct cxl_port *port = _port;
	struct cxl_port *parent;
	struct device *lock_dev;

	if (is_cxl_root(port))
		parent = NULL;
	else
		parent = to_cxl_port(port->dev.parent);

	/*
	 * CXL root port's and the first level of ports are unregistered
	 * under the platform firmware device lock, all other ports are
	 * unregistered while holding their parent port lock.
	 */
	if (!parent)
		lock_dev = port->uport_dev;
	else if (is_cxl_root(parent))
		lock_dev = parent->uport_dev;
	else
		lock_dev = &parent->dev;

	device_lock_assert(lock_dev);
	port->dead = true;
	device_unregister(&port->dev);
}

static void cxl_unlink_uport(void *_port)
{
	struct cxl_port *port = _port;

	sysfs_remove_link(&port->dev.kobj, "uport");
}

static int devm_cxl_link_uport(struct device *host, struct cxl_port *port)
{
	int rc;

	rc = sysfs_create_link(&port->dev.kobj, &port->uport_dev->kobj,
			       "uport");
	if (rc)
		return rc;
	return devm_add_action_or_reset(host, cxl_unlink_uport, port);
}

static void cxl_unlink_parent_dport(void *_port)
{
	struct cxl_port *port = _port;

	sysfs_remove_link(&port->dev.kobj, "parent_dport");
}

static int devm_cxl_link_parent_dport(struct device *host,
				      struct cxl_port *port,
				      struct cxl_dport *parent_dport)
{
	int rc;

	if (!parent_dport)
		return 0;

	rc = sysfs_create_link(&port->dev.kobj, &parent_dport->dport_dev->kobj,
			       "parent_dport");
	if (rc)
		return rc;
	return devm_add_action_or_reset(host, cxl_unlink_parent_dport, port);
}

static struct lock_class_key cxl_port_key;

static struct cxl_port *cxl_port_alloc(struct device *uport_dev,
				       struct cxl_dport *parent_dport)
{
	struct cxl_root *cxl_root __free(kfree) = NULL;
	struct cxl_port *port, *_port __free(kfree) = NULL;
	struct device *dev;
	int rc;

	/* No parent_dport, root cxl_port */
	if (!parent_dport) {
		cxl_root = kzalloc(sizeof(*cxl_root), GFP_KERNEL);
		if (!cxl_root)
			return ERR_PTR(-ENOMEM);
	} else {
		_port = kzalloc(sizeof(*port), GFP_KERNEL);
		if (!_port)
			return ERR_PTR(-ENOMEM);
	}

	rc = ida_alloc(&cxl_port_ida, GFP_KERNEL);
	if (rc < 0)
		return ERR_PTR(rc);

	if (cxl_root)
		port = &no_free_ptr(cxl_root)->port;
	else
		port = no_free_ptr(_port);

	port->id = rc;
	port->uport_dev = uport_dev;

	/*
	 * The top-level cxl_port "cxl_root" does not have a cxl_port as
	 * its parent and it does not have any corresponding component
	 * registers as its decode is described by a fixed platform
	 * description.
	 */
	dev = &port->dev;
	if (parent_dport) {
		struct cxl_port *parent_port = parent_dport->port;
		struct cxl_port *iter;

		dev->parent = &parent_port->dev;
		port->depth = parent_port->depth + 1;
		port->parent_dport = parent_dport;

		/*
		 * walk to the host bridge, or the first ancestor that knows
		 * the host bridge
		 */
		iter = port;
		while (!iter->host_bridge &&
		       !is_cxl_root(to_cxl_port(iter->dev.parent)))
			iter = to_cxl_port(iter->dev.parent);
		if (iter->host_bridge)
			port->host_bridge = iter->host_bridge;
		else if (parent_dport->rch)
			port->host_bridge = parent_dport->dport_dev;
		else
			port->host_bridge = iter->uport_dev;
		dev_dbg(uport_dev, "host-bridge: %s\n",
			dev_name(port->host_bridge));
	} else
		dev->parent = uport_dev;

	ida_init(&port->decoder_ida);
	port->hdm_end = -1;
	port->commit_end = -1;
	xa_init(&port->dports);
	xa_init(&port->endpoints);
	xa_init(&port->regions);

	device_initialize(dev);
	lockdep_set_class_and_subclass(&dev->mutex, &cxl_port_key, port->depth);
	device_set_pm_not_required(dev);
	dev->bus = &cxl_bus_type;
	dev->type = &cxl_port_type;

	return port;
}

static int cxl_setup_comp_regs(struct device *host, struct cxl_register_map *map,
			       resource_size_t component_reg_phys)
{
	*map = (struct cxl_register_map) {
		.host = host,
		.reg_type = CXL_REGLOC_RBI_EMPTY,
		.resource = component_reg_phys,
	};

	if (component_reg_phys == CXL_RESOURCE_NONE)
		return 0;

	map->reg_type = CXL_REGLOC_RBI_COMPONENT;
	map->max_size = CXL_COMPONENT_REG_BLOCK_SIZE;

	return cxl_setup_regs(map);
}

static int cxl_port_setup_regs(struct cxl_port *port,
			resource_size_t component_reg_phys)
{
	if (dev_is_platform(port->uport_dev))
		return 0;
	return cxl_setup_comp_regs(&port->dev, &port->reg_map,
				   component_reg_phys);
}

static int cxl_dport_setup_regs(struct device *host, struct cxl_dport *dport,
				resource_size_t component_reg_phys)
{
	int rc;

	if (dev_is_platform(dport->dport_dev))
		return 0;

	/*
	 * use @dport->dport_dev for the context for error messages during
	 * register probing, and fixup @host after the fact, since @host may be
	 * NULL.
	 */
	rc = cxl_setup_comp_regs(dport->dport_dev, &dport->reg_map,
				 component_reg_phys);
	dport->reg_map.host = host;
	return rc;
}

DEFINE_SHOW_ATTRIBUTE(einj_cxl_available_error_type);

static int cxl_einj_inject(void *data, u64 type)
{
	struct cxl_dport *dport = data;

	if (dport->rch)
		return einj_cxl_inject_rch_error(dport->rcrb.base, type);

	return einj_cxl_inject_error(to_pci_dev(dport->dport_dev), type);
}
DEFINE_DEBUGFS_ATTRIBUTE(cxl_einj_inject_fops, NULL, cxl_einj_inject,
			 "0x%llx\n");

static void cxl_debugfs_create_dport_dir(struct cxl_dport *dport)
{
	struct dentry *dir;

	if (!einj_cxl_is_initialized())
		return;

	/*
	 * dport_dev needs to be a PCIe port for CXL 2.0+ ports because
	 * EINJ expects a dport SBDF to be specified for 2.0 error injection.
	 */
	if (!dport->rch && !dev_is_pci(dport->dport_dev))
		return;

	dir = cxl_debugfs_create_dir(dev_name(dport->dport_dev));

	debugfs_create_file("einj_inject", 0200, dir, dport,
			    &cxl_einj_inject_fops);
}

static int cxl_port_add(struct cxl_port *port,
			resource_size_t component_reg_phys,
			struct cxl_dport *parent_dport)
{
	struct device *dev __free(put_device) = &port->dev;
	int rc;

	if (is_cxl_memdev(port->uport_dev)) {
		struct cxl_memdev *cxlmd = to_cxl_memdev(port->uport_dev);
		struct cxl_dev_state *cxlds = cxlmd->cxlds;

		rc = dev_set_name(dev, "endpoint%d", port->id);
		if (rc)
			return rc;

		/*
		 * The endpoint driver already enumerated the component and RAS
		 * registers. Reuse that enumeration while prepping them to be
		 * mapped by the cxl_port driver.
		 */
		port->reg_map = cxlds->reg_map;
		port->reg_map.host = &port->dev;
		cxlmd->endpoint = port;
	} else if (parent_dport) {
		rc = dev_set_name(dev, "port%d", port->id);
		if (rc)
			return rc;

		rc = cxl_port_setup_regs(port, component_reg_phys);
		if (rc)
			return rc;
	} else {
		rc = dev_set_name(dev, "root%d", port->id);
		if (rc)
			return rc;
	}

	rc = device_add(dev);
	if (rc)
		return rc;

	/* Inhibit the cleanup function invoked */
	dev = NULL;
	return 0;
}

static struct cxl_port *__devm_cxl_add_port(struct device *host,
					    struct device *uport_dev,
					    resource_size_t component_reg_phys,
					    struct cxl_dport *parent_dport)
{
	struct cxl_port *port;
	int rc;

	port = cxl_port_alloc(uport_dev, parent_dport);
	if (IS_ERR(port))
		return port;

	rc = cxl_port_add(port, component_reg_phys, parent_dport);
	if (rc)
		return ERR_PTR(rc);

	rc = devm_add_action_or_reset(host, unregister_port, port);
	if (rc)
		return ERR_PTR(rc);

	rc = devm_cxl_link_uport(host, port);
	if (rc)
		return ERR_PTR(rc);

	rc = devm_cxl_link_parent_dport(host, port, parent_dport);
	if (rc)
		return ERR_PTR(rc);

	if (parent_dport && dev_is_pci(uport_dev))
		port->pci_latency = cxl_pci_get_latency(to_pci_dev(uport_dev));

	return port;
}

/**
 * devm_cxl_add_port - register a cxl_port in CXL memory decode hierarchy
 * @host: host device for devm operations
 * @uport_dev: "physical" device implementing this upstream port
 * @component_reg_phys: (optional) for configurable cxl_port instances
 * @parent_dport: next hop up in the CXL memory decode hierarchy
 */
struct cxl_port *devm_cxl_add_port(struct device *host,
				   struct device *uport_dev,
				   resource_size_t component_reg_phys,
				   struct cxl_dport *parent_dport)
{
	struct cxl_port *port, *parent_port;

	port = __devm_cxl_add_port(host, uport_dev, component_reg_phys,
				   parent_dport);

	parent_port = parent_dport ? parent_dport->port : NULL;
	if (IS_ERR(port)) {
		dev_dbg(uport_dev, "Failed to add%s%s%s: %ld\n",
			parent_port ? " port to " : "",
			parent_port ? dev_name(&parent_port->dev) : "",
			parent_port ? "" : " root port",
			PTR_ERR(port));
	} else {
		dev_dbg(uport_dev, "%s added%s%s%s\n",
			dev_name(&port->dev),
			parent_port ? " to " : "",
			parent_port ? dev_name(&parent_port->dev) : "",
			parent_port ? "" : " (root port)");
	}

	return port;
}
EXPORT_SYMBOL_NS_GPL(devm_cxl_add_port, CXL);

struct cxl_root *devm_cxl_add_root(struct device *host,
				   const struct cxl_root_ops *ops)
{
	struct cxl_root *cxl_root;
	struct cxl_port *port;

	port = devm_cxl_add_port(host, host, CXL_RESOURCE_NONE, NULL);
	if (IS_ERR(port))
		return ERR_CAST(port);

	cxl_root = to_cxl_root(port);
	cxl_root->ops = ops;
	return cxl_root;
}
EXPORT_SYMBOL_NS_GPL(devm_cxl_add_root, CXL);

struct pci_bus *cxl_port_to_pci_bus(struct cxl_port *port)
{
	/* There is no pci_bus associated with a CXL platform-root port */
	if (is_cxl_root(port))
		return NULL;

	if (dev_is_pci(port->uport_dev)) {
		struct pci_dev *pdev = to_pci_dev(port->uport_dev);

		return pdev->subordinate;
	}

	return xa_load(&cxl_root_buses, (unsigned long)port->uport_dev);
}
EXPORT_SYMBOL_NS_GPL(cxl_port_to_pci_bus, CXL);

static void unregister_pci_bus(void *uport_dev)
{
	xa_erase(&cxl_root_buses, (unsigned long)uport_dev);
}

int devm_cxl_register_pci_bus(struct device *host, struct device *uport_dev,
			      struct pci_bus *bus)
{
	int rc;

	if (dev_is_pci(uport_dev))
		return -EINVAL;

	rc = xa_insert(&cxl_root_buses, (unsigned long)uport_dev, bus,
		       GFP_KERNEL);
	if (rc)
		return rc;
	return devm_add_action_or_reset(host, unregister_pci_bus, uport_dev);
}
EXPORT_SYMBOL_NS_GPL(devm_cxl_register_pci_bus, CXL);

static bool dev_is_cxl_root_child(struct device *dev)
{
	struct cxl_port *port, *parent;

	if (!is_cxl_port(dev))
		return false;

	port = to_cxl_port(dev);
	if (is_cxl_root(port))
		return false;

	parent = to_cxl_port(port->dev.parent);
	if (is_cxl_root(parent))
		return true;

	return false;
}

struct cxl_root *find_cxl_root(struct cxl_port *port)
{
	struct cxl_port *iter = port;

	while (iter && !is_cxl_root(iter))
		iter = to_cxl_port(iter->dev.parent);

	if (!iter)
		return NULL;
	get_device(&iter->dev);
	return to_cxl_root(iter);
}
EXPORT_SYMBOL_NS_GPL(find_cxl_root, CXL);

void put_cxl_root(struct cxl_root *cxl_root)
{
	if (!cxl_root)
		return;

	put_device(&cxl_root->port.dev);
}
EXPORT_SYMBOL_NS_GPL(put_cxl_root, CXL);

static struct cxl_dport *find_dport(struct cxl_port *port, int id)
{
	struct cxl_dport *dport;
	unsigned long index;

	device_lock_assert(&port->dev);
	xa_for_each(&port->dports, index, dport)
		if (dport->port_id == id)
			return dport;
	return NULL;
}

static int add_dport(struct cxl_port *port, struct cxl_dport *dport)
{
	struct cxl_dport *dup;
	int rc;

	device_lock_assert(&port->dev);
	dup = find_dport(port, dport->port_id);
	if (dup) {
		dev_err(&port->dev,
			"unable to add dport%d-%s non-unique port id (%s)\n",
			dport->port_id, dev_name(dport->dport_dev),
			dev_name(dup->dport_dev));
		return -EBUSY;
	}

	rc = xa_insert(&port->dports, (unsigned long)dport->dport_dev, dport,
		       GFP_KERNEL);
	if (rc)
		return rc;

	port->nr_dports++;
	return 0;
}

/*
 * Since root-level CXL dports cannot be enumerated by PCI they are not
 * enumerated by the common port driver that acquires the port lock over
 * dport add/remove. Instead, root dports are manually added by a
 * platform driver and cond_cxl_root_lock() is used to take the missing
 * port lock in that case.
 */
static void cond_cxl_root_lock(struct cxl_port *port)
{
	if (is_cxl_root(port))
		device_lock(&port->dev);
}

static void cond_cxl_root_unlock(struct cxl_port *port)
{
	if (is_cxl_root(port))
		device_unlock(&port->dev);
}

static void cxl_dport_remove(void *data)
{
	struct cxl_dport *dport = data;
	struct cxl_port *port = dport->port;

	xa_erase(&port->dports, (unsigned long) dport->dport_dev);
	put_device(dport->dport_dev);
}

static void cxl_dport_unlink(void *data)
{
	struct cxl_dport *dport = data;
	struct cxl_port *port = dport->port;
	char link_name[CXL_TARGET_STRLEN];

	sprintf(link_name, "dport%d", dport->port_id);
	sysfs_remove_link(&port->dev.kobj, link_name);
}

static struct cxl_dport *
__devm_cxl_add_dport(struct cxl_port *port, struct device *dport_dev,
		     int port_id, resource_size_t component_reg_phys,
		     resource_size_t rcrb)
{
	char link_name[CXL_TARGET_STRLEN];
	struct cxl_dport *dport;
	struct device *host;
	int rc;

	if (is_cxl_root(port))
		host = port->uport_dev;
	else
		host = &port->dev;

	if (!host->driver) {
		dev_WARN_ONCE(&port->dev, 1, "dport:%s bad devm context\n",
			      dev_name(dport_dev));
		return ERR_PTR(-ENXIO);
	}

	if (snprintf(link_name, CXL_TARGET_STRLEN, "dport%d", port_id) >=
	    CXL_TARGET_STRLEN)
		return ERR_PTR(-EINVAL);

	dport = devm_kzalloc(host, sizeof(*dport), GFP_KERNEL);
	if (!dport)
		return ERR_PTR(-ENOMEM);

	dport->dport_dev = dport_dev;
	dport->port_id = port_id;
	dport->port = port;

	if (rcrb == CXL_RESOURCE_NONE) {
		rc = cxl_dport_setup_regs(&port->dev, dport,
					  component_reg_phys);
		if (rc)
			return ERR_PTR(rc);
	} else {
		dport->rcrb.base = rcrb;
		component_reg_phys = __rcrb_to_component(dport_dev, &dport->rcrb,
							 CXL_RCRB_DOWNSTREAM);
		if (component_reg_phys == CXL_RESOURCE_NONE) {
			dev_warn(dport_dev, "Invalid Component Registers in RCRB");
			return ERR_PTR(-ENXIO);
		}

		/*
		 * RCH @dport is not ready to map until associated with its
		 * memdev
		 */
		rc = cxl_dport_setup_regs(NULL, dport, component_reg_phys);
		if (rc)
			return ERR_PTR(rc);

		dport->rch = true;
	}

	if (component_reg_phys != CXL_RESOURCE_NONE)
		dev_dbg(dport_dev, "Component Registers found for dport: %pa\n",
			&component_reg_phys);

	cond_cxl_root_lock(port);
	rc = add_dport(port, dport);
	cond_cxl_root_unlock(port);
	if (rc)
		return ERR_PTR(rc);

	get_device(dport_dev);
	rc = devm_add_action_or_reset(host, cxl_dport_remove, dport);
	if (rc)
		return ERR_PTR(rc);

	rc = sysfs_create_link(&port->dev.kobj, &dport_dev->kobj, link_name);
	if (rc)
		return ERR_PTR(rc);

	rc = devm_add_action_or_reset(host, cxl_dport_unlink, dport);
	if (rc)
		return ERR_PTR(rc);

	if (dev_is_pci(dport_dev))
		dport->link_latency = cxl_pci_get_latency(to_pci_dev(dport_dev));

	cxl_debugfs_create_dport_dir(dport);

	return dport;
}

/**
 * devm_cxl_add_dport - append VH downstream port data to a cxl_port
 * @port: the cxl_port that references this dport
 * @dport_dev: firmware or PCI device representing the dport
 * @port_id: identifier for this dport in a decoder's target list
 * @component_reg_phys: optional location of CXL component registers
 *
 * Note that dports are appended to the devm release action's of the
 * either the port's host (for root ports), or the port itself (for
 * switch ports)
 */
struct cxl_dport *devm_cxl_add_dport(struct cxl_port *port,
				     struct device *dport_dev, int port_id,
				     resource_size_t component_reg_phys)
{
	struct cxl_dport *dport;

	dport = __devm_cxl_add_dport(port, dport_dev, port_id,
				     component_reg_phys, CXL_RESOURCE_NONE);
	if (IS_ERR(dport)) {
		dev_dbg(dport_dev, "failed to add dport to %s: %ld\n",
			dev_name(&port->dev), PTR_ERR(dport));
	} else {
		dev_dbg(dport_dev, "dport added to %s\n",
			dev_name(&port->dev));
	}

	return dport;
}
EXPORT_SYMBOL_NS_GPL(devm_cxl_add_dport, CXL);

/**
 * devm_cxl_add_rch_dport - append RCH downstream port data to a cxl_port
 * @port: the cxl_port that references this dport
 * @dport_dev: firmware or PCI device representing the dport
 * @port_id: identifier for this dport in a decoder's target list
 * @rcrb: mandatory location of a Root Complex Register Block
 *
 * See CXL 3.0 9.11.8 CXL Devices Attached to an RCH
 */
struct cxl_dport *devm_cxl_add_rch_dport(struct cxl_port *port,
					 struct device *dport_dev, int port_id,
					 resource_size_t rcrb)
{
	struct cxl_dport *dport;

	if (rcrb == CXL_RESOURCE_NONE) {
		dev_dbg(&port->dev, "failed to add RCH dport, missing RCRB\n");
		return ERR_PTR(-EINVAL);
	}

	dport = __devm_cxl_add_dport(port, dport_dev, port_id,
				     CXL_RESOURCE_NONE, rcrb);
	if (IS_ERR(dport)) {
		dev_dbg(dport_dev, "failed to add RCH dport to %s: %ld\n",
			dev_name(&port->dev), PTR_ERR(dport));
	} else {
		dev_dbg(dport_dev, "RCH dport added to %s\n",
			dev_name(&port->dev));
	}

	return dport;
}
EXPORT_SYMBOL_NS_GPL(devm_cxl_add_rch_dport, CXL);

static int add_ep(struct cxl_ep *new)
{
	struct cxl_port *port = new->dport->port;

	guard(device)(&port->dev);
	if (port->dead)
		return -ENXIO;

	return xa_insert(&port->endpoints, (unsigned long)new->ep,
			 new, GFP_KERNEL);
}

/**
 * cxl_add_ep - register an endpoint's interest in a port
 * @dport: the dport that routes to @ep_dev
 * @ep_dev: device representing the endpoint
 *
 * Intermediate CXL ports are scanned based on the arrival of endpoints.
 * When those endpoints depart the port can be destroyed once all
 * endpoints that care about that port have been removed.
 */
static int cxl_add_ep(struct cxl_dport *dport, struct device *ep_dev)
{
	struct cxl_ep *ep;
	int rc;

	ep = kzalloc(sizeof(*ep), GFP_KERNEL);
	if (!ep)
		return -ENOMEM;

	ep->ep = get_device(ep_dev);
	ep->dport = dport;

	rc = add_ep(ep);
	if (rc)
		cxl_ep_release(ep);
	return rc;
}

struct cxl_find_port_ctx {
	const struct device *dport_dev;
	const struct cxl_port *parent_port;
	struct cxl_dport **dport;
};

static int match_port_by_dport(struct device *dev, const void *data)
{
	const struct cxl_find_port_ctx *ctx = data;
	struct cxl_dport *dport;
	struct cxl_port *port;

	if (!is_cxl_port(dev))
		return 0;
	if (ctx->parent_port && dev->parent != &ctx->parent_port->dev)
		return 0;

	port = to_cxl_port(dev);
	dport = cxl_find_dport_by_dev(port, ctx->dport_dev);
	if (ctx->dport)
		*ctx->dport = dport;
	return dport != NULL;
}

static struct cxl_port *__find_cxl_port(struct cxl_find_port_ctx *ctx)
{
	struct device *dev;

	if (!ctx->dport_dev)
		return NULL;

	dev = bus_find_device(&cxl_bus_type, NULL, ctx, match_port_by_dport);
	if (dev)
		return to_cxl_port(dev);
	return NULL;
}

static struct cxl_port *find_cxl_port(struct device *dport_dev,
				      struct cxl_dport **dport)
{
	struct cxl_find_port_ctx ctx = {
		.dport_dev = dport_dev,
		.dport = dport,
	};
	struct cxl_port *port;

	port = __find_cxl_port(&ctx);
	return port;
}

static struct cxl_port *find_cxl_port_at(struct cxl_port *parent_port,
					 struct device *dport_dev,
					 struct cxl_dport **dport)
{
	struct cxl_find_port_ctx ctx = {
		.dport_dev = dport_dev,
		.parent_port = parent_port,
		.dport = dport,
	};
	struct cxl_port *port;

	port = __find_cxl_port(&ctx);
	return port;
}

/*
 * All users of grandparent() are using it to walk PCIe-like switch port
 * hierarchy. A PCIe switch is comprised of a bridge device representing the
 * upstream switch port and N bridges representing downstream switch ports. When
 * bridges stack the grand-parent of a downstream switch port is another
 * downstream switch port in the immediate ancestor switch.
 */
static struct device *grandparent(struct device *dev)
{
	if (dev && dev->parent)
		return dev->parent->parent;
	return NULL;
}

static struct device *endpoint_host(struct cxl_port *endpoint)
{
	struct cxl_port *port = to_cxl_port(endpoint->dev.parent);

	if (is_cxl_root(port))
<<<<<<< HEAD
		return port->uport;
=======
		return port->uport_dev;
>>>>>>> 2d5404ca
	return &port->dev;
}

static void delete_endpoint(void *data)
{
	struct cxl_memdev *cxlmd = data;
<<<<<<< HEAD
	struct cxl_port *endpoint = dev_get_drvdata(&cxlmd->dev);
	struct device *host = endpoint_host(endpoint);

	device_lock(host);
	if (host->driver && !endpoint->dead) {
		devm_release_action(host, cxl_unlink_parent_dport, endpoint);
		devm_release_action(host, cxl_unlink_uport, endpoint);
		devm_release_action(host, unregister_port, endpoint);
	}
	device_unlock(host);
=======
	struct cxl_port *endpoint = cxlmd->endpoint;
	struct device *host = endpoint_host(endpoint);

	scoped_guard(device, host) {
		if (host->driver && !endpoint->dead) {
			devm_release_action(host, cxl_unlink_parent_dport, endpoint);
			devm_release_action(host, cxl_unlink_uport, endpoint);
			devm_release_action(host, unregister_port, endpoint);
		}
		cxlmd->endpoint = NULL;
	}
>>>>>>> 2d5404ca
	put_device(&endpoint->dev);
	put_device(host);
}

int cxl_endpoint_autoremove(struct cxl_memdev *cxlmd, struct cxl_port *endpoint)
{
	struct device *host = endpoint_host(endpoint);
	struct device *dev = &cxlmd->dev;

	get_device(host);
	get_device(&endpoint->dev);
	cxlmd->depth = endpoint->depth;
	return devm_add_action_or_reset(dev, delete_endpoint, cxlmd);
}
EXPORT_SYMBOL_NS_GPL(cxl_endpoint_autoremove, CXL);

/*
 * The natural end of life of a non-root 'cxl_port' is when its parent port goes
 * through a ->remove() event ("top-down" unregistration). The unnatural trigger
 * for a port to be unregistered is when all memdevs beneath that port have gone
 * through ->remove(). This "bottom-up" removal selectively removes individual
 * child ports manually. This depends on devm_cxl_add_port() to not change is
 * devm action registration order, and for dports to have already been
 * destroyed by reap_dports().
 */
static void delete_switch_port(struct cxl_port *port)
{
	devm_release_action(port->dev.parent, cxl_unlink_parent_dport, port);
	devm_release_action(port->dev.parent, cxl_unlink_uport, port);
	devm_release_action(port->dev.parent, unregister_port, port);
}

static void reap_dports(struct cxl_port *port)
{
	struct cxl_dport *dport;
	unsigned long index;

	device_lock_assert(&port->dev);

	xa_for_each(&port->dports, index, dport) {
		devm_release_action(&port->dev, cxl_dport_unlink, dport);
		devm_release_action(&port->dev, cxl_dport_remove, dport);
		devm_kfree(&port->dev, dport);
	}
}

struct detach_ctx {
	struct cxl_memdev *cxlmd;
	int depth;
};

static int port_has_memdev(struct device *dev, const void *data)
{
	const struct detach_ctx *ctx = data;
	struct cxl_port *port;

	if (!is_cxl_port(dev))
		return 0;

	port = to_cxl_port(dev);
	if (port->depth != ctx->depth)
		return 0;

	return !!cxl_ep_load(port, ctx->cxlmd);
}

static void cxl_detach_ep(void *data)
{
	struct cxl_memdev *cxlmd = data;

	for (int i = cxlmd->depth - 1; i >= 1; i--) {
		struct cxl_port *port, *parent_port;
		struct detach_ctx ctx = {
			.cxlmd = cxlmd,
			.depth = i,
		};
		struct cxl_ep *ep;
		bool died = false;

		struct device *dev __free(put_device) =
			bus_find_device(&cxl_bus_type, NULL, &ctx, port_has_memdev);
		if (!dev)
			continue;
		port = to_cxl_port(dev);

		parent_port = to_cxl_port(port->dev.parent);
		device_lock(&parent_port->dev);
		device_lock(&port->dev);
		ep = cxl_ep_load(port, cxlmd);
		dev_dbg(&cxlmd->dev, "disconnect %s from %s\n",
			ep ? dev_name(ep->ep) : "", dev_name(&port->dev));
		cxl_ep_remove(port, ep);
		if (ep && !port->dead && xa_empty(&port->endpoints) &&
		    !is_cxl_root(parent_port) && parent_port->dev.driver) {
			/*
			 * This was the last ep attached to a dynamically
			 * enumerated port. Block new cxl_add_ep() and garbage
			 * collect the port.
			 */
			died = true;
			port->dead = true;
			reap_dports(port);
		}
		device_unlock(&port->dev);

		if (died) {
			dev_dbg(&cxlmd->dev, "delete %s\n",
				dev_name(&port->dev));
			delete_switch_port(port);
		}
		device_unlock(&parent_port->dev);
	}
}

static resource_size_t find_component_registers(struct device *dev)
{
	struct cxl_register_map map;
	struct pci_dev *pdev;

	/*
	 * Theoretically, CXL component registers can be hosted on a
	 * non-PCI device, in practice, only cxl_test hits this case.
	 */
	if (!dev_is_pci(dev))
		return CXL_RESOURCE_NONE;

	pdev = to_pci_dev(dev);

	cxl_find_regblock(pdev, CXL_REGLOC_RBI_COMPONENT, &map);
	return map.resource;
}

static int add_port_attach_ep(struct cxl_memdev *cxlmd,
			      struct device *uport_dev,
			      struct device *dport_dev)
{
	struct device *dparent = grandparent(dport_dev);
	struct cxl_dport *dport, *parent_dport;
	resource_size_t component_reg_phys;
	int rc;

	if (!dparent) {
		/*
		 * The iteration reached the topology root without finding the
		 * CXL-root 'cxl_port' on a previous iteration, fail for now to
		 * be re-probed after platform driver attaches.
		 */
		dev_dbg(&cxlmd->dev, "%s is a root dport\n",
			dev_name(dport_dev));
		return -ENXIO;
	}

	struct cxl_port *parent_port __free(put_cxl_port) =
		find_cxl_port(dparent, &parent_dport);
	if (!parent_port) {
		/* iterate to create this parent_port */
		return -EAGAIN;
	}

	/*
	 * Definition with __free() here to keep the sequence of
	 * dereferencing the device of the port before the parent_port releasing.
	 */
	struct cxl_port *port __free(put_cxl_port) = NULL;
	scoped_guard(device, &parent_port->dev) {
		if (!parent_port->dev.driver) {
			dev_warn(&cxlmd->dev,
				 "port %s:%s disabled, failed to enumerate CXL.mem\n",
				 dev_name(&parent_port->dev), dev_name(uport_dev));
			return -ENXIO;
		}

		port = find_cxl_port_at(parent_port, dport_dev, &dport);
		if (!port) {
			component_reg_phys = find_component_registers(uport_dev);
			port = devm_cxl_add_port(&parent_port->dev, uport_dev,
						 component_reg_phys, parent_dport);
			if (IS_ERR(port))
				return PTR_ERR(port);

			/* retry find to pick up the new dport information */
			port = find_cxl_port_at(parent_port, dport_dev, &dport);
			if (!port)
				return -ENXIO;
		}
	}

	dev_dbg(&cxlmd->dev, "add to new port %s:%s\n",
		dev_name(&port->dev), dev_name(port->uport_dev));
	rc = cxl_add_ep(dport, &cxlmd->dev);
	if (rc == -EBUSY) {
		/*
		 * "can't" happen, but this error code means
		 * something to the caller, so translate it.
		 */
		rc = -ENXIO;
	}

	return rc;
}

int devm_cxl_enumerate_ports(struct cxl_memdev *cxlmd)
{
	struct device *dev = &cxlmd->dev;
	struct device *iter;
	int rc;

	/*
	 * Skip intermediate port enumeration in the RCH case, there
	 * are no ports in between a host bridge and an endpoint.
	 */
	if (cxlmd->cxlds->rcd)
		return 0;

	rc = devm_add_action_or_reset(&cxlmd->dev, cxl_detach_ep, cxlmd);
	if (rc)
		return rc;

	/*
	 * Scan for and add all cxl_ports in this device's ancestry.
	 * Repeat until no more ports are added. Abort if a port add
	 * attempt fails.
	 */
retry:
	for (iter = dev; iter; iter = grandparent(iter)) {
		struct device *dport_dev = grandparent(iter);
		struct device *uport_dev;
		struct cxl_dport *dport;

		/*
		 * The terminal "grandparent" in PCI is NULL and @platform_bus
		 * for platform devices
		 */
		if (!dport_dev || dport_dev == &platform_bus)
			return 0;

		uport_dev = dport_dev->parent;
		if (!uport_dev) {
			dev_warn(dev, "at %s no parent for dport: %s\n",
				 dev_name(iter), dev_name(dport_dev));
			return -ENXIO;
		}

		dev_dbg(dev, "scan: iter: %s dport_dev: %s parent: %s\n",
			dev_name(iter), dev_name(dport_dev),
			dev_name(uport_dev));
		struct cxl_port *port __free(put_cxl_port) =
			find_cxl_port(dport_dev, &dport);
		if (port) {
			dev_dbg(&cxlmd->dev,
				"found already registered port %s:%s\n",
				dev_name(&port->dev),
				dev_name(port->uport_dev));
			rc = cxl_add_ep(dport, &cxlmd->dev);

			/*
			 * If the endpoint already exists in the port's list,
			 * that's ok, it was added on a previous pass.
			 * Otherwise, retry in add_port_attach_ep() after taking
			 * the parent_port lock as the current port may be being
			 * reaped.
			 */
			if (rc && rc != -EBUSY)
				return rc;

			/* Any more ports to add between this one and the root? */
			if (!dev_is_cxl_root_child(&port->dev))
				continue;

			return 0;
		}

		rc = add_port_attach_ep(cxlmd, uport_dev, dport_dev);
		/* port missing, try to add parent */
		if (rc == -EAGAIN)
			continue;
		/* failed to add ep or port */
		if (rc)
			return rc;
		/* port added, new descendants possible, start over */
		goto retry;
	}

	return 0;
}
EXPORT_SYMBOL_NS_GPL(devm_cxl_enumerate_ports, CXL);

struct cxl_port *cxl_pci_find_port(struct pci_dev *pdev,
				   struct cxl_dport **dport)
{
	return find_cxl_port(pdev->dev.parent, dport);
}
EXPORT_SYMBOL_NS_GPL(cxl_pci_find_port, CXL);

struct cxl_port *cxl_mem_find_port(struct cxl_memdev *cxlmd,
				   struct cxl_dport **dport)
{
	return find_cxl_port(grandparent(&cxlmd->dev), dport);
}
EXPORT_SYMBOL_NS_GPL(cxl_mem_find_port, CXL);

static int decoder_populate_targets(struct cxl_switch_decoder *cxlsd,
				    struct cxl_port *port, int *target_map)
{
	int i;

	if (!target_map)
		return 0;

	device_lock_assert(&port->dev);

	if (xa_empty(&port->dports))
		return -EINVAL;

<<<<<<< HEAD
	write_seqlock(&cxlsd->target_lock);
=======
	guard(rwsem_write)(&cxl_region_rwsem);
>>>>>>> 2d5404ca
	for (i = 0; i < cxlsd->cxld.interleave_ways; i++) {
		struct cxl_dport *dport = find_dport(port, target_map[i]);

		if (!dport)
			return -ENXIO;
		cxlsd->target[i] = dport;
	}

	return 0;
}

static struct lock_class_key cxl_decoder_key;

/**
 * cxl_decoder_init - Common decoder setup / initialization
 * @port: owning port of this decoder
 * @cxld: common decoder properties to initialize
 *
 * A port may contain one or more decoders. Each of those decoders
 * enable some address space for CXL.mem utilization. A decoder is
 * expected to be configured by the caller before registering via
 * cxl_decoder_add()
 */
static int cxl_decoder_init(struct cxl_port *port, struct cxl_decoder *cxld)
{
	struct device *dev;
	int rc;

	rc = ida_alloc(&port->decoder_ida, GFP_KERNEL);
	if (rc < 0)
		return rc;

	/* need parent to stick around to release the id */
	get_device(&port->dev);
	cxld->id = rc;

	dev = &cxld->dev;
	device_initialize(dev);
	lockdep_set_class(&dev->mutex, &cxl_decoder_key);
	device_set_pm_not_required(dev);
	dev->parent = &port->dev;
	dev->bus = &cxl_bus_type;

	/* Pre initialize an "empty" decoder */
	cxld->interleave_ways = 1;
	cxld->interleave_granularity = PAGE_SIZE;
	cxld->target_type = CXL_DECODER_HOSTONLYMEM;
	cxld->hpa_range = (struct range) {
		.start = 0,
		.end = -1,
	};

	return 0;
}

static int cxl_switch_decoder_init(struct cxl_port *port,
				   struct cxl_switch_decoder *cxlsd,
				   int nr_targets)
{
	if (nr_targets > CXL_DECODER_MAX_INTERLEAVE)
		return -EINVAL;

	cxlsd->nr_targets = nr_targets;
	return cxl_decoder_init(port, &cxlsd->cxld);
}

/**
 * cxl_root_decoder_alloc - Allocate a root level decoder
 * @port: owning CXL root of this decoder
 * @nr_targets: static number of downstream targets
 *
 * Return: A new cxl decoder to be registered by cxl_decoder_add(). A
 * 'CXL root' decoder is one that decodes from a top-level / static platform
 * firmware description of CXL resources into a CXL standard decode
 * topology.
 */
struct cxl_root_decoder *cxl_root_decoder_alloc(struct cxl_port *port,
						unsigned int nr_targets)
{
	struct cxl_root_decoder *cxlrd;
	struct cxl_switch_decoder *cxlsd;
	struct cxl_decoder *cxld;
	int rc;

	if (!is_cxl_root(port))
		return ERR_PTR(-EINVAL);

	cxlrd = kzalloc(struct_size(cxlrd, cxlsd.target, nr_targets),
			GFP_KERNEL);
	if (!cxlrd)
		return ERR_PTR(-ENOMEM);

	cxlsd = &cxlrd->cxlsd;
	rc = cxl_switch_decoder_init(port, cxlsd, nr_targets);
	if (rc) {
		kfree(cxlrd);
		return ERR_PTR(rc);
	}

	mutex_init(&cxlrd->range_lock);

	cxld = &cxlsd->cxld;
	cxld->dev.type = &cxl_decoder_root_type;
	/*
	 * cxl_root_decoder_release() special cases negative ids to
	 * detect memregion_alloc() failures.
	 */
	atomic_set(&cxlrd->region_id, -1);
	rc = memregion_alloc(GFP_KERNEL);
	if (rc < 0) {
		put_device(&cxld->dev);
		return ERR_PTR(rc);
	}

	atomic_set(&cxlrd->region_id, rc);
	cxlrd->qos_class = CXL_QOS_CLASS_INVALID;
	return cxlrd;
}
EXPORT_SYMBOL_NS_GPL(cxl_root_decoder_alloc, CXL);

/**
 * cxl_switch_decoder_alloc - Allocate a switch level decoder
 * @port: owning CXL switch port of this decoder
 * @nr_targets: max number of dynamically addressable downstream targets
 *
 * Return: A new cxl decoder to be registered by cxl_decoder_add(). A
 * 'switch' decoder is any decoder that can be enumerated by PCIe
 * topology and the HDM Decoder Capability. This includes the decoders
 * that sit between Switch Upstream Ports / Switch Downstream Ports and
 * Host Bridges / Root Ports.
 */
struct cxl_switch_decoder *cxl_switch_decoder_alloc(struct cxl_port *port,
						    unsigned int nr_targets)
{
	struct cxl_switch_decoder *cxlsd;
	struct cxl_decoder *cxld;
	int rc;

	if (is_cxl_root(port) || is_cxl_endpoint(port))
		return ERR_PTR(-EINVAL);

	cxlsd = kzalloc(struct_size(cxlsd, target, nr_targets), GFP_KERNEL);
	if (!cxlsd)
		return ERR_PTR(-ENOMEM);

	rc = cxl_switch_decoder_init(port, cxlsd, nr_targets);
	if (rc) {
		kfree(cxlsd);
		return ERR_PTR(rc);
	}

	cxld = &cxlsd->cxld;
	cxld->dev.type = &cxl_decoder_switch_type;
	return cxlsd;
}
EXPORT_SYMBOL_NS_GPL(cxl_switch_decoder_alloc, CXL);

/**
 * cxl_endpoint_decoder_alloc - Allocate an endpoint decoder
 * @port: owning port of this decoder
 *
 * Return: A new cxl decoder to be registered by cxl_decoder_add()
 */
struct cxl_endpoint_decoder *cxl_endpoint_decoder_alloc(struct cxl_port *port)
{
	struct cxl_endpoint_decoder *cxled;
	struct cxl_decoder *cxld;
	int rc;

	if (!is_cxl_endpoint(port))
		return ERR_PTR(-EINVAL);

	cxled = kzalloc(sizeof(*cxled), GFP_KERNEL);
	if (!cxled)
		return ERR_PTR(-ENOMEM);

	cxled->pos = -1;
	cxld = &cxled->cxld;
	rc = cxl_decoder_init(port, cxld);
	if (rc)	 {
		kfree(cxled);
		return ERR_PTR(rc);
	}

	cxld->dev.type = &cxl_decoder_endpoint_type;
	return cxled;
}
EXPORT_SYMBOL_NS_GPL(cxl_endpoint_decoder_alloc, CXL);

/**
 * cxl_decoder_add_locked - Add a decoder with targets
 * @cxld: The cxl decoder allocated by cxl_<type>_decoder_alloc()
 * @target_map: A list of downstream ports that this decoder can direct memory
 *              traffic to. These numbers should correspond with the port number
 *              in the PCIe Link Capabilities structure.
 *
 * Certain types of decoders may not have any targets. The main example of this
 * is an endpoint device. A more awkward example is a hostbridge whose root
 * ports get hot added (technically possible, though unlikely).
 *
 * This is the locked variant of cxl_decoder_add().
 *
 * Context: Process context. Expects the device lock of the port that owns the
 *	    @cxld to be held.
 *
 * Return: Negative error code if the decoder wasn't properly configured; else
 *	   returns 0.
 */
int cxl_decoder_add_locked(struct cxl_decoder *cxld, int *target_map)
{
	struct cxl_port *port;
	struct device *dev;
	int rc;

	if (WARN_ON_ONCE(!cxld))
		return -EINVAL;

	if (WARN_ON_ONCE(IS_ERR(cxld)))
		return PTR_ERR(cxld);

	if (cxld->interleave_ways < 1)
		return -EINVAL;

	dev = &cxld->dev;

	port = to_cxl_port(cxld->dev.parent);
	if (!is_endpoint_decoder(dev)) {
		struct cxl_switch_decoder *cxlsd = to_cxl_switch_decoder(dev);

		rc = decoder_populate_targets(cxlsd, port, target_map);
		if (rc && (cxld->flags & CXL_DECODER_F_ENABLE)) {
			dev_err(&port->dev,
				"Failed to populate active decoder targets\n");
			return rc;
		}
	}

	rc = dev_set_name(dev, "decoder%d.%d", port->id, cxld->id);
	if (rc)
		return rc;

	return device_add(dev);
}
EXPORT_SYMBOL_NS_GPL(cxl_decoder_add_locked, CXL);

/**
 * cxl_decoder_add - Add a decoder with targets
 * @cxld: The cxl decoder allocated by cxl_<type>_decoder_alloc()
 * @target_map: A list of downstream ports that this decoder can direct memory
 *              traffic to. These numbers should correspond with the port number
 *              in the PCIe Link Capabilities structure.
 *
 * This is the unlocked variant of cxl_decoder_add_locked().
 * See cxl_decoder_add_locked().
 *
 * Context: Process context. Takes and releases the device lock of the port that
 *	    owns the @cxld.
 */
int cxl_decoder_add(struct cxl_decoder *cxld, int *target_map)
{
	struct cxl_port *port;

	if (WARN_ON_ONCE(!cxld))
		return -EINVAL;

	if (WARN_ON_ONCE(IS_ERR(cxld)))
		return PTR_ERR(cxld);

	port = to_cxl_port(cxld->dev.parent);

	guard(device)(&port->dev);
	return cxl_decoder_add_locked(cxld, target_map);
}
EXPORT_SYMBOL_NS_GPL(cxl_decoder_add, CXL);

static void cxld_unregister(void *dev)
{
	struct cxl_endpoint_decoder *cxled;

	if (is_endpoint_decoder(dev)) {
		cxled = to_cxl_endpoint_decoder(dev);
		cxl_decoder_kill_region(cxled);
	}

	device_unregister(dev);
}

int cxl_decoder_autoremove(struct device *host, struct cxl_decoder *cxld)
{
	return devm_add_action_or_reset(host, cxld_unregister, &cxld->dev);
}
EXPORT_SYMBOL_NS_GPL(cxl_decoder_autoremove, CXL);

/**
 * __cxl_driver_register - register a driver for the cxl bus
 * @cxl_drv: cxl driver structure to attach
 * @owner: owning module/driver
 * @modname: KBUILD_MODNAME for parent driver
 */
int __cxl_driver_register(struct cxl_driver *cxl_drv, struct module *owner,
			  const char *modname)
{
	if (!cxl_drv->probe) {
		pr_debug("%s ->probe() must be specified\n", modname);
		return -EINVAL;
	}

	if (!cxl_drv->name) {
		pr_debug("%s ->name must be specified\n", modname);
		return -EINVAL;
	}

	if (!cxl_drv->id) {
		pr_debug("%s ->id must be specified\n", modname);
		return -EINVAL;
	}

	cxl_drv->drv.bus = &cxl_bus_type;
	cxl_drv->drv.owner = owner;
	cxl_drv->drv.mod_name = modname;
	cxl_drv->drv.name = cxl_drv->name;

	return driver_register(&cxl_drv->drv);
}
EXPORT_SYMBOL_NS_GPL(__cxl_driver_register, CXL);

void cxl_driver_unregister(struct cxl_driver *cxl_drv)
{
	driver_unregister(&cxl_drv->drv);
}
EXPORT_SYMBOL_NS_GPL(cxl_driver_unregister, CXL);

static int cxl_bus_uevent(const struct device *dev, struct kobj_uevent_env *env)
{
	return add_uevent_var(env, "MODALIAS=" CXL_MODALIAS_FMT,
			      cxl_device_id(dev));
}

static int cxl_bus_match(struct device *dev, const struct device_driver *drv)
{
	return cxl_device_id(dev) == to_cxl_drv(drv)->id;
}

static int cxl_bus_probe(struct device *dev)
{
	int rc;

	rc = to_cxl_drv(dev->driver)->probe(dev);
	dev_dbg(dev, "probe: %d\n", rc);
	return rc;
}

static void cxl_bus_remove(struct device *dev)
{
	struct cxl_driver *cxl_drv = to_cxl_drv(dev->driver);

	if (cxl_drv->remove)
		cxl_drv->remove(dev);
}

static struct workqueue_struct *cxl_bus_wq;

static int cxl_rescan_attach(struct device *dev, void *data)
{
	int rc = device_attach(dev);

	dev_vdbg(dev, "rescan: %s\n", rc ? "attach" : "detached");

	return 0;
}

static void cxl_bus_rescan_queue(struct work_struct *w)
{
	bus_for_each_dev(&cxl_bus_type, NULL, NULL, cxl_rescan_attach);
}

void cxl_bus_rescan(void)
{
	static DECLARE_WORK(rescan_work, cxl_bus_rescan_queue);

	queue_work(cxl_bus_wq, &rescan_work);
}
EXPORT_SYMBOL_NS_GPL(cxl_bus_rescan, CXL);

void cxl_bus_drain(void)
{
	drain_workqueue(cxl_bus_wq);
}
EXPORT_SYMBOL_NS_GPL(cxl_bus_drain, CXL);

bool schedule_cxl_memdev_detach(struct cxl_memdev *cxlmd)
{
	return queue_work(cxl_bus_wq, &cxlmd->detach_work);
}
EXPORT_SYMBOL_NS_GPL(schedule_cxl_memdev_detach, CXL);

static void add_latency(struct access_coordinate *c, long latency)
{
	for (int i = 0; i < ACCESS_COORDINATE_MAX; i++) {
		c[i].write_latency += latency;
		c[i].read_latency += latency;
	}
}

static bool coordinates_valid(struct access_coordinate *c)
{
	for (int i = 0; i < ACCESS_COORDINATE_MAX; i++) {
		if (c[i].read_bandwidth && c[i].write_bandwidth &&
		    c[i].read_latency && c[i].write_latency)
			continue;
		return false;
	}

	return true;
}

static void set_min_bandwidth(struct access_coordinate *c, unsigned int bw)
{
	for (int i = 0; i < ACCESS_COORDINATE_MAX; i++) {
		c[i].write_bandwidth = min(c[i].write_bandwidth, bw);
		c[i].read_bandwidth = min(c[i].read_bandwidth, bw);
	}
}

static void set_access_coordinates(struct access_coordinate *out,
				   struct access_coordinate *in)
{
	for (int i = 0; i < ACCESS_COORDINATE_MAX; i++)
		out[i] = in[i];
}

static bool parent_port_is_cxl_root(struct cxl_port *port)
{
	return is_cxl_root(to_cxl_port(port->dev.parent));
}

/**
 * cxl_endpoint_get_perf_coordinates - Retrieve performance numbers stored in dports
 *				   of CXL path
 * @port: endpoint cxl_port
 * @coord: output performance data
 *
 * Return: errno on failure, 0 on success.
 */
int cxl_endpoint_get_perf_coordinates(struct cxl_port *port,
				      struct access_coordinate *coord)
{
	struct cxl_memdev *cxlmd = to_cxl_memdev(port->uport_dev);
	struct access_coordinate c[] = {
		{
			.read_bandwidth = UINT_MAX,
			.write_bandwidth = UINT_MAX,
		},
		{
			.read_bandwidth = UINT_MAX,
			.write_bandwidth = UINT_MAX,
		},
	};
	struct cxl_port *iter = port;
	struct cxl_dport *dport;
	struct pci_dev *pdev;
	struct device *dev;
	unsigned int bw;
	bool is_cxl_root;

	if (!is_cxl_endpoint(port))
		return -EINVAL;

	/*
	 * Skip calculation for RCD. Expectation is HMAT already covers RCD case
	 * since RCH does not support hotplug.
	 */
	if (cxlmd->cxlds->rcd)
		return 0;

	/*
	 * Exit the loop when the parent port of the current iter port is cxl
	 * root. The iterative loop starts at the endpoint and gathers the
	 * latency of the CXL link from the current device/port to the connected
	 * downstream port each iteration.
	 */
	do {
		dport = iter->parent_dport;
		iter = to_cxl_port(iter->dev.parent);
		is_cxl_root = parent_port_is_cxl_root(iter);

		/*
		 * There's no valid access_coordinate for a root port since RPs do not
		 * have CDAT and therefore needs to be skipped.
		 */
		if (!is_cxl_root) {
			if (!coordinates_valid(dport->coord))
				return -EINVAL;
			cxl_coordinates_combine(c, c, dport->coord);
		}
		add_latency(c, dport->link_latency);
	} while (!is_cxl_root);

	dport = iter->parent_dport;
	/* Retrieve HB coords */
	if (!coordinates_valid(dport->coord))
		return -EINVAL;
	cxl_coordinates_combine(c, c, dport->coord);

	dev = port->uport_dev->parent;
	if (!dev_is_pci(dev))
		return -ENODEV;

	/* Get the calculated PCI paths bandwidth */
	pdev = to_pci_dev(dev);
	bw = pcie_bandwidth_available(pdev, NULL, NULL, NULL);
	if (bw == 0)
		return -ENXIO;
	bw /= BITS_PER_BYTE;

	set_min_bandwidth(c, bw);
	set_access_coordinates(coord, c);

	return 0;
}
EXPORT_SYMBOL_NS_GPL(cxl_endpoint_get_perf_coordinates, CXL);

int cxl_port_get_switch_dport_bandwidth(struct cxl_port *port,
					struct access_coordinate *c)
{
	struct cxl_dport *dport = port->parent_dport;

	/* Check this port is connected to a switch DSP and not an RP */
	if (parent_port_is_cxl_root(to_cxl_port(port->dev.parent)))
		return -ENODEV;

	if (!coordinates_valid(dport->coord))
		return -EINVAL;

	for (int i = 0; i < ACCESS_COORDINATE_MAX; i++) {
		c[i].read_bandwidth = dport->coord[i].read_bandwidth;
		c[i].write_bandwidth = dport->coord[i].write_bandwidth;
	}

	return 0;
}

/* for user tooling to ensure port disable work has completed */
static ssize_t flush_store(const struct bus_type *bus, const char *buf, size_t count)
{
	if (sysfs_streq(buf, "1")) {
		flush_workqueue(cxl_bus_wq);
		return count;
	}

	return -EINVAL;
}

static BUS_ATTR_WO(flush);

static struct attribute *cxl_bus_attributes[] = {
	&bus_attr_flush.attr,
	NULL,
};

static struct attribute_group cxl_bus_attribute_group = {
	.attrs = cxl_bus_attributes,
};

static const struct attribute_group *cxl_bus_attribute_groups[] = {
	&cxl_bus_attribute_group,
	NULL,
};

struct bus_type cxl_bus_type = {
	.name = "cxl",
	.uevent = cxl_bus_uevent,
	.match = cxl_bus_match,
	.probe = cxl_bus_probe,
	.remove = cxl_bus_remove,
	.bus_groups = cxl_bus_attribute_groups,
};
EXPORT_SYMBOL_NS_GPL(cxl_bus_type, CXL);

static struct dentry *cxl_debugfs;

struct dentry *cxl_debugfs_create_dir(const char *dir)
{
	return debugfs_create_dir(dir, cxl_debugfs);
}
EXPORT_SYMBOL_NS_GPL(cxl_debugfs_create_dir, CXL);

static __init int cxl_core_init(void)
{
	int rc;

	cxl_debugfs = debugfs_create_dir("cxl", NULL);

	if (einj_cxl_is_initialized())
		debugfs_create_file("einj_types", 0400, cxl_debugfs, NULL,
				    &einj_cxl_available_error_type_fops);

	cxl_mbox_init();

	rc = cxl_memdev_init();
	if (rc)
		return rc;

	cxl_bus_wq = alloc_ordered_workqueue("cxl_port", 0);
	if (!cxl_bus_wq) {
		rc = -ENOMEM;
		goto err_wq;
	}

	rc = bus_register(&cxl_bus_type);
	if (rc)
		goto err_bus;

	rc = cxl_region_init();
	if (rc)
		goto err_region;

	return 0;

err_region:
	bus_unregister(&cxl_bus_type);
err_bus:
	destroy_workqueue(cxl_bus_wq);
err_wq:
	cxl_memdev_exit();
	return rc;
}

static void cxl_core_exit(void)
{
	cxl_region_exit();
	bus_unregister(&cxl_bus_type);
	destroy_workqueue(cxl_bus_wq);
	cxl_memdev_exit();
	debugfs_remove_recursive(cxl_debugfs);
}

subsys_initcall(cxl_core_init);
module_exit(cxl_core_exit);
MODULE_DESCRIPTION("CXL: Core Compute Express Link support");
MODULE_LICENSE("GPL v2");
MODULE_IMPORT_NS(CXL);<|MERGE_RESOLUTION|>--- conflicted
+++ resolved
@@ -1389,29 +1389,13 @@
 	struct cxl_port *port = to_cxl_port(endpoint->dev.parent);
 
 	if (is_cxl_root(port))
-<<<<<<< HEAD
-		return port->uport;
-=======
 		return port->uport_dev;
->>>>>>> 2d5404ca
 	return &port->dev;
 }
 
 static void delete_endpoint(void *data)
 {
 	struct cxl_memdev *cxlmd = data;
-<<<<<<< HEAD
-	struct cxl_port *endpoint = dev_get_drvdata(&cxlmd->dev);
-	struct device *host = endpoint_host(endpoint);
-
-	device_lock(host);
-	if (host->driver && !endpoint->dead) {
-		devm_release_action(host, cxl_unlink_parent_dport, endpoint);
-		devm_release_action(host, cxl_unlink_uport, endpoint);
-		devm_release_action(host, unregister_port, endpoint);
-	}
-	device_unlock(host);
-=======
 	struct cxl_port *endpoint = cxlmd->endpoint;
 	struct device *host = endpoint_host(endpoint);
 
@@ -1423,7 +1407,6 @@
 		}
 		cxlmd->endpoint = NULL;
 	}
->>>>>>> 2d5404ca
 	put_device(&endpoint->dev);
 	put_device(host);
 }
@@ -1738,11 +1721,7 @@
 	if (xa_empty(&port->dports))
 		return -EINVAL;
 
-<<<<<<< HEAD
-	write_seqlock(&cxlsd->target_lock);
-=======
 	guard(rwsem_write)(&cxl_region_rwsem);
->>>>>>> 2d5404ca
 	for (i = 0; i < cxlsd->cxld.interleave_ways; i++) {
 		struct cxl_dport *dport = find_dport(port, target_map[i]);
 
