// SPDX-License-Identifier: GPL-2.0-only
/* Copyright(c) 2021 Intel Corporation. All rights reserved. */
#include <linux/units.h>
#include <linux/io-64-nonatomic-lo-hi.h>
#include <linux/device.h>
#include <linux/delay.h>
#include <linux/pci.h>
#include <linux/pci-doe.h>
#include <linux/aer.h>
#include <cxlpci.h>
#include <cxlmem.h>
#include <cxl.h>
#include "core.h"
#include "trace.h"

/**
 * DOC: cxl core pci
 *
 * Compute Express Link protocols are layered on top of PCIe. CXL core provides
 * a set of helpers for CXL interactions which occur via PCIe.
 */

static unsigned short media_ready_timeout = 60;
module_param(media_ready_timeout, ushort, 0644);
MODULE_PARM_DESC(media_ready_timeout, "seconds to wait for media ready");

struct cxl_walk_context {
	struct pci_bus *bus;
	struct cxl_port *port;
	int type;
	int error;
	int count;
};

static int match_add_dports(struct pci_dev *pdev, void *data)
{
	struct cxl_walk_context *ctx = data;
	struct cxl_port *port = ctx->port;
	int type = pci_pcie_type(pdev);
	struct cxl_register_map map;
	struct cxl_dport *dport;
	u32 lnkcap, port_num;
	int rc;

	if (pdev->bus != ctx->bus)
		return 0;
	if (!pci_is_pcie(pdev))
		return 0;
	if (type != ctx->type)
		return 0;
	if (pci_read_config_dword(pdev, pci_pcie_cap(pdev) + PCI_EXP_LNKCAP,
				  &lnkcap))
		return 0;

	rc = cxl_find_regblock(pdev, CXL_REGLOC_RBI_COMPONENT, &map);
	if (rc)
		dev_dbg(&port->dev, "failed to find component registers\n");

	port_num = FIELD_GET(PCI_EXP_LNKCAP_PN, lnkcap);
	dport = devm_cxl_add_dport(port, &pdev->dev, port_num, map.resource);
	if (IS_ERR(dport)) {
		ctx->error = PTR_ERR(dport);
		return PTR_ERR(dport);
	}
	ctx->count++;

	return 0;
}

/**
 * devm_cxl_port_enumerate_dports - enumerate downstream ports of the upstream port
 * @port: cxl_port whose ->uport_dev is the upstream of dports to be enumerated
 *
 * Returns a positive number of dports enumerated or a negative error
 * code.
 */
int devm_cxl_port_enumerate_dports(struct cxl_port *port)
{
	struct pci_bus *bus = cxl_port_to_pci_bus(port);
	struct cxl_walk_context ctx;
	int type;

	if (!bus)
		return -ENXIO;

	if (pci_is_root_bus(bus))
		type = PCI_EXP_TYPE_ROOT_PORT;
	else
		type = PCI_EXP_TYPE_DOWNSTREAM;

	ctx = (struct cxl_walk_context) {
		.port = port,
		.bus = bus,
		.type = type,
	};
	pci_walk_bus(bus, match_add_dports, &ctx);

	if (ctx.count == 0)
		return -ENODEV;
	if (ctx.error)
		return ctx.error;
	return ctx.count;
}
EXPORT_SYMBOL_NS_GPL(devm_cxl_port_enumerate_dports, CXL);

static int cxl_dvsec_mem_range_valid(struct cxl_dev_state *cxlds, int id)
{
	struct pci_dev *pdev = to_pci_dev(cxlds->dev);
	int d = cxlds->cxl_dvsec;
	bool valid = false;
	int rc, i;
	u32 temp;

	if (id > CXL_DVSEC_RANGE_MAX)
		return -EINVAL;

	/* Check MEM INFO VALID bit first, give up after 1s */
	i = 1;
	do {
		rc = pci_read_config_dword(pdev,
					   d + CXL_DVSEC_RANGE_SIZE_LOW(id),
					   &temp);
		if (rc)
			return rc;

		valid = FIELD_GET(CXL_DVSEC_MEM_INFO_VALID, temp);
		if (valid)
			break;
		msleep(1000);
	} while (i--);

	if (!valid) {
		dev_err(&pdev->dev,
			"Timeout awaiting memory range %d valid after 1s.\n",
			id);
		return -ETIMEDOUT;
	}

	return 0;
}

static int cxl_dvsec_mem_range_active(struct cxl_dev_state *cxlds, int id)
{
	struct pci_dev *pdev = to_pci_dev(cxlds->dev);
	int d = cxlds->cxl_dvsec;
	bool active = false;
	int rc, i;
	u32 temp;

	if (id > CXL_DVSEC_RANGE_MAX)
		return -EINVAL;

	/* Check MEM ACTIVE bit, up to 60s timeout by default */
	for (i = media_ready_timeout; i; i--) {
		rc = pci_read_config_dword(
			pdev, d + CXL_DVSEC_RANGE_SIZE_LOW(id), &temp);
		if (rc)
			return rc;

		active = FIELD_GET(CXL_DVSEC_MEM_ACTIVE, temp);
		if (active)
			break;
		msleep(1000);
	}

	if (!active) {
		dev_err(&pdev->dev,
			"timeout awaiting memory active after %d seconds\n",
			media_ready_timeout);
		return -ETIMEDOUT;
	}

	return 0;
}

/*
 * Wait up to @media_ready_timeout for the device to report memory
 * active.
 */
int cxl_await_media_ready(struct cxl_dev_state *cxlds)
{
	struct pci_dev *pdev = to_pci_dev(cxlds->dev);
	int d = cxlds->cxl_dvsec;
	int rc, i, hdm_count;
	u64 md_status;
	u16 cap;

	rc = pci_read_config_word(pdev,
				  d + CXL_DVSEC_CAP_OFFSET, &cap);
	if (rc)
		return rc;

	hdm_count = FIELD_GET(CXL_DVSEC_HDM_COUNT_MASK, cap);
	for (i = 0; i < hdm_count; i++) {
		rc = cxl_dvsec_mem_range_valid(cxlds, i);
		if (rc)
			return rc;
	}

	for (i = 0; i < hdm_count; i++) {
		rc = cxl_dvsec_mem_range_active(cxlds, i);
		if (rc)
			return rc;
	}

	md_status = readq(cxlds->regs.memdev + CXLMDEV_STATUS_OFFSET);
	if (!CXLMDEV_READY(md_status))
		return -EIO;

	return 0;
}
EXPORT_SYMBOL_NS_GPL(cxl_await_media_ready, CXL);

static int cxl_set_mem_enable(struct cxl_dev_state *cxlds, u16 val)
{
	struct pci_dev *pdev = to_pci_dev(cxlds->dev);
	int d = cxlds->cxl_dvsec;
	u16 ctrl;
	int rc;

	rc = pci_read_config_word(pdev, d + CXL_DVSEC_CTRL_OFFSET, &ctrl);
	if (rc < 0)
		return rc;

	if ((ctrl & CXL_DVSEC_MEM_ENABLE) == val)
		return 1;
	ctrl &= ~CXL_DVSEC_MEM_ENABLE;
	ctrl |= val;

	rc = pci_write_config_word(pdev, d + CXL_DVSEC_CTRL_OFFSET, ctrl);
	if (rc < 0)
		return rc;

	return 0;
}

static void clear_mem_enable(void *cxlds)
{
	cxl_set_mem_enable(cxlds, 0);
}

static int devm_cxl_enable_mem(struct device *host, struct cxl_dev_state *cxlds)
{
	int rc;

	rc = cxl_set_mem_enable(cxlds, CXL_DVSEC_MEM_ENABLE);
	if (rc < 0)
		return rc;
	if (rc > 0)
		return 0;
	return devm_add_action_or_reset(host, clear_mem_enable, cxlds);
}

/* require dvsec ranges to be covered by a locked platform window */
static int dvsec_range_allowed(struct device *dev, void *arg)
{
	struct range *dev_range = arg;
	struct cxl_decoder *cxld;

	if (!is_root_decoder(dev))
		return 0;

	cxld = to_cxl_decoder(dev);

	if (!(cxld->flags & CXL_DECODER_F_RAM))
		return 0;

	return range_contains(&cxld->hpa_range, dev_range);
}

static void disable_hdm(void *_cxlhdm)
{
	u32 global_ctrl;
	struct cxl_hdm *cxlhdm = _cxlhdm;
	void __iomem *hdm = cxlhdm->regs.hdm_decoder;

	global_ctrl = readl(hdm + CXL_HDM_DECODER_CTRL_OFFSET);
	writel(global_ctrl & ~CXL_HDM_DECODER_ENABLE,
	       hdm + CXL_HDM_DECODER_CTRL_OFFSET);
}

static int devm_cxl_enable_hdm(struct device *host, struct cxl_hdm *cxlhdm)
{
	void __iomem *hdm = cxlhdm->regs.hdm_decoder;
	u32 global_ctrl;

	global_ctrl = readl(hdm + CXL_HDM_DECODER_CTRL_OFFSET);
	writel(global_ctrl | CXL_HDM_DECODER_ENABLE,
	       hdm + CXL_HDM_DECODER_CTRL_OFFSET);

	return devm_add_action_or_reset(host, disable_hdm, cxlhdm);
}

int cxl_dvsec_rr_decode(struct device *dev, struct cxl_port *port,
			struct cxl_endpoint_dvsec_info *info)
{
	struct pci_dev *pdev = to_pci_dev(dev);
	struct cxl_dev_state *cxlds = pci_get_drvdata(pdev);
	int hdm_count, rc, i, ranges = 0;
	int d = cxlds->cxl_dvsec;
	u16 cap, ctrl;

	if (!d) {
		dev_dbg(dev, "No DVSEC Capability\n");
		return -ENXIO;
	}

	rc = pci_read_config_word(pdev, d + CXL_DVSEC_CAP_OFFSET, &cap);
	if (rc)
		return rc;

	if (!(cap & CXL_DVSEC_MEM_CAPABLE)) {
		dev_dbg(dev, "Not MEM Capable\n");
		return -ENXIO;
	}

	/*
	 * It is not allowed by spec for MEM.capable to be set and have 0 legacy
	 * HDM decoders (values > 2 are also undefined as of CXL 2.0). As this
	 * driver is for a spec defined class code which must be CXL.mem
	 * capable, there is no point in continuing to enable CXL.mem.
	 */
	hdm_count = FIELD_GET(CXL_DVSEC_HDM_COUNT_MASK, cap);
	if (!hdm_count || hdm_count > 2)
		return -EINVAL;

	/*
	 * The current DVSEC values are moot if the memory capability is
	 * disabled, and they will remain moot after the HDM Decoder
	 * capability is enabled.
	 */
	rc = pci_read_config_word(pdev, d + CXL_DVSEC_CTRL_OFFSET, &ctrl);
	if (rc)
		return rc;

	info->mem_enabled = FIELD_GET(CXL_DVSEC_MEM_ENABLE, ctrl);
	if (!info->mem_enabled)
		return 0;

	for (i = 0; i < hdm_count; i++) {
		u64 base, size;
		u32 temp;

		rc = cxl_dvsec_mem_range_valid(cxlds, i);
		if (rc)
			return rc;

		rc = pci_read_config_dword(
			pdev, d + CXL_DVSEC_RANGE_SIZE_HIGH(i), &temp);
		if (rc)
			return rc;

		size = (u64)temp << 32;

		rc = pci_read_config_dword(
			pdev, d + CXL_DVSEC_RANGE_SIZE_LOW(i), &temp);
		if (rc)
			return rc;

		size |= temp & CXL_DVSEC_MEM_SIZE_LOW_MASK;
		if (!size) {
			continue;
		}

		rc = pci_read_config_dword(
			pdev, d + CXL_DVSEC_RANGE_BASE_HIGH(i), &temp);
		if (rc)
			return rc;

		base = (u64)temp << 32;

		rc = pci_read_config_dword(
			pdev, d + CXL_DVSEC_RANGE_BASE_LOW(i), &temp);
		if (rc)
			return rc;

		base |= temp & CXL_DVSEC_MEM_BASE_LOW_MASK;

		info->dvsec_range[ranges++] = (struct range) {
			.start = base,
			.end = base + size - 1
		};
	}

	info->ranges = ranges;

	return 0;
}
EXPORT_SYMBOL_NS_GPL(cxl_dvsec_rr_decode, CXL);

/**
 * cxl_hdm_decode_init() - Setup HDM decoding for the endpoint
 * @cxlds: Device state
 * @cxlhdm: Mapped HDM decoder Capability
 * @info: Cached DVSEC range registers info
 *
 * Try to enable the endpoint's HDM Decoder Capability
 */
int cxl_hdm_decode_init(struct cxl_dev_state *cxlds, struct cxl_hdm *cxlhdm,
			struct cxl_endpoint_dvsec_info *info)
{
	void __iomem *hdm = cxlhdm->regs.hdm_decoder;
	struct cxl_port *port = cxlhdm->port;
	struct device *dev = cxlds->dev;
	struct cxl_port *root;
	int i, rc, allowed;
	u32 global_ctrl = 0;

	if (hdm)
		global_ctrl = readl(hdm + CXL_HDM_DECODER_CTRL_OFFSET);

	/*
	 * If the HDM Decoder Capability is already enabled then assume
	 * that some other agent like platform firmware set it up.
	 */
	if (global_ctrl & CXL_HDM_DECODER_ENABLE || (!hdm && info->mem_enabled))
		return devm_cxl_enable_mem(&port->dev, cxlds);
	else if (!hdm)
		return -ENODEV;

	root = to_cxl_port(port->dev.parent);
	while (!is_cxl_root(root) && is_cxl_port(root->dev.parent))
		root = to_cxl_port(root->dev.parent);
	if (!is_cxl_root(root)) {
		dev_err(dev, "Failed to acquire root port for HDM enable\n");
		return -ENODEV;
	}

	if (!info->mem_enabled) {
		rc = devm_cxl_enable_hdm(&port->dev, cxlhdm);
		if (rc)
			return rc;

		return devm_cxl_enable_mem(&port->dev, cxlds);
	}

	for (i = 0, allowed = 0; i < info->ranges; i++) {
		struct device *cxld_dev;

		cxld_dev = device_find_child(&root->dev, &info->dvsec_range[i],
					     dvsec_range_allowed);
		if (!cxld_dev) {
			dev_dbg(dev, "DVSEC Range%d denied by platform\n", i);
			continue;
		}
		dev_dbg(dev, "DVSEC Range%d allowed by platform\n", i);
		put_device(cxld_dev);
		allowed++;
	}

<<<<<<< HEAD
	if (!allowed && info->mem_enabled) {
=======
	if (!allowed) {
>>>>>>> 2d5404ca
		dev_err(dev, "Range register decodes outside platform defined CXL ranges.\n");
		return -ENXIO;
	}

	/*
	 * Per CXL 2.0 Section 8.1.3.8.3 and 8.1.3.8.4 DVSEC CXL Range 1 Base
	 * [High,Low] when HDM operation is enabled the range register values
	 * are ignored by the device, but the spec also recommends matching the
	 * DVSEC Range 1,2 to HDM Decoder Range 0,1. So, non-zero info->ranges
	 * are expected even though Linux does not require or maintain that
	 * match. If at least one DVSEC range is enabled and allowed, skip HDM
	 * Decoder Capability Enable.
	 */
<<<<<<< HEAD
	if (info->mem_enabled)
		return 0;

	rc = devm_cxl_enable_hdm(&port->dev, cxlhdm);
	if (rc)
		return rc;

	return devm_cxl_enable_mem(&port->dev, cxlds);
=======
	return 0;
>>>>>>> 2d5404ca
}
EXPORT_SYMBOL_NS_GPL(cxl_hdm_decode_init, CXL);

#define CXL_DOE_TABLE_ACCESS_REQ_CODE		0x000000ff
#define   CXL_DOE_TABLE_ACCESS_REQ_CODE_READ	0
#define CXL_DOE_TABLE_ACCESS_TABLE_TYPE		0x0000ff00
#define   CXL_DOE_TABLE_ACCESS_TABLE_TYPE_CDATA	0
#define CXL_DOE_TABLE_ACCESS_ENTRY_HANDLE	0xffff0000
#define CXL_DOE_TABLE_ACCESS_LAST_ENTRY		0xffff
#define CXL_DOE_PROTOCOL_TABLE_ACCESS 2

#define CDAT_DOE_REQ(entry_handle) cpu_to_le32				\
	(FIELD_PREP(CXL_DOE_TABLE_ACCESS_REQ_CODE,			\
		    CXL_DOE_TABLE_ACCESS_REQ_CODE_READ) |		\
	 FIELD_PREP(CXL_DOE_TABLE_ACCESS_TABLE_TYPE,			\
		    CXL_DOE_TABLE_ACCESS_TABLE_TYPE_CDATA) |		\
	 FIELD_PREP(CXL_DOE_TABLE_ACCESS_ENTRY_HANDLE, (entry_handle)))

static int cxl_cdat_get_length(struct device *dev,
			       struct pci_doe_mb *doe_mb,
			       size_t *length)
{
	__le32 request = CDAT_DOE_REQ(0);
	__le32 response[2];
	int rc;

	rc = pci_doe(doe_mb, PCI_VENDOR_ID_CXL,
		     CXL_DOE_PROTOCOL_TABLE_ACCESS,
		     &request, sizeof(request),
		     &response, sizeof(response));
	if (rc < 0) {
		dev_err(dev, "DOE failed: %d", rc);
		return rc;
	}
	if (rc < sizeof(response))
		return -EIO;

	*length = le32_to_cpu(response[1]);
	dev_dbg(dev, "CDAT length %zu\n", *length);

	return 0;
}

static int cxl_cdat_read_table(struct device *dev,
			       struct pci_doe_mb *doe_mb,
			       struct cdat_doe_rsp *rsp, size_t *length)
{
	size_t received, remaining = *length;
	unsigned int entry_handle = 0;
	union cdat_data *data;
	__le32 saved_dw = 0;

	do {
		__le32 request = CDAT_DOE_REQ(entry_handle);
		int rc;

		rc = pci_doe(doe_mb, PCI_VENDOR_ID_CXL,
			     CXL_DOE_PROTOCOL_TABLE_ACCESS,
			     &request, sizeof(request),
			     rsp, sizeof(*rsp) + remaining);
		if (rc < 0) {
			dev_err(dev, "DOE failed: %d", rc);
			return rc;
		}

		if (rc < sizeof(*rsp))
			return -EIO;

		data = (union cdat_data *)rsp->data;
		received = rc - sizeof(*rsp);

		if (entry_handle == 0) {
			if (received != sizeof(data->header))
				return -EIO;
		} else {
			if (received < sizeof(data->entry) ||
			    received != le16_to_cpu(data->entry.length))
				return -EIO;
		}

		/* Get the CXL table access header entry handle */
		entry_handle = FIELD_GET(CXL_DOE_TABLE_ACCESS_ENTRY_HANDLE,
					 le32_to_cpu(rsp->doe_header));

		/*
		 * Table Access Response Header overwrote the last DW of
		 * previous entry, so restore that DW
		 */
		rsp->doe_header = saved_dw;
		remaining -= received;
		rsp = (void *)rsp + received;
		saved_dw = rsp->doe_header;
	} while (entry_handle != CXL_DOE_TABLE_ACCESS_LAST_ENTRY);

	/* Length in CDAT header may exceed concatenation of CDAT entries */
	*length -= remaining;

	return 0;
}

static unsigned char cdat_checksum(void *buf, size_t size)
{
	unsigned char sum, *data = buf;
	size_t i;

	for (sum = 0, i = 0; i < size; i++)
		sum += data[i];
	return sum;
}

/**
 * read_cdat_data - Read the CDAT data on this port
 * @port: Port to read data from
 *
 * This call will sleep waiting for responses from the DOE mailbox.
 */
void read_cdat_data(struct cxl_port *port)
{
	struct device *uport = port->uport_dev;
	struct device *dev = &port->dev;
	struct pci_doe_mb *doe_mb;
	struct pci_dev *pdev = NULL;
	struct cxl_memdev *cxlmd;
	struct cdat_doe_rsp *buf;
	size_t table_length, length;
	int rc;

	if (is_cxl_memdev(uport)) {
		struct device *host;

		cxlmd = to_cxl_memdev(uport);
		host = cxlmd->dev.parent;
		if (dev_is_pci(host))
			pdev = to_pci_dev(host);
	} else if (dev_is_pci(uport)) {
		pdev = to_pci_dev(uport);
	}

	if (!pdev)
		return;

	doe_mb = pci_find_doe_mailbox(pdev, PCI_VENDOR_ID_CXL,
				      CXL_DOE_PROTOCOL_TABLE_ACCESS);
	if (!doe_mb) {
		dev_dbg(dev, "No CDAT mailbox\n");
		return;
	}

	port->cdat_available = true;

	if (cxl_cdat_get_length(dev, doe_mb, &length)) {
		dev_dbg(dev, "No CDAT length\n");
		return;
	}

	/*
	 * The begin of the CDAT buffer needs space for additional 4
	 * bytes for the DOE header. Table data starts afterwards.
	 */
	buf = devm_kzalloc(dev, sizeof(*buf) + length, GFP_KERNEL);
	if (!buf)
		goto err;

	table_length = length;

	rc = cxl_cdat_read_table(dev, doe_mb, buf, &length);
	if (rc)
		goto err;

	if (table_length != length)
		dev_warn(dev, "Malformed CDAT table length (%zu:%zu), discarding trailing data\n",
			table_length, length);

	if (cdat_checksum(buf->data, length))
		goto err;

	port->cdat.table = buf->data;
	port->cdat.length = length;

	return;
err:
	/* Don't leave table data allocated on error */
	devm_kfree(dev, buf);
	dev_err(dev, "Failed to read/validate CDAT.\n");
}
EXPORT_SYMBOL_NS_GPL(read_cdat_data, CXL);

static void __cxl_handle_cor_ras(struct cxl_dev_state *cxlds,
				 void __iomem *ras_base)
{
	void __iomem *addr;
	u32 status;

	if (!ras_base)
		return;

	addr = ras_base + CXL_RAS_CORRECTABLE_STATUS_OFFSET;
	status = readl(addr);
	if (status & CXL_RAS_CORRECTABLE_STATUS_MASK) {
		writel(status & CXL_RAS_CORRECTABLE_STATUS_MASK, addr);
		trace_cxl_aer_correctable_error(cxlds->cxlmd, status);
	}
}

static void cxl_handle_endpoint_cor_ras(struct cxl_dev_state *cxlds)
{
	return __cxl_handle_cor_ras(cxlds, cxlds->regs.ras);
}

/* CXL spec rev3.0 8.2.4.16.1 */
static void header_log_copy(void __iomem *ras_base, u32 *log)
{
	void __iomem *addr;
	u32 *log_addr;
	int i, log_u32_size = CXL_HEADERLOG_SIZE / sizeof(u32);

	addr = ras_base + CXL_RAS_HEADER_LOG_OFFSET;
	log_addr = log;

	for (i = 0; i < log_u32_size; i++) {
		*log_addr = readl(addr);
		log_addr++;
		addr += sizeof(u32);
	}
}

/*
 * Log the state of the RAS status registers and prepare them to log the
 * next error status. Return 1 if reset needed.
 */
static bool __cxl_handle_ras(struct cxl_dev_state *cxlds,
				  void __iomem *ras_base)
{
	u32 hl[CXL_HEADERLOG_SIZE_U32];
	void __iomem *addr;
	u32 status;
	u32 fe;

	if (!ras_base)
		return false;

	addr = ras_base + CXL_RAS_UNCORRECTABLE_STATUS_OFFSET;
	status = readl(addr);
	if (!(status & CXL_RAS_UNCORRECTABLE_STATUS_MASK))
		return false;

	/* If multiple errors, log header points to first error from ctrl reg */
	if (hweight32(status) > 1) {
		void __iomem *rcc_addr =
			ras_base + CXL_RAS_CAP_CONTROL_OFFSET;

		fe = BIT(FIELD_GET(CXL_RAS_CAP_CONTROL_FE_MASK,
				   readl(rcc_addr)));
	} else {
		fe = status;
	}

	header_log_copy(ras_base, hl);
	trace_cxl_aer_uncorrectable_error(cxlds->cxlmd, status, fe, hl);
	writel(status & CXL_RAS_UNCORRECTABLE_STATUS_MASK, addr);

	return true;
}

static bool cxl_handle_endpoint_ras(struct cxl_dev_state *cxlds)
{
	return __cxl_handle_ras(cxlds, cxlds->regs.ras);
}

#ifdef CONFIG_PCIEAER_CXL

static void cxl_dport_map_rch_aer(struct cxl_dport *dport)
{
	resource_size_t aer_phys;
	struct device *host;
	u16 aer_cap;

	aer_cap = cxl_rcrb_to_aer(dport->dport_dev, dport->rcrb.base);
	if (aer_cap) {
		host = dport->reg_map.host;
		aer_phys = aer_cap + dport->rcrb.base;
		dport->regs.dport_aer = devm_cxl_iomap_block(host, aer_phys,
						sizeof(struct aer_capability_regs));
	}
}

static void cxl_dport_map_ras(struct cxl_dport *dport)
{
	struct cxl_register_map *map = &dport->reg_map;
	struct device *dev = dport->dport_dev;

	if (!map->component_map.ras.valid)
		dev_dbg(dev, "RAS registers not found\n");
	else if (cxl_map_component_regs(map, &dport->regs.component,
					BIT(CXL_CM_CAP_CAP_ID_RAS)))
		dev_dbg(dev, "Failed to map RAS capability.\n");
}

static void cxl_disable_rch_root_ints(struct cxl_dport *dport)
{
	void __iomem *aer_base = dport->regs.dport_aer;
	u32 aer_cmd_mask, aer_cmd;

	if (!aer_base)
		return;

	/*
	 * Disable RCH root port command interrupts.
	 * CXL 3.0 12.2.1.1 - RCH Downstream Port-detected Errors
	 *
	 * This sequence may not be necessary. CXL spec states disabling
	 * the root cmd register's interrupts is required. But, PCI spec
	 * shows these are disabled by default on reset.
	 */
	aer_cmd_mask = (PCI_ERR_ROOT_CMD_COR_EN |
			PCI_ERR_ROOT_CMD_NONFATAL_EN |
			PCI_ERR_ROOT_CMD_FATAL_EN);
	aer_cmd = readl(aer_base + PCI_ERR_ROOT_COMMAND);
	aer_cmd &= ~aer_cmd_mask;
	writel(aer_cmd, aer_base + PCI_ERR_ROOT_COMMAND);
}

/**
 * cxl_dport_init_ras_reporting - Setup CXL RAS report on this dport
 * @dport: the cxl_dport that needs to be initialized
 * @host: host device for devm operations
 */
void cxl_dport_init_ras_reporting(struct cxl_dport *dport, struct device *host)
{
	dport->reg_map.host = host;
	cxl_dport_map_ras(dport);

	if (dport->rch) {
		struct pci_host_bridge *host_bridge = to_pci_host_bridge(dport->dport_dev);

		if (!host_bridge->native_aer)
			return;

		cxl_dport_map_rch_aer(dport);
		cxl_disable_rch_root_ints(dport);
	}
}
EXPORT_SYMBOL_NS_GPL(cxl_dport_init_ras_reporting, CXL);

static void cxl_handle_rdport_cor_ras(struct cxl_dev_state *cxlds,
					  struct cxl_dport *dport)
{
	return __cxl_handle_cor_ras(cxlds, dport->regs.ras);
}

static bool cxl_handle_rdport_ras(struct cxl_dev_state *cxlds,
				       struct cxl_dport *dport)
{
	return __cxl_handle_ras(cxlds, dport->regs.ras);
}

/*
 * Copy the AER capability registers using 32 bit read accesses.
 * This is necessary because RCRB AER capability is MMIO mapped. Clear the
 * status after copying.
 *
 * @aer_base: base address of AER capability block in RCRB
 * @aer_regs: destination for copying AER capability
 */
static bool cxl_rch_get_aer_info(void __iomem *aer_base,
				 struct aer_capability_regs *aer_regs)
{
	int read_cnt = sizeof(struct aer_capability_regs) / sizeof(u32);
	u32 *aer_regs_buf = (u32 *)aer_regs;
	int n;

	if (!aer_base)
		return false;

	/* Use readl() to guarantee 32-bit accesses */
	for (n = 0; n < read_cnt; n++)
		aer_regs_buf[n] = readl(aer_base + n * sizeof(u32));

	writel(aer_regs->uncor_status, aer_base + PCI_ERR_UNCOR_STATUS);
	writel(aer_regs->cor_status, aer_base + PCI_ERR_COR_STATUS);

	return true;
}

/* Get AER severity. Return false if there is no error. */
static bool cxl_rch_get_aer_severity(struct aer_capability_regs *aer_regs,
				     int *severity)
{
	if (aer_regs->uncor_status & ~aer_regs->uncor_mask) {
		if (aer_regs->uncor_status & PCI_ERR_ROOT_FATAL_RCV)
			*severity = AER_FATAL;
		else
			*severity = AER_NONFATAL;
		return true;
	}

	if (aer_regs->cor_status & ~aer_regs->cor_mask) {
		*severity = AER_CORRECTABLE;
		return true;
	}

	return false;
}

static void cxl_handle_rdport_errors(struct cxl_dev_state *cxlds)
{
	struct pci_dev *pdev = to_pci_dev(cxlds->dev);
	struct aer_capability_regs aer_regs;
	struct cxl_dport *dport;
	int severity;

	struct cxl_port *port __free(put_cxl_port) =
		cxl_pci_find_port(pdev, &dport);
	if (!port)
		return;

	if (!cxl_rch_get_aer_info(dport->regs.dport_aer, &aer_regs))
		return;

	if (!cxl_rch_get_aer_severity(&aer_regs, &severity))
		return;

	pci_print_aer(pdev, severity, &aer_regs);

	if (severity == AER_CORRECTABLE)
		cxl_handle_rdport_cor_ras(cxlds, dport);
	else
		cxl_handle_rdport_ras(cxlds, dport);
}

#else
static void cxl_handle_rdport_errors(struct cxl_dev_state *cxlds) { }
#endif

void cxl_cor_error_detected(struct pci_dev *pdev)
{
	struct cxl_dev_state *cxlds = pci_get_drvdata(pdev);
	struct device *dev = &cxlds->cxlmd->dev;

	scoped_guard(device, dev) {
		if (!dev->driver) {
			dev_warn(&pdev->dev,
				 "%s: memdev disabled, abort error handling\n",
				 dev_name(dev));
			return;
		}

		if (cxlds->rcd)
			cxl_handle_rdport_errors(cxlds);

		cxl_handle_endpoint_cor_ras(cxlds);
	}
}
EXPORT_SYMBOL_NS_GPL(cxl_cor_error_detected, CXL);

pci_ers_result_t cxl_error_detected(struct pci_dev *pdev,
				    pci_channel_state_t state)
{
	struct cxl_dev_state *cxlds = pci_get_drvdata(pdev);
	struct cxl_memdev *cxlmd = cxlds->cxlmd;
	struct device *dev = &cxlmd->dev;
	bool ue;

	scoped_guard(device, dev) {
		if (!dev->driver) {
			dev_warn(&pdev->dev,
				 "%s: memdev disabled, abort error handling\n",
				 dev_name(dev));
			return PCI_ERS_RESULT_DISCONNECT;
		}

		if (cxlds->rcd)
			cxl_handle_rdport_errors(cxlds);
		/*
		 * A frozen channel indicates an impending reset which is fatal to
		 * CXL.mem operation, and will likely crash the system. On the off
		 * chance the situation is recoverable dump the status of the RAS
		 * capability registers and bounce the active state of the memdev.
		 */
		ue = cxl_handle_endpoint_ras(cxlds);
	}


	switch (state) {
	case pci_channel_io_normal:
		if (ue) {
			device_release_driver(dev);
			return PCI_ERS_RESULT_NEED_RESET;
		}
		return PCI_ERS_RESULT_CAN_RECOVER;
	case pci_channel_io_frozen:
		dev_warn(&pdev->dev,
			 "%s: frozen state error detected, disable CXL.mem\n",
			 dev_name(dev));
		device_release_driver(dev);
		return PCI_ERS_RESULT_NEED_RESET;
	case pci_channel_io_perm_failure:
		dev_warn(&pdev->dev,
			 "failure state error detected, request disconnect\n");
		return PCI_ERS_RESULT_DISCONNECT;
	}
	return PCI_ERS_RESULT_NEED_RESET;
}
EXPORT_SYMBOL_NS_GPL(cxl_error_detected, CXL);

static int cxl_flit_size(struct pci_dev *pdev)
{
	if (cxl_pci_flit_256(pdev))
		return 256;

	return 68;
}

/**
 * cxl_pci_get_latency - calculate the link latency for the PCIe link
 * @pdev: PCI device
 *
 * return: calculated latency or 0 for no latency
 *
 * CXL Memory Device SW Guide v1.0 2.11.4 Link latency calculation
 * Link latency = LinkPropagationLatency + FlitLatency + RetimerLatency
 * LinkProgationLatency is negligible, so 0 will be used
 * RetimerLatency is assumed to be negligible and 0 will be used
 * FlitLatency = FlitSize / LinkBandwidth
 * FlitSize is defined by spec. CXL rev3.0 4.2.1.
 * 68B flit is used up to 32GT/s. >32GT/s, 256B flit size is used.
 * The FlitLatency is converted to picoseconds.
 */
long cxl_pci_get_latency(struct pci_dev *pdev)
{
	long bw;

	bw = pcie_link_speed_mbps(pdev);
	if (bw < 0)
		return 0;
	bw /= BITS_PER_BYTE;

	return cxl_flit_size(pdev) * MEGA / bw;
}

static int __cxl_endpoint_decoder_reset_detected(struct device *dev, void *data)
{
	struct cxl_port *port = data;
	struct cxl_decoder *cxld;
	struct cxl_hdm *cxlhdm;
	void __iomem *hdm;
	u32 ctrl;

	if (!is_endpoint_decoder(dev))
		return 0;

	cxld = to_cxl_decoder(dev);
	if ((cxld->flags & CXL_DECODER_F_ENABLE) == 0)
		return 0;

	cxlhdm = dev_get_drvdata(&port->dev);
	hdm = cxlhdm->regs.hdm_decoder;
	ctrl = readl(hdm + CXL_HDM_DECODER0_CTRL_OFFSET(cxld->id));

	return !FIELD_GET(CXL_HDM_DECODER0_CTRL_COMMITTED, ctrl);
}

bool cxl_endpoint_decoder_reset_detected(struct cxl_port *port)
{
	return device_for_each_child(&port->dev, port,
				     __cxl_endpoint_decoder_reset_detected);
}
EXPORT_SYMBOL_NS_GPL(cxl_endpoint_decoder_reset_detected, CXL);

int cxl_pci_get_bandwidth(struct pci_dev *pdev, struct access_coordinate *c)
{
	int speed, bw;
	u16 lnksta;
	u32 width;

	speed = pcie_link_speed_mbps(pdev);
	if (speed < 0)
		return speed;
	speed /= BITS_PER_BYTE;

	pcie_capability_read_word(pdev, PCI_EXP_LNKSTA, &lnksta);
	width = FIELD_GET(PCI_EXP_LNKSTA_NLW, lnksta);
	bw = speed * width;

	for (int i = 0; i < ACCESS_COORDINATE_MAX; i++) {
		c[i].read_bandwidth = bw;
		c[i].write_bandwidth = bw;
	}

	return 0;
}<|MERGE_RESOLUTION|>--- conflicted
+++ resolved
@@ -448,11 +448,7 @@
 		allowed++;
 	}
 
-<<<<<<< HEAD
-	if (!allowed && info->mem_enabled) {
-=======
 	if (!allowed) {
->>>>>>> 2d5404ca
 		dev_err(dev, "Range register decodes outside platform defined CXL ranges.\n");
 		return -ENXIO;
 	}
@@ -466,18 +462,7 @@
 	 * match. If at least one DVSEC range is enabled and allowed, skip HDM
 	 * Decoder Capability Enable.
 	 */
-<<<<<<< HEAD
-	if (info->mem_enabled)
-		return 0;
-
-	rc = devm_cxl_enable_hdm(&port->dev, cxlhdm);
-	if (rc)
-		return rc;
-
-	return devm_cxl_enable_mem(&port->dev, cxlds);
-=======
 	return 0;
->>>>>>> 2d5404ca
 }
 EXPORT_SYMBOL_NS_GPL(cxl_hdm_decode_init, CXL);
 
