// SPDX-License-Identifier: GPL-2.0-only
/* Copyright(c) 2020 Intel Corporation. All rights reserved. */
#include <linux/io-64-nonatomic-lo-hi.h>
#include <linux/moduleparam.h>
#include <linux/module.h>
#include <linux/delay.h>
#include <linux/sizes.h>
#include <linux/mutex.h>
#include <linux/list.h>
#include <linux/pci.h>
#include <linux/aer.h>
#include <linux/io.h>
#include "cxlmem.h"
#include "cxlpci.h"
#include "cxl.h"
#include "pmu.h"

/**
 * DOC: cxl pci
 *
 * This implements the PCI exclusive functionality for a CXL device as it is
 * defined by the Compute Express Link specification. CXL devices may surface
 * certain functionality even if it isn't CXL enabled. While this driver is
 * focused around the PCI specific aspects of a CXL device, it binds to the
 * specific CXL memory device class code, and therefore the implementation of
 * cxl_pci is focused around CXL memory devices.
 *
 * The driver has several responsibilities, mainly:
 *  - Create the memX device and register on the CXL bus.
 *  - Enumerate device's register interface and map them.
 *  - Registers nvdimm bridge device with cxl_core.
 *  - Registers a CXL mailbox with cxl_core.
 */

#define cxl_doorbell_busy(cxlds)                                                \
	(readl((cxlds)->regs.mbox + CXLDEV_MBOX_CTRL_OFFSET) &                  \
	 CXLDEV_MBOX_CTRL_DOORBELL)

/* CXL 2.0 - 8.2.8.4 */
#define CXL_MAILBOX_TIMEOUT_MS (2 * HZ)

/*
 * CXL 2.0 ECN "Add Mailbox Ready Time" defines a capability field to
 * dictate how long to wait for the mailbox to become ready. The new
 * field allows the device to tell software the amount of time to wait
 * before mailbox ready. This field per the spec theoretically allows
 * for up to 255 seconds. 255 seconds is unreasonably long, its longer
 * than the maximum SATA port link recovery wait. Default to 60 seconds
 * until someone builds a CXL device that needs more time in practice.
 */
static unsigned short mbox_ready_timeout = 60;
module_param(mbox_ready_timeout, ushort, 0644);
MODULE_PARM_DESC(mbox_ready_timeout, "seconds to wait for mailbox ready");

static int cxl_pci_mbox_wait_for_doorbell(struct cxl_dev_state *cxlds)
{
	const unsigned long start = jiffies;
	unsigned long end = start;

	while (cxl_doorbell_busy(cxlds)) {
		end = jiffies;

		if (time_after(end, start + CXL_MAILBOX_TIMEOUT_MS)) {
			/* Check again in case preempted before timeout test */
			if (!cxl_doorbell_busy(cxlds))
				break;
			return -ETIMEDOUT;
		}
		cpu_relax();
	}

	dev_dbg(cxlds->dev, "Doorbell wait took %dms",
		jiffies_to_msecs(end) - jiffies_to_msecs(start));
	return 0;
}

#define cxl_err(dev, status, msg)                                        \
	dev_err_ratelimited(dev, msg ", device state %s%s\n",                  \
			    status & CXLMDEV_DEV_FATAL ? " fatal" : "",        \
			    status & CXLMDEV_FW_HALT ? " firmware-halt" : "")

#define cxl_cmd_err(dev, cmd, status, msg)                               \
	dev_err_ratelimited(dev, msg " (opcode: %#x), device state %s%s\n",    \
			    (cmd)->opcode,                                     \
			    status & CXLMDEV_DEV_FATAL ? " fatal" : "",        \
			    status & CXLMDEV_FW_HALT ? " firmware-halt" : "")

struct cxl_dev_id {
	struct cxl_dev_state *cxlds;
};

static int cxl_request_irq(struct cxl_dev_state *cxlds, int irq,
			   irq_handler_t handler, irq_handler_t thread_fn)
{
	struct device *dev = cxlds->dev;
	struct cxl_dev_id *dev_id;

	/* dev_id must be globally unique and must contain the cxlds */
	dev_id = devm_kzalloc(dev, sizeof(*dev_id), GFP_KERNEL);
	if (!dev_id)
		return -ENOMEM;
	dev_id->cxlds = cxlds;

	return devm_request_threaded_irq(dev, irq, handler, thread_fn,
					 IRQF_SHARED | IRQF_ONESHOT,
					 NULL, dev_id);
}

static bool cxl_mbox_background_complete(struct cxl_dev_state *cxlds)
{
	u64 reg;

	reg = readq(cxlds->regs.mbox + CXLDEV_MBOX_BG_CMD_STATUS_OFFSET);
	return FIELD_GET(CXLDEV_MBOX_BG_CMD_COMMAND_PCT_MASK, reg) == 100;
}

static irqreturn_t cxl_pci_mbox_irq(int irq, void *id)
{
	u64 reg;
	u16 opcode;
	struct cxl_dev_id *dev_id = id;
	struct cxl_dev_state *cxlds = dev_id->cxlds;
	struct cxl_memdev_state *mds = to_cxl_memdev_state(cxlds);

	if (!cxl_mbox_background_complete(cxlds))
		return IRQ_NONE;

	reg = readq(cxlds->regs.mbox + CXLDEV_MBOX_BG_CMD_STATUS_OFFSET);
	opcode = FIELD_GET(CXLDEV_MBOX_BG_CMD_COMMAND_OPCODE_MASK, reg);
	if (opcode == CXL_MBOX_OP_SANITIZE) {
		if (mds->security.sanitize_node)
			sysfs_notify_dirent(mds->security.sanitize_node);

		dev_dbg(cxlds->dev, "Sanitization operation ended\n");
	} else {
		/* short-circuit the wait in __cxl_pci_mbox_send_cmd() */
		rcuwait_wake_up(&mds->mbox_wait);
	}

	return IRQ_HANDLED;
}

/*
 * Sanitization operation polling mode.
 */
static void cxl_mbox_sanitize_work(struct work_struct *work)
{
	struct cxl_memdev_state *mds =
		container_of(work, typeof(*mds), security.poll_dwork.work);
	struct cxl_dev_state *cxlds = &mds->cxlds;

	mutex_lock(&mds->mbox_mutex);
	if (cxl_mbox_background_complete(cxlds)) {
		mds->security.poll_tmo_secs = 0;
		put_device(cxlds->dev);

		if (mds->security.sanitize_node)
			sysfs_notify_dirent(mds->security.sanitize_node);

		dev_dbg(cxlds->dev, "Sanitization operation ended\n");
	} else {
		int timeout = mds->security.poll_tmo_secs + 10;

		mds->security.poll_tmo_secs = min(15 * 60, timeout);
		queue_delayed_work(system_wq, &mds->security.poll_dwork,
				   timeout * HZ);
	}
	mutex_unlock(&mds->mbox_mutex);
}

/**
 * __cxl_pci_mbox_send_cmd() - Execute a mailbox command
 * @mds: The memory device driver data
 * @mbox_cmd: Command to send to the memory device.
 *
 * Context: Any context. Expects mbox_mutex to be held.
 * Return: -ETIMEDOUT if timeout occurred waiting for completion. 0 on success.
 *         Caller should check the return code in @mbox_cmd to make sure it
 *         succeeded.
 *
 * This is a generic form of the CXL mailbox send command thus only using the
 * registers defined by the mailbox capability ID - CXL 2.0 8.2.8.4. Memory
 * devices, and perhaps other types of CXL devices may have further information
 * available upon error conditions. Driver facilities wishing to send mailbox
 * commands should use the wrapper command.
 *
 * The CXL spec allows for up to two mailboxes. The intention is for the primary
 * mailbox to be OS controlled and the secondary mailbox to be used by system
 * firmware. This allows the OS and firmware to communicate with the device and
 * not need to coordinate with each other. The driver only uses the primary
 * mailbox.
 */
static int __cxl_pci_mbox_send_cmd(struct cxl_memdev_state *mds,
				   struct cxl_mbox_cmd *mbox_cmd)
{
	struct cxl_dev_state *cxlds = &mds->cxlds;
	void __iomem *payload = cxlds->regs.mbox + CXLDEV_MBOX_PAYLOAD_OFFSET;
	struct device *dev = cxlds->dev;
	u64 cmd_reg, status_reg;
	size_t out_len;
	int rc;

	lockdep_assert_held(&mds->mbox_mutex);

	/*
	 * Here are the steps from 8.2.8.4 of the CXL 2.0 spec.
	 *   1. Caller reads MB Control Register to verify doorbell is clear
	 *   2. Caller writes Command Register
	 *   3. Caller writes Command Payload Registers if input payload is non-empty
	 *   4. Caller writes MB Control Register to set doorbell
	 *   5. Caller either polls for doorbell to be clear or waits for interrupt if configured
	 *   6. Caller reads MB Status Register to fetch Return code
	 *   7. If command successful, Caller reads Command Register to get Payload Length
	 *   8. If output payload is non-empty, host reads Command Payload Registers
	 *
	 * Hardware is free to do whatever it wants before the doorbell is rung,
	 * and isn't allowed to change anything after it clears the doorbell. As
	 * such, steps 2 and 3 can happen in any order, and steps 6, 7, 8 can
	 * also happen in any order (though some orders might not make sense).
	 */

	/* #1 */
	if (cxl_doorbell_busy(cxlds)) {
		u64 md_status =
			readq(cxlds->regs.memdev + CXLMDEV_STATUS_OFFSET);

		cxl_cmd_err(cxlds->dev, mbox_cmd, md_status,
			    "mailbox queue busy");
		return -EBUSY;
	}

	/*
	 * With sanitize polling, hardware might be done and the poller still
	 * not be in sync. Ensure no new command comes in until so. Keep the
	 * hardware semantics and only allow device health status.
	 */
	if (mds->security.poll_tmo_secs > 0) {
		if (mbox_cmd->opcode != CXL_MBOX_OP_GET_HEALTH_INFO)
			return -EBUSY;
	}

	cmd_reg = FIELD_PREP(CXLDEV_MBOX_CMD_COMMAND_OPCODE_MASK,
			     mbox_cmd->opcode);
	if (mbox_cmd->size_in) {
		if (WARN_ON(!mbox_cmd->payload_in))
			return -EINVAL;

		cmd_reg |= FIELD_PREP(CXLDEV_MBOX_CMD_PAYLOAD_LENGTH_MASK,
				      mbox_cmd->size_in);
		memcpy_toio(payload, mbox_cmd->payload_in, mbox_cmd->size_in);
	}

	/* #2, #3 */
	writeq(cmd_reg, cxlds->regs.mbox + CXLDEV_MBOX_CMD_OFFSET);

	/* #4 */
	dev_dbg(dev, "Sending command: 0x%04x\n", mbox_cmd->opcode);
	writel(CXLDEV_MBOX_CTRL_DOORBELL,
	       cxlds->regs.mbox + CXLDEV_MBOX_CTRL_OFFSET);

	/* #5 */
	rc = cxl_pci_mbox_wait_for_doorbell(cxlds);
	if (rc == -ETIMEDOUT) {
		u64 md_status = readq(cxlds->regs.memdev + CXLMDEV_STATUS_OFFSET);

		cxl_cmd_err(cxlds->dev, mbox_cmd, md_status, "mailbox timeout");
		return rc;
	}

	/* #6 */
	status_reg = readq(cxlds->regs.mbox + CXLDEV_MBOX_STATUS_OFFSET);
	mbox_cmd->return_code =
		FIELD_GET(CXLDEV_MBOX_STATUS_RET_CODE_MASK, status_reg);

	/*
	 * Handle the background command in a synchronous manner.
	 *
	 * All other mailbox commands will serialize/queue on the mbox_mutex,
	 * which we currently hold. Furthermore this also guarantees that
	 * cxl_mbox_background_complete() checks are safe amongst each other,
	 * in that no new bg operation can occur in between.
	 *
	 * Background operations are timesliced in accordance with the nature
	 * of the command. In the event of timeout, the mailbox state is
	 * indeterminate until the next successful command submission and the
	 * driver can get back in sync with the hardware state.
	 */
	if (mbox_cmd->return_code == CXL_MBOX_CMD_RC_BACKGROUND) {
		u64 bg_status_reg;
		int i, timeout;

		/*
		 * Sanitization is a special case which monopolizes the device
		 * and cannot be timesliced. Handle asynchronously instead,
		 * and allow userspace to poll(2) for completion.
		 */
		if (mbox_cmd->opcode == CXL_MBOX_OP_SANITIZE) {
			if (mds->security.poll) {
				/* hold the device throughout */
				get_device(cxlds->dev);

				/* give first timeout a second */
				timeout = 1;
				mds->security.poll_tmo_secs = timeout;
				queue_delayed_work(system_wq,
						   &mds->security.poll_dwork,
						   timeout * HZ);
			}

			dev_dbg(dev, "Sanitization operation started\n");
			goto success;
		}

		dev_dbg(dev, "Mailbox background operation (0x%04x) started\n",
			mbox_cmd->opcode);

		timeout = mbox_cmd->poll_interval_ms;
		for (i = 0; i < mbox_cmd->poll_count; i++) {
			if (rcuwait_wait_event_timeout(&mds->mbox_wait,
				       cxl_mbox_background_complete(cxlds),
				       TASK_UNINTERRUPTIBLE,
				       msecs_to_jiffies(timeout)) > 0)
				break;
		}

		if (!cxl_mbox_background_complete(cxlds)) {
			dev_err(dev, "timeout waiting for background (%d ms)\n",
				timeout * mbox_cmd->poll_count);
			return -ETIMEDOUT;
		}

		bg_status_reg = readq(cxlds->regs.mbox +
				      CXLDEV_MBOX_BG_CMD_STATUS_OFFSET);
		mbox_cmd->return_code =
			FIELD_GET(CXLDEV_MBOX_BG_CMD_COMMAND_RC_MASK,
				  bg_status_reg);
		dev_dbg(dev,
			"Mailbox background operation (0x%04x) completed\n",
			mbox_cmd->opcode);
	}

	if (mbox_cmd->return_code != CXL_MBOX_CMD_RC_SUCCESS) {
		dev_dbg(dev, "Mailbox operation had an error: %s\n",
			cxl_mbox_cmd_rc2str(mbox_cmd));
		return 0; /* completed but caller must check return_code */
	}

success:
	/* #7 */
	cmd_reg = readq(cxlds->regs.mbox + CXLDEV_MBOX_CMD_OFFSET);
	out_len = FIELD_GET(CXLDEV_MBOX_CMD_PAYLOAD_LENGTH_MASK, cmd_reg);

	/* #8 */
	if (out_len && mbox_cmd->payload_out) {
		/*
		 * Sanitize the copy. If hardware misbehaves, out_len per the
		 * spec can actually be greater than the max allowed size (21
		 * bits available but spec defined 1M max). The caller also may
		 * have requested less data than the hardware supplied even
		 * within spec.
		 */
		size_t n;

		n = min3(mbox_cmd->size_out, mds->payload_size, out_len);
		memcpy_fromio(mbox_cmd->payload_out, payload, n);
		mbox_cmd->size_out = n;
	} else {
		mbox_cmd->size_out = 0;
	}

	return 0;
}

static int cxl_pci_mbox_send(struct cxl_memdev_state *mds,
			     struct cxl_mbox_cmd *cmd)
{
	int rc;

	mutex_lock_io(&mds->mbox_mutex);
	rc = __cxl_pci_mbox_send_cmd(mds, cmd);
	mutex_unlock(&mds->mbox_mutex);

	return rc;
}

static int cxl_pci_setup_mailbox(struct cxl_memdev_state *mds)
{
	struct cxl_dev_state *cxlds = &mds->cxlds;
	const int cap = readl(cxlds->regs.mbox + CXLDEV_MBOX_CAPS_OFFSET);
	struct device *dev = cxlds->dev;
	unsigned long timeout;
	u64 md_status;

	timeout = jiffies + mbox_ready_timeout * HZ;
	do {
		md_status = readq(cxlds->regs.memdev + CXLMDEV_STATUS_OFFSET);
		if (md_status & CXLMDEV_MBOX_IF_READY)
			break;
		if (msleep_interruptible(100))
			break;
	} while (!time_after(jiffies, timeout));

	if (!(md_status & CXLMDEV_MBOX_IF_READY)) {
		cxl_err(dev, md_status, "timeout awaiting mailbox ready");
		return -ETIMEDOUT;
	}

	/*
	 * A command may be in flight from a previous driver instance,
	 * think kexec, do one doorbell wait so that
	 * __cxl_pci_mbox_send_cmd() can assume that it is the only
	 * source for future doorbell busy events.
	 */
	if (cxl_pci_mbox_wait_for_doorbell(cxlds) != 0) {
		cxl_err(dev, md_status, "timeout awaiting mailbox idle");
		return -ETIMEDOUT;
	}

	mds->mbox_send = cxl_pci_mbox_send;
	mds->payload_size =
		1 << FIELD_GET(CXLDEV_MBOX_CAP_PAYLOAD_SIZE_MASK, cap);

	/*
	 * CXL 2.0 8.2.8.4.3 Mailbox Capabilities Register
	 *
	 * If the size is too small, mandatory commands will not work and so
	 * there's no point in going forward. If the size is too large, there's
	 * no harm is soft limiting it.
	 */
	mds->payload_size = min_t(size_t, mds->payload_size, SZ_1M);
	if (mds->payload_size < 256) {
		dev_err(dev, "Mailbox is too small (%zub)",
			mds->payload_size);
		return -ENXIO;
	}

	dev_dbg(dev, "Mailbox payload sized %zu", mds->payload_size);

	rcuwait_init(&mds->mbox_wait);

	if (cap & CXLDEV_MBOX_CAP_BG_CMD_IRQ) {
		u32 ctrl;
		int irq, msgnum;
		struct pci_dev *pdev = to_pci_dev(cxlds->dev);

		msgnum = FIELD_GET(CXLDEV_MBOX_CAP_IRQ_MSGNUM_MASK, cap);
		irq = pci_irq_vector(pdev, msgnum);
		if (irq < 0)
			goto mbox_poll;

		if (cxl_request_irq(cxlds, irq, cxl_pci_mbox_irq, NULL))
			goto mbox_poll;

		/* enable background command mbox irq support */
		ctrl = readl(cxlds->regs.mbox + CXLDEV_MBOX_CTRL_OFFSET);
		ctrl |= CXLDEV_MBOX_CTRL_BG_CMD_IRQ;
		writel(ctrl, cxlds->regs.mbox + CXLDEV_MBOX_CTRL_OFFSET);

		return 0;
	}

mbox_poll:
	mds->security.poll = true;
	INIT_DELAYED_WORK(&mds->security.poll_dwork, cxl_mbox_sanitize_work);

	dev_dbg(cxlds->dev, "Mailbox interrupts are unsupported");
	return 0;
}

/*
 * Assume that any RCIEP that emits the CXL memory expander class code
 * is an RCD
 */
static bool is_cxl_restricted(struct pci_dev *pdev)
{
	return pci_pcie_type(pdev) == PCI_EXP_TYPE_RC_END;
}

static int cxl_rcrb_get_comp_regs(struct pci_dev *pdev,
				  struct cxl_register_map *map)
{
	struct cxl_port *port;
	struct cxl_dport *dport;
	resource_size_t component_reg_phys;

	*map = (struct cxl_register_map) {
		.dev = &pdev->dev,
		.resource = CXL_RESOURCE_NONE,
	};

	port = cxl_pci_find_port(pdev, &dport);
	if (!port)
		return -EPROBE_DEFER;

	component_reg_phys = cxl_rcd_component_reg_phys(&pdev->dev, dport);

	put_device(&port->dev);

	if (component_reg_phys == CXL_RESOURCE_NONE)
		return -ENXIO;

	map->resource = component_reg_phys;
	map->reg_type = CXL_REGLOC_RBI_COMPONENT;
	map->max_size = CXL_COMPONENT_REG_BLOCK_SIZE;

	return 0;
}

static int cxl_pci_setup_regs(struct pci_dev *pdev, enum cxl_regloc_type type,
			      struct cxl_register_map *map)
{
	int rc;

	rc = cxl_find_regblock(pdev, type, map);

	/*
	 * If the Register Locator DVSEC does not exist, check if it
	 * is an RCH and try to extract the Component Registers from
	 * an RCRB.
	 */
	if (rc && type == CXL_REGLOC_RBI_COMPONENT && is_cxl_restricted(pdev))
		rc = cxl_rcrb_get_comp_regs(pdev, map);

	if (rc)
		return rc;

	return cxl_setup_regs(map);
}

static int cxl_pci_ras_unmask(struct pci_dev *pdev)
{
	struct cxl_dev_state *cxlds = pci_get_drvdata(pdev);
	void __iomem *addr;
	u32 orig_val, val, mask;
	u16 cap;
	int rc;

	if (!cxlds->regs.ras) {
		dev_dbg(&pdev->dev, "No RAS registers.\n");
		return 0;
	}

	/* BIOS has PCIe AER error control */
<<<<<<< HEAD
	if (!host_bridge->native_aer)
=======
	if (!pcie_aer_is_native(pdev))
>>>>>>> 9545bdc0
		return 0;

	rc = pcie_capability_read_word(pdev, PCI_EXP_DEVCTL, &cap);
	if (rc)
		return rc;

	if (cap & PCI_EXP_DEVCTL_URRE) {
		addr = cxlds->regs.ras + CXL_RAS_UNCORRECTABLE_MASK_OFFSET;
		orig_val = readl(addr);

		mask = CXL_RAS_UNCORRECTABLE_MASK_MASK |
		       CXL_RAS_UNCORRECTABLE_MASK_F256B_MASK;
		val = orig_val & ~mask;
		writel(val, addr);
		dev_dbg(&pdev->dev,
			"Uncorrectable RAS Errors Mask: %#x -> %#x\n",
			orig_val, val);
	}

	if (cap & PCI_EXP_DEVCTL_CERE) {
		addr = cxlds->regs.ras + CXL_RAS_CORRECTABLE_MASK_OFFSET;
		orig_val = readl(addr);
		val = orig_val & ~CXL_RAS_CORRECTABLE_MASK_MASK;
		writel(val, addr);
		dev_dbg(&pdev->dev, "Correctable RAS Errors Mask: %#x -> %#x\n",
			orig_val, val);
	}

	return 0;
}

static void free_event_buf(void *buf)
{
	kvfree(buf);
}

/*
 * There is a single buffer for reading event logs from the mailbox.  All logs
 * share this buffer protected by the mds->event_log_lock.
 */
static int cxl_mem_alloc_event_buf(struct cxl_memdev_state *mds)
{
	struct cxl_get_event_payload *buf;

	buf = kvmalloc(mds->payload_size, GFP_KERNEL);
	if (!buf)
		return -ENOMEM;
	mds->event.buf = buf;

	return devm_add_action_or_reset(mds->cxlds.dev, free_event_buf, buf);
}

static int cxl_alloc_irq_vectors(struct pci_dev *pdev)
{
	int nvecs;

	/*
	 * Per CXL 3.0 3.1.1 CXL.io Endpoint a function on a CXL device must
	 * not generate INTx messages if that function participates in
	 * CXL.cache or CXL.mem.
	 *
	 * Additionally pci_alloc_irq_vectors() handles calling
	 * pci_free_irq_vectors() automatically despite not being called
	 * pcim_*.  See pci_setup_msi_context().
	 */
	nvecs = pci_alloc_irq_vectors(pdev, 1, CXL_PCI_DEFAULT_MAX_VECTORS,
				      PCI_IRQ_MSIX | PCI_IRQ_MSI);
	if (nvecs < 1) {
		dev_dbg(&pdev->dev, "Failed to alloc irq vectors: %d\n", nvecs);
		return -ENXIO;
	}
	return 0;
}

static irqreturn_t cxl_event_thread(int irq, void *id)
{
	struct cxl_dev_id *dev_id = id;
	struct cxl_dev_state *cxlds = dev_id->cxlds;
	struct cxl_memdev_state *mds = to_cxl_memdev_state(cxlds);
	u32 status;

	do {
		/*
		 * CXL 3.0 8.2.8.3.1: The lower 32 bits are the status;
		 * ignore the reserved upper 32 bits
		 */
		status = readl(cxlds->regs.status + CXLDEV_DEV_EVENT_STATUS_OFFSET);
		/* Ignore logs unknown to the driver */
		status &= CXLDEV_EVENT_STATUS_ALL;
		if (!status)
			break;
		cxl_mem_get_event_records(mds, status);
		cond_resched();
	} while (status);

	return IRQ_HANDLED;
}

static int cxl_event_req_irq(struct cxl_dev_state *cxlds, u8 setting)
{
	struct pci_dev *pdev = to_pci_dev(cxlds->dev);
	int irq;

	if (FIELD_GET(CXLDEV_EVENT_INT_MODE_MASK, setting) != CXL_INT_MSI_MSIX)
		return -ENXIO;

	irq =  pci_irq_vector(pdev,
			      FIELD_GET(CXLDEV_EVENT_INT_MSGNUM_MASK, setting));
	if (irq < 0)
		return irq;

	return cxl_request_irq(cxlds, irq, NULL, cxl_event_thread);
}

static int cxl_event_get_int_policy(struct cxl_memdev_state *mds,
				    struct cxl_event_interrupt_policy *policy)
{
	struct cxl_mbox_cmd mbox_cmd = {
		.opcode = CXL_MBOX_OP_GET_EVT_INT_POLICY,
		.payload_out = policy,
		.size_out = sizeof(*policy),
	};
	int rc;

	rc = cxl_internal_send_cmd(mds, &mbox_cmd);
	if (rc < 0)
		dev_err(mds->cxlds.dev,
			"Failed to get event interrupt policy : %d", rc);

	return rc;
}

static int cxl_event_config_msgnums(struct cxl_memdev_state *mds,
				    struct cxl_event_interrupt_policy *policy)
{
	struct cxl_mbox_cmd mbox_cmd;
	int rc;

	*policy = (struct cxl_event_interrupt_policy) {
		.info_settings = CXL_INT_MSI_MSIX,
		.warn_settings = CXL_INT_MSI_MSIX,
		.failure_settings = CXL_INT_MSI_MSIX,
		.fatal_settings = CXL_INT_MSI_MSIX,
	};

	mbox_cmd = (struct cxl_mbox_cmd) {
		.opcode = CXL_MBOX_OP_SET_EVT_INT_POLICY,
		.payload_in = policy,
		.size_in = sizeof(*policy),
	};

	rc = cxl_internal_send_cmd(mds, &mbox_cmd);
	if (rc < 0) {
		dev_err(mds->cxlds.dev, "Failed to set event interrupt policy : %d",
			rc);
		return rc;
	}

	/* Retrieve final interrupt settings */
	return cxl_event_get_int_policy(mds, policy);
}

static int cxl_event_irqsetup(struct cxl_memdev_state *mds)
{
	struct cxl_dev_state *cxlds = &mds->cxlds;
	struct cxl_event_interrupt_policy policy;
	int rc;

	rc = cxl_event_config_msgnums(mds, &policy);
	if (rc)
		return rc;

	rc = cxl_event_req_irq(cxlds, policy.info_settings);
	if (rc) {
		dev_err(cxlds->dev, "Failed to get interrupt for event Info log\n");
		return rc;
	}

	rc = cxl_event_req_irq(cxlds, policy.warn_settings);
	if (rc) {
		dev_err(cxlds->dev, "Failed to get interrupt for event Warn log\n");
		return rc;
	}

	rc = cxl_event_req_irq(cxlds, policy.failure_settings);
	if (rc) {
		dev_err(cxlds->dev, "Failed to get interrupt for event Failure log\n");
		return rc;
	}

	rc = cxl_event_req_irq(cxlds, policy.fatal_settings);
	if (rc) {
		dev_err(cxlds->dev, "Failed to get interrupt for event Fatal log\n");
		return rc;
	}

	return 0;
}

static bool cxl_event_int_is_fw(u8 setting)
{
	u8 mode = FIELD_GET(CXLDEV_EVENT_INT_MODE_MASK, setting);

	return mode == CXL_INT_FW;
}

static int cxl_event_config(struct pci_host_bridge *host_bridge,
			    struct cxl_memdev_state *mds)
{
	struct cxl_event_interrupt_policy policy;
	int rc;

	/*
	 * When BIOS maintains CXL error reporting control, it will process
	 * event records.  Only one agent can do so.
	 */
	if (!host_bridge->native_cxl_error)
		return 0;

	rc = cxl_mem_alloc_event_buf(mds);
	if (rc)
		return rc;

	rc = cxl_event_get_int_policy(mds, &policy);
	if (rc)
		return rc;

	if (cxl_event_int_is_fw(policy.info_settings) ||
	    cxl_event_int_is_fw(policy.warn_settings) ||
	    cxl_event_int_is_fw(policy.failure_settings) ||
	    cxl_event_int_is_fw(policy.fatal_settings)) {
		dev_err(mds->cxlds.dev,
			"FW still in control of Event Logs despite _OSC settings\n");
		return -EBUSY;
	}

	rc = cxl_event_irqsetup(mds);
	if (rc)
		return rc;

	cxl_mem_get_event_records(mds, CXLDEV_EVENT_STATUS_ALL);

	return 0;
}

static int cxl_pci_probe(struct pci_dev *pdev, const struct pci_device_id *id)
{
	struct pci_host_bridge *host_bridge = pci_find_host_bridge(pdev->bus);
	struct cxl_memdev_state *mds;
	struct cxl_dev_state *cxlds;
	struct cxl_register_map map;
	struct cxl_memdev *cxlmd;
	int i, rc, pmu_count;

	/*
	 * Double check the anonymous union trickery in struct cxl_regs
	 * FIXME switch to struct_group()
	 */
	BUILD_BUG_ON(offsetof(struct cxl_regs, memdev) !=
		     offsetof(struct cxl_regs, device_regs.memdev));

	rc = pcim_enable_device(pdev);
	if (rc)
		return rc;
	pci_set_master(pdev);

	mds = cxl_memdev_state_create(&pdev->dev);
	if (IS_ERR(mds))
		return PTR_ERR(mds);
	cxlds = &mds->cxlds;
	pci_set_drvdata(pdev, cxlds);

	cxlds->rcd = is_cxl_restricted(pdev);
	cxlds->serial = pci_get_dsn(pdev);
	cxlds->cxl_dvsec = pci_find_dvsec_capability(
		pdev, PCI_DVSEC_VENDOR_ID_CXL, CXL_DVSEC_PCIE_DEVICE);
	if (!cxlds->cxl_dvsec)
		dev_warn(&pdev->dev,
			 "Device DVSEC not present, skip CXL.mem init\n");

	rc = cxl_pci_setup_regs(pdev, CXL_REGLOC_RBI_MEMDEV, &map);
	if (rc)
		return rc;

	rc = cxl_map_device_regs(&map, &cxlds->regs.device_regs);
	if (rc)
		return rc;

	/*
	 * If the component registers can't be found, the cxl_pci driver may
	 * still be useful for management functions so don't return an error.
	 */
	cxlds->component_reg_phys = CXL_RESOURCE_NONE;
	rc = cxl_pci_setup_regs(pdev, CXL_REGLOC_RBI_COMPONENT, &map);
	if (rc)
		dev_warn(&pdev->dev, "No component registers (%d)\n", rc);
	else if (!map.component_map.ras.valid)
		dev_dbg(&pdev->dev, "RAS registers not found\n");

	cxlds->component_reg_phys = map.resource;

	rc = cxl_map_component_regs(&map, &cxlds->regs.component,
				    BIT(CXL_CM_CAP_CAP_ID_RAS));
	if (rc)
		dev_dbg(&pdev->dev, "Failed to map RAS capability.\n");

	rc = cxl_await_media_ready(cxlds);
	if (rc == 0)
		cxlds->media_ready = true;
	else
		dev_warn(&pdev->dev, "Media not active (%d)\n", rc);

	rc = cxl_alloc_irq_vectors(pdev);
	if (rc)
		return rc;

	rc = cxl_pci_setup_mailbox(mds);
	if (rc)
		return rc;

	rc = cxl_enumerate_cmds(mds);
	if (rc)
		return rc;

	rc = cxl_set_timestamp(mds);
	if (rc)
		return rc;

	rc = cxl_poison_state_init(mds);
	if (rc)
		return rc;

	rc = cxl_dev_state_identify(mds);
	if (rc)
		return rc;

	rc = cxl_mem_create_range_info(mds);
	if (rc)
		return rc;

	cxlmd = devm_cxl_add_memdev(cxlds);
	if (IS_ERR(cxlmd))
		return PTR_ERR(cxlmd);

	rc = cxl_memdev_setup_fw_upload(mds);
	if (rc)
		return rc;

	pmu_count = cxl_count_regblock(pdev, CXL_REGLOC_RBI_PMU);
	for (i = 0; i < pmu_count; i++) {
		struct cxl_pmu_regs pmu_regs;

		rc = cxl_find_regblock_instance(pdev, CXL_REGLOC_RBI_PMU, &map, i);
		if (rc) {
			dev_dbg(&pdev->dev, "Could not find PMU regblock\n");
			break;
		}

		rc = cxl_map_pmu_regs(pdev, &pmu_regs, &map);
		if (rc) {
			dev_dbg(&pdev->dev, "Could not map PMU regs\n");
			break;
		}

		rc = devm_cxl_pmu_add(cxlds->dev, &pmu_regs, cxlmd->id, i, CXL_PMU_MEMDEV);
		if (rc) {
			dev_dbg(&pdev->dev, "Could not add PMU instance\n");
			break;
		}
	}

	rc = cxl_event_config(host_bridge, mds);
	if (rc)
		return rc;

	rc = cxl_pci_ras_unmask(pdev);
	if (rc)
		dev_dbg(&pdev->dev, "No RAS reporting unmasked\n");

	pci_save_state(pdev);

	return rc;
}

static const struct pci_device_id cxl_mem_pci_tbl[] = {
	/* PCI class code for CXL.mem Type-3 Devices */
	{ PCI_DEVICE_CLASS((PCI_CLASS_MEMORY_CXL << 8 | CXL_MEMORY_PROGIF), ~0)},
	{ /* terminate list */ },
};
MODULE_DEVICE_TABLE(pci, cxl_mem_pci_tbl);

static pci_ers_result_t cxl_slot_reset(struct pci_dev *pdev)
{
	struct cxl_dev_state *cxlds = pci_get_drvdata(pdev);
	struct cxl_memdev *cxlmd = cxlds->cxlmd;
	struct device *dev = &cxlmd->dev;

	dev_info(&pdev->dev, "%s: restart CXL.mem after slot reset\n",
		 dev_name(dev));
	pci_restore_state(pdev);
	if (device_attach(dev) <= 0)
		return PCI_ERS_RESULT_DISCONNECT;
	return PCI_ERS_RESULT_RECOVERED;
}

static void cxl_error_resume(struct pci_dev *pdev)
{
	struct cxl_dev_state *cxlds = pci_get_drvdata(pdev);
	struct cxl_memdev *cxlmd = cxlds->cxlmd;
	struct device *dev = &cxlmd->dev;

	dev_info(&pdev->dev, "%s: error resume %s\n", dev_name(dev),
		 dev->driver ? "successful" : "failed");
}

static const struct pci_error_handlers cxl_error_handlers = {
	.error_detected	= cxl_error_detected,
	.slot_reset	= cxl_slot_reset,
	.resume		= cxl_error_resume,
	.cor_error_detected	= cxl_cor_error_detected,
};

static struct pci_driver cxl_pci_driver = {
	.name			= KBUILD_MODNAME,
	.id_table		= cxl_mem_pci_tbl,
	.probe			= cxl_pci_probe,
	.err_handler		= &cxl_error_handlers,
	.driver	= {
		.probe_type	= PROBE_PREFER_ASYNCHRONOUS,
	},
};

MODULE_LICENSE("GPL v2");
module_pci_driver(cxl_pci_driver);
MODULE_IMPORT_NS(CXL);<|MERGE_RESOLUTION|>--- conflicted
+++ resolved
@@ -541,11 +541,7 @@
 	}
 
 	/* BIOS has PCIe AER error control */
-<<<<<<< HEAD
-	if (!host_bridge->native_aer)
-=======
 	if (!pcie_aer_is_native(pdev))
->>>>>>> 9545bdc0
 		return 0;
 
 	rc = pcie_capability_read_word(pdev, PCI_EXP_DEVCTL, &cap);
