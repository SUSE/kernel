// SPDX-License-Identifier: GPL-2.0
// Copyright 2023 NXP

#include <linux/bitfield.h>
#include <linux/init.h>
#include <linux/interrupt.h>
#include <linux/io.h>
#include <linux/module.h>
#include <linux/of.h>
#include <linux/platform_device.h>
#include <linux/perf_event.h>

/* Performance monitor configuration */
#define PMCFG1				0x00
#define MX93_PMCFG1_RD_TRANS_FILT_EN	BIT(31)
#define MX93_PMCFG1_WR_TRANS_FILT_EN	BIT(30)
#define MX93_PMCFG1_RD_BT_FILT_EN	BIT(29)
#define MX93_PMCFG1_ID_MASK		GENMASK(17, 0)

#define MX95_PMCFG1_WR_BEAT_FILT_EN	BIT(31)
#define MX95_PMCFG1_RD_BEAT_FILT_EN	BIT(30)

#define PMCFG2				0x04
#define MX93_PMCFG2_ID			GENMASK(17, 0)

#define PMCFG3				0x08
#define PMCFG4				0x0C
#define PMCFG5				0x10
#define PMCFG6				0x14
#define MX95_PMCFG_ID_MASK		GENMASK(9, 0)
#define MX95_PMCFG_ID			GENMASK(25, 16)

/* Global control register affects all counters and takes priority over local control registers */
#define PMGC0		0x40
/* Global control register bits */
#define PMGC0_FAC	BIT(31)
#define PMGC0_PMIE	BIT(30)
#define PMGC0_FCECE	BIT(29)

/*
 * 64bit counter0 exclusively dedicated to counting cycles
 * 32bit counters monitor counter-specific events in addition to counting reference events
 */
#define PMLCA(n)	(0x40 + 0x10 + (0x10 * n))
#define PMLCB(n)	(0x40 + 0x14 + (0x10 * n))
#define PMC(n)		(0x40 + 0x18 + (0x10 * n))
/* Local control register bits */
#define PMLCA_FC	BIT(31)
#define PMLCA_CE	BIT(26)
#define PMLCA_EVENT	GENMASK(22, 16)

#define NUM_COUNTERS		11
#define CYCLES_COUNTER		0
#define CYCLES_EVENT_ID		0

#define CONFIG_EVENT_MASK	GENMASK(7, 0)
#define CONFIG_COUNTER_MASK	GENMASK(23, 16)

#define to_ddr_pmu(p)		container_of(p, struct ddr_pmu, pmu)

#define DDR_PERF_DEV_NAME	"imx9_ddr"
#define DDR_CPUHP_CB_NAME	DDR_PERF_DEV_NAME "_perf_pmu"

static DEFINE_IDA(ddr_ida);

struct imx_ddr_devtype_data {
	const char *identifier;		/* system PMU identifier for userspace */
};

struct ddr_pmu {
	struct pmu pmu;
	void __iomem *base;
	unsigned int cpu;
	struct hlist_node node;
	struct device *dev;
	struct perf_event *events[NUM_COUNTERS];
	int active_events;
	enum cpuhp_state cpuhp_state;
	const struct imx_ddr_devtype_data *devtype_data;
	int irq;
	int id;
};

static const struct imx_ddr_devtype_data imx93_devtype_data = {
	.identifier = "imx93",
};

static const struct imx_ddr_devtype_data imx95_devtype_data = {
	.identifier = "imx95",
};

static inline bool is_imx93(struct ddr_pmu *pmu)
{
	return pmu->devtype_data == &imx93_devtype_data;
}

static inline bool is_imx95(struct ddr_pmu *pmu)
{
	return pmu->devtype_data == &imx95_devtype_data;
}

static const struct of_device_id imx_ddr_pmu_dt_ids[] = {
	{ .compatible = "fsl,imx93-ddr-pmu", .data = &imx93_devtype_data },
	{ .compatible = "fsl,imx95-ddr-pmu", .data = &imx95_devtype_data },
	{ /* sentinel */ }
};
MODULE_DEVICE_TABLE(of, imx_ddr_pmu_dt_ids);

static ssize_t ddr_perf_identifier_show(struct device *dev,
					struct device_attribute *attr,
					char *page)
{
	struct ddr_pmu *pmu = dev_get_drvdata(dev);

	return sysfs_emit(page, "%s\n", pmu->devtype_data->identifier);
}

static struct device_attribute ddr_perf_identifier_attr =
	__ATTR(identifier, 0444, ddr_perf_identifier_show, NULL);

static struct attribute *ddr_perf_identifier_attrs[] = {
	&ddr_perf_identifier_attr.attr,
	NULL,
};

static struct attribute_group ddr_perf_identifier_attr_group = {
	.attrs = ddr_perf_identifier_attrs,
};

static ssize_t ddr_perf_cpumask_show(struct device *dev,
				     struct device_attribute *attr, char *buf)
{
	struct ddr_pmu *pmu = dev_get_drvdata(dev);

	return cpumap_print_to_pagebuf(true, buf, cpumask_of(pmu->cpu));
}

static struct device_attribute ddr_perf_cpumask_attr =
	__ATTR(cpumask, 0444, ddr_perf_cpumask_show, NULL);

static struct attribute *ddr_perf_cpumask_attrs[] = {
	&ddr_perf_cpumask_attr.attr,
	NULL,
};

static const struct attribute_group ddr_perf_cpumask_attr_group = {
	.attrs = ddr_perf_cpumask_attrs,
};

struct imx9_pmu_events_attr {
	struct device_attribute attr;
	u64 id;
	const void *devtype_data;
};

static ssize_t ddr_pmu_event_show(struct device *dev,
				  struct device_attribute *attr, char *page)
{
	struct imx9_pmu_events_attr *pmu_attr;

	pmu_attr = container_of(attr, struct imx9_pmu_events_attr, attr);
	return sysfs_emit(page, "event=0x%02llx\n", pmu_attr->id);
}

#define COUNTER_OFFSET_IN_EVENT	8
#define ID(counter, id) ((counter << COUNTER_OFFSET_IN_EVENT) | id)

#define DDR_PMU_EVENT_ATTR_COMM(_name, _id, _data)			\
	(&((struct imx9_pmu_events_attr[]) {				\
		{ .attr = __ATTR(_name, 0444, ddr_pmu_event_show, NULL),\
		  .id = _id,						\
		  .devtype_data = _data, }				\
	})[0].attr.attr)

#define IMX9_DDR_PMU_EVENT_ATTR(_name, _id)				\
	DDR_PMU_EVENT_ATTR_COMM(_name, _id, NULL)

#define IMX93_DDR_PMU_EVENT_ATTR(_name, _id)				\
	DDR_PMU_EVENT_ATTR_COMM(_name, _id, &imx93_devtype_data)

#define IMX95_DDR_PMU_EVENT_ATTR(_name, _id)				\
	DDR_PMU_EVENT_ATTR_COMM(_name, _id, &imx95_devtype_data)

static struct attribute *ddr_perf_events_attrs[] = {
	/* counter0 cycles event */
	IMX9_DDR_PMU_EVENT_ATTR(cycles, 0),

	/* reference events for all normal counters, need assert DEBUG19[21] bit */
	IMX9_DDR_PMU_EVENT_ATTR(ddrc_ddrc1_rmw_for_ecc, 12),
	IMX9_DDR_PMU_EVENT_ATTR(eddrtq_pmon_rreorder, 13),
	IMX9_DDR_PMU_EVENT_ATTR(eddrtq_pmon_wreorder, 14),
	IMX9_DDR_PMU_EVENT_ATTR(ddrc_pm_0, 15),
	IMX9_DDR_PMU_EVENT_ATTR(ddrc_pm_1, 16),
	IMX9_DDR_PMU_EVENT_ATTR(ddrc_pm_2, 17),
	IMX9_DDR_PMU_EVENT_ATTR(ddrc_pm_3, 18),
	IMX9_DDR_PMU_EVENT_ATTR(ddrc_pm_4, 19),
	IMX9_DDR_PMU_EVENT_ATTR(ddrc_pm_5, 22),
	IMX9_DDR_PMU_EVENT_ATTR(ddrc_pm_6, 23),
	IMX9_DDR_PMU_EVENT_ATTR(ddrc_pm_7, 24),
	IMX9_DDR_PMU_EVENT_ATTR(ddrc_pm_8, 25),
	IMX9_DDR_PMU_EVENT_ATTR(ddrc_pm_9, 26),
	IMX9_DDR_PMU_EVENT_ATTR(ddrc_pm_10, 27),
	IMX9_DDR_PMU_EVENT_ATTR(ddrc_pm_11, 28),
	IMX9_DDR_PMU_EVENT_ATTR(ddrc_pm_12, 31),
	IMX9_DDR_PMU_EVENT_ATTR(ddrc_pm_13, 59),
	IMX9_DDR_PMU_EVENT_ATTR(ddrc_pm_15, 61),
	IMX9_DDR_PMU_EVENT_ATTR(ddrc_pm_29, 63),

	/* counter1 specific events */
	IMX9_DDR_PMU_EVENT_ATTR(ddrc_ld_riq_0, ID(1, 64)),
	IMX9_DDR_PMU_EVENT_ATTR(ddrc_ld_riq_1, ID(1, 65)),
	IMX9_DDR_PMU_EVENT_ATTR(ddrc_ld_riq_2, ID(1, 66)),
	IMX9_DDR_PMU_EVENT_ATTR(ddrc_ld_riq_3, ID(1, 67)),
	IMX9_DDR_PMU_EVENT_ATTR(ddrc_ld_riq_4, ID(1, 68)),
	IMX9_DDR_PMU_EVENT_ATTR(ddrc_ld_riq_5, ID(1, 69)),
	IMX9_DDR_PMU_EVENT_ATTR(ddrc_ld_riq_6, ID(1, 70)),
	IMX9_DDR_PMU_EVENT_ATTR(ddrc_ld_riq_7, ID(1, 71)),

	/* counter2 specific events */
	IMX9_DDR_PMU_EVENT_ATTR(ddrc_ld_wiq_0, ID(2, 64)),
	IMX9_DDR_PMU_EVENT_ATTR(ddrc_ld_wiq_1, ID(2, 65)),
	IMX9_DDR_PMU_EVENT_ATTR(ddrc_ld_wiq_2, ID(2, 66)),
	IMX9_DDR_PMU_EVENT_ATTR(ddrc_ld_wiq_3, ID(2, 67)),
	IMX9_DDR_PMU_EVENT_ATTR(ddrc_ld_wiq_4, ID(2, 68)),
	IMX9_DDR_PMU_EVENT_ATTR(ddrc_ld_wiq_5, ID(2, 69)),
	IMX9_DDR_PMU_EVENT_ATTR(ddrc_ld_wiq_6, ID(2, 70)),
	IMX9_DDR_PMU_EVENT_ATTR(ddrc_ld_wiq_7, ID(2, 71)),
	IMX9_DDR_PMU_EVENT_ATTR(eddrtq_pmon_empty, ID(2, 72)),
	IMX93_DDR_PMU_EVENT_ATTR(eddrtq_pm_rd_trans_filt, ID(2, 73)),	/* imx93 specific*/
	IMX95_DDR_PMU_EVENT_ATTR(eddrtq_pm_wr_beat_filt, ID(2, 73)),	/* imx95 specific*/

	/* counter3 specific events */
	IMX9_DDR_PMU_EVENT_ATTR(ddrc_qx_row_collision_0, ID(3, 64)),
	IMX9_DDR_PMU_EVENT_ATTR(ddrc_qx_row_collision_1, ID(3, 65)),
	IMX9_DDR_PMU_EVENT_ATTR(ddrc_qx_row_collision_2, ID(3, 66)),
	IMX9_DDR_PMU_EVENT_ATTR(ddrc_qx_row_collision_3, ID(3, 67)),
	IMX9_DDR_PMU_EVENT_ATTR(ddrc_qx_row_collision_4, ID(3, 68)),
	IMX9_DDR_PMU_EVENT_ATTR(ddrc_qx_row_collision_5, ID(3, 69)),
	IMX9_DDR_PMU_EVENT_ATTR(ddrc_qx_row_collision_6, ID(3, 70)),
	IMX9_DDR_PMU_EVENT_ATTR(ddrc_qx_row_collision_7, ID(3, 71)),
	IMX9_DDR_PMU_EVENT_ATTR(eddrtq_pmon_full, ID(3, 72)),
	IMX93_DDR_PMU_EVENT_ATTR(eddrtq_pm_wr_trans_filt, ID(3, 73)),	/* imx93 specific*/
	IMX95_DDR_PMU_EVENT_ATTR(eddrtq_pm_rd_beat_filt2, ID(3, 73)),	/* imx95 specific*/

	/* counter4 specific events */
	IMX9_DDR_PMU_EVENT_ATTR(ddrc_qx_row_open_0, ID(4, 64)),
	IMX9_DDR_PMU_EVENT_ATTR(ddrc_qx_row_open_1, ID(4, 65)),
	IMX9_DDR_PMU_EVENT_ATTR(ddrc_qx_row_open_2, ID(4, 66)),
	IMX9_DDR_PMU_EVENT_ATTR(ddrc_qx_row_open_3, ID(4, 67)),
	IMX9_DDR_PMU_EVENT_ATTR(ddrc_qx_row_open_4, ID(4, 68)),
	IMX9_DDR_PMU_EVENT_ATTR(ddrc_qx_row_open_5, ID(4, 69)),
	IMX9_DDR_PMU_EVENT_ATTR(ddrc_qx_row_open_6, ID(4, 70)),
	IMX9_DDR_PMU_EVENT_ATTR(ddrc_qx_row_open_7, ID(4, 71)),
	IMX9_DDR_PMU_EVENT_ATTR(eddrtq_pmon_ld_rdq2_rmw, ID(4, 72)),
	IMX93_DDR_PMU_EVENT_ATTR(eddrtq_pm_rd_beat_filt, ID(4, 73)),	/* imx93 specific*/
	IMX95_DDR_PMU_EVENT_ATTR(eddrtq_pm_rd_beat_filt1, ID(4, 73)),	/* imx95 specific*/

	/* counter5 specific events */
	IMX9_DDR_PMU_EVENT_ATTR(ddrc_qx_valid_start_0, ID(5, 64)),
	IMX9_DDR_PMU_EVENT_ATTR(ddrc_qx_valid_start_1, ID(5, 65)),
	IMX9_DDR_PMU_EVENT_ATTR(ddrc_qx_valid_start_2, ID(5, 66)),
	IMX9_DDR_PMU_EVENT_ATTR(ddrc_qx_valid_start_3, ID(5, 67)),
	IMX9_DDR_PMU_EVENT_ATTR(ddrc_qx_valid_start_4, ID(5, 68)),
	IMX9_DDR_PMU_EVENT_ATTR(ddrc_qx_valid_start_5, ID(5, 69)),
	IMX9_DDR_PMU_EVENT_ATTR(ddrc_qx_valid_start_6, ID(5, 70)),
	IMX9_DDR_PMU_EVENT_ATTR(ddrc_qx_valid_start_7, ID(5, 71)),
	IMX9_DDR_PMU_EVENT_ATTR(eddrtq_pmon_ld_rdq1, ID(5, 72)),
	IMX95_DDR_PMU_EVENT_ATTR(eddrtq_pm_rd_beat_filt0, ID(5, 73)),	/* imx95 specific*/

	/* counter6 specific events */
	IMX9_DDR_PMU_EVENT_ATTR(ddrc_qx_valid_end_0, ID(6, 64)),
	IMX9_DDR_PMU_EVENT_ATTR(eddrtq_pmon_ld_rdq2, ID(6, 72)),

	/* counter7 specific events */
	IMX9_DDR_PMU_EVENT_ATTR(eddrtq_pmon_1_2_full, ID(7, 64)),
	IMX9_DDR_PMU_EVENT_ATTR(eddrtq_pmon_ld_wrq0, ID(7, 65)),

	/* counter8 specific events */
	IMX9_DDR_PMU_EVENT_ATTR(eddrtq_pmon_bias_switched, ID(8, 64)),
	IMX9_DDR_PMU_EVENT_ATTR(eddrtq_pmon_1_4_full, ID(8, 65)),

	/* counter9 specific events */
	IMX9_DDR_PMU_EVENT_ATTR(eddrtq_pmon_ld_wrq1, ID(9, 65)),
	IMX9_DDR_PMU_EVENT_ATTR(eddrtq_pmon_3_4_full, ID(9, 66)),

	/* counter10 specific events */
	IMX9_DDR_PMU_EVENT_ATTR(eddrtq_pmon_misc_mrk, ID(10, 65)),
	IMX9_DDR_PMU_EVENT_ATTR(eddrtq_pmon_ld_rdq0, ID(10, 66)),
	NULL,
};

static umode_t
ddr_perf_events_attrs_is_visible(struct kobject *kobj,
				       struct attribute *attr, int unused)
{
	struct pmu *pmu = dev_get_drvdata(kobj_to_dev(kobj));
	struct ddr_pmu *ddr_pmu = to_ddr_pmu(pmu);
	struct imx9_pmu_events_attr *eattr;

	eattr = container_of(attr, typeof(*eattr), attr.attr);

	if (!eattr->devtype_data)
		return attr->mode;

	if (eattr->devtype_data != ddr_pmu->devtype_data)
		return 0;

	return attr->mode;
}

static const struct attribute_group ddr_perf_events_attr_group = {
	.name = "events",
	.attrs = ddr_perf_events_attrs,
	.is_visible = ddr_perf_events_attrs_is_visible,
};

PMU_FORMAT_ATTR(event, "config:0-7,16-23");
PMU_FORMAT_ATTR(counter, "config:8-15");
PMU_FORMAT_ATTR(axi_id, "config1:0-17");
PMU_FORMAT_ATTR(axi_mask, "config2:0-17");

static struct attribute *ddr_perf_format_attrs[] = {
	&format_attr_event.attr,
	&format_attr_counter.attr,
	&format_attr_axi_id.attr,
	&format_attr_axi_mask.attr,
	NULL,
};

static const struct attribute_group ddr_perf_format_attr_group = {
	.name = "format",
	.attrs = ddr_perf_format_attrs,
};

static const struct attribute_group *attr_groups[] = {
	&ddr_perf_identifier_attr_group,
	&ddr_perf_cpumask_attr_group,
	&ddr_perf_events_attr_group,
	&ddr_perf_format_attr_group,
	NULL,
};

static void ddr_perf_clear_counter(struct ddr_pmu *pmu, int counter)
{
	if (counter == CYCLES_COUNTER) {
		writel(0, pmu->base + PMC(counter) + 0x4);
		writel(0, pmu->base + PMC(counter));
	} else {
		writel(0, pmu->base + PMC(counter));
	}
}

static u64 ddr_perf_read_counter(struct ddr_pmu *pmu, int counter)
{
	u32 val_lower, val_upper;
	u64 val;

	if (counter != CYCLES_COUNTER) {
		val = readl_relaxed(pmu->base + PMC(counter));
		goto out;
	}

	/* special handling for reading 64bit cycle counter */
	do {
		val_upper = readl_relaxed(pmu->base + PMC(counter) + 0x4);
		val_lower = readl_relaxed(pmu->base + PMC(counter));
	} while (val_upper != readl_relaxed(pmu->base + PMC(counter) + 0x4));

	val = val_upper;
	val = (val << 32);
	val |= val_lower;
out:
	return val;
}

static void ddr_perf_counter_global_config(struct ddr_pmu *pmu, bool enable)
{
	u32 ctrl;

	ctrl = readl_relaxed(pmu->base + PMGC0);

	if (enable) {
		/*
		 * The performance monitor must be reset before event counting
		 * sequences. The performance monitor can be reset by first freezing
		 * one or more counters and then clearing the freeze condition to
		 * allow the counters to count according to the settings in the
		 * performance monitor registers. Counters can be frozen individually
		 * by setting PMLCAn[FC] bits, or simultaneously by setting PMGC0[FAC].
		 * Simply clearing these freeze bits will then allow the performance
		 * monitor to begin counting based on the register settings.
		 */
		ctrl |= PMGC0_FAC;
		writel(ctrl, pmu->base + PMGC0);

		/*
		 * Freeze all counters disabled, interrupt enabled, and freeze
		 * counters on condition enabled.
		 */
		ctrl &= ~PMGC0_FAC;
		ctrl |= PMGC0_PMIE | PMGC0_FCECE;
		writel(ctrl, pmu->base + PMGC0);
	} else {
		ctrl |= PMGC0_FAC;
		ctrl &= ~(PMGC0_PMIE | PMGC0_FCECE);
		writel(ctrl, pmu->base + PMGC0);
	}
}

static void ddr_perf_counter_local_config(struct ddr_pmu *pmu, int config,
				    int counter, bool enable)
{
	u32 ctrl_a;
	int event;

	ctrl_a = readl_relaxed(pmu->base + PMLCA(counter));
	event = FIELD_GET(CONFIG_EVENT_MASK, config);

	if (enable) {
		ctrl_a |= PMLCA_FC;
		writel(ctrl_a, pmu->base + PMLCA(counter));

		ddr_perf_clear_counter(pmu, counter);

		/* Freeze counter disabled, condition enabled, and program event.*/
		ctrl_a &= ~PMLCA_FC;
		ctrl_a |= PMLCA_CE;
		ctrl_a &= ~FIELD_PREP(PMLCA_EVENT, 0x7F);
		ctrl_a |= FIELD_PREP(PMLCA_EVENT, event);
		writel(ctrl_a, pmu->base + PMLCA(counter));
	} else {
		/* Freeze counter. */
		ctrl_a |= PMLCA_FC;
		writel(ctrl_a, pmu->base + PMLCA(counter));
	}
}

static void imx93_ddr_perf_monitor_config(struct ddr_pmu *pmu, int event,
					  int counter, int axi_id, int axi_mask)
{
	u32 pmcfg1, pmcfg2;
	u32 mask[] = {  MX93_PMCFG1_RD_TRANS_FILT_EN,
			MX93_PMCFG1_WR_TRANS_FILT_EN,
			MX93_PMCFG1_RD_BT_FILT_EN };

	pmcfg1 = readl_relaxed(pmu->base + PMCFG1);

	if (counter >= 2 && counter <= 4)
		pmcfg1 = event == 73 ? pmcfg1 | mask[counter - 2] :
				pmcfg1 & ~mask[counter - 2];

	pmcfg1 &= ~FIELD_PREP(MX93_PMCFG1_ID_MASK, 0x3FFFF);
	pmcfg1 |= FIELD_PREP(MX93_PMCFG1_ID_MASK, axi_mask);
	writel_relaxed(pmcfg1, pmu->base + PMCFG1);

	pmcfg2 = readl_relaxed(pmu->base + PMCFG2);
	pmcfg2 &= ~FIELD_PREP(MX93_PMCFG2_ID, 0x3FFFF);
	pmcfg2 |= FIELD_PREP(MX93_PMCFG2_ID, axi_id);
	writel_relaxed(pmcfg2, pmu->base + PMCFG2);
}

static void imx95_ddr_perf_monitor_config(struct ddr_pmu *pmu, int event,
					  int counter, int axi_id, int axi_mask)
{
	u32 pmcfg1, pmcfg, offset = 0;

	pmcfg1 = readl_relaxed(pmu->base + PMCFG1);

	if (event == 73) {
		switch (counter) {
		case 2:
			pmcfg1 |= MX95_PMCFG1_WR_BEAT_FILT_EN;
			offset = PMCFG3;
			break;
		case 3:
			pmcfg1 |= MX95_PMCFG1_RD_BEAT_FILT_EN;
			offset = PMCFG4;
			break;
		case 4:
			pmcfg1 |= MX95_PMCFG1_RD_BEAT_FILT_EN;
			offset = PMCFG5;
			break;
		case 5:
			pmcfg1 |= MX95_PMCFG1_RD_BEAT_FILT_EN;
			offset = PMCFG6;
			break;
		}
	} else {
		switch (counter) {
		case 2:
			pmcfg1 &= ~MX95_PMCFG1_WR_BEAT_FILT_EN;
			break;
		case 3:
		case 4:
		case 5:
			pmcfg1 &= ~MX95_PMCFG1_RD_BEAT_FILT_EN;
			break;
		}
	}

	writel_relaxed(pmcfg1, pmu->base + PMCFG1);

	if (offset) {
		pmcfg = readl_relaxed(pmu->base + offset);
		pmcfg &= ~(FIELD_PREP(MX95_PMCFG_ID_MASK, 0x3FF) |
			   FIELD_PREP(MX95_PMCFG_ID, 0x3FF));
		pmcfg |= (FIELD_PREP(MX95_PMCFG_ID_MASK, axi_mask) |
			  FIELD_PREP(MX95_PMCFG_ID, axi_id));
		writel_relaxed(pmcfg, pmu->base + offset);
	}
}

static void ddr_perf_event_update(struct perf_event *event)
{
	struct ddr_pmu *pmu = to_ddr_pmu(event->pmu);
	struct hw_perf_event *hwc = &event->hw;
	int counter = hwc->idx;
	u64 new_raw_count;

	new_raw_count = ddr_perf_read_counter(pmu, counter);
	local64_add(new_raw_count, &event->count);

	/* clear counter's value every time */
	ddr_perf_clear_counter(pmu, counter);
}

static int ddr_perf_event_init(struct perf_event *event)
{
	struct ddr_pmu *pmu = to_ddr_pmu(event->pmu);
	struct hw_perf_event *hwc = &event->hw;
	struct perf_event *sibling;

	if (event->attr.type != event->pmu->type)
		return -ENOENT;

	if (is_sampling_event(event) || event->attach_state & PERF_ATTACH_TASK)
		return -EOPNOTSUPP;

	if (event->cpu < 0) {
		dev_warn(pmu->dev, "Can't provide per-task data!\n");
		return -EOPNOTSUPP;
	}

	/*
	 * We must NOT create groups containing mixed PMUs, although software
	 * events are acceptable (for example to create a CCN group
	 * periodically read when a hrtimer aka cpu-clock leader triggers).
	 */
	if (event->group_leader->pmu != event->pmu &&
			!is_software_event(event->group_leader))
		return -EINVAL;

	for_each_sibling_event(sibling, event->group_leader) {
		if (sibling->pmu != event->pmu &&
				!is_software_event(sibling))
			return -EINVAL;
	}

	event->cpu = pmu->cpu;
	hwc->idx = -1;

	return 0;
}

static void ddr_perf_event_start(struct perf_event *event, int flags)
{
	struct ddr_pmu *pmu = to_ddr_pmu(event->pmu);
	struct hw_perf_event *hwc = &event->hw;
	int counter = hwc->idx;

	local64_set(&hwc->prev_count, 0);

	ddr_perf_counter_local_config(pmu, event->attr.config, counter, true);
	hwc->state = 0;
}

static int ddr_perf_alloc_counter(struct ddr_pmu *pmu, int event, int counter)
{
	int i;

	if (event == CYCLES_EVENT_ID) {
		// Cycles counter is dedicated for cycle event.
		if (pmu->events[CYCLES_COUNTER] == NULL)
			return CYCLES_COUNTER;
	} else if (counter != 0) {
		// Counter specific event use specific counter.
		if (pmu->events[counter] == NULL)
			return counter;
	} else {
		// Auto allocate counter for referene event.
		for (i = 1; i < NUM_COUNTERS; i++)
			if (pmu->events[i] == NULL)
				return i;
	}

	return -ENOENT;
}

static int ddr_perf_event_add(struct perf_event *event, int flags)
{
	struct ddr_pmu *pmu = to_ddr_pmu(event->pmu);
	struct hw_perf_event *hwc = &event->hw;
	int cfg = event->attr.config;
	int cfg1 = event->attr.config1;
	int cfg2 = event->attr.config2;
	int event_id, counter;

	event_id = FIELD_GET(CONFIG_EVENT_MASK, cfg);
	counter = FIELD_GET(CONFIG_COUNTER_MASK, cfg);

	counter = ddr_perf_alloc_counter(pmu, event_id, counter);
	if (counter < 0) {
		dev_dbg(pmu->dev, "There are not enough counters\n");
		return -EOPNOTSUPP;
	}

	pmu->events[counter] = event;
	pmu->active_events++;
	hwc->idx = counter;
	hwc->state |= PERF_HES_STOPPED;

<<<<<<< HEAD
	/* read trans, write trans, read beat */
	ddr_perf_monitor_config(pmu, cfg, cfg1, cfg2);
=======
	if (is_imx93(pmu))
		/* read trans, write trans, read beat */
		imx93_ddr_perf_monitor_config(pmu, event_id, counter, cfg1, cfg2);

	if (is_imx95(pmu))
		/* write beat, read beat2, read beat1, read beat */
		imx95_ddr_perf_monitor_config(pmu, event_id, counter, cfg1, cfg2);
>>>>>>> b806d6ef

	if (flags & PERF_EF_START)
		ddr_perf_event_start(event, flags);

	return 0;
}

static void ddr_perf_event_stop(struct perf_event *event, int flags)
{
	struct ddr_pmu *pmu = to_ddr_pmu(event->pmu);
	struct hw_perf_event *hwc = &event->hw;
	int counter = hwc->idx;

	ddr_perf_counter_local_config(pmu, event->attr.config, counter, false);
	ddr_perf_event_update(event);

	hwc->state |= PERF_HES_STOPPED;
}

static void ddr_perf_event_del(struct perf_event *event, int flags)
{
	struct ddr_pmu *pmu = to_ddr_pmu(event->pmu);
	struct hw_perf_event *hwc = &event->hw;
	int counter = hwc->idx;

	ddr_perf_event_stop(event, PERF_EF_UPDATE);

	pmu->events[counter] = NULL;
	pmu->active_events--;
	hwc->idx = -1;
}

static void ddr_perf_pmu_enable(struct pmu *pmu)
{
	struct ddr_pmu *ddr_pmu = to_ddr_pmu(pmu);

	ddr_perf_counter_global_config(ddr_pmu, true);
}

static void ddr_perf_pmu_disable(struct pmu *pmu)
{
	struct ddr_pmu *ddr_pmu = to_ddr_pmu(pmu);

	ddr_perf_counter_global_config(ddr_pmu, false);
}

static void ddr_perf_init(struct ddr_pmu *pmu, void __iomem *base,
			 struct device *dev)
{
	*pmu = (struct ddr_pmu) {
		.pmu = (struct pmu) {
			.module       = THIS_MODULE,
			.capabilities = PERF_PMU_CAP_NO_EXCLUDE,
			.task_ctx_nr  = perf_invalid_context,
			.attr_groups  = attr_groups,
			.event_init   = ddr_perf_event_init,
			.add          = ddr_perf_event_add,
			.del          = ddr_perf_event_del,
			.start        = ddr_perf_event_start,
			.stop         = ddr_perf_event_stop,
			.read         = ddr_perf_event_update,
			.pmu_enable   = ddr_perf_pmu_enable,
			.pmu_disable  = ddr_perf_pmu_disable,
		},
		.base = base,
		.dev = dev,
	};
}

static irqreturn_t ddr_perf_irq_handler(int irq, void *p)
{
	struct ddr_pmu *pmu = (struct ddr_pmu *)p;
	struct perf_event *event;
	int i;

	/*
	 * Counters can generate an interrupt on an overflow when msb of a
	 * counter changes from 0 to 1. For the interrupt to be signalled,
	 * below condition mush be satisfied:
	 * PMGC0[PMIE] = 1, PMGC0[FCECE] = 1, PMLCAn[CE] = 1
	 * When an interrupt is signalled, PMGC0[FAC] is set by hardware and
	 * all of the registers are frozen.
	 * Software can clear the interrupt condition by resetting the performance
	 * monitor and clearing the most significant bit of the counter that
	 * generate the overflow.
	 */
	for (i = 0; i < NUM_COUNTERS; i++) {
		if (!pmu->events[i])
			continue;

		event = pmu->events[i];

		ddr_perf_event_update(event);
	}

	ddr_perf_counter_global_config(pmu, true);

	return IRQ_HANDLED;
}

static int ddr_perf_offline_cpu(unsigned int cpu, struct hlist_node *node)
{
	struct ddr_pmu *pmu = hlist_entry_safe(node, struct ddr_pmu, node);
	int target;

	if (cpu != pmu->cpu)
		return 0;

	target = cpumask_any_but(cpu_online_mask, cpu);
	if (target >= nr_cpu_ids)
		return 0;

	perf_pmu_migrate_context(&pmu->pmu, cpu, target);
	pmu->cpu = target;

	WARN_ON(irq_set_affinity(pmu->irq, cpumask_of(pmu->cpu)));

	return 0;
}

static int ddr_perf_probe(struct platform_device *pdev)
{
	struct ddr_pmu *pmu;
	void __iomem *base;
	int ret, irq;
	char *name;

	base = devm_platform_ioremap_resource(pdev, 0);
	if (IS_ERR(base))
		return PTR_ERR(base);

	pmu = devm_kzalloc(&pdev->dev, sizeof(*pmu), GFP_KERNEL);
	if (!pmu)
		return -ENOMEM;

	ddr_perf_init(pmu, base, &pdev->dev);

	pmu->devtype_data = of_device_get_match_data(&pdev->dev);

	platform_set_drvdata(pdev, pmu);

	pmu->id = ida_alloc(&ddr_ida, GFP_KERNEL);
	name = devm_kasprintf(&pdev->dev, GFP_KERNEL, DDR_PERF_DEV_NAME "%d", pmu->id);
	if (!name) {
		ret = -ENOMEM;
		goto format_string_err;
	}

	pmu->cpu = raw_smp_processor_id();
	ret = cpuhp_setup_state_multi(CPUHP_AP_ONLINE_DYN, DDR_CPUHP_CB_NAME,
				      NULL, ddr_perf_offline_cpu);
	if (ret < 0) {
		dev_err(&pdev->dev, "Failed to add callbacks for multi state\n");
		goto cpuhp_state_err;
	}
	pmu->cpuhp_state = ret;

	/* Register the pmu instance for cpu hotplug */
	ret = cpuhp_state_add_instance_nocalls(pmu->cpuhp_state, &pmu->node);
	if (ret) {
		dev_err(&pdev->dev, "Error %d registering hotplug\n", ret);
		goto cpuhp_instance_err;
	}

	/* Request irq */
	irq = platform_get_irq(pdev, 0);
	if (irq < 0) {
		ret = irq;
		goto ddr_perf_err;
	}

	ret = devm_request_irq(&pdev->dev, irq, ddr_perf_irq_handler,
			       IRQF_NOBALANCING | IRQF_NO_THREAD,
			       DDR_CPUHP_CB_NAME, pmu);
	if (ret < 0) {
		dev_err(&pdev->dev, "Request irq failed: %d", ret);
		goto ddr_perf_err;
	}

	pmu->irq = irq;
	ret = irq_set_affinity(pmu->irq, cpumask_of(pmu->cpu));
	if (ret) {
		dev_err(pmu->dev, "Failed to set interrupt affinity\n");
		goto ddr_perf_err;
	}

	ret = perf_pmu_register(&pmu->pmu, name, -1);
	if (ret)
		goto ddr_perf_err;

	return 0;

ddr_perf_err:
	cpuhp_state_remove_instance_nocalls(pmu->cpuhp_state, &pmu->node);
cpuhp_instance_err:
	cpuhp_remove_multi_state(pmu->cpuhp_state);
cpuhp_state_err:
format_string_err:
	ida_free(&ddr_ida, pmu->id);
	dev_warn(&pdev->dev, "i.MX9 DDR Perf PMU failed (%d), disabled\n", ret);
	return ret;
}

static void ddr_perf_remove(struct platform_device *pdev)
{
	struct ddr_pmu *pmu = platform_get_drvdata(pdev);

	cpuhp_state_remove_instance_nocalls(pmu->cpuhp_state, &pmu->node);
	cpuhp_remove_multi_state(pmu->cpuhp_state);

	perf_pmu_unregister(&pmu->pmu);

	ida_free(&ddr_ida, pmu->id);
}

static struct platform_driver imx_ddr_pmu_driver = {
	.driver         = {
		.name                = "imx9-ddr-pmu",
		.of_match_table      = imx_ddr_pmu_dt_ids,
		.suppress_bind_attrs = true,
	},
	.probe          = ddr_perf_probe,
	.remove_new     = ddr_perf_remove,
};
module_platform_driver(imx_ddr_pmu_driver);

MODULE_AUTHOR("Xu Yang <xu.yang_2@nxp.com>");
MODULE_LICENSE("GPL v2");
MODULE_DESCRIPTION("DDRC PerfMon for i.MX9 SoCs");<|MERGE_RESOLUTION|>--- conflicted
+++ resolved
@@ -619,10 +619,6 @@
 	hwc->idx = counter;
 	hwc->state |= PERF_HES_STOPPED;
 
-<<<<<<< HEAD
-	/* read trans, write trans, read beat */
-	ddr_perf_monitor_config(pmu, cfg, cfg1, cfg2);
-=======
 	if (is_imx93(pmu))
 		/* read trans, write trans, read beat */
 		imx93_ddr_perf_monitor_config(pmu, event_id, counter, cfg1, cfg2);
@@ -630,7 +626,6 @@
 	if (is_imx95(pmu))
 		/* write beat, read beat2, read beat1, read beat */
 		imx95_ddr_perf_monitor_config(pmu, event_id, counter, cfg1, cfg2);
->>>>>>> b806d6ef
 
 	if (flags & PERF_EF_START)
 		ddr_perf_event_start(event, flags);
