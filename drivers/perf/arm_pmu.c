--- conflicted
+++ resolved
@@ -876,23 +876,12 @@
 		.attr_groups	= pmu->attr_groups,
 		/*
 		 * This is a CPU PMU potentially in a heterogeneous
-<<<<<<< HEAD
-		 * configuration (e.g. big.LITTLE). This is not an uncore PMU,
-		 * and we have taken ctx sharing into account (e.g. with our
-		 * pmu::filter callback and pmu::event_init group validation).
-		 *
-=======
 		 * configuration (e.g. big.LITTLE) so
->>>>>>> 2d5404ca
 		 * PERF_PMU_CAP_EXTENDED_HW_TYPE is required to open
 		 * PERF_TYPE_HARDWARE and PERF_TYPE_HW_CACHE events on a
 		 * specific PMU.
 		 */
-<<<<<<< HEAD
-		.capabilities	= PERF_PMU_CAP_HETEROGENEOUS_CPUS | PERF_PMU_CAP_EXTENDED_REGS |
-=======
 		.capabilities	= PERF_PMU_CAP_EXTENDED_REGS |
->>>>>>> 2d5404ca
 				  PERF_PMU_CAP_EXTENDED_HW_TYPE,
 	};
 
