--- conflicted
+++ resolved
@@ -1,11 +1,7 @@
 # SPDX-License-Identifier: GPL-2.0-only
 obj-$(CONFIG_HISI_PMU) += hisi_uncore_pmu.o hisi_uncore_l3c_pmu.o \
 			  hisi_uncore_hha_pmu.o hisi_uncore_ddrc_pmu.o hisi_uncore_sllc_pmu.o \
-<<<<<<< HEAD
-			  hisi_uncore_pa_pmu.o
-=======
 			  hisi_uncore_pa_pmu.o hisi_uncore_cpa_pmu.o
 
 obj-$(CONFIG_HISI_PCIE_PMU) += hisi_pcie_pmu.o
->>>>>>> eb3cdb58
 obj-$(CONFIG_HNS3_PMU) += hns3_pmu.o