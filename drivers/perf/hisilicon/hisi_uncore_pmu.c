--- conflicted
+++ resolved
@@ -96,15 +96,6 @@
 	return counters <= hisi_pmu->num_counters;
 }
 
-<<<<<<< HEAD
-int hisi_uncore_pmu_counter_valid(struct hisi_pmu *hisi_pmu, int idx)
-{
-	return idx >= 0 && idx < hisi_pmu->num_counters;
-}
-EXPORT_SYMBOL_GPL(hisi_uncore_pmu_counter_valid);
-
-=======
->>>>>>> 7d2a07b7
 int hisi_uncore_pmu_get_event_idx(struct perf_event *event)
 {
 	struct hisi_pmu *hisi_pmu = to_hisi_pmu(event->pmu);
@@ -121,8 +112,6 @@
 	return idx;
 }
 EXPORT_SYMBOL_GPL(hisi_uncore_pmu_get_event_idx);
-<<<<<<< HEAD
-=======
 
 ssize_t hisi_uncore_pmu_identifier_attr_show(struct device *dev,
 					     struct device_attribute *attr,
@@ -133,7 +122,6 @@
 	return sysfs_emit(page, "0x%08x\n", hisi_pmu->identifier);
 }
 EXPORT_SYMBOL_GPL(hisi_uncore_pmu_identifier_attr_show);
->>>>>>> 7d2a07b7
 
 static void hisi_uncore_pmu_clear_event_idx(struct hisi_pmu *hisi_pmu, int idx)
 {
@@ -500,7 +488,7 @@
 	hisi_pmu->on_cpu = cpu;
 
 	/* Overflow interrupt also should use the same CPU */
-	WARN_ON(irq_set_affinity_hint(hisi_pmu->irq, cpumask_of(cpu)));
+	WARN_ON(irq_set_affinity(hisi_pmu->irq, cpumask_of(cpu)));
 
 	return 0;
 }
@@ -533,7 +521,7 @@
 	perf_pmu_migrate_context(&hisi_pmu->pmu, cpu, target);
 	/* Use this CPU for event counting */
 	hisi_pmu->on_cpu = target;
-	WARN_ON(irq_set_affinity_hint(hisi_pmu->irq, cpumask_of(target)));
+	WARN_ON(irq_set_affinity(hisi_pmu->irq, cpumask_of(target)));
 
 	return 0;
 }
