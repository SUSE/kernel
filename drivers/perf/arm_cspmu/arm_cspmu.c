--- conflicted
+++ resolved
@@ -27,10 +27,7 @@
 #include <linux/io-64-nonatomic-lo-hi.h>
 #include <linux/module.h>
 #include <linux/mutex.h>
-<<<<<<< HEAD
-=======
 #include <linux/of.h>
->>>>>>> 2d5404ca
 #include <linux/perf_event.h>
 #include <linux/platform_device.h>
 
@@ -104,16 +101,6 @@
 #define ARM_CSPMU_ACTIVE_CPU_MASK		0x0
 #define ARM_CSPMU_ASSOCIATED_CPU_MASK		0x1
 
-<<<<<<< HEAD
-/* Check and use default if implementer doesn't provide attribute callback */
-#define CHECK_DEFAULT_IMPL_OPS(ops, callback)			\
-	do {							\
-		if (!ops->callback)				\
-			ops->callback = arm_cspmu_ ## callback;	\
-	} while (0)
-
-=======
->>>>>>> 2d5404ca
 /*
  * Maximum poll count for reading counter value using high-low-high sequence.
  */
@@ -128,13 +115,9 @@
 
 static struct acpi_apmt_node *arm_cspmu_apmt_node(struct device *dev)
 {
-<<<<<<< HEAD
-	return *(struct acpi_apmt_node **)dev_get_platdata(dev);
-=======
 	struct acpi_apmt_node **ptr = dev_get_platdata(dev);
 
 	return ptr ? *ptr : NULL;
->>>>>>> 2d5404ca
 }
 
 /*
@@ -320,13 +303,10 @@
 
 	dev = cspmu->dev;
 	apmt_node = arm_cspmu_apmt_node(dev);
-<<<<<<< HEAD
-=======
 	if (!apmt_node)
 		return devm_kasprintf(dev, GFP_KERNEL, PMUNAME "_%u",
 				      atomic_fetch_inc(&pmu_idx[0]));
 
->>>>>>> 2d5404ca
 	pmu_type = apmt_node->type;
 
 	if (pmu_type >= ACPI_APMT_NODE_TYPE_COUNT) {
@@ -405,7 +385,6 @@
 };
 
 static struct arm_cspmu_impl_match *arm_cspmu_impl_match_get(u32 pmiidr)
-<<<<<<< HEAD
 {
 	struct arm_cspmu_impl_match *match = impl_match;
 
@@ -419,21 +398,33 @@
 	return NULL;
 }
 
+#define DEFAULT_IMPL_OP(name)	.name = arm_cspmu_##name
+
 static int arm_cspmu_init_impl_ops(struct arm_cspmu *cspmu)
 {
 	int ret = 0;
-	struct arm_cspmu_impl_ops *impl_ops = &cspmu->impl.ops;
 	struct acpi_apmt_node *apmt_node = arm_cspmu_apmt_node(cspmu->dev);
 	struct arm_cspmu_impl_match *match;
-=======
-{
-	struct arm_cspmu_impl_match *match = impl_match;
->>>>>>> 2d5404ca
-
-	for (; match->pmiidr_val; match++) {
-		u32 mask = match->pmiidr_mask;
-
-<<<<<<< HEAD
+
+	/* Start with a default PMU implementation */
+	cspmu->impl.module = THIS_MODULE;
+	cspmu->impl.pmiidr = readl(cspmu->base0 + PMIIDR);
+	cspmu->impl.ops = (struct arm_cspmu_impl_ops) {
+		DEFAULT_IMPL_OP(get_event_attrs),
+		DEFAULT_IMPL_OP(get_format_attrs),
+		DEFAULT_IMPL_OP(get_identifier),
+		DEFAULT_IMPL_OP(get_name),
+		DEFAULT_IMPL_OP(is_cycle_counter_event),
+		DEFAULT_IMPL_OP(event_type),
+		DEFAULT_IMPL_OP(event_filter),
+		DEFAULT_IMPL_OP(set_ev_filter),
+		DEFAULT_IMPL_OP(event_attr_is_visible),
+	};
+
+	/* Firmware may override implementer/product ID from PMIIDR */
+	if (apmt_node && apmt_node->impl_id)
+		cspmu->impl.pmiidr = apmt_node->impl_id;
+
 	/* Find implementer specific attribute ops. */
 	match = arm_cspmu_impl_match_get(cspmu->impl.pmiidr);
 
@@ -460,85 +451,7 @@
 		}
 
 		mutex_unlock(&arm_cspmu_lock);
-
-		if (ret)
-			return ret;
-	} else
-		cspmu->impl.module = THIS_MODULE;
-
-	/* Use default callbacks if implementer doesn't provide one. */
-	CHECK_DEFAULT_IMPL_OPS(impl_ops, get_event_attrs);
-	CHECK_DEFAULT_IMPL_OPS(impl_ops, get_format_attrs);
-	CHECK_DEFAULT_IMPL_OPS(impl_ops, get_identifier);
-	CHECK_DEFAULT_IMPL_OPS(impl_ops, get_name);
-	CHECK_DEFAULT_IMPL_OPS(impl_ops, is_cycle_counter_event);
-	CHECK_DEFAULT_IMPL_OPS(impl_ops, event_type);
-	CHECK_DEFAULT_IMPL_OPS(impl_ops, event_filter);
-	CHECK_DEFAULT_IMPL_OPS(impl_ops, event_attr_is_visible);
-	CHECK_DEFAULT_IMPL_OPS(impl_ops, set_ev_filter);
-=======
-		if ((match->pmiidr_val & mask) == (pmiidr & mask))
-			return match;
-	}
-
-	return NULL;
-}
-
-#define DEFAULT_IMPL_OP(name)	.name = arm_cspmu_##name
-
-static int arm_cspmu_init_impl_ops(struct arm_cspmu *cspmu)
-{
-	int ret = 0;
-	struct acpi_apmt_node *apmt_node = arm_cspmu_apmt_node(cspmu->dev);
-	struct arm_cspmu_impl_match *match;
-
-	/* Start with a default PMU implementation */
-	cspmu->impl.module = THIS_MODULE;
-	cspmu->impl.pmiidr = readl(cspmu->base0 + PMIIDR);
-	cspmu->impl.ops = (struct arm_cspmu_impl_ops) {
-		DEFAULT_IMPL_OP(get_event_attrs),
-		DEFAULT_IMPL_OP(get_format_attrs),
-		DEFAULT_IMPL_OP(get_identifier),
-		DEFAULT_IMPL_OP(get_name),
-		DEFAULT_IMPL_OP(is_cycle_counter_event),
-		DEFAULT_IMPL_OP(event_type),
-		DEFAULT_IMPL_OP(event_filter),
-		DEFAULT_IMPL_OP(set_ev_filter),
-		DEFAULT_IMPL_OP(event_attr_is_visible),
-	};
-
-	/* Firmware may override implementer/product ID from PMIIDR */
-	if (apmt_node && apmt_node->impl_id)
-		cspmu->impl.pmiidr = apmt_node->impl_id;
-
-	/* Find implementer specific attribute ops. */
-	match = arm_cspmu_impl_match_get(cspmu->impl.pmiidr);
-
-	/* Load implementer module and initialize the callbacks. */
-	if (match) {
-		mutex_lock(&arm_cspmu_lock);
-
-		if (match->impl_init_ops) {
-			/* Prevent unload until PMU registration is done. */
-			if (try_module_get(match->module)) {
-				cspmu->impl.module = match->module;
-				cspmu->impl.match = match;
-				ret = match->impl_init_ops(cspmu);
-				if (ret)
-					module_put(match->module);
-			} else {
-				WARN(1, "arm_cspmu failed to get module: %s\n",
-					match->module_name);
-				ret = -EINVAL;
-			}
-		} else {
-			request_module_nowait(match->module_name);
-			ret = -EPROBE_DEFER;
-		}
-
-		mutex_unlock(&arm_cspmu_lock);
-	}
->>>>>>> 2d5404ca
+	}
 
 	return ret;
 }
@@ -1024,9 +937,6 @@
 	platform_set_drvdata(pdev, cspmu);
 
 	apmt_node = arm_cspmu_apmt_node(dev);
-<<<<<<< HEAD
-	cspmu->has_atomic_dword = apmt_node->flags & ACPI_APMT_FLAGS_ATOMIC;
-=======
 	if (apmt_node) {
 		cspmu->has_atomic_dword = apmt_node->flags & ACPI_APMT_FLAGS_ATOMIC;
 	} else {
@@ -1035,7 +945,6 @@
 		device_property_read_u32(dev, "reg-io-width", &width);
 		cspmu->has_atomic_dword = (width == 8);
 	}
->>>>>>> 2d5404ca
 
 	return cspmu;
 }
@@ -1226,11 +1135,6 @@
 		}
 	}
 
-<<<<<<< HEAD
-	if (cpumask_empty(&cspmu->associated_cpus)) {
-		dev_dbg(cspmu->dev, "No cpu associated with the PMU\n");
-		return -ENODEV;
-=======
 	return 0;
 }
 #else
@@ -1250,7 +1154,6 @@
 		if (cpu < 0)
 			continue;
 		cpumask_set_cpu(cpu, &cspmu->associated_cpus);
->>>>>>> 2d5404ca
 	}
 	return ret == -ENOENT ? 0 : ret;
 }
@@ -1272,17 +1175,6 @@
 	}
 	return ret;
 }
-#else
-static int arm_cspmu_acpi_get_cpus(struct arm_cspmu *cspmu)
-{
-	return -ENODEV;
-}
-#endif
-
-static int arm_cspmu_get_cpus(struct arm_cspmu *cspmu)
-{
-	return arm_cspmu_acpi_get_cpus(cspmu);
-}
 
 static int arm_cspmu_register_pmu(struct arm_cspmu *cspmu)
 {
@@ -1304,10 +1196,7 @@
 	cspmu->pmu = (struct pmu){
 		.task_ctx_nr	= perf_invalid_context,
 		.module		= cspmu->impl.module,
-<<<<<<< HEAD
-=======
 		.parent		= cspmu->dev,
->>>>>>> 2d5404ca
 		.pmu_enable	= arm_cspmu_enable,
 		.pmu_disable	= arm_cspmu_disable,
 		.event_init	= arm_cspmu_event_init,
@@ -1380,15 +1269,12 @@
 };
 MODULE_DEVICE_TABLE(platform, arm_cspmu_id);
 
-<<<<<<< HEAD
-=======
 static const struct of_device_id arm_cspmu_of_match[] = {
 	{ .compatible = "arm,coresight-pmu" },
 	{}
 };
 MODULE_DEVICE_TABLE(of, arm_cspmu_of_match);
 
->>>>>>> 2d5404ca
 static struct platform_driver arm_cspmu_driver = {
 	.driver = {
 		.name = DRVNAME,
@@ -1396,11 +1282,7 @@
 		.suppress_bind_attrs = true,
 	},
 	.probe = arm_cspmu_device_probe,
-<<<<<<< HEAD
-	.remove = arm_cspmu_device_remove,
-=======
 	.remove_new = arm_cspmu_device_remove,
->>>>>>> 2d5404ca
 	.id_table = arm_cspmu_id,
 };
 
