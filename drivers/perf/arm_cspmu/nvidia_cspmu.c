--- conflicted
+++ resolved
@@ -390,7 +390,6 @@
 
 	return 0;
 }
-<<<<<<< HEAD
 
 /* Match all NVIDIA Coresight PMU devices */
 static const struct arm_cspmu_impl_match nv_cspmu_param = {
@@ -417,34 +416,6 @@
 
 module_init(nvidia_cspmu_init);
 module_exit(nvidia_cspmu_exit);
-=======
->>>>>>> 2d5404ca
-
-/* Match all NVIDIA Coresight PMU devices */
-static const struct arm_cspmu_impl_match nv_cspmu_param = {
-	.pmiidr_val	= ARM_CSPMU_IMPL_ID_NVIDIA,
-	.module		= THIS_MODULE,
-	.impl_init_ops	= nv_cspmu_init_ops
-};
-
-static int __init nvidia_cspmu_init(void)
-{
-	int ret;
-
-	ret = arm_cspmu_impl_register(&nv_cspmu_param);
-	if (ret)
-		pr_err("nvidia_cspmu backend registration error: %d\n", ret);
-
-	return ret;
-}
-
-static void __exit nvidia_cspmu_exit(void)
-{
-	arm_cspmu_impl_unregister(&nv_cspmu_param);
-}
-
-module_init(nvidia_cspmu_init);
-module_exit(nvidia_cspmu_exit);
 
 MODULE_DESCRIPTION("NVIDIA Coresight Architecture Performance Monitor Driver");
 MODULE_LICENSE("GPL v2");