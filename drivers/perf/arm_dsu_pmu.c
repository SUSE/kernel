--- conflicted
+++ resolved
@@ -802,10 +802,7 @@
 	.driver = {
 		.name	= DRVNAME,
 		.of_match_table = of_match_ptr(dsu_pmu_of_match),
-<<<<<<< HEAD
-=======
 		.acpi_match_table = ACPI_PTR(dsu_pmu_acpi_match),
->>>>>>> 7d2a07b7
 		.suppress_bind_attrs = true,
 	},
 	.probe = dsu_pmu_device_probe,
