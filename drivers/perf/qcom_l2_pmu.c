--- conflicted
+++ resolved
@@ -840,23 +840,14 @@
 {
 	struct platform_device *pdev = to_platform_device(dev->parent);
 	struct platform_device *sdev = to_platform_device(dev);
-	struct acpi_device *adev = ACPI_COMPANION(dev);
 	struct l2cache_pmu *l2cache_pmu = data;
 	struct cluster_pmu *cluster;
-<<<<<<< HEAD
-	unsigned long fw_cluster_id;
-	int err;
-	int irq;
-
-	if (!adev || kstrtoul(adev->pnp.unique_id, 10, &fw_cluster_id) < 0) {
-=======
 	u64 fw_cluster_id;
 	int err;
 	int irq;
 
 	err = acpi_dev_uid_to_integer(ACPI_COMPANION(dev), &fw_cluster_id);
 	if (err) {
->>>>>>> eb3cdb58
 		dev_err(&pdev->dev, "unable to read ACPI uid\n");
 		return err;
 	}
