--- conflicted
+++ resolved
@@ -181,17 +181,11 @@
 
 config MARVELL_CN10K_TAD_PMU
 	tristate "Marvell CN10K LLC-TAD PMU"
-<<<<<<< HEAD
-	depends on ARM64 || (COMPILE_TEST && 64BIT)
-=======
 	depends on ARCH_THUNDER || (COMPILE_TEST && 64BIT)
->>>>>>> eb3cdb58
 	help
 	  Provides support for Last-Level cache Tag-and-data Units (LLC-TAD)
 	  performance monitors on CN10K family silicons.
 
-<<<<<<< HEAD
-=======
 config APPLE_M1_CPU_PMU
 	bool "Apple M1 CPU PMU support"
 	depends on ARM_PMU && ARCH_APPLE
@@ -206,25 +200,17 @@
 	  Support for Driveway PMU events monitoring on Yitian 710 DDR
 	  Sub-system.
 
->>>>>>> eb3cdb58
 source "drivers/perf/hisilicon/Kconfig"
 
 config MARVELL_CN10K_DDR_PMU
 	tristate "Enable MARVELL CN10K DRAM Subsystem(DSS) PMU Support"
-<<<<<<< HEAD
-	depends on ARM64 || (COMPILE_TEST && 64BIT)
-=======
 	depends on ARCH_THUNDER || (COMPILE_TEST && 64BIT)
->>>>>>> eb3cdb58
 	help
 	  Enable perf support for Marvell DDR Performance monitoring
 	  event on CN10K platform.
 
-<<<<<<< HEAD
-=======
 source "drivers/perf/arm_cspmu/Kconfig"
 
 source "drivers/perf/amlogic/Kconfig"
 
->>>>>>> eb3cdb58
 endmenu