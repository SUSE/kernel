--- conflicted
+++ resolved
@@ -956,8 +956,6 @@
 				   msecs_to_jiffies(500));
 }
 
-<<<<<<< HEAD
-=======
 int zl3073x_dev_phase_avg_factor_set(struct zl3073x_dev *zldev, u8 factor)
 {
 	u8 dpll_meas_ctrl, value;
@@ -984,7 +982,6 @@
 	return 0;
 }
 
->>>>>>> b35fc656
 /**
  * zl3073x_dev_phase_meas_setup - setup phase offset measurement
  * @zldev: pointer to zl3073x_dev structure
@@ -1001,26 +998,16 @@
 	u8 dpll_meas_ctrl, mask = 0;
 	int rc;
 
-<<<<<<< HEAD
-=======
 	/* Setup phase measurement averaging factor */
 	rc = zl3073x_dev_phase_avg_factor_set(zldev, zldev->phase_avg_factor);
 	if (rc)
 		return rc;
 
->>>>>>> b35fc656
 	/* Read DPLL phase measurement control register */
 	rc = zl3073x_read_u8(zldev, ZL_REG_DPLL_MEAS_CTRL, &dpll_meas_ctrl);
 	if (rc)
 		return rc;
 
-<<<<<<< HEAD
-	/* Setup phase measurement averaging factor */
-	dpll_meas_ctrl &= ~ZL_DPLL_MEAS_CTRL_AVG_FACTOR;
-	dpll_meas_ctrl |= FIELD_PREP(ZL_DPLL_MEAS_CTRL_AVG_FACTOR, 3);
-
-=======
->>>>>>> b35fc656
 	/* Enable DPLL measurement block */
 	dpll_meas_ctrl |= ZL_DPLL_MEAS_CTRL_EN;
 
