/*
 * Marvell Armada 380/385 pinctrl driver based on mvebu pinctrl core
 *
 * Copyright (C) 2013 Marvell
 *
 * Thomas Petazzoni <thomas.petazzoni@free-electrons.com>
 *
 * This program is free software; you can redistribute it and/or modify
 * it under the terms of the GNU General Public License as published by
 * the Free Software Foundation; either version 2 of the License, or
 * (at your option) any later version.
 */

#include <linux/err.h>
#include <linux/init.h>
#include <linux/io.h>
#include <linux/module.h>
#include <linux/platform_device.h>
#include <linux/of.h>
#include <linux/of_device.h>
#include <linux/pinctrl/pinctrl.h>

#include "pinctrl-mvebu.h"

static void __iomem *mpp_base;

static int armada_38x_mpp_ctrl_get(unsigned pid, unsigned long *config)
{
	return default_mpp_ctrl_get(mpp_base, pid, config);
}

static int armada_38x_mpp_ctrl_set(unsigned pid, unsigned long config)
{
	return default_mpp_ctrl_set(mpp_base, pid, config);
}

enum {
	V_88F6810 = BIT(0),
	V_88F6820 = BIT(1),
	V_88F6828 = BIT(2),
	V_88F6810_PLUS = (V_88F6810 | V_88F6820 | V_88F6828),
	V_88F6820_PLUS = (V_88F6820 | V_88F6828),
};

static struct mvebu_mpp_mode armada_38x_mpp_modes[] = {
	MPP_MODE(0,
		 MPP_VAR_FUNCTION(0, "gpio",  NULL,         V_88F6810_PLUS),
		 MPP_VAR_FUNCTION(1, "ua0",   "rxd",        V_88F6810_PLUS)),
	MPP_MODE(1,
		 MPP_VAR_FUNCTION(0, "gpio",  NULL,         V_88F6810_PLUS),
		 MPP_VAR_FUNCTION(1, "ua0",   "txd",        V_88F6810_PLUS)),
	MPP_MODE(2,
		 MPP_VAR_FUNCTION(0, "gpio",  NULL,         V_88F6810_PLUS),
		 MPP_VAR_FUNCTION(1, "i2c0",  "sck",        V_88F6810_PLUS)),
	MPP_MODE(3,
		 MPP_VAR_FUNCTION(0, "gpio",  NULL,         V_88F6810_PLUS),
		 MPP_VAR_FUNCTION(1, "i2c0",  "sda",        V_88F6810_PLUS)),
	MPP_MODE(4,
		 MPP_VAR_FUNCTION(0, "gpio",  NULL,         V_88F6810_PLUS),
		 MPP_VAR_FUNCTION(1, "ge",    "mdc",        V_88F6810_PLUS),
		 MPP_VAR_FUNCTION(2, "ua1",   "txd",        V_88F6810_PLUS),
		 MPP_VAR_FUNCTION(3, "ua0",   "rts",        V_88F6810_PLUS)),
	MPP_MODE(5,
		 MPP_VAR_FUNCTION(0, "gpio",  NULL,         V_88F6810_PLUS),
		 MPP_VAR_FUNCTION(1, "ge",    "mdio",       V_88F6810_PLUS),
		 MPP_VAR_FUNCTION(2, "ua1",   "rxd",        V_88F6810_PLUS),
		 MPP_VAR_FUNCTION(3, "ua0",   "cts",        V_88F6810_PLUS)),
	MPP_MODE(6,
		 MPP_VAR_FUNCTION(0, "gpio",  NULL,         V_88F6810_PLUS),
		 MPP_VAR_FUNCTION(1, "ge0",   "txclkout",   V_88F6810_PLUS),
		 MPP_VAR_FUNCTION(2, "ge0",   "crs",        V_88F6810_PLUS),
		 MPP_VAR_FUNCTION(5, "dev",   "cs3",        V_88F6810_PLUS)),
	MPP_MODE(7,
		 MPP_VAR_FUNCTION(0, "gpio",  NULL,         V_88F6810_PLUS),
		 MPP_VAR_FUNCTION(1, "ge0",   "txd0",       V_88F6810_PLUS),
		 MPP_VAR_FUNCTION(5, "dev",   "ad9",        V_88F6810_PLUS)),
	MPP_MODE(8,
		 MPP_VAR_FUNCTION(0, "gpio",  NULL,         V_88F6810_PLUS),
		 MPP_VAR_FUNCTION(1, "ge0",   "txd1",       V_88F6810_PLUS),
		 MPP_VAR_FUNCTION(5, "dev",   "ad10",       V_88F6810_PLUS)),
	MPP_MODE(9,
		 MPP_VAR_FUNCTION(0, "gpio",  NULL,         V_88F6810_PLUS),
		 MPP_VAR_FUNCTION(1, "ge0",   "txd2",       V_88F6810_PLUS),
		 MPP_VAR_FUNCTION(5, "dev",   "ad11",       V_88F6810_PLUS)),
	MPP_MODE(10,
		 MPP_VAR_FUNCTION(0, "gpio",  NULL,         V_88F6810_PLUS),
		 MPP_VAR_FUNCTION(1, "ge0",   "txd3",       V_88F6810_PLUS),
		 MPP_VAR_FUNCTION(5, "dev",   "ad12",       V_88F6810_PLUS)),
	MPP_MODE(11,
		 MPP_VAR_FUNCTION(0, "gpio",  NULL,         V_88F6810_PLUS),
		 MPP_VAR_FUNCTION(1, "ge0",   "txctl",      V_88F6810_PLUS),
		 MPP_VAR_FUNCTION(5, "dev",   "ad13",       V_88F6810_PLUS)),
	MPP_MODE(12,
		 MPP_VAR_FUNCTION(0, "gpio",  NULL,         V_88F6810_PLUS),
		 MPP_VAR_FUNCTION(1, "ge0",   "rxd0",       V_88F6810_PLUS),
		 MPP_VAR_FUNCTION(2, "pcie0", "rstout",     V_88F6810_PLUS),
		 MPP_VAR_FUNCTION(4, "spi0",  "cs1",        V_88F6810_PLUS),
		 MPP_VAR_FUNCTION(5, "dev",   "ad14",       V_88F6810_PLUS),
		 MPP_VAR_FUNCTION(6, "pcie3", "clkreq",     V_88F6810_PLUS)),
	MPP_MODE(13,
		 MPP_VAR_FUNCTION(0, "gpio",  NULL,         V_88F6810_PLUS),
		 MPP_VAR_FUNCTION(1, "ge0",   "rxd1",       V_88F6810_PLUS),
		 MPP_VAR_FUNCTION(2, "pcie0", "clkreq",     V_88F6810_PLUS),
		 MPP_VAR_FUNCTION(3, "pcie1", "clkreq",     V_88F6820_PLUS),
		 MPP_VAR_FUNCTION(4, "spi0",  "cs2",        V_88F6810_PLUS),
		 MPP_VAR_FUNCTION(5, "dev",   "ad15",       V_88F6810_PLUS),
		 MPP_VAR_FUNCTION(6, "pcie2", "clkreq",     V_88F6810_PLUS)),
	MPP_MODE(14,
		 MPP_VAR_FUNCTION(0, "gpio",  NULL,         V_88F6810_PLUS),
		 MPP_VAR_FUNCTION(1, "ge0",   "rxd2",       V_88F6810_PLUS),
		 MPP_VAR_FUNCTION(2, "ptp",   "clk",        V_88F6810_PLUS),
		 MPP_VAR_FUNCTION(3, "dram",  "vttctrl",    V_88F6810_PLUS),
		 MPP_VAR_FUNCTION(4, "spi0",  "cs3",        V_88F6810_PLUS),
<<<<<<< HEAD
		 MPP_VAR_FUNCTION(5, "dev",   "wen1",       V_88F6810_PLUS),
=======
		 MPP_VAR_FUNCTION(5, "dev",   "we1",        V_88F6810_PLUS),
>>>>>>> 827c24bc
		 MPP_VAR_FUNCTION(6, "pcie3", "clkreq",     V_88F6810_PLUS)),
	MPP_MODE(15,
		 MPP_VAR_FUNCTION(0, "gpio",  NULL,         V_88F6810_PLUS),
		 MPP_VAR_FUNCTION(1, "ge0",   "rxd3",       V_88F6810_PLUS),
		 MPP_VAR_FUNCTION(2, "ge",    "mdc slave",  V_88F6810_PLUS),
		 MPP_VAR_FUNCTION(3, "pcie0", "rstout",     V_88F6810_PLUS),
		 MPP_VAR_FUNCTION(4, "spi0",  "mosi",       V_88F6810_PLUS)),
	MPP_MODE(16,
		 MPP_VAR_FUNCTION(0, "gpio",  NULL,         V_88F6810_PLUS),
		 MPP_VAR_FUNCTION(1, "ge0",   "rxctl",      V_88F6810_PLUS),
		 MPP_VAR_FUNCTION(2, "ge",    "mdio slave", V_88F6810_PLUS),
		 MPP_VAR_FUNCTION(3, "dram",  "deccerr",    V_88F6810_PLUS),
		 MPP_VAR_FUNCTION(4, "spi0",  "miso",       V_88F6810_PLUS),
		 MPP_VAR_FUNCTION(5, "pcie0", "clkreq",     V_88F6810_PLUS),
		 MPP_VAR_FUNCTION(6, "pcie1", "clkreq",     V_88F6820_PLUS)),
	MPP_MODE(17,
		 MPP_VAR_FUNCTION(0, "gpio",  NULL,         V_88F6810_PLUS),
		 MPP_VAR_FUNCTION(1, "ge0",   "rxclk",      V_88F6810_PLUS),
		 MPP_VAR_FUNCTION(2, "ptp",   "clk",        V_88F6810_PLUS),
		 MPP_VAR_FUNCTION(3, "ua1",   "rxd",        V_88F6810_PLUS),
		 MPP_VAR_FUNCTION(4, "spi0",  "sck",        V_88F6810_PLUS),
		 MPP_VAR_FUNCTION(5, "sata1", "prsnt",      V_88F6810_PLUS),
		 MPP_VAR_FUNCTION(6, "sata0", "prsnt",      V_88F6810_PLUS)),
	MPP_MODE(18,
		 MPP_VAR_FUNCTION(0, "gpio",  NULL,         V_88F6810_PLUS),
		 MPP_VAR_FUNCTION(1, "ge0",   "rxerr",      V_88F6810_PLUS),
		 MPP_VAR_FUNCTION(2, "ptp",   "trig",       V_88F6810_PLUS),
		 MPP_VAR_FUNCTION(3, "ua1",   "txd",        V_88F6810_PLUS),
		 MPP_VAR_FUNCTION(4, "spi0",  "cs0",        V_88F6810_PLUS)),
	MPP_MODE(19,
		 MPP_VAR_FUNCTION(0, "gpio",  NULL,         V_88F6810_PLUS),
		 MPP_VAR_FUNCTION(1, "ge0",   "col",        V_88F6810_PLUS),
<<<<<<< HEAD
		 MPP_VAR_FUNCTION(2, "ptp",   "event_req",  V_88F6810_PLUS),
=======
		 MPP_VAR_FUNCTION(2, "ptp",   "evreq",      V_88F6810_PLUS),
>>>>>>> 827c24bc
		 MPP_VAR_FUNCTION(3, "ge0",   "txerr",      V_88F6810_PLUS),
		 MPP_VAR_FUNCTION(4, "sata1", "prsnt",      V_88F6810_PLUS),
		 MPP_VAR_FUNCTION(5, "ua0",   "cts",        V_88F6810_PLUS),
		 MPP_VAR_FUNCTION(6, "ua1",   "rxd",        V_88F6810_PLUS)),
	MPP_MODE(20,
		 MPP_VAR_FUNCTION(0, "gpio",  NULL,         V_88F6810_PLUS),
		 MPP_VAR_FUNCTION(1, "ge0",   "txclk",      V_88F6810_PLUS),
		 MPP_VAR_FUNCTION(2, "ptp",   "clk",        V_88F6810_PLUS),
		 MPP_VAR_FUNCTION(4, "sata0", "prsnt",      V_88F6810_PLUS),
		 MPP_VAR_FUNCTION(5, "ua0",   "rts",        V_88F6810_PLUS),
		 MPP_VAR_FUNCTION(6, "ua1",   "txd",        V_88F6810_PLUS)),
	MPP_MODE(21,
		 MPP_VAR_FUNCTION(0, "gpio",  NULL,         V_88F6810_PLUS),
		 MPP_VAR_FUNCTION(1, "spi0",  "cs1",        V_88F6810_PLUS),
		 MPP_VAR_FUNCTION(2, "ge1",   "rxd0",       V_88F6810_PLUS),
		 MPP_VAR_FUNCTION(3, "sata0", "prsnt",      V_88F6810_PLUS),
		 MPP_VAR_FUNCTION(4, "sd0",   "cmd",        V_88F6810_PLUS),
		 MPP_VAR_FUNCTION(5, "dev",   "bootcs",     V_88F6810_PLUS),
		 MPP_VAR_FUNCTION(6, "sata1", "prsnt",      V_88F6810_PLUS)),
	MPP_MODE(22,
		 MPP_VAR_FUNCTION(0, "gpio",  NULL,         V_88F6810_PLUS),
		 MPP_VAR_FUNCTION(1, "spi0",  "mosi",       V_88F6810_PLUS),
		 MPP_VAR_FUNCTION(5, "dev",   "ad0",        V_88F6810_PLUS)),
	MPP_MODE(23,
		 MPP_VAR_FUNCTION(0, "gpio",  NULL,         V_88F6810_PLUS),
		 MPP_VAR_FUNCTION(1, "spi0",  "sck",        V_88F6810_PLUS),
		 MPP_VAR_FUNCTION(5, "dev",   "ad2",        V_88F6810_PLUS)),
	MPP_MODE(24,
		 MPP_VAR_FUNCTION(0, "gpio",  NULL,         V_88F6810_PLUS),
		 MPP_VAR_FUNCTION(1, "spi0",  "miso",       V_88F6810_PLUS),
		 MPP_VAR_FUNCTION(2, "ua0",   "cts",        V_88F6810_PLUS),
		 MPP_VAR_FUNCTION(3, "ua1",   "rxd",        V_88F6810_PLUS),
		 MPP_VAR_FUNCTION(4, "sd0",   "d4",         V_88F6810_PLUS),
		 MPP_VAR_FUNCTION(5, "dev",   "ready",      V_88F6810_PLUS)),
	MPP_MODE(25,
		 MPP_VAR_FUNCTION(0, "gpio",  NULL,         V_88F6810_PLUS),
		 MPP_VAR_FUNCTION(1, "spi0",  "cs0",        V_88F6810_PLUS),
		 MPP_VAR_FUNCTION(2, "ua0",   "rts",        V_88F6810_PLUS),
		 MPP_VAR_FUNCTION(3, "ua1",   "txd",        V_88F6810_PLUS),
		 MPP_VAR_FUNCTION(4, "sd0",   "d5",         V_88F6810_PLUS),
		 MPP_VAR_FUNCTION(5, "dev",   "cs0",        V_88F6810_PLUS)),
	MPP_MODE(26,
		 MPP_VAR_FUNCTION(0, "gpio",  NULL,         V_88F6810_PLUS),
		 MPP_VAR_FUNCTION(1, "spi0",  "cs2",        V_88F6810_PLUS),
		 MPP_VAR_FUNCTION(3, "i2c1",  "sck",        V_88F6810_PLUS),
		 MPP_VAR_FUNCTION(4, "sd0",   "d6",         V_88F6810_PLUS),
		 MPP_VAR_FUNCTION(5, "dev",   "cs1",        V_88F6810_PLUS)),
	MPP_MODE(27,
		 MPP_VAR_FUNCTION(0, "gpio",  NULL,         V_88F6810_PLUS),
		 MPP_VAR_FUNCTION(1, "spi0",  "cs3",        V_88F6810_PLUS),
		 MPP_VAR_FUNCTION(2, "ge1",   "txclkout",   V_88F6810_PLUS),
		 MPP_VAR_FUNCTION(3, "i2c1",  "sda",        V_88F6810_PLUS),
		 MPP_VAR_FUNCTION(4, "sd0",   "d7",         V_88F6810_PLUS),
		 MPP_VAR_FUNCTION(5, "dev",   "cs2",        V_88F6810_PLUS)),
	MPP_MODE(28,
		 MPP_VAR_FUNCTION(0, "gpio",  NULL,         V_88F6810_PLUS),
		 MPP_VAR_FUNCTION(2, "ge1",   "txd0",       V_88F6810_PLUS),
		 MPP_VAR_FUNCTION(4, "sd0",   "clk",        V_88F6810_PLUS),
		 MPP_VAR_FUNCTION(5, "dev",   "ad5",        V_88F6810_PLUS)),
	MPP_MODE(29,
		 MPP_VAR_FUNCTION(0, "gpio",  NULL,         V_88F6810_PLUS),
		 MPP_VAR_FUNCTION(2, "ge1",   "txd1",       V_88F6810_PLUS),
		 MPP_VAR_FUNCTION(5, "dev",   "ale0",       V_88F6810_PLUS)),
	MPP_MODE(30,
		 MPP_VAR_FUNCTION(0, "gpio",  NULL,         V_88F6810_PLUS),
		 MPP_VAR_FUNCTION(2, "ge1",   "txd2",       V_88F6810_PLUS),
		 MPP_VAR_FUNCTION(5, "dev",   "oe",         V_88F6810_PLUS)),
	MPP_MODE(31,
		 MPP_VAR_FUNCTION(0, "gpio",  NULL,         V_88F6810_PLUS),
		 MPP_VAR_FUNCTION(2, "ge1",   "txd3",       V_88F6810_PLUS),
		 MPP_VAR_FUNCTION(5, "dev",   "ale1",       V_88F6810_PLUS)),
	MPP_MODE(32,
		 MPP_VAR_FUNCTION(0, "gpio",  NULL,         V_88F6810_PLUS),
		 MPP_VAR_FUNCTION(2, "ge1",   "txctl",      V_88F6810_PLUS),
		 MPP_VAR_FUNCTION(5, "dev",   "we0",        V_88F6810_PLUS)),
	MPP_MODE(33,
		 MPP_VAR_FUNCTION(0, "gpio",  NULL,         V_88F6810_PLUS),
		 MPP_VAR_FUNCTION(1, "dram",  "deccerr",    V_88F6810_PLUS),
		 MPP_VAR_FUNCTION(5, "dev",   "ad3",        V_88F6810_PLUS)),
	MPP_MODE(34,
		 MPP_VAR_FUNCTION(0, "gpio",  NULL,         V_88F6810_PLUS),
		 MPP_VAR_FUNCTION(5, "dev",   "ad1",        V_88F6810_PLUS)),
	MPP_MODE(35,
		 MPP_VAR_FUNCTION(0, "gpio",  NULL,         V_88F6810_PLUS),
		 MPP_VAR_FUNCTION(1, "ref",   "clk_out1",   V_88F6810_PLUS),
		 MPP_VAR_FUNCTION(5, "dev",   "a1",         V_88F6810_PLUS)),
	MPP_MODE(36,
		 MPP_VAR_FUNCTION(0, "gpio",  NULL,         V_88F6810_PLUS),
		 MPP_VAR_FUNCTION(1, "ptp",   "trig",       V_88F6810_PLUS),
		 MPP_VAR_FUNCTION(5, "dev",   "a0",         V_88F6810_PLUS)),
	MPP_MODE(37,
		 MPP_VAR_FUNCTION(0, "gpio",  NULL,         V_88F6810_PLUS),
		 MPP_VAR_FUNCTION(1, "ptp",   "clk",        V_88F6810_PLUS),
		 MPP_VAR_FUNCTION(2, "ge1",   "rxclk",      V_88F6810_PLUS),
		 MPP_VAR_FUNCTION(4, "sd0",   "d3",         V_88F6810_PLUS),
		 MPP_VAR_FUNCTION(5, "dev",   "ad8",        V_88F6810_PLUS)),
	MPP_MODE(38,
		 MPP_VAR_FUNCTION(0, "gpio",  NULL,         V_88F6810_PLUS),
		 MPP_VAR_FUNCTION(1, "ptp",   "evreq",      V_88F6810_PLUS),
		 MPP_VAR_FUNCTION(2, "ge1",   "rxd1",       V_88F6810_PLUS),
		 MPP_VAR_FUNCTION(3, "ref",   "clk_out0",   V_88F6810_PLUS),
		 MPP_VAR_FUNCTION(4, "sd0",   "d0",         V_88F6810_PLUS),
		 MPP_VAR_FUNCTION(5, "dev",   "ad4",        V_88F6810_PLUS)),
	MPP_MODE(39,
		 MPP_VAR_FUNCTION(0, "gpio",  NULL,         V_88F6810_PLUS),
		 MPP_VAR_FUNCTION(1, "i2c1",  "sck",        V_88F6810_PLUS),
		 MPP_VAR_FUNCTION(2, "ge1",   "rxd2",       V_88F6810_PLUS),
		 MPP_VAR_FUNCTION(3, "ua0",   "cts",        V_88F6810_PLUS),
		 MPP_VAR_FUNCTION(4, "sd0",   "d1",         V_88F6810_PLUS),
		 MPP_VAR_FUNCTION(5, "dev",   "a2",         V_88F6810_PLUS)),
	MPP_MODE(40,
		 MPP_VAR_FUNCTION(0, "gpio",  NULL,         V_88F6810_PLUS),
		 MPP_VAR_FUNCTION(1, "i2c1",  "sda",        V_88F6810_PLUS),
		 MPP_VAR_FUNCTION(2, "ge1",   "rxd3",       V_88F6810_PLUS),
		 MPP_VAR_FUNCTION(3, "ua0",   "rts",        V_88F6810_PLUS),
		 MPP_VAR_FUNCTION(4, "sd0",   "d2",         V_88F6810_PLUS),
		 MPP_VAR_FUNCTION(5, "dev",   "ad6",        V_88F6810_PLUS)),
	MPP_MODE(41,
		 MPP_VAR_FUNCTION(0, "gpio",  NULL,         V_88F6810_PLUS),
		 MPP_VAR_FUNCTION(1, "ua1",   "rxd",        V_88F6810_PLUS),
		 MPP_VAR_FUNCTION(2, "ge1",   "rxctl",      V_88F6810_PLUS),
		 MPP_VAR_FUNCTION(3, "ua0",   "cts",        V_88F6810_PLUS),
		 MPP_VAR_FUNCTION(4, "spi1",  "cs3",        V_88F6810_PLUS),
		 MPP_VAR_FUNCTION(5, "dev",   "burst/last", V_88F6810_PLUS),
		 MPP_VAR_FUNCTION(6, "nand",  "rb0",        V_88F6810_PLUS)),
	MPP_MODE(42,
		 MPP_VAR_FUNCTION(0, "gpio",  NULL,         V_88F6810_PLUS),
		 MPP_VAR_FUNCTION(1, "ua1",   "txd",        V_88F6810_PLUS),
		 MPP_VAR_FUNCTION(3, "ua0",   "rts",        V_88F6810_PLUS),
		 MPP_VAR_FUNCTION(5, "dev",   "ad7",        V_88F6810_PLUS)),
	MPP_MODE(43,
		 MPP_VAR_FUNCTION(0, "gpio",  NULL,         V_88F6810_PLUS),
		 MPP_VAR_FUNCTION(1, "pcie0", "clkreq",     V_88F6810_PLUS),
<<<<<<< HEAD
		 MPP_VAR_FUNCTION(2, "m",     "vtt_ctrl",   V_88F6810_PLUS),
		 MPP_VAR_FUNCTION(3, "m",     "decc_err",   V_88F6810_PLUS),
		 MPP_VAR_FUNCTION(4, "spi1",  "cs2",        V_88F6810_PLUS),
		 MPP_VAR_FUNCTION(5, "dev",   "clkout",     V_88F6810_PLUS)),
=======
		 MPP_VAR_FUNCTION(2, "dram",  "vttctrl",    V_88F6810_PLUS),
		 MPP_VAR_FUNCTION(3, "dram",  "deccerr",    V_88F6810_PLUS),
		 MPP_VAR_FUNCTION(4, "spi1",  "cs2",        V_88F6810_PLUS),
		 MPP_VAR_FUNCTION(5, "dev",   "clkout",     V_88F6810_PLUS),
		 MPP_VAR_FUNCTION(6, "nand",  "rb1",        V_88F6810_PLUS)),
>>>>>>> 827c24bc
	MPP_MODE(44,
		 MPP_VAR_FUNCTION(0, "gpio",  NULL,         V_88F6810_PLUS),
		 MPP_VAR_FUNCTION(1, "sata0", "prsnt",      V_88F6810_PLUS),
		 MPP_VAR_FUNCTION(2, "sata1", "prsnt",      V_88F6810_PLUS),
		 MPP_VAR_FUNCTION(3, "sata2", "prsnt",      V_88F6828),
		 MPP_VAR_FUNCTION(4, "sata3", "prsnt",      V_88F6828)),
	MPP_MODE(45,
		 MPP_VAR_FUNCTION(0, "gpio",  NULL,         V_88F6810_PLUS),
		 MPP_VAR_FUNCTION(1, "ref",   "clk_out0",   V_88F6810_PLUS),
<<<<<<< HEAD
		 MPP_VAR_FUNCTION(2, "pcie0", "rstout",     V_88F6810_PLUS)),
	MPP_MODE(46,
		 MPP_VAR_FUNCTION(0, "gpio",  NULL,         V_88F6810_PLUS),
		 MPP_VAR_FUNCTION(1, "ref",   "clk_out1",   V_88F6810_PLUS),
		 MPP_VAR_FUNCTION(2, "pcie0", "rstout",     V_88F6810_PLUS)),
=======
		 MPP_VAR_FUNCTION(2, "pcie0", "rstout",     V_88F6810_PLUS),
		 MPP_VAR_FUNCTION(6, "ua1",   "rxd",        V_88F6810_PLUS)),
	MPP_MODE(46,
		 MPP_VAR_FUNCTION(0, "gpio",  NULL,         V_88F6810_PLUS),
		 MPP_VAR_FUNCTION(1, "ref",   "clk_out1",   V_88F6810_PLUS),
		 MPP_VAR_FUNCTION(2, "pcie0", "rstout",     V_88F6810_PLUS),
		 MPP_VAR_FUNCTION(6, "ua1",   "txd",        V_88F6810_PLUS)),
>>>>>>> 827c24bc
	MPP_MODE(47,
		 MPP_VAR_FUNCTION(0, "gpio",  NULL,         V_88F6810_PLUS),
		 MPP_VAR_FUNCTION(1, "sata0", "prsnt",      V_88F6810_PLUS),
		 MPP_VAR_FUNCTION(2, "sata1", "prsnt",      V_88F6810_PLUS),
		 MPP_VAR_FUNCTION(3, "sata2", "prsnt",      V_88F6828),
		 MPP_VAR_FUNCTION(5, "sata3", "prsnt",      V_88F6828)),
	MPP_MODE(48,
		 MPP_VAR_FUNCTION(0, "gpio",  NULL,         V_88F6810_PLUS),
		 MPP_VAR_FUNCTION(1, "sata0", "prsnt",      V_88F6810_PLUS),
		 MPP_VAR_FUNCTION(2, "dram",  "vttctrl",    V_88F6810_PLUS),
		 MPP_VAR_FUNCTION(3, "tdm",   "pclk",       V_88F6810_PLUS),
		 MPP_VAR_FUNCTION(4, "audio", "mclk",       V_88F6810_PLUS),
		 MPP_VAR_FUNCTION(5, "sd0",   "d4",         V_88F6810_PLUS),
		 MPP_VAR_FUNCTION(6, "pcie0", "clkreq",     V_88F6810_PLUS)),
	MPP_MODE(49,
		 MPP_VAR_FUNCTION(0, "gpio",  NULL,         V_88F6810_PLUS),
		 MPP_VAR_FUNCTION(1, "sata2", "prsnt",      V_88F6828),
		 MPP_VAR_FUNCTION(2, "sata3", "prsnt",      V_88F6828),
		 MPP_VAR_FUNCTION(3, "tdm",   "fsync",      V_88F6810_PLUS),
		 MPP_VAR_FUNCTION(4, "audio", "lrclk",      V_88F6810_PLUS),
		 MPP_VAR_FUNCTION(5, "sd0",   "d5",         V_88F6810_PLUS),
		 MPP_VAR_FUNCTION(6, "pcie1", "clkreq",     V_88F6820_PLUS)),
	MPP_MODE(50,
		 MPP_VAR_FUNCTION(0, "gpio",  NULL,         V_88F6810_PLUS),
		 MPP_VAR_FUNCTION(1, "pcie0", "rstout",     V_88F6810_PLUS),
<<<<<<< HEAD
		 MPP_VAR_FUNCTION(3, "tdm2c", "drx",        V_88F6810_PLUS),
=======
		 MPP_VAR_FUNCTION(3, "tdm",   "drx",        V_88F6810_PLUS),
>>>>>>> 827c24bc
		 MPP_VAR_FUNCTION(4, "audio", "extclk",     V_88F6810_PLUS),
		 MPP_VAR_FUNCTION(5, "sd0",   "cmd",        V_88F6810_PLUS)),
	MPP_MODE(51,
		 MPP_VAR_FUNCTION(0, "gpio",  NULL,         V_88F6810_PLUS),
		 MPP_VAR_FUNCTION(3, "tdm",   "dtx",        V_88F6810_PLUS),
		 MPP_VAR_FUNCTION(4, "audio", "sdo",        V_88F6810_PLUS),
		 MPP_VAR_FUNCTION(5, "dram",  "deccerr",    V_88F6810_PLUS),
		 MPP_VAR_FUNCTION(6, "ptp",   "trig",       V_88F6810_PLUS)),
	MPP_MODE(52,
		 MPP_VAR_FUNCTION(0, "gpio",  NULL,         V_88F6810_PLUS),
		 MPP_VAR_FUNCTION(1, "pcie0", "rstout",     V_88F6810_PLUS),
<<<<<<< HEAD
		 MPP_VAR_FUNCTION(3, "tdm2c", "intn",       V_88F6810_PLUS),
=======
		 MPP_VAR_FUNCTION(3, "tdm",   "int",        V_88F6810_PLUS),
>>>>>>> 827c24bc
		 MPP_VAR_FUNCTION(4, "audio", "sdi",        V_88F6810_PLUS),
		 MPP_VAR_FUNCTION(5, "sd0",   "d6",         V_88F6810_PLUS),
		 MPP_VAR_FUNCTION(6, "ptp",   "clk",        V_88F6810_PLUS)),
	MPP_MODE(53,
		 MPP_VAR_FUNCTION(0, "gpio",  NULL,         V_88F6810_PLUS),
		 MPP_VAR_FUNCTION(1, "sata1", "prsnt",      V_88F6810_PLUS),
		 MPP_VAR_FUNCTION(2, "sata0", "prsnt",      V_88F6810_PLUS),
		 MPP_VAR_FUNCTION(3, "tdm",   "rst",        V_88F6810_PLUS),
		 MPP_VAR_FUNCTION(4, "audio", "bclk",       V_88F6810_PLUS),
		 MPP_VAR_FUNCTION(5, "sd0",   "d7",         V_88F6810_PLUS),
		 MPP_VAR_FUNCTION(6, "ptp",   "evreq",      V_88F6810_PLUS)),
	MPP_MODE(54,
		 MPP_VAR_FUNCTION(0, "gpio",  NULL,         V_88F6810_PLUS),
		 MPP_VAR_FUNCTION(1, "sata0", "prsnt",      V_88F6810_PLUS),
		 MPP_VAR_FUNCTION(2, "sata1", "prsnt",      V_88F6810_PLUS),
		 MPP_VAR_FUNCTION(3, "pcie0", "rstout",     V_88F6810_PLUS),
		 MPP_VAR_FUNCTION(4, "ge0",   "txerr",      V_88F6810_PLUS),
		 MPP_VAR_FUNCTION(5, "sd0",   "d3",         V_88F6810_PLUS)),
	MPP_MODE(55,
		 MPP_VAR_FUNCTION(0, "gpio",  NULL,         V_88F6810_PLUS),
		 MPP_VAR_FUNCTION(1, "ua1",   "cts",        V_88F6810_PLUS),
		 MPP_VAR_FUNCTION(2, "ge",    "mdio",       V_88F6810_PLUS),
		 MPP_VAR_FUNCTION(3, "pcie1", "clkreq",     V_88F6820_PLUS),
		 MPP_VAR_FUNCTION(4, "spi1",  "cs1",        V_88F6810_PLUS),
		 MPP_VAR_FUNCTION(5, "sd0",   "d0",         V_88F6810_PLUS),
		 MPP_VAR_FUNCTION(6, "ua1",   "rxd",        V_88F6810_PLUS)),
	MPP_MODE(56,
		 MPP_VAR_FUNCTION(0, "gpio",  NULL,         V_88F6810_PLUS),
		 MPP_VAR_FUNCTION(1, "ua1",   "rts",        V_88F6810_PLUS),
		 MPP_VAR_FUNCTION(2, "ge",    "mdc",        V_88F6810_PLUS),
		 MPP_VAR_FUNCTION(3, "dram",  "deccerr",    V_88F6810_PLUS),
		 MPP_VAR_FUNCTION(4, "spi1",  "mosi",       V_88F6810_PLUS),
		 MPP_VAR_FUNCTION(6, "ua1",   "txd",        V_88F6810_PLUS)),
	MPP_MODE(57,
		 MPP_VAR_FUNCTION(0, "gpio",  NULL,         V_88F6810_PLUS),
		 MPP_VAR_FUNCTION(4, "spi1",  "sck",        V_88F6810_PLUS),
		 MPP_VAR_FUNCTION(5, "sd0",   "clk",        V_88F6810_PLUS),
		 MPP_VAR_FUNCTION(6, "ua1",   "txd",        V_88F6810_PLUS)),
	MPP_MODE(58,
		 MPP_VAR_FUNCTION(0, "gpio",  NULL,         V_88F6810_PLUS),
		 MPP_VAR_FUNCTION(1, "pcie1", "clkreq",     V_88F6820_PLUS),
		 MPP_VAR_FUNCTION(2, "i2c1",  "sck",        V_88F6810_PLUS),
		 MPP_VAR_FUNCTION(3, "pcie2", "clkreq",     V_88F6810_PLUS),
		 MPP_VAR_FUNCTION(4, "spi1",  "miso",       V_88F6810_PLUS),
		 MPP_VAR_FUNCTION(5, "sd0",   "d1",         V_88F6810_PLUS),
		 MPP_VAR_FUNCTION(6, "ua1",   "rxd",        V_88F6810_PLUS)),
	MPP_MODE(59,
		 MPP_VAR_FUNCTION(0, "gpio",  NULL,         V_88F6810_PLUS),
		 MPP_VAR_FUNCTION(1, "pcie0", "rstout",     V_88F6810_PLUS),
		 MPP_VAR_FUNCTION(2, "i2c1",  "sda",        V_88F6810_PLUS),
		 MPP_VAR_FUNCTION(4, "spi1",  "cs0",        V_88F6810_PLUS),
		 MPP_VAR_FUNCTION(5, "sd0",   "d2",         V_88F6810_PLUS)),
};

static struct mvebu_pinctrl_soc_info armada_38x_pinctrl_info;

static const struct of_device_id armada_38x_pinctrl_of_match[] = {
	{
		.compatible = "marvell,mv88f6810-pinctrl",
		.data       = (void *) V_88F6810,
	},
	{
		.compatible = "marvell,mv88f6820-pinctrl",
		.data       = (void *) V_88F6820,
	},
	{
		.compatible = "marvell,mv88f6828-pinctrl",
		.data       = (void *) V_88F6828,
	},
	{ },
};

static struct mvebu_mpp_ctrl armada_38x_mpp_controls[] = {
	MPP_FUNC_CTRL(0, 59, NULL, armada_38x_mpp_ctrl),
};

static struct pinctrl_gpio_range armada_38x_mpp_gpio_ranges[] = {
	MPP_GPIO_RANGE(0,   0,  0, 32),
	MPP_GPIO_RANGE(1,  32, 32, 28),
};

static int armada_38x_pinctrl_probe(struct platform_device *pdev)
{
	struct mvebu_pinctrl_soc_info *soc = &armada_38x_pinctrl_info;
	const struct of_device_id *match =
		of_match_device(armada_38x_pinctrl_of_match, &pdev->dev);
	struct resource *res;

	if (!match)
		return -ENODEV;

	res = platform_get_resource(pdev, IORESOURCE_MEM, 0);
	mpp_base = devm_ioremap_resource(&pdev->dev, res);
	if (IS_ERR(mpp_base))
		return PTR_ERR(mpp_base);

	soc->variant = (unsigned) match->data & 0xff;
	soc->controls = armada_38x_mpp_controls;
	soc->ncontrols = ARRAY_SIZE(armada_38x_mpp_controls);
	soc->gpioranges = armada_38x_mpp_gpio_ranges;
	soc->ngpioranges = ARRAY_SIZE(armada_38x_mpp_gpio_ranges);
	soc->modes = armada_38x_mpp_modes;
	soc->nmodes = armada_38x_mpp_controls[0].npins;

	pdev->dev.platform_data = soc;

	return mvebu_pinctrl_probe(pdev);
}

static int armada_38x_pinctrl_remove(struct platform_device *pdev)
{
	return mvebu_pinctrl_remove(pdev);
}

static struct platform_driver armada_38x_pinctrl_driver = {
	.driver = {
		.name = "armada-38x-pinctrl",
		.of_match_table = of_match_ptr(armada_38x_pinctrl_of_match),
	},
	.probe = armada_38x_pinctrl_probe,
	.remove = armada_38x_pinctrl_remove,
};

module_platform_driver(armada_38x_pinctrl_driver);

MODULE_AUTHOR("Thomas Petazzoni <thomas.petazzoni@free-electrons.com>");
MODULE_DESCRIPTION("Marvell Armada 38x pinctrl driver");
MODULE_LICENSE("GPL v2");<|MERGE_RESOLUTION|>--- conflicted
+++ resolved
@@ -111,11 +111,7 @@
 		 MPP_VAR_FUNCTION(2, "ptp",   "clk",        V_88F6810_PLUS),
 		 MPP_VAR_FUNCTION(3, "dram",  "vttctrl",    V_88F6810_PLUS),
 		 MPP_VAR_FUNCTION(4, "spi0",  "cs3",        V_88F6810_PLUS),
-<<<<<<< HEAD
-		 MPP_VAR_FUNCTION(5, "dev",   "wen1",       V_88F6810_PLUS),
-=======
 		 MPP_VAR_FUNCTION(5, "dev",   "we1",        V_88F6810_PLUS),
->>>>>>> 827c24bc
 		 MPP_VAR_FUNCTION(6, "pcie3", "clkreq",     V_88F6810_PLUS)),
 	MPP_MODE(15,
 		 MPP_VAR_FUNCTION(0, "gpio",  NULL,         V_88F6810_PLUS),
@@ -148,11 +144,7 @@
 	MPP_MODE(19,
 		 MPP_VAR_FUNCTION(0, "gpio",  NULL,         V_88F6810_PLUS),
 		 MPP_VAR_FUNCTION(1, "ge0",   "col",        V_88F6810_PLUS),
-<<<<<<< HEAD
-		 MPP_VAR_FUNCTION(2, "ptp",   "event_req",  V_88F6810_PLUS),
-=======
 		 MPP_VAR_FUNCTION(2, "ptp",   "evreq",      V_88F6810_PLUS),
->>>>>>> 827c24bc
 		 MPP_VAR_FUNCTION(3, "ge0",   "txerr",      V_88F6810_PLUS),
 		 MPP_VAR_FUNCTION(4, "sata1", "prsnt",      V_88F6810_PLUS),
 		 MPP_VAR_FUNCTION(5, "ua0",   "cts",        V_88F6810_PLUS),
@@ -286,18 +278,11 @@
 	MPP_MODE(43,
 		 MPP_VAR_FUNCTION(0, "gpio",  NULL,         V_88F6810_PLUS),
 		 MPP_VAR_FUNCTION(1, "pcie0", "clkreq",     V_88F6810_PLUS),
-<<<<<<< HEAD
-		 MPP_VAR_FUNCTION(2, "m",     "vtt_ctrl",   V_88F6810_PLUS),
-		 MPP_VAR_FUNCTION(3, "m",     "decc_err",   V_88F6810_PLUS),
-		 MPP_VAR_FUNCTION(4, "spi1",  "cs2",        V_88F6810_PLUS),
-		 MPP_VAR_FUNCTION(5, "dev",   "clkout",     V_88F6810_PLUS)),
-=======
 		 MPP_VAR_FUNCTION(2, "dram",  "vttctrl",    V_88F6810_PLUS),
 		 MPP_VAR_FUNCTION(3, "dram",  "deccerr",    V_88F6810_PLUS),
 		 MPP_VAR_FUNCTION(4, "spi1",  "cs2",        V_88F6810_PLUS),
 		 MPP_VAR_FUNCTION(5, "dev",   "clkout",     V_88F6810_PLUS),
 		 MPP_VAR_FUNCTION(6, "nand",  "rb1",        V_88F6810_PLUS)),
->>>>>>> 827c24bc
 	MPP_MODE(44,
 		 MPP_VAR_FUNCTION(0, "gpio",  NULL,         V_88F6810_PLUS),
 		 MPP_VAR_FUNCTION(1, "sata0", "prsnt",      V_88F6810_PLUS),
@@ -307,13 +292,6 @@
 	MPP_MODE(45,
 		 MPP_VAR_FUNCTION(0, "gpio",  NULL,         V_88F6810_PLUS),
 		 MPP_VAR_FUNCTION(1, "ref",   "clk_out0",   V_88F6810_PLUS),
-<<<<<<< HEAD
-		 MPP_VAR_FUNCTION(2, "pcie0", "rstout",     V_88F6810_PLUS)),
-	MPP_MODE(46,
-		 MPP_VAR_FUNCTION(0, "gpio",  NULL,         V_88F6810_PLUS),
-		 MPP_VAR_FUNCTION(1, "ref",   "clk_out1",   V_88F6810_PLUS),
-		 MPP_VAR_FUNCTION(2, "pcie0", "rstout",     V_88F6810_PLUS)),
-=======
 		 MPP_VAR_FUNCTION(2, "pcie0", "rstout",     V_88F6810_PLUS),
 		 MPP_VAR_FUNCTION(6, "ua1",   "rxd",        V_88F6810_PLUS)),
 	MPP_MODE(46,
@@ -321,7 +299,6 @@
 		 MPP_VAR_FUNCTION(1, "ref",   "clk_out1",   V_88F6810_PLUS),
 		 MPP_VAR_FUNCTION(2, "pcie0", "rstout",     V_88F6810_PLUS),
 		 MPP_VAR_FUNCTION(6, "ua1",   "txd",        V_88F6810_PLUS)),
->>>>>>> 827c24bc
 	MPP_MODE(47,
 		 MPP_VAR_FUNCTION(0, "gpio",  NULL,         V_88F6810_PLUS),
 		 MPP_VAR_FUNCTION(1, "sata0", "prsnt",      V_88F6810_PLUS),
@@ -347,11 +324,7 @@
 	MPP_MODE(50,
 		 MPP_VAR_FUNCTION(0, "gpio",  NULL,         V_88F6810_PLUS),
 		 MPP_VAR_FUNCTION(1, "pcie0", "rstout",     V_88F6810_PLUS),
-<<<<<<< HEAD
-		 MPP_VAR_FUNCTION(3, "tdm2c", "drx",        V_88F6810_PLUS),
-=======
 		 MPP_VAR_FUNCTION(3, "tdm",   "drx",        V_88F6810_PLUS),
->>>>>>> 827c24bc
 		 MPP_VAR_FUNCTION(4, "audio", "extclk",     V_88F6810_PLUS),
 		 MPP_VAR_FUNCTION(5, "sd0",   "cmd",        V_88F6810_PLUS)),
 	MPP_MODE(51,
@@ -363,11 +336,7 @@
 	MPP_MODE(52,
 		 MPP_VAR_FUNCTION(0, "gpio",  NULL,         V_88F6810_PLUS),
 		 MPP_VAR_FUNCTION(1, "pcie0", "rstout",     V_88F6810_PLUS),
-<<<<<<< HEAD
-		 MPP_VAR_FUNCTION(3, "tdm2c", "intn",       V_88F6810_PLUS),
-=======
 		 MPP_VAR_FUNCTION(3, "tdm",   "int",        V_88F6810_PLUS),
->>>>>>> 827c24bc
 		 MPP_VAR_FUNCTION(4, "audio", "sdi",        V_88F6810_PLUS),
 		 MPP_VAR_FUNCTION(5, "sd0",   "d6",         V_88F6810_PLUS),
 		 MPP_VAR_FUNCTION(6, "ptp",   "clk",        V_88F6810_PLUS)),
