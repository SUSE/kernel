/*
 * Marvell 37xx SoC pinctrl driver
 *
 * Copyright (C) 2017 Marvell
 *
 * Gregory CLEMENT <gregory.clement@free-electrons.com>
 *
 * This file is licensed under the terms of the GNU General Public
 * License version 2 or later. This program is licensed "as is"
 * without any warranty of any kind, whether express or implied.
 */

#include <linux/gpio/driver.h>
#include <linux/mfd/syscon.h>
#include <linux/of.h>
#include <linux/of_address.h>
#include <linux/of_device.h>
#include <linux/of_irq.h>
#include <linux/pinctrl/pinconf-generic.h>
#include <linux/pinctrl/pinconf.h>
#include <linux/pinctrl/pinctrl.h>
#include <linux/pinctrl/pinmux.h>
#include <linux/platform_device.h>
#include <linux/regmap.h>
#include <linux/slab.h>

#include "../pinctrl-utils.h"

#define OUTPUT_EN	0x0
#define INPUT_VAL	0x10
#define OUTPUT_VAL	0x18
#define OUTPUT_CTL	0x20
#define SELECTION	0x30

#define IRQ_EN		0x0
#define IRQ_POL		0x08
#define IRQ_STATUS	0x10
#define IRQ_WKUP	0x18

#define NB_FUNCS 3
#define GPIO_PER_REG	32

/**
 * struct armada_37xx_pin_group: represents group of pins of a pinmux function.
 * The pins of a pinmux groups are composed of one or two groups of contiguous
 * pins.
 * @name:	Name of the pin group, used to lookup the group.
 * @start_pin:	Index of the first pin of the main range of pins belonging to
 *		the group
 * @npins:	Number of pins included in the first range
 * @reg_mask:	Bit mask matching the group in the selection register
 * @val:	Value to write to the registers for a given function
 * @extra_pin:	Index of the first pin of the optional second range of pins
 *		belonging to the group
 * @extra_npins:Number of pins included in the second optional range
 * @funcs:	A list of pinmux functions that can be selected for this group.
 * @pins:	List of the pins included in the group
 */
struct armada_37xx_pin_group {
	const char	*name;
	unsigned int	start_pin;
	unsigned int	npins;
	u32		reg_mask;
	u32		val[NB_FUNCS];
	unsigned int	extra_pin;
	unsigned int	extra_npins;
	const char	*funcs[NB_FUNCS];
	unsigned int	*pins;
};

struct armada_37xx_pin_data {
	u8				nr_pins;
	char				*name;
	struct armada_37xx_pin_group	*groups;
	int				ngroups;
};

struct armada_37xx_pmx_func {
	const char		*name;
	const char		**groups;
	unsigned int		ngroups;
};

struct armada_37xx_pm_state {
	u32 out_en_l;
	u32 out_en_h;
	u32 out_val_l;
	u32 out_val_h;
	u32 irq_en_l;
	u32 irq_en_h;
	u32 irq_pol_l;
	u32 irq_pol_h;
	u32 selection;
};

struct armada_37xx_pinctrl {
	struct regmap			*regmap;
	void __iomem			*base;
	const struct armada_37xx_pin_data	*data;
	struct device			*dev;
	struct gpio_chip		gpio_chip;
	struct irq_chip			irq_chip;
	spinlock_t			irq_lock;
	struct pinctrl_desc		pctl;
	struct pinctrl_dev		*pctl_dev;
	struct armada_37xx_pin_group	*groups;
	unsigned int			ngroups;
	struct armada_37xx_pmx_func	*funcs;
	unsigned int			nfuncs;
	struct armada_37xx_pm_state	pm;
};

#define PIN_GRP(_name, _start, _nr, _mask, _func1, _func2)	\
	{					\
		.name = _name,			\
		.start_pin = _start,		\
		.npins = _nr,			\
		.reg_mask = _mask,		\
		.val = {0, _mask},		\
		.funcs = {_func1, _func2}	\
	}

#define PIN_GRP_GPIO(_name, _start, _nr, _mask, _func1)	\
	{					\
		.name = _name,			\
		.start_pin = _start,		\
		.npins = _nr,			\
		.reg_mask = _mask,		\
		.val = {0, _mask},		\
		.funcs = {_func1, "gpio"}	\
	}

#define PIN_GRP_GPIO_2(_name, _start, _nr, _mask, _val1, _val2, _func1)   \
	{					\
		.name = _name,			\
		.start_pin = _start,		\
		.npins = _nr,			\
		.reg_mask = _mask,		\
		.val = {_val1, _val2},		\
		.funcs = {_func1, "gpio"}	\
	}

#define PIN_GRP_GPIO_3(_name, _start, _nr, _mask, _v1, _v2, _v3, _f1, _f2) \
	{					\
		.name = _name,			\
		.start_pin = _start,		\
		.npins = _nr,			\
		.reg_mask = _mask,		\
		.val = {_v1, _v2, _v3},	\
		.funcs = {_f1, _f2, "gpio"}	\
	}

#define PIN_GRP_EXTRA(_name, _start, _nr, _mask, _v1, _v2, _start2, _nr2, \
		      _f1, _f2)				\
	{						\
		.name = _name,				\
		.start_pin = _start,			\
		.npins = _nr,				\
		.reg_mask = _mask,			\
		.val = {_v1, _v2},			\
		.extra_pin = _start2,			\
		.extra_npins = _nr2,			\
		.funcs = {_f1, _f2}			\
	}

static struct armada_37xx_pin_group armada_37xx_nb_groups[] = {
	PIN_GRP_GPIO("jtag", 20, 5, BIT(0), "jtag"),
	PIN_GRP_GPIO("sdio0", 8, 3, BIT(1), "sdio"),
	PIN_GRP_GPIO("emmc_nb", 27, 9, BIT(2), "emmc"),
	PIN_GRP_GPIO("pwm0", 11, 1, BIT(3), "pwm"),
	PIN_GRP_GPIO("pwm1", 12, 1, BIT(4), "pwm"),
	PIN_GRP_GPIO("pwm2", 13, 1, BIT(5), "pwm"),
	PIN_GRP_GPIO("pwm3", 14, 1, BIT(6), "pwm"),
	PIN_GRP_GPIO("pmic1", 7, 1, BIT(7), "pmic"),
	PIN_GRP_GPIO("pmic0", 6, 1, BIT(8), "pmic"),
	PIN_GRP_GPIO("i2c2", 2, 2, BIT(9), "i2c"),
	PIN_GRP_GPIO("i2c1", 0, 2, BIT(10), "i2c"),
	PIN_GRP_GPIO("spi_cs1", 17, 1, BIT(12), "spi"),
	PIN_GRP_GPIO_2("spi_cs2", 18, 1, BIT(13) | BIT(19), 0, BIT(13), "spi"),
	PIN_GRP_GPIO_2("spi_cs3", 19, 1, BIT(14) | BIT(19), 0, BIT(14), "spi"),
	PIN_GRP_GPIO("onewire", 4, 1, BIT(16), "onewire"),
	PIN_GRP_GPIO("uart1", 25, 2, BIT(17), "uart"),
	PIN_GRP_GPIO("spi_quad", 15, 2, BIT(18), "spi"),
	PIN_GRP_EXTRA("uart2", 9, 2, BIT(1) | BIT(13) | BIT(14) | BIT(19),
		      BIT(1) | BIT(13) | BIT(14), BIT(1) | BIT(19),
		      18, 2, "gpio", "uart"),
	PIN_GRP_GPIO_2("led0_od", 11, 1, BIT(20), BIT(20), 0, "led"),
	PIN_GRP_GPIO_2("led1_od", 12, 1, BIT(21), BIT(21), 0, "led"),
	PIN_GRP_GPIO_2("led2_od", 13, 1, BIT(22), BIT(22), 0, "led"),
	PIN_GRP_GPIO_2("led3_od", 14, 1, BIT(23), BIT(23), 0, "led"),
<<<<<<< HEAD

=======
>>>>>>> 7d2a07b7
};

static struct armada_37xx_pin_group armada_37xx_sb_groups[] = {
	PIN_GRP_GPIO("usb32_drvvbus0", 0, 1, BIT(0), "drvbus"),
	PIN_GRP_GPIO("usb2_drvvbus1", 1, 1, BIT(1), "drvbus"),
	PIN_GRP_GPIO("sdio_sb", 24, 6, BIT(2), "sdio"),
	PIN_GRP_GPIO("rgmii", 6, 12, BIT(3), "mii"),
	PIN_GRP_GPIO("smi", 18, 2, BIT(4), "smi"),
	PIN_GRP_GPIO("pcie1", 3, 1, BIT(5), "pcie"), /* this actually controls "pcie1_reset" */
	PIN_GRP_GPIO("pcie1_clkreq", 4, 1, BIT(9), "pcie"),
	PIN_GRP_GPIO("pcie1_wakeup", 5, 1, BIT(10), "pcie"),
	PIN_GRP_GPIO("ptp", 20, 3, BIT(11) | BIT(12) | BIT(13), "ptp"),
	PIN_GRP("ptp_clk", 21, 1, BIT(6), "ptp", "mii"),
	PIN_GRP("ptp_trig", 22, 1, BIT(7), "ptp", "mii"),
	PIN_GRP_GPIO_3("mii_col", 23, 1, BIT(8) | BIT(14), 0, BIT(8), BIT(14),
		       "mii", "mii_err"),
};

static const struct armada_37xx_pin_data armada_37xx_pin_nb = {
	.nr_pins = 36,
	.name = "GPIO1",
	.groups = armada_37xx_nb_groups,
	.ngroups = ARRAY_SIZE(armada_37xx_nb_groups),
};

static const struct armada_37xx_pin_data armada_37xx_pin_sb = {
	.nr_pins = 30,
	.name = "GPIO2",
	.groups = armada_37xx_sb_groups,
	.ngroups = ARRAY_SIZE(armada_37xx_sb_groups),
};

static inline void armada_37xx_update_reg(unsigned int *reg,
					  unsigned int *offset)
{
	/* We never have more than 2 registers */
	if (*offset >= GPIO_PER_REG) {
		*offset -= GPIO_PER_REG;
		*reg += sizeof(u32);
	}
}

static struct armada_37xx_pin_group *armada_37xx_find_next_grp_by_pin(
	struct armada_37xx_pinctrl *info, int pin, int *grp)
{
	while (*grp < info->ngroups) {
		struct armada_37xx_pin_group *group = &info->groups[*grp];
		int j;

		*grp = *grp + 1;
		for (j = 0; j < (group->npins + group->extra_npins); j++)
			if (group->pins[j] == pin)
				return group;
	}
	return NULL;
}

static int armada_37xx_pin_config_group_get(struct pinctrl_dev *pctldev,
			    unsigned int selector, unsigned long *config)
{
	return -ENOTSUPP;
}

static int armada_37xx_pin_config_group_set(struct pinctrl_dev *pctldev,
			    unsigned int selector, unsigned long *configs,
			    unsigned int num_configs)
{
	return -ENOTSUPP;
}

static const struct pinconf_ops armada_37xx_pinconf_ops = {
	.is_generic = true,
	.pin_config_group_get = armada_37xx_pin_config_group_get,
	.pin_config_group_set = armada_37xx_pin_config_group_set,
};

static int armada_37xx_get_groups_count(struct pinctrl_dev *pctldev)
{
	struct armada_37xx_pinctrl *info = pinctrl_dev_get_drvdata(pctldev);

	return info->ngroups;
}

static const char *armada_37xx_get_group_name(struct pinctrl_dev *pctldev,
					      unsigned int group)
{
	struct armada_37xx_pinctrl *info = pinctrl_dev_get_drvdata(pctldev);

	return info->groups[group].name;
}

static int armada_37xx_get_group_pins(struct pinctrl_dev *pctldev,
				      unsigned int selector,
				      const unsigned int **pins,
				      unsigned int *npins)
{
	struct armada_37xx_pinctrl *info = pinctrl_dev_get_drvdata(pctldev);

	if (selector >= info->ngroups)
		return -EINVAL;

	*pins = info->groups[selector].pins;
	*npins = info->groups[selector].npins +
		info->groups[selector].extra_npins;

	return 0;
}

static const struct pinctrl_ops armada_37xx_pctrl_ops = {
	.get_groups_count	= armada_37xx_get_groups_count,
	.get_group_name		= armada_37xx_get_group_name,
	.get_group_pins		= armada_37xx_get_group_pins,
	.dt_node_to_map		= pinconf_generic_dt_node_to_map_group,
	.dt_free_map		= pinctrl_utils_free_map,
};

/*
 * Pinmux_ops handling
 */

static int armada_37xx_pmx_get_funcs_count(struct pinctrl_dev *pctldev)
{
	struct armada_37xx_pinctrl *info = pinctrl_dev_get_drvdata(pctldev);

	return info->nfuncs;
}

static const char *armada_37xx_pmx_get_func_name(struct pinctrl_dev *pctldev,
						 unsigned int selector)
{
	struct armada_37xx_pinctrl *info = pinctrl_dev_get_drvdata(pctldev);

	return info->funcs[selector].name;
}

static int armada_37xx_pmx_get_groups(struct pinctrl_dev *pctldev,
				      unsigned int selector,
				      const char * const **groups,
				      unsigned int * const num_groups)
{
	struct armada_37xx_pinctrl *info = pinctrl_dev_get_drvdata(pctldev);

	*groups = info->funcs[selector].groups;
	*num_groups = info->funcs[selector].ngroups;

	return 0;
}

static int armada_37xx_pmx_set_by_name(struct pinctrl_dev *pctldev,
				       const char *name,
				       struct armada_37xx_pin_group *grp)
{
	struct armada_37xx_pinctrl *info = pinctrl_dev_get_drvdata(pctldev);
	unsigned int reg = SELECTION;
	unsigned int mask = grp->reg_mask;
	int func, val;

	dev_dbg(info->dev, "enable function %s group %s\n",
		name, grp->name);

	func = match_string(grp->funcs, NB_FUNCS, name);
	if (func < 0)
		return -ENOTSUPP;

	val = grp->val[func];

	regmap_update_bits(info->regmap, reg, mask, val);

	return 0;
}

static int armada_37xx_pmx_set(struct pinctrl_dev *pctldev,
			       unsigned int selector,
			       unsigned int group)
{

	struct armada_37xx_pinctrl *info = pinctrl_dev_get_drvdata(pctldev);
	struct armada_37xx_pin_group *grp = &info->groups[group];
	const char *name = info->funcs[selector].name;

	return armada_37xx_pmx_set_by_name(pctldev, name, grp);
}

static inline void armada_37xx_irq_update_reg(unsigned int *reg,
					  struct irq_data *d)
{
	int offset = irqd_to_hwirq(d);

	armada_37xx_update_reg(reg, &offset);
}

static int armada_37xx_gpio_direction_input(struct gpio_chip *chip,
					    unsigned int offset)
{
	struct armada_37xx_pinctrl *info = gpiochip_get_data(chip);
	unsigned int reg = OUTPUT_EN;
	unsigned int mask;

	armada_37xx_update_reg(&reg, &offset);
	mask = BIT(offset);

	return regmap_update_bits(info->regmap, reg, mask, 0);
}

static int armada_37xx_gpio_get_direction(struct gpio_chip *chip,
					  unsigned int offset)
{
	struct armada_37xx_pinctrl *info = gpiochip_get_data(chip);
	unsigned int reg = OUTPUT_EN;
	unsigned int val, mask;

	armada_37xx_update_reg(&reg, &offset);
	mask = BIT(offset);
	regmap_read(info->regmap, reg, &val);

	if (val & mask)
		return GPIO_LINE_DIRECTION_OUT;

	return GPIO_LINE_DIRECTION_IN;
}

static int armada_37xx_gpio_direction_output(struct gpio_chip *chip,
					     unsigned int offset, int value)
{
	struct armada_37xx_pinctrl *info = gpiochip_get_data(chip);
	unsigned int reg = OUTPUT_EN;
	unsigned int mask, val, ret;

	armada_37xx_update_reg(&reg, &offset);
	mask = BIT(offset);

	ret = regmap_update_bits(info->regmap, reg, mask, mask);

	if (ret)
		return ret;

	reg = OUTPUT_VAL;
	val = value ? mask : 0;
	regmap_update_bits(info->regmap, reg, mask, val);

	return 0;
}

static int armada_37xx_gpio_get(struct gpio_chip *chip, unsigned int offset)
{
	struct armada_37xx_pinctrl *info = gpiochip_get_data(chip);
	unsigned int reg = INPUT_VAL;
	unsigned int val, mask;

	armada_37xx_update_reg(&reg, &offset);
	mask = BIT(offset);

	regmap_read(info->regmap, reg, &val);

	return (val & mask) != 0;
}

static void armada_37xx_gpio_set(struct gpio_chip *chip, unsigned int offset,
				 int value)
{
	struct armada_37xx_pinctrl *info = gpiochip_get_data(chip);
	unsigned int reg = OUTPUT_VAL;
	unsigned int mask, val;

	armada_37xx_update_reg(&reg, &offset);
	mask = BIT(offset);
	val = value ? mask : 0;

	regmap_update_bits(info->regmap, reg, mask, val);
}

static int armada_37xx_pmx_gpio_set_direction(struct pinctrl_dev *pctldev,
					      struct pinctrl_gpio_range *range,
					      unsigned int offset, bool input)
{
	struct armada_37xx_pinctrl *info = pinctrl_dev_get_drvdata(pctldev);
	struct gpio_chip *chip = range->gc;

	dev_dbg(info->dev, "gpio_direction for pin %u as %s-%d to %s\n",
		offset, range->name, offset, input ? "input" : "output");

	if (input)
		armada_37xx_gpio_direction_input(chip, offset);
	else
		armada_37xx_gpio_direction_output(chip, offset, 0);

	return 0;
}

static int armada_37xx_gpio_request_enable(struct pinctrl_dev *pctldev,
					   struct pinctrl_gpio_range *range,
					   unsigned int offset)
{
	struct armada_37xx_pinctrl *info = pinctrl_dev_get_drvdata(pctldev);
	struct armada_37xx_pin_group *group;
	int grp = 0;

	dev_dbg(info->dev, "requesting gpio %d\n", offset);

	while ((group = armada_37xx_find_next_grp_by_pin(info, offset, &grp)))
		armada_37xx_pmx_set_by_name(pctldev, "gpio", group);

	return 0;
}

static const struct pinmux_ops armada_37xx_pmx_ops = {
	.get_functions_count	= armada_37xx_pmx_get_funcs_count,
	.get_function_name	= armada_37xx_pmx_get_func_name,
	.get_function_groups	= armada_37xx_pmx_get_groups,
	.set_mux		= armada_37xx_pmx_set,
	.gpio_request_enable	= armada_37xx_gpio_request_enable,
	.gpio_set_direction	= armada_37xx_pmx_gpio_set_direction,
};

static const struct gpio_chip armada_37xx_gpiolib_chip = {
	.request = gpiochip_generic_request,
	.free = gpiochip_generic_free,
	.set = armada_37xx_gpio_set,
	.get = armada_37xx_gpio_get,
	.get_direction	= armada_37xx_gpio_get_direction,
	.direction_input = armada_37xx_gpio_direction_input,
	.direction_output = armada_37xx_gpio_direction_output,
	.owner = THIS_MODULE,
};

static void armada_37xx_irq_ack(struct irq_data *d)
{
	struct gpio_chip *chip = irq_data_get_irq_chip_data(d);
	struct armada_37xx_pinctrl *info = gpiochip_get_data(chip);
	u32 reg = IRQ_STATUS;
	unsigned long flags;

	armada_37xx_irq_update_reg(&reg, d);
	spin_lock_irqsave(&info->irq_lock, flags);
	writel(d->mask, info->base + reg);
	spin_unlock_irqrestore(&info->irq_lock, flags);
}

static void armada_37xx_irq_mask(struct irq_data *d)
{
	struct gpio_chip *chip = irq_data_get_irq_chip_data(d);
	struct armada_37xx_pinctrl *info = gpiochip_get_data(chip);
	u32 val, reg = IRQ_EN;
	unsigned long flags;

	armada_37xx_irq_update_reg(&reg, d);
	spin_lock_irqsave(&info->irq_lock, flags);
	val = readl(info->base + reg);
	writel(val & ~d->mask, info->base + reg);
	spin_unlock_irqrestore(&info->irq_lock, flags);
}

static void armada_37xx_irq_unmask(struct irq_data *d)
{
	struct gpio_chip *chip = irq_data_get_irq_chip_data(d);
	struct armada_37xx_pinctrl *info = gpiochip_get_data(chip);
	u32 val, reg = IRQ_EN;
	unsigned long flags;

	armada_37xx_irq_update_reg(&reg, d);
	spin_lock_irqsave(&info->irq_lock, flags);
	val = readl(info->base + reg);
	writel(val | d->mask, info->base + reg);
	spin_unlock_irqrestore(&info->irq_lock, flags);
}

static int armada_37xx_irq_set_wake(struct irq_data *d, unsigned int on)
{
	struct gpio_chip *chip = irq_data_get_irq_chip_data(d);
	struct armada_37xx_pinctrl *info = gpiochip_get_data(chip);
	u32 val, reg = IRQ_WKUP;
	unsigned long flags;

	armada_37xx_irq_update_reg(&reg, d);
	spin_lock_irqsave(&info->irq_lock, flags);
	val = readl(info->base + reg);
	if (on)
		val |= (BIT(d->hwirq % GPIO_PER_REG));
	else
		val &= ~(BIT(d->hwirq % GPIO_PER_REG));
	writel(val, info->base + reg);
	spin_unlock_irqrestore(&info->irq_lock, flags);

	return 0;
}

static int armada_37xx_irq_set_type(struct irq_data *d, unsigned int type)
{
	struct gpio_chip *chip = irq_data_get_irq_chip_data(d);
	struct armada_37xx_pinctrl *info = gpiochip_get_data(chip);
	u32 val, reg = IRQ_POL;
	unsigned long flags;

	spin_lock_irqsave(&info->irq_lock, flags);
	armada_37xx_irq_update_reg(&reg, d);
	val = readl(info->base + reg);
	switch (type) {
	case IRQ_TYPE_EDGE_RISING:
		val &= ~(BIT(d->hwirq % GPIO_PER_REG));
		break;
	case IRQ_TYPE_EDGE_FALLING:
		val |= (BIT(d->hwirq % GPIO_PER_REG));
		break;
	case IRQ_TYPE_EDGE_BOTH: {
		u32 in_val, in_reg = INPUT_VAL;

		armada_37xx_irq_update_reg(&in_reg, d);
		regmap_read(info->regmap, in_reg, &in_val);

		/* Set initial polarity based on current input level. */
		if (in_val & BIT(d->hwirq % GPIO_PER_REG))
			val |= BIT(d->hwirq % GPIO_PER_REG);	/* falling */
		else
			val &= ~(BIT(d->hwirq % GPIO_PER_REG));	/* rising */
		break;
	}
	default:
		spin_unlock_irqrestore(&info->irq_lock, flags);
		return -EINVAL;
	}
	writel(val, info->base + reg);
	spin_unlock_irqrestore(&info->irq_lock, flags);

	return 0;
}

static int armada_37xx_edge_both_irq_swap_pol(struct armada_37xx_pinctrl *info,
					     u32 pin_idx)
{
	u32 reg_idx = pin_idx / GPIO_PER_REG;
	u32 bit_num = pin_idx % GPIO_PER_REG;
	u32 p, l, ret;
	unsigned long flags;

	regmap_read(info->regmap, INPUT_VAL + 4*reg_idx, &l);

	spin_lock_irqsave(&info->irq_lock, flags);
	p = readl(info->base + IRQ_POL + 4 * reg_idx);
	if ((p ^ l) & (1 << bit_num)) {
		/*
		 * For the gpios which are used for both-edge irqs, when their
		 * interrupts happen, their input levels are changed,
		 * yet their interrupt polarities are kept in old values, we
		 * should synchronize their interrupt polarities; for example,
		 * at first a gpio's input level is low and its interrupt
		 * polarity control is "Detect rising edge", then the gpio has
		 * a interrupt , its level turns to high, we should change its
		 * polarity control to "Detect falling edge" correspondingly.
		 */
		p ^= 1 << bit_num;
		writel(p, info->base + IRQ_POL + 4 * reg_idx);
		ret = 0;
	} else {
		/* Spurious irq */
		ret = -1;
	}

	spin_unlock_irqrestore(&info->irq_lock, flags);
	return ret;
}

static void armada_37xx_irq_handler(struct irq_desc *desc)
{
	struct gpio_chip *gc = irq_desc_get_handler_data(desc);
	struct irq_chip *chip = irq_desc_get_chip(desc);
	struct armada_37xx_pinctrl *info = gpiochip_get_data(gc);
	struct irq_domain *d = gc->irq.domain;
	int i;

	chained_irq_enter(chip, desc);
	for (i = 0; i <= d->revmap_size / GPIO_PER_REG; i++) {
		u32 status;
		unsigned long flags;

		spin_lock_irqsave(&info->irq_lock, flags);
		status = readl_relaxed(info->base + IRQ_STATUS + 4 * i);
		/* Manage only the interrupt that was enabled */
		status &= readl_relaxed(info->base + IRQ_EN + 4 * i);
		spin_unlock_irqrestore(&info->irq_lock, flags);
		while (status) {
			u32 hwirq = ffs(status) - 1;
			u32 virq = irq_find_mapping(d, hwirq +
						     i * GPIO_PER_REG);
			u32 t = irq_get_trigger_type(virq);

			if ((t & IRQ_TYPE_SENSE_MASK) == IRQ_TYPE_EDGE_BOTH) {
				/* Swap polarity (race with GPIO line) */
				if (armada_37xx_edge_both_irq_swap_pol(info,
					hwirq + i * GPIO_PER_REG)) {
					/*
					 * For spurious irq, which gpio level
					 * is not as expected after incoming
					 * edge, just ack the gpio irq.
					 */
					writel(1 << hwirq,
					       info->base +
					       IRQ_STATUS + 4 * i);
					goto update_status;
				}
			}

			generic_handle_irq(virq);

update_status:
			/* Update status in case a new IRQ appears */
			spin_lock_irqsave(&info->irq_lock, flags);
			status = readl_relaxed(info->base +
					       IRQ_STATUS + 4 * i);
			/* Manage only the interrupt that was enabled */
			status &= readl_relaxed(info->base + IRQ_EN + 4 * i);
			spin_unlock_irqrestore(&info->irq_lock, flags);
		}
	}
	chained_irq_exit(chip, desc);
}

static unsigned int armada_37xx_irq_startup(struct irq_data *d)
{
	/*
	 * The mask field is a "precomputed bitmask for accessing the
	 * chip registers" which was introduced for the generic
	 * irqchip framework. As we don't use this framework, we can
	 * reuse this field for our own usage.
	 */
	d->mask = BIT(d->hwirq % GPIO_PER_REG);

	armada_37xx_irq_unmask(d);

	return 0;
}

static int armada_37xx_irqchip_register(struct platform_device *pdev,
					struct armada_37xx_pinctrl *info)
{
	struct device_node *np = info->dev->of_node;
	struct gpio_chip *gc = &info->gpio_chip;
	struct irq_chip *irqchip = &info->irq_chip;
	struct gpio_irq_chip *girq = &gc->irq;
	struct device *dev = &pdev->dev;
	struct resource res;
	int ret = -ENODEV, i, nr_irq_parent;

	/* Check if we have at least one gpio-controller child node */
	for_each_child_of_node(info->dev->of_node, np) {
		if (of_property_read_bool(np, "gpio-controller")) {
			ret = 0;
			break;
		}
	}
	if (ret) {
		dev_err(dev, "no gpio-controller child node\n");
		return ret;
	}

	nr_irq_parent = of_irq_count(np);
	spin_lock_init(&info->irq_lock);

	if (!nr_irq_parent) {
		dev_err(dev, "invalid or no IRQ\n");
		return 0;
	}

	if (of_address_to_resource(info->dev->of_node, 1, &res)) {
		dev_err(dev, "cannot find IO resource\n");
		return -ENOENT;
	}

	info->base = devm_ioremap_resource(info->dev, &res);
	if (IS_ERR(info->base))
		return PTR_ERR(info->base);

	irqchip->irq_ack = armada_37xx_irq_ack;
	irqchip->irq_mask = armada_37xx_irq_mask;
	irqchip->irq_unmask = armada_37xx_irq_unmask;
	irqchip->irq_set_wake = armada_37xx_irq_set_wake;
	irqchip->irq_set_type = armada_37xx_irq_set_type;
	irqchip->irq_startup = armada_37xx_irq_startup;
	irqchip->name = info->data->name;
	girq->chip = irqchip;
	girq->parent_handler = armada_37xx_irq_handler;
	/*
	 * Many interrupts are connected to the parent interrupt
	 * controller. But we do not take advantage of this and use
	 * the chained irq with all of them.
	 */
	girq->num_parents = nr_irq_parent;
	girq->parents = devm_kcalloc(&pdev->dev, nr_irq_parent,
				     sizeof(*girq->parents), GFP_KERNEL);
	if (!girq->parents)
		return -ENOMEM;
	for (i = 0; i < nr_irq_parent; i++) {
		int irq = irq_of_parse_and_map(np, i);

		if (irq < 0)
			continue;
		girq->parents[i] = irq;
	}
	girq->default_type = IRQ_TYPE_NONE;
	girq->handler = handle_edge_irq;

	return 0;
}

static int armada_37xx_gpiochip_register(struct platform_device *pdev,
					struct armada_37xx_pinctrl *info)
{
	struct device_node *np;
	struct gpio_chip *gc;
	int ret = -ENODEV;

	for_each_child_of_node(info->dev->of_node, np) {
		if (of_find_property(np, "gpio-controller", NULL)) {
			ret = 0;
			break;
		}
	}
	if (ret)
		return ret;

	info->gpio_chip = armada_37xx_gpiolib_chip;

	gc = &info->gpio_chip;
	gc->ngpio = info->data->nr_pins;
	gc->parent = &pdev->dev;
	gc->base = -1;
	gc->of_node = np;
	gc->label = info->data->name;

	ret = armada_37xx_irqchip_register(pdev, info);
	if (ret)
		return ret;
	ret = devm_gpiochip_add_data(&pdev->dev, gc, info);
	if (ret)
		return ret;

	return 0;
}

/**
 * armada_37xx_add_function() - Add a new function to the list
 * @funcs: array of function to add the new one
 * @funcsize: size of the remaining space for the function
 * @name: name of the function to add
 *
 * If it is a new function then create it by adding its name else
 * increment the number of group associated to this function.
 */
static int armada_37xx_add_function(struct armada_37xx_pmx_func *funcs,
				    int *funcsize, const char *name)
{
	int i = 0;

	if (*funcsize <= 0)
		return -EOVERFLOW;

	while (funcs->ngroups) {
		/* function already there */
		if (strcmp(funcs->name, name) == 0) {
			funcs->ngroups++;

			return -EEXIST;
		}
		funcs++;
		i++;
	}

	/* append new unique function */
	funcs->name = name;
	funcs->ngroups = 1;
	(*funcsize)--;

	return 0;
}

/**
 * armada_37xx_fill_group() - complete the group array
 * @info: info driver instance
 *
 * Based on the data available from the armada_37xx_pin_group array
 * completes the last member of the struct for each function: the list
 * of the groups associated to this function.
 *
 */
static int armada_37xx_fill_group(struct armada_37xx_pinctrl *info)
{
	int n, num = 0, funcsize = info->data->nr_pins;

	for (n = 0; n < info->ngroups; n++) {
		struct armada_37xx_pin_group *grp = &info->groups[n];
		int i, j, f;

		grp->pins = devm_kcalloc(info->dev,
					 grp->npins + grp->extra_npins,
					 sizeof(*grp->pins),
					 GFP_KERNEL);
		if (!grp->pins)
			return -ENOMEM;

		for (i = 0; i < grp->npins; i++)
			grp->pins[i] = grp->start_pin + i;

		for (j = 0; j < grp->extra_npins; j++)
			grp->pins[i+j] = grp->extra_pin + j;

		for (f = 0; (f < NB_FUNCS) && grp->funcs[f]; f++) {
			int ret;
			/* check for unique functions and count groups */
			ret = armada_37xx_add_function(info->funcs, &funcsize,
					    grp->funcs[f]);
			if (ret == -EOVERFLOW)
				dev_err(info->dev,
					"More functions than pins(%d)\n",
					info->data->nr_pins);
			if (ret < 0)
				continue;
			num++;
		}
	}

	info->nfuncs = num;

	return 0;
}

/**
 * armada_37xx_fill_funcs() - complete the funcs array
 * @info: info driver instance
 *
 * Based on the data available from the armada_37xx_pin_group array
 * completes the last two member of the struct for each group:
 * - the list of the pins included in the group
 * - the list of pinmux functions that can be selected for this group
 *
 */
static int armada_37xx_fill_func(struct armada_37xx_pinctrl *info)
{
	struct armada_37xx_pmx_func *funcs = info->funcs;
	int n;

	for (n = 0; n < info->nfuncs; n++) {
		const char *name = funcs[n].name;
		const char **groups;
		int g;

		funcs[n].groups = devm_kcalloc(info->dev,
					       funcs[n].ngroups,
					       sizeof(*(funcs[n].groups)),
					       GFP_KERNEL);
		if (!funcs[n].groups)
			return -ENOMEM;

		groups = funcs[n].groups;

		for (g = 0; g < info->ngroups; g++) {
			struct armada_37xx_pin_group *gp = &info->groups[g];
			int f;

			f = match_string(gp->funcs, NB_FUNCS, name);
			if (f < 0)
				continue;

			*groups = gp->name;
			groups++;
		}
	}
	return 0;
}

static int armada_37xx_pinctrl_register(struct platform_device *pdev,
					struct armada_37xx_pinctrl *info)
{
	const struct armada_37xx_pin_data *pin_data = info->data;
	struct pinctrl_desc *ctrldesc = &info->pctl;
	struct pinctrl_pin_desc *pindesc, *pdesc;
	int pin, ret;

	info->groups = pin_data->groups;
	info->ngroups = pin_data->ngroups;

	ctrldesc->name = "armada_37xx-pinctrl";
	ctrldesc->owner = THIS_MODULE;
	ctrldesc->pctlops = &armada_37xx_pctrl_ops;
	ctrldesc->pmxops = &armada_37xx_pmx_ops;
	ctrldesc->confops = &armada_37xx_pinconf_ops;

	pindesc = devm_kcalloc(&pdev->dev,
			       pin_data->nr_pins, sizeof(*pindesc),
			       GFP_KERNEL);
	if (!pindesc)
		return -ENOMEM;

	ctrldesc->pins = pindesc;
	ctrldesc->npins = pin_data->nr_pins;

	pdesc = pindesc;
	for (pin = 0; pin < pin_data->nr_pins; pin++) {
		pdesc->number = pin;
		pdesc->name = kasprintf(GFP_KERNEL, "%s-%d",
					pin_data->name, pin);
		pdesc++;
	}

	/*
	 * we allocate functions for number of pins and hope there are
	 * fewer unique functions than pins available
	 */
	info->funcs = devm_kcalloc(&pdev->dev,
				   pin_data->nr_pins,
				   sizeof(struct armada_37xx_pmx_func),
				   GFP_KERNEL);
	if (!info->funcs)
		return -ENOMEM;


	ret = armada_37xx_fill_group(info);
	if (ret)
		return ret;

	ret = armada_37xx_fill_func(info);
	if (ret)
		return ret;

	info->pctl_dev = devm_pinctrl_register(&pdev->dev, ctrldesc, info);
	if (IS_ERR(info->pctl_dev)) {
		dev_err(&pdev->dev, "could not register pinctrl driver\n");
		return PTR_ERR(info->pctl_dev);
	}

	return 0;
}

#if defined(CONFIG_PM)
static int armada_3700_pinctrl_suspend(struct device *dev)
{
	struct armada_37xx_pinctrl *info = dev_get_drvdata(dev);

	/* Save GPIO state */
	regmap_read(info->regmap, OUTPUT_EN, &info->pm.out_en_l);
	regmap_read(info->regmap, OUTPUT_EN + sizeof(u32), &info->pm.out_en_h);
	regmap_read(info->regmap, OUTPUT_VAL, &info->pm.out_val_l);
	regmap_read(info->regmap, OUTPUT_VAL + sizeof(u32),
		    &info->pm.out_val_h);

	info->pm.irq_en_l = readl(info->base + IRQ_EN);
	info->pm.irq_en_h = readl(info->base + IRQ_EN + sizeof(u32));
	info->pm.irq_pol_l = readl(info->base + IRQ_POL);
	info->pm.irq_pol_h = readl(info->base + IRQ_POL + sizeof(u32));

	/* Save pinctrl state */
	regmap_read(info->regmap, SELECTION, &info->pm.selection);

	return 0;
}

static int armada_3700_pinctrl_resume(struct device *dev)
{
	struct armada_37xx_pinctrl *info = dev_get_drvdata(dev);
	struct gpio_chip *gc;
	struct irq_domain *d;
	int i;

	/* Restore GPIO state */
	regmap_write(info->regmap, OUTPUT_EN, info->pm.out_en_l);
	regmap_write(info->regmap, OUTPUT_EN + sizeof(u32),
		     info->pm.out_en_h);
	regmap_write(info->regmap, OUTPUT_VAL, info->pm.out_val_l);
	regmap_write(info->regmap, OUTPUT_VAL + sizeof(u32),
		     info->pm.out_val_h);

	/*
	 * Input levels may change during suspend, which is not monitored at
	 * that time. GPIOs used for both-edge IRQs may not be synchronized
	 * anymore with their polarities (rising/falling edge) and must be
	 * re-configured manually.
	 */
	gc = &info->gpio_chip;
	d = gc->irq.domain;
	for (i = 0; i < gc->ngpio; i++) {
		u32 irq_bit = BIT(i % GPIO_PER_REG);
		u32 mask, *irq_pol, input_reg, virq, type, level;

		if (i < GPIO_PER_REG) {
			mask = info->pm.irq_en_l;
			irq_pol = &info->pm.irq_pol_l;
			input_reg = INPUT_VAL;
		} else {
			mask = info->pm.irq_en_h;
			irq_pol = &info->pm.irq_pol_h;
			input_reg = INPUT_VAL + sizeof(u32);
		}

		if (!(mask & irq_bit))
			continue;

		virq = irq_find_mapping(d, i);
		type = irq_get_trigger_type(virq);

		/*
		 * Synchronize level and polarity for both-edge irqs:
		 *     - a high input level expects a falling edge,
		 *     - a low input level exepects a rising edge.
		 */
		if ((type & IRQ_TYPE_SENSE_MASK) ==
		    IRQ_TYPE_EDGE_BOTH) {
			regmap_read(info->regmap, input_reg, &level);
			if ((*irq_pol ^ level) & irq_bit)
				*irq_pol ^= irq_bit;
		}
	}

	writel(info->pm.irq_en_l, info->base + IRQ_EN);
	writel(info->pm.irq_en_h, info->base + IRQ_EN + sizeof(u32));
	writel(info->pm.irq_pol_l, info->base + IRQ_POL);
	writel(info->pm.irq_pol_h, info->base + IRQ_POL + sizeof(u32));

	/* Restore pinctrl state */
	regmap_write(info->regmap, SELECTION, info->pm.selection);

	return 0;
}

/*
 * Since pinctrl is an infrastructure module, its resume should be issued prior
 * to other IO drivers.
 */
static const struct dev_pm_ops armada_3700_pinctrl_pm_ops = {
	.suspend_noirq = armada_3700_pinctrl_suspend,
	.resume_noirq = armada_3700_pinctrl_resume,
};

#define PINCTRL_ARMADA_37XX_DEV_PM_OPS (&armada_3700_pinctrl_pm_ops)
#else
#define PINCTRL_ARMADA_37XX_DEV_PM_OPS NULL
#endif /* CONFIG_PM */

static const struct of_device_id armada_37xx_pinctrl_of_match[] = {
	{
		.compatible = "marvell,armada3710-sb-pinctrl",
		.data = &armada_37xx_pin_sb,
	},
	{
		.compatible = "marvell,armada3710-nb-pinctrl",
		.data = &armada_37xx_pin_nb,
	},
	{ },
};

static int __init armada_37xx_pinctrl_probe(struct platform_device *pdev)
{
	struct armada_37xx_pinctrl *info;
	struct device *dev = &pdev->dev;
	struct device_node *np = dev->of_node;
	struct regmap *regmap;
	int ret;

	info = devm_kzalloc(dev, sizeof(struct armada_37xx_pinctrl),
			    GFP_KERNEL);
	if (!info)
		return -ENOMEM;

	info->dev = dev;

	regmap = syscon_node_to_regmap(np);
	if (IS_ERR(regmap)) {
		dev_err(&pdev->dev, "cannot get regmap\n");
		return PTR_ERR(regmap);
	}
	info->regmap = regmap;

	info->data = of_device_get_match_data(dev);

	ret = armada_37xx_pinctrl_register(pdev, info);
	if (ret)
		return ret;

	ret = armada_37xx_gpiochip_register(pdev, info);
	if (ret)
		return ret;

	platform_set_drvdata(pdev, info);

	return 0;
}

static struct platform_driver armada_37xx_pinctrl_driver = {
	.driver = {
		.name = "armada-37xx-pinctrl",
		.of_match_table = armada_37xx_pinctrl_of_match,
		.pm = PINCTRL_ARMADA_37XX_DEV_PM_OPS,
	},
};

builtin_platform_driver_probe(armada_37xx_pinctrl_driver,
			      armada_37xx_pinctrl_probe);<|MERGE_RESOLUTION|>--- conflicted
+++ resolved
@@ -188,10 +188,6 @@
 	PIN_GRP_GPIO_2("led1_od", 12, 1, BIT(21), BIT(21), 0, "led"),
 	PIN_GRP_GPIO_2("led2_od", 13, 1, BIT(22), BIT(22), 0, "led"),
 	PIN_GRP_GPIO_2("led3_od", 14, 1, BIT(23), BIT(23), 0, "led"),
-<<<<<<< HEAD
-
-=======
->>>>>>> 7d2a07b7
 };
 
 static struct armada_37xx_pin_group armada_37xx_sb_groups[] = {
