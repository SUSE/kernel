/*
 * Marvell 37xx SoC pinctrl driver
 *
 * Copyright (C) 2017 Marvell
 *
 * Gregory CLEMENT <gregory.clement@free-electrons.com>
 *
 * This file is licensed under the terms of the GNU General Public
 * License version 2 or later. This program is licensed "as is"
 * without any warranty of any kind, whether express or implied.
 */

#include <linux/gpio/driver.h>
#include <linux/mfd/syscon.h>
#include <linux/of.h>
#include <linux/of_address.h>
#include <linux/of_device.h>
#include <linux/of_irq.h>
#include <linux/pinctrl/pinconf-generic.h>
#include <linux/pinctrl/pinconf.h>
#include <linux/pinctrl/pinctrl.h>
#include <linux/pinctrl/pinmux.h>
#include <linux/platform_device.h>
#include <linux/property.h>
#include <linux/regmap.h>
#include <linux/seq_file.h>
#include <linux/slab.h>
#include <linux/string_helpers.h>

#include "../pinctrl-utils.h"

#define OUTPUT_EN	0x0
#define INPUT_VAL	0x10
#define OUTPUT_VAL	0x18
#define OUTPUT_CTL	0x20
#define SELECTION	0x30

#define IRQ_EN		0x0
#define IRQ_POL		0x08
#define IRQ_STATUS	0x10
#define IRQ_WKUP	0x18

#define NB_FUNCS 3
#define GPIO_PER_REG	32

/**
 * struct armada_37xx_pin_group: represents group of pins of a pinmux function.
 * The pins of a pinmux groups are composed of one or two groups of contiguous
 * pins.
 * @name:	Name of the pin group, used to lookup the group.
 * @start_pin:	Index of the first pin of the main range of pins belonging to
 *		the group
 * @npins:	Number of pins included in the first range
 * @reg_mask:	Bit mask matching the group in the selection register
 * @val:	Value to write to the registers for a given function
 * @extra_pin:	Index of the first pin of the optional second range of pins
 *		belonging to the group
 * @extra_npins:Number of pins included in the second optional range
 * @funcs:	A list of pinmux functions that can be selected for this group.
 * @pins:	List of the pins included in the group
 */
struct armada_37xx_pin_group {
	const char	*name;
	unsigned int	start_pin;
	unsigned int	npins;
	u32		reg_mask;
	u32		val[NB_FUNCS];
	unsigned int	extra_pin;
	unsigned int	extra_npins;
	const char	*funcs[NB_FUNCS];
	unsigned int	*pins;
};

struct armada_37xx_pin_data {
	u8				nr_pins;
	char				*name;
	struct armada_37xx_pin_group	*groups;
	int				ngroups;
};

struct armada_37xx_pmx_func {
	const char		*name;
	const char		**groups;
	unsigned int		ngroups;
};

struct armada_37xx_pm_state {
	u32 out_en_l;
	u32 out_en_h;
	u32 out_val_l;
	u32 out_val_h;
	u32 irq_en_l;
	u32 irq_en_h;
	u32 irq_pol_l;
	u32 irq_pol_h;
	u32 selection;
};

struct armada_37xx_pinctrl {
	struct regmap			*regmap;
	void __iomem			*base;
	const struct armada_37xx_pin_data	*data;
	struct device			*dev;
	struct gpio_chip		gpio_chip;
	raw_spinlock_t			irq_lock;
	struct pinctrl_desc		pctl;
	struct pinctrl_dev		*pctl_dev;
	struct armada_37xx_pin_group	*groups;
	unsigned int			ngroups;
	struct armada_37xx_pmx_func	*funcs;
	unsigned int			nfuncs;
	struct armada_37xx_pm_state	pm;
};

#define PIN_GRP_GPIO_0(_name, _start, _nr)	\
	{					\
		.name = _name,			\
		.start_pin = _start,		\
		.npins = _nr,			\
		.reg_mask = 0,			\
		.val = {0},			\
		.funcs = {"gpio"}		\
	}

#define PIN_GRP_GPIO_0(_name, _start, _nr)	\
	{					\
		.name = _name,			\
		.start_pin = _start,		\
		.npins = _nr,			\
		.reg_mask = 0,			\
		.val = {0},			\
		.funcs = {"gpio"}		\
	}

#define PIN_GRP_GPIO(_name, _start, _nr, _mask, _func1)	\
	{					\
		.name = _name,			\
		.start_pin = _start,		\
		.npins = _nr,			\
		.reg_mask = _mask,		\
		.val = {0, _mask},		\
		.funcs = {_func1, "gpio"}	\
	}

#define PIN_GRP_GPIO_2(_name, _start, _nr, _mask, _val1, _val2, _func1)   \
	{					\
		.name = _name,			\
		.start_pin = _start,		\
		.npins = _nr,			\
		.reg_mask = _mask,		\
		.val = {_val1, _val2},		\
		.funcs = {_func1, "gpio"}	\
	}

#define PIN_GRP_GPIO_3(_name, _start, _nr, _mask, _v1, _v2, _v3, _f1, _f2) \
	{					\
		.name = _name,			\
		.start_pin = _start,		\
		.npins = _nr,			\
		.reg_mask = _mask,		\
		.val = {_v1, _v2, _v3},	\
		.funcs = {_f1, _f2, "gpio"}	\
	}

#define PIN_GRP_EXTRA(_name, _start, _nr, _mask, _v1, _v2, _start2, _nr2, \
		      _f1, _f2)				\
	{						\
		.name = _name,				\
		.start_pin = _start,			\
		.npins = _nr,				\
		.reg_mask = _mask,			\
		.val = {_v1, _v2},			\
		.extra_pin = _start2,			\
		.extra_npins = _nr2,			\
		.funcs = {_f1, _f2}			\
	}

static struct armada_37xx_pin_group armada_37xx_nb_groups[] = {
	PIN_GRP_GPIO("jtag", 20, 5, BIT(0), "jtag"),
	PIN_GRP_GPIO("sdio0", 8, 3, BIT(1), "sdio"),
	PIN_GRP_GPIO("emmc_nb", 27, 9, BIT(2), "emmc"),
	PIN_GRP_GPIO_3("pwm0", 11, 1, BIT(3) | BIT(20), 0, BIT(20), BIT(3),
		       "pwm", "led"),
	PIN_GRP_GPIO_3("pwm1", 12, 1, BIT(4) | BIT(21), 0, BIT(21), BIT(4),
		       "pwm", "led"),
	PIN_GRP_GPIO_3("pwm2", 13, 1, BIT(5) | BIT(22), 0, BIT(22), BIT(5),
		       "pwm", "led"),
	PIN_GRP_GPIO_3("pwm3", 14, 1, BIT(6) | BIT(23), 0, BIT(23), BIT(6),
		       "pwm", "led"),
	PIN_GRP_GPIO("pmic1", 7, 1, BIT(7), "pmic"),
	PIN_GRP_GPIO("pmic0", 6, 1, BIT(8), "pmic"),
	PIN_GRP_GPIO_0("gpio1_5", 5, 1),
	PIN_GRP_GPIO("i2c2", 2, 2, BIT(9), "i2c"),
	PIN_GRP_GPIO("i2c1", 0, 2, BIT(10), "i2c"),
	PIN_GRP_GPIO("spi_cs1", 17, 1, BIT(12), "spi"),
	PIN_GRP_GPIO_2("spi_cs2", 18, 1, BIT(13) | BIT(19), 0, BIT(13), "spi"),
	PIN_GRP_GPIO_2("spi_cs3", 19, 1, BIT(14) | BIT(19), 0, BIT(14), "spi"),
	PIN_GRP_GPIO("onewire", 4, 1, BIT(16), "onewire"),
	PIN_GRP_GPIO("uart1", 25, 2, BIT(17), "uart"),
	PIN_GRP_GPIO("spi_quad", 15, 2, BIT(18), "spi"),
	PIN_GRP_EXTRA("uart2", 9, 2, BIT(1) | BIT(13) | BIT(14) | BIT(19),
		      BIT(1) | BIT(13) | BIT(14), BIT(1) | BIT(19),
		      18, 2, "gpio", "uart"),
};

static struct armada_37xx_pin_group armada_37xx_sb_groups[] = {
	PIN_GRP_GPIO("usb32_drvvbus0", 0, 1, BIT(0), "drvbus"),
	PIN_GRP_GPIO("usb2_drvvbus1", 1, 1, BIT(1), "drvbus"),
	PIN_GRP_GPIO_0("gpio2_2", 2, 1),
	PIN_GRP_GPIO("sdio_sb", 24, 6, BIT(2), "sdio"),
	PIN_GRP_GPIO("rgmii", 6, 12, BIT(3), "mii"),
	PIN_GRP_GPIO("smi", 18, 2, BIT(4), "smi"),
	PIN_GRP_GPIO("pcie1", 3, 1, BIT(5), "pcie"), /* this actually controls "pcie1_reset" */
	PIN_GRP_GPIO("pcie1_clkreq", 4, 1, BIT(9), "pcie"),
	PIN_GRP_GPIO("pcie1_wakeup", 5, 1, BIT(10), "pcie"),
	PIN_GRP_GPIO("ptp", 20, 1, BIT(11), "ptp"),
	PIN_GRP_GPIO_3("ptp_clk", 21, 1, BIT(6) | BIT(12), 0, BIT(6), BIT(12),
		       "ptp", "mii"),
	PIN_GRP_GPIO_3("ptp_trig", 22, 1, BIT(7) | BIT(13), 0, BIT(7), BIT(13),
		       "ptp", "mii"),
	PIN_GRP_GPIO_3("mii_col", 23, 1, BIT(8) | BIT(14), 0, BIT(8), BIT(14),
		       "mii", "mii_err"),
};

static const struct armada_37xx_pin_data armada_37xx_pin_nb = {
	.nr_pins = 36,
	.name = "GPIO1",
	.groups = armada_37xx_nb_groups,
	.ngroups = ARRAY_SIZE(armada_37xx_nb_groups),
};

static const struct armada_37xx_pin_data armada_37xx_pin_sb = {
	.nr_pins = 30,
	.name = "GPIO2",
	.groups = armada_37xx_sb_groups,
	.ngroups = ARRAY_SIZE(armada_37xx_sb_groups),
};

static inline void armada_37xx_update_reg(unsigned int *reg,
					  unsigned int *offset)
{
	/* We never have more than 2 registers */
	if (*offset >= GPIO_PER_REG) {
		*offset -= GPIO_PER_REG;
		*reg += sizeof(u32);
	}
}

static struct armada_37xx_pin_group *armada_37xx_find_next_grp_by_pin(
	struct armada_37xx_pinctrl *info, int pin, int *grp)
{
	while (*grp < info->ngroups) {
		struct armada_37xx_pin_group *group = &info->groups[*grp];
		int j;

		*grp = *grp + 1;
		for (j = 0; j < (group->npins + group->extra_npins); j++)
			if (group->pins[j] == pin)
				return group;
	}
	return NULL;
}

static int armada_37xx_pin_config_group_get(struct pinctrl_dev *pctldev,
			    unsigned int selector, unsigned long *config)
{
	return -ENOTSUPP;
}

static int armada_37xx_pin_config_group_set(struct pinctrl_dev *pctldev,
			    unsigned int selector, unsigned long *configs,
			    unsigned int num_configs)
{
	return -ENOTSUPP;
}

static const struct pinconf_ops armada_37xx_pinconf_ops = {
	.is_generic = true,
	.pin_config_group_get = armada_37xx_pin_config_group_get,
	.pin_config_group_set = armada_37xx_pin_config_group_set,
};

static int armada_37xx_get_groups_count(struct pinctrl_dev *pctldev)
{
	struct armada_37xx_pinctrl *info = pinctrl_dev_get_drvdata(pctldev);

	return info->ngroups;
}

static const char *armada_37xx_get_group_name(struct pinctrl_dev *pctldev,
					      unsigned int group)
{
	struct armada_37xx_pinctrl *info = pinctrl_dev_get_drvdata(pctldev);

	return info->groups[group].name;
}

static int armada_37xx_get_group_pins(struct pinctrl_dev *pctldev,
				      unsigned int selector,
				      const unsigned int **pins,
				      unsigned int *npins)
{
	struct armada_37xx_pinctrl *info = pinctrl_dev_get_drvdata(pctldev);

	if (selector >= info->ngroups)
		return -EINVAL;

	*pins = info->groups[selector].pins;
	*npins = info->groups[selector].npins +
		info->groups[selector].extra_npins;

	return 0;
}

static const struct pinctrl_ops armada_37xx_pctrl_ops = {
	.get_groups_count	= armada_37xx_get_groups_count,
	.get_group_name		= armada_37xx_get_group_name,
	.get_group_pins		= armada_37xx_get_group_pins,
	.dt_node_to_map		= pinconf_generic_dt_node_to_map_group,
	.dt_free_map		= pinctrl_utils_free_map,
};

/*
 * Pinmux_ops handling
 */

static int armada_37xx_pmx_get_funcs_count(struct pinctrl_dev *pctldev)
{
	struct armada_37xx_pinctrl *info = pinctrl_dev_get_drvdata(pctldev);

	return info->nfuncs;
}

static const char *armada_37xx_pmx_get_func_name(struct pinctrl_dev *pctldev,
						 unsigned int selector)
{
	struct armada_37xx_pinctrl *info = pinctrl_dev_get_drvdata(pctldev);

	return info->funcs[selector].name;
}

static int armada_37xx_pmx_get_groups(struct pinctrl_dev *pctldev,
				      unsigned int selector,
				      const char * const **groups,
				      unsigned int * const num_groups)
{
	struct armada_37xx_pinctrl *info = pinctrl_dev_get_drvdata(pctldev);

	*groups = info->funcs[selector].groups;
	*num_groups = info->funcs[selector].ngroups;

	return 0;
}

static int armada_37xx_pmx_set_by_name(struct pinctrl_dev *pctldev,
				       const char *name,
				       struct armada_37xx_pin_group *grp)
{
	struct armada_37xx_pinctrl *info = pinctrl_dev_get_drvdata(pctldev);
	struct device *dev = info->dev;
	unsigned int reg = SELECTION;
	unsigned int mask = grp->reg_mask;
	int func, val;

	dev_dbg(dev, "enable function %s group %s\n", name, grp->name);

	func = match_string(grp->funcs, NB_FUNCS, name);
	if (func < 0)
		return -ENOTSUPP;

	val = grp->val[func];

	regmap_update_bits(info->regmap, reg, mask, val);

	return 0;
}

static int armada_37xx_pmx_set(struct pinctrl_dev *pctldev,
			       unsigned int selector,
			       unsigned int group)
{

	struct armada_37xx_pinctrl *info = pinctrl_dev_get_drvdata(pctldev);
	struct armada_37xx_pin_group *grp = &info->groups[group];
	const char *name = info->funcs[selector].name;

	return armada_37xx_pmx_set_by_name(pctldev, name, grp);
}

static inline void armada_37xx_irq_update_reg(unsigned int *reg,
					  struct irq_data *d)
{
	int offset = irqd_to_hwirq(d);

	armada_37xx_update_reg(reg, &offset);
}

static int armada_37xx_gpio_direction_input(struct gpio_chip *chip,
					    unsigned int offset)
{
	struct armada_37xx_pinctrl *info = gpiochip_get_data(chip);
	unsigned int reg = OUTPUT_EN;
	unsigned int mask;

	armada_37xx_update_reg(&reg, &offset);
	mask = BIT(offset);

	return regmap_update_bits(info->regmap, reg, mask, 0);
}

static int armada_37xx_gpio_get_direction(struct gpio_chip *chip,
					  unsigned int offset)
{
	struct armada_37xx_pinctrl *info = gpiochip_get_data(chip);
	unsigned int reg = OUTPUT_EN;
	unsigned int val, mask;

	armada_37xx_update_reg(&reg, &offset);
	mask = BIT(offset);
	regmap_read(info->regmap, reg, &val);

	if (val & mask)
		return GPIO_LINE_DIRECTION_OUT;

	return GPIO_LINE_DIRECTION_IN;
}

static int armada_37xx_gpio_direction_output(struct gpio_chip *chip,
					     unsigned int offset, int value)
{
	struct armada_37xx_pinctrl *info = gpiochip_get_data(chip);
	unsigned int reg = OUTPUT_EN;
	unsigned int mask, val, ret;

	armada_37xx_update_reg(&reg, &offset);
	mask = BIT(offset);

	ret = regmap_update_bits(info->regmap, reg, mask, mask);

	if (ret)
		return ret;

	reg = OUTPUT_VAL;
	val = value ? mask : 0;
	regmap_update_bits(info->regmap, reg, mask, val);

	return 0;
}

static int armada_37xx_gpio_get(struct gpio_chip *chip, unsigned int offset)
{
	struct armada_37xx_pinctrl *info = gpiochip_get_data(chip);
	unsigned int reg = INPUT_VAL;
	unsigned int val, mask;

	armada_37xx_update_reg(&reg, &offset);
	mask = BIT(offset);

	regmap_read(info->regmap, reg, &val);

	return (val & mask) != 0;
}

static void armada_37xx_gpio_set(struct gpio_chip *chip, unsigned int offset,
				 int value)
{
	struct armada_37xx_pinctrl *info = gpiochip_get_data(chip);
	unsigned int reg = OUTPUT_VAL;
	unsigned int mask, val;

	armada_37xx_update_reg(&reg, &offset);
	mask = BIT(offset);
	val = value ? mask : 0;

	regmap_update_bits(info->regmap, reg, mask, val);
}

static int armada_37xx_pmx_gpio_set_direction(struct pinctrl_dev *pctldev,
					      struct pinctrl_gpio_range *range,
					      unsigned int offset, bool input)
{
	struct armada_37xx_pinctrl *info = pinctrl_dev_get_drvdata(pctldev);
	struct gpio_chip *chip = range->gc;

	dev_dbg(info->dev, "gpio_direction for pin %u as %s-%d to %s\n",
		offset, range->name, offset, input ? "input" : "output");

	if (input)
		armada_37xx_gpio_direction_input(chip, offset);
	else
		armada_37xx_gpio_direction_output(chip, offset, 0);

	return 0;
}

static int armada_37xx_gpio_request_enable(struct pinctrl_dev *pctldev,
					   struct pinctrl_gpio_range *range,
					   unsigned int offset)
{
	struct armada_37xx_pinctrl *info = pinctrl_dev_get_drvdata(pctldev);
	struct armada_37xx_pin_group *group;
	int grp = 0;
	int ret;

	dev_dbg(info->dev, "requesting gpio %d\n", offset);

	while ((group = armada_37xx_find_next_grp_by_pin(info, offset, &grp))) {
		ret = armada_37xx_pmx_set_by_name(pctldev, "gpio", group);
		if (ret)
			return ret;
	}

	return 0;
}

static const struct pinmux_ops armada_37xx_pmx_ops = {
	.get_functions_count	= armada_37xx_pmx_get_funcs_count,
	.get_function_name	= armada_37xx_pmx_get_func_name,
	.get_function_groups	= armada_37xx_pmx_get_groups,
	.set_mux		= armada_37xx_pmx_set,
	.gpio_request_enable	= armada_37xx_gpio_request_enable,
	.gpio_set_direction	= armada_37xx_pmx_gpio_set_direction,
};

static const struct gpio_chip armada_37xx_gpiolib_chip = {
	.request = gpiochip_generic_request,
	.free = gpiochip_generic_free,
	.set = armada_37xx_gpio_set,
	.get = armada_37xx_gpio_get,
	.get_direction	= armada_37xx_gpio_get_direction,
	.direction_input = armada_37xx_gpio_direction_input,
	.direction_output = armada_37xx_gpio_direction_output,
	.owner = THIS_MODULE,
};

static void armada_37xx_irq_ack(struct irq_data *d)
{
	struct gpio_chip *chip = irq_data_get_irq_chip_data(d);
	struct armada_37xx_pinctrl *info = gpiochip_get_data(chip);
	u32 reg = IRQ_STATUS;
	unsigned long flags;

	armada_37xx_irq_update_reg(&reg, d);
	raw_spin_lock_irqsave(&info->irq_lock, flags);
	writel(d->mask, info->base + reg);
	raw_spin_unlock_irqrestore(&info->irq_lock, flags);
}

static void armada_37xx_irq_mask(struct irq_data *d)
{
	struct gpio_chip *chip = irq_data_get_irq_chip_data(d);
	struct armada_37xx_pinctrl *info = gpiochip_get_data(chip);
	u32 val, reg = IRQ_EN;
	unsigned long flags;

	armada_37xx_irq_update_reg(&reg, d);
	raw_spin_lock_irqsave(&info->irq_lock, flags);
	val = readl(info->base + reg);
	writel(val & ~d->mask, info->base + reg);
	raw_spin_unlock_irqrestore(&info->irq_lock, flags);
	gpiochip_disable_irq(chip, irqd_to_hwirq(d));
}

static void armada_37xx_irq_unmask(struct irq_data *d)
{
	struct gpio_chip *chip = irq_data_get_irq_chip_data(d);
	struct armada_37xx_pinctrl *info = gpiochip_get_data(chip);
	u32 val, reg = IRQ_EN;
	unsigned long flags;

	gpiochip_enable_irq(chip, irqd_to_hwirq(d));
	armada_37xx_irq_update_reg(&reg, d);
	raw_spin_lock_irqsave(&info->irq_lock, flags);
	val = readl(info->base + reg);
	writel(val | d->mask, info->base + reg);
	raw_spin_unlock_irqrestore(&info->irq_lock, flags);
}

static int armada_37xx_irq_set_wake(struct irq_data *d, unsigned int on)
{
	struct gpio_chip *chip = irq_data_get_irq_chip_data(d);
	struct armada_37xx_pinctrl *info = gpiochip_get_data(chip);
	u32 val, reg = IRQ_WKUP;
	unsigned long flags;

	armada_37xx_irq_update_reg(&reg, d);
	raw_spin_lock_irqsave(&info->irq_lock, flags);
	val = readl(info->base + reg);
	if (on)
		val |= (BIT(d->hwirq % GPIO_PER_REG));
	else
		val &= ~(BIT(d->hwirq % GPIO_PER_REG));
	writel(val, info->base + reg);
	raw_spin_unlock_irqrestore(&info->irq_lock, flags);

	return 0;
}

static int armada_37xx_irq_set_type(struct irq_data *d, unsigned int type)
{
	struct gpio_chip *chip = irq_data_get_irq_chip_data(d);
	struct armada_37xx_pinctrl *info = gpiochip_get_data(chip);
	u32 val, reg = IRQ_POL;
	unsigned long flags;

	raw_spin_lock_irqsave(&info->irq_lock, flags);
	armada_37xx_irq_update_reg(&reg, d);
	val = readl(info->base + reg);
	switch (type) {
	case IRQ_TYPE_EDGE_RISING:
		val &= ~(BIT(d->hwirq % GPIO_PER_REG));
		break;
	case IRQ_TYPE_EDGE_FALLING:
		val |= (BIT(d->hwirq % GPIO_PER_REG));
		break;
	case IRQ_TYPE_EDGE_BOTH: {
		u32 in_val, in_reg = INPUT_VAL;

		armada_37xx_irq_update_reg(&in_reg, d);
		regmap_read(info->regmap, in_reg, &in_val);

		/* Set initial polarity based on current input level. */
		if (in_val & BIT(d->hwirq % GPIO_PER_REG))
			val |= BIT(d->hwirq % GPIO_PER_REG);	/* falling */
		else
			val &= ~(BIT(d->hwirq % GPIO_PER_REG));	/* rising */
		break;
	}
	default:
		raw_spin_unlock_irqrestore(&info->irq_lock, flags);
		return -EINVAL;
	}
	writel(val, info->base + reg);
	raw_spin_unlock_irqrestore(&info->irq_lock, flags);

	return 0;
}

static int armada_37xx_edge_both_irq_swap_pol(struct armada_37xx_pinctrl *info,
					     u32 pin_idx)
{
	u32 reg_idx = pin_idx / GPIO_PER_REG;
	u32 bit_num = pin_idx % GPIO_PER_REG;
	u32 p, l, ret;
	unsigned long flags;

	regmap_read(info->regmap, INPUT_VAL + 4*reg_idx, &l);

	raw_spin_lock_irqsave(&info->irq_lock, flags);
	p = readl(info->base + IRQ_POL + 4 * reg_idx);
	if ((p ^ l) & (1 << bit_num)) {
		/*
		 * For the gpios which are used for both-edge irqs, when their
		 * interrupts happen, their input levels are changed,
		 * yet their interrupt polarities are kept in old values, we
		 * should synchronize their interrupt polarities; for example,
		 * at first a gpio's input level is low and its interrupt
		 * polarity control is "Detect rising edge", then the gpio has
		 * a interrupt , its level turns to high, we should change its
		 * polarity control to "Detect falling edge" correspondingly.
		 */
		p ^= 1 << bit_num;
		writel(p, info->base + IRQ_POL + 4 * reg_idx);
		ret = 0;
	} else {
		/* Spurious irq */
		ret = -1;
	}

	raw_spin_unlock_irqrestore(&info->irq_lock, flags);
	return ret;
}

static void armada_37xx_irq_handler(struct irq_desc *desc)
{
	struct gpio_chip *gc = irq_desc_get_handler_data(desc);
	struct irq_chip *chip = irq_desc_get_chip(desc);
	struct armada_37xx_pinctrl *info = gpiochip_get_data(gc);
	struct irq_domain *d = gc->irq.domain;
	int i;

	chained_irq_enter(chip, desc);
	for (i = 0; i <= d->revmap_size / GPIO_PER_REG; i++) {
		u32 status;
		unsigned long flags;

		raw_spin_lock_irqsave(&info->irq_lock, flags);
		status = readl_relaxed(info->base + IRQ_STATUS + 4 * i);
		/* Manage only the interrupt that was enabled */
		status &= readl_relaxed(info->base + IRQ_EN + 4 * i);
		raw_spin_unlock_irqrestore(&info->irq_lock, flags);
		while (status) {
			u32 hwirq = ffs(status) - 1;
			u32 virq = irq_find_mapping(d, hwirq +
						     i * GPIO_PER_REG);
			u32 t = irq_get_trigger_type(virq);

			if ((t & IRQ_TYPE_SENSE_MASK) == IRQ_TYPE_EDGE_BOTH) {
				/* Swap polarity (race with GPIO line) */
				if (armada_37xx_edge_both_irq_swap_pol(info,
					hwirq + i * GPIO_PER_REG)) {
					/*
					 * For spurious irq, which gpio level
					 * is not as expected after incoming
					 * edge, just ack the gpio irq.
					 */
					writel(1 << hwirq,
					       info->base +
					       IRQ_STATUS + 4 * i);
					goto update_status;
				}
			}

			generic_handle_irq(virq);

update_status:
			/* Update status in case a new IRQ appears */
			raw_spin_lock_irqsave(&info->irq_lock, flags);
			status = readl_relaxed(info->base +
					       IRQ_STATUS + 4 * i);
			/* Manage only the interrupt that was enabled */
			status &= readl_relaxed(info->base + IRQ_EN + 4 * i);
			raw_spin_unlock_irqrestore(&info->irq_lock, flags);
		}
	}
	chained_irq_exit(chip, desc);
}

static unsigned int armada_37xx_irq_startup(struct irq_data *d)
{
	/*
	 * The mask field is a "precomputed bitmask for accessing the
	 * chip registers" which was introduced for the generic
	 * irqchip framework. As we don't use this framework, we can
	 * reuse this field for our own usage.
	 */
	d->mask = BIT(d->hwirq % GPIO_PER_REG);

	armada_37xx_irq_unmask(d);

	return 0;
}

static void armada_37xx_irq_print_chip(struct irq_data *d, struct seq_file *p)
{
	struct gpio_chip *chip = irq_data_get_irq_chip_data(d);
	struct armada_37xx_pinctrl *info = gpiochip_get_data(chip);

	seq_printf(p, info->data->name);
}

static const struct irq_chip armada_37xx_irqchip = {
	.irq_ack = armada_37xx_irq_ack,
	.irq_mask = armada_37xx_irq_mask,
	.irq_unmask = armada_37xx_irq_unmask,
	.irq_set_wake = armada_37xx_irq_set_wake,
	.irq_set_type = armada_37xx_irq_set_type,
	.irq_startup = armada_37xx_irq_startup,
	.irq_print_chip = armada_37xx_irq_print_chip,
	.flags = IRQCHIP_IMMUTABLE,
	GPIOCHIP_IRQ_RESOURCE_HELPERS,
};

static int armada_37xx_irqchip_register(struct platform_device *pdev,
					struct armada_37xx_pinctrl *info)
{
	struct gpio_chip *gc = &info->gpio_chip;
	struct gpio_irq_chip *girq = &gc->irq;
	struct device_node *np = to_of_node(gc->fwnode);
	struct device *dev = &pdev->dev;
<<<<<<< HEAD
	struct device_node *np;
	int ret = -ENODEV, i, nr_irq_parent;

	/* Check if we have at least one gpio-controller child node */
	for_each_child_of_node(dev->of_node, np) {
		if (of_property_read_bool(np, "gpio-controller")) {
			ret = 0;
			break;
		}
	}
	if (ret)
		return dev_err_probe(dev, ret, "no gpio-controller child node\n");
=======
	unsigned int i, nr_irq_parent;
>>>>>>> eb3cdb58

	raw_spin_lock_init(&info->irq_lock);

	nr_irq_parent = of_irq_count(np);
	if (!nr_irq_parent) {
		dev_err(dev, "invalid or no IRQ\n");
		return 0;
	}

	info->base = devm_platform_ioremap_resource(pdev, 1);
	if (IS_ERR(info->base))
		return PTR_ERR(info->base);

	gpio_irq_chip_set_chip(girq, &armada_37xx_irqchip);
	girq->parent_handler = armada_37xx_irq_handler;
	/*
	 * Many interrupts are connected to the parent interrupt
	 * controller. But we do not take advantage of this and use
	 * the chained irq with all of them.
	 */
	girq->num_parents = nr_irq_parent;
	girq->parents = devm_kcalloc(dev, nr_irq_parent, sizeof(*girq->parents), GFP_KERNEL);
	if (!girq->parents)
		return -ENOMEM;
	for (i = 0; i < nr_irq_parent; i++) {
		int irq = irq_of_parse_and_map(np, i);

		if (!irq)
			continue;
		girq->parents[i] = irq;
	}
	girq->default_type = IRQ_TYPE_NONE;
	girq->handler = handle_edge_irq;

	return 0;
}

static int armada_37xx_gpiochip_register(struct platform_device *pdev,
					struct armada_37xx_pinctrl *info)
{
	struct device *dev = &pdev->dev;
<<<<<<< HEAD
	struct device_node *np;
=======
	struct fwnode_handle *fwnode;
>>>>>>> eb3cdb58
	struct gpio_chip *gc;
	int ret;

<<<<<<< HEAD
	for_each_child_of_node(dev->of_node, np) {
		if (of_find_property(np, "gpio-controller", NULL)) {
			ret = 0;
			break;
		}
	}
	if (ret)
		return ret;
=======
	fwnode = gpiochip_node_get_first(dev);
	if (!fwnode)
		return -ENODEV;
>>>>>>> eb3cdb58

	info->gpio_chip = armada_37xx_gpiolib_chip;

	gc = &info->gpio_chip;
	gc->ngpio = info->data->nr_pins;
	gc->parent = dev;
	gc->base = -1;
	gc->fwnode = fwnode;
	gc->label = info->data->name;

	ret = armada_37xx_irqchip_register(pdev, info);
	if (ret)
		return ret;

	return devm_gpiochip_add_data(dev, gc, info);
}

/**
 * armada_37xx_add_function() - Add a new function to the list
 * @funcs: array of function to add the new one
 * @funcsize: size of the remaining space for the function
 * @name: name of the function to add
 *
 * If it is a new function then create it by adding its name else
 * increment the number of group associated to this function.
 */
static int armada_37xx_add_function(struct armada_37xx_pmx_func *funcs,
				    int *funcsize, const char *name)
{
	int i = 0;

	if (*funcsize <= 0)
		return -EOVERFLOW;

	while (funcs->ngroups) {
		/* function already there */
		if (strcmp(funcs->name, name) == 0) {
			funcs->ngroups++;

			return -EEXIST;
		}
		funcs++;
		i++;
	}

	/* append new unique function */
	funcs->name = name;
	funcs->ngroups = 1;
	(*funcsize)--;

	return 0;
}

/**
 * armada_37xx_fill_group() - complete the group array
 * @info: info driver instance
 *
 * Based on the data available from the armada_37xx_pin_group array
 * completes the last member of the struct for each function: the list
 * of the groups associated to this function.
 *
 */
static int armada_37xx_fill_group(struct armada_37xx_pinctrl *info)
{
	int n, num = 0, funcsize = info->data->nr_pins;
	struct device *dev = info->dev;

	for (n = 0; n < info->ngroups; n++) {
		struct armada_37xx_pin_group *grp = &info->groups[n];
		int i, j, f;

		grp->pins = devm_kcalloc(dev, grp->npins + grp->extra_npins,
					 sizeof(*grp->pins),
					 GFP_KERNEL);
		if (!grp->pins)
			return -ENOMEM;

		for (i = 0; i < grp->npins; i++)
			grp->pins[i] = grp->start_pin + i;

		for (j = 0; j < grp->extra_npins; j++)
			grp->pins[i+j] = grp->extra_pin + j;

		for (f = 0; (f < NB_FUNCS) && grp->funcs[f]; f++) {
			int ret;
			/* check for unique functions and count groups */
			ret = armada_37xx_add_function(info->funcs, &funcsize,
					    grp->funcs[f]);
			if (ret == -EOVERFLOW)
				dev_err(dev, "More functions than pins(%d)\n",
					info->data->nr_pins);
			if (ret < 0)
				continue;
			num++;
		}
	}

	info->nfuncs = num;

	return 0;
}

/**
 * armada_37xx_fill_func() - complete the funcs array
 * @info: info driver instance
 *
 * Based on the data available from the armada_37xx_pin_group array
 * completes the last two member of the struct for each group:
 * - the list of the pins included in the group
 * - the list of pinmux functions that can be selected for this group
 *
 */
static int armada_37xx_fill_func(struct armada_37xx_pinctrl *info)
{
	struct armada_37xx_pmx_func *funcs = info->funcs;
	struct device *dev = info->dev;
	int n;

	for (n = 0; n < info->nfuncs; n++) {
		const char *name = funcs[n].name;
		const char **groups;
		int g;

		funcs[n].groups = devm_kcalloc(dev, funcs[n].ngroups,
					       sizeof(*(funcs[n].groups)),
					       GFP_KERNEL);
		if (!funcs[n].groups)
			return -ENOMEM;

		groups = funcs[n].groups;

		for (g = 0; g < info->ngroups; g++) {
			struct armada_37xx_pin_group *gp = &info->groups[g];
			int f;

			f = match_string(gp->funcs, NB_FUNCS, name);
			if (f < 0)
				continue;

			*groups = gp->name;
			groups++;
		}
	}
	return 0;
}

static int armada_37xx_pinctrl_register(struct platform_device *pdev,
					struct armada_37xx_pinctrl *info)
{
	const struct armada_37xx_pin_data *pin_data = info->data;
	struct pinctrl_desc *ctrldesc = &info->pctl;
	struct pinctrl_pin_desc *pindesc, *pdesc;
	struct device *dev = &pdev->dev;
<<<<<<< HEAD
=======
	char **pin_names;
>>>>>>> eb3cdb58
	int pin, ret;

	info->groups = pin_data->groups;
	info->ngroups = pin_data->ngroups;

	ctrldesc->name = "armada_37xx-pinctrl";
	ctrldesc->owner = THIS_MODULE;
	ctrldesc->pctlops = &armada_37xx_pctrl_ops;
	ctrldesc->pmxops = &armada_37xx_pmx_ops;
	ctrldesc->confops = &armada_37xx_pinconf_ops;

	pindesc = devm_kcalloc(dev, pin_data->nr_pins, sizeof(*pindesc), GFP_KERNEL);
	if (!pindesc)
		return -ENOMEM;

	ctrldesc->pins = pindesc;
	ctrldesc->npins = pin_data->nr_pins;

	pin_names = devm_kasprintf_strarray(dev, pin_data->name, pin_data->nr_pins);
	if (IS_ERR(pin_names))
		return PTR_ERR(pin_names);

	pdesc = pindesc;
	for (pin = 0; pin < pin_data->nr_pins; pin++) {
		pdesc->number = pin;
		pdesc->name = pin_names[pin];
		pdesc++;
	}

	/*
	 * we allocate functions for number of pins and hope there are
	 * fewer unique functions than pins available
	 */
	info->funcs = devm_kcalloc(dev, pin_data->nr_pins, sizeof(*info->funcs), GFP_KERNEL);
	if (!info->funcs)
		return -ENOMEM;

	ret = armada_37xx_fill_group(info);
	if (ret)
		return ret;

	ret = armada_37xx_fill_func(info);
	if (ret)
		return ret;

	info->pctl_dev = devm_pinctrl_register(dev, ctrldesc, info);
	if (IS_ERR(info->pctl_dev))
		return dev_err_probe(dev, PTR_ERR(info->pctl_dev), "could not register pinctrl driver\n");

	return 0;
}

#if defined(CONFIG_PM)
static int armada_3700_pinctrl_suspend(struct device *dev)
{
	struct armada_37xx_pinctrl *info = dev_get_drvdata(dev);

	/* Save GPIO state */
	regmap_read(info->regmap, OUTPUT_EN, &info->pm.out_en_l);
	regmap_read(info->regmap, OUTPUT_EN + sizeof(u32), &info->pm.out_en_h);
	regmap_read(info->regmap, OUTPUT_VAL, &info->pm.out_val_l);
	regmap_read(info->regmap, OUTPUT_VAL + sizeof(u32),
		    &info->pm.out_val_h);

	info->pm.irq_en_l = readl(info->base + IRQ_EN);
	info->pm.irq_en_h = readl(info->base + IRQ_EN + sizeof(u32));
	info->pm.irq_pol_l = readl(info->base + IRQ_POL);
	info->pm.irq_pol_h = readl(info->base + IRQ_POL + sizeof(u32));

	/* Save pinctrl state */
	regmap_read(info->regmap, SELECTION, &info->pm.selection);

	return 0;
}

static int armada_3700_pinctrl_resume(struct device *dev)
{
	struct armada_37xx_pinctrl *info = dev_get_drvdata(dev);
	struct gpio_chip *gc;
	struct irq_domain *d;
	int i;

	/* Restore GPIO state */
	regmap_write(info->regmap, OUTPUT_EN, info->pm.out_en_l);
	regmap_write(info->regmap, OUTPUT_EN + sizeof(u32),
		     info->pm.out_en_h);
	regmap_write(info->regmap, OUTPUT_VAL, info->pm.out_val_l);
	regmap_write(info->regmap, OUTPUT_VAL + sizeof(u32),
		     info->pm.out_val_h);

	/*
	 * Input levels may change during suspend, which is not monitored at
	 * that time. GPIOs used for both-edge IRQs may not be synchronized
	 * anymore with their polarities (rising/falling edge) and must be
	 * re-configured manually.
	 */
	gc = &info->gpio_chip;
	d = gc->irq.domain;
	for (i = 0; i < gc->ngpio; i++) {
		u32 irq_bit = BIT(i % GPIO_PER_REG);
		u32 mask, *irq_pol, input_reg, virq, type, level;

		if (i < GPIO_PER_REG) {
			mask = info->pm.irq_en_l;
			irq_pol = &info->pm.irq_pol_l;
			input_reg = INPUT_VAL;
		} else {
			mask = info->pm.irq_en_h;
			irq_pol = &info->pm.irq_pol_h;
			input_reg = INPUT_VAL + sizeof(u32);
		}

		if (!(mask & irq_bit))
			continue;

		virq = irq_find_mapping(d, i);
		type = irq_get_trigger_type(virq);

		/*
		 * Synchronize level and polarity for both-edge irqs:
		 *     - a high input level expects a falling edge,
		 *     - a low input level exepects a rising edge.
		 */
		if ((type & IRQ_TYPE_SENSE_MASK) ==
		    IRQ_TYPE_EDGE_BOTH) {
			regmap_read(info->regmap, input_reg, &level);
			if ((*irq_pol ^ level) & irq_bit)
				*irq_pol ^= irq_bit;
		}
	}

	writel(info->pm.irq_en_l, info->base + IRQ_EN);
	writel(info->pm.irq_en_h, info->base + IRQ_EN + sizeof(u32));
	writel(info->pm.irq_pol_l, info->base + IRQ_POL);
	writel(info->pm.irq_pol_h, info->base + IRQ_POL + sizeof(u32));

	/* Restore pinctrl state */
	regmap_write(info->regmap, SELECTION, info->pm.selection);

	return 0;
}

/*
 * Since pinctrl is an infrastructure module, its resume should be issued prior
 * to other IO drivers.
 */
static const struct dev_pm_ops armada_3700_pinctrl_pm_ops = {
	.suspend_noirq = armada_3700_pinctrl_suspend,
	.resume_noirq = armada_3700_pinctrl_resume,
};

#define PINCTRL_ARMADA_37XX_DEV_PM_OPS (&armada_3700_pinctrl_pm_ops)
#else
#define PINCTRL_ARMADA_37XX_DEV_PM_OPS NULL
#endif /* CONFIG_PM */

static const struct of_device_id armada_37xx_pinctrl_of_match[] = {
	{
		.compatible = "marvell,armada3710-sb-pinctrl",
		.data = &armada_37xx_pin_sb,
	},
	{
		.compatible = "marvell,armada3710-nb-pinctrl",
		.data = &armada_37xx_pin_nb,
	},
	{ },
};

static const struct regmap_config armada_37xx_pinctrl_regmap_config = {
	.reg_bits = 32,
	.val_bits = 32,
	.reg_stride = 4,
	.use_raw_spinlock = true,
};

static int __init armada_37xx_pinctrl_probe(struct platform_device *pdev)
{
	struct armada_37xx_pinctrl *info;
	struct device *dev = &pdev->dev;
	struct regmap *regmap;
	void __iomem *base;
	int ret;

<<<<<<< HEAD
	info = devm_kzalloc(dev, sizeof(*info), GFP_KERNEL);
	if (!info)
		return -ENOMEM;

	info->dev = dev;

	regmap = syscon_node_to_regmap(np);
	if (IS_ERR(regmap))
		return dev_err_probe(dev, PTR_ERR(regmap), "cannot get regmap\n");
	info->regmap = regmap;
=======
	base = devm_platform_get_and_ioremap_resource(pdev, 0, NULL);
	if (IS_ERR(base)) {
		dev_err(dev, "failed to ioremap base address: %pe\n", base);
		return PTR_ERR(base);
	}

	regmap = devm_regmap_init_mmio(dev, base,
				       &armada_37xx_pinctrl_regmap_config);
	if (IS_ERR(regmap)) {
		dev_err(dev, "failed to create regmap: %pe\n", regmap);
		return PTR_ERR(regmap);
	}
>>>>>>> eb3cdb58

	info = devm_kzalloc(dev, sizeof(*info), GFP_KERNEL);
	if (!info)
		return -ENOMEM;

	info->dev = dev;
	info->regmap = regmap;
	info->data = of_device_get_match_data(dev);

	ret = armada_37xx_pinctrl_register(pdev, info);
	if (ret)
		return ret;

	ret = armada_37xx_gpiochip_register(pdev, info);
	if (ret)
		return ret;

	platform_set_drvdata(pdev, info);

	return 0;
}

static struct platform_driver armada_37xx_pinctrl_driver = {
	.driver = {
		.name = "armada-37xx-pinctrl",
		.of_match_table = armada_37xx_pinctrl_of_match,
		.pm = PINCTRL_ARMADA_37XX_DEV_PM_OPS,
	},
};

builtin_platform_driver_probe(armada_37xx_pinctrl_driver,
			      armada_37xx_pinctrl_probe);<|MERGE_RESOLUTION|>--- conflicted
+++ resolved
@@ -122,16 +122,6 @@
 		.funcs = {"gpio"}		\
 	}
 
-#define PIN_GRP_GPIO_0(_name, _start, _nr)	\
-	{					\
-		.name = _name,			\
-		.start_pin = _start,		\
-		.npins = _nr,			\
-		.reg_mask = 0,			\
-		.val = {0},			\
-		.funcs = {"gpio"}		\
-	}
-
 #define PIN_GRP_GPIO(_name, _start, _nr, _mask, _func1)	\
 	{					\
 		.name = _name,			\
@@ -768,22 +758,7 @@
 	struct gpio_irq_chip *girq = &gc->irq;
 	struct device_node *np = to_of_node(gc->fwnode);
 	struct device *dev = &pdev->dev;
-<<<<<<< HEAD
-	struct device_node *np;
-	int ret = -ENODEV, i, nr_irq_parent;
-
-	/* Check if we have at least one gpio-controller child node */
-	for_each_child_of_node(dev->of_node, np) {
-		if (of_property_read_bool(np, "gpio-controller")) {
-			ret = 0;
-			break;
-		}
-	}
-	if (ret)
-		return dev_err_probe(dev, ret, "no gpio-controller child node\n");
-=======
 	unsigned int i, nr_irq_parent;
->>>>>>> eb3cdb58
 
 	raw_spin_lock_init(&info->irq_lock);
 
@@ -825,28 +800,13 @@
 					struct armada_37xx_pinctrl *info)
 {
 	struct device *dev = &pdev->dev;
-<<<<<<< HEAD
-	struct device_node *np;
-=======
 	struct fwnode_handle *fwnode;
->>>>>>> eb3cdb58
 	struct gpio_chip *gc;
 	int ret;
 
-<<<<<<< HEAD
-	for_each_child_of_node(dev->of_node, np) {
-		if (of_find_property(np, "gpio-controller", NULL)) {
-			ret = 0;
-			break;
-		}
-	}
-	if (ret)
-		return ret;
-=======
 	fwnode = gpiochip_node_get_first(dev);
 	if (!fwnode)
 		return -ENODEV;
->>>>>>> eb3cdb58
 
 	info->gpio_chip = armada_37xx_gpiolib_chip;
 
@@ -1000,10 +960,7 @@
 	struct pinctrl_desc *ctrldesc = &info->pctl;
 	struct pinctrl_pin_desc *pindesc, *pdesc;
 	struct device *dev = &pdev->dev;
-<<<<<<< HEAD
-=======
 	char **pin_names;
->>>>>>> eb3cdb58
 	int pin, ret;
 
 	info->groups = pin_data->groups;
@@ -1187,18 +1144,6 @@
 	void __iomem *base;
 	int ret;
 
-<<<<<<< HEAD
-	info = devm_kzalloc(dev, sizeof(*info), GFP_KERNEL);
-	if (!info)
-		return -ENOMEM;
-
-	info->dev = dev;
-
-	regmap = syscon_node_to_regmap(np);
-	if (IS_ERR(regmap))
-		return dev_err_probe(dev, PTR_ERR(regmap), "cannot get regmap\n");
-	info->regmap = regmap;
-=======
 	base = devm_platform_get_and_ioremap_resource(pdev, 0, NULL);
 	if (IS_ERR(base)) {
 		dev_err(dev, "failed to ioremap base address: %pe\n", base);
@@ -1211,7 +1156,6 @@
 		dev_err(dev, "failed to create regmap: %pe\n", regmap);
 		return PTR_ERR(regmap);
 	}
->>>>>>> eb3cdb58
 
 	info = devm_kzalloc(dev, sizeof(*info), GFP_KERNEL);
 	if (!info)
