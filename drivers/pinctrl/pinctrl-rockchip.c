--- conflicted
+++ resolved
@@ -582,23 +582,6 @@
 		.bit = 8,
 		.mask = 0xf
 	}, {
-<<<<<<< HEAD
-		/* gpio3b4_sel */
-		.num = 3,
-		.pin = 12,
-		.reg = 0x68,
-		.bit = 8,
-		.mask = 0xf
-	}, {
-		/* gpio3b5_sel */
-		.num = 3,
-		.pin = 13,
-		.reg = 0x68,
-		.bit = 12,
-		.mask = 0xf
-	}, {
-=======
->>>>>>> eb3cdb58
 		/* gpio2a2_sel */
 		.num = 2,
 		.pin = 2,
@@ -633,8 +616,6 @@
 		.reg = 0x68,
 		.bit = 6,
 		.mask = 0x3
-<<<<<<< HEAD
-=======
 	}, {
 		/* gpio3b4_sel */
 		.num = 3,
@@ -649,7 +630,6 @@
 		.reg = 0x68,
 		.bit = 12,
 		.mask = 0xf
->>>>>>> eb3cdb58
 	},
 };
 
@@ -747,8 +727,6 @@
 	RK_MUXROUTE_SAME(1, RK_PB4, 2, 0x184, BIT(16 + 9) | BIT(9)), /* uart3-ctsm1 */
 	RK_MUXROUTE_SAME(0, RK_PC3, 2, 0x184, BIT(16 + 9)), /* uart3-rtsm0 */
 	RK_MUXROUTE_SAME(1, RK_PB5, 2, 0x184, BIT(16 + 9) | BIT(9)), /* uart3-rtsm1 */
-<<<<<<< HEAD
-=======
 };
 
 static struct rockchip_mux_route_data rv1126_mux_route_data[] = {
@@ -846,7 +824,6 @@
 
 	RK_MUXROUTE_PMU(0, RK_PB6, 2, 0x0118, WRITE_MASK_VAL(2, 2, 0)), /* UART1_TX_M0 */
 	RK_MUXROUTE_PMU(1, RK_PD0, 5, 0x0118, WRITE_MASK_VAL(2, 2, 1)), /* UART1_TX_M1 */
->>>>>>> eb3cdb58
 };
 
 static struct rockchip_mux_route_data rk3128_mux_route_data[] = {
