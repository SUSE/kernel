--- conflicted
+++ resolved
@@ -1205,8 +1205,6 @@
 			   BIT(p), f << p);
 	regmap_update_bits(info->map, REG_ALT(1, info, pin->pin),
 			   BIT(p), (f >> 1) << p);
-<<<<<<< HEAD
-=======
 
 	return 0;
 }
@@ -1237,7 +1235,6 @@
 			   BIT(p), (f >> 1) << p);
 	regmap_update_bits(info->map, REG_ALT(2, info, pin->pin),
 			   BIT(p), (f >> 2) << p);
->>>>>>> eb3cdb58
 
 	return 0;
 }
