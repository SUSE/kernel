// SPDX-License-Identifier: GPL-2.0-only
/*
 * Ingenic SoCs pinctrl driver
 *
 * Copyright (c) 2017 Paul Cercueil <paul@crapouillou.net>
 * Copyright (c) 2019 周琰杰 (Zhou Yanjie) <zhouyanjie@wanyeetech.com>
 * Copyright (c) 2017, 2019 Paul Boddie <paul@boddie.org.uk>
 */

#include <linux/compiler.h>
#include <linux/gpio/driver.h>
#include <linux/interrupt.h>
#include <linux/io.h>
#include <linux/of_device.h>
#include <linux/of_irq.h>
#include <linux/of_platform.h>
#include <linux/pinctrl/pinctrl.h>
#include <linux/pinctrl/pinmux.h>
#include <linux/pinctrl/pinconf.h>
#include <linux/pinctrl/pinconf-generic.h>
#include <linux/platform_device.h>
#include <linux/regmap.h>
#include <linux/slab.h>

#include "core.h"
#include "pinconf.h"
#include "pinmux.h"

#define GPIO_PIN	0x00
#define GPIO_MSK	0x20

#define JZ4740_GPIO_DATA	0x10
#define JZ4740_GPIO_PULL_DIS	0x30
#define JZ4740_GPIO_FUNC	0x40
#define JZ4740_GPIO_SELECT	0x50
#define JZ4740_GPIO_DIR		0x60
#define JZ4740_GPIO_TRIG	0x70
#define JZ4740_GPIO_FLAG	0x80

#define JZ4770_GPIO_INT		0x10
#define JZ4770_GPIO_PAT1	0x30
#define JZ4770_GPIO_PAT0	0x40
#define JZ4770_GPIO_FLAG	0x50
#define JZ4770_GPIO_PEN		0x70

#define X1830_GPIO_PEL			0x110
#define X1830_GPIO_PEH			0x120

#define REG_SET(x) ((x) + 0x4)
#define REG_CLEAR(x) ((x) + 0x8)

#define REG_PZ_BASE(x) ((x) * 7)
#define REG_PZ_GID2LD(x) ((x) * 7 + 0xf0)

#define GPIO_PULL_DIS	0
#define GPIO_PULL_UP	1
#define GPIO_PULL_DOWN	2

#define PINS_PER_GPIO_CHIP 32

enum jz_version {
	ID_JZ4740,
	ID_JZ4725B,
	ID_JZ4760,
	ID_JZ4770,
	ID_JZ4780,
	ID_X1000,
	ID_X1500,
	ID_X1830,
};

struct ingenic_chip_info {
	unsigned int num_chips;
	unsigned int reg_offset;
	enum jz_version version;

	const struct group_desc *groups;
	unsigned int num_groups;

	const struct function_desc *functions;
	unsigned int num_functions;

	const u32 *pull_ups, *pull_downs;
};

struct ingenic_pinctrl {
	struct device *dev;
	struct regmap *map;
	struct pinctrl_dev *pctl;
	struct pinctrl_pin_desc *pdesc;

	const struct ingenic_chip_info *info;
};

struct ingenic_gpio_chip {
	struct ingenic_pinctrl *jzpc;
	struct gpio_chip gc;
	struct irq_chip irq_chip;
	unsigned int irq, reg_base;
};

static const u32 jz4740_pull_ups[4] = {
	0xffffffff, 0xffffffff, 0xffffffff, 0xffffffff,
};

static const u32 jz4740_pull_downs[4] = {
	0x00000000, 0x00000000, 0x00000000, 0x00000000,
};

static int jz4740_mmc_1bit_pins[] = { 0x69, 0x68, 0x6a, };
static int jz4740_mmc_4bit_pins[] = { 0x6b, 0x6c, 0x6d, };
static int jz4740_uart0_data_pins[] = { 0x7a, 0x79, };
static int jz4740_uart0_hwflow_pins[] = { 0x7e, 0x7f, };
static int jz4740_uart1_data_pins[] = { 0x7e, 0x7f, };
static int jz4740_lcd_8bit_pins[] = {
	0x40, 0x41, 0x42, 0x43, 0x44, 0x45, 0x46, 0x47, 0x52, 0x53, 0x54,
};
static int jz4740_lcd_16bit_pins[] = {
	0x48, 0x49, 0x4a, 0x4b, 0x4c, 0x4d, 0x4e, 0x4f, 0x55,
};
static int jz4740_lcd_18bit_pins[] = { 0x50, 0x51, };
static int jz4740_lcd_18bit_tft_pins[] = { 0x56, 0x57, 0x31, 0x32, };
static int jz4740_nand_cs1_pins[] = { 0x39, };
static int jz4740_nand_cs2_pins[] = { 0x3a, };
static int jz4740_nand_cs3_pins[] = { 0x3b, };
static int jz4740_nand_cs4_pins[] = { 0x3c, };
static int jz4740_nand_fre_fwe_pins[] = { 0x5c, 0x5d, };
static int jz4740_pwm_pwm0_pins[] = { 0x77, };
static int jz4740_pwm_pwm1_pins[] = { 0x78, };
static int jz4740_pwm_pwm2_pins[] = { 0x79, };
static int jz4740_pwm_pwm3_pins[] = { 0x7a, };
static int jz4740_pwm_pwm4_pins[] = { 0x7b, };
static int jz4740_pwm_pwm5_pins[] = { 0x7c, };
static int jz4740_pwm_pwm6_pins[] = { 0x7e, };
static int jz4740_pwm_pwm7_pins[] = { 0x7f, };


#define INGENIC_PIN_GROUP_FUNCS(name, id, funcs)		\
	{						\
		name,					\
		id##_pins,				\
		ARRAY_SIZE(id##_pins),			\
		funcs,					\
	}

#define INGENIC_PIN_GROUP(name, id, func)		\
	INGENIC_PIN_GROUP_FUNCS(name, id, (void *)(func))

static const struct group_desc jz4740_groups[] = {
	INGENIC_PIN_GROUP("mmc-1bit", jz4740_mmc_1bit, 0),
	INGENIC_PIN_GROUP("mmc-4bit", jz4740_mmc_4bit, 0),
	INGENIC_PIN_GROUP("uart0-data", jz4740_uart0_data, 1),
	INGENIC_PIN_GROUP("uart0-hwflow", jz4740_uart0_hwflow, 1),
	INGENIC_PIN_GROUP("uart1-data", jz4740_uart1_data, 2),
	INGENIC_PIN_GROUP("lcd-8bit", jz4740_lcd_8bit, 0),
	INGENIC_PIN_GROUP("lcd-16bit", jz4740_lcd_16bit, 0),
	INGENIC_PIN_GROUP("lcd-18bit", jz4740_lcd_18bit, 0),
	INGENIC_PIN_GROUP("lcd-18bit-tft", jz4740_lcd_18bit_tft, 0),
	{ "lcd-no-pins", },
	INGENIC_PIN_GROUP("nand-cs1", jz4740_nand_cs1, 0),
	INGENIC_PIN_GROUP("nand-cs2", jz4740_nand_cs2, 0),
	INGENIC_PIN_GROUP("nand-cs3", jz4740_nand_cs3, 0),
	INGENIC_PIN_GROUP("nand-cs4", jz4740_nand_cs4, 0),
	INGENIC_PIN_GROUP("nand-fre-fwe", jz4740_nand_fre_fwe, 0),
	INGENIC_PIN_GROUP("pwm0", jz4740_pwm_pwm0, 0),
	INGENIC_PIN_GROUP("pwm1", jz4740_pwm_pwm1, 0),
	INGENIC_PIN_GROUP("pwm2", jz4740_pwm_pwm2, 0),
	INGENIC_PIN_GROUP("pwm3", jz4740_pwm_pwm3, 0),
	INGENIC_PIN_GROUP("pwm4", jz4740_pwm_pwm4, 0),
	INGENIC_PIN_GROUP("pwm5", jz4740_pwm_pwm5, 0),
	INGENIC_PIN_GROUP("pwm6", jz4740_pwm_pwm6, 0),
	INGENIC_PIN_GROUP("pwm7", jz4740_pwm_pwm7, 0),
};

static const char *jz4740_mmc_groups[] = { "mmc-1bit", "mmc-4bit", };
static const char *jz4740_uart0_groups[] = { "uart0-data", "uart0-hwflow", };
static const char *jz4740_uart1_groups[] = { "uart1-data", };
static const char *jz4740_lcd_groups[] = {
	"lcd-8bit", "lcd-16bit", "lcd-18bit", "lcd-18bit-tft", "lcd-no-pins",
};
static const char *jz4740_nand_groups[] = {
	"nand-cs1", "nand-cs2", "nand-cs3", "nand-cs4", "nand-fre-fwe",
};
static const char *jz4740_pwm0_groups[] = { "pwm0", };
static const char *jz4740_pwm1_groups[] = { "pwm1", };
static const char *jz4740_pwm2_groups[] = { "pwm2", };
static const char *jz4740_pwm3_groups[] = { "pwm3", };
static const char *jz4740_pwm4_groups[] = { "pwm4", };
static const char *jz4740_pwm5_groups[] = { "pwm5", };
static const char *jz4740_pwm6_groups[] = { "pwm6", };
static const char *jz4740_pwm7_groups[] = { "pwm7", };

static const struct function_desc jz4740_functions[] = {
	{ "mmc", jz4740_mmc_groups, ARRAY_SIZE(jz4740_mmc_groups), },
	{ "uart0", jz4740_uart0_groups, ARRAY_SIZE(jz4740_uart0_groups), },
	{ "uart1", jz4740_uart1_groups, ARRAY_SIZE(jz4740_uart1_groups), },
	{ "lcd", jz4740_lcd_groups, ARRAY_SIZE(jz4740_lcd_groups), },
	{ "nand", jz4740_nand_groups, ARRAY_SIZE(jz4740_nand_groups), },
	{ "pwm0", jz4740_pwm0_groups, ARRAY_SIZE(jz4740_pwm0_groups), },
	{ "pwm1", jz4740_pwm1_groups, ARRAY_SIZE(jz4740_pwm1_groups), },
	{ "pwm2", jz4740_pwm2_groups, ARRAY_SIZE(jz4740_pwm2_groups), },
	{ "pwm3", jz4740_pwm3_groups, ARRAY_SIZE(jz4740_pwm3_groups), },
	{ "pwm4", jz4740_pwm4_groups, ARRAY_SIZE(jz4740_pwm4_groups), },
	{ "pwm5", jz4740_pwm5_groups, ARRAY_SIZE(jz4740_pwm5_groups), },
	{ "pwm6", jz4740_pwm6_groups, ARRAY_SIZE(jz4740_pwm6_groups), },
	{ "pwm7", jz4740_pwm7_groups, ARRAY_SIZE(jz4740_pwm7_groups), },
};

static const struct ingenic_chip_info jz4740_chip_info = {
	.num_chips = 4,
	.reg_offset = 0x100,
	.version = ID_JZ4740,
	.groups = jz4740_groups,
	.num_groups = ARRAY_SIZE(jz4740_groups),
	.functions = jz4740_functions,
	.num_functions = ARRAY_SIZE(jz4740_functions),
	.pull_ups = jz4740_pull_ups,
	.pull_downs = jz4740_pull_downs,
};

static int jz4725b_mmc0_1bit_pins[] = { 0x48, 0x49, 0x5c, };
static int jz4725b_mmc0_4bit_pins[] = { 0x5d, 0x5b, 0x56, };
static int jz4725b_mmc1_1bit_pins[] = { 0x7a, 0x7b, 0x7c, };
static int jz4725b_mmc1_4bit_pins[] = { 0x7d, 0x7e, 0x7f, };
static int jz4725b_uart_data_pins[] = { 0x4c, 0x4d, };
static int jz4725b_nand_cs1_pins[] = { 0x55, };
static int jz4725b_nand_cs2_pins[] = { 0x56, };
static int jz4725b_nand_cs3_pins[] = { 0x57, };
static int jz4725b_nand_cs4_pins[] = { 0x58, };
static int jz4725b_nand_cle_ale_pins[] = { 0x48, 0x49 };
static int jz4725b_nand_fre_fwe_pins[] = { 0x5c, 0x5d };
static int jz4725b_pwm_pwm0_pins[] = { 0x4a, };
static int jz4725b_pwm_pwm1_pins[] = { 0x4b, };
static int jz4725b_pwm_pwm2_pins[] = { 0x4c, };
static int jz4725b_pwm_pwm3_pins[] = { 0x4d, };
static int jz4725b_pwm_pwm4_pins[] = { 0x4e, };
static int jz4725b_pwm_pwm5_pins[] = { 0x4f, };
static int jz4725b_lcd_8bit_pins[] = {
	0x72, 0x73, 0x74,
	0x60, 0x61, 0x62, 0x63,
	0x64, 0x65, 0x66, 0x67,
};
static int jz4725b_lcd_16bit_pins[] = {
	0x68, 0x69, 0x6a, 0x6b,
	0x6c, 0x6d, 0x6e, 0x6f,
};
static int jz4725b_lcd_18bit_pins[] = { 0x70, 0x71, };
static int jz4725b_lcd_24bit_pins[] = { 0x76, 0x77, 0x78, 0x79, };
static int jz4725b_lcd_special_pins[] = { 0x76, 0x77, 0x78, 0x79, };
static int jz4725b_lcd_generic_pins[] = { 0x75, };

static u8 jz4725b_mmc0_4bit_funcs[] = { 1, 0, 1, };

static const struct group_desc jz4725b_groups[] = {
	INGENIC_PIN_GROUP("mmc0-1bit", jz4725b_mmc0_1bit, 1),
	INGENIC_PIN_GROUP_FUNCS("mmc0-4bit", jz4725b_mmc0_4bit,
				jz4725b_mmc0_4bit_funcs),
	INGENIC_PIN_GROUP("mmc1-1bit", jz4725b_mmc1_1bit, 0),
	INGENIC_PIN_GROUP("mmc1-4bit", jz4725b_mmc1_4bit, 0),
	INGENIC_PIN_GROUP("uart-data", jz4725b_uart_data, 1),
	INGENIC_PIN_GROUP("nand-cs1", jz4725b_nand_cs1, 0),
	INGENIC_PIN_GROUP("nand-cs2", jz4725b_nand_cs2, 0),
	INGENIC_PIN_GROUP("nand-cs3", jz4725b_nand_cs3, 0),
	INGENIC_PIN_GROUP("nand-cs4", jz4725b_nand_cs4, 0),
	INGENIC_PIN_GROUP("nand-cle-ale", jz4725b_nand_cle_ale, 0),
	INGENIC_PIN_GROUP("nand-fre-fwe", jz4725b_nand_fre_fwe, 0),
	INGENIC_PIN_GROUP("pwm0", jz4725b_pwm_pwm0, 0),
	INGENIC_PIN_GROUP("pwm1", jz4725b_pwm_pwm1, 0),
	INGENIC_PIN_GROUP("pwm2", jz4725b_pwm_pwm2, 0),
	INGENIC_PIN_GROUP("pwm3", jz4725b_pwm_pwm3, 0),
	INGENIC_PIN_GROUP("pwm4", jz4725b_pwm_pwm4, 0),
	INGENIC_PIN_GROUP("pwm5", jz4725b_pwm_pwm5, 0),
	INGENIC_PIN_GROUP("lcd-8bit", jz4725b_lcd_8bit, 0),
	INGENIC_PIN_GROUP("lcd-16bit", jz4725b_lcd_16bit, 0),
	INGENIC_PIN_GROUP("lcd-18bit", jz4725b_lcd_18bit, 0),
	INGENIC_PIN_GROUP("lcd-24bit", jz4725b_lcd_24bit, 1),
	INGENIC_PIN_GROUP("lcd-special", jz4725b_lcd_special, 0),
	INGENIC_PIN_GROUP("lcd-generic", jz4725b_lcd_generic, 0),
};

static const char *jz4725b_mmc0_groups[] = { "mmc0-1bit", "mmc0-4bit", };
static const char *jz4725b_mmc1_groups[] = { "mmc1-1bit", "mmc1-4bit", };
static const char *jz4725b_uart_groups[] = { "uart-data", };
static const char *jz4725b_nand_groups[] = {
	"nand-cs1", "nand-cs2", "nand-cs3", "nand-cs4",
	"nand-cle-ale", "nand-fre-fwe",
};
static const char *jz4725b_pwm0_groups[] = { "pwm0", };
static const char *jz4725b_pwm1_groups[] = { "pwm1", };
static const char *jz4725b_pwm2_groups[] = { "pwm2", };
static const char *jz4725b_pwm3_groups[] = { "pwm3", };
static const char *jz4725b_pwm4_groups[] = { "pwm4", };
static const char *jz4725b_pwm5_groups[] = { "pwm5", };
static const char *jz4725b_lcd_groups[] = {
	"lcd-8bit", "lcd-16bit", "lcd-18bit", "lcd-24bit",
	"lcd-special", "lcd-generic",
};

static const struct function_desc jz4725b_functions[] = {
	{ "mmc0", jz4725b_mmc0_groups, ARRAY_SIZE(jz4725b_mmc0_groups), },
	{ "mmc1", jz4725b_mmc1_groups, ARRAY_SIZE(jz4725b_mmc1_groups), },
	{ "uart", jz4725b_uart_groups, ARRAY_SIZE(jz4725b_uart_groups), },
	{ "nand", jz4725b_nand_groups, ARRAY_SIZE(jz4725b_nand_groups), },
	{ "pwm0", jz4725b_pwm0_groups, ARRAY_SIZE(jz4725b_pwm0_groups), },
	{ "pwm1", jz4725b_pwm1_groups, ARRAY_SIZE(jz4725b_pwm1_groups), },
	{ "pwm2", jz4725b_pwm2_groups, ARRAY_SIZE(jz4725b_pwm2_groups), },
	{ "pwm3", jz4725b_pwm3_groups, ARRAY_SIZE(jz4725b_pwm3_groups), },
	{ "pwm4", jz4725b_pwm4_groups, ARRAY_SIZE(jz4725b_pwm4_groups), },
	{ "pwm5", jz4725b_pwm5_groups, ARRAY_SIZE(jz4725b_pwm5_groups), },
	{ "lcd", jz4725b_lcd_groups, ARRAY_SIZE(jz4725b_lcd_groups), },
};

static const struct ingenic_chip_info jz4725b_chip_info = {
	.num_chips = 4,
	.reg_offset = 0x100,
	.version = ID_JZ4725B,
	.groups = jz4725b_groups,
	.num_groups = ARRAY_SIZE(jz4725b_groups),
	.functions = jz4725b_functions,
	.num_functions = ARRAY_SIZE(jz4725b_functions),
	.pull_ups = jz4740_pull_ups,
	.pull_downs = jz4740_pull_downs,
};

static const u32 jz4760_pull_ups[6] = {
	0xffffffff, 0xfffcf3ff, 0xffffffff, 0xffffcfff, 0xfffffb7c, 0xfffff00f,
};

static const u32 jz4760_pull_downs[6] = {
	0x00000000, 0x00030c00, 0x00000000, 0x00003000, 0x00000483, 0x00000ff0,
};

static int jz4760_uart0_data_pins[] = { 0xa0, 0xa3, };
static int jz4760_uart0_hwflow_pins[] = { 0xa1, 0xa2, };
static int jz4760_uart1_data_pins[] = { 0x7a, 0x7c, };
static int jz4760_uart1_hwflow_pins[] = { 0x7b, 0x7d, };
static int jz4760_uart2_data_pins[] = { 0x5c, 0x5e, };
static int jz4760_uart2_hwflow_pins[] = { 0x5d, 0x5f, };
static int jz4760_uart3_data_pins[] = { 0x6c, 0x85, };
static int jz4760_uart3_hwflow_pins[] = { 0x88, 0x89, };
static int jz4760_mmc0_1bit_a_pins[] = { 0x12, 0x13, 0x14, };
static int jz4760_mmc0_4bit_a_pins[] = { 0x15, 0x16, 0x17, };
static int jz4760_mmc0_1bit_e_pins[] = { 0x9c, 0x9d, 0x94, };
static int jz4760_mmc0_4bit_e_pins[] = { 0x95, 0x96, 0x97, };
static int jz4760_mmc0_8bit_e_pins[] = { 0x98, 0x99, 0x9a, 0x9b, };
static int jz4760_mmc1_1bit_d_pins[] = { 0x78, 0x79, 0x74, };
static int jz4760_mmc1_4bit_d_pins[] = { 0x75, 0x76, 0x77, };
static int jz4760_mmc1_1bit_e_pins[] = { 0x9c, 0x9d, 0x94, };
static int jz4760_mmc1_4bit_e_pins[] = { 0x95, 0x96, 0x97, };
static int jz4760_mmc1_8bit_e_pins[] = { 0x98, 0x99, 0x9a, 0x9b, };
static int jz4760_mmc2_1bit_b_pins[] = { 0x3c, 0x3d, 0x34, };
static int jz4760_mmc2_4bit_b_pins[] = { 0x35, 0x3e, 0x3f, };
static int jz4760_mmc2_1bit_e_pins[] = { 0x9c, 0x9d, 0x94, };
static int jz4760_mmc2_4bit_e_pins[] = { 0x95, 0x96, 0x97, };
static int jz4760_mmc2_8bit_e_pins[] = { 0x98, 0x99, 0x9a, 0x9b, };
static int jz4760_nemc_8bit_data_pins[] = {
	0x00, 0x01, 0x02, 0x03, 0x04, 0x05, 0x06, 0x07,
};
static int jz4760_nemc_16bit_data_pins[] = {
	0x08, 0x09, 0x0a, 0x0b, 0x0c, 0x0d, 0x0e, 0x0f,
};
static int jz4760_nemc_cle_ale_pins[] = { 0x20, 0x21, };
static int jz4760_nemc_addr_pins[] = { 0x22, 0x23, 0x24, 0x25, };
static int jz4760_nemc_rd_we_pins[] = { 0x10, 0x11, };
static int jz4760_nemc_frd_fwe_pins[] = { 0x12, 0x13, };
static int jz4760_nemc_wait_pins[] = { 0x1b, };
static int jz4760_nemc_cs1_pins[] = { 0x15, };
static int jz4760_nemc_cs2_pins[] = { 0x16, };
static int jz4760_nemc_cs3_pins[] = { 0x17, };
static int jz4760_nemc_cs4_pins[] = { 0x18, };
static int jz4760_nemc_cs5_pins[] = { 0x19, };
static int jz4760_nemc_cs6_pins[] = { 0x1a, };
static int jz4760_i2c0_pins[] = { 0x7e, 0x7f, };
static int jz4760_i2c1_pins[] = { 0x9e, 0x9f, };
static int jz4760_cim_pins[] = {
	0x26, 0x27, 0x28, 0x29,
	0x2a, 0x2b, 0x2c, 0x2d, 0x2e, 0x2f, 0x30, 0x31,
};
static int jz4760_lcd_24bit_pins[] = {
	0x40, 0x41, 0x42, 0x43, 0x44, 0x45, 0x46, 0x47,
	0x48, 0x49, 0x4a, 0x4b, 0x4c, 0x4d, 0x4e, 0x4f,
	0x50, 0x51, 0x52, 0x53, 0x54, 0x55, 0x56, 0x57,
	0x58, 0x59, 0x5a, 0x5b,
};
static int jz4760_pwm_pwm0_pins[] = { 0x80, };
static int jz4760_pwm_pwm1_pins[] = { 0x81, };
static int jz4760_pwm_pwm2_pins[] = { 0x82, };
static int jz4760_pwm_pwm3_pins[] = { 0x83, };
static int jz4760_pwm_pwm4_pins[] = { 0x84, };
static int jz4760_pwm_pwm5_pins[] = { 0x85, };
static int jz4760_pwm_pwm6_pins[] = { 0x6a, };
static int jz4760_pwm_pwm7_pins[] = { 0x6b, };

static u8 jz4760_uart3_data_funcs[] = { 0, 1, };
static u8 jz4760_mmc0_1bit_a_funcs[] = { 1, 1, 0, };

static const struct group_desc jz4760_groups[] = {
	INGENIC_PIN_GROUP("uart0-data", jz4760_uart0_data, 0),
	INGENIC_PIN_GROUP("uart0-hwflow", jz4760_uart0_hwflow, 0),
	INGENIC_PIN_GROUP("uart1-data", jz4760_uart1_data, 0),
	INGENIC_PIN_GROUP("uart1-hwflow", jz4760_uart1_hwflow, 0),
	INGENIC_PIN_GROUP("uart2-data", jz4760_uart2_data, 0),
	INGENIC_PIN_GROUP("uart2-hwflow", jz4760_uart2_hwflow, 0),
	INGENIC_PIN_GROUP_FUNCS("uart3-data", jz4760_uart3_data,
				jz4760_uart3_data_funcs),
	INGENIC_PIN_GROUP("uart3-hwflow", jz4760_uart3_hwflow, 0),
	INGENIC_PIN_GROUP_FUNCS("mmc0-1bit-a", jz4760_mmc0_1bit_a,
				jz4760_mmc0_1bit_a_funcs),
	INGENIC_PIN_GROUP("mmc0-4bit-a", jz4760_mmc0_4bit_a, 1),
	INGENIC_PIN_GROUP("mmc0-1bit-e", jz4760_mmc0_1bit_e, 0),
	INGENIC_PIN_GROUP("mmc0-4bit-e", jz4760_mmc0_4bit_e, 0),
	INGENIC_PIN_GROUP("mmc0-8bit-e", jz4760_mmc0_8bit_e, 0),
	INGENIC_PIN_GROUP("mmc1-1bit-d", jz4760_mmc1_1bit_d, 0),
	INGENIC_PIN_GROUP("mmc1-4bit-d", jz4760_mmc1_4bit_d, 0),
	INGENIC_PIN_GROUP("mmc1-1bit-e", jz4760_mmc1_1bit_e, 1),
	INGENIC_PIN_GROUP("mmc1-4bit-e", jz4760_mmc1_4bit_e, 1),
	INGENIC_PIN_GROUP("mmc1-8bit-e", jz4760_mmc1_8bit_e, 1),
	INGENIC_PIN_GROUP("mmc2-1bit-b", jz4760_mmc2_1bit_b, 0),
	INGENIC_PIN_GROUP("mmc2-4bit-b", jz4760_mmc2_4bit_b, 0),
	INGENIC_PIN_GROUP("mmc2-1bit-e", jz4760_mmc2_1bit_e, 2),
	INGENIC_PIN_GROUP("mmc2-4bit-e", jz4760_mmc2_4bit_e, 2),
	INGENIC_PIN_GROUP("mmc2-8bit-e", jz4760_mmc2_8bit_e, 2),
	INGENIC_PIN_GROUP("nemc-8bit-data", jz4760_nemc_8bit_data, 0),
	INGENIC_PIN_GROUP("nemc-16bit-data", jz4760_nemc_16bit_data, 0),
	INGENIC_PIN_GROUP("nemc-cle-ale", jz4760_nemc_cle_ale, 0),
	INGENIC_PIN_GROUP("nemc-addr", jz4760_nemc_addr, 0),
	INGENIC_PIN_GROUP("nemc-rd-we", jz4760_nemc_rd_we, 0),
	INGENIC_PIN_GROUP("nemc-frd-fwe", jz4760_nemc_frd_fwe, 0),
	INGENIC_PIN_GROUP("nemc-wait", jz4760_nemc_wait, 0),
	INGENIC_PIN_GROUP("nemc-cs1", jz4760_nemc_cs1, 0),
	INGENIC_PIN_GROUP("nemc-cs2", jz4760_nemc_cs2, 0),
	INGENIC_PIN_GROUP("nemc-cs3", jz4760_nemc_cs3, 0),
	INGENIC_PIN_GROUP("nemc-cs4", jz4760_nemc_cs4, 0),
	INGENIC_PIN_GROUP("nemc-cs5", jz4760_nemc_cs5, 0),
	INGENIC_PIN_GROUP("nemc-cs6", jz4760_nemc_cs6, 0),
	INGENIC_PIN_GROUP("i2c0-data", jz4760_i2c0, 0),
	INGENIC_PIN_GROUP("i2c1-data", jz4760_i2c1, 0),
	INGENIC_PIN_GROUP("cim-data", jz4760_cim, 0),
	INGENIC_PIN_GROUP("lcd-24bit", jz4760_lcd_24bit, 0),
	{ "lcd-no-pins", },
	INGENIC_PIN_GROUP("pwm0", jz4760_pwm_pwm0, 0),
	INGENIC_PIN_GROUP("pwm1", jz4760_pwm_pwm1, 0),
	INGENIC_PIN_GROUP("pwm2", jz4760_pwm_pwm2, 0),
	INGENIC_PIN_GROUP("pwm3", jz4760_pwm_pwm3, 0),
	INGENIC_PIN_GROUP("pwm4", jz4760_pwm_pwm4, 0),
	INGENIC_PIN_GROUP("pwm5", jz4760_pwm_pwm5, 0),
	INGENIC_PIN_GROUP("pwm6", jz4760_pwm_pwm6, 0),
	INGENIC_PIN_GROUP("pwm7", jz4760_pwm_pwm7, 0),
};

static const char *jz4760_uart0_groups[] = { "uart0-data", "uart0-hwflow", };
static const char *jz4760_uart1_groups[] = { "uart1-data", "uart1-hwflow", };
static const char *jz4760_uart2_groups[] = { "uart2-data", "uart2-hwflow", };
static const char *jz4760_uart3_groups[] = { "uart3-data", "uart3-hwflow", };
static const char *jz4760_mmc0_groups[] = {
	"mmc0-1bit-a", "mmc0-4bit-a",
	"mmc0-1bit-e", "mmc0-4bit-e", "mmc0-8bit-e",
};
static const char *jz4760_mmc1_groups[] = {
	"mmc1-1bit-d", "mmc1-4bit-d",
	"mmc1-1bit-e", "mmc1-4bit-e", "mmc1-8bit-e",
};
static const char *jz4760_mmc2_groups[] = {
	"mmc2-1bit-b", "mmc2-4bit-b",
	"mmc2-1bit-e", "mmc2-4bit-e", "mmc2-8bit-e",
};
static const char *jz4760_nemc_groups[] = {
	"nemc-8bit-data", "nemc-16bit-data", "nemc-cle-ale",
	"nemc-addr", "nemc-rd-we", "nemc-frd-fwe", "nemc-wait",
};
static const char *jz4760_cs1_groups[] = { "nemc-cs1", };
static const char *jz4760_cs2_groups[] = { "nemc-cs2", };
static const char *jz4760_cs3_groups[] = { "nemc-cs3", };
static const char *jz4760_cs4_groups[] = { "nemc-cs4", };
static const char *jz4760_cs5_groups[] = { "nemc-cs5", };
static const char *jz4760_cs6_groups[] = { "nemc-cs6", };
static const char *jz4760_i2c0_groups[] = { "i2c0-data", };
static const char *jz4760_i2c1_groups[] = { "i2c1-data", };
static const char *jz4760_cim_groups[] = { "cim-data", };
static const char *jz4760_lcd_groups[] = { "lcd-24bit", "lcd-no-pins", };
static const char *jz4760_pwm0_groups[] = { "pwm0", };
static const char *jz4760_pwm1_groups[] = { "pwm1", };
static const char *jz4760_pwm2_groups[] = { "pwm2", };
static const char *jz4760_pwm3_groups[] = { "pwm3", };
static const char *jz4760_pwm4_groups[] = { "pwm4", };
static const char *jz4760_pwm5_groups[] = { "pwm5", };
static const char *jz4760_pwm6_groups[] = { "pwm6", };
static const char *jz4760_pwm7_groups[] = { "pwm7", };

static const struct function_desc jz4760_functions[] = {
	{ "uart0", jz4760_uart0_groups, ARRAY_SIZE(jz4760_uart0_groups), },
	{ "uart1", jz4760_uart1_groups, ARRAY_SIZE(jz4760_uart1_groups), },
	{ "uart2", jz4760_uart2_groups, ARRAY_SIZE(jz4760_uart2_groups), },
	{ "uart3", jz4760_uart3_groups, ARRAY_SIZE(jz4760_uart3_groups), },
	{ "mmc0", jz4760_mmc0_groups, ARRAY_SIZE(jz4760_mmc0_groups), },
	{ "mmc1", jz4760_mmc1_groups, ARRAY_SIZE(jz4760_mmc1_groups), },
	{ "mmc2", jz4760_mmc2_groups, ARRAY_SIZE(jz4760_mmc2_groups), },
	{ "nemc", jz4760_nemc_groups, ARRAY_SIZE(jz4760_nemc_groups), },
	{ "nemc-cs1", jz4760_cs1_groups, ARRAY_SIZE(jz4760_cs1_groups), },
	{ "nemc-cs2", jz4760_cs2_groups, ARRAY_SIZE(jz4760_cs2_groups), },
	{ "nemc-cs3", jz4760_cs3_groups, ARRAY_SIZE(jz4760_cs3_groups), },
	{ "nemc-cs4", jz4760_cs4_groups, ARRAY_SIZE(jz4760_cs4_groups), },
	{ "nemc-cs5", jz4760_cs5_groups, ARRAY_SIZE(jz4760_cs5_groups), },
	{ "nemc-cs6", jz4760_cs6_groups, ARRAY_SIZE(jz4760_cs6_groups), },
	{ "i2c0", jz4760_i2c0_groups, ARRAY_SIZE(jz4760_i2c0_groups), },
	{ "i2c1", jz4760_i2c1_groups, ARRAY_SIZE(jz4760_i2c1_groups), },
	{ "cim", jz4760_cim_groups, ARRAY_SIZE(jz4760_cim_groups), },
	{ "lcd", jz4760_lcd_groups, ARRAY_SIZE(jz4760_lcd_groups), },
	{ "pwm0", jz4760_pwm0_groups, ARRAY_SIZE(jz4760_pwm0_groups), },
	{ "pwm1", jz4760_pwm1_groups, ARRAY_SIZE(jz4760_pwm1_groups), },
	{ "pwm2", jz4760_pwm2_groups, ARRAY_SIZE(jz4760_pwm2_groups), },
	{ "pwm3", jz4760_pwm3_groups, ARRAY_SIZE(jz4760_pwm3_groups), },
	{ "pwm4", jz4760_pwm4_groups, ARRAY_SIZE(jz4760_pwm4_groups), },
	{ "pwm5", jz4760_pwm5_groups, ARRAY_SIZE(jz4760_pwm5_groups), },
	{ "pwm6", jz4760_pwm6_groups, ARRAY_SIZE(jz4760_pwm6_groups), },
	{ "pwm7", jz4760_pwm7_groups, ARRAY_SIZE(jz4760_pwm7_groups), },
};

static const struct ingenic_chip_info jz4760_chip_info = {
	.num_chips = 6,
	.reg_offset = 0x100,
	.version = ID_JZ4760,
	.groups = jz4760_groups,
	.num_groups = ARRAY_SIZE(jz4760_groups),
	.functions = jz4760_functions,
	.num_functions = ARRAY_SIZE(jz4760_functions),
	.pull_ups = jz4760_pull_ups,
	.pull_downs = jz4760_pull_downs,
};

static const u32 jz4770_pull_ups[6] = {
	0x3fffffff, 0xfff0030c, 0xffffffff, 0xffff4fff, 0xfffffb7c, 0xffa7f00f,
};

static const u32 jz4770_pull_downs[6] = {
	0x00000000, 0x000f0c03, 0x00000000, 0x0000b000, 0x00000483, 0x00580ff0,
};

static int jz4770_uart0_data_pins[] = { 0xa0, 0xa3, };
static int jz4770_uart0_hwflow_pins[] = { 0xa1, 0xa2, };
static int jz4770_uart1_data_pins[] = { 0x7a, 0x7c, };
static int jz4770_uart1_hwflow_pins[] = { 0x7b, 0x7d, };
static int jz4770_uart2_data_pins[] = { 0x5c, 0x5e, };
static int jz4770_uart2_hwflow_pins[] = { 0x5d, 0x5f, };
static int jz4770_uart3_data_pins[] = { 0x6c, 0x85, };
static int jz4770_uart3_hwflow_pins[] = { 0x88, 0x89, };
static int jz4770_ssi0_dt_a_pins[] = { 0x15, };
static int jz4770_ssi0_dt_b_pins[] = { 0x35, };
static int jz4770_ssi0_dt_d_pins[] = { 0x75, };
static int jz4770_ssi0_dt_e_pins[] = { 0x91, };
static int jz4770_ssi0_dr_a_pins[] = { 0x14, };
static int jz4770_ssi0_dr_b_pins[] = { 0x34, };
static int jz4770_ssi0_dr_d_pins[] = { 0x74, };
static int jz4770_ssi0_dr_e_pins[] = { 0x8e, };
static int jz4770_ssi0_clk_a_pins[] = { 0x12, };
static int jz4770_ssi0_clk_b_pins[] = { 0x3c, };
static int jz4770_ssi0_clk_d_pins[] = { 0x78, };
static int jz4770_ssi0_clk_e_pins[] = { 0x8f, };
static int jz4770_ssi0_gpc_b_pins[] = { 0x3e, };
static int jz4770_ssi0_gpc_d_pins[] = { 0x76, };
static int jz4770_ssi0_gpc_e_pins[] = { 0x93, };
static int jz4770_ssi0_ce0_a_pins[] = { 0x13, };
static int jz4770_ssi0_ce0_b_pins[] = { 0x3d, };
static int jz4770_ssi0_ce0_d_pins[] = { 0x79, };
static int jz4770_ssi0_ce0_e_pins[] = { 0x90, };
static int jz4770_ssi0_ce1_b_pins[] = { 0x3f, };
static int jz4770_ssi0_ce1_d_pins[] = { 0x77, };
static int jz4770_ssi0_ce1_e_pins[] = { 0x92, };
static int jz4770_ssi1_dt_b_pins[] = { 0x35, };
static int jz4770_ssi1_dt_d_pins[] = { 0x75, };
static int jz4770_ssi1_dt_e_pins[] = { 0x91, };
static int jz4770_ssi1_dr_b_pins[] = { 0x34, };
static int jz4770_ssi1_dr_d_pins[] = { 0x74, };
static int jz4770_ssi1_dr_e_pins[] = { 0x8e, };
static int jz4770_ssi1_clk_b_pins[] = { 0x3c, };
static int jz4770_ssi1_clk_d_pins[] = { 0x78, };
static int jz4770_ssi1_clk_e_pins[] = { 0x8f, };
static int jz4770_ssi1_gpc_b_pins[] = { 0x3e, };
static int jz4770_ssi1_gpc_d_pins[] = { 0x76, };
static int jz4770_ssi1_gpc_e_pins[] = { 0x93, };
static int jz4770_ssi1_ce0_b_pins[] = { 0x3d, };
static int jz4770_ssi1_ce0_d_pins[] = { 0x79, };
static int jz4770_ssi1_ce0_e_pins[] = { 0x90, };
static int jz4770_ssi1_ce1_b_pins[] = { 0x3f, };
static int jz4770_ssi1_ce1_d_pins[] = { 0x77, };
static int jz4770_ssi1_ce1_e_pins[] = { 0x92, };
static int jz4770_mmc0_1bit_a_pins[] = { 0x12, 0x13, 0x14, };
static int jz4770_mmc0_4bit_a_pins[] = { 0x15, 0x16, 0x17, };
static int jz4770_mmc0_1bit_e_pins[] = { 0x9c, 0x9d, 0x94, };
static int jz4770_mmc0_4bit_e_pins[] = { 0x95, 0x96, 0x97, };
static int jz4770_mmc0_8bit_e_pins[] = { 0x98, 0x99, 0x9a, 0x9b, };
static int jz4770_mmc1_1bit_d_pins[] = { 0x78, 0x79, 0x74, };
static int jz4770_mmc1_4bit_d_pins[] = { 0x75, 0x76, 0x77, };
static int jz4770_mmc1_1bit_e_pins[] = { 0x9c, 0x9d, 0x94, };
static int jz4770_mmc1_4bit_e_pins[] = { 0x95, 0x96, 0x97, };
static int jz4770_mmc1_8bit_e_pins[] = { 0x98, 0x99, 0x9a, 0x9b, };
static int jz4770_mmc2_1bit_b_pins[] = { 0x3c, 0x3d, 0x34, };
static int jz4770_mmc2_4bit_b_pins[] = { 0x35, 0x3e, 0x3f, };
static int jz4770_mmc2_1bit_e_pins[] = { 0x9c, 0x9d, 0x94, };
static int jz4770_mmc2_4bit_e_pins[] = { 0x95, 0x96, 0x97, };
static int jz4770_mmc2_8bit_e_pins[] = { 0x98, 0x99, 0x9a, 0x9b, };
static int jz4770_nemc_8bit_data_pins[] = {
	0x00, 0x01, 0x02, 0x03, 0x04, 0x05, 0x06, 0x07,
};
static int jz4770_nemc_16bit_data_pins[] = {
	0x08, 0x09, 0x0a, 0x0b, 0x0c, 0x0d, 0x0e, 0x0f,
};
static int jz4770_nemc_cle_ale_pins[] = { 0x20, 0x21, };
static int jz4770_nemc_addr_pins[] = { 0x22, 0x23, 0x24, 0x25, };
static int jz4770_nemc_rd_we_pins[] = { 0x10, 0x11, };
static int jz4770_nemc_frd_fwe_pins[] = { 0x12, 0x13, };
static int jz4770_nemc_wait_pins[] = { 0x1b, };
static int jz4770_nemc_cs1_pins[] = { 0x15, };
static int jz4770_nemc_cs2_pins[] = { 0x16, };
static int jz4770_nemc_cs3_pins[] = { 0x17, };
static int jz4770_nemc_cs4_pins[] = { 0x18, };
static int jz4770_nemc_cs5_pins[] = { 0x19, };
static int jz4770_nemc_cs6_pins[] = { 0x1a, };
static int jz4770_i2c0_pins[] = { 0x7e, 0x7f, };
static int jz4770_i2c1_pins[] = { 0x9e, 0x9f, };
static int jz4770_i2c2_pins[] = { 0xb0, 0xb1, };
static int jz4770_cim_8bit_pins[] = {
	0x26, 0x27, 0x28, 0x29,
	0x2a, 0x2b, 0x2c, 0x2d, 0x2e, 0x2f, 0x30, 0x31,
};
static int jz4770_cim_12bit_pins[] = {
	0x32, 0x33, 0xb0, 0xb1,
};
static int jz4770_lcd_8bit_pins[] = {
	0x42, 0x43, 0x44, 0x45, 0x46, 0x47, 0x4c, 0x4d,
	0x48, 0x49, 0x52, 0x53,
};
static int jz4770_lcd_24bit_pins[] = {
	0x40, 0x41, 0x42, 0x43, 0x44, 0x45, 0x46, 0x47,
	0x48, 0x49, 0x4a, 0x4b, 0x4c, 0x4d, 0x4e, 0x4f,
	0x50, 0x51, 0x52, 0x53, 0x54, 0x55, 0x56, 0x57,
	0x58, 0x59, 0x5a, 0x5b,
};
static int jz4770_pwm_pwm0_pins[] = { 0x80, };
static int jz4770_pwm_pwm1_pins[] = { 0x81, };
static int jz4770_pwm_pwm2_pins[] = { 0x82, };
static int jz4770_pwm_pwm3_pins[] = { 0x83, };
static int jz4770_pwm_pwm4_pins[] = { 0x84, };
static int jz4770_pwm_pwm5_pins[] = { 0x85, };
static int jz4770_pwm_pwm6_pins[] = { 0x6a, };
static int jz4770_pwm_pwm7_pins[] = { 0x6b, };
static int jz4770_mac_rmii_pins[] = {
	0xa9, 0xab, 0xaa, 0xac, 0xa5, 0xa4, 0xad, 0xae, 0xa6, 0xa8,
};
static int jz4770_mac_mii_pins[] = { 0xa7, 0xaf, };
static int jz4770_otg_pins[] = { 0x8a, };

static const struct group_desc jz4770_groups[] = {
	INGENIC_PIN_GROUP("uart0-data", jz4770_uart0_data, 0),
	INGENIC_PIN_GROUP("uart0-hwflow", jz4770_uart0_hwflow, 0),
	INGENIC_PIN_GROUP("uart1-data", jz4770_uart1_data, 0),
	INGENIC_PIN_GROUP("uart1-hwflow", jz4770_uart1_hwflow, 0),
	INGENIC_PIN_GROUP("uart2-data", jz4770_uart2_data, 0),
	INGENIC_PIN_GROUP("uart2-hwflow", jz4770_uart2_hwflow, 0),
	INGENIC_PIN_GROUP_FUNCS("uart3-data", jz4770_uart3_data,
				jz4760_uart3_data_funcs),
	INGENIC_PIN_GROUP("uart3-hwflow", jz4770_uart3_hwflow, 0),
	INGENIC_PIN_GROUP("ssi0-dt-a", jz4770_ssi0_dt_a, 2),
	INGENIC_PIN_GROUP("ssi0-dt-b", jz4770_ssi0_dt_b, 1),
	INGENIC_PIN_GROUP("ssi0-dt-d", jz4770_ssi0_dt_d, 1),
	INGENIC_PIN_GROUP("ssi0-dt-e", jz4770_ssi0_dt_e, 0),
	INGENIC_PIN_GROUP("ssi0-dr-a", jz4770_ssi0_dr_a, 1),
	INGENIC_PIN_GROUP("ssi0-dr-b", jz4770_ssi0_dr_b, 1),
	INGENIC_PIN_GROUP("ssi0-dr-d", jz4770_ssi0_dr_d, 1),
	INGENIC_PIN_GROUP("ssi0-dr-e", jz4770_ssi0_dr_e, 0),
	INGENIC_PIN_GROUP("ssi0-clk-a", jz4770_ssi0_clk_a, 2),
	INGENIC_PIN_GROUP("ssi0-clk-b", jz4770_ssi0_clk_b, 1),
	INGENIC_PIN_GROUP("ssi0-clk-d", jz4770_ssi0_clk_d, 1),
	INGENIC_PIN_GROUP("ssi0-clk-e", jz4770_ssi0_clk_e, 0),
	INGENIC_PIN_GROUP("ssi0-gpc-b", jz4770_ssi0_gpc_b, 1),
	INGENIC_PIN_GROUP("ssi0-gpc-d", jz4770_ssi0_gpc_d, 1),
	INGENIC_PIN_GROUP("ssi0-gpc-e", jz4770_ssi0_gpc_e, 0),
	INGENIC_PIN_GROUP("ssi0-ce0-a", jz4770_ssi0_ce0_a, 2),
	INGENIC_PIN_GROUP("ssi0-ce0-b", jz4770_ssi0_ce0_b, 1),
	INGENIC_PIN_GROUP("ssi0-ce0-d", jz4770_ssi0_ce0_d, 1),
	INGENIC_PIN_GROUP("ssi0-ce0-e", jz4770_ssi0_ce0_e, 0),
	INGENIC_PIN_GROUP("ssi0-ce1-b", jz4770_ssi0_ce1_b, 1),
	INGENIC_PIN_GROUP("ssi0-ce1-d", jz4770_ssi0_ce1_d, 1),
	INGENIC_PIN_GROUP("ssi0-ce1-e", jz4770_ssi0_ce1_e, 0),
	INGENIC_PIN_GROUP("ssi1-dt-b", jz4770_ssi1_dt_b, 2),
	INGENIC_PIN_GROUP("ssi1-dt-d", jz4770_ssi1_dt_d, 2),
	INGENIC_PIN_GROUP("ssi1-dt-e", jz4770_ssi1_dt_e, 1),
	INGENIC_PIN_GROUP("ssi1-dr-b", jz4770_ssi1_dr_b, 2),
	INGENIC_PIN_GROUP("ssi1-dr-d", jz4770_ssi1_dr_d, 2),
	INGENIC_PIN_GROUP("ssi1-dr-e", jz4770_ssi1_dr_e, 1),
	INGENIC_PIN_GROUP("ssi1-clk-b", jz4770_ssi1_clk_b, 2),
	INGENIC_PIN_GROUP("ssi1-clk-d", jz4770_ssi1_clk_d, 2),
	INGENIC_PIN_GROUP("ssi1-clk-e", jz4770_ssi1_clk_e, 1),
	INGENIC_PIN_GROUP("ssi1-gpc-b", jz4770_ssi1_gpc_b, 2),
	INGENIC_PIN_GROUP("ssi1-gpc-d", jz4770_ssi1_gpc_d, 2),
	INGENIC_PIN_GROUP("ssi1-gpc-e", jz4770_ssi1_gpc_e, 1),
	INGENIC_PIN_GROUP("ssi1-ce0-b", jz4770_ssi1_ce0_b, 2),
	INGENIC_PIN_GROUP("ssi1-ce0-d", jz4770_ssi1_ce0_d, 2),
	INGENIC_PIN_GROUP("ssi1-ce0-e", jz4770_ssi1_ce0_e, 1),
	INGENIC_PIN_GROUP("ssi1-ce1-b", jz4770_ssi1_ce1_b, 2),
	INGENIC_PIN_GROUP("ssi1-ce1-d", jz4770_ssi1_ce1_d, 2),
	INGENIC_PIN_GROUP("ssi1-ce1-e", jz4770_ssi1_ce1_e, 1),
	INGENIC_PIN_GROUP_FUNCS("mmc0-1bit-a", jz4770_mmc0_1bit_a,
				jz4760_mmc0_1bit_a_funcs),
	INGENIC_PIN_GROUP("mmc0-4bit-a", jz4770_mmc0_4bit_a, 1),
	INGENIC_PIN_GROUP("mmc0-1bit-e", jz4770_mmc0_1bit_e, 0),
	INGENIC_PIN_GROUP("mmc0-4bit-e", jz4770_mmc0_4bit_e, 0),
	INGENIC_PIN_GROUP("mmc0-8bit-e", jz4770_mmc0_8bit_e, 0),
	INGENIC_PIN_GROUP("mmc1-1bit-d", jz4770_mmc1_1bit_d, 0),
	INGENIC_PIN_GROUP("mmc1-4bit-d", jz4770_mmc1_4bit_d, 0),
	INGENIC_PIN_GROUP("mmc1-1bit-e", jz4770_mmc1_1bit_e, 1),
	INGENIC_PIN_GROUP("mmc1-4bit-e", jz4770_mmc1_4bit_e, 1),
	INGENIC_PIN_GROUP("mmc1-8bit-e", jz4770_mmc1_8bit_e, 1),
	INGENIC_PIN_GROUP("mmc2-1bit-b", jz4770_mmc2_1bit_b, 0),
	INGENIC_PIN_GROUP("mmc2-4bit-b", jz4770_mmc2_4bit_b, 0),
	INGENIC_PIN_GROUP("mmc2-1bit-e", jz4770_mmc2_1bit_e, 2),
	INGENIC_PIN_GROUP("mmc2-4bit-e", jz4770_mmc2_4bit_e, 2),
	INGENIC_PIN_GROUP("mmc2-8bit-e", jz4770_mmc2_8bit_e, 2),
	INGENIC_PIN_GROUP("nemc-8bit-data", jz4770_nemc_8bit_data, 0),
	INGENIC_PIN_GROUP("nemc-16bit-data", jz4770_nemc_16bit_data, 0),
	INGENIC_PIN_GROUP("nemc-cle-ale", jz4770_nemc_cle_ale, 0),
	INGENIC_PIN_GROUP("nemc-addr", jz4770_nemc_addr, 0),
	INGENIC_PIN_GROUP("nemc-rd-we", jz4770_nemc_rd_we, 0),
	INGENIC_PIN_GROUP("nemc-frd-fwe", jz4770_nemc_frd_fwe, 0),
	INGENIC_PIN_GROUP("nemc-wait", jz4770_nemc_wait, 0),
	INGENIC_PIN_GROUP("nemc-cs1", jz4770_nemc_cs1, 0),
	INGENIC_PIN_GROUP("nemc-cs2", jz4770_nemc_cs2, 0),
	INGENIC_PIN_GROUP("nemc-cs3", jz4770_nemc_cs3, 0),
	INGENIC_PIN_GROUP("nemc-cs4", jz4770_nemc_cs4, 0),
	INGENIC_PIN_GROUP("nemc-cs5", jz4770_nemc_cs5, 0),
	INGENIC_PIN_GROUP("nemc-cs6", jz4770_nemc_cs6, 0),
	INGENIC_PIN_GROUP("i2c0-data", jz4770_i2c0, 0),
	INGENIC_PIN_GROUP("i2c1-data", jz4770_i2c1, 0),
	INGENIC_PIN_GROUP("i2c2-data", jz4770_i2c2, 2),
	INGENIC_PIN_GROUP("cim-data-8bit", jz4770_cim_8bit, 0),
	INGENIC_PIN_GROUP("cim-data-12bit", jz4770_cim_12bit, 0),
	INGENIC_PIN_GROUP("lcd-8bit", jz4770_lcd_8bit, 0),
	INGENIC_PIN_GROUP("lcd-24bit", jz4770_lcd_24bit, 0),
	{ "lcd-no-pins", },
	INGENIC_PIN_GROUP("pwm0", jz4770_pwm_pwm0, 0),
	INGENIC_PIN_GROUP("pwm1", jz4770_pwm_pwm1, 0),
	INGENIC_PIN_GROUP("pwm2", jz4770_pwm_pwm2, 0),
	INGENIC_PIN_GROUP("pwm3", jz4770_pwm_pwm3, 0),
	INGENIC_PIN_GROUP("pwm4", jz4770_pwm_pwm4, 0),
	INGENIC_PIN_GROUP("pwm5", jz4770_pwm_pwm5, 0),
	INGENIC_PIN_GROUP("pwm6", jz4770_pwm_pwm6, 0),
	INGENIC_PIN_GROUP("pwm7", jz4770_pwm_pwm7, 0),
	INGENIC_PIN_GROUP("mac-rmii", jz4770_mac_rmii, 0),
	INGENIC_PIN_GROUP("mac-mii", jz4770_mac_mii, 0),
	INGENIC_PIN_GROUP("otg-vbus", jz4770_otg, 0),
};

static const char *jz4770_uart0_groups[] = { "uart0-data", "uart0-hwflow", };
static const char *jz4770_uart1_groups[] = { "uart1-data", "uart1-hwflow", };
static const char *jz4770_uart2_groups[] = { "uart2-data", "uart2-hwflow", };
static const char *jz4770_uart3_groups[] = { "uart3-data", "uart3-hwflow", };
static const char *jz4770_ssi0_groups[] = {
	"ssi0-dt-a", "ssi0-dt-b", "ssi0-dt-d", "ssi0-dt-e",
	"ssi0-dr-a", "ssi0-dr-b", "ssi0-dr-d", "ssi0-dr-e",
	"ssi0-clk-a", "ssi0-clk-b", "ssi0-clk-d", "ssi0-clk-e",
	"ssi0-gpc-b", "ssi0-gpc-d", "ssi0-gpc-e",
	"ssi0-ce0-a", "ssi0-ce0-b", "ssi0-ce0-d", "ssi0-ce0-e",
	"ssi0-ce1-b", "ssi0-ce1-d", "ssi0-ce1-e",
};
static const char *jz4770_ssi1_groups[] = {
	"ssi1-dt-b", "ssi1-dt-d", "ssi1-dt-e",
	"ssi1-dr-b", "ssi1-dr-d", "ssi1-dr-e",
	"ssi1-clk-b", "ssi1-clk-d", "ssi1-clk-e",
	"ssi1-gpc-b", "ssi1-gpc-d", "ssi1-gpc-e",
	"ssi1-ce0-b", "ssi1-ce0-d", "ssi1-ce0-e",
	"ssi1-ce1-b", "ssi1-ce1-d", "ssi1-ce1-e",
};
static const char *jz4770_mmc0_groups[] = {
	"mmc0-1bit-a", "mmc0-4bit-a",
	"mmc0-1bit-e", "mmc0-4bit-e", "mmc0-8bit-e",
};
static const char *jz4770_mmc1_groups[] = {
	"mmc1-1bit-d", "mmc1-4bit-d",
	"mmc1-1bit-e", "mmc1-4bit-e", "mmc1-8bit-e",
};
static const char *jz4770_mmc2_groups[] = {
	"mmc2-1bit-b", "mmc2-4bit-b",
	"mmc2-1bit-e", "mmc2-4bit-e", "mmc2-8bit-e",
};
static const char *jz4770_nemc_groups[] = {
	"nemc-8bit-data", "nemc-16bit-data", "nemc-cle-ale",
	"nemc-addr", "nemc-rd-we", "nemc-frd-fwe", "nemc-wait",
};
static const char *jz4770_cs1_groups[] = { "nemc-cs1", };
static const char *jz4770_cs2_groups[] = { "nemc-cs2", };
static const char *jz4770_cs3_groups[] = { "nemc-cs3", };
static const char *jz4770_cs4_groups[] = { "nemc-cs4", };
static const char *jz4770_cs5_groups[] = { "nemc-cs5", };
static const char *jz4770_cs6_groups[] = { "nemc-cs6", };
static const char *jz4770_i2c0_groups[] = { "i2c0-data", };
static const char *jz4770_i2c1_groups[] = { "i2c1-data", };
static const char *jz4770_i2c2_groups[] = { "i2c2-data", };
static const char *jz4770_cim_groups[] = { "cim-data-8bit", "cim-data-12bit", };
static const char *jz4770_lcd_groups[] = {
	"lcd-8bit", "lcd-24bit", "lcd-no-pins",
};
static const char *jz4770_pwm0_groups[] = { "pwm0", };
static const char *jz4770_pwm1_groups[] = { "pwm1", };
static const char *jz4770_pwm2_groups[] = { "pwm2", };
static const char *jz4770_pwm3_groups[] = { "pwm3", };
static const char *jz4770_pwm4_groups[] = { "pwm4", };
static const char *jz4770_pwm5_groups[] = { "pwm5", };
static const char *jz4770_pwm6_groups[] = { "pwm6", };
static const char *jz4770_pwm7_groups[] = { "pwm7", };
static const char *jz4770_mac_groups[] = { "mac-rmii", "mac-mii", };
static const char *jz4770_otg_groups[] = { "otg-vbus", };

static const struct function_desc jz4770_functions[] = {
	{ "uart0", jz4770_uart0_groups, ARRAY_SIZE(jz4770_uart0_groups), },
	{ "uart1", jz4770_uart1_groups, ARRAY_SIZE(jz4770_uart1_groups), },
	{ "uart2", jz4770_uart2_groups, ARRAY_SIZE(jz4770_uart2_groups), },
	{ "uart3", jz4770_uart3_groups, ARRAY_SIZE(jz4770_uart3_groups), },
	{ "ssi0", jz4770_ssi0_groups, ARRAY_SIZE(jz4770_ssi0_groups), },
	{ "ssi1", jz4770_ssi1_groups, ARRAY_SIZE(jz4770_ssi1_groups), },
	{ "mmc0", jz4770_mmc0_groups, ARRAY_SIZE(jz4770_mmc0_groups), },
	{ "mmc1", jz4770_mmc1_groups, ARRAY_SIZE(jz4770_mmc1_groups), },
	{ "mmc2", jz4770_mmc2_groups, ARRAY_SIZE(jz4770_mmc2_groups), },
	{ "nemc", jz4770_nemc_groups, ARRAY_SIZE(jz4770_nemc_groups), },
	{ "nemc-cs1", jz4770_cs1_groups, ARRAY_SIZE(jz4770_cs1_groups), },
	{ "nemc-cs2", jz4770_cs2_groups, ARRAY_SIZE(jz4770_cs2_groups), },
	{ "nemc-cs3", jz4770_cs3_groups, ARRAY_SIZE(jz4770_cs3_groups), },
	{ "nemc-cs4", jz4770_cs4_groups, ARRAY_SIZE(jz4770_cs4_groups), },
	{ "nemc-cs5", jz4770_cs5_groups, ARRAY_SIZE(jz4770_cs5_groups), },
	{ "nemc-cs6", jz4770_cs6_groups, ARRAY_SIZE(jz4770_cs6_groups), },
	{ "i2c0", jz4770_i2c0_groups, ARRAY_SIZE(jz4770_i2c0_groups), },
	{ "i2c1", jz4770_i2c1_groups, ARRAY_SIZE(jz4770_i2c1_groups), },
	{ "i2c2", jz4770_i2c2_groups, ARRAY_SIZE(jz4770_i2c2_groups), },
	{ "cim", jz4770_cim_groups, ARRAY_SIZE(jz4770_cim_groups), },
	{ "lcd", jz4770_lcd_groups, ARRAY_SIZE(jz4770_lcd_groups), },
	{ "pwm0", jz4770_pwm0_groups, ARRAY_SIZE(jz4770_pwm0_groups), },
	{ "pwm1", jz4770_pwm1_groups, ARRAY_SIZE(jz4770_pwm1_groups), },
	{ "pwm2", jz4770_pwm2_groups, ARRAY_SIZE(jz4770_pwm2_groups), },
	{ "pwm3", jz4770_pwm3_groups, ARRAY_SIZE(jz4770_pwm3_groups), },
	{ "pwm4", jz4770_pwm4_groups, ARRAY_SIZE(jz4770_pwm4_groups), },
	{ "pwm5", jz4770_pwm5_groups, ARRAY_SIZE(jz4770_pwm5_groups), },
	{ "pwm6", jz4770_pwm6_groups, ARRAY_SIZE(jz4770_pwm6_groups), },
	{ "pwm7", jz4770_pwm7_groups, ARRAY_SIZE(jz4770_pwm7_groups), },
	{ "mac", jz4770_mac_groups, ARRAY_SIZE(jz4770_mac_groups), },
	{ "otg", jz4770_otg_groups, ARRAY_SIZE(jz4770_otg_groups), },
};

static const struct ingenic_chip_info jz4770_chip_info = {
	.num_chips = 6,
	.reg_offset = 0x100,
	.version = ID_JZ4770,
	.groups = jz4770_groups,
	.num_groups = ARRAY_SIZE(jz4770_groups),
	.functions = jz4770_functions,
	.num_functions = ARRAY_SIZE(jz4770_functions),
	.pull_ups = jz4770_pull_ups,
	.pull_downs = jz4770_pull_downs,
};

static const u32 jz4780_pull_ups[6] = {
	0x3fffffff, 0xfff0f3fc, 0x0fffffff, 0xffff4fff, 0xfffffb7c, 0x7fa7f00f,
};

static const u32 jz4780_pull_downs[6] = {
	0x00000000, 0x000f0c03, 0x00000000, 0x0000b000, 0x00000483, 0x00580ff0,
};

static int jz4780_uart2_data_pins[] = { 0x66, 0x67, };
static int jz4780_uart2_hwflow_pins[] = { 0x65, 0x64, };
static int jz4780_uart4_data_pins[] = { 0x54, 0x4a, };
static int jz4780_ssi0_dt_a_19_pins[] = { 0x13, };
static int jz4780_ssi0_dt_a_21_pins[] = { 0x15, };
static int jz4780_ssi0_dt_a_28_pins[] = { 0x1c, };
static int jz4780_ssi0_dt_b_pins[] = { 0x3d, };
static int jz4780_ssi0_dt_d_pins[] = { 0x79, };
static int jz4780_ssi0_dr_a_20_pins[] = { 0x14, };
static int jz4780_ssi0_dr_a_27_pins[] = { 0x1b, };
static int jz4780_ssi0_dr_b_pins[] = { 0x34, };
static int jz4780_ssi0_dr_d_pins[] = { 0x74, };
static int jz4780_ssi0_clk_a_pins[] = { 0x12, };
static int jz4780_ssi0_clk_b_5_pins[] = { 0x25, };
static int jz4780_ssi0_clk_b_28_pins[] = { 0x3c, };
static int jz4780_ssi0_clk_d_pins[] = { 0x78, };
static int jz4780_ssi0_gpc_b_pins[] = { 0x3e, };
static int jz4780_ssi0_gpc_d_pins[] = { 0x76, };
static int jz4780_ssi0_ce0_a_23_pins[] = { 0x17, };
static int jz4780_ssi0_ce0_a_25_pins[] = { 0x19, };
static int jz4780_ssi0_ce0_b_pins[] = { 0x3f, };
static int jz4780_ssi0_ce0_d_pins[] = { 0x77, };
static int jz4780_ssi0_ce1_b_pins[] = { 0x35, };
static int jz4780_ssi0_ce1_d_pins[] = { 0x75, };
static int jz4780_ssi1_dt_b_pins[] = { 0x3d, };
static int jz4780_ssi1_dt_d_pins[] = { 0x79, };
static int jz4780_ssi1_dr_b_pins[] = { 0x34, };
static int jz4780_ssi1_dr_d_pins[] = { 0x74, };
static int jz4780_ssi1_clk_b_pins[] = { 0x3c, };
static int jz4780_ssi1_clk_d_pins[] = { 0x78, };
static int jz4780_ssi1_gpc_b_pins[] = { 0x3e, };
static int jz4780_ssi1_gpc_d_pins[] = { 0x76, };
static int jz4780_ssi1_ce0_b_pins[] = { 0x3f, };
static int jz4780_ssi1_ce0_d_pins[] = { 0x77, };
static int jz4780_ssi1_ce1_b_pins[] = { 0x35, };
static int jz4780_ssi1_ce1_d_pins[] = { 0x75, };
static int jz4780_mmc0_8bit_a_pins[] = { 0x04, 0x05, 0x06, 0x07, 0x18, };
static int jz4780_i2c3_pins[] = { 0x6a, 0x6b, };
static int jz4780_i2c4_e_pins[] = { 0x8c, 0x8d, };
static int jz4780_i2c4_f_pins[] = { 0xb9, 0xb8, };
static int jz4780_i2s_data_tx_pins[] = { 0x87, };
static int jz4780_i2s_data_rx_pins[] = { 0x86, };
static int jz4780_i2s_clk_txrx_pins[] = { 0x6c, 0x6d, };
static int jz4780_i2s_clk_rx_pins[] = { 0x88, 0x89, };
static int jz4780_i2s_sysclk_pins[] = { 0x85, };
static int jz4780_hdmi_ddc_pins[] = { 0xb9, 0xb8, };

static u8 jz4780_i2s_clk_txrx_funcs[] = { 1, 0, };

static const struct group_desc jz4780_groups[] = {
	INGENIC_PIN_GROUP("uart0-data", jz4770_uart0_data, 0),
	INGENIC_PIN_GROUP("uart0-hwflow", jz4770_uart0_hwflow, 0),
	INGENIC_PIN_GROUP("uart1-data", jz4770_uart1_data, 0),
	INGENIC_PIN_GROUP("uart1-hwflow", jz4770_uart1_hwflow, 0),
	INGENIC_PIN_GROUP("uart2-data", jz4780_uart2_data, 1),
	INGENIC_PIN_GROUP("uart2-hwflow", jz4780_uart2_hwflow, 1),
	INGENIC_PIN_GROUP_FUNCS("uart3-data", jz4770_uart3_data,
				jz4760_uart3_data_funcs),
	INGENIC_PIN_GROUP("uart3-hwflow", jz4770_uart3_hwflow, 0),
	INGENIC_PIN_GROUP("uart4-data", jz4780_uart4_data, 2),
	INGENIC_PIN_GROUP("ssi0-dt-a-19", jz4780_ssi0_dt_a_19, 2),
	INGENIC_PIN_GROUP("ssi0-dt-a-21", jz4780_ssi0_dt_a_21, 2),
	INGENIC_PIN_GROUP("ssi0-dt-a-28", jz4780_ssi0_dt_a_28, 2),
	INGENIC_PIN_GROUP("ssi0-dt-b", jz4780_ssi0_dt_b, 1),
	INGENIC_PIN_GROUP("ssi0-dt-d", jz4780_ssi0_dt_d, 1),
	INGENIC_PIN_GROUP("ssi0-dt-e", jz4770_ssi0_dt_e, 0),
	INGENIC_PIN_GROUP("ssi0-dr-a-20", jz4780_ssi0_dr_a_20, 2),
	INGENIC_PIN_GROUP("ssi0-dr-a-27", jz4780_ssi0_dr_a_27, 2),
	INGENIC_PIN_GROUP("ssi0-dr-b", jz4780_ssi0_dr_b, 1),
	INGENIC_PIN_GROUP("ssi0-dr-d", jz4780_ssi0_dr_d, 1),
	INGENIC_PIN_GROUP("ssi0-dr-e", jz4770_ssi0_dr_e, 0),
	INGENIC_PIN_GROUP("ssi0-clk-a", jz4780_ssi0_clk_a, 2),
	INGENIC_PIN_GROUP("ssi0-clk-b-5", jz4780_ssi0_clk_b_5, 1),
	INGENIC_PIN_GROUP("ssi0-clk-b-28", jz4780_ssi0_clk_b_28, 1),
	INGENIC_PIN_GROUP("ssi0-clk-d", jz4780_ssi0_clk_d, 1),
	INGENIC_PIN_GROUP("ssi0-clk-e", jz4770_ssi0_clk_e, 0),
	INGENIC_PIN_GROUP("ssi0-gpc-b", jz4780_ssi0_gpc_b, 1),
	INGENIC_PIN_GROUP("ssi0-gpc-d", jz4780_ssi0_gpc_d, 1),
	INGENIC_PIN_GROUP("ssi0-gpc-e", jz4770_ssi0_gpc_e, 0),
	INGENIC_PIN_GROUP("ssi0-ce0-a-23", jz4780_ssi0_ce0_a_23, 2),
	INGENIC_PIN_GROUP("ssi0-ce0-a-25", jz4780_ssi0_ce0_a_25, 2),
	INGENIC_PIN_GROUP("ssi0-ce0-b", jz4780_ssi0_ce0_b, 1),
	INGENIC_PIN_GROUP("ssi0-ce0-d", jz4780_ssi0_ce0_d, 1),
	INGENIC_PIN_GROUP("ssi0-ce0-e", jz4770_ssi0_ce0_e, 0),
	INGENIC_PIN_GROUP("ssi0-ce1-b", jz4780_ssi0_ce1_b, 1),
	INGENIC_PIN_GROUP("ssi0-ce1-d", jz4780_ssi0_ce1_d, 1),
	INGENIC_PIN_GROUP("ssi0-ce1-e", jz4770_ssi0_ce1_e, 0),
	INGENIC_PIN_GROUP("ssi1-dt-b", jz4780_ssi1_dt_b, 2),
	INGENIC_PIN_GROUP("ssi1-dt-d", jz4780_ssi1_dt_d, 2),
	INGENIC_PIN_GROUP("ssi1-dt-e", jz4770_ssi1_dt_e, 1),
	INGENIC_PIN_GROUP("ssi1-dr-b", jz4780_ssi1_dr_b, 2),
	INGENIC_PIN_GROUP("ssi1-dr-d", jz4780_ssi1_dr_d, 2),
	INGENIC_PIN_GROUP("ssi1-dr-e", jz4770_ssi1_dr_e, 1),
	INGENIC_PIN_GROUP("ssi1-clk-b", jz4780_ssi1_clk_b, 2),
	INGENIC_PIN_GROUP("ssi1-clk-d", jz4780_ssi1_clk_d, 2),
	INGENIC_PIN_GROUP("ssi1-clk-e", jz4770_ssi1_clk_e, 1),
	INGENIC_PIN_GROUP("ssi1-gpc-b", jz4780_ssi1_gpc_b, 2),
	INGENIC_PIN_GROUP("ssi1-gpc-d", jz4780_ssi1_gpc_d, 2),
	INGENIC_PIN_GROUP("ssi1-gpc-e", jz4770_ssi1_gpc_e, 1),
	INGENIC_PIN_GROUP("ssi1-ce0-b", jz4780_ssi1_ce0_b, 2),
	INGENIC_PIN_GROUP("ssi1-ce0-d", jz4780_ssi1_ce0_d, 2),
	INGENIC_PIN_GROUP("ssi1-ce0-e", jz4770_ssi1_ce0_e, 1),
	INGENIC_PIN_GROUP("ssi1-ce1-b", jz4780_ssi1_ce1_b, 2),
	INGENIC_PIN_GROUP("ssi1-ce1-d", jz4780_ssi1_ce1_d, 2),
	INGENIC_PIN_GROUP("ssi1-ce1-e", jz4770_ssi1_ce1_e, 1),
	INGENIC_PIN_GROUP_FUNCS("mmc0-1bit-a", jz4770_mmc0_1bit_a,
				jz4760_mmc0_1bit_a_funcs),
	INGENIC_PIN_GROUP("mmc0-4bit-a", jz4770_mmc0_4bit_a, 1),
	INGENIC_PIN_GROUP("mmc0-8bit-a", jz4780_mmc0_8bit_a, 1),
	INGENIC_PIN_GROUP("mmc0-1bit-e", jz4770_mmc0_1bit_e, 0),
	INGENIC_PIN_GROUP("mmc0-4bit-e", jz4770_mmc0_4bit_e, 0),
	INGENIC_PIN_GROUP("mmc1-1bit-d", jz4770_mmc1_1bit_d, 0),
	INGENIC_PIN_GROUP("mmc1-4bit-d", jz4770_mmc1_4bit_d, 0),
	INGENIC_PIN_GROUP("mmc1-1bit-e", jz4770_mmc1_1bit_e, 1),
	INGENIC_PIN_GROUP("mmc1-4bit-e", jz4770_mmc1_4bit_e, 1),
	INGENIC_PIN_GROUP("mmc2-1bit-b", jz4770_mmc2_1bit_b, 0),
	INGENIC_PIN_GROUP("mmc2-4bit-b", jz4770_mmc2_4bit_b, 0),
	INGENIC_PIN_GROUP("mmc2-1bit-e", jz4770_mmc2_1bit_e, 2),
	INGENIC_PIN_GROUP("mmc2-4bit-e", jz4770_mmc2_4bit_e, 2),
	INGENIC_PIN_GROUP("nemc-data", jz4770_nemc_8bit_data, 0),
	INGENIC_PIN_GROUP("nemc-cle-ale", jz4770_nemc_cle_ale, 0),
	INGENIC_PIN_GROUP("nemc-addr", jz4770_nemc_addr, 0),
	INGENIC_PIN_GROUP("nemc-rd-we", jz4770_nemc_rd_we, 0),
	INGENIC_PIN_GROUP("nemc-frd-fwe", jz4770_nemc_frd_fwe, 0),
	INGENIC_PIN_GROUP("nemc-wait", jz4770_nemc_wait, 0),
	INGENIC_PIN_GROUP("nemc-cs1", jz4770_nemc_cs1, 0),
	INGENIC_PIN_GROUP("nemc-cs2", jz4770_nemc_cs2, 0),
	INGENIC_PIN_GROUP("nemc-cs3", jz4770_nemc_cs3, 0),
	INGENIC_PIN_GROUP("nemc-cs4", jz4770_nemc_cs4, 0),
	INGENIC_PIN_GROUP("nemc-cs5", jz4770_nemc_cs5, 0),
	INGENIC_PIN_GROUP("nemc-cs6", jz4770_nemc_cs6, 0),
	INGENIC_PIN_GROUP("i2c0-data", jz4770_i2c0, 0),
	INGENIC_PIN_GROUP("i2c1-data", jz4770_i2c1, 0),
	INGENIC_PIN_GROUP("i2c2-data", jz4770_i2c2, 2),
	INGENIC_PIN_GROUP("i2c3-data", jz4780_i2c3, 1),
	INGENIC_PIN_GROUP("i2c4-data-e", jz4780_i2c4_e, 1),
	INGENIC_PIN_GROUP("i2c4-data-f", jz4780_i2c4_f, 1),
	INGENIC_PIN_GROUP("i2s-data-tx", jz4780_i2s_data_tx, 0),
	INGENIC_PIN_GROUP("i2s-data-rx", jz4780_i2s_data_rx, 0),
	INGENIC_PIN_GROUP_FUNCS("i2s-clk-txrx", jz4780_i2s_clk_txrx,
				jz4780_i2s_clk_txrx_funcs),
	INGENIC_PIN_GROUP("i2s-clk-rx", jz4780_i2s_clk_rx, 1),
	INGENIC_PIN_GROUP("i2s-sysclk", jz4780_i2s_sysclk, 2),
	INGENIC_PIN_GROUP("hdmi-ddc", jz4780_hdmi_ddc, 0),
	INGENIC_PIN_GROUP("cim-data", jz4770_cim_8bit, 0),
	INGENIC_PIN_GROUP("cim-data-12bit", jz4770_cim_12bit, 0),
	INGENIC_PIN_GROUP("lcd-24bit", jz4770_lcd_24bit, 0),
	{ "lcd-no-pins", },
	INGENIC_PIN_GROUP("pwm0", jz4770_pwm_pwm0, 0),
	INGENIC_PIN_GROUP("pwm1", jz4770_pwm_pwm1, 0),
	INGENIC_PIN_GROUP("pwm2", jz4770_pwm_pwm2, 0),
	INGENIC_PIN_GROUP("pwm3", jz4770_pwm_pwm3, 0),
	INGENIC_PIN_GROUP("pwm4", jz4770_pwm_pwm4, 0),
	INGENIC_PIN_GROUP("pwm5", jz4770_pwm_pwm5, 0),
	INGENIC_PIN_GROUP("pwm6", jz4770_pwm_pwm6, 0),
	INGENIC_PIN_GROUP("pwm7", jz4770_pwm_pwm7, 0),
};

static const char *jz4780_uart2_groups[] = { "uart2-data", "uart2-hwflow", };
static const char *jz4780_uart4_groups[] = { "uart4-data", };
static const char *jz4780_ssi0_groups[] = {
	"ssi0-dt-a-19", "ssi0-dt-a-21", "ssi0-dt-a-28", "ssi0-dt-b", "ssi0-dt-d", "ssi0-dt-e",
	"ssi0-dr-a-20", "ssi0-dr-a-27", "ssi0-dr-b", "ssi0-dr-d", "ssi0-dr-e",
	"ssi0-clk-a", "ssi0-clk-b-5", "ssi0-clk-b-28", "ssi0-clk-d", "ssi0-clk-e",
	"ssi0-gpc-b", "ssi0-gpc-d", "ssi0-gpc-e",
	"ssi0-ce0-a-23", "ssi0-ce0-a-25", "ssi0-ce0-b", "ssi0-ce0-d", "ssi0-ce0-e",
	"ssi0-ce1-b", "ssi0-ce1-d", "ssi0-ce1-e",
};
static const char *jz4780_ssi1_groups[] = {
	"ssi1-dt-b", "ssi1-dt-d", "ssi1-dt-e",
	"ssi1-dr-b", "ssi1-dr-d", "ssi1-dr-e",
	"ssi1-clk-b", "ssi1-clk-d", "ssi1-clk-e",
	"ssi1-gpc-b", "ssi1-gpc-d", "ssi1-gpc-e",
	"ssi1-ce0-b", "ssi1-ce0-d", "ssi1-ce0-e",
	"ssi1-ce1-b", "ssi1-ce1-d", "ssi1-ce1-e",
};
static const char *jz4780_mmc0_groups[] = {
	"mmc0-1bit-a", "mmc0-4bit-a", "mmc0-8bit-a",
	"mmc0-1bit-e", "mmc0-4bit-e",
};
static const char *jz4780_mmc1_groups[] = {
	"mmc1-1bit-d", "mmc1-4bit-d", "mmc1-1bit-e", "mmc1-4bit-e",
};
static const char *jz4780_mmc2_groups[] = {
	"mmc2-1bit-b", "mmc2-4bit-b", "mmc2-1bit-e", "mmc2-4bit-e",
};
static const char *jz4780_nemc_groups[] = {
	"nemc-data", "nemc-cle-ale", "nemc-addr",
	"nemc-rd-we", "nemc-frd-fwe", "nemc-wait",
};
static const char *jz4780_i2c3_groups[] = { "i2c3-data", };
static const char *jz4780_i2c4_groups[] = { "i2c4-data-e", "i2c4-data-f", };
static const char *jz4780_i2s_groups[] = {
	"i2s-data-tx", "i2s-data-rx", "i2s-clk-txrx", "i2s-clk-rx", "i2s-sysclk",
};
static const char *jz4780_cim_groups[] = { "cim-data", };
static const char *jz4780_hdmi_ddc_groups[] = { "hdmi-ddc", };

static const struct function_desc jz4780_functions[] = {
	{ "uart0", jz4770_uart0_groups, ARRAY_SIZE(jz4770_uart0_groups), },
	{ "uart1", jz4770_uart1_groups, ARRAY_SIZE(jz4770_uart1_groups), },
	{ "uart2", jz4780_uart2_groups, ARRAY_SIZE(jz4780_uart2_groups), },
	{ "uart3", jz4770_uart3_groups, ARRAY_SIZE(jz4770_uart3_groups), },
	{ "uart4", jz4780_uart4_groups, ARRAY_SIZE(jz4780_uart4_groups), },
	{ "ssi0", jz4780_ssi0_groups, ARRAY_SIZE(jz4780_ssi0_groups), },
	{ "ssi1", jz4780_ssi1_groups, ARRAY_SIZE(jz4780_ssi1_groups), },
	{ "mmc0", jz4780_mmc0_groups, ARRAY_SIZE(jz4780_mmc0_groups), },
	{ "mmc1", jz4780_mmc1_groups, ARRAY_SIZE(jz4780_mmc1_groups), },
	{ "mmc2", jz4780_mmc2_groups, ARRAY_SIZE(jz4780_mmc2_groups), },
	{ "nemc", jz4780_nemc_groups, ARRAY_SIZE(jz4780_nemc_groups), },
	{ "nemc-cs1", jz4770_cs1_groups, ARRAY_SIZE(jz4770_cs1_groups), },
	{ "nemc-cs2", jz4770_cs2_groups, ARRAY_SIZE(jz4770_cs2_groups), },
	{ "nemc-cs3", jz4770_cs3_groups, ARRAY_SIZE(jz4770_cs3_groups), },
	{ "nemc-cs4", jz4770_cs4_groups, ARRAY_SIZE(jz4770_cs4_groups), },
	{ "nemc-cs5", jz4770_cs5_groups, ARRAY_SIZE(jz4770_cs5_groups), },
	{ "nemc-cs6", jz4770_cs6_groups, ARRAY_SIZE(jz4770_cs6_groups), },
	{ "i2c0", jz4770_i2c0_groups, ARRAY_SIZE(jz4770_i2c0_groups), },
	{ "i2c1", jz4770_i2c1_groups, ARRAY_SIZE(jz4770_i2c1_groups), },
	{ "i2c2", jz4770_i2c2_groups, ARRAY_SIZE(jz4770_i2c2_groups), },
	{ "i2c3", jz4780_i2c3_groups, ARRAY_SIZE(jz4780_i2c3_groups), },
	{ "i2c4", jz4780_i2c4_groups, ARRAY_SIZE(jz4780_i2c4_groups), },
	{ "i2s", jz4780_i2s_groups, ARRAY_SIZE(jz4780_i2s_groups), },
	{ "cim", jz4780_cim_groups, ARRAY_SIZE(jz4780_cim_groups), },
	{ "lcd", jz4770_lcd_groups, ARRAY_SIZE(jz4770_lcd_groups), },
	{ "pwm0", jz4770_pwm0_groups, ARRAY_SIZE(jz4770_pwm0_groups), },
	{ "pwm1", jz4770_pwm1_groups, ARRAY_SIZE(jz4770_pwm1_groups), },
	{ "pwm2", jz4770_pwm2_groups, ARRAY_SIZE(jz4770_pwm2_groups), },
	{ "pwm3", jz4770_pwm3_groups, ARRAY_SIZE(jz4770_pwm3_groups), },
	{ "pwm4", jz4770_pwm4_groups, ARRAY_SIZE(jz4770_pwm4_groups), },
	{ "pwm5", jz4770_pwm5_groups, ARRAY_SIZE(jz4770_pwm5_groups), },
	{ "pwm6", jz4770_pwm6_groups, ARRAY_SIZE(jz4770_pwm6_groups), },
	{ "pwm7", jz4770_pwm7_groups, ARRAY_SIZE(jz4770_pwm7_groups), },
	{ "hdmi-ddc", jz4780_hdmi_ddc_groups,
		      ARRAY_SIZE(jz4780_hdmi_ddc_groups), },
};

static const struct ingenic_chip_info jz4780_chip_info = {
	.num_chips = 6,
	.reg_offset = 0x100,
	.version = ID_JZ4780,
	.groups = jz4780_groups,
	.num_groups = ARRAY_SIZE(jz4780_groups),
	.functions = jz4780_functions,
	.num_functions = ARRAY_SIZE(jz4780_functions),
	.pull_ups = jz4780_pull_ups,
	.pull_downs = jz4780_pull_downs,
};

static const u32 x1000_pull_ups[4] = {
	0xffffffff, 0xfdffffff, 0x0dffffff, 0x0000003f,
};

static const u32 x1000_pull_downs[4] = {
	0x00000000, 0x02000000, 0x02000000, 0x00000000,
};

static int x1000_uart0_data_pins[] = { 0x4a, 0x4b, };
static int x1000_uart0_hwflow_pins[] = { 0x4c, 0x4d, };
static int x1000_uart1_data_a_pins[] = { 0x04, 0x05, };
static int x1000_uart1_data_d_pins[] = { 0x62, 0x63, };
static int x1000_uart1_hwflow_pins[] = { 0x64, 0x65, };
static int x1000_uart2_data_a_pins[] = { 0x02, 0x03, };
static int x1000_uart2_data_d_pins[] = { 0x65, 0x64, };
static int x1000_sfc_pins[] = { 0x1d, 0x1c, 0x1e, 0x1f, 0x1a, 0x1b, };
static int x1000_ssi_dt_a_22_pins[] = { 0x16, };
static int x1000_ssi_dt_a_29_pins[] = { 0x1d, };
static int x1000_ssi_dt_d_pins[] = { 0x62, };
static int x1000_ssi_dr_a_23_pins[] = { 0x17, };
static int x1000_ssi_dr_a_28_pins[] = { 0x1c, };
static int x1000_ssi_dr_d_pins[] = { 0x63, };
static int x1000_ssi_clk_a_24_pins[] = { 0x18, };
static int x1000_ssi_clk_a_26_pins[] = { 0x1a, };
static int x1000_ssi_clk_d_pins[] = { 0x60, };
static int x1000_ssi_gpc_a_20_pins[] = { 0x14, };
static int x1000_ssi_gpc_a_31_pins[] = { 0x1f, };
static int x1000_ssi_ce0_a_25_pins[] = { 0x19, };
static int x1000_ssi_ce0_a_27_pins[] = { 0x1b, };
static int x1000_ssi_ce0_d_pins[] = { 0x61, };
static int x1000_ssi_ce1_a_21_pins[] = { 0x15, };
static int x1000_ssi_ce1_a_30_pins[] = { 0x1e, };
static int x1000_mmc0_1bit_pins[] = { 0x18, 0x19, 0x17, };
static int x1000_mmc0_4bit_pins[] = { 0x16, 0x15, 0x14, };
static int x1000_mmc0_8bit_pins[] = { 0x13, 0x12, 0x11, 0x10, };
static int x1000_mmc1_1bit_pins[] = { 0x40, 0x41, 0x42, };
static int x1000_mmc1_4bit_pins[] = { 0x43, 0x44, 0x45, };
static int x1000_emc_8bit_data_pins[] = {
	0x00, 0x01, 0x02, 0x03, 0x04, 0x05, 0x06, 0x07,
};
static int x1000_emc_16bit_data_pins[] = {
	0x08, 0x09, 0x0a, 0x0b, 0x0c, 0x0d, 0x0e, 0x0f,
};
static int x1000_emc_addr_pins[] = {
	0x20, 0x21, 0x22, 0x23, 0x24, 0x25, 0x26, 0x27,
	0x28, 0x29, 0x2a, 0x2b, 0x2c, 0x2d, 0x2e, 0x2f,
};
static int x1000_emc_rd_we_pins[] = { 0x30, 0x31, };
static int x1000_emc_wait_pins[] = { 0x34, };
static int x1000_emc_cs1_pins[] = { 0x32, };
static int x1000_emc_cs2_pins[] = { 0x33, };
static int x1000_i2c0_pins[] = { 0x38, 0x37, };
static int x1000_i2c1_a_pins[] = { 0x01, 0x00, };
static int x1000_i2c1_c_pins[] = { 0x5b, 0x5a, };
static int x1000_i2c2_pins[] = { 0x61, 0x60, };
static int x1000_i2s_data_tx_pins[] = { 0x24, };
static int x1000_i2s_data_rx_pins[] = { 0x23, };
static int x1000_i2s_clk_txrx_pins[] = { 0x21, 0x22, };
static int x1000_i2s_sysclk_pins[] = { 0x20, };
static int x1000_cim_pins[] = {
	0x08, 0x09, 0x0a, 0x0b,
	0x13, 0x12, 0x11, 0x10, 0x0f, 0x0e, 0x0d, 0x0c,
};
static int x1000_lcd_8bit_pins[] = {
	0x00, 0x01, 0x02, 0x03, 0x04, 0x05, 0x06, 0x07,
	0x30, 0x31, 0x32, 0x33, 0x34,
};
static int x1000_lcd_16bit_pins[] = {
	0x08, 0x09, 0x0a, 0x0b, 0x0c, 0x0d, 0x0e, 0x0f,
};
static int x1000_pwm_pwm0_pins[] = { 0x59, };
static int x1000_pwm_pwm1_pins[] = { 0x5a, };
static int x1000_pwm_pwm2_pins[] = { 0x5b, };
static int x1000_pwm_pwm3_pins[] = { 0x26, };
static int x1000_pwm_pwm4_pins[] = { 0x58, };
static int x1000_mac_pins[] = {
	0x27, 0x28, 0x29, 0x2a, 0x2b, 0x2c, 0x2d, 0x2e, 0x2f, 0x26,
};

static const struct group_desc x1000_groups[] = {
	INGENIC_PIN_GROUP("uart0-data", x1000_uart0_data, 0),
	INGENIC_PIN_GROUP("uart0-hwflow", x1000_uart0_hwflow, 0),
	INGENIC_PIN_GROUP("uart1-data-a", x1000_uart1_data_a, 2),
	INGENIC_PIN_GROUP("uart1-data-d", x1000_uart1_data_d, 1),
	INGENIC_PIN_GROUP("uart1-hwflow", x1000_uart1_hwflow, 1),
	INGENIC_PIN_GROUP("uart2-data-a", x1000_uart2_data_a, 2),
	INGENIC_PIN_GROUP("uart2-data-d", x1000_uart2_data_d, 0),
	INGENIC_PIN_GROUP("sfc", x1000_sfc, 1),
	INGENIC_PIN_GROUP("ssi-dt-a-22", x1000_ssi_dt_a_22, 2),
	INGENIC_PIN_GROUP("ssi-dt-a-29", x1000_ssi_dt_a_29, 2),
	INGENIC_PIN_GROUP("ssi-dt-d", x1000_ssi_dt_d, 0),
	INGENIC_PIN_GROUP("ssi-dr-a-23", x1000_ssi_dr_a_23, 2),
	INGENIC_PIN_GROUP("ssi-dr-a-28", x1000_ssi_dr_a_28, 2),
	INGENIC_PIN_GROUP("ssi-dr-d", x1000_ssi_dr_d, 0),
	INGENIC_PIN_GROUP("ssi-clk-a-24", x1000_ssi_clk_a_24, 2),
	INGENIC_PIN_GROUP("ssi-clk-a-26", x1000_ssi_clk_a_26, 2),
	INGENIC_PIN_GROUP("ssi-clk-d", x1000_ssi_clk_d, 0),
	INGENIC_PIN_GROUP("ssi-gpc-a-20", x1000_ssi_gpc_a_20, 2),
	INGENIC_PIN_GROUP("ssi-gpc-a-31", x1000_ssi_gpc_a_31, 2),
	INGENIC_PIN_GROUP("ssi-ce0-a-25", x1000_ssi_ce0_a_25, 2),
	INGENIC_PIN_GROUP("ssi-ce0-a-27", x1000_ssi_ce0_a_27, 2),
	INGENIC_PIN_GROUP("ssi-ce0-d", x1000_ssi_ce0_d, 0),
	INGENIC_PIN_GROUP("ssi-ce1-a-21", x1000_ssi_ce1_a_21, 2),
	INGENIC_PIN_GROUP("ssi-ce1-a-30", x1000_ssi_ce1_a_30, 2),
	INGENIC_PIN_GROUP("mmc0-1bit", x1000_mmc0_1bit, 1),
	INGENIC_PIN_GROUP("mmc0-4bit", x1000_mmc0_4bit, 1),
	INGENIC_PIN_GROUP("mmc0-8bit", x1000_mmc0_8bit, 1),
	INGENIC_PIN_GROUP("mmc1-1bit", x1000_mmc1_1bit, 0),
	INGENIC_PIN_GROUP("mmc1-4bit", x1000_mmc1_4bit, 0),
	INGENIC_PIN_GROUP("emc-8bit-data", x1000_emc_8bit_data, 0),
	INGENIC_PIN_GROUP("emc-16bit-data", x1000_emc_16bit_data, 0),
	INGENIC_PIN_GROUP("emc-addr", x1000_emc_addr, 0),
	INGENIC_PIN_GROUP("emc-rd-we", x1000_emc_rd_we, 0),
	INGENIC_PIN_GROUP("emc-wait", x1000_emc_wait, 0),
	INGENIC_PIN_GROUP("emc-cs1", x1000_emc_cs1, 0),
	INGENIC_PIN_GROUP("emc-cs2", x1000_emc_cs2, 0),
	INGENIC_PIN_GROUP("i2c0-data", x1000_i2c0, 0),
	INGENIC_PIN_GROUP("i2c1-data-a", x1000_i2c1_a, 2),
	INGENIC_PIN_GROUP("i2c1-data-c", x1000_i2c1_c, 0),
	INGENIC_PIN_GROUP("i2c2-data", x1000_i2c2, 1),
	INGENIC_PIN_GROUP("i2s-data-tx", x1000_i2s_data_tx, 1),
	INGENIC_PIN_GROUP("i2s-data-rx", x1000_i2s_data_rx, 1),
	INGENIC_PIN_GROUP("i2s-clk-txrx", x1000_i2s_clk_txrx, 1),
	INGENIC_PIN_GROUP("i2s-sysclk", x1000_i2s_sysclk, 1),
	INGENIC_PIN_GROUP("cim-data", x1000_cim, 2),
	INGENIC_PIN_GROUP("lcd-8bit", x1000_lcd_8bit, 1),
	INGENIC_PIN_GROUP("lcd-16bit", x1000_lcd_16bit, 1),
	{ "lcd-no-pins", },
	INGENIC_PIN_GROUP("pwm0", x1000_pwm_pwm0, 0),
	INGENIC_PIN_GROUP("pwm1", x1000_pwm_pwm1, 1),
	INGENIC_PIN_GROUP("pwm2", x1000_pwm_pwm2, 1),
	INGENIC_PIN_GROUP("pwm3", x1000_pwm_pwm3, 2),
	INGENIC_PIN_GROUP("pwm4", x1000_pwm_pwm4, 0),
	INGENIC_PIN_GROUP("mac", x1000_mac, 1),
};

static const char *x1000_uart0_groups[] = { "uart0-data", "uart0-hwflow", };
static const char *x1000_uart1_groups[] = {
	"uart1-data-a", "uart1-data-d", "uart1-hwflow",
};
static const char *x1000_uart2_groups[] = { "uart2-data-a", "uart2-data-d", };
static const char *x1000_sfc_groups[] = { "sfc", };
static const char *x1000_ssi_groups[] = {
	"ssi-dt-a-22", "ssi-dt-a-29", "ssi-dt-d",
	"ssi-dr-a-23", "ssi-dr-a-28", "ssi-dr-d",
	"ssi-clk-a-24", "ssi-clk-a-26", "ssi-clk-d",
	"ssi-gpc-a-20", "ssi-gpc-a-31",
	"ssi-ce0-a-25", "ssi-ce0-a-27", "ssi-ce0-d",
	"ssi-ce1-a-21", "ssi-ce1-a-30",
};
static const char *x1000_mmc0_groups[] = {
	"mmc0-1bit", "mmc0-4bit", "mmc0-8bit",
};
static const char *x1000_mmc1_groups[] = {
	"mmc1-1bit", "mmc1-4bit",
};
static const char *x1000_emc_groups[] = {
	"emc-8bit-data", "emc-16bit-data",
	"emc-addr", "emc-rd-we", "emc-wait",
};
static const char *x1000_cs1_groups[] = { "emc-cs1", };
static const char *x1000_cs2_groups[] = { "emc-cs2", };
static const char *x1000_i2c0_groups[] = { "i2c0-data", };
static const char *x1000_i2c1_groups[] = { "i2c1-data-a", "i2c1-data-c", };
static const char *x1000_i2c2_groups[] = { "i2c2-data", };
static const char *x1000_i2s_groups[] = {
	"i2s-data-tx", "i2s-data-rx", "i2s-clk-txrx", "i2s-sysclk",
};
static const char *x1000_cim_groups[] = { "cim-data", };
static const char *x1000_lcd_groups[] = {
	"lcd-8bit", "lcd-16bit", "lcd-no-pins",
};
static const char *x1000_pwm0_groups[] = { "pwm0", };
static const char *x1000_pwm1_groups[] = { "pwm1", };
static const char *x1000_pwm2_groups[] = { "pwm2", };
static const char *x1000_pwm3_groups[] = { "pwm3", };
static const char *x1000_pwm4_groups[] = { "pwm4", };
static const char *x1000_mac_groups[] = { "mac", };

static const struct function_desc x1000_functions[] = {
	{ "uart0", x1000_uart0_groups, ARRAY_SIZE(x1000_uart0_groups), },
	{ "uart1", x1000_uart1_groups, ARRAY_SIZE(x1000_uart1_groups), },
	{ "uart2", x1000_uart2_groups, ARRAY_SIZE(x1000_uart2_groups), },
	{ "sfc", x1000_sfc_groups, ARRAY_SIZE(x1000_sfc_groups), },
	{ "ssi", x1000_ssi_groups, ARRAY_SIZE(x1000_ssi_groups), },
	{ "mmc0", x1000_mmc0_groups, ARRAY_SIZE(x1000_mmc0_groups), },
	{ "mmc1", x1000_mmc1_groups, ARRAY_SIZE(x1000_mmc1_groups), },
	{ "emc", x1000_emc_groups, ARRAY_SIZE(x1000_emc_groups), },
	{ "emc-cs1", x1000_cs1_groups, ARRAY_SIZE(x1000_cs1_groups), },
	{ "emc-cs2", x1000_cs2_groups, ARRAY_SIZE(x1000_cs2_groups), },
	{ "i2c0", x1000_i2c0_groups, ARRAY_SIZE(x1000_i2c0_groups), },
	{ "i2c1", x1000_i2c1_groups, ARRAY_SIZE(x1000_i2c1_groups), },
	{ "i2c2", x1000_i2c2_groups, ARRAY_SIZE(x1000_i2c2_groups), },
	{ "i2s", x1000_i2s_groups, ARRAY_SIZE(x1000_i2s_groups), },
	{ "cim", x1000_cim_groups, ARRAY_SIZE(x1000_cim_groups), },
	{ "lcd", x1000_lcd_groups, ARRAY_SIZE(x1000_lcd_groups), },
	{ "pwm0", x1000_pwm0_groups, ARRAY_SIZE(x1000_pwm0_groups), },
	{ "pwm1", x1000_pwm1_groups, ARRAY_SIZE(x1000_pwm1_groups), },
	{ "pwm2", x1000_pwm2_groups, ARRAY_SIZE(x1000_pwm2_groups), },
	{ "pwm3", x1000_pwm3_groups, ARRAY_SIZE(x1000_pwm3_groups), },
	{ "pwm4", x1000_pwm4_groups, ARRAY_SIZE(x1000_pwm4_groups), },
	{ "mac", x1000_mac_groups, ARRAY_SIZE(x1000_mac_groups), },
};

static const struct ingenic_chip_info x1000_chip_info = {
	.num_chips = 4,
	.reg_offset = 0x100,
	.version = ID_X1000,
	.groups = x1000_groups,
	.num_groups = ARRAY_SIZE(x1000_groups),
	.functions = x1000_functions,
	.num_functions = ARRAY_SIZE(x1000_functions),
	.pull_ups = x1000_pull_ups,
	.pull_downs = x1000_pull_downs,
};

static int x1500_uart0_data_pins[] = { 0x4a, 0x4b, };
static int x1500_uart0_hwflow_pins[] = { 0x4c, 0x4d, };
static int x1500_uart1_data_a_pins[] = { 0x04, 0x05, };
static int x1500_uart1_data_d_pins[] = { 0x62, 0x63, };
static int x1500_uart1_hwflow_pins[] = { 0x64, 0x65, };
static int x1500_uart2_data_a_pins[] = { 0x02, 0x03, };
static int x1500_uart2_data_d_pins[] = { 0x65, 0x64, };
static int x1500_mmc_1bit_pins[] = { 0x18, 0x19, 0x17, };
static int x1500_mmc_4bit_pins[] = { 0x16, 0x15, 0x14, };
static int x1500_i2c0_pins[] = { 0x38, 0x37, };
static int x1500_i2c1_a_pins[] = { 0x01, 0x00, };
static int x1500_i2c1_c_pins[] = { 0x5b, 0x5a, };
static int x1500_i2c2_pins[] = { 0x61, 0x60, };
static int x1500_i2s_data_tx_pins[] = { 0x24, };
static int x1500_i2s_data_rx_pins[] = { 0x23, };
static int x1500_i2s_clk_txrx_pins[] = { 0x21, 0x22, };
static int x1500_i2s_sysclk_pins[] = { 0x20, };
static int x1500_cim_pins[] = {
	0x08, 0x09, 0x0a, 0x0b,
	0x13, 0x12, 0x11, 0x10, 0x0f, 0x0e, 0x0d, 0x0c,
};
static int x1500_pwm_pwm0_pins[] = { 0x59, };
static int x1500_pwm_pwm1_pins[] = { 0x5a, };
static int x1500_pwm_pwm2_pins[] = { 0x5b, };
static int x1500_pwm_pwm3_pins[] = { 0x26, };
static int x1500_pwm_pwm4_pins[] = { 0x58, };

static const struct group_desc x1500_groups[] = {
	INGENIC_PIN_GROUP("uart0-data", x1500_uart0_data, 0),
	INGENIC_PIN_GROUP("uart0-hwflow", x1500_uart0_hwflow, 0),
	INGENIC_PIN_GROUP("uart1-data-a", x1500_uart1_data_a, 2),
	INGENIC_PIN_GROUP("uart1-data-d", x1500_uart1_data_d, 1),
	INGENIC_PIN_GROUP("uart1-hwflow", x1500_uart1_hwflow, 1),
	INGENIC_PIN_GROUP("uart2-data-a", x1500_uart2_data_a, 2),
	INGENIC_PIN_GROUP("uart2-data-d", x1500_uart2_data_d, 0),
	INGENIC_PIN_GROUP("sfc", x1000_sfc, 1),
	INGENIC_PIN_GROUP("mmc-1bit", x1500_mmc_1bit, 1),
	INGENIC_PIN_GROUP("mmc-4bit", x1500_mmc_4bit, 1),
	INGENIC_PIN_GROUP("i2c0-data", x1500_i2c0, 0),
	INGENIC_PIN_GROUP("i2c1-data-a", x1500_i2c1_a, 2),
	INGENIC_PIN_GROUP("i2c1-data-c", x1500_i2c1_c, 0),
	INGENIC_PIN_GROUP("i2c2-data", x1500_i2c2, 1),
	INGENIC_PIN_GROUP("i2s-data-tx", x1500_i2s_data_tx, 1),
	INGENIC_PIN_GROUP("i2s-data-rx", x1500_i2s_data_rx, 1),
	INGENIC_PIN_GROUP("i2s-clk-txrx", x1500_i2s_clk_txrx, 1),
	INGENIC_PIN_GROUP("i2s-sysclk", x1500_i2s_sysclk, 1),
	INGENIC_PIN_GROUP("cim-data", x1500_cim, 2),
	{ "lcd-no-pins", },
	INGENIC_PIN_GROUP("pwm0", x1500_pwm_pwm0, 0),
	INGENIC_PIN_GROUP("pwm1", x1500_pwm_pwm1, 1),
	INGENIC_PIN_GROUP("pwm2", x1500_pwm_pwm2, 1),
	INGENIC_PIN_GROUP("pwm3", x1500_pwm_pwm3, 2),
	INGENIC_PIN_GROUP("pwm4", x1500_pwm_pwm4, 0),
};

static const char *x1500_uart0_groups[] = { "uart0-data", "uart0-hwflow", };
static const char *x1500_uart1_groups[] = {
	"uart1-data-a", "uart1-data-d", "uart1-hwflow",
};
static const char *x1500_uart2_groups[] = { "uart2-data-a", "uart2-data-d", };
static const char *x1500_mmc_groups[] = { "mmc-1bit", "mmc-4bit", };
static const char *x1500_i2c0_groups[] = { "i2c0-data", };
static const char *x1500_i2c1_groups[] = { "i2c1-data-a", "i2c1-data-c", };
static const char *x1500_i2c2_groups[] = { "i2c2-data", };
static const char *x1500_i2s_groups[] = {
	"i2s-data-tx", "i2s-data-rx", "i2s-clk-txrx", "i2s-sysclk",
};
static const char *x1500_cim_groups[] = { "cim-data", };
static const char *x1500_lcd_groups[] = { "lcd-no-pins", };
static const char *x1500_pwm0_groups[] = { "pwm0", };
static const char *x1500_pwm1_groups[] = { "pwm1", };
static const char *x1500_pwm2_groups[] = { "pwm2", };
static const char *x1500_pwm3_groups[] = { "pwm3", };
static const char *x1500_pwm4_groups[] = { "pwm4", };

static const struct function_desc x1500_functions[] = {
	{ "uart0", x1500_uart0_groups, ARRAY_SIZE(x1500_uart0_groups), },
	{ "uart1", x1500_uart1_groups, ARRAY_SIZE(x1500_uart1_groups), },
	{ "uart2", x1500_uart2_groups, ARRAY_SIZE(x1500_uart2_groups), },
	{ "sfc", x1000_sfc_groups, ARRAY_SIZE(x1000_sfc_groups), },
	{ "mmc", x1500_mmc_groups, ARRAY_SIZE(x1500_mmc_groups), },
	{ "i2c0", x1500_i2c0_groups, ARRAY_SIZE(x1500_i2c0_groups), },
	{ "i2c1", x1500_i2c1_groups, ARRAY_SIZE(x1500_i2c1_groups), },
	{ "i2c2", x1500_i2c2_groups, ARRAY_SIZE(x1500_i2c2_groups), },
	{ "i2s", x1500_i2s_groups, ARRAY_SIZE(x1500_i2s_groups), },
	{ "cim", x1500_cim_groups, ARRAY_SIZE(x1500_cim_groups), },
	{ "lcd", x1500_lcd_groups, ARRAY_SIZE(x1500_lcd_groups), },
	{ "pwm0", x1500_pwm0_groups, ARRAY_SIZE(x1500_pwm0_groups), },
	{ "pwm1", x1500_pwm1_groups, ARRAY_SIZE(x1500_pwm1_groups), },
	{ "pwm2", x1500_pwm2_groups, ARRAY_SIZE(x1500_pwm2_groups), },
	{ "pwm3", x1500_pwm3_groups, ARRAY_SIZE(x1500_pwm3_groups), },
	{ "pwm4", x1500_pwm4_groups, ARRAY_SIZE(x1500_pwm4_groups), },
};

static const struct ingenic_chip_info x1500_chip_info = {
	.num_chips = 4,
	.reg_offset = 0x100,
	.version = ID_X1500,
	.groups = x1500_groups,
	.num_groups = ARRAY_SIZE(x1500_groups),
	.functions = x1500_functions,
	.num_functions = ARRAY_SIZE(x1500_functions),
	.pull_ups = x1000_pull_ups,
	.pull_downs = x1000_pull_downs,
};

static const u32 x1830_pull_ups[4] = {
	0x5fdfffc0, 0xffffefff, 0x1ffffbff, 0x0fcff3fc,
};

static const u32 x1830_pull_downs[4] = {
	0x5fdfffc0, 0xffffefff, 0x1ffffbff, 0x0fcff3fc,
};

static int x1830_uart0_data_pins[] = { 0x33, 0x36, };
static int x1830_uart0_hwflow_pins[] = { 0x34, 0x35, };
static int x1830_uart1_data_pins[] = { 0x38, 0x37, };
static int x1830_sfc_pins[] = { 0x17, 0x18, 0x1a, 0x19, 0x1b, 0x1c, };
static int x1830_ssi0_dt_pins[] = { 0x4c, };
static int x1830_ssi0_dr_pins[] = { 0x4b, };
static int x1830_ssi0_clk_pins[] = { 0x4f, };
static int x1830_ssi0_gpc_pins[] = { 0x4d, };
static int x1830_ssi0_ce0_pins[] = { 0x50, };
static int x1830_ssi0_ce1_pins[] = { 0x4e, };
static int x1830_ssi1_dt_c_pins[] = { 0x53, };
static int x1830_ssi1_dr_c_pins[] = { 0x54, };
static int x1830_ssi1_clk_c_pins[] = { 0x57, };
static int x1830_ssi1_gpc_c_pins[] = { 0x55, };
static int x1830_ssi1_ce0_c_pins[] = { 0x58, };
static int x1830_ssi1_ce1_c_pins[] = { 0x56, };
static int x1830_ssi1_dt_d_pins[] = { 0x62, };
static int x1830_ssi1_dr_d_pins[] = { 0x63, };
static int x1830_ssi1_clk_d_pins[] = { 0x66, };
static int x1830_ssi1_gpc_d_pins[] = { 0x64, };
static int x1830_ssi1_ce0_d_pins[] = { 0x67, };
static int x1830_ssi1_ce1_d_pins[] = { 0x65, };
static int x1830_mmc0_1bit_pins[] = { 0x24, 0x25, 0x20, };
static int x1830_mmc0_4bit_pins[] = { 0x21, 0x22, 0x23, };
static int x1830_mmc1_1bit_pins[] = { 0x42, 0x43, 0x44, };
static int x1830_mmc1_4bit_pins[] = { 0x45, 0x46, 0x47, };
static int x1830_i2c0_pins[] = { 0x0c, 0x0d, };
static int x1830_i2c1_pins[] = { 0x39, 0x3a, };
static int x1830_i2c2_pins[] = { 0x5b, 0x5c, };
static int x1830_i2s_data_tx_pins[] = { 0x53, };
static int x1830_i2s_data_rx_pins[] = { 0x54, };
static int x1830_i2s_clk_txrx_pins[] = { 0x58, 0x52, };
static int x1830_i2s_clk_rx_pins[] = { 0x56, 0x55, };
static int x1830_i2s_sysclk_pins[] = { 0x57, };
static int x1830_lcd_rgb_18bit_pins[] = {
	0x62, 0x63, 0x64, 0x65, 0x66, 0x67,
	0x68, 0x69, 0x6c, 0x6d, 0x6e, 0x6f,
	0x70, 0x71, 0x72, 0x73, 0x76, 0x77,
	0x78, 0x79, 0x7a, 0x7b,
};
static int x1830_lcd_slcd_8bit_pins[] = {
	0x62, 0x63, 0x64, 0x65, 0x66, 0x67, 0x6c, 0x6d,
	0x69, 0x72, 0x73, 0x7b, 0x7a,
};
static int x1830_lcd_slcd_16bit_pins[] = {
	0x6e, 0x6f, 0x70, 0x71, 0x76, 0x77, 0x78, 0x79,
};
static int x1830_pwm_pwm0_b_pins[] = { 0x31, };
static int x1830_pwm_pwm0_c_pins[] = { 0x4b, };
static int x1830_pwm_pwm1_b_pins[] = { 0x32, };
static int x1830_pwm_pwm1_c_pins[] = { 0x4c, };
static int x1830_pwm_pwm2_c_8_pins[] = { 0x48, };
static int x1830_pwm_pwm2_c_13_pins[] = { 0x4d, };
static int x1830_pwm_pwm3_c_9_pins[] = { 0x49, };
static int x1830_pwm_pwm3_c_14_pins[] = { 0x4e, };
static int x1830_pwm_pwm4_c_15_pins[] = { 0x4f, };
static int x1830_pwm_pwm4_c_25_pins[] = { 0x59, };
static int x1830_pwm_pwm5_c_16_pins[] = { 0x50, };
static int x1830_pwm_pwm5_c_26_pins[] = { 0x5a, };
static int x1830_pwm_pwm6_c_17_pins[] = { 0x51, };
static int x1830_pwm_pwm6_c_27_pins[] = { 0x5b, };
static int x1830_pwm_pwm7_c_18_pins[] = { 0x52, };
static int x1830_pwm_pwm7_c_28_pins[] = { 0x5c, };
static int x1830_mac_pins[] = {
	0x29, 0x30, 0x2f, 0x28, 0x2e, 0x2d, 0x2a, 0x2b, 0x26, 0x27,
};

static const struct group_desc x1830_groups[] = {
	INGENIC_PIN_GROUP("uart0-data", x1830_uart0_data, 0),
	INGENIC_PIN_GROUP("uart0-hwflow", x1830_uart0_hwflow, 0),
	INGENIC_PIN_GROUP("uart1-data", x1830_uart1_data, 0),
	INGENIC_PIN_GROUP("sfc", x1830_sfc, 1),
	INGENIC_PIN_GROUP("ssi0-dt", x1830_ssi0_dt, 0),
	INGENIC_PIN_GROUP("ssi0-dr", x1830_ssi0_dr, 0),
	INGENIC_PIN_GROUP("ssi0-clk", x1830_ssi0_clk, 0),
	INGENIC_PIN_GROUP("ssi0-gpc", x1830_ssi0_gpc, 0),
	INGENIC_PIN_GROUP("ssi0-ce0", x1830_ssi0_ce0, 0),
	INGENIC_PIN_GROUP("ssi0-ce1", x1830_ssi0_ce1, 0),
	INGENIC_PIN_GROUP("ssi1-dt-c", x1830_ssi1_dt_c, 1),
	INGENIC_PIN_GROUP("ssi1-dr-c", x1830_ssi1_dr_c, 1),
	INGENIC_PIN_GROUP("ssi1-clk-c", x1830_ssi1_clk_c, 1),
	INGENIC_PIN_GROUP("ssi1-gpc-c", x1830_ssi1_gpc_c, 1),
	INGENIC_PIN_GROUP("ssi1-ce0-c", x1830_ssi1_ce0_c, 1),
	INGENIC_PIN_GROUP("ssi1-ce1-c", x1830_ssi1_ce1_c, 1),
	INGENIC_PIN_GROUP("ssi1-dt-d", x1830_ssi1_dt_d, 2),
	INGENIC_PIN_GROUP("ssi1-dr-d", x1830_ssi1_dr_d, 2),
	INGENIC_PIN_GROUP("ssi1-clk-d", x1830_ssi1_clk_d, 2),
	INGENIC_PIN_GROUP("ssi1-gpc-d", x1830_ssi1_gpc_d, 2),
	INGENIC_PIN_GROUP("ssi1-ce0-d", x1830_ssi1_ce0_d, 2),
	INGENIC_PIN_GROUP("ssi1-ce1-d", x1830_ssi1_ce1_d, 2),
	INGENIC_PIN_GROUP("mmc0-1bit", x1830_mmc0_1bit, 0),
	INGENIC_PIN_GROUP("mmc0-4bit", x1830_mmc0_4bit, 0),
	INGENIC_PIN_GROUP("mmc1-1bit", x1830_mmc1_1bit, 0),
	INGENIC_PIN_GROUP("mmc1-4bit", x1830_mmc1_4bit, 0),
	INGENIC_PIN_GROUP("i2c0-data", x1830_i2c0, 1),
	INGENIC_PIN_GROUP("i2c1-data", x1830_i2c1, 0),
	INGENIC_PIN_GROUP("i2c2-data", x1830_i2c2, 1),
	INGENIC_PIN_GROUP("i2s-data-tx", x1830_i2s_data_tx, 0),
	INGENIC_PIN_GROUP("i2s-data-rx", x1830_i2s_data_rx, 0),
	INGENIC_PIN_GROUP("i2s-clk-txrx", x1830_i2s_clk_txrx, 0),
	INGENIC_PIN_GROUP("i2s-clk-rx", x1830_i2s_clk_rx, 0),
	INGENIC_PIN_GROUP("i2s-sysclk", x1830_i2s_sysclk, 0),
	INGENIC_PIN_GROUP("lcd-rgb-18bit", x1830_lcd_rgb_18bit, 0),
	INGENIC_PIN_GROUP("lcd-slcd-8bit", x1830_lcd_slcd_8bit, 1),
	INGENIC_PIN_GROUP("lcd-slcd-16bit", x1830_lcd_slcd_16bit, 1),
	{ "lcd-no-pins", },
	INGENIC_PIN_GROUP("pwm0-b", x1830_pwm_pwm0_b, 0),
	INGENIC_PIN_GROUP("pwm0-c", x1830_pwm_pwm0_c, 1),
	INGENIC_PIN_GROUP("pwm1-b", x1830_pwm_pwm1_b, 0),
	INGENIC_PIN_GROUP("pwm1-c", x1830_pwm_pwm1_c, 1),
	INGENIC_PIN_GROUP("pwm2-c-8", x1830_pwm_pwm2_c_8, 0),
	INGENIC_PIN_GROUP("pwm2-c-13", x1830_pwm_pwm2_c_13, 1),
	INGENIC_PIN_GROUP("pwm3-c-9", x1830_pwm_pwm3_c_9, 0),
	INGENIC_PIN_GROUP("pwm3-c-14", x1830_pwm_pwm3_c_14, 1),
	INGENIC_PIN_GROUP("pwm4-c-15", x1830_pwm_pwm4_c_15, 1),
	INGENIC_PIN_GROUP("pwm4-c-25", x1830_pwm_pwm4_c_25, 0),
	INGENIC_PIN_GROUP("pwm5-c-16", x1830_pwm_pwm5_c_16, 1),
	INGENIC_PIN_GROUP("pwm5-c-26", x1830_pwm_pwm5_c_26, 0),
	INGENIC_PIN_GROUP("pwm6-c-17", x1830_pwm_pwm6_c_17, 1),
	INGENIC_PIN_GROUP("pwm6-c-27", x1830_pwm_pwm6_c_27, 0),
	INGENIC_PIN_GROUP("pwm7-c-18", x1830_pwm_pwm7_c_18, 1),
	INGENIC_PIN_GROUP("pwm7-c-28", x1830_pwm_pwm7_c_28, 0),
	INGENIC_PIN_GROUP("mac", x1830_mac, 0),
};

static const char *x1830_uart0_groups[] = { "uart0-data", "uart0-hwflow", };
static const char *x1830_uart1_groups[] = { "uart1-data", };
static const char *x1830_sfc_groups[] = { "sfc", };
static const char *x1830_ssi0_groups[] = {
	"ssi0-dt", "ssi0-dr", "ssi0-clk", "ssi0-gpc", "ssi0-ce0", "ssi0-ce1",
};
static const char *x1830_ssi1_groups[] = {
	"ssi1-dt-c", "ssi1-dt-d",
	"ssi1-dr-c", "ssi1-dr-d",
	"ssi1-clk-c", "ssi1-clk-d",
	"ssi1-gpc-c", "ssi1-gpc-d",
	"ssi1-ce0-c", "ssi1-ce0-d",
	"ssi1-ce1-c", "ssi1-ce1-d",
};
static const char *x1830_mmc0_groups[] = { "mmc0-1bit", "mmc0-4bit", };
static const char *x1830_mmc1_groups[] = { "mmc1-1bit", "mmc1-4bit", };
static const char *x1830_i2c0_groups[] = { "i2c0-data", };
static const char *x1830_i2c1_groups[] = { "i2c1-data", };
static const char *x1830_i2c2_groups[] = { "i2c2-data", };
static const char *x1830_i2s_groups[] = {
	"i2s-data-tx", "i2s-data-rx", "i2s-clk-txrx", "i2s-clk-rx", "i2s-sysclk",
};
static const char *x1830_lcd_groups[] = {
	"lcd-rgb-18bit", "lcd-slcd-8bit", "lcd-slcd-16bit", "lcd-no-pins",
};
static const char *x1830_pwm0_groups[] = { "pwm0-b", "pwm0-c", };
static const char *x1830_pwm1_groups[] = { "pwm1-b", "pwm1-c", };
static const char *x1830_pwm2_groups[] = { "pwm2-c-8", "pwm2-c-13", };
static const char *x1830_pwm3_groups[] = { "pwm3-c-9", "pwm3-c-14", };
static const char *x1830_pwm4_groups[] = { "pwm4-c-15", "pwm4-c-25", };
static const char *x1830_pwm5_groups[] = { "pwm5-c-16", "pwm5-c-26", };
static const char *x1830_pwm6_groups[] = { "pwm6-c-17", "pwm6-c-27", };
static const char *x1830_pwm7_groups[] = { "pwm7-c-18", "pwm7-c-28", };
static const char *x1830_mac_groups[] = { "mac", };

static const struct function_desc x1830_functions[] = {
	{ "uart0", x1830_uart0_groups, ARRAY_SIZE(x1830_uart0_groups), },
	{ "uart1", x1830_uart1_groups, ARRAY_SIZE(x1830_uart1_groups), },
	{ "sfc", x1830_sfc_groups, ARRAY_SIZE(x1830_sfc_groups), },
	{ "ssi0", x1830_ssi0_groups, ARRAY_SIZE(x1830_ssi0_groups), },
	{ "ssi1", x1830_ssi1_groups, ARRAY_SIZE(x1830_ssi1_groups), },
	{ "mmc0", x1830_mmc0_groups, ARRAY_SIZE(x1830_mmc0_groups), },
	{ "mmc1", x1830_mmc1_groups, ARRAY_SIZE(x1830_mmc1_groups), },
	{ "i2c0", x1830_i2c0_groups, ARRAY_SIZE(x1830_i2c0_groups), },
	{ "i2c1", x1830_i2c1_groups, ARRAY_SIZE(x1830_i2c1_groups), },
	{ "i2c2", x1830_i2c2_groups, ARRAY_SIZE(x1830_i2c2_groups), },
	{ "i2s", x1830_i2s_groups, ARRAY_SIZE(x1830_i2s_groups), },
	{ "lcd", x1830_lcd_groups, ARRAY_SIZE(x1830_lcd_groups), },
	{ "pwm0", x1830_pwm0_groups, ARRAY_SIZE(x1830_pwm0_groups), },
	{ "pwm1", x1830_pwm1_groups, ARRAY_SIZE(x1830_pwm1_groups), },
	{ "pwm2", x1830_pwm2_groups, ARRAY_SIZE(x1830_pwm2_groups), },
	{ "pwm3", x1830_pwm3_groups, ARRAY_SIZE(x1830_pwm3_groups), },
	{ "pwm4", x1830_pwm4_groups, ARRAY_SIZE(x1830_pwm4_groups), },
	{ "pwm5", x1830_pwm5_groups, ARRAY_SIZE(x1830_pwm4_groups), },
	{ "pwm6", x1830_pwm6_groups, ARRAY_SIZE(x1830_pwm4_groups), },
	{ "pwm7", x1830_pwm7_groups, ARRAY_SIZE(x1830_pwm4_groups), },
	{ "mac", x1830_mac_groups, ARRAY_SIZE(x1830_mac_groups), },
};

static const struct ingenic_chip_info x1830_chip_info = {
	.num_chips = 4,
	.reg_offset = 0x1000,
	.version = ID_X1830,
	.groups = x1830_groups,
	.num_groups = ARRAY_SIZE(x1830_groups),
	.functions = x1830_functions,
	.num_functions = ARRAY_SIZE(x1830_functions),
	.pull_ups = x1830_pull_ups,
	.pull_downs = x1830_pull_downs,
};

static u32 ingenic_gpio_read_reg(struct ingenic_gpio_chip *jzgc, u8 reg)
{
	unsigned int val;

	regmap_read(jzgc->jzpc->map, jzgc->reg_base + reg, &val);

	return (u32) val;
}

static void ingenic_gpio_set_bit(struct ingenic_gpio_chip *jzgc,
		u8 reg, u8 offset, bool set)
{
	if (set)
		reg = REG_SET(reg);
	else
		reg = REG_CLEAR(reg);

	regmap_write(jzgc->jzpc->map, jzgc->reg_base + reg, BIT(offset));
}

static void ingenic_gpio_shadow_set_bit(struct ingenic_gpio_chip *jzgc,
		u8 reg, u8 offset, bool set)
{
	if (set)
		reg = REG_SET(reg);
	else
		reg = REG_CLEAR(reg);

	regmap_write(jzgc->jzpc->map, REG_PZ_BASE(
			jzgc->jzpc->info->reg_offset) + reg, BIT(offset));
}

static void ingenic_gpio_shadow_set_bit_load(struct ingenic_gpio_chip *jzgc)
{
	regmap_write(jzgc->jzpc->map, REG_PZ_GID2LD(
			jzgc->jzpc->info->reg_offset),
			jzgc->gc.base / PINS_PER_GPIO_CHIP);
}

static inline bool ingenic_gpio_get_value(struct ingenic_gpio_chip *jzgc,
					  u8 offset)
{
	unsigned int val = ingenic_gpio_read_reg(jzgc, GPIO_PIN);

	return !!(val & BIT(offset));
}

static void ingenic_gpio_set_value(struct ingenic_gpio_chip *jzgc,
				   u8 offset, int value)
{
	if (jzgc->jzpc->info->version >= ID_JZ4770)
<<<<<<< HEAD
		ingenic_gpio_set_bit(jzgc, JZ4760_GPIO_PAT0, offset, !!value);
=======
		ingenic_gpio_set_bit(jzgc, JZ4770_GPIO_PAT0, offset, !!value);
>>>>>>> e6b46c3a
	else
		ingenic_gpio_set_bit(jzgc, JZ4740_GPIO_DATA, offset, !!value);
}

static void irq_set_type(struct ingenic_gpio_chip *jzgc,
		u8 offset, unsigned int type)
{
	u8 reg1, reg2;
	bool val1, val2;

	switch (type) {
	case IRQ_TYPE_EDGE_RISING:
		val1 = val2 = true;
		break;
	case IRQ_TYPE_EDGE_FALLING:
		val1 = false;
		val2 = true;
		break;
	case IRQ_TYPE_LEVEL_HIGH:
		val1 = true;
		val2 = false;
		break;
	case IRQ_TYPE_LEVEL_LOW:
	default:
		val1 = val2 = false;
		break;
	}

	if (jzgc->jzpc->info->version >= ID_JZ4770) {
<<<<<<< HEAD
		reg1 = JZ4760_GPIO_PAT1;
		reg2 = JZ4760_GPIO_PAT0;
=======
		reg1 = JZ4770_GPIO_PAT1;
		reg2 = JZ4770_GPIO_PAT0;
>>>>>>> e6b46c3a
	} else {
		reg1 = JZ4740_GPIO_TRIG;
		reg2 = JZ4740_GPIO_DIR;
	}

	if (jzgc->jzpc->info->version >= ID_X1000) {
		ingenic_gpio_shadow_set_bit(jzgc, reg2, offset, val1);
		ingenic_gpio_shadow_set_bit(jzgc, reg1, offset, val2);
		ingenic_gpio_shadow_set_bit_load(jzgc);
	} else {
		ingenic_gpio_set_bit(jzgc, reg2, offset, val1);
		ingenic_gpio_set_bit(jzgc, reg1, offset, val2);
	}
}

static void ingenic_gpio_irq_mask(struct irq_data *irqd)
{
	struct gpio_chip *gc = irq_data_get_irq_chip_data(irqd);
	struct ingenic_gpio_chip *jzgc = gpiochip_get_data(gc);

	ingenic_gpio_set_bit(jzgc, GPIO_MSK, irqd->hwirq, true);
}

static void ingenic_gpio_irq_unmask(struct irq_data *irqd)
{
	struct gpio_chip *gc = irq_data_get_irq_chip_data(irqd);
	struct ingenic_gpio_chip *jzgc = gpiochip_get_data(gc);

	ingenic_gpio_set_bit(jzgc, GPIO_MSK, irqd->hwirq, false);
}

static void ingenic_gpio_irq_enable(struct irq_data *irqd)
{
	struct gpio_chip *gc = irq_data_get_irq_chip_data(irqd);
	struct ingenic_gpio_chip *jzgc = gpiochip_get_data(gc);
	int irq = irqd->hwirq;

	if (jzgc->jzpc->info->version >= ID_JZ4770)
<<<<<<< HEAD
		ingenic_gpio_set_bit(jzgc, JZ4760_GPIO_INT, irq, true);
=======
		ingenic_gpio_set_bit(jzgc, JZ4770_GPIO_INT, irq, true);
>>>>>>> e6b46c3a
	else
		ingenic_gpio_set_bit(jzgc, JZ4740_GPIO_SELECT, irq, true);

	ingenic_gpio_irq_unmask(irqd);
}

static void ingenic_gpio_irq_disable(struct irq_data *irqd)
{
	struct gpio_chip *gc = irq_data_get_irq_chip_data(irqd);
	struct ingenic_gpio_chip *jzgc = gpiochip_get_data(gc);
	int irq = irqd->hwirq;

	ingenic_gpio_irq_mask(irqd);

	if (jzgc->jzpc->info->version >= ID_JZ4770)
<<<<<<< HEAD
		ingenic_gpio_set_bit(jzgc, JZ4760_GPIO_INT, irq, false);
=======
		ingenic_gpio_set_bit(jzgc, JZ4770_GPIO_INT, irq, false);
>>>>>>> e6b46c3a
	else
		ingenic_gpio_set_bit(jzgc, JZ4740_GPIO_SELECT, irq, false);
}

static void ingenic_gpio_irq_ack(struct irq_data *irqd)
{
	struct gpio_chip *gc = irq_data_get_irq_chip_data(irqd);
	struct ingenic_gpio_chip *jzgc = gpiochip_get_data(gc);
	int irq = irqd->hwirq;
	bool high;

	if (irqd_get_trigger_type(irqd) == IRQ_TYPE_EDGE_BOTH) {
		/*
		 * Switch to an interrupt for the opposite edge to the one that
		 * triggered the interrupt being ACKed.
		 */
		high = ingenic_gpio_get_value(jzgc, irq);
		if (high)
			irq_set_type(jzgc, irq, IRQ_TYPE_LEVEL_LOW);
		else
			irq_set_type(jzgc, irq, IRQ_TYPE_LEVEL_HIGH);
	}

	if (jzgc->jzpc->info->version >= ID_JZ4770)
<<<<<<< HEAD
		ingenic_gpio_set_bit(jzgc, JZ4760_GPIO_FLAG, irq, false);
=======
		ingenic_gpio_set_bit(jzgc, JZ4770_GPIO_FLAG, irq, false);
>>>>>>> e6b46c3a
	else
		ingenic_gpio_set_bit(jzgc, JZ4740_GPIO_DATA, irq, true);
}

static int ingenic_gpio_irq_set_type(struct irq_data *irqd, unsigned int type)
{
	struct gpio_chip *gc = irq_data_get_irq_chip_data(irqd);
	struct ingenic_gpio_chip *jzgc = gpiochip_get_data(gc);

	switch (type) {
	case IRQ_TYPE_EDGE_BOTH:
	case IRQ_TYPE_EDGE_RISING:
	case IRQ_TYPE_EDGE_FALLING:
		irq_set_handler_locked(irqd, handle_edge_irq);
		break;
	case IRQ_TYPE_LEVEL_HIGH:
	case IRQ_TYPE_LEVEL_LOW:
		irq_set_handler_locked(irqd, handle_level_irq);
		break;
	default:
		irq_set_handler_locked(irqd, handle_bad_irq);
	}

	if (type == IRQ_TYPE_EDGE_BOTH) {
		/*
		 * The hardware does not support interrupts on both edges. The
		 * best we can do is to set up a single-edge interrupt and then
		 * switch to the opposing edge when ACKing the interrupt.
		 */
		bool high = ingenic_gpio_get_value(jzgc, irqd->hwirq);

		type = high ? IRQ_TYPE_LEVEL_LOW : IRQ_TYPE_LEVEL_HIGH;
	}

	irq_set_type(jzgc, irqd->hwirq, type);
	return 0;
}

static int ingenic_gpio_irq_set_wake(struct irq_data *irqd, unsigned int on)
{
	struct gpio_chip *gc = irq_data_get_irq_chip_data(irqd);
	struct ingenic_gpio_chip *jzgc = gpiochip_get_data(gc);

	return irq_set_irq_wake(jzgc->irq, on);
}

static void ingenic_gpio_irq_handler(struct irq_desc *desc)
{
	struct gpio_chip *gc = irq_desc_get_handler_data(desc);
	struct ingenic_gpio_chip *jzgc = gpiochip_get_data(gc);
	struct irq_chip *irq_chip = irq_data_get_irq_chip(&desc->irq_data);
	unsigned long flag, i;

	chained_irq_enter(irq_chip, desc);

	if (jzgc->jzpc->info->version >= ID_JZ4770)
<<<<<<< HEAD
		flag = ingenic_gpio_read_reg(jzgc, JZ4760_GPIO_FLAG);
=======
		flag = ingenic_gpio_read_reg(jzgc, JZ4770_GPIO_FLAG);
>>>>>>> e6b46c3a
	else
		flag = ingenic_gpio_read_reg(jzgc, JZ4740_GPIO_FLAG);

	for_each_set_bit(i, &flag, 32)
		generic_handle_irq(irq_linear_revmap(gc->irq.domain, i));
	chained_irq_exit(irq_chip, desc);
}

static void ingenic_gpio_set(struct gpio_chip *gc,
		unsigned int offset, int value)
{
	struct ingenic_gpio_chip *jzgc = gpiochip_get_data(gc);

	ingenic_gpio_set_value(jzgc, offset, value);
}

static int ingenic_gpio_get(struct gpio_chip *gc, unsigned int offset)
{
	struct ingenic_gpio_chip *jzgc = gpiochip_get_data(gc);

	return (int) ingenic_gpio_get_value(jzgc, offset);
}

static int ingenic_gpio_direction_input(struct gpio_chip *gc,
		unsigned int offset)
{
	return pinctrl_gpio_direction_input(gc->base + offset);
}

static int ingenic_gpio_direction_output(struct gpio_chip *gc,
		unsigned int offset, int value)
{
	ingenic_gpio_set(gc, offset, value);
	return pinctrl_gpio_direction_output(gc->base + offset);
}

static inline void ingenic_config_pin(struct ingenic_pinctrl *jzpc,
		unsigned int pin, u8 reg, bool set)
{
	unsigned int idx = pin % PINS_PER_GPIO_CHIP;
	unsigned int offt = pin / PINS_PER_GPIO_CHIP;

	regmap_write(jzpc->map, offt * jzpc->info->reg_offset +
			(set ? REG_SET(reg) : REG_CLEAR(reg)), BIT(idx));
}

static inline void ingenic_shadow_config_pin(struct ingenic_pinctrl *jzpc,
		unsigned int pin, u8 reg, bool set)
{
	unsigned int idx = pin % PINS_PER_GPIO_CHIP;

	regmap_write(jzpc->map, REG_PZ_BASE(jzpc->info->reg_offset) +
			(set ? REG_SET(reg) : REG_CLEAR(reg)), BIT(idx));
}

static inline void ingenic_shadow_config_pin_load(struct ingenic_pinctrl *jzpc,
		unsigned int pin)
{
	regmap_write(jzpc->map, REG_PZ_GID2LD(jzpc->info->reg_offset),
			pin / PINS_PER_GPIO_CHIP);
}

static inline bool ingenic_get_pin_config(struct ingenic_pinctrl *jzpc,
		unsigned int pin, u8 reg)
{
	unsigned int idx = pin % PINS_PER_GPIO_CHIP;
	unsigned int offt = pin / PINS_PER_GPIO_CHIP;
	unsigned int val;

	regmap_read(jzpc->map, offt * jzpc->info->reg_offset + reg, &val);

	return val & BIT(idx);
}

static int ingenic_gpio_get_direction(struct gpio_chip *gc, unsigned int offset)
{
	struct ingenic_gpio_chip *jzgc = gpiochip_get_data(gc);
	struct ingenic_pinctrl *jzpc = jzgc->jzpc;
	unsigned int pin = gc->base + offset;

	if (jzpc->info->version >= ID_JZ4770) {
<<<<<<< HEAD
		if (ingenic_get_pin_config(jzpc, pin, JZ4760_GPIO_INT) ||
		    ingenic_get_pin_config(jzpc, pin, JZ4760_GPIO_PAT1))
=======
		if (ingenic_get_pin_config(jzpc, pin, JZ4770_GPIO_INT) ||
		    ingenic_get_pin_config(jzpc, pin, JZ4770_GPIO_PAT1))
>>>>>>> e6b46c3a
			return GPIO_LINE_DIRECTION_IN;
		return GPIO_LINE_DIRECTION_OUT;
	}

	if (ingenic_get_pin_config(jzpc, pin, JZ4740_GPIO_SELECT))
		return GPIO_LINE_DIRECTION_IN;

	if (ingenic_get_pin_config(jzpc, pin, JZ4740_GPIO_DIR))
		return GPIO_LINE_DIRECTION_OUT;

	return GPIO_LINE_DIRECTION_IN;
}

static const struct pinctrl_ops ingenic_pctlops = {
	.get_groups_count = pinctrl_generic_get_group_count,
	.get_group_name = pinctrl_generic_get_group_name,
	.get_group_pins = pinctrl_generic_get_group_pins,
	.dt_node_to_map = pinconf_generic_dt_node_to_map_all,
	.dt_free_map = pinconf_generic_dt_free_map,
};

static int ingenic_gpio_irq_request(struct irq_data *data)
{
	struct gpio_chip *gpio_chip = irq_data_get_irq_chip_data(data);
	int ret;

	ret = ingenic_gpio_direction_input(gpio_chip, data->hwirq);
	if (ret)
		return ret;

	return gpiochip_reqres_irq(gpio_chip, data->hwirq);
}

static void ingenic_gpio_irq_release(struct irq_data *data)
{
	struct gpio_chip *gpio_chip = irq_data_get_irq_chip_data(data);

	return gpiochip_relres_irq(gpio_chip, data->hwirq);
}

static int ingenic_pinmux_set_pin_fn(struct ingenic_pinctrl *jzpc,
		int pin, int func)
{
	unsigned int idx = pin % PINS_PER_GPIO_CHIP;
	unsigned int offt = pin / PINS_PER_GPIO_CHIP;

	dev_dbg(jzpc->dev, "set pin P%c%u to function %u\n",
			'A' + offt, idx, func);

	if (jzpc->info->version >= ID_X1000) {
		ingenic_shadow_config_pin(jzpc, pin, JZ4770_GPIO_INT, false);
		ingenic_shadow_config_pin(jzpc, pin, GPIO_MSK, false);
		ingenic_shadow_config_pin(jzpc, pin, JZ4770_GPIO_PAT1, func & 0x2);
		ingenic_shadow_config_pin(jzpc, pin, JZ4770_GPIO_PAT0, func & 0x1);
		ingenic_shadow_config_pin_load(jzpc, pin);
	} else if (jzpc->info->version >= ID_JZ4770) {
<<<<<<< HEAD
		ingenic_config_pin(jzpc, pin, JZ4760_GPIO_INT, false);
=======
		ingenic_config_pin(jzpc, pin, JZ4770_GPIO_INT, false);
>>>>>>> e6b46c3a
		ingenic_config_pin(jzpc, pin, GPIO_MSK, false);
		ingenic_config_pin(jzpc, pin, JZ4770_GPIO_PAT1, func & 0x2);
		ingenic_config_pin(jzpc, pin, JZ4770_GPIO_PAT0, func & 0x1);
	} else {
		ingenic_config_pin(jzpc, pin, JZ4740_GPIO_FUNC, true);
		ingenic_config_pin(jzpc, pin, JZ4740_GPIO_TRIG, func & 0x2);
		ingenic_config_pin(jzpc, pin, JZ4740_GPIO_SELECT, func & 0x1);
	}

	return 0;
}

static int ingenic_pinmux_set_mux(struct pinctrl_dev *pctldev,
		unsigned int selector, unsigned int group)
{
	struct ingenic_pinctrl *jzpc = pinctrl_dev_get_drvdata(pctldev);
	struct function_desc *func;
	struct group_desc *grp;
	unsigned int i;
	uintptr_t mode;
	u8 *pin_modes;

	func = pinmux_generic_get_function(pctldev, selector);
	if (!func)
		return -EINVAL;

	grp = pinctrl_generic_get_group(pctldev, group);
	if (!grp)
		return -EINVAL;

	dev_dbg(pctldev->dev, "enable function %s group %s\n",
		func->name, grp->name);

	mode = (uintptr_t)grp->data;
	if (mode <= 3) {
		for (i = 0; i < grp->num_pins; i++)
			ingenic_pinmux_set_pin_fn(jzpc, grp->pins[i], mode);
	} else {
		pin_modes = grp->data;

		for (i = 0; i < grp->num_pins; i++)
			ingenic_pinmux_set_pin_fn(jzpc, grp->pins[i], pin_modes[i]);
	}

	return 0;
}

static int ingenic_pinmux_gpio_set_direction(struct pinctrl_dev *pctldev,
		struct pinctrl_gpio_range *range,
		unsigned int pin, bool input)
{
	struct ingenic_pinctrl *jzpc = pinctrl_dev_get_drvdata(pctldev);
	unsigned int idx = pin % PINS_PER_GPIO_CHIP;
	unsigned int offt = pin / PINS_PER_GPIO_CHIP;

	dev_dbg(pctldev->dev, "set pin P%c%u to %sput\n",
			'A' + offt, idx, input ? "in" : "out");

	if (jzpc->info->version >= ID_X1000) {
		ingenic_shadow_config_pin(jzpc, pin, JZ4770_GPIO_INT, false);
		ingenic_shadow_config_pin(jzpc, pin, GPIO_MSK, true);
		ingenic_shadow_config_pin(jzpc, pin, JZ4770_GPIO_PAT1, input);
		ingenic_shadow_config_pin_load(jzpc, pin);
	} else if (jzpc->info->version >= ID_JZ4770) {
<<<<<<< HEAD
		ingenic_config_pin(jzpc, pin, JZ4760_GPIO_INT, false);
=======
		ingenic_config_pin(jzpc, pin, JZ4770_GPIO_INT, false);
>>>>>>> e6b46c3a
		ingenic_config_pin(jzpc, pin, GPIO_MSK, true);
		ingenic_config_pin(jzpc, pin, JZ4770_GPIO_PAT1, input);
	} else {
		ingenic_config_pin(jzpc, pin, JZ4740_GPIO_SELECT, false);
		ingenic_config_pin(jzpc, pin, JZ4740_GPIO_DIR, !input);
		ingenic_config_pin(jzpc, pin, JZ4740_GPIO_FUNC, false);
	}

	return 0;
}

static const struct pinmux_ops ingenic_pmxops = {
	.get_functions_count = pinmux_generic_get_function_count,
	.get_function_name = pinmux_generic_get_function_name,
	.get_function_groups = pinmux_generic_get_function_groups,
	.set_mux = ingenic_pinmux_set_mux,
	.gpio_set_direction = ingenic_pinmux_gpio_set_direction,
};

static int ingenic_pinconf_get(struct pinctrl_dev *pctldev,
		unsigned int pin, unsigned long *config)
{
	struct ingenic_pinctrl *jzpc = pinctrl_dev_get_drvdata(pctldev);
	enum pin_config_param param = pinconf_to_config_param(*config);
	unsigned int idx = pin % PINS_PER_GPIO_CHIP;
	unsigned int offt = pin / PINS_PER_GPIO_CHIP;
	bool pull;

	if (jzpc->info->version >= ID_JZ4770)
<<<<<<< HEAD
		pull = !ingenic_get_pin_config(jzpc, pin, JZ4760_GPIO_PEN);
=======
		pull = !ingenic_get_pin_config(jzpc, pin, JZ4770_GPIO_PEN);
>>>>>>> e6b46c3a
	else
		pull = !ingenic_get_pin_config(jzpc, pin, JZ4740_GPIO_PULL_DIS);

	switch (param) {
	case PIN_CONFIG_BIAS_DISABLE:
		if (pull)
			return -EINVAL;
		break;

	case PIN_CONFIG_BIAS_PULL_UP:
		if (!pull || !(jzpc->info->pull_ups[offt] & BIT(idx)))
			return -EINVAL;
		break;

	case PIN_CONFIG_BIAS_PULL_DOWN:
		if (!pull || !(jzpc->info->pull_downs[offt] & BIT(idx)))
			return -EINVAL;
		break;

	default:
		return -ENOTSUPP;
	}

	*config = pinconf_to_config_packed(param, 1);
	return 0;
}

static void ingenic_set_bias(struct ingenic_pinctrl *jzpc,
		unsigned int pin, unsigned int bias)
{
	if (jzpc->info->version >= ID_X1830) {
		unsigned int idx = pin % PINS_PER_GPIO_CHIP;
		unsigned int half = PINS_PER_GPIO_CHIP / 2;
		unsigned int idxh = pin % half * 2;
		unsigned int offt = pin / PINS_PER_GPIO_CHIP;

		if (idx < half) {
			regmap_write(jzpc->map, offt * jzpc->info->reg_offset +
					REG_CLEAR(X1830_GPIO_PEL), 3 << idxh);
			regmap_write(jzpc->map, offt * jzpc->info->reg_offset +
					REG_SET(X1830_GPIO_PEL), bias << idxh);
		} else {
			regmap_write(jzpc->map, offt * jzpc->info->reg_offset +
					REG_CLEAR(X1830_GPIO_PEH), 3 << idxh);
			regmap_write(jzpc->map, offt * jzpc->info->reg_offset +
					REG_SET(X1830_GPIO_PEH), bias << idxh);
		}

	} else if (jzpc->info->version >= ID_JZ4770) {
<<<<<<< HEAD
		ingenic_config_pin(jzpc, pin, JZ4760_GPIO_PEN, !bias);
=======
		ingenic_config_pin(jzpc, pin, JZ4770_GPIO_PEN, !bias);
>>>>>>> e6b46c3a
	} else {
		ingenic_config_pin(jzpc, pin, JZ4740_GPIO_PULL_DIS, !bias);
	}
}

static void ingenic_set_output_level(struct ingenic_pinctrl *jzpc,
				     unsigned int pin, bool high)
{
	if (jzpc->info->version >= ID_JZ4770)
<<<<<<< HEAD
		ingenic_config_pin(jzpc, pin, JZ4760_GPIO_PAT0, high);
=======
		ingenic_config_pin(jzpc, pin, JZ4770_GPIO_PAT0, high);
>>>>>>> e6b46c3a
	else
		ingenic_config_pin(jzpc, pin, JZ4740_GPIO_DATA, high);
}

static int ingenic_pinconf_set(struct pinctrl_dev *pctldev, unsigned int pin,
		unsigned long *configs, unsigned int num_configs)
{
	struct ingenic_pinctrl *jzpc = pinctrl_dev_get_drvdata(pctldev);
	unsigned int idx = pin % PINS_PER_GPIO_CHIP;
	unsigned int offt = pin / PINS_PER_GPIO_CHIP;
	unsigned int cfg, arg;
	int ret;

	for (cfg = 0; cfg < num_configs; cfg++) {
		switch (pinconf_to_config_param(configs[cfg])) {
		case PIN_CONFIG_BIAS_DISABLE:
		case PIN_CONFIG_BIAS_PULL_UP:
		case PIN_CONFIG_BIAS_PULL_DOWN:
		case PIN_CONFIG_OUTPUT:
			continue;
		default:
			return -ENOTSUPP;
		}
	}

	for (cfg = 0; cfg < num_configs; cfg++) {
		arg = pinconf_to_config_argument(configs[cfg]);

		switch (pinconf_to_config_param(configs[cfg])) {
		case PIN_CONFIG_BIAS_DISABLE:
			dev_dbg(jzpc->dev, "disable pull-over for pin P%c%u\n",
					'A' + offt, idx);
			ingenic_set_bias(jzpc, pin, GPIO_PULL_DIS);
			break;

		case PIN_CONFIG_BIAS_PULL_UP:
			if (!(jzpc->info->pull_ups[offt] & BIT(idx)))
				return -EINVAL;
			dev_dbg(jzpc->dev, "set pull-up for pin P%c%u\n",
					'A' + offt, idx);
			ingenic_set_bias(jzpc, pin, GPIO_PULL_UP);
			break;

		case PIN_CONFIG_BIAS_PULL_DOWN:
			if (!(jzpc->info->pull_downs[offt] & BIT(idx)))
				return -EINVAL;
			dev_dbg(jzpc->dev, "set pull-down for pin P%c%u\n",
					'A' + offt, idx);
			ingenic_set_bias(jzpc, pin, GPIO_PULL_DOWN);
			break;

		case PIN_CONFIG_OUTPUT:
			ret = pinctrl_gpio_direction_output(pin);
			if (ret)
				return ret;

			ingenic_set_output_level(jzpc, pin, arg);
			break;

		default:
			/* unreachable */
			break;
		}
	}

	return 0;
}

static int ingenic_pinconf_group_get(struct pinctrl_dev *pctldev,
		unsigned int group, unsigned long *config)
{
	const unsigned int *pins;
	unsigned int i, npins, old = 0;
	int ret;

	ret = pinctrl_generic_get_group_pins(pctldev, group, &pins, &npins);
	if (ret)
		return ret;

	for (i = 0; i < npins; i++) {
		if (ingenic_pinconf_get(pctldev, pins[i], config))
			return -ENOTSUPP;

		/* configs do not match between two pins */
		if (i && (old != *config))
			return -ENOTSUPP;

		old = *config;
	}

	return 0;
}

static int ingenic_pinconf_group_set(struct pinctrl_dev *pctldev,
		unsigned int group, unsigned long *configs,
		unsigned int num_configs)
{
	const unsigned int *pins;
	unsigned int i, npins;
	int ret;

	ret = pinctrl_generic_get_group_pins(pctldev, group, &pins, &npins);
	if (ret)
		return ret;

	for (i = 0; i < npins; i++) {
		ret = ingenic_pinconf_set(pctldev,
				pins[i], configs, num_configs);
		if (ret)
			return ret;
	}

	return 0;
}

static const struct pinconf_ops ingenic_confops = {
	.is_generic = true,
	.pin_config_get = ingenic_pinconf_get,
	.pin_config_set = ingenic_pinconf_set,
	.pin_config_group_get = ingenic_pinconf_group_get,
	.pin_config_group_set = ingenic_pinconf_group_set,
};

static const struct regmap_config ingenic_pinctrl_regmap_config = {
	.reg_bits = 32,
	.val_bits = 32,
	.reg_stride = 4,
};

static const struct of_device_id ingenic_gpio_of_match[] __initconst = {
	{ .compatible = "ingenic,jz4740-gpio", },
	{ .compatible = "ingenic,jz4725b-gpio", },
	{ .compatible = "ingenic,jz4760-gpio", },
	{ .compatible = "ingenic,jz4770-gpio", },
	{ .compatible = "ingenic,jz4780-gpio", },
	{ .compatible = "ingenic,x1000-gpio", },
	{ .compatible = "ingenic,x1830-gpio", },
	{},
};

static int __init ingenic_gpio_probe(struct ingenic_pinctrl *jzpc,
				     struct device_node *node)
{
	struct ingenic_gpio_chip *jzgc;
	struct device *dev = jzpc->dev;
	struct gpio_irq_chip *girq;
	unsigned int bank;
	int err;

	err = of_property_read_u32(node, "reg", &bank);
	if (err) {
		dev_err(dev, "Cannot read \"reg\" property: %i\n", err);
		return err;
	}

	jzgc = devm_kzalloc(dev, sizeof(*jzgc), GFP_KERNEL);
	if (!jzgc)
		return -ENOMEM;

	jzgc->jzpc = jzpc;
	jzgc->reg_base = bank * jzpc->info->reg_offset;

	jzgc->gc.label = devm_kasprintf(dev, GFP_KERNEL, "GPIO%c", 'A' + bank);
	if (!jzgc->gc.label)
		return -ENOMEM;

	/* DO NOT EXPAND THIS: FOR BACKWARD GPIO NUMBERSPACE COMPATIBIBILITY
	 * ONLY: WORK TO TRANSITION CONSUMERS TO USE THE GPIO DESCRIPTOR API IN
	 * <linux/gpio/consumer.h> INSTEAD.
	 */
	jzgc->gc.base = bank * 32;

	jzgc->gc.ngpio = 32;
	jzgc->gc.parent = dev;
	jzgc->gc.of_node = node;
	jzgc->gc.owner = THIS_MODULE;

	jzgc->gc.set = ingenic_gpio_set;
	jzgc->gc.get = ingenic_gpio_get;
	jzgc->gc.direction_input = ingenic_gpio_direction_input;
	jzgc->gc.direction_output = ingenic_gpio_direction_output;
	jzgc->gc.get_direction = ingenic_gpio_get_direction;
	jzgc->gc.request = gpiochip_generic_request;
	jzgc->gc.free = gpiochip_generic_free;

	jzgc->irq = irq_of_parse_and_map(node, 0);
	if (!jzgc->irq)
		return -EINVAL;

	jzgc->irq_chip.name = jzgc->gc.label;
	jzgc->irq_chip.irq_enable = ingenic_gpio_irq_enable;
	jzgc->irq_chip.irq_disable = ingenic_gpio_irq_disable;
	jzgc->irq_chip.irq_unmask = ingenic_gpio_irq_unmask;
	jzgc->irq_chip.irq_mask = ingenic_gpio_irq_mask;
	jzgc->irq_chip.irq_ack = ingenic_gpio_irq_ack;
	jzgc->irq_chip.irq_set_type = ingenic_gpio_irq_set_type;
	jzgc->irq_chip.irq_set_wake = ingenic_gpio_irq_set_wake;
	jzgc->irq_chip.irq_request_resources = ingenic_gpio_irq_request;
	jzgc->irq_chip.irq_release_resources = ingenic_gpio_irq_release;
	jzgc->irq_chip.flags = IRQCHIP_MASK_ON_SUSPEND;

	girq = &jzgc->gc.irq;
	girq->chip = &jzgc->irq_chip;
	girq->parent_handler = ingenic_gpio_irq_handler;
	girq->num_parents = 1;
	girq->parents = devm_kcalloc(dev, 1, sizeof(*girq->parents),
				     GFP_KERNEL);
	if (!girq->parents)
		return -ENOMEM;
	girq->parents[0] = jzgc->irq;
	girq->default_type = IRQ_TYPE_NONE;
	girq->handler = handle_level_irq;

	err = devm_gpiochip_add_data(dev, &jzgc->gc, jzgc);
	if (err)
		return err;

	return 0;
}

static int __init ingenic_pinctrl_probe(struct platform_device *pdev)
{
	struct device *dev = &pdev->dev;
	struct ingenic_pinctrl *jzpc;
	struct pinctrl_desc *pctl_desc;
	void __iomem *base;
	const struct ingenic_chip_info *chip_info;
	struct device_node *node;
	unsigned int i;
	int err;

	jzpc = devm_kzalloc(dev, sizeof(*jzpc), GFP_KERNEL);
	if (!jzpc)
		return -ENOMEM;

	base = devm_platform_ioremap_resource(pdev, 0);
	if (IS_ERR(base))
		return PTR_ERR(base);

	jzpc->map = devm_regmap_init_mmio(dev, base,
			&ingenic_pinctrl_regmap_config);
	if (IS_ERR(jzpc->map)) {
		dev_err(dev, "Failed to create regmap\n");
		return PTR_ERR(jzpc->map);
	}

	jzpc->dev = dev;
	jzpc->info = chip_info = of_device_get_match_data(dev);

	pctl_desc = devm_kzalloc(&pdev->dev, sizeof(*pctl_desc), GFP_KERNEL);
	if (!pctl_desc)
		return -ENOMEM;

	/* fill in pinctrl_desc structure */
	pctl_desc->name = dev_name(dev);
	pctl_desc->owner = THIS_MODULE;
	pctl_desc->pctlops = &ingenic_pctlops;
	pctl_desc->pmxops = &ingenic_pmxops;
	pctl_desc->confops = &ingenic_confops;
	pctl_desc->npins = chip_info->num_chips * PINS_PER_GPIO_CHIP;
	pctl_desc->pins = jzpc->pdesc = devm_kcalloc(&pdev->dev,
			pctl_desc->npins, sizeof(*jzpc->pdesc), GFP_KERNEL);
	if (!jzpc->pdesc)
		return -ENOMEM;

	for (i = 0; i < pctl_desc->npins; i++) {
		jzpc->pdesc[i].number = i;
		jzpc->pdesc[i].name = kasprintf(GFP_KERNEL, "P%c%d",
						'A' + (i / PINS_PER_GPIO_CHIP),
						i % PINS_PER_GPIO_CHIP);
	}

	jzpc->pctl = devm_pinctrl_register(dev, pctl_desc, jzpc);
	if (IS_ERR(jzpc->pctl)) {
		dev_err(dev, "Failed to register pinctrl\n");
		return PTR_ERR(jzpc->pctl);
	}

	for (i = 0; i < chip_info->num_groups; i++) {
		const struct group_desc *group = &chip_info->groups[i];

		err = pinctrl_generic_add_group(jzpc->pctl, group->name,
				group->pins, group->num_pins, group->data);
		if (err < 0) {
			dev_err(dev, "Failed to register group %s\n",
					group->name);
			return err;
		}
	}

	for (i = 0; i < chip_info->num_functions; i++) {
		const struct function_desc *func = &chip_info->functions[i];

		err = pinmux_generic_add_function(jzpc->pctl, func->name,
				func->group_names, func->num_group_names,
				func->data);
		if (err < 0) {
			dev_err(dev, "Failed to register function %s\n",
					func->name);
			return err;
		}
	}

	dev_set_drvdata(dev, jzpc->map);

	for_each_child_of_node(dev->of_node, node) {
		if (of_match_node(ingenic_gpio_of_match, node)) {
			err = ingenic_gpio_probe(jzpc, node);
			if (err)
				return err;
		}
	}

	return 0;
}

static const struct of_device_id ingenic_pinctrl_of_match[] = {
	{ .compatible = "ingenic,jz4740-pinctrl", .data = &jz4740_chip_info },
	{ .compatible = "ingenic,jz4725b-pinctrl", .data = &jz4725b_chip_info },
	{ .compatible = "ingenic,jz4760-pinctrl", .data = &jz4760_chip_info },
	{ .compatible = "ingenic,jz4760b-pinctrl", .data = &jz4760_chip_info },
	{ .compatible = "ingenic,jz4770-pinctrl", .data = &jz4770_chip_info },
	{ .compatible = "ingenic,jz4780-pinctrl", .data = &jz4780_chip_info },
	{ .compatible = "ingenic,x1000-pinctrl", .data = &x1000_chip_info },
	{ .compatible = "ingenic,x1000e-pinctrl", .data = &x1000_chip_info },
	{ .compatible = "ingenic,x1500-pinctrl", .data = &x1500_chip_info },
	{ .compatible = "ingenic,x1830-pinctrl", .data = &x1830_chip_info },
	{},
};

static struct platform_driver ingenic_pinctrl_driver = {
	.driver = {
		.name = "pinctrl-ingenic",
		.of_match_table = ingenic_pinctrl_of_match,
	},
};

static int __init ingenic_pinctrl_drv_register(void)
{
	return platform_driver_probe(&ingenic_pinctrl_driver,
				     ingenic_pinctrl_probe);
}
subsys_initcall(ingenic_pinctrl_drv_register);<|MERGE_RESOLUTION|>--- conflicted
+++ resolved
@@ -1689,11 +1689,7 @@
 				   u8 offset, int value)
 {
 	if (jzgc->jzpc->info->version >= ID_JZ4770)
-<<<<<<< HEAD
-		ingenic_gpio_set_bit(jzgc, JZ4760_GPIO_PAT0, offset, !!value);
-=======
 		ingenic_gpio_set_bit(jzgc, JZ4770_GPIO_PAT0, offset, !!value);
->>>>>>> e6b46c3a
 	else
 		ingenic_gpio_set_bit(jzgc, JZ4740_GPIO_DATA, offset, !!value);
 }
@@ -1723,13 +1719,8 @@
 	}
 
 	if (jzgc->jzpc->info->version >= ID_JZ4770) {
-<<<<<<< HEAD
-		reg1 = JZ4760_GPIO_PAT1;
-		reg2 = JZ4760_GPIO_PAT0;
-=======
 		reg1 = JZ4770_GPIO_PAT1;
 		reg2 = JZ4770_GPIO_PAT0;
->>>>>>> e6b46c3a
 	} else {
 		reg1 = JZ4740_GPIO_TRIG;
 		reg2 = JZ4740_GPIO_DIR;
@@ -1768,11 +1759,7 @@
 	int irq = irqd->hwirq;
 
 	if (jzgc->jzpc->info->version >= ID_JZ4770)
-<<<<<<< HEAD
-		ingenic_gpio_set_bit(jzgc, JZ4760_GPIO_INT, irq, true);
-=======
 		ingenic_gpio_set_bit(jzgc, JZ4770_GPIO_INT, irq, true);
->>>>>>> e6b46c3a
 	else
 		ingenic_gpio_set_bit(jzgc, JZ4740_GPIO_SELECT, irq, true);
 
@@ -1788,11 +1775,7 @@
 	ingenic_gpio_irq_mask(irqd);
 
 	if (jzgc->jzpc->info->version >= ID_JZ4770)
-<<<<<<< HEAD
-		ingenic_gpio_set_bit(jzgc, JZ4760_GPIO_INT, irq, false);
-=======
 		ingenic_gpio_set_bit(jzgc, JZ4770_GPIO_INT, irq, false);
->>>>>>> e6b46c3a
 	else
 		ingenic_gpio_set_bit(jzgc, JZ4740_GPIO_SELECT, irq, false);
 }
@@ -1817,11 +1800,7 @@
 	}
 
 	if (jzgc->jzpc->info->version >= ID_JZ4770)
-<<<<<<< HEAD
-		ingenic_gpio_set_bit(jzgc, JZ4760_GPIO_FLAG, irq, false);
-=======
 		ingenic_gpio_set_bit(jzgc, JZ4770_GPIO_FLAG, irq, false);
->>>>>>> e6b46c3a
 	else
 		ingenic_gpio_set_bit(jzgc, JZ4740_GPIO_DATA, irq, true);
 }
@@ -1878,11 +1857,7 @@
 	chained_irq_enter(irq_chip, desc);
 
 	if (jzgc->jzpc->info->version >= ID_JZ4770)
-<<<<<<< HEAD
-		flag = ingenic_gpio_read_reg(jzgc, JZ4760_GPIO_FLAG);
-=======
 		flag = ingenic_gpio_read_reg(jzgc, JZ4770_GPIO_FLAG);
->>>>>>> e6b46c3a
 	else
 		flag = ingenic_gpio_read_reg(jzgc, JZ4740_GPIO_FLAG);
 
@@ -1964,13 +1939,8 @@
 	unsigned int pin = gc->base + offset;
 
 	if (jzpc->info->version >= ID_JZ4770) {
-<<<<<<< HEAD
-		if (ingenic_get_pin_config(jzpc, pin, JZ4760_GPIO_INT) ||
-		    ingenic_get_pin_config(jzpc, pin, JZ4760_GPIO_PAT1))
-=======
 		if (ingenic_get_pin_config(jzpc, pin, JZ4770_GPIO_INT) ||
 		    ingenic_get_pin_config(jzpc, pin, JZ4770_GPIO_PAT1))
->>>>>>> e6b46c3a
 			return GPIO_LINE_DIRECTION_IN;
 		return GPIO_LINE_DIRECTION_OUT;
 	}
@@ -2027,11 +1997,7 @@
 		ingenic_shadow_config_pin(jzpc, pin, JZ4770_GPIO_PAT0, func & 0x1);
 		ingenic_shadow_config_pin_load(jzpc, pin);
 	} else if (jzpc->info->version >= ID_JZ4770) {
-<<<<<<< HEAD
-		ingenic_config_pin(jzpc, pin, JZ4760_GPIO_INT, false);
-=======
 		ingenic_config_pin(jzpc, pin, JZ4770_GPIO_INT, false);
->>>>>>> e6b46c3a
 		ingenic_config_pin(jzpc, pin, GPIO_MSK, false);
 		ingenic_config_pin(jzpc, pin, JZ4770_GPIO_PAT1, func & 0x2);
 		ingenic_config_pin(jzpc, pin, JZ4770_GPIO_PAT0, func & 0x1);
@@ -2096,11 +2062,7 @@
 		ingenic_shadow_config_pin(jzpc, pin, JZ4770_GPIO_PAT1, input);
 		ingenic_shadow_config_pin_load(jzpc, pin);
 	} else if (jzpc->info->version >= ID_JZ4770) {
-<<<<<<< HEAD
-		ingenic_config_pin(jzpc, pin, JZ4760_GPIO_INT, false);
-=======
 		ingenic_config_pin(jzpc, pin, JZ4770_GPIO_INT, false);
->>>>>>> e6b46c3a
 		ingenic_config_pin(jzpc, pin, GPIO_MSK, true);
 		ingenic_config_pin(jzpc, pin, JZ4770_GPIO_PAT1, input);
 	} else {
@@ -2130,11 +2092,7 @@
 	bool pull;
 
 	if (jzpc->info->version >= ID_JZ4770)
-<<<<<<< HEAD
-		pull = !ingenic_get_pin_config(jzpc, pin, JZ4760_GPIO_PEN);
-=======
 		pull = !ingenic_get_pin_config(jzpc, pin, JZ4770_GPIO_PEN);
->>>>>>> e6b46c3a
 	else
 		pull = !ingenic_get_pin_config(jzpc, pin, JZ4740_GPIO_PULL_DIS);
 
@@ -2184,11 +2142,7 @@
 		}
 
 	} else if (jzpc->info->version >= ID_JZ4770) {
-<<<<<<< HEAD
-		ingenic_config_pin(jzpc, pin, JZ4760_GPIO_PEN, !bias);
-=======
 		ingenic_config_pin(jzpc, pin, JZ4770_GPIO_PEN, !bias);
->>>>>>> e6b46c3a
 	} else {
 		ingenic_config_pin(jzpc, pin, JZ4740_GPIO_PULL_DIS, !bias);
 	}
@@ -2198,11 +2152,7 @@
 				     unsigned int pin, bool high)
 {
 	if (jzpc->info->version >= ID_JZ4770)
-<<<<<<< HEAD
-		ingenic_config_pin(jzpc, pin, JZ4760_GPIO_PAT0, high);
-=======
 		ingenic_config_pin(jzpc, pin, JZ4770_GPIO_PAT0, high);
->>>>>>> e6b46c3a
 	else
 		ingenic_config_pin(jzpc, pin, JZ4740_GPIO_DATA, high);
 }
