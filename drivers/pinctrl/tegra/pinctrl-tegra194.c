--- conflicted
+++ resolved
@@ -24,11 +24,7 @@
 #include "pinctrl-tegra.h"
 
 /* Define unique ID for each pins */
-<<<<<<< HEAD
-enum pin_id {
-=======
 enum {
->>>>>>> eb3cdb58
 	TEGRA_PIN_DAP6_SCLK_PA0,
 	TEGRA_PIN_DAP6_DOUT_PA1,
 	TEGRA_PIN_DAP6_DIN_PA2,
@@ -194,39 +190,6 @@
 	TEGRA_PIN_SPI1_MOSI_PZ5,
 	TEGRA_PIN_SPI1_CS0_PZ6,
 	TEGRA_PIN_SPI1_CS1_PZ7,
-<<<<<<< HEAD
-	TEGRA_PIN_CAN1_DOUT_PAA0,
-	TEGRA_PIN_CAN1_DIN_PAA1,
-	TEGRA_PIN_CAN0_DOUT_PAA2,
-	TEGRA_PIN_CAN0_DIN_PAA3,
-	TEGRA_PIN_CAN0_STB_PAA4,
-	TEGRA_PIN_CAN0_EN_PAA5,
-	TEGRA_PIN_CAN0_WAKE_PAA6,
-	TEGRA_PIN_CAN0_ERR_PAA7,
-	TEGRA_PIN_CAN1_STB_PBB0,
-	TEGRA_PIN_CAN1_EN_PBB1,
-	TEGRA_PIN_CAN1_WAKE_PBB2,
-	TEGRA_PIN_CAN1_ERR_PBB3,
-	TEGRA_PIN_SPI2_SCK_PCC0,
-	TEGRA_PIN_SPI2_MISO_PCC1,
-	TEGRA_PIN_SPI2_MOSI_PCC2,
-	TEGRA_PIN_SPI2_CS0_PCC3,
-	TEGRA_PIN_TOUCH_CLK_PCC4,
-	TEGRA_PIN_UART3_TX_PCC5,
-	TEGRA_PIN_UART3_RX_PCC6,
-	TEGRA_PIN_GEN2_I2C_SCL_PCC7,
-	TEGRA_PIN_GEN2_I2C_SDA_PDD0,
-	TEGRA_PIN_GEN8_I2C_SCL_PDD1,
-	TEGRA_PIN_GEN8_I2C_SDA_PDD2,
-	TEGRA_PIN_SAFE_STATE_PEE0,
-	TEGRA_PIN_VCOMP_ALERT_PEE1,
-	TEGRA_PIN_AO_RETENTION_N_PEE2,
-	TEGRA_PIN_BATT_OC_PEE3,
-	TEGRA_PIN_POWER_ON_PEE4,
-	TEGRA_PIN_PWR_I2C_SCL_PEE5,
-	TEGRA_PIN_PWR_I2C_SDA_PEE6,
-=======
->>>>>>> eb3cdb58
 	TEGRA_PIN_UFS0_REF_CLK_PFF0,
 	TEGRA_PIN_UFS0_RST_PFF1,
 	TEGRA_PIN_PEX_L5_CLKREQ_N_PGG0,
@@ -249,8 +212,6 @@
 	TEGRA_PIN_SDMMC3_HV_TRIM,
 	TEGRA_PIN_EQOS_COMP,
 	TEGRA_PIN_QSPI_COMP,
-<<<<<<< HEAD
-=======
 };
 
 enum {
@@ -284,7 +245,6 @@
 	TEGRA_PIN_POWER_ON_PEE4,
 	TEGRA_PIN_PWR_I2C_SCL_PEE5,
 	TEGRA_PIN_PWR_I2C_SDA_PEE6,
->>>>>>> eb3cdb58
 	TEGRA_PIN_SYS_RESET_N,
 	TEGRA_PIN_SHUTDOWN_N,
 	TEGRA_PIN_PMU_INT_N,
@@ -459,39 +419,6 @@
 	PINCTRL_PIN(TEGRA_PIN_SPI1_MOSI_PZ5, "SPI1_MOSI_PZ5"),
 	PINCTRL_PIN(TEGRA_PIN_SPI1_CS0_PZ6, "SPI1_CS0_PZ6"),
 	PINCTRL_PIN(TEGRA_PIN_SPI1_CS1_PZ7, "SPI1_CS1_PZ7"),
-<<<<<<< HEAD
-	PINCTRL_PIN(TEGRA_PIN_CAN1_DOUT_PAA0, "CAN1_DOUT_PAA0"),
-	PINCTRL_PIN(TEGRA_PIN_CAN1_DIN_PAA1, "CAN1_DIN_PAA1"),
-	PINCTRL_PIN(TEGRA_PIN_CAN0_DOUT_PAA2, "CAN0_DOUT_PAA2"),
-	PINCTRL_PIN(TEGRA_PIN_CAN0_DIN_PAA3, "CAN0_DIN_PAA3"),
-	PINCTRL_PIN(TEGRA_PIN_CAN0_STB_PAA4, "CAN0_STB_PAA4"),
-	PINCTRL_PIN(TEGRA_PIN_CAN0_EN_PAA5, "CAN0_EN_PAA5"),
-	PINCTRL_PIN(TEGRA_PIN_CAN0_WAKE_PAA6, "CAN0_WAKE_PAA6"),
-	PINCTRL_PIN(TEGRA_PIN_CAN0_ERR_PAA7, "CAN0_ERR_PAA7"),
-	PINCTRL_PIN(TEGRA_PIN_CAN1_STB_PBB0, "CAN1_STB_PBB0"),
-	PINCTRL_PIN(TEGRA_PIN_CAN1_EN_PBB1, "CAN1_EN_PBB1"),
-	PINCTRL_PIN(TEGRA_PIN_CAN1_WAKE_PBB2, "CAN1_WAKE_PBB2"),
-	PINCTRL_PIN(TEGRA_PIN_CAN1_ERR_PBB3, "CAN1_ERR_PBB3"),
-	PINCTRL_PIN(TEGRA_PIN_SPI2_SCK_PCC0, "SPI2_SCK_PCC0"),
-	PINCTRL_PIN(TEGRA_PIN_SPI2_MISO_PCC1, "SPI2_MISO_PCC1"),
-	PINCTRL_PIN(TEGRA_PIN_SPI2_MOSI_PCC2, "SPI2_MOSI_PCC2"),
-	PINCTRL_PIN(TEGRA_PIN_SPI2_CS0_PCC3, "SPI2_CS0_PCC3"),
-	PINCTRL_PIN(TEGRA_PIN_TOUCH_CLK_PCC4, "TOUCH_CLK_PCC4"),
-	PINCTRL_PIN(TEGRA_PIN_UART3_TX_PCC5, "UART3_TX_PCC5"),
-	PINCTRL_PIN(TEGRA_PIN_UART3_RX_PCC6, "UART3_RX_PCC6"),
-	PINCTRL_PIN(TEGRA_PIN_GEN2_I2C_SCL_PCC7, "GEN2_I2C_SCL_PCC7"),
-	PINCTRL_PIN(TEGRA_PIN_GEN2_I2C_SDA_PDD0, "GEN2_I2C_SDA_PDD0"),
-	PINCTRL_PIN(TEGRA_PIN_GEN8_I2C_SCL_PDD1, "GEN8_I2C_SCL_PDD1"),
-	PINCTRL_PIN(TEGRA_PIN_GEN8_I2C_SDA_PDD2, "GEN8_I2C_SDA_PDD2"),
-	PINCTRL_PIN(TEGRA_PIN_SAFE_STATE_PEE0, "SAFE_STATE_PEE0"),
-	PINCTRL_PIN(TEGRA_PIN_VCOMP_ALERT_PEE1, "VCOMP_ALERT_PEE1"),
-	PINCTRL_PIN(TEGRA_PIN_AO_RETENTION_N_PEE2, "AO_RETENTION_N_PEE2"),
-	PINCTRL_PIN(TEGRA_PIN_BATT_OC_PEE3, "BATT_OC_PEE3"),
-	PINCTRL_PIN(TEGRA_PIN_POWER_ON_PEE4, "POWER_ON_PEE4"),
-	PINCTRL_PIN(TEGRA_PIN_PWR_I2C_SCL_PEE5, "PWR_I2C_SCL_PEE5"),
-	PINCTRL_PIN(TEGRA_PIN_PWR_I2C_SDA_PEE6, "PWR_I2C_SDA_PEE6"),
-=======
->>>>>>> eb3cdb58
 	PINCTRL_PIN(TEGRA_PIN_UFS0_REF_CLK_PFF0, "UFS0_REF_CLK_PFF0"),
 	PINCTRL_PIN(TEGRA_PIN_UFS0_RST_PFF1, "UFS0_RST_PFF1"),
 	PINCTRL_PIN(TEGRA_PIN_PEX_L5_CLKREQ_N_PGG0, "PEX_L5_CLKREQ_N_PGG0"),
@@ -514,14 +441,6 @@
 	PINCTRL_PIN(TEGRA_PIN_SDMMC3_HV_TRIM, "SDMMC3_HV_TRIM"),
 	PINCTRL_PIN(TEGRA_PIN_EQOS_COMP, "EQOS_COMP"),
 	PINCTRL_PIN(TEGRA_PIN_QSPI_COMP, "QSPI_COMP"),
-<<<<<<< HEAD
-	PINCTRL_PIN(TEGRA_PIN_SYS_RESET_N, "SYS_RESET_N"),
-	PINCTRL_PIN(TEGRA_PIN_SHUTDOWN_N, "SHUTDOWN_N"),
-	PINCTRL_PIN(TEGRA_PIN_PMU_INT_N, "PMU_INT_N"),
-	PINCTRL_PIN(TEGRA_PIN_SOC_PWR_REQ, "SOC_PWR_REQ"),
-	PINCTRL_PIN(TEGRA_PIN_CLK_32K_IN, "CLK_32K_IN"),
-=======
->>>>>>> eb3cdb58
 };
 
 static const unsigned int dap6_sclk_pa0_pins[] = {
@@ -1426,33 +1345,7 @@
 		.drvtype_bit = 13,				\
 		.lpdr_bit = e_lpdr,				\
 
-<<<<<<< HEAD
-#define drive_touch_clk_pcc4            DRV_PINGROUP_ENTRY_Y(0x2004,	12,	5,	20,	5,	-1,	-1,	-1,	-1,	1)
-#define drive_uart3_rx_pcc6             DRV_PINGROUP_ENTRY_Y(0x200c,	12,	5,	20,	5,	-1,	-1,	-1,	-1,	1)
-#define drive_uart3_tx_pcc5             DRV_PINGROUP_ENTRY_Y(0x2014,	12,	5,	20,	5,	-1,	-1,	-1,	-1,	1)
-#define drive_gen8_i2c_sda_pdd2         DRV_PINGROUP_ENTRY_Y(0x201c,	12,	5,	20,	5,	-1,	-1,	-1,	-1,	1)
-#define drive_gen8_i2c_scl_pdd1         DRV_PINGROUP_ENTRY_Y(0x2024,	12,	5,	20,	5,	-1,	-1,	-1,	-1,	1)
-#define drive_spi2_mosi_pcc2            DRV_PINGROUP_ENTRY_Y(0x202c,	12,	5,	20,	5,	-1,	-1,	-1,	-1,	1)
-#define drive_gen2_i2c_scl_pcc7         DRV_PINGROUP_ENTRY_Y(0x2034,	12,	5,	20,	5,	-1,	-1,	-1,	-1,	1)
-#define drive_spi2_cs0_pcc3             DRV_PINGROUP_ENTRY_Y(0x203c,	12,	5,	20,	5,	-1,	-1,	-1,	-1,	1)
-#define drive_gen2_i2c_sda_pdd0         DRV_PINGROUP_ENTRY_Y(0x2044,	12,	5,	20,	5,	-1,	-1,	-1,	-1,	1)
-#define drive_spi2_sck_pcc0             DRV_PINGROUP_ENTRY_Y(0x204c,	12,	5,	20,	5,	-1,	-1,	-1,	-1,	1)
-#define drive_spi2_miso_pcc1            DRV_PINGROUP_ENTRY_Y(0x2054,	12,	5,	20,	5,	-1,	-1,	-1,	-1,	1)
-#define drive_can1_dout_paa0            DRV_PINGROUP_ENTRY_Y(0x3004,	28,	2,	30,	2,	-1,	-1,	-1,	-1,	1)
-#define drive_can1_din_paa1             DRV_PINGROUP_ENTRY_Y(0x300c,	28,	2,	30,	2,	-1,	-1,	-1,	-1,	1)
-#define drive_can0_dout_paa2            DRV_PINGROUP_ENTRY_Y(0x3014,	28,	2,	30,	2,	-1,	-1,	-1,	-1,	1)
-#define drive_can0_din_paa3             DRV_PINGROUP_ENTRY_Y(0x301c,	28,	2,	30,	2,	-1,	-1,	-1,	-1,	1)
-#define drive_can0_stb_paa4             DRV_PINGROUP_ENTRY_Y(0x3024,	28,	2,	30,	2,	-1,	-1,	-1,	-1,	1)
-#define drive_can0_en_paa5              DRV_PINGROUP_ENTRY_Y(0x302c,	28,	2,	30,	2,	-1,	-1,	-1,	-1,	1)
-#define drive_can0_wake_paa6            DRV_PINGROUP_ENTRY_Y(0x3034,	28,	2,	30,	2,	-1,	-1,	-1,	-1,	1)
-#define drive_can0_err_paa7             DRV_PINGROUP_ENTRY_Y(0x303c,	28,	2,	30,	2,	-1,	-1,	-1,	-1,	1)
-#define drive_can1_stb_pbb0             DRV_PINGROUP_ENTRY_Y(0x3044,	28,	2,	30,	2,	-1,	-1,	-1,	-1,	1)
-#define drive_can1_en_pbb1              DRV_PINGROUP_ENTRY_Y(0x304c,	28,	2,	30,	2,	-1,	-1,	-1,	-1,	1)
-#define drive_can1_wake_pbb2            DRV_PINGROUP_ENTRY_Y(0x3054,	28,	2,	30,	2,	-1,	-1,	-1,	-1,	1)
-#define drive_can1_err_pbb3             DRV_PINGROUP_ENTRY_Y(0x305c,	28,	2,	30,	2,	-1,	-1,	-1,	-1,	1)
-=======
 /* main drive pin groups */
->>>>>>> eb3cdb58
 #define drive_soc_gpio33_pt0            DRV_PINGROUP_ENTRY_Y(0x1004,	12,	5,	20,	5,	-1,	-1,	-1,	-1,	0)
 #define drive_soc_gpio32_ps7            DRV_PINGROUP_ENTRY_Y(0x100c,	12,	5,	20,	5,	-1,	-1,	-1,	-1,	0)
 #define drive_soc_gpio31_ps6            DRV_PINGROUP_ENTRY_Y(0x1014,	12,	5,	20,	5,	-1,	-1,	-1,	-1,	0)
@@ -1560,20 +1453,6 @@
 #define drive_sdmmc3_dat0_po2           DRV_PINGROUP_ENTRY_Y(0xa01c,	-1,	-1,	-1,	-1,	28,	2,	30,	2,	0)
 #define drive_sdmmc3_cmd_po1            DRV_PINGROUP_ENTRY_Y(0xa02c,	-1,	-1,	-1,	-1,	28,	2,	30,	2,	0)
 #define drive_sdmmc3_clk_po0            DRV_PINGROUP_ENTRY_Y(0xa034,	-1,	-1,	-1,	-1,	28,	2,	30,	2,	0)
-<<<<<<< HEAD
-#define drive_shutdown_n                DRV_PINGROUP_ENTRY_Y(0x1004,	12,	5,	20,	5,	-1,	-1,	-1,	-1,	1)
-#define drive_pmu_int_n                 DRV_PINGROUP_ENTRY_Y(0x100c,	12,	5,	20,	5,	-1,	-1,	-1,	-1,	1)
-#define drive_safe_state_pee0           DRV_PINGROUP_ENTRY_Y(0x1014,	12,	5,	20,	5,	-1,	-1,	-1,	-1,	1)
-#define drive_vcomp_alert_pee1          DRV_PINGROUP_ENTRY_Y(0x101c,	12,	5,	20,	5,	-1,	-1,	-1,	-1,	1)
-#define drive_soc_pwr_req               DRV_PINGROUP_ENTRY_Y(0x1024,	12,	5,	20,	5,	-1,	-1,	-1,	-1,	1)
-#define drive_batt_oc_pee3              DRV_PINGROUP_ENTRY_Y(0x102c,	12,	5,	20,	5,	-1,	-1,	-1,	-1,	1)
-#define drive_clk_32k_in                DRV_PINGROUP_ENTRY_Y(0x1034,	12,	5,	20,	5,	-1,	-1,	-1,	-1,	1)
-#define drive_power_on_pee4             DRV_PINGROUP_ENTRY_Y(0x103c,	12,	5,	20,	5,	-1,	-1,	-1,	-1,	1)
-#define drive_pwr_i2c_scl_pee5          DRV_PINGROUP_ENTRY_Y(0x1044,	12,	5,	20,	5,	-1,	-1,	-1,	-1,	1)
-#define drive_pwr_i2c_sda_pee6          DRV_PINGROUP_ENTRY_Y(0x104c,	12,	5,	20,	5,	-1,	-1,	-1,	-1,	1)
-#define drive_ao_retention_n_pee2       DRV_PINGROUP_ENTRY_Y(0x1064,	12,	5,	20,	5,	-1,	-1,	-1,	-1,	1)
-=======
->>>>>>> eb3cdb58
 #define drive_gpu_pwr_req_px0           DRV_PINGROUP_ENTRY_Y(0xD004,	12,	5,	20,	5,	-1,	-1,	-1,	-1,	0)
 #define drive_spi3_miso_py1             DRV_PINGROUP_ENTRY_Y(0xD00c,	12,	5,	20,	5,	-1,	-1,	-1,	-1,	0)
 #define drive_spi1_cs0_pz6              DRV_PINGROUP_ENTRY_Y(0xD014,	12,	5,	20,	5,	-1,	-1,	-1,	-1,	0)
@@ -1654,8 +1533,6 @@
 #define drive_directdc1_in_pv1          DRV_PINGROUP_ENTRY_N(no_entry)
 #define drive_directdc1_clk_pv0         DRV_PINGROUP_ENTRY_N(no_entry)
 
-<<<<<<< HEAD
-=======
 /* AON drive pin groups */
 #define drive_shutdown_n                DRV_PINGROUP_ENTRY_Y(0x1004,	12,	5,	20,	5,	-1,	-1,	-1,	-1,	0)
 #define drive_pmu_int_n                 DRV_PINGROUP_ENTRY_Y(0x100c,	12,	5,	20,	5,	-1,	-1,	-1,	-1,	0)
@@ -1692,7 +1569,6 @@
 #define drive_can1_wake_pbb2            DRV_PINGROUP_ENTRY_Y(0x3054,	28,	2,	30,	2,	-1,	-1,	-1,	-1,	0)
 #define drive_can1_err_pbb3             DRV_PINGROUP_ENTRY_Y(0x305c,	28,	2,	30,	2,	-1,	-1,	-1,	-1,	0)
 
->>>>>>> eb3cdb58
 #define PINGROUP(pg_name, f0, f1, f2, f3, r, bank, pupd, e_io_hv, e_lpbk, e_input, e_lpdr, e_pbias_buf, \
 			gpio_sfio_sel, e_od, schmitt_b, drvtype, epreemp, io_reset, rfu_in, io_rail)	\
 	{							\
@@ -1715,33 +1591,6 @@
 	}
 
 static const struct tegra_pingroup tegra194_groups[] = {
-<<<<<<< HEAD
-
-	PINGROUP(touch_clk_pcc4,	GP,		TOUCH,		RSVD2,		RSVD3,		0x2000,		1,	Y,	-1,	-1,	6,	8,	-1,	10,	11,	12,	N,	-1,	-1,	N,	"vddio_ao"),
-	PINGROUP(uart3_rx_pcc6,		UARTC,		RSVD1,		RSVD2,		RSVD3,		0x2008,		1,	Y,	5,	-1,	6,	8,	-1,	10,	11,	12,	N,	-1,	-1,	N,	"vddio_ao"),
-	PINGROUP(uart3_tx_pcc5,		UARTC,		RSVD1,		RSVD2,		RSVD3,		0x2010,		1,	Y,	5,	-1,	6,	8,	-1,	10,	11,	12,	N,	-1,	-1,	N,	"vddio_ao"),
-	PINGROUP(gen8_i2c_sda_pdd2,	I2C8,		RSVD1,		RSVD2,		RSVD3,		0x2018,		1,	Y,	5,	-1,	6,	8,	-1,	10,	11,	12,	N,	-1,	-1,	N,	"vddio_ao"),
-	PINGROUP(gen8_i2c_scl_pdd1,	I2C8,		RSVD1,		RSVD2,		RSVD3,		0x2020,		1,	Y,	5,	-1,	6,	8,	-1,	10,	11,	12,	N,	-1,	-1,	N,	"vddio_ao"),
-	PINGROUP(spi2_mosi_pcc2,	SPI2,		UARTG,		RSVD2,		RSVD3,		0x2028,		1,	Y,	5,	-1,	6,	8,	-1,	10,	11,	12,	N,	-1,	-1,	N,	"vddio_ao"),
-	PINGROUP(gen2_i2c_scl_pcc7,	I2C2,		RSVD1,		RSVD2,		RSVD3,		0x2030,		1,	Y,	5,	-1,	6,	8,	-1,	10,	11,	12,	N,	-1,	-1,	N,	"vddio_ao"),
-	PINGROUP(spi2_cs0_pcc3,		SPI2,		UARTG,		RSVD2,		RSVD3,		0x2038,		1,	Y,	5,	-1,	6,	8,	-1,	10,	11,	12,	N,	-1,	-1,	N,	"vddio_ao"),
-	PINGROUP(gen2_i2c_sda_pdd0,	I2C2,		RSVD1,		RSVD2,		RSVD3,		0x2040,		1,	Y,	5,	-1,	6,	8,	-1,	10,	11,	12,	N,	-1,	-1,	N,	"vddio_ao"),
-	PINGROUP(spi2_sck_pcc0,		SPI2,		UARTG,		RSVD2,		RSVD3,		0x2048,		1,	Y,	5,	-1,	6,	8,	-1,	10,	11,	12,	N,	-1,	-1,	N,	"vddio_ao"),
-	PINGROUP(spi2_miso_pcc1,	SPI2,		UARTG,		RSVD2,		RSVD3,		0x2050,		1,	Y,	5,	-1,	6,	8,	-1,	10,	11,	12,	N,	-1,	-1,	N,	"vddio_ao"),
-	PINGROUP(can1_dout_paa0,	CAN1,		RSVD1,		RSVD2,		RSVD3,		0x3000,		1,	Y,	-1,	-1,	6,	-1,	9,	10,	-1,	12,	Y,	-1,	-1,	Y,	"vddio_ao_hv"),
-	PINGROUP(can1_din_paa1,		CAN1,		RSVD1,		RSVD2,		RSVD3,		0x3008,		1,	Y,	-1,	-1,	6,	-1,	9,	10,	-1,	12,	Y,	-1,	-1,	Y,	"vddio_ao_hv"),
-	PINGROUP(can0_dout_paa2,	CAN0,		RSVD1,		RSVD2,		RSVD3,		0x3010,		1,	Y,	-1,	-1,	6,	-1,	9,	10,	-1,	12,	Y,	-1,	-1,	Y,	"vddio_ao_hv"),
-	PINGROUP(can0_din_paa3,		CAN0,		RSVD1,		RSVD2,		RSVD3,		0x3018,		1,	Y,	-1,	-1,	6,	-1,	9,	10,	-1,	12,	Y,	-1,	-1,	Y,	"vddio_ao_hv"),
-	PINGROUP(can0_stb_paa4,		RSVD0,		WDT,		RSVD2,		RSVD3,		0x3020,		1,	Y,	-1,	-1,	6,	-1,	9,	10,	-1,	12,	Y,	-1,	-1,	Y,	"vddio_ao_hv"),
-	PINGROUP(can0_en_paa5,		RSVD0,		RSVD1,		RSVD2,		RSVD3,		0x3028,		1,	Y,	-1,	-1,	6,	-1,	9,	10,	-1,	12,	Y,	-1,	-1,	Y,	"vddio_ao_hv"),
-	PINGROUP(can0_wake_paa6,	RSVD0,		RSVD1,		RSVD2,		RSVD3,		0x3030,		1,	Y,	-1,	-1,	6,	-1,	9,	10,	-1,	12,	Y,	-1,	-1,	Y,	"vddio_ao_hv"),
-	PINGROUP(can0_err_paa7,		RSVD0,		RSVD1,		RSVD2,		RSVD3,		0x3038,		1,	Y,	-1,	-1,	6,	-1,	9,	10,	-1,	12,	Y,	-1,	-1,	Y,	"vddio_ao_hv"),
-	PINGROUP(can1_stb_pbb0,		RSVD0,		DMIC3,		DMIC5,		RSVD3,		0x3040,		1,	Y,	-1,	-1,	6,	-1,	9,	10,	-1,	12,	Y,	-1,	-1,	Y,	"vddio_ao_hv"),
-	PINGROUP(can1_en_pbb1,		RSVD0,		DMIC3,		DMIC5,		RSVD3,		0x3048,		1,	Y,	-1,	-1,	6,	-1,	9,	10,	-1,	12,	Y,	-1,	-1,	Y,	"vddio_ao_hv"),
-	PINGROUP(can1_wake_pbb2,	RSVD0,		RSVD1,		RSVD2,		RSVD3,		0x3050,		1,	Y,	-1,	-1,	6,	-1,	9,	10,	-1,	12,	Y,	-1,	-1,	Y,	"vddio_ao_hv"),
-	PINGROUP(can1_err_pbb3,		RSVD0,		RSVD1,		RSVD2,		RSVD3,		0x3058,		1,	Y,	-1,	-1,	6,	-1,	9,	10,	-1,	12,	Y,	-1,	-1,	Y,	"vddio_ao_hv"),
-=======
->>>>>>> eb3cdb58
 	PINGROUP(soc_gpio33_pt0,	RSVD0,		SPDIF,		RSVD2,		RSVD3,		0x1000,		0,	Y,	-1,	-1,	6,	8,	-1,	10,	11,	12,	N,	-1,	-1,	N,	"vddio_audio"),
 	PINGROUP(soc_gpio32_ps7,	RSVD0,		SPDIF,		RSVD2,		RSVD3,		0x1008,		0,	Y,	-1,	-1,	6,	8,	-1,	10,	11,	12,	N,	-1,	-1,	N,	"vddio_audio"),
 	PINGROUP(soc_gpio31_ps6,	RSVD0,		SDMMC1,		RSVD2,		RSVD3,		0x1010,		0,	Y,	-1,	-1,	6,	8,	-1,	10,	11,	12,	N,	-1,	-1,	N,	"vddio_audio"),
@@ -1901,20 +1750,6 @@
 	PINGROUP(sdmmc4_dat2,		SDMMC4,		RSVD1,		RSVD2,		RSVD3,		0x6048,		0,	Y,	-1,	-1,	6,	-1,	-1,	-1,	-1,	-1,	Y,	-1,	-1,	N,	"vddio_sdmmc4"),
 	PINGROUP(sdmmc4_dat1,		SDMMC4,		RSVD1,		RSVD2,		RSVD3,		0x6050,		0,	Y,	-1,	-1,	6,	-1,	-1,	-1,	-1,	-1,	Y,	-1,	-1,	N,	"vddio_sdmmc4"),
 	PINGROUP(sdmmc4_dat0,		SDMMC4,		RSVD1,		RSVD2,		RSVD3,		0x6058,		0,	Y,	-1,	-1,	6,	-1,	-1,	-1,	-1,	-1,	Y,	-1,	-1,	N,	"vddio_sdmmc4"),
-<<<<<<< HEAD
-	PINGROUP(shutdown_n,		RSVD0,		RSVD1,		RSVD2,		RSVD3,		0x1000,		1,	Y,	5,	-1,	6,	8,	-1,	-1,	-1,	12,	N,	-1,	-1,	N,	"vddio_sys"),
-	PINGROUP(pmu_int_n,		RSVD0,		RSVD1,		RSVD2,		RSVD3,		0x1008,		1,	Y,	-1,	-1,	6,	8,	-1,	-1,	-1,	12,	N,	-1,	-1,	N,	"vddio_sys"),
-	PINGROUP(safe_state_pee0,	SCE,		RSVD1,		RSVD2,		RSVD3,		0x1010,		1,	Y,	5,	-1,	6,	8,	-1,	10,	11,	12,	N,	-1,	-1,	N,	"vddio_sys"),
-	PINGROUP(vcomp_alert_pee1,	SOC,		RSVD1,		RSVD2,		RSVD3,		0x1018,		1,	Y,	-1,	-1,	6,	8,	-1,	10,	11,	12,	N,	-1,	-1,	N,	"vddio_sys"),
-	PINGROUP(soc_pwr_req,		RSVD0,		RSVD1,		RSVD2,		RSVD3,		0x1020,		1,	Y,	-1,	-1,	6,	8,	-1,	-1,	-1,	12,	N,	-1,	-1,	N,	"vddio_sys"),
-	PINGROUP(batt_oc_pee3,		SOC,		RSVD1,		RSVD2,		RSVD3,		0x1028,		1,	Y,	-1,	-1,	6,	8,	-1,	10,	11,	12,	N,	-1,	-1,	N,	"vddio_sys"),
-	PINGROUP(clk_32k_in,		RSVD0,		RSVD1,		RSVD2,		RSVD3,		0x1030,		1,	Y,	-1,	-1,	-1,	8,	-1,	-1,	-1,	12,	N,	-1,	-1,	N,	"vddio_sys"),
-	PINGROUP(power_on_pee4,		RSVD0,		RSVD1,		RSVD2,		RSVD3,		0x1038,		1,	Y,	-1,	-1,	6,	8,	-1,	10,	11,	12,	N,	-1,	-1,	N,	"vddio_sys"),
-	PINGROUP(pwr_i2c_scl_pee5,	I2C5,		RSVD1,		RSVD2,		RSVD3,		0x1040,		1,	Y,	5,	-1,	6,	8,	-1,	10,	11,	12,	N,	-1,	-1,	N,	"vddio_sys"),
-	PINGROUP(pwr_i2c_sda_pee6,	I2C5,		RSVD1,		RSVD2,		RSVD3,		0x1048,		1,	Y,	5,	-1,	6,	8,	-1,	10,	11,	12,	N,	-1,	-1,	N,	"vddio_sys"),
-	PINGROUP(ao_retention_n_pee2,	GPIO,		RSVD1,		RSVD2,		RSVD3,		0x1060,		1,	Y,	5,	-1,	6,	8,	-1,	10,	11,	12,	N,	-1,	-1,	N,	"vddio_sys"),
-=======
->>>>>>> eb3cdb58
 	PINGROUP(gpu_pwr_req_px0,	RSVD0,		RSVD1,		RSVD2,		RSVD3,		0xD000,		0,	Y,	-1,	-1,	6,	8,	-1,	10,	11,	12,	N,	-1,	-1,	N,	"vddio_uart"),
 	PINGROUP(spi3_miso_py1,		SPI3,		RSVD1,		RSVD2,		RSVD3,		0xD008,		0,	Y,	5,	-1,	6,	8,	-1,	10,	11,	12,	N,	-1,	-1,	N,	"vddio_uart"),
 	PINGROUP(spi1_cs0_pz6,		SPI1,		RSVD1,		RSVD2,		RSVD3,		0xD010,		0,	Y,	-1,	-1,	6,	8,	-1,	10,	11,	12,	N,	-1,	-1,	N,	"vddio_uart"),
