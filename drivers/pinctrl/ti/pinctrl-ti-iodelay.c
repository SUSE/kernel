--- conflicted
+++ resolved
@@ -883,41 +883,7 @@
 		return ret;
 	}
 
-<<<<<<< HEAD
-	platform_set_drvdata(pdev, iod);
-
-	ret = pinctrl_enable(iod->pctl);
-	if (ret)
-		goto exit_out;
-
-	return 0;
-
-exit_out:
-	of_node_put(np);
-	return ret;
-}
-
-/**
- * ti_iodelay_remove() - standard remove
- * @pdev: platform device
- *
- * Return: 0 if all went fine, else appropriate error value.
- */
-static int ti_iodelay_remove(struct platform_device *pdev)
-{
-	struct ti_iodelay_device *iod = platform_get_drvdata(pdev);
-
-	if (!iod)
-		return 0;
-
-	ti_iodelay_pinconf_deinit_dev(iod);
-
-	/* Expect other allocations to be freed by devm */
-
-	return 0;
-=======
 	return pinctrl_enable(iod->pctl);
->>>>>>> 2d5404ca
 }
 
 static struct platform_driver ti_iodelay_driver = {
