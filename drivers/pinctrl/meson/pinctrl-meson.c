/*
 * Pin controller and GPIO driver for Amlogic Meson SoCs
 *
 * Copyright (C) 2014 Beniamino Galvani <b.galvani@gmail.com>
 *
 * This program is free software; you can redistribute it and/or
 * modify it under the terms of the GNU General Public License
 * version 2 as published by the Free Software Foundation.
 *
 * You should have received a copy of the GNU General Public License
 * along with this program. If not, see <http://www.gnu.org/licenses/>.
 */

/*
 * The available pins are organized in banks (A,B,C,D,E,X,Y,Z,AO,
 * BOOT,CARD for meson6, X,Y,DV,H,Z,AO,BOOT,CARD for meson8 and
 * X,Y,DV,H,AO,BOOT,CARD,DIF for meson8b) and each bank has a
 * variable number of pins.
 *
 * The AO bank is special because it belongs to the Always-On power
 * domain which can't be powered off; the bank also uses a set of
 * registers different from the other banks.
 *
 * For each pin controller there are 4 different register ranges that
 * control the following properties of the pins:
 *  1) pin muxing
 *  2) pull enable/disable
 *  3) pull up/down
 *  4) GPIO direction, output value, input value
 *
 * In some cases the register ranges for pull enable and pull
 * direction are the same and thus there are only 3 register ranges.
 *
 * Since Meson G12A SoC, the ao register ranges for gpio, pull enable
 * and pull direction are the same, so there are only 2 register ranges.
 *
 * For the pull and GPIO configuration every bank uses a contiguous
 * set of bits in the register sets described above; the same register
 * can be shared by more banks with different offsets.
 *
 * In addition to this there are some registers shared between all
 * banks that control the IRQ functionality. This feature is not
 * supported at the moment by the driver.
 */

#include <linux/device.h>
#include <linux/gpio/driver.h>
#include <linux/init.h>
#include <linux/io.h>
#include <linux/of.h>
#include <linux/of_address.h>
#include <linux/of_device.h>
#include <linux/pinctrl/pinconf-generic.h>
#include <linux/pinctrl/pinconf.h>
#include <linux/pinctrl/pinctrl.h>
#include <linux/pinctrl/pinmux.h>
#include <linux/platform_device.h>
#include <linux/regmap.h>
#include <linux/seq_file.h>

#include "../core.h"
#include "../pinctrl-utils.h"
#include "pinctrl-meson.h"

/**
 * meson_get_bank() - find the bank containing a given pin
 *
 * @pc:		the pinctrl instance
 * @pin:	the pin number
 * @bank:	the found bank
 *
 * Return:	0 on success, a negative value on error
 */
static int meson_get_bank(struct meson_pinctrl *pc, unsigned int pin,
			  struct meson_bank **bank)
{
	int i;

	for (i = 0; i < pc->data->num_banks; i++) {
		if (pin >= pc->data->banks[i].first &&
		    pin <= pc->data->banks[i].last) {
			*bank = &pc->data->banks[i];
			return 0;
		}
	}

	return -EINVAL;
}

/**
 * meson_calc_reg_and_bit() - calculate register and bit for a pin
 *
 * @bank:	the bank containing the pin
 * @pin:	the pin number
 * @reg_type:	the type of register needed (pull-enable, pull, etc...)
 * @reg:	the computed register offset
 * @bit:	the computed bit
 */
static void meson_calc_reg_and_bit(struct meson_bank *bank, unsigned int pin,
				   enum meson_reg_type reg_type,
				   unsigned int *reg, unsigned int *bit)
{
	struct meson_reg_desc *desc = &bank->regs[reg_type];

	*reg = desc->reg * 4;
	*bit = desc->bit + pin - bank->first;
}

static int meson_get_groups_count(struct pinctrl_dev *pcdev)
{
	struct meson_pinctrl *pc = pinctrl_dev_get_drvdata(pcdev);

	return pc->data->num_groups;
}

static const char *meson_get_group_name(struct pinctrl_dev *pcdev,
					unsigned selector)
{
	struct meson_pinctrl *pc = pinctrl_dev_get_drvdata(pcdev);

	return pc->data->groups[selector].name;
}

static int meson_get_group_pins(struct pinctrl_dev *pcdev, unsigned selector,
				const unsigned **pins, unsigned *num_pins)
{
	struct meson_pinctrl *pc = pinctrl_dev_get_drvdata(pcdev);

	*pins = pc->data->groups[selector].pins;
	*num_pins = pc->data->groups[selector].num_pins;

	return 0;
}

static void meson_pin_dbg_show(struct pinctrl_dev *pcdev, struct seq_file *s,
			       unsigned offset)
{
	seq_printf(s, " %s", dev_name(pcdev->dev));
}

static const struct pinctrl_ops meson_pctrl_ops = {
	.get_groups_count	= meson_get_groups_count,
	.get_group_name		= meson_get_group_name,
	.get_group_pins		= meson_get_group_pins,
	.dt_node_to_map		= pinconf_generic_dt_node_to_map_all,
	.dt_free_map		= pinctrl_utils_free_map,
	.pin_dbg_show		= meson_pin_dbg_show,
};

int meson_pmx_get_funcs_count(struct pinctrl_dev *pcdev)
{
	struct meson_pinctrl *pc = pinctrl_dev_get_drvdata(pcdev);

	return pc->data->num_funcs;
}

const char *meson_pmx_get_func_name(struct pinctrl_dev *pcdev,
				    unsigned selector)
{
	struct meson_pinctrl *pc = pinctrl_dev_get_drvdata(pcdev);

	return pc->data->funcs[selector].name;
}

int meson_pmx_get_groups(struct pinctrl_dev *pcdev, unsigned selector,
			 const char * const **groups,
			 unsigned * const num_groups)
{
	struct meson_pinctrl *pc = pinctrl_dev_get_drvdata(pcdev);

	*groups = pc->data->funcs[selector].groups;
	*num_groups = pc->data->funcs[selector].num_groups;

	return 0;
}

static int meson_pinconf_set(struct pinctrl_dev *pcdev, unsigned int pin,
			     unsigned long *configs, unsigned num_configs)
{
	struct meson_pinctrl *pc = pinctrl_dev_get_drvdata(pcdev);
	struct meson_bank *bank;
	enum pin_config_param param;
	unsigned int reg, bit;
	int i, ret;

	ret = meson_get_bank(pc, pin, &bank);
	if (ret)
		return ret;

	for (i = 0; i < num_configs; i++) {
		param = pinconf_to_config_param(configs[i]);

		switch (param) {
		case PIN_CONFIG_BIAS_DISABLE:
			dev_dbg(pc->dev, "pin %u: disable bias\n", pin);

			meson_calc_reg_and_bit(bank, pin, REG_PULLEN, &reg,
					       &bit);
			ret = regmap_update_bits(pc->reg_pullen, reg,
						 BIT(bit), 0);
			if (ret)
				return ret;
			break;
		case PIN_CONFIG_BIAS_PULL_UP:
			dev_dbg(pc->dev, "pin %u: enable pull-up\n", pin);

			meson_calc_reg_and_bit(bank, pin, REG_PULLEN,
					       &reg, &bit);
			ret = regmap_update_bits(pc->reg_pullen, reg,
						 BIT(bit), BIT(bit));
			if (ret)
				return ret;

			meson_calc_reg_and_bit(bank, pin, REG_PULL, &reg, &bit);
			ret = regmap_update_bits(pc->reg_pull, reg,
						 BIT(bit), BIT(bit));
			if (ret)
				return ret;
			break;
		case PIN_CONFIG_BIAS_PULL_DOWN:
			dev_dbg(pc->dev, "pin %u: enable pull-down\n", pin);

			meson_calc_reg_and_bit(bank, pin, REG_PULLEN,
					       &reg, &bit);
			ret = regmap_update_bits(pc->reg_pullen, reg,
						 BIT(bit), BIT(bit));
			if (ret)
				return ret;

			meson_calc_reg_and_bit(bank, pin, REG_PULL, &reg, &bit);
			ret = regmap_update_bits(pc->reg_pull, reg,
						 BIT(bit), 0);
			if (ret)
				return ret;
			break;
		default:
			return -ENOTSUPP;
		}
	}

	return 0;
}

static int meson_pinconf_get_pull(struct meson_pinctrl *pc, unsigned int pin)
{
	struct meson_bank *bank;
	unsigned int reg, bit, val;
	int ret, conf;

	ret = meson_get_bank(pc, pin, &bank);
	if (ret)
		return ret;

	meson_calc_reg_and_bit(bank, pin, REG_PULLEN, &reg, &bit);

	ret = regmap_read(pc->reg_pullen, reg, &val);
	if (ret)
		return ret;

	if (!(val & BIT(bit))) {
		conf = PIN_CONFIG_BIAS_DISABLE;
	} else {
		meson_calc_reg_and_bit(bank, pin, REG_PULL, &reg, &bit);

		ret = regmap_read(pc->reg_pull, reg, &val);
		if (ret)
			return ret;

		if (val & BIT(bit))
			conf = PIN_CONFIG_BIAS_PULL_UP;
		else
			conf = PIN_CONFIG_BIAS_PULL_DOWN;
	}

	return conf;
}

static int meson_pinconf_get(struct pinctrl_dev *pcdev, unsigned int pin,
			     unsigned long *config)
{
	struct meson_pinctrl *pc = pinctrl_dev_get_drvdata(pcdev);
	enum pin_config_param param = pinconf_to_config_param(*config);
	u16 arg;

	switch (param) {
	case PIN_CONFIG_BIAS_DISABLE:
	case PIN_CONFIG_BIAS_PULL_DOWN:
	case PIN_CONFIG_BIAS_PULL_UP:
		if (meson_pinconf_get_pull(pc, pin) == param)
			arg = 1;
		else
			return -EINVAL;
		break;
	default:
		return -ENOTSUPP;
	}

	*config = pinconf_to_config_packed(param, arg);
	dev_dbg(pc->dev, "pinconf for pin %u is %lu\n", pin, *config);

	return 0;
}

static int meson_pinconf_group_set(struct pinctrl_dev *pcdev,
				   unsigned int num_group,
				   unsigned long *configs, unsigned num_configs)
{
	struct meson_pinctrl *pc = pinctrl_dev_get_drvdata(pcdev);
	struct meson_pmx_group *group = &pc->data->groups[num_group];
	int i;

	dev_dbg(pc->dev, "set pinconf for group %s\n", group->name);

	for (i = 0; i < group->num_pins; i++) {
		meson_pinconf_set(pcdev, group->pins[i], configs,
				  num_configs);
	}

	return 0;
}

static int meson_pinconf_group_get(struct pinctrl_dev *pcdev,
				   unsigned int group, unsigned long *config)
{
	return -ENOTSUPP;
}

static const struct pinconf_ops meson_pinconf_ops = {
	.pin_config_get		= meson_pinconf_get,
	.pin_config_set		= meson_pinconf_set,
	.pin_config_group_get	= meson_pinconf_group_get,
	.pin_config_group_set	= meson_pinconf_group_set,
	.is_generic		= true,
};

static int meson_gpio_direction_input(struct gpio_chip *chip, unsigned gpio)
{
	struct meson_pinctrl *pc = gpiochip_get_data(chip);
	unsigned int reg, bit;
	struct meson_bank *bank;
	int ret;

	ret = meson_get_bank(pc, gpio, &bank);
	if (ret)
		return ret;

	meson_calc_reg_and_bit(bank, gpio, REG_DIR, &reg, &bit);

	return regmap_update_bits(pc->reg_gpio, reg, BIT(bit), BIT(bit));
}

static int meson_gpio_direction_output(struct gpio_chip *chip, unsigned gpio,
				       int value)
{
	struct meson_pinctrl *pc = gpiochip_get_data(chip);
	unsigned int reg, bit;
	struct meson_bank *bank;
	int ret;

	ret = meson_get_bank(pc, gpio, &bank);
	if (ret)
		return ret;

	meson_calc_reg_and_bit(bank, gpio, REG_DIR, &reg, &bit);
	ret = regmap_update_bits(pc->reg_gpio, reg, BIT(bit), 0);
	if (ret)
		return ret;

	meson_calc_reg_and_bit(bank, gpio, REG_OUT, &reg, &bit);
	return regmap_update_bits(pc->reg_gpio, reg, BIT(bit),
				  value ? BIT(bit) : 0);
}

static void meson_gpio_set(struct gpio_chip *chip, unsigned gpio, int value)
{
	struct meson_pinctrl *pc = gpiochip_get_data(chip);
	unsigned int reg, bit;
	struct meson_bank *bank;
	int ret;

	ret = meson_get_bank(pc, gpio, &bank);
	if (ret)
		return;

	meson_calc_reg_and_bit(bank, gpio, REG_OUT, &reg, &bit);
	regmap_update_bits(pc->reg_gpio, reg, BIT(bit),
			   value ? BIT(bit) : 0);
}

static int meson_gpio_get(struct gpio_chip *chip, unsigned gpio)
{
	struct meson_pinctrl *pc = gpiochip_get_data(chip);
	unsigned int reg, bit, val;
	struct meson_bank *bank;
	int ret;

	ret = meson_get_bank(pc, gpio, &bank);
	if (ret)
		return ret;

	meson_calc_reg_and_bit(bank, gpio, REG_IN, &reg, &bit);
	regmap_read(pc->reg_gpio, reg, &val);

	return !!(val & BIT(bit));
}

static int meson_gpiolib_register(struct meson_pinctrl *pc)
{
	int ret;

	pc->chip.label = pc->data->name;
	pc->chip.parent = pc->dev;
	pc->chip.request = gpiochip_generic_request;
	pc->chip.free = gpiochip_generic_free;
	pc->chip.direction_input = meson_gpio_direction_input;
	pc->chip.direction_output = meson_gpio_direction_output;
	pc->chip.get = meson_gpio_get;
	pc->chip.set = meson_gpio_set;
	pc->chip.base = -1;
	pc->chip.ngpio = pc->data->num_pins;
	pc->chip.can_sleep = false;
	pc->chip.of_node = pc->of_node;
	pc->chip.of_gpio_n_cells = 2;

	ret = gpiochip_add_data(&pc->chip, pc);
	if (ret) {
		dev_err(pc->dev, "can't add gpio chip %s\n",
			pc->data->name);
		return ret;
	}

	return 0;
}

static struct regmap_config meson_regmap_config = {
	.reg_bits = 32,
	.val_bits = 32,
	.reg_stride = 4,
};

static struct regmap *meson_map_resource(struct meson_pinctrl *pc,
					 struct device_node *node, char *name)
{
	struct resource res;
	void __iomem *base;
	int i;

	i = of_property_match_string(node, "reg-names", name);
	if (of_address_to_resource(node, i, &res))
		return ERR_PTR(-ENOENT);

	base = devm_ioremap_resource(pc->dev, &res);
	if (IS_ERR(base))
		return ERR_CAST(base);

	meson_regmap_config.max_register = resource_size(&res) - 4;
	meson_regmap_config.name = devm_kasprintf(pc->dev, GFP_KERNEL,
						  "%pOFn-%s", node,
						  name);
	if (!meson_regmap_config.name)
		return ERR_PTR(-ENOMEM);

	return devm_regmap_init_mmio(pc->dev, base, &meson_regmap_config);
}

static int meson_pinctrl_parse_dt(struct meson_pinctrl *pc,
				  struct device_node *node)
{
	struct device_node *np, *gpio_np = NULL;

	for_each_child_of_node(node, np) {
		if (!of_find_property(np, "gpio-controller", NULL))
			continue;
		if (gpio_np) {
			dev_err(pc->dev, "multiple gpio nodes\n");
			return -EINVAL;
		}
		gpio_np = np;
	}

	if (!gpio_np) {
		dev_err(pc->dev, "no gpio node found\n");
		return -EINVAL;
	}

	pc->of_node = gpio_np;

	pc->reg_mux = meson_map_resource(pc, gpio_np, "mux");
	if (IS_ERR(pc->reg_mux)) {
		dev_err(pc->dev, "mux registers not found\n");
		return PTR_ERR(pc->reg_mux);
	}

	pc->reg_gpio = meson_map_resource(pc, gpio_np, "gpio");
	if (IS_ERR(pc->reg_gpio)) {
		dev_err(pc->dev, "gpio registers not found\n");
		return PTR_ERR(pc->reg_gpio);
	}

	pc->reg_pull = meson_map_resource(pc, gpio_np, "pull");
	/* Use gpio region if pull one is not present */
	if (IS_ERR(pc->reg_pull))
		pc->reg_pull = pc->reg_gpio;

	pc->reg_pullen = meson_map_resource(pc, gpio_np, "pull-enable");
	/* Use pull region if pull-enable one is not present */
	if (IS_ERR(pc->reg_pullen))
		pc->reg_pullen = pc->reg_pull;

<<<<<<< HEAD
=======
	pc->reg_ds = meson_map_resource(pc, gpio_np, "ds");
	if (IS_ERR(pc->reg_ds)) {
		dev_dbg(pc->dev, "ds registers not found - skipping\n");
		pc->reg_ds = NULL;
	}

>>>>>>> 1a03a6ab
	return 0;
}

int meson_pinctrl_probe(struct platform_device *pdev)
{
	struct device *dev = &pdev->dev;
	struct meson_pinctrl *pc;
	int ret;

	pc = devm_kzalloc(dev, sizeof(struct meson_pinctrl), GFP_KERNEL);
	if (!pc)
		return -ENOMEM;

	pc->dev = dev;
	pc->data = (struct meson_pinctrl_data *) of_device_get_match_data(dev);

	ret = meson_pinctrl_parse_dt(pc, dev->of_node);
	if (ret)
		return ret;

	pc->desc.name		= "pinctrl-meson";
	pc->desc.owner		= THIS_MODULE;
	pc->desc.pctlops	= &meson_pctrl_ops;
	pc->desc.pmxops		= pc->data->pmx_ops;
	pc->desc.confops	= &meson_pinconf_ops;
	pc->desc.pins		= pc->data->pins;
	pc->desc.npins		= pc->data->num_pins;

	pc->pcdev = devm_pinctrl_register(pc->dev, &pc->desc, pc);
	if (IS_ERR(pc->pcdev)) {
		dev_err(pc->dev, "can't register pinctrl device");
		return PTR_ERR(pc->pcdev);
	}

	return meson_gpiolib_register(pc);
}<|MERGE_RESOLUTION|>--- conflicted
+++ resolved
@@ -507,15 +507,12 @@
 	if (IS_ERR(pc->reg_pullen))
 		pc->reg_pullen = pc->reg_pull;
 
-<<<<<<< HEAD
-=======
 	pc->reg_ds = meson_map_resource(pc, gpio_np, "ds");
 	if (IS_ERR(pc->reg_ds)) {
 		dev_dbg(pc->dev, "ds registers not found - skipping\n");
 		pc->reg_ds = NULL;
 	}
 
->>>>>>> 1a03a6ab
 	return 0;
 }
 
