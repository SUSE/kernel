// SPDX-License-Identifier: GPL-2.0
/*
 * Renesas RZ/G2L Pin Control and GPIO driver core
 *
 * Copyright (C) 2021 Renesas Electronics Corporation.
 */

#include <linux/bitfield.h>
#include <linux/bitops.h>
#include <linux/clk.h>
#include <linux/gpio/driver.h>
#include <linux/interrupt.h>
#include <linux/io.h>
#include <linux/module.h>
#include <linux/mutex.h>
#include <linux/of.h>
#include <linux/of_irq.h>
#include <linux/platform_device.h>
#include <linux/property.h>
#include <linux/seq_file.h>
#include <linux/spinlock.h>

#include <linux/pinctrl/consumer.h>
#include <linux/pinctrl/pinconf-generic.h>
#include <linux/pinctrl/pinconf.h>
#include <linux/pinctrl/pinctrl.h>
#include <linux/pinctrl/pinmux.h>

#include <dt-bindings/pinctrl/rzg2l-pinctrl.h>

#include "../core.h"
#include "../pinconf.h"
#include "../pinmux.h"

#define DRV_NAME	"pinctrl-rzg2l"

/*
 * Use 16 lower bits [15:0] for pin identifier
 * Use 16 higher bits [31:16] for pin mux function
 */
#define MUX_PIN_ID_MASK		GENMASK(15, 0)
#define MUX_FUNC_MASK		GENMASK(31, 16)

/* PIN capabilities */
#define PIN_CFG_IOLH_A			BIT(0)
#define PIN_CFG_IOLH_B			BIT(1)
#define PIN_CFG_SR			BIT(2)
#define PIN_CFG_IEN			BIT(3)
#define PIN_CFG_PUPD			BIT(4)
#define PIN_CFG_IO_VMC_SD0		BIT(5)
#define PIN_CFG_IO_VMC_SD1		BIT(6)
#define PIN_CFG_IO_VMC_QSPI		BIT(7)
#define PIN_CFG_IO_VMC_ETH0		BIT(8)
#define PIN_CFG_IO_VMC_ETH1		BIT(9)
#define PIN_CFG_NF			BIT(10)	/* Digital noise filter */
#define PIN_CFG_IOLH_C			BIT(11)
#define PIN_CFG_SOFT_PS			BIT(12)
#define PIN_CFG_OEN			BIT(13)
#define PIN_CFG_NOGPIO_INT		BIT(14)
#define PIN_CFG_NOD			BIT(15)	/* N-ch Open Drain */
#define PIN_CFG_SMT			BIT(16)	/* Schmitt-trigger input control */
#define PIN_CFG_ELC			BIT(17)
#define PIN_CFG_IOLH_RZV2H		BIT(18)

#define RZG2L_SINGLE_PIN		BIT_ULL(63)	/* Dedicated pin */
#define RZG2L_VARIABLE_CFG		BIT_ULL(62)	/* Variable cfg for port pins */

#define RZG2L_MPXED_COMMON_PIN_FUNCS(group) \
					(PIN_CFG_IOLH_##group | \
					 PIN_CFG_PUPD | \
					 PIN_CFG_NF)

#define RZG2L_MPXED_PIN_FUNCS		(RZG2L_MPXED_COMMON_PIN_FUNCS(A) | \
					 PIN_CFG_SR)

#define RZG3S_MPXED_PIN_FUNCS(group)	(RZG2L_MPXED_COMMON_PIN_FUNCS(group) | \
					 PIN_CFG_SOFT_PS)

#define RZV2H_MPXED_PIN_FUNCS		(RZG2L_MPXED_COMMON_PIN_FUNCS(RZV2H) | \
					 PIN_CFG_NOD | \
					 PIN_CFG_SR | \
					 PIN_CFG_SMT)

#define RZG2L_MPXED_ETH_PIN_FUNCS(x)	((x) | PIN_CFG_NF)

#define PIN_CFG_PIN_MAP_MASK		GENMASK_ULL(61, 54)
#define PIN_CFG_PIN_REG_MASK		GENMASK_ULL(53, 46)
#define PIN_CFG_MASK			GENMASK_ULL(31, 0)

/*
 * m indicates the bitmap of supported pins, a is the register index
 * and f is pin configuration capabilities supported.
 */
#define RZG2L_GPIO_PORT_SPARSE_PACK(m, a, f)	(FIELD_PREP_CONST(PIN_CFG_PIN_MAP_MASK, (m)) | \
						 FIELD_PREP_CONST(PIN_CFG_PIN_REG_MASK, (a)) | \
						 FIELD_PREP_CONST(PIN_CFG_MASK, (f)))
#define RZG2L_GPIO_PORT_SPARSE_PACK_VARIABLE(m, a)	\
						(RZG2L_VARIABLE_CFG | \
						 RZG2L_GPIO_PORT_SPARSE_PACK(m, a, 0))

/*
 * n indicates number of pins in the port, a is the register index
 * and f is pin configuration capabilities supported.
 */
#define RZG2L_GPIO_PORT_PACK(n, a, f)	RZG2L_GPIO_PORT_SPARSE_PACK((1ULL << (n)) - 1, (a), (f))
#define RZG2L_GPIO_PORT_PACK_VARIABLE(n, a)	(RZG2L_VARIABLE_CFG | \
						 RZG2L_GPIO_PORT_PACK(n, a, 0))

#define RZG2L_SINGLE_PIN_INDEX_MASK	GENMASK_ULL(62, 56)
#define RZG2L_SINGLE_PIN_BITS_MASK	GENMASK_ULL(55, 53)
/*
 * p is the register index while referencing to SR/IEN/IOLH/FILxx
 * registers, b is the register bits (b * 8) and f is the pin
 * configuration capabilities supported.
 */
#define RZG2L_SINGLE_PIN_PACK(p, b, f)	(RZG2L_SINGLE_PIN | \
					 FIELD_PREP_CONST(RZG2L_SINGLE_PIN_INDEX_MASK, (p)) | \
					 FIELD_PREP_CONST(RZG2L_SINGLE_PIN_BITS_MASK, (b)) | \
					 FIELD_PREP_CONST(PIN_CFG_MASK, (f)))

#define RZG2L_PIN_CFG_TO_PORT_OFFSET(cfg)	((cfg) & RZG2L_SINGLE_PIN ? \
						 FIELD_GET(RZG2L_SINGLE_PIN_INDEX_MASK, (cfg)) : \
						 FIELD_GET(PIN_CFG_PIN_REG_MASK, (cfg)))

#define VARIABLE_PIN_CFG_PIN_MASK		GENMASK_ULL(54, 52)
#define VARIABLE_PIN_CFG_PORT_MASK		GENMASK_ULL(51, 47)
#define RZG2L_VARIABLE_PIN_CFG_PACK(port, pin, cfg) \
	(FIELD_PREP_CONST(VARIABLE_PIN_CFG_PIN_MASK, (pin)) | \
	 FIELD_PREP_CONST(VARIABLE_PIN_CFG_PORT_MASK, (port)) | \
	 FIELD_PREP_CONST(PIN_CFG_MASK, (cfg)))

#define P(off)			(0x0000 + (off))
#define PM(off)			(0x0100 + (off) * 2)
#define PMC(off)		(0x0200 + (off))
#define PFC(off)		(0x0400 + (off) * 4)
#define PIN(off)		(0x0800 + (off))
#define IOLH(off)		(0x1000 + (off) * 8)
#define SR(off)			(0x1400 + (off) * 8)
#define IEN(off)		(0x1800 + (off) * 8)
#define PUPD(off)		(0x1C00 + (off) * 8)
#define ISEL(off)		(0x2C00 + (off) * 8)
#define SD_CH(off, ch)		((off) + (ch) * 4)
#define ETH_POC(off, ch)	((off) + (ch) * 4)
#define QSPI			(0x3008)
#define ETH_MODE		(0x3018)
#define PFC_OEN			(0x3C40) /* known on RZ/V2H(P) only */

#define PVDD_2500		2	/* I/O domain voltage 2.5V */
#define PVDD_1800		1	/* I/O domain voltage <= 1.8V */
#define PVDD_3300		0	/* I/O domain voltage >= 3.3V */

#define PWPR_B0WI		BIT(7)	/* Bit Write Disable */
#define PWPR_PFCWE		BIT(6)	/* PFC Register Write Enable */
#define PWPR_REGWE_A		BIT(6)	/* PFC and PMC Register Write Enable on RZ/V2H(P) */
#define PWPR_REGWE_B		BIT(5)	/* OEN Register Write Enable, known only in RZ/V2H(P) */

#define PM_MASK			0x03
#define PFC_MASK		0x07
#define IEN_MASK		0x01
#define IOLH_MASK		0x03
#define SR_MASK			0x01
#define PUPD_MASK		0x03

#define PM_INPUT		0x1
#define PM_OUTPUT		0x2

#define RZG2L_PIN_ID_TO_PORT(id)	((id) / RZG2L_PINS_PER_PORT)
#define RZG2L_PIN_ID_TO_PIN(id)		((id) % RZG2L_PINS_PER_PORT)

#define RZG2L_TINT_MAX_INTERRUPT	32
#define RZG2L_TINT_IRQ_START_INDEX	9
#define RZG2L_PACK_HWIRQ(t, i)		(((t) << 16) | (i))

/* Custom pinconf parameters */
#define RENESAS_RZV2H_PIN_CONFIG_OUTPUT_IMPEDANCE	(PIN_CONFIG_END + 1)

static const struct pinconf_generic_params renesas_rzv2h_custom_bindings[] = {
	{ "renesas,output-impedance", RENESAS_RZV2H_PIN_CONFIG_OUTPUT_IMPEDANCE, 1 },
};

#ifdef CONFIG_DEBUG_FS
static const struct pin_config_item renesas_rzv2h_conf_items[] = {
	PCONFDUMP(RENESAS_RZV2H_PIN_CONFIG_OUTPUT_IMPEDANCE, "output-impedance", "x", true),
};
#endif

/* Read/write 8 bits register */
#define RZG2L_PCTRL_REG_ACCESS8(_read, _addr, _val)	\
	do {						\
		if (_read)				\
			_val = readb(_addr);		\
		else					\
			writeb(_val, _addr);		\
	} while (0)

/* Read/write 16 bits register */
#define RZG2L_PCTRL_REG_ACCESS16(_read, _addr, _val)	\
	do {						\
		if (_read)				\
			_val = readw(_addr);		\
		else					\
			writew(_val, _addr);		\
	} while (0)

/* Read/write 32 bits register */
#define RZG2L_PCTRL_REG_ACCESS32(_read, _addr, _val)	\
	do {						\
		if (_read)				\
			_val = readl(_addr);		\
		else					\
			writel(_val, _addr);		\
	} while (0)

/**
 * struct rzg2l_register_offsets - specific register offsets
 * @pwpr: PWPR register offset
 * @sd_ch: SD_CH register offset
 * @eth_poc: ETH_POC register offset
 */
struct rzg2l_register_offsets {
	u16 pwpr;
	u16 sd_ch;
	u16 eth_poc;
};

/**
 * enum rzg2l_iolh_index - starting indices in IOLH specific arrays
 * @RZG2L_IOLH_IDX_1V8: starting index for 1V8 power source
 * @RZG2L_IOLH_IDX_2V5: starting index for 2V5 power source
 * @RZG2L_IOLH_IDX_3V3: starting index for 3V3 power source
 * @RZG2L_IOLH_IDX_MAX: maximum index
 */
enum rzg2l_iolh_index {
	RZG2L_IOLH_IDX_1V8 = 0,
	RZG2L_IOLH_IDX_2V5 = 4,
	RZG2L_IOLH_IDX_3V3 = 8,
	RZG2L_IOLH_IDX_MAX = 12,
};

/* Maximum number of driver strength entries per power source. */
#define RZG2L_IOLH_MAX_DS_ENTRIES	(4)

/**
 * struct rzg2l_hwcfg - hardware configuration data structure
 * @regs: hardware specific register offsets
 * @iolh_groupa_ua: IOLH group A uA specific values
 * @iolh_groupb_ua: IOLH group B uA specific values
 * @iolh_groupc_ua: IOLH group C uA specific values
 * @iolh_groupb_oi: IOLH group B output impedance specific values
 * @drive_strength_ua: drive strength in uA is supported (otherwise mA is supported)
 * @func_base: base number for port function (see register PFC)
 * @oen_max_pin: the maximum pin number supporting output enable
 * @oen_max_port: the maximum port number supporting output enable
 */
struct rzg2l_hwcfg {
	const struct rzg2l_register_offsets regs;
	u16 iolh_groupa_ua[RZG2L_IOLH_IDX_MAX];
	u16 iolh_groupb_ua[RZG2L_IOLH_IDX_MAX];
	u16 iolh_groupc_ua[RZG2L_IOLH_IDX_MAX];
	u16 iolh_groupb_oi[4];
	bool drive_strength_ua;
	u8 func_base;
	u8 oen_max_pin;
	u8 oen_max_port;
};

struct rzg2l_dedicated_configs {
	const char *name;
	u64 config;
};

struct rzg2l_pinctrl;

struct rzg2l_pinctrl_data {
	const char * const *port_pins;
	const u64 *port_pin_configs;
	unsigned int n_ports;
	const struct rzg2l_dedicated_configs *dedicated_pins;
	unsigned int n_port_pins;
	unsigned int n_dedicated_pins;
	const struct rzg2l_hwcfg *hwcfg;
	const u64 *variable_pin_cfg;
	unsigned int n_variable_pin_cfg;
	unsigned int num_custom_params;
	const struct pinconf_generic_params *custom_params;
#ifdef CONFIG_DEBUG_FS
	const struct pin_config_item *custom_conf_items;
#endif
	void (*pwpr_pfc_lock_unlock)(struct rzg2l_pinctrl *pctrl, bool lock);
	void (*pmc_writeb)(struct rzg2l_pinctrl *pctrl, u8 val, u16 offset);
	u32 (*oen_read)(struct rzg2l_pinctrl *pctrl, unsigned int _pin);
	int (*oen_write)(struct rzg2l_pinctrl *pctrl, unsigned int _pin, u8 oen);
	int (*hw_to_bias_param)(unsigned int val);
	int (*bias_param_to_hw)(enum pin_config_param param);
};

/**
 * struct rzg2l_pinctrl_pin_settings - pin data
 * @power_source: power source
 * @drive_strength_ua: drive strength (in micro amps)
 */
struct rzg2l_pinctrl_pin_settings {
	u16 power_source;
	u16 drive_strength_ua;
};

/**
 * struct rzg2l_pinctrl_reg_cache - register cache structure (to be used in suspend/resume)
 * @p: P registers cache
 * @pm: PM registers cache
 * @pmc: PMC registers cache
 * @pfc: PFC registers cache
 * @iolh: IOLH registers cache
 * @ien: IEN registers cache
 * @sd_ch: SD_CH registers cache
 * @eth_poc: ET_POC registers cache
 * @eth_mode: ETH_MODE register cache
 * @qspi: QSPI registers cache
 */
struct rzg2l_pinctrl_reg_cache {
	u8	*p;
	u16	*pm;
	u8	*pmc;
	u32	*pfc;
	u32	*iolh[2];
	u32	*ien[2];
	u8	sd_ch[2];
	u8	eth_poc[2];
	u8	eth_mode;
	u8	qspi;
};

struct rzg2l_pinctrl {
	struct pinctrl_dev		*pctl;
	struct pinctrl_desc		desc;
	struct pinctrl_pin_desc		*pins;

	const struct rzg2l_pinctrl_data	*data;
	void __iomem			*base;
	struct device			*dev;

	struct clk			*clk;

	struct gpio_chip		gpio_chip;
	struct pinctrl_gpio_range	gpio_range;
	DECLARE_BITMAP(tint_slot, RZG2L_TINT_MAX_INTERRUPT);
	spinlock_t			bitmap_lock; /* protect tint_slot bitmap */
	unsigned int			hwirq[RZG2L_TINT_MAX_INTERRUPT];

	spinlock_t			lock; /* lock read/write registers */
	struct mutex			mutex; /* serialize adding groups and functions */

	struct rzg2l_pinctrl_pin_settings *settings;
	struct rzg2l_pinctrl_reg_cache	*cache;
	struct rzg2l_pinctrl_reg_cache	*dedicated_cache;
	atomic_t			wakeup_path;
};

static const u16 available_ps[] = { 1800, 2500, 3300 };

static u64 rzg2l_pinctrl_get_variable_pin_cfg(struct rzg2l_pinctrl *pctrl,
					      u64 pincfg,
					      unsigned int port,
					      u8 pin)
{
	unsigned int i;

	for (i = 0; i < pctrl->data->n_variable_pin_cfg; i++) {
		u64 cfg = pctrl->data->variable_pin_cfg[i];

		if (FIELD_GET(VARIABLE_PIN_CFG_PORT_MASK, cfg) == port &&
		    FIELD_GET(VARIABLE_PIN_CFG_PIN_MASK, cfg) == pin)
			return (pincfg & ~RZG2L_VARIABLE_CFG) | FIELD_GET(PIN_CFG_MASK, cfg);
	}

	return 0;
}

static const u64 r9a09g057_variable_pin_cfg[] = {
	RZG2L_VARIABLE_PIN_CFG_PACK(11, 0, RZV2H_MPXED_PIN_FUNCS),
	RZG2L_VARIABLE_PIN_CFG_PACK(11, 1, RZV2H_MPXED_PIN_FUNCS | PIN_CFG_IEN),
	RZG2L_VARIABLE_PIN_CFG_PACK(11, 2, RZV2H_MPXED_PIN_FUNCS | PIN_CFG_IEN),
	RZG2L_VARIABLE_PIN_CFG_PACK(11, 3, RZV2H_MPXED_PIN_FUNCS | PIN_CFG_IEN),
	RZG2L_VARIABLE_PIN_CFG_PACK(11, 4, RZV2H_MPXED_PIN_FUNCS | PIN_CFG_IEN),
	RZG2L_VARIABLE_PIN_CFG_PACK(11, 5, RZV2H_MPXED_PIN_FUNCS | PIN_CFG_IEN),
};

#ifdef CONFIG_RISCV
static const u64 r9a07g043f_variable_pin_cfg[] = {
	RZG2L_VARIABLE_PIN_CFG_PACK(20, 0, PIN_CFG_IOLH_B | PIN_CFG_SR | PIN_CFG_PUPD |
					   PIN_CFG_NF |
					   PIN_CFG_IEN | PIN_CFG_NOGPIO_INT),
	RZG2L_VARIABLE_PIN_CFG_PACK(20, 1, PIN_CFG_IOLH_B | PIN_CFG_SR | PIN_CFG_PUPD |
					   PIN_CFG_NF |
					   PIN_CFG_IEN | PIN_CFG_NOGPIO_INT),
	RZG2L_VARIABLE_PIN_CFG_PACK(20, 2, PIN_CFG_IOLH_B | PIN_CFG_SR | PIN_CFG_PUPD |
					   PIN_CFG_NF |
					   PIN_CFG_IEN  | PIN_CFG_NOGPIO_INT),
	RZG2L_VARIABLE_PIN_CFG_PACK(20, 3, PIN_CFG_IOLH_B | PIN_CFG_SR | PIN_CFG_PUPD |
					   PIN_CFG_IEN | PIN_CFG_NOGPIO_INT),
	RZG2L_VARIABLE_PIN_CFG_PACK(20, 4, PIN_CFG_IOLH_B | PIN_CFG_SR | PIN_CFG_PUPD |
					   PIN_CFG_IEN | PIN_CFG_NOGPIO_INT),
	RZG2L_VARIABLE_PIN_CFG_PACK(20, 5, PIN_CFG_IOLH_B | PIN_CFG_SR | PIN_CFG_PUPD |
					   PIN_CFG_IEN | PIN_CFG_NOGPIO_INT),
	RZG2L_VARIABLE_PIN_CFG_PACK(20, 6, PIN_CFG_IOLH_B | PIN_CFG_SR | PIN_CFG_PUPD |
					   PIN_CFG_IEN | PIN_CFG_NOGPIO_INT),
	RZG2L_VARIABLE_PIN_CFG_PACK(20, 7, PIN_CFG_IOLH_B | PIN_CFG_SR | PIN_CFG_PUPD |
					   PIN_CFG_IEN | PIN_CFG_NOGPIO_INT),
	RZG2L_VARIABLE_PIN_CFG_PACK(23, 1, PIN_CFG_IOLH_B | PIN_CFG_SR | PIN_CFG_PUPD |
					   PIN_CFG_NOGPIO_INT),
	RZG2L_VARIABLE_PIN_CFG_PACK(23, 2, PIN_CFG_IOLH_B | PIN_CFG_SR | PIN_CFG_PUPD |
					   PIN_CFG_NOGPIO_INT),
	RZG2L_VARIABLE_PIN_CFG_PACK(23, 3, PIN_CFG_IOLH_B | PIN_CFG_SR | PIN_CFG_PUPD |
					   PIN_CFG_NOGPIO_INT),
	RZG2L_VARIABLE_PIN_CFG_PACK(23, 4, PIN_CFG_IOLH_B | PIN_CFG_SR | PIN_CFG_PUPD |
					   PIN_CFG_NOGPIO_INT),
	RZG2L_VARIABLE_PIN_CFG_PACK(23, 5, PIN_CFG_IOLH_B | PIN_CFG_SR | PIN_CFG_NOGPIO_INT),
	RZG2L_VARIABLE_PIN_CFG_PACK(24, 0, PIN_CFG_IOLH_B | PIN_CFG_SR | PIN_CFG_NOGPIO_INT),
	RZG2L_VARIABLE_PIN_CFG_PACK(24, 1, PIN_CFG_IOLH_B | PIN_CFG_SR | PIN_CFG_PUPD |
					   PIN_CFG_NOGPIO_INT),
	RZG2L_VARIABLE_PIN_CFG_PACK(24, 2, PIN_CFG_IOLH_B | PIN_CFG_SR | PIN_CFG_PUPD |
					   PIN_CFG_NOGPIO_INT),
	RZG2L_VARIABLE_PIN_CFG_PACK(24, 3, PIN_CFG_IOLH_B | PIN_CFG_SR | PIN_CFG_PUPD |
					   PIN_CFG_NOGPIO_INT),
	RZG2L_VARIABLE_PIN_CFG_PACK(24, 4, PIN_CFG_IOLH_B | PIN_CFG_SR | PIN_CFG_PUPD |
					   PIN_CFG_NOGPIO_INT),
	RZG2L_VARIABLE_PIN_CFG_PACK(24, 5, PIN_CFG_IOLH_B | PIN_CFG_SR | PIN_CFG_PUPD |
					   PIN_CFG_NF |
					   PIN_CFG_NOGPIO_INT),
};
#endif

static void rzg2l_pmc_writeb(struct rzg2l_pinctrl *pctrl, u8 val, u16 offset)
{
	writeb(val, pctrl->base + offset);
}

static void rzv2h_pmc_writeb(struct rzg2l_pinctrl *pctrl, u8 val, u16 offset)
{
	const struct rzg2l_register_offsets *regs = &pctrl->data->hwcfg->regs;
	u8 pwpr;

	pwpr = readb(pctrl->base + regs->pwpr);
	writeb(pwpr | PWPR_REGWE_A, pctrl->base + regs->pwpr);
	writeb(val, pctrl->base + offset);
	writeb(pwpr & ~PWPR_REGWE_A, pctrl->base + regs->pwpr);
}

static void rzg2l_pinctrl_set_pfc_mode(struct rzg2l_pinctrl *pctrl,
				       u8 pin, u8 off, u8 func)
{
	unsigned long flags;
	u32 reg;

	spin_lock_irqsave(&pctrl->lock, flags);

	/* Set pin to 'Non-use (Hi-Z input protection)'  */
	reg = readw(pctrl->base + PM(off));
	reg &= ~(PM_MASK << (pin * 2));
	writew(reg, pctrl->base + PM(off));

	pctrl->data->pwpr_pfc_lock_unlock(pctrl, false);

	/* Temporarily switch to GPIO mode with PMC register */
	reg = readb(pctrl->base + PMC(off));
	writeb(reg & ~BIT(pin), pctrl->base + PMC(off));

	/* Select Pin function mode with PFC register */
	reg = readl(pctrl->base + PFC(off));
	reg &= ~(PFC_MASK << (pin * 4));
	writel(reg | (func << (pin * 4)), pctrl->base + PFC(off));

	/* Switch to Peripheral pin function with PMC register */
	reg = readb(pctrl->base + PMC(off));
	writeb(reg | BIT(pin), pctrl->base + PMC(off));

	pctrl->data->pwpr_pfc_lock_unlock(pctrl, true);

	spin_unlock_irqrestore(&pctrl->lock, flags);
};

static int rzg2l_pinctrl_set_mux(struct pinctrl_dev *pctldev,
				 unsigned int func_selector,
				 unsigned int group_selector)
{
	struct rzg2l_pinctrl *pctrl = pinctrl_dev_get_drvdata(pctldev);
	const struct rzg2l_hwcfg *hwcfg = pctrl->data->hwcfg;
	struct function_desc *func;
	unsigned int i, *psel_val;
	struct group_desc *group;
	const unsigned int *pins;

	func = pinmux_generic_get_function(pctldev, func_selector);
	if (!func)
		return -EINVAL;
	group = pinctrl_generic_get_group(pctldev, group_selector);
	if (!group)
		return -EINVAL;

	psel_val = func->data;
	pins = group->grp.pins;

	for (i = 0; i < group->grp.npins; i++) {
		u64 *pin_data = pctrl->desc.pins[pins[i]].drv_data;
		u32 off = RZG2L_PIN_CFG_TO_PORT_OFFSET(*pin_data);
		u32 pin = RZG2L_PIN_ID_TO_PIN(pins[i]);

		dev_dbg(pctrl->dev, "port:%u pin: %u off:%x PSEL:%u\n",
			RZG2L_PIN_ID_TO_PORT(pins[i]), pin, off, psel_val[i] - hwcfg->func_base);

		rzg2l_pinctrl_set_pfc_mode(pctrl, pin, off, psel_val[i] - hwcfg->func_base);
	}

	return 0;
};

static int rzg2l_map_add_config(struct pinctrl_map *map,
				const char *group_or_pin,
				enum pinctrl_map_type type,
				unsigned long *configs,
				unsigned int num_configs)
{
	unsigned long *cfgs;

	cfgs = kmemdup_array(configs, num_configs, sizeof(*cfgs), GFP_KERNEL);
	if (!cfgs)
		return -ENOMEM;

	map->type = type;
	map->data.configs.group_or_pin = group_or_pin;
	map->data.configs.configs = cfgs;
	map->data.configs.num_configs = num_configs;

	return 0;
}

static int rzg2l_dt_subnode_to_map(struct pinctrl_dev *pctldev,
				   struct device_node *np,
				   struct device_node *parent,
				   struct pinctrl_map **map,
				   unsigned int *num_maps,
				   unsigned int *index)
{
	struct rzg2l_pinctrl *pctrl = pinctrl_dev_get_drvdata(pctldev);
	struct pinctrl_map *maps = *map;
	unsigned int nmaps = *num_maps;
	unsigned long *configs = NULL;
	unsigned int *pins, *psel_val;
	unsigned int num_pinmux = 0;
	unsigned int idx = *index;
	unsigned int num_pins, i;
	unsigned int num_configs;
	struct property *pinmux;
	struct property *prop;
	int ret, gsel, fsel;
	const char **pin_fn;
	const char *name;
	const char *pin;

	pinmux = of_find_property(np, "pinmux", NULL);
	if (pinmux)
		num_pinmux = pinmux->length / sizeof(u32);

	ret = of_property_count_strings(np, "pins");
	if (ret == -EINVAL) {
		num_pins = 0;
	} else if (ret < 0) {
		dev_err(pctrl->dev, "Invalid pins list in DT\n");
		return ret;
	} else {
		num_pins = ret;
	}

	if (!num_pinmux && !num_pins)
		return 0;

	if (num_pinmux && num_pins) {
		dev_err(pctrl->dev,
			"DT node must contain either a pinmux or pins and not both\n");
		return -EINVAL;
	}

	ret = pinconf_generic_parse_dt_config(np, pctldev, &configs, &num_configs);
	if (ret < 0)
		return ret;

	if (num_pins && !num_configs) {
		dev_err(pctrl->dev, "DT node must contain a config\n");
		ret = -ENODEV;
		goto done;
	}

	if (num_pinmux) {
		nmaps += 1;
		if (num_configs)
			nmaps += 1;
	}

	if (num_pins)
		nmaps += num_pins;

	maps = krealloc_array(maps, nmaps, sizeof(*maps), GFP_KERNEL);
	if (!maps) {
		ret = -ENOMEM;
		goto done;
	}

	*map = maps;
	*num_maps = nmaps;
	if (num_pins) {
		of_property_for_each_string(np, "pins", prop, pin) {
			ret = rzg2l_map_add_config(&maps[idx], pin,
						   PIN_MAP_TYPE_CONFIGS_PIN,
						   configs, num_configs);
			if (ret < 0)
				goto done;

			idx++;
		}
		ret = 0;
		goto done;
	}

	pins = devm_kcalloc(pctrl->dev, num_pinmux, sizeof(*pins), GFP_KERNEL);
	psel_val = devm_kcalloc(pctrl->dev, num_pinmux, sizeof(*psel_val),
				GFP_KERNEL);
	pin_fn = devm_kzalloc(pctrl->dev, sizeof(*pin_fn), GFP_KERNEL);
	if (!pins || !psel_val || !pin_fn) {
		ret = -ENOMEM;
		goto done;
	}

	/* Collect pin locations and mux settings from DT properties */
	for (i = 0; i < num_pinmux; ++i) {
		u32 value;

		ret = of_property_read_u32_index(np, "pinmux", i, &value);
		if (ret)
			goto done;
		pins[i] = FIELD_GET(MUX_PIN_ID_MASK, value);
		psel_val[i] = FIELD_GET(MUX_FUNC_MASK, value);
	}

	if (parent) {
		name = devm_kasprintf(pctrl->dev, GFP_KERNEL, "%pOFn.%pOFn",
				      parent, np);
		if (!name) {
			ret = -ENOMEM;
			goto done;
		}
	} else {
		name = np->name;
	}

	if (num_configs) {
		ret = rzg2l_map_add_config(&maps[idx], name,
					   PIN_MAP_TYPE_CONFIGS_GROUP,
					   configs, num_configs);
		if (ret < 0)
			goto done;

		idx++;
	}

	mutex_lock(&pctrl->mutex);

	/* Register a single pin group listing all the pins we read from DT */
	gsel = pinctrl_generic_add_group(pctldev, name, pins, num_pinmux, NULL);
	if (gsel < 0) {
		ret = gsel;
		goto unlock;
	}

	/*
	 * Register a single group function where the 'data' is an array PSEL
	 * register values read from DT.
	 */
	pin_fn[0] = name;
	fsel = pinmux_generic_add_function(pctldev, name, pin_fn, 1, psel_val);
	if (fsel < 0) {
		ret = fsel;
		goto remove_group;
	}

	mutex_unlock(&pctrl->mutex);

	maps[idx].type = PIN_MAP_TYPE_MUX_GROUP;
	maps[idx].data.mux.group = name;
	maps[idx].data.mux.function = name;
	idx++;

	dev_dbg(pctrl->dev, "Parsed %pOF with %d pins\n", np, num_pinmux);
	ret = 0;
	goto done;

remove_group:
	pinctrl_generic_remove_group(pctldev, gsel);
unlock:
	mutex_unlock(&pctrl->mutex);
done:
	*index = idx;
	kfree(configs);
	return ret;
}

static void rzg2l_dt_free_map(struct pinctrl_dev *pctldev,
			      struct pinctrl_map *map,
			      unsigned int num_maps)
{
	unsigned int i;

	if (!map)
		return;

	for (i = 0; i < num_maps; ++i) {
		if (map[i].type == PIN_MAP_TYPE_CONFIGS_GROUP ||
		    map[i].type == PIN_MAP_TYPE_CONFIGS_PIN)
			kfree(map[i].data.configs.configs);
	}
	kfree(map);
}

static int rzg2l_dt_node_to_map(struct pinctrl_dev *pctldev,
				struct device_node *np,
				struct pinctrl_map **map,
				unsigned int *num_maps)
{
	struct rzg2l_pinctrl *pctrl = pinctrl_dev_get_drvdata(pctldev);
	unsigned int index;
	int ret;

	*map = NULL;
	*num_maps = 0;
	index = 0;

	for_each_child_of_node_scoped(np, child) {
		ret = rzg2l_dt_subnode_to_map(pctldev, child, np, map,
					      num_maps, &index);
		if (ret < 0)
			goto done;
	}

	if (*num_maps == 0) {
		ret = rzg2l_dt_subnode_to_map(pctldev, np, NULL, map,
					      num_maps, &index);
		if (ret < 0)
			goto done;
	}

	if (*num_maps)
		return 0;

	dev_err(pctrl->dev, "no mapping found in node %pOF\n", np);
	ret = -EINVAL;

done:
	rzg2l_dt_free_map(pctldev, *map, *num_maps);

	return ret;
}

static int rzg2l_validate_gpio_pin(struct rzg2l_pinctrl *pctrl,
				   u64 cfg, u32 port, u8 bit)
{
	u8 pinmap = FIELD_GET(PIN_CFG_PIN_MAP_MASK, cfg);
	u32 off = RZG2L_PIN_CFG_TO_PORT_OFFSET(cfg);
	u64 data;

	if (!(pinmap & BIT(bit)) || port >= pctrl->data->n_port_pins)
		return -EINVAL;

	data = pctrl->data->port_pin_configs[port];
	if (off != RZG2L_PIN_CFG_TO_PORT_OFFSET(data))
		return -EINVAL;

	return 0;
}

static u32 rzg2l_read_pin_config(struct rzg2l_pinctrl *pctrl, u32 offset,
				 u8 bit, u32 mask)
{
	void __iomem *addr = pctrl->base + offset;

	/* handle _L/_H for 32-bit register read/write */
	if (bit >= 4) {
		bit -= 4;
		addr += 4;
	}

	return (readl(addr) >> (bit * 8)) & mask;
}

static void rzg2l_rmw_pin_config(struct rzg2l_pinctrl *pctrl, u32 offset,
				 u8 bit, u32 mask, u32 val)
{
	void __iomem *addr = pctrl->base + offset;
	unsigned long flags;
	u32 reg;

	/* handle _L/_H for 32-bit register read/write */
	if (bit >= 4) {
		bit -= 4;
		addr += 4;
	}

	spin_lock_irqsave(&pctrl->lock, flags);
	reg = readl(addr) & ~(mask << (bit * 8));
	writel(reg | (val << (bit * 8)), addr);
	spin_unlock_irqrestore(&pctrl->lock, flags);
}

static int rzg2l_caps_to_pwr_reg(const struct rzg2l_register_offsets *regs, u32 caps)
{
	if (caps & PIN_CFG_IO_VMC_SD0)
		return SD_CH(regs->sd_ch, 0);
	if (caps & PIN_CFG_IO_VMC_SD1)
		return SD_CH(regs->sd_ch, 1);
	if (caps & PIN_CFG_IO_VMC_ETH0)
		return ETH_POC(regs->eth_poc, 0);
	if (caps & PIN_CFG_IO_VMC_ETH1)
		return ETH_POC(regs->eth_poc, 1);
	if (caps & PIN_CFG_IO_VMC_QSPI)
		return QSPI;

	return -EINVAL;
}

static int rzg2l_get_power_source(struct rzg2l_pinctrl *pctrl, u32 pin, u32 caps)
{
	const struct rzg2l_hwcfg *hwcfg = pctrl->data->hwcfg;
	const struct rzg2l_register_offsets *regs = &hwcfg->regs;
	int pwr_reg;
	u8 val;

	if (caps & PIN_CFG_SOFT_PS)
		return pctrl->settings[pin].power_source;

	pwr_reg = rzg2l_caps_to_pwr_reg(regs, caps);
	if (pwr_reg < 0)
		return pwr_reg;

	val = readb(pctrl->base + pwr_reg);
	switch (val) {
	case PVDD_1800:
		return 1800;
	case PVDD_2500:
		return 2500;
	case PVDD_3300:
		return 3300;
	default:
		/* Should not happen. */
		return -EINVAL;
	}
}

static int rzg2l_set_power_source(struct rzg2l_pinctrl *pctrl, u32 pin, u32 caps, u32 ps)
{
	const struct rzg2l_hwcfg *hwcfg = pctrl->data->hwcfg;
	const struct rzg2l_register_offsets *regs = &hwcfg->regs;
	int pwr_reg;
	u8 val;

	if (caps & PIN_CFG_SOFT_PS) {
		pctrl->settings[pin].power_source = ps;
		return 0;
	}

	switch (ps) {
	case 1800:
		val = PVDD_1800;
		break;
	case 2500:
		if (!(caps & (PIN_CFG_IO_VMC_ETH0 | PIN_CFG_IO_VMC_ETH1)))
			return -EINVAL;
		val = PVDD_2500;
		break;
	case 3300:
		val = PVDD_3300;
		break;
	default:
		return -EINVAL;
	}

	pwr_reg = rzg2l_caps_to_pwr_reg(regs, caps);
	if (pwr_reg < 0)
		return pwr_reg;

	writeb(val, pctrl->base + pwr_reg);
	pctrl->settings[pin].power_source = ps;

	return 0;
}

static bool rzg2l_ps_is_supported(u16 ps)
{
	unsigned int i;

	for (i = 0; i < ARRAY_SIZE(available_ps); i++) {
		if (available_ps[i] == ps)
			return true;
	}

	return false;
}

static enum rzg2l_iolh_index rzg2l_ps_to_iolh_idx(u16 ps)
{
	unsigned int i;

	for (i = 0; i < ARRAY_SIZE(available_ps); i++) {
		if (available_ps[i] == ps)
			break;
	}

	/*
	 * We multiply with RZG2L_IOLH_MAX_DS_ENTRIES as we have
	 * RZG2L_IOLH_MAX_DS_ENTRIES DS values per power source
	 */
	return i * RZG2L_IOLH_MAX_DS_ENTRIES;
}

static u16 rzg2l_iolh_val_to_ua(const struct rzg2l_hwcfg *hwcfg, u32 caps, u8 val)
{
	if (caps & PIN_CFG_IOLH_A)
		return hwcfg->iolh_groupa_ua[val];

	if (caps & PIN_CFG_IOLH_B)
		return hwcfg->iolh_groupb_ua[val];

	if (caps & PIN_CFG_IOLH_C)
		return hwcfg->iolh_groupc_ua[val];

	/* Should not happen. */
	return 0;
}

static int rzg2l_iolh_ua_to_val(const struct rzg2l_hwcfg *hwcfg, u32 caps,
				enum rzg2l_iolh_index ps_index, u16 ua)
{
	const u16 *array = NULL;
	unsigned int i;

	if (caps & PIN_CFG_IOLH_A)
		array = &hwcfg->iolh_groupa_ua[ps_index];

	if (caps & PIN_CFG_IOLH_B)
		array = &hwcfg->iolh_groupb_ua[ps_index];

	if (caps & PIN_CFG_IOLH_C)
		array = &hwcfg->iolh_groupc_ua[ps_index];

	if (!array)
		return -EINVAL;

	for (i = 0; i < RZG2L_IOLH_MAX_DS_ENTRIES; i++) {
		if (array[i] == ua)
			return i;
	}

	return -EINVAL;
}

static bool rzg2l_ds_is_supported(struct rzg2l_pinctrl *pctrl, u32 caps,
				  enum rzg2l_iolh_index iolh_idx,
				  u16 ds)
{
	const struct rzg2l_hwcfg *hwcfg = pctrl->data->hwcfg;
	const u16 *array = NULL;
	unsigned int i;

	if (caps & PIN_CFG_IOLH_A)
		array = hwcfg->iolh_groupa_ua;

	if (caps & PIN_CFG_IOLH_B)
		array = hwcfg->iolh_groupb_ua;

	if (caps & PIN_CFG_IOLH_C)
		array = hwcfg->iolh_groupc_ua;

	/* Should not happen. */
	if (!array)
		return false;

	if (!array[iolh_idx])
		return false;

	for (i = 0; i < RZG2L_IOLH_MAX_DS_ENTRIES; i++) {
		if (array[iolh_idx + i] == ds)
			return true;
	}

	return false;
}

static int rzg2l_pin_to_oen_bit(struct rzg2l_pinctrl *pctrl, unsigned int _pin)
{
	u64 *pin_data = pctrl->desc.pins[_pin].drv_data;
	u64 caps = FIELD_GET(PIN_CFG_MASK, *pin_data);
	u8 pin = RZG2L_PIN_ID_TO_PIN(_pin);

	if (pin > pctrl->data->hwcfg->oen_max_pin)
		return -EINVAL;

	/*
	 * We can determine which Ethernet interface we're dealing with from
	 * the caps.
	 */
	if (caps & PIN_CFG_IO_VMC_ETH0)
		return 0;
	if (caps & PIN_CFG_IO_VMC_ETH1)
		return 1;

	return -EINVAL;
}

static u32 rzg2l_read_oen(struct rzg2l_pinctrl *pctrl, unsigned int _pin)
{
	int bit;

	bit = rzg2l_pin_to_oen_bit(pctrl, _pin);
	if (bit < 0)
		return 0;

	return !(readb(pctrl->base + ETH_MODE) & BIT(bit));
}

static int rzg2l_write_oen(struct rzg2l_pinctrl *pctrl, unsigned int _pin, u8 oen)
{
	unsigned long flags;
	int bit;
	u8 val;

	bit = rzg2l_pin_to_oen_bit(pctrl, _pin);
	if (bit < 0)
		return bit;

	spin_lock_irqsave(&pctrl->lock, flags);
	val = readb(pctrl->base + ETH_MODE);
	if (oen)
		val &= ~BIT(bit);
	else
		val |= BIT(bit);
	writeb(val, pctrl->base + ETH_MODE);
	spin_unlock_irqrestore(&pctrl->lock, flags);

	return 0;
}

static int rzg3s_pin_to_oen_bit(struct rzg2l_pinctrl *pctrl, unsigned int _pin)
{
	u64 *pin_data = pctrl->desc.pins[_pin].drv_data;
	u8 port, pin, bit;

	if (*pin_data & RZG2L_SINGLE_PIN)
		return -EINVAL;

	port = RZG2L_PIN_ID_TO_PORT(_pin);
	pin = RZG2L_PIN_ID_TO_PIN(_pin);
	if (pin > pctrl->data->hwcfg->oen_max_pin)
		return -EINVAL;

	bit = pin * 2;
	if (port == pctrl->data->hwcfg->oen_max_port)
		bit += 1;

	return bit;
}

static u32 rzg3s_oen_read(struct rzg2l_pinctrl *pctrl, unsigned int _pin)
{
	int bit;

	bit = rzg3s_pin_to_oen_bit(pctrl, _pin);
	if (bit < 0)
		return bit;

	return !(readb(pctrl->base + ETH_MODE) & BIT(bit));
}

static int rzg3s_oen_write(struct rzg2l_pinctrl *pctrl, unsigned int _pin, u8 oen)
{
	unsigned long flags;
	int bit;
	u8 val;

	bit = rzg3s_pin_to_oen_bit(pctrl, _pin);
	if (bit < 0)
		return bit;

	spin_lock_irqsave(&pctrl->lock, flags);
	val = readb(pctrl->base + ETH_MODE);
	if (oen)
		val &= ~BIT(bit);
	else
		val |= BIT(bit);
	writeb(val, pctrl->base + ETH_MODE);
	spin_unlock_irqrestore(&pctrl->lock, flags);

	return 0;
}

static int rzg2l_hw_to_bias_param(unsigned int bias)
{
	switch (bias) {
	case 0:
		return PIN_CONFIG_BIAS_DISABLE;
	case 1:
		return PIN_CONFIG_BIAS_PULL_UP;
	case 2:
		return PIN_CONFIG_BIAS_PULL_DOWN;
	default:
		break;
	}

	return -EINVAL;
}

static int rzg2l_bias_param_to_hw(enum pin_config_param param)
{
	switch (param) {
	case PIN_CONFIG_BIAS_DISABLE:
		return 0;
	case PIN_CONFIG_BIAS_PULL_UP:
		return 1;
	case PIN_CONFIG_BIAS_PULL_DOWN:
		return 2;
	default:
		break;
	}

	return -EINVAL;
}

static int rzv2h_hw_to_bias_param(unsigned int bias)
{
	switch (bias) {
	case 0:
	case 1:
		return PIN_CONFIG_BIAS_DISABLE;
	case 2:
		return PIN_CONFIG_BIAS_PULL_DOWN;
	case 3:
		return PIN_CONFIG_BIAS_PULL_UP;
	default:
		break;
	}

	return -EINVAL;
}

static int rzv2h_bias_param_to_hw(enum pin_config_param param)
{
	switch (param) {
	case PIN_CONFIG_BIAS_DISABLE:
		return 0;
	case PIN_CONFIG_BIAS_PULL_DOWN:
		return 2;
	case PIN_CONFIG_BIAS_PULL_UP:
		return 3;
	default:
		break;
	}

	return -EINVAL;
}

static u8 rzv2h_pin_to_oen_bit(struct rzg2l_pinctrl *pctrl, unsigned int _pin)
{
	static const char * const pin_names[] = { "ET0_TXC_TXCLK", "ET1_TXC_TXCLK",
						  "XSPI0_RESET0N", "XSPI0_CS0N",
						  "XSPI0_CKN", "XSPI0_CKP" };
	const struct pinctrl_pin_desc *pin_desc = &pctrl->desc.pins[_pin];
	unsigned int i;

	for (i = 0; i < ARRAY_SIZE(pin_names); i++) {
		if (!strcmp(pin_desc->name, pin_names[i]))
			return i;
	}

	/* Should not happen. */
	return 0;
}

static u32 rzv2h_oen_read(struct rzg2l_pinctrl *pctrl, unsigned int _pin)
{
	u8 bit;

	bit = rzv2h_pin_to_oen_bit(pctrl, _pin);

	return !(readb(pctrl->base + PFC_OEN) & BIT(bit));
}

static int rzv2h_oen_write(struct rzg2l_pinctrl *pctrl, unsigned int _pin, u8 oen)
{
	const struct rzg2l_hwcfg *hwcfg = pctrl->data->hwcfg;
	const struct rzg2l_register_offsets *regs = &hwcfg->regs;
	unsigned long flags;
	u8 val, bit;
	u8 pwpr;

	bit = rzv2h_pin_to_oen_bit(pctrl, _pin);
	spin_lock_irqsave(&pctrl->lock, flags);
	val = readb(pctrl->base + PFC_OEN);
	if (oen)
		val &= ~BIT(bit);
	else
		val |= BIT(bit);

	pwpr = readb(pctrl->base + regs->pwpr);
	writeb(pwpr | PWPR_REGWE_B, pctrl->base + regs->pwpr);
	writeb(val, pctrl->base + PFC_OEN);
	writeb(pwpr & ~PWPR_REGWE_B, pctrl->base + regs->pwpr);
	spin_unlock_irqrestore(&pctrl->lock, flags);

	return 0;
}

static int rzg2l_pinctrl_pinconf_get(struct pinctrl_dev *pctldev,
				     unsigned int _pin,
				     unsigned long *config)
{
	struct rzg2l_pinctrl *pctrl = pinctrl_dev_get_drvdata(pctldev);
	const struct rzg2l_hwcfg *hwcfg = pctrl->data->hwcfg;
	const struct pinctrl_pin_desc *pin = &pctrl->desc.pins[_pin];
	u32 param = pinconf_to_config_param(*config);
	u64 *pin_data = pin->drv_data;
	unsigned int arg = 0;
	u32 off;
	u32 cfg;
	int ret;
	u8 bit;

	if (!pin_data)
		return -EINVAL;

	off = RZG2L_PIN_CFG_TO_PORT_OFFSET(*pin_data);
	cfg = FIELD_GET(PIN_CFG_MASK, *pin_data);
	if (*pin_data & RZG2L_SINGLE_PIN) {
		bit = FIELD_GET(RZG2L_SINGLE_PIN_BITS_MASK, *pin_data);
	} else {
		bit = RZG2L_PIN_ID_TO_PIN(_pin);

		if (rzg2l_validate_gpio_pin(pctrl, *pin_data, RZG2L_PIN_ID_TO_PORT(_pin), bit))
			return -EINVAL;
	}

	switch (param) {
	case PIN_CONFIG_INPUT_ENABLE:
		if (!(cfg & PIN_CFG_IEN))
			return -EINVAL;
		arg = rzg2l_read_pin_config(pctrl, IEN(off), bit, IEN_MASK);
		if (!arg)
			return -EINVAL;
		break;

	case PIN_CONFIG_OUTPUT_ENABLE:
		if (!(cfg & PIN_CFG_OEN))
			return -EINVAL;
		if (!pctrl->data->oen_read)
			return -EOPNOTSUPP;
		arg = pctrl->data->oen_read(pctrl, _pin);
		if (!arg)
			return -EINVAL;
		break;

	case PIN_CONFIG_POWER_SOURCE:
		ret = rzg2l_get_power_source(pctrl, _pin, cfg);
		if (ret < 0)
			return ret;
		arg = ret;
		break;

	case PIN_CONFIG_SLEW_RATE:
		if (!(cfg & PIN_CFG_SR))
			return -EINVAL;

		arg = rzg2l_read_pin_config(pctrl, SR(off), bit, SR_MASK);
		break;

	case PIN_CONFIG_BIAS_DISABLE:
	case PIN_CONFIG_BIAS_PULL_UP:
	case PIN_CONFIG_BIAS_PULL_DOWN:
		if (!(cfg & PIN_CFG_PUPD))
			return -EINVAL;

		arg = rzg2l_read_pin_config(pctrl, PUPD(off), bit, PUPD_MASK);
		ret = pctrl->data->hw_to_bias_param(arg);
		if (ret < 0)
			return ret;

		if (ret != param)
			return -EINVAL;
		/* for PIN_CONFIG_BIAS_PULL_UP/DOWN when enabled we just return 1 */
		arg = 1;
		break;

	case PIN_CONFIG_DRIVE_STRENGTH: {
		unsigned int index;

		if (!(cfg & PIN_CFG_IOLH_A) || hwcfg->drive_strength_ua)
			return -EINVAL;

		index = rzg2l_read_pin_config(pctrl, IOLH(off), bit, IOLH_MASK);
		/*
		 * Drive strenght mA is supported only by group A and only
		 * for 3V3 port source.
		 */
		arg = hwcfg->iolh_groupa_ua[index + RZG2L_IOLH_IDX_3V3] / 1000;
		break;
	}

	case PIN_CONFIG_DRIVE_STRENGTH_UA: {
		enum rzg2l_iolh_index iolh_idx;
		u8 val;

		if (!(cfg & (PIN_CFG_IOLH_A | PIN_CFG_IOLH_B | PIN_CFG_IOLH_C)) ||
		    !hwcfg->drive_strength_ua)
			return -EINVAL;

		ret = rzg2l_get_power_source(pctrl, _pin, cfg);
		if (ret < 0)
			return ret;
		iolh_idx = rzg2l_ps_to_iolh_idx(ret);
		val = rzg2l_read_pin_config(pctrl, IOLH(off), bit, IOLH_MASK);
		arg = rzg2l_iolh_val_to_ua(hwcfg, cfg, iolh_idx + val);
		break;
	}

	case PIN_CONFIG_OUTPUT_IMPEDANCE_OHMS: {
		unsigned int index;

		if (!(cfg & PIN_CFG_IOLH_B) || !hwcfg->iolh_groupb_oi[0])
			return -EINVAL;

		index = rzg2l_read_pin_config(pctrl, IOLH(off), bit, IOLH_MASK);
		arg = hwcfg->iolh_groupb_oi[index];
		break;
	}

	case RENESAS_RZV2H_PIN_CONFIG_OUTPUT_IMPEDANCE:
		if (!(cfg & PIN_CFG_IOLH_RZV2H))
			return -EINVAL;

		arg = rzg2l_read_pin_config(pctrl, IOLH(off), bit, IOLH_MASK);
		break;

	default:
		return -ENOTSUPP;
	}

	*config = pinconf_to_config_packed(param, arg);

	return 0;
};

static int rzg2l_pinctrl_pinconf_set(struct pinctrl_dev *pctldev,
				     unsigned int _pin,
				     unsigned long *_configs,
				     unsigned int num_configs)
{
	struct rzg2l_pinctrl *pctrl = pinctrl_dev_get_drvdata(pctldev);
	const struct pinctrl_pin_desc *pin = &pctrl->desc.pins[_pin];
	const struct rzg2l_hwcfg *hwcfg = pctrl->data->hwcfg;
	struct rzg2l_pinctrl_pin_settings settings = pctrl->settings[_pin];
	u64 *pin_data = pin->drv_data;
	unsigned int i, arg, index;
	u32 off, param;
	u32 cfg;
	int ret;
	u8 bit;

	if (!pin_data)
		return -EINVAL;

	off = RZG2L_PIN_CFG_TO_PORT_OFFSET(*pin_data);
	cfg = FIELD_GET(PIN_CFG_MASK, *pin_data);
	if (*pin_data & RZG2L_SINGLE_PIN) {
		bit = FIELD_GET(RZG2L_SINGLE_PIN_BITS_MASK, *pin_data);
	} else {
		bit = RZG2L_PIN_ID_TO_PIN(_pin);

		if (rzg2l_validate_gpio_pin(pctrl, *pin_data, RZG2L_PIN_ID_TO_PORT(_pin), bit))
			return -EINVAL;
	}

	for (i = 0; i < num_configs; i++) {
		param = pinconf_to_config_param(_configs[i]);
		arg = pinconf_to_config_argument(_configs[i]);
		switch (param) {
		case PIN_CONFIG_INPUT_ENABLE:

			if (!(cfg & PIN_CFG_IEN))
				return -EINVAL;

			rzg2l_rmw_pin_config(pctrl, IEN(off), bit, IEN_MASK, !!arg);
			break;

		case PIN_CONFIG_OUTPUT_ENABLE:
<<<<<<< HEAD
			arg = pinconf_to_config_argument(_configs[i]);
=======
>>>>>>> f87ebcb6
			if (!(cfg & PIN_CFG_OEN))
				return -EINVAL;
			if (!pctrl->data->oen_write)
				return -EOPNOTSUPP;
			ret = pctrl->data->oen_write(pctrl, _pin, !!arg);
			if (ret)
				return ret;
			break;

		case PIN_CONFIG_POWER_SOURCE:
			settings.power_source = arg;
			break;

		case PIN_CONFIG_SLEW_RATE:
			if (!(cfg & PIN_CFG_SR) || arg > 1)
				return -EINVAL;

			rzg2l_rmw_pin_config(pctrl, SR(off), bit, SR_MASK, arg);
			break;

		case PIN_CONFIG_BIAS_DISABLE:
		case PIN_CONFIG_BIAS_PULL_UP:
		case PIN_CONFIG_BIAS_PULL_DOWN:
			if (!(cfg & PIN_CFG_PUPD))
				return -EINVAL;

			ret = pctrl->data->bias_param_to_hw(param);
			if (ret < 0)
				return ret;

			rzg2l_rmw_pin_config(pctrl, PUPD(off), bit, PUPD_MASK, ret);
			break;

		case PIN_CONFIG_DRIVE_STRENGTH:
			if (!(cfg & PIN_CFG_IOLH_A) || hwcfg->drive_strength_ua)
				return -EINVAL;

			for (index = RZG2L_IOLH_IDX_3V3;
			     index < RZG2L_IOLH_IDX_3V3 + RZG2L_IOLH_MAX_DS_ENTRIES; index++) {
				if (arg == (hwcfg->iolh_groupa_ua[index] / 1000))
					break;
			}
			if (index == (RZG2L_IOLH_IDX_3V3 + RZG2L_IOLH_MAX_DS_ENTRIES))
				return -EINVAL;

			rzg2l_rmw_pin_config(pctrl, IOLH(off), bit, IOLH_MASK, index);
			break;

		case PIN_CONFIG_DRIVE_STRENGTH_UA:
			if (!(cfg & (PIN_CFG_IOLH_A | PIN_CFG_IOLH_B | PIN_CFG_IOLH_C)) ||
			    !hwcfg->drive_strength_ua)
				return -EINVAL;

			settings.drive_strength_ua = arg;
			break;

		case PIN_CONFIG_OUTPUT_IMPEDANCE_OHMS:
			if (!(cfg & PIN_CFG_IOLH_B) || !hwcfg->iolh_groupb_oi[0])
				return -EINVAL;

			for (index = 0; index < ARRAY_SIZE(hwcfg->iolh_groupb_oi); index++) {
				if (arg == hwcfg->iolh_groupb_oi[index])
					break;
			}
			if (index == ARRAY_SIZE(hwcfg->iolh_groupb_oi))
				return -EINVAL;

			rzg2l_rmw_pin_config(pctrl, IOLH(off), bit, IOLH_MASK, index);
			break;

		case RENESAS_RZV2H_PIN_CONFIG_OUTPUT_IMPEDANCE:
			if (!(cfg & PIN_CFG_IOLH_RZV2H))
				return -EINVAL;

			if (arg > 3)
				return -EINVAL;
			rzg2l_rmw_pin_config(pctrl, IOLH(off), bit, IOLH_MASK, arg);
			break;

		default:
			return -EOPNOTSUPP;
		}
	}

	/* Apply power source. */
	if (settings.power_source != pctrl->settings[_pin].power_source) {
		ret = rzg2l_ps_is_supported(settings.power_source);
		if (!ret)
			return -EINVAL;

		/* Apply power source. */
		ret = rzg2l_set_power_source(pctrl, _pin, cfg, settings.power_source);
		if (ret)
			return ret;
	}

	/* Apply drive strength. */
	if (settings.drive_strength_ua != pctrl->settings[_pin].drive_strength_ua) {
		enum rzg2l_iolh_index iolh_idx;
		int val;

		iolh_idx = rzg2l_ps_to_iolh_idx(settings.power_source);
		ret = rzg2l_ds_is_supported(pctrl, cfg, iolh_idx,
					    settings.drive_strength_ua);
		if (!ret)
			return -EINVAL;

		/* Get register value for this PS/DS tuple. */
		val = rzg2l_iolh_ua_to_val(hwcfg, cfg, iolh_idx, settings.drive_strength_ua);
		if (val < 0)
			return val;

		/* Apply drive strength. */
		rzg2l_rmw_pin_config(pctrl, IOLH(off), bit, IOLH_MASK, val);
		pctrl->settings[_pin].drive_strength_ua = settings.drive_strength_ua;
	}

	return 0;
}

static int rzg2l_pinctrl_pinconf_group_set(struct pinctrl_dev *pctldev,
					   unsigned int group,
					   unsigned long *configs,
					   unsigned int num_configs)
{
	const unsigned int *pins;
	unsigned int i, npins;
	int ret;

	ret = pinctrl_generic_get_group_pins(pctldev, group, &pins, &npins);
	if (ret)
		return ret;

	for (i = 0; i < npins; i++) {
		ret = rzg2l_pinctrl_pinconf_set(pctldev, pins[i], configs,
						num_configs);
		if (ret)
			return ret;
	}

	return 0;
};

static int rzg2l_pinctrl_pinconf_group_get(struct pinctrl_dev *pctldev,
					   unsigned int group,
					   unsigned long *config)
{
	const unsigned int *pins;
	unsigned int i, npins, prev_config = 0;
	int ret;

	ret = pinctrl_generic_get_group_pins(pctldev, group, &pins, &npins);
	if (ret)
		return ret;

	for (i = 0; i < npins; i++) {
		ret = rzg2l_pinctrl_pinconf_get(pctldev, pins[i], config);
		if (ret)
			return ret;

		/* Check config matching between to pin  */
		if (i && prev_config != *config)
			return -EOPNOTSUPP;

		prev_config = *config;
	}

	return 0;
};

static const struct pinctrl_ops rzg2l_pinctrl_pctlops = {
	.get_groups_count = pinctrl_generic_get_group_count,
	.get_group_name = pinctrl_generic_get_group_name,
	.get_group_pins = pinctrl_generic_get_group_pins,
	.dt_node_to_map = rzg2l_dt_node_to_map,
	.dt_free_map = rzg2l_dt_free_map,
};

static const struct pinmux_ops rzg2l_pinctrl_pmxops = {
	.get_functions_count = pinmux_generic_get_function_count,
	.get_function_name = pinmux_generic_get_function_name,
	.get_function_groups = pinmux_generic_get_function_groups,
	.set_mux = rzg2l_pinctrl_set_mux,
	.strict = true,
};

static const struct pinconf_ops rzg2l_pinctrl_confops = {
	.is_generic = true,
	.pin_config_get = rzg2l_pinctrl_pinconf_get,
	.pin_config_set = rzg2l_pinctrl_pinconf_set,
	.pin_config_group_set = rzg2l_pinctrl_pinconf_group_set,
	.pin_config_group_get = rzg2l_pinctrl_pinconf_group_get,
	.pin_config_config_dbg_show = pinconf_generic_dump_config,
};

static int rzg2l_gpio_request(struct gpio_chip *chip, unsigned int offset)
{
	struct rzg2l_pinctrl *pctrl = gpiochip_get_data(chip);
	const struct pinctrl_pin_desc *pin_desc = &pctrl->desc.pins[offset];
	u64 *pin_data = pin_desc->drv_data;
	u32 off = RZG2L_PIN_CFG_TO_PORT_OFFSET(*pin_data);
	u32 port = RZG2L_PIN_ID_TO_PORT(offset);
	u8 bit = RZG2L_PIN_ID_TO_PIN(offset);
	unsigned long flags;
	u8 reg8;
	int ret;

	ret = rzg2l_validate_gpio_pin(pctrl, *pin_data, port, bit);
	if (ret)
		return ret;

	ret = pinctrl_gpio_request(chip, offset);
	if (ret)
		return ret;

	spin_lock_irqsave(&pctrl->lock, flags);

	/* Select GPIO mode in PMC Register */
	reg8 = readb(pctrl->base + PMC(off));
	reg8 &= ~BIT(bit);
	pctrl->data->pmc_writeb(pctrl, reg8, PMC(off));

	spin_unlock_irqrestore(&pctrl->lock, flags);

	return 0;
}

static void rzg2l_gpio_set_direction(struct rzg2l_pinctrl *pctrl, u32 offset,
				     bool output)
{
	const struct pinctrl_pin_desc *pin_desc = &pctrl->desc.pins[offset];
	u64 *pin_data = pin_desc->drv_data;
	u32 off = RZG2L_PIN_CFG_TO_PORT_OFFSET(*pin_data);
	u8 bit = RZG2L_PIN_ID_TO_PIN(offset);
	unsigned long flags;
	u16 reg16;

	spin_lock_irqsave(&pctrl->lock, flags);

	reg16 = readw(pctrl->base + PM(off));
	reg16 &= ~(PM_MASK << (bit * 2));

	reg16 |= (output ? PM_OUTPUT : PM_INPUT) << (bit * 2);
	writew(reg16, pctrl->base + PM(off));

	spin_unlock_irqrestore(&pctrl->lock, flags);
}

static int rzg2l_gpio_get_direction(struct gpio_chip *chip, unsigned int offset)
{
	struct rzg2l_pinctrl *pctrl = gpiochip_get_data(chip);
	const struct pinctrl_pin_desc *pin_desc = &pctrl->desc.pins[offset];
	u64 *pin_data = pin_desc->drv_data;
	u32 off = RZG2L_PIN_CFG_TO_PORT_OFFSET(*pin_data);
	u8 bit = RZG2L_PIN_ID_TO_PIN(offset);

	if (!(readb(pctrl->base + PMC(off)) & BIT(bit))) {
		u16 reg16;

		reg16 = readw(pctrl->base + PM(off));
		reg16 = (reg16 >> (bit * 2)) & PM_MASK;
		if (reg16 == PM_OUTPUT)
			return GPIO_LINE_DIRECTION_OUT;
	}

	return GPIO_LINE_DIRECTION_IN;
}

static int rzg2l_gpio_direction_input(struct gpio_chip *chip,
				      unsigned int offset)
{
	struct rzg2l_pinctrl *pctrl = gpiochip_get_data(chip);

	rzg2l_gpio_set_direction(pctrl, offset, false);

	return 0;
}

static void rzg2l_gpio_set(struct gpio_chip *chip, unsigned int offset,
			   int value)
{
	struct rzg2l_pinctrl *pctrl = gpiochip_get_data(chip);
	const struct pinctrl_pin_desc *pin_desc = &pctrl->desc.pins[offset];
	u64 *pin_data = pin_desc->drv_data;
	u32 off = RZG2L_PIN_CFG_TO_PORT_OFFSET(*pin_data);
	u8 bit = RZG2L_PIN_ID_TO_PIN(offset);
	unsigned long flags;
	u8 reg8;

	spin_lock_irqsave(&pctrl->lock, flags);

	reg8 = readb(pctrl->base + P(off));

	if (value)
		writeb(reg8 | BIT(bit), pctrl->base + P(off));
	else
		writeb(reg8 & ~BIT(bit), pctrl->base + P(off));

	spin_unlock_irqrestore(&pctrl->lock, flags);
}

static int rzg2l_gpio_direction_output(struct gpio_chip *chip,
				       unsigned int offset, int value)
{
	struct rzg2l_pinctrl *pctrl = gpiochip_get_data(chip);

	rzg2l_gpio_set(chip, offset, value);
	rzg2l_gpio_set_direction(pctrl, offset, true);

	return 0;
}

static int rzg2l_gpio_get(struct gpio_chip *chip, unsigned int offset)
{
	struct rzg2l_pinctrl *pctrl = gpiochip_get_data(chip);
	const struct pinctrl_pin_desc *pin_desc = &pctrl->desc.pins[offset];
	u64 *pin_data = pin_desc->drv_data;
	u32 off = RZG2L_PIN_CFG_TO_PORT_OFFSET(*pin_data);
	u8 bit = RZG2L_PIN_ID_TO_PIN(offset);
	u16 reg16;

	reg16 = readw(pctrl->base + PM(off));
	reg16 = (reg16 >> (bit * 2)) & PM_MASK;

	if (reg16 == PM_INPUT)
		return !!(readb(pctrl->base + PIN(off)) & BIT(bit));
	else if (reg16 == PM_OUTPUT)
		return !!(readb(pctrl->base + P(off)) & BIT(bit));
	else
		return -EINVAL;
}

static void rzg2l_gpio_free(struct gpio_chip *chip, unsigned int offset)
{
	unsigned int virq;

	pinctrl_gpio_free(chip, offset);

	virq = irq_find_mapping(chip->irq.domain, offset);
	if (virq)
		irq_dispose_mapping(virq);

	/*
	 * Set the GPIO as an input to ensure that the next GPIO request won't
	 * drive the GPIO pin as an output.
	 */
	rzg2l_gpio_direction_input(chip, offset);
}

static const char * const rzg2l_gpio_names[] = {
	"P0_0", "P0_1", "P0_2", "P0_3", "P0_4", "P0_5", "P0_6", "P0_7",
	"P1_0", "P1_1", "P1_2", "P1_3", "P1_4", "P1_5", "P1_6", "P1_7",
	"P2_0", "P2_1", "P2_2", "P2_3", "P2_4", "P2_5", "P2_6", "P2_7",
	"P3_0", "P3_1", "P3_2", "P3_3", "P3_4", "P3_5", "P3_6", "P3_7",
	"P4_0", "P4_1", "P4_2", "P4_3", "P4_4", "P4_5", "P4_6", "P4_7",
	"P5_0", "P5_1", "P5_2", "P5_3", "P5_4", "P5_5", "P5_6", "P5_7",
	"P6_0", "P6_1", "P6_2", "P6_3", "P6_4", "P6_5", "P6_6", "P6_7",
	"P7_0", "P7_1", "P7_2", "P7_3", "P7_4", "P7_5", "P7_6", "P7_7",
	"P8_0", "P8_1", "P8_2", "P8_3", "P8_4", "P8_5", "P8_6", "P8_7",
	"P9_0", "P9_1", "P9_2", "P9_3", "P9_4", "P9_5", "P9_6", "P9_7",
	"P10_0", "P10_1", "P10_2", "P10_3", "P10_4", "P10_5", "P10_6", "P10_7",
	"P11_0", "P11_1", "P11_2", "P11_3", "P11_4", "P11_5", "P11_6", "P11_7",
	"P12_0", "P12_1", "P12_2", "P12_3", "P12_4", "P12_5", "P12_6", "P12_7",
	"P13_0", "P13_1", "P13_2", "P13_3", "P13_4", "P13_5", "P13_6", "P13_7",
	"P14_0", "P14_1", "P14_2", "P14_3", "P14_4", "P14_5", "P14_6", "P14_7",
	"P15_0", "P15_1", "P15_2", "P15_3", "P15_4", "P15_5", "P15_6", "P15_7",
	"P16_0", "P16_1", "P16_2", "P16_3", "P16_4", "P16_5", "P16_6", "P16_7",
	"P17_0", "P17_1", "P17_2", "P17_3", "P17_4", "P17_5", "P17_6", "P17_7",
	"P18_0", "P18_1", "P18_2", "P18_3", "P18_4", "P18_5", "P18_6", "P18_7",
	"P19_0", "P19_1", "P19_2", "P19_3", "P19_4", "P19_5", "P19_6", "P19_7",
	"P20_0", "P20_1", "P20_2", "P20_3", "P20_4", "P20_5", "P20_6", "P20_7",
	"P21_0", "P21_1", "P21_2", "P21_3", "P21_4", "P21_5", "P21_6", "P21_7",
	"P22_0", "P22_1", "P22_2", "P22_3", "P22_4", "P22_5", "P22_6", "P22_7",
	"P23_0", "P23_1", "P23_2", "P23_3", "P23_4", "P23_5", "P23_6", "P23_7",
	"P24_0", "P24_1", "P24_2", "P24_3", "P24_4", "P24_5", "P24_6", "P24_7",
	"P25_0", "P25_1", "P25_2", "P25_3", "P25_4", "P25_5", "P25_6", "P25_7",
	"P26_0", "P26_1", "P26_2", "P26_3", "P26_4", "P26_5", "P26_6", "P26_7",
	"P27_0", "P27_1", "P27_2", "P27_3", "P27_4", "P27_5", "P27_6", "P27_7",
	"P28_0", "P28_1", "P28_2", "P28_3", "P28_4", "P28_5", "P28_6", "P28_7",
	"P29_0", "P29_1", "P29_2", "P29_3", "P29_4", "P29_5", "P29_6", "P29_7",
	"P30_0", "P30_1", "P30_2", "P30_3", "P30_4", "P30_5", "P30_6", "P30_7",
	"P31_0", "P31_1", "P31_2", "P31_3", "P31_4", "P31_5", "P31_6", "P31_7",
	"P32_0", "P32_1", "P32_2", "P32_3", "P32_4", "P32_5", "P32_6", "P32_7",
	"P33_0", "P33_1", "P33_2", "P33_3", "P33_4", "P33_5", "P33_6", "P33_7",
	"P34_0", "P34_1", "P34_2", "P34_3", "P34_4", "P34_5", "P34_6", "P34_7",
	"P35_0", "P35_1", "P35_2", "P35_3", "P35_4", "P35_5", "P35_6", "P35_7",
	"P36_0", "P36_1", "P36_2", "P36_3", "P36_4", "P36_5", "P36_6", "P36_7",
	"P37_0", "P37_1", "P37_2", "P37_3", "P37_4", "P37_5", "P37_6", "P37_7",
	"P38_0", "P38_1", "P38_2", "P38_3", "P38_4", "P38_5", "P38_6", "P38_7",
	"P39_0", "P39_1", "P39_2", "P39_3", "P39_4", "P39_5", "P39_6", "P39_7",
	"P40_0", "P40_1", "P40_2", "P40_3", "P40_4", "P40_5", "P40_6", "P40_7",
	"P41_0", "P41_1", "P41_2", "P41_3", "P41_4", "P41_5", "P41_6", "P41_7",
	"P42_0", "P42_1", "P42_2", "P42_3", "P42_4", "P42_5", "P42_6", "P42_7",
	"P43_0", "P43_1", "P43_2", "P43_3", "P43_4", "P43_5", "P43_6", "P43_7",
	"P44_0", "P44_1", "P44_2", "P44_3", "P44_4", "P44_5", "P44_6", "P44_7",
	"P45_0", "P45_1", "P45_2", "P45_3", "P45_4", "P45_5", "P45_6", "P45_7",
	"P46_0", "P46_1", "P46_2", "P46_3", "P46_4", "P46_5", "P46_6", "P46_7",
	"P47_0", "P47_1", "P47_2", "P47_3", "P47_4", "P47_5", "P47_6", "P47_7",
	"P48_0", "P48_1", "P48_2", "P48_3", "P48_4", "P48_5", "P48_6", "P48_7",
};

static const u64 r9a07g044_gpio_configs[] = {
	RZG2L_GPIO_PORT_PACK(2, 0x10, RZG2L_MPXED_PIN_FUNCS),
	RZG2L_GPIO_PORT_PACK(2, 0x11, RZG2L_MPXED_PIN_FUNCS),
	RZG2L_GPIO_PORT_PACK(2, 0x12, RZG2L_MPXED_PIN_FUNCS),
	RZG2L_GPIO_PORT_PACK(2, 0x13, RZG2L_MPXED_PIN_FUNCS),
	RZG2L_GPIO_PORT_PACK(2, 0x14, RZG2L_MPXED_PIN_FUNCS),
	RZG2L_GPIO_PORT_PACK(3, 0x15, RZG2L_MPXED_PIN_FUNCS),
	RZG2L_GPIO_PORT_PACK(2, 0x16, RZG2L_MPXED_PIN_FUNCS),
	RZG2L_GPIO_PORT_PACK(3, 0x17, RZG2L_MPXED_PIN_FUNCS),
	RZG2L_GPIO_PORT_PACK(3, 0x18, RZG2L_MPXED_PIN_FUNCS),
	RZG2L_GPIO_PORT_PACK(2, 0x19, RZG2L_MPXED_PIN_FUNCS),
	RZG2L_GPIO_PORT_PACK(2, 0x1a, RZG2L_MPXED_PIN_FUNCS),
	RZG2L_GPIO_PORT_PACK(2, 0x1b, RZG2L_MPXED_PIN_FUNCS),
	RZG2L_GPIO_PORT_PACK(2, 0x1c, RZG2L_MPXED_PIN_FUNCS),
	RZG2L_GPIO_PORT_PACK(3, 0x1d, RZG2L_MPXED_PIN_FUNCS),
	RZG2L_GPIO_PORT_PACK(2, 0x1e, RZG2L_MPXED_PIN_FUNCS),
	RZG2L_GPIO_PORT_PACK(2, 0x1f, RZG2L_MPXED_PIN_FUNCS),
	RZG2L_GPIO_PORT_PACK(2, 0x20, RZG2L_MPXED_PIN_FUNCS),
	RZG2L_GPIO_PORT_PACK(3, 0x21, RZG2L_MPXED_PIN_FUNCS),
	RZG2L_GPIO_PORT_PACK(2, 0x22, RZG2L_MPXED_PIN_FUNCS),
	RZG2L_GPIO_PORT_PACK(2, 0x23, RZG2L_MPXED_PIN_FUNCS),
	RZG2L_GPIO_PORT_PACK(3, 0x24, RZG2L_MPXED_ETH_PIN_FUNCS(PIN_CFG_IO_VMC_ETH0) | PIN_CFG_OEN),
	RZG2L_GPIO_PORT_PACK(2, 0x25, RZG2L_MPXED_ETH_PIN_FUNCS(PIN_CFG_IO_VMC_ETH0)),
	RZG2L_GPIO_PORT_PACK(2, 0x26, RZG2L_MPXED_ETH_PIN_FUNCS(PIN_CFG_IO_VMC_ETH0)),
	RZG2L_GPIO_PORT_PACK(2, 0x27, RZG2L_MPXED_ETH_PIN_FUNCS(PIN_CFG_IO_VMC_ETH0)),
	RZG2L_GPIO_PORT_PACK(2, 0x28, RZG2L_MPXED_ETH_PIN_FUNCS(PIN_CFG_IO_VMC_ETH0)),
	RZG2L_GPIO_PORT_PACK(2, 0x29, RZG2L_MPXED_ETH_PIN_FUNCS(PIN_CFG_IO_VMC_ETH0)),
	RZG2L_GPIO_PORT_PACK(2, 0x2a, RZG2L_MPXED_ETH_PIN_FUNCS(PIN_CFG_IO_VMC_ETH0)),
	RZG2L_GPIO_PORT_PACK(2, 0x2b, RZG2L_MPXED_ETH_PIN_FUNCS(PIN_CFG_IO_VMC_ETH0)),
	RZG2L_GPIO_PORT_PACK(2, 0x2c, RZG2L_MPXED_ETH_PIN_FUNCS(PIN_CFG_IO_VMC_ETH0)),
	RZG2L_GPIO_PORT_PACK(2, 0x2d, RZG2L_MPXED_ETH_PIN_FUNCS(PIN_CFG_IO_VMC_ETH1) | PIN_CFG_OEN),
	RZG2L_GPIO_PORT_PACK(2, 0x2e, RZG2L_MPXED_ETH_PIN_FUNCS(PIN_CFG_IO_VMC_ETH1)),
	RZG2L_GPIO_PORT_PACK(2, 0x2f, RZG2L_MPXED_ETH_PIN_FUNCS(PIN_CFG_IO_VMC_ETH1)),
	RZG2L_GPIO_PORT_PACK(2, 0x30, RZG2L_MPXED_ETH_PIN_FUNCS(PIN_CFG_IO_VMC_ETH1)),
	RZG2L_GPIO_PORT_PACK(2, 0x31, RZG2L_MPXED_ETH_PIN_FUNCS(PIN_CFG_IO_VMC_ETH1)),
	RZG2L_GPIO_PORT_PACK(2, 0x32, RZG2L_MPXED_ETH_PIN_FUNCS(PIN_CFG_IO_VMC_ETH1)),
	RZG2L_GPIO_PORT_PACK(2, 0x33, RZG2L_MPXED_ETH_PIN_FUNCS(PIN_CFG_IO_VMC_ETH1)),
	RZG2L_GPIO_PORT_PACK(2, 0x34, RZG2L_MPXED_ETH_PIN_FUNCS(PIN_CFG_IO_VMC_ETH1)),
	RZG2L_GPIO_PORT_PACK(3, 0x35, RZG2L_MPXED_ETH_PIN_FUNCS(PIN_CFG_IO_VMC_ETH1)),
	RZG2L_GPIO_PORT_PACK(2, 0x36, RZG2L_MPXED_PIN_FUNCS),
	RZG2L_GPIO_PORT_PACK(3, 0x37, RZG2L_MPXED_PIN_FUNCS),
	RZG2L_GPIO_PORT_PACK(3, 0x38, RZG2L_MPXED_PIN_FUNCS),
	RZG2L_GPIO_PORT_PACK(2, 0x39, RZG2L_MPXED_PIN_FUNCS),
	RZG2L_GPIO_PORT_PACK(5, 0x3a, RZG2L_MPXED_PIN_FUNCS),
	RZG2L_GPIO_PORT_PACK(4, 0x3b, RZG2L_MPXED_PIN_FUNCS),
	RZG2L_GPIO_PORT_PACK(4, 0x3c, RZG2L_MPXED_PIN_FUNCS),
	RZG2L_GPIO_PORT_PACK(4, 0x3d, RZG2L_MPXED_PIN_FUNCS),
	RZG2L_GPIO_PORT_PACK(4, 0x3e, RZG2L_MPXED_PIN_FUNCS),
	RZG2L_GPIO_PORT_PACK(4, 0x3f, RZG2L_MPXED_PIN_FUNCS),
	RZG2L_GPIO_PORT_PACK(5, 0x40, RZG2L_MPXED_PIN_FUNCS),
};

static const u64 r9a07g043_gpio_configs[] = {
	RZG2L_GPIO_PORT_PACK(4, 0x10, RZG2L_MPXED_PIN_FUNCS),
	RZG2L_GPIO_PORT_PACK(5, 0x11, RZG2L_MPXED_ETH_PIN_FUNCS(PIN_CFG_IO_VMC_ETH0) | PIN_CFG_OEN),
	RZG2L_GPIO_PORT_PACK(4, 0x12, RZG2L_MPXED_ETH_PIN_FUNCS(PIN_CFG_IO_VMC_ETH0)),
	RZG2L_GPIO_PORT_PACK(4, 0x13, RZG2L_MPXED_ETH_PIN_FUNCS(PIN_CFG_IO_VMC_ETH0)),
	RZG2L_GPIO_PORT_PACK(6, 0x14, RZG2L_MPXED_ETH_PIN_FUNCS(PIN_CFG_IO_VMC_ETH0)),
	RZG2L_GPIO_PORT_PACK(5, 0x15, RZG2L_MPXED_PIN_FUNCS),
	RZG2L_GPIO_PORT_PACK(5, 0x16, RZG2L_MPXED_PIN_FUNCS),
	RZG2L_GPIO_PORT_PACK(5, 0x17, RZG2L_MPXED_ETH_PIN_FUNCS(PIN_CFG_IO_VMC_ETH1) | PIN_CFG_OEN),
	RZG2L_GPIO_PORT_PACK(5, 0x18, RZG2L_MPXED_ETH_PIN_FUNCS(PIN_CFG_IO_VMC_ETH1)),
	RZG2L_GPIO_PORT_PACK(4, 0x19, RZG2L_MPXED_ETH_PIN_FUNCS(PIN_CFG_IO_VMC_ETH1)),
	RZG2L_GPIO_PORT_PACK(5, 0x1a, RZG2L_MPXED_ETH_PIN_FUNCS(PIN_CFG_IO_VMC_ETH1)),
	RZG2L_GPIO_PORT_PACK(4, 0x1b, RZG2L_MPXED_PIN_FUNCS),
	RZG2L_GPIO_PORT_PACK(2, 0x1c, RZG2L_MPXED_PIN_FUNCS),
	RZG2L_GPIO_PORT_PACK(5, 0x1d, RZG2L_MPXED_PIN_FUNCS),
	RZG2L_GPIO_PORT_PACK(3, 0x1e, RZG2L_MPXED_PIN_FUNCS),
	RZG2L_GPIO_PORT_PACK(4, 0x1f, RZG2L_MPXED_PIN_FUNCS),
	RZG2L_GPIO_PORT_PACK(2, 0x20, RZG2L_MPXED_PIN_FUNCS),
	RZG2L_GPIO_PORT_PACK(4, 0x21, RZG2L_MPXED_PIN_FUNCS),
	RZG2L_GPIO_PORT_PACK(6, 0x22, RZG2L_MPXED_PIN_FUNCS),
#ifdef CONFIG_RISCV
	/* Below additional port pins (P19 - P28) are exclusively available on RZ/Five SoC only */
	RZG2L_GPIO_PORT_SPARSE_PACK(0x2, 0x06, PIN_CFG_IOLH_B | PIN_CFG_SR | PIN_CFG_PUPD |
				    PIN_CFG_NF | PIN_CFG_IEN | PIN_CFG_NOGPIO_INT),	/* P19 */
	RZG2L_GPIO_PORT_PACK_VARIABLE(8, 0x07),						/* P20 */
	RZG2L_GPIO_PORT_SPARSE_PACK(0x2, 0x08, PIN_CFG_IOLH_B | PIN_CFG_SR | PIN_CFG_PUPD |
				    PIN_CFG_IEN | PIN_CFG_NOGPIO_INT),			/* P21 */
	RZG2L_GPIO_PORT_PACK(4, 0x09, PIN_CFG_IOLH_B | PIN_CFG_SR | PIN_CFG_PUPD |
			     PIN_CFG_IEN | PIN_CFG_NOGPIO_INT),				/* P22 */
	RZG2L_GPIO_PORT_SPARSE_PACK_VARIABLE(0x3e, 0x0a),				/* P23 */
	RZG2L_GPIO_PORT_PACK_VARIABLE(6, 0x0b),						/* P24 */
	RZG2L_GPIO_PORT_SPARSE_PACK(0x2, 0x0c, PIN_CFG_IOLH_B | PIN_CFG_SR | PIN_CFG_NF |
				    PIN_CFG_NOGPIO_INT),				/* P25 */
	0x0,										/* P26 */
	0x0,										/* P27 */
	RZG2L_GPIO_PORT_PACK(6, 0x0f, RZG2L_MPXED_PIN_FUNCS | PIN_CFG_NOGPIO_INT),	/* P28 */
#endif
};

static const u64 r9a08g045_gpio_configs[] = {
	RZG2L_GPIO_PORT_PACK(4, 0x20, RZG3S_MPXED_PIN_FUNCS(A)),			/* P0  */
	RZG2L_GPIO_PORT_PACK(5, 0x30, RZG2L_MPXED_ETH_PIN_FUNCS(PIN_CFG_IOLH_C |
								PIN_CFG_IO_VMC_ETH0)) |
				      PIN_CFG_OEN | PIN_CFG_IEN,			/* P1 */
	RZG2L_GPIO_PORT_PACK(4, 0x31, RZG2L_MPXED_ETH_PIN_FUNCS(PIN_CFG_IOLH_C |
								PIN_CFG_IO_VMC_ETH0)),	/* P2 */
	RZG2L_GPIO_PORT_PACK(4, 0x32, RZG2L_MPXED_ETH_PIN_FUNCS(PIN_CFG_IOLH_C |
								PIN_CFG_IO_VMC_ETH0)),	/* P3 */
	RZG2L_GPIO_PORT_PACK(6, 0x33, RZG2L_MPXED_ETH_PIN_FUNCS(PIN_CFG_IOLH_C |
								PIN_CFG_IO_VMC_ETH0)),	/* P4 */
	RZG2L_GPIO_PORT_PACK(5, 0x21, RZG3S_MPXED_PIN_FUNCS(A)),			/* P5  */
	RZG2L_GPIO_PORT_PACK(5, 0x22, RZG3S_MPXED_PIN_FUNCS(A)),			/* P6  */
	RZG2L_GPIO_PORT_PACK(5, 0x34, RZG2L_MPXED_ETH_PIN_FUNCS(PIN_CFG_IOLH_C |
								PIN_CFG_IO_VMC_ETH1)) |
				      PIN_CFG_OEN | PIN_CFG_IEN,			/* P7 */
	RZG2L_GPIO_PORT_PACK(5, 0x35, RZG2L_MPXED_ETH_PIN_FUNCS(PIN_CFG_IOLH_C |
								PIN_CFG_IO_VMC_ETH1)),	/* P8 */
	RZG2L_GPIO_PORT_PACK(4, 0x36, RZG2L_MPXED_ETH_PIN_FUNCS(PIN_CFG_IOLH_C |
								PIN_CFG_IO_VMC_ETH1)),	/* P9 */
	RZG2L_GPIO_PORT_PACK(5, 0x37, RZG2L_MPXED_ETH_PIN_FUNCS(PIN_CFG_IOLH_C |
								PIN_CFG_IO_VMC_ETH1)),	/* P10 */
	RZG2L_GPIO_PORT_PACK(4, 0x23, RZG3S_MPXED_PIN_FUNCS(B) | PIN_CFG_IEN),		/* P11  */
	RZG2L_GPIO_PORT_PACK(2, 0x24, RZG3S_MPXED_PIN_FUNCS(B) | PIN_CFG_IEN),		/* P12  */
	RZG2L_GPIO_PORT_PACK(5, 0x25, RZG3S_MPXED_PIN_FUNCS(A)),			/* P13  */
	RZG2L_GPIO_PORT_PACK(3, 0x26, RZG3S_MPXED_PIN_FUNCS(A)),			/* P14  */
	RZG2L_GPIO_PORT_PACK(4, 0x27, RZG3S_MPXED_PIN_FUNCS(A)),			/* P15  */
	RZG2L_GPIO_PORT_PACK(2, 0x28, RZG3S_MPXED_PIN_FUNCS(A)),			/* P16  */
	RZG2L_GPIO_PORT_PACK(4, 0x29, RZG3S_MPXED_PIN_FUNCS(A)),			/* P17  */
	RZG2L_GPIO_PORT_PACK(6, 0x2a, RZG3S_MPXED_PIN_FUNCS(A)),			/* P18 */
};

static const char * const rzv2h_gpio_names[] = {
	"P00", "P01", "P02", "P03", "P04", "P05", "P06", "P07",
	"P10", "P11", "P12", "P13", "P14", "P15", "P16", "P17",
	"P20", "P21", "P22", "P23", "P24", "P25", "P26", "P27",
	"P30", "P31", "P32", "P33", "P34", "P35", "P36", "P37",
	"P40", "P41", "P42", "P43", "P44", "P45", "P46", "P47",
	"P50", "P51", "P52", "P53", "P54", "P55", "P56", "P57",
	"P60", "P61", "P62", "P63", "P64", "P65", "P66", "P67",
	"P70", "P71", "P72", "P73", "P74", "P75", "P76", "P77",
	"P80", "P81", "P82", "P83", "P84", "P85", "P86", "P87",
	"P90", "P91", "P92", "P93", "P94", "P95", "P96", "P97",
	"PA0", "PA1", "PA2", "PA3", "PA4", "PA5", "PA6", "PA7",
	"PB0", "PB1", "PB2", "PB3", "PB4", "PB5", "PB6", "PB7",
};

static const u64 r9a09g057_gpio_configs[] = {
	RZG2L_GPIO_PORT_PACK(8, 0x20, RZV2H_MPXED_PIN_FUNCS),	/* P0 */
	RZG2L_GPIO_PORT_PACK(6, 0x21, RZV2H_MPXED_PIN_FUNCS),	/* P1 */
	RZG2L_GPIO_PORT_PACK(2, 0x22, RZG2L_MPXED_COMMON_PIN_FUNCS(RZV2H) |
				      PIN_CFG_NOD),		/* P2 */
	RZG2L_GPIO_PORT_PACK(8, 0x23, RZV2H_MPXED_PIN_FUNCS),	/* P3 */
	RZG2L_GPIO_PORT_PACK(8, 0x24, RZV2H_MPXED_PIN_FUNCS),	/* P4 */
	RZG2L_GPIO_PORT_PACK(8, 0x25, RZV2H_MPXED_PIN_FUNCS),	/* P5 */
	RZG2L_GPIO_PORT_PACK(8, 0x26, RZV2H_MPXED_PIN_FUNCS |
				      PIN_CFG_ELC),		/* P6 */
	RZG2L_GPIO_PORT_PACK(8, 0x27, RZV2H_MPXED_PIN_FUNCS),	/* P7 */
	RZG2L_GPIO_PORT_PACK(8, 0x28, RZV2H_MPXED_PIN_FUNCS |
				      PIN_CFG_ELC),		/* P8 */
	RZG2L_GPIO_PORT_PACK(8, 0x29, RZV2H_MPXED_PIN_FUNCS),	/* P9 */
	RZG2L_GPIO_PORT_PACK(8, 0x2a, RZV2H_MPXED_PIN_FUNCS),	/* PA */
	RZG2L_GPIO_PORT_PACK_VARIABLE(6, 0x2b),			/* PB */
};

static const struct {
	struct rzg2l_dedicated_configs common[35];
	struct rzg2l_dedicated_configs rzg2l_pins[7];
} rzg2l_dedicated_pins = {
	.common = {
		{ "NMI", RZG2L_SINGLE_PIN_PACK(0x1, 0, PIN_CFG_NF) },
		{ "TMS/SWDIO", RZG2L_SINGLE_PIN_PACK(0x2, 0,
		 (PIN_CFG_IOLH_A | PIN_CFG_SR | PIN_CFG_IEN)) },
		{ "TDO", RZG2L_SINGLE_PIN_PACK(0x3, 0,
		 (PIN_CFG_IOLH_A | PIN_CFG_SR | PIN_CFG_IEN)) },
		{ "AUDIO_CLK1", RZG2L_SINGLE_PIN_PACK(0x4, 0, PIN_CFG_IEN) },
		{ "AUDIO_CLK2", RZG2L_SINGLE_PIN_PACK(0x4, 1, PIN_CFG_IEN) },
		{ "SD0_CLK", RZG2L_SINGLE_PIN_PACK(0x6, 0,
		 (PIN_CFG_IOLH_B | PIN_CFG_SR | PIN_CFG_IO_VMC_SD0)) },
		{ "SD0_CMD", RZG2L_SINGLE_PIN_PACK(0x6, 1,
		 (PIN_CFG_IOLH_B | PIN_CFG_SR | PIN_CFG_IEN | PIN_CFG_IO_VMC_SD0)) },
		{ "SD0_RST#", RZG2L_SINGLE_PIN_PACK(0x6, 2,
		 (PIN_CFG_IOLH_B | PIN_CFG_SR | PIN_CFG_IO_VMC_SD0)) },
		{ "SD0_DATA0", RZG2L_SINGLE_PIN_PACK(0x7, 0,
		 (PIN_CFG_IOLH_B | PIN_CFG_SR | PIN_CFG_IEN | PIN_CFG_IO_VMC_SD0)) },
		{ "SD0_DATA1", RZG2L_SINGLE_PIN_PACK(0x7, 1,
		 (PIN_CFG_IOLH_B | PIN_CFG_SR | PIN_CFG_IEN | PIN_CFG_IO_VMC_SD0)) },
		{ "SD0_DATA2", RZG2L_SINGLE_PIN_PACK(0x7, 2,
		 (PIN_CFG_IOLH_B | PIN_CFG_SR | PIN_CFG_IEN | PIN_CFG_IO_VMC_SD0)) },
		{ "SD0_DATA3", RZG2L_SINGLE_PIN_PACK(0x7, 3,
		 (PIN_CFG_IOLH_B | PIN_CFG_SR | PIN_CFG_IEN | PIN_CFG_IO_VMC_SD0)) },
		{ "SD0_DATA4", RZG2L_SINGLE_PIN_PACK(0x7, 4,
		 (PIN_CFG_IOLH_B | PIN_CFG_SR | PIN_CFG_IEN | PIN_CFG_IO_VMC_SD0)) },
		{ "SD0_DATA5", RZG2L_SINGLE_PIN_PACK(0x7, 5,
		 (PIN_CFG_IOLH_B | PIN_CFG_SR | PIN_CFG_IEN | PIN_CFG_IO_VMC_SD0)) },
		{ "SD0_DATA6", RZG2L_SINGLE_PIN_PACK(0x7, 6,
		 (PIN_CFG_IOLH_B | PIN_CFG_SR | PIN_CFG_IEN | PIN_CFG_IO_VMC_SD0)) },
		{ "SD0_DATA7", RZG2L_SINGLE_PIN_PACK(0x7, 7,
		 (PIN_CFG_IOLH_B | PIN_CFG_SR | PIN_CFG_IEN | PIN_CFG_IO_VMC_SD0)) },
		{ "SD1_CLK", RZG2L_SINGLE_PIN_PACK(0x8, 0,
		 (PIN_CFG_IOLH_B | PIN_CFG_SR | PIN_CFG_IO_VMC_SD1)) },
		{ "SD1_CMD", RZG2L_SINGLE_PIN_PACK(0x8, 1,
		 (PIN_CFG_IOLH_B | PIN_CFG_SR | PIN_CFG_IEN | PIN_CFG_IO_VMC_SD1)) },
		{ "SD1_DATA0", RZG2L_SINGLE_PIN_PACK(0x9, 0,
		 (PIN_CFG_IOLH_B | PIN_CFG_SR | PIN_CFG_IEN | PIN_CFG_IO_VMC_SD1)) },
		{ "SD1_DATA1", RZG2L_SINGLE_PIN_PACK(0x9, 1,
		 (PIN_CFG_IOLH_B | PIN_CFG_SR | PIN_CFG_IEN | PIN_CFG_IO_VMC_SD1)) },
		{ "SD1_DATA2", RZG2L_SINGLE_PIN_PACK(0x9, 2,
		 (PIN_CFG_IOLH_B | PIN_CFG_SR | PIN_CFG_IEN | PIN_CFG_IO_VMC_SD1)) },
		{ "SD1_DATA3", RZG2L_SINGLE_PIN_PACK(0x9, 3,
		 (PIN_CFG_IOLH_B | PIN_CFG_SR | PIN_CFG_IEN | PIN_CFG_IO_VMC_SD1)) },
		{ "QSPI0_SPCLK", RZG2L_SINGLE_PIN_PACK(0xa, 0,
		 (PIN_CFG_IOLH_B | PIN_CFG_SR | PIN_CFG_IO_VMC_QSPI)) },
		{ "QSPI0_IO0", RZG2L_SINGLE_PIN_PACK(0xa, 1,
		 (PIN_CFG_IOLH_B | PIN_CFG_SR | PIN_CFG_IO_VMC_QSPI)) },
		{ "QSPI0_IO1", RZG2L_SINGLE_PIN_PACK(0xa, 2,
		 (PIN_CFG_IOLH_B | PIN_CFG_SR | PIN_CFG_IO_VMC_QSPI)) },
		{ "QSPI0_IO2", RZG2L_SINGLE_PIN_PACK(0xa, 3,
		 (PIN_CFG_IOLH_B | PIN_CFG_SR | PIN_CFG_IO_VMC_QSPI)) },
		{ "QSPI0_IO3", RZG2L_SINGLE_PIN_PACK(0xa, 4,
		 (PIN_CFG_IOLH_B | PIN_CFG_SR | PIN_CFG_IO_VMC_QSPI)) },
		{ "QSPI0_SSL", RZG2L_SINGLE_PIN_PACK(0xa, 5,
		 (PIN_CFG_IOLH_B | PIN_CFG_SR | PIN_CFG_IO_VMC_QSPI)) },
		{ "QSPI_RESET#", RZG2L_SINGLE_PIN_PACK(0xc, 0,
		 (PIN_CFG_IOLH_B | PIN_CFG_SR | PIN_CFG_IO_VMC_QSPI)) },
		{ "QSPI_WP#", RZG2L_SINGLE_PIN_PACK(0xc, 1,
		 (PIN_CFG_IOLH_B | PIN_CFG_SR | PIN_CFG_IO_VMC_QSPI)) },
		{ "WDTOVF_PERROUT#", RZG2L_SINGLE_PIN_PACK(0xd, 0, (PIN_CFG_IOLH_A | PIN_CFG_SR)) },
		{ "RIIC0_SDA", RZG2L_SINGLE_PIN_PACK(0xe, 0, PIN_CFG_IEN) },
		{ "RIIC0_SCL", RZG2L_SINGLE_PIN_PACK(0xe, 1, PIN_CFG_IEN) },
		{ "RIIC1_SDA", RZG2L_SINGLE_PIN_PACK(0xe, 2, PIN_CFG_IEN) },
		{ "RIIC1_SCL", RZG2L_SINGLE_PIN_PACK(0xe, 3, PIN_CFG_IEN) },
	},
	.rzg2l_pins = {
		{ "QSPI_INT#", RZG2L_SINGLE_PIN_PACK(0xc, 2, (PIN_CFG_SR | PIN_CFG_IO_VMC_QSPI)) },
		{ "QSPI1_SPCLK", RZG2L_SINGLE_PIN_PACK(0xb, 0,
		 (PIN_CFG_IOLH_B | PIN_CFG_SR | PIN_CFG_IO_VMC_QSPI)) },
		{ "QSPI1_IO0", RZG2L_SINGLE_PIN_PACK(0xb, 1,
		 (PIN_CFG_IOLH_B | PIN_CFG_SR | PIN_CFG_IO_VMC_QSPI)) },
		{ "QSPI1_IO1", RZG2L_SINGLE_PIN_PACK(0xb, 2,
		 (PIN_CFG_IOLH_B | PIN_CFG_SR | PIN_CFG_IO_VMC_QSPI)) },
		{ "QSPI1_IO2", RZG2L_SINGLE_PIN_PACK(0xb, 3,
		 (PIN_CFG_IOLH_B | PIN_CFG_SR | PIN_CFG_IO_VMC_QSPI)) },
		{ "QSPI1_IO3", RZG2L_SINGLE_PIN_PACK(0xb, 4,
		 (PIN_CFG_IOLH_B | PIN_CFG_SR  | PIN_CFG_IO_VMC_QSPI)) },
		{ "QSPI1_SSL", RZG2L_SINGLE_PIN_PACK(0xb, 5,
		 (PIN_CFG_IOLH_B | PIN_CFG_SR | PIN_CFG_IO_VMC_QSPI)) },
	}
};

static const struct rzg2l_dedicated_configs rzg3s_dedicated_pins[] = {
	{ "NMI", RZG2L_SINGLE_PIN_PACK(0x0, 0, PIN_CFG_NF) },
	{ "TMS/SWDIO", RZG2L_SINGLE_PIN_PACK(0x1, 0, (PIN_CFG_IOLH_A | PIN_CFG_IEN |
						      PIN_CFG_SOFT_PS)) },
	{ "TDO", RZG2L_SINGLE_PIN_PACK(0x1, 1, (PIN_CFG_IOLH_A | PIN_CFG_SOFT_PS)) },
	{ "WDTOVF_PERROUT#", RZG2L_SINGLE_PIN_PACK(0x6, 0, PIN_CFG_IOLH_A | PIN_CFG_SOFT_PS) },
	{ "SD0_CLK", RZG2L_SINGLE_PIN_PACK(0x10, 0, (PIN_CFG_IOLH_B | PIN_CFG_IO_VMC_SD0)) },
	{ "SD0_CMD", RZG2L_SINGLE_PIN_PACK(0x10, 1, (PIN_CFG_IOLH_B | PIN_CFG_IEN |
						     PIN_CFG_IO_VMC_SD0)) },
	{ "SD0_RST#", RZG2L_SINGLE_PIN_PACK(0x10, 2, (PIN_CFG_IOLH_B | PIN_CFG_IO_VMC_SD0)) },
	{ "SD0_DATA0", RZG2L_SINGLE_PIN_PACK(0x11, 0, (PIN_CFG_IOLH_B | PIN_CFG_IEN |
						       PIN_CFG_IO_VMC_SD0)) },
	{ "SD0_DATA1", RZG2L_SINGLE_PIN_PACK(0x11, 1, (PIN_CFG_IOLH_B | PIN_CFG_IEN |
						       PIN_CFG_IO_VMC_SD0)) },
	{ "SD0_DATA2", RZG2L_SINGLE_PIN_PACK(0x11, 2, (PIN_CFG_IOLH_B | PIN_CFG_IEN |
						       PIN_CFG_IO_VMC_SD0)) },
	{ "SD0_DATA3", RZG2L_SINGLE_PIN_PACK(0x11, 3, (PIN_CFG_IOLH_B | PIN_CFG_IEN |
						       PIN_CFG_IO_VMC_SD0)) },
	{ "SD0_DATA4", RZG2L_SINGLE_PIN_PACK(0x11, 4, (PIN_CFG_IOLH_B | PIN_CFG_IEN |
						       PIN_CFG_IO_VMC_SD0)) },
	{ "SD0_DATA5", RZG2L_SINGLE_PIN_PACK(0x11, 5, (PIN_CFG_IOLH_B | PIN_CFG_IEN |
						       PIN_CFG_IO_VMC_SD0)) },
	{ "SD0_DATA6", RZG2L_SINGLE_PIN_PACK(0x11, 6, (PIN_CFG_IOLH_B | PIN_CFG_IEN |
						       PIN_CFG_IO_VMC_SD0)) },
	{ "SD0_DATA7", RZG2L_SINGLE_PIN_PACK(0x11, 7, (PIN_CFG_IOLH_B | PIN_CFG_IEN |
						       PIN_CFG_IO_VMC_SD0)) },
	{ "SD1_CLK", RZG2L_SINGLE_PIN_PACK(0x12, 0, (PIN_CFG_IOLH_B | PIN_CFG_IO_VMC_SD1)) },
	{ "SD1_CMD", RZG2L_SINGLE_PIN_PACK(0x12, 1, (PIN_CFG_IOLH_B | PIN_CFG_IEN |
						     PIN_CFG_IO_VMC_SD1)) },
	{ "SD1_DATA0", RZG2L_SINGLE_PIN_PACK(0x13, 0, (PIN_CFG_IOLH_B | PIN_CFG_IEN |
						       PIN_CFG_IO_VMC_SD1)) },
	{ "SD1_DATA1", RZG2L_SINGLE_PIN_PACK(0x13, 1, (PIN_CFG_IOLH_B | PIN_CFG_IEN |
						       PIN_CFG_IO_VMC_SD1)) },
	{ "SD1_DATA2", RZG2L_SINGLE_PIN_PACK(0x13, 2, (PIN_CFG_IOLH_B | PIN_CFG_IEN |
						       PIN_CFG_IO_VMC_SD1)) },
	{ "SD1_DATA3", RZG2L_SINGLE_PIN_PACK(0x13, 3, (PIN_CFG_IOLH_B | PIN_CFG_IEN |
						       PIN_CFG_IO_VMC_SD1)) },
};

static struct rzg2l_dedicated_configs rzv2h_dedicated_pins[] = {
	{ "NMI", RZG2L_SINGLE_PIN_PACK(0x1, 0, PIN_CFG_NF) },
	{ "TMS_SWDIO", RZG2L_SINGLE_PIN_PACK(0x3, 0, (PIN_CFG_IOLH_RZV2H | PIN_CFG_SR |
						      PIN_CFG_IEN)) },
	{ "TDO", RZG2L_SINGLE_PIN_PACK(0x3, 2, (PIN_CFG_IOLH_RZV2H | PIN_CFG_SR)) },
	{ "WDTUDFCA", RZG2L_SINGLE_PIN_PACK(0x5, 0, (PIN_CFG_IOLH_RZV2H | PIN_CFG_SR |
						     PIN_CFG_PUPD | PIN_CFG_NOD)) },
	{ "WDTUDFCM", RZG2L_SINGLE_PIN_PACK(0x5, 1, (PIN_CFG_IOLH_RZV2H | PIN_CFG_SR |
						     PIN_CFG_PUPD | PIN_CFG_NOD)) },
	{ "SCIF_RXD", RZG2L_SINGLE_PIN_PACK(0x6, 0, (PIN_CFG_IOLH_RZV2H | PIN_CFG_SR |
						     PIN_CFG_PUPD)) },
	{ "SCIF_TXD", RZG2L_SINGLE_PIN_PACK(0x6, 1, (PIN_CFG_IOLH_RZV2H | PIN_CFG_SR |
						     PIN_CFG_PUPD)) },
	{ "XSPI0_CKP", RZG2L_SINGLE_PIN_PACK(0x7, 0, (PIN_CFG_IOLH_RZV2H | PIN_CFG_SR |
						      PIN_CFG_PUPD | PIN_CFG_OEN)) },
	{ "XSPI0_CKN", RZG2L_SINGLE_PIN_PACK(0x7, 1, (PIN_CFG_IOLH_RZV2H | PIN_CFG_SR |
						      PIN_CFG_PUPD | PIN_CFG_OEN)) },
	{ "XSPI0_CS0N", RZG2L_SINGLE_PIN_PACK(0x7, 2, (PIN_CFG_IOLH_RZV2H | PIN_CFG_SR |
						       PIN_CFG_PUPD | PIN_CFG_OEN)) },
	{ "XSPI0_DS", RZG2L_SINGLE_PIN_PACK(0x7, 3, (PIN_CFG_IOLH_RZV2H | PIN_CFG_SR |
						     PIN_CFG_PUPD)) },
	{ "XSPI0_RESET0N", RZG2L_SINGLE_PIN_PACK(0x7, 4, (PIN_CFG_IOLH_RZV2H | PIN_CFG_SR |
							  PIN_CFG_PUPD | PIN_CFG_OEN)) },
	{ "XSPI0_RSTO0N", RZG2L_SINGLE_PIN_PACK(0x7, 5, (PIN_CFG_PUPD)) },
	{ "XSPI0_INT0N", RZG2L_SINGLE_PIN_PACK(0x7, 6, (PIN_CFG_PUPD)) },
	{ "XSPI0_ECS0N", RZG2L_SINGLE_PIN_PACK(0x7, 7, (PIN_CFG_PUPD)) },
	{ "XSPI0_IO0", RZG2L_SINGLE_PIN_PACK(0x8, 0, (PIN_CFG_IOLH_RZV2H | PIN_CFG_SR |
						      PIN_CFG_PUPD)) },
	{ "XSPI0_IO1", RZG2L_SINGLE_PIN_PACK(0x8, 1, (PIN_CFG_IOLH_RZV2H | PIN_CFG_SR |
						      PIN_CFG_PUPD)) },
	{ "XSPI0_IO2", RZG2L_SINGLE_PIN_PACK(0x8, 2, (PIN_CFG_IOLH_RZV2H | PIN_CFG_SR |
						      PIN_CFG_PUPD)) },
	{ "XSPI0_IO3", RZG2L_SINGLE_PIN_PACK(0x8, 3, (PIN_CFG_IOLH_RZV2H | PIN_CFG_SR |
						      PIN_CFG_PUPD)) },
	{ "XSPI0_IO4", RZG2L_SINGLE_PIN_PACK(0x8, 4, (PIN_CFG_IOLH_RZV2H | PIN_CFG_SR |
						      PIN_CFG_PUPD)) },
	{ "XSPI0_IO5", RZG2L_SINGLE_PIN_PACK(0x8, 5, (PIN_CFG_IOLH_RZV2H | PIN_CFG_SR |
						      PIN_CFG_PUPD)) },
	{ "XSPI0_IO6", RZG2L_SINGLE_PIN_PACK(0x8, 6, (PIN_CFG_IOLH_RZV2H | PIN_CFG_SR |
						      PIN_CFG_PUPD)) },
	{ "XSPI0_IO7", RZG2L_SINGLE_PIN_PACK(0x8, 7, (PIN_CFG_IOLH_RZV2H | PIN_CFG_SR |
						      PIN_CFG_PUPD)) },
	{ "SD0CLK", RZG2L_SINGLE_PIN_PACK(0x9, 0, (PIN_CFG_IOLH_RZV2H | PIN_CFG_SR)) },
	{ "SD0CMD", RZG2L_SINGLE_PIN_PACK(0x9, 1, (PIN_CFG_IOLH_RZV2H | PIN_CFG_SR |
						   PIN_CFG_IEN | PIN_CFG_PUPD)) },
	{ "SD0RSTN", RZG2L_SINGLE_PIN_PACK(0x9, 2, (PIN_CFG_IOLH_RZV2H | PIN_CFG_SR)) },
	{ "SD0DAT0", RZG2L_SINGLE_PIN_PACK(0xa, 0, (PIN_CFG_IOLH_RZV2H | PIN_CFG_SR |
						    PIN_CFG_IEN | PIN_CFG_PUPD)) },
	{ "SD0DAT1", RZG2L_SINGLE_PIN_PACK(0xa, 1, (PIN_CFG_IOLH_RZV2H | PIN_CFG_SR |
						    PIN_CFG_IEN | PIN_CFG_PUPD)) },
	{ "SD0DAT2", RZG2L_SINGLE_PIN_PACK(0xa, 2, (PIN_CFG_IOLH_RZV2H | PIN_CFG_SR |
						    PIN_CFG_IEN | PIN_CFG_PUPD)) },
	{ "SD0DAT3", RZG2L_SINGLE_PIN_PACK(0xa, 3, (PIN_CFG_IOLH_RZV2H | PIN_CFG_SR |
						    PIN_CFG_IEN | PIN_CFG_PUPD)) },
	{ "SD0DAT4", RZG2L_SINGLE_PIN_PACK(0xa, 4, (PIN_CFG_IOLH_RZV2H | PIN_CFG_SR |
						    PIN_CFG_IEN | PIN_CFG_PUPD)) },
	{ "SD0DAT5", RZG2L_SINGLE_PIN_PACK(0xa, 5, (PIN_CFG_IOLH_RZV2H | PIN_CFG_SR |
						    PIN_CFG_IEN | PIN_CFG_PUPD)) },
	{ "SD0DAT6", RZG2L_SINGLE_PIN_PACK(0xa, 6, (PIN_CFG_IOLH_RZV2H | PIN_CFG_SR |
						    PIN_CFG_IEN | PIN_CFG_PUPD)) },
	{ "SD0DAT7", RZG2L_SINGLE_PIN_PACK(0xa, 7, (PIN_CFG_IOLH_RZV2H | PIN_CFG_SR |
						    PIN_CFG_IEN | PIN_CFG_PUPD)) },
	{ "SD1CLK", RZG2L_SINGLE_PIN_PACK(0xb, 0, (PIN_CFG_IOLH_RZV2H | PIN_CFG_SR)) },
	{ "SD1CMD", RZG2L_SINGLE_PIN_PACK(0xb, 1, (PIN_CFG_IOLH_RZV2H | PIN_CFG_SR |
						   PIN_CFG_IEN | PIN_CFG_PUPD)) },
	{ "SD1DAT0", RZG2L_SINGLE_PIN_PACK(0xc, 0, (PIN_CFG_IOLH_RZV2H | PIN_CFG_SR |
						    PIN_CFG_IEN | PIN_CFG_PUPD)) },
	{ "SD1DAT1", RZG2L_SINGLE_PIN_PACK(0xc, 1, (PIN_CFG_IOLH_RZV2H | PIN_CFG_SR |
						    PIN_CFG_IEN | PIN_CFG_PUPD)) },
	{ "SD1DAT2", RZG2L_SINGLE_PIN_PACK(0xc, 2, (PIN_CFG_IOLH_RZV2H | PIN_CFG_SR |
						    PIN_CFG_IEN | PIN_CFG_PUPD)) },
	{ "SD1DAT3", RZG2L_SINGLE_PIN_PACK(0xc, 3, (PIN_CFG_IOLH_RZV2H | PIN_CFG_SR |
						    PIN_CFG_IEN | PIN_CFG_PUPD)) },
	{ "PCIE0_RSTOUTB", RZG2L_SINGLE_PIN_PACK(0xe, 0, (PIN_CFG_IOLH_RZV2H | PIN_CFG_SR)) },
	{ "PCIE1_RSTOUTB", RZG2L_SINGLE_PIN_PACK(0xe, 1, (PIN_CFG_IOLH_RZV2H | PIN_CFG_SR)) },
	{ "ET0_MDIO", RZG2L_SINGLE_PIN_PACK(0xf, 0, (PIN_CFG_IOLH_RZV2H | PIN_CFG_SR |
						     PIN_CFG_IEN | PIN_CFG_PUPD)) },
	{ "ET0_MDC", RZG2L_SINGLE_PIN_PACK(0xf, 1, (PIN_CFG_IOLH_RZV2H | PIN_CFG_SR |
						    PIN_CFG_PUPD)) },
	{ "ET0_RXCTL_RXDV", RZG2L_SINGLE_PIN_PACK(0x10, 0, (PIN_CFG_PUPD)) },
	{ "ET0_TXCTL_TXEN", RZG2L_SINGLE_PIN_PACK(0x10, 1, (PIN_CFG_IOLH_RZV2H | PIN_CFG_SR |
							    PIN_CFG_PUPD)) },
	{ "ET0_TXER", RZG2L_SINGLE_PIN_PACK(0x10, 2, (PIN_CFG_IOLH_RZV2H | PIN_CFG_SR |
						      PIN_CFG_PUPD)) },
	{ "ET0_RXER", RZG2L_SINGLE_PIN_PACK(0x10, 3, (PIN_CFG_PUPD)) },
	{ "ET0_RXC_RXCLK", RZG2L_SINGLE_PIN_PACK(0x10, 4, (PIN_CFG_PUPD)) },
	{ "ET0_TXC_TXCLK", RZG2L_SINGLE_PIN_PACK(0x10, 5, (PIN_CFG_IOLH_RZV2H | PIN_CFG_SR |
							   PIN_CFG_PUPD | PIN_CFG_OEN)) },
	{ "ET0_CRS", RZG2L_SINGLE_PIN_PACK(0x10, 6, (PIN_CFG_PUPD)) },
	{ "ET0_COL", RZG2L_SINGLE_PIN_PACK(0x10, 7, (PIN_CFG_PUPD)) },
	{ "ET0_TXD0", RZG2L_SINGLE_PIN_PACK(0x11, 0, (PIN_CFG_IOLH_RZV2H | PIN_CFG_SR |
						      PIN_CFG_PUPD)) },
	{ "ET0_TXD1", RZG2L_SINGLE_PIN_PACK(0x11, 1, (PIN_CFG_IOLH_RZV2H | PIN_CFG_SR |
						      PIN_CFG_PUPD)) },
	{ "ET0_TXD2", RZG2L_SINGLE_PIN_PACK(0x11, 2, (PIN_CFG_IOLH_RZV2H | PIN_CFG_SR |
						      PIN_CFG_PUPD)) },
	{ "ET0_TXD3", RZG2L_SINGLE_PIN_PACK(0x11, 3, (PIN_CFG_IOLH_RZV2H | PIN_CFG_SR |
						      PIN_CFG_PUPD)) },
	{ "ET0_RXD0", RZG2L_SINGLE_PIN_PACK(0x11, 4, (PIN_CFG_PUPD)) },
	{ "ET0_RXD1", RZG2L_SINGLE_PIN_PACK(0x11, 5, (PIN_CFG_PUPD)) },
	{ "ET0_RXD2", RZG2L_SINGLE_PIN_PACK(0x11, 6, (PIN_CFG_PUPD)) },
	{ "ET0_RXD3", RZG2L_SINGLE_PIN_PACK(0x11, 7, (PIN_CFG_PUPD)) },
	{ "ET1_MDIO", RZG2L_SINGLE_PIN_PACK(0x12, 0, (PIN_CFG_IOLH_RZV2H | PIN_CFG_SR |
						      PIN_CFG_IEN | PIN_CFG_PUPD)) },
	{ "ET1_MDC", RZG2L_SINGLE_PIN_PACK(0x12, 1, (PIN_CFG_IOLH_RZV2H | PIN_CFG_SR |
						     PIN_CFG_PUPD)) },
	{ "ET1_RXCTL_RXDV", RZG2L_SINGLE_PIN_PACK(0x13, 0, (PIN_CFG_PUPD)) },
	{ "ET1_TXCTL_TXEN", RZG2L_SINGLE_PIN_PACK(0x13, 1, (PIN_CFG_IOLH_RZV2H | PIN_CFG_SR |
							    PIN_CFG_PUPD)) },
	{ "ET1_TXER", RZG2L_SINGLE_PIN_PACK(0x13, 2, (PIN_CFG_IOLH_RZV2H | PIN_CFG_SR |
						       PIN_CFG_PUPD)) },
	{ "ET1_RXER", RZG2L_SINGLE_PIN_PACK(0x13, 3, (PIN_CFG_PUPD)) },
	{ "ET1_RXC_RXCLK", RZG2L_SINGLE_PIN_PACK(0x13, 4, (PIN_CFG_PUPD)) },
	{ "ET1_TXC_TXCLK", RZG2L_SINGLE_PIN_PACK(0x13, 5, (PIN_CFG_IOLH_RZV2H | PIN_CFG_SR |
							   PIN_CFG_PUPD | PIN_CFG_OEN)) },
	{ "ET1_CRS", RZG2L_SINGLE_PIN_PACK(0x13, 6, (PIN_CFG_PUPD)) },
	{ "ET1_COL", RZG2L_SINGLE_PIN_PACK(0x13, 7, (PIN_CFG_PUPD)) },
	{ "ET1_TXD0", RZG2L_SINGLE_PIN_PACK(0x14, 0, (PIN_CFG_IOLH_RZV2H | PIN_CFG_SR |
						      PIN_CFG_PUPD)) },
	{ "ET1_TXD1", RZG2L_SINGLE_PIN_PACK(0x14, 1, (PIN_CFG_IOLH_RZV2H | PIN_CFG_SR |
						      PIN_CFG_PUPD)) },
	{ "ET1_TXD2", RZG2L_SINGLE_PIN_PACK(0x14, 2, (PIN_CFG_IOLH_RZV2H | PIN_CFG_SR |
						      PIN_CFG_PUPD)) },
	{ "ET1_TXD3", RZG2L_SINGLE_PIN_PACK(0x14, 3, (PIN_CFG_IOLH_RZV2H | PIN_CFG_SR |
						      PIN_CFG_PUPD)) },
	{ "ET1_RXD0", RZG2L_SINGLE_PIN_PACK(0x14, 4, (PIN_CFG_PUPD)) },
	{ "ET1_RXD1", RZG2L_SINGLE_PIN_PACK(0x14, 5, (PIN_CFG_PUPD)) },
	{ "ET1_RXD2", RZG2L_SINGLE_PIN_PACK(0x14, 6, (PIN_CFG_PUPD)) },
	{ "ET1_RXD3", RZG2L_SINGLE_PIN_PACK(0x14, 7, (PIN_CFG_PUPD)) },
};

static int rzg2l_gpio_get_gpioint(unsigned int virq, struct rzg2l_pinctrl *pctrl)
{
	const struct pinctrl_pin_desc *pin_desc = &pctrl->desc.pins[virq];
	const struct rzg2l_pinctrl_data *data = pctrl->data;
	u64 *pin_data = pin_desc->drv_data;
	unsigned int gpioint;
	unsigned int i;
	u32 port, bit;

	if (*pin_data & PIN_CFG_NOGPIO_INT)
		return -EINVAL;

	port = virq / 8;
	bit = virq % 8;

	if (port >= data->n_ports ||
	    bit >= hweight8(FIELD_GET(PIN_CFG_PIN_MAP_MASK, data->port_pin_configs[port])))
		return -EINVAL;

	gpioint = bit;
	for (i = 0; i < port; i++)
		gpioint += hweight8(FIELD_GET(PIN_CFG_PIN_MAP_MASK, data->port_pin_configs[i]));

	return gpioint;
}

static void rzg2l_gpio_irq_endisable(struct rzg2l_pinctrl *pctrl,
				     unsigned int hwirq, bool enable)
{
	const struct pinctrl_pin_desc *pin_desc = &pctrl->desc.pins[hwirq];
	u64 *pin_data = pin_desc->drv_data;
	u32 off = RZG2L_PIN_CFG_TO_PORT_OFFSET(*pin_data);
	u8 bit = RZG2L_PIN_ID_TO_PIN(hwirq);
	unsigned long flags;
	void __iomem *addr;

	addr = pctrl->base + ISEL(off);
	if (bit >= 4) {
		bit -= 4;
		addr += 4;
	}

	spin_lock_irqsave(&pctrl->lock, flags);
	if (enable)
		writel(readl(addr) | BIT(bit * 8), addr);
	else
		writel(readl(addr) & ~BIT(bit * 8), addr);
	spin_unlock_irqrestore(&pctrl->lock, flags);
}

static void rzg2l_gpio_irq_disable(struct irq_data *d)
{
	struct gpio_chip *gc = irq_data_get_irq_chip_data(d);
	unsigned int hwirq = irqd_to_hwirq(d);

	irq_chip_disable_parent(d);
	gpiochip_disable_irq(gc, hwirq);
}

static void rzg2l_gpio_irq_enable(struct irq_data *d)
{
	struct gpio_chip *gc = irq_data_get_irq_chip_data(d);
	unsigned int hwirq = irqd_to_hwirq(d);

	gpiochip_enable_irq(gc, hwirq);
	irq_chip_enable_parent(d);
}

static int rzg2l_gpio_irq_set_type(struct irq_data *d, unsigned int type)
{
	return irq_chip_set_type_parent(d, type);
}

static void rzg2l_gpio_irqc_eoi(struct irq_data *d)
{
	irq_chip_eoi_parent(d);
}

static void rzg2l_gpio_irq_print_chip(struct irq_data *data, struct seq_file *p)
{
	struct gpio_chip *gc = irq_data_get_irq_chip_data(data);

	seq_printf(p, dev_name(gc->parent));
}

static int rzg2l_gpio_irq_set_wake(struct irq_data *data, unsigned int on)
{
	struct gpio_chip *gc = irq_data_get_irq_chip_data(data);
	struct rzg2l_pinctrl *pctrl = container_of(gc, struct rzg2l_pinctrl, gpio_chip);
	int ret;

	/* It should not happen. */
	if (!data->parent_data)
		return -EOPNOTSUPP;

	ret = irq_chip_set_wake_parent(data, on);
	if (ret)
		return ret;

	if (on)
		atomic_inc(&pctrl->wakeup_path);
	else
		atomic_dec(&pctrl->wakeup_path);

	return 0;
}

static const struct irq_chip rzg2l_gpio_irqchip = {
	.name = "rzg2l-gpio",
	.irq_disable = rzg2l_gpio_irq_disable,
	.irq_enable = rzg2l_gpio_irq_enable,
	.irq_mask = irq_chip_mask_parent,
	.irq_unmask = irq_chip_unmask_parent,
	.irq_set_type = rzg2l_gpio_irq_set_type,
	.irq_eoi = rzg2l_gpio_irqc_eoi,
	.irq_print_chip = rzg2l_gpio_irq_print_chip,
	.irq_set_affinity = irq_chip_set_affinity_parent,
	.irq_set_wake = rzg2l_gpio_irq_set_wake,
	.flags = IRQCHIP_IMMUTABLE,
	GPIOCHIP_IRQ_RESOURCE_HELPERS,
};

static int rzg2l_gpio_interrupt_input_mode(struct gpio_chip *chip, unsigned int offset)
{
	struct rzg2l_pinctrl *pctrl = gpiochip_get_data(chip);
	const struct pinctrl_pin_desc *pin_desc = &pctrl->desc.pins[offset];
	u64 *pin_data = pin_desc->drv_data;
	u32 off = RZG2L_PIN_CFG_TO_PORT_OFFSET(*pin_data);
	u8 bit = RZG2L_PIN_ID_TO_PIN(offset);
	u8 reg8;
	int ret;

	reg8 = readb(pctrl->base + PMC(off));
	if (reg8 & BIT(bit)) {
		ret = rzg2l_gpio_request(chip, offset);
		if (ret)
			return ret;
	}

	return rzg2l_gpio_direction_input(chip, offset);
}

static int rzg2l_gpio_child_to_parent_hwirq(struct gpio_chip *gc,
					    unsigned int child,
					    unsigned int child_type,
					    unsigned int *parent,
					    unsigned int *parent_type)
{
	struct rzg2l_pinctrl *pctrl = gpiochip_get_data(gc);
	unsigned long flags;
	int gpioint, irq;
	int ret;

	gpioint = rzg2l_gpio_get_gpioint(child, pctrl);
	if (gpioint < 0)
		return gpioint;

	ret = rzg2l_gpio_interrupt_input_mode(gc, child);
	if (ret)
		return ret;

	spin_lock_irqsave(&pctrl->bitmap_lock, flags);
	irq = bitmap_find_free_region(pctrl->tint_slot, RZG2L_TINT_MAX_INTERRUPT, get_order(1));
	spin_unlock_irqrestore(&pctrl->bitmap_lock, flags);
	if (irq < 0) {
		ret = -ENOSPC;
		goto err;
	}

	rzg2l_gpio_irq_endisable(pctrl, child, true);
	pctrl->hwirq[irq] = child;
	irq += RZG2L_TINT_IRQ_START_INDEX;

	/* All these interrupts are level high in the CPU */
	*parent_type = IRQ_TYPE_LEVEL_HIGH;
	*parent = RZG2L_PACK_HWIRQ(gpioint, irq);
	return 0;

err:
	rzg2l_gpio_free(gc, child);
	return ret;
}

static int rzg2l_gpio_populate_parent_fwspec(struct gpio_chip *chip,
					     union gpio_irq_fwspec *gfwspec,
					     unsigned int parent_hwirq,
					     unsigned int parent_type)
{
	struct irq_fwspec *fwspec = &gfwspec->fwspec;

	fwspec->fwnode = chip->irq.parent_domain->fwnode;
	fwspec->param_count = 2;
	fwspec->param[0] = parent_hwirq;
	fwspec->param[1] = parent_type;

	return 0;
}

static void rzg2l_gpio_irq_restore(struct rzg2l_pinctrl *pctrl)
{
	struct irq_domain *domain = pctrl->gpio_chip.irq.domain;

	for (unsigned int i = 0; i < RZG2L_TINT_MAX_INTERRUPT; i++) {
		struct irq_data *data;
		unsigned long flags;
		unsigned int virq;
		int ret;

		if (!pctrl->hwirq[i])
			continue;

		virq = irq_find_mapping(domain, pctrl->hwirq[i]);
		if (!virq) {
			dev_crit(pctrl->dev, "Failed to find IRQ mapping for hwirq %u\n",
				 pctrl->hwirq[i]);
			continue;
		}

		data = irq_domain_get_irq_data(domain, virq);
		if (!data) {
			dev_crit(pctrl->dev, "Failed to get IRQ data for virq=%u\n", virq);
			continue;
		}

		/*
		 * This has to be atomically executed to protect against a concurrent
		 * interrupt.
		 */
		spin_lock_irqsave(&pctrl->lock, flags);
		ret = rzg2l_gpio_irq_set_type(data, irqd_get_trigger_type(data));
		if (!ret && !irqd_irq_disabled(data))
			rzg2l_gpio_irq_enable(data);
		spin_unlock_irqrestore(&pctrl->lock, flags);

		if (ret)
			dev_crit(pctrl->dev, "Failed to set IRQ type for virq=%u\n", virq);
	}
}

static void rzg2l_gpio_irq_domain_free(struct irq_domain *domain, unsigned int virq,
				       unsigned int nr_irqs)
{
	struct irq_data *d;

	d = irq_domain_get_irq_data(domain, virq);
	if (d) {
		struct gpio_chip *gc = irq_data_get_irq_chip_data(d);
		struct rzg2l_pinctrl *pctrl = container_of(gc, struct rzg2l_pinctrl, gpio_chip);
		irq_hw_number_t hwirq = irqd_to_hwirq(d);
		unsigned long flags;
		unsigned int i;

		for (i = 0; i < RZG2L_TINT_MAX_INTERRUPT; i++) {
			if (pctrl->hwirq[i] == hwirq) {
				rzg2l_gpio_irq_endisable(pctrl, hwirq, false);
				rzg2l_gpio_free(gc, hwirq);
				spin_lock_irqsave(&pctrl->bitmap_lock, flags);
				bitmap_release_region(pctrl->tint_slot, i, get_order(1));
				spin_unlock_irqrestore(&pctrl->bitmap_lock, flags);
				pctrl->hwirq[i] = 0;
				break;
			}
		}
	}
	irq_domain_free_irqs_common(domain, virq, nr_irqs);
}

static void rzg2l_init_irq_valid_mask(struct gpio_chip *gc,
				      unsigned long *valid_mask,
				      unsigned int ngpios)
{
	struct rzg2l_pinctrl *pctrl = gpiochip_get_data(gc);
	struct gpio_chip *chip = &pctrl->gpio_chip;
	unsigned int offset;

	/* Forbid unused lines to be mapped as IRQs */
	for (offset = 0; offset < chip->ngpio; offset++) {
		u32 port, bit;

		port = offset / 8;
		bit = offset % 8;

		if (port >= pctrl->data->n_ports ||
		    bit >= hweight8(FIELD_GET(PIN_CFG_PIN_MAP_MASK,
					      pctrl->data->port_pin_configs[port])))
			clear_bit(offset, valid_mask);
	}
}

static int rzg2l_pinctrl_reg_cache_alloc(struct rzg2l_pinctrl *pctrl)
{
	u32 nports = pctrl->data->n_port_pins / RZG2L_PINS_PER_PORT;
	struct rzg2l_pinctrl_reg_cache *cache, *dedicated_cache;

	cache = devm_kzalloc(pctrl->dev, sizeof(*cache), GFP_KERNEL);
	if (!cache)
		return -ENOMEM;

	dedicated_cache = devm_kzalloc(pctrl->dev, sizeof(*dedicated_cache), GFP_KERNEL);
	if (!dedicated_cache)
		return -ENOMEM;

	cache->p = devm_kcalloc(pctrl->dev, nports, sizeof(*cache->p), GFP_KERNEL);
	if (!cache->p)
		return -ENOMEM;

	cache->pm = devm_kcalloc(pctrl->dev, nports, sizeof(*cache->pm), GFP_KERNEL);
	if (!cache->pm)
		return -ENOMEM;

	cache->pmc = devm_kcalloc(pctrl->dev, nports, sizeof(*cache->pmc), GFP_KERNEL);
	if (!cache->pmc)
		return -ENOMEM;

	cache->pfc = devm_kcalloc(pctrl->dev, nports, sizeof(*cache->pfc), GFP_KERNEL);
	if (!cache->pfc)
		return -ENOMEM;

	for (u8 i = 0; i < 2; i++) {
		u32 n_dedicated_pins = pctrl->data->n_dedicated_pins;

		cache->iolh[i] = devm_kcalloc(pctrl->dev, nports, sizeof(*cache->iolh[i]),
					      GFP_KERNEL);
		if (!cache->iolh[i])
			return -ENOMEM;

		cache->ien[i] = devm_kcalloc(pctrl->dev, nports, sizeof(*cache->ien[i]),
					     GFP_KERNEL);
		if (!cache->ien[i])
			return -ENOMEM;

		/* Allocate dedicated cache. */
		dedicated_cache->iolh[i] = devm_kcalloc(pctrl->dev, n_dedicated_pins,
							sizeof(*dedicated_cache->iolh[i]),
							GFP_KERNEL);
		if (!dedicated_cache->iolh[i])
			return -ENOMEM;

		dedicated_cache->ien[i] = devm_kcalloc(pctrl->dev, n_dedicated_pins,
						       sizeof(*dedicated_cache->ien[i]),
						       GFP_KERNEL);
		if (!dedicated_cache->ien[i])
			return -ENOMEM;
	}

	pctrl->cache = cache;
	pctrl->dedicated_cache = dedicated_cache;

	return 0;
}

static int rzg2l_gpio_register(struct rzg2l_pinctrl *pctrl)
{
	struct device_node *np = pctrl->dev->of_node;
	struct gpio_chip *chip = &pctrl->gpio_chip;
	const char *name = dev_name(pctrl->dev);
	struct irq_domain *parent_domain;
	struct of_phandle_args of_args;
	struct device_node *parent_np;
	struct gpio_irq_chip *girq;
	int ret;

	parent_np = of_irq_find_parent(np);
	if (!parent_np)
		return -ENXIO;

	parent_domain = irq_find_host(parent_np);
	of_node_put(parent_np);
	if (!parent_domain)
		return -EPROBE_DEFER;

	ret = of_parse_phandle_with_fixed_args(np, "gpio-ranges", 3, 0, &of_args);
	if (ret)
		return dev_err_probe(pctrl->dev, ret, "Unable to parse gpio-ranges\n");

	if (of_args.args[0] != 0 || of_args.args[1] != 0 ||
	    of_args.args[2] != pctrl->data->n_port_pins)
		return dev_err_probe(pctrl->dev, -EINVAL,
				     "gpio-ranges does not match selected SOC\n");

	chip->names = pctrl->data->port_pins;
	chip->request = rzg2l_gpio_request;
	chip->free = rzg2l_gpio_free;
	chip->get_direction = rzg2l_gpio_get_direction;
	chip->direction_input = rzg2l_gpio_direction_input;
	chip->direction_output = rzg2l_gpio_direction_output;
	chip->get = rzg2l_gpio_get;
	chip->set = rzg2l_gpio_set;
	chip->label = name;
	chip->parent = pctrl->dev;
	chip->owner = THIS_MODULE;
	chip->base = -1;
	chip->ngpio = of_args.args[2];

	girq = &chip->irq;
	gpio_irq_chip_set_chip(girq, &rzg2l_gpio_irqchip);
	girq->fwnode = dev_fwnode(pctrl->dev);
	girq->parent_domain = parent_domain;
	girq->child_to_parent_hwirq = rzg2l_gpio_child_to_parent_hwirq;
	girq->populate_parent_alloc_arg = rzg2l_gpio_populate_parent_fwspec;
	girq->child_irq_domain_ops.free = rzg2l_gpio_irq_domain_free;
	girq->init_valid_mask = rzg2l_init_irq_valid_mask;

	pctrl->gpio_range.id = 0;
	pctrl->gpio_range.pin_base = 0;
	pctrl->gpio_range.base = 0;
	pctrl->gpio_range.npins = chip->ngpio;
	pctrl->gpio_range.name = chip->label;
	pctrl->gpio_range.gc = chip;
	ret = devm_gpiochip_add_data(pctrl->dev, chip, pctrl);
	if (ret)
		return dev_err_probe(pctrl->dev, ret, "failed to add GPIO controller\n");

	dev_dbg(pctrl->dev, "Registered gpio controller\n");

	return 0;
}

static int rzg2l_pinctrl_register(struct rzg2l_pinctrl *pctrl)
{
	const struct rzg2l_hwcfg *hwcfg = pctrl->data->hwcfg;
	struct pinctrl_pin_desc *pins;
	unsigned int i, j;
	u64 *pin_data;
	int ret;

	pctrl->desc.name = DRV_NAME;
	pctrl->desc.npins = pctrl->data->n_port_pins + pctrl->data->n_dedicated_pins;
	pctrl->desc.pctlops = &rzg2l_pinctrl_pctlops;
	pctrl->desc.pmxops = &rzg2l_pinctrl_pmxops;
	pctrl->desc.confops = &rzg2l_pinctrl_confops;
	pctrl->desc.owner = THIS_MODULE;
	if (pctrl->data->num_custom_params) {
		pctrl->desc.num_custom_params = pctrl->data->num_custom_params;
		pctrl->desc.custom_params = pctrl->data->custom_params;
#ifdef CONFIG_DEBUG_FS
		pctrl->desc.custom_conf_items = pctrl->data->custom_conf_items;
#endif
	}

	pins = devm_kcalloc(pctrl->dev, pctrl->desc.npins, sizeof(*pins), GFP_KERNEL);
	if (!pins)
		return -ENOMEM;

	pin_data = devm_kcalloc(pctrl->dev, pctrl->desc.npins,
				sizeof(*pin_data), GFP_KERNEL);
	if (!pin_data)
		return -ENOMEM;

	pctrl->pins = pins;
	pctrl->desc.pins = pins;

	for (i = 0, j = 0; i < pctrl->data->n_port_pins; i++) {
		pins[i].number = i;
		pins[i].name = pctrl->data->port_pins[i];
		if (i && !(i % RZG2L_PINS_PER_PORT))
			j++;
		pin_data[i] = pctrl->data->port_pin_configs[j];
		if (pin_data[i] & RZG2L_VARIABLE_CFG)
			pin_data[i] = rzg2l_pinctrl_get_variable_pin_cfg(pctrl,
									 pin_data[i],
									 j,
									 i % RZG2L_PINS_PER_PORT);
		pins[i].drv_data = &pin_data[i];
	}

	for (i = 0; i < pctrl->data->n_dedicated_pins; i++) {
		unsigned int index = pctrl->data->n_port_pins + i;

		pins[index].number = index;
		pins[index].name = pctrl->data->dedicated_pins[i].name;
		pin_data[index] = pctrl->data->dedicated_pins[i].config;
		pins[index].drv_data = &pin_data[index];
	}

	pctrl->settings = devm_kcalloc(pctrl->dev, pctrl->desc.npins, sizeof(*pctrl->settings),
				       GFP_KERNEL);
	if (!pctrl->settings)
		return -ENOMEM;

	for (i = 0; hwcfg->drive_strength_ua && i < pctrl->desc.npins; i++) {
		if (pin_data[i] & PIN_CFG_SOFT_PS) {
			pctrl->settings[i].power_source = 3300;
		} else {
			ret = rzg2l_get_power_source(pctrl, i, pin_data[i]);
			if (ret < 0)
				continue;
			pctrl->settings[i].power_source = ret;
		}
	}

	ret = rzg2l_pinctrl_reg_cache_alloc(pctrl);
	if (ret)
		return ret;

	ret = devm_pinctrl_register_and_init(pctrl->dev, &pctrl->desc, pctrl,
					     &pctrl->pctl);
	if (ret)
		return dev_err_probe(pctrl->dev, ret, "pinctrl registration failed\n");

	ret = pinctrl_enable(pctrl->pctl);
	if (ret)
		dev_err_probe(pctrl->dev, ret, "pinctrl enable failed\n");

	ret = rzg2l_gpio_register(pctrl);
	if (ret)
		return dev_err_probe(pctrl->dev, ret, "failed to add GPIO chip\n");

	return 0;
}

static int rzg2l_pinctrl_probe(struct platform_device *pdev)
{
	struct rzg2l_pinctrl *pctrl;
	int ret;

	BUILD_BUG_ON(ARRAY_SIZE(r9a07g044_gpio_configs) * RZG2L_PINS_PER_PORT >
		     ARRAY_SIZE(rzg2l_gpio_names));

	BUILD_BUG_ON(ARRAY_SIZE(r9a07g043_gpio_configs) * RZG2L_PINS_PER_PORT >
		     ARRAY_SIZE(rzg2l_gpio_names));

	BUILD_BUG_ON(ARRAY_SIZE(r9a08g045_gpio_configs) * RZG2L_PINS_PER_PORT >
		     ARRAY_SIZE(rzg2l_gpio_names));

	BUILD_BUG_ON(ARRAY_SIZE(r9a09g057_gpio_configs) * RZG2L_PINS_PER_PORT >
		     ARRAY_SIZE(rzv2h_gpio_names));

	pctrl = devm_kzalloc(&pdev->dev, sizeof(*pctrl), GFP_KERNEL);
	if (!pctrl)
		return -ENOMEM;

	pctrl->dev = &pdev->dev;

	pctrl->data = of_device_get_match_data(&pdev->dev);
	if (!pctrl->data)
		return -EINVAL;

	pctrl->base = devm_platform_ioremap_resource(pdev, 0);
	if (IS_ERR(pctrl->base))
		return PTR_ERR(pctrl->base);

	pctrl->clk = devm_clk_get_enabled(pctrl->dev, NULL);
	if (IS_ERR(pctrl->clk)) {
		return dev_err_probe(pctrl->dev, PTR_ERR(pctrl->clk),
				     "failed to enable GPIO clk\n");
	}

	spin_lock_init(&pctrl->lock);
	spin_lock_init(&pctrl->bitmap_lock);
	mutex_init(&pctrl->mutex);
	atomic_set(&pctrl->wakeup_path, 0);

	platform_set_drvdata(pdev, pctrl);

	ret = rzg2l_pinctrl_register(pctrl);
	if (ret)
		return ret;

	dev_info(pctrl->dev, "%s support registered\n", DRV_NAME);
	return 0;
}

static void rzg2l_pinctrl_pm_setup_regs(struct rzg2l_pinctrl *pctrl, bool suspend)
{
	u32 nports = pctrl->data->n_port_pins / RZG2L_PINS_PER_PORT;
	struct rzg2l_pinctrl_reg_cache *cache = pctrl->cache;

	for (u32 port = 0; port < nports; port++) {
		bool has_iolh, has_ien;
		u32 off, caps;
		u8 pincnt;
		u64 cfg;

		cfg = pctrl->data->port_pin_configs[port];
		off = RZG2L_PIN_CFG_TO_PORT_OFFSET(cfg);
		pincnt = hweight8(FIELD_GET(PIN_CFG_PIN_MAP_MASK, cfg));

		caps = FIELD_GET(PIN_CFG_MASK, cfg);
		has_iolh = !!(caps & (PIN_CFG_IOLH_A | PIN_CFG_IOLH_B | PIN_CFG_IOLH_C));
		has_ien = !!(caps & PIN_CFG_IEN);

		if (suspend)
			RZG2L_PCTRL_REG_ACCESS32(suspend, pctrl->base + PFC(off), cache->pfc[port]);

		/*
		 * Now cache the registers or set them in the order suggested by
		 * HW manual (section "Operation for GPIO Function").
		 */
		RZG2L_PCTRL_REG_ACCESS8(suspend, pctrl->base + PMC(off), cache->pmc[port]);
		if (has_iolh) {
			RZG2L_PCTRL_REG_ACCESS32(suspend, pctrl->base + IOLH(off),
						 cache->iolh[0][port]);
			if (pincnt >= 4) {
				RZG2L_PCTRL_REG_ACCESS32(suspend, pctrl->base + IOLH(off) + 4,
							 cache->iolh[1][port]);
			}
		}

		RZG2L_PCTRL_REG_ACCESS16(suspend, pctrl->base + PM(off), cache->pm[port]);
		RZG2L_PCTRL_REG_ACCESS8(suspend, pctrl->base + P(off), cache->p[port]);

		if (has_ien) {
			RZG2L_PCTRL_REG_ACCESS32(suspend, pctrl->base + IEN(off),
						 cache->ien[0][port]);
			if (pincnt >= 4) {
				RZG2L_PCTRL_REG_ACCESS32(suspend, pctrl->base + IEN(off) + 4,
							 cache->ien[1][port]);
			}
		}
	}
}

static void rzg2l_pinctrl_pm_setup_dedicated_regs(struct rzg2l_pinctrl *pctrl, bool suspend)
{
	struct rzg2l_pinctrl_reg_cache *cache = pctrl->dedicated_cache;
	u32 caps;
	u32 i;

	/*
	 * Make sure entries in pctrl->data->n_dedicated_pins[] having the same
	 * port offset are close together.
	 */
	for (i = 0, caps = 0; i < pctrl->data->n_dedicated_pins; i++) {
		bool has_iolh, has_ien;
		u32 off, next_off = 0;
		u64 cfg, next_cfg;
		u8 pincnt;

		cfg = pctrl->data->dedicated_pins[i].config;
		off = RZG2L_PIN_CFG_TO_PORT_OFFSET(cfg);
		if (i + 1 < pctrl->data->n_dedicated_pins) {
			next_cfg = pctrl->data->dedicated_pins[i + 1].config;
			next_off = RZG2L_PIN_CFG_TO_PORT_OFFSET(next_cfg);
		}

		if (off == next_off) {
			/* Gather caps of all port pins. */
			caps |= FIELD_GET(PIN_CFG_MASK, cfg);
			continue;
		}

		/* And apply them in a single shot. */
		has_iolh = !!(caps & (PIN_CFG_IOLH_A | PIN_CFG_IOLH_B | PIN_CFG_IOLH_C));
		has_ien = !!(caps & PIN_CFG_IEN);
		pincnt = hweight8(FIELD_GET(RZG2L_SINGLE_PIN_BITS_MASK, cfg));

		if (has_iolh) {
			RZG2L_PCTRL_REG_ACCESS32(suspend, pctrl->base + IOLH(off),
						 cache->iolh[0][i]);
		}
		if (has_ien) {
			RZG2L_PCTRL_REG_ACCESS32(suspend, pctrl->base + IEN(off),
						 cache->ien[0][i]);
		}

		if (pincnt >= 4) {
			if (has_iolh) {
				RZG2L_PCTRL_REG_ACCESS32(suspend,
							 pctrl->base + IOLH(off) + 4,
							 cache->iolh[1][i]);
			}
			if (has_ien) {
				RZG2L_PCTRL_REG_ACCESS32(suspend,
							 pctrl->base + IEN(off) + 4,
							 cache->ien[1][i]);
			}
		}
		caps = 0;
	}
}

static void rzg2l_pinctrl_pm_setup_pfc(struct rzg2l_pinctrl *pctrl)
{
	u32 nports = pctrl->data->n_port_pins / RZG2L_PINS_PER_PORT;
	unsigned long flags;

	spin_lock_irqsave(&pctrl->lock, flags);
	pctrl->data->pwpr_pfc_lock_unlock(pctrl, false);

	/* Restore port registers. */
	for (u32 port = 0; port < nports; port++) {
		unsigned long pinmap;
		u8 pmc = 0, max_pin;
		u32 off, pfc = 0;
		u64 cfg;
		u16 pm;
		u8 pin;

		cfg = pctrl->data->port_pin_configs[port];
		off = RZG2L_PIN_CFG_TO_PORT_OFFSET(cfg);
		pinmap = FIELD_GET(PIN_CFG_PIN_MAP_MASK, cfg);
		max_pin = fls(pinmap);

		pm = readw(pctrl->base + PM(off));
		for_each_set_bit(pin, &pinmap, max_pin) {
			struct rzg2l_pinctrl_reg_cache *cache = pctrl->cache;

			/* Nothing to do if PFC was not configured before. */
			if (!(cache->pmc[port] & BIT(pin)))
				continue;

			/* Set pin to 'Non-use (Hi-Z input protection)' */
			pm &= ~(PM_MASK << (pin * 2));
			writew(pm, pctrl->base + PM(off));

			/* Temporarily switch to GPIO mode with PMC register */
			pmc &= ~BIT(pin);
			writeb(pmc, pctrl->base + PMC(off));

			/* Select Pin function mode. */
			pfc &= ~(PFC_MASK << (pin * 4));
			pfc |= (cache->pfc[port] & (PFC_MASK << (pin * 4)));
			writel(pfc, pctrl->base + PFC(off));

			/* Switch to Peripheral pin function. */
			pmc |= BIT(pin);
			writeb(pmc, pctrl->base + PMC(off));
		}
	}

	pctrl->data->pwpr_pfc_lock_unlock(pctrl, true);
	spin_unlock_irqrestore(&pctrl->lock, flags);
}

static int rzg2l_pinctrl_suspend_noirq(struct device *dev)
{
	struct rzg2l_pinctrl *pctrl = dev_get_drvdata(dev);
	const struct rzg2l_hwcfg *hwcfg = pctrl->data->hwcfg;
	const struct rzg2l_register_offsets *regs = &hwcfg->regs;
	struct rzg2l_pinctrl_reg_cache *cache = pctrl->cache;

	rzg2l_pinctrl_pm_setup_regs(pctrl, true);
	rzg2l_pinctrl_pm_setup_dedicated_regs(pctrl, true);

	for (u8 i = 0; i < 2; i++) {
		if (regs->sd_ch)
			cache->sd_ch[i] = readb(pctrl->base + SD_CH(regs->sd_ch, i));
		if (regs->eth_poc)
			cache->eth_poc[i] = readb(pctrl->base + ETH_POC(regs->eth_poc, i));
	}

	cache->qspi = readb(pctrl->base + QSPI);
	cache->eth_mode = readb(pctrl->base + ETH_MODE);

	if (!atomic_read(&pctrl->wakeup_path))
		clk_disable_unprepare(pctrl->clk);
	else
		device_set_wakeup_path(dev);

	return 0;
}

static int rzg2l_pinctrl_resume_noirq(struct device *dev)
{
	struct rzg2l_pinctrl *pctrl = dev_get_drvdata(dev);
	const struct rzg2l_hwcfg *hwcfg = pctrl->data->hwcfg;
	const struct rzg2l_register_offsets *regs = &hwcfg->regs;
	struct rzg2l_pinctrl_reg_cache *cache = pctrl->cache;
	int ret;

	if (!atomic_read(&pctrl->wakeup_path)) {
		ret = clk_prepare_enable(pctrl->clk);
		if (ret)
			return ret;
	}

	writeb(cache->qspi, pctrl->base + QSPI);
	writeb(cache->eth_mode, pctrl->base + ETH_MODE);
	for (u8 i = 0; i < 2; i++) {
		if (regs->sd_ch)
			writeb(cache->sd_ch[i], pctrl->base + SD_CH(regs->sd_ch, i));
		if (regs->eth_poc)
			writeb(cache->eth_poc[i], pctrl->base + ETH_POC(regs->eth_poc, i));
	}

	rzg2l_pinctrl_pm_setup_pfc(pctrl);
	rzg2l_pinctrl_pm_setup_regs(pctrl, false);
	rzg2l_pinctrl_pm_setup_dedicated_regs(pctrl, false);
	rzg2l_gpio_irq_restore(pctrl);

	return 0;
}

static void rzg2l_pwpr_pfc_lock_unlock(struct rzg2l_pinctrl *pctrl, bool lock)
{
	const struct rzg2l_register_offsets *regs = &pctrl->data->hwcfg->regs;

	if (lock) {
		/* Set the PWPR register to be write-protected */
		writel(0x0, pctrl->base + regs->pwpr);		/* B0WI=0, PFCWE=0 */
		writel(PWPR_B0WI, pctrl->base + regs->pwpr);	/* B0WI=1, PFCWE=0 */
	} else {
		/* Set the PWPR register to allow PFC register to write */
		writel(0x0, pctrl->base + regs->pwpr);		/* B0WI=0, PFCWE=0 */
		writel(PWPR_PFCWE, pctrl->base + regs->pwpr);	/* B0WI=0, PFCWE=1 */
	}
}

static void rzv2h_pwpr_pfc_lock_unlock(struct rzg2l_pinctrl *pctrl, bool lock)
{
	const struct rzg2l_register_offsets *regs = &pctrl->data->hwcfg->regs;
	u8 pwpr;

	if (lock) {
		/* Set the PWPR register to be write-protected */
		pwpr = readb(pctrl->base + regs->pwpr);
		writeb(pwpr & ~PWPR_REGWE_A, pctrl->base + regs->pwpr);
	} else {
		/* Set the PWPR register to allow PFC and PMC register to write */
		pwpr = readb(pctrl->base + regs->pwpr);
		writeb(PWPR_REGWE_A | pwpr, pctrl->base + regs->pwpr);
	}
}

static const struct rzg2l_hwcfg rzg2l_hwcfg = {
	.regs = {
		.pwpr = 0x3014,
		.sd_ch = 0x3000,
		.eth_poc = 0x300c,
	},
	.iolh_groupa_ua = {
		/* 3v3 power source */
		[RZG2L_IOLH_IDX_3V3] = 2000, 4000, 8000, 12000,
	},
	.iolh_groupb_oi = { 100, 66, 50, 33, },
	.oen_max_pin = 0,
};

static const struct rzg2l_hwcfg rzg3s_hwcfg = {
	.regs = {
		.pwpr = 0x3000,
		.sd_ch = 0x3004,
		.eth_poc = 0x3010,
	},
	.iolh_groupa_ua = {
		/* 1v8 power source */
		[RZG2L_IOLH_IDX_1V8] = 2200, 4400, 9000, 10000,
		/* 3v3 power source */
		[RZG2L_IOLH_IDX_3V3] = 1900, 4000, 8000, 9000,
	},
	.iolh_groupb_ua = {
		/* 1v8 power source */
		[RZG2L_IOLH_IDX_1V8] = 7000, 8000, 9000, 10000,
		/* 3v3 power source */
		[RZG2L_IOLH_IDX_3V3] = 4000, 6000, 8000, 9000,
	},
	.iolh_groupc_ua = {
		/* 1v8 power source */
		[RZG2L_IOLH_IDX_1V8] = 5200, 6000, 6550, 6800,
		/* 2v5 source */
		[RZG2L_IOLH_IDX_2V5] = 4700, 5300, 5800, 6100,
		/* 3v3 power source */
		[RZG2L_IOLH_IDX_3V3] = 4500, 5200, 5700, 6050,
	},
	.drive_strength_ua = true,
	.func_base = 1,
	.oen_max_pin = 1, /* Pin 1 of P0 and P7 is the maximum OEN pin. */
	.oen_max_port = 7, /* P7_1 is the maximum OEN port. */
};

static const struct rzg2l_hwcfg rzv2h_hwcfg = {
	.regs = {
		.pwpr = 0x3c04,
	},
};

static struct rzg2l_pinctrl_data r9a07g043_data = {
	.port_pins = rzg2l_gpio_names,
	.port_pin_configs = r9a07g043_gpio_configs,
	.n_ports = ARRAY_SIZE(r9a07g043_gpio_configs),
	.dedicated_pins = rzg2l_dedicated_pins.common,
	.n_port_pins = ARRAY_SIZE(r9a07g043_gpio_configs) * RZG2L_PINS_PER_PORT,
	.n_dedicated_pins = ARRAY_SIZE(rzg2l_dedicated_pins.common),
	.hwcfg = &rzg2l_hwcfg,
#ifdef CONFIG_RISCV
	.variable_pin_cfg = r9a07g043f_variable_pin_cfg,
	.n_variable_pin_cfg = ARRAY_SIZE(r9a07g043f_variable_pin_cfg),
#endif
	.pwpr_pfc_lock_unlock = &rzg2l_pwpr_pfc_lock_unlock,
	.pmc_writeb = &rzg2l_pmc_writeb,
	.oen_read = &rzg2l_read_oen,
	.oen_write = &rzg2l_write_oen,
	.hw_to_bias_param = &rzg2l_hw_to_bias_param,
	.bias_param_to_hw = &rzg2l_bias_param_to_hw,
};

static struct rzg2l_pinctrl_data r9a07g044_data = {
	.port_pins = rzg2l_gpio_names,
	.port_pin_configs = r9a07g044_gpio_configs,
	.n_ports = ARRAY_SIZE(r9a07g044_gpio_configs),
	.dedicated_pins = rzg2l_dedicated_pins.common,
	.n_port_pins = ARRAY_SIZE(r9a07g044_gpio_configs) * RZG2L_PINS_PER_PORT,
	.n_dedicated_pins = ARRAY_SIZE(rzg2l_dedicated_pins.common) +
		ARRAY_SIZE(rzg2l_dedicated_pins.rzg2l_pins),
	.hwcfg = &rzg2l_hwcfg,
	.pwpr_pfc_lock_unlock = &rzg2l_pwpr_pfc_lock_unlock,
	.pmc_writeb = &rzg2l_pmc_writeb,
	.oen_read = &rzg2l_read_oen,
	.oen_write = &rzg2l_write_oen,
	.hw_to_bias_param = &rzg2l_hw_to_bias_param,
	.bias_param_to_hw = &rzg2l_bias_param_to_hw,
};

static struct rzg2l_pinctrl_data r9a08g045_data = {
	.port_pins = rzg2l_gpio_names,
	.port_pin_configs = r9a08g045_gpio_configs,
	.n_ports = ARRAY_SIZE(r9a08g045_gpio_configs),
	.dedicated_pins = rzg3s_dedicated_pins,
	.n_port_pins = ARRAY_SIZE(r9a08g045_gpio_configs) * RZG2L_PINS_PER_PORT,
	.n_dedicated_pins = ARRAY_SIZE(rzg3s_dedicated_pins),
	.hwcfg = &rzg3s_hwcfg,
	.pwpr_pfc_lock_unlock = &rzg2l_pwpr_pfc_lock_unlock,
	.pmc_writeb = &rzg2l_pmc_writeb,
	.oen_read = &rzg3s_oen_read,
	.oen_write = &rzg3s_oen_write,
	.hw_to_bias_param = &rzg2l_hw_to_bias_param,
	.bias_param_to_hw = &rzg2l_bias_param_to_hw,
};

static struct rzg2l_pinctrl_data r9a09g057_data = {
	.port_pins = rzv2h_gpio_names,
	.port_pin_configs = r9a09g057_gpio_configs,
	.n_ports = ARRAY_SIZE(r9a09g057_gpio_configs),
	.dedicated_pins = rzv2h_dedicated_pins,
	.n_port_pins = ARRAY_SIZE(r9a09g057_gpio_configs) * RZG2L_PINS_PER_PORT,
	.n_dedicated_pins = ARRAY_SIZE(rzv2h_dedicated_pins),
	.hwcfg = &rzv2h_hwcfg,
	.variable_pin_cfg = r9a09g057_variable_pin_cfg,
	.n_variable_pin_cfg = ARRAY_SIZE(r9a09g057_variable_pin_cfg),
	.num_custom_params = ARRAY_SIZE(renesas_rzv2h_custom_bindings),
	.custom_params = renesas_rzv2h_custom_bindings,
#ifdef CONFIG_DEBUG_FS
	.custom_conf_items = renesas_rzv2h_conf_items,
#endif
	.pwpr_pfc_lock_unlock = &rzv2h_pwpr_pfc_lock_unlock,
	.pmc_writeb = &rzv2h_pmc_writeb,
	.oen_read = &rzv2h_oen_read,
	.oen_write = &rzv2h_oen_write,
	.hw_to_bias_param = &rzv2h_hw_to_bias_param,
	.bias_param_to_hw = &rzv2h_bias_param_to_hw,
};

static const struct of_device_id rzg2l_pinctrl_of_table[] = {
	{
		.compatible = "renesas,r9a07g043-pinctrl",
		.data = &r9a07g043_data,
	},
	{
		.compatible = "renesas,r9a07g044-pinctrl",
		.data = &r9a07g044_data,
	},
	{
		.compatible = "renesas,r9a08g045-pinctrl",
		.data = &r9a08g045_data,
	},
	{
		.compatible = "renesas,r9a09g057-pinctrl",
		.data = &r9a09g057_data,
	},
	{ /* sentinel */ }
};

static const struct dev_pm_ops rzg2l_pinctrl_pm_ops = {
	NOIRQ_SYSTEM_SLEEP_PM_OPS(rzg2l_pinctrl_suspend_noirq, rzg2l_pinctrl_resume_noirq)
};

static struct platform_driver rzg2l_pinctrl_driver = {
	.driver = {
		.name = DRV_NAME,
		.of_match_table = of_match_ptr(rzg2l_pinctrl_of_table),
		.pm = pm_sleep_ptr(&rzg2l_pinctrl_pm_ops),
	},
	.probe = rzg2l_pinctrl_probe,
};

static int __init rzg2l_pinctrl_init(void)
{
	return platform_driver_register(&rzg2l_pinctrl_driver);
}
core_initcall(rzg2l_pinctrl_init);

MODULE_AUTHOR("Lad Prabhakar <prabhakar.mahadev-lad.rj@bp.renesas.com>");
MODULE_DESCRIPTION("Pin and gpio controller driver for RZ/G2L family");<|MERGE_RESOLUTION|>--- conflicted
+++ resolved
@@ -1396,10 +1396,6 @@
 			break;
 
 		case PIN_CONFIG_OUTPUT_ENABLE:
-<<<<<<< HEAD
-			arg = pinconf_to_config_argument(_configs[i]);
-=======
->>>>>>> f87ebcb6
 			if (!(cfg & PIN_CFG_OEN))
 				return -EINVAL;
 			if (!pctrl->data->oen_write)
