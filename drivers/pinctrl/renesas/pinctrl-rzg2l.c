// SPDX-License-Identifier: GPL-2.0
/*
 * Renesas RZ/G2L Pin Control and GPIO driver core
 *
 * Copyright (C) 2021 Renesas Electronics Corporation.
 */

#include <linux/bitops.h>
#include <linux/clk.h>
#include <linux/gpio/driver.h>
#include <linux/interrupt.h>
#include <linux/io.h>
#include <linux/module.h>
#include <linux/mutex.h>
#include <linux/of_device.h>
#include <linux/of_irq.h>
#include <linux/seq_file.h>
#include <linux/spinlock.h>

#include <linux/pinctrl/consumer.h>
#include <linux/pinctrl/pinconf-generic.h>
#include <linux/pinctrl/pinconf.h>
#include <linux/pinctrl/pinctrl.h>
#include <linux/pinctrl/pinmux.h>

#include <dt-bindings/pinctrl/rzg2l-pinctrl.h>

#include "../core.h"
#include "../pinconf.h"
#include "../pinmux.h"

#define DRV_NAME	"pinctrl-rzg2l"

/*
 * Use 16 lower bits [15:0] for pin identifier
 * Use 16 higher bits [31:16] for pin mux function
 */
#define MUX_PIN_ID_MASK		GENMASK(15, 0)
#define MUX_FUNC_MASK		GENMASK(31, 16)
#define MUX_FUNC_OFFS		16
#define MUX_FUNC(pinconf)	(((pinconf) & MUX_FUNC_MASK) >> MUX_FUNC_OFFS)

/* PIN capabilities */
#define PIN_CFG_IOLH_A			BIT(0)
#define PIN_CFG_IOLH_B			BIT(1)
#define PIN_CFG_SR			BIT(2)
#define PIN_CFG_IEN			BIT(3)
#define PIN_CFG_PUPD			BIT(4)
#define PIN_CFG_IO_VMC_SD0		BIT(5)
#define PIN_CFG_IO_VMC_SD1		BIT(6)
#define PIN_CFG_IO_VMC_QSPI		BIT(7)
#define PIN_CFG_IO_VMC_ETH0		BIT(8)
#define PIN_CFG_IO_VMC_ETH1		BIT(9)
#define PIN_CFG_FILONOFF		BIT(10)
#define PIN_CFG_FILNUM			BIT(11)
#define PIN_CFG_FILCLKSEL		BIT(12)

#define RZG2L_MPXED_PIN_FUNCS		(PIN_CFG_IOLH_A | \
					 PIN_CFG_SR | \
					 PIN_CFG_PUPD | \
					 PIN_CFG_FILONOFF | \
					 PIN_CFG_FILNUM | \
					 PIN_CFG_FILCLKSEL)

#define RZG2L_MPXED_ETH_PIN_FUNCS(x)	((x) | \
					 PIN_CFG_FILONOFF | \
					 PIN_CFG_FILNUM | \
					 PIN_CFG_FILCLKSEL)

/*
 * n indicates number of pins in the port, a is the register index
 * and f is pin configuration capabilities supported.
 */
#define RZG2L_GPIO_PORT_PACK(n, a, f)	(((n) << 28) | ((a) << 20) | (f))
#define RZG2L_GPIO_PORT_GET_PINCNT(x)	(((x) & GENMASK(30, 28)) >> 28)
#define RZG2L_GPIO_PORT_GET_INDEX(x)	(((x) & GENMASK(26, 20)) >> 20)
#define RZG2L_GPIO_PORT_GET_CFGS(x)	((x) & GENMASK(19, 0))

/*
 * BIT(31) indicates dedicated pin, p is the register index while
 * referencing to SR/IEN/IOLH/FILxx registers, b is the register bits
 * (b * 8) and f is the pin configuration capabilities supported.
 */
#define RZG2L_SINGLE_PIN		BIT(31)
#define RZG2L_SINGLE_PIN_PACK(p, b, f)	(RZG2L_SINGLE_PIN | \
					 ((p) << 24) | ((b) << 20) | (f))
#define RZG2L_SINGLE_PIN_GET_PORT_OFFSET(x)	(((x) & GENMASK(30, 24)) >> 24)
#define RZG2L_SINGLE_PIN_GET_BIT(x)	(((x) & GENMASK(22, 20)) >> 20)
#define RZG2L_SINGLE_PIN_GET_CFGS(x)	((x) & GENMASK(19, 0))

#define P(n)			(0x0000 + 0x10 + (n))
#define PM(n)			(0x0100 + 0x20 + (n) * 2)
#define PMC(n)			(0x0200 + 0x10 + (n))
#define PFC(n)			(0x0400 + 0x40 + (n) * 4)
#define PIN(n)			(0x0800 + 0x10 + (n))
#define IOLH(n)			(0x1000 + (n) * 8)
#define IEN(n)			(0x1800 + (n) * 8)
#define ISEL(n)			(0x2c80 + (n) * 8)
#define PWPR			(0x3014)
#define SD_CH(n)		(0x3000 + (n) * 4)
#define QSPI			(0x3008)

#define PVDD_1800		1	/* I/O domain voltage <= 1.8V */
#define PVDD_3300		0	/* I/O domain voltage >= 3.3V */

#define PWPR_B0WI		BIT(7)	/* Bit Write Disable */
#define PWPR_PFCWE		BIT(6)	/* PFC Register Write Enable */

#define PM_MASK			0x03
#define PVDD_MASK		0x01
#define PFC_MASK		0x07
#define IEN_MASK		0x01
#define IOLH_MASK		0x03

#define PM_INPUT		0x1
#define PM_OUTPUT		0x2

#define RZG2L_PIN_ID_TO_PORT(id)	((id) / RZG2L_PINS_PER_PORT)
#define RZG2L_PIN_ID_TO_PORT_OFFSET(id)	(RZG2L_PIN_ID_TO_PORT(id) + 0x10)
#define RZG2L_PIN_ID_TO_PIN(id)		((id) % RZG2L_PINS_PER_PORT)

#define RZG2L_TINT_MAX_INTERRUPT	32
#define RZG2L_TINT_IRQ_START_INDEX	9
#define RZG2L_PACK_HWIRQ(t, i)		(((t) << 16) | (i))

struct rzg2l_dedicated_configs {
	const char *name;
	u32 config;
};

struct rzg2l_pinctrl_data {
	const char * const *port_pins;
	const u32 *port_pin_configs;
	unsigned int n_ports;
	struct rzg2l_dedicated_configs *dedicated_pins;
	unsigned int n_port_pins;
	unsigned int n_dedicated_pins;
};

struct rzg2l_pinctrl {
	struct pinctrl_dev		*pctl;
	struct pinctrl_desc		desc;
	struct pinctrl_pin_desc		*pins;

	const struct rzg2l_pinctrl_data	*data;
	void __iomem			*base;
	struct device			*dev;
	struct clk			*clk;

	struct gpio_chip		gpio_chip;
	struct pinctrl_gpio_range	gpio_range;
	DECLARE_BITMAP(tint_slot, RZG2L_TINT_MAX_INTERRUPT);
	spinlock_t			bitmap_lock; /* protect tint_slot bitmap */
	unsigned int			hwirq[RZG2L_TINT_MAX_INTERRUPT];

	spinlock_t			lock; /* lock read/write registers */
	struct mutex			mutex; /* serialize adding groups and functions */
};

static const unsigned int iolh_groupa_mA[] = { 2, 4, 8, 12 };
static const unsigned int iolh_groupb_oi[] = { 100, 66, 50, 33 };

static void rzg2l_pinctrl_set_pfc_mode(struct rzg2l_pinctrl *pctrl,
				       u8 port, u8 pin, u8 func)
{
	unsigned long flags;
	u32 reg;

	spin_lock_irqsave(&pctrl->lock, flags);

	/* Set pin to 'Non-use (Hi-Z input protection)'  */
	reg = readw(pctrl->base + PM(port));
	reg &= ~(PM_MASK << (pin * 2));
	writew(reg, pctrl->base + PM(port));

	/* Temporarily switch to GPIO mode with PMC register */
	reg = readb(pctrl->base + PMC(port));
	writeb(reg & ~BIT(pin), pctrl->base + PMC(port));

	/* Set the PWPR register to allow PFC register to write */
	writel(0x0, pctrl->base + PWPR);        /* B0WI=0, PFCWE=0 */
	writel(PWPR_PFCWE, pctrl->base + PWPR);  /* B0WI=0, PFCWE=1 */

	/* Select Pin function mode with PFC register */
	reg = readl(pctrl->base + PFC(port));
	reg &= ~(PFC_MASK << (pin * 4));
	writel(reg | (func << (pin * 4)), pctrl->base + PFC(port));

	/* Set the PWPR register to be write-protected */
	writel(0x0, pctrl->base + PWPR);        /* B0WI=0, PFCWE=0 */
	writel(PWPR_B0WI, pctrl->base + PWPR);  /* B0WI=1, PFCWE=0 */

	/* Switch to Peripheral pin function with PMC register */
	reg = readb(pctrl->base + PMC(port));
	writeb(reg | BIT(pin), pctrl->base + PMC(port));

	spin_unlock_irqrestore(&pctrl->lock, flags);
};

static int rzg2l_pinctrl_set_mux(struct pinctrl_dev *pctldev,
				 unsigned int func_selector,
				 unsigned int group_selector)
{
	struct rzg2l_pinctrl *pctrl = pinctrl_dev_get_drvdata(pctldev);
	struct function_desc *func;
	unsigned int i, *psel_val;
	struct group_desc *group;
	int *pins;

	func = pinmux_generic_get_function(pctldev, func_selector);
	if (!func)
		return -EINVAL;
	group = pinctrl_generic_get_group(pctldev, group_selector);
	if (!group)
		return -EINVAL;

	psel_val = func->data;
	pins = group->pins;

	for (i = 0; i < group->num_pins; i++) {
		dev_dbg(pctrl->dev, "port:%u pin: %u PSEL:%u\n",
			RZG2L_PIN_ID_TO_PORT(pins[i]), RZG2L_PIN_ID_TO_PIN(pins[i]),
			psel_val[i]);
		rzg2l_pinctrl_set_pfc_mode(pctrl, RZG2L_PIN_ID_TO_PORT(pins[i]),
					   RZG2L_PIN_ID_TO_PIN(pins[i]), psel_val[i]);
	}

	return 0;
};

static int rzg2l_map_add_config(struct pinctrl_map *map,
				const char *group_or_pin,
				enum pinctrl_map_type type,
				unsigned long *configs,
				unsigned int num_configs)
{
	unsigned long *cfgs;

	cfgs = kmemdup(configs, num_configs * sizeof(*cfgs),
		       GFP_KERNEL);
	if (!cfgs)
		return -ENOMEM;

	map->type = type;
	map->data.configs.group_or_pin = group_or_pin;
	map->data.configs.configs = cfgs;
	map->data.configs.num_configs = num_configs;

	return 0;
}

static int rzg2l_dt_subnode_to_map(struct pinctrl_dev *pctldev,
				   struct device_node *np,
				   struct device_node *parent,
				   struct pinctrl_map **map,
				   unsigned int *num_maps,
				   unsigned int *index)
{
	struct rzg2l_pinctrl *pctrl = pinctrl_dev_get_drvdata(pctldev);
	struct pinctrl_map *maps = *map;
	unsigned int nmaps = *num_maps;
	unsigned long *configs = NULL;
	unsigned int *pins, *psel_val;
	unsigned int num_pinmux = 0;
	unsigned int idx = *index;
	unsigned int num_pins, i;
	unsigned int num_configs;
	struct property *pinmux;
	struct property *prop;
	int ret, gsel, fsel;
	const char **pin_fn;
	const char *name;
	const char *pin;

	pinmux = of_find_property(np, "pinmux", NULL);
	if (pinmux)
		num_pinmux = pinmux->length / sizeof(u32);

	ret = of_property_count_strings(np, "pins");
	if (ret == -EINVAL) {
		num_pins = 0;
	} else if (ret < 0) {
		dev_err(pctrl->dev, "Invalid pins list in DT\n");
		return ret;
	} else {
		num_pins = ret;
	}

	if (!num_pinmux && !num_pins)
		return 0;

	if (num_pinmux && num_pins) {
		dev_err(pctrl->dev,
			"DT node must contain either a pinmux or pins and not both\n");
		return -EINVAL;
	}

	ret = pinconf_generic_parse_dt_config(np, NULL, &configs, &num_configs);
	if (ret < 0)
		return ret;

	if (num_pins && !num_configs) {
		dev_err(pctrl->dev, "DT node must contain a config\n");
		ret = -ENODEV;
		goto done;
	}

	if (num_pinmux)
		nmaps += 1;

	if (num_pins)
		nmaps += num_pins;

	maps = krealloc_array(maps, nmaps, sizeof(*maps), GFP_KERNEL);
	if (!maps) {
		ret = -ENOMEM;
		goto done;
	}

	*map = maps;
	*num_maps = nmaps;
	if (num_pins) {
		of_property_for_each_string(np, "pins", prop, pin) {
			ret = rzg2l_map_add_config(&maps[idx], pin,
						   PIN_MAP_TYPE_CONFIGS_PIN,
						   configs, num_configs);
			if (ret < 0)
				goto done;

			idx++;
		}
		ret = 0;
		goto done;
	}

	pins = devm_kcalloc(pctrl->dev, num_pinmux, sizeof(*pins), GFP_KERNEL);
	psel_val = devm_kcalloc(pctrl->dev, num_pinmux, sizeof(*psel_val),
				GFP_KERNEL);
	pin_fn = devm_kzalloc(pctrl->dev, sizeof(*pin_fn), GFP_KERNEL);
	if (!pins || !psel_val || !pin_fn) {
		ret = -ENOMEM;
		goto done;
	}

	/* Collect pin locations and mux settings from DT properties */
	for (i = 0; i < num_pinmux; ++i) {
		u32 value;

		ret = of_property_read_u32_index(np, "pinmux", i, &value);
		if (ret)
			goto done;
		pins[i] = value & MUX_PIN_ID_MASK;
		psel_val[i] = MUX_FUNC(value);
	}

	if (parent) {
		name = devm_kasprintf(pctrl->dev, GFP_KERNEL, "%pOFn.%pOFn",
				      parent, np);
		if (!name) {
			ret = -ENOMEM;
			goto done;
		}
	} else {
		name = np->name;
	}

<<<<<<< HEAD
=======
	mutex_lock(&pctrl->mutex);

>>>>>>> 38e945c6
	/* Register a single pin group listing all the pins we read from DT */
	gsel = pinctrl_generic_add_group(pctldev, name, pins, num_pinmux, NULL);
	if (gsel < 0) {
		ret = gsel;
		goto unlock;
	}

	/*
	 * Register a single group function where the 'data' is an array PSEL
	 * register values read from DT.
	 */
	pin_fn[0] = name;
	fsel = pinmux_generic_add_function(pctldev, name, pin_fn, 1, psel_val);
	if (fsel < 0) {
		ret = fsel;
		goto remove_group;
	}

	mutex_unlock(&pctrl->mutex);

	maps[idx].type = PIN_MAP_TYPE_MUX_GROUP;
	maps[idx].data.mux.group = name;
	maps[idx].data.mux.function = name;
	idx++;

	dev_dbg(pctrl->dev, "Parsed %pOF with %d pins\n", np, num_pinmux);
	ret = 0;
	goto done;

remove_group:
	pinctrl_generic_remove_group(pctldev, gsel);
unlock:
	mutex_unlock(&pctrl->mutex);
done:
	*index = idx;
	kfree(configs);
	return ret;
}

static void rzg2l_dt_free_map(struct pinctrl_dev *pctldev,
			      struct pinctrl_map *map,
			      unsigned int num_maps)
{
	unsigned int i;

	if (!map)
		return;

	for (i = 0; i < num_maps; ++i) {
		if (map[i].type == PIN_MAP_TYPE_CONFIGS_GROUP ||
		    map[i].type == PIN_MAP_TYPE_CONFIGS_PIN)
			kfree(map[i].data.configs.configs);
	}
	kfree(map);
}

static int rzg2l_dt_node_to_map(struct pinctrl_dev *pctldev,
				struct device_node *np,
				struct pinctrl_map **map,
				unsigned int *num_maps)
{
	struct rzg2l_pinctrl *pctrl = pinctrl_dev_get_drvdata(pctldev);
	struct device_node *child;
	unsigned int index;
	int ret;

	*map = NULL;
	*num_maps = 0;
	index = 0;

	for_each_child_of_node(np, child) {
		ret = rzg2l_dt_subnode_to_map(pctldev, child, np, map,
					      num_maps, &index);
		if (ret < 0) {
			of_node_put(child);
			goto done;
		}
	}

	if (*num_maps == 0) {
		ret = rzg2l_dt_subnode_to_map(pctldev, np, NULL, map,
					      num_maps, &index);
		if (ret < 0)
			goto done;
	}

	if (*num_maps)
		return 0;

	dev_err(pctrl->dev, "no mapping found in node %pOF\n", np);
	ret = -EINVAL;

done:
	rzg2l_dt_free_map(pctldev, *map, *num_maps);

	return ret;
}

static int rzg2l_validate_gpio_pin(struct rzg2l_pinctrl *pctrl,
				   u32 cfg, u32 port, u8 bit)
{
	u8 pincount = RZG2L_GPIO_PORT_GET_PINCNT(cfg);
	u32 port_index = RZG2L_GPIO_PORT_GET_INDEX(cfg);
	u32 data;

	if (bit >= pincount || port >= pctrl->data->n_port_pins)
		return -EINVAL;

	data = pctrl->data->port_pin_configs[port];
	if (port_index != RZG2L_GPIO_PORT_GET_INDEX(data))
		return -EINVAL;

	return 0;
}

static u32 rzg2l_read_pin_config(struct rzg2l_pinctrl *pctrl, u32 offset,
				 u8 bit, u32 mask)
{
	void __iomem *addr = pctrl->base + offset;

	/* handle _L/_H for 32-bit register read/write */
	if (bit >= 4) {
		bit -= 4;
		addr += 4;
	}

	return (readl(addr) >> (bit * 8)) & mask;
}

static void rzg2l_rmw_pin_config(struct rzg2l_pinctrl *pctrl, u32 offset,
				 u8 bit, u32 mask, u32 val)
{
	void __iomem *addr = pctrl->base + offset;
	unsigned long flags;
	u32 reg;

	/* handle _L/_H for 32-bit register read/write */
	if (bit >= 4) {
		bit -= 4;
		addr += 4;
	}

	spin_lock_irqsave(&pctrl->lock, flags);
	reg = readl(addr) & ~(mask << (bit * 8));
	writel(reg | (val << (bit * 8)), addr);
	spin_unlock_irqrestore(&pctrl->lock, flags);
}

static int rzg2l_pinctrl_pinconf_get(struct pinctrl_dev *pctldev,
				     unsigned int _pin,
				     unsigned long *config)
{
	struct rzg2l_pinctrl *pctrl = pinctrl_dev_get_drvdata(pctldev);
	enum pin_config_param param = pinconf_to_config_param(*config);
	const struct pinctrl_pin_desc *pin = &pctrl->desc.pins[_pin];
	unsigned int *pin_data = pin->drv_data;
	unsigned int arg = 0;
	unsigned long flags;
	void __iomem *addr;
	u32 port_offset;
	u32 cfg = 0;
	u8 bit = 0;

	if (!pin_data)
		return -EINVAL;

	if (*pin_data & RZG2L_SINGLE_PIN) {
		port_offset = RZG2L_SINGLE_PIN_GET_PORT_OFFSET(*pin_data);
		cfg = RZG2L_SINGLE_PIN_GET_CFGS(*pin_data);
		bit = RZG2L_SINGLE_PIN_GET_BIT(*pin_data);
	} else {
		cfg = RZG2L_GPIO_PORT_GET_CFGS(*pin_data);
		port_offset = RZG2L_PIN_ID_TO_PORT_OFFSET(_pin);
		bit = RZG2L_PIN_ID_TO_PIN(_pin);

		if (rzg2l_validate_gpio_pin(pctrl, *pin_data, RZG2L_PIN_ID_TO_PORT(_pin), bit))
			return -EINVAL;
	}

	switch (param) {
	case PIN_CONFIG_INPUT_ENABLE:
		if (!(cfg & PIN_CFG_IEN))
			return -EINVAL;
		arg = rzg2l_read_pin_config(pctrl, IEN(port_offset), bit, IEN_MASK);
		if (!arg)
			return -EINVAL;
		break;

	case PIN_CONFIG_POWER_SOURCE: {
		u32 pwr_reg = 0x0;

		if (cfg & PIN_CFG_IO_VMC_SD0)
			pwr_reg = SD_CH(0);
		else if (cfg & PIN_CFG_IO_VMC_SD1)
			pwr_reg = SD_CH(1);
		else if (cfg & PIN_CFG_IO_VMC_QSPI)
			pwr_reg = QSPI;
		else
			return -EINVAL;

		spin_lock_irqsave(&pctrl->lock, flags);
		addr = pctrl->base + pwr_reg;
		arg = (readl(addr) & PVDD_MASK) ? 1800 : 3300;
		spin_unlock_irqrestore(&pctrl->lock, flags);
		break;
	}

	case PIN_CONFIG_DRIVE_STRENGTH: {
		unsigned int index;

		if (!(cfg & PIN_CFG_IOLH_A))
			return -EINVAL;

		index = rzg2l_read_pin_config(pctrl, IOLH(port_offset), bit, IOLH_MASK);
		arg = iolh_groupa_mA[index];
		break;
	}

	case PIN_CONFIG_OUTPUT_IMPEDANCE_OHMS: {
		unsigned int index;

		if (!(cfg & PIN_CFG_IOLH_B))
			return -EINVAL;

		index = rzg2l_read_pin_config(pctrl, IOLH(port_offset), bit, IOLH_MASK);
		arg = iolh_groupb_oi[index];
		break;
	}

	default:
		return -ENOTSUPP;
	}

	*config = pinconf_to_config_packed(param, arg);

	return 0;
};

static int rzg2l_pinctrl_pinconf_set(struct pinctrl_dev *pctldev,
				     unsigned int _pin,
				     unsigned long *_configs,
				     unsigned int num_configs)
{
	struct rzg2l_pinctrl *pctrl = pinctrl_dev_get_drvdata(pctldev);
	const struct pinctrl_pin_desc *pin = &pctrl->desc.pins[_pin];
	unsigned int *pin_data = pin->drv_data;
	enum pin_config_param param;
	unsigned long flags;
	void __iomem *addr;
	u32 port_offset;
	unsigned int i;
	u32 cfg = 0;
	u8 bit = 0;

	if (!pin_data)
		return -EINVAL;

	if (*pin_data & RZG2L_SINGLE_PIN) {
		port_offset = RZG2L_SINGLE_PIN_GET_PORT_OFFSET(*pin_data);
		cfg = RZG2L_SINGLE_PIN_GET_CFGS(*pin_data);
		bit = RZG2L_SINGLE_PIN_GET_BIT(*pin_data);
	} else {
		cfg = RZG2L_GPIO_PORT_GET_CFGS(*pin_data);
		port_offset = RZG2L_PIN_ID_TO_PORT_OFFSET(_pin);
		bit = RZG2L_PIN_ID_TO_PIN(_pin);

		if (rzg2l_validate_gpio_pin(pctrl, *pin_data, RZG2L_PIN_ID_TO_PORT(_pin), bit))
			return -EINVAL;
	}

	for (i = 0; i < num_configs; i++) {
		param = pinconf_to_config_param(_configs[i]);
		switch (param) {
		case PIN_CONFIG_INPUT_ENABLE: {
			unsigned int arg =
					pinconf_to_config_argument(_configs[i]);

			if (!(cfg & PIN_CFG_IEN))
				return -EINVAL;

			rzg2l_rmw_pin_config(pctrl, IEN(port_offset), bit, IEN_MASK, !!arg);
			break;
		}

		case PIN_CONFIG_POWER_SOURCE: {
			unsigned int mV = pinconf_to_config_argument(_configs[i]);
			u32 pwr_reg = 0x0;

			if (mV != 1800 && mV != 3300)
				return -EINVAL;

			if (cfg & PIN_CFG_IO_VMC_SD0)
				pwr_reg = SD_CH(0);
			else if (cfg & PIN_CFG_IO_VMC_SD1)
				pwr_reg = SD_CH(1);
			else if (cfg & PIN_CFG_IO_VMC_QSPI)
				pwr_reg = QSPI;
			else
				return -EINVAL;

			addr = pctrl->base + pwr_reg;
			spin_lock_irqsave(&pctrl->lock, flags);
			writel((mV == 1800) ? PVDD_1800 : PVDD_3300, addr);
			spin_unlock_irqrestore(&pctrl->lock, flags);
			break;
		}

		case PIN_CONFIG_DRIVE_STRENGTH: {
			unsigned int arg = pinconf_to_config_argument(_configs[i]);
			unsigned int index;

			if (!(cfg & PIN_CFG_IOLH_A))
				return -EINVAL;

			for (index = 0; index < ARRAY_SIZE(iolh_groupa_mA); index++) {
				if (arg == iolh_groupa_mA[index])
					break;
			}
			if (index >= ARRAY_SIZE(iolh_groupa_mA))
				return -EINVAL;

			rzg2l_rmw_pin_config(pctrl, IOLH(port_offset), bit, IOLH_MASK, index);
			break;
		}

		case PIN_CONFIG_OUTPUT_IMPEDANCE_OHMS: {
			unsigned int arg = pinconf_to_config_argument(_configs[i]);
			unsigned int index;

			if (!(cfg & PIN_CFG_IOLH_B))
				return -EINVAL;

			for (index = 0; index < ARRAY_SIZE(iolh_groupb_oi); index++) {
				if (arg == iolh_groupb_oi[index])
					break;
			}
			if (index >= ARRAY_SIZE(iolh_groupb_oi))
				return -EINVAL;

			rzg2l_rmw_pin_config(pctrl, IOLH(port_offset), bit, IOLH_MASK, index);
			break;
		}

		default:
			return -EOPNOTSUPP;
		}
	}

	return 0;
}

static int rzg2l_pinctrl_pinconf_group_set(struct pinctrl_dev *pctldev,
					   unsigned int group,
					   unsigned long *configs,
					   unsigned int num_configs)
{
	const unsigned int *pins;
	unsigned int i, npins;
	int ret;

	ret = pinctrl_generic_get_group_pins(pctldev, group, &pins, &npins);
	if (ret)
		return ret;

	for (i = 0; i < npins; i++) {
		ret = rzg2l_pinctrl_pinconf_set(pctldev, pins[i], configs,
						num_configs);
		if (ret)
			return ret;
	}

	return 0;
};

static int rzg2l_pinctrl_pinconf_group_get(struct pinctrl_dev *pctldev,
					   unsigned int group,
					   unsigned long *config)
{
	const unsigned int *pins;
	unsigned int i, npins, prev_config = 0;
	int ret;

	ret = pinctrl_generic_get_group_pins(pctldev, group, &pins, &npins);
	if (ret)
		return ret;

	for (i = 0; i < npins; i++) {
		ret = rzg2l_pinctrl_pinconf_get(pctldev, pins[i], config);
		if (ret)
			return ret;

		/* Check config matching between to pin  */
		if (i && prev_config != *config)
			return -EOPNOTSUPP;

		prev_config = *config;
	}

	return 0;
};

static const struct pinctrl_ops rzg2l_pinctrl_pctlops = {
	.get_groups_count = pinctrl_generic_get_group_count,
	.get_group_name = pinctrl_generic_get_group_name,
	.get_group_pins = pinctrl_generic_get_group_pins,
	.dt_node_to_map = rzg2l_dt_node_to_map,
	.dt_free_map = rzg2l_dt_free_map,
};

static const struct pinmux_ops rzg2l_pinctrl_pmxops = {
	.get_functions_count = pinmux_generic_get_function_count,
	.get_function_name = pinmux_generic_get_function_name,
	.get_function_groups = pinmux_generic_get_function_groups,
	.set_mux = rzg2l_pinctrl_set_mux,
	.strict = true,
};

static const struct pinconf_ops rzg2l_pinctrl_confops = {
	.is_generic = true,
	.pin_config_get = rzg2l_pinctrl_pinconf_get,
	.pin_config_set = rzg2l_pinctrl_pinconf_set,
	.pin_config_group_set = rzg2l_pinctrl_pinconf_group_set,
	.pin_config_group_get = rzg2l_pinctrl_pinconf_group_get,
	.pin_config_config_dbg_show = pinconf_generic_dump_config,
};

static int rzg2l_gpio_request(struct gpio_chip *chip, unsigned int offset)
{
	struct rzg2l_pinctrl *pctrl = gpiochip_get_data(chip);
	u32 port = RZG2L_PIN_ID_TO_PORT(offset);
	u8 bit = RZG2L_PIN_ID_TO_PIN(offset);
	unsigned long flags;
	u8 reg8;
	int ret;

	ret = pinctrl_gpio_request(chip->base + offset);
	if (ret)
		return ret;

	spin_lock_irqsave(&pctrl->lock, flags);

	/* Select GPIO mode in PMC Register */
	reg8 = readb(pctrl->base + PMC(port));
	reg8 &= ~BIT(bit);
	writeb(reg8, pctrl->base + PMC(port));

	spin_unlock_irqrestore(&pctrl->lock, flags);

	return 0;
}

static void rzg2l_gpio_set_direction(struct rzg2l_pinctrl *pctrl, u32 port,
				     u8 bit, bool output)
{
	unsigned long flags;
	u16 reg16;

	spin_lock_irqsave(&pctrl->lock, flags);

	reg16 = readw(pctrl->base + PM(port));
	reg16 &= ~(PM_MASK << (bit * 2));

	reg16 |= (output ? PM_OUTPUT : PM_INPUT) << (bit * 2);
	writew(reg16, pctrl->base + PM(port));

	spin_unlock_irqrestore(&pctrl->lock, flags);
}

static int rzg2l_gpio_get_direction(struct gpio_chip *chip, unsigned int offset)
{
	struct rzg2l_pinctrl *pctrl = gpiochip_get_data(chip);
	u32 port = RZG2L_PIN_ID_TO_PORT(offset);
	u8 bit = RZG2L_PIN_ID_TO_PIN(offset);

	if (!(readb(pctrl->base + PMC(port)) & BIT(bit))) {
		u16 reg16;

		reg16 = readw(pctrl->base + PM(port));
		reg16 = (reg16 >> (bit * 2)) & PM_MASK;
		if (reg16 == PM_OUTPUT)
			return GPIO_LINE_DIRECTION_OUT;
	}

	return GPIO_LINE_DIRECTION_IN;
}

static int rzg2l_gpio_direction_input(struct gpio_chip *chip,
				      unsigned int offset)
{
	struct rzg2l_pinctrl *pctrl = gpiochip_get_data(chip);
	u32 port = RZG2L_PIN_ID_TO_PORT(offset);
	u8 bit = RZG2L_PIN_ID_TO_PIN(offset);

	rzg2l_gpio_set_direction(pctrl, port, bit, false);

	return 0;
}

static void rzg2l_gpio_set(struct gpio_chip *chip, unsigned int offset,
			   int value)
{
	struct rzg2l_pinctrl *pctrl = gpiochip_get_data(chip);
	u32 port = RZG2L_PIN_ID_TO_PORT(offset);
	u8 bit = RZG2L_PIN_ID_TO_PIN(offset);
	unsigned long flags;
	u8 reg8;

	spin_lock_irqsave(&pctrl->lock, flags);

	reg8 = readb(pctrl->base + P(port));

	if (value)
		writeb(reg8 | BIT(bit), pctrl->base + P(port));
	else
		writeb(reg8 & ~BIT(bit), pctrl->base + P(port));

	spin_unlock_irqrestore(&pctrl->lock, flags);
}

static int rzg2l_gpio_direction_output(struct gpio_chip *chip,
				       unsigned int offset, int value)
{
	struct rzg2l_pinctrl *pctrl = gpiochip_get_data(chip);
	u32 port = RZG2L_PIN_ID_TO_PORT(offset);
	u8 bit = RZG2L_PIN_ID_TO_PIN(offset);

	rzg2l_gpio_set(chip, offset, value);
	rzg2l_gpio_set_direction(pctrl, port, bit, true);

	return 0;
}

static int rzg2l_gpio_get(struct gpio_chip *chip, unsigned int offset)
{
	struct rzg2l_pinctrl *pctrl = gpiochip_get_data(chip);
	u32 port = RZG2L_PIN_ID_TO_PORT(offset);
	u8 bit = RZG2L_PIN_ID_TO_PIN(offset);
	u16 reg16;

	reg16 = readw(pctrl->base + PM(port));
	reg16 = (reg16 >> (bit * 2)) & PM_MASK;

	if (reg16 == PM_INPUT)
		return !!(readb(pctrl->base + PIN(port)) & BIT(bit));
	else if (reg16 == PM_OUTPUT)
		return !!(readb(pctrl->base + P(port)) & BIT(bit));
	else
		return -EINVAL;
}

static void rzg2l_gpio_free(struct gpio_chip *chip, unsigned int offset)
{
	unsigned int virq;

	pinctrl_gpio_free(chip->base + offset);

	virq = irq_find_mapping(chip->irq.domain, offset);
	if (virq)
		irq_dispose_mapping(virq);

	/*
	 * Set the GPIO as an input to ensure that the next GPIO request won't
	 * drive the GPIO pin as an output.
	 */
	rzg2l_gpio_direction_input(chip, offset);
}

static const char * const rzg2l_gpio_names[] = {
	"P0_0", "P0_1", "P0_2", "P0_3", "P0_4", "P0_5", "P0_6", "P0_7",
	"P1_0", "P1_1", "P1_2", "P1_3", "P1_4", "P1_5", "P1_6", "P1_7",
	"P2_0", "P2_1", "P2_2", "P2_3", "P2_4", "P2_5", "P2_6", "P2_7",
	"P3_0", "P3_1", "P3_2", "P3_3", "P3_4", "P3_5", "P3_6", "P3_7",
	"P4_0", "P4_1", "P4_2", "P4_3", "P4_4", "P4_5", "P4_6", "P4_7",
	"P5_0", "P5_1", "P5_2", "P5_3", "P5_4", "P5_5", "P5_6", "P5_7",
	"P6_0", "P6_1", "P6_2", "P6_3", "P6_4", "P6_5", "P6_6", "P6_7",
	"P7_0", "P7_1", "P7_2", "P7_3", "P7_4", "P7_5", "P7_6", "P7_7",
	"P8_0", "P8_1", "P8_2", "P8_3", "P8_4", "P8_5", "P8_6", "P8_7",
	"P9_0", "P9_1", "P9_2", "P9_3", "P9_4", "P9_5", "P9_6", "P9_7",
	"P10_0", "P10_1", "P10_2", "P10_3", "P10_4", "P10_5", "P10_6", "P10_7",
	"P11_0", "P11_1", "P11_2", "P11_3", "P11_4", "P11_5", "P11_6", "P11_7",
	"P12_0", "P12_1", "P12_2", "P12_3", "P12_4", "P12_5", "P12_6", "P12_7",
	"P13_0", "P13_1", "P13_2", "P13_3", "P13_4", "P13_5", "P13_6", "P13_7",
	"P14_0", "P14_1", "P14_2", "P14_3", "P14_4", "P14_5", "P14_6", "P14_7",
	"P15_0", "P15_1", "P15_2", "P15_3", "P15_4", "P15_5", "P15_6", "P15_7",
	"P16_0", "P16_1", "P16_2", "P16_3", "P16_4", "P16_5", "P16_6", "P16_7",
	"P17_0", "P17_1", "P17_2", "P17_3", "P17_4", "P17_5", "P17_6", "P17_7",
	"P18_0", "P18_1", "P18_2", "P18_3", "P18_4", "P18_5", "P18_6", "P18_7",
	"P19_0", "P19_1", "P19_2", "P19_3", "P19_4", "P19_5", "P19_6", "P19_7",
	"P20_0", "P20_1", "P20_2", "P20_3", "P20_4", "P20_5", "P20_6", "P20_7",
	"P21_0", "P21_1", "P21_2", "P21_3", "P21_4", "P21_5", "P21_6", "P21_7",
	"P22_0", "P22_1", "P22_2", "P22_3", "P22_4", "P22_5", "P22_6", "P22_7",
	"P23_0", "P23_1", "P23_2", "P23_3", "P23_4", "P23_5", "P23_6", "P23_7",
	"P24_0", "P24_1", "P24_2", "P24_3", "P24_4", "P24_5", "P24_6", "P24_7",
	"P25_0", "P25_1", "P25_2", "P25_3", "P25_4", "P25_5", "P25_6", "P25_7",
	"P26_0", "P26_1", "P26_2", "P26_3", "P26_4", "P26_5", "P26_6", "P26_7",
	"P27_0", "P27_1", "P27_2", "P27_3", "P27_4", "P27_5", "P27_6", "P27_7",
	"P28_0", "P28_1", "P28_2", "P28_3", "P28_4", "P28_5", "P28_6", "P28_7",
	"P29_0", "P29_1", "P29_2", "P29_3", "P29_4", "P29_5", "P29_6", "P29_7",
	"P30_0", "P30_1", "P30_2", "P30_3", "P30_4", "P30_5", "P30_6", "P30_7",
	"P31_0", "P31_1", "P31_2", "P31_3", "P31_4", "P31_5", "P31_6", "P31_7",
	"P32_0", "P32_1", "P32_2", "P32_3", "P32_4", "P32_5", "P32_6", "P32_7",
	"P33_0", "P33_1", "P33_2", "P33_3", "P33_4", "P33_5", "P33_6", "P33_7",
	"P34_0", "P34_1", "P34_2", "P34_3", "P34_4", "P34_5", "P34_6", "P34_7",
	"P35_0", "P35_1", "P35_2", "P35_3", "P35_4", "P35_5", "P35_6", "P35_7",
	"P36_0", "P36_1", "P36_2", "P36_3", "P36_4", "P36_5", "P36_6", "P36_7",
	"P37_0", "P37_1", "P37_2", "P37_3", "P37_4", "P37_5", "P37_6", "P37_7",
	"P38_0", "P38_1", "P38_2", "P38_3", "P38_4", "P38_5", "P38_6", "P38_7",
	"P39_0", "P39_1", "P39_2", "P39_3", "P39_4", "P39_5", "P39_6", "P39_7",
	"P40_0", "P40_1", "P40_2", "P40_3", "P40_4", "P40_5", "P40_6", "P40_7",
	"P41_0", "P41_1", "P41_2", "P41_3", "P41_4", "P41_5", "P41_6", "P41_7",
	"P42_0", "P42_1", "P42_2", "P42_3", "P42_4", "P42_5", "P42_6", "P42_7",
	"P43_0", "P43_1", "P43_2", "P43_3", "P43_4", "P43_5", "P43_6", "P43_7",
	"P44_0", "P44_1", "P44_2", "P44_3", "P44_4", "P44_5", "P44_6", "P44_7",
	"P45_0", "P45_1", "P45_2", "P45_3", "P45_4", "P45_5", "P45_6", "P45_7",
	"P46_0", "P46_1", "P46_2", "P46_3", "P46_4", "P46_5", "P46_6", "P46_7",
	"P47_0", "P47_1", "P47_2", "P47_3", "P47_4", "P47_5", "P47_6", "P47_7",
	"P48_0", "P48_1", "P48_2", "P48_3", "P48_4", "P48_5", "P48_6", "P48_7",
};

static const u32 rzg2l_gpio_configs[] = {
	RZG2L_GPIO_PORT_PACK(2, 0x10, RZG2L_MPXED_PIN_FUNCS),
	RZG2L_GPIO_PORT_PACK(2, 0x11, RZG2L_MPXED_PIN_FUNCS),
	RZG2L_GPIO_PORT_PACK(2, 0x12, RZG2L_MPXED_PIN_FUNCS),
	RZG2L_GPIO_PORT_PACK(2, 0x13, RZG2L_MPXED_PIN_FUNCS),
	RZG2L_GPIO_PORT_PACK(2, 0x14, RZG2L_MPXED_PIN_FUNCS),
	RZG2L_GPIO_PORT_PACK(3, 0x15, RZG2L_MPXED_PIN_FUNCS),
	RZG2L_GPIO_PORT_PACK(2, 0x16, RZG2L_MPXED_PIN_FUNCS),
	RZG2L_GPIO_PORT_PACK(3, 0x17, RZG2L_MPXED_PIN_FUNCS),
	RZG2L_GPIO_PORT_PACK(3, 0x18, RZG2L_MPXED_PIN_FUNCS),
	RZG2L_GPIO_PORT_PACK(2, 0x19, RZG2L_MPXED_PIN_FUNCS),
	RZG2L_GPIO_PORT_PACK(2, 0x1a, RZG2L_MPXED_PIN_FUNCS),
	RZG2L_GPIO_PORT_PACK(2, 0x1b, RZG2L_MPXED_PIN_FUNCS),
	RZG2L_GPIO_PORT_PACK(2, 0x1c, RZG2L_MPXED_PIN_FUNCS),
	RZG2L_GPIO_PORT_PACK(3, 0x1d, RZG2L_MPXED_PIN_FUNCS),
	RZG2L_GPIO_PORT_PACK(2, 0x1e, RZG2L_MPXED_PIN_FUNCS),
	RZG2L_GPIO_PORT_PACK(2, 0x1f, RZG2L_MPXED_PIN_FUNCS),
	RZG2L_GPIO_PORT_PACK(2, 0x20, RZG2L_MPXED_PIN_FUNCS),
	RZG2L_GPIO_PORT_PACK(3, 0x21, RZG2L_MPXED_PIN_FUNCS),
	RZG2L_GPIO_PORT_PACK(2, 0x22, RZG2L_MPXED_PIN_FUNCS),
	RZG2L_GPIO_PORT_PACK(2, 0x23, RZG2L_MPXED_PIN_FUNCS),
	RZG2L_GPIO_PORT_PACK(3, 0x24, RZG2L_MPXED_ETH_PIN_FUNCS(PIN_CFG_IO_VMC_ETH0)),
	RZG2L_GPIO_PORT_PACK(2, 0x25, RZG2L_MPXED_ETH_PIN_FUNCS(PIN_CFG_IO_VMC_ETH0)),
	RZG2L_GPIO_PORT_PACK(2, 0x26, RZG2L_MPXED_ETH_PIN_FUNCS(PIN_CFG_IO_VMC_ETH0)),
	RZG2L_GPIO_PORT_PACK(2, 0x27, RZG2L_MPXED_ETH_PIN_FUNCS(PIN_CFG_IO_VMC_ETH0)),
	RZG2L_GPIO_PORT_PACK(2, 0x28, RZG2L_MPXED_ETH_PIN_FUNCS(PIN_CFG_IO_VMC_ETH0)),
	RZG2L_GPIO_PORT_PACK(2, 0x29, RZG2L_MPXED_ETH_PIN_FUNCS(PIN_CFG_IO_VMC_ETH0)),
	RZG2L_GPIO_PORT_PACK(2, 0x2a, RZG2L_MPXED_ETH_PIN_FUNCS(PIN_CFG_IO_VMC_ETH0)),
	RZG2L_GPIO_PORT_PACK(2, 0x2b, RZG2L_MPXED_ETH_PIN_FUNCS(PIN_CFG_IO_VMC_ETH0)),
	RZG2L_GPIO_PORT_PACK(2, 0x2c, RZG2L_MPXED_ETH_PIN_FUNCS(PIN_CFG_IO_VMC_ETH0)),
	RZG2L_GPIO_PORT_PACK(2, 0x2d, RZG2L_MPXED_ETH_PIN_FUNCS(PIN_CFG_IO_VMC_ETH1)),
	RZG2L_GPIO_PORT_PACK(2, 0x2e, RZG2L_MPXED_ETH_PIN_FUNCS(PIN_CFG_IO_VMC_ETH1)),
	RZG2L_GPIO_PORT_PACK(2, 0x2f, RZG2L_MPXED_ETH_PIN_FUNCS(PIN_CFG_IO_VMC_ETH1)),
	RZG2L_GPIO_PORT_PACK(2, 0x30, RZG2L_MPXED_ETH_PIN_FUNCS(PIN_CFG_IO_VMC_ETH1)),
	RZG2L_GPIO_PORT_PACK(2, 0x31, RZG2L_MPXED_ETH_PIN_FUNCS(PIN_CFG_IO_VMC_ETH1)),
	RZG2L_GPIO_PORT_PACK(2, 0x32, RZG2L_MPXED_ETH_PIN_FUNCS(PIN_CFG_IO_VMC_ETH1)),
	RZG2L_GPIO_PORT_PACK(2, 0x33, RZG2L_MPXED_ETH_PIN_FUNCS(PIN_CFG_IO_VMC_ETH1)),
	RZG2L_GPIO_PORT_PACK(2, 0x34, RZG2L_MPXED_ETH_PIN_FUNCS(PIN_CFG_IO_VMC_ETH1)),
	RZG2L_GPIO_PORT_PACK(3, 0x35, RZG2L_MPXED_ETH_PIN_FUNCS(PIN_CFG_IO_VMC_ETH1)),
	RZG2L_GPIO_PORT_PACK(2, 0x36, RZG2L_MPXED_PIN_FUNCS),
	RZG2L_GPIO_PORT_PACK(3, 0x37, RZG2L_MPXED_PIN_FUNCS),
	RZG2L_GPIO_PORT_PACK(3, 0x38, RZG2L_MPXED_PIN_FUNCS),
	RZG2L_GPIO_PORT_PACK(2, 0x39, RZG2L_MPXED_PIN_FUNCS),
	RZG2L_GPIO_PORT_PACK(5, 0x3a, RZG2L_MPXED_PIN_FUNCS),
	RZG2L_GPIO_PORT_PACK(4, 0x3b, RZG2L_MPXED_PIN_FUNCS),
	RZG2L_GPIO_PORT_PACK(4, 0x3c, RZG2L_MPXED_PIN_FUNCS),
	RZG2L_GPIO_PORT_PACK(4, 0x3d, RZG2L_MPXED_PIN_FUNCS),
	RZG2L_GPIO_PORT_PACK(4, 0x3e, RZG2L_MPXED_PIN_FUNCS),
	RZG2L_GPIO_PORT_PACK(4, 0x3f, RZG2L_MPXED_PIN_FUNCS),
	RZG2L_GPIO_PORT_PACK(5, 0x40, RZG2L_MPXED_PIN_FUNCS),
};

static const u32 r9a07g043_gpio_configs[] = {
	RZG2L_GPIO_PORT_PACK(4, 0x10, RZG2L_MPXED_PIN_FUNCS),
	RZG2L_GPIO_PORT_PACK(5, 0x11, RZG2L_MPXED_ETH_PIN_FUNCS(PIN_CFG_IO_VMC_ETH0)),
	RZG2L_GPIO_PORT_PACK(4, 0x12, RZG2L_MPXED_ETH_PIN_FUNCS(PIN_CFG_IO_VMC_ETH0)),
	RZG2L_GPIO_PORT_PACK(4, 0x13, RZG2L_MPXED_ETH_PIN_FUNCS(PIN_CFG_IO_VMC_ETH0)),
	RZG2L_GPIO_PORT_PACK(6, 0x14, RZG2L_MPXED_ETH_PIN_FUNCS(PIN_CFG_IO_VMC_ETH0)),
	RZG2L_GPIO_PORT_PACK(5, 0x15, RZG2L_MPXED_PIN_FUNCS),
	RZG2L_GPIO_PORT_PACK(5, 0x16, RZG2L_MPXED_PIN_FUNCS),
	RZG2L_GPIO_PORT_PACK(5, 0x17, RZG2L_MPXED_ETH_PIN_FUNCS(PIN_CFG_IO_VMC_ETH1)),
	RZG2L_GPIO_PORT_PACK(5, 0x18, RZG2L_MPXED_ETH_PIN_FUNCS(PIN_CFG_IO_VMC_ETH1)),
	RZG2L_GPIO_PORT_PACK(4, 0x19, RZG2L_MPXED_ETH_PIN_FUNCS(PIN_CFG_IO_VMC_ETH1)),
	RZG2L_GPIO_PORT_PACK(5, 0x1a, RZG2L_MPXED_ETH_PIN_FUNCS(PIN_CFG_IO_VMC_ETH1)),
	RZG2L_GPIO_PORT_PACK(4, 0x1b, RZG2L_MPXED_PIN_FUNCS),
	RZG2L_GPIO_PORT_PACK(2, 0x1c, RZG2L_MPXED_PIN_FUNCS),
	RZG2L_GPIO_PORT_PACK(5, 0x1d, RZG2L_MPXED_PIN_FUNCS),
	RZG2L_GPIO_PORT_PACK(3, 0x1e, RZG2L_MPXED_PIN_FUNCS),
	RZG2L_GPIO_PORT_PACK(4, 0x1f, RZG2L_MPXED_PIN_FUNCS),
	RZG2L_GPIO_PORT_PACK(2, 0x20, RZG2L_MPXED_PIN_FUNCS),
	RZG2L_GPIO_PORT_PACK(4, 0x21, RZG2L_MPXED_PIN_FUNCS),
	RZG2L_GPIO_PORT_PACK(6, 0x22, RZG2L_MPXED_PIN_FUNCS),
};

static struct {
	struct rzg2l_dedicated_configs common[35];
	struct rzg2l_dedicated_configs rzg2l_pins[7];
} rzg2l_dedicated_pins = {
	.common = {
		{ "NMI", RZG2L_SINGLE_PIN_PACK(0x1, 0,
		 (PIN_CFG_FILONOFF | PIN_CFG_FILNUM | PIN_CFG_FILCLKSEL)) },
		{ "TMS/SWDIO", RZG2L_SINGLE_PIN_PACK(0x2, 0,
		 (PIN_CFG_IOLH_A | PIN_CFG_SR | PIN_CFG_IEN)) },
		{ "TDO", RZG2L_SINGLE_PIN_PACK(0x3, 0,
		 (PIN_CFG_IOLH_A | PIN_CFG_SR | PIN_CFG_IEN)) },
		{ "AUDIO_CLK1", RZG2L_SINGLE_PIN_PACK(0x4, 0, PIN_CFG_IEN) },
		{ "AUDIO_CLK2", RZG2L_SINGLE_PIN_PACK(0x4, 1, PIN_CFG_IEN) },
		{ "SD0_CLK", RZG2L_SINGLE_PIN_PACK(0x6, 0,
		 (PIN_CFG_IOLH_B | PIN_CFG_SR | PIN_CFG_IO_VMC_SD0)) },
		{ "SD0_CMD", RZG2L_SINGLE_PIN_PACK(0x6, 1,
		 (PIN_CFG_IOLH_B | PIN_CFG_SR | PIN_CFG_IEN | PIN_CFG_IO_VMC_SD0)) },
		{ "SD0_RST#", RZG2L_SINGLE_PIN_PACK(0x6, 2,
		 (PIN_CFG_IOLH_B | PIN_CFG_SR | PIN_CFG_IO_VMC_SD0)) },
		{ "SD0_DATA0", RZG2L_SINGLE_PIN_PACK(0x7, 0,
		 (PIN_CFG_IOLH_B | PIN_CFG_SR | PIN_CFG_IEN | PIN_CFG_IO_VMC_SD0)) },
		{ "SD0_DATA1", RZG2L_SINGLE_PIN_PACK(0x7, 1,
		 (PIN_CFG_IOLH_B | PIN_CFG_SR | PIN_CFG_IEN | PIN_CFG_IO_VMC_SD0)) },
		{ "SD0_DATA2", RZG2L_SINGLE_PIN_PACK(0x7, 2,
		 (PIN_CFG_IOLH_B | PIN_CFG_SR | PIN_CFG_IEN | PIN_CFG_IO_VMC_SD0)) },
		{ "SD0_DATA3", RZG2L_SINGLE_PIN_PACK(0x7, 3,
		 (PIN_CFG_IOLH_B | PIN_CFG_SR | PIN_CFG_IEN | PIN_CFG_IO_VMC_SD0)) },
		{ "SD0_DATA4", RZG2L_SINGLE_PIN_PACK(0x7, 4,
		 (PIN_CFG_IOLH_B | PIN_CFG_SR | PIN_CFG_IEN | PIN_CFG_IO_VMC_SD0)) },
		{ "SD0_DATA5", RZG2L_SINGLE_PIN_PACK(0x7, 5,
		 (PIN_CFG_IOLH_B | PIN_CFG_SR | PIN_CFG_IEN | PIN_CFG_IO_VMC_SD0)) },
		{ "SD0_DATA6", RZG2L_SINGLE_PIN_PACK(0x7, 6,
		 (PIN_CFG_IOLH_B | PIN_CFG_SR | PIN_CFG_IEN | PIN_CFG_IO_VMC_SD0)) },
		{ "SD0_DATA7", RZG2L_SINGLE_PIN_PACK(0x7, 7,
		 (PIN_CFG_IOLH_B | PIN_CFG_SR | PIN_CFG_IEN | PIN_CFG_IO_VMC_SD0)) },
		{ "SD1_CLK", RZG2L_SINGLE_PIN_PACK(0x8, 0,
		 (PIN_CFG_IOLH_B | PIN_CFG_SR | PIN_CFG_IO_VMC_SD1)) },
		{ "SD1_CMD", RZG2L_SINGLE_PIN_PACK(0x8, 1,
		 (PIN_CFG_IOLH_B | PIN_CFG_SR | PIN_CFG_IEN | PIN_CFG_IO_VMC_SD1)) },
		{ "SD1_DATA0", RZG2L_SINGLE_PIN_PACK(0x9, 0,
		 (PIN_CFG_IOLH_B | PIN_CFG_SR | PIN_CFG_IEN | PIN_CFG_IO_VMC_SD1)) },
		{ "SD1_DATA1", RZG2L_SINGLE_PIN_PACK(0x9, 1,
		 (PIN_CFG_IOLH_B | PIN_CFG_SR | PIN_CFG_IEN | PIN_CFG_IO_VMC_SD1)) },
		{ "SD1_DATA2", RZG2L_SINGLE_PIN_PACK(0x9, 2,
		 (PIN_CFG_IOLH_B | PIN_CFG_SR | PIN_CFG_IEN | PIN_CFG_IO_VMC_SD1)) },
		{ "SD1_DATA3", RZG2L_SINGLE_PIN_PACK(0x9, 3,
		 (PIN_CFG_IOLH_B | PIN_CFG_SR | PIN_CFG_IEN | PIN_CFG_IO_VMC_SD1)) },
		{ "QSPI0_SPCLK", RZG2L_SINGLE_PIN_PACK(0xa, 0,
		 (PIN_CFG_IOLH_B | PIN_CFG_SR | PIN_CFG_IO_VMC_QSPI)) },
		{ "QSPI0_IO0", RZG2L_SINGLE_PIN_PACK(0xa, 1,
		 (PIN_CFG_IOLH_B | PIN_CFG_SR | PIN_CFG_IO_VMC_QSPI)) },
		{ "QSPI0_IO1", RZG2L_SINGLE_PIN_PACK(0xa, 2,
		 (PIN_CFG_IOLH_B | PIN_CFG_SR | PIN_CFG_IO_VMC_QSPI)) },
		{ "QSPI0_IO2", RZG2L_SINGLE_PIN_PACK(0xa, 3,
		 (PIN_CFG_IOLH_B | PIN_CFG_SR | PIN_CFG_IO_VMC_QSPI)) },
		{ "QSPI0_IO3", RZG2L_SINGLE_PIN_PACK(0xa, 4,
		 (PIN_CFG_IOLH_B | PIN_CFG_SR | PIN_CFG_IO_VMC_QSPI)) },
		{ "QSPI0_SSL", RZG2L_SINGLE_PIN_PACK(0xa, 5,
		 (PIN_CFG_IOLH_B | PIN_CFG_SR | PIN_CFG_IO_VMC_QSPI)) },
		{ "QSPI_RESET#", RZG2L_SINGLE_PIN_PACK(0xc, 0,
		 (PIN_CFG_IOLH_B | PIN_CFG_SR | PIN_CFG_IO_VMC_QSPI)) },
		{ "QSPI_WP#", RZG2L_SINGLE_PIN_PACK(0xc, 1,
		 (PIN_CFG_IOLH_B | PIN_CFG_SR | PIN_CFG_IO_VMC_QSPI)) },
		{ "WDTOVF_PERROUT#", RZG2L_SINGLE_PIN_PACK(0xd, 0, (PIN_CFG_IOLH_A | PIN_CFG_SR)) },
		{ "RIIC0_SDA", RZG2L_SINGLE_PIN_PACK(0xe, 0, PIN_CFG_IEN) },
		{ "RIIC0_SCL", RZG2L_SINGLE_PIN_PACK(0xe, 1, PIN_CFG_IEN) },
		{ "RIIC1_SDA", RZG2L_SINGLE_PIN_PACK(0xe, 2, PIN_CFG_IEN) },
		{ "RIIC1_SCL", RZG2L_SINGLE_PIN_PACK(0xe, 3, PIN_CFG_IEN) },
	},
	.rzg2l_pins = {
		{ "QSPI_INT#", RZG2L_SINGLE_PIN_PACK(0xc, 2, (PIN_CFG_SR | PIN_CFG_IO_VMC_QSPI)) },
		{ "QSPI1_SPCLK", RZG2L_SINGLE_PIN_PACK(0xb, 0,
		 (PIN_CFG_IOLH_B | PIN_CFG_SR | PIN_CFG_IO_VMC_QSPI)) },
		{ "QSPI1_IO0", RZG2L_SINGLE_PIN_PACK(0xb, 1,
		 (PIN_CFG_IOLH_B | PIN_CFG_SR | PIN_CFG_IO_VMC_QSPI)) },
		{ "QSPI1_IO1", RZG2L_SINGLE_PIN_PACK(0xb, 2,
		 (PIN_CFG_IOLH_B | PIN_CFG_SR | PIN_CFG_IO_VMC_QSPI)) },
		{ "QSPI1_IO2", RZG2L_SINGLE_PIN_PACK(0xb, 3,
		 (PIN_CFG_IOLH_B | PIN_CFG_SR | PIN_CFG_IO_VMC_QSPI)) },
		{ "QSPI1_IO3", RZG2L_SINGLE_PIN_PACK(0xb, 4,
		 (PIN_CFG_IOLH_B | PIN_CFG_SR  | PIN_CFG_IO_VMC_QSPI)) },
		{ "QSPI1_SSL", RZG2L_SINGLE_PIN_PACK(0xb, 5,
		 (PIN_CFG_IOLH_B | PIN_CFG_SR | PIN_CFG_IO_VMC_QSPI)) },
	}
};

static int rzg2l_gpio_get_gpioint(unsigned int virq, const struct rzg2l_pinctrl_data *data)
{
	unsigned int gpioint;
	unsigned int i;
	u32 port, bit;

	port = virq / 8;
	bit = virq % 8;

	if (port >= data->n_ports ||
	    bit >= RZG2L_GPIO_PORT_GET_PINCNT(data->port_pin_configs[port]))
		return -EINVAL;

	gpioint = bit;
	for (i = 0; i < port; i++)
		gpioint += RZG2L_GPIO_PORT_GET_PINCNT(data->port_pin_configs[i]);

	return gpioint;
}

static void rzg2l_gpio_irq_disable(struct irq_data *d)
{
	struct gpio_chip *gc = irq_data_get_irq_chip_data(d);
	struct rzg2l_pinctrl *pctrl = container_of(gc, struct rzg2l_pinctrl, gpio_chip);
	unsigned int hwirq = irqd_to_hwirq(d);
	unsigned long flags;
	void __iomem *addr;
	u32 port;
	u8 bit;

	port = RZG2L_PIN_ID_TO_PORT(hwirq);
	bit = RZG2L_PIN_ID_TO_PIN(hwirq);

	addr = pctrl->base + ISEL(port);
	if (bit >= 4) {
		bit -= 4;
		addr += 4;
	}

	spin_lock_irqsave(&pctrl->lock, flags);
	writel(readl(addr) & ~BIT(bit * 8), addr);
	spin_unlock_irqrestore(&pctrl->lock, flags);

	gpiochip_disable_irq(gc, hwirq);
	irq_chip_disable_parent(d);
}

static void rzg2l_gpio_irq_enable(struct irq_data *d)
{
	struct gpio_chip *gc = irq_data_get_irq_chip_data(d);
	struct rzg2l_pinctrl *pctrl = container_of(gc, struct rzg2l_pinctrl, gpio_chip);
	unsigned int hwirq = irqd_to_hwirq(d);
	unsigned long flags;
	void __iomem *addr;
	u32 port;
	u8 bit;

	gpiochip_enable_irq(gc, hwirq);

	port = RZG2L_PIN_ID_TO_PORT(hwirq);
	bit = RZG2L_PIN_ID_TO_PIN(hwirq);

	addr = pctrl->base + ISEL(port);
	if (bit >= 4) {
		bit -= 4;
		addr += 4;
	}

	spin_lock_irqsave(&pctrl->lock, flags);
	writel(readl(addr) | BIT(bit * 8), addr);
	spin_unlock_irqrestore(&pctrl->lock, flags);

	irq_chip_enable_parent(d);
}

static int rzg2l_gpio_irq_set_type(struct irq_data *d, unsigned int type)
{
	return irq_chip_set_type_parent(d, type);
}

static void rzg2l_gpio_irqc_eoi(struct irq_data *d)
{
	irq_chip_eoi_parent(d);
}

static void rzg2l_gpio_irq_print_chip(struct irq_data *data, struct seq_file *p)
{
	struct gpio_chip *gc = irq_data_get_irq_chip_data(data);

	seq_printf(p, dev_name(gc->parent));
}

static const struct irq_chip rzg2l_gpio_irqchip = {
	.name = "rzg2l-gpio",
	.irq_disable = rzg2l_gpio_irq_disable,
	.irq_enable = rzg2l_gpio_irq_enable,
	.irq_mask = irq_chip_mask_parent,
	.irq_unmask = irq_chip_unmask_parent,
	.irq_set_type = rzg2l_gpio_irq_set_type,
	.irq_eoi = rzg2l_gpio_irqc_eoi,
	.irq_print_chip = rzg2l_gpio_irq_print_chip,
	.flags = IRQCHIP_IMMUTABLE,
	GPIOCHIP_IRQ_RESOURCE_HELPERS,
};

static int rzg2l_gpio_child_to_parent_hwirq(struct gpio_chip *gc,
					    unsigned int child,
					    unsigned int child_type,
					    unsigned int *parent,
					    unsigned int *parent_type)
{
	struct rzg2l_pinctrl *pctrl = gpiochip_get_data(gc);
	unsigned long flags;
	int gpioint, irq;

	gpioint = rzg2l_gpio_get_gpioint(child, pctrl->data);
	if (gpioint < 0)
		return gpioint;

	spin_lock_irqsave(&pctrl->bitmap_lock, flags);
	irq = bitmap_find_free_region(pctrl->tint_slot, RZG2L_TINT_MAX_INTERRUPT, get_order(1));
	spin_unlock_irqrestore(&pctrl->bitmap_lock, flags);
	if (irq < 0)
		return -ENOSPC;
	pctrl->hwirq[irq] = child;
	irq += RZG2L_TINT_IRQ_START_INDEX;

	/* All these interrupts are level high in the CPU */
	*parent_type = IRQ_TYPE_LEVEL_HIGH;
	*parent = RZG2L_PACK_HWIRQ(gpioint, irq);
	return 0;
}

static int rzg2l_gpio_populate_parent_fwspec(struct gpio_chip *chip,
					     union gpio_irq_fwspec *gfwspec,
					     unsigned int parent_hwirq,
					     unsigned int parent_type)
{
	struct irq_fwspec *fwspec = &gfwspec->fwspec;

	fwspec->fwnode = chip->irq.parent_domain->fwnode;
	fwspec->param_count = 2;
	fwspec->param[0] = parent_hwirq;
	fwspec->param[1] = parent_type;

	return 0;
}

static void rzg2l_gpio_irq_domain_free(struct irq_domain *domain, unsigned int virq,
				       unsigned int nr_irqs)
{
	struct irq_data *d;

	d = irq_domain_get_irq_data(domain, virq);
	if (d) {
		struct gpio_chip *gc = irq_data_get_irq_chip_data(d);
		struct rzg2l_pinctrl *pctrl = container_of(gc, struct rzg2l_pinctrl, gpio_chip);
		irq_hw_number_t hwirq = irqd_to_hwirq(d);
		unsigned long flags;
		unsigned int i;

		for (i = 0; i < RZG2L_TINT_MAX_INTERRUPT; i++) {
			if (pctrl->hwirq[i] == hwirq) {
				spin_lock_irqsave(&pctrl->bitmap_lock, flags);
				bitmap_release_region(pctrl->tint_slot, i, get_order(1));
				spin_unlock_irqrestore(&pctrl->bitmap_lock, flags);
				pctrl->hwirq[i] = 0;
				break;
			}
		}
	}
	irq_domain_free_irqs_common(domain, virq, nr_irqs);
}

static void rzg2l_init_irq_valid_mask(struct gpio_chip *gc,
				      unsigned long *valid_mask,
				      unsigned int ngpios)
{
	struct rzg2l_pinctrl *pctrl = gpiochip_get_data(gc);
	struct gpio_chip *chip = &pctrl->gpio_chip;
	unsigned int offset;

	/* Forbid unused lines to be mapped as IRQs */
	for (offset = 0; offset < chip->ngpio; offset++) {
		u32 port, bit;

		port = offset / 8;
		bit = offset % 8;

		if (port >= pctrl->data->n_ports ||
		    bit >= RZG2L_GPIO_PORT_GET_PINCNT(pctrl->data->port_pin_configs[port]))
			clear_bit(offset, valid_mask);
	}
}

static int rzg2l_gpio_register(struct rzg2l_pinctrl *pctrl)
{
	struct device_node *np = pctrl->dev->of_node;
	struct gpio_chip *chip = &pctrl->gpio_chip;
	const char *name = dev_name(pctrl->dev);
	struct irq_domain *parent_domain;
	struct of_phandle_args of_args;
	struct device_node *parent_np;
	struct gpio_irq_chip *girq;
	int ret;

	parent_np = of_irq_find_parent(np);
	if (!parent_np)
		return -ENXIO;

	parent_domain = irq_find_host(parent_np);
	of_node_put(parent_np);
	if (!parent_domain)
		return -EPROBE_DEFER;

	ret = of_parse_phandle_with_fixed_args(np, "gpio-ranges", 3, 0, &of_args);
	if (ret) {
		dev_err(pctrl->dev, "Unable to parse gpio-ranges\n");
		return ret;
	}

	if (of_args.args[0] != 0 || of_args.args[1] != 0 ||
	    of_args.args[2] != pctrl->data->n_port_pins) {
		dev_err(pctrl->dev, "gpio-ranges does not match selected SOC\n");
		return -EINVAL;
	}

	chip->names = pctrl->data->port_pins;
	chip->request = rzg2l_gpio_request;
	chip->free = rzg2l_gpio_free;
	chip->get_direction = rzg2l_gpio_get_direction;
	chip->direction_input = rzg2l_gpio_direction_input;
	chip->direction_output = rzg2l_gpio_direction_output;
	chip->get = rzg2l_gpio_get;
	chip->set = rzg2l_gpio_set;
	chip->label = name;
	chip->parent = pctrl->dev;
	chip->owner = THIS_MODULE;
	chip->base = -1;
	chip->ngpio = of_args.args[2];

	girq = &chip->irq;
	gpio_irq_chip_set_chip(girq, &rzg2l_gpio_irqchip);
	girq->fwnode = of_node_to_fwnode(np);
	girq->parent_domain = parent_domain;
	girq->child_to_parent_hwirq = rzg2l_gpio_child_to_parent_hwirq;
	girq->populate_parent_alloc_arg = rzg2l_gpio_populate_parent_fwspec;
	girq->child_irq_domain_ops.free = rzg2l_gpio_irq_domain_free;
	girq->init_valid_mask = rzg2l_init_irq_valid_mask;

	pctrl->gpio_range.id = 0;
	pctrl->gpio_range.pin_base = 0;
	pctrl->gpio_range.base = 0;
	pctrl->gpio_range.npins = chip->ngpio;
	pctrl->gpio_range.name = chip->label;
	pctrl->gpio_range.gc = chip;
	ret = devm_gpiochip_add_data(pctrl->dev, chip, pctrl);
	if (ret) {
		dev_err(pctrl->dev, "failed to add GPIO controller\n");
		return ret;
	}

	dev_dbg(pctrl->dev, "Registered gpio controller\n");

	return 0;
}

static int rzg2l_pinctrl_register(struct rzg2l_pinctrl *pctrl)
{
	struct pinctrl_pin_desc *pins;
	unsigned int i, j;
	u32 *pin_data;
	int ret;

	pctrl->desc.name = DRV_NAME;
	pctrl->desc.npins = pctrl->data->n_port_pins + pctrl->data->n_dedicated_pins;
	pctrl->desc.pctlops = &rzg2l_pinctrl_pctlops;
	pctrl->desc.pmxops = &rzg2l_pinctrl_pmxops;
	pctrl->desc.confops = &rzg2l_pinctrl_confops;
	pctrl->desc.owner = THIS_MODULE;

	pins = devm_kcalloc(pctrl->dev, pctrl->desc.npins, sizeof(*pins), GFP_KERNEL);
	if (!pins)
		return -ENOMEM;

	pin_data = devm_kcalloc(pctrl->dev, pctrl->desc.npins,
				sizeof(*pin_data), GFP_KERNEL);
	if (!pin_data)
		return -ENOMEM;

	pctrl->pins = pins;
	pctrl->desc.pins = pins;

	for (i = 0, j = 0; i < pctrl->data->n_port_pins; i++) {
		pins[i].number = i;
		pins[i].name = pctrl->data->port_pins[i];
		if (i && !(i % RZG2L_PINS_PER_PORT))
			j++;
		pin_data[i] = pctrl->data->port_pin_configs[j];
		pins[i].drv_data = &pin_data[i];
	}

	for (i = 0; i < pctrl->data->n_dedicated_pins; i++) {
		unsigned int index = pctrl->data->n_port_pins + i;

		pins[index].number = index;
		pins[index].name = pctrl->data->dedicated_pins[i].name;
		pin_data[index] = pctrl->data->dedicated_pins[i].config;
		pins[index].drv_data = &pin_data[index];
	}

	ret = devm_pinctrl_register_and_init(pctrl->dev, &pctrl->desc, pctrl,
					     &pctrl->pctl);
	if (ret) {
		dev_err(pctrl->dev, "pinctrl registration failed\n");
		return ret;
	}

	ret = pinctrl_enable(pctrl->pctl);
	if (ret) {
		dev_err(pctrl->dev, "pinctrl enable failed\n");
		return ret;
	}

	ret = rzg2l_gpio_register(pctrl);
	if (ret) {
		dev_err(pctrl->dev, "failed to add GPIO chip: %i\n", ret);
		return ret;
	}

	return 0;
}

static void rzg2l_pinctrl_clk_disable(void *data)
{
	clk_disable_unprepare(data);
}

static int rzg2l_pinctrl_probe(struct platform_device *pdev)
{
	struct rzg2l_pinctrl *pctrl;
	int ret;

	BUILD_BUG_ON(ARRAY_SIZE(rzg2l_gpio_configs) * RZG2L_PINS_PER_PORT >
		     ARRAY_SIZE(rzg2l_gpio_names));

	BUILD_BUG_ON(ARRAY_SIZE(r9a07g043_gpio_configs) * RZG2L_PINS_PER_PORT >
		     ARRAY_SIZE(rzg2l_gpio_names));

	pctrl = devm_kzalloc(&pdev->dev, sizeof(*pctrl), GFP_KERNEL);
	if (!pctrl)
		return -ENOMEM;

	pctrl->dev = &pdev->dev;

	pctrl->data = of_device_get_match_data(&pdev->dev);
	if (!pctrl->data)
		return -EINVAL;

	pctrl->base = devm_platform_ioremap_resource(pdev, 0);
	if (IS_ERR(pctrl->base))
		return PTR_ERR(pctrl->base);

	pctrl->clk = devm_clk_get(pctrl->dev, NULL);
	if (IS_ERR(pctrl->clk)) {
		ret = PTR_ERR(pctrl->clk);
		dev_err(pctrl->dev, "failed to get GPIO clk : %i\n", ret);
		return ret;
	}

	spin_lock_init(&pctrl->lock);
	spin_lock_init(&pctrl->bitmap_lock);
	mutex_init(&pctrl->mutex);

	platform_set_drvdata(pdev, pctrl);

	ret = clk_prepare_enable(pctrl->clk);
	if (ret) {
		dev_err(pctrl->dev, "failed to enable GPIO clk: %i\n", ret);
		return ret;
	}

	ret = devm_add_action_or_reset(&pdev->dev, rzg2l_pinctrl_clk_disable,
				       pctrl->clk);
	if (ret) {
		dev_err(pctrl->dev,
			"failed to register GPIO clk disable action, %i\n",
			ret);
		return ret;
	}

	ret = rzg2l_pinctrl_register(pctrl);
	if (ret)
		return ret;

	dev_info(pctrl->dev, "%s support registered\n", DRV_NAME);
	return 0;
}

static struct rzg2l_pinctrl_data r9a07g043_data = {
	.port_pins = rzg2l_gpio_names,
	.port_pin_configs = r9a07g043_gpio_configs,
	.n_ports = ARRAY_SIZE(r9a07g043_gpio_configs),
	.dedicated_pins = rzg2l_dedicated_pins.common,
	.n_port_pins = ARRAY_SIZE(r9a07g043_gpio_configs) * RZG2L_PINS_PER_PORT,
	.n_dedicated_pins = ARRAY_SIZE(rzg2l_dedicated_pins.common),
};

static struct rzg2l_pinctrl_data r9a07g044_data = {
	.port_pins = rzg2l_gpio_names,
	.port_pin_configs = rzg2l_gpio_configs,
	.n_ports = ARRAY_SIZE(rzg2l_gpio_configs),
	.dedicated_pins = rzg2l_dedicated_pins.common,
	.n_port_pins = ARRAY_SIZE(rzg2l_gpio_configs) * RZG2L_PINS_PER_PORT,
	.n_dedicated_pins = ARRAY_SIZE(rzg2l_dedicated_pins.common) +
		ARRAY_SIZE(rzg2l_dedicated_pins.rzg2l_pins),
};

static const struct of_device_id rzg2l_pinctrl_of_table[] = {
	{
		.compatible = "renesas,r9a07g043-pinctrl",
		.data = &r9a07g043_data,
	},
	{
		.compatible = "renesas,r9a07g044-pinctrl",
		.data = &r9a07g044_data,
	},
	{ /* sentinel */ }
};

static struct platform_driver rzg2l_pinctrl_driver = {
	.driver = {
		.name = DRV_NAME,
		.of_match_table = of_match_ptr(rzg2l_pinctrl_of_table),
	},
	.probe = rzg2l_pinctrl_probe,
};

static int __init rzg2l_pinctrl_init(void)
{
	return platform_driver_register(&rzg2l_pinctrl_driver);
}
core_initcall(rzg2l_pinctrl_init);

MODULE_AUTHOR("Lad Prabhakar <prabhakar.mahadev-lad.rj@bp.renesas.com>");
MODULE_DESCRIPTION("Pin and gpio controller driver for RZ/G2L family");<|MERGE_RESOLUTION|>--- conflicted
+++ resolved
@@ -364,11 +364,8 @@
 		name = np->name;
 	}
 
-<<<<<<< HEAD
-=======
 	mutex_lock(&pctrl->mutex);
 
->>>>>>> 38e945c6
 	/* Register a single pin group listing all the pins we read from DT */
 	gsel = pinctrl_generic_add_group(pctldev, name, pins, num_pinmux, NULL);
 	if (gsel < 0) {
