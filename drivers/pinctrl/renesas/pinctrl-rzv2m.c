--- conflicted
+++ resolved
@@ -15,12 +15,8 @@
 #include <linux/io.h>
 #include <linux/module.h>
 #include <linux/mutex.h>
-<<<<<<< HEAD
-#include <linux/of_device.h>
-=======
 #include <linux/of.h>
 #include <linux/platform_device.h>
->>>>>>> 2d5404ca
 #include <linux/spinlock.h>
 
 #include <linux/pinctrl/consumer.h>
@@ -398,11 +394,7 @@
 	*num_maps = 0;
 	index = 0;
 
-<<<<<<< HEAD
-	for_each_child_of_node(np, child) {
-=======
 	for_each_child_of_node_scoped(np, child) {
->>>>>>> 2d5404ca
 		ret = rzv2m_dt_subnode_to_map(pctldev, child, np, map,
 					      num_maps, &index);
 		if (ret < 0)
