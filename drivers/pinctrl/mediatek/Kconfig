--- conflicted
+++ resolved
@@ -34,10 +34,6 @@
 	select GENERIC_PINCTRL_GROUPS
 	select GENERIC_PINMUX_FUNCTIONS
 	select GPIOLIB
-<<<<<<< HEAD
-	select OF_GPIO
-=======
->>>>>>> eb3cdb58
 	select EINT_MTK
 	select PINCTRL_MTK_V2
 
