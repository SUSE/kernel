# SPDX-License-Identifier: GPL-2.0-only
if (ARCH_QCOM || COMPILE_TEST)

config PINCTRL_MSM
	tristate "Qualcomm core pin controller driver"
	depends on GPIOLIB
	select QCOM_SCM
	select PINMUX
	select PINCONF
	select GENERIC_PINCONF
	select GPIOLIB_IRQCHIP
	select IRQ_DOMAIN_HIERARCHY
	select IRQ_FASTEOI_HIERARCHY_HANDLERS

config PINCTRL_APQ8064
	tristate "Qualcomm APQ8064 pin controller driver"
	depends on OF
	depends on PINCTRL_MSM
	help
	  This is the pinctrl, pinmux, pinconf and gpiolib driver for the
	  Qualcomm TLMM block found in the Qualcomm APQ8064 platform.

config PINCTRL_APQ8084
	tristate "Qualcomm APQ8084 pin controller driver"
	depends on OF
	depends on PINCTRL_MSM
	help
	  This is the pinctrl, pinmux, pinconf and gpiolib driver for the
	  Qualcomm TLMM block found in the Qualcomm APQ8084 platform.

config PINCTRL_IPQ4019
	tristate "Qualcomm IPQ4019 pin controller driver"
	depends on OF
	depends on PINCTRL_MSM
	help
	  This is the pinctrl, pinmux, pinconf and gpiolib driver for the
	  Qualcomm TLMM block found in the Qualcomm IPQ4019 platform.

config PINCTRL_IPQ8064
	tristate "Qualcomm IPQ8064 pin controller driver"
	depends on OF
	depends on PINCTRL_MSM
	help
	  This is the pinctrl, pinmux, pinconf and gpiolib driver for the
	  Qualcomm TLMM block found in the Qualcomm IPQ8064 platform.

config PINCTRL_IPQ8074
	tristate "Qualcomm Technologies, Inc. IPQ8074 pin controller driver"
	depends on OF
	depends on PINCTRL_MSM
	help
	  This is the pinctrl, pinmux, pinconf and gpiolib driver for
	  the Qualcomm Technologies Inc. TLMM block found on the
	  Qualcomm Technologies Inc. IPQ8074 platform. Select this for
	  IPQ8074.

config PINCTRL_IPQ6018
	tristate "Qualcomm Technologies, Inc. IPQ6018 pin controller driver"
	depends on OF
	depends on PINCTRL_MSM
	help
	  This is the pinctrl, pinmux, pinconf and gpiolib driver for
	  the Qualcomm Technologies Inc. TLMM block found on the
	  Qualcomm Technologies Inc. IPQ6018 platform. Select this for
	  IPQ6018.

config PINCTRL_MSM8226
	tristate "Qualcomm 8226 pin controller driver"
	depends on OF
	depends on PINCTRL_MSM
	help
	  This is the pinctrl, pinmux, pinconf and gpiolib driver for the
	  Qualcomm Technologies Inc TLMM block found on the Qualcomm
	  Technologies Inc MSM8226 platform.

config PINCTRL_MSM8660
	tristate "Qualcomm 8660 pin controller driver"
	depends on OF
	depends on PINCTRL_MSM
	help
	  This is the pinctrl, pinmux, pinconf and gpiolib driver for the
	  Qualcomm TLMM block found in the Qualcomm 8660 platform.

config PINCTRL_MSM8960
	tristate "Qualcomm 8960 pin controller driver"
	depends on OF
	depends on PINCTRL_MSM
	help
	  This is the pinctrl, pinmux, pinconf and gpiolib driver for the
	  Qualcomm TLMM block found in the Qualcomm 8960 platform.

config PINCTRL_MDM9607
	tristate "Qualcomm 9607 pin controller driver"
	depends on GPIOLIB && OF
	depends on PINCTRL_MSM
	help
	  This is the pinctrl, pinmux, pinconf and gpiolib driver for the
	  Qualcomm TLMM block found in the Qualcomm 9607 platform.

config PINCTRL_MDM9615
	tristate "Qualcomm 9615 pin controller driver"
	depends on OF
	depends on PINCTRL_MSM
	help
	  This is the pinctrl, pinmux, pinconf and gpiolib driver for the
	  Qualcomm TLMM block found in the Qualcomm 9615 platform.

config PINCTRL_MSM8X74
	tristate "Qualcomm 8x74 pin controller driver"
	depends on OF
	depends on PINCTRL_MSM
	help
	  This is the pinctrl, pinmux, pinconf and gpiolib driver for the
	  Qualcomm TLMM block found in the Qualcomm 8974 platform.

config PINCTRL_MSM8916
	tristate "Qualcomm 8916 pin controller driver"
	depends on OF
	depends on PINCTRL_MSM
	help
	  This is the pinctrl, pinmux, pinconf and gpiolib driver for the
	  Qualcomm TLMM block found on the Qualcomm 8916 platform.

config PINCTRL_MSM8953
	tristate "Qualcomm 8953 pin controller driver"
	depends on OF
	depends on PINCTRL_MSM
	help
	  This is the pinctrl, pinmux, pinconf and gpiolib driver for the
	  Qualcomm TLMM block found on the Qualcomm MSM8953 platform.
	  The Qualcomm APQ8053, SDM450, SDM632 platforms are also
	  supported by this driver.

config PINCTRL_MSM8976
	tristate "Qualcomm 8976 pin controller driver"
	depends on OF
	depends on PINCTRL_MSM
	help
	  This is the pinctrl, pinmux, pinconf and gpiolib driver for the
	  Qualcomm TLMM block found on the Qualcomm MSM8976 platform.
	  The Qualcomm MSM8956, APQ8056, APQ8076 platforms are also
	  supported by this driver.

config PINCTRL_MSM8994
	tristate "Qualcomm 8994 pin controller driver"
	depends on OF
	depends on PINCTRL_MSM
	help
	  This is the pinctrl, pinmux, pinconf and gpiolib driver for the
	  Qualcomm TLMM block found in the Qualcomm 8994 platform. The
	  Qualcomm 8992 platform is also supported by this driver.

config PINCTRL_MSM8996
	tristate "Qualcomm MSM8996 pin controller driver"
	depends on OF
	depends on PINCTRL_MSM
	help
	  This is the pinctrl, pinmux, pinconf and gpiolib driver for the
	  Qualcomm TLMM block found in the Qualcomm MSM8996 platform.

config PINCTRL_MSM8998
	tristate "Qualcomm MSM8998 pin controller driver"
	depends on OF
	depends on PINCTRL_MSM
	help
	  This is the pinctrl, pinmux, pinconf and gpiolib driver for the
	  Qualcomm TLMM block found in the Qualcomm MSM8998 platform.

config PINCTRL_QCM2290
	tristate "Qualcomm QCM2290 pin controller driver"
	depends on OF
	depends on PINCTRL_MSM
	help
	  This is the pinctrl, pinmux, pinconf and gpiolib driver for the
	  TLMM block found in the Qualcomm QCM2290 platform.

config PINCTRL_QCS404
	tristate "Qualcomm QCS404 pin controller driver"
	depends on OF
	depends on PINCTRL_MSM
	help
	  This is the pinctrl, pinmux, pinconf and gpiolib driver for the
	  TLMM block found in the Qualcomm QCS404 platform.

config PINCTRL_QDF2XXX
	tristate "Qualcomm Technologies QDF2xxx pin controller driver"
	depends on ACPI
	depends on PINCTRL_MSM
	help
	  This is the GPIO driver for the TLMM block found on the
	  Qualcomm Technologies QDF2xxx SOCs.

config PINCTRL_QCOM_SPMI_PMIC
	tristate "Qualcomm SPMI PMIC pin controller driver"
	depends on OF && SPMI
	select REGMAP_SPMI
	select PINMUX
	select PINCONF
	select GENERIC_PINCONF
  select GPIOLIB
	select GPIOLIB_IRQCHIP
	select IRQ_DOMAIN_HIERARCHY
	help
	 This is the pinctrl, pinmux, pinconf and gpiolib driver for the
	 Qualcomm GPIO and MPP blocks found in the Qualcomm PMIC's chips,
	 which are using SPMI for communication with SoC. Example PMIC's
	 devices are pm8841, pm8941 and pma8084.

config PINCTRL_QCOM_SSBI_PMIC
	tristate "Qualcomm SSBI PMIC pin controller driver"
	depends on OF
	select PINMUX
	select PINCONF
	select GENERIC_PINCONF
  select GPIOLIB
	select GPIOLIB_IRQCHIP
	select IRQ_DOMAIN_HIERARCHY
	help
	 This is the pinctrl, pinmux, pinconf and gpiolib driver for the
	 Qualcomm GPIO and MPP blocks found in the Qualcomm PMIC's chips,
	 which are using SSBI for communication with SoC. Example PMIC's
	 devices are pm8058 and pm8921.

config PINCTRL_SC7180
	tristate "Qualcomm Technologies Inc SC7180 pin controller driver"
	depends on OF
	depends on PINCTRL_MSM
	help
	  This is the pinctrl, pinmux, pinconf and gpiolib driver for the
	  Qualcomm Technologies Inc TLMM block found on the Qualcomm
	  Technologies Inc SC7180 platform.

config PINCTRL_SC7280
	tristate "Qualcomm Technologies Inc SC7280 pin controller driver"
	depends on OF
	depends on PINCTRL_MSM
	help
	  This is the pinctrl, pinmux, pinconf and gpiolib driver for the
	  Qualcomm Technologies Inc TLMM block found on the Qualcomm
	  Technologies Inc SC7280 platform.

config PINCTRL_SC8180X
	tristate "Qualcomm Technologies Inc SC8180x pin controller driver"
	depends on (OF || ACPI)
	depends on PINCTRL_MSM
	help
	  This is the pinctrl, pinmux, pinconf and gpiolib driver for the
	  Qualcomm Technologies Inc TLMM block found on the Qualcomm
	  Technologies Inc SC8180x platform.

config PINCTRL_SDM660
	tristate "Qualcomm Technologies Inc SDM660 pin controller driver"
	depends on OF
	depends on PINCTRL_MSM
	help
	 This is the pinctrl, pinmux, pinconf and gpiolib driver for the
	 Qualcomm Technologies Inc TLMM block found on the Qualcomm
	 Technologies Inc SDM660 platform.

config PINCTRL_SDM845
	tristate "Qualcomm Technologies Inc SDM845 pin controller driver"
	depends on (OF || ACPI)
	depends on PINCTRL_MSM
	help
	 This is the pinctrl, pinmux, pinconf and gpiolib driver for the
	 Qualcomm Technologies Inc TLMM block found on the Qualcomm
	 Technologies Inc SDM845 platform.

config PINCTRL_SDX55
	tristate "Qualcomm Technologies Inc SDX55 pin controller driver"
	depends on OF
	depends on PINCTRL_MSM
	help
	 This is the pinctrl, pinmux, pinconf and gpiolib driver for the
	 Qualcomm Technologies Inc TLMM block found on the Qualcomm
	 Technologies Inc SDX55 platform.

config PINCTRL_SM6115
	tristate "Qualcomm Technologies Inc SM6115,SM4250 pin controller driver"
	depends on GPIOLIB && OF
	depends on PINCTRL_MSM
	help
	 This is the pinctrl, pinmux, pinconf and gpiolib driver for the
	 Qualcomm Technologies Inc TLMM block found on the Qualcomm
	 Technologies Inc SM6115 and SM4250 platforms.

config PINCTRL_SM6125
	tristate "Qualcomm Technologies Inc SM6125 pin controller driver"
	depends on OF
	depends on PINCTRL_MSM
	help
	 This is the pinctrl, pinmux, pinconf and gpiolib driver for the
	 Qualcomm Technologies Inc TLMM block found on the Qualcomm
	 Technologies Inc SM6125 platform.

<<<<<<< HEAD
=======
config PINCTRL_SM6350
	tristate "Qualcomm Technologies Inc SM6350 pin controller driver"
	depends on GPIOLIB && OF
	depends on PINCTRL_MSM
	help
	 This is the pinctrl, pinmux, pinconf and gpiolib driver for the
	 Qualcomm Technologies Inc TLMM block found on the Qualcomm
	 Technologies Inc SM6350 platform.

>>>>>>> df0cc57e
config PINCTRL_SM8150
	tristate "Qualcomm Technologies Inc SM8150 pin controller driver"
	depends on OF
	depends on PINCTRL_MSM
	help
	 This is the pinctrl, pinmux, pinconf and gpiolib driver for the
	 Qualcomm Technologies Inc TLMM block found on the Qualcomm
	 Technologies Inc SM8150 platform.

config PINCTRL_SM8250
	tristate "Qualcomm Technologies Inc SM8250 pin controller driver"
	depends on OF
	depends on PINCTRL_MSM
	help
	  This is the pinctrl, pinmux, pinconf and gpiolib driver for the
	  Qualcomm Technologies Inc TLMM block found on the Qualcomm
	  Technologies Inc SM8250 platform.

config PINCTRL_SM8350
	tristate "Qualcomm Technologies Inc SM8350 pin controller driver"
	depends on PINCTRL_MSM
	help
	  This is the pinctrl, pinmux, pinconf and gpiolib driver for the
	  Qualcomm Technologies Inc TLMM block found on the Qualcomm
	  Technologies Inc SM8350 platform.

config PINCTRL_LPASS_LPI
	tristate "Qualcomm Technologies Inc LPASS LPI pin controller driver"
	select PINMUX
	select PINCONF
	select GENERIC_PINCONF
	depends on GPIOLIB
	help
	  This is the pinctrl, pinmux, pinconf and gpiolib driver for the
	  Qualcomm Technologies Inc LPASS (Low Power Audio SubSystem) LPI
	  (Low Power Island) found on the Qualcomm Technologies Inc SoCs.

endif<|MERGE_RESOLUTION|>--- conflicted
+++ resolved
@@ -293,8 +293,6 @@
 	 Qualcomm Technologies Inc TLMM block found on the Qualcomm
 	 Technologies Inc SM6125 platform.
 
-<<<<<<< HEAD
-=======
 config PINCTRL_SM6350
 	tristate "Qualcomm Technologies Inc SM6350 pin controller driver"
 	depends on GPIOLIB && OF
@@ -304,7 +302,6 @@
 	 Qualcomm Technologies Inc TLMM block found on the Qualcomm
 	 Technologies Inc SM6350 platform.
 
->>>>>>> df0cc57e
 config PINCTRL_SM8150
 	tristate "Qualcomm Technologies Inc SM8150 pin controller driver"
 	depends on OF
