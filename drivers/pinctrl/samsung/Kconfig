# SPDX-License-Identifier: GPL-2.0
#
# Samsung Pin control drivers
#
config PINCTRL_SAMSUNG
	bool
	select GPIOLIB
	select PINMUX
	select PINCONF

config PINCTRL_EXYNOS
	bool "Pinctrl common driver part for Samsung Exynos SoCs"
	depends on ARCH_EXYNOS || ARCH_S5PV210 || (COMPILE_TEST && OF)
	select PINCTRL_SAMSUNG
	select PINCTRL_EXYNOS_ARM if ARM && (ARCH_EXYNOS || ARCH_S5PV210)
	select PINCTRL_EXYNOS_ARM64 if ARM64 && ARCH_EXYNOS

config PINCTRL_EXYNOS_ARM
	bool "ARMv7-specific pinctrl driver for Samsung Exynos SoCs" if COMPILE_TEST
	depends on PINCTRL_EXYNOS

config PINCTRL_EXYNOS_ARM64
	bool "ARMv8-specific pinctrl driver for Samsung Exynos SoCs" if COMPILE_TEST
	depends on PINCTRL_EXYNOS

<<<<<<< HEAD
config PINCTRL_S3C24XX
	bool "Samsung S3C24XX SoC pinctrl driver"
	depends on ARCH_S3C24XX || (COMPILE_TEST && OF)
	select PINCTRL_SAMSUNG

=======
>>>>>>> eb3cdb58
config PINCTRL_S3C64XX
	bool "Samsung S3C64XX SoC pinctrl driver"
	depends on ARCH_S3C64XX || (COMPILE_TEST && OF)
	select PINCTRL_SAMSUNG<|MERGE_RESOLUTION|>--- conflicted
+++ resolved
@@ -23,14 +23,6 @@
 	bool "ARMv8-specific pinctrl driver for Samsung Exynos SoCs" if COMPILE_TEST
 	depends on PINCTRL_EXYNOS
 
-<<<<<<< HEAD
-config PINCTRL_S3C24XX
-	bool "Samsung S3C24XX SoC pinctrl driver"
-	depends on ARCH_S3C24XX || (COMPILE_TEST && OF)
-	select PINCTRL_SAMSUNG
-
-=======
->>>>>>> eb3cdb58
 config PINCTRL_S3C64XX
 	bool "Samsung S3C64XX SoC pinctrl driver"
 	depends on ARCH_S3C64XX || (COMPILE_TEST && OF)
