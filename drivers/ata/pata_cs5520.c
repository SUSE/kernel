/*
 *	IDE tuning and bus mastering support for the CS5510/CS5520
 *	chipsets
 *
 *	The CS5510/CS5520 are slightly unusual devices. Unlike the
 *	typical IDE controllers they do bus mastering with the drive in
 *	PIO mode and smarter silicon.
 *
 *	The practical upshot of this is that we must always tune the
 *	drive for the right PIO mode. We must also ignore all the blacklists
 *	and the drive bus mastering DMA information. Also to confuse matters
 *	further we can do DMA on PIO only drives.
 *
 *	DMA on the 5510 also requires we disable_hlt() during DMA on early
 *	revisions.
 *
 *	*** This driver is strictly experimental ***
 *
 *	(c) Copyright Red Hat Inc 2002
 *
 * This program is free software; you can redistribute it and/or modify it
 * under the terms of the GNU General Public License as published by the
 * Free Software Foundation; either version 2, or (at your option) any
 * later version.
 *
 * This program is distributed in the hope that it will be useful, but
 * WITHOUT ANY WARRANTY; without even the implied warranty of
 * MERCHANTABILITY or FITNESS FOR A PARTICULAR PURPOSE.  See the GNU
 * General Public License for more details.
 *
 * Documentation:
 *	Not publically available.
 */
#include <linux/kernel.h>
#include <linux/module.h>
#include <linux/pci.h>
#include <linux/init.h>
#include <linux/blkdev.h>
#include <linux/delay.h>
#include <scsi/scsi_host.h>
#include <linux/libata.h>

#define DRV_NAME	"pata_cs5520"
#define DRV_VERSION	"0.6.4"

struct pio_clocks
{
	int address;
	int assert;
	int recovery;
};

static const struct pio_clocks cs5520_pio_clocks[]={
	{3, 6, 11},
	{2, 5, 6},
	{1, 4, 3},
	{1, 3, 2},
	{1, 2, 1}
};

/**
 *	cs5520_set_timings	-	program PIO timings
 *	@ap: ATA port
 *	@adev: ATA device
 *
 *	Program the PIO mode timings for the controller according to the pio
 *	clocking table.
 */

static void cs5520_set_timings(struct ata_port *ap, struct ata_device *adev, int pio)
{
	struct pci_dev *pdev = to_pci_dev(ap->host->dev);
	int slave = adev->devno;

	pio -= XFER_PIO_0;

	/* Channel command timing */
	pci_write_config_byte(pdev, 0x62 + ap->port_no,
				(cs5520_pio_clocks[pio].recovery << 4) |
				(cs5520_pio_clocks[pio].assert));
	/* FIXME: should these use address ? */
	/* Read command timing */
	pci_write_config_byte(pdev, 0x64 +  4*ap->port_no + slave,
				(cs5520_pio_clocks[pio].recovery << 4) |
				(cs5520_pio_clocks[pio].assert));
	/* Write command timing */
	pci_write_config_byte(pdev, 0x66 +  4*ap->port_no + slave,
				(cs5520_pio_clocks[pio].recovery << 4) |
				(cs5520_pio_clocks[pio].assert));
}

/**
 *	cs5520_enable_dma	-	turn on DMA bits
 *
 *	Turn on the DMA bits for this disk. Needed because the BIOS probably
 *	has not done the work for us. Belongs in the core SATA code.
 */

static void cs5520_enable_dma(struct ata_port *ap, struct ata_device *adev)
{
	/* Set the DMA enable/disable flag */
	u8 reg = ioread8(ap->ioaddr.bmdma_addr + 0x02);
	reg |= 1<<(adev->devno + 5);
	iowrite8(reg, ap->ioaddr.bmdma_addr + 0x02);
}

/**
 *	cs5520_set_dmamode	-	program DMA timings
 *	@ap: ATA port
 *	@adev: ATA device
 *
 *	Program the DMA mode timings for the controller according to the pio
 *	clocking table. Note that this device sets the DMA timings to PIO
 *	mode values. This may seem bizarre but the 5520 architecture talks
 *	PIO mode to the disk and DMA mode to the controller so the underlying
 *	transfers are PIO timed.
 */

static void cs5520_set_dmamode(struct ata_port *ap, struct ata_device *adev)
{
	static const int dma_xlate[3] = { XFER_PIO_0, XFER_PIO_3, XFER_PIO_4 };
	cs5520_set_timings(ap, adev, dma_xlate[adev->dma_mode]);
	cs5520_enable_dma(ap, adev);
}

/**
 *	cs5520_set_piomode	-	program PIO timings
 *	@ap: ATA port
 *	@adev: ATA device
 *
 *	Program the PIO mode timings for the controller according to the pio
 *	clocking table. We know pio_mode will equal dma_mode because of the
 *	CS5520 architecture. At least once we turned DMA on and wrote a
 *	mode setter.
 */

static void cs5520_set_piomode(struct ata_port *ap, struct ata_device *adev)
{
	cs5520_set_timings(ap, adev, adev->pio_mode);
}


static int cs5520_pre_reset(struct ata_port *ap)
{
	ap->cbl = ATA_CBL_PATA40;
	return ata_std_prereset(ap);
}

static void cs5520_error_handler(struct ata_port *ap)
{
	return ata_bmdma_drive_eh(ap, cs5520_pre_reset, ata_std_softreset, NULL, ata_std_postreset);
}

static struct scsi_host_template cs5520_sht = {
	.module			= THIS_MODULE,
	.name			= DRV_NAME,
	.ioctl			= ata_scsi_ioctl,
	.queuecommand		= ata_scsi_queuecmd,
	.can_queue		= ATA_DEF_QUEUE,
	.this_id		= ATA_SHT_THIS_ID,
	.sg_tablesize		= LIBATA_MAX_PRD,
	.cmd_per_lun		= ATA_SHT_CMD_PER_LUN,
	.emulated		= ATA_SHT_EMULATED,
	.use_clustering		= ATA_SHT_USE_CLUSTERING,
	.proc_name		= DRV_NAME,
	.dma_boundary		= ATA_DMA_BOUNDARY,
	.slave_configure	= ata_scsi_slave_config,
	.slave_destroy		= ata_scsi_slave_destroy,
	.bios_param		= ata_std_bios_param,
#ifdef CONFIG_PM
	.resume			= ata_scsi_device_resume,
	.suspend		= ata_scsi_device_suspend,
#endif
};

static struct ata_port_operations cs5520_port_ops = {
	.port_disable		= ata_port_disable,
	.set_piomode		= cs5520_set_piomode,
	.set_dmamode		= cs5520_set_dmamode,

	.tf_load		= ata_tf_load,
	.tf_read		= ata_tf_read,
	.check_status		= ata_check_status,
	.exec_command		= ata_exec_command,
	.dev_select		= ata_std_dev_select,

	.freeze			= ata_bmdma_freeze,
	.thaw			= ata_bmdma_thaw,
	.error_handler		= cs5520_error_handler,
	.post_internal_cmd	= ata_bmdma_post_internal_cmd,

	.bmdma_setup		= ata_bmdma_setup,
	.bmdma_start		= ata_bmdma_start,
	.bmdma_stop		= ata_bmdma_stop,
	.bmdma_status		= ata_bmdma_status,
	.qc_prep		= ata_qc_prep,
	.qc_issue		= ata_qc_issue_prot,
	.data_xfer		= ata_data_xfer,

	.irq_handler		= ata_interrupt,
	.irq_clear		= ata_bmdma_irq_clear,
	.irq_on			= ata_irq_on,
	.irq_ack		= ata_irq_ack,

	.port_start		= ata_port_start,
};

static int __devinit cs5520_init_one(struct pci_dev *dev, const struct pci_device_id *id)
{
	u8 pcicfg;
	void __iomem *iomap[5];
	static struct ata_probe_ent probe[2];
	int ports = 0;

	/* IDE port enable bits */
	pci_read_config_byte(dev, 0x60, &pcicfg);

	/* Check if the ATA ports are enabled */
	if ((pcicfg & 3) == 0)
		return -ENODEV;

	if ((pcicfg & 0x40) == 0) {
		printk(KERN_WARNING DRV_NAME ": DMA mode disabled. Enabling.\n");
		pci_write_config_byte(dev, 0x60, pcicfg | 0x40);
	}

	/* Perform set up for DMA */
	if (pci_enable_device_bars(dev, 1<<2)) {
		printk(KERN_ERR DRV_NAME ": unable to configure BAR2.\n");
		return -ENODEV;
	}
	pci_set_master(dev);
	if (pci_set_dma_mask(dev, DMA_32BIT_MASK)) {
		printk(KERN_ERR DRV_NAME ": unable to configure DMA mask.\n");
		return -ENODEV;
	}
	if (pci_set_consistent_dma_mask(dev, DMA_32BIT_MASK)) {
		printk(KERN_ERR DRV_NAME ": unable to configure consistent DMA mask.\n");
		return -ENODEV;
	}

	/* Map IO ports */
	iomap[0] = devm_ioport_map(&dev->dev, 0x1F0, 8);
	iomap[1] = devm_ioport_map(&dev->dev, 0x3F6, 1);
	iomap[2] = devm_ioport_map(&dev->dev, 0x170, 8);
	iomap[3] = devm_ioport_map(&dev->dev, 0x376, 1);
	iomap[4] = pcim_iomap(dev, 2, 0);

	if (!iomap[0] || !iomap[1] || !iomap[2] || !iomap[3] || !iomap[4])
		return -ENOMEM;

	/* We have to do our own plumbing as the PCI setup for this
	   chipset is non-standard so we can't punt to the libata code */

	INIT_LIST_HEAD(&probe[0].node);
	probe[0].dev = pci_dev_to_dev(dev);
	probe[0].port_ops = &cs5520_port_ops;
	probe[0].sht = &cs5520_sht;
	probe[0].pio_mask = 0x1F;
	probe[0].mwdma_mask = id->driver_data;
	probe[0].irq = 14;
	probe[0].irq_flags = 0;
	probe[0].port_flags = ATA_FLAG_SLAVE_POSS|ATA_FLAG_SRST;
	probe[0].n_ports = 1;
	probe[0].port[0].cmd_addr = iomap[0];
	probe[0].port[0].ctl_addr = iomap[1];
	probe[0].port[0].altstatus_addr = iomap[1];
	probe[0].port[0].bmdma_addr = iomap[4];

	/* The secondary lurks at different addresses but is otherwise
	   the same beastie */

	probe[1] = probe[0];
	INIT_LIST_HEAD(&probe[1].node);
	probe[1].irq = 15;
	probe[1].port[0].cmd_addr = iomap[2];
	probe[1].port[0].ctl_addr = iomap[3];
	probe[1].port[0].altstatus_addr = iomap[3];
	probe[1].port[0].bmdma_addr = iomap[4] + 8;

	/* Let libata fill in the port details */
	ata_std_ports(&probe[0].port[0]);
	ata_std_ports(&probe[1].port[0]);

	/* Now add the ports that are active */
	if (pcicfg & 1)
		ports += ata_device_add(&probe[0]);
	if (pcicfg & 2)
		ports += ata_device_add(&probe[1]);
	if (ports)
		return 0;
	return -ENODEV;
}

/**
 *	cs5520_remove_one	-	device unload
 *	@pdev: PCI device being removed
 *
 *	Handle an unplug/unload event for a PCI device. Unload the
 *	PCI driver but do not use the default handler as we manage
 *	resources ourself and *MUST NOT* disable the device as it has
 *	other functions.
 */

static void __devexit cs5520_remove_one(struct pci_dev *pdev)
{
	struct device *dev = pci_dev_to_dev(pdev);
	struct ata_host *host = dev_get_drvdata(dev);

	ata_host_detach(host);
}

#ifdef CONFIG_PM
/**
 *	cs5520_reinit_one	-	device resume
 *	@pdev: PCI device
 *
 *	Do any reconfiguration work needed by a resume from RAM. We need
 *	to restore DMA mode support on BIOSen which disabled it
 */

static int cs5520_reinit_one(struct pci_dev *pdev)
{
	u8 pcicfg;
	pci_read_config_byte(pdev, 0x60, &pcicfg);
	if ((pcicfg & 0x40) == 0)
		pci_write_config_byte(pdev, 0x60, pcicfg | 0x40);
	return ata_pci_device_resume(pdev);
}
<<<<<<< HEAD
#endif
=======

/**
 *	cs5520_pci_device_suspend	-	device suspend
 *	@pdev: PCI device
 *
 *	We have to cut and waste bits from the standard method because
 *	the 5520 is a bit odd and not just a pure ATA device. As a result
 *	we must not disable it. The needed code is short and this avoids
 *	chip specific mess in the core code.
 */

static int cs5520_pci_device_suspend(struct pci_dev *pdev, pm_message_t mesg)
{
	struct ata_host *host = dev_get_drvdata(&pdev->dev);
	int rc = 0;

	rc = ata_host_suspend(host, mesg);
	if (rc)
		return rc;

	pci_save_state(pdev);
	return 0;
}
#endif /* CONFIG_PM */
>>>>>>> aeb3f6d1

/* For now keep DMA off. We can set it for all but A rev CS5510 once the
   core ATA code can handle it */

static const struct pci_device_id pata_cs5520[] = {
	{ PCI_VDEVICE(CYRIX, PCI_DEVICE_ID_CYRIX_5510), },
	{ PCI_VDEVICE(CYRIX, PCI_DEVICE_ID_CYRIX_5520), },

	{ },
};

static struct pci_driver cs5520_pci_driver = {
	.name 		= DRV_NAME,
	.id_table	= pata_cs5520,
	.probe 		= cs5520_init_one,
	.remove		= cs5520_remove_one,
#ifdef CONFIG_PM
<<<<<<< HEAD
	.suspend	= ata_pci_device_suspend,
=======
	.suspend	= cs5520_pci_device_suspend,
>>>>>>> aeb3f6d1
	.resume		= cs5520_reinit_one,
#endif
};

static int __init cs5520_init(void)
{
	return pci_register_driver(&cs5520_pci_driver);
}

static void __exit cs5520_exit(void)
{
	pci_unregister_driver(&cs5520_pci_driver);
}

MODULE_AUTHOR("Alan Cox");
MODULE_DESCRIPTION("low-level driver for Cyrix CS5510/5520");
MODULE_LICENSE("GPL");
MODULE_DEVICE_TABLE(pci, pata_cs5520);
MODULE_VERSION(DRV_VERSION);

module_init(cs5520_init);
module_exit(cs5520_exit);
<|MERGE_RESOLUTION|>--- conflicted
+++ resolved
@@ -327,9 +327,6 @@
 		pci_write_config_byte(pdev, 0x60, pcicfg | 0x40);
 	return ata_pci_device_resume(pdev);
 }
-<<<<<<< HEAD
-#endif
-=======
 
 /**
  *	cs5520_pci_device_suspend	-	device suspend
@@ -354,7 +351,6 @@
 	return 0;
 }
 #endif /* CONFIG_PM */
->>>>>>> aeb3f6d1
 
 /* For now keep DMA off. We can set it for all but A rev CS5510 once the
    core ATA code can handle it */
@@ -372,11 +368,7 @@
 	.probe 		= cs5520_init_one,
 	.remove		= cs5520_remove_one,
 #ifdef CONFIG_PM
-<<<<<<< HEAD
-	.suspend	= ata_pci_device_suspend,
-=======
 	.suspend	= cs5520_pci_device_suspend,
->>>>>>> aeb3f6d1
 	.resume		= cs5520_reinit_one,
 #endif
 };
