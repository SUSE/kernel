--- conflicted
+++ resolved
@@ -873,11 +873,7 @@
 	if (!dev)
 		rc = -ENODEV;
 	else
-<<<<<<< HEAD
-		ncq_prio_enable = dev->flags & ATA_DFLAG_NCQ_PRIO_ENABLE;
-=======
 		ncq_prio_enable = dev->flags & ATA_DFLAG_NCQ_PRIO_ENABLED;
->>>>>>> eb3cdb58
 	spin_unlock_irq(ap->lock);
 
 	return rc ? rc : sysfs_emit(buf, "%u\n", ncq_prio_enable);
@@ -1399,12 +1395,7 @@
 	tf->hob_lbah = buf[10];
 	tf->nsect = buf[12];
 	tf->hob_nsect = buf[13];
-<<<<<<< HEAD
-	if (dev->class == ATA_DEV_ZAC && ata_id_has_ncq_autosense(dev->id) &&
-	    (tf->status & ATA_SENSE))
-=======
 	if (ata_id_has_ncq_autosense(dev->id) && (tf->status & ATA_SENSE))
->>>>>>> eb3cdb58
 		tf->auxiliary = buf[14] << 16 | buf[15] << 8 | buf[16];
 
 	return 0;
