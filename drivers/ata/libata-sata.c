--- conflicted
+++ resolved
@@ -13,11 +13,7 @@
 #include <scsi/scsi_device.h>
 #include <scsi/scsi_eh.h>
 #include <linux/libata.h>
-<<<<<<< HEAD
-#include <asm/unaligned.h>
-=======
 #include <linux/unaligned.h>
->>>>>>> 2d5404ca
 
 #include "libata.h"
 #include "libata-transport.h"
@@ -1096,11 +1092,7 @@
 		goto unlock;
 	}
 
-<<<<<<< HEAD
-	if (input) {
-=======
 	if (enable) {
->>>>>>> 2d5404ca
 		if (dev->flags & ATA_DFLAG_CDL_ENABLED) {
 			ata_dev_err(dev,
 				"CDL must be disabled to enable NCQ priority\n");
@@ -1321,61 +1313,8 @@
 EXPORT_SYMBOL_GPL(ata_scsi_change_queue_depth);
 
 /**
-<<<<<<< HEAD
- *	ata_sas_port_alloc - Allocate port for a SAS attached SATA device
- *	@host: ATA host container for all SAS ports
- *	@port_info: Information from low-level host driver
- *	@shost: SCSI host that the scsi device is attached to
- *
- *	LOCKING:
- *	PCI/etc. bus probe sem.
- *
- *	RETURNS:
- *	ata_port pointer on success / NULL on failure.
- */
-
-struct ata_port *ata_sas_port_alloc(struct ata_host *host,
-				    struct ata_port_info *port_info,
-				    struct Scsi_Host *shost)
-{
-	struct ata_port *ap;
-
-	ap = ata_port_alloc(host);
-	if (!ap)
-		return NULL;
-
-	ap->port_no = 0;
-	ap->lock = &host->lock;
-	ap->pio_mask = port_info->pio_mask;
-	ap->mwdma_mask = port_info->mwdma_mask;
-	ap->udma_mask = port_info->udma_mask;
-	ap->flags |= port_info->flags;
-	ap->ops = port_info->port_ops;
-	ap->cbl = ATA_CBL_SATA;
-	ap->print_id = atomic_inc_return(&ata_print_id);
-
-	return ap;
-}
-EXPORT_SYMBOL_GPL(ata_sas_port_alloc);
-
-int ata_sas_tport_add(struct device *parent, struct ata_port *ap)
-{
-	return ata_tport_add(parent, ap);
-}
-EXPORT_SYMBOL_GPL(ata_sas_tport_add);
-
-void ata_sas_tport_delete(struct ata_port *ap)
-{
-	ata_tport_delete(ap);
-}
-EXPORT_SYMBOL_GPL(ata_sas_tport_delete);
-
-/**
- *	ata_sas_slave_configure - Default slave_config routine for libata devices
-=======
  *	ata_sas_device_configure - Default device_configure routine for libata
  *				   devices
->>>>>>> 2d5404ca
  *	@sdev: SCSI device to configure
  *	@lim: queue limits
  *	@ap: ATA port to which SCSI device is attached
@@ -1548,13 +1487,8 @@
 }
 
 /**
-<<<<<<< HEAD
- *	ata_eh_read_sense_success_ncq_log - Read the sense data for successful
- *					    NCQ commands log
-=======
  *	ata_eh_get_ncq_success_sense - Read and process the sense data for
  *				       successful NCQ commands log page
->>>>>>> 2d5404ca
  *	@link: ATA link to get sense data for
  *
  *	Read the sense data for successful NCQ commands log page to obtain
@@ -1567,19 +1501,11 @@
  *	RETURNS:
  *	0 on success, -errno otherwise.
  */
-<<<<<<< HEAD
-int ata_eh_read_sense_success_ncq_log(struct ata_link *link)
-{
-	struct ata_device *dev = link->device;
-	struct ata_port *ap = dev->link->ap;
-	u8 *buf = ap->ncq_sense_buf;
-=======
 int ata_eh_get_ncq_success_sense(struct ata_link *link)
 {
 	struct ata_device *dev = link->device;
 	struct ata_port *ap = dev->link->ap;
 	u8 *buf = dev->cdl->ncq_sense_log_buf;
->>>>>>> 2d5404ca
 	struct ata_queued_cmd *qc;
 	unsigned int err_mask, tag;
 	u8 *sense, sk = 0, asc = 0, ascq = 0;
@@ -1637,27 +1563,14 @@
 		qc->flags |= ATA_QCFLAG_SENSE_VALID;
 
 		/*
-<<<<<<< HEAD
-		 * If we have sense data, call scsi_check_sense() in order to
-		 * set the correct SCSI ML byte (if any). No point in checking
-		 * the return value, since the command has already completed
-		 * successfully.
-		 */
-		scsi_check_sense(qc->scsicmd);
-=======
 		 * No point in checking the return value, since the command has
 		 * already completed successfully.
 		 */
 		ata_eh_decide_disposition(qc);
->>>>>>> 2d5404ca
 	}
 
 	return ret;
 }
-<<<<<<< HEAD
-EXPORT_SYMBOL_GPL(ata_eh_read_sense_success_ncq_log);
-=======
->>>>>>> 2d5404ca
 
 /**
  *	ata_eh_analyze_ncq_error - analyze NCQ error
