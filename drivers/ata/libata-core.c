/*
 *  libata-core.c - helper library for ATA
 *
 *  Maintained by:  Tejun Heo <tj@kernel.org>
 *    		    Please ALWAYS copy linux-ide@vger.kernel.org
 *		    on emails.
 *
 *  Copyright 2003-2004 Red Hat, Inc.  All rights reserved.
 *  Copyright 2003-2004 Jeff Garzik
 *
 *
 *  This program is free software; you can redistribute it and/or modify
 *  it under the terms of the GNU General Public License as published by
 *  the Free Software Foundation; either version 2, or (at your option)
 *  any later version.
 *
 *  This program is distributed in the hope that it will be useful,
 *  but WITHOUT ANY WARRANTY; without even the implied warranty of
 *  MERCHANTABILITY or FITNESS FOR A PARTICULAR PURPOSE.  See the
 *  GNU General Public License for more details.
 *
 *  You should have received a copy of the GNU General Public License
 *  along with this program; see the file COPYING.  If not, write to
 *  the Free Software Foundation, 675 Mass Ave, Cambridge, MA 02139, USA.
 *
 *
 *  libata documentation is available via 'make {ps|pdf}docs',
 *  as Documentation/driver-api/libata.rst
 *
 *  Hardware documentation available from http://www.t13.org/ and
 *  http://www.sata-io.org/
 *
 *  Standards documents from:
 *	http://www.t13.org (ATA standards, PCI DMA IDE spec)
 *	http://www.t10.org (SCSI MMC - for ATAPI MMC)
 *	http://www.sata-io.org (SATA)
 *	http://www.compactflash.org (CF)
 *	http://www.qic.org (QIC157 - Tape and DSC)
 *	http://www.ce-ata.org (CE-ATA: not supported)
 *
 */

#include <linux/kernel.h>
#include <linux/module.h>
#include <linux/pci.h>
#include <linux/init.h>
#include <linux/list.h>
#include <linux/mm.h>
#include <linux/spinlock.h>
#include <linux/blkdev.h>
#include <linux/delay.h>
#include <linux/timer.h>
#include <linux/time.h>
#include <linux/interrupt.h>
#include <linux/completion.h>
#include <linux/suspend.h>
#include <linux/workqueue.h>
#include <linux/scatterlist.h>
#include <linux/io.h>
#include <linux/async.h>
#include <linux/log2.h>
#include <linux/slab.h>
#include <linux/glob.h>
#include <scsi/scsi.h>
#include <scsi/scsi_cmnd.h>
#include <scsi/scsi_host.h>
#include <linux/libata.h>
#include <asm/byteorder.h>
#include <asm/unaligned.h>
#include <linux/cdrom.h>
#include <linux/ratelimit.h>
#include <linux/leds.h>
#include <linux/pm_runtime.h>
#include <linux/platform_device.h>

#define CREATE_TRACE_POINTS
#include <trace/events/libata.h>

#include "libata.h"
#include "libata-transport.h"

/* debounce timing parameters in msecs { interval, duration, timeout } */
const unsigned long sata_deb_timing_normal[]		= {   5,  100, 2000 };
const unsigned long sata_deb_timing_hotplug[]		= {  25,  500, 2000 };
const unsigned long sata_deb_timing_long[]		= { 100, 2000, 5000 };

const struct ata_port_operations ata_base_port_ops = {
	.prereset		= ata_std_prereset,
	.postreset		= ata_std_postreset,
	.error_handler		= ata_std_error_handler,
	.sched_eh		= ata_std_sched_eh,
	.end_eh			= ata_std_end_eh,
};

const struct ata_port_operations sata_port_ops = {
	.inherits		= &ata_base_port_ops,

	.qc_defer		= ata_std_qc_defer,
	.hardreset		= sata_std_hardreset,
};

static unsigned int ata_dev_init_params(struct ata_device *dev,
					u16 heads, u16 sectors);
static unsigned int ata_dev_set_xfermode(struct ata_device *dev);
static void ata_dev_xfermask(struct ata_device *dev);
static unsigned long ata_dev_blacklisted(const struct ata_device *dev);

atomic_t ata_print_id = ATOMIC_INIT(0);

struct ata_force_param {
	const char	*name;
	unsigned int	cbl;
	int		spd_limit;
	unsigned long	xfer_mask;
	unsigned int	horkage_on;
	unsigned int	horkage_off;
	unsigned int	lflags;
};

struct ata_force_ent {
	int			port;
	int			device;
	struct ata_force_param	param;
};

static struct ata_force_ent *ata_force_tbl;
static int ata_force_tbl_size;

static char ata_force_param_buf[PAGE_SIZE] __initdata;
/* param_buf is thrown away after initialization, disallow read */
module_param_string(force, ata_force_param_buf, sizeof(ata_force_param_buf), 0);
MODULE_PARM_DESC(force, "Force ATA configurations including cable type, link speed and transfer mode (see Documentation/admin-guide/kernel-parameters.rst for details)");

static int atapi_enabled = 1;
module_param(atapi_enabled, int, 0444);
MODULE_PARM_DESC(atapi_enabled, "Enable discovery of ATAPI devices (0=off, 1=on [default])");

static int atapi_dmadir = 0;
module_param(atapi_dmadir, int, 0444);
MODULE_PARM_DESC(atapi_dmadir, "Enable ATAPI DMADIR bridge support (0=off [default], 1=on)");

int atapi_passthru16 = 1;
module_param(atapi_passthru16, int, 0444);
MODULE_PARM_DESC(atapi_passthru16, "Enable ATA_16 passthru for ATAPI devices (0=off, 1=on [default])");

int libata_fua = 0;
module_param_named(fua, libata_fua, int, 0444);
MODULE_PARM_DESC(fua, "FUA support (0=off [default], 1=on)");

static int ata_ignore_hpa;
module_param_named(ignore_hpa, ata_ignore_hpa, int, 0644);
MODULE_PARM_DESC(ignore_hpa, "Ignore HPA limit (0=keep BIOS limits, 1=ignore limits, using full disk)");

static int libata_dma_mask = ATA_DMA_MASK_ATA|ATA_DMA_MASK_ATAPI|ATA_DMA_MASK_CFA;
module_param_named(dma, libata_dma_mask, int, 0444);
MODULE_PARM_DESC(dma, "DMA enable/disable (0x1==ATA, 0x2==ATAPI, 0x4==CF)");

static int ata_probe_timeout;
module_param(ata_probe_timeout, int, 0444);
MODULE_PARM_DESC(ata_probe_timeout, "Set ATA probing timeout (seconds)");

int libata_noacpi = 0;
module_param_named(noacpi, libata_noacpi, int, 0444);
MODULE_PARM_DESC(noacpi, "Disable the use of ACPI in probe/suspend/resume (0=off [default], 1=on)");

int libata_allow_tpm = 0;
module_param_named(allow_tpm, libata_allow_tpm, int, 0444);
MODULE_PARM_DESC(allow_tpm, "Permit the use of TPM commands (0=off [default], 1=on)");

static int atapi_an;
module_param(atapi_an, int, 0444);
MODULE_PARM_DESC(atapi_an, "Enable ATAPI AN media presence notification (0=0ff [default], 1=on)");

MODULE_AUTHOR("Jeff Garzik");
MODULE_DESCRIPTION("Library module for ATA devices");
MODULE_LICENSE("GPL");
MODULE_VERSION(DRV_VERSION);


static bool ata_sstatus_online(u32 sstatus)
{
	return (sstatus & 0xf) == 0x3;
}

/**
 *	ata_link_next - link iteration helper
 *	@link: the previous link, NULL to start
 *	@ap: ATA port containing links to iterate
 *	@mode: iteration mode, one of ATA_LITER_*
 *
 *	LOCKING:
 *	Host lock or EH context.
 *
 *	RETURNS:
 *	Pointer to the next link.
 */
struct ata_link *ata_link_next(struct ata_link *link, struct ata_port *ap,
			       enum ata_link_iter_mode mode)
{
	BUG_ON(mode != ATA_LITER_EDGE &&
	       mode != ATA_LITER_PMP_FIRST && mode != ATA_LITER_HOST_FIRST);

	/* NULL link indicates start of iteration */
	if (!link)
		switch (mode) {
		case ATA_LITER_EDGE:
		case ATA_LITER_PMP_FIRST:
			if (sata_pmp_attached(ap))
				return ap->pmp_link;
			/* fall through */
		case ATA_LITER_HOST_FIRST:
			return &ap->link;
		}

	/* we just iterated over the host link, what's next? */
	if (link == &ap->link)
		switch (mode) {
		case ATA_LITER_HOST_FIRST:
			if (sata_pmp_attached(ap))
				return ap->pmp_link;
			/* fall through */
		case ATA_LITER_PMP_FIRST:
			if (unlikely(ap->slave_link))
				return ap->slave_link;
			/* fall through */
		case ATA_LITER_EDGE:
			return NULL;
		}

	/* slave_link excludes PMP */
	if (unlikely(link == ap->slave_link))
		return NULL;

	/* we were over a PMP link */
	if (++link < ap->pmp_link + ap->nr_pmp_links)
		return link;

	if (mode == ATA_LITER_PMP_FIRST)
		return &ap->link;

	return NULL;
}

/**
 *	ata_dev_next - device iteration helper
 *	@dev: the previous device, NULL to start
 *	@link: ATA link containing devices to iterate
 *	@mode: iteration mode, one of ATA_DITER_*
 *
 *	LOCKING:
 *	Host lock or EH context.
 *
 *	RETURNS:
 *	Pointer to the next device.
 */
struct ata_device *ata_dev_next(struct ata_device *dev, struct ata_link *link,
				enum ata_dev_iter_mode mode)
{
	BUG_ON(mode != ATA_DITER_ENABLED && mode != ATA_DITER_ENABLED_REVERSE &&
	       mode != ATA_DITER_ALL && mode != ATA_DITER_ALL_REVERSE);

	/* NULL dev indicates start of iteration */
	if (!dev)
		switch (mode) {
		case ATA_DITER_ENABLED:
		case ATA_DITER_ALL:
			dev = link->device;
			goto check;
		case ATA_DITER_ENABLED_REVERSE:
		case ATA_DITER_ALL_REVERSE:
			dev = link->device + ata_link_max_devices(link) - 1;
			goto check;
		}

 next:
	/* move to the next one */
	switch (mode) {
	case ATA_DITER_ENABLED:
	case ATA_DITER_ALL:
		if (++dev < link->device + ata_link_max_devices(link))
			goto check;
		return NULL;
	case ATA_DITER_ENABLED_REVERSE:
	case ATA_DITER_ALL_REVERSE:
		if (--dev >= link->device)
			goto check;
		return NULL;
	}

 check:
	if ((mode == ATA_DITER_ENABLED || mode == ATA_DITER_ENABLED_REVERSE) &&
	    !ata_dev_enabled(dev))
		goto next;
	return dev;
}

/**
 *	ata_dev_phys_link - find physical link for a device
 *	@dev: ATA device to look up physical link for
 *
 *	Look up physical link which @dev is attached to.  Note that
 *	this is different from @dev->link only when @dev is on slave
 *	link.  For all other cases, it's the same as @dev->link.
 *
 *	LOCKING:
 *	Don't care.
 *
 *	RETURNS:
 *	Pointer to the found physical link.
 */
struct ata_link *ata_dev_phys_link(struct ata_device *dev)
{
	struct ata_port *ap = dev->link->ap;

	if (!ap->slave_link)
		return dev->link;
	if (!dev->devno)
		return &ap->link;
	return ap->slave_link;
}

/**
 *	ata_force_cbl - force cable type according to libata.force
 *	@ap: ATA port of interest
 *
 *	Force cable type according to libata.force and whine about it.
 *	The last entry which has matching port number is used, so it
 *	can be specified as part of device force parameters.  For
 *	example, both "a:40c,1.00:udma4" and "1.00:40c,udma4" have the
 *	same effect.
 *
 *	LOCKING:
 *	EH context.
 */
void ata_force_cbl(struct ata_port *ap)
{
	int i;

	for (i = ata_force_tbl_size - 1; i >= 0; i--) {
		const struct ata_force_ent *fe = &ata_force_tbl[i];

		if (fe->port != -1 && fe->port != ap->print_id)
			continue;

		if (fe->param.cbl == ATA_CBL_NONE)
			continue;

		ap->cbl = fe->param.cbl;
		ata_port_notice(ap, "FORCE: cable set to %s\n", fe->param.name);
		return;
	}
}

/**
 *	ata_force_link_limits - force link limits according to libata.force
 *	@link: ATA link of interest
 *
 *	Force link flags and SATA spd limit according to libata.force
 *	and whine about it.  When only the port part is specified
 *	(e.g. 1:), the limit applies to all links connected to both
 *	the host link and all fan-out ports connected via PMP.  If the
 *	device part is specified as 0 (e.g. 1.00:), it specifies the
 *	first fan-out link not the host link.  Device number 15 always
 *	points to the host link whether PMP is attached or not.  If the
 *	controller has slave link, device number 16 points to it.
 *
 *	LOCKING:
 *	EH context.
 */
static void ata_force_link_limits(struct ata_link *link)
{
	bool did_spd = false;
	int linkno = link->pmp;
	int i;

	if (ata_is_host_link(link))
		linkno += 15;

	for (i = ata_force_tbl_size - 1; i >= 0; i--) {
		const struct ata_force_ent *fe = &ata_force_tbl[i];

		if (fe->port != -1 && fe->port != link->ap->print_id)
			continue;

		if (fe->device != -1 && fe->device != linkno)
			continue;

		/* only honor the first spd limit */
		if (!did_spd && fe->param.spd_limit) {
			link->hw_sata_spd_limit = (1 << fe->param.spd_limit) - 1;
			ata_link_notice(link, "FORCE: PHY spd limit set to %s\n",
					fe->param.name);
			did_spd = true;
		}

		/* let lflags stack */
		if (fe->param.lflags) {
			link->flags |= fe->param.lflags;
			ata_link_notice(link,
					"FORCE: link flag 0x%x forced -> 0x%x\n",
					fe->param.lflags, link->flags);
		}
	}
}

/**
 *	ata_force_xfermask - force xfermask according to libata.force
 *	@dev: ATA device of interest
 *
 *	Force xfer_mask according to libata.force and whine about it.
 *	For consistency with link selection, device number 15 selects
 *	the first device connected to the host link.
 *
 *	LOCKING:
 *	EH context.
 */
static void ata_force_xfermask(struct ata_device *dev)
{
	int devno = dev->link->pmp + dev->devno;
	int alt_devno = devno;
	int i;

	/* allow n.15/16 for devices attached to host port */
	if (ata_is_host_link(dev->link))
		alt_devno += 15;

	for (i = ata_force_tbl_size - 1; i >= 0; i--) {
		const struct ata_force_ent *fe = &ata_force_tbl[i];
		unsigned long pio_mask, mwdma_mask, udma_mask;

		if (fe->port != -1 && fe->port != dev->link->ap->print_id)
			continue;

		if (fe->device != -1 && fe->device != devno &&
		    fe->device != alt_devno)
			continue;

		if (!fe->param.xfer_mask)
			continue;

		ata_unpack_xfermask(fe->param.xfer_mask,
				    &pio_mask, &mwdma_mask, &udma_mask);
		if (udma_mask)
			dev->udma_mask = udma_mask;
		else if (mwdma_mask) {
			dev->udma_mask = 0;
			dev->mwdma_mask = mwdma_mask;
		} else {
			dev->udma_mask = 0;
			dev->mwdma_mask = 0;
			dev->pio_mask = pio_mask;
		}

		ata_dev_notice(dev, "FORCE: xfer_mask set to %s\n",
			       fe->param.name);
		return;
	}
}

/**
 *	ata_force_horkage - force horkage according to libata.force
 *	@dev: ATA device of interest
 *
 *	Force horkage according to libata.force and whine about it.
 *	For consistency with link selection, device number 15 selects
 *	the first device connected to the host link.
 *
 *	LOCKING:
 *	EH context.
 */
static void ata_force_horkage(struct ata_device *dev)
{
	int devno = dev->link->pmp + dev->devno;
	int alt_devno = devno;
	int i;

	/* allow n.15/16 for devices attached to host port */
	if (ata_is_host_link(dev->link))
		alt_devno += 15;

	for (i = 0; i < ata_force_tbl_size; i++) {
		const struct ata_force_ent *fe = &ata_force_tbl[i];

		if (fe->port != -1 && fe->port != dev->link->ap->print_id)
			continue;

		if (fe->device != -1 && fe->device != devno &&
		    fe->device != alt_devno)
			continue;

		if (!(~dev->horkage & fe->param.horkage_on) &&
		    !(dev->horkage & fe->param.horkage_off))
			continue;

		dev->horkage |= fe->param.horkage_on;
		dev->horkage &= ~fe->param.horkage_off;

		ata_dev_notice(dev, "FORCE: horkage modified (%s)\n",
			       fe->param.name);
	}
}

/**
 *	atapi_cmd_type - Determine ATAPI command type from SCSI opcode
 *	@opcode: SCSI opcode
 *
 *	Determine ATAPI command type from @opcode.
 *
 *	LOCKING:
 *	None.
 *
 *	RETURNS:
 *	ATAPI_{READ|WRITE|READ_CD|PASS_THRU|MISC}
 */
int atapi_cmd_type(u8 opcode)
{
	switch (opcode) {
	case GPCMD_READ_10:
	case GPCMD_READ_12:
		return ATAPI_READ;

	case GPCMD_WRITE_10:
	case GPCMD_WRITE_12:
	case GPCMD_WRITE_AND_VERIFY_10:
		return ATAPI_WRITE;

	case GPCMD_READ_CD:
	case GPCMD_READ_CD_MSF:
		return ATAPI_READ_CD;

	case ATA_16:
	case ATA_12:
		if (atapi_passthru16)
			return ATAPI_PASS_THRU;
		/* fall thru */
	default:
		return ATAPI_MISC;
	}
}

/**
 *	ata_tf_to_fis - Convert ATA taskfile to SATA FIS structure
 *	@tf: Taskfile to convert
 *	@pmp: Port multiplier port
 *	@is_cmd: This FIS is for command
 *	@fis: Buffer into which data will output
 *
 *	Converts a standard ATA taskfile to a Serial ATA
 *	FIS structure (Register - Host to Device).
 *
 *	LOCKING:
 *	Inherited from caller.
 */
void ata_tf_to_fis(const struct ata_taskfile *tf, u8 pmp, int is_cmd, u8 *fis)
{
	fis[0] = 0x27;			/* Register - Host to Device FIS */
	fis[1] = pmp & 0xf;		/* Port multiplier number*/
	if (is_cmd)
		fis[1] |= (1 << 7);	/* bit 7 indicates Command FIS */

	fis[2] = tf->command;
	fis[3] = tf->feature;

	fis[4] = tf->lbal;
	fis[5] = tf->lbam;
	fis[6] = tf->lbah;
	fis[7] = tf->device;

	fis[8] = tf->hob_lbal;
	fis[9] = tf->hob_lbam;
	fis[10] = tf->hob_lbah;
	fis[11] = tf->hob_feature;

	fis[12] = tf->nsect;
	fis[13] = tf->hob_nsect;
	fis[14] = 0;
	fis[15] = tf->ctl;

	fis[16] = tf->auxiliary & 0xff;
	fis[17] = (tf->auxiliary >> 8) & 0xff;
	fis[18] = (tf->auxiliary >> 16) & 0xff;
	fis[19] = (tf->auxiliary >> 24) & 0xff;
}

/**
 *	ata_tf_from_fis - Convert SATA FIS to ATA taskfile
 *	@fis: Buffer from which data will be input
 *	@tf: Taskfile to output
 *
 *	Converts a serial ATA FIS structure to a standard ATA taskfile.
 *
 *	LOCKING:
 *	Inherited from caller.
 */

void ata_tf_from_fis(const u8 *fis, struct ata_taskfile *tf)
{
	tf->command	= fis[2];	/* status */
	tf->feature	= fis[3];	/* error */

	tf->lbal	= fis[4];
	tf->lbam	= fis[5];
	tf->lbah	= fis[6];
	tf->device	= fis[7];

	tf->hob_lbal	= fis[8];
	tf->hob_lbam	= fis[9];
	tf->hob_lbah	= fis[10];

	tf->nsect	= fis[12];
	tf->hob_nsect	= fis[13];
}

static const u8 ata_rw_cmds[] = {
	/* pio multi */
	ATA_CMD_READ_MULTI,
	ATA_CMD_WRITE_MULTI,
	ATA_CMD_READ_MULTI_EXT,
	ATA_CMD_WRITE_MULTI_EXT,
	0,
	0,
	0,
	ATA_CMD_WRITE_MULTI_FUA_EXT,
	/* pio */
	ATA_CMD_PIO_READ,
	ATA_CMD_PIO_WRITE,
	ATA_CMD_PIO_READ_EXT,
	ATA_CMD_PIO_WRITE_EXT,
	0,
	0,
	0,
	0,
	/* dma */
	ATA_CMD_READ,
	ATA_CMD_WRITE,
	ATA_CMD_READ_EXT,
	ATA_CMD_WRITE_EXT,
	0,
	0,
	0,
	ATA_CMD_WRITE_FUA_EXT
};

/**
 *	ata_rwcmd_protocol - set taskfile r/w commands and protocol
 *	@tf: command to examine and configure
 *	@dev: device tf belongs to
 *
 *	Examine the device configuration and tf->flags to calculate
 *	the proper read/write commands and protocol to use.
 *
 *	LOCKING:
 *	caller.
 */
static int ata_rwcmd_protocol(struct ata_taskfile *tf, struct ata_device *dev)
{
	u8 cmd;

	int index, fua, lba48, write;

	fua = (tf->flags & ATA_TFLAG_FUA) ? 4 : 0;
	lba48 = (tf->flags & ATA_TFLAG_LBA48) ? 2 : 0;
	write = (tf->flags & ATA_TFLAG_WRITE) ? 1 : 0;

	if (dev->flags & ATA_DFLAG_PIO) {
		tf->protocol = ATA_PROT_PIO;
		index = dev->multi_count ? 0 : 8;
	} else if (lba48 && (dev->link->ap->flags & ATA_FLAG_PIO_LBA48)) {
		/* Unable to use DMA due to host limitation */
		tf->protocol = ATA_PROT_PIO;
		index = dev->multi_count ? 0 : 8;
	} else {
		tf->protocol = ATA_PROT_DMA;
		index = 16;
	}

	cmd = ata_rw_cmds[index + fua + lba48 + write];
	if (cmd) {
		tf->command = cmd;
		return 0;
	}
	return -1;
}

/**
 *	ata_tf_read_block - Read block address from ATA taskfile
 *	@tf: ATA taskfile of interest
 *	@dev: ATA device @tf belongs to
 *
 *	LOCKING:
 *	None.
 *
 *	Read block address from @tf.  This function can handle all
 *	three address formats - LBA, LBA48 and CHS.  tf->protocol and
 *	flags select the address format to use.
 *
 *	RETURNS:
 *	Block address read from @tf.
 */
u64 ata_tf_read_block(const struct ata_taskfile *tf, struct ata_device *dev)
{
	u64 block = 0;

	if (tf->flags & ATA_TFLAG_LBA) {
		if (tf->flags & ATA_TFLAG_LBA48) {
			block |= (u64)tf->hob_lbah << 40;
			block |= (u64)tf->hob_lbam << 32;
			block |= (u64)tf->hob_lbal << 24;
		} else
			block |= (tf->device & 0xf) << 24;

		block |= tf->lbah << 16;
		block |= tf->lbam << 8;
		block |= tf->lbal;
	} else {
		u32 cyl, head, sect;

		cyl = tf->lbam | (tf->lbah << 8);
		head = tf->device & 0xf;
		sect = tf->lbal;

		if (!sect) {
			ata_dev_warn(dev,
				     "device reported invalid CHS sector 0\n");
			return U64_MAX;
		}

		block = (cyl * dev->heads + head) * dev->sectors + sect - 1;
	}

	return block;
}

/**
 *	ata_build_rw_tf - Build ATA taskfile for given read/write request
 *	@tf: Target ATA taskfile
 *	@dev: ATA device @tf belongs to
 *	@block: Block address
 *	@n_block: Number of blocks
 *	@tf_flags: RW/FUA etc...
 *	@tag: tag
 *	@class: IO priority class
 *
 *	LOCKING:
 *	None.
 *
 *	Build ATA taskfile @tf for read/write request described by
 *	@block, @n_block, @tf_flags and @tag on @dev.
 *
 *	RETURNS:
 *
 *	0 on success, -ERANGE if the request is too large for @dev,
 *	-EINVAL if the request is invalid.
 */
int ata_build_rw_tf(struct ata_taskfile *tf, struct ata_device *dev,
		    u64 block, u32 n_block, unsigned int tf_flags,
		    unsigned int tag, int class)
{
	tf->flags |= ATA_TFLAG_ISADDR | ATA_TFLAG_DEVICE;
	tf->flags |= tf_flags;

	if (ata_ncq_enabled(dev) && likely(tag != ATA_TAG_INTERNAL)) {
		/* yay, NCQ */
		if (!lba_48_ok(block, n_block))
			return -ERANGE;

		tf->protocol = ATA_PROT_NCQ;
		tf->flags |= ATA_TFLAG_LBA | ATA_TFLAG_LBA48;

		if (tf->flags & ATA_TFLAG_WRITE)
			tf->command = ATA_CMD_FPDMA_WRITE;
		else
			tf->command = ATA_CMD_FPDMA_READ;

		tf->nsect = tag << 3;
		tf->hob_feature = (n_block >> 8) & 0xff;
		tf->feature = n_block & 0xff;

		tf->hob_lbah = (block >> 40) & 0xff;
		tf->hob_lbam = (block >> 32) & 0xff;
		tf->hob_lbal = (block >> 24) & 0xff;
		tf->lbah = (block >> 16) & 0xff;
		tf->lbam = (block >> 8) & 0xff;
		tf->lbal = block & 0xff;

		tf->device = ATA_LBA;
		if (tf->flags & ATA_TFLAG_FUA)
			tf->device |= 1 << 7;

		if (dev->flags & ATA_DFLAG_NCQ_PRIO) {
			if (class == IOPRIO_CLASS_RT)
				tf->hob_nsect |= ATA_PRIO_HIGH <<
						 ATA_SHIFT_PRIO;
		}
	} else if (dev->flags & ATA_DFLAG_LBA) {
		tf->flags |= ATA_TFLAG_LBA;

		if (lba_28_ok(block, n_block)) {
			/* use LBA28 */
			tf->device |= (block >> 24) & 0xf;
		} else if (lba_48_ok(block, n_block)) {
			if (!(dev->flags & ATA_DFLAG_LBA48))
				return -ERANGE;

			/* use LBA48 */
			tf->flags |= ATA_TFLAG_LBA48;

			tf->hob_nsect = (n_block >> 8) & 0xff;

			tf->hob_lbah = (block >> 40) & 0xff;
			tf->hob_lbam = (block >> 32) & 0xff;
			tf->hob_lbal = (block >> 24) & 0xff;
		} else
			/* request too large even for LBA48 */
			return -ERANGE;

		if (unlikely(ata_rwcmd_protocol(tf, dev) < 0))
			return -EINVAL;

		tf->nsect = n_block & 0xff;

		tf->lbah = (block >> 16) & 0xff;
		tf->lbam = (block >> 8) & 0xff;
		tf->lbal = block & 0xff;

		tf->device |= ATA_LBA;
	} else {
		/* CHS */
		u32 sect, head, cyl, track;

		/* The request -may- be too large for CHS addressing. */
		if (!lba_28_ok(block, n_block))
			return -ERANGE;

		if (unlikely(ata_rwcmd_protocol(tf, dev) < 0))
			return -EINVAL;

		/* Convert LBA to CHS */
		track = (u32)block / dev->sectors;
		cyl   = track / dev->heads;
		head  = track % dev->heads;
		sect  = (u32)block % dev->sectors + 1;

		DPRINTK("block %u track %u cyl %u head %u sect %u\n",
			(u32)block, track, cyl, head, sect);

		/* Check whether the converted CHS can fit.
		   Cylinder: 0-65535
		   Head: 0-15
		   Sector: 1-255*/
		if ((cyl >> 16) || (head >> 4) || (sect >> 8) || (!sect))
			return -ERANGE;

		tf->nsect = n_block & 0xff; /* Sector count 0 means 256 sectors */
		tf->lbal = sect;
		tf->lbam = cyl;
		tf->lbah = cyl >> 8;
		tf->device |= head;
	}

	return 0;
}

/**
 *	ata_pack_xfermask - Pack pio, mwdma and udma masks into xfer_mask
 *	@pio_mask: pio_mask
 *	@mwdma_mask: mwdma_mask
 *	@udma_mask: udma_mask
 *
 *	Pack @pio_mask, @mwdma_mask and @udma_mask into a single
 *	unsigned int xfer_mask.
 *
 *	LOCKING:
 *	None.
 *
 *	RETURNS:
 *	Packed xfer_mask.
 */
unsigned long ata_pack_xfermask(unsigned long pio_mask,
				unsigned long mwdma_mask,
				unsigned long udma_mask)
{
	return ((pio_mask << ATA_SHIFT_PIO) & ATA_MASK_PIO) |
		((mwdma_mask << ATA_SHIFT_MWDMA) & ATA_MASK_MWDMA) |
		((udma_mask << ATA_SHIFT_UDMA) & ATA_MASK_UDMA);
}

/**
 *	ata_unpack_xfermask - Unpack xfer_mask into pio, mwdma and udma masks
 *	@xfer_mask: xfer_mask to unpack
 *	@pio_mask: resulting pio_mask
 *	@mwdma_mask: resulting mwdma_mask
 *	@udma_mask: resulting udma_mask
 *
 *	Unpack @xfer_mask into @pio_mask, @mwdma_mask and @udma_mask.
 *	Any NULL destination masks will be ignored.
 */
void ata_unpack_xfermask(unsigned long xfer_mask, unsigned long *pio_mask,
			 unsigned long *mwdma_mask, unsigned long *udma_mask)
{
	if (pio_mask)
		*pio_mask = (xfer_mask & ATA_MASK_PIO) >> ATA_SHIFT_PIO;
	if (mwdma_mask)
		*mwdma_mask = (xfer_mask & ATA_MASK_MWDMA) >> ATA_SHIFT_MWDMA;
	if (udma_mask)
		*udma_mask = (xfer_mask & ATA_MASK_UDMA) >> ATA_SHIFT_UDMA;
}

static const struct ata_xfer_ent {
	int shift, bits;
	u8 base;
} ata_xfer_tbl[] = {
	{ ATA_SHIFT_PIO, ATA_NR_PIO_MODES, XFER_PIO_0 },
	{ ATA_SHIFT_MWDMA, ATA_NR_MWDMA_MODES, XFER_MW_DMA_0 },
	{ ATA_SHIFT_UDMA, ATA_NR_UDMA_MODES, XFER_UDMA_0 },
	{ -1, },
};

/**
 *	ata_xfer_mask2mode - Find matching XFER_* for the given xfer_mask
 *	@xfer_mask: xfer_mask of interest
 *
 *	Return matching XFER_* value for @xfer_mask.  Only the highest
 *	bit of @xfer_mask is considered.
 *
 *	LOCKING:
 *	None.
 *
 *	RETURNS:
 *	Matching XFER_* value, 0xff if no match found.
 */
u8 ata_xfer_mask2mode(unsigned long xfer_mask)
{
	int highbit = fls(xfer_mask) - 1;
	const struct ata_xfer_ent *ent;

	for (ent = ata_xfer_tbl; ent->shift >= 0; ent++)
		if (highbit >= ent->shift && highbit < ent->shift + ent->bits)
			return ent->base + highbit - ent->shift;
	return 0xff;
}

/**
 *	ata_xfer_mode2mask - Find matching xfer_mask for XFER_*
 *	@xfer_mode: XFER_* of interest
 *
 *	Return matching xfer_mask for @xfer_mode.
 *
 *	LOCKING:
 *	None.
 *
 *	RETURNS:
 *	Matching xfer_mask, 0 if no match found.
 */
unsigned long ata_xfer_mode2mask(u8 xfer_mode)
{
	const struct ata_xfer_ent *ent;

	for (ent = ata_xfer_tbl; ent->shift >= 0; ent++)
		if (xfer_mode >= ent->base && xfer_mode < ent->base + ent->bits)
			return ((2 << (ent->shift + xfer_mode - ent->base)) - 1)
				& ~((1 << ent->shift) - 1);
	return 0;
}

/**
 *	ata_xfer_mode2shift - Find matching xfer_shift for XFER_*
 *	@xfer_mode: XFER_* of interest
 *
 *	Return matching xfer_shift for @xfer_mode.
 *
 *	LOCKING:
 *	None.
 *
 *	RETURNS:
 *	Matching xfer_shift, -1 if no match found.
 */
int ata_xfer_mode2shift(unsigned long xfer_mode)
{
	const struct ata_xfer_ent *ent;

	for (ent = ata_xfer_tbl; ent->shift >= 0; ent++)
		if (xfer_mode >= ent->base && xfer_mode < ent->base + ent->bits)
			return ent->shift;
	return -1;
}

/**
 *	ata_mode_string - convert xfer_mask to string
 *	@xfer_mask: mask of bits supported; only highest bit counts.
 *
 *	Determine string which represents the highest speed
 *	(highest bit in @modemask).
 *
 *	LOCKING:
 *	None.
 *
 *	RETURNS:
 *	Constant C string representing highest speed listed in
 *	@mode_mask, or the constant C string "<n/a>".
 */
const char *ata_mode_string(unsigned long xfer_mask)
{
	static const char * const xfer_mode_str[] = {
		"PIO0",
		"PIO1",
		"PIO2",
		"PIO3",
		"PIO4",
		"PIO5",
		"PIO6",
		"MWDMA0",
		"MWDMA1",
		"MWDMA2",
		"MWDMA3",
		"MWDMA4",
		"UDMA/16",
		"UDMA/25",
		"UDMA/33",
		"UDMA/44",
		"UDMA/66",
		"UDMA/100",
		"UDMA/133",
		"UDMA7",
	};
	int highbit;

	highbit = fls(xfer_mask) - 1;
	if (highbit >= 0 && highbit < ARRAY_SIZE(xfer_mode_str))
		return xfer_mode_str[highbit];
	return "<n/a>";
}

const char *sata_spd_string(unsigned int spd)
{
	static const char * const spd_str[] = {
		"1.5 Gbps",
		"3.0 Gbps",
		"6.0 Gbps",
	};

	if (spd == 0 || (spd - 1) >= ARRAY_SIZE(spd_str))
		return "<unknown>";
	return spd_str[spd - 1];
}

/**
 *	ata_dev_classify - determine device type based on ATA-spec signature
 *	@tf: ATA taskfile register set for device to be identified
 *
 *	Determine from taskfile register contents whether a device is
 *	ATA or ATAPI, as per "Signature and persistence" section
 *	of ATA/PI spec (volume 1, sect 5.14).
 *
 *	LOCKING:
 *	None.
 *
 *	RETURNS:
 *	Device type, %ATA_DEV_ATA, %ATA_DEV_ATAPI, %ATA_DEV_PMP,
 *	%ATA_DEV_ZAC, or %ATA_DEV_UNKNOWN the event of failure.
 */
unsigned int ata_dev_classify(const struct ata_taskfile *tf)
{
	/* Apple's open source Darwin code hints that some devices only
	 * put a proper signature into the LBA mid/high registers,
	 * So, we only check those.  It's sufficient for uniqueness.
	 *
	 * ATA/ATAPI-7 (d1532v1r1: Feb. 19, 2003) specified separate
	 * signatures for ATA and ATAPI devices attached on SerialATA,
	 * 0x3c/0xc3 and 0x69/0x96 respectively.  However, SerialATA
	 * spec has never mentioned about using different signatures
	 * for ATA/ATAPI devices.  Then, Serial ATA II: Port
	 * Multiplier specification began to use 0x69/0x96 to identify
	 * port multpliers and 0x3c/0xc3 to identify SEMB device.
	 * ATA/ATAPI-7 dropped descriptions about 0x3c/0xc3 and
	 * 0x69/0x96 shortly and described them as reserved for
	 * SerialATA.
	 *
	 * We follow the current spec and consider that 0x69/0x96
	 * identifies a port multiplier and 0x3c/0xc3 a SEMB device.
	 * Unfortunately, WDC WD1600JS-62MHB5 (a hard drive) reports
	 * SEMB signature.  This is worked around in
	 * ata_dev_read_id().
	 */
	if ((tf->lbam == 0) && (tf->lbah == 0)) {
		DPRINTK("found ATA device by sig\n");
		return ATA_DEV_ATA;
	}

	if ((tf->lbam == 0x14) && (tf->lbah == 0xeb)) {
		DPRINTK("found ATAPI device by sig\n");
		return ATA_DEV_ATAPI;
	}

	if ((tf->lbam == 0x69) && (tf->lbah == 0x96)) {
		DPRINTK("found PMP device by sig\n");
		return ATA_DEV_PMP;
	}

	if ((tf->lbam == 0x3c) && (tf->lbah == 0xc3)) {
		DPRINTK("found SEMB device by sig (could be ATA device)\n");
		return ATA_DEV_SEMB;
	}

	if ((tf->lbam == 0xcd) && (tf->lbah == 0xab)) {
		DPRINTK("found ZAC device by sig\n");
		return ATA_DEV_ZAC;
	}

	DPRINTK("unknown device\n");
	return ATA_DEV_UNKNOWN;
}

/**
 *	ata_id_string - Convert IDENTIFY DEVICE page into string
 *	@id: IDENTIFY DEVICE results we will examine
 *	@s: string into which data is output
 *	@ofs: offset into identify device page
 *	@len: length of string to return. must be an even number.
 *
 *	The strings in the IDENTIFY DEVICE page are broken up into
 *	16-bit chunks.  Run through the string, and output each
 *	8-bit chunk linearly, regardless of platform.
 *
 *	LOCKING:
 *	caller.
 */

void ata_id_string(const u16 *id, unsigned char *s,
		   unsigned int ofs, unsigned int len)
{
	unsigned int c;

	BUG_ON(len & 1);

	while (len > 0) {
		c = id[ofs] >> 8;
		*s = c;
		s++;

		c = id[ofs] & 0xff;
		*s = c;
		s++;

		ofs++;
		len -= 2;
	}
}

/**
 *	ata_id_c_string - Convert IDENTIFY DEVICE page into C string
 *	@id: IDENTIFY DEVICE results we will examine
 *	@s: string into which data is output
 *	@ofs: offset into identify device page
 *	@len: length of string to return. must be an odd number.
 *
 *	This function is identical to ata_id_string except that it
 *	trims trailing spaces and terminates the resulting string with
 *	null.  @len must be actual maximum length (even number) + 1.
 *
 *	LOCKING:
 *	caller.
 */
void ata_id_c_string(const u16 *id, unsigned char *s,
		     unsigned int ofs, unsigned int len)
{
	unsigned char *p;

	ata_id_string(id, s, ofs, len - 1);

	p = s + strnlen(s, len - 1);
	while (p > s && p[-1] == ' ')
		p--;
	*p = '\0';
}

static u64 ata_id_n_sectors(const u16 *id)
{
	if (ata_id_has_lba(id)) {
		if (ata_id_has_lba48(id))
			return ata_id_u64(id, ATA_ID_LBA_CAPACITY_2);
		else
			return ata_id_u32(id, ATA_ID_LBA_CAPACITY);
	} else {
		if (ata_id_current_chs_valid(id))
			return id[ATA_ID_CUR_CYLS] * id[ATA_ID_CUR_HEADS] *
			       id[ATA_ID_CUR_SECTORS];
		else
			return id[ATA_ID_CYLS] * id[ATA_ID_HEADS] *
			       id[ATA_ID_SECTORS];
	}
}

u64 ata_tf_to_lba48(const struct ata_taskfile *tf)
{
	u64 sectors = 0;

	sectors |= ((u64)(tf->hob_lbah & 0xff)) << 40;
	sectors |= ((u64)(tf->hob_lbam & 0xff)) << 32;
	sectors |= ((u64)(tf->hob_lbal & 0xff)) << 24;
	sectors |= (tf->lbah & 0xff) << 16;
	sectors |= (tf->lbam & 0xff) << 8;
	sectors |= (tf->lbal & 0xff);

	return sectors;
}

u64 ata_tf_to_lba(const struct ata_taskfile *tf)
{
	u64 sectors = 0;

	sectors |= (tf->device & 0x0f) << 24;
	sectors |= (tf->lbah & 0xff) << 16;
	sectors |= (tf->lbam & 0xff) << 8;
	sectors |= (tf->lbal & 0xff);

	return sectors;
}

/**
 *	ata_read_native_max_address - Read native max address
 *	@dev: target device
 *	@max_sectors: out parameter for the result native max address
 *
 *	Perform an LBA48 or LBA28 native size query upon the device in
 *	question.
 *
 *	RETURNS:
 *	0 on success, -EACCES if command is aborted by the drive.
 *	-EIO on other errors.
 */
static int ata_read_native_max_address(struct ata_device *dev, u64 *max_sectors)
{
	unsigned int err_mask;
	struct ata_taskfile tf;
	int lba48 = ata_id_has_lba48(dev->id);

	ata_tf_init(dev, &tf);

	/* always clear all address registers */
	tf.flags |= ATA_TFLAG_DEVICE | ATA_TFLAG_ISADDR;

	if (lba48) {
		tf.command = ATA_CMD_READ_NATIVE_MAX_EXT;
		tf.flags |= ATA_TFLAG_LBA48;
	} else
		tf.command = ATA_CMD_READ_NATIVE_MAX;

	tf.protocol = ATA_PROT_NODATA;
	tf.device |= ATA_LBA;

	err_mask = ata_exec_internal(dev, &tf, NULL, DMA_NONE, NULL, 0, 0);
	if (err_mask) {
		ata_dev_warn(dev,
			     "failed to read native max address (err_mask=0x%x)\n",
			     err_mask);
		if (err_mask == AC_ERR_DEV && (tf.feature & ATA_ABORTED))
			return -EACCES;
		return -EIO;
	}

	if (lba48)
		*max_sectors = ata_tf_to_lba48(&tf) + 1;
	else
		*max_sectors = ata_tf_to_lba(&tf) + 1;
	if (dev->horkage & ATA_HORKAGE_HPA_SIZE)
		(*max_sectors)--;
	return 0;
}

/**
 *	ata_set_max_sectors - Set max sectors
 *	@dev: target device
 *	@new_sectors: new max sectors value to set for the device
 *
 *	Set max sectors of @dev to @new_sectors.
 *
 *	RETURNS:
 *	0 on success, -EACCES if command is aborted or denied (due to
 *	previous non-volatile SET_MAX) by the drive.  -EIO on other
 *	errors.
 */
static int ata_set_max_sectors(struct ata_device *dev, u64 new_sectors)
{
	unsigned int err_mask;
	struct ata_taskfile tf;
	int lba48 = ata_id_has_lba48(dev->id);

	new_sectors--;

	ata_tf_init(dev, &tf);

	tf.flags |= ATA_TFLAG_DEVICE | ATA_TFLAG_ISADDR;

	if (lba48) {
		tf.command = ATA_CMD_SET_MAX_EXT;
		tf.flags |= ATA_TFLAG_LBA48;

		tf.hob_lbal = (new_sectors >> 24) & 0xff;
		tf.hob_lbam = (new_sectors >> 32) & 0xff;
		tf.hob_lbah = (new_sectors >> 40) & 0xff;
	} else {
		tf.command = ATA_CMD_SET_MAX;

		tf.device |= (new_sectors >> 24) & 0xf;
	}

	tf.protocol = ATA_PROT_NODATA;
	tf.device |= ATA_LBA;

	tf.lbal = (new_sectors >> 0) & 0xff;
	tf.lbam = (new_sectors >> 8) & 0xff;
	tf.lbah = (new_sectors >> 16) & 0xff;

	err_mask = ata_exec_internal(dev, &tf, NULL, DMA_NONE, NULL, 0, 0);
	if (err_mask) {
		ata_dev_warn(dev,
			     "failed to set max address (err_mask=0x%x)\n",
			     err_mask);
		if (err_mask == AC_ERR_DEV &&
		    (tf.feature & (ATA_ABORTED | ATA_IDNF)))
			return -EACCES;
		return -EIO;
	}

	return 0;
}

/**
 *	ata_hpa_resize		-	Resize a device with an HPA set
 *	@dev: Device to resize
 *
 *	Read the size of an LBA28 or LBA48 disk with HPA features and resize
 *	it if required to the full size of the media. The caller must check
 *	the drive has the HPA feature set enabled.
 *
 *	RETURNS:
 *	0 on success, -errno on failure.
 */
static int ata_hpa_resize(struct ata_device *dev)
{
	struct ata_eh_context *ehc = &dev->link->eh_context;
	int print_info = ehc->i.flags & ATA_EHI_PRINTINFO;
	bool unlock_hpa = ata_ignore_hpa || dev->flags & ATA_DFLAG_UNLOCK_HPA;
	u64 sectors = ata_id_n_sectors(dev->id);
	u64 native_sectors;
	int rc;

	/* do we need to do it? */
	if ((dev->class != ATA_DEV_ATA && dev->class != ATA_DEV_ZAC) ||
	    !ata_id_has_lba(dev->id) || !ata_id_hpa_enabled(dev->id) ||
	    (dev->horkage & ATA_HORKAGE_BROKEN_HPA))
		return 0;

	/* read native max address */
	rc = ata_read_native_max_address(dev, &native_sectors);
	if (rc) {
		/* If device aborted the command or HPA isn't going to
		 * be unlocked, skip HPA resizing.
		 */
		if (rc == -EACCES || !unlock_hpa) {
			ata_dev_warn(dev,
				     "HPA support seems broken, skipping HPA handling\n");
			dev->horkage |= ATA_HORKAGE_BROKEN_HPA;

			/* we can continue if device aborted the command */
			if (rc == -EACCES)
				rc = 0;
		}

		return rc;
	}
	dev->n_native_sectors = native_sectors;

	/* nothing to do? */
	if (native_sectors <= sectors || !unlock_hpa) {
		if (!print_info || native_sectors == sectors)
			return 0;

		if (native_sectors > sectors)
			ata_dev_info(dev,
				"HPA detected: current %llu, native %llu\n",
				(unsigned long long)sectors,
				(unsigned long long)native_sectors);
		else if (native_sectors < sectors)
			ata_dev_warn(dev,
				"native sectors (%llu) is smaller than sectors (%llu)\n",
				(unsigned long long)native_sectors,
				(unsigned long long)sectors);
		return 0;
	}

	/* let's unlock HPA */
	rc = ata_set_max_sectors(dev, native_sectors);
	if (rc == -EACCES) {
		/* if device aborted the command, skip HPA resizing */
		ata_dev_warn(dev,
			     "device aborted resize (%llu -> %llu), skipping HPA handling\n",
			     (unsigned long long)sectors,
			     (unsigned long long)native_sectors);
		dev->horkage |= ATA_HORKAGE_BROKEN_HPA;
		return 0;
	} else if (rc)
		return rc;

	/* re-read IDENTIFY data */
	rc = ata_dev_reread_id(dev, 0);
	if (rc) {
		ata_dev_err(dev,
			    "failed to re-read IDENTIFY data after HPA resizing\n");
		return rc;
	}

	if (print_info) {
		u64 new_sectors = ata_id_n_sectors(dev->id);
		ata_dev_info(dev,
			"HPA unlocked: %llu -> %llu, native %llu\n",
			(unsigned long long)sectors,
			(unsigned long long)new_sectors,
			(unsigned long long)native_sectors);
	}

	return 0;
}

/**
 *	ata_dump_id - IDENTIFY DEVICE info debugging output
 *	@id: IDENTIFY DEVICE page to dump
 *
 *	Dump selected 16-bit words from the given IDENTIFY DEVICE
 *	page.
 *
 *	LOCKING:
 *	caller.
 */

static inline void ata_dump_id(const u16 *id)
{
	DPRINTK("49==0x%04x  "
		"53==0x%04x  "
		"63==0x%04x  "
		"64==0x%04x  "
		"75==0x%04x  \n",
		id[49],
		id[53],
		id[63],
		id[64],
		id[75]);
	DPRINTK("80==0x%04x  "
		"81==0x%04x  "
		"82==0x%04x  "
		"83==0x%04x  "
		"84==0x%04x  \n",
		id[80],
		id[81],
		id[82],
		id[83],
		id[84]);
	DPRINTK("88==0x%04x  "
		"93==0x%04x\n",
		id[88],
		id[93]);
}

/**
 *	ata_id_xfermask - Compute xfermask from the given IDENTIFY data
 *	@id: IDENTIFY data to compute xfer mask from
 *
 *	Compute the xfermask for this device. This is not as trivial
 *	as it seems if we must consider early devices correctly.
 *
 *	FIXME: pre IDE drive timing (do we care ?).
 *
 *	LOCKING:
 *	None.
 *
 *	RETURNS:
 *	Computed xfermask
 */
unsigned long ata_id_xfermask(const u16 *id)
{
	unsigned long pio_mask, mwdma_mask, udma_mask;

	/* Usual case. Word 53 indicates word 64 is valid */
	if (id[ATA_ID_FIELD_VALID] & (1 << 1)) {
		pio_mask = id[ATA_ID_PIO_MODES] & 0x03;
		pio_mask <<= 3;
		pio_mask |= 0x7;
	} else {
		/* If word 64 isn't valid then Word 51 high byte holds
		 * the PIO timing number for the maximum. Turn it into
		 * a mask.
		 */
		u8 mode = (id[ATA_ID_OLD_PIO_MODES] >> 8) & 0xFF;
		if (mode < 5)	/* Valid PIO range */
			pio_mask = (2 << mode) - 1;
		else
			pio_mask = 1;

		/* But wait.. there's more. Design your standards by
		 * committee and you too can get a free iordy field to
		 * process. However its the speeds not the modes that
		 * are supported... Note drivers using the timing API
		 * will get this right anyway
		 */
	}

	mwdma_mask = id[ATA_ID_MWDMA_MODES] & 0x07;

	if (ata_id_is_cfa(id)) {
		/*
		 *	Process compact flash extended modes
		 */
		int pio = (id[ATA_ID_CFA_MODES] >> 0) & 0x7;
		int dma = (id[ATA_ID_CFA_MODES] >> 3) & 0x7;

		if (pio)
			pio_mask |= (1 << 5);
		if (pio > 1)
			pio_mask |= (1 << 6);
		if (dma)
			mwdma_mask |= (1 << 3);
		if (dma > 1)
			mwdma_mask |= (1 << 4);
	}

	udma_mask = 0;
	if (id[ATA_ID_FIELD_VALID] & (1 << 2))
		udma_mask = id[ATA_ID_UDMA_MODES] & 0xff;

	return ata_pack_xfermask(pio_mask, mwdma_mask, udma_mask);
}

static void ata_qc_complete_internal(struct ata_queued_cmd *qc)
{
	struct completion *waiting = qc->private_data;

	complete(waiting);
}

/**
 *	ata_exec_internal_sg - execute libata internal command
 *	@dev: Device to which the command is sent
 *	@tf: Taskfile registers for the command and the result
 *	@cdb: CDB for packet command
 *	@dma_dir: Data transfer direction of the command
 *	@sgl: sg list for the data buffer of the command
 *	@n_elem: Number of sg entries
 *	@timeout: Timeout in msecs (0 for default)
 *
 *	Executes libata internal command with timeout.  @tf contains
 *	command on entry and result on return.  Timeout and error
 *	conditions are reported via return value.  No recovery action
 *	is taken after a command times out.  It's caller's duty to
 *	clean up after timeout.
 *
 *	LOCKING:
 *	None.  Should be called with kernel context, might sleep.
 *
 *	RETURNS:
 *	Zero on success, AC_ERR_* mask on failure
 */
unsigned ata_exec_internal_sg(struct ata_device *dev,
			      struct ata_taskfile *tf, const u8 *cdb,
			      int dma_dir, struct scatterlist *sgl,
			      unsigned int n_elem, unsigned long timeout)
{
	struct ata_link *link = dev->link;
	struct ata_port *ap = link->ap;
	u8 command = tf->command;
	int auto_timeout = 0;
	struct ata_queued_cmd *qc;
	unsigned int tag, preempted_tag;
	u32 preempted_sactive, preempted_qc_active;
	int preempted_nr_active_links;
	DECLARE_COMPLETION_ONSTACK(wait);
	unsigned long flags;
	unsigned int err_mask;
	int rc;

	spin_lock_irqsave(ap->lock, flags);

	/* no internal command while frozen */
	if (ap->pflags & ATA_PFLAG_FROZEN) {
		spin_unlock_irqrestore(ap->lock, flags);
		return AC_ERR_SYSTEM;
	}

	/* initialize internal qc */

	/* XXX: Tag 0 is used for drivers with legacy EH as some
	 * drivers choke if any other tag is given.  This breaks
	 * ata_tag_internal() test for those drivers.  Don't use new
	 * EH stuff without converting to it.
	 */
	if (ap->ops->error_handler)
		tag = ATA_TAG_INTERNAL;
	else
		tag = 0;

	qc = __ata_qc_from_tag(ap, tag);

	qc->tag = tag;
	qc->scsicmd = NULL;
	qc->ap = ap;
	qc->dev = dev;
	ata_qc_reinit(qc);

	preempted_tag = link->active_tag;
	preempted_sactive = link->sactive;
	preempted_qc_active = ap->qc_active;
	preempted_nr_active_links = ap->nr_active_links;
	link->active_tag = ATA_TAG_POISON;
	link->sactive = 0;
	ap->qc_active = 0;
	ap->nr_active_links = 0;

	/* prepare & issue qc */
	qc->tf = *tf;
	if (cdb)
		memcpy(qc->cdb, cdb, ATAPI_CDB_LEN);

	/* some SATA bridges need us to indicate data xfer direction */
	if (tf->protocol == ATAPI_PROT_DMA && (dev->flags & ATA_DFLAG_DMADIR) &&
	    dma_dir == DMA_FROM_DEVICE)
		qc->tf.feature |= ATAPI_DMADIR;

	qc->flags |= ATA_QCFLAG_RESULT_TF;
	qc->dma_dir = dma_dir;
	if (dma_dir != DMA_NONE) {
		unsigned int i, buflen = 0;
		struct scatterlist *sg;

		for_each_sg(sgl, sg, n_elem, i)
			buflen += sg->length;

		ata_sg_init(qc, sgl, n_elem);
		qc->nbytes = buflen;
	}

	qc->private_data = &wait;
	qc->complete_fn = ata_qc_complete_internal;

	ata_qc_issue(qc);

	spin_unlock_irqrestore(ap->lock, flags);

	if (!timeout) {
		if (ata_probe_timeout)
			timeout = ata_probe_timeout * 1000;
		else {
			timeout = ata_internal_cmd_timeout(dev, command);
			auto_timeout = 1;
		}
	}

	if (ap->ops->error_handler)
		ata_eh_release(ap);

	rc = wait_for_completion_timeout(&wait, msecs_to_jiffies(timeout));

	if (ap->ops->error_handler)
		ata_eh_acquire(ap);

	ata_sff_flush_pio_task(ap);

	if (!rc) {
		spin_lock_irqsave(ap->lock, flags);

		/* We're racing with irq here.  If we lose, the
		 * following test prevents us from completing the qc
		 * twice.  If we win, the port is frozen and will be
		 * cleaned up by ->post_internal_cmd().
		 */
		if (qc->flags & ATA_QCFLAG_ACTIVE) {
			qc->err_mask |= AC_ERR_TIMEOUT;

			if (ap->ops->error_handler)
				ata_port_freeze(ap);
			else
				ata_qc_complete(qc);

			if (ata_msg_warn(ap))
				ata_dev_warn(dev, "qc timeout (cmd 0x%x)\n",
					     command);
		}

		spin_unlock_irqrestore(ap->lock, flags);
	}

	/* do post_internal_cmd */
	if (ap->ops->post_internal_cmd)
		ap->ops->post_internal_cmd(qc);

	/* perform minimal error analysis */
	if (qc->flags & ATA_QCFLAG_FAILED) {
		if (qc->result_tf.command & (ATA_ERR | ATA_DF))
			qc->err_mask |= AC_ERR_DEV;

		if (!qc->err_mask)
			qc->err_mask |= AC_ERR_OTHER;

		if (qc->err_mask & ~AC_ERR_OTHER)
			qc->err_mask &= ~AC_ERR_OTHER;
	} else if (qc->tf.command == ATA_CMD_REQ_SENSE_DATA) {
		qc->result_tf.command |= ATA_SENSE;
	}

	/* finish up */
	spin_lock_irqsave(ap->lock, flags);

	*tf = qc->result_tf;
	err_mask = qc->err_mask;

	ata_qc_free(qc);
	link->active_tag = preempted_tag;
	link->sactive = preempted_sactive;
	ap->qc_active = preempted_qc_active;
	ap->nr_active_links = preempted_nr_active_links;

	spin_unlock_irqrestore(ap->lock, flags);

	if ((err_mask & AC_ERR_TIMEOUT) && auto_timeout)
		ata_internal_cmd_timed_out(dev, command);

	return err_mask;
}

/**
 *	ata_exec_internal - execute libata internal command
 *	@dev: Device to which the command is sent
 *	@tf: Taskfile registers for the command and the result
 *	@cdb: CDB for packet command
 *	@dma_dir: Data transfer direction of the command
 *	@buf: Data buffer of the command
 *	@buflen: Length of data buffer
 *	@timeout: Timeout in msecs (0 for default)
 *
 *	Wrapper around ata_exec_internal_sg() which takes simple
 *	buffer instead of sg list.
 *
 *	LOCKING:
 *	None.  Should be called with kernel context, might sleep.
 *
 *	RETURNS:
 *	Zero on success, AC_ERR_* mask on failure
 */
unsigned ata_exec_internal(struct ata_device *dev,
			   struct ata_taskfile *tf, const u8 *cdb,
			   int dma_dir, void *buf, unsigned int buflen,
			   unsigned long timeout)
{
	struct scatterlist *psg = NULL, sg;
	unsigned int n_elem = 0;

	if (dma_dir != DMA_NONE) {
		WARN_ON(!buf);
		sg_init_one(&sg, buf, buflen);
		psg = &sg;
		n_elem++;
	}

	return ata_exec_internal_sg(dev, tf, cdb, dma_dir, psg, n_elem,
				    timeout);
}

/**
 *	ata_pio_need_iordy	-	check if iordy needed
 *	@adev: ATA device
 *
 *	Check if the current speed of the device requires IORDY. Used
 *	by various controllers for chip configuration.
 */
unsigned int ata_pio_need_iordy(const struct ata_device *adev)
{
	/* Don't set IORDY if we're preparing for reset.  IORDY may
	 * lead to controller lock up on certain controllers if the
	 * port is not occupied.  See bko#11703 for details.
	 */
	if (adev->link->ap->pflags & ATA_PFLAG_RESETTING)
		return 0;
	/* Controller doesn't support IORDY.  Probably a pointless
	 * check as the caller should know this.
	 */
	if (adev->link->ap->flags & ATA_FLAG_NO_IORDY)
		return 0;
	/* CF spec. r4.1 Table 22 says no iordy on PIO5 and PIO6.  */
	if (ata_id_is_cfa(adev->id)
	    && (adev->pio_mode == XFER_PIO_5 || adev->pio_mode == XFER_PIO_6))
		return 0;
	/* PIO3 and higher it is mandatory */
	if (adev->pio_mode > XFER_PIO_2)
		return 1;
	/* We turn it on when possible */
	if (ata_id_has_iordy(adev->id))
		return 1;
	return 0;
}

/**
 *	ata_pio_mask_no_iordy	-	Return the non IORDY mask
 *	@adev: ATA device
 *
 *	Compute the highest mode possible if we are not using iordy. Return
 *	-1 if no iordy mode is available.
 */
static u32 ata_pio_mask_no_iordy(const struct ata_device *adev)
{
	/* If we have no drive specific rule, then PIO 2 is non IORDY */
	if (adev->id[ATA_ID_FIELD_VALID] & 2) {	/* EIDE */
		u16 pio = adev->id[ATA_ID_EIDE_PIO];
		/* Is the speed faster than the drive allows non IORDY ? */
		if (pio) {
			/* This is cycle times not frequency - watch the logic! */
			if (pio > 240)	/* PIO2 is 240nS per cycle */
				return 3 << ATA_SHIFT_PIO;
			return 7 << ATA_SHIFT_PIO;
		}
	}
	return 3 << ATA_SHIFT_PIO;
}

/**
 *	ata_do_dev_read_id		-	default ID read method
 *	@dev: device
 *	@tf: proposed taskfile
 *	@id: data buffer
 *
 *	Issue the identify taskfile and hand back the buffer containing
 *	identify data. For some RAID controllers and for pre ATA devices
 *	this function is wrapped or replaced by the driver
 */
unsigned int ata_do_dev_read_id(struct ata_device *dev,
					struct ata_taskfile *tf, u16 *id)
{
	return ata_exec_internal(dev, tf, NULL, DMA_FROM_DEVICE,
				     id, sizeof(id[0]) * ATA_ID_WORDS, 0);
}

/**
 *	ata_dev_read_id - Read ID data from the specified device
 *	@dev: target device
 *	@p_class: pointer to class of the target device (may be changed)
 *	@flags: ATA_READID_* flags
 *	@id: buffer to read IDENTIFY data into
 *
 *	Read ID data from the specified device.  ATA_CMD_ID_ATA is
 *	performed on ATA devices and ATA_CMD_ID_ATAPI on ATAPI
 *	devices.  This function also issues ATA_CMD_INIT_DEV_PARAMS
 *	for pre-ATA4 drives.
 *
 *	FIXME: ATA_CMD_ID_ATA is optional for early drives and right
 *	now we abort if we hit that case.
 *
 *	LOCKING:
 *	Kernel thread context (may sleep)
 *
 *	RETURNS:
 *	0 on success, -errno otherwise.
 */
int ata_dev_read_id(struct ata_device *dev, unsigned int *p_class,
		    unsigned int flags, u16 *id)
{
	struct ata_port *ap = dev->link->ap;
	unsigned int class = *p_class;
	struct ata_taskfile tf;
	unsigned int err_mask = 0;
	const char *reason;
	bool is_semb = class == ATA_DEV_SEMB;
	int may_fallback = 1, tried_spinup = 0;
	int rc;

	if (ata_msg_ctl(ap))
		ata_dev_dbg(dev, "%s: ENTER\n", __func__);

retry:
	ata_tf_init(dev, &tf);

	switch (class) {
	case ATA_DEV_SEMB:
		class = ATA_DEV_ATA;	/* some hard drives report SEMB sig */
		/* fall through */
	case ATA_DEV_ATA:
	case ATA_DEV_ZAC:
		tf.command = ATA_CMD_ID_ATA;
		break;
	case ATA_DEV_ATAPI:
		tf.command = ATA_CMD_ID_ATAPI;
		break;
	default:
		rc = -ENODEV;
		reason = "unsupported class";
		goto err_out;
	}

	tf.protocol = ATA_PROT_PIO;

	/* Some devices choke if TF registers contain garbage.  Make
	 * sure those are properly initialized.
	 */
	tf.flags |= ATA_TFLAG_ISADDR | ATA_TFLAG_DEVICE;

	/* Device presence detection is unreliable on some
	 * controllers.  Always poll IDENTIFY if available.
	 */
	tf.flags |= ATA_TFLAG_POLLING;

	if (ap->ops->read_id)
		err_mask = ap->ops->read_id(dev, &tf, id);
	else
		err_mask = ata_do_dev_read_id(dev, &tf, id);

	if (err_mask) {
		if (err_mask & AC_ERR_NODEV_HINT) {
			ata_dev_dbg(dev, "NODEV after polling detection\n");
			return -ENOENT;
		}

		if (is_semb) {
			ata_dev_info(dev,
		     "IDENTIFY failed on device w/ SEMB sig, disabled\n");
			/* SEMB is not supported yet */
			*p_class = ATA_DEV_SEMB_UNSUP;
			return 0;
		}

		if ((err_mask == AC_ERR_DEV) && (tf.feature & ATA_ABORTED)) {
			/* Device or controller might have reported
			 * the wrong device class.  Give a shot at the
			 * other IDENTIFY if the current one is
			 * aborted by the device.
			 */
			if (may_fallback) {
				may_fallback = 0;

				if (class == ATA_DEV_ATA)
					class = ATA_DEV_ATAPI;
				else
					class = ATA_DEV_ATA;
				goto retry;
			}

			/* Control reaches here iff the device aborted
			 * both flavors of IDENTIFYs which happens
			 * sometimes with phantom devices.
			 */
			ata_dev_dbg(dev,
				    "both IDENTIFYs aborted, assuming NODEV\n");
			return -ENOENT;
		}

		rc = -EIO;
		reason = "I/O error";
		goto err_out;
	}

	if (dev->horkage & ATA_HORKAGE_DUMP_ID) {
		ata_dev_dbg(dev, "dumping IDENTIFY data, "
			    "class=%d may_fallback=%d tried_spinup=%d\n",
			    class, may_fallback, tried_spinup);
		print_hex_dump(KERN_DEBUG, "", DUMP_PREFIX_OFFSET,
			       16, 2, id, ATA_ID_WORDS * sizeof(*id), true);
	}

	/* Falling back doesn't make sense if ID data was read
	 * successfully at least once.
	 */
	may_fallback = 0;

	swap_buf_le16(id, ATA_ID_WORDS);

	/* sanity check */
	rc = -EINVAL;
	reason = "device reports invalid type";

	if (class == ATA_DEV_ATA || class == ATA_DEV_ZAC) {
		if (!ata_id_is_ata(id) && !ata_id_is_cfa(id))
			goto err_out;
		if (ap->host->flags & ATA_HOST_IGNORE_ATA &&
							ata_id_is_ata(id)) {
			ata_dev_dbg(dev,
				"host indicates ignore ATA devices, ignored\n");
			return -ENOENT;
		}
	} else {
		if (ata_id_is_ata(id))
			goto err_out;
	}

	if (!tried_spinup && (id[2] == 0x37c8 || id[2] == 0x738c)) {
		tried_spinup = 1;
		/*
		 * Drive powered-up in standby mode, and requires a specific
		 * SET_FEATURES spin-up subcommand before it will accept
		 * anything other than the original IDENTIFY command.
		 */
		err_mask = ata_dev_set_feature(dev, SETFEATURES_SPINUP, 0);
		if (err_mask && id[2] != 0x738c) {
			rc = -EIO;
			reason = "SPINUP failed";
			goto err_out;
		}
		/*
		 * If the drive initially returned incomplete IDENTIFY info,
		 * we now must reissue the IDENTIFY command.
		 */
		if (id[2] == 0x37c8)
			goto retry;
	}

	if ((flags & ATA_READID_POSTRESET) &&
	    (class == ATA_DEV_ATA || class == ATA_DEV_ZAC)) {
		/*
		 * The exact sequence expected by certain pre-ATA4 drives is:
		 * SRST RESET
		 * IDENTIFY (optional in early ATA)
		 * INITIALIZE DEVICE PARAMETERS (later IDE and ATA)
		 * anything else..
		 * Some drives were very specific about that exact sequence.
		 *
		 * Note that ATA4 says lba is mandatory so the second check
		 * should never trigger.
		 */
		if (ata_id_major_version(id) < 4 || !ata_id_has_lba(id)) {
			err_mask = ata_dev_init_params(dev, id[3], id[6]);
			if (err_mask) {
				rc = -EIO;
				reason = "INIT_DEV_PARAMS failed";
				goto err_out;
			}

			/* current CHS translation info (id[53-58]) might be
			 * changed. reread the identify device info.
			 */
			flags &= ~ATA_READID_POSTRESET;
			goto retry;
		}
	}

	*p_class = class;

	return 0;

 err_out:
	if (ata_msg_warn(ap))
		ata_dev_warn(dev, "failed to IDENTIFY (%s, err_mask=0x%x)\n",
			     reason, err_mask);
	return rc;
}

/**
 *	ata_read_log_page - read a specific log page
 *	@dev: target device
 *	@log: log to read
 *	@page: page to read
 *	@buf: buffer to store read page
 *	@sectors: number of sectors to read
 *
 *	Read log page using READ_LOG_EXT command.
 *
 *	LOCKING:
 *	Kernel thread context (may sleep).
 *
 *	RETURNS:
 *	0 on success, AC_ERR_* mask otherwise.
 */
unsigned int ata_read_log_page(struct ata_device *dev, u8 log,
			       u8 page, void *buf, unsigned int sectors)
{
	unsigned long ap_flags = dev->link->ap->flags;
	struct ata_taskfile tf;
	unsigned int err_mask;
	bool dma = false;

	DPRINTK("read log page - log 0x%x, page 0x%x\n", log, page);

	/*
	 * Return error without actually issuing the command on controllers
	 * which e.g. lockup on a read log page.
	 */
	if (ap_flags & ATA_FLAG_NO_LOG_PAGE)
		return AC_ERR_DEV;

retry:
	ata_tf_init(dev, &tf);
	if (dev->dma_mode && ata_id_has_read_log_dma_ext(dev->id) &&
	    !(dev->horkage & ATA_HORKAGE_NO_DMA_LOG)) {
		tf.command = ATA_CMD_READ_LOG_DMA_EXT;
		tf.protocol = ATA_PROT_DMA;
		dma = true;
	} else {
		tf.command = ATA_CMD_READ_LOG_EXT;
		tf.protocol = ATA_PROT_PIO;
		dma = false;
	}
	tf.lbal = log;
	tf.lbam = page;
	tf.nsect = sectors;
	tf.hob_nsect = sectors >> 8;
	tf.flags |= ATA_TFLAG_ISADDR | ATA_TFLAG_LBA48 | ATA_TFLAG_DEVICE;

	err_mask = ata_exec_internal(dev, &tf, NULL, DMA_FROM_DEVICE,
				     buf, sectors * ATA_SECT_SIZE, 0);

	if (err_mask && dma) {
		dev->horkage |= ATA_HORKAGE_NO_DMA_LOG;
		ata_dev_warn(dev, "READ LOG DMA EXT failed, trying PIO\n");
		goto retry;
	}

	DPRINTK("EXIT, err_mask=%x\n", err_mask);
	return err_mask;
}

static bool ata_log_supported(struct ata_device *dev, u8 log)
{
	struct ata_port *ap = dev->link->ap;

	if (ata_read_log_page(dev, ATA_LOG_DIRECTORY, 0, ap->sector_buf, 1))
		return false;
	return get_unaligned_le16(&ap->sector_buf[log * 2]) ? true : false;
}

static bool ata_identify_page_supported(struct ata_device *dev, u8 page)
{
	struct ata_port *ap = dev->link->ap;
	unsigned int err, i;

	if (!ata_log_supported(dev, ATA_LOG_IDENTIFY_DEVICE)) {
		ata_dev_warn(dev, "ATA Identify Device Log not supported\n");
		return false;
	}

	/*
	 * Read IDENTIFY DEVICE data log, page 0, to figure out if the page is
	 * supported.
	 */
	err = ata_read_log_page(dev, ATA_LOG_IDENTIFY_DEVICE, 0, ap->sector_buf,
				1);
	if (err) {
		ata_dev_info(dev,
			     "failed to get Device Identify Log Emask 0x%x\n",
			     err);
		return false;
	}

	for (i = 0; i < ap->sector_buf[8]; i++) {
		if (ap->sector_buf[9 + i] == page)
			return true;
	}

	return false;
}

static int ata_do_link_spd_horkage(struct ata_device *dev)
{
	struct ata_link *plink = ata_dev_phys_link(dev);
	u32 target, target_limit;

	if (!sata_scr_valid(plink))
		return 0;

	if (dev->horkage & ATA_HORKAGE_1_5_GBPS)
		target = 1;
	else
		return 0;

	target_limit = (1 << target) - 1;

	/* if already on stricter limit, no need to push further */
	if (plink->sata_spd_limit <= target_limit)
		return 0;

	plink->sata_spd_limit = target_limit;

	/* Request another EH round by returning -EAGAIN if link is
	 * going faster than the target speed.  Forward progress is
	 * guaranteed by setting sata_spd_limit to target_limit above.
	 */
	if (plink->sata_spd > target) {
		ata_dev_info(dev, "applying link speed limit horkage to %s\n",
			     sata_spd_string(target));
		return -EAGAIN;
	}
	return 0;
}

static inline u8 ata_dev_knobble(struct ata_device *dev)
{
	struct ata_port *ap = dev->link->ap;

	if (ata_dev_blacklisted(dev) & ATA_HORKAGE_BRIDGE_OK)
		return 0;

	return ((ap->cbl == ATA_CBL_SATA) && (!ata_id_is_sata(dev->id)));
}

static void ata_dev_config_ncq_send_recv(struct ata_device *dev)
{
	struct ata_port *ap = dev->link->ap;
	unsigned int err_mask;

	if (!ata_log_supported(dev, ATA_LOG_NCQ_SEND_RECV)) {
		ata_dev_warn(dev, "NCQ Send/Recv Log not supported\n");
		return;
	}
	err_mask = ata_read_log_page(dev, ATA_LOG_NCQ_SEND_RECV,
				     0, ap->sector_buf, 1);
	if (err_mask) {
		ata_dev_dbg(dev,
			    "failed to get NCQ Send/Recv Log Emask 0x%x\n",
			    err_mask);
	} else {
		u8 *cmds = dev->ncq_send_recv_cmds;

		dev->flags |= ATA_DFLAG_NCQ_SEND_RECV;
		memcpy(cmds, ap->sector_buf, ATA_LOG_NCQ_SEND_RECV_SIZE);

		if (dev->horkage & ATA_HORKAGE_NO_NCQ_TRIM) {
			ata_dev_dbg(dev, "disabling queued TRIM support\n");
			cmds[ATA_LOG_NCQ_SEND_RECV_DSM_OFFSET] &=
				~ATA_LOG_NCQ_SEND_RECV_DSM_TRIM;
		}
	}
}

static void ata_dev_config_ncq_non_data(struct ata_device *dev)
{
	struct ata_port *ap = dev->link->ap;
	unsigned int err_mask;

	if (!ata_log_supported(dev, ATA_LOG_NCQ_NON_DATA)) {
		ata_dev_warn(dev,
			     "NCQ Send/Recv Log not supported\n");
		return;
	}
	err_mask = ata_read_log_page(dev, ATA_LOG_NCQ_NON_DATA,
				     0, ap->sector_buf, 1);
	if (err_mask) {
		ata_dev_dbg(dev,
			    "failed to get NCQ Non-Data Log Emask 0x%x\n",
			    err_mask);
	} else {
		u8 *cmds = dev->ncq_non_data_cmds;

		memcpy(cmds, ap->sector_buf, ATA_LOG_NCQ_NON_DATA_SIZE);
	}
}

static void ata_dev_config_ncq_prio(struct ata_device *dev)
{
	struct ata_port *ap = dev->link->ap;
	unsigned int err_mask;

	if (!(dev->flags & ATA_DFLAG_NCQ_PRIO_ENABLE)) {
		dev->flags &= ~ATA_DFLAG_NCQ_PRIO;
		return;
	}

	err_mask = ata_read_log_page(dev,
				     ATA_LOG_IDENTIFY_DEVICE,
				     ATA_LOG_SATA_SETTINGS,
				     ap->sector_buf,
				     1);
	if (err_mask) {
		ata_dev_dbg(dev,
			    "failed to get Identify Device data, Emask 0x%x\n",
			    err_mask);
		return;
	}

	if (ap->sector_buf[ATA_LOG_NCQ_PRIO_OFFSET] & BIT(3)) {
		dev->flags |= ATA_DFLAG_NCQ_PRIO;
	} else {
		dev->flags &= ~ATA_DFLAG_NCQ_PRIO;
		ata_dev_dbg(dev, "SATA page does not support priority\n");
	}

}

static int ata_dev_config_ncq(struct ata_device *dev,
			       char *desc, size_t desc_sz)
{
	struct ata_port *ap = dev->link->ap;
	int hdepth = 0, ddepth = ata_id_queue_depth(dev->id);
	unsigned int err_mask;
	char *aa_desc = "";

	if (!ata_id_has_ncq(dev->id)) {
		desc[0] = '\0';
		return 0;
	}
	if (dev->horkage & ATA_HORKAGE_NONCQ) {
		snprintf(desc, desc_sz, "NCQ (not used)");
		return 0;
	}
	if (ap->flags & ATA_FLAG_NCQ) {
		hdepth = min(ap->scsi_host->can_queue, ATA_MAX_QUEUE - 1);
		dev->flags |= ATA_DFLAG_NCQ;
	}

	if (!(dev->horkage & ATA_HORKAGE_BROKEN_FPDMA_AA) &&
		(ap->flags & ATA_FLAG_FPDMA_AA) &&
		ata_id_has_fpdma_aa(dev->id)) {
		err_mask = ata_dev_set_feature(dev, SETFEATURES_SATA_ENABLE,
			SATA_FPDMA_AA);
		if (err_mask) {
			ata_dev_err(dev,
				    "failed to enable AA (error_mask=0x%x)\n",
				    err_mask);
			if (err_mask != AC_ERR_DEV) {
				dev->horkage |= ATA_HORKAGE_BROKEN_FPDMA_AA;
				return -EIO;
			}
		} else
			aa_desc = ", AA";
	}

	if (hdepth >= ddepth)
		snprintf(desc, desc_sz, "NCQ (depth %d)%s", ddepth, aa_desc);
	else
		snprintf(desc, desc_sz, "NCQ (depth %d/%d)%s", hdepth,
			ddepth, aa_desc);

	if ((ap->flags & ATA_FLAG_FPDMA_AUX)) {
		if (ata_id_has_ncq_send_and_recv(dev->id))
			ata_dev_config_ncq_send_recv(dev);
		if (ata_id_has_ncq_non_data(dev->id))
			ata_dev_config_ncq_non_data(dev);
		if (ata_id_has_ncq_prio(dev->id))
			ata_dev_config_ncq_prio(dev);
	}

	return 0;
}

static void ata_dev_config_sense_reporting(struct ata_device *dev)
{
	unsigned int err_mask;

	if (!ata_id_has_sense_reporting(dev->id))
		return;

	if (ata_id_sense_reporting_enabled(dev->id))
		return;

	err_mask = ata_dev_set_feature(dev, SETFEATURE_SENSE_DATA, 0x1);
	if (err_mask) {
		ata_dev_dbg(dev,
			    "failed to enable Sense Data Reporting, Emask 0x%x\n",
			    err_mask);
	}
}

static void ata_dev_config_zac(struct ata_device *dev)
{
	struct ata_port *ap = dev->link->ap;
	unsigned int err_mask;
	u8 *identify_buf = ap->sector_buf;

	dev->zac_zones_optimal_open = U32_MAX;
	dev->zac_zones_optimal_nonseq = U32_MAX;
	dev->zac_zones_max_open = U32_MAX;

	/*
	 * Always set the 'ZAC' flag for Host-managed devices.
	 */
	if (dev->class == ATA_DEV_ZAC)
		dev->flags |= ATA_DFLAG_ZAC;
	else if (ata_id_zoned_cap(dev->id) == 0x01)
		/*
		 * Check for host-aware devices.
		 */
		dev->flags |= ATA_DFLAG_ZAC;

	if (!(dev->flags & ATA_DFLAG_ZAC))
		return;

	if (!ata_identify_page_supported(dev, ATA_LOG_ZONED_INFORMATION)) {
		ata_dev_warn(dev,
			     "ATA Zoned Information Log not supported\n");
		return;
	}

	/*
	 * Read IDENTIFY DEVICE data log, page 9 (Zoned-device information)
	 */
	err_mask = ata_read_log_page(dev, ATA_LOG_IDENTIFY_DEVICE,
				     ATA_LOG_ZONED_INFORMATION,
				     identify_buf, 1);
	if (!err_mask) {
		u64 zoned_cap, opt_open, opt_nonseq, max_open;

		zoned_cap = get_unaligned_le64(&identify_buf[8]);
		if ((zoned_cap >> 63))
			dev->zac_zoned_cap = (zoned_cap & 1);
		opt_open = get_unaligned_le64(&identify_buf[24]);
		if ((opt_open >> 63))
			dev->zac_zones_optimal_open = (u32)opt_open;
		opt_nonseq = get_unaligned_le64(&identify_buf[32]);
		if ((opt_nonseq >> 63))
			dev->zac_zones_optimal_nonseq = (u32)opt_nonseq;
		max_open = get_unaligned_le64(&identify_buf[40]);
		if ((max_open >> 63))
			dev->zac_zones_max_open = (u32)max_open;
	}
}

static void ata_dev_config_trusted(struct ata_device *dev)
{
	struct ata_port *ap = dev->link->ap;
	u64 trusted_cap;
	unsigned int err;

	if (!ata_id_has_trusted(dev->id))
		return;

	if (!ata_identify_page_supported(dev, ATA_LOG_SECURITY)) {
		ata_dev_warn(dev,
			     "Security Log not supported\n");
		return;
	}

	err = ata_read_log_page(dev, ATA_LOG_IDENTIFY_DEVICE, ATA_LOG_SECURITY,
			ap->sector_buf, 1);
	if (err) {
		ata_dev_dbg(dev,
			    "failed to read Security Log, Emask 0x%x\n", err);
		return;
	}

	trusted_cap = get_unaligned_le64(&ap->sector_buf[40]);
	if (!(trusted_cap & (1ULL << 63))) {
		ata_dev_dbg(dev,
			    "Trusted Computing capability qword not valid!\n");
		return;
	}

	if (trusted_cap & (1 << 0))
		dev->flags |= ATA_DFLAG_TRUSTED;
}

/**
 *	ata_dev_configure - Configure the specified ATA/ATAPI device
 *	@dev: Target device to configure
 *
 *	Configure @dev according to @dev->id.  Generic and low-level
 *	driver specific fixups are also applied.
 *
 *	LOCKING:
 *	Kernel thread context (may sleep)
 *
 *	RETURNS:
 *	0 on success, -errno otherwise
 */
int ata_dev_configure(struct ata_device *dev)
{
	struct ata_port *ap = dev->link->ap;
	struct ata_eh_context *ehc = &dev->link->eh_context;
	int print_info = ehc->i.flags & ATA_EHI_PRINTINFO;
	const u16 *id = dev->id;
	unsigned long xfer_mask;
	unsigned int err_mask;
	char revbuf[7];		/* XYZ-99\0 */
	char fwrevbuf[ATA_ID_FW_REV_LEN+1];
	char modelbuf[ATA_ID_PROD_LEN+1];
	int rc;

	if (!ata_dev_enabled(dev) && ata_msg_info(ap)) {
		ata_dev_info(dev, "%s: ENTER/EXIT -- nodev\n", __func__);
		return 0;
	}

	if (ata_msg_probe(ap))
		ata_dev_dbg(dev, "%s: ENTER\n", __func__);

	/* set horkage */
	dev->horkage |= ata_dev_blacklisted(dev);
	ata_force_horkage(dev);

	if (dev->horkage & ATA_HORKAGE_DISABLE) {
		ata_dev_info(dev, "unsupported device, disabling\n");
		ata_dev_disable(dev);
		return 0;
	}

	if ((!atapi_enabled || (ap->flags & ATA_FLAG_NO_ATAPI)) &&
	    dev->class == ATA_DEV_ATAPI) {
		ata_dev_warn(dev, "WARNING: ATAPI is %s, device ignored\n",
			     atapi_enabled ? "not supported with this driver"
			     : "disabled");
		ata_dev_disable(dev);
		return 0;
	}

	rc = ata_do_link_spd_horkage(dev);
	if (rc)
		return rc;

	/* some WD SATA-1 drives have issues with LPM, turn on NOLPM for them */
	if ((dev->horkage & ATA_HORKAGE_WD_BROKEN_LPM) &&
	    (id[ATA_ID_SATA_CAPABILITY] & 0xe) == 0x2)
		dev->horkage |= ATA_HORKAGE_NOLPM;

	if (dev->horkage & ATA_HORKAGE_NOLPM) {
		ata_dev_warn(dev, "LPM support broken, forcing max_power\n");
		dev->link->ap->target_lpm_policy = ATA_LPM_MAX_POWER;
	}

	/* let ACPI work its magic */
	rc = ata_acpi_on_devcfg(dev);
	if (rc)
		return rc;

	/* massage HPA, do it early as it might change IDENTIFY data */
	rc = ata_hpa_resize(dev);
	if (rc)
		return rc;

	/* print device capabilities */
	if (ata_msg_probe(ap))
		ata_dev_dbg(dev,
			    "%s: cfg 49:%04x 82:%04x 83:%04x 84:%04x "
			    "85:%04x 86:%04x 87:%04x 88:%04x\n",
			    __func__,
			    id[49], id[82], id[83], id[84],
			    id[85], id[86], id[87], id[88]);

	/* initialize to-be-configured parameters */
	dev->flags &= ~ATA_DFLAG_CFG_MASK;
	dev->max_sectors = 0;
	dev->cdb_len = 0;
	dev->n_sectors = 0;
	dev->cylinders = 0;
	dev->heads = 0;
	dev->sectors = 0;
	dev->multi_count = 0;

	/*
	 * common ATA, ATAPI feature tests
	 */

	/* find max transfer mode; for printk only */
	xfer_mask = ata_id_xfermask(id);

	if (ata_msg_probe(ap))
		ata_dump_id(id);

	/* SCSI only uses 4-char revisions, dump full 8 chars from ATA */
	ata_id_c_string(dev->id, fwrevbuf, ATA_ID_FW_REV,
			sizeof(fwrevbuf));

	ata_id_c_string(dev->id, modelbuf, ATA_ID_PROD,
			sizeof(modelbuf));

	/* ATA-specific feature tests */
	if (dev->class == ATA_DEV_ATA || dev->class == ATA_DEV_ZAC) {
		if (ata_id_is_cfa(id)) {
			/* CPRM may make this media unusable */
			if (id[ATA_ID_CFA_KEY_MGMT] & 1)
				ata_dev_warn(dev,
	"supports DRM functions and may not be fully accessible\n");
			snprintf(revbuf, 7, "CFA");
		} else {
			snprintf(revbuf, 7, "ATA-%d", ata_id_major_version(id));
			/* Warn the user if the device has TPM extensions */
			if (ata_id_has_tpm(id))
				ata_dev_warn(dev,
	"supports DRM functions and may not be fully accessible\n");
		}

		dev->n_sectors = ata_id_n_sectors(id);

		/* get current R/W Multiple count setting */
		if ((dev->id[47] >> 8) == 0x80 && (dev->id[59] & 0x100)) {
			unsigned int max = dev->id[47] & 0xff;
			unsigned int cnt = dev->id[59] & 0xff;
			/* only recognize/allow powers of two here */
			if (is_power_of_2(max) && is_power_of_2(cnt))
				if (cnt <= max)
					dev->multi_count = cnt;
		}

		if (ata_id_has_lba(id)) {
			const char *lba_desc;
			char ncq_desc[24];

			lba_desc = "LBA";
			dev->flags |= ATA_DFLAG_LBA;
			if (ata_id_has_lba48(id)) {
				dev->flags |= ATA_DFLAG_LBA48;
				lba_desc = "LBA48";

				if (dev->n_sectors >= (1UL << 28) &&
				    ata_id_has_flush_ext(id))
					dev->flags |= ATA_DFLAG_FLUSH_EXT;
			}

			/* config NCQ */
			rc = ata_dev_config_ncq(dev, ncq_desc, sizeof(ncq_desc));
			if (rc)
				return rc;

			/* print device info to dmesg */
			if (ata_msg_drv(ap) && print_info) {
				ata_dev_info(dev, "%s: %s, %s, max %s\n",
					     revbuf, modelbuf, fwrevbuf,
					     ata_mode_string(xfer_mask));
				ata_dev_info(dev,
					     "%llu sectors, multi %u: %s %s\n",
					(unsigned long long)dev->n_sectors,
					dev->multi_count, lba_desc, ncq_desc);
			}
		} else {
			/* CHS */

			/* Default translation */
			dev->cylinders	= id[1];
			dev->heads	= id[3];
			dev->sectors	= id[6];

			if (ata_id_current_chs_valid(id)) {
				/* Current CHS translation is valid. */
				dev->cylinders = id[54];
				dev->heads     = id[55];
				dev->sectors   = id[56];
			}

			/* print device info to dmesg */
			if (ata_msg_drv(ap) && print_info) {
				ata_dev_info(dev, "%s: %s, %s, max %s\n",
					     revbuf,	modelbuf, fwrevbuf,
					     ata_mode_string(xfer_mask));
				ata_dev_info(dev,
					     "%llu sectors, multi %u, CHS %u/%u/%u\n",
					     (unsigned long long)dev->n_sectors,
					     dev->multi_count, dev->cylinders,
					     dev->heads, dev->sectors);
			}
		}

		/* Check and mark DevSlp capability. Get DevSlp timing variables
		 * from SATA Settings page of Identify Device Data Log.
		 */
		if (ata_id_has_devslp(dev->id)) {
			u8 *sata_setting = ap->sector_buf;
			int i, j;

			dev->flags |= ATA_DFLAG_DEVSLP;
			err_mask = ata_read_log_page(dev,
						     ATA_LOG_IDENTIFY_DEVICE,
						     ATA_LOG_SATA_SETTINGS,
						     sata_setting,
						     1);
			if (err_mask)
				ata_dev_dbg(dev,
					    "failed to get Identify Device Data, Emask 0x%x\n",
					    err_mask);
			else
				for (i = 0; i < ATA_LOG_DEVSLP_SIZE; i++) {
					j = ATA_LOG_DEVSLP_OFFSET + i;
					dev->devslp_timing[i] = sata_setting[j];
				}
		}
		ata_dev_config_sense_reporting(dev);
		ata_dev_config_zac(dev);
		ata_dev_config_trusted(dev);
		dev->cdb_len = 32;
	}

	/* ATAPI-specific feature tests */
	else if (dev->class == ATA_DEV_ATAPI) {
		const char *cdb_intr_string = "";
		const char *atapi_an_string = "";
		const char *dma_dir_string = "";
		u32 sntf;

		rc = atapi_cdb_len(id);
		if ((rc < 12) || (rc > ATAPI_CDB_LEN)) {
			if (ata_msg_warn(ap))
				ata_dev_warn(dev, "unsupported CDB len\n");
			rc = -EINVAL;
			goto err_out_nosup;
		}
		dev->cdb_len = (unsigned int) rc;

		/* Enable ATAPI AN if both the host and device have
		 * the support.  If PMP is attached, SNTF is required
		 * to enable ATAPI AN to discern between PHY status
		 * changed notifications and ATAPI ANs.
		 */
		if (atapi_an &&
		    (ap->flags & ATA_FLAG_AN) && ata_id_has_atapi_AN(id) &&
		    (!sata_pmp_attached(ap) ||
		     sata_scr_read(&ap->link, SCR_NOTIFICATION, &sntf) == 0)) {
			/* issue SET feature command to turn this on */
			err_mask = ata_dev_set_feature(dev,
					SETFEATURES_SATA_ENABLE, SATA_AN);
			if (err_mask)
				ata_dev_err(dev,
					    "failed to enable ATAPI AN (err_mask=0x%x)\n",
					    err_mask);
			else {
				dev->flags |= ATA_DFLAG_AN;
				atapi_an_string = ", ATAPI AN";
			}
		}

		if (ata_id_cdb_intr(dev->id)) {
			dev->flags |= ATA_DFLAG_CDB_INTR;
			cdb_intr_string = ", CDB intr";
		}

		if (atapi_dmadir || (dev->horkage & ATA_HORKAGE_ATAPI_DMADIR) || atapi_id_dmadir(dev->id)) {
			dev->flags |= ATA_DFLAG_DMADIR;
			dma_dir_string = ", DMADIR";
		}

		if (ata_id_has_da(dev->id)) {
			dev->flags |= ATA_DFLAG_DA;
			zpodd_init(dev);
		}

		/* print device info to dmesg */
		if (ata_msg_drv(ap) && print_info)
			ata_dev_info(dev,
				     "ATAPI: %s, %s, max %s%s%s%s\n",
				     modelbuf, fwrevbuf,
				     ata_mode_string(xfer_mask),
				     cdb_intr_string, atapi_an_string,
				     dma_dir_string);
	}

	/* determine max_sectors */
	dev->max_sectors = ATA_MAX_SECTORS;
	if (dev->flags & ATA_DFLAG_LBA48)
		dev->max_sectors = ATA_MAX_SECTORS_LBA48;

	/* Limit PATA drive on SATA cable bridge transfers to udma5,
	   200 sectors */
	if (ata_dev_knobble(dev)) {
		if (ata_msg_drv(ap) && print_info)
			ata_dev_info(dev, "applying bridge limits\n");
		dev->udma_mask &= ATA_UDMA5;
		dev->max_sectors = ATA_MAX_SECTORS;
	}

	if ((dev->class == ATA_DEV_ATAPI) &&
	    (atapi_command_packet_set(id) == TYPE_TAPE)) {
		dev->max_sectors = ATA_MAX_SECTORS_TAPE;
		dev->horkage |= ATA_HORKAGE_STUCK_ERR;
	}

	if (dev->horkage & ATA_HORKAGE_MAX_SEC_128)
		dev->max_sectors = min_t(unsigned int, ATA_MAX_SECTORS_128,
					 dev->max_sectors);

	if (dev->horkage & ATA_HORKAGE_MAX_SEC_1024)
		dev->max_sectors = min_t(unsigned int, ATA_MAX_SECTORS_1024,
					 dev->max_sectors);

	if (dev->horkage & ATA_HORKAGE_MAX_SEC_LBA48)
		dev->max_sectors = ATA_MAX_SECTORS_LBA48;

	if (ap->ops->dev_config)
		ap->ops->dev_config(dev);

	if (dev->horkage & ATA_HORKAGE_DIAGNOSTIC) {
		/* Let the user know. We don't want to disallow opens for
		   rescue purposes, or in case the vendor is just a blithering
		   idiot. Do this after the dev_config call as some controllers
		   with buggy firmware may want to avoid reporting false device
		   bugs */

		if (print_info) {
			ata_dev_warn(dev,
"Drive reports diagnostics failure. This may indicate a drive\n");
			ata_dev_warn(dev,
"fault or invalid emulation. Contact drive vendor for information.\n");
		}
	}

	if ((dev->horkage & ATA_HORKAGE_FIRMWARE_WARN) && print_info) {
		ata_dev_warn(dev, "WARNING: device requires firmware update to be fully functional\n");
		ata_dev_warn(dev, "         contact the vendor or visit http://ata.wiki.kernel.org\n");
	}

	return 0;

err_out_nosup:
	if (ata_msg_probe(ap))
		ata_dev_dbg(dev, "%s: EXIT, err\n", __func__);
	return rc;
}

/**
 *	ata_cable_40wire	-	return 40 wire cable type
 *	@ap: port
 *
 *	Helper method for drivers which want to hardwire 40 wire cable
 *	detection.
 */

int ata_cable_40wire(struct ata_port *ap)
{
	return ATA_CBL_PATA40;
}

/**
 *	ata_cable_80wire	-	return 80 wire cable type
 *	@ap: port
 *
 *	Helper method for drivers which want to hardwire 80 wire cable
 *	detection.
 */

int ata_cable_80wire(struct ata_port *ap)
{
	return ATA_CBL_PATA80;
}

/**
 *	ata_cable_unknown	-	return unknown PATA cable.
 *	@ap: port
 *
 *	Helper method for drivers which have no PATA cable detection.
 */

int ata_cable_unknown(struct ata_port *ap)
{
	return ATA_CBL_PATA_UNK;
}

/**
 *	ata_cable_ignore	-	return ignored PATA cable.
 *	@ap: port
 *
 *	Helper method for drivers which don't use cable type to limit
 *	transfer mode.
 */
int ata_cable_ignore(struct ata_port *ap)
{
	return ATA_CBL_PATA_IGN;
}

/**
 *	ata_cable_sata	-	return SATA cable type
 *	@ap: port
 *
 *	Helper method for drivers which have SATA cables
 */

int ata_cable_sata(struct ata_port *ap)
{
	return ATA_CBL_SATA;
}

/**
 *	ata_bus_probe - Reset and probe ATA bus
 *	@ap: Bus to probe
 *
 *	Master ATA bus probing function.  Initiates a hardware-dependent
 *	bus reset, then attempts to identify any devices found on
 *	the bus.
 *
 *	LOCKING:
 *	PCI/etc. bus probe sem.
 *
 *	RETURNS:
 *	Zero on success, negative errno otherwise.
 */

int ata_bus_probe(struct ata_port *ap)
{
	unsigned int classes[ATA_MAX_DEVICES];
	int tries[ATA_MAX_DEVICES];
	int rc;
	struct ata_device *dev;

	ata_for_each_dev(dev, &ap->link, ALL)
		tries[dev->devno] = ATA_PROBE_MAX_TRIES;

 retry:
	ata_for_each_dev(dev, &ap->link, ALL) {
		/* If we issue an SRST then an ATA drive (not ATAPI)
		 * may change configuration and be in PIO0 timing. If
		 * we do a hard reset (or are coming from power on)
		 * this is true for ATA or ATAPI. Until we've set a
		 * suitable controller mode we should not touch the
		 * bus as we may be talking too fast.
		 */
		dev->pio_mode = XFER_PIO_0;
		dev->dma_mode = 0xff;

		/* If the controller has a pio mode setup function
		 * then use it to set the chipset to rights. Don't
		 * touch the DMA setup as that will be dealt with when
		 * configuring devices.
		 */
		if (ap->ops->set_piomode)
			ap->ops->set_piomode(ap, dev);
	}

	/* reset and determine device classes */
	ap->ops->phy_reset(ap);

	ata_for_each_dev(dev, &ap->link, ALL) {
		if (dev->class != ATA_DEV_UNKNOWN)
			classes[dev->devno] = dev->class;
		else
			classes[dev->devno] = ATA_DEV_NONE;

		dev->class = ATA_DEV_UNKNOWN;
	}

	/* read IDENTIFY page and configure devices. We have to do the identify
	   specific sequence bass-ackwards so that PDIAG- is released by
	   the slave device */

	ata_for_each_dev(dev, &ap->link, ALL_REVERSE) {
		if (tries[dev->devno])
			dev->class = classes[dev->devno];

		if (!ata_dev_enabled(dev))
			continue;

		rc = ata_dev_read_id(dev, &dev->class, ATA_READID_POSTRESET,
				     dev->id);
		if (rc)
			goto fail;
	}

	/* Now ask for the cable type as PDIAG- should have been released */
	if (ap->ops->cable_detect)
		ap->cbl = ap->ops->cable_detect(ap);

	/* We may have SATA bridge glue hiding here irrespective of
	 * the reported cable types and sensed types.  When SATA
	 * drives indicate we have a bridge, we don't know which end
	 * of the link the bridge is which is a problem.
	 */
	ata_for_each_dev(dev, &ap->link, ENABLED)
		if (ata_id_is_sata(dev->id))
			ap->cbl = ATA_CBL_SATA;

	/* After the identify sequence we can now set up the devices. We do
	   this in the normal order so that the user doesn't get confused */

	ata_for_each_dev(dev, &ap->link, ENABLED) {
		ap->link.eh_context.i.flags |= ATA_EHI_PRINTINFO;
		rc = ata_dev_configure(dev);
		ap->link.eh_context.i.flags &= ~ATA_EHI_PRINTINFO;
		if (rc)
			goto fail;
	}

	/* configure transfer mode */
	rc = ata_set_mode(&ap->link, &dev);
	if (rc)
		goto fail;

	ata_for_each_dev(dev, &ap->link, ENABLED)
		return 0;

	return -ENODEV;

 fail:
	tries[dev->devno]--;

	switch (rc) {
	case -EINVAL:
		/* eeek, something went very wrong, give up */
		tries[dev->devno] = 0;
		break;

	case -ENODEV:
		/* give it just one more chance */
		tries[dev->devno] = min(tries[dev->devno], 1);
		/* fall through */
	case -EIO:
		if (tries[dev->devno] == 1) {
			/* This is the last chance, better to slow
			 * down than lose it.
			 */
			sata_down_spd_limit(&ap->link, 0);
			ata_down_xfermask_limit(dev, ATA_DNXFER_PIO);
		}
	}

	if (!tries[dev->devno])
		ata_dev_disable(dev);

	goto retry;
}

/**
 *	sata_print_link_status - Print SATA link status
 *	@link: SATA link to printk link status about
 *
 *	This function prints link speed and status of a SATA link.
 *
 *	LOCKING:
 *	None.
 */
static void sata_print_link_status(struct ata_link *link)
{
	u32 sstatus, scontrol, tmp;

	if (sata_scr_read(link, SCR_STATUS, &sstatus))
		return;
	sata_scr_read(link, SCR_CONTROL, &scontrol);

	if (ata_phys_link_online(link)) {
		tmp = (sstatus >> 4) & 0xf;
		ata_link_info(link, "SATA link up %s (SStatus %X SControl %X)\n",
			      sata_spd_string(tmp), sstatus, scontrol);
	} else {
		ata_link_info(link, "SATA link down (SStatus %X SControl %X)\n",
			      sstatus, scontrol);
	}
}

/**
 *	ata_dev_pair		-	return other device on cable
 *	@adev: device
 *
 *	Obtain the other device on the same cable, or if none is
 *	present NULL is returned
 */

struct ata_device *ata_dev_pair(struct ata_device *adev)
{
	struct ata_link *link = adev->link;
	struct ata_device *pair = &link->device[1 - adev->devno];
	if (!ata_dev_enabled(pair))
		return NULL;
	return pair;
}

/**
 *	sata_down_spd_limit - adjust SATA spd limit downward
 *	@link: Link to adjust SATA spd limit for
 *	@spd_limit: Additional limit
 *
 *	Adjust SATA spd limit of @link downward.  Note that this
 *	function only adjusts the limit.  The change must be applied
 *	using sata_set_spd().
 *
 *	If @spd_limit is non-zero, the speed is limited to equal to or
 *	lower than @spd_limit if such speed is supported.  If
 *	@spd_limit is slower than any supported speed, only the lowest
 *	supported speed is allowed.
 *
 *	LOCKING:
 *	Inherited from caller.
 *
 *	RETURNS:
 *	0 on success, negative errno on failure
 */
int sata_down_spd_limit(struct ata_link *link, u32 spd_limit)
{
	u32 sstatus, spd, mask;
	int rc, bit;

	if (!sata_scr_valid(link))
		return -EOPNOTSUPP;

	/* If SCR can be read, use it to determine the current SPD.
	 * If not, use cached value in link->sata_spd.
	 */
	rc = sata_scr_read(link, SCR_STATUS, &sstatus);
	if (rc == 0 && ata_sstatus_online(sstatus))
		spd = (sstatus >> 4) & 0xf;
	else
		spd = link->sata_spd;

	mask = link->sata_spd_limit;
	if (mask <= 1)
		return -EINVAL;

	/* unconditionally mask off the highest bit */
	bit = fls(mask) - 1;
	mask &= ~(1 << bit);

	/*
	 * Mask off all speeds higher than or equal to the current one.  At
	 * this point, if current SPD is not available and we previously
	 * recorded the link speed from SStatus, the driver has already
	 * masked off the highest bit so mask should already be 1 or 0.
	 * Otherwise, we should not force 1.5Gbps on a link where we have
	 * not previously recorded speed from SStatus.  Just return in this
	 * case.
	 */
	if (spd > 1)
		mask &= (1 << (spd - 1)) - 1;
	else
		return -EINVAL;

	/* were we already at the bottom? */
	if (!mask)
		return -EINVAL;

	if (spd_limit) {
		if (mask & ((1 << spd_limit) - 1))
			mask &= (1 << spd_limit) - 1;
		else {
			bit = ffs(mask) - 1;
			mask = 1 << bit;
		}
	}

	link->sata_spd_limit = mask;

	ata_link_warn(link, "limiting SATA link speed to %s\n",
		      sata_spd_string(fls(mask)));

	return 0;
}

static int __sata_set_spd_needed(struct ata_link *link, u32 *scontrol)
{
	struct ata_link *host_link = &link->ap->link;
	u32 limit, target, spd;

	limit = link->sata_spd_limit;

	/* Don't configure downstream link faster than upstream link.
	 * It doesn't speed up anything and some PMPs choke on such
	 * configuration.
	 */
	if (!ata_is_host_link(link) && host_link->sata_spd)
		limit &= (1 << host_link->sata_spd) - 1;

	if (limit == UINT_MAX)
		target = 0;
	else
		target = fls(limit);

	spd = (*scontrol >> 4) & 0xf;
	*scontrol = (*scontrol & ~0xf0) | ((target & 0xf) << 4);

	return spd != target;
}

/**
 *	sata_set_spd_needed - is SATA spd configuration needed
 *	@link: Link in question
 *
 *	Test whether the spd limit in SControl matches
 *	@link->sata_spd_limit.  This function is used to determine
 *	whether hardreset is necessary to apply SATA spd
 *	configuration.
 *
 *	LOCKING:
 *	Inherited from caller.
 *
 *	RETURNS:
 *	1 if SATA spd configuration is needed, 0 otherwise.
 */
static int sata_set_spd_needed(struct ata_link *link)
{
	u32 scontrol;

	if (sata_scr_read(link, SCR_CONTROL, &scontrol))
		return 1;

	return __sata_set_spd_needed(link, &scontrol);
}

/**
 *	sata_set_spd - set SATA spd according to spd limit
 *	@link: Link to set SATA spd for
 *
 *	Set SATA spd of @link according to sata_spd_limit.
 *
 *	LOCKING:
 *	Inherited from caller.
 *
 *	RETURNS:
 *	0 if spd doesn't need to be changed, 1 if spd has been
 *	changed.  Negative errno if SCR registers are inaccessible.
 */
int sata_set_spd(struct ata_link *link)
{
	u32 scontrol;
	int rc;

	if ((rc = sata_scr_read(link, SCR_CONTROL, &scontrol)))
		return rc;

	if (!__sata_set_spd_needed(link, &scontrol))
		return 0;

	if ((rc = sata_scr_write(link, SCR_CONTROL, scontrol)))
		return rc;

	return 1;
}

/*
 * This mode timing computation functionality is ported over from
 * drivers/ide/ide-timing.h and was originally written by Vojtech Pavlik
 */
/*
 * PIO 0-4, MWDMA 0-2 and UDMA 0-6 timings (in nanoseconds).
 * These were taken from ATA/ATAPI-6 standard, rev 0a, except
 * for UDMA6, which is currently supported only by Maxtor drives.
 *
 * For PIO 5/6 MWDMA 3/4 see the CFA specification 3.0.
 */

static const struct ata_timing ata_timing[] = {
/*	{ XFER_PIO_SLOW, 120, 290, 240, 960, 290, 240, 0,  960,   0 }, */
	{ XFER_PIO_0,     70, 290, 240, 600, 165, 150, 0,  600,   0 },
	{ XFER_PIO_1,     50, 290,  93, 383, 125, 100, 0,  383,   0 },
	{ XFER_PIO_2,     30, 290,  40, 330, 100,  90, 0,  240,   0 },
	{ XFER_PIO_3,     30,  80,  70, 180,  80,  70, 0,  180,   0 },
	{ XFER_PIO_4,     25,  70,  25, 120,  70,  25, 0,  120,   0 },
	{ XFER_PIO_5,     15,  65,  25, 100,  65,  25, 0,  100,   0 },
	{ XFER_PIO_6,     10,  55,  20,  80,  55,  20, 0,   80,   0 },

	{ XFER_SW_DMA_0, 120,   0,   0,   0, 480, 480, 50, 960,   0 },
	{ XFER_SW_DMA_1,  90,   0,   0,   0, 240, 240, 30, 480,   0 },
	{ XFER_SW_DMA_2,  60,   0,   0,   0, 120, 120, 20, 240,   0 },

	{ XFER_MW_DMA_0,  60,   0,   0,   0, 215, 215, 20, 480,   0 },
	{ XFER_MW_DMA_1,  45,   0,   0,   0,  80,  50, 5,  150,   0 },
	{ XFER_MW_DMA_2,  25,   0,   0,   0,  70,  25, 5,  120,   0 },
	{ XFER_MW_DMA_3,  25,   0,   0,   0,  65,  25, 5,  100,   0 },
	{ XFER_MW_DMA_4,  25,   0,   0,   0,  55,  20, 5,   80,   0 },

/*	{ XFER_UDMA_SLOW,  0,   0,   0,   0,   0,   0, 0,    0, 150 }, */
	{ XFER_UDMA_0,     0,   0,   0,   0,   0,   0, 0,    0, 120 },
	{ XFER_UDMA_1,     0,   0,   0,   0,   0,   0, 0,    0,  80 },
	{ XFER_UDMA_2,     0,   0,   0,   0,   0,   0, 0,    0,  60 },
	{ XFER_UDMA_3,     0,   0,   0,   0,   0,   0, 0,    0,  45 },
	{ XFER_UDMA_4,     0,   0,   0,   0,   0,   0, 0,    0,  30 },
	{ XFER_UDMA_5,     0,   0,   0,   0,   0,   0, 0,    0,  20 },
	{ XFER_UDMA_6,     0,   0,   0,   0,   0,   0, 0,    0,  15 },

	{ 0xFF }
};

#define ENOUGH(v, unit)		(((v)-1)/(unit)+1)
#define EZ(v, unit)		((v)?ENOUGH(((v) * 1000), unit):0)

static void ata_timing_quantize(const struct ata_timing *t, struct ata_timing *q, int T, int UT)
{
	q->setup	= EZ(t->setup,       T);
	q->act8b	= EZ(t->act8b,       T);
	q->rec8b	= EZ(t->rec8b,       T);
	q->cyc8b	= EZ(t->cyc8b,       T);
	q->active	= EZ(t->active,      T);
	q->recover	= EZ(t->recover,     T);
	q->dmack_hold	= EZ(t->dmack_hold,  T);
	q->cycle	= EZ(t->cycle,       T);
	q->udma		= EZ(t->udma,       UT);
}

void ata_timing_merge(const struct ata_timing *a, const struct ata_timing *b,
		      struct ata_timing *m, unsigned int what)
{
	if (what & ATA_TIMING_SETUP  ) m->setup   = max(a->setup,   b->setup);
	if (what & ATA_TIMING_ACT8B  ) m->act8b   = max(a->act8b,   b->act8b);
	if (what & ATA_TIMING_REC8B  ) m->rec8b   = max(a->rec8b,   b->rec8b);
	if (what & ATA_TIMING_CYC8B  ) m->cyc8b   = max(a->cyc8b,   b->cyc8b);
	if (what & ATA_TIMING_ACTIVE ) m->active  = max(a->active,  b->active);
	if (what & ATA_TIMING_RECOVER) m->recover = max(a->recover, b->recover);
	if (what & ATA_TIMING_DMACK_HOLD) m->dmack_hold = max(a->dmack_hold, b->dmack_hold);
	if (what & ATA_TIMING_CYCLE  ) m->cycle   = max(a->cycle,   b->cycle);
	if (what & ATA_TIMING_UDMA   ) m->udma    = max(a->udma,    b->udma);
}

const struct ata_timing *ata_timing_find_mode(u8 xfer_mode)
{
	const struct ata_timing *t = ata_timing;

	while (xfer_mode > t->mode)
		t++;

	if (xfer_mode == t->mode)
		return t;

	WARN_ONCE(true, "%s: unable to find timing for xfer_mode 0x%x\n",
			__func__, xfer_mode);

	return NULL;
}

int ata_timing_compute(struct ata_device *adev, unsigned short speed,
		       struct ata_timing *t, int T, int UT)
{
	const u16 *id = adev->id;
	const struct ata_timing *s;
	struct ata_timing p;

	/*
	 * Find the mode.
	 */

	if (!(s = ata_timing_find_mode(speed)))
		return -EINVAL;

	memcpy(t, s, sizeof(*s));

	/*
	 * If the drive is an EIDE drive, it can tell us it needs extended
	 * PIO/MW_DMA cycle timing.
	 */

	if (id[ATA_ID_FIELD_VALID] & 2) {	/* EIDE drive */
		memset(&p, 0, sizeof(p));

		if (speed >= XFER_PIO_0 && speed < XFER_SW_DMA_0) {
			if (speed <= XFER_PIO_2)
				p.cycle = p.cyc8b = id[ATA_ID_EIDE_PIO];
			else if ((speed <= XFER_PIO_4) ||
				 (speed == XFER_PIO_5 && !ata_id_is_cfa(id)))
				p.cycle = p.cyc8b = id[ATA_ID_EIDE_PIO_IORDY];
		} else if (speed >= XFER_MW_DMA_0 && speed <= XFER_MW_DMA_2)
			p.cycle = id[ATA_ID_EIDE_DMA_MIN];

		ata_timing_merge(&p, t, t, ATA_TIMING_CYCLE | ATA_TIMING_CYC8B);
	}

	/*
	 * Convert the timing to bus clock counts.
	 */

	ata_timing_quantize(t, t, T, UT);

	/*
	 * Even in DMA/UDMA modes we still use PIO access for IDENTIFY,
	 * S.M.A.R.T * and some other commands. We have to ensure that the
	 * DMA cycle timing is slower/equal than the fastest PIO timing.
	 */

	if (speed > XFER_PIO_6) {
		ata_timing_compute(adev, adev->pio_mode, &p, T, UT);
		ata_timing_merge(&p, t, t, ATA_TIMING_ALL);
	}

	/*
	 * Lengthen active & recovery time so that cycle time is correct.
	 */

	if (t->act8b + t->rec8b < t->cyc8b) {
		t->act8b += (t->cyc8b - (t->act8b + t->rec8b)) / 2;
		t->rec8b = t->cyc8b - t->act8b;
	}

	if (t->active + t->recover < t->cycle) {
		t->active += (t->cycle - (t->active + t->recover)) / 2;
		t->recover = t->cycle - t->active;
	}

	/* In a few cases quantisation may produce enough errors to
	   leave t->cycle too low for the sum of active and recovery
	   if so we must correct this */
	if (t->active + t->recover > t->cycle)
		t->cycle = t->active + t->recover;

	return 0;
}

/**
 *	ata_timing_cycle2mode - find xfer mode for the specified cycle duration
 *	@xfer_shift: ATA_SHIFT_* value for transfer type to examine.
 *	@cycle: cycle duration in ns
 *
 *	Return matching xfer mode for @cycle.  The returned mode is of
 *	the transfer type specified by @xfer_shift.  If @cycle is too
 *	slow for @xfer_shift, 0xff is returned.  If @cycle is faster
 *	than the fastest known mode, the fasted mode is returned.
 *
 *	LOCKING:
 *	None.
 *
 *	RETURNS:
 *	Matching xfer_mode, 0xff if no match found.
 */
u8 ata_timing_cycle2mode(unsigned int xfer_shift, int cycle)
{
	u8 base_mode = 0xff, last_mode = 0xff;
	const struct ata_xfer_ent *ent;
	const struct ata_timing *t;

	for (ent = ata_xfer_tbl; ent->shift >= 0; ent++)
		if (ent->shift == xfer_shift)
			base_mode = ent->base;

	for (t = ata_timing_find_mode(base_mode);
	     t && ata_xfer_mode2shift(t->mode) == xfer_shift; t++) {
		unsigned short this_cycle;

		switch (xfer_shift) {
		case ATA_SHIFT_PIO:
		case ATA_SHIFT_MWDMA:
			this_cycle = t->cycle;
			break;
		case ATA_SHIFT_UDMA:
			this_cycle = t->udma;
			break;
		default:
			return 0xff;
		}

		if (cycle > this_cycle)
			break;

		last_mode = t->mode;
	}

	return last_mode;
}

/**
 *	ata_down_xfermask_limit - adjust dev xfer masks downward
 *	@dev: Device to adjust xfer masks
 *	@sel: ATA_DNXFER_* selector
 *
 *	Adjust xfer masks of @dev downward.  Note that this function
 *	does not apply the change.  Invoking ata_set_mode() afterwards
 *	will apply the limit.
 *
 *	LOCKING:
 *	Inherited from caller.
 *
 *	RETURNS:
 *	0 on success, negative errno on failure
 */
int ata_down_xfermask_limit(struct ata_device *dev, unsigned int sel)
{
	char buf[32];
	unsigned long orig_mask, xfer_mask;
	unsigned long pio_mask, mwdma_mask, udma_mask;
	int quiet, highbit;

	quiet = !!(sel & ATA_DNXFER_QUIET);
	sel &= ~ATA_DNXFER_QUIET;

	xfer_mask = orig_mask = ata_pack_xfermask(dev->pio_mask,
						  dev->mwdma_mask,
						  dev->udma_mask);
	ata_unpack_xfermask(xfer_mask, &pio_mask, &mwdma_mask, &udma_mask);

	switch (sel) {
	case ATA_DNXFER_PIO:
		highbit = fls(pio_mask) - 1;
		pio_mask &= ~(1 << highbit);
		break;

	case ATA_DNXFER_DMA:
		if (udma_mask) {
			highbit = fls(udma_mask) - 1;
			udma_mask &= ~(1 << highbit);
			if (!udma_mask)
				return -ENOENT;
		} else if (mwdma_mask) {
			highbit = fls(mwdma_mask) - 1;
			mwdma_mask &= ~(1 << highbit);
			if (!mwdma_mask)
				return -ENOENT;
		}
		break;

	case ATA_DNXFER_40C:
		udma_mask &= ATA_UDMA_MASK_40C;
		break;

	case ATA_DNXFER_FORCE_PIO0:
		pio_mask &= 1;
		/* fall through */
	case ATA_DNXFER_FORCE_PIO:
		mwdma_mask = 0;
		udma_mask = 0;
		break;

	default:
		BUG();
	}

	xfer_mask &= ata_pack_xfermask(pio_mask, mwdma_mask, udma_mask);

	if (!(xfer_mask & ATA_MASK_PIO) || xfer_mask == orig_mask)
		return -ENOENT;

	if (!quiet) {
		if (xfer_mask & (ATA_MASK_MWDMA | ATA_MASK_UDMA))
			snprintf(buf, sizeof(buf), "%s:%s",
				 ata_mode_string(xfer_mask),
				 ata_mode_string(xfer_mask & ATA_MASK_PIO));
		else
			snprintf(buf, sizeof(buf), "%s",
				 ata_mode_string(xfer_mask));

		ata_dev_warn(dev, "limiting speed to %s\n", buf);
	}

	ata_unpack_xfermask(xfer_mask, &dev->pio_mask, &dev->mwdma_mask,
			    &dev->udma_mask);

	return 0;
}

static int ata_dev_set_mode(struct ata_device *dev)
{
	struct ata_port *ap = dev->link->ap;
	struct ata_eh_context *ehc = &dev->link->eh_context;
	const bool nosetxfer = dev->horkage & ATA_HORKAGE_NOSETXFER;
	const char *dev_err_whine = "";
	int ign_dev_err = 0;
	unsigned int err_mask = 0;
	int rc;

	dev->flags &= ~ATA_DFLAG_PIO;
	if (dev->xfer_shift == ATA_SHIFT_PIO)
		dev->flags |= ATA_DFLAG_PIO;

	if (nosetxfer && ap->flags & ATA_FLAG_SATA && ata_id_is_sata(dev->id))
		dev_err_whine = " (SET_XFERMODE skipped)";
	else {
		if (nosetxfer)
			ata_dev_warn(dev,
				     "NOSETXFER but PATA detected - can't "
				     "skip SETXFER, might malfunction\n");
		err_mask = ata_dev_set_xfermode(dev);
	}

	if (err_mask & ~AC_ERR_DEV)
		goto fail;

	/* revalidate */
	ehc->i.flags |= ATA_EHI_POST_SETMODE;
	rc = ata_dev_revalidate(dev, ATA_DEV_UNKNOWN, 0);
	ehc->i.flags &= ~ATA_EHI_POST_SETMODE;
	if (rc)
		return rc;

	if (dev->xfer_shift == ATA_SHIFT_PIO) {
		/* Old CFA may refuse this command, which is just fine */
		if (ata_id_is_cfa(dev->id))
			ign_dev_err = 1;
		/* Catch several broken garbage emulations plus some pre
		   ATA devices */
		if (ata_id_major_version(dev->id) == 0 &&
					dev->pio_mode <= XFER_PIO_2)
			ign_dev_err = 1;
		/* Some very old devices and some bad newer ones fail
		   any kind of SET_XFERMODE request but support PIO0-2
		   timings and no IORDY */
		if (!ata_id_has_iordy(dev->id) && dev->pio_mode <= XFER_PIO_2)
			ign_dev_err = 1;
	}
	/* Early MWDMA devices do DMA but don't allow DMA mode setting.
	   Don't fail an MWDMA0 set IFF the device indicates it is in MWDMA0 */
	if (dev->xfer_shift == ATA_SHIFT_MWDMA &&
	    dev->dma_mode == XFER_MW_DMA_0 &&
	    (dev->id[63] >> 8) & 1)
		ign_dev_err = 1;

	/* if the device is actually configured correctly, ignore dev err */
	if (dev->xfer_mode == ata_xfer_mask2mode(ata_id_xfermask(dev->id)))
		ign_dev_err = 1;

	if (err_mask & AC_ERR_DEV) {
		if (!ign_dev_err)
			goto fail;
		else
			dev_err_whine = " (device error ignored)";
	}

	DPRINTK("xfer_shift=%u, xfer_mode=0x%x\n",
		dev->xfer_shift, (int)dev->xfer_mode);

	ata_dev_info(dev, "configured for %s%s\n",
		     ata_mode_string(ata_xfer_mode2mask(dev->xfer_mode)),
		     dev_err_whine);

	return 0;

 fail:
	ata_dev_err(dev, "failed to set xfermode (err_mask=0x%x)\n", err_mask);
	return -EIO;
}

/**
 *	ata_do_set_mode - Program timings and issue SET FEATURES - XFER
 *	@link: link on which timings will be programmed
 *	@r_failed_dev: out parameter for failed device
 *
 *	Standard implementation of the function used to tune and set
 *	ATA device disk transfer mode (PIO3, UDMA6, etc.).  If
 *	ata_dev_set_mode() fails, pointer to the failing device is
 *	returned in @r_failed_dev.
 *
 *	LOCKING:
 *	PCI/etc. bus probe sem.
 *
 *	RETURNS:
 *	0 on success, negative errno otherwise
 */

int ata_do_set_mode(struct ata_link *link, struct ata_device **r_failed_dev)
{
	struct ata_port *ap = link->ap;
	struct ata_device *dev;
	int rc = 0, used_dma = 0, found = 0;

	/* step 1: calculate xfer_mask */
	ata_for_each_dev(dev, link, ENABLED) {
		unsigned long pio_mask, dma_mask;
		unsigned int mode_mask;

		mode_mask = ATA_DMA_MASK_ATA;
		if (dev->class == ATA_DEV_ATAPI)
			mode_mask = ATA_DMA_MASK_ATAPI;
		else if (ata_id_is_cfa(dev->id))
			mode_mask = ATA_DMA_MASK_CFA;

		ata_dev_xfermask(dev);
		ata_force_xfermask(dev);

		pio_mask = ata_pack_xfermask(dev->pio_mask, 0, 0);

		if (libata_dma_mask & mode_mask)
			dma_mask = ata_pack_xfermask(0, dev->mwdma_mask,
						     dev->udma_mask);
		else
			dma_mask = 0;

		dev->pio_mode = ata_xfer_mask2mode(pio_mask);
		dev->dma_mode = ata_xfer_mask2mode(dma_mask);

		found = 1;
		if (ata_dma_enabled(dev))
			used_dma = 1;
	}
	if (!found)
		goto out;

	/* step 2: always set host PIO timings */
	ata_for_each_dev(dev, link, ENABLED) {
		if (dev->pio_mode == 0xff) {
			ata_dev_warn(dev, "no PIO support\n");
			rc = -EINVAL;
			goto out;
		}

		dev->xfer_mode = dev->pio_mode;
		dev->xfer_shift = ATA_SHIFT_PIO;
		if (ap->ops->set_piomode)
			ap->ops->set_piomode(ap, dev);
	}

	/* step 3: set host DMA timings */
	ata_for_each_dev(dev, link, ENABLED) {
		if (!ata_dma_enabled(dev))
			continue;

		dev->xfer_mode = dev->dma_mode;
		dev->xfer_shift = ata_xfer_mode2shift(dev->dma_mode);
		if (ap->ops->set_dmamode)
			ap->ops->set_dmamode(ap, dev);
	}

	/* step 4: update devices' xfer mode */
	ata_for_each_dev(dev, link, ENABLED) {
		rc = ata_dev_set_mode(dev);
		if (rc)
			goto out;
	}

	/* Record simplex status. If we selected DMA then the other
	 * host channels are not permitted to do so.
	 */
	if (used_dma && (ap->host->flags & ATA_HOST_SIMPLEX))
		ap->host->simplex_claimed = ap;

 out:
	if (rc)
		*r_failed_dev = dev;
	return rc;
}

/**
 *	ata_wait_ready - wait for link to become ready
 *	@link: link to be waited on
 *	@deadline: deadline jiffies for the operation
 *	@check_ready: callback to check link readiness
 *
 *	Wait for @link to become ready.  @check_ready should return
 *	positive number if @link is ready, 0 if it isn't, -ENODEV if
 *	link doesn't seem to be occupied, other errno for other error
 *	conditions.
 *
 *	Transient -ENODEV conditions are allowed for
 *	ATA_TMOUT_FF_WAIT.
 *
 *	LOCKING:
 *	EH context.
 *
 *	RETURNS:
 *	0 if @link is ready before @deadline; otherwise, -errno.
 */
int ata_wait_ready(struct ata_link *link, unsigned long deadline,
		   int (*check_ready)(struct ata_link *link))
{
	unsigned long start = jiffies;
	unsigned long nodev_deadline;
	int warned = 0;

	/* choose which 0xff timeout to use, read comment in libata.h */
	if (link->ap->host->flags & ATA_HOST_PARALLEL_SCAN)
		nodev_deadline = ata_deadline(start, ATA_TMOUT_FF_WAIT_LONG);
	else
		nodev_deadline = ata_deadline(start, ATA_TMOUT_FF_WAIT);

	/* Slave readiness can't be tested separately from master.  On
	 * M/S emulation configuration, this function should be called
	 * only on the master and it will handle both master and slave.
	 */
	WARN_ON(link == link->ap->slave_link);

	if (time_after(nodev_deadline, deadline))
		nodev_deadline = deadline;

	while (1) {
		unsigned long now = jiffies;
		int ready, tmp;

		ready = tmp = check_ready(link);
		if (ready > 0)
			return 0;

		/*
		 * -ENODEV could be transient.  Ignore -ENODEV if link
		 * is online.  Also, some SATA devices take a long
		 * time to clear 0xff after reset.  Wait for
		 * ATA_TMOUT_FF_WAIT[_LONG] on -ENODEV if link isn't
		 * offline.
		 *
		 * Note that some PATA controllers (pata_ali) explode
		 * if status register is read more than once when
		 * there's no device attached.
		 */
		if (ready == -ENODEV) {
			if (ata_link_online(link))
				ready = 0;
			else if ((link->ap->flags & ATA_FLAG_SATA) &&
				 !ata_link_offline(link) &&
				 time_before(now, nodev_deadline))
				ready = 0;
		}

		if (ready)
			return ready;
		if (time_after(now, deadline))
			return -EBUSY;

		if (!warned && time_after(now, start + 5 * HZ) &&
		    (deadline - now > 3 * HZ)) {
			ata_link_warn(link,
				"link is slow to respond, please be patient "
				"(ready=%d)\n", tmp);
			warned = 1;
		}

		ata_msleep(link->ap, 50);
	}
}

/**
 *	ata_wait_after_reset - wait for link to become ready after reset
 *	@link: link to be waited on
 *	@deadline: deadline jiffies for the operation
 *	@check_ready: callback to check link readiness
 *
 *	Wait for @link to become ready after reset.
 *
 *	LOCKING:
 *	EH context.
 *
 *	RETURNS:
 *	0 if @link is ready before @deadline; otherwise, -errno.
 */
int ata_wait_after_reset(struct ata_link *link, unsigned long deadline,
				int (*check_ready)(struct ata_link *link))
{
	ata_msleep(link->ap, ATA_WAIT_AFTER_RESET);

	return ata_wait_ready(link, deadline, check_ready);
}

/**
 *	sata_link_debounce - debounce SATA phy status
 *	@link: ATA link to debounce SATA phy status for
 *	@params: timing parameters { interval, duration, timeout } in msec
 *	@deadline: deadline jiffies for the operation
 *
 *	Make sure SStatus of @link reaches stable state, determined by
 *	holding the same value where DET is not 1 for @duration polled
 *	every @interval, before @timeout.  Timeout constraints the
 *	beginning of the stable state.  Because DET gets stuck at 1 on
 *	some controllers after hot unplugging, this functions waits
 *	until timeout then returns 0 if DET is stable at 1.
 *
 *	@timeout is further limited by @deadline.  The sooner of the
 *	two is used.
 *
 *	LOCKING:
 *	Kernel thread context (may sleep)
 *
 *	RETURNS:
 *	0 on success, -errno on failure.
 */
int sata_link_debounce(struct ata_link *link, const unsigned long *params,
		       unsigned long deadline)
{
	unsigned long interval = params[0];
	unsigned long duration = params[1];
	unsigned long last_jiffies, t;
	u32 last, cur;
	int rc;

	t = ata_deadline(jiffies, params[2]);
	if (time_before(t, deadline))
		deadline = t;

	if ((rc = sata_scr_read(link, SCR_STATUS, &cur)))
		return rc;
	cur &= 0xf;

	last = cur;
	last_jiffies = jiffies;

	while (1) {
		ata_msleep(link->ap, interval);
		if ((rc = sata_scr_read(link, SCR_STATUS, &cur)))
			return rc;
		cur &= 0xf;

		/* DET stable? */
		if (cur == last) {
			if (cur == 1 && time_before(jiffies, deadline))
				continue;
			if (time_after(jiffies,
				       ata_deadline(last_jiffies, duration)))
				return 0;
			continue;
		}

		/* unstable, start over */
		last = cur;
		last_jiffies = jiffies;

		/* Check deadline.  If debouncing failed, return
		 * -EPIPE to tell upper layer to lower link speed.
		 */
		if (time_after(jiffies, deadline))
			return -EPIPE;
	}
}

/**
 *	sata_link_resume - resume SATA link
 *	@link: ATA link to resume SATA
 *	@params: timing parameters { interval, duration, timeout } in msec
 *	@deadline: deadline jiffies for the operation
 *
 *	Resume SATA phy @link and debounce it.
 *
 *	LOCKING:
 *	Kernel thread context (may sleep)
 *
 *	RETURNS:
 *	0 on success, -errno on failure.
 */
int sata_link_resume(struct ata_link *link, const unsigned long *params,
		     unsigned long deadline)
{
	int tries = ATA_LINK_RESUME_TRIES;
	u32 scontrol, serror;
	int rc;

	if ((rc = sata_scr_read(link, SCR_CONTROL, &scontrol)))
		return rc;

	/*
	 * Writes to SControl sometimes get ignored under certain
	 * controllers (ata_piix SIDPR).  Make sure DET actually is
	 * cleared.
	 */
	do {
		scontrol = (scontrol & 0x0f0) | 0x300;
		if ((rc = sata_scr_write(link, SCR_CONTROL, scontrol)))
			return rc;
		/*
		 * Some PHYs react badly if SStatus is pounded
		 * immediately after resuming.  Delay 200ms before
		 * debouncing.
		 */
		if (!(link->flags & ATA_LFLAG_NO_DB_DELAY))
			ata_msleep(link->ap, 200);

		/* is SControl restored correctly? */
		if ((rc = sata_scr_read(link, SCR_CONTROL, &scontrol)))
			return rc;
	} while ((scontrol & 0xf0f) != 0x300 && --tries);

	if ((scontrol & 0xf0f) != 0x300) {
		ata_link_warn(link, "failed to resume link (SControl %X)\n",
			     scontrol);
		return 0;
	}

	if (tries < ATA_LINK_RESUME_TRIES)
		ata_link_warn(link, "link resume succeeded after %d retries\n",
			      ATA_LINK_RESUME_TRIES - tries);

	if ((rc = sata_link_debounce(link, params, deadline)))
		return rc;

	/* clear SError, some PHYs require this even for SRST to work */
	if (!(rc = sata_scr_read(link, SCR_ERROR, &serror)))
		rc = sata_scr_write(link, SCR_ERROR, serror);

	return rc != -EINVAL ? rc : 0;
}

/**
 *	sata_link_scr_lpm - manipulate SControl IPM and SPM fields
 *	@link: ATA link to manipulate SControl for
 *	@policy: LPM policy to configure
 *	@spm_wakeup: initiate LPM transition to active state
 *
 *	Manipulate the IPM field of the SControl register of @link
 *	according to @policy.  If @policy is ATA_LPM_MAX_POWER and
 *	@spm_wakeup is %true, the SPM field is manipulated to wake up
 *	the link.  This function also clears PHYRDY_CHG before
 *	returning.
 *
 *	LOCKING:
 *	EH context.
 *
 *	RETURNS:
 *	0 on success, -errno otherwise.
 */
int sata_link_scr_lpm(struct ata_link *link, enum ata_lpm_policy policy,
		      bool spm_wakeup)
{
	struct ata_eh_context *ehc = &link->eh_context;
	bool woken_up = false;
	u32 scontrol;
	int rc;

	rc = sata_scr_read(link, SCR_CONTROL, &scontrol);
	if (rc)
		return rc;

	switch (policy) {
	case ATA_LPM_MAX_POWER:
		/* disable all LPM transitions */
		scontrol |= (0x7 << 8);
		/* initiate transition to active state */
		if (spm_wakeup) {
			scontrol |= (0x4 << 12);
			woken_up = true;
		}
		break;
	case ATA_LPM_MED_POWER:
		/* allow LPM to PARTIAL */
		scontrol &= ~(0x1 << 8);
		scontrol |= (0x6 << 8);
		break;
	case ATA_LPM_MED_POWER_WITH_DIPM:
	case ATA_LPM_MIN_POWER:
		if (ata_link_nr_enabled(link) > 0)
			/* no restrictions on LPM transitions */
			scontrol &= ~(0x7 << 8);
		else {
			/* empty port, power off */
			scontrol &= ~0xf;
			scontrol |= (0x1 << 2);
		}
		break;
	default:
		WARN_ON(1);
	}

	rc = sata_scr_write(link, SCR_CONTROL, scontrol);
	if (rc)
		return rc;

	/* give the link time to transit out of LPM state */
	if (woken_up)
		msleep(10);

	/* clear PHYRDY_CHG from SError */
	ehc->i.serror &= ~SERR_PHYRDY_CHG;
	return sata_scr_write(link, SCR_ERROR, SERR_PHYRDY_CHG);
}

/**
 *	ata_std_prereset - prepare for reset
 *	@link: ATA link to be reset
 *	@deadline: deadline jiffies for the operation
 *
 *	@link is about to be reset.  Initialize it.  Failure from
 *	prereset makes libata abort whole reset sequence and give up
 *	that port, so prereset should be best-effort.  It does its
 *	best to prepare for reset sequence but if things go wrong, it
 *	should just whine, not fail.
 *
 *	LOCKING:
 *	Kernel thread context (may sleep)
 *
 *	RETURNS:
 *	0 on success, -errno otherwise.
 */
int ata_std_prereset(struct ata_link *link, unsigned long deadline)
{
	struct ata_port *ap = link->ap;
	struct ata_eh_context *ehc = &link->eh_context;
	const unsigned long *timing = sata_ehc_deb_timing(ehc);
	int rc;

	/* if we're about to do hardreset, nothing more to do */
	if (ehc->i.action & ATA_EH_HARDRESET)
		return 0;

	/* if SATA, resume link */
	if (ap->flags & ATA_FLAG_SATA) {
		rc = sata_link_resume(link, timing, deadline);
		/* whine about phy resume failure but proceed */
		if (rc && rc != -EOPNOTSUPP)
			ata_link_warn(link,
				      "failed to resume link for reset (errno=%d)\n",
				      rc);
	}

	/* no point in trying softreset on offline link */
	if (ata_phys_link_offline(link))
		ehc->i.action &= ~ATA_EH_SOFTRESET;

	return 0;
}

/**
 *	sata_link_hardreset - reset link via SATA phy reset
 *	@link: link to reset
 *	@timing: timing parameters { interval, duration, timeout } in msec
 *	@deadline: deadline jiffies for the operation
 *	@online: optional out parameter indicating link onlineness
 *	@check_ready: optional callback to check link readiness
 *
 *	SATA phy-reset @link using DET bits of SControl register.
 *	After hardreset, link readiness is waited upon using
 *	ata_wait_ready() if @check_ready is specified.  LLDs are
 *	allowed to not specify @check_ready and wait itself after this
 *	function returns.  Device classification is LLD's
 *	responsibility.
 *
 *	*@online is set to one iff reset succeeded and @link is online
 *	after reset.
 *
 *	LOCKING:
 *	Kernel thread context (may sleep)
 *
 *	RETURNS:
 *	0 on success, -errno otherwise.
 */
int sata_link_hardreset(struct ata_link *link, const unsigned long *timing,
			unsigned long deadline,
			bool *online, int (*check_ready)(struct ata_link *))
{
	u32 scontrol;
	int rc;

	DPRINTK("ENTER\n");

	if (online)
		*online = false;

	if (sata_set_spd_needed(link)) {
		/* SATA spec says nothing about how to reconfigure
		 * spd.  To be on the safe side, turn off phy during
		 * reconfiguration.  This works for at least ICH7 AHCI
		 * and Sil3124.
		 */
		if ((rc = sata_scr_read(link, SCR_CONTROL, &scontrol)))
			goto out;

		scontrol = (scontrol & 0x0f0) | 0x304;

		if ((rc = sata_scr_write(link, SCR_CONTROL, scontrol)))
			goto out;

		sata_set_spd(link);
	}

	/* issue phy wake/reset */
	if ((rc = sata_scr_read(link, SCR_CONTROL, &scontrol)))
		goto out;

	scontrol = (scontrol & 0x0f0) | 0x301;

	if ((rc = sata_scr_write_flush(link, SCR_CONTROL, scontrol)))
		goto out;

	/* Couldn't find anything in SATA I/II specs, but AHCI-1.1
	 * 10.4.2 says at least 1 ms.
	 */
	ata_msleep(link->ap, 1);

	/* bring link back */
	rc = sata_link_resume(link, timing, deadline);
	if (rc)
		goto out;
	/* if link is offline nothing more to do */
	if (ata_phys_link_offline(link))
		goto out;

	/* Link is online.  From this point, -ENODEV too is an error. */
	if (online)
		*online = true;

	if (sata_pmp_supported(link->ap) && ata_is_host_link(link)) {
		/* If PMP is supported, we have to do follow-up SRST.
		 * Some PMPs don't send D2H Reg FIS after hardreset if
		 * the first port is empty.  Wait only for
		 * ATA_TMOUT_PMP_SRST_WAIT.
		 */
		if (check_ready) {
			unsigned long pmp_deadline;

			pmp_deadline = ata_deadline(jiffies,
						    ATA_TMOUT_PMP_SRST_WAIT);
			if (time_after(pmp_deadline, deadline))
				pmp_deadline = deadline;
			ata_wait_ready(link, pmp_deadline, check_ready);
		}
		rc = -EAGAIN;
		goto out;
	}

	rc = 0;
	if (check_ready)
		rc = ata_wait_ready(link, deadline, check_ready);
 out:
	if (rc && rc != -EAGAIN) {
		/* online is set iff link is online && reset succeeded */
		if (online)
			*online = false;
		ata_link_err(link, "COMRESET failed (errno=%d)\n", rc);
	}
	DPRINTK("EXIT, rc=%d\n", rc);
	return rc;
}

/**
 *	sata_std_hardreset - COMRESET w/o waiting or classification
 *	@link: link to reset
 *	@class: resulting class of attached device
 *	@deadline: deadline jiffies for the operation
 *
 *	Standard SATA COMRESET w/o waiting or classification.
 *
 *	LOCKING:
 *	Kernel thread context (may sleep)
 *
 *	RETURNS:
 *	0 if link offline, -EAGAIN if link online, -errno on errors.
 */
int sata_std_hardreset(struct ata_link *link, unsigned int *class,
		       unsigned long deadline)
{
	const unsigned long *timing = sata_ehc_deb_timing(&link->eh_context);
	bool online;
	int rc;

	/* do hardreset */
	rc = sata_link_hardreset(link, timing, deadline, &online, NULL);
	return online ? -EAGAIN : rc;
}

/**
 *	ata_std_postreset - standard postreset callback
 *	@link: the target ata_link
 *	@classes: classes of attached devices
 *
 *	This function is invoked after a successful reset.  Note that
 *	the device might have been reset more than once using
 *	different reset methods before postreset is invoked.
 *
 *	LOCKING:
 *	Kernel thread context (may sleep)
 */
void ata_std_postreset(struct ata_link *link, unsigned int *classes)
{
	u32 serror;

	DPRINTK("ENTER\n");

	/* reset complete, clear SError */
	if (!sata_scr_read(link, SCR_ERROR, &serror))
		sata_scr_write(link, SCR_ERROR, serror);

	/* print link status */
	sata_print_link_status(link);

	DPRINTK("EXIT\n");
}

/**
 *	ata_dev_same_device - Determine whether new ID matches configured device
 *	@dev: device to compare against
 *	@new_class: class of the new device
 *	@new_id: IDENTIFY page of the new device
 *
 *	Compare @new_class and @new_id against @dev and determine
 *	whether @dev is the device indicated by @new_class and
 *	@new_id.
 *
 *	LOCKING:
 *	None.
 *
 *	RETURNS:
 *	1 if @dev matches @new_class and @new_id, 0 otherwise.
 */
static int ata_dev_same_device(struct ata_device *dev, unsigned int new_class,
			       const u16 *new_id)
{
	const u16 *old_id = dev->id;
	unsigned char model[2][ATA_ID_PROD_LEN + 1];
	unsigned char serial[2][ATA_ID_SERNO_LEN + 1];

	if (dev->class != new_class) {
		ata_dev_info(dev, "class mismatch %d != %d\n",
			     dev->class, new_class);
		return 0;
	}

	ata_id_c_string(old_id, model[0], ATA_ID_PROD, sizeof(model[0]));
	ata_id_c_string(new_id, model[1], ATA_ID_PROD, sizeof(model[1]));
	ata_id_c_string(old_id, serial[0], ATA_ID_SERNO, sizeof(serial[0]));
	ata_id_c_string(new_id, serial[1], ATA_ID_SERNO, sizeof(serial[1]));

	if (strcmp(model[0], model[1])) {
		ata_dev_info(dev, "model number mismatch '%s' != '%s'\n",
			     model[0], model[1]);
		return 0;
	}

	if (strcmp(serial[0], serial[1])) {
		ata_dev_info(dev, "serial number mismatch '%s' != '%s'\n",
			     serial[0], serial[1]);
		return 0;
	}

	return 1;
}

/**
 *	ata_dev_reread_id - Re-read IDENTIFY data
 *	@dev: target ATA device
 *	@readid_flags: read ID flags
 *
 *	Re-read IDENTIFY page and make sure @dev is still attached to
 *	the port.
 *
 *	LOCKING:
 *	Kernel thread context (may sleep)
 *
 *	RETURNS:
 *	0 on success, negative errno otherwise
 */
int ata_dev_reread_id(struct ata_device *dev, unsigned int readid_flags)
{
	unsigned int class = dev->class;
	u16 *id = (void *)dev->link->ap->sector_buf;
	int rc;

	/* read ID data */
	rc = ata_dev_read_id(dev, &class, readid_flags, id);
	if (rc)
		return rc;

	/* is the device still there? */
	if (!ata_dev_same_device(dev, class, id))
		return -ENODEV;

	memcpy(dev->id, id, sizeof(id[0]) * ATA_ID_WORDS);
	return 0;
}

/**
 *	ata_dev_revalidate - Revalidate ATA device
 *	@dev: device to revalidate
 *	@new_class: new class code
 *	@readid_flags: read ID flags
 *
 *	Re-read IDENTIFY page, make sure @dev is still attached to the
 *	port and reconfigure it according to the new IDENTIFY page.
 *
 *	LOCKING:
 *	Kernel thread context (may sleep)
 *
 *	RETURNS:
 *	0 on success, negative errno otherwise
 */
int ata_dev_revalidate(struct ata_device *dev, unsigned int new_class,
		       unsigned int readid_flags)
{
	u64 n_sectors = dev->n_sectors;
	u64 n_native_sectors = dev->n_native_sectors;
	int rc;

	if (!ata_dev_enabled(dev))
		return -ENODEV;

	/* fail early if !ATA && !ATAPI to avoid issuing [P]IDENTIFY to PMP */
	if (ata_class_enabled(new_class) &&
	    new_class != ATA_DEV_ATA &&
	    new_class != ATA_DEV_ATAPI &&
	    new_class != ATA_DEV_ZAC &&
	    new_class != ATA_DEV_SEMB) {
		ata_dev_info(dev, "class mismatch %u != %u\n",
			     dev->class, new_class);
		rc = -ENODEV;
		goto fail;
	}

	/* re-read ID */
	rc = ata_dev_reread_id(dev, readid_flags);
	if (rc)
		goto fail;

	/* configure device according to the new ID */
	rc = ata_dev_configure(dev);
	if (rc)
		goto fail;

	/* verify n_sectors hasn't changed */
	if (dev->class != ATA_DEV_ATA || !n_sectors ||
	    dev->n_sectors == n_sectors)
		return 0;

	/* n_sectors has changed */
	ata_dev_warn(dev, "n_sectors mismatch %llu != %llu\n",
		     (unsigned long long)n_sectors,
		     (unsigned long long)dev->n_sectors);

	/*
	 * Something could have caused HPA to be unlocked
	 * involuntarily.  If n_native_sectors hasn't changed and the
	 * new size matches it, keep the device.
	 */
	if (dev->n_native_sectors == n_native_sectors &&
	    dev->n_sectors > n_sectors && dev->n_sectors == n_native_sectors) {
		ata_dev_warn(dev,
			     "new n_sectors matches native, probably "
			     "late HPA unlock, n_sectors updated\n");
		/* use the larger n_sectors */
		return 0;
	}

	/*
	 * Some BIOSes boot w/o HPA but resume w/ HPA locked.  Try
	 * unlocking HPA in those cases.
	 *
	 * https://bugzilla.kernel.org/show_bug.cgi?id=15396
	 */
	if (dev->n_native_sectors == n_native_sectors &&
	    dev->n_sectors < n_sectors && n_sectors == n_native_sectors &&
	    !(dev->horkage & ATA_HORKAGE_BROKEN_HPA)) {
		ata_dev_warn(dev,
			     "old n_sectors matches native, probably "
			     "late HPA lock, will try to unlock HPA\n");
		/* try unlocking HPA */
		dev->flags |= ATA_DFLAG_UNLOCK_HPA;
		rc = -EIO;
	} else
		rc = -ENODEV;

	/* restore original n_[native_]sectors and fail */
	dev->n_native_sectors = n_native_sectors;
	dev->n_sectors = n_sectors;
 fail:
	ata_dev_err(dev, "revalidation failed (errno=%d)\n", rc);
	return rc;
}

struct ata_blacklist_entry {
	const char *model_num;
	const char *model_rev;
	unsigned long horkage;
};

static const struct ata_blacklist_entry ata_device_blacklist [] = {
	/* Devices with DMA related problems under Linux */
	{ "WDC AC11000H",	NULL,		ATA_HORKAGE_NODMA },
	{ "WDC AC22100H",	NULL,		ATA_HORKAGE_NODMA },
	{ "WDC AC32500H",	NULL,		ATA_HORKAGE_NODMA },
	{ "WDC AC33100H",	NULL,		ATA_HORKAGE_NODMA },
	{ "WDC AC31600H",	NULL,		ATA_HORKAGE_NODMA },
	{ "WDC AC32100H",	"24.09P07",	ATA_HORKAGE_NODMA },
	{ "WDC AC23200L",	"21.10N21",	ATA_HORKAGE_NODMA },
	{ "Compaq CRD-8241B", 	NULL,		ATA_HORKAGE_NODMA },
	{ "CRD-8400B",		NULL, 		ATA_HORKAGE_NODMA },
	{ "CRD-848[02]B",	NULL,		ATA_HORKAGE_NODMA },
	{ "CRD-84",		NULL,		ATA_HORKAGE_NODMA },
	{ "SanDisk SDP3B",	NULL,		ATA_HORKAGE_NODMA },
	{ "SanDisk SDP3B-64",	NULL,		ATA_HORKAGE_NODMA },
	{ "SANYO CD-ROM CRD",	NULL,		ATA_HORKAGE_NODMA },
	{ "HITACHI CDR-8",	NULL,		ATA_HORKAGE_NODMA },
	{ "HITACHI CDR-8[34]35",NULL,		ATA_HORKAGE_NODMA },
	{ "Toshiba CD-ROM XM-6202B", NULL,	ATA_HORKAGE_NODMA },
	{ "TOSHIBA CD-ROM XM-1702BC", NULL,	ATA_HORKAGE_NODMA },
	{ "CD-532E-A", 		NULL,		ATA_HORKAGE_NODMA },
	{ "E-IDE CD-ROM CR-840",NULL,		ATA_HORKAGE_NODMA },
	{ "CD-ROM Drive/F5A",	NULL,		ATA_HORKAGE_NODMA },
	{ "WPI CDD-820", 	NULL,		ATA_HORKAGE_NODMA },
	{ "SAMSUNG CD-ROM SC-148C", NULL,	ATA_HORKAGE_NODMA },
	{ "SAMSUNG CD-ROM SC",	NULL,		ATA_HORKAGE_NODMA },
	{ "ATAPI CD-ROM DRIVE 40X MAXIMUM",NULL,ATA_HORKAGE_NODMA },
	{ "_NEC DV5800A", 	NULL,		ATA_HORKAGE_NODMA },
	{ "SAMSUNG CD-ROM SN-124", "N001",	ATA_HORKAGE_NODMA },
	{ "Seagate STT20000A", NULL,		ATA_HORKAGE_NODMA },
	{ " 2GB ATA Flash Disk", "ADMA428M",	ATA_HORKAGE_NODMA },
	{ "VRFDFC22048UCHC-TE*", NULL,		ATA_HORKAGE_NODMA },
	/* Odd clown on sil3726/4726 PMPs */
	{ "Config  Disk",	NULL,		ATA_HORKAGE_DISABLE },

	/* Weird ATAPI devices */
	{ "TORiSAN DVD-ROM DRD-N216", NULL,	ATA_HORKAGE_MAX_SEC_128 },
	{ "QUANTUM DAT    DAT72-000", NULL,	ATA_HORKAGE_ATAPI_MOD16_DMA },
	{ "Slimtype DVD A  DS8A8SH", NULL,	ATA_HORKAGE_MAX_SEC_LBA48 },
	{ "Slimtype DVD A  DS8A9SH", NULL,	ATA_HORKAGE_MAX_SEC_LBA48 },

	/*
	 * Causes silent data corruption with higher max sects.
	 * http://lkml.kernel.org/g/x49wpy40ysk.fsf@segfault.boston.devel.redhat.com
	 */
	{ "ST380013AS",		"3.20",		ATA_HORKAGE_MAX_SEC_1024 },

	/*
	 * These devices time out with higher max sects.
	 * https://bugzilla.kernel.org/show_bug.cgi?id=121671
	 */
	{ "LITEON CX1-JB*-HP",	NULL,		ATA_HORKAGE_MAX_SEC_1024 },
	{ "LITEON EP1-*",	NULL,		ATA_HORKAGE_MAX_SEC_1024 },

	/* Devices we expect to fail diagnostics */

	/* Devices where NCQ should be avoided */
	/* NCQ is slow */
	{ "WDC WD740ADFD-00",	NULL,		ATA_HORKAGE_NONCQ },
	{ "WDC WD740ADFD-00NLR1", NULL,		ATA_HORKAGE_NONCQ, },
	/* http://thread.gmane.org/gmane.linux.ide/14907 */
	{ "FUJITSU MHT2060BH",	NULL,		ATA_HORKAGE_NONCQ },
	/* NCQ is broken */
	{ "Maxtor *",		"BANC*",	ATA_HORKAGE_NONCQ },
	{ "Maxtor 7V300F0",	"VA111630",	ATA_HORKAGE_NONCQ },
	{ "ST380817AS",		"3.42",		ATA_HORKAGE_NONCQ },
	{ "ST3160023AS",	"3.42",		ATA_HORKAGE_NONCQ },
	{ "OCZ CORE_SSD",	"02.10104",	ATA_HORKAGE_NONCQ },

	/* Seagate NCQ + FLUSH CACHE firmware bug */
	{ "ST31500341AS",	"SD1[5-9]",	ATA_HORKAGE_NONCQ |
						ATA_HORKAGE_FIRMWARE_WARN },

	{ "ST31000333AS",	"SD1[5-9]",	ATA_HORKAGE_NONCQ |
						ATA_HORKAGE_FIRMWARE_WARN },

	{ "ST3640[36]23AS",	"SD1[5-9]",	ATA_HORKAGE_NONCQ |
						ATA_HORKAGE_FIRMWARE_WARN },

	{ "ST3320[68]13AS",	"SD1[5-9]",	ATA_HORKAGE_NONCQ |
						ATA_HORKAGE_FIRMWARE_WARN },

	/* drives which fail FPDMA_AA activation (some may freeze afterwards) */
	{ "ST1000LM024 HN-M101MBB", "2AR10001",	ATA_HORKAGE_BROKEN_FPDMA_AA },
	{ "ST1000LM024 HN-M101MBB", "2BA30001",	ATA_HORKAGE_BROKEN_FPDMA_AA },
	{ "VB0250EAVER",	"HPG7",		ATA_HORKAGE_BROKEN_FPDMA_AA },

	/* Blacklist entries taken from Silicon Image 3124/3132
	   Windows driver .inf file - also several Linux problem reports */
	{ "HTS541060G9SA00",    "MB3OC60D",     ATA_HORKAGE_NONCQ, },
	{ "HTS541080G9SA00",    "MB4OC60D",     ATA_HORKAGE_NONCQ, },
	{ "HTS541010G9SA00",    "MBZOC60D",     ATA_HORKAGE_NONCQ, },

	/* https://bugzilla.kernel.org/show_bug.cgi?id=15573 */
	{ "C300-CTFDDAC128MAG",	"0001",		ATA_HORKAGE_NONCQ, },

	/* Some Sandisk SSDs lock up hard with NCQ enabled.  Reported on
	   SD7SN6S256G and SD8SN8U256G */
	{ "SanDisk SD[78]SN*G",	NULL,		ATA_HORKAGE_NONCQ, },

	/* devices which puke on READ_NATIVE_MAX */
	{ "HDS724040KLSA80",	"KFAOA20N",	ATA_HORKAGE_BROKEN_HPA, },
	{ "WDC WD3200JD-00KLB0", "WD-WCAMR1130137", ATA_HORKAGE_BROKEN_HPA },
	{ "WDC WD2500JD-00HBB0", "WD-WMAL71490727", ATA_HORKAGE_BROKEN_HPA },
	{ "MAXTOR 6L080L4",	"A93.0500",	ATA_HORKAGE_BROKEN_HPA },

	/* this one allows HPA unlocking but fails IOs on the area */
	{ "OCZ-VERTEX",		    "1.30",	ATA_HORKAGE_BROKEN_HPA },

	/* Devices which report 1 sector over size HPA */
	{ "ST340823A",		NULL,		ATA_HORKAGE_HPA_SIZE, },
	{ "ST320413A",		NULL,		ATA_HORKAGE_HPA_SIZE, },
	{ "ST310211A",		NULL,		ATA_HORKAGE_HPA_SIZE, },

	/* Devices which get the IVB wrong */
	{ "QUANTUM FIREBALLlct10 05", "A03.0900", ATA_HORKAGE_IVB, },
	/* Maybe we should just blacklist TSSTcorp... */
	{ "TSSTcorp CDDVDW SH-S202[HJN]", "SB0[01]",  ATA_HORKAGE_IVB, },

	/* Devices that do not need bridging limits applied */
	{ "MTRON MSP-SATA*",		NULL,	ATA_HORKAGE_BRIDGE_OK, },
	{ "BUFFALO HD-QSU2/R5",		NULL,	ATA_HORKAGE_BRIDGE_OK, },

	/* Devices which aren't very happy with higher link speeds */
	{ "WD My Book",			NULL,	ATA_HORKAGE_1_5_GBPS, },
	{ "Seagate FreeAgent GoFlex",	NULL,	ATA_HORKAGE_1_5_GBPS, },

	/*
	 * Devices which choke on SETXFER.  Applies only if both the
	 * device and controller are SATA.
	 */
	{ "PIONEER DVD-RW  DVRTD08",	NULL,	ATA_HORKAGE_NOSETXFER },
	{ "PIONEER DVD-RW  DVRTD08A",	NULL,	ATA_HORKAGE_NOSETXFER },
	{ "PIONEER DVD-RW  DVR-215",	NULL,	ATA_HORKAGE_NOSETXFER },
	{ "PIONEER DVD-RW  DVR-212D",	NULL,	ATA_HORKAGE_NOSETXFER },
	{ "PIONEER DVD-RW  DVR-216D",	NULL,	ATA_HORKAGE_NOSETXFER },

	/* Crucial BX100 SSD 500GB has broken LPM support */
	{ "CT500BX100SSD1",		NULL,	ATA_HORKAGE_NOLPM },

	/* 512GB MX100 with MU01 firmware has both queued TRIM and LPM issues */
	{ "Crucial_CT512MX100*",	"MU01",	ATA_HORKAGE_NO_NCQ_TRIM |
						ATA_HORKAGE_ZERO_AFTER_TRIM |
						ATA_HORKAGE_NOLPM, },
	/* 512GB MX100 with newer firmware has only LPM issues */
	{ "Crucial_CT512MX100*",	NULL,	ATA_HORKAGE_ZERO_AFTER_TRIM |
						ATA_HORKAGE_NOLPM, },

	/* 480GB+ M500 SSDs have both queued TRIM and LPM issues */
	{ "Crucial_CT480M500*",		NULL,	ATA_HORKAGE_NO_NCQ_TRIM |
						ATA_HORKAGE_ZERO_AFTER_TRIM |
						ATA_HORKAGE_NOLPM, },
	{ "Crucial_CT960M500*",		NULL,	ATA_HORKAGE_NO_NCQ_TRIM |
						ATA_HORKAGE_ZERO_AFTER_TRIM |
						ATA_HORKAGE_NOLPM, },

<<<<<<< HEAD
=======
	/* These specific Samsung models/firmware-revs do not handle LPM well */
	{ "SAMSUNG MZMPC128HBFU-000MV", "CXM14M1Q", ATA_HORKAGE_NOLPM, },
	{ "SAMSUNG SSD PM830 mSATA *",  "CXM13D1Q", ATA_HORKAGE_NOLPM, },

>>>>>>> 144482d4
	/* Sandisk devices which are known to not handle LPM well */
	{ "SanDisk SD7UB3Q*G1001",	NULL,	ATA_HORKAGE_NOLPM, },

	/* devices that don't properly handle queued TRIM commands */
	{ "Micron_M500IT_*",		"MU01",	ATA_HORKAGE_NO_NCQ_TRIM |
						ATA_HORKAGE_ZERO_AFTER_TRIM, },
	{ "Micron_M500_*",		NULL,	ATA_HORKAGE_NO_NCQ_TRIM |
						ATA_HORKAGE_ZERO_AFTER_TRIM, },
	{ "Crucial_CT*M500*",		NULL,	ATA_HORKAGE_NO_NCQ_TRIM |
						ATA_HORKAGE_ZERO_AFTER_TRIM, },
	{ "Micron_M5[15]0_*",		"MU01",	ATA_HORKAGE_NO_NCQ_TRIM |
						ATA_HORKAGE_ZERO_AFTER_TRIM, },
	{ "Crucial_CT*M550*",		"MU01",	ATA_HORKAGE_NO_NCQ_TRIM |
						ATA_HORKAGE_ZERO_AFTER_TRIM, },
	{ "Crucial_CT*MX100*",		"MU01",	ATA_HORKAGE_NO_NCQ_TRIM |
						ATA_HORKAGE_ZERO_AFTER_TRIM, },
	{ "Samsung SSD 840*",		NULL,	ATA_HORKAGE_NO_NCQ_TRIM |
						ATA_HORKAGE_ZERO_AFTER_TRIM, },
	{ "Samsung SSD 850*",		NULL,	ATA_HORKAGE_NO_NCQ_TRIM |
						ATA_HORKAGE_ZERO_AFTER_TRIM, },
	{ "FCCT*M500*",			NULL,	ATA_HORKAGE_NO_NCQ_TRIM |
						ATA_HORKAGE_ZERO_AFTER_TRIM, },

	/* devices that don't properly handle TRIM commands */
	{ "SuperSSpeed S238*",		NULL,	ATA_HORKAGE_NOTRIM, },

	/*
	 * As defined, the DRAT (Deterministic Read After Trim) and RZAT
	 * (Return Zero After Trim) flags in the ATA Command Set are
	 * unreliable in the sense that they only define what happens if
	 * the device successfully executed the DSM TRIM command. TRIM
	 * is only advisory, however, and the device is free to silently
	 * ignore all or parts of the request.
	 *
	 * Whitelist drives that are known to reliably return zeroes
	 * after TRIM.
	 */

	/*
	 * The intel 510 drive has buggy DRAT/RZAT. Explicitly exclude
	 * that model before whitelisting all other intel SSDs.
	 */
	{ "INTEL*SSDSC2MH*",		NULL,	0, },

	{ "Micron*",			NULL,	ATA_HORKAGE_ZERO_AFTER_TRIM, },
	{ "Crucial*",			NULL,	ATA_HORKAGE_ZERO_AFTER_TRIM, },
	{ "INTEL*SSD*", 		NULL,	ATA_HORKAGE_ZERO_AFTER_TRIM, },
	{ "SSD*INTEL*",			NULL,	ATA_HORKAGE_ZERO_AFTER_TRIM, },
	{ "Samsung*SSD*",		NULL,	ATA_HORKAGE_ZERO_AFTER_TRIM, },
	{ "SAMSUNG*SSD*",		NULL,	ATA_HORKAGE_ZERO_AFTER_TRIM, },
	{ "ST[1248][0248]0[FH]*",	NULL,	ATA_HORKAGE_ZERO_AFTER_TRIM, },

	/*
	 * Some WD SATA-I drives spin up and down erratically when the link
	 * is put into the slumber mode.  We don't have full list of the
	 * affected devices.  Disable LPM if the device matches one of the
	 * known prefixes and is SATA-1.  As a side effect LPM partial is
	 * lost too.
	 *
	 * https://bugzilla.kernel.org/show_bug.cgi?id=57211
	 */
	{ "WDC WD800JD-*",		NULL,	ATA_HORKAGE_WD_BROKEN_LPM },
	{ "WDC WD1200JD-*",		NULL,	ATA_HORKAGE_WD_BROKEN_LPM },
	{ "WDC WD1600JD-*",		NULL,	ATA_HORKAGE_WD_BROKEN_LPM },
	{ "WDC WD2000JD-*",		NULL,	ATA_HORKAGE_WD_BROKEN_LPM },
	{ "WDC WD2500JD-*",		NULL,	ATA_HORKAGE_WD_BROKEN_LPM },
	{ "WDC WD3000JD-*",		NULL,	ATA_HORKAGE_WD_BROKEN_LPM },
	{ "WDC WD3200JD-*",		NULL,	ATA_HORKAGE_WD_BROKEN_LPM },

	/* End Marker */
	{ }
};

static unsigned long ata_dev_blacklisted(const struct ata_device *dev)
{
	unsigned char model_num[ATA_ID_PROD_LEN + 1];
	unsigned char model_rev[ATA_ID_FW_REV_LEN + 1];
	const struct ata_blacklist_entry *ad = ata_device_blacklist;

	ata_id_c_string(dev->id, model_num, ATA_ID_PROD, sizeof(model_num));
	ata_id_c_string(dev->id, model_rev, ATA_ID_FW_REV, sizeof(model_rev));

	while (ad->model_num) {
		if (glob_match(ad->model_num, model_num)) {
			if (ad->model_rev == NULL)
				return ad->horkage;
			if (glob_match(ad->model_rev, model_rev))
				return ad->horkage;
		}
		ad++;
	}
	return 0;
}

static int ata_dma_blacklisted(const struct ata_device *dev)
{
	/* We don't support polling DMA.
	 * DMA blacklist those ATAPI devices with CDB-intr (and use PIO)
	 * if the LLDD handles only interrupts in the HSM_ST_LAST state.
	 */
	if ((dev->link->ap->flags & ATA_FLAG_PIO_POLLING) &&
	    (dev->flags & ATA_DFLAG_CDB_INTR))
		return 1;
	return (dev->horkage & ATA_HORKAGE_NODMA) ? 1 : 0;
}

/**
 *	ata_is_40wire		-	check drive side detection
 *	@dev: device
 *
 *	Perform drive side detection decoding, allowing for device vendors
 *	who can't follow the documentation.
 */

static int ata_is_40wire(struct ata_device *dev)
{
	if (dev->horkage & ATA_HORKAGE_IVB)
		return ata_drive_40wire_relaxed(dev->id);
	return ata_drive_40wire(dev->id);
}

/**
 *	cable_is_40wire		-	40/80/SATA decider
 *	@ap: port to consider
 *
 *	This function encapsulates the policy for speed management
 *	in one place. At the moment we don't cache the result but
 *	there is a good case for setting ap->cbl to the result when
 *	we are called with unknown cables (and figuring out if it
 *	impacts hotplug at all).
 *
 *	Return 1 if the cable appears to be 40 wire.
 */

static int cable_is_40wire(struct ata_port *ap)
{
	struct ata_link *link;
	struct ata_device *dev;

	/* If the controller thinks we are 40 wire, we are. */
	if (ap->cbl == ATA_CBL_PATA40)
		return 1;

	/* If the controller thinks we are 80 wire, we are. */
	if (ap->cbl == ATA_CBL_PATA80 || ap->cbl == ATA_CBL_SATA)
		return 0;

	/* If the system is known to be 40 wire short cable (eg
	 * laptop), then we allow 80 wire modes even if the drive
	 * isn't sure.
	 */
	if (ap->cbl == ATA_CBL_PATA40_SHORT)
		return 0;

	/* If the controller doesn't know, we scan.
	 *
	 * Note: We look for all 40 wire detects at this point.  Any
	 *       80 wire detect is taken to be 80 wire cable because
	 * - in many setups only the one drive (slave if present) will
	 *   give a valid detect
	 * - if you have a non detect capable drive you don't want it
	 *   to colour the choice
	 */
	ata_for_each_link(link, ap, EDGE) {
		ata_for_each_dev(dev, link, ENABLED) {
			if (!ata_is_40wire(dev))
				return 0;
		}
	}
	return 1;
}

/**
 *	ata_dev_xfermask - Compute supported xfermask of the given device
 *	@dev: Device to compute xfermask for
 *
 *	Compute supported xfermask of @dev and store it in
 *	dev->*_mask.  This function is responsible for applying all
 *	known limits including host controller limits, device
 *	blacklist, etc...
 *
 *	LOCKING:
 *	None.
 */
static void ata_dev_xfermask(struct ata_device *dev)
{
	struct ata_link *link = dev->link;
	struct ata_port *ap = link->ap;
	struct ata_host *host = ap->host;
	unsigned long xfer_mask;

	/* controller modes available */
	xfer_mask = ata_pack_xfermask(ap->pio_mask,
				      ap->mwdma_mask, ap->udma_mask);

	/* drive modes available */
	xfer_mask &= ata_pack_xfermask(dev->pio_mask,
				       dev->mwdma_mask, dev->udma_mask);
	xfer_mask &= ata_id_xfermask(dev->id);

	/*
	 *	CFA Advanced TrueIDE timings are not allowed on a shared
	 *	cable
	 */
	if (ata_dev_pair(dev)) {
		/* No PIO5 or PIO6 */
		xfer_mask &= ~(0x03 << (ATA_SHIFT_PIO + 5));
		/* No MWDMA3 or MWDMA 4 */
		xfer_mask &= ~(0x03 << (ATA_SHIFT_MWDMA + 3));
	}

	if (ata_dma_blacklisted(dev)) {
		xfer_mask &= ~(ATA_MASK_MWDMA | ATA_MASK_UDMA);
		ata_dev_warn(dev,
			     "device is on DMA blacklist, disabling DMA\n");
	}

	if ((host->flags & ATA_HOST_SIMPLEX) &&
	    host->simplex_claimed && host->simplex_claimed != ap) {
		xfer_mask &= ~(ATA_MASK_MWDMA | ATA_MASK_UDMA);
		ata_dev_warn(dev,
			     "simplex DMA is claimed by other device, disabling DMA\n");
	}

	if (ap->flags & ATA_FLAG_NO_IORDY)
		xfer_mask &= ata_pio_mask_no_iordy(dev);

	if (ap->ops->mode_filter)
		xfer_mask = ap->ops->mode_filter(dev, xfer_mask);

	/* Apply cable rule here.  Don't apply it early because when
	 * we handle hot plug the cable type can itself change.
	 * Check this last so that we know if the transfer rate was
	 * solely limited by the cable.
	 * Unknown or 80 wire cables reported host side are checked
	 * drive side as well. Cases where we know a 40wire cable
	 * is used safely for 80 are not checked here.
	 */
	if (xfer_mask & (0xF8 << ATA_SHIFT_UDMA))
		/* UDMA/44 or higher would be available */
		if (cable_is_40wire(ap)) {
			ata_dev_warn(dev,
				     "limited to UDMA/33 due to 40-wire cable\n");
			xfer_mask &= ~(0xF8 << ATA_SHIFT_UDMA);
		}

	ata_unpack_xfermask(xfer_mask, &dev->pio_mask,
			    &dev->mwdma_mask, &dev->udma_mask);
}

/**
 *	ata_dev_set_xfermode - Issue SET FEATURES - XFER MODE command
 *	@dev: Device to which command will be sent
 *
 *	Issue SET FEATURES - XFER MODE command to device @dev
 *	on port @ap.
 *
 *	LOCKING:
 *	PCI/etc. bus probe sem.
 *
 *	RETURNS:
 *	0 on success, AC_ERR_* mask otherwise.
 */

static unsigned int ata_dev_set_xfermode(struct ata_device *dev)
{
	struct ata_taskfile tf;
	unsigned int err_mask;

	/* set up set-features taskfile */
	DPRINTK("set features - xfer mode\n");

	/* Some controllers and ATAPI devices show flaky interrupt
	 * behavior after setting xfer mode.  Use polling instead.
	 */
	ata_tf_init(dev, &tf);
	tf.command = ATA_CMD_SET_FEATURES;
	tf.feature = SETFEATURES_XFER;
	tf.flags |= ATA_TFLAG_ISADDR | ATA_TFLAG_DEVICE | ATA_TFLAG_POLLING;
	tf.protocol = ATA_PROT_NODATA;
	/* If we are using IORDY we must send the mode setting command */
	if (ata_pio_need_iordy(dev))
		tf.nsect = dev->xfer_mode;
	/* If the device has IORDY and the controller does not - turn it off */
 	else if (ata_id_has_iordy(dev->id))
		tf.nsect = 0x01;
	else /* In the ancient relic department - skip all of this */
		return 0;

	/* On some disks, this command causes spin-up, so we need longer timeout */
	err_mask = ata_exec_internal(dev, &tf, NULL, DMA_NONE, NULL, 0, 15000);

	DPRINTK("EXIT, err_mask=%x\n", err_mask);
	return err_mask;
}

/**
 *	ata_dev_set_feature - Issue SET FEATURES - SATA FEATURES
 *	@dev: Device to which command will be sent
 *	@enable: Whether to enable or disable the feature
 *	@feature: The sector count represents the feature to set
 *
 *	Issue SET FEATURES - SATA FEATURES command to device @dev
 *	on port @ap with sector count
 *
 *	LOCKING:
 *	PCI/etc. bus probe sem.
 *
 *	RETURNS:
 *	0 on success, AC_ERR_* mask otherwise.
 */
unsigned int ata_dev_set_feature(struct ata_device *dev, u8 enable, u8 feature)
{
	struct ata_taskfile tf;
	unsigned int err_mask;
	unsigned long timeout = 0;

	/* set up set-features taskfile */
	DPRINTK("set features - SATA features\n");

	ata_tf_init(dev, &tf);
	tf.command = ATA_CMD_SET_FEATURES;
	tf.feature = enable;
	tf.flags |= ATA_TFLAG_ISADDR | ATA_TFLAG_DEVICE;
	tf.protocol = ATA_PROT_NODATA;
	tf.nsect = feature;

	if (enable == SETFEATURES_SPINUP)
		timeout = ata_probe_timeout ?
			  ata_probe_timeout * 1000 : SETFEATURES_SPINUP_TIMEOUT;
	err_mask = ata_exec_internal(dev, &tf, NULL, DMA_NONE, NULL, 0, timeout);

	DPRINTK("EXIT, err_mask=%x\n", err_mask);
	return err_mask;
}
EXPORT_SYMBOL_GPL(ata_dev_set_feature);

/**
 *	ata_dev_init_params - Issue INIT DEV PARAMS command
 *	@dev: Device to which command will be sent
 *	@heads: Number of heads (taskfile parameter)
 *	@sectors: Number of sectors (taskfile parameter)
 *
 *	LOCKING:
 *	Kernel thread context (may sleep)
 *
 *	RETURNS:
 *	0 on success, AC_ERR_* mask otherwise.
 */
static unsigned int ata_dev_init_params(struct ata_device *dev,
					u16 heads, u16 sectors)
{
	struct ata_taskfile tf;
	unsigned int err_mask;

	/* Number of sectors per track 1-255. Number of heads 1-16 */
	if (sectors < 1 || sectors > 255 || heads < 1 || heads > 16)
		return AC_ERR_INVALID;

	/* set up init dev params taskfile */
	DPRINTK("init dev params \n");

	ata_tf_init(dev, &tf);
	tf.command = ATA_CMD_INIT_DEV_PARAMS;
	tf.flags |= ATA_TFLAG_ISADDR | ATA_TFLAG_DEVICE;
	tf.protocol = ATA_PROT_NODATA;
	tf.nsect = sectors;
	tf.device |= (heads - 1) & 0x0f; /* max head = num. of heads - 1 */

	err_mask = ata_exec_internal(dev, &tf, NULL, DMA_NONE, NULL, 0, 0);
	/* A clean abort indicates an original or just out of spec drive
	   and we should continue as we issue the setup based on the
	   drive reported working geometry */
	if (err_mask == AC_ERR_DEV && (tf.feature & ATA_ABORTED))
		err_mask = 0;

	DPRINTK("EXIT, err_mask=%x\n", err_mask);
	return err_mask;
}

/**
 *	atapi_check_dma - Check whether ATAPI DMA can be supported
 *	@qc: Metadata associated with taskfile to check
 *
 *	Allow low-level driver to filter ATA PACKET commands, returning
 *	a status indicating whether or not it is OK to use DMA for the
 *	supplied PACKET command.
 *
 *	LOCKING:
 *	spin_lock_irqsave(host lock)
 *
 *	RETURNS: 0 when ATAPI DMA can be used
 *               nonzero otherwise
 */
int atapi_check_dma(struct ata_queued_cmd *qc)
{
	struct ata_port *ap = qc->ap;

	/* Don't allow DMA if it isn't multiple of 16 bytes.  Quite a
	 * few ATAPI devices choke on such DMA requests.
	 */
	if (!(qc->dev->horkage & ATA_HORKAGE_ATAPI_MOD16_DMA) &&
	    unlikely(qc->nbytes & 15))
		return 1;

	if (ap->ops->check_atapi_dma)
		return ap->ops->check_atapi_dma(qc);

	return 0;
}

/**
 *	ata_std_qc_defer - Check whether a qc needs to be deferred
 *	@qc: ATA command in question
 *
 *	Non-NCQ commands cannot run with any other command, NCQ or
 *	not.  As upper layer only knows the queue depth, we are
 *	responsible for maintaining exclusion.  This function checks
 *	whether a new command @qc can be issued.
 *
 *	LOCKING:
 *	spin_lock_irqsave(host lock)
 *
 *	RETURNS:
 *	ATA_DEFER_* if deferring is needed, 0 otherwise.
 */
int ata_std_qc_defer(struct ata_queued_cmd *qc)
{
	struct ata_link *link = qc->dev->link;

	if (ata_is_ncq(qc->tf.protocol)) {
		if (!ata_tag_valid(link->active_tag))
			return 0;
	} else {
		if (!ata_tag_valid(link->active_tag) && !link->sactive)
			return 0;
	}

	return ATA_DEFER_LINK;
}

void ata_noop_qc_prep(struct ata_queued_cmd *qc) { }

/**
 *	ata_sg_init - Associate command with scatter-gather table.
 *	@qc: Command to be associated
 *	@sg: Scatter-gather table.
 *	@n_elem: Number of elements in s/g table.
 *
 *	Initialize the data-related elements of queued_cmd @qc
 *	to point to a scatter-gather table @sg, containing @n_elem
 *	elements.
 *
 *	LOCKING:
 *	spin_lock_irqsave(host lock)
 */
void ata_sg_init(struct ata_queued_cmd *qc, struct scatterlist *sg,
		 unsigned int n_elem)
{
	qc->sg = sg;
	qc->n_elem = n_elem;
	qc->cursg = qc->sg;
}

#ifdef CONFIG_HAS_DMA

/**
 *	ata_sg_clean - Unmap DMA memory associated with command
 *	@qc: Command containing DMA memory to be released
 *
 *	Unmap all mapped DMA memory associated with this command.
 *
 *	LOCKING:
 *	spin_lock_irqsave(host lock)
 */
static void ata_sg_clean(struct ata_queued_cmd *qc)
{
	struct ata_port *ap = qc->ap;
	struct scatterlist *sg = qc->sg;
	int dir = qc->dma_dir;

	WARN_ON_ONCE(sg == NULL);

	VPRINTK("unmapping %u sg elements\n", qc->n_elem);

	if (qc->n_elem)
		dma_unmap_sg(ap->dev, sg, qc->orig_n_elem, dir);

	qc->flags &= ~ATA_QCFLAG_DMAMAP;
	qc->sg = NULL;
}

/**
 *	ata_sg_setup - DMA-map the scatter-gather table associated with a command.
 *	@qc: Command with scatter-gather table to be mapped.
 *
 *	DMA-map the scatter-gather table associated with queued_cmd @qc.
 *
 *	LOCKING:
 *	spin_lock_irqsave(host lock)
 *
 *	RETURNS:
 *	Zero on success, negative on error.
 *
 */
static int ata_sg_setup(struct ata_queued_cmd *qc)
{
	struct ata_port *ap = qc->ap;
	unsigned int n_elem;

	VPRINTK("ENTER, ata%u\n", ap->print_id);

	n_elem = dma_map_sg(ap->dev, qc->sg, qc->n_elem, qc->dma_dir);
	if (n_elem < 1)
		return -1;

	DPRINTK("%d sg elements mapped\n", n_elem);
	qc->orig_n_elem = qc->n_elem;
	qc->n_elem = n_elem;
	qc->flags |= ATA_QCFLAG_DMAMAP;

	return 0;
}

#else /* !CONFIG_HAS_DMA */

static inline void ata_sg_clean(struct ata_queued_cmd *qc) {}
static inline int ata_sg_setup(struct ata_queued_cmd *qc) { return -1; }

#endif /* !CONFIG_HAS_DMA */

/**
 *	swap_buf_le16 - swap halves of 16-bit words in place
 *	@buf:  Buffer to swap
 *	@buf_words:  Number of 16-bit words in buffer.
 *
 *	Swap halves of 16-bit words if needed to convert from
 *	little-endian byte order to native cpu byte order, or
 *	vice-versa.
 *
 *	LOCKING:
 *	Inherited from caller.
 */
void swap_buf_le16(u16 *buf, unsigned int buf_words)
{
#ifdef __BIG_ENDIAN
	unsigned int i;

	for (i = 0; i < buf_words; i++)
		buf[i] = le16_to_cpu(buf[i]);
#endif /* __BIG_ENDIAN */
}

/**
 *	ata_qc_new_init - Request an available ATA command, and initialize it
 *	@dev: Device from whom we request an available command structure
 *	@tag: tag
 *
 *	LOCKING:
 *	None.
 */

struct ata_queued_cmd *ata_qc_new_init(struct ata_device *dev, int tag)
{
	struct ata_port *ap = dev->link->ap;
	struct ata_queued_cmd *qc;

	/* no command while frozen */
	if (unlikely(ap->pflags & ATA_PFLAG_FROZEN))
		return NULL;

	/* libsas case */
	if (ap->flags & ATA_FLAG_SAS_HOST) {
		tag = ata_sas_allocate_tag(ap);
		if (tag < 0)
			return NULL;
	}

	qc = __ata_qc_from_tag(ap, tag);
	qc->tag = tag;
	qc->scsicmd = NULL;
	qc->ap = ap;
	qc->dev = dev;

	ata_qc_reinit(qc);

	return qc;
}

/**
 *	ata_qc_free - free unused ata_queued_cmd
 *	@qc: Command to complete
 *
 *	Designed to free unused ata_queued_cmd object
 *	in case something prevents using it.
 *
 *	LOCKING:
 *	spin_lock_irqsave(host lock)
 */
void ata_qc_free(struct ata_queued_cmd *qc)
{
	struct ata_port *ap;
	unsigned int tag;

	WARN_ON_ONCE(qc == NULL); /* ata_qc_from_tag _might_ return NULL */
	ap = qc->ap;

	qc->flags = 0;
	tag = qc->tag;
	if (likely(ata_tag_valid(tag))) {
		qc->tag = ATA_TAG_POISON;
		if (ap->flags & ATA_FLAG_SAS_HOST)
			ata_sas_free_tag(tag, ap);
	}
}

void __ata_qc_complete(struct ata_queued_cmd *qc)
{
	struct ata_port *ap;
	struct ata_link *link;

	WARN_ON_ONCE(qc == NULL); /* ata_qc_from_tag _might_ return NULL */
	WARN_ON_ONCE(!(qc->flags & ATA_QCFLAG_ACTIVE));
	ap = qc->ap;
	link = qc->dev->link;

	if (likely(qc->flags & ATA_QCFLAG_DMAMAP))
		ata_sg_clean(qc);

	/* command should be marked inactive atomically with qc completion */
	if (ata_is_ncq(qc->tf.protocol)) {
		link->sactive &= ~(1 << qc->tag);
		if (!link->sactive)
			ap->nr_active_links--;
	} else {
		link->active_tag = ATA_TAG_POISON;
		ap->nr_active_links--;
	}

	/* clear exclusive status */
	if (unlikely(qc->flags & ATA_QCFLAG_CLEAR_EXCL &&
		     ap->excl_link == link))
		ap->excl_link = NULL;

	/* atapi: mark qc as inactive to prevent the interrupt handler
	 * from completing the command twice later, before the error handler
	 * is called. (when rc != 0 and atapi request sense is needed)
	 */
	qc->flags &= ~ATA_QCFLAG_ACTIVE;
	ap->qc_active &= ~(1 << qc->tag);

	/* call completion callback */
	qc->complete_fn(qc);
}

static void fill_result_tf(struct ata_queued_cmd *qc)
{
	struct ata_port *ap = qc->ap;

	qc->result_tf.flags = qc->tf.flags;
	ap->ops->qc_fill_rtf(qc);
}

static void ata_verify_xfer(struct ata_queued_cmd *qc)
{
	struct ata_device *dev = qc->dev;

	if (!ata_is_data(qc->tf.protocol))
		return;

	if ((dev->mwdma_mask || dev->udma_mask) && ata_is_pio(qc->tf.protocol))
		return;

	dev->flags &= ~ATA_DFLAG_DUBIOUS_XFER;
}

/**
 *	ata_qc_complete - Complete an active ATA command
 *	@qc: Command to complete
 *
 *	Indicate to the mid and upper layers that an ATA command has
 *	completed, with either an ok or not-ok status.
 *
 *	Refrain from calling this function multiple times when
 *	successfully completing multiple NCQ commands.
 *	ata_qc_complete_multiple() should be used instead, which will
 *	properly update IRQ expect state.
 *
 *	LOCKING:
 *	spin_lock_irqsave(host lock)
 */
void ata_qc_complete(struct ata_queued_cmd *qc)
{
	struct ata_port *ap = qc->ap;

	/* Trigger the LED (if available) */
	ledtrig_disk_activity(!!(qc->tf.flags & ATA_TFLAG_WRITE));

	/* XXX: New EH and old EH use different mechanisms to
	 * synchronize EH with regular execution path.
	 *
	 * In new EH, a failed qc is marked with ATA_QCFLAG_FAILED.
	 * Normal execution path is responsible for not accessing a
	 * failed qc.  libata core enforces the rule by returning NULL
	 * from ata_qc_from_tag() for failed qcs.
	 *
	 * Old EH depends on ata_qc_complete() nullifying completion
	 * requests if ATA_QCFLAG_EH_SCHEDULED is set.  Old EH does
	 * not synchronize with interrupt handler.  Only PIO task is
	 * taken care of.
	 */
	if (ap->ops->error_handler) {
		struct ata_device *dev = qc->dev;
		struct ata_eh_info *ehi = &dev->link->eh_info;

		if (unlikely(qc->err_mask))
			qc->flags |= ATA_QCFLAG_FAILED;

		/*
		 * Finish internal commands without any further processing
		 * and always with the result TF filled.
		 */
		if (unlikely(ata_tag_internal(qc->tag))) {
			fill_result_tf(qc);
			trace_ata_qc_complete_internal(qc);
			__ata_qc_complete(qc);
			return;
		}

		/*
		 * Non-internal qc has failed.  Fill the result TF and
		 * summon EH.
		 */
		if (unlikely(qc->flags & ATA_QCFLAG_FAILED)) {
			fill_result_tf(qc);
			trace_ata_qc_complete_failed(qc);
			ata_qc_schedule_eh(qc);
			return;
		}

		WARN_ON_ONCE(ap->pflags & ATA_PFLAG_FROZEN);

		/* read result TF if requested */
		if (qc->flags & ATA_QCFLAG_RESULT_TF)
			fill_result_tf(qc);

		trace_ata_qc_complete_done(qc);
		/* Some commands need post-processing after successful
		 * completion.
		 */
		switch (qc->tf.command) {
		case ATA_CMD_SET_FEATURES:
			if (qc->tf.feature != SETFEATURES_WC_ON &&
			    qc->tf.feature != SETFEATURES_WC_OFF &&
			    qc->tf.feature != SETFEATURES_RA_ON &&
			    qc->tf.feature != SETFEATURES_RA_OFF)
				break;
			/* fall through */
		case ATA_CMD_INIT_DEV_PARAMS: /* CHS translation changed */
		case ATA_CMD_SET_MULTI: /* multi_count changed */
			/* revalidate device */
			ehi->dev_action[dev->devno] |= ATA_EH_REVALIDATE;
			ata_port_schedule_eh(ap);
			break;

		case ATA_CMD_SLEEP:
			dev->flags |= ATA_DFLAG_SLEEPING;
			break;
		}

		if (unlikely(dev->flags & ATA_DFLAG_DUBIOUS_XFER))
			ata_verify_xfer(qc);

		__ata_qc_complete(qc);
	} else {
		if (qc->flags & ATA_QCFLAG_EH_SCHEDULED)
			return;

		/* read result TF if failed or requested */
		if (qc->err_mask || qc->flags & ATA_QCFLAG_RESULT_TF)
			fill_result_tf(qc);

		__ata_qc_complete(qc);
	}
}

/**
 *	ata_qc_complete_multiple - Complete multiple qcs successfully
 *	@ap: port in question
 *	@qc_active: new qc_active mask
 *
 *	Complete in-flight commands.  This functions is meant to be
 *	called from low-level driver's interrupt routine to complete
 *	requests normally.  ap->qc_active and @qc_active is compared
 *	and commands are completed accordingly.
 *
 *	Always use this function when completing multiple NCQ commands
 *	from IRQ handlers instead of calling ata_qc_complete()
 *	multiple times to keep IRQ expect status properly in sync.
 *
 *	LOCKING:
 *	spin_lock_irqsave(host lock)
 *
 *	RETURNS:
 *	Number of completed commands on success, -errno otherwise.
 */
int ata_qc_complete_multiple(struct ata_port *ap, u32 qc_active)
{
	int nr_done = 0;
	u32 done_mask;

	done_mask = ap->qc_active ^ qc_active;

	if (unlikely(done_mask & qc_active)) {
		ata_port_err(ap, "illegal qc_active transition (%08x->%08x)\n",
			     ap->qc_active, qc_active);
		return -EINVAL;
	}

	while (done_mask) {
		struct ata_queued_cmd *qc;
		unsigned int tag = __ffs(done_mask);

		qc = ata_qc_from_tag(ap, tag);
		if (qc) {
			ata_qc_complete(qc);
			nr_done++;
		}
		done_mask &= ~(1 << tag);
	}

	return nr_done;
}

/**
 *	ata_qc_issue - issue taskfile to device
 *	@qc: command to issue to device
 *
 *	Prepare an ATA command to submission to device.
 *	This includes mapping the data into a DMA-able
 *	area, filling in the S/G table, and finally
 *	writing the taskfile to hardware, starting the command.
 *
 *	LOCKING:
 *	spin_lock_irqsave(host lock)
 */
void ata_qc_issue(struct ata_queued_cmd *qc)
{
	struct ata_port *ap = qc->ap;
	struct ata_link *link = qc->dev->link;
	u8 prot = qc->tf.protocol;

	/* Make sure only one non-NCQ command is outstanding.  The
	 * check is skipped for old EH because it reuses active qc to
	 * request ATAPI sense.
	 */
	WARN_ON_ONCE(ap->ops->error_handler && ata_tag_valid(link->active_tag));

	if (ata_is_ncq(prot)) {
		WARN_ON_ONCE(link->sactive & (1 << qc->tag));

		if (!link->sactive)
			ap->nr_active_links++;
		link->sactive |= 1 << qc->tag;
	} else {
		WARN_ON_ONCE(link->sactive);

		ap->nr_active_links++;
		link->active_tag = qc->tag;
	}

	qc->flags |= ATA_QCFLAG_ACTIVE;
	ap->qc_active |= 1 << qc->tag;

	/*
	 * We guarantee to LLDs that they will have at least one
	 * non-zero sg if the command is a data command.
	 */
	if (ata_is_data(prot) && (!qc->sg || !qc->n_elem || !qc->nbytes))
		goto sys_err;

	if (ata_is_dma(prot) || (ata_is_pio(prot) &&
				 (ap->flags & ATA_FLAG_PIO_DMA)))
		if (ata_sg_setup(qc))
			goto sys_err;

	/* if device is sleeping, schedule reset and abort the link */
	if (unlikely(qc->dev->flags & ATA_DFLAG_SLEEPING)) {
		link->eh_info.action |= ATA_EH_RESET;
		ata_ehi_push_desc(&link->eh_info, "waking up from sleep");
		ata_link_abort(link);
		return;
	}

	ap->ops->qc_prep(qc);
	trace_ata_qc_issue(qc);
	qc->err_mask |= ap->ops->qc_issue(qc);
	if (unlikely(qc->err_mask))
		goto err;
	return;

sys_err:
	qc->err_mask |= AC_ERR_SYSTEM;
err:
	ata_qc_complete(qc);
}

/**
 *	sata_scr_valid - test whether SCRs are accessible
 *	@link: ATA link to test SCR accessibility for
 *
 *	Test whether SCRs are accessible for @link.
 *
 *	LOCKING:
 *	None.
 *
 *	RETURNS:
 *	1 if SCRs are accessible, 0 otherwise.
 */
int sata_scr_valid(struct ata_link *link)
{
	struct ata_port *ap = link->ap;

	return (ap->flags & ATA_FLAG_SATA) && ap->ops->scr_read;
}

/**
 *	sata_scr_read - read SCR register of the specified port
 *	@link: ATA link to read SCR for
 *	@reg: SCR to read
 *	@val: Place to store read value
 *
 *	Read SCR register @reg of @link into *@val.  This function is
 *	guaranteed to succeed if @link is ap->link, the cable type of
 *	the port is SATA and the port implements ->scr_read.
 *
 *	LOCKING:
 *	None if @link is ap->link.  Kernel thread context otherwise.
 *
 *	RETURNS:
 *	0 on success, negative errno on failure.
 */
int sata_scr_read(struct ata_link *link, int reg, u32 *val)
{
	if (ata_is_host_link(link)) {
		if (sata_scr_valid(link))
			return link->ap->ops->scr_read(link, reg, val);
		return -EOPNOTSUPP;
	}

	return sata_pmp_scr_read(link, reg, val);
}

/**
 *	sata_scr_write - write SCR register of the specified port
 *	@link: ATA link to write SCR for
 *	@reg: SCR to write
 *	@val: value to write
 *
 *	Write @val to SCR register @reg of @link.  This function is
 *	guaranteed to succeed if @link is ap->link, the cable type of
 *	the port is SATA and the port implements ->scr_read.
 *
 *	LOCKING:
 *	None if @link is ap->link.  Kernel thread context otherwise.
 *
 *	RETURNS:
 *	0 on success, negative errno on failure.
 */
int sata_scr_write(struct ata_link *link, int reg, u32 val)
{
	if (ata_is_host_link(link)) {
		if (sata_scr_valid(link))
			return link->ap->ops->scr_write(link, reg, val);
		return -EOPNOTSUPP;
	}

	return sata_pmp_scr_write(link, reg, val);
}

/**
 *	sata_scr_write_flush - write SCR register of the specified port and flush
 *	@link: ATA link to write SCR for
 *	@reg: SCR to write
 *	@val: value to write
 *
 *	This function is identical to sata_scr_write() except that this
 *	function performs flush after writing to the register.
 *
 *	LOCKING:
 *	None if @link is ap->link.  Kernel thread context otherwise.
 *
 *	RETURNS:
 *	0 on success, negative errno on failure.
 */
int sata_scr_write_flush(struct ata_link *link, int reg, u32 val)
{
	if (ata_is_host_link(link)) {
		int rc;

		if (sata_scr_valid(link)) {
			rc = link->ap->ops->scr_write(link, reg, val);
			if (rc == 0)
				rc = link->ap->ops->scr_read(link, reg, &val);
			return rc;
		}
		return -EOPNOTSUPP;
	}

	return sata_pmp_scr_write(link, reg, val);
}

/**
 *	ata_phys_link_online - test whether the given link is online
 *	@link: ATA link to test
 *
 *	Test whether @link is online.  Note that this function returns
 *	0 if online status of @link cannot be obtained, so
 *	ata_link_online(link) != !ata_link_offline(link).
 *
 *	LOCKING:
 *	None.
 *
 *	RETURNS:
 *	True if the port online status is available and online.
 */
bool ata_phys_link_online(struct ata_link *link)
{
	u32 sstatus;

	if (sata_scr_read(link, SCR_STATUS, &sstatus) == 0 &&
	    ata_sstatus_online(sstatus))
		return true;
	return false;
}

/**
 *	ata_phys_link_offline - test whether the given link is offline
 *	@link: ATA link to test
 *
 *	Test whether @link is offline.  Note that this function
 *	returns 0 if offline status of @link cannot be obtained, so
 *	ata_link_online(link) != !ata_link_offline(link).
 *
 *	LOCKING:
 *	None.
 *
 *	RETURNS:
 *	True if the port offline status is available and offline.
 */
bool ata_phys_link_offline(struct ata_link *link)
{
	u32 sstatus;

	if (sata_scr_read(link, SCR_STATUS, &sstatus) == 0 &&
	    !ata_sstatus_online(sstatus))
		return true;
	return false;
}

/**
 *	ata_link_online - test whether the given link is online
 *	@link: ATA link to test
 *
 *	Test whether @link is online.  This is identical to
 *	ata_phys_link_online() when there's no slave link.  When
 *	there's a slave link, this function should only be called on
 *	the master link and will return true if any of M/S links is
 *	online.
 *
 *	LOCKING:
 *	None.
 *
 *	RETURNS:
 *	True if the port online status is available and online.
 */
bool ata_link_online(struct ata_link *link)
{
	struct ata_link *slave = link->ap->slave_link;

	WARN_ON(link == slave);	/* shouldn't be called on slave link */

	return ata_phys_link_online(link) ||
		(slave && ata_phys_link_online(slave));
}

/**
 *	ata_link_offline - test whether the given link is offline
 *	@link: ATA link to test
 *
 *	Test whether @link is offline.  This is identical to
 *	ata_phys_link_offline() when there's no slave link.  When
 *	there's a slave link, this function should only be called on
 *	the master link and will return true if both M/S links are
 *	offline.
 *
 *	LOCKING:
 *	None.
 *
 *	RETURNS:
 *	True if the port offline status is available and offline.
 */
bool ata_link_offline(struct ata_link *link)
{
	struct ata_link *slave = link->ap->slave_link;

	WARN_ON(link == slave);	/* shouldn't be called on slave link */

	return ata_phys_link_offline(link) &&
		(!slave || ata_phys_link_offline(slave));
}

#ifdef CONFIG_PM
static void ata_port_request_pm(struct ata_port *ap, pm_message_t mesg,
				unsigned int action, unsigned int ehi_flags,
				bool async)
{
	struct ata_link *link;
	unsigned long flags;

	/* Previous resume operation might still be in
	 * progress.  Wait for PM_PENDING to clear.
	 */
	if (ap->pflags & ATA_PFLAG_PM_PENDING) {
		ata_port_wait_eh(ap);
		WARN_ON(ap->pflags & ATA_PFLAG_PM_PENDING);
	}

	/* request PM ops to EH */
	spin_lock_irqsave(ap->lock, flags);

	ap->pm_mesg = mesg;
	ap->pflags |= ATA_PFLAG_PM_PENDING;
	ata_for_each_link(link, ap, HOST_FIRST) {
		link->eh_info.action |= action;
		link->eh_info.flags |= ehi_flags;
	}

	ata_port_schedule_eh(ap);

	spin_unlock_irqrestore(ap->lock, flags);

	if (!async) {
		ata_port_wait_eh(ap);
		WARN_ON(ap->pflags & ATA_PFLAG_PM_PENDING);
	}
}

/*
 * On some hardware, device fails to respond after spun down for suspend.  As
 * the device won't be used before being resumed, we don't need to touch the
 * device.  Ask EH to skip the usual stuff and proceed directly to suspend.
 *
 * http://thread.gmane.org/gmane.linux.ide/46764
 */
static const unsigned int ata_port_suspend_ehi = ATA_EHI_QUIET
						 | ATA_EHI_NO_AUTOPSY
						 | ATA_EHI_NO_RECOVERY;

static void ata_port_suspend(struct ata_port *ap, pm_message_t mesg)
{
	ata_port_request_pm(ap, mesg, 0, ata_port_suspend_ehi, false);
}

static void ata_port_suspend_async(struct ata_port *ap, pm_message_t mesg)
{
	ata_port_request_pm(ap, mesg, 0, ata_port_suspend_ehi, true);
}

static int ata_port_pm_suspend(struct device *dev)
{
	struct ata_port *ap = to_ata_port(dev);

	if (pm_runtime_suspended(dev))
		return 0;

	ata_port_suspend(ap, PMSG_SUSPEND);
	return 0;
}

static int ata_port_pm_freeze(struct device *dev)
{
	struct ata_port *ap = to_ata_port(dev);

	if (pm_runtime_suspended(dev))
		return 0;

	ata_port_suspend(ap, PMSG_FREEZE);
	return 0;
}

static int ata_port_pm_poweroff(struct device *dev)
{
	ata_port_suspend(to_ata_port(dev), PMSG_HIBERNATE);
	return 0;
}

static const unsigned int ata_port_resume_ehi = ATA_EHI_NO_AUTOPSY
						| ATA_EHI_QUIET;

static void ata_port_resume(struct ata_port *ap, pm_message_t mesg)
{
	ata_port_request_pm(ap, mesg, ATA_EH_RESET, ata_port_resume_ehi, false);
}

static void ata_port_resume_async(struct ata_port *ap, pm_message_t mesg)
{
	ata_port_request_pm(ap, mesg, ATA_EH_RESET, ata_port_resume_ehi, true);
}

static int ata_port_pm_resume(struct device *dev)
{
	ata_port_resume_async(to_ata_port(dev), PMSG_RESUME);
	pm_runtime_disable(dev);
	pm_runtime_set_active(dev);
	pm_runtime_enable(dev);
	return 0;
}

/*
 * For ODDs, the upper layer will poll for media change every few seconds,
 * which will make it enter and leave suspend state every few seconds. And
 * as each suspend will cause a hard/soft reset, the gain of runtime suspend
 * is very little and the ODD may malfunction after constantly being reset.
 * So the idle callback here will not proceed to suspend if a non-ZPODD capable
 * ODD is attached to the port.
 */
static int ata_port_runtime_idle(struct device *dev)
{
	struct ata_port *ap = to_ata_port(dev);
	struct ata_link *link;
	struct ata_device *adev;

	ata_for_each_link(link, ap, HOST_FIRST) {
		ata_for_each_dev(adev, link, ENABLED)
			if (adev->class == ATA_DEV_ATAPI &&
			    !zpodd_dev_enabled(adev))
				return -EBUSY;
	}

	return 0;
}

static int ata_port_runtime_suspend(struct device *dev)
{
	ata_port_suspend(to_ata_port(dev), PMSG_AUTO_SUSPEND);
	return 0;
}

static int ata_port_runtime_resume(struct device *dev)
{
	ata_port_resume(to_ata_port(dev), PMSG_AUTO_RESUME);
	return 0;
}

static const struct dev_pm_ops ata_port_pm_ops = {
	.suspend = ata_port_pm_suspend,
	.resume = ata_port_pm_resume,
	.freeze = ata_port_pm_freeze,
	.thaw = ata_port_pm_resume,
	.poweroff = ata_port_pm_poweroff,
	.restore = ata_port_pm_resume,

	.runtime_suspend = ata_port_runtime_suspend,
	.runtime_resume = ata_port_runtime_resume,
	.runtime_idle = ata_port_runtime_idle,
};

/* sas ports don't participate in pm runtime management of ata_ports,
 * and need to resume ata devices at the domain level, not the per-port
 * level. sas suspend/resume is async to allow parallel port recovery
 * since sas has multiple ata_port instances per Scsi_Host.
 */
void ata_sas_port_suspend(struct ata_port *ap)
{
	ata_port_suspend_async(ap, PMSG_SUSPEND);
}
EXPORT_SYMBOL_GPL(ata_sas_port_suspend);

void ata_sas_port_resume(struct ata_port *ap)
{
	ata_port_resume_async(ap, PMSG_RESUME);
}
EXPORT_SYMBOL_GPL(ata_sas_port_resume);

/**
 *	ata_host_suspend - suspend host
 *	@host: host to suspend
 *	@mesg: PM message
 *
 *	Suspend @host.  Actual operation is performed by port suspend.
 */
int ata_host_suspend(struct ata_host *host, pm_message_t mesg)
{
	host->dev->power.power_state = mesg;
	return 0;
}

/**
 *	ata_host_resume - resume host
 *	@host: host to resume
 *
 *	Resume @host.  Actual operation is performed by port resume.
 */
void ata_host_resume(struct ata_host *host)
{
	host->dev->power.power_state = PMSG_ON;
}
#endif

const struct device_type ata_port_type = {
	.name = "ata_port",
#ifdef CONFIG_PM
	.pm = &ata_port_pm_ops,
#endif
};

/**
 *	ata_dev_init - Initialize an ata_device structure
 *	@dev: Device structure to initialize
 *
 *	Initialize @dev in preparation for probing.
 *
 *	LOCKING:
 *	Inherited from caller.
 */
void ata_dev_init(struct ata_device *dev)
{
	struct ata_link *link = ata_dev_phys_link(dev);
	struct ata_port *ap = link->ap;
	unsigned long flags;

	/* SATA spd limit is bound to the attached device, reset together */
	link->sata_spd_limit = link->hw_sata_spd_limit;
	link->sata_spd = 0;

	/* High bits of dev->flags are used to record warm plug
	 * requests which occur asynchronously.  Synchronize using
	 * host lock.
	 */
	spin_lock_irqsave(ap->lock, flags);
	dev->flags &= ~ATA_DFLAG_INIT_MASK;
	dev->horkage = 0;
	spin_unlock_irqrestore(ap->lock, flags);

	memset((void *)dev + ATA_DEVICE_CLEAR_BEGIN, 0,
	       ATA_DEVICE_CLEAR_END - ATA_DEVICE_CLEAR_BEGIN);
	dev->pio_mask = UINT_MAX;
	dev->mwdma_mask = UINT_MAX;
	dev->udma_mask = UINT_MAX;
}

/**
 *	ata_link_init - Initialize an ata_link structure
 *	@ap: ATA port link is attached to
 *	@link: Link structure to initialize
 *	@pmp: Port multiplier port number
 *
 *	Initialize @link.
 *
 *	LOCKING:
 *	Kernel thread context (may sleep)
 */
void ata_link_init(struct ata_port *ap, struct ata_link *link, int pmp)
{
	int i;

	/* clear everything except for devices */
	memset((void *)link + ATA_LINK_CLEAR_BEGIN, 0,
	       ATA_LINK_CLEAR_END - ATA_LINK_CLEAR_BEGIN);

	link->ap = ap;
	link->pmp = pmp;
	link->active_tag = ATA_TAG_POISON;
	link->hw_sata_spd_limit = UINT_MAX;

	/* can't use iterator, ap isn't initialized yet */
	for (i = 0; i < ATA_MAX_DEVICES; i++) {
		struct ata_device *dev = &link->device[i];

		dev->link = link;
		dev->devno = dev - link->device;
#ifdef CONFIG_ATA_ACPI
		dev->gtf_filter = ata_acpi_gtf_filter;
#endif
		ata_dev_init(dev);
	}
}

/**
 *	sata_link_init_spd - Initialize link->sata_spd_limit
 *	@link: Link to configure sata_spd_limit for
 *
 *	Initialize @link->[hw_]sata_spd_limit to the currently
 *	configured value.
 *
 *	LOCKING:
 *	Kernel thread context (may sleep).
 *
 *	RETURNS:
 *	0 on success, -errno on failure.
 */
int sata_link_init_spd(struct ata_link *link)
{
	u8 spd;
	int rc;

	rc = sata_scr_read(link, SCR_CONTROL, &link->saved_scontrol);
	if (rc)
		return rc;

	spd = (link->saved_scontrol >> 4) & 0xf;
	if (spd)
		link->hw_sata_spd_limit &= (1 << spd) - 1;

	ata_force_link_limits(link);

	link->sata_spd_limit = link->hw_sata_spd_limit;

	return 0;
}

/**
 *	ata_port_alloc - allocate and initialize basic ATA port resources
 *	@host: ATA host this allocated port belongs to
 *
 *	Allocate and initialize basic ATA port resources.
 *
 *	RETURNS:
 *	Allocate ATA port on success, NULL on failure.
 *
 *	LOCKING:
 *	Inherited from calling layer (may sleep).
 */
struct ata_port *ata_port_alloc(struct ata_host *host)
{
	struct ata_port *ap;

	DPRINTK("ENTER\n");

	ap = kzalloc(sizeof(*ap), GFP_KERNEL);
	if (!ap)
		return NULL;

	ap->pflags |= ATA_PFLAG_INITIALIZING | ATA_PFLAG_FROZEN;
	ap->lock = &host->lock;
	ap->print_id = -1;
	ap->local_port_no = -1;
	ap->host = host;
	ap->dev = host->dev;

#if defined(ATA_VERBOSE_DEBUG)
	/* turn on all debugging levels */
	ap->msg_enable = 0x00FF;
#elif defined(ATA_DEBUG)
	ap->msg_enable = ATA_MSG_DRV | ATA_MSG_INFO | ATA_MSG_CTL | ATA_MSG_WARN | ATA_MSG_ERR;
#else
	ap->msg_enable = ATA_MSG_DRV | ATA_MSG_ERR | ATA_MSG_WARN;
#endif

	mutex_init(&ap->scsi_scan_mutex);
	INIT_DELAYED_WORK(&ap->hotplug_task, ata_scsi_hotplug);
	INIT_WORK(&ap->scsi_rescan_task, ata_scsi_dev_rescan);
	INIT_LIST_HEAD(&ap->eh_done_q);
	init_waitqueue_head(&ap->eh_wait_q);
	init_completion(&ap->park_req_pending);
	timer_setup(&ap->fastdrain_timer, ata_eh_fastdrain_timerfn,
		    TIMER_DEFERRABLE);

	ap->cbl = ATA_CBL_NONE;

	ata_link_init(ap, &ap->link, 0);

#ifdef ATA_IRQ_TRAP
	ap->stats.unhandled_irq = 1;
	ap->stats.idle_irq = 1;
#endif
	ata_sff_port_init(ap);

	return ap;
}

static void ata_devres_release(struct device *gendev, void *res)
{
	struct ata_host *host = dev_get_drvdata(gendev);
	int i;

	for (i = 0; i < host->n_ports; i++) {
		struct ata_port *ap = host->ports[i];

		if (!ap)
			continue;

		if (ap->scsi_host)
			scsi_host_put(ap->scsi_host);

	}

	dev_set_drvdata(gendev, NULL);
	ata_host_put(host);
}

static void ata_host_release(struct kref *kref)
{
	struct ata_host *host = container_of(kref, struct ata_host, kref);
	int i;

	for (i = 0; i < host->n_ports; i++) {
		struct ata_port *ap = host->ports[i];

		kfree(ap->pmp_link);
		kfree(ap->slave_link);
		kfree(ap);
		host->ports[i] = NULL;
	}
	kfree(host);
}

void ata_host_get(struct ata_host *host)
{
	kref_get(&host->kref);
}

void ata_host_put(struct ata_host *host)
{
	kref_put(&host->kref, ata_host_release);
}

/**
 *	ata_host_alloc - allocate and init basic ATA host resources
 *	@dev: generic device this host is associated with
 *	@max_ports: maximum number of ATA ports associated with this host
 *
 *	Allocate and initialize basic ATA host resources.  LLD calls
 *	this function to allocate a host, initializes it fully and
 *	attaches it using ata_host_register().
 *
 *	@max_ports ports are allocated and host->n_ports is
 *	initialized to @max_ports.  The caller is allowed to decrease
 *	host->n_ports before calling ata_host_register().  The unused
 *	ports will be automatically freed on registration.
 *
 *	RETURNS:
 *	Allocate ATA host on success, NULL on failure.
 *
 *	LOCKING:
 *	Inherited from calling layer (may sleep).
 */
struct ata_host *ata_host_alloc(struct device *dev, int max_ports)
{
	struct ata_host *host;
	size_t sz;
	int i;
	void *dr;

	DPRINTK("ENTER\n");

	/* alloc a container for our list of ATA ports (buses) */
	sz = sizeof(struct ata_host) + (max_ports + 1) * sizeof(void *);
	host = kzalloc(sz, GFP_KERNEL);
	if (!host)
		return NULL;

	if (!devres_open_group(dev, NULL, GFP_KERNEL))
		goto err_free;

	dr = devres_alloc(ata_devres_release, 0, GFP_KERNEL);
	if (!dr)
		goto err_out;

	devres_add(dev, dr);
	dev_set_drvdata(dev, host);

	spin_lock_init(&host->lock);
	mutex_init(&host->eh_mutex);
	host->dev = dev;
	host->n_ports = max_ports;
	kref_init(&host->kref);

	/* allocate ports bound to this host */
	for (i = 0; i < max_ports; i++) {
		struct ata_port *ap;

		ap = ata_port_alloc(host);
		if (!ap)
			goto err_out;

		ap->port_no = i;
		host->ports[i] = ap;
	}

	devres_remove_group(dev, NULL);
	return host;

 err_out:
	devres_release_group(dev, NULL);
 err_free:
	kfree(host);
	return NULL;
}

/**
 *	ata_host_alloc_pinfo - alloc host and init with port_info array
 *	@dev: generic device this host is associated with
 *	@ppi: array of ATA port_info to initialize host with
 *	@n_ports: number of ATA ports attached to this host
 *
 *	Allocate ATA host and initialize with info from @ppi.  If NULL
 *	terminated, @ppi may contain fewer entries than @n_ports.  The
 *	last entry will be used for the remaining ports.
 *
 *	RETURNS:
 *	Allocate ATA host on success, NULL on failure.
 *
 *	LOCKING:
 *	Inherited from calling layer (may sleep).
 */
struct ata_host *ata_host_alloc_pinfo(struct device *dev,
				      const struct ata_port_info * const * ppi,
				      int n_ports)
{
	const struct ata_port_info *pi;
	struct ata_host *host;
	int i, j;

	host = ata_host_alloc(dev, n_ports);
	if (!host)
		return NULL;

	for (i = 0, j = 0, pi = NULL; i < host->n_ports; i++) {
		struct ata_port *ap = host->ports[i];

		if (ppi[j])
			pi = ppi[j++];

		ap->pio_mask = pi->pio_mask;
		ap->mwdma_mask = pi->mwdma_mask;
		ap->udma_mask = pi->udma_mask;
		ap->flags |= pi->flags;
		ap->link.flags |= pi->link_flags;
		ap->ops = pi->port_ops;

		if (!host->ops && (pi->port_ops != &ata_dummy_port_ops))
			host->ops = pi->port_ops;
	}

	return host;
}

/**
 *	ata_slave_link_init - initialize slave link
 *	@ap: port to initialize slave link for
 *
 *	Create and initialize slave link for @ap.  This enables slave
 *	link handling on the port.
 *
 *	In libata, a port contains links and a link contains devices.
 *	There is single host link but if a PMP is attached to it,
 *	there can be multiple fan-out links.  On SATA, there's usually
 *	a single device connected to a link but PATA and SATA
 *	controllers emulating TF based interface can have two - master
 *	and slave.
 *
 *	However, there are a few controllers which don't fit into this
 *	abstraction too well - SATA controllers which emulate TF
 *	interface with both master and slave devices but also have
 *	separate SCR register sets for each device.  These controllers
 *	need separate links for physical link handling
 *	(e.g. onlineness, link speed) but should be treated like a
 *	traditional M/S controller for everything else (e.g. command
 *	issue, softreset).
 *
 *	slave_link is libata's way of handling this class of
 *	controllers without impacting core layer too much.  For
 *	anything other than physical link handling, the default host
 *	link is used for both master and slave.  For physical link
 *	handling, separate @ap->slave_link is used.  All dirty details
 *	are implemented inside libata core layer.  From LLD's POV, the
 *	only difference is that prereset, hardreset and postreset are
 *	called once more for the slave link, so the reset sequence
 *	looks like the following.
 *
 *	prereset(M) -> prereset(S) -> hardreset(M) -> hardreset(S) ->
 *	softreset(M) -> postreset(M) -> postreset(S)
 *
 *	Note that softreset is called only for the master.  Softreset
 *	resets both M/S by definition, so SRST on master should handle
 *	both (the standard method will work just fine).
 *
 *	LOCKING:
 *	Should be called before host is registered.
 *
 *	RETURNS:
 *	0 on success, -errno on failure.
 */
int ata_slave_link_init(struct ata_port *ap)
{
	struct ata_link *link;

	WARN_ON(ap->slave_link);
	WARN_ON(ap->flags & ATA_FLAG_PMP);

	link = kzalloc(sizeof(*link), GFP_KERNEL);
	if (!link)
		return -ENOMEM;

	ata_link_init(ap, link, 1);
	ap->slave_link = link;
	return 0;
}

static void ata_host_stop(struct device *gendev, void *res)
{
	struct ata_host *host = dev_get_drvdata(gendev);
	int i;

	WARN_ON(!(host->flags & ATA_HOST_STARTED));

	for (i = 0; i < host->n_ports; i++) {
		struct ata_port *ap = host->ports[i];

		if (ap->ops->port_stop)
			ap->ops->port_stop(ap);
	}

	if (host->ops->host_stop)
		host->ops->host_stop(host);
}

/**
 *	ata_finalize_port_ops - finalize ata_port_operations
 *	@ops: ata_port_operations to finalize
 *
 *	An ata_port_operations can inherit from another ops and that
 *	ops can again inherit from another.  This can go on as many
 *	times as necessary as long as there is no loop in the
 *	inheritance chain.
 *
 *	Ops tables are finalized when the host is started.  NULL or
 *	unspecified entries are inherited from the closet ancestor
 *	which has the method and the entry is populated with it.
 *	After finalization, the ops table directly points to all the
 *	methods and ->inherits is no longer necessary and cleared.
 *
 *	Using ATA_OP_NULL, inheriting ops can force a method to NULL.
 *
 *	LOCKING:
 *	None.
 */
static void ata_finalize_port_ops(struct ata_port_operations *ops)
{
	static DEFINE_SPINLOCK(lock);
	const struct ata_port_operations *cur;
	void **begin = (void **)ops;
	void **end = (void **)&ops->inherits;
	void **pp;

	if (!ops || !ops->inherits)
		return;

	spin_lock(&lock);

	for (cur = ops->inherits; cur; cur = cur->inherits) {
		void **inherit = (void **)cur;

		for (pp = begin; pp < end; pp++, inherit++)
			if (!*pp)
				*pp = *inherit;
	}

	for (pp = begin; pp < end; pp++)
		if (IS_ERR(*pp))
			*pp = NULL;

	ops->inherits = NULL;

	spin_unlock(&lock);
}

/**
 *	ata_host_start - start and freeze ports of an ATA host
 *	@host: ATA host to start ports for
 *
 *	Start and then freeze ports of @host.  Started status is
 *	recorded in host->flags, so this function can be called
 *	multiple times.  Ports are guaranteed to get started only
 *	once.  If host->ops isn't initialized yet, its set to the
 *	first non-dummy port ops.
 *
 *	LOCKING:
 *	Inherited from calling layer (may sleep).
 *
 *	RETURNS:
 *	0 if all ports are started successfully, -errno otherwise.
 */
int ata_host_start(struct ata_host *host)
{
	int have_stop = 0;
	void *start_dr = NULL;
	int i, rc;

	if (host->flags & ATA_HOST_STARTED)
		return 0;

	ata_finalize_port_ops(host->ops);

	for (i = 0; i < host->n_ports; i++) {
		struct ata_port *ap = host->ports[i];

		ata_finalize_port_ops(ap->ops);

		if (!host->ops && !ata_port_is_dummy(ap))
			host->ops = ap->ops;

		if (ap->ops->port_stop)
			have_stop = 1;
	}

	if (host->ops->host_stop)
		have_stop = 1;

	if (have_stop) {
		start_dr = devres_alloc(ata_host_stop, 0, GFP_KERNEL);
		if (!start_dr)
			return -ENOMEM;
	}

	for (i = 0; i < host->n_ports; i++) {
		struct ata_port *ap = host->ports[i];

		if (ap->ops->port_start) {
			rc = ap->ops->port_start(ap);
			if (rc) {
				if (rc != -ENODEV)
					dev_err(host->dev,
						"failed to start port %d (errno=%d)\n",
						i, rc);
				goto err_out;
			}
		}
		ata_eh_freeze_port(ap);
	}

	if (start_dr)
		devres_add(host->dev, start_dr);
	host->flags |= ATA_HOST_STARTED;
	return 0;

 err_out:
	while (--i >= 0) {
		struct ata_port *ap = host->ports[i];

		if (ap->ops->port_stop)
			ap->ops->port_stop(ap);
	}
	devres_free(start_dr);
	return rc;
}

/**
 *	ata_sas_host_init - Initialize a host struct for sas (ipr, libsas)
 *	@host:	host to initialize
 *	@dev:	device host is attached to
 *	@ops:	port_ops
 *
 */
void ata_host_init(struct ata_host *host, struct device *dev,
		   struct ata_port_operations *ops)
{
	spin_lock_init(&host->lock);
	mutex_init(&host->eh_mutex);
	host->n_tags = ATA_MAX_QUEUE - 1;
	host->dev = dev;
	host->ops = ops;
}

void __ata_port_probe(struct ata_port *ap)
{
	struct ata_eh_info *ehi = &ap->link.eh_info;
	unsigned long flags;

	/* kick EH for boot probing */
	spin_lock_irqsave(ap->lock, flags);

	ehi->probe_mask |= ATA_ALL_DEVICES;
	ehi->action |= ATA_EH_RESET;
	ehi->flags |= ATA_EHI_NO_AUTOPSY | ATA_EHI_QUIET;

	ap->pflags &= ~ATA_PFLAG_INITIALIZING;
	ap->pflags |= ATA_PFLAG_LOADING;
	ata_port_schedule_eh(ap);

	spin_unlock_irqrestore(ap->lock, flags);
}

int ata_port_probe(struct ata_port *ap)
{
	int rc = 0;

	if (ap->ops->error_handler) {
		__ata_port_probe(ap);
		ata_port_wait_eh(ap);
	} else {
		DPRINTK("ata%u: bus probe begin\n", ap->print_id);
		rc = ata_bus_probe(ap);
		DPRINTK("ata%u: bus probe end\n", ap->print_id);
	}
	return rc;
}


static void async_port_probe(void *data, async_cookie_t cookie)
{
	struct ata_port *ap = data;

	/*
	 * If we're not allowed to scan this host in parallel,
	 * we need to wait until all previous scans have completed
	 * before going further.
	 * Jeff Garzik says this is only within a controller, so we
	 * don't need to wait for port 0, only for later ports.
	 */
	if (!(ap->host->flags & ATA_HOST_PARALLEL_SCAN) && ap->port_no != 0)
		async_synchronize_cookie(cookie);

	(void)ata_port_probe(ap);

	/* in order to keep device order, we need to synchronize at this point */
	async_synchronize_cookie(cookie);

	ata_scsi_scan_host(ap, 1);
}

/**
 *	ata_host_register - register initialized ATA host
 *	@host: ATA host to register
 *	@sht: template for SCSI host
 *
 *	Register initialized ATA host.  @host is allocated using
 *	ata_host_alloc() and fully initialized by LLD.  This function
 *	starts ports, registers @host with ATA and SCSI layers and
 *	probe registered devices.
 *
 *	LOCKING:
 *	Inherited from calling layer (may sleep).
 *
 *	RETURNS:
 *	0 on success, -errno otherwise.
 */
int ata_host_register(struct ata_host *host, struct scsi_host_template *sht)
{
	int i, rc;

	host->n_tags = clamp(sht->can_queue, 1, ATA_MAX_QUEUE - 1);

	/* host must have been started */
	if (!(host->flags & ATA_HOST_STARTED)) {
		dev_err(host->dev, "BUG: trying to register unstarted host\n");
		WARN_ON(1);
		return -EINVAL;
	}

	/* Blow away unused ports.  This happens when LLD can't
	 * determine the exact number of ports to allocate at
	 * allocation time.
	 */
	for (i = host->n_ports; host->ports[i]; i++)
		kfree(host->ports[i]);

	/* give ports names and add SCSI hosts */
	for (i = 0; i < host->n_ports; i++) {
		host->ports[i]->print_id = atomic_inc_return(&ata_print_id);
		host->ports[i]->local_port_no = i + 1;
	}

	/* Create associated sysfs transport objects  */
	for (i = 0; i < host->n_ports; i++) {
		rc = ata_tport_add(host->dev,host->ports[i]);
		if (rc) {
			goto err_tadd;
		}
	}

	rc = ata_scsi_add_hosts(host, sht);
	if (rc)
		goto err_tadd;

	/* set cable, sata_spd_limit and report */
	for (i = 0; i < host->n_ports; i++) {
		struct ata_port *ap = host->ports[i];
		unsigned long xfer_mask;

		/* set SATA cable type if still unset */
		if (ap->cbl == ATA_CBL_NONE && (ap->flags & ATA_FLAG_SATA))
			ap->cbl = ATA_CBL_SATA;

		/* init sata_spd_limit to the current value */
		sata_link_init_spd(&ap->link);
		if (ap->slave_link)
			sata_link_init_spd(ap->slave_link);

		/* print per-port info to dmesg */
		xfer_mask = ata_pack_xfermask(ap->pio_mask, ap->mwdma_mask,
					      ap->udma_mask);

		if (!ata_port_is_dummy(ap)) {
			ata_port_info(ap, "%cATA max %s %s\n",
				      (ap->flags & ATA_FLAG_SATA) ? 'S' : 'P',
				      ata_mode_string(xfer_mask),
				      ap->link.eh_info.desc);
			ata_ehi_clear_desc(&ap->link.eh_info);
		} else
			ata_port_info(ap, "DUMMY\n");
	}

	/* perform each probe asynchronously */
	for (i = 0; i < host->n_ports; i++) {
		struct ata_port *ap = host->ports[i];
		async_schedule(async_port_probe, ap);
	}

	return 0;

 err_tadd:
	while (--i >= 0) {
		ata_tport_delete(host->ports[i]);
	}
	return rc;

}

/**
 *	ata_host_activate - start host, request IRQ and register it
 *	@host: target ATA host
 *	@irq: IRQ to request
 *	@irq_handler: irq_handler used when requesting IRQ
 *	@irq_flags: irq_flags used when requesting IRQ
 *	@sht: scsi_host_template to use when registering the host
 *
 *	After allocating an ATA host and initializing it, most libata
 *	LLDs perform three steps to activate the host - start host,
 *	request IRQ and register it.  This helper takes necessary
 *	arguments and performs the three steps in one go.
 *
 *	An invalid IRQ skips the IRQ registration and expects the host to
 *	have set polling mode on the port. In this case, @irq_handler
 *	should be NULL.
 *
 *	LOCKING:
 *	Inherited from calling layer (may sleep).
 *
 *	RETURNS:
 *	0 on success, -errno otherwise.
 */
int ata_host_activate(struct ata_host *host, int irq,
		      irq_handler_t irq_handler, unsigned long irq_flags,
		      struct scsi_host_template *sht)
{
	int i, rc;
	char *irq_desc;

	rc = ata_host_start(host);
	if (rc)
		return rc;

	/* Special case for polling mode */
	if (!irq) {
		WARN_ON(irq_handler);
		return ata_host_register(host, sht);
	}

	irq_desc = devm_kasprintf(host->dev, GFP_KERNEL, "%s[%s]",
				  dev_driver_string(host->dev),
				  dev_name(host->dev));
	if (!irq_desc)
		return -ENOMEM;

	rc = devm_request_irq(host->dev, irq, irq_handler, irq_flags,
			      irq_desc, host);
	if (rc)
		return rc;

	for (i = 0; i < host->n_ports; i++)
		ata_port_desc(host->ports[i], "irq %d", irq);

	rc = ata_host_register(host, sht);
	/* if failed, just free the IRQ and leave ports alone */
	if (rc)
		devm_free_irq(host->dev, irq, host);

	return rc;
}

/**
 *	ata_port_detach - Detach ATA port in preparation of device removal
 *	@ap: ATA port to be detached
 *
 *	Detach all ATA devices and the associated SCSI devices of @ap;
 *	then, remove the associated SCSI host.  @ap is guaranteed to
 *	be quiescent on return from this function.
 *
 *	LOCKING:
 *	Kernel thread context (may sleep).
 */
static void ata_port_detach(struct ata_port *ap)
{
	unsigned long flags;
	struct ata_link *link;
	struct ata_device *dev;

	if (!ap->ops->error_handler)
		goto skip_eh;

	/* tell EH we're leaving & flush EH */
	spin_lock_irqsave(ap->lock, flags);
	ap->pflags |= ATA_PFLAG_UNLOADING;
	ata_port_schedule_eh(ap);
	spin_unlock_irqrestore(ap->lock, flags);

	/* wait till EH commits suicide */
	ata_port_wait_eh(ap);

	/* it better be dead now */
	WARN_ON(!(ap->pflags & ATA_PFLAG_UNLOADED));

	cancel_delayed_work_sync(&ap->hotplug_task);

 skip_eh:
	/* clean up zpodd on port removal */
	ata_for_each_link(link, ap, HOST_FIRST) {
		ata_for_each_dev(dev, link, ALL) {
			if (zpodd_dev_enabled(dev))
				zpodd_exit(dev);
		}
	}
	if (ap->pmp_link) {
		int i;
		for (i = 0; i < SATA_PMP_MAX_PORTS; i++)
			ata_tlink_delete(&ap->pmp_link[i]);
	}
	/* remove the associated SCSI host */
	scsi_remove_host(ap->scsi_host);
	ata_tport_delete(ap);
}

/**
 *	ata_host_detach - Detach all ports of an ATA host
 *	@host: Host to detach
 *
 *	Detach all ports of @host.
 *
 *	LOCKING:
 *	Kernel thread context (may sleep).
 */
void ata_host_detach(struct ata_host *host)
{
	int i;

	for (i = 0; i < host->n_ports; i++)
		ata_port_detach(host->ports[i]);

	/* the host is dead now, dissociate ACPI */
	ata_acpi_dissociate(host);
}

#ifdef CONFIG_PCI

/**
 *	ata_pci_remove_one - PCI layer callback for device removal
 *	@pdev: PCI device that was removed
 *
 *	PCI layer indicates to libata via this hook that hot-unplug or
 *	module unload event has occurred.  Detach all ports.  Resource
 *	release is handled via devres.
 *
 *	LOCKING:
 *	Inherited from PCI layer (may sleep).
 */
void ata_pci_remove_one(struct pci_dev *pdev)
{
	struct ata_host *host = pci_get_drvdata(pdev);

	ata_host_detach(host);
}

/* move to PCI subsystem */
int pci_test_config_bits(struct pci_dev *pdev, const struct pci_bits *bits)
{
	unsigned long tmp = 0;

	switch (bits->width) {
	case 1: {
		u8 tmp8 = 0;
		pci_read_config_byte(pdev, bits->reg, &tmp8);
		tmp = tmp8;
		break;
	}
	case 2: {
		u16 tmp16 = 0;
		pci_read_config_word(pdev, bits->reg, &tmp16);
		tmp = tmp16;
		break;
	}
	case 4: {
		u32 tmp32 = 0;
		pci_read_config_dword(pdev, bits->reg, &tmp32);
		tmp = tmp32;
		break;
	}

	default:
		return -EINVAL;
	}

	tmp &= bits->mask;

	return (tmp == bits->val) ? 1 : 0;
}

#ifdef CONFIG_PM
void ata_pci_device_do_suspend(struct pci_dev *pdev, pm_message_t mesg)
{
	pci_save_state(pdev);
	pci_disable_device(pdev);

	if (mesg.event & PM_EVENT_SLEEP)
		pci_set_power_state(pdev, PCI_D3hot);
}

int ata_pci_device_do_resume(struct pci_dev *pdev)
{
	int rc;

	pci_set_power_state(pdev, PCI_D0);
	pci_restore_state(pdev);

	rc = pcim_enable_device(pdev);
	if (rc) {
		dev_err(&pdev->dev,
			"failed to enable device after resume (%d)\n", rc);
		return rc;
	}

	pci_set_master(pdev);
	return 0;
}

int ata_pci_device_suspend(struct pci_dev *pdev, pm_message_t mesg)
{
	struct ata_host *host = pci_get_drvdata(pdev);
	int rc = 0;

	rc = ata_host_suspend(host, mesg);
	if (rc)
		return rc;

	ata_pci_device_do_suspend(pdev, mesg);

	return 0;
}

int ata_pci_device_resume(struct pci_dev *pdev)
{
	struct ata_host *host = pci_get_drvdata(pdev);
	int rc;

	rc = ata_pci_device_do_resume(pdev);
	if (rc == 0)
		ata_host_resume(host);
	return rc;
}
#endif /* CONFIG_PM */

#endif /* CONFIG_PCI */

/**
 *	ata_platform_remove_one - Platform layer callback for device removal
 *	@pdev: Platform device that was removed
 *
 *	Platform layer indicates to libata via this hook that hot-unplug or
 *	module unload event has occurred.  Detach all ports.  Resource
 *	release is handled via devres.
 *
 *	LOCKING:
 *	Inherited from platform layer (may sleep).
 */
int ata_platform_remove_one(struct platform_device *pdev)
{
	struct ata_host *host = platform_get_drvdata(pdev);

	ata_host_detach(host);

	return 0;
}

static int __init ata_parse_force_one(char **cur,
				      struct ata_force_ent *force_ent,
				      const char **reason)
{
	static const struct ata_force_param force_tbl[] __initconst = {
		{ "40c",	.cbl		= ATA_CBL_PATA40 },
		{ "80c",	.cbl		= ATA_CBL_PATA80 },
		{ "short40c",	.cbl		= ATA_CBL_PATA40_SHORT },
		{ "unk",	.cbl		= ATA_CBL_PATA_UNK },
		{ "ign",	.cbl		= ATA_CBL_PATA_IGN },
		{ "sata",	.cbl		= ATA_CBL_SATA },
		{ "1.5Gbps",	.spd_limit	= 1 },
		{ "3.0Gbps",	.spd_limit	= 2 },
		{ "noncq",	.horkage_on	= ATA_HORKAGE_NONCQ },
		{ "ncq",	.horkage_off	= ATA_HORKAGE_NONCQ },
		{ "noncqtrim",	.horkage_on	= ATA_HORKAGE_NO_NCQ_TRIM },
		{ "ncqtrim",	.horkage_off	= ATA_HORKAGE_NO_NCQ_TRIM },
		{ "dump_id",	.horkage_on	= ATA_HORKAGE_DUMP_ID },
		{ "pio0",	.xfer_mask	= 1 << (ATA_SHIFT_PIO + 0) },
		{ "pio1",	.xfer_mask	= 1 << (ATA_SHIFT_PIO + 1) },
		{ "pio2",	.xfer_mask	= 1 << (ATA_SHIFT_PIO + 2) },
		{ "pio3",	.xfer_mask	= 1 << (ATA_SHIFT_PIO + 3) },
		{ "pio4",	.xfer_mask	= 1 << (ATA_SHIFT_PIO + 4) },
		{ "pio5",	.xfer_mask	= 1 << (ATA_SHIFT_PIO + 5) },
		{ "pio6",	.xfer_mask	= 1 << (ATA_SHIFT_PIO + 6) },
		{ "mwdma0",	.xfer_mask	= 1 << (ATA_SHIFT_MWDMA + 0) },
		{ "mwdma1",	.xfer_mask	= 1 << (ATA_SHIFT_MWDMA + 1) },
		{ "mwdma2",	.xfer_mask	= 1 << (ATA_SHIFT_MWDMA + 2) },
		{ "mwdma3",	.xfer_mask	= 1 << (ATA_SHIFT_MWDMA + 3) },
		{ "mwdma4",	.xfer_mask	= 1 << (ATA_SHIFT_MWDMA + 4) },
		{ "udma0",	.xfer_mask	= 1 << (ATA_SHIFT_UDMA + 0) },
		{ "udma16",	.xfer_mask	= 1 << (ATA_SHIFT_UDMA + 0) },
		{ "udma/16",	.xfer_mask	= 1 << (ATA_SHIFT_UDMA + 0) },
		{ "udma1",	.xfer_mask	= 1 << (ATA_SHIFT_UDMA + 1) },
		{ "udma25",	.xfer_mask	= 1 << (ATA_SHIFT_UDMA + 1) },
		{ "udma/25",	.xfer_mask	= 1 << (ATA_SHIFT_UDMA + 1) },
		{ "udma2",	.xfer_mask	= 1 << (ATA_SHIFT_UDMA + 2) },
		{ "udma33",	.xfer_mask	= 1 << (ATA_SHIFT_UDMA + 2) },
		{ "udma/33",	.xfer_mask	= 1 << (ATA_SHIFT_UDMA + 2) },
		{ "udma3",	.xfer_mask	= 1 << (ATA_SHIFT_UDMA + 3) },
		{ "udma44",	.xfer_mask	= 1 << (ATA_SHIFT_UDMA + 3) },
		{ "udma/44",	.xfer_mask	= 1 << (ATA_SHIFT_UDMA + 3) },
		{ "udma4",	.xfer_mask	= 1 << (ATA_SHIFT_UDMA + 4) },
		{ "udma66",	.xfer_mask	= 1 << (ATA_SHIFT_UDMA + 4) },
		{ "udma/66",	.xfer_mask	= 1 << (ATA_SHIFT_UDMA + 4) },
		{ "udma5",	.xfer_mask	= 1 << (ATA_SHIFT_UDMA + 5) },
		{ "udma100",	.xfer_mask	= 1 << (ATA_SHIFT_UDMA + 5) },
		{ "udma/100",	.xfer_mask	= 1 << (ATA_SHIFT_UDMA + 5) },
		{ "udma6",	.xfer_mask	= 1 << (ATA_SHIFT_UDMA + 6) },
		{ "udma133",	.xfer_mask	= 1 << (ATA_SHIFT_UDMA + 6) },
		{ "udma/133",	.xfer_mask	= 1 << (ATA_SHIFT_UDMA + 6) },
		{ "udma7",	.xfer_mask	= 1 << (ATA_SHIFT_UDMA + 7) },
		{ "nohrst",	.lflags		= ATA_LFLAG_NO_HRST },
		{ "nosrst",	.lflags		= ATA_LFLAG_NO_SRST },
		{ "norst",	.lflags		= ATA_LFLAG_NO_HRST | ATA_LFLAG_NO_SRST },
		{ "rstonce",	.lflags		= ATA_LFLAG_RST_ONCE },
		{ "atapi_dmadir", .horkage_on	= ATA_HORKAGE_ATAPI_DMADIR },
		{ "disable",	.horkage_on	= ATA_HORKAGE_DISABLE },
	};
	char *start = *cur, *p = *cur;
	char *id, *val, *endp;
	const struct ata_force_param *match_fp = NULL;
	int nr_matches = 0, i;

	/* find where this param ends and update *cur */
	while (*p != '\0' && *p != ',')
		p++;

	if (*p == '\0')
		*cur = p;
	else
		*cur = p + 1;

	*p = '\0';

	/* parse */
	p = strchr(start, ':');
	if (!p) {
		val = strstrip(start);
		goto parse_val;
	}
	*p = '\0';

	id = strstrip(start);
	val = strstrip(p + 1);

	/* parse id */
	p = strchr(id, '.');
	if (p) {
		*p++ = '\0';
		force_ent->device = simple_strtoul(p, &endp, 10);
		if (p == endp || *endp != '\0') {
			*reason = "invalid device";
			return -EINVAL;
		}
	}

	force_ent->port = simple_strtoul(id, &endp, 10);
	if (id == endp || *endp != '\0') {
		*reason = "invalid port/link";
		return -EINVAL;
	}

 parse_val:
	/* parse val, allow shortcuts so that both 1.5 and 1.5Gbps work */
	for (i = 0; i < ARRAY_SIZE(force_tbl); i++) {
		const struct ata_force_param *fp = &force_tbl[i];

		if (strncasecmp(val, fp->name, strlen(val)))
			continue;

		nr_matches++;
		match_fp = fp;

		if (strcasecmp(val, fp->name) == 0) {
			nr_matches = 1;
			break;
		}
	}

	if (!nr_matches) {
		*reason = "unknown value";
		return -EINVAL;
	}
	if (nr_matches > 1) {
		*reason = "ambiguous value";
		return -EINVAL;
	}

	force_ent->param = *match_fp;

	return 0;
}

static void __init ata_parse_force_param(void)
{
	int idx = 0, size = 1;
	int last_port = -1, last_device = -1;
	char *p, *cur, *next;

	/* calculate maximum number of params and allocate force_tbl */
	for (p = ata_force_param_buf; *p; p++)
		if (*p == ',')
			size++;

	ata_force_tbl = kzalloc(sizeof(ata_force_tbl[0]) * size, GFP_KERNEL);
	if (!ata_force_tbl) {
		printk(KERN_WARNING "ata: failed to extend force table, "
		       "libata.force ignored\n");
		return;
	}

	/* parse and populate the table */
	for (cur = ata_force_param_buf; *cur != '\0'; cur = next) {
		const char *reason = "";
		struct ata_force_ent te = { .port = -1, .device = -1 };

		next = cur;
		if (ata_parse_force_one(&next, &te, &reason)) {
			printk(KERN_WARNING "ata: failed to parse force "
			       "parameter \"%s\" (%s)\n",
			       cur, reason);
			continue;
		}

		if (te.port == -1) {
			te.port = last_port;
			te.device = last_device;
		}

		ata_force_tbl[idx++] = te;

		last_port = te.port;
		last_device = te.device;
	}

	ata_force_tbl_size = idx;
}

static int __init ata_init(void)
{
	int rc;

	ata_parse_force_param();

	rc = ata_sff_init();
	if (rc) {
		kfree(ata_force_tbl);
		return rc;
	}

	libata_transport_init();
	ata_scsi_transport_template = ata_attach_transport();
	if (!ata_scsi_transport_template) {
		ata_sff_exit();
		rc = -ENOMEM;
		goto err_out;
	}

	printk(KERN_DEBUG "libata version " DRV_VERSION " loaded.\n");
	return 0;

err_out:
	return rc;
}

static void __exit ata_exit(void)
{
	ata_release_transport(ata_scsi_transport_template);
	libata_transport_exit();
	ata_sff_exit();
	kfree(ata_force_tbl);
}

subsys_initcall(ata_init);
module_exit(ata_exit);

static DEFINE_RATELIMIT_STATE(ratelimit, HZ / 5, 1);

int ata_ratelimit(void)
{
	return __ratelimit(&ratelimit);
}

/**
 *	ata_msleep - ATA EH owner aware msleep
 *	@ap: ATA port to attribute the sleep to
 *	@msecs: duration to sleep in milliseconds
 *
 *	Sleeps @msecs.  If the current task is owner of @ap's EH, the
 *	ownership is released before going to sleep and reacquired
 *	after the sleep is complete.  IOW, other ports sharing the
 *	@ap->host will be allowed to own the EH while this task is
 *	sleeping.
 *
 *	LOCKING:
 *	Might sleep.
 */
void ata_msleep(struct ata_port *ap, unsigned int msecs)
{
	bool owns_eh = ap && ap->host->eh_owner == current;

	if (owns_eh)
		ata_eh_release(ap);

	if (msecs < 20) {
		unsigned long usecs = msecs * USEC_PER_MSEC;
		usleep_range(usecs, usecs + 50);
	} else {
		msleep(msecs);
	}

	if (owns_eh)
		ata_eh_acquire(ap);
}

/**
 *	ata_wait_register - wait until register value changes
 *	@ap: ATA port to wait register for, can be NULL
 *	@reg: IO-mapped register
 *	@mask: Mask to apply to read register value
 *	@val: Wait condition
 *	@interval: polling interval in milliseconds
 *	@timeout: timeout in milliseconds
 *
 *	Waiting for some bits of register to change is a common
 *	operation for ATA controllers.  This function reads 32bit LE
 *	IO-mapped register @reg and tests for the following condition.
 *
 *	(*@reg & mask) != val
 *
 *	If the condition is met, it returns; otherwise, the process is
 *	repeated after @interval_msec until timeout.
 *
 *	LOCKING:
 *	Kernel thread context (may sleep)
 *
 *	RETURNS:
 *	The final register value.
 */
u32 ata_wait_register(struct ata_port *ap, void __iomem *reg, u32 mask, u32 val,
		      unsigned long interval, unsigned long timeout)
{
	unsigned long deadline;
	u32 tmp;

	tmp = ioread32(reg);

	/* Calculate timeout _after_ the first read to make sure
	 * preceding writes reach the controller before starting to
	 * eat away the timeout.
	 */
	deadline = ata_deadline(jiffies, timeout);

	while ((tmp & mask) == val && time_before(jiffies, deadline)) {
		ata_msleep(ap, interval);
		tmp = ioread32(reg);
	}

	return tmp;
}

/**
 *	sata_lpm_ignore_phy_events - test if PHY event should be ignored
 *	@link: Link receiving the event
 *
 *	Test whether the received PHY event has to be ignored or not.
 *
 *	LOCKING:
 *	None:
 *
 *	RETURNS:
 *	True if the event has to be ignored.
 */
bool sata_lpm_ignore_phy_events(struct ata_link *link)
{
	unsigned long lpm_timeout = link->last_lpm_change +
				    msecs_to_jiffies(ATA_TMOUT_SPURIOUS_PHY);

	/* if LPM is enabled, PHYRDY doesn't mean anything */
	if (link->lpm_policy > ATA_LPM_MAX_POWER)
		return true;

	/* ignore the first PHY event after the LPM policy changed
	 * as it is might be spurious
	 */
	if ((link->flags & ATA_LFLAG_CHANGED) &&
	    time_before(jiffies, lpm_timeout))
		return true;

	return false;
}
EXPORT_SYMBOL_GPL(sata_lpm_ignore_phy_events);

/*
 * Dummy port_ops
 */
static unsigned int ata_dummy_qc_issue(struct ata_queued_cmd *qc)
{
	return AC_ERR_SYSTEM;
}

static void ata_dummy_error_handler(struct ata_port *ap)
{
	/* truly dummy */
}

struct ata_port_operations ata_dummy_port_ops = {
	.qc_prep		= ata_noop_qc_prep,
	.qc_issue		= ata_dummy_qc_issue,
	.error_handler		= ata_dummy_error_handler,
	.sched_eh		= ata_std_sched_eh,
	.end_eh			= ata_std_end_eh,
};

const struct ata_port_info ata_dummy_port_info = {
	.port_ops		= &ata_dummy_port_ops,
};

/*
 * Utility print functions
 */
void ata_port_printk(const struct ata_port *ap, const char *level,
		     const char *fmt, ...)
{
	struct va_format vaf;
	va_list args;

	va_start(args, fmt);

	vaf.fmt = fmt;
	vaf.va = &args;

	printk("%sata%u: %pV", level, ap->print_id, &vaf);

	va_end(args);
}
EXPORT_SYMBOL(ata_port_printk);

void ata_link_printk(const struct ata_link *link, const char *level,
		     const char *fmt, ...)
{
	struct va_format vaf;
	va_list args;

	va_start(args, fmt);

	vaf.fmt = fmt;
	vaf.va = &args;

	if (sata_pmp_attached(link->ap) || link->ap->slave_link)
		printk("%sata%u.%02u: %pV",
		       level, link->ap->print_id, link->pmp, &vaf);
	else
		printk("%sata%u: %pV",
		       level, link->ap->print_id, &vaf);

	va_end(args);
}
EXPORT_SYMBOL(ata_link_printk);

void ata_dev_printk(const struct ata_device *dev, const char *level,
		    const char *fmt, ...)
{
	struct va_format vaf;
	va_list args;

	va_start(args, fmt);

	vaf.fmt = fmt;
	vaf.va = &args;

	printk("%sata%u.%02u: %pV",
	       level, dev->link->ap->print_id, dev->link->pmp + dev->devno,
	       &vaf);

	va_end(args);
}
EXPORT_SYMBOL(ata_dev_printk);

void ata_print_version(const struct device *dev, const char *version)
{
	dev_printk(KERN_DEBUG, dev, "version %s\n", version);
}
EXPORT_SYMBOL(ata_print_version);

/*
 * libata is essentially a library of internal helper functions for
 * low-level ATA host controller drivers.  As such, the API/ABI is
 * likely to change as new drivers are added and updated.
 * Do not depend on ABI/API stability.
 */
EXPORT_SYMBOL_GPL(sata_deb_timing_normal);
EXPORT_SYMBOL_GPL(sata_deb_timing_hotplug);
EXPORT_SYMBOL_GPL(sata_deb_timing_long);
EXPORT_SYMBOL_GPL(ata_base_port_ops);
EXPORT_SYMBOL_GPL(sata_port_ops);
EXPORT_SYMBOL_GPL(ata_dummy_port_ops);
EXPORT_SYMBOL_GPL(ata_dummy_port_info);
EXPORT_SYMBOL_GPL(ata_link_next);
EXPORT_SYMBOL_GPL(ata_dev_next);
EXPORT_SYMBOL_GPL(ata_std_bios_param);
EXPORT_SYMBOL_GPL(ata_scsi_unlock_native_capacity);
EXPORT_SYMBOL_GPL(ata_host_init);
EXPORT_SYMBOL_GPL(ata_host_alloc);
EXPORT_SYMBOL_GPL(ata_host_alloc_pinfo);
EXPORT_SYMBOL_GPL(ata_slave_link_init);
EXPORT_SYMBOL_GPL(ata_host_start);
EXPORT_SYMBOL_GPL(ata_host_register);
EXPORT_SYMBOL_GPL(ata_host_activate);
EXPORT_SYMBOL_GPL(ata_host_detach);
EXPORT_SYMBOL_GPL(ata_sg_init);
EXPORT_SYMBOL_GPL(ata_qc_complete);
EXPORT_SYMBOL_GPL(ata_qc_complete_multiple);
EXPORT_SYMBOL_GPL(atapi_cmd_type);
EXPORT_SYMBOL_GPL(ata_tf_to_fis);
EXPORT_SYMBOL_GPL(ata_tf_from_fis);
EXPORT_SYMBOL_GPL(ata_pack_xfermask);
EXPORT_SYMBOL_GPL(ata_unpack_xfermask);
EXPORT_SYMBOL_GPL(ata_xfer_mask2mode);
EXPORT_SYMBOL_GPL(ata_xfer_mode2mask);
EXPORT_SYMBOL_GPL(ata_xfer_mode2shift);
EXPORT_SYMBOL_GPL(ata_mode_string);
EXPORT_SYMBOL_GPL(ata_id_xfermask);
EXPORT_SYMBOL_GPL(ata_do_set_mode);
EXPORT_SYMBOL_GPL(ata_std_qc_defer);
EXPORT_SYMBOL_GPL(ata_noop_qc_prep);
EXPORT_SYMBOL_GPL(ata_dev_disable);
EXPORT_SYMBOL_GPL(sata_set_spd);
EXPORT_SYMBOL_GPL(ata_wait_after_reset);
EXPORT_SYMBOL_GPL(sata_link_debounce);
EXPORT_SYMBOL_GPL(sata_link_resume);
EXPORT_SYMBOL_GPL(sata_link_scr_lpm);
EXPORT_SYMBOL_GPL(ata_std_prereset);
EXPORT_SYMBOL_GPL(sata_link_hardreset);
EXPORT_SYMBOL_GPL(sata_std_hardreset);
EXPORT_SYMBOL_GPL(ata_std_postreset);
EXPORT_SYMBOL_GPL(ata_dev_classify);
EXPORT_SYMBOL_GPL(ata_dev_pair);
EXPORT_SYMBOL_GPL(ata_ratelimit);
EXPORT_SYMBOL_GPL(ata_msleep);
EXPORT_SYMBOL_GPL(ata_wait_register);
EXPORT_SYMBOL_GPL(ata_scsi_queuecmd);
EXPORT_SYMBOL_GPL(ata_scsi_slave_config);
EXPORT_SYMBOL_GPL(ata_scsi_slave_destroy);
EXPORT_SYMBOL_GPL(ata_scsi_change_queue_depth);
EXPORT_SYMBOL_GPL(__ata_change_queue_depth);
EXPORT_SYMBOL_GPL(sata_scr_valid);
EXPORT_SYMBOL_GPL(sata_scr_read);
EXPORT_SYMBOL_GPL(sata_scr_write);
EXPORT_SYMBOL_GPL(sata_scr_write_flush);
EXPORT_SYMBOL_GPL(ata_link_online);
EXPORT_SYMBOL_GPL(ata_link_offline);
#ifdef CONFIG_PM
EXPORT_SYMBOL_GPL(ata_host_suspend);
EXPORT_SYMBOL_GPL(ata_host_resume);
#endif /* CONFIG_PM */
EXPORT_SYMBOL_GPL(ata_id_string);
EXPORT_SYMBOL_GPL(ata_id_c_string);
EXPORT_SYMBOL_GPL(ata_do_dev_read_id);
EXPORT_SYMBOL_GPL(ata_scsi_simulate);

EXPORT_SYMBOL_GPL(ata_pio_need_iordy);
EXPORT_SYMBOL_GPL(ata_timing_find_mode);
EXPORT_SYMBOL_GPL(ata_timing_compute);
EXPORT_SYMBOL_GPL(ata_timing_merge);
EXPORT_SYMBOL_GPL(ata_timing_cycle2mode);

#ifdef CONFIG_PCI
EXPORT_SYMBOL_GPL(pci_test_config_bits);
EXPORT_SYMBOL_GPL(ata_pci_remove_one);
#ifdef CONFIG_PM
EXPORT_SYMBOL_GPL(ata_pci_device_do_suspend);
EXPORT_SYMBOL_GPL(ata_pci_device_do_resume);
EXPORT_SYMBOL_GPL(ata_pci_device_suspend);
EXPORT_SYMBOL_GPL(ata_pci_device_resume);
#endif /* CONFIG_PM */
#endif /* CONFIG_PCI */

EXPORT_SYMBOL_GPL(ata_platform_remove_one);

EXPORT_SYMBOL_GPL(__ata_ehi_push_desc);
EXPORT_SYMBOL_GPL(ata_ehi_push_desc);
EXPORT_SYMBOL_GPL(ata_ehi_clear_desc);
EXPORT_SYMBOL_GPL(ata_port_desc);
#ifdef CONFIG_PCI
EXPORT_SYMBOL_GPL(ata_port_pbar_desc);
#endif /* CONFIG_PCI */
EXPORT_SYMBOL_GPL(ata_port_schedule_eh);
EXPORT_SYMBOL_GPL(ata_link_abort);
EXPORT_SYMBOL_GPL(ata_port_abort);
EXPORT_SYMBOL_GPL(ata_port_freeze);
EXPORT_SYMBOL_GPL(sata_async_notification);
EXPORT_SYMBOL_GPL(ata_eh_freeze_port);
EXPORT_SYMBOL_GPL(ata_eh_thaw_port);
EXPORT_SYMBOL_GPL(ata_eh_qc_complete);
EXPORT_SYMBOL_GPL(ata_eh_qc_retry);
EXPORT_SYMBOL_GPL(ata_eh_analyze_ncq_error);
EXPORT_SYMBOL_GPL(ata_do_eh);
EXPORT_SYMBOL_GPL(ata_std_error_handler);

EXPORT_SYMBOL_GPL(ata_cable_40wire);
EXPORT_SYMBOL_GPL(ata_cable_80wire);
EXPORT_SYMBOL_GPL(ata_cable_unknown);
EXPORT_SYMBOL_GPL(ata_cable_ignore);
EXPORT_SYMBOL_GPL(ata_cable_sata);<|MERGE_RESOLUTION|>--- conflicted
+++ resolved
@@ -4553,13 +4553,10 @@
 						ATA_HORKAGE_ZERO_AFTER_TRIM |
 						ATA_HORKAGE_NOLPM, },
 
-<<<<<<< HEAD
-=======
 	/* These specific Samsung models/firmware-revs do not handle LPM well */
 	{ "SAMSUNG MZMPC128HBFU-000MV", "CXM14M1Q", ATA_HORKAGE_NOLPM, },
 	{ "SAMSUNG SSD PM830 mSATA *",  "CXM13D1Q", ATA_HORKAGE_NOLPM, },
 
->>>>>>> 144482d4
 	/* Sandisk devices which are known to not handle LPM well */
 	{ "SanDisk SD7UB3Q*G1001",	NULL,	ATA_HORKAGE_NOLPM, },
 
