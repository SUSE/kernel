--- conflicted
+++ resolved
@@ -721,11 +721,7 @@
 		if (tf->flags & ATA_TFLAG_FUA)
 			tf->device |= 1 << 7;
 
-<<<<<<< HEAD
-		if (dev->flags & ATA_DFLAG_NCQ_PRIO_ENABLE &&
-=======
 		if (dev->flags & ATA_DFLAG_NCQ_PRIO_ENABLED &&
->>>>>>> eb3cdb58
 		    class == IOPRIO_CLASS_RT)
 			tf->hob_nsect |= ATA_PRIO_HIGH << ATA_SHIFT_PRIO;
 	} else if (dev->flags & ATA_DFLAG_LBA) {
@@ -1586,13 +1582,8 @@
 			else
 				ata_qc_complete(qc);
 
-<<<<<<< HEAD
-			ata_dev_warn(dev, "qc timeout (cmd 0x%x)\n",
-				     command);
-=======
 			ata_dev_warn(dev, "qc timeout after %u msecs (cmd 0x%x)\n",
 				     timeout, command);
->>>>>>> eb3cdb58
 		}
 
 		spin_unlock_irqrestore(ap->lock, flags);
@@ -1603,11 +1594,7 @@
 		ap->ops->post_internal_cmd(qc);
 
 	/* perform minimal error analysis */
-<<<<<<< HEAD
-	if (qc->flags & ATA_QCFLAG_FAILED) {
-=======
 	if (qc->flags & ATA_QCFLAG_EH) {
->>>>>>> eb3cdb58
 		if (qc->result_tf.status & (ATA_ERR | ATA_DF))
 			qc->err_mask |= AC_ERR_DEV;
 
@@ -2017,12 +2004,8 @@
 	if (err_mask) {
 		if (dma) {
 			dev->horkage |= ATA_HORKAGE_NO_DMA_LOG;
-<<<<<<< HEAD
-			goto retry;
-=======
 			if (!ata_port_is_frozen(dev->link->ap))
 				goto retry;
->>>>>>> eb3cdb58
 		}
 		ata_dev_err(dev,
 			    "Read log 0x%02x page 0x%02x failed, Emask 0x%x\n",
@@ -2193,11 +2176,7 @@
 	return;
 
 not_supported:
-<<<<<<< HEAD
-	dev->flags &= ~ATA_DFLAG_NCQ_PRIO_ENABLE;
-=======
 	dev->flags &= ~ATA_DFLAG_NCQ_PRIO_ENABLED;
->>>>>>> eb3cdb58
 	dev->flags &= ~ATA_DFLAG_NCQ_PRIO;
 }
 
@@ -2445,8 +2424,6 @@
 			     dev->heads, dev->sectors);
 }
 
-<<<<<<< HEAD
-=======
 static void ata_dev_config_fua(struct ata_device *dev)
 {
 	/* Ignore FUA support if its use is disabled globally */
@@ -2469,7 +2446,6 @@
 	dev->flags &= ~ATA_DFLAG_FUA;
 }
 
->>>>>>> eb3cdb58
 static void ata_dev_config_devslp(struct ata_device *dev)
 {
 	u8 *sata_setting = dev->link->ap->sector_buf;
@@ -2558,12 +2534,8 @@
 		return;
 
 	ata_dev_info(dev,
-<<<<<<< HEAD
-		     "Features:%s%s%s%s%s%s\n",
-=======
 		     "Features:%s%s%s%s%s%s%s\n",
 		     dev->flags & ATA_DFLAG_FUA ? " FUA" : "",
->>>>>>> eb3cdb58
 		     dev->flags & ATA_DFLAG_TRUSTED ? " Trust" : "",
 		     dev->flags & ATA_DFLAG_DA ? " Dev-Attention" : "",
 		     dev->flags & ATA_DFLAG_DEVSLP ? " Dev-Sleep" : "",
@@ -2724,10 +2696,7 @@
 			ata_dev_config_chs(dev);
 		}
 
-<<<<<<< HEAD
-=======
 		ata_dev_config_fua(dev);
->>>>>>> eb3cdb58
 		ata_dev_config_devslp(dev);
 		ata_dev_config_sense_reporting(dev);
 		ata_dev_config_zac(dev);
@@ -4104,12 +4073,9 @@
 	{ "Samsung SSD 870*",		NULL,	ATA_HORKAGE_NO_NCQ_TRIM |
 						ATA_HORKAGE_ZERO_AFTER_TRIM |
 						ATA_HORKAGE_NO_NCQ_ON_ATI },
-<<<<<<< HEAD
-=======
 	{ "SAMSUNG*MZ7LH*",		NULL,	ATA_HORKAGE_NO_NCQ_TRIM |
 						ATA_HORKAGE_ZERO_AFTER_TRIM |
 						ATA_HORKAGE_NO_NCQ_ON_ATI, },
->>>>>>> eb3cdb58
 	{ "FCCT*M500*",			NULL,	ATA_HORKAGE_NO_NCQ_TRIM |
 						ATA_HORKAGE_ZERO_AFTER_TRIM },
 
@@ -4168,15 +4134,12 @@
 	 */
 	{ "SATADOM-ML 3ME",		NULL,	ATA_HORKAGE_NO_LOG_DIR },
 
-<<<<<<< HEAD
-=======
 	/* Buggy FUA */
 	{ "Maxtor",		"BANC1G10",	ATA_HORKAGE_NO_FUA },
 	{ "WDC*WD2500J*",	NULL,		ATA_HORKAGE_NO_FUA },
 	{ "OCZ-VERTEX*",	NULL,		ATA_HORKAGE_NO_FUA },
 	{ "INTEL*SSDSC2CT*",	NULL,		ATA_HORKAGE_NO_FUA },
 
->>>>>>> eb3cdb58
 	/* End Marker */
 	{ }
 };
@@ -4396,18 +4359,11 @@
 	else /* In the ancient relic department - skip all of this */
 		return 0;
 
-<<<<<<< HEAD
-	/* On some disks, this command causes spin-up, so we need longer timeout */
-	err_mask = ata_exec_internal(dev, &tf, NULL, DMA_NONE, NULL, 0, 15000);
-
-	return err_mask;
-=======
 	/*
 	 * On some disks, this command causes spin-up, so we need longer
 	 * timeout.
 	 */
 	return ata_exec_internal(dev, &tf, NULL, DMA_NONE, NULL, 0, 15000);
->>>>>>> eb3cdb58
 }
 
 /**
@@ -4427,18 +4383,10 @@
 unsigned int ata_dev_set_feature(struct ata_device *dev, u8 subcmd, u8 action)
 {
 	struct ata_taskfile tf;
-<<<<<<< HEAD
-	unsigned int err_mask;
-	unsigned int timeout = 0;
-
-	/* set up set-features taskfile */
-	ata_dev_dbg(dev, "set features - SATA features\n");
-=======
 	unsigned int timeout = 0;
 
 	/* set up set-features taskfile */
 	ata_dev_dbg(dev, "set features\n");
->>>>>>> eb3cdb58
 
 	ata_tf_init(dev, &tf);
 	tf.command = ATA_CMD_SET_FEATURES;
@@ -4451,11 +4399,7 @@
 		timeout = ata_probe_timeout ?
 			  ata_probe_timeout * 1000 : SETFEATURES_SPINUP_TIMEOUT;
 
-<<<<<<< HEAD
-	return err_mask;
-=======
 	return ata_exec_internal(dev, &tf, NULL, DMA_NONE, NULL, 0, timeout);
->>>>>>> eb3cdb58
 }
 EXPORT_SYMBOL_GPL(ata_dev_set_feature);
 
@@ -6308,10 +6252,7 @@
 	force_horkage_onoff(lpm,	ATA_HORKAGE_NOLPM),
 	force_horkage_onoff(setxfer,	ATA_HORKAGE_NOSETXFER),
 	force_horkage_on(dump_id,	ATA_HORKAGE_DUMP_ID),
-<<<<<<< HEAD
-=======
 	force_horkage_onoff(fua,	ATA_HORKAGE_NO_FUA),
->>>>>>> eb3cdb58
 
 	force_horkage_on(disable,	ATA_HORKAGE_DISABLE),
 };
