--- conflicted
+++ resolved
@@ -1589,13 +1589,7 @@
 		spin_lock_irqsave(ap->lock, flags);
 		if (qc->flags & ATA_QCFLAG_ACTIVE) {
 			qc->err_mask |= AC_ERR_TIMEOUT;
-<<<<<<< HEAD
-
 			ata_port_freeze(ap);
-
-=======
-			ata_port_freeze(ap);
->>>>>>> 2d5404ca
 			ata_dev_warn(dev, "qc timeout after %u msecs (cmd 0x%x)\n",
 				     timeout, command);
 		}
@@ -1950,8 +1944,6 @@
 	return true;
 }
 
-<<<<<<< HEAD
-=======
 static bool ata_dev_power_is_active(struct ata_device *dev)
 {
 	struct ata_taskfile tf;
@@ -1979,7 +1971,6 @@
 	return tf.nsect == 0xff;
 }
 
->>>>>>> 2d5404ca
 /**
  *	ata_dev_power_set_standby - Set a device power mode to standby
  *	@dev: target device
@@ -1996,14 +1987,9 @@
 	struct ata_taskfile tf;
 	unsigned int err_mask;
 
-<<<<<<< HEAD
-	/* If the device is already sleeping, do nothing. */
-	if (dev->flags & ATA_DFLAG_SLEEPING)
-=======
 	/* If the device is already sleeping or in standby, do nothing. */
 	if ((dev->flags & ATA_DFLAG_SLEEPING) ||
 	    !ata_dev_power_is_active(dev))
->>>>>>> 2d5404ca
 		return;
 
 	/*
@@ -2054,8 +2040,6 @@
 	if (!ata_dev_power_init_tf(dev, &tf, true))
 		return;
 
-<<<<<<< HEAD
-=======
 	/*
 	 * Check the device power state & condition and force a spinup with
 	 * VERIFY command only if the drive is not already ACTIVE or IDLE.
@@ -2063,7 +2047,6 @@
 	if (ata_dev_power_is_active(dev))
 		return;
 
->>>>>>> 2d5404ca
 	ata_dev_notice(dev, "Entering active power mode\n");
 
 	err_mask = ata_exec_internal(dev, &tf, NULL, DMA_NONE, NULL, 0, 0);
@@ -2481,14 +2464,6 @@
 		dev->flags |= ATA_DFLAG_TRUSTED;
 }
 
-<<<<<<< HEAD
-static void ata_dev_config_cdl(struct ata_device *dev)
-{
-	struct ata_port *ap = dev->link->ap;
-	unsigned int err_mask;
-	bool cdl_enabled;
-	u64 val;
-=======
 void ata_dev_cleanup_cdl_resources(struct ata_device *dev)
 {
 	kfree(dev->cdl);
@@ -2524,7 +2499,6 @@
 	bool cdl_enabled;
 	u64 val;
 	int ret;
->>>>>>> 2d5404ca
 
 	if (ata_id_major_version(dev->id) < 11)
 		goto not_supported;
@@ -2536,20 +2510,12 @@
 
 	err_mask = ata_read_log_page(dev, ATA_LOG_IDENTIFY_DEVICE,
 				     ATA_LOG_SUPPORTED_CAPABILITIES,
-<<<<<<< HEAD
-				     ap->sector_buf, 1);
-=======
 				     dev->sector_buf, 1);
->>>>>>> 2d5404ca
 	if (err_mask)
 		goto not_supported;
 
 	/* Check Command Duration Limit Supported bits */
-<<<<<<< HEAD
-	val = get_unaligned_le64(&ap->sector_buf[168]);
-=======
 	val = get_unaligned_le64(&dev->sector_buf[168]);
->>>>>>> 2d5404ca
 	if (!(val & BIT_ULL(63)) || !(val & BIT_ULL(0)))
 		goto not_supported;
 
@@ -2562,11 +2528,7 @@
 	 * We must have support for the sense data for successful NCQ commands
 	 * log indicated by the successful NCQ command sense data supported bit.
 	 */
-<<<<<<< HEAD
-	val = get_unaligned_le64(&ap->sector_buf[8]);
-=======
 	val = get_unaligned_le64(&dev->sector_buf[8]);
->>>>>>> 2d5404ca
 	if (!(val & BIT_ULL(63)) || !(val & BIT_ULL(47))) {
 		ata_dev_warn(dev,
 			"CDL supported but Successful NCQ Command Sense Data is not supported\n");
@@ -2586,19 +2548,11 @@
 	 */
 	err_mask = ata_read_log_page(dev, ATA_LOG_IDENTIFY_DEVICE,
 				     ATA_LOG_CURRENT_SETTINGS,
-<<<<<<< HEAD
-				     ap->sector_buf, 1);
-	if (err_mask)
-		goto not_supported;
-
-	val = get_unaligned_le64(&ap->sector_buf[8]);
-=======
 				     dev->sector_buf, 1);
 	if (err_mask)
 		goto not_supported;
 
 	val = get_unaligned_le64(&dev->sector_buf[8]);
->>>>>>> 2d5404ca
 	cdl_enabled = val & BIT_ULL(63) && val & BIT_ULL(21);
 	if (dev->flags & ATA_DFLAG_CDL_ENABLED) {
 		if (!cdl_enabled) {
@@ -2639,31 +2593,6 @@
 		}
 	}
 
-<<<<<<< HEAD
-	/*
-	 * Allocate a buffer to handle reading the sense data for successful
-	 * NCQ Commands log page for commands using a CDL with one of the limit
-	 * policy set to 0xD (successful completion with sense data available
-	 * bit set).
-	 */
-	if (!ap->ncq_sense_buf) {
-		ap->ncq_sense_buf = kmalloc(ATA_LOG_SENSE_NCQ_SIZE, GFP_KERNEL);
-		if (!ap->ncq_sense_buf)
-			goto not_supported;
-	}
-
-	/*
-	 * Command duration limits is supported: cache the CDL log page 18h
-	 * (command duration descriptors).
-	 */
-	err_mask = ata_read_log_page(dev, ATA_LOG_CDL, 0, ap->sector_buf, 1);
-	if (err_mask) {
-		ata_dev_warn(dev, "Read Command Duration Limits log failed\n");
-		goto not_supported;
-	}
-
-	memcpy(dev->cdl, ap->sector_buf, ATA_LOG_CDL_SIZE);
-=======
 	/* CDL is supported: allocate and initialize needed resources. */
 	ret = ata_dev_init_cdl_resources(dev);
 	if (ret) {
@@ -2671,19 +2600,13 @@
 		goto not_supported;
 	}
 
->>>>>>> 2d5404ca
 	dev->flags |= ATA_DFLAG_CDL;
 
 	return;
 
 not_supported:
 	dev->flags &= ~(ATA_DFLAG_CDL | ATA_DFLAG_CDL_ENABLED);
-<<<<<<< HEAD
-	kfree(ap->ncq_sense_buf);
-	ap->ncq_sense_buf = NULL;
-=======
 	ata_dev_cleanup_cdl_resources(dev);
->>>>>>> 2d5404ca
 }
 
 static int ata_dev_config_lba(struct ata_device *dev)
@@ -4907,7 +4830,6 @@
 	}
 
 	WARN_ON_ONCE(ata_port_is_frozen(ap));
-<<<<<<< HEAD
 
 	/* read result TF if requested */
 	if (qc->flags & ATA_QCFLAG_RESULT_TF)
@@ -4940,40 +4862,6 @@
 		return;
 	}
 
-=======
-
-	/* read result TF if requested */
-	if (qc->flags & ATA_QCFLAG_RESULT_TF)
-		fill_result_tf(qc);
-
-	trace_ata_qc_complete_done(qc);
-
-	/*
-	 * For CDL commands that completed without an error, check if we have
-	 * sense data (ATA_SENSE is set). If we do, then the command may have
-	 * been aborted by the device due to a limit timeout using the policy
-	 * 0xD. For these commands, invoke EH to get the command sense data.
-	 */
-	if (qc->flags & ATA_QCFLAG_HAS_CDL &&
-	    qc->result_tf.status & ATA_SENSE) {
-		/*
-		 * Tell SCSI EH to not overwrite scmd->result even if this
-		 * command is finished with result SAM_STAT_GOOD.
-		 */
-		qc->scsicmd->flags |= SCMD_FORCE_EH_SUCCESS;
-		qc->flags |= ATA_QCFLAG_EH_SUCCESS_CMD;
-		ehi->dev_action[dev->devno] |= ATA_EH_GET_SUCCESS_SENSE;
-
-		/*
-		 * set pending so that ata_qc_schedule_eh() does not trigger
-		 * fast drain, and freeze the port.
-		 */
-		ap->pflags |= ATA_PFLAG_EH_PENDING;
-		ata_qc_schedule_eh(qc);
-		return;
-	}
-
->>>>>>> 2d5404ca
 	/* Some commands need post-processing after successful completion. */
 	switch (qc->tf.command) {
 	case ATA_CMD_SET_FEATURES:
@@ -5250,23 +5138,6 @@
 	 * that is not done yet.
 	 */
 	cancel_delayed_work_sync(&ap->scsi_rescan_task);
-<<<<<<< HEAD
-
-	ata_port_request_pm(ap, mesg, 0, ata_port_suspend_ehi, false);
-}
-
-static void ata_port_suspend_async(struct ata_port *ap, pm_message_t mesg)
-{
-	/*
-	 * We are about to suspend the port, so we do not care about
-	 * scsi_rescan_device() calls scheduled by previous resume operations.
-	 * The next resume will schedule the rescan again. So cancel any rescan
-	 * that is not done yet.
-	 */
-	cancel_delayed_work_sync(&ap->scsi_rescan_task);
-
-	ata_port_request_pm(ap, mesg, 0, ata_port_suspend_ehi, true);
-=======
 
 	/*
 	 * On some hardware, device fails to respond after spun down for
@@ -5280,7 +5151,6 @@
 			    ATA_EHI_QUIET | ATA_EHI_NO_AUTOPSY |
 			    ATA_EHI_NO_RECOVERY,
 			    async);
->>>>>>> 2d5404ca
 }
 
 static int ata_port_pm_suspend(struct device *dev)
@@ -5594,18 +5464,6 @@
 	kfree(ap->pmp_link);
 	kfree(ap->slave_link);
 	ida_free(&ata_ida, ap->print_id);
-	kfree(ap);
-}
-EXPORT_SYMBOL_GPL(ata_port_free);
-
-void ata_port_free(struct ata_port *ap)
-{
-	if (!ap)
-		return;
-
-	kfree(ap->pmp_link);
-	kfree(ap->slave_link);
-	kfree(ap->ncq_sense_buf);
 	kfree(ap);
 }
 EXPORT_SYMBOL_GPL(ata_port_free);
@@ -6011,22 +5869,6 @@
 		return -EINVAL;
 	}
 
-<<<<<<< HEAD
-	/* Blow away unused ports.  This happens when LLD can't
-	 * determine the exact number of ports to allocate at
-	 * allocation time.
-	 */
-	for (i = host->n_ports; host->ports[i]; i++)
-		ata_port_free(host->ports[i]);
-
-	/* give ports names and add SCSI hosts */
-	for (i = 0; i < host->n_ports; i++) {
-		host->ports[i]->print_id = atomic_inc_return(&ata_print_id);
-		host->ports[i]->local_port_no = i + 1;
-	}
-
-=======
->>>>>>> 2d5404ca
 	/* Create associated sysfs transport objects  */
 	for (i = 0; i < host->n_ports; i++) {
 		rc = ata_tport_add(host->dev,host->ports[i]);
@@ -6181,12 +6023,9 @@
 	struct ata_link *link;
 	struct ata_device *dev;
 
-<<<<<<< HEAD
-=======
 	/* Ensure ata_port probe has completed */
 	async_synchronize_cookie(ap->cookie + 1);
 
->>>>>>> 2d5404ca
 	/* Wait for any ongoing EH */
 	ata_port_wait_eh(ap);
 
@@ -6221,17 +6060,7 @@
 	cancel_delayed_work_sync(&ap->hotplug_task);
 	cancel_delayed_work_sync(&ap->scsi_rescan_task);
 
-<<<<<<< HEAD
-	/* clean up zpodd on port removal */
-	ata_for_each_link(link, ap, HOST_FIRST) {
-		ata_for_each_dev(dev, link, ALL) {
-			if (zpodd_dev_enabled(dev))
-				zpodd_exit(dev);
-		}
-	}
-=======
 	/* Delete port multiplier link transport devices */
->>>>>>> 2d5404ca
 	if (ap->pmp_link) {
 		int i;
 
