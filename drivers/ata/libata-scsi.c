--- conflicted
+++ resolved
@@ -1053,18 +1053,11 @@
 
 		/*
 		 * Ask the sd driver to issue START STOP UNIT on runtime suspend
-<<<<<<< HEAD
-		 * and resume only. For system level suspend/resume, devices
-		 * power state is handled directly by libata EH.
-		 */
-		sdev->manage_runtime_start_stop = true;
-=======
 		 * and resume and shutdown only. For system level suspend/resume,
 		 * devices power state is handled directly by libata EH.
 		 */
 		sdev->manage_runtime_start_stop = true;
 		sdev->manage_shutdown = true;
->>>>>>> 9545bdc0
 	}
 
 	/*
@@ -1175,8 +1168,6 @@
 	struct ata_port *ap = ata_shost_to_port(sdev->host);
 	unsigned long flags;
 	struct ata_device *dev;
-
-	device_link_remove(&sdev->sdev_gendev, &ap->tdev);
 
 	device_link_remove(&sdev->sdev_gendev, &ap->tdev);
 
