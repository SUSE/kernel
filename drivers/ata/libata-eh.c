// SPDX-License-Identifier: GPL-2.0-or-later
/*
 *  libata-eh.c - libata error handling
 *
 *  Copyright 2006 Tejun Heo <htejun@gmail.com>
 *
 *  libata documentation is available via 'make {ps|pdf}docs',
 *  as Documentation/driver-api/libata.rst
 *
 *  Hardware documentation available from http://www.t13.org/ and
 *  http://www.sata-io.org/
 */

#include <linux/kernel.h>
#include <linux/blkdev.h>
#include <linux/export.h>
#include <linux/pci.h>
#include <scsi/scsi.h>
#include <scsi/scsi_host.h>
#include <scsi/scsi_eh.h>
#include <scsi/scsi_device.h>
#include <scsi/scsi_cmnd.h>
#include <scsi/scsi_dbg.h>
#include "../scsi/scsi_transport_api.h"

#include <linux/libata.h>

#include <trace/events/libata.h>
#include "libata.h"

enum {
	/* speed down verdicts */
	ATA_EH_SPDN_NCQ_OFF		= (1 << 0),
	ATA_EH_SPDN_SPEED_DOWN		= (1 << 1),
	ATA_EH_SPDN_FALLBACK_TO_PIO	= (1 << 2),
	ATA_EH_SPDN_KEEP_ERRORS		= (1 << 3),

	/* error flags */
	ATA_EFLAG_IS_IO			= (1 << 0),
	ATA_EFLAG_DUBIOUS_XFER		= (1 << 1),
	ATA_EFLAG_OLD_ER                = (1 << 31),

	/* error categories */
	ATA_ECAT_NONE			= 0,
	ATA_ECAT_ATA_BUS		= 1,
	ATA_ECAT_TOUT_HSM		= 2,
	ATA_ECAT_UNK_DEV		= 3,
	ATA_ECAT_DUBIOUS_NONE		= 4,
	ATA_ECAT_DUBIOUS_ATA_BUS	= 5,
	ATA_ECAT_DUBIOUS_TOUT_HSM	= 6,
	ATA_ECAT_DUBIOUS_UNK_DEV	= 7,
	ATA_ECAT_NR			= 8,

	ATA_EH_CMD_DFL_TIMEOUT		=  5000,

	/* always put at least this amount of time between resets */
	ATA_EH_RESET_COOL_DOWN		=  5000,

	/* Waiting in ->prereset can never be reliable.  It's
	 * sometimes nice to wait there but it can't be depended upon;
	 * otherwise, we wouldn't be resetting.  Just give it enough
	 * time for most drives to spin up.
	 */
	ATA_EH_PRERESET_TIMEOUT		= 10000,
	ATA_EH_FASTDRAIN_INTERVAL	=  3000,

	ATA_EH_UA_TRIES			= 5,

	/* probe speed down parameters, see ata_eh_schedule_probe() */
	ATA_EH_PROBE_TRIAL_INTERVAL	= 60000,	/* 1 min */
	ATA_EH_PROBE_TRIALS		= 2,
};

/* The following table determines how we sequence resets.  Each entry
 * represents timeout for that try.  The first try can be soft or
 * hardreset.  All others are hardreset if available.  In most cases
 * the first reset w/ 10sec timeout should succeed.  Following entries
 * are mostly for error handling, hotplug and those outlier devices that
 * take an exceptionally long time to recover from reset.
 */
static const unsigned int ata_eh_reset_timeouts[] = {
	10000,	/* most drives spin up by 10sec */
	10000,	/* > 99% working drives spin up before 20sec */
	35000,	/* give > 30 secs of idleness for outlier devices */
	 5000,	/* and sweet one last chance */
	UINT_MAX, /* > 1 min has elapsed, give up */
};

static const unsigned int ata_eh_identify_timeouts[] = {
	 5000,	/* covers > 99% of successes and not too boring on failures */
	10000,  /* combined time till here is enough even for media access */
	30000,	/* for true idiots */
	UINT_MAX,
};

static const unsigned int ata_eh_revalidate_timeouts[] = {
	15000,	/* Some drives are slow to read log pages when waking-up */
	15000,  /* combined time till here is enough even for media access */
	UINT_MAX,
};

static const unsigned int ata_eh_flush_timeouts[] = {
	15000,	/* be generous with flush */
	15000,  /* ditto */
	30000,	/* and even more generous */
	UINT_MAX,
};

static const unsigned int ata_eh_other_timeouts[] = {
	 5000,	/* same rationale as identify timeout */
	10000,	/* ditto */
	/* but no merciful 30sec for other commands, it just isn't worth it */
	UINT_MAX,
};

struct ata_eh_cmd_timeout_ent {
	const u8		*commands;
	const unsigned int	*timeouts;
};

/* The following table determines timeouts to use for EH internal
 * commands.  Each table entry is a command class and matches the
 * commands the entry applies to and the timeout table to use.
 *
 * On the retry after a command timed out, the next timeout value from
 * the table is used.  If the table doesn't contain further entries,
 * the last value is used.
 *
 * ehc->cmd_timeout_idx keeps track of which timeout to use per
 * command class, so if SET_FEATURES times out on the first try, the
 * next try will use the second timeout value only for that class.
 */
#define CMDS(cmds...)	(const u8 []){ cmds, 0 }
static const struct ata_eh_cmd_timeout_ent
ata_eh_cmd_timeout_table[ATA_EH_CMD_TIMEOUT_TABLE_SIZE] = {
	{ .commands = CMDS(ATA_CMD_ID_ATA, ATA_CMD_ID_ATAPI),
	  .timeouts = ata_eh_identify_timeouts, },
	{ .commands = CMDS(ATA_CMD_READ_LOG_EXT, ATA_CMD_READ_LOG_DMA_EXT),
	  .timeouts = ata_eh_revalidate_timeouts, },
	{ .commands = CMDS(ATA_CMD_READ_NATIVE_MAX, ATA_CMD_READ_NATIVE_MAX_EXT),
	  .timeouts = ata_eh_other_timeouts, },
	{ .commands = CMDS(ATA_CMD_SET_MAX, ATA_CMD_SET_MAX_EXT),
	  .timeouts = ata_eh_other_timeouts, },
	{ .commands = CMDS(ATA_CMD_SET_FEATURES),
	  .timeouts = ata_eh_other_timeouts, },
	{ .commands = CMDS(ATA_CMD_INIT_DEV_PARAMS),
	  .timeouts = ata_eh_other_timeouts, },
	{ .commands = CMDS(ATA_CMD_FLUSH, ATA_CMD_FLUSH_EXT),
	  .timeouts = ata_eh_flush_timeouts },
	{ .commands = CMDS(ATA_CMD_VERIFY),
	  .timeouts = ata_eh_reset_timeouts },
};
#undef CMDS

static void __ata_port_freeze(struct ata_port *ap);
static int ata_eh_set_lpm(struct ata_link *link, enum ata_lpm_policy policy,
			  struct ata_device **r_failed_dev);
#ifdef CONFIG_PM
static void ata_eh_handle_port_suspend(struct ata_port *ap);
static void ata_eh_handle_port_resume(struct ata_port *ap);
#else /* CONFIG_PM */
static void ata_eh_handle_port_suspend(struct ata_port *ap)
{ }

static void ata_eh_handle_port_resume(struct ata_port *ap)
{ }
#endif /* CONFIG_PM */

static __printf(2, 0) void __ata_ehi_pushv_desc(struct ata_eh_info *ehi,
				 const char *fmt, va_list args)
{
	ehi->desc_len += vscnprintf(ehi->desc + ehi->desc_len,
				     ATA_EH_DESC_LEN - ehi->desc_len,
				     fmt, args);
}

/**
 *	__ata_ehi_push_desc - push error description without adding separator
 *	@ehi: target EHI
 *	@fmt: printf format string
 *
 *	Format string according to @fmt and append it to @ehi->desc.
 *
 *	LOCKING:
 *	spin_lock_irqsave(host lock)
 */
void __ata_ehi_push_desc(struct ata_eh_info *ehi, const char *fmt, ...)
{
	va_list args;

	va_start(args, fmt);
	__ata_ehi_pushv_desc(ehi, fmt, args);
	va_end(args);
}
EXPORT_SYMBOL_GPL(__ata_ehi_push_desc);

/**
 *	ata_ehi_push_desc - push error description with separator
 *	@ehi: target EHI
 *	@fmt: printf format string
 *
 *	Format string according to @fmt and append it to @ehi->desc.
 *	If @ehi->desc is not empty, ", " is added in-between.
 *
 *	LOCKING:
 *	spin_lock_irqsave(host lock)
 */
void ata_ehi_push_desc(struct ata_eh_info *ehi, const char *fmt, ...)
{
	va_list args;

	if (ehi->desc_len)
		__ata_ehi_push_desc(ehi, ", ");

	va_start(args, fmt);
	__ata_ehi_pushv_desc(ehi, fmt, args);
	va_end(args);
}
EXPORT_SYMBOL_GPL(ata_ehi_push_desc);

/**
 *	ata_ehi_clear_desc - clean error description
 *	@ehi: target EHI
 *
 *	Clear @ehi->desc.
 *
 *	LOCKING:
 *	spin_lock_irqsave(host lock)
 */
void ata_ehi_clear_desc(struct ata_eh_info *ehi)
{
	ehi->desc[0] = '\0';
	ehi->desc_len = 0;
}
EXPORT_SYMBOL_GPL(ata_ehi_clear_desc);

/**
 *	ata_port_desc - append port description
 *	@ap: target ATA port
 *	@fmt: printf format string
 *
 *	Format string according to @fmt and append it to port
 *	description.  If port description is not empty, " " is added
 *	in-between.  This function is to be used while initializing
 *	ata_host.  The description is printed on host registration.
 *
 *	LOCKING:
 *	None.
 */
void ata_port_desc(struct ata_port *ap, const char *fmt, ...)
{
	va_list args;

	WARN_ON(!(ap->pflags & ATA_PFLAG_INITIALIZING));

	if (ap->link.eh_info.desc_len)
		__ata_ehi_push_desc(&ap->link.eh_info, " ");

	va_start(args, fmt);
	__ata_ehi_pushv_desc(&ap->link.eh_info, fmt, args);
	va_end(args);
}
EXPORT_SYMBOL_GPL(ata_port_desc);

#ifdef CONFIG_PCI
/**
 *	ata_port_pbar_desc - append PCI BAR description
 *	@ap: target ATA port
 *	@bar: target PCI BAR
 *	@offset: offset into PCI BAR
 *	@name: name of the area
 *
 *	If @offset is negative, this function formats a string which
 *	contains the name, address, size and type of the BAR and
 *	appends it to the port description.  If @offset is zero or
 *	positive, only name and offsetted address is appended.
 *
 *	LOCKING:
 *	None.
 */
void ata_port_pbar_desc(struct ata_port *ap, int bar, ssize_t offset,
			const char *name)
{
	struct pci_dev *pdev = to_pci_dev(ap->host->dev);
	char *type = "";
	unsigned long long start, len;

	if (pci_resource_flags(pdev, bar) & IORESOURCE_MEM)
		type = "m";
	else if (pci_resource_flags(pdev, bar) & IORESOURCE_IO)
		type = "i";

	start = (unsigned long long)pci_resource_start(pdev, bar);
	len = (unsigned long long)pci_resource_len(pdev, bar);

	if (offset < 0)
		ata_port_desc(ap, "%s %s%llu@0x%llx", name, type, len, start);
	else
		ata_port_desc(ap, "%s 0x%llx", name,
				start + (unsigned long long)offset);
}
EXPORT_SYMBOL_GPL(ata_port_pbar_desc);
#endif /* CONFIG_PCI */

static int ata_lookup_timeout_table(u8 cmd)
{
	int i;

	for (i = 0; i < ATA_EH_CMD_TIMEOUT_TABLE_SIZE; i++) {
		const u8 *cur;

		for (cur = ata_eh_cmd_timeout_table[i].commands; *cur; cur++)
			if (*cur == cmd)
				return i;
	}

	return -1;
}

/**
 *	ata_internal_cmd_timeout - determine timeout for an internal command
 *	@dev: target device
 *	@cmd: internal command to be issued
 *
 *	Determine timeout for internal command @cmd for @dev.
 *
 *	LOCKING:
 *	EH context.
 *
 *	RETURNS:
 *	Determined timeout.
 */
unsigned int ata_internal_cmd_timeout(struct ata_device *dev, u8 cmd)
{
	struct ata_eh_context *ehc = &dev->link->eh_context;
	int ent = ata_lookup_timeout_table(cmd);
	int idx;

	if (ent < 0)
		return ATA_EH_CMD_DFL_TIMEOUT;

	idx = ehc->cmd_timeout_idx[dev->devno][ent];
	return ata_eh_cmd_timeout_table[ent].timeouts[idx];
}

/**
 *	ata_internal_cmd_timed_out - notification for internal command timeout
 *	@dev: target device
 *	@cmd: internal command which timed out
 *
 *	Notify EH that internal command @cmd for @dev timed out.  This
 *	function should be called only for commands whose timeouts are
 *	determined using ata_internal_cmd_timeout().
 *
 *	LOCKING:
 *	EH context.
 */
void ata_internal_cmd_timed_out(struct ata_device *dev, u8 cmd)
{
	struct ata_eh_context *ehc = &dev->link->eh_context;
	int ent = ata_lookup_timeout_table(cmd);
	int idx;

	if (ent < 0)
		return;

	idx = ehc->cmd_timeout_idx[dev->devno][ent];
	if (ata_eh_cmd_timeout_table[ent].timeouts[idx + 1] != UINT_MAX)
		ehc->cmd_timeout_idx[dev->devno][ent]++;
}

static void ata_ering_record(struct ata_ering *ering, unsigned int eflags,
			     unsigned int err_mask)
{
	struct ata_ering_entry *ent;

	WARN_ON(!err_mask);

	ering->cursor++;
	ering->cursor %= ATA_ERING_SIZE;

	ent = &ering->ring[ering->cursor];
	ent->eflags = eflags;
	ent->err_mask = err_mask;
	ent->timestamp = get_jiffies_64();
}

static struct ata_ering_entry *ata_ering_top(struct ata_ering *ering)
{
	struct ata_ering_entry *ent = &ering->ring[ering->cursor];

	if (ent->err_mask)
		return ent;
	return NULL;
}

int ata_ering_map(struct ata_ering *ering,
		  int (*map_fn)(struct ata_ering_entry *, void *),
		  void *arg)
{
	int idx, rc = 0;
	struct ata_ering_entry *ent;

	idx = ering->cursor;
	do {
		ent = &ering->ring[idx];
		if (!ent->err_mask)
			break;
		rc = map_fn(ent, arg);
		if (rc)
			break;
		idx = (idx - 1 + ATA_ERING_SIZE) % ATA_ERING_SIZE;
	} while (idx != ering->cursor);

	return rc;
}

static int ata_ering_clear_cb(struct ata_ering_entry *ent, void *void_arg)
{
	ent->eflags |= ATA_EFLAG_OLD_ER;
	return 0;
}

static void ata_ering_clear(struct ata_ering *ering)
{
	ata_ering_map(ering, ata_ering_clear_cb, NULL);
}

static unsigned int ata_eh_dev_action(struct ata_device *dev)
{
	struct ata_eh_context *ehc = &dev->link->eh_context;

	return ehc->i.action | ehc->i.dev_action[dev->devno];
}

static void ata_eh_clear_action(struct ata_link *link, struct ata_device *dev,
				struct ata_eh_info *ehi, unsigned int action)
{
	struct ata_device *tdev;

	if (!dev) {
		ehi->action &= ~action;
		ata_for_each_dev(tdev, link, ALL)
			ehi->dev_action[tdev->devno] &= ~action;
	} else {
		/* doesn't make sense for port-wide EH actions */
		WARN_ON(!(action & ATA_EH_PERDEV_MASK));

		/* break ehi->action into ehi->dev_action */
		if (ehi->action & action) {
			ata_for_each_dev(tdev, link, ALL)
				ehi->dev_action[tdev->devno] |=
					ehi->action & action;
			ehi->action &= ~action;
		}

		/* turn off the specified per-dev action */
		ehi->dev_action[dev->devno] &= ~action;
	}
}

/**
 *	ata_eh_acquire - acquire EH ownership
 *	@ap: ATA port to acquire EH ownership for
 *
 *	Acquire EH ownership for @ap.  This is the basic exclusion
 *	mechanism for ports sharing a host.  Only one port hanging off
 *	the same host can claim the ownership of EH.
 *
 *	LOCKING:
 *	EH context.
 */
void ata_eh_acquire(struct ata_port *ap)
{
	mutex_lock(&ap->host->eh_mutex);
	WARN_ON_ONCE(ap->host->eh_owner);
	ap->host->eh_owner = current;
}

/**
 *	ata_eh_release - release EH ownership
 *	@ap: ATA port to release EH ownership for
 *
 *	Release EH ownership for @ap if the caller.  The caller must
 *	have acquired EH ownership using ata_eh_acquire() previously.
 *
 *	LOCKING:
 *	EH context.
 */
void ata_eh_release(struct ata_port *ap)
{
	WARN_ON_ONCE(ap->host->eh_owner != current);
	ap->host->eh_owner = NULL;
	mutex_unlock(&ap->host->eh_mutex);
}

static void ata_eh_dev_disable(struct ata_device *dev)
{
	ata_acpi_on_disable(dev);
	ata_down_xfermask_limit(dev, ATA_DNXFER_FORCE_PIO0 | ATA_DNXFER_QUIET);
	dev->class++;

	/*
	 * From now till the next successful probe, ering is used to
	 * track probe failures.  Clear accumulated device error info.
	 */
	ata_ering_clear(&dev->ering);

	ata_dev_free_resources(dev);
}

static void ata_eh_unload(struct ata_port *ap)
{
	struct ata_link *link;
	struct ata_device *dev;
	unsigned long flags;

	/*
	 * Unless we are restarting, transition all enabled devices to
	 * standby power mode.
	 */
	if (system_state != SYSTEM_RESTART) {
		ata_for_each_link(link, ap, PMP_FIRST) {
			ata_for_each_dev(dev, link, ENABLED)
				ata_dev_power_set_standby(dev);
		}
	}

	/*
	 * Restore SControl IPM and SPD for the next driver and
	 * disable attached devices.
	 */
	ata_for_each_link(link, ap, PMP_FIRST) {
		sata_scr_write(link, SCR_CONTROL, link->saved_scontrol & 0xff0);
		ata_for_each_dev(dev, link, ENABLED)
			ata_eh_dev_disable(dev);
	}

	/* freeze and set UNLOADED */
	spin_lock_irqsave(ap->lock, flags);

	ata_port_freeze(ap);			/* won't be thawed */
	ap->pflags &= ~ATA_PFLAG_EH_PENDING;	/* clear pending from freeze */
	ap->pflags |= ATA_PFLAG_UNLOADED;

	spin_unlock_irqrestore(ap->lock, flags);
}

/**
 *	ata_scsi_error - SCSI layer error handler callback
 *	@host: SCSI host on which error occurred
 *
 *	Handles SCSI-layer-thrown error events.
 *
 *	LOCKING:
 *	Inherited from SCSI layer (none, can sleep)
 *
 *	RETURNS:
 *	Zero.
 */
void ata_scsi_error(struct Scsi_Host *host)
{
	struct ata_port *ap = ata_shost_to_port(host);
	unsigned long flags;
	LIST_HEAD(eh_work_q);

	spin_lock_irqsave(host->host_lock, flags);
	list_splice_init(&host->eh_cmd_q, &eh_work_q);
	spin_unlock_irqrestore(host->host_lock, flags);

	ata_scsi_cmd_error_handler(host, ap, &eh_work_q);

	/* If we timed raced normal completion and there is nothing to
	   recover nr_timedout == 0 why exactly are we doing error recovery ? */
	ata_scsi_port_error_handler(host, ap);

	/* finish or retry handled scmd's and clean up */
	WARN_ON(!list_empty(&eh_work_q));

}

/**
 * ata_scsi_cmd_error_handler - error callback for a list of commands
 * @host:	scsi host containing the port
 * @ap:		ATA port within the host
 * @eh_work_q:	list of commands to process
 *
 * process the given list of commands and return those finished to the
 * ap->eh_done_q.  This function is the first part of the libata error
 * handler which processes a given list of failed commands.
 */
void ata_scsi_cmd_error_handler(struct Scsi_Host *host, struct ata_port *ap,
				struct list_head *eh_work_q)
{
	int i;
	unsigned long flags;
	struct scsi_cmnd *scmd, *tmp;
	int nr_timedout = 0;

	/* make sure sff pio task is not running */
	ata_sff_flush_pio_task(ap);

	/* synchronize with host lock and sort out timeouts */

	/*
	 * For EH, all qcs are finished in one of three ways -
	 * normal completion, error completion, and SCSI timeout.
	 * Both completions can race against SCSI timeout.  When normal
	 * completion wins, the qc never reaches EH.  When error
	 * completion wins, the qc has ATA_QCFLAG_EH set.
	 *
	 * When SCSI timeout wins, things are a bit more complex.
	 * Normal or error completion can occur after the timeout but
	 * before this point.  In such cases, both types of
	 * completions are honored.  A scmd is determined to have
	 * timed out iff its associated qc is active and not failed.
	 */
	spin_lock_irqsave(ap->lock, flags);

	/*
	 * This must occur under the ap->lock as we don't want
	 * a polled recovery to race the real interrupt handler
	 *
	 * The lost_interrupt handler checks for any completed but
	 * non-notified command and completes much like an IRQ handler.
	 *
	 * We then fall into the error recovery code which will treat
	 * this as if normal completion won the race
	 */
	if (ap->ops->lost_interrupt)
		ap->ops->lost_interrupt(ap);

	list_for_each_entry_safe(scmd, tmp, eh_work_q, eh_entry) {
		struct ata_queued_cmd *qc;

		/*
		 * If the scmd was added to EH, via ata_qc_schedule_eh() ->
		 * scsi_timeout() -> scsi_eh_scmd_add(), scsi_timeout() will
		 * have set DID_TIME_OUT (since libata does not have an abort
		 * handler). Thus, to clear DID_TIME_OUT, clear the host byte.
		 */
		set_host_byte(scmd, DID_OK);

		ata_qc_for_each_raw(ap, qc, i) {
			if (qc->flags & ATA_QCFLAG_ACTIVE &&
			    qc->scsicmd == scmd)
				break;
		}

		if (i < ATA_MAX_QUEUE) {
			/* the scmd has an associated qc */
			if (!(qc->flags & ATA_QCFLAG_EH)) {
				/* which hasn't failed yet, timeout */
				set_host_byte(scmd, DID_TIME_OUT);
				qc->err_mask |= AC_ERR_TIMEOUT;
				qc->flags |= ATA_QCFLAG_EH;
				nr_timedout++;
			}
		} else {
			/* Normal completion occurred after
			 * SCSI timeout but before this point.
			 * Successfully complete it.
			 */
			scmd->retries = scmd->allowed;
			scsi_eh_finish_cmd(scmd, &ap->eh_done_q);
		}
	}

	/*
	 * If we have timed out qcs.  They belong to EH from
	 * this point but the state of the controller is
	 * unknown.  Freeze the port to make sure the IRQ
	 * handler doesn't diddle with those qcs.  This must
	 * be done atomically w.r.t. setting ATA_QCFLAG_EH.
	 */
	if (nr_timedout)
		__ata_port_freeze(ap);

	/* initialize eh_tries */
	ap->eh_tries = ATA_EH_MAX_TRIES;

	spin_unlock_irqrestore(ap->lock, flags);
}
EXPORT_SYMBOL(ata_scsi_cmd_error_handler);

/**
 * ata_scsi_port_error_handler - recover the port after the commands
 * @host:	SCSI host containing the port
 * @ap:		the ATA port
 *
 * Handle the recovery of the port @ap after all the commands
 * have been recovered.
 */
void ata_scsi_port_error_handler(struct Scsi_Host *host, struct ata_port *ap)
{
	unsigned long flags;
	struct ata_link *link;

	/* acquire EH ownership */
	ata_eh_acquire(ap);
 repeat:
	/* kill fast drain timer */
	del_timer_sync(&ap->fastdrain_timer);

	/* process port resume request */
	ata_eh_handle_port_resume(ap);

	/* fetch & clear EH info */
	spin_lock_irqsave(ap->lock, flags);

	ata_for_each_link(link, ap, HOST_FIRST) {
		struct ata_eh_context *ehc = &link->eh_context;
		struct ata_device *dev;

		memset(&link->eh_context, 0, sizeof(link->eh_context));
		link->eh_context.i = link->eh_info;
		memset(&link->eh_info, 0, sizeof(link->eh_info));

		ata_for_each_dev(dev, link, ENABLED) {
			int devno = dev->devno;

			ehc->saved_xfer_mode[devno] = dev->xfer_mode;
			if (ata_ncq_enabled(dev))
				ehc->saved_ncq_enabled |= 1 << devno;

			/* If we are resuming, wake up the device */
<<<<<<< HEAD
			if (ap->pflags & ATA_PFLAG_RESUMING)
				ehc->i.dev_action[devno] |= ATA_EH_SET_ACTIVE;
=======
			if (ap->pflags & ATA_PFLAG_RESUMING) {
				dev->flags |= ATA_DFLAG_RESUMING;
				ehc->i.dev_action[devno] |= ATA_EH_SET_ACTIVE;
			}
>>>>>>> 2d5404ca
		}
	}

	ap->pflags |= ATA_PFLAG_EH_IN_PROGRESS;
	ap->pflags &= ~ATA_PFLAG_EH_PENDING;
	ap->excl_link = NULL;	/* don't maintain exclusion over EH */

	spin_unlock_irqrestore(ap->lock, flags);

	/* invoke EH, skip if unloading or suspended */
	if (!(ap->pflags & (ATA_PFLAG_UNLOADING | ATA_PFLAG_SUSPENDED)))
		ap->ops->error_handler(ap);
	else {
		/* if unloading, commence suicide */
		if ((ap->pflags & ATA_PFLAG_UNLOADING) &&
		    !(ap->pflags & ATA_PFLAG_UNLOADED))
			ata_eh_unload(ap);
		ata_eh_finish(ap);
	}

	/* process port suspend request */
	ata_eh_handle_port_suspend(ap);

	/*
	 * Exception might have happened after ->error_handler recovered the
	 * port but before this point.  Repeat EH in such case.
	 */
	spin_lock_irqsave(ap->lock, flags);

	if (ap->pflags & ATA_PFLAG_EH_PENDING) {
		if (--ap->eh_tries) {
			spin_unlock_irqrestore(ap->lock, flags);
			goto repeat;
		}
		ata_port_err(ap,
			     "EH pending after %d tries, giving up\n",
			     ATA_EH_MAX_TRIES);
		ap->pflags &= ~ATA_PFLAG_EH_PENDING;
	}

	/* this run is complete, make sure EH info is clear */
	ata_for_each_link(link, ap, HOST_FIRST)
		memset(&link->eh_info, 0, sizeof(link->eh_info));

	/*
	 * end eh (clear host_eh_scheduled) while holding ap->lock such that if
	 * exception occurs after this point but before EH completion, SCSI
	 * midlayer will re-initiate EH.
	 */
	ap->ops->end_eh(ap);

	spin_unlock_irqrestore(ap->lock, flags);
	ata_eh_release(ap);

	scsi_eh_flush_done_q(&ap->eh_done_q);

	/* clean up */
	spin_lock_irqsave(ap->lock, flags);

	ap->pflags &= ~ATA_PFLAG_RESUMING;

	if (ap->pflags & ATA_PFLAG_LOADING)
		ap->pflags &= ~ATA_PFLAG_LOADING;
	else if ((ap->pflags & ATA_PFLAG_SCSI_HOTPLUG) &&
		!(ap->flags & ATA_FLAG_SAS_HOST))
		schedule_delayed_work(&ap->hotplug_task, 0);

	if (ap->pflags & ATA_PFLAG_RECOVERED)
		ata_port_info(ap, "EH complete\n");

	ap->pflags &= ~(ATA_PFLAG_SCSI_HOTPLUG | ATA_PFLAG_RECOVERED);

	/* tell wait_eh that we're done */
	ap->pflags &= ~ATA_PFLAG_EH_IN_PROGRESS;
	wake_up_all(&ap->eh_wait_q);

	spin_unlock_irqrestore(ap->lock, flags);
}
EXPORT_SYMBOL_GPL(ata_scsi_port_error_handler);

/**
 *	ata_port_wait_eh - Wait for the currently pending EH to complete
 *	@ap: Port to wait EH for
 *
 *	Wait until the currently pending EH is complete.
 *
 *	LOCKING:
 *	Kernel thread context (may sleep).
 */
void ata_port_wait_eh(struct ata_port *ap)
{
	unsigned long flags;
	DEFINE_WAIT(wait);

 retry:
	spin_lock_irqsave(ap->lock, flags);

	while (ap->pflags & (ATA_PFLAG_EH_PENDING | ATA_PFLAG_EH_IN_PROGRESS)) {
		prepare_to_wait(&ap->eh_wait_q, &wait, TASK_UNINTERRUPTIBLE);
		spin_unlock_irqrestore(ap->lock, flags);
		schedule();
		spin_lock_irqsave(ap->lock, flags);
	}
	finish_wait(&ap->eh_wait_q, &wait);

	spin_unlock_irqrestore(ap->lock, flags);

	/* make sure SCSI EH is complete */
	if (scsi_host_in_recovery(ap->scsi_host)) {
		ata_msleep(ap, 10);
		goto retry;
	}
}
EXPORT_SYMBOL_GPL(ata_port_wait_eh);

static unsigned int ata_eh_nr_in_flight(struct ata_port *ap)
{
	struct ata_queued_cmd *qc;
	unsigned int tag;
	unsigned int nr = 0;

	/* count only non-internal commands */
	ata_qc_for_each(ap, qc, tag) {
		if (qc)
			nr++;
	}

	return nr;
}

void ata_eh_fastdrain_timerfn(struct timer_list *t)
{
	struct ata_port *ap = from_timer(ap, t, fastdrain_timer);
	unsigned long flags;
	unsigned int cnt;

	spin_lock_irqsave(ap->lock, flags);

	cnt = ata_eh_nr_in_flight(ap);

	/* are we done? */
	if (!cnt)
		goto out_unlock;

	if (cnt == ap->fastdrain_cnt) {
		struct ata_queued_cmd *qc;
		unsigned int tag;

		/* No progress during the last interval, tag all
		 * in-flight qcs as timed out and freeze the port.
		 */
		ata_qc_for_each(ap, qc, tag) {
			if (qc)
				qc->err_mask |= AC_ERR_TIMEOUT;
		}

		ata_port_freeze(ap);
	} else {
		/* some qcs have finished, give it another chance */
		ap->fastdrain_cnt = cnt;
		ap->fastdrain_timer.expires =
			ata_deadline(jiffies, ATA_EH_FASTDRAIN_INTERVAL);
		add_timer(&ap->fastdrain_timer);
	}

 out_unlock:
	spin_unlock_irqrestore(ap->lock, flags);
}

/**
 *	ata_eh_set_pending - set ATA_PFLAG_EH_PENDING and activate fast drain
 *	@ap: target ATA port
 *	@fastdrain: activate fast drain
 *
 *	Set ATA_PFLAG_EH_PENDING and activate fast drain if @fastdrain
 *	is non-zero and EH wasn't pending before.  Fast drain ensures
 *	that EH kicks in in timely manner.
 *
 *	LOCKING:
 *	spin_lock_irqsave(host lock)
 */
static void ata_eh_set_pending(struct ata_port *ap, int fastdrain)
{
	unsigned int cnt;

	/* already scheduled? */
	if (ap->pflags & ATA_PFLAG_EH_PENDING)
		return;

	ap->pflags |= ATA_PFLAG_EH_PENDING;

	if (!fastdrain)
		return;

	/* do we have in-flight qcs? */
	cnt = ata_eh_nr_in_flight(ap);
	if (!cnt)
		return;

	/* activate fast drain */
	ap->fastdrain_cnt = cnt;
	ap->fastdrain_timer.expires =
		ata_deadline(jiffies, ATA_EH_FASTDRAIN_INTERVAL);
	add_timer(&ap->fastdrain_timer);
}

/**
 *	ata_qc_schedule_eh - schedule qc for error handling
 *	@qc: command to schedule error handling for
 *
 *	Schedule error handling for @qc.  EH will kick in as soon as
 *	other commands are drained.
 *
 *	LOCKING:
 *	spin_lock_irqsave(host lock)
 */
void ata_qc_schedule_eh(struct ata_queued_cmd *qc)
{
	struct ata_port *ap = qc->ap;

	qc->flags |= ATA_QCFLAG_EH;
	ata_eh_set_pending(ap, 1);

	/* The following will fail if timeout has already expired.
	 * ata_scsi_error() takes care of such scmds on EH entry.
	 * Note that ATA_QCFLAG_EH is unconditionally set after
	 * this function completes.
	 */
	blk_abort_request(scsi_cmd_to_rq(qc->scsicmd));
}

/**
 * ata_std_sched_eh - non-libsas ata_ports issue eh with this common routine
 * @ap: ATA port to schedule EH for
 *
 *	LOCKING: inherited from ata_port_schedule_eh
 *	spin_lock_irqsave(host lock)
 */
void ata_std_sched_eh(struct ata_port *ap)
{
	if (ap->pflags & ATA_PFLAG_INITIALIZING)
		return;

	ata_eh_set_pending(ap, 1);
	scsi_schedule_eh(ap->scsi_host);

	trace_ata_std_sched_eh(ap);
}
EXPORT_SYMBOL_GPL(ata_std_sched_eh);

/**
 * ata_std_end_eh - non-libsas ata_ports complete eh with this common routine
 * @ap: ATA port to end EH for
 *
 * In the libata object model there is a 1:1 mapping of ata_port to
 * shost, so host fields can be directly manipulated under ap->lock, in
 * the libsas case we need to hold a lock at the ha->level to coordinate
 * these events.
 *
 *	LOCKING:
 *	spin_lock_irqsave(host lock)
 */
void ata_std_end_eh(struct ata_port *ap)
{
	struct Scsi_Host *host = ap->scsi_host;

	host->host_eh_scheduled = 0;
}
EXPORT_SYMBOL(ata_std_end_eh);


/**
 *	ata_port_schedule_eh - schedule error handling without a qc
 *	@ap: ATA port to schedule EH for
 *
 *	Schedule error handling for @ap.  EH will kick in as soon as
 *	all commands are drained.
 *
 *	LOCKING:
 *	spin_lock_irqsave(host lock)
 */
void ata_port_schedule_eh(struct ata_port *ap)
{
	/* see: ata_std_sched_eh, unless you know better */
	ap->ops->sched_eh(ap);
}
EXPORT_SYMBOL_GPL(ata_port_schedule_eh);

static int ata_do_link_abort(struct ata_port *ap, struct ata_link *link)
{
	struct ata_queued_cmd *qc;
	int tag, nr_aborted = 0;

	/* we're gonna abort all commands, no need for fast drain */
	ata_eh_set_pending(ap, 0);

	/* include internal tag in iteration */
	ata_qc_for_each_with_internal(ap, qc, tag) {
		if (qc && (!link || qc->dev->link == link)) {
			qc->flags |= ATA_QCFLAG_EH;
			ata_qc_complete(qc);
			nr_aborted++;
		}
	}

	if (!nr_aborted)
		ata_port_schedule_eh(ap);

	return nr_aborted;
}

/**
 *	ata_link_abort - abort all qc's on the link
 *	@link: ATA link to abort qc's for
 *
 *	Abort all active qc's active on @link and schedule EH.
 *
 *	LOCKING:
 *	spin_lock_irqsave(host lock)
 *
 *	RETURNS:
 *	Number of aborted qc's.
 */
int ata_link_abort(struct ata_link *link)
{
	return ata_do_link_abort(link->ap, link);
}
EXPORT_SYMBOL_GPL(ata_link_abort);

/**
 *	ata_port_abort - abort all qc's on the port
 *	@ap: ATA port to abort qc's for
 *
 *	Abort all active qc's of @ap and schedule EH.
 *
 *	LOCKING:
 *	spin_lock_irqsave(host_set lock)
 *
 *	RETURNS:
 *	Number of aborted qc's.
 */
int ata_port_abort(struct ata_port *ap)
{
	return ata_do_link_abort(ap, NULL);
}
EXPORT_SYMBOL_GPL(ata_port_abort);

/**
 *	__ata_port_freeze - freeze port
 *	@ap: ATA port to freeze
 *
 *	This function is called when HSM violation or some other
 *	condition disrupts normal operation of the port.  Frozen port
 *	is not allowed to perform any operation until the port is
 *	thawed, which usually follows a successful reset.
 *
 *	ap->ops->freeze() callback can be used for freezing the port
 *	hardware-wise (e.g. mask interrupt and stop DMA engine).  If a
 *	port cannot be frozen hardware-wise, the interrupt handler
 *	must ack and clear interrupts unconditionally while the port
 *	is frozen.
 *
 *	LOCKING:
 *	spin_lock_irqsave(host lock)
 */
static void __ata_port_freeze(struct ata_port *ap)
{
	if (ap->ops->freeze)
		ap->ops->freeze(ap);

	ap->pflags |= ATA_PFLAG_FROZEN;

	trace_ata_port_freeze(ap);
}

/**
 *	ata_port_freeze - abort & freeze port
 *	@ap: ATA port to freeze
 *
 *	Abort and freeze @ap.  The freeze operation must be called
 *	first, because some hardware requires special operations
 *	before the taskfile registers are accessible.
 *
 *	LOCKING:
 *	spin_lock_irqsave(host lock)
 *
 *	RETURNS:
 *	Number of aborted commands.
 */
int ata_port_freeze(struct ata_port *ap)
{
	__ata_port_freeze(ap);

	return ata_port_abort(ap);
}
EXPORT_SYMBOL_GPL(ata_port_freeze);

/**
 *	ata_eh_freeze_port - EH helper to freeze port
 *	@ap: ATA port to freeze
 *
 *	Freeze @ap.
 *
 *	LOCKING:
 *	None.
 */
void ata_eh_freeze_port(struct ata_port *ap)
{
	unsigned long flags;

	spin_lock_irqsave(ap->lock, flags);
	__ata_port_freeze(ap);
	spin_unlock_irqrestore(ap->lock, flags);
}
EXPORT_SYMBOL_GPL(ata_eh_freeze_port);

/**
 *	ata_eh_thaw_port - EH helper to thaw port
 *	@ap: ATA port to thaw
 *
 *	Thaw frozen port @ap.
 *
 *	LOCKING:
 *	None.
 */
void ata_eh_thaw_port(struct ata_port *ap)
{
	unsigned long flags;

	spin_lock_irqsave(ap->lock, flags);

	ap->pflags &= ~ATA_PFLAG_FROZEN;

	if (ap->ops->thaw)
		ap->ops->thaw(ap);

	spin_unlock_irqrestore(ap->lock, flags);

	trace_ata_port_thaw(ap);
}

static void ata_eh_scsidone(struct scsi_cmnd *scmd)
{
	/* nada */
}

static void __ata_eh_qc_complete(struct ata_queued_cmd *qc)
{
	struct ata_port *ap = qc->ap;
	struct scsi_cmnd *scmd = qc->scsicmd;
	unsigned long flags;

	spin_lock_irqsave(ap->lock, flags);
	qc->scsidone = ata_eh_scsidone;
	__ata_qc_complete(qc);
	WARN_ON(ata_tag_valid(qc->tag));
	spin_unlock_irqrestore(ap->lock, flags);

	scsi_eh_finish_cmd(scmd, &ap->eh_done_q);
}

/**
 *	ata_eh_qc_complete - Complete an active ATA command from EH
 *	@qc: Command to complete
 *
 *	Indicate to the mid and upper layers that an ATA command has
 *	completed.  To be used from EH.
 */
void ata_eh_qc_complete(struct ata_queued_cmd *qc)
{
	struct scsi_cmnd *scmd = qc->scsicmd;
	scmd->retries = scmd->allowed;
	__ata_eh_qc_complete(qc);
}

/**
 *	ata_eh_qc_retry - Tell midlayer to retry an ATA command after EH
 *	@qc: Command to retry
 *
 *	Indicate to the mid and upper layers that an ATA command
 *	should be retried.  To be used from EH.
 *
 *	SCSI midlayer limits the number of retries to scmd->allowed.
 *	scmd->allowed is incremented for commands which get retried
 *	due to unrelated failures (qc->err_mask is zero).
 */
void ata_eh_qc_retry(struct ata_queued_cmd *qc)
{
	struct scsi_cmnd *scmd = qc->scsicmd;
	if (!qc->err_mask)
		scmd->allowed++;
	__ata_eh_qc_complete(qc);
}

/**
 *	ata_dev_disable - disable ATA device
 *	@dev: ATA device to disable
 *
 *	Disable @dev.
 *
 *	Locking:
 *	EH context.
 */
void ata_dev_disable(struct ata_device *dev)
{
	if (!ata_dev_enabled(dev))
		return;

	ata_dev_warn(dev, "disable device\n");

	ata_eh_dev_disable(dev);
}
EXPORT_SYMBOL_GPL(ata_dev_disable);

/**
 *	ata_eh_detach_dev - detach ATA device
 *	@dev: ATA device to detach
 *
 *	Detach @dev.
 *
 *	LOCKING:
 *	None.
 */
void ata_eh_detach_dev(struct ata_device *dev)
{
	struct ata_link *link = dev->link;
	struct ata_port *ap = link->ap;
	struct ata_eh_context *ehc = &link->eh_context;
	unsigned long flags;

	/*
	 * If the device is still enabled, transition it to standby power mode
<<<<<<< HEAD
	 * (i.e. spin down HDDs).
	 */
	if (ata_dev_enabled(dev))
		ata_dev_power_set_standby(dev);

	ata_dev_disable(dev);
=======
	 * (i.e. spin down HDDs) and disable it.
	 */
	if (ata_dev_enabled(dev)) {
		ata_dev_power_set_standby(dev);
		ata_eh_dev_disable(dev);
	}
>>>>>>> 2d5404ca

	spin_lock_irqsave(ap->lock, flags);

	dev->flags &= ~ATA_DFLAG_DETACH;

	if (ata_scsi_offline_dev(dev)) {
		dev->flags |= ATA_DFLAG_DETACHED;
		ap->pflags |= ATA_PFLAG_SCSI_HOTPLUG;
	}

	/* clear per-dev EH info */
	ata_eh_clear_action(link, dev, &link->eh_info, ATA_EH_PERDEV_MASK);
	ata_eh_clear_action(link, dev, &link->eh_context.i, ATA_EH_PERDEV_MASK);
	ehc->saved_xfer_mode[dev->devno] = 0;
	ehc->saved_ncq_enabled &= ~(1 << dev->devno);

	spin_unlock_irqrestore(ap->lock, flags);
}

/**
 *	ata_eh_about_to_do - about to perform eh_action
 *	@link: target ATA link
 *	@dev: target ATA dev for per-dev action (can be NULL)
 *	@action: action about to be performed
 *
 *	Called just before performing EH actions to clear related bits
 *	in @link->eh_info such that eh actions are not unnecessarily
 *	repeated.
 *
 *	LOCKING:
 *	None.
 */
void ata_eh_about_to_do(struct ata_link *link, struct ata_device *dev,
			unsigned int action)
{
	struct ata_port *ap = link->ap;
	struct ata_eh_info *ehi = &link->eh_info;
	struct ata_eh_context *ehc = &link->eh_context;
	unsigned long flags;

	trace_ata_eh_about_to_do(link, dev ? dev->devno : 0, action);

	spin_lock_irqsave(ap->lock, flags);

	ata_eh_clear_action(link, dev, ehi, action);

	/* About to take EH action, set RECOVERED.  Ignore actions on
	 * slave links as master will do them again.
	 */
	if (!(ehc->i.flags & ATA_EHI_QUIET) && link != ap->slave_link)
		ap->pflags |= ATA_PFLAG_RECOVERED;

	spin_unlock_irqrestore(ap->lock, flags);
}

/**
 *	ata_eh_done - EH action complete
 *	@link: ATA link for which EH actions are complete
 *	@dev: target ATA dev for per-dev action (can be NULL)
 *	@action: action just completed
 *
 *	Called right after performing EH actions to clear related bits
 *	in @link->eh_context.
 *
 *	LOCKING:
 *	None.
 */
void ata_eh_done(struct ata_link *link, struct ata_device *dev,
		 unsigned int action)
{
	struct ata_eh_context *ehc = &link->eh_context;

	trace_ata_eh_done(link, dev ? dev->devno : 0, action);

	ata_eh_clear_action(link, dev, &ehc->i, action);
}

/**
 *	ata_err_string - convert err_mask to descriptive string
 *	@err_mask: error mask to convert to string
 *
 *	Convert @err_mask to descriptive string.  Errors are
 *	prioritized according to severity and only the most severe
 *	error is reported.
 *
 *	LOCKING:
 *	None.
 *
 *	RETURNS:
 *	Descriptive string for @err_mask
 */
static const char *ata_err_string(unsigned int err_mask)
{
	if (err_mask & AC_ERR_HOST_BUS)
		return "host bus error";
	if (err_mask & AC_ERR_ATA_BUS)
		return "ATA bus error";
	if (err_mask & AC_ERR_TIMEOUT)
		return "timeout";
	if (err_mask & AC_ERR_HSM)
		return "HSM violation";
	if (err_mask & AC_ERR_SYSTEM)
		return "internal error";
	if (err_mask & AC_ERR_MEDIA)
		return "media error";
	if (err_mask & AC_ERR_INVALID)
		return "invalid argument";
	if (err_mask & AC_ERR_DEV)
		return "device error";
	if (err_mask & AC_ERR_NCQ)
		return "NCQ error";
	if (err_mask & AC_ERR_NODEV_HINT)
		return "Polling detection error";
	return "unknown error";
}

/**
 *	atapi_eh_tur - perform ATAPI TEST_UNIT_READY
 *	@dev: target ATAPI device
 *	@r_sense_key: out parameter for sense_key
 *
 *	Perform ATAPI TEST_UNIT_READY.
 *
 *	LOCKING:
 *	EH context (may sleep).
 *
 *	RETURNS:
 *	0 on success, AC_ERR_* mask on failure.
 */
unsigned int atapi_eh_tur(struct ata_device *dev, u8 *r_sense_key)
{
	u8 cdb[ATAPI_CDB_LEN] = { TEST_UNIT_READY, 0, 0, 0, 0, 0 };
	struct ata_taskfile tf;
	unsigned int err_mask;

	ata_tf_init(dev, &tf);

	tf.flags |= ATA_TFLAG_ISADDR | ATA_TFLAG_DEVICE;
	tf.command = ATA_CMD_PACKET;
	tf.protocol = ATAPI_PROT_NODATA;

	err_mask = ata_exec_internal(dev, &tf, cdb, DMA_NONE, NULL, 0, 0);
	if (err_mask == AC_ERR_DEV)
		*r_sense_key = tf.error >> 4;
	return err_mask;
}

/**
 *	ata_eh_decide_disposition - Disposition a qc based on sense data
 *	@qc: qc to examine
 *
 *	For a regular SCSI command, the SCSI completion callback (scsi_done())
 *	will call scsi_complete(), which will call scsi_decide_disposition(),
 *	which will call scsi_check_sense(). scsi_complete() finally calls
 *	scsi_finish_command(). This is fine for SCSI, since any eventual sense
 *	data is usually returned in the completion itself (without invoking SCSI
 *	EH). However, for a QC, we always need to fetch the sense data
 *	explicitly using SCSI EH.
 *
 *	A command that is completed via SCSI EH will instead be completed using
 *	scsi_eh_flush_done_q(), which will call scsi_finish_command() directly
 *	(without ever calling scsi_check_sense()).
 *
 *	For a command that went through SCSI EH, it is the responsibility of the
 *	SCSI EH strategy handler to call scsi_decide_disposition(), see e.g. how
 *	scsi_eh_get_sense() calls scsi_decide_disposition() for SCSI LLDDs that
 *	do not get the sense data as part of the completion.
 *
 *	Thus, for QC commands that went via SCSI EH, we need to call
 *	scsi_check_sense() ourselves, similar to how scsi_eh_get_sense() calls
 *	scsi_decide_disposition(), which calls scsi_check_sense(), in order to
 *	set the correct SCSI ML byte (if any).
 *
 *	LOCKING:
 *	EH context.
 *
 *	RETURNS:
 *	SUCCESS or FAILED or NEEDS_RETRY or ADD_TO_MLQUEUE
 */
enum scsi_disposition ata_eh_decide_disposition(struct ata_queued_cmd *qc)
{
	return scsi_check_sense(qc->scsicmd);
}

/**
 *	ata_eh_request_sense - perform REQUEST_SENSE_DATA_EXT
 *	@qc: qc to perform REQUEST_SENSE_SENSE_DATA_EXT to
 *
 *	Perform REQUEST_SENSE_DATA_EXT after the device reported CHECK
 *	SENSE.  This function is an EH helper.
 *
 *	LOCKING:
 *	Kernel thread context (may sleep).
 *
 *	RETURNS:
 *	true if sense data could be fetched, false otherwise.
 */
static bool ata_eh_request_sense(struct ata_queued_cmd *qc)
{
	struct scsi_cmnd *cmd = qc->scsicmd;
	struct ata_device *dev = qc->dev;
	struct ata_taskfile tf;
	unsigned int err_mask;

	if (ata_port_is_frozen(qc->ap)) {
		ata_dev_warn(dev, "sense data available but port frozen\n");
		return false;
	}

	if (!ata_id_sense_reporting_enabled(dev->id)) {
		ata_dev_warn(qc->dev, "sense data reporting disabled\n");
		return false;
	}

	ata_tf_init(dev, &tf);
	tf.flags |= ATA_TFLAG_ISADDR | ATA_TFLAG_DEVICE;
	tf.flags |= ATA_TFLAG_LBA | ATA_TFLAG_LBA48;
	tf.command = ATA_CMD_REQ_SENSE_DATA;
	tf.protocol = ATA_PROT_NODATA;

	err_mask = ata_exec_internal(dev, &tf, NULL, DMA_NONE, NULL, 0, 0);
	/* Ignore err_mask; ATA_ERR might be set */
	if (tf.status & ATA_SENSE) {
		if (ata_scsi_sense_is_valid(tf.lbah, tf.lbam, tf.lbal)) {
			/* Set sense without also setting scsicmd->result */
			scsi_build_sense_buffer(dev->flags & ATA_DFLAG_D_SENSE,
						cmd->sense_buffer, tf.lbah,
						tf.lbam, tf.lbal);
			qc->flags |= ATA_QCFLAG_SENSE_VALID;
			return true;
		}
	} else {
		ata_dev_warn(dev, "request sense failed stat %02x emask %x\n",
			     tf.status, err_mask);
	}

	return false;
}

/**
 *	atapi_eh_request_sense - perform ATAPI REQUEST_SENSE
 *	@dev: device to perform REQUEST_SENSE to
 *	@sense_buf: result sense data buffer (SCSI_SENSE_BUFFERSIZE bytes long)
 *	@dfl_sense_key: default sense key to use
 *
 *	Perform ATAPI REQUEST_SENSE after the device reported CHECK
 *	SENSE.  This function is EH helper.
 *
 *	LOCKING:
 *	Kernel thread context (may sleep).
 *
 *	RETURNS:
 *	0 on success, AC_ERR_* mask on failure
 */
unsigned int atapi_eh_request_sense(struct ata_device *dev,
					   u8 *sense_buf, u8 dfl_sense_key)
{
	u8 cdb[ATAPI_CDB_LEN] =
		{ REQUEST_SENSE, 0, 0, 0, SCSI_SENSE_BUFFERSIZE, 0 };
	struct ata_port *ap = dev->link->ap;
	struct ata_taskfile tf;

	memset(sense_buf, 0, SCSI_SENSE_BUFFERSIZE);

	/* initialize sense_buf with the error register,
	 * for the case where they are -not- overwritten
	 */
	sense_buf[0] = 0x70;
	sense_buf[2] = dfl_sense_key;

	/* some devices time out if garbage left in tf */
	ata_tf_init(dev, &tf);

	tf.flags |= ATA_TFLAG_ISADDR | ATA_TFLAG_DEVICE;
	tf.command = ATA_CMD_PACKET;

	/* is it pointless to prefer PIO for "safety reasons"? */
	if (ap->flags & ATA_FLAG_PIO_DMA) {
		tf.protocol = ATAPI_PROT_DMA;
		tf.feature |= ATAPI_PKT_DMA;
	} else {
		tf.protocol = ATAPI_PROT_PIO;
		tf.lbam = SCSI_SENSE_BUFFERSIZE;
		tf.lbah = 0;
	}

	return ata_exec_internal(dev, &tf, cdb, DMA_FROM_DEVICE,
				 sense_buf, SCSI_SENSE_BUFFERSIZE, 0);
}

/**
 *	ata_eh_analyze_serror - analyze SError for a failed port
 *	@link: ATA link to analyze SError for
 *
 *	Analyze SError if available and further determine cause of
 *	failure.
 *
 *	LOCKING:
 *	None.
 */
static void ata_eh_analyze_serror(struct ata_link *link)
{
	struct ata_eh_context *ehc = &link->eh_context;
	u32 serror = ehc->i.serror;
	unsigned int err_mask = 0, action = 0;
	u32 hotplug_mask;

	if (serror & (SERR_PERSISTENT | SERR_DATA)) {
		err_mask |= AC_ERR_ATA_BUS;
		action |= ATA_EH_RESET;
	}
	if (serror & SERR_PROTOCOL) {
		err_mask |= AC_ERR_HSM;
		action |= ATA_EH_RESET;
	}
	if (serror & SERR_INTERNAL) {
		err_mask |= AC_ERR_SYSTEM;
		action |= ATA_EH_RESET;
	}

	/* Determine whether a hotplug event has occurred.  Both
	 * SError.N/X are considered hotplug events for enabled or
	 * host links.  For disabled PMP links, only N bit is
	 * considered as X bit is left at 1 for link plugging.
	 */
	if (link->lpm_policy > ATA_LPM_MAX_POWER)
		hotplug_mask = 0;	/* hotplug doesn't work w/ LPM */
	else if (!(link->flags & ATA_LFLAG_DISABLED) || ata_is_host_link(link))
		hotplug_mask = SERR_PHYRDY_CHG | SERR_DEV_XCHG;
	else
		hotplug_mask = SERR_PHYRDY_CHG;

	if (serror & hotplug_mask)
		ata_ehi_hotplugged(&ehc->i);

	ehc->i.err_mask |= err_mask;
	ehc->i.action |= action;
}

/**
 *	ata_eh_analyze_tf - analyze taskfile of a failed qc
 *	@qc: qc to analyze
 *
 *	Analyze taskfile of @qc and further determine cause of
 *	failure.  This function also requests ATAPI sense data if
 *	available.
 *
 *	LOCKING:
 *	Kernel thread context (may sleep).
 *
 *	RETURNS:
 *	Determined recovery action
 */
static unsigned int ata_eh_analyze_tf(struct ata_queued_cmd *qc)
{
	const struct ata_taskfile *tf = &qc->result_tf;
	unsigned int tmp, action = 0;
	u8 stat = tf->status, err = tf->error;

	if ((stat & (ATA_BUSY | ATA_DRQ | ATA_DRDY)) != ATA_DRDY) {
		qc->err_mask |= AC_ERR_HSM;
		return ATA_EH_RESET;
	}

	if (stat & (ATA_ERR | ATA_DF)) {
		qc->err_mask |= AC_ERR_DEV;
		/*
		 * Sense data reporting does not work if the
		 * device fault bit is set.
		 */
		if (stat & ATA_DF)
			stat &= ~ATA_SENSE;
	} else {
		return 0;
	}

	switch (qc->dev->class) {
	case ATA_DEV_ATA:
	case ATA_DEV_ZAC:
		/*
		 * Fetch the sense data explicitly if:
		 * -It was a non-NCQ command that failed, or
		 * -It was a NCQ command that failed, but the sense data
		 *  was not included in the NCQ command error log
		 *  (i.e. NCQ autosense is not supported by the device).
		 */
		if (!(qc->flags & ATA_QCFLAG_SENSE_VALID) &&
		    (stat & ATA_SENSE) && ata_eh_request_sense(qc))
			set_status_byte(qc->scsicmd, SAM_STAT_CHECK_CONDITION);
		if (err & ATA_ICRC)
			qc->err_mask |= AC_ERR_ATA_BUS;
		if (err & (ATA_UNC | ATA_AMNF))
			qc->err_mask |= AC_ERR_MEDIA;
		if (err & ATA_IDNF)
			qc->err_mask |= AC_ERR_INVALID;
		break;

	case ATA_DEV_ATAPI:
		if (!ata_port_is_frozen(qc->ap)) {
			tmp = atapi_eh_request_sense(qc->dev,
						qc->scsicmd->sense_buffer,
						qc->result_tf.error >> 4);
			if (!tmp)
				qc->flags |= ATA_QCFLAG_SENSE_VALID;
			else
				qc->err_mask |= tmp;
		}
	}

	if (qc->flags & ATA_QCFLAG_SENSE_VALID) {
		enum scsi_disposition ret = ata_eh_decide_disposition(qc);

		/*
		 * SUCCESS here means that the sense code could be
		 * evaluated and should be passed to the upper layers
		 * for correct evaluation.
		 * FAILED means the sense code could not be interpreted
		 * and the device would need to be reset.
		 * NEEDS_RETRY and ADD_TO_MLQUEUE means that the
		 * command would need to be retried.
		 */
		if (ret == NEEDS_RETRY || ret == ADD_TO_MLQUEUE) {
			qc->flags |= ATA_QCFLAG_RETRY;
			qc->err_mask |= AC_ERR_OTHER;
		} else if (ret != SUCCESS) {
			qc->err_mask |= AC_ERR_HSM;
		}
	}
	if (qc->err_mask & (AC_ERR_HSM | AC_ERR_TIMEOUT | AC_ERR_ATA_BUS))
		action |= ATA_EH_RESET;

	return action;
}

static int ata_eh_categorize_error(unsigned int eflags, unsigned int err_mask,
				   int *xfer_ok)
{
	int base = 0;

	if (!(eflags & ATA_EFLAG_DUBIOUS_XFER))
		*xfer_ok = 1;

	if (!*xfer_ok)
		base = ATA_ECAT_DUBIOUS_NONE;

	if (err_mask & AC_ERR_ATA_BUS)
		return base + ATA_ECAT_ATA_BUS;

	if (err_mask & AC_ERR_TIMEOUT)
		return base + ATA_ECAT_TOUT_HSM;

	if (eflags & ATA_EFLAG_IS_IO) {
		if (err_mask & AC_ERR_HSM)
			return base + ATA_ECAT_TOUT_HSM;
		if ((err_mask &
		     (AC_ERR_DEV|AC_ERR_MEDIA|AC_ERR_INVALID)) == AC_ERR_DEV)
			return base + ATA_ECAT_UNK_DEV;
	}

	return 0;
}

struct speed_down_verdict_arg {
	u64 since;
	int xfer_ok;
	int nr_errors[ATA_ECAT_NR];
};

static int speed_down_verdict_cb(struct ata_ering_entry *ent, void *void_arg)
{
	struct speed_down_verdict_arg *arg = void_arg;
	int cat;

	if ((ent->eflags & ATA_EFLAG_OLD_ER) || (ent->timestamp < arg->since))
		return -1;

	cat = ata_eh_categorize_error(ent->eflags, ent->err_mask,
				      &arg->xfer_ok);
	arg->nr_errors[cat]++;

	return 0;
}

/**
 *	ata_eh_speed_down_verdict - Determine speed down verdict
 *	@dev: Device of interest
 *
 *	This function examines error ring of @dev and determines
 *	whether NCQ needs to be turned off, transfer speed should be
 *	stepped down, or falling back to PIO is necessary.
 *
 *	ECAT_ATA_BUS	: ATA_BUS error for any command
 *
 *	ECAT_TOUT_HSM	: TIMEOUT for any command or HSM violation for
 *			  IO commands
 *
 *	ECAT_UNK_DEV	: Unknown DEV error for IO commands
 *
 *	ECAT_DUBIOUS_*	: Identical to above three but occurred while
 *			  data transfer hasn't been verified.
 *
 *	Verdicts are
 *
 *	NCQ_OFF		: Turn off NCQ.
 *
 *	SPEED_DOWN	: Speed down transfer speed but don't fall back
 *			  to PIO.
 *
 *	FALLBACK_TO_PIO	: Fall back to PIO.
 *
 *	Even if multiple verdicts are returned, only one action is
 *	taken per error.  An action triggered by non-DUBIOUS errors
 *	clears ering, while one triggered by DUBIOUS_* errors doesn't.
 *	This is to expedite speed down decisions right after device is
 *	initially configured.
 *
 *	The following are speed down rules.  #1 and #2 deal with
 *	DUBIOUS errors.
 *
 *	1. If more than one DUBIOUS_ATA_BUS or DUBIOUS_TOUT_HSM errors
 *	   occurred during last 5 mins, SPEED_DOWN and FALLBACK_TO_PIO.
 *
 *	2. If more than one DUBIOUS_TOUT_HSM or DUBIOUS_UNK_DEV errors
 *	   occurred during last 5 mins, NCQ_OFF.
 *
 *	3. If more than 8 ATA_BUS, TOUT_HSM or UNK_DEV errors
 *	   occurred during last 5 mins, FALLBACK_TO_PIO
 *
 *	4. If more than 3 TOUT_HSM or UNK_DEV errors occurred
 *	   during last 10 mins, NCQ_OFF.
 *
 *	5. If more than 3 ATA_BUS or TOUT_HSM errors, or more than 6
 *	   UNK_DEV errors occurred during last 10 mins, SPEED_DOWN.
 *
 *	LOCKING:
 *	Inherited from caller.
 *
 *	RETURNS:
 *	OR of ATA_EH_SPDN_* flags.
 */
static unsigned int ata_eh_speed_down_verdict(struct ata_device *dev)
{
	const u64 j5mins = 5LLU * 60 * HZ, j10mins = 10LLU * 60 * HZ;
	u64 j64 = get_jiffies_64();
	struct speed_down_verdict_arg arg;
	unsigned int verdict = 0;

	/* scan past 5 mins of error history */
	memset(&arg, 0, sizeof(arg));
	arg.since = j64 - min(j64, j5mins);
	ata_ering_map(&dev->ering, speed_down_verdict_cb, &arg);

	if (arg.nr_errors[ATA_ECAT_DUBIOUS_ATA_BUS] +
	    arg.nr_errors[ATA_ECAT_DUBIOUS_TOUT_HSM] > 1)
		verdict |= ATA_EH_SPDN_SPEED_DOWN |
			ATA_EH_SPDN_FALLBACK_TO_PIO | ATA_EH_SPDN_KEEP_ERRORS;

	if (arg.nr_errors[ATA_ECAT_DUBIOUS_TOUT_HSM] +
	    arg.nr_errors[ATA_ECAT_DUBIOUS_UNK_DEV] > 1)
		verdict |= ATA_EH_SPDN_NCQ_OFF | ATA_EH_SPDN_KEEP_ERRORS;

	if (arg.nr_errors[ATA_ECAT_ATA_BUS] +
	    arg.nr_errors[ATA_ECAT_TOUT_HSM] +
	    arg.nr_errors[ATA_ECAT_UNK_DEV] > 6)
		verdict |= ATA_EH_SPDN_FALLBACK_TO_PIO;

	/* scan past 10 mins of error history */
	memset(&arg, 0, sizeof(arg));
	arg.since = j64 - min(j64, j10mins);
	ata_ering_map(&dev->ering, speed_down_verdict_cb, &arg);

	if (arg.nr_errors[ATA_ECAT_TOUT_HSM] +
	    arg.nr_errors[ATA_ECAT_UNK_DEV] > 3)
		verdict |= ATA_EH_SPDN_NCQ_OFF;

	if (arg.nr_errors[ATA_ECAT_ATA_BUS] +
	    arg.nr_errors[ATA_ECAT_TOUT_HSM] > 3 ||
	    arg.nr_errors[ATA_ECAT_UNK_DEV] > 6)
		verdict |= ATA_EH_SPDN_SPEED_DOWN;

	return verdict;
}

/**
 *	ata_eh_speed_down - record error and speed down if necessary
 *	@dev: Failed device
 *	@eflags: mask of ATA_EFLAG_* flags
 *	@err_mask: err_mask of the error
 *
 *	Record error and examine error history to determine whether
 *	adjusting transmission speed is necessary.  It also sets
 *	transmission limits appropriately if such adjustment is
 *	necessary.
 *
 *	LOCKING:
 *	Kernel thread context (may sleep).
 *
 *	RETURNS:
 *	Determined recovery action.
 */
static unsigned int ata_eh_speed_down(struct ata_device *dev,
				unsigned int eflags, unsigned int err_mask)
{
	struct ata_link *link = ata_dev_phys_link(dev);
	int xfer_ok = 0;
	unsigned int verdict;
	unsigned int action = 0;

	/* don't bother if Cat-0 error */
	if (ata_eh_categorize_error(eflags, err_mask, &xfer_ok) == 0)
		return 0;

	/* record error and determine whether speed down is necessary */
	ata_ering_record(&dev->ering, eflags, err_mask);
	verdict = ata_eh_speed_down_verdict(dev);

	/* turn off NCQ? */
	if ((verdict & ATA_EH_SPDN_NCQ_OFF) && ata_ncq_enabled(dev)) {
		dev->flags |= ATA_DFLAG_NCQ_OFF;
		ata_dev_warn(dev, "NCQ disabled due to excessive errors\n");
		goto done;
	}

	/* speed down? */
	if (verdict & ATA_EH_SPDN_SPEED_DOWN) {
		/* speed down SATA link speed if possible */
		if (sata_down_spd_limit(link, 0) == 0) {
			action |= ATA_EH_RESET;
			goto done;
		}

		/* lower transfer mode */
		if (dev->spdn_cnt < 2) {
			static const int dma_dnxfer_sel[] =
				{ ATA_DNXFER_DMA, ATA_DNXFER_40C };
			static const int pio_dnxfer_sel[] =
				{ ATA_DNXFER_PIO, ATA_DNXFER_FORCE_PIO0 };
			int sel;

			if (dev->xfer_shift != ATA_SHIFT_PIO)
				sel = dma_dnxfer_sel[dev->spdn_cnt];
			else
				sel = pio_dnxfer_sel[dev->spdn_cnt];

			dev->spdn_cnt++;

			if (ata_down_xfermask_limit(dev, sel) == 0) {
				action |= ATA_EH_RESET;
				goto done;
			}
		}
	}

	/* Fall back to PIO?  Slowing down to PIO is meaningless for
	 * SATA ATA devices.  Consider it only for PATA and SATAPI.
	 */
	if ((verdict & ATA_EH_SPDN_FALLBACK_TO_PIO) && (dev->spdn_cnt >= 2) &&
	    (link->ap->cbl != ATA_CBL_SATA || dev->class == ATA_DEV_ATAPI) &&
	    (dev->xfer_shift != ATA_SHIFT_PIO)) {
		if (ata_down_xfermask_limit(dev, ATA_DNXFER_FORCE_PIO) == 0) {
			dev->spdn_cnt = 0;
			action |= ATA_EH_RESET;
			goto done;
		}
	}

	return 0;
 done:
	/* device has been slowed down, blow error history */
	if (!(verdict & ATA_EH_SPDN_KEEP_ERRORS))
		ata_ering_clear(&dev->ering);
	return action;
}

/**
 *	ata_eh_worth_retry - analyze error and decide whether to retry
 *	@qc: qc to possibly retry
 *
 *	Look at the cause of the error and decide if a retry
 * 	might be useful or not.  We don't want to retry media errors
 *	because the drive itself has probably already taken 10-30 seconds
 *	doing its own internal retries before reporting the failure.
 */
static inline int ata_eh_worth_retry(struct ata_queued_cmd *qc)
{
	if (qc->err_mask & AC_ERR_MEDIA)
		return 0;	/* don't retry media errors */
	if (qc->flags & ATA_QCFLAG_IO)
		return 1;	/* otherwise retry anything from fs stack */
	if (qc->err_mask & AC_ERR_INVALID)
		return 0;	/* don't retry these */
	return qc->err_mask != AC_ERR_DEV;  /* retry if not dev error */
}

/**
 *      ata_eh_quiet - check if we need to be quiet about a command error
 *      @qc: qc to check
 *
 *      Look at the qc flags anbd its scsi command request flags to determine
 *      if we need to be quiet about the command failure.
 */
static inline bool ata_eh_quiet(struct ata_queued_cmd *qc)
{
	if (qc->scsicmd && scsi_cmd_to_rq(qc->scsicmd)->rq_flags & RQF_QUIET)
		qc->flags |= ATA_QCFLAG_QUIET;
	return qc->flags & ATA_QCFLAG_QUIET;
}

<<<<<<< HEAD
static int ata_eh_read_sense_success_non_ncq(struct ata_link *link)
=======
static int ata_eh_get_non_ncq_success_sense(struct ata_link *link)
>>>>>>> 2d5404ca
{
	struct ata_port *ap = link->ap;
	struct ata_queued_cmd *qc;

	qc = __ata_qc_from_tag(ap, link->active_tag);
	if (!qc)
		return -EIO;

	if (!(qc->flags & ATA_QCFLAG_EH) ||
	    !(qc->flags & ATA_QCFLAG_EH_SUCCESS_CMD) ||
	    qc->err_mask)
		return -EIO;

	if (!ata_eh_request_sense(qc))
		return -EIO;

	/*
<<<<<<< HEAD
	 * If we have sense data, call scsi_check_sense() in order to set the
	 * correct SCSI ML byte (if any). No point in checking the return value,
	 * since the command has already completed successfully.
	 */
	scsi_check_sense(qc->scsicmd);
=======
	 * No point in checking the return value, since the command has already
	 * completed successfully.
	 */
	ata_eh_decide_disposition(qc);
>>>>>>> 2d5404ca

	return 0;
}

static void ata_eh_get_success_sense(struct ata_link *link)
{
	struct ata_eh_context *ehc = &link->eh_context;
	struct ata_device *dev = link->device;
	struct ata_port *ap = link->ap;
	struct ata_queued_cmd *qc;
	int tag, ret = 0;

	if (!(ehc->i.dev_action[dev->devno] & ATA_EH_GET_SUCCESS_SENSE))
		return;

	/* if frozen, we can't do much */
	if (ata_port_is_frozen(ap)) {
		ata_dev_warn(dev,
			"successful sense data available but port frozen\n");
		goto out;
	}

	/*
	 * If the link has sactive set, then we have outstanding NCQ commands
	 * and have to read the Successful NCQ Commands log to get the sense
	 * data. Otherwise, we are dealing with a non-NCQ command and use
	 * request sense ext command to retrieve the sense data.
	 */
	if (link->sactive)
<<<<<<< HEAD
		ret = ata_eh_read_sense_success_ncq_log(link);
	else
		ret = ata_eh_read_sense_success_non_ncq(link);
=======
		ret = ata_eh_get_ncq_success_sense(link);
	else
		ret = ata_eh_get_non_ncq_success_sense(link);
>>>>>>> 2d5404ca
	if (ret)
		goto out;

	ata_eh_done(link, dev, ATA_EH_GET_SUCCESS_SENSE);
	return;

out:
	/*
	 * If we failed to get sense data for a successful command that ought to
	 * have sense data, we cannot simply return BLK_STS_OK to user space.
	 * This is because we can't know if the sense data that we couldn't get
	 * was actually "DATA CURRENTLY UNAVAILABLE". Reporting such a command
	 * as success to user space would result in a silent data corruption.
	 * Thus, add a bogus ABORTED_COMMAND sense data to such commands, such
	 * that SCSI will report these commands as BLK_STS_IOERR to user space.
	 */
	ata_qc_for_each_raw(ap, qc, tag) {
		if (!(qc->flags & ATA_QCFLAG_EH) ||
		    !(qc->flags & ATA_QCFLAG_EH_SUCCESS_CMD) ||
		    qc->err_mask ||
		    ata_dev_phys_link(qc->dev) != link)
			continue;

		/* We managed to get sense for this success command, skip. */
		if (qc->flags & ATA_QCFLAG_SENSE_VALID)
			continue;

		/* This success command did not have any sense data, skip. */
		if (!(qc->result_tf.status & ATA_SENSE))
			continue;

		/* This success command had sense data, but we failed to get. */
		ata_scsi_set_sense(dev, qc->scsicmd, ABORTED_COMMAND, 0, 0);
		qc->flags |= ATA_QCFLAG_SENSE_VALID;
	}
	ata_eh_done(link, dev, ATA_EH_GET_SUCCESS_SENSE);
}

/**
 *	ata_eh_link_autopsy - analyze error and determine recovery action
 *	@link: host link to perform autopsy on
 *
 *	Analyze why @link failed and determine which recovery actions
 *	are needed.  This function also sets more detailed AC_ERR_*
 *	values and fills sense data for ATAPI CHECK SENSE.
 *
 *	LOCKING:
 *	Kernel thread context (may sleep).
 */
static void ata_eh_link_autopsy(struct ata_link *link)
{
	struct ata_port *ap = link->ap;
	struct ata_eh_context *ehc = &link->eh_context;
	struct ata_queued_cmd *qc;
	struct ata_device *dev;
	unsigned int all_err_mask = 0, eflags = 0;
	int tag, nr_failed = 0, nr_quiet = 0;
	u32 serror;
	int rc;

	if (ehc->i.flags & ATA_EHI_NO_AUTOPSY)
		return;

	/* obtain and analyze SError */
	rc = sata_scr_read(link, SCR_ERROR, &serror);
	if (rc == 0) {
		ehc->i.serror |= serror;
		ata_eh_analyze_serror(link);
	} else if (rc != -EOPNOTSUPP) {
		/* SError read failed, force reset and probing */
		ehc->i.probe_mask |= ATA_ALL_DEVICES;
		ehc->i.action |= ATA_EH_RESET;
		ehc->i.err_mask |= AC_ERR_OTHER;
	}

	/* analyze NCQ failure */
	ata_eh_analyze_ncq_error(link);

	/*
	 * Check if this was a successful command that simply needs sense data.
	 * Since the sense data is not part of the completion, we need to fetch
	 * it using an additional command. Since this can't be done from irq
	 * context, the sense data for successful commands are fetched by EH.
	 */
	ata_eh_get_success_sense(link);

	/* any real error trumps AC_ERR_OTHER */
	if (ehc->i.err_mask & ~AC_ERR_OTHER)
		ehc->i.err_mask &= ~AC_ERR_OTHER;

	all_err_mask |= ehc->i.err_mask;

	ata_qc_for_each_raw(ap, qc, tag) {
		if (!(qc->flags & ATA_QCFLAG_EH) ||
		    qc->flags & ATA_QCFLAG_RETRY ||
		    qc->flags & ATA_QCFLAG_EH_SUCCESS_CMD ||
		    ata_dev_phys_link(qc->dev) != link)
			continue;

		/* inherit upper level err_mask */
		qc->err_mask |= ehc->i.err_mask;

		/* analyze TF */
		ehc->i.action |= ata_eh_analyze_tf(qc);

		/* DEV errors are probably spurious in case of ATA_BUS error */
		if (qc->err_mask & AC_ERR_ATA_BUS)
			qc->err_mask &= ~(AC_ERR_DEV | AC_ERR_MEDIA |
					  AC_ERR_INVALID);

		/* any real error trumps unknown error */
		if (qc->err_mask & ~AC_ERR_OTHER)
			qc->err_mask &= ~AC_ERR_OTHER;

		/*
		 * SENSE_VALID trumps dev/unknown error and revalidation. Upper
		 * layers will determine whether the command is worth retrying
		 * based on the sense data and device class/type. Otherwise,
		 * determine directly if the command is worth retrying using its
		 * error mask and flags.
		 */
		if (qc->flags & ATA_QCFLAG_SENSE_VALID)
			qc->err_mask &= ~(AC_ERR_DEV | AC_ERR_OTHER);
		else if (ata_eh_worth_retry(qc))
			qc->flags |= ATA_QCFLAG_RETRY;

		/* accumulate error info */
		ehc->i.dev = qc->dev;
		all_err_mask |= qc->err_mask;
		if (qc->flags & ATA_QCFLAG_IO)
			eflags |= ATA_EFLAG_IS_IO;
		trace_ata_eh_link_autopsy_qc(qc);

		/* Count quiet errors */
		if (ata_eh_quiet(qc))
			nr_quiet++;
		nr_failed++;
	}

	/* If all failed commands requested silence, then be quiet */
	if (nr_quiet == nr_failed)
		ehc->i.flags |= ATA_EHI_QUIET;

	/* enforce default EH actions */
	if (ata_port_is_frozen(ap) ||
	    all_err_mask & (AC_ERR_HSM | AC_ERR_TIMEOUT))
		ehc->i.action |= ATA_EH_RESET;
	else if (((eflags & ATA_EFLAG_IS_IO) && all_err_mask) ||
		 (!(eflags & ATA_EFLAG_IS_IO) && (all_err_mask & ~AC_ERR_DEV)))
		ehc->i.action |= ATA_EH_REVALIDATE;

	/* If we have offending qcs and the associated failed device,
	 * perform per-dev EH action only on the offending device.
	 */
	if (ehc->i.dev) {
		ehc->i.dev_action[ehc->i.dev->devno] |=
			ehc->i.action & ATA_EH_PERDEV_MASK;
		ehc->i.action &= ~ATA_EH_PERDEV_MASK;
	}

	/* propagate timeout to host link */
	if ((all_err_mask & AC_ERR_TIMEOUT) && !ata_is_host_link(link))
		ap->link.eh_context.i.err_mask |= AC_ERR_TIMEOUT;

	/* record error and consider speeding down */
	dev = ehc->i.dev;
	if (!dev && ((ata_link_max_devices(link) == 1 &&
		      ata_dev_enabled(link->device))))
	    dev = link->device;

	if (dev) {
		if (dev->flags & ATA_DFLAG_DUBIOUS_XFER)
			eflags |= ATA_EFLAG_DUBIOUS_XFER;
		ehc->i.action |= ata_eh_speed_down(dev, eflags, all_err_mask);
		trace_ata_eh_link_autopsy(dev, ehc->i.action, all_err_mask);
	}
}

/**
 *	ata_eh_autopsy - analyze error and determine recovery action
 *	@ap: host port to perform autopsy on
 *
 *	Analyze all links of @ap and determine why they failed and
 *	which recovery actions are needed.
 *
 *	LOCKING:
 *	Kernel thread context (may sleep).
 */
void ata_eh_autopsy(struct ata_port *ap)
{
	struct ata_link *link;

	ata_for_each_link(link, ap, EDGE)
		ata_eh_link_autopsy(link);

	/* Handle the frigging slave link.  Autopsy is done similarly
	 * but actions and flags are transferred over to the master
	 * link and handled from there.
	 */
	if (ap->slave_link) {
		struct ata_eh_context *mehc = &ap->link.eh_context;
		struct ata_eh_context *sehc = &ap->slave_link->eh_context;

		/* transfer control flags from master to slave */
		sehc->i.flags |= mehc->i.flags & ATA_EHI_TO_SLAVE_MASK;

		/* perform autopsy on the slave link */
		ata_eh_link_autopsy(ap->slave_link);

		/* transfer actions from slave to master and clear slave */
		ata_eh_about_to_do(ap->slave_link, NULL, ATA_EH_ALL_ACTIONS);
		mehc->i.action		|= sehc->i.action;
		mehc->i.dev_action[1]	|= sehc->i.dev_action[1];
		mehc->i.flags		|= sehc->i.flags;
		ata_eh_done(ap->slave_link, NULL, ATA_EH_ALL_ACTIONS);
	}

	/* Autopsy of fanout ports can affect host link autopsy.
	 * Perform host link autopsy last.
	 */
	if (sata_pmp_attached(ap))
		ata_eh_link_autopsy(&ap->link);
}

/**
 *	ata_get_cmd_name - get name for ATA command
 *	@command: ATA command code to get name for
 *
 *	Return a textual name of the given command or "unknown"
 *
 *	LOCKING:
 *	None
 */
const char *ata_get_cmd_name(u8 command)
{
#ifdef CONFIG_ATA_VERBOSE_ERROR
	static const struct
	{
		u8 command;
		const char *text;
	} cmd_descr[] = {
		{ ATA_CMD_DEV_RESET,		"DEVICE RESET" },
		{ ATA_CMD_CHK_POWER,		"CHECK POWER MODE" },
		{ ATA_CMD_STANDBY,		"STANDBY" },
		{ ATA_CMD_IDLE,			"IDLE" },
		{ ATA_CMD_EDD,			"EXECUTE DEVICE DIAGNOSTIC" },
		{ ATA_CMD_DOWNLOAD_MICRO,	"DOWNLOAD MICROCODE" },
		{ ATA_CMD_DOWNLOAD_MICRO_DMA,	"DOWNLOAD MICROCODE DMA" },
		{ ATA_CMD_NOP,			"NOP" },
		{ ATA_CMD_FLUSH,		"FLUSH CACHE" },
		{ ATA_CMD_FLUSH_EXT,		"FLUSH CACHE EXT" },
		{ ATA_CMD_ID_ATA,		"IDENTIFY DEVICE" },
		{ ATA_CMD_ID_ATAPI,		"IDENTIFY PACKET DEVICE" },
		{ ATA_CMD_SERVICE,		"SERVICE" },
		{ ATA_CMD_READ,			"READ DMA" },
		{ ATA_CMD_READ_EXT,		"READ DMA EXT" },
		{ ATA_CMD_READ_QUEUED,		"READ DMA QUEUED" },
		{ ATA_CMD_READ_STREAM_EXT,	"READ STREAM EXT" },
		{ ATA_CMD_READ_STREAM_DMA_EXT,  "READ STREAM DMA EXT" },
		{ ATA_CMD_WRITE,		"WRITE DMA" },
		{ ATA_CMD_WRITE_EXT,		"WRITE DMA EXT" },
		{ ATA_CMD_WRITE_QUEUED,		"WRITE DMA QUEUED EXT" },
		{ ATA_CMD_WRITE_STREAM_EXT,	"WRITE STREAM EXT" },
		{ ATA_CMD_WRITE_STREAM_DMA_EXT, "WRITE STREAM DMA EXT" },
		{ ATA_CMD_WRITE_FUA_EXT,	"WRITE DMA FUA EXT" },
		{ ATA_CMD_WRITE_QUEUED_FUA_EXT, "WRITE DMA QUEUED FUA EXT" },
		{ ATA_CMD_FPDMA_READ,		"READ FPDMA QUEUED" },
		{ ATA_CMD_FPDMA_WRITE,		"WRITE FPDMA QUEUED" },
		{ ATA_CMD_NCQ_NON_DATA,		"NCQ NON-DATA" },
		{ ATA_CMD_FPDMA_SEND,		"SEND FPDMA QUEUED" },
		{ ATA_CMD_FPDMA_RECV,		"RECEIVE FPDMA QUEUED" },
		{ ATA_CMD_PIO_READ,		"READ SECTOR(S)" },
		{ ATA_CMD_PIO_READ_EXT,		"READ SECTOR(S) EXT" },
		{ ATA_CMD_PIO_WRITE,		"WRITE SECTOR(S)" },
		{ ATA_CMD_PIO_WRITE_EXT,	"WRITE SECTOR(S) EXT" },
		{ ATA_CMD_READ_MULTI,		"READ MULTIPLE" },
		{ ATA_CMD_READ_MULTI_EXT,	"READ MULTIPLE EXT" },
		{ ATA_CMD_WRITE_MULTI,		"WRITE MULTIPLE" },
		{ ATA_CMD_WRITE_MULTI_EXT,	"WRITE MULTIPLE EXT" },
		{ ATA_CMD_WRITE_MULTI_FUA_EXT,	"WRITE MULTIPLE FUA EXT" },
		{ ATA_CMD_SET_FEATURES,		"SET FEATURES" },
		{ ATA_CMD_SET_MULTI,		"SET MULTIPLE MODE" },
		{ ATA_CMD_VERIFY,		"READ VERIFY SECTOR(S)" },
		{ ATA_CMD_VERIFY_EXT,		"READ VERIFY SECTOR(S) EXT" },
		{ ATA_CMD_WRITE_UNCORR_EXT,	"WRITE UNCORRECTABLE EXT" },
		{ ATA_CMD_STANDBYNOW1,		"STANDBY IMMEDIATE" },
		{ ATA_CMD_IDLEIMMEDIATE,	"IDLE IMMEDIATE" },
		{ ATA_CMD_SLEEP,		"SLEEP" },
		{ ATA_CMD_INIT_DEV_PARAMS,	"INITIALIZE DEVICE PARAMETERS" },
		{ ATA_CMD_READ_NATIVE_MAX,	"READ NATIVE MAX ADDRESS" },
		{ ATA_CMD_READ_NATIVE_MAX_EXT,	"READ NATIVE MAX ADDRESS EXT" },
		{ ATA_CMD_SET_MAX,		"SET MAX ADDRESS" },
		{ ATA_CMD_SET_MAX_EXT,		"SET MAX ADDRESS EXT" },
		{ ATA_CMD_READ_LOG_EXT,		"READ LOG EXT" },
		{ ATA_CMD_WRITE_LOG_EXT,	"WRITE LOG EXT" },
		{ ATA_CMD_READ_LOG_DMA_EXT,	"READ LOG DMA EXT" },
		{ ATA_CMD_WRITE_LOG_DMA_EXT,	"WRITE LOG DMA EXT" },
		{ ATA_CMD_TRUSTED_NONDATA,	"TRUSTED NON-DATA" },
		{ ATA_CMD_TRUSTED_RCV,		"TRUSTED RECEIVE" },
		{ ATA_CMD_TRUSTED_RCV_DMA,	"TRUSTED RECEIVE DMA" },
		{ ATA_CMD_TRUSTED_SND,		"TRUSTED SEND" },
		{ ATA_CMD_TRUSTED_SND_DMA,	"TRUSTED SEND DMA" },
		{ ATA_CMD_PMP_READ,		"READ BUFFER" },
		{ ATA_CMD_PMP_READ_DMA,		"READ BUFFER DMA" },
		{ ATA_CMD_PMP_WRITE,		"WRITE BUFFER" },
		{ ATA_CMD_PMP_WRITE_DMA,	"WRITE BUFFER DMA" },
		{ ATA_CMD_CONF_OVERLAY,		"DEVICE CONFIGURATION OVERLAY" },
		{ ATA_CMD_SEC_SET_PASS,		"SECURITY SET PASSWORD" },
		{ ATA_CMD_SEC_UNLOCK,		"SECURITY UNLOCK" },
		{ ATA_CMD_SEC_ERASE_PREP,	"SECURITY ERASE PREPARE" },
		{ ATA_CMD_SEC_ERASE_UNIT,	"SECURITY ERASE UNIT" },
		{ ATA_CMD_SEC_FREEZE_LOCK,	"SECURITY FREEZE LOCK" },
		{ ATA_CMD_SEC_DISABLE_PASS,	"SECURITY DISABLE PASSWORD" },
		{ ATA_CMD_CONFIG_STREAM,	"CONFIGURE STREAM" },
		{ ATA_CMD_SMART,		"SMART" },
		{ ATA_CMD_MEDIA_LOCK,		"DOOR LOCK" },
		{ ATA_CMD_MEDIA_UNLOCK,		"DOOR UNLOCK" },
		{ ATA_CMD_DSM,			"DATA SET MANAGEMENT" },
		{ ATA_CMD_CHK_MED_CRD_TYP,	"CHECK MEDIA CARD TYPE" },
		{ ATA_CMD_CFA_REQ_EXT_ERR,	"CFA REQUEST EXTENDED ERROR" },
		{ ATA_CMD_CFA_WRITE_NE,		"CFA WRITE SECTORS WITHOUT ERASE" },
		{ ATA_CMD_CFA_TRANS_SECT,	"CFA TRANSLATE SECTOR" },
		{ ATA_CMD_CFA_ERASE,		"CFA ERASE SECTORS" },
		{ ATA_CMD_CFA_WRITE_MULT_NE,	"CFA WRITE MULTIPLE WITHOUT ERASE" },
		{ ATA_CMD_REQ_SENSE_DATA,	"REQUEST SENSE DATA EXT" },
		{ ATA_CMD_SANITIZE_DEVICE,	"SANITIZE DEVICE" },
		{ ATA_CMD_ZAC_MGMT_IN,		"ZAC MANAGEMENT IN" },
		{ ATA_CMD_ZAC_MGMT_OUT,		"ZAC MANAGEMENT OUT" },
		{ ATA_CMD_READ_LONG,		"READ LONG (with retries)" },
		{ ATA_CMD_READ_LONG_ONCE,	"READ LONG (without retries)" },
		{ ATA_CMD_WRITE_LONG,		"WRITE LONG (with retries)" },
		{ ATA_CMD_WRITE_LONG_ONCE,	"WRITE LONG (without retries)" },
		{ ATA_CMD_RESTORE,		"RECALIBRATE" },
		{ 0,				NULL } /* terminate list */
	};

	unsigned int i;
	for (i = 0; cmd_descr[i].text; i++)
		if (cmd_descr[i].command == command)
			return cmd_descr[i].text;
#endif

	return "unknown";
}
EXPORT_SYMBOL_GPL(ata_get_cmd_name);

/**
 *	ata_eh_link_report - report error handling to user
 *	@link: ATA link EH is going on
 *
 *	Report EH to user.
 *
 *	LOCKING:
 *	None.
 */
static void ata_eh_link_report(struct ata_link *link)
{
	struct ata_port *ap = link->ap;
	struct ata_eh_context *ehc = &link->eh_context;
	struct ata_queued_cmd *qc;
	const char *frozen, *desc;
	char tries_buf[16] = "";
	int tag, nr_failed = 0;

	if (ehc->i.flags & ATA_EHI_QUIET)
		return;

	desc = NULL;
	if (ehc->i.desc[0] != '\0')
		desc = ehc->i.desc;

	ata_qc_for_each_raw(ap, qc, tag) {
		if (!(qc->flags & ATA_QCFLAG_EH) ||
		    ata_dev_phys_link(qc->dev) != link ||
		    ((qc->flags & ATA_QCFLAG_QUIET) &&
		     qc->err_mask == AC_ERR_DEV))
			continue;
		if (qc->flags & ATA_QCFLAG_SENSE_VALID && !qc->err_mask)
			continue;

		nr_failed++;
	}

	if (!nr_failed && !ehc->i.err_mask)
		return;

	frozen = "";
	if (ata_port_is_frozen(ap))
		frozen = " frozen";

	if (ap->eh_tries < ATA_EH_MAX_TRIES)
		snprintf(tries_buf, sizeof(tries_buf), " t%d",
			 ap->eh_tries);

	if (ehc->i.dev) {
		ata_dev_err(ehc->i.dev, "exception Emask 0x%x "
			    "SAct 0x%x SErr 0x%x action 0x%x%s%s\n",
			    ehc->i.err_mask, link->sactive, ehc->i.serror,
			    ehc->i.action, frozen, tries_buf);
		if (desc)
			ata_dev_err(ehc->i.dev, "%s\n", desc);
	} else {
		ata_link_err(link, "exception Emask 0x%x "
			     "SAct 0x%x SErr 0x%x action 0x%x%s%s\n",
			     ehc->i.err_mask, link->sactive, ehc->i.serror,
			     ehc->i.action, frozen, tries_buf);
		if (desc)
			ata_link_err(link, "%s\n", desc);
	}

#ifdef CONFIG_ATA_VERBOSE_ERROR
	if (ehc->i.serror)
		ata_link_err(link,
		  "SError: { %s%s%s%s%s%s%s%s%s%s%s%s%s%s%s%s%s}\n",
		  ehc->i.serror & SERR_DATA_RECOVERED ? "RecovData " : "",
		  ehc->i.serror & SERR_COMM_RECOVERED ? "RecovComm " : "",
		  ehc->i.serror & SERR_DATA ? "UnrecovData " : "",
		  ehc->i.serror & SERR_PERSISTENT ? "Persist " : "",
		  ehc->i.serror & SERR_PROTOCOL ? "Proto " : "",
		  ehc->i.serror & SERR_INTERNAL ? "HostInt " : "",
		  ehc->i.serror & SERR_PHYRDY_CHG ? "PHYRdyChg " : "",
		  ehc->i.serror & SERR_PHY_INT_ERR ? "PHYInt " : "",
		  ehc->i.serror & SERR_COMM_WAKE ? "CommWake " : "",
		  ehc->i.serror & SERR_10B_8B_ERR ? "10B8B " : "",
		  ehc->i.serror & SERR_DISPARITY ? "Dispar " : "",
		  ehc->i.serror & SERR_CRC ? "BadCRC " : "",
		  ehc->i.serror & SERR_HANDSHAKE ? "Handshk " : "",
		  ehc->i.serror & SERR_LINK_SEQ_ERR ? "LinkSeq " : "",
		  ehc->i.serror & SERR_TRANS_ST_ERROR ? "TrStaTrns " : "",
		  ehc->i.serror & SERR_UNRECOG_FIS ? "UnrecFIS " : "",
		  ehc->i.serror & SERR_DEV_XCHG ? "DevExch " : "");
#endif

	ata_qc_for_each_raw(ap, qc, tag) {
		struct ata_taskfile *cmd = &qc->tf, *res = &qc->result_tf;
		char data_buf[20] = "";
		char cdb_buf[70] = "";

		if (!(qc->flags & ATA_QCFLAG_EH) ||
		    ata_dev_phys_link(qc->dev) != link || !qc->err_mask)
			continue;

		if (qc->dma_dir != DMA_NONE) {
			static const char *dma_str[] = {
				[DMA_BIDIRECTIONAL]	= "bidi",
				[DMA_TO_DEVICE]		= "out",
				[DMA_FROM_DEVICE]	= "in",
			};
			const char *prot_str = NULL;

			switch (qc->tf.protocol) {
			case ATA_PROT_UNKNOWN:
				prot_str = "unknown";
				break;
			case ATA_PROT_NODATA:
				prot_str = "nodata";
				break;
			case ATA_PROT_PIO:
				prot_str = "pio";
				break;
			case ATA_PROT_DMA:
				prot_str = "dma";
				break;
			case ATA_PROT_NCQ:
				prot_str = "ncq dma";
				break;
			case ATA_PROT_NCQ_NODATA:
				prot_str = "ncq nodata";
				break;
			case ATAPI_PROT_NODATA:
				prot_str = "nodata";
				break;
			case ATAPI_PROT_PIO:
				prot_str = "pio";
				break;
			case ATAPI_PROT_DMA:
				prot_str = "dma";
				break;
			}
			snprintf(data_buf, sizeof(data_buf), " %s %u %s",
				 prot_str, qc->nbytes, dma_str[qc->dma_dir]);
		}

		if (ata_is_atapi(qc->tf.protocol)) {
			const u8 *cdb = qc->cdb;
			size_t cdb_len = qc->dev->cdb_len;

			if (qc->scsicmd) {
				cdb = qc->scsicmd->cmnd;
				cdb_len = qc->scsicmd->cmd_len;
			}
			__scsi_format_command(cdb_buf, sizeof(cdb_buf),
					      cdb, cdb_len);
		} else
			ata_dev_err(qc->dev, "failed command: %s\n",
				    ata_get_cmd_name(cmd->command));

		ata_dev_err(qc->dev,
			"cmd %02x/%02x:%02x:%02x:%02x:%02x/%02x:%02x:%02x:%02x:%02x/%02x "
			"tag %d%s\n         %s"
			"res %02x/%02x:%02x:%02x:%02x:%02x/%02x:%02x:%02x:%02x:%02x/%02x "
			"Emask 0x%x (%s)%s\n",
			cmd->command, cmd->feature, cmd->nsect,
			cmd->lbal, cmd->lbam, cmd->lbah,
			cmd->hob_feature, cmd->hob_nsect,
			cmd->hob_lbal, cmd->hob_lbam, cmd->hob_lbah,
			cmd->device, qc->tag, data_buf, cdb_buf,
			res->status, res->error, res->nsect,
			res->lbal, res->lbam, res->lbah,
			res->hob_feature, res->hob_nsect,
			res->hob_lbal, res->hob_lbam, res->hob_lbah,
			res->device, qc->err_mask, ata_err_string(qc->err_mask),
			qc->err_mask & AC_ERR_NCQ ? " <F>" : "");

#ifdef CONFIG_ATA_VERBOSE_ERROR
		if (res->status & (ATA_BUSY | ATA_DRDY | ATA_DF | ATA_DRQ |
				   ATA_SENSE | ATA_ERR)) {
			if (res->status & ATA_BUSY)
				ata_dev_err(qc->dev, "status: { Busy }\n");
			else
				ata_dev_err(qc->dev, "status: { %s%s%s%s%s}\n",
				  res->status & ATA_DRDY ? "DRDY " : "",
				  res->status & ATA_DF ? "DF " : "",
				  res->status & ATA_DRQ ? "DRQ " : "",
				  res->status & ATA_SENSE ? "SENSE " : "",
				  res->status & ATA_ERR ? "ERR " : "");
		}

		if (cmd->command != ATA_CMD_PACKET &&
		    (res->error & (ATA_ICRC | ATA_UNC | ATA_AMNF | ATA_IDNF |
				   ATA_ABORTED)))
			ata_dev_err(qc->dev, "error: { %s%s%s%s%s}\n",
				    res->error & ATA_ICRC ? "ICRC " : "",
				    res->error & ATA_UNC ? "UNC " : "",
				    res->error & ATA_AMNF ? "AMNF " : "",
				    res->error & ATA_IDNF ? "IDNF " : "",
				    res->error & ATA_ABORTED ? "ABRT " : "");
#endif
	}
}

/**
 *	ata_eh_report - report error handling to user
 *	@ap: ATA port to report EH about
 *
 *	Report EH to user.
 *
 *	LOCKING:
 *	None.
 */
void ata_eh_report(struct ata_port *ap)
{
	struct ata_link *link;

	ata_for_each_link(link, ap, HOST_FIRST)
		ata_eh_link_report(link);
}

static int ata_do_reset(struct ata_link *link, ata_reset_fn_t reset,
			unsigned int *classes, unsigned long deadline,
			bool clear_classes)
{
	struct ata_device *dev;

	if (clear_classes)
		ata_for_each_dev(dev, link, ALL)
			classes[dev->devno] = ATA_DEV_UNKNOWN;

	return reset(link, classes, deadline);
}

static int ata_eh_followup_srst_needed(struct ata_link *link, int rc)
{
	if ((link->flags & ATA_LFLAG_NO_SRST) || ata_link_offline(link))
		return 0;
	if (rc == -EAGAIN)
		return 1;
	if (sata_pmp_supported(link->ap) && ata_is_host_link(link))
		return 1;
	return 0;
}

int ata_eh_reset(struct ata_link *link, int classify,
		 ata_prereset_fn_t prereset, ata_reset_fn_t softreset,
		 ata_reset_fn_t hardreset, ata_postreset_fn_t postreset)
{
	struct ata_port *ap = link->ap;
	struct ata_link *slave = ap->slave_link;
	struct ata_eh_context *ehc = &link->eh_context;
	struct ata_eh_context *sehc = slave ? &slave->eh_context : NULL;
	unsigned int *classes = ehc->classes;
	unsigned int lflags = link->flags;
	int verbose = !(ehc->i.flags & ATA_EHI_QUIET);
	int max_tries = 0, try = 0;
	struct ata_link *failed_link;
	struct ata_device *dev;
	unsigned long deadline, now;
	ata_reset_fn_t reset;
	unsigned long flags;
	u32 sstatus;
	int nr_unknown, rc;

	/*
	 * Prepare to reset
	 */
	while (ata_eh_reset_timeouts[max_tries] != UINT_MAX)
		max_tries++;
	if (link->flags & ATA_LFLAG_RST_ONCE)
		max_tries = 1;
	if (link->flags & ATA_LFLAG_NO_HRST)
		hardreset = NULL;
	if (link->flags & ATA_LFLAG_NO_SRST)
		softreset = NULL;

	/* make sure each reset attempt is at least COOL_DOWN apart */
	if (ehc->i.flags & ATA_EHI_DID_RESET) {
		now = jiffies;
		WARN_ON(time_after(ehc->last_reset, now));
		deadline = ata_deadline(ehc->last_reset,
					ATA_EH_RESET_COOL_DOWN);
		if (time_before(now, deadline))
			schedule_timeout_uninterruptible(deadline - now);
	}

	spin_lock_irqsave(ap->lock, flags);
	ap->pflags |= ATA_PFLAG_RESETTING;
	spin_unlock_irqrestore(ap->lock, flags);

	ata_eh_about_to_do(link, NULL, ATA_EH_RESET);

	ata_for_each_dev(dev, link, ALL) {
		/* If we issue an SRST then an ATA drive (not ATAPI)
		 * may change configuration and be in PIO0 timing. If
		 * we do a hard reset (or are coming from power on)
		 * this is true for ATA or ATAPI. Until we've set a
		 * suitable controller mode we should not touch the
		 * bus as we may be talking too fast.
		 */
		dev->pio_mode = XFER_PIO_0;
		dev->dma_mode = 0xff;

		/* If the controller has a pio mode setup function
		 * then use it to set the chipset to rights. Don't
		 * touch the DMA setup as that will be dealt with when
		 * configuring devices.
		 */
		if (ap->ops->set_piomode)
			ap->ops->set_piomode(ap, dev);
	}

	/* prefer hardreset */
	reset = NULL;
	ehc->i.action &= ~ATA_EH_RESET;
	if (hardreset) {
		reset = hardreset;
		ehc->i.action |= ATA_EH_HARDRESET;
	} else if (softreset) {
		reset = softreset;
		ehc->i.action |= ATA_EH_SOFTRESET;
	}

	if (prereset) {
		unsigned long deadline = ata_deadline(jiffies,
						      ATA_EH_PRERESET_TIMEOUT);

		if (slave) {
			sehc->i.action &= ~ATA_EH_RESET;
			sehc->i.action |= ehc->i.action;
		}

		rc = prereset(link, deadline);

		/* If present, do prereset on slave link too.  Reset
		 * is skipped iff both master and slave links report
		 * -ENOENT or clear ATA_EH_RESET.
		 */
		if (slave && (rc == 0 || rc == -ENOENT)) {
			int tmp;

			tmp = prereset(slave, deadline);
			if (tmp != -ENOENT)
				rc = tmp;

			ehc->i.action |= sehc->i.action;
		}

		if (rc) {
			if (rc == -ENOENT) {
				ata_link_dbg(link, "port disabled--ignoring\n");
				ehc->i.action &= ~ATA_EH_RESET;

				ata_for_each_dev(dev, link, ALL)
					classes[dev->devno] = ATA_DEV_NONE;

				rc = 0;
			} else
				ata_link_err(link,
					     "prereset failed (errno=%d)\n",
					     rc);
			goto out;
		}

		/* prereset() might have cleared ATA_EH_RESET.  If so,
		 * bang classes, thaw and return.
		 */
		if (reset && !(ehc->i.action & ATA_EH_RESET)) {
			ata_for_each_dev(dev, link, ALL)
				classes[dev->devno] = ATA_DEV_NONE;
			if (ata_port_is_frozen(ap) && ata_is_host_link(link))
				ata_eh_thaw_port(ap);
			rc = 0;
			goto out;
		}
	}

 retry:
	/*
	 * Perform reset
	 */
	if (ata_is_host_link(link))
		ata_eh_freeze_port(ap);

	deadline = ata_deadline(jiffies, ata_eh_reset_timeouts[try++]);

	if (reset) {
		if (verbose)
			ata_link_info(link, "%s resetting link\n",
				      reset == softreset ? "soft" : "hard");

		/* mark that this EH session started with reset */
		ehc->last_reset = jiffies;
		if (reset == hardreset) {
			ehc->i.flags |= ATA_EHI_DID_HARDRESET;
			trace_ata_link_hardreset_begin(link, classes, deadline);
		} else {
			ehc->i.flags |= ATA_EHI_DID_SOFTRESET;
			trace_ata_link_softreset_begin(link, classes, deadline);
		}

		rc = ata_do_reset(link, reset, classes, deadline, true);
		if (reset == hardreset)
			trace_ata_link_hardreset_end(link, classes, rc);
		else
			trace_ata_link_softreset_end(link, classes, rc);
		if (rc && rc != -EAGAIN) {
			failed_link = link;
			goto fail;
		}

		/* hardreset slave link if existent */
		if (slave && reset == hardreset) {
			int tmp;

			if (verbose)
				ata_link_info(slave, "hard resetting link\n");

			ata_eh_about_to_do(slave, NULL, ATA_EH_RESET);
			trace_ata_slave_hardreset_begin(slave, classes,
							deadline);
			tmp = ata_do_reset(slave, reset, classes, deadline,
					   false);
			trace_ata_slave_hardreset_end(slave, classes, tmp);
			switch (tmp) {
			case -EAGAIN:
				rc = -EAGAIN;
				break;
			case 0:
				break;
			default:
				failed_link = slave;
				rc = tmp;
				goto fail;
			}
		}

		/* perform follow-up SRST if necessary */
		if (reset == hardreset &&
		    ata_eh_followup_srst_needed(link, rc)) {
			reset = softreset;

			if (!reset) {
				ata_link_err(link,
	     "follow-up softreset required but no softreset available\n");
				failed_link = link;
				rc = -EINVAL;
				goto fail;
			}

			ata_eh_about_to_do(link, NULL, ATA_EH_RESET);
			trace_ata_link_softreset_begin(link, classes, deadline);
			rc = ata_do_reset(link, reset, classes, deadline, true);
			trace_ata_link_softreset_end(link, classes, rc);
			if (rc) {
				failed_link = link;
				goto fail;
			}
		}
	} else {
		if (verbose)
			ata_link_info(link,
	"no reset method available, skipping reset\n");
		if (!(lflags & ATA_LFLAG_ASSUME_CLASS))
			lflags |= ATA_LFLAG_ASSUME_ATA;
	}

	/*
	 * Post-reset processing
	 */
	ata_for_each_dev(dev, link, ALL) {
		/* After the reset, the device state is PIO 0 and the
		 * controller state is undefined.  Reset also wakes up
		 * drives from sleeping mode.
		 */
		dev->pio_mode = XFER_PIO_0;
		dev->flags &= ~ATA_DFLAG_SLEEPING;

		if (ata_phys_link_offline(ata_dev_phys_link(dev)))
			continue;

		/* apply class override */
		if (lflags & ATA_LFLAG_ASSUME_ATA)
			classes[dev->devno] = ATA_DEV_ATA;
		else if (lflags & ATA_LFLAG_ASSUME_SEMB)
			classes[dev->devno] = ATA_DEV_SEMB_UNSUP;
	}

	/* record current link speed */
	if (sata_scr_read(link, SCR_STATUS, &sstatus) == 0)
		link->sata_spd = (sstatus >> 4) & 0xf;
	if (slave && sata_scr_read(slave, SCR_STATUS, &sstatus) == 0)
		slave->sata_spd = (sstatus >> 4) & 0xf;

	/* thaw the port */
	if (ata_is_host_link(link))
		ata_eh_thaw_port(ap);

	/* postreset() should clear hardware SError.  Although SError
	 * is cleared during link resume, clearing SError here is
	 * necessary as some PHYs raise hotplug events after SRST.
	 * This introduces race condition where hotplug occurs between
	 * reset and here.  This race is mediated by cross checking
	 * link onlineness and classification result later.
	 */
	if (postreset) {
		postreset(link, classes);
		trace_ata_link_postreset(link, classes, rc);
		if (slave) {
			postreset(slave, classes);
			trace_ata_slave_postreset(slave, classes, rc);
		}
	}

	/* clear cached SError */
	spin_lock_irqsave(link->ap->lock, flags);
	link->eh_info.serror = 0;
	if (slave)
		slave->eh_info.serror = 0;
	spin_unlock_irqrestore(link->ap->lock, flags);

	/*
	 * Make sure onlineness and classification result correspond.
	 * Hotplug could have happened during reset and some
	 * controllers fail to wait while a drive is spinning up after
	 * being hotplugged causing misdetection.  By cross checking
	 * link on/offlineness and classification result, those
	 * conditions can be reliably detected and retried.
	 */
	nr_unknown = 0;
	ata_for_each_dev(dev, link, ALL) {
		if (ata_phys_link_online(ata_dev_phys_link(dev))) {
			if (classes[dev->devno] == ATA_DEV_UNKNOWN) {
				ata_dev_dbg(dev, "link online but device misclassified\n");
				classes[dev->devno] = ATA_DEV_NONE;
				nr_unknown++;
			}
		} else if (ata_phys_link_offline(ata_dev_phys_link(dev))) {
			if (ata_class_enabled(classes[dev->devno]))
				ata_dev_dbg(dev,
					    "link offline, clearing class %d to NONE\n",
					    classes[dev->devno]);
			classes[dev->devno] = ATA_DEV_NONE;
		} else if (classes[dev->devno] == ATA_DEV_UNKNOWN) {
			ata_dev_dbg(dev,
				    "link status unknown, clearing UNKNOWN to NONE\n");
			classes[dev->devno] = ATA_DEV_NONE;
		}
	}

	if (classify && nr_unknown) {
		if (try < max_tries) {
			ata_link_warn(link,
				      "link online but %d devices misclassified, retrying\n",
				      nr_unknown);
			failed_link = link;
			rc = -EAGAIN;
			goto fail;
		}
		ata_link_warn(link,
			      "link online but %d devices misclassified, "
			      "device detection might fail\n", nr_unknown);
	}

	/* reset successful, schedule revalidation */
	ata_eh_done(link, NULL, ATA_EH_RESET);
	if (slave)
		ata_eh_done(slave, NULL, ATA_EH_RESET);
	ehc->last_reset = jiffies;		/* update to completion time */
	ehc->i.action |= ATA_EH_REVALIDATE;
	link->lpm_policy = ATA_LPM_UNKNOWN;	/* reset LPM state */

	rc = 0;
 out:
	/* clear hotplug flag */
	ehc->i.flags &= ~ATA_EHI_HOTPLUGGED;
	if (slave)
		sehc->i.flags &= ~ATA_EHI_HOTPLUGGED;

	spin_lock_irqsave(ap->lock, flags);
	ap->pflags &= ~ATA_PFLAG_RESETTING;
	spin_unlock_irqrestore(ap->lock, flags);

	return rc;

 fail:
	/* if SCR isn't accessible on a fan-out port, PMP needs to be reset */
	if (!ata_is_host_link(link) &&
	    sata_scr_read(link, SCR_STATUS, &sstatus))
		rc = -ERESTART;

	if (try >= max_tries) {
		/*
		 * Thaw host port even if reset failed, so that the port
		 * can be retried on the next phy event.  This risks
		 * repeated EH runs but seems to be a better tradeoff than
		 * shutting down a port after a botched hotplug attempt.
		 */
		if (ata_is_host_link(link))
			ata_eh_thaw_port(ap);
		ata_link_warn(link, "%s failed\n",
			      reset == hardreset ? "hardreset" : "softreset");
		goto out;
	}

	now = jiffies;
	if (time_before(now, deadline)) {
		unsigned long delta = deadline - now;

		ata_link_warn(failed_link,
			"reset failed (errno=%d), retrying in %u secs\n",
			rc, DIV_ROUND_UP(jiffies_to_msecs(delta), 1000));

		ata_eh_release(ap);
		while (delta)
			delta = schedule_timeout_uninterruptible(delta);
		ata_eh_acquire(ap);
	}

	/*
	 * While disks spinup behind PMP, some controllers fail sending SRST.
	 * They need to be reset - as well as the PMP - before retrying.
	 */
	if (rc == -ERESTART) {
		if (ata_is_host_link(link))
			ata_eh_thaw_port(ap);
		goto out;
	}

	if (try == max_tries - 1) {
		sata_down_spd_limit(link, 0);
		if (slave)
			sata_down_spd_limit(slave, 0);
	} else if (rc == -EPIPE)
		sata_down_spd_limit(failed_link, 0);

	if (hardreset)
		reset = hardreset;
	goto retry;
}

static inline void ata_eh_pull_park_action(struct ata_port *ap)
{
	struct ata_link *link;
	struct ata_device *dev;
	unsigned long flags;

	/*
	 * This function can be thought of as an extended version of
	 * ata_eh_about_to_do() specially crafted to accommodate the
	 * requirements of ATA_EH_PARK handling. Since the EH thread
	 * does not leave the do {} while () loop in ata_eh_recover as
	 * long as the timeout for a park request to *one* device on
	 * the port has not expired, and since we still want to pick
	 * up park requests to other devices on the same port or
	 * timeout updates for the same device, we have to pull
	 * ATA_EH_PARK actions from eh_info into eh_context.i
	 * ourselves at the beginning of each pass over the loop.
	 *
	 * Additionally, all write accesses to &ap->park_req_pending
	 * through reinit_completion() (see below) or complete_all()
	 * (see ata_scsi_park_store()) are protected by the host lock.
	 * As a result we have that park_req_pending.done is zero on
	 * exit from this function, i.e. when ATA_EH_PARK actions for
	 * *all* devices on port ap have been pulled into the
	 * respective eh_context structs. If, and only if,
	 * park_req_pending.done is non-zero by the time we reach
	 * wait_for_completion_timeout(), another ATA_EH_PARK action
	 * has been scheduled for at least one of the devices on port
	 * ap and we have to cycle over the do {} while () loop in
	 * ata_eh_recover() again.
	 */

	spin_lock_irqsave(ap->lock, flags);
	reinit_completion(&ap->park_req_pending);
	ata_for_each_link(link, ap, EDGE) {
		ata_for_each_dev(dev, link, ALL) {
			struct ata_eh_info *ehi = &link->eh_info;

			link->eh_context.i.dev_action[dev->devno] |=
				ehi->dev_action[dev->devno] & ATA_EH_PARK;
			ata_eh_clear_action(link, dev, ehi, ATA_EH_PARK);
		}
	}
	spin_unlock_irqrestore(ap->lock, flags);
}

static void ata_eh_park_issue_cmd(struct ata_device *dev, int park)
{
	struct ata_eh_context *ehc = &dev->link->eh_context;
	struct ata_taskfile tf;
	unsigned int err_mask;

	ata_tf_init(dev, &tf);
	if (park) {
		ehc->unloaded_mask |= 1 << dev->devno;
		tf.command = ATA_CMD_IDLEIMMEDIATE;
		tf.feature = 0x44;
		tf.lbal = 0x4c;
		tf.lbam = 0x4e;
		tf.lbah = 0x55;
	} else {
		ehc->unloaded_mask &= ~(1 << dev->devno);
		tf.command = ATA_CMD_CHK_POWER;
	}

	tf.flags |= ATA_TFLAG_DEVICE | ATA_TFLAG_ISADDR;
	tf.protocol = ATA_PROT_NODATA;
	err_mask = ata_exec_internal(dev, &tf, NULL, DMA_NONE, NULL, 0, 0);
	if (park && (err_mask || tf.lbal != 0xc4)) {
		ata_dev_err(dev, "head unload failed!\n");
		ehc->unloaded_mask &= ~(1 << dev->devno);
	}
}

static int ata_eh_revalidate_and_attach(struct ata_link *link,
					struct ata_device **r_failed_dev)
{
	struct ata_port *ap = link->ap;
	struct ata_eh_context *ehc = &link->eh_context;
	struct ata_device *dev;
	unsigned int new_mask = 0;
	unsigned long flags;
	int rc = 0;

	/* For PATA drive side cable detection to work, IDENTIFY must
	 * be done backwards such that PDIAG- is released by the slave
	 * device before the master device is identified.
	 */
	ata_for_each_dev(dev, link, ALL_REVERSE) {
		unsigned int action = ata_eh_dev_action(dev);
		unsigned int readid_flags = 0;

		if (ehc->i.flags & ATA_EHI_DID_RESET)
			readid_flags |= ATA_READID_POSTRESET;

		/*
		 * When resuming, before executing any command, make sure to
		 * transition the device to the active power mode.
		 */
		if ((action & ATA_EH_SET_ACTIVE) && ata_dev_enabled(dev)) {
			ata_dev_power_set_active(dev);
			ata_eh_done(link, dev, ATA_EH_SET_ACTIVE);
		}

		if ((action & ATA_EH_REVALIDATE) && ata_dev_enabled(dev)) {
			WARN_ON(dev->class == ATA_DEV_PMP);

			/*
			 * The link may be in a deep sleep, wake it up.
			 *
			 * If the link is in deep sleep, ata_phys_link_offline()
			 * will return true, causing the revalidation to fail,
			 * which leads to a (potentially) needless hard reset.
			 *
			 * ata_eh_recover() will later restore the link policy
			 * to ap->target_lpm_policy after revalidation is done.
			 */
			if (link->lpm_policy > ATA_LPM_MAX_POWER) {
				rc = ata_eh_set_lpm(link, ATA_LPM_MAX_POWER,
						    r_failed_dev);
				if (rc)
					goto err;
			}

			if (ata_phys_link_offline(ata_dev_phys_link(dev))) {
				rc = -EIO;
				goto err;
			}

			ata_eh_about_to_do(link, dev, ATA_EH_REVALIDATE);
			rc = ata_dev_revalidate(dev, ehc->classes[dev->devno],
						readid_flags);
			if (rc)
				goto err;

			ata_eh_done(link, dev, ATA_EH_REVALIDATE);

			/* Configuration may have changed, reconfigure
			 * transfer mode.
			 */
			ehc->i.flags |= ATA_EHI_SETMODE;

			/* schedule the scsi_rescan_device() here */
			schedule_delayed_work(&ap->scsi_rescan_task, 0);
		} else if (dev->class == ATA_DEV_UNKNOWN &&
			   ehc->tries[dev->devno] &&
			   ata_class_enabled(ehc->classes[dev->devno])) {
			/* Temporarily set dev->class, it will be
			 * permanently set once all configurations are
			 * complete.  This is necessary because new
			 * device configuration is done in two
			 * separate loops.
			 */
			dev->class = ehc->classes[dev->devno];

			if (dev->class == ATA_DEV_PMP)
				rc = sata_pmp_attach(dev);
			else
				rc = ata_dev_read_id(dev, &dev->class,
						     readid_flags, dev->id);

			/* read_id might have changed class, store and reset */
			ehc->classes[dev->devno] = dev->class;
			dev->class = ATA_DEV_UNKNOWN;

			switch (rc) {
			case 0:
				/* clear error info accumulated during probe */
				ata_ering_clear(&dev->ering);
				new_mask |= 1 << dev->devno;
				break;
			case -ENOENT:
				/* IDENTIFY was issued to non-existent
				 * device.  No need to reset.  Just
				 * thaw and ignore the device.
				 */
				ata_eh_thaw_port(ap);
				break;
			default:
				goto err;
			}
		}
	}

	/* PDIAG- should have been released, ask cable type if post-reset */
	if ((ehc->i.flags & ATA_EHI_DID_RESET) && ata_is_host_link(link)) {
		if (ap->ops->cable_detect)
			ap->cbl = ap->ops->cable_detect(ap);
		ata_force_cbl(ap);
	}

	/* Configure new devices forward such that user doesn't see
	 * device detection messages backwards.
	 */
	ata_for_each_dev(dev, link, ALL) {
		if (!(new_mask & (1 << dev->devno)))
			continue;

		dev->class = ehc->classes[dev->devno];

		if (dev->class == ATA_DEV_PMP)
			continue;

		ehc->i.flags |= ATA_EHI_PRINTINFO;
		rc = ata_dev_configure(dev);
		ehc->i.flags &= ~ATA_EHI_PRINTINFO;
		if (rc) {
			dev->class = ATA_DEV_UNKNOWN;
			goto err;
		}

		spin_lock_irqsave(ap->lock, flags);
		ap->pflags |= ATA_PFLAG_SCSI_HOTPLUG;
		spin_unlock_irqrestore(ap->lock, flags);

		/* new device discovered, configure xfermode */
		ehc->i.flags |= ATA_EHI_SETMODE;
	}

	return 0;

 err:
	dev->flags &= ~ATA_DFLAG_RESUMING;
	*r_failed_dev = dev;
	return rc;
}

/**
 *	ata_set_mode - Program timings and issue SET FEATURES - XFER
 *	@link: link on which timings will be programmed
 *	@r_failed_dev: out parameter for failed device
 *
 *	Set ATA device disk transfer mode (PIO3, UDMA6, etc.).  If
 *	ata_set_mode() fails, pointer to the failing device is
 *	returned in @r_failed_dev.
 *
 *	LOCKING:
 *	PCI/etc. bus probe sem.
 *
 *	RETURNS:
 *	0 on success, negative errno otherwise
 */
int ata_set_mode(struct ata_link *link, struct ata_device **r_failed_dev)
{
	struct ata_port *ap = link->ap;
	struct ata_device *dev;
	int rc;

	/* if data transfer is verified, clear DUBIOUS_XFER on ering top */
	ata_for_each_dev(dev, link, ENABLED) {
		if (!(dev->flags & ATA_DFLAG_DUBIOUS_XFER)) {
			struct ata_ering_entry *ent;

			ent = ata_ering_top(&dev->ering);
			if (ent)
				ent->eflags &= ~ATA_EFLAG_DUBIOUS_XFER;
		}
	}

	/* has private set_mode? */
	if (ap->ops->set_mode)
		rc = ap->ops->set_mode(link, r_failed_dev);
	else
		rc = ata_do_set_mode(link, r_failed_dev);

	/* if transfer mode has changed, set DUBIOUS_XFER on device */
	ata_for_each_dev(dev, link, ENABLED) {
		struct ata_eh_context *ehc = &link->eh_context;
		u8 saved_xfer_mode = ehc->saved_xfer_mode[dev->devno];
		u8 saved_ncq = !!(ehc->saved_ncq_enabled & (1 << dev->devno));

		if (dev->xfer_mode != saved_xfer_mode ||
		    ata_ncq_enabled(dev) != saved_ncq)
			dev->flags |= ATA_DFLAG_DUBIOUS_XFER;
	}

	return rc;
}

/**
 *	atapi_eh_clear_ua - Clear ATAPI UNIT ATTENTION after reset
 *	@dev: ATAPI device to clear UA for
 *
 *	Resets and other operations can make an ATAPI device raise
 *	UNIT ATTENTION which causes the next operation to fail.  This
 *	function clears UA.
 *
 *	LOCKING:
 *	EH context (may sleep).
 *
 *	RETURNS:
 *	0 on success, -errno on failure.
 */
static int atapi_eh_clear_ua(struct ata_device *dev)
{
	int i;

	for (i = 0; i < ATA_EH_UA_TRIES; i++) {
		u8 *sense_buffer = dev->sector_buf;
		u8 sense_key = 0;
		unsigned int err_mask;

		err_mask = atapi_eh_tur(dev, &sense_key);
		if (err_mask != 0 && err_mask != AC_ERR_DEV) {
			ata_dev_warn(dev,
				     "TEST_UNIT_READY failed (err_mask=0x%x)\n",
				     err_mask);
			return -EIO;
		}

		if (!err_mask || sense_key != UNIT_ATTENTION)
			return 0;

		err_mask = atapi_eh_request_sense(dev, sense_buffer, sense_key);
		if (err_mask) {
			ata_dev_warn(dev, "failed to clear "
				"UNIT ATTENTION (err_mask=0x%x)\n", err_mask);
			return -EIO;
		}
	}

	ata_dev_warn(dev, "UNIT ATTENTION persists after %d tries\n",
		     ATA_EH_UA_TRIES);

	return 0;
}

/**
 *	ata_eh_maybe_retry_flush - Retry FLUSH if necessary
 *	@dev: ATA device which may need FLUSH retry
 *
 *	If @dev failed FLUSH, it needs to be reported upper layer
 *	immediately as it means that @dev failed to remap and already
 *	lost at least a sector and further FLUSH retrials won't make
 *	any difference to the lost sector.  However, if FLUSH failed
 *	for other reasons, for example transmission error, FLUSH needs
 *	to be retried.
 *
 *	This function determines whether FLUSH failure retry is
 *	necessary and performs it if so.
 *
 *	RETURNS:
 *	0 if EH can continue, -errno if EH needs to be repeated.
 */
static int ata_eh_maybe_retry_flush(struct ata_device *dev)
{
	struct ata_link *link = dev->link;
	struct ata_port *ap = link->ap;
	struct ata_queued_cmd *qc;
	struct ata_taskfile tf;
	unsigned int err_mask;
	int rc = 0;

	/* did flush fail for this device? */
	if (!ata_tag_valid(link->active_tag))
		return 0;

	qc = __ata_qc_from_tag(ap, link->active_tag);
	if (qc->dev != dev || (qc->tf.command != ATA_CMD_FLUSH_EXT &&
			       qc->tf.command != ATA_CMD_FLUSH))
		return 0;

	/* if the device failed it, it should be reported to upper layers */
	if (qc->err_mask & AC_ERR_DEV)
		return 0;

	/* flush failed for some other reason, give it another shot */
	ata_tf_init(dev, &tf);

	tf.command = qc->tf.command;
	tf.flags |= ATA_TFLAG_DEVICE;
	tf.protocol = ATA_PROT_NODATA;

	ata_dev_warn(dev, "retrying FLUSH 0x%x Emask 0x%x\n",
		       tf.command, qc->err_mask);

	err_mask = ata_exec_internal(dev, &tf, NULL, DMA_NONE, NULL, 0, 0);
	if (!err_mask) {
		/*
		 * FLUSH is complete but there's no way to
		 * successfully complete a failed command from EH.
		 * Making sure retry is allowed at least once and
		 * retrying it should do the trick - whatever was in
		 * the cache is already on the platter and this won't
		 * cause infinite loop.
		 */
		qc->scsicmd->allowed = max(qc->scsicmd->allowed, 1);
	} else {
		ata_dev_warn(dev, "FLUSH failed Emask 0x%x\n",
			       err_mask);
		rc = -EIO;

		/* if device failed it, report it to upper layers */
		if (err_mask & AC_ERR_DEV) {
			qc->err_mask |= AC_ERR_DEV;
			qc->result_tf = tf;
			if (!ata_port_is_frozen(ap))
				rc = 0;
		}
	}
	return rc;
}

/**
 *	ata_eh_set_lpm - configure SATA interface power management
 *	@link: link to configure power management
 *	@policy: the link power management policy
 *	@r_failed_dev: out parameter for failed device
 *
 *	Enable SATA Interface power management.  This will enable
 *	Device Interface Power Management (DIPM) for min_power and
 *	medium_power_with_dipm policies, and then call driver specific
 *	callbacks for enabling Host Initiated Power management.
 *
 *	LOCKING:
 *	EH context.
 *
 *	RETURNS:
 *	0 on success, -errno on failure.
 */
static int ata_eh_set_lpm(struct ata_link *link, enum ata_lpm_policy policy,
			  struct ata_device **r_failed_dev)
{
	struct ata_port *ap = ata_is_host_link(link) ? link->ap : NULL;
	struct ata_eh_context *ehc = &link->eh_context;
	struct ata_device *dev, *link_dev = NULL, *lpm_dev = NULL;
	enum ata_lpm_policy old_policy = link->lpm_policy;
	bool no_dipm = link->ap->flags & ATA_FLAG_NO_DIPM;
	unsigned int hints = ATA_LPM_EMPTY | ATA_LPM_HIPM;
	unsigned int err_mask;
	int rc;

	/* if the link or host doesn't do LPM, noop */
	if (!IS_ENABLED(CONFIG_SATA_HOST) ||
	    (link->flags & ATA_LFLAG_NO_LPM) || (ap && !ap->ops->set_lpm))
		return 0;

	/*
	 * DIPM is enabled only for MIN_POWER as some devices
	 * misbehave when the host NACKs transition to SLUMBER.  Order
	 * device and link configurations such that the host always
	 * allows DIPM requests.
	 */
	ata_for_each_dev(dev, link, ENABLED) {
		bool hipm = ata_id_has_hipm(dev->id);
		bool dipm = ata_id_has_dipm(dev->id) && !no_dipm;

		/* find the first enabled and LPM enabled devices */
		if (!link_dev)
			link_dev = dev;

		if (!lpm_dev && (hipm || dipm))
			lpm_dev = dev;

		hints &= ~ATA_LPM_EMPTY;
		if (!hipm)
			hints &= ~ATA_LPM_HIPM;

		/* disable DIPM before changing link config */
		if (policy < ATA_LPM_MED_POWER_WITH_DIPM && dipm) {
			err_mask = ata_dev_set_feature(dev,
					SETFEATURES_SATA_DISABLE, SATA_DIPM);
			if (err_mask && err_mask != AC_ERR_DEV) {
				ata_dev_warn(dev,
					     "failed to disable DIPM, Emask 0x%x\n",
					     err_mask);
				rc = -EIO;
				goto fail;
			}
		}
	}

	if (ap) {
		rc = ap->ops->set_lpm(link, policy, hints);
		if (!rc && ap->slave_link)
			rc = ap->ops->set_lpm(ap->slave_link, policy, hints);
	} else
		rc = sata_pmp_set_lpm(link, policy, hints);

	/*
	 * Attribute link config failure to the first (LPM) enabled
	 * device on the link.
	 */
	if (rc) {
		if (rc == -EOPNOTSUPP) {
			link->flags |= ATA_LFLAG_NO_LPM;
			return 0;
		}
		dev = lpm_dev ? lpm_dev : link_dev;
		goto fail;
	}

	/*
	 * Low level driver acked the transition.  Issue DIPM command
	 * with the new policy set.
	 */
	link->lpm_policy = policy;
	if (ap && ap->slave_link)
		ap->slave_link->lpm_policy = policy;

	/* host config updated, enable DIPM if transitioning to MIN_POWER */
	ata_for_each_dev(dev, link, ENABLED) {
		if (policy >= ATA_LPM_MED_POWER_WITH_DIPM && !no_dipm &&
		    ata_id_has_dipm(dev->id)) {
			err_mask = ata_dev_set_feature(dev,
					SETFEATURES_SATA_ENABLE, SATA_DIPM);
			if (err_mask && err_mask != AC_ERR_DEV) {
				ata_dev_warn(dev,
					"failed to enable DIPM, Emask 0x%x\n",
					err_mask);
				rc = -EIO;
				goto fail;
			}
		}
	}

	link->last_lpm_change = jiffies;
	link->flags |= ATA_LFLAG_CHANGED;

	return 0;

fail:
	/* restore the old policy */
	link->lpm_policy = old_policy;
	if (ap && ap->slave_link)
		ap->slave_link->lpm_policy = old_policy;

	/* if no device or only one more chance is left, disable LPM */
	if (!dev || ehc->tries[dev->devno] <= 2) {
		ata_link_warn(link, "disabling LPM on the link\n");
		link->flags |= ATA_LFLAG_NO_LPM;
	}
	if (r_failed_dev)
		*r_failed_dev = dev;
	return rc;
}

int ata_link_nr_enabled(struct ata_link *link)
{
	struct ata_device *dev;
	int cnt = 0;

	ata_for_each_dev(dev, link, ENABLED)
		cnt++;
	return cnt;
}

static int ata_link_nr_vacant(struct ata_link *link)
{
	struct ata_device *dev;
	int cnt = 0;

	ata_for_each_dev(dev, link, ALL)
		if (dev->class == ATA_DEV_UNKNOWN)
			cnt++;
	return cnt;
}

static int ata_eh_skip_recovery(struct ata_link *link)
{
	struct ata_port *ap = link->ap;
	struct ata_eh_context *ehc = &link->eh_context;
	struct ata_device *dev;

	/* skip disabled links */
	if (link->flags & ATA_LFLAG_DISABLED)
		return 1;

	/* skip if explicitly requested */
	if (ehc->i.flags & ATA_EHI_NO_RECOVERY)
		return 1;

	/* thaw frozen port and recover failed devices */
	if (ata_port_is_frozen(ap) || ata_link_nr_enabled(link))
		return 0;

	/* reset at least once if reset is requested */
	if ((ehc->i.action & ATA_EH_RESET) &&
	    !(ehc->i.flags & ATA_EHI_DID_RESET))
		return 0;

	/* skip if class codes for all vacant slots are ATA_DEV_NONE */
	ata_for_each_dev(dev, link, ALL) {
		if (dev->class == ATA_DEV_UNKNOWN &&
		    ehc->classes[dev->devno] != ATA_DEV_NONE)
			return 0;
	}

	return 1;
}

static int ata_count_probe_trials_cb(struct ata_ering_entry *ent, void *void_arg)
{
	u64 interval = msecs_to_jiffies(ATA_EH_PROBE_TRIAL_INTERVAL);
	u64 now = get_jiffies_64();
	int *trials = void_arg;

	if ((ent->eflags & ATA_EFLAG_OLD_ER) ||
	    (ent->timestamp < now - min(now, interval)))
		return -1;

	(*trials)++;
	return 0;
}

static int ata_eh_schedule_probe(struct ata_device *dev)
{
	struct ata_eh_context *ehc = &dev->link->eh_context;
	struct ata_link *link = ata_dev_phys_link(dev);
	int trials = 0;

	if (!(ehc->i.probe_mask & (1 << dev->devno)) ||
	    (ehc->did_probe_mask & (1 << dev->devno)))
		return 0;

	ata_eh_detach_dev(dev);
	ata_dev_init(dev);
	ehc->did_probe_mask |= (1 << dev->devno);
	ehc->i.action |= ATA_EH_RESET;
	ehc->saved_xfer_mode[dev->devno] = 0;
	ehc->saved_ncq_enabled &= ~(1 << dev->devno);

	/* the link maybe in a deep sleep, wake it up */
	if (link->lpm_policy > ATA_LPM_MAX_POWER) {
		if (ata_is_host_link(link))
			link->ap->ops->set_lpm(link, ATA_LPM_MAX_POWER,
					       ATA_LPM_EMPTY);
		else
			sata_pmp_set_lpm(link, ATA_LPM_MAX_POWER,
					 ATA_LPM_EMPTY);
	}

	/* Record and count probe trials on the ering.  The specific
	 * error mask used is irrelevant.  Because a successful device
	 * detection clears the ering, this count accumulates only if
	 * there are consecutive failed probes.
	 *
	 * If the count is equal to or higher than ATA_EH_PROBE_TRIALS
	 * in the last ATA_EH_PROBE_TRIAL_INTERVAL, link speed is
	 * forced to 1.5Gbps.
	 *
	 * This is to work around cases where failed link speed
	 * negotiation results in device misdetection leading to
	 * infinite DEVXCHG or PHRDY CHG events.
	 */
	ata_ering_record(&dev->ering, 0, AC_ERR_OTHER);
	ata_ering_map(&dev->ering, ata_count_probe_trials_cb, &trials);

	if (trials > ATA_EH_PROBE_TRIALS)
		sata_down_spd_limit(link, 1);

	return 1;
}

static int ata_eh_handle_dev_fail(struct ata_device *dev, int err)
{
	struct ata_eh_context *ehc = &dev->link->eh_context;

	/* -EAGAIN from EH routine indicates retry without prejudice.
	 * The requester is responsible for ensuring forward progress.
	 */
	if (err != -EAGAIN)
		ehc->tries[dev->devno]--;

	switch (err) {
	case -ENODEV:
		/* device missing or wrong IDENTIFY data, schedule probing */
		ehc->i.probe_mask |= (1 << dev->devno);
		fallthrough;
	case -EINVAL:
		/* give it just one more chance */
		ehc->tries[dev->devno] = min(ehc->tries[dev->devno], 1);
		fallthrough;
	case -EIO:
		if (ehc->tries[dev->devno] == 1) {
			/* This is the last chance, better to slow
			 * down than lose it.
			 */
			sata_down_spd_limit(ata_dev_phys_link(dev), 0);
			if (dev->pio_mode > XFER_PIO_0)
				ata_down_xfermask_limit(dev, ATA_DNXFER_PIO);
		}
	}

	if (ata_dev_enabled(dev) && !ehc->tries[dev->devno]) {
		/* disable device if it has used up all its chances */
		ata_dev_disable(dev);

		/* detach if offline */
		if (ata_phys_link_offline(ata_dev_phys_link(dev)))
			ata_eh_detach_dev(dev);

		/* schedule probe if necessary */
		if (ata_eh_schedule_probe(dev)) {
			ehc->tries[dev->devno] = ATA_EH_DEV_TRIES;
			memset(ehc->cmd_timeout_idx[dev->devno], 0,
			       sizeof(ehc->cmd_timeout_idx[dev->devno]));
		}

		return 1;
	} else {
		ehc->i.action |= ATA_EH_RESET;
		return 0;
	}
}

/**
 *	ata_eh_recover - recover host port after error
 *	@ap: host port to recover
 *	@prereset: prereset method (can be NULL)
 *	@softreset: softreset method (can be NULL)
 *	@hardreset: hardreset method (can be NULL)
 *	@postreset: postreset method (can be NULL)
 *	@r_failed_link: out parameter for failed link
 *
 *	This is the alpha and omega, eum and yang, heart and soul of
 *	libata exception handling.  On entry, actions required to
 *	recover each link and hotplug requests are recorded in the
 *	link's eh_context.  This function executes all the operations
 *	with appropriate retrials and fallbacks to resurrect failed
 *	devices, detach goners and greet newcomers.
 *
 *	LOCKING:
 *	Kernel thread context (may sleep).
 *
 *	RETURNS:
 *	0 on success, -errno on failure.
 */
int ata_eh_recover(struct ata_port *ap, ata_prereset_fn_t prereset,
		   ata_reset_fn_t softreset, ata_reset_fn_t hardreset,
		   ata_postreset_fn_t postreset,
		   struct ata_link **r_failed_link)
{
	struct ata_link *link;
	struct ata_device *dev;
	int rc, nr_fails;
	unsigned long flags, deadline;

	/* prep for recovery */
	ata_for_each_link(link, ap, EDGE) {
		struct ata_eh_context *ehc = &link->eh_context;

		/* re-enable link? */
		if (ehc->i.action & ATA_EH_ENABLE_LINK) {
			ata_eh_about_to_do(link, NULL, ATA_EH_ENABLE_LINK);
			spin_lock_irqsave(ap->lock, flags);
			link->flags &= ~ATA_LFLAG_DISABLED;
			spin_unlock_irqrestore(ap->lock, flags);
			ata_eh_done(link, NULL, ATA_EH_ENABLE_LINK);
		}

		ata_for_each_dev(dev, link, ALL) {
			if (link->flags & ATA_LFLAG_NO_RETRY)
				ehc->tries[dev->devno] = 1;
			else
				ehc->tries[dev->devno] = ATA_EH_DEV_TRIES;

			/* collect port action mask recorded in dev actions */
			ehc->i.action |= ehc->i.dev_action[dev->devno] &
					 ~ATA_EH_PERDEV_MASK;
			ehc->i.dev_action[dev->devno] &= ATA_EH_PERDEV_MASK;

			/* process hotplug request */
			if (dev->flags & ATA_DFLAG_DETACH)
				ata_eh_detach_dev(dev);

			/* schedule probe if necessary */
			if (!ata_dev_enabled(dev))
				ata_eh_schedule_probe(dev);
		}
	}

 retry:
	rc = 0;

	/* if UNLOADING, finish immediately */
	if (ap->pflags & ATA_PFLAG_UNLOADING)
		goto out;

	/* prep for EH */
	ata_for_each_link(link, ap, EDGE) {
		struct ata_eh_context *ehc = &link->eh_context;

		/* skip EH if possible. */
		if (ata_eh_skip_recovery(link))
			ehc->i.action = 0;

		ata_for_each_dev(dev, link, ALL)
			ehc->classes[dev->devno] = ATA_DEV_UNKNOWN;
	}

	/* reset */
	ata_for_each_link(link, ap, EDGE) {
		struct ata_eh_context *ehc = &link->eh_context;

		if (!(ehc->i.action & ATA_EH_RESET))
			continue;

		rc = ata_eh_reset(link, ata_link_nr_vacant(link),
				  prereset, softreset, hardreset, postreset);
		if (rc) {
			ata_link_err(link, "reset failed, giving up\n");
			goto out;
		}
	}

	do {
		unsigned long now;

		/*
		 * clears ATA_EH_PARK in eh_info and resets
		 * ap->park_req_pending
		 */
		ata_eh_pull_park_action(ap);

		deadline = jiffies;
		ata_for_each_link(link, ap, EDGE) {
			ata_for_each_dev(dev, link, ALL) {
				struct ata_eh_context *ehc = &link->eh_context;
				unsigned long tmp;

				if (dev->class != ATA_DEV_ATA &&
				    dev->class != ATA_DEV_ZAC)
					continue;
				if (!(ehc->i.dev_action[dev->devno] &
				      ATA_EH_PARK))
					continue;
				tmp = dev->unpark_deadline;
				if (time_before(deadline, tmp))
					deadline = tmp;
				else if (time_before_eq(tmp, jiffies))
					continue;
				if (ehc->unloaded_mask & (1 << dev->devno))
					continue;

				ata_eh_park_issue_cmd(dev, 1);
			}
		}

		now = jiffies;
		if (time_before_eq(deadline, now))
			break;

		ata_eh_release(ap);
		deadline = wait_for_completion_timeout(&ap->park_req_pending,
						       deadline - now);
		ata_eh_acquire(ap);
	} while (deadline);
	ata_for_each_link(link, ap, EDGE) {
		ata_for_each_dev(dev, link, ALL) {
			if (!(link->eh_context.unloaded_mask &
			      (1 << dev->devno)))
				continue;

			ata_eh_park_issue_cmd(dev, 0);
			ata_eh_done(link, dev, ATA_EH_PARK);
		}
	}

	/* the rest */
	nr_fails = 0;
	ata_for_each_link(link, ap, PMP_FIRST) {
		struct ata_eh_context *ehc = &link->eh_context;

		if (sata_pmp_attached(ap) && ata_is_host_link(link))
			goto config_lpm;

		/* revalidate existing devices and attach new ones */
		rc = ata_eh_revalidate_and_attach(link, &dev);
		if (rc)
			goto rest_fail;

		/* if PMP got attached, return, pmp EH will take care of it */
		if (link->device->class == ATA_DEV_PMP) {
			ehc->i.action = 0;
			return 0;
		}

		/* configure transfer mode if necessary */
		if (ehc->i.flags & ATA_EHI_SETMODE) {
			rc = ata_set_mode(link, &dev);
			if (rc)
				goto rest_fail;
			ehc->i.flags &= ~ATA_EHI_SETMODE;
		}

		/* If reset has been issued, clear UA to avoid
		 * disrupting the current users of the device.
		 */
		if (ehc->i.flags & ATA_EHI_DID_RESET) {
			ata_for_each_dev(dev, link, ALL) {
				if (dev->class != ATA_DEV_ATAPI)
					continue;
				rc = atapi_eh_clear_ua(dev);
				if (rc)
					goto rest_fail;
				if (zpodd_dev_enabled(dev))
					zpodd_post_poweron(dev);
			}
		}

		/*
		 * Make sure to transition devices to the active power mode
		 * if needed (e.g. if we were scheduled on system resume).
		 */
		ata_for_each_dev(dev, link, ENABLED) {
			if (ehc->i.dev_action[dev->devno] & ATA_EH_SET_ACTIVE) {
				ata_dev_power_set_active(dev);
				ata_eh_done(link, dev, ATA_EH_SET_ACTIVE);
			}
		}

		/* retry flush if necessary */
		ata_for_each_dev(dev, link, ALL) {
			if (dev->class != ATA_DEV_ATA &&
			    dev->class != ATA_DEV_ZAC)
				continue;
			rc = ata_eh_maybe_retry_flush(dev);
			if (rc)
				goto rest_fail;
		}

	config_lpm:
		/* configure link power saving */
		if (link->lpm_policy != ap->target_lpm_policy) {
			rc = ata_eh_set_lpm(link, ap->target_lpm_policy, &dev);
			if (rc)
				goto rest_fail;
		}

		/* this link is okay now */
		ehc->i.flags = 0;
		continue;

	rest_fail:
		nr_fails++;
		if (dev)
			ata_eh_handle_dev_fail(dev, rc);

		if (ata_port_is_frozen(ap)) {
			/* PMP reset requires working host port.
			 * Can't retry if it's frozen.
			 */
			if (sata_pmp_attached(ap))
				goto out;
			break;
		}
	}

	if (nr_fails)
		goto retry;

 out:
	if (rc && r_failed_link)
		*r_failed_link = link;

	return rc;
}

/**
 *	ata_eh_finish - finish up EH
 *	@ap: host port to finish EH for
 *
 *	Recovery is complete.  Clean up EH states and retry or finish
 *	failed qcs.
 *
 *	LOCKING:
 *	None.
 */
void ata_eh_finish(struct ata_port *ap)
{
	struct ata_queued_cmd *qc;
	int tag;

	/* retry or finish qcs */
	ata_qc_for_each_raw(ap, qc, tag) {
		if (!(qc->flags & ATA_QCFLAG_EH))
			continue;

		if (qc->err_mask) {
			/* FIXME: Once EH migration is complete,
			 * generate sense data in this function,
			 * considering both err_mask and tf.
			 */
			if (qc->flags & ATA_QCFLAG_RETRY) {
				/*
				 * Since qc->err_mask is set, ata_eh_qc_retry()
				 * will not increment scmd->allowed, so upper
				 * layer will only retry the command if it has
				 * not already been retried too many times.
				 */
				ata_eh_qc_retry(qc);
			} else {
				ata_eh_qc_complete(qc);
			}
		} else {
			if (qc->flags & ATA_QCFLAG_SENSE_VALID ||
			    qc->flags & ATA_QCFLAG_EH_SUCCESS_CMD) {
				ata_eh_qc_complete(qc);
			} else {
				/* feed zero TF to sense generation */
				memset(&qc->result_tf, 0, sizeof(qc->result_tf));
				/*
				 * Since qc->err_mask is not set,
				 * ata_eh_qc_retry() will increment
				 * scmd->allowed, so upper layer is guaranteed
				 * to retry the command.
				 */
				ata_eh_qc_retry(qc);
			}
		}
	}

	/* make sure nr_active_links is zero after EH */
	WARN_ON(ap->nr_active_links);
	ap->nr_active_links = 0;
}

/**
 *	ata_do_eh - do standard error handling
 *	@ap: host port to handle error for
 *
 *	@prereset: prereset method (can be NULL)
 *	@softreset: softreset method (can be NULL)
 *	@hardreset: hardreset method (can be NULL)
 *	@postreset: postreset method (can be NULL)
 *
 *	Perform standard error handling sequence.
 *
 *	LOCKING:
 *	Kernel thread context (may sleep).
 */
void ata_do_eh(struct ata_port *ap, ata_prereset_fn_t prereset,
	       ata_reset_fn_t softreset, ata_reset_fn_t hardreset,
	       ata_postreset_fn_t postreset)
{
	struct ata_device *dev;
	int rc;

	ata_eh_autopsy(ap);
	ata_eh_report(ap);

	rc = ata_eh_recover(ap, prereset, softreset, hardreset, postreset,
			    NULL);
	if (rc) {
		ata_for_each_dev(dev, &ap->link, ALL)
			ata_dev_disable(dev);
	}

	ata_eh_finish(ap);
}

/**
 *	ata_std_error_handler - standard error handler
 *	@ap: host port to handle error for
 *
 *	Standard error handler
 *
 *	LOCKING:
 *	Kernel thread context (may sleep).
 */
void ata_std_error_handler(struct ata_port *ap)
{
	struct ata_port_operations *ops = ap->ops;
	ata_reset_fn_t hardreset = ops->hardreset;

	/* ignore built-in hardreset if SCR access is not available */
	if (hardreset == sata_std_hardreset && !sata_scr_valid(&ap->link))
		hardreset = NULL;

	ata_do_eh(ap, ops->prereset, ops->softreset, hardreset, ops->postreset);
}
EXPORT_SYMBOL_GPL(ata_std_error_handler);

#ifdef CONFIG_PM
/**
 *	ata_eh_handle_port_suspend - perform port suspend operation
 *	@ap: port to suspend
 *
 *	Suspend @ap.
 *
 *	LOCKING:
 *	Kernel thread context (may sleep).
 */
static void ata_eh_handle_port_suspend(struct ata_port *ap)
{
	unsigned long flags;
	int rc = 0;
	struct ata_device *dev;
	struct ata_link *link;

	/* are we suspending? */
	spin_lock_irqsave(ap->lock, flags);
	if (!(ap->pflags & ATA_PFLAG_PM_PENDING) ||
	    ap->pm_mesg.event & PM_EVENT_RESUME) {
		spin_unlock_irqrestore(ap->lock, flags);
		return;
	}
	spin_unlock_irqrestore(ap->lock, flags);

	WARN_ON(ap->pflags & ATA_PFLAG_SUSPENDED);

	/*
	 * We will reach this point for all of the PM events:
	 * PM_EVENT_SUSPEND (if runtime pm, PM_EVENT_AUTO will also be set)
	 * PM_EVENT_FREEZE, and PM_EVENT_HIBERNATE.
	 *
	 * We do not want to perform disk spin down for PM_EVENT_FREEZE.
	 * (Spin down will be performed by the subsequent PM_EVENT_HIBERNATE.)
	 */
	if (!(ap->pm_mesg.event & PM_EVENT_FREEZE)) {
		/* Set all devices attached to the port in standby mode */
		ata_for_each_link(link, ap, HOST_FIRST) {
			ata_for_each_dev(dev, link, ENABLED)
				ata_dev_power_set_standby(dev);
		}
	}

	/*
	 * If we have a ZPODD attached, check its zero
	 * power ready status before the port is frozen.
	 * Only needed for runtime suspend.
	 */
	if (PMSG_IS_AUTO(ap->pm_mesg)) {
		ata_for_each_dev(dev, &ap->link, ENABLED) {
			if (zpodd_dev_enabled(dev))
				zpodd_on_suspend(dev);
		}
	}

	/* suspend */
	ata_eh_freeze_port(ap);

	if (ap->ops->port_suspend)
		rc = ap->ops->port_suspend(ap, ap->pm_mesg);

	ata_acpi_set_state(ap, ap->pm_mesg);

	/* update the flags */
	spin_lock_irqsave(ap->lock, flags);

	ap->pflags &= ~ATA_PFLAG_PM_PENDING;
	if (rc == 0)
		ap->pflags |= ATA_PFLAG_SUSPENDED;
	else if (ata_port_is_frozen(ap))
		ata_port_schedule_eh(ap);

	spin_unlock_irqrestore(ap->lock, flags);

	return;
}

/**
 *	ata_eh_handle_port_resume - perform port resume operation
 *	@ap: port to resume
 *
 *	Resume @ap.
 *
 *	LOCKING:
 *	Kernel thread context (may sleep).
 */
static void ata_eh_handle_port_resume(struct ata_port *ap)
{
	struct ata_link *link;
	struct ata_device *dev;
	unsigned long flags;

	/* are we resuming? */
	spin_lock_irqsave(ap->lock, flags);
	if (!(ap->pflags & ATA_PFLAG_PM_PENDING) ||
	    !(ap->pm_mesg.event & PM_EVENT_RESUME)) {
		spin_unlock_irqrestore(ap->lock, flags);
		return;
	}
	spin_unlock_irqrestore(ap->lock, flags);

	WARN_ON(!(ap->pflags & ATA_PFLAG_SUSPENDED));

	/*
	 * Error timestamps are in jiffies which doesn't run while
	 * suspended and PHY events during resume isn't too uncommon.
	 * When the two are combined, it can lead to unnecessary speed
	 * downs if the machine is suspended and resumed repeatedly.
	 * Clear error history.
	 */
	ata_for_each_link(link, ap, HOST_FIRST)
		ata_for_each_dev(dev, link, ALL)
			ata_ering_clear(&dev->ering);

	ata_acpi_set_state(ap, ap->pm_mesg);

	if (ap->ops->port_resume)
		ap->ops->port_resume(ap);

	/* tell ACPI that we're resuming */
	ata_acpi_on_resume(ap);

	/* update the flags */
	spin_lock_irqsave(ap->lock, flags);
	ap->pflags &= ~(ATA_PFLAG_PM_PENDING | ATA_PFLAG_SUSPENDED);
	ap->pflags |= ATA_PFLAG_RESUMING;
	spin_unlock_irqrestore(ap->lock, flags);
}
#endif /* CONFIG_PM */<|MERGE_RESOLUTION|>--- conflicted
+++ resolved
@@ -724,15 +724,10 @@
 				ehc->saved_ncq_enabled |= 1 << devno;
 
 			/* If we are resuming, wake up the device */
-<<<<<<< HEAD
-			if (ap->pflags & ATA_PFLAG_RESUMING)
-				ehc->i.dev_action[devno] |= ATA_EH_SET_ACTIVE;
-=======
 			if (ap->pflags & ATA_PFLAG_RESUMING) {
 				dev->flags |= ATA_DFLAG_RESUMING;
 				ehc->i.dev_action[devno] |= ATA_EH_SET_ACTIVE;
 			}
->>>>>>> 2d5404ca
 		}
 	}
 
@@ -1265,21 +1260,12 @@
 
 	/*
 	 * If the device is still enabled, transition it to standby power mode
-<<<<<<< HEAD
-	 * (i.e. spin down HDDs).
-	 */
-	if (ata_dev_enabled(dev))
-		ata_dev_power_set_standby(dev);
-
-	ata_dev_disable(dev);
-=======
 	 * (i.e. spin down HDDs) and disable it.
 	 */
 	if (ata_dev_enabled(dev)) {
 		ata_dev_power_set_standby(dev);
 		ata_eh_dev_disable(dev);
 	}
->>>>>>> 2d5404ca
 
 	spin_lock_irqsave(ap->lock, flags);
 
@@ -1988,11 +1974,7 @@
 	return qc->flags & ATA_QCFLAG_QUIET;
 }
 
-<<<<<<< HEAD
-static int ata_eh_read_sense_success_non_ncq(struct ata_link *link)
-=======
 static int ata_eh_get_non_ncq_success_sense(struct ata_link *link)
->>>>>>> 2d5404ca
 {
 	struct ata_port *ap = link->ap;
 	struct ata_queued_cmd *qc;
@@ -2010,18 +1992,10 @@
 		return -EIO;
 
 	/*
-<<<<<<< HEAD
-	 * If we have sense data, call scsi_check_sense() in order to set the
-	 * correct SCSI ML byte (if any). No point in checking the return value,
-	 * since the command has already completed successfully.
-	 */
-	scsi_check_sense(qc->scsicmd);
-=======
 	 * No point in checking the return value, since the command has already
 	 * completed successfully.
 	 */
 	ata_eh_decide_disposition(qc);
->>>>>>> 2d5404ca
 
 	return 0;
 }
@@ -2051,15 +2025,9 @@
 	 * request sense ext command to retrieve the sense data.
 	 */
 	if (link->sactive)
-<<<<<<< HEAD
-		ret = ata_eh_read_sense_success_ncq_log(link);
-	else
-		ret = ata_eh_read_sense_success_non_ncq(link);
-=======
 		ret = ata_eh_get_ncq_success_sense(link);
 	else
 		ret = ata_eh_get_non_ncq_success_sense(link);
->>>>>>> 2d5404ca
 	if (ret)
 		goto out;
 
@@ -3134,15 +3102,6 @@
 		if (ehc->i.flags & ATA_EHI_DID_RESET)
 			readid_flags |= ATA_READID_POSTRESET;
 
-		/*
-		 * When resuming, before executing any command, make sure to
-		 * transition the device to the active power mode.
-		 */
-		if ((action & ATA_EH_SET_ACTIVE) && ata_dev_enabled(dev)) {
-			ata_dev_power_set_active(dev);
-			ata_eh_done(link, dev, ATA_EH_SET_ACTIVE);
-		}
-
 		if ((action & ATA_EH_REVALIDATE) && ata_dev_enabled(dev)) {
 			WARN_ON(dev->class == ATA_DEV_PMP);
 
