--- conflicted
+++ resolved
@@ -44,14 +44,8 @@
 #endif
 extern u64 ata_tf_to_lba(const struct ata_taskfile *tf);
 extern u64 ata_tf_to_lba48(const struct ata_taskfile *tf);
-<<<<<<< HEAD
-extern int ata_build_rw_tf(struct ata_taskfile *tf, struct ata_device *dev,
-			   u64 block, u32 n_block, unsigned int tf_flags,
-			   unsigned int tag, int class);
-=======
 extern int ata_build_rw_tf(struct ata_queued_cmd *qc, u64 block, u32 n_block,
 			   unsigned int tf_flags, int class);
->>>>>>> eb3cdb58
 extern u64 ata_tf_read_block(const struct ata_taskfile *tf,
 			     struct ata_device *dev);
 extern unsigned ata_exec_internal(struct ata_device *dev,
