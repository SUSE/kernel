// SPDX-License-Identifier: GPL-2.0
/******************************************************************************
 *
 * Copyright(c) 2007 - 2012 Realtek Corporation. All rights reserved.
 *
 ******************************************************************************/
#define _OSDEP_SERVICE_C_

#include <osdep_service.h>
#include <osdep_intf.h>
#include <drv_types.h>
#include <recv_osdep.h>
#include <linux/vmalloc.h>
#include <rtw_ioctl_set.h>

u8 *_rtw_malloc(u32 sz)
{
	return kmalloc(sz, in_interrupt() ? GFP_ATOMIC : GFP_KERNEL);
}

void _rtw_init_queue(struct __queue *pqueue)
{
	INIT_LIST_HEAD(&pqueue->queue);
	spin_lock_init(&pqueue->lock);
}

<<<<<<< HEAD
struct net_device *rtw_alloc_etherdev_with_old_priv(void *old_priv)
{
	struct net_device *netdev;
	struct rtw_netdev_priv_indicator *pnpi;

	netdev = alloc_etherdev_mq(sizeof(struct rtw_netdev_priv_indicator), 4);
	if (!netdev)
		return NULL;

	pnpi = netdev_priv(netdev);
	pnpi->priv = old_priv;

	return netdev;
}

void rtw_free_netdev(struct net_device *netdev)
{
	struct rtw_netdev_priv_indicator *pnpi;

	if (!netdev)
		return;

	pnpi = netdev_priv(netdev);

	if (!pnpi->priv)
		return;

	vfree(pnpi->priv);
	free_netdev(netdev);
}

=======
>>>>>>> 7d2a07b7
void rtw_buf_free(u8 **buf, u32 *buf_len)
{
	*buf_len = 0;
	kfree(*buf);
	*buf = NULL;
}

void rtw_buf_update(u8 **buf, u32 *buf_len, u8 *src, u32 src_len)
{
	u32 dup_len = 0;
	u8 *ori = NULL;
	u8 *dup = NULL;

	if (!buf || !buf_len)
		return;

	if (!src || !src_len)
		goto keep_ori;

	/* duplicate src */
	dup = rtw_malloc(src_len);
	if (dup) {
		dup_len = src_len;
		memcpy(dup, src, dup_len);
	}

keep_ori:
	ori = *buf;

	/* replace buf with dup */
	*buf_len = 0;
	*buf = dup;
	*buf_len = dup_len;

	/* free ori */
	kfree(ori);
}<|MERGE_RESOLUTION|>--- conflicted
+++ resolved
@@ -24,40 +24,6 @@
 	spin_lock_init(&pqueue->lock);
 }
 
-<<<<<<< HEAD
-struct net_device *rtw_alloc_etherdev_with_old_priv(void *old_priv)
-{
-	struct net_device *netdev;
-	struct rtw_netdev_priv_indicator *pnpi;
-
-	netdev = alloc_etherdev_mq(sizeof(struct rtw_netdev_priv_indicator), 4);
-	if (!netdev)
-		return NULL;
-
-	pnpi = netdev_priv(netdev);
-	pnpi->priv = old_priv;
-
-	return netdev;
-}
-
-void rtw_free_netdev(struct net_device *netdev)
-{
-	struct rtw_netdev_priv_indicator *pnpi;
-
-	if (!netdev)
-		return;
-
-	pnpi = netdev_priv(netdev);
-
-	if (!pnpi->priv)
-		return;
-
-	vfree(pnpi->priv);
-	free_netdev(netdev);
-}
-
-=======
->>>>>>> 7d2a07b7
 void rtw_buf_free(u8 **buf, u32 *buf_len)
 {
 	*buf_len = 0;
