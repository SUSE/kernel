--- conflicted
+++ resolved
@@ -722,22 +722,7 @@
 {
 	u32 uBeaconInterval;
 
-<<<<<<< HEAD
-    unsigned int    uLowNextTBTT;
-    unsigned int    uHighRemain, uLowRemain;
-    unsigned int    uBeaconInterval;
-
-    uBeaconInterval = wBeaconInterval * 1024;
-    // Next TBTT = ((local_current_TSF / beacon_interval) + 1 ) * beacon_interval
-	uLowNextTBTT = ((qwTSF & 0xffffffffULL) >> 10) << 10;
-	uLowRemain = (uLowNextTBTT) % uBeaconInterval;
-	uHighRemain = ((0x80000000 % uBeaconInterval) * 2 * (u32)(qwTSF >> 32))
-		% uBeaconInterval;
-	uLowRemain = (uHighRemain + uLowRemain) % uBeaconInterval;
-	uLowRemain = uBeaconInterval - uLowRemain;
-=======
 	uBeaconInterval = wBeaconInterval * 1024;
->>>>>>> cfbf8d48
 
 	/* Next TBTT =
 	*	((local_current_TSF / beacon_interval) + 1) * beacon_interval
