// SPDX-License-Identifier: GPL-2.0+
/*
 * Copyright (c) 1996, 2003 VIA Networking Technologies, Inc.
 * All rights reserved.
 *
 * File: rxtx.c
 *
 * Purpose: handle WMAC/802.3/802.11 rx & tx functions
 *
 * Author: Lyndon Chen
 *
 * Date: May 20, 2003
 *
 * Functions:
 *      vnt_generate_tx_parameter - Generate tx dma required parameter.
 *      vnt_get_rsvtime- get frame reserved time
 *      vnt_fill_cts_head- fulfill CTS ctl header
 *
 * Revision History:
 *
 */

#include <linux/etherdevice.h>
#include "device.h"
#include "rxtx.h"
#include "card.h"
#include "mac.h"
#include "rf.h"
#include "usbpipe.h"

static const u16 vnt_time_stampoff[2][MAX_RATE] = {
	/* Long Preamble */
	{384, 288, 226, 209, 54, 43, 37, 31, 28, 25, 24, 23},

	/* Short Preamble */
	{384, 192, 130, 113, 54, 43, 37, 31, 28, 25, 24, 23},
};

#define DATADUR_B       10
#define DATADUR_A       11

static const u8 vnt_phy_signal[] = {
	0x00,	/* RATE_1M  */
	0x01,	/* RATE_2M  */
	0x02,	/* RATE_5M  */
	0x03,	/* RATE_11M */
	0x8b,	/* RATE_6M  */
	0x8f,	/* RATE_9M  */
	0x8a,	/* RATE_12M */
	0x8e,	/* RATE_18M */
	0x89,	/* RATE_24M */
	0x8d,	/* RATE_36M */
	0x88,	/* RATE_48M */
	0x8c	/* RATE_54M */
};

static struct vnt_usb_send_context
	*vnt_get_free_context(struct vnt_private *priv)
{
	struct vnt_usb_send_context *context = NULL;
	int ii;

	dev_dbg(&priv->usb->dev, "%s\n", __func__);

	for (ii = 0; ii < priv->num_tx_context; ii++) {
		if (!priv->tx_context[ii])
			return NULL;

		context = priv->tx_context[ii];
		if (!context->in_use) {
			context->in_use = true;
			return context;
		}
	}

	if (ii == priv->num_tx_context) {
		dev_dbg(&priv->usb->dev, "%s No Free Tx Context\n", __func__);

		ieee80211_stop_queues(priv->hw);
	}

	return NULL;
}

/* Get Length, Service, and Signal fields of Phy for Tx */
static void vnt_get_phy_field(struct vnt_private *priv, u32 frame_length,
			      u16 tx_rate, u8 pkt_type,
			      struct vnt_phy_field *phy)
{
	u32 bit_count;
	u32 count = 0;
	u32 tmp;
	int ext_bit;
	int i;
	u8 mask = 0;
	u8 preamble_type = priv->preamble_type;

	bit_count = frame_length * 8;
	ext_bit = false;

	switch (tx_rate) {
	case RATE_1M:
		count = bit_count;
		break;
	case RATE_2M:
		count = bit_count / 2;
		break;
	case RATE_5M:
		count = DIV_ROUND_UP(bit_count * 10, 55);
		break;
	case RATE_11M:
		count = bit_count / 11;
		tmp = count * 11;

		if (tmp != bit_count) {
			count++;

			if ((bit_count - tmp) <= 3)
				ext_bit = true;
		}

		break;
	}

	if (tx_rate > RATE_11M) {
		if (pkt_type == PK_TYPE_11A)
			mask = BIT(4);
	} else if (tx_rate > RATE_1M) {
		if (preamble_type == PREAMBLE_SHORT)
			mask = BIT(3);
	}

	i = tx_rate > RATE_54M ? RATE_54M : tx_rate;
	phy->signal = vnt_phy_signal[i] | mask;
	phy->service = 0x00;

	if (pkt_type == PK_TYPE_11B) {
		if (ext_bit)
			phy->service |= 0x80;
		phy->len = cpu_to_le16((u16)count);
	} else {
		phy->len = cpu_to_le16((u16)frame_length);
	}
}

static __le16 vnt_time_stamp_off(struct vnt_private *priv, u16 rate)
{
	return cpu_to_le16(vnt_time_stampoff[priv->preamble_type % 2]
							[rate % MAX_RATE]);
}

static __le16 vnt_rxtx_rsvtime_le16(struct vnt_usb_send_context *context)
{
	struct vnt_private *priv = context->priv;
	struct ieee80211_tx_info *info = IEEE80211_SKB_CB(context->skb);
	struct ieee80211_rate *rate = ieee80211_get_tx_rate(priv->hw, info);

	return ieee80211_generic_frame_duration(priv->hw,
						 info->control.vif, info->band,
						 context->frame_len,
						 rate);
}

static __le16 vnt_get_rts_duration(struct vnt_usb_send_context *context)
{
	struct vnt_private *priv = context->priv;
	struct ieee80211_tx_info *info = IEEE80211_SKB_CB(context->skb);

	return ieee80211_rts_duration(priv->hw, priv->vif,
				      context->frame_len, info);
}

static __le16 vnt_get_cts_duration(struct vnt_usb_send_context *context)
{
	struct vnt_private *priv = context->priv;
	struct ieee80211_tx_info *info = IEEE80211_SKB_CB(context->skb);

	return ieee80211_ctstoself_duration(priv->hw, priv->vif,
					    context->frame_len, info);
}

static void vnt_rxtx_datahead_g(struct vnt_usb_send_context *tx_context,
				struct vnt_tx_datahead_g *buf)
{
	struct vnt_private *priv = tx_context->priv;
	struct ieee80211_hdr *hdr =
				(struct ieee80211_hdr *)tx_context->skb->data;
	u32 frame_len = tx_context->frame_len;
	u16 rate = tx_context->tx_rate;

	/* Get SignalField,ServiceField,Length */
	vnt_get_phy_field(priv, frame_len, rate, tx_context->pkt_type, &buf->a);
	vnt_get_phy_field(priv, frame_len, priv->top_cck_basic_rate,
			  PK_TYPE_11B, &buf->b);

	/* Get Duration and TimeStamp */
<<<<<<< HEAD
	if (ieee80211_is_nullfunc(hdr->frame_control)) {
		buf->duration_a = hdr->duration_id;
		buf->duration_b = hdr->duration_id;
	} else {
		buf->duration_a = vnt_get_duration_le(priv,
						tx_context->pkt_type, need_ack);
		buf->duration_b = vnt_get_duration_le(priv,
							PK_TYPE_11B, need_ack);
	}

=======
	buf->duration_a = hdr->duration_id;
	buf->duration_b = hdr->duration_id;
>>>>>>> 7d2a07b7
	buf->time_stamp_off_a = vnt_time_stamp_off(priv, rate);
	buf->time_stamp_off_b = vnt_time_stamp_off(priv,
						   priv->top_cck_basic_rate);
}

static void vnt_rxtx_datahead_ab(struct vnt_usb_send_context *tx_context,
				 struct vnt_tx_datahead_ab *buf)
{
	struct vnt_private *priv = tx_context->priv;
	struct ieee80211_hdr *hdr =
				(struct ieee80211_hdr *)tx_context->skb->data;
	u32 frame_len = tx_context->frame_len;
	u16 rate = tx_context->tx_rate;

	/* Get SignalField,ServiceField,Length */
	vnt_get_phy_field(priv, frame_len, rate,
			  tx_context->pkt_type, &buf->ab);

	/* Get Duration and TimeStampOff */
<<<<<<< HEAD
	if (ieee80211_is_nullfunc(hdr->frame_control)) {
		buf->duration = hdr->duration_id;
	} else {
		buf->duration = vnt_get_duration_le(priv, tx_context->pkt_type,
						    need_ack);
	}

=======
	buf->duration = hdr->duration_id;
>>>>>>> 7d2a07b7
	buf->time_stamp_off = vnt_time_stamp_off(priv, rate);
}

static void vnt_fill_ieee80211_rts(struct vnt_usb_send_context *tx_context,
				   struct ieee80211_rts *rts, __le16 duration)
{
	struct ieee80211_hdr *hdr =
				(struct ieee80211_hdr *)tx_context->skb->data;

	rts->duration = duration;
	rts->frame_control =
		cpu_to_le16(IEEE80211_FTYPE_CTL | IEEE80211_STYPE_RTS);

	ether_addr_copy(rts->ra, hdr->addr1);
	ether_addr_copy(rts->ta, hdr->addr2);
}

static void vnt_rxtx_rts_g_head(struct vnt_usb_send_context *tx_context,
				struct vnt_rts_g *buf)
{
	struct vnt_private *priv = tx_context->priv;
	u16 rts_frame_len = 20;

	vnt_get_phy_field(priv, rts_frame_len, priv->top_cck_basic_rate,
			  PK_TYPE_11B, &buf->b);
	vnt_get_phy_field(priv, rts_frame_len, priv->top_ofdm_basic_rate,
			  tx_context->pkt_type, &buf->a);

	buf->duration_bb = vnt_get_rts_duration(tx_context);
	buf->duration_aa = buf->duration_bb;
	buf->duration_ba = buf->duration_bb;

	vnt_fill_ieee80211_rts(tx_context, &buf->data, buf->duration_aa);

	vnt_rxtx_datahead_g(tx_context, &buf->data_head);
}

static void vnt_rxtx_rts_ab_head(struct vnt_usb_send_context *tx_context,
				 struct vnt_rts_ab *buf)
{
	struct vnt_private *priv = tx_context->priv;
	u16 rts_frame_len = 20;

	vnt_get_phy_field(priv, rts_frame_len, priv->top_ofdm_basic_rate,
			  tx_context->pkt_type, &buf->ab);

	buf->duration = vnt_get_rts_duration(tx_context);

	vnt_fill_ieee80211_rts(tx_context, &buf->data, buf->duration);

	vnt_rxtx_datahead_ab(tx_context, &buf->data_head);
}

static void vnt_fill_cts_head(struct vnt_usb_send_context *tx_context,
			      union vnt_tx_data_head *head)
{
	struct vnt_private *priv = tx_context->priv;
	struct vnt_cts *buf = &head->cts_g;
	u32 cts_frame_len = 14;

	/* Get SignalField,ServiceField,Length */
	vnt_get_phy_field(priv, cts_frame_len, priv->top_cck_basic_rate,
			  PK_TYPE_11B, &buf->b);
	/* Get CTSDuration_ba */
	buf->duration_ba = vnt_get_cts_duration(tx_context);
	/*Get CTS Frame body*/
	buf->data.duration = buf->duration_ba;
	buf->data.frame_control =
		cpu_to_le16(IEEE80211_FTYPE_CTL | IEEE80211_STYPE_CTS);

	ether_addr_copy(buf->data.ra, priv->current_net_addr);

	vnt_rxtx_datahead_g(tx_context, &buf->data_head);
}

/* returns true if mic_hdr is needed */
static bool vnt_fill_txkey(struct vnt_tx_buffer *tx_buffer, struct sk_buff *skb)
{
	struct vnt_tx_fifo_head *fifo = &tx_buffer->fifo_head;
	struct ieee80211_tx_info *info = IEEE80211_SKB_CB(skb);
	struct ieee80211_key_conf *tx_key = info->control.hw_key;
	struct vnt_mic_hdr *mic_hdr;
	struct ieee80211_hdr *hdr = (struct ieee80211_hdr *)skb->data;
	u64 pn64;
	u16 payload_len = skb->len;
	u8 *iv = ((u8 *)hdr + ieee80211_get_hdrlen_from_skb(skb));

	/* strip header and icv len from payload */
	payload_len -= ieee80211_get_hdrlen_from_skb(skb);
	payload_len -= tx_key->icv_len;

	switch (tx_key->cipher) {
	case WLAN_CIPHER_SUITE_WEP40:
	case WLAN_CIPHER_SUITE_WEP104:
		memcpy(fifo->tx_key, iv, 3);
		memcpy(fifo->tx_key + 3, tx_key->key, tx_key->keylen);

		if (tx_key->keylen == WLAN_KEY_LEN_WEP40) {
			memcpy(fifo->tx_key + 8, iv, 3);
			memcpy(fifo->tx_key + 11,
			       tx_key->key, WLAN_KEY_LEN_WEP40);
		}

		fifo->frag_ctl |= cpu_to_le16(FRAGCTL_LEGACY);
		break;
	case WLAN_CIPHER_SUITE_TKIP:
		ieee80211_get_tkip_p2k(tx_key, skb, fifo->tx_key);

		fifo->frag_ctl |= cpu_to_le16(FRAGCTL_TKIP);
		break;
	case WLAN_CIPHER_SUITE_CCMP:
		if (info->control.use_cts_prot) {
			if (info->control.use_rts)
				mic_hdr = &tx_buffer->tx_head.tx_rts.tx.mic.hdr;
			else
				mic_hdr = &tx_buffer->tx_head.tx_cts.tx.mic.hdr;
		} else {
			mic_hdr = &tx_buffer->tx_head.tx_ab.tx.mic.hdr;
		}

		mic_hdr->id = 0x59;
		mic_hdr->payload_len = cpu_to_be16(payload_len);
		ether_addr_copy(mic_hdr->mic_addr2, hdr->addr2);

		pn64 = atomic64_read(&tx_key->tx_pn);
		mic_hdr->ccmp_pn[5] = pn64;
		mic_hdr->ccmp_pn[4] = pn64 >> 8;
		mic_hdr->ccmp_pn[3] = pn64 >> 16;
		mic_hdr->ccmp_pn[2] = pn64 >> 24;
		mic_hdr->ccmp_pn[1] = pn64 >> 32;
		mic_hdr->ccmp_pn[0] = pn64 >> 40;

		if (ieee80211_has_a4(hdr->frame_control))
			mic_hdr->hlen = cpu_to_be16(28);
		else
			mic_hdr->hlen = cpu_to_be16(22);

		ether_addr_copy(mic_hdr->addr1, hdr->addr1);
		ether_addr_copy(mic_hdr->addr2, hdr->addr2);
		ether_addr_copy(mic_hdr->addr3, hdr->addr3);

		mic_hdr->frame_control = cpu_to_le16(
			le16_to_cpu(hdr->frame_control) & 0xc78f);
		mic_hdr->seq_ctrl = cpu_to_le16(
				le16_to_cpu(hdr->seq_ctrl) & 0xf);

		if (ieee80211_has_a4(hdr->frame_control))
			ether_addr_copy(mic_hdr->addr4, hdr->addr4);

		memcpy(fifo->tx_key, tx_key->key, WLAN_KEY_LEN_CCMP);

		fifo->frag_ctl |= cpu_to_le16(FRAGCTL_AES);
		return true;
	default:
		break;
	}

	return false;
}

static void vnt_rxtx_rts(struct vnt_usb_send_context *tx_context)
{
	struct ieee80211_tx_info *info = IEEE80211_SKB_CB(tx_context->skb);
	struct vnt_tx_buffer *tx_buffer = tx_context->tx_buffer;
	union vnt_tx_head *tx_head = &tx_buffer->tx_head;
	struct vnt_rrv_time_rts *buf = &tx_head->tx_rts.rts;
	union vnt_tx_data_head *head = &tx_head->tx_rts.tx.head;

	buf->rts_rrv_time_aa = vnt_get_rts_duration(tx_context);
	buf->rts_rrv_time_ba = buf->rts_rrv_time_aa;
	buf->rts_rrv_time_bb = buf->rts_rrv_time_aa;

	buf->rrv_time_a = vnt_rxtx_rsvtime_le16(tx_context);
	buf->rrv_time_b = buf->rrv_time_a;

	if (info->control.hw_key) {
		if (vnt_fill_txkey(tx_buffer, tx_context->skb))
			head = &tx_head->tx_rts.tx.mic.head;
	}

	vnt_rxtx_rts_g_head(tx_context, &head->rts_g);
}

static void vnt_rxtx_cts(struct vnt_usb_send_context *tx_context)
{
	struct ieee80211_tx_info *info = IEEE80211_SKB_CB(tx_context->skb);
	struct vnt_tx_buffer *tx_buffer = tx_context->tx_buffer;
	union vnt_tx_head *tx_head = &tx_buffer->tx_head;
	struct vnt_rrv_time_cts *buf = &tx_head->tx_cts.cts;
	union vnt_tx_data_head *head = &tx_head->tx_cts.tx.head;

	buf->rrv_time_a = vnt_rxtx_rsvtime_le16(tx_context);
	buf->rrv_time_b = buf->rrv_time_a;

	buf->cts_rrv_time_ba = vnt_get_cts_duration(tx_context);

	if (info->control.hw_key) {
		if (vnt_fill_txkey(tx_buffer, tx_context->skb))
			head = &tx_head->tx_cts.tx.mic.head;
	}

	vnt_fill_cts_head(tx_context, head);
}

static void vnt_rxtx_ab(struct vnt_usb_send_context *tx_context)
{
	struct ieee80211_tx_info *info = IEEE80211_SKB_CB(tx_context->skb);
	struct vnt_tx_buffer *tx_buffer = tx_context->tx_buffer;
	union vnt_tx_head *tx_head = &tx_buffer->tx_head;
	struct vnt_rrv_time_ab *buf = &tx_head->tx_ab.ab;
	union vnt_tx_data_head *head = &tx_head->tx_ab.tx.head;

	buf->rrv_time = vnt_rxtx_rsvtime_le16(tx_context);

	if (info->control.hw_key) {
		if (vnt_fill_txkey(tx_buffer, tx_context->skb))
			head = &tx_head->tx_ab.tx.mic.head;
	}

	if (info->control.use_rts) {
		buf->rts_rrv_time = vnt_get_rts_duration(tx_context);

		vnt_rxtx_rts_ab_head(tx_context, &head->rts_ab);

		return;
	}

	vnt_rxtx_datahead_ab(tx_context, &head->data_head_ab);
}

static void vnt_generate_tx_parameter(struct vnt_usb_send_context *tx_context)
{
	struct ieee80211_tx_info *info = IEEE80211_SKB_CB(tx_context->skb);

	if (info->control.use_cts_prot) {
		if (info->control.use_rts) {
			vnt_rxtx_rts(tx_context);

			return;
		}

		vnt_rxtx_cts(tx_context);

		return;
	}

	vnt_rxtx_ab(tx_context);
}

static u16 vnt_get_hdr_size(struct ieee80211_tx_info *info)
{
	u16 size = sizeof(struct vnt_tx_datahead_ab);

	if (info->control.use_cts_prot) {
		if (info->control.use_rts)
			size = sizeof(struct vnt_rts_g);
		else
			size = sizeof(struct vnt_cts);
	} else if (info->control.use_rts) {
		size = sizeof(struct vnt_rts_ab);
	}

	if (info->control.hw_key) {
		if (info->control.hw_key->cipher == WLAN_CIPHER_SUITE_CCMP)
			size += sizeof(struct vnt_mic_hdr);
	}

	/* Get rrv_time header */
	if (info->control.use_cts_prot) {
		if (info->control.use_rts)
			size += sizeof(struct vnt_rrv_time_rts);
		else
			size += sizeof(struct vnt_rrv_time_cts);
	} else {
		size += sizeof(struct vnt_rrv_time_ab);
	}

	size += sizeof(struct vnt_tx_fifo_head);

	return size;
}

int vnt_tx_packet(struct vnt_private *priv, struct sk_buff *skb)
{
	struct ieee80211_tx_info *info = IEEE80211_SKB_CB(skb);
	struct ieee80211_tx_rate *tx_rate = &info->control.rates[0];
	struct ieee80211_rate *rate;
	struct ieee80211_hdr *hdr;
	struct vnt_tx_buffer *tx_buffer;
	struct vnt_tx_fifo_head *tx_buffer_head;
	struct vnt_usb_send_context *tx_context;
	unsigned long flags;
	u8 pkt_type;

	hdr = (struct ieee80211_hdr *)(skb->data);

	rate = ieee80211_get_tx_rate(priv->hw, info);

	if (rate->hw_value > RATE_11M) {
		if (info->band == NL80211_BAND_5GHZ) {
			pkt_type = PK_TYPE_11A;
		} else {
			if (tx_rate->flags & IEEE80211_TX_RC_USE_CTS_PROTECT) {
				if (priv->basic_rates & VNT_B_RATES)
					pkt_type = PK_TYPE_11GB;
				else
					pkt_type = PK_TYPE_11GA;
			} else {
				pkt_type = PK_TYPE_11A;
			}
		}
	} else {
		pkt_type = PK_TYPE_11B;
	}

	spin_lock_irqsave(&priv->lock, flags);

	tx_context = vnt_get_free_context(priv);
	if (!tx_context) {
		dev_dbg(&priv->usb->dev, "%s No free context\n", __func__);
		spin_unlock_irqrestore(&priv->lock, flags);
		return -ENOMEM;
	}

	tx_context->pkt_type = pkt_type;
	tx_context->frame_len = skb->len + 4;
	tx_context->tx_rate =  rate->hw_value;

	spin_unlock_irqrestore(&priv->lock, flags);

	tx_context->skb = skb_clone(skb, GFP_ATOMIC);
	if (!tx_context->skb) {
		tx_context->in_use = false;
		return -ENOMEM;
	}

	tx_buffer = skb_push(skb, vnt_get_hdr_size(info));
	tx_context->tx_buffer = tx_buffer;
	tx_buffer_head = &tx_buffer->fifo_head;

	tx_context->type = CONTEXT_DATA_PACKET;

	/*Set fifo controls */
	if (pkt_type == PK_TYPE_11A)
		tx_buffer_head->fifo_ctl = 0;
	else if (pkt_type == PK_TYPE_11B)
		tx_buffer_head->fifo_ctl = cpu_to_le16(FIFOCTL_11B);
	else if (pkt_type == PK_TYPE_11GB)
		tx_buffer_head->fifo_ctl = cpu_to_le16(FIFOCTL_11GB);
	else if (pkt_type == PK_TYPE_11GA)
		tx_buffer_head->fifo_ctl = cpu_to_le16(FIFOCTL_11GA);

	if (!ieee80211_is_data(hdr->frame_control)) {
		tx_buffer_head->fifo_ctl |= cpu_to_le16(FIFOCTL_GENINT |
							FIFOCTL_ISDMA0);
		tx_buffer_head->fifo_ctl |= cpu_to_le16(FIFOCTL_TMOEN);

		tx_buffer_head->time_stamp =
			cpu_to_le16(DEFAULT_MGN_LIFETIME_RES_64us);
	} else {
		tx_buffer_head->time_stamp =
			cpu_to_le16(DEFAULT_MSDU_LIFETIME_RES_64us);
	}

	if (!(info->flags & IEEE80211_TX_CTL_NO_ACK))
		tx_buffer_head->fifo_ctl |= cpu_to_le16(FIFOCTL_NEEDACK);

	if (ieee80211_has_retry(hdr->frame_control))
		tx_buffer_head->fifo_ctl |= cpu_to_le16(FIFOCTL_LRETRY);

	if (info->control.use_rts)
		tx_buffer_head->fifo_ctl |= cpu_to_le16(FIFOCTL_RTS);

	if (ieee80211_has_a4(hdr->frame_control))
		tx_buffer_head->fifo_ctl |= cpu_to_le16(FIFOCTL_LHEAD);

	tx_buffer_head->frag_ctl =
			cpu_to_le16(ieee80211_hdrlen(hdr->frame_control) << 10);

	if (info->control.hw_key)
		tx_context->frame_len += info->control.hw_key->icv_len;

	tx_buffer_head->current_rate = cpu_to_le16(rate->hw_value);

	vnt_generate_tx_parameter(tx_context);

	tx_buffer_head->frag_ctl |= cpu_to_le16(FRAGCTL_NONFRAG);

	priv->seq_counter = (le16_to_cpu(hdr->seq_ctrl) &
						IEEE80211_SCTL_SEQ) >> 4;

	spin_lock_irqsave(&priv->lock, flags);

	if (vnt_tx_context(priv, tx_context, skb)) {
		dev_kfree_skb(tx_context->skb);
		spin_unlock_irqrestore(&priv->lock, flags);
		return -EIO;
	}

	dev_kfree_skb(skb);

	spin_unlock_irqrestore(&priv->lock, flags);

	return 0;
}

static int vnt_beacon_xmit(struct vnt_private *priv, struct sk_buff *skb)
{
	struct vnt_tx_short_buf_head *short_head;
	struct ieee80211_tx_info *info;
	struct vnt_usb_send_context *context;
	struct ieee80211_mgmt *mgmt_hdr;
	unsigned long flags;
	u32 frame_size = skb->len + 4;
	u16 current_rate;

	spin_lock_irqsave(&priv->lock, flags);

	context = vnt_get_free_context(priv);
	if (!context) {
		dev_dbg(&priv->usb->dev, "%s No free context!\n", __func__);
		spin_unlock_irqrestore(&priv->lock, flags);
		return -ENOMEM;
	}

	context->skb = skb;

	spin_unlock_irqrestore(&priv->lock, flags);

	mgmt_hdr = (struct ieee80211_mgmt *)skb->data;
	short_head = skb_push(skb, sizeof(*short_head));

	if (priv->bb_type == BB_TYPE_11A) {
		current_rate = RATE_6M;

		/* Get SignalField,ServiceField,Length */
		vnt_get_phy_field(priv, frame_size, current_rate,
				  PK_TYPE_11A, &short_head->ab);

		/* Get TimeStampOff */
		short_head->time_stamp_off =
				vnt_time_stamp_off(priv, current_rate);
	} else {
		current_rate = RATE_1M;
		short_head->fifo_ctl |= cpu_to_le16(FIFOCTL_11B);

		/* Get SignalField,ServiceField,Length */
		vnt_get_phy_field(priv, frame_size, current_rate,
				  PK_TYPE_11B, &short_head->ab);

		/* Get TimeStampOff */
		short_head->time_stamp_off =
			vnt_time_stamp_off(priv, current_rate);
	}

	/* Get Duration */
	short_head->duration = mgmt_hdr->duration;

	/* time stamp always 0 */
	mgmt_hdr->u.beacon.timestamp = 0;

	info = IEEE80211_SKB_CB(skb);
	if (info->flags & IEEE80211_TX_CTL_ASSIGN_SEQ) {
		struct ieee80211_hdr *hdr = (struct ieee80211_hdr *)mgmt_hdr;

		hdr->duration_id = 0;
		hdr->seq_ctrl = cpu_to_le16(priv->seq_counter << 4);
	}

	priv->seq_counter++;
	if (priv->seq_counter > 0x0fff)
		priv->seq_counter = 0;

	context->type = CONTEXT_BEACON_PACKET;

	spin_lock_irqsave(&priv->lock, flags);

	if (vnt_tx_context(priv, context, skb))
		ieee80211_free_txskb(priv->hw, context->skb);

	spin_unlock_irqrestore(&priv->lock, flags);

	return 0;
}

int vnt_beacon_make(struct vnt_private *priv, struct ieee80211_vif *vif)
{
	struct sk_buff *beacon;

	beacon = ieee80211_beacon_get(priv->hw, vif);
	if (!beacon)
		return -ENOMEM;

	if (vnt_beacon_xmit(priv, beacon)) {
		ieee80211_free_txskb(priv->hw, beacon);
		return -ENODEV;
	}

	return 0;
}

int vnt_beacon_enable(struct vnt_private *priv, struct ieee80211_vif *vif,
		      struct ieee80211_bss_conf *conf)
{
	vnt_mac_reg_bits_off(priv, MAC_REG_TCR, TCR_AUTOBCNTX);

	vnt_mac_reg_bits_off(priv, MAC_REG_TFTCTL, TFTCTL_TSFCNTREN);

	vnt_mac_set_beacon_interval(priv, conf->beacon_int);

	vnt_clear_current_tsf(priv);

	vnt_mac_reg_bits_on(priv, MAC_REG_TFTCTL, TFTCTL_TSFCNTREN);

	vnt_reset_next_tbtt(priv, conf->beacon_int);

	return vnt_beacon_make(priv, vif);
}<|MERGE_RESOLUTION|>--- conflicted
+++ resolved
@@ -194,21 +194,8 @@
 			  PK_TYPE_11B, &buf->b);
 
 	/* Get Duration and TimeStamp */
-<<<<<<< HEAD
-	if (ieee80211_is_nullfunc(hdr->frame_control)) {
-		buf->duration_a = hdr->duration_id;
-		buf->duration_b = hdr->duration_id;
-	} else {
-		buf->duration_a = vnt_get_duration_le(priv,
-						tx_context->pkt_type, need_ack);
-		buf->duration_b = vnt_get_duration_le(priv,
-							PK_TYPE_11B, need_ack);
-	}
-
-=======
 	buf->duration_a = hdr->duration_id;
 	buf->duration_b = hdr->duration_id;
->>>>>>> 7d2a07b7
 	buf->time_stamp_off_a = vnt_time_stamp_off(priv, rate);
 	buf->time_stamp_off_b = vnt_time_stamp_off(priv,
 						   priv->top_cck_basic_rate);
@@ -228,17 +215,7 @@
 			  tx_context->pkt_type, &buf->ab);
 
 	/* Get Duration and TimeStampOff */
-<<<<<<< HEAD
-	if (ieee80211_is_nullfunc(hdr->frame_control)) {
-		buf->duration = hdr->duration_id;
-	} else {
-		buf->duration = vnt_get_duration_le(priv, tx_context->pkt_type,
-						    need_ack);
-	}
-
-=======
 	buf->duration = hdr->duration_id;
->>>>>>> 7d2a07b7
 	buf->time_stamp_off = vnt_time_stamp_off(priv, rate);
 }
 
