--- conflicted
+++ resolved
@@ -81,31 +81,6 @@
 struct vchiq_instance;
 
 extern int vchiq_initialise(struct vchiq_instance **pinstance);
-<<<<<<< HEAD
-extern enum vchiq_status vchiq_shutdown(struct vchiq_instance *instance);
-extern enum vchiq_status vchiq_connect(struct vchiq_instance *instance);
-extern enum vchiq_status vchiq_open_service(struct vchiq_instance *instance,
-	const struct vchiq_service_params_kernel *params,
-	unsigned int *pservice);
-extern enum vchiq_status vchiq_close_service(unsigned int service);
-extern enum vchiq_status vchiq_use_service(unsigned int service);
-extern enum vchiq_status vchiq_release_service(unsigned int service);
-extern void vchiq_msg_queue_push(unsigned int handle, struct vchiq_header *header);
-extern void           vchiq_release_message(unsigned int service,
-	struct vchiq_header *header);
-extern int vchiq_queue_kernel_message(unsigned int handle, void *data,
-				      unsigned int size);
-extern enum vchiq_status vchiq_bulk_transmit(unsigned int service,
-	const void *data, unsigned int size, void *userdata,
-	enum vchiq_bulk_mode mode);
-extern enum vchiq_status vchiq_bulk_receive(unsigned int service,
-	void *data, unsigned int size, void *userdata,
-	enum vchiq_bulk_mode mode);
-extern void *vchiq_get_service_userdata(unsigned int service);
-extern enum vchiq_status vchiq_get_peer_version(unsigned int handle,
-	short *peer_version);
-extern struct vchiq_header *vchiq_msg_hold(unsigned int handle);
-=======
 extern int vchiq_shutdown(struct vchiq_instance *instance);
 extern int vchiq_connect(struct vchiq_instance *instance);
 extern int vchiq_open_service(struct vchiq_instance *instance,
@@ -132,6 +107,5 @@
 extern int vchiq_get_peer_version(struct vchiq_instance *instance, unsigned int handle,
 				  short *peer_version);
 extern struct vchiq_header *vchiq_msg_hold(struct vchiq_instance *instance, unsigned int handle);
->>>>>>> eb3cdb58
 
 #endif /* VCHIQ_H */