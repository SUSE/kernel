/* SPDX-License-Identifier: GPL-2.0 OR BSD-3-Clause */
/* Copyright (c) 2010-2012 Broadcom. All rights reserved. */

#ifndef VCHIQ_H
#define VCHIQ_H

#define VCHIQ_MAKE_FOURCC(x0, x1, x2, x3) \
			(((x0) << 24) | ((x1) << 16) | ((x2) << 8) | (x3))

enum vchiq_reason {
	VCHIQ_SERVICE_OPENED,         /* service, -, -             */
	VCHIQ_SERVICE_CLOSED,         /* service, -, -             */
	VCHIQ_MESSAGE_AVAILABLE,      /* service, header, -        */
	VCHIQ_BULK_TRANSMIT_DONE,     /* service, -, bulk_userdata */
	VCHIQ_BULK_RECEIVE_DONE,      /* service, -, bulk_userdata */
	VCHIQ_BULK_TRANSMIT_ABORTED,  /* service, -, bulk_userdata */
	VCHIQ_BULK_RECEIVE_ABORTED    /* service, -, bulk_userdata */
};

enum vchiq_bulk_mode {
	VCHIQ_BULK_MODE_CALLBACK,
	VCHIQ_BULK_MODE_BLOCKING,
	VCHIQ_BULK_MODE_NOCALLBACK,
	VCHIQ_BULK_MODE_WAITING		/* Reserved for internal use */
};

enum vchiq_service_option {
	VCHIQ_SERVICE_OPTION_AUTOCLOSE,
	VCHIQ_SERVICE_OPTION_SLOT_QUOTA,
	VCHIQ_SERVICE_OPTION_MESSAGE_QUOTA,
	VCHIQ_SERVICE_OPTION_SYNCHRONOUS,
	VCHIQ_SERVICE_OPTION_TRACE
};

struct vchiq_header {
	/* The message identifier - opaque to applications. */
	int msgid;

	/* Size of message data. */
	unsigned int size;

	char data[];           /* message */
};

struct vchiq_element {
	const void __user *data;
	unsigned int size;
};

struct vchiq_instance;
struct vchiq_state;

struct vchiq_service_base {
	int fourcc;
	int (*callback)(struct vchiq_instance *instance,
			enum vchiq_reason reason,
			struct vchiq_header *header,
			unsigned int handle,
			void *bulk_userdata);
	void *userdata;
};

struct vchiq_completion_data_kernel {
	enum vchiq_reason reason;
	struct vchiq_header *header;
	void *service_userdata;
	void *bulk_userdata;
};

struct vchiq_service_params_kernel {
	int fourcc;
	int (*callback)(struct vchiq_instance *instance,
			enum vchiq_reason reason,
			struct vchiq_header *header,
			unsigned int handle,
			void *bulk_userdata);
	void *userdata;
	short version;       /* Increment for non-trivial changes */
	short version_min;   /* Update for incompatible changes */
};

<<<<<<< HEAD
extern int vchiq_initialise(struct vchiq_instance **pinstance);
=======
extern int vchiq_initialise(struct vchiq_state *state,
			    struct vchiq_instance **pinstance);
>>>>>>> 2d5404ca
extern int vchiq_shutdown(struct vchiq_instance *instance);
extern int vchiq_connect(struct vchiq_instance *instance);
extern int vchiq_open_service(struct vchiq_instance *instance,
			      const struct vchiq_service_params_kernel *params,
			      unsigned int *pservice);
extern int vchiq_close_service(struct vchiq_instance *instance,
			       unsigned int service);
extern int vchiq_use_service(struct vchiq_instance *instance, unsigned int service);
extern int vchiq_release_service(struct vchiq_instance *instance,
				 unsigned int service);
extern void vchiq_msg_queue_push(struct vchiq_instance *instance, unsigned int handle,
				 struct vchiq_header *header);
extern void vchiq_release_message(struct vchiq_instance *instance, unsigned int service,
				  struct vchiq_header *header);
extern int vchiq_queue_kernel_message(struct vchiq_instance *instance, unsigned int handle,
				      void *data, unsigned int size);
extern int vchiq_bulk_transmit(struct vchiq_instance *instance, unsigned int service,
			       const void *data, unsigned int size, void *userdata,
			       enum vchiq_bulk_mode mode);
extern int vchiq_bulk_receive(struct vchiq_instance *instance, unsigned int service,
			      void *data, unsigned int size, void *userdata,
			      enum vchiq_bulk_mode mode);
extern void *vchiq_get_service_userdata(struct vchiq_instance *instance, unsigned int service);
extern int vchiq_get_peer_version(struct vchiq_instance *instance, unsigned int handle,
				  short *peer_version);
extern struct vchiq_header *vchiq_msg_hold(struct vchiq_instance *instance, unsigned int handle);

#endif /* VCHIQ_H */<|MERGE_RESOLUTION|>--- conflicted
+++ resolved
@@ -79,12 +79,8 @@
 	short version_min;   /* Update for incompatible changes */
 };
 
-<<<<<<< HEAD
-extern int vchiq_initialise(struct vchiq_instance **pinstance);
-=======
 extern int vchiq_initialise(struct vchiq_state *state,
 			    struct vchiq_instance **pinstance);
->>>>>>> 2d5404ca
 extern int vchiq_shutdown(struct vchiq_instance *instance);
 extern int vchiq_connect(struct vchiq_instance *instance);
 extern int vchiq_open_service(struct vchiq_instance *instance,
