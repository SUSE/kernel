// SPDX-License-Identifier: GPL-2.0
/******************************************************************************
 * rtl8712_recv.c
 *
 * Copyright(c) 2007 - 2010 Realtek Corporation. All rights reserved.
 * Linux device driver for RTL8192SU
 *
 * Modifications for inclusion into the Linux staging tree are
 * Copyright(c) 2010 Larry Finger. All rights reserved.
 *
 * Contact information:
 * WLAN FAE <wlanfae@realtek.com>
 * Larry Finger <Larry.Finger@lwfinger.net>
 *
 ******************************************************************************/

#define _RTL8712_RECV_C_

#include <linux/if_ether.h>
#include <linux/ip.h>
#include <net/cfg80211.h>

#include "osdep_service.h"
#include "drv_types.h"
#include "recv_osdep.h"
#include "mlme_osdep.h"
#include "ethernet.h"
#include "usb_ops.h"
#include "wifi.h"

<<<<<<< HEAD
static void recv_tasklet(unsigned long priv);
=======
static void recv_tasklet(struct tasklet_struct *t);
>>>>>>> 7d2a07b7

void r8712_init_recv_priv(struct recv_priv *precvpriv,
			  struct _adapter *padapter)
{
	int i;
	struct recv_buf *precvbuf;
	addr_t tmpaddr = 0;
	int alignment = 0;
	struct sk_buff *pskb = NULL;

	/*init recv_buf*/
	_init_queue(&precvpriv->free_recv_buf_queue);
	precvpriv->pallocated_recv_buf =
		kzalloc(NR_RECVBUFF * sizeof(struct recv_buf) + 4, GFP_ATOMIC);
	if (!precvpriv->pallocated_recv_buf)
		return;
	precvpriv->precv_buf = precvpriv->pallocated_recv_buf + 4 -
			      ((addr_t)(precvpriv->pallocated_recv_buf) & 3);
	precvbuf = (struct recv_buf *)precvpriv->precv_buf;
	for (i = 0; i < NR_RECVBUFF; i++) {
		INIT_LIST_HEAD(&precvbuf->list);
		spin_lock_init(&precvbuf->recvbuf_lock);
		if (r8712_os_recvbuf_resource_alloc(padapter, precvbuf))
			break;
		precvbuf->ref_cnt = 0;
		precvbuf->adapter = padapter;
		list_add_tail(&precvbuf->list,
			      &(precvpriv->free_recv_buf_queue.queue));
		precvbuf++;
	}
	precvpriv->free_recv_buf_queue_cnt = NR_RECVBUFF;
<<<<<<< HEAD
	tasklet_init(&precvpriv->recv_tasklet, recv_tasklet,
		     (unsigned long)padapter);
=======
	tasklet_setup(&precvpriv->recv_tasklet, recv_tasklet);
>>>>>>> 7d2a07b7
	skb_queue_head_init(&precvpriv->rx_skb_queue);

	skb_queue_head_init(&precvpriv->free_recv_skb_queue);
	for (i = 0; i < NR_PREALLOC_RECV_SKB; i++) {
		pskb = netdev_alloc_skb(padapter->pnetdev, MAX_RECVBUF_SZ +
		       RECVBUFF_ALIGN_SZ);
		if (pskb) {
			tmpaddr = (addr_t)pskb->data;
			alignment = tmpaddr & (RECVBUFF_ALIGN_SZ - 1);
			skb_reserve(pskb, (RECVBUFF_ALIGN_SZ - alignment));
			skb_queue_tail(&precvpriv->free_recv_skb_queue, pskb);
		}
		pskb = NULL;
	}
}

void r8712_free_recv_priv(struct recv_priv *precvpriv)
{
	int i;
	struct recv_buf *precvbuf;
	struct _adapter *padapter = precvpriv->adapter;

	precvbuf = (struct recv_buf *)precvpriv->precv_buf;
	for (i = 0; i < NR_RECVBUFF; i++) {
		r8712_os_recvbuf_resource_free(padapter, precvbuf);
		precvbuf++;
	}
	kfree(precvpriv->pallocated_recv_buf);
	skb_queue_purge(&precvpriv->rx_skb_queue);
	if (skb_queue_len(&precvpriv->rx_skb_queue))
		netdev_warn(padapter->pnetdev, "r8712u: rx_skb_queue not empty\n");
	skb_queue_purge(&precvpriv->free_recv_skb_queue);
	if (skb_queue_len(&precvpriv->free_recv_skb_queue))
		netdev_warn(padapter->pnetdev, "r8712u: free_recv_skb_queue not empty %d\n",
			    skb_queue_len(&precvpriv->free_recv_skb_queue));
}

void r8712_init_recvbuf(struct _adapter *padapter, struct recv_buf *precvbuf)
{
	precvbuf->transfer_len = 0;
	precvbuf->len = 0;
	precvbuf->ref_cnt = 0;
	if (precvbuf->pbuf) {
		precvbuf->pdata = precvbuf->pbuf;
		precvbuf->phead = precvbuf->pbuf;
		precvbuf->ptail = precvbuf->pbuf;
		precvbuf->pend = precvbuf->pdata + MAX_RECVBUF_SZ;
	}
}

void r8712_free_recvframe(union recv_frame *precvframe,
			  struct  __queue *pfree_recv_queue)
{
	unsigned long irqL;
	struct _adapter *padapter = precvframe->u.hdr.adapter;
	struct recv_priv *precvpriv = &padapter->recvpriv;

	if (precvframe->u.hdr.pkt) {
		dev_kfree_skb_any(precvframe->u.hdr.pkt);/*free skb by driver*/
		precvframe->u.hdr.pkt = NULL;
	}
	spin_lock_irqsave(&pfree_recv_queue->lock, irqL);
	list_del_init(&(precvframe->u.hdr.list));
	list_add_tail(&(precvframe->u.hdr.list), &pfree_recv_queue->queue);
	if (padapter) {
		if (pfree_recv_queue == &precvpriv->free_recv_queue)
			precvpriv->free_recvframe_cnt++;
	}
	spin_unlock_irqrestore(&pfree_recv_queue->lock, irqL);
}

static void update_recvframe_attrib_from_recvstat(struct rx_pkt_attrib *pattrib,
						  struct recv_stat *prxstat)
{
	u16 drvinfo_sz;

	drvinfo_sz = (le32_to_cpu(prxstat->rxdw0) & 0x000f0000) >> 16;
	drvinfo_sz <<= 3;
	/*TODO:
	 * Offset 0
	 */
	pattrib->bdecrypted = (le32_to_cpu(prxstat->rxdw0) & BIT(27)) == 0;
	pattrib->crc_err = (le32_to_cpu(prxstat->rxdw0) & BIT(14)) != 0;
	/*Offset 4*/
	/*Offset 8*/
	/*Offset 12*/
	if (le32_to_cpu(prxstat->rxdw3) & BIT(13)) {
		pattrib->tcpchk_valid = 1; /* valid */
		if (le32_to_cpu(prxstat->rxdw3) & BIT(11))
			pattrib->tcp_chkrpt = 1; /* correct */
		else
			pattrib->tcp_chkrpt = 0; /* incorrect */
		if (le32_to_cpu(prxstat->rxdw3) & BIT(12))
			pattrib->ip_chkrpt = 1; /* correct */
		else
			pattrib->ip_chkrpt = 0; /* incorrect */
	} else {
		pattrib->tcpchk_valid = 0; /* invalid */
	}
	pattrib->mcs_rate = (u8)((le32_to_cpu(prxstat->rxdw3)) & 0x3f);
	pattrib->htc = (u8)((le32_to_cpu(prxstat->rxdw3) >> 14) & 0x1);
	/*Offset 16*/
	/*Offset 20*/
	/*phy_info*/
}

/*perform defrag*/
static union recv_frame *recvframe_defrag(struct _adapter *adapter,
					  struct  __queue *defrag_q)
{
	struct list_head *plist, *phead;
	u8 wlanhdr_offset;
	u8	curfragnum;
	struct recv_frame_hdr *pfhdr, *pnfhdr;
	union recv_frame *prframe, *pnextrframe;
	struct  __queue	*pfree_recv_queue;

	pfree_recv_queue = &adapter->recvpriv.free_recv_queue;
	phead = &defrag_q->queue;
	plist = phead->next;
	prframe = container_of(plist, union recv_frame, u.list);
	list_del_init(&prframe->u.list);
	pfhdr = &prframe->u.hdr;
	curfragnum = 0;
	if (curfragnum != pfhdr->attrib.frag_num) {
		/*the first fragment number must be 0
		 *free the whole queue
		 */
		r8712_free_recvframe(prframe, pfree_recv_queue);
		r8712_free_recvframe_queue(defrag_q, pfree_recv_queue);
		return NULL;
	}
	curfragnum++;
	plist = &defrag_q->queue;
	plist = plist->next;
	while (!end_of_queue_search(phead, plist)) {
		pnextrframe = container_of(plist, union recv_frame, u.list);
		pnfhdr = &pnextrframe->u.hdr;
		/*check the fragment sequence  (2nd ~n fragment frame) */
		if (curfragnum != pnfhdr->attrib.frag_num) {
			/* the fragment number must increase  (after decache)
			 * release the defrag_q & prframe
			 */
			r8712_free_recvframe(prframe, pfree_recv_queue);
			r8712_free_recvframe_queue(defrag_q, pfree_recv_queue);
			return NULL;
		}
		curfragnum++;
		/* copy the 2nd~n fragment frame's payload to the first fragment
		 * get the 2nd~last fragment frame's payload
		 */
		wlanhdr_offset = pnfhdr->attrib.hdrlen + pnfhdr->attrib.iv_len;
		recvframe_pull(pnextrframe, wlanhdr_offset);
		/* append  to first fragment frame's tail (if privacy frame,
		 * pull the ICV)
		 */
		recvframe_pull_tail(prframe, pfhdr->attrib.icv_len);
		memcpy(pfhdr->rx_tail, pnfhdr->rx_data, pnfhdr->len);
		recvframe_put(prframe, pnfhdr->len);
		pfhdr->attrib.icv_len = pnfhdr->attrib.icv_len;
		plist = plist->next;
	}
	/* free the defrag_q queue and return the prframe */
	r8712_free_recvframe_queue(defrag_q, pfree_recv_queue);
	return prframe;
}

/* check if need to defrag, if needed queue the frame to defrag_q */
union recv_frame *r8712_recvframe_chk_defrag(struct _adapter *padapter,
					     union recv_frame *precv_frame)
{
	u8	ismfrag;
	u8	fragnum;
	u8   *psta_addr;
	struct recv_frame_hdr *pfhdr;
	struct sta_info *psta;
	struct	sta_priv *pstapriv;
	struct list_head *phead;
	union recv_frame *prtnframe = NULL;
	struct  __queue *pfree_recv_queue, *pdefrag_q;

	pstapriv = &padapter->stapriv;
	pfhdr = &precv_frame->u.hdr;
	pfree_recv_queue = &padapter->recvpriv.free_recv_queue;
	/* need to define struct of wlan header frame ctrl */
	ismfrag = pfhdr->attrib.mfrag;
	fragnum = pfhdr->attrib.frag_num;
	psta_addr = pfhdr->attrib.ta;
	psta = r8712_get_stainfo(pstapriv, psta_addr);
	if (!psta)
		pdefrag_q = NULL;
	else
		pdefrag_q = &psta->sta_recvpriv.defrag_q;

	if ((ismfrag == 0) && (fragnum == 0))
		prtnframe = precv_frame;/*isn't a fragment frame*/
	if (ismfrag == 1) {
		/* 0~(n-1) fragment frame
		 * enqueue to defraf_g
		 */
		if (pdefrag_q) {
			if (fragnum == 0) {
				/*the first fragment*/
				if (!list_empty(&pdefrag_q->queue)) {
					/*free current defrag_q */
					r8712_free_recvframe_queue(pdefrag_q,
							     pfree_recv_queue);
				}
			}
			/* Then enqueue the 0~(n-1) fragment to the defrag_q */
			phead = &pdefrag_q->queue;
			list_add_tail(&pfhdr->list, phead);
			prtnframe = NULL;
		} else {
			/* can't find this ta's defrag_queue, so free this
			 * recv_frame
			 */
			r8712_free_recvframe(precv_frame, pfree_recv_queue);
			prtnframe = NULL;
		}
	}
	if ((ismfrag == 0) && (fragnum != 0)) {
		/* the last fragment frame
		 * enqueue the last fragment
		 */
		if (pdefrag_q) {
			phead = &pdefrag_q->queue;
			list_add_tail(&pfhdr->list, phead);
			/*call recvframe_defrag to defrag*/
			precv_frame = recvframe_defrag(padapter, pdefrag_q);
			prtnframe = precv_frame;
		} else {
			/* can't find this ta's defrag_queue, so free this
			 *  recv_frame
			 */
			r8712_free_recvframe(precv_frame, pfree_recv_queue);
			prtnframe = NULL;
		}
	}
	if (prtnframe && (prtnframe->u.hdr.attrib.privacy)) {
		/* after defrag we must check tkip mic code */
		if (r8712_recvframe_chkmic(padapter, prtnframe) == _FAIL) {
			r8712_free_recvframe(prtnframe, pfree_recv_queue);
			prtnframe = NULL;
		}
	}
	return prtnframe;
}

static void amsdu_to_msdu(struct _adapter *padapter, union recv_frame *prframe)
{
	int	a_len, padding_len;
	u16	eth_type, nSubframe_Length;
	u8	nr_subframes, i;
	unsigned char *pdata;
	struct rx_pkt_attrib *pattrib;
	_pkt *sub_skb, *subframes[MAX_SUBFRAME_COUNT];
	struct recv_priv *precvpriv = &padapter->recvpriv;
	struct  __queue *pfree_recv_queue = &(precvpriv->free_recv_queue);

	nr_subframes = 0;
	pattrib = &prframe->u.hdr.attrib;
	recvframe_pull(prframe, prframe->u.hdr.attrib.hdrlen);
	if (prframe->u.hdr.attrib.iv_len > 0)
		recvframe_pull(prframe, prframe->u.hdr.attrib.iv_len);
	a_len = prframe->u.hdr.len;
	pdata = prframe->u.hdr.rx_data;
	while (a_len > ETH_HLEN) {
		/* Offset 12 denote 2 mac address */
		nSubframe_Length = *((u16 *)(pdata + 12));
		/*==m==>change the length order*/
		nSubframe_Length = (nSubframe_Length >> 8) +
				   (nSubframe_Length << 8);
		if (a_len < (ETHERNET_HEADER_SIZE + nSubframe_Length)) {
			netdev_warn(padapter->pnetdev, "r8712u: nRemain_Length is %d and nSubframe_Length is: %d\n",
				    a_len, nSubframe_Length);
			goto exit;
		}
		/* move the data point to data content */
		pdata += ETH_HLEN;
		a_len -= ETH_HLEN;
		/* Allocate new skb for releasing to upper layer */
		sub_skb = dev_alloc_skb(nSubframe_Length + 12);
		if (!sub_skb)
			break;
		skb_reserve(sub_skb, 12);
		skb_put_data(sub_skb, pdata, nSubframe_Length);
		subframes[nr_subframes++] = sub_skb;
		if (nr_subframes >= MAX_SUBFRAME_COUNT) {
			netdev_warn(padapter->pnetdev, "r8712u: ParseSubframe(): Too many Subframes! Packets dropped!\n");
			break;
		}
		pdata += nSubframe_Length;
		a_len -= nSubframe_Length;
		if (a_len != 0) {
			padding_len = 4 - ((nSubframe_Length + ETH_HLEN) & 3);
			if (padding_len == 4)
				padding_len = 0;
			if (a_len < padding_len)
				goto exit;
			pdata += padding_len;
			a_len -= padding_len;
		}
	}
	for (i = 0; i < nr_subframes; i++) {
		sub_skb = subframes[i];
		/* convert hdr + possible LLC headers into Ethernet header */
		eth_type = (sub_skb->data[6] << 8) | sub_skb->data[7];
		if (sub_skb->len >= 8 &&
		    ((!memcmp(sub_skb->data, rfc1042_header, SNAP_SIZE) &&
		      eth_type != ETH_P_AARP && eth_type != ETH_P_IPX) ||
		     !memcmp(sub_skb->data, bridge_tunnel_header, SNAP_SIZE))) {
			/* remove RFC1042 or Bridge-Tunnel encapsulation and
			 * replace EtherType
			 */
			skb_pull(sub_skb, SNAP_SIZE);
			memcpy(skb_push(sub_skb, ETH_ALEN), pattrib->src,
			       ETH_ALEN);
			memcpy(skb_push(sub_skb, ETH_ALEN), pattrib->dst,
			       ETH_ALEN);
		} else {
			__be16 len;
			/* Leave Ethernet header part of hdr and full payload */
			len = htons(sub_skb->len);
			memcpy(skb_push(sub_skb, 2), &len, 2);
			memcpy(skb_push(sub_skb, ETH_ALEN), pattrib->src,
			       ETH_ALEN);
			memcpy(skb_push(sub_skb, ETH_ALEN), pattrib->dst,
			       ETH_ALEN);
		}
		/* Indicate the packets to upper layer */
		if (sub_skb) {
			sub_skb->protocol =
				 eth_type_trans(sub_skb, padapter->pnetdev);
			sub_skb->dev = padapter->pnetdev;
			if ((pattrib->tcpchk_valid == 1) &&
			    (pattrib->tcp_chkrpt == 1)) {
				sub_skb->ip_summed = CHECKSUM_UNNECESSARY;
			} else {
				sub_skb->ip_summed = CHECKSUM_NONE;
			}
			netif_rx(sub_skb);
		}
	}
exit:
	prframe->u.hdr.len = 0;
	r8712_free_recvframe(prframe, pfree_recv_queue);
}

void r8712_rxcmd_event_hdl(struct _adapter *padapter, void *prxcmdbuf)
{
	__le32 voffset;
	u8 *poffset;
	u16 cmd_len, drvinfo_sz;
	struct recv_stat *prxstat;

	poffset = prxcmdbuf;
	voffset = *(__le32 *)poffset;
	prxstat = prxcmdbuf;
	drvinfo_sz = (le32_to_cpu(prxstat->rxdw0) & 0x000f0000) >> 16;
	drvinfo_sz <<= 3;
	poffset += RXDESC_SIZE + drvinfo_sz;
	do {
		voffset  = *(__le32 *)poffset;
		cmd_len = (u16)(le32_to_cpu(voffset) & 0xffff);
		r8712_event_handle(padapter, (__le32 *)poffset);
		poffset += (cmd_len + 8);/*8 bytes alignment*/
	} while (le32_to_cpu(voffset) & BIT(31));
}

static int check_indicate_seq(struct recv_reorder_ctrl *preorder_ctrl,
			      u16 seq_num)
{
	u8 wsize = preorder_ctrl->wsize_b;
	u16 wend = (preorder_ctrl->indicate_seq + wsize - 1) % 4096;

	/* Rx Reorder initialize condition.*/
	if (preorder_ctrl->indicate_seq == 0xffff)
		preorder_ctrl->indicate_seq = seq_num;
	/* Drop out the packet which SeqNum is smaller than WinStart */
	if (SN_LESS(seq_num, preorder_ctrl->indicate_seq))
		return false;
	/*
	 * Sliding window manipulation. Conditions includes:
	 * 1. Incoming SeqNum is equal to WinStart =>Window shift 1
	 * 2. Incoming SeqNum is larger than the WinEnd => Window shift N
	 */
	if (SN_EQUAL(seq_num, preorder_ctrl->indicate_seq))
		preorder_ctrl->indicate_seq = (preorder_ctrl->indicate_seq +
					      1) % 4096;
	else if (SN_LESS(wend, seq_num)) {
		if (seq_num >= (wsize - 1))
			preorder_ctrl->indicate_seq = seq_num + 1 - wsize;
		else
			preorder_ctrl->indicate_seq = 4095 - (wsize -
						      (seq_num + 1)) + 1;
	}
	return true;
}

static int enqueue_reorder_recvframe(struct recv_reorder_ctrl *preorder_ctrl,
				     union recv_frame *prframe)
{
	struct list_head *phead, *plist;
	union recv_frame *pnextrframe;
	struct rx_pkt_attrib *pnextattrib;
	struct  __queue *ppending_recvframe_queue =
					&preorder_ctrl->pending_recvframe_queue;
	struct rx_pkt_attrib *pattrib = &prframe->u.hdr.attrib;

	phead = &ppending_recvframe_queue->queue;
	plist = phead->next;
	while (!end_of_queue_search(phead, plist)) {
		pnextrframe = container_of(plist, union recv_frame, u.list);
		pnextattrib = &pnextrframe->u.hdr.attrib;

		if (SN_EQUAL(pnextattrib->seq_num, pattrib->seq_num))
			return false;

		if (SN_LESS(pnextattrib->seq_num, pattrib->seq_num))
			plist = plist->next;
		else
			break;
	}
	list_del_init(&(prframe->u.hdr.list));
	list_add_tail(&(prframe->u.hdr.list), plist);
	return true;
}

int r8712_recv_indicatepkts_in_order(struct _adapter *padapter,
				     struct recv_reorder_ctrl *preorder_ctrl,
				     int bforced)
{
	struct list_head *phead, *plist;
	union recv_frame *prframe;
	struct rx_pkt_attrib *pattrib;
	int bPktInBuf = false;
	struct  __queue *ppending_recvframe_queue =
			 &preorder_ctrl->pending_recvframe_queue;

	phead = &ppending_recvframe_queue->queue;
	plist = phead->next;
	/* Handling some condition for forced indicate case.*/
	if (bforced) {
		if (list_empty(phead))
			return true;

		prframe = container_of(plist, union recv_frame, u.list);
		pattrib = &prframe->u.hdr.attrib;
		preorder_ctrl->indicate_seq = pattrib->seq_num;
	}
	/* Prepare indication list and indication.
	 * Check if there is any packet need indicate.
	 */
	while (!list_empty(phead)) {
		prframe = container_of(plist, union recv_frame, u.list);
		pattrib = &prframe->u.hdr.attrib;
		if (!SN_LESS(preorder_ctrl->indicate_seq, pattrib->seq_num)) {
			plist = plist->next;
			list_del_init(&(prframe->u.hdr.list));
			if (SN_EQUAL(preorder_ctrl->indicate_seq,
				     pattrib->seq_num))
				preorder_ctrl->indicate_seq =
				  (preorder_ctrl->indicate_seq + 1) % 4096;
			/*indicate this recv_frame*/
			if (!pattrib->amsdu) {
				if (!padapter->driver_stopped &&
				    !padapter->surprise_removed) {
					/* indicate this recv_frame */
					r8712_recv_indicatepkt(padapter,
							       prframe);
				}
			} else if (pattrib->amsdu == 1) {
				amsdu_to_msdu(padapter, prframe);
			}
			/* Update local variables. */
			bPktInBuf = false;
		} else {
			bPktInBuf = true;
			break;
		}
	}
	return bPktInBuf;
}

static int recv_indicatepkt_reorder(struct _adapter *padapter,
				    union recv_frame *prframe)
{
	unsigned long irql;
	struct rx_pkt_attrib *pattrib = &prframe->u.hdr.attrib;
	struct recv_reorder_ctrl *preorder_ctrl = prframe->u.hdr.preorder_ctrl;
	struct  __queue *ppending_recvframe_queue =
			 &preorder_ctrl->pending_recvframe_queue;

	if (!pattrib->amsdu) {
		/* s1. */
		r8712_wlanhdr_to_ethhdr(prframe);
		if (pattrib->qos != 1) {
			if (!padapter->driver_stopped &&
			    !padapter->surprise_removed) {
				r8712_recv_indicatepkt(padapter, prframe);
				return 0;
			} else {
				return -EINVAL;
			}
		}
	}
	spin_lock_irqsave(&ppending_recvframe_queue->lock, irql);
	/*s2. check if winstart_b(indicate_seq) needs to be updated*/
	if (!check_indicate_seq(preorder_ctrl, pattrib->seq_num))
		goto _err_exit;
	/*s3. Insert all packet into Reorder Queue to maintain its ordering.*/
	if (!enqueue_reorder_recvframe(preorder_ctrl, prframe))
		goto _err_exit;
	/*s4.
	 * Indication process.
	 * After Packet dropping and Sliding Window shifting as above, we can
	 * now just indicate the packets with the SeqNum smaller than latest
	 * WinStart and buffer other packets.
	 *
	 * For Rx Reorder condition:
	 * 1. All packets with SeqNum smaller than WinStart => Indicate
	 * 2. All packets with SeqNum larger than or equal to
	 * WinStart => Buffer it.
	 */
	if (r8712_recv_indicatepkts_in_order(padapter, preorder_ctrl, false)) {
		mod_timer(&preorder_ctrl->reordering_ctrl_timer,
			  jiffies + msecs_to_jiffies(REORDER_WAIT_TIME));
		spin_unlock_irqrestore(&ppending_recvframe_queue->lock, irql);
	} else {
		spin_unlock_irqrestore(&ppending_recvframe_queue->lock, irql);
		del_timer(&preorder_ctrl->reordering_ctrl_timer);
	}
	return 0;
_err_exit:
	spin_unlock_irqrestore(&ppending_recvframe_queue->lock, irql);
	return -ENOMEM;
}

void r8712_reordering_ctrl_timeout_handler(void *pcontext)
{
	unsigned long irql;
	struct recv_reorder_ctrl *preorder_ctrl = pcontext;
	struct _adapter *padapter = preorder_ctrl->padapter;
	struct  __queue *ppending_recvframe_queue =
				 &preorder_ctrl->pending_recvframe_queue;

	if (padapter->driver_stopped || padapter->surprise_removed)
		return;
	spin_lock_irqsave(&ppending_recvframe_queue->lock, irql);
	r8712_recv_indicatepkts_in_order(padapter, preorder_ctrl, true);
	spin_unlock_irqrestore(&ppending_recvframe_queue->lock, irql);
}

static int r8712_process_recv_indicatepkts(struct _adapter *padapter,
					   union recv_frame *prframe)
{
	int retval = _SUCCESS;
	struct mlme_priv *pmlmepriv = &padapter->mlmepriv;
	struct ht_priv	*phtpriv = &pmlmepriv->htpriv;

	if (phtpriv->ht_option == 1) { /*B/G/N Mode*/
		if (recv_indicatepkt_reorder(padapter, prframe)) {
			/* including perform A-MPDU Rx Ordering Buffer Control*/
			if (!padapter->driver_stopped &&
			    !padapter->surprise_removed)
				return _FAIL;
		}
	} else { /*B/G mode*/
		retval = r8712_wlanhdr_to_ethhdr(prframe);
		if (retval)
			return _FAIL;
		if (!padapter->driver_stopped && !padapter->surprise_removed) {
			/* indicate this recv_frame */
			r8712_recv_indicatepkt(padapter, prframe);
		} else {
			return _FAIL;
		}
	}
	return retval;
}

static u8 query_rx_pwr_percentage(s8 antpower)
{
	if ((antpower <= -100) || (antpower >= 20))
		return	0;
	else if (antpower >= 0)
		return	100;
	else
		return 100 + antpower;
}

static u8 evm_db2percentage(s8 value)
{
	/*
	 * -33dB~0dB to 0%~99%
	 */
	s8 ret_val = clamp(-value, 0, 33) * 3;

	if (ret_val == 99)
		ret_val = 100;

	return ret_val;
}

s32 r8712_signal_scale_mapping(s32 cur_sig)
{
	s32 ret_sig;

	if (cur_sig >= 51 && cur_sig <= 100)
		ret_sig = 100;
	else if (cur_sig >= 41 && cur_sig <= 50)
		ret_sig = 80 + ((cur_sig - 40) * 2);
	else if (cur_sig >= 31 && cur_sig <= 40)
		ret_sig = 66 + (cur_sig - 30);
	else if (cur_sig >= 21 && cur_sig <= 30)
		ret_sig = 54 + (cur_sig - 20);
	else if (cur_sig >= 10 && cur_sig <= 20)
		ret_sig = 42 + (((cur_sig - 10) * 2) / 3);
	else if (cur_sig >= 5 && cur_sig <= 9)
		ret_sig = 22 + (((cur_sig - 5) * 3) / 2);
	else if (cur_sig >= 1 && cur_sig <= 4)
		ret_sig = 6 + (((cur_sig - 1) * 3) / 2);
	else
		ret_sig = cur_sig;
	return ret_sig;
}

static s32  translate2dbm(struct _adapter *padapter, u8 signal_strength_idx)
{
	s32 signal_power; /* in dBm.*/
	/* Translate to dBm (x=0.5y-95).*/
	signal_power = (s32)((signal_strength_idx + 1) >> 1);
	signal_power -= 95;
	return signal_power;
}

static void query_rx_phy_status(struct _adapter *padapter,
				union recv_frame *prframe)
{
	u8 i, max_spatial_stream, evm;
	struct recv_stat *prxstat = (struct recv_stat *)prframe->u.hdr.rx_head;
	struct phy_stat *pphy_stat = (struct phy_stat *)(prxstat + 1);
	u8 *pphy_head = (u8 *)(prxstat + 1);
	s8 rx_pwr[4], rx_pwr_all;
	u8 pwdb_all;
	u32 rssi, total_rssi = 0;
	u8 bcck_rate = 0, rf_rx_num = 0, cck_highpwr = 0;
	struct phy_cck_rx_status *pcck_buf;
	u8 sq;

	/* Record it for next packet processing*/
	bcck_rate = (prframe->u.hdr.attrib.mcs_rate <= 3 ? 1 : 0);
	if (bcck_rate) {
		u8 report;

		/* CCK Driver info Structure is not the same as OFDM packet.*/
		pcck_buf = (struct phy_cck_rx_status *)pphy_stat;
		/* (1)Hardware does not provide RSSI for CCK
		 * (2)PWDB, Average PWDB calculated by hardware
		 * (for rate adaptive)
		 */
		if (!cck_highpwr) {
			report = pcck_buf->cck_agc_rpt & 0xc0;
			report >>= 6;
			switch (report) {
			/* Modify the RF RNA gain value to -40, -20,
			 * -2, 14 by Jenyu's suggestion
			 * Note: different RF with the different
			 * RNA gain.
			 */
			case 0x3:
				rx_pwr_all = -40 - (pcck_buf->cck_agc_rpt &
					     0x3e);
				break;
			case 0x2:
				rx_pwr_all = -20 - (pcck_buf->cck_agc_rpt &
					     0x3e);
				break;
			case 0x1:
				rx_pwr_all = -2 - (pcck_buf->cck_agc_rpt &
					     0x3e);
				break;
			case 0x0:
				rx_pwr_all = 14 - (pcck_buf->cck_agc_rpt &
					     0x3e);
				break;
			}
		} else {
			report = ((u8)(le32_to_cpu(pphy_stat->phydw1) >> 8)) &
				 0x60;
			report >>= 5;
			switch (report) {
			case 0x3:
				rx_pwr_all = -40 - ((pcck_buf->cck_agc_rpt &
					     0x1f) << 1);
				break;
			case 0x2:
				rx_pwr_all = -20 - ((pcck_buf->cck_agc_rpt &
					     0x1f) << 1);
				break;
			case 0x1:
				rx_pwr_all = -2 - ((pcck_buf->cck_agc_rpt &
					     0x1f) << 1);
				break;
			case 0x0:
				rx_pwr_all = 14 - ((pcck_buf->cck_agc_rpt &
					     0x1f) << 1);
				break;
			}
		}
		pwdb_all = query_rx_pwr_percentage(rx_pwr_all);
		/* CCK gain is smaller than OFDM/MCS gain,*/
		/* so we add gain diff by experiences, the val is 6 */
		pwdb_all += 6;
		if (pwdb_all > 100)
			pwdb_all = 100;
		/* modify the offset to make the same gain index with OFDM.*/
		if (pwdb_all > 34 && pwdb_all <= 42)
			pwdb_all -= 2;
		else if (pwdb_all > 26 && pwdb_all <= 34)
			pwdb_all -= 6;
		else if (pwdb_all > 14 && pwdb_all <= 26)
			pwdb_all -= 8;
		else if (pwdb_all > 4 && pwdb_all <= 14)
			pwdb_all -= 4;
		/*
		 * (3) Get Signal Quality (EVM)
		 */
		if (pwdb_all > 40) {
			sq = 100;
		} else {
			sq = pcck_buf->sq_rpt;
			if (pcck_buf->sq_rpt > 64)
				sq = 0;
			else if (pcck_buf->sq_rpt < 20)
				sq = 100;
			else
				sq = ((64 - sq) * 100) / 44;
		}
		prframe->u.hdr.attrib.signal_qual = sq;
		prframe->u.hdr.attrib.rx_mimo_signal_qual[0] = sq;
		prframe->u.hdr.attrib.rx_mimo_signal_qual[1] = -1;
	} else {
		/* (1)Get RSSI for HT rate */
		for (i = 0; i < ((padapter->registrypriv.rf_config) &
			    0x0f); i++) {
			rf_rx_num++;
			rx_pwr[i] = ((pphy_head[PHY_STAT_GAIN_TRSW_SHT + i]
				    & 0x3F) * 2) - 110;
			/* Translate DBM to percentage. */
			rssi = query_rx_pwr_percentage(rx_pwr[i]);
			total_rssi += rssi;
		}
		/* (2)PWDB, Average PWDB calculated by hardware (for
		 * rate adaptive)
		 */
		rx_pwr_all = (((pphy_head[PHY_STAT_PWDB_ALL_SHT]) >> 1) & 0x7f)
			     - 106;
		pwdb_all = query_rx_pwr_percentage(rx_pwr_all);

		{
			/* (3)EVM of HT rate */
			if (prframe->u.hdr.attrib.htc &&
			    prframe->u.hdr.attrib.mcs_rate >= 20 &&
			    prframe->u.hdr.attrib.mcs_rate <= 27) {
				/* both spatial stream make sense */
				max_spatial_stream = 2;
			} else {
				/* only spatial stream 1 makes sense */
				max_spatial_stream = 1;
			}
			for (i = 0; i < max_spatial_stream; i++) {
				evm = evm_db2percentage((pphy_head
				      [PHY_STAT_RXEVM_SHT + i]));/*dbm*/
				prframe->u.hdr.attrib.signal_qual =
					 (u8)(evm & 0xff);
				prframe->u.hdr.attrib.rx_mimo_signal_qual[i] =
					 (u8)(evm & 0xff);
			}
		}
	}
	/* UI BSS List signal strength(in percentage), make it good looking,
	 * from 0~100. It is assigned to the BSS List in
	 * GetValueFromBeaconOrProbeRsp().
	 */
	if (bcck_rate) {
		prframe->u.hdr.attrib.signal_strength =
			 (u8)r8712_signal_scale_mapping(pwdb_all);
	} else {
		if (rf_rx_num != 0)
			prframe->u.hdr.attrib.signal_strength =
				 (u8)(r8712_signal_scale_mapping(total_rssi /=
				 rf_rx_num));
	}
}

static void process_link_qual(struct _adapter *padapter,
			      union recv_frame *prframe)
{
	u32	last_evm = 0, tmpVal;
	struct rx_pkt_attrib *pattrib;
	struct smooth_rssi_data *sqd = &padapter->recvpriv.signal_qual_data;

	if (!prframe || !padapter)
		return;
	pattrib = &prframe->u.hdr.attrib;
	if (pattrib->signal_qual != 0) {
		/*
		 * 1. Record the general EVM to the sliding window.
		 */
		if (sqd->total_num++ >= PHY_LINKQUALITY_SLID_WIN_MAX) {
			sqd->total_num = PHY_LINKQUALITY_SLID_WIN_MAX;
			last_evm = sqd->elements[sqd->index];
			sqd->total_val -= last_evm;
		}
		sqd->total_val += pattrib->signal_qual;
		sqd->elements[sqd->index++] = pattrib->signal_qual;
		if (sqd->index >= PHY_LINKQUALITY_SLID_WIN_MAX)
			sqd->index = 0;

		/* <1> Showed on UI for user, in percentage. */
		tmpVal = sqd->total_val / sqd->total_num;
		padapter->recvpriv.signal = (u8)tmpVal;
	}
}

static void process_rssi(struct _adapter *padapter, union recv_frame *prframe)
{
	u32 last_rssi, tmp_val;
	struct rx_pkt_attrib *pattrib = &prframe->u.hdr.attrib;
	struct smooth_rssi_data *ssd = &padapter->recvpriv.signal_strength_data;

	if (ssd->total_num++ >= PHY_RSSI_SLID_WIN_MAX) {
		ssd->total_num = PHY_RSSI_SLID_WIN_MAX;
		last_rssi = ssd->elements[ssd->index];
		ssd->total_val -= last_rssi;
	}
	ssd->total_val += pattrib->signal_strength;
	ssd->elements[ssd->index++] = pattrib->signal_strength;
	if (ssd->index >= PHY_RSSI_SLID_WIN_MAX)
		ssd->index = 0;
	tmp_val = ssd->total_val / ssd->total_num;
	padapter->recvpriv.rssi = (s8)translate2dbm(padapter, (u8)tmp_val);
}

static void process_phy_info(struct _adapter *padapter,
			     union recv_frame *prframe)
{
	query_rx_phy_status(padapter, prframe);
	process_rssi(padapter, prframe);
	process_link_qual(padapter,  prframe);
}

int recv_func(struct _adapter *padapter, void *pcontext)
{
	struct rx_pkt_attrib *pattrib;
	union recv_frame *prframe, *orig_prframe;
	int retval = _SUCCESS;
	struct  __queue *pfree_recv_queue = &padapter->recvpriv.free_recv_queue;
	struct	mlme_priv	*pmlmepriv = &padapter->mlmepriv;

	prframe = pcontext;
	orig_prframe = prframe;
	pattrib = &prframe->u.hdr.attrib;
	if (check_fwstate(pmlmepriv, WIFI_MP_STATE)) {
		if (pattrib->crc_err == 1)
			padapter->mppriv.rx_crcerrpktcount++;
		else
			padapter->mppriv.rx_pktcount++;
		if (!check_fwstate(pmlmepriv, WIFI_MP_LPBK_STATE)) {
			/* free this recv_frame */
			r8712_free_recvframe(orig_prframe, pfree_recv_queue);
			goto _exit_recv_func;
		}
	}
	/* check the frame crtl field and decache */
	retval = r8712_validate_recv_frame(padapter, prframe);
	if (retval != _SUCCESS) {
		/* free this recv_frame */
		r8712_free_recvframe(orig_prframe, pfree_recv_queue);
		goto _exit_recv_func;
	}
	process_phy_info(padapter, prframe);
	prframe = r8712_decryptor(padapter, prframe);
	if (!prframe) {
		retval = _FAIL;
		goto _exit_recv_func;
	}
	prframe = r8712_recvframe_chk_defrag(padapter, prframe);
	if (!prframe)
		goto _exit_recv_func;
	prframe = r8712_portctrl(padapter, prframe);
	if (!prframe) {
		retval = _FAIL;
		goto _exit_recv_func;
	}
	retval = r8712_process_recv_indicatepkts(padapter, prframe);
	if (retval != _SUCCESS) {
		r8712_free_recvframe(orig_prframe, pfree_recv_queue);
		goto _exit_recv_func;
	}
_exit_recv_func:
	return retval;
}

static void recvbuf2recvframe(struct _adapter *padapter, struct sk_buff *pskb)
{
	u8 *pbuf, shift_sz = 0;
	u8	frag, mf;
	uint	pkt_len;
	u32 transfer_len;
	struct recv_stat *prxstat;
	u16	pkt_cnt, drvinfo_sz, pkt_offset, tmp_len, alloc_sz;
	struct  __queue *pfree_recv_queue;
	_pkt  *pkt_copy = NULL;
	union recv_frame *precvframe = NULL;
	struct recv_priv *precvpriv = &padapter->recvpriv;

	pfree_recv_queue = &(precvpriv->free_recv_queue);
	pbuf = pskb->data;
	prxstat = (struct recv_stat *)pbuf;
	pkt_cnt = (le32_to_cpu(prxstat->rxdw2) >> 16) & 0xff;
	pkt_len =  le32_to_cpu(prxstat->rxdw0) & 0x00003fff;
	transfer_len = pskb->len;
	/* Test throughput with Netgear 3700 (No security) with Chariot 3T3R
	 * pairs. The packet count will be a big number so that the containing
	 * packet will effect the Rx reordering.
	 */
	if (transfer_len < pkt_len) {
		/* In this case, it means the MAX_RECVBUF_SZ is too small to
		 * get the data from 8712u.
		 */
		return;
	}
	do {
		prxstat = (struct recv_stat *)pbuf;
		pkt_len =  le32_to_cpu(prxstat->rxdw0) & 0x00003fff;
		/* more fragment bit */
		mf = (le32_to_cpu(prxstat->rxdw1) >> 27) & 0x1;
		/* ragmentation number */
		frag = (le32_to_cpu(prxstat->rxdw2) >> 12) & 0xf;
		/* uint 2^3 = 8 bytes */
		drvinfo_sz = (le32_to_cpu(prxstat->rxdw0) & 0x000f0000) >> 16;
		drvinfo_sz <<= 3;
		if (pkt_len <= 0)
			return;
		/* Qos data, wireless lan header length is 26 */
		if ((le32_to_cpu(prxstat->rxdw0) >> 23) & 0x01)
			shift_sz = 2;
		precvframe = r8712_alloc_recvframe(pfree_recv_queue);
		if (!precvframe)
			return;
		INIT_LIST_HEAD(&precvframe->u.hdr.list);
		precvframe->u.hdr.precvbuf = NULL; /*can't access the precvbuf*/
		precvframe->u.hdr.len = 0;
		tmp_len = pkt_len + drvinfo_sz + RXDESC_SIZE;
		pkt_offset = (u16)round_up(tmp_len, 128);
		/* for first fragment packet, driver need allocate 1536 +
		 * drvinfo_sz + RXDESC_SIZE to defrag packet.
		 */
		if ((mf == 1) && (frag == 0))
			/*1658+6=1664, 1664 is 128 alignment.*/
			alloc_sz = max_t(u16, tmp_len, 1658);
		else
			alloc_sz = tmp_len;
		/* 2 is for IP header 4 bytes alignment in QoS packet case.
		 * 4 is for skb->data 4 bytes alignment.
		 */
		alloc_sz += 6;
		pkt_copy = netdev_alloc_skb(padapter->pnetdev, alloc_sz);
		if (!pkt_copy)
			return;

		precvframe->u.hdr.pkt = pkt_copy;
		skb_reserve(pkt_copy, 4 - ((addr_t)(pkt_copy->data) % 4));
		skb_reserve(pkt_copy, shift_sz);
		memcpy(pkt_copy->data, pbuf, tmp_len);
<<<<<<< HEAD
		precvframe->u.hdr.rx_head = precvframe->u.hdr.rx_data =
			precvframe->u.hdr.rx_tail = pkt_copy->data;
=======
		precvframe->u.hdr.rx_head = pkt_copy->data;
		precvframe->u.hdr.rx_data = pkt_copy->data;
		precvframe->u.hdr.rx_tail = pkt_copy->data;
>>>>>>> 7d2a07b7
		precvframe->u.hdr.rx_end = pkt_copy->data + alloc_sz;

		recvframe_put(precvframe, tmp_len);
		recvframe_pull(precvframe, drvinfo_sz + RXDESC_SIZE);
		/* because the endian issue, driver avoid reference to the
		 * rxstat after calling update_recvframe_attrib_from_recvstat();
		 */
		update_recvframe_attrib_from_recvstat(&precvframe->u.hdr.attrib,
						      prxstat);
		r8712_recv_entry(precvframe);
		transfer_len -= pkt_offset;
		pbuf += pkt_offset;
		pkt_cnt--;
		precvframe = NULL;
		pkt_copy = NULL;
	} while ((transfer_len > 0) && pkt_cnt > 0);
}

<<<<<<< HEAD
static void recv_tasklet(unsigned long priv)
{
	struct sk_buff *pskb;
	struct _adapter *padapter = (struct _adapter *)priv;
=======
static void recv_tasklet(struct tasklet_struct *t)
{
	struct sk_buff *pskb;
	struct _adapter *padapter = from_tasklet(padapter, t,
						 recvpriv.recv_tasklet);
>>>>>>> 7d2a07b7
	struct recv_priv *precvpriv = &padapter->recvpriv;

	while (NULL != (pskb = skb_dequeue(&precvpriv->rx_skb_queue))) {
		recvbuf2recvframe(padapter, pskb);
		skb_reset_tail_pointer(pskb);
		pskb->len = 0;
		if (!skb_cloned(pskb))
			skb_queue_tail(&precvpriv->free_recv_skb_queue, pskb);
		else
			consume_skb(pskb);
	}
}<|MERGE_RESOLUTION|>--- conflicted
+++ resolved
@@ -28,11 +28,7 @@
 #include "usb_ops.h"
 #include "wifi.h"
 
-<<<<<<< HEAD
-static void recv_tasklet(unsigned long priv);
-=======
 static void recv_tasklet(struct tasklet_struct *t);
->>>>>>> 7d2a07b7
 
 void r8712_init_recv_priv(struct recv_priv *precvpriv,
 			  struct _adapter *padapter)
@@ -64,12 +60,7 @@
 		precvbuf++;
 	}
 	precvpriv->free_recv_buf_queue_cnt = NR_RECVBUFF;
-<<<<<<< HEAD
-	tasklet_init(&precvpriv->recv_tasklet, recv_tasklet,
-		     (unsigned long)padapter);
-=======
 	tasklet_setup(&precvpriv->recv_tasklet, recv_tasklet);
->>>>>>> 7d2a07b7
 	skb_queue_head_init(&precvpriv->rx_skb_queue);
 
 	skb_queue_head_init(&precvpriv->free_recv_skb_queue);
@@ -1048,14 +1039,9 @@
 		skb_reserve(pkt_copy, 4 - ((addr_t)(pkt_copy->data) % 4));
 		skb_reserve(pkt_copy, shift_sz);
 		memcpy(pkt_copy->data, pbuf, tmp_len);
-<<<<<<< HEAD
-		precvframe->u.hdr.rx_head = precvframe->u.hdr.rx_data =
-			precvframe->u.hdr.rx_tail = pkt_copy->data;
-=======
 		precvframe->u.hdr.rx_head = pkt_copy->data;
 		precvframe->u.hdr.rx_data = pkt_copy->data;
 		precvframe->u.hdr.rx_tail = pkt_copy->data;
->>>>>>> 7d2a07b7
 		precvframe->u.hdr.rx_end = pkt_copy->data + alloc_sz;
 
 		recvframe_put(precvframe, tmp_len);
@@ -1074,18 +1060,11 @@
 	} while ((transfer_len > 0) && pkt_cnt > 0);
 }
 
-<<<<<<< HEAD
-static void recv_tasklet(unsigned long priv)
-{
-	struct sk_buff *pskb;
-	struct _adapter *padapter = (struct _adapter *)priv;
-=======
 static void recv_tasklet(struct tasklet_struct *t)
 {
 	struct sk_buff *pskb;
 	struct _adapter *padapter = from_tasklet(padapter, t,
 						 recvpriv.recv_tasklet);
->>>>>>> 7d2a07b7
 	struct recv_priv *precvpriv = &padapter->recvpriv;
 
 	while (NULL != (pskb = skb_dequeue(&precvpriv->rx_skb_queue))) {
