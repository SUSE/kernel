// SPDX-License-Identifier: GPL-2.0
/*
 *   Driver for KeyStream, KS7010 based SDIO cards.
 *
 *   Copyright (C) 2006-2008 KeyStream Corp.
 *   Copyright (C) 2009 Renesas Technology Corp.
 *   Copyright (C) 2016 Sang Engineering, Wolfram Sang
 */

#include <linux/atomic.h>
#include <linux/firmware.h>
#include <linux/jiffies.h>
#include <linux/mmc/card.h>
#include <linux/mmc/sdio_func.h>
#include <linux/module.h>
#include <linux/workqueue.h>
#include "ks_wlan.h"
#include "ks_hostif.h"

#define ROM_FILE "ks7010sd.rom"

/*  SDIO KeyStream vendor and device */
#define SDIO_VENDOR_ID_KS_CODE_A	0x005b
#define SDIO_VENDOR_ID_KS_CODE_B	0x0023

/* Older sources suggest earlier versions were named 7910 or 79xx */
#define SDIO_DEVICE_ID_KS_7010		0x7910

/* Read/Write Status Register */
#define READ_STATUS_REG		0x000000
#define WRITE_STATUS_REG	0x00000C
enum reg_status_type {
	REG_STATUS_BUSY,
	REG_STATUS_IDLE
};

/* Read Index Register */
#define READ_INDEX_REG		0x000004

/* Read Data Size Register */
#define READ_DATA_SIZE_REG	0x000008

/* Write Index Register */
#define WRITE_INDEX_REG		0x000010

/*
 * Write Status/Read Data Size Register
 * for network packet (less than 2048 bytes data)
 */
#define WSTATUS_RSIZE_REG	0x000014

/* Write Status Register value */
#define WSTATUS_MASK		0x80

/* Read Data Size Register value [10:4] */
#define RSIZE_MASK		0x7F

/* ARM to SD interrupt Enable */
#define INT_ENABLE_REG		0x000020
/* ARM to SD interrupt Pending */
#define INT_PENDING_REG		0x000024

#define INT_GCR_B              BIT(7)
#define INT_GCR_A              BIT(6)
#define INT_WRITE_STATUS       BIT(5)
#define INT_WRITE_INDEX        BIT(4)
#define INT_WRITE_SIZE         BIT(3)
#define INT_READ_STATUS        BIT(2)
#define INT_READ_INDEX         BIT(1)
#define INT_READ_SIZE          BIT(0)

/* General Communication Register A */
#define GCR_A_REG		0x000028
enum gen_com_reg_a {
	GCR_A_INIT,
	GCR_A_REMAP,
	GCR_A_RUN
};

/* General Communication Register B */
#define GCR_B_REG		0x00002C
enum gen_com_reg_b {
	GCR_B_ACTIVE,
	GCR_B_DOZE
};

/* Wakeup Register */
#define WAKEUP_REG		0x008018
#define WAKEUP_REQ		0x5a

/* AHB Data Window  0x010000-0x01FFFF */
#define DATA_WINDOW		0x010000
#define WINDOW_SIZE		(64 * 1024)

#define KS7010_IRAM_ADDRESS	0x06000000

#define KS7010_IO_BLOCK_SIZE 512

/**
 * struct ks_sdio_card - SDIO device data.
 *
 * Structure is used as the &struct sdio_func private data.
 *
 * @func: Pointer to the SDIO function device.
 * @priv: Pointer to the &struct net_device private data.
 */
struct ks_sdio_card {
	struct sdio_func *func;
	struct ks_wlan_private *priv;
};

static struct sdio_func *ks7010_to_func(struct ks_wlan_private *priv)
{
	struct ks_sdio_card *ks_sdio = priv->if_hw;

	return ks_sdio->func;
}

/* Read single byte from device address into byte (CMD52) */
static int ks7010_sdio_readb(struct ks_wlan_private *priv,
			     u32 address, u8 *byte)
{
	struct sdio_func *func = ks7010_to_func(priv);
	int ret;

	*byte = sdio_readb(func, address, &ret);

	return ret;
}

/* Read length bytes from device address into buffer (CMD53) */
static int ks7010_sdio_read(struct ks_wlan_private *priv, u32 address,
			    u8 *buffer, unsigned int length)
{
	struct sdio_func *func = ks7010_to_func(priv);

	return sdio_memcpy_fromio(func, buffer, address, length);
}

/* Write single byte to device address (CMD52) */
static int ks7010_sdio_writeb(struct ks_wlan_private *priv,
			      u32 address, u8 byte)
{
	struct sdio_func *func = ks7010_to_func(priv);
	int ret;

	sdio_writeb(func, byte, address, &ret);

	return ret;
}

/* Write length bytes to device address from buffer (CMD53) */
static int ks7010_sdio_write(struct ks_wlan_private *priv, u32 address,
			     u8 *buffer, unsigned int length)
{
	struct sdio_func *func = ks7010_to_func(priv);

	return sdio_memcpy_toio(func, address, buffer, length);
}

static void ks_wlan_hw_sleep_doze_request(struct ks_wlan_private *priv)
{
	int ret;

	/* clear request */
	atomic_set(&priv->sleepstatus.doze_request, 0);

	if (atomic_read(&priv->sleepstatus.status) == 0) {
		ret = ks7010_sdio_writeb(priv, GCR_B_REG, GCR_B_DOZE);
		if (ret) {
			netdev_err(priv->net_dev, "write GCR_B_REG\n");
			goto set_sleep_mode;
		}
		atomic_set(&priv->sleepstatus.status, 1);
		priv->last_doze = jiffies;
	}

set_sleep_mode:
	priv->sleep_mode = atomic_read(&priv->sleepstatus.status);
}

static void ks_wlan_hw_sleep_wakeup_request(struct ks_wlan_private *priv)
{
	int ret;

	/* clear request */
	atomic_set(&priv->sleepstatus.wakeup_request, 0);

	if (atomic_read(&priv->sleepstatus.status) == 1) {
		ret = ks7010_sdio_writeb(priv, WAKEUP_REG, WAKEUP_REQ);
		if (ret) {
			netdev_err(priv->net_dev, "write WAKEUP_REG\n");
			goto set_sleep_mode;
		}
		atomic_set(&priv->sleepstatus.status, 0);
		priv->last_wakeup = jiffies;
		++priv->wakeup_count;
	}

set_sleep_mode:
	priv->sleep_mode = atomic_read(&priv->sleepstatus.status);
}

void ks_wlan_hw_wakeup_request(struct ks_wlan_private *priv)
{
	int ret;

	if (atomic_read(&priv->psstatus.status) == PS_SNOOZE) {
		ret = ks7010_sdio_writeb(priv, WAKEUP_REG, WAKEUP_REQ);
		if (ret)
			netdev_err(priv->net_dev, "write WAKEUP_REG\n");

		priv->last_wakeup = jiffies;
		++priv->wakeup_count;
	}
}

static void _ks_wlan_hw_power_save(struct ks_wlan_private *priv)
{
	u8 byte;
	int ret;

	if (priv->reg.power_mgmt == POWER_MGMT_ACTIVE)
		return;

	if (priv->reg.operation_mode != MODE_INFRASTRUCTURE)
		return;

	if (!is_connect_status(priv->connect_status))
		return;

	if (priv->dev_state != DEVICE_STATE_SLEEP)
		return;

	if (atomic_read(&priv->psstatus.status) == PS_SNOOZE)
		return;

	netdev_dbg(priv->net_dev,
		   "STATUS:\n"
		   "- psstatus.status = %d\n"
		   "- psstatus.confirm_wait = %d\n"
		   "- psstatus.snooze_guard = %d\n"
		   "- txq_count = %d\n",
		   atomic_read(&priv->psstatus.status),
		   atomic_read(&priv->psstatus.confirm_wait),
		   atomic_read(&priv->psstatus.snooze_guard),
		   txq_count(priv));

	if (atomic_read(&priv->psstatus.confirm_wait) ||
	    atomic_read(&priv->psstatus.snooze_guard) ||
	    txq_has_space(priv)) {
		queue_delayed_work(priv->wq, &priv->rw_dwork, 0);
		return;
	}

	ret = ks7010_sdio_readb(priv, INT_PENDING_REG, &byte);
	if (ret) {
		netdev_err(priv->net_dev, "read INT_PENDING_REG\n");
		goto queue_delayed_work;
	}
	if (byte)
		goto queue_delayed_work;

	ret = ks7010_sdio_writeb(priv, GCR_B_REG, GCR_B_DOZE);
	if (ret) {
		netdev_err(priv->net_dev, "write GCR_B_REG\n");
		goto queue_delayed_work;
	}
	atomic_set(&priv->psstatus.status, PS_SNOOZE);

	return;

queue_delayed_work:
	queue_delayed_work(priv->wq, &priv->rw_dwork, 1);
}

int ks_wlan_hw_power_save(struct ks_wlan_private *priv)
{
	queue_delayed_work(priv->wq, &priv->rw_dwork, 1);
	return 0;
}

static int enqueue_txdev(struct ks_wlan_private *priv, unsigned char *p,
			 unsigned long size,
			 void (*complete_handler)(struct ks_wlan_private *priv,
						  struct sk_buff *skb),
			 struct sk_buff *skb)
{
	struct tx_device_buffer *sp;
	int ret;

	if (priv->dev_state < DEVICE_STATE_BOOT) {
		ret = -EPERM;
		goto err_complete;
	}

	if ((TX_DEVICE_BUFF_SIZE - 1) <= txq_count(priv)) {
		netdev_err(priv->net_dev, "tx buffer overflow\n");
		ret = -EOVERFLOW;
		goto err_complete;
	}

	sp = &priv->tx_dev.tx_dev_buff[priv->tx_dev.qtail];
	sp->sendp = p;
	sp->size = size;
	sp->complete_handler = complete_handler;
	sp->skb = skb;
	inc_txqtail(priv);

	return 0;

err_complete:
	kfree(p);
	if (complete_handler)
		(*complete_handler)(priv, skb);

	return ret;
}

/* write data */
static int write_to_device(struct ks_wlan_private *priv, u8 *buffer,
			   unsigned long size)
{
	struct hostif_hdr *hdr;
	int ret;

	hdr = (struct hostif_hdr *)buffer;

	if (le16_to_cpu(hdr->event) < HIF_DATA_REQ ||
	    le16_to_cpu(hdr->event) > HIF_REQ_MAX) {
		netdev_err(priv->net_dev, "unknown event=%04X\n", hdr->event);
		return 0;
	}

	ret = ks7010_sdio_write(priv, DATA_WINDOW, buffer, size);
	if (ret) {
		netdev_err(priv->net_dev, "write DATA_WINDOW\n");
		return ret;
	}

	ret = ks7010_sdio_writeb(priv, WRITE_STATUS_REG, REG_STATUS_BUSY);
	if (ret) {
		netdev_err(priv->net_dev, "write WRITE_STATUS_REG\n");
		return ret;
	}

	return 0;
}

static void tx_device_task(struct ks_wlan_private *priv)
{
	struct tx_device_buffer *sp;
	int ret;

	if (!txq_has_space(priv) ||
	    atomic_read(&priv->psstatus.status) == PS_SNOOZE)
		return;

	sp = &priv->tx_dev.tx_dev_buff[priv->tx_dev.qhead];
	if (priv->dev_state >= DEVICE_STATE_BOOT) {
		ret = write_to_device(priv, sp->sendp, sp->size);
		if (ret) {
			netdev_err(priv->net_dev,
				   "write_to_device error !!(%d)\n", ret);
			queue_delayed_work(priv->wq, &priv->rw_dwork, 1);
			return;
		}
	}
	kfree(sp->sendp);
	if (sp->complete_handler)	/* TX Complete */
		(*sp->complete_handler)(priv, sp->skb);
	inc_txqhead(priv);

	if (txq_has_space(priv))
		queue_delayed_work(priv->wq, &priv->rw_dwork, 0);
}

int ks_wlan_hw_tx(struct ks_wlan_private *priv, void *p, unsigned long size,
		  void (*complete_handler)(struct ks_wlan_private *priv,
					   struct sk_buff *skb),
		  struct sk_buff *skb)
{
	int result = 0;
	struct hostif_hdr *hdr;

	hdr = (struct hostif_hdr *)p;

	if (le16_to_cpu(hdr->event) < HIF_DATA_REQ ||
	    le16_to_cpu(hdr->event) > HIF_REQ_MAX) {
		netdev_err(priv->net_dev, "unknown event=%04X\n", hdr->event);
		return 0;
	}

	/* add event to hostt buffer */
	priv->hostt.buff[priv->hostt.qtail] = le16_to_cpu(hdr->event);
	priv->hostt.qtail = (priv->hostt.qtail + 1) % SME_EVENT_BUFF_SIZE;

	spin_lock(&priv->tx_dev.tx_dev_lock);
	result = enqueue_txdev(priv, p, size, complete_handler, skb);
	spin_unlock(&priv->tx_dev.tx_dev_lock);

	if (txq_has_space(priv))
		queue_delayed_work(priv->wq, &priv->rw_dwork, 0);

	return result;
}

static void rx_event_task(unsigned long dev)
{
	struct ks_wlan_private *priv = (struct ks_wlan_private *)dev;
	struct rx_device_buffer *rp;

	if (rxq_has_space(priv) && priv->dev_state >= DEVICE_STATE_BOOT) {
		rp = &priv->rx_dev.rx_dev_buff[priv->rx_dev.qhead];
		hostif_receive(priv, rp->data, rp->size);
		inc_rxqhead(priv);

		if (rxq_has_space(priv))
			tasklet_schedule(&priv->rx_bh_task);
	}
}

static void ks_wlan_hw_rx(struct ks_wlan_private *priv, size_t size)
{
	int ret;
	struct rx_device_buffer *rx_buffer;
	struct hostif_hdr *hdr;
	u16 event = 0;

	/* receive data */
	if (rxq_count(priv) >= (RX_DEVICE_BUFF_SIZE - 1)) {
		netdev_err(priv->net_dev, "rx buffer overflow\n");
		return;
	}
	rx_buffer = &priv->rx_dev.rx_dev_buff[priv->rx_dev.qtail];

	ret = ks7010_sdio_read(priv, DATA_WINDOW, &rx_buffer->data[0],
			       hif_align_size(size));
	if (ret)
		return;

	/* length check */
	if (size > 2046 || size == 0) {
#ifdef DEBUG
		print_hex_dump_bytes("INVALID DATA dump: ",
				     DUMP_PREFIX_OFFSET,
				     rx_buffer->data, 32);
#endif
		ret = ks7010_sdio_writeb(priv, READ_STATUS_REG, REG_STATUS_IDLE);
		if (ret)
			netdev_err(priv->net_dev, "write READ_STATUS_REG\n");

		/* length check fail */
		return;
	}

	hdr = (struct hostif_hdr *)&rx_buffer->data[0];
	rx_buffer->size = le16_to_cpu(hdr->size) + sizeof(hdr->size);
	event = le16_to_cpu(hdr->event);
	inc_rxqtail(priv);

	ret = ks7010_sdio_writeb(priv, READ_STATUS_REG, REG_STATUS_IDLE);
	if (ret)
		netdev_err(priv->net_dev, "write READ_STATUS_REG\n");

	if (atomic_read(&priv->psstatus.confirm_wait) && is_hif_conf(event)) {
		netdev_dbg(priv->net_dev, "IS_HIF_CONF true !!\n");
		atomic_dec(&priv->psstatus.confirm_wait);
	}

	tasklet_schedule(&priv->rx_bh_task);
}

static void ks7010_rw_function(struct work_struct *work)
{
	struct ks_wlan_private *priv = container_of(work,
						    struct ks_wlan_private,
						    rw_dwork.work);
	struct sdio_func *func = ks7010_to_func(priv);
	u8 byte;
	int ret;

	/* wait after DOZE */
	if (time_after(priv->last_doze + msecs_to_jiffies(30), jiffies)) {
		netdev_dbg(priv->net_dev, "wait after DOZE\n");
		queue_delayed_work(priv->wq, &priv->rw_dwork, 1);
		return;
	}

	/* wait after WAKEUP */
	while (time_after(priv->last_wakeup + msecs_to_jiffies(30), jiffies)) {
		netdev_dbg(priv->net_dev, "wait after WAKEUP\n");
		dev_info(&func->dev, "wake: %lu %lu\n",
			 priv->last_wakeup + msecs_to_jiffies(30), jiffies);
		msleep(30);
	}

	sdio_claim_host(func);

	/* power save wakeup */
	if (atomic_read(&priv->psstatus.status) == PS_SNOOZE) {
		if (txq_has_space(priv)) {
			ks_wlan_hw_wakeup_request(priv);
			queue_delayed_work(priv->wq, &priv->rw_dwork, 1);
		}
		goto release_host;
	}

	/* sleep mode doze */
	if (atomic_read(&priv->sleepstatus.doze_request) == 1) {
		ks_wlan_hw_sleep_doze_request(priv);
		goto release_host;
	}
	/* sleep mode wakeup */
	if (atomic_read(&priv->sleepstatus.wakeup_request) == 1) {
		ks_wlan_hw_sleep_wakeup_request(priv);
		goto release_host;
	}

	/* read (WriteStatus/ReadDataSize FN1:00_0014) */
	ret = ks7010_sdio_readb(priv, WSTATUS_RSIZE_REG, &byte);
	if (ret) {
		netdev_err(priv->net_dev, "read WSTATUS_RSIZE_REG psstatus=%d\n",
			   atomic_read(&priv->psstatus.status));
		goto release_host;
	}

	if (byte & RSIZE_MASK) {	/* Read schedule */
		ks_wlan_hw_rx(priv, (size_t)((byte & RSIZE_MASK) << 4));
	}
	if ((byte & WSTATUS_MASK))
		tx_device_task(priv);

	_ks_wlan_hw_power_save(priv);

release_host:
	sdio_release_host(func);
}

static void ks_sdio_interrupt(struct sdio_func *func)
{
	int ret;
	struct ks_sdio_card *card;
	struct ks_wlan_private *priv;
	u8 status, rsize, byte;

	card = sdio_get_drvdata(func);
	priv = card->priv;

	if (priv->dev_state < DEVICE_STATE_BOOT)
		goto queue_delayed_work;

	ret = ks7010_sdio_readb(priv, INT_PENDING_REG, &status);
	if (ret) {
		netdev_err(priv->net_dev, "read INT_PENDING_REG\n");
		goto queue_delayed_work;
	}

	/* schedule task for interrupt status */
	/* bit7 -> Write General Communication B register */
	/* read (General Communication B register) */
	/* bit5 -> Write Status Idle */
	/* bit2 -> Read Status Busy  */
	if (status & INT_GCR_B ||
	    atomic_read(&priv->psstatus.status) == PS_SNOOZE) {
		ret = ks7010_sdio_readb(priv, GCR_B_REG, &byte);
		if (ret) {
			netdev_err(priv->net_dev, "read GCR_B_REG\n");
			goto queue_delayed_work;
		}
		if (byte == GCR_B_ACTIVE) {
			if (atomic_read(&priv->psstatus.status) == PS_SNOOZE) {
				atomic_set(&priv->psstatus.status, PS_WAKEUP);
				priv->wakeup_count = 0;
			}
			complete(&priv->psstatus.wakeup_wait);
		}
	}

	do {
		/* read (WriteStatus/ReadDataSize FN1:00_0014) */
		ret = ks7010_sdio_readb(priv, WSTATUS_RSIZE_REG, &byte);
		if (ret) {
			netdev_err(priv->net_dev, "read WSTATUS_RSIZE_REG\n");
			goto queue_delayed_work;
		}
		rsize = byte & RSIZE_MASK;
		if (rsize != 0)		/* Read schedule */
			ks_wlan_hw_rx(priv, (size_t)(rsize << 4));

		if (byte & WSTATUS_MASK) {
			if (atomic_read(&priv->psstatus.status) == PS_SNOOZE) {
				if (txq_has_space(priv)) {
					ks_wlan_hw_wakeup_request(priv);
					queue_delayed_work(priv->wq,
							   &priv->rw_dwork, 1);
					return;
				}
			} else {
				tx_device_task(priv);
			}
		}
	} while (rsize);

queue_delayed_work:
	queue_delayed_work(priv->wq, &priv->rw_dwork, 0);
}

static int trx_device_init(struct ks_wlan_private *priv)
{
	priv->tx_dev.qhead = 0;
	priv->tx_dev.qtail = 0;

	priv->rx_dev.qhead = 0;
	priv->rx_dev.qtail = 0;

	spin_lock_init(&priv->tx_dev.tx_dev_lock);
	spin_lock_init(&priv->rx_dev.rx_dev_lock);

	tasklet_init(&priv->rx_bh_task, rx_event_task, (unsigned long)priv);

	return 0;
}

static void trx_device_exit(struct ks_wlan_private *priv)
{
	struct tx_device_buffer *sp;

	/* tx buffer clear */
	while (txq_has_space(priv)) {
		sp = &priv->tx_dev.tx_dev_buff[priv->tx_dev.qhead];
		kfree(sp->sendp);
		if (sp->complete_handler)	/* TX Complete */
			(*sp->complete_handler)(priv, sp->skb);
		inc_txqhead(priv);
	}

	tasklet_kill(&priv->rx_bh_task);
}

static int ks7010_sdio_update_index(struct ks_wlan_private *priv, u32 index)
{
	int ret;
	unsigned char *data_buf;

	data_buf = kmemdup(&index, sizeof(u32), GFP_KERNEL);
	if (!data_buf)
		return -ENOMEM;

	ret = ks7010_sdio_write(priv, WRITE_INDEX_REG, data_buf, sizeof(index));
	if (ret)
		goto err_free_data_buf;

	ret = ks7010_sdio_write(priv, READ_INDEX_REG, data_buf, sizeof(index));
	if (ret)
		goto err_free_data_buf;

	return 0;

err_free_data_buf:
	kfree(data_buf);

	return ret;
}

#define ROM_BUFF_SIZE (64 * 1024)
static int ks7010_sdio_data_compare(struct ks_wlan_private *priv, u32 address,
				    u8 *data, unsigned int size)
{
	int ret;
	u8 *read_buf;

	read_buf = kmalloc(ROM_BUFF_SIZE, GFP_KERNEL);
	if (!read_buf)
		return -ENOMEM;

	ret = ks7010_sdio_read(priv, address, read_buf, size);
	if (ret)
		goto err_free_read_buf;

	if (memcmp(data, read_buf, size) != 0) {
		ret = -EIO;
		netdev_err(priv->net_dev, "data compare error (%d)\n", ret);
		goto err_free_read_buf;
	}

	return 0;

err_free_read_buf:
	kfree(read_buf);

	return ret;
}

static int ks7010_copy_firmware(struct ks_wlan_private *priv,
				const struct firmware *fw_entry)
{
	unsigned int length;
	unsigned int size;
	unsigned int offset;
	unsigned int n = 0;
	u8 *rom_buf;
	int ret;

	rom_buf = kmalloc(ROM_BUFF_SIZE, GFP_KERNEL);
	if (!rom_buf)
		return -ENOMEM;

<<<<<<< HEAD
	sdio_claim_host(card->func);

	/* Firmware running ? */
	ret = ks7010_sdio_readb(priv, GCR_A, &byte);
	if (ret)
		goto release_host_and_free;
	if (byte == GCR_A_RUN) {
		netdev_dbg(priv->net_dev, "MAC firmware running ...\n");
		ret = -EBUSY;
		goto release_host_and_free;
	}

	ret = request_firmware(&fw_entry, ROM_FILE,
			       &priv->ks_sdio_card->func->dev);
	if (ret)
		goto release_host_and_free;

=======
>>>>>>> 22cb595e
	length = fw_entry->size;

	do {
		if (length >= ROM_BUFF_SIZE) {
			size = ROM_BUFF_SIZE;
			length = length - ROM_BUFF_SIZE;
		} else {
			size = length;
			length = 0;
		}
		if (size == 0)
			break;

		memcpy(rom_buf, fw_entry->data + n, size);

		offset = n;
		ret = ks7010_sdio_update_index(priv,
					       KS7010_IRAM_ADDRESS + offset);
		if (ret)
			goto free_rom_buf;

		ret = ks7010_sdio_write(priv, DATA_WINDOW, rom_buf, size);
		if (ret)
			goto free_rom_buf;

		ret = ks7010_sdio_data_compare(priv,
					       DATA_WINDOW, rom_buf, size);
		if (ret)
			goto free_rom_buf;

		n += size;

	} while (size);

	ret = ks7010_sdio_writeb(priv, GCR_A_REG, GCR_A_REMAP);

free_rom_buf:
	kfree(rom_buf);
	return ret;
}

static int ks7010_upload_firmware(struct ks_sdio_card *card)
{
	struct ks_wlan_private *priv = card->priv;
	struct sdio_func *func = ks7010_to_func(priv);
	unsigned int n;
	u8 byte = 0;
	int ret;
	const struct firmware *fw_entry = NULL;

	sdio_claim_host(func);

	/* Firmware running ? */
	ret = ks7010_sdio_readb(priv, GCR_A_REG, &byte);
	if (ret)
		goto release_host;
	if (byte == GCR_A_RUN) {
		netdev_dbg(priv->net_dev, "MAC firmware running ...\n");
		ret = -EBUSY;
		goto release_host;
	}

	ret = request_firmware(&fw_entry, ROM_FILE,
			       &func->dev);
	if (ret)
		goto release_host;

	ret = ks7010_copy_firmware(priv, fw_entry);
	if (ret)
		goto release_firmware;

	/* Firmware running check */
	for (n = 0; n < 50; ++n) {
		usleep_range(10000, 11000);	/* wait_ms(10); */
		ret = ks7010_sdio_readb(priv, GCR_A_REG, &byte);
		if (ret)
			goto release_firmware;

		if (byte == GCR_A_RUN)
			break;
	}
	if ((50) <= n) {
		netdev_err(priv->net_dev, "firmware can't start\n");
		ret = -EIO;
		goto release_firmware;
	}

	ret = 0;

 release_firmware:
	release_firmware(fw_entry);
 release_host:
	sdio_release_host(func);

	return ret;
}

static void ks7010_sme_enqueue_events(struct ks_wlan_private *priv)
{
	static const u16 init_events[] = {
		SME_GET_EEPROM_CKSUM, SME_STOP_REQUEST,
		SME_RTS_THRESHOLD_REQUEST, SME_FRAGMENTATION_THRESHOLD_REQUEST,
		SME_WEP_INDEX_REQUEST, SME_WEP_KEY1_REQUEST,
		SME_WEP_KEY2_REQUEST, SME_WEP_KEY3_REQUEST,
		SME_WEP_KEY4_REQUEST, SME_WEP_FLAG_REQUEST,
		SME_RSN_ENABLED_REQUEST, SME_MODE_SET_REQUEST,
		SME_START_REQUEST
	};
	int ev;

	for (ev = 0; ev < ARRAY_SIZE(init_events); ev++)
		hostif_sme_enqueue(priv, init_events[ev]);
}

static void ks7010_card_init(struct ks_wlan_private *priv)
{
	init_completion(&priv->confirm_wait);

	/* get mac address & firmware version */
	hostif_sme_enqueue(priv, SME_START);

	if (!wait_for_completion_interruptible_timeout
	    (&priv->confirm_wait, 5 * HZ)) {
		netdev_dbg(priv->net_dev, "wait time out!! SME_START\n");
	}

	if (priv->mac_address_valid && priv->version_size != 0)
		priv->dev_state = DEVICE_STATE_PREINIT;

	ks7010_sme_enqueue_events(priv);

	if (!wait_for_completion_interruptible_timeout
	    (&priv->confirm_wait, 5 * HZ)) {
		netdev_dbg(priv->net_dev, "wait time out!! wireless parameter set\n");
	}

	if (priv->dev_state >= DEVICE_STATE_PREINIT) {
		netdev_dbg(priv->net_dev, "DEVICE READY!!\n");
		priv->dev_state = DEVICE_STATE_READY;
	}
}

static void ks7010_init_defaults(struct ks_wlan_private *priv)
{
	priv->reg.tx_rate = TX_RATE_AUTO;
	priv->reg.preamble = LONG_PREAMBLE;
	priv->reg.power_mgmt = POWER_MGMT_ACTIVE;
	priv->reg.scan_type = ACTIVE_SCAN;
	priv->reg.beacon_lost_count = 20;
	priv->reg.rts = 2347UL;
	priv->reg.fragment = 2346UL;
	priv->reg.phy_type = D_11BG_COMPATIBLE_MODE;
	priv->reg.cts_mode = CTS_MODE_FALSE;
	priv->reg.rate_set.body[11] = TX_RATE_54M;
	priv->reg.rate_set.body[10] = TX_RATE_48M;
	priv->reg.rate_set.body[9] = TX_RATE_36M;
	priv->reg.rate_set.body[8] = TX_RATE_18M;
	priv->reg.rate_set.body[7] = TX_RATE_9M;
	priv->reg.rate_set.body[6] = TX_RATE_24M | BASIC_RATE;
	priv->reg.rate_set.body[5] = TX_RATE_12M | BASIC_RATE;
	priv->reg.rate_set.body[4] = TX_RATE_6M | BASIC_RATE;
	priv->reg.rate_set.body[3] = TX_RATE_11M | BASIC_RATE;
	priv->reg.rate_set.body[2] = TX_RATE_5M | BASIC_RATE;
	priv->reg.rate_set.body[1] = TX_RATE_2M | BASIC_RATE;
	priv->reg.rate_set.body[0] = TX_RATE_1M | BASIC_RATE;
	priv->reg.tx_rate = TX_RATE_FULL_AUTO;
	priv->reg.rate_set.size = 12;
}

static int ks7010_sdio_setup_irqs(struct sdio_func *func)
{
	int ret;

	/* interrupt disable */
	sdio_writeb(func, 0, INT_ENABLE_REG, &ret);
	if (ret)
		goto irq_error;

	sdio_writeb(func, 0xff, INT_PENDING_REG, &ret);
	if (ret)
		goto irq_error;

	/* setup interrupt handler */
	ret = sdio_claim_irq(func, ks_sdio_interrupt);

irq_error:
	return ret;
}

static void ks7010_sdio_init_irqs(struct sdio_func *func,
				  struct ks_wlan_private *priv)
{
	u8 byte;
	int ret;

	/*
	 * interrupt setting
	 * clear Interrupt status write
	 * (ARMtoSD_InterruptPending FN1:00_0024)
	 */
	sdio_claim_host(func);
	ret = ks7010_sdio_writeb(priv, INT_PENDING_REG, 0xff);
	sdio_release_host(func);
	if (ret)
		netdev_err(priv->net_dev, "write INT_PENDING_REG\n");

	/* enable ks7010sdio interrupt */
	byte = (INT_GCR_B | INT_READ_STATUS | INT_WRITE_STATUS);
	sdio_claim_host(func);
	ret = ks7010_sdio_writeb(priv, INT_ENABLE_REG, byte);
	sdio_release_host(func);
	if (ret)
		netdev_err(priv->net_dev, "write INT_ENABLE_REG\n");
}

static void ks7010_private_init(struct ks_wlan_private *priv,
				struct ks_sdio_card *card,
				struct net_device *netdev)
{
	/* private memory initialize */
	priv->if_hw = card;

	priv->dev_state = DEVICE_STATE_PREBOOT;
	priv->net_dev = netdev;
	priv->firmware_version[0] = '\0';
	priv->version_size = 0;
	priv->last_doze = jiffies;
	priv->last_wakeup = jiffies;
	memset(&priv->nstats, 0, sizeof(priv->nstats));
	memset(&priv->wstats, 0, sizeof(priv->wstats));

	/* sleep mode */
	atomic_set(&priv->sleepstatus.doze_request, 0);
	atomic_set(&priv->sleepstatus.wakeup_request, 0);
	atomic_set(&priv->sleepstatus.wakeup_request, 0);

	trx_device_init(priv);
	hostif_init(priv);
	ks_wlan_net_start(netdev);
	ks7010_init_defaults(priv);
}

static int ks7010_sdio_probe(struct sdio_func *func,
			     const struct sdio_device_id *device)
{
	struct ks_wlan_private *priv = NULL;
	struct net_device *netdev = NULL;
	struct ks_sdio_card *card;
	int ret;

	card = kzalloc(sizeof(*card), GFP_KERNEL);
	if (!card)
		return -ENOMEM;

	card->func = func;

	sdio_claim_host(func);

	ret = sdio_set_block_size(func, KS7010_IO_BLOCK_SIZE);
	if (ret)
		goto err_free_card;

	dev_dbg(&card->func->dev, "multi_block=%d sdio_set_block_size()=%d %d\n",
		func->card->cccr.multi_block, func->cur_blksize, ret);

	ret = sdio_enable_func(func);
	if (ret)
		goto err_free_card;

	ret = ks7010_sdio_setup_irqs(func);
	if (ret)
		goto err_disable_func;

	sdio_release_host(func);

	sdio_set_drvdata(func, card);

	dev_dbg(&card->func->dev, "class = 0x%X, vendor = 0x%X, device = 0x%X\n",
		func->class, func->vendor, func->device);

	/* private memory allocate */
	netdev = alloc_etherdev(sizeof(*priv));
	if (!netdev) {
		dev_err(&card->func->dev, "Unable to alloc new net device\n");
		goto err_release_irq;
	}

	ret = dev_alloc_name(netdev, "wlan%d");
	if (ret < 0) {
		dev_err(&card->func->dev, "Couldn't get name!\n");
		goto err_free_netdev;
	}

	priv = netdev_priv(netdev);

	card->priv = priv;
	SET_NETDEV_DEV(netdev, &card->func->dev);

	ks7010_private_init(priv, card, netdev);

	ret = ks7010_upload_firmware(card);
	if (ret) {
		netdev_err(priv->net_dev,
			   "firmware load failed !! ret = %d\n", ret);
		goto err_free_netdev;
	}

	ks7010_sdio_init_irqs(func, priv);

	priv->dev_state = DEVICE_STATE_BOOT;

	priv->wq = alloc_workqueue("wq", WQ_MEM_RECLAIM, 1);
	if (!priv->wq) {
		netdev_err(priv->net_dev, "create_workqueue failed !!\n");
		goto err_free_netdev;
	}

	INIT_DELAYED_WORK(&priv->rw_dwork, ks7010_rw_function);
	ks7010_card_init(priv);

	ret = register_netdev(priv->net_dev);
	if (ret)
		goto err_free_netdev;

	return 0;

 err_free_netdev:
	free_netdev(netdev);
 err_release_irq:
	sdio_claim_host(func);
	sdio_release_irq(func);
 err_disable_func:
	sdio_disable_func(func);
 err_free_card:
	sdio_release_host(func);
	sdio_set_drvdata(func, NULL);
	kfree(card);

	return -ENODEV;
}

/* send stop request to MAC */
static int send_stop_request(struct sdio_func *func)
{
	struct hostif_stop_request *pp;
	struct ks_sdio_card *card;
	size_t size;

	card = sdio_get_drvdata(func);

	pp = kzalloc(hif_align_size(sizeof(*pp)), GFP_KERNEL);
	if (!pp)
		return -ENOMEM;

	size = sizeof(*pp) - sizeof(pp->header.size);
	pp->header.size = cpu_to_le16(size);
	pp->header.event = cpu_to_le16(HIF_STOP_REQ);

	sdio_claim_host(func);
	write_to_device(card->priv, (u8 *)pp, hif_align_size(sizeof(*pp)));
	sdio_release_host(func);

	kfree(pp);
	return 0;
}

static void ks7010_sdio_remove(struct sdio_func *func)
{
	int ret;
	struct ks_sdio_card *card;
	struct ks_wlan_private *priv;

	card = sdio_get_drvdata(func);

	if (!card)
		return;

	priv = card->priv;
	if (!priv)
		goto err_free_card;

	ks_wlan_net_stop(priv->net_dev);

	/* interrupt disable */
	sdio_claim_host(func);
	sdio_writeb(func, 0, INT_ENABLE_REG, &ret);
	sdio_writeb(func, 0xff, INT_PENDING_REG, &ret);
	sdio_release_host(func);

	ret = send_stop_request(func);
	if (ret)	/* memory allocation failure */
		goto err_free_card;

	if (priv->wq) {
		flush_workqueue(priv->wq);
		destroy_workqueue(priv->wq);
	}

	hostif_exit(priv);

	unregister_netdev(priv->net_dev);

	trx_device_exit(priv);
	free_netdev(priv->net_dev);
	card->priv = NULL;

	sdio_claim_host(func);
	sdio_release_irq(func);
	sdio_disable_func(func);
	sdio_release_host(func);
err_free_card:
	sdio_set_drvdata(func, NULL);
	kfree(card);
}

static const struct sdio_device_id ks7010_sdio_ids[] = {
	{SDIO_DEVICE(SDIO_VENDOR_ID_KS_CODE_A, SDIO_DEVICE_ID_KS_7010)},
	{SDIO_DEVICE(SDIO_VENDOR_ID_KS_CODE_B, SDIO_DEVICE_ID_KS_7010)},
	{ /* all zero */ }
};
MODULE_DEVICE_TABLE(sdio, ks7010_sdio_ids);

static struct sdio_driver ks7010_sdio_driver = {
	.name = "ks7010_sdio",
	.id_table = ks7010_sdio_ids,
	.probe = ks7010_sdio_probe,
	.remove = ks7010_sdio_remove,
};

module_driver(ks7010_sdio_driver, sdio_register_driver, sdio_unregister_driver);
MODULE_AUTHOR("Sang Engineering, Qi-Hardware, KeyStream");
MODULE_DESCRIPTION("Driver for KeyStream KS7010 based SDIO cards");
MODULE_LICENSE("GPL v2");
MODULE_FIRMWARE(ROM_FILE);<|MERGE_RESOLUTION|>--- conflicted
+++ resolved
@@ -706,26 +706,6 @@
 	if (!rom_buf)
 		return -ENOMEM;
 
-<<<<<<< HEAD
-	sdio_claim_host(card->func);
-
-	/* Firmware running ? */
-	ret = ks7010_sdio_readb(priv, GCR_A, &byte);
-	if (ret)
-		goto release_host_and_free;
-	if (byte == GCR_A_RUN) {
-		netdev_dbg(priv->net_dev, "MAC firmware running ...\n");
-		ret = -EBUSY;
-		goto release_host_and_free;
-	}
-
-	ret = request_firmware(&fw_entry, ROM_FILE,
-			       &priv->ks_sdio_card->func->dev);
-	if (ret)
-		goto release_host_and_free;
-
-=======
->>>>>>> 22cb595e
 	length = fw_entry->size;
 
 	do {
