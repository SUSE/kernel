// SPDX-License-Identifier: GPL-2.0
#include <linux/kernel.h>
#include <linux/module.h>
#include <linux/errno.h>
#include <linux/string.h>
#include <linux/mm.h>
#include <linux/slab.h>
#include <linux/delay.h>
#include <linux/fb.h>
#include <linux/ioport.h>
#include <linux/init.h>
#include <linux/pci.h>
#include <linux/mm_types.h>
#include <linux/vmalloc.h>
#include <linux/pagemap.h>
#include <linux/screen_info.h>
#include <linux/console.h>
#include <asm/fb.h>
#include "sm750.h"
#include "sm750_accel.h"
#include "sm750_cursor.h"

/*
 * #ifdef __BIG_ENDIAN
 * ssize_t lynxfb_ops_write(struct fb_info *info, const char __user *buf,
 * size_t count, loff_t *ppos);
 * ssize_t lynxfb_ops_read(struct fb_info *info, char __user *buf,
 * size_t count, loff_t *ppos);
 * #endif
 */

/* common var for all device */
static int g_hwcursor = 1;
static int g_noaccel;
static int g_nomtrr;
static const char *g_fbmode[] = {NULL, NULL};
static const char *g_def_fbmode = "1024x768-32@60";
static char *g_settings;
static int g_dualview;
static char *g_option;

static const struct fb_videomode lynx750_ext[] = {
	/*	1024x600-60 VESA	[1.71:1] */
	{NULL,  60, 1024, 600, 20423, 144,  40, 18, 1, 104, 3,
	 FB_SYNC_HOR_HIGH_ACT | FB_SYNC_VERT_HIGH_ACT,
	 FB_VMODE_NONINTERLACED},

	/*	1024x600-70 VESA */
	{NULL,  70, 1024, 600, 17211, 152,  48, 21, 1, 104, 3,
	 FB_SYNC_HOR_HIGH_ACT | FB_SYNC_VERT_HIGH_ACT,
	 FB_VMODE_NONINTERLACED},

	/*	1024x600-75 VESA */
	{NULL,  75, 1024, 600, 15822, 160,  56, 23, 1, 104, 3,
	 FB_SYNC_HOR_HIGH_ACT | FB_SYNC_VERT_HIGH_ACT,
	 FB_VMODE_NONINTERLACED},

	/*	1024x600-85 VESA */
	{NULL,  85, 1024, 600, 13730, 168,  56, 26, 1, 112, 3,
	 FB_SYNC_HOR_HIGH_ACT | FB_SYNC_VERT_HIGH_ACT,
	 FB_VMODE_NONINTERLACED},

	/*	720x480	*/
	{NULL, 60,  720,  480,  37427, 88,   16, 13, 1,   72,  3,
	 FB_SYNC_HOR_HIGH_ACT | FB_SYNC_VERT_HIGH_ACT,
	 FB_VMODE_NONINTERLACED},

	/*	1280x720		[1.78:1]	*/
	{NULL, 60,  1280,  720,  13426, 162, 86, 22, 1,  136, 3,
	 FB_SYNC_HOR_HIGH_ACT | FB_SYNC_VERT_HIGH_ACT,
	 FB_VMODE_NONINTERLACED},

	/*	1280x768@60 */
	{NULL, 60, 1280, 768, 12579, 192, 64, 20, 3, 128, 7,
	 FB_SYNC_HOR_HIGH_ACT | FB_SYNC_VERT_HIGH_ACT,
	 FB_VMODE_NONINTERLACED},

	/*	1360 x 768	[1.77083:1]	*/
	{NULL,  60, 1360, 768, 11804, 208,  64, 23, 1, 144, 3,
	 FB_SYNC_HOR_HIGH_ACT | FB_SYNC_VERT_HIGH_ACT,
	 FB_VMODE_NONINTERLACED},

	/*	1368 x 768      [1.78:1]	*/
	{NULL, 60,  1368,  768,  11647, 216, 72, 23, 1,  144, 3,
	 FB_SYNC_HOR_HIGH_ACT | FB_SYNC_VERT_HIGH_ACT,
	 FB_VMODE_NONINTERLACED},

	/*	1440 x 900		[16:10]	*/
	{NULL, 60, 1440, 900, 9392, 232, 80, 28, 1, 152, 3,
	 FB_SYNC_VERT_HIGH_ACT,
	 FB_VMODE_NONINTERLACED},

	/*	1440x960		[15:10]	*/
	{NULL, 60, 1440, 960, 8733, 240, 88, 30, 1, 152, 3,
	 FB_SYNC_HOR_HIGH_ACT | FB_SYNC_VERT_HIGH_ACT,
	 FB_VMODE_NONINTERLACED},

	/*	1920x1080	[16:9]	*/
	{NULL, 60, 1920, 1080, 6734, 148, 88, 41, 1, 44, 3,
	 FB_SYNC_VERT_HIGH_ACT,
	 FB_VMODE_NONINTERLACED},
};

/* no hardware cursor supported under version 2.6.10, kernel bug */
static int lynxfb_ops_cursor(struct fb_info *info, struct fb_cursor *fbcursor)
{
	struct lynxfb_par *par;
	struct lynxfb_crtc *crtc;
	struct lynx_cursor *cursor;

	par = info->par;
	crtc = &par->crtc;
	cursor = &crtc->cursor;

	if (fbcursor->image.width > cursor->maxW ||
	    fbcursor->image.height > cursor->maxH ||
	    fbcursor->image.depth > 1) {
		return -ENXIO;
	}

	sm750_hw_cursor_disable(cursor);
	if (fbcursor->set & FB_CUR_SETSIZE)
		sm750_hw_cursor_setSize(cursor,
					fbcursor->image.width,
					fbcursor->image.height);

	if (fbcursor->set & FB_CUR_SETPOS)
		sm750_hw_cursor_setPos(cursor,
				       fbcursor->image.dx - info->var.xoffset,
				       fbcursor->image.dy - info->var.yoffset);

	if (fbcursor->set & FB_CUR_SETCMAP) {
		/* get the 16bit color of kernel means */
		u16 fg, bg;

		fg = ((info->cmap.red[fbcursor->image.fg_color] & 0xf800)) |
		     ((info->cmap.green[fbcursor->image.fg_color] & 0xfc00) >> 5) |
		     ((info->cmap.blue[fbcursor->image.fg_color] & 0xf800) >> 11);

		bg = ((info->cmap.red[fbcursor->image.bg_color] & 0xf800)) |
		     ((info->cmap.green[fbcursor->image.bg_color] & 0xfc00) >> 5) |
		     ((info->cmap.blue[fbcursor->image.bg_color] & 0xf800) >> 11);

		sm750_hw_cursor_setColor(cursor, fg, bg);
	}

	if (fbcursor->set & (FB_CUR_SETSHAPE | FB_CUR_SETIMAGE)) {
		sm750_hw_cursor_setData(cursor,
					fbcursor->rop,
					fbcursor->image.data,
					fbcursor->mask);
	}

	if (fbcursor->enable)
		sm750_hw_cursor_enable(cursor);

	return 0;
}

static void lynxfb_ops_fillrect(struct fb_info *info,
				const struct fb_fillrect *region)
{
	struct lynxfb_par *par;
	struct sm750_dev *sm750_dev;
	unsigned int base, pitch, Bpp, rop;
	u32 color;

	if (info->state != FBINFO_STATE_RUNNING)
		return;

	par = info->par;
	sm750_dev = par->dev;

	/*
	 * each time 2d function begin to work,below three variable always need
	 * be set, seems we can put them together in some place
	 */
	base = par->crtc.oScreen;
	pitch = info->fix.line_length;
	Bpp = info->var.bits_per_pixel >> 3;

	color = (Bpp == 1) ? region->color :
		((u32 *)info->pseudo_palette)[region->color];
	rop = (region->rop != ROP_COPY) ? HW_ROP2_XOR : HW_ROP2_COPY;

	/*
	 * If not use spin_lock, system will die if user load driver
	 * and immediately unload driver frequently (dual)
	 * since they fb_count could change during the lifetime of
	 * this lock, we are holding it for all cases.
	 */
	spin_lock(&sm750_dev->slock);

	sm750_dev->accel.de_fillrect(&sm750_dev->accel,
				     base, pitch, Bpp,
				     region->dx, region->dy,
				     region->width, region->height,
				     color, rop);
	spin_unlock(&sm750_dev->slock);
}

static void lynxfb_ops_copyarea(struct fb_info *info,
				const struct fb_copyarea *region)
{
	struct lynxfb_par *par;
	struct sm750_dev *sm750_dev;
	unsigned int base, pitch, Bpp;

	par = info->par;
	sm750_dev = par->dev;

	/*
	 * each time 2d function begin to work,below three variable always need
	 * be set, seems we can put them together in some place
	 */
	base = par->crtc.oScreen;
	pitch = info->fix.line_length;
	Bpp = info->var.bits_per_pixel >> 3;

	/*
	 * If not use spin_lock, system will die if user load driver
	 * and immediately unload driver frequently (dual)
	 * since they fb_count could change during the lifetime of
	 * this lock, we are holding it for all cases.
	 */
	spin_lock(&sm750_dev->slock);

	sm750_dev->accel.de_copyarea(&sm750_dev->accel,
				     base, pitch, region->sx, region->sy,
				     base, pitch, Bpp, region->dx, region->dy,
				     region->width, region->height,
				     HW_ROP2_COPY);
	spin_unlock(&sm750_dev->slock);
}

static void lynxfb_ops_imageblit(struct fb_info *info,
				 const struct fb_image *image)
{
	unsigned int base, pitch, Bpp;
	unsigned int fgcol, bgcol;
	struct lynxfb_par *par;
	struct sm750_dev *sm750_dev;

	par = info->par;
	sm750_dev = par->dev;
	/*
	 * each time 2d function begin to work,below three variable always need
	 * be set, seems we can put them together in some place
	 */
	base = par->crtc.oScreen;
	pitch = info->fix.line_length;
	Bpp = info->var.bits_per_pixel >> 3;

	/* TODO: Implement hardware acceleration for image->depth > 1 */
	if (image->depth != 1) {
		cfb_imageblit(info, image);
		return;
	}

	if (info->fix.visual == FB_VISUAL_TRUECOLOR ||
	    info->fix.visual == FB_VISUAL_DIRECTCOLOR) {
		fgcol = ((u32 *)info->pseudo_palette)[image->fg_color];
		bgcol = ((u32 *)info->pseudo_palette)[image->bg_color];
	} else {
		fgcol = image->fg_color;
		bgcol = image->bg_color;
	}

	/*
	 * If not use spin_lock, system will die if user load driver
	 * and immediately unload driver frequently (dual)
	 * since they fb_count could change during the lifetime of
	 * this lock, we are holding it for all cases.
	 */
	spin_lock(&sm750_dev->slock);

	sm750_dev->accel.de_imageblit(&sm750_dev->accel,
				      image->data, image->width >> 3, 0,
				      base, pitch, Bpp,
				      image->dx, image->dy,
				      image->width, image->height,
				      fgcol, bgcol, HW_ROP2_COPY);
	spin_unlock(&sm750_dev->slock);
}

static int lynxfb_ops_pan_display(struct fb_var_screeninfo *var,
				  struct fb_info *info)
{
	struct lynxfb_par *par;
	struct lynxfb_crtc *crtc;

	if (!info)
		return -EINVAL;

	par = info->par;
	crtc = &par->crtc;
	return hw_sm750_pan_display(crtc, var, info);
}

static inline void lynxfb_set_visual_mode(struct fb_info *info)
{
	switch (info->var.bits_per_pixel) {
	case 8:
		info->fix.visual = FB_VISUAL_PSEUDOCOLOR;
		break;
	case 16:
	case 24:
	case 32:
		info->fix.visual = FB_VISUAL_TRUECOLOR;
		break;
	default:
		break;
	}
}

static inline int lynxfb_set_color_offsets(struct fb_info *info)
{
	lynxfb_set_visual_mode(info);

	switch (info->var.bits_per_pixel) {
	case 8:
		info->var.red.offset = 0;
		info->var.red.length = 8;
		info->var.green.offset = 0;
		info->var.green.length = 8;
		info->var.blue.offset = 0;
		info->var.blue.length = 8;
		info->var.transp.length = 0;
		info->var.transp.offset = 0;
		break;
	case 16:
		info->var.red.offset = 11;
		info->var.red.length = 5;
		info->var.green.offset = 5;
		info->var.green.length = 6;
		info->var.blue.offset = 0;
		info->var.blue.length = 5;
		info->var.transp.length = 0;
		info->var.transp.offset = 0;
		break;
	case 24:
	case 32:
		info->var.red.offset = 16;
		info->var.red.length = 8;
		info->var.green.offset = 8;
		info->var.green.length = 8;
		info->var.blue.offset = 0;
		info->var.blue.length = 8;
		break;
	default:
		return -EINVAL;
	}
	return 0;
}

static int lynxfb_ops_set_par(struct fb_info *info)
{
	struct lynxfb_par *par;
	struct lynxfb_crtc *crtc;
	struct lynxfb_output *output;
	struct fb_var_screeninfo *var;
	struct fb_fix_screeninfo *fix;
	int ret;
	unsigned int line_length;

	if (!info)
		return -EINVAL;

	ret = 0;
	par = info->par;
	crtc = &par->crtc;
	output = &par->output;
	var = &info->var;
	fix = &info->fix;

	/* fix structure is not so FIX ... */
	line_length = var->xres_virtual * var->bits_per_pixel / 8;
	line_length = ALIGN(line_length, crtc->line_pad);
	fix->line_length = line_length;
	pr_info("fix->line_length = %d\n", fix->line_length);

	/*
	 * var->red,green,blue,transp are need to be set by driver
	 * and these data should be set before setcolreg routine
	 */

	ret = lynxfb_set_color_offsets(info);

	var->height = var->width = -1;
	var->accel_flags = 0;/*FB_ACCELF_TEXT;*/

	if (ret) {
		pr_err("bpp %d not supported\n", var->bits_per_pixel);
		return ret;
	}
	ret = hw_sm750_crtc_setMode(crtc, var, fix);
	if (!ret)
		ret = hw_sm750_output_setMode(output, var, fix);
	return ret;
}

static inline unsigned int chan_to_field(unsigned int chan,
					 struct fb_bitfield *bf)
{
	chan &= 0xffff;
	chan >>= 16 - bf->length;
	return chan << bf->offset;
}

#ifdef CONFIG_PM
static int lynxfb_suspend(struct pci_dev *pdev, pm_message_t mesg)
{
	struct fb_info *info;
	struct sm750_dev *sm750_dev;
	int ret;

	if (mesg.event == pdev->dev.power.power_state.event)
		return 0;

	ret = 0;
	sm750_dev = pci_get_drvdata(pdev);
	switch (mesg.event) {
	case PM_EVENT_FREEZE:
	case PM_EVENT_PRETHAW:
		pdev->dev.power.power_state = mesg;
		return 0;
	}

	console_lock();
	if (mesg.event & PM_EVENT_SLEEP) {
		info = sm750_dev->fbinfo[0];
		if (info)
			/* 1 means do suspend */
			fb_set_suspend(info, 1);
		info = sm750_dev->fbinfo[1];
		if (info)
			/* 1 means do suspend */
			fb_set_suspend(info, 1);

		ret = pci_save_state(pdev);
		if (ret) {
			dev_err(&pdev->dev,
				"error:%d occurred in pci_save_state\n", ret);
			goto lynxfb_suspend_err;
		}

		ret = pci_set_power_state(pdev, pci_choose_state(pdev, mesg));
		if (ret) {
			dev_err(&pdev->dev,
				"error:%d occurred in pci_set_power_state\n",
				ret);
			goto lynxfb_suspend_err;
		}
	}

	pdev->dev.power.power_state = mesg;

lynxfb_suspend_err:
	console_unlock();
	return ret;
}

static int lynxfb_resume(struct pci_dev *pdev)
{
	struct fb_info *info;
	struct sm750_dev *sm750_dev;

	struct lynxfb_par *par;
	struct lynxfb_crtc *crtc;
	struct lynx_cursor *cursor;

	int ret;

	ret = 0;
	sm750_dev = pci_get_drvdata(pdev);

	console_lock();

	ret = pci_set_power_state(pdev, PCI_D0);
	if (ret) {
		dev_err(&pdev->dev,
			"error:%d occurred in pci_set_power_state\n", ret);
		goto lynxfb_resume_err;
	}

	if (pdev->dev.power.power_state.event != PM_EVENT_FREEZE) {
		pci_restore_state(pdev);
		ret = pci_enable_device(pdev);
		if (ret) {
			dev_err(&pdev->dev,
				"error:%d occurred in pci_enable_device\n",
				ret);
			goto lynxfb_resume_err;
		}
		pci_set_master(pdev);
	}

	hw_sm750_inithw(sm750_dev, pdev);

	info = sm750_dev->fbinfo[0];

	if (info) {
		par = info->par;
		crtc = &par->crtc;
		cursor = &crtc->cursor;
		memset_io(cursor->vstart, 0x0, cursor->size);
		memset_io(crtc->vScreen, 0x0, crtc->vidmem_size);
		lynxfb_ops_set_par(info);
		fb_set_suspend(info, 0);
	}

	info = sm750_dev->fbinfo[1];

	if (info) {
		par = info->par;
		crtc = &par->crtc;
		cursor = &crtc->cursor;
		memset_io(cursor->vstart, 0x0, cursor->size);
		memset_io(crtc->vScreen, 0x0, crtc->vidmem_size);
		lynxfb_ops_set_par(info);
		fb_set_suspend(info, 0);
	}

	pdev->dev.power.power_state.event = PM_EVENT_RESUME;

lynxfb_resume_err:
	console_unlock();
	return ret;
}
#endif

static int lynxfb_ops_check_var(struct fb_var_screeninfo *var,
				struct fb_info *info)
{
	int ret;
	struct lynxfb_par *par;
	struct lynxfb_crtc *crtc;
	resource_size_t request;

	ret = 0;
	par = info->par;
	crtc = &par->crtc;

	pr_debug("check var:%dx%d-%d\n",
		 var->xres,
		 var->yres,
		 var->bits_per_pixel);

	ret = lynxfb_set_color_offsets(info);

	if (ret) {
		pr_err("bpp %d not supported\n", var->bits_per_pixel);
		return ret;
	}

	var->height = var->width = -1;
	var->accel_flags = 0;/* FB_ACCELF_TEXT; */

	/* check if current fb's video memory big enought to hold the onscreen*/
	request = var->xres_virtual * (var->bits_per_pixel >> 3);
	/* defaulty crtc->channel go with par->index */

	request = ALIGN(request, crtc->line_pad);
	request = request * var->yres_virtual;
	if (crtc->vidmem_size < request) {
		pr_err("not enough video memory for mode\n");
		return -ENOMEM;
	}

	return hw_sm750_crtc_checkMode(crtc, var);
}

static int lynxfb_ops_setcolreg(unsigned int regno,
				unsigned int red,
				unsigned int green,
				unsigned int blue,
				unsigned int transp,
				struct fb_info *info)
{
	struct lynxfb_par *par;
	struct lynxfb_crtc *crtc;
	struct fb_var_screeninfo *var;
	int ret;

	par = info->par;
	crtc = &par->crtc;
	var = &info->var;
	ret = 0;

	if (regno > 256) {
		pr_err("regno = %d\n", regno);
		return -EINVAL;
	}

	if (info->var.grayscale)
		red = green = blue = (red * 77 + green * 151 + blue * 28) >> 8;

	if (var->bits_per_pixel == 8 &&
	    info->fix.visual == FB_VISUAL_PSEUDOCOLOR) {
		red >>= 8;
		green >>= 8;
		blue >>= 8;
		ret = hw_sm750_setColReg(crtc, regno, red, green, blue);
		goto exit;
	}

	if (info->fix.visual == FB_VISUAL_TRUECOLOR && regno < 256) {
		u32 val;

		if (var->bits_per_pixel == 16 ||
		    var->bits_per_pixel == 32 ||
		    var->bits_per_pixel == 24) {
			val = chan_to_field(red, &var->red);
			val |= chan_to_field(green, &var->green);
			val |= chan_to_field(blue, &var->blue);
			par->pseudo_palette[regno] = val;
			goto exit;
		}
	}

	ret = -EINVAL;

exit:
	return ret;
}

static int lynxfb_ops_blank(int blank, struct fb_info *info)
{
	struct lynxfb_par *par;
	struct lynxfb_output *output;

	pr_debug("blank = %d.\n", blank);
	par = info->par;
	output = &par->output;
	return output->proc_setBLANK(output, blank);
}

static int sm750fb_set_drv(struct lynxfb_par *par)
{
	int ret;
	struct sm750_dev *sm750_dev;
	struct lynxfb_output *output;
	struct lynxfb_crtc *crtc;

	ret = 0;

	sm750_dev = par->dev;
	output = &par->output;
	crtc = &par->crtc;

	crtc->vidmem_size = sm750_dev->vidmem_size;
	if (sm750_dev->fb_count > 1)
		crtc->vidmem_size >>= 1;

	/* setup crtc and output member */
	sm750_dev->hwCursor = g_hwcursor;

	crtc->line_pad = 16;
	crtc->xpanstep = 8;
	crtc->ypanstep = 1;
	crtc->ywrapstep = 0;

	output->proc_setBLANK = (sm750_dev->revid == SM750LE_REVISION_ID) ?
				 hw_sm750le_setBLANK : hw_sm750_setBLANK;
	/* chip specific phase */
	sm750_dev->accel.de_wait = (sm750_dev->revid == SM750LE_REVISION_ID) ?
				    hw_sm750le_deWait : hw_sm750_deWait;
	switch (sm750_dev->dataflow) {
	case sm750_simul_pri:
		output->paths = sm750_pnc;
		crtc->channel = sm750_primary;
		crtc->oScreen = 0;
		crtc->vScreen = sm750_dev->pvMem;
		pr_info("use simul primary mode\n");
		break;
	case sm750_simul_sec:
		output->paths = sm750_pnc;
		crtc->channel = sm750_secondary;
		crtc->oScreen = 0;
		crtc->vScreen = sm750_dev->pvMem;
		break;
	case sm750_dual_normal:
		if (par->index == 0) {
			output->paths = sm750_panel;
			crtc->channel = sm750_primary;
			crtc->oScreen = 0;
			crtc->vScreen = sm750_dev->pvMem;
		} else {
			output->paths = sm750_crt;
			crtc->channel = sm750_secondary;
			/* not consider of padding stuffs for oScreen,need fix */
			crtc->oScreen = sm750_dev->vidmem_size >> 1;
			crtc->vScreen = sm750_dev->pvMem + crtc->oScreen;
		}
		break;
	case sm750_dual_swap:
		if (par->index == 0) {
			output->paths = sm750_panel;
			crtc->channel = sm750_secondary;
			crtc->oScreen = 0;
			crtc->vScreen = sm750_dev->pvMem;
		} else {
			output->paths = sm750_crt;
			crtc->channel = sm750_primary;
			/* not consider of padding stuffs for oScreen,
			 * need fix
			 */
			crtc->oScreen = sm750_dev->vidmem_size >> 1;
			crtc->vScreen = sm750_dev->pvMem + crtc->oScreen;
		}
		break;
	default:
		ret = -EINVAL;
	}

	return ret;
}

static struct fb_ops lynxfb_ops = {
	.owner = THIS_MODULE,
	.fb_check_var =  lynxfb_ops_check_var,
	.fb_set_par = lynxfb_ops_set_par,
	.fb_setcolreg = lynxfb_ops_setcolreg,
	.fb_blank = lynxfb_ops_blank,
	.fb_fillrect = cfb_fillrect,
	.fb_imageblit = cfb_imageblit,
	.fb_copyarea = cfb_copyarea,
	/* cursor */
	.fb_cursor = lynxfb_ops_cursor,
};

static int lynxfb_set_fbinfo(struct fb_info *info, int index)
{
	int i;
	struct lynxfb_par *par;
	struct sm750_dev *sm750_dev;
	struct lynxfb_crtc *crtc;
	struct lynxfb_output *output;
	struct fb_var_screeninfo *var;
	struct fb_fix_screeninfo *fix;

	const struct fb_videomode *pdb[] = {
		lynx750_ext, NULL, vesa_modes,
	};
	int cdb[] = {ARRAY_SIZE(lynx750_ext), 0, VESA_MODEDB_SIZE};
	static const char * const mdb_desc[] = {
		"driver prepared modes",
		"kernel prepared default modedb",
		"kernel HELPERS prepared vesa_modes",
	};

	static const char *fixId[2] = {
		"sm750_fb1", "sm750_fb2",
	};

	int ret, line_length;

	ret = 0;
	par = (struct lynxfb_par *)info->par;
	sm750_dev = par->dev;
	crtc = &par->crtc;
	output = &par->output;
	var = &info->var;
	fix = &info->fix;

	/* set index */
	par->index = index;
	output->channel = &crtc->channel;
	sm750fb_set_drv(par);
	lynxfb_ops.fb_pan_display = lynxfb_ops_pan_display;

	/*
	 * set current cursor variable and proc pointer,
	 * must be set after crtc member initialized
	 */
	crtc->cursor.offset = crtc->oScreen + crtc->vidmem_size - 1024;
	crtc->cursor.mmio = sm750_dev->pvReg +
		0x800f0 + (int)crtc->channel * 0x140;

	pr_info("crtc->cursor.mmio = %p\n", crtc->cursor.mmio);
	crtc->cursor.maxH = crtc->cursor.maxW = 64;
	crtc->cursor.size = crtc->cursor.maxH * crtc->cursor.maxW * 2 / 8;
	crtc->cursor.vstart = sm750_dev->pvMem + crtc->cursor.offset;

	memset_io(crtc->cursor.vstart, 0, crtc->cursor.size);
	if (!g_hwcursor) {
		lynxfb_ops.fb_cursor = NULL;
		sm750_hw_cursor_disable(&crtc->cursor);
	}

	/* set info->fbops, must be set before fb_find_mode */
	if (!sm750_dev->accel_off) {
		/* use 2d acceleration */
		lynxfb_ops.fb_fillrect = lynxfb_ops_fillrect;
		lynxfb_ops.fb_copyarea = lynxfb_ops_copyarea;
		lynxfb_ops.fb_imageblit = lynxfb_ops_imageblit;
	}
	info->fbops = &lynxfb_ops;

	if (!g_fbmode[index]) {
		g_fbmode[index] = g_def_fbmode;
		if (index)
			g_fbmode[index] = g_fbmode[0];
	}

	for (i = 0; i < 3; i++) {
		ret = fb_find_mode(var, info, g_fbmode[index],
				   pdb[i], cdb[i], NULL, 8);

		if (ret == 1) {
			pr_info("success! use specified mode:%s in %s\n",
				g_fbmode[index],
				mdb_desc[i]);
			break;
		} else if (ret == 2) {
			pr_warn("use specified mode:%s in %s,with an ignored refresh rate\n",
				g_fbmode[index],
				mdb_desc[i]);
			break;
		} else if (ret == 3) {
			pr_warn("wanna use default mode\n");
			/*break;*/
		} else if (ret == 4) {
			pr_warn("fall back to any valid mode\n");
		} else {
			pr_warn("ret = %d,fb_find_mode failed,with %s\n",
				ret,
				mdb_desc[i]);
		}
	}

	/* some member of info->var had been set by fb_find_mode */

	pr_info("Member of info->var is :\n"
		"xres=%d\n"
		"yres=%d\n"
		"xres_virtual=%d\n"
		"yres_virtual=%d\n"
		"xoffset=%d\n"
		"yoffset=%d\n"
		"bits_per_pixel=%d\n"
		" ...\n",
		var->xres,
		var->yres,
		var->xres_virtual,
		var->yres_virtual,
		var->xoffset,
		var->yoffset,
		var->bits_per_pixel);

	/* set par */
	par->info = info;

	/* set info */
	line_length = ALIGN((var->xres_virtual * var->bits_per_pixel / 8),
			    crtc->line_pad);

	info->pseudo_palette = &par->pseudo_palette[0];
	info->screen_base = crtc->vScreen;
	pr_debug("screen_base vaddr = %p\n", info->screen_base);
	info->screen_size = line_length * var->yres_virtual;
	info->flags = FBINFO_FLAG_DEFAULT | 0;

	/* set info->fix */
	fix->type = FB_TYPE_PACKED_PIXELS;
	fix->type_aux = 0;
	fix->xpanstep = crtc->xpanstep;
	fix->ypanstep = crtc->ypanstep;
	fix->ywrapstep = crtc->ywrapstep;
	fix->accel = FB_ACCEL_SMI;

	strlcpy(fix->id, fixId[index], sizeof(fix->id));

	fix->smem_start = crtc->oScreen + sm750_dev->vidmem_start;
	pr_info("fix->smem_start = %lx\n", fix->smem_start);
	/*
	 * according to mmap experiment from user space application,
	 * fix->mmio_len should not larger than virtual size
	 * (xres_virtual x yres_virtual x ByPP)
	 * Below line maybe buggy when user mmap fb dev node and write
	 * data into the bound over virtual size
	 */
	fix->smem_len = crtc->vidmem_size;
	pr_info("fix->smem_len = %x\n", fix->smem_len);
	info->screen_size = fix->smem_len;
	fix->line_length = line_length;
	fix->mmio_start = sm750_dev->vidreg_start;
	pr_info("fix->mmio_start = %lx\n", fix->mmio_start);
	fix->mmio_len = sm750_dev->vidreg_size;
	pr_info("fix->mmio_len = %x\n", fix->mmio_len);
<<<<<<< HEAD
	switch (var->bits_per_pixel) {
	case 8:
		fix->visual = FB_VISUAL_PSEUDOCOLOR;
		break;
	case 16:
	case 24:
	case 32:
		fix->visual = FB_VISUAL_TRUECOLOR;
		break;
	}
=======

	lynxfb_set_visual_mode(info);
>>>>>>> 40ad9846

	/* set var */
	var->activate = FB_ACTIVATE_NOW;
	var->accel_flags = 0;
	var->vmode = FB_VMODE_NONINTERLACED;

	pr_debug("#1 show info->cmap :\nstart=%d,len=%d,red=%p,green=%p,blue=%p,transp=%p\n",
		 info->cmap.start, info->cmap.len,
		 info->cmap.red, info->cmap.green, info->cmap.blue,
		 info->cmap.transp);

	ret = fb_alloc_cmap(&info->cmap, 256, 0);
	if (ret < 0) {
		pr_err("Could not allocate memory for cmap.\n");
		goto exit;
	}

	pr_debug("#2 show info->cmap :\nstart=%d,len=%d,red=%p,green=%p,blue=%p,transp=%p\n",
		 info->cmap.start, info->cmap.len,
		 info->cmap.red, info->cmap.green, info->cmap.blue,
		 info->cmap.transp);

exit:
	lynxfb_ops_check_var(var, info);
	return ret;
}

/*	chip specific g_option configuration routine */
static void sm750fb_setup(struct sm750_dev *sm750_dev, char *src)
{
	char *opt;
	int swap;

	swap = 0;

	sm750_dev->initParm.chip_clk = 0;
	sm750_dev->initParm.mem_clk = 0;
	sm750_dev->initParm.master_clk = 0;
	sm750_dev->initParm.powerMode = 0;
	sm750_dev->initParm.setAllEngOff = 0;
	sm750_dev->initParm.resetMemory = 1;

	/* defaultly turn g_hwcursor on for both view */
	g_hwcursor = 3;

	if (!src || !*src) {
		dev_warn(&sm750_dev->pdev->dev, "no specific g_option.\n");
		goto NO_PARAM;
	}

	while ((opt = strsep(&src, ":")) != NULL && *opt != 0) {
		dev_info(&sm750_dev->pdev->dev, "opt=%s\n", opt);
		dev_info(&sm750_dev->pdev->dev, "src=%s\n", src);

		if (!strncmp(opt, "swap", strlen("swap"))) {
			swap = 1;
		} else if (!strncmp(opt, "nocrt", strlen("nocrt"))) {
			sm750_dev->nocrt = 1;
		} else if (!strncmp(opt, "36bit", strlen("36bit"))) {
			sm750_dev->pnltype = sm750_doubleTFT;
		} else if (!strncmp(opt, "18bit", strlen("18bit"))) {
			sm750_dev->pnltype = sm750_dualTFT;
		} else if (!strncmp(opt, "24bit", strlen("24bit"))) {
			sm750_dev->pnltype = sm750_24TFT;
		} else if (!strncmp(opt, "nohwc0", strlen("nohwc0"))) {
			g_hwcursor &= ~0x1;
		} else if (!strncmp(opt, "nohwc1", strlen("nohwc1"))) {
			g_hwcursor &= ~0x2;
		} else if (!strncmp(opt, "nohwc", strlen("nohwc"))) {
			g_hwcursor = 0;
		} else {
			if (!g_fbmode[0]) {
				g_fbmode[0] = opt;
				dev_info(&sm750_dev->pdev->dev,
					 "find fbmode0 : %s\n", g_fbmode[0]);
			} else if (!g_fbmode[1]) {
				g_fbmode[1] = opt;
				dev_info(&sm750_dev->pdev->dev,
					 "find fbmode1 : %s\n", g_fbmode[1]);
			} else {
				dev_warn(&sm750_dev->pdev->dev, "How many view you wann set?\n");
			}
		}
	}

NO_PARAM:
	if (sm750_dev->revid != SM750LE_REVISION_ID) {
		if (sm750_dev->fb_count > 1) {
			if (swap)
				sm750_dev->dataflow = sm750_dual_swap;
			else
				sm750_dev->dataflow = sm750_dual_normal;
		} else {
			if (swap)
				sm750_dev->dataflow = sm750_simul_sec;
			else
				sm750_dev->dataflow = sm750_simul_pri;
		}
	} else {
		/* SM750LE only have one crt channel */
		sm750_dev->dataflow = sm750_simul_sec;
		/* sm750le do not have complex attributes */
		sm750_dev->nocrt = 0;
	}
}

static void sm750fb_framebuffer_release(struct sm750_dev *sm750_dev)
{
	struct fb_info *fb_info;

	while (sm750_dev->fb_count) {
		fb_info = sm750_dev->fbinfo[sm750_dev->fb_count - 1];
		unregister_framebuffer(fb_info);
		framebuffer_release(fb_info);
		sm750_dev->fb_count--;
	}
}

static int sm750fb_framebuffer_alloc(struct sm750_dev *sm750_dev, int fbidx)
{
	struct fb_info *fb_info;
	struct lynxfb_par *par;
	int err;

	fb_info = framebuffer_alloc(sizeof(struct lynxfb_par),
				    &sm750_dev->pdev->dev);
	if (!fb_info)
		return -ENOMEM;

	sm750_dev->fbinfo[fbidx] = fb_info;
	par = fb_info->par;
	par->dev = sm750_dev;

	err = lynxfb_set_fbinfo(fb_info, fbidx);
	if (err)
		goto release_fb;

	err = register_framebuffer(fb_info);
	if (err < 0)
		goto release_fb;

	sm750_dev->fb_count++;

	return 0;

release_fb:
	framebuffer_release(fb_info);
	return err;
}

static int lynxfb_kick_out_firmware_fb(struct pci_dev *pdev)
{
	struct apertures_struct *ap;
	bool primary = false;

	ap = alloc_apertures(1);
	if (!ap)
		return -ENOMEM;

	ap->ranges[0].base = pci_resource_start(pdev, 0);
	ap->ranges[0].size = pci_resource_len(pdev, 0);
#ifdef CONFIG_X86
	primary = pdev->resource[PCI_ROM_RESOURCE].flags &
					IORESOURCE_ROM_SHADOW;
#endif
	remove_conflicting_framebuffers(ap, "sm750_fb1", primary);
	kfree(ap);
	return 0;
}

static int lynxfb_pci_probe(struct pci_dev *pdev,
			    const struct pci_device_id *ent)
{
	struct sm750_dev *sm750_dev = NULL;
	int max_fb;
	int fbidx;
	int err;

	err = lynxfb_kick_out_firmware_fb(pdev);
	if (err)
		return err;

	/* enable device */
	err = pcim_enable_device(pdev);
	if (err)
		return err;

	err = -ENOMEM;
	sm750_dev = devm_kzalloc(&pdev->dev, sizeof(*sm750_dev), GFP_KERNEL);
	if (!sm750_dev)
		return err;

	sm750_dev->fbinfo[0] = sm750_dev->fbinfo[1] = NULL;
	sm750_dev->devid = pdev->device;
	sm750_dev->revid = pdev->revision;
	sm750_dev->pdev = pdev;
	sm750_dev->mtrr_off = g_nomtrr;
	sm750_dev->mtrr.vram = 0;
	sm750_dev->accel_off = g_noaccel;
	spin_lock_init(&sm750_dev->slock);

	if (!sm750_dev->accel_off) {
		/*
		 * hook deInit and 2d routines, notes that below hw_xxx
		 * routine can work on most of lynx chips
		 * if some chip need specific function,
		 * please hook it in smXXX_set_drv routine
		 */
		sm750_dev->accel.de_init = sm750_hw_de_init;
		sm750_dev->accel.de_fillrect = sm750_hw_fillrect;
		sm750_dev->accel.de_copyarea = sm750_hw_copyarea;
		sm750_dev->accel.de_imageblit = sm750_hw_imageblit;
	}

	/* call chip specific setup routine  */
	sm750fb_setup(sm750_dev, g_settings);

	/* call chip specific mmap routine */
	err = hw_sm750_map(sm750_dev, pdev);
	if (err)
		return err;

	if (!sm750_dev->mtrr_off)
		sm750_dev->mtrr.vram = arch_phys_wc_add(sm750_dev->vidmem_start,
							sm750_dev->vidmem_size);

	memset_io(sm750_dev->pvMem, 0, sm750_dev->vidmem_size);

	pci_set_drvdata(pdev, sm750_dev);

	/* call chipInit routine */
	hw_sm750_inithw(sm750_dev, pdev);

	/* allocate frame buffer info structures according to g_dualview */
	max_fb = g_dualview ? 2 : 1;
	for (fbidx = 0; fbidx < max_fb; fbidx++) {
		err = sm750fb_framebuffer_alloc(sm750_dev, fbidx);
		if (err)
			goto release_fb;
	}

	return 0;

release_fb:
	sm750fb_framebuffer_release(sm750_dev);
	return err;
}

static void lynxfb_pci_remove(struct pci_dev *pdev)
{
	struct sm750_dev *sm750_dev;

	sm750_dev = pci_get_drvdata(pdev);

	sm750fb_framebuffer_release(sm750_dev);
	arch_phys_wc_del(sm750_dev->mtrr.vram);

	iounmap(sm750_dev->pvReg);
	iounmap(sm750_dev->pvMem);
	kfree(g_settings);
}

static int __init lynxfb_setup(char *options)
{
	int len;
	char *opt, *tmp;

	if (!options || !*options) {
		pr_warn("no options.\n");
		return 0;
	}

	pr_info("options:%s\n", options);

	len = strlen(options) + 1;
	g_settings = kzalloc(len, GFP_KERNEL);
	if (!g_settings)
		return -ENOMEM;

	tmp = g_settings;

	/*
	 * Notes:
	 * char * strsep(char **s,const char * ct);
	 * @s: the string to be searched
	 * @ct :the characters to search for
	 *
	 * strsep() updates @options to pointer after the first found token
	 * it also returns the pointer ahead the token.
	 */
	while ((opt = strsep(&options, ":")) != NULL) {
		/* options that mean for any lynx chips are configured here */
		if (!strncmp(opt, "noaccel", strlen("noaccel"))) {
			g_noaccel = 1;
		} else if (!strncmp(opt, "nomtrr", strlen("nomtrr"))) {
			g_nomtrr = 1;
		} else if (!strncmp(opt, "dual", strlen("dual"))) {
			g_dualview = 1;
		} else {
			strcat(tmp, opt);
			tmp += strlen(opt);
			if (options)
				*tmp++ = ':';
			else
				*tmp++ = 0;
		}
	}

	/* misc g_settings are transport to chip specific routines */
	pr_info("parameter left for chip specific analysis:%s\n", g_settings);
	return 0;
}

static const struct pci_device_id smi_pci_table[] = {
	{ PCI_DEVICE(0x126f, 0x0750), },
	{0,}
};

MODULE_DEVICE_TABLE(pci, smi_pci_table);

static struct pci_driver lynxfb_driver = {
	.name =		"sm750fb",
	.id_table =	smi_pci_table,
	.probe =	lynxfb_pci_probe,
	.remove =	lynxfb_pci_remove,
#ifdef CONFIG_PM
	.suspend = lynxfb_suspend,
	.resume = lynxfb_resume,
#endif
};

static int __init lynxfb_init(void)
{
	char *option;

#ifdef MODULE
	option = g_option;
#else
	if (fb_get_options("sm750fb", &option))
		return -ENODEV;
#endif

	lynxfb_setup(option);
	return pci_register_driver(&lynxfb_driver);
}
module_init(lynxfb_init);

static void __exit lynxfb_exit(void)
{
	pci_unregister_driver(&lynxfb_driver);
}
module_exit(lynxfb_exit);

module_param(g_option, charp, 0444);

MODULE_PARM_DESC(g_option,
		 "\n\t\tCommon options:\n"
		 "\t\tnoaccel:disable 2d capabilities\n"
		 "\t\tnomtrr:disable MTRR attribute for video memory\n"
		 "\t\tdualview:dual frame buffer feature enabled\n"
		 "\t\tnohwc:disable hardware cursor\n"
		 "\t\tUsual example:\n"
		 "\t\tinsmod ./sm750fb.ko g_option=\"noaccel,nohwc,1280x1024-8@60\"\n"
		 );

MODULE_AUTHOR("monk liu <monk.liu@siliconmotion.com>");
MODULE_AUTHOR("Sudip Mukherjee <sudip@vectorindia.org>");
MODULE_DESCRIPTION("Frame buffer driver for SM750 chipset");
MODULE_LICENSE("Dual BSD/GPL");<|MERGE_RESOLUTION|>--- conflicted
+++ resolved
@@ -888,21 +888,8 @@
 	pr_info("fix->mmio_start = %lx\n", fix->mmio_start);
 	fix->mmio_len = sm750_dev->vidreg_size;
 	pr_info("fix->mmio_len = %x\n", fix->mmio_len);
-<<<<<<< HEAD
-	switch (var->bits_per_pixel) {
-	case 8:
-		fix->visual = FB_VISUAL_PSEUDOCOLOR;
-		break;
-	case 16:
-	case 24:
-	case 32:
-		fix->visual = FB_VISUAL_TRUECOLOR;
-		break;
-	}
-=======
 
 	lynxfb_set_visual_mode(info);
->>>>>>> 40ad9846
 
 	/* set var */
 	var->activate = FB_ACTIVATE_NOW;
