--- conflicted
+++ resolved
@@ -46,12 +46,6 @@
 
 static void SwLedOff(struct adapter *padapter, struct LED_871x *pLed)
 {
-<<<<<<< HEAD
-	_cancel_workitem_sync(&pLed->BlinkWorkItem);
-	_cancel_timer_ex(&pLed->BlinkTimer);
-	ResetLedStatus(pLed);
-	SwLedOff(pLed->padapter, pLed);
-=======
 	u8	LedCfg;
 
 	if (padapter->bSurpriseRemoved || padapter->bDriverStopped)
@@ -66,7 +60,6 @@
 	rtw_write8(padapter, REG_MAC_PINMUX_CFG, LedCfg);
 exit:
 	pLed->bLedOn = false;
->>>>>>> e783362e
 }
 
 static void blink_work(struct work_struct *work)
