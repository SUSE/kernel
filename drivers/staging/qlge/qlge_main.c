// SPDX-License-Identifier: GPL-2.0-only
/*
 * QLogic qlge NIC HBA Driver
 * Copyright (c)  2003-2008 QLogic Corporation
 * Author:     Linux qlge network device driver by
 *                      Ron Mercer <ron.mercer@qlogic.com>
 */
#include <linux/kernel.h>
#include <linux/bitops.h>
#include <linux/types.h>
#include <linux/module.h>
#include <linux/list.h>
#include <linux/pci.h>
#include <linux/dma-mapping.h>
#include <linux/pagemap.h>
#include <linux/sched.h>
#include <linux/slab.h>
#include <linux/dmapool.h>
#include <linux/mempool.h>
#include <linux/spinlock.h>
#include <linux/kthread.h>
#include <linux/interrupt.h>
#include <linux/errno.h>
#include <linux/ioport.h>
#include <linux/in.h>
#include <linux/ip.h>
#include <linux/ipv6.h>
#include <net/ipv6.h>
#include <linux/tcp.h>
#include <linux/udp.h>
#include <linux/if_arp.h>
#include <linux/if_ether.h>
#include <linux/netdevice.h>
#include <linux/etherdevice.h>
#include <linux/ethtool.h>
#include <linux/if_vlan.h>
#include <linux/skbuff.h>
#include <linux/delay.h>
#include <linux/mm.h>
#include <linux/vmalloc.h>
#include <linux/prefetch.h>
#include <net/ip6_checksum.h>

#include "qlge.h"
#include "qlge_devlink.h"

char qlge_driver_name[] = DRV_NAME;
const char qlge_driver_version[] = DRV_VERSION;

MODULE_AUTHOR("Ron Mercer <ron.mercer@qlogic.com>");
MODULE_DESCRIPTION(DRV_STRING " ");
MODULE_LICENSE("GPL");
MODULE_VERSION(DRV_VERSION);

static const u32 default_msg =
	NETIF_MSG_DRV | NETIF_MSG_PROBE | NETIF_MSG_LINK |
	NETIF_MSG_IFDOWN |
	NETIF_MSG_IFUP |
	NETIF_MSG_RX_ERR |
	NETIF_MSG_TX_ERR |
	NETIF_MSG_HW | NETIF_MSG_WOL | 0;

static int debug = -1;	/* defaults above */
module_param(debug, int, 0664);
MODULE_PARM_DESC(debug, "Debug level (0=none,...,16=all)");

#define MSIX_IRQ 0
#define MSI_IRQ 1
#define LEG_IRQ 2
static int qlge_irq_type = MSIX_IRQ;
module_param(qlge_irq_type, int, 0664);
MODULE_PARM_DESC(qlge_irq_type, "0 = MSI-X, 1 = MSI, 2 = Legacy.");

static int qlge_mpi_coredump;
module_param(qlge_mpi_coredump, int, 0);
MODULE_PARM_DESC(qlge_mpi_coredump,
		 "Option to enable MPI firmware dump. Default is OFF - Do Not allocate memory. ");

static int qlge_force_coredump;
module_param(qlge_force_coredump, int, 0);
MODULE_PARM_DESC(qlge_force_coredump,
		 "Option to allow force of firmware core dump. Default is OFF - Do not allow.");

static const struct pci_device_id qlge_pci_tbl[] = {
	{PCI_DEVICE(PCI_VENDOR_ID_QLOGIC, QLGE_DEVICE_ID_8012)},
	{PCI_DEVICE(PCI_VENDOR_ID_QLOGIC, QLGE_DEVICE_ID_8000)},
	/* required last entry */
	{0,}
};

MODULE_DEVICE_TABLE(pci, qlge_pci_tbl);

static int qlge_wol(struct qlge_adapter *);
static void qlge_set_multicast_list(struct net_device *);
static int qlge_adapter_down(struct qlge_adapter *);
static int qlge_adapter_up(struct qlge_adapter *);

/* This hardware semaphore causes exclusive access to
 * resources shared between the NIC driver, MPI firmware,
 * FCOE firmware and the FC driver.
 */
static int qlge_sem_trylock(struct qlge_adapter *qdev, u32 sem_mask)
{
	u32 sem_bits = 0;

	switch (sem_mask) {
	case SEM_XGMAC0_MASK:
		sem_bits = SEM_SET << SEM_XGMAC0_SHIFT;
		break;
	case SEM_XGMAC1_MASK:
		sem_bits = SEM_SET << SEM_XGMAC1_SHIFT;
		break;
	case SEM_ICB_MASK:
		sem_bits = SEM_SET << SEM_ICB_SHIFT;
		break;
	case SEM_MAC_ADDR_MASK:
		sem_bits = SEM_SET << SEM_MAC_ADDR_SHIFT;
		break;
	case SEM_FLASH_MASK:
		sem_bits = SEM_SET << SEM_FLASH_SHIFT;
		break;
	case SEM_PROBE_MASK:
		sem_bits = SEM_SET << SEM_PROBE_SHIFT;
		break;
	case SEM_RT_IDX_MASK:
		sem_bits = SEM_SET << SEM_RT_IDX_SHIFT;
		break;
	case SEM_PROC_REG_MASK:
		sem_bits = SEM_SET << SEM_PROC_REG_SHIFT;
		break;
	default:
		netif_alert(qdev, probe, qdev->ndev, "bad Semaphore mask!.\n");
		return -EINVAL;
	}

	qlge_write32(qdev, SEM, sem_bits | sem_mask);
	return !(qlge_read32(qdev, SEM) & sem_bits);
}

int qlge_sem_spinlock(struct qlge_adapter *qdev, u32 sem_mask)
{
	unsigned int wait_count = 30;

	do {
		if (!qlge_sem_trylock(qdev, sem_mask))
			return 0;
		udelay(100);
	} while (--wait_count);
	return -ETIMEDOUT;
}

void qlge_sem_unlock(struct qlge_adapter *qdev, u32 sem_mask)
{
	qlge_write32(qdev, SEM, sem_mask);
	qlge_read32(qdev, SEM);	/* flush */
}

/* This function waits for a specific bit to come ready
 * in a given register.  It is used mostly by the initialize
 * process, but is also used in kernel thread API such as
 * netdev->set_multi, netdev->set_mac_address, netdev->vlan_rx_add_vid.
 */
int qlge_wait_reg_rdy(struct qlge_adapter *qdev, u32 reg, u32 bit, u32 err_bit)
{
	u32 temp;
	int count;

	for (count = 0; count < UDELAY_COUNT; count++) {
		temp = qlge_read32(qdev, reg);

		/* check for errors */
		if (temp & err_bit) {
			netif_alert(qdev, probe, qdev->ndev,
				    "register 0x%.08x access error, value = 0x%.08x!.\n",
				    reg, temp);
			return -EIO;
		} else if (temp & bit) {
			return 0;
		}
		udelay(UDELAY_DELAY);
	}
	netif_alert(qdev, probe, qdev->ndev,
		    "Timed out waiting for reg %x to come ready.\n", reg);
	return -ETIMEDOUT;
}

/* The CFG register is used to download TX and RX control blocks
 * to the chip. This function waits for an operation to complete.
 */
static int qlge_wait_cfg(struct qlge_adapter *qdev, u32 bit)
{
	int count;
	u32 temp;

	for (count = 0; count < UDELAY_COUNT; count++) {
		temp = qlge_read32(qdev, CFG);
		if (temp & CFG_LE)
			return -EIO;
		if (!(temp & bit))
			return 0;
		udelay(UDELAY_DELAY);
	}
	return -ETIMEDOUT;
}

/* Used to issue init control blocks to hw. Maps control block,
 * sets address, triggers download, waits for completion.
 */
int qlge_write_cfg(struct qlge_adapter *qdev, void *ptr, int size, u32 bit,
		   u16 q_id)
{
	u64 map;
	int status = 0;
	int direction;
	u32 mask;
	u32 value;

	if (bit & (CFG_LRQ | CFG_LR | CFG_LCQ))
		direction = DMA_TO_DEVICE;
	else
		direction = DMA_FROM_DEVICE;

	map = dma_map_single(&qdev->pdev->dev, ptr, size, direction);
	if (dma_mapping_error(&qdev->pdev->dev, map)) {
		netif_err(qdev, ifup, qdev->ndev, "Couldn't map DMA area.\n");
		return -ENOMEM;
	}

	status = qlge_sem_spinlock(qdev, SEM_ICB_MASK);
	if (status)
		goto lock_failed;

	status = qlge_wait_cfg(qdev, bit);
	if (status) {
		netif_err(qdev, ifup, qdev->ndev,
			  "Timed out waiting for CFG to come ready.\n");
		goto exit;
	}

	qlge_write32(qdev, ICB_L, (u32)map);
	qlge_write32(qdev, ICB_H, (u32)(map >> 32));

	mask = CFG_Q_MASK | (bit << 16);
	value = bit | (q_id << CFG_Q_SHIFT);
	qlge_write32(qdev, CFG, (mask | value));

	/*
	 * Wait for the bit to clear after signaling hw.
	 */
	status = qlge_wait_cfg(qdev, bit);
exit:
	qlge_sem_unlock(qdev, SEM_ICB_MASK);	/* does flush too */
lock_failed:
	dma_unmap_single(&qdev->pdev->dev, map, size, direction);
	return status;
}

/* Get a specific MAC address from the CAM.  Used for debug and reg dump. */
int qlge_get_mac_addr_reg(struct qlge_adapter *qdev, u32 type, u16 index,
			  u32 *value)
{
	u32 offset = 0;
	int status;

	switch (type) {
	case MAC_ADDR_TYPE_MULTI_MAC:
	case MAC_ADDR_TYPE_CAM_MAC: {
		status = qlge_wait_reg_rdy(qdev, MAC_ADDR_IDX, MAC_ADDR_MW, 0);
		if (status)
			break;
		qlge_write32(qdev, MAC_ADDR_IDX,
			     (offset++) | /* offset */
				   (index << MAC_ADDR_IDX_SHIFT) | /* index */
				   MAC_ADDR_ADR | MAC_ADDR_RS |
				   type); /* type */
		status = qlge_wait_reg_rdy(qdev, MAC_ADDR_IDX, MAC_ADDR_MR, 0);
		if (status)
			break;
		*value++ = qlge_read32(qdev, MAC_ADDR_DATA);
		status = qlge_wait_reg_rdy(qdev, MAC_ADDR_IDX, MAC_ADDR_MW, 0);
		if (status)
			break;
		qlge_write32(qdev, MAC_ADDR_IDX,
			     (offset++) | /* offset */
				   (index << MAC_ADDR_IDX_SHIFT) | /* index */
				   MAC_ADDR_ADR | MAC_ADDR_RS |
				   type); /* type */
		status = qlge_wait_reg_rdy(qdev, MAC_ADDR_IDX, MAC_ADDR_MR, 0);
		if (status)
			break;
		*value++ = qlge_read32(qdev, MAC_ADDR_DATA);
		if (type == MAC_ADDR_TYPE_CAM_MAC) {
			status = qlge_wait_reg_rdy(qdev, MAC_ADDR_IDX,
						   MAC_ADDR_MW, 0);
			if (status)
				break;
			qlge_write32(qdev, MAC_ADDR_IDX,
				     (offset++) | /* offset */
					   (index
					    << MAC_ADDR_IDX_SHIFT) | /* index */
					   MAC_ADDR_ADR |
					   MAC_ADDR_RS | type); /* type */
			status = qlge_wait_reg_rdy(qdev, MAC_ADDR_IDX,
						   MAC_ADDR_MR, 0);
			if (status)
				break;
			*value++ = qlge_read32(qdev, MAC_ADDR_DATA);
		}
		break;
	}
	case MAC_ADDR_TYPE_VLAN:
	case MAC_ADDR_TYPE_MULTI_FLTR:
	default:
		netif_crit(qdev, ifup, qdev->ndev,
			   "Address type %d not yet supported.\n", type);
		status = -EPERM;
	}
	return status;
}

/* Set up a MAC, multicast or VLAN address for the
 * inbound frame matching.
 */
static int qlge_set_mac_addr_reg(struct qlge_adapter *qdev, const u8 *addr,
				 u32 type, u16 index)
{
	u32 offset = 0;
	int status = 0;

	switch (type) {
	case MAC_ADDR_TYPE_MULTI_MAC: {
		u32 upper = (addr[0] << 8) | addr[1];
		u32 lower = (addr[2] << 24) | (addr[3] << 16) | (addr[4] << 8) |
			    (addr[5]);

		status = qlge_wait_reg_rdy(qdev, MAC_ADDR_IDX, MAC_ADDR_MW, 0);
		if (status)
			break;
		qlge_write32(qdev, MAC_ADDR_IDX,
			     (offset++) | (index << MAC_ADDR_IDX_SHIFT) | type |
				   MAC_ADDR_E);
		qlge_write32(qdev, MAC_ADDR_DATA, lower);
		status = qlge_wait_reg_rdy(qdev, MAC_ADDR_IDX, MAC_ADDR_MW, 0);
		if (status)
			break;
		qlge_write32(qdev, MAC_ADDR_IDX,
			     (offset++) | (index << MAC_ADDR_IDX_SHIFT) | type |
				   MAC_ADDR_E);

		qlge_write32(qdev, MAC_ADDR_DATA, upper);
		status = qlge_wait_reg_rdy(qdev, MAC_ADDR_IDX, MAC_ADDR_MW, 0);
		break;
	}
	case MAC_ADDR_TYPE_CAM_MAC: {
		u32 cam_output;
		u32 upper = (addr[0] << 8) | addr[1];
		u32 lower = (addr[2] << 24) | (addr[3] << 16) | (addr[4] << 8) |
			    (addr[5]);
		status = qlge_wait_reg_rdy(qdev, MAC_ADDR_IDX, MAC_ADDR_MW, 0);
		if (status)
			break;
		qlge_write32(qdev, MAC_ADDR_IDX,
			     (offset++) | /* offset */
				   (index << MAC_ADDR_IDX_SHIFT) | /* index */
				   type); /* type */
		qlge_write32(qdev, MAC_ADDR_DATA, lower);
		status = qlge_wait_reg_rdy(qdev, MAC_ADDR_IDX, MAC_ADDR_MW, 0);
		if (status)
			break;
		qlge_write32(qdev, MAC_ADDR_IDX,
			     (offset++) | /* offset */
				   (index << MAC_ADDR_IDX_SHIFT) | /* index */
				   type); /* type */
		qlge_write32(qdev, MAC_ADDR_DATA, upper);
		status = qlge_wait_reg_rdy(qdev, MAC_ADDR_IDX, MAC_ADDR_MW, 0);
		if (status)
			break;
		qlge_write32(qdev, MAC_ADDR_IDX,
			     (offset) | /* offset */
				   (index << MAC_ADDR_IDX_SHIFT) | /* index */
				   type); /* type */
		/* This field should also include the queue id
		 * and possibly the function id.  Right now we hardcode
		 * the route field to NIC core.
		 */
		cam_output = (CAM_OUT_ROUTE_NIC |
			      (qdev->func << CAM_OUT_FUNC_SHIFT) |
			      (0 << CAM_OUT_CQ_ID_SHIFT));
		if (qdev->ndev->features & NETIF_F_HW_VLAN_CTAG_RX)
			cam_output |= CAM_OUT_RV;
		/* route to NIC core */
		qlge_write32(qdev, MAC_ADDR_DATA, cam_output);
		break;
	}
	case MAC_ADDR_TYPE_VLAN: {
		u32 enable_bit = *((u32 *)&addr[0]);
		/* For VLAN, the addr actually holds a bit that
		 * either enables or disables the vlan id we are
		 * addressing. It's either MAC_ADDR_E on or off.
		 * That's bit-27 we're talking about.
		 */
		status = qlge_wait_reg_rdy(qdev, MAC_ADDR_IDX, MAC_ADDR_MW, 0);
		if (status)
			break;
		qlge_write32(qdev, MAC_ADDR_IDX,
			     offset | /* offset */
				   (index << MAC_ADDR_IDX_SHIFT) | /* index */
				   type | /* type */
				   enable_bit); /* enable/disable */
		break;
	}
	case MAC_ADDR_TYPE_MULTI_FLTR:
	default:
		netif_crit(qdev, ifup, qdev->ndev,
			   "Address type %d not yet supported.\n", type);
		status = -EPERM;
	}
	return status;
}

/* Set or clear MAC address in hardware. We sometimes
 * have to clear it to prevent wrong frame routing
 * especially in a bonding environment.
 */
static int qlge_set_mac_addr(struct qlge_adapter *qdev, int set)
{
	int status;
	char zero_mac_addr[ETH_ALEN];
	char *addr;

	if (set) {
		addr = &qdev->current_mac_addr[0];
		netif_printk(qdev, ifup, KERN_DEBUG, qdev->ndev,
			     "Set Mac addr %pM\n", addr);
	} else {
		eth_zero_addr(zero_mac_addr);
		addr = &zero_mac_addr[0];
		netif_printk(qdev, ifup, KERN_DEBUG, qdev->ndev,
			     "Clearing MAC address\n");
	}
	status = qlge_sem_spinlock(qdev, SEM_MAC_ADDR_MASK);
	if (status)
		return status;
	status = qlge_set_mac_addr_reg(qdev, (const u8 *)addr,
				       MAC_ADDR_TYPE_CAM_MAC,
				       qdev->func * MAX_CQ);
	qlge_sem_unlock(qdev, SEM_MAC_ADDR_MASK);
	if (status)
		netif_err(qdev, ifup, qdev->ndev,
			  "Failed to init mac address.\n");
	return status;
}

void qlge_link_on(struct qlge_adapter *qdev)
{
	netif_err(qdev, link, qdev->ndev, "Link is up.\n");
	netif_carrier_on(qdev->ndev);
	qlge_set_mac_addr(qdev, 1);
}

void qlge_link_off(struct qlge_adapter *qdev)
{
	netif_err(qdev, link, qdev->ndev, "Link is down.\n");
	netif_carrier_off(qdev->ndev);
	qlge_set_mac_addr(qdev, 0);
}

/* Get a specific frame routing value from the CAM.
 * Used for debug and reg dump.
 */
int qlge_get_routing_reg(struct qlge_adapter *qdev, u32 index, u32 *value)
{
	int status = 0;

	status = qlge_wait_reg_rdy(qdev, RT_IDX, RT_IDX_MW, 0);
	if (status)
		goto exit;

	qlge_write32(qdev, RT_IDX,
		     RT_IDX_TYPE_NICQ | RT_IDX_RS | (index << RT_IDX_IDX_SHIFT));
	status = qlge_wait_reg_rdy(qdev, RT_IDX, RT_IDX_MR, 0);
	if (status)
		goto exit;
	*value = qlge_read32(qdev, RT_DATA);
exit:
	return status;
}

/* The NIC function for this chip has 16 routing indexes.  Each one can be used
 * to route different frame types to various inbound queues.  We send broadcast/
 * multicast/error frames to the default queue for slow handling,
 * and CAM hit/RSS frames to the fast handling queues.
 */
static int qlge_set_routing_reg(struct qlge_adapter *qdev, u32 index, u32 mask,
				int enable)
{
	int status = -EINVAL; /* Return error if no mask match. */
	u32 value = 0;

	switch (mask) {
	case RT_IDX_CAM_HIT:
		{
			value = RT_IDX_DST_CAM_Q |	/* dest */
			    RT_IDX_TYPE_NICQ |	/* type */
			    (RT_IDX_CAM_HIT_SLOT << RT_IDX_IDX_SHIFT);/* index */
			break;
		}
	case RT_IDX_VALID:	/* Promiscuous Mode frames. */
		{
			value = RT_IDX_DST_DFLT_Q |	/* dest */
			    RT_IDX_TYPE_NICQ |	/* type */
			    (RT_IDX_PROMISCUOUS_SLOT << RT_IDX_IDX_SHIFT);/* index */
			break;
		}
	case RT_IDX_ERR:	/* Pass up MAC,IP,TCP/UDP error frames. */
		{
			value = RT_IDX_DST_DFLT_Q |	/* dest */
			    RT_IDX_TYPE_NICQ |	/* type */
			    (RT_IDX_ALL_ERR_SLOT << RT_IDX_IDX_SHIFT);/* index */
			break;
		}
	case RT_IDX_IP_CSUM_ERR: /* Pass up IP CSUM error frames. */
		{
			value = RT_IDX_DST_DFLT_Q | /* dest */
				RT_IDX_TYPE_NICQ | /* type */
				(RT_IDX_IP_CSUM_ERR_SLOT <<
				RT_IDX_IDX_SHIFT); /* index */
			break;
		}
	case RT_IDX_TU_CSUM_ERR: /* Pass up TCP/UDP CSUM error frames. */
		{
			value = RT_IDX_DST_DFLT_Q | /* dest */
				RT_IDX_TYPE_NICQ | /* type */
				(RT_IDX_TCP_UDP_CSUM_ERR_SLOT <<
				RT_IDX_IDX_SHIFT); /* index */
			break;
		}
	case RT_IDX_BCAST:	/* Pass up Broadcast frames to default Q. */
		{
			value = RT_IDX_DST_DFLT_Q |	/* dest */
			    RT_IDX_TYPE_NICQ |	/* type */
			    (RT_IDX_BCAST_SLOT << RT_IDX_IDX_SHIFT);/* index */
			break;
		}
	case RT_IDX_MCAST:	/* Pass up All Multicast frames. */
		{
			value = RT_IDX_DST_DFLT_Q |	/* dest */
			    RT_IDX_TYPE_NICQ |	/* type */
			    (RT_IDX_ALLMULTI_SLOT << RT_IDX_IDX_SHIFT);/* index */
			break;
		}
	case RT_IDX_MCAST_MATCH:	/* Pass up matched Multicast frames. */
		{
			value = RT_IDX_DST_DFLT_Q |	/* dest */
			    RT_IDX_TYPE_NICQ |	/* type */
			    (RT_IDX_MCAST_MATCH_SLOT << RT_IDX_IDX_SHIFT);/* index */
			break;
		}
	case RT_IDX_RSS_MATCH:	/* Pass up matched RSS frames. */
		{
			value = RT_IDX_DST_RSS |	/* dest */
			    RT_IDX_TYPE_NICQ |	/* type */
			    (RT_IDX_RSS_MATCH_SLOT << RT_IDX_IDX_SHIFT);/* index */
			break;
		}
	case 0:		/* Clear the E-bit on an entry. */
		{
			value = RT_IDX_DST_DFLT_Q |	/* dest */
			    RT_IDX_TYPE_NICQ |	/* type */
			    (index << RT_IDX_IDX_SHIFT);/* index */
			break;
		}
	default:
		netif_err(qdev, ifup, qdev->ndev,
			  "Mask type %d not yet supported.\n", mask);
		status = -EPERM;
		goto exit;
	}

	if (value) {
		status = qlge_wait_reg_rdy(qdev, RT_IDX, RT_IDX_MW, 0);
		if (status)
			goto exit;
		value |= (enable ? RT_IDX_E : 0);
		qlge_write32(qdev, RT_IDX, value);
		qlge_write32(qdev, RT_DATA, enable ? mask : 0);
	}
exit:
	return status;
}

static void qlge_enable_interrupts(struct qlge_adapter *qdev)
{
	qlge_write32(qdev, INTR_EN, (INTR_EN_EI << 16) | INTR_EN_EI);
}

static void qlge_disable_interrupts(struct qlge_adapter *qdev)
{
	qlge_write32(qdev, INTR_EN, (INTR_EN_EI << 16));
}

static void qlge_enable_completion_interrupt(struct qlge_adapter *qdev, u32 intr)
{
	struct intr_context *ctx = &qdev->intr_context[intr];

	qlge_write32(qdev, INTR_EN, ctx->intr_en_mask);
}

static void qlge_disable_completion_interrupt(struct qlge_adapter *qdev, u32 intr)
{
	struct intr_context *ctx = &qdev->intr_context[intr];

	qlge_write32(qdev, INTR_EN, ctx->intr_dis_mask);
}

static void qlge_enable_all_completion_interrupts(struct qlge_adapter *qdev)
{
	int i;

	for (i = 0; i < qdev->intr_count; i++)
		qlge_enable_completion_interrupt(qdev, i);
}

static int qlge_validate_flash(struct qlge_adapter *qdev, u32 size, const char *str)
{
	int status, i;
	u16 csum = 0;
	__le16 *flash = (__le16 *)&qdev->flash;

	status = strncmp((char *)&qdev->flash, str, 4);
	if (status) {
		netif_err(qdev, ifup, qdev->ndev, "Invalid flash signature.\n");
		return	status;
	}

	for (i = 0; i < size; i++)
		csum += le16_to_cpu(*flash++);

	if (csum)
		netif_err(qdev, ifup, qdev->ndev,
			  "Invalid flash checksum, csum = 0x%.04x.\n", csum);

	return csum;
}

static int qlge_read_flash_word(struct qlge_adapter *qdev, int offset, __le32 *data)
{
	int status = 0;
	/* wait for reg to come ready */
	status = qlge_wait_reg_rdy(qdev,
				   FLASH_ADDR, FLASH_ADDR_RDY, FLASH_ADDR_ERR);
	if (status)
		goto exit;
	/* set up for reg read */
	qlge_write32(qdev, FLASH_ADDR, FLASH_ADDR_R | offset);
	/* wait for reg to come ready */
	status = qlge_wait_reg_rdy(qdev,
				   FLASH_ADDR, FLASH_ADDR_RDY, FLASH_ADDR_ERR);
	if (status)
		goto exit;
	/* This data is stored on flash as an array of
	 * __le32.  Since qlge_read32() returns cpu endian
	 * we need to swap it back.
	 */
	*data = cpu_to_le32(qlge_read32(qdev, FLASH_DATA));
exit:
	return status;
}

static int qlge_get_8000_flash_params(struct qlge_adapter *qdev)
{
	u32 i, size;
	int status;
	__le32 *p = (__le32 *)&qdev->flash;
	u32 offset;
	u8 mac_addr[6];

	/* Get flash offset for function and adjust
	 * for dword access.
	 */
	if (!qdev->port)
		offset = FUNC0_FLASH_OFFSET / sizeof(u32);
	else
		offset = FUNC1_FLASH_OFFSET / sizeof(u32);

	if (qlge_sem_spinlock(qdev, SEM_FLASH_MASK))
		return -ETIMEDOUT;

	size = sizeof(struct flash_params_8000) / sizeof(u32);
	for (i = 0; i < size; i++, p++) {
		status = qlge_read_flash_word(qdev, i + offset, p);
		if (status) {
			netif_err(qdev, ifup, qdev->ndev,
				  "Error reading flash.\n");
			goto exit;
		}
	}

	status = qlge_validate_flash(qdev,
				     sizeof(struct flash_params_8000) /
				   sizeof(u16),
				   "8000");
	if (status) {
		netif_err(qdev, ifup, qdev->ndev, "Invalid flash.\n");
		status = -EINVAL;
		goto exit;
	}

	/* Extract either manufacturer or BOFM modified
	 * MAC address.
	 */
	if (qdev->flash.flash_params_8000.data_type1 == 2)
		memcpy(mac_addr,
		       qdev->flash.flash_params_8000.mac_addr1,
		       qdev->ndev->addr_len);
	else
		memcpy(mac_addr,
		       qdev->flash.flash_params_8000.mac_addr,
		       qdev->ndev->addr_len);

	if (!is_valid_ether_addr(mac_addr)) {
		netif_err(qdev, ifup, qdev->ndev, "Invalid MAC address.\n");
		status = -EINVAL;
		goto exit;
	}

	eth_hw_addr_set(qdev->ndev, mac_addr);

exit:
	qlge_sem_unlock(qdev, SEM_FLASH_MASK);
	return status;
}

static int qlge_get_8012_flash_params(struct qlge_adapter *qdev)
{
	int i;
	int status;
	__le32 *p = (__le32 *)&qdev->flash;
	u32 offset = 0;
	u32 size = sizeof(struct flash_params_8012) / sizeof(u32);

	/* Second function's parameters follow the first
	 * function's.
	 */
	if (qdev->port)
		offset = size;

	if (qlge_sem_spinlock(qdev, SEM_FLASH_MASK))
		return -ETIMEDOUT;

	for (i = 0; i < size; i++, p++) {
		status = qlge_read_flash_word(qdev, i + offset, p);
		if (status) {
			netif_err(qdev, ifup, qdev->ndev,
				  "Error reading flash.\n");
			goto exit;
		}
	}

	status = qlge_validate_flash(qdev,
				     sizeof(struct flash_params_8012) /
				       sizeof(u16),
				     "8012");
	if (status) {
		netif_err(qdev, ifup, qdev->ndev, "Invalid flash.\n");
		status = -EINVAL;
		goto exit;
	}

	if (!is_valid_ether_addr(qdev->flash.flash_params_8012.mac_addr)) {
		status = -EINVAL;
		goto exit;
	}

	eth_hw_addr_set(qdev->ndev, qdev->flash.flash_params_8012.mac_addr);

exit:
	qlge_sem_unlock(qdev, SEM_FLASH_MASK);
	return status;
}

/* xgmac register are located behind the xgmac_addr and xgmac_data
 * register pair.  Each read/write requires us to wait for the ready
 * bit before reading/writing the data.
 */
static int qlge_write_xgmac_reg(struct qlge_adapter *qdev, u32 reg, u32 data)
{
	int status;
	/* wait for reg to come ready */
	status = qlge_wait_reg_rdy(qdev,
				   XGMAC_ADDR, XGMAC_ADDR_RDY, XGMAC_ADDR_XME);
	if (status)
		return status;
	/* write the data to the data reg */
	qlge_write32(qdev, XGMAC_DATA, data);
	/* trigger the write */
	qlge_write32(qdev, XGMAC_ADDR, reg);
	return status;
}

/* xgmac register are located behind the xgmac_addr and xgmac_data
 * register pair.  Each read/write requires us to wait for the ready
 * bit before reading/writing the data.
 */
int qlge_read_xgmac_reg(struct qlge_adapter *qdev, u32 reg, u32 *data)
{
	int status = 0;
	/* wait for reg to come ready */
	status = qlge_wait_reg_rdy(qdev,
				   XGMAC_ADDR, XGMAC_ADDR_RDY, XGMAC_ADDR_XME);
	if (status)
		goto exit;
	/* set up for reg read */
	qlge_write32(qdev, XGMAC_ADDR, reg | XGMAC_ADDR_R);
	/* wait for reg to come ready */
	status = qlge_wait_reg_rdy(qdev,
				   XGMAC_ADDR, XGMAC_ADDR_RDY, XGMAC_ADDR_XME);
	if (status)
		goto exit;
	/* get the data */
	*data = qlge_read32(qdev, XGMAC_DATA);
exit:
	return status;
}

/* This is used for reading the 64-bit statistics regs. */
int qlge_read_xgmac_reg64(struct qlge_adapter *qdev, u32 reg, u64 *data)
{
	int status = 0;
	u32 hi = 0;
	u32 lo = 0;

	status = qlge_read_xgmac_reg(qdev, reg, &lo);
	if (status)
		goto exit;

	status = qlge_read_xgmac_reg(qdev, reg + 4, &hi);
	if (status)
		goto exit;

	*data = (u64)lo | ((u64)hi << 32);

exit:
	return status;
}

static int qlge_8000_port_initialize(struct qlge_adapter *qdev)
{
	int status;
	/*
	 * Get MPI firmware version for driver banner
	 * and ethool info.
	 */
	status = qlge_mb_about_fw(qdev);
	if (status)
		goto exit;
	status = qlge_mb_get_fw_state(qdev);
	if (status)
		goto exit;
	/* Wake up a worker to get/set the TX/RX frame sizes. */
	queue_delayed_work(qdev->workqueue, &qdev->mpi_port_cfg_work, 0);
exit:
	return status;
}

/* Take the MAC Core out of reset.
 * Enable statistics counting.
 * Take the transmitter/receiver out of reset.
 * This functionality may be done in the MPI firmware at a
 * later date.
 */
static int qlge_8012_port_initialize(struct qlge_adapter *qdev)
{
	int status = 0;
	u32 data;

	if (qlge_sem_trylock(qdev, qdev->xg_sem_mask)) {
		/* Another function has the semaphore, so
		 * wait for the port init bit to come ready.
		 */
		netif_info(qdev, link, qdev->ndev,
			   "Another function has the semaphore, so wait for the port init bit to come ready.\n");
		status = qlge_wait_reg_rdy(qdev, STS, qdev->port_init, 0);
		if (status) {
			netif_crit(qdev, link, qdev->ndev,
				   "Port initialize timed out.\n");
		}
		return status;
	}

	netif_info(qdev, link, qdev->ndev, "Got xgmac semaphore!.\n");
	/* Set the core reset. */
	status = qlge_read_xgmac_reg(qdev, GLOBAL_CFG, &data);
	if (status)
		goto end;
	data |= GLOBAL_CFG_RESET;
	status = qlge_write_xgmac_reg(qdev, GLOBAL_CFG, data);
	if (status)
		goto end;

	/* Clear the core reset and turn on jumbo for receiver. */
	data &= ~GLOBAL_CFG_RESET;	/* Clear core reset. */
	data |= GLOBAL_CFG_JUMBO;	/* Turn on jumbo. */
	data |= GLOBAL_CFG_TX_STAT_EN;
	data |= GLOBAL_CFG_RX_STAT_EN;
	status = qlge_write_xgmac_reg(qdev, GLOBAL_CFG, data);
	if (status)
		goto end;

	/* Enable transmitter, and clear it's reset. */
	status = qlge_read_xgmac_reg(qdev, TX_CFG, &data);
	if (status)
		goto end;
	data &= ~TX_CFG_RESET;	/* Clear the TX MAC reset. */
	data |= TX_CFG_EN;	/* Enable the transmitter. */
	status = qlge_write_xgmac_reg(qdev, TX_CFG, data);
	if (status)
		goto end;

	/* Enable receiver and clear it's reset. */
	status = qlge_read_xgmac_reg(qdev, RX_CFG, &data);
	if (status)
		goto end;
	data &= ~RX_CFG_RESET;	/* Clear the RX MAC reset. */
	data |= RX_CFG_EN;	/* Enable the receiver. */
	status = qlge_write_xgmac_reg(qdev, RX_CFG, data);
	if (status)
		goto end;

	/* Turn on jumbo. */
	status =
	    qlge_write_xgmac_reg(qdev, MAC_TX_PARAMS, MAC_TX_PARAMS_JUMBO | (0x2580 << 16));
	if (status)
		goto end;
	status =
	    qlge_write_xgmac_reg(qdev, MAC_RX_PARAMS, 0x2580);
	if (status)
		goto end;

	/* Signal to the world that the port is enabled.        */
	qlge_write32(qdev, STS, ((qdev->port_init << 16) | qdev->port_init));
end:
	qlge_sem_unlock(qdev, qdev->xg_sem_mask);
	return status;
}

static inline unsigned int qlge_lbq_block_size(struct qlge_adapter *qdev)
{
	return PAGE_SIZE << qdev->lbq_buf_order;
}

static struct qlge_bq_desc *qlge_get_curr_buf(struct qlge_bq *bq)
{
	struct qlge_bq_desc *bq_desc;

	bq_desc = &bq->queue[bq->next_to_clean];
	bq->next_to_clean = QLGE_BQ_WRAP(bq->next_to_clean + 1);

	return bq_desc;
}

static struct qlge_bq_desc *qlge_get_curr_lchunk(struct qlge_adapter *qdev,
						 struct rx_ring *rx_ring)
{
	struct qlge_bq_desc *lbq_desc = qlge_get_curr_buf(&rx_ring->lbq);

	dma_sync_single_for_cpu(&qdev->pdev->dev, lbq_desc->dma_addr,
				qdev->lbq_buf_size, DMA_FROM_DEVICE);

	if ((lbq_desc->p.pg_chunk.offset + qdev->lbq_buf_size) ==
	    qlge_lbq_block_size(qdev)) {
		/* last chunk of the master page */
		dma_unmap_page(&qdev->pdev->dev, lbq_desc->dma_addr,
			       qlge_lbq_block_size(qdev), DMA_FROM_DEVICE);
	}

	return lbq_desc;
}

/* Update an rx ring index. */
static void qlge_update_cq(struct rx_ring *rx_ring)
{
	rx_ring->cnsmr_idx++;
	rx_ring->curr_entry++;
	if (unlikely(rx_ring->cnsmr_idx == rx_ring->cq_len)) {
		rx_ring->cnsmr_idx = 0;
		rx_ring->curr_entry = rx_ring->cq_base;
	}
}

static void qlge_write_cq_idx(struct rx_ring *rx_ring)
{
	qlge_write_db_reg(rx_ring->cnsmr_idx, rx_ring->cnsmr_idx_db_reg);
}

static const char * const bq_type_name[] = {
	[QLGE_SB] = "sbq",
	[QLGE_LB] = "lbq",
};

/* return 0 or negative error */
static int qlge_refill_sb(struct rx_ring *rx_ring,
			  struct qlge_bq_desc *sbq_desc, gfp_t gfp)
{
	struct qlge_adapter *qdev = rx_ring->qdev;
	struct sk_buff *skb;

	if (sbq_desc->p.skb)
		return 0;

	netif_printk(qdev, rx_status, KERN_DEBUG, qdev->ndev,
		     "ring %u sbq: getting new skb for index %d.\n",
		     rx_ring->cq_id, sbq_desc->index);

	skb = __netdev_alloc_skb(qdev->ndev, SMALL_BUFFER_SIZE, gfp);
	if (!skb)
		return -ENOMEM;
	skb_reserve(skb, QLGE_SB_PAD);

	sbq_desc->dma_addr = dma_map_single(&qdev->pdev->dev, skb->data,
					    SMALL_BUF_MAP_SIZE,
					    DMA_FROM_DEVICE);
	if (dma_mapping_error(&qdev->pdev->dev, sbq_desc->dma_addr)) {
		netif_err(qdev, ifup, qdev->ndev, "PCI mapping failed.\n");
		dev_kfree_skb_any(skb);
		return -EIO;
	}
	*sbq_desc->buf_ptr = cpu_to_le64(sbq_desc->dma_addr);

	sbq_desc->p.skb = skb;
	return 0;
}

/* return 0 or negative error */
static int qlge_refill_lb(struct rx_ring *rx_ring,
			  struct qlge_bq_desc *lbq_desc, gfp_t gfp)
{
	struct qlge_adapter *qdev = rx_ring->qdev;
	struct qlge_page_chunk *master_chunk = &rx_ring->master_chunk;

	if (!master_chunk->page) {
		struct page *page;
		dma_addr_t dma_addr;

		page = alloc_pages(gfp | __GFP_COMP, qdev->lbq_buf_order);
		if (unlikely(!page))
			return -ENOMEM;
		dma_addr = dma_map_page(&qdev->pdev->dev, page, 0,
					qlge_lbq_block_size(qdev),
					DMA_FROM_DEVICE);
		if (dma_mapping_error(&qdev->pdev->dev, dma_addr)) {
			__free_pages(page, qdev->lbq_buf_order);
			netif_err(qdev, drv, qdev->ndev,
				  "PCI mapping failed.\n");
			return -EIO;
		}
		master_chunk->page = page;
		master_chunk->va = page_address(page);
		master_chunk->offset = 0;
		rx_ring->chunk_dma_addr = dma_addr;
	}

	lbq_desc->p.pg_chunk = *master_chunk;
	lbq_desc->dma_addr = rx_ring->chunk_dma_addr;
	*lbq_desc->buf_ptr = cpu_to_le64(lbq_desc->dma_addr +
					 lbq_desc->p.pg_chunk.offset);

	/* Adjust the master page chunk for next
	 * buffer get.
	 */
	master_chunk->offset += qdev->lbq_buf_size;
	if (master_chunk->offset == qlge_lbq_block_size(qdev)) {
		master_chunk->page = NULL;
	} else {
		master_chunk->va += qdev->lbq_buf_size;
		get_page(master_chunk->page);
	}

	return 0;
}

/* return 0 or negative error */
static int qlge_refill_bq(struct qlge_bq *bq, gfp_t gfp)
{
	struct rx_ring *rx_ring = QLGE_BQ_CONTAINER(bq);
	struct qlge_adapter *qdev = rx_ring->qdev;
	struct qlge_bq_desc *bq_desc;
	int refill_count;
	int retval;
	int i;

	refill_count = QLGE_BQ_WRAP(QLGE_BQ_ALIGN(bq->next_to_clean - 1) -
				    bq->next_to_use);
	if (!refill_count)
		return 0;

	i = bq->next_to_use;
	bq_desc = &bq->queue[i];
	i -= QLGE_BQ_LEN;
	do {
		netif_printk(qdev, rx_status, KERN_DEBUG, qdev->ndev,
			     "ring %u %s: try cleaning idx %d\n",
			     rx_ring->cq_id, bq_type_name[bq->type], i);

		if (bq->type == QLGE_SB)
			retval = qlge_refill_sb(rx_ring, bq_desc, gfp);
		else
			retval = qlge_refill_lb(rx_ring, bq_desc, gfp);
		if (retval < 0) {
			netif_err(qdev, ifup, qdev->ndev,
				  "ring %u %s: Could not get a page chunk, idx %d\n",
				  rx_ring->cq_id, bq_type_name[bq->type], i);
			break;
		}

		bq_desc++;
		i++;
		if (unlikely(!i)) {
			bq_desc = &bq->queue[0];
			i -= QLGE_BQ_LEN;
		}
		refill_count--;
	} while (refill_count);
	i += QLGE_BQ_LEN;

	if (bq->next_to_use != i) {
		if (QLGE_BQ_ALIGN(bq->next_to_use) != QLGE_BQ_ALIGN(i)) {
			netif_printk(qdev, rx_status, KERN_DEBUG, qdev->ndev,
				     "ring %u %s: updating prod idx = %d.\n",
				     rx_ring->cq_id, bq_type_name[bq->type],
				     i);
			qlge_write_db_reg(i, bq->prod_idx_db_reg);
		}
		bq->next_to_use = i;
	}

	return retval;
}

static void qlge_update_buffer_queues(struct rx_ring *rx_ring, gfp_t gfp,
				      unsigned long delay)
{
	bool sbq_fail, lbq_fail;

	sbq_fail = !!qlge_refill_bq(&rx_ring->sbq, gfp);
	lbq_fail = !!qlge_refill_bq(&rx_ring->lbq, gfp);

	/* Minimum number of buffers needed to be able to receive at least one
	 * frame of any format:
	 * sbq: 1 for header + 1 for data
	 * lbq: mtu 9000 / lb size
	 * Below this, the queue might stall.
	 */
	if ((sbq_fail && QLGE_BQ_HW_OWNED(&rx_ring->sbq) < 2) ||
	    (lbq_fail && QLGE_BQ_HW_OWNED(&rx_ring->lbq) <
	     DIV_ROUND_UP(9000, LARGE_BUFFER_MAX_SIZE)))
		/* Allocations can take a long time in certain cases (ex.
		 * reclaim). Therefore, use a workqueue for long-running
		 * work items.
		 */
		queue_delayed_work_on(smp_processor_id(), system_long_wq,
				      &rx_ring->refill_work, delay);
}

static void qlge_slow_refill(struct work_struct *work)
{
	struct rx_ring *rx_ring = container_of(work, struct rx_ring,
					       refill_work.work);
	struct napi_struct *napi = &rx_ring->napi;

	napi_disable(napi);
	qlge_update_buffer_queues(rx_ring, GFP_KERNEL, HZ / 2);
	napi_enable(napi);

	local_bh_disable();
	/* napi_disable() might have prevented incomplete napi work from being
	 * rescheduled.
	 */
	napi_schedule(napi);
	/* trigger softirq processing */
	local_bh_enable();
}

/* Unmaps tx buffers.  Can be called from send() if a pci mapping
 * fails at some stage, or from the interrupt when a tx completes.
 */
static void qlge_unmap_send(struct qlge_adapter *qdev,
			    struct tx_ring_desc *tx_ring_desc, int mapped)
{
	int i;

	for (i = 0; i < mapped; i++) {
		if (i == 0 || (i == 7 && mapped > 7)) {
			/*
			 * Unmap the skb->data area, or the
			 * external sglist (AKA the Outbound
			 * Address List (OAL)).
			 * If its the zeroeth element, then it's
			 * the skb->data area.  If it's the 7th
			 * element and there is more than 6 frags,
			 * then its an OAL.
			 */
			if (i == 7) {
				netif_printk(qdev, tx_done, KERN_DEBUG,
					     qdev->ndev,
					     "unmapping OAL area.\n");
			}
			dma_unmap_single(&qdev->pdev->dev,
					 dma_unmap_addr(&tx_ring_desc->map[i],
							mapaddr),
					 dma_unmap_len(&tx_ring_desc->map[i],
						       maplen),
					 DMA_TO_DEVICE);
		} else {
			netif_printk(qdev, tx_done, KERN_DEBUG, qdev->ndev,
				     "unmapping frag %d.\n", i);
			dma_unmap_page(&qdev->pdev->dev,
				       dma_unmap_addr(&tx_ring_desc->map[i],
						      mapaddr),
				       dma_unmap_len(&tx_ring_desc->map[i],
						     maplen), DMA_TO_DEVICE);
		}
	}
}

/* Map the buffers for this transmit.  This will return
 * NETDEV_TX_BUSY or NETDEV_TX_OK based on success.
 */
static int qlge_map_send(struct qlge_adapter *qdev,
			 struct qlge_ob_mac_iocb_req *mac_iocb_ptr,
			 struct sk_buff *skb, struct tx_ring_desc *tx_ring_desc)
{
	int len = skb_headlen(skb);
	dma_addr_t map;
	int frag_idx, err, map_idx = 0;
	struct tx_buf_desc *tbd = mac_iocb_ptr->tbd;
	int frag_cnt = skb_shinfo(skb)->nr_frags;

	if (frag_cnt) {
		netif_printk(qdev, tx_queued, KERN_DEBUG, qdev->ndev,
			     "frag_cnt = %d.\n", frag_cnt);
	}
	/*
	 * Map the skb buffer first.
	 */
	map = dma_map_single(&qdev->pdev->dev, skb->data, len, DMA_TO_DEVICE);

	err = dma_mapping_error(&qdev->pdev->dev, map);
	if (err) {
		netif_err(qdev, tx_queued, qdev->ndev,
			  "PCI mapping failed with error: %d\n", err);

		return NETDEV_TX_BUSY;
	}

	tbd->len = cpu_to_le32(len);
	tbd->addr = cpu_to_le64(map);
	dma_unmap_addr_set(&tx_ring_desc->map[map_idx], mapaddr, map);
	dma_unmap_len_set(&tx_ring_desc->map[map_idx], maplen, len);
	map_idx++;

	/*
	 * This loop fills the remainder of the 8 address descriptors
	 * in the IOCB.  If there are more than 7 fragments, then the
	 * eighth address desc will point to an external list (OAL).
	 * When this happens, the remainder of the frags will be stored
	 * in this list.
	 */
	for (frag_idx = 0; frag_idx < frag_cnt; frag_idx++, map_idx++) {
		skb_frag_t *frag = &skb_shinfo(skb)->frags[frag_idx];

		tbd++;
		if (frag_idx == 6 && frag_cnt > 7) {
			/* Let's tack on an sglist.
			 * Our control block will now
			 * look like this:
			 * iocb->seg[0] = skb->data
			 * iocb->seg[1] = frag[0]
			 * iocb->seg[2] = frag[1]
			 * iocb->seg[3] = frag[2]
			 * iocb->seg[4] = frag[3]
			 * iocb->seg[5] = frag[4]
			 * iocb->seg[6] = frag[5]
			 * iocb->seg[7] = ptr to OAL (external sglist)
			 * oal->seg[0] = frag[6]
			 * oal->seg[1] = frag[7]
			 * oal->seg[2] = frag[8]
			 * oal->seg[3] = frag[9]
			 * oal->seg[4] = frag[10]
			 *      etc...
			 */
			/* Tack on the OAL in the eighth segment of IOCB. */
			map = dma_map_single(&qdev->pdev->dev, &tx_ring_desc->oal,
					     sizeof(struct qlge_oal),
					     DMA_TO_DEVICE);
			err = dma_mapping_error(&qdev->pdev->dev, map);
			if (err) {
				netif_err(qdev, tx_queued, qdev->ndev,
					  "PCI mapping outbound address list with error: %d\n",
					  err);
				goto map_error;
			}

			tbd->addr = cpu_to_le64(map);
			/*
			 * The length is the number of fragments
			 * that remain to be mapped times the length
			 * of our sglist (OAL).
			 */
			tbd->len =
			    cpu_to_le32((sizeof(struct tx_buf_desc) *
					 (frag_cnt - frag_idx)) | TX_DESC_C);
			dma_unmap_addr_set(&tx_ring_desc->map[map_idx], mapaddr,
					   map);
			dma_unmap_len_set(&tx_ring_desc->map[map_idx], maplen,
					  sizeof(struct qlge_oal));
			tbd = (struct tx_buf_desc *)&tx_ring_desc->oal;
			map_idx++;
		}

		map = skb_frag_dma_map(&qdev->pdev->dev, frag, 0, skb_frag_size(frag),
				       DMA_TO_DEVICE);

		err = dma_mapping_error(&qdev->pdev->dev, map);
		if (err) {
			netif_err(qdev, tx_queued, qdev->ndev,
				  "PCI mapping frags failed with error: %d.\n",
				  err);
			goto map_error;
		}

		tbd->addr = cpu_to_le64(map);
		tbd->len = cpu_to_le32(skb_frag_size(frag));
		dma_unmap_addr_set(&tx_ring_desc->map[map_idx], mapaddr, map);
		dma_unmap_len_set(&tx_ring_desc->map[map_idx], maplen,
				  skb_frag_size(frag));
	}
	/* Save the number of segments we've mapped. */
	tx_ring_desc->map_cnt = map_idx;
	/* Terminate the last segment. */
	tbd->len = cpu_to_le32(le32_to_cpu(tbd->len) | TX_DESC_E);
	return NETDEV_TX_OK;

map_error:
	/*
	 * If the first frag mapping failed, then i will be zero.
	 * This causes the unmap of the skb->data area.  Otherwise
	 * we pass in the number of frags that mapped successfully
	 * so they can be umapped.
	 */
	qlge_unmap_send(qdev, tx_ring_desc, map_idx);
	return NETDEV_TX_BUSY;
}

/* Categorizing receive firmware frame errors */
static void qlge_categorize_rx_err(struct qlge_adapter *qdev, u8 rx_err,
				   struct rx_ring *rx_ring)
{
	struct nic_stats *stats = &qdev->nic_stats;

	stats->rx_err_count++;
	rx_ring->rx_errors++;

	switch (rx_err & IB_MAC_IOCB_RSP_ERR_MASK) {
	case IB_MAC_IOCB_RSP_ERR_CODE_ERR:
		stats->rx_code_err++;
		break;
	case IB_MAC_IOCB_RSP_ERR_OVERSIZE:
		stats->rx_oversize_err++;
		break;
	case IB_MAC_IOCB_RSP_ERR_UNDERSIZE:
		stats->rx_undersize_err++;
		break;
	case IB_MAC_IOCB_RSP_ERR_PREAMBLE:
		stats->rx_preamble_err++;
		break;
	case IB_MAC_IOCB_RSP_ERR_FRAME_LEN:
		stats->rx_frame_len_err++;
		break;
	case IB_MAC_IOCB_RSP_ERR_CRC:
		stats->rx_crc_err++;
		break;
	default:
		break;
	}
}

/*
 * qlge_update_mac_hdr_len - helper routine to update the mac header length
 * based on vlan tags if present
 */
static void qlge_update_mac_hdr_len(struct qlge_adapter *qdev,
				    struct qlge_ib_mac_iocb_rsp *ib_mac_rsp,
				    void *page, size_t *len)
{
	u16 *tags;

	if (qdev->ndev->features & NETIF_F_HW_VLAN_CTAG_RX)
		return;
	if (ib_mac_rsp->flags2 & IB_MAC_IOCB_RSP_V) {
		tags = (u16 *)page;
		/* Look for stacked vlan tags in ethertype field */
		if (tags[6] == ETH_P_8021Q &&
		    tags[8] == ETH_P_8021Q)
			*len += 2 * VLAN_HLEN;
		else
			*len += VLAN_HLEN;
	}
}

/* Process an inbound completion from an rx ring. */
static void qlge_process_mac_rx_gro_page(struct qlge_adapter *qdev,
					 struct rx_ring *rx_ring,
					 struct qlge_ib_mac_iocb_rsp *ib_mac_rsp,
					 u32 length, u16 vlan_id)
{
	struct sk_buff *skb;
	struct qlge_bq_desc *lbq_desc = qlge_get_curr_lchunk(qdev, rx_ring);
	struct napi_struct *napi = &rx_ring->napi;

	/* Frame error, so drop the packet. */
	if (ib_mac_rsp->flags2 & IB_MAC_IOCB_RSP_ERR_MASK) {
		qlge_categorize_rx_err(qdev, ib_mac_rsp->flags2, rx_ring);
		put_page(lbq_desc->p.pg_chunk.page);
		return;
	}
	napi->dev = qdev->ndev;

	skb = napi_get_frags(napi);
	if (!skb) {
		netif_err(qdev, drv, qdev->ndev,
			  "Couldn't get an skb, exiting.\n");
		rx_ring->rx_dropped++;
		put_page(lbq_desc->p.pg_chunk.page);
		return;
	}
	prefetch(lbq_desc->p.pg_chunk.va);
	__skb_fill_page_desc(skb, skb_shinfo(skb)->nr_frags,
			     lbq_desc->p.pg_chunk.page,
			     lbq_desc->p.pg_chunk.offset,
			     length);

	skb->len += length;
	skb->data_len += length;
	skb->truesize += length;
	skb_shinfo(skb)->nr_frags++;

	rx_ring->rx_packets++;
	rx_ring->rx_bytes += length;
	skb->ip_summed = CHECKSUM_UNNECESSARY;
	skb_record_rx_queue(skb, rx_ring->cq_id);
	if (vlan_id != 0xffff)
		__vlan_hwaccel_put_tag(skb, htons(ETH_P_8021Q), vlan_id);
	napi_gro_frags(napi);
}

/* Process an inbound completion from an rx ring. */
static void qlge_process_mac_rx_page(struct qlge_adapter *qdev,
				     struct rx_ring *rx_ring,
				     struct qlge_ib_mac_iocb_rsp *ib_mac_rsp,
				     u32 length, u16 vlan_id)
{
	struct net_device *ndev = qdev->ndev;
	struct sk_buff *skb = NULL;
	void *addr;
	struct qlge_bq_desc *lbq_desc = qlge_get_curr_lchunk(qdev, rx_ring);
	struct napi_struct *napi = &rx_ring->napi;
	size_t hlen = ETH_HLEN;

	skb = netdev_alloc_skb(ndev, length);
	if (!skb) {
		rx_ring->rx_dropped++;
		put_page(lbq_desc->p.pg_chunk.page);
		return;
	}

	addr = lbq_desc->p.pg_chunk.va;
	prefetch(addr);

	/* Frame error, so drop the packet. */
	if (ib_mac_rsp->flags2 & IB_MAC_IOCB_RSP_ERR_MASK) {
		qlge_categorize_rx_err(qdev, ib_mac_rsp->flags2, rx_ring);
		goto err_out;
	}

	/* Update the MAC header length*/
	qlge_update_mac_hdr_len(qdev, ib_mac_rsp, addr, &hlen);

	/* The max framesize filter on this chip is set higher than
	 * MTU since FCoE uses 2k frames.
	 */
	if (skb->len > ndev->mtu + hlen) {
		netif_err(qdev, drv, qdev->ndev,
			  "Segment too small, dropping.\n");
		rx_ring->rx_dropped++;
		goto err_out;
	}
	skb_put_data(skb, addr, hlen);
	netif_printk(qdev, rx_status, KERN_DEBUG, qdev->ndev,
		     "%d bytes of headers and data in large. Chain page to new skb and pull tail.\n",
		     length);
	skb_fill_page_desc(skb, 0, lbq_desc->p.pg_chunk.page,
			   lbq_desc->p.pg_chunk.offset + hlen, length - hlen);
	skb->len += length - hlen;
	skb->data_len += length - hlen;
	skb->truesize += length - hlen;

	rx_ring->rx_packets++;
	rx_ring->rx_bytes += skb->len;
	skb->protocol = eth_type_trans(skb, ndev);
	skb_checksum_none_assert(skb);

	if ((ndev->features & NETIF_F_RXCSUM) &&
	    !(ib_mac_rsp->flags1 & IB_MAC_CSUM_ERR_MASK)) {
		/* TCP frame. */
		if (ib_mac_rsp->flags2 & IB_MAC_IOCB_RSP_T) {
			netif_printk(qdev, rx_status, KERN_DEBUG, qdev->ndev,
				     "TCP checksum done!\n");
			skb->ip_summed = CHECKSUM_UNNECESSARY;
		} else if ((ib_mac_rsp->flags2 & IB_MAC_IOCB_RSP_U) &&
			   (ib_mac_rsp->flags3 & IB_MAC_IOCB_RSP_V4)) {
			/* Unfragmented ipv4 UDP frame. */
			struct iphdr *iph =
				(struct iphdr *)((u8 *)addr + hlen);
			if (!(iph->frag_off &
			      htons(IP_MF | IP_OFFSET))) {
				skb->ip_summed = CHECKSUM_UNNECESSARY;
				netif_printk(qdev, rx_status, KERN_DEBUG,
					     qdev->ndev,
					     "UDP checksum done!\n");
			}
		}
	}

	skb_record_rx_queue(skb, rx_ring->cq_id);
	if (vlan_id != 0xffff)
		__vlan_hwaccel_put_tag(skb, htons(ETH_P_8021Q), vlan_id);
	if (skb->ip_summed == CHECKSUM_UNNECESSARY)
		napi_gro_receive(napi, skb);
	else
		netif_receive_skb(skb);
	return;
err_out:
	dev_kfree_skb_any(skb);
	put_page(lbq_desc->p.pg_chunk.page);
}

/* Process an inbound completion from an rx ring. */
static void qlge_process_mac_rx_skb(struct qlge_adapter *qdev,
				    struct rx_ring *rx_ring,
				    struct qlge_ib_mac_iocb_rsp *ib_mac_rsp,
				    u32 length, u16 vlan_id)
{
	struct qlge_bq_desc *sbq_desc = qlge_get_curr_buf(&rx_ring->sbq);
	struct net_device *ndev = qdev->ndev;
	struct sk_buff *skb, *new_skb;

	skb = sbq_desc->p.skb;
	/* Allocate new_skb and copy */
	new_skb = netdev_alloc_skb(qdev->ndev, length + NET_IP_ALIGN);
	if (!new_skb) {
		rx_ring->rx_dropped++;
		return;
	}
	skb_reserve(new_skb, NET_IP_ALIGN);

	dma_sync_single_for_cpu(&qdev->pdev->dev, sbq_desc->dma_addr,
				SMALL_BUF_MAP_SIZE, DMA_FROM_DEVICE);

	skb_put_data(new_skb, skb->data, length);

	skb = new_skb;

	/* Frame error, so drop the packet. */
	if (ib_mac_rsp->flags2 & IB_MAC_IOCB_RSP_ERR_MASK) {
		qlge_categorize_rx_err(qdev, ib_mac_rsp->flags2, rx_ring);
		dev_kfree_skb_any(skb);
		return;
	}

	/* loopback self test for ethtool */
	if (test_bit(QL_SELFTEST, &qdev->flags)) {
		qlge_check_lb_frame(qdev, skb);
		dev_kfree_skb_any(skb);
		return;
	}

	/* The max framesize filter on this chip is set higher than
	 * MTU since FCoE uses 2k frames.
	 */
	if (skb->len > ndev->mtu + ETH_HLEN) {
		dev_kfree_skb_any(skb);
		rx_ring->rx_dropped++;
		return;
	}

	prefetch(skb->data);
	if (ib_mac_rsp->flags1 & IB_MAC_IOCB_RSP_M_MASK) {
		netif_printk(qdev, rx_status, KERN_DEBUG, qdev->ndev,
			     "%s Multicast.\n",
			     (ib_mac_rsp->flags1 & IB_MAC_IOCB_RSP_M_MASK) ==
			     IB_MAC_IOCB_RSP_M_HASH ? "Hash" :
			     (ib_mac_rsp->flags1 & IB_MAC_IOCB_RSP_M_MASK) ==
			     IB_MAC_IOCB_RSP_M_REG ? "Registered" :
			     (ib_mac_rsp->flags1 & IB_MAC_IOCB_RSP_M_MASK) ==
			     IB_MAC_IOCB_RSP_M_PROM ? "Promiscuous" : "");
	}
	if (ib_mac_rsp->flags2 & IB_MAC_IOCB_RSP_P)
		netif_printk(qdev, rx_status, KERN_DEBUG, qdev->ndev,
			     "Promiscuous Packet.\n");

	rx_ring->rx_packets++;
	rx_ring->rx_bytes += skb->len;
	skb->protocol = eth_type_trans(skb, ndev);
	skb_checksum_none_assert(skb);

	/* If rx checksum is on, and there are no
	 * csum or frame errors.
	 */
	if ((ndev->features & NETIF_F_RXCSUM) &&
	    !(ib_mac_rsp->flags1 & IB_MAC_CSUM_ERR_MASK)) {
		/* TCP frame. */
		if (ib_mac_rsp->flags2 & IB_MAC_IOCB_RSP_T) {
			netif_printk(qdev, rx_status, KERN_DEBUG, qdev->ndev,
				     "TCP checksum done!\n");
			skb->ip_summed = CHECKSUM_UNNECESSARY;
		} else if ((ib_mac_rsp->flags2 & IB_MAC_IOCB_RSP_U) &&
			   (ib_mac_rsp->flags3 & IB_MAC_IOCB_RSP_V4)) {
			/* Unfragmented ipv4 UDP frame. */
			struct iphdr *iph = (struct iphdr *)skb->data;

			if (!(iph->frag_off &
			      htons(IP_MF | IP_OFFSET))) {
				skb->ip_summed = CHECKSUM_UNNECESSARY;
				netif_printk(qdev, rx_status, KERN_DEBUG,
					     qdev->ndev,
					     "UDP checksum done!\n");
			}
		}
	}

	skb_record_rx_queue(skb, rx_ring->cq_id);
	if (vlan_id != 0xffff)
		__vlan_hwaccel_put_tag(skb, htons(ETH_P_8021Q), vlan_id);
	if (skb->ip_summed == CHECKSUM_UNNECESSARY)
		napi_gro_receive(&rx_ring->napi, skb);
	else
		netif_receive_skb(skb);
}

static void qlge_realign_skb(struct sk_buff *skb, int len)
{
	void *temp_addr = skb->data;

	/* Undo the skb_reserve(skb,32) we did before
	 * giving to hardware, and realign data on
	 * a 2-byte boundary.
	 */
	skb->data -= QLGE_SB_PAD - NET_IP_ALIGN;
	skb->tail -= QLGE_SB_PAD - NET_IP_ALIGN;
	memmove(skb->data, temp_addr, len);
}

/*
 * This function builds an skb for the given inbound
 * completion.  It will be rewritten for readability in the near
 * future, but for not it works well.
 */
static struct sk_buff *qlge_build_rx_skb(struct qlge_adapter *qdev,
					 struct rx_ring *rx_ring,
					 struct qlge_ib_mac_iocb_rsp *ib_mac_rsp)
{
	u32 length = le32_to_cpu(ib_mac_rsp->data_len);
	u32 hdr_len = le32_to_cpu(ib_mac_rsp->hdr_len);
	struct qlge_bq_desc *lbq_desc, *sbq_desc;
	struct sk_buff *skb = NULL;
	size_t hlen = ETH_HLEN;

	/*
	 * Handle the header buffer if present.
	 */
	if (ib_mac_rsp->flags4 & IB_MAC_IOCB_RSP_HV &&
	    ib_mac_rsp->flags4 & IB_MAC_IOCB_RSP_HS) {
		netif_printk(qdev, rx_status, KERN_DEBUG, qdev->ndev,
			     "Header of %d bytes in small buffer.\n", hdr_len);
		/*
		 * Headers fit nicely into a small buffer.
		 */
		sbq_desc = qlge_get_curr_buf(&rx_ring->sbq);
		dma_unmap_single(&qdev->pdev->dev, sbq_desc->dma_addr,
				 SMALL_BUF_MAP_SIZE, DMA_FROM_DEVICE);
		skb = sbq_desc->p.skb;
		qlge_realign_skb(skb, hdr_len);
		skb_put(skb, hdr_len);
		sbq_desc->p.skb = NULL;
	}

	/*
	 * Handle the data buffer(s).
	 */
	if (unlikely(!length)) {	/* Is there data too? */
		netif_printk(qdev, rx_status, KERN_DEBUG, qdev->ndev,
			     "No Data buffer in this packet.\n");
		return skb;
	}

	if (ib_mac_rsp->flags3 & IB_MAC_IOCB_RSP_DS) {
		if (ib_mac_rsp->flags4 & IB_MAC_IOCB_RSP_HS) {
			netif_printk(qdev, rx_status, KERN_DEBUG, qdev->ndev,
				     "Headers in small, data of %d bytes in small, combine them.\n",
				     length);
			/*
			 * Data is less than small buffer size so it's
			 * stuffed in a small buffer.
			 * For this case we append the data
			 * from the "data" small buffer to the "header" small
			 * buffer.
			 */
			sbq_desc = qlge_get_curr_buf(&rx_ring->sbq);
			dma_sync_single_for_cpu(&qdev->pdev->dev,
						sbq_desc->dma_addr,
						SMALL_BUF_MAP_SIZE,
						DMA_FROM_DEVICE);
			skb_put_data(skb, sbq_desc->p.skb->data, length);
		} else {
			netif_printk(qdev, rx_status, KERN_DEBUG, qdev->ndev,
				     "%d bytes in a single small buffer.\n",
				     length);
			sbq_desc = qlge_get_curr_buf(&rx_ring->sbq);
			skb = sbq_desc->p.skb;
			qlge_realign_skb(skb, length);
			skb_put(skb, length);
			dma_unmap_single(&qdev->pdev->dev, sbq_desc->dma_addr,
					 SMALL_BUF_MAP_SIZE,
					 DMA_FROM_DEVICE);
			sbq_desc->p.skb = NULL;
		}
	} else if (ib_mac_rsp->flags3 & IB_MAC_IOCB_RSP_DL) {
		if (ib_mac_rsp->flags4 & IB_MAC_IOCB_RSP_HS) {
			netif_printk(qdev, rx_status, KERN_DEBUG, qdev->ndev,
				     "Header in small, %d bytes in large. Chain large to small!\n",
				     length);
			/*
			 * The data is in a single large buffer.  We
			 * chain it to the header buffer's skb and let
			 * it rip.
			 */
			lbq_desc = qlge_get_curr_lchunk(qdev, rx_ring);
			netif_printk(qdev, rx_status, KERN_DEBUG, qdev->ndev,
				     "Chaining page at offset = %d, for %d bytes  to skb.\n",
				     lbq_desc->p.pg_chunk.offset, length);
			skb_fill_page_desc(skb, 0, lbq_desc->p.pg_chunk.page,
					   lbq_desc->p.pg_chunk.offset, length);
			skb->len += length;
			skb->data_len += length;
			skb->truesize += length;
		} else {
			/*
			 * The headers and data are in a single large buffer. We
			 * copy it to a new skb and let it go. This can happen with
			 * jumbo mtu on a non-TCP/UDP frame.
			 */
			lbq_desc = qlge_get_curr_lchunk(qdev, rx_ring);
			skb = netdev_alloc_skb(qdev->ndev, length);
			if (!skb) {
				netif_printk(qdev, probe, KERN_DEBUG, qdev->ndev,
					     "No skb available, drop the packet.\n");
				return NULL;
			}
			dma_unmap_page(&qdev->pdev->dev, lbq_desc->dma_addr,
				       qdev->lbq_buf_size,
				       DMA_FROM_DEVICE);
			skb_reserve(skb, NET_IP_ALIGN);
			netif_printk(qdev, rx_status, KERN_DEBUG, qdev->ndev,
				     "%d bytes of headers and data in large. Chain page to new skb and pull tail.\n",
				     length);
			skb_fill_page_desc(skb, 0, lbq_desc->p.pg_chunk.page,
					   lbq_desc->p.pg_chunk.offset,
					   length);
			skb->len += length;
			skb->data_len += length;
			skb->truesize += length;
			qlge_update_mac_hdr_len(qdev, ib_mac_rsp,
						lbq_desc->p.pg_chunk.va,
						&hlen);
			__pskb_pull_tail(skb, hlen);
		}
	} else {
		/*
		 * The data is in a chain of large buffers
		 * pointed to by a small buffer.  We loop
		 * thru and chain them to the our small header
		 * buffer's skb.
		 * frags:  There are 18 max frags and our small
		 *         buffer will hold 32 of them. The thing is,
		 *         we'll use 3 max for our 9000 byte jumbo
		 *         frames.  If the MTU goes up we could
		 *          eventually be in trouble.
		 */
		int size, i = 0;

		sbq_desc = qlge_get_curr_buf(&rx_ring->sbq);
		dma_unmap_single(&qdev->pdev->dev, sbq_desc->dma_addr,
				 SMALL_BUF_MAP_SIZE, DMA_FROM_DEVICE);
		if (!(ib_mac_rsp->flags4 & IB_MAC_IOCB_RSP_HS)) {
			/*
			 * This is an non TCP/UDP IP frame, so
			 * the headers aren't split into a small
			 * buffer.  We have to use the small buffer
			 * that contains our sg list as our skb to
			 * send upstairs. Copy the sg list here to
			 * a local buffer and use it to find the
			 * pages to chain.
			 */
			netif_printk(qdev, rx_status, KERN_DEBUG, qdev->ndev,
				     "%d bytes of headers & data in chain of large.\n",
				     length);
			skb = sbq_desc->p.skb;
			sbq_desc->p.skb = NULL;
			skb_reserve(skb, NET_IP_ALIGN);
		}
		do {
			lbq_desc = qlge_get_curr_lchunk(qdev, rx_ring);
			size = min(length, qdev->lbq_buf_size);

			netif_printk(qdev, rx_status, KERN_DEBUG, qdev->ndev,
				     "Adding page %d to skb for %d bytes.\n",
				     i, size);
			skb_fill_page_desc(skb, i,
					   lbq_desc->p.pg_chunk.page,
					   lbq_desc->p.pg_chunk.offset, size);
			skb->len += size;
			skb->data_len += size;
			skb->truesize += size;
			length -= size;
			i++;
		} while (length > 0);
		qlge_update_mac_hdr_len(qdev, ib_mac_rsp, lbq_desc->p.pg_chunk.va,
					&hlen);
		__pskb_pull_tail(skb, hlen);
	}
	return skb;
}

/* Process an inbound completion from an rx ring. */
static void qlge_process_mac_split_rx_intr(struct qlge_adapter *qdev,
					   struct rx_ring *rx_ring,
					   struct qlge_ib_mac_iocb_rsp *ib_mac_rsp,
					   u16 vlan_id)
{
	struct net_device *ndev = qdev->ndev;
	struct sk_buff *skb = NULL;

	skb = qlge_build_rx_skb(qdev, rx_ring, ib_mac_rsp);
	if (unlikely(!skb)) {
		netif_printk(qdev, rx_status, KERN_DEBUG, qdev->ndev,
			     "No skb available, drop packet.\n");
		rx_ring->rx_dropped++;
		return;
	}

	/* Frame error, so drop the packet. */
	if (ib_mac_rsp->flags2 & IB_MAC_IOCB_RSP_ERR_MASK) {
		qlge_categorize_rx_err(qdev, ib_mac_rsp->flags2, rx_ring);
		dev_kfree_skb_any(skb);
		return;
	}

	/* The max framesize filter on this chip is set higher than
	 * MTU since FCoE uses 2k frames.
	 */
	if (skb->len > ndev->mtu + ETH_HLEN) {
		dev_kfree_skb_any(skb);
		rx_ring->rx_dropped++;
		return;
	}

	/* loopback self test for ethtool */
	if (test_bit(QL_SELFTEST, &qdev->flags)) {
		qlge_check_lb_frame(qdev, skb);
		dev_kfree_skb_any(skb);
		return;
	}

	prefetch(skb->data);
	if (ib_mac_rsp->flags1 & IB_MAC_IOCB_RSP_M_MASK) {
		netif_printk(qdev, rx_status, KERN_DEBUG, qdev->ndev, "%s Multicast.\n",
			     (ib_mac_rsp->flags1 & IB_MAC_IOCB_RSP_M_MASK) ==
			     IB_MAC_IOCB_RSP_M_HASH ? "Hash" :
			     (ib_mac_rsp->flags1 & IB_MAC_IOCB_RSP_M_MASK) ==
			     IB_MAC_IOCB_RSP_M_REG ? "Registered" :
			     (ib_mac_rsp->flags1 & IB_MAC_IOCB_RSP_M_MASK) ==
			     IB_MAC_IOCB_RSP_M_PROM ? "Promiscuous" : "");
		rx_ring->rx_multicast++;
	}
	if (ib_mac_rsp->flags2 & IB_MAC_IOCB_RSP_P) {
		netif_printk(qdev, rx_status, KERN_DEBUG, qdev->ndev,
			     "Promiscuous Packet.\n");
	}

	skb->protocol = eth_type_trans(skb, ndev);
	skb_checksum_none_assert(skb);

	/* If rx checksum is on, and there are no
	 * csum or frame errors.
	 */
	if ((ndev->features & NETIF_F_RXCSUM) &&
	    !(ib_mac_rsp->flags1 & IB_MAC_CSUM_ERR_MASK)) {
		/* TCP frame. */
		if (ib_mac_rsp->flags2 & IB_MAC_IOCB_RSP_T) {
			netif_printk(qdev, rx_status, KERN_DEBUG, qdev->ndev,
				     "TCP checksum done!\n");
			skb->ip_summed = CHECKSUM_UNNECESSARY;
		} else if ((ib_mac_rsp->flags2 & IB_MAC_IOCB_RSP_U) &&
			   (ib_mac_rsp->flags3 & IB_MAC_IOCB_RSP_V4)) {
			/* Unfragmented ipv4 UDP frame. */
			struct iphdr *iph = (struct iphdr *)skb->data;

			if (!(iph->frag_off &
			      htons(IP_MF | IP_OFFSET))) {
				skb->ip_summed = CHECKSUM_UNNECESSARY;
				netif_printk(qdev, rx_status, KERN_DEBUG, qdev->ndev,
					     "TCP checksum done!\n");
			}
		}
	}

	rx_ring->rx_packets++;
	rx_ring->rx_bytes += skb->len;
	skb_record_rx_queue(skb, rx_ring->cq_id);
	if (vlan_id != 0xffff)
		__vlan_hwaccel_put_tag(skb, htons(ETH_P_8021Q), vlan_id);
	if (skb->ip_summed == CHECKSUM_UNNECESSARY)
		napi_gro_receive(&rx_ring->napi, skb);
	else
		netif_receive_skb(skb);
}

/* Process an inbound completion from an rx ring. */
static unsigned long qlge_process_mac_rx_intr(struct qlge_adapter *qdev,
					      struct rx_ring *rx_ring,
					      struct qlge_ib_mac_iocb_rsp *ib_mac_rsp)
{
	u32 length = le32_to_cpu(ib_mac_rsp->data_len);
	u16 vlan_id = ((ib_mac_rsp->flags2 & IB_MAC_IOCB_RSP_V) &&
		       (qdev->ndev->features & NETIF_F_HW_VLAN_CTAG_RX)) ?
		((le16_to_cpu(ib_mac_rsp->vlan_id) &
		  IB_MAC_IOCB_RSP_VLAN_MASK)) : 0xffff;

	if (ib_mac_rsp->flags4 & IB_MAC_IOCB_RSP_HV) {
		/* The data and headers are split into
		 * separate buffers.
		 */
		qlge_process_mac_split_rx_intr(qdev, rx_ring, ib_mac_rsp,
					       vlan_id);
	} else if (ib_mac_rsp->flags3 & IB_MAC_IOCB_RSP_DS) {
		/* The data fit in a single small buffer.
		 * Allocate a new skb, copy the data and
		 * return the buffer to the free pool.
		 */
		qlge_process_mac_rx_skb(qdev, rx_ring, ib_mac_rsp, length,
					vlan_id);
	} else if ((ib_mac_rsp->flags3 & IB_MAC_IOCB_RSP_DL) &&
		   !(ib_mac_rsp->flags1 & IB_MAC_CSUM_ERR_MASK) &&
		   (ib_mac_rsp->flags2 & IB_MAC_IOCB_RSP_T)) {
		/* TCP packet in a page chunk that's been checksummed.
		 * Tack it on to our GRO skb and let it go.
		 */
		qlge_process_mac_rx_gro_page(qdev, rx_ring, ib_mac_rsp, length,
					     vlan_id);
	} else if (ib_mac_rsp->flags3 & IB_MAC_IOCB_RSP_DL) {
		/* Non-TCP packet in a page chunk. Allocate an
		 * skb, tack it on frags, and send it up.
		 */
		qlge_process_mac_rx_page(qdev, rx_ring, ib_mac_rsp, length,
					 vlan_id);
	} else {
		/* Non-TCP/UDP large frames that span multiple buffers
		 * can be processed correctly by the split frame logic.
		 */
		qlge_process_mac_split_rx_intr(qdev, rx_ring, ib_mac_rsp,
					       vlan_id);
	}

	return (unsigned long)length;
}

/* Process an outbound completion from an rx ring. */
static void qlge_process_mac_tx_intr(struct qlge_adapter *qdev,
				     struct qlge_ob_mac_iocb_rsp *mac_rsp)
{
	struct tx_ring *tx_ring;
	struct tx_ring_desc *tx_ring_desc;

	tx_ring = &qdev->tx_ring[mac_rsp->txq_idx];
	tx_ring_desc = &tx_ring->q[mac_rsp->tid];
	qlge_unmap_send(qdev, tx_ring_desc, tx_ring_desc->map_cnt);
	tx_ring->tx_bytes += (tx_ring_desc->skb)->len;
	tx_ring->tx_packets++;
	dev_kfree_skb(tx_ring_desc->skb);
	tx_ring_desc->skb = NULL;

	if (unlikely(mac_rsp->flags1 & (OB_MAC_IOCB_RSP_E |
					OB_MAC_IOCB_RSP_S |
					OB_MAC_IOCB_RSP_L |
					OB_MAC_IOCB_RSP_P | OB_MAC_IOCB_RSP_B))) {
		if (mac_rsp->flags1 & OB_MAC_IOCB_RSP_E) {
			netif_warn(qdev, tx_done, qdev->ndev,
				   "Total descriptor length did not match transfer length.\n");
		}
		if (mac_rsp->flags1 & OB_MAC_IOCB_RSP_S) {
			netif_warn(qdev, tx_done, qdev->ndev,
				   "Frame too short to be valid, not sent.\n");
		}
		if (mac_rsp->flags1 & OB_MAC_IOCB_RSP_L) {
			netif_warn(qdev, tx_done, qdev->ndev,
				   "Frame too long, but sent anyway.\n");
		}
		if (mac_rsp->flags1 & OB_MAC_IOCB_RSP_B) {
			netif_warn(qdev, tx_done, qdev->ndev,
				   "PCI backplane error. Frame not sent.\n");
		}
	}
	atomic_inc(&tx_ring->tx_count);
}

/* Fire up a handler to reset the MPI processor. */
void qlge_queue_fw_error(struct qlge_adapter *qdev)
{
	qlge_link_off(qdev);
	queue_delayed_work(qdev->workqueue, &qdev->mpi_reset_work, 0);
}

void qlge_queue_asic_error(struct qlge_adapter *qdev)
{
	qlge_link_off(qdev);
	qlge_disable_interrupts(qdev);
	/* Clear adapter up bit to signal the recovery
	 * process that it shouldn't kill the reset worker
	 * thread
	 */
	clear_bit(QL_ADAPTER_UP, &qdev->flags);
	/* Set asic recovery bit to indicate reset process that we are
	 * in fatal error recovery process rather than normal close
	 */
	set_bit(QL_ASIC_RECOVERY, &qdev->flags);
	queue_delayed_work(qdev->workqueue, &qdev->asic_reset_work, 0);
}

static void qlge_process_chip_ae_intr(struct qlge_adapter *qdev,
				      struct qlge_ib_ae_iocb_rsp *ib_ae_rsp)
{
	switch (ib_ae_rsp->event) {
	case MGMT_ERR_EVENT:
		netif_err(qdev, rx_err, qdev->ndev,
			  "Management Processor Fatal Error.\n");
		qlge_queue_fw_error(qdev);
		return;

	case CAM_LOOKUP_ERR_EVENT:
		netdev_err(qdev->ndev, "Multiple CAM hits lookup occurred.\n");
		netdev_err(qdev->ndev, "This event shouldn't occur.\n");
		qlge_queue_asic_error(qdev);
		return;

	case SOFT_ECC_ERROR_EVENT:
		netdev_err(qdev->ndev, "Soft ECC error detected.\n");
		qlge_queue_asic_error(qdev);
		break;

	case PCI_ERR_ANON_BUF_RD:
		netdev_err(qdev->ndev,
			   "PCI error occurred when reading anonymous buffers from rx_ring %d.\n",
			   ib_ae_rsp->q_id);
		qlge_queue_asic_error(qdev);
		break;

	default:
		netif_err(qdev, drv, qdev->ndev, "Unexpected event %d.\n",
			  ib_ae_rsp->event);
		qlge_queue_asic_error(qdev);
		break;
	}
}

static int qlge_clean_outbound_rx_ring(struct rx_ring *rx_ring)
{
	struct qlge_adapter *qdev = rx_ring->qdev;
	u32 prod = qlge_read_sh_reg(rx_ring->prod_idx_sh_reg);
	struct qlge_ob_mac_iocb_rsp *net_rsp = NULL;
	int count = 0;

	struct tx_ring *tx_ring;
	/* While there are entries in the completion queue. */
	while (prod != rx_ring->cnsmr_idx) {
		netif_printk(qdev, rx_status, KERN_DEBUG, qdev->ndev,
			     "cq_id = %d, prod = %d, cnsmr = %d\n",
			     rx_ring->cq_id, prod, rx_ring->cnsmr_idx);

		net_rsp = (struct qlge_ob_mac_iocb_rsp *)rx_ring->curr_entry;
		rmb();
		switch (net_rsp->opcode) {
		case OPCODE_OB_MAC_TSO_IOCB:
		case OPCODE_OB_MAC_IOCB:
			qlge_process_mac_tx_intr(qdev, net_rsp);
			break;
		default:
			netif_printk(qdev, rx_status, KERN_DEBUG, qdev->ndev,
				     "Hit default case, not handled! dropping the packet, opcode = %x.\n",
				     net_rsp->opcode);
		}
		count++;
		qlge_update_cq(rx_ring);
		prod = qlge_read_sh_reg(rx_ring->prod_idx_sh_reg);
	}
	if (!net_rsp)
		return 0;
	qlge_write_cq_idx(rx_ring);
	tx_ring = &qdev->tx_ring[net_rsp->txq_idx];
	if (__netif_subqueue_stopped(qdev->ndev, tx_ring->wq_id)) {
		if ((atomic_read(&tx_ring->tx_count) > (tx_ring->wq_len / 4)))
			/*
			 * The queue got stopped because the tx_ring was full.
			 * Wake it up, because it's now at least 25% empty.
			 */
			netif_wake_subqueue(qdev->ndev, tx_ring->wq_id);
	}

	return count;
}

static int qlge_clean_inbound_rx_ring(struct rx_ring *rx_ring, int budget)
{
	struct qlge_adapter *qdev = rx_ring->qdev;
	u32 prod = qlge_read_sh_reg(rx_ring->prod_idx_sh_reg);
	struct qlge_net_rsp_iocb *net_rsp;
	int count = 0;

	/* While there are entries in the completion queue. */
	while (prod != rx_ring->cnsmr_idx) {
		netif_printk(qdev, rx_status, KERN_DEBUG, qdev->ndev,
			     "cq_id = %d, prod = %d, cnsmr = %d\n",
			     rx_ring->cq_id, prod, rx_ring->cnsmr_idx);

		net_rsp = rx_ring->curr_entry;
		rmb();
		switch (net_rsp->opcode) {
		case OPCODE_IB_MAC_IOCB:
			qlge_process_mac_rx_intr(qdev, rx_ring,
						 (struct qlge_ib_mac_iocb_rsp *)
						 net_rsp);
			break;

		case OPCODE_IB_AE_IOCB:
			qlge_process_chip_ae_intr(qdev, (struct qlge_ib_ae_iocb_rsp *)
						  net_rsp);
			break;
		default:
			netif_printk(qdev, rx_status, KERN_DEBUG, qdev->ndev,
				     "Hit default case, not handled! dropping the packet, opcode = %x.\n",
				     net_rsp->opcode);
			break;
		}
		count++;
		qlge_update_cq(rx_ring);
		prod = qlge_read_sh_reg(rx_ring->prod_idx_sh_reg);
		if (count == budget)
			break;
	}
	qlge_update_buffer_queues(rx_ring, GFP_ATOMIC, 0);
	qlge_write_cq_idx(rx_ring);
	return count;
}

static int qlge_napi_poll_msix(struct napi_struct *napi, int budget)
{
	struct rx_ring *rx_ring = container_of(napi, struct rx_ring, napi);
	struct qlge_adapter *qdev = rx_ring->qdev;
	struct rx_ring *trx_ring;
	int i, work_done = 0;
	struct intr_context *ctx = &qdev->intr_context[rx_ring->cq_id];

	netif_printk(qdev, rx_status, KERN_DEBUG, qdev->ndev,
		     "Enter, NAPI POLL cq_id = %d.\n", rx_ring->cq_id);

	/* Service the TX rings first.  They start
	 * right after the RSS rings.
	 */
	for (i = qdev->rss_ring_count; i < qdev->rx_ring_count; i++) {
		trx_ring = &qdev->rx_ring[i];
		/* If this TX completion ring belongs to this vector and
		 * it's not empty then service it.
		 */
		if ((ctx->irq_mask & (1 << trx_ring->cq_id)) &&
		    (qlge_read_sh_reg(trx_ring->prod_idx_sh_reg) !=
		     trx_ring->cnsmr_idx)) {
			netif_printk(qdev, intr, KERN_DEBUG, qdev->ndev,
				     "%s: Servicing TX completion ring %d.\n",
				     __func__, trx_ring->cq_id);
			qlge_clean_outbound_rx_ring(trx_ring);
		}
	}

	/*
	 * Now service the RSS ring if it's active.
	 */
	if (qlge_read_sh_reg(rx_ring->prod_idx_sh_reg) !=
	    rx_ring->cnsmr_idx) {
		netif_printk(qdev, intr, KERN_DEBUG, qdev->ndev,
			     "%s: Servicing RX completion ring %d.\n",
			     __func__, rx_ring->cq_id);
		work_done = qlge_clean_inbound_rx_ring(rx_ring, budget);
	}

	if (work_done < budget) {
		napi_complete_done(napi, work_done);
		qlge_enable_completion_interrupt(qdev, rx_ring->irq);
	}
	return work_done;
}

static void qlge_vlan_mode(struct net_device *ndev, netdev_features_t features)
{
	struct qlge_adapter *qdev = netdev_to_qdev(ndev);

	if (features & NETIF_F_HW_VLAN_CTAG_RX) {
		qlge_write32(qdev, NIC_RCV_CFG, NIC_RCV_CFG_VLAN_MASK |
			     NIC_RCV_CFG_VLAN_MATCH_AND_NON);
	} else {
		qlge_write32(qdev, NIC_RCV_CFG, NIC_RCV_CFG_VLAN_MASK);
	}
}

/*
 * qlge_update_hw_vlan_features - helper routine to reinitialize the adapter
 * based on the features to enable/disable hardware vlan accel
 */
static int qlge_update_hw_vlan_features(struct net_device *ndev,
					netdev_features_t features)
{
	struct qlge_adapter *qdev = netdev_to_qdev(ndev);
	bool need_restart = netif_running(ndev);
	int status = 0;

	if (need_restart) {
		status = qlge_adapter_down(qdev);
		if (status) {
			netif_err(qdev, link, qdev->ndev,
				  "Failed to bring down the adapter\n");
			return status;
		}
	}

	/* update the features with resent change */
	ndev->features = features;

	if (need_restart) {
		status = qlge_adapter_up(qdev);
		if (status) {
			netif_err(qdev, link, qdev->ndev,
				  "Failed to bring up the adapter\n");
			return status;
		}
	}

	return status;
}

static int qlge_set_features(struct net_device *ndev,
			     netdev_features_t features)
{
	netdev_features_t changed = ndev->features ^ features;
	int err;

	if (changed & NETIF_F_HW_VLAN_CTAG_RX) {
		/* Update the behavior of vlan accel in the adapter */
		err = qlge_update_hw_vlan_features(ndev, features);
		if (err)
			return err;

		qlge_vlan_mode(ndev, features);
	}

	return 0;
}

static int __qlge_vlan_rx_add_vid(struct qlge_adapter *qdev, u16 vid)
{
	u32 enable_bit = MAC_ADDR_E;
	int err;

	err = qlge_set_mac_addr_reg(qdev, (u8 *)&enable_bit,
				    MAC_ADDR_TYPE_VLAN, vid);
	if (err)
		netif_err(qdev, ifup, qdev->ndev,
			  "Failed to init vlan address.\n");
	return err;
}

static int qlge_vlan_rx_add_vid(struct net_device *ndev, __be16 proto, u16 vid)
{
	struct qlge_adapter *qdev = netdev_to_qdev(ndev);
	int status;
	int err;

	status = qlge_sem_spinlock(qdev, SEM_MAC_ADDR_MASK);
	if (status)
		return status;

	err = __qlge_vlan_rx_add_vid(qdev, vid);
	set_bit(vid, qdev->active_vlans);

	qlge_sem_unlock(qdev, SEM_MAC_ADDR_MASK);

	return err;
}

static int __qlge_vlan_rx_kill_vid(struct qlge_adapter *qdev, u16 vid)
{
	u32 enable_bit = 0;
	int err;

	err = qlge_set_mac_addr_reg(qdev, (u8 *)&enable_bit,
				    MAC_ADDR_TYPE_VLAN, vid);
	if (err)
		netif_err(qdev, ifup, qdev->ndev,
			  "Failed to clear vlan address.\n");
	return err;
}

static int qlge_vlan_rx_kill_vid(struct net_device *ndev, __be16 proto, u16 vid)
{
	struct qlge_adapter *qdev = netdev_to_qdev(ndev);
	int status;
	int err;

	status = qlge_sem_spinlock(qdev, SEM_MAC_ADDR_MASK);
	if (status)
		return status;

	err = __qlge_vlan_rx_kill_vid(qdev, vid);
	clear_bit(vid, qdev->active_vlans);

	qlge_sem_unlock(qdev, SEM_MAC_ADDR_MASK);

	return err;
}

static void qlge_restore_vlan(struct qlge_adapter *qdev)
{
	int status;
	u16 vid;

	status = qlge_sem_spinlock(qdev, SEM_MAC_ADDR_MASK);
	if (status)
		return;

	for_each_set_bit(vid, qdev->active_vlans, VLAN_N_VID)
		__qlge_vlan_rx_add_vid(qdev, vid);

	qlge_sem_unlock(qdev, SEM_MAC_ADDR_MASK);
}

/* MSI-X Multiple Vector Interrupt Handler for inbound completions. */
static irqreturn_t qlge_msix_rx_isr(int irq, void *dev_id)
{
	struct rx_ring *rx_ring = dev_id;

	napi_schedule(&rx_ring->napi);
	return IRQ_HANDLED;
}

/* This handles a fatal error, MPI activity, and the default
 * rx_ring in an MSI-X multiple vector environment.
 * In MSI/Legacy environment it also process the rest of
 * the rx_rings.
 */
static irqreturn_t qlge_isr(int irq, void *dev_id)
{
	struct rx_ring *rx_ring = dev_id;
	struct qlge_adapter *qdev = rx_ring->qdev;
	struct intr_context *intr_context = &qdev->intr_context[0];
	u32 var;
	int work_done = 0;

	/* Experience shows that when using INTx interrupts, interrupts must
	 * be masked manually.
	 * When using MSI mode, INTR_EN_EN must be explicitly disabled
	 * (even though it is auto-masked), otherwise a later command to
	 * enable it is not effective.
	 */
	if (!test_bit(QL_MSIX_ENABLED, &qdev->flags))
		qlge_disable_completion_interrupt(qdev, 0);

	var = qlge_read32(qdev, STS);

	/*
	 * Check for fatal error.
	 */
	if (var & STS_FE) {
		qlge_disable_completion_interrupt(qdev, 0);
		qlge_queue_asic_error(qdev);
		netdev_err(qdev->ndev, "Got fatal error, STS = %x.\n", var);
		var = qlge_read32(qdev, ERR_STS);
		netdev_err(qdev->ndev, "Resetting chip. Error Status Register = 0x%x\n", var);
		return IRQ_HANDLED;
	}

	/*
	 * Check MPI processor activity.
	 */
	if ((var & STS_PI) &&
	    (qlge_read32(qdev, INTR_MASK) & INTR_MASK_PI)) {
		/*
		 * We've got an async event or mailbox completion.
		 * Handle it and clear the source of the interrupt.
		 */
		netif_err(qdev, intr, qdev->ndev,
			  "Got MPI processor interrupt.\n");
		qlge_write32(qdev, INTR_MASK, (INTR_MASK_PI << 16));
		queue_delayed_work_on(smp_processor_id(),
				      qdev->workqueue, &qdev->mpi_work, 0);
		work_done++;
	}

	/*
	 * Get the bit-mask that shows the active queues for this
	 * pass.  Compare it to the queues that this irq services
	 * and call napi if there's a match.
	 */
	var = qlge_read32(qdev, ISR1);
	if (var & intr_context->irq_mask) {
		netif_info(qdev, intr, qdev->ndev,
			   "Waking handler for rx_ring[0].\n");
		napi_schedule(&rx_ring->napi);
		work_done++;
	} else {
		/* Experience shows that the device sometimes signals an
		 * interrupt but no work is scheduled from this function.
		 * Nevertheless, the interrupt is auto-masked. Therefore, we
		 * systematically re-enable the interrupt if we didn't
		 * schedule napi.
		 */
		qlge_enable_completion_interrupt(qdev, 0);
	}

	return work_done ? IRQ_HANDLED : IRQ_NONE;
}

static int qlge_tso(struct sk_buff *skb, struct qlge_ob_mac_tso_iocb_req *mac_iocb_ptr)
{
	if (skb_is_gso(skb)) {
		int err;
		__be16 l3_proto = vlan_get_protocol(skb);

		err = skb_cow_head(skb, 0);
		if (err < 0)
			return err;

		mac_iocb_ptr->opcode = OPCODE_OB_MAC_TSO_IOCB;
		mac_iocb_ptr->flags3 |= OB_MAC_TSO_IOCB_IC;
		mac_iocb_ptr->frame_len = cpu_to_le32((u32)skb->len);
		mac_iocb_ptr->total_hdrs_len =
			cpu_to_le16(skb_tcp_all_headers(skb));
		mac_iocb_ptr->net_trans_offset =
			cpu_to_le16(skb_network_offset(skb) |
				    skb_transport_offset(skb)
				    << OB_MAC_TRANSPORT_HDR_SHIFT);
		mac_iocb_ptr->mss = cpu_to_le16(skb_shinfo(skb)->gso_size);
		mac_iocb_ptr->flags2 |= OB_MAC_TSO_IOCB_LSO;
		if (likely(l3_proto == htons(ETH_P_IP))) {
			struct iphdr *iph = ip_hdr(skb);

			iph->check = 0;
			mac_iocb_ptr->flags1 |= OB_MAC_TSO_IOCB_IP4;
			tcp_hdr(skb)->check = ~csum_tcpudp_magic(iph->saddr,
								 iph->daddr, 0,
								 IPPROTO_TCP,
								 0);
		} else if (l3_proto == htons(ETH_P_IPV6)) {
			mac_iocb_ptr->flags1 |= OB_MAC_TSO_IOCB_IP6;
			tcp_hdr(skb)->check =
				~csum_ipv6_magic(&ipv6_hdr(skb)->saddr,
						 &ipv6_hdr(skb)->daddr,
						 0, IPPROTO_TCP, 0);
		}
		return 1;
	}
	return 0;
}

static void qlge_hw_csum_setup(struct sk_buff *skb,
			       struct qlge_ob_mac_tso_iocb_req *mac_iocb_ptr)
{
	int len;
	struct iphdr *iph = ip_hdr(skb);
	__sum16 *check;

	mac_iocb_ptr->opcode = OPCODE_OB_MAC_TSO_IOCB;
	mac_iocb_ptr->frame_len = cpu_to_le32((u32)skb->len);
	mac_iocb_ptr->net_trans_offset =
		cpu_to_le16(skb_network_offset(skb) |
			    skb_transport_offset(skb) << OB_MAC_TRANSPORT_HDR_SHIFT);

	mac_iocb_ptr->flags1 |= OB_MAC_TSO_IOCB_IP4;
	len = (ntohs(iph->tot_len) - (iph->ihl << 2));
	if (likely(iph->protocol == IPPROTO_TCP)) {
		check = &(tcp_hdr(skb)->check);
		mac_iocb_ptr->flags2 |= OB_MAC_TSO_IOCB_TC;
		mac_iocb_ptr->total_hdrs_len =
			cpu_to_le16(skb_transport_offset(skb) +
				    (tcp_hdr(skb)->doff << 2));
	} else {
		check = &(udp_hdr(skb)->check);
		mac_iocb_ptr->flags2 |= OB_MAC_TSO_IOCB_UC;
		mac_iocb_ptr->total_hdrs_len =
			cpu_to_le16(skb_transport_offset(skb) +
				    sizeof(struct udphdr));
	}
	*check = ~csum_tcpudp_magic(iph->saddr,
				    iph->daddr, len, iph->protocol, 0);
}

static netdev_tx_t qlge_send(struct sk_buff *skb, struct net_device *ndev)
{
	struct qlge_adapter *qdev = netdev_to_qdev(ndev);
	struct qlge_ob_mac_iocb_req *mac_iocb_ptr;
	struct tx_ring_desc *tx_ring_desc;
	int tso;
	struct tx_ring *tx_ring;
	u32 tx_ring_idx = (u32)skb->queue_mapping;

	tx_ring = &qdev->tx_ring[tx_ring_idx];

	if (skb_padto(skb, ETH_ZLEN))
		return NETDEV_TX_OK;

	if (unlikely(atomic_read(&tx_ring->tx_count) < 2)) {
		netif_info(qdev, tx_queued, qdev->ndev,
			   "%s: BUG! shutting down tx queue %d due to lack of resources.\n",
			   __func__, tx_ring_idx);
		netif_stop_subqueue(ndev, tx_ring->wq_id);
		tx_ring->tx_errors++;
		return NETDEV_TX_BUSY;
	}
	tx_ring_desc = &tx_ring->q[tx_ring->prod_idx];
	mac_iocb_ptr = tx_ring_desc->queue_entry;
	memset((void *)mac_iocb_ptr, 0, sizeof(*mac_iocb_ptr));

	mac_iocb_ptr->opcode = OPCODE_OB_MAC_IOCB;
	mac_iocb_ptr->tid = tx_ring_desc->index;
	/* We use the upper 32-bits to store the tx queue for this IO.
	 * When we get the completion we can use it to establish the context.
	 */
	mac_iocb_ptr->txq_idx = tx_ring_idx;
	tx_ring_desc->skb = skb;

	mac_iocb_ptr->frame_len = cpu_to_le16((u16)skb->len);

	if (skb_vlan_tag_present(skb)) {
		netif_printk(qdev, tx_queued, KERN_DEBUG, qdev->ndev,
			     "Adding a vlan tag %d.\n", skb_vlan_tag_get(skb));
		mac_iocb_ptr->flags3 |= OB_MAC_IOCB_V;
		mac_iocb_ptr->vlan_tci = cpu_to_le16(skb_vlan_tag_get(skb));
	}
	tso = qlge_tso(skb, (struct qlge_ob_mac_tso_iocb_req *)mac_iocb_ptr);
	if (tso < 0) {
		dev_kfree_skb_any(skb);
		return NETDEV_TX_OK;
	} else if (unlikely(!tso) && (skb->ip_summed == CHECKSUM_PARTIAL)) {
		qlge_hw_csum_setup(skb,
				   (struct qlge_ob_mac_tso_iocb_req *)mac_iocb_ptr);
	}
	if (qlge_map_send(qdev, mac_iocb_ptr, skb, tx_ring_desc) !=
	    NETDEV_TX_OK) {
		netif_err(qdev, tx_queued, qdev->ndev,
			  "Could not map the segments.\n");
		tx_ring->tx_errors++;
		return NETDEV_TX_BUSY;
	}

	tx_ring->prod_idx++;
	if (tx_ring->prod_idx == tx_ring->wq_len)
		tx_ring->prod_idx = 0;
	wmb();

	qlge_write_db_reg_relaxed(tx_ring->prod_idx, tx_ring->prod_idx_db_reg);
	netif_printk(qdev, tx_queued, KERN_DEBUG, qdev->ndev,
		     "tx queued, slot %d, len %d\n",
		     tx_ring->prod_idx, skb->len);

	atomic_dec(&tx_ring->tx_count);

	if (unlikely(atomic_read(&tx_ring->tx_count) < 2)) {
		netif_stop_subqueue(ndev, tx_ring->wq_id);
		if ((atomic_read(&tx_ring->tx_count) > (tx_ring->wq_len / 4)))
			/*
			 * The queue got stopped because the tx_ring was full.
			 * Wake it up, because it's now at least 25% empty.
			 */
			netif_wake_subqueue(qdev->ndev, tx_ring->wq_id);
	}
	return NETDEV_TX_OK;
}

static void qlge_free_shadow_space(struct qlge_adapter *qdev)
{
	if (qdev->rx_ring_shadow_reg_area) {
		dma_free_coherent(&qdev->pdev->dev,
				  PAGE_SIZE,
				  qdev->rx_ring_shadow_reg_area,
				  qdev->rx_ring_shadow_reg_dma);
		qdev->rx_ring_shadow_reg_area = NULL;
	}
	if (qdev->tx_ring_shadow_reg_area) {
		dma_free_coherent(&qdev->pdev->dev,
				  PAGE_SIZE,
				  qdev->tx_ring_shadow_reg_area,
				  qdev->tx_ring_shadow_reg_dma);
		qdev->tx_ring_shadow_reg_area = NULL;
	}
}

static int qlge_alloc_shadow_space(struct qlge_adapter *qdev)
{
	qdev->rx_ring_shadow_reg_area =
		dma_alloc_coherent(&qdev->pdev->dev, PAGE_SIZE,
				   &qdev->rx_ring_shadow_reg_dma, GFP_ATOMIC);
	if (!qdev->rx_ring_shadow_reg_area) {
		netif_err(qdev, ifup, qdev->ndev,
			  "Allocation of RX shadow space failed.\n");
		return -ENOMEM;
	}

	qdev->tx_ring_shadow_reg_area =
		dma_alloc_coherent(&qdev->pdev->dev, PAGE_SIZE,
				   &qdev->tx_ring_shadow_reg_dma, GFP_ATOMIC);
	if (!qdev->tx_ring_shadow_reg_area) {
		netif_err(qdev, ifup, qdev->ndev,
			  "Allocation of TX shadow space failed.\n");
		goto err_wqp_sh_area;
	}
	return 0;

err_wqp_sh_area:
	dma_free_coherent(&qdev->pdev->dev,
			  PAGE_SIZE,
			  qdev->rx_ring_shadow_reg_area,
			  qdev->rx_ring_shadow_reg_dma);
	return -ENOMEM;
}

static void qlge_init_tx_ring(struct qlge_adapter *qdev, struct tx_ring *tx_ring)
{
	struct tx_ring_desc *tx_ring_desc;
	int i;
	struct qlge_ob_mac_iocb_req *mac_iocb_ptr;

	mac_iocb_ptr = tx_ring->wq_base;
	tx_ring_desc = tx_ring->q;
	for (i = 0; i < tx_ring->wq_len; i++) {
		tx_ring_desc->index = i;
		tx_ring_desc->skb = NULL;
		tx_ring_desc->queue_entry = mac_iocb_ptr;
		mac_iocb_ptr++;
		tx_ring_desc++;
	}
	atomic_set(&tx_ring->tx_count, tx_ring->wq_len);
}

static void qlge_free_tx_resources(struct qlge_adapter *qdev,
				   struct tx_ring *tx_ring)
{
	if (tx_ring->wq_base) {
		dma_free_coherent(&qdev->pdev->dev, tx_ring->wq_size,
				  tx_ring->wq_base, tx_ring->wq_base_dma);
		tx_ring->wq_base = NULL;
	}
	kfree(tx_ring->q);
	tx_ring->q = NULL;
}

static int qlge_alloc_tx_resources(struct qlge_adapter *qdev,
				   struct tx_ring *tx_ring)
{
	tx_ring->wq_base =
		dma_alloc_coherent(&qdev->pdev->dev, tx_ring->wq_size,
				   &tx_ring->wq_base_dma, GFP_ATOMIC);

	if (!tx_ring->wq_base ||
	    tx_ring->wq_base_dma & WQ_ADDR_ALIGN)
		goto pci_alloc_err;

	tx_ring->q =
		kmalloc_array(tx_ring->wq_len, sizeof(struct tx_ring_desc),
			      GFP_KERNEL);
	if (!tx_ring->q)
		goto err;

	return 0;
err:
	dma_free_coherent(&qdev->pdev->dev, tx_ring->wq_size,
			  tx_ring->wq_base, tx_ring->wq_base_dma);
	tx_ring->wq_base = NULL;
pci_alloc_err:
	netif_err(qdev, ifup, qdev->ndev, "tx_ring alloc failed.\n");
	return -ENOMEM;
}

static void qlge_free_lbq_buffers(struct qlge_adapter *qdev, struct rx_ring *rx_ring)
{
	struct qlge_bq *lbq = &rx_ring->lbq;
	unsigned int last_offset;

	last_offset = qlge_lbq_block_size(qdev) - qdev->lbq_buf_size;
	while (lbq->next_to_clean != lbq->next_to_use) {
		struct qlge_bq_desc *lbq_desc =
			&lbq->queue[lbq->next_to_clean];

		if (lbq_desc->p.pg_chunk.offset == last_offset)
			dma_unmap_page(&qdev->pdev->dev, lbq_desc->dma_addr,
				       qlge_lbq_block_size(qdev),
				       DMA_FROM_DEVICE);
		put_page(lbq_desc->p.pg_chunk.page);

		lbq->next_to_clean = QLGE_BQ_WRAP(lbq->next_to_clean + 1);
	}

	if (rx_ring->master_chunk.page) {
		dma_unmap_page(&qdev->pdev->dev, rx_ring->chunk_dma_addr,
			       qlge_lbq_block_size(qdev), DMA_FROM_DEVICE);
		put_page(rx_ring->master_chunk.page);
		rx_ring->master_chunk.page = NULL;
	}
}

static void qlge_free_sbq_buffers(struct qlge_adapter *qdev, struct rx_ring *rx_ring)
{
	int i;

	for (i = 0; i < QLGE_BQ_LEN; i++) {
		struct qlge_bq_desc *sbq_desc = &rx_ring->sbq.queue[i];

		if (!sbq_desc) {
			netif_err(qdev, ifup, qdev->ndev,
				  "sbq_desc %d is NULL.\n", i);
			return;
		}
		if (sbq_desc->p.skb) {
			dma_unmap_single(&qdev->pdev->dev, sbq_desc->dma_addr,
					 SMALL_BUF_MAP_SIZE,
					 DMA_FROM_DEVICE);
			dev_kfree_skb(sbq_desc->p.skb);
			sbq_desc->p.skb = NULL;
		}
	}
}

/* Free all large and small rx buffers associated
 * with the completion queues for this device.
 */
static void qlge_free_rx_buffers(struct qlge_adapter *qdev)
{
	int i;

	for (i = 0; i < qdev->rx_ring_count; i++) {
		struct rx_ring *rx_ring = &qdev->rx_ring[i];

		if (rx_ring->lbq.queue)
			qlge_free_lbq_buffers(qdev, rx_ring);
		if (rx_ring->sbq.queue)
			qlge_free_sbq_buffers(qdev, rx_ring);
	}
}

static void qlge_alloc_rx_buffers(struct qlge_adapter *qdev)
{
	int i;

	for (i = 0; i < qdev->rss_ring_count; i++)
		qlge_update_buffer_queues(&qdev->rx_ring[i], GFP_KERNEL,
					  HZ / 2);
}

static int qlge_init_bq(struct qlge_bq *bq)
{
	struct rx_ring *rx_ring = QLGE_BQ_CONTAINER(bq);
	struct qlge_adapter *qdev = rx_ring->qdev;
	struct qlge_bq_desc *bq_desc;
	__le64 *buf_ptr;
	int i;

	bq->base = dma_alloc_coherent(&qdev->pdev->dev, QLGE_BQ_SIZE,
				      &bq->base_dma, GFP_ATOMIC);
	if (!bq->base)
		return -ENOMEM;

	bq->queue = kmalloc_array(QLGE_BQ_LEN, sizeof(struct qlge_bq_desc),
				  GFP_KERNEL);
	if (!bq->queue)
		return -ENOMEM;

	buf_ptr = bq->base;
	bq_desc = &bq->queue[0];
	for (i = 0; i < QLGE_BQ_LEN; i++, buf_ptr++, bq_desc++) {
		bq_desc->p.skb = NULL;
		bq_desc->index = i;
		bq_desc->buf_ptr = buf_ptr;
	}

	return 0;
}

static void qlge_free_rx_resources(struct qlge_adapter *qdev,
				   struct rx_ring *rx_ring)
{
	/* Free the small buffer queue. */
	if (rx_ring->sbq.base) {
		dma_free_coherent(&qdev->pdev->dev, QLGE_BQ_SIZE,
				  rx_ring->sbq.base, rx_ring->sbq.base_dma);
		rx_ring->sbq.base = NULL;
	}

	/* Free the small buffer queue control blocks. */
	kfree(rx_ring->sbq.queue);
	rx_ring->sbq.queue = NULL;

	/* Free the large buffer queue. */
	if (rx_ring->lbq.base) {
		dma_free_coherent(&qdev->pdev->dev, QLGE_BQ_SIZE,
				  rx_ring->lbq.base, rx_ring->lbq.base_dma);
		rx_ring->lbq.base = NULL;
	}

	/* Free the large buffer queue control blocks. */
	kfree(rx_ring->lbq.queue);
	rx_ring->lbq.queue = NULL;

	/* Free the rx queue. */
	if (rx_ring->cq_base) {
		dma_free_coherent(&qdev->pdev->dev,
				  rx_ring->cq_size,
				  rx_ring->cq_base, rx_ring->cq_base_dma);
		rx_ring->cq_base = NULL;
	}
}

/* Allocate queues and buffers for this completions queue based
 * on the values in the parameter structure.
 */
static int qlge_alloc_rx_resources(struct qlge_adapter *qdev,
				   struct rx_ring *rx_ring)
{
	/*
	 * Allocate the completion queue for this rx_ring.
	 */
	rx_ring->cq_base =
		dma_alloc_coherent(&qdev->pdev->dev, rx_ring->cq_size,
				   &rx_ring->cq_base_dma, GFP_ATOMIC);

	if (!rx_ring->cq_base) {
		netif_err(qdev, ifup, qdev->ndev, "rx_ring alloc failed.\n");
		return -ENOMEM;
	}

	if (rx_ring->cq_id < qdev->rss_ring_count &&
	    (qlge_init_bq(&rx_ring->sbq) || qlge_init_bq(&rx_ring->lbq))) {
		qlge_free_rx_resources(qdev, rx_ring);
		return -ENOMEM;
	}

	return 0;
}

static void qlge_tx_ring_clean(struct qlge_adapter *qdev)
{
	struct tx_ring *tx_ring;
	struct tx_ring_desc *tx_ring_desc;
	int i, j;

	/*
	 * Loop through all queues and free
	 * any resources.
	 */
	for (j = 0; j < qdev->tx_ring_count; j++) {
		tx_ring = &qdev->tx_ring[j];
		for (i = 0; i < tx_ring->wq_len; i++) {
			tx_ring_desc = &tx_ring->q[i];
			if (tx_ring_desc && tx_ring_desc->skb) {
				netif_err(qdev, ifdown, qdev->ndev,
					  "Freeing lost SKB %p, from queue %d, index %d.\n",
					  tx_ring_desc->skb, j,
					  tx_ring_desc->index);
				qlge_unmap_send(qdev, tx_ring_desc,
						tx_ring_desc->map_cnt);
				dev_kfree_skb(tx_ring_desc->skb);
				tx_ring_desc->skb = NULL;
			}
		}
	}
}

static void qlge_free_mem_resources(struct qlge_adapter *qdev)
{
	int i;

	for (i = 0; i < qdev->tx_ring_count; i++)
		qlge_free_tx_resources(qdev, &qdev->tx_ring[i]);
	for (i = 0; i < qdev->rx_ring_count; i++)
		qlge_free_rx_resources(qdev, &qdev->rx_ring[i]);
	qlge_free_shadow_space(qdev);
}

static int qlge_alloc_mem_resources(struct qlge_adapter *qdev)
{
	int i;

	/* Allocate space for our shadow registers and such. */
	if (qlge_alloc_shadow_space(qdev))
		return -ENOMEM;

	for (i = 0; i < qdev->rx_ring_count; i++) {
		if (qlge_alloc_rx_resources(qdev, &qdev->rx_ring[i]) != 0) {
			netif_err(qdev, ifup, qdev->ndev,
				  "RX resource allocation failed.\n");
			goto err_mem;
		}
	}
	/* Allocate tx queue resources */
	for (i = 0; i < qdev->tx_ring_count; i++) {
		if (qlge_alloc_tx_resources(qdev, &qdev->tx_ring[i]) != 0) {
			netif_err(qdev, ifup, qdev->ndev,
				  "TX resource allocation failed.\n");
			goto err_mem;
		}
	}
	return 0;

err_mem:
	qlge_free_mem_resources(qdev);
	return -ENOMEM;
}

/* Set up the rx ring control block and pass it to the chip.
 * The control block is defined as
 * "Completion Queue Initialization Control Block", or cqicb.
 */
static int qlge_start_rx_ring(struct qlge_adapter *qdev, struct rx_ring *rx_ring)
{
	struct cqicb *cqicb = &rx_ring->cqicb;
	void *shadow_reg = qdev->rx_ring_shadow_reg_area +
		(rx_ring->cq_id * RX_RING_SHADOW_SPACE);
	u64 shadow_reg_dma = qdev->rx_ring_shadow_reg_dma +
		(rx_ring->cq_id * RX_RING_SHADOW_SPACE);
	void __iomem *doorbell_area =
		qdev->doorbell_area + (DB_PAGE_SIZE * (128 + rx_ring->cq_id));
	int err = 0;
	u64 dma;
	__le64 *base_indirect_ptr;
	int page_entries;

	/* Set up the shadow registers for this ring. */
	rx_ring->prod_idx_sh_reg = shadow_reg;
	rx_ring->prod_idx_sh_reg_dma = shadow_reg_dma;
	*rx_ring->prod_idx_sh_reg = 0;
	shadow_reg += sizeof(u64);
	shadow_reg_dma += sizeof(u64);
	rx_ring->lbq.base_indirect = shadow_reg;
	rx_ring->lbq.base_indirect_dma = shadow_reg_dma;
	shadow_reg += (sizeof(u64) * MAX_DB_PAGES_PER_BQ(QLGE_BQ_LEN));
	shadow_reg_dma += (sizeof(u64) * MAX_DB_PAGES_PER_BQ(QLGE_BQ_LEN));
	rx_ring->sbq.base_indirect = shadow_reg;
	rx_ring->sbq.base_indirect_dma = shadow_reg_dma;

	/* PCI doorbell mem area + 0x00 for consumer index register */
	rx_ring->cnsmr_idx_db_reg = (u32 __iomem *)doorbell_area;
	rx_ring->cnsmr_idx = 0;
	rx_ring->curr_entry = rx_ring->cq_base;

	/* PCI doorbell mem area + 0x04 for valid register */
	rx_ring->valid_db_reg = doorbell_area + 0x04;

	/* PCI doorbell mem area + 0x18 for large buffer consumer */
	rx_ring->lbq.prod_idx_db_reg = (u32 __iomem *)(doorbell_area + 0x18);

	/* PCI doorbell mem area + 0x1c */
	rx_ring->sbq.prod_idx_db_reg = (u32 __iomem *)(doorbell_area + 0x1c);

	memset((void *)cqicb, 0, sizeof(struct cqicb));
	cqicb->msix_vect = rx_ring->irq;

	cqicb->len = cpu_to_le16(QLGE_FIT16(rx_ring->cq_len) | LEN_V |
				 LEN_CPP_CONT);

	cqicb->addr = cpu_to_le64(rx_ring->cq_base_dma);

	cqicb->prod_idx_addr = cpu_to_le64(rx_ring->prod_idx_sh_reg_dma);

	/*
	 * Set up the control block load flags.
	 */
	cqicb->flags = FLAGS_LC |	/* Load queue base address */
		FLAGS_LV |		/* Load MSI-X vector */
		FLAGS_LI;		/* Load irq delay values */
	if (rx_ring->cq_id < qdev->rss_ring_count) {
		cqicb->flags |= FLAGS_LL;	/* Load lbq values */
		dma = (u64)rx_ring->lbq.base_dma;
		base_indirect_ptr = rx_ring->lbq.base_indirect;

		for (page_entries = 0;
		     page_entries < MAX_DB_PAGES_PER_BQ(QLGE_BQ_LEN);
		     page_entries++) {
			base_indirect_ptr[page_entries] = cpu_to_le64(dma);
			dma += DB_PAGE_SIZE;
		}
		cqicb->lbq_addr = cpu_to_le64(rx_ring->lbq.base_indirect_dma);
		cqicb->lbq_buf_size =
			cpu_to_le16(QLGE_FIT16(qdev->lbq_buf_size));
		cqicb->lbq_len = cpu_to_le16(QLGE_FIT16(QLGE_BQ_LEN));
		rx_ring->lbq.next_to_use = 0;
		rx_ring->lbq.next_to_clean = 0;

		cqicb->flags |= FLAGS_LS;	/* Load sbq values */
		dma = (u64)rx_ring->sbq.base_dma;
		base_indirect_ptr = rx_ring->sbq.base_indirect;

		for (page_entries = 0;
		     page_entries < MAX_DB_PAGES_PER_BQ(QLGE_BQ_LEN);
		     page_entries++) {
			base_indirect_ptr[page_entries] = cpu_to_le64(dma);
			dma += DB_PAGE_SIZE;
		}
		cqicb->sbq_addr =
			cpu_to_le64(rx_ring->sbq.base_indirect_dma);
		cqicb->sbq_buf_size = cpu_to_le16(SMALL_BUFFER_SIZE);
		cqicb->sbq_len = cpu_to_le16(QLGE_FIT16(QLGE_BQ_LEN));
		rx_ring->sbq.next_to_use = 0;
		rx_ring->sbq.next_to_clean = 0;
	}
	if (rx_ring->cq_id < qdev->rss_ring_count) {
		/* Inbound completion handling rx_rings run in
		 * separate NAPI contexts.
		 */
		netif_napi_add(qdev->ndev, &rx_ring->napi,
			       qlge_napi_poll_msix);
		cqicb->irq_delay = cpu_to_le16(qdev->rx_coalesce_usecs);
		cqicb->pkt_delay = cpu_to_le16(qdev->rx_max_coalesced_frames);
	} else {
		cqicb->irq_delay = cpu_to_le16(qdev->tx_coalesce_usecs);
		cqicb->pkt_delay = cpu_to_le16(qdev->tx_max_coalesced_frames);
	}
	err = qlge_write_cfg(qdev, cqicb, sizeof(struct cqicb),
			     CFG_LCQ, rx_ring->cq_id);
	if (err) {
		netif_err(qdev, ifup, qdev->ndev, "Failed to load CQICB.\n");
		return err;
	}
	return err;
}

static int qlge_start_tx_ring(struct qlge_adapter *qdev, struct tx_ring *tx_ring)
{
	struct wqicb *wqicb = (struct wqicb *)tx_ring;
	void __iomem *doorbell_area =
		qdev->doorbell_area + (DB_PAGE_SIZE * tx_ring->wq_id);
	void *shadow_reg = qdev->tx_ring_shadow_reg_area +
		(tx_ring->wq_id * sizeof(u64));
	u64 shadow_reg_dma = qdev->tx_ring_shadow_reg_dma +
		(tx_ring->wq_id * sizeof(u64));
	int err = 0;

	/*
	 * Assign doorbell registers for this tx_ring.
	 */
	/* TX PCI doorbell mem area for tx producer index */
	tx_ring->prod_idx_db_reg = (u32 __iomem *)doorbell_area;
	tx_ring->prod_idx = 0;
	/* TX PCI doorbell mem area + 0x04 */
	tx_ring->valid_db_reg = doorbell_area + 0x04;

	/*
	 * Assign shadow registers for this tx_ring.
	 */
	tx_ring->cnsmr_idx_sh_reg = shadow_reg;
	tx_ring->cnsmr_idx_sh_reg_dma = shadow_reg_dma;

	wqicb->len = cpu_to_le16(tx_ring->wq_len | Q_LEN_V | Q_LEN_CPP_CONT);
	wqicb->flags = cpu_to_le16(Q_FLAGS_LC |
				   Q_FLAGS_LB | Q_FLAGS_LI | Q_FLAGS_LO);
	wqicb->cq_id_rss = cpu_to_le16(tx_ring->cq_id);
	wqicb->rid = 0;
	wqicb->addr = cpu_to_le64(tx_ring->wq_base_dma);

	wqicb->cnsmr_idx_addr = cpu_to_le64(tx_ring->cnsmr_idx_sh_reg_dma);

	qlge_init_tx_ring(qdev, tx_ring);

	err = qlge_write_cfg(qdev, wqicb, sizeof(*wqicb), CFG_LRQ,
			     (u16)tx_ring->wq_id);
	if (err) {
		netif_err(qdev, ifup, qdev->ndev, "Failed to load tx_ring.\n");
		return err;
	}
	return err;
}

static void qlge_disable_msix(struct qlge_adapter *qdev)
{
	if (test_bit(QL_MSIX_ENABLED, &qdev->flags)) {
		pci_disable_msix(qdev->pdev);
		clear_bit(QL_MSIX_ENABLED, &qdev->flags);
		kfree(qdev->msi_x_entry);
		qdev->msi_x_entry = NULL;
	} else if (test_bit(QL_MSI_ENABLED, &qdev->flags)) {
		pci_disable_msi(qdev->pdev);
		clear_bit(QL_MSI_ENABLED, &qdev->flags);
	}
}

/* We start by trying to get the number of vectors
 * stored in qdev->intr_count. If we don't get that
 * many then we reduce the count and try again.
 */
static void qlge_enable_msix(struct qlge_adapter *qdev)
{
	int i, err;

	/* Get the MSIX vectors. */
	if (qlge_irq_type == MSIX_IRQ) {
		/* Try to alloc space for the msix struct,
		 * if it fails then go to MSI/legacy.
		 */
		qdev->msi_x_entry = kcalloc(qdev->intr_count,
					    sizeof(struct msix_entry),
					    GFP_KERNEL);
		if (!qdev->msi_x_entry) {
			qlge_irq_type = MSI_IRQ;
			goto msi;
		}

		for (i = 0; i < qdev->intr_count; i++)
			qdev->msi_x_entry[i].entry = i;

		err = pci_enable_msix_range(qdev->pdev, qdev->msi_x_entry,
					    1, qdev->intr_count);
		if (err < 0) {
			kfree(qdev->msi_x_entry);
			qdev->msi_x_entry = NULL;
			netif_warn(qdev, ifup, qdev->ndev,
				   "MSI-X Enable failed, trying MSI.\n");
			qlge_irq_type = MSI_IRQ;
		} else {
			qdev->intr_count = err;
			set_bit(QL_MSIX_ENABLED, &qdev->flags);
			netif_info(qdev, ifup, qdev->ndev,
				   "MSI-X Enabled, got %d vectors.\n",
				   qdev->intr_count);
			return;
		}
	}
msi:
	qdev->intr_count = 1;
	if (qlge_irq_type == MSI_IRQ) {
		if (pci_alloc_irq_vectors(qdev->pdev, 1, 1, PCI_IRQ_MSI) >= 0) {
			set_bit(QL_MSI_ENABLED, &qdev->flags);
			netif_info(qdev, ifup, qdev->ndev,
				   "Running with MSI interrupts.\n");
			return;
		}
	}
	qlge_irq_type = LEG_IRQ;
	set_bit(QL_LEGACY_ENABLED, &qdev->flags);
	netif_printk(qdev, ifup, KERN_DEBUG, qdev->ndev,
		     "Running with legacy interrupts.\n");
}

/* Each vector services 1 RSS ring and 1 or more
 * TX completion rings.  This function loops through
 * the TX completion rings and assigns the vector that
 * will service it.  An example would be if there are
 * 2 vectors (so 2 RSS rings) and 8 TX completion rings.
 * This would mean that vector 0 would service RSS ring 0
 * and TX completion rings 0,1,2 and 3.  Vector 1 would
 * service RSS ring 1 and TX completion rings 4,5,6 and 7.
 */
static void qlge_set_tx_vect(struct qlge_adapter *qdev)
{
	int i, j, vect;
	u32 tx_rings_per_vector = qdev->tx_ring_count / qdev->intr_count;

	if (likely(test_bit(QL_MSIX_ENABLED, &qdev->flags))) {
		/* Assign irq vectors to TX rx_rings.*/
		for (vect = 0, j = 0, i = qdev->rss_ring_count;
		     i < qdev->rx_ring_count; i++) {
			if (j == tx_rings_per_vector) {
				vect++;
				j = 0;
			}
			qdev->rx_ring[i].irq = vect;
			j++;
		}
	} else {
		/* For single vector all rings have an irq
		 * of zero.
		 */
		for (i = 0; i < qdev->rx_ring_count; i++)
			qdev->rx_ring[i].irq = 0;
	}
}

/* Set the interrupt mask for this vector.  Each vector
 * will service 1 RSS ring and 1 or more TX completion
 * rings.  This function sets up a bit mask per vector
 * that indicates which rings it services.
 */
static void qlge_set_irq_mask(struct qlge_adapter *qdev, struct intr_context *ctx)
{
	int j, vect = ctx->intr;
	u32 tx_rings_per_vector = qdev->tx_ring_count / qdev->intr_count;

	if (likely(test_bit(QL_MSIX_ENABLED, &qdev->flags))) {
		/* Add the RSS ring serviced by this vector
		 * to the mask.
		 */
		ctx->irq_mask = (1 << qdev->rx_ring[vect].cq_id);
		/* Add the TX ring(s) serviced by this vector
		 * to the mask.
		 */
		for (j = 0; j < tx_rings_per_vector; j++) {
			ctx->irq_mask |=
				(1 << qdev->rx_ring[qdev->rss_ring_count +
				 (vect * tx_rings_per_vector) + j].cq_id);
		}
	} else {
		/* For single vector we just shift each queue's
		 * ID into the mask.
		 */
		for (j = 0; j < qdev->rx_ring_count; j++)
			ctx->irq_mask |= (1 << qdev->rx_ring[j].cq_id);
	}
}

/*
 * Here we build the intr_context structures based on
 * our rx_ring count and intr vector count.
 * The intr_context structure is used to hook each vector
 * to possibly different handlers.
 */
static void qlge_resolve_queues_to_irqs(struct qlge_adapter *qdev)
{
	int i = 0;
	struct intr_context *intr_context = &qdev->intr_context[0];

	if (likely(test_bit(QL_MSIX_ENABLED, &qdev->flags))) {
		/* Each rx_ring has it's
		 * own intr_context since we have separate
		 * vectors for each queue.
		 */
		for (i = 0; i < qdev->intr_count; i++, intr_context++) {
			qdev->rx_ring[i].irq = i;
			intr_context->intr = i;
			intr_context->qdev = qdev;
			/* Set up this vector's bit-mask that indicates
			 * which queues it services.
			 */
			qlge_set_irq_mask(qdev, intr_context);
			/*
			 * We set up each vectors enable/disable/read bits so
			 * there's no bit/mask calculations in the critical path.
			 */
			intr_context->intr_en_mask =
				INTR_EN_TYPE_MASK | INTR_EN_INTR_MASK |
				INTR_EN_TYPE_ENABLE | INTR_EN_IHD_MASK | INTR_EN_IHD
				| i;
			intr_context->intr_dis_mask =
				INTR_EN_TYPE_MASK | INTR_EN_INTR_MASK |
				INTR_EN_TYPE_DISABLE | INTR_EN_IHD_MASK |
				INTR_EN_IHD | i;
			intr_context->intr_read_mask =
				INTR_EN_TYPE_MASK | INTR_EN_INTR_MASK |
				INTR_EN_TYPE_READ | INTR_EN_IHD_MASK | INTR_EN_IHD |
				i;
			if (i == 0) {
				/* The first vector/queue handles
				 * broadcast/multicast, fatal errors,
				 * and firmware events.  This in addition
				 * to normal inbound NAPI processing.
				 */
				intr_context->handler = qlge_isr;
				sprintf(intr_context->name, "%s-rx-%d",
					qdev->ndev->name, i);
			} else {
				/*
				 * Inbound queues handle unicast frames only.
				 */
				intr_context->handler = qlge_msix_rx_isr;
				sprintf(intr_context->name, "%s-rx-%d",
					qdev->ndev->name, i);
			}
		}
	} else {
		/*
		 * All rx_rings use the same intr_context since
		 * there is only one vector.
		 */
		intr_context->intr = 0;
		intr_context->qdev = qdev;
		/*
		 * We set up each vectors enable/disable/read bits so
		 * there's no bit/mask calculations in the critical path.
		 */
		intr_context->intr_en_mask =
			INTR_EN_TYPE_MASK | INTR_EN_INTR_MASK | INTR_EN_TYPE_ENABLE;
		intr_context->intr_dis_mask =
			INTR_EN_TYPE_MASK | INTR_EN_INTR_MASK |
			INTR_EN_TYPE_DISABLE;
		if (test_bit(QL_LEGACY_ENABLED, &qdev->flags)) {
			/* Experience shows that when using INTx interrupts,
			 * the device does not always auto-mask INTR_EN_EN.
			 * Moreover, masking INTR_EN_EN manually does not
			 * immediately prevent interrupt generation.
			 */
			intr_context->intr_en_mask |= INTR_EN_EI << 16 |
				INTR_EN_EI;
			intr_context->intr_dis_mask |= INTR_EN_EI << 16;
		}
		intr_context->intr_read_mask =
			INTR_EN_TYPE_MASK | INTR_EN_INTR_MASK | INTR_EN_TYPE_READ;
		/*
		 * Single interrupt means one handler for all rings.
		 */
		intr_context->handler = qlge_isr;
		sprintf(intr_context->name, "%s-single_irq", qdev->ndev->name);
		/* Set up this vector's bit-mask that indicates
		 * which queues it services. In this case there is
		 * a single vector so it will service all RSS and
		 * TX completion rings.
		 */
		qlge_set_irq_mask(qdev, intr_context);
	}
	/* Tell the TX completion rings which MSIx vector
	 * they will be using.
	 */
	qlge_set_tx_vect(qdev);
}

static void qlge_free_irq(struct qlge_adapter *qdev)
{
	int i;
	struct intr_context *intr_context = &qdev->intr_context[0];

	for (i = 0; i < qdev->intr_count; i++, intr_context++) {
		if (intr_context->hooked) {
			if (test_bit(QL_MSIX_ENABLED, &qdev->flags)) {
				free_irq(qdev->msi_x_entry[i].vector,
					 &qdev->rx_ring[i]);
			} else {
				free_irq(qdev->pdev->irq, &qdev->rx_ring[0]);
			}
		}
	}
	qlge_disable_msix(qdev);
}

static int qlge_request_irq(struct qlge_adapter *qdev)
{
	int i;
	int status = 0;
	struct pci_dev *pdev = qdev->pdev;
	struct intr_context *intr_context = &qdev->intr_context[0];

	qlge_resolve_queues_to_irqs(qdev);

	for (i = 0; i < qdev->intr_count; i++, intr_context++) {
		if (test_bit(QL_MSIX_ENABLED, &qdev->flags)) {
			status = request_irq(qdev->msi_x_entry[i].vector,
					     intr_context->handler,
					     0,
					     intr_context->name,
					     &qdev->rx_ring[i]);
			if (status) {
				netif_err(qdev, ifup, qdev->ndev,
					  "Failed request for MSIX interrupt %d.\n",
					  i);
				goto err_irq;
			}
		} else {
			netif_printk(qdev, ifup, KERN_DEBUG, qdev->ndev,
				     "trying msi or legacy interrupts.\n");
			netif_printk(qdev, ifup, KERN_DEBUG, qdev->ndev,
				     "%s: irq = %d.\n", __func__, pdev->irq);
			netif_printk(qdev, ifup, KERN_DEBUG, qdev->ndev,
				     "%s: context->name = %s.\n", __func__,
				     intr_context->name);
			netif_printk(qdev, ifup, KERN_DEBUG, qdev->ndev,
				     "%s: dev_id = 0x%p.\n", __func__,
				     &qdev->rx_ring[0]);
			status =
				request_irq(pdev->irq, qlge_isr,
					    test_bit(QL_MSI_ENABLED, &qdev->flags)
					    ? 0
					    : IRQF_SHARED,
					    intr_context->name, &qdev->rx_ring[0]);
			if (status)
				goto err_irq;

			netif_err(qdev, ifup, qdev->ndev,
				  "Hooked intr 0, queue type RX_Q, with name %s.\n",
				  intr_context->name);
		}
		intr_context->hooked = 1;
	}
	return status;
err_irq:
	netif_err(qdev, ifup, qdev->ndev, "Failed to get the interrupts!!!\n");
	qlge_free_irq(qdev);
	return status;
}

static int qlge_start_rss(struct qlge_adapter *qdev)
{
	static const u8 init_hash_seed[] = {
		0x6d, 0x5a, 0x56, 0xda, 0x25, 0x5b, 0x0e, 0xc2,
		0x41, 0x67, 0x25, 0x3d, 0x43, 0xa3, 0x8f, 0xb0,
		0xd0, 0xca, 0x2b, 0xcb, 0xae, 0x7b, 0x30, 0xb4,
		0x77, 0xcb, 0x2d, 0xa3, 0x80, 0x30, 0xf2, 0x0c,
		0x6a, 0x42, 0xb7, 0x3b, 0xbe, 0xac, 0x01, 0xfa
	};
	struct ricb *ricb = &qdev->ricb;
	int status = 0;
	int i;
	u8 *hash_id = (u8 *)ricb->hash_cq_id;

	memset((void *)ricb, 0, sizeof(*ricb));

	ricb->base_cq = RSS_L4K;
	ricb->flags =
		(RSS_L6K | RSS_LI | RSS_LB | RSS_LM | RSS_RT4 | RSS_RT6);
	ricb->mask = cpu_to_le16((u16)(0x3ff));

	/*
	 * Fill out the Indirection Table.
	 */
	for (i = 0; i < 1024; i++)
		hash_id[i] = (i & (qdev->rss_ring_count - 1));

	memcpy((void *)&ricb->ipv6_hash_key[0], init_hash_seed, 40);
	memcpy((void *)&ricb->ipv4_hash_key[0], init_hash_seed, 16);

	status = qlge_write_cfg(qdev, ricb, sizeof(*ricb), CFG_LR, 0);
	if (status) {
		netif_err(qdev, ifup, qdev->ndev, "Failed to load RICB.\n");
		return status;
	}
	return status;
}

static int qlge_clear_routing_entries(struct qlge_adapter *qdev)
{
	int i, status = 0;

	status = qlge_sem_spinlock(qdev, SEM_RT_IDX_MASK);
	if (status)
		return status;
	/* Clear all the entries in the routing table. */
	for (i = 0; i < 16; i++) {
		status = qlge_set_routing_reg(qdev, i, 0, 0);
		if (status) {
			netif_err(qdev, ifup, qdev->ndev,
				  "Failed to init routing register for CAM packets.\n");
			break;
		}
	}
	qlge_sem_unlock(qdev, SEM_RT_IDX_MASK);
	return status;
}

/* Initialize the frame-to-queue routing. */
static int qlge_route_initialize(struct qlge_adapter *qdev)
{
	int status = 0;

	/* Clear all the entries in the routing table. */
	status = qlge_clear_routing_entries(qdev);
	if (status)
		return status;

	status = qlge_sem_spinlock(qdev, SEM_RT_IDX_MASK);
	if (status)
		return status;

	status = qlge_set_routing_reg(qdev, RT_IDX_IP_CSUM_ERR_SLOT,
				      RT_IDX_IP_CSUM_ERR, 1);
	if (status) {
		netif_err(qdev, ifup, qdev->ndev,
			  "Failed to init routing register for IP CSUM error packets.\n");
		goto exit;
	}
	status = qlge_set_routing_reg(qdev, RT_IDX_TCP_UDP_CSUM_ERR_SLOT,
				      RT_IDX_TU_CSUM_ERR, 1);
	if (status) {
		netif_err(qdev, ifup, qdev->ndev,
			  "Failed to init routing register for TCP/UDP CSUM error packets.\n");
		goto exit;
	}
	status = qlge_set_routing_reg(qdev, RT_IDX_BCAST_SLOT, RT_IDX_BCAST, 1);
	if (status) {
		netif_err(qdev, ifup, qdev->ndev,
			  "Failed to init routing register for broadcast packets.\n");
		goto exit;
	}
	/* If we have more than one inbound queue, then turn on RSS in the
	 * routing block.
	 */
	if (qdev->rss_ring_count > 1) {
		status = qlge_set_routing_reg(qdev, RT_IDX_RSS_MATCH_SLOT,
					      RT_IDX_RSS_MATCH, 1);
		if (status) {
			netif_err(qdev, ifup, qdev->ndev,
				  "Failed to init routing register for MATCH RSS packets.\n");
			goto exit;
		}
	}

	status = qlge_set_routing_reg(qdev, RT_IDX_CAM_HIT_SLOT,
				      RT_IDX_CAM_HIT, 1);
	if (status)
		netif_err(qdev, ifup, qdev->ndev,
			  "Failed to init routing register for CAM packets.\n");
exit:
	qlge_sem_unlock(qdev, SEM_RT_IDX_MASK);
	return status;
}

int qlge_cam_route_initialize(struct qlge_adapter *qdev)
{
	int status, set;

	/* If check if the link is up and use to
	 * determine if we are setting or clearing
	 * the MAC address in the CAM.
	 */
	set = qlge_read32(qdev, STS);
	set &= qdev->port_link_up;
	status = qlge_set_mac_addr(qdev, set);
	if (status) {
		netif_err(qdev, ifup, qdev->ndev, "Failed to init mac address.\n");
		return status;
	}

	status = qlge_route_initialize(qdev);
	if (status)
		netif_err(qdev, ifup, qdev->ndev, "Failed to init routing table.\n");

	return status;
}

static int qlge_adapter_initialize(struct qlge_adapter *qdev)
{
	u32 value, mask;
	int i;
	int status = 0;

	/*
	 * Set up the System register to halt on errors.
	 */
	value = SYS_EFE | SYS_FAE;
	mask = value << 16;
	qlge_write32(qdev, SYS, mask | value);

	/* Set the default queue, and VLAN behavior. */
	value = NIC_RCV_CFG_DFQ;
	mask = NIC_RCV_CFG_DFQ_MASK;
	if (qdev->ndev->features & NETIF_F_HW_VLAN_CTAG_RX) {
		value |= NIC_RCV_CFG_RV;
		mask |= (NIC_RCV_CFG_RV << 16);
	}
	qlge_write32(qdev, NIC_RCV_CFG, (mask | value));

	/* Set the MPI interrupt to enabled. */
	qlge_write32(qdev, INTR_MASK, (INTR_MASK_PI << 16) | INTR_MASK_PI);

	/* Enable the function, set pagesize, enable error checking. */
	value = FSC_FE | FSC_EPC_INBOUND | FSC_EPC_OUTBOUND |
		FSC_EC | FSC_VM_PAGE_4K;
	value |= SPLT_SETTING;

	/* Set/clear header splitting. */
	mask = FSC_VM_PAGESIZE_MASK |
		FSC_DBL_MASK | FSC_DBRST_MASK | (value << 16);
	qlge_write32(qdev, FSC, mask | value);

	qlge_write32(qdev, SPLT_HDR, SPLT_LEN);

	/* Set RX packet routing to use port/pci function on which the
	 * packet arrived on in addition to usual frame routing.
	 * This is helpful on bonding where both interfaces can have
	 * the same MAC address.
	 */
	qlge_write32(qdev, RST_FO, RST_FO_RR_MASK | RST_FO_RR_RCV_FUNC_CQ);
	/* Reroute all packets to our Interface.
	 * They may have been routed to MPI firmware
	 * due to WOL.
	 */
	value = qlge_read32(qdev, MGMT_RCV_CFG);
	value &= ~MGMT_RCV_CFG_RM;
	mask = 0xffff0000;

	/* Sticky reg needs clearing due to WOL. */
	qlge_write32(qdev, MGMT_RCV_CFG, mask);
	qlge_write32(qdev, MGMT_RCV_CFG, mask | value);

	/* Default WOL is enable on Mezz cards */
	if (qdev->pdev->subsystem_device == 0x0068 ||
	    qdev->pdev->subsystem_device == 0x0180)
		qdev->wol = WAKE_MAGIC;

	/* Start up the rx queues. */
	for (i = 0; i < qdev->rx_ring_count; i++) {
		status = qlge_start_rx_ring(qdev, &qdev->rx_ring[i]);
		if (status) {
			netif_err(qdev, ifup, qdev->ndev,
				  "Failed to start rx ring[%d].\n", i);
			return status;
		}
	}

	/* If there is more than one inbound completion queue
	 * then download a RICB to configure RSS.
	 */
	if (qdev->rss_ring_count > 1) {
		status = qlge_start_rss(qdev);
		if (status) {
			netif_err(qdev, ifup, qdev->ndev, "Failed to start RSS.\n");
			return status;
		}
	}

	/* Start up the tx queues. */
	for (i = 0; i < qdev->tx_ring_count; i++) {
		status = qlge_start_tx_ring(qdev, &qdev->tx_ring[i]);
		if (status) {
			netif_err(qdev, ifup, qdev->ndev,
				  "Failed to start tx ring[%d].\n", i);
			return status;
		}
	}

	/* Initialize the port and set the max framesize. */
	status = qdev->nic_ops->port_initialize(qdev);
	if (status)
		netif_err(qdev, ifup, qdev->ndev, "Failed to start port.\n");

	/* Set up the MAC address and frame routing filter. */
	status = qlge_cam_route_initialize(qdev);
	if (status) {
		netif_err(qdev, ifup, qdev->ndev,
			  "Failed to init CAM/Routing tables.\n");
		return status;
	}

	/* Start NAPI for the RSS queues. */
	for (i = 0; i < qdev->rss_ring_count; i++)
		napi_enable(&qdev->rx_ring[i].napi);

	return status;
}

/* Issue soft reset to chip. */
static int qlge_adapter_reset(struct qlge_adapter *qdev)
{
	u32 value;
	int status = 0;
	unsigned long end_jiffies;

	/* Clear all the entries in the routing table. */
	status = qlge_clear_routing_entries(qdev);
	if (status) {
		netif_err(qdev, ifup, qdev->ndev, "Failed to clear routing bits.\n");
		return status;
	}

	/* Check if bit is set then skip the mailbox command and
	 * clear the bit, else we are in normal reset process.
	 */
	if (!test_bit(QL_ASIC_RECOVERY, &qdev->flags)) {
		/* Stop management traffic. */
		qlge_mb_set_mgmnt_traffic_ctl(qdev, MB_SET_MPI_TFK_STOP);

		/* Wait for the NIC and MGMNT FIFOs to empty. */
		qlge_wait_fifo_empty(qdev);
	} else {
		clear_bit(QL_ASIC_RECOVERY, &qdev->flags);
	}

	qlge_write32(qdev, RST_FO, (RST_FO_FR << 16) | RST_FO_FR);

	end_jiffies = jiffies + usecs_to_jiffies(30);
	do {
		value = qlge_read32(qdev, RST_FO);
		if ((value & RST_FO_FR) == 0)
			break;
		cpu_relax();
	} while (time_before(jiffies, end_jiffies));

	if (value & RST_FO_FR) {
		netif_err(qdev, ifdown, qdev->ndev,
			  "ETIMEDOUT!!! errored out of resetting the chip!\n");
		status = -ETIMEDOUT;
	}

	/* Resume management traffic. */
	qlge_mb_set_mgmnt_traffic_ctl(qdev, MB_SET_MPI_TFK_RESUME);
	return status;
}

static void qlge_display_dev_info(struct net_device *ndev)
{
	struct qlge_adapter *qdev = netdev_to_qdev(ndev);

	netif_info(qdev, probe, qdev->ndev,
		   "Function #%d, Port %d, NIC Roll %d, NIC Rev = %d, XG Roll = %d, XG Rev = %d.\n",
		   qdev->func,
		   qdev->port,
		   qdev->chip_rev_id & 0x0000000f,
		   qdev->chip_rev_id >> 4 & 0x0000000f,
		   qdev->chip_rev_id >> 8 & 0x0000000f,
		   qdev->chip_rev_id >> 12 & 0x0000000f);
	netif_info(qdev, probe, qdev->ndev,
		   "MAC address %pM\n", ndev->dev_addr);
}

static int qlge_wol(struct qlge_adapter *qdev)
{
	int status = 0;
	u32 wol = MB_WOL_DISABLE;

	/* The CAM is still intact after a reset, but if we
	 * are doing WOL, then we may need to program the
	 * routing regs. We would also need to issue the mailbox
	 * commands to instruct the MPI what to do per the ethtool
	 * settings.
	 */

	if (qdev->wol & (WAKE_ARP | WAKE_MAGICSECURE | WAKE_PHY | WAKE_UCAST |
			 WAKE_MCAST | WAKE_BCAST)) {
		netif_err(qdev, ifdown, qdev->ndev,
			  "Unsupported WOL parameter. qdev->wol = 0x%x.\n",
			  qdev->wol);
		return -EINVAL;
	}

	if (qdev->wol & WAKE_MAGIC) {
		status = qlge_mb_wol_set_magic(qdev, 1);
		if (status) {
			netif_err(qdev, ifdown, qdev->ndev,
				  "Failed to set magic packet on %s.\n",
				  qdev->ndev->name);
			return status;
		}
		netif_info(qdev, drv, qdev->ndev,
			   "Enabled magic packet successfully on %s.\n",
			   qdev->ndev->name);

		wol |= MB_WOL_MAGIC_PKT;
	}

	if (qdev->wol) {
		wol |= MB_WOL_MODE_ON;
		status = qlge_mb_wol_mode(qdev, wol);
		netif_err(qdev, drv, qdev->ndev,
			  "WOL %s (wol code 0x%x) on %s\n",
			  (status == 0) ? "Successfully set" : "Failed",
			  wol, qdev->ndev->name);
	}

	return status;
}

static void qlge_cancel_all_work_sync(struct qlge_adapter *qdev)
{
	/* Don't kill the reset worker thread if we
	 * are in the process of recovery.
	 */
	if (test_bit(QL_ADAPTER_UP, &qdev->flags))
		cancel_delayed_work_sync(&qdev->asic_reset_work);
	cancel_delayed_work_sync(&qdev->mpi_reset_work);
	cancel_delayed_work_sync(&qdev->mpi_work);
	cancel_delayed_work_sync(&qdev->mpi_idc_work);
	cancel_delayed_work_sync(&qdev->mpi_port_cfg_work);
}

static int qlge_adapter_down(struct qlge_adapter *qdev)
{
	int i, status = 0;

	qlge_link_off(qdev);

	qlge_cancel_all_work_sync(qdev);

	for (i = 0; i < qdev->rss_ring_count; i++)
		napi_disable(&qdev->rx_ring[i].napi);

	clear_bit(QL_ADAPTER_UP, &qdev->flags);

	qlge_disable_interrupts(qdev);

	qlge_tx_ring_clean(qdev);

	/* Call netif_napi_del() from common point. */
	for (i = 0; i < qdev->rss_ring_count; i++)
		netif_napi_del(&qdev->rx_ring[i].napi);

	status = qlge_adapter_reset(qdev);
	if (status)
		netif_err(qdev, ifdown, qdev->ndev, "reset(func #%d) FAILED!\n",
			  qdev->func);
	qlge_free_rx_buffers(qdev);

	return status;
}

static int qlge_adapter_up(struct qlge_adapter *qdev)
{
	int err = 0;

	err = qlge_adapter_initialize(qdev);
	if (err) {
		netif_info(qdev, ifup, qdev->ndev, "Unable to initialize adapter.\n");
		goto err_init;
	}
	set_bit(QL_ADAPTER_UP, &qdev->flags);
	qlge_alloc_rx_buffers(qdev);
	/* If the port is initialized and the
	 * link is up the turn on the carrier.
	 */
	if ((qlge_read32(qdev, STS) & qdev->port_init) &&
	    (qlge_read32(qdev, STS) & qdev->port_link_up))
		qlge_link_on(qdev);
	/* Restore rx mode. */
	clear_bit(QL_ALLMULTI, &qdev->flags);
	clear_bit(QL_PROMISCUOUS, &qdev->flags);
	qlge_set_multicast_list(qdev->ndev);

	/* Restore vlan setting. */
	qlge_restore_vlan(qdev);

	qlge_enable_interrupts(qdev);
	qlge_enable_all_completion_interrupts(qdev);
	netif_tx_start_all_queues(qdev->ndev);

	return 0;
err_init:
	qlge_adapter_reset(qdev);
	return err;
}

static void qlge_release_adapter_resources(struct qlge_adapter *qdev)
{
	qlge_free_mem_resources(qdev);
	qlge_free_irq(qdev);
}

static int qlge_get_adapter_resources(struct qlge_adapter *qdev)
{
	if (qlge_alloc_mem_resources(qdev)) {
		netif_err(qdev, ifup, qdev->ndev, "Unable to  allocate memory.\n");
		return -ENOMEM;
	}
	return qlge_request_irq(qdev);
}

static int qlge_close(struct net_device *ndev)
{
	struct qlge_adapter *qdev = netdev_to_qdev(ndev);
	int i;

	/* If we hit pci_channel_io_perm_failure
	 * failure condition, then we already
	 * brought the adapter down.
	 */
	if (test_bit(QL_EEH_FATAL, &qdev->flags)) {
		netif_err(qdev, drv, qdev->ndev, "EEH fatal did unload.\n");
		clear_bit(QL_EEH_FATAL, &qdev->flags);
		return 0;
	}

	/*
	 * Wait for device to recover from a reset.
	 * (Rarely happens, but possible.)
	 */
	while (!test_bit(QL_ADAPTER_UP, &qdev->flags))
		msleep(1);

	/* Make sure refill_work doesn't re-enable napi */
	for (i = 0; i < qdev->rss_ring_count; i++)
		cancel_delayed_work_sync(&qdev->rx_ring[i].refill_work);

	qlge_adapter_down(qdev);
	qlge_release_adapter_resources(qdev);
	return 0;
}

static void qlge_set_lb_size(struct qlge_adapter *qdev)
{
	if (qdev->ndev->mtu <= 1500)
		qdev->lbq_buf_size = LARGE_BUFFER_MIN_SIZE;
	else
		qdev->lbq_buf_size = LARGE_BUFFER_MAX_SIZE;
	qdev->lbq_buf_order = get_order(qdev->lbq_buf_size);
}

static int qlge_configure_rings(struct qlge_adapter *qdev)
{
	int i;
	struct rx_ring *rx_ring;
	struct tx_ring *tx_ring;
	int cpu_cnt = min_t(int, MAX_CPUS, num_online_cpus());

	/* In a perfect world we have one RSS ring for each CPU
	 * and each has it's own vector.  To do that we ask for
	 * cpu_cnt vectors.  qlge_enable_msix() will adjust the
	 * vector count to what we actually get.  We then
	 * allocate an RSS ring for each.
	 * Essentially, we are doing min(cpu_count, msix_vector_count).
	 */
	qdev->intr_count = cpu_cnt;
	qlge_enable_msix(qdev);
	/* Adjust the RSS ring count to the actual vector count. */
	qdev->rss_ring_count = qdev->intr_count;
	qdev->tx_ring_count = cpu_cnt;
	qdev->rx_ring_count = qdev->tx_ring_count + qdev->rss_ring_count;

	for (i = 0; i < qdev->tx_ring_count; i++) {
		tx_ring = &qdev->tx_ring[i];
		memset((void *)tx_ring, 0, sizeof(*tx_ring));
		tx_ring->qdev = qdev;
		tx_ring->wq_id = i;
		tx_ring->wq_len = qdev->tx_ring_size;
		tx_ring->wq_size =
			tx_ring->wq_len * sizeof(struct qlge_ob_mac_iocb_req);

		/*
		 * The completion queue ID for the tx rings start
		 * immediately after the rss rings.
		 */
		tx_ring->cq_id = qdev->rss_ring_count + i;
	}

	for (i = 0; i < qdev->rx_ring_count; i++) {
		rx_ring = &qdev->rx_ring[i];
		memset((void *)rx_ring, 0, sizeof(*rx_ring));
		rx_ring->qdev = qdev;
		rx_ring->cq_id = i;
		rx_ring->cpu = i % cpu_cnt;	/* CPU to run handler on. */
		if (i < qdev->rss_ring_count) {
			/*
			 * Inbound (RSS) queues.
			 */
			rx_ring->cq_len = qdev->rx_ring_size;
			rx_ring->cq_size =
				rx_ring->cq_len * sizeof(struct qlge_net_rsp_iocb);
			rx_ring->lbq.type = QLGE_LB;
			rx_ring->sbq.type = QLGE_SB;
			INIT_DELAYED_WORK(&rx_ring->refill_work,
					  &qlge_slow_refill);
		} else {
			/*
			 * Outbound queue handles outbound completions only.
			 */
			/* outbound cq is same size as tx_ring it services. */
			rx_ring->cq_len = qdev->tx_ring_size;
			rx_ring->cq_size =
				rx_ring->cq_len * sizeof(struct qlge_net_rsp_iocb);
		}
	}
	return 0;
}

static int qlge_open(struct net_device *ndev)
{
	struct qlge_adapter *qdev = netdev_to_qdev(ndev);
	int err = 0;

	err = qlge_adapter_reset(qdev);
	if (err)
		return err;

	qlge_set_lb_size(qdev);
	err = qlge_configure_rings(qdev);
	if (err)
		return err;

	err = qlge_get_adapter_resources(qdev);
	if (err)
		goto error_up;

	err = qlge_adapter_up(qdev);
	if (err)
		goto error_up;

	return err;

error_up:
	qlge_release_adapter_resources(qdev);
	return err;
}

static int qlge_change_rx_buffers(struct qlge_adapter *qdev)
{
	int status;

	/* Wait for an outstanding reset to complete. */
	if (!test_bit(QL_ADAPTER_UP, &qdev->flags)) {
		int i = 4;

		while (--i && !test_bit(QL_ADAPTER_UP, &qdev->flags)) {
			netif_err(qdev, ifup, qdev->ndev,
				  "Waiting for adapter UP...\n");
			ssleep(1);
		}

		if (!i) {
			netif_err(qdev, ifup, qdev->ndev,
				  "Timed out waiting for adapter UP\n");
			return -ETIMEDOUT;
		}
	}

	status = qlge_adapter_down(qdev);
	if (status)
		goto error;

	qlge_set_lb_size(qdev);

	status = qlge_adapter_up(qdev);
	if (status)
		goto error;

	return status;
error:
	netif_alert(qdev, ifup, qdev->ndev,
		    "Driver up/down cycle failed, closing device.\n");
	set_bit(QL_ADAPTER_UP, &qdev->flags);
	dev_close(qdev->ndev);
	return status;
}

static int qlge_change_mtu(struct net_device *ndev, int new_mtu)
{
	struct qlge_adapter *qdev = netdev_to_qdev(ndev);
	int status;

	if (ndev->mtu == 1500 && new_mtu == 9000)
		netif_err(qdev, ifup, qdev->ndev, "Changing to jumbo MTU.\n");
	else if (ndev->mtu == 9000 && new_mtu == 1500)
		netif_err(qdev, ifup, qdev->ndev, "Changing to normal MTU.\n");
	else
		return -EINVAL;

	queue_delayed_work(qdev->workqueue,
			   &qdev->mpi_port_cfg_work, 3 * HZ);

	ndev->mtu = new_mtu;

	if (!netif_running(qdev->ndev))
		return 0;

	status = qlge_change_rx_buffers(qdev);
	if (status) {
		netif_err(qdev, ifup, qdev->ndev,
			  "Changing MTU failed.\n");
	}

	return status;
}

static struct net_device_stats *qlge_get_stats(struct net_device
					       *ndev)
{
	struct qlge_adapter *qdev = netdev_to_qdev(ndev);
	struct rx_ring *rx_ring = &qdev->rx_ring[0];
	struct tx_ring *tx_ring = &qdev->tx_ring[0];
	unsigned long pkts, mcast, dropped, errors, bytes;
	int i;

	/* Get RX stats. */
	pkts = mcast = dropped = errors = bytes = 0;
	for (i = 0; i < qdev->rss_ring_count; i++, rx_ring++) {
		pkts += rx_ring->rx_packets;
		bytes += rx_ring->rx_bytes;
		dropped += rx_ring->rx_dropped;
		errors += rx_ring->rx_errors;
		mcast += rx_ring->rx_multicast;
	}
	ndev->stats.rx_packets = pkts;
	ndev->stats.rx_bytes = bytes;
	ndev->stats.rx_dropped = dropped;
	ndev->stats.rx_errors = errors;
	ndev->stats.multicast = mcast;

	/* Get TX stats. */
	pkts = errors = bytes = 0;
	for (i = 0; i < qdev->tx_ring_count; i++, tx_ring++) {
		pkts += tx_ring->tx_packets;
		bytes += tx_ring->tx_bytes;
		errors += tx_ring->tx_errors;
	}
	ndev->stats.tx_packets = pkts;
	ndev->stats.tx_bytes = bytes;
	ndev->stats.tx_errors = errors;
	return &ndev->stats;
}

static void qlge_set_multicast_list(struct net_device *ndev)
{
	struct qlge_adapter *qdev = netdev_to_qdev(ndev);
	struct netdev_hw_addr *ha;
	int i, status;

	status = qlge_sem_spinlock(qdev, SEM_RT_IDX_MASK);
	if (status)
		return;
	/*
	 * Set or clear promiscuous mode if a
	 * transition is taking place.
	 */
	if (ndev->flags & IFF_PROMISC) {
		if (!test_bit(QL_PROMISCUOUS, &qdev->flags)) {
			if (qlge_set_routing_reg
			    (qdev, RT_IDX_PROMISCUOUS_SLOT, RT_IDX_VALID, 1)) {
				netif_err(qdev, hw, qdev->ndev,
					  "Failed to set promiscuous mode.\n");
			} else {
				set_bit(QL_PROMISCUOUS, &qdev->flags);
			}
		}
	} else {
		if (test_bit(QL_PROMISCUOUS, &qdev->flags)) {
			if (qlge_set_routing_reg
			    (qdev, RT_IDX_PROMISCUOUS_SLOT, RT_IDX_VALID, 0)) {
				netif_err(qdev, hw, qdev->ndev,
					  "Failed to clear promiscuous mode.\n");
			} else {
				clear_bit(QL_PROMISCUOUS, &qdev->flags);
			}
		}
	}

	/*
	 * Set or clear all multicast mode if a
	 * transition is taking place.
	 */
	if ((ndev->flags & IFF_ALLMULTI) ||
	    (netdev_mc_count(ndev) > MAX_MULTICAST_ENTRIES)) {
		if (!test_bit(QL_ALLMULTI, &qdev->flags)) {
			if (qlge_set_routing_reg
			    (qdev, RT_IDX_ALLMULTI_SLOT, RT_IDX_MCAST, 1)) {
				netif_err(qdev, hw, qdev->ndev,
					  "Failed to set all-multi mode.\n");
			} else {
				set_bit(QL_ALLMULTI, &qdev->flags);
			}
		}
	} else {
		if (test_bit(QL_ALLMULTI, &qdev->flags)) {
			if (qlge_set_routing_reg
			    (qdev, RT_IDX_ALLMULTI_SLOT, RT_IDX_MCAST, 0)) {
				netif_err(qdev, hw, qdev->ndev,
					  "Failed to clear all-multi mode.\n");
			} else {
				clear_bit(QL_ALLMULTI, &qdev->flags);
			}
		}
	}

	if (!netdev_mc_empty(ndev)) {
		status = qlge_sem_spinlock(qdev, SEM_MAC_ADDR_MASK);
		if (status)
			goto exit;
		i = 0;
		netdev_for_each_mc_addr(ha, ndev) {
			if (qlge_set_mac_addr_reg(qdev, (u8 *)ha->addr,
						  MAC_ADDR_TYPE_MULTI_MAC, i)) {
				netif_err(qdev, hw, qdev->ndev,
					  "Failed to loadmulticast address.\n");
				qlge_sem_unlock(qdev, SEM_MAC_ADDR_MASK);
				goto exit;
			}
			i++;
		}
		qlge_sem_unlock(qdev, SEM_MAC_ADDR_MASK);
		if (qlge_set_routing_reg
		    (qdev, RT_IDX_MCAST_MATCH_SLOT, RT_IDX_MCAST_MATCH, 1)) {
			netif_err(qdev, hw, qdev->ndev,
				  "Failed to set multicast match mode.\n");
		} else {
			set_bit(QL_ALLMULTI, &qdev->flags);
		}
	}
exit:
	qlge_sem_unlock(qdev, SEM_RT_IDX_MASK);
}

static int qlge_set_mac_address(struct net_device *ndev, void *p)
{
	struct qlge_adapter *qdev = netdev_to_qdev(ndev);
	struct sockaddr *addr = p;
	int status;

	if (!is_valid_ether_addr(addr->sa_data))
		return -EADDRNOTAVAIL;
	eth_hw_addr_set(ndev, addr->sa_data);
	/* Update local copy of current mac address. */
	memcpy(qdev->current_mac_addr, ndev->dev_addr, ndev->addr_len);

	status = qlge_sem_spinlock(qdev, SEM_MAC_ADDR_MASK);
	if (status)
		return status;
	status = qlge_set_mac_addr_reg(qdev, (const u8 *)ndev->dev_addr,
				       MAC_ADDR_TYPE_CAM_MAC,
				       qdev->func * MAX_CQ);
	if (status)
		netif_err(qdev, hw, qdev->ndev, "Failed to load MAC address.\n");
	qlge_sem_unlock(qdev, SEM_MAC_ADDR_MASK);
	return status;
}

static void qlge_tx_timeout(struct net_device *ndev, unsigned int txqueue)
{
	struct qlge_adapter *qdev = netdev_to_qdev(ndev);

	qlge_queue_asic_error(qdev);
}

static void qlge_asic_reset_work(struct work_struct *work)
{
	struct qlge_adapter *qdev =
		container_of(work, struct qlge_adapter, asic_reset_work.work);
	int status;

	rtnl_lock();
	status = qlge_adapter_down(qdev);
	if (status)
		goto error;

	status = qlge_adapter_up(qdev);
	if (status)
		goto error;

	/* Restore rx mode. */
	clear_bit(QL_ALLMULTI, &qdev->flags);
	clear_bit(QL_PROMISCUOUS, &qdev->flags);
	qlge_set_multicast_list(qdev->ndev);

	rtnl_unlock();
	return;
error:
	netif_alert(qdev, ifup, qdev->ndev,
		    "Driver up/down cycle failed, closing device\n");

	set_bit(QL_ADAPTER_UP, &qdev->flags);
	dev_close(qdev->ndev);
	rtnl_unlock();
}

static const struct nic_operations qla8012_nic_ops = {
	.get_flash		= qlge_get_8012_flash_params,
	.port_initialize	= qlge_8012_port_initialize,
};

static const struct nic_operations qla8000_nic_ops = {
	.get_flash		= qlge_get_8000_flash_params,
	.port_initialize	= qlge_8000_port_initialize,
};

/* Find the pcie function number for the other NIC
 * on this chip.  Since both NIC functions share a
 * common firmware we have the lowest enabled function
 * do any common work.  Examples would be resetting
 * after a fatal firmware error, or doing a firmware
 * coredump.
 */
static int qlge_get_alt_pcie_func(struct qlge_adapter *qdev)
{
	int status = 0;
	u32 temp;
	u32 nic_func1, nic_func2;

	status = qlge_read_mpi_reg(qdev, MPI_TEST_FUNC_PORT_CFG,
				   &temp);
	if (status)
		return status;

	nic_func1 = ((temp >> MPI_TEST_NIC1_FUNC_SHIFT) &
		     MPI_TEST_NIC_FUNC_MASK);
	nic_func2 = ((temp >> MPI_TEST_NIC2_FUNC_SHIFT) &
		     MPI_TEST_NIC_FUNC_MASK);

	if (qdev->func == nic_func1)
		qdev->alt_func = nic_func2;
	else if (qdev->func == nic_func2)
		qdev->alt_func = nic_func1;
	else
		status = -EIO;

	return status;
}

static int qlge_get_board_info(struct qlge_adapter *qdev)
{
	int status;

	qdev->func =
		(qlge_read32(qdev, STS) & STS_FUNC_ID_MASK) >> STS_FUNC_ID_SHIFT;
	if (qdev->func > 3)
		return -EIO;

	status = qlge_get_alt_pcie_func(qdev);
	if (status)
		return status;

	qdev->port = (qdev->func < qdev->alt_func) ? 0 : 1;
	if (qdev->port) {
		qdev->xg_sem_mask = SEM_XGMAC1_MASK;
		qdev->port_link_up = STS_PL1;
		qdev->port_init = STS_PI1;
		qdev->mailbox_in = PROC_ADDR_MPI_RISC | PROC_ADDR_FUNC2_MBI;
		qdev->mailbox_out = PROC_ADDR_MPI_RISC | PROC_ADDR_FUNC2_MBO;
	} else {
		qdev->xg_sem_mask = SEM_XGMAC0_MASK;
		qdev->port_link_up = STS_PL0;
		qdev->port_init = STS_PI0;
		qdev->mailbox_in = PROC_ADDR_MPI_RISC | PROC_ADDR_FUNC0_MBI;
		qdev->mailbox_out = PROC_ADDR_MPI_RISC | PROC_ADDR_FUNC0_MBO;
	}
	qdev->chip_rev_id = qlge_read32(qdev, REV_ID);
	qdev->device_id = qdev->pdev->device;
	if (qdev->device_id == QLGE_DEVICE_ID_8012)
		qdev->nic_ops = &qla8012_nic_ops;
	else if (qdev->device_id == QLGE_DEVICE_ID_8000)
		qdev->nic_ops = &qla8000_nic_ops;
	return status;
}

static void qlge_release_all(struct pci_dev *pdev)
{
	struct qlge_adapter *qdev = pci_get_drvdata(pdev);

	if (qdev->workqueue) {
		destroy_workqueue(qdev->workqueue);
		qdev->workqueue = NULL;
	}

	if (qdev->reg_base)
		iounmap(qdev->reg_base);
	if (qdev->doorbell_area)
		iounmap(qdev->doorbell_area);
	vfree(qdev->mpi_coredump);
	pci_release_regions(pdev);
}

static int qlge_init_device(struct pci_dev *pdev, struct qlge_adapter *qdev,
			    int cards_found)
{
	struct net_device *ndev = qdev->ndev;
	int err = 0;

	err = pci_enable_device(pdev);
	if (err) {
		dev_err(&pdev->dev, "PCI device enable failed.\n");
		return err;
	}

	qdev->pdev = pdev;
	pci_set_drvdata(pdev, qdev);

	/* Set PCIe read request size */
	err = pcie_set_readrq(pdev, 4096);
	if (err) {
		dev_err(&pdev->dev, "Set readrq failed.\n");
		goto err_disable_pci;
	}

	err = pci_request_regions(pdev, DRV_NAME);
	if (err) {
		dev_err(&pdev->dev, "PCI region request failed.\n");
		goto err_disable_pci;
	}

	pci_set_master(pdev);
	if (!dma_set_mask(&pdev->dev, DMA_BIT_MASK(64))) {
		set_bit(QL_DMA64, &qdev->flags);
		err = dma_set_coherent_mask(&pdev->dev, DMA_BIT_MASK(64));
	} else {
		err = dma_set_mask(&pdev->dev, DMA_BIT_MASK(32));
		if (!err)
			err = dma_set_coherent_mask(&pdev->dev,
						    DMA_BIT_MASK(32));
	}

	if (err) {
		dev_err(&pdev->dev, "No usable DMA configuration.\n");
		goto err_release_pci;
	}

	/* Set PCIe reset type for EEH to fundamental. */
	pdev->needs_freset = 1;
	pci_save_state(pdev);
	qdev->reg_base =
		ioremap(pci_resource_start(pdev, 1), pci_resource_len(pdev, 1));
	if (!qdev->reg_base) {
		dev_err(&pdev->dev, "Register mapping failed.\n");
		err = -ENOMEM;
		goto err_release_pci;
	}

	qdev->doorbell_area_size = pci_resource_len(pdev, 3);
	qdev->doorbell_area =
		ioremap(pci_resource_start(pdev, 3), pci_resource_len(pdev, 3));
	if (!qdev->doorbell_area) {
		dev_err(&pdev->dev, "Doorbell register mapping failed.\n");
		err = -ENOMEM;
		goto err_iounmap_base;
	}

	err = qlge_get_board_info(qdev);
	if (err) {
		dev_err(&pdev->dev, "Register access failed.\n");
		err = -EIO;
		goto err_iounmap_doorbell;
	}
	qdev->msg_enable = netif_msg_init(debug, default_msg);
	spin_lock_init(&qdev->stats_lock);

	if (qlge_mpi_coredump) {
		qdev->mpi_coredump =
			vmalloc(sizeof(struct qlge_mpi_coredump));
		if (!qdev->mpi_coredump) {
			err = -ENOMEM;
			goto err_iounmap_doorbell;
		}
		if (qlge_force_coredump)
			set_bit(QL_FRC_COREDUMP, &qdev->flags);
	}
	/* make sure the EEPROM is good */
	err = qdev->nic_ops->get_flash(qdev);
	if (err) {
		dev_err(&pdev->dev, "Invalid FLASH.\n");
		goto err_free_mpi_coredump;
	}

	/* Keep local copy of current mac address. */
	memcpy(qdev->current_mac_addr, ndev->dev_addr, ndev->addr_len);

	/* Set up the default ring sizes. */
	qdev->tx_ring_size = NUM_TX_RING_ENTRIES;
	qdev->rx_ring_size = NUM_RX_RING_ENTRIES;

	/* Set up the coalescing parameters. */
	qdev->rx_coalesce_usecs = DFLT_COALESCE_WAIT;
	qdev->tx_coalesce_usecs = DFLT_COALESCE_WAIT;
	qdev->rx_max_coalesced_frames = DFLT_INTER_FRAME_WAIT;
	qdev->tx_max_coalesced_frames = DFLT_INTER_FRAME_WAIT;

	/*
	 * Set up the operating parameters.
	 */
	qdev->workqueue = alloc_ordered_workqueue("%s", WQ_MEM_RECLAIM,
						  ndev->name);
	if (!qdev->workqueue) {
		err = -ENOMEM;
		goto err_free_mpi_coredump;
	}

	INIT_DELAYED_WORK(&qdev->asic_reset_work, qlge_asic_reset_work);
	INIT_DELAYED_WORK(&qdev->mpi_reset_work, qlge_mpi_reset_work);
	INIT_DELAYED_WORK(&qdev->mpi_work, qlge_mpi_work);
	INIT_DELAYED_WORK(&qdev->mpi_port_cfg_work, qlge_mpi_port_cfg_work);
	INIT_DELAYED_WORK(&qdev->mpi_idc_work, qlge_mpi_idc_work);
	init_completion(&qdev->ide_completion);
	mutex_init(&qdev->mpi_mutex);

	if (!cards_found) {
		dev_info(&pdev->dev, "%s\n", DRV_STRING);
		dev_info(&pdev->dev, "Driver name: %s, Version: %s.\n",
			 DRV_NAME, DRV_VERSION);
	}
	return 0;

err_free_mpi_coredump:
	vfree(qdev->mpi_coredump);
err_iounmap_doorbell:
	iounmap(qdev->doorbell_area);
err_iounmap_base:
	iounmap(qdev->reg_base);
err_release_pci:
	pci_release_regions(pdev);
err_disable_pci:
	pci_disable_device(pdev);

	return err;
}

static const struct net_device_ops qlge_netdev_ops = {
	.ndo_open		= qlge_open,
	.ndo_stop		= qlge_close,
	.ndo_start_xmit		= qlge_send,
	.ndo_change_mtu		= qlge_change_mtu,
	.ndo_get_stats		= qlge_get_stats,
	.ndo_set_rx_mode	= qlge_set_multicast_list,
	.ndo_set_mac_address	= qlge_set_mac_address,
	.ndo_validate_addr	= eth_validate_addr,
	.ndo_tx_timeout		= qlge_tx_timeout,
	.ndo_set_features	= qlge_set_features,
	.ndo_vlan_rx_add_vid	= qlge_vlan_rx_add_vid,
	.ndo_vlan_rx_kill_vid	= qlge_vlan_rx_kill_vid,
};

static void qlge_timer(struct timer_list *t)
{
	struct qlge_adapter *qdev = from_timer(qdev, t, timer);
	u32 var = 0;

	var = qlge_read32(qdev, STS);
	if (pci_channel_offline(qdev->pdev)) {
		netif_err(qdev, ifup, qdev->ndev, "EEH STS = 0x%.08x.\n", var);
		return;
	}

	mod_timer(&qdev->timer, jiffies + (5 * HZ));
}

static const struct devlink_ops qlge_devlink_ops;

static int qlge_probe(struct pci_dev *pdev,
		      const struct pci_device_id *pci_entry)
{
	struct qlge_netdev_priv *ndev_priv;
	struct qlge_adapter *qdev = NULL;
	struct net_device *ndev = NULL;
	struct devlink *devlink;
	static int cards_found;
	int err;

	devlink = devlink_alloc(&qlge_devlink_ops, sizeof(struct qlge_adapter),
				&pdev->dev);
	if (!devlink)
		return -ENOMEM;

	qdev = devlink_priv(devlink);

	ndev = alloc_etherdev_mq(sizeof(struct qlge_netdev_priv),
				 min(MAX_CPUS,
				     netif_get_num_default_rss_queues()));
	if (!ndev) {
		err = -ENOMEM;
		goto devlink_free;
	}

	ndev_priv = netdev_priv(ndev);
	ndev_priv->qdev = qdev;
	ndev_priv->ndev = ndev;
	qdev->ndev = ndev;
	err = qlge_init_device(pdev, qdev, cards_found);
	if (err < 0)
		goto netdev_free;

	SET_NETDEV_DEV(ndev, &pdev->dev);
	ndev->hw_features = NETIF_F_SG |
		NETIF_F_IP_CSUM |
		NETIF_F_TSO |
		NETIF_F_TSO_ECN |
		NETIF_F_HW_VLAN_CTAG_TX |
		NETIF_F_HW_VLAN_CTAG_RX |
		NETIF_F_HW_VLAN_CTAG_FILTER |
		NETIF_F_RXCSUM;
	ndev->features = ndev->hw_features;
	ndev->vlan_features = ndev->hw_features;
	/* vlan gets same features (except vlan filter) */
	ndev->vlan_features &= ~(NETIF_F_HW_VLAN_CTAG_FILTER |
				 NETIF_F_HW_VLAN_CTAG_TX |
				 NETIF_F_HW_VLAN_CTAG_RX);

	if (test_bit(QL_DMA64, &qdev->flags))
		ndev->features |= NETIF_F_HIGHDMA;

	/*
	 * Set up net_device structure.
	 */
	ndev->tx_queue_len = qdev->tx_ring_size;
	ndev->irq = pdev->irq;

	ndev->netdev_ops = &qlge_netdev_ops;
	ndev->ethtool_ops = &qlge_ethtool_ops;
	ndev->watchdog_timeo = 10 * HZ;

	/* MTU range: this driver only supports 1500 or 9000, so this only
	 * filters out values above or below, and we'll rely on
	 * qlge_change_mtu to make sure only 1500 or 9000 are allowed
	 */
	ndev->min_mtu = ETH_DATA_LEN;
	ndev->max_mtu = 9000;

	err = register_netdev(ndev);
	if (err) {
		dev_err(&pdev->dev, "net device registration failed.\n");
		goto cleanup_pdev;
	}

<<<<<<< HEAD
	devlink_register(devlink);
=======
>>>>>>> eb3cdb58
	err = qlge_health_create_reporters(qdev);
	if (err)
		goto unregister_netdev;

	/* Start up the timer to trigger EEH if
	 * the bus goes dead
	 */
	timer_setup(&qdev->timer, qlge_timer, TIMER_DEFERRABLE);
	mod_timer(&qdev->timer, jiffies + (5 * HZ));
	qlge_link_off(qdev);
	qlge_display_dev_info(ndev);
	atomic_set(&qdev->lb_count, 0);
	cards_found++;
	devlink_register(devlink);
	return 0;

unregister_netdev:
	unregister_netdev(ndev);
cleanup_pdev:
	qlge_release_all(pdev);
	pci_disable_device(pdev);
netdev_free:
	free_netdev(ndev);
devlink_free:
	devlink_free(devlink);

	return err;
}

netdev_tx_t qlge_lb_send(struct sk_buff *skb, struct net_device *ndev)
{
	return qlge_send(skb, ndev);
}

int qlge_clean_lb_rx_ring(struct rx_ring *rx_ring, int budget)
{
	return qlge_clean_inbound_rx_ring(rx_ring, budget);
}

static void qlge_remove(struct pci_dev *pdev)
{
	struct qlge_adapter *qdev = pci_get_drvdata(pdev);
	struct net_device *ndev = qdev->ndev;
	struct devlink *devlink = priv_to_devlink(qdev);

	devlink_unregister(devlink);
	del_timer_sync(&qdev->timer);
	qlge_cancel_all_work_sync(qdev);
	unregister_netdev(ndev);
	qlge_release_all(pdev);
	pci_disable_device(pdev);
	devlink_health_reporter_destroy(qdev->reporter);
	devlink_free(devlink);
	free_netdev(ndev);
}

/* Clean up resources without touching hardware. */
static void qlge_eeh_close(struct net_device *ndev)
{
	struct qlge_adapter *qdev = netdev_to_qdev(ndev);
	int i;

	if (netif_carrier_ok(ndev)) {
		netif_carrier_off(ndev);
		netif_stop_queue(ndev);
	}

	/* Disabling the timer */
	qlge_cancel_all_work_sync(qdev);

	for (i = 0; i < qdev->rss_ring_count; i++)
		netif_napi_del(&qdev->rx_ring[i].napi);

	clear_bit(QL_ADAPTER_UP, &qdev->flags);
	qlge_tx_ring_clean(qdev);
	qlge_free_rx_buffers(qdev);
	qlge_release_adapter_resources(qdev);
}

/*
 * This callback is called by the PCI subsystem whenever
 * a PCI bus error is detected.
 */
static pci_ers_result_t qlge_io_error_detected(struct pci_dev *pdev,
					       pci_channel_state_t state)
{
	struct qlge_adapter *qdev = pci_get_drvdata(pdev);
	struct net_device *ndev = qdev->ndev;

	switch (state) {
	case pci_channel_io_normal:
		return PCI_ERS_RESULT_CAN_RECOVER;
	case pci_channel_io_frozen:
		netif_device_detach(ndev);
		del_timer_sync(&qdev->timer);
		if (netif_running(ndev))
			qlge_eeh_close(ndev);
		pci_disable_device(pdev);
		return PCI_ERS_RESULT_NEED_RESET;
	case pci_channel_io_perm_failure:
		dev_err(&pdev->dev,
			"%s: pci_channel_io_perm_failure.\n", __func__);
		del_timer_sync(&qdev->timer);
		qlge_eeh_close(ndev);
		set_bit(QL_EEH_FATAL, &qdev->flags);
		return PCI_ERS_RESULT_DISCONNECT;
	}

	/* Request a slot reset. */
	return PCI_ERS_RESULT_NEED_RESET;
}

/*
 * This callback is called after the PCI buss has been reset.
 * Basically, this tries to restart the card from scratch.
 * This is a shortened version of the device probe/discovery code,
 * it resembles the first-half of the () routine.
 */
static pci_ers_result_t qlge_io_slot_reset(struct pci_dev *pdev)
{
	struct qlge_adapter *qdev = pci_get_drvdata(pdev);

	pdev->error_state = pci_channel_io_normal;

	pci_restore_state(pdev);
	if (pci_enable_device(pdev)) {
		netif_err(qdev, ifup, qdev->ndev,
			  "Cannot re-enable PCI device after reset.\n");
		return PCI_ERS_RESULT_DISCONNECT;
	}
	pci_set_master(pdev);

	if (qlge_adapter_reset(qdev)) {
		netif_err(qdev, drv, qdev->ndev, "reset FAILED!\n");
		set_bit(QL_EEH_FATAL, &qdev->flags);
		return PCI_ERS_RESULT_DISCONNECT;
	}

	return PCI_ERS_RESULT_RECOVERED;
}

static void qlge_io_resume(struct pci_dev *pdev)
{
	struct qlge_adapter *qdev = pci_get_drvdata(pdev);
	struct net_device *ndev = qdev->ndev;
	int err = 0;

	if (netif_running(ndev)) {
		err = qlge_open(ndev);
		if (err) {
			netif_err(qdev, ifup, qdev->ndev,
				  "Device initialization failed after reset.\n");
			return;
		}
	} else {
		netif_err(qdev, ifup, qdev->ndev,
			  "Device was not running prior to EEH.\n");
	}
	mod_timer(&qdev->timer, jiffies + (5 * HZ));
	netif_device_attach(ndev);
}

static const struct pci_error_handlers qlge_err_handler = {
	.error_detected = qlge_io_error_detected,
	.slot_reset = qlge_io_slot_reset,
	.resume = qlge_io_resume,
};

static int __maybe_unused qlge_suspend(struct device *dev_d)
{
	struct pci_dev *pdev = to_pci_dev(dev_d);
	struct qlge_adapter *qdev;
	struct net_device *ndev;
	int err;

	qdev = pci_get_drvdata(pdev);
	ndev = qdev->ndev;
	netif_device_detach(ndev);
	del_timer_sync(&qdev->timer);

	if (netif_running(ndev)) {
		err = qlge_adapter_down(qdev);
		if (!err)
			return err;
	}

	qlge_wol(qdev);

	return 0;
}

static int __maybe_unused qlge_resume(struct device *dev_d)
{
	struct pci_dev *pdev = to_pci_dev(dev_d);
	struct qlge_adapter *qdev;
	struct net_device *ndev;
	int err;

	qdev = pci_get_drvdata(pdev);
	ndev = qdev->ndev;

	pci_set_master(pdev);

	device_wakeup_disable(dev_d);

	if (netif_running(ndev)) {
		err = qlge_adapter_up(qdev);
		if (err)
			return err;
	}

	mod_timer(&qdev->timer, jiffies + (5 * HZ));
	netif_device_attach(ndev);

	return 0;
}

static void qlge_shutdown(struct pci_dev *pdev)
{
	qlge_suspend(&pdev->dev);
}

static SIMPLE_DEV_PM_OPS(qlge_pm_ops, qlge_suspend, qlge_resume);

static struct pci_driver qlge_driver = {
	.name = DRV_NAME,
	.id_table = qlge_pci_tbl,
	.probe = qlge_probe,
	.remove = qlge_remove,
	.driver.pm = &qlge_pm_ops,
	.shutdown = qlge_shutdown,
	.err_handler = &qlge_err_handler
};

module_pci_driver(qlge_driver);<|MERGE_RESOLUTION|>--- conflicted
+++ resolved
@@ -4608,10 +4608,6 @@
 		goto cleanup_pdev;
 	}
 
-<<<<<<< HEAD
-	devlink_register(devlink);
-=======
->>>>>>> eb3cdb58
 	err = qlge_health_create_reporters(qdev);
 	if (err)
 		goto unregister_netdev;
