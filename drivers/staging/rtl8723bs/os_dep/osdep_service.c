--- conflicted
+++ resolved
@@ -108,59 +108,6 @@
 	return;
 }
 
-<<<<<<< HEAD
-int rtw_change_ifname(struct adapter *padapter, const char *ifname)
-{
-	struct net_device *pnetdev;
-	struct net_device *cur_pnetdev;
-	struct rereg_nd_name_data *rereg_priv;
-	int ret;
-
-	if (!padapter)
-		goto error;
-
-	cur_pnetdev = padapter->pnetdev;
-	rereg_priv = &padapter->rereg_nd_name_priv;
-
-	/* free the old_pnetdev */
-	if (rereg_priv->old_pnetdev) {
-		free_netdev(rereg_priv->old_pnetdev);
-		rereg_priv->old_pnetdev = NULL;
-	}
-
-	if (!rtnl_is_locked())
-		unregister_netdev(cur_pnetdev);
-	else
-		unregister_netdevice(cur_pnetdev);
-
-	rereg_priv->old_pnetdev = cur_pnetdev;
-
-	pnetdev = rtw_init_netdev(padapter);
-	if (!pnetdev)
-		goto error;
-
-	SET_NETDEV_DEV(pnetdev, dvobj_to_dev(adapter_to_dvobj(padapter)));
-
-	rtw_init_netdev_name(pnetdev, ifname);
-
-	eth_hw_addr_set(pnetdev, padapter->eeprompriv.mac_addr);
-
-	if (!rtnl_is_locked())
-		ret = register_netdev(pnetdev);
-	else
-		ret = register_netdevice(pnetdev);
-
-	if (ret != 0)
-		goto error;
-
-	return 0;
-
-error:
-	return -1;
-}
-
-=======
->>>>>>> eb3cdb58
 void rtw_buf_free(u8 **buf, u32 *buf_len)
 {
 	if (!buf || !buf_len)
