--- conflicted
+++ resolved
@@ -82,20 +82,12 @@
 #define	PWR_CUT_ALL_MSK			0xFF
 
 
-<<<<<<< HEAD
-typedef enum _PWRSEQ_CMD_DELAY_UNIT_ {
-=======
 enum {
->>>>>>> 7d2a07b7
 	PWRSEQ_DELAY_US,
 	PWRSEQ_DELAY_MS,
 };
 
-<<<<<<< HEAD
-typedef struct _WL_PWR_CFG_ {
-=======
 struct wlan_pwr_cfg {
->>>>>>> 7d2a07b7
 	u16 offset;
 	u8 cut_msk;
 	u8 fab_msk:4;
