/* SPDX-License-Identifier: GPL-2.0 */
/******************************************************************************
 *
 * Copyright(c) 2007 - 2011 Realtek Corporation. All rights reserved.
 *
 ******************************************************************************/
#ifndef __XMIT_OSDEP_H_
#define __XMIT_OSDEP_H_


struct pkt_file {
	struct sk_buff *pkt;
	__kernel_size_t pkt_len;	 /* the remainder length of the open_file */
	unsigned char *cur_buffer;
	u8 *buf_start;
	u8 *cur_addr;
	__kernel_size_t buf_len;
};

#define NR_XMITFRAME	256

struct xmit_priv;
struct pkt_attrib;
struct sta_xmit_priv;
struct xmit_frame;
struct xmit_buf;

extern int _rtw_xmit_entry(struct sk_buff *pkt, struct net_device *pnetdev);
extern int rtw_xmit_entry(struct sk_buff *pkt, struct net_device *pnetdev);

void rtw_os_xmit_schedule(struct adapter *padapter);

int rtw_os_xmit_resource_alloc(struct adapter *padapter, struct xmit_buf *pxmitbuf, u32 alloc_sz, u8 flag);
void rtw_os_xmit_resource_free(struct adapter *padapter, struct xmit_buf *pxmitbuf, u32 free_sz, u8 flag);

extern uint rtw_remainder_len(struct pkt_file *pfile);
<<<<<<< HEAD
extern void _rtw_open_pktfile(_pkt *pkt, struct pkt_file *pfile);
extern uint _rtw_pktfile_read(struct pkt_file *pfile, u8 *rmem, uint rlen);
extern sint rtw_endofpktfile(struct pkt_file *pfile);
=======
extern void _rtw_open_pktfile(struct sk_buff *pkt, struct pkt_file *pfile);
extern uint _rtw_pktfile_read(struct pkt_file *pfile, u8 *rmem, uint rlen);
extern signed int rtw_endofpktfile(struct pkt_file *pfile);
>>>>>>> 7d2a07b7

extern void rtw_os_pkt_complete(struct adapter *padapter, struct sk_buff *pkt);
extern void rtw_os_xmit_complete(struct adapter *padapter, struct xmit_frame *pxframe);

#endif /* __XMIT_OSDEP_H_ */<|MERGE_RESOLUTION|>--- conflicted
+++ resolved
@@ -34,15 +34,9 @@
 void rtw_os_xmit_resource_free(struct adapter *padapter, struct xmit_buf *pxmitbuf, u32 free_sz, u8 flag);
 
 extern uint rtw_remainder_len(struct pkt_file *pfile);
-<<<<<<< HEAD
-extern void _rtw_open_pktfile(_pkt *pkt, struct pkt_file *pfile);
-extern uint _rtw_pktfile_read(struct pkt_file *pfile, u8 *rmem, uint rlen);
-extern sint rtw_endofpktfile(struct pkt_file *pfile);
-=======
 extern void _rtw_open_pktfile(struct sk_buff *pkt, struct pkt_file *pfile);
 extern uint _rtw_pktfile_read(struct pkt_file *pfile, u8 *rmem, uint rlen);
 extern signed int rtw_endofpktfile(struct pkt_file *pfile);
->>>>>>> 7d2a07b7
 
 extern void rtw_os_pkt_complete(struct adapter *padapter, struct sk_buff *pkt);
 extern void rtw_os_xmit_complete(struct adapter *padapter, struct xmit_frame *pxframe);
