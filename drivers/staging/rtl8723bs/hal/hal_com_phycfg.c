// SPDX-License-Identifier: GPL-2.0
/******************************************************************************
 *
 * Copyright(c) 2007 - 2011 Realtek Corporation. All rights reserved.
 *
 ******************************************************************************/
#define _HAL_COM_PHYCFG_C_

#include <drv_types.h>
#include <rtw_debug.h>
#include <hal_data.h>
#include <linux/kernel.h>

u8 PHY_GetTxPowerByRateBase(struct adapter *Adapter, u8 RfPath,
			    u8 TxNum, enum rate_section RateSection)
{
	struct hal_com_data	*pHalData = GET_HAL_DATA(Adapter);
	u8	value = 0;

	if (RfPath > ODM_RF_PATH_D)
		return 0;

	switch (RateSection) {
	case CCK:
		value = pHalData->TxPwrByRateBase2_4G[RfPath][TxNum][0];
		break;
	case OFDM:
		value = pHalData->TxPwrByRateBase2_4G[RfPath][TxNum][1];
		break;
	case HT_MCS0_MCS7:
		value = pHalData->TxPwrByRateBase2_4G[RfPath][TxNum][2];
		break;
	case HT_MCS8_MCS15:
		value = pHalData->TxPwrByRateBase2_4G[RfPath][TxNum][3];
		break;
	case HT_MCS16_MCS23:
		value = pHalData->TxPwrByRateBase2_4G[RfPath][TxNum][4];
		break;
	case HT_MCS24_MCS31:
		value = pHalData->TxPwrByRateBase2_4G[RfPath][TxNum][5];
		break;
	default:
		break;
	}

	return value;
}

static void
phy_SetTxPowerByRateBase(
	struct adapter *Adapter,
	u8 RfPath,
	enum rate_section	RateSection,
	u8 TxNum,
	u8 Value
)
{
	struct hal_com_data	*pHalData = GET_HAL_DATA(Adapter);

	if (RfPath > ODM_RF_PATH_D)
		return;

	switch (RateSection) {
	case CCK:
		pHalData->TxPwrByRateBase2_4G[RfPath][TxNum][0] = Value;
		break;
	case OFDM:
		pHalData->TxPwrByRateBase2_4G[RfPath][TxNum][1] = Value;
		break;
	case HT_MCS0_MCS7:
		pHalData->TxPwrByRateBase2_4G[RfPath][TxNum][2] = Value;
		break;
	case HT_MCS8_MCS15:
		pHalData->TxPwrByRateBase2_4G[RfPath][TxNum][3] = Value;
		break;
	case HT_MCS16_MCS23:
		pHalData->TxPwrByRateBase2_4G[RfPath][TxNum][4] = Value;
		break;
	case HT_MCS24_MCS31:
		pHalData->TxPwrByRateBase2_4G[RfPath][TxNum][5] = Value;
		break;
	default:
		break;
	}
}

static void
phy_StoreTxPowerByRateBase(
struct adapter *padapter
	)
{
	u8 path, base;

	for (path = ODM_RF_PATH_A; path <= ODM_RF_PATH_B; ++path) {
		base = PHY_GetTxPowerByRate(padapter, path, RF_1TX, MGN_11M);
		phy_SetTxPowerByRateBase(padapter, path, CCK, RF_1TX, base);

		base = PHY_GetTxPowerByRate(padapter, path, RF_1TX, MGN_54M);
		phy_SetTxPowerByRateBase(padapter, path, OFDM, RF_1TX, base);

		base = PHY_GetTxPowerByRate(padapter, path, RF_1TX, MGN_MCS7);
		phy_SetTxPowerByRateBase(padapter, path, HT_MCS0_MCS7, RF_1TX, base);

		base = PHY_GetTxPowerByRate(padapter, path, RF_2TX, MGN_MCS15);
		phy_SetTxPowerByRateBase(padapter, path, HT_MCS8_MCS15, RF_2TX, base);

		base = PHY_GetTxPowerByRate(padapter, path, RF_3TX, MGN_MCS23);
		phy_SetTxPowerByRateBase(padapter, path, HT_MCS16_MCS23, RF_3TX, base);

	}
}

u8 PHY_GetRateSectionIndexOfTxPowerByRate(
	struct adapter *padapter, u32 RegAddr, u32 BitMask
)
{
	struct hal_com_data	*pHalData = GET_HAL_DATA(padapter);
	struct dm_odm_t *pDM_Odm = &pHalData->odmpriv;
	u8	index = 0;

	if (pDM_Odm->PhyRegPgVersion == 0) {
		switch (RegAddr) {
		case rTxAGC_A_Rate18_06:
			index = 0;
			break;
		case rTxAGC_A_Rate54_24:
			index = 1;
			break;
		case rTxAGC_A_CCK1_Mcs32:
			index = 6;
			break;
		case rTxAGC_B_CCK11_A_CCK2_11:
			if (BitMask == bMaskH3Bytes)
				index = 7;
			else if (BitMask == 0x000000ff)
				index = 15;
			break;

		case rTxAGC_A_Mcs03_Mcs00:
			index = 2;
			break;
		case rTxAGC_A_Mcs07_Mcs04:
			index = 3;
			break;
		case rTxAGC_A_Mcs11_Mcs08:
			index = 4;
			break;
		case rTxAGC_A_Mcs15_Mcs12:
			index = 5;
			break;
		case rTxAGC_B_Rate18_06:
			index = 8;
			break;
		case rTxAGC_B_Rate54_24:
			index = 9;
			break;
		case rTxAGC_B_CCK1_55_Mcs32:
			index = 14;
			break;
		case rTxAGC_B_Mcs03_Mcs00:
			index = 10;
			break;
		case rTxAGC_B_Mcs07_Mcs04:
			index = 11;
			break;
		case rTxAGC_B_Mcs11_Mcs08:
			index = 12;
			break;
		case rTxAGC_B_Mcs15_Mcs12:
			index = 13;
			break;
		default:
			break;
		}
	}

	return index;
}

void
PHY_GetRateValuesOfTxPowerByRate(
	struct adapter *padapter,
	u32	RegAddr,
	u32	BitMask,
	u32	Value,
	u8 *RateIndex,
	s8 *PwrByRateVal,
	u8 *RateNum
)
{
	u8 i = 0;

	switch (RegAddr) {
	case rTxAGC_A_Rate18_06:
	case rTxAGC_B_Rate18_06:
		RateIndex[0] = PHY_GetRateIndexOfTxPowerByRate(MGN_6M);
		RateIndex[1] = PHY_GetRateIndexOfTxPowerByRate(MGN_9M);
		RateIndex[2] = PHY_GetRateIndexOfTxPowerByRate(MGN_12M);
		RateIndex[3] = PHY_GetRateIndexOfTxPowerByRate(MGN_18M);
		for (i = 0; i < 4; ++i) {
			PwrByRateVal[i] = (s8) ((((Value >> (i * 8 + 4)) & 0xF)) * 10 +
											((Value >> (i * 8)) & 0xF));
		}
		*RateNum = 4;
		break;

	case rTxAGC_A_Rate54_24:
	case rTxAGC_B_Rate54_24:
		RateIndex[0] = PHY_GetRateIndexOfTxPowerByRate(MGN_24M);
		RateIndex[1] = PHY_GetRateIndexOfTxPowerByRate(MGN_36M);
		RateIndex[2] = PHY_GetRateIndexOfTxPowerByRate(MGN_48M);
		RateIndex[3] = PHY_GetRateIndexOfTxPowerByRate(MGN_54M);
		for (i = 0; i < 4; ++i) {
			PwrByRateVal[i] = (s8) ((((Value >> (i * 8 + 4)) & 0xF)) * 10 +
											((Value >> (i * 8)) & 0xF));
		}
		*RateNum = 4;
		break;

	case rTxAGC_A_CCK1_Mcs32:
		RateIndex[0] = PHY_GetRateIndexOfTxPowerByRate(MGN_1M);
		PwrByRateVal[0] = (s8) ((((Value >> (8 + 4)) & 0xF)) * 10 +
										((Value >> 8) & 0xF));
		*RateNum = 1;
		break;

	case rTxAGC_B_CCK11_A_CCK2_11:
		if (BitMask == 0xffffff00) {
			RateIndex[0] = PHY_GetRateIndexOfTxPowerByRate(MGN_2M);
			RateIndex[1] = PHY_GetRateIndexOfTxPowerByRate(MGN_5_5M);
			RateIndex[2] = PHY_GetRateIndexOfTxPowerByRate(MGN_11M);
			for (i = 1; i < 4; ++i) {
				PwrByRateVal[i - 1] = (s8) ((((Value >> (i * 8 + 4)) & 0xF)) * 10 +
												((Value >> (i * 8)) & 0xF));
			}
			*RateNum = 3;
		} else if (BitMask == 0x000000ff) {
			RateIndex[0] = PHY_GetRateIndexOfTxPowerByRate(MGN_11M);
			PwrByRateVal[0] = (s8) ((((Value >> 4) & 0xF)) * 10 + (Value & 0xF));
			*RateNum = 1;
		}
		break;

	case rTxAGC_A_Mcs03_Mcs00:
	case rTxAGC_B_Mcs03_Mcs00:
		RateIndex[0] = PHY_GetRateIndexOfTxPowerByRate(MGN_MCS0);
		RateIndex[1] = PHY_GetRateIndexOfTxPowerByRate(MGN_MCS1);
		RateIndex[2] = PHY_GetRateIndexOfTxPowerByRate(MGN_MCS2);
		RateIndex[3] = PHY_GetRateIndexOfTxPowerByRate(MGN_MCS3);
		for (i = 0; i < 4; ++i) {
			PwrByRateVal[i] = (s8) ((((Value >> (i * 8 + 4)) & 0xF)) * 10 +
											((Value >> (i * 8)) & 0xF));
		}
		*RateNum = 4;
		break;

	case rTxAGC_A_Mcs07_Mcs04:
	case rTxAGC_B_Mcs07_Mcs04:
		RateIndex[0] = PHY_GetRateIndexOfTxPowerByRate(MGN_MCS4);
		RateIndex[1] = PHY_GetRateIndexOfTxPowerByRate(MGN_MCS5);
		RateIndex[2] = PHY_GetRateIndexOfTxPowerByRate(MGN_MCS6);
		RateIndex[3] = PHY_GetRateIndexOfTxPowerByRate(MGN_MCS7);
		for (i = 0; i < 4; ++i) {
			PwrByRateVal[i] = (s8) ((((Value >> (i * 8 + 4)) & 0xF)) * 10 +
											((Value >> (i * 8)) & 0xF));
		}
		*RateNum = 4;
		break;

	case rTxAGC_A_Mcs11_Mcs08:
	case rTxAGC_B_Mcs11_Mcs08:
		RateIndex[0] = PHY_GetRateIndexOfTxPowerByRate(MGN_MCS8);
		RateIndex[1] = PHY_GetRateIndexOfTxPowerByRate(MGN_MCS9);
		RateIndex[2] = PHY_GetRateIndexOfTxPowerByRate(MGN_MCS10);
		RateIndex[3] = PHY_GetRateIndexOfTxPowerByRate(MGN_MCS11);
		for (i = 0; i < 4; ++i) {
			PwrByRateVal[i] = (s8) ((((Value >> (i * 8 + 4)) & 0xF)) * 10 +
											((Value >> (i * 8)) & 0xF));
		}
		*RateNum = 4;
		break;

	case rTxAGC_A_Mcs15_Mcs12:
	case rTxAGC_B_Mcs15_Mcs12:
		RateIndex[0] = PHY_GetRateIndexOfTxPowerByRate(MGN_MCS12);
		RateIndex[1] = PHY_GetRateIndexOfTxPowerByRate(MGN_MCS13);
		RateIndex[2] = PHY_GetRateIndexOfTxPowerByRate(MGN_MCS14);
		RateIndex[3] = PHY_GetRateIndexOfTxPowerByRate(MGN_MCS15);
		for (i = 0; i < 4; ++i) {
			PwrByRateVal[i] = (s8) ((((Value >> (i * 8 + 4)) & 0xF)) * 10 +
											((Value >> (i * 8)) & 0xF));
		}
		*RateNum = 4;

		break;

	case rTxAGC_B_CCK1_55_Mcs32:
		RateIndex[0] = PHY_GetRateIndexOfTxPowerByRate(MGN_1M);
		RateIndex[1] = PHY_GetRateIndexOfTxPowerByRate(MGN_2M);
		RateIndex[2] = PHY_GetRateIndexOfTxPowerByRate(MGN_5_5M);
		for (i = 1; i < 4; ++i) {
			PwrByRateVal[i - 1] = (s8) ((((Value >> (i * 8 + 4)) & 0xF)) * 10 +
											((Value >> (i * 8)) & 0xF));
		}
		*RateNum = 3;
		break;

	case 0xC20:
	case 0xE20:
	case 0x1820:
	case 0x1a20:
		RateIndex[0] = PHY_GetRateIndexOfTxPowerByRate(MGN_1M);
		RateIndex[1] = PHY_GetRateIndexOfTxPowerByRate(MGN_2M);
		RateIndex[2] = PHY_GetRateIndexOfTxPowerByRate(MGN_5_5M);
		RateIndex[3] = PHY_GetRateIndexOfTxPowerByRate(MGN_11M);
		for (i = 0; i < 4; ++i) {
			PwrByRateVal[i] = (s8) ((((Value >> (i * 8 + 4)) & 0xF)) * 10 +
											((Value >> (i * 8)) & 0xF));
		}
		*RateNum = 4;
		break;

	case 0xC24:
	case 0xE24:
	case 0x1824:
	case 0x1a24:
		RateIndex[0] = PHY_GetRateIndexOfTxPowerByRate(MGN_6M);
		RateIndex[1] = PHY_GetRateIndexOfTxPowerByRate(MGN_9M);
		RateIndex[2] = PHY_GetRateIndexOfTxPowerByRate(MGN_12M);
		RateIndex[3] = PHY_GetRateIndexOfTxPowerByRate(MGN_18M);
		for (i = 0; i < 4; ++i) {
			PwrByRateVal[i] = (s8) ((((Value >> (i * 8 + 4)) & 0xF)) * 10 +
											((Value >> (i * 8)) & 0xF));
		}
		*RateNum = 4;
		break;

	case 0xC28:
	case 0xE28:
	case 0x1828:
	case 0x1a28:
		RateIndex[0] = PHY_GetRateIndexOfTxPowerByRate(MGN_24M);
		RateIndex[1] = PHY_GetRateIndexOfTxPowerByRate(MGN_36M);
		RateIndex[2] = PHY_GetRateIndexOfTxPowerByRate(MGN_48M);
		RateIndex[3] = PHY_GetRateIndexOfTxPowerByRate(MGN_54M);
		for (i = 0; i < 4; ++i) {
			PwrByRateVal[i] = (s8) ((((Value >> (i * 8 + 4)) & 0xF)) * 10 +
											((Value >> (i * 8)) & 0xF));
		}
		*RateNum = 4;
		break;

	case 0xC2C:
	case 0xE2C:
	case 0x182C:
	case 0x1a2C:
		RateIndex[0] = PHY_GetRateIndexOfTxPowerByRate(MGN_MCS0);
		RateIndex[1] = PHY_GetRateIndexOfTxPowerByRate(MGN_MCS1);
		RateIndex[2] = PHY_GetRateIndexOfTxPowerByRate(MGN_MCS2);
		RateIndex[3] = PHY_GetRateIndexOfTxPowerByRate(MGN_MCS3);
		for (i = 0; i < 4; ++i) {
			PwrByRateVal[i] = (s8) ((((Value >> (i * 8 + 4)) & 0xF)) * 10 +
											((Value >> (i * 8)) & 0xF));
		}
		*RateNum = 4;
		break;

	case 0xC30:
	case 0xE30:
	case 0x1830:
	case 0x1a30:
		RateIndex[0] = PHY_GetRateIndexOfTxPowerByRate(MGN_MCS4);
		RateIndex[1] = PHY_GetRateIndexOfTxPowerByRate(MGN_MCS5);
		RateIndex[2] = PHY_GetRateIndexOfTxPowerByRate(MGN_MCS6);
		RateIndex[3] = PHY_GetRateIndexOfTxPowerByRate(MGN_MCS7);
		for (i = 0; i < 4; ++i) {
			PwrByRateVal[i] = (s8) ((((Value >> (i * 8 + 4)) & 0xF)) * 10 +
											((Value >> (i * 8)) & 0xF));
		}
		*RateNum = 4;
		break;

	case 0xC34:
	case 0xE34:
	case 0x1834:
	case 0x1a34:
		RateIndex[0] = PHY_GetRateIndexOfTxPowerByRate(MGN_MCS8);
		RateIndex[1] = PHY_GetRateIndexOfTxPowerByRate(MGN_MCS9);
		RateIndex[2] = PHY_GetRateIndexOfTxPowerByRate(MGN_MCS10);
		RateIndex[3] = PHY_GetRateIndexOfTxPowerByRate(MGN_MCS11);
		for (i = 0; i < 4; ++i) {
			PwrByRateVal[i] = (s8) ((((Value >> (i * 8 + 4)) & 0xF)) * 10 +
											((Value >> (i * 8)) & 0xF));
		}
		*RateNum = 4;
		break;

	case 0xC38:
	case 0xE38:
	case 0x1838:
	case 0x1a38:
		RateIndex[0] = PHY_GetRateIndexOfTxPowerByRate(MGN_MCS12);
		RateIndex[1] = PHY_GetRateIndexOfTxPowerByRate(MGN_MCS13);
		RateIndex[2] = PHY_GetRateIndexOfTxPowerByRate(MGN_MCS14);
		RateIndex[3] = PHY_GetRateIndexOfTxPowerByRate(MGN_MCS15);
		for (i = 0; i < 4; ++i) {
			PwrByRateVal[i] = (s8) ((((Value >> (i * 8 + 4)) & 0xF)) * 10 +
											((Value >> (i * 8)) & 0xF));
		}
		*RateNum = 4;
		break;

	case 0xCD8:
	case 0xED8:
	case 0x18D8:
	case 0x1aD8:
		RateIndex[0] = PHY_GetRateIndexOfTxPowerByRate(MGN_MCS16);
		RateIndex[1] = PHY_GetRateIndexOfTxPowerByRate(MGN_MCS17);
		RateIndex[2] = PHY_GetRateIndexOfTxPowerByRate(MGN_MCS18);
		RateIndex[3] = PHY_GetRateIndexOfTxPowerByRate(MGN_MCS19);
		for (i = 0; i < 4; ++i) {
			PwrByRateVal[i] = (s8) ((((Value >> (i * 8 + 4)) & 0xF)) * 10 +
											((Value >> (i * 8)) & 0xF));
		}
		*RateNum = 4;
		break;

	case 0xCDC:
	case 0xEDC:
	case 0x18DC:
	case 0x1aDC:
		RateIndex[0] = PHY_GetRateIndexOfTxPowerByRate(MGN_MCS20);
		RateIndex[1] = PHY_GetRateIndexOfTxPowerByRate(MGN_MCS21);
		RateIndex[2] = PHY_GetRateIndexOfTxPowerByRate(MGN_MCS22);
		RateIndex[3] = PHY_GetRateIndexOfTxPowerByRate(MGN_MCS23);
		for (i = 0; i < 4; ++i) {
			PwrByRateVal[i] = (s8) ((((Value >> (i * 8 + 4)) & 0xF)) * 10 +
											((Value >> (i * 8)) & 0xF));
		}
		*RateNum = 4;
		break;

	default:
		break;
	}
}

static void PHY_StoreTxPowerByRateNew(
	struct adapter *padapter,
	u32	RfPath,
	u32	TxNum,
	u32	RegAddr,
	u32	BitMask,
	u32	Data
)
{
	struct hal_com_data	*pHalData = GET_HAL_DATA(padapter);
	u8 i = 0, rateIndex[4] = {0}, rateNum = 0;
	s8	PwrByRateVal[4] = {0};

	PHY_GetRateValuesOfTxPowerByRate(padapter, RegAddr, BitMask, Data, rateIndex, PwrByRateVal, &rateNum);

	if (RfPath > ODM_RF_PATH_D)
		return;

	if (TxNum > ODM_RF_PATH_D)
		return;

	for (i = 0; i < rateNum; ++i) {
		pHalData->TxPwrByRateOffset[RfPath][TxNum][rateIndex[i]] = PwrByRateVal[i];
	}
}

static void PHY_StoreTxPowerByRateOld(
	struct adapter *padapter, u32	RegAddr, u32 BitMask, u32 Data
)
{
	struct hal_com_data	*pHalData = GET_HAL_DATA(padapter);
	u8	index = PHY_GetRateSectionIndexOfTxPowerByRate(padapter, RegAddr, BitMask);

	pHalData->MCSTxPowerLevelOriginalOffset[pHalData->pwrGroupCnt][index] = Data;
}

void PHY_InitTxPowerByRate(struct adapter *padapter)
{
	struct hal_com_data	*pHalData = GET_HAL_DATA(padapter);
	u8 rfPath, TxNum, rate;

	for (rfPath = 0; rfPath < TX_PWR_BY_RATE_NUM_RF; ++rfPath)
		for (TxNum = 0; TxNum < TX_PWR_BY_RATE_NUM_RF; ++TxNum)
			for (rate = 0; rate < TX_PWR_BY_RATE_NUM_RATE; ++rate)
				pHalData->TxPwrByRateOffset[rfPath][TxNum][rate] = 0;
}

void PHY_StoreTxPowerByRate(
	struct adapter *padapter,
	u32	RfPath,
	u32	TxNum,
	u32	RegAddr,
	u32	BitMask,
	u32	Data
)
{
	struct hal_com_data	*pHalData = GET_HAL_DATA(padapter);
	struct dm_odm_t *pDM_Odm = &pHalData->odmpriv;

	if (pDM_Odm->PhyRegPgVersion > 0)
		PHY_StoreTxPowerByRateNew(padapter, RfPath, TxNum, RegAddr, BitMask, Data);
	else if (pDM_Odm->PhyRegPgVersion == 0) {
		PHY_StoreTxPowerByRateOld(padapter, RegAddr, BitMask, Data);

		if (RegAddr == rTxAGC_A_Mcs15_Mcs12 && pHalData->rf_type == RF_1T1R)
			pHalData->pwrGroupCnt++;
		else if (RegAddr == rTxAGC_B_Mcs15_Mcs12 && pHalData->rf_type != RF_1T1R)
			pHalData->pwrGroupCnt++;
	}
}

static void
phy_ConvertTxPowerByRateInDbmToRelativeValues(
struct adapter *padapter
	)
{
	u8	base = 0, i = 0, value = 0, path = 0, txNum = 0;
	u8	cckRates[4] = {
		MGN_1M, MGN_2M, MGN_5_5M, MGN_11M
	};
	u8	ofdmRates[8] = {
		MGN_6M, MGN_9M, MGN_12M, MGN_18M, MGN_24M, MGN_36M, MGN_48M, MGN_54M
	};
	u8 mcs0_7Rates[8] = {
		MGN_MCS0, MGN_MCS1, MGN_MCS2, MGN_MCS3, MGN_MCS4, MGN_MCS5, MGN_MCS6, MGN_MCS7
	};
	u8 mcs8_15Rates[8] = {
		MGN_MCS8, MGN_MCS9, MGN_MCS10, MGN_MCS11, MGN_MCS12, MGN_MCS13, MGN_MCS14, MGN_MCS15
	};
	u8 mcs16_23Rates[8] = {
		MGN_MCS16, MGN_MCS17, MGN_MCS18, MGN_MCS19, MGN_MCS20, MGN_MCS21, MGN_MCS22, MGN_MCS23
	};

	for (path = ODM_RF_PATH_A; path <= ODM_RF_PATH_D; ++path) {
		for (txNum = RF_1TX; txNum < RF_MAX_TX_NUM; ++txNum) {
			/*  CCK */
			base = PHY_GetTxPowerByRate(padapter, path, txNum, MGN_11M);
			for (i = 0; i < ARRAY_SIZE(cckRates); ++i) {
				value = PHY_GetTxPowerByRate(padapter, path, txNum, cckRates[i]);
				PHY_SetTxPowerByRate(padapter, path, txNum, cckRates[i], value - base);
			}

			/*  OFDM */
			base = PHY_GetTxPowerByRate(padapter, path, txNum, MGN_54M);
			for (i = 0; i < sizeof(ofdmRates); ++i) {
				value = PHY_GetTxPowerByRate(padapter, path, txNum, ofdmRates[i]);
				PHY_SetTxPowerByRate(padapter, path, txNum, ofdmRates[i], value - base);
			}

			/*  HT MCS0~7 */
			base = PHY_GetTxPowerByRate(padapter, path, txNum, MGN_MCS7);
			for (i = 0; i < sizeof(mcs0_7Rates); ++i) {
				value = PHY_GetTxPowerByRate(padapter, path, txNum, mcs0_7Rates[i]);
				PHY_SetTxPowerByRate(padapter, path, txNum, mcs0_7Rates[i], value - base);
			}

			/*  HT MCS8~15 */
			base = PHY_GetTxPowerByRate(padapter, path, txNum, MGN_MCS15);
			for (i = 0; i < sizeof(mcs8_15Rates); ++i) {
				value = PHY_GetTxPowerByRate(padapter, path, txNum, mcs8_15Rates[i]);
				PHY_SetTxPowerByRate(padapter, path, txNum, mcs8_15Rates[i], value - base);
			}

			/*  HT MCS16~23 */
			base = PHY_GetTxPowerByRate(padapter, path, txNum, MGN_MCS23);
			for (i = 0; i < sizeof(mcs16_23Rates); ++i) {
				value = PHY_GetTxPowerByRate(padapter, path, txNum, mcs16_23Rates[i]);
				PHY_SetTxPowerByRate(padapter, path, txNum, mcs16_23Rates[i], value - base);
			}
		}
	}
}

/*
  * This function must be called if the value in the PHY_REG_PG.txt(or header)
  * is exact dBm values
  */
void PHY_TxPowerByRateConfiguration(struct adapter *padapter)
{
	phy_StoreTxPowerByRateBase(padapter);
	phy_ConvertTxPowerByRateInDbmToRelativeValues(padapter);
}

void PHY_SetTxPowerIndexByRateSection(
	struct adapter *padapter, u8 RFPath, u8 Channel, u8 RateSection
)
{
	struct hal_com_data *pHalData = GET_HAL_DATA(padapter);

	if (RateSection == CCK) {
		u8 cckRates[]   = {MGN_1M, MGN_2M, MGN_5_5M, MGN_11M};
		PHY_SetTxPowerIndexByRateArray(padapter, RFPath,
					     pHalData->CurrentChannelBW,
					     Channel, cckRates,
					     ARRAY_SIZE(cckRates));

	} else if (RateSection == OFDM) {
		u8 ofdmRates[]  = {MGN_6M, MGN_9M, MGN_12M, MGN_18M, MGN_24M, MGN_36M, MGN_48M, MGN_54M};
		PHY_SetTxPowerIndexByRateArray(padapter, RFPath,
					       pHalData->CurrentChannelBW,
					       Channel, ofdmRates,
					       ARRAY_SIZE(ofdmRates));

	} else if (RateSection == HT_MCS0_MCS7) {
		u8 htRates1T[]  = {MGN_MCS0, MGN_MCS1, MGN_MCS2, MGN_MCS3, MGN_MCS4, MGN_MCS5, MGN_MCS6, MGN_MCS7};
		PHY_SetTxPowerIndexByRateArray(padapter, RFPath,
					       pHalData->CurrentChannelBW,
					       Channel, htRates1T,
					       ARRAY_SIZE(htRates1T));

	} else if (RateSection == HT_MCS8_MCS15) {
		u8 htRates2T[]  = {MGN_MCS8, MGN_MCS9, MGN_MCS10, MGN_MCS11, MGN_MCS12, MGN_MCS13, MGN_MCS14, MGN_MCS15};
		PHY_SetTxPowerIndexByRateArray(padapter, RFPath,
					       pHalData->CurrentChannelBW,
					       Channel, htRates2T,
					       ARRAY_SIZE(htRates2T));

	} else if (RateSection == HT_MCS16_MCS23) {
		u8 htRates3T[]  = {MGN_MCS16, MGN_MCS17, MGN_MCS18, MGN_MCS19, MGN_MCS20, MGN_MCS21, MGN_MCS22, MGN_MCS23};
		PHY_SetTxPowerIndexByRateArray(padapter, RFPath,
					       pHalData->CurrentChannelBW,
					       Channel, htRates3T,
					       ARRAY_SIZE(htRates3T));

	} else if (RateSection == HT_MCS24_MCS31) {
		u8 htRates4T[]  = {MGN_MCS24, MGN_MCS25, MGN_MCS26, MGN_MCS27, MGN_MCS28, MGN_MCS29, MGN_MCS30, MGN_MCS31};
		PHY_SetTxPowerIndexByRateArray(padapter, RFPath,
					       pHalData->CurrentChannelBW,
					       Channel, htRates4T,
					       ARRAY_SIZE(htRates4T));

	}
}

u8 PHY_GetTxPowerIndexBase(
	struct adapter *padapter,
	u8 RFPath,
	u8 Rate,
	enum channel_width	BandWidth,
	u8 Channel
)
{
	struct hal_com_data *pHalData = GET_HAL_DATA(padapter);
	u8 txPower = 0;
	u8 chnlIdx = (Channel-1);

	if (HAL_IsLegalChannel(padapter, Channel) == false)
		chnlIdx = 0;

	if (IS_CCK_RATE(Rate))
		txPower = pHalData->Index24G_CCK_Base[RFPath][chnlIdx];
	else if (MGN_6M <= Rate)
		txPower = pHalData->Index24G_BW40_Base[RFPath][chnlIdx];

	/*  OFDM-1T */
	if ((MGN_6M <= Rate && Rate <= MGN_54M) && !IS_CCK_RATE(Rate))
		txPower += pHalData->OFDM_24G_Diff[RFPath][TX_1S];

	if (BandWidth == CHANNEL_WIDTH_20) { /*  BW20-1S, BW20-2S */
		if (MGN_MCS0 <= Rate && Rate <= MGN_MCS31)
			txPower += pHalData->BW20_24G_Diff[RFPath][TX_1S];
		if (MGN_MCS8 <= Rate && Rate <= MGN_MCS31)
			txPower += pHalData->BW20_24G_Diff[RFPath][TX_2S];
		if (MGN_MCS16 <= Rate && Rate <= MGN_MCS31)
			txPower += pHalData->BW20_24G_Diff[RFPath][TX_3S];
		if (MGN_MCS24 <= Rate && Rate <= MGN_MCS31)
			txPower += pHalData->BW20_24G_Diff[RFPath][TX_4S];

	} else if (BandWidth == CHANNEL_WIDTH_40) { /*  BW40-1S, BW40-2S */
		if (MGN_MCS0 <= Rate && Rate <= MGN_MCS31)
			txPower += pHalData->BW40_24G_Diff[RFPath][TX_1S];
		if (MGN_MCS8 <= Rate && Rate <= MGN_MCS31)
			txPower += pHalData->BW40_24G_Diff[RFPath][TX_2S];
		if (MGN_MCS16 <= Rate && Rate <= MGN_MCS31)
			txPower += pHalData->BW40_24G_Diff[RFPath][TX_3S];
		if (MGN_MCS24 <= Rate && Rate <= MGN_MCS31)
			txPower += pHalData->BW40_24G_Diff[RFPath][TX_4S];

	}

	return txPower;
}

s8 PHY_GetTxPowerTrackingOffset(struct adapter *padapter, u8 RFPath, u8 Rate)
{
	struct hal_com_data *pHalData = GET_HAL_DATA(padapter);
	struct dm_odm_t *pDM_Odm = &pHalData->odmpriv;
	s8 offset = 0;

	if (pDM_Odm->RFCalibrateInfo.TxPowerTrackControl  == false)
		return offset;

	if ((Rate == MGN_1M) || (Rate == MGN_2M) || (Rate == MGN_5_5M) || (Rate == MGN_11M))
		offset = pDM_Odm->Remnant_CCKSwingIdx;
	else
		offset = pDM_Odm->Remnant_OFDMSwingIdx[RFPath];

	return offset;
}

u8 PHY_GetRateIndexOfTxPowerByRate(u8 Rate)
{
	u8 index = 0;
	switch (Rate) {
	case MGN_1M:
		index = 0;
		break;
	case MGN_2M:
		index = 1;
		break;
	case MGN_5_5M:
		index = 2;
		break;
	case MGN_11M:
		index = 3;
		break;
	case MGN_6M:
		index = 4;
		break;
	case MGN_9M:
		index = 5;
		break;
	case MGN_12M:
		index = 6;
		break;
	case MGN_18M:
		index = 7;
		break;
	case MGN_24M:
		index = 8;
		break;
	case MGN_36M:
		index = 9;
		break;
	case MGN_48M:
		index = 10;
		break;
	case MGN_54M:
		index = 11;
		break;
	case MGN_MCS0:
		index = 12;
		break;
	case MGN_MCS1:
		index = 13;
		break;
	case MGN_MCS2:
		index = 14;
		break;
	case MGN_MCS3:
		index = 15;
		break;
	case MGN_MCS4:
		index = 16;
		break;
	case MGN_MCS5:
		index = 17;
		break;
	case MGN_MCS6:
		index = 18;
		break;
	case MGN_MCS7:
		index = 19;
		break;
	case MGN_MCS8:
		index = 20;
		break;
	case MGN_MCS9:
		index = 21;
		break;
	case MGN_MCS10:
		index = 22;
		break;
	case MGN_MCS11:
		index = 23;
		break;
	case MGN_MCS12:
		index = 24;
		break;
	case MGN_MCS13:
		index = 25;
		break;
	case MGN_MCS14:
		index = 26;
		break;
	case MGN_MCS15:
		index = 27;
		break;
	case MGN_MCS16:
		index = 28;
		break;
	case MGN_MCS17:
		index = 29;
		break;
	case MGN_MCS18:
		index = 30;
		break;
	case MGN_MCS19:
		index = 31;
		break;
	case MGN_MCS20:
		index = 32;
		break;
	case MGN_MCS21:
		index = 33;
		break;
	case MGN_MCS22:
		index = 34;
		break;
	case MGN_MCS23:
		index = 35;
		break;
	case MGN_MCS24:
		index = 36;
		break;
	case MGN_MCS25:
		index = 37;
		break;
	case MGN_MCS26:
		index = 38;
		break;
	case MGN_MCS27:
		index = 39;
		break;
	case MGN_MCS28:
		index = 40;
		break;
	case MGN_MCS29:
		index = 41;
		break;
	case MGN_MCS30:
		index = 42;
		break;
	case MGN_MCS31:
		index = 43;
		break;
	default:
		break;
	}
	return index;
}

s8 PHY_GetTxPowerByRate(
	struct adapter *padapter, u8 RFPath, u8 TxNum, u8 Rate
)
{
	struct hal_com_data	*pHalData = GET_HAL_DATA(padapter);
	s8 value = 0;
	u8 rateIndex = PHY_GetRateIndexOfTxPowerByRate(Rate);

	if ((padapter->registrypriv.RegEnableTxPowerByRate == 2 && pHalData->EEPROMRegulatory == 2) ||
		   padapter->registrypriv.RegEnableTxPowerByRate == 0)
		return 0;

	if (RFPath > ODM_RF_PATH_D)
		return value;

	if (TxNum >= RF_MAX_TX_NUM)
		return value;

<<<<<<< HEAD
	return pHalData->TxPwrByRateOffset[Band][RFPath][TxNum][rateIndex];
=======
	if (rateIndex >= TX_PWR_BY_RATE_NUM_RATE)
		return value;

	return pHalData->TxPwrByRateOffset[RFPath][TxNum][rateIndex];
>>>>>>> 7d2a07b7

}

void PHY_SetTxPowerByRate(
	struct adapter *padapter,
	u8 RFPath,
	u8 TxNum,
	u8 Rate,
	s8 Value
)
{
	struct hal_com_data	*pHalData = GET_HAL_DATA(padapter);
	u8 rateIndex = PHY_GetRateIndexOfTxPowerByRate(Rate);

	if (RFPath > ODM_RF_PATH_D)
		return;

	if (TxNum >= RF_MAX_TX_NUM)
		return;

	if (rateIndex >= TX_PWR_BY_RATE_NUM_RATE)
		return;

	pHalData->TxPwrByRateOffset[RFPath][TxNum][rateIndex] = Value;
}

void PHY_SetTxPowerLevelByPath(struct adapter *Adapter, u8 channel, u8 path)
{
	struct hal_com_data *pHalData = GET_HAL_DATA(Adapter);

	/* if (pMgntInfo->RegNByteAccess == 0) */
	{
		PHY_SetTxPowerIndexByRateSection(Adapter, path, channel, CCK);

		PHY_SetTxPowerIndexByRateSection(Adapter, path, channel, OFDM);
		PHY_SetTxPowerIndexByRateSection(Adapter, path, channel, HT_MCS0_MCS7);

		if (pHalData->NumTotalRFPath >= 2)
			PHY_SetTxPowerIndexByRateSection(Adapter, path, channel, HT_MCS8_MCS15);

	}
}

void PHY_SetTxPowerIndexByRateArray(
	struct adapter *padapter,
	u8 RFPath,
	enum channel_width BandWidth,
	u8 Channel,
	u8 *Rates,
	u8 RateArraySize
)
{
	u32 powerIndex = 0;
	int	i = 0;

	for (i = 0; i < RateArraySize; ++i) {
		powerIndex = PHY_GetTxPowerIndex(padapter, RFPath, Rates[i], BandWidth, Channel);
		PHY_SetTxPowerIndex(padapter, powerIndex, RFPath, Rates[i]);
	}
}

static s8 phy_GetWorldWideLimit(s8 *LimitTable)
{
	s8	min = LimitTable[0];
	u8 i = 0;

	for (i = 0; i < MAX_REGULATION_NUM; ++i) {
		if (LimitTable[i] < min)
			min = LimitTable[i];
	}

	return min;
}

static s8 phy_GetChannelIndexOfTxPowerLimit(u8 Channel)
{
	return Channel - 1;
}

static s16 get_bandwidth_idx(const enum channel_width bandwidth)
{
	switch (bandwidth) {
	case CHANNEL_WIDTH_20:
		return 0;
	case CHANNEL_WIDTH_40:
		return 1;
	default:
		return -1;
	}
}

static s16 get_rate_sctn_idx(const u8 rate)
{
	switch (rate) {
	case MGN_1M: case MGN_2M: case MGN_5_5M: case MGN_11M:
		return 0;
	case MGN_6M: case MGN_9M: case MGN_12M: case MGN_18M:
	case MGN_24M: case MGN_36M: case MGN_48M: case MGN_54M:
		return 1;
	case MGN_MCS0: case MGN_MCS1: case MGN_MCS2: case MGN_MCS3:
	case MGN_MCS4: case MGN_MCS5: case MGN_MCS6: case MGN_MCS7:
		return 2;
	case MGN_MCS8: case MGN_MCS9: case MGN_MCS10: case MGN_MCS11:
	case MGN_MCS12: case MGN_MCS13: case MGN_MCS14: case MGN_MCS15:
		return 3;
	case MGN_MCS16: case MGN_MCS17: case MGN_MCS18: case MGN_MCS19:
	case MGN_MCS20: case MGN_MCS21: case MGN_MCS22: case MGN_MCS23:
		return 4;
	case MGN_MCS24: case MGN_MCS25: case MGN_MCS26: case MGN_MCS27:
	case MGN_MCS28: case MGN_MCS29: case MGN_MCS30: case MGN_MCS31:
		return 5;
	default:
		return -1;
	}
}

s8 phy_get_tx_pwr_lmt(struct adapter *adapter, u32 reg_pwr_tbl_sel,
		      enum channel_width bandwidth,
		      u8 rf_path, u8 data_rate, u8 channel)
{
	s16 idx_regulation = -1;
	s16 idx_bandwidth  = -1;
	s16 idx_rate_sctn  = -1;
	s16 idx_channel    = -1;
	s8 pwr_lmt = MAX_POWER_INDEX;
	struct hal_com_data *hal_data = GET_HAL_DATA(adapter);
	s8 limits[10] = {0}; u8 i = 0;

	if (((adapter->registrypriv.RegEnableTxPowerLimit == 2) &&
	     (hal_data->EEPROMRegulatory != 1)) ||
	    (adapter->registrypriv.RegEnableTxPowerLimit == 0))
		return MAX_POWER_INDEX;

	switch (adapter->registrypriv.RegPwrTblSel) {
	case 1:
		idx_regulation = TXPWR_LMT_ETSI;
		break;
	case 2:
		idx_regulation = TXPWR_LMT_MKK;
		break;
	case 3:
		idx_regulation = TXPWR_LMT_FCC;
		break;
	case 4:
		idx_regulation = TXPWR_LMT_WW;
		break;
	default:
		idx_regulation = hal_data->Regulation2_4G;
		break;
	}

	idx_bandwidth = get_bandwidth_idx(bandwidth);
	idx_rate_sctn = get_rate_sctn_idx(data_rate);

	/*  workaround for wrong index combination to obtain tx power limit, */
	/*  OFDM only exists in BW 20M */
	/*  CCK table will only be given in BW 20M */
	/*  HT on 80M will reference to HT on 40M */
	if (idx_rate_sctn == 0 || idx_rate_sctn == 1)
		idx_bandwidth = 0;

	channel = phy_GetChannelIndexOfTxPowerLimit(channel);

	if (idx_regulation == -1 || idx_bandwidth == -1 ||
	    idx_rate_sctn == -1 || idx_channel == -1)
		return MAX_POWER_INDEX;


	for (i = 0; i < MAX_REGULATION_NUM; i++)
		limits[i] = hal_data->TxPwrLimit_2_4G[i]
						     [idx_bandwidth]
						     [idx_rate_sctn]
						     [idx_channel]
						     [rf_path];

	pwr_lmt = (idx_regulation == TXPWR_LMT_WW) ?
		phy_GetWorldWideLimit(limits) :
		hal_data->TxPwrLimit_2_4G[idx_regulation]
					 [idx_bandwidth]
					 [idx_rate_sctn]
					 [idx_channel]
					 [rf_path];

<<<<<<< HEAD
static void phy_CrossReferenceHTAndVHTTxPowerLimit(struct adapter *padapter)
{
	struct hal_com_data	*pHalData = GET_HAL_DATA(padapter);
	u8 regulation, bw, channel, rateSection;
	s8 tempPwrLmt = 0;

	for (regulation = 0; regulation < MAX_REGULATION_NUM; ++regulation) {
		for (bw = 0; bw < MAX_5G_BANDWIDTH_NUM; ++bw) {
			for (channel = 0; channel < CHANNEL_MAX_NUMBER_5G; ++channel) {
				for (rateSection = 0; rateSection < MAX_RATE_SECTION_NUM; ++rateSection) {
					tempPwrLmt = pHalData->TxPwrLimit_5G[regulation][bw][rateSection][channel][ODM_RF_PATH_A];
					if (tempPwrLmt == MAX_POWER_INDEX) {
						u8 baseSection = 2, refSection = 6;
						if (bw == 0 || bw == 1) { /*  5G 20M 40M VHT and HT can cross reference */
							/* DBG_871X("No power limit table of the specified band %d, bandwidth %d, ratesection %d, channel %d, rf path %d\n", */
							/*			1, bw, rateSection, channel, ODM_RF_PATH_A); */
							if (rateSection >= 2 && rateSection <= 9) {
								if (rateSection == 2) {
									baseSection = 2;
									refSection = 6;
								} else if (rateSection == 3) {
									baseSection = 3;
									refSection = 7;
								} else if (rateSection == 4) {
									baseSection = 4;
									refSection = 8;
								} else if (rateSection == 5) {
									baseSection = 5;
									refSection = 9;
								} else if (rateSection == 6) {
									baseSection = 6;
									refSection = 2;
								} else if (rateSection == 7) {
									baseSection = 7;
									refSection = 3;
								} else if (rateSection == 8) {
									baseSection = 8;
									refSection = 4;
								} else if (rateSection == 9) {
									baseSection = 9;
									refSection = 5;
								}
								pHalData->TxPwrLimit_5G[regulation][bw][baseSection][channel][ODM_RF_PATH_A] =
									pHalData->TxPwrLimit_5G[regulation][bw][refSection][channel][ODM_RF_PATH_A];
							}

							/* DBG_871X("use other value %d", tempPwrLmt); */
						}
					}
				}
			}
		}
	}
=======
	return pwr_lmt;
>>>>>>> 7d2a07b7
}

void PHY_ConvertTxPowerLimitToPowerIndex(struct adapter *Adapter)
{
	struct hal_com_data	*pHalData = GET_HAL_DATA(Adapter);
	u8 BW40PwrBasedBm2_4G = 0x2E;
	u8 regulation, bw, channel, rateSection;
	s8 tempValue = 0, tempPwrLmt = 0;
	u8 rfPath = 0;

	for (regulation = 0; regulation < MAX_REGULATION_NUM; ++regulation) {
		for (bw = 0; bw < MAX_2_4G_BANDWIDTH_NUM; ++bw) {
			for (channel = 0; channel < CHANNEL_MAX_NUMBER_2G; ++channel) {
				for (rateSection = 0; rateSection < MAX_RATE_SECTION_NUM; ++rateSection) {
					tempPwrLmt = pHalData->TxPwrLimit_2_4G[regulation][bw][rateSection][channel][ODM_RF_PATH_A];

					for (rfPath = ODM_RF_PATH_A; rfPath < MAX_RF_PATH_NUM; ++rfPath) {
						if (pHalData->odmpriv.PhyRegPgValueType == PHY_REG_PG_EXACT_VALUE) {
							if (rateSection == 5) /*  HT 4T */
								BW40PwrBasedBm2_4G = PHY_GetTxPowerByRateBase(Adapter, rfPath, RF_4TX, HT_MCS24_MCS31);
							else if (rateSection == 4) /*  HT 3T */
								BW40PwrBasedBm2_4G = PHY_GetTxPowerByRateBase(Adapter, rfPath, RF_3TX, HT_MCS16_MCS23);
							else if (rateSection == 3) /*  HT 2T */
								BW40PwrBasedBm2_4G = PHY_GetTxPowerByRateBase(Adapter, rfPath, RF_2TX, HT_MCS8_MCS15);
							else if (rateSection == 2) /*  HT 1T */
								BW40PwrBasedBm2_4G = PHY_GetTxPowerByRateBase(Adapter, rfPath, RF_1TX, HT_MCS0_MCS7);
							else if (rateSection == 1) /*  OFDM */
								BW40PwrBasedBm2_4G = PHY_GetTxPowerByRateBase(Adapter, rfPath, RF_1TX, OFDM);
							else if (rateSection == 0) /*  CCK */
								BW40PwrBasedBm2_4G = PHY_GetTxPowerByRateBase(Adapter, rfPath, RF_1TX, CCK);
						} else
							BW40PwrBasedBm2_4G = Adapter->registrypriv.RegPowerBase * 2;

						if (tempPwrLmt != MAX_POWER_INDEX) {
							tempValue = tempPwrLmt - BW40PwrBasedBm2_4G;
							pHalData->TxPwrLimit_2_4G[regulation][bw][rateSection][channel][rfPath] = tempValue;
						}
					}
				}
			}
		}
	}
}

void PHY_InitTxPowerLimit(struct adapter *Adapter)
{
	struct hal_com_data	*pHalData = GET_HAL_DATA(Adapter);
	u8 i, j, k, l, m;

	for (i = 0; i < MAX_REGULATION_NUM; ++i) {
		for (j = 0; j < MAX_2_4G_BANDWIDTH_NUM; ++j)
			for (k = 0; k < MAX_RATE_SECTION_NUM; ++k)
				for (m = 0; m < CHANNEL_MAX_NUMBER_2G; ++m)
					for (l = 0; l < MAX_RF_PATH_NUM; ++l)
						pHalData->TxPwrLimit_2_4G[i][j][k][m][l] = MAX_POWER_INDEX;
	}
<<<<<<< HEAD

	for (i = 0; i < MAX_REGULATION_NUM; ++i) {
		for (j = 0; j < MAX_5G_BANDWIDTH_NUM; ++j)
			for (k = 0; k < MAX_RATE_SECTION_NUM; ++k)
				for (m = 0; m < CHANNEL_MAX_NUMBER_5G; ++m)
					for (l = 0; l < MAX_RF_PATH_NUM; ++l)
						pHalData->TxPwrLimit_5G[i][j][k][m][l] = MAX_POWER_INDEX;
	}

	/* DBG_871X("<===== PHY_InitTxPowerLimit()!\n"); */
=======
>>>>>>> 7d2a07b7
}

void PHY_SetTxPowerLimit(
	struct adapter *Adapter,
	u8 *Regulation,
	u8 *Bandwidth,
	u8 *RateSection,
	u8 *RfPath,
	u8 *Channel,
	u8 *PowerLimit
)
{
	struct hal_com_data	*pHalData = GET_HAL_DATA(Adapter);
	u8 regulation = 0, bandwidth = 0, rateSection = 0, channel;
	s8 powerLimit = 0, prevPowerLimit, channelIndex;

	GetU1ByteIntegerFromStringInDecimal((s8 *)Channel, &channel);
	GetU1ByteIntegerFromStringInDecimal((s8 *)PowerLimit, &powerLimit);

	powerLimit = powerLimit > MAX_POWER_INDEX ? MAX_POWER_INDEX : powerLimit;

	if (eqNByte(Regulation, (u8 *)("FCC"), 3))
		regulation = 0;
	else if (eqNByte(Regulation, (u8 *)("MKK"), 3))
		regulation = 1;
	else if (eqNByte(Regulation, (u8 *)("ETSI"), 4))
		regulation = 2;
	else if (eqNByte(Regulation, (u8 *)("WW13"), 4))
		regulation = 3;

	if (eqNByte(RateSection, (u8 *)("CCK"), 3) && eqNByte(RfPath, (u8 *)("1T"), 2))
		rateSection = 0;
	else if (eqNByte(RateSection, (u8 *)("OFDM"), 4) && eqNByte(RfPath, (u8 *)("1T"), 2))
		rateSection = 1;
	else if (eqNByte(RateSection, (u8 *)("HT"), 2) && eqNByte(RfPath, (u8 *)("1T"), 2))
		rateSection = 2;
	else if (eqNByte(RateSection, (u8 *)("HT"), 2) && eqNByte(RfPath, (u8 *)("2T"), 2))
		rateSection = 3;
	else if (eqNByte(RateSection, (u8 *)("HT"), 2) && eqNByte(RfPath, (u8 *)("3T"), 2))
		rateSection = 4;
	else if (eqNByte(RateSection, (u8 *)("HT"), 2) && eqNByte(RfPath, (u8 *)("4T"), 2))
		rateSection = 5;
	else
		return;

	if (eqNByte(Bandwidth, (u8 *)("20M"), 3))
		bandwidth = 0;
	else if (eqNByte(Bandwidth, (u8 *)("40M"), 3))
		bandwidth = 1;
	else if (eqNByte(Bandwidth, (u8 *)("80M"), 3))
		bandwidth = 2;
	else if (eqNByte(Bandwidth, (u8 *)("160M"), 4))
		bandwidth = 3;

	channelIndex = phy_GetChannelIndexOfTxPowerLimit(channel);

	if (channelIndex == -1)
		return;

<<<<<<< HEAD
=======
	prevPowerLimit = pHalData->TxPwrLimit_2_4G[regulation][bandwidth][rateSection][channelIndex][ODM_RF_PATH_A];

	if (powerLimit < prevPowerLimit)
		pHalData->TxPwrLimit_2_4G[regulation][bandwidth][rateSection][channelIndex][ODM_RF_PATH_A] = powerLimit;
}

>>>>>>> 7d2a07b7
void Hal_ChannelPlanToRegulation(struct adapter *Adapter, u16 ChannelPlan)
{
	struct hal_com_data *pHalData = GET_HAL_DATA(Adapter);
	pHalData->Regulation2_4G = TXPWR_LMT_WW;

	switch (ChannelPlan) {
	case RT_CHANNEL_DOMAIN_WORLD_NULL:
		pHalData->Regulation2_4G = TXPWR_LMT_WW;
		break;
	case RT_CHANNEL_DOMAIN_ETSI1_NULL:
		pHalData->Regulation2_4G = TXPWR_LMT_ETSI;
		break;
	case RT_CHANNEL_DOMAIN_FCC1_NULL:
		pHalData->Regulation2_4G = TXPWR_LMT_FCC;
		break;
	case RT_CHANNEL_DOMAIN_MKK1_NULL:
		pHalData->Regulation2_4G = TXPWR_LMT_MKK;
		break;
	case RT_CHANNEL_DOMAIN_ETSI2_NULL:
		pHalData->Regulation2_4G = TXPWR_LMT_ETSI;
		break;
	case RT_CHANNEL_DOMAIN_FCC1_FCC1:
		pHalData->Regulation2_4G = TXPWR_LMT_FCC;
		break;
	case RT_CHANNEL_DOMAIN_WORLD_ETSI1:
		pHalData->Regulation2_4G = TXPWR_LMT_FCC;
		break;
	case RT_CHANNEL_DOMAIN_MKK1_MKK1:
		pHalData->Regulation2_4G = TXPWR_LMT_MKK;
		break;
	case RT_CHANNEL_DOMAIN_WORLD_KCC1:
		pHalData->Regulation2_4G = TXPWR_LMT_FCC;
		break;
	case RT_CHANNEL_DOMAIN_WORLD_FCC2:
		pHalData->Regulation2_4G = TXPWR_LMT_FCC;
		break;
	case RT_CHANNEL_DOMAIN_WORLD_FCC3:
		pHalData->Regulation2_4G = TXPWR_LMT_FCC;
		break;
	case RT_CHANNEL_DOMAIN_WORLD_FCC4:
		pHalData->Regulation2_4G = TXPWR_LMT_FCC;
		break;
	case RT_CHANNEL_DOMAIN_WORLD_FCC5:
		pHalData->Regulation2_4G = TXPWR_LMT_FCC;
		break;
	case RT_CHANNEL_DOMAIN_WORLD_FCC6:
		pHalData->Regulation2_4G = TXPWR_LMT_FCC;
		break;
	case RT_CHANNEL_DOMAIN_FCC1_FCC7:
		pHalData->Regulation2_4G = TXPWR_LMT_FCC;
		break;
	case RT_CHANNEL_DOMAIN_WORLD_ETSI2:
		pHalData->Regulation2_4G = TXPWR_LMT_FCC;
		break;
	case RT_CHANNEL_DOMAIN_WORLD_ETSI3:
		pHalData->Regulation2_4G = TXPWR_LMT_FCC;
		break;
	case RT_CHANNEL_DOMAIN_MKK1_MKK2:
		pHalData->Regulation2_4G = TXPWR_LMT_MKK;
		break;
	case RT_CHANNEL_DOMAIN_MKK1_MKK3:
		pHalData->Regulation2_4G = TXPWR_LMT_MKK;
		break;
	case RT_CHANNEL_DOMAIN_FCC1_NCC1:
		pHalData->Regulation2_4G = TXPWR_LMT_FCC;
		break;
	case RT_CHANNEL_DOMAIN_FCC1_NCC2:
		pHalData->Regulation2_4G = TXPWR_LMT_FCC;
		break;
	case RT_CHANNEL_DOMAIN_GLOBAL_NULL:
		pHalData->Regulation2_4G = TXPWR_LMT_WW;
		break;
	case RT_CHANNEL_DOMAIN_ETSI1_ETSI4:
		pHalData->Regulation2_4G = TXPWR_LMT_ETSI;
		break;
	case RT_CHANNEL_DOMAIN_FCC1_FCC2:
		pHalData->Regulation2_4G = TXPWR_LMT_FCC;
		break;
	case RT_CHANNEL_DOMAIN_FCC1_NCC3:
		pHalData->Regulation2_4G = TXPWR_LMT_FCC;
		break;
	case RT_CHANNEL_DOMAIN_WORLD_ETSI5:
		pHalData->Regulation2_4G = TXPWR_LMT_ETSI;
		break;
	case RT_CHANNEL_DOMAIN_FCC1_FCC8:
		pHalData->Regulation2_4G = TXPWR_LMT_FCC;
		break;
	case RT_CHANNEL_DOMAIN_WORLD_ETSI6:
		pHalData->Regulation2_4G = TXPWR_LMT_ETSI;
		break;
	case RT_CHANNEL_DOMAIN_WORLD_ETSI7:
		pHalData->Regulation2_4G = TXPWR_LMT_ETSI;
		break;
	case RT_CHANNEL_DOMAIN_WORLD_ETSI8:
		pHalData->Regulation2_4G = TXPWR_LMT_ETSI;
		break;
	case RT_CHANNEL_DOMAIN_WORLD_ETSI9:
		pHalData->Regulation2_4G = TXPWR_LMT_ETSI;
		break;
	case RT_CHANNEL_DOMAIN_WORLD_ETSI10:
		pHalData->Regulation2_4G = TXPWR_LMT_ETSI;
		break;
	case RT_CHANNEL_DOMAIN_WORLD_ETSI11:
		pHalData->Regulation2_4G = TXPWR_LMT_ETSI;
		break;
	case RT_CHANNEL_DOMAIN_FCC1_NCC4:
		pHalData->Regulation2_4G = TXPWR_LMT_FCC;
		break;
	case RT_CHANNEL_DOMAIN_WORLD_ETSI12:
		pHalData->Regulation2_4G = TXPWR_LMT_ETSI;
		break;
	case RT_CHANNEL_DOMAIN_FCC1_FCC9:
		pHalData->Regulation2_4G = TXPWR_LMT_FCC;
		break;
	case RT_CHANNEL_DOMAIN_WORLD_ETSI13:
		pHalData->Regulation2_4G = TXPWR_LMT_ETSI;
		break;
	case RT_CHANNEL_DOMAIN_FCC1_FCC10:
		pHalData->Regulation2_4G = TXPWR_LMT_FCC;
		break;
	case RT_CHANNEL_DOMAIN_REALTEK_DEFINE: /* Realtek Reserve */
		pHalData->Regulation2_4G = TXPWR_LMT_WW;
<<<<<<< HEAD
		pHalData->Regulation5G = TXPWR_LMT_WW;
=======
>>>>>>> 7d2a07b7
		break;
	default:
		break;
	}
}<|MERGE_RESOLUTION|>--- conflicted
+++ resolved
@@ -865,14 +865,10 @@
 	if (TxNum >= RF_MAX_TX_NUM)
 		return value;
 
-<<<<<<< HEAD
-	return pHalData->TxPwrByRateOffset[Band][RFPath][TxNum][rateIndex];
-=======
 	if (rateIndex >= TX_PWR_BY_RATE_NUM_RATE)
 		return value;
 
 	return pHalData->TxPwrByRateOffset[RFPath][TxNum][rateIndex];
->>>>>>> 7d2a07b7
 
 }
 
@@ -1056,63 +1052,7 @@
 					 [idx_channel]
 					 [rf_path];
 
-<<<<<<< HEAD
-static void phy_CrossReferenceHTAndVHTTxPowerLimit(struct adapter *padapter)
-{
-	struct hal_com_data	*pHalData = GET_HAL_DATA(padapter);
-	u8 regulation, bw, channel, rateSection;
-	s8 tempPwrLmt = 0;
-
-	for (regulation = 0; regulation < MAX_REGULATION_NUM; ++regulation) {
-		for (bw = 0; bw < MAX_5G_BANDWIDTH_NUM; ++bw) {
-			for (channel = 0; channel < CHANNEL_MAX_NUMBER_5G; ++channel) {
-				for (rateSection = 0; rateSection < MAX_RATE_SECTION_NUM; ++rateSection) {
-					tempPwrLmt = pHalData->TxPwrLimit_5G[regulation][bw][rateSection][channel][ODM_RF_PATH_A];
-					if (tempPwrLmt == MAX_POWER_INDEX) {
-						u8 baseSection = 2, refSection = 6;
-						if (bw == 0 || bw == 1) { /*  5G 20M 40M VHT and HT can cross reference */
-							/* DBG_871X("No power limit table of the specified band %d, bandwidth %d, ratesection %d, channel %d, rf path %d\n", */
-							/*			1, bw, rateSection, channel, ODM_RF_PATH_A); */
-							if (rateSection >= 2 && rateSection <= 9) {
-								if (rateSection == 2) {
-									baseSection = 2;
-									refSection = 6;
-								} else if (rateSection == 3) {
-									baseSection = 3;
-									refSection = 7;
-								} else if (rateSection == 4) {
-									baseSection = 4;
-									refSection = 8;
-								} else if (rateSection == 5) {
-									baseSection = 5;
-									refSection = 9;
-								} else if (rateSection == 6) {
-									baseSection = 6;
-									refSection = 2;
-								} else if (rateSection == 7) {
-									baseSection = 7;
-									refSection = 3;
-								} else if (rateSection == 8) {
-									baseSection = 8;
-									refSection = 4;
-								} else if (rateSection == 9) {
-									baseSection = 9;
-									refSection = 5;
-								}
-								pHalData->TxPwrLimit_5G[regulation][bw][baseSection][channel][ODM_RF_PATH_A] =
-									pHalData->TxPwrLimit_5G[regulation][bw][refSection][channel][ODM_RF_PATH_A];
-							}
-
-							/* DBG_871X("use other value %d", tempPwrLmt); */
-						}
-					}
-				}
-			}
-		}
-	}
-=======
 	return pwr_lmt;
->>>>>>> 7d2a07b7
 }
 
 void PHY_ConvertTxPowerLimitToPowerIndex(struct adapter *Adapter)
@@ -1169,19 +1109,6 @@
 					for (l = 0; l < MAX_RF_PATH_NUM; ++l)
 						pHalData->TxPwrLimit_2_4G[i][j][k][m][l] = MAX_POWER_INDEX;
 	}
-<<<<<<< HEAD
-
-	for (i = 0; i < MAX_REGULATION_NUM; ++i) {
-		for (j = 0; j < MAX_5G_BANDWIDTH_NUM; ++j)
-			for (k = 0; k < MAX_RATE_SECTION_NUM; ++k)
-				for (m = 0; m < CHANNEL_MAX_NUMBER_5G; ++m)
-					for (l = 0; l < MAX_RF_PATH_NUM; ++l)
-						pHalData->TxPwrLimit_5G[i][j][k][m][l] = MAX_POWER_INDEX;
-	}
-
-	/* DBG_871X("<===== PHY_InitTxPowerLimit()!\n"); */
-=======
->>>>>>> 7d2a07b7
 }
 
 void PHY_SetTxPowerLimit(
@@ -1241,15 +1168,12 @@
 	if (channelIndex == -1)
 		return;
 
-<<<<<<< HEAD
-=======
 	prevPowerLimit = pHalData->TxPwrLimit_2_4G[regulation][bandwidth][rateSection][channelIndex][ODM_RF_PATH_A];
 
 	if (powerLimit < prevPowerLimit)
 		pHalData->TxPwrLimit_2_4G[regulation][bandwidth][rateSection][channelIndex][ODM_RF_PATH_A] = powerLimit;
 }
 
->>>>>>> 7d2a07b7
 void Hal_ChannelPlanToRegulation(struct adapter *Adapter, u16 ChannelPlan)
 {
 	struct hal_com_data *pHalData = GET_HAL_DATA(Adapter);
@@ -1372,10 +1296,6 @@
 		break;
 	case RT_CHANNEL_DOMAIN_REALTEK_DEFINE: /* Realtek Reserve */
 		pHalData->Regulation2_4G = TXPWR_LMT_WW;
-<<<<<<< HEAD
-		pHalData->Regulation5G = TXPWR_LMT_WW;
-=======
->>>>>>> 7d2a07b7
 		break;
 	default:
 		break;
