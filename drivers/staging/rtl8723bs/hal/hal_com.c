// SPDX-License-Identifier: GPL-2.0
/******************************************************************************
 *
 * Copyright(c) 2007 - 2011 Realtek Corporation. All rights reserved.
 *
 ******************************************************************************/
#define _HAL_COM_C_

#include <linux/kernel.h>
#include <drv_types.h>
#include <rtw_debug.h>
#include "hal_com_h2c.h"

#include "odm_precomp.h"

u8 rtw_hal_data_init(struct adapter *padapter)
{
	if (is_primary_adapter(padapter)) {	/* if (padapter->isprimary) */
		padapter->hal_data_sz = sizeof(struct hal_com_data);
		padapter->HalData = vzalloc(padapter->hal_data_sz);
		if (!padapter->HalData)
			return _FAIL;
	}
	return _SUCCESS;
}

void rtw_hal_data_deinit(struct adapter *padapter)
{
	if (is_primary_adapter(padapter)) {	/* if (padapter->isprimary) */
		if (padapter->HalData) {
			vfree(padapter->HalData);
			padapter->HalData = NULL;
			padapter->hal_data_sz = 0;
		}
	}
}


void dump_chip_info(struct hal_version	ChipVersion)
{
	char buf[128];
	size_t cnt = 0;

	cnt += scnprintf(buf + cnt, sizeof(buf) - cnt, "Chip Version Info: CHIP_8723B_%s_",
			IS_NORMAL_CHIP(ChipVersion) ? "Normal_Chip" : "Test_Chip");

	if (IS_CHIP_VENDOR_TSMC(ChipVersion))
		cnt += scnprintf(buf + cnt, sizeof(buf) - cnt, "TSMC_");
	else if (IS_CHIP_VENDOR_UMC(ChipVersion))
		cnt += scnprintf(buf + cnt, sizeof(buf) - cnt, "UMC_");
	else if (IS_CHIP_VENDOR_SMIC(ChipVersion))
		cnt += scnprintf(buf + cnt, sizeof(buf) - cnt, "SMIC_");

	if (IS_A_CUT(ChipVersion))
		cnt += scnprintf(buf + cnt, sizeof(buf) - cnt, "A_CUT_");
	else if (IS_B_CUT(ChipVersion))
		cnt += scnprintf(buf + cnt, sizeof(buf) - cnt, "B_CUT_");
	else if (IS_C_CUT(ChipVersion))
		cnt += scnprintf(buf + cnt, sizeof(buf) - cnt, "C_CUT_");
	else if (IS_D_CUT(ChipVersion))
		cnt += scnprintf(buf + cnt, sizeof(buf) - cnt, "D_CUT_");
	else if (IS_E_CUT(ChipVersion))
		cnt += scnprintf(buf + cnt, sizeof(buf) - cnt, "E_CUT_");
	else if (IS_I_CUT(ChipVersion))
		cnt += scnprintf(buf + cnt, sizeof(buf) - cnt, "I_CUT_");
	else if (IS_J_CUT(ChipVersion))
		cnt += scnprintf(buf + cnt, sizeof(buf) - cnt, "J_CUT_");
	else if (IS_K_CUT(ChipVersion))
		cnt += scnprintf(buf + cnt, sizeof(buf) - cnt, "K_CUT_");
	else
		cnt += scnprintf(buf + cnt, sizeof(buf) - cnt,
				"UNKNOWN_CUT(%d)_", ChipVersion.CUTVersion);

	if (IS_1T1R(ChipVersion))
		cnt += scnprintf(buf + cnt, sizeof(buf) - cnt, "1T1R_");
	else if (IS_1T2R(ChipVersion))
		cnt += scnprintf(buf + cnt, sizeof(buf) - cnt, "1T2R_");
	else if (IS_2T2R(ChipVersion))
		cnt += scnprintf(buf + cnt, sizeof(buf) - cnt, "2T2R_");
	else
		cnt += scnprintf(buf + cnt, sizeof(buf) - cnt,
				"UNKNOWN_RFTYPE(%d)_", ChipVersion.RFType);

	cnt += scnprintf(buf + cnt, sizeof(buf) - cnt, "RomVer(%d)\n", ChipVersion.ROMVer);
}


#define	EEPROM_CHANNEL_PLAN_BY_HW_MASK	0x80

/*
 * Description:
 *Use hardware(efuse), driver parameter(registry) and default channel plan
 *to decide which one should be used.
 *
 * Parameters:
 *padapter			pointer of adapter
 *hw_channel_plan		channel plan from HW (efuse/eeprom)
 *					BIT[7] software configure mode; 0:Enable, 1:disable
 *					BIT[6:0] Channel Plan
 *sw_channel_plan		channel plan from SW (registry/module param)
 *def_channel_plan	channel plan used when HW/SW both invalid
 *AutoLoadFail		efuse autoload fail or not
 *
 * Return:
 *Final channel plan decision
 *
 */
u8 hal_com_config_channel_plan(
	struct adapter *padapter,
	u8 hw_channel_plan,
	u8 sw_channel_plan,
	u8 def_channel_plan,
	bool AutoLoadFail
)
{
	struct hal_com_data *pHalData;
	u8 chnlPlan;

	pHalData = GET_HAL_DATA(padapter);
	pHalData->bDisableSWChannelPlan = false;
	chnlPlan = def_channel_plan;

	if (0xFF == hw_channel_plan)
		AutoLoadFail = true;

	if (!AutoLoadFail) {
		u8 hw_chnlPlan;

		hw_chnlPlan = hw_channel_plan & (~EEPROM_CHANNEL_PLAN_BY_HW_MASK);
		if (rtw_is_channel_plan_valid(hw_chnlPlan)) {
			if (hw_channel_plan & EEPROM_CHANNEL_PLAN_BY_HW_MASK)
				pHalData->bDisableSWChannelPlan = true;

			chnlPlan = hw_chnlPlan;
		}
	}

	if (
		(false == pHalData->bDisableSWChannelPlan) &&
		rtw_is_channel_plan_valid(sw_channel_plan)
	)
		chnlPlan = sw_channel_plan;

	return chnlPlan;
}

bool HAL_IsLegalChannel(struct adapter *Adapter, u32 Channel)
{
	bool bLegalChannel = true;

	if ((Channel <= 14) && (Channel >= 1)) {
<<<<<<< HEAD
		if (IsSupported24G(Adapter->registrypriv.wireless_mode) == false) {
=======
		if (IsSupported24G(Adapter->registrypriv.wireless_mode) == false)
>>>>>>> 7d2a07b7
			bLegalChannel = false;
	} else {
		bLegalChannel = false;
	}

	return bLegalChannel;
}

u8 MRateToHwRate(u8 rate)
{
	u8 ret = DESC_RATE1M;

	switch (rate) {
	case MGN_1M:
		ret = DESC_RATE1M;
		break;
	case MGN_2M:
		ret = DESC_RATE2M;
		break;
	case MGN_5_5M:
		ret = DESC_RATE5_5M;
		break;
	case MGN_11M:
		ret = DESC_RATE11M;
		break;
	case MGN_6M:
		ret = DESC_RATE6M;
		break;
	case MGN_9M:
		ret = DESC_RATE9M;
		break;
	case MGN_12M:
		ret = DESC_RATE12M;
		break;
	case MGN_18M:
		ret = DESC_RATE18M;
		break;
	case MGN_24M:
		ret = DESC_RATE24M;
		break;
	case MGN_36M:
		ret = DESC_RATE36M;
		break;
	case MGN_48M:
		ret = DESC_RATE48M;
		break;
	case MGN_54M:
		ret = DESC_RATE54M;
		break;
	case MGN_MCS0:
		ret = DESC_RATEMCS0;
		break;
	case MGN_MCS1:
		ret = DESC_RATEMCS1;
		break;
	case MGN_MCS2:
		ret = DESC_RATEMCS2;
		break;
	case MGN_MCS3:
		ret = DESC_RATEMCS3;
		break;
	case MGN_MCS4:
		ret = DESC_RATEMCS4;
		break;
	case MGN_MCS5:
		ret = DESC_RATEMCS5;
		break;
	case MGN_MCS6:
		ret = DESC_RATEMCS6;
		break;
	case MGN_MCS7:
		ret = DESC_RATEMCS7;
		break;
	case MGN_MCS8:
		ret = DESC_RATEMCS8;
		break;
	case MGN_MCS9:
		ret = DESC_RATEMCS9;
		break;
	case MGN_MCS10:
		ret = DESC_RATEMCS10;
		break;
	case MGN_MCS11:
		ret = DESC_RATEMCS11;
		break;
	case MGN_MCS12:
		ret = DESC_RATEMCS12;
		break;
	case MGN_MCS13:
		ret = DESC_RATEMCS13;
		break;
	case MGN_MCS14:
		ret = DESC_RATEMCS14;
		break;
	case MGN_MCS15:
		ret = DESC_RATEMCS15;
		break;
	case MGN_MCS16:
		ret = DESC_RATEMCS16;
		break;
	case MGN_MCS17:
		ret = DESC_RATEMCS17;
		break;
	case MGN_MCS18:
		ret = DESC_RATEMCS18;
		break;
	case MGN_MCS19:
		ret = DESC_RATEMCS19;
		break;
	case MGN_MCS20:
		ret = DESC_RATEMCS20;
		break;
	case MGN_MCS21:
		ret = DESC_RATEMCS21;
		break;
	case MGN_MCS22:
		ret = DESC_RATEMCS22;
		break;
	case MGN_MCS23:
		ret = DESC_RATEMCS23;
		break;
	case MGN_MCS24:
		ret = DESC_RATEMCS24;
		break;
	case MGN_MCS25:
		ret = DESC_RATEMCS25;
		break;
	case MGN_MCS26:
		ret = DESC_RATEMCS26;
		break;
	case MGN_MCS27:
		ret = DESC_RATEMCS27;
		break;
	case MGN_MCS28:
		ret = DESC_RATEMCS28;
		break;
	case MGN_MCS29:
		ret = DESC_RATEMCS29;
		break;
	case MGN_MCS30:
		ret = DESC_RATEMCS30;
		break;
	case MGN_MCS31:
		ret = DESC_RATEMCS31;
		break;
	default:
		break;
	}

	return ret;
}

u8 HwRateToMRate(u8 rate)
{
	u8 ret_rate = MGN_1M;

	switch (rate) {
	case DESC_RATE1M:
		ret_rate = MGN_1M;
		break;
	case DESC_RATE2M:
		ret_rate = MGN_2M;
		break;
	case DESC_RATE5_5M:
		ret_rate = MGN_5_5M;
		break;
	case DESC_RATE11M:
		ret_rate = MGN_11M;
		break;
	case DESC_RATE6M:
		ret_rate = MGN_6M;
		break;
	case DESC_RATE9M:
		ret_rate = MGN_9M;
		break;
	case DESC_RATE12M:
		ret_rate = MGN_12M;
		break;
	case DESC_RATE18M:
		ret_rate = MGN_18M;
		break;
	case DESC_RATE24M:
		ret_rate = MGN_24M;
		break;
	case DESC_RATE36M:
		ret_rate = MGN_36M;
		break;
	case DESC_RATE48M:
		ret_rate = MGN_48M;
		break;
	case DESC_RATE54M:
		ret_rate = MGN_54M;
		break;
	case DESC_RATEMCS0:
		ret_rate = MGN_MCS0;
		break;
	case DESC_RATEMCS1:
		ret_rate = MGN_MCS1;
		break;
	case DESC_RATEMCS2:
		ret_rate = MGN_MCS2;
		break;
	case DESC_RATEMCS3:
		ret_rate = MGN_MCS3;
		break;
	case DESC_RATEMCS4:
		ret_rate = MGN_MCS4;
		break;
	case DESC_RATEMCS5:
		ret_rate = MGN_MCS5;
		break;
	case DESC_RATEMCS6:
		ret_rate = MGN_MCS6;
		break;
	case DESC_RATEMCS7:
		ret_rate = MGN_MCS7;
		break;
	case DESC_RATEMCS8:
		ret_rate = MGN_MCS8;
		break;
	case DESC_RATEMCS9:
		ret_rate = MGN_MCS9;
		break;
	case DESC_RATEMCS10:
		ret_rate = MGN_MCS10;
		break;
	case DESC_RATEMCS11:
		ret_rate = MGN_MCS11;
		break;
	case DESC_RATEMCS12:
		ret_rate = MGN_MCS12;
		break;
	case DESC_RATEMCS13:
		ret_rate = MGN_MCS13;
		break;
	case DESC_RATEMCS14:
		ret_rate = MGN_MCS14;
		break;
	case DESC_RATEMCS15:
		ret_rate = MGN_MCS15;
		break;
	case DESC_RATEMCS16:
		ret_rate = MGN_MCS16;
		break;
	case DESC_RATEMCS17:
		ret_rate = MGN_MCS17;
		break;
	case DESC_RATEMCS18:
		ret_rate = MGN_MCS18;
		break;
	case DESC_RATEMCS19:
		ret_rate = MGN_MCS19;
		break;
	case DESC_RATEMCS20:
		ret_rate = MGN_MCS20;
		break;
	case DESC_RATEMCS21:
		ret_rate = MGN_MCS21;
		break;
	case DESC_RATEMCS22:
		ret_rate = MGN_MCS22;
		break;
	case DESC_RATEMCS23:
		ret_rate = MGN_MCS23;
		break;
	case DESC_RATEMCS24:
		ret_rate = MGN_MCS24;
		break;
	case DESC_RATEMCS25:
		ret_rate = MGN_MCS25;
		break;
	case DESC_RATEMCS26:
		ret_rate = MGN_MCS26;
		break;
	case DESC_RATEMCS27:
		ret_rate = MGN_MCS27;
		break;
	case DESC_RATEMCS28:
		ret_rate = MGN_MCS28;
		break;
	case DESC_RATEMCS29:
		ret_rate = MGN_MCS29;
		break;
	case DESC_RATEMCS30:
		ret_rate = MGN_MCS30;
		break;
	case DESC_RATEMCS31:
		ret_rate = MGN_MCS31;
		break;
	default:
		break;
	}

	return ret_rate;
}

void HalSetBrateCfg(struct adapter *Adapter, u8 *mBratesOS, u16 *pBrateCfg)
{
	u8 i, is_brate, brate;

	for (i = 0; i < NDIS_802_11_LENGTH_RATES_EX; i++) {

		is_brate = mBratesOS[i] & IEEE80211_BASIC_RATE_MASK;
		brate = mBratesOS[i] & 0x7f;

		if (is_brate) {
			switch (brate) {
			case IEEE80211_CCK_RATE_1MB:
				*pBrateCfg |= RATE_1M;
				break;
			case IEEE80211_CCK_RATE_2MB:
				*pBrateCfg |= RATE_2M;
				break;
			case IEEE80211_CCK_RATE_5MB:
				*pBrateCfg |= RATE_5_5M;
				break;
			case IEEE80211_CCK_RATE_11MB:
				*pBrateCfg |= RATE_11M;
				break;
			case IEEE80211_OFDM_RATE_6MB:
				*pBrateCfg |= RATE_6M;
				break;
			case IEEE80211_OFDM_RATE_9MB:
				*pBrateCfg |= RATE_9M;
				break;
			case IEEE80211_OFDM_RATE_12MB:
				*pBrateCfg |= RATE_12M;
				break;
			case IEEE80211_OFDM_RATE_18MB:
				*pBrateCfg |= RATE_18M;
				break;
			case IEEE80211_OFDM_RATE_24MB:
				*pBrateCfg |= RATE_24M;
				break;
			case IEEE80211_OFDM_RATE_36MB:
				*pBrateCfg |= RATE_36M;
				break;
			case IEEE80211_OFDM_RATE_48MB:
				*pBrateCfg |= RATE_48M;
				break;
			case IEEE80211_OFDM_RATE_54MB:
				*pBrateCfg |= RATE_54M;
				break;
			}
		}
	}
}

static void _OneOutPipeMapping(struct adapter *padapter)
{
	struct dvobj_priv *pdvobjpriv = adapter_to_dvobj(padapter);

	pdvobjpriv->Queue2Pipe[0] = pdvobjpriv->RtOutPipe[0];/* VO */
	pdvobjpriv->Queue2Pipe[1] = pdvobjpriv->RtOutPipe[0];/* VI */
	pdvobjpriv->Queue2Pipe[2] = pdvobjpriv->RtOutPipe[0];/* BE */
	pdvobjpriv->Queue2Pipe[3] = pdvobjpriv->RtOutPipe[0];/* BK */

	pdvobjpriv->Queue2Pipe[4] = pdvobjpriv->RtOutPipe[0];/* BCN */
	pdvobjpriv->Queue2Pipe[5] = pdvobjpriv->RtOutPipe[0];/* MGT */
	pdvobjpriv->Queue2Pipe[6] = pdvobjpriv->RtOutPipe[0];/* HIGH */
	pdvobjpriv->Queue2Pipe[7] = pdvobjpriv->RtOutPipe[0];/* TXCMD */
}

static void _TwoOutPipeMapping(struct adapter *padapter, bool bWIFICfg)
{
	struct dvobj_priv *pdvobjpriv = adapter_to_dvobj(padapter);

	if (bWIFICfg) { /* WMM */

		/* 	BK,	BE,	VI,	VO,	BCN,	CMD, MGT, HIGH, HCCA */
		/*   0,		1,	0,	1,	0,	0,	0,	0,		0	}; */
		/* 0:ep_0 num, 1:ep_1 num */

		pdvobjpriv->Queue2Pipe[0] = pdvobjpriv->RtOutPipe[1];/* VO */
		pdvobjpriv->Queue2Pipe[1] = pdvobjpriv->RtOutPipe[0];/* VI */
		pdvobjpriv->Queue2Pipe[2] = pdvobjpriv->RtOutPipe[1];/* BE */
		pdvobjpriv->Queue2Pipe[3] = pdvobjpriv->RtOutPipe[0];/* BK */

		pdvobjpriv->Queue2Pipe[4] = pdvobjpriv->RtOutPipe[0];/* BCN */
		pdvobjpriv->Queue2Pipe[5] = pdvobjpriv->RtOutPipe[0];/* MGT */
		pdvobjpriv->Queue2Pipe[6] = pdvobjpriv->RtOutPipe[0];/* HIGH */
		pdvobjpriv->Queue2Pipe[7] = pdvobjpriv->RtOutPipe[0];/* TXCMD */

	} else { /* typical setting */


		/* BK,	BE,	VI,	VO,	BCN,	CMD, MGT, HIGH, HCCA */
		/*   1,		1,	0,	0,	0,	0,	0,	0,		0	}; */
		/* 0:ep_0 num, 1:ep_1 num */

		pdvobjpriv->Queue2Pipe[0] = pdvobjpriv->RtOutPipe[0];/* VO */
		pdvobjpriv->Queue2Pipe[1] = pdvobjpriv->RtOutPipe[0];/* VI */
		pdvobjpriv->Queue2Pipe[2] = pdvobjpriv->RtOutPipe[1];/* BE */
		pdvobjpriv->Queue2Pipe[3] = pdvobjpriv->RtOutPipe[1];/* BK */

		pdvobjpriv->Queue2Pipe[4] = pdvobjpriv->RtOutPipe[0];/* BCN */
		pdvobjpriv->Queue2Pipe[5] = pdvobjpriv->RtOutPipe[0];/* MGT */
		pdvobjpriv->Queue2Pipe[6] = pdvobjpriv->RtOutPipe[0];/* HIGH */
		pdvobjpriv->Queue2Pipe[7] = pdvobjpriv->RtOutPipe[0];/* TXCMD */

	}

}

static void _ThreeOutPipeMapping(struct adapter *padapter, bool bWIFICfg)
{
	struct dvobj_priv *pdvobjpriv = adapter_to_dvobj(padapter);

	if (bWIFICfg) { /* for WMM */

		/* 	BK,	BE,	VI,	VO,	BCN,	CMD, MGT, HIGH, HCCA */
		/*   1,		2,	1,	0,	0,	0,	0,	0,		0	}; */
		/* 0:H, 1:N, 2:L */

		pdvobjpriv->Queue2Pipe[0] = pdvobjpriv->RtOutPipe[0];/* VO */
		pdvobjpriv->Queue2Pipe[1] = pdvobjpriv->RtOutPipe[1];/* VI */
		pdvobjpriv->Queue2Pipe[2] = pdvobjpriv->RtOutPipe[2];/* BE */
		pdvobjpriv->Queue2Pipe[3] = pdvobjpriv->RtOutPipe[1];/* BK */

		pdvobjpriv->Queue2Pipe[4] = pdvobjpriv->RtOutPipe[0];/* BCN */
		pdvobjpriv->Queue2Pipe[5] = pdvobjpriv->RtOutPipe[0];/* MGT */
		pdvobjpriv->Queue2Pipe[6] = pdvobjpriv->RtOutPipe[0];/* HIGH */
		pdvobjpriv->Queue2Pipe[7] = pdvobjpriv->RtOutPipe[0];/* TXCMD */

	} else { /* typical setting */


		/* 	BK,	BE,	VI,	VO,	BCN,	CMD, MGT, HIGH, HCCA */
		/*   2,		2,	1,	0,	0,	0,	0,	0,		0	}; */
		/* 0:H, 1:N, 2:L */

		pdvobjpriv->Queue2Pipe[0] = pdvobjpriv->RtOutPipe[0];/* VO */
		pdvobjpriv->Queue2Pipe[1] = pdvobjpriv->RtOutPipe[1];/* VI */
		pdvobjpriv->Queue2Pipe[2] = pdvobjpriv->RtOutPipe[2];/* BE */
		pdvobjpriv->Queue2Pipe[3] = pdvobjpriv->RtOutPipe[2];/* BK */

		pdvobjpriv->Queue2Pipe[4] = pdvobjpriv->RtOutPipe[0];/* BCN */
		pdvobjpriv->Queue2Pipe[5] = pdvobjpriv->RtOutPipe[0];/* MGT */
		pdvobjpriv->Queue2Pipe[6] = pdvobjpriv->RtOutPipe[0];/* HIGH */
		pdvobjpriv->Queue2Pipe[7] = pdvobjpriv->RtOutPipe[0];/* TXCMD */
	}

}

bool Hal_MappingOutPipe(struct adapter *padapter, u8 NumOutPipe)
{
	struct registry_priv *pregistrypriv = &padapter->registrypriv;

	bool bWIFICfg = (pregistrypriv->wifi_spec) ? true : false;

	bool result = true;

	switch (NumOutPipe) {
	case 2:
		_TwoOutPipeMapping(padapter, bWIFICfg);
		break;
	case 3:
	case 4:
		_ThreeOutPipeMapping(padapter, bWIFICfg);
		break;
	case 1:
		_OneOutPipeMapping(padapter);
		break;
	default:
		result = false;
		break;
	}

	return result;

}

void hal_init_macaddr(struct adapter *adapter)
{
	rtw_hal_set_hwreg(adapter, HW_VAR_MAC_ADDR, adapter->eeprompriv.mac_addr);
}

void rtw_init_hal_com_default_value(struct adapter *Adapter)
{
	struct hal_com_data *pHalData = GET_HAL_DATA(Adapter);

	pHalData->AntDetection = 1;
}

/*
* C2H event format:
* Field	 TRIGGER		CONTENT	   CMD_SEQ	CMD_LEN		 CMD_ID
* BITS	 [127:120]	[119:16]      [15:8]		  [7:4]		   [3:0]
*/

void c2h_evt_clear(struct adapter *adapter)
{
	rtw_write8(adapter, REG_C2HEVT_CLEAR, C2H_EVT_HOST_CLOSE);
}

/*
* C2H event format:
* Field    TRIGGER    CMD_LEN    CONTENT    CMD_SEQ    CMD_ID
* BITS    [127:120]   [119:112]    [111:16]	     [15:8]         [7:0]
*/
s32 c2h_evt_read_88xx(struct adapter *adapter, u8 *buf)
{
	s32 ret = _FAIL;
	struct c2h_evt_hdr_88xx *c2h_evt;
	int i;
	u8 trigger;

	if (!buf)
		goto exit;

	trigger = rtw_read8(adapter, REG_C2HEVT_CLEAR);

	if (trigger == C2H_EVT_HOST_CLOSE)
		goto exit; /* Not ready */
	else if (trigger != C2H_EVT_FW_CLOSE)
		goto clear_evt; /* Not a valid value */

	c2h_evt = (struct c2h_evt_hdr_88xx *)buf;

	memset(c2h_evt, 0, 16);

	c2h_evt->id = rtw_read8(adapter, REG_C2HEVT_MSG_NORMAL);
	c2h_evt->seq = rtw_read8(adapter, REG_C2HEVT_CMD_SEQ_88XX);
	c2h_evt->plen = rtw_read8(adapter, REG_C2HEVT_CMD_LEN_88XX);

	/* Read the content */
	for (i = 0; i < c2h_evt->plen; i++)
		c2h_evt->payload[i] = rtw_read8(adapter, REG_C2HEVT_MSG_NORMAL + 2 + i);

	ret = _SUCCESS;

clear_evt:
	/*
	* Clear event to notify FW we have read the command.
	* If this field isn't clear, the FW won't update the next command message.
	*/
	c2h_evt_clear(adapter);
exit:
	return ret;
}

u8 rtw_get_mgntframe_raid(struct adapter *adapter, unsigned char network_type)
{
	return (network_type & WIRELESS_11B) ? RATEID_IDX_B : RATEID_IDX_G;
}

void rtw_hal_update_sta_rate_mask(struct adapter *padapter, struct sta_info *psta)
{
	u8 i, rf_type, limit;
	u32 tx_ra_bitmap;

	if (!psta)
		return;

	tx_ra_bitmap = 0;

	/* b/g mode ra_bitmap */
	for (i = 0; i < sizeof(psta->bssrateset); i++) {
		if (psta->bssrateset[i])
			tx_ra_bitmap |= rtw_get_bit_value_from_ieee_value(psta->bssrateset[i]&0x7f);
	}

	/* n mode ra_bitmap */
	if (psta->htpriv.ht_option) {
		rtw_hal_get_hwreg(padapter, HW_VAR_RF_TYPE, (u8 *)(&rf_type));
		if (rf_type == RF_2T2R)
			limit = 16; /*  2R */
		else
			limit = 8; /*   1R */

		for (i = 0; i < limit; i++) {
			if (psta->htpriv.ht_cap.mcs.rx_mask[i/8] & BIT(i%8))
				tx_ra_bitmap |= BIT(i+12);
		}
	}

	psta->ra_mask = tx_ra_bitmap;
	psta->init_rate = get_highest_rate_idx(tx_ra_bitmap)&0x3f;
}

void hw_var_port_switch(struct adapter *adapter)
{
}

void SetHwReg(struct adapter *adapter, u8 variable, u8 *val)
{
	struct hal_com_data *hal_data = GET_HAL_DATA(adapter);
	struct dm_odm_t *odm = &(hal_data->odmpriv);

	switch (variable) {
	case HW_VAR_PORT_SWITCH:
		hw_var_port_switch(adapter);
		break;
	case HW_VAR_INIT_RTS_RATE:
		rtw_warn_on(1);
		break;
	case HW_VAR_SEC_CFG:
	{
		u16 reg_scr;

		reg_scr = rtw_read16(adapter, REG_SECCFG);
		rtw_write16(adapter, REG_SECCFG, reg_scr|SCR_CHK_KEYID|SCR_RxDecEnable|SCR_TxEncEnable);
	}
		break;
	case HW_VAR_SEC_DK_CFG:
	{
		struct security_priv *sec = &adapter->securitypriv;
		u8 reg_scr = rtw_read8(adapter, REG_SECCFG);

		if (val) { /* Enable default key related setting */
			reg_scr |= SCR_TXBCUSEDK;
			if (sec->dot11AuthAlgrthm != dot11AuthAlgrthm_8021X)
				reg_scr |= (SCR_RxUseDK|SCR_TxUseDK);
		} else /* Disable default key related setting */
			reg_scr &= ~(SCR_RXBCUSEDK|SCR_TXBCUSEDK|SCR_RxUseDK|SCR_TxUseDK);

		rtw_write8(adapter, REG_SECCFG, reg_scr);
	}
		break;
	case HW_VAR_DM_FLAG:
		odm->SupportAbility = *((u32 *)val);
		break;
	case HW_VAR_DM_FUNC_OP:
		if (*((u8 *)val) == true) {
			/* save dm flag */
			odm->BK_SupportAbility = odm->SupportAbility;
		} else {
			/* restore dm flag */
			odm->SupportAbility = odm->BK_SupportAbility;
		}
		break;
	case HW_VAR_DM_FUNC_SET:
		if (*((u32 *)val) == DYNAMIC_ALL_FUNC_ENABLE) {
			struct dm_priv *dm = &hal_data->dmpriv;
			dm->DMFlag = dm->InitDMFlag;
			odm->SupportAbility = dm->InitODMFlag;
		} else {
			odm->SupportAbility |= *((u32 *)val);
		}
		break;
	case HW_VAR_DM_FUNC_CLR:
		/*
		* input is already a mask to clear function
		* don't invert it again! George, Lucas@20130513
		*/
		odm->SupportAbility &= *((u32 *)val);
		break;
	case HW_VAR_AMPDU_MIN_SPACE:
		/* TODO - Is something needed here? */
		break;
	case HW_VAR_WIRELESS_MODE:
		/* TODO - Is something needed here? */
		break;
	default:
		netdev_dbg(adapter->pnetdev,
			   FUNC_ADPT_FMT " variable(%d) not defined!\n",
			   FUNC_ADPT_ARG(adapter), variable);
		break;
	}
}

void GetHwReg(struct adapter *adapter, u8 variable, u8 *val)
{
	struct hal_com_data *hal_data = GET_HAL_DATA(adapter);
	struct dm_odm_t *odm = &(hal_data->odmpriv);

	switch (variable) {
	case HW_VAR_BASIC_RATE:
		*((u16 *)val) = hal_data->BasicRateSet;
		break;
	case HW_VAR_DM_FLAG:
		*((u32 *)val) = odm->SupportAbility;
		break;
	case HW_VAR_RF_TYPE:
		*((u8 *)val) = hal_data->rf_type;
		break;
	default:
		netdev_dbg(adapter->pnetdev,
			   FUNC_ADPT_FMT " variable(%d) not defined!\n",
			   FUNC_ADPT_ARG(adapter), variable);
		break;
	}
}




u8 SetHalDefVar(
	struct adapter *adapter, enum hal_def_variable variable, void *value
)
{
	struct hal_com_data *hal_data = GET_HAL_DATA(adapter);
	struct dm_odm_t *odm = &(hal_data->odmpriv);
	u8 bResult = _SUCCESS;

	switch (variable) {
	case HAL_DEF_DBG_RX_INFO_DUMP:

		if (odm->bLinked) {
			#ifdef DBG_RX_SIGNAL_DISPLAY_RAW_DATA
			rtw_dump_raw_rssi_info(adapter);
			#endif
		}
		break;
	case HW_DEF_ODM_DBG_FLAG:
		ODM_CmnInfoUpdate(odm, ODM_CMNINFO_DBG_COMP, *((u64 *)value));
		break;
	case HW_DEF_ODM_DBG_LEVEL:
		ODM_CmnInfoUpdate(odm, ODM_CMNINFO_DBG_LEVEL, *((u32 *)value));
		break;
	case HAL_DEF_DBG_DM_FUNC:
	{
		u8 dm_func = *((u8 *)value);
		struct dm_priv *dm = &hal_data->dmpriv;

		if (dm_func == 0) { /* disable all dynamic func */
			odm->SupportAbility = DYNAMIC_FUNC_DISABLE;
		} else if (dm_func == 1) {/* disable DIG */
			odm->SupportAbility  &= (~DYNAMIC_BB_DIG);
		} else if (dm_func == 2) {/* disable High power */
			odm->SupportAbility  &= (~DYNAMIC_BB_DYNAMIC_TXPWR);
		} else if (dm_func == 3) {/* disable tx power tracking */
			odm->SupportAbility  &= (~DYNAMIC_RF_CALIBRATION);
		} else if (dm_func == 4) {/* disable BT coexistence */
			dm->DMFlag &= (~DYNAMIC_FUNC_BT);
		} else if (dm_func == 5) {/* disable antenna diversity */
			odm->SupportAbility  &= (~DYNAMIC_BB_ANT_DIV);
		} else if (dm_func == 6) {/* turn on all dynamic func */
			if (!(odm->SupportAbility  & DYNAMIC_BB_DIG)) {
				struct dig_t	*pDigTable = &odm->DM_DigTable;
				pDigTable->CurIGValue = rtw_read8(adapter, 0xc50);
			}
			dm->DMFlag |= DYNAMIC_FUNC_BT;
			odm->SupportAbility = DYNAMIC_ALL_FUNC_ENABLE;
		}
	}
		break;
	case HAL_DEF_DBG_DUMP_RXPKT:
		hal_data->bDumpRxPkt = *((u8 *)value);
		break;
	case HAL_DEF_DBG_DUMP_TXPKT:
		hal_data->bDumpTxPkt = *((u8 *)value);
		break;
	case HAL_DEF_ANT_DETECT:
		hal_data->AntDetection = *((u8 *)value);
		break;
	default:
		netdev_dbg(adapter->pnetdev,
			   "%s: [WARNING] HAL_DEF_VARIABLE(%d) not defined!\n",
			   __func__, variable);
		bResult = _FAIL;
		break;
	}

	return bResult;
}

u8 GetHalDefVar(
	struct adapter *adapter, enum hal_def_variable variable, void *value
)
{
	struct hal_com_data *hal_data = GET_HAL_DATA(adapter);
	u8 bResult = _SUCCESS;

	switch (variable) {
	case HAL_DEF_UNDERCORATEDSMOOTHEDPWDB:
		{
			struct mlme_priv *pmlmepriv;
			struct sta_priv *pstapriv;
			struct sta_info *psta;

			pmlmepriv = &adapter->mlmepriv;
			pstapriv = &adapter->stapriv;
			psta = rtw_get_stainfo(pstapriv, pmlmepriv->cur_network.network.MacAddress);
			if (psta)
				*((int *)value) = psta->rssi_stat.UndecoratedSmoothedPWDB;
		}
		break;
	case HAL_DEF_DBG_DM_FUNC:
		*((u32 *)value) = hal_data->odmpriv.SupportAbility;
		break;
	case HAL_DEF_DBG_DUMP_RXPKT:
		*((u8 *)value) = hal_data->bDumpRxPkt;
		break;
	case HAL_DEF_DBG_DUMP_TXPKT:
		*((u8 *)value) = hal_data->bDumpTxPkt;
		break;
	case HAL_DEF_ANT_DETECT:
		*((u8 *)value) = hal_data->AntDetection;
		break;
	case HAL_DEF_MACID_SLEEP:
		*(u8 *)value = false;
		break;
	case HAL_DEF_TX_PAGE_SIZE:
		*((u32 *)value) = PAGE_SIZE_128;
		break;
	default:
		netdev_dbg(adapter->pnetdev,
			   "%s: [WARNING] HAL_DEF_VARIABLE(%d) not defined!\n",
			   __func__, variable);
		bResult = _FAIL;
		break;
	}

	return bResult;
}

void GetHalODMVar(
	struct adapter *Adapter,
	enum hal_odm_variable eVariable,
	void *pValue1,
	void *pValue2
)
{
	switch (eVariable) {
	default:
		break;
	}
}

void SetHalODMVar(
	struct adapter *Adapter,
	enum hal_odm_variable eVariable,
	void *pValue1,
	bool bSet
)
{
	struct hal_com_data	*pHalData = GET_HAL_DATA(Adapter);
	struct dm_odm_t *podmpriv = &pHalData->odmpriv;
	/* _irqL irqL; */
	switch (eVariable) {
	case HAL_ODM_STA_INFO:
		{
			struct sta_info *psta = pValue1;
			if (bSet) {
				ODM_CmnInfoPtrArrayHook(podmpriv, ODM_CMNINFO_STA_STATUS, psta->mac_id, psta);
			} else {
				/* spin_lock_bh(&pHalData->odm_stainfo_lock); */
				ODM_CmnInfoPtrArrayHook(podmpriv, ODM_CMNINFO_STA_STATUS, psta->mac_id, NULL);

				/* spin_unlock_bh(&pHalData->odm_stainfo_lock); */
		    }
		}
		break;
	case HAL_ODM_P2P_STATE:
			ODM_CmnInfoUpdate(podmpriv, ODM_CMNINFO_WIFI_DIRECT, bSet);
		break;
	case HAL_ODM_WIFI_DISPLAY_STATE:
			ODM_CmnInfoUpdate(podmpriv, ODM_CMNINFO_WIFI_DISPLAY, bSet);
		break;

	default:
		break;
	}
}


bool eqNByte(u8 *str1, u8 *str2, u32 num)
{
	if (num == 0)
		return false;
	while (num > 0) {
		num--;
		if (str1[num] != str2[num])
			return false;
	}
	return true;
}

/*  */
/* 	Description: */
/* 		Return true if chTmp is represent for hex digit and */
/* 		false otherwise. */
/*  */
/*  */
bool IsHexDigit(char chTmp)
{
	if (
		(chTmp >= '0' && chTmp <= '9') ||
		(chTmp >= 'a' && chTmp <= 'f') ||
		(chTmp >= 'A' && chTmp <= 'F')
	)
		return true;
	else
		return false;
}


/*  */
/* 	Description: */
/* 		Translate a character to hex digit. */
/*  */
u32 MapCharToHexDigit(char chTmp)
{
	if (chTmp >= '0' && chTmp <= '9')
		return chTmp - '0';
	else if (chTmp >= 'a' && chTmp <= 'f')
		return 10 + (chTmp - 'a');
	else if (chTmp >= 'A' && chTmp <= 'F')
		return 10 + (chTmp - 'A');
	else
		return 0;
}



/* 	Description: */
/* 		Parse hex number from the string pucStr. */
bool GetHexValueFromString(char *szStr, u32 *pu4bVal, u32 *pu4bMove)
{
	char *szScan = szStr;

	/*  Check input parameter. */
	if (!szStr || !pu4bVal || !pu4bMove)
		return false;

	/*  Initialize output. */
	*pu4bMove = 0;
	*pu4bVal = 0;

	/*  Skip leading space. */
	while (*szScan != '\0' && (*szScan == ' ' || *szScan == '\t')) {
		szScan++;
		(*pu4bMove)++;
	}

	/*  Skip leading '0x' or '0X'. */
	if (*szScan == '0' && (*(szScan+1) == 'x' || *(szScan+1) == 'X')) {
		szScan += 2;
		(*pu4bMove) += 2;
	}

	/*  Check if szScan is now pointer to a character for hex digit, */
	/*  if not, it means this is not a valid hex number. */
	if (!IsHexDigit(*szScan))
		return false;

	/*  Parse each digit. */
	do {
		(*pu4bVal) <<= 4;
		*pu4bVal += MapCharToHexDigit(*szScan);

		szScan++;
		(*pu4bMove)++;
	} while (IsHexDigit(*szScan));

	return true;
}

bool GetFractionValueFromString(
	char *szStr, u8 *pInteger, u8 *pFraction, u32 *pu4bMove
)
{
	char *szScan = szStr;

	/*  Initialize output. */
	*pu4bMove = 0;
	*pInteger = 0;
	*pFraction = 0;

	/*  Skip leading space. */
	while (*szScan != '\0' &&	(*szScan == ' ' || *szScan == '\t')) {
		++szScan;
		++(*pu4bMove);
	}

	/*  Parse each digit. */
	do {
		(*pInteger) *= 10;
		*pInteger += (*szScan - '0');

		++szScan;
		++(*pu4bMove);

		if (*szScan == '.') {
			++szScan;
			++(*pu4bMove);

			if (*szScan < '0' || *szScan > '9')
				return false;
			else {
				*pFraction = *szScan - '0';
				++szScan;
				++(*pu4bMove);
				return true;
			}
		}
	} while (*szScan >= '0' && *szScan <= '9');

	return true;
}

/*  */
/* 	Description: */
/* 		Return true if szStr is comment out with leading "//". */
/*  */
bool IsCommentString(char *szStr)
{
	if (*szStr == '/' && *(szStr+1) == '/')
		return true;
	else
		return false;
}

bool GetU1ByteIntegerFromStringInDecimal(char *Str, u8 *pInt)
{
	u16 i = 0;
	*pInt = 0;

	while (Str[i] != '\0') {
		if (Str[i] >= '0' && Str[i] <= '9') {
			*pInt *= 10;
			*pInt += (Str[i] - '0');
		} else
			return false;

		++i;
	}

	return true;
}

/*  <20121004, Kordan> For example,
 *  ParseQualifiedString(inString, 0, outString, '[', ']') gets "Kordan" from
 *  a string "Hello [Kordan]".
 *  If RightQualifier does not exist, it will hang in the while loop
 */
bool ParseQualifiedString(
	char *In, u32 *Start, char *Out, char LeftQualifier, char RightQualifier
)
{
	u32 i = 0, j = 0;
	char c = In[(*Start)++];

	if (c != LeftQualifier)
		return false;

	i = (*Start);
	while ((c = In[(*Start)++]) != RightQualifier)
		; /*  find ']' */
	j = (*Start) - 2;
	strncpy((char *)Out, (const char *)(In+i), j-i+1);

	return true;
}

bool isAllSpaceOrTab(u8 *data, u8 size)
{
	u8 cnt = 0, NumOfSpaceAndTab = 0;

	while (size > cnt) {
		if (data[cnt] == ' ' || data[cnt] == '\t' || data[cnt] == '\0')
			++NumOfSpaceAndTab;

		++cnt;
	}

	return size == NumOfSpaceAndTab;
}


void rtw_hal_check_rxfifo_full(struct adapter *adapter)
{
	struct dvobj_priv *psdpriv = adapter->dvobj;
	struct debug_priv *pdbgpriv = &psdpriv->drv_dbg;
	int save_cnt = false;

	/* switch counter to RX fifo */
	/* printk("8723b or 8192e , MAC_667 set 0xf0\n"); */
	rtw_write8(adapter, REG_RXERR_RPT+3, rtw_read8(adapter, REG_RXERR_RPT+3)|0xf0);
	save_cnt = true;
	/* todo: other chips */

	if (save_cnt) {
		/* rtw_write8(adapter, REG_RXERR_RPT+3, rtw_read8(adapter, REG_RXERR_RPT+3)|0xa0); */
		pdbgpriv->dbg_rx_fifo_last_overflow = pdbgpriv->dbg_rx_fifo_curr_overflow;
		pdbgpriv->dbg_rx_fifo_curr_overflow = rtw_read16(adapter, REG_RXERR_RPT);
		pdbgpriv->dbg_rx_fifo_diff_overflow = pdbgpriv->dbg_rx_fifo_curr_overflow-pdbgpriv->dbg_rx_fifo_last_overflow;
	}
}

void linked_info_dump(struct adapter *padapter, u8 benable)
{
	struct pwrctrl_priv *pwrctrlpriv = adapter_to_pwrctl(padapter);

	if (padapter->bLinkInfoDump == benable)
		return;

	if (benable) {
		pwrctrlpriv->org_power_mgnt = pwrctrlpriv->power_mgnt;/* keep org value */
		rtw_pm_set_lps(padapter, PS_MODE_ACTIVE);

		pwrctrlpriv->ips_org_mode = pwrctrlpriv->ips_mode;/* keep org value */
		rtw_pm_set_ips(padapter, IPS_NONE);
	} else {
		rtw_pm_set_ips(padapter, pwrctrlpriv->ips_org_mode);

		rtw_pm_set_lps(padapter, pwrctrlpriv->ips_org_mode);
	}
	padapter->bLinkInfoDump = benable;
}

#ifdef DBG_RX_SIGNAL_DISPLAY_RAW_DATA
void rtw_get_raw_rssi_info(void *sel, struct adapter *padapter)
{
	u8 isCCKrate, rf_path;
	struct hal_com_data *pHalData = GET_HAL_DATA(padapter);
	struct rx_raw_rssi *psample_pkt_rssi = &padapter->recvpriv.raw_rssi_info;

	netdev_dbg(padapter->pnetdev,
		   "RxRate = %s, PWDBALL = %d(%%), rx_pwr_all = %d(dBm)\n",
		   HDATA_RATE(psample_pkt_rssi->data_rate),
		   psample_pkt_rssi->pwdball, psample_pkt_rssi->pwr_all);

	isCCKrate = psample_pkt_rssi->data_rate <= DESC_RATE11M;

	if (isCCKrate)
		psample_pkt_rssi->mimo_signal_strength[0] = psample_pkt_rssi->pwdball;

	for (rf_path = 0; rf_path < pHalData->NumTotalRFPath; rf_path++) {
		netdev_dbg(padapter->pnetdev,
			   "RF_PATH_%d =>signal_strength:%d(%%), signal_quality:%d(%%)\n",
			   rf_path,
			   psample_pkt_rssi->mimo_signal_strength[rf_path],
			   psample_pkt_rssi->mimo_signal_quality[rf_path]);

		if (!isCCKrate) {
			netdev_dbg(padapter->pnetdev,
				   "\trx_ofdm_pwr:%d(dBm), rx_ofdm_snr:%d(dB)\n",
				   psample_pkt_rssi->ofdm_pwr[rf_path],
				   psample_pkt_rssi->ofdm_snr[rf_path]);
		}
	}
}

void rtw_dump_raw_rssi_info(struct adapter *padapter)
{
	u8 isCCKrate, rf_path;
	struct hal_com_data *pHalData =  GET_HAL_DATA(padapter);
	struct rx_raw_rssi *psample_pkt_rssi = &padapter->recvpriv.raw_rssi_info;

	isCCKrate = psample_pkt_rssi->data_rate <= DESC_RATE11M;

	if (isCCKrate)
		psample_pkt_rssi->mimo_signal_strength[0] = psample_pkt_rssi->pwdball;

	for (rf_path = 0; rf_path < pHalData->NumTotalRFPath; rf_path++) {
		if (!isCCKrate) {
			printk(", rx_ofdm_pwr:%d(dBm), rx_ofdm_snr:%d(dB)\n",
			psample_pkt_rssi->ofdm_pwr[rf_path], psample_pkt_rssi->ofdm_snr[rf_path]);
		} else {
			printk("\n");
		}
	}
}

void rtw_store_phy_info(struct adapter *padapter, union recv_frame *prframe)
{
	u8 isCCKrate, rf_path;
	struct hal_com_data *pHalData =  GET_HAL_DATA(padapter);
	struct rx_pkt_attrib *pattrib = &prframe->u.hdr.attrib;

	struct odm_phy_info *pPhyInfo  = (PODM_PHY_INFO_T)(&pattrib->phy_info);
	struct rx_raw_rssi *psample_pkt_rssi = &padapter->recvpriv.raw_rssi_info;

	psample_pkt_rssi->data_rate = pattrib->data_rate;
	isCCKrate = pattrib->data_rate <= DESC_RATE11M;

	psample_pkt_rssi->pwdball = pPhyInfo->rx_pwd_ba11;
	psample_pkt_rssi->pwr_all = pPhyInfo->recv_signal_power;

	for (rf_path = 0; rf_path < pHalData->NumTotalRFPath; rf_path++) {
		psample_pkt_rssi->mimo_signal_strength[rf_path] = pPhyInfo->rx_mimo_signal_strength[rf_path];
		psample_pkt_rssi->mimo_signal_quality[rf_path] = pPhyInfo->rx_mimo_signal_quality[rf_path];
		if (!isCCKrate) {
			psample_pkt_rssi->ofdm_pwr[rf_path] = pPhyInfo->RxPwr[rf_path];
			psample_pkt_rssi->ofdm_snr[rf_path] = pPhyInfo->RxSNR[rf_path];
		}
	}
}
#endif

static u32 Array_kfreemap[] = {
	0xf8, 0xe,
	0xf6, 0xc,
	0xf4, 0xa,
	0xf2, 0x8,
	0xf0, 0x6,
	0xf3, 0x4,
	0xf5, 0x2,
	0xf7, 0x0,
	0xf9, 0x0,
	0xfc, 0x0,
};

void rtw_bb_rf_gain_offset(struct adapter *padapter)
{
	u8 value = padapter->eeprompriv.EEPROMRFGainOffset;
	u32 res, i = 0;
	u32 *Array = Array_kfreemap;
	u32 v1 = 0, v2 = 0, target = 0;

	if (value & BIT4) {
		if (padapter->eeprompriv.EEPROMRFGainVal != 0xff) {
			res = rtw_hal_read_rfreg(padapter, RF_PATH_A, 0x7f, 0xffffffff);
			res &= 0xfff87fff;
			/* res &= 0xfff87fff; */
			for (i = 0; i < ARRAY_SIZE(Array_kfreemap); i += 2) {
				v1 = Array[i];
				v2 = Array[i+1];
				if (v1 == padapter->eeprompriv.EEPROMRFGainVal) {
					target = v2;
					break;
				}
			}
			PHY_SetRFReg(padapter, RF_PATH_A, REG_RF_BB_GAIN_OFFSET, BIT18|BIT17|BIT16|BIT15, target);

			/* res |= (padapter->eeprompriv.EEPROMRFGainVal & 0x0f)<< 15; */
			/* rtw_hal_write_rfreg(padapter, RF_PATH_A, REG_RF_BB_GAIN_OFFSET, RF_GAIN_OFFSET_MASK, res); */
			res = rtw_hal_read_rfreg(padapter, RF_PATH_A, 0x7f, 0xffffffff);
		}
	}
}<|MERGE_RESOLUTION|>--- conflicted
+++ resolved
@@ -149,11 +149,7 @@
 	bool bLegalChannel = true;
 
 	if ((Channel <= 14) && (Channel >= 1)) {
-<<<<<<< HEAD
-		if (IsSupported24G(Adapter->registrypriv.wireless_mode) == false) {
-=======
 		if (IsSupported24G(Adapter->registrypriv.wireless_mode) == false)
->>>>>>> 7d2a07b7
 			bLegalChannel = false;
 	} else {
 		bLegalChannel = false;
