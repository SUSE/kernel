// SPDX-License-Identifier: GPL-2.0
/******************************************************************************
 * Copyright(c) 2008 - 2010 Realtek Corporation. All rights reserved.
 * Linux device driver for RTL8192U
 *
 * Based on the r8187 driver, which is:
 * Copyright 2004-2005 Andrea Merello <andrea.merello@gmail.com>, et al.
 *
 * Contact Information:
 * Jerry chuang <wlanfae@realtek.com>
 */

#ifndef CONFIG_FORCE_HARD_FLOAT
double __floatsidf(int i)
{
	return i;
}

unsigned int __fixunsdfsi(double d)
{
	return d;
}

double __adddf3(double a, double b)
{
	return a + b;
}

double __addsf3(float a, float b)
{
	return a + b;
}

double __subdf3(double a, double b)
{
	return a - b;
}

double __extendsfdf2(float a)
{
	return a;
}
#endif

#define CONFIG_RTL8192_IO_MAP

#include <linux/uaccess.h>
#include "r8192U_hw.h"
#include "r8192U.h"
#include "r8190_rtl8256.h" /* RTL8225 Radio frontend */
#include "r8180_93cx6.h"   /* Card EEPROM */
#include "r8192U_wx.h"
#include "r819xU_phy.h"
#include "r819xU_phyreg.h"
#include "r819xU_cmdpkt.h"
#include "r8192U_dm.h"
#include <linux/usb.h>
#include <linux/slab.h>
#include <linux/proc_fs.h>
#include <linux/seq_file.h>
/* FIXME: check if 2.6.7 is ok */

#include "ieee80211/dot11d.h"
/* set here to open your trace code. */
u32 rt_global_debug_component = COMP_DOWN	|
				COMP_SEC	|
				COMP_ERR; /* always open err flags on */

#define TOTAL_CAM_ENTRY 32
#define CAM_CONTENT_COUNT 8

static const struct usb_device_id rtl8192_usb_id_tbl[] = {
	/* Realtek */
	{USB_DEVICE(0x0bda, 0x8709)},
	/* Corega */
	{USB_DEVICE(0x07aa, 0x0043)},
	/* Belkin */
	{USB_DEVICE(0x050d, 0x805E)},
	/* Sitecom */
	{USB_DEVICE(0x0df6, 0x0031)},
	/* EnGenius */
	{USB_DEVICE(0x1740, 0x9201)},
	/* Dlink */
	{USB_DEVICE(0x2001, 0x3301)},
	/* Zinwell */
	{USB_DEVICE(0x5a57, 0x0290)},
	/* LG */
	{USB_DEVICE(0x043e, 0x7a01)},
	{}
};

MODULE_LICENSE("GPL");
MODULE_VERSION("V 1.1");
MODULE_DEVICE_TABLE(usb, rtl8192_usb_id_tbl);
MODULE_DESCRIPTION("Linux driver for Realtek RTL8192 USB WiFi cards");

static char *ifname = "wlan%d";
static int hwwep = 1;  /* default use hw. set 0 to use software security */
static int channels = 0x3fff;

module_param(ifname, charp, 0644);
module_param(hwwep, int, 0644);
module_param(channels, int, 0644);

MODULE_PARM_DESC(ifname, " Net interface name, wlan%d=default");
MODULE_PARM_DESC(hwwep, " Try to use hardware security support. ");
MODULE_PARM_DESC(channels, " Channel bitmask for specific locales. NYI");

static int rtl8192_usb_probe(struct usb_interface *intf,
			     const struct usb_device_id *id);
static void rtl8192_usb_disconnect(struct usb_interface *intf);

static struct usb_driver rtl8192_usb_driver = {
	.name		= RTL819XU_MODULE_NAME,		  /* Driver name   */
	.id_table	= rtl8192_usb_id_tbl,		  /* PCI_ID table  */
	.probe		= rtl8192_usb_probe,		  /* probe fn      */
	.disconnect	= rtl8192_usb_disconnect,	  /* remove fn     */
	.suspend	= NULL,				  /* PM suspend fn */
	.resume		= NULL,				  /* PM resume fn  */
};

struct CHANNEL_LIST {
	u8	Channel[32];
	u8	Len;
};

static struct CHANNEL_LIST ChannelPlan[] = {
	/* FCC */
	{{1, 2, 3, 4, 5, 6, 7, 8, 9, 10, 11, 36, 40, 44, 48, 52, 56, 60, 64, 149, 153, 157, 161, 165}, 24},
	/* IC */
	{{1, 2, 3, 4, 5, 6, 7, 8, 9, 10, 11}, 11},
	/* ETSI */
	{{1, 2, 3, 4, 5, 6, 7, 8, 9, 10, 11, 12, 13, 36, 40, 44, 48, 52, 56, 60, 64}, 21},
	/* Spain. Change to ETSI. */
	{{1, 2, 3, 4, 5, 6, 7, 8, 9, 10, 11, 12, 13}, 13},
	/* France. Change to ETSI. */
	{{1, 2, 3, 4, 5, 6, 7, 8, 9, 10, 11, 12, 13}, 13},
	/* MKK */
	{{1, 2, 3, 4, 5, 6, 7, 8, 9, 10, 11, 12, 13, 14, 36, 40, 44, 48, 52, 56, 60, 64}, 22},
	/* MKK1 */
	{{1, 2, 3, 4, 5, 6, 7, 8, 9, 10, 11, 12, 13, 14, 36, 40, 44, 48, 52, 56, 60, 64}, 22},
	/* Israel. */
	{{1, 2, 3, 4, 5, 6, 7, 8, 9, 10, 11, 12, 13}, 13},
	/* For 11a , TELEC */
	{{1, 2, 3, 4, 5, 6, 7, 8, 9, 10, 11, 12, 13, 14, 36, 40, 44, 48, 52, 56, 60, 64}, 22},
	/* MIC */
	{{1, 2, 3, 4, 5, 6, 7, 8, 9, 10, 11, 12, 13, 14, 36, 40, 44, 48, 52, 56, 60, 64}, 22},
	/* For Global Domain. 1-11:active scan, 12-14 passive scan. */
	{{1, 2, 3, 4, 5, 6, 7, 8, 9, 10, 11, 12, 13, 14}, 14}
};

static void rtl819x_set_channel_map(u8 channel_plan, struct r8192_priv *priv)
{
	int i, max_chan = -1, min_chan = -1;
	struct ieee80211_device *ieee = priv->ieee80211;

	switch (channel_plan) {
	case COUNTRY_CODE_FCC:
	case COUNTRY_CODE_IC:
	case COUNTRY_CODE_ETSI:
	case COUNTRY_CODE_SPAIN:
	case COUNTRY_CODE_FRANCE:
	case COUNTRY_CODE_MKK:
	case COUNTRY_CODE_MKK1:
	case COUNTRY_CODE_ISRAEL:
	case COUNTRY_CODE_TELEC:
	case COUNTRY_CODE_MIC:
		rtl8192u_dot11d_init(ieee);
		ieee->bGlobalDomain = false;
		/* actually 8225 & 8256 rf chips only support B,G,24N mode */
		if ((priv->rf_chip == RF_8225) || (priv->rf_chip == RF_8256)) {
			min_chan = 1;
			max_chan = 14;
		} else {
			RT_TRACE(COMP_ERR,
				 "unknown rf chip, can't set channel map in function:%s()\n",
				 __func__);
		}
		if (ChannelPlan[channel_plan].Len != 0) {
			/* Clear old channel map */
			memset(GET_DOT11D_INFO(ieee)->channel_map, 0,
			       sizeof(GET_DOT11D_INFO(ieee)->channel_map));
			/* Set new channel map */
			for (i = 0; i < ChannelPlan[channel_plan].Len; i++) {
				if (ChannelPlan[channel_plan].Channel[i] < min_chan || ChannelPlan[channel_plan].Channel[i] > max_chan)
					break;
				GET_DOT11D_INFO(ieee)->channel_map[ChannelPlan[channel_plan].Channel[i]] = 1;
			}
		}
		break;

	case COUNTRY_CODE_GLOBAL_DOMAIN:
		/* this flag enabled to follow 11d country IE setting,
		 * otherwise, it shall follow global domain settings.
		 */
		GET_DOT11D_INFO(ieee)->dot11d_enabled = 0;
		dot11d_reset(ieee);
		ieee->bGlobalDomain = true;
		break;

	default:
		break;
	}
}

static void CamResetAllEntry(struct net_device *dev)
{
	u32 ulcommand = 0;
	/* In static WEP, OID_ADD_KEY or OID_ADD_WEP are set before STA
	 * associate to AP. However, ResetKey is called on
	 * OID_802_11_INFRASTRUCTURE_MODE and MlmeAssociateRequest. In this
	 * condition, Cam can not be reset because upper layer will not set
	 * this static key again.
	 */
	ulcommand |= BIT(31) | BIT(30);
	write_nic_dword(dev, RWCAM, ulcommand);
}

int write_nic_byte_E(struct net_device *dev, int indx, u8 data)
{
	int status;
	struct r8192_priv *priv = (struct r8192_priv *)ieee80211_priv(dev);
	struct usb_device *udev = priv->udev;
	u8 *usbdata = kzalloc(sizeof(data), GFP_KERNEL);

	if (!usbdata)
		return -ENOMEM;
	*usbdata = data;

	status = usb_control_msg(udev, usb_sndctrlpipe(udev, 0),
				 RTL8187_REQ_SET_REGS, RTL8187_REQT_WRITE,
				 indx | 0xfe00, 0, usbdata, 1, HZ / 2);
	kfree(usbdata);

	if (status < 0) {
		netdev_err(dev, "%s TimeOut! status: %d\n", __func__, status);
		return status;
	}
	return 0;
}

int read_nic_byte_E(struct net_device *dev, int indx, u8 *data)
{
	int status;
	struct r8192_priv *priv = (struct r8192_priv *)ieee80211_priv(dev);
	struct usb_device *udev = priv->udev;
	u8 *usbdata = kzalloc(sizeof(u8), GFP_KERNEL);

	if (!usbdata)
		return -ENOMEM;

	status = usb_control_msg(udev, usb_rcvctrlpipe(udev, 0),
				 RTL8187_REQ_GET_REGS, RTL8187_REQT_READ,
				 indx | 0xfe00, 0, usbdata, 1, HZ / 2);
	*data = *usbdata;
	kfree(usbdata);

	if (status < 0) {
		netdev_err(dev, "%s failure status: %d\n", __func__, status);
		return status;
	}

	return 0;
}

/* as 92U has extend page from 4 to 16, so modify functions below. */
int write_nic_byte(struct net_device *dev, int indx, u8 data)
{
	int status;

	struct r8192_priv *priv = (struct r8192_priv *)ieee80211_priv(dev);
	struct usb_device *udev = priv->udev;
	u8 *usbdata = kzalloc(sizeof(data), GFP_KERNEL);

	if (!usbdata)
		return -ENOMEM;
	*usbdata = data;

	status = usb_control_msg(udev, usb_sndctrlpipe(udev, 0),
				 RTL8187_REQ_SET_REGS, RTL8187_REQT_WRITE,
				 (indx & 0xff) | 0xff00, (indx >> 8) & 0x0f,
				 usbdata, 1, HZ / 2);
	kfree(usbdata);

	if (status < 0) {
		netdev_err(dev, "%s TimeOut! status: %d\n", __func__, status);
		return status;
	}

	return 0;
}

int write_nic_word(struct net_device *dev, int indx, u16 data)
{
	int status;

	struct r8192_priv *priv = (struct r8192_priv *)ieee80211_priv(dev);
	struct usb_device *udev = priv->udev;
	u16 *usbdata = kzalloc(sizeof(data), GFP_KERNEL);

	if (!usbdata)
		return -ENOMEM;
	*usbdata = data;

	status = usb_control_msg(udev, usb_sndctrlpipe(udev, 0),
				 RTL8187_REQ_SET_REGS, RTL8187_REQT_WRITE,
				 (indx & 0xff) | 0xff00, (indx >> 8) & 0x0f,
				 usbdata, 2, HZ / 2);
	kfree(usbdata);

	if (status < 0) {
		netdev_err(dev, "%s TimeOut! status: %d\n", __func__, status);
		return status;
	}

	return 0;
}

int write_nic_dword(struct net_device *dev, int indx, u32 data)
{
	int status;

	struct r8192_priv *priv = (struct r8192_priv *)ieee80211_priv(dev);
	struct usb_device *udev = priv->udev;
	u32 *usbdata = kzalloc(sizeof(data), GFP_KERNEL);

	if (!usbdata)
		return -ENOMEM;
	*usbdata = data;

	status = usb_control_msg(udev, usb_sndctrlpipe(udev, 0),
				 RTL8187_REQ_SET_REGS, RTL8187_REQT_WRITE,
				 (indx & 0xff) | 0xff00, (indx >> 8) & 0x0f,
				 usbdata, 4, HZ / 2);
	kfree(usbdata);

	if (status < 0) {
		netdev_err(dev, "%s TimeOut! status: %d\n", __func__, status);
		return status;
	}

	return 0;
}

int read_nic_byte(struct net_device *dev, int indx, u8 *data)
{
	int status;
	struct r8192_priv *priv = (struct r8192_priv *)ieee80211_priv(dev);
	struct usb_device *udev = priv->udev;
	u8 *usbdata = kzalloc(sizeof(u8), GFP_KERNEL);

	if (!usbdata)
		return -ENOMEM;

	status = usb_control_msg(udev, usb_rcvctrlpipe(udev, 0),
				 RTL8187_REQ_GET_REGS, RTL8187_REQT_READ,
				 (indx & 0xff) | 0xff00, (indx >> 8) & 0x0f,
				 usbdata, 1, HZ / 2);
	*data = *usbdata;
	kfree(usbdata);

	if (status < 0) {
		netdev_err(dev, "%s failure status: %d\n", __func__, status);
		return status;
	}

	return 0;
}

int read_nic_word(struct net_device *dev, int indx, u16 *data)
{
	int status;
	struct r8192_priv *priv = (struct r8192_priv *)ieee80211_priv(dev);
	struct usb_device *udev = priv->udev;
	u16 *usbdata = kzalloc(sizeof(u16), GFP_KERNEL);

	if (!usbdata)
		return -ENOMEM;

	status = usb_control_msg(udev, usb_rcvctrlpipe(udev, 0),
				 RTL8187_REQ_GET_REGS, RTL8187_REQT_READ,
				 (indx & 0xff) | 0xff00, (indx >> 8) & 0x0f,
				 usbdata, 2, HZ / 2);
	*data = *usbdata;
	kfree(usbdata);

	if (status < 0) {
		netdev_err(dev, "%s failure status: %d\n", __func__, status);
		return status;
	}

	return 0;
}

static int read_nic_word_E(struct net_device *dev, int indx, u16 *data)
{
	int status;
	struct r8192_priv *priv = (struct r8192_priv *)ieee80211_priv(dev);
	struct usb_device *udev = priv->udev;
	u16 *usbdata = kzalloc(sizeof(u16), GFP_KERNEL);

	if (!usbdata)
		return -ENOMEM;

	status = usb_control_msg(udev, usb_rcvctrlpipe(udev, 0),
				 RTL8187_REQ_GET_REGS, RTL8187_REQT_READ,
				 indx | 0xfe00, 0, usbdata, 2, HZ / 2);
	*data = *usbdata;
	kfree(usbdata);

	if (status < 0) {
		netdev_err(dev, "%s failure status: %d\n", __func__, status);
		return status;
	}

	return 0;
}

int read_nic_dword(struct net_device *dev, int indx, u32 *data)
{
	int status;

	struct r8192_priv *priv = (struct r8192_priv *)ieee80211_priv(dev);
	struct usb_device *udev = priv->udev;
	u32 *usbdata = kzalloc(sizeof(u32), GFP_KERNEL);

	if (!usbdata)
		return -ENOMEM;

	status = usb_control_msg(udev, usb_rcvctrlpipe(udev, 0),
				 RTL8187_REQ_GET_REGS, RTL8187_REQT_READ,
				 (indx & 0xff) | 0xff00, (indx >> 8) & 0x0f,
				 usbdata, 4, HZ / 2);
	*data = *usbdata;
	kfree(usbdata);

	if (status < 0) {
		netdev_err(dev, "%s failure status: %d\n", __func__, status);
		return status;
	}

	return 0;
}

/* u8 read_phy_cck(struct net_device *dev, u8 adr); */
/* u8 read_phy_ofdm(struct net_device *dev, u8 adr); */
/* this might still called in what was the PHY rtl8185/rtl8192 common code
 * plans are to possibility turn it again in one common code...
 */
inline void force_pci_posting(struct net_device *dev)
{
}

static struct net_device_stats *rtl8192_stats(struct net_device *dev);
static void rtl8192_restart(struct work_struct *work);
static void watch_dog_timer_callback(struct timer_list *t);

/****************************************************************************
 *   -----------------------------PROCFS STUFF-------------------------
 ****************************************************************************/

static struct proc_dir_entry *rtl8192_proc;

static int __maybe_unused proc_get_stats_ap(struct seq_file *m, void *v)
{
	struct net_device *dev = m->private;
	struct r8192_priv *priv = (struct r8192_priv *)ieee80211_priv(dev);
	struct ieee80211_device *ieee = priv->ieee80211;
	struct ieee80211_network *target;

	list_for_each_entry(target, &ieee->network_list, list) {
		const char *wpa = "non_WPA";

		if (target->wpa_ie_len > 0 || target->rsn_ie_len > 0)
			wpa = "WPA";

		seq_printf(m, "%s %s\n", target->ssid, wpa);
	}

	return 0;
}

static int __maybe_unused proc_get_registers(struct seq_file *m, void *v)
{
	struct net_device *dev = m->private;
	int i, n, max = 0xff;
	u8 byte_rd;

	seq_puts(m, "\n####################page 0##################\n ");

	for (n = 0; n <= max;) {
		seq_printf(m, "\nD:  %2x > ", n);

		for (i = 0; i < 16 && n <= max; i++, n++) {
			read_nic_byte(dev, 0x000 | n, &byte_rd);
			seq_printf(m, "%2x ", byte_rd);
		}
	}

	seq_puts(m, "\n####################page 1##################\n ");
	for (n = 0; n <= max;) {
		seq_printf(m, "\nD:  %2x > ", n);

		for (i = 0; i < 16 && n <= max; i++, n++) {
			read_nic_byte(dev, 0x100 | n, &byte_rd);
			seq_printf(m, "%2x ", byte_rd);
		}
	}

	seq_puts(m, "\n####################page 3##################\n ");
	for (n = 0; n <= max;) {
		seq_printf(m, "\nD:  %2x > ", n);

		for (i = 0; i < 16 && n <= max; i++, n++) {
			read_nic_byte(dev, 0x300 | n, &byte_rd);
			seq_printf(m, "%2x ", byte_rd);
		}
	}

	seq_putc(m, '\n');
	return 0;
}

static int __maybe_unused proc_get_stats_tx(struct seq_file *m, void *v)
{
	struct net_device *dev = m->private;
	struct r8192_priv *priv = (struct r8192_priv *)ieee80211_priv(dev);

	seq_printf(m,
		   "TX VI priority ok int: %lu\n"
		   "TX VI priority error int: %lu\n"
		   "TX VO priority ok int: %lu\n"
		   "TX VO priority error int: %lu\n"
		   "TX BE priority ok int: %lu\n"
		   "TX BE priority error int: %lu\n"
		   "TX BK priority ok int: %lu\n"
		   "TX BK priority error int: %lu\n"
		   "TX MANAGE priority ok int: %lu\n"
		   "TX MANAGE priority error int: %lu\n"
		   "TX BEACON priority ok int: %lu\n"
		   "TX BEACON priority error int: %lu\n"
		   "TX queue resume: %lu\n"
		   "TX queue stopped?: %d\n"
		   "TX fifo overflow: %lu\n"
		   "TX VI queue: %d\n"
		   "TX VO queue: %d\n"
		   "TX BE queue: %d\n"
		   "TX BK queue: %d\n"
		   "TX VI dropped: %lu\n"
		   "TX VO dropped: %lu\n"
		   "TX BE dropped: %lu\n"
		   "TX BK dropped: %lu\n"
		   "TX total data packets %lu\n",
		   priv->stats.txviokint,
		   priv->stats.txvierr,
		   priv->stats.txvookint,
		   priv->stats.txvoerr,
		   priv->stats.txbeokint,
		   priv->stats.txbeerr,
		   priv->stats.txbkokint,
		   priv->stats.txbkerr,
		   priv->stats.txmanageokint,
		   priv->stats.txmanageerr,
		   priv->stats.txbeaconokint,
		   priv->stats.txbeaconerr,
		   priv->stats.txresumed,
		   netif_queue_stopped(dev),
		   priv->stats.txoverflow,
		   atomic_read(&(priv->tx_pending[VI_PRIORITY])),
		   atomic_read(&(priv->tx_pending[VO_PRIORITY])),
		   atomic_read(&(priv->tx_pending[BE_PRIORITY])),
		   atomic_read(&(priv->tx_pending[BK_PRIORITY])),
		   priv->stats.txvidrop,
		   priv->stats.txvodrop,
		   priv->stats.txbedrop,
		   priv->stats.txbkdrop,
		   priv->stats.txdatapkt
		);

	return 0;
}

static int __maybe_unused proc_get_stats_rx(struct seq_file *m, void *v)
{
	struct net_device *dev = m->private;
	struct r8192_priv *priv = (struct r8192_priv *)ieee80211_priv(dev);

	seq_printf(m,
		   "RX packets: %lu\n"
		   "RX urb status error: %lu\n"
		   "RX invalid urb error: %lu\n",
		   priv->stats.rxoktotal,
		   priv->stats.rxstaterr,
		   priv->stats.rxurberr);

	return 0;
}

static void rtl8192_proc_module_init(void)
{
	RT_TRACE(COMP_INIT, "Initializing proc filesystem");
	rtl8192_proc = proc_mkdir(RTL819XU_MODULE_NAME, init_net.proc_net);
}

static void rtl8192_proc_init_one(struct net_device *dev)
{
	struct proc_dir_entry *dir;

	if (!rtl8192_proc)
		return;

	dir = proc_mkdir_data(dev->name, 0, rtl8192_proc, dev);
	if (!dir)
		return;

	proc_create_single("stats-rx", S_IFREG | 0444, dir,
			   proc_get_stats_rx);
	proc_create_single("stats-tx", S_IFREG | 0444, dir,
			   proc_get_stats_tx);
	proc_create_single("stats-ap", S_IFREG | 0444, dir,
			   proc_get_stats_ap);
	proc_create_single("registers", S_IFREG | 0444, dir,
			   proc_get_registers);
}

static void rtl8192_proc_remove_one(struct net_device *dev)
{
	remove_proc_subtree(dev->name, rtl8192_proc);
}

/****************************************************************************
 *  -----------------------------MISC STUFF-------------------------
 *****************************************************************************/

short check_nic_enough_desc(struct net_device *dev, int queue_index)
{
	struct r8192_priv *priv = ieee80211_priv(dev);
	int used = atomic_read(&priv->tx_pending[queue_index]);

	return (used < MAX_TX_URB);
}

static void tx_timeout(struct net_device *dev, unsigned int txqueue)
{
	struct r8192_priv *priv = ieee80211_priv(dev);

	schedule_work(&priv->reset_wq);
}

void rtl8192_update_msr(struct net_device *dev)
{
	struct r8192_priv *priv = ieee80211_priv(dev);
	u8 msr;

	read_nic_byte(dev, MSR, &msr);
	msr &= ~MSR_LINK_MASK;

	/* do not change in link_state != WLAN_LINK_ASSOCIATED.
	 * msr must be updated if the state is ASSOCIATING.
	 * this is intentional and make sense for ad-hoc and
	 * master (see the create BSS/IBSS func)
	 */
	if (priv->ieee80211->state == IEEE80211_LINKED) {
		if (priv->ieee80211->iw_mode == IW_MODE_INFRA)
			msr |= (MSR_LINK_MANAGED << MSR_LINK_SHIFT);
		else if (priv->ieee80211->iw_mode == IW_MODE_ADHOC)
			msr |= (MSR_LINK_ADHOC << MSR_LINK_SHIFT);
		else if (priv->ieee80211->iw_mode == IW_MODE_MASTER)
			msr |= (MSR_LINK_MASTER << MSR_LINK_SHIFT);

	} else {
		msr |= (MSR_LINK_NONE << MSR_LINK_SHIFT);
	}

	write_nic_byte(dev, MSR, msr);
}

void rtl8192_set_chan(struct net_device *dev, short ch)
{
	struct r8192_priv *priv = (struct r8192_priv *)ieee80211_priv(dev);

	RT_TRACE(COMP_CH, "=====>%s()====ch:%d\n", __func__, ch);
	priv->chan = ch;

	/* this hack should avoid frame TX during channel setting*/

	/* need to implement rf set channel here */

	if (priv->rf_set_chan)
		priv->rf_set_chan(dev, priv->chan);
	mdelay(10);
}

static void rtl8192_rx_isr(struct urb *urb);

static u32 get_rxpacket_shiftbytes_819xusb(struct ieee80211_rx_stats *pstats)
{
	return (sizeof(struct rx_desc_819x_usb) + pstats->RxDrvInfoSize
		+ pstats->RxBufShift);
}

void rtl8192_rx_enable(struct net_device *dev)
{
	struct r8192_priv *priv = (struct r8192_priv *)ieee80211_priv(dev);
	struct urb *entry;
	struct sk_buff *skb;
	struct rtl8192_rx_info *info;

	/* nomal packet rx procedure */
	while (skb_queue_len(&priv->rx_queue) < MAX_RX_URB) {
		skb = __dev_alloc_skb(RX_URB_SIZE, GFP_KERNEL);
		if (!skb)
			break;
		entry = usb_alloc_urb(0, GFP_KERNEL);
		if (!entry) {
			kfree_skb(skb);
			break;
		}
		usb_fill_bulk_urb(entry, priv->udev,
				  usb_rcvbulkpipe(priv->udev, 3),
				  skb_tail_pointer(skb),
				  RX_URB_SIZE, rtl8192_rx_isr, skb);
		info = (struct rtl8192_rx_info *)skb->cb;
		info->urb = entry;
		info->dev = dev;
		info->out_pipe = 3; /* denote rx normal packet queue */
		skb_queue_tail(&priv->rx_queue, skb);
		usb_submit_urb(entry, GFP_KERNEL);
	}

	/* command packet rx procedure */
	while (skb_queue_len(&priv->rx_queue) < MAX_RX_URB + 3) {
		skb = __dev_alloc_skb(RX_URB_SIZE, GFP_KERNEL);
		if (!skb)
			break;
		entry = usb_alloc_urb(0, GFP_KERNEL);
		if (!entry) {
			kfree_skb(skb);
			break;
		}
		usb_fill_bulk_urb(entry, priv->udev,
				  usb_rcvbulkpipe(priv->udev, 9),
				  skb_tail_pointer(skb),
				  RX_URB_SIZE, rtl8192_rx_isr, skb);
		info = (struct rtl8192_rx_info *)skb->cb;
		info->urb = entry;
		info->dev = dev;
		info->out_pipe = 9; /* denote rx cmd packet queue */
		skb_queue_tail(&priv->rx_queue, skb);
		usb_submit_urb(entry, GFP_KERNEL);
	}
}

void rtl8192_set_rxconf(struct net_device *dev)
{
	struct r8192_priv *priv = (struct r8192_priv *)ieee80211_priv(dev);
	u32 rxconf;

	read_nic_dword(dev, RCR, &rxconf);
	rxconf = rxconf & ~MAC_FILTER_MASK;
	rxconf = rxconf | RCR_AMF;
	rxconf = rxconf | RCR_ADF;
	rxconf = rxconf | RCR_AB;
	rxconf = rxconf | RCR_AM;

	if (dev->flags & IFF_PROMISC)
		DMESG("NIC in promisc mode");

	if (priv->ieee80211->iw_mode == IW_MODE_MONITOR ||
	    dev->flags & IFF_PROMISC) {
		rxconf = rxconf | RCR_AAP;
	} else {
		rxconf = rxconf | RCR_APM;
		rxconf = rxconf | RCR_CBSSID;
	}

	if (priv->ieee80211->iw_mode == IW_MODE_MONITOR) {
		rxconf = rxconf | RCR_AICV;
		rxconf = rxconf | RCR_APWRMGT;
	}

	if (priv->crcmon == 1 && priv->ieee80211->iw_mode == IW_MODE_MONITOR)
		rxconf = rxconf | RCR_ACRC32;

	rxconf = rxconf & ~RX_FIFO_THRESHOLD_MASK;
	rxconf = rxconf | (RX_FIFO_THRESHOLD_NONE << RX_FIFO_THRESHOLD_SHIFT);
	rxconf = rxconf & ~MAX_RX_DMA_MASK;
	rxconf = rxconf | ((u32)7 << RCR_MXDMA_OFFSET);

	rxconf = rxconf | RCR_ONLYERLPKT;

	write_nic_dword(dev, RCR, rxconf);
}

void rtl8192_rtx_disable(struct net_device *dev)
{
	u8 cmd;
	struct r8192_priv *priv = ieee80211_priv(dev);
	struct sk_buff *skb;
	struct rtl8192_rx_info *info;

	read_nic_byte(dev, CMDR, &cmd);
	write_nic_byte(dev, CMDR, cmd & ~(CR_TE | CR_RE));
	force_pci_posting(dev);
	mdelay(10);

	while ((skb = __skb_dequeue(&priv->rx_queue))) {
		info = (struct rtl8192_rx_info *)skb->cb;
		if (!info->urb)
			continue;

		usb_kill_urb(info->urb);
		kfree_skb(skb);
	}

	if (skb_queue_len(&priv->skb_queue))
		netdev_warn(dev, "skb_queue not empty\n");

	skb_queue_purge(&priv->skb_queue);
}

/* The prototype of rx_isr has changed since one version of Linux Kernel */
static void rtl8192_rx_isr(struct urb *urb)
{
	struct sk_buff *skb = (struct sk_buff *)urb->context;
	struct rtl8192_rx_info *info = (struct rtl8192_rx_info *)skb->cb;
	struct net_device *dev = info->dev;
	struct r8192_priv *priv = ieee80211_priv(dev);
	int out_pipe = info->out_pipe;
	int err;

	if (!priv->up)
		return;

	if (unlikely(urb->status)) {
		info->urb = NULL;
		priv->stats.rxstaterr++;
		priv->ieee80211->stats.rx_errors++;
		usb_free_urb(urb);
		return;
	}
	skb_unlink(skb, &priv->rx_queue);
	skb_put(skb, urb->actual_length);

	skb_queue_tail(&priv->skb_queue, skb);
	tasklet_schedule(&priv->irq_rx_tasklet);

	skb = dev_alloc_skb(RX_URB_SIZE);
	if (unlikely(!skb)) {
		usb_free_urb(urb);
		netdev_err(dev, "%s(): can't alloc skb\n", __func__);
		/* TODO check rx queue length and refill *somewhere* */
		return;
	}

	usb_fill_bulk_urb(urb, priv->udev,
			  usb_rcvbulkpipe(priv->udev, out_pipe),
			  skb_tail_pointer(skb),
			  RX_URB_SIZE, rtl8192_rx_isr, skb);

	info = (struct rtl8192_rx_info *)skb->cb;
	info->urb = urb;
	info->dev = dev;
	info->out_pipe = out_pipe;

	urb->transfer_buffer = skb_tail_pointer(skb);
	urb->context = skb;
	skb_queue_tail(&priv->rx_queue, skb);
	err = usb_submit_urb(urb, GFP_ATOMIC);
	if (err && err != -EPERM)
		netdev_err(dev,
			   "can not submit rxurb, err is %x, URB status is %x\n",
			   err, urb->status);
}

static u32 rtl819xusb_rx_command_packet(struct net_device *dev,
					struct ieee80211_rx_stats *pstats)
{
	u32	status;

	status = cmpk_message_handle_rx(dev, pstats);
	if (status)
		DMESG("rxcommandpackethandle819xusb: It is a command packet\n");

	return status;
}

static void rtl8192_data_hard_stop(struct net_device *dev)
{
	/* FIXME !! */
}

static void rtl8192_data_hard_resume(struct net_device *dev)
{
	/* FIXME !! */
}

/* this function TX data frames when the ieee80211 stack requires this.
 * It checks also if we need to stop the ieee tx queue, eventually do it
 */
static void rtl8192_hard_data_xmit(struct sk_buff *skb, struct net_device *dev,
				   int rate)
{
	struct r8192_priv *priv = (struct r8192_priv *)ieee80211_priv(dev);
	unsigned long flags;
	struct cb_desc *tcb_desc = (struct cb_desc *)(skb->cb + MAX_DEV_ADDR_SIZE);
	u8 queue_index = tcb_desc->queue_index;

	/* shall not be referred by command packet */
	RTL8192U_ASSERT(queue_index != TXCMD_QUEUE);

	spin_lock_irqsave(&priv->tx_lock, flags);

	*(struct net_device **)(skb->cb) = dev;
	tcb_desc->bTxEnableFwCalcDur = 1;
	skb_push(skb, priv->ieee80211->tx_headroom);
	rtl8192_tx(dev, skb);

	spin_unlock_irqrestore(&priv->tx_lock, flags);
}

/* This is a rough attempt to TX a frame
 * This is called by the ieee 80211 stack to TX management frames.
 * If the ring is full packet are dropped (for data frame the queue
 * is stopped before this can happen).
 */
static int rtl8192_hard_start_xmit(struct sk_buff *skb, struct net_device *dev)
{
	struct r8192_priv *priv = (struct r8192_priv *)ieee80211_priv(dev);
	int ret;
	unsigned long flags;
	struct cb_desc *tcb_desc = (struct cb_desc *)(skb->cb + MAX_DEV_ADDR_SIZE);
	u8 queue_index = tcb_desc->queue_index;

	spin_lock_irqsave(&priv->tx_lock, flags);

	memcpy((unsigned char *)(skb->cb), &dev, sizeof(dev));
	if (queue_index == TXCMD_QUEUE) {
		skb_push(skb, USB_HWDESC_HEADER_LEN);
		rtl819xU_tx_cmd(dev, skb);
		ret = 1;
	} else {
		skb_push(skb, priv->ieee80211->tx_headroom);
		ret = rtl8192_tx(dev, skb);
	}

	spin_unlock_irqrestore(&priv->tx_lock, flags);

	return ret;
}

static void rtl8192_tx_isr(struct urb *tx_urb)
{
	struct sk_buff *skb = (struct sk_buff *)tx_urb->context;
	struct net_device *dev;
	struct r8192_priv *priv = NULL;
	struct cb_desc *tcb_desc;
	u8  queue_index;

	if (!skb)
		return;

	dev = *(struct net_device **)(skb->cb);
	tcb_desc = (struct cb_desc *)(skb->cb + MAX_DEV_ADDR_SIZE);
	queue_index = tcb_desc->queue_index;

	priv = ieee80211_priv(dev);

	if (tcb_desc->queue_index != TXCMD_QUEUE) {
		if (tx_urb->status == 0) {
			netif_trans_update(dev);
			priv->stats.txoktotal++;
			priv->ieee80211->LinkDetectInfo.NumTxOkInPeriod++;
			priv->stats.txbytesunicast +=
				(skb->len - priv->ieee80211->tx_headroom);
		} else {
			priv->ieee80211->stats.tx_errors++;
			/* TODO */
		}
	}

	/* free skb and tx_urb */
	dev_kfree_skb_any(skb);
	usb_free_urb(tx_urb);
	atomic_dec(&priv->tx_pending[queue_index]);

	/*
	 * Handle HW Beacon:
	 * We had transfer our beacon frame to host controller at this moment.
	 *
	 *
	 * Caution:
	 * Handling the wait queue of command packets.
	 * For Tx command packets, we must not do TCB fragment because it is
	 * not handled right now. We must cut the packets to match the size of
	 * TX_CMD_PKT before we send it.
	 */

	/* Handle MPDU in wait queue. */
	if (queue_index != BEACON_QUEUE) {
		/* Don't send data frame during scanning.*/
		if ((skb_queue_len(&priv->ieee80211->skb_waitQ[queue_index]) != 0) &&
		    (!(priv->ieee80211->queue_stop))) {
			skb = skb_dequeue(&(priv->ieee80211->skb_waitQ[queue_index]));
			if (skb)
				priv->ieee80211->softmac_hard_start_xmit(skb,
									 dev);

			return; /* avoid further processing AMSDU */
		}
	}
}

static void rtl8192_config_rate(struct net_device *dev, u16 *rate_config)
{
	struct r8192_priv *priv = ieee80211_priv(dev);
	struct ieee80211_network *net;
	u8 i = 0, basic_rate = 0;

	net = &priv->ieee80211->current_network;

	for (i = 0; i < net->rates_len; i++) {
		basic_rate = net->rates[i] & 0x7f;
		switch (basic_rate) {
		case MGN_1M:
			*rate_config |= RRSR_1M;
			break;
		case MGN_2M:
			*rate_config |= RRSR_2M;
			break;
		case MGN_5_5M:
			*rate_config |= RRSR_5_5M;
			break;
		case MGN_11M:
			*rate_config |= RRSR_11M;
			break;
		case MGN_6M:
			*rate_config |= RRSR_6M;
			break;
		case MGN_9M:
			*rate_config |= RRSR_9M;
			break;
		case MGN_12M:
			*rate_config |= RRSR_12M;
			break;
		case MGN_18M:
			*rate_config |= RRSR_18M;
			break;
		case MGN_24M:
			*rate_config |= RRSR_24M;
			break;
		case MGN_36M:
			*rate_config |= RRSR_36M;
			break;
		case MGN_48M:
			*rate_config |= RRSR_48M;
			break;
		case MGN_54M:
			*rate_config |= RRSR_54M;
			break;
		}
	}
	for (i = 0; i < net->rates_ex_len; i++) {
		basic_rate = net->rates_ex[i] & 0x7f;
		switch (basic_rate) {
		case MGN_1M:
			*rate_config |= RRSR_1M;
			break;
		case MGN_2M:
			*rate_config |= RRSR_2M;
			break;
		case MGN_5_5M:
			*rate_config |= RRSR_5_5M;
			break;
		case MGN_11M:
			*rate_config |= RRSR_11M;
			break;
		case MGN_6M:
			*rate_config |= RRSR_6M;
			break;
		case MGN_9M:
			*rate_config |= RRSR_9M;
			break;
		case MGN_12M:
			*rate_config |= RRSR_12M;
			break;
		case MGN_18M:
			*rate_config |= RRSR_18M;
			break;
		case MGN_24M:
			*rate_config |= RRSR_24M;
			break;
		case MGN_36M:
			*rate_config |= RRSR_36M;
			break;
		case MGN_48M:
			*rate_config |= RRSR_48M;
			break;
		case MGN_54M:
			*rate_config |= RRSR_54M;
			break;
		}
	}
}

#define SHORT_SLOT_TIME 9
#define NON_SHORT_SLOT_TIME 20

static void rtl8192_update_cap(struct net_device *dev, u16 cap)
{
	u32 tmp = 0;
	struct r8192_priv *priv = ieee80211_priv(dev);
	struct ieee80211_network *net = &priv->ieee80211->current_network;

	priv->short_preamble = cap & WLAN_CAPABILITY_SHORT_PREAMBLE;
	tmp = priv->basic_rate;
	if (priv->short_preamble)
		tmp |= BRSR_AckShortPmb;
	write_nic_dword(dev, RRSR, tmp);

	if (net->mode & (IEEE_G | IEEE_N_24G)) {
		u8 slot_time = 0;

		if ((cap & WLAN_CAPABILITY_SHORT_SLOT) &&
		    (!priv->ieee80211->pHTInfo->bCurrentRT2RTLongSlotTime))
			/* short slot time */
			slot_time = SHORT_SLOT_TIME;
		else	/* long slot time */
			slot_time = NON_SHORT_SLOT_TIME;
		priv->slot_time = slot_time;
		write_nic_byte(dev, SLOT_TIME, slot_time);
	}
}

static void rtl8192_net_update(struct net_device *dev)
{
	struct r8192_priv *priv = ieee80211_priv(dev);
	struct ieee80211_network *net;
	u16 BcnTimeCfg = 0, BcnCW = 6, BcnIFS = 0xf;
	u16 rate_config = 0;

	net = &priv->ieee80211->current_network;

	rtl8192_config_rate(dev, &rate_config);
	priv->basic_rate = rate_config & 0x15f;

	write_nic_dword(dev, BSSIDR, ((u32 *)net->bssid)[0]);
	write_nic_word(dev, BSSIDR + 4, ((u16 *)net->bssid)[2]);

	rtl8192_update_msr(dev);
	if (priv->ieee80211->iw_mode == IW_MODE_ADHOC) {
		write_nic_word(dev, ATIMWND, 2);
		write_nic_word(dev, BCN_DMATIME, 1023);
		write_nic_word(dev, BCN_INTERVAL, net->beacon_interval);
		write_nic_word(dev, BCN_DRV_EARLY_INT, 1);
		write_nic_byte(dev, BCN_ERR_THRESH, 100);
		BcnTimeCfg |= (BcnCW << BCN_TCFG_CW_SHIFT);
		/* TODO: BcnIFS may required to be changed on ASIC */
		BcnTimeCfg |= BcnIFS << BCN_TCFG_IFS;

		write_nic_word(dev, BCN_TCFG, BcnTimeCfg);
	}
}

/* temporary hw beacon is not used any more.
 * open it when necessary
 */
void rtl819xusb_beacon_tx(struct net_device *dev, u16  tx_rate)
{
}

short rtl819xU_tx_cmd(struct net_device *dev, struct sk_buff *skb)
{
	struct r8192_priv *priv = ieee80211_priv(dev);
	int			status;
	struct urb		*tx_urb;
	unsigned int		idx_pipe;
	struct tx_desc_cmd_819x_usb *pdesc = (struct tx_desc_cmd_819x_usb *)skb->data;
	struct cb_desc *tcb_desc = (struct cb_desc *)(skb->cb + MAX_DEV_ADDR_SIZE);
	u8 queue_index = tcb_desc->queue_index;

	atomic_inc(&priv->tx_pending[queue_index]);
	tx_urb = usb_alloc_urb(0, GFP_ATOMIC);
	if (!tx_urb) {
		dev_kfree_skb(skb);
		return -ENOMEM;
	}

	memset(pdesc, 0, USB_HWDESC_HEADER_LEN);
	/* Tx descriptor ought to be set according to the skb->cb */
	pdesc->FirstSeg = 1;
	pdesc->LastSeg = 1;
	pdesc->CmdInit = tcb_desc->bCmdOrInit;
	pdesc->TxBufferSize = tcb_desc->txbuf_size;
	pdesc->OWN = 1;
	pdesc->LINIP = tcb_desc->bLastIniPkt;

	/*---------------------------------------------------------------------
	 * Fill up USB_OUT_CONTEXT.
	 *---------------------------------------------------------------------
	 */
	idx_pipe = 0x04;
	usb_fill_bulk_urb(tx_urb, priv->udev,
			  usb_sndbulkpipe(priv->udev, idx_pipe),
			  skb->data, skb->len, rtl8192_tx_isr, skb);

	status = usb_submit_urb(tx_urb, GFP_ATOMIC);

	if (!status)
		return 0;

	DMESGE("Error TX CMD URB, error %d", status);
	dev_kfree_skb(skb);
	usb_free_urb(tx_urb);
	return -1;
}

/*
 * Mapping Software/Hardware descriptor queue id to "Queue Select Field"
 * in TxFwInfo data structure
 * 2006.10.30 by Emily
 *
 * \param QUEUEID       Software Queue
 */
static u8 MapHwQueueToFirmwareQueue(u8 QueueID)
{
	u8 QueueSelect = 0x0;       /* default set to */

	switch (QueueID) {
	case BE_QUEUE:
		QueueSelect = QSLT_BE;
		break;

	case BK_QUEUE:
		QueueSelect = QSLT_BK;
		break;

	case VO_QUEUE:
		QueueSelect = QSLT_VO;
		break;

	case VI_QUEUE:
		QueueSelect = QSLT_VI;
		break;
	case MGNT_QUEUE:
		QueueSelect = QSLT_MGNT;
		break;

	case BEACON_QUEUE:
		QueueSelect = QSLT_BEACON;
		break;

		/* TODO: mark other queue selection until we verify it is OK */
		/* TODO: Remove Assertions */
	case TXCMD_QUEUE:
		QueueSelect = QSLT_CMD;
		break;
	case HIGH_QUEUE:
		QueueSelect = QSLT_HIGH;
		break;

	default:
		RT_TRACE(COMP_ERR,
			 "TransmitTCB(): Impossible Queue Selection: %d\n",
			 QueueID);
		break;
	}
	return QueueSelect;
}

static u8 MRateToHwRate8190Pci(u8 rate)
{
	u8  ret = DESC90_RATE1M;

	switch (rate) {
	case MGN_1M:
		ret = DESC90_RATE1M;
		break;
	case MGN_2M:
		ret = DESC90_RATE2M;
		break;
	case MGN_5_5M:
		ret = DESC90_RATE5_5M;
		break;
	case MGN_11M:
		ret = DESC90_RATE11M;
		break;
	case MGN_6M:
		ret = DESC90_RATE6M;
		break;
	case MGN_9M:
		ret = DESC90_RATE9M;
		break;
	case MGN_12M:
		ret = DESC90_RATE12M;
		break;
	case MGN_18M:
		ret = DESC90_RATE18M;
		break;
	case MGN_24M:
		ret = DESC90_RATE24M;
		break;
	case MGN_36M:
		ret = DESC90_RATE36M;
		break;
	case MGN_48M:
		ret = DESC90_RATE48M;
		break;
	case MGN_54M:
		ret = DESC90_RATE54M;
		break;

	/* HT rate since here */
	case MGN_MCS0:
		ret = DESC90_RATEMCS0;
		break;
	case MGN_MCS1:
		ret = DESC90_RATEMCS1;
		break;
	case MGN_MCS2:
		ret = DESC90_RATEMCS2;
		break;
	case MGN_MCS3:
		ret = DESC90_RATEMCS3;
		break;
	case MGN_MCS4:
		ret = DESC90_RATEMCS4;
		break;
	case MGN_MCS5:
		ret = DESC90_RATEMCS5;
		break;
	case MGN_MCS6:
		ret = DESC90_RATEMCS6;
		break;
	case MGN_MCS7:
		ret = DESC90_RATEMCS7;
		break;
	case MGN_MCS8:
		ret = DESC90_RATEMCS8;
		break;
	case MGN_MCS9:
		ret = DESC90_RATEMCS9;
		break;
	case MGN_MCS10:
		ret = DESC90_RATEMCS10;
		break;
	case MGN_MCS11:
		ret = DESC90_RATEMCS11;
		break;
	case MGN_MCS12:
		ret = DESC90_RATEMCS12;
		break;
	case MGN_MCS13:
		ret = DESC90_RATEMCS13;
		break;
	case MGN_MCS14:
		ret = DESC90_RATEMCS14;
		break;
	case MGN_MCS15:
		ret = DESC90_RATEMCS15;
		break;
	case (0x80 | 0x20):
		ret = DESC90_RATEMCS32;
		break;

	default:
		break;
	}
	return ret;
}

static u8 QueryIsShort(u8 TxHT, u8 TxRate, struct cb_desc *tcb_desc)
{
	u8   tmp_Short;

	tmp_Short = (TxHT == 1) ?
			((tcb_desc->bUseShortGI) ? 1 : 0) :
			((tcb_desc->bUseShortPreamble) ? 1 : 0);

	if (TxHT == 1 && TxRate != DESC90_RATEMCS15)
		tmp_Short = 0;

	return tmp_Short;
}

static void tx_zero_isr(struct urb *tx_urb)
{
}

/*
 * The tx procedure is just as following,
 * skb->cb will contain all the following information,
 * priority, morefrag, rate, &dev.
 */
short rtl8192_tx(struct net_device *dev, struct sk_buff *skb)
{
	struct r8192_priv *priv = ieee80211_priv(dev);
	struct cb_desc *tcb_desc = (struct cb_desc *)(skb->cb + MAX_DEV_ADDR_SIZE);
	struct tx_desc_819x_usb *tx_desc = (struct tx_desc_819x_usb *)skb->data;
	struct tx_fwinfo_819x_usb *tx_fwinfo =
		(struct tx_fwinfo_819x_usb *)(skb->data + USB_HWDESC_HEADER_LEN);
	struct usb_device *udev = priv->udev;
	int pend;
	int status, rt = -1;
	struct urb *tx_urb = NULL, *tx_urb_zero = NULL;
	unsigned int idx_pipe;

	pend = atomic_read(&priv->tx_pending[tcb_desc->queue_index]);
	/* we are locked here so the two atomic_read and inc are executed
	 * without interleaves
	 * !!! For debug purpose
	 */
	if (pend > MAX_TX_URB) {
		netdev_dbg(dev, "To discard skb packet!\n");
		dev_kfree_skb_any(skb);
		return -1;
	}

	tx_urb = usb_alloc_urb(0, GFP_ATOMIC);
	if (!tx_urb) {
		dev_kfree_skb_any(skb);
		return -ENOMEM;
	}

	/* Fill Tx firmware info */
	memset(tx_fwinfo, 0, sizeof(struct tx_fwinfo_819x_usb));
	/* DWORD 0 */
	tx_fwinfo->TxHT = (tcb_desc->data_rate & 0x80) ? 1 : 0;
	tx_fwinfo->TxRate = MRateToHwRate8190Pci(tcb_desc->data_rate);
	tx_fwinfo->EnableCPUDur = tcb_desc->bTxEnableFwCalcDur;
	tx_fwinfo->Short = QueryIsShort(tx_fwinfo->TxHT, tx_fwinfo->TxRate,
					tcb_desc);
	if (tcb_desc->bAMPDUEnable) { /* AMPDU enabled */
		tx_fwinfo->AllowAggregation = 1;
		/* DWORD 1 */
		tx_fwinfo->RxMF = tcb_desc->ampdu_factor;
		tx_fwinfo->RxAMD = tcb_desc->ampdu_density & 0x07;
	} else {
		tx_fwinfo->AllowAggregation = 0;
		/* DWORD 1 */
		tx_fwinfo->RxMF = 0;
		tx_fwinfo->RxAMD = 0;
	}

	/* Protection mode related */
	tx_fwinfo->RtsEnable = (tcb_desc->bRTSEnable) ? 1 : 0;
	tx_fwinfo->CtsEnable = (tcb_desc->bCTSEnable) ? 1 : 0;
	tx_fwinfo->RtsSTBC = (tcb_desc->bRTSSTBC) ? 1 : 0;
	tx_fwinfo->RtsHT = (tcb_desc->rts_rate & 0x80) ? 1 : 0;
	tx_fwinfo->RtsRate =  MRateToHwRate8190Pci((u8)tcb_desc->rts_rate);
	tx_fwinfo->RtsSubcarrier = (tx_fwinfo->RtsHT == 0) ? (tcb_desc->RTSSC) : 0;
	tx_fwinfo->RtsBandwidth = (tx_fwinfo->RtsHT == 1) ? ((tcb_desc->bRTSBW) ? 1 : 0) : 0;
	tx_fwinfo->RtsShort = (tx_fwinfo->RtsHT == 0) ? (tcb_desc->bRTSUseShortPreamble ? 1 : 0) :
			      (tcb_desc->bRTSUseShortGI ? 1 : 0);

	/* Set Bandwidth and sub-channel settings. */
	if (priv->CurrentChannelBW == HT_CHANNEL_WIDTH_20_40) {
		if (tcb_desc->bPacketBW) {
			tx_fwinfo->TxBandwidth = 1;
			/* use duplicated mode */
			tx_fwinfo->TxSubCarrier = 0;
		} else {
			tx_fwinfo->TxBandwidth = 0;
			tx_fwinfo->TxSubCarrier = priv->nCur40MhzPrimeSC;
		}
	} else {
		tx_fwinfo->TxBandwidth = 0;
		tx_fwinfo->TxSubCarrier = 0;
	}

	/* Fill Tx descriptor */
	memset(tx_desc, 0, sizeof(struct tx_desc_819x_usb));
	/* DWORD 0 */
	tx_desc->LINIP = 0;
	tx_desc->CmdInit = 1;
	tx_desc->Offset =  sizeof(struct tx_fwinfo_819x_usb) + 8;
	tx_desc->PktSize = (skb->len - TX_PACKET_SHIFT_BYTES) & 0xffff;

	/*DWORD 1*/
	tx_desc->SecCAMID = 0;
	tx_desc->RATid = tcb_desc->RATRIndex;
	tx_desc->NoEnc = 1;
	tx_desc->SecType = 0x0;
	if (tcb_desc->bHwSec) {
		switch (priv->ieee80211->pairwise_key_type) {
		case KEY_TYPE_WEP40:
		case KEY_TYPE_WEP104:
			tx_desc->SecType = 0x1;
			tx_desc->NoEnc = 0;
			break;
		case KEY_TYPE_TKIP:
			tx_desc->SecType = 0x2;
			tx_desc->NoEnc = 0;
			break;
		case KEY_TYPE_CCMP:
			tx_desc->SecType = 0x3;
			tx_desc->NoEnc = 0;
			break;
		case KEY_TYPE_NA:
			tx_desc->SecType = 0x0;
			tx_desc->NoEnc = 1;
			break;
		}
	}

	tx_desc->QueueSelect = MapHwQueueToFirmwareQueue(tcb_desc->queue_index);
	tx_desc->TxFWInfoSize =  sizeof(struct tx_fwinfo_819x_usb);

	tx_desc->DISFB = tcb_desc->bTxDisableRateFallBack;
	tx_desc->USERATE = tcb_desc->bTxUseDriverAssingedRate;

	/* Fill fields that are required to be initialized in
	 * all of the descriptors
	 */
	/* DWORD 0 */
	tx_desc->FirstSeg = 1;
	tx_desc->LastSeg = 1;
	tx_desc->OWN = 1;

	/* DWORD 2 */
	tx_desc->TxBufferSize = (u32)(skb->len - USB_HWDESC_HEADER_LEN);
	idx_pipe = 0x5;

	/* To submit bulk urb */
	usb_fill_bulk_urb(tx_urb, udev,
			  usb_sndbulkpipe(udev, idx_pipe), skb->data,
			  skb->len, rtl8192_tx_isr, skb);

	status = usb_submit_urb(tx_urb, GFP_ATOMIC);
	if (!status) {
		/* We need to send 0 byte packet whenever
		 * 512N bytes/64N(HIGN SPEED/NORMAL SPEED) bytes packet has
		 * been transmitted. Otherwise, it will be halt to wait for
		 * another packet.
		 */
		bool bSend0Byte = false;
		u8 zero = 0;

		if (udev->speed == USB_SPEED_HIGH) {
			if (skb->len > 0 && skb->len % 512 == 0)
				bSend0Byte = true;
		} else {
			if (skb->len > 0 && skb->len % 64 == 0)
				bSend0Byte = true;
		}
		if (bSend0Byte) {
			tx_urb_zero = usb_alloc_urb(0, GFP_ATOMIC);
			if (!tx_urb_zero) {
				rt = -ENOMEM;
				goto error;
			}
			usb_fill_bulk_urb(tx_urb_zero, udev,
					  usb_sndbulkpipe(udev, idx_pipe),
					  &zero, 0, tx_zero_isr, dev);
			status = usb_submit_urb(tx_urb_zero, GFP_ATOMIC);
			if (status) {
				RT_TRACE(COMP_ERR,
					 "Error TX URB for zero byte %d, error %d",
					 atomic_read(&priv->tx_pending[tcb_desc->queue_index]),
					 status);
				goto error;
			}
		}
		netif_trans_update(dev);
		atomic_inc(&priv->tx_pending[tcb_desc->queue_index]);
		return 0;
	}

	RT_TRACE(COMP_ERR, "Error TX URB %d, error %d",
		 atomic_read(&priv->tx_pending[tcb_desc->queue_index]),
		 status);

error:
	dev_kfree_skb_any(skb);
	usb_free_urb(tx_urb);
	usb_free_urb(tx_urb_zero);
	return rt;
}

static short rtl8192_usb_initendpoints(struct net_device *dev)
{
	struct r8192_priv *priv = ieee80211_priv(dev);

	priv->rx_urb = kmalloc_array(MAX_RX_URB + 1, sizeof(struct urb *),
				     GFP_KERNEL);
	if (!priv->rx_urb)
		return -ENOMEM;

#ifndef JACKSON_NEW_RX
	for (i = 0; i < (MAX_RX_URB + 1); i++) {
		priv->rx_urb[i] = usb_alloc_urb(0, GFP_KERNEL);
		if (!priv->rx_urb[i])
			return -ENOMEM;

		priv->rx_urb[i]->transfer_buffer =
			kmalloc(RX_URB_SIZE, GFP_KERNEL);
		if (!priv->rx_urb[i]->transfer_buffer)
			return -ENOMEM;

		priv->rx_urb[i]->transfer_buffer_length = RX_URB_SIZE;
	}
#endif

#ifdef THOMAS_BEACON
	{
		long align = 0;
		void *oldaddr, *newaddr;

		priv->rx_urb[16] = usb_alloc_urb(0, GFP_KERNEL);
		if (!priv->rx_urb[16])
			return -ENOMEM;
		priv->oldaddr = kmalloc(16, GFP_KERNEL);
		if (!priv->oldaddr)
			return -ENOMEM;
		oldaddr = priv->oldaddr;
		align = ((long)oldaddr) & 3;
		if (align) {
			newaddr = oldaddr + 4 - align;
			priv->rx_urb[16]->transfer_buffer_length = 16 - 4 + align;
		} else {
			newaddr = oldaddr;
			priv->rx_urb[16]->transfer_buffer_length = 16;
		}
		priv->rx_urb[16]->transfer_buffer = newaddr;
	}
#endif

	memset(priv->rx_urb, 0, sizeof(struct urb *) * MAX_RX_URB);
	priv->pp_rxskb = kcalloc(MAX_RX_URB, sizeof(struct sk_buff *),
				 GFP_KERNEL);
	if (!priv->pp_rxskb) {
		kfree(priv->rx_urb);

		priv->pp_rxskb = NULL;
		priv->rx_urb = NULL;

		DMESGE("Endpoint Alloc Failure");
		return -ENOMEM;
	}

	netdev_dbg(dev, "End of initendpoints\n");
	return 0;
}

#ifdef THOMAS_BEACON
static void rtl8192_usb_deleteendpoints(struct net_device *dev)
{
	int i;
	struct r8192_priv *priv = ieee80211_priv(dev);

	if (priv->rx_urb) {
		for (i = 0; i < (MAX_RX_URB + 1); i++) {
			usb_kill_urb(priv->rx_urb[i]);
			usb_free_urb(priv->rx_urb[i]);
		}
		kfree(priv->rx_urb);
		priv->rx_urb = NULL;
	}
	kfree(priv->oldaddr);
	priv->oldaddr = NULL;

	kfree(priv->pp_rxskb);
	priv->pp_rxskb = NULL;
}
#else
void rtl8192_usb_deleteendpoints(struct net_device *dev)
{
	int i;
	struct r8192_priv *priv = ieee80211_priv(dev);

#ifndef JACKSON_NEW_RX

	if (priv->rx_urb) {
		for (i = 0; i < (MAX_RX_URB + 1); i++) {
			usb_kill_urb(priv->rx_urb[i]);
			kfree(priv->rx_urb[i]->transfer_buffer);
			usb_free_urb(priv->rx_urb[i]);
		}
		kfree(priv->rx_urb);
		priv->rx_urb = NULL;
	}
#else
	kfree(priv->rx_urb);
	priv->rx_urb = NULL;
	kfree(priv->oldaddr);
	priv->oldaddr = NULL;

	kfree(priv->pp_rxskb);
	priv->pp_rxskb = 0;

#endif
}
#endif

static void rtl8192_update_ratr_table(struct net_device *dev);
static void rtl8192_link_change(struct net_device *dev)
{
	struct r8192_priv *priv = ieee80211_priv(dev);
	struct ieee80211_device *ieee = priv->ieee80211;

	if (ieee->state == IEEE80211_LINKED) {
		rtl8192_net_update(dev);
		rtl8192_update_ratr_table(dev);
		/* Add this as in pure N mode, wep encryption will use software
		 * way, but there is no chance to set this as wep will not set
		 * group key in wext.
		 */
		if (ieee->pairwise_key_type == KEY_TYPE_WEP40 ||
		    ieee->pairwise_key_type == KEY_TYPE_WEP104)
			EnableHWSecurityConfig8192(dev);
	}
	/*update timing params*/
	if (ieee->iw_mode == IW_MODE_INFRA || ieee->iw_mode == IW_MODE_ADHOC) {
		u32 reg = 0;

		read_nic_dword(dev, RCR, &reg);
		if (priv->ieee80211->state == IEEE80211_LINKED)
			priv->ReceiveConfig = reg |= RCR_CBSSID;
		else
			priv->ReceiveConfig = reg &= ~RCR_CBSSID;
		write_nic_dword(dev, RCR, reg);
	}
}

static const struct ieee80211_qos_parameters def_qos_parameters = {
	{cpu_to_le16(3), cpu_to_le16(3), cpu_to_le16(3), cpu_to_le16(3)},
	{cpu_to_le16(7), cpu_to_le16(7), cpu_to_le16(7), cpu_to_le16(7)},
	{2, 2, 2, 2},/* aifs */
	{0, 0, 0, 0},/* flags */
	{0, 0, 0, 0} /* tx_op_limit */
};

static void rtl8192_update_beacon(struct work_struct *work)
{
	struct r8192_priv *priv = container_of(work, struct r8192_priv,
					       update_beacon_wq.work);
	struct net_device *dev = priv->ieee80211->dev;
	struct ieee80211_device *ieee = priv->ieee80211;
	struct ieee80211_network *net = &ieee->current_network;

	if (ieee->pHTInfo->bCurrentHTSupport)
		HTUpdateSelfAndPeerSetting(ieee, net);
	ieee->pHTInfo->bCurrentRT2RTLongSlotTime =
		net->bssht.bdRT2RTLongSlotTime;
	rtl8192_update_cap(dev, net->capability);
}

/*
 * background support to run QoS activate functionality
 */
static int WDCAPARA_ADD[] = {EDCAPARA_BE, EDCAPARA_BK,
			     EDCAPARA_VI, EDCAPARA_VO};
static void rtl8192_qos_activate(struct work_struct *work)
{
	struct r8192_priv *priv = container_of(work, struct r8192_priv,
					       qos_activate);
	struct net_device *dev = priv->ieee80211->dev;
	struct ieee80211_qos_parameters *qos_parameters =
		&priv->ieee80211->current_network.qos_data.parameters;
	u8 mode = priv->ieee80211->current_network.mode;
	u32  u1bAIFS;
	u32 u4bAcParam;
	u32 op_limit;
	u32 cw_max;
	u32 cw_min;
	int i;

	mutex_lock(&priv->mutex);
	if (priv->ieee80211->state != IEEE80211_LINKED)
		goto success;
	RT_TRACE(COMP_QOS,
		 "qos active process with associate response received\n");
	/* It better set slot time at first
	 *
	 * For we just support b/g mode at present, let the slot time at
	 * 9/20 selection
	 *
	 * update the ac parameter to related registers
	 */
	for (i = 0; i <  QOS_QUEUE_NUM; i++) {
		/* Mode G/A: slotTimeTimer = 9; Mode B: 20 */
		u1bAIFS = qos_parameters->aifs[i] * ((mode & (IEEE_G | IEEE_N_24G)) ? 9 : 20) + aSifsTime;
		u1bAIFS <<= AC_PARAM_AIFS_OFFSET;
		op_limit = (u32)le16_to_cpu(qos_parameters->tx_op_limit[i]);
		op_limit <<= AC_PARAM_TXOP_LIMIT_OFFSET;
		cw_max = (u32)le16_to_cpu(qos_parameters->cw_max[i]);
		cw_max <<= AC_PARAM_ECW_MAX_OFFSET;
		cw_min = (u32)le16_to_cpu(qos_parameters->cw_min[i]);
		cw_min <<= AC_PARAM_ECW_MIN_OFFSET;
		u4bAcParam = op_limit | cw_max | cw_min | u1bAIFS;
		write_nic_dword(dev, WDCAPARA_ADD[i], u4bAcParam);
	}

success:
	mutex_unlock(&priv->mutex);
}

static int rtl8192_qos_handle_probe_response(struct r8192_priv *priv,
					     int active_network,
					     struct ieee80211_network *network)
{
	int ret = 0;
	u32 size = sizeof(struct ieee80211_qos_parameters);

	if (priv->ieee80211->state != IEEE80211_LINKED)
		return ret;

	if (priv->ieee80211->iw_mode != IW_MODE_INFRA)
		return ret;

	if (network->flags & NETWORK_HAS_QOS_MASK) {
		if (active_network &&
		    (network->flags & NETWORK_HAS_QOS_PARAMETERS))
			network->qos_data.active = network->qos_data.supported;

		if ((network->qos_data.active == 1) && (active_network == 1) &&
		    (network->flags & NETWORK_HAS_QOS_PARAMETERS) &&
		    (network->qos_data.old_param_count !=
		     network->qos_data.param_count)) {
			network->qos_data.old_param_count =
				network->qos_data.param_count;
			schedule_work(&priv->qos_activate);
			RT_TRACE(COMP_QOS,
				 "QoS parameters change call qos_activate\n");
		}
	} else {
		memcpy(&priv->ieee80211->current_network.qos_data.parameters,
		       &def_qos_parameters, size);

		if ((network->qos_data.active == 1) && (active_network == 1)) {
			schedule_work(&priv->qos_activate);
			RT_TRACE(COMP_QOS,
				 "QoS was disabled call qos_activate\n");
		}
		network->qos_data.active = 0;
		network->qos_data.supported = 0;
	}

	return 0;
}

/* handle and manage frame from beacon and probe response */
static int rtl8192_handle_beacon(struct net_device *dev,
				 struct ieee80211_beacon *beacon,
				 struct ieee80211_network *network)
{
	struct r8192_priv *priv = ieee80211_priv(dev);

	rtl8192_qos_handle_probe_response(priv, 1, network);
	schedule_delayed_work(&priv->update_beacon_wq, 0);
	return 0;
}

/*
 * handling the beaconing responses. if we get different QoS setting
 * off the network from the associated setting, adjust the QoS
 * setting
 */
static int rtl8192_qos_association_resp(struct r8192_priv *priv,
					struct ieee80211_network *network)
{
	unsigned long flags;
	u32 size = sizeof(struct ieee80211_qos_parameters);
	int set_qos_param = 0;

	if (!priv || !network)
		return 0;

	if (priv->ieee80211->state != IEEE80211_LINKED)
		return 0;

	if (priv->ieee80211->iw_mode != IW_MODE_INFRA)
		return 0;

	spin_lock_irqsave(&priv->ieee80211->lock, flags);
	if (network->flags & NETWORK_HAS_QOS_PARAMETERS) {
		memcpy(&priv->ieee80211->current_network.qos_data.parameters,
		       &network->qos_data.parameters,
		       sizeof(struct ieee80211_qos_parameters));
		priv->ieee80211->current_network.qos_data.active = 1;
		set_qos_param = 1;
		/* update qos parameter for current network */
		priv->ieee80211->current_network.qos_data.old_param_count =
			priv->ieee80211->current_network.qos_data.param_count;
		priv->ieee80211->current_network.qos_data.param_count =
			network->qos_data.param_count;
	} else {
		memcpy(&priv->ieee80211->current_network.qos_data.parameters,
		       &def_qos_parameters, size);
		priv->ieee80211->current_network.qos_data.active = 0;
		priv->ieee80211->current_network.qos_data.supported = 0;
		set_qos_param = 1;
	}

	spin_unlock_irqrestore(&priv->ieee80211->lock, flags);

	RT_TRACE(COMP_QOS, "%s: network->flags = %d,%d\n", __func__,
		 network->flags,
		 priv->ieee80211->current_network.qos_data.active);
	if (set_qos_param == 1)
		schedule_work(&priv->qos_activate);

	return 0;
}

static int rtl8192_handle_assoc_response(struct net_device *dev,
					 struct ieee80211_assoc_response_frame *resp,
					 struct ieee80211_network *network)
{
	struct r8192_priv *priv = ieee80211_priv(dev);

	rtl8192_qos_association_resp(priv, network);
	return 0;
}

static void rtl8192_update_ratr_table(struct net_device *dev)
{
	struct r8192_priv *priv = ieee80211_priv(dev);
	struct ieee80211_device *ieee = priv->ieee80211;
	u8 *pMcsRate = ieee->dot11HTOperationalRateSet;
	u32 ratr_value = 0;
	u8 rate_index = 0;

	rtl8192_config_rate(dev, (u16 *)(&ratr_value));
	ratr_value |= (*(u16 *)(pMcsRate)) << 12;
	switch (ieee->mode) {
	case IEEE_A:
		ratr_value &= 0x00000FF0;
		break;
	case IEEE_B:
		ratr_value &= 0x0000000F;
		break;
	case IEEE_G:
		ratr_value &= 0x00000FF7;
		break;
	case IEEE_N_24G:
	case IEEE_N_5G:
		if (ieee->pHTInfo->PeerMimoPs == MIMO_PS_STATIC) {
			ratr_value &= 0x0007F007;
		} else {
			if (priv->rf_type == RF_1T2R)
				ratr_value &= 0x000FF007;
			else
				ratr_value &= 0x0F81F007;
		}
		break;
	default:
		break;
	}
	ratr_value &= 0x0FFFFFFF;
	if (ieee->pHTInfo->bCurTxBW40MHz && ieee->pHTInfo->bCurShortGI40MHz)
		ratr_value |= 0x80000000;
	else if (!ieee->pHTInfo->bCurTxBW40MHz &&
		 ieee->pHTInfo->bCurShortGI20MHz)
		ratr_value |= 0x80000000;
	write_nic_dword(dev, RATR0 + rate_index * 4, ratr_value);
	write_nic_byte(dev, UFWP, 1);
}

static u8 ccmp_ie[4] = {0x00, 0x50, 0xf2, 0x04};
static u8 ccmp_rsn_ie[4] = {0x00, 0x0f, 0xac, 0x04};
static bool GetNmodeSupportBySecCfg8192(struct net_device *dev)
{
	struct r8192_priv *priv = ieee80211_priv(dev);
	struct ieee80211_device *ieee = priv->ieee80211;
	struct ieee80211_network *network = &ieee->current_network;
	int wpa_ie_len = ieee->wpa_ie_len;
	struct ieee80211_crypt_data *crypt;
	int encrypt;

	crypt = ieee->crypt[ieee->tx_keyidx];
	/* we use connecting AP's capability instead of only security config
	 * on our driver to distinguish whether it should use N mode or G mode
	 */
	encrypt = (network->capability & WLAN_CAPABILITY_PRIVACY) ||
		  (ieee->host_encrypt && crypt && crypt->ops &&
		   (strcmp(crypt->ops->name, "WEP") == 0));

	/* simply judge  */
	if (encrypt && (wpa_ie_len == 0)) {
		/* wep encryption, no N mode setting */
		return false;
	} else if ((wpa_ie_len != 0)) {
		/* parse pairwise key type */
		if (((ieee->wpa_ie[0] == 0xdd) && (!memcmp(&(ieee->wpa_ie[14]), ccmp_ie, 4))) || ((ieee->wpa_ie[0] == 0x30) && (!memcmp(&ieee->wpa_ie[10], ccmp_rsn_ie, 4))))
			return true;
		else
			return false;
	} else {
		return true;
	}

	return true;
}

static bool GetHalfNmodeSupportByAPs819xUsb(struct net_device *dev)
{
	struct r8192_priv *priv = ieee80211_priv(dev);

	return priv->ieee80211->bHalfWirelessN24GMode;
}

static void rtl8192_refresh_supportrate(struct r8192_priv *priv)
{
	struct ieee80211_device *ieee = priv->ieee80211;
	/* We do not consider set support rate for ABG mode, only
	 * HT MCS rate is set here.
	 */
	if (ieee->mode == WIRELESS_MODE_N_24G ||
	    ieee->mode == WIRELESS_MODE_N_5G)
		memcpy(ieee->Regdot11HTOperationalRateSet,
		       ieee->RegHTSuppRateSet, 16);
	else
		memset(ieee->Regdot11HTOperationalRateSet, 0, 16);
}

static u8 rtl8192_getSupportedWireleeMode(struct net_device *dev)
{
	struct r8192_priv *priv = ieee80211_priv(dev);
	u8 ret = 0;

	switch (priv->rf_chip) {
	case RF_8225:
	case RF_8256:
	case RF_PSEUDO_11N:
		ret = WIRELESS_MODE_N_24G | WIRELESS_MODE_G | WIRELESS_MODE_B;
		break;
	case RF_8258:
		ret = WIRELESS_MODE_A | WIRELESS_MODE_N_5G;
		break;
	default:
		ret = WIRELESS_MODE_B;
		break;
	}
	return ret;
}

static void rtl8192_SetWirelessMode(struct net_device *dev, u8 wireless_mode)
{
	struct r8192_priv *priv = ieee80211_priv(dev);
	u8 bSupportMode = rtl8192_getSupportedWireleeMode(dev);

	if (wireless_mode == WIRELESS_MODE_AUTO ||
	    (wireless_mode & bSupportMode) == 0) {
		if (bSupportMode & WIRELESS_MODE_N_24G) {
			wireless_mode = WIRELESS_MODE_N_24G;
		} else if (bSupportMode & WIRELESS_MODE_N_5G) {
			wireless_mode = WIRELESS_MODE_N_5G;
		} else if ((bSupportMode & WIRELESS_MODE_A)) {
			wireless_mode = WIRELESS_MODE_A;
		} else if ((bSupportMode & WIRELESS_MODE_G)) {
			wireless_mode = WIRELESS_MODE_G;
		} else if ((bSupportMode & WIRELESS_MODE_B)) {
			wireless_mode = WIRELESS_MODE_B;
		} else {
			RT_TRACE(COMP_ERR,
				 "%s(), No valid wireless mode supported, SupportedWirelessMode(%x)!!!\n",
				 __func__, bSupportMode);
			wireless_mode = WIRELESS_MODE_B;
		}
	}
	priv->ieee80211->mode = wireless_mode;

	if (wireless_mode == WIRELESS_MODE_N_24G ||
	    wireless_mode == WIRELESS_MODE_N_5G)
		priv->ieee80211->pHTInfo->bEnableHT = 1;
	else
		priv->ieee80211->pHTInfo->bEnableHT = 0;
	RT_TRACE(COMP_INIT, "Current Wireless Mode is %x\n", wireless_mode);
	rtl8192_refresh_supportrate(priv);
}

/* init priv variables here. only non_zero value should be initialized here. */
static int rtl8192_init_priv_variable(struct net_device *dev)
{
	struct r8192_priv *priv = ieee80211_priv(dev);
	u8 i;

	priv->card_8192 = NIC_8192U;
	priv->chan = 1; /* set to channel 1 */
	priv->ieee80211->mode = WIRELESS_MODE_AUTO; /* SET AUTO */
	priv->ieee80211->iw_mode = IW_MODE_INFRA;
	priv->ieee80211->ieee_up = 0;
	priv->retry_rts = DEFAULT_RETRY_RTS;
	priv->retry_data = DEFAULT_RETRY_DATA;
	priv->ieee80211->rts = DEFAULT_RTS_THRESHOLD;
	priv->ieee80211->rate = 110; /* 11 mbps */
	priv->ieee80211->short_slot = 1;
	priv->promisc = (dev->flags & IFF_PROMISC) ? 1 : 0;
	priv->CckPwEnl = 6;
	/* for silent reset */
	priv->IrpPendingCount = 1;
	priv->ResetProgress = RESET_TYPE_NORESET;
	priv->bForcedSilentReset = false;
	priv->bDisableNormalResetCheck = false;
	priv->force_reset = false;

	/* we don't use FW read/write RF until stable firmware is available. */
	priv->ieee80211->FwRWRF = 0;
	priv->ieee80211->current_network.beacon_interval =
		DEFAULT_BEACONINTERVAL;
	priv->ieee80211->softmac_features  = IEEE_SOFTMAC_SCAN |
		IEEE_SOFTMAC_ASSOCIATE | IEEE_SOFTMAC_PROBERQ |
		IEEE_SOFTMAC_PROBERS | IEEE_SOFTMAC_TX_QUEUE |
		IEEE_SOFTMAC_BEACONS;

	priv->ieee80211->active_scan = 1;
	priv->ieee80211->modulation =
		IEEE80211_CCK_MODULATION | IEEE80211_OFDM_MODULATION;
	priv->ieee80211->host_encrypt = 1;
	priv->ieee80211->host_decrypt = 1;
	priv->ieee80211->start_send_beacons = NULL;
	priv->ieee80211->stop_send_beacons = NULL;
	priv->ieee80211->softmac_hard_start_xmit = rtl8192_hard_start_xmit;
	priv->ieee80211->set_chan = rtl8192_set_chan;
	priv->ieee80211->link_change = rtl8192_link_change;
	priv->ieee80211->softmac_data_hard_start_xmit = rtl8192_hard_data_xmit;
	priv->ieee80211->data_hard_stop = rtl8192_data_hard_stop;
	priv->ieee80211->data_hard_resume = rtl8192_data_hard_resume;
	priv->ieee80211->init_wmmparam_flag = 0;
	priv->ieee80211->fts = DEFAULT_FRAG_THRESHOLD;
	priv->ieee80211->check_nic_enough_desc = check_nic_enough_desc;
	priv->ieee80211->tx_headroom = TX_PACKET_SHIFT_BYTES;
	priv->ieee80211->qos_support = 1;

	priv->ieee80211->SetBWModeHandler = rtl8192_SetBWMode;
	priv->ieee80211->handle_assoc_response = rtl8192_handle_assoc_response;
	priv->ieee80211->handle_beacon = rtl8192_handle_beacon;

	priv->ieee80211->GetNmodeSupportBySecCfg = GetNmodeSupportBySecCfg8192;
	priv->ieee80211->GetHalfNmodeSupportByAPsHandler =
		GetHalfNmodeSupportByAPs819xUsb;
	priv->ieee80211->SetWirelessMode = rtl8192_SetWirelessMode;

	priv->ieee80211->InitialGainHandler = InitialGain819xUsb;
	priv->card_type = USB;
	priv->ShortRetryLimit = 0x30;
	priv->LongRetryLimit = 0x30;
	priv->EarlyRxThreshold = 7;
	priv->enable_gpio0 = 0;
	priv->TransmitConfig =
		/* Max DMA Burst Size per Tx DMA Burst, 7: reserved. */
		(TCR_MXDMA_2048 << TCR_MXDMA_OFFSET)	  |
		/* Short retry limit */
		(priv->ShortRetryLimit << TCR_SRL_OFFSET) |
		/* Long retry limit */
		(priv->LongRetryLimit << TCR_LRL_OFFSET)  |
		/* FALSE: HW provides PLCP length and LENGEXT
		 * TRUE: SW provides them
		 */
		(false ? TCR_SAT : 0);
	priv->ReceiveConfig	=
		/* accept management/data */
		RCR_AMF | RCR_ADF |
		/* accept control frame for SW AP needs PS-poll */
		RCR_ACF |
		/* accept BC/MC/UC */
		RCR_AB | RCR_AM | RCR_APM |
		/* Max DMA Burst Size per Rx DMA Burst, 7: unlimited. */
		((u32)7 << RCR_MXDMA_OFFSET) |
		/* Rx FIFO Threshold, 7: No Rx threshold. */
		(priv->EarlyRxThreshold << RX_FIFO_THRESHOLD_SHIFT) |
		(priv->EarlyRxThreshold == 7 ? RCR_ONLYERLPKT : 0);

	priv->AcmControl = 0;
	priv->pFirmware = kzalloc(sizeof(rt_firmware), GFP_KERNEL);
	if (!priv->pFirmware)
		return -ENOMEM;

	/* rx related queue */
	skb_queue_head_init(&priv->rx_queue);
	skb_queue_head_init(&priv->skb_queue);

	/* Tx related queue */
	for (i = 0; i < MAX_QUEUE_SIZE; i++)
		skb_queue_head_init(&priv->ieee80211->skb_waitQ[i]);
	for (i = 0; i < MAX_QUEUE_SIZE; i++)
		skb_queue_head_init(&priv->ieee80211->skb_aggQ[i]);
	for (i = 0; i < MAX_QUEUE_SIZE; i++)
		skb_queue_head_init(&priv->ieee80211->skb_drv_aggQ[i]);
	priv->rf_set_chan = rtl8192_phy_SwChnl;

	return 0;
}

/* init lock here */
static void rtl8192_init_priv_lock(struct r8192_priv *priv)
{
	spin_lock_init(&priv->tx_lock);
	spin_lock_init(&priv->irq_lock);
	mutex_init(&priv->wx_mutex);
	mutex_init(&priv->mutex);
}

static void rtl819x_watchdog_wqcallback(struct work_struct *work);

<<<<<<< HEAD
static void rtl8192_irq_rx_tasklet(unsigned long data);
=======
static void rtl8192_irq_rx_tasklet(struct tasklet_struct *t);
>>>>>>> 7d2a07b7
/* init tasklet and wait_queue here. only 2.6 above kernel is considered */
#define DRV_NAME "wlan0"
static void rtl8192_init_priv_task(struct net_device *dev)
{
	struct r8192_priv *priv = ieee80211_priv(dev);

	INIT_WORK(&priv->reset_wq, rtl8192_restart);

	INIT_DELAYED_WORK(&priv->watch_dog_wq,
			  rtl819x_watchdog_wqcallback);
	INIT_DELAYED_WORK(&priv->txpower_tracking_wq,
			  dm_txpower_trackingcallback);
	INIT_DELAYED_WORK(&priv->rfpath_check_wq,
			  dm_rf_pathcheck_workitemcallback);
	INIT_DELAYED_WORK(&priv->update_beacon_wq,
			  rtl8192_update_beacon);
	INIT_DELAYED_WORK(&priv->initialgain_operate_wq,
			  InitialGainOperateWorkItemCallBack);
	INIT_WORK(&priv->qos_activate, rtl8192_qos_activate);

<<<<<<< HEAD
	tasklet_init(&priv->irq_rx_tasklet, rtl8192_irq_rx_tasklet,
		     (unsigned long)priv);
=======
	tasklet_setup(&priv->irq_rx_tasklet, rtl8192_irq_rx_tasklet);
>>>>>>> 7d2a07b7
}

static void rtl8192_get_eeprom_size(struct net_device *dev)
{
	u16 curCR = 0;
	struct r8192_priv *priv = ieee80211_priv(dev);

	RT_TRACE(COMP_EPROM, "===========>%s()\n", __func__);
	read_nic_word_E(dev, EPROM_CMD, &curCR);
	RT_TRACE(COMP_EPROM,
		 "read from Reg EPROM_CMD(%x):%x\n", EPROM_CMD, curCR);
	/* whether need I consider BIT(5?) */
	priv->epromtype =
		(curCR & Cmd9346CR_9356SEL) ? EPROM_93c56 : EPROM_93c46;
	RT_TRACE(COMP_EPROM,
		 "<===========%s(), epromtype:%d\n", __func__, priv->epromtype);
}

/* used to swap endian. as ntohl & htonl are not necessary
 * to swap endian, so use this instead.
 */
static inline u16 endian_swap(u16 *data)
{
	u16 tmp = *data;
	*data = (tmp >> 8) | (tmp << 8);
	return *data;
}

static int rtl8192_read_eeprom_info(struct net_device *dev)
{
	u16 wEPROM_ID = 0;
	u8 bMac_Tmp_Addr[6] = {0x00, 0xe0, 0x4c, 0x00, 0x00, 0x02};
	u8 bLoad_From_EEPOM = false;
	struct r8192_priv *priv = ieee80211_priv(dev);
	u16 tmpValue = 0;
	int i;
	int ret;

	RT_TRACE(COMP_EPROM, "===========>%s()\n", __func__);
	ret = eprom_read(dev, 0); /* first read EEPROM ID out; */
	if (ret < 0)
		return ret;
	wEPROM_ID = (u16)ret;
	RT_TRACE(COMP_EPROM, "EEPROM ID is 0x%x\n", wEPROM_ID);

	if (wEPROM_ID != RTL8190_EEPROM_ID)
		RT_TRACE(COMP_ERR,
			 "EEPROM ID is invalid(is 0x%x(should be 0x%x)\n",
			 wEPROM_ID, RTL8190_EEPROM_ID);
	else
		bLoad_From_EEPOM = true;

	if (bLoad_From_EEPOM) {
		tmpValue = eprom_read(dev, EEPROM_VID >> 1);
		ret = eprom_read(dev, EEPROM_VID >> 1);
		if (ret < 0)
			return ret;
		tmpValue = (u16)ret;
		priv->eeprom_vid = endian_swap(&tmpValue);
		ret = eprom_read(dev, EEPROM_PID >> 1);
		if (ret < 0)
			return ret;
		priv->eeprom_pid = (u16)ret;
		ret = eprom_read(dev, EEPROM_CHANNEL_PLAN >> 1);
		if (ret < 0)
			return ret;
		tmpValue = (u16)ret;
		priv->eeprom_ChannelPlan = (tmpValue & 0xff00) >> 8;
		priv->btxpowerdata_readfromEEPORM = true;
		ret = eprom_read(dev, (EEPROM_CUSTOMER_ID >> 1)) >> 8;
		if (ret < 0)
			return ret;
		priv->eeprom_CustomerID = (u16)ret;
	} else {
		priv->eeprom_vid = 0;
		priv->eeprom_pid = 0;
		priv->card_8192_version = VERSION_819XU_B;
		priv->eeprom_ChannelPlan = 0;
		priv->eeprom_CustomerID = 0;
	}
	RT_TRACE(COMP_EPROM,
		 "vid:0x%4x, pid:0x%4x, CustomID:0x%2x, ChanPlan:0x%x\n",
		 priv->eeprom_vid, priv->eeprom_pid, priv->eeprom_CustomerID,
		 priv->eeprom_ChannelPlan);
	/* set channelplan from eeprom */
	priv->ChannelPlan = priv->eeprom_ChannelPlan;
	if (bLoad_From_EEPOM) {
		for (i = 0; i < 6; i += 2) {
			ret = eprom_read(dev, (u16)((EEPROM_NODE_ADDRESS_BYTE_0 + i) >> 1));
			if (ret < 0)
				return ret;
			*(u16 *)(&dev->dev_addr[i]) = (u16)ret;
		}
	} else {
		memcpy(dev->dev_addr, bMac_Tmp_Addr, 6);
		/* should I set IDR0 here? */
	}
	RT_TRACE(COMP_EPROM, "MAC addr:%pM\n", dev->dev_addr);
	priv->rf_type = RTL819X_DEFAULT_RF_TYPE; /* default 1T2R */
	priv->rf_chip = RF_8256;

	if (priv->card_8192_version == VERSION_819XU_A) {
		/* read Tx power gain offset of legacy OFDM to HT rate */
		if (bLoad_From_EEPOM) {
			ret = eprom_read(dev, (EEPROM_TX_POWER_DIFF >> 1));
			if (ret < 0)
				return ret;
			priv->EEPROMTxPowerDiff = ((u16)ret & 0xff00) >> 8;
		} else
			priv->EEPROMTxPowerDiff = EEPROM_DEFAULT_TX_POWER;
		RT_TRACE(COMP_EPROM, "TxPowerDiff:%d\n", priv->EEPROMTxPowerDiff);
		/* read ThermalMeter from EEPROM */
		if (bLoad_From_EEPOM) {
			ret = eprom_read(dev, (EEPROM_THERMAL_METER >> 1));
			if (ret < 0)
				return ret;
			priv->EEPROMThermalMeter = (u8)((u16)ret & 0x00ff);
		} else
			priv->EEPROMThermalMeter = EEPROM_DEFAULT_THERNAL_METER;
		RT_TRACE(COMP_EPROM, "ThermalMeter:%d\n", priv->EEPROMThermalMeter);
		/* for tx power track */
		priv->TSSI_13dBm = priv->EEPROMThermalMeter * 100;
		/* read antenna tx power offset of B/C/D to A from EEPROM */
		if (bLoad_From_EEPOM) {
			ret = eprom_read(dev, (EEPROM_PW_DIFF >> 1));
			if (ret < 0)
				return ret;
			priv->EEPROMPwDiff = ((u16)ret & 0x0f00) >> 8;
		} else
			priv->EEPROMPwDiff = EEPROM_DEFAULT_PW_DIFF;
		RT_TRACE(COMP_EPROM, "TxPwDiff:%d\n", priv->EEPROMPwDiff);
		/* Read CrystalCap from EEPROM */
		if (bLoad_From_EEPOM) {
			ret = eprom_read(dev, (EEPROM_CRYSTAL_CAP >> 1));
			if (ret < 0)
				return ret;
			priv->EEPROMCrystalCap = (u16)ret & 0x0f;
		} else
			priv->EEPROMCrystalCap = EEPROM_DEFAULT_CRYSTAL_CAP;
		RT_TRACE(COMP_EPROM, "CrystalCap = %d\n", priv->EEPROMCrystalCap);
		/* get per-channel Tx power level */
		if (bLoad_From_EEPOM) {
			ret = eprom_read(dev, (EEPROM_TX_PW_INDEX_VER >> 1));
			if (ret < 0)
				return ret;
			priv->EEPROM_Def_Ver = ((u16)ret & 0xff00) >> 8;
		} else
			priv->EEPROM_Def_Ver = 1;
		RT_TRACE(COMP_EPROM, "EEPROM_DEF_VER:%d\n", priv->EEPROM_Def_Ver);
		if (priv->EEPROM_Def_Ver == 0) { /* old eeprom definition */
			if (bLoad_From_EEPOM) {
				ret = eprom_read(dev, (EEPROM_TX_PW_INDEX_CCK >> 1));
				if (ret < 0)
					return ret;
				priv->EEPROMTxPowerLevelCCK = ((u16)ret & 0xff00) >> 8;
			} else
				priv->EEPROMTxPowerLevelCCK = 0x10;
			RT_TRACE(COMP_EPROM, "CCK Tx Power Levl: 0x%02x\n", priv->EEPROMTxPowerLevelCCK);
			for (i = 0; i < 3; i++) {
				if (bLoad_From_EEPOM) {
					ret = eprom_read(dev, (EEPROM_TX_PW_INDEX_OFDM_24G + i) >> 1);
					if (ret < 0)
						return ret;
					if (((EEPROM_TX_PW_INDEX_OFDM_24G + i) % 2) == 0)
						tmpValue = (u16)ret & 0x00ff;
					else
						tmpValue = ((u16)ret & 0xff00) >> 8;
				} else {
					tmpValue = 0x10;
				}
				priv->EEPROMTxPowerLevelOFDM24G[i] = (u8)tmpValue;
				RT_TRACE(COMP_EPROM, "OFDM 2.4G Tx Power Level, Index %d = 0x%02x\n", i, priv->EEPROMTxPowerLevelCCK);
			}
		} else if (priv->EEPROM_Def_Ver == 1) {
			if (bLoad_From_EEPOM) {
				ret = eprom_read(dev, EEPROM_TX_PW_INDEX_CCK_V1 >> 1);
				if (ret < 0)
					return ret;
				tmpValue = ((u16)ret & 0xff00) >> 8;
			} else {
				tmpValue = 0x10;
			}
			priv->EEPROMTxPowerLevelCCK_V1[0] = (u8)tmpValue;

			if (bLoad_From_EEPOM) {
				ret = eprom_read(dev, (EEPROM_TX_PW_INDEX_CCK_V1 + 2) >> 1);
				if (ret < 0)
					return ret;
				tmpValue = (u16)ret;
			} else
				tmpValue = 0x1010;
			*((u16 *)(&priv->EEPROMTxPowerLevelCCK_V1[1])) = tmpValue;
			if (bLoad_From_EEPOM)
				tmpValue = eprom_read(dev,
					EEPROM_TX_PW_INDEX_OFDM_24G_V1 >> 1);
			else
				tmpValue = 0x1010;
			*((u16 *)(&priv->EEPROMTxPowerLevelOFDM24G[0])) = tmpValue;
			if (bLoad_From_EEPOM)
				tmpValue = eprom_read(dev, (EEPROM_TX_PW_INDEX_OFDM_24G_V1 + 2) >> 1);
			else
				tmpValue = 0x10;
			priv->EEPROMTxPowerLevelOFDM24G[2] = (u8)tmpValue;
		} /* endif EEPROM_Def_Ver == 1 */

		/* update HAL variables */
		for (i = 0; i < 14; i++) {
			if (i <= 3)
				priv->TxPowerLevelOFDM24G[i] = priv->EEPROMTxPowerLevelOFDM24G[0];
			else if (i >= 4 && i <= 9)
				priv->TxPowerLevelOFDM24G[i] = priv->EEPROMTxPowerLevelOFDM24G[1];
			else
				priv->TxPowerLevelOFDM24G[i] = priv->EEPROMTxPowerLevelOFDM24G[2];
		}

		for (i = 0; i < 14; i++) {
			if (priv->EEPROM_Def_Ver == 0) {
				if (i <= 3)
					priv->TxPowerLevelCCK[i] = priv->EEPROMTxPowerLevelOFDM24G[0] + (priv->EEPROMTxPowerLevelCCK - priv->EEPROMTxPowerLevelOFDM24G[1]);
				else if (i >= 4 && i <= 9)
					priv->TxPowerLevelCCK[i] = priv->EEPROMTxPowerLevelCCK;
				else
					priv->TxPowerLevelCCK[i] = priv->EEPROMTxPowerLevelOFDM24G[2] + (priv->EEPROMTxPowerLevelCCK - priv->EEPROMTxPowerLevelOFDM24G[1]);
			} else if (priv->EEPROM_Def_Ver == 1) {
				if (i <= 3)
					priv->TxPowerLevelCCK[i] = priv->EEPROMTxPowerLevelCCK_V1[0];
				else if (i >= 4 && i <= 9)
					priv->TxPowerLevelCCK[i] = priv->EEPROMTxPowerLevelCCK_V1[1];
				else
					priv->TxPowerLevelCCK[i] = priv->EEPROMTxPowerLevelCCK_V1[2];
			}
		}
		priv->TxPowerDiff = priv->EEPROMPwDiff;
		/* Antenna B gain offset to antenna A, bit0~3 */
		priv->AntennaTxPwDiff[0] = (priv->EEPROMTxPowerDiff & 0xf);
		/* Antenna C gain offset to antenna A, bit4~7 */
		priv->AntennaTxPwDiff[1] =
			(priv->EEPROMTxPowerDiff & 0xf0) >> 4;
		/* CrystalCap, bit12~15 */
		priv->CrystalCap = priv->EEPROMCrystalCap;
		/* ThermalMeter, bit0~3 for RFIC1, bit4~7 for RFIC2
		 * 92U does not enable TX power tracking.
		 */
		priv->ThermalMeter[0] = priv->EEPROMThermalMeter;
	} /* end if VersionID == VERSION_819XU_A */

	/* for dlink led */
	switch (priv->eeprom_CustomerID) {
	case EEPROM_CID_RUNTOP:
		priv->CustomerID = RT_CID_819x_RUNTOP;
		break;

	case EEPROM_CID_DLINK:
		priv->CustomerID = RT_CID_DLINK;
		break;

	default:
		priv->CustomerID = RT_CID_DEFAULT;
		break;
	}

	switch (priv->CustomerID) {
	case RT_CID_819x_RUNTOP:
		priv->LedStrategy = SW_LED_MODE2;
		break;

	case RT_CID_DLINK:
		priv->LedStrategy = SW_LED_MODE4;
		break;

	default:
		priv->LedStrategy = SW_LED_MODE0;
		break;
	}

	if (priv->rf_type == RF_1T2R)
		RT_TRACE(COMP_EPROM, "\n1T2R config\n");
	else
		RT_TRACE(COMP_EPROM, "\n2T4R config\n");

	/* We can only know RF type in the function. So we have to init
	 * DIG RATR table again.
	 */
	init_rate_adaptive(dev);

	RT_TRACE(COMP_EPROM, "<===========%s()\n", __func__);

	return 0;
}

static short rtl8192_get_channel_map(struct net_device *dev)
{
	struct r8192_priv *priv = ieee80211_priv(dev);

	if (priv->ChannelPlan > COUNTRY_CODE_GLOBAL_DOMAIN) {
		netdev_err(dev,
			   "rtl8180_init: Error channel plan! Set to default.\n");
		priv->ChannelPlan = 0;
	}
	RT_TRACE(COMP_INIT, "Channel plan is %d\n", priv->ChannelPlan);

	rtl819x_set_channel_map(priv->ChannelPlan, priv);
	return 0;
}

static short rtl8192_init(struct net_device *dev)
{
	struct r8192_priv *priv = ieee80211_priv(dev);
	int err;

	memset(&(priv->stats), 0, sizeof(struct Stats));
	memset(priv->txqueue_to_outpipemap, 0, 9);
#ifdef PIPE12
	{
		int i = 0;
		u8 queuetopipe[] = {3, 2, 1, 0, 4, 8, 7, 6, 5};

		memcpy(priv->txqueue_to_outpipemap, queuetopipe, 9);
	}
#else
	{
		u8 queuetopipe[] = {3, 2, 1, 0, 4, 4, 0, 4, 4};

		memcpy(priv->txqueue_to_outpipemap, queuetopipe, 9);
	}
#endif
	err = rtl8192_init_priv_variable(dev);
	if (err)
		return err;

	rtl8192_init_priv_lock(priv);
	rtl8192_init_priv_task(dev);
	rtl8192_get_eeprom_size(dev);
	err = rtl8192_read_eeprom_info(dev);
	if (err) {
		DMESG("Reading EEPROM info failed");
		return err;
	}
	rtl8192_get_channel_map(dev);
	init_hal_dm(dev);
	timer_setup(&priv->watch_dog_timer, watch_dog_timer_callback, 0);
	if (rtl8192_usb_initendpoints(dev) != 0) {
		DMESG("Endopoints initialization failed");
		return -ENOMEM;
	}

	return 0;
}

/******************************************************************************
 *function:  This function actually only set RRSR, RATR and BW_OPMODE registers
 *	     not to do all the hw config as its name says
 *   input:  net_device dev
 *  output:  none
 *  return:  none
 *  notice:  This part need to modified according to the rate set we filtered
 * ****************************************************************************/
static void rtl8192_hwconfig(struct net_device *dev)
{
	u32 regRATR = 0, regRRSR = 0;
	u8 regBwOpMode = 0, regTmp = 0;
	struct r8192_priv *priv = ieee80211_priv(dev);
	u32 ratr_value = 0;

	/* Set RRSR, RATR, and BW_OPMODE registers */
	switch (priv->ieee80211->mode) {
	case WIRELESS_MODE_B:
		regBwOpMode = BW_OPMODE_20MHZ;
		regRATR = RATE_ALL_CCK;
		regRRSR = RATE_ALL_CCK;
		break;
	case WIRELESS_MODE_A:
		regBwOpMode = BW_OPMODE_5G | BW_OPMODE_20MHZ;
		regRATR = RATE_ALL_OFDM_AG;
		regRRSR = RATE_ALL_OFDM_AG;
		break;
	case WIRELESS_MODE_G:
		regBwOpMode = BW_OPMODE_20MHZ;
		regRATR = RATE_ALL_CCK | RATE_ALL_OFDM_AG;
		regRRSR = RATE_ALL_CCK | RATE_ALL_OFDM_AG;
		break;
	case WIRELESS_MODE_AUTO:
		regBwOpMode = BW_OPMODE_20MHZ;
		regRATR = RATE_ALL_CCK | RATE_ALL_OFDM_AG |
			  RATE_ALL_OFDM_1SS | RATE_ALL_OFDM_2SS;
		regRRSR = RATE_ALL_CCK | RATE_ALL_OFDM_AG;
		break;
	case WIRELESS_MODE_N_24G:
		/* It support CCK rate by default. CCK rate will be filtered
		 * out only when associated AP does not support it.
		 */
		regBwOpMode = BW_OPMODE_20MHZ;
		regRATR = RATE_ALL_CCK | RATE_ALL_OFDM_AG |
			  RATE_ALL_OFDM_1SS | RATE_ALL_OFDM_2SS;
		regRRSR = RATE_ALL_CCK | RATE_ALL_OFDM_AG;
		break;
	case WIRELESS_MODE_N_5G:
		regBwOpMode = BW_OPMODE_5G;
		regRATR = RATE_ALL_OFDM_AG | RATE_ALL_OFDM_1SS |
			  RATE_ALL_OFDM_2SS;
		regRRSR = RATE_ALL_OFDM_AG;
		break;
	}

	write_nic_byte(dev, BW_OPMODE, regBwOpMode);
	ratr_value = regRATR;
	if (priv->rf_type == RF_1T2R)
		ratr_value &= ~(RATE_ALL_OFDM_2SS);
	write_nic_dword(dev, RATR0, ratr_value);
	write_nic_byte(dev, UFWP, 1);
	read_nic_byte(dev, 0x313, &regTmp);
	regRRSR = ((regTmp) << 24) | (regRRSR & 0x00ffffff);
	write_nic_dword(dev, RRSR, regRRSR);

	/* Set Retry Limit here */
	write_nic_word(dev, RETRY_LIMIT,
		       priv->ShortRetryLimit << RETRY_LIMIT_SHORT_SHIFT |
		       priv->LongRetryLimit << RETRY_LIMIT_LONG_SHIFT);
	/* Set Contention Window here */

	/* Set Tx AGC */

	/* Set Tx Antenna including Feedback control */

	/* Set Auto Rate fallback control */
}

/* InitializeAdapter and PhyCfg */
static bool rtl8192_adapter_start(struct net_device *dev)
{
	struct r8192_priv *priv = ieee80211_priv(dev);
	u32 dwRegRead = 0;
	bool init_status = true;
	u8 SECR_value = 0x0;
	u8 tmp;

	RT_TRACE(COMP_INIT, "====>%s()\n", __func__);
	priv->Rf_Mode = RF_OP_By_SW_3wire;
	/* for ASIC power on sequence */
	write_nic_byte_E(dev, 0x5f, 0x80);
	mdelay(50);
	write_nic_byte_E(dev, 0x5f, 0xf0);
	write_nic_byte_E(dev, 0x5d, 0x00);
	write_nic_byte_E(dev, 0x5e, 0x80);
	write_nic_byte(dev, 0x17, 0x37);
	mdelay(10);
	priv->pFirmware->firmware_status = FW_STATUS_0_INIT;
	/* config CPUReset Register */
	/* Firmware Reset or not? */
	read_nic_dword(dev, CPU_GEN, &dwRegRead);
	if (priv->pFirmware->firmware_status == FW_STATUS_0_INIT)
		dwRegRead |= CPU_GEN_SYSTEM_RESET; /* do nothing here? */
	else if (priv->pFirmware->firmware_status == FW_STATUS_5_READY)
		dwRegRead |= CPU_GEN_FIRMWARE_RESET;
	else
		RT_TRACE(COMP_ERR,
			 "ERROR in %s(): undefined firmware state(%d)\n",
			 __func__,   priv->pFirmware->firmware_status);

	write_nic_dword(dev, CPU_GEN, dwRegRead);
	/* config BB. */
	rtl8192_BBConfig(dev);

	/* Loopback mode or not */
	priv->LoopbackMode = RTL819xU_NO_LOOPBACK;

	read_nic_dword(dev, CPU_GEN, &dwRegRead);
	if (priv->LoopbackMode == RTL819xU_NO_LOOPBACK)
		dwRegRead = (dwRegRead & CPU_GEN_NO_LOOPBACK_MSK) |
			    CPU_GEN_NO_LOOPBACK_SET;
	else if (priv->LoopbackMode == RTL819xU_MAC_LOOPBACK)
		dwRegRead |= CPU_CCK_LOOPBACK;
	else
		RT_TRACE(COMP_ERR,
			 "Serious error in %s(): wrong loopback mode setting(%d)\n",
			 __func__,  priv->LoopbackMode);

	write_nic_dword(dev, CPU_GEN, dwRegRead);

	/* after reset cpu, we need wait for a seconds to write in register. */
	udelay(500);

	/* add for new bitfile:usb suspend reset pin set to 1. Do we need? */
	read_nic_byte_E(dev, 0x5f, &tmp);
	write_nic_byte_E(dev, 0x5f, tmp | 0x20);

	/* Set Hardware */
	rtl8192_hwconfig(dev);

	/* turn on Tx/Rx */
	write_nic_byte(dev, CMDR, CR_RE | CR_TE);

	/* set IDR0 here */
	write_nic_dword(dev, MAC0, ((u32 *)dev->dev_addr)[0]);
	write_nic_word(dev, MAC4, ((u16 *)(dev->dev_addr + 4))[0]);

	/* set RCR */
	write_nic_dword(dev, RCR, priv->ReceiveConfig);

	/* Initialize Number of Reserved Pages in Firmware Queue */
	write_nic_dword(dev, RQPN1,
		NUM_OF_PAGE_IN_FW_QUEUE_BK << RSVD_FW_QUEUE_PAGE_BK_SHIFT |
		NUM_OF_PAGE_IN_FW_QUEUE_BE << RSVD_FW_QUEUE_PAGE_BE_SHIFT |
		NUM_OF_PAGE_IN_FW_QUEUE_VI << RSVD_FW_QUEUE_PAGE_VI_SHIFT |
		NUM_OF_PAGE_IN_FW_QUEUE_VO << RSVD_FW_QUEUE_PAGE_VO_SHIFT);
	write_nic_dword(dev, RQPN2,
		NUM_OF_PAGE_IN_FW_QUEUE_MGNT << RSVD_FW_QUEUE_PAGE_MGNT_SHIFT |
		NUM_OF_PAGE_IN_FW_QUEUE_CMD << RSVD_FW_QUEUE_PAGE_CMD_SHIFT);
	write_nic_dword(dev, RQPN3,
		APPLIED_RESERVED_QUEUE_IN_FW |
		NUM_OF_PAGE_IN_FW_QUEUE_BCN << RSVD_FW_QUEUE_PAGE_BCN_SHIFT);
	write_nic_dword(dev, RATR0 + 4 * 7, (RATE_ALL_OFDM_AG | RATE_ALL_CCK));

	/* Set AckTimeout */
	/* TODO: (it value is only for FPGA version). need to be changed!! */
	write_nic_byte(dev, ACK_TIMEOUT, 0x30);

	if (priv->ResetProgress == RESET_TYPE_NORESET)
		rtl8192_SetWirelessMode(dev, priv->ieee80211->mode);
	if (priv->ResetProgress == RESET_TYPE_NORESET) {
		CamResetAllEntry(dev);
		SECR_value |= SCR_TxEncEnable;
		SECR_value |= SCR_RxDecEnable;
		SECR_value |= SCR_NoSKMC;
		write_nic_byte(dev, SECR, SECR_value);
	}

	/* Beacon related */
	write_nic_word(dev, ATIMWND, 2);
	write_nic_word(dev, BCN_INTERVAL, 100);

#define DEFAULT_EDCA 0x005e4332
	{
		int i;

		for (i = 0; i < QOS_QUEUE_NUM; i++)
			write_nic_dword(dev, WDCAPARA_ADD[i], DEFAULT_EDCA);
	}

	rtl8192_phy_configmac(dev);

	if (priv->card_8192_version == VERSION_819XU_A) {
		rtl8192_phy_getTxPower(dev);
		rtl8192_phy_setTxPower(dev, priv->chan);
	}

	/* Firmware download */
	init_status = init_firmware(dev);
	if (!init_status) {
		RT_TRACE(COMP_ERR, "ERR!!! %s(): Firmware download is failed\n",
			 __func__);
		return init_status;
	}
	RT_TRACE(COMP_INIT, "%s():after firmware download\n", __func__);

	/* config RF. */
	if (priv->ResetProgress == RESET_TYPE_NORESET) {
		rtl8192_phy_RFConfig(dev);
		RT_TRACE(COMP_INIT, "%s():after phy RF config\n", __func__);
	}

	if (priv->ieee80211->FwRWRF)
		/* We can force firmware to do RF-R/W */
		priv->Rf_Mode = RF_OP_By_FW;
	else
		priv->Rf_Mode = RF_OP_By_SW_3wire;

	rtl8192_phy_updateInitGain(dev);
	/*--set CCK and OFDM Block "ON"--*/
	rtl8192_setBBreg(dev, rFPGA0_RFMOD, bCCKEn, 0x1);
	rtl8192_setBBreg(dev, rFPGA0_RFMOD, bOFDMEn, 0x1);

	if (priv->ResetProgress == RESET_TYPE_NORESET) {
		/* if D or C cut */
		u8 tmpvalue;

		read_nic_byte(dev, 0x301, &tmpvalue);
		if (tmpvalue == 0x03) {
			priv->bDcut = true;
			RT_TRACE(COMP_POWER_TRACKING, "D-cut\n");
		} else {
			priv->bDcut = false;
			RT_TRACE(COMP_POWER_TRACKING, "C-cut\n");
		}
		dm_initialize_txpower_tracking(dev);

		if (priv->bDcut) {
			u32 i, TempCCk;
			u32 tmpRegA = rtl8192_QueryBBReg(dev,
							 rOFDM0_XATxIQImbalance,
							 bMaskDWord);

			for (i = 0; i < TxBBGainTableLength; i++) {
				if (tmpRegA == priv->txbbgain_table[i].txbbgain_value) {
					priv->rfa_txpowertrackingindex = (u8)i;
					priv->rfa_txpowertrackingindex_real =
						(u8)i;
					priv->rfa_txpowertracking_default =
						priv->rfa_txpowertrackingindex;
					break;
				}
			}

			TempCCk = rtl8192_QueryBBReg(dev,
						     rCCK0_TxFilter1,
						     bMaskByte2);

			for (i = 0; i < CCKTxBBGainTableLength; i++) {
				if (TempCCk == priv->cck_txbbgain_table[i].ccktxbb_valuearray[0]) {
					priv->cck_present_attenuation_20Mdefault = (u8)i;
					break;
				}
			}
			priv->cck_present_attenuation_40Mdefault = 0;
			priv->cck_present_attenuation_difference = 0;
			priv->cck_present_attenuation =
				priv->cck_present_attenuation_20Mdefault;
		}
	}
	write_nic_byte(dev, 0x87, 0x0);

	return init_status;
}

/* this configures registers for beacon tx and enables it via
 * rtl8192_beacon_tx_enable(). rtl8192_beacon_tx_disable() might
 * be used to stop beacon transmission
 */
/***************************************************************************
 *   -------------------------------NET STUFF---------------------------
 ***************************************************************************/

static struct net_device_stats *rtl8192_stats(struct net_device *dev)
{
	struct r8192_priv *priv = ieee80211_priv(dev);

	return &priv->ieee80211->stats;
}

static bool HalTxCheckStuck819xUsb(struct net_device *dev)
{
	struct r8192_priv *priv = ieee80211_priv(dev);
	u16		RegTxCounter;
	bool		bStuck = false;

	read_nic_word(dev, 0x128, &RegTxCounter);
	RT_TRACE(COMP_RESET,
		 "%s():RegTxCounter is %d,TxCounter is %d\n", __func__,
		 RegTxCounter, priv->TxCounter);
	if (priv->TxCounter == RegTxCounter)
		bStuck = true;

	priv->TxCounter = RegTxCounter;

	return bStuck;
}

/*
 *	<Assumption: RT_TX_SPINLOCK is acquired.>
 *	First added: 2006.11.19 by emily
 */
static RESET_TYPE TxCheckStuck(struct net_device *dev)
{
	struct r8192_priv *priv = ieee80211_priv(dev);
	u8			QueueID;
	bool			bCheckFwTxCnt = false;

	/* Decide such threshold according to current power save mode */

	for (QueueID = 0; QueueID <= BEACON_QUEUE; QueueID++) {
		if (QueueID == TXCMD_QUEUE)
			continue;
		if ((skb_queue_len(&priv->ieee80211->skb_waitQ[QueueID]) == 0)  && (skb_queue_len(&priv->ieee80211->skb_aggQ[QueueID]) == 0))
			continue;

		bCheckFwTxCnt = true;
	}
	if (bCheckFwTxCnt) {
		if (HalTxCheckStuck819xUsb(dev)) {
			RT_TRACE(COMP_RESET,
				 "%s: Fw indicates no Tx condition!\n",
				 __func__);
			return RESET_TYPE_SILENT;
		}
	}
	return RESET_TYPE_NORESET;
}

static bool HalRxCheckStuck819xUsb(struct net_device *dev)
{
	u16	RegRxCounter;
	struct r8192_priv *priv = ieee80211_priv(dev);
	bool bStuck = false;
	static u8	rx_chk_cnt;

	read_nic_word(dev, 0x130, &RegRxCounter);
	RT_TRACE(COMP_RESET,
		 "%s(): RegRxCounter is %d,RxCounter is %d\n", __func__,
		 RegRxCounter, priv->RxCounter);
	/* If rssi is small, we should check rx for long time because of bad rx.
	 * or maybe it will continuous silent reset every 2 seconds.
	 */
	rx_chk_cnt++;
	if (priv->undecorated_smoothed_pwdb >= (RATE_ADAPTIVE_TH_HIGH + 5)) {
		rx_chk_cnt = 0;	/* high rssi, check rx stuck right now. */
	} else if (priv->undecorated_smoothed_pwdb < (RATE_ADAPTIVE_TH_HIGH + 5) &&
		   ((priv->CurrentChannelBW != HT_CHANNEL_WIDTH_20 && priv->undecorated_smoothed_pwdb >= RATE_ADAPTIVE_TH_LOW_40M) ||
		    (priv->CurrentChannelBW == HT_CHANNEL_WIDTH_20 && priv->undecorated_smoothed_pwdb >= RATE_ADAPTIVE_TH_LOW_20M))) {
		if (rx_chk_cnt < 2)
			return bStuck;

		rx_chk_cnt = 0;
	} else if (((priv->CurrentChannelBW != HT_CHANNEL_WIDTH_20 && priv->undecorated_smoothed_pwdb < RATE_ADAPTIVE_TH_LOW_40M) ||
		    (priv->CurrentChannelBW == HT_CHANNEL_WIDTH_20 && priv->undecorated_smoothed_pwdb < RATE_ADAPTIVE_TH_LOW_20M)) &&
		     priv->undecorated_smoothed_pwdb >= VERY_LOW_RSSI) {
		if (rx_chk_cnt < 4)
			return bStuck;

		rx_chk_cnt = 0;
	} else {
		if (rx_chk_cnt < 8)
			return bStuck;

		rx_chk_cnt = 0;
	}

	if (priv->RxCounter == RegRxCounter)
		bStuck = true;

	priv->RxCounter = RegRxCounter;

	return bStuck;
}

static RESET_TYPE RxCheckStuck(struct net_device *dev)
{
	struct r8192_priv *priv = ieee80211_priv(dev);
	bool        bRxCheck = false;

	if (priv->IrpPendingCount > 1)
		bRxCheck = true;

	if (bRxCheck) {
		if (HalRxCheckStuck819xUsb(dev)) {
			RT_TRACE(COMP_RESET, "RxStuck Condition\n");
			return RESET_TYPE_SILENT;
		}
	}
	return RESET_TYPE_NORESET;
}

<<<<<<< HEAD
/**
=======
/*
>>>>>>> 7d2a07b7
 * This function is called by Checkforhang to check whether we should
 * ask OS to reset driver
 *
 * Note:NIC with USB interface sholud not call this function because we
 * cannot scan descriptor to judge whether there is tx stuck.
 * Note: This function may be required to be rewrite for Vista OS.
 * <<<Assumption: Tx spinlock has been acquired >>>
 *
 * 8185 and 8185b does not implement this function.
 */
static RESET_TYPE rtl819x_ifcheck_resetornot(struct net_device *dev)
{
	struct r8192_priv *priv = ieee80211_priv(dev);
	RESET_TYPE	TxResetType = RESET_TYPE_NORESET;
	RESET_TYPE	RxResetType = RESET_TYPE_NORESET;
	RT_RF_POWER_STATE	rfState;

	rfState = priv->ieee80211->eRFPowerState;

	TxResetType = TxCheckStuck(dev);
	if (rfState != eRfOff ||
	    (priv->ieee80211->iw_mode != IW_MODE_ADHOC)) {
		/* If driver is in the status of firmware download failure,
		 * driver skips RF initialization and RF is in turned off
		 * state. Driver should check whether Rx stuck and do silent
		 * reset. And if driver is in firmware download failure status,
		 * driver should initialize RF in the following silent reset
		 * procedure
		 *
		 * Driver should not check RX stuck in IBSS mode because it is
		 * required to set Check BSSID in order to send beacon,
		 * however, if check BSSID is set, STA cannot hear any packet
		 * at all.
		 */
		RxResetType = RxCheckStuck(dev);
	}
	if (TxResetType == RESET_TYPE_NORMAL ||
	    RxResetType == RESET_TYPE_NORMAL) {
		return RESET_TYPE_NORMAL;
	} else if (TxResetType == RESET_TYPE_SILENT ||
		   RxResetType == RESET_TYPE_SILENT) {
		RT_TRACE(COMP_RESET, "%s():silent reset\n", __func__);
		return RESET_TYPE_SILENT;
	} else {
		return RESET_TYPE_NORESET;
	}
}

static void rtl8192_cancel_deferred_work(struct r8192_priv *priv);
static int _rtl8192_up(struct net_device *dev);
static int rtl8192_close(struct net_device *dev);

static void CamRestoreAllEntry(struct net_device *dev)
{
	u8 EntryId = 0;
	struct r8192_priv *priv = ieee80211_priv(dev);
	u8	*MacAddr = priv->ieee80211->current_network.bssid;

	static u8	CAM_CONST_ADDR[4][6] = {
		{0x00, 0x00, 0x00, 0x00, 0x00, 0x00},
		{0x00, 0x00, 0x00, 0x00, 0x00, 0x01},
		{0x00, 0x00, 0x00, 0x00, 0x00, 0x02},
		{0x00, 0x00, 0x00, 0x00, 0x00, 0x03} };
	static u8	CAM_CONST_BROAD[] = {
		0xff, 0xff, 0xff, 0xff, 0xff, 0xff};

	RT_TRACE(COMP_SEC, "%s:\n", __func__);

	if ((priv->ieee80211->pairwise_key_type == KEY_TYPE_WEP40) ||
	    (priv->ieee80211->pairwise_key_type == KEY_TYPE_WEP104)) {
		for (EntryId = 0; EntryId < 4; EntryId++) {
			MacAddr = CAM_CONST_ADDR[EntryId];
			setKey(dev, EntryId, EntryId,
			       priv->ieee80211->pairwise_key_type,
			       MacAddr, 0, NULL);
		}

	} else if (priv->ieee80211->pairwise_key_type == KEY_TYPE_TKIP) {
		if (priv->ieee80211->iw_mode == IW_MODE_ADHOC)
			setKey(dev, 4, 0, priv->ieee80211->pairwise_key_type,
			       (u8 *)dev->dev_addr, 0, NULL);
		else
			setKey(dev, 4, 0, priv->ieee80211->pairwise_key_type,
			       MacAddr, 0, NULL);
	} else if (priv->ieee80211->pairwise_key_type == KEY_TYPE_CCMP) {
		if (priv->ieee80211->iw_mode == IW_MODE_ADHOC)
			setKey(dev, 4, 0, priv->ieee80211->pairwise_key_type,
			       (u8 *)dev->dev_addr, 0, NULL);
		else
			setKey(dev, 4, 0, priv->ieee80211->pairwise_key_type,
			       MacAddr, 0, NULL);
	}

	if (priv->ieee80211->group_key_type == KEY_TYPE_TKIP) {
		MacAddr = CAM_CONST_BROAD;
		for (EntryId = 1; EntryId < 4; EntryId++) {
			setKey(dev, EntryId, EntryId,
			       priv->ieee80211->group_key_type,
			       MacAddr, 0, NULL);
		}
		if (priv->ieee80211->iw_mode == IW_MODE_ADHOC)
			setKey(dev, 0, 0, priv->ieee80211->group_key_type,
			       CAM_CONST_ADDR[0], 0, NULL);
	} else if (priv->ieee80211->group_key_type == KEY_TYPE_CCMP) {
		MacAddr = CAM_CONST_BROAD;
		for (EntryId = 1; EntryId < 4; EntryId++) {
			setKey(dev, EntryId, EntryId,
			       priv->ieee80211->group_key_type,
			       MacAddr, 0, NULL);
		}

		if (priv->ieee80211->iw_mode == IW_MODE_ADHOC)
			setKey(dev, 0, 0, priv->ieee80211->group_key_type,
			       CAM_CONST_ADDR[0], 0, NULL);
	}
}

/* This function is used to fix Tx/Rx stop bug temporarily.
 * This function will do "system reset" to NIC when Tx or Rx is stuck.
 * The method checking Tx/Rx stuck of this function is supported by FW,
 * which reports Tx and Rx counter to register 0x128 and 0x130.
 */
static void rtl819x_ifsilentreset(struct net_device *dev)
{
	struct r8192_priv *priv = ieee80211_priv(dev);
	u8	reset_times = 0;
	int reset_status = 0;
	struct ieee80211_device *ieee = priv->ieee80211;

	/* If we need to check CCK stop, please uncomment this line. */
	/* bStuck = Adapter->HalFunc.CheckHWStopHandler(Adapter); */

	if (priv->ResetProgress == RESET_TYPE_NORESET) {
RESET_START:

		RT_TRACE(COMP_RESET, "=========>Reset progress!!\n");

		/* Set the variable for reset. */
		priv->ResetProgress = RESET_TYPE_SILENT;
		mutex_lock(&priv->wx_mutex);
		if (priv->up == 0) {
			RT_TRACE(COMP_ERR,
				 "%s():the driver is not up! return\n",
				 __func__);
			mutex_unlock(&priv->wx_mutex);
			return;
		}
		priv->up = 0;
		RT_TRACE(COMP_RESET,
			 "%s():======>start to down the driver\n",
			 __func__);

		rtl8192_rtx_disable(dev);
		rtl8192_cancel_deferred_work(priv);
		deinit_hal_dm(dev);
		del_timer_sync(&priv->watch_dog_timer);

		ieee->sync_scan_hurryup = 1;
		if (ieee->state == IEEE80211_LINKED) {
			mutex_lock(&ieee->wx_mutex);
			netdev_dbg(dev, "ieee->state is IEEE80211_LINKED\n");
			ieee80211_stop_send_beacons(priv->ieee80211);
			del_timer_sync(&ieee->associate_timer);
			cancel_delayed_work(&ieee->associate_retry_wq);
			ieee80211_stop_scan(ieee);
			netif_carrier_off(dev);
			mutex_unlock(&ieee->wx_mutex);
		} else {
			netdev_dbg(dev, "ieee->state is NOT LINKED\n");
			ieee80211_softmac_stop_protocol(priv->ieee80211);
		}
		mutex_unlock(&priv->wx_mutex);
		RT_TRACE(COMP_RESET,
			 "%s():<==========down process is finished\n",
			 __func__);
		RT_TRACE(COMP_RESET,
			 "%s():===========>start up the driver\n",
			 __func__);
		reset_status = _rtl8192_up(dev);

		RT_TRACE(COMP_RESET,
			 "%s():<===========up process is finished\n",
			 __func__);
		if (reset_status == -EAGAIN) {
			if (reset_times < 3) {
				reset_times++;
				goto RESET_START;
			} else {
				RT_TRACE(COMP_ERR,
					 " ERR!!! %s():  Reset Failed!!\n",
					 __func__);
			}
		}
		ieee->is_silent_reset = 1;
		EnableHWSecurityConfig8192(dev);
		if (ieee->state == IEEE80211_LINKED &&
		    ieee->iw_mode == IW_MODE_INFRA) {
			ieee->set_chan(ieee->dev,
				       ieee->current_network.channel);

			queue_work(ieee->wq, &ieee->associate_complete_wq);

		} else if (ieee->state == IEEE80211_LINKED &&
			   ieee->iw_mode == IW_MODE_ADHOC) {
			ieee->set_chan(ieee->dev,
				       ieee->current_network.channel);
			ieee->link_change(ieee->dev);

			ieee80211_start_send_beacons(ieee);

			if (ieee->data_hard_resume)
				ieee->data_hard_resume(ieee->dev);
			netif_carrier_on(ieee->dev);
		}

		CamRestoreAllEntry(dev);

		priv->ResetProgress = RESET_TYPE_NORESET;
		priv->reset_count++;

		priv->bForcedSilentReset = false;
		priv->bResetInProgress = false;

		/* For test --> force write UFWP. */
		write_nic_byte(dev, UFWP, 1);
		RT_TRACE(COMP_RESET,
			 "Reset finished!! ====>[%d]\n",
			 priv->reset_count);
	}
}

static void rtl819x_update_rxcounts(struct r8192_priv *priv, u32 *TotalRxBcnNum,
			     u32 *TotalRxDataNum)
{
	u16			SlotIndex;
	u16			i;

	*TotalRxBcnNum = 0;
	*TotalRxDataNum = 0;

	SlotIndex = (priv->ieee80211->LinkDetectInfo.SlotIndex++) %
		    (priv->ieee80211->LinkDetectInfo.SlotNum);
	priv->ieee80211->LinkDetectInfo.RxBcnNum[SlotIndex] =
		priv->ieee80211->LinkDetectInfo.NumRecvBcnInPeriod;
	priv->ieee80211->LinkDetectInfo.RxDataNum[SlotIndex] =
		priv->ieee80211->LinkDetectInfo.NumRecvDataInPeriod;
	for (i = 0; i < priv->ieee80211->LinkDetectInfo.SlotNum; i++) {
		*TotalRxBcnNum += priv->ieee80211->LinkDetectInfo.RxBcnNum[i];
		*TotalRxDataNum += priv->ieee80211->LinkDetectInfo.RxDataNum[i];
	}
}

static void rtl819x_watchdog_wqcallback(struct work_struct *work)
{
	struct delayed_work *dwork = to_delayed_work(work);
	struct r8192_priv *priv = container_of(dwork,
					       struct r8192_priv, watch_dog_wq);
	struct net_device *dev = priv->ieee80211->dev;
	struct ieee80211_device *ieee = priv->ieee80211;
	RESET_TYPE	ResetType = RESET_TYPE_NORESET;
	static u8	check_reset_cnt;
	bool bBusyTraffic = false;
	u32	TotalRxBcnNum = 0;
	u32	TotalRxDataNum = 0;

	if (!priv->up)
		return;
	hal_dm_watchdog(dev);

	/* to get busy traffic condition */
	if (ieee->state == IEEE80211_LINKED) {
		if (ieee->LinkDetectInfo.NumRxOkInPeriod > 666 ||
		    ieee->LinkDetectInfo.NumTxOkInPeriod > 666) {
			bBusyTraffic = true;
		}
		ieee->LinkDetectInfo.NumRxOkInPeriod = 0;
		ieee->LinkDetectInfo.NumTxOkInPeriod = 0;
		ieee->LinkDetectInfo.bBusyTraffic = bBusyTraffic;
	}
	/* for AP roaming */
	if (priv->ieee80211->state == IEEE80211_LINKED &&
	    priv->ieee80211->iw_mode == IW_MODE_INFRA) {
		rtl819x_update_rxcounts(priv, &TotalRxBcnNum, &TotalRxDataNum);
		if ((TotalRxBcnNum + TotalRxDataNum) == 0) {
#ifdef TODO
			if (rfState == eRfOff)
				RT_TRACE(COMP_ERR, "========>%s()\n", __func__);
#endif
			netdev_dbg(dev,
				   "===>%s(): AP is power off, connect another one\n",
				   __func__);
			priv->ieee80211->state = IEEE80211_ASSOCIATING;
			notify_wx_assoc_event(priv->ieee80211);
			RemovePeerTS(priv->ieee80211,
				     priv->ieee80211->current_network.bssid);
			priv->ieee80211->link_change(dev);
			queue_work(priv->ieee80211->wq,
				   &priv->ieee80211->associate_procedure_wq);
		}
	}
	priv->ieee80211->LinkDetectInfo.NumRecvBcnInPeriod = 0;
	priv->ieee80211->LinkDetectInfo.NumRecvDataInPeriod = 0;
	/* check if reset the driver */
	if (check_reset_cnt++ >= 3) {
		ResetType = rtl819x_ifcheck_resetornot(dev);
		check_reset_cnt = 3;
	}
	/* This is control by OID set in Pomelo */
	if ((priv->force_reset) || (priv->ResetProgress == RESET_TYPE_NORESET &&
	    (priv->bForcedSilentReset ||
	    (!priv->bDisableNormalResetCheck && ResetType == RESET_TYPE_SILENT)))) {
		RT_TRACE(COMP_RESET,
			 "%s():priv->force_reset is %d,priv->ResetProgress is %d, priv->bForcedSilentReset is %d,priv->bDisableNormalResetCheck is %d,ResetType is %d\n",
			 __func__, priv->force_reset, priv->ResetProgress,
			 priv->bForcedSilentReset,
			 priv->bDisableNormalResetCheck, ResetType);
		rtl819x_ifsilentreset(dev);
	}
	priv->force_reset = false;
	priv->bForcedSilentReset = false;
	priv->bResetInProgress = false;
	RT_TRACE(COMP_TRACE, " <==RtUsbCheckForHangWorkItemCallback()\n");
}

static void watch_dog_timer_callback(struct timer_list *t)
{
	struct r8192_priv *priv = from_timer(priv, t, watch_dog_timer);

	schedule_delayed_work(&priv->watch_dog_wq, 0);
	mod_timer(&priv->watch_dog_timer,
		  jiffies + msecs_to_jiffies(IEEE80211_WATCH_DOG_TIME));
}

static int _rtl8192_up(struct net_device *dev)
{
	struct r8192_priv *priv = ieee80211_priv(dev);
	int init_status = 0;

	priv->up = 1;
	priv->ieee80211->ieee_up = 1;
	RT_TRACE(COMP_INIT, "Bringing up iface");
	init_status = rtl8192_adapter_start(dev);
	if (!init_status) {
		RT_TRACE(COMP_ERR, "ERR!!! %s(): initialization failed!\n",
			 __func__);
		priv->up = priv->ieee80211->ieee_up = 0;
		return -EAGAIN;
	}
	RT_TRACE(COMP_INIT, "start adapter finished\n");
	rtl8192_rx_enable(dev);
	if (priv->ieee80211->state != IEEE80211_LINKED)
		ieee80211_softmac_start_protocol(priv->ieee80211);
	ieee80211_reset_queue(priv->ieee80211);
	watch_dog_timer_callback(&priv->watch_dog_timer);
	if (!netif_queue_stopped(dev))
		netif_start_queue(dev);
	else
		netif_wake_queue(dev);

	return 0;
}

static int rtl8192_open(struct net_device *dev)
{
	struct r8192_priv *priv = ieee80211_priv(dev);
	int ret;

	mutex_lock(&priv->wx_mutex);
	ret = rtl8192_up(dev);
	mutex_unlock(&priv->wx_mutex);
	return ret;
}

int rtl8192_up(struct net_device *dev)
{
	struct r8192_priv *priv = ieee80211_priv(dev);

	if (priv->up == 1)
		return -1;

	return _rtl8192_up(dev);
}

static int rtl8192_close(struct net_device *dev)
{
	struct r8192_priv *priv = ieee80211_priv(dev);
	int ret;

	mutex_lock(&priv->wx_mutex);

	ret = rtl8192_down(dev);

	mutex_unlock(&priv->wx_mutex);

	return ret;
}

int rtl8192_down(struct net_device *dev)
{
	struct r8192_priv *priv = ieee80211_priv(dev);
	int i;

	if (priv->up == 0)
		return -1;

	priv->up = 0;
	priv->ieee80211->ieee_up = 0;
	RT_TRACE(COMP_DOWN, "==========>%s()\n", __func__);
	/* FIXME */
	if (!netif_queue_stopped(dev))
		netif_stop_queue(dev);

	rtl8192_rtx_disable(dev);

	/* Tx related queue release */
	for (i = 0; i < MAX_QUEUE_SIZE; i++)
		skb_queue_purge(&priv->ieee80211->skb_waitQ[i]);
	for (i = 0; i < MAX_QUEUE_SIZE; i++)
		skb_queue_purge(&priv->ieee80211->skb_aggQ[i]);

	for (i = 0; i < MAX_QUEUE_SIZE; i++)
		skb_queue_purge(&priv->ieee80211->skb_drv_aggQ[i]);

	/* as cancel_delayed_work will del work->timer, so if work is not
	 * defined as struct delayed_work, it will corrupt
	 */
	rtl8192_cancel_deferred_work(priv);
	deinit_hal_dm(dev);
	del_timer_sync(&priv->watch_dog_timer);

	ieee80211_softmac_stop_protocol(priv->ieee80211);
	memset(&priv->ieee80211->current_network, 0,
	       offsetof(struct ieee80211_network, list));
	RT_TRACE(COMP_DOWN, "<==========%s()\n", __func__);

	return 0;
}

void rtl8192_commit(struct net_device *dev)
{
	struct r8192_priv *priv = ieee80211_priv(dev);

	if (priv->up == 0)
		return;
	priv->up = 0;

	rtl8192_cancel_deferred_work(priv);
	del_timer_sync(&priv->watch_dog_timer);

	ieee80211_softmac_stop_protocol(priv->ieee80211);

	rtl8192_rtx_disable(dev);
	_rtl8192_up(dev);
}

static void rtl8192_restart(struct work_struct *work)
{
	struct r8192_priv *priv = container_of(work, struct r8192_priv,
					       reset_wq);
	struct net_device *dev = priv->ieee80211->dev;

	mutex_lock(&priv->wx_mutex);

	rtl8192_commit(dev);

	mutex_unlock(&priv->wx_mutex);
}

static void r8192_set_multicast(struct net_device *dev)
{
	struct r8192_priv *priv = ieee80211_priv(dev);
	short promisc;

	/* FIXME FIXME */

	promisc = (dev->flags & IFF_PROMISC) ? 1 : 0;

	if (promisc != priv->promisc)

		priv->promisc = promisc;
}

static int r8192_set_mac_adr(struct net_device *dev, void *mac)
{
	struct r8192_priv *priv = ieee80211_priv(dev);
	struct sockaddr *addr = mac;

	mutex_lock(&priv->wx_mutex);

	ether_addr_copy(dev->dev_addr, addr->sa_data);

	schedule_work(&priv->reset_wq);
	mutex_unlock(&priv->wx_mutex);

	return 0;
}

/* based on ipw2200 driver */
static int rtl8192_ioctl(struct net_device *dev, struct ifreq *rq, int cmd)
{
	struct r8192_priv *priv = (struct r8192_priv *)ieee80211_priv(dev);
	struct iwreq *wrq = (struct iwreq *)rq;
	int ret = -1;
	struct ieee80211_device *ieee = priv->ieee80211;
	u32 key[4];
	u8 broadcast_addr[6] = {0xff, 0xff, 0xff, 0xff, 0xff, 0xff};
	struct iw_point *p = &wrq->u.data;
	struct ieee_param *ipw = NULL;

	mutex_lock(&priv->wx_mutex);

	if (p->length < sizeof(struct ieee_param) || !p->pointer) {
		ret = -EINVAL;
		goto out;
	}

	ipw = memdup_user(p->pointer, p->length);
	if (IS_ERR(ipw)) {
		ret = PTR_ERR(ipw);
		goto out;
	}

	switch (cmd) {
	case RTL_IOCTL_WPA_SUPPLICANT:
		/* parse here for HW security */
		if (ipw->cmd == IEEE_CMD_SET_ENCRYPTION) {
			if (ipw->u.crypt.set_tx) {
				if (strcmp(ipw->u.crypt.alg, "CCMP") == 0) {
					ieee->pairwise_key_type = KEY_TYPE_CCMP;
				} else if (strcmp(ipw->u.crypt.alg, "TKIP") == 0) {
					ieee->pairwise_key_type = KEY_TYPE_TKIP;
				} else if (strcmp(ipw->u.crypt.alg, "WEP") == 0) {
					if (ipw->u.crypt.key_len == 13)
						ieee->pairwise_key_type = KEY_TYPE_WEP104;
					else if (ipw->u.crypt.key_len == 5)
						ieee->pairwise_key_type = KEY_TYPE_WEP40;
				} else {
					ieee->pairwise_key_type = KEY_TYPE_NA;
				}

				if (ieee->pairwise_key_type) {
					memcpy((u8 *)key, ipw->u.crypt.key, 16);
					EnableHWSecurityConfig8192(dev);
					/* We fill both index entry and 4th
					 * entry for pairwise key as in IPW
					 * interface, adhoc will only get here,
					 * so we need index entry for its
					 * default key serching!
					 */
					setKey(dev, 4, ipw->u.crypt.idx,
					       ieee->pairwise_key_type,
					       (u8 *)ieee->ap_mac_addr,
					       0, key);
					if (ieee->auth_mode != 2)
						setKey(dev, ipw->u.crypt.idx,
						       ipw->u.crypt.idx,
						       ieee->pairwise_key_type,
						       (u8 *)ieee->ap_mac_addr,
						       0, key);
				}
			} else {
				memcpy((u8 *)key, ipw->u.crypt.key, 16);
				if (strcmp(ipw->u.crypt.alg, "CCMP") == 0) {
					ieee->group_key_type = KEY_TYPE_CCMP;
				} else if (strcmp(ipw->u.crypt.alg, "TKIP") == 0) {
					ieee->group_key_type = KEY_TYPE_TKIP;
				} else if (strcmp(ipw->u.crypt.alg, "WEP") == 0) {
					if (ipw->u.crypt.key_len == 13)
						ieee->group_key_type = KEY_TYPE_WEP104;
					else if (ipw->u.crypt.key_len == 5)
						ieee->group_key_type = KEY_TYPE_WEP40;
				} else {
					ieee->group_key_type = KEY_TYPE_NA;
				}

				if (ieee->group_key_type) {
					setKey(dev, ipw->u.crypt.idx,
					       /* KeyIndex */
					       ipw->u.crypt.idx,
					       /* KeyType */
					       ieee->group_key_type,
					       /* MacAddr */
					       broadcast_addr,
					       /* DefaultKey */
					       0,
					       /* KeyContent */
					       key);
				}
			}
		}
		ret = ieee80211_wpa_supplicant_ioctl(priv->ieee80211,
						     &wrq->u.data);
		break;

	default:
		ret = -EOPNOTSUPP;
		break;
	}
	kfree(ipw);
	ipw = NULL;
out:
	mutex_unlock(&priv->wx_mutex);
	return ret;
}

static u8 HwRateToMRate90(bool bIsHT, u8 rate)
{
	u8  ret_rate = 0xff;

	if (!bIsHT) {
		switch (rate) {
		case DESC90_RATE1M:
			ret_rate = MGN_1M;
			break;
		case DESC90_RATE2M:
			ret_rate = MGN_2M;
			break;
		case DESC90_RATE5_5M:
			ret_rate = MGN_5_5M;
			break;
		case DESC90_RATE11M:
			ret_rate = MGN_11M;
			break;
		case DESC90_RATE6M:
			ret_rate = MGN_6M;
			break;
		case DESC90_RATE9M:
			ret_rate = MGN_9M;
			break;
		case DESC90_RATE12M:
			ret_rate = MGN_12M;
			break;
		case DESC90_RATE18M:
			ret_rate = MGN_18M;
			break;
		case DESC90_RATE24M:
			ret_rate = MGN_24M;
			break;
		case DESC90_RATE36M:
			ret_rate = MGN_36M;
			break;
		case DESC90_RATE48M:
			ret_rate = MGN_48M;
			break;
		case DESC90_RATE54M:
			ret_rate = MGN_54M;
			break;

		default:
			ret_rate = 0xff;
			RT_TRACE(COMP_RECV,
				 "%s: Non supported Rate [%x], bIsHT = %d!!!\n",
				 __func__, rate, bIsHT);
			break;
		}

	} else {
		switch (rate) {
		case DESC90_RATEMCS0:
			ret_rate = MGN_MCS0;
			break;
		case DESC90_RATEMCS1:
			ret_rate = MGN_MCS1;
			break;
		case DESC90_RATEMCS2:
			ret_rate = MGN_MCS2;
			break;
		case DESC90_RATEMCS3:
			ret_rate = MGN_MCS3;
			break;
		case DESC90_RATEMCS4:
			ret_rate = MGN_MCS4;
			break;
		case DESC90_RATEMCS5:
			ret_rate = MGN_MCS5;
			break;
		case DESC90_RATEMCS6:
			ret_rate = MGN_MCS6;
			break;
		case DESC90_RATEMCS7:
			ret_rate = MGN_MCS7;
			break;
		case DESC90_RATEMCS8:
			ret_rate = MGN_MCS8;
			break;
		case DESC90_RATEMCS9:
			ret_rate = MGN_MCS9;
			break;
		case DESC90_RATEMCS10:
			ret_rate = MGN_MCS10;
			break;
		case DESC90_RATEMCS11:
			ret_rate = MGN_MCS11;
			break;
		case DESC90_RATEMCS12:
			ret_rate = MGN_MCS12;
			break;
		case DESC90_RATEMCS13:
			ret_rate = MGN_MCS13;
			break;
		case DESC90_RATEMCS14:
			ret_rate = MGN_MCS14;
			break;
		case DESC90_RATEMCS15:
			ret_rate = MGN_MCS15;
			break;
		case DESC90_RATEMCS32:
			ret_rate = 0x80 | 0x20;
			break;

		default:
			ret_rate = 0xff;
			RT_TRACE(COMP_RECV,
				 "%s: Non supported Rate [%x], bIsHT = %d!!!\n",
				 __func__, rate, bIsHT);
			break;
		}
	}

	return ret_rate;
}

/*
 * Function:     UpdateRxPktTimeStamp
 * Overview:     Record the TSF time stamp when receiving a packet
 *
 * Input:
 *       PADAPTER        Adapter
 *       PRT_RFD         pRfd,
 *
 * Output:
 *       PRT_RFD         pRfd
 *                               (pRfd->Status.TimeStampHigh is updated)
 *                               (pRfd->Status.TimeStampLow is updated)
 * Return:
 *               None
 */
static void UpdateRxPktTimeStamp8190(struct net_device *dev,
				     struct ieee80211_rx_stats *stats)
{
	struct r8192_priv *priv = (struct r8192_priv *)ieee80211_priv(dev);

	if (stats->bIsAMPDU && !stats->bFirstMPDU) {
		stats->mac_time[0] = priv->LastRxDescTSFLow;
		stats->mac_time[1] = priv->LastRxDescTSFHigh;
	} else {
		priv->LastRxDescTSFLow = stats->mac_time[0];
		priv->LastRxDescTSFHigh = stats->mac_time[1];
	}
}

/* 0-100 index. */
static long rtl819x_translate_todbm(u8 signal_strength_index)
{
	long	signal_power; /* in dBm. */

	/* Translate to dBm (x=0.5y-95). */
	signal_power = (long)((signal_strength_index + 1) >> 1);
	signal_power -= 95;

	return signal_power;
}

/* We can not declare RSSI/EVM total value of sliding window to
 * be a local static. Otherwise, it may increase when we return from S3/S4. The
 * value will be kept in memory or disk. Declare the value in the adaptor
 * and it will be reinitialized when returned from S3/S4.
 */
static void rtl8192_process_phyinfo(struct r8192_priv *priv, u8 *buffer,
				    struct ieee80211_rx_stats *pprevious_stats,
				    struct ieee80211_rx_stats *pcurrent_stats)
{
	bool bcheck = false;
	u8	rfpath;
	u32	nspatial_stream, tmp_val;
	static u32 slide_rssi_index, slide_rssi_statistics;
	static u32 slide_evm_index, slide_evm_statistics;
	static u32 last_rssi, last_evm;

	static u32 slide_beacon_adc_pwdb_index;
	static u32 slide_beacon_adc_pwdb_statistics;
	static u32 last_beacon_adc_pwdb;

	struct rtl_80211_hdr_3addr *hdr;
	u16 sc;
	unsigned int seq;

	hdr = (struct rtl_80211_hdr_3addr *)buffer;
	sc = le16_to_cpu(hdr->seq_ctl);
	seq = WLAN_GET_SEQ_SEQ(sc);
	/* to record the sequence number */
	pcurrent_stats->Seq_Num = seq;

	/* Check whether we should take the previous packet into accounting */
	if (!pprevious_stats->bIsAMPDU) {
		/* if previous packet is not aggregated packet */
		bcheck = true;
	}

	if (slide_rssi_statistics++ >= PHY_RSSI_SLID_WIN_MAX) {
		slide_rssi_statistics = PHY_RSSI_SLID_WIN_MAX;
		last_rssi = priv->stats.slide_signal_strength[slide_rssi_index];
		priv->stats.slide_rssi_total -= last_rssi;
	}
	priv->stats.slide_rssi_total += pprevious_stats->SignalStrength;

	priv->stats.slide_signal_strength[slide_rssi_index++] =
		pprevious_stats->SignalStrength;
	if (slide_rssi_index >= PHY_RSSI_SLID_WIN_MAX)
		slide_rssi_index = 0;

	/* <1> Showed on UI for user, in dbm */
	tmp_val = priv->stats.slide_rssi_total / slide_rssi_statistics;
	priv->stats.signal_strength = rtl819x_translate_todbm((u8)tmp_val);
	pcurrent_stats->rssi = priv->stats.signal_strength;

	/* If the previous packet does not match the criteria, neglect it */
	if (!pprevious_stats->bPacketMatchBSSID) {
		if (!pprevious_stats->bToSelfBA)
			return;
	}

	if (!bcheck)
		return;

	/* only rtl8190 supported
	 * rtl8190_process_cck_rxpathsel(priv,pprevious_stats);
	 */

	/* Check RSSI */
	priv->stats.num_process_phyinfo++;

	/* record the general signal strength to the sliding window. */

	/* <2> Showed on UI for engineering
	 * hardware does not provide rssi information for each rf path in CCK
	 */
	if (!pprevious_stats->bIsCCK &&
	    (pprevious_stats->bPacketToSelf || pprevious_stats->bToSelfBA)) {
		for (rfpath = RF90_PATH_A; rfpath < priv->NumTotalRFPath; rfpath++) {
			if (!rtl8192_phy_CheckIsLegalRFPath(priv->ieee80211->dev,
							    rfpath))
				continue;
			if (priv->stats.rx_rssi_percentage[rfpath] == 0)
				priv->stats.rx_rssi_percentage[rfpath] =
					pprevious_stats->RxMIMOSignalStrength[rfpath];
			if (pprevious_stats->RxMIMOSignalStrength[rfpath]  > priv->stats.rx_rssi_percentage[rfpath]) {
				priv->stats.rx_rssi_percentage[rfpath] =
					((priv->stats.rx_rssi_percentage[rfpath] * (RX_SMOOTH_FACTOR - 1)) +
					 (pprevious_stats->RxMIMOSignalStrength[rfpath])) / (RX_SMOOTH_FACTOR);
				priv->stats.rx_rssi_percentage[rfpath] = priv->stats.rx_rssi_percentage[rfpath]  + 1;
			} else {
				priv->stats.rx_rssi_percentage[rfpath] =
					((priv->stats.rx_rssi_percentage[rfpath] * (RX_SMOOTH_FACTOR - 1)) +
					 (pprevious_stats->RxMIMOSignalStrength[rfpath])) / (RX_SMOOTH_FACTOR);
			}
			RT_TRACE(COMP_DBG,
				 "priv->stats.rx_rssi_percentage[rfPath]  = %d\n",
				 priv->stats.rx_rssi_percentage[rfpath]);
		}
	}

	/* Check PWDB. */
	RT_TRACE(COMP_RXDESC, "Smooth %s PWDB = %d\n",
		 pprevious_stats->bIsCCK ? "CCK" : "OFDM",
		 pprevious_stats->RxPWDBAll);

	if (pprevious_stats->bPacketBeacon) {
		/* record the beacon pwdb to the sliding window. */
		if (slide_beacon_adc_pwdb_statistics++ >= PHY_Beacon_RSSI_SLID_WIN_MAX) {
			slide_beacon_adc_pwdb_statistics = PHY_Beacon_RSSI_SLID_WIN_MAX;
			last_beacon_adc_pwdb = priv->stats.Slide_Beacon_pwdb[slide_beacon_adc_pwdb_index];
			priv->stats.Slide_Beacon_Total -= last_beacon_adc_pwdb;
		}
		priv->stats.Slide_Beacon_Total += pprevious_stats->RxPWDBAll;
		priv->stats.Slide_Beacon_pwdb[slide_beacon_adc_pwdb_index] = pprevious_stats->RxPWDBAll;
		slide_beacon_adc_pwdb_index++;
		if (slide_beacon_adc_pwdb_index >= PHY_Beacon_RSSI_SLID_WIN_MAX)
			slide_beacon_adc_pwdb_index = 0;
		pprevious_stats->RxPWDBAll = priv->stats.Slide_Beacon_Total / slide_beacon_adc_pwdb_statistics;
		if (pprevious_stats->RxPWDBAll >= 3)
			pprevious_stats->RxPWDBAll -= 3;
	}

	RT_TRACE(COMP_RXDESC, "Smooth %s PWDB = %d\n",
		 pprevious_stats->bIsCCK ? "CCK" : "OFDM",
		 pprevious_stats->RxPWDBAll);

	if (pprevious_stats->bPacketToSelf ||
	    pprevious_stats->bPacketBeacon ||
	    pprevious_stats->bToSelfBA) {
		if (priv->undecorated_smoothed_pwdb < 0)
			/* initialize */
			priv->undecorated_smoothed_pwdb =
				pprevious_stats->RxPWDBAll;
		if (pprevious_stats->RxPWDBAll > (u32)priv->undecorated_smoothed_pwdb) {
			priv->undecorated_smoothed_pwdb =
				(((priv->undecorated_smoothed_pwdb) * (RX_SMOOTH_FACTOR - 1)) +
				 (pprevious_stats->RxPWDBAll)) / (RX_SMOOTH_FACTOR);
			priv->undecorated_smoothed_pwdb = priv->undecorated_smoothed_pwdb + 1;
		} else {
			priv->undecorated_smoothed_pwdb =
				(((priv->undecorated_smoothed_pwdb) * (RX_SMOOTH_FACTOR - 1)) +
				 (pprevious_stats->RxPWDBAll)) / (RX_SMOOTH_FACTOR);
		}
	}

	/* Check EVM */
	/* record the general EVM to the sliding window. */
	if (pprevious_stats->SignalQuality) {
		if (pprevious_stats->bPacketToSelf ||
		    pprevious_stats->bPacketBeacon ||
		    pprevious_stats->bToSelfBA) {
			if (slide_evm_statistics++ >= PHY_RSSI_SLID_WIN_MAX) {
				slide_evm_statistics = PHY_RSSI_SLID_WIN_MAX;
				last_evm = priv->stats.slide_evm[slide_evm_index];
				priv->stats.slide_evm_total -= last_evm;
			}

			priv->stats.slide_evm_total +=
				pprevious_stats->SignalQuality;

			priv->stats.slide_evm[slide_evm_index++] =
				pprevious_stats->SignalQuality;
			if (slide_evm_index >= PHY_RSSI_SLID_WIN_MAX)
				slide_evm_index = 0;

			/* <1> Showed on UI for user, in percentage. */
			tmp_val = priv->stats.slide_evm_total /
				  slide_evm_statistics;
			priv->stats.signal_quality = tmp_val;
			/* Showed on UI for user in Windows Vista,
			 * for Link quality.
			 */
			priv->stats.last_signal_strength_inpercent = tmp_val;
		}

		/* <2> Showed on UI for engineering */
		if (pprevious_stats->bPacketToSelf ||
		    pprevious_stats->bPacketBeacon ||
		    pprevious_stats->bToSelfBA) {
			for (nspatial_stream = 0; nspatial_stream < 2; nspatial_stream++) { /* 2 spatial stream */
				if (pprevious_stats->RxMIMOSignalQuality[nspatial_stream] != -1) {
					if (priv->stats.rx_evm_percentage[nspatial_stream] == 0) /* initialize */
						priv->stats.rx_evm_percentage[nspatial_stream] = pprevious_stats->RxMIMOSignalQuality[nspatial_stream];
					priv->stats.rx_evm_percentage[nspatial_stream] =
						((priv->stats.rx_evm_percentage[nspatial_stream] * (RX_SMOOTH_FACTOR - 1)) +
						 (pprevious_stats->RxMIMOSignalQuality[nspatial_stream] * 1)) / (RX_SMOOTH_FACTOR);
				}
			}
		}
	}
}

/*-----------------------------------------------------------------------------
 * Function:	rtl819x_query_rxpwrpercentage()
 *
 * Overview:
 *
 * Input:		char		antpower
 *
 * Output:		NONE
 *
 * Return:		0-100 percentage
 *---------------------------------------------------------------------------
 */
static u8 rtl819x_query_rxpwrpercentage(s8 antpower)
{
	if ((antpower <= -100) || (antpower >= 20))
		return	0;
	else if (antpower >= 0)
		return	100;
	else
		return	100 + antpower;

}	/* QueryRxPwrPercentage */

static u8 rtl819x_evm_dbtopercentage(s8 value)
{
	s8 ret_val = clamp(-value, 0, 33) * 3;

	if (ret_val == 99)
		ret_val = 100;

	return ret_val;
}

/* We want good-looking for signal strength/quality */
static long rtl819x_signal_scale_mapping(long currsig)
{
	long retsig;

	/* Step 1. Scale mapping. */
	if (currsig >= 61 && currsig <= 100)
		retsig = 90 + ((currsig - 60) / 4);
	else if (currsig >= 41 && currsig <= 60)
		retsig = 78 + ((currsig - 40) / 2);
	else if (currsig >= 31 && currsig <= 40)
		retsig = 66 + (currsig - 30);
	else if (currsig >= 21 && currsig <= 30)
		retsig = 54 + (currsig - 20);
	else if (currsig >= 5 && currsig <= 20)
		retsig = 42 + (((currsig - 5) * 2) / 3);
	else if (currsig == 4)
		retsig = 36;
	else if (currsig == 3)
		retsig = 27;
	else if (currsig == 2)
		retsig = 18;
	else if (currsig == 1)
		retsig = 9;
	else
		retsig = currsig;

	return retsig;
}

static inline bool rx_hal_is_cck_rate(struct rx_drvinfo_819x_usb *pdrvinfo)
{
	if (pdrvinfo->RxHT)
		return false;

	switch (pdrvinfo->RxRate) {
	case DESC90_RATE1M:
	case DESC90_RATE2M:
	case DESC90_RATE5_5M:
	case DESC90_RATE11M:
		return true;
	default:
		return false;
	}
}

static void rtl8192_query_rxphystatus(struct r8192_priv *priv,
				      struct ieee80211_rx_stats *pstats,
				      struct rx_drvinfo_819x_usb  *pdrvinfo,
				      struct ieee80211_rx_stats *precord_stats,
				      bool bpacket_match_bssid,
				      bool bpacket_toself,
				      bool bPacketBeacon,
				      bool bToSelfBA)
{
	phy_sts_ofdm_819xusb_t *pofdm_buf;
	phy_sts_cck_819xusb_t	*pcck_buf;
	struct phy_ofdm_rx_status_rxsc_sgien_exintfflag *prxsc;
	u8	*prxpkt;
	u8	i, max_spatial_stream, tmp_rxsnr, tmp_rxevm, rxsc_sgien_exflg;
	s8	rx_pwr[4], rx_pwr_all = 0;
	s8	rx_snrX, rx_evmX;
	u8	evm, pwdb_all;
	u32	RSSI, total_rssi = 0;
	u8	is_cck_rate = 0;
	u8	rf_rx_num = 0;
	u8	sq;

	priv->stats.numqry_phystatus++;

	is_cck_rate = rx_hal_is_cck_rate(pdrvinfo);

	/* Record it for next packet processing */
	memset(precord_stats, 0, sizeof(struct ieee80211_rx_stats));
	pstats->bPacketMatchBSSID =
		precord_stats->bPacketMatchBSSID = bpacket_match_bssid;
	pstats->bPacketToSelf = precord_stats->bPacketToSelf = bpacket_toself;
	pstats->bIsCCK = precord_stats->bIsCCK = is_cck_rate;
	pstats->bPacketBeacon = precord_stats->bPacketBeacon = bPacketBeacon;
	pstats->bToSelfBA = precord_stats->bToSelfBA = bToSelfBA;

	prxpkt = (u8 *)pdrvinfo;

	/* Move pointer to the 16th bytes. Phy status start address. */
	prxpkt += sizeof(struct rx_drvinfo_819x_usb);

	/* Initial the cck and ofdm buffer pointer */
	pcck_buf = (phy_sts_cck_819xusb_t *)prxpkt;
	pofdm_buf = (phy_sts_ofdm_819xusb_t *)prxpkt;

	pstats->RxMIMOSignalQuality[0] = -1;
	pstats->RxMIMOSignalQuality[1] = -1;
	precord_stats->RxMIMOSignalQuality[0] = -1;
	precord_stats->RxMIMOSignalQuality[1] = -1;

	if (is_cck_rate) {
		/* (1)Hardware does not provide RSSI for CCK */

		/* (2)PWDB, Average PWDB calculated by hardware
		 * (for rate adaptive)
		 */
		u8 report;

		priv->stats.numqry_phystatusCCK++;

		if (!priv->bCckHighPower) {
			report = pcck_buf->cck_agc_rpt & 0xc0;
			report >>= 6;
			switch (report) {
			case 0x3:
				rx_pwr_all = -35 - (pcck_buf->cck_agc_rpt & 0x3e);
				break;
			case 0x2:
				rx_pwr_all = -23 - (pcck_buf->cck_agc_rpt & 0x3e);
				break;
			case 0x1:
				rx_pwr_all = -11 - (pcck_buf->cck_agc_rpt & 0x3e);
				break;
			case 0x0:
				rx_pwr_all = 6 - (pcck_buf->cck_agc_rpt & 0x3e);
				break;
			}
		} else {
			report = pcck_buf->cck_agc_rpt & 0x60;
			report >>= 5;
			switch (report) {
			case 0x3:
				rx_pwr_all = -35 - ((pcck_buf->cck_agc_rpt & 0x1f) << 1);
				break;
			case 0x2:
				rx_pwr_all = -23 - ((pcck_buf->cck_agc_rpt & 0x1f) << 1);
				break;
			case 0x1:
				rx_pwr_all = -11 - ((pcck_buf->cck_agc_rpt & 0x1f) << 1);
				break;
			case 0x0:
				rx_pwr_all = 6 - ((pcck_buf->cck_agc_rpt & 0x1f) << 1);
				break;
			}
		}

		pwdb_all = rtl819x_query_rxpwrpercentage(rx_pwr_all);
		pstats->RxPWDBAll = precord_stats->RxPWDBAll = pwdb_all;
		pstats->RecvSignalPower = pwdb_all;

		/* (3) Get Signal Quality (EVM) */

		if (pstats->RxPWDBAll > 40) {
			sq = 100;
		} else {
			sq = pcck_buf->sq_rpt;

			if (pcck_buf->sq_rpt > 64)
				sq = 0;
			else if (pcck_buf->sq_rpt < 20)
				sq = 100;
			else
				sq = ((64 - sq) * 100) / 44;
		}
		pstats->SignalQuality = precord_stats->SignalQuality = sq;
		pstats->RxMIMOSignalQuality[0] =
			precord_stats->RxMIMOSignalQuality[0] = sq;
		pstats->RxMIMOSignalQuality[1] =
			precord_stats->RxMIMOSignalQuality[1] = -1;

	} else {
		priv->stats.numqry_phystatusHT++;

		/* (1)Get RSSI for HT rate */
		for (i = RF90_PATH_A; i < priv->NumTotalRFPath; i++) {
			/* We will judge RF RX path now. */
			if (priv->brfpath_rxenable[i])
				rf_rx_num++;
			else
				continue;

			if (!rtl8192_phy_CheckIsLegalRFPath(priv->ieee80211->dev, i))
				continue;

			rx_pwr[i] =
				((pofdm_buf->trsw_gain_X[i] & 0x3F) * 2) - 106;

			/* Get Rx snr value in DB */
			tmp_rxsnr =	pofdm_buf->rxsnr_X[i];
			rx_snrX = (s8)(tmp_rxsnr);
			rx_snrX /= 2;
			priv->stats.rxSNRdB[i] = (long)rx_snrX;

			/* Translate DBM to percentage. */
			RSSI = rtl819x_query_rxpwrpercentage(rx_pwr[i]);
			total_rssi += RSSI;

			/* Record Signal Strength for next packet */
			pstats->RxMIMOSignalStrength[i] = (u8)RSSI;
			precord_stats->RxMIMOSignalStrength[i] = (u8)RSSI;
		}

		/* (2)PWDB, Average PWDB calculated by hardware
		 * (for rate adaptive)
		 */
		rx_pwr_all = (((pofdm_buf->pwdb_all) >> 1) & 0x7f) - 106;
		pwdb_all = rtl819x_query_rxpwrpercentage(rx_pwr_all);

		pstats->RxPWDBAll = precord_stats->RxPWDBAll = pwdb_all;
		pstats->RxPower = precord_stats->RxPower =  rx_pwr_all;

		/* (3)EVM of HT rate */
		if (pdrvinfo->RxHT && pdrvinfo->RxRate >= DESC90_RATEMCS8 &&
		    pdrvinfo->RxRate <= DESC90_RATEMCS15)
			/* both spatial stream make sense */
			max_spatial_stream = 2;
		else
			/* only spatial stream 1 makes sense */
			max_spatial_stream = 1;

		for (i = 0; i < max_spatial_stream; i++) {
			tmp_rxevm =	pofdm_buf->rxevm_X[i];
			rx_evmX = (s8)(tmp_rxevm);

			/* Do not use shift operation like "rx_evmX >>= 1"
			 * because the compiler of free build environment will
			 * set the most significant bit to "zero" when doing
			 * shifting operation which may change a negative value
			 * to positive one, then the dbm value (which is
			 * supposed to be negative) is not correct anymore.
			 */
			rx_evmX /= 2;	/* dbm */

			evm = rtl819x_evm_dbtopercentage(rx_evmX);
			if (i == 0)
				/* Fill value in RFD, Get the first spatial
				 * stream only
				 */
				pstats->SignalQuality =
					precord_stats->SignalQuality =
					evm & 0xff;
			pstats->RxMIMOSignalQuality[i] =
				precord_stats->RxMIMOSignalQuality[i] =
				evm & 0xff;
		}

		/* record rx statistics for debug */
		rxsc_sgien_exflg = pofdm_buf->rxsc_sgien_exflg;
		prxsc =	(struct phy_ofdm_rx_status_rxsc_sgien_exintfflag *)
			&rxsc_sgien_exflg;
		if (pdrvinfo->BW)	/* 40M channel */
			priv->stats.received_bwtype[1 + prxsc->rxsc]++;
		else			/* 20M channel */
			priv->stats.received_bwtype[0]++;
	}

	/* UI BSS List signal strength(in percentage), make it good looking,
	 * from 0~100. It is assigned to the BSS List in
	 * GetValueFromBeaconOrProbeRsp().
	 */
	if (is_cck_rate) {
		pstats->SignalStrength =
			precord_stats->SignalStrength =
			(u8)(rtl819x_signal_scale_mapping((long)pwdb_all));
	} else {
		/* We can judge RX path number now. */
		if (rf_rx_num != 0) {
			pstats->SignalStrength =
				precord_stats->SignalStrength =
				(u8)(rtl819x_signal_scale_mapping((long)(total_rssi /= rf_rx_num)));
		}
	}
}	/* QueryRxPhyStatus8190Pci */

static void rtl8192_record_rxdesc_forlateruse(struct ieee80211_rx_stats *psrc_stats,
					      struct ieee80211_rx_stats *ptarget_stats)
{
	ptarget_stats->bIsAMPDU = psrc_stats->bIsAMPDU;
	ptarget_stats->bFirstMPDU = psrc_stats->bFirstMPDU;
	ptarget_stats->Seq_Num = psrc_stats->Seq_Num;
}

static void TranslateRxSignalStuff819xUsb(struct sk_buff *skb,
					  struct ieee80211_rx_stats *pstats,
					  struct rx_drvinfo_819x_usb  *pdrvinfo)
{
	/* TODO: We must only check packet for current MAC address.
	 * Not finish
	 */
	struct rtl8192_rx_info *info = (struct rtl8192_rx_info *)skb->cb;
	struct net_device *dev = info->dev;
	struct r8192_priv *priv = (struct r8192_priv *)ieee80211_priv(dev);
	bool bpacket_match_bssid, bpacket_toself;
	bool bPacketBeacon = false, bToSelfBA = false;
	static struct ieee80211_rx_stats  previous_stats;
	struct rtl_80211_hdr_3addr *hdr;
	u16 fc, type;

	/* Get Signal Quality for only RX data queue (but not command queue) */

	u8 *tmp_buf;
	u8  *praddr;

	/* Get MAC frame start address. */
	tmp_buf = (u8 *)skb->data;

	hdr = (struct rtl_80211_hdr_3addr *)tmp_buf;
	fc = le16_to_cpu(hdr->frame_ctl);
	type = WLAN_FC_GET_TYPE(fc);
	praddr = hdr->addr1;

	/* Check if the received packet is acceptable. */
	bpacket_match_bssid = (type != IEEE80211_FTYPE_CTL) &&
			       (ether_addr_equal(priv->ieee80211->current_network.bssid,  (fc & IEEE80211_FCTL_TODS) ? hdr->addr1 : (fc & IEEE80211_FCTL_FROMDS) ? hdr->addr2 : hdr->addr3))
			       && (!pstats->bHwError) && (!pstats->bCRC) && (!pstats->bICV);
	bpacket_toself =  bpacket_match_bssid &
			  (ether_addr_equal(praddr, priv->ieee80211->dev->dev_addr));

	if (WLAN_FC_GET_FRAMETYPE(fc) == IEEE80211_STYPE_BEACON)
		bPacketBeacon = true;
	if (WLAN_FC_GET_FRAMETYPE(fc) == IEEE80211_STYPE_BLOCKACK) {
		if ((ether_addr_equal(praddr, dev->dev_addr)))
			bToSelfBA = true;
	}

	if (bpacket_match_bssid)
		priv->stats.numpacket_matchbssid++;
	if (bpacket_toself)
		priv->stats.numpacket_toself++;
	/* Process PHY information for previous packet (RSSI/PWDB/EVM)
	 * Because phy information is contained in the last packet of AMPDU
	 * only, so driver should process phy information of previous packet
	 */
	rtl8192_process_phyinfo(priv, tmp_buf, &previous_stats, pstats);
	rtl8192_query_rxphystatus(priv, pstats, pdrvinfo, &previous_stats,
				  bpacket_match_bssid, bpacket_toself,
				  bPacketBeacon, bToSelfBA);
	rtl8192_record_rxdesc_forlateruse(pstats, &previous_stats);
}

/*
 * Function:	UpdateReceivedRateHistogramStatistics
 * Overview:	Record the received data rate
 *
 * Input:
 *	struct net_device *dev
 *	struct ieee80211_rx_stats *stats
 *
 * Output:
 *
 *			(priv->stats.ReceivedRateHistogram[] is updated)
 * Return:
 *		None
 */
static void
UpdateReceivedRateHistogramStatistics8190(struct net_device *dev,
					  struct ieee80211_rx_stats *stats)
{
	struct r8192_priv *priv = (struct r8192_priv *)ieee80211_priv(dev);
	/* 0: Total, 1:OK, 2:CRC, 3:ICV */
	u32 rcvType = 1;
	u32 rateIndex;
	/* 1: short preamble/GI, 0: long preamble/GI */
	u32 preamble_guardinterval;

	if (stats->bCRC)
		rcvType = 2;
	else if (stats->bICV)
		rcvType = 3;

	if (stats->bShortPreamble)
		preamble_guardinterval = 1; /* short */
	else
		preamble_guardinterval = 0; /* long */

	switch (stats->rate) {
	/* CCK rate */
	case MGN_1M:
		rateIndex = 0;
		break;
	case MGN_2M:
		rateIndex = 1;
		break;
	case MGN_5_5M:
		rateIndex = 2;
		break;
	case MGN_11M:
		rateIndex = 3;
		break;
	/* Legacy OFDM rate */
	case MGN_6M:
		rateIndex = 4;
		break;
	case MGN_9M:
		rateIndex = 5;
		break;
	case MGN_12M:
		rateIndex = 6;
		break;
	case MGN_18M:
		rateIndex = 7;
		break;
	case MGN_24M:
		rateIndex = 8;
		break;
	case MGN_36M:
		rateIndex = 9;
		break;
	case MGN_48M:
		rateIndex = 10;
		break;
	case MGN_54M:
		rateIndex = 11;
		break;
	/* 11n High throughput rate */
	case MGN_MCS0:
		rateIndex = 12;
		break;
	case MGN_MCS1:
		rateIndex = 13;
		break;
	case MGN_MCS2:
		rateIndex = 14;
		break;
	case MGN_MCS3:
		rateIndex = 15;
		break;
	case MGN_MCS4:
		rateIndex = 16;
		break;
	case MGN_MCS5:
		rateIndex = 17;
		break;
	case MGN_MCS6:
		rateIndex = 18;
		break;
	case MGN_MCS7:
		rateIndex = 19;
		break;
	case MGN_MCS8:
		rateIndex = 20;
		break;
	case MGN_MCS9:
		rateIndex = 21;
		break;
	case MGN_MCS10:
		rateIndex = 22;
		break;
	case MGN_MCS11:
		rateIndex = 23;
		break;
	case MGN_MCS12:
		rateIndex = 24;
		break;
	case MGN_MCS13:
		rateIndex = 25;
		break;
	case MGN_MCS14:
		rateIndex = 26;
		break;
	case MGN_MCS15:
		rateIndex = 27;
		break;
	default:
		rateIndex = 28;
		break;
	}
	priv->stats.received_preamble_GI[preamble_guardinterval][rateIndex]++;
	priv->stats.received_rate_histogram[0][rateIndex]++; /* total */
	priv->stats.received_rate_histogram[rcvType][rateIndex]++;
}

static void query_rxdesc_status(struct sk_buff *skb,
				struct ieee80211_rx_stats *stats,
				bool bIsRxAggrSubframe)
{
	struct rtl8192_rx_info *info = (struct rtl8192_rx_info *)skb->cb;
	struct net_device *dev = info->dev;
	struct r8192_priv *priv = (struct r8192_priv *)ieee80211_priv(dev);
	struct rx_drvinfo_819x_usb  *driver_info = NULL;

	/* Get Rx Descriptor Information */
	struct rx_desc_819x_usb *desc = (struct rx_desc_819x_usb *)skb->data;

	stats->Length = desc->Length;
	stats->RxDrvInfoSize = desc->RxDrvInfoSize;
	stats->RxBufShift = 0;
	stats->bICV = desc->ICV;
	stats->bCRC = desc->CRC32;
	stats->bHwError = stats->bCRC | stats->bICV;
	/* RTL8190 set this bit to indicate that Hw does not decrypt packet */
	stats->Decrypted = !desc->SWDec;

	if ((priv->ieee80211->pHTInfo->bCurrentHTSupport) &&
	    (priv->ieee80211->pairwise_key_type == KEY_TYPE_CCMP))
		stats->bHwError = false;
	else
		stats->bHwError = stats->bCRC | stats->bICV;

	if (stats->Length < 24 || stats->Length > MAX_8192U_RX_SIZE)
		stats->bHwError |= 1;
	/* Get Driver Info */
	/* TODO: Need to verify it on FGPA platform
	 * Driver info are written to the RxBuffer following rx desc
	 */
	if (stats->RxDrvInfoSize != 0) {
		driver_info = (struct rx_drvinfo_819x_usb *)(skb->data
				+ sizeof(struct rx_desc_819x_usb)
				+ stats->RxBufShift
			      );
		/* unit: 0.5M */
		/* TODO */
		if (!stats->bHwError) {
			u8	ret_rate;

			ret_rate = HwRateToMRate90(driver_info->RxHT,
						   driver_info->RxRate);
			if (ret_rate == 0xff) {
				/* Abnormal Case: Receive CRC OK packet with Rx
				 * descriptor indicating non supported rate.
				 * Special Error Handling here
				 */

				stats->bHwError = 1;
				/* Set 1M rate by default */
				stats->rate = MGN_1M;
			} else {
				stats->rate = ret_rate;
			}
		} else {
			stats->rate = 0x02;
		}

		stats->bShortPreamble = driver_info->SPLCP;

		UpdateReceivedRateHistogramStatistics8190(dev, stats);

		stats->bIsAMPDU = (driver_info->PartAggr == 1);
		stats->bFirstMPDU = (driver_info->PartAggr == 1) &&
				    (driver_info->FirstAGGR == 1);
		stats->TimeStampLow = driver_info->TSFL;

		UpdateRxPktTimeStamp8190(dev, stats);

		/* Rx A-MPDU */
		if (driver_info->FirstAGGR == 1 || driver_info->PartAggr == 1)
			RT_TRACE(COMP_RXDESC,
				 "driver_info->FirstAGGR = %d, driver_info->PartAggr = %d\n",
				 driver_info->FirstAGGR, driver_info->PartAggr);
	}

	skb_pull(skb, sizeof(struct rx_desc_819x_usb));
	/* Get Total offset of MPDU Frame Body */
	if ((stats->RxBufShift + stats->RxDrvInfoSize) > 0) {
		stats->bShift = 1;
		skb_pull(skb, stats->RxBufShift + stats->RxDrvInfoSize);
	}

	if (driver_info) {
		stats->RxIs40MHzPacket = driver_info->BW;
		TranslateRxSignalStuff819xUsb(skb, stats, driver_info);
	}
}

static void rtl8192_rx_nomal(struct sk_buff *skb)
{
	struct rtl8192_rx_info *info = (struct rtl8192_rx_info *)skb->cb;
	struct net_device *dev = info->dev;
	struct r8192_priv *priv = (struct r8192_priv *)ieee80211_priv(dev);
	struct ieee80211_rx_stats stats = {
		.signal = 0,
		.noise = 0x100 - 98,
		.rate = 0,
		.freq = IEEE80211_24GHZ_BAND,
	};
	u32 rx_pkt_len = 0;
	struct rtl_80211_hdr_1addr *ieee80211_hdr = NULL;
	bool unicast_packet = false;

	/* 20 is for ps-poll */
	if ((skb->len >= (20 + sizeof(struct rx_desc_819x_usb))) && (skb->len < RX_URB_SIZE)) {
		/* first packet should not contain Rx aggregation header */
		query_rxdesc_status(skb, &stats, false);
		/* TODO */
		/* hardware related info */
		/* Process the MPDU received */
		skb_trim(skb, skb->len - 4/*sCrcLng*/);

		rx_pkt_len = skb->len;
		ieee80211_hdr = (struct rtl_80211_hdr_1addr *)skb->data;
		unicast_packet = false;
		if (is_broadcast_ether_addr(ieee80211_hdr->addr1)) {
			/* TODO */
		} else if (is_multicast_ether_addr(ieee80211_hdr->addr1)) {
			/* TODO */
		} else {
			/* unicast packet */
			unicast_packet = true;
		}

		if (!ieee80211_rx(priv->ieee80211, skb, &stats)) {
			dev_kfree_skb_any(skb);
		} else {
			priv->stats.rxoktotal++;
			if (unicast_packet)
				priv->stats.rxbytesunicast += rx_pkt_len;
		}
	} else {
		priv->stats.rxurberr++;
		netdev_dbg(dev, "actual_length: %d\n", skb->len);
		dev_kfree_skb_any(skb);
	}
}

static void rtl819xusb_process_received_packet(struct net_device *dev,
					       struct ieee80211_rx_stats *pstats)
{
	struct r8192_priv *priv = ieee80211_priv(dev);

	/* Get shifted bytes of Starting address of 802.11 header. */
	pstats->virtual_address += get_rxpacket_shiftbytes_819xusb(pstats);
#ifdef TODO	/* about HCT */
	if (!Adapter->bInHctTest)
		CountRxErrStatistics(Adapter, pRfd);
#endif
#ifdef ENABLE_PS  /* for adding ps function in future */
	RT_RF_POWER_STATE rtState;
	/* When RF is off, we should not count the packet for hw/sw synchronize
	 * reason, ie. there may be a duration while sw switch is changed and
	 * hw switch is being changed.
	 */
	Adapter->HalFunc.GetHwRegHandler(Adapter, HW_VAR_RF_STATE,
					 (u8 *)(&rtState));
	if (rtState == eRfOff)
		return;
#endif
	priv->stats.rxframgment++;

#ifdef TODO
	RmMonitorSignalStrength(Adapter, pRfd);
#endif
	/* We have to release RFD and return if rx pkt is cmd pkt. */
	if (rtl819xusb_rx_command_packet(dev, pstats))
		return;

#ifdef SW_CRC_CHECK
	SwCrcCheck();
#endif
}

static void query_rx_cmdpkt_desc_status(struct sk_buff *skb,
					struct ieee80211_rx_stats *stats)
{
	struct rx_desc_819x_usb *desc = (struct rx_desc_819x_usb *)skb->data;

	/* Get Rx Descriptor Information */
	stats->virtual_address = (u8 *)skb->data;
	stats->Length = desc->Length;
	stats->RxDrvInfoSize = 0;
	stats->RxBufShift = 0;
	stats->packetlength = stats->Length - scrclng;
	stats->fraglength = stats->packetlength;
	stats->fragoffset = 0;
	stats->ntotalfrag = 1;
}

static void rtl8192_rx_cmd(struct sk_buff *skb)
{
	struct rtl8192_rx_info *info = (struct rtl8192_rx_info *)skb->cb;
	struct net_device *dev = info->dev;
	/* TODO */
	struct ieee80211_rx_stats stats = {
		.signal = 0,
		.noise = 0x100 - 98,
		.rate = 0,
		.freq = IEEE80211_24GHZ_BAND,
	};

	if ((skb->len >= (20 + sizeof(struct rx_desc_819x_usb))) && (skb->len < RX_URB_SIZE)) {
		query_rx_cmdpkt_desc_status(skb, &stats);
		/* prfd->queue_id = 1; */

		/* Process the command packet received. */

		rtl819xusb_process_received_packet(dev, &stats);

		dev_kfree_skb_any(skb);
	}
}

<<<<<<< HEAD
static void rtl8192_irq_rx_tasklet(unsigned long data)
{
	struct r8192_priv *priv = (struct r8192_priv *)data;
=======
static void rtl8192_irq_rx_tasklet(struct tasklet_struct *t)
{
	struct r8192_priv *priv = from_tasklet(priv, t, irq_rx_tasklet);
>>>>>>> 7d2a07b7
	struct sk_buff *skb;
	struct rtl8192_rx_info *info;

	while (NULL != (skb = skb_dequeue(&priv->skb_queue))) {
		info = (struct rtl8192_rx_info *)skb->cb;
		switch (info->out_pipe) {
		/* Nomal packet pipe */
		case 3:
			priv->IrpPendingCount--;
			rtl8192_rx_nomal(skb);
			break;

		/* Command packet pipe */
		case 9:
			RT_TRACE(COMP_RECV, "command in-pipe index(%d)\n",
				 info->out_pipe);

			rtl8192_rx_cmd(skb);
			break;

		default: /* should never get here! */
			RT_TRACE(COMP_ERR, "Unknown in-pipe index(%d)\n",
				 info->out_pipe);
			dev_kfree_skb(skb);
			break;
		}
	}
}

static const struct net_device_ops rtl8192_netdev_ops = {
	.ndo_open               = rtl8192_open,
	.ndo_stop               = rtl8192_close,
	.ndo_get_stats          = rtl8192_stats,
	.ndo_tx_timeout         = tx_timeout,
	.ndo_do_ioctl           = rtl8192_ioctl,
	.ndo_set_rx_mode	= r8192_set_multicast,
	.ndo_set_mac_address    = r8192_set_mac_adr,
	.ndo_validate_addr      = eth_validate_addr,
	.ndo_start_xmit         = ieee80211_xmit,
};

/****************************************************************************
 *    ---------------------------- USB_STUFF---------------------------
 *****************************************************************************/

static int rtl8192_usb_probe(struct usb_interface *intf,
			     const struct usb_device_id *id)
{
	struct net_device *dev = NULL;
	struct r8192_priv *priv = NULL;
	struct usb_device *udev = interface_to_usbdev(intf);
	int ret;

	RT_TRACE(COMP_INIT, "Oops: i'm coming\n");

	dev = alloc_ieee80211(sizeof(struct r8192_priv));
	if (!dev)
		return -ENOMEM;

	usb_set_intfdata(intf, dev);
	SET_NETDEV_DEV(dev, &intf->dev);
	priv = ieee80211_priv(dev);
	priv->ieee80211 = netdev_priv(dev);
	priv->udev = udev;

	dev->netdev_ops = &rtl8192_netdev_ops;

	dev->wireless_handlers = &r8192_wx_handlers_def;

	dev->type = ARPHRD_ETHER;

	dev->watchdog_timeo = HZ * 3;

	if (dev_alloc_name(dev, ifname) < 0) {
		RT_TRACE(COMP_INIT,
			 "Oops: devname already taken! Trying wlan%%d...\n");
		ifname = "wlan%d";
		dev_alloc_name(dev, ifname);
	}

	RT_TRACE(COMP_INIT, "Driver probe completed1\n");
	if (rtl8192_init(dev) != 0) {
		RT_TRACE(COMP_ERR, "Initialization failed");
		ret = -ENODEV;
		goto fail;
	}
	netif_carrier_off(dev);
	netif_stop_queue(dev);

	ret = register_netdev(dev);
	if (ret)
		goto fail2;

	RT_TRACE(COMP_INIT, "dev name=======> %s\n", dev->name);
	rtl8192_proc_init_one(dev);

	RT_TRACE(COMP_INIT, "Driver probe completed\n");
	return 0;

fail2:
	rtl8192_down(dev);
fail:
	kfree(priv->pFirmware);
	priv->pFirmware = NULL;
	rtl8192_usb_deleteendpoints(dev);
	msleep(10);
	free_ieee80211(dev);

	RT_TRACE(COMP_ERR, "wlan driver load failed\n");
	return ret;
}

/* detach all the work and timer structure declared or inititialize
 * in r8192U_init function.
 */
static void rtl8192_cancel_deferred_work(struct r8192_priv *priv)
{
	cancel_work_sync(&priv->reset_wq);
	cancel_delayed_work(&priv->watch_dog_wq);
	cancel_delayed_work(&priv->update_beacon_wq);
	cancel_work_sync(&priv->qos_activate);
}

static void rtl8192_usb_disconnect(struct usb_interface *intf)
{
	struct net_device *dev = usb_get_intfdata(intf);
	struct r8192_priv *priv = ieee80211_priv(dev);

	unregister_netdev(dev);

	RT_TRACE(COMP_DOWN, "=============>wlan driver to be removed\n");
	rtl8192_proc_remove_one(dev);

	rtl8192_down(dev);
	kfree(priv->pFirmware);
	priv->pFirmware = NULL;
	rtl8192_usb_deleteendpoints(dev);
	usleep_range(10000, 11000);
	free_ieee80211(dev);

	RT_TRACE(COMP_DOWN, "wlan driver removed\n");
}

static int __init rtl8192_usb_module_init(void)
{
	int ret;

#ifdef CONFIG_IEEE80211_DEBUG
	ret = ieee80211_debug_init();
	if (ret) {
		pr_err("ieee80211_debug_init() failed %d\n", ret);
		return ret;
	}
#endif
	ret = ieee80211_crypto_init();
	if (ret) {
		pr_err("ieee80211_crypto_init() failed %d\n", ret);
		return ret;
	}

	ret = ieee80211_crypto_tkip_init();
	if (ret) {
		pr_err("ieee80211_crypto_tkip_init() failed %d\n", ret);
		return ret;
	}

	ret = ieee80211_crypto_ccmp_init();
	if (ret) {
		pr_err("ieee80211_crypto_ccmp_init() failed %d\n", ret);
		return ret;
	}

	ret = ieee80211_crypto_wep_init();
	if (ret) {
		pr_err("ieee80211_crypto_wep_init() failed %d\n", ret);
		return ret;
	}

	pr_info("\nLinux kernel driver for RTL8192 based WLAN cards\n");
	pr_info("Copyright (c) 2007-2008, Realsil Wlan\n");
	RT_TRACE(COMP_INIT, "Initializing module");
	RT_TRACE(COMP_INIT, "Wireless extensions version %d", WIRELESS_EXT);
	rtl8192_proc_module_init();
	return usb_register(&rtl8192_usb_driver);
}

static void __exit rtl8192_usb_module_exit(void)
{
	usb_deregister(&rtl8192_usb_driver);

	RT_TRACE(COMP_DOWN, "Exiting");
}

void EnableHWSecurityConfig8192(struct net_device *dev)
{
	u8 SECR_value = 0x0;
	struct r8192_priv *priv = (struct r8192_priv *)ieee80211_priv(dev);
	struct ieee80211_device *ieee = priv->ieee80211;

	SECR_value = SCR_TxEncEnable | SCR_RxDecEnable;
	if (((ieee->pairwise_key_type == KEY_TYPE_WEP40) || (ieee->pairwise_key_type == KEY_TYPE_WEP104)) && (priv->ieee80211->auth_mode != 2)) {
		SECR_value |= SCR_RxUseDK;
		SECR_value |= SCR_TxUseDK;
	} else if ((ieee->iw_mode == IW_MODE_ADHOC) && (ieee->pairwise_key_type & (KEY_TYPE_CCMP | KEY_TYPE_TKIP))) {
		SECR_value |= SCR_RxUseDK;
		SECR_value |= SCR_TxUseDK;
	}
	/* add HWSec active enable here.
	 * default using hwsec. when peer AP is in N mode only and
	 * pairwise_key_type is none_aes(which HT_IOT_ACT_PURE_N_MODE indicates
	 * it), use software security. when peer AP is in b,g,n mode mixed and
	 * pairwise_key_type is none_aes, use g mode hw security.
	 */

	ieee->hwsec_active = 1;

	/* add hwsec_support flag to totol control hw_sec on/off */
	if ((ieee->pHTInfo->IOTAction & HT_IOT_ACT_PURE_N_MODE) || !hwwep) {
		ieee->hwsec_active = 0;
		SECR_value &= ~SCR_RxDecEnable;
	}
	RT_TRACE(COMP_SEC, "%s:, hwsec:%d, pairwise_key:%d, SECR_value:%x\n",
		 __func__, ieee->hwsec_active, ieee->pairwise_key_type,
		 SECR_value);
	write_nic_byte(dev, SECR,  SECR_value);
}

void setKey(struct net_device *dev, u8 entryno, u8 keyindex, u16 keytype,
	    u8 *macaddr, u8 defaultkey, u32 *keycontent)
{
	u32 target_command = 0;
	u32 target_content = 0;
	u16 us_config = 0;
	u8 i;

	if (entryno >= TOTAL_CAM_ENTRY)
		RT_TRACE(COMP_ERR, "cam entry exceeds in %s\n", __func__);

	RT_TRACE(COMP_SEC,
		 "====>to %s, dev:%p, EntryNo:%d, KeyIndex:%d, KeyType:%d, MacAddr%pM\n",
		 __func__, dev, entryno, keyindex, keytype, macaddr);

	if (defaultkey)
		us_config |= BIT(15) | (keytype << 2);
	else
		us_config |= BIT(15) | (keytype << 2) | keyindex;

	for (i = 0; i < CAM_CONTENT_COUNT; i++) {
		target_command  = i + CAM_CONTENT_COUNT * entryno;
		target_command |= BIT(31) | BIT(16);

		if (i == 0) { /* MAC|Config */
			target_content = (u32)(*(macaddr + 0)) << 16 |
					(u32)(*(macaddr + 1)) << 24 |
					(u32)us_config;

			write_nic_dword(dev, WCAMI, target_content);
			write_nic_dword(dev, RWCAM, target_command);
		} else if (i == 1) { /* MAC */
			target_content = (u32)(*(macaddr + 2))	 |
					(u32)(*(macaddr + 3)) <<  8 |
					(u32)(*(macaddr + 4)) << 16 |
					(u32)(*(macaddr + 5)) << 24;
			write_nic_dword(dev, WCAMI, target_content);
			write_nic_dword(dev, RWCAM, target_command);
		} else {
			/* Key Material */
			if (keycontent) {
				write_nic_dword(dev, WCAMI,
						*(keycontent + i - 2));
				write_nic_dword(dev, RWCAM, target_command);
			}
		}
	}
}

/***************************************************************************
 *    ------------------- module init / exit stubs ----------------
 ****************************************************************************/
module_init(rtl8192_usb_module_init);
module_exit(rtl8192_usb_module_exit);<|MERGE_RESOLUTION|>--- conflicted
+++ resolved
@@ -2194,11 +2194,7 @@
 
 static void rtl819x_watchdog_wqcallback(struct work_struct *work);
 
-<<<<<<< HEAD
-static void rtl8192_irq_rx_tasklet(unsigned long data);
-=======
 static void rtl8192_irq_rx_tasklet(struct tasklet_struct *t);
->>>>>>> 7d2a07b7
 /* init tasklet and wait_queue here. only 2.6 above kernel is considered */
 #define DRV_NAME "wlan0"
 static void rtl8192_init_priv_task(struct net_device *dev)
@@ -2219,12 +2215,7 @@
 			  InitialGainOperateWorkItemCallBack);
 	INIT_WORK(&priv->qos_activate, rtl8192_qos_activate);
 
-<<<<<<< HEAD
-	tasklet_init(&priv->irq_rx_tasklet, rtl8192_irq_rx_tasklet,
-		     (unsigned long)priv);
-=======
 	tasklet_setup(&priv->irq_rx_tasklet, rtl8192_irq_rx_tasklet);
->>>>>>> 7d2a07b7
 }
 
 static void rtl8192_get_eeprom_size(struct net_device *dev)
@@ -2976,11 +2967,7 @@
 	return RESET_TYPE_NORESET;
 }
 
-<<<<<<< HEAD
-/**
-=======
 /*
->>>>>>> 7d2a07b7
  * This function is called by Checkforhang to check whether we should
  * ask OS to reset driver
  *
@@ -4653,15 +4640,9 @@
 	}
 }
 
-<<<<<<< HEAD
-static void rtl8192_irq_rx_tasklet(unsigned long data)
-{
-	struct r8192_priv *priv = (struct r8192_priv *)data;
-=======
 static void rtl8192_irq_rx_tasklet(struct tasklet_struct *t)
 {
 	struct r8192_priv *priv = from_tasklet(priv, t, irq_rx_tasklet);
->>>>>>> 7d2a07b7
 	struct sk_buff *skb;
 	struct rtl8192_rx_info *info;
 
