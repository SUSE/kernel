/* SPDX-License-Identifier: GPL-2.0 */
/*
 * Copyright(c) 2008 - 2010 Realtek Corporation. All rights reserved.
 *
 * Based on the r8180 driver, which is:
 * Copyright 2004-2005 Andrea Merello <andrea.merello@gmail.com>, et al.
 *
 * Contact Information: wlanfae <wlanfae@realtek.com>
 */
#ifndef _RTL_CORE_H
#define _RTL_CORE_H

#include <linux/module.h>
#include <linux/kernel.h>
#include <linux/ioport.h>
#include <linux/sched.h>
#include <linux/types.h>
#include <linux/interrupt.h>
#include <linux/slab.h>
#include <linux/netdevice.h>
#include <linux/pci.h>
#include <linux/etherdevice.h>
#include <linux/delay.h>
#include <linux/rtnetlink.h>
#include <linux/wireless.h>
#include <linux/timer.h>
#include <linux/proc_fs.h>
#include <linux/if_arp.h>
#include <linux/random.h>
#include <linux/io.h>

/* Need this defined before including local include files */
#define DRV_NAME "rtl819xE"

#include "../rtllib.h"

#include "../dot11d.h"

#include "r8192E_firmware.h"
#include "r8192E_hw.h"

#include "r8190P_def.h"
#include "r8192E_dev.h"

#include "rtl_eeprom.h"
#include "rtl_ps.h"
#include "rtl_pci.h"
#include "rtl_cam.h"

#define DRV_COPYRIGHT		\
	"Copyright(c) 2008 - 2010 Realsil Semiconductor Corporation"
#define DRV_AUTHOR  "<wlanfae@realtek.com>"
#define DRV_VERSION  "0014.0401.2010"

<<<<<<< HEAD
#define IS_HARDWARE_TYPE_8192SE(_priv)		\
	(((struct r8192_priv *)rtllib_priv(dev))->card_8192 == NIC_8192SE)

=======
>>>>>>> eb3cdb58
#define TOTAL_CAM_ENTRY		32
#define CAM_CONTENT_COUNT	8

#define HAL_HW_PCI_REVISION_ID_8192PCIE		0x01
#define HAL_HW_PCI_REVISION_ID_8192SE	0x10

#define RTLLIB_WATCH_DOG_TIME		2000

#define MAX_DEV_ADDR_SIZE		8  /*support till 64 bit bus width OS*/
#define MAX_FIRMWARE_INFORMATION_SIZE   32
#define MAX_802_11_HEADER_LENGTH	(40 + MAX_FIRMWARE_INFORMATION_SIZE)
#define ENCRYPTION_MAX_OVERHEAD		128
#define MAX_FRAGMENT_COUNT		8
#define MAX_TRANSMIT_BUFFER_SIZE	\
	(1600 + (MAX_802_11_HEADER_LENGTH + ENCRYPTION_MAX_OVERHEAD) *	\
	 MAX_FRAGMENT_COUNT)

#define CMDPACKET_FRAG_SIZE (4 * (MAX_TRANSMIT_BUFFER_SIZE / 4) - 8)

#define DEFAULT_FRAG_THRESHOLD	2342U
#define MIN_FRAG_THRESHOLD	256U
#define DEFAULT_BEACONINTERVAL	0x64U

#define DEFAULT_RETRY_RTS	7
#define DEFAULT_RETRY_DATA	7

#define	PHY_RSSI_SLID_WIN_MAX			100

#define TX_BB_GAIN_TABLE_LEN			37
#define CCK_TX_BB_GAIN_TABLE_LEN		23

#define CHANNEL_PLAN_LEN			10
#define S_CRC_LEN				4

#define NIC_SEND_HANG_THRESHOLD_NORMAL		4
#define NIC_SEND_HANG_THRESHOLD_POWERSAVE	8

#define MAX_TX_QUEUE				9

#define MAX_RX_QUEUE				1

#define MAX_RX_COUNT				64
#define MAX_TX_QUEUE_COUNT			9

extern int hwwep;

enum nic_t {
	NIC_UNKNOWN     = 0,
	NIC_8192E       = 1,
	NIC_8190P       = 2,
	NIC_8192SE      = 4,
	NIC_8192CE	= 5,
	NIC_8192CU	= 6,
	NIC_8192DE	= 7,
	NIC_8192DU	= 8,
};

enum rt_eeprom_type {
	EEPROM_93C46,
	EEPROM_93C56,
};

enum dcmg_txcmd_op {
	TXCMD_TXRA_HISTORY_CTRL		= 0xFF900000,
	TXCMD_RESET_TX_PKT_BUFF		= 0xFF900001,
	TXCMD_RESET_RX_PKT_BUFF		= 0xFF900002,
	TXCMD_SET_TX_DURATION		= 0xFF900003,
	TXCMD_SET_RX_RSSI		= 0xFF900004,
	TXCMD_SET_TX_PWR_TRACKING	= 0xFF900005,
	TXCMD_XXXX_CTRL,
};

enum rt_customer_id {
	RT_CID_DEFAULT	  = 0,
	RT_CID_TOSHIBA	  = 9,
	RT_CID_819X_NETCORE     = 10,
};

enum reset_type {
	RESET_TYPE_NORESET = 0x00,
	RESET_TYPE_NORMAL = 0x01,
	RESET_TYPE_SILENT = 0x02
};

struct rt_stats {
	unsigned long received_rate_histogram[4][32];
	unsigned long txbytesunicast;
	unsigned long rxbytesunicast;
	unsigned long txretrycount;
	u8	last_packet_rate;
	unsigned long slide_signal_strength[100];
	unsigned long slide_evm[100];
	unsigned long	slide_rssi_total;
	unsigned long slide_evm_total;
	long signal_strength;
	long last_signal_strength_inpercent;
	long	recv_signal_power;
	u8 rx_rssi_percentage[4];
	u8 rx_evm_percentage[2];
	u32 slide_beacon_pwdb[100];
	u32 slide_beacon_total;
	u32	CurrentShowTxate;
};

struct init_gain {
	u8	xaagccore1;
	u8	xbagccore1;
	u8	xcagccore1;
	u8	xdagccore1;
	u8	cca;

};

struct tx_ring {
	u32 *desc;
	u8 nStuckCount;
	struct tx_ring *next;
} __packed;

struct rtl8192_tx_ring {
	struct tx_desc *desc;
	dma_addr_t dma;
	unsigned int idx;
	unsigned int entries;
	struct sk_buff_head queue;
};

struct r8192_priv {
	struct pci_dev *pdev;
	struct pci_dev *bridge_pdev;

	bool		bfirst_after_down;
	bool		being_init_adapter;

	int		irq;
	short	irq_enabled;

	short	up;
	short	up_first_time;
	struct delayed_work		update_beacon_wq;
	struct delayed_work		watch_dog_wq;
	struct delayed_work		txpower_tracking_wq;
	struct delayed_work		rfpath_check_wq;
	struct delayed_work		gpio_change_rf_wq;
	struct rtllib_device			*rtllib;

	struct work_struct				reset_wq;

	enum rt_customer_id customer_id;

	enum ht_channel_width current_chnl_bw;
	struct bb_reg_definition phy_reg_def[4];
	struct rate_adaptive rate_adaptive;

	struct rt_firmware *fw_info;
	enum rtl819x_loopback loopback_mode;

	struct timer_list			watch_dog_timer;
	struct timer_list			fsync_timer;
	struct timer_list			gpio_polling_timer;

	spinlock_t				irq_th_lock;
	spinlock_t				tx_lock;
	spinlock_t				rf_ps_lock;
	spinlock_t				ps_lock;

	struct sk_buff_head		skb_queue;

	struct tasklet_struct		irq_rx_tasklet;
	struct tasklet_struct		irq_tx_tasklet;
	struct tasklet_struct		irq_prepare_beacon_tasklet;

	struct mutex				wx_mutex;
	struct mutex				rf_mutex;
	struct mutex				mutex;

	struct rt_stats stats;
	struct iw_statistics			wstats;

	short (*rf_set_sens)(struct net_device *dev, short sens);
	u8 (*rf_set_chan)(struct net_device *dev, u8 ch);

	struct rx_desc *rx_ring[MAX_RX_QUEUE];
	struct sk_buff	*rx_buf[MAX_RX_QUEUE][MAX_RX_COUNT];
	dma_addr_t	rx_ring_dma[MAX_RX_QUEUE];
	unsigned int	rx_idx[MAX_RX_QUEUE];
	int		rxringcount;
	u16		rxbuffersize;

	u64 last_rx_desc_tsf;

	u32 receive_config;
	u8		retry_data;
	u8		retry_rts;
	u16		rts;

	struct rtl8192_tx_ring tx_ring[MAX_TX_QUEUE_COUNT];
	int		 txringcount;
	atomic_t	tx_pending[0x10];

	u16 short_retry_limit;
	u16 long_retry_limit;

	bool		hw_radio_off;
	bool		blinked_ingpio;
	u8		polling_timer_on;

	/**********************************************************/

	enum card_type {
		PCI, MINIPCI,
		CARDBUS, USB
	} card_type;

	struct work_struct qos_activate;

	short	promisc;

	short	chan;
	short	sens;
	short	max_sens;
	bool ps_force;

	u32 irq_mask[2];

	u8 rf_mode;
	enum nic_t card_8192;
	u8 card_8192_version;

	u8 ic_cut;
	char nick[IW_ESSID_MAX_SIZE + 1];
	u8 check_roaming_cnt;

	u32 silent_reset_rx_slot_index;
	u32 silent_reset_rx_stuck_event[MAX_SILENT_RESET_RX_SLOT_NUM];

	u16 basic_rate;
	u8 short_preamble;
	u8 dot11_current_preamble_mode;
	u8 slot_time;

	bool autoload_fail_flag;

	short	epromtype;
	u16 eeprom_vid;
	u16 eeprom_did;
	u8 eeprom_customer_id;
	u16 eeprom_chnl_plan;

	u8 eeprom_tx_pwr_level_cck[14];
	u8 eeprom_tx_pwr_level_ofdm24g[14];
	u16 eeprom_ant_pwr_diff;
	u8 eeprom_thermal_meter;
	u8 eeprom_crystal_cap;

	u8 eeprom_legacy_ht_tx_pwr_diff;

	u8 crystal_cap;
	u8 thermal_meter[2];

	u8 sw_chnl_in_progress;
	u8 sw_chnl_stage;
	u8 sw_chnl_step;
	u8 set_bw_mode_in_progress;

	u8 n_cur_40mhz_prime_sc;

	u32 rf_reg_0value[4];
	u8 num_total_rf_path;
	bool brfpath_rxenable[4];

	bool tx_pwr_data_read_from_eeprom;

	u16 reg_chnl_plan;
	u16 chnl_plan;
	u8 hw_rf_off_action;

	bool rf_change_in_progress;
	bool set_rf_pwr_state_in_progress;
	bool bdisable_nic;

	u8 cck_pwr_enl;
	u16 tssi_13dBm;
	u32 pwr_track;
	u8 cck_present_attn_20m_def;
	u8 cck_present_attn_40m_def;
	s8 cck_present_attn_diff;
	s8 cck_present_attn;
	long undecorated_smoothed_pwdb;

	u32 mcs_tx_pwr_level_org_offset[6];
	u8 tx_pwr_level_cck[14];
	u8 tx_pwr_level_ofdm_24g[14];
	u8 legacy_ht_tx_pwr_diff;
	u8 antenna_tx_pwr_diff[3];

	bool		dynamic_tx_high_pwr;
	bool		dynamic_tx_low_pwr;
	bool		last_dtp_flag_high;
	bool		last_dtp_flag_low;

	u8		rfa_txpowertrackingindex;
	u8		rfa_txpowertrackingindex_real;
	u8		rfa_txpowertracking_default;
	u8		rfc_txpowertrackingindex;
	bool		btxpower_tracking;
	bool		bcck_in_ch14;

	u8		txpower_count;
	bool		tx_pwr_tracking_init;

	u8		ofdm_index[2];
	u8		cck_index;

	u8		rec_cck_20m_idx;
	u8		rec_cck_40m_idx;

	struct init_gain initgain_backup;
	u8		def_initial_gain[4];
	bool		bis_any_nonbepkts;
	bool		bcurrent_turbo_EDCA;
	bool		bis_cur_rdlstate;

	u32		rate_record;
	u32		rate_count_diff_rec;
	u32		continue_diff_count;
	bool		bswitch_fsync;
	u8		framesync;
	u32		reset_count;

	enum reset_type rst_progress;
	u16		tx_counter;
	u16		rx_ctr;
	bool		reset_in_progress;
	bool		force_reset;
	bool		force_lps;
};

extern const struct ethtool_ops rtl819x_ethtool_ops;

u8 rtl92e_readb(struct net_device *dev, int x);
u32 rtl92e_readl(struct net_device *dev, int x);
u16 rtl92e_readw(struct net_device *dev, int x);
void rtl92e_writeb(struct net_device *dev, int x, u8 y);
void rtl92e_writew(struct net_device *dev, int x, u16 y);
void rtl92e_writel(struct net_device *dev, int x, u32 y);

void force_pci_posting(struct net_device *dev);

void rtl92e_rx_enable(struct net_device *dev);
void rtl92e_tx_enable(struct net_device *dev);

void rtl92e_hw_sleep_wq(void *data);
void rtl92e_commit(struct net_device *dev);

void rtl92e_check_rfctrl_gpio_timer(struct timer_list *t);

void rtl92e_hw_wakeup_wq(void *data);

void rtl92e_reset_desc_ring(struct net_device *dev);
void rtl92e_set_wireless_mode(struct net_device *dev, u8 wireless_mode);
void rtl92e_irq_enable(struct net_device *dev);
void rtl92e_config_rate(struct net_device *dev, u16 *rate_config);
void rtl92e_irq_disable(struct net_device *dev);

void rtl92e_update_rx_pkt_timestamp(struct net_device *dev,
				    struct rtllib_rx_stats *stats);
long rtl92e_translate_to_dbm(struct r8192_priv *priv, u8 signal_strength_index);
void rtl92e_update_rx_statistics(struct r8192_priv *priv,
				 struct rtllib_rx_stats *pprevious_stats);
u8 rtl92e_evm_db_to_percent(s8 value);
u8 rtl92e_rx_db_to_percent(s8 antpower);
void rtl92e_copy_mpdu_stats(struct rtllib_rx_stats *psrc_stats,
			    struct rtllib_rx_stats *ptarget_stats);
bool rtl92e_enable_nic(struct net_device *dev);

bool rtl92e_set_rf_state(struct net_device *dev,
			 enum rt_rf_power_state state_to_set,
			 RT_RF_CHANGE_SOURCE change_source);
#endif<|MERGE_RESOLUTION|>--- conflicted
+++ resolved
@@ -52,12 +52,6 @@
 #define DRV_AUTHOR  "<wlanfae@realtek.com>"
 #define DRV_VERSION  "0014.0401.2010"
 
-<<<<<<< HEAD
-#define IS_HARDWARE_TYPE_8192SE(_priv)		\
-	(((struct r8192_priv *)rtllib_priv(dev))->card_8192 == NIC_8192SE)
-
-=======
->>>>>>> eb3cdb58
 #define TOTAL_CAM_ENTRY		32
 #define CAM_CONTENT_COUNT	8
 
