// SPDX-License-Identifier: GPL-2.0-or-later
/*
 * Fake VME bridge support.
 *
 * This drive provides a fake VME bridge chip, this enables debugging of the
 * VME framework in the absence of a VME system.
 *
 * This driver has to do a number of things in software that would be driven
 * by hardware if it was available, it will also result in extra overhead at
 * times when compared with driving actual hardware.
 *
 * Author: Martyn Welch <martyn@welches.me.uk>
 * Copyright (c) 2014 Martyn Welch
 *
 * Based on vme_tsi148.c:
 *
 * Author: Martyn Welch <martyn.welch@ge.com>
 * Copyright 2008 GE Intelligent Platforms Embedded Systems, Inc.
 *
 * Based on work by Tom Armistead and Ajit Prem
 * Copyright 2004 Motorola Inc.
 */

#include <linux/device.h>
#include <linux/errno.h>
#include <linux/interrupt.h>
#include <linux/module.h>
#include <linux/moduleparam.h>
#include <linux/slab.h>
#include <linux/spinlock.h>
#include <linux/types.h>

#include "vme.h"
#include "vme_bridge.h"

/*
 *  Define the number of each that the fake driver supports.
 */
#define FAKE_MAX_MASTER		8	/* Max Master Windows */
#define FAKE_MAX_SLAVE		8	/* Max Slave Windows */

/* Structures to hold information normally held in device registers */
struct fake_slave_window {
	int enabled;
	unsigned long long vme_base;
	unsigned long long size;
	void *buf_base;
	u32 aspace;
	u32 cycle;
};

struct fake_master_window {
	int enabled;
	unsigned long long vme_base;
	unsigned long long size;
	u32 aspace;
	u32 cycle;
	u32 dwidth;
};

/* Structure used to hold driver specific information */
struct fake_driver {
	struct vme_bridge *parent;
	struct fake_slave_window slaves[FAKE_MAX_SLAVE];
	struct fake_master_window masters[FAKE_MAX_MASTER];
	u32 lm_enabled;
	unsigned long long lm_base;
	u32 lm_aspace;
	u32 lm_cycle;
	void (*lm_callback[4])(void *);
	void *lm_data[4];
	struct tasklet_struct int_tasklet;
	int int_level;
	int int_statid;
	void *crcsr_kernel;
	dma_addr_t crcsr_bus;
	/* Only one VME interrupt can be generated at a time, provide locking */
	struct mutex vme_int;
};

/* Module parameter */
static u32 geoid;

static const char driver_name[] = "vme_fake";

static struct vme_bridge *exit_pointer;

static struct device *vme_root;

/*
 * Calling VME bus interrupt callback if provided.
 */
static void fake_VIRQ_tasklet(unsigned long data)
{
	struct vme_bridge *fake_bridge;
	struct fake_driver *bridge;

	fake_bridge = (struct vme_bridge *)data;
	bridge = fake_bridge->driver_priv;

	vme_irq_handler(fake_bridge, bridge->int_level, bridge->int_statid);
}

/*
 * Configure VME interrupt
 */
static void fake_irq_set(struct vme_bridge *fake_bridge, int level,
			 int state, int sync)
{
	/* Nothing to do */
}

static void *fake_pci_to_ptr(dma_addr_t addr)
{
	return (void *)(uintptr_t)addr;
}

static dma_addr_t fake_ptr_to_pci(void *addr)
{
	return (dma_addr_t)(uintptr_t)addr;
}

/*
 * Generate a VME bus interrupt at the requested level & vector. Wait for
 * interrupt to be acked.
 */
static int fake_irq_generate(struct vme_bridge *fake_bridge, int level,
			     int statid)
{
	struct fake_driver *bridge;

	bridge = fake_bridge->driver_priv;

	mutex_lock(&bridge->vme_int);

	bridge->int_level = level;

	bridge->int_statid = statid;

	/*
	 * Schedule tasklet to run VME handler to emulate normal VME interrupt
	 * handler behaviour.
	 */
	tasklet_schedule(&bridge->int_tasklet);

	mutex_unlock(&bridge->vme_int);

	return 0;
}

/*
 * Initialize a slave window with the requested attributes.
 */
static int fake_slave_set(struct vme_slave_resource *image, int enabled,
			  unsigned long long vme_base, unsigned long long size,
			  dma_addr_t buf_base, u32 aspace, u32 cycle)
{
	unsigned int i, granularity = 0;
	unsigned long long vme_bound;
	struct vme_bridge *fake_bridge;
	struct fake_driver *bridge;

	fake_bridge = image->parent;
	bridge = fake_bridge->driver_priv;

	i = image->number;

	switch (aspace) {
	case VME_A16:
		granularity = 0x10;
		break;
	case VME_A24:
		granularity = 0x1000;
		break;
	case VME_A32:
		granularity = 0x10000;
		break;
	case VME_A64:
		granularity = 0x10000;
		break;
	case VME_CRCSR:
	case VME_USER1:
	case VME_USER2:
	case VME_USER3:
	case VME_USER4:
	default:
		pr_err("Invalid address space\n");
		return -EINVAL;
	}

	/*
	 * Bound address is a valid address for the window, adjust
	 * accordingly
	 */
	vme_bound = vme_base + size - granularity;

	if (vme_base & (granularity - 1)) {
		pr_err("Invalid VME base alignment\n");
		return -EINVAL;
	}
	if (vme_bound & (granularity - 1)) {
		pr_err("Invalid VME bound alignment\n");
		return -EINVAL;
	}

	mutex_lock(&image->mtx);

	bridge->slaves[i].enabled = enabled;
	bridge->slaves[i].vme_base = vme_base;
	bridge->slaves[i].size = size;
	bridge->slaves[i].buf_base = fake_pci_to_ptr(buf_base);
	bridge->slaves[i].aspace = aspace;
	bridge->slaves[i].cycle = cycle;

	mutex_unlock(&image->mtx);

	return 0;
}

/*
 * Get slave window configuration.
 */
static int fake_slave_get(struct vme_slave_resource *image, int *enabled,
			  unsigned long long *vme_base, unsigned long long *size,
			  dma_addr_t *buf_base, u32 *aspace, u32 *cycle)
{
	unsigned int i;
	struct fake_driver *bridge;

	bridge = image->parent->driver_priv;

	i = image->number;

	mutex_lock(&image->mtx);

	*enabled = bridge->slaves[i].enabled;
	*vme_base = bridge->slaves[i].vme_base;
	*size = bridge->slaves[i].size;
	*buf_base = fake_ptr_to_pci(bridge->slaves[i].buf_base);
	*aspace = bridge->slaves[i].aspace;
	*cycle = bridge->slaves[i].cycle;

	mutex_unlock(&image->mtx);

	return 0;
}

/*
 * Set the attributes of an outbound window.
 */
static int fake_master_set(struct vme_master_resource *image, int enabled,
			   unsigned long long vme_base, unsigned long long size,
			   u32 aspace, u32 cycle, u32 dwidth)
{
	int retval = 0;
	unsigned int i;
	struct vme_bridge *fake_bridge;
	struct fake_driver *bridge;

	fake_bridge = image->parent;

	bridge = fake_bridge->driver_priv;

	/* Verify input data */
	if (vme_base & 0xFFFF) {
		pr_err("Invalid VME Window alignment\n");
		retval = -EINVAL;
		goto err_window;
	}

	if (size & 0xFFFF) {
		pr_err("Invalid size alignment\n");
		retval = -EINVAL;
		goto err_window;
	}

	if ((size == 0) && (enabled != 0)) {
		pr_err("Size must be non-zero for enabled windows\n");
		retval = -EINVAL;
		goto err_window;
	}

	/* Setup data width */
	switch (dwidth) {
	case VME_D8:
	case VME_D16:
	case VME_D32:
		break;
	default:
		pr_err("Invalid data width\n");
		retval = -EINVAL;
		goto err_dwidth;
	}

	/* Setup address space */
	switch (aspace) {
	case VME_A16:
	case VME_A24:
	case VME_A32:
	case VME_A64:
	case VME_CRCSR:
	case VME_USER1:
	case VME_USER2:
	case VME_USER3:
	case VME_USER4:
		break;
	default:
		pr_err("Invalid address space\n");
		retval = -EINVAL;
		goto err_aspace;
	}

	spin_lock(&image->lock);

	i = image->number;

	bridge->masters[i].enabled = enabled;
	bridge->masters[i].vme_base = vme_base;
	bridge->masters[i].size = size;
	bridge->masters[i].aspace = aspace;
	bridge->masters[i].cycle = cycle;
	bridge->masters[i].dwidth = dwidth;

	spin_unlock(&image->lock);

	return 0;

err_aspace:
err_dwidth:
err_window:
	return retval;
}

/*
 * Set the attributes of an outbound window.
 */
static int __fake_master_get(struct vme_master_resource *image, int *enabled,
			     unsigned long long *vme_base, unsigned long long *size,
			     u32 *aspace, u32 *cycle, u32 *dwidth)
{
	unsigned int i;
	struct fake_driver *bridge;

	bridge = image->parent->driver_priv;

	i = image->number;

	*enabled = bridge->masters[i].enabled;
	*vme_base = bridge->masters[i].vme_base;
	*size = bridge->masters[i].size;
	*aspace = bridge->masters[i].aspace;
	*cycle = bridge->masters[i].cycle;
	*dwidth = bridge->masters[i].dwidth;

	return 0;
}

static int fake_master_get(struct vme_master_resource *image, int *enabled,
			   unsigned long long *vme_base, unsigned long long *size,
			   u32 *aspace, u32 *cycle, u32 *dwidth)
{
	int retval;

	spin_lock(&image->lock);

	retval = __fake_master_get(image, enabled, vme_base, size, aspace,
				   cycle, dwidth);

	spin_unlock(&image->lock);

	return retval;
}

static void fake_lm_check(struct fake_driver *bridge, unsigned long long addr,
			  u32 aspace, u32 cycle)
{
	struct vme_bridge *fake_bridge;
	unsigned long long lm_base;
	u32 lm_aspace, lm_cycle;
	int i;
	struct vme_lm_resource *lm;
	struct list_head *pos = NULL, *n;

	/* Get vme_bridge */
	fake_bridge = bridge->parent;

	/* Loop through each location monitor resource */
	list_for_each_safe(pos, n, &fake_bridge->lm_resources) {
		lm = list_entry(pos, struct vme_lm_resource, list);

		/* If disabled, we're done */
		if (bridge->lm_enabled == 0)
			return;

		lm_base = bridge->lm_base;
		lm_aspace = bridge->lm_aspace;
		lm_cycle = bridge->lm_cycle;

		/* First make sure that the cycle and address space match */
		if ((lm_aspace == aspace) && (lm_cycle == cycle)) {
			for (i = 0; i < lm->monitors; i++) {
				/* Each location monitor covers 8 bytes */
				if (((lm_base + (8 * i)) <= addr) &&
				    ((lm_base + (8 * i) + 8) > addr)) {
					if (bridge->lm_callback[i])
						bridge->lm_callback[i](bridge->lm_data[i]);
				}
			}
		}
	}
}

static noinline_for_stack u8 fake_vmeread8(struct fake_driver *bridge,
					   unsigned long long addr,
					   u32 aspace, u32 cycle)
{
	u8 retval = 0xff;
	int i;
	unsigned long long start, end, offset;
	u8 *loc;

	for (i = 0; i < FAKE_MAX_SLAVE; i++) {
		start = bridge->slaves[i].vme_base;
		end = bridge->slaves[i].vme_base + bridge->slaves[i].size;

		if (aspace != bridge->slaves[i].aspace)
			continue;

		if (cycle != bridge->slaves[i].cycle)
			continue;

		if ((addr >= start) && (addr < end)) {
			offset = addr - bridge->slaves[i].vme_base;
			loc = (u8 *)(bridge->slaves[i].buf_base + offset);
			retval = *loc;

			break;
		}
	}

	fake_lm_check(bridge, addr, aspace, cycle);

	return retval;
}

static noinline_for_stack u16 fake_vmeread16(struct fake_driver *bridge,
					     unsigned long long addr,
					     u32 aspace, u32 cycle)
{
	u16 retval = 0xffff;
	int i;
	unsigned long long start, end, offset;
	u16 *loc;

	for (i = 0; i < FAKE_MAX_SLAVE; i++) {
		if (aspace != bridge->slaves[i].aspace)
			continue;

		if (cycle != bridge->slaves[i].cycle)
			continue;

		start = bridge->slaves[i].vme_base;
		end = bridge->slaves[i].vme_base + bridge->slaves[i].size;

		if ((addr >= start) && ((addr + 1) < end)) {
			offset = addr - bridge->slaves[i].vme_base;
			loc = (u16 *)(bridge->slaves[i].buf_base + offset);
			retval = *loc;

			break;
		}
	}

	fake_lm_check(bridge, addr, aspace, cycle);

	return retval;
}

static noinline_for_stack u32 fake_vmeread32(struct fake_driver *bridge,
					     unsigned long long addr,
					     u32 aspace, u32 cycle)
{
	u32 retval = 0xffffffff;
	int i;
	unsigned long long start, end, offset;
	u32 *loc;

	for (i = 0; i < FAKE_MAX_SLAVE; i++) {
		if (aspace != bridge->slaves[i].aspace)
			continue;

		if (cycle != bridge->slaves[i].cycle)
			continue;

		start = bridge->slaves[i].vme_base;
		end = bridge->slaves[i].vme_base + bridge->slaves[i].size;

		if ((addr >= start) && ((addr + 3) < end)) {
			offset = addr - bridge->slaves[i].vme_base;
			loc = (u32 *)(bridge->slaves[i].buf_base + offset);
			retval = *loc;

			break;
		}
	}

	fake_lm_check(bridge, addr, aspace, cycle);

	return retval;
}

static ssize_t fake_master_read(struct vme_master_resource *image, void *buf,
				size_t count, loff_t offset)
{
	int retval;
	u32 aspace, cycle, dwidth;
	struct vme_bridge *fake_bridge;
	struct fake_driver *priv;
	int i;
	unsigned long long addr;
	unsigned int done = 0;
	unsigned int count32;

	fake_bridge = image->parent;

	priv = fake_bridge->driver_priv;

	i = image->number;

	addr = (unsigned long long)priv->masters[i].vme_base + offset;
	aspace = priv->masters[i].aspace;
	cycle = priv->masters[i].cycle;
	dwidth = priv->masters[i].dwidth;

	spin_lock(&image->lock);

	/* The following code handles VME address alignment. We cannot use
	 * memcpy_xxx here because it may cut data transfers in to 8-bit
	 * cycles when D16 or D32 cycles are required on the VME bus.
	 * On the other hand, the bridge itself assures that the maximum data
	 * cycle configured for the transfer is used and splits it
	 * automatically for non-aligned addresses, so we don't want the
	 * overhead of needlessly forcing small transfers for the entire cycle.
	 */
	if (addr & 0x1) {
		*(u8 *)buf = fake_vmeread8(priv, addr, aspace, cycle);
		done += 1;
		if (done == count)
			goto out;
	}
	if ((dwidth == VME_D16) || (dwidth == VME_D32)) {
		if ((addr + done) & 0x2) {
			if ((count - done) < 2) {
				*(u8 *)(buf + done) = fake_vmeread8(priv,
						addr + done, aspace, cycle);
				done += 1;
				goto out;
			} else {
				*(u16 *)(buf + done) = fake_vmeread16(priv,
						addr + done, aspace, cycle);
				done += 2;
			}
		}
	}

	if (dwidth == VME_D32) {
		count32 = (count - done) & ~0x3;
		while (done < count32) {
			*(u32 *)(buf + done) = fake_vmeread32(priv, addr + done,
					aspace, cycle);
			done += 4;
		}
	} else if (dwidth == VME_D16) {
		count32 = (count - done) & ~0x3;
		while (done < count32) {
			*(u16 *)(buf + done) = fake_vmeread16(priv, addr + done,
					aspace, cycle);
			done += 2;
		}
	} else if (dwidth == VME_D8) {
		count32 = (count - done);
		while (done < count32) {
			*(u8 *)(buf + done) = fake_vmeread8(priv, addr + done,
					aspace, cycle);
			done += 1;
		}
	}

	if ((dwidth == VME_D16) || (dwidth == VME_D32)) {
		if ((count - done) & 0x2) {
			*(u16 *)(buf + done) = fake_vmeread16(priv, addr + done,
					aspace, cycle);
			done += 2;
		}
	}
	if ((count - done) & 0x1) {
		*(u8 *)(buf + done) = fake_vmeread8(priv, addr + done, aspace,
				cycle);
		done += 1;
	}

out:
	retval = count;

	spin_unlock(&image->lock);

	return retval;
}

static noinline_for_stack void fake_vmewrite8(struct fake_driver *bridge,
					      u8 *buf, unsigned long long addr,
					      u32 aspace, u32 cycle)
{
	int i;
	unsigned long long start, end, offset;
	u8 *loc;

	for (i = 0; i < FAKE_MAX_SLAVE; i++) {
		if (aspace != bridge->slaves[i].aspace)
			continue;

		if (cycle != bridge->slaves[i].cycle)
			continue;

		start = bridge->slaves[i].vme_base;
		end = bridge->slaves[i].vme_base + bridge->slaves[i].size;

		if ((addr >= start) && (addr < end)) {
			offset = addr - bridge->slaves[i].vme_base;
			loc = (u8 *)((void *)bridge->slaves[i].buf_base + offset);
			*loc = *buf;

			break;
		}
	}

	fake_lm_check(bridge, addr, aspace, cycle);
}

static noinline_for_stack void fake_vmewrite16(struct fake_driver *bridge,
					       u16 *buf, unsigned long long addr,
					       u32 aspace, u32 cycle)
{
	int i;
	unsigned long long start, end, offset;
	u16 *loc;

	for (i = 0; i < FAKE_MAX_SLAVE; i++) {
		if (aspace != bridge->slaves[i].aspace)
			continue;

		if (cycle != bridge->slaves[i].cycle)
			continue;

		start = bridge->slaves[i].vme_base;
		end = bridge->slaves[i].vme_base + bridge->slaves[i].size;

		if ((addr >= start) && ((addr + 1) < end)) {
			offset = addr - bridge->slaves[i].vme_base;
			loc = (u16 *)((void *)bridge->slaves[i].buf_base + offset);
			*loc = *buf;

			break;
		}
	}

	fake_lm_check(bridge, addr, aspace, cycle);
}

static noinline_for_stack void fake_vmewrite32(struct fake_driver *bridge,
					       u32 *buf, unsigned long long addr,
					       u32 aspace, u32 cycle)
{
	int i;
	unsigned long long start, end, offset;
	u32 *loc;

	for (i = 0; i < FAKE_MAX_SLAVE; i++) {
		if (aspace != bridge->slaves[i].aspace)
			continue;

		if (cycle != bridge->slaves[i].cycle)
			continue;

		start = bridge->slaves[i].vme_base;
		end = bridge->slaves[i].vme_base + bridge->slaves[i].size;

		if ((addr >= start) && ((addr + 3) < end)) {
			offset = addr - bridge->slaves[i].vme_base;
			loc = (u32 *)((void *)bridge->slaves[i].buf_base + offset);
			*loc = *buf;

			break;
		}
	}

	fake_lm_check(bridge, addr, aspace, cycle);
}

static ssize_t fake_master_write(struct vme_master_resource *image, void *buf,
				 size_t count, loff_t offset)
{
	int retval = 0;
	u32 aspace, cycle, dwidth;
	unsigned long long addr;
	int i;
	unsigned int done = 0;
	unsigned int count32;

	struct vme_bridge *fake_bridge;
	struct fake_driver *bridge;

	fake_bridge = image->parent;

	bridge = fake_bridge->driver_priv;

	i = image->number;

	addr = bridge->masters[i].vme_base + offset;
	aspace = bridge->masters[i].aspace;
	cycle = bridge->masters[i].cycle;
	dwidth = bridge->masters[i].dwidth;

	spin_lock(&image->lock);

	/* Here we apply for the same strategy we do in master_read
	 * function in order to assure the correct cycles.
	 */
	if (addr & 0x1) {
		fake_vmewrite8(bridge, (u8 *)buf, addr, aspace, cycle);
		done += 1;
		if (done == count)
			goto out;
	}

	if ((dwidth == VME_D16) || (dwidth == VME_D32)) {
		if ((addr + done) & 0x2) {
			if ((count - done) < 2) {
				fake_vmewrite8(bridge, (u8 *)(buf + done),
					       addr + done, aspace, cycle);
				done += 1;
				goto out;
			} else {
				fake_vmewrite16(bridge, (u16 *)(buf + done),
						addr + done, aspace, cycle);
				done += 2;
			}
		}
	}

	if (dwidth == VME_D32) {
		count32 = (count - done) & ~0x3;
		while (done < count32) {
			fake_vmewrite32(bridge, (u32 *)(buf + done),
					addr + done, aspace, cycle);
			done += 4;
		}
	} else if (dwidth == VME_D16) {
		count32 = (count - done) & ~0x3;
		while (done < count32) {
			fake_vmewrite16(bridge, (u16 *)(buf + done),
					addr + done, aspace, cycle);
			done += 2;
		}
	} else if (dwidth == VME_D8) {
		count32 = (count - done);
		while (done < count32) {
			fake_vmewrite8(bridge, (u8 *)(buf + done), addr + done,
				       aspace, cycle);
			done += 1;
		}
	}

	if ((dwidth == VME_D16) || (dwidth == VME_D32)) {
		if ((count - done) & 0x2) {
			fake_vmewrite16(bridge, (u16 *)(buf + done),
					addr + done, aspace, cycle);
			done += 2;
		}
	}

	if ((count - done) & 0x1) {
		fake_vmewrite8(bridge, (u8 *)(buf + done), addr + done, aspace,
			       cycle);
		done += 1;
	}

out:
	retval = count;

	spin_unlock(&image->lock);

	return retval;
}

/*
 * Perform an RMW cycle on the VME bus.
 *
 * Requires a previously configured master window, returns final value.
 */
static unsigned int fake_master_rmw(struct vme_master_resource *image,
				    unsigned int mask, unsigned int compare,
				    unsigned int swap, loff_t offset)
{
	u32 tmp, base;
	u32 aspace, cycle;
	int i;
	struct fake_driver *bridge;

	bridge = image->parent->driver_priv;

	/* Find the PCI address that maps to the desired VME address */
	i = image->number;

	base = bridge->masters[i].vme_base;
	aspace = bridge->masters[i].aspace;
	cycle = bridge->masters[i].cycle;

	/* Lock image */
	spin_lock(&image->lock);

	/* Read existing value */
	tmp = fake_vmeread32(bridge, base + offset, aspace, cycle);

	/* Perform check */
	if ((tmp && mask) == (compare && mask)) {
		tmp = tmp | (mask | swap);
		tmp = tmp & (~mask | swap);

		/* Write back */
		fake_vmewrite32(bridge, &tmp, base + offset, aspace, cycle);
	}

	/* Unlock image */
	spin_unlock(&image->lock);

	return tmp;
}

/*
 * All 4 location monitors reside at the same base - this is therefore a
 * system wide configuration.
 *
 * This does not enable the LM monitor - that should be done when the first
 * callback is attached and disabled when the last callback is removed.
 */
static int fake_lm_set(struct vme_lm_resource *lm, unsigned long long lm_base,
		       u32 aspace, u32 cycle)
{
	int i;
	struct vme_bridge *fake_bridge;
	struct fake_driver *bridge;

	fake_bridge = lm->parent;

	bridge = fake_bridge->driver_priv;

	mutex_lock(&lm->mtx);

	/* If we already have a callback attached, we can't move it! */
	for (i = 0; i < lm->monitors; i++) {
		if (bridge->lm_callback[i]) {
			mutex_unlock(&lm->mtx);
			pr_err("Location monitor callback attached, can't reset\n");
			return -EBUSY;
		}
	}

	switch (aspace) {
	case VME_A16:
	case VME_A24:
	case VME_A32:
	case VME_A64:
		break;
	default:
		mutex_unlock(&lm->mtx);
		pr_err("Invalid address space\n");
		return -EINVAL;
	}

	bridge->lm_base = lm_base;
	bridge->lm_aspace = aspace;
	bridge->lm_cycle = cycle;

	mutex_unlock(&lm->mtx);

	return 0;
}

/* Get configuration of the callback monitor and return whether it is enabled
 * or disabled.
 */
static int fake_lm_get(struct vme_lm_resource *lm,
		       unsigned long long *lm_base,
		       u32 *aspace, u32 *cycle)
{
	struct fake_driver *bridge;

	bridge = lm->parent->driver_priv;

	mutex_lock(&lm->mtx);

	*lm_base = bridge->lm_base;
	*aspace = bridge->lm_aspace;
	*cycle = bridge->lm_cycle;

	mutex_unlock(&lm->mtx);

	return bridge->lm_enabled;
}

/*
 * Attach a callback to a specific location monitor.
 *
 * Callback will be passed the monitor triggered.
 */
static int fake_lm_attach(struct vme_lm_resource *lm, int monitor,
			  void (*callback)(void *), void *data)
{
	struct vme_bridge *fake_bridge;
	struct fake_driver *bridge;

	fake_bridge = lm->parent;

	bridge = fake_bridge->driver_priv;

	mutex_lock(&lm->mtx);

	/* Ensure that the location monitor is configured - need PGM or DATA */
	if (bridge->lm_cycle == 0) {
		mutex_unlock(&lm->mtx);
		pr_err("Location monitor not properly configured\n");
		return -EINVAL;
	}

	/* Check that a callback isn't already attached */
	if (bridge->lm_callback[monitor]) {
		mutex_unlock(&lm->mtx);
		pr_err("Existing callback attached\n");
		return -EBUSY;
	}

	/* Attach callback */
	bridge->lm_callback[monitor] = callback;
	bridge->lm_data[monitor] = data;

	/* Ensure that global Location Monitor Enable set */
	bridge->lm_enabled = 1;

	mutex_unlock(&lm->mtx);

	return 0;
}

/*
 * Detach a callback function forn a specific location monitor.
 */
static int fake_lm_detach(struct vme_lm_resource *lm, int monitor)
{
	u32 tmp;
	int i;
	struct fake_driver *bridge;

	bridge = lm->parent->driver_priv;

	mutex_lock(&lm->mtx);

	/* Detach callback */
	bridge->lm_callback[monitor] = NULL;
	bridge->lm_data[monitor] = NULL;

	/* If all location monitors disabled, disable global Location Monitor */
	tmp = 0;
	for (i = 0; i < lm->monitors; i++) {
		if (bridge->lm_callback[i])
			tmp = 1;
	}

	if (tmp == 0)
		bridge->lm_enabled = 0;

	mutex_unlock(&lm->mtx);

	return 0;
}

/*
 * Determine Geographical Addressing
 */
static int fake_slot_get(struct vme_bridge *fake_bridge)
{
	return geoid;
}

static void *fake_alloc_consistent(struct device *parent, size_t size,
				   dma_addr_t *dma)
{
	void *alloc = kmalloc(size, GFP_KERNEL);

	if (alloc)
		*dma = fake_ptr_to_pci(alloc);

	return alloc;
}

static void fake_free_consistent(struct device *parent, size_t size,
				 void *vaddr, dma_addr_t dma)
{
	kfree(vaddr);
}

/*
 * Configure CR/CSR space
 *
 * Access to the CR/CSR can be configured at power-up. The location of the
 * CR/CSR registers in the CR/CSR address space is determined by the boards
 * Geographic address.
 *
 * Each board has a 512kB window, with the highest 4kB being used for the
 * boards registers, this means there is a fix length 508kB window which must
 * be mapped onto PCI memory.
 */
static int fake_crcsr_init(struct vme_bridge *fake_bridge)
{
	u32 vstat;
	struct fake_driver *bridge;

	bridge = fake_bridge->driver_priv;

	/* Allocate mem for CR/CSR image */
	bridge->crcsr_kernel = kzalloc(VME_CRCSR_BUF_SIZE, GFP_KERNEL);
	bridge->crcsr_bus = fake_ptr_to_pci(bridge->crcsr_kernel);
	if (!bridge->crcsr_kernel)
		return -ENOMEM;

	vstat = fake_slot_get(fake_bridge);

	pr_info("CR/CSR Offset: %d\n", vstat);

	return 0;
}

static void fake_crcsr_exit(struct vme_bridge *fake_bridge)
{
	struct fake_driver *bridge;

	bridge = fake_bridge->driver_priv;

	kfree(bridge->crcsr_kernel);
}

static int __init fake_init(void)
{
	int retval, i;
	struct list_head *pos = NULL, *n;
	struct vme_bridge *fake_bridge;
	struct fake_driver *fake_device;
	struct vme_master_resource *master_image;
	struct vme_slave_resource *slave_image;
	struct vme_lm_resource *lm;

<<<<<<< HEAD
	if (geoid < 0 || geoid >= VME_MAX_SLOTS) {
=======
	if (geoid >= VME_MAX_SLOTS) {
>>>>>>> f87ebcb6
		pr_err("VME geographical address must be between 0 and %d (exclusive), but got %d\n",
			VME_MAX_SLOTS, geoid);
		return -EINVAL;
	}

	/* We need a fake parent device */
	vme_root = root_device_register("vme");
	if (IS_ERR(vme_root))
		return PTR_ERR(vme_root);

	/* If we want to support more than one bridge at some point, we need to
	 * dynamically allocate this so we get one per device.
	 */
	fake_bridge = kzalloc(sizeof(*fake_bridge), GFP_KERNEL);
	if (!fake_bridge) {
		retval = -ENOMEM;
		goto err_struct;
	}

	fake_device = kzalloc(sizeof(*fake_device), GFP_KERNEL);
	if (!fake_device) {
		retval = -ENOMEM;
		goto err_driver;
	}

	fake_bridge->driver_priv = fake_device;

	fake_bridge->parent = vme_root;

	fake_device->parent = fake_bridge;

	/* Initialize wait queues & mutual exclusion flags */
	mutex_init(&fake_device->vme_int);
	mutex_init(&fake_bridge->irq_mtx);
	tasklet_init(&fake_device->int_tasklet, fake_VIRQ_tasklet,
		     (unsigned long)fake_bridge);

	strscpy(fake_bridge->name, driver_name, sizeof(fake_bridge->name));

	/* Add master windows to list */
	INIT_LIST_HEAD(&fake_bridge->master_resources);
	for (i = 0; i < FAKE_MAX_MASTER; i++) {
		master_image = kmalloc(sizeof(*master_image), GFP_KERNEL);
		if (!master_image) {
			retval = -ENOMEM;
			goto err_master;
		}
		master_image->parent = fake_bridge;
		spin_lock_init(&master_image->lock);
		master_image->locked = 0;
		master_image->number = i;
		master_image->address_attr = VME_A16 | VME_A24 | VME_A32 |
			VME_A64;
		master_image->cycle_attr = VME_SCT | VME_BLT | VME_MBLT |
			VME_2eVME | VME_2eSST | VME_2eSSTB | VME_2eSST160 |
			VME_2eSST267 | VME_2eSST320 | VME_SUPER | VME_USER |
			VME_PROG | VME_DATA;
		master_image->width_attr = VME_D16 | VME_D32;
		memset(&master_image->bus_resource, 0,
		       sizeof(struct resource));
		master_image->kern_base  = NULL;
		list_add_tail(&master_image->list,
			      &fake_bridge->master_resources);
	}

	/* Add slave windows to list */
	INIT_LIST_HEAD(&fake_bridge->slave_resources);
	for (i = 0; i < FAKE_MAX_SLAVE; i++) {
		slave_image = kmalloc(sizeof(*slave_image), GFP_KERNEL);
		if (!slave_image) {
			retval = -ENOMEM;
			goto err_slave;
		}
		slave_image->parent = fake_bridge;
		mutex_init(&slave_image->mtx);
		slave_image->locked = 0;
		slave_image->number = i;
		slave_image->address_attr = VME_A16 | VME_A24 | VME_A32 |
			VME_A64 | VME_CRCSR | VME_USER1 | VME_USER2 |
			VME_USER3 | VME_USER4;
		slave_image->cycle_attr = VME_SCT | VME_BLT | VME_MBLT |
			VME_2eVME | VME_2eSST | VME_2eSSTB | VME_2eSST160 |
			VME_2eSST267 | VME_2eSST320 | VME_SUPER | VME_USER |
			VME_PROG | VME_DATA;
		list_add_tail(&slave_image->list,
			      &fake_bridge->slave_resources);
	}

	/* Add location monitor to list */
	INIT_LIST_HEAD(&fake_bridge->lm_resources);
	lm = kmalloc(sizeof(*lm), GFP_KERNEL);
	if (!lm) {
		retval = -ENOMEM;
		goto err_lm;
	}
	lm->parent = fake_bridge;
	mutex_init(&lm->mtx);
	lm->locked = 0;
	lm->number = 1;
	lm->monitors = 4;
	list_add_tail(&lm->list, &fake_bridge->lm_resources);

	fake_bridge->slave_get = fake_slave_get;
	fake_bridge->slave_set = fake_slave_set;
	fake_bridge->master_get = fake_master_get;
	fake_bridge->master_set = fake_master_set;
	fake_bridge->master_read = fake_master_read;
	fake_bridge->master_write = fake_master_write;
	fake_bridge->master_rmw = fake_master_rmw;
	fake_bridge->irq_set = fake_irq_set;
	fake_bridge->irq_generate = fake_irq_generate;
	fake_bridge->lm_set = fake_lm_set;
	fake_bridge->lm_get = fake_lm_get;
	fake_bridge->lm_attach = fake_lm_attach;
	fake_bridge->lm_detach = fake_lm_detach;
	fake_bridge->slot_get = fake_slot_get;
	fake_bridge->alloc_consistent = fake_alloc_consistent;
	fake_bridge->free_consistent = fake_free_consistent;

	pr_info("Board is%s the VME system controller\n",
		(geoid == 1) ? "" : " not");

	pr_info("VME geographical address is set to %d\n", geoid);

	retval = fake_crcsr_init(fake_bridge);
	if (retval) {
		pr_err("CR/CSR configuration failed.\n");
		goto err_crcsr;
	}

	retval = vme_register_bridge(fake_bridge);
	if (retval != 0) {
		pr_err("Chip Registration failed.\n");
		goto err_reg;
	}

	exit_pointer = fake_bridge;

	return 0;

err_reg:
	fake_crcsr_exit(fake_bridge);
err_crcsr:
err_lm:
	/* resources are stored in link list */
	list_for_each_safe(pos, n, &fake_bridge->lm_resources) {
		lm = list_entry(pos, struct vme_lm_resource, list);
		list_del(pos);
		kfree(lm);
	}
err_slave:
	/* resources are stored in link list */
	list_for_each_safe(pos, n, &fake_bridge->slave_resources) {
		slave_image = list_entry(pos, struct vme_slave_resource, list);
		list_del(pos);
		kfree(slave_image);
	}
err_master:
	/* resources are stored in link list */
	list_for_each_safe(pos, n, &fake_bridge->master_resources) {
		master_image = list_entry(pos, struct vme_master_resource,
					  list);
		list_del(pos);
		kfree(master_image);
	}

	kfree(fake_device);
err_driver:
	kfree(fake_bridge);
err_struct:
	return retval;
}

static void __exit fake_exit(void)
{
	struct list_head *pos = NULL;
	struct list_head *tmplist;
	struct vme_master_resource *master_image;
	struct vme_slave_resource *slave_image;
	int i;
	struct vme_bridge *fake_bridge;
	struct fake_driver *bridge;

	fake_bridge = exit_pointer;

	bridge = fake_bridge->driver_priv;

	pr_debug("Driver is being unloaded.\n");

	/*
	 *  Shutdown all inbound and outbound windows.
	 */
	for (i = 0; i < FAKE_MAX_MASTER; i++)
		bridge->masters[i].enabled = 0;

	for (i = 0; i < FAKE_MAX_SLAVE; i++)
		bridge->slaves[i].enabled = 0;

	/*
	 *  Shutdown Location monitor.
	 */
	bridge->lm_enabled = 0;

	vme_unregister_bridge(fake_bridge);

	fake_crcsr_exit(fake_bridge);
	/* resources are stored in link list */
	list_for_each_safe(pos, tmplist, &fake_bridge->slave_resources) {
		slave_image = list_entry(pos, struct vme_slave_resource, list);
		list_del(pos);
		kfree(slave_image);
	}

	/* resources are stored in link list */
	list_for_each_safe(pos, tmplist, &fake_bridge->master_resources) {
		master_image = list_entry(pos, struct vme_master_resource,
					  list);
		list_del(pos);
		kfree(master_image);
	}

	kfree(fake_bridge->driver_priv);

	kfree(fake_bridge);

	root_device_unregister(vme_root);
}

MODULE_PARM_DESC(geoid, "Set geographical addressing");
module_param(geoid, uint, 0);

MODULE_DESCRIPTION("Fake VME bridge driver");
MODULE_LICENSE("GPL");

module_init(fake_init);
module_exit(fake_exit);<|MERGE_RESOLUTION|>--- conflicted
+++ resolved
@@ -1059,11 +1059,7 @@
 	struct vme_slave_resource *slave_image;
 	struct vme_lm_resource *lm;
 
-<<<<<<< HEAD
-	if (geoid < 0 || geoid >= VME_MAX_SLOTS) {
-=======
 	if (geoid >= VME_MAX_SLOTS) {
->>>>>>> f87ebcb6
 		pr_err("VME geographical address must be between 0 and %d (exclusive), but got %d\n",
 			VME_MAX_SLOTS, geoid);
 		return -EINVAL;
