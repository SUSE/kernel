/*
 * Compressed RAM block device
 *
 * Copyright (C) 2008, 2009, 2010  Nitin Gupta
 *
 * This code is released using a dual license strategy: BSD/GPL
 * You can choose the licence that better fits your requirements.
 *
 * Released under the terms of 3-clause BSD License
 * Released under the terms of GNU General Public License Version 2.0
 *
 * Project home: http://compcache.googlecode.com
 */

#define KMSG_COMPONENT "zram"
#define pr_fmt(fmt) KMSG_COMPONENT ": " fmt

#ifdef CONFIG_ZRAM_DEBUG
#define DEBUG
#endif

#include <linux/module.h>
#include <linux/kernel.h>
#include <linux/bio.h>
#include <linux/bitops.h>
#include <linux/blkdev.h>
#include <linux/buffer_head.h>
#include <linux/device.h>
#include <linux/genhd.h>
#include <linux/highmem.h>
#include <linux/slab.h>
#include <linux/lzo.h>
#include <linux/string.h>
#include <linux/vmalloc.h>

#include "zram_drv.h"

/* Globals */
static int zram_major;
static struct zram *zram_devices;

/* Module params (documentation at end) */
static unsigned int num_devices = 1;

static inline struct zram *dev_to_zram(struct device *dev)
{
	return (struct zram *)dev_to_disk(dev)->private_data;
}

static ssize_t disksize_show(struct device *dev,
		struct device_attribute *attr, char *buf)
{
	struct zram *zram = dev_to_zram(dev);

	return sprintf(buf, "%llu\n", zram->disksize);
}

static ssize_t initstate_show(struct device *dev,
		struct device_attribute *attr, char *buf)
{
	struct zram *zram = dev_to_zram(dev);

	return sprintf(buf, "%u\n", zram->init_done);
}

static ssize_t num_reads_show(struct device *dev,
		struct device_attribute *attr, char *buf)
{
	struct zram *zram = dev_to_zram(dev);

	return sprintf(buf, "%llu\n",
			(u64)atomic64_read(&zram->stats.num_reads));
}

static ssize_t num_writes_show(struct device *dev,
		struct device_attribute *attr, char *buf)
{
	struct zram *zram = dev_to_zram(dev);

	return sprintf(buf, "%llu\n",
			(u64)atomic64_read(&zram->stats.num_writes));
}

static ssize_t invalid_io_show(struct device *dev,
		struct device_attribute *attr, char *buf)
{
	struct zram *zram = dev_to_zram(dev);

	return sprintf(buf, "%llu\n",
			(u64)atomic64_read(&zram->stats.invalid_io));
}

static ssize_t notify_free_show(struct device *dev,
		struct device_attribute *attr, char *buf)
{
	struct zram *zram = dev_to_zram(dev);

	return sprintf(buf, "%llu\n",
			(u64)atomic64_read(&zram->stats.notify_free));
}

static ssize_t zero_pages_show(struct device *dev,
		struct device_attribute *attr, char *buf)
{
	struct zram *zram = dev_to_zram(dev);

	return sprintf(buf, "%u\n", zram->stats.pages_zero);
}

static ssize_t orig_data_size_show(struct device *dev,
		struct device_attribute *attr, char *buf)
{
	struct zram *zram = dev_to_zram(dev);

	return sprintf(buf, "%llu\n",
		(u64)(zram->stats.pages_stored) << PAGE_SHIFT);
}

static ssize_t compr_data_size_show(struct device *dev,
		struct device_attribute *attr, char *buf)
{
	struct zram *zram = dev_to_zram(dev);

	return sprintf(buf, "%llu\n",
			(u64)atomic64_read(&zram->stats.compr_size));
}

static ssize_t mem_used_total_show(struct device *dev,
		struct device_attribute *attr, char *buf)
{
	u64 val = 0;
	struct zram *zram = dev_to_zram(dev);
	struct zram_meta *meta = zram->meta;

	down_read(&zram->init_lock);
	if (zram->init_done)
		val = zs_get_total_size_bytes(meta->mem_pool);
	up_read(&zram->init_lock);

	return sprintf(buf, "%llu\n", val);
}

static int zram_test_flag(struct zram_meta *meta, u32 index,
			enum zram_pageflags flag)
{
	return meta->table[index].flags & BIT(flag);
}

static void zram_set_flag(struct zram_meta *meta, u32 index,
			enum zram_pageflags flag)
{
	meta->table[index].flags |= BIT(flag);
}

static void zram_clear_flag(struct zram_meta *meta, u32 index,
			enum zram_pageflags flag)
{
	meta->table[index].flags &= ~BIT(flag);
}

static inline int is_partial_io(struct bio_vec *bvec)
{
	return bvec->bv_len != PAGE_SIZE;
}

/*
 * Check if request is within bounds and aligned on zram logical blocks.
 */
static inline int valid_io_request(struct zram *zram, struct bio *bio)
{
	u64 start, end, bound;
	
	/* unaligned request */
	if (unlikely(bio->bi_sector & (ZRAM_SECTOR_PER_LOGICAL_BLOCK - 1)))
		return 0;
	if (unlikely(bio->bi_size & (ZRAM_LOGICAL_BLOCK_SIZE - 1)))
		return 0;

	start = bio->bi_sector;
	end = start + (bio->bi_size >> SECTOR_SHIFT);
	bound = zram->disksize >> SECTOR_SHIFT;
	/* out of range range */
	if (unlikely(start >= bound || end > bound || start > end))
		return 0;

	/* I/O request is valid */
	return 1;
}

static void zram_meta_free(struct zram_meta *meta)
{
	zs_destroy_pool(meta->mem_pool);
	kfree(meta->compress_workmem);
	free_pages((unsigned long)meta->compress_buffer, 1);
	vfree(meta->table);
	kfree(meta);
}

static struct zram_meta *zram_meta_alloc(u64 disksize)
{
	size_t num_pages;
	struct zram_meta *meta = kmalloc(sizeof(*meta), GFP_KERNEL);
	if (!meta)
		goto out;

	meta->compress_workmem = kzalloc(LZO1X_MEM_COMPRESS, GFP_KERNEL);
	if (!meta->compress_workmem)
		goto free_meta;

	meta->compress_buffer =
		(void *)__get_free_pages(GFP_KERNEL | __GFP_ZERO, 1);
	if (!meta->compress_buffer) {
		pr_err("Error allocating compressor buffer space\n");
		goto free_workmem;
	}

	num_pages = disksize >> PAGE_SHIFT;
	meta->table = vzalloc(num_pages * sizeof(*meta->table));
	if (!meta->table) {
		pr_err("Error allocating zram address table\n");
		goto free_buffer;
	}

	meta->mem_pool = zs_create_pool(GFP_NOIO | __GFP_HIGHMEM);
	if (!meta->mem_pool) {
		pr_err("Error creating memory pool\n");
		goto free_table;
	}

	return meta;

free_table:
	vfree(meta->table);
free_buffer:
	free_pages((unsigned long)meta->compress_buffer, 1);
free_workmem:
	kfree(meta->compress_workmem);
free_meta:
	kfree(meta);
	meta = NULL;
out:
	return meta;
}

static void update_position(u32 *index, int *offset, struct bio_vec *bvec)
{
	if (*offset + bvec->bv_len >= PAGE_SIZE)
		(*index)++;
	*offset = (*offset + bvec->bv_len) % PAGE_SIZE;
}

static int page_zero_filled(void *ptr)
{
	unsigned int pos;
	unsigned long *page;

	page = (unsigned long *)ptr;

	for (pos = 0; pos != PAGE_SIZE / sizeof(*page); pos++) {
		if (page[pos])
			return 0;
	}

	return 1;
}

static void handle_zero_page(struct bio_vec *bvec)
{
	struct page *page = bvec->bv_page;
	void *user_mem;

	user_mem = kmap_atomic(page);
	if (is_partial_io(bvec))
		memset(user_mem + bvec->bv_offset, 0, bvec->bv_len);
	else
		clear_page(user_mem);
	kunmap_atomic(user_mem);

	flush_dcache_page(page);
}

static void zram_free_page(struct zram *zram, size_t index)
{
	struct zram_meta *meta = zram->meta;
	unsigned long handle = meta->table[index].handle;
	u16 size = meta->table[index].size;

	if (unlikely(!handle)) {
		/*
		 * No memory is allocated for zero filled pages.
		 * Simply clear zero page flag.
		 */
		if (zram_test_flag(meta, index, ZRAM_ZERO)) {
			zram_clear_flag(meta, index, ZRAM_ZERO);
			zram->stats.pages_zero--;
		}
		return;
	}

	if (unlikely(size > max_zpage_size))
		zram->stats.bad_compress--;

	zs_free(meta->mem_pool, handle);

	if (size <= PAGE_SIZE / 2)
		zram->stats.good_compress--;

	atomic64_sub(meta->table[index].size, &zram->stats.compr_size);
	zram->stats.pages_stored--;

	meta->table[index].handle = 0;
	meta->table[index].size = 0;
}

static int zram_decompress_page(struct zram *zram, char *mem, u32 index)
{
	int ret = LZO_E_OK;
	size_t clen = PAGE_SIZE;
	unsigned char *cmem;
	struct zram_meta *meta = zram->meta;
	unsigned long handle = meta->table[index].handle;

	if (!handle || zram_test_flag(meta, index, ZRAM_ZERO)) {
		clear_page(mem);
		return 0;
	}

	cmem = zs_map_object(meta->mem_pool, handle, ZS_MM_RO);
	if (meta->table[index].size == PAGE_SIZE)
		copy_page(mem, cmem);
	else
		ret = lzo1x_decompress_safe(cmem, meta->table[index].size,
						mem, &clen);
	zs_unmap_object(meta->mem_pool, handle);

	/* Should NEVER happen. Return bio error if it does. */
	if (unlikely(ret != LZO_E_OK)) {
		pr_err("Decompression failed! err=%d, page=%u\n", ret, index);
		atomic64_inc(&zram->stats.failed_reads);
		return ret;
	}

	return 0;
}

static int zram_bvec_read(struct zram *zram, struct bio_vec *bvec,
			  u32 index, int offset, struct bio *bio)
{
	int ret;
	struct page *page;
	unsigned char *user_mem, *uncmem = NULL;
	struct zram_meta *meta = zram->meta;
	page = bvec->bv_page;

	if (unlikely(!meta->table[index].handle) ||
			zram_test_flag(meta, index, ZRAM_ZERO)) {
		handle_zero_page(bvec);
		return 0;
	}

	if (is_partial_io(bvec))
		/* Use  a temporary buffer to decompress the page */
		uncmem = kmalloc(PAGE_SIZE, GFP_NOIO);

	user_mem = kmap_atomic(page);
	if (!is_partial_io(bvec))
		uncmem = user_mem;

	if (!uncmem) {
		pr_info("Unable to allocate temp memory\n");
		ret = -ENOMEM;
		goto out_cleanup;
	}

	ret = zram_decompress_page(zram, uncmem, index);
	/* Should NEVER happen. Return bio error if it does. */
	if (unlikely(ret != LZO_E_OK))
		goto out_cleanup;

	if (is_partial_io(bvec))
		memcpy(user_mem + bvec->bv_offset, uncmem + offset,
				bvec->bv_len);

	flush_dcache_page(page);
	ret = 0;
out_cleanup:
	kunmap_atomic(user_mem);
	if (is_partial_io(bvec))
		kfree(uncmem);
	return ret;
}

static int zram_bvec_write(struct zram *zram, struct bio_vec *bvec, u32 index,
			   int offset)
{
	int ret = 0;
	size_t clen;
	unsigned long handle;
	struct page *page;
	unsigned char *user_mem, *cmem, *src, *uncmem = NULL;
	struct zram_meta *meta = zram->meta;

	page = bvec->bv_page;
	src = meta->compress_buffer;

	if (is_partial_io(bvec)) {
		/*
		 * This is a partial IO. We need to read the full page
		 * before to write the changes.
		 */
		uncmem = kmalloc(PAGE_SIZE, GFP_NOIO);
		if (!uncmem) {
			ret = -ENOMEM;
			goto out;
		}
		ret = zram_decompress_page(zram, uncmem, index);
		if (ret)
			goto out;
	}

	/*
	 * System overwrites unused sectors. Free memory associated
	 * with this sector now.
	 */
	if (meta->table[index].handle ||
	    zram_test_flag(meta, index, ZRAM_ZERO))
		zram_free_page(zram, index);

	user_mem = kmap_atomic(page);

	if (is_partial_io(bvec)) {
		memcpy(uncmem + offset, user_mem + bvec->bv_offset,
		       bvec->bv_len);
		kunmap_atomic(user_mem);
		user_mem = NULL;
	} else {
		uncmem = user_mem;
	}

	if (page_zero_filled(uncmem)) {
		kunmap_atomic(user_mem);
		zram->stats.pages_zero++;
		zram_set_flag(meta, index, ZRAM_ZERO);
		ret = 0;
		goto out;
	}

	ret = lzo1x_1_compress(uncmem, PAGE_SIZE, src, &clen,
			       meta->compress_workmem);

	if (!is_partial_io(bvec)) {
		kunmap_atomic(user_mem);
		user_mem = NULL;
		uncmem = NULL;
	}

	if (unlikely(ret != LZO_E_OK)) {
		pr_err("Compression failed! err=%d\n", ret);
		goto out;
	}

	if (unlikely(clen > max_zpage_size)) {
		zram->stats.bad_compress++;
		clen = PAGE_SIZE;
		src = NULL;
		if (is_partial_io(bvec))
			src = uncmem;
	}

	handle = zs_malloc(meta->mem_pool, clen);
	if (!handle) {
		pr_info("Error allocating memory for compressed page: %u, size=%zu\n",
			index, clen);
		ret = -ENOMEM;
		goto out;
	}
	cmem = zs_map_object(meta->mem_pool, handle, ZS_MM_WO);

	if ((clen == PAGE_SIZE) && !is_partial_io(bvec)) {
		src = kmap_atomic(page);
		copy_page(cmem, src);
		kunmap_atomic(src);
	} else {
		memcpy(cmem, src, clen);
	}

	zs_unmap_object(meta->mem_pool, handle);

	meta->table[index].handle = handle;
	meta->table[index].size = clen;

	/* Update stats */
	atomic64_add(clen, &zram->stats.compr_size);
	zram->stats.pages_stored++;
	if (clen <= PAGE_SIZE / 2)
		zram->stats.good_compress++;

out:
	if (is_partial_io(bvec))
		kfree(uncmem);

	if (ret)
		atomic64_inc(&zram->stats.failed_writes);
	return ret;
}

static int zram_bvec_rw(struct zram *zram, struct bio_vec *bvec, u32 index,
			int offset, struct bio *bio, int rw)
{
	int ret;

	if (rw == READ) {
		down_read(&zram->lock);
		ret = zram_bvec_read(zram, bvec, index, offset, bio);
		up_read(&zram->lock);
	} else {
		down_write(&zram->lock);
		ret = zram_bvec_write(zram, bvec, index, offset);
		up_write(&zram->lock);
	}

	return ret;
}

static void zram_reset_device(struct zram *zram)
{
	size_t index;
	struct zram_meta *meta;

	down_write(&zram->init_lock);
	if (!zram->init_done) {
		up_write(&zram->init_lock);
		return;
	}

	meta = zram->meta;
	zram->init_done = 0;

	/* Free all pages that are still in this zram device */
	for (index = 0; index < zram->disksize >> PAGE_SHIFT; index++) {
		unsigned long handle = meta->table[index].handle;
		if (!handle)
			continue;

		zs_free(meta->mem_pool, handle);
	}

	zram_meta_free(zram->meta);
	zram->meta = NULL;
	/* Reset stats */
	memset(&zram->stats, 0, sizeof(zram->stats));

	zram->disksize = 0;
	set_capacity(zram->disk, 0);
	up_write(&zram->init_lock);
}

static void zram_init_device(struct zram *zram, struct zram_meta *meta)
{
	if (zram->disksize > 2 * (totalram_pages << PAGE_SHIFT)) {
		pr_info(
		"There is little point creating a zram of greater than "
		"twice the size of memory since we expect a 2:1 compression "
		"ratio. Note that zram uses about 0.1%% of the size of "
		"the disk when not in use so a huge zram is "
		"wasteful.\n"
		"\tMemory Size: %lu kB\n"
		"\tSize you selected: %llu kB\n"
		"Continuing anyway ...\n",
		(totalram_pages << PAGE_SHIFT) >> 10, zram->disksize >> 10
		);
	}

	/* zram devices sort of resembles non-rotational disks */
	queue_flag_set_unlocked(QUEUE_FLAG_NONROT, zram->disk->queue);

	zram->meta = meta;
	zram->init_done = 1;

	pr_debug("Initialization done!\n");
}

static ssize_t disksize_store(struct device *dev,
		struct device_attribute *attr, const char *buf, size_t len)
{
	u64 disksize;
	struct zram_meta *meta;
	struct zram *zram = dev_to_zram(dev);

	disksize = memparse(buf, NULL);
	if (!disksize)
		return -EINVAL;

	disksize = PAGE_ALIGN(disksize);
	meta = zram_meta_alloc(disksize);
	down_write(&zram->init_lock);
	if (zram->init_done) {
		up_write(&zram->init_lock);
		zram_meta_free(meta);
		pr_info("Cannot change disksize for initialized device\n");
		return -EBUSY;
	}

	zram->disksize = disksize;
	set_capacity(zram->disk, zram->disksize >> SECTOR_SHIFT);
	zram_init_device(zram, meta);
	up_write(&zram->init_lock);

	return len;
}

static ssize_t reset_store(struct device *dev,
		struct device_attribute *attr, const char *buf, size_t len)
{
	int ret;
	unsigned short do_reset;
	struct zram *zram;
	struct block_device *bdev;

	zram = dev_to_zram(dev);
	bdev = bdget_disk(zram->disk, 0);

	/* Do not reset an active device! */
	if (bdev->bd_holders)
		return -EBUSY;

	ret = kstrtou16(buf, 10, &do_reset);
	if (ret)
		return ret;

	if (!do_reset)
		return -EINVAL;

	/* Make sure all pending I/O is finished */
	if (bdev)
		fsync_bdev(bdev);

	zram_reset_device(zram);
	return len;
}

static void __zram_make_request(struct zram *zram, struct bio *bio, int rw)
{
	int i, offset;
	u32 index;
	struct bio_vec *bvec;

	switch (rw) {
	case READ:
		atomic64_inc(&zram->stats.num_reads);
		break;
	case WRITE:
		atomic64_inc(&zram->stats.num_writes);
		break;
	}

	index = bio->bi_sector >> SECTORS_PER_PAGE_SHIFT;
	offset = (bio->bi_sector & (SECTORS_PER_PAGE - 1)) << SECTOR_SHIFT;

	bio_for_each_segment(bvec, bio, i) {
		int max_transfer_size = PAGE_SIZE - offset;

		if (bvec->bv_len > max_transfer_size) {
			/*
			 * zram_bvec_rw() can only make operation on a single
			 * zram page. Split the bio vector.
			 */
			struct bio_vec bv;

			bv.bv_page = bvec->bv_page;
			bv.bv_len = max_transfer_size;
			bv.bv_offset = bvec->bv_offset;

			if (zram_bvec_rw(zram, &bv, index, offset, bio, rw) < 0)
				goto out;

			bv.bv_len = bvec->bv_len - max_transfer_size;
			bv.bv_offset += max_transfer_size;
			if (zram_bvec_rw(zram, &bv, index+1, 0, bio, rw) < 0)
				goto out;
		} else
			if (zram_bvec_rw(zram, bvec, index, offset, bio, rw)
			    < 0)
				goto out;

		update_position(&index, &offset, bvec);
	}

	set_bit(BIO_UPTODATE, &bio->bi_flags);
	bio_endio(bio, 0);
	return;

out:
	bio_io_error(bio);
}

/*
<<<<<<< HEAD
 * Check if request is within bounds and aligned on zram logical blocks.
 */
static inline int valid_io_request(struct zram *zram, struct bio *bio)
{
	u64 start, end, bound;

	/* unaligned request */
	if (unlikely(bio->bi_sector & (ZRAM_SECTOR_PER_LOGICAL_BLOCK - 1)))
		return 0;
	if (unlikely(bio->bi_size & (ZRAM_LOGICAL_BLOCK_SIZE - 1)))
		return 0;

	start = bio->bi_sector;
	end = start + (bio->bi_size >> SECTOR_SHIFT);
	bound = zram->disksize >> SECTOR_SHIFT;
	/* out of range range */
	if (unlikely(start >= bound || end > bound || start > end))
		return 0;

	/* I/O request is valid */
	return 1;
}

/*
=======
>>>>>>> 69a2d10c
 * Handler function for all zram I/O requests.
 */
static void zram_make_request(struct request_queue *queue, struct bio *bio)
{
	struct zram *zram = queue->queuedata;

	down_read(&zram->init_lock);
	if (unlikely(!zram->init_done))
		goto error;

	if (!valid_io_request(zram, bio)) {
		atomic64_inc(&zram->stats.invalid_io);
		goto error;
	}

	__zram_make_request(zram, bio, bio_data_dir(bio));
	up_read(&zram->init_lock);

	return;

error:
	up_read(&zram->init_lock);
	bio_io_error(bio);
}

static void zram_slot_free_notify(struct block_device *bdev,
				unsigned long index)
{
	struct zram *zram;

	zram = bdev->bd_disk->private_data;
	down_write(&zram->lock);
	zram_free_page(zram, index);
	up_write(&zram->lock);
<<<<<<< HEAD
	zram_stat64_inc(zram, &zram->stats.notify_free);
=======
	atomic64_inc(&zram->stats.notify_free);
>>>>>>> 69a2d10c
}

static const struct block_device_operations zram_devops = {
	.swap_slot_free_notify = zram_slot_free_notify,
	.owner = THIS_MODULE
};

static DEVICE_ATTR(disksize, S_IRUGO | S_IWUSR,
		disksize_show, disksize_store);
static DEVICE_ATTR(initstate, S_IRUGO, initstate_show, NULL);
static DEVICE_ATTR(reset, S_IWUSR, NULL, reset_store);
static DEVICE_ATTR(num_reads, S_IRUGO, num_reads_show, NULL);
static DEVICE_ATTR(num_writes, S_IRUGO, num_writes_show, NULL);
static DEVICE_ATTR(invalid_io, S_IRUGO, invalid_io_show, NULL);
static DEVICE_ATTR(notify_free, S_IRUGO, notify_free_show, NULL);
static DEVICE_ATTR(zero_pages, S_IRUGO, zero_pages_show, NULL);
static DEVICE_ATTR(orig_data_size, S_IRUGO, orig_data_size_show, NULL);
static DEVICE_ATTR(compr_data_size, S_IRUGO, compr_data_size_show, NULL);
static DEVICE_ATTR(mem_used_total, S_IRUGO, mem_used_total_show, NULL);

static struct attribute *zram_disk_attrs[] = {
	&dev_attr_disksize.attr,
	&dev_attr_initstate.attr,
	&dev_attr_reset.attr,
	&dev_attr_num_reads.attr,
	&dev_attr_num_writes.attr,
	&dev_attr_invalid_io.attr,
	&dev_attr_notify_free.attr,
	&dev_attr_zero_pages.attr,
	&dev_attr_orig_data_size.attr,
	&dev_attr_compr_data_size.attr,
	&dev_attr_mem_used_total.attr,
	NULL,
};

static struct attribute_group zram_disk_attr_group = {
	.attrs = zram_disk_attrs,
};

static int create_device(struct zram *zram, int device_id)
{
	int ret = -ENOMEM;

	init_rwsem(&zram->lock);
	init_rwsem(&zram->init_lock);

	zram->queue = blk_alloc_queue(GFP_KERNEL);
	if (!zram->queue) {
		pr_err("Error allocating disk queue for device %d\n",
			device_id);
		goto out;
	}

	blk_queue_make_request(zram->queue, zram_make_request);
	zram->queue->queuedata = zram;

	 /* gendisk structure */
	zram->disk = alloc_disk(1);
	if (!zram->disk) {
		pr_warn("Error allocating disk structure for device %d\n",
			device_id);
		goto out_free_queue;
	}

	zram->disk->major = zram_major;
	zram->disk->first_minor = device_id;
	zram->disk->fops = &zram_devops;
	zram->disk->queue = zram->queue;
	zram->disk->private_data = zram;
	snprintf(zram->disk->disk_name, 16, "zram%d", device_id);

	/* Actual capacity set using syfs (/sys/block/zram<id>/disksize */
	set_capacity(zram->disk, 0);

	/*
	 * To ensure that we always get PAGE_SIZE aligned
	 * and n*PAGE_SIZED sized I/O requests.
	 */
	blk_queue_physical_block_size(zram->disk->queue, PAGE_SIZE);
	blk_queue_logical_block_size(zram->disk->queue,
					ZRAM_LOGICAL_BLOCK_SIZE);
	blk_queue_io_min(zram->disk->queue, PAGE_SIZE);
	blk_queue_io_opt(zram->disk->queue, PAGE_SIZE);

	add_disk(zram->disk);

	ret = sysfs_create_group(&disk_to_dev(zram->disk)->kobj,
				&zram_disk_attr_group);
	if (ret < 0) {
		pr_warn("Error creating sysfs group");
		goto out_free_disk;
	}

	zram->init_done = 0;
	return 0;

out_free_disk:
	del_gendisk(zram->disk);
	put_disk(zram->disk);
out_free_queue:
	blk_cleanup_queue(zram->queue);
out:
	return ret;
}

static void destroy_device(struct zram *zram)
{
	sysfs_remove_group(&disk_to_dev(zram->disk)->kobj,
			&zram_disk_attr_group);

	if (zram->disk) {
		del_gendisk(zram->disk);
		put_disk(zram->disk);
	}

	if (zram->queue)
		blk_cleanup_queue(zram->queue);
}

static int __init zram_init(void)
{
	int ret, dev_id;

	if (num_devices > max_num_devices) {
		pr_warn("Invalid value for num_devices: %u\n",
				num_devices);
		ret = -EINVAL;
		goto out;
	}

	zram_major = register_blkdev(0, "zram");
	if (zram_major <= 0) {
		pr_warn("Unable to get major number\n");
		ret = -EBUSY;
		goto out;
	}

	/* Allocate the device array and initialize each one */
	zram_devices = kzalloc(num_devices * sizeof(struct zram), GFP_KERNEL);
	if (!zram_devices) {
		ret = -ENOMEM;
		goto unregister;
	}

	for (dev_id = 0; dev_id < num_devices; dev_id++) {
		ret = create_device(&zram_devices[dev_id], dev_id);
		if (ret)
			goto free_devices;
	}

	pr_info("Created %u device(s) ...\n", num_devices);

	return 0;

free_devices:
	while (dev_id)
		destroy_device(&zram_devices[--dev_id]);
	kfree(zram_devices);
unregister:
	unregister_blkdev(zram_major, "zram");
out:
	return ret;
}

static void __exit zram_exit(void)
{
	int i;
	struct zram *zram;

	for (i = 0; i < num_devices; i++) {
		zram = &zram_devices[i];

		get_disk(zram->disk);
		destroy_device(zram);
		zram_reset_device(zram);
		put_disk(zram->disk);
	}

	unregister_blkdev(zram_major, "zram");

	kfree(zram_devices);
	pr_debug("Cleanup done!\n");
}

module_init(zram_init);
module_exit(zram_exit);

module_param(num_devices, uint, 0);
MODULE_PARM_DESC(num_devices, "Number of zram devices");

MODULE_LICENSE("Dual BSD/GPL");
MODULE_AUTHOR("Nitin Gupta <ngupta@vflare.org>");
MODULE_DESCRIPTION("Compressed RAM Block Device");<|MERGE_RESOLUTION|>--- conflicted
+++ resolved
@@ -695,33 +695,6 @@
 }
 
 /*
-<<<<<<< HEAD
- * Check if request is within bounds and aligned on zram logical blocks.
- */
-static inline int valid_io_request(struct zram *zram, struct bio *bio)
-{
-	u64 start, end, bound;
-
-	/* unaligned request */
-	if (unlikely(bio->bi_sector & (ZRAM_SECTOR_PER_LOGICAL_BLOCK - 1)))
-		return 0;
-	if (unlikely(bio->bi_size & (ZRAM_LOGICAL_BLOCK_SIZE - 1)))
-		return 0;
-
-	start = bio->bi_sector;
-	end = start + (bio->bi_size >> SECTOR_SHIFT);
-	bound = zram->disksize >> SECTOR_SHIFT;
-	/* out of range range */
-	if (unlikely(start >= bound || end > bound || start > end))
-		return 0;
-
-	/* I/O request is valid */
-	return 1;
-}
-
-/*
-=======
->>>>>>> 69a2d10c
  * Handler function for all zram I/O requests.
  */
 static void zram_make_request(struct request_queue *queue, struct bio *bio)
@@ -756,11 +729,7 @@
 	down_write(&zram->lock);
 	zram_free_page(zram, index);
 	up_write(&zram->lock);
-<<<<<<< HEAD
-	zram_stat64_inc(zram, &zram->stats.notify_free);
-=======
 	atomic64_inc(&zram->stats.notify_free);
->>>>>>> 69a2d10c
 }
 
 static const struct block_device_operations zram_devops = {
