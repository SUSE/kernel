--- conflicted
+++ resolved
@@ -1633,11 +1633,7 @@
 	retval = ni_usb_write_registers(ni_priv, writes, i, &ibsta);
 	if (retval < 0) {
 		dev_err(&usb_dev->dev, "register write failed, retval=%i\n", retval);
-<<<<<<< HEAD
-		return -1;	//FIXME should change return type to int for error reporting
-=======
-		return retval;
->>>>>>> e747403a
+		return retval;
 	}
 	board->t1_nano_sec = actual_ns;
 	ni_usb_soft_update_status(board, ibsta, 0);
