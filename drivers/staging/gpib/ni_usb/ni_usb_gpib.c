// SPDX-License-Identifier: GPL-2.0

/***************************************************************************
 * driver for National Instruments usb to gpib adapters
 *    copyright		   : (C) 2004 by Frank Mori Hess
 ***************************************************************************/

#define pr_fmt(fmt) KBUILD_MODNAME ": " fmt
#define dev_fmt pr_fmt
#define DRV_NAME KBUILD_MODNAME

#include <linux/kernel.h>
#include <linux/module.h>
#include <linux/slab.h>
#include "ni_usb_gpib.h"
#include "gpibP.h"
#include "nec7210.h"
#include "tnt4882_registers.h"

MODULE_LICENSE("GPL");
MODULE_DESCRIPTION("GPIB driver for National Instruments USB devices");

#define MAX_NUM_NI_USB_INTERFACES 128
static struct usb_interface *ni_usb_driver_interfaces[MAX_NUM_NI_USB_INTERFACES];

static int ni_usb_parse_status_block(const u8 *buffer, struct ni_usb_status_block *status);
static int ni_usb_set_interrupt_monitor(struct gpib_board *board, unsigned int monitored_bits);
static void ni_usb_stop(struct ni_usb_priv *ni_priv);

static DEFINE_MUTEX(ni_usb_hotplug_lock);

// calculates a reasonable timeout in that can be passed to usb functions
static inline unsigned long ni_usb_timeout_msecs(unsigned int usec)
{
	if (usec == 0)
		return 0;
	return 2000 + usec / 500;
};

// returns timeout code byte for use in ni-usb-b instructions
static unsigned short ni_usb_timeout_code(unsigned int usec)
{
	if (usec == 0)
		return 0xf0;
	else if (usec <= 10)
		return 0xf1;
	else if (usec <= 30)
		return 0xf2;
	else if (usec <= 100)
		return 0xf3;
	else if (usec <= 300)
		return 0xf4;
	else if (usec <= 1000)
		return 0xf5;
	else if (usec <= 3000)
		return 0xf6;
	else if (usec <= 10000)
		return 0xf7;
	else if (usec <= 30000)
		return 0xf8;
	else if (usec <= 100000)
		return 0xf9;
	else if (usec <= 300000)
		return 0xfa;
	else if (usec <= 1000000)
		return 0xfb;
	else if (usec <= 3000000)
		return 0xfc;
	else if (usec <= 10000000)
		return 0xfd;
	else if (usec <= 30000000)
		return 0xfe;
	else if (usec <= 100000000)
		return 0xff;
	else if	 (usec <= 300000000)
		return 0x01;
	/*
	 * NI driver actually uses 0xff for timeout T1000s, which is a bug in their code.
	 * I've verified on a usb-b that a code of 0x2 is correct for a 1000 sec timeout
	 */
	else if (usec <= 1000000000)
		return 0x02;
	pr_err("bug? usec is greater than 1e9\n");
	return 0xf0;
}

static void ni_usb_bulk_complete(struct urb *urb)
{
	struct ni_usb_urb_ctx *context = urb->context;

	complete(&context->complete);
}

static void ni_usb_timeout_handler(struct timer_list *t)
{
	struct ni_usb_priv *ni_priv = timer_container_of(ni_priv, t,
							 bulk_timer);
	struct ni_usb_urb_ctx *context = &ni_priv->context;

	context->timed_out = 1;
	complete(&context->complete);
};

// I'm using nonblocking loosely here, it only means -EAGAIN can be returned in certain cases
static int ni_usb_nonblocking_send_bulk_msg(struct ni_usb_priv *ni_priv, void *data,
					    int data_length, int *actual_data_length,
					    int timeout_msecs)
{
	struct usb_device *usb_dev;
	int retval;
	unsigned int out_pipe;
	struct ni_usb_urb_ctx *context = &ni_priv->context;

	*actual_data_length = 0;
	mutex_lock(&ni_priv->bulk_transfer_lock);
	if (!ni_priv->bus_interface) {
		mutex_unlock(&ni_priv->bulk_transfer_lock);
		return -ENODEV;
	}
	if (ni_priv->bulk_urb) {
		mutex_unlock(&ni_priv->bulk_transfer_lock);
		return -EAGAIN;
	}
	ni_priv->bulk_urb = usb_alloc_urb(0, GFP_KERNEL);
	if (!ni_priv->bulk_urb) {
		mutex_unlock(&ni_priv->bulk_transfer_lock);
		return -ENOMEM;
	}
	usb_dev = interface_to_usbdev(ni_priv->bus_interface);
	out_pipe = usb_sndbulkpipe(usb_dev, ni_priv->bulk_out_endpoint);
	init_completion(&context->complete);
	context->timed_out = 0;
	usb_fill_bulk_urb(ni_priv->bulk_urb, usb_dev, out_pipe, data, data_length,
			  &ni_usb_bulk_complete, context);

	if (timeout_msecs)
		mod_timer(&ni_priv->bulk_timer, jiffies + msecs_to_jiffies(timeout_msecs));

	retval = usb_submit_urb(ni_priv->bulk_urb, GFP_KERNEL);
	if (retval) {
		timer_delete_sync(&ni_priv->bulk_timer);
		usb_free_urb(ni_priv->bulk_urb);
		ni_priv->bulk_urb = NULL;
		dev_err(&usb_dev->dev, "failed to submit bulk out urb, retval=%i\n",
			retval);
		mutex_unlock(&ni_priv->bulk_transfer_lock);
		return retval;
	}
	mutex_unlock(&ni_priv->bulk_transfer_lock);
	wait_for_completion(&context->complete);    // wait for ni_usb_bulk_complete
	if (context->timed_out) {
		usb_kill_urb(ni_priv->bulk_urb);
		dev_err(&usb_dev->dev, "killed urb due to timeout\n");
		retval = -ETIMEDOUT;
	} else {
		retval = ni_priv->bulk_urb->status;
	}

	timer_delete_sync(&ni_priv->bulk_timer);
	*actual_data_length = ni_priv->bulk_urb->actual_length;
	mutex_lock(&ni_priv->bulk_transfer_lock);
	usb_free_urb(ni_priv->bulk_urb);
	ni_priv->bulk_urb = NULL;
	mutex_unlock(&ni_priv->bulk_transfer_lock);
	return retval;
}

static int ni_usb_send_bulk_msg(struct ni_usb_priv *ni_priv, void *data, int data_length,
				int *actual_data_length, int timeout_msecs)
{
	int retval;
	int timeout_msecs_remaining = timeout_msecs;

	retval = ni_usb_nonblocking_send_bulk_msg(ni_priv, data, data_length, actual_data_length,
						  timeout_msecs_remaining);
	while (retval == -EAGAIN && (timeout_msecs == 0 || timeout_msecs_remaining > 0)) {
		usleep_range(1000, 1500);
		retval = ni_usb_nonblocking_send_bulk_msg(ni_priv, data, data_length,
							  actual_data_length,
							  timeout_msecs_remaining);
		if (timeout_msecs != 0)
			--timeout_msecs_remaining;
	}
	if (timeout_msecs != 0 && timeout_msecs_remaining <= 0)
		return -ETIMEDOUT;
	return retval;
}

// I'm using nonblocking loosely here, it only means -EAGAIN can be returned in certain cases
static int ni_usb_nonblocking_receive_bulk_msg(struct ni_usb_priv *ni_priv,
					       void *data, int data_length,
					       int *actual_data_length, int timeout_msecs,
					       int interruptible)
{
	struct usb_device *usb_dev;
	int retval;
	unsigned int in_pipe;
	struct ni_usb_urb_ctx *context = &ni_priv->context;

	*actual_data_length = 0;
	mutex_lock(&ni_priv->bulk_transfer_lock);
	if (!ni_priv->bus_interface) {
		mutex_unlock(&ni_priv->bulk_transfer_lock);
		return -ENODEV;
	}
	if (ni_priv->bulk_urb) {
		mutex_unlock(&ni_priv->bulk_transfer_lock);
		return -EAGAIN;
	}
	ni_priv->bulk_urb = usb_alloc_urb(0, GFP_KERNEL);
	if (!ni_priv->bulk_urb) {
		mutex_unlock(&ni_priv->bulk_transfer_lock);
		return -ENOMEM;
	}
	usb_dev = interface_to_usbdev(ni_priv->bus_interface);
	in_pipe = usb_rcvbulkpipe(usb_dev, ni_priv->bulk_in_endpoint);
	init_completion(&context->complete);
	context->timed_out = 0;
	usb_fill_bulk_urb(ni_priv->bulk_urb, usb_dev, in_pipe, data, data_length,
			  &ni_usb_bulk_complete, context);

	if (timeout_msecs)
		mod_timer(&ni_priv->bulk_timer, jiffies + msecs_to_jiffies(timeout_msecs));

	retval = usb_submit_urb(ni_priv->bulk_urb, GFP_KERNEL);
	if (retval) {
		timer_delete_sync(&ni_priv->bulk_timer);
		usb_free_urb(ni_priv->bulk_urb);
		ni_priv->bulk_urb = NULL;
		dev_err(&usb_dev->dev, "failed to submit bulk in urb, retval=%i\n", retval);
		mutex_unlock(&ni_priv->bulk_transfer_lock);
		return retval;
	}
	mutex_unlock(&ni_priv->bulk_transfer_lock);
	if (interruptible) {
		if (wait_for_completion_interruptible(&context->complete)) {
			/*
			 * If we got interrupted by a signal while
			 * waiting for the usb gpib to respond, we
			 * should send a stop command so it will
			 * finish up with whatever it was doing and
			 * send its response now.
			 */
			ni_usb_stop(ni_priv);
			retval = -ERESTARTSYS;
			/*
			 * now do an uninterruptible wait, it shouldn't take long
			 * for the board to respond now.
			 */
			wait_for_completion(&context->complete);
		}
	} else {
		wait_for_completion(&context->complete);
	}
	if (context->timed_out) {
		usb_kill_urb(ni_priv->bulk_urb);
		dev_err(&usb_dev->dev, "killed urb due to timeout\n");
		retval = -ETIMEDOUT;
	} else {
		if (ni_priv->bulk_urb->status)
			retval = ni_priv->bulk_urb->status;
	}
	timer_delete_sync(&ni_priv->bulk_timer);
	*actual_data_length = ni_priv->bulk_urb->actual_length;
	mutex_lock(&ni_priv->bulk_transfer_lock);
	usb_free_urb(ni_priv->bulk_urb);
	ni_priv->bulk_urb = NULL;
	mutex_unlock(&ni_priv->bulk_transfer_lock);
	return retval;
}

static int ni_usb_receive_bulk_msg(struct ni_usb_priv *ni_priv, void *data,
				   int data_length, int *actual_data_length, int timeout_msecs,
				   int interruptible)
{
	int retval;
	int timeout_msecs_remaining = timeout_msecs;

	retval = ni_usb_nonblocking_receive_bulk_msg(ni_priv, data, data_length,
						     actual_data_length, timeout_msecs_remaining,
						     interruptible);
	while (retval == -EAGAIN && (timeout_msecs == 0 || timeout_msecs_remaining > 0)) {
		usleep_range(1000, 1500);
		retval = ni_usb_nonblocking_receive_bulk_msg(ni_priv, data, data_length,
							     actual_data_length,
							     timeout_msecs_remaining,
							     interruptible);
		if (timeout_msecs != 0)
			--timeout_msecs_remaining;
	}
	if (timeout_msecs && timeout_msecs_remaining <= 0)
		return -ETIMEDOUT;
	return retval;
}

static int ni_usb_receive_control_msg(struct ni_usb_priv *ni_priv, __u8 request,
				      __u8 requesttype, __u16 value, __u16 index,
				      void *data, __u16 size, int timeout_msecs)
{
	struct usb_device *usb_dev;
	int retval;
	unsigned int in_pipe;

	mutex_lock(&ni_priv->control_transfer_lock);
	if (!ni_priv->bus_interface) {
		mutex_unlock(&ni_priv->control_transfer_lock);
		return -ENODEV;
	}
	usb_dev = interface_to_usbdev(ni_priv->bus_interface);
	in_pipe = usb_rcvctrlpipe(usb_dev, 0);
	retval = usb_control_msg(usb_dev, in_pipe, request, requesttype, value, index, data,
				 size, timeout_msecs);
	mutex_unlock(&ni_priv->control_transfer_lock);
	return retval;
}

static void ni_usb_soft_update_status(struct gpib_board *board, unsigned int ni_usb_ibsta,
				      unsigned int clear_mask)
{
	static const unsigned int ni_usb_ibsta_mask = SRQI | ATN | CIC | REM | LACS | TACS | LOK;

	struct ni_usb_priv *ni_priv = board->private_data;
	struct usb_device *usb_dev = interface_to_usbdev(ni_priv->bus_interface);
	unsigned int need_monitoring_bits = ni_usb_ibsta_monitor_mask;
	unsigned long flags;

	board->status &= ~clear_mask;
	board->status &= ~ni_usb_ibsta_mask;
	board->status |= ni_usb_ibsta & ni_usb_ibsta_mask;
<<<<<<< HEAD
	// FIXME should generate events on DTAS and DCAS
=======
	if (ni_usb_ibsta & DCAS)
		push_gpib_event(board, EVENT_DEV_CLR);
	if (ni_usb_ibsta & DTAS)
		push_gpib_event(board, EVENT_DEV_TRG);
>>>>>>> 3b86c87f

	spin_lock_irqsave(&board->spinlock, flags);
/* remove set status bits from monitored set why ?***/
	ni_priv->monitored_ibsta_bits &= ~ni_usb_ibsta;
	need_monitoring_bits &= ~ni_priv->monitored_ibsta_bits; /* mm - monitored set */
	spin_unlock_irqrestore(&board->spinlock, flags);
	dev_dbg(&usb_dev->dev, "need_monitoring_bits=0x%x\n", need_monitoring_bits);

	if (need_monitoring_bits & ~ni_usb_ibsta)
		ni_usb_set_interrupt_monitor(board, ni_usb_ibsta_monitor_mask);
	else if (need_monitoring_bits & ni_usb_ibsta)
		wake_up_interruptible(&board->wait);

	dev_dbg(&usb_dev->dev, "ibsta=0x%x\n", ni_usb_ibsta);
}

static int ni_usb_parse_status_block(const u8 *buffer, struct ni_usb_status_block *status)
{
	u16 count;

	status->id = buffer[0];
	status->ibsta = (buffer[1] << 8) | buffer[2];
	status->error_code = buffer[3];
	count = buffer[4] | (buffer[5] << 8);
	count = ~count;
	count++;
	status->count = count;
	return 8;
};

static void ni_usb_dump_raw_block(const u8 *raw_data, int length)
{
	print_hex_dump(KERN_INFO, "", DUMP_PREFIX_NONE, 8, 1, raw_data, length, true);
}

static int ni_usb_parse_register_read_block(const u8 *raw_data, unsigned int *results,
					    int num_results)
{
	int i = 0;
	int j;
	int unexpected = 0;
	static const int results_per_chunk = 3;

	for (j = 0; j < num_results;) {
		int k;

		if (raw_data[i++] != NIUSB_REGISTER_READ_DATA_START_ID) {
			pr_err("parse error: wrong start id\n");
			unexpected = 1;
		}
		for (k = 0; k < results_per_chunk && j < num_results; ++k)
			results[j++] = raw_data[i++];
	}
	while (i % 4)
		i++;
	if (raw_data[i++] != NIUSB_REGISTER_READ_DATA_END_ID) {
		pr_err("parse error: wrong end id\n");
		unexpected = 1;
	}
	if (raw_data[i++] % results_per_chunk != num_results % results_per_chunk) {
		pr_err("parse error: wrong count=%i for NIUSB_REGISTER_READ_DATA_END\n",
		       (int)raw_data[i - 1]);
		unexpected = 1;
	}
	while (i % 4) {
		if (raw_data[i++] != 0) {
			pr_err("unexpected data: raw_data[%i]=0x%x, expected 0\n",
			       i - 1, (int)raw_data[i - 1]);
			unexpected = 1;
		}
	}
	if (unexpected)
		ni_usb_dump_raw_block(raw_data, i);
	return i;
}

static int ni_usb_parse_termination_block(const u8 *buffer)
{
	int i = 0;

	if (buffer[i++] != NIUSB_TERM_ID ||
	    buffer[i++] != 0x0 ||
	    buffer[i++] != 0x0 ||
	    buffer[i++] != 0x0) {
		pr_err("received unexpected termination block\n");
		pr_err(" expected: 0x%x 0x%x 0x%x 0x%x\n", NIUSB_TERM_ID, 0x0, 0x0, 0x0);
		pr_err(" received: 0x%x 0x%x 0x%x 0x%x\n",
		       buffer[i - 4], buffer[i - 3], buffer[i - 2], buffer[i - 1]);
	}
	return i;
};

static int parse_board_ibrd_readback(const u8 *raw_data, struct ni_usb_status_block *status,
				     u8 *parsed_data, int parsed_data_length,
				     int *actual_bytes_read)
{
	static const int ibrd_data_block_length = 0xf;
	static const int ibrd_extended_data_block_length = 0x1e;
	int data_block_length = 0;
	int i = 0;
	int j = 0;
	int k;
	int num_data_blocks = 0;
	struct ni_usb_status_block register_write_status;
	int unexpected = 0;

	while (raw_data[i] == NIUSB_IBRD_DATA_ID || raw_data[i] == NIUSB_IBRD_EXTENDED_DATA_ID) {
		if (raw_data[i] == NIUSB_IBRD_DATA_ID) {
			data_block_length = ibrd_data_block_length;
		} else if (raw_data[i] == NIUSB_IBRD_EXTENDED_DATA_ID) {
			data_block_length = ibrd_extended_data_block_length;
			if (raw_data[++i] !=  0)	{
				pr_err("unexpected data: raw_data[%i]=0x%x, expected 0\n",
				       i, (int)raw_data[i]);
				unexpected = 1;
			}
		} else {
			pr_err("Unexpected NIUSB_IBRD ID\n");
			return -EINVAL;
		}
		++i;
		for (k = 0; k < data_block_length; k++) {
			if (j < parsed_data_length)
				parsed_data[j++] = raw_data[i++];
			else
				++i;
		}
		++num_data_blocks;
	}
	i += ni_usb_parse_status_block(&raw_data[i], status);
	if (status->id != NIUSB_IBRD_STATUS_ID) {
		pr_err("bug: status->id=%i, != ibrd_status_id\n", status->id);
		return -EIO;
	}
	i++;
	if (num_data_blocks) {
		*actual_bytes_read = (num_data_blocks - 1) * data_block_length + raw_data[i++];
	} else {
		++i;
		*actual_bytes_read = 0;
	}
	if (*actual_bytes_read > j)
		pr_err("bug: discarded data. actual_bytes_read=%i, j=%i\n", *actual_bytes_read, j);
	for (k = 0; k < 2; k++)
		if (raw_data[i++] != 0) {
			pr_err("unexpected data: raw_data[%i]=0x%x, expected 0\n",
			       i - 1, (int)raw_data[i - 1]);
			unexpected = 1;
		}
	i += ni_usb_parse_status_block(&raw_data[i], &register_write_status);
	if (register_write_status.id != NIUSB_REG_WRITE_ID) {
		pr_err("unexpected data: register write status id=0x%x, expected 0x%x\n",
		       register_write_status.id, NIUSB_REG_WRITE_ID);
		unexpected = 1;
	}
	if (raw_data[i++] != 2) {
		pr_err("unexpected data: register write count=%i, expected 2\n",
		       (int)raw_data[i - 1]);
		unexpected = 1;
	}
	for (k = 0; k < 3; k++)
		if (raw_data[i++] != 0) {
			pr_err("unexpected data: raw_data[%i]=0x%x, expected 0\n",
			       i - 1, (int)raw_data[i - 1]);
			unexpected = 1;
		}
	i += ni_usb_parse_termination_block(&raw_data[i]);
	if (unexpected)
		ni_usb_dump_raw_block(raw_data, i);
	return i;
}

static	int ni_usb_parse_reg_write_status_block(const u8 *raw_data,
						struct ni_usb_status_block *status,
						int *writes_completed)
{
	int i = 0;

	i += ni_usb_parse_status_block(raw_data, status);
	*writes_completed = raw_data[i++];
	while (i % 4)
		i++;
	return i;
}

static int ni_usb_write_registers(struct ni_usb_priv *ni_priv,
				  const struct ni_usb_register *writes, int num_writes,
				  unsigned int *ibsta)
{
	struct usb_device *usb_dev = interface_to_usbdev(ni_priv->bus_interface);
	int retval;
	u8 *out_data, *in_data;
	int out_data_length;
	static const int in_data_length = 0x20;
	int bytes_written = 0, bytes_read = 0;
	int i = 0;
	int j;
	struct ni_usb_status_block status;
	static const int bytes_per_write = 3;
	int reg_writes_completed;

	out_data_length = num_writes * bytes_per_write + 0x10;
	out_data = kmalloc(out_data_length, GFP_KERNEL);
	if (!out_data)
		return -ENOMEM;
	i += ni_usb_bulk_register_write_header(&out_data[i], num_writes);
	for (j = 0; j < num_writes; j++)
		i += ni_usb_bulk_register_write(&out_data[i], writes[j]);
	while (i % 4)
		out_data[i++] = 0x00;
	i += ni_usb_bulk_termination(&out_data[i]);

	mutex_lock(&ni_priv->addressed_transfer_lock);

	retval = ni_usb_send_bulk_msg(ni_priv, out_data, i, &bytes_written, 1000);
	kfree(out_data);
	if (retval) {
		mutex_unlock(&ni_priv->addressed_transfer_lock);
		dev_err(&usb_dev->dev, "send_bulk_msg returned %i, bytes_written=%i, i=%i\n",
			retval, bytes_written, i);
		return retval;
	}

	in_data = kmalloc(in_data_length, GFP_KERNEL);
	if (!in_data) {
		mutex_unlock(&ni_priv->addressed_transfer_lock);
		return -ENOMEM;
	}
	retval = ni_usb_receive_bulk_msg(ni_priv, in_data, in_data_length, &bytes_read, 1000, 0);
	if (retval || bytes_read != 16) {
		mutex_unlock(&ni_priv->addressed_transfer_lock);
		dev_err(&usb_dev->dev, "receive_bulk_msg returned %i, bytes_read=%i\n",
			retval, bytes_read);
		ni_usb_dump_raw_block(in_data, bytes_read);
		kfree(in_data);
		return retval;
	}

	mutex_unlock(&ni_priv->addressed_transfer_lock);

	ni_usb_parse_reg_write_status_block(in_data, &status, &reg_writes_completed);
	// FIXME parse extra 09 status bits and termination
	kfree(in_data);
	if (status.id != NIUSB_REG_WRITE_ID) {
		dev_err(&usb_dev->dev, "parse error, id=0x%x != NIUSB_REG_WRITE_ID\n", status.id);
		return -EIO;
	}
	if (status.error_code) {
		dev_err(&usb_dev->dev, "nonzero error code 0x%x\n", status.error_code);
		return -EIO;
	}
	if (reg_writes_completed != num_writes) {
		dev_err(&usb_dev->dev, "reg_writes_completed=%i, num_writes=%i\n",
			reg_writes_completed, num_writes);
		return -EIO;
	}
	if (ibsta)
		*ibsta = status.ibsta;
	return 0;
}

// interface functions
static int ni_usb_read(struct gpib_board *board, u8 *buffer, size_t length,
		       int *end, size_t *bytes_read)
{
	int retval, parse_retval;
	struct ni_usb_priv *ni_priv = board->private_data;
	struct usb_device *usb_dev;
	u8 *out_data, *in_data;
	static const int out_data_length = 0x20;
	int in_data_length;
	int usb_bytes_written = 0, usb_bytes_read = 0;
	int i = 0;
	int complement_count;
	int actual_length;
	struct ni_usb_status_block status;
	static const int max_read_length = 0xffff;
	struct ni_usb_register reg;

	*bytes_read = 0;
	if (!ni_priv->bus_interface)
		return -ENODEV;
	if (length > max_read_length)
		return -EINVAL;
	usb_dev = interface_to_usbdev(ni_priv->bus_interface);
	out_data = kmalloc(out_data_length, GFP_KERNEL);
	if (!out_data)
		return -ENOMEM;
	out_data[i++] = 0x0a;
	out_data[i++] = ni_priv->eos_mode >> 8;
	out_data[i++] = ni_priv->eos_char;
	out_data[i++] = ni_usb_timeout_code(board->usec_timeout);
	complement_count = length - 1;
	complement_count = ~complement_count;
	out_data[i++] = complement_count & 0xff;
	out_data[i++] = (complement_count >> 8) & 0xff;
	out_data[i++] = 0x0;
	out_data[i++] = 0x0;
	i += ni_usb_bulk_register_write_header(&out_data[i], 2);
	reg.device = NIUSB_SUBDEV_TNT4882;
	reg.address = nec7210_to_tnt4882_offset(AUXMR);
	reg.value = AUX_HLDI;
	i += ni_usb_bulk_register_write(&out_data[i], reg);
	reg.value = AUX_CLEAR_END;
	i += ni_usb_bulk_register_write(&out_data[i], reg);
	while (i % 4)	// pad with zeros to 4-byte boundary
		out_data[i++] = 0x0;
	i += ni_usb_bulk_termination(&out_data[i]);

	mutex_lock(&ni_priv->addressed_transfer_lock);

	retval = ni_usb_send_bulk_msg(ni_priv, out_data, i, &usb_bytes_written, 1000);
	kfree(out_data);
	if (retval || usb_bytes_written != i) {
		if (retval == 0)
			retval = -EIO;
		dev_err(&usb_dev->dev, "send_bulk_msg returned %i, usb_bytes_written=%i, i=%i\n",
			retval, usb_bytes_written, i);
		mutex_unlock(&ni_priv->addressed_transfer_lock);
		return retval;
	}

	in_data_length = (length / 30 + 1) * 0x20 + 0x20;
	in_data = kmalloc(in_data_length, GFP_KERNEL);
	if (!in_data) {
		mutex_unlock(&ni_priv->addressed_transfer_lock);
		return -ENOMEM;
	}
	retval = ni_usb_receive_bulk_msg(ni_priv, in_data, in_data_length, &usb_bytes_read,
					 ni_usb_timeout_msecs(board->usec_timeout), 1);

	mutex_unlock(&ni_priv->addressed_transfer_lock);

	if (retval == -ERESTARTSYS) {
	} else if (retval) {
		dev_err(&usb_dev->dev, "receive_bulk_msg returned %i, usb_bytes_read=%i\n",
			retval, usb_bytes_read);
		kfree(in_data);
		return retval;
	}
	parse_retval = parse_board_ibrd_readback(in_data, &status, buffer, length, &actual_length);
	if (parse_retval != usb_bytes_read) {
		if (parse_retval >= 0)
			parse_retval = -EIO;
		dev_err(&usb_dev->dev, "retval=%i usb_bytes_read=%i\n",
			parse_retval, usb_bytes_read);
		kfree(in_data);
		return parse_retval;
	}
	if (actual_length != length - status.count) {
		dev_err(&usb_dev->dev, "actual_length=%i expected=%li\n",
			actual_length, (long)(length - status.count));
		ni_usb_dump_raw_block(in_data, usb_bytes_read);
	}
	kfree(in_data);
	switch (status.error_code) {
	case NIUSB_NO_ERROR:
		retval = 0;
		break;
	case NIUSB_ABORTED_ERROR:
		/*
		 * this is expected if ni_usb_receive_bulk_msg got
		 * interrupted by a signal and returned -ERESTARTSYS
		 */
		break;
	case NIUSB_ATN_STATE_ERROR:
		if (status.ibsta & DCAS) {
			retval = -EINTR;
		} else {
			retval = -EIO;
			dev_dbg(&usb_dev->dev, "read when ATN set stat: 0x%06x\n", status.ibsta);
		}
		break;
	case NIUSB_ADDRESSING_ERROR:
		retval = -EIO;
		break;
	case NIUSB_TIMEOUT_ERROR:
		retval = -ETIMEDOUT;
		break;
	case NIUSB_EOSMODE_ERROR:
		dev_err(&usb_dev->dev, "driver bug, we should have been able to avoid NIUSB_EOSMODE_ERROR.\n");
		retval = -EINVAL;
		break;
	default:
		dev_err(&usb_dev->dev, "unknown error code=%i\n",  status.error_code);
		retval = -EIO;
		break;
	}
	ni_usb_soft_update_status(board, status.ibsta, 0);
	if (status.ibsta & END)
		*end = 1;
	else
		*end = 0;
	*bytes_read = actual_length;
	return retval;
}

static int ni_usb_write(struct gpib_board *board, u8 *buffer, size_t length,
			int send_eoi, size_t *bytes_written)
{
	int retval;
	struct ni_usb_priv *ni_priv = board->private_data;
	struct usb_device *usb_dev;
	u8 *out_data, *in_data;
	int out_data_length;
	static const int in_data_length = 0x10;
	int usb_bytes_written = 0, usb_bytes_read = 0;
	int i = 0, j;
	int complement_count;
	struct ni_usb_status_block status;
	static const int max_write_length = 0xffff;

	if (!ni_priv->bus_interface)
		return -ENODEV;
	if (length > max_write_length)
		return -EINVAL;
	usb_dev = interface_to_usbdev(ni_priv->bus_interface);
	out_data_length = length + 0x10;
	out_data = kmalloc(out_data_length, GFP_KERNEL);
	if (!out_data)
		return -ENOMEM;
	out_data[i++] = 0x0d;
	complement_count = length - 1;
	complement_count = ~complement_count;
	out_data[i++] = complement_count & 0xff;
	out_data[i++] = (complement_count >> 8) & 0xff;
	out_data[i++] = ni_usb_timeout_code(board->usec_timeout);
	out_data[i++] = 0x0;
	out_data[i++] = 0x0;
	if (send_eoi)
		out_data[i++] = 0x8;
	else
		out_data[i++] = 0x0;
	out_data[i++] = 0x0;
	for (j = 0; j < length; j++)
		out_data[i++] = buffer[j];
	while (i % 4)	// pad with zeros to 4-byte boundary
		out_data[i++] = 0x0;
	i += ni_usb_bulk_termination(&out_data[i]);

	mutex_lock(&ni_priv->addressed_transfer_lock);

	retval = ni_usb_send_bulk_msg(ni_priv, out_data, i, &usb_bytes_written,
				      ni_usb_timeout_msecs(board->usec_timeout));
	kfree(out_data);
	if (retval || usb_bytes_written != i)	{
		mutex_unlock(&ni_priv->addressed_transfer_lock);
		dev_err(&usb_dev->dev, "send_bulk_msg returned %i, usb_bytes_written=%i, i=%i\n",
			retval, usb_bytes_written, i);
		return retval;
	}

	in_data = kmalloc(in_data_length, GFP_KERNEL);
	if (!in_data) {
		mutex_unlock(&ni_priv->addressed_transfer_lock);
		return -ENOMEM;
	}
	retval = ni_usb_receive_bulk_msg(ni_priv, in_data, in_data_length, &usb_bytes_read,
					 ni_usb_timeout_msecs(board->usec_timeout), 1);

	mutex_unlock(&ni_priv->addressed_transfer_lock);

	if ((retval && retval != -ERESTARTSYS) || usb_bytes_read != 12) {
		dev_err(&usb_dev->dev, "receive_bulk_msg returned %i, usb_bytes_read=%i\n",
			retval, usb_bytes_read);
		kfree(in_data);
		return retval;
	}
	ni_usb_parse_status_block(in_data, &status);
	kfree(in_data);
	switch	(status.error_code) {
	case NIUSB_NO_ERROR:
		retval = 0;
		break;
	case NIUSB_ABORTED_ERROR:
		/*
		 * this is expected if ni_usb_receive_bulk_msg got
		 * interrupted by a signal and returned -ERESTARTSYS
		 */
		break;
	case NIUSB_ADDRESSING_ERROR:
		dev_err(&usb_dev->dev, "Addressing error retval %d error code=%i\n",
			retval, status.error_code);
		retval = -ENXIO;
		break;
	case NIUSB_NO_LISTENER_ERROR:
		retval = -ECOMM;
		break;
	case NIUSB_TIMEOUT_ERROR:
		retval = -ETIMEDOUT;
		break;
	default:
		dev_err(&usb_dev->dev, "unknown error code=%i\n", status.error_code);
		retval = -EPIPE;
		break;
	}
	ni_usb_soft_update_status(board, status.ibsta, 0);
	*bytes_written = length - status.count;
	return retval;
}

static int ni_usb_command_chunk(struct gpib_board *board, u8 *buffer, size_t length,
				size_t *command_bytes_written)
{
	int retval;
	struct ni_usb_priv *ni_priv = board->private_data;
	struct usb_device *usb_dev;
	u8 *out_data, *in_data;
	int out_data_length;
	static const int in_data_length = 0x10;
	int bytes_written = 0, bytes_read = 0;
	int i = 0, j;
	unsigned int complement_count;
	struct ni_usb_status_block status;
	// usb-b gives error 4 if you try to send more than 16 command bytes at once
	static const int max_command_length = 0x10;

	*command_bytes_written = 0;
	if (!ni_priv->bus_interface)
		return -ENODEV;
	if (length > max_command_length)
		length = max_command_length;
	usb_dev = interface_to_usbdev(ni_priv->bus_interface);
	out_data_length = length + 0x10;
	out_data = kmalloc(out_data_length, GFP_KERNEL);
	if (!out_data)
		return -ENOMEM;
	out_data[i++] = 0x0c;
	complement_count = length - 1;
	complement_count = ~complement_count;
	out_data[i++] = complement_count;
	out_data[i++] = 0x0;
	out_data[i++] = ni_usb_timeout_code(board->usec_timeout);
	for (j = 0; j < length; j++)
		out_data[i++] = buffer[j];
	while (i % 4)	// pad with zeros to 4-byte boundary
		out_data[i++] = 0x0;
	i += ni_usb_bulk_termination(&out_data[i]);

	mutex_lock(&ni_priv->addressed_transfer_lock);

	retval = ni_usb_send_bulk_msg(ni_priv, out_data, i, &bytes_written,
				      ni_usb_timeout_msecs(board->usec_timeout));
	kfree(out_data);
	if (retval || bytes_written != i) {
		mutex_unlock(&ni_priv->addressed_transfer_lock);
		dev_err(&usb_dev->dev, "send_bulk_msg returned %i, bytes_written=%i, i=%i\n",
			retval, bytes_written, i);
		return retval;
	}

	in_data = kmalloc(in_data_length, GFP_KERNEL);
	if (!in_data) {
		mutex_unlock(&ni_priv->addressed_transfer_lock);
		return -ENOMEM;
	}

	retval = ni_usb_receive_bulk_msg(ni_priv, in_data, in_data_length, &bytes_read,
					 ni_usb_timeout_msecs(board->usec_timeout), 1);

	mutex_unlock(&ni_priv->addressed_transfer_lock);

	if ((retval && retval != -ERESTARTSYS) || bytes_read != 12) {
		dev_err(&usb_dev->dev, "receive_bulk_msg returned %i, bytes_read=%i\n",
			retval, bytes_read);
		kfree(in_data);
		return retval;
	}
	ni_usb_parse_status_block(in_data, &status);
	kfree(in_data);
	*command_bytes_written = length - status.count;
	switch (status.error_code) {
	case NIUSB_NO_ERROR:
		break;
	case NIUSB_ABORTED_ERROR:
		/*
		 * this is expected if ni_usb_receive_bulk_msg got
		 * interrupted by a signal and returned -ERESTARTSYS
		 */
		break;
	case NIUSB_NO_BUS_ERROR:
		return -ENOTCONN;
	case NIUSB_EOSMODE_ERROR:
		dev_err(&usb_dev->dev, "got eosmode error. Driver bug?\n");
		return -EIO;
	case NIUSB_TIMEOUT_ERROR:
		return -ETIMEDOUT;
	default:
		dev_err(&usb_dev->dev, "unknown error code=%i\n", status.error_code);
		return -EIO;
	}
	ni_usb_soft_update_status(board, status.ibsta, 0);
	return 0;
}

static int ni_usb_command(struct gpib_board *board, u8 *buffer, size_t length,
			  size_t *bytes_written)
{
	size_t count;
	int retval;

	*bytes_written = 0;
	while (*bytes_written < length) {
		retval = ni_usb_command_chunk(board, buffer + *bytes_written,
					      length - *bytes_written, &count);
		*bytes_written += count;
		if (retval < 0)
			return retval;
	}
	return 0;
}

static int ni_usb_take_control(struct gpib_board *board, int synchronous)
{
	int retval;
	struct ni_usb_priv *ni_priv = board->private_data;
	struct usb_device *usb_dev;
	u8 *out_data, *in_data;
	static const int out_data_length = 0x10;
	static const int  in_data_length = 0x10;
	int bytes_written = 0, bytes_read = 0;
	int i = 0;
	struct ni_usb_status_block status;

	if (!ni_priv->bus_interface)
		return -ENODEV;
	usb_dev = interface_to_usbdev(ni_priv->bus_interface);
	out_data = kmalloc(out_data_length, GFP_KERNEL);
	if (!out_data)
		return -ENOMEM;
	out_data[i++] = NIUSB_IBCAC_ID;
	if (synchronous)
		out_data[i++] = 0x1;
	else
		out_data[i++] = 0x0;
	out_data[i++] = 0x0;
	out_data[i++] = 0x0;
	i += ni_usb_bulk_termination(&out_data[i]);

	mutex_lock(&ni_priv->addressed_transfer_lock);

	retval = ni_usb_send_bulk_msg(ni_priv, out_data, i, &bytes_written, 1000);
	kfree(out_data);
	if (retval || bytes_written != i) {
		mutex_unlock(&ni_priv->addressed_transfer_lock);
		dev_err(&usb_dev->dev, "send_bulk_msg returned %i, bytes_written=%i, i=%i\n",
			retval, bytes_written, i);
		return retval;
	}

	in_data = kmalloc(in_data_length, GFP_KERNEL);
	if (!in_data) {
		mutex_unlock(&ni_priv->addressed_transfer_lock);
		return -ENOMEM;
	}
	retval = ni_usb_receive_bulk_msg(ni_priv, in_data, in_data_length, &bytes_read, 1000, 1);

	mutex_unlock(&ni_priv->addressed_transfer_lock);

	if ((retval && retval != -ERESTARTSYS) || bytes_read != 12) {
		if (retval == 0)
			retval = -EIO;
		dev_err(&usb_dev->dev, "receive_bulk_msg returned %i, bytes_read=%i\n",
			retval, bytes_read);
		kfree(in_data);
		return retval;
	}
	ni_usb_parse_status_block(in_data, &status);
	kfree(in_data);
	ni_usb_soft_update_status(board, status.ibsta, 0);
	return retval;
}

static int ni_usb_go_to_standby(struct gpib_board *board)
{
	int retval;
	struct ni_usb_priv *ni_priv = board->private_data;
	struct usb_device *usb_dev;
	u8 *out_data, *in_data;
	static const int out_data_length = 0x10;
	static const int  in_data_length = 0x20;
	int bytes_written = 0, bytes_read = 0;
	int i = 0;
	struct ni_usb_status_block status;

	if (!ni_priv->bus_interface)
		return -ENODEV;
	usb_dev = interface_to_usbdev(ni_priv->bus_interface);
	out_data = kmalloc(out_data_length, GFP_KERNEL);
	if (!out_data)
		return -ENOMEM;

	out_data[i++] = NIUSB_IBGTS_ID;
	out_data[i++] = 0x0;
	out_data[i++] = 0x0;
	out_data[i++] = 0x0;
	i += ni_usb_bulk_termination(&out_data[i]);

	mutex_lock(&ni_priv->addressed_transfer_lock);

	retval = ni_usb_send_bulk_msg(ni_priv, out_data, i, &bytes_written, 1000);
	kfree(out_data);
	if (retval || bytes_written != i) {
		mutex_unlock(&ni_priv->addressed_transfer_lock);
		dev_err(&usb_dev->dev, "send_bulk_msg returned %i, bytes_written=%i, i=%i\n",
			retval, bytes_written, i);
		return retval;
	}

	in_data = kmalloc(in_data_length, GFP_KERNEL);
	if (!in_data) {
		mutex_unlock(&ni_priv->addressed_transfer_lock);
		return -ENOMEM;
	}
	retval = ni_usb_receive_bulk_msg(ni_priv, in_data, in_data_length, &bytes_read, 1000, 0);

	mutex_unlock(&ni_priv->addressed_transfer_lock);

	if (retval || bytes_read != 12) {
		dev_err(&usb_dev->dev, "receive_bulk_msg returned %i, bytes_read=%i\n",
			retval, bytes_read);
		kfree(in_data);
		return retval;
	}
	ni_usb_parse_status_block(in_data, &status);
	kfree(in_data);
	if (status.id != NIUSB_IBGTS_ID)
		dev_err(&usb_dev->dev, "bug: status.id 0x%x != INUSB_IBGTS_ID\n", status.id);
	ni_usb_soft_update_status(board, status.ibsta, 0);
	return 0;
}

static int ni_usb_request_system_control(struct gpib_board *board, int request_control)
{
	int retval;
	struct ni_usb_priv *ni_priv = board->private_data;
	struct usb_device *usb_dev;
	int i = 0;
	struct ni_usb_register writes[4];
	unsigned int ibsta;

	if (!ni_priv->bus_interface)
		return -ENODEV;
	usb_dev = interface_to_usbdev(ni_priv->bus_interface);
	if (request_control) {
		writes[i].device = NIUSB_SUBDEV_TNT4882;
		writes[i].address = CMDR;
		writes[i].value = SETSC;
		i++;
		writes[i].device = NIUSB_SUBDEV_TNT4882;
		writes[i].address = nec7210_to_tnt4882_offset(AUXMR);
		writes[i].value = AUX_CIFC;
		i++;
	} else {
		writes[i].device = NIUSB_SUBDEV_TNT4882;
		writes[i].address = nec7210_to_tnt4882_offset(AUXMR);
		writes[i].value = AUX_CREN;
		i++;
		writes[i].device = NIUSB_SUBDEV_TNT4882;
		writes[i].address = nec7210_to_tnt4882_offset(AUXMR);
		writes[i].value = AUX_CIFC;
		i++;
		writes[i].device = NIUSB_SUBDEV_TNT4882;
		writes[i].address = nec7210_to_tnt4882_offset(AUXMR);
		writes[i].value = AUX_DSC;
		i++;
		writes[i].device = NIUSB_SUBDEV_TNT4882;
		writes[i].address = CMDR;
		writes[i].value = CLRSC;
		i++;
	}
	retval = ni_usb_write_registers(ni_priv, writes, i, &ibsta);
	if (retval < 0) {
		dev_err(&usb_dev->dev, "register write failed, retval=%i\n", retval);
		return retval;
	}
	if (!request_control)
		ni_priv->ren_state = 0;
	ni_usb_soft_update_status(board, ibsta, 0);
	return 0;
}

// FIXME maybe the interface should have a "pulse interface clear" function that can return an error?
static void ni_usb_interface_clear(struct gpib_board *board, int assert)
{
	int retval;
	struct ni_usb_priv *ni_priv = board->private_data;
	struct usb_device *usb_dev;
	u8 *out_data, *in_data;
	static const int out_data_length = 0x10;
	static const int  in_data_length = 0x10;
	int bytes_written = 0, bytes_read = 0;
	int i = 0;
	struct ni_usb_status_block status;

	if (!ni_priv->bus_interface)
		return; // -ENODEV;
	usb_dev = interface_to_usbdev(ni_priv->bus_interface);
// FIXME: we are going to pulse when assert is true, and ignore otherwise
	if (assert == 0)
		return;
	out_data = kmalloc(out_data_length, GFP_KERNEL);
	if (!out_data)
		return;
	out_data[i++] = NIUSB_IBSIC_ID;
	out_data[i++] = 0x0;
	out_data[i++] = 0x0;
	out_data[i++] = 0x0;
	i += ni_usb_bulk_termination(&out_data[i]);
	retval = ni_usb_send_bulk_msg(ni_priv, out_data, i, &bytes_written, 1000);
	kfree(out_data);
	if (retval || bytes_written != i) {
		dev_err(&usb_dev->dev, "send_bulk_msg returned %i, bytes_written=%i, i=%i\n",
			retval, bytes_written, i);
		return;
	}
	in_data = kmalloc(in_data_length, GFP_KERNEL);
	if (!in_data)
		return;

	retval = ni_usb_receive_bulk_msg(ni_priv, in_data, in_data_length, &bytes_read, 1000, 0);
	if (retval || bytes_read != 12) {
		dev_err(&usb_dev->dev, "receive_bulk_msg returned %i, bytes_read=%i\n",
			retval, bytes_read);
		kfree(in_data);
		return;
	}
	ni_usb_parse_status_block(in_data, &status);
	kfree(in_data);
	ni_usb_soft_update_status(board, status.ibsta, 0);
}

static void ni_usb_remote_enable(struct gpib_board *board, int enable)
{
	int retval;
	struct ni_usb_priv *ni_priv = board->private_data;
	struct usb_device *usb_dev;
	struct ni_usb_register reg;
	unsigned int ibsta;

	if (!ni_priv->bus_interface)
		return; // -ENODEV;
	usb_dev = interface_to_usbdev(ni_priv->bus_interface);
	reg.device = NIUSB_SUBDEV_TNT4882;
	reg.address = nec7210_to_tnt4882_offset(AUXMR);
	if (enable)
		reg.value = AUX_SREN;
	else
		reg.value = AUX_CREN;
	retval = ni_usb_write_registers(ni_priv, &reg, 1, &ibsta);
	if (retval < 0) {
		dev_err(&usb_dev->dev, "register write failed, retval=%i\n", retval);
		return; //retval;
	}
	ni_priv->ren_state = enable;
	ni_usb_soft_update_status(board, ibsta, 0);
	return;// 0;
}

static int ni_usb_enable_eos(struct gpib_board *board, u8 eos_byte, int compare_8_bits)
{
	struct ni_usb_priv *ni_priv = board->private_data;

	ni_priv->eos_char = eos_byte;
	ni_priv->eos_mode |= REOS;
	if (compare_8_bits)
		ni_priv->eos_mode |= BIN;
	else
		ni_priv->eos_mode &= ~BIN;
	return 0;
}

static void ni_usb_disable_eos(struct gpib_board *board)
{
	struct ni_usb_priv *ni_priv = board->private_data;
	/*
	 * adapter gets unhappy if you don't zero all the bits
	 * for the eos mode and eos char (returns error 4 on reads).
	 */
	ni_priv->eos_mode = 0;
	ni_priv->eos_char = 0;
}

static unsigned int ni_usb_update_status(struct gpib_board *board, unsigned int clear_mask)
{
	int retval;
	struct ni_usb_priv *ni_priv = board->private_data;
	struct usb_device *usb_dev;
	static const int buffer_length = 8;
	u8 *buffer;
	struct ni_usb_status_block status;

	if (!ni_priv->bus_interface)
		return -ENODEV;
	usb_dev = interface_to_usbdev(ni_priv->bus_interface);
	buffer = kmalloc(buffer_length, GFP_KERNEL);
	if (!buffer)
		return board->status;

	retval = ni_usb_receive_control_msg(ni_priv, NI_USB_WAIT_REQUEST, USB_DIR_IN |
					    USB_TYPE_VENDOR | USB_RECIP_DEVICE,
					    0x200, 0x0, buffer, buffer_length, 1000);
	if (retval != buffer_length) {
		dev_err(&usb_dev->dev, "usb_control_msg returned %i\n", retval);
		kfree(buffer);
		return board->status;
	}
	ni_usb_parse_status_block(buffer, &status);
	kfree(buffer);
	ni_usb_soft_update_status(board, status.ibsta, clear_mask);
	return board->status;
}

// tells ni-usb to immediately stop an ongoing i/o operation
static void ni_usb_stop(struct ni_usb_priv *ni_priv)
{
	struct usb_device *usb_dev = interface_to_usbdev(ni_priv->bus_interface);
	int retval;
	static const int buffer_length = 8;
	u8 *buffer;
	struct ni_usb_status_block status;

	buffer = kmalloc(buffer_length, GFP_KERNEL);
	if (!buffer)
		return;

	retval = ni_usb_receive_control_msg(ni_priv, NI_USB_STOP_REQUEST, USB_DIR_IN |
					    USB_TYPE_VENDOR | USB_RECIP_DEVICE,
					    0x0, 0x0, buffer, buffer_length, 1000);
	if (retval != buffer_length) {
		dev_err(&usb_dev->dev, "usb_control_msg returned %i\n", retval);
		kfree(buffer);
		return;
	}
	ni_usb_parse_status_block(buffer, &status);
	kfree(buffer);
}

static int ni_usb_primary_address(struct gpib_board *board, unsigned int address)
{
	int retval;
	struct ni_usb_priv *ni_priv = board->private_data;
	struct usb_device *usb_dev;
	int i = 0;
	struct ni_usb_register writes[2];
	unsigned int ibsta;

	if (!ni_priv->bus_interface)
		return -ENODEV;
	usb_dev = interface_to_usbdev(ni_priv->bus_interface);
	writes[i].device = NIUSB_SUBDEV_TNT4882;
	writes[i].address = nec7210_to_tnt4882_offset(ADR);
	writes[i].value = address;
	i++;
	writes[i].device = NIUSB_SUBDEV_UNKNOWN2;
	writes[i].address = 0x0;
	writes[i].value = address;
	i++;
	retval = ni_usb_write_registers(ni_priv, writes, i, &ibsta);
	if (retval < 0) {
		dev_err(&usb_dev->dev, "register write failed, retval=%i\n", retval);
		return retval;
	}
	ni_usb_soft_update_status(board, ibsta, 0);
	return 0;
}

static int ni_usb_write_sad(struct ni_usb_register *writes, int address, int enable)
{
	unsigned int adr_bits, admr_bits;
	int i = 0;

	adr_bits = HR_ARS;
	admr_bits = HR_TRM0 | HR_TRM1;
	if (enable) {
		adr_bits |= address;
		admr_bits |= HR_ADM1;
	} else {
		adr_bits |= HR_DT | HR_DL;
		admr_bits |= HR_ADM0;
	}
	writes[i].device = NIUSB_SUBDEV_TNT4882;
	writes[i].address = nec7210_to_tnt4882_offset(ADR);
	writes[i].value = adr_bits;
	i++;
	writes[i].device = NIUSB_SUBDEV_TNT4882;
	writes[i].address = nec7210_to_tnt4882_offset(ADMR);
	writes[i].value = admr_bits;
	i++;
	writes[i].device = NIUSB_SUBDEV_UNKNOWN2;
	writes[i].address = 0x1;
	writes[i].value = enable ? MSA(address) : 0x0;
	i++;
	return i;
}

static int ni_usb_secondary_address(struct gpib_board *board, unsigned int address, int enable)
{
	int retval;
	struct ni_usb_priv *ni_priv = board->private_data;
	struct usb_device *usb_dev;
	int i = 0;
	struct ni_usb_register writes[3];
	unsigned int ibsta;

	if (!ni_priv->bus_interface)
		return -ENODEV;
	usb_dev = interface_to_usbdev(ni_priv->bus_interface);
	i += ni_usb_write_sad(writes, address, enable);
	retval = ni_usb_write_registers(ni_priv, writes, i, &ibsta);
	if (retval < 0) {
		dev_err(&usb_dev->dev, "register write failed, retval=%i\n", retval);
		return retval;
	}
	ni_usb_soft_update_status(board, ibsta, 0);
	return 0;
}

static int ni_usb_parallel_poll(struct gpib_board *board, u8 *result)
{
	int retval;
	struct ni_usb_priv *ni_priv = board->private_data;
	struct usb_device *usb_dev;
	u8 *out_data, *in_data;
	static const int out_data_length = 0x10;
	static const int  in_data_length = 0x20;
	int bytes_written = 0, bytes_read = 0;
	int i = 0;
	int j = 0;
	struct ni_usb_status_block status;

	if (!ni_priv->bus_interface)
		return -ENODEV;
	usb_dev = interface_to_usbdev(ni_priv->bus_interface);
	out_data = kmalloc(out_data_length, GFP_KERNEL);
	if (!out_data)
		return -ENOMEM;

	out_data[i++] = NIUSB_IBRPP_ID;
	out_data[i++] = 0xf0;	// FIXME: this should be the parallel poll timeout code
	out_data[i++] = 0x0;
	out_data[i++] = 0x0;
	i += ni_usb_bulk_termination(&out_data[i]);
	/*FIXME: 1000 should use parallel poll timeout (not supported yet)*/
	retval = ni_usb_send_bulk_msg(ni_priv, out_data, i, &bytes_written, 1000);

	kfree(out_data);
	if (retval || bytes_written != i) {
		dev_err(&usb_dev->dev, "send_bulk_msg returned %i, bytes_written=%i, i=%i\n",
			retval, bytes_written, i);
		return retval;
	}
	in_data = kmalloc(in_data_length, GFP_KERNEL);
	if (!in_data)
		return -ENOMEM;

	/*FIXME: should use parallel poll timeout (not supported yet)*/
	retval = ni_usb_receive_bulk_msg(ni_priv, in_data, in_data_length,
					 &bytes_read, 1000, 1);

	if (retval && retval != -ERESTARTSYS)	{
		dev_err(&usb_dev->dev, "receive_bulk_msg returned %i, bytes_read=%i\n",
			retval, bytes_read);
		kfree(in_data);
		return retval;
	}
	j += ni_usb_parse_status_block(in_data, &status);
	*result = in_data[j++];
	kfree(in_data);
	ni_usb_soft_update_status(board, status.ibsta, 0);
	return retval;
}

static void ni_usb_parallel_poll_configure(struct gpib_board *board, u8 config)
{
	int retval;
	struct ni_usb_priv *ni_priv = board->private_data;
	struct usb_device *usb_dev;
	int i = 0;
	struct ni_usb_register writes[1];
	unsigned int ibsta;

	if (!ni_priv->bus_interface)
		return; // -ENODEV;
	usb_dev = interface_to_usbdev(ni_priv->bus_interface);
	writes[i].device = NIUSB_SUBDEV_TNT4882;
	writes[i].address = nec7210_to_tnt4882_offset(AUXMR);
	writes[i].value = PPR | config;
	i++;
	retval = ni_usb_write_registers(ni_priv, writes, i, &ibsta);
	if (retval < 0) {
		dev_err(&usb_dev->dev, "register write failed, retval=%i\n", retval);
		return;// retval;
	}
	ni_usb_soft_update_status(board, ibsta, 0);
	return;// 0;
}

static void ni_usb_parallel_poll_response(struct gpib_board *board, int ist)
{
	int retval;
	struct ni_usb_priv *ni_priv = board->private_data;
	struct usb_device *usb_dev;
	int i = 0;
	struct ni_usb_register writes[1];
	unsigned int ibsta;

	if (!ni_priv->bus_interface)
		return; // -ENODEV;
	usb_dev = interface_to_usbdev(ni_priv->bus_interface);
	writes[i].device = NIUSB_SUBDEV_TNT4882;
	writes[i].address = nec7210_to_tnt4882_offset(AUXMR);
	if (ist)
		writes[i].value = AUX_SPPF;
	else
		writes[i].value = AUX_CPPF;
	i++;
	retval = ni_usb_write_registers(ni_priv, writes, i, &ibsta);
	if (retval < 0) {
		dev_err(&usb_dev->dev, "register write failed, retval=%i\n", retval);
		return;// retval;
	}
	ni_usb_soft_update_status(board, ibsta, 0);
	return;// 0;
}

static void ni_usb_serial_poll_response(struct gpib_board *board, u8 status)
{
	int retval;
	struct ni_usb_priv *ni_priv = board->private_data;
	struct usb_device *usb_dev;
	int i = 0;
	struct ni_usb_register writes[1];
	unsigned int ibsta;

	if (!ni_priv->bus_interface)
		return; // -ENODEV;
	usb_dev = interface_to_usbdev(ni_priv->bus_interface);
	writes[i].device = NIUSB_SUBDEV_TNT4882;
	writes[i].address = nec7210_to_tnt4882_offset(SPMR);
	writes[i].value = status;
	i++;
	retval = ni_usb_write_registers(ni_priv, writes, i, &ibsta);
	if (retval < 0) {
		dev_err(&usb_dev->dev, "register write failed, retval=%i\n", retval);
		return;// retval;
	}
	ni_usb_soft_update_status(board, ibsta, 0);
	return;// 0;
}

static u8 ni_usb_serial_poll_status(struct gpib_board *board)
{
	return 0;
}

static void ni_usb_return_to_local(struct gpib_board *board)
{
	int retval;
	struct ni_usb_priv *ni_priv = board->private_data;
	struct usb_device *usb_dev;
	int i = 0;
	struct ni_usb_register writes[1];
	unsigned int ibsta;

	if (!ni_priv->bus_interface)
		return; // -ENODEV;
	usb_dev = interface_to_usbdev(ni_priv->bus_interface);
	writes[i].device = NIUSB_SUBDEV_TNT4882;
	writes[i].address = nec7210_to_tnt4882_offset(AUXMR);
	writes[i].value = AUX_RTL;
	i++;
	retval = ni_usb_write_registers(ni_priv, writes, i, &ibsta);
	if (retval < 0) {
		dev_err(&usb_dev->dev, "register write failed, retval=%i\n", retval);
		return;// retval;
	}
	ni_usb_soft_update_status(board, ibsta, 0);
	return;// 0;
}

static int ni_usb_line_status(const struct gpib_board *board)
{
	int retval;
	struct ni_usb_priv *ni_priv = board->private_data;
	struct usb_device *usb_dev;
	u8 *out_data, *in_data;
	static const int out_data_length = 0x20;
	static const int  in_data_length = 0x20;
	int bytes_written = 0, bytes_read = 0;
	int i = 0;
	unsigned int bsr_bits;
	int line_status = VALID_ALL;
	// NI windows driver reads 0xd(HSSEL), 0xc (ARD0), 0x1f (BSR)

	if (!ni_priv->bus_interface)
		return -ENODEV;
	usb_dev = interface_to_usbdev(ni_priv->bus_interface);
	out_data = kmalloc(out_data_length, GFP_KERNEL);
	if (!out_data)
		return -ENOMEM;

	/* line status gets called during ibwait */
	retval = mutex_trylock(&ni_priv->addressed_transfer_lock);

	if (retval == 0) {
		kfree(out_data);
		return -EBUSY;
	}
	i += ni_usb_bulk_register_read_header(&out_data[i], 1);
	i += ni_usb_bulk_register_read(&out_data[i], NIUSB_SUBDEV_TNT4882, BSR);
	while (i % 4)
		out_data[i++] = 0x0;
	i += ni_usb_bulk_termination(&out_data[i]);
	retval = ni_usb_nonblocking_send_bulk_msg(ni_priv, out_data, i, &bytes_written, 1000);
	kfree(out_data);
	if (retval || bytes_written != i) {
		mutex_unlock(&ni_priv->addressed_transfer_lock);
		if (retval != -EAGAIN)
			dev_err(&usb_dev->dev, "send_bulk_msg returned %i, bytes_written=%i, i=%i\n",
				retval, bytes_written, i);
		return retval;
	}

	in_data = kmalloc(in_data_length, GFP_KERNEL);
	if (!in_data) {
		mutex_unlock(&ni_priv->addressed_transfer_lock);
		return -ENOMEM;
	}
	retval = ni_usb_nonblocking_receive_bulk_msg(ni_priv, in_data, in_data_length,
						     &bytes_read, 1000, 0);

	mutex_unlock(&ni_priv->addressed_transfer_lock);

	if (retval) {
		if (retval != -EAGAIN)
			dev_err(&usb_dev->dev, "receive_bulk_msg returned %i, bytes_read=%i\n",
				retval, bytes_read);
		kfree(in_data);
		return retval;
	}

	ni_usb_parse_register_read_block(in_data, &bsr_bits, 1);
	kfree(in_data);
	if (bsr_bits & BCSR_REN_BIT)
		line_status |= BUS_REN;
	if (bsr_bits & BCSR_IFC_BIT)
		line_status |= BUS_IFC;
	if (bsr_bits & BCSR_SRQ_BIT)
		line_status |= BUS_SRQ;
	if (bsr_bits & BCSR_EOI_BIT)
		line_status |= BUS_EOI;
	if (bsr_bits & BCSR_NRFD_BIT)
		line_status |= BUS_NRFD;
	if (bsr_bits & BCSR_NDAC_BIT)
		line_status |= BUS_NDAC;
	if (bsr_bits & BCSR_DAV_BIT)
		line_status |= BUS_DAV;
	if (bsr_bits & BCSR_ATN_BIT)
		line_status |= BUS_ATN;
	return line_status;
}

static int ni_usb_setup_t1_delay(struct ni_usb_register *reg, unsigned int nano_sec,
				 unsigned int *actual_ns)
{
	int i = 0;

	*actual_ns = 2000;

	reg[i].device = NIUSB_SUBDEV_TNT4882;
	reg[i].address = nec7210_to_tnt4882_offset(AUXMR);
	if (nano_sec <= 1100)	{
		reg[i].value = AUXRI | USTD | SISB;
		*actual_ns = 1100;
	} else {
		reg[i].value = AUXRI | SISB;
	}
	i++;
	reg[i].device = NIUSB_SUBDEV_TNT4882;
	reg[i].address = nec7210_to_tnt4882_offset(AUXMR);
	if (nano_sec <= 500)	{
		reg[i].value = AUXRB | HR_TRI;
		*actual_ns = 500;
	} else {
		reg[i].value = AUXRB;
	}
	i++;
	reg[i].device = NIUSB_SUBDEV_TNT4882;
	reg[i].address = KEYREG;
	if (nano_sec <= 350) {
		reg[i].value = MSTD;
		*actual_ns = 350;
	} else {
		reg[i].value = 0x0;
	}
	i++;
	return i;
}

static int ni_usb_t1_delay(struct gpib_board *board, unsigned int nano_sec)
{
	int retval;
	struct ni_usb_priv *ni_priv = board->private_data;
	struct usb_device *usb_dev;
	struct ni_usb_register writes[3];
	unsigned int ibsta;
	unsigned int actual_ns;
	int i;

	if (!ni_priv->bus_interface)
		return -ENODEV;
	usb_dev = interface_to_usbdev(ni_priv->bus_interface);
	i = ni_usb_setup_t1_delay(writes, nano_sec, &actual_ns);
	retval = ni_usb_write_registers(ni_priv, writes, i, &ibsta);
	if (retval < 0) {
		dev_err(&usb_dev->dev, "register write failed, retval=%i\n", retval);
		return retval;
	}
	board->t1_nano_sec = actual_ns;
	ni_usb_soft_update_status(board, ibsta, 0);
	return actual_ns;
}

static int ni_usb_allocate_private(struct gpib_board *board)
{
	struct ni_usb_priv *ni_priv;

	board->private_data = kmalloc(sizeof(struct ni_usb_priv), GFP_KERNEL);
	if (!board->private_data)
		return -ENOMEM;
	ni_priv = board->private_data;
	memset(ni_priv, 0, sizeof(struct ni_usb_priv));
	mutex_init(&ni_priv->bulk_transfer_lock);
	mutex_init(&ni_priv->control_transfer_lock);
	mutex_init(&ni_priv->interrupt_transfer_lock);
	mutex_init(&ni_priv->addressed_transfer_lock);
	return 0;
}

static void ni_usb_free_private(struct ni_usb_priv *ni_priv)
{
	usb_free_urb(ni_priv->interrupt_urb);
	kfree(ni_priv);
}

#define NUM_INIT_WRITES 26
static int ni_usb_setup_init(struct gpib_board *board, struct ni_usb_register *writes)
{
	struct ni_usb_priv *ni_priv = board->private_data;
	struct usb_device *usb_dev = interface_to_usbdev(ni_priv->bus_interface);
	unsigned int mask, actual_ns;
	int i = 0;

	writes[i].device = NIUSB_SUBDEV_UNKNOWN3;
	writes[i].address = 0x10;
	writes[i].value = 0x0;
	i++;
	writes[i].device = NIUSB_SUBDEV_TNT4882;
	writes[i].address = CMDR;
	writes[i].value = SOFT_RESET;
	i++;
	writes[i].device =  NIUSB_SUBDEV_TNT4882;
	writes[i].address =  nec7210_to_tnt4882_offset(AUXMR);
	mask = AUXRA | HR_HLDA;
	if (ni_priv->eos_mode & BIN)
		mask |= HR_BIN;
	writes[i].value = mask;
	i++;
	writes[i].device = NIUSB_SUBDEV_TNT4882;
	writes[i].address = AUXCR;
	writes[i].value = mask;
	i++;
	writes[i].device = NIUSB_SUBDEV_TNT4882;
	writes[i].address = HSSEL;
	writes[i].value = TNT_ONE_CHIP_BIT;
	i++;
	writes[i].device = NIUSB_SUBDEV_TNT4882;
	writes[i].address = nec7210_to_tnt4882_offset(AUXMR);
	writes[i].value = AUX_CR;
	i++;
	writes[i].device = NIUSB_SUBDEV_TNT4882;
	writes[i].address = IMR0;
	writes[i].value = TNT_IMR0_ALWAYS_BITS;
	i++;
	writes[i].device = NIUSB_SUBDEV_TNT4882;
	writes[i].address = nec7210_to_tnt4882_offset(IMR1);
	writes[i].value = 0x0;
	i++;
	writes[i].device = NIUSB_SUBDEV_TNT4882;
	writes[i].address =  nec7210_to_tnt4882_offset(IMR2);
	writes[i].value = 0x0;
	i++;
	writes[i].device = NIUSB_SUBDEV_TNT4882;
	writes[i].address = IMR3;
	writes[i].value = 0x0;
	i++;
	writes[i].device = NIUSB_SUBDEV_TNT4882;
	writes[i].address = nec7210_to_tnt4882_offset(AUXMR);
	writes[i].value = AUX_HLDI;
	i++;

	i += ni_usb_setup_t1_delay(&writes[i], board->t1_nano_sec, &actual_ns);

	writes[i].device = NIUSB_SUBDEV_TNT4882;
	writes[i].address = nec7210_to_tnt4882_offset(AUXMR);
	writes[i].value = AUXRG | NTNL_BIT;
	i++;
	writes[i].device = NIUSB_SUBDEV_TNT4882;
	writes[i].address = CMDR;
	if (board->master)
		mask = SETSC; // set system controller
	else
		mask = CLRSC; // clear system controller
	writes[i].value = mask;
	i++;
	writes[i].device = NIUSB_SUBDEV_TNT4882;
	writes[i].address = nec7210_to_tnt4882_offset(AUXMR);
	writes[i].value = AUX_CIFC;
	i++;
	writes[i].device = NIUSB_SUBDEV_TNT4882;
	writes[i].address = nec7210_to_tnt4882_offset(ADR);
	writes[i].value = board->pad;
	i++;
	writes[i].device = NIUSB_SUBDEV_UNKNOWN2;
	writes[i].address = 0x0;
	writes[i].value = board->pad;
	i++;

	i += ni_usb_write_sad(&writes[i], board->sad, board->sad >= 0);

	writes[i].device = NIUSB_SUBDEV_UNKNOWN2;
	writes[i].address = 0x2; // could this be a timeout ?
	writes[i].value = 0xfd;
	i++;
	writes[i].device = NIUSB_SUBDEV_TNT4882;
	writes[i].address = 0xf; // undocumented address
	writes[i].value = 0x11;
	i++;
	writes[i].device = NIUSB_SUBDEV_TNT4882;
	writes[i].address = nec7210_to_tnt4882_offset(AUXMR);
	writes[i].value = AUX_PON;
	i++;
	writes[i].device = NIUSB_SUBDEV_TNT4882;
	writes[i].address = nec7210_to_tnt4882_offset(AUXMR);
	writes[i].value = AUX_CPPF;
	i++;
	if (i > NUM_INIT_WRITES) {
		dev_err(&usb_dev->dev, "bug!, buffer overrun, i=%i\n", i);
		return 0;
	}
	return i;
}

static int ni_usb_init(struct gpib_board *board)
{
	int retval;
	struct ni_usb_priv *ni_priv = board->private_data;
	struct usb_device *usb_dev = interface_to_usbdev(ni_priv->bus_interface);
	struct ni_usb_register *writes;
	unsigned int ibsta;
	int writes_len;

	writes = kmalloc_array(NUM_INIT_WRITES, sizeof(*writes), GFP_KERNEL);
	if (!writes)
		return -ENOMEM;

	writes_len = ni_usb_setup_init(board, writes);
	if (writes_len)
		retval = ni_usb_write_registers(ni_priv, writes, writes_len, &ibsta);
	else
		return -EFAULT;
	kfree(writes);
	if (retval) {
		dev_err(&usb_dev->dev, "register write failed, retval=%i\n", retval);
		return retval;
	}
	ni_usb_soft_update_status(board, ibsta, 0);
	return 0;
}

static void ni_usb_interrupt_complete(struct urb *urb)
{
	struct gpib_board *board = urb->context;
	struct ni_usb_priv *ni_priv = board->private_data;
	struct usb_device *usb_dev = interface_to_usbdev(ni_priv->bus_interface);
	int retval;
	struct ni_usb_status_block status;
	unsigned long flags;

	switch (urb->status) {
		/* success */
	case 0:
		break;
		/* unlinked, don't resubmit */
	case -ECONNRESET:
	case -ENOENT:
	case -ESHUTDOWN:
		return;
	default: /* other error, resubmit */
		retval = usb_submit_urb(ni_priv->interrupt_urb, GFP_ATOMIC);
		if (retval)
			dev_err(&usb_dev->dev, "failed to resubmit interrupt urb\n");
		return;
	}

	ni_usb_parse_status_block(urb->transfer_buffer, &status);

	spin_lock_irqsave(&board->spinlock, flags);
	ni_priv->monitored_ibsta_bits &= ~status.ibsta;
	spin_unlock_irqrestore(&board->spinlock, flags);

	wake_up_interruptible(&board->wait);

	retval = usb_submit_urb(ni_priv->interrupt_urb, GFP_ATOMIC);
	if (retval)
		dev_err(&usb_dev->dev, "failed to resubmit interrupt urb\n");
}

static int ni_usb_set_interrupt_monitor(struct gpib_board *board, unsigned int monitored_bits)
{
	int retval;
	struct ni_usb_priv *ni_priv = board->private_data;
	struct usb_device *usb_dev = interface_to_usbdev(ni_priv->bus_interface);
	static const int buffer_length = 8;
	u8 *buffer;
	struct ni_usb_status_block status;
	unsigned long flags;

	buffer = kmalloc(buffer_length, GFP_KERNEL);
	if (!buffer)
		return -ENOMEM;

	spin_lock_irqsave(&board->spinlock, flags);
	ni_priv->monitored_ibsta_bits = ni_usb_ibsta_monitor_mask & monitored_bits;
	spin_unlock_irqrestore(&board->spinlock, flags);
	retval = ni_usb_receive_control_msg(ni_priv, NI_USB_WAIT_REQUEST, USB_DIR_IN |
					    USB_TYPE_VENDOR | USB_RECIP_DEVICE,
					    0x300, ni_usb_ibsta_monitor_mask & monitored_bits,
					    buffer, buffer_length, 1000);
	if (retval != buffer_length) {
		dev_err(&usb_dev->dev, "usb_control_msg returned %i\n", retval);
		kfree(buffer);
		return -1;
	}
	ni_usb_parse_status_block(buffer, &status);
	kfree(buffer);
	return 0;
}

static int ni_usb_setup_urbs(struct gpib_board *board)
{
	struct ni_usb_priv *ni_priv = board->private_data;
	struct usb_device *usb_dev;
	int int_pipe;
	int retval;

	if (ni_priv->interrupt_in_endpoint < 0)
		return 0;

	mutex_lock(&ni_priv->interrupt_transfer_lock);
	if (!ni_priv->bus_interface) {
		mutex_unlock(&ni_priv->interrupt_transfer_lock);
		return -ENODEV;
	}
	ni_priv->interrupt_urb = usb_alloc_urb(0, GFP_KERNEL);
	if (!ni_priv->interrupt_urb) {
		mutex_unlock(&ni_priv->interrupt_transfer_lock);
		return -ENOMEM;
	}
	usb_dev = interface_to_usbdev(ni_priv->bus_interface);
	int_pipe = usb_rcvintpipe(usb_dev, ni_priv->interrupt_in_endpoint);
	usb_fill_int_urb(ni_priv->interrupt_urb, usb_dev, int_pipe, ni_priv->interrupt_buffer,
			 sizeof(ni_priv->interrupt_buffer), &ni_usb_interrupt_complete, board, 1);
	retval = usb_submit_urb(ni_priv->interrupt_urb, GFP_KERNEL);
	mutex_unlock(&ni_priv->interrupt_transfer_lock);
	if (retval) {
		dev_err(&usb_dev->dev, "failed to submit first interrupt urb, retval=%i\n", retval);
		return retval;
	}
	return 0;
}

static void ni_usb_cleanup_urbs(struct ni_usb_priv *ni_priv)
{
	if (ni_priv && ni_priv->bus_interface) {
		if (ni_priv->interrupt_urb)
			usb_kill_urb(ni_priv->interrupt_urb);
		if (ni_priv->bulk_urb)
			usb_kill_urb(ni_priv->bulk_urb);
	}
}

static int ni_usb_b_read_serial_number(struct ni_usb_priv *ni_priv)
{
	struct usb_device *usb_dev = interface_to_usbdev(ni_priv->bus_interface);
	int retval;
	u8 *out_data;
	u8 *in_data;
	static const int out_data_length = 0x20;
	static const int  in_data_length = 0x20;
	int bytes_written = 0, bytes_read = 0;
	int i = 0;
	static const int num_reads = 4;
	unsigned int results[4];
	int j;
	unsigned int serial_number;

	in_data = kmalloc(in_data_length, GFP_KERNEL);
	if (!in_data)
		return -ENOMEM;

	out_data = kmalloc(out_data_length, GFP_KERNEL);
	if (!out_data) {
		kfree(in_data);
		return -ENOMEM;
	}
	i += ni_usb_bulk_register_read_header(&out_data[i], num_reads);
	i += ni_usb_bulk_register_read(&out_data[i], NIUSB_SUBDEV_UNKNOWN3, SERIAL_NUMBER_1_REG);
	i += ni_usb_bulk_register_read(&out_data[i], NIUSB_SUBDEV_UNKNOWN3, SERIAL_NUMBER_2_REG);
	i += ni_usb_bulk_register_read(&out_data[i], NIUSB_SUBDEV_UNKNOWN3, SERIAL_NUMBER_3_REG);
	i += ni_usb_bulk_register_read(&out_data[i], NIUSB_SUBDEV_UNKNOWN3, SERIAL_NUMBER_4_REG);
	while (i % 4)
		out_data[i++] = 0x0;
	i += ni_usb_bulk_termination(&out_data[i]);
	retval = ni_usb_send_bulk_msg(ni_priv, out_data, out_data_length, &bytes_written, 1000);
	if (retval) {
		dev_err(&usb_dev->dev, "send_bulk_msg returned %i, bytes_written=%i, i=%li\n",
			retval, bytes_written, (long)out_data_length);
		goto serial_out;
	}
	retval = ni_usb_receive_bulk_msg(ni_priv, in_data, in_data_length, &bytes_read, 1000, 0);
	if (retval) {
		dev_err(&usb_dev->dev, "receive_bulk_msg returned %i, bytes_read=%i\n",
			retval, bytes_read);
		ni_usb_dump_raw_block(in_data, bytes_read);
		goto serial_out;
	}
	if (ARRAY_SIZE(results) < num_reads) {
		dev_err(&usb_dev->dev, "serial number eetup bug\n");
		retval = -EINVAL;
		goto serial_out;
	}
	ni_usb_parse_register_read_block(in_data, results, num_reads);
	serial_number = 0;
	for (j = 0; j < num_reads; ++j)
		serial_number |= (results[j] & 0xff) << (8 * j);
	dev_dbg(&usb_dev->dev, "board serial number is 0x%x\n", serial_number);
	retval = 0;
serial_out:
	kfree(in_data);
	kfree(out_data);
	return retval;
}

static int ni_usb_hs_wait_for_ready(struct ni_usb_priv *ni_priv)
{
	struct usb_device *usb_dev = interface_to_usbdev(ni_priv->bus_interface);
	static const int buffer_size = 0x10;
	static const int timeout = 50;
	static const int msec_sleep_duration = 100;
	int i;	int retval;
	int j;
	int unexpected = 0;
	unsigned int serial_number;
	u8 *buffer;

	buffer = kmalloc(buffer_size, GFP_KERNEL);
	if (!buffer)
		return -ENOMEM;

	retval = ni_usb_receive_control_msg(ni_priv, NI_USB_SERIAL_NUMBER_REQUEST,
					    USB_DIR_IN | USB_TYPE_VENDOR | USB_RECIP_DEVICE,
					    0x0, 0x0, buffer, buffer_size, 1000);
	if (retval < 0) {
		dev_err(&usb_dev->dev, "usb_control_msg request 0x%x returned %i\n",
			NI_USB_SERIAL_NUMBER_REQUEST, retval);
		goto ready_out;
	}
	j = 0;
	if (buffer[j] != NI_USB_SERIAL_NUMBER_REQUEST) {
		dev_err(&usb_dev->dev, "unexpected data: buffer[%i]=0x%x, expected 0x%x\n",
			j, (int)buffer[j], NI_USB_SERIAL_NUMBER_REQUEST);
		unexpected = 1;
	}
	if (unexpected)
		ni_usb_dump_raw_block(buffer, retval);
	// NI-USB-HS+ pads the serial with 0x0 to make 16 bytes
	if (retval != 5 && retval != 16) {
		dev_err(&usb_dev->dev, "received unexpected number of bytes = %i, expected 5 or 16\n",
			retval);
		ni_usb_dump_raw_block(buffer, retval);
	}
	serial_number = 0;
	serial_number |= buffer[++j];
	serial_number |= (buffer[++j] << 8);
	serial_number |= (buffer[++j] << 16);
	serial_number |= (buffer[++j] << 24);
	dev_dbg(&usb_dev->dev, "board serial number is 0x%x\n", serial_number);
	for (i = 0; i < timeout; ++i) {
		int ready = 0;

		retval = ni_usb_receive_control_msg(ni_priv, NI_USB_POLL_READY_REQUEST,
						    USB_DIR_IN | USB_TYPE_VENDOR | USB_RECIP_DEVICE,
						    0x0, 0x0, buffer, buffer_size, 100);
		if (retval < 0) {
			dev_err(&usb_dev->dev, "usb_control_msg request 0x%x returned %i\n",
				NI_USB_POLL_READY_REQUEST, retval);
			goto ready_out;
		}
		j = 0;
		unexpected = 0;
		if (buffer[j] != NI_USB_POLL_READY_REQUEST) { // [0]
			dev_err(&usb_dev->dev, "unexpected data: buffer[%i]=0x%x, expected 0x%x\n",
				j, (int)buffer[j], NI_USB_POLL_READY_REQUEST);
			unexpected = 1;
		}
		++j;
		if (buffer[j] != 0x1 && buffer[j] != 0x0) { // [1] HS+ sends 0x0
			dev_err(&usb_dev->dev, "unexpected data: buffer[%i]=0x%x, expected 0x1 or 0x0\n",
				j, (int)buffer[j]);
			unexpected = 1;
		}
		if (buffer[++j] != 0x0) { // [2]
			dev_err(&usb_dev->dev, "unexpected data: buffer[%i]=0x%x, expected 0x%x\n",
				j, (int)buffer[j], 0x0);
			unexpected = 1;
		}
		++j;
		/*
		 * MC usb-488 (and sometimes NI-USB-HS?) sends 0x8 here; MC usb-488A sends 0x7 here
		 * NI-USB-HS+ sends 0x0
		 */
		if (buffer[j] != 0x1 && buffer[j] != 0x8 && buffer[j] != 0x7 && buffer[j] != 0x0) {
			// [3]
			dev_err(&usb_dev->dev, "unexpected data: buffer[%i]=0x%x, expected 0x0, 0x1, 0x7 or 0x8\n",
				j, (int)buffer[j]);
			unexpected = 1;
		}
		++j;
		// NI-USB-HS+ sends 0 here
		if (buffer[j] != 0x30 && buffer[j] != 0x0) { // [4]
			dev_err(&usb_dev->dev, "unexpected data: buffer[%i]=0x%x, expected 0x0 or 0x30\n",
				j, (int)buffer[j]);
			unexpected = 1;
		}
		++j;
		// MC usb-488 (and sometimes NI-USB-HS?) and NI-USB-HS+ sends 0x0 here
		if (buffer[j] != 0x1 && buffer[j] != 0x0) { // [5]
			dev_err(&usb_dev->dev, "unexpected data: buffer[%i]=0x%x, expected 0x1 or 0x0\n",
				j, (int)buffer[j]);
			unexpected = 1;
		}
		if (buffer[++j] != 0x0) { // [6]
			ready = 1;
			// NI-USB-HS+ sends 0xf or 0x19 here
			if (buffer[j] != 0x2 && buffer[j] != 0xe && buffer[j] != 0xf &&
			    buffer[j] != 0x16 && buffer[j] != 0x19) {
				dev_err(&usb_dev->dev, "unexpected data: buffer[%i]=0x%x, expected 0x2, 0xe, 0xf, 0x16 or 0x19\n",
					j, (int)buffer[j]);
				unexpected = 1;
			}
		}
		if (buffer[++j] != 0x0) { // [7]
			ready = 1;
			// MC usb-488 sends 0x5 here; MC usb-488A sends 0x6 here
			if (buffer[j] != 0x3 && buffer[j] != 0x5 && buffer[j] != 0x6 &&
			    buffer[j] != 0x8)	{
				dev_err(&usb_dev->dev, "unexpected data: buffer[%i]=0x%x, expected 0x3 or 0x5, 0x6 or 0x08\n",
					j, (int)buffer[j]);
				unexpected = 1;
			}
		}
		++j;
		if (buffer[j] != 0x0 && buffer[j] != 0x2) { // [8] MC usb-488 sends 0x2 here
			dev_err(&usb_dev->dev, " unexpected data: buffer[%i]=0x%x, expected 0x0 or 0x2\n",
				j, (int)buffer[j]);
			unexpected = 1;
		}
		++j;
		// MC usb-488A and NI-USB-HS sends 0x3 here; NI-USB-HS+ sends 0x30 here
		if (buffer[j] != 0x0 && buffer[j] != 0x3 && buffer[j] != 0x30) { // [9]
			dev_err(&usb_dev->dev, "unexpected data: buffer[%i]=0x%x, expected 0x0, 0x3 or 0x30\n",
				j, (int)buffer[j]);
			unexpected = 1;
		}
		if (buffer[++j] != 0x0) { // [10] MC usb-488 sends 0x7 here, new HS+ sends 0x59
			ready = 1;
			if (buffer[j] != 0x96 && buffer[j] != 0x7 && buffer[j] != 0x6e &&
			    buffer[j] != 0x59) {
				dev_err(&usb_dev->dev, "unexpected data: buffer[%i]=0x%x, expected 0x96, 0x07, 0x6e or 0x59\n",
					j, (int)buffer[j]);
				unexpected = 1;
			}
		}
		if (unexpected)
			ni_usb_dump_raw_block(buffer, retval);
		if (ready)
			break;
		retval = msleep_interruptible(msec_sleep_duration);
		if (retval) {
			retval = -ERESTARTSYS;
			goto ready_out;
		}
	}
	retval = 0;

ready_out:
	kfree(buffer);
	dev_dbg(&usb_dev->dev, "exit retval=%d\n", retval);
	return retval;
}

/*
 * This does some extra init for HS+ models, as observed on Windows.  One of the
 * control requests causes the LED to stop blinking.
 * I'm not sure what the other 2 requests do.  None of these requests are actually required
 * for the adapter to work, maybe they do some init for the analyzer interface
 * (which we don't use).
 */
static int ni_usb_hs_plus_extra_init(struct ni_usb_priv *ni_priv)
{
	struct usb_device *usb_dev = interface_to_usbdev(ni_priv->bus_interface);
	int retval;
	u8 *buffer;
	static const int buffer_size = 16;
	int transfer_size;

	buffer = kmalloc(buffer_size, GFP_KERNEL);
	if (!buffer)
		return -ENOMEM;
	do {
		transfer_size = 16;

		retval = ni_usb_receive_control_msg(ni_priv, NI_USB_HS_PLUS_0x48_REQUEST,
						    USB_DIR_IN | USB_TYPE_VENDOR | USB_RECIP_DEVICE,
						    0x0, 0x0, buffer, transfer_size, 1000);
		if (retval < 0) {
			dev_err(&usb_dev->dev, "usb_control_msg request 0x%x returned %i\n",
				NI_USB_HS_PLUS_0x48_REQUEST, retval);
			break;
		}
		// expected response data: 48 f3 30 00 00 00 00 00 00 00 00 00 00 00 00 00
		if (buffer[0] != NI_USB_HS_PLUS_0x48_REQUEST)
			dev_err(&usb_dev->dev, "unexpected data: buffer[0]=0x%x, expected 0x%x\n",
				(int)buffer[0], NI_USB_HS_PLUS_0x48_REQUEST);

		transfer_size = 2;

		retval = ni_usb_receive_control_msg(ni_priv, NI_USB_HS_PLUS_LED_REQUEST,
						    USB_DIR_IN | USB_TYPE_VENDOR | USB_RECIP_DEVICE,
						    0x1, 0x0, buffer, transfer_size, 1000);
		if (retval < 0) {
			dev_err(&usb_dev->dev, "usb_control_msg request 0x%x returned %i\n",
				NI_USB_HS_PLUS_LED_REQUEST, retval);
			break;
		}
		// expected response data: 4b 00
		if (buffer[0] != NI_USB_HS_PLUS_LED_REQUEST)
			dev_err(&usb_dev->dev, "unexpected data: buffer[0]=0x%x, expected 0x%x\n",
				(int)buffer[0], NI_USB_HS_PLUS_LED_REQUEST);

		transfer_size = 9;

		retval = ni_usb_receive_control_msg(ni_priv, NI_USB_HS_PLUS_0xf8_REQUEST,
						    USB_DIR_IN | USB_TYPE_VENDOR |
						    USB_RECIP_INTERFACE,
						    0x0, 0x1, buffer, transfer_size, 1000);
		if (retval < 0) {
			dev_err(&usb_dev->dev, "usb_control_msg request 0x%x returned %i\n",
				NI_USB_HS_PLUS_0xf8_REQUEST, retval);
			break;
		}
		// expected response data: f8 01 00 00 00 01 00 00 00
		if (buffer[0] != NI_USB_HS_PLUS_0xf8_REQUEST)
			dev_err(&usb_dev->dev, "unexpected data: buffer[0]=0x%x, expected 0x%x\n",
				(int)buffer[0], NI_USB_HS_PLUS_0xf8_REQUEST);
	} while (0);

	// cleanup
	kfree(buffer);
	return retval;
}

static inline int ni_usb_device_match(struct usb_interface *interface,
				      const struct gpib_board_config *config)
{
	if (gpib_match_device_path(&interface->dev, config->device_path) == 0)
		return 0;
	return 1;
}

static int ni_usb_attach(struct gpib_board *board, const struct gpib_board_config *config)
{
	int retval;
	int i, index;
	struct ni_usb_priv *ni_priv;
	int product_id;
	struct usb_device *usb_dev;

	mutex_lock(&ni_usb_hotplug_lock);
	retval = ni_usb_allocate_private(board);
	if (retval < 0)		{
		mutex_unlock(&ni_usb_hotplug_lock);
		return retval;
	}
	ni_priv = board->private_data;
	for (i = 0; i < MAX_NUM_NI_USB_INTERFACES; i++)	{
		if (ni_usb_driver_interfaces[i] &&
		    !usb_get_intfdata(ni_usb_driver_interfaces[i]) &&
		    ni_usb_device_match(ni_usb_driver_interfaces[i], config)) {
			ni_priv->bus_interface = ni_usb_driver_interfaces[i];
			usb_set_intfdata(ni_usb_driver_interfaces[i], board);
			usb_dev = interface_to_usbdev(ni_priv->bus_interface);
			index = i;
			break;
		}
	}
	if (i == MAX_NUM_NI_USB_INTERFACES) {
		mutex_unlock(&ni_usb_hotplug_lock);
		dev_err(board->gpib_dev, "No supported adapters found, have you loaded its firmware?\n");
		return -ENODEV;
	}
	if (usb_reset_configuration(interface_to_usbdev(ni_priv->bus_interface)))
		dev_err(&usb_dev->dev, "usb_reset_configuration() failed.\n");

	product_id = le16_to_cpu(usb_dev->descriptor.idProduct);
	ni_priv->product_id = product_id;

	timer_setup(&ni_priv->bulk_timer, ni_usb_timeout_handler, 0);

	switch (product_id) {
	case USB_DEVICE_ID_NI_USB_B:
		ni_priv->bulk_out_endpoint = NIUSB_B_BULK_OUT_ENDPOINT;
		ni_priv->bulk_in_endpoint = NIUSB_B_BULK_IN_ENDPOINT;
		ni_priv->interrupt_in_endpoint = NIUSB_B_INTERRUPT_IN_ENDPOINT;
		ni_usb_b_read_serial_number(ni_priv);
		break;
	case USB_DEVICE_ID_NI_USB_HS:
	case USB_DEVICE_ID_MC_USB_488:
	case USB_DEVICE_ID_KUSB_488A:
		ni_priv->bulk_out_endpoint = NIUSB_HS_BULK_OUT_ENDPOINT;
		ni_priv->bulk_in_endpoint = NIUSB_HS_BULK_IN_ENDPOINT;
		ni_priv->interrupt_in_endpoint = NIUSB_HS_INTERRUPT_IN_ENDPOINT;
		retval = ni_usb_hs_wait_for_ready(ni_priv);
		if (retval < 0) {
			mutex_unlock(&ni_usb_hotplug_lock);
			return retval;
		}
		break;
	case USB_DEVICE_ID_NI_USB_HS_PLUS:
		ni_priv->bulk_out_endpoint = NIUSB_HS_PLUS_BULK_OUT_ENDPOINT;
		ni_priv->bulk_in_endpoint = NIUSB_HS_PLUS_BULK_IN_ENDPOINT;
		ni_priv->interrupt_in_endpoint = NIUSB_HS_PLUS_INTERRUPT_IN_ENDPOINT;
		retval = ni_usb_hs_wait_for_ready(ni_priv);
		if (retval < 0) {
			mutex_unlock(&ni_usb_hotplug_lock);
			return retval;
		}
		retval = ni_usb_hs_plus_extra_init(ni_priv);
		if (retval < 0) {
			mutex_unlock(&ni_usb_hotplug_lock);
			return retval;
		}
		break;
	default:
		mutex_unlock(&ni_usb_hotplug_lock);
		dev_err(&usb_dev->dev, "\tDriver bug: unknown endpoints for usb device id %x\n",
			product_id);
		return -EINVAL;
	}

	retval = ni_usb_setup_urbs(board);
	if (retval < 0) {
		mutex_unlock(&ni_usb_hotplug_lock);
		return retval;
	}
	retval = ni_usb_set_interrupt_monitor(board, 0);
	if (retval < 0) {
		mutex_unlock(&ni_usb_hotplug_lock);
		return retval;
	}

	board->t1_nano_sec = 500;

	retval = ni_usb_init(board);
	if (retval < 0) {
		mutex_unlock(&ni_usb_hotplug_lock);
		return retval;
	}
	retval = ni_usb_set_interrupt_monitor(board, ni_usb_ibsta_monitor_mask);
	if (retval < 0)		{
		mutex_unlock(&ni_usb_hotplug_lock);
		return retval;
	}

	mutex_unlock(&ni_usb_hotplug_lock);
	dev_info(&usb_dev->dev,
		 "bus %d dev num %d attached to gpib%d, intf %i\n",
		 usb_dev->bus->busnum, usb_dev->devnum, board->minor, index);
	return retval;
}

static int ni_usb_shutdown_hardware(struct ni_usb_priv *ni_priv)
{
	struct usb_device *usb_dev = interface_to_usbdev(ni_priv->bus_interface);
	int retval;
	struct ni_usb_register writes[2];
	static const int writes_length = ARRAY_SIZE(writes);
	unsigned int ibsta;

	writes[0].device = NIUSB_SUBDEV_TNT4882;
	writes[0].address = nec7210_to_tnt4882_offset(AUXMR);
	writes[0].value = AUX_CR;
	writes[1].device = NIUSB_SUBDEV_UNKNOWN3;
	writes[1].address = 0x10;
	writes[1].value = 0x0;
	retval = ni_usb_write_registers(ni_priv, writes, writes_length, &ibsta);
	if (retval) {
		dev_err(&usb_dev->dev, "register write failed, retval=%i\n", retval);
		return retval;
	}
	return 0;
}

static void ni_usb_detach(struct gpib_board *board)
{
	struct ni_usb_priv *ni_priv;

	mutex_lock(&ni_usb_hotplug_lock);
	/*
	 * under windows, software unplug does chip_reset nec7210 aux command,
	 * then writes 0x0 to address 0x10 of device 3
	 */
	ni_priv = board->private_data;
	if (ni_priv) {
		if (ni_priv->bus_interface) {
			ni_usb_set_interrupt_monitor(board, 0);
			ni_usb_shutdown_hardware(ni_priv);
			usb_set_intfdata(ni_priv->bus_interface, NULL);
		}
		mutex_lock(&ni_priv->bulk_transfer_lock);
		mutex_lock(&ni_priv->control_transfer_lock);
		mutex_lock(&ni_priv->interrupt_transfer_lock);
		ni_usb_cleanup_urbs(ni_priv);
		ni_usb_free_private(ni_priv);
	}
	mutex_unlock(&ni_usb_hotplug_lock);
}

static struct gpib_interface ni_usb_gpib_interface = {
	.name = "ni_usb_b",
	.attach = ni_usb_attach,
	.detach = ni_usb_detach,
	.read = ni_usb_read,
	.write = ni_usb_write,
	.command = ni_usb_command,
	.take_control = ni_usb_take_control,
	.go_to_standby = ni_usb_go_to_standby,
	.request_system_control = ni_usb_request_system_control,
	.interface_clear = ni_usb_interface_clear,
	.remote_enable = ni_usb_remote_enable,
	.enable_eos = ni_usb_enable_eos,
	.disable_eos = ni_usb_disable_eos,
	.parallel_poll = ni_usb_parallel_poll,
	.parallel_poll_configure = ni_usb_parallel_poll_configure,
	.parallel_poll_response = ni_usb_parallel_poll_response,
	.local_parallel_poll_mode = NULL, // XXX
	.line_status = ni_usb_line_status,
	.update_status = ni_usb_update_status,
	.primary_address = ni_usb_primary_address,
	.secondary_address = ni_usb_secondary_address,
	.serial_poll_response = ni_usb_serial_poll_response,
	.serial_poll_status = ni_usb_serial_poll_status,
	.t1_delay = ni_usb_t1_delay,
	.return_to_local = ni_usb_return_to_local,
	.skip_check_for_command_acceptors = 1
};

// Table with the USB-devices: just now only testing IDs
static struct usb_device_id ni_usb_driver_device_table[] = {
	{USB_DEVICE(USB_VENDOR_ID_NI, USB_DEVICE_ID_NI_USB_B)},
	{USB_DEVICE(USB_VENDOR_ID_NI, USB_DEVICE_ID_NI_USB_HS)},
	// gpib-usb-hs+ has a second interface for the analyzer, which we ignore
	{USB_DEVICE_INTERFACE_NUMBER(USB_VENDOR_ID_NI, USB_DEVICE_ID_NI_USB_HS_PLUS, 0)},
	{USB_DEVICE(USB_VENDOR_ID_NI, USB_DEVICE_ID_KUSB_488A)},
	{USB_DEVICE(USB_VENDOR_ID_NI, USB_DEVICE_ID_MC_USB_488)},
	{} /* Terminating entry */
};
MODULE_DEVICE_TABLE(usb, ni_usb_driver_device_table);

static int ni_usb_driver_probe(struct usb_interface *interface,	const struct usb_device_id *id)
{
	struct usb_device *usb_dev = interface_to_usbdev(interface);
	int i;
	char *path;
	static const int path_length = 1024;

	mutex_lock(&ni_usb_hotplug_lock);
	usb_get_dev(usb_dev);
	for (i = 0; i < MAX_NUM_NI_USB_INTERFACES; i++) {
		if (!ni_usb_driver_interfaces[i]) {
			ni_usb_driver_interfaces[i] = interface;
			usb_set_intfdata(interface, NULL);
			break;
		}
	}
	if (i == MAX_NUM_NI_USB_INTERFACES) {
		usb_put_dev(usb_dev);
		mutex_unlock(&ni_usb_hotplug_lock);
		dev_err(&usb_dev->dev, "ni_usb_driver_interfaces[] full\n");
		return -1;
	}
	path = kmalloc(path_length, GFP_KERNEL);
	if (!path) {
		usb_put_dev(usb_dev);
		mutex_unlock(&ni_usb_hotplug_lock);
		return -ENOMEM;
	}
	usb_make_path(usb_dev, path, path_length);
	dev_info(&usb_dev->dev, "probe succeeded for path: %s\n", path);
	kfree(path);
	mutex_unlock(&ni_usb_hotplug_lock);
	return 0;
}

static void ni_usb_driver_disconnect(struct usb_interface *interface)
{
	struct usb_device *usb_dev = interface_to_usbdev(interface);
	int i;

	mutex_lock(&ni_usb_hotplug_lock);
	for (i = 0; i < MAX_NUM_NI_USB_INTERFACES; i++)	{
		if (ni_usb_driver_interfaces[i] == interface)	{
			struct gpib_board *board = usb_get_intfdata(interface);

			if (board) {
				struct ni_usb_priv *ni_priv = board->private_data;

				if (ni_priv) {
					mutex_lock(&ni_priv->bulk_transfer_lock);
					mutex_lock(&ni_priv->control_transfer_lock);
					mutex_lock(&ni_priv->interrupt_transfer_lock);
					ni_usb_cleanup_urbs(ni_priv);
					ni_priv->bus_interface = NULL;
					mutex_unlock(&ni_priv->interrupt_transfer_lock);
					mutex_unlock(&ni_priv->control_transfer_lock);
					mutex_unlock(&ni_priv->bulk_transfer_lock);
				}
			}
			ni_usb_driver_interfaces[i] = NULL;
			break;
		}
	}
	if (i == MAX_NUM_NI_USB_INTERFACES)
		dev_err(&usb_dev->dev, "unable to find interface  bug?\n");
	usb_put_dev(usb_dev);
	mutex_unlock(&ni_usb_hotplug_lock);
}

static int ni_usb_driver_suspend(struct usb_interface *interface, pm_message_t message)
{
	struct usb_device *usb_dev = interface_to_usbdev(interface);
	struct gpib_board *board;
	int i, retval;

	mutex_lock(&ni_usb_hotplug_lock);

	for (i = 0; i < MAX_NUM_NI_USB_INTERFACES; i++)	{
		if (ni_usb_driver_interfaces[i] == interface) {
			board = usb_get_intfdata(interface);
			if (board)
				break;
		}
	}
	if (i == MAX_NUM_NI_USB_INTERFACES) {
		mutex_unlock(&ni_usb_hotplug_lock);
		return 0;
	}

	struct ni_usb_priv *ni_priv = board->private_data;

	if (ni_priv) {
		ni_usb_set_interrupt_monitor(board, 0);
		retval = ni_usb_shutdown_hardware(ni_priv);
		if (retval) {
			mutex_unlock(&ni_usb_hotplug_lock);
			return retval;
		}
		if (ni_priv->interrupt_urb) {
			mutex_lock(&ni_priv->interrupt_transfer_lock);
			ni_usb_cleanup_urbs(ni_priv);
			mutex_unlock(&ni_priv->interrupt_transfer_lock);
		}
		dev_dbg(&usb_dev->dev,
			"bus %d dev num %d gpib%d, interface %i suspended\n",
			usb_dev->bus->busnum, usb_dev->devnum, board->minor, i);
	}

	mutex_unlock(&ni_usb_hotplug_lock);
	return 0;
}

static int ni_usb_driver_resume(struct usb_interface *interface)
{
	struct usb_device *usb_dev = interface_to_usbdev(interface);

	struct gpib_board *board;
	int i, retval;

	mutex_lock(&ni_usb_hotplug_lock);

	for (i = 0; i < MAX_NUM_NI_USB_INTERFACES; i++)	{
		if (ni_usb_driver_interfaces[i] == interface) {
			board = usb_get_intfdata(interface);
			if (board)
				break;
		}
	}
	if (i == MAX_NUM_NI_USB_INTERFACES) {
		mutex_unlock(&ni_usb_hotplug_lock);
		return 0;
	}

	struct ni_usb_priv *ni_priv = board->private_data;

	if (ni_priv) {
		if (ni_priv->interrupt_urb) {
			mutex_lock(&ni_priv->interrupt_transfer_lock);
			retval = usb_submit_urb(ni_priv->interrupt_urb, GFP_KERNEL);
			if (retval) {
				dev_err(&usb_dev->dev, "resume failed to resubmit interrupt urb, retval=%i\n",
					retval);
				mutex_unlock(&ni_priv->interrupt_transfer_lock);
				mutex_unlock(&ni_usb_hotplug_lock);
				return retval;
			}
			mutex_unlock(&ni_priv->interrupt_transfer_lock);
		} else {
			dev_err(&usb_dev->dev, "bug! resume int urb not set up\n");
			mutex_unlock(&ni_usb_hotplug_lock);
			return -EINVAL;
		}

		switch (ni_priv->product_id) {
		case USB_DEVICE_ID_NI_USB_B:
			ni_usb_b_read_serial_number(ni_priv);
			break;
		case USB_DEVICE_ID_NI_USB_HS:
		case USB_DEVICE_ID_MC_USB_488:
		case USB_DEVICE_ID_KUSB_488A:
			retval = ni_usb_hs_wait_for_ready(ni_priv);
			if (retval < 0) {
				mutex_unlock(&ni_usb_hotplug_lock);
				return retval;
			}
			break;
		case USB_DEVICE_ID_NI_USB_HS_PLUS:
			retval = ni_usb_hs_wait_for_ready(ni_priv);
			if (retval < 0) {
				mutex_unlock(&ni_usb_hotplug_lock);
				return retval;
			}
			retval = ni_usb_hs_plus_extra_init(ni_priv);
			if (retval < 0) {
				mutex_unlock(&ni_usb_hotplug_lock);
				return retval;
			}
			break;
		default:
			mutex_unlock(&ni_usb_hotplug_lock);
			dev_err(&usb_dev->dev, "\tDriver bug: unknown endpoints for usb device id\n");
			return -EINVAL;
		}

		retval = ni_usb_set_interrupt_monitor(board, 0);
		if (retval < 0) {
			mutex_unlock(&ni_usb_hotplug_lock);
			return retval;
		}

		retval = ni_usb_init(board);
		if (retval < 0) {
			mutex_unlock(&ni_usb_hotplug_lock);
			return retval;
		}
		retval = ni_usb_set_interrupt_monitor(board, ni_usb_ibsta_monitor_mask);
		if (retval < 0)		{
			mutex_unlock(&ni_usb_hotplug_lock);
			return retval;
		}
		if (board->master)
			ni_usb_interface_clear(board, 1); // this is a pulsed action
		if (ni_priv->ren_state)
			ni_usb_remote_enable(board, 1);

		dev_dbg(&usb_dev->dev,
			"bus %d dev num %d gpib%d, interface %i resumed\n",
			usb_dev->bus->busnum, usb_dev->devnum, board->minor, i);
	}

	mutex_unlock(&ni_usb_hotplug_lock);
	return 0;
}

static struct usb_driver ni_usb_bus_driver = {
	.name = DRV_NAME,
	.probe = ni_usb_driver_probe,
	.disconnect = ni_usb_driver_disconnect,
	.suspend = ni_usb_driver_suspend,
	.resume = ni_usb_driver_resume,
	.id_table = ni_usb_driver_device_table,
};

static int __init ni_usb_init_module(void)
{
	int i;
	int ret;

	for (i = 0; i < MAX_NUM_NI_USB_INTERFACES; i++)
		ni_usb_driver_interfaces[i] = NULL;

	ret = usb_register(&ni_usb_bus_driver);
	if (ret) {
		pr_err("usb_register failed: error = %d\n", ret);
		return ret;
	}

	ret = gpib_register_driver(&ni_usb_gpib_interface, THIS_MODULE);
	if (ret) {
		pr_err("gpib_register_driver failed: error = %d\n", ret);
		return ret;
	}

	return 0;
}

static void __exit ni_usb_exit_module(void)
{
	gpib_unregister_driver(&ni_usb_gpib_interface);
	usb_deregister(&ni_usb_bus_driver);
}

module_init(ni_usb_init_module);
module_exit(ni_usb_exit_module);<|MERGE_RESOLUTION|>--- conflicted
+++ resolved
@@ -327,14 +327,10 @@
 	board->status &= ~clear_mask;
 	board->status &= ~ni_usb_ibsta_mask;
 	board->status |= ni_usb_ibsta & ni_usb_ibsta_mask;
-<<<<<<< HEAD
-	// FIXME should generate events on DTAS and DCAS
-=======
 	if (ni_usb_ibsta & DCAS)
 		push_gpib_event(board, EVENT_DEV_CLR);
 	if (ni_usb_ibsta & DTAS)
 		push_gpib_event(board, EVENT_DEV_TRG);
->>>>>>> 3b86c87f
 
 	spin_lock_irqsave(&board->spinlock, flags);
 /* remove set status bits from monitored set why ?***/
