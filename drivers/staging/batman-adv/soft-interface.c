--- conflicted
+++ resolved
@@ -200,19 +200,10 @@
 	skb_pull_rcsum(skb, hdr_size);
 /*	skb_set_mac_header(skb, -sizeof(struct ethhdr));*/
 
-<<<<<<< HEAD
-	if (unlikely(!pskb_may_pull(skb, ETH_HLEN))) {
-		kfree_skb(skb);
-		return;
-	}
-	skb->dev = dev;
-	skb->protocol = eth_type_trans(skb, dev);
-=======
 	/* skb->dev & skb->pkt_type are set here */
 	if (unlikely(!pskb_may_pull(skb, ETH_HLEN)))
 		goto dropped;
 	skb->protocol = eth_type_trans(skb, soft_iface);
->>>>>>> 08eab940
 
 	/* should not be neccesary anymore as we use skb_pull_rcsum()
 	 * TODO: please verify this and remove this TODO
