// SPDX-License-Identifier: GPL-2.0-or-later
/*
 * Cedrus VPU driver
 *
 * Copyright (C) 2013 Jens Kuske <jenskuske@gmail.com>
 * Copyright (C) 2018 Paul Kocialkowski <paul.kocialkowski@bootlin.com>
 * Copyright (C) 2018 Bootlin
 */

#include <linux/delay.h>
#include <linux/types.h>

#include <media/videobuf2-dma-contig.h>

#include "cedrus.h"
#include "cedrus_hw.h"
#include "cedrus_regs.h"

/*
 * These are the sizes for side buffers required by the hardware for storing
 * internal decoding metadata. They match the values used by the early BSP
 * implementations, that were initially exposed in libvdpau-sunxi.
 * Subsequent BSP implementations seem to double the neighbor info buffer size
 * for the H6 SoC, which may be related to 10 bit H265 support.
 */
#define CEDRUS_H265_NEIGHBOR_INFO_BUF_SIZE	(794 * SZ_1K)
#define CEDRUS_H265_ENTRY_POINTS_BUF_SIZE	(4 * SZ_1K)
#define CEDRUS_H265_MV_COL_BUF_UNIT_CTB_SIZE	160

struct cedrus_h265_sram_frame_info {
	__le32	top_pic_order_cnt;
	__le32	bottom_pic_order_cnt;
	__le32	top_mv_col_buf_addr;
	__le32	bottom_mv_col_buf_addr;
	__le32	luma_addr;
	__le32	chroma_addr;
} __packed;

struct cedrus_h265_sram_pred_weight {
	__s8	delta_weight;
	__s8	offset;
} __packed;

static enum cedrus_irq_status cedrus_h265_irq_status(struct cedrus_ctx *ctx)
{
	struct cedrus_dev *dev = ctx->dev;
	u32 reg;

	reg = cedrus_read(dev, VE_DEC_H265_STATUS);
	reg &= VE_DEC_H265_STATUS_CHECK_MASK;

	if (reg & VE_DEC_H265_STATUS_CHECK_ERROR ||
	    !(reg & VE_DEC_H265_STATUS_SUCCESS))
		return CEDRUS_IRQ_ERROR;

	return CEDRUS_IRQ_OK;
}

static void cedrus_h265_irq_clear(struct cedrus_ctx *ctx)
{
	struct cedrus_dev *dev = ctx->dev;

	cedrus_write(dev, VE_DEC_H265_STATUS, VE_DEC_H265_STATUS_CHECK_MASK);
}

static void cedrus_h265_irq_disable(struct cedrus_ctx *ctx)
{
	struct cedrus_dev *dev = ctx->dev;
	u32 reg = cedrus_read(dev, VE_DEC_H265_CTRL);

	reg &= ~VE_DEC_H265_CTRL_IRQ_MASK;

	cedrus_write(dev, VE_DEC_H265_CTRL, reg);
}

static void cedrus_h265_sram_write_offset(struct cedrus_dev *dev, u32 offset)
{
	cedrus_write(dev, VE_DEC_H265_SRAM_OFFSET, offset);
}

static void cedrus_h265_sram_write_data(struct cedrus_dev *dev, void *data,
					unsigned int size)
{
	u32 *word = data;

	while (size >= sizeof(u32)) {
		cedrus_write(dev, VE_DEC_H265_SRAM_DATA, *word++);
		size -= sizeof(u32);
	}
}

static inline dma_addr_t
cedrus_h265_frame_info_mv_col_buf_addr(struct cedrus_ctx *ctx,
				       unsigned int index, unsigned int field)
{
	return ctx->codec.h265.mv_col_buf_addr + index *
	       ctx->codec.h265.mv_col_buf_unit_size +
	       field * ctx->codec.h265.mv_col_buf_unit_size / 2;
}

static void cedrus_h265_frame_info_write_single(struct cedrus_ctx *ctx,
						unsigned int index,
						bool field_pic,
						u32 pic_order_cnt[],
						int buffer_index)
{
	struct cedrus_dev *dev = ctx->dev;
	dma_addr_t dst_luma_addr = cedrus_dst_buf_addr(ctx, buffer_index, 0);
	dma_addr_t dst_chroma_addr = cedrus_dst_buf_addr(ctx, buffer_index, 1);
	dma_addr_t mv_col_buf_addr[2] = {
		cedrus_h265_frame_info_mv_col_buf_addr(ctx, buffer_index, 0),
		cedrus_h265_frame_info_mv_col_buf_addr(ctx, buffer_index,
						       field_pic ? 1 : 0)
	};
	u32 offset = VE_DEC_H265_SRAM_OFFSET_FRAME_INFO +
		     VE_DEC_H265_SRAM_OFFSET_FRAME_INFO_UNIT * index;
	struct cedrus_h265_sram_frame_info frame_info = {
		.top_pic_order_cnt = cpu_to_le32(pic_order_cnt[0]),
		.bottom_pic_order_cnt = cpu_to_le32(field_pic ?
						    pic_order_cnt[1] :
						    pic_order_cnt[0]),
		.top_mv_col_buf_addr =
			cpu_to_le32(VE_DEC_H265_SRAM_DATA_ADDR_BASE(mv_col_buf_addr[0])),
		.bottom_mv_col_buf_addr = cpu_to_le32(field_pic ?
			VE_DEC_H265_SRAM_DATA_ADDR_BASE(mv_col_buf_addr[1]) :
			VE_DEC_H265_SRAM_DATA_ADDR_BASE(mv_col_buf_addr[0])),
		.luma_addr = cpu_to_le32(VE_DEC_H265_SRAM_DATA_ADDR_BASE(dst_luma_addr)),
		.chroma_addr = cpu_to_le32(VE_DEC_H265_SRAM_DATA_ADDR_BASE(dst_chroma_addr)),
	};

	cedrus_h265_sram_write_offset(dev, offset);
	cedrus_h265_sram_write_data(dev, &frame_info, sizeof(frame_info));
}

static void cedrus_h265_frame_info_write_dpb(struct cedrus_ctx *ctx,
					     const struct v4l2_hevc_dpb_entry *dpb,
					     u8 num_active_dpb_entries)
{
	struct vb2_queue *vq = v4l2_m2m_get_vq(ctx->fh.m2m_ctx,
					       V4L2_BUF_TYPE_VIDEO_CAPTURE);
	unsigned int i;

	for (i = 0; i < num_active_dpb_entries; i++) {
		int buffer_index = vb2_find_timestamp(vq, dpb[i].timestamp, 0);
		u32 pic_order_cnt[2] = {
			dpb[i].pic_order_cnt_val,
			dpb[i].pic_order_cnt_val
		};

		if (buffer_index < 0)
			continue;

		cedrus_h265_frame_info_write_single(ctx, i, dpb[i].field_pic,
						    pic_order_cnt,
						    buffer_index);
	}
}

static void cedrus_h265_ref_pic_list_write(struct cedrus_dev *dev,
					   const struct v4l2_hevc_dpb_entry *dpb,
					   const u8 list[],
					   u8 num_ref_idx_active,
					   u32 sram_offset)
{
	unsigned int i;
	u32 word = 0;

	cedrus_h265_sram_write_offset(dev, sram_offset);

	for (i = 0; i < num_ref_idx_active; i++) {
		unsigned int shift = (i % 4) * 8;
		unsigned int index = list[i];
		u8 value = list[i];

		if (dpb[index].flags & V4L2_HEVC_DPB_ENTRY_LONG_TERM_REFERENCE)
			value |= VE_DEC_H265_SRAM_REF_PIC_LIST_LT_REF;

		/* Each SRAM word gathers up to 4 references. */
		word |= value << shift;

		/* Write the word to SRAM and clear it for the next batch. */
		if ((i % 4) == 3 || i == (num_ref_idx_active - 1)) {
			cedrus_h265_sram_write_data(dev, &word, sizeof(word));
			word = 0;
		}
	}
}

static void cedrus_h265_pred_weight_write(struct cedrus_dev *dev,
					  const s8 delta_luma_weight[],
					  const s8 luma_offset[],
					  const s8 delta_chroma_weight[][2],
					  const s8 chroma_offset[][2],
					  u8 num_ref_idx_active,
					  u32 sram_luma_offset,
					  u32 sram_chroma_offset)
{
	struct cedrus_h265_sram_pred_weight pred_weight[2] = { { 0 } };
	unsigned int i, j;

	cedrus_h265_sram_write_offset(dev, sram_luma_offset);

	for (i = 0; i < num_ref_idx_active; i++) {
		unsigned int index = i % 2;

		pred_weight[index].delta_weight = delta_luma_weight[i];
		pred_weight[index].offset = luma_offset[i];

		if (index == 1 || i == (num_ref_idx_active - 1))
			cedrus_h265_sram_write_data(dev, (u32 *)&pred_weight,
						    sizeof(pred_weight));
	}

	cedrus_h265_sram_write_offset(dev, sram_chroma_offset);

	for (i = 0; i < num_ref_idx_active; i++) {
		for (j = 0; j < 2; j++) {
			pred_weight[j].delta_weight = delta_chroma_weight[i][j];
			pred_weight[j].offset = chroma_offset[i][j];
		}

		cedrus_h265_sram_write_data(dev, &pred_weight,
					    sizeof(pred_weight));
	}
}

static void cedrus_h265_skip_bits(struct cedrus_dev *dev, int num)
{
	int count = 0;

	while (count < num) {
		int tmp = min(num - count, 32);

		cedrus_write(dev, VE_DEC_H265_TRIGGER,
			     VE_DEC_H265_TRIGGER_FLUSH_BITS |
			     VE_DEC_H265_TRIGGER_TYPE_N_BITS(tmp));
		while (cedrus_read(dev, VE_DEC_H265_STATUS) & VE_DEC_H265_STATUS_VLD_BUSY)
			udelay(1);

		count += tmp;
	}
}

static void cedrus_h265_write_scaling_list(struct cedrus_ctx *ctx,
					   struct cedrus_run *run)
{
	const struct v4l2_ctrl_hevc_scaling_matrix *scaling;
	struct cedrus_dev *dev = ctx->dev;
	u32 i, j, k, val;

	scaling = run->h265.scaling_matrix;

	cedrus_write(dev, VE_DEC_H265_SCALING_LIST_DC_COEF0,
		     (scaling->scaling_list_dc_coef_32x32[1] << 24) |
		     (scaling->scaling_list_dc_coef_32x32[0] << 16) |
		     (scaling->scaling_list_dc_coef_16x16[1] << 8) |
		     (scaling->scaling_list_dc_coef_16x16[0] << 0));

	cedrus_write(dev, VE_DEC_H265_SCALING_LIST_DC_COEF1,
		     (scaling->scaling_list_dc_coef_16x16[5] << 24) |
		     (scaling->scaling_list_dc_coef_16x16[4] << 16) |
		     (scaling->scaling_list_dc_coef_16x16[3] << 8) |
		     (scaling->scaling_list_dc_coef_16x16[2] << 0));

	cedrus_h265_sram_write_offset(dev, VE_DEC_H265_SRAM_OFFSET_SCALING_LISTS);

	for (i = 0; i < 6; i++)
		for (j = 0; j < 8; j++)
			for (k = 0; k < 8; k += 4) {
				val = ((u32)scaling->scaling_list_8x8[i][j + (k + 3) * 8] << 24) |
				      ((u32)scaling->scaling_list_8x8[i][j + (k + 2) * 8] << 16) |
				      ((u32)scaling->scaling_list_8x8[i][j + (k + 1) * 8] << 8) |
				      scaling->scaling_list_8x8[i][j + k * 8];
				cedrus_write(dev, VE_DEC_H265_SRAM_DATA, val);
			}

	for (i = 0; i < 2; i++)
		for (j = 0; j < 8; j++)
			for (k = 0; k < 8; k += 4) {
				val = ((u32)scaling->scaling_list_32x32[i][j + (k + 3) * 8] << 24) |
				      ((u32)scaling->scaling_list_32x32[i][j + (k + 2) * 8] << 16) |
				      ((u32)scaling->scaling_list_32x32[i][j + (k + 1) * 8] << 8) |
				      scaling->scaling_list_32x32[i][j + k * 8];
				cedrus_write(dev, VE_DEC_H265_SRAM_DATA, val);
			}

	for (i = 0; i < 6; i++)
		for (j = 0; j < 8; j++)
			for (k = 0; k < 8; k += 4) {
				val = ((u32)scaling->scaling_list_16x16[i][j + (k + 3) * 8] << 24) |
				      ((u32)scaling->scaling_list_16x16[i][j + (k + 2) * 8] << 16) |
				      ((u32)scaling->scaling_list_16x16[i][j + (k + 1) * 8] << 8) |
				      scaling->scaling_list_16x16[i][j + k * 8];
				cedrus_write(dev, VE_DEC_H265_SRAM_DATA, val);
			}

	for (i = 0; i < 6; i++)
		for (j = 0; j < 4; j++) {
			val = ((u32)scaling->scaling_list_4x4[i][j + 12] << 24) |
			      ((u32)scaling->scaling_list_4x4[i][j + 8] << 16) |
			      ((u32)scaling->scaling_list_4x4[i][j + 4] << 8) |
			      scaling->scaling_list_4x4[i][j];
			cedrus_write(dev, VE_DEC_H265_SRAM_DATA, val);
		}
}

static int cedrus_h265_is_low_delay(struct cedrus_run *run)
{
	const struct v4l2_ctrl_hevc_slice_params *slice_params;
	const struct v4l2_hevc_dpb_entry *dpb;
	s32 poc;
	int i;

	slice_params = run->h265.slice_params;
	poc = run->h265.decode_params->pic_order_cnt_val;
	dpb = run->h265.decode_params->dpb;

	for (i = 0; i < slice_params->num_ref_idx_l0_active_minus1 + 1; i++)
		if (dpb[slice_params->ref_idx_l0[i]].pic_order_cnt_val > poc)
			return 1;

	if (slice_params->slice_type != V4L2_HEVC_SLICE_TYPE_B)
		return 0;

	for (i = 0; i < slice_params->num_ref_idx_l1_active_minus1 + 1; i++)
		if (dpb[slice_params->ref_idx_l1[i]].pic_order_cnt_val > poc)
			return 1;

	return 0;
}

<<<<<<< HEAD
static void cedrus_h265_setup(struct cedrus_ctx *ctx,
			      struct cedrus_run *run)
=======
static void cedrus_h265_write_tiles(struct cedrus_ctx *ctx,
				    struct cedrus_run *run,
				    unsigned int ctb_addr_x,
				    unsigned int ctb_addr_y)
{
	const struct v4l2_ctrl_hevc_slice_params *slice_params;
	const struct v4l2_ctrl_hevc_pps *pps;
	struct cedrus_dev *dev = ctx->dev;
	const u32 *entry_points;
	u32 *entry_points_buf;
	int i, x, tx, y, ty;

	pps = run->h265.pps;
	slice_params = run->h265.slice_params;
	entry_points = run->h265.entry_points;
	entry_points_buf = ctx->codec.h265.entry_points_buf;

	for (x = 0, tx = 0; tx < pps->num_tile_columns_minus1 + 1; tx++) {
		if (x + pps->column_width_minus1[tx] + 1 > ctb_addr_x)
			break;

		x += pps->column_width_minus1[tx] + 1;
	}

	for (y = 0, ty = 0; ty < pps->num_tile_rows_minus1 + 1; ty++) {
		if (y + pps->row_height_minus1[ty] + 1 > ctb_addr_y)
			break;

		y += pps->row_height_minus1[ty] + 1;
	}

	cedrus_write(dev, VE_DEC_H265_TILE_START_CTB, (y << 16) | (x << 0));
	cedrus_write(dev, VE_DEC_H265_TILE_END_CTB,
		     ((y + pps->row_height_minus1[ty]) << 16) |
		     ((x + pps->column_width_minus1[tx]) << 0));

	if (pps->flags & V4L2_HEVC_PPS_FLAG_ENTROPY_CODING_SYNC_ENABLED) {
		for (i = 0; i < slice_params->num_entry_point_offsets; i++)
			entry_points_buf[i] = entry_points[i];
	} else {
		for (i = 0; i < slice_params->num_entry_point_offsets; i++) {
			if (tx + 1 >= pps->num_tile_columns_minus1 + 1) {
				x = 0;
				tx = 0;
				y += pps->row_height_minus1[ty++] + 1;
			} else {
				x += pps->column_width_minus1[tx++] + 1;
			}

			entry_points_buf[i * 4 + 0] = entry_points[i];
			entry_points_buf[i * 4 + 1] = 0x0;
			entry_points_buf[i * 4 + 2] = (y << 16) | (x << 0);
			entry_points_buf[i * 4 + 3] =
				((y + pps->row_height_minus1[ty]) << 16) |
				((x + pps->column_width_minus1[tx]) << 0);
		}
	}
}

static int cedrus_h265_setup(struct cedrus_ctx *ctx, struct cedrus_run *run)
>>>>>>> e7c3f58a
{
	struct cedrus_dev *dev = ctx->dev;
	const struct v4l2_ctrl_hevc_sps *sps;
	const struct v4l2_ctrl_hevc_pps *pps;
	const struct v4l2_ctrl_hevc_slice_params *slice_params;
	const struct v4l2_ctrl_hevc_decode_params *decode_params;
	const struct v4l2_hevc_pred_weight_table *pred_weight_table;
	unsigned int width_in_ctb_luma, ctb_size_luma;
	unsigned int log2_max_luma_coding_block_size;
	unsigned int ctb_addr_x, ctb_addr_y;
	dma_addr_t src_buf_addr;
	dma_addr_t src_buf_end_addr;
	u32 chroma_log2_weight_denom;
	u32 num_entry_point_offsets;
	u32 output_pic_list_index;
	u32 pic_order_cnt[2];
	u8 *padding;
	int count;
	u32 reg;

	sps = run->h265.sps;
	pps = run->h265.pps;
	slice_params = run->h265.slice_params;
	decode_params = run->h265.decode_params;
	pred_weight_table = &slice_params->pred_weight_table;
	num_entry_point_offsets = slice_params->num_entry_point_offsets;

	/*
	 * If entry points offsets are present, we should get them
	 * exactly the right amount.
	 */
	if (num_entry_point_offsets &&
	    num_entry_point_offsets != run->h265.entry_points_count)
		return -ERANGE;

	log2_max_luma_coding_block_size =
		sps->log2_min_luma_coding_block_size_minus3 + 3 +
		sps->log2_diff_max_min_luma_coding_block_size;
	ctb_size_luma = 1UL << log2_max_luma_coding_block_size;
	width_in_ctb_luma =
		DIV_ROUND_UP(sps->pic_width_in_luma_samples, ctb_size_luma);

	/* MV column buffer size and allocation. */
	if (!ctx->codec.h265.mv_col_buf_size) {
		unsigned int num_buffers =
			run->dst->vb2_buf.vb2_queue->num_buffers;

		/*
		 * Each CTB requires a MV col buffer with a specific unit size.
		 * Since the address is given with missing lsb bits, 1 KiB is
		 * added to each buffer to ensure proper alignment.
		 */
		ctx->codec.h265.mv_col_buf_unit_size =
			DIV_ROUND_UP(ctx->src_fmt.width, ctb_size_luma) *
			DIV_ROUND_UP(ctx->src_fmt.height, ctb_size_luma) *
			CEDRUS_H265_MV_COL_BUF_UNIT_CTB_SIZE + SZ_1K;

		ctx->codec.h265.mv_col_buf_size = num_buffers *
			ctx->codec.h265.mv_col_buf_unit_size;

		/* Buffer is never accessed by CPU, so we can skip kernel mapping. */
		ctx->codec.h265.mv_col_buf =
			dma_alloc_attrs(dev->dev,
					ctx->codec.h265.mv_col_buf_size,
					&ctx->codec.h265.mv_col_buf_addr,
					GFP_KERNEL, DMA_ATTR_NO_KERNEL_MAPPING);
		if (!ctx->codec.h265.mv_col_buf) {
			ctx->codec.h265.mv_col_buf_size = 0;
			return -ENOMEM;
		}
	}

	/* Activate H265 engine. */
	cedrus_engine_enable(ctx, CEDRUS_CODEC_H265);

	/* Source offset and length in bits. */

	cedrus_write(dev, VE_DEC_H265_BITS_OFFSET, 0);

	reg = slice_params->bit_size;
	cedrus_write(dev, VE_DEC_H265_BITS_LEN, reg);

	/* Source beginning and end addresses. */

	src_buf_addr = vb2_dma_contig_plane_dma_addr(&run->src->vb2_buf, 0);

	reg = VE_DEC_H265_BITS_ADDR_BASE(src_buf_addr);
	reg |= VE_DEC_H265_BITS_ADDR_VALID_SLICE_DATA;
	reg |= VE_DEC_H265_BITS_ADDR_LAST_SLICE_DATA;
	reg |= VE_DEC_H265_BITS_ADDR_FIRST_SLICE_DATA;

	cedrus_write(dev, VE_DEC_H265_BITS_ADDR, reg);

	src_buf_end_addr = src_buf_addr +
			   DIV_ROUND_UP(slice_params->bit_size, 8);

	reg = VE_DEC_H265_BITS_END_ADDR_BASE(src_buf_end_addr);
	cedrus_write(dev, VE_DEC_H265_BITS_END_ADDR, reg);

	/* Coding tree block address */
	ctb_addr_x = slice_params->slice_segment_addr % width_in_ctb_luma;
	ctb_addr_y = slice_params->slice_segment_addr / width_in_ctb_luma;
	reg = VE_DEC_H265_DEC_CTB_ADDR_X(ctb_addr_x);
	reg |= VE_DEC_H265_DEC_CTB_ADDR_Y(ctb_addr_y);
	cedrus_write(dev, VE_DEC_H265_DEC_CTB_ADDR, reg);

	if ((pps->flags & V4L2_HEVC_PPS_FLAG_TILES_ENABLED) ||
	    (pps->flags & V4L2_HEVC_PPS_FLAG_ENTROPY_CODING_SYNC_ENABLED)) {
		cedrus_h265_write_tiles(ctx, run, ctb_addr_x, ctb_addr_y);
	} else {
		cedrus_write(dev, VE_DEC_H265_TILE_START_CTB, 0);
		cedrus_write(dev, VE_DEC_H265_TILE_END_CTB, 0);
	}

	/* Clear the number of correctly-decoded coding tree blocks. */
	if (ctx->fh.m2m_ctx->new_frame)
		cedrus_write(dev, VE_DEC_H265_DEC_CTB_NUM, 0);

	/* Initialize bitstream access. */
	cedrus_write(dev, VE_DEC_H265_TRIGGER, VE_DEC_H265_TRIGGER_INIT_SWDEC);

	/*
	 * Cedrus expects that bitstream pointer is actually at the end of the slice header
	 * instead of start of slice data. Padding is 8 bits at most (one bit set to 1 and
	 * at most seven bits set to 0), so we have to inspect only one byte before slice data.
	 */

	if (slice_params->data_byte_offset == 0)
		return -EOPNOTSUPP;

	padding = (u8 *)vb2_plane_vaddr(&run->src->vb2_buf, 0) +
		slice_params->data_byte_offset - 1;

	/* at least one bit must be set in that byte */
	if (*padding == 0)
		return -EINVAL;

	for (count = 0; count < 8; count++)
		if (*padding & (1 << count))
			break;

	/* Include the one bit. */
	count++;

	cedrus_h265_skip_bits(dev, slice_params->data_byte_offset * 8 - count);

	/* Bitstream parameters. */

	reg = VE_DEC_H265_DEC_NAL_HDR_NAL_UNIT_TYPE(slice_params->nal_unit_type) |
	      VE_DEC_H265_DEC_NAL_HDR_NUH_TEMPORAL_ID_PLUS1(slice_params->nuh_temporal_id_plus1);

	cedrus_write(dev, VE_DEC_H265_DEC_NAL_HDR, reg);

	/* SPS. */

	reg = VE_DEC_H265_DEC_SPS_HDR_MAX_TRANSFORM_HIERARCHY_DEPTH_INTRA(sps->max_transform_hierarchy_depth_intra) |
	      VE_DEC_H265_DEC_SPS_HDR_MAX_TRANSFORM_HIERARCHY_DEPTH_INTER(sps->max_transform_hierarchy_depth_inter) |
	      VE_DEC_H265_DEC_SPS_HDR_LOG2_DIFF_MAX_MIN_TRANSFORM_BLOCK_SIZE(sps->log2_diff_max_min_luma_transform_block_size) |
	      VE_DEC_H265_DEC_SPS_HDR_LOG2_MIN_TRANSFORM_BLOCK_SIZE_MINUS2(sps->log2_min_luma_transform_block_size_minus2) |
	      VE_DEC_H265_DEC_SPS_HDR_LOG2_DIFF_MAX_MIN_LUMA_CODING_BLOCK_SIZE(sps->log2_diff_max_min_luma_coding_block_size) |
	      VE_DEC_H265_DEC_SPS_HDR_LOG2_MIN_LUMA_CODING_BLOCK_SIZE_MINUS3(sps->log2_min_luma_coding_block_size_minus3) |
	      VE_DEC_H265_DEC_SPS_HDR_BIT_DEPTH_CHROMA_MINUS8(sps->bit_depth_chroma_minus8) |
	      VE_DEC_H265_DEC_SPS_HDR_BIT_DEPTH_LUMA_MINUS8(sps->bit_depth_luma_minus8) |
	      VE_DEC_H265_DEC_SPS_HDR_CHROMA_FORMAT_IDC(sps->chroma_format_idc);

	reg |= VE_DEC_H265_FLAG(VE_DEC_H265_DEC_SPS_HDR_FLAG_STRONG_INTRA_SMOOTHING_ENABLE,
				V4L2_HEVC_SPS_FLAG_STRONG_INTRA_SMOOTHING_ENABLED,
				sps->flags);

	reg |= VE_DEC_H265_FLAG(VE_DEC_H265_DEC_SPS_HDR_FLAG_SPS_TEMPORAL_MVP_ENABLED,
				V4L2_HEVC_SPS_FLAG_SPS_TEMPORAL_MVP_ENABLED,
				sps->flags);

	reg |= VE_DEC_H265_FLAG(VE_DEC_H265_DEC_SPS_HDR_FLAG_SAMPLE_ADAPTIVE_OFFSET_ENABLED,
				V4L2_HEVC_SPS_FLAG_SAMPLE_ADAPTIVE_OFFSET,
				sps->flags);

	reg |= VE_DEC_H265_FLAG(VE_DEC_H265_DEC_SPS_HDR_FLAG_AMP_ENABLED,
				V4L2_HEVC_SPS_FLAG_AMP_ENABLED, sps->flags);

	reg |= VE_DEC_H265_FLAG(VE_DEC_H265_DEC_SPS_HDR_FLAG_SEPARATE_COLOUR_PLANE,
				V4L2_HEVC_SPS_FLAG_SEPARATE_COLOUR_PLANE,
				sps->flags);

	cedrus_write(dev, VE_DEC_H265_DEC_SPS_HDR, reg);

	reg = VE_DEC_H265_DEC_PCM_CTRL_LOG2_DIFF_MAX_MIN_PCM_LUMA_CODING_BLOCK_SIZE(sps->log2_diff_max_min_pcm_luma_coding_block_size) |
	      VE_DEC_H265_DEC_PCM_CTRL_LOG2_MIN_PCM_LUMA_CODING_BLOCK_SIZE_MINUS3(sps->log2_min_pcm_luma_coding_block_size_minus3) |
	      VE_DEC_H265_DEC_PCM_CTRL_PCM_SAMPLE_BIT_DEPTH_CHROMA_MINUS1(sps->pcm_sample_bit_depth_chroma_minus1) |
	      VE_DEC_H265_DEC_PCM_CTRL_PCM_SAMPLE_BIT_DEPTH_LUMA_MINUS1(sps->pcm_sample_bit_depth_luma_minus1);

	reg |= VE_DEC_H265_FLAG(VE_DEC_H265_DEC_PCM_CTRL_FLAG_PCM_ENABLED,
				V4L2_HEVC_SPS_FLAG_PCM_ENABLED, sps->flags);

	reg |= VE_DEC_H265_FLAG(VE_DEC_H265_DEC_PCM_CTRL_FLAG_PCM_LOOP_FILTER_DISABLED,
				V4L2_HEVC_SPS_FLAG_PCM_LOOP_FILTER_DISABLED,
				sps->flags);

	cedrus_write(dev, VE_DEC_H265_DEC_PCM_CTRL, reg);

	/* PPS. */

	reg = VE_DEC_H265_DEC_PPS_CTRL0_PPS_CR_QP_OFFSET(pps->pps_cr_qp_offset) |
	      VE_DEC_H265_DEC_PPS_CTRL0_PPS_CB_QP_OFFSET(pps->pps_cb_qp_offset) |
	      VE_DEC_H265_DEC_PPS_CTRL0_INIT_QP_MINUS26(pps->init_qp_minus26) |
	      VE_DEC_H265_DEC_PPS_CTRL0_DIFF_CU_QP_DELTA_DEPTH(pps->diff_cu_qp_delta_depth);

	reg |= VE_DEC_H265_FLAG(VE_DEC_H265_DEC_PPS_CTRL0_FLAG_CU_QP_DELTA_ENABLED,
				V4L2_HEVC_PPS_FLAG_CU_QP_DELTA_ENABLED,
				pps->flags);

	reg |= VE_DEC_H265_FLAG(VE_DEC_H265_DEC_PPS_CTRL0_FLAG_TRANSFORM_SKIP_ENABLED,
				V4L2_HEVC_PPS_FLAG_TRANSFORM_SKIP_ENABLED,
				pps->flags);

	reg |= VE_DEC_H265_FLAG(VE_DEC_H265_DEC_PPS_CTRL0_FLAG_CONSTRAINED_INTRA_PRED,
				V4L2_HEVC_PPS_FLAG_CONSTRAINED_INTRA_PRED,
				pps->flags);

	reg |= VE_DEC_H265_FLAG(VE_DEC_H265_DEC_PPS_CTRL0_FLAG_SIGN_DATA_HIDING_ENABLED,
				V4L2_HEVC_PPS_FLAG_SIGN_DATA_HIDING_ENABLED,
				pps->flags);

	cedrus_write(dev, VE_DEC_H265_DEC_PPS_CTRL0, reg);

	reg = VE_DEC_H265_DEC_PPS_CTRL1_LOG2_PARALLEL_MERGE_LEVEL_MINUS2(pps->log2_parallel_merge_level_minus2);

	reg |= VE_DEC_H265_FLAG(VE_DEC_H265_DEC_PPS_CTRL1_FLAG_PPS_LOOP_FILTER_ACROSS_SLICES_ENABLED,
				V4L2_HEVC_PPS_FLAG_PPS_LOOP_FILTER_ACROSS_SLICES_ENABLED,
				pps->flags);

	reg |= VE_DEC_H265_FLAG(VE_DEC_H265_DEC_PPS_CTRL1_FLAG_LOOP_FILTER_ACROSS_TILES_ENABLED,
				V4L2_HEVC_PPS_FLAG_LOOP_FILTER_ACROSS_TILES_ENABLED,
				pps->flags);

	reg |= VE_DEC_H265_FLAG(VE_DEC_H265_DEC_PPS_CTRL1_FLAG_ENTROPY_CODING_SYNC_ENABLED,
				V4L2_HEVC_PPS_FLAG_ENTROPY_CODING_SYNC_ENABLED,
				pps->flags);

	reg |= VE_DEC_H265_FLAG(VE_DEC_H265_DEC_PPS_CTRL1_FLAG_TILES_ENABLED,
				V4L2_HEVC_PPS_FLAG_TILES_ENABLED,
				pps->flags);

	reg |= VE_DEC_H265_FLAG(VE_DEC_H265_DEC_PPS_CTRL1_FLAG_TRANSQUANT_BYPASS_ENABLED,
				V4L2_HEVC_PPS_FLAG_TRANSQUANT_BYPASS_ENABLED,
				pps->flags);

	reg |= VE_DEC_H265_FLAG(VE_DEC_H265_DEC_PPS_CTRL1_FLAG_WEIGHTED_BIPRED,
				V4L2_HEVC_PPS_FLAG_WEIGHTED_BIPRED, pps->flags);

	reg |= VE_DEC_H265_FLAG(VE_DEC_H265_DEC_PPS_CTRL1_FLAG_WEIGHTED_PRED,
				V4L2_HEVC_PPS_FLAG_WEIGHTED_PRED, pps->flags);

	cedrus_write(dev, VE_DEC_H265_DEC_PPS_CTRL1, reg);

	/* Slice Parameters. */

	reg = VE_DEC_H265_DEC_SLICE_HDR_INFO0_PICTURE_TYPE(slice_params->pic_struct) |
	      VE_DEC_H265_DEC_SLICE_HDR_INFO0_FIVE_MINUS_MAX_NUM_MERGE_CAND(slice_params->five_minus_max_num_merge_cand) |
	      VE_DEC_H265_DEC_SLICE_HDR_INFO0_NUM_REF_IDX_L1_ACTIVE_MINUS1(slice_params->num_ref_idx_l1_active_minus1) |
	      VE_DEC_H265_DEC_SLICE_HDR_INFO0_NUM_REF_IDX_L0_ACTIVE_MINUS1(slice_params->num_ref_idx_l0_active_minus1) |
	      VE_DEC_H265_DEC_SLICE_HDR_INFO0_COLLOCATED_REF_IDX(slice_params->collocated_ref_idx) |
	      VE_DEC_H265_DEC_SLICE_HDR_INFO0_COLOUR_PLANE_ID(slice_params->colour_plane_id) |
	      VE_DEC_H265_DEC_SLICE_HDR_INFO0_SLICE_TYPE(slice_params->slice_type);

	reg |= VE_DEC_H265_FLAG(VE_DEC_H265_DEC_SLICE_HDR_INFO0_FLAG_COLLOCATED_FROM_L0,
				V4L2_HEVC_SLICE_PARAMS_FLAG_COLLOCATED_FROM_L0,
				slice_params->flags);

	reg |= VE_DEC_H265_FLAG(VE_DEC_H265_DEC_SLICE_HDR_INFO0_FLAG_CABAC_INIT,
				V4L2_HEVC_SLICE_PARAMS_FLAG_CABAC_INIT,
				slice_params->flags);

	reg |= VE_DEC_H265_FLAG(VE_DEC_H265_DEC_SLICE_HDR_INFO0_FLAG_MVD_L1_ZERO,
				V4L2_HEVC_SLICE_PARAMS_FLAG_MVD_L1_ZERO,
				slice_params->flags);

	reg |= VE_DEC_H265_FLAG(VE_DEC_H265_DEC_SLICE_HDR_INFO0_FLAG_SLICE_SAO_CHROMA,
				V4L2_HEVC_SLICE_PARAMS_FLAG_SLICE_SAO_CHROMA,
				slice_params->flags);

	reg |= VE_DEC_H265_FLAG(VE_DEC_H265_DEC_SLICE_HDR_INFO0_FLAG_SLICE_SAO_LUMA,
				V4L2_HEVC_SLICE_PARAMS_FLAG_SLICE_SAO_LUMA,
				slice_params->flags);

	reg |= VE_DEC_H265_FLAG(VE_DEC_H265_DEC_SLICE_HDR_INFO0_FLAG_SLICE_TEMPORAL_MVP_ENABLE,
				V4L2_HEVC_SLICE_PARAMS_FLAG_SLICE_TEMPORAL_MVP_ENABLED,
				slice_params->flags);

	reg |= VE_DEC_H265_FLAG(VE_DEC_H265_DEC_SLICE_HDR_INFO0_FLAG_DEPENDENT_SLICE_SEGMENT,
				V4L2_HEVC_SLICE_PARAMS_FLAG_DEPENDENT_SLICE_SEGMENT,
				slice_params->flags);

	if (ctx->fh.m2m_ctx->new_frame)
		reg |= VE_DEC_H265_DEC_SLICE_HDR_INFO0_FLAG_FIRST_SLICE_SEGMENT_IN_PIC;

	cedrus_write(dev, VE_DEC_H265_DEC_SLICE_HDR_INFO0, reg);

	reg = VE_DEC_H265_DEC_SLICE_HDR_INFO1_SLICE_TC_OFFSET_DIV2(slice_params->slice_tc_offset_div2) |
	      VE_DEC_H265_DEC_SLICE_HDR_INFO1_SLICE_BETA_OFFSET_DIV2(slice_params->slice_beta_offset_div2) |
	      VE_DEC_H265_DEC_SLICE_HDR_INFO1_SLICE_CR_QP_OFFSET(slice_params->slice_cr_qp_offset) |
	      VE_DEC_H265_DEC_SLICE_HDR_INFO1_SLICE_CB_QP_OFFSET(slice_params->slice_cb_qp_offset) |
	      VE_DEC_H265_DEC_SLICE_HDR_INFO1_SLICE_QP_DELTA(slice_params->slice_qp_delta);

	reg |= VE_DEC_H265_FLAG(VE_DEC_H265_DEC_SLICE_HDR_INFO1_FLAG_SLICE_DEBLOCKING_FILTER_DISABLED,
				V4L2_HEVC_SLICE_PARAMS_FLAG_SLICE_DEBLOCKING_FILTER_DISABLED,
				slice_params->flags);

	reg |= VE_DEC_H265_FLAG(VE_DEC_H265_DEC_SLICE_HDR_INFO1_FLAG_SLICE_LOOP_FILTER_ACROSS_SLICES_ENABLED,
				V4L2_HEVC_SLICE_PARAMS_FLAG_SLICE_LOOP_FILTER_ACROSS_SLICES_ENABLED,
				slice_params->flags);

	if (slice_params->slice_type != V4L2_HEVC_SLICE_TYPE_I && !cedrus_h265_is_low_delay(run))
		reg |= VE_DEC_H265_DEC_SLICE_HDR_INFO1_FLAG_SLICE_NOT_LOW_DELAY;

	cedrus_write(dev, VE_DEC_H265_DEC_SLICE_HDR_INFO1, reg);

	chroma_log2_weight_denom = pred_weight_table->luma_log2_weight_denom +
				   pred_weight_table->delta_chroma_log2_weight_denom;
	reg = VE_DEC_H265_DEC_SLICE_HDR_INFO2_NUM_ENTRY_POINT_OFFSETS(num_entry_point_offsets) |
	      VE_DEC_H265_DEC_SLICE_HDR_INFO2_CHROMA_LOG2_WEIGHT_DENOM(chroma_log2_weight_denom) |
	      VE_DEC_H265_DEC_SLICE_HDR_INFO2_LUMA_LOG2_WEIGHT_DENOM(pred_weight_table->luma_log2_weight_denom);

	cedrus_write(dev, VE_DEC_H265_DEC_SLICE_HDR_INFO2, reg);

	cedrus_write(dev, VE_DEC_H265_ENTRY_POINT_OFFSET_ADDR,
		     ctx->codec.h265.entry_points_buf_addr >> 8);

	/* Decoded picture size. */

	reg = VE_DEC_H265_DEC_PIC_SIZE_WIDTH(ctx->src_fmt.width) |
	      VE_DEC_H265_DEC_PIC_SIZE_HEIGHT(ctx->src_fmt.height);

	cedrus_write(dev, VE_DEC_H265_DEC_PIC_SIZE, reg);

	/* Scaling list. */

	if (sps->flags & V4L2_HEVC_SPS_FLAG_SCALING_LIST_ENABLED) {
		cedrus_h265_write_scaling_list(ctx, run);
		reg = VE_DEC_H265_SCALING_LIST_CTRL0_FLAG_ENABLED;
	} else {
		reg = VE_DEC_H265_SCALING_LIST_CTRL0_DEFAULT;
	}
	cedrus_write(dev, VE_DEC_H265_SCALING_LIST_CTRL0, reg);

	/* Neightbor information address. */
	reg = VE_DEC_H265_NEIGHBOR_INFO_ADDR_BASE(ctx->codec.h265.neighbor_info_buf_addr);
	cedrus_write(dev, VE_DEC_H265_NEIGHBOR_INFO_ADDR, reg);

	/* Write decoded picture buffer in pic list. */
	cedrus_h265_frame_info_write_dpb(ctx, decode_params->dpb,
					 decode_params->num_active_dpb_entries);

	/* Output frame. */

	output_pic_list_index = V4L2_HEVC_DPB_ENTRIES_NUM_MAX;
	pic_order_cnt[0] = slice_params->slice_pic_order_cnt;
	pic_order_cnt[1] = slice_params->slice_pic_order_cnt;

	cedrus_h265_frame_info_write_single(ctx, output_pic_list_index,
					    slice_params->pic_struct != 0,
					    pic_order_cnt,
					    run->dst->vb2_buf.index);

	cedrus_write(dev, VE_DEC_H265_OUTPUT_FRAME_IDX, output_pic_list_index);

	/* Reference picture list 0 (for P/B frames). */
	if (slice_params->slice_type != V4L2_HEVC_SLICE_TYPE_I) {
		cedrus_h265_ref_pic_list_write(dev, decode_params->dpb,
					       slice_params->ref_idx_l0,
					       slice_params->num_ref_idx_l0_active_minus1 + 1,
					       VE_DEC_H265_SRAM_OFFSET_REF_PIC_LIST0);

		if ((pps->flags & V4L2_HEVC_PPS_FLAG_WEIGHTED_PRED) ||
		    (pps->flags & V4L2_HEVC_PPS_FLAG_WEIGHTED_BIPRED))
			cedrus_h265_pred_weight_write(dev,
						      pred_weight_table->delta_luma_weight_l0,
						      pred_weight_table->luma_offset_l0,
						      pred_weight_table->delta_chroma_weight_l0,
						      pred_weight_table->chroma_offset_l0,
						      slice_params->num_ref_idx_l0_active_minus1 + 1,
						      VE_DEC_H265_SRAM_OFFSET_PRED_WEIGHT_LUMA_L0,
						      VE_DEC_H265_SRAM_OFFSET_PRED_WEIGHT_CHROMA_L0);
	}

	/* Reference picture list 1 (for B frames). */
	if (slice_params->slice_type == V4L2_HEVC_SLICE_TYPE_B) {
		cedrus_h265_ref_pic_list_write(dev, decode_params->dpb,
					       slice_params->ref_idx_l1,
					       slice_params->num_ref_idx_l1_active_minus1 + 1,
					       VE_DEC_H265_SRAM_OFFSET_REF_PIC_LIST1);

		if (pps->flags & V4L2_HEVC_PPS_FLAG_WEIGHTED_BIPRED)
			cedrus_h265_pred_weight_write(dev,
						      pred_weight_table->delta_luma_weight_l1,
						      pred_weight_table->luma_offset_l1,
						      pred_weight_table->delta_chroma_weight_l1,
						      pred_weight_table->chroma_offset_l1,
						      slice_params->num_ref_idx_l1_active_minus1 + 1,
						      VE_DEC_H265_SRAM_OFFSET_PRED_WEIGHT_LUMA_L1,
						      VE_DEC_H265_SRAM_OFFSET_PRED_WEIGHT_CHROMA_L1);
	}

	/* Enable appropriate interruptions. */
	cedrus_write(dev, VE_DEC_H265_CTRL, VE_DEC_H265_CTRL_IRQ_MASK);

	return 0;
}

static int cedrus_h265_start(struct cedrus_ctx *ctx)
{
	struct cedrus_dev *dev = ctx->dev;

	/* The buffer size is calculated at setup time. */
	ctx->codec.h265.mv_col_buf_size = 0;

	/* Buffer is never accessed by CPU, so we can skip kernel mapping. */
	ctx->codec.h265.neighbor_info_buf =
		dma_alloc_attrs(dev->dev, CEDRUS_H265_NEIGHBOR_INFO_BUF_SIZE,
				&ctx->codec.h265.neighbor_info_buf_addr,
				GFP_KERNEL, DMA_ATTR_NO_KERNEL_MAPPING);
	if (!ctx->codec.h265.neighbor_info_buf)
		return -ENOMEM;

	ctx->codec.h265.entry_points_buf =
		dma_alloc_coherent(dev->dev, CEDRUS_H265_ENTRY_POINTS_BUF_SIZE,
				   &ctx->codec.h265.entry_points_buf_addr,
				   GFP_KERNEL);
	if (!ctx->codec.h265.entry_points_buf) {
		dma_free_attrs(dev->dev, CEDRUS_H265_NEIGHBOR_INFO_BUF_SIZE,
			       ctx->codec.h265.neighbor_info_buf,
			       ctx->codec.h265.neighbor_info_buf_addr,
			       DMA_ATTR_NO_KERNEL_MAPPING);
		return -ENOMEM;
	}

	return 0;
}

static void cedrus_h265_stop(struct cedrus_ctx *ctx)
{
	struct cedrus_dev *dev = ctx->dev;

	if (ctx->codec.h265.mv_col_buf_size > 0) {
		dma_free_attrs(dev->dev, ctx->codec.h265.mv_col_buf_size,
			       ctx->codec.h265.mv_col_buf,
			       ctx->codec.h265.mv_col_buf_addr,
			       DMA_ATTR_NO_KERNEL_MAPPING);

		ctx->codec.h265.mv_col_buf_size = 0;
	}

	dma_free_attrs(dev->dev, CEDRUS_H265_NEIGHBOR_INFO_BUF_SIZE,
		       ctx->codec.h265.neighbor_info_buf,
		       ctx->codec.h265.neighbor_info_buf_addr,
		       DMA_ATTR_NO_KERNEL_MAPPING);
	dma_free_coherent(dev->dev, CEDRUS_H265_ENTRY_POINTS_BUF_SIZE,
			  ctx->codec.h265.entry_points_buf,
			  ctx->codec.h265.entry_points_buf_addr);
}

static void cedrus_h265_trigger(struct cedrus_ctx *ctx)
{
	struct cedrus_dev *dev = ctx->dev;

	cedrus_write(dev, VE_DEC_H265_TRIGGER, VE_DEC_H265_TRIGGER_DEC_SLICE);
}

struct cedrus_dec_ops cedrus_dec_ops_h265 = {
	.irq_clear	= cedrus_h265_irq_clear,
	.irq_disable	= cedrus_h265_irq_disable,
	.irq_status	= cedrus_h265_irq_status,
	.setup		= cedrus_h265_setup,
	.start		= cedrus_h265_start,
	.stop		= cedrus_h265_stop,
	.trigger	= cedrus_h265_trigger,
};<|MERGE_RESOLUTION|>--- conflicted
+++ resolved
@@ -329,10 +329,6 @@
 	return 0;
 }
 
-<<<<<<< HEAD
-static void cedrus_h265_setup(struct cedrus_ctx *ctx,
-			      struct cedrus_run *run)
-=======
 static void cedrus_h265_write_tiles(struct cedrus_ctx *ctx,
 				    struct cedrus_run *run,
 				    unsigned int ctb_addr_x,
@@ -393,7 +389,6 @@
 }
 
 static int cedrus_h265_setup(struct cedrus_ctx *ctx, struct cedrus_run *run)
->>>>>>> e7c3f58a
 {
 	struct cedrus_dev *dev = ctx->dev;
 	const struct v4l2_ctrl_hevc_sps *sps;
