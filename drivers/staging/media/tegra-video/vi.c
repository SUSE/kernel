--- conflicted
+++ resolved
@@ -510,16 +510,12 @@
 	if (!subdev)
 		return -ENODEV;
 
-<<<<<<< HEAD
-	sd_state = v4l2_subdev_alloc_state(subdev);
-=======
 	/*
 	 * FIXME: Drop this call, drivers are not supposed to use
 	 * __v4l2_subdev_state_alloc().
 	 */
 	sd_state = __v4l2_subdev_state_alloc(subdev, "tegra:state->lock",
 					     &key);
->>>>>>> eb3cdb58
 	if (IS_ERR(sd_state))
 		return PTR_ERR(sd_state);
 	/*
