// SPDX-License-Identifier: GPL-2.0
/*
 * Support for OmniVision OV2680 1080p HD camera sensor.
 *
 * Copyright (c) 2013 Intel Corporation. All Rights Reserved.
 * Copyright (c) 2023 Hans de Goede <hdegoede@redhat.com>
 *
 * This program is free software; you can redistribute it and/or
 * modify it under the terms of the GNU General Public License version
 * 2 as published by the Free Software Foundation.
 *
 * This program is distributed in the hope that it will be useful,
 * but WITHOUT ANY WARRANTY; without even the implied warranty of
 * MERCHANTABILITY or FITNESS FOR A PARTICULAR PURPOSE.  See the
 * GNU General Public License for more details.
 *
 */

#include <linux/acpi.h>
#include <linux/device.h>
#include <linux/gpio/consumer.h>
#include <linux/gpio/machine.h>
#include <linux/i2c.h>
#include <linux/module.h>
#include <linux/pm_runtime.h>
#include <linux/types.h>

#include <media/ov_16bit_addr_reg_helpers.h>
#include <media/v4l2-device.h>

#include "ov2680.h"

static const struct v4l2_rect ov2680_default_crop = {
	.left = OV2680_ACTIVE_START_LEFT,
	.top = OV2680_ACTIVE_START_TOP,
	.width = OV2680_ACTIVE_WIDTH,
	.height = OV2680_ACTIVE_HEIGHT,
};

static int ov2680_write_reg_array(struct i2c_client *client,
				  const struct ov2680_reg *reglist)
{
	const struct ov2680_reg *next = reglist;
	int ret;

	for (; next->reg != 0; next++) {
		ret = ov_write_reg8(client, next->reg, next->val);
		if (ret)
			return ret;
	}

	return 0;
}

static void ov2680_set_bayer_order(struct ov2680_dev *sensor, struct v4l2_mbus_framefmt *fmt)
{
	static const int ov2680_hv_flip_bayer_order[] = {
		MEDIA_BUS_FMT_SBGGR10_1X10,
		MEDIA_BUS_FMT_SGRBG10_1X10,
		MEDIA_BUS_FMT_SGBRG10_1X10,
		MEDIA_BUS_FMT_SRGGB10_1X10,
	};
	int hv_flip = 0;

	if (sensor->ctrls.vflip->val)
		hv_flip += 1;

	if (sensor->ctrls.hflip->val)
		hv_flip += 2;

	fmt->code = ov2680_hv_flip_bayer_order[hv_flip];
}

static int ov2680_set_vflip(struct ov2680_dev *sensor, s32 val)
{
	int ret;

	if (sensor->is_streaming)
		return -EBUSY;

	ret = ov_update_reg(sensor->client, OV2680_REG_FORMAT1, BIT(2), val ? BIT(2) : 0);
	if (ret < 0)
		return ret;

	ov2680_set_bayer_order(sensor, &sensor->mode.fmt);
	return 0;
}

static int ov2680_set_hflip(struct ov2680_dev *sensor, s32 val)
{
	int ret;

	if (sensor->is_streaming)
		return -EBUSY;

	ret = ov_update_reg(sensor->client, OV2680_REG_FORMAT2, BIT(2), val ? BIT(2) : 0);
	if (ret < 0)
		return ret;

	ov2680_set_bayer_order(sensor, &sensor->mode.fmt);
	return 0;
}

static int ov2680_exposure_set(struct ov2680_dev *sensor, u32 exp)
{
	return ov_write_reg24(sensor->client, OV2680_REG_EXPOSURE_PK_HIGH, exp << 4);
}

static int ov2680_gain_set(struct ov2680_dev *sensor, u32 gain)
{
	return ov_write_reg16(sensor->client, OV2680_REG_GAIN_PK, gain);
}

static int ov2680_test_pattern_set(struct ov2680_dev *sensor, int value)
{
	int ret;

	if (!value)
		return ov_update_reg(sensor->client, OV2680_REG_ISP_CTRL00, BIT(7), 0);

	ret = ov_update_reg(sensor->client, OV2680_REG_ISP_CTRL00, 0x03, value - 1);
	if (ret < 0)
		return ret;

	ret = ov_update_reg(sensor->client, OV2680_REG_ISP_CTRL00, BIT(7), BIT(7));
	if (ret < 0)
		return ret;

	return 0;
}

static int ov2680_s_ctrl(struct v4l2_ctrl *ctrl)
{
	struct v4l2_subdev *sd = ctrl_to_sd(ctrl);
	struct ov2680_dev *sensor = to_ov2680_sensor(sd);
	int ret;

	/* Only apply changes to the controls if the device is powered up */
	if (!pm_runtime_get_if_in_use(sensor->sd.dev)) {
		ov2680_set_bayer_order(sensor, &sensor->mode.fmt);
		return 0;
	}

	switch (ctrl->id) {
	case V4L2_CID_VFLIP:
		ret = ov2680_set_vflip(sensor, ctrl->val);
		break;
	case V4L2_CID_HFLIP:
		ret = ov2680_set_hflip(sensor, ctrl->val);
		break;
	case V4L2_CID_EXPOSURE:
		ret = ov2680_exposure_set(sensor, ctrl->val);
		break;
	case V4L2_CID_GAIN:
		ret = ov2680_gain_set(sensor, ctrl->val);
		break;
	case V4L2_CID_TEST_PATTERN:
		ret = ov2680_test_pattern_set(sensor, ctrl->val);
		break;
	default:
		ret = -EINVAL;
	}

	pm_runtime_put(sensor->sd.dev);
	return ret;
}

static const struct v4l2_ctrl_ops ov2680_ctrl_ops = {
	.s_ctrl = ov2680_s_ctrl,
};

static int ov2680_init_registers(struct v4l2_subdev *sd)
{
	struct i2c_client *client = v4l2_get_subdevdata(sd);
	int ret;

	ret = ov_write_reg8(client, OV2680_SW_RESET, 0x01);

	/* Wait for sensor reset */
	usleep_range(1000, 2000);

	ret |= ov2680_write_reg_array(client, ov2680_global_setting);

	return ret;
}

static struct v4l2_mbus_framefmt *
__ov2680_get_pad_format(struct ov2680_dev *sensor, struct v4l2_subdev_state *state,
			unsigned int pad, enum v4l2_subdev_format_whence which)
{
	if (which == V4L2_SUBDEV_FORMAT_TRY)
		return v4l2_subdev_get_try_format(&sensor->sd, state, pad);

	return &sensor->mode.fmt;
}

static struct v4l2_rect *
__ov2680_get_pad_crop(struct ov2680_dev *sensor, struct v4l2_subdev_state *state,
		      unsigned int pad, enum v4l2_subdev_format_whence which)
{
	if (which == V4L2_SUBDEV_FORMAT_TRY)
		return v4l2_subdev_get_try_crop(&sensor->sd, state, pad);

	return &sensor->mode.crop;
}

static void ov2680_fill_format(struct ov2680_dev *sensor,
			       struct v4l2_mbus_framefmt *fmt,
			       unsigned int width, unsigned int height)
{
	memset(fmt, 0, sizeof(*fmt));
	fmt->width = width;
	fmt->height = height;
	fmt->field = V4L2_FIELD_NONE;
	ov2680_set_bayer_order(sensor, fmt);
}

static void ov2680_calc_mode(struct ov2680_dev *sensor)
{
	int width = sensor->mode.fmt.width;
	int height = sensor->mode.fmt.height;
	int orig_width = width;
	int orig_height = height;

	if (width  <= (sensor->mode.crop.width / 2) &&
	    height <= (sensor->mode.crop.height / 2)) {
		sensor->mode.binning = true;
		width *= 2;
		height *= 2;
	} else {
		sensor->mode.binning = false;
	}

	sensor->mode.h_start =
		(sensor->mode.crop.left + (sensor->mode.crop.width - width) / 2) & ~1;
	sensor->mode.v_start =
		(sensor->mode.crop.top + (sensor->mode.crop.height - height) / 2) & ~1;
	sensor->mode.h_end = min(sensor->mode.h_start + width + OV2680_END_MARGIN - 1,
				 OV2680_NATIVE_WIDTH - 1);
	sensor->mode.v_end = min(sensor->mode.v_start + height + OV2680_END_MARGIN - 1,
				 OV2680_NATIVE_HEIGHT - 1);
	sensor->mode.h_output_size = orig_width;
	sensor->mode.v_output_size = orig_height;
	sensor->mode.hts = OV2680_PIXELS_PER_LINE;
	sensor->mode.vts = OV2680_LINES_PER_FRAME;
}

static int ov2680_set_mode(struct ov2680_dev *sensor)
{
	struct i2c_client *client = sensor->client;
<<<<<<< HEAD
	u8 unknown, inc, fmt1, fmt2;
	int ret;

	if (sensor->mode.binning) {
		unknown = 0x23;
=======
	u8 sensor_ctrl_0a, inc, fmt1, fmt2;
	int ret;

	if (sensor->mode.binning) {
		sensor_ctrl_0a = 0x23;
>>>>>>> 38e945c6
		inc = 0x31;
		fmt1 = 0xc2;
		fmt2 = 0x01;
	} else {
<<<<<<< HEAD
		unknown = 0x21;
=======
		sensor_ctrl_0a = 0x21;
>>>>>>> 38e945c6
		inc = 0x11;
		fmt1 = 0xc0;
		fmt2 = 0x00;
	}

<<<<<<< HEAD
	ret = ov_write_reg8(client, 0x370a, unknown);
=======
	ret = ov_write_reg8(client, OV2680_REG_SENSOR_CTRL_0A, sensor_ctrl_0a);
>>>>>>> 38e945c6
	if (ret)
		return ret;

	ret = ov_write_reg16(client, OV2680_HORIZONTAL_START_H, sensor->mode.h_start);
	if (ret)
		return ret;

	ret = ov_write_reg16(client, OV2680_VERTICAL_START_H, sensor->mode.v_start);
	if (ret)
		return ret;

	ret = ov_write_reg16(client, OV2680_HORIZONTAL_END_H, sensor->mode.h_end);
	if (ret)
		return ret;

	ret = ov_write_reg16(client, OV2680_VERTICAL_END_H, sensor->mode.v_end);
	if (ret)
		return ret;

	ret = ov_write_reg16(client, OV2680_HORIZONTAL_OUTPUT_SIZE_H,
				 sensor->mode.h_output_size);
	if (ret)
		return ret;

	ret = ov_write_reg16(client, OV2680_VERTICAL_OUTPUT_SIZE_H,
				 sensor->mode.v_output_size);
	if (ret)
		return ret;

	ret = ov_write_reg16(client, OV2680_HTS, sensor->mode.hts);
	if (ret)
		return ret;

	ret = ov_write_reg16(client, OV2680_VTS, sensor->mode.vts);
	if (ret)
		return ret;

	ret = ov_write_reg16(client, OV2680_ISP_X_WIN, 0);
	if (ret)
		return ret;

	ret = ov_write_reg16(client, OV2680_ISP_Y_WIN, 0);
	if (ret)
		return ret;

	ret = ov_write_reg8(client, OV2680_X_INC, inc);
	if (ret)
		return ret;

	ret = ov_write_reg8(client, OV2680_Y_INC, inc);
	if (ret)
		return ret;

	ret = ov_write_reg16(client, OV2680_X_WIN, sensor->mode.h_output_size);
	if (ret)
		return ret;

	ret = ov_write_reg16(client, OV2680_Y_WIN, sensor->mode.v_output_size);
	if (ret)
		return ret;

	ret = ov_write_reg8(client, OV2680_REG_FORMAT1, fmt1);
	if (ret)
		return ret;

	ret = ov_write_reg8(client, OV2680_REG_FORMAT2, fmt2);
	if (ret)
		return ret;

	return 0;
}

static int ov2680_set_fmt(struct v4l2_subdev *sd,
			  struct v4l2_subdev_state *sd_state,
			  struct v4l2_subdev_format *format)
{
	struct ov2680_dev *sensor = to_ov2680_sensor(sd);
	struct v4l2_mbus_framefmt *fmt;
	const struct v4l2_rect *crop;
	unsigned int width, height;

	crop = __ov2680_get_pad_crop(sensor, sd_state, format->pad, format->which);

	/* Limit set_fmt max size to crop width / height */
	width = clamp_t(unsigned int, ALIGN(format->format.width, 2),
			OV2680_MIN_CROP_WIDTH, crop->width);
	height = clamp_t(unsigned int, ALIGN(format->format.height, 2),
			 OV2680_MIN_CROP_HEIGHT, crop->height);

	fmt = __ov2680_get_pad_format(sensor, sd_state, format->pad, format->which);
	ov2680_fill_format(sensor, fmt, width, height);

	format->format = *fmt;

	if (format->which == V4L2_SUBDEV_FORMAT_TRY)
		return 0;

	mutex_lock(&sensor->lock);
	ov2680_calc_mode(sensor);
	mutex_unlock(&sensor->lock);
	return 0;
}

static int ov2680_get_fmt(struct v4l2_subdev *sd,
			  struct v4l2_subdev_state *sd_state,
			  struct v4l2_subdev_format *format)
{
	struct ov2680_dev *sensor = to_ov2680_sensor(sd);
	struct v4l2_mbus_framefmt *fmt;

	fmt = __ov2680_get_pad_format(sensor, sd_state, format->pad, format->which);
	format->format = *fmt;
	return 0;
}

static int ov2680_get_selection(struct v4l2_subdev *sd,
				struct v4l2_subdev_state *state,
				struct v4l2_subdev_selection *sel)
{
	struct ov2680_dev *sensor = to_ov2680_sensor(sd);

	switch (sel->target) {
	case V4L2_SEL_TGT_CROP:
		mutex_lock(&sensor->lock);
		sel->r = *__ov2680_get_pad_crop(sensor, state, sel->pad, sel->which);
		mutex_unlock(&sensor->lock);
		break;
	case V4L2_SEL_TGT_NATIVE_SIZE:
	case V4L2_SEL_TGT_CROP_BOUNDS:
		sel->r.top = 0;
		sel->r.left = 0;
		sel->r.width = OV2680_NATIVE_WIDTH;
		sel->r.height = OV2680_NATIVE_HEIGHT;
		break;
	case V4L2_SEL_TGT_CROP_DEFAULT:
		sel->r.top = OV2680_ACTIVE_START_TOP;
		sel->r.left = OV2680_ACTIVE_START_LEFT;
		sel->r.width = OV2680_ACTIVE_WIDTH;
		sel->r.height = OV2680_ACTIVE_HEIGHT;
		break;
	default:
		return -EINVAL;
	}

	return 0;
}

static int ov2680_set_selection(struct v4l2_subdev *sd,
				struct v4l2_subdev_state *state,
				struct v4l2_subdev_selection *sel)
{
	struct ov2680_dev *sensor = to_ov2680_sensor(sd);
	struct v4l2_mbus_framefmt *format;
	struct v4l2_rect *__crop;
	struct v4l2_rect rect;

	if (sel->target != V4L2_SEL_TGT_CROP)
		return -EINVAL;

	/*
	 * Clamp the boundaries of the crop rectangle to the size of the sensor
	 * pixel array. Align to multiples of 2 to ensure Bayer pattern isn't
	 * disrupted.
	 */
	rect.left = clamp(ALIGN(sel->r.left, 2), OV2680_NATIVE_START_LEFT,
			  OV2680_NATIVE_WIDTH);
	rect.top = clamp(ALIGN(sel->r.top, 2), OV2680_NATIVE_START_TOP,
			 OV2680_NATIVE_HEIGHT);
	rect.width = clamp_t(unsigned int, ALIGN(sel->r.width, 2),
			     OV2680_MIN_CROP_WIDTH, OV2680_NATIVE_WIDTH);
	rect.height = clamp_t(unsigned int, ALIGN(sel->r.height, 2),
			      OV2680_MIN_CROP_HEIGHT, OV2680_NATIVE_HEIGHT);

	/* Make sure the crop rectangle isn't outside the bounds of the array */
	rect.width = min_t(unsigned int, rect.width,
			   OV2680_NATIVE_WIDTH - rect.left);
	rect.height = min_t(unsigned int, rect.height,
			    OV2680_NATIVE_HEIGHT - rect.top);

	__crop = __ov2680_get_pad_crop(sensor, state, sel->pad, sel->which);

	if (rect.width != __crop->width || rect.height != __crop->height) {
		/*
		 * Reset the output image size if the crop rectangle size has
		 * been modified.
		 */
		format = __ov2680_get_pad_format(sensor, state, sel->pad, sel->which);
		format->width = rect.width;
		format->height = rect.height;
	}

	*__crop = rect;
	sel->r = rect;

	return 0;
}

static int ov2680_init_cfg(struct v4l2_subdev *sd,
			   struct v4l2_subdev_state *sd_state)
{
	struct v4l2_subdev_format fmt = {
		.which = sd_state ? V4L2_SUBDEV_FORMAT_TRY
		: V4L2_SUBDEV_FORMAT_ACTIVE,
		.format = {
			.width = 800,
			.height = 600,
		},
	};

	sd_state->pads[0].try_crop = ov2680_default_crop;

	return ov2680_set_fmt(sd, sd_state, &fmt);
}

static int ov2680_detect(struct i2c_client *client)
{
	struct i2c_adapter *adapter = client->adapter;
	u32 high = 0, low = 0;
	int ret;
	u16 id;
	u8 revision;

	if (!i2c_check_functionality(adapter, I2C_FUNC_I2C))
		return -ENODEV;

	ret = ov_read_reg8(client, OV2680_SC_CMMN_CHIP_ID_H, &high);
	if (ret) {
		dev_err(&client->dev, "sensor_id_high read failed (%d)\n", ret);
		return -ENODEV;
	}
	ret = ov_read_reg8(client, OV2680_SC_CMMN_CHIP_ID_L, &low);
	id = ((((u16)high) << 8) | (u16)low);

	if (id != OV2680_ID) {
		dev_err(&client->dev, "sensor ID error 0x%x\n", id);
		return -ENODEV;
	}

	ret = ov_read_reg8(client, OV2680_SC_CMMN_SUB_ID, &high);
	revision = (u8)high & 0x0f;

	dev_info(&client->dev, "sensor_revision id = 0x%x, rev= %d\n",
		 id, revision);

	return 0;
}

static int ov2680_s_stream(struct v4l2_subdev *sd, int enable)
{
	struct ov2680_dev *sensor = to_ov2680_sensor(sd);
	struct i2c_client *client = v4l2_get_subdevdata(sd);
	int ret = 0;

	mutex_lock(&sensor->lock);

	if (sensor->is_streaming == enable) {
		dev_warn(&client->dev, "stream already %s\n", enable ? "started" : "stopped");
		goto error_unlock;
	}

	if (enable) {
		ret = pm_runtime_get_sync(sensor->sd.dev);
		if (ret < 0)
			goto error_power_down;

		ret = ov2680_set_mode(sensor);
		if (ret)
			goto error_power_down;

		/* Restore value of all ctrls */
		ret = __v4l2_ctrl_handler_setup(&sensor->ctrls.handler);
		if (ret)
			goto error_power_down;

		ret = ov_write_reg8(client, OV2680_SW_STREAM, OV2680_START_STREAMING);
		if (ret)
			goto error_power_down;
	} else {
		ov_write_reg8(client, OV2680_SW_STREAM, OV2680_STOP_STREAMING);
		pm_runtime_put(sensor->sd.dev);
	}

	sensor->is_streaming = enable;
	v4l2_ctrl_activate(sensor->ctrls.vflip, !enable);
	v4l2_ctrl_activate(sensor->ctrls.hflip, !enable);

	mutex_unlock(&sensor->lock);
	return 0;

error_power_down:
	pm_runtime_put(sensor->sd.dev);
	sensor->is_streaming = false;
error_unlock:
	mutex_unlock(&sensor->lock);
	return ret;
}

static int ov2680_s_config(struct v4l2_subdev *sd)
{
	struct i2c_client *client = v4l2_get_subdevdata(sd);
	int ret;

	ret = pm_runtime_get_sync(&client->dev);
	if (ret < 0) {
		dev_err(&client->dev, "ov2680 power-up err.\n");
		goto fail_power_on;
	}

	/* config & detect sensor */
	ret = ov2680_detect(client);
	if (ret)
		dev_err(&client->dev, "ov2680_detect err s_config.\n");

fail_power_on:
	pm_runtime_put(&client->dev);
	return ret;
}

static int ov2680_g_frame_interval(struct v4l2_subdev *sd,
				   struct v4l2_subdev_frame_interval *interval)
{
	interval->interval.numerator = 1;
	interval->interval.denominator = OV2680_FPS;
	return 0;
}

static int ov2680_enum_mbus_code(struct v4l2_subdev *sd,
				 struct v4l2_subdev_state *sd_state,
				 struct v4l2_subdev_mbus_code_enum *code)
{
	/* We support only a single format */
	if (code->index)
		return -EINVAL;

	code->code = MEDIA_BUS_FMT_SBGGR10_1X10;
	return 0;
}

static int ov2680_enum_frame_size(struct v4l2_subdev *sd,
				  struct v4l2_subdev_state *sd_state,
				  struct v4l2_subdev_frame_size_enum *fse)
{
	static const struct v4l2_frmsize_discrete ov2680_frame_sizes[] = {
		{ 1616, 1216 },
		{ 1616, 1096 },
		{ 1616,  916 },
		{ 1456, 1096 },
		{ 1296,  976 },
		{ 1296,  736 },
		{  784,  592 },
		{  656,  496 },
	};
	int index = fse->index;

	if (index >= ARRAY_SIZE(ov2680_frame_sizes))
		return -EINVAL;

	fse->min_width = ov2680_frame_sizes[index].width;
	fse->min_height = ov2680_frame_sizes[index].height;
	fse->max_width = ov2680_frame_sizes[index].width;
	fse->max_height = ov2680_frame_sizes[index].height;

	return 0;
}

static int ov2680_enum_frame_interval(struct v4l2_subdev *sd,
				      struct v4l2_subdev_state *sd_state,
				      struct v4l2_subdev_frame_interval_enum *fie)
{
	/* Only 1 framerate */
	if (fie->index)
		return -EINVAL;

	fie->interval.numerator = 1;
	fie->interval.denominator = OV2680_FPS;
	return 0;
}

static int ov2680_g_skip_frames(struct v4l2_subdev *sd, u32 *frames)
{
	*frames = OV2680_SKIP_FRAMES;
	return 0;
}

static const struct v4l2_subdev_video_ops ov2680_video_ops = {
	.s_stream = ov2680_s_stream,
	.g_frame_interval = ov2680_g_frame_interval,
};

static const struct v4l2_subdev_sensor_ops ov2680_sensor_ops = {
	.g_skip_frames	= ov2680_g_skip_frames,
};

static const struct v4l2_subdev_pad_ops ov2680_pad_ops = {
	.init_cfg = ov2680_init_cfg,
	.enum_mbus_code = ov2680_enum_mbus_code,
	.enum_frame_size = ov2680_enum_frame_size,
	.enum_frame_interval = ov2680_enum_frame_interval,
	.get_fmt = ov2680_get_fmt,
	.set_fmt = ov2680_set_fmt,
	.get_selection = ov2680_get_selection,
	.set_selection = ov2680_set_selection,
};

static const struct v4l2_subdev_ops ov2680_ops = {
	.video = &ov2680_video_ops,
	.pad = &ov2680_pad_ops,
	.sensor = &ov2680_sensor_ops,
};

static int ov2680_init_controls(struct ov2680_dev *sensor)
{
	static const char * const test_pattern_menu[] = {
		"Disabled",
		"Color Bars",
		"Random Data",
		"Square",
		"Black Image",
	};
	const struct v4l2_ctrl_ops *ops = &ov2680_ctrl_ops;
	struct ov2680_ctrls *ctrls = &sensor->ctrls;
	struct v4l2_ctrl_handler *hdl = &ctrls->handler;
	int exp_max = OV2680_LINES_PER_FRAME - OV2680_INTEGRATION_TIME_MARGIN;

	v4l2_ctrl_handler_init(hdl, 4);

	hdl->lock = &sensor->lock;

	ctrls->hflip = v4l2_ctrl_new_std(hdl, ops, V4L2_CID_HFLIP, 0, 1, 1, 0);
	ctrls->vflip = v4l2_ctrl_new_std(hdl, ops, V4L2_CID_VFLIP, 0, 1, 1, 0);
	ctrls->exposure = v4l2_ctrl_new_std(hdl, ops, V4L2_CID_EXPOSURE,
					    0, exp_max, 1, exp_max);
	ctrls->gain = v4l2_ctrl_new_std(hdl, ops, V4L2_CID_GAIN, 0, 1023, 1, 250);
	ctrls->test_pattern =
		v4l2_ctrl_new_std_menu_items(hdl,
					     &ov2680_ctrl_ops, V4L2_CID_TEST_PATTERN,
					     ARRAY_SIZE(test_pattern_menu) - 1,
					     0, 0, test_pattern_menu);

	ctrls->hflip->flags |= V4L2_CTRL_FLAG_MODIFY_LAYOUT;
	ctrls->vflip->flags |= V4L2_CTRL_FLAG_MODIFY_LAYOUT;

	if (hdl->error)
		return hdl->error;

	sensor->sd.ctrl_handler = hdl;
	return 0;
}

static void ov2680_remove(struct i2c_client *client)
{
	struct v4l2_subdev *sd = i2c_get_clientdata(client);
	struct ov2680_dev *sensor = to_ov2680_sensor(sd);

	dev_dbg(&client->dev, "ov2680_remove...\n");

	v4l2_async_unregister_subdev(&sensor->sd);
	media_entity_cleanup(&sensor->sd.entity);
	v4l2_ctrl_handler_free(&sensor->ctrls.handler);
	mutex_destroy(&sensor->lock);
	fwnode_handle_put(sensor->ep_fwnode);
	pm_runtime_disable(&client->dev);
}

static int ov2680_probe(struct i2c_client *client)
{
	struct device *dev = &client->dev;
	struct ov2680_dev *sensor;
	int ret;

	sensor = devm_kzalloc(dev, sizeof(*sensor), GFP_KERNEL);
	if (!sensor)
		return -ENOMEM;

	mutex_init(&sensor->lock);

	sensor->client = client;
	v4l2_i2c_subdev_init(&sensor->sd, client, &ov2680_ops);

	/*
	 * Sometimes the fwnode graph is initialized by the bridge driver.
	 * Bridge drivers doing this may also add GPIO mappings, wait for this.
	 */
	sensor->ep_fwnode = fwnode_graph_get_next_endpoint(dev_fwnode(dev), NULL);
	if (!sensor->ep_fwnode)
		return dev_err_probe(dev, -EPROBE_DEFER, "waiting for fwnode graph endpoint\n");

	sensor->powerdown = devm_gpiod_get_optional(dev, "powerdown", GPIOD_OUT_HIGH);
	if (IS_ERR(sensor->powerdown)) {
		fwnode_handle_put(sensor->ep_fwnode);
		return dev_err_probe(dev, PTR_ERR(sensor->powerdown), "getting powerdown GPIO\n");
	}

	pm_runtime_set_suspended(dev);
	pm_runtime_enable(dev);
	pm_runtime_set_autosuspend_delay(dev, 1000);
	pm_runtime_use_autosuspend(dev);

	ret = ov2680_s_config(&sensor->sd);
	if (ret) {
		ov2680_remove(client);
		return ret;
	}

	sensor->sd.flags |= V4L2_SUBDEV_FL_HAS_DEVNODE;
	sensor->pad.flags = MEDIA_PAD_FL_SOURCE;
	sensor->sd.entity.function = MEDIA_ENT_F_CAM_SENSOR;
	sensor->sd.fwnode = sensor->ep_fwnode;

	ret = ov2680_init_controls(sensor);
	if (ret) {
		ov2680_remove(client);
		return ret;
	}

	ret = media_entity_pads_init(&sensor->sd.entity, 1, &sensor->pad);
	if (ret) {
		ov2680_remove(client);
		return ret;
	}

	sensor->mode.crop = ov2680_default_crop;
	ov2680_fill_format(sensor, &sensor->mode.fmt, OV2680_NATIVE_WIDTH, OV2680_NATIVE_HEIGHT);
	ov2680_calc_mode(sensor);

	ret = v4l2_async_register_subdev_sensor(&sensor->sd);
	if (ret) {
		ov2680_remove(client);
		return ret;
	}

	return 0;
}

static int ov2680_suspend(struct device *dev)
{
	struct v4l2_subdev *sd = dev_get_drvdata(dev);
	struct ov2680_dev *sensor = to_ov2680_sensor(sd);

	gpiod_set_value_cansleep(sensor->powerdown, 1);
	return 0;
}

static int ov2680_resume(struct device *dev)
{
	struct v4l2_subdev *sd = dev_get_drvdata(dev);
	struct ov2680_dev *sensor = to_ov2680_sensor(sd);

	/* according to DS, at least 5ms is needed after DOVDD (enabled by ACPI) */
	usleep_range(5000, 6000);

	gpiod_set_value_cansleep(sensor->powerdown, 0);

	/* according to DS, 20ms is needed between PWDN and i2c access */
	msleep(20);

	ov2680_init_registers(sd);
	return 0;
}

static DEFINE_RUNTIME_DEV_PM_OPS(ov2680_pm_ops, ov2680_suspend, ov2680_resume, NULL);

static const struct acpi_device_id ov2680_acpi_match[] = {
	{"XXOV2680"},
	{"OVTI2680"},
	{},
};
MODULE_DEVICE_TABLE(acpi, ov2680_acpi_match);

static struct i2c_driver ov2680_driver = {
	.driver = {
		.name = "ov2680",
		.pm = pm_sleep_ptr(&ov2680_pm_ops),
		.acpi_match_table = ov2680_acpi_match,
	},
	.probe = ov2680_probe,
	.remove = ov2680_remove,
};
module_i2c_driver(ov2680_driver);

MODULE_AUTHOR("Jacky Wang <Jacky_wang@ovt.com>");
MODULE_DESCRIPTION("A low-level driver for OmniVision 2680 sensors");
MODULE_LICENSE("GPL");<|MERGE_RESOLUTION|>--- conflicted
+++ resolved
@@ -248,38 +248,22 @@
 static int ov2680_set_mode(struct ov2680_dev *sensor)
 {
 	struct i2c_client *client = sensor->client;
-<<<<<<< HEAD
-	u8 unknown, inc, fmt1, fmt2;
-	int ret;
-
-	if (sensor->mode.binning) {
-		unknown = 0x23;
-=======
 	u8 sensor_ctrl_0a, inc, fmt1, fmt2;
 	int ret;
 
 	if (sensor->mode.binning) {
 		sensor_ctrl_0a = 0x23;
->>>>>>> 38e945c6
 		inc = 0x31;
 		fmt1 = 0xc2;
 		fmt2 = 0x01;
 	} else {
-<<<<<<< HEAD
-		unknown = 0x21;
-=======
 		sensor_ctrl_0a = 0x21;
->>>>>>> 38e945c6
 		inc = 0x11;
 		fmt1 = 0xc0;
 		fmt2 = 0x00;
 	}
 
-<<<<<<< HEAD
-	ret = ov_write_reg8(client, 0x370a, unknown);
-=======
 	ret = ov_write_reg8(client, OV2680_REG_SENSOR_CTRL_0A, sensor_ctrl_0a);
->>>>>>> 38e945c6
 	if (ret)
 		return ret;
 
