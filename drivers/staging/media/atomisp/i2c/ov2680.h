/* SPDX-License-Identifier: GPL-2.0 */
/*
 * Support for OmniVision OV2680 5M camera sensor.
 *
 * Copyright (c) 2013 Intel Corporation. All Rights Reserved.
 *
 * This program is free software; you can redistribute it and/or
 * modify it under the terms of the GNU General Public License version
 * 2 as published by the Free Software Foundation.
 *
 * This program is distributed in the hope that it will be useful,
 * but WITHOUT ANY WARRANTY; without even the implied warranty of
 * MERCHANTABILITY or FITNESS FOR A PARTICULAR PURPOSE.  See the
 * GNU General Public License for more details.
 *
 *
 */

#ifndef __OV2680_H__
#define __OV2680_H__
#include <linux/kernel.h>
#include <linux/types.h>
#include <linux/i2c.h>
#include <linux/delay.h>
#include <linux/videodev2.h>
#include <linux/spinlock.h>
#include <media/v4l2-subdev.h>
#include <media/v4l2-device.h>
#include <media/v4l2-ctrls.h>
#include <linux/v4l2-mediabus.h>
#include <media/media-entity.h>

#define OV2680_NATIVE_WIDTH			1616
#define OV2680_NATIVE_HEIGHT			1216
#define OV2680_NATIVE_START_LEFT		0
#define OV2680_NATIVE_START_TOP			0
#define OV2680_ACTIVE_WIDTH			1600
#define OV2680_ACTIVE_HEIGHT			1200
#define OV2680_ACTIVE_START_LEFT		8
#define OV2680_ACTIVE_START_TOP			8
#define OV2680_MIN_CROP_WIDTH			2
#define OV2680_MIN_CROP_HEIGHT			2

/* 1704 * 1294 * 30fps = 66MHz pixel clock */
#define OV2680_PIXELS_PER_LINE			1704
#define OV2680_LINES_PER_FRAME			1294
#define OV2680_FPS				30
#define OV2680_SKIP_FRAMES			3

/* If possible send 16 extra rows / lines to the ISP as padding */
#define OV2680_END_MARGIN			16

#define OV2680_FOCAL_LENGTH_NUM			334	/*3.34mm*/

#define OV2680_INTEGRATION_TIME_MARGIN		8
#define OV2680_ID				0x2680

/*
 * OV2680 System control registers
 */
#define OV2680_SW_SLEEP				0x0100
#define OV2680_SW_RESET				0x0103
#define OV2680_SW_STREAM			0x0100

#define OV2680_SC_CMMN_CHIP_ID_H		0x300A
#define OV2680_SC_CMMN_CHIP_ID_L		0x300B
#define OV2680_SC_CMMN_SCCB_ID			0x302B /* 0x300C*/
#define OV2680_SC_CMMN_SUB_ID			0x302A /* process, version*/

#define OV2680_GROUP_ACCESS			0x3208 /*Bit[7:4] Group control, Bit[3:0] Group ID*/

#define OV2680_REG_EXPOSURE_PK_HIGH		0x3500
#define OV2680_REG_GAIN_PK			0x350a

#define OV2680_REG_SENSOR_CTRL_0A		0x370a

#define OV2680_HORIZONTAL_START_H		0x3800 /* Bit[11:8] */
#define OV2680_HORIZONTAL_START_L		0x3801 /* Bit[7:0]  */
#define OV2680_VERTICAL_START_H			0x3802 /* Bit[11:8] */
#define OV2680_VERTICAL_START_L			0x3803 /* Bit[7:0]  */
#define OV2680_HORIZONTAL_END_H			0x3804 /* Bit[11:8] */
#define OV2680_HORIZONTAL_END_L			0x3805 /* Bit[7:0]  */
#define OV2680_VERTICAL_END_H			0x3806 /* Bit[11:8] */
#define OV2680_VERTICAL_END_L			0x3807 /* Bit[7:0]  */
#define OV2680_HORIZONTAL_OUTPUT_SIZE_H		0x3808 /* Bit[11:8] */
#define OV2680_HORIZONTAL_OUTPUT_SIZE_L		0x3809 /* Bit[7:0]  */
#define OV2680_VERTICAL_OUTPUT_SIZE_H		0x380a /* Bit[11:8] */
#define OV2680_VERTICAL_OUTPUT_SIZE_L		0x380b /* Bit[7:0]  */
#define OV2680_HTS				0x380c
#define OV2680_VTS				0x380e
#define OV2680_ISP_X_WIN			0x3810
#define OV2680_ISP_Y_WIN			0x3812
#define OV2680_X_INC				0x3814
#define OV2680_Y_INC				0x3815

#define OV2680_FRAME_OFF_NUM			0x4202

/*Flip/Mirror*/
#define OV2680_REG_FORMAT1			0x3820
#define OV2680_REG_FORMAT2			0x3821

#define OV2680_MWB_RED_GAIN_H			0x5004/*0x3400*/
#define OV2680_MWB_GREEN_GAIN_H			0x5006/*0x3402*/
#define OV2680_MWB_BLUE_GAIN_H			0x5008/*0x3404*/
#define OV2680_MWB_GAIN_MAX			0x0fff

#define OV2680_REG_ISP_CTRL00			0x5080

#define OV2680_X_WIN				0x5704
#define OV2680_Y_WIN				0x5706
#define OV2680_WIN_CONTROL			0x5708

#define OV2680_START_STREAMING			0x01
#define OV2680_STOP_STREAMING			0x00

/*
 * ov2680 device structure.
 */
struct ov2680_dev {
	struct v4l2_subdev sd;
	struct media_pad pad;
	/* Protect against concurrent changes to controls */
	struct mutex lock;
	struct i2c_client *client;
	struct gpio_desc *powerdown;
	struct fwnode_handle *ep_fwnode;
	bool is_streaming;

	struct ov2680_mode {
		struct v4l2_rect crop;
		struct v4l2_mbus_framefmt fmt;
		bool binning;
		u16 h_start;
		u16 v_start;
		u16 h_end;
		u16 v_end;
		u16 h_output_size;
		u16 v_output_size;
		u16 hts;
		u16 vts;
	} mode;

	struct ov2680_ctrls {
		struct v4l2_ctrl_handler handler;
		struct v4l2_ctrl *hflip;
		struct v4l2_ctrl *vflip;
		struct v4l2_ctrl *exposure;
		struct v4l2_ctrl *gain;
		struct v4l2_ctrl *test_pattern;
	} ctrls;
};

/**
 * struct ov2680_reg - MI sensor  register format
 * @type: type of the register
 * @reg: 16-bit offset to register
 * @val: 8/16/32-bit register value
 *
 * Define a structure for sensor register initialization values
 */
struct ov2680_reg {
	u16 reg;
	u32 val;	/* @set value for read/mod/write, @mask */
};

#define to_ov2680_sensor(x) container_of(x, struct ov2680_dev, sd)

static inline struct v4l2_subdev *ctrl_to_sd(struct v4l2_ctrl *ctrl)
{
	struct ov2680_dev *sensor =
		container_of(ctrl->handler, struct ov2680_dev, ctrls.handler);

	return &sensor->sd;
}

static struct ov2680_reg const ov2680_global_setting[] = {
	/* MIPI PHY, 0x10 -> 0x1c enable bp_c_hs_en_lat and bp_d_hs_en_lat */
	{0x3016, 0x1c},

	/* PLL MULT bits 0-7, datasheet default 0x37 for 24MHz extclk, use 0x45 for 19.2 Mhz extclk */
	{0x3082, 0x45},
<<<<<<< HEAD
	{0x3084, 0x09},
	{0x3085, 0x04},
	{0x3086, 0x00},
=======

	/* R MANUAL set exposure (0x01) and gain (0x02) to manual (hw does not do auto) */
>>>>>>> 38e945c6
	{0x3503, 0x03},

	/* Analog control register tweaks */
	{0x3603, 0x39}, /* Reset value 0x99 */
	{0x3604, 0x24}, /* Reset value 0x74 */
	{0x3621, 0x37}, /* Reset value 0x44 */

	/* Sensor control register tweaks */
	{0x3701, 0x64}, /* Reset value 0x61 */
	{0x3705, 0x3c}, /* Reset value 0x21 */
	{0x370c, 0x50}, /* Reset value 0x10 */
	{0x370d, 0xc0}, /* Reset value 0x00 */
	{0x3718, 0x88}, /* Reset value 0x80 */

	/* PSRAM tweaks */
	{0x3781, 0x80}, /* Reset value 0x00 */
	{0x3784, 0x0c}, /* Reset value 0x00, based on OV2680_R1A_AM10.ovt */
	{0x3789, 0x60}, /* Reset value 0x50 */

	/* BLC CTRL00 0x01 -> 0x81 set avg_weight to 8 */
	{0x4000, 0x81},

	/* Set black level compensation range to 0 - 3 (default 0 - 11) */
	{0x4008, 0x00},
	{0x4009, 0x03},

	/* VFIFO R2 0x00 -> 0x02 set Frame reset enable */
	{0x4602, 0x02},

	/* MIPI ctrl CLK PREPARE MIN change from 0x26 (38) -> 0x36 (54) */
	{0x481f, 0x36},

	/* MIPI ctrl CLK LPX P MIN change from 0x32 (50) -> 0x36 (54) */
	{0x4825, 0x36},

	/* R ISP CTRL2 0x20 -> 0x30, set sof_sel bit */
	{0x5002, 0x30},

	/*
	 * Window CONTROL 0x00 -> 0x01, enable manual window control,
	 * this is necessary for full size flip and mirror support.
	 */
	{0x5708, 0x01},

	/*
	 * DPC CTRL0 0x14 -> 0x3e, set enable_tail, enable_3x3_cluster
	 * and enable_general_tail bits based OV2680_R1A_AM10.ovt.
	 */
	{0x5780, 0x3e},

	/* DPC MORE CONNECTION CASE THRE 0x0c (12) -> 0x02 (2) */
	{0x5788, 0x02},

	/* DPC GAIN LIST1 0x0f (15) -> 0x08 (8) */
	{0x578e, 0x08},

	/* DPC GAIN LIST2 0x3f (63) -> 0x0c (12) */
	{0x578f, 0x0c},

	/* DPC THRE RATIO 0x04 (4) -> 0x00 (0) */
	{0x5792, 0x00},

	{}
};

#endif<|MERGE_RESOLUTION|>--- conflicted
+++ resolved
@@ -179,14 +179,8 @@
 
 	/* PLL MULT bits 0-7, datasheet default 0x37 for 24MHz extclk, use 0x45 for 19.2 Mhz extclk */
 	{0x3082, 0x45},
-<<<<<<< HEAD
-	{0x3084, 0x09},
-	{0x3085, 0x04},
-	{0x3086, 0x00},
-=======
 
 	/* R MANUAL set exposure (0x01) and gain (0x02) to manual (hw does not do auto) */
->>>>>>> 38e945c6
 	{0x3503, 0x03},
 
 	/* Analog control register tweaks */
