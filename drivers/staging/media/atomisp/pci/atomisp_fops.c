--- conflicted
+++ resolved
@@ -663,19 +663,6 @@
 	mutex_unlock(&isp->mutex);
 
 
-<<<<<<< HEAD
-	if (acc_node)
-		acc_pipe->users++;
-	else
-		pipe->users++;
-	rt_mutex_unlock(&isp->mutex);
-
-	/* Ensure that a mode is set */
-	if (asd)
-		v4l2_ctrl_s_ctrl(asd->run_mode, pipe->default_run_mode);
-
-=======
->>>>>>> eb3cdb58
 	return 0;
 
 css_error:
@@ -769,262 +756,6 @@
 	return 0;
 }
 
-<<<<<<< HEAD
-/*
- * Memory help functions for image frame and private parameters
- */
-static int do_isp_mm_remap(struct atomisp_device *isp,
-			   struct vm_area_struct *vma,
-			   ia_css_ptr isp_virt, u32 host_virt, u32 pgnr)
-{
-	u32 pfn;
-
-	while (pgnr) {
-		pfn = hmm_virt_to_phys(isp_virt) >> PAGE_SHIFT;
-		if (remap_pfn_range(vma, host_virt, pfn,
-				    PAGE_SIZE, PAGE_SHARED)) {
-			dev_err(isp->dev, "remap_pfn_range err.\n");
-			return -EAGAIN;
-		}
-
-		isp_virt += PAGE_SIZE;
-		host_virt += PAGE_SIZE;
-		pgnr--;
-	}
-
-	return 0;
-}
-
-static int frame_mmap(struct atomisp_device *isp,
-		      const struct ia_css_frame *frame, struct vm_area_struct *vma)
-{
-	ia_css_ptr isp_virt;
-	u32 host_virt;
-	u32 pgnr;
-
-	if (!frame) {
-		dev_err(isp->dev, "%s: NULL frame pointer.\n", __func__);
-		return -EINVAL;
-	}
-
-	host_virt = vma->vm_start;
-	isp_virt = frame->data;
-	atomisp_get_frame_pgnr(isp, frame, &pgnr);
-
-	if (do_isp_mm_remap(isp, vma, isp_virt, host_virt, pgnr))
-		return -EAGAIN;
-
-	return 0;
-}
-
-int atomisp_videobuf_mmap_mapper(struct videobuf_queue *q,
-				 struct vm_area_struct *vma)
-{
-	u32 offset = vma->vm_pgoff << PAGE_SHIFT;
-	int ret = -EINVAL, i;
-	struct atomisp_device *isp =
-	    ((struct atomisp_video_pipe *)(q->priv_data))->isp;
-	struct videobuf_vmalloc_memory *vm_mem;
-	struct videobuf_mapping *map;
-
-	MAGIC_CHECK(q->int_ops->magic, MAGIC_QTYPE_OPS);
-	if (!(vma->vm_flags & VM_WRITE) || !(vma->vm_flags & VM_SHARED)) {
-		dev_err(isp->dev, "map appl bug: PROT_WRITE and MAP_SHARED are required\n");
-		return -EINVAL;
-	}
-
-	mutex_lock(&q->vb_lock);
-	for (i = 0; i < VIDEO_MAX_FRAME; i++) {
-		struct videobuf_buffer *buf = q->bufs[i];
-
-		if (!buf)
-			continue;
-
-		map = kzalloc(sizeof(struct videobuf_mapping), GFP_KERNEL);
-		if (!map) {
-			mutex_unlock(&q->vb_lock);
-			return -ENOMEM;
-		}
-
-		buf->map = map;
-		map->q = q;
-
-		buf->baddr = vma->vm_start;
-
-		if (buf && buf->memory == V4L2_MEMORY_MMAP &&
-		    buf->boff == offset) {
-			vm_mem = buf->priv;
-			ret = frame_mmap(isp, vm_mem->vaddr, vma);
-			vma->vm_flags |= VM_IO | VM_DONTEXPAND | VM_DONTDUMP;
-			break;
-		}
-	}
-	mutex_unlock(&q->vb_lock);
-
-	return ret;
-}
-
-/* The input frame contains left and right padding that need to be removed.
- * There is always ISP_LEFT_PAD padding on the left side.
- * There is also padding on the right (padded_width - width).
- */
-static int remove_pad_from_frame(struct atomisp_device *isp,
-				 struct ia_css_frame *in_frame, __u32 width, __u32 height)
-{
-	unsigned int i;
-	unsigned short *buffer;
-	int ret = 0;
-	ia_css_ptr load = in_frame->data;
-	ia_css_ptr store = load;
-
-	buffer = kmalloc_array(width, sizeof(load), GFP_KERNEL);
-	if (!buffer)
-		return -ENOMEM;
-
-	load += ISP_LEFT_PAD;
-	for (i = 0; i < height; i++) {
-		ret = hmm_load(load, buffer, width * sizeof(load));
-		if (ret < 0)
-			goto remove_pad_error;
-
-		ret = hmm_store(store, buffer, width * sizeof(store));
-		if (ret < 0)
-			goto remove_pad_error;
-
-		load  += in_frame->info.padded_width;
-		store += width;
-	}
-
-remove_pad_error:
-	kfree(buffer);
-	return ret;
-}
-
-static int atomisp_mmap(struct file *file, struct vm_area_struct *vma)
-{
-	struct video_device *vdev = video_devdata(file);
-	struct atomisp_device *isp = video_get_drvdata(vdev);
-	struct atomisp_video_pipe *pipe = atomisp_to_video_pipe(vdev);
-	struct atomisp_sub_device *asd = pipe->asd;
-	struct ia_css_frame *raw_virt_addr;
-	u32 start = vma->vm_start;
-	u32 end = vma->vm_end;
-	u32 size = end - start;
-	u32 origin_size, new_size;
-	int ret;
-
-	if (!asd) {
-		dev_err(isp->dev, "%s(): asd is NULL, device is %s\n",
-			__func__, vdev->name);
-		return -EINVAL;
-	}
-
-	if (!(vma->vm_flags & (VM_WRITE | VM_READ)))
-		return -EACCES;
-
-	rt_mutex_lock(&isp->mutex);
-
-	if (!(vma->vm_flags & VM_SHARED)) {
-		/* Map private buffer.
-		 * Set VM_SHARED to the flags since we need
-		 * to map the buffer page by page.
-		 * Without VM_SHARED, remap_pfn_range() treats
-		 * this kind of mapping as invalid.
-		 */
-		vma->vm_flags |= VM_SHARED;
-		ret = hmm_mmap(vma, vma->vm_pgoff << PAGE_SHIFT);
-		rt_mutex_unlock(&isp->mutex);
-		return ret;
-	}
-
-	/* mmap for ISP offline raw data */
-	if (atomisp_subdev_source_pad(vdev)
-	    == ATOMISP_SUBDEV_PAD_SOURCE_CAPTURE &&
-	    vma->vm_pgoff == (ISP_PARAM_MMAP_OFFSET >> PAGE_SHIFT)) {
-		new_size = pipe->pix.width * pipe->pix.height * 2;
-		if (asd->params.online_process != 0) {
-			ret = -EINVAL;
-			goto error;
-		}
-		raw_virt_addr = asd->raw_output_frame;
-		if (!raw_virt_addr) {
-			dev_err(isp->dev, "Failed to request RAW frame\n");
-			ret = -EINVAL;
-			goto error;
-		}
-
-		ret = remove_pad_from_frame(isp, raw_virt_addr,
-					    pipe->pix.width, pipe->pix.height);
-		if (ret < 0) {
-			dev_err(isp->dev, "remove pad failed.\n");
-			goto error;
-		}
-		origin_size = raw_virt_addr->data_bytes;
-		raw_virt_addr->data_bytes = new_size;
-
-		if (size != PAGE_ALIGN(new_size)) {
-			dev_err(isp->dev, "incorrect size for mmap ISP  Raw Frame\n");
-			ret = -EINVAL;
-			goto error;
-		}
-
-		if (frame_mmap(isp, raw_virt_addr, vma)) {
-			dev_err(isp->dev, "frame_mmap failed.\n");
-			raw_virt_addr->data_bytes = origin_size;
-			ret = -EAGAIN;
-			goto error;
-		}
-		raw_virt_addr->data_bytes = origin_size;
-		vma->vm_flags |= VM_IO | VM_DONTEXPAND | VM_DONTDUMP;
-		rt_mutex_unlock(&isp->mutex);
-		return 0;
-	}
-
-	/*
-	 * mmap for normal frames
-	 */
-	if (size != pipe->pix.sizeimage) {
-		dev_err(isp->dev, "incorrect size for mmap ISP frames\n");
-		ret = -EINVAL;
-		goto error;
-	}
-	rt_mutex_unlock(&isp->mutex);
-
-	return atomisp_videobuf_mmap_mapper(&pipe->capq, vma);
-
-error:
-	rt_mutex_unlock(&isp->mutex);
-
-	return ret;
-}
-
-static int atomisp_file_mmap(struct file *file, struct vm_area_struct *vma)
-{
-	struct video_device *vdev = video_devdata(file);
-	struct atomisp_video_pipe *pipe = atomisp_to_video_pipe(vdev);
-
-	return videobuf_mmap_mapper(&pipe->outq, vma);
-}
-
-static __poll_t atomisp_poll(struct file *file,
-			     struct poll_table_struct *pt)
-{
-	struct video_device *vdev = video_devdata(file);
-	struct atomisp_device *isp = video_get_drvdata(vdev);
-	struct atomisp_video_pipe *pipe = atomisp_to_video_pipe(vdev);
-
-	rt_mutex_lock(&isp->mutex);
-	if (pipe->capq.streaming != 1) {
-		rt_mutex_unlock(&isp->mutex);
-		return EPOLLERR;
-	}
-	rt_mutex_unlock(&isp->mutex);
-
-	return videobuf_poll_stream(file, &pipe->capq, pt);
-}
-
-=======
->>>>>>> eb3cdb58
 const struct v4l2_file_operations atomisp_fops = {
 	.owner = THIS_MODULE,
 	.open = atomisp_open,
