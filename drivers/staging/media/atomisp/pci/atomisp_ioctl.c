--- conflicted
+++ resolved
@@ -637,16 +637,6 @@
 	struct video_device *vdev = video_devdata(file);
 	struct atomisp_sub_device *asd = atomisp_to_video_pipe(vdev)->asd;
 
-<<<<<<< HEAD
-	if (!asd) {
-		dev_err(isp->dev, "%s(): asd is NULL, device is %s\n",
-			__func__, vdev->name);
-		return -EINVAL;
-	}
-
-	rt_mutex_lock(&isp->mutex);
-=======
->>>>>>> eb3cdb58
 	*input = asd->input_curr;
 	return 0;
 }
@@ -672,20 +662,10 @@
 	struct v4l2_subdev *motor;
 	int ret;
 
-<<<<<<< HEAD
-	if (!asd) {
-		dev_err(isp->dev, "%s(): asd is NULL, device is %s\n",
-			__func__, vdev->name);
-		return -EINVAL;
-	}
-
-	rt_mutex_lock(&isp->mutex);
-=======
 	ret = atomisp_pipe_check(pipe, true);
 	if (ret)
 		return ret;
 
->>>>>>> eb3cdb58
 	if (input >= ATOM_ISP_MAX_INPUTS || input >= isp->input_cnt) {
 		dev_dbg(isp->dev, "input_cnt: %d\n", isp->input_cnt);
 		return -EINVAL;
@@ -807,23 +787,11 @@
 	struct v4l2_subdev_mbus_code_enum code = {
 		.which = V4L2_SUBDEV_FORMAT_ACTIVE,
 	};
-<<<<<<< HEAD
-=======
 	const struct atomisp_format_bridge *format;
->>>>>>> eb3cdb58
 	struct v4l2_subdev *camera;
 	unsigned int i, fi = 0;
 	int rval;
 
-<<<<<<< HEAD
-	if (!asd) {
-		dev_err(isp->dev, "%s(): asd is NULL, device is %s\n",
-			__func__, vdev->name);
-		return -EINVAL;
-	}
-
-=======
->>>>>>> eb3cdb58
 	camera = isp->inputs[asd->input_curr].camera;
 	if(!camera) {
 		dev_err(isp->dev, "%s(): camera is NULL, device is %s\n",
@@ -831,11 +799,6 @@
 		return -EINVAL;
 	}
 
-<<<<<<< HEAD
-	rt_mutex_lock(&isp->mutex);
-
-=======
->>>>>>> eb3cdb58
 	rval = v4l2_subdev_call(camera, pad, enum_mbus_code, NULL, &code);
 	if (rval == -ENOIOCTLCMD) {
 		dev_warn(isp->dev,
@@ -869,8 +832,6 @@
 		f->pixelformat = format->pixelformat;
 		return 0;
 	}
-	dev_err(isp->dev, "%s(): format for code %x not found.\n",
-		__func__, code.code);
 
 	return -EINVAL;
 }
@@ -1071,232 +1032,18 @@
 }
 
 /*
-<<<<<<< HEAD
- * Initiate Memory Mapping or User Pointer I/O
- */
-int __atomisp_reqbufs(struct file *file, void *fh,
-		      struct v4l2_requestbuffers *req)
-{
-	struct video_device *vdev = video_devdata(file);
-	struct atomisp_video_pipe *pipe = atomisp_to_video_pipe(vdev);
-	struct atomisp_sub_device *asd = pipe->asd;
-	struct ia_css_frame_info frame_info;
-	struct ia_css_frame *frame;
-	struct videobuf_vmalloc_memory *vm_mem;
-	u16 source_pad = atomisp_subdev_source_pad(vdev);
-	u16 stream_id;
-	int ret = 0, i = 0;
-
-	if (!asd) {
-		dev_err(pipe->isp->dev, "%s(): asd is NULL, device is %s\n",
-			__func__, vdev->name);
-		return -EINVAL;
-	}
-	stream_id = atomisp_source_pad_to_stream_id(asd, source_pad);
-
-	if (req->count == 0) {
-		mutex_lock(&pipe->capq.vb_lock);
-		if (!list_empty(&pipe->capq.stream))
-			videobuf_queue_cancel(&pipe->capq);
-
-		atomisp_videobuf_free_queue(&pipe->capq);
-		mutex_unlock(&pipe->capq.vb_lock);
-		/* clear request config id */
-		memset(pipe->frame_request_config_id, 0,
-		       VIDEO_MAX_FRAME * sizeof(unsigned int));
-		memset(pipe->frame_params, 0,
-		       VIDEO_MAX_FRAME *
-		       sizeof(struct atomisp_css_params_with_list *));
-		return 0;
-	}
-
-	ret = videobuf_reqbufs(&pipe->capq, req);
-	if (ret)
-		return ret;
-
-	atomisp_alloc_css_stat_bufs(asd, stream_id);
-
-	/*
-	 * for user pointer type, buffers are not really allocated here,
-	 * buffers are setup in QBUF operation through v4l2_buffer structure
-	 */
-	if (req->memory == V4L2_MEMORY_USERPTR)
-		return 0;
-
-	ret = atomisp_get_css_frame_info(asd, source_pad, &frame_info);
-	if (ret)
-		return ret;
-
-	/*
-	 * Allocate the real frame here for selected node using our
-	 * memory management function
-	 */
-	for (i = 0; i < req->count; i++) {
-		if (ia_css_frame_allocate_from_info(&frame, &frame_info))
-			goto error;
-		vm_mem = pipe->capq.bufs[i]->priv;
-		vm_mem->vaddr = frame;
-	}
-
-	return ret;
-
-error:
-	while (i--) {
-		vm_mem = pipe->capq.bufs[i]->priv;
-		ia_css_frame_free(vm_mem->vaddr);
-	}
-
-	if (asd->vf_frame)
-		ia_css_frame_free(asd->vf_frame);
-
-	return -ENOMEM;
-}
-
-int atomisp_reqbufs(struct file *file, void *fh,
-		    struct v4l2_requestbuffers *req)
-{
-	struct video_device *vdev = video_devdata(file);
-	struct atomisp_device *isp = video_get_drvdata(vdev);
-	int ret;
-
-	rt_mutex_lock(&isp->mutex);
-	ret = __atomisp_reqbufs(file, fh, req);
-	rt_mutex_unlock(&isp->mutex);
-
-	return ret;
-}
-
-static int atomisp_reqbufs_file(struct file *file, void *fh,
-				struct v4l2_requestbuffers *req)
-{
-	struct video_device *vdev = video_devdata(file);
-	struct atomisp_video_pipe *pipe = atomisp_to_video_pipe(vdev);
-
-	if (req->count == 0) {
-		mutex_lock(&pipe->outq.vb_lock);
-		atomisp_videobuf_free_queue(&pipe->outq);
-		mutex_unlock(&pipe->outq.vb_lock);
-		return 0;
-	}
-
-	return videobuf_reqbufs(&pipe->outq, req);
-}
-
-/* application query the status of a buffer */
-static int atomisp_querybuf(struct file *file, void *fh,
-			    struct v4l2_buffer *buf)
-{
-	struct video_device *vdev = video_devdata(file);
-	struct atomisp_video_pipe *pipe = atomisp_to_video_pipe(vdev);
-
-	return videobuf_querybuf(&pipe->capq, buf);
-}
-
-static int atomisp_querybuf_file(struct file *file, void *fh,
-				 struct v4l2_buffer *buf)
-{
-	struct video_device *vdev = video_devdata(file);
-	struct atomisp_video_pipe *pipe = atomisp_to_video_pipe(vdev);
-
-	return videobuf_querybuf(&pipe->outq, buf);
-}
-
-/*
- * Applications call the VIDIOC_QBUF ioctl to enqueue an empty (capturing) or
- * filled (output) buffer in the drivers incoming queue.
-=======
  * FIXME the abuse of buf->reserved2 in the qbuf and dqbuf wrappers comes from
  * the original atomisp buffer handling and should be replaced with proper V4L2
  * per frame parameters use.
  *
  * Once this is fixed these wrappers can be removed, replacing them with direct
  * calls to vb2_ioctl_[d]qbuf().
->>>>>>> eb3cdb58
  */
 static int atomisp_qbuf_wrapper(struct file *file, void *fh, struct v4l2_buffer *buf)
 {
 	struct video_device *vdev = video_devdata(file);
 	struct atomisp_device *isp = video_get_drvdata(vdev);
 	struct atomisp_video_pipe *pipe = atomisp_to_video_pipe(vdev);
-<<<<<<< HEAD
-	struct atomisp_sub_device *asd = pipe->asd;
-	struct videobuf_buffer *vb;
-	struct videobuf_vmalloc_memory *vm_mem;
-	struct ia_css_frame_info frame_info;
-	struct ia_css_frame *handle = NULL;
-	u32 length;
-	u32 pgnr;
-	int ret = 0;
-
-	if (!asd) {
-		dev_err(isp->dev, "%s(): asd is NULL, device is %s\n",
-			__func__, vdev->name);
-		return -EINVAL;
-	}
-
-	rt_mutex_lock(&isp->mutex);
-	if (isp->isp_fatal_error) {
-		ret = -EIO;
-		goto error;
-	}
-
-	if (asd->streaming == ATOMISP_DEVICE_STREAMING_STOPPING) {
-		dev_err(isp->dev, "%s: reject, as ISP at stopping.\n",
-			__func__);
-		ret = -EIO;
-		goto error;
-	}
-
-	if (!buf || buf->index >= VIDEO_MAX_FRAME ||
-	    !pipe->capq.bufs[buf->index]) {
-		dev_err(isp->dev, "Invalid index for qbuf.\n");
-		ret = -EINVAL;
-		goto error;
-	}
-
-	/*
-	 * For userptr type frame, we convert user space address to physic
-	 * address and reprograme out page table properly
-	 */
-	if (buf->memory == V4L2_MEMORY_USERPTR) {
-		vb = pipe->capq.bufs[buf->index];
-		vm_mem = vb->priv;
-		if (!vm_mem) {
-			ret = -EINVAL;
-			goto error;
-		}
-
-		length = vb->bsize;
-		pgnr = (length + (PAGE_SIZE - 1)) >> PAGE_SHIFT;
-
-		if (vb->baddr == buf->m.userptr && vm_mem->vaddr)
-			goto done;
-
-		if (atomisp_get_css_frame_info(asd,
-					       atomisp_subdev_source_pad(vdev), &frame_info)) {
-			ret = -EIO;
-			goto error;
-		}
-
-		ret = ia_css_frame_map(&handle, &frame_info,
-					    (void __user *)buf->m.userptr,
-					    0, pgnr);
-		if (ret) {
-			dev_err(isp->dev, "Failed to map user buffer\n");
-			goto error;
-		}
-
-		if (vm_mem->vaddr) {
-			mutex_lock(&pipe->capq.vb_lock);
-			ia_css_frame_free(vm_mem->vaddr);
-			vm_mem->vaddr = NULL;
-			vb->state = VIDEOBUF_NEEDS_INIT;
-			mutex_unlock(&pipe->capq.vb_lock);
-		}
-
-		vm_mem->vaddr = handle;
-=======
->>>>>>> eb3cdb58
 
 	if (buf->index >= vdev->queue->num_buffers)
 		return -EINVAL;
@@ -1322,158 +1069,9 @@
 	struct atomisp_video_pipe *pipe = atomisp_to_video_pipe(vdev);
 	struct atomisp_sub_device *asd = pipe->asd;
 	struct atomisp_device *isp = video_get_drvdata(vdev);
-<<<<<<< HEAD
-	int ret = 0;
-
-	if (!asd) {
-		dev_err(isp->dev, "%s(): asd is NULL, device is %s\n",
-			__func__, vdev->name);
-		return -EINVAL;
-	}
-
-	rt_mutex_lock(&isp->mutex);
-
-	if (isp->isp_fatal_error) {
-		rt_mutex_unlock(&isp->mutex);
-		return -EIO;
-	}
-
-	if (asd->streaming == ATOMISP_DEVICE_STREAMING_STOPPING) {
-		rt_mutex_unlock(&isp->mutex);
-		dev_err(isp->dev, "%s: reject, as ISP at stopping.\n",
-			__func__);
-		return -EIO;
-	}
-
-	rt_mutex_unlock(&isp->mutex);
-
-	ret = videobuf_dqbuf(&pipe->capq, buf, file->f_flags & O_NONBLOCK);
-	if (ret) {
-		if (ret != -EAGAIN)
-			dev_dbg(isp->dev, "<%s: %d\n", __func__, ret);
-		return ret;
-	}
-	rt_mutex_lock(&isp->mutex);
-	buf->bytesused = pipe->pix.sizeimage;
-	buf->reserved = asd->frame_status[buf->index];
-
-	/*
-	 * Hack:
-	 * Currently frame_status in the enum type which takes no more lower
-	 * 8 bit.
-	 * use bit[31:16] for exp_id as it is only in the range of 1~255
-	 */
-	buf->reserved &= 0x0000ffff;
-	if (!(buf->flags & V4L2_BUF_FLAG_ERROR))
-		buf->reserved |= __get_frame_exp_id(pipe, buf) << 16;
-	buf->reserved2 = pipe->frame_config_id[buf->index];
-	rt_mutex_unlock(&isp->mutex);
-
-	dev_dbg(isp->dev,
-		"dqbuf buffer %d (%s) for asd%d with exp_id %d, isp_config_id %d\n",
-		buf->index, vdev->name, asd->index, buf->reserved >> 16,
-		buf->reserved2);
-	return 0;
-}
-
-enum ia_css_pipe_id atomisp_get_css_pipe_id(struct atomisp_sub_device *asd)
-{
-	if (ATOMISP_USE_YUVPP(asd))
-		return IA_CSS_PIPE_ID_YUVPP;
-
-	if (asd->continuous_mode->val) {
-		if (asd->run_mode->val == ATOMISP_RUN_MODE_VIDEO)
-			return IA_CSS_PIPE_ID_VIDEO;
-		else
-			return IA_CSS_PIPE_ID_PREVIEW;
-	}
-
-	/*
-	 * Disable vf_pp and run CSS in video mode. This allows using ISP
-	 * scaling but it has one frame delay due to CSS internal buffering.
-	 */
-	if (asd->vfpp->val == ATOMISP_VFPP_DISABLE_SCALER)
-		return IA_CSS_PIPE_ID_VIDEO;
-
-	/*
-	 * Disable vf_pp and run CSS in still capture mode. In this mode
-	 * CSS does not cause extra latency with buffering, but scaling
-	 * is not available.
-	 */
-	if (asd->vfpp->val == ATOMISP_VFPP_DISABLE_LOWLAT)
-		return IA_CSS_PIPE_ID_CAPTURE;
-
-	switch (asd->run_mode->val) {
-	case ATOMISP_RUN_MODE_PREVIEW:
-		return IA_CSS_PIPE_ID_PREVIEW;
-	case ATOMISP_RUN_MODE_VIDEO:
-		return IA_CSS_PIPE_ID_VIDEO;
-	case ATOMISP_RUN_MODE_STILL_CAPTURE:
-	default:
-		return IA_CSS_PIPE_ID_CAPTURE;
-	}
-}
-
-static unsigned int atomisp_sensor_start_stream(struct atomisp_sub_device *asd)
-{
-	struct atomisp_device *isp = asd->isp;
-
-	if (isp->inputs[asd->input_curr].camera_caps->
-	    sensor[asd->sensor_curr].stream_num > 1) {
-		if (asd->high_speed_mode)
-			return 1;
-		else
-			return 2;
-	}
-
-	if (asd->vfpp->val != ATOMISP_VFPP_ENABLE ||
-	    asd->copy_mode)
-		return 1;
-
-	if (asd->run_mode->val == ATOMISP_RUN_MODE_VIDEO ||
-	    (asd->run_mode->val == ATOMISP_RUN_MODE_STILL_CAPTURE &&
-	     !atomisp_is_mbuscode_raw(
-		 asd->fmt[
-		  asd->capture_pad].fmt.code) &&
-	     !asd->continuous_mode->val))
-		return 2;
-	else
-		return 1;
-}
-
-int atomisp_stream_on_master_slave_sensor(struct atomisp_device *isp,
-	bool isp_timeout)
-{
-	unsigned int master = -1, slave = -1, delay_slave = 0;
-	int i, ret;
-
-	/*
-	 * ISP only support 2 streams now so ignore multiple master/slave
-	 * case to reduce the delay between 2 stream_on calls.
-	 */
-	for (i = 0; i < isp->num_of_streams; i++) {
-		int sensor_index = isp->asd[i].input_curr;
-
-		if (isp->inputs[sensor_index].camera_caps->
-		    sensor[isp->asd[i].sensor_curr].is_slave)
-			slave = sensor_index;
-		else
-			master = sensor_index;
-	}
-
-	if (master == -1 || slave == -1) {
-		master = ATOMISP_DEPTH_DEFAULT_MASTER_SENSOR;
-		slave = ATOMISP_DEPTH_DEFAULT_SLAVE_SENSOR;
-		dev_warn(isp->dev,
-			 "depth mode use default master=%s.slave=%s.\n",
-			 isp->inputs[master].camera->name,
-			 isp->inputs[slave].camera->name);
-	}
-=======
 	struct ia_css_frame *frame;
 	struct vb2_buffer *vb;
 	int ret;
->>>>>>> eb3cdb58
 
 	ret = vb2_ioctl_dqbuf(file, fh, buf);
 	if (ret)
@@ -1573,29 +1171,7 @@
 	unsigned long irqflags;
 	int ret;
 
-<<<<<<< HEAD
-	if (!asd) {
-		dev_err(isp->dev, "%s(): asd is NULL, device is %s\n",
-			__func__, vdev->name);
-		return -EINVAL;
-	}
-
-	dev_dbg(isp->dev, "Start stream on pad %d for asd%d\n",
-		atomisp_subdev_source_pad(vdev), asd->index);
-
-	if (type != V4L2_BUF_TYPE_VIDEO_CAPTURE) {
-		dev_dbg(isp->dev, "unsupported v4l2 buf type\n");
-		return -EINVAL;
-	}
-
-	rt_mutex_lock(&isp->mutex);
-	if (isp->isp_fatal_error) {
-		ret = -EIO;
-		goto out;
-	}
-=======
 	mutex_lock(&isp->mutex);
->>>>>>> eb3cdb58
 
 	dev_dbg(isp->dev, "Start stream on pad %d\n", atomisp_subdev_source_pad(vdev));
 
@@ -1728,21 +1304,7 @@
 	unsigned long flags;
 	int ret;
 
-<<<<<<< HEAD
-	if (!asd) {
-		dev_err(isp->dev, "%s(): asd is NULL, device is %s\n",
-			__func__, vdev->name);
-		return -EINVAL;
-	}
-
-	dev_dbg(isp->dev, "Stop stream on pad %d for asd%d\n",
-		atomisp_subdev_source_pad(vdev), asd->index);
-
-	lockdep_assert_held(&isp->mutex);
-	lockdep_assert_held(&isp->streamoff_mutex);
-=======
 	mutex_lock(&isp->mutex);
->>>>>>> eb3cdb58
 
 	dev_dbg(isp->dev, "Stop stream on pad %d\n", atomisp_subdev_source_pad(vdev));
 
@@ -1865,12 +1427,6 @@
 	struct atomisp_sub_device *asd = atomisp_to_video_pipe(vdev)->asd;
 	struct atomisp_device *isp = video_get_drvdata(vdev);
 	int i, ret = -EINVAL;
-
-	if (!asd) {
-		dev_err(isp->dev, "%s(): asd is NULL, device is %s\n",
-			__func__, vdev->name);
-		return -EINVAL;
-	}
 
 	for (i = 0; i < ctrls_num; i++) {
 		if (ci_v4l2_controls[i].id == control->id) {
@@ -1945,12 +1501,6 @@
 	struct atomisp_sub_device *asd = atomisp_to_video_pipe(vdev)->asd;
 	struct atomisp_device *isp = video_get_drvdata(vdev);
 	int i, ret = -EINVAL;
-
-	if (!asd) {
-		dev_err(isp->dev, "%s(): asd is NULL, device is %s\n",
-			__func__, vdev->name);
-		return -EINVAL;
-	}
 
 	for (i = 0; i < ctrls_num; i++) {
 		if (ci_v4l2_controls[i].id == control->id) {
@@ -2030,12 +1580,6 @@
 	struct atomisp_sub_device *asd = atomisp_to_video_pipe(vdev)->asd;
 	struct atomisp_device *isp = video_get_drvdata(vdev);
 
-	if (!asd) {
-		dev_err(isp->dev, "%s(): asd is NULL, device is %s\n",
-			__func__, vdev->name);
-		return -EINVAL;
-	}
-
 	switch (qc->id) {
 	case V4L2_CID_FOCUS_ABSOLUTE:
 	case V4L2_CID_FOCUS_RELATIVE:
@@ -2080,12 +1624,6 @@
 	struct v4l2_control ctrl;
 	int i;
 	int ret = 0;
-
-	if (!asd) {
-		dev_err(isp->dev, "%s(): asd is NULL, device is %s\n",
-			__func__, vdev->name);
-		return -EINVAL;
-	}
 
 	if (!IS_ISP2401)
 		motor = isp->inputs[asd->input_curr].motor;
@@ -2192,12 +1730,6 @@
 	struct v4l2_control ctrl;
 	int i;
 	int ret = 0;
-
-	if (!asd) {
-		dev_err(isp->dev, "%s(): asd is NULL, device is %s\n",
-			__func__, vdev->name);
-		return -EINVAL;
-	}
 
 	if (!IS_ISP2401)
 		motor = isp->inputs[asd->input_curr].motor;
@@ -2319,12 +1851,6 @@
 	struct atomisp_sub_device *asd = atomisp_to_video_pipe(vdev)->asd;
 	struct atomisp_device *isp = video_get_drvdata(vdev);
 
-	if (!asd) {
-		dev_err(isp->dev, "%s(): asd is NULL, device is %s\n",
-			__func__, vdev->name);
-		return -EINVAL;
-	}
-
 	if (parm->type != V4L2_BUF_TYPE_VIDEO_CAPTURE) {
 		dev_err(isp->dev, "unsupported v4l2 buf type\n");
 		return -EINVAL;
@@ -2344,12 +1870,6 @@
 	int mode;
 	int rval;
 	int fps;
-
-	if (!asd) {
-		dev_err(isp->dev, "%s(): asd is NULL, device is %s\n",
-			__func__, vdev->name);
-		return -EINVAL;
-	}
 
 	if (parm->type != V4L2_BUF_TYPE_VIDEO_CAPTURE) {
 		dev_err(isp->dev, "unsupported v4l2 buf type\n");
