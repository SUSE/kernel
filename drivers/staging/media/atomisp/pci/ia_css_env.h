/* SPDX-License-Identifier: GPL-2.0 */
/*
 * Support for Intel Camera Imaging ISP subsystem.
 * Copyright (c) 2015, Intel Corporation.
 *
 * This program is free software; you can redistribute it and/or modify it
 * under the terms and conditions of the GNU General Public License,
 * version 2, as published by the Free Software Foundation.
 *
 * This program is distributed in the hope it will be useful, but WITHOUT
 * ANY WARRANTY; without even the implied warranty of MERCHANTABILITY or
 * FITNESS FOR A PARTICULAR PURPOSE.  See the GNU General Public License for
 * more details.
 */

#ifndef __IA_CSS_ENV_H
#define __IA_CSS_ENV_H

#include <type_support.h>
#include <linux/stdarg.h> /* va_list */
<<<<<<< HEAD
=======
#include <linux/bits.h>
>>>>>>> eb3cdb58
#include "ia_css_types.h"
#include "ia_css_acc_types.h"

/* @file
 * This file contains prototypes for functions that need to be provided to the
 * CSS-API host-code by the environment in which the CSS-API code runs.
 */

/* Memory allocation attributes, for use in ia_css_css_mem_env. */
enum ia_css_mem_attr {
	IA_CSS_MEM_ATTR_CACHED     = BIT(0),
	IA_CSS_MEM_ATTR_ZEROED     = BIT(1),
	IA_CSS_MEM_ATTR_PAGEALIGN  = BIT(2),
	IA_CSS_MEM_ATTR_CONTIGUOUS = BIT(3),
};

/* Environment with function pointers for local IA memory allocation.
 *  This provides the CSS code with environment specific functionality
 *  for memory allocation of small local buffers such as local data structures.
 *  This is never expected to allocate more than one page of memory (4K bytes).
 */
struct ia_css_cpu_mem_env {
	void (*flush)(struct ia_css_acc_fw *fw);
	/** Flush function to flush the cache for given accelerator. */
};

/* Environment with function pointers to access the CSS hardware. This includes
 *  registers and local memories.
 */
struct ia_css_hw_access_env {
	void (*store_8)(hrt_address addr, uint8_t data);
	/** Store an 8 bit value into an address in the CSS HW address space.
	     The address must be an 8 bit aligned address. */
	void (*store_16)(hrt_address addr, uint16_t data);
	/** Store a 16 bit value into an address in the CSS HW address space.
	     The address must be a 16 bit aligned address. */
	void (*store_32)(hrt_address addr, uint32_t data);
	/** Store a 32 bit value into an address in the CSS HW address space.
	     The address must be a 32 bit aligned address. */
	uint8_t (*load_8)(hrt_address addr);
	/** Load an 8 bit value from an address in the CSS HW address
	     space. The address must be an 8 bit aligned address. */
	uint16_t (*load_16)(hrt_address addr);
	/** Load a 16 bit value from an address in the CSS HW address
	     space. The address must be a 16 bit aligned address. */
	uint32_t (*load_32)(hrt_address addr);
	/** Load a 32 bit value from an address in the CSS HW address
	     space. The address must be a 32 bit aligned address. */
	void (*store)(hrt_address addr, const void *data, uint32_t bytes);
	/** Store a number of bytes into a byte-aligned address in the CSS HW address space. */
	void (*load)(hrt_address addr, void *data, uint32_t bytes);
	/** Load a number of bytes from a byte-aligned address in the CSS HW address space. */
};

/* Environment with function pointers to print error and debug messages.
 */
struct ia_css_print_env {
	int  __printf(1, 0) (*debug_print)(const char *fmt, va_list args);
	/** Print a debug message. */
	int  __printf(1, 0) (*error_print)(const char *fmt, va_list args);
	/** Print an error message.*/
};

/* Environment structure. This includes function pointers to access several
 *  features provided by the environment in which the CSS API is used.
 *  This is used to run the camera IP in multiple platforms such as Linux,
 *  Windows and several simulation environments.
 */
struct ia_css_env {
	struct ia_css_cpu_mem_env   cpu_mem_env;   /** local flush. */
	struct ia_css_hw_access_env hw_access_env; /** CSS HW access functions */
	struct ia_css_print_env     print_env;     /** Message printing env. */
};

#endif /* __IA_CSS_ENV_H */<|MERGE_RESOLUTION|>--- conflicted
+++ resolved
@@ -18,10 +18,7 @@
 
 #include <type_support.h>
 #include <linux/stdarg.h> /* va_list */
-<<<<<<< HEAD
-=======
 #include <linux/bits.h>
->>>>>>> eb3cdb58
 #include "ia_css_types.h"
 #include "ia_css_acc_types.h"
 
