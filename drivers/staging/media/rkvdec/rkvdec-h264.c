--- conflicted
+++ resolved
@@ -109,11 +109,7 @@
 	const struct v4l2_ctrl_h264_sps *sps;
 	const struct v4l2_ctrl_h264_pps *pps;
 	const struct v4l2_ctrl_h264_scaling_matrix *scaling_matrix;
-<<<<<<< HEAD
-	int ref_buf_idx[V4L2_H264_NUM_DPB_ENTRIES];
-=======
 	struct vb2_buffer *ref_buf[V4L2_H264_NUM_DPB_ENTRIES];
->>>>>>> eb3cdb58
 };
 
 struct rkvdec_h264_ctx {
@@ -746,15 +742,6 @@
 		struct v4l2_m2m_ctx *m2m_ctx = ctx->fh.m2m_ctx;
 		const struct v4l2_h264_dpb_entry *dpb = run->decode_params->dpb;
 		struct vb2_queue *cap_q = &m2m_ctx->cap_q_ctx.q;
-<<<<<<< HEAD
-		int buf_idx = -1;
-
-		if (dpb[i].flags & V4L2_H264_DPB_ENTRY_FLAG_ACTIVE)
-			buf_idx = vb2_find_timestamp(cap_q,
-						     dpb[i].reference_ts, 0);
-
-		run->ref_buf_idx[i] = buf_idx;
-=======
 		struct vb2_buffer *buf = NULL;
 
 		if (dpb[i].flags & V4L2_H264_DPB_ENTRY_FLAG_ACTIVE) {
@@ -765,7 +752,6 @@
 		}
 
 		run->ref_buf[i] = buf;
->>>>>>> eb3cdb58
 	}
 }
 
@@ -798,16 +784,10 @@
 	}
 
 	for (j = 0; j < RKVDEC_NUM_REFLIST; j++) {
-<<<<<<< HEAD
-		for (i = 0; i < h264_ctx->reflists.num_valid; i++) {
-			bool dpb_valid = run->ref_buf_idx[i] >= 0;
-			u8 idx = 0;
-=======
 		for (i = 0; i < builder->num_valid; i++) {
 			struct v4l2_h264_reference *ref;
 			bool dpb_valid;
 			bool bottom;
->>>>>>> eb3cdb58
 
 			switch (j) {
 			case 0:
@@ -823,12 +803,9 @@
 
 			if (WARN_ON(ref->index >= ARRAY_SIZE(dec_params->dpb)))
 				continue;
-<<<<<<< HEAD
-=======
 
 			dpb_valid = run->ref_buf[ref->index] != NULL;
 			bottom = ref->fields == V4L2_H264_BOTTOM_FIELD_REF;
->>>>>>> eb3cdb58
 
 			set_ps_field(hw_rps, DPB_INFO(i, j),
 				     ref->index | dpb_valid << 4);
@@ -903,27 +880,6 @@
 	RKVDEC_REG_H264_POC_REFER2(1)
 };
 
-<<<<<<< HEAD
-static struct vb2_buffer *
-get_ref_buf(struct rkvdec_ctx *ctx, struct rkvdec_h264_run *run,
-	    unsigned int dpb_idx)
-{
-	struct v4l2_m2m_ctx *m2m_ctx = ctx->fh.m2m_ctx;
-	struct vb2_queue *cap_q = &m2m_ctx->cap_q_ctx.q;
-	int buf_idx = run->ref_buf_idx[dpb_idx];
-
-	/*
-	 * If a DPB entry is unused or invalid, address of current destination
-	 * buffer is returned.
-	 */
-	if (buf_idx < 0)
-		return &run->base.bufs.dst->vb2_buf;
-
-	return vb2_get_buffer(cap_q, buf_idx);
-}
-
-=======
->>>>>>> eb3cdb58
 static void config_registers(struct rkvdec_ctx *ctx,
 			     struct rkvdec_h264_run *run)
 {
@@ -1067,8 +1023,6 @@
 	if (!fmt->plane_fmt[0].sizeimage)
 		fmt->plane_fmt[0].sizeimage = fmt->width * fmt->height *
 					      RKVDEC_H264_MAX_DEPTH_IN_BYTES;
-<<<<<<< HEAD
-=======
 	return 0;
 }
 
@@ -1107,7 +1061,6 @@
 	    height > ctx->coded_fmt.fmt.pix_mp.height)
 		return -EINVAL;
 
->>>>>>> eb3cdb58
 	return 0;
 }
 
@@ -1202,11 +1155,7 @@
 	assemble_hw_scaling_list(ctx, &run);
 	assemble_hw_pps(ctx, &run);
 	lookup_ref_buf_idx(ctx, &run);
-<<<<<<< HEAD
-	assemble_hw_rps(ctx, &run);
-=======
 	assemble_hw_rps(ctx, &reflist_builder, &run);
->>>>>>> eb3cdb58
 	config_registers(ctx, &run);
 
 	rkvdec_run_postamble(ctx, &run.base);
