<<<<<<< HEAD
=======
// SPDX-License-Identifier: GPL-2.0-only
>>>>>>> 80df0b9f
/*
 * Marvell Bluetooth driver
 *
 * Copyright (C) 2009, Marvell International Ltd.
 **/

#include <linux/module.h>
#include <linux/of.h>
#include <net/bluetooth/bluetooth.h>
#include <net/bluetooth/hci_core.h>
#include <linux/mmc/sdio_func.h>

#include "btmrvl_drv.h"
#include "btmrvl_sdio.h"

#define VERSION "1.0"

/*
 * This function is called by interface specific interrupt handler.
 * It updates Power Save & Host Sleep states, and wakes up the main
 * thread.
 */
void btmrvl_interrupt(struct btmrvl_private *priv)
{
	priv->adapter->ps_state = PS_AWAKE;

	priv->adapter->wakeup_tries = 0;

	priv->adapter->int_count++;

	if (priv->adapter->hs_state == HS_ACTIVATED) {
		BT_DBG("BT: HS DEACTIVATED in ISR!");
		priv->adapter->hs_state = HS_DEACTIVATED;
	}

	wake_up_interruptible(&priv->main_thread.wait_q);
}
EXPORT_SYMBOL_GPL(btmrvl_interrupt);

bool btmrvl_check_evtpkt(struct btmrvl_private *priv, struct sk_buff *skb)
{
	struct hci_event_hdr *hdr = (void *) skb->data;

	if (hdr->evt == HCI_EV_CMD_COMPLETE) {
		struct hci_ev_cmd_complete *ec;
		u16 opcode;

		ec = (void *) (skb->data + HCI_EVENT_HDR_SIZE);
		opcode = __le16_to_cpu(ec->opcode);

		if (priv->btmrvl_dev.sendcmdflag) {
			priv->btmrvl_dev.sendcmdflag = false;
			priv->adapter->cmd_complete = true;
			wake_up_interruptible(&priv->adapter->cmd_wait_q);

			if (hci_opcode_ogf(opcode) == 0x3F) {
				BT_DBG("vendor event skipped: opcode=%#4.4x",
				       opcode);
				kfree_skb(skb);
				return false;
			}
		}
	}

	return true;
}
EXPORT_SYMBOL_GPL(btmrvl_check_evtpkt);

int btmrvl_process_event(struct btmrvl_private *priv, struct sk_buff *skb)
{
	struct btmrvl_adapter *adapter = priv->adapter;
	struct btmrvl_event *event;
	int ret = 0;

	event = (struct btmrvl_event *) skb->data;
	if (event->ec != 0xff) {
		BT_DBG("Not Marvell Event=%x", event->ec);
		ret = -EINVAL;
		goto exit;
	}

	switch (event->data[0]) {
	case BT_EVENT_AUTO_SLEEP_MODE:
		if (!event->data[2]) {
			if (event->data[1] == BT_PS_ENABLE)
				adapter->psmode = 1;
			else
				adapter->psmode = 0;
			BT_DBG("PS Mode:%s",
				(adapter->psmode) ? "Enable" : "Disable");
		} else {
			BT_DBG("PS Mode command failed");
		}
		break;

	case BT_EVENT_HOST_SLEEP_CONFIG:
		if (!event->data[3])
			BT_DBG("gpio=%x, gap=%x", event->data[1],
							event->data[2]);
		else
			BT_DBG("HSCFG command failed");
		break;

	case BT_EVENT_HOST_SLEEP_ENABLE:
		if (!event->data[1]) {
			adapter->hs_state = HS_ACTIVATED;
			if (adapter->psmode)
				adapter->ps_state = PS_SLEEP;
			wake_up_interruptible(&adapter->event_hs_wait_q);
			BT_DBG("HS ACTIVATED!");
		} else {
			BT_DBG("HS Enable failed");
		}
		break;

	case BT_EVENT_MODULE_CFG_REQ:
		if (priv->btmrvl_dev.sendcmdflag &&
				event->data[1] == MODULE_BRINGUP_REQ) {
			BT_DBG("EVENT:%s",
				((event->data[2] == MODULE_BROUGHT_UP) ||
				(event->data[2] == MODULE_ALREADY_UP)) ?
				"Bring-up succeed" : "Bring-up failed");

			if (event->length > 3 && event->data[3])
				priv->btmrvl_dev.dev_type = HCI_AMP;
			else
				priv->btmrvl_dev.dev_type = HCI_PRIMARY;

			BT_DBG("dev_type: %d", priv->btmrvl_dev.dev_type);
		} else if (priv->btmrvl_dev.sendcmdflag &&
				event->data[1] == MODULE_SHUTDOWN_REQ) {
			BT_DBG("EVENT:%s", (event->data[2]) ?
				"Shutdown failed" : "Shutdown succeed");
		} else {
			BT_DBG("BT_CMD_MODULE_CFG_REQ resp for APP");
			ret = -EINVAL;
		}
		break;

	case BT_EVENT_POWER_STATE:
		if (event->data[1] == BT_PS_SLEEP)
			adapter->ps_state = PS_SLEEP;
		BT_DBG("EVENT:%s",
			(adapter->ps_state) ? "PS_SLEEP" : "PS_AWAKE");
		break;

	default:
		BT_DBG("Unknown Event=%d", event->data[0]);
		ret = -EINVAL;
		break;
	}

exit:
	if (!ret)
		kfree_skb(skb);

	return ret;
}
EXPORT_SYMBOL_GPL(btmrvl_process_event);

static int btmrvl_send_sync_cmd(struct btmrvl_private *priv, u16 opcode,
				const void *param, u8 len)
{
	struct sk_buff *skb;
	struct hci_command_hdr *hdr;

	if (priv->surprise_removed) {
		BT_ERR("Card is removed");
		return -EFAULT;
	}

	skb = bt_skb_alloc(HCI_COMMAND_HDR_SIZE + len, GFP_KERNEL);
	if (!skb) {
		BT_ERR("No free skb");
		return -ENOMEM;
	}

	hdr = skb_put(skb, HCI_COMMAND_HDR_SIZE);
	hdr->opcode = cpu_to_le16(opcode);
	hdr->plen = len;

	if (len)
		skb_put_data(skb, param, len);

	hci_skb_pkt_type(skb) = MRVL_VENDOR_PKT;

	skb_queue_head(&priv->adapter->tx_queue, skb);

	priv->btmrvl_dev.sendcmdflag = true;

	priv->adapter->cmd_complete = false;

	wake_up_interruptible(&priv->main_thread.wait_q);

	if (!wait_event_interruptible_timeout(priv->adapter->cmd_wait_q,
					      priv->adapter->cmd_complete ||
					      priv->surprise_removed,
					      WAIT_UNTIL_CMD_RESP))
		return -ETIMEDOUT;

	if (priv->surprise_removed)
		return -EFAULT;

	return 0;
}

int btmrvl_send_module_cfg_cmd(struct btmrvl_private *priv, u8 subcmd)
{
	int ret;

	ret = btmrvl_send_sync_cmd(priv, BT_CMD_MODULE_CFG_REQ, &subcmd, 1);
	if (ret)
		BT_ERR("module_cfg_cmd(%x) failed", subcmd);

	return ret;
}
EXPORT_SYMBOL_GPL(btmrvl_send_module_cfg_cmd);

static int btmrvl_enable_sco_routing_to_host(struct btmrvl_private *priv)
{
	int ret;
	u8 subcmd = 0;

	ret = btmrvl_send_sync_cmd(priv, BT_CMD_ROUTE_SCO_TO_HOST, &subcmd, 1);
	if (ret)
		BT_ERR("BT_CMD_ROUTE_SCO_TO_HOST command failed: %#x", ret);

	return ret;
}

int btmrvl_pscan_window_reporting(struct btmrvl_private *priv, u8 subcmd)
{
	struct btmrvl_sdio_card *card = priv->btmrvl_dev.card;
	int ret;

	if (!card->support_pscan_win_report)
		return 0;

	ret = btmrvl_send_sync_cmd(priv, BT_CMD_PSCAN_WIN_REPORT_ENABLE,
				   &subcmd, 1);
	if (ret)
		BT_ERR("PSCAN_WIN_REPORT_ENABLE command failed: %#x", ret);

	return ret;
}
EXPORT_SYMBOL_GPL(btmrvl_pscan_window_reporting);

int btmrvl_send_hscfg_cmd(struct btmrvl_private *priv)
{
	int ret;
	u8 param[2];

	param[0] = (priv->btmrvl_dev.gpio_gap & 0xff00) >> 8;
	param[1] = (u8) (priv->btmrvl_dev.gpio_gap & 0x00ff);

	BT_DBG("Sending HSCFG Command, gpio=0x%x, gap=0x%x",
	       param[0], param[1]);

	ret = btmrvl_send_sync_cmd(priv, BT_CMD_HOST_SLEEP_CONFIG, param, 2);
	if (ret)
		BT_ERR("HSCFG command failed");

	return ret;
}
EXPORT_SYMBOL_GPL(btmrvl_send_hscfg_cmd);

int btmrvl_enable_ps(struct btmrvl_private *priv)
{
	int ret;
	u8 param;

	if (priv->btmrvl_dev.psmode)
		param = BT_PS_ENABLE;
	else
		param = BT_PS_DISABLE;

	ret = btmrvl_send_sync_cmd(priv, BT_CMD_AUTO_SLEEP_MODE, &param, 1);
	if (ret)
		BT_ERR("PSMODE command failed");

	return 0;
}
EXPORT_SYMBOL_GPL(btmrvl_enable_ps);

int btmrvl_enable_hs(struct btmrvl_private *priv)
{
	struct btmrvl_adapter *adapter = priv->adapter;
	int ret;

	ret = btmrvl_send_sync_cmd(priv, BT_CMD_HOST_SLEEP_ENABLE, NULL, 0);
	if (ret) {
		BT_ERR("Host sleep enable command failed");
		return ret;
	}

	ret = wait_event_interruptible_timeout(adapter->event_hs_wait_q,
					       adapter->hs_state ||
					       priv->surprise_removed,
					       WAIT_UNTIL_HS_STATE_CHANGED);
	if (ret < 0 || priv->surprise_removed) {
		BT_ERR("event_hs_wait_q terminated (%d): %d,%d,%d",
		       ret, adapter->hs_state, adapter->ps_state,
		       adapter->wakeup_tries);
	} else if (!ret) {
		BT_ERR("hs_enable timeout: %d,%d,%d", adapter->hs_state,
		       adapter->ps_state, adapter->wakeup_tries);
		ret = -ETIMEDOUT;
	} else {
		BT_DBG("host sleep enabled: %d,%d,%d", adapter->hs_state,
		       adapter->ps_state, adapter->wakeup_tries);
		ret = 0;
	}

	return ret;
}
EXPORT_SYMBOL_GPL(btmrvl_enable_hs);

int btmrvl_prepare_command(struct btmrvl_private *priv)
{
	int ret = 0;

	if (priv->btmrvl_dev.hscfgcmd) {
		priv->btmrvl_dev.hscfgcmd = 0;
		btmrvl_send_hscfg_cmd(priv);
	}

	if (priv->btmrvl_dev.pscmd) {
		priv->btmrvl_dev.pscmd = 0;
		btmrvl_enable_ps(priv);
	}

	if (priv->btmrvl_dev.hscmd) {
		priv->btmrvl_dev.hscmd = 0;

		if (priv->btmrvl_dev.hsmode) {
			ret = btmrvl_enable_hs(priv);
		} else {
			ret = priv->hw_wakeup_firmware(priv);
			priv->adapter->hs_state = HS_DEACTIVATED;
			BT_DBG("BT: HS DEACTIVATED due to host activity!");
		}
	}

	return ret;
}

static int btmrvl_tx_pkt(struct btmrvl_private *priv, struct sk_buff *skb)
{
	int ret = 0;

	if (!skb || !skb->data)
		return -EINVAL;

	if (!skb->len || ((skb->len + BTM_HEADER_LEN) > BTM_UPLD_SIZE)) {
		BT_ERR("Tx Error: Bad skb length %d : %d",
						skb->len, BTM_UPLD_SIZE);
		return -EINVAL;
	}

	skb_push(skb, BTM_HEADER_LEN);

	/* header type: byte[3]
	 * HCI_COMMAND = 1, ACL_DATA = 2, SCO_DATA = 3, 0xFE = Vendor
	 * header length: byte[2][1][0]
	 */

	skb->data[0] = (skb->len & 0x0000ff);
	skb->data[1] = (skb->len & 0x00ff00) >> 8;
	skb->data[2] = (skb->len & 0xff0000) >> 16;
	skb->data[3] = hci_skb_pkt_type(skb);

	if (priv->hw_host_to_card)
		ret = priv->hw_host_to_card(priv, skb->data, skb->len);

	return ret;
}

static void btmrvl_init_adapter(struct btmrvl_private *priv)
{
	int buf_size;

	skb_queue_head_init(&priv->adapter->tx_queue);

	priv->adapter->ps_state = PS_AWAKE;

	buf_size = ALIGN_SZ(SDIO_BLOCK_SIZE, BTSDIO_DMA_ALIGN);
	priv->adapter->hw_regs_buf = kzalloc(buf_size, GFP_KERNEL);
	if (!priv->adapter->hw_regs_buf) {
		priv->adapter->hw_regs = NULL;
		BT_ERR("Unable to allocate buffer for hw_regs.");
	} else {
		priv->adapter->hw_regs =
			(u8 *)ALIGN_ADDR(priv->adapter->hw_regs_buf,
					 BTSDIO_DMA_ALIGN);
		BT_DBG("hw_regs_buf=%p hw_regs=%p",
		       priv->adapter->hw_regs_buf, priv->adapter->hw_regs);
	}

	init_waitqueue_head(&priv->adapter->cmd_wait_q);
	init_waitqueue_head(&priv->adapter->event_hs_wait_q);
}

static void btmrvl_free_adapter(struct btmrvl_private *priv)
{
	skb_queue_purge(&priv->adapter->tx_queue);

	kfree(priv->adapter->hw_regs_buf);
	kfree(priv->adapter);

	priv->adapter = NULL;
}

static int btmrvl_send_frame(struct hci_dev *hdev, struct sk_buff *skb)
{
	struct btmrvl_private *priv = hci_get_drvdata(hdev);

	BT_DBG("type=%d, len=%d", hci_skb_pkt_type(skb), skb->len);

	if (priv->adapter->is_suspending || priv->adapter->is_suspended) {
		BT_ERR("%s: Device is suspending or suspended", __func__);
		return -EBUSY;
	}

	switch (hci_skb_pkt_type(skb)) {
	case HCI_COMMAND_PKT:
		hdev->stat.cmd_tx++;
		break;

	case HCI_ACLDATA_PKT:
		hdev->stat.acl_tx++;
		break;

	case HCI_SCODATA_PKT:
		hdev->stat.sco_tx++;
		break;
	}

	skb_queue_tail(&priv->adapter->tx_queue, skb);

	if (!priv->adapter->is_suspended)
		wake_up_interruptible(&priv->main_thread.wait_q);

	return 0;
}

static int btmrvl_flush(struct hci_dev *hdev)
{
	struct btmrvl_private *priv = hci_get_drvdata(hdev);

	skb_queue_purge(&priv->adapter->tx_queue);

	return 0;
}

static int btmrvl_close(struct hci_dev *hdev)
{
	struct btmrvl_private *priv = hci_get_drvdata(hdev);

	skb_queue_purge(&priv->adapter->tx_queue);

	return 0;
}

static int btmrvl_open(struct hci_dev *hdev)
{
	return 0;
}

static int btmrvl_download_cal_data(struct btmrvl_private *priv,
				    u8 *data, int len)
{
	int ret;

	data[0] = 0x00;
	data[1] = 0x00;
	data[2] = 0x00;
	data[3] = len;

	print_hex_dump_bytes("Calibration data: ",
			     DUMP_PREFIX_OFFSET, data, BT_CAL_HDR_LEN + len);

	ret = btmrvl_send_sync_cmd(priv, BT_CMD_LOAD_CONFIG_DATA, data,
				   BT_CAL_HDR_LEN + len);
	if (ret)
		BT_ERR("Failed to download calibration data");

	return 0;
}

static int btmrvl_check_device_tree(struct btmrvl_private *priv)
{
	struct device_node *dt_node;
	struct btmrvl_sdio_card *card = priv->btmrvl_dev.card;
	u8 cal_data[BT_CAL_HDR_LEN + BT_CAL_DATA_SIZE];
	int ret = 0;
	u16 gpio, gap;

	if (card->plt_of_node) {
		dt_node = card->plt_of_node;
		ret = of_property_read_u16(dt_node, "marvell,wakeup-pin",
					   &gpio);
		if (ret)
			gpio = (priv->btmrvl_dev.gpio_gap & 0xff00) >> 8;

		ret = of_property_read_u16(dt_node, "marvell,wakeup-gap-ms",
					   &gap);
		if (ret)
			gap = (u8)(priv->btmrvl_dev.gpio_gap & 0x00ff);

		priv->btmrvl_dev.gpio_gap = (gpio << 8) + gap;

		ret = of_property_read_u8_array(dt_node, "marvell,cal-data",
						cal_data + BT_CAL_HDR_LEN,
						BT_CAL_DATA_SIZE);
		if (ret)
			return ret;

		BT_DBG("Use cal data from device tree");
		ret = btmrvl_download_cal_data(priv, cal_data,
					       BT_CAL_DATA_SIZE);
		if (ret)
			BT_ERR("Fail to download calibrate data");
	}

	return ret;
}

static int btmrvl_setup(struct hci_dev *hdev)
{
	struct btmrvl_private *priv = hci_get_drvdata(hdev);
	int ret;

	ret = btmrvl_send_module_cfg_cmd(priv, MODULE_BRINGUP_REQ);
	if (ret)
		return ret;

	priv->btmrvl_dev.gpio_gap = 0xfffe;

	btmrvl_check_device_tree(priv);

	btmrvl_enable_sco_routing_to_host(priv);

	btmrvl_pscan_window_reporting(priv, 0x01);

	priv->btmrvl_dev.psmode = 1;
	btmrvl_enable_ps(priv);

	btmrvl_send_hscfg_cmd(priv);

	return 0;
}

static int btmrvl_set_bdaddr(struct hci_dev *hdev, const bdaddr_t *bdaddr)
{
	struct sk_buff *skb;
	long ret;
	u8 buf[8];

	buf[0] = MRVL_VENDOR_PKT;
	buf[1] = sizeof(bdaddr_t);
	memcpy(buf + 2, bdaddr, sizeof(bdaddr_t));

	skb = __hci_cmd_sync(hdev, BT_CMD_SET_BDADDR, sizeof(buf), buf,
			     HCI_INIT_TIMEOUT);
	if (IS_ERR(skb)) {
		ret = PTR_ERR(skb);
		BT_ERR("%s: changing btmrvl device address failed (%ld)",
		       hdev->name, ret);
		return ret;
	}
	kfree_skb(skb);

	return 0;
}

static bool btmrvl_wakeup(struct hci_dev *hdev)
{
	struct btmrvl_private *priv = hci_get_drvdata(hdev);
	struct btmrvl_sdio_card *card = priv->btmrvl_dev.card;

	return device_may_wakeup(&card->func->dev);
}

/*
 * This function handles the event generated by firmware, rx data
 * received from firmware, and tx data sent from kernel.
 */
static int btmrvl_service_main_thread(void *data)
{
	struct btmrvl_thread *thread = data;
	struct btmrvl_private *priv = thread->priv;
	struct btmrvl_adapter *adapter = priv->adapter;
	wait_queue_entry_t wait;
	struct sk_buff *skb;
	ulong flags;

	init_waitqueue_entry(&wait, current);

	for (;;) {
		add_wait_queue(&thread->wait_q, &wait);

		set_current_state(TASK_INTERRUPTIBLE);
		if (kthread_should_stop() || priv->surprise_removed) {
			BT_DBG("main_thread: break from main thread");
			break;
		}

		if (adapter->wakeup_tries ||
				((!adapter->int_count) &&
				(!priv->btmrvl_dev.tx_dnld_rdy ||
				skb_queue_empty(&adapter->tx_queue)))) {
			BT_DBG("main_thread is sleeping...");
			schedule();
		}

		set_current_state(TASK_RUNNING);

		remove_wait_queue(&thread->wait_q, &wait);

		BT_DBG("main_thread woke up");

		if (kthread_should_stop() || priv->surprise_removed) {
			BT_DBG("main_thread: break from main thread");
			break;
		}

		spin_lock_irqsave(&priv->driver_lock, flags);
		if (adapter->int_count) {
			adapter->int_count = 0;
			spin_unlock_irqrestore(&priv->driver_lock, flags);
			priv->hw_process_int_status(priv);
		} else if (adapter->ps_state == PS_SLEEP &&
					!skb_queue_empty(&adapter->tx_queue)) {
			spin_unlock_irqrestore(&priv->driver_lock, flags);
			adapter->wakeup_tries++;
			priv->hw_wakeup_firmware(priv);
			continue;
		} else {
			spin_unlock_irqrestore(&priv->driver_lock, flags);
		}

		if (adapter->ps_state == PS_SLEEP)
			continue;

		if (!priv->btmrvl_dev.tx_dnld_rdy ||
		    priv->adapter->is_suspended)
			continue;

		skb = skb_dequeue(&adapter->tx_queue);
		if (skb) {
			if (btmrvl_tx_pkt(priv, skb))
				priv->btmrvl_dev.hcidev->stat.err_tx++;
			else
				priv->btmrvl_dev.hcidev->stat.byte_tx += skb->len;

			kfree_skb(skb);
		}
	}

	return 0;
}

int btmrvl_register_hdev(struct btmrvl_private *priv)
{
	struct hci_dev *hdev = NULL;
	struct btmrvl_sdio_card *card = priv->btmrvl_dev.card;
	int ret;

	hdev = hci_alloc_dev();
	if (!hdev) {
		BT_ERR("Can not allocate HCI device");
		goto err_hdev;
	}

	priv->btmrvl_dev.hcidev = hdev;
	hci_set_drvdata(hdev, priv);

	hdev->bus   = HCI_SDIO;
	hdev->open  = btmrvl_open;
	hdev->close = btmrvl_close;
	hdev->flush = btmrvl_flush;
	hdev->send  = btmrvl_send_frame;
	hdev->setup = btmrvl_setup;
	hdev->set_bdaddr = btmrvl_set_bdaddr;
	hdev->wakeup = btmrvl_wakeup;
	SET_HCIDEV_DEV(hdev, &card->func->dev);

	hdev->dev_type = priv->btmrvl_dev.dev_type;

	ret = hci_register_dev(hdev);
	if (ret < 0) {
		BT_ERR("Can not register HCI device");
		goto err_hci_register_dev;
	}

#ifdef CONFIG_DEBUG_FS
	btmrvl_debugfs_init(hdev);
#endif

	return 0;

err_hci_register_dev:
	hci_free_dev(hdev);

err_hdev:
	/* Stop the thread servicing the interrupts */
	kthread_stop(priv->main_thread.task);

	btmrvl_free_adapter(priv);
	kfree(priv);

	return -ENOMEM;
}
EXPORT_SYMBOL_GPL(btmrvl_register_hdev);

struct btmrvl_private *btmrvl_add_card(void *card)
{
	struct btmrvl_private *priv;

	priv = kzalloc(sizeof(*priv), GFP_KERNEL);
	if (!priv) {
		BT_ERR("Can not allocate priv");
		goto err_priv;
	}

	priv->adapter = kzalloc(sizeof(*priv->adapter), GFP_KERNEL);
	if (!priv->adapter) {
		BT_ERR("Allocate buffer for btmrvl_adapter failed!");
		goto err_adapter;
	}

	btmrvl_init_adapter(priv);

	BT_DBG("Starting kthread...");
	priv->main_thread.priv = priv;
	spin_lock_init(&priv->driver_lock);

	init_waitqueue_head(&priv->main_thread.wait_q);
	priv->main_thread.task = kthread_run(btmrvl_service_main_thread,
				&priv->main_thread, "btmrvl_main_service");
	if (IS_ERR(priv->main_thread.task))
		goto err_thread;

	priv->btmrvl_dev.card = card;
	priv->btmrvl_dev.tx_dnld_rdy = true;

	return priv;

err_thread:
	btmrvl_free_adapter(priv);

err_adapter:
	kfree(priv);

err_priv:
	return NULL;
}
EXPORT_SYMBOL_GPL(btmrvl_add_card);

int btmrvl_remove_card(struct btmrvl_private *priv)
{
	struct hci_dev *hdev;

	hdev = priv->btmrvl_dev.hcidev;

	wake_up_interruptible(&priv->adapter->cmd_wait_q);
	wake_up_interruptible(&priv->adapter->event_hs_wait_q);

	kthread_stop(priv->main_thread.task);

#ifdef CONFIG_DEBUG_FS
	btmrvl_debugfs_remove(hdev);
#endif

	hci_unregister_dev(hdev);

	hci_free_dev(hdev);

	priv->btmrvl_dev.hcidev = NULL;

	btmrvl_free_adapter(priv);

	kfree(priv);

	return 0;
}
EXPORT_SYMBOL_GPL(btmrvl_remove_card);

MODULE_AUTHOR("Marvell International Ltd.");
MODULE_DESCRIPTION("Marvell Bluetooth driver ver " VERSION);
MODULE_VERSION(VERSION);
MODULE_LICENSE("GPL v2");<|MERGE_RESOLUTION|>--- conflicted
+++ resolved
@@ -1,7 +1,4 @@
-<<<<<<< HEAD
-=======
 // SPDX-License-Identifier: GPL-2.0-only
->>>>>>> 80df0b9f
 /*
  * Marvell Bluetooth driver
  *
