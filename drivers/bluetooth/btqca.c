// SPDX-License-Identifier: GPL-2.0-only
/*
 *  Bluetooth supports for Qualcomm Atheros chips
 *
 *  Copyright (c) 2015 The Linux Foundation. All rights reserved.
 */
#include <linux/module.h>
#include <linux/firmware.h>
#include <linux/vmalloc.h>

#include <net/bluetooth/bluetooth.h>
#include <net/bluetooth/hci_core.h>

#include "btqca.h"

int qca_read_soc_version(struct hci_dev *hdev, struct qca_btsoc_version *ver,
			 enum qca_btsoc_type soc_type)
{
	struct sk_buff *skb;
	struct edl_event_hdr *edl;
	char cmd;
	int err = 0;
	u8 event_type = HCI_EV_VENDOR;
	u8 rlen = sizeof(*edl) + sizeof(*ver);
	u8 rtype = EDL_APP_VER_RES_EVT;

	bt_dev_dbg(hdev, "QCA Version Request");

	/* Unlike other SoC's sending version command response as payload to
	 * VSE event. WCN3991 sends version command response as a payload to
	 * command complete event.
	 */
	if (soc_type >= QCA_WCN3991) {
		event_type = 0;
		rlen += 1;
		rtype = EDL_PATCH_VER_REQ_CMD;
	}

	cmd = EDL_PATCH_VER_REQ_CMD;
	skb = __hci_cmd_sync_ev(hdev, EDL_PATCH_CMD_OPCODE, EDL_PATCH_CMD_LEN,
				&cmd, event_type, HCI_INIT_TIMEOUT);
	if (IS_ERR(skb)) {
		err = PTR_ERR(skb);
		bt_dev_err(hdev, "Reading QCA version information failed (%d)",
			   err);
		return err;
	}

	if (skb->len != rlen) {
		bt_dev_err(hdev, "QCA Version size mismatch len %d", skb->len);
		err = -EILSEQ;
		goto out;
	}

	edl = (struct edl_event_hdr *)(skb->data);

	if (edl->cresp != EDL_CMD_REQ_RES_EVT ||
	    edl->rtype != rtype) {
		bt_dev_err(hdev, "QCA Wrong packet received %d %d", edl->cresp,
			   edl->rtype);
		err = -EIO;
		goto out;
	}

	if (soc_type >= QCA_WCN3991)
		memcpy(ver, edl->data + 1, sizeof(*ver));
	else
		memcpy(ver, &edl->data, sizeof(*ver));

	bt_dev_info(hdev, "QCA Product ID   :0x%08x",
		    le32_to_cpu(ver->product_id));
	bt_dev_info(hdev, "QCA SOC Version  :0x%08x",
		    le32_to_cpu(ver->soc_id));
	bt_dev_info(hdev, "QCA ROM Version  :0x%08x",
		    le16_to_cpu(ver->rom_ver));
	bt_dev_info(hdev, "QCA Patch Version:0x%08x",
		    le16_to_cpu(ver->patch_ver));

	if (ver->soc_id == 0 || ver->rom_ver == 0)
		err = -EILSEQ;

out:
	kfree_skb(skb);
	if (err)
		bt_dev_err(hdev, "QCA Failed to get version (%d)", err);

	return err;
}
EXPORT_SYMBOL_GPL(qca_read_soc_version);

static int qca_read_fw_build_info(struct hci_dev *hdev)
{
	struct sk_buff *skb;
	struct edl_event_hdr *edl;
	char *build_label;
	char cmd;
	int build_lbl_len, err = 0;

	bt_dev_dbg(hdev, "QCA read fw build info");

	cmd = EDL_GET_BUILD_INFO_CMD;
	skb = __hci_cmd_sync_ev(hdev, EDL_PATCH_CMD_OPCODE, EDL_PATCH_CMD_LEN,
				&cmd, 0, HCI_INIT_TIMEOUT);
	if (IS_ERR(skb)) {
		err = PTR_ERR(skb);
		bt_dev_err(hdev, "Reading QCA fw build info failed (%d)",
			   err);
		return err;
	}

	if (skb->len < sizeof(*edl)) {
<<<<<<< HEAD
		err = -EILSEQ;
		goto out;
	}

	edl = (struct edl_event_hdr *)(skb->data);
	if (!edl) {
		bt_dev_err(hdev, "QCA read fw build info with no header");
=======
>>>>>>> 2d5404ca
		err = -EILSEQ;
		goto out;
	}

	edl = (struct edl_event_hdr *)(skb->data);

	if (edl->cresp != EDL_CMD_REQ_RES_EVT ||
	    edl->rtype != EDL_GET_BUILD_INFO_CMD) {
		bt_dev_err(hdev, "QCA Wrong packet received %d %d", edl->cresp,
			   edl->rtype);
		err = -EIO;
		goto out;
	}

	if (skb->len < sizeof(*edl) + 1) {
		err = -EILSEQ;
		goto out;
	}

	build_lbl_len = edl->data[0];

	if (skb->len < sizeof(*edl) + 1 + build_lbl_len) {
		err = -EILSEQ;
		goto out;
	}

	build_label = kstrndup(&edl->data[1], build_lbl_len, GFP_KERNEL);
	if (!build_label) {
		err = -ENOMEM;
		goto out;
	}

	hci_set_fw_info(hdev, "%s", build_label);

	kfree(build_label);
out:
	kfree_skb(skb);
	return err;
}

static int qca_send_patch_config_cmd(struct hci_dev *hdev)
{
	const u8 cmd[] = { EDL_PATCH_CONFIG_CMD, 0x01, 0, 0, 0 };
	struct sk_buff *skb;
	struct edl_event_hdr *edl;
	int err;

	bt_dev_dbg(hdev, "QCA Patch config");

	skb = __hci_cmd_sync_ev(hdev, EDL_PATCH_CMD_OPCODE, sizeof(cmd),
				cmd, 0, HCI_INIT_TIMEOUT);
	if (IS_ERR(skb)) {
		err = PTR_ERR(skb);
		bt_dev_err(hdev, "Sending QCA Patch config failed (%d)", err);
		return err;
	}

	if (skb->len != 2) {
		bt_dev_err(hdev, "QCA Patch config cmd size mismatch len %d", skb->len);
		err = -EILSEQ;
		goto out;
	}

	edl = (struct edl_event_hdr *)(skb->data);

	if (edl->cresp != EDL_PATCH_CONFIG_RES_EVT || edl->rtype != EDL_PATCH_CONFIG_CMD) {
		bt_dev_err(hdev, "QCA Wrong packet received %d %d", edl->cresp,
			   edl->rtype);
		err = -EIO;
		goto out;
	}

	err = 0;

out:
	kfree_skb(skb);
	return err;
}

static int qca_send_reset(struct hci_dev *hdev)
{
	struct sk_buff *skb;
	int err;

	bt_dev_dbg(hdev, "QCA HCI_RESET");

	skb = __hci_cmd_sync(hdev, HCI_OP_RESET, 0, NULL, HCI_INIT_TIMEOUT);
	if (IS_ERR(skb)) {
		err = PTR_ERR(skb);
		bt_dev_err(hdev, "QCA Reset failed (%d)", err);
		return err;
	}

	kfree_skb(skb);

	return 0;
}

static int qca_read_fw_board_id(struct hci_dev *hdev, u16 *bid)
{
	u8 cmd;
	struct sk_buff *skb;
	struct edl_event_hdr *edl;
	int err = 0;

	cmd = EDL_GET_BID_REQ_CMD;
	skb = __hci_cmd_sync_ev(hdev, EDL_PATCH_CMD_OPCODE, EDL_PATCH_CMD_LEN,
				&cmd, 0, HCI_INIT_TIMEOUT);
	if (IS_ERR(skb)) {
		err = PTR_ERR(skb);
		bt_dev_err(hdev, "Reading QCA board ID failed (%d)", err);
		return err;
	}

	edl = skb_pull_data(skb, sizeof(*edl));
	if (!edl) {
		bt_dev_err(hdev, "QCA read board ID with no header");
		err = -EILSEQ;
		goto out;
	}

	if (edl->cresp != EDL_CMD_REQ_RES_EVT ||
	    edl->rtype != EDL_GET_BID_REQ_CMD) {
		bt_dev_err(hdev, "QCA Wrong packet: %d %d", edl->cresp, edl->rtype);
		err = -EIO;
		goto out;
	}

	if (skb->len < 3) {
		err = -EILSEQ;
		goto out;
	}

	*bid = (edl->data[1] << 8) + edl->data[2];
	bt_dev_dbg(hdev, "%s: bid = %x", __func__, *bid);

out:
	kfree_skb(skb);
	return err;
}

int qca_send_pre_shutdown_cmd(struct hci_dev *hdev)
{
	struct sk_buff *skb;
	int err;

	bt_dev_dbg(hdev, "QCA pre shutdown cmd");

	skb = __hci_cmd_sync_ev(hdev, QCA_PRE_SHUTDOWN_CMD, 0,
				NULL, HCI_EV_CMD_COMPLETE, HCI_INIT_TIMEOUT);

	if (IS_ERR(skb)) {
		err = PTR_ERR(skb);
		bt_dev_err(hdev, "QCA preshutdown_cmd failed (%d)", err);
		return err;
	}

	kfree_skb(skb);

	return 0;
}
EXPORT_SYMBOL_GPL(qca_send_pre_shutdown_cmd);

static int qca_tlv_check_data(struct hci_dev *hdev,
			       struct qca_fw_config *config,
			       u8 *fw_data, size_t fw_size,
			       enum qca_btsoc_type soc_type)
{
	const u8 *data;
	u32 type_len;
	u16 tag_id, tag_len;
	int idx, length;
	struct tlv_type_hdr *tlv;
	struct tlv_type_patch *tlv_patch;
	struct tlv_type_nvm *tlv_nvm;
	uint8_t nvm_baud_rate = config->user_baud_rate;
	u8 type;

	config->dnld_mode = QCA_SKIP_EVT_NONE;
	config->dnld_type = QCA_SKIP_EVT_NONE;

	switch (config->type) {
	case ELF_TYPE_PATCH:
		if (fw_size < 7)
			return -EINVAL;

		config->dnld_mode = QCA_SKIP_EVT_VSE_CC;
		config->dnld_type = QCA_SKIP_EVT_VSE_CC;

		bt_dev_dbg(hdev, "File Class        : 0x%x", fw_data[4]);
		bt_dev_dbg(hdev, "Data Encoding     : 0x%x", fw_data[5]);
		bt_dev_dbg(hdev, "File version      : 0x%x", fw_data[6]);
		break;
	case TLV_TYPE_PATCH:
		if (fw_size < sizeof(struct tlv_type_hdr) + sizeof(struct tlv_type_patch))
			return -EINVAL;

		tlv = (struct tlv_type_hdr *)fw_data;
		type_len = le32_to_cpu(tlv->type_len);
		tlv_patch = (struct tlv_type_patch *)tlv->data;

		/* For Rome version 1.1 to 3.1, all segment commands
		 * are acked by a vendor specific event (VSE).
		 * For Rome >= 3.2, the download mode field indicates
		 * if VSE is skipped by the controller.
		 * In case VSE is skipped, only the last segment is acked.
		 */
		config->dnld_mode = tlv_patch->download_mode;
		config->dnld_type = config->dnld_mode;

		BT_DBG("TLV Type\t\t : 0x%x", type_len & 0x000000ff);
		BT_DBG("Total Length           : %d bytes",
		       le32_to_cpu(tlv_patch->total_size));
		BT_DBG("Patch Data Length      : %d bytes",
		       le32_to_cpu(tlv_patch->data_length));
		BT_DBG("Signing Format Version : 0x%x",
		       tlv_patch->format_version);
		BT_DBG("Signature Algorithm    : 0x%x",
		       tlv_patch->signature);
		BT_DBG("Download mode          : 0x%x",
		       tlv_patch->download_mode);
		BT_DBG("Reserved               : 0x%x",
		       tlv_patch->reserved1);
		BT_DBG("Product ID             : 0x%04x",
		       le16_to_cpu(tlv_patch->product_id));
		BT_DBG("Rom Build Version      : 0x%04x",
		       le16_to_cpu(tlv_patch->rom_build));
		BT_DBG("Patch Version          : 0x%04x",
		       le16_to_cpu(tlv_patch->patch_version));
		BT_DBG("Reserved               : 0x%x",
		       le16_to_cpu(tlv_patch->reserved2));
		BT_DBG("Patch Entry Address    : 0x%x",
		       le32_to_cpu(tlv_patch->entry));
		break;

	case TLV_TYPE_NVM:
		if (fw_size < sizeof(struct tlv_type_hdr))
			return -EINVAL;

		tlv = (struct tlv_type_hdr *)fw_data;

		type_len = le32_to_cpu(tlv->type_len);
		length = type_len >> 8;
		type = type_len & 0xff;

		/* Some NVM files have more than one set of tags, only parse
		 * the first set when it has type 2 for now. When there is
		 * more than one set there is an enclosing header of type 4.
		 */
		if (type == 4) {
			if (fw_size < 2 * sizeof(struct tlv_type_hdr))
				return -EINVAL;

			tlv++;

			type_len = le32_to_cpu(tlv->type_len);
			length = type_len >> 8;
			type = type_len & 0xff;
		}

		BT_DBG("TLV Type\t\t : 0x%x", type);
		BT_DBG("Length\t\t : %d bytes", length);

		if (type != 2)
			break;

		if (fw_size < length + (tlv->data - fw_data))
			return -EINVAL;

		idx = 0;
		data = tlv->data;
		while (idx < length - sizeof(struct tlv_type_nvm)) {
			tlv_nvm = (struct tlv_type_nvm *)(data + idx);

			tag_id = le16_to_cpu(tlv_nvm->tag_id);
			tag_len = le16_to_cpu(tlv_nvm->tag_len);

			if (length < idx + sizeof(struct tlv_type_nvm) + tag_len)
				return -EINVAL;

			/* Update NVM tags as needed */
			switch (tag_id) {
			case EDL_TAG_ID_BD_ADDR:
				if (tag_len != sizeof(bdaddr_t))
					return -EINVAL;

				memcpy(&config->bdaddr, tlv_nvm->data, sizeof(bdaddr_t));

				break;

			case EDL_TAG_ID_HCI:
				if (tag_len < 3)
					return -EINVAL;

				/* HCI transport layer parameters
				 * enabling software inband sleep
				 * onto controller side.
				 */
				tlv_nvm->data[0] |= 0x80;

				/* UART Baud Rate */
				if (soc_type >= QCA_WCN3991)
					tlv_nvm->data[1] = nvm_baud_rate;
				else
					tlv_nvm->data[2] = nvm_baud_rate;

				break;

			case EDL_TAG_ID_DEEP_SLEEP:
				if (tag_len < 1)
					return -EINVAL;

				/* Sleep enable mask
				 * enabling deep sleep feature on controller.
				 */
				tlv_nvm->data[0] |= 0x01;

				break;
			}

			idx += sizeof(struct tlv_type_nvm) + tag_len;
		}
		break;

	default:
		BT_ERR("Unknown TLV type %d", config->type);
		return -EINVAL;
	}

	return 0;
}

static int qca_tlv_send_segment(struct hci_dev *hdev, int seg_size,
				const u8 *data, enum qca_tlv_dnld_mode mode,
				enum qca_btsoc_type soc_type)
{
	struct sk_buff *skb;
	struct edl_event_hdr *edl;
	struct tlv_seg_resp *tlv_resp;
	u8 cmd[MAX_SIZE_PER_TLV_SEGMENT + 2];
	int err = 0;
	u8 event_type = HCI_EV_VENDOR;
	u8 rlen = (sizeof(*edl) + sizeof(*tlv_resp));
	u8 rtype = EDL_TVL_DNLD_RES_EVT;

	cmd[0] = EDL_PATCH_TLV_REQ_CMD;
	cmd[1] = seg_size;
	memcpy(cmd + 2, data, seg_size);

	if (mode == QCA_SKIP_EVT_VSE_CC || mode == QCA_SKIP_EVT_VSE)
		return __hci_cmd_send(hdev, EDL_PATCH_CMD_OPCODE, seg_size + 2,
				      cmd);

	/* Unlike other SoC's sending version command response as payload to
	 * VSE event. WCN3991 sends version command response as a payload to
	 * command complete event.
	 */
	if (soc_type >= QCA_WCN3991) {
		event_type = 0;
		rlen = sizeof(*edl);
		rtype = EDL_PATCH_TLV_REQ_CMD;
	}

	skb = __hci_cmd_sync_ev(hdev, EDL_PATCH_CMD_OPCODE, seg_size + 2, cmd,
				event_type, HCI_INIT_TIMEOUT);
	if (IS_ERR(skb)) {
		err = PTR_ERR(skb);
		bt_dev_err(hdev, "QCA Failed to send TLV segment (%d)", err);
		return err;
	}

	if (skb->len != rlen) {
		bt_dev_err(hdev, "QCA TLV response size mismatch");
		err = -EILSEQ;
		goto out;
	}

	edl = (struct edl_event_hdr *)(skb->data);

	if (edl->cresp != EDL_CMD_REQ_RES_EVT || edl->rtype != rtype) {
		bt_dev_err(hdev, "QCA TLV with error stat 0x%x rtype 0x%x",
			   edl->cresp, edl->rtype);
		err = -EIO;
	}

	if (soc_type >= QCA_WCN3991)
		goto out;

	tlv_resp = (struct tlv_seg_resp *)(edl->data);
	if (tlv_resp->result) {
		bt_dev_err(hdev, "QCA TLV with error stat 0x%x rtype 0x%x (0x%x)",
			   edl->cresp, edl->rtype, tlv_resp->result);
	}

out:
	kfree_skb(skb);

	return err;
}

static int qca_inject_cmd_complete_event(struct hci_dev *hdev)
{
	struct hci_event_hdr *hdr;
	struct hci_ev_cmd_complete *evt;
	struct sk_buff *skb;

	skb = bt_skb_alloc(sizeof(*hdr) + sizeof(*evt) + 1, GFP_KERNEL);
	if (!skb)
		return -ENOMEM;

	hdr = skb_put(skb, sizeof(*hdr));
	hdr->evt = HCI_EV_CMD_COMPLETE;
	hdr->plen = sizeof(*evt) + 1;

	evt = skb_put(skb, sizeof(*evt));
	evt->ncmd = 1;
	evt->opcode = cpu_to_le16(QCA_HCI_CC_OPCODE);

	skb_put_u8(skb, QCA_HCI_CC_SUCCESS);

	hci_skb_pkt_type(skb) = HCI_EVENT_PKT;

	return hci_recv_frame(hdev, skb);
}

static int qca_download_firmware(struct hci_dev *hdev,
				 struct qca_fw_config *config,
				 enum qca_btsoc_type soc_type,
				 u8 rom_ver)
{
	const struct firmware *fw;
	u8 *data;
	const u8 *segment;
	int ret, size, remain, i = 0;

	bt_dev_info(hdev, "QCA Downloading %s", config->fwname);

	ret = request_firmware(&fw, config->fwname, &hdev->dev);
	if (ret) {
		/* For WCN6750, if mbn file is not present then check for
		 * tlv file.
		 */
		if (soc_type == QCA_WCN6750 && config->type == ELF_TYPE_PATCH) {
			bt_dev_dbg(hdev, "QCA Failed to request file: %s (%d)",
				   config->fwname, ret);
			config->type = TLV_TYPE_PATCH;
			snprintf(config->fwname, sizeof(config->fwname),
				 "qca/msbtfw%02x.tlv", rom_ver);
			bt_dev_info(hdev, "QCA Downloading %s", config->fwname);
			ret = request_firmware(&fw, config->fwname, &hdev->dev);
			if (ret) {
				bt_dev_err(hdev, "QCA Failed to request file: %s (%d)",
					   config->fwname, ret);
				return ret;
			}
		} else {
			bt_dev_err(hdev, "QCA Failed to request file: %s (%d)",
				   config->fwname, ret);
			return ret;
		}
	}

	size = fw->size;
	data = vmalloc(fw->size);
	if (!data) {
		bt_dev_err(hdev, "QCA Failed to allocate memory for file: %s",
			   config->fwname);
		release_firmware(fw);
		return -ENOMEM;
	}

	memcpy(data, fw->data, size);
	release_firmware(fw);

	ret = qca_tlv_check_data(hdev, config, data, size, soc_type);
	if (ret)
		goto out;

	segment = data;
	remain = size;
	while (remain > 0) {
		int segsize = min(MAX_SIZE_PER_TLV_SEGMENT, remain);

		bt_dev_dbg(hdev, "Send segment %d, size %d", i++, segsize);

		remain -= segsize;
		/* The last segment is always acked regardless download mode */
		if (!remain || segsize < MAX_SIZE_PER_TLV_SEGMENT)
			config->dnld_mode = QCA_SKIP_EVT_NONE;

		ret = qca_tlv_send_segment(hdev, segsize, segment,
					   config->dnld_mode, soc_type);
		if (ret)
			goto out;

		segment += segsize;
	}

	/* Latest qualcomm chipsets are not sending a command complete event
	 * for every fw packet sent. They only respond with a vendor specific
	 * event for the last packet. This optimization in the chip will
	 * decrease the BT in initialization time. Here we will inject a command
	 * complete event to avoid a command timeout error message.
	 */
	if (config->dnld_type == QCA_SKIP_EVT_VSE_CC ||
	    config->dnld_type == QCA_SKIP_EVT_VSE)
		ret = qca_inject_cmd_complete_event(hdev);

out:
	vfree(data);

	return ret;
}

static int qca_disable_soc_logging(struct hci_dev *hdev)
{
	struct sk_buff *skb;
	u8 cmd[2];
	int err;

	cmd[0] = QCA_DISABLE_LOGGING_SUB_OP;
	cmd[1] = 0x00;
	skb = __hci_cmd_sync_ev(hdev, QCA_DISABLE_LOGGING, sizeof(cmd), cmd,
				HCI_EV_CMD_COMPLETE, HCI_INIT_TIMEOUT);
	if (IS_ERR(skb)) {
		err = PTR_ERR(skb);
		bt_dev_err(hdev, "QCA Failed to disable soc logging(%d)", err);
		return err;
	}

	kfree_skb(skb);

	return 0;
}

int qca_set_bdaddr_rome(struct hci_dev *hdev, const bdaddr_t *bdaddr)
{
	struct sk_buff *skb;
	u8 cmd[9];
	int err;

	cmd[0] = EDL_NVM_ACCESS_SET_REQ_CMD;
	cmd[1] = 0x02; 			/* TAG ID */
	cmd[2] = sizeof(bdaddr_t);	/* size */
	memcpy(cmd + 3, bdaddr, sizeof(bdaddr_t));
	skb = __hci_cmd_sync_ev(hdev, EDL_NVM_ACCESS_OPCODE, sizeof(cmd), cmd,
				HCI_EV_VENDOR, HCI_INIT_TIMEOUT);
	if (IS_ERR(skb)) {
		err = PTR_ERR(skb);
		bt_dev_err(hdev, "QCA Change address command failed (%d)", err);
		return err;
	}

	kfree_skb(skb);

	return 0;
}
EXPORT_SYMBOL_GPL(qca_set_bdaddr_rome);

static int qca_check_bdaddr(struct hci_dev *hdev, const struct qca_fw_config *config)
{
	struct hci_rp_read_bd_addr *bda;
	struct sk_buff *skb;
	int err;

	if (bacmp(&hdev->public_addr, BDADDR_ANY))
		return 0;

	skb = __hci_cmd_sync(hdev, HCI_OP_READ_BD_ADDR, 0, NULL,
			     HCI_INIT_TIMEOUT);
	if (IS_ERR(skb)) {
		err = PTR_ERR(skb);
		bt_dev_err(hdev, "Failed to read device address (%d)", err);
		return err;
	}

	if (skb->len != sizeof(*bda)) {
		bt_dev_err(hdev, "Device address length mismatch");
		kfree_skb(skb);
		return -EIO;
	}

	bda = (struct hci_rp_read_bd_addr *)skb->data;
	if (!bacmp(&bda->bdaddr, &config->bdaddr))
		set_bit(HCI_QUIRK_USE_BDADDR_PROPERTY, &hdev->quirks);

	kfree_skb(skb);

	return 0;
}

static void qca_generate_hsp_nvm_name(char *fwname, size_t max_size,
		struct qca_btsoc_version ver, u8 rom_ver, u16 bid)
{
	const char *variant;

	/* hsp gf chip */
	if ((le32_to_cpu(ver.soc_id) & QCA_HSP_GF_SOC_MASK) == QCA_HSP_GF_SOC_ID)
		variant = "g";
	else
		variant = "";

	if (bid == 0x0)
		snprintf(fwname, max_size, "qca/hpnv%02x%s.bin", rom_ver, variant);
	else
		snprintf(fwname, max_size, "qca/hpnv%02x%s.%x", rom_ver, variant, bid);
}

static inline void qca_get_nvm_name_generic(struct qca_fw_config *cfg,
					    const char *stem, u8 rom_ver, u16 bid)
{
	if (bid == 0x0)
		snprintf(cfg->fwname, sizeof(cfg->fwname), "qca/%snv%02x.bin", stem, rom_ver);
	else if (bid & 0xff00)
		snprintf(cfg->fwname, sizeof(cfg->fwname),
			 "qca/%snv%02x.b%x", stem, rom_ver, bid);
	else
		snprintf(cfg->fwname, sizeof(cfg->fwname),
			 "qca/%snv%02x.b%02x", stem, rom_ver, bid);
}

int qca_uart_setup(struct hci_dev *hdev, uint8_t baudrate,
		   enum qca_btsoc_type soc_type, struct qca_btsoc_version ver,
		   const char *firmware_name)
{
	struct qca_fw_config config = {};
	int err;
	u8 rom_ver = 0;
	u32 soc_ver;
	u16 boardid = 0;

	bt_dev_dbg(hdev, "QCA setup on UART");

	soc_ver = get_soc_ver(ver.soc_id, ver.rom_ver);

	bt_dev_info(hdev, "QCA controller version 0x%08x", soc_ver);

	config.user_baud_rate = baudrate;

	/* Firmware files to download are based on ROM version.
	 * ROM version is derived from last two bytes of soc_ver.
	 */
	if (soc_type == QCA_WCN3988)
		rom_ver = ((soc_ver & 0x00000f00) >> 0x05) | (soc_ver & 0x0000000f);
	else
		rom_ver = ((soc_ver & 0x00000f00) >> 0x04) | (soc_ver & 0x0000000f);

	if (soc_type == QCA_WCN6750)
		qca_send_patch_config_cmd(hdev);

	/* Download rampatch file */
	config.type = TLV_TYPE_PATCH;
	switch (soc_type) {
	case QCA_WCN3990:
	case QCA_WCN3991:
	case QCA_WCN3998:
		snprintf(config.fwname, sizeof(config.fwname),
			 "qca/crbtfw%02x.tlv", rom_ver);
		break;
	case QCA_WCN3988:
		snprintf(config.fwname, sizeof(config.fwname),
			 "qca/apbtfw%02x.tlv", rom_ver);
		break;
	case QCA_QCA2066:
		snprintf(config.fwname, sizeof(config.fwname),
			 "qca/hpbtfw%02x.tlv", rom_ver);
		break;
	case QCA_QCA6390:
		snprintf(config.fwname, sizeof(config.fwname),
			 "qca/htbtfw%02x.tlv", rom_ver);
		break;
	case QCA_WCN6750:
		/* Choose mbn file by default.If mbn file is not found
		 * then choose tlv file
		 */
		config.type = ELF_TYPE_PATCH;
		snprintf(config.fwname, sizeof(config.fwname),
			 "qca/msbtfw%02x.mbn", rom_ver);
		break;
	case QCA_WCN6855:
		snprintf(config.fwname, sizeof(config.fwname),
			 "qca/hpbtfw%02x.tlv", rom_ver);
		break;
	case QCA_WCN7850:
		snprintf(config.fwname, sizeof(config.fwname),
			 "qca/hmtbtfw%02x.tlv", rom_ver);
		break;
	default:
		snprintf(config.fwname, sizeof(config.fwname),
			 "qca/rampatch_%08x.bin", soc_ver);
	}

	err = qca_download_firmware(hdev, &config, soc_type, rom_ver);
	if (err < 0) {
		bt_dev_err(hdev, "QCA Failed to download patch (%d)", err);
		return err;
	}

	/* Give the controller some time to get ready to receive the NVM */
	msleep(10);

	if (soc_type == QCA_QCA2066 || soc_type == QCA_WCN7850)
		qca_read_fw_board_id(hdev, &boardid);

	/* Download NVM configuration */
	config.type = TLV_TYPE_NVM;
	if (firmware_name) {
		snprintf(config.fwname, sizeof(config.fwname),
			 "qca/%s", firmware_name);
<<<<<<< HEAD
	else if (qca_is_wcn399x(soc_type)) {
		if (le32_to_cpu(ver.soc_id) == QCA_WCN3991_SOC_ID) {
=======
	} else {
		switch (soc_type) {
		case QCA_WCN3990:
		case QCA_WCN3991:
		case QCA_WCN3998:
			if (le32_to_cpu(ver.soc_id) == QCA_WCN3991_SOC_ID) {
				snprintf(config.fwname, sizeof(config.fwname),
					 "qca/crnv%02xu.bin", rom_ver);
			} else {
				snprintf(config.fwname, sizeof(config.fwname),
					 "qca/crnv%02x.bin", rom_ver);
			}
			break;
		case QCA_WCN3988:
>>>>>>> 2d5404ca
			snprintf(config.fwname, sizeof(config.fwname),
				 "qca/apnv%02x.bin", rom_ver);
			break;
		case QCA_QCA2066:
			qca_generate_hsp_nvm_name(config.fwname,
				sizeof(config.fwname), ver, rom_ver, boardid);
			break;
		case QCA_QCA6390:
			snprintf(config.fwname, sizeof(config.fwname),
				 "qca/htnv%02x.bin", rom_ver);
			break;
		case QCA_WCN6750:
			snprintf(config.fwname, sizeof(config.fwname),
				 "qca/msnv%02x.bin", rom_ver);
			break;
		case QCA_WCN6855:
			snprintf(config.fwname, sizeof(config.fwname),
				 "qca/hpnv%02x.bin", rom_ver);
			break;
		case QCA_WCN7850:
			qca_get_nvm_name_generic(&config, "hmt", rom_ver, boardid);
			break;

		default:
			snprintf(config.fwname, sizeof(config.fwname),
				 "qca/nvm_%08x.bin", soc_ver);
		}
	}

	err = qca_download_firmware(hdev, &config, soc_type, rom_ver);
	if (err < 0) {
		bt_dev_err(hdev, "QCA Failed to download NVM (%d)", err);
		return err;
	}

	switch (soc_type) {
	case QCA_WCN3991:
	case QCA_QCA2066:
	case QCA_QCA6390:
	case QCA_WCN6750:
	case QCA_WCN6855:
	case QCA_WCN7850:
		err = qca_disable_soc_logging(hdev);
		if (err < 0)
			return err;
		break;
	default:
		break;
	}

	/* WCN399x and WCN6750 supports the Microsoft vendor extension with 0xFD70 as the
	 * VsMsftOpCode.
	 */
	switch (soc_type) {
	case QCA_WCN3988:
	case QCA_WCN3990:
	case QCA_WCN3991:
	case QCA_WCN3998:
	case QCA_WCN6750:
		hci_set_msft_opcode(hdev, 0xFD70);
		break;
	default:
		break;
	}

	/* Perform HCI reset */
	err = qca_send_reset(hdev);
	if (err < 0) {
		bt_dev_err(hdev, "QCA Failed to run HCI_RESET (%d)", err);
		return err;
	}

	switch (soc_type) {
	case QCA_WCN3991:
	case QCA_WCN6750:
	case QCA_WCN6855:
	case QCA_WCN7850:
		/* get fw build info */
		err = qca_read_fw_build_info(hdev);
		if (err < 0)
			return err;
		break;
	default:
		break;
	}

	err = qca_check_bdaddr(hdev, &config);
	if (err)
		return err;

	bt_dev_info(hdev, "QCA setup on UART is completed");

	return 0;
}
EXPORT_SYMBOL_GPL(qca_uart_setup);

int qca_set_bdaddr(struct hci_dev *hdev, const bdaddr_t *bdaddr)
{
	bdaddr_t bdaddr_swapped;
	struct sk_buff *skb;
	int err;

	baswap(&bdaddr_swapped, bdaddr);

	skb = __hci_cmd_sync_ev(hdev, EDL_WRITE_BD_ADDR_OPCODE, 6,
				&bdaddr_swapped, HCI_EV_VENDOR,
				HCI_INIT_TIMEOUT);
	if (IS_ERR(skb)) {
		err = PTR_ERR(skb);
		bt_dev_err(hdev, "QCA Change address cmd failed (%d)", err);
		return err;
	}

	kfree_skb(skb);

	return 0;
}
EXPORT_SYMBOL_GPL(qca_set_bdaddr);


MODULE_AUTHOR("Ben Young Tae Kim <ytkim@qca.qualcomm.com>");
MODULE_DESCRIPTION("Bluetooth support for Qualcomm Atheros family");
MODULE_LICENSE("GPL");<|MERGE_RESOLUTION|>--- conflicted
+++ resolved
@@ -109,16 +109,6 @@
 	}
 
 	if (skb->len < sizeof(*edl)) {
-<<<<<<< HEAD
-		err = -EILSEQ;
-		goto out;
-	}
-
-	edl = (struct edl_event_hdr *)(skb->data);
-	if (!edl) {
-		bt_dev_err(hdev, "QCA read fw build info with no header");
-=======
->>>>>>> 2d5404ca
 		err = -EILSEQ;
 		goto out;
 	}
@@ -828,10 +818,6 @@
 	if (firmware_name) {
 		snprintf(config.fwname, sizeof(config.fwname),
 			 "qca/%s", firmware_name);
-<<<<<<< HEAD
-	else if (qca_is_wcn399x(soc_type)) {
-		if (le32_to_cpu(ver.soc_id) == QCA_WCN3991_SOC_ID) {
-=======
 	} else {
 		switch (soc_type) {
 		case QCA_WCN3990:
@@ -846,7 +832,6 @@
 			}
 			break;
 		case QCA_WCN3988:
->>>>>>> 2d5404ca
 			snprintf(config.fwname, sizeof(config.fwname),
 				 "qca/apnv%02x.bin", rom_ver);
 			break;
