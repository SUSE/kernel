--- conflicted
+++ resolved
@@ -11,12 +11,8 @@
 #include <linux/regmap.h>
 #include <linux/acpi.h>
 #include <acpi/acpi_bus.h>
-<<<<<<< HEAD
-#include <asm/unaligned.h>
-=======
 #include <linux/unaligned.h>
 #include <linux/efi.h>
->>>>>>> 2d5404ca
 
 #include <net/bluetooth/bluetooth.h>
 #include <net/bluetooth/hci_core.h>
@@ -31,11 +27,8 @@
 #define ECDSA_OFFSET		644
 #define ECDSA_HEADER_LEN	320
 
-<<<<<<< HEAD
-=======
 #define BTINTEL_EFI_DSBR	L"UefiCnvCommonDSBR"
 
->>>>>>> 2d5404ca
 enum {
 	DSM_SET_WDISABLE2_DELAY = 1,
 	DSM_SET_RESET_METHOD = 3,
@@ -482,11 +475,8 @@
 	case 0x19:	/* Slr-F */
 	case 0x1b:      /* Mgr */
 	case 0x1c:	/* Gale Peak (GaP) */
-<<<<<<< HEAD
-=======
 	case 0x1d:	/* BlazarU (BzrU) */
 	case 0x1e:	/* BlazarI (Bzr) */
->>>>>>> 2d5404ca
 		break;
 	default:
 		bt_dev_err(hdev, "Unsupported Intel hardware variant (0x%x)",
@@ -2451,7 +2441,6 @@
 			return;
 		}
 		bt_dev_warn(hdev, "PPAG-BT: ACPI Failure: %s", acpi_format_exception(status));
-<<<<<<< HEAD
 		return;
 	}
 
@@ -2463,19 +2452,6 @@
 		return;
 	}
 
-=======
-		return;
-	}
-
-	p = buffer.pointer;
-	if (p->type != ACPI_TYPE_PACKAGE || p->package.count != 2) {
-		bt_dev_warn(hdev, "PPAG-BT: Invalid object type: %d or package count: %d",
-			    p->type, p->package.count);
-		kfree(buffer.pointer);
-		return;
-	}
-
->>>>>>> 2d5404ca
 	elements = p->package.elements;
 
 	/* PPAG table is located at element[1] */
@@ -2512,8 +2488,6 @@
 		return;
 	}
 	bt_dev_info(hdev, "PPAG-BT: Enabled (Mode %d)", mode);
-<<<<<<< HEAD
-=======
 	kfree_skb(skb);
 }
 
@@ -2751,7 +2725,6 @@
 		return -bt_to_errno(PTR_ERR(skb));
 
 	status = skb->data[0];
->>>>>>> 2d5404ca
 	kfree_skb(skb);
 
 	if (status)
@@ -2760,123 +2733,8 @@
 	return 0;
 }
 
-<<<<<<< HEAD
-static int btintel_acpi_reset_method(struct hci_dev *hdev)
-{
-	int ret = 0;
-	acpi_status status;
-	union acpi_object *p, *ref;
-	struct acpi_buffer buffer = { ACPI_ALLOCATE_BUFFER, NULL };
-
-	status = acpi_evaluate_object(ACPI_HANDLE(GET_HCIDEV_DEV(hdev)), "_PRR", NULL, &buffer);
-	if (ACPI_FAILURE(status)) {
-		bt_dev_err(hdev, "Failed to run _PRR method");
-		ret = -ENODEV;
-		return ret;
-	}
-	p = buffer.pointer;
-
-	if (p->package.count != 1 || p->type != ACPI_TYPE_PACKAGE) {
-		bt_dev_err(hdev, "Invalid arguments");
-		ret = -EINVAL;
-		goto exit_on_error;
-	}
-
-	ref = &p->package.elements[0];
-	if (ref->type != ACPI_TYPE_LOCAL_REFERENCE) {
-		bt_dev_err(hdev, "Invalid object type: 0x%x", ref->type);
-		ret = -EINVAL;
-		goto exit_on_error;
-	}
-
-	status = acpi_evaluate_object(ref->reference.handle, "_RST", NULL, NULL);
-	if (ACPI_FAILURE(status)) {
-		bt_dev_err(hdev, "Failed to run_RST method");
-		ret = -ENODEV;
-		goto exit_on_error;
-	}
-
-exit_on_error:
-	kfree(buffer.pointer);
-	return ret;
-}
-
-static void btintel_set_dsm_reset_method(struct hci_dev *hdev,
-					 struct intel_version_tlv *ver_tlv)
-{
-	struct btintel_data *data = hci_get_priv(hdev);
-	acpi_handle handle = ACPI_HANDLE(GET_HCIDEV_DEV(hdev));
-	u8 reset_payload[4] = {0x01, 0x00, 0x01, 0x00};
-	union acpi_object *obj, argv4;
-	enum {
-		RESET_TYPE_WDISABLE2,
-		RESET_TYPE_VSEC
-	};
-
-	handle = ACPI_HANDLE(GET_HCIDEV_DEV(hdev));
-
-	if (!handle) {
-		bt_dev_dbg(hdev, "No support for bluetooth device in ACPI firmware");
-		return;
-	}
-
-	if (!acpi_has_method(handle, "_PRR")) {
-		bt_dev_err(hdev, "No support for _PRR ACPI method");
-		return;
-	}
-
-	switch (ver_tlv->cnvi_top & 0xfff) {
-	case 0x910: /* GalePeak2 */
-		reset_payload[2] = RESET_TYPE_VSEC;
-		break;
-	default:
-		/* WDISABLE2 is the default reset method */
-		reset_payload[2] = RESET_TYPE_WDISABLE2;
-
-		if (!acpi_check_dsm(handle, &btintel_guid_dsm, 0,
-				    BIT(DSM_SET_WDISABLE2_DELAY))) {
-			bt_dev_err(hdev, "No dsm support to set reset delay");
-			return;
-		}
-		argv4.integer.type = ACPI_TYPE_INTEGER;
-		/* delay required to toggle BT power */
-		argv4.integer.value = 160;
-		obj = acpi_evaluate_dsm(handle, &btintel_guid_dsm, 0,
-					DSM_SET_WDISABLE2_DELAY, &argv4);
-		if (!obj) {
-			bt_dev_err(hdev, "Failed to call dsm to set reset delay");
-			return;
-		}
-		ACPI_FREE(obj);
-	}
-
-	bt_dev_info(hdev, "DSM reset method type: 0x%02x", reset_payload[2]);
-
-	if (!acpi_check_dsm(handle, &btintel_guid_dsm, 0,
-			    DSM_SET_RESET_METHOD)) {
-		bt_dev_warn(hdev, "No support for dsm to set reset method");
-		return;
-	}
-	argv4.buffer.type = ACPI_TYPE_BUFFER;
-	argv4.buffer.length = sizeof(reset_payload);
-	argv4.buffer.pointer = reset_payload;
-
-	obj = acpi_evaluate_dsm(handle, &btintel_guid_dsm, 0,
-				DSM_SET_RESET_METHOD, &argv4);
-	if (!obj) {
-		bt_dev_err(hdev, "Failed to call dsm to set reset method");
-		return;
-	}
-	ACPI_FREE(obj);
-	data->acpi_reset_method = btintel_acpi_reset_method;
-}
-
-static int btintel_bootloader_setup_tlv(struct hci_dev *hdev,
-					struct intel_version_tlv *ver)
-=======
 int btintel_bootloader_setup_tlv(struct hci_dev *hdev,
 				 struct intel_version_tlv *ver)
->>>>>>> 2d5404ca
 {
 	u32 boot_param;
 	char ddcname[64];
@@ -2985,11 +2843,8 @@
 	case 0x19:
 	case 0x1b:
 	case 0x1c:
-<<<<<<< HEAD
-=======
 	case 0x1d:
 	case 0x1e:
->>>>>>> 2d5404ca
 		hci_set_msft_opcode(hdev, 0xFC1E);
 		break;
 	default:
@@ -3312,12 +3167,6 @@
 
 		/* These variants don't seem to support LE Coded PHY */
 		set_bit(HCI_QUIRK_BROKEN_LE_CODED, &hdev->quirks);
-<<<<<<< HEAD
-
-		/* Set Valid LE States quirk */
-		set_bit(HCI_QUIRK_VALID_LE_STATES, &hdev->quirks);
-=======
->>>>>>> 2d5404ca
 
 		/* Setup MSFT Extension support */
 		btintel_set_msft_opcode(hdev, ver.hw_variant);
@@ -3333,12 +3182,8 @@
 	case 0x17:
 	case 0x19:
 	case 0x1b:
-<<<<<<< HEAD
-	case 0x1c:
-=======
 	case 0x1d:
 	case 0x1e:
->>>>>>> 2d5404ca
 		/* Display version information of TLV type */
 		btintel_version_info_tlv(hdev, &ver_tlv);
 
