--- conflicted
+++ resolved
@@ -1858,10 +1858,7 @@
 	int ret;
 	struct qca_btsoc_version ver;
 	struct qca_serdev *qcadev;
-<<<<<<< HEAD
-=======
 	const char *soc_name;
->>>>>>> 2d5404ca
 
 	ret = qca_check_speeds(hu);
 	if (ret)
@@ -1914,13 +1911,6 @@
 
 	clear_bit(QCA_SSR_TRIGGERED, &qca->flags);
 
-<<<<<<< HEAD
-	if (qca_is_wcn399x(soc_type) ||
-	    qca_is_wcn6750(soc_type) ||
-	    qca_is_wcn6855(soc_type)) {
-		set_bit(HCI_QUIRK_USE_BDADDR_PROPERTY, &hdev->quirks);
-
-=======
 	switch (soc_type) {
 	case QCA_WCN3988:
 	case QCA_WCN3990:
@@ -1929,7 +1919,6 @@
 	case QCA_WCN6750:
 	case QCA_WCN6855:
 	case QCA_WCN7850:
->>>>>>> 2d5404ca
 		qcadev = serdev_device_get_drvdata(hu->serdev);
 		if (qcadev->bdaddr_property_broken)
 			set_bit(HCI_QUIRK_BDADDR_PROPERTY_BROKEN, &hdev->quirks);
@@ -2098,7 +2087,6 @@
 static const struct qca_device_data qca_soc_data_qca6390 __maybe_unused = {
 	.soc_type = QCA_QCA6390,
 	.num_vregs = 0,
-	.capabilities = QCA_CAP_WIDEBAND_SPEECH | QCA_CAP_VALID_LE_STATES,
 };
 
 static const struct qca_device_data qca_soc_data_wcn6750 __maybe_unused = {
@@ -2338,14 +2326,7 @@
 	qcadev->bdaddr_property_broken = device_property_read_bool(&serdev->dev,
 			"qcom,local-bd-address-broken");
 
-<<<<<<< HEAD
-	if (data &&
-	    (qca_is_wcn399x(data->soc_type) ||
-	     qca_is_wcn6750(data->soc_type) ||
-	     qca_is_wcn6855(data->soc_type))) {
-=======
 	if (data)
->>>>>>> 2d5404ca
 		qcadev->btsoc_type = data->soc_type;
 	else
 		qcadev->btsoc_type = QCA_ROME;
@@ -2418,19 +2399,12 @@
 					       GPIOD_IN);
 		if (IS_ERR(qcadev->sw_ctrl) &&
 		    (data->soc_type == QCA_WCN6750 ||
-<<<<<<< HEAD
-		     data->soc_type == QCA_WCN6855)) {
-			dev_warn(&serdev->dev, "failed to acquire SW_CTRL gpio\n");
-			return PTR_ERR(qcadev->sw_ctrl);
-		}
-=======
 		     data->soc_type == QCA_WCN6855 ||
 		     data->soc_type == QCA_WCN7850)) {
 			dev_err(&serdev->dev, "failed to acquire SW_CTRL gpio\n");
 			return PTR_ERR(qcadev->sw_ctrl);
 		}
 
->>>>>>> 2d5404ca
 		qcadev->susclk = devm_clk_get_optional(&serdev->dev, NULL);
 		if (IS_ERR(qcadev->susclk)) {
 			dev_err(&serdev->dev, "failed to acquire clk\n");
