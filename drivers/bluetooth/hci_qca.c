// SPDX-License-Identifier: GPL-2.0-only
/*
 *  Bluetooth Software UART Qualcomm protocol
 *
 *  HCI_IBS (HCI In-Band Sleep) is Qualcomm's power management
 *  protocol extension to H4.
 *
 *  Copyright (C) 2007 Texas Instruments, Inc.
 *  Copyright (c) 2010, 2012, 2018 The Linux Foundation. All rights reserved.
 *  Copyright (c) 2023 Qualcomm Innovation Center, Inc. All rights reserved.
 *
 *  Acknowledgements:
 *  This file is based on hci_ll.c, which was...
 *  Written by Ohad Ben-Cohen <ohad@bencohen.org>
 *  which was in turn based on hci_h4.c, which was written
 *  by Maxim Krasnyansky and Marcel Holtmann.
 */

#include <linux/kernel.h>
#include <linux/clk.h>
#include <linux/completion.h>
#include <linux/debugfs.h>
#include <linux/delay.h>
#include <linux/devcoredump.h>
#include <linux/device.h>
#include <linux/gpio/consumer.h>
#include <linux/mod_devicetable.h>
#include <linux/module.h>
#include <linux/of.h>
#include <linux/acpi.h>
#include <linux/platform_device.h>
#include <linux/regulator/consumer.h>
#include <linux/serdev.h>
#include <linux/mutex.h>
#include <asm/unaligned.h>

#include <net/bluetooth/bluetooth.h>
#include <net/bluetooth/hci_core.h>

#include "hci_uart.h"
#include "btqca.h"

/* HCI_IBS protocol messages */
#define HCI_IBS_SLEEP_IND	0xFE
#define HCI_IBS_WAKE_IND	0xFD
#define HCI_IBS_WAKE_ACK	0xFC
#define HCI_MAX_IBS_SIZE	10

#define IBS_WAKE_RETRANS_TIMEOUT_MS	100
#define IBS_BTSOC_TX_IDLE_TIMEOUT_MS	200
#define IBS_HOST_TX_IDLE_TIMEOUT_MS	2000
#define CMD_TRANS_TIMEOUT_MS		100
#define MEMDUMP_TIMEOUT_MS		8000
#define IBS_DISABLE_SSR_TIMEOUT_MS \
	(MEMDUMP_TIMEOUT_MS + FW_DOWNLOAD_TIMEOUT_MS)
#define FW_DOWNLOAD_TIMEOUT_MS		3000

/* susclk rate */
#define SUSCLK_RATE_32KHZ	32768

/* Controller debug log header */
#define QCA_DEBUG_HANDLE	0x2EDC

/* max retry count when init fails */
#define MAX_INIT_RETRIES 3

/* Controller dump header */
#define QCA_SSR_DUMP_HANDLE		0x0108
#define QCA_DUMP_PACKET_SIZE		255
#define QCA_LAST_SEQUENCE_NUM		0xFFFF
#define QCA_CRASHBYTE_PACKET_LEN	1096
#define QCA_MEMDUMP_BYTE		0xFB

enum qca_flags {
	QCA_IBS_DISABLED,
	QCA_DROP_VENDOR_EVENT,
	QCA_SUSPENDING,
	QCA_MEMDUMP_COLLECTION,
	QCA_HW_ERROR_EVENT,
	QCA_SSR_TRIGGERED,
	QCA_BT_OFF,
	QCA_ROM_FW,
	QCA_DEBUGFS_CREATED,
};

enum qca_capabilities {
	QCA_CAP_WIDEBAND_SPEECH = BIT(0),
	QCA_CAP_VALID_LE_STATES = BIT(1),
};

/* HCI_IBS transmit side sleep protocol states */
enum tx_ibs_states {
	HCI_IBS_TX_ASLEEP,
	HCI_IBS_TX_WAKING,
	HCI_IBS_TX_AWAKE,
};

/* HCI_IBS receive side sleep protocol states */
enum rx_states {
	HCI_IBS_RX_ASLEEP,
	HCI_IBS_RX_AWAKE,
};

/* HCI_IBS transmit and receive side clock state vote */
enum hci_ibs_clock_state_vote {
	HCI_IBS_VOTE_STATS_UPDATE,
	HCI_IBS_TX_VOTE_CLOCK_ON,
	HCI_IBS_TX_VOTE_CLOCK_OFF,
	HCI_IBS_RX_VOTE_CLOCK_ON,
	HCI_IBS_RX_VOTE_CLOCK_OFF,
};

/* Controller memory dump states */
enum qca_memdump_states {
	QCA_MEMDUMP_IDLE,
	QCA_MEMDUMP_COLLECTING,
	QCA_MEMDUMP_COLLECTED,
	QCA_MEMDUMP_TIMEOUT,
};

struct qca_memdump_info {
	u32 current_seq_no;
	u32 received_dump;
	u32 ram_dump_size;
};

struct qca_memdump_event_hdr {
	__u8    evt;
	__u8    plen;
	__u16   opcode;
	__le16   seq_no;
	__u8    reserved;
} __packed;


struct qca_dump_size {
	__le32 dump_size;
} __packed;

struct qca_data {
	struct hci_uart *hu;
	struct sk_buff *rx_skb;
	struct sk_buff_head txq;
	struct sk_buff_head tx_wait_q;	/* HCI_IBS wait queue	*/
	struct sk_buff_head rx_memdump_q;	/* Memdump wait queue	*/
	spinlock_t hci_ibs_lock;	/* HCI_IBS state lock	*/
	u8 tx_ibs_state;	/* HCI_IBS transmit side power state*/
	u8 rx_ibs_state;	/* HCI_IBS receive side power state */
	bool tx_vote;		/* Clock must be on for TX */
	bool rx_vote;		/* Clock must be on for RX */
	struct timer_list tx_idle_timer;
	u32 tx_idle_delay;
	struct timer_list wake_retrans_timer;
	u32 wake_retrans;
	struct workqueue_struct *workqueue;
	struct work_struct ws_awake_rx;
	struct work_struct ws_awake_device;
	struct work_struct ws_rx_vote_off;
	struct work_struct ws_tx_vote_off;
	struct work_struct ctrl_memdump_evt;
	struct delayed_work ctrl_memdump_timeout;
	struct qca_memdump_info *qca_memdump;
	unsigned long flags;
	struct completion drop_ev_comp;
	wait_queue_head_t suspend_wait_q;
	enum qca_memdump_states memdump_state;
	struct mutex hci_memdump_lock;

	u16 fw_version;
	u16 controller_id;
	/* For debugging purpose */
	u64 ibs_sent_wacks;
	u64 ibs_sent_slps;
	u64 ibs_sent_wakes;
	u64 ibs_recv_wacks;
	u64 ibs_recv_slps;
	u64 ibs_recv_wakes;
	u64 vote_last_jif;
	u32 vote_on_ms;
	u32 vote_off_ms;
	u64 tx_votes_on;
	u64 rx_votes_on;
	u64 tx_votes_off;
	u64 rx_votes_off;
	u64 votes_on;
	u64 votes_off;
};

enum qca_speed_type {
	QCA_INIT_SPEED = 1,
	QCA_OPER_SPEED
};

/*
 * Voltage regulator information required for configuring the
 * QCA Bluetooth chipset
 */
struct qca_vreg {
	const char *name;
	unsigned int load_uA;
};

struct qca_device_data {
	enum qca_btsoc_type soc_type;
	struct qca_vreg *vregs;
	size_t num_vregs;
	uint32_t capabilities;
};

/*
 * Platform data for the QCA Bluetooth power driver.
 */
struct qca_power {
	struct device *dev;
	struct regulator_bulk_data *vreg_bulk;
	int num_vregs;
	bool vregs_on;
};

struct qca_serdev {
	struct hci_uart	 serdev_hu;
	struct gpio_desc *bt_en;
	struct gpio_desc *sw_ctrl;
	struct clk	 *susclk;
	enum qca_btsoc_type btsoc_type;
	struct qca_power *bt_power;
	u32 init_speed;
	u32 oper_speed;
	const char *firmware_name;
};

static int qca_regulator_enable(struct qca_serdev *qcadev);
static void qca_regulator_disable(struct qca_serdev *qcadev);
static void qca_power_shutdown(struct hci_uart *hu);
static int qca_power_off(struct hci_dev *hdev);
static void qca_controller_memdump(struct work_struct *work);
static void qca_dmp_hdr(struct hci_dev *hdev, struct sk_buff *skb);

static enum qca_btsoc_type qca_soc_type(struct hci_uart *hu)
{
	enum qca_btsoc_type soc_type;

	if (hu->serdev) {
		struct qca_serdev *qsd = serdev_device_get_drvdata(hu->serdev);

		soc_type = qsd->btsoc_type;
	} else {
		soc_type = QCA_ROME;
	}

	return soc_type;
}

static const char *qca_get_firmware_name(struct hci_uart *hu)
{
	if (hu->serdev) {
		struct qca_serdev *qsd = serdev_device_get_drvdata(hu->serdev);

		return qsd->firmware_name;
	} else {
		return NULL;
	}
}

static void __serial_clock_on(struct tty_struct *tty)
{
	/* TODO: Some chipset requires to enable UART clock on client
	 * side to save power consumption or manual work is required.
	 * Please put your code to control UART clock here if needed
	 */
}

static void __serial_clock_off(struct tty_struct *tty)
{
	/* TODO: Some chipset requires to disable UART clock on client
	 * side to save power consumption or manual work is required.
	 * Please put your code to control UART clock off here if needed
	 */
}

/* serial_clock_vote needs to be called with the ibs lock held */
static void serial_clock_vote(unsigned long vote, struct hci_uart *hu)
{
	struct qca_data *qca = hu->priv;
	unsigned int diff;

	bool old_vote = (qca->tx_vote | qca->rx_vote);
	bool new_vote;

	switch (vote) {
	case HCI_IBS_VOTE_STATS_UPDATE:
		diff = jiffies_to_msecs(jiffies - qca->vote_last_jif);

		if (old_vote)
			qca->vote_off_ms += diff;
		else
			qca->vote_on_ms += diff;
		return;

	case HCI_IBS_TX_VOTE_CLOCK_ON:
		qca->tx_vote = true;
		qca->tx_votes_on++;
		break;

	case HCI_IBS_RX_VOTE_CLOCK_ON:
		qca->rx_vote = true;
		qca->rx_votes_on++;
		break;

	case HCI_IBS_TX_VOTE_CLOCK_OFF:
		qca->tx_vote = false;
		qca->tx_votes_off++;
		break;

	case HCI_IBS_RX_VOTE_CLOCK_OFF:
		qca->rx_vote = false;
		qca->rx_votes_off++;
		break;

	default:
		BT_ERR("Voting irregularity");
		return;
	}

	new_vote = qca->rx_vote | qca->tx_vote;

	if (new_vote != old_vote) {
		if (new_vote)
			__serial_clock_on(hu->tty);
		else
			__serial_clock_off(hu->tty);

		BT_DBG("Vote serial clock %s(%s)", new_vote ? "true" : "false",
		       vote ? "true" : "false");

		diff = jiffies_to_msecs(jiffies - qca->vote_last_jif);

		if (new_vote) {
			qca->votes_on++;
			qca->vote_off_ms += diff;
		} else {
			qca->votes_off++;
			qca->vote_on_ms += diff;
		}
		qca->vote_last_jif = jiffies;
	}
}

/* Builds and sends an HCI_IBS command packet.
 * These are very simple packets with only 1 cmd byte.
 */
static int send_hci_ibs_cmd(u8 cmd, struct hci_uart *hu)
{
	int err = 0;
	struct sk_buff *skb = NULL;
	struct qca_data *qca = hu->priv;

	BT_DBG("hu %p send hci ibs cmd 0x%x", hu, cmd);

	skb = bt_skb_alloc(1, GFP_ATOMIC);
	if (!skb) {
		BT_ERR("Failed to allocate memory for HCI_IBS packet");
		return -ENOMEM;
	}

	/* Assign HCI_IBS type */
	skb_put_u8(skb, cmd);

	skb_queue_tail(&qca->txq, skb);

	return err;
}

static void qca_wq_awake_device(struct work_struct *work)
{
	struct qca_data *qca = container_of(work, struct qca_data,
					    ws_awake_device);
	struct hci_uart *hu = qca->hu;
	unsigned long retrans_delay;
	unsigned long flags;

	BT_DBG("hu %p wq awake device", hu);

	/* Vote for serial clock */
	serial_clock_vote(HCI_IBS_TX_VOTE_CLOCK_ON, hu);

	spin_lock_irqsave(&qca->hci_ibs_lock, flags);

	/* Send wake indication to device */
	if (send_hci_ibs_cmd(HCI_IBS_WAKE_IND, hu) < 0)
		BT_ERR("Failed to send WAKE to device");

	qca->ibs_sent_wakes++;

	/* Start retransmit timer */
	retrans_delay = msecs_to_jiffies(qca->wake_retrans);
	mod_timer(&qca->wake_retrans_timer, jiffies + retrans_delay);

	spin_unlock_irqrestore(&qca->hci_ibs_lock, flags);

	/* Actually send the packets */
	hci_uart_tx_wakeup(hu);
}

static void qca_wq_awake_rx(struct work_struct *work)
{
	struct qca_data *qca = container_of(work, struct qca_data,
					    ws_awake_rx);
	struct hci_uart *hu = qca->hu;
	unsigned long flags;

	BT_DBG("hu %p wq awake rx", hu);

	serial_clock_vote(HCI_IBS_RX_VOTE_CLOCK_ON, hu);

	spin_lock_irqsave(&qca->hci_ibs_lock, flags);
	qca->rx_ibs_state = HCI_IBS_RX_AWAKE;

	/* Always acknowledge device wake up,
	 * sending IBS message doesn't count as TX ON.
	 */
	if (send_hci_ibs_cmd(HCI_IBS_WAKE_ACK, hu) < 0)
		BT_ERR("Failed to acknowledge device wake up");

	qca->ibs_sent_wacks++;

	spin_unlock_irqrestore(&qca->hci_ibs_lock, flags);

	/* Actually send the packets */
	hci_uart_tx_wakeup(hu);
}

static void qca_wq_serial_rx_clock_vote_off(struct work_struct *work)
{
	struct qca_data *qca = container_of(work, struct qca_data,
					    ws_rx_vote_off);
	struct hci_uart *hu = qca->hu;

	BT_DBG("hu %p rx clock vote off", hu);

	serial_clock_vote(HCI_IBS_RX_VOTE_CLOCK_OFF, hu);
}

static void qca_wq_serial_tx_clock_vote_off(struct work_struct *work)
{
	struct qca_data *qca = container_of(work, struct qca_data,
					    ws_tx_vote_off);
	struct hci_uart *hu = qca->hu;

	BT_DBG("hu %p tx clock vote off", hu);

	/* Run HCI tx handling unlocked */
	hci_uart_tx_wakeup(hu);

	/* Now that message queued to tty driver, vote for tty clocks off.
	 * It is up to the tty driver to pend the clocks off until tx done.
	 */
	serial_clock_vote(HCI_IBS_TX_VOTE_CLOCK_OFF, hu);
}

static void hci_ibs_tx_idle_timeout(struct timer_list *t)
{
	struct qca_data *qca = from_timer(qca, t, tx_idle_timer);
	struct hci_uart *hu = qca->hu;
	unsigned long flags;

	BT_DBG("hu %p idle timeout in %d state", hu, qca->tx_ibs_state);

	spin_lock_irqsave_nested(&qca->hci_ibs_lock,
				 flags, SINGLE_DEPTH_NESTING);

	switch (qca->tx_ibs_state) {
	case HCI_IBS_TX_AWAKE:
		/* TX_IDLE, go to SLEEP */
		if (send_hci_ibs_cmd(HCI_IBS_SLEEP_IND, hu) < 0) {
			BT_ERR("Failed to send SLEEP to device");
			break;
		}
		qca->tx_ibs_state = HCI_IBS_TX_ASLEEP;
		qca->ibs_sent_slps++;
		queue_work(qca->workqueue, &qca->ws_tx_vote_off);
		break;

	case HCI_IBS_TX_ASLEEP:
	case HCI_IBS_TX_WAKING:
	default:
		BT_ERR("Spurious timeout tx state %d", qca->tx_ibs_state);
		break;
	}

	spin_unlock_irqrestore(&qca->hci_ibs_lock, flags);
}

static void hci_ibs_wake_retrans_timeout(struct timer_list *t)
{
	struct qca_data *qca = from_timer(qca, t, wake_retrans_timer);
	struct hci_uart *hu = qca->hu;
	unsigned long flags, retrans_delay;
	bool retransmit = false;

	BT_DBG("hu %p wake retransmit timeout in %d state",
		hu, qca->tx_ibs_state);

	spin_lock_irqsave_nested(&qca->hci_ibs_lock,
				 flags, SINGLE_DEPTH_NESTING);

	/* Don't retransmit the HCI_IBS_WAKE_IND when suspending. */
	if (test_bit(QCA_SUSPENDING, &qca->flags)) {
		spin_unlock_irqrestore(&qca->hci_ibs_lock, flags);
		return;
	}

	switch (qca->tx_ibs_state) {
	case HCI_IBS_TX_WAKING:
		/* No WAKE_ACK, retransmit WAKE */
		retransmit = true;
		if (send_hci_ibs_cmd(HCI_IBS_WAKE_IND, hu) < 0) {
			BT_ERR("Failed to acknowledge device wake up");
			break;
		}
		qca->ibs_sent_wakes++;
		retrans_delay = msecs_to_jiffies(qca->wake_retrans);
		mod_timer(&qca->wake_retrans_timer, jiffies + retrans_delay);
		break;

	case HCI_IBS_TX_ASLEEP:
	case HCI_IBS_TX_AWAKE:
	default:
		BT_ERR("Spurious timeout tx state %d", qca->tx_ibs_state);
		break;
	}

	spin_unlock_irqrestore(&qca->hci_ibs_lock, flags);

	if (retransmit)
		hci_uart_tx_wakeup(hu);
}


static void qca_controller_memdump_timeout(struct work_struct *work)
{
	struct qca_data *qca = container_of(work, struct qca_data,
					ctrl_memdump_timeout.work);
	struct hci_uart *hu = qca->hu;

	mutex_lock(&qca->hci_memdump_lock);
	if (test_bit(QCA_MEMDUMP_COLLECTION, &qca->flags)) {
		qca->memdump_state = QCA_MEMDUMP_TIMEOUT;
		if (!test_bit(QCA_HW_ERROR_EVENT, &qca->flags)) {
			/* Inject hw error event to reset the device
			 * and driver.
			 */
			hci_reset_dev(hu->hdev);
		}
	}

	mutex_unlock(&qca->hci_memdump_lock);
}


/* Initialize protocol */
static int qca_open(struct hci_uart *hu)
{
	struct qca_serdev *qcadev;
	struct qca_data *qca;

	BT_DBG("hu %p qca_open", hu);

	if (!hci_uart_has_flow_control(hu))
		return -EOPNOTSUPP;

	qca = kzalloc(sizeof(struct qca_data), GFP_KERNEL);
	if (!qca)
		return -ENOMEM;

	skb_queue_head_init(&qca->txq);
	skb_queue_head_init(&qca->tx_wait_q);
	skb_queue_head_init(&qca->rx_memdump_q);
	spin_lock_init(&qca->hci_ibs_lock);
	mutex_init(&qca->hci_memdump_lock);
	qca->workqueue = alloc_ordered_workqueue("qca_wq", 0);
	if (!qca->workqueue) {
		BT_ERR("QCA Workqueue not initialized properly");
		kfree(qca);
		return -ENOMEM;
	}

	INIT_WORK(&qca->ws_awake_rx, qca_wq_awake_rx);
	INIT_WORK(&qca->ws_awake_device, qca_wq_awake_device);
	INIT_WORK(&qca->ws_rx_vote_off, qca_wq_serial_rx_clock_vote_off);
	INIT_WORK(&qca->ws_tx_vote_off, qca_wq_serial_tx_clock_vote_off);
	INIT_WORK(&qca->ctrl_memdump_evt, qca_controller_memdump);
	INIT_DELAYED_WORK(&qca->ctrl_memdump_timeout,
			  qca_controller_memdump_timeout);
	init_waitqueue_head(&qca->suspend_wait_q);

	qca->hu = hu;
	init_completion(&qca->drop_ev_comp);

	/* Assume we start with both sides asleep -- extra wakes OK */
	qca->tx_ibs_state = HCI_IBS_TX_ASLEEP;
	qca->rx_ibs_state = HCI_IBS_RX_ASLEEP;

	qca->vote_last_jif = jiffies;

	hu->priv = qca;

	if (hu->serdev) {
		qcadev = serdev_device_get_drvdata(hu->serdev);

		switch (qcadev->btsoc_type) {
		case QCA_WCN3988:
		case QCA_WCN3990:
		case QCA_WCN3991:
		case QCA_WCN3998:
		case QCA_WCN6750:
			hu->init_speed = qcadev->init_speed;
			break;

		default:
			break;
		}

		if (qcadev->oper_speed)
			hu->oper_speed = qcadev->oper_speed;
	}

	timer_setup(&qca->wake_retrans_timer, hci_ibs_wake_retrans_timeout, 0);
	qca->wake_retrans = IBS_WAKE_RETRANS_TIMEOUT_MS;

	timer_setup(&qca->tx_idle_timer, hci_ibs_tx_idle_timeout, 0);
	qca->tx_idle_delay = IBS_HOST_TX_IDLE_TIMEOUT_MS;

	BT_DBG("HCI_UART_QCA open, tx_idle_delay=%u, wake_retrans=%u",
	       qca->tx_idle_delay, qca->wake_retrans);

	return 0;
}

static void qca_debugfs_init(struct hci_dev *hdev)
{
	struct hci_uart *hu = hci_get_drvdata(hdev);
	struct qca_data *qca = hu->priv;
	struct dentry *ibs_dir;
	umode_t mode;

	if (!hdev->debugfs)
		return;

	if (test_and_set_bit(QCA_DEBUGFS_CREATED, &qca->flags))
		return;

	ibs_dir = debugfs_create_dir("ibs", hdev->debugfs);

	/* read only */
	mode = 0444;
	debugfs_create_u8("tx_ibs_state", mode, ibs_dir, &qca->tx_ibs_state);
	debugfs_create_u8("rx_ibs_state", mode, ibs_dir, &qca->rx_ibs_state);
	debugfs_create_u64("ibs_sent_sleeps", mode, ibs_dir,
			   &qca->ibs_sent_slps);
	debugfs_create_u64("ibs_sent_wakes", mode, ibs_dir,
			   &qca->ibs_sent_wakes);
	debugfs_create_u64("ibs_sent_wake_acks", mode, ibs_dir,
			   &qca->ibs_sent_wacks);
	debugfs_create_u64("ibs_recv_sleeps", mode, ibs_dir,
			   &qca->ibs_recv_slps);
	debugfs_create_u64("ibs_recv_wakes", mode, ibs_dir,
			   &qca->ibs_recv_wakes);
	debugfs_create_u64("ibs_recv_wake_acks", mode, ibs_dir,
			   &qca->ibs_recv_wacks);
	debugfs_create_bool("tx_vote", mode, ibs_dir, &qca->tx_vote);
	debugfs_create_u64("tx_votes_on", mode, ibs_dir, &qca->tx_votes_on);
	debugfs_create_u64("tx_votes_off", mode, ibs_dir, &qca->tx_votes_off);
	debugfs_create_bool("rx_vote", mode, ibs_dir, &qca->rx_vote);
	debugfs_create_u64("rx_votes_on", mode, ibs_dir, &qca->rx_votes_on);
	debugfs_create_u64("rx_votes_off", mode, ibs_dir, &qca->rx_votes_off);
	debugfs_create_u64("votes_on", mode, ibs_dir, &qca->votes_on);
	debugfs_create_u64("votes_off", mode, ibs_dir, &qca->votes_off);
	debugfs_create_u32("vote_on_ms", mode, ibs_dir, &qca->vote_on_ms);
	debugfs_create_u32("vote_off_ms", mode, ibs_dir, &qca->vote_off_ms);

	/* read/write */
	mode = 0644;
	debugfs_create_u32("wake_retrans", mode, ibs_dir, &qca->wake_retrans);
	debugfs_create_u32("tx_idle_delay", mode, ibs_dir,
			   &qca->tx_idle_delay);
}

/* Flush protocol data */
static int qca_flush(struct hci_uart *hu)
{
	struct qca_data *qca = hu->priv;

	BT_DBG("hu %p qca flush", hu);

	skb_queue_purge(&qca->tx_wait_q);
	skb_queue_purge(&qca->txq);

	return 0;
}

/* Close protocol */
static int qca_close(struct hci_uart *hu)
{
	struct qca_data *qca = hu->priv;

	BT_DBG("hu %p qca close", hu);

	serial_clock_vote(HCI_IBS_VOTE_STATS_UPDATE, hu);

	skb_queue_purge(&qca->tx_wait_q);
	skb_queue_purge(&qca->txq);
	skb_queue_purge(&qca->rx_memdump_q);
	/*
	 * Shut the timers down so they can't be rearmed when
	 * destroy_workqueue() drains pending work which in turn might try
	 * to arm a timer.  After shutdown rearm attempts are silently
	 * ignored by the timer core code.
	 */
	timer_shutdown_sync(&qca->tx_idle_timer);
	timer_shutdown_sync(&qca->wake_retrans_timer);
	destroy_workqueue(qca->workqueue);
	qca->hu = NULL;

	kfree_skb(qca->rx_skb);

	hu->priv = NULL;

	kfree(qca);

	return 0;
}

/* Called upon a wake-up-indication from the device.
 */
static void device_want_to_wakeup(struct hci_uart *hu)
{
	unsigned long flags;
	struct qca_data *qca = hu->priv;

	BT_DBG("hu %p want to wake up", hu);

	spin_lock_irqsave(&qca->hci_ibs_lock, flags);

	qca->ibs_recv_wakes++;

	/* Don't wake the rx up when suspending. */
	if (test_bit(QCA_SUSPENDING, &qca->flags)) {
		spin_unlock_irqrestore(&qca->hci_ibs_lock, flags);
		return;
	}

	switch (qca->rx_ibs_state) {
	case HCI_IBS_RX_ASLEEP:
		/* Make sure clock is on - we may have turned clock off since
		 * receiving the wake up indicator awake rx clock.
		 */
		queue_work(qca->workqueue, &qca->ws_awake_rx);
		spin_unlock_irqrestore(&qca->hci_ibs_lock, flags);
		return;

	case HCI_IBS_RX_AWAKE:
		/* Always acknowledge device wake up,
		 * sending IBS message doesn't count as TX ON.
		 */
		if (send_hci_ibs_cmd(HCI_IBS_WAKE_ACK, hu) < 0) {
			BT_ERR("Failed to acknowledge device wake up");
			break;
		}
		qca->ibs_sent_wacks++;
		break;

	default:
		/* Any other state is illegal */
		BT_ERR("Received HCI_IBS_WAKE_IND in rx state %d",
		       qca->rx_ibs_state);
		break;
	}

	spin_unlock_irqrestore(&qca->hci_ibs_lock, flags);

	/* Actually send the packets */
	hci_uart_tx_wakeup(hu);
}

/* Called upon a sleep-indication from the device.
 */
static void device_want_to_sleep(struct hci_uart *hu)
{
	unsigned long flags;
	struct qca_data *qca = hu->priv;

	BT_DBG("hu %p want to sleep in %d state", hu, qca->rx_ibs_state);

	spin_lock_irqsave(&qca->hci_ibs_lock, flags);

	qca->ibs_recv_slps++;

	switch (qca->rx_ibs_state) {
	case HCI_IBS_RX_AWAKE:
		/* Update state */
		qca->rx_ibs_state = HCI_IBS_RX_ASLEEP;
		/* Vote off rx clock under workqueue */
		queue_work(qca->workqueue, &qca->ws_rx_vote_off);
		break;

	case HCI_IBS_RX_ASLEEP:
		break;

	default:
		/* Any other state is illegal */
		BT_ERR("Received HCI_IBS_SLEEP_IND in rx state %d",
		       qca->rx_ibs_state);
		break;
	}

	wake_up_interruptible(&qca->suspend_wait_q);

	spin_unlock_irqrestore(&qca->hci_ibs_lock, flags);
}

/* Called upon wake-up-acknowledgement from the device
 */
static void device_woke_up(struct hci_uart *hu)
{
	unsigned long flags, idle_delay;
	struct qca_data *qca = hu->priv;
	struct sk_buff *skb = NULL;

	BT_DBG("hu %p woke up", hu);

	spin_lock_irqsave(&qca->hci_ibs_lock, flags);

	qca->ibs_recv_wacks++;

	/* Don't react to the wake-up-acknowledgment when suspending. */
	if (test_bit(QCA_SUSPENDING, &qca->flags)) {
		spin_unlock_irqrestore(&qca->hci_ibs_lock, flags);
		return;
	}

	switch (qca->tx_ibs_state) {
	case HCI_IBS_TX_AWAKE:
		/* Expect one if we send 2 WAKEs */
		BT_DBG("Received HCI_IBS_WAKE_ACK in tx state %d",
		       qca->tx_ibs_state);
		break;

	case HCI_IBS_TX_WAKING:
		/* Send pending packets */
		while ((skb = skb_dequeue(&qca->tx_wait_q)))
			skb_queue_tail(&qca->txq, skb);

		/* Switch timers and change state to HCI_IBS_TX_AWAKE */
		del_timer(&qca->wake_retrans_timer);
		idle_delay = msecs_to_jiffies(qca->tx_idle_delay);
		mod_timer(&qca->tx_idle_timer, jiffies + idle_delay);
		qca->tx_ibs_state = HCI_IBS_TX_AWAKE;
		break;

	case HCI_IBS_TX_ASLEEP:
	default:
		BT_ERR("Received HCI_IBS_WAKE_ACK in tx state %d",
		       qca->tx_ibs_state);
		break;
	}

	spin_unlock_irqrestore(&qca->hci_ibs_lock, flags);

	/* Actually send the packets */
	hci_uart_tx_wakeup(hu);
}

/* Enqueue frame for transmittion (padding, crc, etc) may be called from
 * two simultaneous tasklets.
 */
static int qca_enqueue(struct hci_uart *hu, struct sk_buff *skb)
{
	unsigned long flags = 0, idle_delay;
	struct qca_data *qca = hu->priv;

	BT_DBG("hu %p qca enq skb %p tx_ibs_state %d", hu, skb,
	       qca->tx_ibs_state);

	if (test_bit(QCA_SSR_TRIGGERED, &qca->flags)) {
		/* As SSR is in progress, ignore the packets */
		bt_dev_dbg(hu->hdev, "SSR is in progress");
		kfree_skb(skb);
		return 0;
	}

	/* Prepend skb with frame type */
	memcpy(skb_push(skb, 1), &hci_skb_pkt_type(skb), 1);

	spin_lock_irqsave(&qca->hci_ibs_lock, flags);

	/* Don't go to sleep in middle of patch download or
	 * Out-Of-Band(GPIOs control) sleep is selected.
	 * Don't wake the device up when suspending.
	 */
	if (test_bit(QCA_IBS_DISABLED, &qca->flags) ||
	    test_bit(QCA_SUSPENDING, &qca->flags)) {
		skb_queue_tail(&qca->txq, skb);
		spin_unlock_irqrestore(&qca->hci_ibs_lock, flags);
		return 0;
	}

	/* Act according to current state */
	switch (qca->tx_ibs_state) {
	case HCI_IBS_TX_AWAKE:
		BT_DBG("Device awake, sending normally");
		skb_queue_tail(&qca->txq, skb);
		idle_delay = msecs_to_jiffies(qca->tx_idle_delay);
		mod_timer(&qca->tx_idle_timer, jiffies + idle_delay);
		break;

	case HCI_IBS_TX_ASLEEP:
		BT_DBG("Device asleep, waking up and queueing packet");
		/* Save packet for later */
		skb_queue_tail(&qca->tx_wait_q, skb);

		qca->tx_ibs_state = HCI_IBS_TX_WAKING;
		/* Schedule a work queue to wake up device */
		queue_work(qca->workqueue, &qca->ws_awake_device);
		break;

	case HCI_IBS_TX_WAKING:
		BT_DBG("Device waking up, queueing packet");
		/* Transient state; just keep packet for later */
		skb_queue_tail(&qca->tx_wait_q, skb);
		break;

	default:
		BT_ERR("Illegal tx state: %d (losing packet)",
		       qca->tx_ibs_state);
		dev_kfree_skb_irq(skb);
		break;
	}

	spin_unlock_irqrestore(&qca->hci_ibs_lock, flags);

	return 0;
}

static int qca_ibs_sleep_ind(struct hci_dev *hdev, struct sk_buff *skb)
{
	struct hci_uart *hu = hci_get_drvdata(hdev);

	BT_DBG("hu %p recv hci ibs cmd 0x%x", hu, HCI_IBS_SLEEP_IND);

	device_want_to_sleep(hu);

	kfree_skb(skb);
	return 0;
}

static int qca_ibs_wake_ind(struct hci_dev *hdev, struct sk_buff *skb)
{
	struct hci_uart *hu = hci_get_drvdata(hdev);

	BT_DBG("hu %p recv hci ibs cmd 0x%x", hu, HCI_IBS_WAKE_IND);

	device_want_to_wakeup(hu);

	kfree_skb(skb);
	return 0;
}

static int qca_ibs_wake_ack(struct hci_dev *hdev, struct sk_buff *skb)
{
	struct hci_uart *hu = hci_get_drvdata(hdev);

	BT_DBG("hu %p recv hci ibs cmd 0x%x", hu, HCI_IBS_WAKE_ACK);

	device_woke_up(hu);

	kfree_skb(skb);
	return 0;
}

static int qca_recv_acl_data(struct hci_dev *hdev, struct sk_buff *skb)
{
	/* We receive debug logs from chip as an ACL packets.
	 * Instead of sending the data to ACL to decode the
	 * received data, we are pushing them to the above layers
	 * as a diagnostic packet.
	 */
	if (get_unaligned_le16(skb->data) == QCA_DEBUG_HANDLE)
		return hci_recv_diag(hdev, skb);

	return hci_recv_frame(hdev, skb);
}

static void qca_dmp_hdr(struct hci_dev *hdev, struct sk_buff *skb)
{
	struct hci_uart *hu = hci_get_drvdata(hdev);
	struct qca_data *qca = hu->priv;
	char buf[80];

	snprintf(buf, sizeof(buf), "Controller Name: 0x%x\n",
		qca->controller_id);
	skb_put_data(skb, buf, strlen(buf));

	snprintf(buf, sizeof(buf), "Firmware Version: 0x%x\n",
		qca->fw_version);
	skb_put_data(skb, buf, strlen(buf));

	snprintf(buf, sizeof(buf), "Vendor:Qualcomm\n");
	skb_put_data(skb, buf, strlen(buf));

	snprintf(buf, sizeof(buf), "Driver: %s\n",
		hu->serdev->dev.driver->name);
	skb_put_data(skb, buf, strlen(buf));
}

static void qca_controller_memdump(struct work_struct *work)
{
	struct qca_data *qca = container_of(work, struct qca_data,
					    ctrl_memdump_evt);
	struct hci_uart *hu = qca->hu;
	struct sk_buff *skb;
	struct qca_memdump_event_hdr *cmd_hdr;
	struct qca_memdump_info *qca_memdump = qca->qca_memdump;
	struct qca_dump_size *dump;
	u16 seq_no;
	u32 rx_size;
	int ret = 0;
	enum qca_btsoc_type soc_type = qca_soc_type(hu);

	while ((skb = skb_dequeue(&qca->rx_memdump_q))) {

		mutex_lock(&qca->hci_memdump_lock);
		/* Skip processing the received packets if timeout detected
		 * or memdump collection completed.
		 */
		if (qca->memdump_state == QCA_MEMDUMP_TIMEOUT ||
		    qca->memdump_state == QCA_MEMDUMP_COLLECTED) {
			mutex_unlock(&qca->hci_memdump_lock);
			return;
		}

		if (!qca_memdump) {
			qca_memdump = kzalloc(sizeof(struct qca_memdump_info),
					      GFP_ATOMIC);
			if (!qca_memdump) {
				mutex_unlock(&qca->hci_memdump_lock);
				return;
			}

			qca->qca_memdump = qca_memdump;
		}

		qca->memdump_state = QCA_MEMDUMP_COLLECTING;
		cmd_hdr = (void *) skb->data;
		seq_no = __le16_to_cpu(cmd_hdr->seq_no);
		skb_pull(skb, sizeof(struct qca_memdump_event_hdr));

		if (!seq_no) {

			/* This is the first frame of memdump packet from
			 * the controller, Disable IBS to recevie dump
			 * with out any interruption, ideally time required for
			 * the controller to send the dump is 8 seconds. let us
			 * start timer to handle this asynchronous activity.
			 */
			set_bit(QCA_IBS_DISABLED, &qca->flags);
			set_bit(QCA_MEMDUMP_COLLECTION, &qca->flags);
			dump = (void *) skb->data;
			qca_memdump->ram_dump_size = __le32_to_cpu(dump->dump_size);
			if (!(qca_memdump->ram_dump_size)) {
				bt_dev_err(hu->hdev, "Rx invalid memdump size");
				kfree(qca_memdump);
				kfree_skb(skb);
				mutex_unlock(&qca->hci_memdump_lock);
				return;
			}

			queue_delayed_work(qca->workqueue,
					   &qca->ctrl_memdump_timeout,
					   msecs_to_jiffies(MEMDUMP_TIMEOUT_MS));
			skb_pull(skb, sizeof(qca_memdump->ram_dump_size));
			qca_memdump->current_seq_no = 0;
			qca_memdump->received_dump = 0;
			ret = hci_devcd_init(hu->hdev, qca_memdump->ram_dump_size);
			bt_dev_info(hu->hdev, "hci_devcd_init Return:%d",
				    ret);
			if (ret < 0) {
				kfree(qca->qca_memdump);
				qca->qca_memdump = NULL;
				qca->memdump_state = QCA_MEMDUMP_COLLECTED;
				cancel_delayed_work(&qca->ctrl_memdump_timeout);
				clear_bit(QCA_MEMDUMP_COLLECTION, &qca->flags);
				mutex_unlock(&qca->hci_memdump_lock);
				return;
			}

			bt_dev_info(hu->hdev, "QCA collecting dump of size:%u",
				    qca_memdump->ram_dump_size);

		}

		/* If sequence no 0 is missed then there is no point in
		 * accepting the other sequences.
		 */
		if (!test_bit(QCA_MEMDUMP_COLLECTION, &qca->flags)) {
			bt_dev_err(hu->hdev, "QCA: Discarding other packets");
			kfree(qca_memdump);
			kfree_skb(skb);
			mutex_unlock(&qca->hci_memdump_lock);
			return;
		}
		/* There could be chance of missing some packets from
		 * the controller. In such cases let us store the dummy
		 * packets in the buffer.
		 */
		/* For QCA6390, controller does not lost packets but
		 * sequence number field of packet sometimes has error
		 * bits, so skip this checking for missing packet.
		 */
		while ((seq_no > qca_memdump->current_seq_no + 1) &&
			(soc_type != QCA_QCA6390) &&
			seq_no != QCA_LAST_SEQUENCE_NUM) {
			bt_dev_err(hu->hdev, "QCA controller missed packet:%d",
				   qca_memdump->current_seq_no);
			rx_size = qca_memdump->received_dump;
			rx_size += QCA_DUMP_PACKET_SIZE;
			if (rx_size > qca_memdump->ram_dump_size) {
				bt_dev_err(hu->hdev,
					   "QCA memdump received %d, no space for missed packet",
					   qca_memdump->received_dump);
				break;
			}
			hci_devcd_append_pattern(hu->hdev, 0x00,
				QCA_DUMP_PACKET_SIZE);
			qca_memdump->received_dump += QCA_DUMP_PACKET_SIZE;
			qca_memdump->current_seq_no++;
		}

		rx_size = qca_memdump->received_dump  + skb->len;
		if (rx_size <= qca_memdump->ram_dump_size) {
			if ((seq_no != QCA_LAST_SEQUENCE_NUM) &&
			    (seq_no != qca_memdump->current_seq_no)) {
				bt_dev_err(hu->hdev,
					   "QCA memdump unexpected packet %d",
					   seq_no);
			}
			bt_dev_dbg(hu->hdev,
				   "QCA memdump packet %d with length %d",
				   seq_no, skb->len);
			hci_devcd_append(hu->hdev, skb);
			qca_memdump->current_seq_no += 1;
			qca_memdump->received_dump = rx_size;
		} else {
			bt_dev_err(hu->hdev,
				   "QCA memdump received no space for packet %d",
				    qca_memdump->current_seq_no);
		}

		if (seq_no == QCA_LAST_SEQUENCE_NUM) {
			bt_dev_info(hu->hdev,
				"QCA memdump Done, received %d, total %d",
				qca_memdump->received_dump,
				qca_memdump->ram_dump_size);
			hci_devcd_complete(hu->hdev);
			cancel_delayed_work(&qca->ctrl_memdump_timeout);
			kfree(qca->qca_memdump);
			qca->qca_memdump = NULL;
			qca->memdump_state = QCA_MEMDUMP_COLLECTED;
			clear_bit(QCA_MEMDUMP_COLLECTION, &qca->flags);
		}

		mutex_unlock(&qca->hci_memdump_lock);
	}

}

static int qca_controller_memdump_event(struct hci_dev *hdev,
					struct sk_buff *skb)
{
	struct hci_uart *hu = hci_get_drvdata(hdev);
	struct qca_data *qca = hu->priv;

	set_bit(QCA_SSR_TRIGGERED, &qca->flags);
	skb_queue_tail(&qca->rx_memdump_q, skb);
	queue_work(qca->workqueue, &qca->ctrl_memdump_evt);

	return 0;
}

static int qca_recv_event(struct hci_dev *hdev, struct sk_buff *skb)
{
	struct hci_uart *hu = hci_get_drvdata(hdev);
	struct qca_data *qca = hu->priv;

	if (test_bit(QCA_DROP_VENDOR_EVENT, &qca->flags)) {
		struct hci_event_hdr *hdr = (void *)skb->data;

		/* For the WCN3990 the vendor command for a baudrate change
		 * isn't sent as synchronous HCI command, because the
		 * controller sends the corresponding vendor event with the
		 * new baudrate. The event is received and properly decoded
		 * after changing the baudrate of the host port. It needs to
		 * be dropped, otherwise it can be misinterpreted as
		 * response to a later firmware download command (also a
		 * vendor command).
		 */

		if (hdr->evt == HCI_EV_VENDOR)
			complete(&qca->drop_ev_comp);

		kfree_skb(skb);

		return 0;
	}
	/* We receive chip memory dump as an event packet, With a dedicated
	 * handler followed by a hardware error event. When this event is
	 * received we store dump into a file before closing hci. This
	 * dump will help in triaging the issues.
	 */
	if ((skb->data[0] == HCI_VENDOR_PKT) &&
	    (get_unaligned_be16(skb->data + 2) == QCA_SSR_DUMP_HANDLE))
		return qca_controller_memdump_event(hdev, skb);

	return hci_recv_frame(hdev, skb);
}

#define QCA_IBS_SLEEP_IND_EVENT \
	.type = HCI_IBS_SLEEP_IND, \
	.hlen = 0, \
	.loff = 0, \
	.lsize = 0, \
	.maxlen = HCI_MAX_IBS_SIZE

#define QCA_IBS_WAKE_IND_EVENT \
	.type = HCI_IBS_WAKE_IND, \
	.hlen = 0, \
	.loff = 0, \
	.lsize = 0, \
	.maxlen = HCI_MAX_IBS_SIZE

#define QCA_IBS_WAKE_ACK_EVENT \
	.type = HCI_IBS_WAKE_ACK, \
	.hlen = 0, \
	.loff = 0, \
	.lsize = 0, \
	.maxlen = HCI_MAX_IBS_SIZE

static const struct h4_recv_pkt qca_recv_pkts[] = {
	{ H4_RECV_ACL,             .recv = qca_recv_acl_data },
	{ H4_RECV_SCO,             .recv = hci_recv_frame    },
	{ H4_RECV_EVENT,           .recv = qca_recv_event    },
	{ QCA_IBS_WAKE_IND_EVENT,  .recv = qca_ibs_wake_ind  },
	{ QCA_IBS_WAKE_ACK_EVENT,  .recv = qca_ibs_wake_ack  },
	{ QCA_IBS_SLEEP_IND_EVENT, .recv = qca_ibs_sleep_ind },
};

static int qca_recv(struct hci_uart *hu, const void *data, int count)
{
	struct qca_data *qca = hu->priv;

	if (!test_bit(HCI_UART_REGISTERED, &hu->flags))
		return -EUNATCH;

	qca->rx_skb = h4_recv_buf(hu->hdev, qca->rx_skb, data, count,
				  qca_recv_pkts, ARRAY_SIZE(qca_recv_pkts));
	if (IS_ERR(qca->rx_skb)) {
		int err = PTR_ERR(qca->rx_skb);
		bt_dev_err(hu->hdev, "Frame reassembly failed (%d)", err);
		qca->rx_skb = NULL;
		return err;
	}

	return count;
}

static struct sk_buff *qca_dequeue(struct hci_uart *hu)
{
	struct qca_data *qca = hu->priv;

	return skb_dequeue(&qca->txq);
}

static uint8_t qca_get_baudrate_value(int speed)
{
	switch (speed) {
	case 9600:
		return QCA_BAUDRATE_9600;
	case 19200:
		return QCA_BAUDRATE_19200;
	case 38400:
		return QCA_BAUDRATE_38400;
	case 57600:
		return QCA_BAUDRATE_57600;
	case 115200:
		return QCA_BAUDRATE_115200;
	case 230400:
		return QCA_BAUDRATE_230400;
	case 460800:
		return QCA_BAUDRATE_460800;
	case 500000:
		return QCA_BAUDRATE_500000;
	case 921600:
		return QCA_BAUDRATE_921600;
	case 1000000:
		return QCA_BAUDRATE_1000000;
	case 2000000:
		return QCA_BAUDRATE_2000000;
	case 3000000:
		return QCA_BAUDRATE_3000000;
	case 3200000:
		return QCA_BAUDRATE_3200000;
	case 3500000:
		return QCA_BAUDRATE_3500000;
	default:
		return QCA_BAUDRATE_115200;
	}
}

static int qca_set_baudrate(struct hci_dev *hdev, uint8_t baudrate)
{
	struct hci_uart *hu = hci_get_drvdata(hdev);
	struct qca_data *qca = hu->priv;
	struct sk_buff *skb;
	u8 cmd[] = { 0x01, 0x48, 0xFC, 0x01, 0x00 };

	if (baudrate > QCA_BAUDRATE_3200000)
		return -EINVAL;

	cmd[4] = baudrate;

	skb = bt_skb_alloc(sizeof(cmd), GFP_KERNEL);
	if (!skb) {
		bt_dev_err(hdev, "Failed to allocate baudrate packet");
		return -ENOMEM;
	}

	/* Assign commands to change baudrate and packet type. */
	skb_put_data(skb, cmd, sizeof(cmd));
	hci_skb_pkt_type(skb) = HCI_COMMAND_PKT;

	skb_queue_tail(&qca->txq, skb);
	hci_uart_tx_wakeup(hu);

	/* Wait for the baudrate change request to be sent */

	while (!skb_queue_empty(&qca->txq))
		usleep_range(100, 200);

	if (hu->serdev)
		serdev_device_wait_until_sent(hu->serdev,
		      msecs_to_jiffies(CMD_TRANS_TIMEOUT_MS));

	/* Give the controller time to process the request */
	switch (qca_soc_type(hu)) {
	case QCA_WCN3988:
	case QCA_WCN3990:
	case QCA_WCN3991:
	case QCA_WCN3998:
	case QCA_WCN6750:
	case QCA_WCN6855:
	case QCA_WCN7850:
		usleep_range(1000, 10000);
		break;

	default:
		msleep(300);
	}

	return 0;
}

static inline void host_set_baudrate(struct hci_uart *hu, unsigned int speed)
{
	if (hu->serdev)
		serdev_device_set_baudrate(hu->serdev, speed);
	else
		hci_uart_set_baudrate(hu, speed);
}

static int qca_send_power_pulse(struct hci_uart *hu, bool on)
{
	int ret;
	int timeout = msecs_to_jiffies(CMD_TRANS_TIMEOUT_MS);
	u8 cmd = on ? QCA_WCN3990_POWERON_PULSE : QCA_WCN3990_POWEROFF_PULSE;

	/* These power pulses are single byte command which are sent
	 * at required baudrate to wcn3990. On wcn3990, we have an external
	 * circuit at Tx pin which decodes the pulse sent at specific baudrate.
	 * For example, wcn3990 supports RF COEX antenna for both Wi-Fi/BT
	 * and also we use the same power inputs to turn on and off for
	 * Wi-Fi/BT. Powering up the power sources will not enable BT, until
	 * we send a power on pulse at 115200 bps. This algorithm will help to
	 * save power. Disabling hardware flow control is mandatory while
	 * sending power pulses to SoC.
	 */
	bt_dev_dbg(hu->hdev, "sending power pulse %02x to controller", cmd);

	serdev_device_write_flush(hu->serdev);
	hci_uart_set_flow_control(hu, true);
	ret = serdev_device_write_buf(hu->serdev, &cmd, sizeof(cmd));
	if (ret < 0) {
		bt_dev_err(hu->hdev, "failed to send power pulse %02x", cmd);
		return ret;
	}

	serdev_device_wait_until_sent(hu->serdev, timeout);
	hci_uart_set_flow_control(hu, false);

	/* Give to controller time to boot/shutdown */
	if (on)
		msleep(100);
	else
		usleep_range(1000, 10000);

	return 0;
}

static unsigned int qca_get_speed(struct hci_uart *hu,
				  enum qca_speed_type speed_type)
{
	unsigned int speed = 0;

	if (speed_type == QCA_INIT_SPEED) {
		if (hu->init_speed)
			speed = hu->init_speed;
		else if (hu->proto->init_speed)
			speed = hu->proto->init_speed;
	} else {
		if (hu->oper_speed)
			speed = hu->oper_speed;
		else if (hu->proto->oper_speed)
			speed = hu->proto->oper_speed;
	}

	return speed;
}

static int qca_check_speeds(struct hci_uart *hu)
{
	switch (qca_soc_type(hu)) {
	case QCA_WCN3988:
	case QCA_WCN3990:
	case QCA_WCN3991:
	case QCA_WCN3998:
	case QCA_WCN6750:
	case QCA_WCN6855:
	case QCA_WCN7850:
		if (!qca_get_speed(hu, QCA_INIT_SPEED) &&
		    !qca_get_speed(hu, QCA_OPER_SPEED))
			return -EINVAL;
		break;

	default:
		if (!qca_get_speed(hu, QCA_INIT_SPEED) ||
		    !qca_get_speed(hu, QCA_OPER_SPEED))
			return -EINVAL;
	}

	return 0;
}

static int qca_set_speed(struct hci_uart *hu, enum qca_speed_type speed_type)
{
	unsigned int speed, qca_baudrate;
	struct qca_data *qca = hu->priv;
	int ret = 0;

	if (speed_type == QCA_INIT_SPEED) {
		speed = qca_get_speed(hu, QCA_INIT_SPEED);
		if (speed)
			host_set_baudrate(hu, speed);
	} else {
		enum qca_btsoc_type soc_type = qca_soc_type(hu);

		speed = qca_get_speed(hu, QCA_OPER_SPEED);
		if (!speed)
			return 0;

		/* Disable flow control for wcn3990 to deassert RTS while
		 * changing the baudrate of chip and host.
		 */
		switch (soc_type) {
		case QCA_WCN3988:
		case QCA_WCN3990:
		case QCA_WCN3991:
		case QCA_WCN3998:
		case QCA_WCN6750:
		case QCA_WCN6855:
		case QCA_WCN7850:
			hci_uart_set_flow_control(hu, true);
			break;

		default:
			break;
		}

		switch (soc_type) {
		case QCA_WCN3990:
			reinit_completion(&qca->drop_ev_comp);
			set_bit(QCA_DROP_VENDOR_EVENT, &qca->flags);
			break;

		default:
			break;
		}

		qca_baudrate = qca_get_baudrate_value(speed);
		bt_dev_dbg(hu->hdev, "Set UART speed to %d", speed);
		ret = qca_set_baudrate(hu->hdev, qca_baudrate);
		if (ret)
			goto error;

		host_set_baudrate(hu, speed);

error:
		switch (soc_type) {
		case QCA_WCN3988:
		case QCA_WCN3990:
		case QCA_WCN3991:
		case QCA_WCN3998:
		case QCA_WCN6750:
		case QCA_WCN6855:
		case QCA_WCN7850:
			hci_uart_set_flow_control(hu, false);
			break;

		default:
			break;
		}

		switch (soc_type) {
		case QCA_WCN3990:
			/* Wait for the controller to send the vendor event
			 * for the baudrate change command.
			 */
			if (!wait_for_completion_timeout(&qca->drop_ev_comp,
						 msecs_to_jiffies(100))) {
				bt_dev_err(hu->hdev,
					   "Failed to change controller baudrate\n");
				ret = -ETIMEDOUT;
			}

			clear_bit(QCA_DROP_VENDOR_EVENT, &qca->flags);
			break;

		default:
			break;
		}
	}

	return ret;
}

static int qca_send_crashbuffer(struct hci_uart *hu)
{
	struct qca_data *qca = hu->priv;
	struct sk_buff *skb;

	skb = bt_skb_alloc(QCA_CRASHBYTE_PACKET_LEN, GFP_KERNEL);
	if (!skb) {
		bt_dev_err(hu->hdev, "Failed to allocate memory for skb packet");
		return -ENOMEM;
	}

	/* We forcefully crash the controller, by sending 0xfb byte for
	 * 1024 times. We also might have chance of losing data, To be
	 * on safer side we send 1096 bytes to the SoC.
	 */
	memset(skb_put(skb, QCA_CRASHBYTE_PACKET_LEN), QCA_MEMDUMP_BYTE,
	       QCA_CRASHBYTE_PACKET_LEN);
	hci_skb_pkt_type(skb) = HCI_COMMAND_PKT;
	bt_dev_info(hu->hdev, "crash the soc to collect controller dump");
	skb_queue_tail(&qca->txq, skb);
	hci_uart_tx_wakeup(hu);

	return 0;
}

static void qca_wait_for_dump_collection(struct hci_dev *hdev)
{
	struct hci_uart *hu = hci_get_drvdata(hdev);
	struct qca_data *qca = hu->priv;

	wait_on_bit_timeout(&qca->flags, QCA_MEMDUMP_COLLECTION,
			    TASK_UNINTERRUPTIBLE, MEMDUMP_TIMEOUT_MS);

	clear_bit(QCA_MEMDUMP_COLLECTION, &qca->flags);
}

static void qca_hw_error(struct hci_dev *hdev, u8 code)
{
	struct hci_uart *hu = hci_get_drvdata(hdev);
	struct qca_data *qca = hu->priv;

	set_bit(QCA_SSR_TRIGGERED, &qca->flags);
	set_bit(QCA_HW_ERROR_EVENT, &qca->flags);
	bt_dev_info(hdev, "mem_dump_status: %d", qca->memdump_state);

	if (qca->memdump_state == QCA_MEMDUMP_IDLE) {
		/* If hardware error event received for other than QCA
		 * soc memory dump event, then we need to crash the SOC
		 * and wait here for 8 seconds to get the dump packets.
		 * This will block main thread to be on hold until we
		 * collect dump.
		 */
		set_bit(QCA_MEMDUMP_COLLECTION, &qca->flags);
		qca_send_crashbuffer(hu);
		qca_wait_for_dump_collection(hdev);
	} else if (qca->memdump_state == QCA_MEMDUMP_COLLECTING) {
		/* Let us wait here until memory dump collected or
		 * memory dump timer expired.
		 */
		bt_dev_info(hdev, "waiting for dump to complete");
		qca_wait_for_dump_collection(hdev);
	}

	mutex_lock(&qca->hci_memdump_lock);
	if (qca->memdump_state != QCA_MEMDUMP_COLLECTED) {
		bt_dev_err(hu->hdev, "clearing allocated memory due to memdump timeout");
		hci_devcd_abort(hu->hdev);
		if (qca->qca_memdump) {
			kfree(qca->qca_memdump);
			qca->qca_memdump = NULL;
		}
		qca->memdump_state = QCA_MEMDUMP_TIMEOUT;
		cancel_delayed_work(&qca->ctrl_memdump_timeout);
	}
	mutex_unlock(&qca->hci_memdump_lock);

	if (qca->memdump_state == QCA_MEMDUMP_TIMEOUT ||
	    qca->memdump_state == QCA_MEMDUMP_COLLECTED) {
		cancel_work_sync(&qca->ctrl_memdump_evt);
		skb_queue_purge(&qca->rx_memdump_q);
	}

	clear_bit(QCA_HW_ERROR_EVENT, &qca->flags);
}

static void qca_cmd_timeout(struct hci_dev *hdev)
{
	struct hci_uart *hu = hci_get_drvdata(hdev);
	struct qca_data *qca = hu->priv;

	set_bit(QCA_SSR_TRIGGERED, &qca->flags);
	if (qca->memdump_state == QCA_MEMDUMP_IDLE) {
		set_bit(QCA_MEMDUMP_COLLECTION, &qca->flags);
		qca_send_crashbuffer(hu);
		qca_wait_for_dump_collection(hdev);
	} else if (qca->memdump_state == QCA_MEMDUMP_COLLECTING) {
		/* Let us wait here until memory dump collected or
		 * memory dump timer expired.
		 */
		bt_dev_info(hdev, "waiting for dump to complete");
		qca_wait_for_dump_collection(hdev);
	}

	mutex_lock(&qca->hci_memdump_lock);
	if (qca->memdump_state != QCA_MEMDUMP_COLLECTED) {
		qca->memdump_state = QCA_MEMDUMP_TIMEOUT;
		if (!test_bit(QCA_HW_ERROR_EVENT, &qca->flags)) {
			/* Inject hw error event to reset the device
			 * and driver.
			 */
			hci_reset_dev(hu->hdev);
		}
	}
	mutex_unlock(&qca->hci_memdump_lock);
}

static bool qca_wakeup(struct hci_dev *hdev)
{
	struct hci_uart *hu = hci_get_drvdata(hdev);
	bool wakeup;

	/* BT SoC attached through the serial bus is handled by the serdev driver.
	 * So we need to use the device handle of the serdev driver to get the
	 * status of device may wakeup.
	 */
	wakeup = device_may_wakeup(&hu->serdev->ctrl->dev);
	bt_dev_dbg(hu->hdev, "wakeup status : %d", wakeup);

	return wakeup;
}

static int qca_regulator_init(struct hci_uart *hu)
{
	enum qca_btsoc_type soc_type = qca_soc_type(hu);
	struct qca_serdev *qcadev;
	int ret;
	bool sw_ctrl_state;

	/* Check for vregs status, may be hci down has turned
	 * off the voltage regulator.
	 */
	qcadev = serdev_device_get_drvdata(hu->serdev);
	if (!qcadev->bt_power->vregs_on) {
		serdev_device_close(hu->serdev);
		ret = qca_regulator_enable(qcadev);
		if (ret)
			return ret;

		ret = serdev_device_open(hu->serdev);
		if (ret) {
			bt_dev_err(hu->hdev, "failed to open port");
			return ret;
		}
	}

	switch (soc_type) {
	case QCA_WCN3988:
	case QCA_WCN3990:
	case QCA_WCN3991:
	case QCA_WCN3998:
		/* Forcefully enable wcn399x to enter in to boot mode. */
		host_set_baudrate(hu, 2400);
		ret = qca_send_power_pulse(hu, false);
		if (ret)
			return ret;
		break;

	default:
		break;
	}

	/* For wcn6750 need to enable gpio bt_en */
	if (qcadev->bt_en) {
		gpiod_set_value_cansleep(qcadev->bt_en, 0);
		msleep(50);
		gpiod_set_value_cansleep(qcadev->bt_en, 1);
		msleep(50);
		if (qcadev->sw_ctrl) {
			sw_ctrl_state = gpiod_get_value_cansleep(qcadev->sw_ctrl);
			bt_dev_dbg(hu->hdev, "SW_CTRL is %d", sw_ctrl_state);
		}
	}

	qca_set_speed(hu, QCA_INIT_SPEED);

	switch (soc_type) {
	case QCA_WCN3988:
	case QCA_WCN3990:
	case QCA_WCN3991:
	case QCA_WCN3998:
		ret = qca_send_power_pulse(hu, true);
		if (ret)
			return ret;
		break;

	default:
		break;
	}

	/* Now the device is in ready state to communicate with host.
	 * To sync host with device we need to reopen port.
	 * Without this, we will have RTS and CTS synchronization
	 * issues.
	 */
	serdev_device_close(hu->serdev);
	ret = serdev_device_open(hu->serdev);
	if (ret) {
		bt_dev_err(hu->hdev, "failed to open port");
		return ret;
	}

	hci_uart_set_flow_control(hu, false);

	return 0;
}

static int qca_power_on(struct hci_dev *hdev)
{
	struct hci_uart *hu = hci_get_drvdata(hdev);
	enum qca_btsoc_type soc_type = qca_soc_type(hu);
	struct qca_serdev *qcadev;
	struct qca_data *qca = hu->priv;
	int ret = 0;

	/* Non-serdev device usually is powered by external power
	 * and don't need additional action in driver for power on
	 */
	if (!hu->serdev)
		return 0;

	switch (soc_type) {
	case QCA_WCN3988:
	case QCA_WCN3990:
	case QCA_WCN3991:
	case QCA_WCN3998:
	case QCA_WCN6750:
	case QCA_WCN6855:
	case QCA_WCN7850:
		ret = qca_regulator_init(hu);
		break;

	default:
		qcadev = serdev_device_get_drvdata(hu->serdev);
		if (qcadev->bt_en) {
			gpiod_set_value_cansleep(qcadev->bt_en, 1);
			/* Controller needs time to bootup. */
			msleep(150);
		}
	}

	clear_bit(QCA_BT_OFF, &qca->flags);
	return ret;
}

static void hci_coredump_qca(struct hci_dev *hdev)
{
	int err;
	static const u8 param[] = { 0x26 };

	err = __hci_cmd_send(hdev, 0xfc0c, 1, param);
	if (err < 0)
		bt_dev_err(hdev, "%s: trigger crash failed (%d)", __func__, err);
<<<<<<< HEAD
=======
}

static int qca_get_data_path_id(struct hci_dev *hdev, __u8 *data_path_id)
{
	/* QCA uses 1 as non-HCI data path id for HFP */
	*data_path_id = 1;
	return 0;
}

static int qca_configure_hfp_offload(struct hci_dev *hdev)
{
	bt_dev_info(hdev, "HFP non-HCI data transport is supported");
	hdev->get_data_path_id = qca_get_data_path_id;
	/* Do not need to send HCI_Configure_Data_Path to configure non-HCI
	 * data transport path for QCA controllers, so set below field as NULL.
	 */
	hdev->get_codec_config_data = NULL;
	return 0;
>>>>>>> d020a665
}

static int qca_setup(struct hci_uart *hu)
{
	struct hci_dev *hdev = hu->hdev;
	struct qca_data *qca = hu->priv;
	unsigned int speed, qca_baudrate = QCA_BAUDRATE_115200;
	unsigned int retries = 0;
	enum qca_btsoc_type soc_type = qca_soc_type(hu);
	const char *firmware_name = qca_get_firmware_name(hu);
	int ret;
	struct qca_btsoc_version ver;
	const char *soc_name;

	ret = qca_check_speeds(hu);
	if (ret)
		return ret;

	clear_bit(QCA_ROM_FW, &qca->flags);
	/* Patch downloading has to be done without IBS mode */
	set_bit(QCA_IBS_DISABLED, &qca->flags);

	/* Enable controller to do both LE scan and BR/EDR inquiry
	 * simultaneously.
	 */
	set_bit(HCI_QUIRK_SIMULTANEOUS_DISCOVERY, &hdev->quirks);

	switch (soc_type) {
	case QCA_QCA2066:
		soc_name = "qca2066";
		break;

	case QCA_WCN3988:
	case QCA_WCN3990:
	case QCA_WCN3991:
	case QCA_WCN3998:
		soc_name = "wcn399x";
		break;

	case QCA_WCN6750:
		soc_name = "wcn6750";
		break;

	case QCA_WCN6855:
		soc_name = "wcn6855";
		break;

	case QCA_WCN7850:
		soc_name = "wcn7850";
		break;

	default:
		soc_name = "ROME/QCA6390";
	}
	bt_dev_info(hdev, "setting up %s", soc_name);

	qca->memdump_state = QCA_MEMDUMP_IDLE;

retry:
	ret = qca_power_on(hdev);
	if (ret)
		goto out;

	clear_bit(QCA_SSR_TRIGGERED, &qca->flags);

	switch (soc_type) {
	case QCA_WCN3988:
	case QCA_WCN3990:
	case QCA_WCN3991:
	case QCA_WCN3998:
	case QCA_WCN6750:
	case QCA_WCN6855:
	case QCA_WCN7850:

		/* Set BDA quirk bit for reading BDA value from fwnode property
		 * only if that property exist in DT.
		 */
		if (fwnode_property_present(dev_fwnode(hdev->dev.parent), "local-bd-address")) {
			set_bit(HCI_QUIRK_USE_BDADDR_PROPERTY, &hdev->quirks);
			bt_dev_info(hdev, "setting quirk bit to read BDA from fwnode later");
		} else {
			bt_dev_dbg(hdev, "local-bd-address` is not present in the devicetree so not setting quirk bit for BDA");
		}

		hci_set_aosp_capable(hdev);

		ret = qca_read_soc_version(hdev, &ver, soc_type);
		if (ret)
			goto out;
		break;

	default:
		qca_set_speed(hu, QCA_INIT_SPEED);
	}

	/* Setup user speed if needed */
	speed = qca_get_speed(hu, QCA_OPER_SPEED);
	if (speed) {
		ret = qca_set_speed(hu, QCA_OPER_SPEED);
		if (ret)
			goto out;

		qca_baudrate = qca_get_baudrate_value(speed);
	}

	switch (soc_type) {
	case QCA_WCN3988:
	case QCA_WCN3990:
	case QCA_WCN3991:
	case QCA_WCN3998:
	case QCA_WCN6750:
	case QCA_WCN6855:
	case QCA_WCN7850:
		break;

	default:
		/* Get QCA version information */
		ret = qca_read_soc_version(hdev, &ver, soc_type);
		if (ret)
			goto out;
	}

	/* Setup patch / NVM configurations */
	ret = qca_uart_setup(hdev, qca_baudrate, soc_type, ver,
			firmware_name);
	if (!ret) {
		clear_bit(QCA_IBS_DISABLED, &qca->flags);
		qca_debugfs_init(hdev);
		hu->hdev->hw_error = qca_hw_error;
		hu->hdev->cmd_timeout = qca_cmd_timeout;
		if (device_can_wakeup(hu->serdev->ctrl->dev.parent))
			hu->hdev->wakeup = qca_wakeup;
	} else if (ret == -ENOENT) {
		/* No patch/nvm-config found, run with original fw/config */
		set_bit(QCA_ROM_FW, &qca->flags);
		ret = 0;
	} else if (ret == -EAGAIN) {
		/*
		 * Userspace firmware loader will return -EAGAIN in case no
		 * patch/nvm-config is found, so run with original fw/config.
		 */
		set_bit(QCA_ROM_FW, &qca->flags);
		ret = 0;
	}

out:
	if (ret && retries < MAX_INIT_RETRIES) {
		bt_dev_warn(hdev, "Retry BT power ON:%d", retries);
		qca_power_shutdown(hu);
		if (hu->serdev) {
			serdev_device_close(hu->serdev);
			ret = serdev_device_open(hu->serdev);
			if (ret) {
				bt_dev_err(hdev, "failed to open port");
				return ret;
			}
		}
		retries++;
		goto retry;
	}

	/* Setup bdaddr */
	if (soc_type == QCA_ROME)
		hu->hdev->set_bdaddr = qca_set_bdaddr_rome;
	else
		hu->hdev->set_bdaddr = qca_set_bdaddr;

	if (soc_type == QCA_QCA2066)
		qca_configure_hfp_offload(hdev);

	qca->fw_version = le16_to_cpu(ver.patch_ver);
	qca->controller_id = le16_to_cpu(ver.rom_ver);
	hci_devcd_register(hdev, hci_coredump_qca, qca_dmp_hdr, NULL);

	return ret;
}

static const struct hci_uart_proto qca_proto = {
	.id		= HCI_UART_QCA,
	.name		= "QCA",
	.manufacturer	= 29,
	.init_speed	= 115200,
	.oper_speed	= 3000000,
	.open		= qca_open,
	.close		= qca_close,
	.flush		= qca_flush,
	.setup		= qca_setup,
	.recv		= qca_recv,
	.enqueue	= qca_enqueue,
	.dequeue	= qca_dequeue,
};

static const struct qca_device_data qca_soc_data_wcn3988 __maybe_unused = {
	.soc_type = QCA_WCN3988,
	.vregs = (struct qca_vreg []) {
		{ "vddio", 15000  },
		{ "vddxo", 80000  },
		{ "vddrf", 300000 },
		{ "vddch0", 450000 },
	},
	.num_vregs = 4,
};

static const struct qca_device_data qca_soc_data_wcn3990 __maybe_unused = {
	.soc_type = QCA_WCN3990,
	.vregs = (struct qca_vreg []) {
		{ "vddio", 15000  },
		{ "vddxo", 80000  },
		{ "vddrf", 300000 },
		{ "vddch0", 450000 },
	},
	.num_vregs = 4,
};

static const struct qca_device_data qca_soc_data_wcn3991 __maybe_unused = {
	.soc_type = QCA_WCN3991,
	.vregs = (struct qca_vreg []) {
		{ "vddio", 15000  },
		{ "vddxo", 80000  },
		{ "vddrf", 300000 },
		{ "vddch0", 450000 },
	},
	.num_vregs = 4,
	.capabilities = QCA_CAP_WIDEBAND_SPEECH | QCA_CAP_VALID_LE_STATES,
};

static const struct qca_device_data qca_soc_data_wcn3998 __maybe_unused = {
	.soc_type = QCA_WCN3998,
	.vregs = (struct qca_vreg []) {
		{ "vddio", 10000  },
		{ "vddxo", 80000  },
		{ "vddrf", 300000 },
		{ "vddch0", 450000 },
	},
	.num_vregs = 4,
};

static const struct qca_device_data qca_soc_data_qca2066 __maybe_unused = {
	.soc_type = QCA_QCA2066,
	.num_vregs = 0,
	.capabilities = QCA_CAP_WIDEBAND_SPEECH | QCA_CAP_VALID_LE_STATES,
};

static const struct qca_device_data qca_soc_data_qca6390 __maybe_unused = {
	.soc_type = QCA_QCA6390,
	.num_vregs = 0,
};

static const struct qca_device_data qca_soc_data_wcn6750 __maybe_unused = {
	.soc_type = QCA_WCN6750,
	.vregs = (struct qca_vreg []) {
		{ "vddio", 5000 },
		{ "vddaon", 26000 },
		{ "vddbtcxmx", 126000 },
		{ "vddrfacmn", 12500 },
		{ "vddrfa0p8", 102000 },
		{ "vddrfa1p7", 302000 },
		{ "vddrfa1p2", 257000 },
		{ "vddrfa2p2", 1700000 },
		{ "vddasd", 200 },
	},
	.num_vregs = 9,
	.capabilities = QCA_CAP_WIDEBAND_SPEECH | QCA_CAP_VALID_LE_STATES,
};

static const struct qca_device_data qca_soc_data_wcn6855 __maybe_unused = {
	.soc_type = QCA_WCN6855,
	.vregs = (struct qca_vreg []) {
		{ "vddio", 5000 },
		{ "vddbtcxmx", 126000 },
		{ "vddrfacmn", 12500 },
		{ "vddrfa0p8", 102000 },
		{ "vddrfa1p7", 302000 },
		{ "vddrfa1p2", 257000 },
	},
	.num_vregs = 6,
	.capabilities = QCA_CAP_WIDEBAND_SPEECH | QCA_CAP_VALID_LE_STATES,
};

static const struct qca_device_data qca_soc_data_wcn7850 __maybe_unused = {
	.soc_type = QCA_WCN7850,
	.vregs = (struct qca_vreg []) {
		{ "vddio", 5000 },
		{ "vddaon", 26000 },
		{ "vdddig", 126000 },
		{ "vddrfa0p8", 102000 },
		{ "vddrfa1p2", 257000 },
		{ "vddrfa1p9", 302000 },
	},
	.num_vregs = 6,
	.capabilities = QCA_CAP_WIDEBAND_SPEECH | QCA_CAP_VALID_LE_STATES,
};

static void qca_power_shutdown(struct hci_uart *hu)
{
	struct qca_serdev *qcadev;
	struct qca_data *qca = hu->priv;
	unsigned long flags;
	enum qca_btsoc_type soc_type = qca_soc_type(hu);
	bool sw_ctrl_state;

	/* From this point we go into power off state. But serial port is
	 * still open, stop queueing the IBS data and flush all the buffered
	 * data in skb's.
	 */
	spin_lock_irqsave(&qca->hci_ibs_lock, flags);
	set_bit(QCA_IBS_DISABLED, &qca->flags);
	qca_flush(hu);
	spin_unlock_irqrestore(&qca->hci_ibs_lock, flags);

	/* Non-serdev device usually is powered by external power
	 * and don't need additional action in driver for power down
	 */
	if (!hu->serdev)
		return;

	qcadev = serdev_device_get_drvdata(hu->serdev);

	switch (soc_type) {
	case QCA_WCN3988:
	case QCA_WCN3990:
	case QCA_WCN3991:
	case QCA_WCN3998:
		host_set_baudrate(hu, 2400);
		qca_send_power_pulse(hu, false);
		qca_regulator_disable(qcadev);
		break;

	case QCA_WCN6750:
	case QCA_WCN6855:
		gpiod_set_value_cansleep(qcadev->bt_en, 0);
		msleep(100);
		qca_regulator_disable(qcadev);
		if (qcadev->sw_ctrl) {
			sw_ctrl_state = gpiod_get_value_cansleep(qcadev->sw_ctrl);
			bt_dev_dbg(hu->hdev, "SW_CTRL is %d", sw_ctrl_state);
		}
		break;

	default:
		gpiod_set_value_cansleep(qcadev->bt_en, 0);
	}

	set_bit(QCA_BT_OFF, &qca->flags);
}

static int qca_power_off(struct hci_dev *hdev)
{
	struct hci_uart *hu = hci_get_drvdata(hdev);
	struct qca_data *qca = hu->priv;
	enum qca_btsoc_type soc_type = qca_soc_type(hu);

	hu->hdev->hw_error = NULL;
	hu->hdev->cmd_timeout = NULL;

	del_timer_sync(&qca->wake_retrans_timer);
	del_timer_sync(&qca->tx_idle_timer);

	/* Stop sending shutdown command if soc crashes. */
	if (soc_type != QCA_ROME
		&& qca->memdump_state == QCA_MEMDUMP_IDLE) {
		qca_send_pre_shutdown_cmd(hdev);
		usleep_range(8000, 10000);
	}

	qca_power_shutdown(hu);
	return 0;
}

static int qca_regulator_enable(struct qca_serdev *qcadev)
{
	struct qca_power *power = qcadev->bt_power;
	int ret;

	/* Already enabled */
	if (power->vregs_on)
		return 0;

	BT_DBG("enabling %d regulators)", power->num_vregs);

	ret = regulator_bulk_enable(power->num_vregs, power->vreg_bulk);
	if (ret)
		return ret;

	power->vregs_on = true;

	ret = clk_prepare_enable(qcadev->susclk);
	if (ret)
		qca_regulator_disable(qcadev);

	return ret;
}

static void qca_regulator_disable(struct qca_serdev *qcadev)
{
	struct qca_power *power;

	if (!qcadev)
		return;

	power = qcadev->bt_power;

	/* Already disabled? */
	if (!power->vregs_on)
		return;

	regulator_bulk_disable(power->num_vregs, power->vreg_bulk);
	power->vregs_on = false;

	clk_disable_unprepare(qcadev->susclk);
}

static int qca_init_regulators(struct qca_power *qca,
				const struct qca_vreg *vregs, size_t num_vregs)
{
	struct regulator_bulk_data *bulk;
	int ret;
	int i;

	bulk = devm_kcalloc(qca->dev, num_vregs, sizeof(*bulk), GFP_KERNEL);
	if (!bulk)
		return -ENOMEM;

	for (i = 0; i < num_vregs; i++)
		bulk[i].supply = vregs[i].name;

	ret = devm_regulator_bulk_get(qca->dev, num_vregs, bulk);
	if (ret < 0)
		return ret;

	for (i = 0; i < num_vregs; i++) {
		ret = regulator_set_load(bulk[i].consumer, vregs[i].load_uA);
		if (ret)
			return ret;
	}

	qca->vreg_bulk = bulk;
	qca->num_vregs = num_vregs;

	return 0;
}

static int qca_serdev_probe(struct serdev_device *serdev)
{
	struct qca_serdev *qcadev;
	struct hci_dev *hdev;
	const struct qca_device_data *data;
	int err;
	bool power_ctrl_enabled = true;

	qcadev = devm_kzalloc(&serdev->dev, sizeof(*qcadev), GFP_KERNEL);
	if (!qcadev)
		return -ENOMEM;

	qcadev->serdev_hu.serdev = serdev;
	data = device_get_match_data(&serdev->dev);
	serdev_device_set_drvdata(serdev, qcadev);
	device_property_read_string(&serdev->dev, "firmware-name",
					 &qcadev->firmware_name);
	device_property_read_u32(&serdev->dev, "max-speed",
				 &qcadev->oper_speed);
	if (!qcadev->oper_speed)
		BT_DBG("UART will pick default operating speed");

	if (data)
		qcadev->btsoc_type = data->soc_type;
	else
		qcadev->btsoc_type = QCA_ROME;

	switch (qcadev->btsoc_type) {
	case QCA_WCN3988:
	case QCA_WCN3990:
	case QCA_WCN3991:
	case QCA_WCN3998:
	case QCA_WCN6750:
	case QCA_WCN6855:
	case QCA_WCN7850:
		qcadev->bt_power = devm_kzalloc(&serdev->dev,
						sizeof(struct qca_power),
						GFP_KERNEL);
		if (!qcadev->bt_power)
			return -ENOMEM;

		qcadev->bt_power->dev = &serdev->dev;
		err = qca_init_regulators(qcadev->bt_power, data->vregs,
					  data->num_vregs);
		if (err) {
			BT_ERR("Failed to init regulators:%d", err);
			return err;
		}

		qcadev->bt_power->vregs_on = false;

		qcadev->bt_en = devm_gpiod_get_optional(&serdev->dev, "enable",
					       GPIOD_OUT_LOW);
		if (IS_ERR_OR_NULL(qcadev->bt_en) &&
		    (data->soc_type == QCA_WCN6750 ||
		     data->soc_type == QCA_WCN6855)) {
			dev_err(&serdev->dev, "failed to acquire BT_EN gpio\n");
			power_ctrl_enabled = false;
		}

		qcadev->sw_ctrl = devm_gpiod_get_optional(&serdev->dev, "swctrl",
					       GPIOD_IN);
		if (IS_ERR_OR_NULL(qcadev->sw_ctrl) &&
		    (data->soc_type == QCA_WCN6750 ||
		     data->soc_type == QCA_WCN6855 ||
		     data->soc_type == QCA_WCN7850))
			dev_warn(&serdev->dev, "failed to acquire SW_CTRL gpio\n");

		qcadev->susclk = devm_clk_get_optional(&serdev->dev, NULL);
		if (IS_ERR(qcadev->susclk)) {
			dev_err(&serdev->dev, "failed to acquire clk\n");
			return PTR_ERR(qcadev->susclk);
		}

		err = hci_uart_register_device(&qcadev->serdev_hu, &qca_proto);
		if (err) {
			BT_ERR("wcn3990 serdev registration failed");
			return err;
		}
		break;

	default:
		qcadev->bt_en = devm_gpiod_get_optional(&serdev->dev, "enable",
					       GPIOD_OUT_LOW);
		if (IS_ERR_OR_NULL(qcadev->bt_en)) {
			dev_warn(&serdev->dev, "failed to acquire enable gpio\n");
			power_ctrl_enabled = false;
		}

		qcadev->susclk = devm_clk_get_optional(&serdev->dev, NULL);
		if (IS_ERR(qcadev->susclk)) {
			dev_warn(&serdev->dev, "failed to acquire clk\n");
			return PTR_ERR(qcadev->susclk);
		}
		err = clk_set_rate(qcadev->susclk, SUSCLK_RATE_32KHZ);
		if (err)
			return err;

		err = clk_prepare_enable(qcadev->susclk);
		if (err)
			return err;

		err = hci_uart_register_device(&qcadev->serdev_hu, &qca_proto);
		if (err) {
			BT_ERR("Rome serdev registration failed");
			clk_disable_unprepare(qcadev->susclk);
			return err;
		}
	}

	hdev = qcadev->serdev_hu.hdev;

	if (power_ctrl_enabled) {
		set_bit(HCI_QUIRK_NON_PERSISTENT_SETUP, &hdev->quirks);
		hdev->shutdown = qca_power_off;
	}

	if (data) {
		/* Wideband speech support must be set per driver since it can't
		 * be queried via hci. Same with the valid le states quirk.
		 */
		if (data->capabilities & QCA_CAP_WIDEBAND_SPEECH)
			set_bit(HCI_QUIRK_WIDEBAND_SPEECH_SUPPORTED,
				&hdev->quirks);

		if (data->capabilities & QCA_CAP_VALID_LE_STATES)
			set_bit(HCI_QUIRK_VALID_LE_STATES, &hdev->quirks);
	}

	return 0;
}

static void qca_serdev_remove(struct serdev_device *serdev)
{
	struct qca_serdev *qcadev = serdev_device_get_drvdata(serdev);
	struct qca_power *power = qcadev->bt_power;

	switch (qcadev->btsoc_type) {
	case QCA_WCN3988:
	case QCA_WCN3990:
	case QCA_WCN3991:
	case QCA_WCN3998:
	case QCA_WCN6750:
	case QCA_WCN6855:
	case QCA_WCN7850:
		if (power->vregs_on) {
			qca_power_shutdown(&qcadev->serdev_hu);
			break;
		}
		fallthrough;

	default:
		if (qcadev->susclk)
			clk_disable_unprepare(qcadev->susclk);
	}

	hci_uart_unregister_device(&qcadev->serdev_hu);
}

static void qca_serdev_shutdown(struct device *dev)
{
	int ret;
	int timeout = msecs_to_jiffies(CMD_TRANS_TIMEOUT_MS);
	struct serdev_device *serdev = to_serdev_device(dev);
	struct qca_serdev *qcadev = serdev_device_get_drvdata(serdev);
	struct hci_uart *hu = &qcadev->serdev_hu;
	struct hci_dev *hdev = hu->hdev;
	struct qca_data *qca = hu->priv;
	const u8 ibs_wake_cmd[] = { 0xFD };
	const u8 edl_reset_soc_cmd[] = { 0x01, 0x00, 0xFC, 0x01, 0x05 };

	if (qcadev->btsoc_type == QCA_QCA6390) {
		if (test_bit(QCA_BT_OFF, &qca->flags) ||
		    !test_bit(HCI_RUNNING, &hdev->flags))
			return;

		serdev_device_write_flush(serdev);
		ret = serdev_device_write_buf(serdev, ibs_wake_cmd,
					      sizeof(ibs_wake_cmd));
		if (ret < 0) {
			BT_ERR("QCA send IBS_WAKE_IND error: %d", ret);
			return;
		}
		serdev_device_wait_until_sent(serdev, timeout);
		usleep_range(8000, 10000);

		serdev_device_write_flush(serdev);
		ret = serdev_device_write_buf(serdev, edl_reset_soc_cmd,
					      sizeof(edl_reset_soc_cmd));
		if (ret < 0) {
			BT_ERR("QCA send EDL_RESET_REQ error: %d", ret);
			return;
		}
		serdev_device_wait_until_sent(serdev, timeout);
		usleep_range(8000, 10000);
	}
}

static int __maybe_unused qca_suspend(struct device *dev)
{
	struct serdev_device *serdev = to_serdev_device(dev);
	struct qca_serdev *qcadev = serdev_device_get_drvdata(serdev);
	struct hci_uart *hu = &qcadev->serdev_hu;
	struct qca_data *qca = hu->priv;
	unsigned long flags;
	bool tx_pending = false;
	int ret = 0;
	u8 cmd;
	u32 wait_timeout = 0;

	set_bit(QCA_SUSPENDING, &qca->flags);

	/* if BT SoC is running with default firmware then it does not
	 * support in-band sleep
	 */
	if (test_bit(QCA_ROM_FW, &qca->flags))
		return 0;

	/* During SSR after memory dump collection, controller will be
	 * powered off and then powered on.If controller is powered off
	 * during SSR then we should wait until SSR is completed.
	 */
	if (test_bit(QCA_BT_OFF, &qca->flags) &&
	    !test_bit(QCA_SSR_TRIGGERED, &qca->flags))
		return 0;

	if (test_bit(QCA_IBS_DISABLED, &qca->flags) ||
	    test_bit(QCA_SSR_TRIGGERED, &qca->flags)) {
		wait_timeout = test_bit(QCA_SSR_TRIGGERED, &qca->flags) ?
					IBS_DISABLE_SSR_TIMEOUT_MS :
					FW_DOWNLOAD_TIMEOUT_MS;

		/* QCA_IBS_DISABLED flag is set to true, During FW download
		 * and during memory dump collection. It is reset to false,
		 * After FW download complete.
		 */
		wait_on_bit_timeout(&qca->flags, QCA_IBS_DISABLED,
			    TASK_UNINTERRUPTIBLE, msecs_to_jiffies(wait_timeout));

		if (test_bit(QCA_IBS_DISABLED, &qca->flags)) {
			bt_dev_err(hu->hdev, "SSR or FW download time out");
			ret = -ETIMEDOUT;
			goto error;
		}
	}

	cancel_work_sync(&qca->ws_awake_device);
	cancel_work_sync(&qca->ws_awake_rx);

	spin_lock_irqsave_nested(&qca->hci_ibs_lock,
				 flags, SINGLE_DEPTH_NESTING);

	switch (qca->tx_ibs_state) {
	case HCI_IBS_TX_WAKING:
		del_timer(&qca->wake_retrans_timer);
		fallthrough;
	case HCI_IBS_TX_AWAKE:
		del_timer(&qca->tx_idle_timer);

		serdev_device_write_flush(hu->serdev);
		cmd = HCI_IBS_SLEEP_IND;
		ret = serdev_device_write_buf(hu->serdev, &cmd, sizeof(cmd));

		if (ret < 0) {
			BT_ERR("Failed to send SLEEP to device");
			break;
		}

		qca->tx_ibs_state = HCI_IBS_TX_ASLEEP;
		qca->ibs_sent_slps++;
		tx_pending = true;
		break;

	case HCI_IBS_TX_ASLEEP:
		break;

	default:
		BT_ERR("Spurious tx state %d", qca->tx_ibs_state);
		ret = -EINVAL;
		break;
	}

	spin_unlock_irqrestore(&qca->hci_ibs_lock, flags);

	if (ret < 0)
		goto error;

	if (tx_pending) {
		serdev_device_wait_until_sent(hu->serdev,
					      msecs_to_jiffies(CMD_TRANS_TIMEOUT_MS));
		serial_clock_vote(HCI_IBS_TX_VOTE_CLOCK_OFF, hu);
	}

	/* Wait for HCI_IBS_SLEEP_IND sent by device to indicate its Tx is going
	 * to sleep, so that the packet does not wake the system later.
	 */
	ret = wait_event_interruptible_timeout(qca->suspend_wait_q,
			qca->rx_ibs_state == HCI_IBS_RX_ASLEEP,
			msecs_to_jiffies(IBS_BTSOC_TX_IDLE_TIMEOUT_MS));
	if (ret == 0) {
		ret = -ETIMEDOUT;
		goto error;
	}

	return 0;

error:
	clear_bit(QCA_SUSPENDING, &qca->flags);

	return ret;
}

static int __maybe_unused qca_resume(struct device *dev)
{
	struct serdev_device *serdev = to_serdev_device(dev);
	struct qca_serdev *qcadev = serdev_device_get_drvdata(serdev);
	struct hci_uart *hu = &qcadev->serdev_hu;
	struct qca_data *qca = hu->priv;

	clear_bit(QCA_SUSPENDING, &qca->flags);

	return 0;
}

static SIMPLE_DEV_PM_OPS(qca_pm_ops, qca_suspend, qca_resume);

#ifdef CONFIG_OF
static const struct of_device_id qca_bluetooth_of_match[] = {
	{ .compatible = "qcom,qca2066-bt", .data = &qca_soc_data_qca2066},
	{ .compatible = "qcom,qca6174-bt" },
	{ .compatible = "qcom,qca6390-bt", .data = &qca_soc_data_qca6390},
	{ .compatible = "qcom,qca9377-bt" },
	{ .compatible = "qcom,wcn3988-bt", .data = &qca_soc_data_wcn3988},
	{ .compatible = "qcom,wcn3990-bt", .data = &qca_soc_data_wcn3990},
	{ .compatible = "qcom,wcn3991-bt", .data = &qca_soc_data_wcn3991},
	{ .compatible = "qcom,wcn3998-bt", .data = &qca_soc_data_wcn3998},
	{ .compatible = "qcom,wcn6750-bt", .data = &qca_soc_data_wcn6750},
	{ .compatible = "qcom,wcn6855-bt", .data = &qca_soc_data_wcn6855},
	{ .compatible = "qcom,wcn7850-bt", .data = &qca_soc_data_wcn7850},
	{ /* sentinel */ }
};
MODULE_DEVICE_TABLE(of, qca_bluetooth_of_match);
#endif

#ifdef CONFIG_ACPI
static const struct acpi_device_id qca_bluetooth_acpi_match[] = {
	{ "QCOM2066", (kernel_ulong_t)&qca_soc_data_qca2066 },
	{ "QCOM6390", (kernel_ulong_t)&qca_soc_data_qca6390 },
	{ "DLA16390", (kernel_ulong_t)&qca_soc_data_qca6390 },
	{ "DLB16390", (kernel_ulong_t)&qca_soc_data_qca6390 },
	{ "DLB26390", (kernel_ulong_t)&qca_soc_data_qca6390 },
	{ },
};
MODULE_DEVICE_TABLE(acpi, qca_bluetooth_acpi_match);
#endif

#ifdef CONFIG_DEV_COREDUMP
static void hciqca_coredump(struct device *dev)
{
	struct serdev_device *serdev = to_serdev_device(dev);
	struct qca_serdev *qcadev = serdev_device_get_drvdata(serdev);
	struct hci_uart *hu = &qcadev->serdev_hu;
	struct hci_dev  *hdev = hu->hdev;

	if (hdev->dump.coredump)
		hdev->dump.coredump(hdev);
}
#endif

static struct serdev_device_driver qca_serdev_driver = {
	.probe = qca_serdev_probe,
	.remove = qca_serdev_remove,
	.driver = {
		.name = "hci_uart_qca",
		.of_match_table = of_match_ptr(qca_bluetooth_of_match),
		.acpi_match_table = ACPI_PTR(qca_bluetooth_acpi_match),
		.shutdown = qca_serdev_shutdown,
		.pm = &qca_pm_ops,
#ifdef CONFIG_DEV_COREDUMP
		.coredump = hciqca_coredump,
#endif
	},
};

int __init qca_init(void)
{
	serdev_device_driver_register(&qca_serdev_driver);

	return hci_uart_register_proto(&qca_proto);
}

int __exit qca_deinit(void)
{
	serdev_device_driver_unregister(&qca_serdev_driver);

	return hci_uart_unregister_proto(&qca_proto);
}<|MERGE_RESOLUTION|>--- conflicted
+++ resolved
@@ -1813,8 +1813,6 @@
 	err = __hci_cmd_send(hdev, 0xfc0c, 1, param);
 	if (err < 0)
 		bt_dev_err(hdev, "%s: trigger crash failed (%d)", __func__, err);
-<<<<<<< HEAD
-=======
 }
 
 static int qca_get_data_path_id(struct hci_dev *hdev, __u8 *data_path_id)
@@ -1833,7 +1831,6 @@
 	 */
 	hdev->get_codec_config_data = NULL;
 	return 0;
->>>>>>> d020a665
 }
 
 static int qca_setup(struct hci_uart *hu)
