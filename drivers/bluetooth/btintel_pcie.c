// SPDX-License-Identifier: GPL-2.0-or-later
/*
 *
 *  Bluetooth support for Intel PCIe devices
 *
 *  Copyright (C) 2024  Intel Corporation
 */

#include <linux/kernel.h>
#include <linux/module.h>
#include <linux/firmware.h>
#include <linux/pci.h>
#include <linux/wait.h>
#include <linux/delay.h>
#include <linux/interrupt.h>

#include <linux/unaligned.h>

#include <net/bluetooth/bluetooth.h>
#include <net/bluetooth/hci_core.h>

#include "btintel.h"
#include "btintel_pcie.h"

#define VERSION "0.1"

#define BTINTEL_PCI_DEVICE(dev, subdev)	\
	.vendor = PCI_VENDOR_ID_INTEL,	\
	.device = (dev),		\
	.subvendor = PCI_ANY_ID,	\
	.subdevice = (subdev),		\
	.driver_data = 0

#define POLL_INTERVAL_US	10

/* Intel Bluetooth PCIe device id table */
static const struct pci_device_id btintel_pcie_table[] = {
	{ BTINTEL_PCI_DEVICE(0x4D76, PCI_ANY_ID) },
	{ BTINTEL_PCI_DEVICE(0xA876, PCI_ANY_ID) },
	{ BTINTEL_PCI_DEVICE(0xE476, PCI_ANY_ID) },
	{ 0 }
};
MODULE_DEVICE_TABLE(pci, btintel_pcie_table);

struct btintel_pcie_dev_recovery {
	struct list_head list;
	u8 count;
	time64_t last_error;
	char name[];
};

/* Intel PCIe uses 4 bytes of HCI type instead of 1 byte BT SIG HCI type */
#define BTINTEL_PCIE_HCI_TYPE_LEN	4
#define BTINTEL_PCIE_HCI_CMD_PKT	0x00000001
#define BTINTEL_PCIE_HCI_ACL_PKT	0x00000002
#define BTINTEL_PCIE_HCI_SCO_PKT	0x00000003
#define BTINTEL_PCIE_HCI_EVT_PKT	0x00000004
#define BTINTEL_PCIE_HCI_ISO_PKT	0x00000005

#define BTINTEL_PCIE_MAGIC_NUM    0xA5A5A5A5

#define BTINTEL_PCIE_BLZR_HWEXP_SIZE		1024
#define BTINTEL_PCIE_BLZR_HWEXP_DMP_ADDR	0xB00A7C00

#define BTINTEL_PCIE_SCP_HWEXP_SIZE		4096
#define BTINTEL_PCIE_SCP_HWEXP_DMP_ADDR		0xB030F800

#define BTINTEL_PCIE_MAGIC_NUM	0xA5A5A5A5

#define BTINTEL_PCIE_TRIGGER_REASON_USER_TRIGGER	0x17A2
#define BTINTEL_PCIE_TRIGGER_REASON_FW_ASSERT		0x1E61

#define BTINTEL_PCIE_RESET_WINDOW_SECS		5
#define BTINTEL_PCIE_FLR_MAX_RETRY	1

/* Alive interrupt context */
enum {
	BTINTEL_PCIE_ROM,
	BTINTEL_PCIE_FW_DL,
	BTINTEL_PCIE_HCI_RESET,
	BTINTEL_PCIE_INTEL_HCI_RESET1,
	BTINTEL_PCIE_INTEL_HCI_RESET2,
	BTINTEL_PCIE_D0,
	BTINTEL_PCIE_D3
};

/* Structure for dbgc fragment buffer
 * @buf_addr_lsb: LSB of the buffer's physical address
 * @buf_addr_msb: MSB of the buffer's physical address
 * @buf_size: Total size of the buffer
 */
struct btintel_pcie_dbgc_ctxt_buf {
	u32	buf_addr_lsb;
	u32	buf_addr_msb;
	u32	buf_size;
};

/* Structure for dbgc fragment
 * @magic_num: 0XA5A5A5A5
 * @ver: For Driver-FW compatibility
 * @total_size: Total size of the payload debug info
 * @num_buf: Num of allocated debug bufs
 * @bufs: All buffer's addresses and sizes
 */
struct btintel_pcie_dbgc_ctxt {
	u32	magic_num;
	u32     ver;
	u32     total_size;
	u32     num_buf;
	struct btintel_pcie_dbgc_ctxt_buf bufs[BTINTEL_PCIE_DBGC_BUFFER_COUNT];
};

struct btintel_pcie_removal {
	struct pci_dev *pdev;
	struct work_struct work;
};

static LIST_HEAD(btintel_pcie_recovery_list);
static DEFINE_SPINLOCK(btintel_pcie_recovery_lock);

static inline char *btintel_pcie_alivectxt_state2str(u32 alive_intr_ctxt)
{
	switch (alive_intr_ctxt) {
	case BTINTEL_PCIE_ROM:
		return "rom";
	case BTINTEL_PCIE_FW_DL:
		return "fw_dl";
	case BTINTEL_PCIE_D0:
		return "d0";
	case BTINTEL_PCIE_D3:
		return "d3";
	case BTINTEL_PCIE_HCI_RESET:
		return "hci_reset";
	case BTINTEL_PCIE_INTEL_HCI_RESET1:
		return "intel_reset1";
	case BTINTEL_PCIE_INTEL_HCI_RESET2:
		return "intel_reset2";
	default:
		return "unknown";
	}
}

/* This function initializes the memory for DBGC buffers and formats the
 * DBGC fragment which consists header info and DBGC buffer's LSB, MSB and
 * size as the payload
 */
static int btintel_pcie_setup_dbgc(struct btintel_pcie_data *data)
{
	struct btintel_pcie_dbgc_ctxt db_frag;
	struct data_buf *buf;
	int i;

	data->dbgc.count = BTINTEL_PCIE_DBGC_BUFFER_COUNT;
	data->dbgc.bufs = devm_kcalloc(&data->pdev->dev, data->dbgc.count,
				       sizeof(*buf), GFP_KERNEL);
	if (!data->dbgc.bufs)
		return -ENOMEM;

	data->dbgc.buf_v_addr = dmam_alloc_coherent(&data->pdev->dev,
						    data->dbgc.count *
						    BTINTEL_PCIE_DBGC_BUFFER_SIZE,
						    &data->dbgc.buf_p_addr,
						    GFP_KERNEL | __GFP_NOWARN);
	if (!data->dbgc.buf_v_addr)
		return -ENOMEM;

	data->dbgc.frag_v_addr = dmam_alloc_coherent(&data->pdev->dev,
						     sizeof(struct btintel_pcie_dbgc_ctxt),
						     &data->dbgc.frag_p_addr,
						     GFP_KERNEL | __GFP_NOWARN);
	if (!data->dbgc.frag_v_addr)
		return -ENOMEM;

	data->dbgc.frag_size = sizeof(struct btintel_pcie_dbgc_ctxt);

	db_frag.magic_num = BTINTEL_PCIE_MAGIC_NUM;
	db_frag.ver = BTINTEL_PCIE_DBGC_FRAG_VERSION;
	db_frag.total_size = BTINTEL_PCIE_DBGC_FRAG_PAYLOAD_SIZE;
	db_frag.num_buf = BTINTEL_PCIE_DBGC_FRAG_BUFFER_COUNT;

	for (i = 0; i < data->dbgc.count; i++) {
		buf = &data->dbgc.bufs[i];
		buf->data_p_addr = data->dbgc.buf_p_addr + i * BTINTEL_PCIE_DBGC_BUFFER_SIZE;
		buf->data = data->dbgc.buf_v_addr + i * BTINTEL_PCIE_DBGC_BUFFER_SIZE;
		db_frag.bufs[i].buf_addr_lsb = lower_32_bits(buf->data_p_addr);
		db_frag.bufs[i].buf_addr_msb = upper_32_bits(buf->data_p_addr);
		db_frag.bufs[i].buf_size = BTINTEL_PCIE_DBGC_BUFFER_SIZE;
	}

	memcpy(data->dbgc.frag_v_addr, &db_frag, sizeof(db_frag));
	return 0;
}

static inline void ipc_print_ia_ring(struct hci_dev *hdev, struct ia *ia,
				     u16 queue_num)
{
	bt_dev_dbg(hdev, "IA: %s: tr-h:%02u  tr-t:%02u  cr-h:%02u  cr-t:%02u",
		   queue_num == BTINTEL_PCIE_TXQ_NUM ? "TXQ" : "RXQ",
		   ia->tr_hia[queue_num], ia->tr_tia[queue_num],
		   ia->cr_hia[queue_num], ia->cr_tia[queue_num]);
}

static inline void ipc_print_urbd1(struct hci_dev *hdev, struct urbd1 *urbd1,
				   u16 index)
{
	bt_dev_dbg(hdev, "RXQ:urbd1(%u) frbd_tag:%u status: 0x%x fixed:0x%x",
		   index, urbd1->frbd_tag, urbd1->status, urbd1->fixed);
}

static struct btintel_pcie_data *btintel_pcie_get_data(struct msix_entry *entry)
{
	u8 queue = entry->entry;
	struct msix_entry *entries = entry - queue;

	return container_of(entries, struct btintel_pcie_data, msix_entries[0]);
}

/* Set the doorbell for TXQ to notify the device that @index (actually index-1)
 * of the TFD is updated and ready to transmit.
 */
static void btintel_pcie_set_tx_db(struct btintel_pcie_data *data, u16 index)
{
	u32 val;

	val = index;
	val |= (BTINTEL_PCIE_TX_DB_VEC << 16);

	btintel_pcie_wr_reg32(data, BTINTEL_PCIE_CSR_HBUS_TARG_WRPTR, val);
}

/* Copy the data to next(@tfd_index) data buffer and update the TFD(transfer
 * descriptor) with the data length and the DMA address of the data buffer.
 */
static void btintel_pcie_prepare_tx(struct txq *txq, u16 tfd_index,
				    struct sk_buff *skb)
{
	struct data_buf *buf;
	struct tfd *tfd;

	tfd = &txq->tfds[tfd_index];
	memset(tfd, 0, sizeof(*tfd));

	buf = &txq->bufs[tfd_index];

	tfd->size = skb->len;
	tfd->addr = buf->data_p_addr;

	/* Copy the outgoing data to DMA buffer */
	memcpy(buf->data, skb->data, tfd->size);
}

static inline void btintel_pcie_dump_debug_registers(struct hci_dev *hdev)
{
	struct btintel_pcie_data *data = hci_get_drvdata(hdev);
	u16 cr_hia, cr_tia;
	u32 reg, mbox_reg;
	struct sk_buff *skb;
	u8 buf[80];

	skb = alloc_skb(1024, GFP_ATOMIC);
	if (!skb)
		return;

	snprintf(buf, sizeof(buf), "%s", "---- Dump of debug registers ---");
	bt_dev_dbg(hdev, "%s", buf);
	skb_put_data(skb, buf, strlen(buf));

	reg = btintel_pcie_rd_reg32(data, BTINTEL_PCIE_CSR_BOOT_STAGE_REG);
	snprintf(buf, sizeof(buf), "boot stage: 0x%8.8x", reg);
	bt_dev_dbg(hdev, "%s", buf);
	skb_put_data(skb, buf, strlen(buf));
	data->boot_stage_cache = reg;

	reg = btintel_pcie_rd_reg32(data, BTINTEL_PCIE_CSR_IPC_STATUS_REG);
	snprintf(buf, sizeof(buf), "ipc status: 0x%8.8x", reg);
	skb_put_data(skb, buf, strlen(buf));
	bt_dev_dbg(hdev, "%s", buf);

	reg = btintel_pcie_rd_reg32(data, BTINTEL_PCIE_CSR_IPC_CONTROL_REG);
	snprintf(buf, sizeof(buf), "ipc control: 0x%8.8x", reg);
	skb_put_data(skb, buf, strlen(buf));
	bt_dev_dbg(hdev, "%s", buf);

	reg = btintel_pcie_rd_reg32(data, BTINTEL_PCIE_CSR_IPC_SLEEP_CTL_REG);
	snprintf(buf, sizeof(buf), "ipc sleep control: 0x%8.8x", reg);
	skb_put_data(skb, buf, strlen(buf));
	bt_dev_dbg(hdev, "%s", buf);

	/*Read the Mail box status and registers*/
	reg = btintel_pcie_rd_reg32(data, BTINTEL_PCIE_CSR_MBOX_STATUS_REG);
	snprintf(buf, sizeof(buf), "mbox status: 0x%8.8x", reg);
	skb_put_data(skb, buf, strlen(buf));
	if (reg & BTINTEL_PCIE_CSR_MBOX_STATUS_MBOX1) {
		mbox_reg = btintel_pcie_rd_reg32(data,
						 BTINTEL_PCIE_CSR_MBOX_1_REG);
		snprintf(buf, sizeof(buf), "mbox_1: 0x%8.8x", mbox_reg);
		skb_put_data(skb, buf, strlen(buf));
		bt_dev_dbg(hdev, "%s", buf);
	}

	if (reg & BTINTEL_PCIE_CSR_MBOX_STATUS_MBOX2) {
		mbox_reg = btintel_pcie_rd_reg32(data,
						 BTINTEL_PCIE_CSR_MBOX_2_REG);
		snprintf(buf, sizeof(buf), "mbox_2: 0x%8.8x", mbox_reg);
		skb_put_data(skb, buf, strlen(buf));
		bt_dev_dbg(hdev, "%s", buf);
	}

	if (reg & BTINTEL_PCIE_CSR_MBOX_STATUS_MBOX3) {
		mbox_reg = btintel_pcie_rd_reg32(data,
						 BTINTEL_PCIE_CSR_MBOX_3_REG);
		snprintf(buf, sizeof(buf), "mbox_3: 0x%8.8x", mbox_reg);
		skb_put_data(skb, buf, strlen(buf));
		bt_dev_dbg(hdev, "%s", buf);
	}

	if (reg & BTINTEL_PCIE_CSR_MBOX_STATUS_MBOX4) {
		mbox_reg = btintel_pcie_rd_reg32(data,
						 BTINTEL_PCIE_CSR_MBOX_4_REG);
		snprintf(buf, sizeof(buf), "mbox_4: 0x%8.8x", mbox_reg);
		skb_put_data(skb, buf, strlen(buf));
		bt_dev_dbg(hdev, "%s", buf);
	}

	cr_hia = data->ia.cr_hia[BTINTEL_PCIE_RXQ_NUM];
	cr_tia = data->ia.cr_tia[BTINTEL_PCIE_RXQ_NUM];
	snprintf(buf, sizeof(buf), "rxq: cr_tia: %u cr_hia: %u", cr_tia, cr_hia);
	skb_put_data(skb, buf, strlen(buf));
	bt_dev_dbg(hdev, "%s", buf);

	cr_hia = data->ia.cr_hia[BTINTEL_PCIE_TXQ_NUM];
	cr_tia = data->ia.cr_tia[BTINTEL_PCIE_TXQ_NUM];
	snprintf(buf, sizeof(buf), "txq: cr_tia: %u cr_hia: %u", cr_tia, cr_hia);
	skb_put_data(skb, buf, strlen(buf));
	bt_dev_dbg(hdev, "%s", buf);
	snprintf(buf, sizeof(buf), "--------------------------------");
	bt_dev_dbg(hdev, "%s", buf);

	hci_recv_diag(hdev, skb);
}

static int btintel_pcie_send_sync(struct btintel_pcie_data *data,
				  struct sk_buff *skb, u32 pkt_type, u16 opcode)
{
	int ret;
	u16 tfd_index;
	u32 old_ctxt;
	bool wait_on_alive = false;
	struct hci_dev *hdev = data->hdev;

	struct txq *txq = &data->txq;

	tfd_index = data->ia.tr_hia[BTINTEL_PCIE_TXQ_NUM];

	if (tfd_index > txq->count)
		return -ERANGE;

	/* Firmware raises alive interrupt on HCI_OP_RESET or
	 * BTINTEL_HCI_OP_RESET
	 */
	wait_on_alive = (pkt_type == BTINTEL_PCIE_HCI_CMD_PKT &&
		(opcode == BTINTEL_HCI_OP_RESET || opcode == HCI_OP_RESET));

	if (wait_on_alive) {
		data->gp0_received = false;
		old_ctxt = data->alive_intr_ctxt;
		data->alive_intr_ctxt =
			(opcode == BTINTEL_HCI_OP_RESET ? BTINTEL_PCIE_INTEL_HCI_RESET1 :
				BTINTEL_PCIE_HCI_RESET);
		bt_dev_dbg(data->hdev, "sending cmd: 0x%4.4x alive context changed: %s  ->  %s",
			   opcode, btintel_pcie_alivectxt_state2str(old_ctxt),
			   btintel_pcie_alivectxt_state2str(data->alive_intr_ctxt));
	}

	memcpy(skb_push(skb, BTINTEL_PCIE_HCI_TYPE_LEN), &pkt_type,
	       BTINTEL_PCIE_HCI_TYPE_LEN);

	/* Prepare for TX. It updates the TFD with the length of data and
	 * address of the DMA buffer, and copy the data to the DMA buffer
	 */
	btintel_pcie_prepare_tx(txq, tfd_index, skb);

	tfd_index = (tfd_index + 1) % txq->count;
	data->ia.tr_hia[BTINTEL_PCIE_TXQ_NUM] = tfd_index;

	/* Arm wait event condition */
	data->tx_wait_done = false;

	/* Set the doorbell to notify the device */
	btintel_pcie_set_tx_db(data, tfd_index);

	/* Wait for the complete interrupt - URBD0 */
	ret = wait_event_timeout(data->tx_wait_q, data->tx_wait_done,
				 msecs_to_jiffies(BTINTEL_PCIE_TX_WAIT_TIMEOUT_MS));
	if (!ret) {
		bt_dev_err(data->hdev, "Timeout (%u ms) on tx completion",
			   BTINTEL_PCIE_TX_WAIT_TIMEOUT_MS);
		btintel_pcie_dump_debug_registers(data->hdev);
		return -ETIME;
	}

	if (wait_on_alive) {
		ret = wait_event_timeout(data->gp0_wait_q,
					 data->gp0_received,
					 msecs_to_jiffies(BTINTEL_DEFAULT_INTR_TIMEOUT_MS));
		if (!ret) {
			hdev->stat.err_tx++;
			bt_dev_err(hdev, "Timeout (%u ms)  on alive interrupt, alive context: %s",
				   BTINTEL_DEFAULT_INTR_TIMEOUT_MS,
				   btintel_pcie_alivectxt_state2str(data->alive_intr_ctxt));
			return  -ETIME;
		}
	}
	return 0;
}

/* Set the doorbell for RXQ to notify the device that @index (actually index-1)
 * is available to receive the data
 */
static void btintel_pcie_set_rx_db(struct btintel_pcie_data *data, u16 index)
{
	u32 val;

	val = index;
	val |= (BTINTEL_PCIE_RX_DB_VEC << 16);

	btintel_pcie_wr_reg32(data, BTINTEL_PCIE_CSR_HBUS_TARG_WRPTR, val);
}

/* Update the FRBD (free buffer descriptor) with the @frbd_index and the
 * DMA address of the free buffer.
 */
static void btintel_pcie_prepare_rx(struct rxq *rxq, u16 frbd_index)
{
	struct data_buf *buf;
	struct frbd *frbd;

	/* Get the buffer of the FRBD for DMA */
	buf = &rxq->bufs[frbd_index];

	frbd = &rxq->frbds[frbd_index];
	memset(frbd, 0, sizeof(*frbd));

	/* Update FRBD */
	frbd->tag = frbd_index;
	frbd->addr = buf->data_p_addr;
}

static int btintel_pcie_submit_rx(struct btintel_pcie_data *data)
{
	u16 frbd_index;
	struct rxq *rxq = &data->rxq;

	frbd_index = data->ia.tr_hia[BTINTEL_PCIE_RXQ_NUM];

	if (frbd_index > rxq->count)
		return -ERANGE;

	/* Prepare for RX submit. It updates the FRBD with the address of DMA
	 * buffer
	 */
	btintel_pcie_prepare_rx(rxq, frbd_index);

	frbd_index = (frbd_index + 1) % rxq->count;
	data->ia.tr_hia[BTINTEL_PCIE_RXQ_NUM] = frbd_index;
	ipc_print_ia_ring(data->hdev, &data->ia, BTINTEL_PCIE_RXQ_NUM);

	/* Set the doorbell to notify the device */
	btintel_pcie_set_rx_db(data, frbd_index);

	return 0;
}

static int btintel_pcie_start_rx(struct btintel_pcie_data *data)
{
	int i, ret;
	struct rxq *rxq = &data->rxq;

	/* Post (BTINTEL_PCIE_RX_DESCS_COUNT - 3) buffers to overcome the
	 * hardware issues leading to race condition at the firmware.
	 */

	for (i = 0; i < rxq->count - 3; i++) {
		ret = btintel_pcie_submit_rx(data);
		if (ret)
			return ret;
	}

	return 0;
}

static void btintel_pcie_reset_ia(struct btintel_pcie_data *data)
{
	memset(data->ia.tr_hia, 0, sizeof(u16) * BTINTEL_PCIE_NUM_QUEUES);
	memset(data->ia.tr_tia, 0, sizeof(u16) * BTINTEL_PCIE_NUM_QUEUES);
	memset(data->ia.cr_hia, 0, sizeof(u16) * BTINTEL_PCIE_NUM_QUEUES);
	memset(data->ia.cr_tia, 0, sizeof(u16) * BTINTEL_PCIE_NUM_QUEUES);
}

static int btintel_pcie_reset_bt(struct btintel_pcie_data *data)
{
	u32 reg;
	int retry = 3;

	reg = btintel_pcie_rd_reg32(data, BTINTEL_PCIE_CSR_FUNC_CTRL_REG);

	reg &= ~(BTINTEL_PCIE_CSR_FUNC_CTRL_FUNC_ENA |
			BTINTEL_PCIE_CSR_FUNC_CTRL_MAC_INIT |
			BTINTEL_PCIE_CSR_FUNC_CTRL_FUNC_INIT);
	reg |= BTINTEL_PCIE_CSR_FUNC_CTRL_BUS_MASTER_DISCON;

	btintel_pcie_wr_reg32(data, BTINTEL_PCIE_CSR_FUNC_CTRL_REG, reg);

	do {
		reg = btintel_pcie_rd_reg32(data, BTINTEL_PCIE_CSR_FUNC_CTRL_REG);
		if (reg & BTINTEL_PCIE_CSR_FUNC_CTRL_BUS_MASTER_STS)
			break;
		usleep_range(10000, 12000);

	} while (--retry > 0);
	usleep_range(10000, 12000);

	reg = btintel_pcie_rd_reg32(data, BTINTEL_PCIE_CSR_FUNC_CTRL_REG);

	reg &= ~(BTINTEL_PCIE_CSR_FUNC_CTRL_FUNC_ENA |
			BTINTEL_PCIE_CSR_FUNC_CTRL_MAC_INIT |
			BTINTEL_PCIE_CSR_FUNC_CTRL_FUNC_INIT);
	reg |= BTINTEL_PCIE_CSR_FUNC_CTRL_SW_RESET;
	btintel_pcie_wr_reg32(data, BTINTEL_PCIE_CSR_FUNC_CTRL_REG, reg);
	usleep_range(10000, 12000);

	reg = btintel_pcie_rd_reg32(data, BTINTEL_PCIE_CSR_FUNC_CTRL_REG);
	bt_dev_dbg(data->hdev, "csr register after reset: 0x%8.8x", reg);

	reg = btintel_pcie_rd_reg32(data, BTINTEL_PCIE_CSR_BOOT_STAGE_REG);

	/* If shared hardware reset is success then boot stage register shall be
	 * set to 0
	 */
	return reg == 0 ? 0 : -ENODEV;
}

static void btintel_pcie_mac_init(struct btintel_pcie_data *data)
{
	u32 reg;

	/* Set MAC_INIT bit to start primary bootloader */
	reg = btintel_pcie_rd_reg32(data, BTINTEL_PCIE_CSR_FUNC_CTRL_REG);
	reg &= ~(BTINTEL_PCIE_CSR_FUNC_CTRL_FUNC_INIT |
			BTINTEL_PCIE_CSR_FUNC_CTRL_BUS_MASTER_DISCON |
			BTINTEL_PCIE_CSR_FUNC_CTRL_SW_RESET);
	reg |= (BTINTEL_PCIE_CSR_FUNC_CTRL_FUNC_ENA |
			BTINTEL_PCIE_CSR_FUNC_CTRL_MAC_INIT);
	btintel_pcie_wr_reg32(data, BTINTEL_PCIE_CSR_FUNC_CTRL_REG, reg);
}

static int btintel_pcie_add_dmp_data(struct hci_dev *hdev, const void *data, int size)
{
	struct sk_buff *skb;
	int err;

	skb = alloc_skb(size, GFP_ATOMIC);
	if (!skb)
		return -ENOMEM;

	skb_put_data(skb, data, size);
	err = hci_devcd_append(hdev, skb);
	if (err) {
		bt_dev_err(hdev, "Failed to append data in the coredump");
		return err;
	}

	return 0;
}

static int btintel_pcie_get_mac_access(struct btintel_pcie_data *data)
{
	u32 reg;
	int retry = 15;

	reg = btintel_pcie_rd_reg32(data, BTINTEL_PCIE_CSR_FUNC_CTRL_REG);

	reg |= BTINTEL_PCIE_CSR_FUNC_CTRL_STOP_MAC_ACCESS_DIS;
	reg |= BTINTEL_PCIE_CSR_FUNC_CTRL_XTAL_CLK_REQ;
	if ((reg & BTINTEL_PCIE_CSR_FUNC_CTRL_MAC_ACCESS_STS) == 0)
		reg |= BTINTEL_PCIE_CSR_FUNC_CTRL_MAC_ACCESS_REQ;

	btintel_pcie_wr_reg32(data, BTINTEL_PCIE_CSR_FUNC_CTRL_REG, reg);

	do {
		reg = btintel_pcie_rd_reg32(data, BTINTEL_PCIE_CSR_FUNC_CTRL_REG);
		if (reg & BTINTEL_PCIE_CSR_FUNC_CTRL_MAC_ACCESS_STS)
			return 0;
		/* Need delay here for Target Access harwdware to settle down*/
		usleep_range(1000, 1200);

	} while (--retry > 0);

	return -ETIME;
}

static void btintel_pcie_release_mac_access(struct btintel_pcie_data *data)
{
	u32 reg;

	reg = btintel_pcie_rd_reg32(data, BTINTEL_PCIE_CSR_FUNC_CTRL_REG);

	if (reg & BTINTEL_PCIE_CSR_FUNC_CTRL_MAC_ACCESS_REQ)
		reg &= ~BTINTEL_PCIE_CSR_FUNC_CTRL_MAC_ACCESS_REQ;

	if (reg & BTINTEL_PCIE_CSR_FUNC_CTRL_STOP_MAC_ACCESS_DIS)
		reg &= ~BTINTEL_PCIE_CSR_FUNC_CTRL_STOP_MAC_ACCESS_DIS;

	if (reg & BTINTEL_PCIE_CSR_FUNC_CTRL_XTAL_CLK_REQ)
		reg &= ~BTINTEL_PCIE_CSR_FUNC_CTRL_XTAL_CLK_REQ;

	btintel_pcie_wr_reg32(data, BTINTEL_PCIE_CSR_FUNC_CTRL_REG, reg);
}

static void btintel_pcie_copy_tlv(struct sk_buff *skb, enum btintel_pcie_tlv_type type,
				  void *data, int size)
{
	struct intel_tlv *tlv;

	tlv = skb_put(skb, sizeof(*tlv) + size);
	tlv->type = type;
	tlv->len = size;
	memcpy(tlv->val, data, tlv->len);
}

static int btintel_pcie_read_dram_buffers(struct btintel_pcie_data *data)
{
	u32 offset, prev_size, wr_ptr_status, dump_size, i;
	struct btintel_pcie_dbgc *dbgc = &data->dbgc;
	u8 buf_idx, dump_time_len, fw_build;
	struct hci_dev *hdev = data->hdev;
	struct intel_tlv *tlv;
	struct timespec64 now;
	struct sk_buff *skb;
	struct tm tm_now;
	char buf[256];
	u16 hdr_len;
	int ret;

	wr_ptr_status = btintel_pcie_rd_dev_mem(data, BTINTEL_PCIE_DBGC_CUR_DBGBUFF_STATUS);
	offset = wr_ptr_status & BTINTEL_PCIE_DBG_OFFSET_BIT_MASK;

	buf_idx = BTINTEL_PCIE_DBGC_DBG_BUF_IDX(wr_ptr_status);
	if (buf_idx > dbgc->count) {
		bt_dev_warn(hdev, "Buffer index is invalid");
		return -EINVAL;
	}

	prev_size = buf_idx * BTINTEL_PCIE_DBGC_BUFFER_SIZE;
	if (prev_size + offset >= prev_size)
		data->dmp_hdr.write_ptr = prev_size + offset;
	else
		return -EINVAL;

	ktime_get_real_ts64(&now);
	time64_to_tm(now.tv_sec, 0, &tm_now);
	dump_time_len = snprintf(buf, sizeof(buf), "Dump Time: %02d-%02d-%04ld %02d:%02d:%02d",
				 tm_now.tm_mday, tm_now.tm_mon + 1, tm_now.tm_year + 1900,
				 tm_now.tm_hour, tm_now.tm_min, tm_now.tm_sec);

	fw_build = snprintf(buf + dump_time_len, sizeof(buf) - dump_time_len,
			    "Firmware Timestamp: Year %u WW %02u buildtype %u build %u",
			    2000 + (data->dmp_hdr.fw_timestamp >> 8),
			    data->dmp_hdr.fw_timestamp & 0xff, data->dmp_hdr.fw_build_type,
			    data->dmp_hdr.fw_build_num);

	hdr_len = sizeof(*tlv) + sizeof(data->dmp_hdr.cnvi_bt) +
		  sizeof(*tlv) + sizeof(data->dmp_hdr.write_ptr) +
		  sizeof(*tlv) + sizeof(data->dmp_hdr.wrap_ctr) +
		  sizeof(*tlv) + sizeof(data->dmp_hdr.trigger_reason) +
		  sizeof(*tlv) + sizeof(data->dmp_hdr.fw_git_sha1) +
		  sizeof(*tlv) + sizeof(data->dmp_hdr.cnvr_top) +
		  sizeof(*tlv) + sizeof(data->dmp_hdr.cnvi_top) +
		  sizeof(*tlv) + dump_time_len +
		  sizeof(*tlv) + fw_build;

	dump_size = hdr_len + sizeof(hdr_len);

	skb = alloc_skb(dump_size, GFP_KERNEL);
	if (!skb)
		return -ENOMEM;

	/* Add debug buffers data length to dump size */
	dump_size += BTINTEL_PCIE_DBGC_BUFFER_SIZE * dbgc->count;

	ret = hci_devcd_init(hdev, dump_size);
	if (ret) {
		bt_dev_err(hdev, "Failed to init devcoredump, err %d", ret);
		kfree_skb(skb);
		return ret;
	}

	skb_put_data(skb, &hdr_len, sizeof(hdr_len));

	btintel_pcie_copy_tlv(skb, BTINTEL_CNVI_BT, &data->dmp_hdr.cnvi_bt,
			      sizeof(data->dmp_hdr.cnvi_bt));

	btintel_pcie_copy_tlv(skb, BTINTEL_WRITE_PTR, &data->dmp_hdr.write_ptr,
			      sizeof(data->dmp_hdr.write_ptr));

	data->dmp_hdr.wrap_ctr = btintel_pcie_rd_dev_mem(data,
							 BTINTEL_PCIE_DBGC_DBGBUFF_WRAP_ARND);

	btintel_pcie_copy_tlv(skb, BTINTEL_WRAP_CTR, &data->dmp_hdr.wrap_ctr,
			      sizeof(data->dmp_hdr.wrap_ctr));

	btintel_pcie_copy_tlv(skb, BTINTEL_TRIGGER_REASON, &data->dmp_hdr.trigger_reason,
			      sizeof(data->dmp_hdr.trigger_reason));

	btintel_pcie_copy_tlv(skb, BTINTEL_FW_SHA, &data->dmp_hdr.fw_git_sha1,
			      sizeof(data->dmp_hdr.fw_git_sha1));

	btintel_pcie_copy_tlv(skb, BTINTEL_CNVR_TOP, &data->dmp_hdr.cnvr_top,
			      sizeof(data->dmp_hdr.cnvr_top));

	btintel_pcie_copy_tlv(skb, BTINTEL_CNVI_TOP, &data->dmp_hdr.cnvi_top,
			      sizeof(data->dmp_hdr.cnvi_top));

	btintel_pcie_copy_tlv(skb, BTINTEL_DUMP_TIME, buf, dump_time_len);

	btintel_pcie_copy_tlv(skb, BTINTEL_FW_BUILD, buf + dump_time_len, fw_build);

	ret = hci_devcd_append(hdev, skb);
	if (ret)
		goto exit_err;

	for (i = 0; i < dbgc->count; i++) {
		ret = btintel_pcie_add_dmp_data(hdev, dbgc->bufs[i].data,
						BTINTEL_PCIE_DBGC_BUFFER_SIZE);
		if (ret)
			break;
	}

exit_err:
	hci_devcd_complete(hdev);
	return ret;
}

static void btintel_pcie_dump_traces(struct hci_dev *hdev)
{
	struct btintel_pcie_data *data = hci_get_drvdata(hdev);
	int ret = 0;

	ret = btintel_pcie_get_mac_access(data);
	if (ret) {
		bt_dev_err(hdev, "Failed to get mac access: (%d)", ret);
		return;
	}

	ret = btintel_pcie_read_dram_buffers(data);

	btintel_pcie_release_mac_access(data);

	if (ret)
		bt_dev_err(hdev, "Failed to dump traces: (%d)", ret);
}

static void btintel_pcie_dump_hdr(struct hci_dev *hdev, struct sk_buff *skb)
{
	struct btintel_pcie_data *data = hci_get_drvdata(hdev);
	u16 len = skb->len;
	u16 *hdrlen_ptr;
	char buf[80];

	hdrlen_ptr = skb_put_zero(skb, sizeof(len));

	snprintf(buf, sizeof(buf), "Controller Name: 0x%X\n",
		 INTEL_HW_VARIANT(data->dmp_hdr.cnvi_bt));
	skb_put_data(skb, buf, strlen(buf));

	snprintf(buf, sizeof(buf), "Firmware Build Number: %u\n",
		 data->dmp_hdr.fw_build_num);
	skb_put_data(skb, buf, strlen(buf));

	snprintf(buf, sizeof(buf), "Driver: %s\n", data->dmp_hdr.driver_name);
	skb_put_data(skb, buf, strlen(buf));

	snprintf(buf, sizeof(buf), "Vendor: Intel\n");
	skb_put_data(skb, buf, strlen(buf));

	*hdrlen_ptr = skb->len - len;
}

static void btintel_pcie_dump_notify(struct hci_dev *hdev, int state)
{
	struct btintel_pcie_data *data = hci_get_drvdata(hdev);

	switch (state) {
	case HCI_DEVCOREDUMP_IDLE:
		data->dmp_hdr.state = HCI_DEVCOREDUMP_IDLE;
		break;
	case HCI_DEVCOREDUMP_ACTIVE:
		data->dmp_hdr.state = HCI_DEVCOREDUMP_ACTIVE;
		break;
	case HCI_DEVCOREDUMP_TIMEOUT:
	case HCI_DEVCOREDUMP_ABORT:
	case HCI_DEVCOREDUMP_DONE:
		data->dmp_hdr.state = HCI_DEVCOREDUMP_IDLE;
		break;
	}
}

/* This function enables BT function by setting BTINTEL_PCIE_CSR_FUNC_CTRL_MAC_INIT bit in
 * BTINTEL_PCIE_CSR_FUNC_CTRL_REG register and wait for MSI-X with
 * BTINTEL_PCIE_MSIX_HW_INT_CAUSES_GP0.
 * Then the host reads firmware version from BTINTEL_CSR_F2D_MBX and the boot stage
 * from BTINTEL_PCIE_CSR_BOOT_STAGE_REG.
 */
static int btintel_pcie_enable_bt(struct btintel_pcie_data *data)
{
	int err;
	u32 reg;

	data->gp0_received = false;

	/* Update the DMA address of CI struct to CSR */
	btintel_pcie_wr_reg32(data, BTINTEL_PCIE_CSR_CI_ADDR_LSB_REG,
			      data->ci_p_addr & 0xffffffff);
	btintel_pcie_wr_reg32(data, BTINTEL_PCIE_CSR_CI_ADDR_MSB_REG,
			      (u64)data->ci_p_addr >> 32);

	/* Reset the cached value of boot stage. it is updated by the MSI-X
	 * gp0 interrupt handler.
	 */
	data->boot_stage_cache = 0x0;

	/* Set MAC_INIT bit to start primary bootloader */
	reg = btintel_pcie_rd_reg32(data, BTINTEL_PCIE_CSR_FUNC_CTRL_REG);
	reg &= ~(BTINTEL_PCIE_CSR_FUNC_CTRL_FUNC_INIT |
			BTINTEL_PCIE_CSR_FUNC_CTRL_BUS_MASTER_DISCON |
			BTINTEL_PCIE_CSR_FUNC_CTRL_SW_RESET);
	reg |= (BTINTEL_PCIE_CSR_FUNC_CTRL_FUNC_ENA |
			BTINTEL_PCIE_CSR_FUNC_CTRL_MAC_INIT);

	btintel_pcie_wr_reg32(data, BTINTEL_PCIE_CSR_FUNC_CTRL_REG, reg);

	/* MAC is ready. Enable BT FUNC */
	btintel_pcie_set_reg_bits(data, BTINTEL_PCIE_CSR_FUNC_CTRL_REG,
				  BTINTEL_PCIE_CSR_FUNC_CTRL_FUNC_INIT);

	btintel_pcie_rd_reg32(data, BTINTEL_PCIE_CSR_FUNC_CTRL_REG);

	/* wait for interrupt from the device after booting up to primary
	 * bootloader.
	 */
	data->alive_intr_ctxt = BTINTEL_PCIE_ROM;
	err = wait_event_timeout(data->gp0_wait_q, data->gp0_received,
				 msecs_to_jiffies(BTINTEL_DEFAULT_INTR_TIMEOUT_MS));
	if (!err)
		return -ETIME;

	/* Check cached boot stage is BTINTEL_PCIE_CSR_BOOT_STAGE_ROM(BIT(0)) */
	if (~data->boot_stage_cache & BTINTEL_PCIE_CSR_BOOT_STAGE_ROM)
		return -ENODEV;

	return 0;
}

static inline bool btintel_pcie_in_op(struct btintel_pcie_data *data)
{
	return data->boot_stage_cache & BTINTEL_PCIE_CSR_BOOT_STAGE_OPFW;
}

static inline bool btintel_pcie_in_iml(struct btintel_pcie_data *data)
{
	return data->boot_stage_cache & BTINTEL_PCIE_CSR_BOOT_STAGE_IML &&
		!(data->boot_stage_cache & BTINTEL_PCIE_CSR_BOOT_STAGE_OPFW);
}

static inline bool btintel_pcie_in_d3(struct btintel_pcie_data *data)
{
	return data->boot_stage_cache & BTINTEL_PCIE_CSR_BOOT_STAGE_D3_STATE_READY;
}

static inline bool btintel_pcie_in_d0(struct btintel_pcie_data *data)
{
	return !(data->boot_stage_cache & BTINTEL_PCIE_CSR_BOOT_STAGE_D3_STATE_READY);
}

static void btintel_pcie_wr_sleep_cntrl(struct btintel_pcie_data *data,
					u32 dxstate)
{
	bt_dev_dbg(data->hdev, "writing sleep_ctl_reg: 0x%8.8x", dxstate);
	btintel_pcie_wr_reg32(data, BTINTEL_PCIE_CSR_IPC_SLEEP_CTL_REG, dxstate);
}

static int btintel_pcie_read_device_mem(struct btintel_pcie_data *data,
					void *buf, u32 dev_addr, int len)
{
	int err;
	u32 *val = buf;

	/* Get device mac access */
	err = btintel_pcie_get_mac_access(data);
	if (err) {
		bt_dev_err(data->hdev, "Failed to get mac access %d", err);
		return err;
	}

	for (; len > 0; len -= 4, dev_addr += 4, val++)
		*val = btintel_pcie_rd_dev_mem(data, dev_addr);

	btintel_pcie_release_mac_access(data);

	return 0;
}

static inline bool btintel_pcie_in_lockdown(struct btintel_pcie_data *data)
{
	return (data->boot_stage_cache &
		BTINTEL_PCIE_CSR_BOOT_STAGE_ROM_LOCKDOWN) ||
		(data->boot_stage_cache &
		 BTINTEL_PCIE_CSR_BOOT_STAGE_IML_LOCKDOWN);
}

static inline bool btintel_pcie_in_error(struct btintel_pcie_data *data)
{
	return (data->boot_stage_cache & BTINTEL_PCIE_CSR_BOOT_STAGE_DEVICE_ERR) ||
		(data->boot_stage_cache & BTINTEL_PCIE_CSR_BOOT_STAGE_ABORT_HANDLER);
}

static void btintel_pcie_msix_gp1_handler(struct btintel_pcie_data *data)
{
	bt_dev_err(data->hdev, "Received gp1 mailbox interrupt");
	btintel_pcie_dump_debug_registers(data->hdev);
}

/* This function handles the MSI-X interrupt for gp0 cause (bit 0 in
 * BTINTEL_PCIE_CSR_MSIX_HW_INT_CAUSES) which is sent for boot stage and image response.
 */
static void btintel_pcie_msix_gp0_handler(struct btintel_pcie_data *data)
{
	bool submit_rx, signal_waitq;
	u32 reg, old_ctxt;

	/* This interrupt is for three different causes and it is not easy to
	 * know what causes the interrupt. So, it compares each register value
	 * with cached value and update it before it wake up the queue.
	 */
	reg = btintel_pcie_rd_reg32(data, BTINTEL_PCIE_CSR_BOOT_STAGE_REG);
	if (reg != data->boot_stage_cache)
		data->boot_stage_cache = reg;

	bt_dev_dbg(data->hdev, "Alive context: %s old_boot_stage: 0x%8.8x new_boot_stage: 0x%8.8x",
		   btintel_pcie_alivectxt_state2str(data->alive_intr_ctxt),
		   data->boot_stage_cache, reg);
	reg = btintel_pcie_rd_reg32(data, BTINTEL_PCIE_CSR_IMG_RESPONSE_REG);
	if (reg != data->img_resp_cache)
		data->img_resp_cache = reg;

	if (btintel_pcie_in_error(data)) {
		bt_dev_err(data->hdev, "Controller in error state");
		btintel_pcie_dump_debug_registers(data->hdev);
		return;
	}

	if (btintel_pcie_in_lockdown(data)) {
		bt_dev_err(data->hdev, "Controller in lockdown state");
		btintel_pcie_dump_debug_registers(data->hdev);
		return;
	}

	data->gp0_received = true;

	old_ctxt = data->alive_intr_ctxt;
	submit_rx = false;
	signal_waitq = false;

	switch (data->alive_intr_ctxt) {
	case BTINTEL_PCIE_ROM:
		data->alive_intr_ctxt = BTINTEL_PCIE_FW_DL;
		signal_waitq = true;
		break;
	case BTINTEL_PCIE_FW_DL:
		/* Error case is already handled. Ideally control shall not
		 * reach here
		 */
		break;
	case BTINTEL_PCIE_INTEL_HCI_RESET1:
		if (btintel_pcie_in_op(data)) {
			submit_rx = true;
			signal_waitq = true;
			break;
		}

		if (btintel_pcie_in_iml(data)) {
			submit_rx = true;
			signal_waitq = true;
			data->alive_intr_ctxt = BTINTEL_PCIE_FW_DL;
			break;
		}
		break;
	case BTINTEL_PCIE_INTEL_HCI_RESET2:
		if (btintel_test_and_clear_flag(data->hdev, INTEL_WAIT_FOR_D0)) {
			btintel_wake_up_flag(data->hdev, INTEL_WAIT_FOR_D0);
			data->alive_intr_ctxt = BTINTEL_PCIE_D0;
		}
		break;
	case BTINTEL_PCIE_D0:
		if (btintel_pcie_in_d3(data)) {
			data->alive_intr_ctxt = BTINTEL_PCIE_D3;
			signal_waitq = true;
			break;
		}
		break;
	case BTINTEL_PCIE_D3:
		if (btintel_pcie_in_d0(data)) {
			data->alive_intr_ctxt = BTINTEL_PCIE_D0;
			submit_rx = true;
			signal_waitq = true;
			break;
		}
		break;
	case BTINTEL_PCIE_HCI_RESET:
		data->alive_intr_ctxt = BTINTEL_PCIE_D0;
		submit_rx = true;
		signal_waitq = true;
		break;
	default:
		bt_dev_err(data->hdev, "Unknown state: 0x%2.2x",
			   data->alive_intr_ctxt);
		break;
	}

	if (submit_rx) {
		btintel_pcie_reset_ia(data);
		btintel_pcie_start_rx(data);
	}

	if (signal_waitq) {
		bt_dev_dbg(data->hdev, "wake up gp0 wait_q");
		wake_up(&data->gp0_wait_q);
	}

	if (old_ctxt != data->alive_intr_ctxt)
		bt_dev_dbg(data->hdev, "alive context changed: %s  ->  %s",
			   btintel_pcie_alivectxt_state2str(old_ctxt),
			   btintel_pcie_alivectxt_state2str(data->alive_intr_ctxt));
}

/* This function handles the MSX-X interrupt for rx queue 0 which is for TX
 */
static void btintel_pcie_msix_tx_handle(struct btintel_pcie_data *data)
{
	u16 cr_tia, cr_hia;
	struct txq *txq;
	struct urbd0 *urbd0;

	cr_tia = data->ia.cr_tia[BTINTEL_PCIE_TXQ_NUM];
	cr_hia = data->ia.cr_hia[BTINTEL_PCIE_TXQ_NUM];

	if (cr_tia == cr_hia)
		return;

	txq = &data->txq;

	while (cr_tia != cr_hia) {
		data->tx_wait_done = true;
		wake_up(&data->tx_wait_q);

		urbd0 = &txq->urbd0s[cr_tia];

		if (urbd0->tfd_index > txq->count)
			return;

		cr_tia = (cr_tia + 1) % txq->count;
		data->ia.cr_tia[BTINTEL_PCIE_TXQ_NUM] = cr_tia;
		ipc_print_ia_ring(data->hdev, &data->ia, BTINTEL_PCIE_TXQ_NUM);
	}
}

static int btintel_pcie_recv_event(struct hci_dev *hdev, struct sk_buff *skb)
{
	struct hci_event_hdr *hdr = (void *)skb->data;
	struct btintel_pcie_data *data = hci_get_drvdata(hdev);

	if (skb->len > HCI_EVENT_HDR_SIZE && hdr->evt == 0xff &&
	    hdr->plen > 0) {
		const void *ptr = skb->data + HCI_EVENT_HDR_SIZE + 1;
		unsigned int len = skb->len - HCI_EVENT_HDR_SIZE - 1;

		if (btintel_test_flag(hdev, INTEL_BOOTLOADER)) {
			switch (skb->data[2]) {
			case 0x02:
				/* When switching to the operational firmware
				 * the device sends a vendor specific event
				 * indicating that the bootup completed.
				 */
				btintel_bootup(hdev, ptr, len);

				/* If bootup event is from operational image,
				 * driver needs to write sleep control register to
				 * move into D0 state
				 */
				if (btintel_pcie_in_op(data)) {
					btintel_pcie_wr_sleep_cntrl(data, BTINTEL_PCIE_STATE_D0);
					data->alive_intr_ctxt = BTINTEL_PCIE_INTEL_HCI_RESET2;
					kfree_skb(skb);
					return 0;
				}

				if (btintel_pcie_in_iml(data)) {
					/* In case of IML, there is no concept
					 * of D0 transition. Just mimic as if
					 * IML moved to D0 by clearing INTEL_WAIT_FOR_D0
					 * bit and waking up the task waiting on
					 * INTEL_WAIT_FOR_D0. This is required
					 * as intel_boot() is common function for
					 * both IML and OP image loading.
					 */
					if (btintel_test_and_clear_flag(data->hdev,
									INTEL_WAIT_FOR_D0))
						btintel_wake_up_flag(data->hdev,
								     INTEL_WAIT_FOR_D0);
				}
				kfree_skb(skb);
				return 0;
			case 0x06:
				/* When the firmware loading completes the
				 * device sends out a vendor specific event
				 * indicating the result of the firmware
				 * loading.
				 */
				btintel_secure_send_result(hdev, ptr, len);
				kfree_skb(skb);
				return 0;
			}
		}

		/* This is a debug event that comes from IML and OP image when it
		 * starts execution. There is no need pass this event to stack.
		 */
		if (skb->data[2] == 0x97) {
			hci_recv_diag(hdev, skb);
			return 0;
		}
	}

	return hci_recv_frame(hdev, skb);
}
/* Process the received rx data
 * It check the frame header to identify the data type and create skb
 * and calling HCI API
 */
static int btintel_pcie_recv_frame(struct btintel_pcie_data *data,
				       struct sk_buff *skb)
{
	int ret;
	u8 pkt_type;
	u16 plen;
	u32 pcie_pkt_type;
	void *pdata;
	struct hci_dev *hdev = data->hdev;

	spin_lock(&data->hci_rx_lock);

	/* The first 4 bytes indicates the Intel PCIe specific packet type */
	pdata = skb_pull_data(skb, BTINTEL_PCIE_HCI_TYPE_LEN);
	if (!pdata) {
		bt_dev_err(hdev, "Corrupted packet received");
		ret = -EILSEQ;
		goto exit_error;
	}

	pcie_pkt_type = get_unaligned_le32(pdata);

	switch (pcie_pkt_type) {
	case BTINTEL_PCIE_HCI_ACL_PKT:
		if (skb->len >= HCI_ACL_HDR_SIZE) {
			plen = HCI_ACL_HDR_SIZE + __le16_to_cpu(hci_acl_hdr(skb)->dlen);
			pkt_type = HCI_ACLDATA_PKT;
		} else {
			bt_dev_err(hdev, "ACL packet is too short");
			ret = -EILSEQ;
			goto exit_error;
		}
		break;

	case BTINTEL_PCIE_HCI_SCO_PKT:
		if (skb->len >= HCI_SCO_HDR_SIZE) {
			plen = HCI_SCO_HDR_SIZE + hci_sco_hdr(skb)->dlen;
			pkt_type = HCI_SCODATA_PKT;
		} else {
			bt_dev_err(hdev, "SCO packet is too short");
			ret = -EILSEQ;
			goto exit_error;
		}
		break;

	case BTINTEL_PCIE_HCI_EVT_PKT:
		if (skb->len >= HCI_EVENT_HDR_SIZE) {
			plen = HCI_EVENT_HDR_SIZE + hci_event_hdr(skb)->plen;
			pkt_type = HCI_EVENT_PKT;
		} else {
			bt_dev_err(hdev, "Event packet is too short");
			ret = -EILSEQ;
			goto exit_error;
		}
		break;

	case BTINTEL_PCIE_HCI_ISO_PKT:
		if (skb->len >= HCI_ISO_HDR_SIZE) {
			plen = HCI_ISO_HDR_SIZE + __le16_to_cpu(hci_iso_hdr(skb)->dlen);
			pkt_type = HCI_ISODATA_PKT;
		} else {
			bt_dev_err(hdev, "ISO packet is too short");
			ret = -EILSEQ;
			goto exit_error;
		}
		break;

	default:
		bt_dev_err(hdev, "Invalid packet type received: 0x%4.4x",
			   pcie_pkt_type);
		ret = -EINVAL;
		goto exit_error;
	}

	if (skb->len < plen) {
		bt_dev_err(hdev, "Received corrupted packet. type: 0x%2.2x",
			   pkt_type);
		ret = -EILSEQ;
		goto exit_error;
	}

	bt_dev_dbg(hdev, "pkt_type: 0x%2.2x len: %u", pkt_type, plen);

	hci_skb_pkt_type(skb) = pkt_type;
	hdev->stat.byte_rx += plen;
	skb_trim(skb, plen);

	if (pcie_pkt_type == BTINTEL_PCIE_HCI_EVT_PKT)
		ret = btintel_pcie_recv_event(hdev, skb);
	else
		ret = hci_recv_frame(hdev, skb);
	skb = NULL; /* skb is freed in the callee  */

exit_error:
	if (skb)
		kfree_skb(skb);

	if (ret)
		hdev->stat.err_rx++;

	spin_unlock(&data->hci_rx_lock);

	return ret;
}

static void btintel_pcie_read_hwexp(struct btintel_pcie_data *data)
{
	int len, err, offset, pending;
	struct sk_buff *skb;
	u8 *buf, prefix[64];
	u32 addr, val;
	u16 pkt_len;

	struct tlv {
		u8	type;
		__le16	len;
		u8	val[];
	} __packed;

	struct tlv *tlv;

	switch (data->dmp_hdr.cnvi_top & 0xfff) {
	case BTINTEL_CNVI_BLAZARI:
	case BTINTEL_CNVI_BLAZARIW:
		/* only from step B0 onwards */
		if (INTEL_CNVX_TOP_STEP(data->dmp_hdr.cnvi_top) != 0x01)
			return;
		len = BTINTEL_PCIE_BLZR_HWEXP_SIZE; /* exception data length */
		addr = BTINTEL_PCIE_BLZR_HWEXP_DMP_ADDR;
	break;
	case BTINTEL_CNVI_SCP:
		len = BTINTEL_PCIE_SCP_HWEXP_SIZE;
		addr = BTINTEL_PCIE_SCP_HWEXP_DMP_ADDR;
	break;
	default:
		bt_dev_err(data->hdev, "Unsupported cnvi 0x%8.8x", data->dmp_hdr.cnvi_top);
		return;
	}

	buf = kzalloc(len, GFP_KERNEL);
	if (!buf)
		goto exit_on_error;

	btintel_pcie_mac_init(data);

	err = btintel_pcie_read_device_mem(data, buf, addr, len);
	if (err)
		goto exit_on_error;

	val = get_unaligned_le32(buf);
	if (val != BTINTEL_PCIE_MAGIC_NUM) {
		bt_dev_err(data->hdev, "Invalid exception dump signature: 0x%8.8x",
			   val);
		goto exit_on_error;
	}

	snprintf(prefix, sizeof(prefix), "Bluetooth: %s: ", bt_dev_name(data->hdev));

	offset = 4;
	do {
		pending = len - offset;
		if (pending < sizeof(*tlv))
			break;
		tlv = (struct tlv *)(buf + offset);

		/* If type == 0, then there are no more TLVs to be parsed */
		if (!tlv->type) {
			bt_dev_dbg(data->hdev, "Invalid TLV type 0");
			break;
		}
		pkt_len = le16_to_cpu(tlv->len);
		offset += sizeof(*tlv);
		pending = len - offset;
		if (pkt_len > pending)
			break;

		offset += pkt_len;

		 /* Only TLVs of type == 1 are HCI events, no need to process other
		  * TLVs
		  */
		if (tlv->type != 1)
			continue;

		bt_dev_dbg(data->hdev, "TLV packet length: %u", pkt_len);
		if (pkt_len > HCI_MAX_EVENT_SIZE)
			break;
		skb = bt_skb_alloc(pkt_len, GFP_KERNEL);
		if (!skb)
			goto exit_on_error;
		hci_skb_pkt_type(skb) = HCI_EVENT_PKT;
		skb_put_data(skb, tlv->val, pkt_len);

		/* copy Intel specific pcie packet type */
		val = BTINTEL_PCIE_HCI_EVT_PKT;
		memcpy(skb_push(skb, BTINTEL_PCIE_HCI_TYPE_LEN), &val,
		       BTINTEL_PCIE_HCI_TYPE_LEN);

		print_hex_dump(KERN_DEBUG, prefix, DUMP_PREFIX_OFFSET, 16, 1,
			       tlv->val, pkt_len, false);

		btintel_pcie_recv_frame(data, skb);
	} while (offset < len);

exit_on_error:
	kfree(buf);
}

static void btintel_pcie_msix_hw_exp_handler(struct btintel_pcie_data *data)
{
	bt_dev_err(data->hdev, "Received hw exception interrupt");

	if (test_and_set_bit(BTINTEL_PCIE_CORE_HALTED, &data->flags))
		return;

	if (test_and_set_bit(BTINTEL_PCIE_HWEXP_INPROGRESS, &data->flags))
		return;

	/* Trigger device core dump when there is HW  exception */
	if (!test_and_set_bit(BTINTEL_PCIE_COREDUMP_INPROGRESS, &data->flags))
		data->dmp_hdr.trigger_reason = BTINTEL_PCIE_TRIGGER_REASON_FW_ASSERT;

	queue_work(data->workqueue, &data->rx_work);
}

static void btintel_pcie_rx_work(struct work_struct *work)
{
	struct btintel_pcie_data *data = container_of(work,
					struct btintel_pcie_data, rx_work);
	struct sk_buff *skb;

	if (test_bit(BTINTEL_PCIE_HWEXP_INPROGRESS, &data->flags)) {
		/* Unlike usb products, controller will not send hardware
		 * exception event on exception. Instead controller writes the
		 * hardware event to device memory along with optional debug
		 * events, raises MSIX and halts. Driver shall read the
		 * exception event from device memory and passes it stack for
		 * further processing.
		 */
		btintel_pcie_read_hwexp(data);
		clear_bit(BTINTEL_PCIE_HWEXP_INPROGRESS, &data->flags);
	}

	if (test_bit(BTINTEL_PCIE_COREDUMP_INPROGRESS, &data->flags)) {
		btintel_pcie_dump_traces(data->hdev);
		clear_bit(BTINTEL_PCIE_COREDUMP_INPROGRESS, &data->flags);
	}

	/* Process the sk_buf in queue and send to the HCI layer */
	while ((skb = skb_dequeue(&data->rx_skb_q))) {
		btintel_pcie_recv_frame(data, skb);
	}
}

/* create sk_buff with data and save it to queue and start RX work */
static int btintel_pcie_submit_rx_work(struct btintel_pcie_data *data, u8 status,
				       void *buf)
{
	int ret, len;
	struct rfh_hdr *rfh_hdr;
	struct sk_buff *skb;

	rfh_hdr = buf;

	len = rfh_hdr->packet_len;
	if (len <= 0) {
		ret = -EINVAL;
		goto resubmit;
	}

	/* Remove RFH header */
	buf += sizeof(*rfh_hdr);

	skb = alloc_skb(len, GFP_ATOMIC);
	if (!skb)
		goto resubmit;

	skb_put_data(skb, buf, len);
	skb_queue_tail(&data->rx_skb_q, skb);
	queue_work(data->workqueue, &data->rx_work);

resubmit:
	ret = btintel_pcie_submit_rx(data);

	return ret;
}

/* Handles the MSI-X interrupt for rx queue 1 which is for RX */
static void btintel_pcie_msix_rx_handle(struct btintel_pcie_data *data)
{
	u16 cr_hia, cr_tia;
	struct rxq *rxq;
	struct urbd1 *urbd1;
	struct data_buf *buf;
	int ret;
	struct hci_dev *hdev = data->hdev;

	cr_hia = data->ia.cr_hia[BTINTEL_PCIE_RXQ_NUM];
	cr_tia = data->ia.cr_tia[BTINTEL_PCIE_RXQ_NUM];

	bt_dev_dbg(hdev, "RXQ: cr_hia: %u  cr_tia: %u", cr_hia, cr_tia);

	/* Check CR_TIA and CR_HIA for change */
	if (cr_tia == cr_hia)
		return;

	rxq = &data->rxq;

	/* The firmware sends multiple CD in a single MSI-X and it needs to
	 * process all received CDs in this interrupt.
	 */
	while (cr_tia != cr_hia) {
		urbd1 = &rxq->urbd1s[cr_tia];
		ipc_print_urbd1(data->hdev, urbd1, cr_tia);

		buf = &rxq->bufs[urbd1->frbd_tag];
		if (!buf) {
			bt_dev_err(hdev, "RXQ: failed to get the DMA buffer for %d",
				   urbd1->frbd_tag);
			return;
		}

		ret = btintel_pcie_submit_rx_work(data, urbd1->status,
						  buf->data);
		if (ret) {
			bt_dev_err(hdev, "RXQ: failed to submit rx request");
			return;
		}

		cr_tia = (cr_tia + 1) % rxq->count;
		data->ia.cr_tia[BTINTEL_PCIE_RXQ_NUM] = cr_tia;
		ipc_print_ia_ring(data->hdev, &data->ia, BTINTEL_PCIE_RXQ_NUM);
	}
}

static irqreturn_t btintel_pcie_msix_isr(int irq, void *data)
{
	return IRQ_WAKE_THREAD;
}

static inline bool btintel_pcie_is_rxq_empty(struct btintel_pcie_data *data)
{
	return data->ia.cr_hia[BTINTEL_PCIE_RXQ_NUM] == data->ia.cr_tia[BTINTEL_PCIE_RXQ_NUM];
}

static inline bool btintel_pcie_is_txackq_empty(struct btintel_pcie_data *data)
{
	return data->ia.cr_tia[BTINTEL_PCIE_TXQ_NUM] == data->ia.cr_hia[BTINTEL_PCIE_TXQ_NUM];
}

static irqreturn_t btintel_pcie_irq_msix_handler(int irq, void *dev_id)
{
	struct msix_entry *entry = dev_id;
	struct btintel_pcie_data *data = btintel_pcie_get_data(entry);
	u32 intr_fh, intr_hw;

	spin_lock(&data->irq_lock);
	intr_fh = btintel_pcie_rd_reg32(data, BTINTEL_PCIE_CSR_MSIX_FH_INT_CAUSES);
	intr_hw = btintel_pcie_rd_reg32(data, BTINTEL_PCIE_CSR_MSIX_HW_INT_CAUSES);

	/* Clear causes registers to avoid being handling the same cause */
	btintel_pcie_wr_reg32(data, BTINTEL_PCIE_CSR_MSIX_FH_INT_CAUSES, intr_fh);
	btintel_pcie_wr_reg32(data, BTINTEL_PCIE_CSR_MSIX_HW_INT_CAUSES, intr_hw);
	spin_unlock(&data->irq_lock);

	if (unlikely(!(intr_fh | intr_hw))) {
		/* Ignore interrupt, inta == 0 */
		return IRQ_NONE;
	}

	/* This interrupt is raised when there is an hardware exception */
	if (intr_hw & BTINTEL_PCIE_MSIX_HW_INT_CAUSES_HWEXP)
		btintel_pcie_msix_hw_exp_handler(data);

	if (intr_hw & BTINTEL_PCIE_MSIX_HW_INT_CAUSES_GP1)
		btintel_pcie_msix_gp1_handler(data);

	/* This interrupt is triggered by the firmware after updating
	 * boot_stage register and image_response register
	 */
	if (intr_hw & BTINTEL_PCIE_MSIX_HW_INT_CAUSES_GP0)
		btintel_pcie_msix_gp0_handler(data);

	/* For TX */
	if (intr_fh & BTINTEL_PCIE_MSIX_FH_INT_CAUSES_0) {
		btintel_pcie_msix_tx_handle(data);
		if (!btintel_pcie_is_rxq_empty(data))
			btintel_pcie_msix_rx_handle(data);
	}

	/* For RX */
	if (intr_fh & BTINTEL_PCIE_MSIX_FH_INT_CAUSES_1) {
		btintel_pcie_msix_rx_handle(data);
		if (!btintel_pcie_is_txackq_empty(data))
			btintel_pcie_msix_tx_handle(data);
	}

	/*
	 * Before sending the interrupt the HW disables it to prevent a nested
	 * interrupt. This is done by writing 1 to the corresponding bit in
	 * the mask register. After handling the interrupt, it should be
	 * re-enabled by clearing this bit. This register is defined as write 1
	 * clear (W1C) register, meaning that it's cleared by writing 1
	 * to the bit.
	 */
	btintel_pcie_wr_reg32(data, BTINTEL_PCIE_CSR_MSIX_AUTOMASK_ST,
			      BIT(entry->entry));

	return IRQ_HANDLED;
}

/* This function requests the irq for MSI-X and registers the handlers per irq.
 * Currently, it requests only 1 irq for all interrupt causes.
 */
static int btintel_pcie_setup_irq(struct btintel_pcie_data *data)
{
	int err;
	int num_irqs, i;

	for (i = 0; i < BTINTEL_PCIE_MSIX_VEC_MAX; i++)
		data->msix_entries[i].entry = i;

	num_irqs = pci_alloc_irq_vectors(data->pdev, BTINTEL_PCIE_MSIX_VEC_MIN,
					 BTINTEL_PCIE_MSIX_VEC_MAX, PCI_IRQ_MSIX);
	if (num_irqs < 0)
		return num_irqs;

	data->alloc_vecs = num_irqs;
	data->msix_enabled = 1;
	data->def_irq = 0;

	/* setup irq handler */
	for (i = 0; i < data->alloc_vecs; i++) {
		struct msix_entry *msix_entry;

		msix_entry = &data->msix_entries[i];
		msix_entry->vector = pci_irq_vector(data->pdev, i);

		err = devm_request_threaded_irq(&data->pdev->dev,
						msix_entry->vector,
						btintel_pcie_msix_isr,
						btintel_pcie_irq_msix_handler,
						IRQF_SHARED,
						KBUILD_MODNAME,
						msix_entry);
		if (err) {
			pci_free_irq_vectors(data->pdev);
			data->alloc_vecs = 0;
			return err;
		}
	}
	return 0;
}

struct btintel_pcie_causes_list {
	u32 cause;
	u32 mask_reg;
	u8 cause_num;
};

static struct btintel_pcie_causes_list causes_list[] = {
	{ BTINTEL_PCIE_MSIX_FH_INT_CAUSES_0,	BTINTEL_PCIE_CSR_MSIX_FH_INT_MASK,	0x00 },
	{ BTINTEL_PCIE_MSIX_FH_INT_CAUSES_1,	BTINTEL_PCIE_CSR_MSIX_FH_INT_MASK,	0x01 },
	{ BTINTEL_PCIE_MSIX_HW_INT_CAUSES_GP0,	BTINTEL_PCIE_CSR_MSIX_HW_INT_MASK,	0x20 },
	{ BTINTEL_PCIE_MSIX_HW_INT_CAUSES_HWEXP, BTINTEL_PCIE_CSR_MSIX_HW_INT_MASK,	0x23 },
};

/* This function configures the interrupt masks for both HW_INT_CAUSES and
 * FH_INT_CAUSES which are meaningful to us.
 *
 * After resetting BT function via PCIE FLR or FUNC_CTRL reset, the driver
 * need to call this function again to configure since the masks
 * are reset to 0xFFFFFFFF after reset.
 */
static void btintel_pcie_config_msix(struct btintel_pcie_data *data)
{
	int i;
	int val = data->def_irq | BTINTEL_PCIE_MSIX_NON_AUTO_CLEAR_CAUSE;

	/* Set Non Auto Clear Cause */
	for (i = 0; i < ARRAY_SIZE(causes_list); i++) {
		btintel_pcie_wr_reg8(data,
				     BTINTEL_PCIE_CSR_MSIX_IVAR(causes_list[i].cause_num),
				     val);
		btintel_pcie_clr_reg_bits(data,
					  causes_list[i].mask_reg,
					  causes_list[i].cause);
	}

	/* Save the initial interrupt mask */
	data->fh_init_mask = ~btintel_pcie_rd_reg32(data, BTINTEL_PCIE_CSR_MSIX_FH_INT_MASK);
	data->hw_init_mask = ~btintel_pcie_rd_reg32(data, BTINTEL_PCIE_CSR_MSIX_HW_INT_MASK);
}

static int btintel_pcie_config_pcie(struct pci_dev *pdev,
				    struct btintel_pcie_data *data)
{
	int err;

	err = pcim_enable_device(pdev);
	if (err)
		return err;

	pci_set_master(pdev);

	err = dma_set_mask_and_coherent(&pdev->dev, DMA_BIT_MASK(64));
	if (err) {
		err = dma_set_mask_and_coherent(&pdev->dev, DMA_BIT_MASK(32));
		if (err)
			return err;
	}

	data->base_addr = pcim_iomap_region(pdev, 0, KBUILD_MODNAME);
	if (IS_ERR(data->base_addr))
		return PTR_ERR(data->base_addr);

	err = btintel_pcie_setup_irq(data);
	if (err)
		return err;

	/* Configure MSI-X with causes list */
	btintel_pcie_config_msix(data);

	return 0;
}

static void btintel_pcie_init_ci(struct btintel_pcie_data *data,
				 struct ctx_info *ci)
{
	ci->version = 0x1;
	ci->size = sizeof(*ci);
	ci->config = 0x0000;
	ci->addr_cr_hia = data->ia.cr_hia_p_addr;
	ci->addr_tr_tia = data->ia.tr_tia_p_addr;
	ci->addr_cr_tia = data->ia.cr_tia_p_addr;
	ci->addr_tr_hia = data->ia.tr_hia_p_addr;
	ci->num_cr_ia = BTINTEL_PCIE_NUM_QUEUES;
	ci->num_tr_ia = BTINTEL_PCIE_NUM_QUEUES;
	ci->addr_urbdq0 = data->txq.urbd0s_p_addr;
	ci->addr_tfdq = data->txq.tfds_p_addr;
	ci->num_tfdq = data->txq.count;
	ci->num_urbdq0 = data->txq.count;
	ci->tfdq_db_vec = BTINTEL_PCIE_TXQ_NUM;
	ci->urbdq0_db_vec = BTINTEL_PCIE_TXQ_NUM;
	ci->rbd_size = BTINTEL_PCIE_RBD_SIZE_4K;
	ci->addr_frbdq = data->rxq.frbds_p_addr;
	ci->num_frbdq = data->rxq.count;
	ci->frbdq_db_vec = BTINTEL_PCIE_RXQ_NUM;
	ci->addr_urbdq1 = data->rxq.urbd1s_p_addr;
	ci->num_urbdq1 = data->rxq.count;
	ci->urbdq_db_vec = BTINTEL_PCIE_RXQ_NUM;

	ci->dbg_output_mode = 0x01;
	ci->dbgc_addr = data->dbgc.frag_p_addr;
	ci->dbgc_size = data->dbgc.frag_size;
	ci->dbg_preset = 0x00;
}

static void btintel_pcie_free_txq_bufs(struct btintel_pcie_data *data,
				       struct txq *txq)
{
	/* Free data buffers first */
	dma_free_coherent(&data->pdev->dev, txq->count * BTINTEL_PCIE_BUFFER_SIZE,
			  txq->buf_v_addr, txq->buf_p_addr);
	kfree(txq->bufs);
}

static int btintel_pcie_setup_txq_bufs(struct btintel_pcie_data *data,
				       struct txq *txq)
{
	int i;
	struct data_buf *buf;

	/* Allocate the same number of buffers as the descriptor */
	txq->bufs = kmalloc_array(txq->count, sizeof(*buf), GFP_KERNEL);
	if (!txq->bufs)
		return -ENOMEM;

	/* Allocate full chunk of data buffer for DMA first and do indexing and
	 * initialization next, so it can be freed easily
	 */
	txq->buf_v_addr = dma_alloc_coherent(&data->pdev->dev,
					     txq->count * BTINTEL_PCIE_BUFFER_SIZE,
					     &txq->buf_p_addr,
					     GFP_KERNEL | __GFP_NOWARN);
	if (!txq->buf_v_addr) {
		kfree(txq->bufs);
		return -ENOMEM;
	}

	/* Setup the allocated DMA buffer to bufs. Each data_buf should
	 * have virtual address and physical address
	 */
	for (i = 0; i < txq->count; i++) {
		buf = &txq->bufs[i];
		buf->data_p_addr = txq->buf_p_addr + (i * BTINTEL_PCIE_BUFFER_SIZE);
		buf->data = txq->buf_v_addr + (i * BTINTEL_PCIE_BUFFER_SIZE);
	}

	return 0;
}

static void btintel_pcie_free_rxq_bufs(struct btintel_pcie_data *data,
				       struct rxq *rxq)
{
	/* Free data buffers first */
	dma_free_coherent(&data->pdev->dev, rxq->count * BTINTEL_PCIE_BUFFER_SIZE,
			  rxq->buf_v_addr, rxq->buf_p_addr);
	kfree(rxq->bufs);
}

static int btintel_pcie_setup_rxq_bufs(struct btintel_pcie_data *data,
				       struct rxq *rxq)
{
	int i;
	struct data_buf *buf;

	/* Allocate the same number of buffers as the descriptor */
	rxq->bufs = kmalloc_array(rxq->count, sizeof(*buf), GFP_KERNEL);
	if (!rxq->bufs)
		return -ENOMEM;

	/* Allocate full chunk of data buffer for DMA first and do indexing and
	 * initialization next, so it can be freed easily
	 */
	rxq->buf_v_addr = dma_alloc_coherent(&data->pdev->dev,
					     rxq->count * BTINTEL_PCIE_BUFFER_SIZE,
					     &rxq->buf_p_addr,
					     GFP_KERNEL | __GFP_NOWARN);
	if (!rxq->buf_v_addr) {
		kfree(rxq->bufs);
		return -ENOMEM;
	}

	/* Setup the allocated DMA buffer to bufs. Each data_buf should
	 * have virtual address and physical address
	 */
	for (i = 0; i < rxq->count; i++) {
		buf = &rxq->bufs[i];
		buf->data_p_addr = rxq->buf_p_addr + (i * BTINTEL_PCIE_BUFFER_SIZE);
		buf->data = rxq->buf_v_addr + (i * BTINTEL_PCIE_BUFFER_SIZE);
	}

	return 0;
}

static void btintel_pcie_setup_ia(struct btintel_pcie_data *data,
				  dma_addr_t p_addr, void *v_addr,
				  struct ia *ia)
{
	/* TR Head Index Array */
	ia->tr_hia_p_addr = p_addr;
	ia->tr_hia = v_addr;

	/* TR Tail Index Array */
	ia->tr_tia_p_addr = p_addr + sizeof(u16) * BTINTEL_PCIE_NUM_QUEUES;
	ia->tr_tia = v_addr + sizeof(u16) * BTINTEL_PCIE_NUM_QUEUES;

	/* CR Head index Array */
	ia->cr_hia_p_addr = p_addr + (sizeof(u16) * BTINTEL_PCIE_NUM_QUEUES * 2);
	ia->cr_hia = v_addr + (sizeof(u16) * BTINTEL_PCIE_NUM_QUEUES * 2);

	/* CR Tail Index Array */
	ia->cr_tia_p_addr = p_addr + (sizeof(u16) * BTINTEL_PCIE_NUM_QUEUES * 3);
	ia->cr_tia = v_addr + (sizeof(u16) * BTINTEL_PCIE_NUM_QUEUES * 3);
}

static void btintel_pcie_free(struct btintel_pcie_data *data)
{
	btintel_pcie_free_rxq_bufs(data, &data->rxq);
	btintel_pcie_free_txq_bufs(data, &data->txq);

	dma_pool_free(data->dma_pool, data->dma_v_addr, data->dma_p_addr);
	dma_pool_destroy(data->dma_pool);
}

/* Allocate tx and rx queues, any related data structures and buffers.
 */
static int btintel_pcie_alloc(struct btintel_pcie_data *data)
{
	int err = 0;
	size_t total;
	dma_addr_t p_addr;
	void *v_addr;

	/* Allocate the chunk of DMA memory for descriptors, index array, and
	 * context information, instead of allocating individually.
	 * The DMA memory for data buffer is allocated while setting up the
	 * each queue.
	 *
	 * Total size is sum of the following
	 *  + size of TFD * Number of descriptors in queue
	 *  + size of URBD0 * Number of descriptors in queue
	 *  + size of FRBD * Number of descriptors in queue
	 *  + size of URBD1 * Number of descriptors in queue
	 *  + size of index * Number of queues(2) * type of index array(4)
	 *  + size of context information
	 */
	total = (sizeof(struct tfd) + sizeof(struct urbd0)) * BTINTEL_PCIE_TX_DESCS_COUNT;
	total += (sizeof(struct frbd) + sizeof(struct urbd1)) * BTINTEL_PCIE_RX_DESCS_COUNT;

	/* Add the sum of size of index array and size of ci struct */
	total += (sizeof(u16) * BTINTEL_PCIE_NUM_QUEUES * 4) + sizeof(struct ctx_info);

	/* Allocate DMA Pool */
	data->dma_pool = dma_pool_create(KBUILD_MODNAME, &data->pdev->dev,
					 total, BTINTEL_PCIE_DMA_POOL_ALIGNMENT, 0);
	if (!data->dma_pool) {
		err = -ENOMEM;
		goto exit_error;
	}

	v_addr = dma_pool_zalloc(data->dma_pool, GFP_KERNEL | __GFP_NOWARN,
				 &p_addr);
	if (!v_addr) {
		dma_pool_destroy(data->dma_pool);
		err = -ENOMEM;
		goto exit_error;
	}

	data->dma_p_addr = p_addr;
	data->dma_v_addr = v_addr;

	/* Setup descriptor count */
	data->txq.count = BTINTEL_PCIE_TX_DESCS_COUNT;
	data->rxq.count = BTINTEL_PCIE_RX_DESCS_COUNT;

	/* Setup tfds */
	data->txq.tfds_p_addr = p_addr;
	data->txq.tfds = v_addr;

	p_addr += (sizeof(struct tfd) * BTINTEL_PCIE_TX_DESCS_COUNT);
	v_addr += (sizeof(struct tfd) * BTINTEL_PCIE_TX_DESCS_COUNT);

	/* Setup urbd0 */
	data->txq.urbd0s_p_addr = p_addr;
	data->txq.urbd0s = v_addr;

	p_addr += (sizeof(struct urbd0) * BTINTEL_PCIE_TX_DESCS_COUNT);
	v_addr += (sizeof(struct urbd0) * BTINTEL_PCIE_TX_DESCS_COUNT);

	/* Setup FRBD*/
	data->rxq.frbds_p_addr = p_addr;
	data->rxq.frbds = v_addr;

	p_addr += (sizeof(struct frbd) * BTINTEL_PCIE_RX_DESCS_COUNT);
	v_addr += (sizeof(struct frbd) * BTINTEL_PCIE_RX_DESCS_COUNT);

	/* Setup urbd1 */
	data->rxq.urbd1s_p_addr = p_addr;
	data->rxq.urbd1s = v_addr;

	p_addr += (sizeof(struct urbd1) * BTINTEL_PCIE_RX_DESCS_COUNT);
	v_addr += (sizeof(struct urbd1) * BTINTEL_PCIE_RX_DESCS_COUNT);

	/* Setup data buffers for txq */
	err = btintel_pcie_setup_txq_bufs(data, &data->txq);
	if (err)
		goto exit_error_pool;

	/* Setup data buffers for rxq */
	err = btintel_pcie_setup_rxq_bufs(data, &data->rxq);
	if (err)
		goto exit_error_txq;

	/* Setup Index Array */
	btintel_pcie_setup_ia(data, p_addr, v_addr, &data->ia);

	/* Setup data buffers for dbgc */
	err = btintel_pcie_setup_dbgc(data);
	if (err)
		goto exit_error_txq;

	/* Setup Context Information */
	p_addr += sizeof(u16) * BTINTEL_PCIE_NUM_QUEUES * 4;
	v_addr += sizeof(u16) * BTINTEL_PCIE_NUM_QUEUES * 4;

	data->ci = v_addr;
	data->ci_p_addr = p_addr;

	/* Initialize the CI */
	btintel_pcie_init_ci(data, data->ci);

	return 0;

exit_error_txq:
	btintel_pcie_free_txq_bufs(data, &data->txq);
exit_error_pool:
	dma_pool_free(data->dma_pool, data->dma_v_addr, data->dma_p_addr);
	dma_pool_destroy(data->dma_pool);
exit_error:
	return err;
}

static int btintel_pcie_open(struct hci_dev *hdev)
{
	bt_dev_dbg(hdev, "");

	return 0;
}

static int btintel_pcie_close(struct hci_dev *hdev)
{
	bt_dev_dbg(hdev, "");

	return 0;
}

static int btintel_pcie_inject_cmd_complete(struct hci_dev *hdev, __u16 opcode)
{
	struct sk_buff *skb;
	struct hci_event_hdr *hdr;
	struct hci_ev_cmd_complete *evt;

	skb = bt_skb_alloc(sizeof(*hdr) + sizeof(*evt) + 1, GFP_KERNEL);
	if (!skb)
		return -ENOMEM;

	hdr = (struct hci_event_hdr *)skb_put(skb, sizeof(*hdr));
	hdr->evt = HCI_EV_CMD_COMPLETE;
	hdr->plen = sizeof(*evt) + 1;

	evt = (struct hci_ev_cmd_complete *)skb_put(skb, sizeof(*evt));
	evt->ncmd = 0x01;
	evt->opcode = cpu_to_le16(opcode);

	*(u8 *)skb_put(skb, 1) = 0x00;

	hci_skb_pkt_type(skb) = HCI_EVENT_PKT;

	return hci_recv_frame(hdev, skb);
}

static int btintel_pcie_send_frame(struct hci_dev *hdev,
				       struct sk_buff *skb)
{
	struct btintel_pcie_data *data = hci_get_drvdata(hdev);
	struct hci_command_hdr *cmd;
	__u16 opcode = ~0;
	int ret;
	u32 type;

	if (test_bit(BTINTEL_PCIE_CORE_HALTED, &data->flags))
		return -ENODEV;

	/* Due to the fw limitation, the type header of the packet should be
	 * 4 bytes unlike 1 byte for UART. In UART, the firmware can read
	 * the first byte to get the packet type and redirect the rest of data
	 * packet to the right handler.
	 *
	 * But for PCIe, THF(Transfer Flow Handler) fetches the 4 bytes of data
	 * from DMA memory and by the time it reads the first 4 bytes, it has
	 * already consumed some part of packet. Thus the packet type indicator
	 * for iBT PCIe is 4 bytes.
	 *
	 * Luckily, when HCI core creates the skb, it allocates 8 bytes of
	 * head room for profile and driver use, and before sending the data
	 * to the device, append the iBT PCIe packet type in the front.
	 */
	switch (hci_skb_pkt_type(skb)) {
	case HCI_COMMAND_PKT:
		type = BTINTEL_PCIE_HCI_CMD_PKT;
		cmd = (void *)skb->data;
		opcode = le16_to_cpu(cmd->opcode);
		if (btintel_test_flag(hdev, INTEL_BOOTLOADER)) {
			struct hci_command_hdr *cmd = (void *)skb->data;
			__u16 opcode = le16_to_cpu(cmd->opcode);

			/* When the BTINTEL_HCI_OP_RESET command is issued to
			 * boot into the operational firmware, it will actually
			 * not send a command complete event. To keep the flow
			 * control working inject that event here.
			 */
			if (opcode == BTINTEL_HCI_OP_RESET)
				btintel_pcie_inject_cmd_complete(hdev, opcode);
		}
<<<<<<< HEAD

		/* Firmware raises alive interrupt on HCI_OP_RESET or
		 * BTINTEL_HCI_OP_RESET
		 */
		if (opcode == HCI_OP_RESET || opcode == BTINTEL_HCI_OP_RESET)
			data->gp0_received = false;
=======
>>>>>>> 3476aa7d

		hdev->stat.cmd_tx++;
		break;
	case HCI_ACLDATA_PKT:
		type = BTINTEL_PCIE_HCI_ACL_PKT;
		hdev->stat.acl_tx++;
		break;
	case HCI_SCODATA_PKT:
		type = BTINTEL_PCIE_HCI_SCO_PKT;
		hdev->stat.sco_tx++;
		break;
	case HCI_ISODATA_PKT:
		type = BTINTEL_PCIE_HCI_ISO_PKT;
		break;
	default:
		bt_dev_err(hdev, "Unknown HCI packet type");
		return -EILSEQ;
	}

	ret = btintel_pcie_send_sync(data, skb, type, opcode);
	if (ret) {
		hdev->stat.err_tx++;
		bt_dev_err(hdev, "Failed to send frame (%d)", ret);
		goto exit_error;
	}

<<<<<<< HEAD
	if (type == BTINTEL_PCIE_HCI_CMD_PKT &&
	    (opcode == HCI_OP_RESET || opcode == BTINTEL_HCI_OP_RESET)) {
		old_ctxt = data->alive_intr_ctxt;
		data->alive_intr_ctxt =
			(opcode == BTINTEL_HCI_OP_RESET ? BTINTEL_PCIE_INTEL_HCI_RESET1 :
				BTINTEL_PCIE_HCI_RESET);
		bt_dev_dbg(data->hdev, "sent cmd: 0x%4.4x alive context changed: %s  ->  %s",
			   opcode, btintel_pcie_alivectxt_state2str(old_ctxt),
			   btintel_pcie_alivectxt_state2str(data->alive_intr_ctxt));
		ret = wait_event_timeout(data->gp0_wait_q,
					 data->gp0_received,
					 msecs_to_jiffies(BTINTEL_DEFAULT_INTR_TIMEOUT_MS));
		if (!ret) {
			hdev->stat.err_tx++;
			bt_dev_err(hdev, "Timeout on alive interrupt (%u ms). Alive context: %s",
				   BTINTEL_DEFAULT_INTR_TIMEOUT_MS,
				   btintel_pcie_alivectxt_state2str(data->alive_intr_ctxt));
			ret = -ETIME;
			goto exit_error;
		}
	}
=======
>>>>>>> 3476aa7d
	hdev->stat.byte_tx += skb->len;
	kfree_skb(skb);

exit_error:
	return ret;
}

static void btintel_pcie_release_hdev(struct btintel_pcie_data *data)
{
	struct hci_dev *hdev;

	hdev = data->hdev;
	hci_unregister_dev(hdev);
	hci_free_dev(hdev);
	data->hdev = NULL;
}

static void btintel_pcie_disable_interrupts(struct btintel_pcie_data *data)
{
	spin_lock(&data->irq_lock);
	btintel_pcie_wr_reg32(data, BTINTEL_PCIE_CSR_MSIX_FH_INT_MASK, data->fh_init_mask);
	btintel_pcie_wr_reg32(data, BTINTEL_PCIE_CSR_MSIX_HW_INT_MASK, data->hw_init_mask);
	spin_unlock(&data->irq_lock);
}

static void btintel_pcie_enable_interrupts(struct btintel_pcie_data *data)
{
	spin_lock(&data->irq_lock);
	btintel_pcie_wr_reg32(data, BTINTEL_PCIE_CSR_MSIX_FH_INT_MASK, ~data->fh_init_mask);
	btintel_pcie_wr_reg32(data, BTINTEL_PCIE_CSR_MSIX_HW_INT_MASK, ~data->hw_init_mask);
	spin_unlock(&data->irq_lock);
}

static void btintel_pcie_synchronize_irqs(struct btintel_pcie_data *data)
{
	for (int i = 0; i < data->alloc_vecs; i++)
		synchronize_irq(data->msix_entries[i].vector);
}

static int btintel_pcie_setup_internal(struct hci_dev *hdev)
{
	struct btintel_pcie_data *data = hci_get_drvdata(hdev);
	const u8 param[1] = { 0xFF };
	struct intel_version_tlv ver_tlv;
	struct sk_buff *skb;
	int err;

	BT_DBG("%s", hdev->name);

	skb = __hci_cmd_sync(hdev, 0xfc05, 1, param, HCI_CMD_TIMEOUT);
	if (IS_ERR(skb)) {
		bt_dev_err(hdev, "Reading Intel version command failed (%ld)",
			   PTR_ERR(skb));
		return PTR_ERR(skb);
	}

	/* Check the status */
	if (skb->data[0]) {
		bt_dev_err(hdev, "Intel Read Version command failed (%02x)",
			   skb->data[0]);
		err = -EIO;
		goto exit_error;
	}

	/* Apply the common HCI quirks for Intel device */
	hci_set_quirk(hdev, HCI_QUIRK_STRICT_DUPLICATE_FILTER);
	hci_set_quirk(hdev, HCI_QUIRK_SIMULTANEOUS_DISCOVERY);
	hci_set_quirk(hdev, HCI_QUIRK_NON_PERSISTENT_DIAG);

	/* Set up the quality report callback for Intel devices */
	hdev->set_quality_report = btintel_set_quality_report;

	memset(&ver_tlv, 0, sizeof(ver_tlv));
	/* For TLV type device, parse the tlv data */
	err = btintel_parse_version_tlv(hdev, &ver_tlv, skb);
	if (err) {
		bt_dev_err(hdev, "Failed to parse TLV version information");
		goto exit_error;
	}

	switch (INTEL_HW_PLATFORM(ver_tlv.cnvi_bt)) {
	case 0x37:
		break;
	default:
		bt_dev_err(hdev, "Unsupported Intel hardware platform (0x%2x)",
			   INTEL_HW_PLATFORM(ver_tlv.cnvi_bt));
		err = -EINVAL;
		goto exit_error;
	}

	/* Check for supported iBT hardware variants of this firmware
	 * loading method.
	 *
	 * This check has been put in place to ensure correct forward
	 * compatibility options when newer hardware variants come
	 * along.
	 */
	switch (INTEL_HW_VARIANT(ver_tlv.cnvi_bt)) {
	case 0x1e:	/* BzrI */
	case 0x1f:	/* ScP  */
		/* Display version information of TLV type */
		btintel_version_info_tlv(hdev, &ver_tlv);

		/* Apply the device specific HCI quirks for TLV based devices
		 *
		 * All TLV based devices support WBS
		 */
		hci_set_quirk(hdev, HCI_QUIRK_WIDEBAND_SPEECH_SUPPORTED);

		/* Setup MSFT Extension support */
		btintel_set_msft_opcode(hdev,
					INTEL_HW_VARIANT(ver_tlv.cnvi_bt));

		err = btintel_bootloader_setup_tlv(hdev, &ver_tlv);
		if (err)
			goto exit_error;
		break;
	default:
		bt_dev_err(hdev, "Unsupported Intel hw variant (%u)",
			   INTEL_HW_VARIANT(ver_tlv.cnvi_bt));
		err = -EINVAL;
		goto exit_error;
		break;
	}

	data->dmp_hdr.cnvi_top = ver_tlv.cnvi_top;
	data->dmp_hdr.cnvr_top = ver_tlv.cnvr_top;
	data->dmp_hdr.fw_timestamp = ver_tlv.timestamp;
	data->dmp_hdr.fw_build_type = ver_tlv.build_type;
	data->dmp_hdr.fw_build_num = ver_tlv.build_num;
	data->dmp_hdr.cnvi_bt = ver_tlv.cnvi_bt;

	if (ver_tlv.img_type == 0x02 || ver_tlv.img_type == 0x03)
		data->dmp_hdr.fw_git_sha1 = ver_tlv.git_sha1;

	err = hci_devcd_register(hdev, btintel_pcie_dump_traces, btintel_pcie_dump_hdr,
				 btintel_pcie_dump_notify);
	if (err) {
		bt_dev_err(hdev, "Failed to register coredump (%d)", err);
		goto exit_error;
	}

	btintel_print_fseq_info(hdev);
exit_error:
	kfree_skb(skb);

	return err;
}

static int btintel_pcie_setup(struct hci_dev *hdev)
{
	int err, fw_dl_retry = 0;
	struct btintel_pcie_data *data = hci_get_drvdata(hdev);

	while ((err = btintel_pcie_setup_internal(hdev)) && fw_dl_retry++ < 1) {
		bt_dev_err(hdev, "Firmware download retry count: %d",
			   fw_dl_retry);
		btintel_pcie_dump_debug_registers(hdev);
		btintel_pcie_disable_interrupts(data);
		btintel_pcie_synchronize_irqs(data);
		err = btintel_pcie_reset_bt(data);
		if (err) {
			bt_dev_err(hdev, "Failed to do shr reset: %d", err);
			break;
		}
		usleep_range(10000, 12000);
		btintel_pcie_reset_ia(data);
		btintel_pcie_enable_interrupts(data);
		btintel_pcie_config_msix(data);
		err = btintel_pcie_enable_bt(data);
		if (err) {
			bt_dev_err(hdev, "Failed to enable hardware: %d", err);
			break;
		}
		btintel_pcie_start_rx(data);
	}

	if (!err)
		set_bit(BTINTEL_PCIE_SETUP_DONE, &data->flags);
	return err;
}

static struct btintel_pcie_dev_recovery *
btintel_pcie_get_recovery(struct pci_dev *pdev, struct device *dev)
{
	struct btintel_pcie_dev_recovery *tmp, *data = NULL;
	const char *name = pci_name(pdev);
	struct hci_dev *hdev = to_hci_dev(dev);

	spin_lock(&btintel_pcie_recovery_lock);
	list_for_each_entry(tmp, &btintel_pcie_recovery_list, list) {
		if (strcmp(tmp->name, name))
			continue;
		data = tmp;
		break;
	}
	spin_unlock(&btintel_pcie_recovery_lock);

	if (data) {
		bt_dev_dbg(hdev, "Found restart data for BDF: %s", data->name);
		return data;
	}

	data = kzalloc(struct_size(data, name, strlen(name) + 1), GFP_ATOMIC);
	if (!data)
		return NULL;

	strscpy_pad(data->name, name, strlen(name) + 1);
	spin_lock(&btintel_pcie_recovery_lock);
	list_add_tail(&data->list, &btintel_pcie_recovery_list);
	spin_unlock(&btintel_pcie_recovery_lock);

	return data;
}

static void btintel_pcie_free_restart_list(void)
{
	struct btintel_pcie_dev_recovery *tmp;

	while ((tmp = list_first_entry_or_null(&btintel_pcie_recovery_list,
					       typeof(*tmp), list))) {
		list_del(&tmp->list);
		kfree(tmp);
	}
}

static void btintel_pcie_inc_recovery_count(struct pci_dev *pdev,
					    struct device *dev)
{
	struct btintel_pcie_dev_recovery *data;
	time64_t retry_window;

	data = btintel_pcie_get_recovery(pdev, dev);
	if (!data)
		return;

	retry_window = ktime_get_boottime_seconds() - data->last_error;
	if (data->count == 0) {
		data->last_error = ktime_get_boottime_seconds();
		data->count++;
	} else if (retry_window < BTINTEL_PCIE_RESET_WINDOW_SECS &&
		   data->count <= BTINTEL_PCIE_FLR_MAX_RETRY) {
		data->count++;
	} else if (retry_window > BTINTEL_PCIE_RESET_WINDOW_SECS) {
		data->last_error = 0;
		data->count = 0;
	}
}

static int btintel_pcie_setup_hdev(struct btintel_pcie_data *data);

static void btintel_pcie_removal_work(struct work_struct *wk)
{
	struct btintel_pcie_removal *removal =
		container_of(wk, struct btintel_pcie_removal, work);
	struct pci_dev *pdev = removal->pdev;
	struct btintel_pcie_data *data;
	int err;

	pci_lock_rescan_remove();

	if (!pdev->bus)
		goto error;

	data = pci_get_drvdata(pdev);

	btintel_pcie_disable_interrupts(data);
	btintel_pcie_synchronize_irqs(data);

	flush_work(&data->rx_work);
	flush_work(&data->hdev->dump.dump_rx);

	bt_dev_dbg(data->hdev, "Release bluetooth interface");
	btintel_pcie_release_hdev(data);

	err = pci_reset_function(pdev);
	if (err) {
		BT_ERR("Failed resetting the pcie device (%d)", err);
		goto error;
	}

	btintel_pcie_enable_interrupts(data);
	btintel_pcie_config_msix(data);

	err = btintel_pcie_enable_bt(data);
	if (err) {
		BT_ERR("Failed to enable bluetooth hardware after reset (%d)",
		       err);
		goto error;
	}

	btintel_pcie_reset_ia(data);
	btintel_pcie_start_rx(data);
	data->flags = 0;

	err = btintel_pcie_setup_hdev(data);
	if (err) {
		BT_ERR("Failed registering hdev (%d)", err);
		goto error;
	}
error:
	pci_dev_put(pdev);
	pci_unlock_rescan_remove();
	kfree(removal);
}

static void btintel_pcie_reset(struct hci_dev *hdev)
{
	struct btintel_pcie_removal *removal;
	struct btintel_pcie_data *data;

	data = hci_get_drvdata(hdev);

	if (!test_bit(BTINTEL_PCIE_SETUP_DONE, &data->flags))
		return;

	if (test_and_set_bit(BTINTEL_PCIE_RECOVERY_IN_PROGRESS, &data->flags))
		return;

	removal = kzalloc(sizeof(*removal), GFP_ATOMIC);
	if (!removal)
		return;

	removal->pdev = data->pdev;
	INIT_WORK(&removal->work, btintel_pcie_removal_work);
	pci_dev_get(removal->pdev);
	schedule_work(&removal->work);
}

static void btintel_pcie_hw_error(struct hci_dev *hdev, u8 code)
{
	struct btintel_pcie_dev_recovery *data;
	struct btintel_pcie_data *dev_data = hci_get_drvdata(hdev);
	struct pci_dev *pdev = dev_data->pdev;
	time64_t retry_window;

	if (code == 0x13) {
		bt_dev_err(hdev, "Encountered top exception");
		return;
	}

	data = btintel_pcie_get_recovery(pdev, &hdev->dev);
	if (!data)
		return;

	retry_window = ktime_get_boottime_seconds() - data->last_error;

	if (retry_window < BTINTEL_PCIE_RESET_WINDOW_SECS &&
	    data->count >= BTINTEL_PCIE_FLR_MAX_RETRY) {
		bt_dev_err(hdev, "Exhausted maximum: %d recovery attempts: %d",
			   BTINTEL_PCIE_FLR_MAX_RETRY, data->count);
		bt_dev_dbg(hdev, "Boot time: %lld seconds",
			   ktime_get_boottime_seconds());
		bt_dev_dbg(hdev, "last error at: %lld seconds",
			   data->last_error);
		return;
	}
	btintel_pcie_inc_recovery_count(pdev, &hdev->dev);
	btintel_pcie_reset(hdev);
}

static int btintel_pcie_setup_hdev(struct btintel_pcie_data *data)
{
	int err;
	struct hci_dev *hdev;

	hdev = hci_alloc_dev_priv(sizeof(struct btintel_data));
	if (!hdev)
		return -ENOMEM;

	hdev->bus = HCI_PCI;
	hci_set_drvdata(hdev, data);

	data->hdev = hdev;
	SET_HCIDEV_DEV(hdev, &data->pdev->dev);

	hdev->manufacturer = 2;
	hdev->open = btintel_pcie_open;
	hdev->close = btintel_pcie_close;
	hdev->send = btintel_pcie_send_frame;
	hdev->setup = btintel_pcie_setup;
	hdev->shutdown = btintel_shutdown_combined;
	hdev->hw_error = btintel_pcie_hw_error;
	hdev->set_diag = btintel_set_diag;
	hdev->set_bdaddr = btintel_set_bdaddr;
	hdev->reset = btintel_pcie_reset;

	err = hci_register_dev(hdev);
	if (err < 0) {
		BT_ERR("Failed to register to hdev (%d)", err);
		goto exit_error;
	}

	data->dmp_hdr.driver_name = KBUILD_MODNAME;
	return 0;

exit_error:
	hci_free_dev(hdev);
	return err;
}

static int btintel_pcie_probe(struct pci_dev *pdev,
			      const struct pci_device_id *ent)
{
	int err;
	struct btintel_pcie_data *data;

	if (!pdev)
		return -ENODEV;

	data = devm_kzalloc(&pdev->dev, sizeof(*data), GFP_KERNEL);
	if (!data)
		return -ENOMEM;

	data->pdev = pdev;

	spin_lock_init(&data->irq_lock);
	spin_lock_init(&data->hci_rx_lock);

	init_waitqueue_head(&data->gp0_wait_q);
	data->gp0_received = false;

	init_waitqueue_head(&data->tx_wait_q);
	data->tx_wait_done = false;

	data->workqueue = alloc_ordered_workqueue(KBUILD_MODNAME, WQ_HIGHPRI);
	if (!data->workqueue)
		return -ENOMEM;

	skb_queue_head_init(&data->rx_skb_q);
	INIT_WORK(&data->rx_work, btintel_pcie_rx_work);

	data->boot_stage_cache = 0x00;
	data->img_resp_cache = 0x00;

	err = btintel_pcie_config_pcie(pdev, data);
	if (err)
		goto exit_error;

	pci_set_drvdata(pdev, data);

	err = btintel_pcie_alloc(data);
	if (err)
		goto exit_error;

	err = btintel_pcie_enable_bt(data);
	if (err)
		goto exit_error;

	/* CNV information (CNVi and CNVr) is in CSR */
	data->cnvi = btintel_pcie_rd_reg32(data, BTINTEL_PCIE_CSR_HW_REV_REG);

	data->cnvr = btintel_pcie_rd_reg32(data, BTINTEL_PCIE_CSR_RF_ID_REG);

	err = btintel_pcie_start_rx(data);
	if (err)
		goto exit_error;

	err = btintel_pcie_setup_hdev(data);
	if (err)
		goto exit_error;

	bt_dev_dbg(data->hdev, "cnvi: 0x%8.8x cnvr: 0x%8.8x", data->cnvi,
		   data->cnvr);
	return 0;

exit_error:
	/* reset device before exit */
	btintel_pcie_reset_bt(data);

	pci_clear_master(pdev);

	pci_set_drvdata(pdev, NULL);

	return err;
}

static void btintel_pcie_remove(struct pci_dev *pdev)
{
	struct btintel_pcie_data *data;

	data = pci_get_drvdata(pdev);

	btintel_pcie_disable_interrupts(data);

	btintel_pcie_synchronize_irqs(data);

	flush_work(&data->rx_work);

	btintel_pcie_reset_bt(data);
	for (int i = 0; i < data->alloc_vecs; i++) {
		struct msix_entry *msix_entry;

		msix_entry = &data->msix_entries[i];
		free_irq(msix_entry->vector, msix_entry);
	}

	pci_free_irq_vectors(pdev);

	btintel_pcie_release_hdev(data);

	destroy_workqueue(data->workqueue);

	btintel_pcie_free(data);

	pci_clear_master(pdev);

	pci_set_drvdata(pdev, NULL);
}

#ifdef CONFIG_DEV_COREDUMP
static void btintel_pcie_coredump(struct device *dev)
{
	struct  pci_dev *pdev = to_pci_dev(dev);
	struct btintel_pcie_data *data = pci_get_drvdata(pdev);

	if (test_and_set_bit(BTINTEL_PCIE_COREDUMP_INPROGRESS, &data->flags))
		return;

	data->dmp_hdr.trigger_reason  = BTINTEL_PCIE_TRIGGER_REASON_USER_TRIGGER;
	queue_work(data->workqueue, &data->rx_work);
}
#endif

static struct pci_driver btintel_pcie_driver = {
	.name = KBUILD_MODNAME,
	.id_table = btintel_pcie_table,
	.probe = btintel_pcie_probe,
	.remove = btintel_pcie_remove,
#ifdef CONFIG_DEV_COREDUMP
	.driver.coredump = btintel_pcie_coredump
#endif
};

static int __init btintel_pcie_init(void)
{
	return pci_register_driver(&btintel_pcie_driver);
}

static void __exit btintel_pcie_exit(void)
{
	pci_unregister_driver(&btintel_pcie_driver);
	btintel_pcie_free_restart_list();
}

module_init(btintel_pcie_init);
module_exit(btintel_pcie_exit);

MODULE_AUTHOR("Tedd Ho-Jeong An <tedd.an@intel.com>");
MODULE_DESCRIPTION("Intel Bluetooth PCIe transport driver ver " VERSION);
MODULE_VERSION(VERSION);
MODULE_LICENSE("GPL");<|MERGE_RESOLUTION|>--- conflicted
+++ resolved
@@ -2023,15 +2023,6 @@
 			if (opcode == BTINTEL_HCI_OP_RESET)
 				btintel_pcie_inject_cmd_complete(hdev, opcode);
 		}
-<<<<<<< HEAD
-
-		/* Firmware raises alive interrupt on HCI_OP_RESET or
-		 * BTINTEL_HCI_OP_RESET
-		 */
-		if (opcode == HCI_OP_RESET || opcode == BTINTEL_HCI_OP_RESET)
-			data->gp0_received = false;
-=======
->>>>>>> 3476aa7d
 
 		hdev->stat.cmd_tx++;
 		break;
@@ -2058,30 +2049,6 @@
 		goto exit_error;
 	}
 
-<<<<<<< HEAD
-	if (type == BTINTEL_PCIE_HCI_CMD_PKT &&
-	    (opcode == HCI_OP_RESET || opcode == BTINTEL_HCI_OP_RESET)) {
-		old_ctxt = data->alive_intr_ctxt;
-		data->alive_intr_ctxt =
-			(opcode == BTINTEL_HCI_OP_RESET ? BTINTEL_PCIE_INTEL_HCI_RESET1 :
-				BTINTEL_PCIE_HCI_RESET);
-		bt_dev_dbg(data->hdev, "sent cmd: 0x%4.4x alive context changed: %s  ->  %s",
-			   opcode, btintel_pcie_alivectxt_state2str(old_ctxt),
-			   btintel_pcie_alivectxt_state2str(data->alive_intr_ctxt));
-		ret = wait_event_timeout(data->gp0_wait_q,
-					 data->gp0_received,
-					 msecs_to_jiffies(BTINTEL_DEFAULT_INTR_TIMEOUT_MS));
-		if (!ret) {
-			hdev->stat.err_tx++;
-			bt_dev_err(hdev, "Timeout on alive interrupt (%u ms). Alive context: %s",
-				   BTINTEL_DEFAULT_INTR_TIMEOUT_MS,
-				   btintel_pcie_alivectxt_state2str(data->alive_intr_ctxt));
-			ret = -ETIME;
-			goto exit_error;
-		}
-	}
-=======
->>>>>>> 3476aa7d
 	hdev->stat.byte_tx += skb->len;
 	kfree_skb(skb);
 
