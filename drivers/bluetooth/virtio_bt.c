--- conflicted
+++ resolved
@@ -391,10 +391,7 @@
 
 	hci_unregister_dev(hdev);
 	virtio_reset_device(vdev);
-<<<<<<< HEAD
-=======
 	virtbt_close_vdev(vbt);
->>>>>>> eb3cdb58
 
 	hci_free_dev(hdev);
 	vbt->hdev = NULL;
