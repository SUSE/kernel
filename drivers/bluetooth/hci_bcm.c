// SPDX-License-Identifier: GPL-2.0-or-later
/*
 *
 *  Bluetooth HCI UART driver for Broadcom devices
 *
 *  Copyright (C) 2015  Intel Corporation
 */

#include <linux/kernel.h>
#include <linux/errno.h>
#include <linux/skbuff.h>
#include <linux/firmware.h>
#include <linux/module.h>
#include <linux/acpi.h>
#include <linux/of.h>
#include <linux/of_irq.h>
#include <linux/property.h>
#include <linux/platform_data/x86/apple.h>
#include <linux/platform_device.h>
#include <linux/regulator/consumer.h>
#include <linux/clk.h>
#include <linux/gpio/consumer.h>
#include <linux/gpio/machine.h>
#include <linux/tty.h>
#include <linux/interrupt.h>
#include <linux/dmi.h>
#include <linux/pm_runtime.h>
#include <linux/serdev.h>

#include <net/bluetooth/bluetooth.h>
#include <net/bluetooth/hci_core.h>

#include "btbcm.h"
#include "hci_uart.h"

#define BCM_NULL_PKT 0x00
#define BCM_NULL_SIZE 0

#define BCM_LM_DIAG_PKT 0x07
#define BCM_LM_DIAG_SIZE 63

#define BCM_TYPE49_PKT 0x31
#define BCM_TYPE49_SIZE 0

#define BCM_TYPE52_PKT 0x34
#define BCM_TYPE52_SIZE 0

#define BCM_AUTOSUSPEND_DELAY	5000 /* default autosleep delay */

#define BCM_NUM_SUPPLIES 2

/**
 * struct bcm_device_data - device specific data
 * @no_early_set_baudrate: Disallow set baudrate before driver setup()
 * @drive_rts_on_open: drive RTS signal on ->open() when platform requires it
<<<<<<< HEAD
 * @max_autobaud_speed: max baudrate supported by device in autobaud mode
=======
 * @no_uart_clock_set: UART clock set command for >3Mbps mode is unavailable
 * @max_autobaud_speed: max baudrate supported by device in autobaud mode
 * @max_speed: max baudrate supported
>>>>>>> eb3cdb58
 */
struct bcm_device_data {
	bool	no_early_set_baudrate;
	bool	drive_rts_on_open;
<<<<<<< HEAD
	u32	max_autobaud_speed;
=======
	bool	no_uart_clock_set;
	u32	max_autobaud_speed;
	u32	max_speed;
>>>>>>> eb3cdb58
};

/**
 * struct bcm_device - device driver resources
 * @serdev_hu: HCI UART controller struct
 * @list: bcm_device_list node
 * @dev: physical UART slave
 * @name: device name logged by bt_dev_*() functions
 * @device_wakeup: BT_WAKE pin,
 *	assert = Bluetooth device must wake up or remain awake,
 *	deassert = Bluetooth device may sleep when sleep criteria are met
 * @shutdown: BT_REG_ON pin,
 *	power up or power down Bluetooth device internal regulators
 * @reset: BT_RST_N pin,
 *	active low resets the Bluetooth logic core
 * @set_device_wakeup: callback to toggle BT_WAKE pin
 *	either by accessing @device_wakeup or by calling @btlp
 * @set_shutdown: callback to toggle BT_REG_ON pin
 *	either by accessing @shutdown or by calling @btpu/@btpd
 * @btlp: Apple ACPI method to toggle BT_WAKE pin ("Bluetooth Low Power")
 * @btpu: Apple ACPI method to drive BT_REG_ON pin high ("Bluetooth Power Up")
 * @btpd: Apple ACPI method to drive BT_REG_ON pin low ("Bluetooth Power Down")
 * @gpio_count: internal counter for GPIO resources associated with ACPI device
 * @gpio_int_idx: index in _CRS for GpioInt() resource
 * @txco_clk: external reference frequency clock used by Bluetooth device
 * @lpo_clk: external LPO clock used by Bluetooth device
 * @supplies: VBAT and VDDIO supplies used by Bluetooth device
 * @res_enabled: whether clocks and supplies are prepared and enabled
 * @init_speed: default baudrate of Bluetooth device;
 *	the host UART is initially set to this baudrate so that
 *	it can configure the Bluetooth device for @oper_speed
 * @oper_speed: preferred baudrate of Bluetooth device;
 *	set to 0 if @init_speed is already the preferred baudrate
 * @irq: interrupt triggered by HOST_WAKE_BT pin
 * @irq_active_low: whether @irq is active low
 * @irq_acquired: flag to show if IRQ handler has been assigned
 * @hu: pointer to HCI UART controller struct,
 *	used to disable flow control during runtime suspend and system sleep
 * @is_suspended: whether flow control is currently disabled
 * @no_early_set_baudrate: don't set_baudrate before setup()
 * @drive_rts_on_open: drive RTS signal on ->open() when platform requires it
<<<<<<< HEAD
=======
 * @no_uart_clock_set: UART clock set command for >3Mbps mode is unavailable
>>>>>>> eb3cdb58
 * @pcm_int_params: keep the initial PCM configuration
 * @use_autobaud_mode: start Bluetooth device in autobaud mode
 * @max_autobaud_speed: max baudrate supported by device in autobaud mode
 */
struct bcm_device {
	/* Must be the first member, hci_serdev.c expects this. */
	struct hci_uart		serdev_hu;
	struct list_head	list;

	struct device		*dev;

	const char		*name;
	struct gpio_desc	*device_wakeup;
	struct gpio_desc	*shutdown;
	struct gpio_desc	*reset;
	int			(*set_device_wakeup)(struct bcm_device *, bool);
	int			(*set_shutdown)(struct bcm_device *, bool);
#ifdef CONFIG_ACPI
	acpi_handle		btlp, btpu, btpd;
	int			gpio_count;
	int			gpio_int_idx;
#endif

	struct clk		*txco_clk;
	struct clk		*lpo_clk;
	struct regulator_bulk_data supplies[BCM_NUM_SUPPLIES];
	bool			res_enabled;

	u32			init_speed;
	u32			oper_speed;
	int			irq;
	bool			irq_active_low;
	bool			irq_acquired;

#ifdef CONFIG_PM
	struct hci_uart		*hu;
	bool			is_suspended;
#endif
	bool			no_early_set_baudrate;
	bool			drive_rts_on_open;
<<<<<<< HEAD
=======
	bool			no_uart_clock_set;
>>>>>>> eb3cdb58
	bool			use_autobaud_mode;
	u8			pcm_int_params[5];
	u32			max_autobaud_speed;
};

/* generic bcm uart resources */
struct bcm_data {
	struct sk_buff		*rx_skb;
	struct sk_buff_head	txq;

	struct bcm_device	*dev;
};

/* List of BCM BT UART devices */
static DEFINE_MUTEX(bcm_device_lock);
static LIST_HEAD(bcm_device_list);

static int irq_polarity = -1;
module_param(irq_polarity, int, 0444);
MODULE_PARM_DESC(irq_polarity, "IRQ polarity 0: active-high 1: active-low");

static inline void host_set_baudrate(struct hci_uart *hu, unsigned int speed)
{
	if (hu->serdev)
		serdev_device_set_baudrate(hu->serdev, speed);
	else
		hci_uart_set_baudrate(hu, speed);
}

static int bcm_set_baudrate(struct hci_uart *hu, unsigned int speed)
{
	struct hci_dev *hdev = hu->hdev;
	struct bcm_data *bcm = hu->priv;
	struct sk_buff *skb;
	struct bcm_update_uart_baud_rate param;

	if (speed > 3000000 && !bcm->dev->no_uart_clock_set) {
		struct bcm_write_uart_clock_setting clock;

		clock.type = BCM_UART_CLOCK_48MHZ;

		bt_dev_dbg(hdev, "Set Controller clock (%d)", clock.type);

		/* This Broadcom specific command changes the UART's controller
		 * clock for baud rate > 3000000.
		 */
		skb = __hci_cmd_sync(hdev, 0xfc45, 1, &clock, HCI_INIT_TIMEOUT);
		if (IS_ERR(skb)) {
			int err = PTR_ERR(skb);
			bt_dev_err(hdev, "BCM: failed to write clock (%d)",
				   err);
			return err;
		}

		kfree_skb(skb);
	}

	bt_dev_dbg(hdev, "Set Controller UART speed to %d bit/s", speed);

	param.zero = cpu_to_le16(0);
	param.baud_rate = cpu_to_le32(speed);

	/* This Broadcom specific command changes the UART's controller baud
	 * rate.
	 */
	skb = __hci_cmd_sync(hdev, 0xfc18, sizeof(param), &param,
			     HCI_INIT_TIMEOUT);
	if (IS_ERR(skb)) {
		int err = PTR_ERR(skb);
		bt_dev_err(hdev, "BCM: failed to write update baudrate (%d)",
			   err);
		return err;
	}

	kfree_skb(skb);

	return 0;
}

/* bcm_device_exists should be protected by bcm_device_lock */
static bool bcm_device_exists(struct bcm_device *device)
{
	struct list_head *p;

#ifdef CONFIG_PM
	/* Devices using serdev always exist */
	if (device && device->hu && device->hu->serdev)
		return true;
#endif

	list_for_each(p, &bcm_device_list) {
		struct bcm_device *dev = list_entry(p, struct bcm_device, list);

		if (device == dev)
			return true;
	}

	return false;
}

static int bcm_gpio_set_power(struct bcm_device *dev, bool powered)
{
	int err;

	if (powered && !dev->res_enabled) {
		/* Intel Macs use bcm_apple_get_resources() and don't
		 * have regulator supplies configured.
		 */
		if (dev->supplies[0].supply) {
			err = regulator_bulk_enable(BCM_NUM_SUPPLIES,
						    dev->supplies);
			if (err)
				return err;
		}

		/* LPO clock needs to be 32.768 kHz */
		err = clk_set_rate(dev->lpo_clk, 32768);
		if (err) {
			dev_err(dev->dev, "Could not set LPO clock rate\n");
			goto err_regulator_disable;
		}

		err = clk_prepare_enable(dev->lpo_clk);
		if (err)
			goto err_regulator_disable;

		err = clk_prepare_enable(dev->txco_clk);
		if (err)
			goto err_lpo_clk_disable;
	}

	err = dev->set_shutdown(dev, powered);
	if (err)
		goto err_txco_clk_disable;

	err = dev->set_device_wakeup(dev, powered);
	if (err)
		goto err_revert_shutdown;

	if (!powered && dev->res_enabled) {
		clk_disable_unprepare(dev->txco_clk);
		clk_disable_unprepare(dev->lpo_clk);

		/* Intel Macs use bcm_apple_get_resources() and don't
		 * have regulator supplies configured.
		 */
		if (dev->supplies[0].supply)
			regulator_bulk_disable(BCM_NUM_SUPPLIES,
					       dev->supplies);
	}

	/* wait for device to power on and come out of reset */
	usleep_range(100000, 120000);

	dev->res_enabled = powered;

	return 0;

err_revert_shutdown:
	dev->set_shutdown(dev, !powered);
err_txco_clk_disable:
	if (powered && !dev->res_enabled)
		clk_disable_unprepare(dev->txco_clk);
err_lpo_clk_disable:
	if (powered && !dev->res_enabled)
		clk_disable_unprepare(dev->lpo_clk);
err_regulator_disable:
	if (powered && !dev->res_enabled)
		regulator_bulk_disable(BCM_NUM_SUPPLIES, dev->supplies);
	return err;
}

#ifdef CONFIG_PM
static irqreturn_t bcm_host_wake(int irq, void *data)
{
	struct bcm_device *bdev = data;

	bt_dev_dbg(bdev, "Host wake IRQ");

	pm_runtime_get(bdev->dev);
	pm_runtime_mark_last_busy(bdev->dev);
	pm_runtime_put_autosuspend(bdev->dev);

	return IRQ_HANDLED;
}

static int bcm_request_irq(struct bcm_data *bcm)
{
	struct bcm_device *bdev = bcm->dev;
	int err;

	mutex_lock(&bcm_device_lock);
	if (!bcm_device_exists(bdev)) {
		err = -ENODEV;
		goto unlock;
	}

	if (bdev->irq <= 0) {
		err = -EOPNOTSUPP;
		goto unlock;
	}

	err = devm_request_irq(bdev->dev, bdev->irq, bcm_host_wake,
			       bdev->irq_active_low ? IRQF_TRIGGER_FALLING :
						      IRQF_TRIGGER_RISING,
			       "host_wake", bdev);
	if (err) {
		bdev->irq = err;
		goto unlock;
	}

	bdev->irq_acquired = true;

	device_init_wakeup(bdev->dev, true);

	pm_runtime_set_autosuspend_delay(bdev->dev,
					 BCM_AUTOSUSPEND_DELAY);
	pm_runtime_use_autosuspend(bdev->dev);
	pm_runtime_set_active(bdev->dev);
	pm_runtime_enable(bdev->dev);

unlock:
	mutex_unlock(&bcm_device_lock);

	return err;
}

static const struct bcm_set_sleep_mode default_sleep_params = {
	.sleep_mode = 1,	/* 0=Disabled, 1=UART, 2=Reserved, 3=USB */
	.idle_host = 2,		/* idle threshold HOST, in 300ms */
	.idle_dev = 2,		/* idle threshold device, in 300ms */
	.bt_wake_active = 1,	/* BT_WAKE active mode: 1 = high, 0 = low */
	.host_wake_active = 0,	/* HOST_WAKE active mode: 1 = high, 0 = low */
	.allow_host_sleep = 1,	/* Allow host sleep in SCO flag */
	.combine_modes = 1,	/* Combine sleep and LPM flag */
	.tristate_control = 0,	/* Allow tri-state control of UART tx flag */
	/* Irrelevant USB flags */
	.usb_auto_sleep = 0,
	.usb_resume_timeout = 0,
	.break_to_host = 0,
	.pulsed_host_wake = 1,
};

static int bcm_setup_sleep(struct hci_uart *hu)
{
	struct bcm_data *bcm = hu->priv;
	struct sk_buff *skb;
	struct bcm_set_sleep_mode sleep_params = default_sleep_params;

	sleep_params.host_wake_active = !bcm->dev->irq_active_low;

	skb = __hci_cmd_sync(hu->hdev, 0xfc27, sizeof(sleep_params),
			     &sleep_params, HCI_INIT_TIMEOUT);
	if (IS_ERR(skb)) {
		int err = PTR_ERR(skb);
		bt_dev_err(hu->hdev, "Sleep VSC failed (%d)", err);
		return err;
	}
	kfree_skb(skb);

	bt_dev_dbg(hu->hdev, "Set Sleep Parameters VSC succeeded");

	return 0;
}
#else
static inline int bcm_request_irq(struct bcm_data *bcm) { return 0; }
static inline int bcm_setup_sleep(struct hci_uart *hu) { return 0; }
#endif

static int bcm_set_diag(struct hci_dev *hdev, bool enable)
{
	struct hci_uart *hu = hci_get_drvdata(hdev);
	struct bcm_data *bcm = hu->priv;
	struct sk_buff *skb;

	if (!test_bit(HCI_RUNNING, &hdev->flags))
		return -ENETDOWN;

	skb = bt_skb_alloc(3, GFP_KERNEL);
	if (!skb)
		return -ENOMEM;

	skb_put_u8(skb, BCM_LM_DIAG_PKT);
	skb_put_u8(skb, 0xf0);
	skb_put_u8(skb, enable);

	skb_queue_tail(&bcm->txq, skb);
	hci_uart_tx_wakeup(hu);

	return 0;
}

static int bcm_open(struct hci_uart *hu)
{
	struct bcm_data *bcm;
	struct list_head *p;
	int err;

	bt_dev_dbg(hu->hdev, "hu %p", hu);

	if (!hci_uart_has_flow_control(hu))
		return -EOPNOTSUPP;

	bcm = kzalloc(sizeof(*bcm), GFP_KERNEL);
	if (!bcm)
		return -ENOMEM;

	skb_queue_head_init(&bcm->txq);

	hu->priv = bcm;

	mutex_lock(&bcm_device_lock);

	if (hu->serdev) {
		bcm->dev = serdev_device_get_drvdata(hu->serdev);
		goto out;
	}

	if (!hu->tty->dev)
		goto out;

	list_for_each(p, &bcm_device_list) {
		struct bcm_device *dev = list_entry(p, struct bcm_device, list);

		/* Retrieve saved bcm_device based on parent of the
		 * platform device (saved during device probe) and
		 * parent of tty device used by hci_uart
		 */
		if (hu->tty->dev->parent == dev->dev->parent) {
			bcm->dev = dev;
#ifdef CONFIG_PM
			dev->hu = hu;
#endif
			break;
		}
	}

out:
	if (bcm->dev) {
		if (bcm->dev->use_autobaud_mode)
			hci_uart_set_flow_control(hu, false);	/* Assert BT_UART_CTS_N */
		else if (bcm->dev->drive_rts_on_open)
			hci_uart_set_flow_control(hu, true);

		if (bcm->dev->use_autobaud_mode && bcm->dev->max_autobaud_speed)
			hu->init_speed = min(bcm->dev->oper_speed, bcm->dev->max_autobaud_speed);
		else
			hu->init_speed = bcm->dev->init_speed;

		/* If oper_speed is set, ldisc/serdev will set the baudrate
		 * before calling setup()
		 */
		if (!bcm->dev->no_early_set_baudrate && !bcm->dev->use_autobaud_mode)
			hu->oper_speed = bcm->dev->oper_speed;

		err = bcm_gpio_set_power(bcm->dev, true);

		if (bcm->dev->drive_rts_on_open)
			hci_uart_set_flow_control(hu, false);

		if (err)
			goto err_unset_hu;
	}

	mutex_unlock(&bcm_device_lock);
	return 0;

err_unset_hu:
#ifdef CONFIG_PM
	if (!hu->serdev)
		bcm->dev->hu = NULL;
#endif
	mutex_unlock(&bcm_device_lock);
	hu->priv = NULL;
	kfree(bcm);
	return err;
}

static int bcm_close(struct hci_uart *hu)
{
	struct bcm_data *bcm = hu->priv;
	struct bcm_device *bdev = NULL;
	int err;

	bt_dev_dbg(hu->hdev, "hu %p", hu);

	/* Protect bcm->dev against removal of the device or driver */
	mutex_lock(&bcm_device_lock);

	if (hu->serdev) {
		bdev = serdev_device_get_drvdata(hu->serdev);
	} else if (bcm_device_exists(bcm->dev)) {
		bdev = bcm->dev;
#ifdef CONFIG_PM
		bdev->hu = NULL;
#endif
	}

	if (bdev) {
		if (IS_ENABLED(CONFIG_PM) && bdev->irq_acquired) {
			devm_free_irq(bdev->dev, bdev->irq, bdev);
			device_init_wakeup(bdev->dev, false);
			pm_runtime_disable(bdev->dev);
		}

		err = bcm_gpio_set_power(bdev, false);
		if (err)
			bt_dev_err(hu->hdev, "Failed to power down");
		else
			pm_runtime_set_suspended(bdev->dev);
	}
	mutex_unlock(&bcm_device_lock);

	skb_queue_purge(&bcm->txq);
	kfree_skb(bcm->rx_skb);
	kfree(bcm);

	hu->priv = NULL;
	return 0;
}

static int bcm_flush(struct hci_uart *hu)
{
	struct bcm_data *bcm = hu->priv;

	bt_dev_dbg(hu->hdev, "hu %p", hu);

	skb_queue_purge(&bcm->txq);

	return 0;
}

static int bcm_setup(struct hci_uart *hu)
{
	struct bcm_data *bcm = hu->priv;
	bool fw_load_done = false;
	bool use_autobaud_mode = (bcm->dev ? bcm->dev->use_autobaud_mode : 0);
	unsigned int speed;
	int err;

	bt_dev_dbg(hu->hdev, "hu %p", hu);

	hu->hdev->set_diag = bcm_set_diag;
	hu->hdev->set_bdaddr = btbcm_set_bdaddr;

	err = btbcm_initialize(hu->hdev, &fw_load_done, use_autobaud_mode);
	if (err)
		return err;

	if (!fw_load_done)
		return 0;

	/* Init speed if any */
	if (bcm->dev && bcm->dev->init_speed)
		speed = bcm->dev->init_speed;
	else if (hu->proto->init_speed)
		speed = hu->proto->init_speed;
	else
		speed = 0;

	if (speed)
		host_set_baudrate(hu, speed);

	/* Operational speed if any */
	if (hu->oper_speed)
		speed = hu->oper_speed;
	else if (bcm->dev && bcm->dev->oper_speed)
		speed = bcm->dev->oper_speed;
	else if (hu->proto->oper_speed)
		speed = hu->proto->oper_speed;
	else
		speed = 0;

	if (speed) {
		err = bcm_set_baudrate(hu, speed);
		if (!err)
			host_set_baudrate(hu, speed);
	}

	/* PCM parameters if provided */
	if (bcm->dev && bcm->dev->pcm_int_params[0] != 0xff) {
		struct bcm_set_pcm_int_params params;

		btbcm_read_pcm_int_params(hu->hdev, &params);

		memcpy(&params, bcm->dev->pcm_int_params, 5);
		btbcm_write_pcm_int_params(hu->hdev, &params);
	}

	err = btbcm_finalize(hu->hdev, &fw_load_done, use_autobaud_mode);
	if (err)
		return err;

	/* Some devices ship with the controller default address.
	 * Allow the bootloader to set a valid address through the
	 * device tree.
	 */
	if (test_bit(HCI_QUIRK_INVALID_BDADDR, &hu->hdev->quirks))
		set_bit(HCI_QUIRK_USE_BDADDR_PROPERTY, &hu->hdev->quirks);

	if (!bcm_request_irq(bcm))
		err = bcm_setup_sleep(hu);

	return err;
}

#define BCM_RECV_LM_DIAG \
	.type = BCM_LM_DIAG_PKT, \
	.hlen = BCM_LM_DIAG_SIZE, \
	.loff = 0, \
	.lsize = 0, \
	.maxlen = BCM_LM_DIAG_SIZE

#define BCM_RECV_NULL \
	.type = BCM_NULL_PKT, \
	.hlen = BCM_NULL_SIZE, \
	.loff = 0, \
	.lsize = 0, \
	.maxlen = BCM_NULL_SIZE

#define BCM_RECV_TYPE49 \
	.type = BCM_TYPE49_PKT, \
	.hlen = BCM_TYPE49_SIZE, \
	.loff = 0, \
	.lsize = 0, \
	.maxlen = BCM_TYPE49_SIZE

#define BCM_RECV_TYPE52 \
	.type = BCM_TYPE52_PKT, \
	.hlen = BCM_TYPE52_SIZE, \
	.loff = 0, \
	.lsize = 0, \
	.maxlen = BCM_TYPE52_SIZE

static const struct h4_recv_pkt bcm_recv_pkts[] = {
	{ H4_RECV_ACL,      .recv = hci_recv_frame },
	{ H4_RECV_SCO,      .recv = hci_recv_frame },
	{ H4_RECV_EVENT,    .recv = hci_recv_frame },
	{ H4_RECV_ISO,      .recv = hci_recv_frame },
	{ BCM_RECV_LM_DIAG, .recv = hci_recv_diag  },
	{ BCM_RECV_NULL,    .recv = hci_recv_diag  },
	{ BCM_RECV_TYPE49,  .recv = hci_recv_diag  },
	{ BCM_RECV_TYPE52,  .recv = hci_recv_diag  },
};

static int bcm_recv(struct hci_uart *hu, const void *data, int count)
{
	struct bcm_data *bcm = hu->priv;

	if (!test_bit(HCI_UART_REGISTERED, &hu->flags))
		return -EUNATCH;

	bcm->rx_skb = h4_recv_buf(hu->hdev, bcm->rx_skb, data, count,
				  bcm_recv_pkts, ARRAY_SIZE(bcm_recv_pkts));
	if (IS_ERR(bcm->rx_skb)) {
		int err = PTR_ERR(bcm->rx_skb);
		bt_dev_err(hu->hdev, "Frame reassembly failed (%d)", err);
		bcm->rx_skb = NULL;
		return err;
	} else if (!bcm->rx_skb) {
		/* Delay auto-suspend when receiving completed packet */
		mutex_lock(&bcm_device_lock);
		if (bcm->dev && bcm_device_exists(bcm->dev)) {
			pm_runtime_get(bcm->dev->dev);
			pm_runtime_mark_last_busy(bcm->dev->dev);
			pm_runtime_put_autosuspend(bcm->dev->dev);
		}
		mutex_unlock(&bcm_device_lock);
	}

	return count;
}

static int bcm_enqueue(struct hci_uart *hu, struct sk_buff *skb)
{
	struct bcm_data *bcm = hu->priv;

	bt_dev_dbg(hu->hdev, "hu %p skb %p", hu, skb);

	/* Prepend skb with frame type */
	memcpy(skb_push(skb, 1), &hci_skb_pkt_type(skb), 1);
	skb_queue_tail(&bcm->txq, skb);

	return 0;
}

static struct sk_buff *bcm_dequeue(struct hci_uart *hu)
{
	struct bcm_data *bcm = hu->priv;
	struct sk_buff *skb = NULL;
	struct bcm_device *bdev = NULL;

	mutex_lock(&bcm_device_lock);

	if (bcm_device_exists(bcm->dev)) {
		bdev = bcm->dev;
		pm_runtime_get_sync(bdev->dev);
		/* Shall be resumed here */
	}

	skb = skb_dequeue(&bcm->txq);

	if (bdev) {
		pm_runtime_mark_last_busy(bdev->dev);
		pm_runtime_put_autosuspend(bdev->dev);
	}

	mutex_unlock(&bcm_device_lock);

	return skb;
}

#ifdef CONFIG_PM
static int bcm_suspend_device(struct device *dev)
{
	struct bcm_device *bdev = dev_get_drvdata(dev);
	int err;

	bt_dev_dbg(bdev, "");

	if (!bdev->is_suspended && bdev->hu) {
		hci_uart_set_flow_control(bdev->hu, true);

		/* Once this returns, driver suspends BT via GPIO */
		bdev->is_suspended = true;
	}

	/* Suspend the device */
	err = bdev->set_device_wakeup(bdev, false);
	if (err) {
		if (bdev->is_suspended && bdev->hu) {
			bdev->is_suspended = false;
			hci_uart_set_flow_control(bdev->hu, false);
		}
		return -EBUSY;
	}

	bt_dev_dbg(bdev, "suspend, delaying 15 ms");
	msleep(15);

	return 0;
}

static int bcm_resume_device(struct device *dev)
{
	struct bcm_device *bdev = dev_get_drvdata(dev);
	int err;

	bt_dev_dbg(bdev, "");

	err = bdev->set_device_wakeup(bdev, true);
	if (err) {
		dev_err(dev, "Failed to power up\n");
		return err;
	}

	bt_dev_dbg(bdev, "resume, delaying 15 ms");
	msleep(15);

	/* When this executes, the device has woken up already */
	if (bdev->is_suspended && bdev->hu) {
		bdev->is_suspended = false;

		hci_uart_set_flow_control(bdev->hu, false);
	}

	return 0;
}
#endif

#ifdef CONFIG_PM_SLEEP
/* suspend callback */
static int bcm_suspend(struct device *dev)
{
	struct bcm_device *bdev = dev_get_drvdata(dev);
	int error;

	bt_dev_dbg(bdev, "suspend: is_suspended %d", bdev->is_suspended);

	/*
	 * When used with a device instantiated as platform_device, bcm_suspend
	 * can be called at any time as long as the platform device is bound,
	 * so it should use bcm_device_lock to protect access to hci_uart
	 * and device_wake-up GPIO.
	 */
	mutex_lock(&bcm_device_lock);

	if (!bdev->hu)
		goto unlock;

	if (pm_runtime_active(dev))
		bcm_suspend_device(dev);

	if (device_may_wakeup(dev) && bdev->irq > 0) {
		error = enable_irq_wake(bdev->irq);
		if (!error)
			bt_dev_dbg(bdev, "BCM irq: enabled");
	}

unlock:
	mutex_unlock(&bcm_device_lock);

	return 0;
}

/* resume callback */
static int bcm_resume(struct device *dev)
{
	struct bcm_device *bdev = dev_get_drvdata(dev);
	int err = 0;

	bt_dev_dbg(bdev, "resume: is_suspended %d", bdev->is_suspended);

	/*
	 * When used with a device instantiated as platform_device, bcm_resume
	 * can be called at any time as long as platform device is bound,
	 * so it should use bcm_device_lock to protect access to hci_uart
	 * and device_wake-up GPIO.
	 */
	mutex_lock(&bcm_device_lock);

	if (!bdev->hu)
		goto unlock;

	if (device_may_wakeup(dev) && bdev->irq > 0) {
		disable_irq_wake(bdev->irq);
		bt_dev_dbg(bdev, "BCM irq: disabled");
	}

	err = bcm_resume_device(dev);

unlock:
	mutex_unlock(&bcm_device_lock);

	if (!err) {
		pm_runtime_disable(dev);
		pm_runtime_set_active(dev);
		pm_runtime_enable(dev);
	}

	return 0;
}
#endif

/* Some firmware reports an IRQ which does not work (wrong pin in fw table?) */
<<<<<<< HEAD
static struct gpiod_lookup_table asus_tf103c_irq_gpios = {
=======
static struct gpiod_lookup_table irq_on_int33fc02_pin17_gpios = {
>>>>>>> eb3cdb58
	.dev_id = "serial0-0",
	.table = {
		GPIO_LOOKUP("INT33FC:02", 17, "host-wakeup-alt", GPIO_ACTIVE_HIGH),
		{ }
	},
};

static const struct dmi_system_id bcm_broken_irq_dmi_table[] = {
	{
<<<<<<< HEAD
=======
		.ident = "Acer Iconia One 7 B1-750",
		.matches = {
			DMI_MATCH(DMI_SYS_VENDOR, "Insyde"),
			DMI_MATCH(DMI_PRODUCT_NAME, "VESPA2"),
		},
		.driver_data = &irq_on_int33fc02_pin17_gpios,
	},
	{
>>>>>>> eb3cdb58
		.ident = "Asus TF103C",
		.matches = {
			DMI_MATCH(DMI_SYS_VENDOR, "ASUSTeK COMPUTER INC."),
			DMI_MATCH(DMI_PRODUCT_NAME, "TF103C"),
		},
<<<<<<< HEAD
		.driver_data = &asus_tf103c_irq_gpios,
=======
		.driver_data = &irq_on_int33fc02_pin17_gpios,
	},
	{
		.ident = "Lenovo Yoga Tablet 2 830F/L / 1050F/L",
		.matches = {
			DMI_MATCH(DMI_SYS_VENDOR, "Intel Corp."),
			DMI_MATCH(DMI_PRODUCT_NAME, "VALLEYVIEW C0 PLATFORM"),
			DMI_MATCH(DMI_BOARD_NAME, "BYT-T FFD8"),
			/* Partial match on beginning of BIOS version */
			DMI_MATCH(DMI_BIOS_VERSION, "BLADE_21"),
		},
		.driver_data = &irq_on_int33fc02_pin17_gpios,
>>>>>>> eb3cdb58
	},
	{
		.ident = "Meegopad T08",
		.matches = {
			DMI_EXACT_MATCH(DMI_BOARD_VENDOR,
					"To be filled by OEM."),
			DMI_EXACT_MATCH(DMI_BOARD_NAME, "T3 MRD"),
			DMI_EXACT_MATCH(DMI_BOARD_VERSION, "V1.1"),
		},
	},
	{ }
};

#ifdef CONFIG_ACPI
static const struct acpi_gpio_params first_gpio = { 0, 0, false };
static const struct acpi_gpio_params second_gpio = { 1, 0, false };
static const struct acpi_gpio_params third_gpio = { 2, 0, false };

static const struct acpi_gpio_mapping acpi_bcm_int_last_gpios[] = {
	{ "device-wakeup-gpios", &first_gpio, 1 },
	{ "shutdown-gpios", &second_gpio, 1 },
	{ "host-wakeup-gpios", &third_gpio, 1 },
	{ },
};

static const struct acpi_gpio_mapping acpi_bcm_int_first_gpios[] = {
	{ "host-wakeup-gpios", &first_gpio, 1 },
	{ "device-wakeup-gpios", &second_gpio, 1 },
	{ "shutdown-gpios", &third_gpio, 1 },
	{ },
};

static int bcm_resource(struct acpi_resource *ares, void *data)
{
	struct bcm_device *dev = data;
	struct acpi_resource_extended_irq *irq;
	struct acpi_resource_gpio *gpio;
	struct acpi_resource_uart_serialbus *sb;

	switch (ares->type) {
	case ACPI_RESOURCE_TYPE_EXTENDED_IRQ:
		irq = &ares->data.extended_irq;
		if (irq->polarity != ACPI_ACTIVE_LOW)
			dev_info(dev->dev, "ACPI Interrupt resource is active-high, this is usually wrong, treating the IRQ as active-low\n");
		dev->irq_active_low = true;
		break;

	case ACPI_RESOURCE_TYPE_GPIO:
		gpio = &ares->data.gpio;
		if (gpio->connection_type == ACPI_RESOURCE_GPIO_TYPE_INT) {
			dev->gpio_int_idx = dev->gpio_count;
			dev->irq_active_low = gpio->polarity == ACPI_ACTIVE_LOW;
		}
		dev->gpio_count++;
		break;

	case ACPI_RESOURCE_TYPE_SERIAL_BUS:
		sb = &ares->data.uart_serial_bus;
		if (sb->type == ACPI_RESOURCE_SERIAL_TYPE_UART) {
			dev->init_speed = sb->default_baud_rate;
			dev->oper_speed = 4000000;
		}
		break;

	default:
		break;
	}

	return 0;
}

static int bcm_apple_set_device_wakeup(struct bcm_device *dev, bool awake)
{
	if (ACPI_FAILURE(acpi_execute_simple_method(dev->btlp, NULL, !awake)))
		return -EIO;

	return 0;
}

static int bcm_apple_set_shutdown(struct bcm_device *dev, bool powered)
{
	if (ACPI_FAILURE(acpi_evaluate_object(powered ? dev->btpu : dev->btpd,
					      NULL, NULL, NULL)))
		return -EIO;

	return 0;
}

static int bcm_apple_get_resources(struct bcm_device *dev)
{
	struct acpi_device *adev = ACPI_COMPANION(dev->dev);
	const union acpi_object *obj;

	if (!adev ||
	    ACPI_FAILURE(acpi_get_handle(adev->handle, "BTLP", &dev->btlp)) ||
	    ACPI_FAILURE(acpi_get_handle(adev->handle, "BTPU", &dev->btpu)) ||
	    ACPI_FAILURE(acpi_get_handle(adev->handle, "BTPD", &dev->btpd)))
		return -ENODEV;

	if (!acpi_dev_get_property(adev, "baud", ACPI_TYPE_BUFFER, &obj) &&
	    obj->buffer.length == 8)
		dev->init_speed = *(u64 *)obj->buffer.pointer;

	dev->set_device_wakeup = bcm_apple_set_device_wakeup;
	dev->set_shutdown = bcm_apple_set_shutdown;

	return 0;
}
#else
static inline int bcm_apple_get_resources(struct bcm_device *dev)
{
	return -EOPNOTSUPP;
}
#endif /* CONFIG_ACPI */

static int bcm_gpio_set_device_wakeup(struct bcm_device *dev, bool awake)
{
	gpiod_set_value_cansleep(dev->device_wakeup, awake);
	return 0;
}

static int bcm_gpio_set_shutdown(struct bcm_device *dev, bool powered)
{
	gpiod_set_value_cansleep(dev->shutdown, powered);
	if (dev->reset)
		/*
		 * The reset line is asserted on powerdown and deasserted
		 * on poweron so the inverse of powered is used. Notice
		 * that the GPIO line BT_RST_N needs to be specified as
		 * active low in the device tree or similar system
		 * description.
		 */
		gpiod_set_value_cansleep(dev->reset, !powered);
	return 0;
}

/* Try a bunch of names for TXCO */
static struct clk *bcm_get_txco(struct device *dev)
{
	struct clk *clk;

	/* New explicit name */
	clk = devm_clk_get(dev, "txco");
	if (!IS_ERR(clk) || PTR_ERR(clk) == -EPROBE_DEFER)
		return clk;

	/* Deprecated name */
	clk = devm_clk_get(dev, "extclk");
	if (!IS_ERR(clk) || PTR_ERR(clk) == -EPROBE_DEFER)
		return clk;

	/* Original code used no name at all */
	return devm_clk_get(dev, NULL);
}

static int bcm_get_resources(struct bcm_device *dev)
{
	const struct dmi_system_id *broken_irq_dmi_id;
	const char *irq_con_id = "host-wakeup";
	int err;

	dev->name = dev_name(dev->dev);

	if (x86_apple_machine && !bcm_apple_get_resources(dev))
		return 0;

	dev->txco_clk = bcm_get_txco(dev->dev);

	/* Handle deferred probing */
	if (dev->txco_clk == ERR_PTR(-EPROBE_DEFER))
		return PTR_ERR(dev->txco_clk);

	/* Ignore all other errors as before */
	if (IS_ERR(dev->txco_clk))
		dev->txco_clk = NULL;

	dev->lpo_clk = devm_clk_get(dev->dev, "lpo");
	if (dev->lpo_clk == ERR_PTR(-EPROBE_DEFER))
		return PTR_ERR(dev->lpo_clk);

	if (IS_ERR(dev->lpo_clk))
		dev->lpo_clk = NULL;

	/* Check if we accidentally fetched the lpo clock twice */
	if (dev->lpo_clk && clk_is_match(dev->lpo_clk, dev->txco_clk)) {
		devm_clk_put(dev->dev, dev->txco_clk);
		dev->txco_clk = NULL;
	}

	dev->device_wakeup = devm_gpiod_get_optional(dev->dev, "device-wakeup",
						     GPIOD_OUT_LOW);
	if (IS_ERR(dev->device_wakeup))
		return PTR_ERR(dev->device_wakeup);

	dev->shutdown = devm_gpiod_get_optional(dev->dev, "shutdown",
						GPIOD_OUT_LOW);
	if (IS_ERR(dev->shutdown))
		return PTR_ERR(dev->shutdown);

	dev->reset = devm_gpiod_get_optional(dev->dev, "reset",
					     GPIOD_OUT_LOW);
	if (IS_ERR(dev->reset))
		return PTR_ERR(dev->reset);

	dev->set_device_wakeup = bcm_gpio_set_device_wakeup;
	dev->set_shutdown = bcm_gpio_set_shutdown;

	dev->supplies[0].supply = "vbat";
	dev->supplies[1].supply = "vddio";
	err = devm_regulator_bulk_get(dev->dev, BCM_NUM_SUPPLIES,
				      dev->supplies);
	if (err)
		return err;

	broken_irq_dmi_id = dmi_first_match(bcm_broken_irq_dmi_table);
	if (broken_irq_dmi_id && broken_irq_dmi_id->driver_data) {
		gpiod_add_lookup_table(broken_irq_dmi_id->driver_data);
		irq_con_id = "host-wakeup-alt";
		dev->irq_active_low = false;
		dev->irq = 0;
	}

	/* IRQ can be declared in ACPI table as Interrupt or GpioInt */
	if (dev->irq <= 0) {
		struct gpio_desc *gpio;

		gpio = devm_gpiod_get_optional(dev->dev, irq_con_id, GPIOD_IN);
		if (IS_ERR(gpio))
			return PTR_ERR(gpio);

		dev->irq = gpiod_to_irq(gpio);
	}

	if (broken_irq_dmi_id) {
		if (broken_irq_dmi_id->driver_data) {
			gpiod_remove_lookup_table(broken_irq_dmi_id->driver_data);
		} else {
			dev_info(dev->dev, "%s: Has a broken IRQ config, disabling IRQ support / runtime-pm\n",
				 broken_irq_dmi_id->ident);
			dev->irq = 0;
		}
	}

	dev_dbg(dev->dev, "BCM irq: %d\n", dev->irq);
	return 0;
}

#ifdef CONFIG_ACPI
static int bcm_acpi_probe(struct bcm_device *dev)
{
	LIST_HEAD(resources);
	const struct acpi_gpio_mapping *gpio_mapping = acpi_bcm_int_last_gpios;
	struct resource_entry *entry;
	int ret;

	/* Retrieve UART ACPI info */
	dev->gpio_int_idx = -1;
	ret = acpi_dev_get_resources(ACPI_COMPANION(dev->dev),
				     &resources, bcm_resource, dev);
	if (ret < 0)
		return ret;

	resource_list_for_each_entry(entry, &resources) {
		if (resource_type(entry->res) == IORESOURCE_IRQ) {
			dev->irq = entry->res->start;
			break;
		}
	}
	acpi_dev_free_resource_list(&resources);

	/* If the DSDT uses an Interrupt resource for the IRQ, then there are
	 * only 2 GPIO resources, we use the irq-last mapping for this, since
	 * we already have an irq the 3th / last mapping will not be used.
	 */
	if (dev->irq)
		gpio_mapping = acpi_bcm_int_last_gpios;
	else if (dev->gpio_int_idx == 0)
		gpio_mapping = acpi_bcm_int_first_gpios;
	else if (dev->gpio_int_idx == 2)
		gpio_mapping = acpi_bcm_int_last_gpios;
	else
		dev_warn(dev->dev, "Unexpected ACPI gpio_int_idx: %d\n",
			 dev->gpio_int_idx);

	/* Warn if our expectations are not met. */
	if (dev->gpio_count != (dev->irq ? 2 : 3))
		dev_warn(dev->dev, "Unexpected number of ACPI GPIOs: %d\n",
			 dev->gpio_count);

	ret = devm_acpi_dev_add_driver_gpios(dev->dev, gpio_mapping);
	if (ret)
		return ret;

	if (irq_polarity != -1) {
		dev->irq_active_low = irq_polarity;
		dev_warn(dev->dev, "Overwriting IRQ polarity to active %s by module-param\n",
			 dev->irq_active_low ? "low" : "high");
	}

	return 0;
}
#else
static int bcm_acpi_probe(struct bcm_device *dev)
{
	return -EINVAL;
}
#endif /* CONFIG_ACPI */

static int bcm_of_probe(struct bcm_device *bdev)
{
	bdev->use_autobaud_mode = device_property_read_bool(bdev->dev,
							    "brcm,requires-autobaud-mode");
	device_property_read_u32(bdev->dev, "max-speed", &bdev->oper_speed);
	device_property_read_u8_array(bdev->dev, "brcm,bt-pcm-int-params",
				      bdev->pcm_int_params, 5);
	bdev->irq = of_irq_get_byname(bdev->dev->of_node, "host-wakeup");
	bdev->irq_active_low = irq_get_trigger_type(bdev->irq)
			     & (IRQ_TYPE_EDGE_FALLING | IRQ_TYPE_LEVEL_LOW);
	return 0;
}

static int bcm_probe(struct platform_device *pdev)
{
	struct bcm_device *dev;
	int ret;

	dev = devm_kzalloc(&pdev->dev, sizeof(*dev), GFP_KERNEL);
	if (!dev)
		return -ENOMEM;

	dev->dev = &pdev->dev;

	ret = platform_get_irq(pdev, 0);
	if (ret < 0)
		return ret;

	dev->irq = ret;

	/* Initialize routing field to an unused value */
	dev->pcm_int_params[0] = 0xff;

	if (has_acpi_companion(&pdev->dev)) {
		ret = bcm_acpi_probe(dev);
		if (ret)
			return ret;
	}

	ret = bcm_get_resources(dev);
	if (ret)
		return ret;

	platform_set_drvdata(pdev, dev);

	dev_info(&pdev->dev, "%s device registered.\n", dev->name);

	/* Place this instance on the device list */
	mutex_lock(&bcm_device_lock);
	list_add_tail(&dev->list, &bcm_device_list);
	mutex_unlock(&bcm_device_lock);

	ret = bcm_gpio_set_power(dev, false);
	if (ret)
		dev_err(&pdev->dev, "Failed to power down\n");

	return 0;
}

static int bcm_remove(struct platform_device *pdev)
{
	struct bcm_device *dev = platform_get_drvdata(pdev);

	mutex_lock(&bcm_device_lock);
	list_del(&dev->list);
	mutex_unlock(&bcm_device_lock);

	dev_info(&pdev->dev, "%s device unregistered.\n", dev->name);

	return 0;
}

static const struct hci_uart_proto bcm_proto = {
	.id		= HCI_UART_BCM,
	.name		= "Broadcom",
	.manufacturer	= 15,
	.init_speed	= 115200,
	.open		= bcm_open,
	.close		= bcm_close,
	.flush		= bcm_flush,
	.setup		= bcm_setup,
	.set_baudrate	= bcm_set_baudrate,
	.recv		= bcm_recv,
	.enqueue	= bcm_enqueue,
	.dequeue	= bcm_dequeue,
};

#ifdef CONFIG_ACPI

/* bcm43430a0/a1 BT does not support 48MHz UART clock, limit to 2000000 baud */
static struct bcm_device_data bcm43430_device_data = {
	.max_speed = 2000000,
};

static const struct acpi_device_id bcm_acpi_match[] = {
	{ "BCM2E00" },
	{ "BCM2E01" },
	{ "BCM2E02" },
	{ "BCM2E03" },
	{ "BCM2E04" },
	{ "BCM2E05" },
	{ "BCM2E06" },
	{ "BCM2E07" },
	{ "BCM2E08" },
	{ "BCM2E09" },
	{ "BCM2E0A" },
	{ "BCM2E0B" },
	{ "BCM2E0C" },
	{ "BCM2E0D" },
	{ "BCM2E0E" },
	{ "BCM2E0F" },
	{ "BCM2E10" },
	{ "BCM2E11" },
	{ "BCM2E12" },
	{ "BCM2E13" },
	{ "BCM2E14" },
	{ "BCM2E15" },
	{ "BCM2E16" },
	{ "BCM2E17" },
	{ "BCM2E18" },
	{ "BCM2E19" },
	{ "BCM2E1A" },
	{ "BCM2E1B" },
	{ "BCM2E1C" },
	{ "BCM2E1D" },
	{ "BCM2E1F" },
	{ "BCM2E20" },
	{ "BCM2E21" },
	{ "BCM2E22" },
	{ "BCM2E23" },
	{ "BCM2E24" },
	{ "BCM2E25" },
	{ "BCM2E26" },
	{ "BCM2E27" },
	{ "BCM2E28" },
	{ "BCM2E29" },
	{ "BCM2E2A" },
	{ "BCM2E2B" },
	{ "BCM2E2C" },
	{ "BCM2E2D" },
	{ "BCM2E2E" },
	{ "BCM2E2F" },
	{ "BCM2E30" },
	{ "BCM2E31" },
	{ "BCM2E32" },
	{ "BCM2E33" },
	{ "BCM2E34" },
	{ "BCM2E35" },
	{ "BCM2E36" },
	{ "BCM2E37" },
	{ "BCM2E38" },
	{ "BCM2E39" },
	{ "BCM2E3A" },
	{ "BCM2E3B" },
	{ "BCM2E3C" },
	{ "BCM2E3D" },
	{ "BCM2E3E" },
	{ "BCM2E3F" },
	{ "BCM2E40" },
	{ "BCM2E41" },
	{ "BCM2E42" },
	{ "BCM2E43" },
	{ "BCM2E44" },
	{ "BCM2E45" },
	{ "BCM2E46" },
	{ "BCM2E47" },
	{ "BCM2E48" },
	{ "BCM2E49" },
	{ "BCM2E4A" },
	{ "BCM2E4B" },
	{ "BCM2E4C" },
	{ "BCM2E4D" },
	{ "BCM2E4E" },
	{ "BCM2E4F" },
	{ "BCM2E50" },
	{ "BCM2E51" },
	{ "BCM2E52" },
	{ "BCM2E53" },
	{ "BCM2E54" },
	{ "BCM2E55" },
	{ "BCM2E56" },
	{ "BCM2E57" },
	{ "BCM2E58" },
	{ "BCM2E59" },
	{ "BCM2E5A" },
	{ "BCM2E5B" },
	{ "BCM2E5C" },
	{ "BCM2E5D" },
	{ "BCM2E5E" },
	{ "BCM2E5F" },
	{ "BCM2E60" },
	{ "BCM2E61" },
	{ "BCM2E62" },
	{ "BCM2E63" },
	{ "BCM2E64" },
	{ "BCM2E65" },
	{ "BCM2E66" },
	{ "BCM2E67" },
	{ "BCM2E68" },
	{ "BCM2E69" },
	{ "BCM2E6B" },
	{ "BCM2E6D" },
	{ "BCM2E6E" },
	{ "BCM2E6F" },
	{ "BCM2E70" },
	{ "BCM2E71" },
	{ "BCM2E72" },
	{ "BCM2E73" },
	{ "BCM2E74", (long)&bcm43430_device_data },
	{ "BCM2E75", (long)&bcm43430_device_data },
	{ "BCM2E76" },
	{ "BCM2E77" },
	{ "BCM2E78" },
	{ "BCM2E79" },
	{ "BCM2E7A" },
	{ "BCM2E7B", (long)&bcm43430_device_data },
	{ "BCM2E7C" },
	{ "BCM2E7D" },
	{ "BCM2E7E" },
	{ "BCM2E7F" },
	{ "BCM2E80", (long)&bcm43430_device_data },
	{ "BCM2E81" },
	{ "BCM2E82" },
	{ "BCM2E83" },
	{ "BCM2E84" },
	{ "BCM2E85" },
	{ "BCM2E86" },
	{ "BCM2E87" },
	{ "BCM2E88" },
	{ "BCM2E89", (long)&bcm43430_device_data },
	{ "BCM2E8A" },
	{ "BCM2E8B" },
	{ "BCM2E8C" },
	{ "BCM2E8D" },
	{ "BCM2E8E" },
	{ "BCM2E90" },
	{ "BCM2E92" },
	{ "BCM2E93" },
	{ "BCM2E94", (long)&bcm43430_device_data },
	{ "BCM2E95" },
	{ "BCM2E96" },
	{ "BCM2E97" },
	{ "BCM2E98" },
	{ "BCM2E99", (long)&bcm43430_device_data },
	{ "BCM2E9A" },
	{ "BCM2E9B", (long)&bcm43430_device_data },
	{ "BCM2E9C" },
	{ "BCM2E9D" },
	{ "BCM2E9F", (long)&bcm43430_device_data },
	{ "BCM2EA0" },
	{ "BCM2EA1" },
	{ "BCM2EA2", (long)&bcm43430_device_data },
	{ "BCM2EA3", (long)&bcm43430_device_data },
	{ "BCM2EA4" },
	{ "BCM2EA5" },
	{ "BCM2EA6" },
	{ "BCM2EA7" },
	{ "BCM2EA8" },
	{ "BCM2EA9" },
	{ "BCM2EAA", (long)&bcm43430_device_data },
	{ "BCM2EAB", (long)&bcm43430_device_data },
	{ "BCM2EAC", (long)&bcm43430_device_data },
	{ },
};
MODULE_DEVICE_TABLE(acpi, bcm_acpi_match);
#endif

/* suspend and resume callbacks */
static const struct dev_pm_ops bcm_pm_ops = {
	SET_SYSTEM_SLEEP_PM_OPS(bcm_suspend, bcm_resume)
	SET_RUNTIME_PM_OPS(bcm_suspend_device, bcm_resume_device, NULL)
};

static struct platform_driver bcm_driver = {
	.probe = bcm_probe,
	.remove = bcm_remove,
	.driver = {
		.name = "hci_bcm",
		.acpi_match_table = ACPI_PTR(bcm_acpi_match),
		.pm = &bcm_pm_ops,
	},
};

static int bcm_serdev_probe(struct serdev_device *serdev)
{
	struct bcm_device *bcmdev;
	const struct bcm_device_data *data;
	int err;

	bcmdev = devm_kzalloc(&serdev->dev, sizeof(*bcmdev), GFP_KERNEL);
	if (!bcmdev)
		return -ENOMEM;

	bcmdev->dev = &serdev->dev;
#ifdef CONFIG_PM
	bcmdev->hu = &bcmdev->serdev_hu;
#endif
	bcmdev->serdev_hu.serdev = serdev;
	serdev_device_set_drvdata(serdev, bcmdev);

	/* Initialize routing field to an unused value */
	bcmdev->pcm_int_params[0] = 0xff;

	if (has_acpi_companion(&serdev->dev))
		err = bcm_acpi_probe(bcmdev);
	else
		err = bcm_of_probe(bcmdev);
	if (err)
		return err;

	err = bcm_get_resources(bcmdev);
	if (err)
		return err;

	if (!bcmdev->shutdown) {
		dev_warn(&serdev->dev,
			 "No reset resource, using default baud rate\n");
		bcmdev->oper_speed = bcmdev->init_speed;
	}

	err = bcm_gpio_set_power(bcmdev, false);
	if (err)
		dev_err(&serdev->dev, "Failed to power down\n");

	data = device_get_match_data(bcmdev->dev);
	if (data) {
		bcmdev->max_autobaud_speed = data->max_autobaud_speed;
		bcmdev->no_early_set_baudrate = data->no_early_set_baudrate;
		bcmdev->drive_rts_on_open = data->drive_rts_on_open;
		bcmdev->no_uart_clock_set = data->no_uart_clock_set;
		if (data->max_speed && bcmdev->oper_speed > data->max_speed)
			bcmdev->oper_speed = data->max_speed;
	}

	return hci_uart_register_device(&bcmdev->serdev_hu, &bcm_proto);
}

static void bcm_serdev_remove(struct serdev_device *serdev)
{
	struct bcm_device *bcmdev = serdev_device_get_drvdata(serdev);

	hci_uart_unregister_device(&bcmdev->serdev_hu);
}

#ifdef CONFIG_OF
static struct bcm_device_data bcm4354_device_data = {
	.no_early_set_baudrate = true,
};

static struct bcm_device_data bcm43438_device_data = {
	.drive_rts_on_open = true,
};

<<<<<<< HEAD
=======
static struct bcm_device_data cyw4373a0_device_data = {
	.no_uart_clock_set = true,
};

>>>>>>> eb3cdb58
static struct bcm_device_data cyw55572_device_data = {
	.max_autobaud_speed = 921600,
};

static const struct of_device_id bcm_bluetooth_of_match[] = {
	{ .compatible = "brcm,bcm20702a1" },
	{ .compatible = "brcm,bcm4329-bt" },
	{ .compatible = "brcm,bcm4330-bt" },
	{ .compatible = "brcm,bcm4334-bt" },
	{ .compatible = "brcm,bcm4345c5" },
	{ .compatible = "brcm,bcm43430a0-bt" },
	{ .compatible = "brcm,bcm43430a1-bt" },
	{ .compatible = "brcm,bcm43438-bt", .data = &bcm43438_device_data },
	{ .compatible = "brcm,bcm4349-bt", .data = &bcm43438_device_data },
	{ .compatible = "brcm,bcm43540-bt", .data = &bcm4354_device_data },
	{ .compatible = "brcm,bcm4335a0" },
<<<<<<< HEAD
=======
	{ .compatible = "cypress,cyw4373a0-bt", .data = &cyw4373a0_device_data },
>>>>>>> eb3cdb58
	{ .compatible = "infineon,cyw55572-bt", .data = &cyw55572_device_data },
	{ },
};
MODULE_DEVICE_TABLE(of, bcm_bluetooth_of_match);
#endif

static struct serdev_device_driver bcm_serdev_driver = {
	.probe = bcm_serdev_probe,
	.remove = bcm_serdev_remove,
	.driver = {
		.name = "hci_uart_bcm",
		.of_match_table = of_match_ptr(bcm_bluetooth_of_match),
		.acpi_match_table = ACPI_PTR(bcm_acpi_match),
		.pm = &bcm_pm_ops,
	},
};

int __init bcm_init(void)
{
	/* For now, we need to keep both platform device
	 * driver (ACPI generated) and serdev driver (DT).
	 */
	platform_driver_register(&bcm_driver);
	serdev_device_driver_register(&bcm_serdev_driver);

	return hci_uart_register_proto(&bcm_proto);
}

int __exit bcm_deinit(void)
{
	platform_driver_unregister(&bcm_driver);
	serdev_device_driver_unregister(&bcm_serdev_driver);

	return hci_uart_unregister_proto(&bcm_proto);
}<|MERGE_RESOLUTION|>--- conflicted
+++ resolved
@@ -53,24 +53,16 @@
  * struct bcm_device_data - device specific data
  * @no_early_set_baudrate: Disallow set baudrate before driver setup()
  * @drive_rts_on_open: drive RTS signal on ->open() when platform requires it
-<<<<<<< HEAD
- * @max_autobaud_speed: max baudrate supported by device in autobaud mode
-=======
  * @no_uart_clock_set: UART clock set command for >3Mbps mode is unavailable
  * @max_autobaud_speed: max baudrate supported by device in autobaud mode
  * @max_speed: max baudrate supported
->>>>>>> eb3cdb58
  */
 struct bcm_device_data {
 	bool	no_early_set_baudrate;
 	bool	drive_rts_on_open;
-<<<<<<< HEAD
-	u32	max_autobaud_speed;
-=======
 	bool	no_uart_clock_set;
 	u32	max_autobaud_speed;
 	u32	max_speed;
->>>>>>> eb3cdb58
 };
 
 /**
@@ -112,10 +104,7 @@
  * @is_suspended: whether flow control is currently disabled
  * @no_early_set_baudrate: don't set_baudrate before setup()
  * @drive_rts_on_open: drive RTS signal on ->open() when platform requires it
-<<<<<<< HEAD
-=======
  * @no_uart_clock_set: UART clock set command for >3Mbps mode is unavailable
->>>>>>> eb3cdb58
  * @pcm_int_params: keep the initial PCM configuration
  * @use_autobaud_mode: start Bluetooth device in autobaud mode
  * @max_autobaud_speed: max baudrate supported by device in autobaud mode
@@ -156,10 +145,7 @@
 #endif
 	bool			no_early_set_baudrate;
 	bool			drive_rts_on_open;
-<<<<<<< HEAD
-=======
 	bool			no_uart_clock_set;
->>>>>>> eb3cdb58
 	bool			use_autobaud_mode;
 	u8			pcm_int_params[5];
 	u32			max_autobaud_speed;
@@ -657,8 +643,7 @@
 	 * Allow the bootloader to set a valid address through the
 	 * device tree.
 	 */
-	if (test_bit(HCI_QUIRK_INVALID_BDADDR, &hu->hdev->quirks))
-		set_bit(HCI_QUIRK_USE_BDADDR_PROPERTY, &hu->hdev->quirks);
+	set_bit(HCI_QUIRK_USE_BDADDR_PROPERTY, &hu->hdev->quirks);
 
 	if (!bcm_request_irq(bcm))
 		err = bcm_setup_sleep(hu);
@@ -905,11 +890,7 @@
 #endif
 
 /* Some firmware reports an IRQ which does not work (wrong pin in fw table?) */
-<<<<<<< HEAD
-static struct gpiod_lookup_table asus_tf103c_irq_gpios = {
-=======
 static struct gpiod_lookup_table irq_on_int33fc02_pin17_gpios = {
->>>>>>> eb3cdb58
 	.dev_id = "serial0-0",
 	.table = {
 		GPIO_LOOKUP("INT33FC:02", 17, "host-wakeup-alt", GPIO_ACTIVE_HIGH),
@@ -919,8 +900,6 @@
 
 static const struct dmi_system_id bcm_broken_irq_dmi_table[] = {
 	{
-<<<<<<< HEAD
-=======
 		.ident = "Acer Iconia One 7 B1-750",
 		.matches = {
 			DMI_MATCH(DMI_SYS_VENDOR, "Insyde"),
@@ -929,15 +908,11 @@
 		.driver_data = &irq_on_int33fc02_pin17_gpios,
 	},
 	{
->>>>>>> eb3cdb58
 		.ident = "Asus TF103C",
 		.matches = {
 			DMI_MATCH(DMI_SYS_VENDOR, "ASUSTeK COMPUTER INC."),
 			DMI_MATCH(DMI_PRODUCT_NAME, "TF103C"),
 		},
-<<<<<<< HEAD
-		.driver_data = &asus_tf103c_irq_gpios,
-=======
 		.driver_data = &irq_on_int33fc02_pin17_gpios,
 	},
 	{
@@ -950,7 +925,6 @@
 			DMI_MATCH(DMI_BIOS_VERSION, "BLADE_21"),
 		},
 		.driver_data = &irq_on_int33fc02_pin17_gpios,
->>>>>>> eb3cdb58
 	},
 	{
 		.ident = "Meegopad T08",
@@ -1612,13 +1586,10 @@
 	.drive_rts_on_open = true,
 };
 
-<<<<<<< HEAD
-=======
 static struct bcm_device_data cyw4373a0_device_data = {
 	.no_uart_clock_set = true,
 };
 
->>>>>>> eb3cdb58
 static struct bcm_device_data cyw55572_device_data = {
 	.max_autobaud_speed = 921600,
 };
@@ -1635,10 +1606,7 @@
 	{ .compatible = "brcm,bcm4349-bt", .data = &bcm43438_device_data },
 	{ .compatible = "brcm,bcm43540-bt", .data = &bcm4354_device_data },
 	{ .compatible = "brcm,bcm4335a0" },
-<<<<<<< HEAD
-=======
 	{ .compatible = "cypress,cyw4373a0-bt", .data = &cyw4373a0_device_data },
->>>>>>> eb3cdb58
 	{ .compatible = "infineon,cyw55572-bt", .data = &cyw55572_device_data },
 	{ },
 };
