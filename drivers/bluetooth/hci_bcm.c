--- conflicted
+++ resolved
@@ -53,10 +53,7 @@
  * struct bcm_device_data - device specific data
  * @no_early_set_baudrate: Disallow set baudrate before driver setup()
  * @drive_rts_on_open: drive RTS signal on ->open() when platform requires it
-<<<<<<< HEAD
-=======
  * @max_autobaud_speed: max baudrate supported by device in autobaud mode
->>>>>>> 80df0b9f
  */
 struct bcm_device_data {
 	bool	no_early_set_baudrate;
@@ -104,11 +101,8 @@
  * @no_early_set_baudrate: don't set_baudrate before setup()
  * @drive_rts_on_open: drive RTS signal on ->open() when platform requires it
  * @pcm_int_params: keep the initial PCM configuration
-<<<<<<< HEAD
-=======
  * @use_autobaud_mode: start Bluetooth device in autobaud mode
  * @max_autobaud_speed: max baudrate supported by device in autobaud mode
->>>>>>> 80df0b9f
  */
 struct bcm_device {
 	/* Must be the first member, hci_serdev.c expects this. */
