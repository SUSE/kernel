--- conflicted
+++ resolved
@@ -6,13 +6,7 @@
  *  Copyright (C) 2015  Intel Corporation
  */
 
-<<<<<<< HEAD
-#ifndef __GENKSYMS__
 #include <linux/efi.h>
-#endif
-=======
-#include <linux/efi.h>
->>>>>>> eb3cdb58
 #include <linux/module.h>
 #include <linux/firmware.h>
 #include <linux/dmi.h>
@@ -558,11 +552,7 @@
 	len = strlen(tmp) + 1;
 	board_type = devm_kzalloc(dev, len, GFP_KERNEL);
 	strscpy(board_type, tmp, len);
-<<<<<<< HEAD
-	for (i = 0; i < board_type[i]; i++) {
-=======
 	for (i = 0; i < len; i++) {
->>>>>>> eb3cdb58
 		if (board_type[i] == '/')
 			board_type[i] = '-';
 	}
