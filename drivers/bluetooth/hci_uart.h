--- conflicted
+++ resolved
@@ -101,17 +101,12 @@
 int hci_uart_register_device_priv(struct hci_uart *hu,
 				  const struct hci_uart_proto *p,
 				  int sizeof_priv);
-<<<<<<< HEAD
-int hci_uart_register_device(struct hci_uart *hu,
-			     const struct hci_uart_proto *p);
-=======
 
 static inline int hci_uart_register_device(struct hci_uart *hu,
 					   const struct hci_uart_proto *p)
 {
 	return hci_uart_register_device_priv(hu, p, 0);
 }
->>>>>>> 2d5404ca
 
 void hci_uart_unregister_device(struct hci_uart *hu);
 
