// SPDX-License-Identifier: GPL-2.0-or-later
/*
 *
 *  Generic Bluetooth USB driver
 *
 *  Copyright (C) 2005-2008  Marcel Holtmann <marcel@holtmann.org>
 */

#include <linux/dmi.h>
#include <linux/module.h>
#include <linux/usb.h>
#include <linux/usb/quirks.h>
#include <linux/firmware.h>
#include <linux/iopoll.h>
#include <linux/of_device.h>
#include <linux/of_irq.h>
#include <linux/suspend.h>
#include <linux/gpio/consumer.h>
#include <linux/debugfs.h>
#include <asm/unaligned.h>

#include <net/bluetooth/bluetooth.h>
#include <net/bluetooth/hci_core.h>

#include "btintel.h"
#include "btbcm.h"
#include "btrtl.h"
#include "btmtk.h"

#define VERSION "0.8"

static bool disable_scofix;
static bool force_scofix;
static bool enable_autosuspend = IS_ENABLED(CONFIG_BT_HCIBTUSB_AUTOSUSPEND);
<<<<<<< HEAD
=======
static bool enable_poll_sync = IS_ENABLED(CONFIG_BT_HCIBTUSB_POLL_SYNC);
>>>>>>> eb3cdb58
static bool reset = true;

static struct usb_driver btusb_driver;

#define BTUSB_IGNORE			BIT(0)
#define BTUSB_DIGIANSWER		BIT(1)
#define BTUSB_CSR			BIT(2)
#define BTUSB_SNIFFER			BIT(3)
#define BTUSB_BCM92035			BIT(4)
#define BTUSB_BROKEN_ISOC		BIT(5)
#define BTUSB_WRONG_SCO_MTU		BIT(6)
#define BTUSB_ATH3012			BIT(7)
#define BTUSB_INTEL_COMBINED		BIT(8)
#define BTUSB_INTEL_BOOT		BIT(9)
#define BTUSB_BCM_PATCHRAM		BIT(10)
#define BTUSB_MARVELL			BIT(11)
#define BTUSB_SWAVE			BIT(12)
#define BTUSB_AMP			BIT(13)
#define BTUSB_QCA_ROME			BIT(14)
#define BTUSB_BCM_APPLE			BIT(15)
#define BTUSB_REALTEK			BIT(16)
#define BTUSB_BCM2045			BIT(17)
#define BTUSB_IFNUM_2			BIT(18)
#define BTUSB_CW6622			BIT(19)
#define BTUSB_MEDIATEK			BIT(20)
#define BTUSB_WIDEBAND_SPEECH		BIT(21)
#define BTUSB_VALID_LE_STATES		BIT(22)
#define BTUSB_QCA_WCN6855		BIT(23)
#define BTUSB_INTEL_BROKEN_SHUTDOWN_LED	BIT(24)
#define BTUSB_INTEL_BROKEN_INITIAL_NCMD BIT(25)
#define BTUSB_INTEL_NO_WBS_SUPPORT	BIT(26)
<<<<<<< HEAD
=======
#define BTUSB_ACTIONS_SEMI		BIT(27)
>>>>>>> eb3cdb58

static const struct usb_device_id btusb_table[] = {
	/* Generic Bluetooth USB device */
	{ USB_DEVICE_INFO(0xe0, 0x01, 0x01) },

	/* Generic Bluetooth AMP device */
	{ USB_DEVICE_INFO(0xe0, 0x01, 0x04), .driver_info = BTUSB_AMP },

	/* Generic Bluetooth USB interface */
	{ USB_INTERFACE_INFO(0xe0, 0x01, 0x01) },

	/* Apple-specific (Broadcom) devices */
	{ USB_VENDOR_AND_INTERFACE_INFO(0x05ac, 0xff, 0x01, 0x01),
	  .driver_info = BTUSB_BCM_APPLE | BTUSB_IFNUM_2 },

	/* MediaTek MT76x0E */
	{ USB_DEVICE(0x0e8d, 0x763f) },

	/* Broadcom SoftSailing reporting vendor specific */
	{ USB_DEVICE(0x0a5c, 0x21e1) },

	/* Apple MacBookPro 7,1 */
	{ USB_DEVICE(0x05ac, 0x8213) },

	/* Apple iMac11,1 */
	{ USB_DEVICE(0x05ac, 0x8215) },

	/* Apple MacBookPro6,2 */
	{ USB_DEVICE(0x05ac, 0x8218) },

	/* Apple MacBookAir3,1, MacBookAir3,2 */
	{ USB_DEVICE(0x05ac, 0x821b) },

	/* Apple MacBookAir4,1 */
	{ USB_DEVICE(0x05ac, 0x821f) },

	/* Apple MacBookPro8,2 */
	{ USB_DEVICE(0x05ac, 0x821a) },

	/* Apple MacMini5,1 */
	{ USB_DEVICE(0x05ac, 0x8281) },

	/* AVM BlueFRITZ! USB v2.0 */
	{ USB_DEVICE(0x057c, 0x3800), .driver_info = BTUSB_SWAVE },

	/* Bluetooth Ultraport Module from IBM */
	{ USB_DEVICE(0x04bf, 0x030a) },

	/* ALPS Modules with non-standard id */
	{ USB_DEVICE(0x044e, 0x3001) },
	{ USB_DEVICE(0x044e, 0x3002) },

	/* Ericsson with non-standard id */
	{ USB_DEVICE(0x0bdb, 0x1002) },

	/* Canyon CN-BTU1 with HID interfaces */
	{ USB_DEVICE(0x0c10, 0x0000) },

	/* Broadcom BCM20702B0 (Dynex/Insignia) */
	{ USB_DEVICE(0x19ff, 0x0239), .driver_info = BTUSB_BCM_PATCHRAM },

	/* Broadcom BCM43142A0 (Foxconn/Lenovo) */
	{ USB_VENDOR_AND_INTERFACE_INFO(0x105b, 0xff, 0x01, 0x01),
	  .driver_info = BTUSB_BCM_PATCHRAM },

	/* Broadcom BCM920703 (HTC Vive) */
	{ USB_VENDOR_AND_INTERFACE_INFO(0x0bb4, 0xff, 0x01, 0x01),
	  .driver_info = BTUSB_BCM_PATCHRAM },

	/* Foxconn - Hon Hai */
	{ USB_VENDOR_AND_INTERFACE_INFO(0x0489, 0xff, 0x01, 0x01),
	  .driver_info = BTUSB_BCM_PATCHRAM },

	/* Lite-On Technology - Broadcom based */
	{ USB_VENDOR_AND_INTERFACE_INFO(0x04ca, 0xff, 0x01, 0x01),
	  .driver_info = BTUSB_BCM_PATCHRAM },

	/* Broadcom devices with vendor specific id */
	{ USB_VENDOR_AND_INTERFACE_INFO(0x0a5c, 0xff, 0x01, 0x01),
	  .driver_info = BTUSB_BCM_PATCHRAM },

	/* ASUSTek Computer - Broadcom based */
	{ USB_VENDOR_AND_INTERFACE_INFO(0x0b05, 0xff, 0x01, 0x01),
	  .driver_info = BTUSB_BCM_PATCHRAM },

	/* Belkin F8065bf - Broadcom based */
	{ USB_VENDOR_AND_INTERFACE_INFO(0x050d, 0xff, 0x01, 0x01),
	  .driver_info = BTUSB_BCM_PATCHRAM },

	/* IMC Networks - Broadcom based */
	{ USB_VENDOR_AND_INTERFACE_INFO(0x13d3, 0xff, 0x01, 0x01),
	  .driver_info = BTUSB_BCM_PATCHRAM },

	/* Dell Computer - Broadcom based  */
	{ USB_VENDOR_AND_INTERFACE_INFO(0x413c, 0xff, 0x01, 0x01),
	  .driver_info = BTUSB_BCM_PATCHRAM },

	/* Toshiba Corp - Broadcom based */
	{ USB_VENDOR_AND_INTERFACE_INFO(0x0930, 0xff, 0x01, 0x01),
	  .driver_info = BTUSB_BCM_PATCHRAM },

	/* Intel Bluetooth USB Bootloader (RAM module) */
	{ USB_DEVICE(0x8087, 0x0a5a),
	  .driver_info = BTUSB_INTEL_BOOT | BTUSB_BROKEN_ISOC },

	{ }	/* Terminating entry */
};

MODULE_DEVICE_TABLE(usb, btusb_table);

static const struct usb_device_id blacklist_table[] = {
	/* CSR BlueCore devices */
	{ USB_DEVICE(0x0a12, 0x0001), .driver_info = BTUSB_CSR },

	/* Broadcom BCM2033 without firmware */
	{ USB_DEVICE(0x0a5c, 0x2033), .driver_info = BTUSB_IGNORE },

	/* Broadcom BCM2045 devices */
	{ USB_DEVICE(0x0a5c, 0x2045), .driver_info = BTUSB_BCM2045 },

	/* Atheros 3011 with sflash firmware */
	{ USB_DEVICE(0x0489, 0xe027), .driver_info = BTUSB_IGNORE },
	{ USB_DEVICE(0x0489, 0xe03d), .driver_info = BTUSB_IGNORE },
	{ USB_DEVICE(0x04f2, 0xaff1), .driver_info = BTUSB_IGNORE },
	{ USB_DEVICE(0x0930, 0x0215), .driver_info = BTUSB_IGNORE },
	{ USB_DEVICE(0x0cf3, 0x3002), .driver_info = BTUSB_IGNORE },
	{ USB_DEVICE(0x0cf3, 0xe019), .driver_info = BTUSB_IGNORE },
	{ USB_DEVICE(0x13d3, 0x3304), .driver_info = BTUSB_IGNORE },

	/* Atheros AR9285 Malbec with sflash firmware */
	{ USB_DEVICE(0x03f0, 0x311d), .driver_info = BTUSB_IGNORE },

	/* Atheros 3012 with sflash firmware */
	{ USB_DEVICE(0x0489, 0xe04d), .driver_info = BTUSB_ATH3012 },
	{ USB_DEVICE(0x0489, 0xe04e), .driver_info = BTUSB_ATH3012 },
	{ USB_DEVICE(0x0489, 0xe056), .driver_info = BTUSB_ATH3012 },
	{ USB_DEVICE(0x0489, 0xe057), .driver_info = BTUSB_ATH3012 },
	{ USB_DEVICE(0x0489, 0xe05f), .driver_info = BTUSB_ATH3012 },
	{ USB_DEVICE(0x0489, 0xe076), .driver_info = BTUSB_ATH3012 },
	{ USB_DEVICE(0x0489, 0xe078), .driver_info = BTUSB_ATH3012 },
	{ USB_DEVICE(0x0489, 0xe095), .driver_info = BTUSB_ATH3012 },
	{ USB_DEVICE(0x04c5, 0x1330), .driver_info = BTUSB_ATH3012 },
	{ USB_DEVICE(0x04ca, 0x3004), .driver_info = BTUSB_ATH3012 },
	{ USB_DEVICE(0x04ca, 0x3005), .driver_info = BTUSB_ATH3012 },
	{ USB_DEVICE(0x04ca, 0x3006), .driver_info = BTUSB_ATH3012 },
	{ USB_DEVICE(0x04ca, 0x3007), .driver_info = BTUSB_ATH3012 },
	{ USB_DEVICE(0x04ca, 0x3008), .driver_info = BTUSB_ATH3012 },
	{ USB_DEVICE(0x04ca, 0x300b), .driver_info = BTUSB_ATH3012 },
	{ USB_DEVICE(0x04ca, 0x300d), .driver_info = BTUSB_ATH3012 },
	{ USB_DEVICE(0x04ca, 0x300f), .driver_info = BTUSB_ATH3012 },
	{ USB_DEVICE(0x04ca, 0x3010), .driver_info = BTUSB_ATH3012 },
	{ USB_DEVICE(0x04ca, 0x3014), .driver_info = BTUSB_ATH3012 },
	{ USB_DEVICE(0x04ca, 0x3018), .driver_info = BTUSB_ATH3012 },
	{ USB_DEVICE(0x0930, 0x0219), .driver_info = BTUSB_ATH3012 },
	{ USB_DEVICE(0x0930, 0x021c), .driver_info = BTUSB_ATH3012 },
	{ USB_DEVICE(0x0930, 0x0220), .driver_info = BTUSB_ATH3012 },
	{ USB_DEVICE(0x0930, 0x0227), .driver_info = BTUSB_ATH3012 },
	{ USB_DEVICE(0x0b05, 0x17d0), .driver_info = BTUSB_ATH3012 },
	{ USB_DEVICE(0x0cf3, 0x0036), .driver_info = BTUSB_ATH3012 },
	{ USB_DEVICE(0x0cf3, 0x3004), .driver_info = BTUSB_ATH3012 },
	{ USB_DEVICE(0x0cf3, 0x3008), .driver_info = BTUSB_ATH3012 },
	{ USB_DEVICE(0x0cf3, 0x311d), .driver_info = BTUSB_ATH3012 },
	{ USB_DEVICE(0x0cf3, 0x311e), .driver_info = BTUSB_ATH3012 },
	{ USB_DEVICE(0x0cf3, 0x311f), .driver_info = BTUSB_ATH3012 },
	{ USB_DEVICE(0x0cf3, 0x3121), .driver_info = BTUSB_ATH3012 },
	{ USB_DEVICE(0x0cf3, 0x817a), .driver_info = BTUSB_ATH3012 },
	{ USB_DEVICE(0x0cf3, 0x817b), .driver_info = BTUSB_ATH3012 },
	{ USB_DEVICE(0x0cf3, 0xe003), .driver_info = BTUSB_ATH3012 },
	{ USB_DEVICE(0x0cf3, 0xe004), .driver_info = BTUSB_ATH3012 },
	{ USB_DEVICE(0x0cf3, 0xe005), .driver_info = BTUSB_ATH3012 },
	{ USB_DEVICE(0x0cf3, 0xe006), .driver_info = BTUSB_ATH3012 },
	{ USB_DEVICE(0x13d3, 0x3362), .driver_info = BTUSB_ATH3012 },
	{ USB_DEVICE(0x13d3, 0x3375), .driver_info = BTUSB_ATH3012 },
	{ USB_DEVICE(0x13d3, 0x3393), .driver_info = BTUSB_ATH3012 },
	{ USB_DEVICE(0x13d3, 0x3395), .driver_info = BTUSB_ATH3012 },
	{ USB_DEVICE(0x13d3, 0x3402), .driver_info = BTUSB_ATH3012 },
	{ USB_DEVICE(0x13d3, 0x3408), .driver_info = BTUSB_ATH3012 },
	{ USB_DEVICE(0x13d3, 0x3423), .driver_info = BTUSB_ATH3012 },
	{ USB_DEVICE(0x13d3, 0x3432), .driver_info = BTUSB_ATH3012 },
	{ USB_DEVICE(0x13d3, 0x3472), .driver_info = BTUSB_ATH3012 },
	{ USB_DEVICE(0x13d3, 0x3474), .driver_info = BTUSB_ATH3012 },
	{ USB_DEVICE(0x13d3, 0x3487), .driver_info = BTUSB_ATH3012 },
	{ USB_DEVICE(0x13d3, 0x3490), .driver_info = BTUSB_ATH3012 },

	/* Atheros AR5BBU12 with sflash firmware */
	{ USB_DEVICE(0x0489, 0xe02c), .driver_info = BTUSB_IGNORE },

	/* Atheros AR5BBU12 with sflash firmware */
	{ USB_DEVICE(0x0489, 0xe036), .driver_info = BTUSB_ATH3012 },
	{ USB_DEVICE(0x0489, 0xe03c), .driver_info = BTUSB_ATH3012 },

	/* QCA ROME chipset */
	{ USB_DEVICE(0x0cf3, 0x535b), .driver_info = BTUSB_QCA_ROME |
						     BTUSB_WIDEBAND_SPEECH },
	{ USB_DEVICE(0x0cf3, 0xe007), .driver_info = BTUSB_QCA_ROME |
						     BTUSB_WIDEBAND_SPEECH },
	{ USB_DEVICE(0x0cf3, 0xe009), .driver_info = BTUSB_QCA_ROME |
						     BTUSB_WIDEBAND_SPEECH },
	{ USB_DEVICE(0x0cf3, 0xe010), .driver_info = BTUSB_QCA_ROME |
						     BTUSB_WIDEBAND_SPEECH },
	{ USB_DEVICE(0x0cf3, 0xe300), .driver_info = BTUSB_QCA_ROME |
						     BTUSB_WIDEBAND_SPEECH },
	{ USB_DEVICE(0x0cf3, 0xe301), .driver_info = BTUSB_QCA_ROME |
						     BTUSB_WIDEBAND_SPEECH },
	{ USB_DEVICE(0x0cf3, 0xe360), .driver_info = BTUSB_QCA_ROME |
						     BTUSB_WIDEBAND_SPEECH },
	{ USB_DEVICE(0x0cf3, 0xe500), .driver_info = BTUSB_QCA_ROME |
						     BTUSB_WIDEBAND_SPEECH },
	{ USB_DEVICE(0x0489, 0xe092), .driver_info = BTUSB_QCA_ROME |
						     BTUSB_WIDEBAND_SPEECH },
	{ USB_DEVICE(0x0489, 0xe09f), .driver_info = BTUSB_QCA_ROME |
						     BTUSB_WIDEBAND_SPEECH },
	{ USB_DEVICE(0x0489, 0xe0a2), .driver_info = BTUSB_QCA_ROME |
						     BTUSB_WIDEBAND_SPEECH },
	{ USB_DEVICE(0x04ca, 0x3011), .driver_info = BTUSB_QCA_ROME |
						     BTUSB_WIDEBAND_SPEECH },
	{ USB_DEVICE(0x04ca, 0x3015), .driver_info = BTUSB_QCA_ROME |
						     BTUSB_WIDEBAND_SPEECH },
	{ USB_DEVICE(0x04ca, 0x3016), .driver_info = BTUSB_QCA_ROME |
						     BTUSB_WIDEBAND_SPEECH },
	{ USB_DEVICE(0x04ca, 0x301a), .driver_info = BTUSB_QCA_ROME |
						     BTUSB_WIDEBAND_SPEECH },
	{ USB_DEVICE(0x04ca, 0x3021), .driver_info = BTUSB_QCA_ROME |
						     BTUSB_WIDEBAND_SPEECH },
	{ USB_DEVICE(0x13d3, 0x3491), .driver_info = BTUSB_QCA_ROME |
						     BTUSB_WIDEBAND_SPEECH },
	{ USB_DEVICE(0x13d3, 0x3496), .driver_info = BTUSB_QCA_ROME |
						     BTUSB_WIDEBAND_SPEECH },
	{ USB_DEVICE(0x13d3, 0x3501), .driver_info = BTUSB_QCA_ROME |
						     BTUSB_WIDEBAND_SPEECH },

	/* QCA WCN6855 chipset */
	{ USB_DEVICE(0x0cf3, 0xe600), .driver_info = BTUSB_QCA_WCN6855 |
						     BTUSB_WIDEBAND_SPEECH |
						     BTUSB_VALID_LE_STATES },
	{ USB_DEVICE(0x0489, 0xe0cc), .driver_info = BTUSB_QCA_WCN6855 |
						     BTUSB_WIDEBAND_SPEECH |
						     BTUSB_VALID_LE_STATES },
	{ USB_DEVICE(0x0489, 0xe0d6), .driver_info = BTUSB_QCA_WCN6855 |
						     BTUSB_WIDEBAND_SPEECH |
						     BTUSB_VALID_LE_STATES },
	{ USB_DEVICE(0x0489, 0xe0e3), .driver_info = BTUSB_QCA_WCN6855 |
						     BTUSB_WIDEBAND_SPEECH |
						     BTUSB_VALID_LE_STATES },
	{ USB_DEVICE(0x10ab, 0x9309), .driver_info = BTUSB_QCA_WCN6855 |
						     BTUSB_WIDEBAND_SPEECH |
						     BTUSB_VALID_LE_STATES },
	{ USB_DEVICE(0x10ab, 0x9409), .driver_info = BTUSB_QCA_WCN6855 |
						     BTUSB_WIDEBAND_SPEECH |
						     BTUSB_VALID_LE_STATES },
	{ USB_DEVICE(0x0489, 0xe0d0), .driver_info = BTUSB_QCA_WCN6855 |
						     BTUSB_WIDEBAND_SPEECH |
						     BTUSB_VALID_LE_STATES },
<<<<<<< HEAD
=======
	{ USB_DEVICE(0x10ab, 0x9108), .driver_info = BTUSB_QCA_WCN6855 |
						     BTUSB_WIDEBAND_SPEECH |
						     BTUSB_VALID_LE_STATES },
	{ USB_DEVICE(0x10ab, 0x9109), .driver_info = BTUSB_QCA_WCN6855 |
						     BTUSB_WIDEBAND_SPEECH |
						     BTUSB_VALID_LE_STATES },
	{ USB_DEVICE(0x10ab, 0x9208), .driver_info = BTUSB_QCA_WCN6855 |
						     BTUSB_WIDEBAND_SPEECH |
						     BTUSB_VALID_LE_STATES },
	{ USB_DEVICE(0x10ab, 0x9209), .driver_info = BTUSB_QCA_WCN6855 |
						     BTUSB_WIDEBAND_SPEECH |
						     BTUSB_VALID_LE_STATES },
	{ USB_DEVICE(0x10ab, 0x9308), .driver_info = BTUSB_QCA_WCN6855 |
						     BTUSB_WIDEBAND_SPEECH |
						     BTUSB_VALID_LE_STATES },
	{ USB_DEVICE(0x10ab, 0x9408), .driver_info = BTUSB_QCA_WCN6855 |
						     BTUSB_WIDEBAND_SPEECH |
						     BTUSB_VALID_LE_STATES },
	{ USB_DEVICE(0x10ab, 0x9508), .driver_info = BTUSB_QCA_WCN6855 |
						     BTUSB_WIDEBAND_SPEECH |
						     BTUSB_VALID_LE_STATES },
	{ USB_DEVICE(0x10ab, 0x9509), .driver_info = BTUSB_QCA_WCN6855 |
						     BTUSB_WIDEBAND_SPEECH |
						     BTUSB_VALID_LE_STATES },
	{ USB_DEVICE(0x10ab, 0x9608), .driver_info = BTUSB_QCA_WCN6855 |
						     BTUSB_WIDEBAND_SPEECH |
						     BTUSB_VALID_LE_STATES },
	{ USB_DEVICE(0x10ab, 0x9609), .driver_info = BTUSB_QCA_WCN6855 |
						     BTUSB_WIDEBAND_SPEECH |
						     BTUSB_VALID_LE_STATES },
	{ USB_DEVICE(0x10ab, 0x9f09), .driver_info = BTUSB_QCA_WCN6855 |
						     BTUSB_WIDEBAND_SPEECH |
						     BTUSB_VALID_LE_STATES },
	{ USB_DEVICE(0x04ca, 0x3022), .driver_info = BTUSB_QCA_WCN6855 |
						     BTUSB_WIDEBAND_SPEECH |
						     BTUSB_VALID_LE_STATES },
	{ USB_DEVICE(0x0489, 0xe0c7), .driver_info = BTUSB_QCA_WCN6855 |
						     BTUSB_WIDEBAND_SPEECH |
						     BTUSB_VALID_LE_STATES },
	{ USB_DEVICE(0x0489, 0xe0c9), .driver_info = BTUSB_QCA_WCN6855 |
						     BTUSB_WIDEBAND_SPEECH |
						     BTUSB_VALID_LE_STATES },
	{ USB_DEVICE(0x0489, 0xe0ca), .driver_info = BTUSB_QCA_WCN6855 |
						     BTUSB_WIDEBAND_SPEECH |
						     BTUSB_VALID_LE_STATES },
	{ USB_DEVICE(0x0489, 0xe0cb), .driver_info = BTUSB_QCA_WCN6855 |
						     BTUSB_WIDEBAND_SPEECH |
						     BTUSB_VALID_LE_STATES },
	{ USB_DEVICE(0x0489, 0xe0ce), .driver_info = BTUSB_QCA_WCN6855 |
						     BTUSB_WIDEBAND_SPEECH |
						     BTUSB_VALID_LE_STATES },
	{ USB_DEVICE(0x0489, 0xe0de), .driver_info = BTUSB_QCA_WCN6855 |
						     BTUSB_WIDEBAND_SPEECH |
						     BTUSB_VALID_LE_STATES },
	{ USB_DEVICE(0x0489, 0xe0df), .driver_info = BTUSB_QCA_WCN6855 |
						     BTUSB_WIDEBAND_SPEECH |
						     BTUSB_VALID_LE_STATES },
	{ USB_DEVICE(0x0489, 0xe0e1), .driver_info = BTUSB_QCA_WCN6855 |
						     BTUSB_WIDEBAND_SPEECH |
						     BTUSB_VALID_LE_STATES },
	{ USB_DEVICE(0x0489, 0xe0ea), .driver_info = BTUSB_QCA_WCN6855 |
						     BTUSB_WIDEBAND_SPEECH |
						     BTUSB_VALID_LE_STATES },
	{ USB_DEVICE(0x0489, 0xe0ec), .driver_info = BTUSB_QCA_WCN6855 |
						     BTUSB_WIDEBAND_SPEECH |
						     BTUSB_VALID_LE_STATES },
	{ USB_DEVICE(0x04ca, 0x3023), .driver_info = BTUSB_QCA_WCN6855 |
						     BTUSB_WIDEBAND_SPEECH |
						     BTUSB_VALID_LE_STATES },
	{ USB_DEVICE(0x04ca, 0x3024), .driver_info = BTUSB_QCA_WCN6855 |
						     BTUSB_WIDEBAND_SPEECH |
						     BTUSB_VALID_LE_STATES },
	{ USB_DEVICE(0x04ca, 0x3a22), .driver_info = BTUSB_QCA_WCN6855 |
						     BTUSB_WIDEBAND_SPEECH |
						     BTUSB_VALID_LE_STATES },
	{ USB_DEVICE(0x04ca, 0x3a24), .driver_info = BTUSB_QCA_WCN6855 |
						     BTUSB_WIDEBAND_SPEECH |
						     BTUSB_VALID_LE_STATES },
	{ USB_DEVICE(0x04ca, 0x3a26), .driver_info = BTUSB_QCA_WCN6855 |
						     BTUSB_WIDEBAND_SPEECH |
						     BTUSB_VALID_LE_STATES },
	{ USB_DEVICE(0x04ca, 0x3a27), .driver_info = BTUSB_QCA_WCN6855 |
						     BTUSB_WIDEBAND_SPEECH |
						     BTUSB_VALID_LE_STATES },
>>>>>>> eb3cdb58

	/* QCA WCN785x chipset */
	{ USB_DEVICE(0x0cf3, 0xe700), .driver_info = BTUSB_QCA_WCN6855 |
						     BTUSB_WIDEBAND_SPEECH |
						     BTUSB_VALID_LE_STATES },

	/* Broadcom BCM2035 */
	{ USB_DEVICE(0x0a5c, 0x2009), .driver_info = BTUSB_BCM92035 },
	{ USB_DEVICE(0x0a5c, 0x200a), .driver_info = BTUSB_WRONG_SCO_MTU },
	{ USB_DEVICE(0x0a5c, 0x2035), .driver_info = BTUSB_WRONG_SCO_MTU },

	/* Broadcom BCM2045 */
	{ USB_DEVICE(0x0a5c, 0x2039), .driver_info = BTUSB_WRONG_SCO_MTU },
	{ USB_DEVICE(0x0a5c, 0x2101), .driver_info = BTUSB_WRONG_SCO_MTU },

	/* IBM/Lenovo ThinkPad with Broadcom chip */
	{ USB_DEVICE(0x0a5c, 0x201e), .driver_info = BTUSB_WRONG_SCO_MTU },
	{ USB_DEVICE(0x0a5c, 0x2110), .driver_info = BTUSB_WRONG_SCO_MTU },

	/* HP laptop with Broadcom chip */
	{ USB_DEVICE(0x03f0, 0x171d), .driver_info = BTUSB_WRONG_SCO_MTU },

	/* Dell laptop with Broadcom chip */
	{ USB_DEVICE(0x413c, 0x8126), .driver_info = BTUSB_WRONG_SCO_MTU },

	/* Dell Wireless 370 and 410 devices */
	{ USB_DEVICE(0x413c, 0x8152), .driver_info = BTUSB_WRONG_SCO_MTU },
	{ USB_DEVICE(0x413c, 0x8156), .driver_info = BTUSB_WRONG_SCO_MTU },

	/* Belkin F8T012 and F8T013 devices */
	{ USB_DEVICE(0x050d, 0x0012), .driver_info = BTUSB_WRONG_SCO_MTU },
	{ USB_DEVICE(0x050d, 0x0013), .driver_info = BTUSB_WRONG_SCO_MTU },

	/* Asus WL-BTD202 device */
	{ USB_DEVICE(0x0b05, 0x1715), .driver_info = BTUSB_WRONG_SCO_MTU },

	/* Kensington Bluetooth USB adapter */
	{ USB_DEVICE(0x047d, 0x105e), .driver_info = BTUSB_WRONG_SCO_MTU },

	/* RTX Telecom based adapters with buggy SCO support */
	{ USB_DEVICE(0x0400, 0x0807), .driver_info = BTUSB_BROKEN_ISOC },
	{ USB_DEVICE(0x0400, 0x080a), .driver_info = BTUSB_BROKEN_ISOC },

	/* CONWISE Technology based adapters with buggy SCO support */
	{ USB_DEVICE(0x0e5e, 0x6622),
	  .driver_info = BTUSB_BROKEN_ISOC | BTUSB_CW6622},

	/* Roper Class 1 Bluetooth Dongle (Silicon Wave based) */
	{ USB_DEVICE(0x1310, 0x0001), .driver_info = BTUSB_SWAVE },

	/* Digianswer devices */
	{ USB_DEVICE(0x08fd, 0x0001), .driver_info = BTUSB_DIGIANSWER },
	{ USB_DEVICE(0x08fd, 0x0002), .driver_info = BTUSB_IGNORE },

	/* CSR BlueCore Bluetooth Sniffer */
	{ USB_DEVICE(0x0a12, 0x0002),
	  .driver_info = BTUSB_SNIFFER | BTUSB_BROKEN_ISOC },

	/* Frontline ComProbe Bluetooth Sniffer */
	{ USB_DEVICE(0x16d3, 0x0002),
	  .driver_info = BTUSB_SNIFFER | BTUSB_BROKEN_ISOC },

	/* Marvell Bluetooth devices */
	{ USB_DEVICE(0x1286, 0x2044), .driver_info = BTUSB_MARVELL },
	{ USB_DEVICE(0x1286, 0x2046), .driver_info = BTUSB_MARVELL },
	{ USB_DEVICE(0x1286, 0x204e), .driver_info = BTUSB_MARVELL },

	/* Intel Bluetooth devices */
	{ USB_DEVICE(0x8087, 0x0025), .driver_info = BTUSB_INTEL_COMBINED },
	{ USB_DEVICE(0x8087, 0x0026), .driver_info = BTUSB_INTEL_COMBINED },
	{ USB_DEVICE(0x8087, 0x0029), .driver_info = BTUSB_INTEL_COMBINED },
	{ USB_DEVICE(0x8087, 0x0032), .driver_info = BTUSB_INTEL_COMBINED },
	{ USB_DEVICE(0x8087, 0x0033), .driver_info = BTUSB_INTEL_COMBINED },
	{ USB_DEVICE(0x8087, 0x0035), .driver_info = BTUSB_INTEL_COMBINED },
	{ USB_DEVICE(0x8087, 0x07da), .driver_info = BTUSB_CSR },
	{ USB_DEVICE(0x8087, 0x07dc), .driver_info = BTUSB_INTEL_COMBINED |
						     BTUSB_INTEL_NO_WBS_SUPPORT |
						     BTUSB_INTEL_BROKEN_INITIAL_NCMD |
						     BTUSB_INTEL_BROKEN_SHUTDOWN_LED },
	{ USB_DEVICE(0x8087, 0x0a2a), .driver_info = BTUSB_INTEL_COMBINED |
						     BTUSB_INTEL_NO_WBS_SUPPORT |
						     BTUSB_INTEL_BROKEN_SHUTDOWN_LED },
	{ USB_DEVICE(0x8087, 0x0a2b), .driver_info = BTUSB_INTEL_COMBINED },
	{ USB_DEVICE(0x8087, 0x0aa7), .driver_info = BTUSB_INTEL_COMBINED |
						     BTUSB_INTEL_BROKEN_SHUTDOWN_LED },
	{ USB_DEVICE(0x8087, 0x0aaa), .driver_info = BTUSB_INTEL_COMBINED },

	/* Other Intel Bluetooth devices */
	{ USB_VENDOR_AND_INTERFACE_INFO(0x8087, 0xe0, 0x01, 0x01),
	  .driver_info = BTUSB_IGNORE },

	/* Realtek 8821CE Bluetooth devices */
	{ USB_DEVICE(0x13d3, 0x3529), .driver_info = BTUSB_REALTEK |
						     BTUSB_WIDEBAND_SPEECH },

	/* Realtek 8822CE Bluetooth devices */
	{ USB_DEVICE(0x0bda, 0xb00c), .driver_info = BTUSB_REALTEK |
						     BTUSB_WIDEBAND_SPEECH },
	{ USB_DEVICE(0x0bda, 0xc822), .driver_info = BTUSB_REALTEK |
						     BTUSB_WIDEBAND_SPEECH },

	/* Realtek 8822CU Bluetooth devices */
	{ USB_DEVICE(0x13d3, 0x3549), .driver_info = BTUSB_REALTEK |
						     BTUSB_WIDEBAND_SPEECH },

	/* Realtek 8852AE Bluetooth devices */
	{ USB_DEVICE(0x0bda, 0x2852), .driver_info = BTUSB_REALTEK |
						     BTUSB_WIDEBAND_SPEECH },
	{ USB_DEVICE(0x0bda, 0xc852), .driver_info = BTUSB_REALTEK |
						     BTUSB_WIDEBAND_SPEECH },
	{ USB_DEVICE(0x0bda, 0x385a), .driver_info = BTUSB_REALTEK |
						     BTUSB_WIDEBAND_SPEECH },
	{ USB_DEVICE(0x0bda, 0x4852), .driver_info = BTUSB_REALTEK |
						     BTUSB_WIDEBAND_SPEECH },
	{ USB_DEVICE(0x04c5, 0x165c), .driver_info = BTUSB_REALTEK |
						     BTUSB_WIDEBAND_SPEECH },
	{ USB_DEVICE(0x04ca, 0x4006), .driver_info = BTUSB_REALTEK |
						     BTUSB_WIDEBAND_SPEECH },
<<<<<<< HEAD
=======
	{ USB_DEVICE(0x0cb8, 0xc549), .driver_info = BTUSB_REALTEK |
						     BTUSB_WIDEBAND_SPEECH },
>>>>>>> eb3cdb58

	/* Realtek 8852CE Bluetooth devices */
	{ USB_DEVICE(0x04ca, 0x4007), .driver_info = BTUSB_REALTEK |
						     BTUSB_WIDEBAND_SPEECH },
	{ USB_DEVICE(0x04c5, 0x1675), .driver_info = BTUSB_REALTEK |
						     BTUSB_WIDEBAND_SPEECH },
	{ USB_DEVICE(0x0cb8, 0xc558), .driver_info = BTUSB_REALTEK |
						     BTUSB_WIDEBAND_SPEECH },
	{ USB_DEVICE(0x13d3, 0x3587), .driver_info = BTUSB_REALTEK |
						     BTUSB_WIDEBAND_SPEECH },
	{ USB_DEVICE(0x13d3, 0x3586), .driver_info = BTUSB_REALTEK |
						     BTUSB_WIDEBAND_SPEECH },
<<<<<<< HEAD
=======
	{ USB_DEVICE(0x13d3, 0x3592), .driver_info = BTUSB_REALTEK |
						     BTUSB_WIDEBAND_SPEECH },

	/* Realtek 8852BE Bluetooth devices */
	{ USB_DEVICE(0x0cb8, 0xc559), .driver_info = BTUSB_REALTEK |
						     BTUSB_WIDEBAND_SPEECH },
	{ USB_DEVICE(0x0bda, 0x887b), .driver_info = BTUSB_REALTEK |
						     BTUSB_WIDEBAND_SPEECH },
	{ USB_DEVICE(0x13d3, 0x3571), .driver_info = BTUSB_REALTEK |
						     BTUSB_WIDEBAND_SPEECH },
>>>>>>> eb3cdb58

	/* Realtek Bluetooth devices */
	{ USB_VENDOR_AND_INTERFACE_INFO(0x0bda, 0xe0, 0x01, 0x01),
	  .driver_info = BTUSB_REALTEK },

	/* MediaTek Bluetooth devices */
	{ USB_VENDOR_AND_INTERFACE_INFO(0x0e8d, 0xe0, 0x01, 0x01),
	  .driver_info = BTUSB_MEDIATEK |
			 BTUSB_WIDEBAND_SPEECH |
			 BTUSB_VALID_LE_STATES },

	/* Additional MediaTek MT7615E Bluetooth devices */
	{ USB_DEVICE(0x13d3, 0x3560), .driver_info = BTUSB_MEDIATEK},

	/* Additional MediaTek MT7663 Bluetooth devices */
	{ USB_DEVICE(0x043e, 0x310c), .driver_info = BTUSB_MEDIATEK |
						     BTUSB_WIDEBAND_SPEECH |
						     BTUSB_VALID_LE_STATES },
<<<<<<< HEAD
=======
	{ USB_DEVICE(0x04ca, 0x3801), .driver_info = BTUSB_MEDIATEK |
						     BTUSB_WIDEBAND_SPEECH |
						     BTUSB_VALID_LE_STATES },
>>>>>>> eb3cdb58

	/* Additional MediaTek MT7668 Bluetooth devices */
	{ USB_DEVICE(0x043e, 0x3109), .driver_info = BTUSB_MEDIATEK |
						     BTUSB_WIDEBAND_SPEECH |
						     BTUSB_VALID_LE_STATES },

	/* Additional MediaTek MT7921 Bluetooth devices */
	{ USB_DEVICE(0x0489, 0xe0c8), .driver_info = BTUSB_MEDIATEK |
						     BTUSB_WIDEBAND_SPEECH |
						     BTUSB_VALID_LE_STATES },
<<<<<<< HEAD
=======
	{ USB_DEVICE(0x0489, 0xe0e0), .driver_info = BTUSB_MEDIATEK |
						     BTUSB_WIDEBAND_SPEECH |
						     BTUSB_VALID_LE_STATES },
	{ USB_DEVICE(0x0489, 0xe0f2), .driver_info = BTUSB_MEDIATEK |
						     BTUSB_WIDEBAND_SPEECH |
						     BTUSB_VALID_LE_STATES },
>>>>>>> eb3cdb58
	{ USB_DEVICE(0x04ca, 0x3802), .driver_info = BTUSB_MEDIATEK |
						     BTUSB_WIDEBAND_SPEECH |
						     BTUSB_VALID_LE_STATES },
	{ USB_DEVICE(0x13d3, 0x3563), .driver_info = BTUSB_MEDIATEK |
						     BTUSB_WIDEBAND_SPEECH |
						     BTUSB_VALID_LE_STATES },
	{ USB_DEVICE(0x13d3, 0x3564), .driver_info = BTUSB_MEDIATEK |
						     BTUSB_WIDEBAND_SPEECH |
						     BTUSB_VALID_LE_STATES },
	{ USB_DEVICE(0x13d3, 0x3567), .driver_info = BTUSB_MEDIATEK |
						     BTUSB_WIDEBAND_SPEECH |
						     BTUSB_VALID_LE_STATES },
<<<<<<< HEAD
	{ USB_DEVICE(0x0489, 0xe0cd), .driver_info = BTUSB_MEDIATEK |
						     BTUSB_WIDEBAND_SPEECH |
						     BTUSB_VALID_LE_STATES },
=======
	{ USB_DEVICE(0x13d3, 0x3578), .driver_info = BTUSB_MEDIATEK |
						     BTUSB_WIDEBAND_SPEECH |
						     BTUSB_VALID_LE_STATES },
	{ USB_DEVICE(0x13d3, 0x3583), .driver_info = BTUSB_MEDIATEK |
						     BTUSB_WIDEBAND_SPEECH |
						     BTUSB_VALID_LE_STATES },
	{ USB_DEVICE(0x0489, 0xe0cd), .driver_info = BTUSB_MEDIATEK |
						     BTUSB_WIDEBAND_SPEECH |
						     BTUSB_VALID_LE_STATES },
	{ USB_DEVICE(0x0e8d, 0x0608), .driver_info = BTUSB_MEDIATEK |
						     BTUSB_WIDEBAND_SPEECH |
						     BTUSB_VALID_LE_STATES },
>>>>>>> eb3cdb58

	/* MediaTek MT7922A Bluetooth devices */
	{ USB_DEVICE(0x0489, 0xe0d8), .driver_info = BTUSB_MEDIATEK |
						     BTUSB_WIDEBAND_SPEECH |
						     BTUSB_VALID_LE_STATES },
	{ USB_DEVICE(0x0489, 0xe0d9), .driver_info = BTUSB_MEDIATEK |
						     BTUSB_WIDEBAND_SPEECH |
						     BTUSB_VALID_LE_STATES },
	{ USB_DEVICE(0x13d3, 0x3568), .driver_info = BTUSB_MEDIATEK |
						     BTUSB_WIDEBAND_SPEECH |
						     BTUSB_VALID_LE_STATES },
	{ USB_DEVICE(0x0489, 0xe0e2), .driver_info = BTUSB_MEDIATEK |
						     BTUSB_WIDEBAND_SPEECH |
						     BTUSB_VALID_LE_STATES },
<<<<<<< HEAD
=======
	{ USB_DEVICE(0x0489, 0xe0e4), .driver_info = BTUSB_MEDIATEK |
						     BTUSB_WIDEBAND_SPEECH |
						     BTUSB_VALID_LE_STATES },
	{ USB_DEVICE(0x0489, 0xe0f2), .driver_info = BTUSB_MEDIATEK |
						     BTUSB_WIDEBAND_SPEECH |
						     BTUSB_VALID_LE_STATES },
>>>>>>> eb3cdb58

	/* Additional Realtek 8723AE Bluetooth devices */
	{ USB_DEVICE(0x0930, 0x021d), .driver_info = BTUSB_REALTEK },
	{ USB_DEVICE(0x13d3, 0x3394), .driver_info = BTUSB_REALTEK },

	/* Additional Realtek 8723BE Bluetooth devices */
	{ USB_DEVICE(0x0489, 0xe085), .driver_info = BTUSB_REALTEK },
	{ USB_DEVICE(0x0489, 0xe08b), .driver_info = BTUSB_REALTEK },
	{ USB_DEVICE(0x04f2, 0xb49f), .driver_info = BTUSB_REALTEK },
	{ USB_DEVICE(0x13d3, 0x3410), .driver_info = BTUSB_REALTEK },
	{ USB_DEVICE(0x13d3, 0x3416), .driver_info = BTUSB_REALTEK },
	{ USB_DEVICE(0x13d3, 0x3459), .driver_info = BTUSB_REALTEK },
	{ USB_DEVICE(0x13d3, 0x3494), .driver_info = BTUSB_REALTEK },

	/* Additional Realtek 8723BU Bluetooth devices */
	{ USB_DEVICE(0x7392, 0xa611), .driver_info = BTUSB_REALTEK },

	/* Additional Realtek 8723DE Bluetooth devices */
	{ USB_DEVICE(0x0bda, 0xb009), .driver_info = BTUSB_REALTEK },
	{ USB_DEVICE(0x2ff8, 0xb011), .driver_info = BTUSB_REALTEK },

<<<<<<< HEAD
	/* Additional Realtek 8761B Bluetooth devices */
	{ USB_DEVICE(0x2357, 0x0604), .driver_info = BTUSB_REALTEK |
						     BTUSB_WIDEBAND_SPEECH },

	/* Additional Realtek 8761BU Bluetooth devices */
=======
	/* Additional Realtek 8761BUV Bluetooth devices */
	{ USB_DEVICE(0x2357, 0x0604), .driver_info = BTUSB_REALTEK |
						     BTUSB_WIDEBAND_SPEECH },
>>>>>>> eb3cdb58
	{ USB_DEVICE(0x0b05, 0x190e), .driver_info = BTUSB_REALTEK |
	  					     BTUSB_WIDEBAND_SPEECH },
	{ USB_DEVICE(0x2550, 0x8761), .driver_info = BTUSB_REALTEK |
						     BTUSB_WIDEBAND_SPEECH },
<<<<<<< HEAD

	/* Additional Realtek 8761BUV Bluetooth devices */
	{ USB_DEVICE(0x0bda, 0x8771), .driver_info = BTUSB_REALTEK |
						     BTUSB_WIDEBAND_SPEECH },
=======
	{ USB_DEVICE(0x0bda, 0x8771), .driver_info = BTUSB_REALTEK |
						     BTUSB_WIDEBAND_SPEECH },
	{ USB_DEVICE(0x7392, 0xc611), .driver_info = BTUSB_REALTEK |
						     BTUSB_WIDEBAND_SPEECH },
	{ USB_DEVICE(0x2b89, 0x8761), .driver_info = BTUSB_REALTEK |
						     BTUSB_WIDEBAND_SPEECH },
>>>>>>> eb3cdb58

	/* Additional Realtek 8821AE Bluetooth devices */
	{ USB_DEVICE(0x0b05, 0x17dc), .driver_info = BTUSB_REALTEK },
	{ USB_DEVICE(0x13d3, 0x3414), .driver_info = BTUSB_REALTEK },
	{ USB_DEVICE(0x13d3, 0x3458), .driver_info = BTUSB_REALTEK },
	{ USB_DEVICE(0x13d3, 0x3461), .driver_info = BTUSB_REALTEK },
	{ USB_DEVICE(0x13d3, 0x3462), .driver_info = BTUSB_REALTEK },

	/* Additional Realtek 8822BE Bluetooth devices */
	{ USB_DEVICE(0x13d3, 0x3526), .driver_info = BTUSB_REALTEK },
	{ USB_DEVICE(0x0b05, 0x185c), .driver_info = BTUSB_REALTEK },

	/* Additional Realtek 8822CE Bluetooth devices */
	{ USB_DEVICE(0x04ca, 0x4005), .driver_info = BTUSB_REALTEK |
						     BTUSB_WIDEBAND_SPEECH },
	{ USB_DEVICE(0x04c5, 0x161f), .driver_info = BTUSB_REALTEK |
						     BTUSB_WIDEBAND_SPEECH },
	{ USB_DEVICE(0x0b05, 0x18ef), .driver_info = BTUSB_REALTEK |
						     BTUSB_WIDEBAND_SPEECH },
	{ USB_DEVICE(0x13d3, 0x3548), .driver_info = BTUSB_REALTEK |
						     BTUSB_WIDEBAND_SPEECH },
	{ USB_DEVICE(0x13d3, 0x3549), .driver_info = BTUSB_REALTEK |
						     BTUSB_WIDEBAND_SPEECH },
	{ USB_DEVICE(0x13d3, 0x3553), .driver_info = BTUSB_REALTEK |
						     BTUSB_WIDEBAND_SPEECH },
	{ USB_DEVICE(0x13d3, 0x3555), .driver_info = BTUSB_REALTEK |
						     BTUSB_WIDEBAND_SPEECH },
	{ USB_DEVICE(0x2ff8, 0x3051), .driver_info = BTUSB_REALTEK |
						     BTUSB_WIDEBAND_SPEECH },
	{ USB_DEVICE(0x1358, 0xc123), .driver_info = BTUSB_REALTEK |
						     BTUSB_WIDEBAND_SPEECH },
	{ USB_DEVICE(0x0bda, 0xc123), .driver_info = BTUSB_REALTEK |
						     BTUSB_WIDEBAND_SPEECH },
	{ USB_DEVICE(0x0cb5, 0xc547), .driver_info = BTUSB_REALTEK |
						     BTUSB_WIDEBAND_SPEECH },

	/* Actions Semiconductor ATS2851 based devices */
	{ USB_DEVICE(0x10d7, 0xb012), .driver_info = BTUSB_ACTIONS_SEMI },

	/* Silicon Wave based devices */
	{ USB_DEVICE(0x0c10, 0x0000), .driver_info = BTUSB_SWAVE },

	{ }	/* Terminating entry */
};

/* The Bluetooth USB module build into some devices needs to be reset on resume,
 * this is a problem with the platform (likely shutting off all power) not with
 * the module itself. So we use a DMI list to match known broken platforms.
 */
static const struct dmi_system_id btusb_needs_reset_resume_table[] = {
	{
		/* Dell OptiPlex 3060 (QCA ROME device 0cf3:e007) */
		.matches = {
			DMI_MATCH(DMI_SYS_VENDOR, "Dell Inc."),
			DMI_MATCH(DMI_PRODUCT_NAME, "OptiPlex 3060"),
		},
	},
	{
		/* Dell XPS 9360 (QCA ROME device 0cf3:e300) */
		.matches = {
			DMI_MATCH(DMI_SYS_VENDOR, "Dell Inc."),
			DMI_MATCH(DMI_PRODUCT_NAME, "XPS 13 9360"),
		},
	},
	{
		/* Dell Inspiron 5565 (QCA ROME device 0cf3:e009) */
		.matches = {
			DMI_MATCH(DMI_SYS_VENDOR, "Dell Inc."),
			DMI_MATCH(DMI_PRODUCT_NAME, "Inspiron 5565"),
		},
	},
	{}
};

struct qca_dump_info {
	/* fields for dump collection */
	u16 id_vendor;
	u16 id_product;
	u32 fw_version;
	u32 controller_id;
	u32 ram_dump_size;
	u16 ram_dump_seqno;
};

#define BTUSB_MAX_ISOC_FRAMES	10

#define BTUSB_INTR_RUNNING	0
#define BTUSB_BULK_RUNNING	1
#define BTUSB_ISOC_RUNNING	2
#define BTUSB_SUSPENDING	3
#define BTUSB_DID_ISO_RESUME	4
#define BTUSB_BOOTLOADER	5
#define BTUSB_DOWNLOADING	6
#define BTUSB_FIRMWARE_LOADED	7
#define BTUSB_FIRMWARE_FAILED	8
#define BTUSB_BOOTING		9
#define BTUSB_DIAG_RUNNING	10
#define BTUSB_OOB_WAKE_ENABLED	11
#define BTUSB_HW_RESET_ACTIVE	12
#define BTUSB_TX_WAIT_VND_EVT	13
#define BTUSB_WAKEUP_AUTOSUSPEND	14
#define BTUSB_USE_ALT3_FOR_WBS	15
<<<<<<< HEAD
=======
#define BTUSB_ALT6_CONTINUOUS_TX	16
#define BTUSB_HW_SSR_ACTIVE	17
>>>>>>> eb3cdb58

struct btusb_data {
	struct hci_dev       *hdev;
	struct usb_device    *udev;
	struct usb_interface *intf;
	struct usb_interface *isoc;
	struct usb_interface *diag;
	unsigned isoc_ifnum;

	unsigned long flags;

	bool poll_sync;
	int intr_interval;
	struct work_struct  work;
	struct work_struct  waker;
	struct delayed_work rx_work;

	struct sk_buff_head acl_q;

	struct usb_anchor deferred;
	struct usb_anchor tx_anchor;
	int tx_in_flight;
	spinlock_t txlock;

	struct usb_anchor intr_anchor;
	struct usb_anchor bulk_anchor;
	struct usb_anchor isoc_anchor;
	struct usb_anchor diag_anchor;
	struct usb_anchor ctrl_anchor;
	spinlock_t rxlock;

	struct sk_buff *evt_skb;
	struct sk_buff *acl_skb;
	struct sk_buff *sco_skb;

	struct usb_endpoint_descriptor *intr_ep;
	struct usb_endpoint_descriptor *bulk_tx_ep;
	struct usb_endpoint_descriptor *bulk_rx_ep;
	struct usb_endpoint_descriptor *isoc_tx_ep;
	struct usb_endpoint_descriptor *isoc_rx_ep;
	struct usb_endpoint_descriptor *diag_tx_ep;
	struct usb_endpoint_descriptor *diag_rx_ep;

	struct gpio_desc *reset_gpio;

	__u8 cmdreq_type;
	__u8 cmdreq;

	unsigned int sco_num;
	unsigned int air_mode;
	bool usb_alt6_packet_flow;
	int isoc_altsetting;
	int suspend_count;

	int (*recv_event)(struct hci_dev *hdev, struct sk_buff *skb);
	int (*recv_acl)(struct hci_dev *hdev, struct sk_buff *skb);
	int (*recv_bulk)(struct btusb_data *data, void *buffer, int count);

	int (*setup_on_usb)(struct hci_dev *hdev);

	int oob_wake_irq;   /* irq for out-of-band wake-on-bt */
	unsigned cmd_timeout_cnt;

	struct qca_dump_info qca_dump;
};

static void btusb_reset(struct hci_dev *hdev)
{
	struct btusb_data *data;
	int err;

	if (hdev->reset) {
		hdev->reset(hdev);
		return;
	}

	data = hci_get_drvdata(hdev);
	/* This is not an unbalanced PM reference since the device will reset */
	err = usb_autopm_get_interface(data->intf);
	if (err) {
		bt_dev_err(hdev, "Failed usb_autopm_get_interface: %d", err);
		return;
	}

	bt_dev_err(hdev, "Resetting usb device.");
	usb_queue_reset_device(data->intf);
}

static void btusb_intel_cmd_timeout(struct hci_dev *hdev)
{
	struct btusb_data *data = hci_get_drvdata(hdev);
	struct gpio_desc *reset_gpio = data->reset_gpio;

	if (++data->cmd_timeout_cnt < 5)
		return;

	if (!reset_gpio) {
		btusb_reset(hdev);
		return;
	}

	/*
	 * Toggle the hard reset line if the platform provides one. The reset
	 * is going to yank the device off the USB and then replug. So doing
	 * once is enough. The cleanup is handled correctly on the way out
	 * (standard USB disconnect), and the new device is detected cleanly
	 * and bound to the driver again like it should be.
	 */
	if (test_and_set_bit(BTUSB_HW_RESET_ACTIVE, &data->flags)) {
		bt_dev_err(hdev, "last reset failed? Not resetting again");
		return;
	}

	bt_dev_err(hdev, "Initiating HW reset via gpio");
	gpiod_set_value_cansleep(reset_gpio, 1);
	msleep(100);
	gpiod_set_value_cansleep(reset_gpio, 0);
}

static void btusb_rtl_cmd_timeout(struct hci_dev *hdev)
{
	struct btusb_data *data = hci_get_drvdata(hdev);
	struct gpio_desc *reset_gpio = data->reset_gpio;

	if (++data->cmd_timeout_cnt < 5)
		return;

	if (!reset_gpio) {
		btusb_reset(hdev);
		return;
	}

	/* Toggle the hard reset line. The Realtek device is going to
	 * yank itself off the USB and then replug. The cleanup is handled
	 * correctly on the way out (standard USB disconnect), and the new
	 * device is detected cleanly and bound to the driver again like
	 * it should be.
	 */
	if (test_and_set_bit(BTUSB_HW_RESET_ACTIVE, &data->flags)) {
		bt_dev_err(hdev, "last reset failed? Not resetting again");
		return;
	}

	bt_dev_err(hdev, "Reset Realtek device via gpio");
	gpiod_set_value_cansleep(reset_gpio, 1);
	msleep(200);
	gpiod_set_value_cansleep(reset_gpio, 0);
}

static void btusb_qca_cmd_timeout(struct hci_dev *hdev)
{
	struct btusb_data *data = hci_get_drvdata(hdev);
	struct gpio_desc *reset_gpio = data->reset_gpio;
<<<<<<< HEAD
	int err;
=======

	if (test_bit(BTUSB_HW_SSR_ACTIVE, &data->flags)) {
		bt_dev_info(hdev, "Ramdump in progress, defer cmd_timeout");
		return;
	}
>>>>>>> eb3cdb58

	if (++data->cmd_timeout_cnt < 5)
		return;

	if (reset_gpio) {
		bt_dev_err(hdev, "Reset qca device via bt_en gpio");

		/* Toggle the hard reset line. The qca bt device is going to
		 * yank itself off the USB and then replug. The cleanup is handled
		 * correctly on the way out (standard USB disconnect), and the new
		 * device is detected cleanly and bound to the driver again like
		 * it should be.
		 */
		if (test_and_set_bit(BTUSB_HW_RESET_ACTIVE, &data->flags)) {
			bt_dev_err(hdev, "last reset failed? Not resetting again");
			return;
		}

		gpiod_set_value_cansleep(reset_gpio, 0);
		msleep(200);
		gpiod_set_value_cansleep(reset_gpio, 1);

		return;
	}

<<<<<<< HEAD
	bt_dev_err(hdev, "Multiple cmd timeouts seen. Resetting usb device.");
	/* This is not an unbalanced PM reference since the device will reset */
	err = usb_autopm_get_interface(data->intf);
	if (!err)
		usb_queue_reset_device(data->intf);
	else
		bt_dev_err(hdev, "Failed usb_autopm_get_interface with %d", err);
=======
	btusb_reset(hdev);
>>>>>>> eb3cdb58
}

static inline void btusb_free_frags(struct btusb_data *data)
{
	unsigned long flags;

	spin_lock_irqsave(&data->rxlock, flags);

	dev_kfree_skb_irq(data->evt_skb);
	data->evt_skb = NULL;

	dev_kfree_skb_irq(data->acl_skb);
	data->acl_skb = NULL;

	dev_kfree_skb_irq(data->sco_skb);
	data->sco_skb = NULL;

	spin_unlock_irqrestore(&data->rxlock, flags);
}

static int btusb_recv_event(struct btusb_data *data, struct sk_buff *skb)
{
	if (data->intr_interval) {
		/* Trigger dequeue immediatelly if an event is received */
		schedule_delayed_work(&data->rx_work, 0);
	}

	return data->recv_event(data->hdev, skb);
}

static int btusb_recv_intr(struct btusb_data *data, void *buffer, int count)
{
	struct sk_buff *skb;
	unsigned long flags;
	int err = 0;

	spin_lock_irqsave(&data->rxlock, flags);
	skb = data->evt_skb;

	while (count) {
		int len;

		if (!skb) {
			skb = bt_skb_alloc(HCI_MAX_EVENT_SIZE, GFP_ATOMIC);
			if (!skb) {
				err = -ENOMEM;
				break;
			}

			hci_skb_pkt_type(skb) = HCI_EVENT_PKT;
			hci_skb_expect(skb) = HCI_EVENT_HDR_SIZE;
		}

		len = min_t(uint, hci_skb_expect(skb), count);
		skb_put_data(skb, buffer, len);

		count -= len;
		buffer += len;
		hci_skb_expect(skb) -= len;

		if (skb->len == HCI_EVENT_HDR_SIZE) {
			/* Complete event header */
			hci_skb_expect(skb) = hci_event_hdr(skb)->plen;

			if (skb_tailroom(skb) < hci_skb_expect(skb)) {
				kfree_skb(skb);
				skb = NULL;

				err = -EILSEQ;
				break;
			}
		}

		if (!hci_skb_expect(skb)) {
			/* Complete frame */
			btusb_recv_event(data, skb);
			skb = NULL;
		}
	}

	data->evt_skb = skb;
	spin_unlock_irqrestore(&data->rxlock, flags);

	return err;
}

static int btusb_recv_acl(struct btusb_data *data, struct sk_buff *skb)
{
	/* Only queue ACL packet if intr_interval is set as it means
	 * force_poll_sync has been enabled.
	 */
	if (!data->intr_interval)
		return data->recv_acl(data->hdev, skb);

	skb_queue_tail(&data->acl_q, skb);
	schedule_delayed_work(&data->rx_work, data->intr_interval);

	return 0;
}

static int btusb_recv_bulk(struct btusb_data *data, void *buffer, int count)
{
	struct sk_buff *skb;
	unsigned long flags;
	int err = 0;

	spin_lock_irqsave(&data->rxlock, flags);
	skb = data->acl_skb;

	while (count) {
		int len;

		if (!skb) {
			skb = bt_skb_alloc(HCI_MAX_FRAME_SIZE, GFP_ATOMIC);
			if (!skb) {
				err = -ENOMEM;
				break;
			}

			hci_skb_pkt_type(skb) = HCI_ACLDATA_PKT;
			hci_skb_expect(skb) = HCI_ACL_HDR_SIZE;
		}

		len = min_t(uint, hci_skb_expect(skb), count);
		skb_put_data(skb, buffer, len);

		count -= len;
		buffer += len;
		hci_skb_expect(skb) -= len;

		if (skb->len == HCI_ACL_HDR_SIZE) {
			__le16 dlen = hci_acl_hdr(skb)->dlen;

			/* Complete ACL header */
			hci_skb_expect(skb) = __le16_to_cpu(dlen);

			if (skb_tailroom(skb) < hci_skb_expect(skb)) {
				kfree_skb(skb);
				skb = NULL;

				err = -EILSEQ;
				break;
			}
		}

		if (!hci_skb_expect(skb)) {
			/* Complete frame */
			btusb_recv_acl(data, skb);
			skb = NULL;
		}
	}

	data->acl_skb = skb;
	spin_unlock_irqrestore(&data->rxlock, flags);

	return err;
}

static bool btusb_validate_sco_handle(struct hci_dev *hdev,
				      struct hci_sco_hdr *hdr)
{
	__u16 handle;

	if (hci_dev_test_flag(hdev, HCI_USER_CHANNEL))
		// Can't validate, userspace controls everything.
		return true;

	/*
	 * USB isochronous transfers are not designed to be reliable and may
	 * lose fragments.  When this happens, the next first fragment
	 * encountered might actually be a continuation fragment.
	 * Validate the handle to detect it and drop it, or else the upper
	 * layer will get garbage for a while.
	 */

	handle = hci_handle(__le16_to_cpu(hdr->handle));

	switch (hci_conn_lookup_type(hdev, handle)) {
	case SCO_LINK:
	case ESCO_LINK:
		return true;
	default:
		return false;
	}
}

static int btusb_recv_isoc(struct btusb_data *data, void *buffer, int count)
{
	struct sk_buff *skb;
	unsigned long flags;
	int err = 0;

	spin_lock_irqsave(&data->rxlock, flags);
	skb = data->sco_skb;

	while (count) {
		int len;

		if (!skb) {
			skb = bt_skb_alloc(HCI_MAX_SCO_SIZE, GFP_ATOMIC);
			if (!skb) {
				err = -ENOMEM;
				break;
			}

			hci_skb_pkt_type(skb) = HCI_SCODATA_PKT;
			hci_skb_expect(skb) = HCI_SCO_HDR_SIZE;
		}

		len = min_t(uint, hci_skb_expect(skb), count);
		skb_put_data(skb, buffer, len);

		count -= len;
		buffer += len;
		hci_skb_expect(skb) -= len;

		if (skb->len == HCI_SCO_HDR_SIZE) {
			/* Complete SCO header */
			struct hci_sco_hdr *hdr = hci_sco_hdr(skb);

			hci_skb_expect(skb) = hdr->dlen;

			if (skb_tailroom(skb) < hci_skb_expect(skb) ||
			    !btusb_validate_sco_handle(data->hdev, hdr)) {
				kfree_skb(skb);
				skb = NULL;

				err = -EILSEQ;
				break;
			}
		}

		if (!hci_skb_expect(skb)) {
			/* Complete frame */
			hci_recv_frame(data->hdev, skb);
			skb = NULL;
		}
	}

	data->sco_skb = skb;
	spin_unlock_irqrestore(&data->rxlock, flags);

	return err;
}

static void btusb_intr_complete(struct urb *urb)
{
	struct hci_dev *hdev = urb->context;
	struct btusb_data *data = hci_get_drvdata(hdev);
	int err;

	BT_DBG("%s urb %p status %d count %d", hdev->name, urb, urb->status,
	       urb->actual_length);

	if (!test_bit(HCI_RUNNING, &hdev->flags))
		return;

	if (urb->status == 0) {
		hdev->stat.byte_rx += urb->actual_length;

		if (btusb_recv_intr(data, urb->transfer_buffer,
				    urb->actual_length) < 0) {
			bt_dev_err(hdev, "corrupted event packet");
			hdev->stat.err_rx++;
		}
	} else if (urb->status == -ENOENT) {
		/* Avoid suspend failed when usb_kill_urb */
		return;
	}

	if (!test_bit(BTUSB_INTR_RUNNING, &data->flags))
		return;

	usb_mark_last_busy(data->udev);
	usb_anchor_urb(urb, &data->intr_anchor);

	err = usb_submit_urb(urb, GFP_ATOMIC);
	if (err < 0) {
		/* -EPERM: urb is being killed;
		 * -ENODEV: device got disconnected
		 */
		if (err != -EPERM && err != -ENODEV)
			bt_dev_err(hdev, "urb %p failed to resubmit (%d)",
				   urb, -err);
		if (err != -EPERM)
			hci_cmd_sync_cancel(hdev, -err);
		usb_unanchor_urb(urb);
	}
}

static int btusb_submit_intr_urb(struct hci_dev *hdev, gfp_t mem_flags)
{
	struct btusb_data *data = hci_get_drvdata(hdev);
	struct urb *urb;
	unsigned char *buf;
	unsigned int pipe;
	int err, size;

	BT_DBG("%s", hdev->name);

	if (!data->intr_ep)
		return -ENODEV;

	urb = usb_alloc_urb(0, mem_flags);
	if (!urb)
		return -ENOMEM;

	size = le16_to_cpu(data->intr_ep->wMaxPacketSize);

	buf = kmalloc(size, mem_flags);
	if (!buf) {
		usb_free_urb(urb);
		return -ENOMEM;
	}

	pipe = usb_rcvintpipe(data->udev, data->intr_ep->bEndpointAddress);

	usb_fill_int_urb(urb, data->udev, pipe, buf, size,
			 btusb_intr_complete, hdev, data->intr_ep->bInterval);

	urb->transfer_flags |= URB_FREE_BUFFER;

	usb_anchor_urb(urb, &data->intr_anchor);

	err = usb_submit_urb(urb, mem_flags);
	if (err < 0) {
		if (err != -EPERM && err != -ENODEV)
			bt_dev_err(hdev, "urb %p submission failed (%d)",
				   urb, -err);
		if (err != -EPERM)
			hci_cmd_sync_cancel(hdev, -err);
		usb_unanchor_urb(urb);
	}

	/* Only initialize intr_interval if URB poll sync is enabled */
	if (!data->poll_sync)
		goto done;

	/* The units are frames (milliseconds) for full and low speed devices,
	 * and microframes (1/8 millisecond) for highspeed and SuperSpeed
	 * devices.
	 *
	 * This is done once on open/resume so it shouldn't change even if
	 * force_poll_sync changes.
	 */
	switch (urb->dev->speed) {
	case USB_SPEED_SUPER_PLUS:
	case USB_SPEED_SUPER:	/* units are 125us */
		data->intr_interval = usecs_to_jiffies(urb->interval * 125);
		break;
	default:
		data->intr_interval = msecs_to_jiffies(urb->interval);
		break;
	}

done:
	usb_free_urb(urb);

	return err;
}

static void btusb_bulk_complete(struct urb *urb)
{
	struct hci_dev *hdev = urb->context;
	struct btusb_data *data = hci_get_drvdata(hdev);
	int err;

	BT_DBG("%s urb %p status %d count %d", hdev->name, urb, urb->status,
	       urb->actual_length);

	if (!test_bit(HCI_RUNNING, &hdev->flags))
		return;

	if (urb->status == 0) {
		hdev->stat.byte_rx += urb->actual_length;

		if (data->recv_bulk(data, urb->transfer_buffer,
				    urb->actual_length) < 0) {
			bt_dev_err(hdev, "corrupted ACL packet");
			hdev->stat.err_rx++;
		}
	} else if (urb->status == -ENOENT) {
		/* Avoid suspend failed when usb_kill_urb */
		return;
	}

	if (!test_bit(BTUSB_BULK_RUNNING, &data->flags))
		return;

	usb_anchor_urb(urb, &data->bulk_anchor);
	usb_mark_last_busy(data->udev);

	err = usb_submit_urb(urb, GFP_ATOMIC);
	if (err < 0) {
		/* -EPERM: urb is being killed;
		 * -ENODEV: device got disconnected
		 */
		if (err != -EPERM && err != -ENODEV)
			bt_dev_err(hdev, "urb %p failed to resubmit (%d)",
				   urb, -err);
		usb_unanchor_urb(urb);
	}
}

static int btusb_submit_bulk_urb(struct hci_dev *hdev, gfp_t mem_flags)
{
	struct btusb_data *data = hci_get_drvdata(hdev);
	struct urb *urb;
	unsigned char *buf;
	unsigned int pipe;
	int err, size = HCI_MAX_FRAME_SIZE;

	BT_DBG("%s", hdev->name);

	if (!data->bulk_rx_ep)
		return -ENODEV;

	urb = usb_alloc_urb(0, mem_flags);
	if (!urb)
		return -ENOMEM;

	buf = kmalloc(size, mem_flags);
	if (!buf) {
		usb_free_urb(urb);
		return -ENOMEM;
	}

	pipe = usb_rcvbulkpipe(data->udev, data->bulk_rx_ep->bEndpointAddress);

	usb_fill_bulk_urb(urb, data->udev, pipe, buf, size,
			  btusb_bulk_complete, hdev);

	urb->transfer_flags |= URB_FREE_BUFFER;

	usb_mark_last_busy(data->udev);
	usb_anchor_urb(urb, &data->bulk_anchor);

	err = usb_submit_urb(urb, mem_flags);
	if (err < 0) {
		if (err != -EPERM && err != -ENODEV)
			bt_dev_err(hdev, "urb %p submission failed (%d)",
				   urb, -err);
		usb_unanchor_urb(urb);
	}

	usb_free_urb(urb);

	return err;
}

static void btusb_isoc_complete(struct urb *urb)
{
	struct hci_dev *hdev = urb->context;
	struct btusb_data *data = hci_get_drvdata(hdev);
	int i, err;

	BT_DBG("%s urb %p status %d count %d", hdev->name, urb, urb->status,
	       urb->actual_length);

	if (!test_bit(HCI_RUNNING, &hdev->flags))
		return;

	if (urb->status == 0) {
		for (i = 0; i < urb->number_of_packets; i++) {
			unsigned int offset = urb->iso_frame_desc[i].offset;
			unsigned int length = urb->iso_frame_desc[i].actual_length;

			if (urb->iso_frame_desc[i].status)
				continue;

			hdev->stat.byte_rx += length;

			if (btusb_recv_isoc(data, urb->transfer_buffer + offset,
					    length) < 0) {
				bt_dev_err(hdev, "corrupted SCO packet");
				hdev->stat.err_rx++;
			}
		}
	} else if (urb->status == -ENOENT) {
		/* Avoid suspend failed when usb_kill_urb */
		return;
	}

	if (!test_bit(BTUSB_ISOC_RUNNING, &data->flags))
		return;

	usb_anchor_urb(urb, &data->isoc_anchor);

	err = usb_submit_urb(urb, GFP_ATOMIC);
	if (err < 0) {
		/* -EPERM: urb is being killed;
		 * -ENODEV: device got disconnected
		 */
		if (err != -EPERM && err != -ENODEV)
			bt_dev_err(hdev, "urb %p failed to resubmit (%d)",
				   urb, -err);
		usb_unanchor_urb(urb);
	}
}

static inline void __fill_isoc_descriptor_msbc(struct urb *urb, int len,
					       int mtu, struct btusb_data *data)
{
	int i = 0, offset = 0;
	unsigned int interval;

	BT_DBG("len %d mtu %d", len, mtu);

	/* For mSBC ALT 6 settings some chips need to transmit the data
	 * continuously without the zero length of USB packets.
	 */
	if (test_bit(BTUSB_ALT6_CONTINUOUS_TX, &data->flags))
		goto ignore_usb_alt6_packet_flow;

	/* For mSBC ALT 6 setting the host will send the packet at continuous
	 * flow. As per core spec 5, vol 4, part B, table 2.1. For ALT setting
	 * 6 the HCI PACKET INTERVAL should be 7.5ms for every usb packets.
	 * To maintain the rate we send 63bytes of usb packets alternatively for
	 * 7ms and 8ms to maintain the rate as 7.5ms.
	 */
	if (data->usb_alt6_packet_flow) {
		interval = 7;
		data->usb_alt6_packet_flow = false;
	} else {
		interval = 6;
		data->usb_alt6_packet_flow = true;
	}

	for (i = 0; i < interval; i++) {
		urb->iso_frame_desc[i].offset = offset;
		urb->iso_frame_desc[i].length = offset;
	}

ignore_usb_alt6_packet_flow:
	if (len && i < BTUSB_MAX_ISOC_FRAMES) {
		urb->iso_frame_desc[i].offset = offset;
		urb->iso_frame_desc[i].length = len;
		i++;
	}

	urb->number_of_packets = i;
}

static inline void __fill_isoc_descriptor(struct urb *urb, int len, int mtu)
{
	int i, offset = 0;

	BT_DBG("len %d mtu %d", len, mtu);

	for (i = 0; i < BTUSB_MAX_ISOC_FRAMES && len >= mtu;
					i++, offset += mtu, len -= mtu) {
		urb->iso_frame_desc[i].offset = offset;
		urb->iso_frame_desc[i].length = mtu;
	}

	if (len && i < BTUSB_MAX_ISOC_FRAMES) {
		urb->iso_frame_desc[i].offset = offset;
		urb->iso_frame_desc[i].length = len;
		i++;
	}

	urb->number_of_packets = i;
}

static int btusb_submit_isoc_urb(struct hci_dev *hdev, gfp_t mem_flags)
{
	struct btusb_data *data = hci_get_drvdata(hdev);
	struct urb *urb;
	unsigned char *buf;
	unsigned int pipe;
	int err, size;

	BT_DBG("%s", hdev->name);

	if (!data->isoc_rx_ep)
		return -ENODEV;

	urb = usb_alloc_urb(BTUSB_MAX_ISOC_FRAMES, mem_flags);
	if (!urb)
		return -ENOMEM;

	size = le16_to_cpu(data->isoc_rx_ep->wMaxPacketSize) *
						BTUSB_MAX_ISOC_FRAMES;

	buf = kmalloc(size, mem_flags);
	if (!buf) {
		usb_free_urb(urb);
		return -ENOMEM;
	}

	pipe = usb_rcvisocpipe(data->udev, data->isoc_rx_ep->bEndpointAddress);

	usb_fill_int_urb(urb, data->udev, pipe, buf, size, btusb_isoc_complete,
			 hdev, data->isoc_rx_ep->bInterval);

	urb->transfer_flags = URB_FREE_BUFFER | URB_ISO_ASAP;

	__fill_isoc_descriptor(urb, size,
			       le16_to_cpu(data->isoc_rx_ep->wMaxPacketSize));

	usb_anchor_urb(urb, &data->isoc_anchor);

	err = usb_submit_urb(urb, mem_flags);
	if (err < 0) {
		if (err != -EPERM && err != -ENODEV)
			bt_dev_err(hdev, "urb %p submission failed (%d)",
				   urb, -err);
		usb_unanchor_urb(urb);
	}

	usb_free_urb(urb);

	return err;
}

static void btusb_diag_complete(struct urb *urb)
{
	struct hci_dev *hdev = urb->context;
	struct btusb_data *data = hci_get_drvdata(hdev);
	int err;

	BT_DBG("%s urb %p status %d count %d", hdev->name, urb, urb->status,
	       urb->actual_length);

	if (urb->status == 0) {
		struct sk_buff *skb;

		skb = bt_skb_alloc(urb->actual_length, GFP_ATOMIC);
		if (skb) {
			skb_put_data(skb, urb->transfer_buffer,
				     urb->actual_length);
			hci_recv_diag(hdev, skb);
		}
	} else if (urb->status == -ENOENT) {
		/* Avoid suspend failed when usb_kill_urb */
		return;
	}

	if (!test_bit(BTUSB_DIAG_RUNNING, &data->flags))
		return;

	usb_anchor_urb(urb, &data->diag_anchor);
	usb_mark_last_busy(data->udev);

	err = usb_submit_urb(urb, GFP_ATOMIC);
	if (err < 0) {
		/* -EPERM: urb is being killed;
		 * -ENODEV: device got disconnected
		 */
		if (err != -EPERM && err != -ENODEV)
			bt_dev_err(hdev, "urb %p failed to resubmit (%d)",
				   urb, -err);
		usb_unanchor_urb(urb);
	}
}

static int btusb_submit_diag_urb(struct hci_dev *hdev, gfp_t mem_flags)
{
	struct btusb_data *data = hci_get_drvdata(hdev);
	struct urb *urb;
	unsigned char *buf;
	unsigned int pipe;
	int err, size = HCI_MAX_FRAME_SIZE;

	BT_DBG("%s", hdev->name);

	if (!data->diag_rx_ep)
		return -ENODEV;

	urb = usb_alloc_urb(0, mem_flags);
	if (!urb)
		return -ENOMEM;

	buf = kmalloc(size, mem_flags);
	if (!buf) {
		usb_free_urb(urb);
		return -ENOMEM;
	}

	pipe = usb_rcvbulkpipe(data->udev, data->diag_rx_ep->bEndpointAddress);

	usb_fill_bulk_urb(urb, data->udev, pipe, buf, size,
			  btusb_diag_complete, hdev);

	urb->transfer_flags |= URB_FREE_BUFFER;

	usb_mark_last_busy(data->udev);
	usb_anchor_urb(urb, &data->diag_anchor);

	err = usb_submit_urb(urb, mem_flags);
	if (err < 0) {
		if (err != -EPERM && err != -ENODEV)
			bt_dev_err(hdev, "urb %p submission failed (%d)",
				   urb, -err);
		usb_unanchor_urb(urb);
	}

	usb_free_urb(urb);

	return err;
}

static void btusb_tx_complete(struct urb *urb)
{
	struct sk_buff *skb = urb->context;
	struct hci_dev *hdev = (struct hci_dev *)skb->dev;
	struct btusb_data *data = hci_get_drvdata(hdev);
	unsigned long flags;

	BT_DBG("%s urb %p status %d count %d", hdev->name, urb, urb->status,
	       urb->actual_length);

	if (!test_bit(HCI_RUNNING, &hdev->flags))
		goto done;

	if (!urb->status) {
		hdev->stat.byte_tx += urb->transfer_buffer_length;
	} else {
		if (hci_skb_pkt_type(skb) == HCI_COMMAND_PKT)
			hci_cmd_sync_cancel(hdev, -urb->status);
		hdev->stat.err_tx++;
	}

done:
	spin_lock_irqsave(&data->txlock, flags);
	data->tx_in_flight--;
	spin_unlock_irqrestore(&data->txlock, flags);

	kfree(urb->setup_packet);

	kfree_skb(skb);
}

static void btusb_isoc_tx_complete(struct urb *urb)
{
	struct sk_buff *skb = urb->context;
	struct hci_dev *hdev = (struct hci_dev *)skb->dev;

	BT_DBG("%s urb %p status %d count %d", hdev->name, urb, urb->status,
	       urb->actual_length);

	if (!test_bit(HCI_RUNNING, &hdev->flags))
		goto done;

	if (!urb->status)
		hdev->stat.byte_tx += urb->transfer_buffer_length;
	else
		hdev->stat.err_tx++;

done:
	kfree(urb->setup_packet);

	kfree_skb(skb);
}

static int btusb_open(struct hci_dev *hdev)
{
	struct btusb_data *data = hci_get_drvdata(hdev);
	int err;

	BT_DBG("%s", hdev->name);

	err = usb_autopm_get_interface(data->intf);
	if (err < 0)
		return err;

	/* Patching USB firmware files prior to starting any URBs of HCI path
	 * It is more safe to use USB bulk channel for downloading USB patch
	 */
	if (data->setup_on_usb) {
		err = data->setup_on_usb(hdev);
		if (err < 0)
			goto setup_fail;
	}

	data->intf->needs_remote_wakeup = 1;

	if (test_and_set_bit(BTUSB_INTR_RUNNING, &data->flags))
		goto done;

	err = btusb_submit_intr_urb(hdev, GFP_KERNEL);
	if (err < 0)
		goto failed;

	err = btusb_submit_bulk_urb(hdev, GFP_KERNEL);
	if (err < 0) {
		usb_kill_anchored_urbs(&data->intr_anchor);
		goto failed;
	}

	set_bit(BTUSB_BULK_RUNNING, &data->flags);
	btusb_submit_bulk_urb(hdev, GFP_KERNEL);

	if (data->diag) {
		if (!btusb_submit_diag_urb(hdev, GFP_KERNEL))
			set_bit(BTUSB_DIAG_RUNNING, &data->flags);
	}

done:
	usb_autopm_put_interface(data->intf);
	return 0;

failed:
	clear_bit(BTUSB_INTR_RUNNING, &data->flags);
setup_fail:
	usb_autopm_put_interface(data->intf);
	return err;
}

static void btusb_stop_traffic(struct btusb_data *data)
{
	usb_kill_anchored_urbs(&data->intr_anchor);
	usb_kill_anchored_urbs(&data->bulk_anchor);
	usb_kill_anchored_urbs(&data->isoc_anchor);
	usb_kill_anchored_urbs(&data->diag_anchor);
	usb_kill_anchored_urbs(&data->ctrl_anchor);
}

static int btusb_close(struct hci_dev *hdev)
{
	struct btusb_data *data = hci_get_drvdata(hdev);
	int err;

	BT_DBG("%s", hdev->name);

	cancel_delayed_work(&data->rx_work);
	cancel_work_sync(&data->work);
	cancel_work_sync(&data->waker);

	skb_queue_purge(&data->acl_q);

	clear_bit(BTUSB_ISOC_RUNNING, &data->flags);
	clear_bit(BTUSB_BULK_RUNNING, &data->flags);
	clear_bit(BTUSB_INTR_RUNNING, &data->flags);
	clear_bit(BTUSB_DIAG_RUNNING, &data->flags);

	btusb_stop_traffic(data);
	btusb_free_frags(data);

	err = usb_autopm_get_interface(data->intf);
	if (err < 0)
		goto failed;

	data->intf->needs_remote_wakeup = 0;

	/* Enable remote wake up for auto-suspend */
	if (test_bit(BTUSB_WAKEUP_AUTOSUSPEND, &data->flags))
		data->intf->needs_remote_wakeup = 1;

	usb_autopm_put_interface(data->intf);

failed:
	usb_scuttle_anchored_urbs(&data->deferred);
	return 0;
}

static int btusb_flush(struct hci_dev *hdev)
{
	struct btusb_data *data = hci_get_drvdata(hdev);

	BT_DBG("%s", hdev->name);

	cancel_delayed_work(&data->rx_work);

	skb_queue_purge(&data->acl_q);

	usb_kill_anchored_urbs(&data->tx_anchor);
	btusb_free_frags(data);

	return 0;
}

static struct urb *alloc_ctrl_urb(struct hci_dev *hdev, struct sk_buff *skb)
{
	struct btusb_data *data = hci_get_drvdata(hdev);
	struct usb_ctrlrequest *dr;
	struct urb *urb;
	unsigned int pipe;

	urb = usb_alloc_urb(0, GFP_KERNEL);
	if (!urb)
		return ERR_PTR(-ENOMEM);

	dr = kmalloc(sizeof(*dr), GFP_KERNEL);
	if (!dr) {
		usb_free_urb(urb);
		return ERR_PTR(-ENOMEM);
	}

	dr->bRequestType = data->cmdreq_type;
	dr->bRequest     = data->cmdreq;
	dr->wIndex       = 0;
	dr->wValue       = 0;
	dr->wLength      = __cpu_to_le16(skb->len);

	pipe = usb_sndctrlpipe(data->udev, 0x00);

	usb_fill_control_urb(urb, data->udev, pipe, (void *)dr,
			     skb->data, skb->len, btusb_tx_complete, skb);

	skb->dev = (void *)hdev;

	return urb;
}

static struct urb *alloc_bulk_urb(struct hci_dev *hdev, struct sk_buff *skb)
{
	struct btusb_data *data = hci_get_drvdata(hdev);
	struct urb *urb;
	unsigned int pipe;

	if (!data->bulk_tx_ep)
		return ERR_PTR(-ENODEV);

	urb = usb_alloc_urb(0, GFP_KERNEL);
	if (!urb)
		return ERR_PTR(-ENOMEM);

	pipe = usb_sndbulkpipe(data->udev, data->bulk_tx_ep->bEndpointAddress);

	usb_fill_bulk_urb(urb, data->udev, pipe,
			  skb->data, skb->len, btusb_tx_complete, skb);

	skb->dev = (void *)hdev;

	return urb;
}

static struct urb *alloc_isoc_urb(struct hci_dev *hdev, struct sk_buff *skb)
{
	struct btusb_data *data = hci_get_drvdata(hdev);
	struct urb *urb;
	unsigned int pipe;

	if (!data->isoc_tx_ep)
		return ERR_PTR(-ENODEV);

	urb = usb_alloc_urb(BTUSB_MAX_ISOC_FRAMES, GFP_KERNEL);
	if (!urb)
		return ERR_PTR(-ENOMEM);

	pipe = usb_sndisocpipe(data->udev, data->isoc_tx_ep->bEndpointAddress);

	usb_fill_int_urb(urb, data->udev, pipe,
			 skb->data, skb->len, btusb_isoc_tx_complete,
			 skb, data->isoc_tx_ep->bInterval);

	urb->transfer_flags  = URB_ISO_ASAP;

	if (data->isoc_altsetting == 6)
		__fill_isoc_descriptor_msbc(urb, skb->len,
					    le16_to_cpu(data->isoc_tx_ep->wMaxPacketSize),
					    data);
	else
		__fill_isoc_descriptor(urb, skb->len,
				       le16_to_cpu(data->isoc_tx_ep->wMaxPacketSize));
	skb->dev = (void *)hdev;

	return urb;
}

static int submit_tx_urb(struct hci_dev *hdev, struct urb *urb)
{
	struct btusb_data *data = hci_get_drvdata(hdev);
	int err;

	usb_anchor_urb(urb, &data->tx_anchor);

	err = usb_submit_urb(urb, GFP_KERNEL);
	if (err < 0) {
		if (err != -EPERM && err != -ENODEV)
			bt_dev_err(hdev, "urb %p submission failed (%d)",
				   urb, -err);
		kfree(urb->setup_packet);
		usb_unanchor_urb(urb);
	} else {
		usb_mark_last_busy(data->udev);
	}

	usb_free_urb(urb);
	return err;
}

static int submit_or_queue_tx_urb(struct hci_dev *hdev, struct urb *urb)
{
	struct btusb_data *data = hci_get_drvdata(hdev);
	unsigned long flags;
	bool suspending;

	spin_lock_irqsave(&data->txlock, flags);
	suspending = test_bit(BTUSB_SUSPENDING, &data->flags);
	if (!suspending)
		data->tx_in_flight++;
	spin_unlock_irqrestore(&data->txlock, flags);

	if (!suspending)
		return submit_tx_urb(hdev, urb);

	usb_anchor_urb(urb, &data->deferred);
	schedule_work(&data->waker);

	usb_free_urb(urb);
	return 0;
}

static int btusb_send_frame(struct hci_dev *hdev, struct sk_buff *skb)
{
	struct urb *urb;

	BT_DBG("%s", hdev->name);

	switch (hci_skb_pkt_type(skb)) {
	case HCI_COMMAND_PKT:
		urb = alloc_ctrl_urb(hdev, skb);
		if (IS_ERR(urb))
			return PTR_ERR(urb);

		hdev->stat.cmd_tx++;
		return submit_or_queue_tx_urb(hdev, urb);

	case HCI_ACLDATA_PKT:
		urb = alloc_bulk_urb(hdev, skb);
		if (IS_ERR(urb))
			return PTR_ERR(urb);

		hdev->stat.acl_tx++;
		return submit_or_queue_tx_urb(hdev, urb);

	case HCI_SCODATA_PKT:
		if (hci_conn_num(hdev, SCO_LINK) < 1)
			return -ENODEV;

		urb = alloc_isoc_urb(hdev, skb);
		if (IS_ERR(urb))
			return PTR_ERR(urb);

		hdev->stat.sco_tx++;
		return submit_tx_urb(hdev, urb);

	case HCI_ISODATA_PKT:
		urb = alloc_bulk_urb(hdev, skb);
		if (IS_ERR(urb))
			return PTR_ERR(urb);

		return submit_or_queue_tx_urb(hdev, urb);
	}

	return -EILSEQ;
}

static void btusb_notify(struct hci_dev *hdev, unsigned int evt)
{
	struct btusb_data *data = hci_get_drvdata(hdev);

	BT_DBG("%s evt %d", hdev->name, evt);

	if (hci_conn_num(hdev, SCO_LINK) != data->sco_num) {
		data->sco_num = hci_conn_num(hdev, SCO_LINK);
		data->air_mode = evt;
		schedule_work(&data->work);
	}
}

static inline int __set_isoc_interface(struct hci_dev *hdev, int altsetting)
{
	struct btusb_data *data = hci_get_drvdata(hdev);
	struct usb_interface *intf = data->isoc;
	struct usb_endpoint_descriptor *ep_desc;
	int i, err;

	if (!data->isoc)
		return -ENODEV;

	err = usb_set_interface(data->udev, data->isoc_ifnum, altsetting);
	if (err < 0) {
		bt_dev_err(hdev, "setting interface failed (%d)", -err);
		return err;
	}

	data->isoc_altsetting = altsetting;

	data->isoc_tx_ep = NULL;
	data->isoc_rx_ep = NULL;

	for (i = 0; i < intf->cur_altsetting->desc.bNumEndpoints; i++) {
		ep_desc = &intf->cur_altsetting->endpoint[i].desc;

		if (!data->isoc_tx_ep && usb_endpoint_is_isoc_out(ep_desc)) {
			data->isoc_tx_ep = ep_desc;
			continue;
		}

		if (!data->isoc_rx_ep && usb_endpoint_is_isoc_in(ep_desc)) {
			data->isoc_rx_ep = ep_desc;
			continue;
		}
	}

	if (!data->isoc_tx_ep || !data->isoc_rx_ep) {
		bt_dev_err(hdev, "invalid SCO descriptors");
		return -ENODEV;
	}

	return 0;
}

static int btusb_switch_alt_setting(struct hci_dev *hdev, int new_alts)
{
	struct btusb_data *data = hci_get_drvdata(hdev);
	int err;

	if (data->isoc_altsetting != new_alts) {
		unsigned long flags;

		clear_bit(BTUSB_ISOC_RUNNING, &data->flags);
		usb_kill_anchored_urbs(&data->isoc_anchor);

		/* When isochronous alternate setting needs to be
		 * changed, because SCO connection has been added
		 * or removed, a packet fragment may be left in the
		 * reassembling state. This could lead to wrongly
		 * assembled fragments.
		 *
		 * Clear outstanding fragment when selecting a new
		 * alternate setting.
		 */
		spin_lock_irqsave(&data->rxlock, flags);
		kfree_skb(data->sco_skb);
		data->sco_skb = NULL;
		spin_unlock_irqrestore(&data->rxlock, flags);

		err = __set_isoc_interface(hdev, new_alts);
		if (err < 0)
			return err;
	}

	if (!test_and_set_bit(BTUSB_ISOC_RUNNING, &data->flags)) {
		if (btusb_submit_isoc_urb(hdev, GFP_KERNEL) < 0)
			clear_bit(BTUSB_ISOC_RUNNING, &data->flags);
		else
			btusb_submit_isoc_urb(hdev, GFP_KERNEL);
	}

	return 0;
}

static struct usb_host_interface *btusb_find_altsetting(struct btusb_data *data,
							int alt)
{
	struct usb_interface *intf = data->isoc;
	int i;

	BT_DBG("Looking for Alt no :%d", alt);

	if (!intf)
		return NULL;

	for (i = 0; i < intf->num_altsetting; i++) {
		if (intf->altsetting[i].desc.bAlternateSetting == alt)
			return &intf->altsetting[i];
	}

	return NULL;
}

static void btusb_work(struct work_struct *work)
{
	struct btusb_data *data = container_of(work, struct btusb_data, work);
	struct hci_dev *hdev = data->hdev;
	int new_alts = 0;
	int err;

	if (data->sco_num > 0) {
		if (!test_bit(BTUSB_DID_ISO_RESUME, &data->flags)) {
			err = usb_autopm_get_interface(data->isoc ? data->isoc : data->intf);
			if (err < 0) {
				clear_bit(BTUSB_ISOC_RUNNING, &data->flags);
				usb_kill_anchored_urbs(&data->isoc_anchor);
				return;
			}

			set_bit(BTUSB_DID_ISO_RESUME, &data->flags);
		}

		if (data->air_mode == HCI_NOTIFY_ENABLE_SCO_CVSD) {
			if (hdev->voice_setting & 0x0020) {
				static const int alts[3] = { 2, 4, 5 };

				new_alts = alts[data->sco_num - 1];
			} else {
				new_alts = data->sco_num;
			}
		} else if (data->air_mode == HCI_NOTIFY_ENABLE_SCO_TRANSP) {
			/* Bluetooth USB spec recommends alt 6 (63 bytes), but
			 * many adapters do not support it.  Alt 1 appears to
			 * work for all adapters that do not have alt 6, and
			 * which work with WBS at all.  Some devices prefer
			 * alt 3 (HCI payload >= 60 Bytes let air packet
			 * data satisfy 60 bytes), requiring
			 * MTU >= 3 (packets) * 25 (size) - 3 (headers) = 72
			 * see also Core spec 5, vol 4, B 2.1.1 & Table 2.1.
			 */
			if (btusb_find_altsetting(data, 6))
				new_alts = 6;
			else if (btusb_find_altsetting(data, 3) &&
				 hdev->sco_mtu >= 72 &&
				 test_bit(BTUSB_USE_ALT3_FOR_WBS, &data->flags))
				new_alts = 3;
			else
				new_alts = 1;
		}

		if (btusb_switch_alt_setting(hdev, new_alts) < 0)
			bt_dev_err(hdev, "set USB alt:(%d) failed!", new_alts);
	} else {
		usb_kill_anchored_urbs(&data->isoc_anchor);

		if (test_and_clear_bit(BTUSB_ISOC_RUNNING, &data->flags))
			__set_isoc_interface(hdev, 0);

		if (test_and_clear_bit(BTUSB_DID_ISO_RESUME, &data->flags))
			usb_autopm_put_interface(data->isoc ? data->isoc : data->intf);
	}
}

static void btusb_waker(struct work_struct *work)
{
	struct btusb_data *data = container_of(work, struct btusb_data, waker);
	int err;

	err = usb_autopm_get_interface(data->intf);
	if (err < 0)
		return;

	usb_autopm_put_interface(data->intf);
}

static void btusb_rx_work(struct work_struct *work)
{
	struct btusb_data *data = container_of(work, struct btusb_data,
					       rx_work.work);
	struct sk_buff *skb;

	/* Dequeue ACL data received during the interval */
	while ((skb = skb_dequeue(&data->acl_q)))
		data->recv_acl(data->hdev, skb);
}

static int btusb_setup_bcm92035(struct hci_dev *hdev)
{
	struct sk_buff *skb;
	u8 val = 0x00;

	BT_DBG("%s", hdev->name);

	skb = __hci_cmd_sync(hdev, 0xfc3b, 1, &val, HCI_INIT_TIMEOUT);
	if (IS_ERR(skb))
		bt_dev_err(hdev, "BCM92035 command failed (%ld)", PTR_ERR(skb));
	else
		kfree_skb(skb);

	return 0;
}

static int btusb_setup_csr(struct hci_dev *hdev)
{
	struct btusb_data *data = hci_get_drvdata(hdev);
	u16 bcdDevice = le16_to_cpu(data->udev->descriptor.bcdDevice);
	struct hci_rp_read_local_version *rp;
	struct sk_buff *skb;
	bool is_fake = false;
	int ret;

	BT_DBG("%s", hdev->name);

	skb = __hci_cmd_sync(hdev, HCI_OP_READ_LOCAL_VERSION, 0, NULL,
			     HCI_INIT_TIMEOUT);
	if (IS_ERR(skb)) {
		int err = PTR_ERR(skb);
		bt_dev_err(hdev, "CSR: Local version failed (%d)", err);
		return err;
	}

	rp = skb_pull_data(skb, sizeof(*rp));
	if (!rp) {
		bt_dev_err(hdev, "CSR: Local version length mismatch");
		kfree_skb(skb);
		return -EIO;
	}

	bt_dev_info(hdev, "CSR: Setting up dongle with HCI ver=%u rev=%04x",
		    rp->hci_ver, le16_to_cpu(rp->hci_rev));

	bt_dev_info(hdev, "LMP ver=%u subver=%04x; manufacturer=%u",
		    rp->lmp_ver, le16_to_cpu(rp->lmp_subver),
		    le16_to_cpu(rp->manufacturer));

	bt_dev_info(hdev, "CSR: Setting up dongle with HCI ver=%u rev=%04x; LMP ver=%u subver=%04x; manufacturer=%u",
		le16_to_cpu(rp->hci_ver), le16_to_cpu(rp->hci_rev),
		le16_to_cpu(rp->lmp_ver), le16_to_cpu(rp->lmp_subver),
		le16_to_cpu(rp->manufacturer));

	/* Detect a wide host of Chinese controllers that aren't CSR.
	 *
	 * Known fake bcdDevices: 0x0100, 0x0134, 0x1915, 0x2520, 0x7558, 0x8891
	 *
	 * The main thing they have in common is that these are really popular low-cost
	 * options that support newer Bluetooth versions but rely on heavy VID/PID
	 * squatting of this poor old Bluetooth 1.1 device. Even sold as such.
	 *
	 * We detect actual CSR devices by checking that the HCI manufacturer code
	 * is Cambridge Silicon Radio (10) and ensuring that LMP sub-version and
	 * HCI rev values always match. As they both store the firmware number.
	 */
	if (le16_to_cpu(rp->manufacturer) != 10 ||
	    le16_to_cpu(rp->hci_rev) != le16_to_cpu(rp->lmp_subver))
		is_fake = true;

	/* Known legit CSR firmware build numbers and their supported BT versions:
	 * - 1.1 (0x1) -> 0x0073, 0x020d, 0x033c, 0x034e
	 * - 1.2 (0x2) ->                 0x04d9, 0x0529
	 * - 2.0 (0x3) ->         0x07a6, 0x07ad, 0x0c5c
	 * - 2.1 (0x4) ->         0x149c, 0x1735, 0x1899 (0x1899 is a BlueCore4-External)
	 * - 4.0 (0x6) ->         0x1d86, 0x2031, 0x22bb
	 *
	 * e.g. Real CSR dongles with LMP subversion 0x73 are old enough that
	 *      support BT 1.1 only; so it's a dead giveaway when some
	 *      third-party BT 4.0 dongle reuses it.
	 */
	else if (le16_to_cpu(rp->lmp_subver) <= 0x034e &&
		 rp->hci_ver > BLUETOOTH_VER_1_1)
		is_fake = true;

	else if (le16_to_cpu(rp->lmp_subver) <= 0x0529 &&
		 rp->hci_ver > BLUETOOTH_VER_1_2)
		is_fake = true;

	else if (le16_to_cpu(rp->lmp_subver) <= 0x0c5c &&
		 rp->hci_ver > BLUETOOTH_VER_2_0)
		is_fake = true;

	else if (le16_to_cpu(rp->lmp_subver) <= 0x1899 &&
		 rp->hci_ver > BLUETOOTH_VER_2_1)
		is_fake = true;

	else if (le16_to_cpu(rp->lmp_subver) <= 0x22bb &&
		 rp->hci_ver > BLUETOOTH_VER_4_0)
		is_fake = true;

	/* Other clones which beat all the above checks */
	else if (bcdDevice == 0x0134 &&
		 le16_to_cpu(rp->lmp_subver) == 0x0c5c &&
		 rp->hci_ver == BLUETOOTH_VER_2_0)
		is_fake = true;

	if (is_fake) {
		bt_dev_warn(hdev, "CSR: Unbranded CSR clone detected; adding workarounds and force-suspending once...");

		/* Generally these clones have big discrepancies between
		 * advertised features and what's actually supported.
		 * Probably will need to be expanded in the future;
		 * without these the controller will lock up.
		 */
		set_bit(HCI_QUIRK_BROKEN_STORED_LINK_KEY, &hdev->quirks);
		set_bit(HCI_QUIRK_BROKEN_ERR_DATA_REPORTING, &hdev->quirks);
		set_bit(HCI_QUIRK_BROKEN_FILTER_CLEAR_ALL, &hdev->quirks);
		set_bit(HCI_QUIRK_NO_SUSPEND_NOTIFIER, &hdev->quirks);

		/* Clear the reset quirk since this is not an actual
		 * early Bluetooth 1.1 device from CSR.
		 */
		clear_bit(HCI_QUIRK_RESET_ON_CLOSE, &hdev->quirks);
		clear_bit(HCI_QUIRK_SIMULTANEOUS_DISCOVERY, &hdev->quirks);

		/*
		 * Special workaround for these BT 4.0 chip clones, and potentially more:
		 *
		 * - 0x0134: a Barrot 8041a02                 (HCI rev: 0x0810 sub: 0x1012)
		 * - 0x7558: IC markings FR3191AHAL 749H15143 (HCI rev/sub-version: 0x0709)
		 *
		 * These controllers are really messed-up.
		 *
		 * 1. Their bulk RX endpoint will never report any data unless
		 *    the device was suspended at least once (yes, really).
		 * 2. They will not wakeup when autosuspended and receiving data
		 *    on their bulk RX endpoint from e.g. a keyboard or mouse
		 *    (IOW remote-wakeup support is broken for the bulk endpoint).
		 *
		 * To fix 1. enable runtime-suspend, force-suspend the
		 * HCI and then wake-it up by disabling runtime-suspend.
		 *
		 * To fix 2. clear the HCI's can_wake flag, this way the HCI
		 * will still be autosuspended when it is not open.
		 *
		 * --
		 *
		 * Because these are widespread problems we prefer generic solutions; so
		 * apply this initialization quirk to every controller that gets here,
		 * it should be harmless. The alternative is to not work at all.
		 */
		pm_runtime_allow(&data->udev->dev);

		ret = pm_runtime_suspend(&data->udev->dev);
		if (ret >= 0)
			msleep(200);
		else
			bt_dev_warn(hdev, "CSR: Couldn't suspend the device for our Barrot 8041a02 receive-issue workaround");

		pm_runtime_forbid(&data->udev->dev);

		device_set_wakeup_capable(&data->udev->dev, false);

		/* Re-enable autosuspend if this was requested */
		if (enable_autosuspend)
			usb_enable_autosuspend(data->udev);
	}

	kfree_skb(skb);

	return 0;
}

static int inject_cmd_complete(struct hci_dev *hdev, __u16 opcode)
{
	struct sk_buff *skb;
	struct hci_event_hdr *hdr;
	struct hci_ev_cmd_complete *evt;

	skb = bt_skb_alloc(sizeof(*hdr) + sizeof(*evt) + 1, GFP_KERNEL);
	if (!skb)
		return -ENOMEM;

	hdr = skb_put(skb, sizeof(*hdr));
	hdr->evt = HCI_EV_CMD_COMPLETE;
	hdr->plen = sizeof(*evt) + 1;

	evt = skb_put(skb, sizeof(*evt));
	evt->ncmd = 0x01;
	evt->opcode = cpu_to_le16(opcode);

	skb_put_u8(skb, 0x00);

	hci_skb_pkt_type(skb) = HCI_EVENT_PKT;

	return hci_recv_frame(hdev, skb);
}

static int btusb_recv_bulk_intel(struct btusb_data *data, void *buffer,
				 int count)
{
	struct hci_dev *hdev = data->hdev;

	/* When the device is in bootloader mode, then it can send
	 * events via the bulk endpoint. These events are treated the
	 * same way as the ones received from the interrupt endpoint.
	 */
	if (btintel_test_flag(hdev, INTEL_BOOTLOADER))
		return btusb_recv_intr(data, buffer, count);

	return btusb_recv_bulk(data, buffer, count);
}

<<<<<<< HEAD
static int btusb_recv_event_intel(struct hci_dev *hdev, struct sk_buff *skb)
{
	if (btintel_test_flag(hdev, INTEL_BOOTLOADER)) {
		struct hci_event_hdr *hdr = (void *)skb->data;

		if (skb->len > HCI_EVENT_HDR_SIZE && hdr->evt == 0xff &&
		    hdr->plen > 0) {
			const void *ptr = skb->data + HCI_EVENT_HDR_SIZE + 1;
			unsigned int len = skb->len - HCI_EVENT_HDR_SIZE - 1;

=======
static int btusb_intel_diagnostics(struct hci_dev *hdev, struct sk_buff *skb)
{
	struct intel_tlv *tlv = (void *)&skb->data[5];

	/* The first event is always an event type TLV */
	if (tlv->type != INTEL_TLV_TYPE_ID)
		goto recv_frame;

	switch (tlv->val[0]) {
	case INTEL_TLV_SYSTEM_EXCEPTION:
	case INTEL_TLV_FATAL_EXCEPTION:
	case INTEL_TLV_DEBUG_EXCEPTION:
	case INTEL_TLV_TEST_EXCEPTION:
		/* Generate devcoredump from exception */
		if (!hci_devcd_init(hdev, skb->len)) {
			hci_devcd_append(hdev, skb);
			hci_devcd_complete(hdev);
		} else {
			bt_dev_err(hdev, "Failed to generate devcoredump");
			kfree_skb(skb);
		}
		return 0;
	default:
		bt_dev_err(hdev, "Invalid exception type %02X", tlv->val[0]);
	}

recv_frame:
	return hci_recv_frame(hdev, skb);
}

static int btusb_recv_event_intel(struct hci_dev *hdev, struct sk_buff *skb)
{
	struct hci_event_hdr *hdr = (void *)skb->data;
	const char diagnostics_hdr[] = { 0x87, 0x80, 0x03 };

	if (skb->len > HCI_EVENT_HDR_SIZE && hdr->evt == 0xff &&
	    hdr->plen > 0) {
		const void *ptr = skb->data + HCI_EVENT_HDR_SIZE + 1;
		unsigned int len = skb->len - HCI_EVENT_HDR_SIZE - 1;

		if (btintel_test_flag(hdev, INTEL_BOOTLOADER)) {
>>>>>>> eb3cdb58
			switch (skb->data[2]) {
			case 0x02:
				/* When switching to the operational firmware
				 * the device sends a vendor specific event
				 * indicating that the bootup completed.
				 */
				btintel_bootup(hdev, ptr, len);
				break;
			case 0x06:
				/* When the firmware loading completes the
				 * device sends out a vendor specific event
				 * indicating the result of the firmware
				 * loading.
				 */
				btintel_secure_send_result(hdev, ptr, len);
				break;
			}
		}
<<<<<<< HEAD
=======

		/* Handle all diagnostics events separately. May still call
		 * hci_recv_frame.
		 */
		if (len >= sizeof(diagnostics_hdr) &&
		    memcmp(&skb->data[2], diagnostics_hdr,
			   sizeof(diagnostics_hdr)) == 0) {
			return btusb_intel_diagnostics(hdev, skb);
		}
>>>>>>> eb3cdb58
	}

	return hci_recv_frame(hdev, skb);
}

static int btusb_send_frame_intel(struct hci_dev *hdev, struct sk_buff *skb)
{
	struct urb *urb;

	BT_DBG("%s", hdev->name);

	switch (hci_skb_pkt_type(skb)) {
	case HCI_COMMAND_PKT:
		if (btintel_test_flag(hdev, INTEL_BOOTLOADER)) {
			struct hci_command_hdr *cmd = (void *)skb->data;
			__u16 opcode = le16_to_cpu(cmd->opcode);

			/* When in bootloader mode and the command 0xfc09
			 * is received, it needs to be send down the
			 * bulk endpoint. So allocate a bulk URB instead.
			 */
			if (opcode == 0xfc09)
				urb = alloc_bulk_urb(hdev, skb);
			else
				urb = alloc_ctrl_urb(hdev, skb);

			/* When the 0xfc01 command is issued to boot into
			 * the operational firmware, it will actually not
			 * send a command complete event. To keep the flow
			 * control working inject that event here.
			 */
			if (opcode == 0xfc01)
				inject_cmd_complete(hdev, opcode);
		} else {
			urb = alloc_ctrl_urb(hdev, skb);
		}
		if (IS_ERR(urb))
			return PTR_ERR(urb);

		hdev->stat.cmd_tx++;
		return submit_or_queue_tx_urb(hdev, urb);

	case HCI_ACLDATA_PKT:
		urb = alloc_bulk_urb(hdev, skb);
		if (IS_ERR(urb))
			return PTR_ERR(urb);

		hdev->stat.acl_tx++;
		return submit_or_queue_tx_urb(hdev, urb);

	case HCI_SCODATA_PKT:
		if (hci_conn_num(hdev, SCO_LINK) < 1)
			return -ENODEV;

		urb = alloc_isoc_urb(hdev, skb);
		if (IS_ERR(urb))
			return PTR_ERR(urb);

		hdev->stat.sco_tx++;
		return submit_tx_urb(hdev, urb);
<<<<<<< HEAD

	case HCI_ISODATA_PKT:
		urb = alloc_bulk_urb(hdev, skb);
		if (IS_ERR(urb))
			return PTR_ERR(urb);

		return submit_or_queue_tx_urb(hdev, urb);
	}

	return -EILSEQ;
=======

	case HCI_ISODATA_PKT:
		urb = alloc_bulk_urb(hdev, skb);
		if (IS_ERR(urb))
			return PTR_ERR(urb);

		return submit_or_queue_tx_urb(hdev, urb);
	}

	return -EILSEQ;
}

static int btusb_setup_realtek(struct hci_dev *hdev)
{
	struct btusb_data *data = hci_get_drvdata(hdev);
	int ret;

	ret = btrtl_setup_realtek(hdev);

	if (btrealtek_test_flag(data->hdev, REALTEK_ALT6_CONTINUOUS_TX_CHIP))
		set_bit(BTUSB_ALT6_CONTINUOUS_TX, &data->flags);

	return ret;
>>>>>>> eb3cdb58
}

/* UHW CR mapping */
#define MTK_BT_MISC		0x70002510
#define MTK_BT_SUBSYS_RST	0x70002610
#define MTK_UDMA_INT_STA_BT	0x74000024
#define MTK_UDMA_INT_STA_BT1	0x74000308
#define MTK_BT_WDT_STATUS	0x740003A0
#define MTK_EP_RST_OPT		0x74011890
#define MTK_EP_RST_IN_OUT_OPT	0x00010001
#define MTK_BT_RST_DONE		0x00000100
#define MTK_BT_RESET_WAIT_MS	100
#define MTK_BT_RESET_NUM_TRIES	10

static void btusb_mtk_wmt_recv(struct urb *urb)
{
	struct hci_dev *hdev = urb->context;
	struct btusb_data *data = hci_get_drvdata(hdev);
	struct sk_buff *skb;
	int err;

	if (urb->status == 0 && urb->actual_length > 0) {
		hdev->stat.byte_rx += urb->actual_length;

		/* WMT event shouldn't be fragmented and the size should be
		 * less than HCI_WMT_MAX_EVENT_SIZE.
		 */
		skb = bt_skb_alloc(HCI_WMT_MAX_EVENT_SIZE, GFP_ATOMIC);
		if (!skb) {
			hdev->stat.err_rx++;
			kfree(urb->setup_packet);
			return;
		}

		hci_skb_pkt_type(skb) = HCI_EVENT_PKT;
		skb_put_data(skb, urb->transfer_buffer, urb->actual_length);

		/* When someone waits for the WMT event, the skb is being cloned
		 * and being processed the events from there then.
		 */
		if (test_bit(BTUSB_TX_WAIT_VND_EVT, &data->flags)) {
			data->evt_skb = skb_clone(skb, GFP_ATOMIC);
			if (!data->evt_skb) {
				kfree_skb(skb);
				kfree(urb->setup_packet);
				return;
			}
		}

		err = hci_recv_frame(hdev, skb);
		if (err < 0) {
			kfree_skb(data->evt_skb);
			data->evt_skb = NULL;
			kfree(urb->setup_packet);
			return;
		}

		if (test_and_clear_bit(BTUSB_TX_WAIT_VND_EVT,
				       &data->flags)) {
			/* Barrier to sync with other CPUs */
			smp_mb__after_atomic();
			wake_up_bit(&data->flags,
				    BTUSB_TX_WAIT_VND_EVT);
		}
		kfree(urb->setup_packet);
		return;
	} else if (urb->status == -ENOENT) {
		/* Avoid suspend failed when usb_kill_urb */
		return;
	}

	usb_mark_last_busy(data->udev);

	/* The URB complete handler is still called with urb->actual_length = 0
	 * when the event is not available, so we should keep re-submitting
	 * URB until WMT event returns, Also, It's necessary to wait some time
	 * between the two consecutive control URBs to relax the target device
	 * to generate the event. Otherwise, the WMT event cannot return from
	 * the device successfully.
	 */
	udelay(500);

	usb_anchor_urb(urb, &data->ctrl_anchor);
	err = usb_submit_urb(urb, GFP_ATOMIC);
	if (err < 0) {
		kfree(urb->setup_packet);
		/* -EPERM: urb is being killed;
		 * -ENODEV: device got disconnected
		 */
		if (err != -EPERM && err != -ENODEV)
			bt_dev_err(hdev, "urb %p failed to resubmit (%d)",
				   urb, -err);
		usb_unanchor_urb(urb);
	}
}

static int btusb_mtk_submit_wmt_recv_urb(struct hci_dev *hdev)
{
	struct btusb_data *data = hci_get_drvdata(hdev);
	struct usb_ctrlrequest *dr;
	unsigned char *buf;
	int err, size = 64;
	unsigned int pipe;
	struct urb *urb;

	urb = usb_alloc_urb(0, GFP_KERNEL);
	if (!urb)
		return -ENOMEM;

	dr = kmalloc(sizeof(*dr), GFP_KERNEL);
	if (!dr) {
		usb_free_urb(urb);
		return -ENOMEM;
	}

	dr->bRequestType = USB_TYPE_VENDOR | USB_DIR_IN;
	dr->bRequest     = 1;
	dr->wIndex       = cpu_to_le16(0);
	dr->wValue       = cpu_to_le16(48);
	dr->wLength      = cpu_to_le16(size);

	buf = kmalloc(size, GFP_KERNEL);
	if (!buf) {
		kfree(dr);
		usb_free_urb(urb);
		return -ENOMEM;
	}

	pipe = usb_rcvctrlpipe(data->udev, 0);

	usb_fill_control_urb(urb, data->udev, pipe, (void *)dr,
			     buf, size, btusb_mtk_wmt_recv, hdev);

	urb->transfer_flags |= URB_FREE_BUFFER;

	usb_anchor_urb(urb, &data->ctrl_anchor);
	err = usb_submit_urb(urb, GFP_KERNEL);
	if (err < 0) {
		if (err != -EPERM && err != -ENODEV)
			bt_dev_err(hdev, "urb %p submission failed (%d)",
				   urb, -err);
		usb_unanchor_urb(urb);
	}

	usb_free_urb(urb);

	return err;
}

static int btusb_mtk_hci_wmt_sync(struct hci_dev *hdev,
				  struct btmtk_hci_wmt_params *wmt_params)
{
	struct btusb_data *data = hci_get_drvdata(hdev);
	struct btmtk_hci_wmt_evt_funcc *wmt_evt_funcc;
	u32 hlen, status = BTMTK_WMT_INVALID;
	struct btmtk_hci_wmt_evt *wmt_evt;
	struct btmtk_hci_wmt_cmd *wc;
	struct btmtk_wmt_hdr *hdr;
	int err;

	/* Send the WMT command and wait until the WMT event returns */
	hlen = sizeof(*hdr) + wmt_params->dlen;
	if (hlen > 255)
		return -EINVAL;

	wc = kzalloc(hlen, GFP_KERNEL);
	if (!wc)
		return -ENOMEM;

	hdr = &wc->hdr;
	hdr->dir = 1;
	hdr->op = wmt_params->op;
	hdr->dlen = cpu_to_le16(wmt_params->dlen + 1);
	hdr->flag = wmt_params->flag;
	memcpy(wc->data, wmt_params->data, wmt_params->dlen);

	set_bit(BTUSB_TX_WAIT_VND_EVT, &data->flags);

	/* WMT cmd/event doesn't follow up the generic HCI cmd/event handling,
	 * it needs constantly polling control pipe until the host received the
	 * WMT event, thus, we should require to specifically acquire PM counter
	 * on the USB to prevent the interface from entering auto suspended
	 * while WMT cmd/event in progress.
	 */
	err = usb_autopm_get_interface(data->intf);
	if (err < 0)
		goto err_free_wc;

	err = __hci_cmd_send(hdev, 0xfc6f, hlen, wc);

	if (err < 0) {
		clear_bit(BTUSB_TX_WAIT_VND_EVT, &data->flags);
		usb_autopm_put_interface(data->intf);
		goto err_free_wc;
	}

	/* Submit control IN URB on demand to process the WMT event */
	err = btusb_mtk_submit_wmt_recv_urb(hdev);

	usb_autopm_put_interface(data->intf);

	if (err < 0)
		goto err_free_wc;

	/* The vendor specific WMT commands are all answered by a vendor
	 * specific event and will have the Command Status or Command
	 * Complete as with usual HCI command flow control.
	 *
	 * After sending the command, wait for BTUSB_TX_WAIT_VND_EVT
	 * state to be cleared. The driver specific event receive routine
	 * will clear that state and with that indicate completion of the
	 * WMT command.
	 */
	err = wait_on_bit_timeout(&data->flags, BTUSB_TX_WAIT_VND_EVT,
				  TASK_INTERRUPTIBLE, HCI_INIT_TIMEOUT);
	if (err == -EINTR) {
		bt_dev_err(hdev, "Execution of wmt command interrupted");
		clear_bit(BTUSB_TX_WAIT_VND_EVT, &data->flags);
		goto err_free_wc;
	}

	if (err) {
		bt_dev_err(hdev, "Execution of wmt command timed out");
		clear_bit(BTUSB_TX_WAIT_VND_EVT, &data->flags);
		err = -ETIMEDOUT;
		goto err_free_wc;
	}

	/* Parse and handle the return WMT event */
	wmt_evt = (struct btmtk_hci_wmt_evt *)data->evt_skb->data;
	if (wmt_evt->whdr.op != hdr->op) {
		bt_dev_err(hdev, "Wrong op received %d expected %d",
			   wmt_evt->whdr.op, hdr->op);
		err = -EIO;
		goto err_free_skb;
	}

	switch (wmt_evt->whdr.op) {
	case BTMTK_WMT_SEMAPHORE:
		if (wmt_evt->whdr.flag == 2)
			status = BTMTK_WMT_PATCH_UNDONE;
		else
			status = BTMTK_WMT_PATCH_DONE;
		break;
	case BTMTK_WMT_FUNC_CTRL:
		wmt_evt_funcc = (struct btmtk_hci_wmt_evt_funcc *)wmt_evt;
		if (be16_to_cpu(wmt_evt_funcc->status) == 0x404)
			status = BTMTK_WMT_ON_DONE;
		else if (be16_to_cpu(wmt_evt_funcc->status) == 0x420)
			status = BTMTK_WMT_ON_PROGRESS;
		else
			status = BTMTK_WMT_ON_UNDONE;
		break;
	case BTMTK_WMT_PATCH_DWNLD:
		if (wmt_evt->whdr.flag == 2)
			status = BTMTK_WMT_PATCH_DONE;
		else if (wmt_evt->whdr.flag == 1)
			status = BTMTK_WMT_PATCH_PROGRESS;
		else
			status = BTMTK_WMT_PATCH_UNDONE;
		break;
<<<<<<< HEAD
	}

	if (wmt_params->status)
		*wmt_params->status = status;

err_free_skb:
	kfree_skb(data->evt_skb);
	data->evt_skb = NULL;
err_free_wc:
	kfree(wc);
	return err;
}

static int btusb_mtk_func_query(struct hci_dev *hdev)
{
	struct btmtk_hci_wmt_params wmt_params;
	int status, err;
	u8 param = 0;

	/* Query whether the function is enabled */
	wmt_params.op = BTMTK_WMT_FUNC_CTRL;
	wmt_params.flag = 4;
	wmt_params.dlen = sizeof(param);
	wmt_params.data = &param;
	wmt_params.status = &status;

	err = btusb_mtk_hci_wmt_sync(hdev, &wmt_params);
	if (err < 0) {
		bt_dev_err(hdev, "Failed to query function status (%d)", err);
		return err;
	}

	return status;
}

static int btusb_mtk_uhw_reg_write(struct btusb_data *data, u32 reg, u32 val)
{
	struct hci_dev *hdev = data->hdev;
	int pipe, err;
	void *buf;

	buf = kzalloc(4, GFP_KERNEL);
	if (!buf)
		return -ENOMEM;

	put_unaligned_le32(val, buf);

	pipe = usb_sndctrlpipe(data->udev, 0);
	err = usb_control_msg(data->udev, pipe, 0x02,
			      0x5E,
			      reg >> 16, reg & 0xffff,
			      buf, 4, USB_CTRL_SET_TIMEOUT);
	if (err < 0) {
		bt_dev_err(hdev, "Failed to write uhw reg(%d)", err);
		goto err_free_buf;
	}

err_free_buf:
	kfree(buf);
=======
	}

	if (wmt_params->status)
		*wmt_params->status = status;
>>>>>>> eb3cdb58

err_free_skb:
	kfree_skb(data->evt_skb);
	data->evt_skb = NULL;
err_free_wc:
	kfree(wc);
	return err;
}

static int btusb_mtk_uhw_reg_read(struct btusb_data *data, u32 reg, u32 *val)
{
	struct hci_dev *hdev = data->hdev;
	int pipe, err;
	void *buf;

	buf = kzalloc(4, GFP_KERNEL);
	if (!buf)
		return -ENOMEM;

	pipe = usb_rcvctrlpipe(data->udev, 0);
	err = usb_control_msg(data->udev, pipe, 0x01,
			      0xDE,
			      reg >> 16, reg & 0xffff,
			      buf, 4, USB_CTRL_SET_TIMEOUT);
	if (err < 0) {
		bt_dev_err(hdev, "Failed to read uhw reg(%d)", err);
		goto err_free_buf;
	}

	*val = get_unaligned_le32(buf);
	bt_dev_dbg(hdev, "reg=%x, value=0x%08x", reg, *val);

err_free_buf:
	kfree(buf);

	return err;
}

static int btusb_mtk_uhw_reg_write(struct btusb_data *data, u32 reg, u32 val)
{
	struct hci_dev *hdev = data->hdev;
	int pipe, err;
	void *buf;

	buf = kzalloc(4, GFP_KERNEL);
	if (!buf)
		return -ENOMEM;

	put_unaligned_le32(val, buf);

	pipe = usb_sndctrlpipe(data->udev, 0);
	err = usb_control_msg(data->udev, pipe, 0x02,
			      0x5E,
			      reg >> 16, reg & 0xffff,
			      buf, 4, USB_CTRL_SET_TIMEOUT);
	if (err < 0) {
		bt_dev_err(hdev, "Failed to write uhw reg(%d)", err);
		goto err_free_buf;
	}

err_free_buf:
	kfree(buf);

	return err;
}

static int btusb_mtk_uhw_reg_read(struct btusb_data *data, u32 reg, u32 *val)
{
	struct hci_dev *hdev = data->hdev;
	int pipe, err;
	void *buf;

	buf = kzalloc(4, GFP_KERNEL);
	if (!buf)
		return -ENOMEM;

	pipe = usb_rcvctrlpipe(data->udev, 0);
	err = usb_control_msg(data->udev, pipe, 0x01,
			      0xDE,
			      reg >> 16, reg & 0xffff,
			      buf, 4, USB_CTRL_SET_TIMEOUT);
	if (err < 0) {
		bt_dev_err(hdev, "Failed to read uhw reg(%d)", err);
		goto err_free_buf;
	}

	*val = get_unaligned_le32(buf);
	bt_dev_dbg(hdev, "reg=%x, value=0x%08x", reg, *val);

err_free_buf:
	kfree(buf);

	return err;
}

static int btusb_mtk_reg_read(struct btusb_data *data, u32 reg, u32 *val)
{
	int pipe, err, size = sizeof(u32);
	void *buf;

	buf = kzalloc(size, GFP_KERNEL);
	if (!buf)
		return -ENOMEM;

	pipe = usb_rcvctrlpipe(data->udev, 0);
	err = usb_control_msg(data->udev, pipe, 0x63,
			      USB_TYPE_VENDOR | USB_DIR_IN,
			      reg >> 16, reg & 0xffff,
			      buf, size, USB_CTRL_SET_TIMEOUT);
	if (err < 0)
		goto err_free_buf;

	*val = get_unaligned_le32(buf);

err_free_buf:
	kfree(buf);

	return err;
}

static int btusb_mtk_id_get(struct btusb_data *data, u32 reg, u32 *id)
{
	return btusb_mtk_reg_read(data, reg, id);
}

static int btusb_mtk_setup(struct hci_dev *hdev)
{
	struct btusb_data *data = hci_get_drvdata(hdev);
	struct btmtk_hci_wmt_params wmt_params;
	ktime_t calltime, delta, rettime;
	struct btmtk_tci_sleep tci_sleep;
	unsigned long long duration;
	struct sk_buff *skb;
	const char *fwname;
	int err, status;
	u32 dev_id;
	char fw_bin_name[64];
	u32 fw_version = 0;
	u8 param;

	calltime = ktime_get();

	err = btusb_mtk_id_get(data, 0x80000008, &dev_id);
	if (err < 0) {
		bt_dev_err(hdev, "Failed to get device id (%d)", err);
		return err;
	}

	if (!dev_id) {
		err = btusb_mtk_id_get(data, 0x70010200, &dev_id);
		if (err < 0) {
			bt_dev_err(hdev, "Failed to get device id (%d)", err);
			return err;
		}
		err = btusb_mtk_id_get(data, 0x80021004, &fw_version);
		if (err < 0) {
			bt_dev_err(hdev, "Failed to get fw version (%d)", err);
			return err;
		}
	}

	switch (dev_id) {
	case 0x7663:
		fwname = FIRMWARE_MT7663;
		break;
	case 0x7668:
		fwname = FIRMWARE_MT7668;
		break;
	case 0x7922:
	case 0x7961:
		snprintf(fw_bin_name, sizeof(fw_bin_name),
			"mediatek/BT_RAM_CODE_MT%04x_1_%x_hdr.bin",
			 dev_id & 0xffff, (fw_version & 0xff) + 1);
		err = btmtk_setup_firmware_79xx(hdev, fw_bin_name,
						btusb_mtk_hci_wmt_sync);
		if (err < 0) {
			bt_dev_err(hdev, "Failed to set up firmware (%d)", err);
			return err;
		}

		/* It's Device EndPoint Reset Option Register */
		btusb_mtk_uhw_reg_write(data, MTK_EP_RST_OPT, MTK_EP_RST_IN_OUT_OPT);

		/* Enable Bluetooth protocol */
		param = 1;
		wmt_params.op = BTMTK_WMT_FUNC_CTRL;
		wmt_params.flag = 0;
		wmt_params.dlen = sizeof(param);
		wmt_params.data = &param;
		wmt_params.status = NULL;

		err = btusb_mtk_hci_wmt_sync(hdev, &wmt_params);
		if (err < 0) {
			bt_dev_err(hdev, "Failed to send wmt func ctrl (%d)", err);
			return err;
		}

		hci_set_msft_opcode(hdev, 0xFD30);
		hci_set_aosp_capable(hdev);
		goto done;
	default:
		bt_dev_err(hdev, "Unsupported hardware variant (%08x)",
			   dev_id);
		return -ENODEV;
	}

	/* Query whether the firmware is already download */
	wmt_params.op = BTMTK_WMT_SEMAPHORE;
	wmt_params.flag = 1;
	wmt_params.dlen = 0;
	wmt_params.data = NULL;
	wmt_params.status = &status;

	err = btusb_mtk_hci_wmt_sync(hdev, &wmt_params);
	if (err < 0) {
		bt_dev_err(hdev, "Failed to query firmware status (%d)", err);
		return err;
	}

	if (status == BTMTK_WMT_PATCH_DONE) {
		bt_dev_info(hdev, "firmware already downloaded");
		goto ignore_setup_fw;
	}

	/* Setup a firmware which the device definitely requires */
	err = btmtk_setup_firmware(hdev, fwname,
				   btusb_mtk_hci_wmt_sync);
	if (err < 0)
		return err;

ignore_setup_fw:
	err = readx_poll_timeout(btusb_mtk_func_query, hdev, status,
				 status < 0 || status != BTMTK_WMT_ON_PROGRESS,
				 2000, 5000000);
	/* -ETIMEDOUT happens */
	if (err < 0)
		return err;

	/* The other errors happen in btusb_mtk_func_query */
	if (status < 0)
		return status;

	if (status == BTMTK_WMT_ON_DONE) {
		bt_dev_info(hdev, "function already on");
		goto ignore_func_on;
	}

	/* Enable Bluetooth protocol */
	param = 1;
	wmt_params.op = BTMTK_WMT_FUNC_CTRL;
	wmt_params.flag = 0;
	wmt_params.dlen = sizeof(param);
	wmt_params.data = &param;
	wmt_params.status = NULL;

	err = btusb_mtk_hci_wmt_sync(hdev, &wmt_params);
	if (err < 0) {
		bt_dev_err(hdev, "Failed to send wmt func ctrl (%d)", err);
		return err;
	}

ignore_func_on:
	/* Apply the low power environment setup */
	tci_sleep.mode = 0x5;
	tci_sleep.duration = cpu_to_le16(0x640);
	tci_sleep.host_duration = cpu_to_le16(0x640);
	tci_sleep.host_wakeup_pin = 0;
	tci_sleep.time_compensation = 0;

	skb = __hci_cmd_sync(hdev, 0xfc7a, sizeof(tci_sleep), &tci_sleep,
			     HCI_INIT_TIMEOUT);
	if (IS_ERR(skb)) {
		err = PTR_ERR(skb);
		bt_dev_err(hdev, "Failed to apply low power setting (%d)", err);
		return err;
	}
	kfree_skb(skb);

done:
	rettime = ktime_get();
	delta = ktime_sub(rettime, calltime);
	duration = (unsigned long long)ktime_to_ns(delta) >> 10;

	bt_dev_info(hdev, "Device setup in %llu usecs", duration);

	return 0;
}

static int btusb_mtk_shutdown(struct hci_dev *hdev)
{
	struct btmtk_hci_wmt_params wmt_params;
	u8 param = 0;
	int err;

	/* Disable the device */
	wmt_params.op = BTMTK_WMT_FUNC_CTRL;
	wmt_params.flag = 0;
	wmt_params.dlen = sizeof(param);
	wmt_params.data = &param;
	wmt_params.status = NULL;

	err = btusb_mtk_hci_wmt_sync(hdev, &wmt_params);
	if (err < 0) {
		bt_dev_err(hdev, "Failed to send wmt func ctrl (%d)", err);
		return err;
	}

	return 0;
}

static void btusb_mtk_cmd_timeout(struct hci_dev *hdev)
{
	struct btusb_data *data = hci_get_drvdata(hdev);
	u32 val;
	int err, retry = 0;

	/* It's MediaTek specific bluetooth reset mechanism via USB */
	if (test_and_set_bit(BTUSB_HW_RESET_ACTIVE, &data->flags)) {
		bt_dev_err(hdev, "last reset failed? Not resetting again");
		return;
	}

	err = usb_autopm_get_interface(data->intf);
	if (err < 0)
		return;

	btusb_stop_traffic(data);
	usb_kill_anchored_urbs(&data->tx_anchor);

	/* It's Device EndPoint Reset Option Register */
	bt_dev_dbg(hdev, "Initiating reset mechanism via uhw");
	btusb_mtk_uhw_reg_write(data, MTK_EP_RST_OPT, MTK_EP_RST_IN_OUT_OPT);
	btusb_mtk_uhw_reg_read(data, MTK_BT_WDT_STATUS, &val);

	/* Reset the bluetooth chip via USB interface. */
	btusb_mtk_uhw_reg_write(data, MTK_BT_SUBSYS_RST, 1);
	btusb_mtk_uhw_reg_write(data, MTK_UDMA_INT_STA_BT, 0x000000FF);
	btusb_mtk_uhw_reg_read(data, MTK_UDMA_INT_STA_BT, &val);
	btusb_mtk_uhw_reg_write(data, MTK_UDMA_INT_STA_BT1, 0x000000FF);
	btusb_mtk_uhw_reg_read(data, MTK_UDMA_INT_STA_BT1, &val);
	/* MT7921 need to delay 20ms between toggle reset bit */
	msleep(20);
	btusb_mtk_uhw_reg_write(data, MTK_BT_SUBSYS_RST, 0);
	btusb_mtk_uhw_reg_read(data, MTK_BT_SUBSYS_RST, &val);

	/* Poll the register until reset is completed */
	do {
		btusb_mtk_uhw_reg_read(data, MTK_BT_MISC, &val);
		if (val & MTK_BT_RST_DONE) {
			bt_dev_dbg(hdev, "Bluetooth Reset Successfully");
			break;
		}

		bt_dev_dbg(hdev, "Polling Bluetooth Reset CR");
		retry++;
		msleep(MTK_BT_RESET_WAIT_MS);
	} while (retry < MTK_BT_RESET_NUM_TRIES);

	btusb_mtk_id_get(data, 0x70010200, &val);
	if (!val)
		bt_dev_err(hdev, "Can't get device id, subsys reset fail.");

	usb_queue_reset_device(data->intf);

	clear_bit(BTUSB_HW_RESET_ACTIVE, &data->flags);
}

static int btusb_recv_acl_mtk(struct hci_dev *hdev, struct sk_buff *skb)
{
	struct btusb_data *data = hci_get_drvdata(hdev);
	u16 handle = le16_to_cpu(hci_acl_hdr(skb)->handle);

	switch (handle) {
	case 0xfc6f:		/* Firmware dump from device */
		/* When the firmware hangs, the device can no longer
		 * suspend and thus disable auto-suspend.
		 */
		usb_disable_autosuspend(data->udev);
		fallthrough;
	case 0x05ff:		/* Firmware debug logging 1 */
	case 0x05fe:		/* Firmware debug logging 2 */
		return hci_recv_diag(hdev, skb);
	}

	return hci_recv_frame(hdev, skb);
}

#ifdef CONFIG_PM
/* Configure an out-of-band gpio as wake-up pin, if specified in device tree */
static int marvell_config_oob_wake(struct hci_dev *hdev)
{
	struct sk_buff *skb;
	struct btusb_data *data = hci_get_drvdata(hdev);
	struct device *dev = &data->udev->dev;
	u16 pin, gap, opcode;
	int ret;
	u8 cmd[5];

	/* Move on if no wakeup pin specified */
	if (of_property_read_u16(dev->of_node, "marvell,wakeup-pin", &pin) ||
	    of_property_read_u16(dev->of_node, "marvell,wakeup-gap-ms", &gap))
		return 0;

	/* Vendor specific command to configure a GPIO as wake-up pin */
	opcode = hci_opcode_pack(0x3F, 0x59);
	cmd[0] = opcode & 0xFF;
	cmd[1] = opcode >> 8;
	cmd[2] = 2; /* length of parameters that follow */
	cmd[3] = pin;
	cmd[4] = gap; /* time in ms, for which wakeup pin should be asserted */

	skb = bt_skb_alloc(sizeof(cmd), GFP_KERNEL);
	if (!skb) {
		bt_dev_err(hdev, "%s: No memory", __func__);
		return -ENOMEM;
	}

	skb_put_data(skb, cmd, sizeof(cmd));
	hci_skb_pkt_type(skb) = HCI_COMMAND_PKT;

	ret = btusb_send_frame(hdev, skb);
	if (ret) {
		bt_dev_err(hdev, "%s: configuration failed", __func__);
		kfree_skb(skb);
		return ret;
	}

	return 0;
}
#endif

static int btusb_set_bdaddr_marvell(struct hci_dev *hdev,
				    const bdaddr_t *bdaddr)
{
	struct sk_buff *skb;
	u8 buf[8];
	long ret;

	buf[0] = 0xfe;
	buf[1] = sizeof(bdaddr_t);
	memcpy(buf + 2, bdaddr, sizeof(bdaddr_t));

	skb = __hci_cmd_sync(hdev, 0xfc22, sizeof(buf), buf, HCI_INIT_TIMEOUT);
	if (IS_ERR(skb)) {
		ret = PTR_ERR(skb);
		bt_dev_err(hdev, "changing Marvell device address failed (%ld)",
			   ret);
		return ret;
	}
	kfree_skb(skb);

	return 0;
}

static int btusb_set_bdaddr_ath3012(struct hci_dev *hdev,
				    const bdaddr_t *bdaddr)
{
	struct sk_buff *skb;
	u8 buf[10];
	long ret;

	buf[0] = 0x01;
	buf[1] = 0x01;
	buf[2] = 0x00;
	buf[3] = sizeof(bdaddr_t);
	memcpy(buf + 4, bdaddr, sizeof(bdaddr_t));

	skb = __hci_cmd_sync(hdev, 0xfc0b, sizeof(buf), buf, HCI_INIT_TIMEOUT);
	if (IS_ERR(skb)) {
		ret = PTR_ERR(skb);
		bt_dev_err(hdev, "Change address command failed (%ld)", ret);
		return ret;
	}
	kfree_skb(skb);

	return 0;
}

static int btusb_set_bdaddr_wcn6855(struct hci_dev *hdev,
				const bdaddr_t *bdaddr)
{
	struct sk_buff *skb;
	u8 buf[6];
	long ret;

	memcpy(buf, bdaddr, sizeof(bdaddr_t));

	skb = __hci_cmd_sync_ev(hdev, 0xfc14, sizeof(buf), buf,
				HCI_EV_CMD_COMPLETE, HCI_INIT_TIMEOUT);
	if (IS_ERR(skb)) {
		ret = PTR_ERR(skb);
		bt_dev_err(hdev, "Change address command failed (%ld)", ret);
		return ret;
	}
	kfree_skb(skb);

	return 0;
}

#define QCA_MEMDUMP_ACL_HANDLE 0x2EDD
#define QCA_MEMDUMP_SIZE_MAX  0x100000
#define QCA_MEMDUMP_VSE_CLASS 0x01
#define QCA_MEMDUMP_MSG_TYPE 0x08
#define QCA_MEMDUMP_PKT_SIZE 248
#define QCA_LAST_SEQUENCE_NUM 0xffff

struct qca_dump_hdr {
	u8 vse_class;
	u8 msg_type;
	__le16 seqno;
	u8 reserved;
	union {
		u8 data[0];
		struct {
			__le32 ram_dump_size;
			u8 data0[0];
		} __packed;
	};
} __packed;


static void btusb_dump_hdr_qca(struct hci_dev *hdev, struct sk_buff *skb)
{
	char buf[128];
	struct btusb_data *btdata = hci_get_drvdata(hdev);

	snprintf(buf, sizeof(buf), "Controller Name: 0x%x\n",
			btdata->qca_dump.controller_id);
	skb_put_data(skb, buf, strlen(buf));

	snprintf(buf, sizeof(buf), "Firmware Version: 0x%x\n",
			btdata->qca_dump.fw_version);
	skb_put_data(skb, buf, strlen(buf));

	snprintf(buf, sizeof(buf), "Driver: %s\nVendor: qca\n",
			btusb_driver.name);
	skb_put_data(skb, buf, strlen(buf));

	snprintf(buf, sizeof(buf), "VID: 0x%x\nPID:0x%x\n",
			btdata->qca_dump.id_vendor, btdata->qca_dump.id_product);
	skb_put_data(skb, buf, strlen(buf));

	snprintf(buf, sizeof(buf), "Lmp Subversion: 0x%x\n",
			hdev->lmp_subver);
	skb_put_data(skb, buf, strlen(buf));
}

static void btusb_coredump_qca(struct hci_dev *hdev)
{
	static const u8 param[] = { 0x26 };
	struct sk_buff *skb;

	skb = __hci_cmd_sync(hdev, 0xfc0c, 1, param, HCI_CMD_TIMEOUT);
	if (IS_ERR(skb))
		bt_dev_err(hdev, "%s: triggle crash failed (%ld)", __func__, PTR_ERR(skb));
	kfree_skb(skb);
}

/*
 * ==0: not a dump pkt.
 * < 0: fails to handle a dump pkt
 * > 0: otherwise.
 */
static int handle_dump_pkt_qca(struct hci_dev *hdev, struct sk_buff *skb)
{
	int ret = 1;
	u8 pkt_type;
	u8 *sk_ptr;
	unsigned int sk_len;
	u16 seqno;
	u32 dump_size;

	struct hci_event_hdr *event_hdr;
	struct hci_acl_hdr *acl_hdr;
	struct qca_dump_hdr *dump_hdr;
	struct btusb_data *btdata = hci_get_drvdata(hdev);
	struct usb_device *udev = btdata->udev;

	pkt_type = hci_skb_pkt_type(skb);
	sk_ptr = skb->data;
	sk_len = skb->len;

	if (pkt_type == HCI_ACLDATA_PKT) {
		acl_hdr = hci_acl_hdr(skb);
		if (le16_to_cpu(acl_hdr->handle) != QCA_MEMDUMP_ACL_HANDLE)
			return 0;
		sk_ptr += HCI_ACL_HDR_SIZE;
		sk_len -= HCI_ACL_HDR_SIZE;
		event_hdr = (struct hci_event_hdr *)sk_ptr;
	} else {
		event_hdr = hci_event_hdr(skb);
	}

	if ((event_hdr->evt != HCI_VENDOR_PKT)
		|| (event_hdr->plen != (sk_len - HCI_EVENT_HDR_SIZE)))
		return 0;

	sk_ptr += HCI_EVENT_HDR_SIZE;
	sk_len -= HCI_EVENT_HDR_SIZE;

	dump_hdr = (struct qca_dump_hdr *)sk_ptr;
	if ((sk_len < offsetof(struct qca_dump_hdr, data))
		|| (dump_hdr->vse_class != QCA_MEMDUMP_VSE_CLASS)
	    || (dump_hdr->msg_type != QCA_MEMDUMP_MSG_TYPE))
		return 0;

	/*it is dump pkt now*/
	seqno = le16_to_cpu(dump_hdr->seqno);
	if (seqno == 0) {
		set_bit(BTUSB_HW_SSR_ACTIVE, &btdata->flags);
		dump_size = le32_to_cpu(dump_hdr->ram_dump_size);
		if (!dump_size || (dump_size > QCA_MEMDUMP_SIZE_MAX)) {
			ret = -EILSEQ;
			bt_dev_err(hdev, "Invalid memdump size(%u)",
				   dump_size);
			goto out;
		}

		ret = hci_devcd_init(hdev, dump_size);
		if (ret < 0) {
			bt_dev_err(hdev, "memdump init error(%d)", ret);
			goto out;
		}

		btdata->qca_dump.ram_dump_size = dump_size;
		btdata->qca_dump.ram_dump_seqno = 0;
		sk_ptr += offsetof(struct qca_dump_hdr, data0);
		sk_len -= offsetof(struct qca_dump_hdr, data0);

		usb_disable_autosuspend(udev);
		bt_dev_info(hdev, "%s memdump size(%u)\n",
			    (pkt_type == HCI_ACLDATA_PKT) ? "ACL" : "event",
			    dump_size);
	} else {
		sk_ptr += offsetof(struct qca_dump_hdr, data);
		sk_len -= offsetof(struct qca_dump_hdr, data);
	}

	if (!btdata->qca_dump.ram_dump_size) {
		ret = -EINVAL;
		bt_dev_err(hdev, "memdump is not active");
		goto out;
	}

	if ((seqno > btdata->qca_dump.ram_dump_seqno + 1) && (seqno != QCA_LAST_SEQUENCE_NUM)) {
		dump_size = QCA_MEMDUMP_PKT_SIZE * (seqno - btdata->qca_dump.ram_dump_seqno - 1);
		hci_devcd_append_pattern(hdev, 0x0, dump_size);
		bt_dev_err(hdev,
			   "expected memdump seqno(%u) is not received(%u)\n",
			   btdata->qca_dump.ram_dump_seqno, seqno);
		btdata->qca_dump.ram_dump_seqno = seqno;
		kfree_skb(skb);
		return ret;
	}

	skb_pull(skb, skb->len - sk_len);
	hci_devcd_append(hdev, skb);
	btdata->qca_dump.ram_dump_seqno++;
	if (seqno == QCA_LAST_SEQUENCE_NUM) {
		bt_dev_info(hdev,
				"memdump done: pkts(%u), total(%u)\n",
				btdata->qca_dump.ram_dump_seqno, btdata->qca_dump.ram_dump_size);

		hci_devcd_complete(hdev);
		goto out;
	}
	return ret;

out:
	if (btdata->qca_dump.ram_dump_size)
		usb_enable_autosuspend(udev);
	btdata->qca_dump.ram_dump_size = 0;
	btdata->qca_dump.ram_dump_seqno = 0;
	clear_bit(BTUSB_HW_SSR_ACTIVE, &btdata->flags);

	if (ret < 0)
		kfree_skb(skb);
	return ret;
}

static int btusb_recv_acl_qca(struct hci_dev *hdev, struct sk_buff *skb)
{
	if (handle_dump_pkt_qca(hdev, skb))
		return 0;
	return hci_recv_frame(hdev, skb);
}

static int btusb_recv_evt_qca(struct hci_dev *hdev, struct sk_buff *skb)
{
	if (handle_dump_pkt_qca(hdev, skb))
		return 0;
	return hci_recv_frame(hdev, skb);
}


#define QCA_DFU_PACKET_LEN	4096

#define QCA_GET_TARGET_VERSION	0x09
#define QCA_CHECK_STATUS	0x05
#define QCA_DFU_DOWNLOAD	0x01

#define QCA_SYSCFG_UPDATED	0x40
#define QCA_PATCH_UPDATED	0x80
#define QCA_DFU_TIMEOUT		3000
#define QCA_FLAG_MULTI_NVM      0x80
#define QCA_BT_RESET_WAIT_MS    100

#define WCN6855_2_0_RAM_VERSION_GF 0x400c1200
#define WCN6855_2_1_RAM_VERSION_GF 0x400c1211

struct qca_version {
	__le32	rom_version;
	__le32	patch_version;
	__le32	ram_version;
	__u8	chip_id;
	__u8	platform_id;
	__le16	flag;
	__u8	reserved[4];
} __packed;

struct qca_rampatch_version {
	__le16	rom_version_high;
	__le16  rom_version_low;
	__le16	patch_version;
} __packed;

struct qca_device_info {
	u32	rom_version;
	u8	rampatch_hdr;	/* length of header in rampatch */
	u8	nvm_hdr;	/* length of header in NVM */
	u8	ver_offset;	/* offset of version structure in rampatch */
};

static const struct qca_device_info qca_devices_table[] = {
	{ 0x00000100, 20, 4,  8 }, /* Rome 1.0 */
	{ 0x00000101, 20, 4,  8 }, /* Rome 1.1 */
	{ 0x00000200, 28, 4, 16 }, /* Rome 2.0 */
	{ 0x00000201, 28, 4, 16 }, /* Rome 2.1 */
	{ 0x00000300, 28, 4, 16 }, /* Rome 3.0 */
	{ 0x00000302, 28, 4, 16 }, /* Rome 3.2 */
	{ 0x00130100, 40, 4, 16 }, /* WCN6855 1.0 */
	{ 0x00130200, 40, 4, 16 }, /* WCN6855 2.0 */
	{ 0x00130201, 40, 4, 16 }, /* WCN6855 2.1 */
	{ 0x00190200, 40, 4, 16 }, /* WCN785x 2.0 */
};

static int btusb_qca_send_vendor_req(struct usb_device *udev, u8 request,
				     void *data, u16 size)
{
	int pipe, err;
	u8 *buf;

	buf = kmalloc(size, GFP_KERNEL);
	if (!buf)
		return -ENOMEM;

	/* Found some of USB hosts have IOT issues with ours so that we should
	 * not wait until HCI layer is ready.
	 */
	pipe = usb_rcvctrlpipe(udev, 0);
	err = usb_control_msg(udev, pipe, request, USB_TYPE_VENDOR | USB_DIR_IN,
			      0, 0, buf, size, USB_CTRL_SET_TIMEOUT);
	if (err < 0) {
		dev_err(&udev->dev, "Failed to access otp area (%d)", err);
		goto done;
	}

	memcpy(data, buf, size);

done:
	kfree(buf);

	return err;
}

static int btusb_setup_qca_download_fw(struct hci_dev *hdev,
				       const struct firmware *firmware,
				       size_t hdr_size)
{
	struct btusb_data *btdata = hci_get_drvdata(hdev);
	struct usb_device *udev = btdata->udev;
	size_t count, size, sent = 0;
	int pipe, len, err;
	u8 *buf;

	buf = kmalloc(QCA_DFU_PACKET_LEN, GFP_KERNEL);
	if (!buf)
		return -ENOMEM;

	count = firmware->size;

	size = min_t(size_t, count, hdr_size);
	memcpy(buf, firmware->data, size);

	/* USB patches should go down to controller through USB path
	 * because binary format fits to go down through USB channel.
	 * USB control path is for patching headers and USB bulk is for
	 * patch body.
	 */
	pipe = usb_sndctrlpipe(udev, 0);
	err = usb_control_msg(udev, pipe, QCA_DFU_DOWNLOAD, USB_TYPE_VENDOR,
			      0, 0, buf, size, USB_CTRL_SET_TIMEOUT);
	if (err < 0) {
		bt_dev_err(hdev, "Failed to send headers (%d)", err);
		goto done;
	}

	sent += size;
	count -= size;

	/* ep2 need time to switch from function acl to function dfu,
	 * so we add 20ms delay here.
	 */
	msleep(20);

	while (count) {
		size = min_t(size_t, count, QCA_DFU_PACKET_LEN);

		memcpy(buf, firmware->data + sent, size);

		pipe = usb_sndbulkpipe(udev, 0x02);
		err = usb_bulk_msg(udev, pipe, buf, size, &len,
				   QCA_DFU_TIMEOUT);
		if (err < 0) {
			bt_dev_err(hdev, "Failed to send body at %zd of %zd (%d)",
				   sent, firmware->size, err);
			break;
		}

		if (size != len) {
			bt_dev_err(hdev, "Failed to get bulk buffer");
			err = -EILSEQ;
			break;
		}

		sent  += size;
		count -= size;
	}

done:
	kfree(buf);
	return err;
}

static int btusb_setup_qca_load_rampatch(struct hci_dev *hdev,
					 struct qca_version *ver,
					 const struct qca_device_info *info)
{
	struct qca_rampatch_version *rver;
	const struct firmware *fw;
	u32 ver_rom, ver_patch, rver_rom;
	u16 rver_rom_low, rver_rom_high, rver_patch;
	char fwname[64];
	int err;

	ver_rom = le32_to_cpu(ver->rom_version);
	ver_patch = le32_to_cpu(ver->patch_version);

	snprintf(fwname, sizeof(fwname), "qca/rampatch_usb_%08x.bin", ver_rom);

	err = request_firmware(&fw, fwname, &hdev->dev);
	if (err) {
		bt_dev_err(hdev, "failed to request rampatch file: %s (%d)",
			   fwname, err);
		return err;
	}

	bt_dev_info(hdev, "using rampatch file: %s", fwname);

	rver = (struct qca_rampatch_version *)(fw->data + info->ver_offset);
	rver_rom_low = le16_to_cpu(rver->rom_version_low);
	rver_patch = le16_to_cpu(rver->patch_version);

	if (ver_rom & ~0xffffU) {
		rver_rom_high = le16_to_cpu(rver->rom_version_high);
		rver_rom = rver_rom_high << 16 | rver_rom_low;
	} else {
		rver_rom = rver_rom_low;
	}

	bt_dev_info(hdev, "QCA: patch rome 0x%x build 0x%x, "
		    "firmware rome 0x%x build 0x%x",
		    rver_rom, rver_patch, ver_rom, ver_patch);

	if (rver_rom != ver_rom || rver_patch <= ver_patch) {
		bt_dev_err(hdev, "rampatch file version did not match with firmware");
		err = -EINVAL;
		goto done;
	}

	err = btusb_setup_qca_download_fw(hdev, fw, info->rampatch_hdr);

done:
	release_firmware(fw);

	return err;
}

static void btusb_generate_qca_nvm_name(char *fwname, size_t max_size,
					const struct qca_version *ver)
{
	u32 rom_version = le32_to_cpu(ver->rom_version);
	u16 flag = le16_to_cpu(ver->flag);

	if (((flag >> 8) & 0xff) == QCA_FLAG_MULTI_NVM) {
		/* The board_id should be split into two bytes
		 * The 1st byte is chip ID, and the 2nd byte is platform ID
		 * For example, board ID 0x010A, 0x01 is platform ID. 0x0A is chip ID
<<<<<<< HEAD
		 * Currently we have several platforms, and platform IDs are continuously added.
=======
		 * we have several platforms, and platform IDs are continuously added
>>>>>>> eb3cdb58
		 * Platform ID:
		 * 0x00 is for Mobile
		 * 0x01 is for X86
		 * 0x02 is for Automotive
		 * 0x03 is for Consumer electronic
		 */
		u16 board_id = (ver->chip_id << 8) + ver->platform_id;
		const char *variant;

		switch (le32_to_cpu(ver->ram_version)) {
		case WCN6855_2_0_RAM_VERSION_GF:
		case WCN6855_2_1_RAM_VERSION_GF:
			variant = "_gf";
			break;
		default:
			variant = "";
			break;
		}

		if (board_id == 0) {
			snprintf(fwname, max_size, "qca/nvm_usb_%08x%s.bin",
				rom_version, variant);
		} else {
			snprintf(fwname, max_size, "qca/nvm_usb_%08x%s_%04x.bin",
				rom_version, variant, board_id);
		}
	} else {
		snprintf(fwname, max_size, "qca/nvm_usb_%08x.bin",
			rom_version);
	}

}

static int btusb_setup_qca_load_nvm(struct hci_dev *hdev,
				    struct qca_version *ver,
				    const struct qca_device_info *info)
{
	const struct firmware *fw;
	char fwname[64];
	int err;

	btusb_generate_qca_nvm_name(fwname, sizeof(fwname), ver);

	err = request_firmware(&fw, fwname, &hdev->dev);
	if (err) {
		bt_dev_err(hdev, "failed to request NVM file: %s (%d)",
			   fwname, err);
		return err;
	}

	bt_dev_info(hdev, "using NVM file: %s", fwname);

	err = btusb_setup_qca_download_fw(hdev, fw, info->nvm_hdr);

	release_firmware(fw);

	return err;
}

/* identify the ROM version and check whether patches are needed */
static bool btusb_qca_need_patch(struct usb_device *udev)
{
	struct qca_version ver;

	if (btusb_qca_send_vendor_req(udev, QCA_GET_TARGET_VERSION, &ver,
				      sizeof(ver)) < 0)
		return false;
	/* only low ROM versions need patches */
	return !(le32_to_cpu(ver.rom_version) & ~0xffffU);
}

static int btusb_setup_qca(struct hci_dev *hdev)
{
	struct btusb_data *btdata = hci_get_drvdata(hdev);
	struct usb_device *udev = btdata->udev;
	const struct qca_device_info *info = NULL;
	struct qca_version ver;
	u32 ver_rom;
	u8 status;
	int i, err;

	err = btusb_qca_send_vendor_req(udev, QCA_GET_TARGET_VERSION, &ver,
					sizeof(ver));
	if (err < 0)
		return err;

	ver_rom = le32_to_cpu(ver.rom_version);

	for (i = 0; i < ARRAY_SIZE(qca_devices_table); i++) {
		if (ver_rom == qca_devices_table[i].rom_version)
			info = &qca_devices_table[i];
	}
	if (!info) {
		/* If the rom_version is not matched in the qca_devices_table
		 * and the high ROM version is not zero, we assume this chip no
		 * need to load the rampatch and nvm.
		 */
		if (ver_rom & ~0xffffU)
			return 0;

		bt_dev_err(hdev, "don't support firmware rome 0x%x", ver_rom);
		return -ENODEV;
	}

	err = btusb_qca_send_vendor_req(udev, QCA_CHECK_STATUS, &status,
					sizeof(status));
	if (err < 0)
		return err;

	if (!(status & QCA_PATCH_UPDATED)) {
		err = btusb_setup_qca_load_rampatch(hdev, &ver, info);
		if (err < 0)
			return err;
	}

	err = btusb_qca_send_vendor_req(udev, QCA_GET_TARGET_VERSION, &ver,
					sizeof(ver));
	if (err < 0)
		return err;

	btdata->qca_dump.fw_version = le32_to_cpu(ver.patch_version);
	btdata->qca_dump.controller_id = le32_to_cpu(ver.rom_version);

	if (!(status & QCA_SYSCFG_UPDATED)) {
		err = btusb_setup_qca_load_nvm(hdev, &ver, info);
		if (err < 0)
			return err;

		/* WCN6855 2.1 and later will reset to apply firmware downloaded here, so
		 * wait ~100ms for reset Done then go ahead, otherwise, it maybe
		 * cause potential enable failure.
		 */
		if (info->rom_version >= 0x00130201)
			msleep(QCA_BT_RESET_WAIT_MS);
	}

	/* Mark HCI_OP_ENHANCED_SETUP_SYNC_CONN as broken as it doesn't seem to
	 * work with the likes of HSP/HFP mSBC.
	 */
	set_bit(HCI_QUIRK_BROKEN_ENHANCED_SETUP_SYNC_CONN, &hdev->quirks);

	return 0;
}

static inline int __set_diag_interface(struct hci_dev *hdev)
{
	struct btusb_data *data = hci_get_drvdata(hdev);
	struct usb_interface *intf = data->diag;
	int i;

	if (!data->diag)
		return -ENODEV;

	data->diag_tx_ep = NULL;
	data->diag_rx_ep = NULL;

	for (i = 0; i < intf->cur_altsetting->desc.bNumEndpoints; i++) {
		struct usb_endpoint_descriptor *ep_desc;

		ep_desc = &intf->cur_altsetting->endpoint[i].desc;

		if (!data->diag_tx_ep && usb_endpoint_is_bulk_out(ep_desc)) {
			data->diag_tx_ep = ep_desc;
			continue;
		}

		if (!data->diag_rx_ep && usb_endpoint_is_bulk_in(ep_desc)) {
			data->diag_rx_ep = ep_desc;
			continue;
		}
	}

	if (!data->diag_tx_ep || !data->diag_rx_ep) {
		bt_dev_err(hdev, "invalid diagnostic descriptors");
		return -ENODEV;
	}

	return 0;
}

static struct urb *alloc_diag_urb(struct hci_dev *hdev, bool enable)
{
	struct btusb_data *data = hci_get_drvdata(hdev);
	struct sk_buff *skb;
	struct urb *urb;
	unsigned int pipe;

	if (!data->diag_tx_ep)
		return ERR_PTR(-ENODEV);

	urb = usb_alloc_urb(0, GFP_KERNEL);
	if (!urb)
		return ERR_PTR(-ENOMEM);

	skb = bt_skb_alloc(2, GFP_KERNEL);
	if (!skb) {
		usb_free_urb(urb);
		return ERR_PTR(-ENOMEM);
	}

	skb_put_u8(skb, 0xf0);
	skb_put_u8(skb, enable);

	pipe = usb_sndbulkpipe(data->udev, data->diag_tx_ep->bEndpointAddress);

	usb_fill_bulk_urb(urb, data->udev, pipe,
			  skb->data, skb->len, btusb_tx_complete, skb);

	skb->dev = (void *)hdev;

	return urb;
}

static int btusb_bcm_set_diag(struct hci_dev *hdev, bool enable)
{
	struct btusb_data *data = hci_get_drvdata(hdev);
	struct urb *urb;

	if (!data->diag)
		return -ENODEV;

	if (!test_bit(HCI_RUNNING, &hdev->flags))
		return -ENETDOWN;

	urb = alloc_diag_urb(hdev, enable);
	if (IS_ERR(urb))
		return PTR_ERR(urb);

	return submit_or_queue_tx_urb(hdev, urb);
}

#ifdef CONFIG_PM
static irqreturn_t btusb_oob_wake_handler(int irq, void *priv)
{
	struct btusb_data *data = priv;

	pm_wakeup_event(&data->udev->dev, 0);
	pm_system_wakeup();

	/* Disable only if not already disabled (keep it balanced) */
	if (test_and_clear_bit(BTUSB_OOB_WAKE_ENABLED, &data->flags)) {
		disable_irq_nosync(irq);
		disable_irq_wake(irq);
	}
	return IRQ_HANDLED;
}

static const struct of_device_id btusb_match_table[] = {
	{ .compatible = "usb1286,204e" },
	{ .compatible = "usbcf3,e300" }, /* QCA6174A */
	{ .compatible = "usb4ca,301a" }, /* QCA6174A (Lite-On) */
	{ }
};
MODULE_DEVICE_TABLE(of, btusb_match_table);

/* Use an oob wakeup pin? */
static int btusb_config_oob_wake(struct hci_dev *hdev)
{
	struct btusb_data *data = hci_get_drvdata(hdev);
	struct device *dev = &data->udev->dev;
	int irq, ret;

	clear_bit(BTUSB_OOB_WAKE_ENABLED, &data->flags);

	if (!of_match_device(btusb_match_table, dev))
		return 0;

	/* Move on if no IRQ specified */
	irq = of_irq_get_byname(dev->of_node, "wakeup");
	if (irq <= 0) {
		bt_dev_dbg(hdev, "%s: no OOB Wakeup IRQ in DT", __func__);
		return 0;
	}

	irq_set_status_flags(irq, IRQ_NOAUTOEN);
	ret = devm_request_irq(&hdev->dev, irq, btusb_oob_wake_handler,
			       0, "OOB Wake-on-BT", data);
	if (ret) {
		bt_dev_err(hdev, "%s: IRQ request failed", __func__);
		return ret;
	}

	ret = device_init_wakeup(dev, true);
	if (ret) {
		bt_dev_err(hdev, "%s: failed to init_wakeup", __func__);
		return ret;
	}

	data->oob_wake_irq = irq;
	bt_dev_info(hdev, "OOB Wake-on-BT configured at IRQ %u", irq);
	return 0;
}
#endif

static void btusb_check_needs_reset_resume(struct usb_interface *intf)
{
	if (dmi_check_system(btusb_needs_reset_resume_table))
		interface_to_usbdev(intf)->quirks |= USB_QUIRK_RESET_RESUME;
}

static bool btusb_wakeup(struct hci_dev *hdev)
{
	struct btusb_data *data = hci_get_drvdata(hdev);

	return device_may_wakeup(&data->udev->dev);
}

static int btusb_shutdown_qca(struct hci_dev *hdev)
{
	struct sk_buff *skb;

	skb = __hci_cmd_sync(hdev, HCI_OP_RESET, 0, NULL, HCI_INIT_TIMEOUT);
	if (IS_ERR(skb)) {
		bt_dev_err(hdev, "HCI reset during shutdown failed");
		return PTR_ERR(skb);
	}
	kfree_skb(skb);

	return 0;
}

static ssize_t force_poll_sync_read(struct file *file, char __user *user_buf,
				    size_t count, loff_t *ppos)
{
	struct btusb_data *data = file->private_data;
	char buf[3];

	buf[0] = data->poll_sync ? 'Y' : 'N';
	buf[1] = '\n';
	buf[2] = '\0';
	return simple_read_from_buffer(user_buf, count, ppos, buf, 2);
}

static ssize_t force_poll_sync_write(struct file *file,
				     const char __user *user_buf,
				     size_t count, loff_t *ppos)
{
	struct btusb_data *data = file->private_data;
	bool enable;
	int err;

	err = kstrtobool_from_user(user_buf, count, &enable);
	if (err)
		return err;

	/* Only allow changes while the adapter is down */
	if (test_bit(HCI_UP, &data->hdev->flags))
		return -EPERM;

	if (data->poll_sync == enable)
		return -EALREADY;

	data->poll_sync = enable;

	return count;
}

static const struct file_operations force_poll_sync_fops = {
	.open		= simple_open,
	.read		= force_poll_sync_read,
	.write		= force_poll_sync_write,
	.llseek		= default_llseek,
};

static int btusb_probe(struct usb_interface *intf,
		       const struct usb_device_id *id)
{
	struct usb_endpoint_descriptor *ep_desc;
	struct gpio_desc *reset_gpio;
	struct btusb_data *data;
	struct hci_dev *hdev;
	unsigned ifnum_base;
	int i, err, priv_size;

	BT_DBG("intf %p id %p", intf, id);

	if ((id->driver_info & BTUSB_IFNUM_2) &&
	    (intf->cur_altsetting->desc.bInterfaceNumber != 0) &&
	    (intf->cur_altsetting->desc.bInterfaceNumber != 2))
		return -ENODEV;

	ifnum_base = intf->cur_altsetting->desc.bInterfaceNumber;

	if (!id->driver_info) {
		const struct usb_device_id *match;

		match = usb_match_id(intf, blacklist_table);
		if (match)
			id = match;
	}

	if (id->driver_info == BTUSB_IGNORE)
		return -ENODEV;

	if (id->driver_info & BTUSB_ATH3012) {
		struct usb_device *udev = interface_to_usbdev(intf);

		/* Old firmware would otherwise let ath3k driver load
		 * patch and sysconfig files
		 */
		if (le16_to_cpu(udev->descriptor.bcdDevice) <= 0x0001 &&
		    !btusb_qca_need_patch(udev))
			return -ENODEV;
	}

	data = devm_kzalloc(&intf->dev, sizeof(*data), GFP_KERNEL);
	if (!data)
		return -ENOMEM;

	for (i = 0; i < intf->cur_altsetting->desc.bNumEndpoints; i++) {
		ep_desc = &intf->cur_altsetting->endpoint[i].desc;

		if (!data->intr_ep && usb_endpoint_is_int_in(ep_desc)) {
			data->intr_ep = ep_desc;
			continue;
		}

		if (!data->bulk_tx_ep && usb_endpoint_is_bulk_out(ep_desc)) {
			data->bulk_tx_ep = ep_desc;
			continue;
		}

		if (!data->bulk_rx_ep && usb_endpoint_is_bulk_in(ep_desc)) {
			data->bulk_rx_ep = ep_desc;
			continue;
		}
	}

	if (!data->intr_ep || !data->bulk_tx_ep || !data->bulk_rx_ep)
		return -ENODEV;

	if (id->driver_info & BTUSB_AMP) {
		data->cmdreq_type = USB_TYPE_CLASS | 0x01;
		data->cmdreq = 0x2b;
	} else {
		data->cmdreq_type = USB_TYPE_CLASS;
		data->cmdreq = 0x00;
	}

	data->udev = interface_to_usbdev(intf);
	data->intf = intf;

	INIT_WORK(&data->work, btusb_work);
	INIT_WORK(&data->waker, btusb_waker);
	INIT_DELAYED_WORK(&data->rx_work, btusb_rx_work);

	skb_queue_head_init(&data->acl_q);

	init_usb_anchor(&data->deferred);
	init_usb_anchor(&data->tx_anchor);
	spin_lock_init(&data->txlock);

	init_usb_anchor(&data->intr_anchor);
	init_usb_anchor(&data->bulk_anchor);
	init_usb_anchor(&data->isoc_anchor);
	init_usb_anchor(&data->diag_anchor);
	init_usb_anchor(&data->ctrl_anchor);
	spin_lock_init(&data->rxlock);

	priv_size = 0;

	data->recv_event = hci_recv_frame;
	data->recv_bulk = btusb_recv_bulk;

	if (id->driver_info & BTUSB_INTEL_COMBINED) {
		/* Allocate extra space for Intel device */
		priv_size += sizeof(struct btintel_data);

		/* Override the rx handlers */
		data->recv_event = btusb_recv_event_intel;
		data->recv_bulk = btusb_recv_bulk_intel;
<<<<<<< HEAD
=======
	} else if (id->driver_info & BTUSB_REALTEK) {
		/* Allocate extra space for Realtek device */
		priv_size += sizeof(struct btrealtek_data);
>>>>>>> eb3cdb58
	}

	data->recv_acl = hci_recv_frame;

	hdev = hci_alloc_dev_priv(priv_size);
	if (!hdev)
		return -ENOMEM;

	hdev->bus = HCI_USB;
	hci_set_drvdata(hdev, data);

	if (id->driver_info & BTUSB_AMP)
		hdev->dev_type = HCI_AMP;
	else
		hdev->dev_type = HCI_PRIMARY;

	data->hdev = hdev;

	SET_HCIDEV_DEV(hdev, &intf->dev);

	reset_gpio = gpiod_get_optional(&data->udev->dev, "reset",
					GPIOD_OUT_LOW);
	if (IS_ERR(reset_gpio)) {
		err = PTR_ERR(reset_gpio);
		goto out_free_dev;
	} else if (reset_gpio) {
		data->reset_gpio = reset_gpio;
	}

	hdev->open   = btusb_open;
	hdev->close  = btusb_close;
	hdev->flush  = btusb_flush;
	hdev->send   = btusb_send_frame;
	hdev->notify = btusb_notify;
	hdev->wakeup = btusb_wakeup;

#ifdef CONFIG_PM
	err = btusb_config_oob_wake(hdev);
	if (err)
		goto out_free_dev;

	/* Marvell devices may need a specific chip configuration */
	if (id->driver_info & BTUSB_MARVELL && data->oob_wake_irq) {
		err = marvell_config_oob_wake(hdev);
		if (err)
			goto out_free_dev;
	}
#endif
	if (id->driver_info & BTUSB_CW6622)
		set_bit(HCI_QUIRK_BROKEN_STORED_LINK_KEY, &hdev->quirks);

	if (id->driver_info & BTUSB_BCM2045)
		set_bit(HCI_QUIRK_BROKEN_STORED_LINK_KEY, &hdev->quirks);

	if (id->driver_info & BTUSB_BCM92035)
		hdev->setup = btusb_setup_bcm92035;

	if (IS_ENABLED(CONFIG_BT_HCIBTUSB_BCM) &&
	    (id->driver_info & BTUSB_BCM_PATCHRAM)) {
		hdev->manufacturer = 15;
		hdev->setup = btbcm_setup_patchram;
		hdev->set_diag = btusb_bcm_set_diag;
		hdev->set_bdaddr = btbcm_set_bdaddr;

		/* Broadcom LM_DIAG Interface numbers are hardcoded */
		data->diag = usb_ifnum_to_if(data->udev, ifnum_base + 2);
	}

	if (IS_ENABLED(CONFIG_BT_HCIBTUSB_BCM) &&
	    (id->driver_info & BTUSB_BCM_APPLE)) {
		hdev->manufacturer = 15;
		hdev->setup = btbcm_setup_apple;
		hdev->set_diag = btusb_bcm_set_diag;

		/* Broadcom LM_DIAG Interface numbers are hardcoded */
		data->diag = usb_ifnum_to_if(data->udev, ifnum_base + 2);
	}

	/* Combined Intel Device setup to support multiple setup routine */
	if (id->driver_info & BTUSB_INTEL_COMBINED) {
<<<<<<< HEAD
		err = btintel_configure_setup(hdev);
=======
		err = btintel_configure_setup(hdev, btusb_driver.name);
>>>>>>> eb3cdb58
		if (err)
			goto out_free_dev;

		/* Transport specific configuration */
		hdev->send = btusb_send_frame_intel;
		hdev->cmd_timeout = btusb_intel_cmd_timeout;

		if (id->driver_info & BTUSB_INTEL_NO_WBS_SUPPORT)
			btintel_set_flag(hdev, INTEL_ROM_LEGACY_NO_WBS_SUPPORT);

		if (id->driver_info & BTUSB_INTEL_BROKEN_INITIAL_NCMD)
			btintel_set_flag(hdev, INTEL_BROKEN_INITIAL_NCMD);

		if (id->driver_info & BTUSB_INTEL_BROKEN_SHUTDOWN_LED)
			btintel_set_flag(hdev, INTEL_BROKEN_SHUTDOWN_LED);
	}

	if (id->driver_info & BTUSB_MARVELL)
		hdev->set_bdaddr = btusb_set_bdaddr_marvell;

	if (IS_ENABLED(CONFIG_BT_HCIBTUSB_MTK) &&
	    (id->driver_info & BTUSB_MEDIATEK)) {
		hdev->setup = btusb_mtk_setup;
		hdev->shutdown = btusb_mtk_shutdown;
		hdev->manufacturer = 70;
		hdev->cmd_timeout = btusb_mtk_cmd_timeout;
		hdev->set_bdaddr = btmtk_set_bdaddr;
		set_bit(HCI_QUIRK_BROKEN_ENHANCED_SETUP_SYNC_CONN, &hdev->quirks);
		set_bit(HCI_QUIRK_NON_PERSISTENT_SETUP, &hdev->quirks);
		data->recv_acl = btusb_recv_acl_mtk;
	}

	if (id->driver_info & BTUSB_SWAVE) {
		set_bit(HCI_QUIRK_FIXUP_INQUIRY_MODE, &hdev->quirks);
		set_bit(HCI_QUIRK_BROKEN_LOCAL_COMMANDS, &hdev->quirks);
	}

	if (id->driver_info & BTUSB_INTEL_BOOT) {
		hdev->manufacturer = 2;
		set_bit(HCI_QUIRK_RAW_DEVICE, &hdev->quirks);
	}

	if (id->driver_info & BTUSB_ATH3012) {
		data->setup_on_usb = btusb_setup_qca;
		hdev->set_bdaddr = btusb_set_bdaddr_ath3012;
		set_bit(HCI_QUIRK_SIMULTANEOUS_DISCOVERY, &hdev->quirks);
		set_bit(HCI_QUIRK_STRICT_DUPLICATE_FILTER, &hdev->quirks);
	}

	if (id->driver_info & BTUSB_QCA_ROME) {
		data->setup_on_usb = btusb_setup_qca;
		hdev->set_bdaddr = btusb_set_bdaddr_ath3012;
		hdev->cmd_timeout = btusb_qca_cmd_timeout;
		set_bit(HCI_QUIRK_SIMULTANEOUS_DISCOVERY, &hdev->quirks);
		btusb_check_needs_reset_resume(intf);
	}

	if (id->driver_info & BTUSB_QCA_WCN6855) {
		data->qca_dump.id_vendor = id->idVendor;
		data->qca_dump.id_product = id->idProduct;
		data->recv_event = btusb_recv_evt_qca;
		data->recv_acl = btusb_recv_acl_qca;
		hci_devcd_register(hdev, btusb_coredump_qca, btusb_dump_hdr_qca, NULL);
		data->setup_on_usb = btusb_setup_qca;
		hdev->shutdown = btusb_shutdown_qca;
		hdev->set_bdaddr = btusb_set_bdaddr_wcn6855;
		hdev->cmd_timeout = btusb_qca_cmd_timeout;
		set_bit(HCI_QUIRK_SIMULTANEOUS_DISCOVERY, &hdev->quirks);
		hci_set_msft_opcode(hdev, 0xFD70);
	}

	if (id->driver_info & BTUSB_AMP) {
		/* AMP controllers do not support SCO packets */
		data->isoc = NULL;
	} else {
		/* Interface orders are hardcoded in the specification */
		data->isoc = usb_ifnum_to_if(data->udev, ifnum_base + 1);
		data->isoc_ifnum = ifnum_base + 1;
	}

	if (IS_ENABLED(CONFIG_BT_HCIBTUSB_RTL) &&
	    (id->driver_info & BTUSB_REALTEK)) {
		hdev->setup = btusb_setup_realtek;
		hdev->shutdown = btrtl_shutdown_realtek;
		hdev->cmd_timeout = btusb_rtl_cmd_timeout;

		/* Realtek devices need to set remote wakeup on auto-suspend */
		set_bit(BTUSB_WAKEUP_AUTOSUSPEND, &data->flags);
		set_bit(BTUSB_USE_ALT3_FOR_WBS, &data->flags);
<<<<<<< HEAD
=======
	}

	if (id->driver_info & BTUSB_ACTIONS_SEMI) {
		/* Support is advertised, but not implemented */
		set_bit(HCI_QUIRK_BROKEN_ERR_DATA_REPORTING, &hdev->quirks);
		set_bit(HCI_QUIRK_BROKEN_READ_TRANSMIT_POWER, &hdev->quirks);
		set_bit(HCI_QUIRK_BROKEN_SET_RPA_TIMEOUT, &hdev->quirks);
		set_bit(HCI_QUIRK_BROKEN_EXT_SCAN, &hdev->quirks);
>>>>>>> eb3cdb58
	}

	if (!reset)
		set_bit(HCI_QUIRK_RESET_ON_CLOSE, &hdev->quirks);

	if (force_scofix || id->driver_info & BTUSB_WRONG_SCO_MTU) {
		if (!disable_scofix)
			set_bit(HCI_QUIRK_FIXUP_BUFFER_SIZE, &hdev->quirks);
	}

	if (id->driver_info & BTUSB_BROKEN_ISOC)
		data->isoc = NULL;

	if (id->driver_info & BTUSB_WIDEBAND_SPEECH)
		set_bit(HCI_QUIRK_WIDEBAND_SPEECH_SUPPORTED, &hdev->quirks);

	if (id->driver_info & BTUSB_VALID_LE_STATES)
		set_bit(HCI_QUIRK_VALID_LE_STATES, &hdev->quirks);

	if (id->driver_info & BTUSB_DIGIANSWER) {
		data->cmdreq_type = USB_TYPE_VENDOR;
		set_bit(HCI_QUIRK_RESET_ON_CLOSE, &hdev->quirks);
	}

	if (id->driver_info & BTUSB_CSR) {
		struct usb_device *udev = data->udev;
		u16 bcdDevice = le16_to_cpu(udev->descriptor.bcdDevice);

		/* Old firmware would otherwise execute USB reset */
		if (bcdDevice < 0x117)
			set_bit(HCI_QUIRK_RESET_ON_CLOSE, &hdev->quirks);

		/* This must be set first in case we disable it for fakes */
		set_bit(HCI_QUIRK_SIMULTANEOUS_DISCOVERY, &hdev->quirks);

		/* Fake CSR devices with broken commands */
		if (le16_to_cpu(udev->descriptor.idVendor)  == 0x0a12 &&
		    le16_to_cpu(udev->descriptor.idProduct) == 0x0001)
			hdev->setup = btusb_setup_csr;
	}

	if (id->driver_info & BTUSB_SNIFFER) {
		struct usb_device *udev = data->udev;

		/* New sniffer firmware has crippled HCI interface */
		if (le16_to_cpu(udev->descriptor.bcdDevice) > 0x997)
			set_bit(HCI_QUIRK_RAW_DEVICE, &hdev->quirks);
	}

	if (id->driver_info & BTUSB_INTEL_BOOT) {
		/* A bug in the bootloader causes that interrupt interface is
		 * only enabled after receiving SetInterface(0, AltSetting=0).
		 */
		err = usb_set_interface(data->udev, 0, 0);
		if (err < 0) {
			BT_ERR("failed to set interface 0, alt 0 %d", err);
			goto out_free_dev;
		}
	}

	if (data->isoc) {
		err = usb_driver_claim_interface(&btusb_driver,
						 data->isoc, data);
		if (err < 0)
			goto out_free_dev;
	}

	if (IS_ENABLED(CONFIG_BT_HCIBTUSB_BCM) && data->diag) {
		if (!usb_driver_claim_interface(&btusb_driver,
						data->diag, data))
			__set_diag_interface(hdev);
		else
			data->diag = NULL;
	}

	if (enable_autosuspend)
		usb_enable_autosuspend(data->udev);

	data->poll_sync = enable_poll_sync;

	err = hci_register_dev(hdev);
	if (err < 0)
		goto out_free_dev;

	usb_set_intfdata(intf, data);

	debugfs_create_file("force_poll_sync", 0644, hdev->debugfs, data,
			    &force_poll_sync_fops);

	return 0;

out_free_dev:
	if (data->reset_gpio)
		gpiod_put(data->reset_gpio);
	hci_free_dev(hdev);
	return err;
}

static void btusb_disconnect(struct usb_interface *intf)
{
	struct btusb_data *data = usb_get_intfdata(intf);
	struct hci_dev *hdev;

	BT_DBG("intf %p", intf);

	if (!data)
		return;

	hdev = data->hdev;
	usb_set_intfdata(data->intf, NULL);

	if (data->isoc)
		usb_set_intfdata(data->isoc, NULL);

	if (data->diag)
		usb_set_intfdata(data->diag, NULL);

	hci_unregister_dev(hdev);

	if (intf == data->intf) {
		if (data->isoc)
			usb_driver_release_interface(&btusb_driver, data->isoc);
		if (data->diag)
			usb_driver_release_interface(&btusb_driver, data->diag);
	} else if (intf == data->isoc) {
		if (data->diag)
			usb_driver_release_interface(&btusb_driver, data->diag);
		usb_driver_release_interface(&btusb_driver, data->intf);
	} else if (intf == data->diag) {
		usb_driver_release_interface(&btusb_driver, data->intf);
		if (data->isoc)
			usb_driver_release_interface(&btusb_driver, data->isoc);
	}

	if (data->oob_wake_irq)
		device_init_wakeup(&data->udev->dev, false);

	if (data->reset_gpio)
		gpiod_put(data->reset_gpio);

	hci_free_dev(hdev);
}

#ifdef CONFIG_PM
static int btusb_suspend(struct usb_interface *intf, pm_message_t message)
{
	struct btusb_data *data = usb_get_intfdata(intf);

	BT_DBG("intf %p", intf);

	if (data->suspend_count++)
		return 0;

	spin_lock_irq(&data->txlock);
	if (!(PMSG_IS_AUTO(message) && data->tx_in_flight)) {
		set_bit(BTUSB_SUSPENDING, &data->flags);
		spin_unlock_irq(&data->txlock);
	} else {
		spin_unlock_irq(&data->txlock);
		data->suspend_count--;
		return -EBUSY;
	}

	cancel_work_sync(&data->work);

	btusb_stop_traffic(data);
	usb_kill_anchored_urbs(&data->tx_anchor);

	if (data->oob_wake_irq && device_may_wakeup(&data->udev->dev)) {
		set_bit(BTUSB_OOB_WAKE_ENABLED, &data->flags);
		enable_irq_wake(data->oob_wake_irq);
		enable_irq(data->oob_wake_irq);
	}

	/* For global suspend, Realtek devices lose the loaded fw
	 * in them. But for autosuspend, firmware should remain.
	 * Actually, it depends on whether the usb host sends
	 * set feature (enable wakeup) or not.
	 */
	if (test_bit(BTUSB_WAKEUP_AUTOSUSPEND, &data->flags)) {
		if (PMSG_IS_AUTO(message) &&
		    device_can_wakeup(&data->udev->dev))
			data->udev->do_remote_wakeup = 1;
		else if (!PMSG_IS_AUTO(message) &&
			 !device_may_wakeup(&data->udev->dev)) {
			data->udev->do_remote_wakeup = 0;
			data->udev->reset_resume = 1;
		}
	}

	return 0;
}

static void play_deferred(struct btusb_data *data)
{
	struct urb *urb;
	int err;

	while ((urb = usb_get_from_anchor(&data->deferred))) {
		usb_anchor_urb(urb, &data->tx_anchor);

		err = usb_submit_urb(urb, GFP_ATOMIC);
		if (err < 0) {
			if (err != -EPERM && err != -ENODEV)
				BT_ERR("%s urb %p submission failed (%d)",
				       data->hdev->name, urb, -err);
			kfree(urb->setup_packet);
			usb_unanchor_urb(urb);
			usb_free_urb(urb);
			break;
		}

		data->tx_in_flight++;
		usb_free_urb(urb);
	}

	/* Cleanup the rest deferred urbs. */
	while ((urb = usb_get_from_anchor(&data->deferred))) {
		kfree(urb->setup_packet);
		usb_free_urb(urb);
	}
}

static int btusb_resume(struct usb_interface *intf)
{
	struct btusb_data *data = usb_get_intfdata(intf);
	struct hci_dev *hdev = data->hdev;
	int err = 0;

	BT_DBG("intf %p", intf);

	if (--data->suspend_count)
		return 0;

	/* Disable only if not already disabled (keep it balanced) */
	if (test_and_clear_bit(BTUSB_OOB_WAKE_ENABLED, &data->flags)) {
		disable_irq(data->oob_wake_irq);
		disable_irq_wake(data->oob_wake_irq);
	}

	if (!test_bit(HCI_RUNNING, &hdev->flags))
		goto done;

	if (test_bit(BTUSB_INTR_RUNNING, &data->flags)) {
		err = btusb_submit_intr_urb(hdev, GFP_NOIO);
		if (err < 0) {
			clear_bit(BTUSB_INTR_RUNNING, &data->flags);
			goto failed;
		}
	}

	if (test_bit(BTUSB_BULK_RUNNING, &data->flags)) {
		err = btusb_submit_bulk_urb(hdev, GFP_NOIO);
		if (err < 0) {
			clear_bit(BTUSB_BULK_RUNNING, &data->flags);
			goto failed;
		}

		btusb_submit_bulk_urb(hdev, GFP_NOIO);
	}

	if (test_bit(BTUSB_ISOC_RUNNING, &data->flags)) {
		if (btusb_submit_isoc_urb(hdev, GFP_NOIO) < 0)
			clear_bit(BTUSB_ISOC_RUNNING, &data->flags);
		else
			btusb_submit_isoc_urb(hdev, GFP_NOIO);
	}

	spin_lock_irq(&data->txlock);
	play_deferred(data);
	clear_bit(BTUSB_SUSPENDING, &data->flags);
	spin_unlock_irq(&data->txlock);
	schedule_work(&data->work);

	return 0;

failed:
	usb_scuttle_anchored_urbs(&data->deferred);
done:
	spin_lock_irq(&data->txlock);
	clear_bit(BTUSB_SUSPENDING, &data->flags);
	spin_unlock_irq(&data->txlock);

	return err;
}
#endif

#ifdef CONFIG_DEV_COREDUMP
static void btusb_coredump(struct device *dev)
{
	struct btusb_data *data = dev_get_drvdata(dev);
	struct hci_dev *hdev = data->hdev;

	if (hdev->dump.coredump)
		hdev->dump.coredump(hdev);
}
#endif

static struct usb_driver btusb_driver = {
	.name		= "btusb",
	.probe		= btusb_probe,
	.disconnect	= btusb_disconnect,
#ifdef CONFIG_PM
	.suspend	= btusb_suspend,
	.resume		= btusb_resume,
#endif
	.id_table	= btusb_table,
	.supports_autosuspend = 1,
	.disable_hub_initiated_lpm = 1,

#ifdef CONFIG_DEV_COREDUMP
	.drvwrap = {
		.driver = {
			.coredump = btusb_coredump,
		},
	},
#endif
};

module_usb_driver(btusb_driver);

module_param(disable_scofix, bool, 0644);
MODULE_PARM_DESC(disable_scofix, "Disable fixup of wrong SCO buffer size");

module_param(force_scofix, bool, 0644);
MODULE_PARM_DESC(force_scofix, "Force fixup of wrong SCO buffers size");

module_param(enable_autosuspend, bool, 0644);
MODULE_PARM_DESC(enable_autosuspend, "Enable USB autosuspend by default");

module_param(reset, bool, 0644);
MODULE_PARM_DESC(reset, "Send HCI reset command on initialization");

MODULE_AUTHOR("Marcel Holtmann <marcel@holtmann.org>");
MODULE_DESCRIPTION("Generic Bluetooth USB driver ver " VERSION);
MODULE_VERSION(VERSION);
MODULE_LICENSE("GPL");<|MERGE_RESOLUTION|>--- conflicted
+++ resolved
@@ -32,10 +32,7 @@
 static bool disable_scofix;
 static bool force_scofix;
 static bool enable_autosuspend = IS_ENABLED(CONFIG_BT_HCIBTUSB_AUTOSUSPEND);
-<<<<<<< HEAD
-=======
 static bool enable_poll_sync = IS_ENABLED(CONFIG_BT_HCIBTUSB_POLL_SYNC);
->>>>>>> eb3cdb58
 static bool reset = true;
 
 static struct usb_driver btusb_driver;
@@ -67,10 +64,7 @@
 #define BTUSB_INTEL_BROKEN_SHUTDOWN_LED	BIT(24)
 #define BTUSB_INTEL_BROKEN_INITIAL_NCMD BIT(25)
 #define BTUSB_INTEL_NO_WBS_SUPPORT	BIT(26)
-<<<<<<< HEAD
-=======
 #define BTUSB_ACTIONS_SEMI		BIT(27)
->>>>>>> eb3cdb58
 
 static const struct usb_device_id btusb_table[] = {
 	/* Generic Bluetooth USB device */
@@ -324,8 +318,6 @@
 	{ USB_DEVICE(0x0489, 0xe0d0), .driver_info = BTUSB_QCA_WCN6855 |
 						     BTUSB_WIDEBAND_SPEECH |
 						     BTUSB_VALID_LE_STATES },
-<<<<<<< HEAD
-=======
 	{ USB_DEVICE(0x10ab, 0x9108), .driver_info = BTUSB_QCA_WCN6855 |
 						     BTUSB_WIDEBAND_SPEECH |
 						     BTUSB_VALID_LE_STATES },
@@ -410,7 +402,6 @@
 	{ USB_DEVICE(0x04ca, 0x3a27), .driver_info = BTUSB_QCA_WCN6855 |
 						     BTUSB_WIDEBAND_SPEECH |
 						     BTUSB_VALID_LE_STATES },
->>>>>>> eb3cdb58
 
 	/* QCA WCN785x chipset */
 	{ USB_DEVICE(0x0cf3, 0xe700), .driver_info = BTUSB_QCA_WCN6855 |
@@ -529,11 +520,8 @@
 						     BTUSB_WIDEBAND_SPEECH },
 	{ USB_DEVICE(0x04ca, 0x4006), .driver_info = BTUSB_REALTEK |
 						     BTUSB_WIDEBAND_SPEECH },
-<<<<<<< HEAD
-=======
 	{ USB_DEVICE(0x0cb8, 0xc549), .driver_info = BTUSB_REALTEK |
 						     BTUSB_WIDEBAND_SPEECH },
->>>>>>> eb3cdb58
 
 	/* Realtek 8852CE Bluetooth devices */
 	{ USB_DEVICE(0x04ca, 0x4007), .driver_info = BTUSB_REALTEK |
@@ -546,8 +534,6 @@
 						     BTUSB_WIDEBAND_SPEECH },
 	{ USB_DEVICE(0x13d3, 0x3586), .driver_info = BTUSB_REALTEK |
 						     BTUSB_WIDEBAND_SPEECH },
-<<<<<<< HEAD
-=======
 	{ USB_DEVICE(0x13d3, 0x3592), .driver_info = BTUSB_REALTEK |
 						     BTUSB_WIDEBAND_SPEECH },
 
@@ -558,7 +544,6 @@
 						     BTUSB_WIDEBAND_SPEECH },
 	{ USB_DEVICE(0x13d3, 0x3571), .driver_info = BTUSB_REALTEK |
 						     BTUSB_WIDEBAND_SPEECH },
->>>>>>> eb3cdb58
 
 	/* Realtek Bluetooth devices */
 	{ USB_VENDOR_AND_INTERFACE_INFO(0x0bda, 0xe0, 0x01, 0x01),
@@ -577,12 +562,9 @@
 	{ USB_DEVICE(0x043e, 0x310c), .driver_info = BTUSB_MEDIATEK |
 						     BTUSB_WIDEBAND_SPEECH |
 						     BTUSB_VALID_LE_STATES },
-<<<<<<< HEAD
-=======
 	{ USB_DEVICE(0x04ca, 0x3801), .driver_info = BTUSB_MEDIATEK |
 						     BTUSB_WIDEBAND_SPEECH |
 						     BTUSB_VALID_LE_STATES },
->>>>>>> eb3cdb58
 
 	/* Additional MediaTek MT7668 Bluetooth devices */
 	{ USB_DEVICE(0x043e, 0x3109), .driver_info = BTUSB_MEDIATEK |
@@ -593,15 +575,12 @@
 	{ USB_DEVICE(0x0489, 0xe0c8), .driver_info = BTUSB_MEDIATEK |
 						     BTUSB_WIDEBAND_SPEECH |
 						     BTUSB_VALID_LE_STATES },
-<<<<<<< HEAD
-=======
 	{ USB_DEVICE(0x0489, 0xe0e0), .driver_info = BTUSB_MEDIATEK |
 						     BTUSB_WIDEBAND_SPEECH |
 						     BTUSB_VALID_LE_STATES },
 	{ USB_DEVICE(0x0489, 0xe0f2), .driver_info = BTUSB_MEDIATEK |
 						     BTUSB_WIDEBAND_SPEECH |
 						     BTUSB_VALID_LE_STATES },
->>>>>>> eb3cdb58
 	{ USB_DEVICE(0x04ca, 0x3802), .driver_info = BTUSB_MEDIATEK |
 						     BTUSB_WIDEBAND_SPEECH |
 						     BTUSB_VALID_LE_STATES },
@@ -614,24 +593,18 @@
 	{ USB_DEVICE(0x13d3, 0x3567), .driver_info = BTUSB_MEDIATEK |
 						     BTUSB_WIDEBAND_SPEECH |
 						     BTUSB_VALID_LE_STATES },
-<<<<<<< HEAD
+	{ USB_DEVICE(0x13d3, 0x3578), .driver_info = BTUSB_MEDIATEK |
+						     BTUSB_WIDEBAND_SPEECH |
+						     BTUSB_VALID_LE_STATES },
+	{ USB_DEVICE(0x13d3, 0x3583), .driver_info = BTUSB_MEDIATEK |
+						     BTUSB_WIDEBAND_SPEECH |
+						     BTUSB_VALID_LE_STATES },
 	{ USB_DEVICE(0x0489, 0xe0cd), .driver_info = BTUSB_MEDIATEK |
 						     BTUSB_WIDEBAND_SPEECH |
 						     BTUSB_VALID_LE_STATES },
-=======
-	{ USB_DEVICE(0x13d3, 0x3578), .driver_info = BTUSB_MEDIATEK |
-						     BTUSB_WIDEBAND_SPEECH |
-						     BTUSB_VALID_LE_STATES },
-	{ USB_DEVICE(0x13d3, 0x3583), .driver_info = BTUSB_MEDIATEK |
-						     BTUSB_WIDEBAND_SPEECH |
-						     BTUSB_VALID_LE_STATES },
-	{ USB_DEVICE(0x0489, 0xe0cd), .driver_info = BTUSB_MEDIATEK |
-						     BTUSB_WIDEBAND_SPEECH |
-						     BTUSB_VALID_LE_STATES },
 	{ USB_DEVICE(0x0e8d, 0x0608), .driver_info = BTUSB_MEDIATEK |
 						     BTUSB_WIDEBAND_SPEECH |
 						     BTUSB_VALID_LE_STATES },
->>>>>>> eb3cdb58
 
 	/* MediaTek MT7922A Bluetooth devices */
 	{ USB_DEVICE(0x0489, 0xe0d8), .driver_info = BTUSB_MEDIATEK |
@@ -646,15 +619,12 @@
 	{ USB_DEVICE(0x0489, 0xe0e2), .driver_info = BTUSB_MEDIATEK |
 						     BTUSB_WIDEBAND_SPEECH |
 						     BTUSB_VALID_LE_STATES },
-<<<<<<< HEAD
-=======
 	{ USB_DEVICE(0x0489, 0xe0e4), .driver_info = BTUSB_MEDIATEK |
 						     BTUSB_WIDEBAND_SPEECH |
 						     BTUSB_VALID_LE_STATES },
 	{ USB_DEVICE(0x0489, 0xe0f2), .driver_info = BTUSB_MEDIATEK |
 						     BTUSB_WIDEBAND_SPEECH |
 						     BTUSB_VALID_LE_STATES },
->>>>>>> eb3cdb58
 
 	/* Additional Realtek 8723AE Bluetooth devices */
 	{ USB_DEVICE(0x0930, 0x021d), .driver_info = BTUSB_REALTEK },
@@ -676,34 +646,19 @@
 	{ USB_DEVICE(0x0bda, 0xb009), .driver_info = BTUSB_REALTEK },
 	{ USB_DEVICE(0x2ff8, 0xb011), .driver_info = BTUSB_REALTEK },
 
-<<<<<<< HEAD
-	/* Additional Realtek 8761B Bluetooth devices */
-	{ USB_DEVICE(0x2357, 0x0604), .driver_info = BTUSB_REALTEK |
-						     BTUSB_WIDEBAND_SPEECH },
-
-	/* Additional Realtek 8761BU Bluetooth devices */
-=======
 	/* Additional Realtek 8761BUV Bluetooth devices */
 	{ USB_DEVICE(0x2357, 0x0604), .driver_info = BTUSB_REALTEK |
 						     BTUSB_WIDEBAND_SPEECH },
->>>>>>> eb3cdb58
 	{ USB_DEVICE(0x0b05, 0x190e), .driver_info = BTUSB_REALTEK |
 	  					     BTUSB_WIDEBAND_SPEECH },
 	{ USB_DEVICE(0x2550, 0x8761), .driver_info = BTUSB_REALTEK |
 						     BTUSB_WIDEBAND_SPEECH },
-<<<<<<< HEAD
-
-	/* Additional Realtek 8761BUV Bluetooth devices */
 	{ USB_DEVICE(0x0bda, 0x8771), .driver_info = BTUSB_REALTEK |
 						     BTUSB_WIDEBAND_SPEECH },
-=======
-	{ USB_DEVICE(0x0bda, 0x8771), .driver_info = BTUSB_REALTEK |
-						     BTUSB_WIDEBAND_SPEECH },
 	{ USB_DEVICE(0x7392, 0xc611), .driver_info = BTUSB_REALTEK |
 						     BTUSB_WIDEBAND_SPEECH },
 	{ USB_DEVICE(0x2b89, 0x8761), .driver_info = BTUSB_REALTEK |
 						     BTUSB_WIDEBAND_SPEECH },
->>>>>>> eb3cdb58
 
 	/* Additional Realtek 8821AE Bluetooth devices */
 	{ USB_DEVICE(0x0b05, 0x17dc), .driver_info = BTUSB_REALTEK },
@@ -806,11 +761,8 @@
 #define BTUSB_TX_WAIT_VND_EVT	13
 #define BTUSB_WAKEUP_AUTOSUSPEND	14
 #define BTUSB_USE_ALT3_FOR_WBS	15
-<<<<<<< HEAD
-=======
 #define BTUSB_ALT6_CONTINUOUS_TX	16
 #define BTUSB_HW_SSR_ACTIVE	17
->>>>>>> eb3cdb58
 
 struct btusb_data {
 	struct hci_dev       *hdev;
@@ -964,15 +916,11 @@
 {
 	struct btusb_data *data = hci_get_drvdata(hdev);
 	struct gpio_desc *reset_gpio = data->reset_gpio;
-<<<<<<< HEAD
-	int err;
-=======
 
 	if (test_bit(BTUSB_HW_SSR_ACTIVE, &data->flags)) {
 		bt_dev_info(hdev, "Ramdump in progress, defer cmd_timeout");
 		return;
 	}
->>>>>>> eb3cdb58
 
 	if (++data->cmd_timeout_cnt < 5)
 		return;
@@ -998,17 +946,7 @@
 		return;
 	}
 
-<<<<<<< HEAD
-	bt_dev_err(hdev, "Multiple cmd timeouts seen. Resetting usb device.");
-	/* This is not an unbalanced PM reference since the device will reset */
-	err = usb_autopm_get_interface(data->intf);
-	if (!err)
-		usb_queue_reset_device(data->intf);
-	else
-		bt_dev_err(hdev, "Failed usb_autopm_get_interface with %d", err);
-=======
 	btusb_reset(hdev);
->>>>>>> eb3cdb58
 }
 
 static inline void btusb_free_frags(struct btusb_data *data)
@@ -2305,11 +2243,6 @@
 	bt_dev_info(hdev, "LMP ver=%u subver=%04x; manufacturer=%u",
 		    rp->lmp_ver, le16_to_cpu(rp->lmp_subver),
 		    le16_to_cpu(rp->manufacturer));
-
-	bt_dev_info(hdev, "CSR: Setting up dongle with HCI ver=%u rev=%04x; LMP ver=%u subver=%04x; manufacturer=%u",
-		le16_to_cpu(rp->hci_ver), le16_to_cpu(rp->hci_rev),
-		le16_to_cpu(rp->lmp_ver), le16_to_cpu(rp->lmp_subver),
-		le16_to_cpu(rp->manufacturer));
 
 	/* Detect a wide host of Chinese controllers that aren't CSR.
 	 *
@@ -2471,18 +2404,6 @@
 	return btusb_recv_bulk(data, buffer, count);
 }
 
-<<<<<<< HEAD
-static int btusb_recv_event_intel(struct hci_dev *hdev, struct sk_buff *skb)
-{
-	if (btintel_test_flag(hdev, INTEL_BOOTLOADER)) {
-		struct hci_event_hdr *hdr = (void *)skb->data;
-
-		if (skb->len > HCI_EVENT_HDR_SIZE && hdr->evt == 0xff &&
-		    hdr->plen > 0) {
-			const void *ptr = skb->data + HCI_EVENT_HDR_SIZE + 1;
-			unsigned int len = skb->len - HCI_EVENT_HDR_SIZE - 1;
-
-=======
 static int btusb_intel_diagnostics(struct hci_dev *hdev, struct sk_buff *skb)
 {
 	struct intel_tlv *tlv = (void *)&skb->data[5];
@@ -2524,7 +2445,6 @@
 		unsigned int len = skb->len - HCI_EVENT_HDR_SIZE - 1;
 
 		if (btintel_test_flag(hdev, INTEL_BOOTLOADER)) {
->>>>>>> eb3cdb58
 			switch (skb->data[2]) {
 			case 0x02:
 				/* When switching to the operational firmware
@@ -2543,8 +2463,6 @@
 				break;
 			}
 		}
-<<<<<<< HEAD
-=======
 
 		/* Handle all diagnostics events separately. May still call
 		 * hci_recv_frame.
@@ -2554,7 +2472,6 @@
 			   sizeof(diagnostics_hdr)) == 0) {
 			return btusb_intel_diagnostics(hdev, skb);
 		}
->>>>>>> eb3cdb58
 	}
 
 	return hci_recv_frame(hdev, skb);
@@ -2615,7 +2532,6 @@
 
 		hdev->stat.sco_tx++;
 		return submit_tx_urb(hdev, urb);
-<<<<<<< HEAD
 
 	case HCI_ISODATA_PKT:
 		urb = alloc_bulk_urb(hdev, skb);
@@ -2626,17 +2542,6 @@
 	}
 
 	return -EILSEQ;
-=======
-
-	case HCI_ISODATA_PKT:
-		urb = alloc_bulk_urb(hdev, skb);
-		if (IS_ERR(urb))
-			return PTR_ERR(urb);
-
-		return submit_or_queue_tx_urb(hdev, urb);
-	}
-
-	return -EILSEQ;
 }
 
 static int btusb_setup_realtek(struct hci_dev *hdev)
@@ -2650,7 +2555,6 @@
 		set_bit(BTUSB_ALT6_CONTINUOUS_TX, &data->flags);
 
 	return ret;
->>>>>>> eb3cdb58
 }
 
 /* UHW CR mapping */
@@ -2912,7 +2816,6 @@
 		else
 			status = BTMTK_WMT_PATCH_UNDONE;
 		break;
-<<<<<<< HEAD
 	}
 
 	if (wmt_params->status)
@@ -2946,74 +2849,6 @@
 	}
 
 	return status;
-}
-
-static int btusb_mtk_uhw_reg_write(struct btusb_data *data, u32 reg, u32 val)
-{
-	struct hci_dev *hdev = data->hdev;
-	int pipe, err;
-	void *buf;
-
-	buf = kzalloc(4, GFP_KERNEL);
-	if (!buf)
-		return -ENOMEM;
-
-	put_unaligned_le32(val, buf);
-
-	pipe = usb_sndctrlpipe(data->udev, 0);
-	err = usb_control_msg(data->udev, pipe, 0x02,
-			      0x5E,
-			      reg >> 16, reg & 0xffff,
-			      buf, 4, USB_CTRL_SET_TIMEOUT);
-	if (err < 0) {
-		bt_dev_err(hdev, "Failed to write uhw reg(%d)", err);
-		goto err_free_buf;
-	}
-
-err_free_buf:
-	kfree(buf);
-=======
-	}
-
-	if (wmt_params->status)
-		*wmt_params->status = status;
->>>>>>> eb3cdb58
-
-err_free_skb:
-	kfree_skb(data->evt_skb);
-	data->evt_skb = NULL;
-err_free_wc:
-	kfree(wc);
-	return err;
-}
-
-static int btusb_mtk_uhw_reg_read(struct btusb_data *data, u32 reg, u32 *val)
-{
-	struct hci_dev *hdev = data->hdev;
-	int pipe, err;
-	void *buf;
-
-	buf = kzalloc(4, GFP_KERNEL);
-	if (!buf)
-		return -ENOMEM;
-
-	pipe = usb_rcvctrlpipe(data->udev, 0);
-	err = usb_control_msg(data->udev, pipe, 0x01,
-			      0xDE,
-			      reg >> 16, reg & 0xffff,
-			      buf, 4, USB_CTRL_SET_TIMEOUT);
-	if (err < 0) {
-		bt_dev_err(hdev, "Failed to read uhw reg(%d)", err);
-		goto err_free_buf;
-	}
-
-	*val = get_unaligned_le32(buf);
-	bt_dev_dbg(hdev, "reg=%x, value=0x%08x", reg, *val);
-
-err_free_buf:
-	kfree(buf);
-
-	return err;
 }
 
 static int btusb_mtk_uhw_reg_write(struct btusb_data *data, u32 reg, u32 val)
@@ -3886,11 +3721,7 @@
 		/* The board_id should be split into two bytes
 		 * The 1st byte is chip ID, and the 2nd byte is platform ID
 		 * For example, board ID 0x010A, 0x01 is platform ID. 0x0A is chip ID
-<<<<<<< HEAD
-		 * Currently we have several platforms, and platform IDs are continuously added.
-=======
 		 * we have several platforms, and platform IDs are continuously added
->>>>>>> eb3cdb58
 		 * Platform ID:
 		 * 0x00 is for Mobile
 		 * 0x01 is for X86
@@ -4362,12 +4193,9 @@
 		/* Override the rx handlers */
 		data->recv_event = btusb_recv_event_intel;
 		data->recv_bulk = btusb_recv_bulk_intel;
-<<<<<<< HEAD
-=======
 	} else if (id->driver_info & BTUSB_REALTEK) {
 		/* Allocate extra space for Realtek device */
 		priv_size += sizeof(struct btrealtek_data);
->>>>>>> eb3cdb58
 	}
 
 	data->recv_acl = hci_recv_frame;
@@ -4448,11 +4276,7 @@
 
 	/* Combined Intel Device setup to support multiple setup routine */
 	if (id->driver_info & BTUSB_INTEL_COMBINED) {
-<<<<<<< HEAD
-		err = btintel_configure_setup(hdev);
-=======
 		err = btintel_configure_setup(hdev, btusb_driver.name);
->>>>>>> eb3cdb58
 		if (err)
 			goto out_free_dev;
 
@@ -4542,8 +4366,6 @@
 		/* Realtek devices need to set remote wakeup on auto-suspend */
 		set_bit(BTUSB_WAKEUP_AUTOSUSPEND, &data->flags);
 		set_bit(BTUSB_USE_ALT3_FOR_WBS, &data->flags);
-<<<<<<< HEAD
-=======
 	}
 
 	if (id->driver_info & BTUSB_ACTIONS_SEMI) {
@@ -4552,7 +4374,6 @@
 		set_bit(HCI_QUIRK_BROKEN_READ_TRANSMIT_POWER, &hdev->quirks);
 		set_bit(HCI_QUIRK_BROKEN_SET_RPA_TIMEOUT, &hdev->quirks);
 		set_bit(HCI_QUIRK_BROKEN_EXT_SCAN, &hdev->quirks);
->>>>>>> eb3cdb58
 	}
 
 	if (!reset)
