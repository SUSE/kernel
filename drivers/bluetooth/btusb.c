--- conflicted
+++ resolved
@@ -3014,10 +3014,7 @@
 static int handle_dump_pkt_qca(struct hci_dev *hdev, struct sk_buff *skb)
 {
 	int ret = 0;
-<<<<<<< HEAD
-=======
 	unsigned int skip = 0;
->>>>>>> e747403a
 	u8 pkt_type;
 	u16 seqno;
 	u32 dump_size;
@@ -3031,21 +3028,9 @@
 	if (pkt_type == HCI_ACLDATA_PKT)
 		skip += sizeof(struct hci_acl_hdr);
 
-<<<<<<< HEAD
-	if (pkt_type == HCI_ACLDATA_PKT) {
-		sk_ptr += HCI_ACL_HDR_SIZE;
-		sk_len -= HCI_ACL_HDR_SIZE;
-	}
-
-	sk_ptr += HCI_EVENT_HDR_SIZE;
-	sk_len -= HCI_EVENT_HDR_SIZE;
-
-	dump_hdr = (struct qca_dump_hdr *)sk_ptr;
-=======
 	skb_pull(skb, skip);
 	dump_hdr = (struct qca_dump_hdr *)skb->data;
 
->>>>>>> e747403a
 	seqno = le16_to_cpu(dump_hdr->seqno);
 	if (seqno == 0) {
 		set_bit(BTUSB_HW_SSR_ACTIVE, &btdata->flags);
@@ -3120,40 +3105,6 @@
 /* Return: true if the ACL packet is a dump packet, false otherwise. */
 static bool acl_pkt_is_dump_qca(struct hci_dev *hdev, struct sk_buff *skb)
 {
-<<<<<<< HEAD
-	u8 *sk_ptr;
-	unsigned int sk_len;
-
-	struct hci_event_hdr *event_hdr;
-	struct hci_acl_hdr *acl_hdr;
-	struct qca_dump_hdr *dump_hdr;
-
-	sk_ptr = skb->data;
-	sk_len = skb->len;
-
-	acl_hdr = hci_acl_hdr(skb);
-	if (le16_to_cpu(acl_hdr->handle) != QCA_MEMDUMP_ACL_HANDLE)
-		return false;
-
-	sk_ptr += HCI_ACL_HDR_SIZE;
-	sk_len -= HCI_ACL_HDR_SIZE;
-	event_hdr = (struct hci_event_hdr *)sk_ptr;
-
-	if ((event_hdr->evt != HCI_VENDOR_PKT) ||
-	    (event_hdr->plen != (sk_len - HCI_EVENT_HDR_SIZE)))
-		return false;
-
-	sk_ptr += HCI_EVENT_HDR_SIZE;
-	sk_len -= HCI_EVENT_HDR_SIZE;
-
-	dump_hdr = (struct qca_dump_hdr *)sk_ptr;
-	if ((sk_len < offsetof(struct qca_dump_hdr, data)) ||
-	    (dump_hdr->vse_class != QCA_MEMDUMP_VSE_CLASS) ||
-	    (dump_hdr->msg_type != QCA_MEMDUMP_MSG_TYPE))
-		return false;
-
-	return true;
-=======
 	struct hci_event_hdr *event_hdr;
 	struct hci_acl_hdr *acl_hdr;
 	struct qca_dump_hdr *dump_hdr;
@@ -3180,39 +3131,11 @@
 out:
 	consume_skb(clone);
 	return is_dump;
->>>>>>> e747403a
 }
 
 /* Return: true if the event packet is a dump packet, false otherwise. */
 static bool evt_pkt_is_dump_qca(struct hci_dev *hdev, struct sk_buff *skb)
 {
-<<<<<<< HEAD
-	u8 *sk_ptr;
-	unsigned int sk_len;
-
-	struct hci_event_hdr *event_hdr;
-	struct qca_dump_hdr *dump_hdr;
-
-	sk_ptr = skb->data;
-	sk_len = skb->len;
-
-	event_hdr = hci_event_hdr(skb);
-
-	if ((event_hdr->evt != HCI_VENDOR_PKT)
-	    || (event_hdr->plen != (sk_len - HCI_EVENT_HDR_SIZE)))
-		return false;
-
-	sk_ptr += HCI_EVENT_HDR_SIZE;
-	sk_len -= HCI_EVENT_HDR_SIZE;
-
-	dump_hdr = (struct qca_dump_hdr *)sk_ptr;
-	if ((sk_len < offsetof(struct qca_dump_hdr, data)) ||
-	    (dump_hdr->vse_class != QCA_MEMDUMP_VSE_CLASS) ||
-	    (dump_hdr->msg_type != QCA_MEMDUMP_MSG_TYPE))
-		return false;
-
-	return true;
-=======
 	struct hci_event_hdr *event_hdr;
 	struct qca_dump_hdr *dump_hdr;
 	struct sk_buff *clone = skb_clone(skb, GFP_ATOMIC);
@@ -3234,7 +3157,6 @@
 out:
 	consume_skb(clone);
 	return is_dump;
->>>>>>> e747403a
 }
 
 static int btusb_recv_acl_qca(struct hci_dev *hdev, struct sk_buff *skb)
