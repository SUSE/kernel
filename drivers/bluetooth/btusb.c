--- conflicted
+++ resolved
@@ -636,9 +636,6 @@
 	{ USB_DEVICE(0x13d3, 0x3585), .driver_info = BTUSB_MEDIATEK |
 						     BTUSB_WIDEBAND_SPEECH |
 						     BTUSB_VALID_LE_STATES },
-	{ USB_DEVICE(0x13d3, 0x3606), .driver_info = BTUSB_MEDIATEK |
-						     BTUSB_WIDEBAND_SPEECH |
-						     BTUSB_VALID_LE_STATES },
 
 	/* MediaTek MT7922A Bluetooth devices */
 	{ USB_DEVICE(0x0489, 0xe0d8), .driver_info = BTUSB_MEDIATEK |
@@ -671,7 +668,6 @@
 	{ USB_DEVICE(0x04ca, 0x3804), .driver_info = BTUSB_MEDIATEK |
 						     BTUSB_WIDEBAND_SPEECH |
 						     BTUSB_VALID_LE_STATES },
-<<<<<<< HEAD
 	{ USB_DEVICE(0x04ca, 0x38e4), .driver_info = BTUSB_MEDIATEK |
 						     BTUSB_WIDEBAND_SPEECH |
 						     BTUSB_VALID_LE_STATES },
@@ -691,33 +687,12 @@
 						     BTUSB_WIDEBAND_SPEECH |
 						     BTUSB_VALID_LE_STATES },
 	{ USB_DEVICE(0x35f5, 0x7922), .driver_info = BTUSB_MEDIATEK |
-=======
-	{ USB_DEVICE(0x35f5, 0x7922), .driver_info = BTUSB_MEDIATEK |
-						     BTUSB_WIDEBAND_SPEECH |
-						     BTUSB_VALID_LE_STATES },
-	{ USB_DEVICE(0x13d3, 0x3614), .driver_info = BTUSB_MEDIATEK |
-						     BTUSB_WIDEBAND_SPEECH |
-						     BTUSB_VALID_LE_STATES },
-	{ USB_DEVICE(0x13d3, 0x3615), .driver_info = BTUSB_MEDIATEK |
-						     BTUSB_WIDEBAND_SPEECH |
-						     BTUSB_VALID_LE_STATES },
-	{ USB_DEVICE(0x04ca, 0x38e4), .driver_info = BTUSB_MEDIATEK |
-						     BTUSB_WIDEBAND_SPEECH |
-						     BTUSB_VALID_LE_STATES },
-	{ USB_DEVICE(0x13d3, 0x3605), .driver_info = BTUSB_MEDIATEK |
-						     BTUSB_WIDEBAND_SPEECH |
-						     BTUSB_VALID_LE_STATES },
-	{ USB_DEVICE(0x13d3, 0x3607), .driver_info = BTUSB_MEDIATEK |
->>>>>>> 5014622f
 						     BTUSB_WIDEBAND_SPEECH |
 						     BTUSB_VALID_LE_STATES },
 
 	/* Additional MediaTek MT7925 Bluetooth devices */
-<<<<<<< HEAD
-=======
 	{ USB_DEVICE(0x0489, 0xe111), .driver_info = BTUSB_MEDIATEK |
 						     BTUSB_WIDEBAND_SPEECH },
->>>>>>> 5014622f
 	{ USB_DEVICE(0x0489, 0xe113), .driver_info = BTUSB_MEDIATEK |
 						     BTUSB_WIDEBAND_SPEECH |
 						     BTUSB_VALID_LE_STATES },
@@ -929,10 +904,7 @@
 
 	int (*suspend)(struct hci_dev *hdev);
 	int (*resume)(struct hci_dev *hdev);
-<<<<<<< HEAD
-=======
 	int (*disconnect)(struct hci_dev *hdev);
->>>>>>> 5014622f
 
 	int oob_wake_irq;   /* irq for out-of-band wake-on-bt */
 	unsigned cmd_timeout_cnt;
