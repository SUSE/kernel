--- conflicted
+++ resolved
@@ -3377,15 +3377,9 @@
 	const char *variant;
 	int len;
 	u16 board_id;
-<<<<<<< HEAD
 
 	board_id = qca_extract_board_id(ver);
 
-=======
-
-	board_id = qca_extract_board_id(ver);
-
->>>>>>> 3f4ee458
 	switch (le32_to_cpu(ver->ram_version)) {
 	case WCN6855_2_0_RAM_VERSION_GF:
 	case WCN6855_2_1_RAM_VERSION_GF:
