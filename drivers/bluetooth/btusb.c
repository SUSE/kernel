// SPDX-License-Identifier: GPL-2.0-or-later
/*
 *
 *  Generic Bluetooth USB driver
 *
 *  Copyright (C) 2005-2008  Marcel Holtmann <marcel@holtmann.org>
 */

#include <linux/dmi.h>
#include <linux/module.h>
#include <linux/usb.h>
#include <linux/usb/quirks.h>
#include <linux/firmware.h>
#include <linux/iopoll.h>
#include <linux/of_device.h>
#include <linux/of_irq.h>
#include <linux/suspend.h>
#include <linux/gpio/consumer.h>
#include <linux/debugfs.h>
#include <linux/unaligned.h>

#include <net/bluetooth/bluetooth.h>
#include <net/bluetooth/hci_core.h>

#include "btintel.h"
#include "btbcm.h"
#include "btrtl.h"
#include "btmtk.h"

#define VERSION "0.8"

static bool disable_scofix;
static bool force_scofix;
static bool enable_autosuspend = IS_ENABLED(CONFIG_BT_HCIBTUSB_AUTOSUSPEND);
static bool enable_poll_sync = IS_ENABLED(CONFIG_BT_HCIBTUSB_POLL_SYNC);
static bool reset = true;

static struct usb_driver btusb_driver;

#define BTUSB_IGNORE			BIT(0)
#define BTUSB_DIGIANSWER		BIT(1)
#define BTUSB_CSR			BIT(2)
#define BTUSB_SNIFFER			BIT(3)
#define BTUSB_BCM92035			BIT(4)
#define BTUSB_BROKEN_ISOC		BIT(5)
#define BTUSB_WRONG_SCO_MTU		BIT(6)
#define BTUSB_ATH3012			BIT(7)
#define BTUSB_INTEL_COMBINED		BIT(8)
#define BTUSB_INTEL_BOOT		BIT(9)
#define BTUSB_BCM_PATCHRAM		BIT(10)
#define BTUSB_MARVELL			BIT(11)
#define BTUSB_SWAVE			BIT(12)
#define BTUSB_AMP			BIT(13)
#define BTUSB_QCA_ROME			BIT(14)
#define BTUSB_BCM_APPLE			BIT(15)
#define BTUSB_REALTEK			BIT(16)
#define BTUSB_BCM2045			BIT(17)
#define BTUSB_IFNUM_2			BIT(18)
#define BTUSB_CW6622			BIT(19)
#define BTUSB_MEDIATEK			BIT(20)
#define BTUSB_WIDEBAND_SPEECH		BIT(21)
#define BTUSB_INVALID_LE_STATES		BIT(22)
#define BTUSB_QCA_WCN6855		BIT(23)
#define BTUSB_INTEL_BROKEN_SHUTDOWN_LED	BIT(24)
#define BTUSB_INTEL_BROKEN_INITIAL_NCMD BIT(25)
#define BTUSB_INTEL_NO_WBS_SUPPORT	BIT(26)
#define BTUSB_ACTIONS_SEMI		BIT(27)

static const struct usb_device_id btusb_table[] = {
	/* Generic Bluetooth USB device */
	{ USB_DEVICE_INFO(0xe0, 0x01, 0x01) },

	/* Generic Bluetooth AMP device */
	{ USB_DEVICE_INFO(0xe0, 0x01, 0x04), .driver_info = BTUSB_AMP },

	/* Generic Bluetooth USB interface */
	{ USB_INTERFACE_INFO(0xe0, 0x01, 0x01) },

	/* Apple-specific (Broadcom) devices */
	{ USB_VENDOR_AND_INTERFACE_INFO(0x05ac, 0xff, 0x01, 0x01),
	  .driver_info = BTUSB_BCM_APPLE | BTUSB_IFNUM_2 },

	/* MediaTek MT76x0E */
	{ USB_DEVICE(0x0e8d, 0x763f) },

	/* Broadcom SoftSailing reporting vendor specific */
	{ USB_DEVICE(0x0a5c, 0x21e1) },

	/* Apple MacBookPro 7,1 */
	{ USB_DEVICE(0x05ac, 0x8213) },

	/* Apple iMac11,1 */
	{ USB_DEVICE(0x05ac, 0x8215) },

	/* Apple MacBookPro6,2 */
	{ USB_DEVICE(0x05ac, 0x8218) },

	/* Apple MacBookAir3,1, MacBookAir3,2 */
	{ USB_DEVICE(0x05ac, 0x821b) },

	/* Apple MacBookAir4,1 */
	{ USB_DEVICE(0x05ac, 0x821f) },

	/* Apple MacBookPro8,2 */
	{ USB_DEVICE(0x05ac, 0x821a) },

	/* Apple MacMini5,1 */
	{ USB_DEVICE(0x05ac, 0x8281) },

	/* AVM BlueFRITZ! USB v2.0 */
	{ USB_DEVICE(0x057c, 0x3800), .driver_info = BTUSB_SWAVE },

	/* Bluetooth Ultraport Module from IBM */
	{ USB_DEVICE(0x04bf, 0x030a) },

	/* ALPS Modules with non-standard id */
	{ USB_DEVICE(0x044e, 0x3001) },
	{ USB_DEVICE(0x044e, 0x3002) },

	/* Ericsson with non-standard id */
	{ USB_DEVICE(0x0bdb, 0x1002) },

	/* Canyon CN-BTU1 with HID interfaces */
	{ USB_DEVICE(0x0c10, 0x0000) },

	/* Broadcom BCM20702B0 (Dynex/Insignia) */
	{ USB_DEVICE(0x19ff, 0x0239), .driver_info = BTUSB_BCM_PATCHRAM },

	/* Broadcom BCM43142A0 (Foxconn/Lenovo) */
	{ USB_VENDOR_AND_INTERFACE_INFO(0x105b, 0xff, 0x01, 0x01),
	  .driver_info = BTUSB_BCM_PATCHRAM },

	/* Broadcom BCM920703 (HTC Vive) */
	{ USB_VENDOR_AND_INTERFACE_INFO(0x0bb4, 0xff, 0x01, 0x01),
	  .driver_info = BTUSB_BCM_PATCHRAM },

	/* Foxconn - Hon Hai */
	{ USB_VENDOR_AND_INTERFACE_INFO(0x0489, 0xff, 0x01, 0x01),
	  .driver_info = BTUSB_BCM_PATCHRAM },

	/* Lite-On Technology - Broadcom based */
	{ USB_VENDOR_AND_INTERFACE_INFO(0x04ca, 0xff, 0x01, 0x01),
	  .driver_info = BTUSB_BCM_PATCHRAM },

	/* Broadcom devices with vendor specific id */
	{ USB_VENDOR_AND_INTERFACE_INFO(0x0a5c, 0xff, 0x01, 0x01),
	  .driver_info = BTUSB_BCM_PATCHRAM },

	/* ASUSTek Computer - Broadcom based */
	{ USB_VENDOR_AND_INTERFACE_INFO(0x0b05, 0xff, 0x01, 0x01),
	  .driver_info = BTUSB_BCM_PATCHRAM },

	/* Belkin F8065bf - Broadcom based */
	{ USB_VENDOR_AND_INTERFACE_INFO(0x050d, 0xff, 0x01, 0x01),
	  .driver_info = BTUSB_BCM_PATCHRAM },

	/* IMC Networks - Broadcom based */
	{ USB_VENDOR_AND_INTERFACE_INFO(0x13d3, 0xff, 0x01, 0x01),
	  .driver_info = BTUSB_BCM_PATCHRAM },

	/* Dell Computer - Broadcom based  */
	{ USB_VENDOR_AND_INTERFACE_INFO(0x413c, 0xff, 0x01, 0x01),
	  .driver_info = BTUSB_BCM_PATCHRAM },

	/* Toshiba Corp - Broadcom based */
	{ USB_VENDOR_AND_INTERFACE_INFO(0x0930, 0xff, 0x01, 0x01),
	  .driver_info = BTUSB_BCM_PATCHRAM },

	/* Intel Bluetooth USB Bootloader (RAM module) */
	{ USB_DEVICE(0x8087, 0x0a5a),
	  .driver_info = BTUSB_INTEL_BOOT | BTUSB_BROKEN_ISOC },

	{ }	/* Terminating entry */
};

MODULE_DEVICE_TABLE(usb, btusb_table);

static const struct usb_device_id quirks_table[] = {
	/* CSR BlueCore devices */
	{ USB_DEVICE(0x0a12, 0x0001), .driver_info = BTUSB_CSR },

	/* Broadcom BCM2033 without firmware */
	{ USB_DEVICE(0x0a5c, 0x2033), .driver_info = BTUSB_IGNORE },

	/* Broadcom BCM2045 devices */
	{ USB_DEVICE(0x0a5c, 0x2045), .driver_info = BTUSB_BCM2045 },

	/* Atheros 3011 with sflash firmware */
	{ USB_DEVICE(0x0489, 0xe027), .driver_info = BTUSB_IGNORE },
	{ USB_DEVICE(0x0489, 0xe03d), .driver_info = BTUSB_IGNORE },
	{ USB_DEVICE(0x04f2, 0xaff1), .driver_info = BTUSB_IGNORE },
	{ USB_DEVICE(0x0930, 0x0215), .driver_info = BTUSB_IGNORE },
	{ USB_DEVICE(0x0cf3, 0x3002), .driver_info = BTUSB_IGNORE },
	{ USB_DEVICE(0x0cf3, 0xe019), .driver_info = BTUSB_IGNORE },
	{ USB_DEVICE(0x13d3, 0x3304), .driver_info = BTUSB_IGNORE },

	/* Atheros AR9285 Malbec with sflash firmware */
	{ USB_DEVICE(0x03f0, 0x311d), .driver_info = BTUSB_IGNORE },

	/* Atheros 3012 with sflash firmware */
	{ USB_DEVICE(0x0489, 0xe04d), .driver_info = BTUSB_ATH3012 },
	{ USB_DEVICE(0x0489, 0xe04e), .driver_info = BTUSB_ATH3012 },
	{ USB_DEVICE(0x0489, 0xe056), .driver_info = BTUSB_ATH3012 },
	{ USB_DEVICE(0x0489, 0xe057), .driver_info = BTUSB_ATH3012 },
	{ USB_DEVICE(0x0489, 0xe05f), .driver_info = BTUSB_ATH3012 },
	{ USB_DEVICE(0x0489, 0xe076), .driver_info = BTUSB_ATH3012 },
	{ USB_DEVICE(0x0489, 0xe078), .driver_info = BTUSB_ATH3012 },
	{ USB_DEVICE(0x0489, 0xe095), .driver_info = BTUSB_ATH3012 },
	{ USB_DEVICE(0x04c5, 0x1330), .driver_info = BTUSB_ATH3012 },
	{ USB_DEVICE(0x04ca, 0x3004), .driver_info = BTUSB_ATH3012 },
	{ USB_DEVICE(0x04ca, 0x3005), .driver_info = BTUSB_ATH3012 },
	{ USB_DEVICE(0x04ca, 0x3006), .driver_info = BTUSB_ATH3012 },
	{ USB_DEVICE(0x04ca, 0x3007), .driver_info = BTUSB_ATH3012 },
	{ USB_DEVICE(0x04ca, 0x3008), .driver_info = BTUSB_ATH3012 },
	{ USB_DEVICE(0x04ca, 0x300b), .driver_info = BTUSB_ATH3012 },
	{ USB_DEVICE(0x04ca, 0x300d), .driver_info = BTUSB_ATH3012 },
	{ USB_DEVICE(0x04ca, 0x300f), .driver_info = BTUSB_ATH3012 },
	{ USB_DEVICE(0x04ca, 0x3010), .driver_info = BTUSB_ATH3012 },
	{ USB_DEVICE(0x04ca, 0x3014), .driver_info = BTUSB_ATH3012 },
	{ USB_DEVICE(0x04ca, 0x3018), .driver_info = BTUSB_ATH3012 },
	{ USB_DEVICE(0x0930, 0x0219), .driver_info = BTUSB_ATH3012 },
	{ USB_DEVICE(0x0930, 0x021c), .driver_info = BTUSB_ATH3012 },
	{ USB_DEVICE(0x0930, 0x0220), .driver_info = BTUSB_ATH3012 },
	{ USB_DEVICE(0x0930, 0x0227), .driver_info = BTUSB_ATH3012 },
	{ USB_DEVICE(0x0b05, 0x17d0), .driver_info = BTUSB_ATH3012 },
	{ USB_DEVICE(0x0cf3, 0x0036), .driver_info = BTUSB_ATH3012 },
	{ USB_DEVICE(0x0cf3, 0x3004), .driver_info = BTUSB_ATH3012 },
	{ USB_DEVICE(0x0cf3, 0x3008), .driver_info = BTUSB_ATH3012 },
	{ USB_DEVICE(0x0cf3, 0x311d), .driver_info = BTUSB_ATH3012 },
	{ USB_DEVICE(0x0cf3, 0x311e), .driver_info = BTUSB_ATH3012 },
	{ USB_DEVICE(0x0cf3, 0x311f), .driver_info = BTUSB_ATH3012 },
	{ USB_DEVICE(0x0cf3, 0x3121), .driver_info = BTUSB_ATH3012 },
	{ USB_DEVICE(0x0cf3, 0x817a), .driver_info = BTUSB_ATH3012 },
	{ USB_DEVICE(0x0cf3, 0x817b), .driver_info = BTUSB_ATH3012 },
	{ USB_DEVICE(0x0cf3, 0xe003), .driver_info = BTUSB_ATH3012 },
	{ USB_DEVICE(0x0cf3, 0xe004), .driver_info = BTUSB_ATH3012 },
	{ USB_DEVICE(0x0cf3, 0xe005), .driver_info = BTUSB_ATH3012 },
	{ USB_DEVICE(0x0cf3, 0xe006), .driver_info = BTUSB_ATH3012 },
	{ USB_DEVICE(0x13d3, 0x3362), .driver_info = BTUSB_ATH3012 },
	{ USB_DEVICE(0x13d3, 0x3375), .driver_info = BTUSB_ATH3012 },
	{ USB_DEVICE(0x13d3, 0x3393), .driver_info = BTUSB_ATH3012 },
	{ USB_DEVICE(0x13d3, 0x3395), .driver_info = BTUSB_ATH3012 },
	{ USB_DEVICE(0x13d3, 0x3402), .driver_info = BTUSB_ATH3012 },
	{ USB_DEVICE(0x13d3, 0x3408), .driver_info = BTUSB_ATH3012 },
	{ USB_DEVICE(0x13d3, 0x3423), .driver_info = BTUSB_ATH3012 },
	{ USB_DEVICE(0x13d3, 0x3432), .driver_info = BTUSB_ATH3012 },
	{ USB_DEVICE(0x13d3, 0x3472), .driver_info = BTUSB_ATH3012 },
	{ USB_DEVICE(0x13d3, 0x3474), .driver_info = BTUSB_ATH3012 },
	{ USB_DEVICE(0x13d3, 0x3487), .driver_info = BTUSB_ATH3012 },
	{ USB_DEVICE(0x13d3, 0x3490), .driver_info = BTUSB_ATH3012 },

	/* Atheros AR5BBU12 with sflash firmware */
	{ USB_DEVICE(0x0489, 0xe02c), .driver_info = BTUSB_IGNORE },

	/* Atheros AR5BBU12 with sflash firmware */
	{ USB_DEVICE(0x0489, 0xe036), .driver_info = BTUSB_ATH3012 },
	{ USB_DEVICE(0x0489, 0xe03c), .driver_info = BTUSB_ATH3012 },

	/* QCA ROME chipset */
	{ USB_DEVICE(0x0cf3, 0x535b), .driver_info = BTUSB_QCA_ROME |
						     BTUSB_WIDEBAND_SPEECH },
	{ USB_DEVICE(0x0cf3, 0xe007), .driver_info = BTUSB_QCA_ROME |
						     BTUSB_WIDEBAND_SPEECH },
	{ USB_DEVICE(0x0cf3, 0xe009), .driver_info = BTUSB_QCA_ROME |
						     BTUSB_WIDEBAND_SPEECH },
	{ USB_DEVICE(0x0cf3, 0xe010), .driver_info = BTUSB_QCA_ROME |
						     BTUSB_WIDEBAND_SPEECH },
	{ USB_DEVICE(0x0cf3, 0xe300), .driver_info = BTUSB_QCA_ROME |
						     BTUSB_WIDEBAND_SPEECH },
	{ USB_DEVICE(0x0cf3, 0xe301), .driver_info = BTUSB_QCA_ROME |
						     BTUSB_WIDEBAND_SPEECH },
	{ USB_DEVICE(0x0cf3, 0xe360), .driver_info = BTUSB_QCA_ROME |
						     BTUSB_WIDEBAND_SPEECH },
	{ USB_DEVICE(0x0cf3, 0xe500), .driver_info = BTUSB_QCA_ROME |
						     BTUSB_WIDEBAND_SPEECH },
	{ USB_DEVICE(0x0489, 0xe092), .driver_info = BTUSB_QCA_ROME |
						     BTUSB_WIDEBAND_SPEECH },
	{ USB_DEVICE(0x0489, 0xe09f), .driver_info = BTUSB_QCA_ROME |
						     BTUSB_WIDEBAND_SPEECH },
	{ USB_DEVICE(0x0489, 0xe0a2), .driver_info = BTUSB_QCA_ROME |
						     BTUSB_WIDEBAND_SPEECH },
	{ USB_DEVICE(0x04ca, 0x3011), .driver_info = BTUSB_QCA_ROME |
						     BTUSB_WIDEBAND_SPEECH },
	{ USB_DEVICE(0x04ca, 0x3015), .driver_info = BTUSB_QCA_ROME |
						     BTUSB_WIDEBAND_SPEECH },
	{ USB_DEVICE(0x04ca, 0x3016), .driver_info = BTUSB_QCA_ROME |
						     BTUSB_WIDEBAND_SPEECH },
	{ USB_DEVICE(0x04ca, 0x301a), .driver_info = BTUSB_QCA_ROME |
						     BTUSB_WIDEBAND_SPEECH },
	{ USB_DEVICE(0x04ca, 0x3021), .driver_info = BTUSB_QCA_ROME |
						     BTUSB_WIDEBAND_SPEECH },
	{ USB_DEVICE(0x13d3, 0x3491), .driver_info = BTUSB_QCA_ROME |
						     BTUSB_WIDEBAND_SPEECH },
	{ USB_DEVICE(0x13d3, 0x3496), .driver_info = BTUSB_QCA_ROME |
						     BTUSB_WIDEBAND_SPEECH },
	{ USB_DEVICE(0x13d3, 0x3501), .driver_info = BTUSB_QCA_ROME |
						     BTUSB_WIDEBAND_SPEECH },

	/* QCA WCN6855 chipset */
	{ USB_DEVICE(0x0cf3, 0xe600), .driver_info = BTUSB_QCA_WCN6855 |
						     BTUSB_WIDEBAND_SPEECH },
	{ USB_DEVICE(0x0489, 0xe0cc), .driver_info = BTUSB_QCA_WCN6855 |
						     BTUSB_WIDEBAND_SPEECH },
	{ USB_DEVICE(0x0489, 0xe0d6), .driver_info = BTUSB_QCA_WCN6855 |
						     BTUSB_WIDEBAND_SPEECH },
	{ USB_DEVICE(0x0489, 0xe0e3), .driver_info = BTUSB_QCA_WCN6855 |
						     BTUSB_WIDEBAND_SPEECH },
	{ USB_DEVICE(0x10ab, 0x9309), .driver_info = BTUSB_QCA_WCN6855 |
						     BTUSB_WIDEBAND_SPEECH },
	{ USB_DEVICE(0x10ab, 0x9409), .driver_info = BTUSB_QCA_WCN6855 |
						     BTUSB_WIDEBAND_SPEECH },
	{ USB_DEVICE(0x0489, 0xe0d0), .driver_info = BTUSB_QCA_WCN6855 |
						     BTUSB_WIDEBAND_SPEECH },
	{ USB_DEVICE(0x10ab, 0x9108), .driver_info = BTUSB_QCA_WCN6855 |
						     BTUSB_WIDEBAND_SPEECH },
	{ USB_DEVICE(0x10ab, 0x9109), .driver_info = BTUSB_QCA_WCN6855 |
						     BTUSB_WIDEBAND_SPEECH },
	{ USB_DEVICE(0x10ab, 0x9208), .driver_info = BTUSB_QCA_WCN6855 |
						     BTUSB_WIDEBAND_SPEECH },
	{ USB_DEVICE(0x10ab, 0x9209), .driver_info = BTUSB_QCA_WCN6855 |
						     BTUSB_WIDEBAND_SPEECH },
	{ USB_DEVICE(0x10ab, 0x9308), .driver_info = BTUSB_QCA_WCN6855 |
						     BTUSB_WIDEBAND_SPEECH },
	{ USB_DEVICE(0x10ab, 0x9408), .driver_info = BTUSB_QCA_WCN6855 |
						     BTUSB_WIDEBAND_SPEECH },
	{ USB_DEVICE(0x10ab, 0x9508), .driver_info = BTUSB_QCA_WCN6855 |
						     BTUSB_WIDEBAND_SPEECH },
	{ USB_DEVICE(0x10ab, 0x9509), .driver_info = BTUSB_QCA_WCN6855 |
						     BTUSB_WIDEBAND_SPEECH },
	{ USB_DEVICE(0x10ab, 0x9608), .driver_info = BTUSB_QCA_WCN6855 |
						     BTUSB_WIDEBAND_SPEECH },
	{ USB_DEVICE(0x10ab, 0x9609), .driver_info = BTUSB_QCA_WCN6855 |
						     BTUSB_WIDEBAND_SPEECH },
	{ USB_DEVICE(0x10ab, 0x9f09), .driver_info = BTUSB_QCA_WCN6855 |
						     BTUSB_WIDEBAND_SPEECH },
	{ USB_DEVICE(0x04ca, 0x3022), .driver_info = BTUSB_QCA_WCN6855 |
						     BTUSB_WIDEBAND_SPEECH },
	{ USB_DEVICE(0x0489, 0xe0c7), .driver_info = BTUSB_QCA_WCN6855 |
						     BTUSB_WIDEBAND_SPEECH },
	{ USB_DEVICE(0x0489, 0xe0c9), .driver_info = BTUSB_QCA_WCN6855 |
						     BTUSB_WIDEBAND_SPEECH },
	{ USB_DEVICE(0x0489, 0xe0ca), .driver_info = BTUSB_QCA_WCN6855 |
						     BTUSB_WIDEBAND_SPEECH },
	{ USB_DEVICE(0x0489, 0xe0cb), .driver_info = BTUSB_QCA_WCN6855 |
						     BTUSB_WIDEBAND_SPEECH },
	{ USB_DEVICE(0x0489, 0xe0ce), .driver_info = BTUSB_QCA_WCN6855 |
						     BTUSB_WIDEBAND_SPEECH },
	{ USB_DEVICE(0x0489, 0xe0de), .driver_info = BTUSB_QCA_WCN6855 |
						     BTUSB_WIDEBAND_SPEECH },
	{ USB_DEVICE(0x0489, 0xe0df), .driver_info = BTUSB_QCA_WCN6855 |
						     BTUSB_WIDEBAND_SPEECH },
	{ USB_DEVICE(0x0489, 0xe0e1), .driver_info = BTUSB_QCA_WCN6855 |
						     BTUSB_WIDEBAND_SPEECH },
	{ USB_DEVICE(0x0489, 0xe0ea), .driver_info = BTUSB_QCA_WCN6855 |
						     BTUSB_WIDEBAND_SPEECH },
	{ USB_DEVICE(0x0489, 0xe0ec), .driver_info = BTUSB_QCA_WCN6855 |
						     BTUSB_WIDEBAND_SPEECH },
	{ USB_DEVICE(0x04ca, 0x3023), .driver_info = BTUSB_QCA_WCN6855 |
						     BTUSB_WIDEBAND_SPEECH },
	{ USB_DEVICE(0x04ca, 0x3024), .driver_info = BTUSB_QCA_WCN6855 |
						     BTUSB_WIDEBAND_SPEECH },
	{ USB_DEVICE(0x04ca, 0x3a22), .driver_info = BTUSB_QCA_WCN6855 |
						     BTUSB_WIDEBAND_SPEECH },
	{ USB_DEVICE(0x04ca, 0x3a24), .driver_info = BTUSB_QCA_WCN6855 |
						     BTUSB_WIDEBAND_SPEECH },
	{ USB_DEVICE(0x04ca, 0x3a26), .driver_info = BTUSB_QCA_WCN6855 |
						     BTUSB_WIDEBAND_SPEECH },
	{ USB_DEVICE(0x04ca, 0x3a27), .driver_info = BTUSB_QCA_WCN6855 |
						     BTUSB_WIDEBAND_SPEECH },

	/* QCA WCN785x chipset */
	{ USB_DEVICE(0x0cf3, 0xe700), .driver_info = BTUSB_QCA_WCN6855 |
						     BTUSB_WIDEBAND_SPEECH },

	/* Broadcom BCM2035 */
	{ USB_DEVICE(0x0a5c, 0x2009), .driver_info = BTUSB_BCM92035 },
	{ USB_DEVICE(0x0a5c, 0x200a), .driver_info = BTUSB_WRONG_SCO_MTU },
	{ USB_DEVICE(0x0a5c, 0x2035), .driver_info = BTUSB_WRONG_SCO_MTU },

	/* Broadcom BCM2045 */
	{ USB_DEVICE(0x0a5c, 0x2039), .driver_info = BTUSB_WRONG_SCO_MTU },
	{ USB_DEVICE(0x0a5c, 0x2101), .driver_info = BTUSB_WRONG_SCO_MTU },

	/* IBM/Lenovo ThinkPad with Broadcom chip */
	{ USB_DEVICE(0x0a5c, 0x201e), .driver_info = BTUSB_WRONG_SCO_MTU },
	{ USB_DEVICE(0x0a5c, 0x2110), .driver_info = BTUSB_WRONG_SCO_MTU },

	/* HP laptop with Broadcom chip */
	{ USB_DEVICE(0x03f0, 0x171d), .driver_info = BTUSB_WRONG_SCO_MTU },

	/* Dell laptop with Broadcom chip */
	{ USB_DEVICE(0x413c, 0x8126), .driver_info = BTUSB_WRONG_SCO_MTU },

	/* Dell Wireless 370 and 410 devices */
	{ USB_DEVICE(0x413c, 0x8152), .driver_info = BTUSB_WRONG_SCO_MTU },
	{ USB_DEVICE(0x413c, 0x8156), .driver_info = BTUSB_WRONG_SCO_MTU },

	/* Belkin F8T012 and F8T013 devices */
	{ USB_DEVICE(0x050d, 0x0012), .driver_info = BTUSB_WRONG_SCO_MTU },
	{ USB_DEVICE(0x050d, 0x0013), .driver_info = BTUSB_WRONG_SCO_MTU },

	/* Asus WL-BTD202 device */
	{ USB_DEVICE(0x0b05, 0x1715), .driver_info = BTUSB_WRONG_SCO_MTU },

	/* Kensington Bluetooth USB adapter */
	{ USB_DEVICE(0x047d, 0x105e), .driver_info = BTUSB_WRONG_SCO_MTU },

	/* RTX Telecom based adapters with buggy SCO support */
	{ USB_DEVICE(0x0400, 0x0807), .driver_info = BTUSB_BROKEN_ISOC },
	{ USB_DEVICE(0x0400, 0x080a), .driver_info = BTUSB_BROKEN_ISOC },

	/* CONWISE Technology based adapters with buggy SCO support */
	{ USB_DEVICE(0x0e5e, 0x6622),
	  .driver_info = BTUSB_BROKEN_ISOC | BTUSB_CW6622},

	/* Roper Class 1 Bluetooth Dongle (Silicon Wave based) */
	{ USB_DEVICE(0x1310, 0x0001), .driver_info = BTUSB_SWAVE },

	/* Digianswer devices */
	{ USB_DEVICE(0x08fd, 0x0001), .driver_info = BTUSB_DIGIANSWER },
	{ USB_DEVICE(0x08fd, 0x0002), .driver_info = BTUSB_IGNORE },

	/* CSR BlueCore Bluetooth Sniffer */
	{ USB_DEVICE(0x0a12, 0x0002),
	  .driver_info = BTUSB_SNIFFER | BTUSB_BROKEN_ISOC },

	/* Frontline ComProbe Bluetooth Sniffer */
	{ USB_DEVICE(0x16d3, 0x0002),
	  .driver_info = BTUSB_SNIFFER | BTUSB_BROKEN_ISOC },

	/* Marvell Bluetooth devices */
	{ USB_DEVICE(0x1286, 0x2044), .driver_info = BTUSB_MARVELL },
	{ USB_DEVICE(0x1286, 0x2046), .driver_info = BTUSB_MARVELL },
	{ USB_DEVICE(0x1286, 0x204e), .driver_info = BTUSB_MARVELL },

	/* Intel Bluetooth devices */
	{ USB_DEVICE(0x8087, 0x0025), .driver_info = BTUSB_INTEL_COMBINED },
	{ USB_DEVICE(0x8087, 0x0026), .driver_info = BTUSB_INTEL_COMBINED },
	{ USB_DEVICE(0x8087, 0x0029), .driver_info = BTUSB_INTEL_COMBINED },
	{ USB_DEVICE(0x8087, 0x0032), .driver_info = BTUSB_INTEL_COMBINED },
	{ USB_DEVICE(0x8087, 0x0033), .driver_info = BTUSB_INTEL_COMBINED },
	{ USB_DEVICE(0x8087, 0x0035), .driver_info = BTUSB_INTEL_COMBINED },
	{ USB_DEVICE(0x8087, 0x0036), .driver_info = BTUSB_INTEL_COMBINED },
<<<<<<< HEAD
	{ USB_DEVICE(0x8087, 0x0038), .driver_info = BTUSB_INTEL_COMBINED },
=======
	{ USB_DEVICE(0x8087, 0x0037), .driver_info = BTUSB_INTEL_COMBINED },
	{ USB_DEVICE(0x8087, 0x0038), .driver_info = BTUSB_INTEL_COMBINED },
	{ USB_DEVICE(0x8087, 0x0039), .driver_info = BTUSB_INTEL_COMBINED },
>>>>>>> 2d5404ca
	{ USB_DEVICE(0x8087, 0x07da), .driver_info = BTUSB_CSR },
	{ USB_DEVICE(0x8087, 0x07dc), .driver_info = BTUSB_INTEL_COMBINED |
						     BTUSB_INTEL_NO_WBS_SUPPORT |
						     BTUSB_INTEL_BROKEN_INITIAL_NCMD |
						     BTUSB_INTEL_BROKEN_SHUTDOWN_LED },
	{ USB_DEVICE(0x8087, 0x0a2a), .driver_info = BTUSB_INTEL_COMBINED |
						     BTUSB_INTEL_NO_WBS_SUPPORT |
						     BTUSB_INTEL_BROKEN_SHUTDOWN_LED },
	{ USB_DEVICE(0x8087, 0x0a2b), .driver_info = BTUSB_INTEL_COMBINED },
	{ USB_DEVICE(0x8087, 0x0aa7), .driver_info = BTUSB_INTEL_COMBINED |
						     BTUSB_INTEL_BROKEN_SHUTDOWN_LED },
	{ USB_DEVICE(0x8087, 0x0aaa), .driver_info = BTUSB_INTEL_COMBINED },

	/* Other Intel Bluetooth devices */
	{ USB_VENDOR_AND_INTERFACE_INFO(0x8087, 0xe0, 0x01, 0x01),
	  .driver_info = BTUSB_IGNORE },

	/* Realtek 8821CE Bluetooth devices */
	{ USB_DEVICE(0x13d3, 0x3529), .driver_info = BTUSB_REALTEK |
						     BTUSB_WIDEBAND_SPEECH },

	/* Realtek 8822CE Bluetooth devices */
	{ USB_DEVICE(0x0bda, 0xb00c), .driver_info = BTUSB_REALTEK |
						     BTUSB_WIDEBAND_SPEECH },
	{ USB_DEVICE(0x0bda, 0xc822), .driver_info = BTUSB_REALTEK |
						     BTUSB_WIDEBAND_SPEECH },

	/* Realtek 8822CU Bluetooth devices */
	{ USB_DEVICE(0x13d3, 0x3549), .driver_info = BTUSB_REALTEK |
						     BTUSB_WIDEBAND_SPEECH },

	/* Realtek 8852AE Bluetooth devices */
	{ USB_DEVICE(0x0bda, 0x2852), .driver_info = BTUSB_REALTEK |
						     BTUSB_WIDEBAND_SPEECH },
	{ USB_DEVICE(0x0bda, 0xc852), .driver_info = BTUSB_REALTEK |
						     BTUSB_WIDEBAND_SPEECH },
	{ USB_DEVICE(0x0bda, 0x385a), .driver_info = BTUSB_REALTEK |
						     BTUSB_WIDEBAND_SPEECH },
	{ USB_DEVICE(0x0bda, 0x4852), .driver_info = BTUSB_REALTEK |
						     BTUSB_WIDEBAND_SPEECH },
	{ USB_DEVICE(0x04c5, 0x165c), .driver_info = BTUSB_REALTEK |
						     BTUSB_WIDEBAND_SPEECH },
	{ USB_DEVICE(0x04ca, 0x4006), .driver_info = BTUSB_REALTEK |
						     BTUSB_WIDEBAND_SPEECH },
	{ USB_DEVICE(0x0cb8, 0xc549), .driver_info = BTUSB_REALTEK |
						     BTUSB_WIDEBAND_SPEECH },

	/* Realtek 8852CE Bluetooth devices */
	{ USB_DEVICE(0x04ca, 0x4007), .driver_info = BTUSB_REALTEK |
						     BTUSB_WIDEBAND_SPEECH },
	{ USB_DEVICE(0x04c5, 0x1675), .driver_info = BTUSB_REALTEK |
						     BTUSB_WIDEBAND_SPEECH },
	{ USB_DEVICE(0x0cb8, 0xc558), .driver_info = BTUSB_REALTEK |
						     BTUSB_WIDEBAND_SPEECH },
	{ USB_DEVICE(0x13d3, 0x3587), .driver_info = BTUSB_REALTEK |
						     BTUSB_WIDEBAND_SPEECH },
	{ USB_DEVICE(0x13d3, 0x3586), .driver_info = BTUSB_REALTEK |
						     BTUSB_WIDEBAND_SPEECH },
	{ USB_DEVICE(0x13d3, 0x3592), .driver_info = BTUSB_REALTEK |
						     BTUSB_WIDEBAND_SPEECH },
	{ USB_DEVICE(0x0489, 0xe122), .driver_info = BTUSB_REALTEK |
						     BTUSB_WIDEBAND_SPEECH },

	/* Realtek 8852BE Bluetooth devices */
	{ USB_DEVICE(0x0cb8, 0xc559), .driver_info = BTUSB_REALTEK |
						     BTUSB_WIDEBAND_SPEECH },
	{ USB_DEVICE(0x0bda, 0x4853), .driver_info = BTUSB_REALTEK |
						     BTUSB_WIDEBAND_SPEECH },
	{ USB_DEVICE(0x0bda, 0x887b), .driver_info = BTUSB_REALTEK |
						     BTUSB_WIDEBAND_SPEECH },
	{ USB_DEVICE(0x0bda, 0xb85b), .driver_info = BTUSB_REALTEK |
						     BTUSB_WIDEBAND_SPEECH },
	{ USB_DEVICE(0x13d3, 0x3570), .driver_info = BTUSB_REALTEK |
						     BTUSB_WIDEBAND_SPEECH },
	{ USB_DEVICE(0x13d3, 0x3571), .driver_info = BTUSB_REALTEK |
						     BTUSB_WIDEBAND_SPEECH },
	{ USB_DEVICE(0x13d3, 0x3572), .driver_info = BTUSB_REALTEK |
						     BTUSB_WIDEBAND_SPEECH },
	{ USB_DEVICE(0x13d3, 0x3591), .driver_info = BTUSB_REALTEK |
						     BTUSB_WIDEBAND_SPEECH },
	{ USB_DEVICE(0x0489, 0xe125), .driver_info = BTUSB_REALTEK |
						     BTUSB_WIDEBAND_SPEECH },
<<<<<<< HEAD
=======

	/* Realtek 8852BT/8852BE-VT Bluetooth devices */
	{ USB_DEVICE(0x0bda, 0x8520), .driver_info = BTUSB_REALTEK |
						     BTUSB_WIDEBAND_SPEECH },

	/* Realtek 8922AE Bluetooth devices */
	{ USB_DEVICE(0x0bda, 0x8922), .driver_info = BTUSB_REALTEK |
						     BTUSB_WIDEBAND_SPEECH },
	{ USB_DEVICE(0x13d3, 0x3617), .driver_info = BTUSB_REALTEK |
						     BTUSB_WIDEBAND_SPEECH },
	{ USB_DEVICE(0x13d3, 0x3616), .driver_info = BTUSB_REALTEK |
						     BTUSB_WIDEBAND_SPEECH },
	{ USB_DEVICE(0x0489, 0xe130), .driver_info = BTUSB_REALTEK |
						     BTUSB_WIDEBAND_SPEECH },
>>>>>>> 2d5404ca

	/* Realtek Bluetooth devices */
	{ USB_VENDOR_AND_INTERFACE_INFO(0x0bda, 0xe0, 0x01, 0x01),
	  .driver_info = BTUSB_REALTEK },

	/* MediaTek Bluetooth devices */
	{ USB_VENDOR_AND_INTERFACE_INFO(0x0e8d, 0xe0, 0x01, 0x01),
	  .driver_info = BTUSB_MEDIATEK |
			 BTUSB_WIDEBAND_SPEECH },

	/* Additional MediaTek MT7615E Bluetooth devices */
	{ USB_DEVICE(0x13d3, 0x3560), .driver_info = BTUSB_MEDIATEK},

	/* Additional MediaTek MT7663 Bluetooth devices */
	{ USB_DEVICE(0x043e, 0x310c), .driver_info = BTUSB_MEDIATEK |
						     BTUSB_WIDEBAND_SPEECH },
	{ USB_DEVICE(0x04ca, 0x3801), .driver_info = BTUSB_MEDIATEK |
						     BTUSB_WIDEBAND_SPEECH },

	/* Additional MediaTek MT7668 Bluetooth devices */
	{ USB_DEVICE(0x043e, 0x3109), .driver_info = BTUSB_MEDIATEK |
						     BTUSB_WIDEBAND_SPEECH },

	/* Additional MediaTek MT7921 Bluetooth devices */
	{ USB_DEVICE(0x0489, 0xe0c8), .driver_info = BTUSB_MEDIATEK |
						     BTUSB_WIDEBAND_SPEECH },
	{ USB_DEVICE(0x0489, 0xe0cd), .driver_info = BTUSB_MEDIATEK |
						     BTUSB_WIDEBAND_SPEECH },
	{ USB_DEVICE(0x0489, 0xe0e0), .driver_info = BTUSB_MEDIATEK |
						     BTUSB_WIDEBAND_SPEECH },
	{ USB_DEVICE(0x0489, 0xe0f2), .driver_info = BTUSB_MEDIATEK |
						     BTUSB_WIDEBAND_SPEECH },
	{ USB_DEVICE(0x04ca, 0x3802), .driver_info = BTUSB_MEDIATEK |
						     BTUSB_WIDEBAND_SPEECH },
	{ USB_DEVICE(0x0e8d, 0x0608), .driver_info = BTUSB_MEDIATEK |
						     BTUSB_WIDEBAND_SPEECH },
	{ USB_DEVICE(0x13d3, 0x3563), .driver_info = BTUSB_MEDIATEK |
						     BTUSB_WIDEBAND_SPEECH },
	{ USB_DEVICE(0x13d3, 0x3564), .driver_info = BTUSB_MEDIATEK |
						     BTUSB_WIDEBAND_SPEECH },
	{ USB_DEVICE(0x13d3, 0x3567), .driver_info = BTUSB_MEDIATEK |
						     BTUSB_WIDEBAND_SPEECH },
	{ USB_DEVICE(0x13d3, 0x3578), .driver_info = BTUSB_MEDIATEK |
						     BTUSB_WIDEBAND_SPEECH },
	{ USB_DEVICE(0x13d3, 0x3583), .driver_info = BTUSB_MEDIATEK |
						     BTUSB_WIDEBAND_SPEECH },
	{ USB_DEVICE(0x13d3, 0x3606), .driver_info = BTUSB_MEDIATEK |
						     BTUSB_WIDEBAND_SPEECH },

	/* MediaTek MT7922 Bluetooth devices */
	{ USB_DEVICE(0x13d3, 0x3585), .driver_info = BTUSB_MEDIATEK |
						     BTUSB_WIDEBAND_SPEECH },

	/* MediaTek MT7922A Bluetooth devices */
	{ USB_DEVICE(0x0489, 0xe0d8), .driver_info = BTUSB_MEDIATEK |
						     BTUSB_WIDEBAND_SPEECH },
	{ USB_DEVICE(0x0489, 0xe0d9), .driver_info = BTUSB_MEDIATEK |
<<<<<<< HEAD
						     BTUSB_WIDEBAND_SPEECH |
						     BTUSB_VALID_LE_STATES },
	{ USB_DEVICE(0x0489, 0xe0f5), .driver_info = BTUSB_MEDIATEK |
						     BTUSB_WIDEBAND_SPEECH |
						     BTUSB_VALID_LE_STATES },
	{ USB_DEVICE(0x13d3, 0x3568), .driver_info = BTUSB_MEDIATEK |
						     BTUSB_WIDEBAND_SPEECH |
						     BTUSB_VALID_LE_STATES },
=======
						     BTUSB_WIDEBAND_SPEECH },
>>>>>>> 2d5404ca
	{ USB_DEVICE(0x0489, 0xe0e2), .driver_info = BTUSB_MEDIATEK |
						     BTUSB_WIDEBAND_SPEECH },
	{ USB_DEVICE(0x0489, 0xe0e4), .driver_info = BTUSB_MEDIATEK |
<<<<<<< HEAD
						     BTUSB_WIDEBAND_SPEECH |
						     BTUSB_VALID_LE_STATES },
	{ USB_DEVICE(0x0489, 0xe0f1), .driver_info = BTUSB_MEDIATEK |
						     BTUSB_WIDEBAND_SPEECH |
						     BTUSB_VALID_LE_STATES },
	{ USB_DEVICE(0x0489, 0xe0f2), .driver_info = BTUSB_MEDIATEK |
						     BTUSB_WIDEBAND_SPEECH |
						     BTUSB_VALID_LE_STATES },
	{ USB_DEVICE(0x0489, 0xe0f5), .driver_info = BTUSB_MEDIATEK |
						     BTUSB_WIDEBAND_SPEECH |
						     BTUSB_VALID_LE_STATES },
	{ USB_DEVICE(0x0489, 0xe0f6), .driver_info = BTUSB_MEDIATEK |
						     BTUSB_WIDEBAND_SPEECH |
						     BTUSB_VALID_LE_STATES },
	{ USB_DEVICE(0x0489, 0xe102), .driver_info = BTUSB_MEDIATEK |
						     BTUSB_WIDEBAND_SPEECH |
						     BTUSB_VALID_LE_STATES },
	{ USB_DEVICE(0x04ca, 0x3804), .driver_info = BTUSB_MEDIATEK |
						     BTUSB_WIDEBAND_SPEECH |
						     BTUSB_VALID_LE_STATES },
=======
						     BTUSB_WIDEBAND_SPEECH },
	{ USB_DEVICE(0x0489, 0xe0f1), .driver_info = BTUSB_MEDIATEK |
						     BTUSB_WIDEBAND_SPEECH },
	{ USB_DEVICE(0x0489, 0xe0f2), .driver_info = BTUSB_MEDIATEK |
						     BTUSB_WIDEBAND_SPEECH },
	{ USB_DEVICE(0x0489, 0xe0f5), .driver_info = BTUSB_MEDIATEK |
						     BTUSB_WIDEBAND_SPEECH },
	{ USB_DEVICE(0x0489, 0xe0f6), .driver_info = BTUSB_MEDIATEK |
						     BTUSB_WIDEBAND_SPEECH },
	{ USB_DEVICE(0x0489, 0xe102), .driver_info = BTUSB_MEDIATEK |
						     BTUSB_WIDEBAND_SPEECH },
	{ USB_DEVICE(0x04ca, 0x3804), .driver_info = BTUSB_MEDIATEK |
						     BTUSB_WIDEBAND_SPEECH },
	{ USB_DEVICE(0x04ca, 0x38e4), .driver_info = BTUSB_MEDIATEK |
						     BTUSB_WIDEBAND_SPEECH },
	{ USB_DEVICE(0x13d3, 0x3568), .driver_info = BTUSB_MEDIATEK |
						     BTUSB_WIDEBAND_SPEECH },
	{ USB_DEVICE(0x13d3, 0x3605), .driver_info = BTUSB_MEDIATEK |
						     BTUSB_WIDEBAND_SPEECH },
	{ USB_DEVICE(0x13d3, 0x3607), .driver_info = BTUSB_MEDIATEK |
						     BTUSB_WIDEBAND_SPEECH },
	{ USB_DEVICE(0x13d3, 0x3614), .driver_info = BTUSB_MEDIATEK |
						     BTUSB_WIDEBAND_SPEECH },
	{ USB_DEVICE(0x13d3, 0x3615), .driver_info = BTUSB_MEDIATEK |
						     BTUSB_WIDEBAND_SPEECH },
	{ USB_DEVICE(0x35f5, 0x7922), .driver_info = BTUSB_MEDIATEK |
						     BTUSB_WIDEBAND_SPEECH },

	/* Additional MediaTek MT7925 Bluetooth devices */
	{ USB_DEVICE(0x0489, 0xe113), .driver_info = BTUSB_MEDIATEK |
						     BTUSB_WIDEBAND_SPEECH },
	{ USB_DEVICE(0x0489, 0xe118), .driver_info = BTUSB_MEDIATEK |
						     BTUSB_WIDEBAND_SPEECH },
	{ USB_DEVICE(0x0489, 0xe11e), .driver_info = BTUSB_MEDIATEK |
						     BTUSB_WIDEBAND_SPEECH },
	{ USB_DEVICE(0x13d3, 0x3602), .driver_info = BTUSB_MEDIATEK |
						     BTUSB_WIDEBAND_SPEECH },
	{ USB_DEVICE(0x13d3, 0x3603), .driver_info = BTUSB_MEDIATEK |
						     BTUSB_WIDEBAND_SPEECH },
	{ USB_DEVICE(0x13d3, 0x3604), .driver_info = BTUSB_MEDIATEK |
						     BTUSB_WIDEBAND_SPEECH },
	{ USB_DEVICE(0x13d3, 0x3608), .driver_info = BTUSB_MEDIATEK |
						     BTUSB_WIDEBAND_SPEECH },
>>>>>>> 2d5404ca

	/* Additional Realtek 8723AE Bluetooth devices */
	{ USB_DEVICE(0x0930, 0x021d), .driver_info = BTUSB_REALTEK },
	{ USB_DEVICE(0x13d3, 0x3394), .driver_info = BTUSB_REALTEK },

	/* Additional Realtek 8723BE Bluetooth devices */
	{ USB_DEVICE(0x0489, 0xe085), .driver_info = BTUSB_REALTEK },
	{ USB_DEVICE(0x0489, 0xe08b), .driver_info = BTUSB_REALTEK },
	{ USB_DEVICE(0x04f2, 0xb49f), .driver_info = BTUSB_REALTEK },
	{ USB_DEVICE(0x13d3, 0x3410), .driver_info = BTUSB_REALTEK },
	{ USB_DEVICE(0x13d3, 0x3416), .driver_info = BTUSB_REALTEK },
	{ USB_DEVICE(0x13d3, 0x3459), .driver_info = BTUSB_REALTEK },
	{ USB_DEVICE(0x13d3, 0x3494), .driver_info = BTUSB_REALTEK },

	/* Additional Realtek 8723BU Bluetooth devices */
	{ USB_DEVICE(0x7392, 0xa611), .driver_info = BTUSB_REALTEK },

	/* Additional Realtek 8723DE Bluetooth devices */
	{ USB_DEVICE(0x0bda, 0xb009), .driver_info = BTUSB_REALTEK },
	{ USB_DEVICE(0x2ff8, 0xb011), .driver_info = BTUSB_REALTEK },

	/* Additional Realtek 8761BUV Bluetooth devices */
	{ USB_DEVICE(0x2357, 0x0604), .driver_info = BTUSB_REALTEK |
						     BTUSB_WIDEBAND_SPEECH },
	{ USB_DEVICE(0x0b05, 0x190e), .driver_info = BTUSB_REALTEK |
	  					     BTUSB_WIDEBAND_SPEECH },
	{ USB_DEVICE(0x2550, 0x8761), .driver_info = BTUSB_REALTEK |
						     BTUSB_WIDEBAND_SPEECH },
	{ USB_DEVICE(0x0bda, 0x8771), .driver_info = BTUSB_REALTEK |
						     BTUSB_WIDEBAND_SPEECH },
	{ USB_DEVICE(0x6655, 0x8771), .driver_info = BTUSB_REALTEK |
						     BTUSB_WIDEBAND_SPEECH },
	{ USB_DEVICE(0x7392, 0xc611), .driver_info = BTUSB_REALTEK |
						     BTUSB_WIDEBAND_SPEECH },
	{ USB_DEVICE(0x2b89, 0x8761), .driver_info = BTUSB_REALTEK |
						     BTUSB_WIDEBAND_SPEECH },

	/* Additional Realtek 8821AE Bluetooth devices */
	{ USB_DEVICE(0x0b05, 0x17dc), .driver_info = BTUSB_REALTEK },
	{ USB_DEVICE(0x13d3, 0x3414), .driver_info = BTUSB_REALTEK },
	{ USB_DEVICE(0x13d3, 0x3458), .driver_info = BTUSB_REALTEK },
	{ USB_DEVICE(0x13d3, 0x3461), .driver_info = BTUSB_REALTEK },
	{ USB_DEVICE(0x13d3, 0x3462), .driver_info = BTUSB_REALTEK },

	/* Additional Realtek 8822BE Bluetooth devices */
	{ USB_DEVICE(0x13d3, 0x3526), .driver_info = BTUSB_REALTEK },
	{ USB_DEVICE(0x0b05, 0x185c), .driver_info = BTUSB_REALTEK },

	/* Additional Realtek 8822CE Bluetooth devices */
	{ USB_DEVICE(0x04ca, 0x4005), .driver_info = BTUSB_REALTEK |
						     BTUSB_WIDEBAND_SPEECH },
	{ USB_DEVICE(0x04c5, 0x161f), .driver_info = BTUSB_REALTEK |
						     BTUSB_WIDEBAND_SPEECH },
	{ USB_DEVICE(0x0b05, 0x18ef), .driver_info = BTUSB_REALTEK |
						     BTUSB_WIDEBAND_SPEECH },
	{ USB_DEVICE(0x13d3, 0x3548), .driver_info = BTUSB_REALTEK |
						     BTUSB_WIDEBAND_SPEECH },
	{ USB_DEVICE(0x13d3, 0x3549), .driver_info = BTUSB_REALTEK |
						     BTUSB_WIDEBAND_SPEECH },
	{ USB_DEVICE(0x13d3, 0x3553), .driver_info = BTUSB_REALTEK |
						     BTUSB_WIDEBAND_SPEECH },
	{ USB_DEVICE(0x13d3, 0x3555), .driver_info = BTUSB_REALTEK |
						     BTUSB_WIDEBAND_SPEECH },
	{ USB_DEVICE(0x2ff8, 0x3051), .driver_info = BTUSB_REALTEK |
						     BTUSB_WIDEBAND_SPEECH },
	{ USB_DEVICE(0x1358, 0xc123), .driver_info = BTUSB_REALTEK |
						     BTUSB_WIDEBAND_SPEECH },
	{ USB_DEVICE(0x0bda, 0xc123), .driver_info = BTUSB_REALTEK |
						     BTUSB_WIDEBAND_SPEECH },
	{ USB_DEVICE(0x0cb5, 0xc547), .driver_info = BTUSB_REALTEK |
						     BTUSB_WIDEBAND_SPEECH },

	/* Actions Semiconductor ATS2851 based devices */
	{ USB_DEVICE(0x10d7, 0xb012), .driver_info = BTUSB_ACTIONS_SEMI },

	/* Silicon Wave based devices */
	{ USB_DEVICE(0x0c10, 0x0000), .driver_info = BTUSB_SWAVE },

	{ }	/* Terminating entry */
};

/* The Bluetooth USB module build into some devices needs to be reset on resume,
 * this is a problem with the platform (likely shutting off all power) not with
 * the module itself. So we use a DMI list to match known broken platforms.
 */
static const struct dmi_system_id btusb_needs_reset_resume_table[] = {
	{
		/* Dell OptiPlex 3060 (QCA ROME device 0cf3:e007) */
		.matches = {
			DMI_MATCH(DMI_SYS_VENDOR, "Dell Inc."),
			DMI_MATCH(DMI_PRODUCT_NAME, "OptiPlex 3060"),
		},
	},
	{
		/* Dell XPS 9360 (QCA ROME device 0cf3:e300) */
		.matches = {
			DMI_MATCH(DMI_SYS_VENDOR, "Dell Inc."),
			DMI_MATCH(DMI_PRODUCT_NAME, "XPS 13 9360"),
		},
	},
	{
		/* Dell Inspiron 5565 (QCA ROME device 0cf3:e009) */
		.matches = {
			DMI_MATCH(DMI_SYS_VENDOR, "Dell Inc."),
			DMI_MATCH(DMI_PRODUCT_NAME, "Inspiron 5565"),
		},
	},
	{}
};

struct qca_dump_info {
	/* fields for dump collection */
	u16 id_vendor;
	u16 id_product;
	u32 fw_version;
	u32 controller_id;
	u32 ram_dump_size;
	u16 ram_dump_seqno;
};

#define BTUSB_MAX_ISOC_FRAMES	10

#define BTUSB_INTR_RUNNING	0
#define BTUSB_BULK_RUNNING	1
#define BTUSB_ISOC_RUNNING	2
#define BTUSB_SUSPENDING	3
#define BTUSB_DID_ISO_RESUME	4
#define BTUSB_BOOTLOADER	5
#define BTUSB_DOWNLOADING	6
#define BTUSB_FIRMWARE_LOADED	7
#define BTUSB_FIRMWARE_FAILED	8
#define BTUSB_BOOTING		9
#define BTUSB_DIAG_RUNNING	10
#define BTUSB_OOB_WAKE_ENABLED	11
#define BTUSB_HW_RESET_ACTIVE	12
#define BTUSB_TX_WAIT_VND_EVT	13
#define BTUSB_WAKEUP_AUTOSUSPEND	14
#define BTUSB_USE_ALT3_FOR_WBS	15
#define BTUSB_ALT6_CONTINUOUS_TX	16
#define BTUSB_HW_SSR_ACTIVE	17

struct btusb_data {
	struct hci_dev       *hdev;
	struct usb_device    *udev;
	struct usb_interface *intf;
	struct usb_interface *isoc;
	struct usb_interface *diag;
	unsigned isoc_ifnum;

	unsigned long flags;

	bool poll_sync;
	int intr_interval;
	struct work_struct  work;
	struct work_struct  waker;
	struct delayed_work rx_work;

	struct sk_buff_head acl_q;

	struct usb_anchor deferred;
	struct usb_anchor tx_anchor;
	int tx_in_flight;
	spinlock_t txlock;

	struct usb_anchor intr_anchor;
	struct usb_anchor bulk_anchor;
	struct usb_anchor isoc_anchor;
	struct usb_anchor diag_anchor;
	struct usb_anchor ctrl_anchor;
	spinlock_t rxlock;

	struct sk_buff *evt_skb;
	struct sk_buff *acl_skb;
	struct sk_buff *sco_skb;

	struct usb_endpoint_descriptor *intr_ep;
	struct usb_endpoint_descriptor *bulk_tx_ep;
	struct usb_endpoint_descriptor *bulk_rx_ep;
	struct usb_endpoint_descriptor *isoc_tx_ep;
	struct usb_endpoint_descriptor *isoc_rx_ep;
	struct usb_endpoint_descriptor *diag_tx_ep;
	struct usb_endpoint_descriptor *diag_rx_ep;

	struct gpio_desc *reset_gpio;

	__u8 cmdreq_type;
	__u8 cmdreq;

	unsigned int sco_num;
	unsigned int air_mode;
	bool usb_alt6_packet_flow;
	int isoc_altsetting;
	int suspend_count;

	int (*recv_event)(struct hci_dev *hdev, struct sk_buff *skb);
	int (*recv_acl)(struct hci_dev *hdev, struct sk_buff *skb);
	int (*recv_bulk)(struct btusb_data *data, void *buffer, int count);

	int (*setup_on_usb)(struct hci_dev *hdev);

	int (*suspend)(struct hci_dev *hdev);
	int (*resume)(struct hci_dev *hdev);

	int oob_wake_irq;   /* irq for out-of-band wake-on-bt */
	unsigned cmd_timeout_cnt;

	struct qca_dump_info qca_dump;
};

static void btusb_reset(struct hci_dev *hdev)
{
	struct btusb_data *data;
	int err;

	if (hdev->reset) {
		hdev->reset(hdev);
		return;
	}

	data = hci_get_drvdata(hdev);
	/* This is not an unbalanced PM reference since the device will reset */
	err = usb_autopm_get_interface(data->intf);
	if (err) {
		bt_dev_err(hdev, "Failed usb_autopm_get_interface: %d", err);
		return;
	}

	bt_dev_err(hdev, "Resetting usb device.");
	usb_queue_reset_device(data->intf);
}

static void btusb_intel_cmd_timeout(struct hci_dev *hdev)
{
	struct btusb_data *data = hci_get_drvdata(hdev);
	struct gpio_desc *reset_gpio = data->reset_gpio;
	struct btintel_data *intel_data = hci_get_priv(hdev);

	if (++data->cmd_timeout_cnt < 5)
		return;

	if (intel_data->acpi_reset_method) {
		if (test_and_set_bit(INTEL_ACPI_RESET_ACTIVE, intel_data->flags)) {
			bt_dev_err(hdev, "acpi: last reset failed ? Not resetting again");
			return;
		}

		bt_dev_err(hdev, "Initiating acpi reset method");
		/* If ACPI reset method fails, lets try with legacy GPIO
		 * toggling
		 */
		if (!intel_data->acpi_reset_method(hdev)) {
			return;
		}
	}

	if (!reset_gpio) {
		btusb_reset(hdev);
		return;
	}

	/*
	 * Toggle the hard reset line if the platform provides one. The reset
	 * is going to yank the device off the USB and then replug. So doing
	 * once is enough. The cleanup is handled correctly on the way out
	 * (standard USB disconnect), and the new device is detected cleanly
	 * and bound to the driver again like it should be.
	 */
	if (test_and_set_bit(BTUSB_HW_RESET_ACTIVE, &data->flags)) {
		bt_dev_err(hdev, "last reset failed? Not resetting again");
		return;
	}

	bt_dev_err(hdev, "Initiating HW reset via gpio");
	gpiod_set_value_cansleep(reset_gpio, 1);
	msleep(100);
	gpiod_set_value_cansleep(reset_gpio, 0);
}

#define RTK_DEVCOREDUMP_CODE_MEMDUMP		0x01
#define RTK_DEVCOREDUMP_CODE_HW_ERR		0x02
#define RTK_DEVCOREDUMP_CODE_CMD_TIMEOUT	0x03

#define RTK_SUB_EVENT_CODE_COREDUMP		0x34

struct rtk_dev_coredump_hdr {
	u8 type;
	u8 code;
	u8 reserved[2];
} __packed;

static inline void btusb_rtl_alloc_devcoredump(struct hci_dev *hdev,
		struct rtk_dev_coredump_hdr *hdr, u8 *buf, u32 len)
{
	struct sk_buff *skb;

	skb = alloc_skb(len + sizeof(*hdr), GFP_ATOMIC);
	if (!skb)
		return;

	skb_put_data(skb, hdr, sizeof(*hdr));
	if (len)
		skb_put_data(skb, buf, len);

	if (!hci_devcd_init(hdev, skb->len)) {
		hci_devcd_append(hdev, skb);
		hci_devcd_complete(hdev);
	} else {
		bt_dev_err(hdev, "RTL: Failed to generate devcoredump");
		kfree_skb(skb);
	}
}

static void btusb_rtl_cmd_timeout(struct hci_dev *hdev)
{
	struct btusb_data *data = hci_get_drvdata(hdev);
	struct gpio_desc *reset_gpio = data->reset_gpio;
	struct rtk_dev_coredump_hdr hdr = {
		.type = RTK_DEVCOREDUMP_CODE_CMD_TIMEOUT,
	};

	btusb_rtl_alloc_devcoredump(hdev, &hdr, NULL, 0);

	if (++data->cmd_timeout_cnt < 5)
		return;

	if (!reset_gpio) {
		btusb_reset(hdev);
		return;
	}

	/* Toggle the hard reset line. The Realtek device is going to
	 * yank itself off the USB and then replug. The cleanup is handled
	 * correctly on the way out (standard USB disconnect), and the new
	 * device is detected cleanly and bound to the driver again like
	 * it should be.
	 */
	if (test_and_set_bit(BTUSB_HW_RESET_ACTIVE, &data->flags)) {
		bt_dev_err(hdev, "last reset failed? Not resetting again");
		return;
	}

	bt_dev_err(hdev, "Reset Realtek device via gpio");
	gpiod_set_value_cansleep(reset_gpio, 1);
	msleep(200);
	gpiod_set_value_cansleep(reset_gpio, 0);
}

static void btusb_rtl_hw_error(struct hci_dev *hdev, u8 code)
{
	struct rtk_dev_coredump_hdr hdr = {
		.type = RTK_DEVCOREDUMP_CODE_HW_ERR,
		.code = code,
	};

	bt_dev_err(hdev, "RTL: hw err, trigger devcoredump (%d)", code);

	btusb_rtl_alloc_devcoredump(hdev, &hdr, NULL, 0);
}

static void btusb_qca_cmd_timeout(struct hci_dev *hdev)
{
	struct btusb_data *data = hci_get_drvdata(hdev);
	struct gpio_desc *reset_gpio = data->reset_gpio;

	if (test_bit(BTUSB_HW_SSR_ACTIVE, &data->flags)) {
		bt_dev_info(hdev, "Ramdump in progress, defer cmd_timeout");
		return;
	}

	if (++data->cmd_timeout_cnt < 5)
		return;

	if (reset_gpio) {
		bt_dev_err(hdev, "Reset qca device via bt_en gpio");

		/* Toggle the hard reset line. The qca bt device is going to
		 * yank itself off the USB and then replug. The cleanup is handled
		 * correctly on the way out (standard USB disconnect), and the new
		 * device is detected cleanly and bound to the driver again like
		 * it should be.
		 */
		if (test_and_set_bit(BTUSB_HW_RESET_ACTIVE, &data->flags)) {
			bt_dev_err(hdev, "last reset failed? Not resetting again");
			return;
		}

		gpiod_set_value_cansleep(reset_gpio, 0);
		msleep(200);
		gpiod_set_value_cansleep(reset_gpio, 1);

		return;
	}

	btusb_reset(hdev);
}

static inline void btusb_free_frags(struct btusb_data *data)
{
	unsigned long flags;

	spin_lock_irqsave(&data->rxlock, flags);

	dev_kfree_skb_irq(data->evt_skb);
	data->evt_skb = NULL;

	dev_kfree_skb_irq(data->acl_skb);
	data->acl_skb = NULL;

	dev_kfree_skb_irq(data->sco_skb);
	data->sco_skb = NULL;

	spin_unlock_irqrestore(&data->rxlock, flags);
}

static int btusb_recv_event(struct btusb_data *data, struct sk_buff *skb)
{
	if (data->intr_interval) {
		/* Trigger dequeue immediatelly if an event is received */
		schedule_delayed_work(&data->rx_work, 0);
	}

	return data->recv_event(data->hdev, skb);
}

static int btusb_recv_intr(struct btusb_data *data, void *buffer, int count)
{
	struct sk_buff *skb;
	unsigned long flags;
	int err = 0;

	spin_lock_irqsave(&data->rxlock, flags);
	skb = data->evt_skb;

	while (count) {
		int len;

		if (!skb) {
			skb = bt_skb_alloc(HCI_MAX_EVENT_SIZE, GFP_ATOMIC);
			if (!skb) {
				err = -ENOMEM;
				break;
			}

			hci_skb_pkt_type(skb) = HCI_EVENT_PKT;
			hci_skb_expect(skb) = HCI_EVENT_HDR_SIZE;
		}

		len = min_t(uint, hci_skb_expect(skb), count);
		skb_put_data(skb, buffer, len);

		count -= len;
		buffer += len;
		hci_skb_expect(skb) -= len;

		if (skb->len == HCI_EVENT_HDR_SIZE) {
			/* Complete event header */
			hci_skb_expect(skb) = hci_event_hdr(skb)->plen;

			if (skb_tailroom(skb) < hci_skb_expect(skb)) {
				kfree_skb(skb);
				skb = NULL;

				err = -EILSEQ;
				break;
			}
		}

		if (!hci_skb_expect(skb)) {
			/* Complete frame */
			btusb_recv_event(data, skb);
			skb = NULL;
		}
	}

	data->evt_skb = skb;
	spin_unlock_irqrestore(&data->rxlock, flags);

	return err;
}

static int btusb_recv_acl(struct btusb_data *data, struct sk_buff *skb)
{
	/* Only queue ACL packet if intr_interval is set as it means
	 * force_poll_sync has been enabled.
	 */
	if (!data->intr_interval)
		return data->recv_acl(data->hdev, skb);

	skb_queue_tail(&data->acl_q, skb);
	schedule_delayed_work(&data->rx_work, data->intr_interval);

	return 0;
}

static int btusb_recv_bulk(struct btusb_data *data, void *buffer, int count)
{
	struct sk_buff *skb;
	unsigned long flags;
	int err = 0;

	spin_lock_irqsave(&data->rxlock, flags);
	skb = data->acl_skb;

	while (count) {
		int len;

		if (!skb) {
			skb = bt_skb_alloc(HCI_MAX_FRAME_SIZE, GFP_ATOMIC);
			if (!skb) {
				err = -ENOMEM;
				break;
			}

			hci_skb_pkt_type(skb) = HCI_ACLDATA_PKT;
			hci_skb_expect(skb) = HCI_ACL_HDR_SIZE;
		}

		len = min_t(uint, hci_skb_expect(skb), count);
		skb_put_data(skb, buffer, len);

		count -= len;
		buffer += len;
		hci_skb_expect(skb) -= len;

		if (skb->len == HCI_ACL_HDR_SIZE) {
			__le16 dlen = hci_acl_hdr(skb)->dlen;

			/* Complete ACL header */
			hci_skb_expect(skb) = __le16_to_cpu(dlen);

			if (skb_tailroom(skb) < hci_skb_expect(skb)) {
				kfree_skb(skb);
				skb = NULL;

				err = -EILSEQ;
				break;
			}
		}

		if (!hci_skb_expect(skb)) {
			/* Complete frame */
			btusb_recv_acl(data, skb);
			skb = NULL;
		}
	}

	data->acl_skb = skb;
	spin_unlock_irqrestore(&data->rxlock, flags);

	return err;
}

static bool btusb_validate_sco_handle(struct hci_dev *hdev,
				      struct hci_sco_hdr *hdr)
{
	__u16 handle;

	if (hci_dev_test_flag(hdev, HCI_USER_CHANNEL))
		// Can't validate, userspace controls everything.
		return true;

	/*
	 * USB isochronous transfers are not designed to be reliable and may
	 * lose fragments.  When this happens, the next first fragment
	 * encountered might actually be a continuation fragment.
	 * Validate the handle to detect it and drop it, or else the upper
	 * layer will get garbage for a while.
	 */

	handle = hci_handle(__le16_to_cpu(hdr->handle));

	switch (hci_conn_lookup_type(hdev, handle)) {
	case SCO_LINK:
	case ESCO_LINK:
		return true;
	default:
		return false;
	}
}

static int btusb_recv_isoc(struct btusb_data *data, void *buffer, int count)
{
	struct sk_buff *skb;
	unsigned long flags;
	int err = 0;

	spin_lock_irqsave(&data->rxlock, flags);
	skb = data->sco_skb;

	while (count) {
		int len;

		if (!skb) {
			skb = bt_skb_alloc(HCI_MAX_SCO_SIZE, GFP_ATOMIC);
			if (!skb) {
				err = -ENOMEM;
				break;
			}

			hci_skb_pkt_type(skb) = HCI_SCODATA_PKT;
			hci_skb_expect(skb) = HCI_SCO_HDR_SIZE;
		}

		len = min_t(uint, hci_skb_expect(skb), count);
		skb_put_data(skb, buffer, len);

		count -= len;
		buffer += len;
		hci_skb_expect(skb) -= len;

		if (skb->len == HCI_SCO_HDR_SIZE) {
			/* Complete SCO header */
			struct hci_sco_hdr *hdr = hci_sco_hdr(skb);

			hci_skb_expect(skb) = hdr->dlen;

			if (skb_tailroom(skb) < hci_skb_expect(skb) ||
			    !btusb_validate_sco_handle(data->hdev, hdr)) {
				kfree_skb(skb);
				skb = NULL;

				err = -EILSEQ;
				break;
			}
		}

		if (!hci_skb_expect(skb)) {
			/* Complete frame */
			hci_recv_frame(data->hdev, skb);
			skb = NULL;
		}
	}

	data->sco_skb = skb;
	spin_unlock_irqrestore(&data->rxlock, flags);

	return err;
}

static void btusb_intr_complete(struct urb *urb)
{
	struct hci_dev *hdev = urb->context;
	struct btusb_data *data = hci_get_drvdata(hdev);
	int err;

	BT_DBG("%s urb %p status %d count %d", hdev->name, urb, urb->status,
	       urb->actual_length);

	if (!test_bit(HCI_RUNNING, &hdev->flags))
		return;

	if (urb->status == 0) {
		hdev->stat.byte_rx += urb->actual_length;

		if (btusb_recv_intr(data, urb->transfer_buffer,
				    urb->actual_length) < 0) {
			bt_dev_err(hdev, "corrupted event packet");
			hdev->stat.err_rx++;
		}
	} else if (urb->status == -ENOENT) {
		/* Avoid suspend failed when usb_kill_urb */
		return;
	}

	if (!test_bit(BTUSB_INTR_RUNNING, &data->flags))
		return;

	usb_mark_last_busy(data->udev);
	usb_anchor_urb(urb, &data->intr_anchor);

	err = usb_submit_urb(urb, GFP_ATOMIC);
	if (err < 0) {
		/* -EPERM: urb is being killed;
		 * -ENODEV: device got disconnected
		 */
		if (err != -EPERM && err != -ENODEV)
			bt_dev_err(hdev, "urb %p failed to resubmit (%d)",
				   urb, -err);
		if (err != -EPERM)
			hci_cmd_sync_cancel(hdev, -err);
		usb_unanchor_urb(urb);
	}
}

static int btusb_submit_intr_urb(struct hci_dev *hdev, gfp_t mem_flags)
{
	struct btusb_data *data = hci_get_drvdata(hdev);
	struct urb *urb;
	unsigned char *buf;
	unsigned int pipe;
	int err, size;

	BT_DBG("%s", hdev->name);

	if (!data->intr_ep)
		return -ENODEV;

	urb = usb_alloc_urb(0, mem_flags);
	if (!urb)
		return -ENOMEM;

	if (le16_to_cpu(data->udev->descriptor.idVendor)  == 0x0a12 &&
	    le16_to_cpu(data->udev->descriptor.idProduct) == 0x0001)
		/* Fake CSR devices don't seem to support sort-transter */
		size = le16_to_cpu(data->intr_ep->wMaxPacketSize);
	else
		/* Use maximum HCI Event size so the USB stack handles
		 * ZPL/short-transfer automatically.
		 */
		size = HCI_MAX_EVENT_SIZE;

	buf = kmalloc(size, mem_flags);
	if (!buf) {
		usb_free_urb(urb);
		return -ENOMEM;
	}

	pipe = usb_rcvintpipe(data->udev, data->intr_ep->bEndpointAddress);

	usb_fill_int_urb(urb, data->udev, pipe, buf, size,
			 btusb_intr_complete, hdev, data->intr_ep->bInterval);

	urb->transfer_flags |= URB_FREE_BUFFER;

	usb_anchor_urb(urb, &data->intr_anchor);

	err = usb_submit_urb(urb, mem_flags);
	if (err < 0) {
		if (err != -EPERM && err != -ENODEV)
			bt_dev_err(hdev, "urb %p submission failed (%d)",
				   urb, -err);
		if (err != -EPERM)
			hci_cmd_sync_cancel(hdev, -err);
		usb_unanchor_urb(urb);
	}

	/* Only initialize intr_interval if URB poll sync is enabled */
	if (!data->poll_sync)
		goto done;

	/* The units are frames (milliseconds) for full and low speed devices,
	 * and microframes (1/8 millisecond) for highspeed and SuperSpeed
	 * devices.
	 *
	 * This is done once on open/resume so it shouldn't change even if
	 * force_poll_sync changes.
	 */
	switch (urb->dev->speed) {
	case USB_SPEED_SUPER_PLUS:
	case USB_SPEED_SUPER:	/* units are 125us */
		data->intr_interval = usecs_to_jiffies(urb->interval * 125);
		break;
	default:
		data->intr_interval = msecs_to_jiffies(urb->interval);
		break;
	}

done:
	usb_free_urb(urb);

	return err;
}

static void btusb_bulk_complete(struct urb *urb)
{
	struct hci_dev *hdev = urb->context;
	struct btusb_data *data = hci_get_drvdata(hdev);
	int err;

	BT_DBG("%s urb %p status %d count %d", hdev->name, urb, urb->status,
	       urb->actual_length);

	if (!test_bit(HCI_RUNNING, &hdev->flags))
		return;

	if (urb->status == 0) {
		hdev->stat.byte_rx += urb->actual_length;

		if (data->recv_bulk(data, urb->transfer_buffer,
				    urb->actual_length) < 0) {
			bt_dev_err(hdev, "corrupted ACL packet");
			hdev->stat.err_rx++;
		}
	} else if (urb->status == -ENOENT) {
		/* Avoid suspend failed when usb_kill_urb */
		return;
	}

	if (!test_bit(BTUSB_BULK_RUNNING, &data->flags))
		return;

	usb_anchor_urb(urb, &data->bulk_anchor);
	usb_mark_last_busy(data->udev);

	err = usb_submit_urb(urb, GFP_ATOMIC);
	if (err < 0) {
		/* -EPERM: urb is being killed;
		 * -ENODEV: device got disconnected
		 */
		if (err != -EPERM && err != -ENODEV)
			bt_dev_err(hdev, "urb %p failed to resubmit (%d)",
				   urb, -err);
		usb_unanchor_urb(urb);
	}
}

static int btusb_submit_bulk_urb(struct hci_dev *hdev, gfp_t mem_flags)
{
	struct btusb_data *data = hci_get_drvdata(hdev);
	struct urb *urb;
	unsigned char *buf;
	unsigned int pipe;
	int err, size = HCI_MAX_FRAME_SIZE;

	BT_DBG("%s", hdev->name);

	if (!data->bulk_rx_ep)
		return -ENODEV;

	urb = usb_alloc_urb(0, mem_flags);
	if (!urb)
		return -ENOMEM;

	buf = kmalloc(size, mem_flags);
	if (!buf) {
		usb_free_urb(urb);
		return -ENOMEM;
	}

	pipe = usb_rcvbulkpipe(data->udev, data->bulk_rx_ep->bEndpointAddress);

	usb_fill_bulk_urb(urb, data->udev, pipe, buf, size,
			  btusb_bulk_complete, hdev);

	urb->transfer_flags |= URB_FREE_BUFFER;

	usb_mark_last_busy(data->udev);
	usb_anchor_urb(urb, &data->bulk_anchor);

	err = usb_submit_urb(urb, mem_flags);
	if (err < 0) {
		if (err != -EPERM && err != -ENODEV)
			bt_dev_err(hdev, "urb %p submission failed (%d)",
				   urb, -err);
		usb_unanchor_urb(urb);
	}

	usb_free_urb(urb);

	return err;
}

static void btusb_isoc_complete(struct urb *urb)
{
	struct hci_dev *hdev = urb->context;
	struct btusb_data *data = hci_get_drvdata(hdev);
	int i, err;

	BT_DBG("%s urb %p status %d count %d", hdev->name, urb, urb->status,
	       urb->actual_length);

	if (!test_bit(HCI_RUNNING, &hdev->flags))
		return;

	if (urb->status == 0) {
		for (i = 0; i < urb->number_of_packets; i++) {
			unsigned int offset = urb->iso_frame_desc[i].offset;
			unsigned int length = urb->iso_frame_desc[i].actual_length;

			if (urb->iso_frame_desc[i].status)
				continue;

			hdev->stat.byte_rx += length;

			if (btusb_recv_isoc(data, urb->transfer_buffer + offset,
					    length) < 0) {
				bt_dev_err(hdev, "corrupted SCO packet");
				hdev->stat.err_rx++;
			}
		}
	} else if (urb->status == -ENOENT) {
		/* Avoid suspend failed when usb_kill_urb */
		return;
	}

	if (!test_bit(BTUSB_ISOC_RUNNING, &data->flags))
		return;

	usb_anchor_urb(urb, &data->isoc_anchor);

	err = usb_submit_urb(urb, GFP_ATOMIC);
	if (err < 0) {
		/* -EPERM: urb is being killed;
		 * -ENODEV: device got disconnected
		 */
		if (err != -EPERM && err != -ENODEV)
			bt_dev_err(hdev, "urb %p failed to resubmit (%d)",
				   urb, -err);
		usb_unanchor_urb(urb);
	}
}

static inline void __fill_isoc_descriptor_msbc(struct urb *urb, int len,
					       int mtu, struct btusb_data *data)
{
	int i = 0, offset = 0;
	unsigned int interval;

	BT_DBG("len %d mtu %d", len, mtu);

	/* For mSBC ALT 6 settings some chips need to transmit the data
	 * continuously without the zero length of USB packets.
	 */
	if (test_bit(BTUSB_ALT6_CONTINUOUS_TX, &data->flags))
		goto ignore_usb_alt6_packet_flow;

	/* For mSBC ALT 6 setting the host will send the packet at continuous
	 * flow. As per core spec 5, vol 4, part B, table 2.1. For ALT setting
	 * 6 the HCI PACKET INTERVAL should be 7.5ms for every usb packets.
	 * To maintain the rate we send 63bytes of usb packets alternatively for
	 * 7ms and 8ms to maintain the rate as 7.5ms.
	 */
	if (data->usb_alt6_packet_flow) {
		interval = 7;
		data->usb_alt6_packet_flow = false;
	} else {
		interval = 6;
		data->usb_alt6_packet_flow = true;
	}

	for (i = 0; i < interval; i++) {
		urb->iso_frame_desc[i].offset = offset;
		urb->iso_frame_desc[i].length = offset;
	}

ignore_usb_alt6_packet_flow:
	if (len && i < BTUSB_MAX_ISOC_FRAMES) {
		urb->iso_frame_desc[i].offset = offset;
		urb->iso_frame_desc[i].length = len;
		i++;
	}

	urb->number_of_packets = i;
}

static inline void __fill_isoc_descriptor(struct urb *urb, int len, int mtu)
{
	int i, offset = 0;

	BT_DBG("len %d mtu %d", len, mtu);

	for (i = 0; i < BTUSB_MAX_ISOC_FRAMES && len >= mtu;
					i++, offset += mtu, len -= mtu) {
		urb->iso_frame_desc[i].offset = offset;
		urb->iso_frame_desc[i].length = mtu;
	}

	if (len && i < BTUSB_MAX_ISOC_FRAMES) {
		urb->iso_frame_desc[i].offset = offset;
		urb->iso_frame_desc[i].length = len;
		i++;
	}

	urb->number_of_packets = i;
}

static int btusb_submit_isoc_urb(struct hci_dev *hdev, gfp_t mem_flags)
{
	struct btusb_data *data = hci_get_drvdata(hdev);
	struct urb *urb;
	unsigned char *buf;
	unsigned int pipe;
	int err, size;

	BT_DBG("%s", hdev->name);

	if (!data->isoc_rx_ep)
		return -ENODEV;

	urb = usb_alloc_urb(BTUSB_MAX_ISOC_FRAMES, mem_flags);
	if (!urb)
		return -ENOMEM;

	size = le16_to_cpu(data->isoc_rx_ep->wMaxPacketSize) *
						BTUSB_MAX_ISOC_FRAMES;

	buf = kmalloc(size, mem_flags);
	if (!buf) {
		usb_free_urb(urb);
		return -ENOMEM;
	}

	pipe = usb_rcvisocpipe(data->udev, data->isoc_rx_ep->bEndpointAddress);

	usb_fill_int_urb(urb, data->udev, pipe, buf, size, btusb_isoc_complete,
			 hdev, data->isoc_rx_ep->bInterval);

	urb->transfer_flags = URB_FREE_BUFFER | URB_ISO_ASAP;

	__fill_isoc_descriptor(urb, size,
			       le16_to_cpu(data->isoc_rx_ep->wMaxPacketSize));

	usb_anchor_urb(urb, &data->isoc_anchor);

	err = usb_submit_urb(urb, mem_flags);
	if (err < 0) {
		if (err != -EPERM && err != -ENODEV)
			bt_dev_err(hdev, "urb %p submission failed (%d)",
				   urb, -err);
		usb_unanchor_urb(urb);
	}

	usb_free_urb(urb);

	return err;
}

static void btusb_diag_complete(struct urb *urb)
{
	struct hci_dev *hdev = urb->context;
	struct btusb_data *data = hci_get_drvdata(hdev);
	int err;

	BT_DBG("%s urb %p status %d count %d", hdev->name, urb, urb->status,
	       urb->actual_length);

	if (urb->status == 0) {
		struct sk_buff *skb;

		skb = bt_skb_alloc(urb->actual_length, GFP_ATOMIC);
		if (skb) {
			skb_put_data(skb, urb->transfer_buffer,
				     urb->actual_length);
			hci_recv_diag(hdev, skb);
		}
	} else if (urb->status == -ENOENT) {
		/* Avoid suspend failed when usb_kill_urb */
		return;
	}

	if (!test_bit(BTUSB_DIAG_RUNNING, &data->flags))
		return;

	usb_anchor_urb(urb, &data->diag_anchor);
	usb_mark_last_busy(data->udev);

	err = usb_submit_urb(urb, GFP_ATOMIC);
	if (err < 0) {
		/* -EPERM: urb is being killed;
		 * -ENODEV: device got disconnected
		 */
		if (err != -EPERM && err != -ENODEV)
			bt_dev_err(hdev, "urb %p failed to resubmit (%d)",
				   urb, -err);
		usb_unanchor_urb(urb);
	}
}

static int btusb_submit_diag_urb(struct hci_dev *hdev, gfp_t mem_flags)
{
	struct btusb_data *data = hci_get_drvdata(hdev);
	struct urb *urb;
	unsigned char *buf;
	unsigned int pipe;
	int err, size = HCI_MAX_FRAME_SIZE;

	BT_DBG("%s", hdev->name);

	if (!data->diag_rx_ep)
		return -ENODEV;

	urb = usb_alloc_urb(0, mem_flags);
	if (!urb)
		return -ENOMEM;

	buf = kmalloc(size, mem_flags);
	if (!buf) {
		usb_free_urb(urb);
		return -ENOMEM;
	}

	pipe = usb_rcvbulkpipe(data->udev, data->diag_rx_ep->bEndpointAddress);

	usb_fill_bulk_urb(urb, data->udev, pipe, buf, size,
			  btusb_diag_complete, hdev);

	urb->transfer_flags |= URB_FREE_BUFFER;

	usb_mark_last_busy(data->udev);
	usb_anchor_urb(urb, &data->diag_anchor);

	err = usb_submit_urb(urb, mem_flags);
	if (err < 0) {
		if (err != -EPERM && err != -ENODEV)
			bt_dev_err(hdev, "urb %p submission failed (%d)",
				   urb, -err);
		usb_unanchor_urb(urb);
	}

	usb_free_urb(urb);

	return err;
}

static void btusb_tx_complete(struct urb *urb)
{
	struct sk_buff *skb = urb->context;
	struct hci_dev *hdev = (struct hci_dev *)skb->dev;
	struct btusb_data *data = hci_get_drvdata(hdev);
	unsigned long flags;

	BT_DBG("%s urb %p status %d count %d", hdev->name, urb, urb->status,
	       urb->actual_length);

	if (!test_bit(HCI_RUNNING, &hdev->flags))
		goto done;

	if (!urb->status) {
		hdev->stat.byte_tx += urb->transfer_buffer_length;
	} else {
		if (hci_skb_pkt_type(skb) == HCI_COMMAND_PKT)
			hci_cmd_sync_cancel(hdev, -urb->status);
		hdev->stat.err_tx++;
	}

done:
	spin_lock_irqsave(&data->txlock, flags);
	data->tx_in_flight--;
	spin_unlock_irqrestore(&data->txlock, flags);

	kfree(urb->setup_packet);

	kfree_skb(skb);
}

static void btusb_isoc_tx_complete(struct urb *urb)
{
	struct sk_buff *skb = urb->context;
	struct hci_dev *hdev = (struct hci_dev *)skb->dev;

	BT_DBG("%s urb %p status %d count %d", hdev->name, urb, urb->status,
	       urb->actual_length);

	if (!test_bit(HCI_RUNNING, &hdev->flags))
		goto done;

	if (!urb->status)
		hdev->stat.byte_tx += urb->transfer_buffer_length;
	else
		hdev->stat.err_tx++;

done:
	kfree(urb->setup_packet);

	kfree_skb(skb);
}

static int btusb_open(struct hci_dev *hdev)
{
	struct btusb_data *data = hci_get_drvdata(hdev);
	int err;

	BT_DBG("%s", hdev->name);

	err = usb_autopm_get_interface(data->intf);
	if (err < 0)
		return err;

	/* Patching USB firmware files prior to starting any URBs of HCI path
	 * It is more safe to use USB bulk channel for downloading USB patch
	 */
	if (data->setup_on_usb) {
		err = data->setup_on_usb(hdev);
		if (err < 0)
			goto setup_fail;
	}

	data->intf->needs_remote_wakeup = 1;

	if (test_and_set_bit(BTUSB_INTR_RUNNING, &data->flags))
		goto done;

	err = btusb_submit_intr_urb(hdev, GFP_KERNEL);
	if (err < 0)
		goto failed;

	err = btusb_submit_bulk_urb(hdev, GFP_KERNEL);
	if (err < 0) {
		usb_kill_anchored_urbs(&data->intr_anchor);
		goto failed;
	}

	set_bit(BTUSB_BULK_RUNNING, &data->flags);
	btusb_submit_bulk_urb(hdev, GFP_KERNEL);

	if (data->diag) {
		if (!btusb_submit_diag_urb(hdev, GFP_KERNEL))
			set_bit(BTUSB_DIAG_RUNNING, &data->flags);
	}

done:
	usb_autopm_put_interface(data->intf);
	return 0;

failed:
	clear_bit(BTUSB_INTR_RUNNING, &data->flags);
setup_fail:
	usb_autopm_put_interface(data->intf);
	return err;
}

static void btusb_stop_traffic(struct btusb_data *data)
{
	usb_kill_anchored_urbs(&data->intr_anchor);
	usb_kill_anchored_urbs(&data->bulk_anchor);
	usb_kill_anchored_urbs(&data->isoc_anchor);
	usb_kill_anchored_urbs(&data->diag_anchor);
	usb_kill_anchored_urbs(&data->ctrl_anchor);
}

static int btusb_close(struct hci_dev *hdev)
{
	struct btusb_data *data = hci_get_drvdata(hdev);
	int err;

	BT_DBG("%s", hdev->name);

	cancel_delayed_work(&data->rx_work);
	cancel_work_sync(&data->work);
	cancel_work_sync(&data->waker);

	skb_queue_purge(&data->acl_q);

	clear_bit(BTUSB_ISOC_RUNNING, &data->flags);
	clear_bit(BTUSB_BULK_RUNNING, &data->flags);
	clear_bit(BTUSB_INTR_RUNNING, &data->flags);
	clear_bit(BTUSB_DIAG_RUNNING, &data->flags);

	btusb_stop_traffic(data);
	btusb_free_frags(data);

	err = usb_autopm_get_interface(data->intf);
	if (err < 0)
		goto failed;

	data->intf->needs_remote_wakeup = 0;

	/* Enable remote wake up for auto-suspend */
	if (test_bit(BTUSB_WAKEUP_AUTOSUSPEND, &data->flags))
		data->intf->needs_remote_wakeup = 1;

	usb_autopm_put_interface(data->intf);

failed:
	usb_scuttle_anchored_urbs(&data->deferred);
	return 0;
}

static int btusb_flush(struct hci_dev *hdev)
{
	struct btusb_data *data = hci_get_drvdata(hdev);

	BT_DBG("%s", hdev->name);

	cancel_delayed_work(&data->rx_work);

	skb_queue_purge(&data->acl_q);

	usb_kill_anchored_urbs(&data->tx_anchor);
	btusb_free_frags(data);

	return 0;
}

static struct urb *alloc_ctrl_urb(struct hci_dev *hdev, struct sk_buff *skb)
{
	struct btusb_data *data = hci_get_drvdata(hdev);
	struct usb_ctrlrequest *dr;
	struct urb *urb;
	unsigned int pipe;

	urb = usb_alloc_urb(0, GFP_KERNEL);
	if (!urb)
		return ERR_PTR(-ENOMEM);

	dr = kmalloc(sizeof(*dr), GFP_KERNEL);
	if (!dr) {
		usb_free_urb(urb);
		return ERR_PTR(-ENOMEM);
	}

	dr->bRequestType = data->cmdreq_type;
	dr->bRequest     = data->cmdreq;
	dr->wIndex       = 0;
	dr->wValue       = 0;
	dr->wLength      = __cpu_to_le16(skb->len);

	pipe = usb_sndctrlpipe(data->udev, 0x00);

	usb_fill_control_urb(urb, data->udev, pipe, (void *)dr,
			     skb->data, skb->len, btusb_tx_complete, skb);

	skb->dev = (void *)hdev;

	return urb;
}

static struct urb *alloc_bulk_urb(struct hci_dev *hdev, struct sk_buff *skb)
{
	struct btusb_data *data = hci_get_drvdata(hdev);
	struct urb *urb;
	unsigned int pipe;

	if (!data->bulk_tx_ep)
		return ERR_PTR(-ENODEV);

	urb = usb_alloc_urb(0, GFP_KERNEL);
	if (!urb)
		return ERR_PTR(-ENOMEM);

	pipe = usb_sndbulkpipe(data->udev, data->bulk_tx_ep->bEndpointAddress);

	usb_fill_bulk_urb(urb, data->udev, pipe,
			  skb->data, skb->len, btusb_tx_complete, skb);

	skb->dev = (void *)hdev;

	return urb;
}

static struct urb *alloc_isoc_urb(struct hci_dev *hdev, struct sk_buff *skb)
{
	struct btusb_data *data = hci_get_drvdata(hdev);
	struct urb *urb;
	unsigned int pipe;

	if (!data->isoc_tx_ep)
		return ERR_PTR(-ENODEV);

	urb = usb_alloc_urb(BTUSB_MAX_ISOC_FRAMES, GFP_KERNEL);
	if (!urb)
		return ERR_PTR(-ENOMEM);

	pipe = usb_sndisocpipe(data->udev, data->isoc_tx_ep->bEndpointAddress);

	usb_fill_int_urb(urb, data->udev, pipe,
			 skb->data, skb->len, btusb_isoc_tx_complete,
			 skb, data->isoc_tx_ep->bInterval);

	urb->transfer_flags  = URB_ISO_ASAP;

	if (data->isoc_altsetting == 6)
		__fill_isoc_descriptor_msbc(urb, skb->len,
					    le16_to_cpu(data->isoc_tx_ep->wMaxPacketSize),
					    data);
	else
		__fill_isoc_descriptor(urb, skb->len,
				       le16_to_cpu(data->isoc_tx_ep->wMaxPacketSize));
	skb->dev = (void *)hdev;

	return urb;
}

static int submit_tx_urb(struct hci_dev *hdev, struct urb *urb)
{
	struct btusb_data *data = hci_get_drvdata(hdev);
	int err;

	usb_anchor_urb(urb, &data->tx_anchor);

	err = usb_submit_urb(urb, GFP_KERNEL);
	if (err < 0) {
		if (err != -EPERM && err != -ENODEV)
			bt_dev_err(hdev, "urb %p submission failed (%d)",
				   urb, -err);
		kfree(urb->setup_packet);
		usb_unanchor_urb(urb);
	} else {
		usb_mark_last_busy(data->udev);
	}

	usb_free_urb(urb);
	return err;
}

static int submit_or_queue_tx_urb(struct hci_dev *hdev, struct urb *urb)
{
	struct btusb_data *data = hci_get_drvdata(hdev);
	unsigned long flags;
	bool suspending;

	spin_lock_irqsave(&data->txlock, flags);
	suspending = test_bit(BTUSB_SUSPENDING, &data->flags);
	if (!suspending)
		data->tx_in_flight++;
	spin_unlock_irqrestore(&data->txlock, flags);

	if (!suspending)
		return submit_tx_urb(hdev, urb);

	usb_anchor_urb(urb, &data->deferred);
	schedule_work(&data->waker);

	usb_free_urb(urb);
	return 0;
}

static int btusb_send_frame(struct hci_dev *hdev, struct sk_buff *skb)
{
	struct urb *urb;

	BT_DBG("%s", hdev->name);

	switch (hci_skb_pkt_type(skb)) {
	case HCI_COMMAND_PKT:
		urb = alloc_ctrl_urb(hdev, skb);
		if (IS_ERR(urb))
			return PTR_ERR(urb);

		hdev->stat.cmd_tx++;
		return submit_or_queue_tx_urb(hdev, urb);

	case HCI_ACLDATA_PKT:
		urb = alloc_bulk_urb(hdev, skb);
		if (IS_ERR(urb))
			return PTR_ERR(urb);

		hdev->stat.acl_tx++;
		return submit_or_queue_tx_urb(hdev, urb);

	case HCI_SCODATA_PKT:
		if (hci_conn_num(hdev, SCO_LINK) < 1)
			return -ENODEV;

		urb = alloc_isoc_urb(hdev, skb);
		if (IS_ERR(urb))
			return PTR_ERR(urb);

		hdev->stat.sco_tx++;
		return submit_tx_urb(hdev, urb);

	case HCI_ISODATA_PKT:
		urb = alloc_bulk_urb(hdev, skb);
		if (IS_ERR(urb))
			return PTR_ERR(urb);

		return submit_or_queue_tx_urb(hdev, urb);
	}

	return -EILSEQ;
}

static void btusb_notify(struct hci_dev *hdev, unsigned int evt)
{
	struct btusb_data *data = hci_get_drvdata(hdev);

	BT_DBG("%s evt %d", hdev->name, evt);

	if (hci_conn_num(hdev, SCO_LINK) != data->sco_num) {
		data->sco_num = hci_conn_num(hdev, SCO_LINK);
		data->air_mode = evt;
		schedule_work(&data->work);
	}
}

static inline int __set_isoc_interface(struct hci_dev *hdev, int altsetting)
{
	struct btusb_data *data = hci_get_drvdata(hdev);
	struct usb_interface *intf = data->isoc;
	struct usb_endpoint_descriptor *ep_desc;
	int i, err;

	if (!data->isoc)
		return -ENODEV;

	err = usb_set_interface(data->udev, data->isoc_ifnum, altsetting);
	if (err < 0) {
		bt_dev_err(hdev, "setting interface failed (%d)", -err);
		return err;
	}

	data->isoc_altsetting = altsetting;

	data->isoc_tx_ep = NULL;
	data->isoc_rx_ep = NULL;

	for (i = 0; i < intf->cur_altsetting->desc.bNumEndpoints; i++) {
		ep_desc = &intf->cur_altsetting->endpoint[i].desc;

		if (!data->isoc_tx_ep && usb_endpoint_is_isoc_out(ep_desc)) {
			data->isoc_tx_ep = ep_desc;
			continue;
		}

		if (!data->isoc_rx_ep && usb_endpoint_is_isoc_in(ep_desc)) {
			data->isoc_rx_ep = ep_desc;
			continue;
		}
	}

	if (!data->isoc_tx_ep || !data->isoc_rx_ep) {
		bt_dev_err(hdev, "invalid SCO descriptors");
		return -ENODEV;
	}

	return 0;
}

static int btusb_switch_alt_setting(struct hci_dev *hdev, int new_alts)
{
	struct btusb_data *data = hci_get_drvdata(hdev);
	int err;

	if (data->isoc_altsetting != new_alts) {
		unsigned long flags;

		clear_bit(BTUSB_ISOC_RUNNING, &data->flags);
		usb_kill_anchored_urbs(&data->isoc_anchor);

		/* When isochronous alternate setting needs to be
		 * changed, because SCO connection has been added
		 * or removed, a packet fragment may be left in the
		 * reassembling state. This could lead to wrongly
		 * assembled fragments.
		 *
		 * Clear outstanding fragment when selecting a new
		 * alternate setting.
		 */
		spin_lock_irqsave(&data->rxlock, flags);
		dev_kfree_skb_irq(data->sco_skb);
		data->sco_skb = NULL;
		spin_unlock_irqrestore(&data->rxlock, flags);

		err = __set_isoc_interface(hdev, new_alts);
		if (err < 0)
			return err;
	}

	if (!test_and_set_bit(BTUSB_ISOC_RUNNING, &data->flags)) {
		if (btusb_submit_isoc_urb(hdev, GFP_KERNEL) < 0)
			clear_bit(BTUSB_ISOC_RUNNING, &data->flags);
		else
			btusb_submit_isoc_urb(hdev, GFP_KERNEL);
	}

	return 0;
}

static struct usb_host_interface *btusb_find_altsetting(struct btusb_data *data,
							int alt)
{
	struct usb_interface *intf = data->isoc;
	int i;

	BT_DBG("Looking for Alt no :%d", alt);

	if (!intf)
		return NULL;

	for (i = 0; i < intf->num_altsetting; i++) {
		if (intf->altsetting[i].desc.bAlternateSetting == alt)
			return &intf->altsetting[i];
	}

	return NULL;
}

static void btusb_work(struct work_struct *work)
{
	struct btusb_data *data = container_of(work, struct btusb_data, work);
	struct hci_dev *hdev = data->hdev;
	int new_alts = 0;
	int err;

	if (data->sco_num > 0) {
		if (!test_bit(BTUSB_DID_ISO_RESUME, &data->flags)) {
			err = usb_autopm_get_interface(data->isoc ? data->isoc : data->intf);
			if (err < 0) {
				clear_bit(BTUSB_ISOC_RUNNING, &data->flags);
				usb_kill_anchored_urbs(&data->isoc_anchor);
				return;
			}

			set_bit(BTUSB_DID_ISO_RESUME, &data->flags);
		}

		if (data->air_mode == HCI_NOTIFY_ENABLE_SCO_CVSD) {
			if (hdev->voice_setting & 0x0020) {
				static const int alts[3] = { 2, 4, 5 };

				new_alts = alts[data->sco_num - 1];
			} else {
				new_alts = data->sco_num;
			}
		} else if (data->air_mode == HCI_NOTIFY_ENABLE_SCO_TRANSP) {
			/* Bluetooth USB spec recommends alt 6 (63 bytes), but
			 * many adapters do not support it.  Alt 1 appears to
			 * work for all adapters that do not have alt 6, and
			 * which work with WBS at all.  Some devices prefer
			 * alt 3 (HCI payload >= 60 Bytes let air packet
			 * data satisfy 60 bytes), requiring
			 * MTU >= 3 (packets) * 25 (size) - 3 (headers) = 72
			 * see also Core spec 5, vol 4, B 2.1.1 & Table 2.1.
			 */
			if (btusb_find_altsetting(data, 6))
				new_alts = 6;
			else if (btusb_find_altsetting(data, 3) &&
				 hdev->sco_mtu >= 72 &&
				 test_bit(BTUSB_USE_ALT3_FOR_WBS, &data->flags))
				new_alts = 3;
			else
				new_alts = 1;
		}

		if (btusb_switch_alt_setting(hdev, new_alts) < 0)
			bt_dev_err(hdev, "set USB alt:(%d) failed!", new_alts);
	} else {
		usb_kill_anchored_urbs(&data->isoc_anchor);

		if (test_and_clear_bit(BTUSB_ISOC_RUNNING, &data->flags))
			__set_isoc_interface(hdev, 0);

		if (test_and_clear_bit(BTUSB_DID_ISO_RESUME, &data->flags))
			usb_autopm_put_interface(data->isoc ? data->isoc : data->intf);
	}
}

static void btusb_waker(struct work_struct *work)
{
	struct btusb_data *data = container_of(work, struct btusb_data, waker);
	int err;

	err = usb_autopm_get_interface(data->intf);
	if (err < 0)
		return;

	usb_autopm_put_interface(data->intf);
}

static void btusb_rx_work(struct work_struct *work)
{
	struct btusb_data *data = container_of(work, struct btusb_data,
					       rx_work.work);
	struct sk_buff *skb;

	/* Dequeue ACL data received during the interval */
	while ((skb = skb_dequeue(&data->acl_q)))
		data->recv_acl(data->hdev, skb);
}

static int btusb_setup_bcm92035(struct hci_dev *hdev)
{
	struct sk_buff *skb;
	u8 val = 0x00;

	BT_DBG("%s", hdev->name);

	skb = __hci_cmd_sync(hdev, 0xfc3b, 1, &val, HCI_INIT_TIMEOUT);
	if (IS_ERR(skb))
		bt_dev_err(hdev, "BCM92035 command failed (%ld)", PTR_ERR(skb));
	else
		kfree_skb(skb);

	return 0;
}

static int btusb_setup_csr(struct hci_dev *hdev)
{
	struct btusb_data *data = hci_get_drvdata(hdev);
	u16 bcdDevice = le16_to_cpu(data->udev->descriptor.bcdDevice);
	struct hci_rp_read_local_version *rp;
	struct sk_buff *skb;
	bool is_fake = false;
	int ret;

	BT_DBG("%s", hdev->name);

	skb = __hci_cmd_sync(hdev, HCI_OP_READ_LOCAL_VERSION, 0, NULL,
			     HCI_INIT_TIMEOUT);
	if (IS_ERR(skb)) {
		int err = PTR_ERR(skb);
		bt_dev_err(hdev, "CSR: Local version failed (%d)", err);
		return err;
	}

	rp = skb_pull_data(skb, sizeof(*rp));
	if (!rp) {
		bt_dev_err(hdev, "CSR: Local version length mismatch");
		kfree_skb(skb);
		return -EIO;
	}

	bt_dev_info(hdev, "CSR: Setting up dongle with HCI ver=%u rev=%04x",
		    rp->hci_ver, le16_to_cpu(rp->hci_rev));

	bt_dev_info(hdev, "LMP ver=%u subver=%04x; manufacturer=%u",
		    rp->lmp_ver, le16_to_cpu(rp->lmp_subver),
		    le16_to_cpu(rp->manufacturer));

	/* Detect a wide host of Chinese controllers that aren't CSR.
	 *
	 * Known fake bcdDevices: 0x0100, 0x0134, 0x1915, 0x2520, 0x7558, 0x8891
	 *
	 * The main thing they have in common is that these are really popular low-cost
	 * options that support newer Bluetooth versions but rely on heavy VID/PID
	 * squatting of this poor old Bluetooth 1.1 device. Even sold as such.
	 *
	 * We detect actual CSR devices by checking that the HCI manufacturer code
	 * is Cambridge Silicon Radio (10) and ensuring that LMP sub-version and
	 * HCI rev values always match. As they both store the firmware number.
	 */
	if (le16_to_cpu(rp->manufacturer) != 10 ||
	    le16_to_cpu(rp->hci_rev) != le16_to_cpu(rp->lmp_subver))
		is_fake = true;

	/* Known legit CSR firmware build numbers and their supported BT versions:
	 * - 1.1 (0x1) -> 0x0073, 0x020d, 0x033c, 0x034e
	 * - 1.2 (0x2) ->                 0x04d9, 0x0529
	 * - 2.0 (0x3) ->         0x07a6, 0x07ad, 0x0c5c
	 * - 2.1 (0x4) ->         0x149c, 0x1735, 0x1899 (0x1899 is a BlueCore4-External)
	 * - 4.0 (0x6) ->         0x1d86, 0x2031, 0x22bb
	 *
	 * e.g. Real CSR dongles with LMP subversion 0x73 are old enough that
	 *      support BT 1.1 only; so it's a dead giveaway when some
	 *      third-party BT 4.0 dongle reuses it.
	 */
	else if (le16_to_cpu(rp->lmp_subver) <= 0x034e &&
		 rp->hci_ver > BLUETOOTH_VER_1_1)
		is_fake = true;

	else if (le16_to_cpu(rp->lmp_subver) <= 0x0529 &&
		 rp->hci_ver > BLUETOOTH_VER_1_2)
		is_fake = true;

	else if (le16_to_cpu(rp->lmp_subver) <= 0x0c5c &&
		 rp->hci_ver > BLUETOOTH_VER_2_0)
		is_fake = true;

	else if (le16_to_cpu(rp->lmp_subver) <= 0x1899 &&
		 rp->hci_ver > BLUETOOTH_VER_2_1)
		is_fake = true;

	else if (le16_to_cpu(rp->lmp_subver) <= 0x22bb &&
		 rp->hci_ver > BLUETOOTH_VER_4_0)
		is_fake = true;

	/* Other clones which beat all the above checks */
	else if (bcdDevice == 0x0134 &&
		 le16_to_cpu(rp->lmp_subver) == 0x0c5c &&
		 rp->hci_ver == BLUETOOTH_VER_2_0)
		is_fake = true;

	if (is_fake) {
		bt_dev_warn(hdev, "CSR: Unbranded CSR clone detected; adding workarounds and force-suspending once...");

		/* Generally these clones have big discrepancies between
		 * advertised features and what's actually supported.
		 * Probably will need to be expanded in the future;
		 * without these the controller will lock up.
		 */
		set_bit(HCI_QUIRK_BROKEN_STORED_LINK_KEY, &hdev->quirks);
		set_bit(HCI_QUIRK_BROKEN_ERR_DATA_REPORTING, &hdev->quirks);
		set_bit(HCI_QUIRK_BROKEN_FILTER_CLEAR_ALL, &hdev->quirks);
		set_bit(HCI_QUIRK_NO_SUSPEND_NOTIFIER, &hdev->quirks);

		/* Clear the reset quirk since this is not an actual
		 * early Bluetooth 1.1 device from CSR.
		 */
		clear_bit(HCI_QUIRK_RESET_ON_CLOSE, &hdev->quirks);
		clear_bit(HCI_QUIRK_SIMULTANEOUS_DISCOVERY, &hdev->quirks);

		/*
		 * Special workaround for these BT 4.0 chip clones, and potentially more:
		 *
		 * - 0x0134: a Barrot 8041a02                 (HCI rev: 0x0810 sub: 0x1012)
		 * - 0x7558: IC markings FR3191AHAL 749H15143 (HCI rev/sub-version: 0x0709)
		 *
		 * These controllers are really messed-up.
		 *
		 * 1. Their bulk RX endpoint will never report any data unless
		 *    the device was suspended at least once (yes, really).
		 * 2. They will not wakeup when autosuspended and receiving data
		 *    on their bulk RX endpoint from e.g. a keyboard or mouse
		 *    (IOW remote-wakeup support is broken for the bulk endpoint).
		 *
		 * To fix 1. enable runtime-suspend, force-suspend the
		 * HCI and then wake-it up by disabling runtime-suspend.
		 *
		 * To fix 2. clear the HCI's can_wake flag, this way the HCI
		 * will still be autosuspended when it is not open.
		 *
		 * --
		 *
		 * Because these are widespread problems we prefer generic solutions; so
		 * apply this initialization quirk to every controller that gets here,
		 * it should be harmless. The alternative is to not work at all.
		 */
		pm_runtime_allow(&data->udev->dev);

		ret = pm_runtime_suspend(&data->udev->dev);
		if (ret >= 0)
			msleep(200);
		else
			bt_dev_warn(hdev, "CSR: Couldn't suspend the device for our Barrot 8041a02 receive-issue workaround");

		pm_runtime_forbid(&data->udev->dev);

		device_set_wakeup_capable(&data->udev->dev, false);

		/* Re-enable autosuspend if this was requested */
		if (enable_autosuspend)
			usb_enable_autosuspend(data->udev);
	}

	kfree_skb(skb);

	return 0;
}

static int inject_cmd_complete(struct hci_dev *hdev, __u16 opcode)
{
	struct sk_buff *skb;
	struct hci_event_hdr *hdr;
	struct hci_ev_cmd_complete *evt;

	skb = bt_skb_alloc(sizeof(*hdr) + sizeof(*evt) + 1, GFP_KERNEL);
	if (!skb)
		return -ENOMEM;

	hdr = skb_put(skb, sizeof(*hdr));
	hdr->evt = HCI_EV_CMD_COMPLETE;
	hdr->plen = sizeof(*evt) + 1;

	evt = skb_put(skb, sizeof(*evt));
	evt->ncmd = 0x01;
	evt->opcode = cpu_to_le16(opcode);

	skb_put_u8(skb, 0x00);

	hci_skb_pkt_type(skb) = HCI_EVENT_PKT;

	return hci_recv_frame(hdev, skb);
}

static int btusb_recv_bulk_intel(struct btusb_data *data, void *buffer,
				 int count)
{
	struct hci_dev *hdev = data->hdev;

	/* When the device is in bootloader mode, then it can send
	 * events via the bulk endpoint. These events are treated the
	 * same way as the ones received from the interrupt endpoint.
	 */
	if (btintel_test_flag(hdev, INTEL_BOOTLOADER))
		return btusb_recv_intr(data, buffer, count);

	return btusb_recv_bulk(data, buffer, count);
}

static int btusb_send_frame_intel(struct hci_dev *hdev, struct sk_buff *skb)
{
	struct urb *urb;

	BT_DBG("%s", hdev->name);

	switch (hci_skb_pkt_type(skb)) {
	case HCI_COMMAND_PKT:
		if (btintel_test_flag(hdev, INTEL_BOOTLOADER)) {
			struct hci_command_hdr *cmd = (void *)skb->data;
			__u16 opcode = le16_to_cpu(cmd->opcode);

			/* When in bootloader mode and the command 0xfc09
			 * is received, it needs to be send down the
			 * bulk endpoint. So allocate a bulk URB instead.
			 */
			if (opcode == 0xfc09)
				urb = alloc_bulk_urb(hdev, skb);
			else
				urb = alloc_ctrl_urb(hdev, skb);

			/* When the 0xfc01 command is issued to boot into
			 * the operational firmware, it will actually not
			 * send a command complete event. To keep the flow
			 * control working inject that event here.
			 */
			if (opcode == 0xfc01)
				inject_cmd_complete(hdev, opcode);
		} else {
			urb = alloc_ctrl_urb(hdev, skb);
		}
		if (IS_ERR(urb))
			return PTR_ERR(urb);

		hdev->stat.cmd_tx++;
		return submit_or_queue_tx_urb(hdev, urb);

	case HCI_ACLDATA_PKT:
		urb = alloc_bulk_urb(hdev, skb);
		if (IS_ERR(urb))
			return PTR_ERR(urb);

		hdev->stat.acl_tx++;
		return submit_or_queue_tx_urb(hdev, urb);

	case HCI_SCODATA_PKT:
		if (hci_conn_num(hdev, SCO_LINK) < 1)
			return -ENODEV;

		urb = alloc_isoc_urb(hdev, skb);
		if (IS_ERR(urb))
			return PTR_ERR(urb);

		hdev->stat.sco_tx++;
		return submit_tx_urb(hdev, urb);

	case HCI_ISODATA_PKT:
		urb = alloc_bulk_urb(hdev, skb);
		if (IS_ERR(urb))
			return PTR_ERR(urb);

		return submit_or_queue_tx_urb(hdev, urb);
	}

	return -EILSEQ;
}

static int btusb_setup_realtek(struct hci_dev *hdev)
{
	struct btusb_data *data = hci_get_drvdata(hdev);
	int ret;

	ret = btrtl_setup_realtek(hdev);

	if (btrealtek_test_flag(data->hdev, REALTEK_ALT6_CONTINUOUS_TX_CHIP))
		set_bit(BTUSB_ALT6_CONTINUOUS_TX, &data->flags);

	return ret;
}

static int btusb_recv_event_realtek(struct hci_dev *hdev, struct sk_buff *skb)
<<<<<<< HEAD
{
	if (skb->data[0] == HCI_VENDOR_PKT && skb->data[2] == RTK_SUB_EVENT_CODE_COREDUMP) {
		struct rtk_dev_coredump_hdr hdr = {
			.code = RTK_DEVCOREDUMP_CODE_MEMDUMP,
		};

		bt_dev_dbg(hdev, "RTL: received coredump vendor evt, len %u",
			skb->len);

		btusb_rtl_alloc_devcoredump(hdev, &hdr, skb->data, skb->len);
		kfree_skb(skb);

		return 0;
	}

	return hci_recv_frame(hdev, skb);
}

/* UHW CR mapping */
#define MTK_BT_MISC		0x70002510
#define MTK_BT_SUBSYS_RST	0x70002610
#define MTK_UDMA_INT_STA_BT	0x74000024
#define MTK_UDMA_INT_STA_BT1	0x74000308
#define MTK_BT_WDT_STATUS	0x740003A0
#define MTK_EP_RST_OPT		0x74011890
#define MTK_EP_RST_IN_OUT_OPT	0x00010001
#define MTK_BT_RST_DONE		0x00000100
#define MTK_BT_RESET_WAIT_MS	100
#define MTK_BT_RESET_NUM_TRIES	10

static void btusb_mtk_wmt_recv(struct urb *urb)
{
	struct hci_dev *hdev = urb->context;
	struct btusb_data *data = hci_get_drvdata(hdev);
	struct sk_buff *skb;
	int err;

	if (urb->status == 0 && urb->actual_length > 0) {
		hdev->stat.byte_rx += urb->actual_length;

		/* WMT event shouldn't be fragmented and the size should be
		 * less than HCI_WMT_MAX_EVENT_SIZE.
		 */
		skb = bt_skb_alloc(HCI_WMT_MAX_EVENT_SIZE, GFP_ATOMIC);
		if (!skb) {
			hdev->stat.err_rx++;
			kfree(urb->setup_packet);
			return;
		}

		hci_skb_pkt_type(skb) = HCI_EVENT_PKT;
		skb_put_data(skb, urb->transfer_buffer, urb->actual_length);

		/* When someone waits for the WMT event, the skb is being cloned
		 * and being processed the events from there then.
		 */
		if (test_bit(BTUSB_TX_WAIT_VND_EVT, &data->flags)) {
			data->evt_skb = skb_clone(skb, GFP_ATOMIC);
			if (!data->evt_skb) {
				kfree_skb(skb);
				kfree(urb->setup_packet);
				return;
			}
		}

		err = hci_recv_frame(hdev, skb);
		if (err < 0) {
			kfree_skb(data->evt_skb);
			data->evt_skb = NULL;
			kfree(urb->setup_packet);
			return;
		}

		if (test_and_clear_bit(BTUSB_TX_WAIT_VND_EVT,
				       &data->flags)) {
			/* Barrier to sync with other CPUs */
			smp_mb__after_atomic();
			wake_up_bit(&data->flags,
				    BTUSB_TX_WAIT_VND_EVT);
		}
		kfree(urb->setup_packet);
		return;
	} else if (urb->status == -ENOENT) {
		/* Avoid suspend failed when usb_kill_urb */
		return;
	}

	usb_mark_last_busy(data->udev);

	/* The URB complete handler is still called with urb->actual_length = 0
	 * when the event is not available, so we should keep re-submitting
	 * URB until WMT event returns, Also, It's necessary to wait some time
	 * between the two consecutive control URBs to relax the target device
	 * to generate the event. Otherwise, the WMT event cannot return from
	 * the device successfully.
	 */
	udelay(500);

	usb_anchor_urb(urb, &data->ctrl_anchor);
	err = usb_submit_urb(urb, GFP_ATOMIC);
	if (err < 0) {
		kfree(urb->setup_packet);
		/* -EPERM: urb is being killed;
		 * -ENODEV: device got disconnected
		 */
		if (err != -EPERM && err != -ENODEV)
			bt_dev_err(hdev, "urb %p failed to resubmit (%d)",
				   urb, -err);
		usb_unanchor_urb(urb);
	}
}

static int btusb_mtk_submit_wmt_recv_urb(struct hci_dev *hdev)
=======
>>>>>>> 2d5404ca
{
	if (skb->data[0] == HCI_VENDOR_PKT && skb->data[2] == RTK_SUB_EVENT_CODE_COREDUMP) {
		struct rtk_dev_coredump_hdr hdr = {
			.code = RTK_DEVCOREDUMP_CODE_MEMDUMP,
		};

		bt_dev_dbg(hdev, "RTL: received coredump vendor evt, len %u",
			skb->len);

		btusb_rtl_alloc_devcoredump(hdev, &hdr, skb->data, skb->len);
		kfree_skb(skb);

		return 0;
	}

	return hci_recv_frame(hdev, skb);
}

static void btusb_mtk_claim_iso_intf(struct btusb_data *data)
{
	struct btmtk_data *btmtk_data = hci_get_priv(data->hdev);
	int err;

<<<<<<< HEAD
	/* Send the WMT command and wait until the WMT event returns */
	hlen = sizeof(*hdr) + wmt_params->dlen;
	if (hlen > 255)
		return -EINVAL;

	wc = kzalloc(hlen, GFP_KERNEL);
	if (!wc)
		return -ENOMEM;

	hdr = &wc->hdr;
	hdr->dir = 1;
	hdr->op = wmt_params->op;
	hdr->dlen = cpu_to_le16(wmt_params->dlen + 1);
	hdr->flag = wmt_params->flag;
	memcpy(wc->data, wmt_params->data, wmt_params->dlen);

	set_bit(BTUSB_TX_WAIT_VND_EVT, &data->flags);

	/* WMT cmd/event doesn't follow up the generic HCI cmd/event handling,
	 * it needs constantly polling control pipe until the host received the
	 * WMT event, thus, we should require to specifically acquire PM counter
	 * on the USB to prevent the interface from entering auto suspended
	 * while WMT cmd/event in progress.
	 */
	err = usb_autopm_get_interface(data->intf);
	if (err < 0)
		goto err_free_wc;

	err = __hci_cmd_send(hdev, 0xfc6f, hlen, wc);

	if (err < 0) {
		clear_bit(BTUSB_TX_WAIT_VND_EVT, &data->flags);
		usb_autopm_put_interface(data->intf);
		goto err_free_wc;
	}

	/* Submit control IN URB on demand to process the WMT event */
	err = btusb_mtk_submit_wmt_recv_urb(hdev);

	usb_autopm_put_interface(data->intf);

	if (err < 0)
		goto err_free_wc;

	/* The vendor specific WMT commands are all answered by a vendor
	 * specific event and will have the Command Status or Command
	 * Complete as with usual HCI command flow control.
	 *
	 * After sending the command, wait for BTUSB_TX_WAIT_VND_EVT
	 * state to be cleared. The driver specific event receive routine
	 * will clear that state and with that indicate completion of the
	 * WMT command.
	 */
	err = wait_on_bit_timeout(&data->flags, BTUSB_TX_WAIT_VND_EVT,
				  TASK_INTERRUPTIBLE, HCI_INIT_TIMEOUT);
	if (err == -EINTR) {
		bt_dev_err(hdev, "Execution of wmt command interrupted");
		clear_bit(BTUSB_TX_WAIT_VND_EVT, &data->flags);
		goto err_free_wc;
	}

	if (err) {
		bt_dev_err(hdev, "Execution of wmt command timed out");
		clear_bit(BTUSB_TX_WAIT_VND_EVT, &data->flags);
		err = -ETIMEDOUT;
		goto err_free_wc;
	}

	if (data->evt_skb == NULL)
		goto err_free_wc;

	/* Parse and handle the return WMT event */
	wmt_evt = (struct btmtk_hci_wmt_evt *)data->evt_skb->data;
	if (wmt_evt->whdr.op != hdr->op) {
		bt_dev_err(hdev, "Wrong op received %d expected %d",
			   wmt_evt->whdr.op, hdr->op);
		err = -EIO;
		goto err_free_skb;
	}

	switch (wmt_evt->whdr.op) {
	case BTMTK_WMT_SEMAPHORE:
		if (wmt_evt->whdr.flag == 2)
			status = BTMTK_WMT_PATCH_UNDONE;
		else
			status = BTMTK_WMT_PATCH_DONE;
		break;
	case BTMTK_WMT_FUNC_CTRL:
		wmt_evt_funcc = (struct btmtk_hci_wmt_evt_funcc *)wmt_evt;
		if (be16_to_cpu(wmt_evt_funcc->status) == 0x404)
			status = BTMTK_WMT_ON_DONE;
		else if (be16_to_cpu(wmt_evt_funcc->status) == 0x420)
			status = BTMTK_WMT_ON_PROGRESS;
		else
			status = BTMTK_WMT_ON_UNDONE;
		break;
	case BTMTK_WMT_PATCH_DWNLD:
		if (wmt_evt->whdr.flag == 2)
			status = BTMTK_WMT_PATCH_DONE;
		else if (wmt_evt->whdr.flag == 1)
			status = BTMTK_WMT_PATCH_PROGRESS;
		else
			status = BTMTK_WMT_PATCH_UNDONE;
		break;
	}

	if (wmt_params->status)
		*wmt_params->status = status;

err_free_skb:
	kfree_skb(data->evt_skb);
	data->evt_skb = NULL;
err_free_wc:
	kfree(wc);
	return err;
}

static int btusb_mtk_func_query(struct hci_dev *hdev)
{
	struct btmtk_hci_wmt_params wmt_params;
	int status, err;
	u8 param = 0;

	/* Query whether the function is enabled */
	wmt_params.op = BTMTK_WMT_FUNC_CTRL;
	wmt_params.flag = 4;
	wmt_params.dlen = sizeof(param);
	wmt_params.data = &param;
	wmt_params.status = &status;

	err = btusb_mtk_hci_wmt_sync(hdev, &wmt_params);
=======
	err = usb_driver_claim_interface(&btusb_driver,
					 btmtk_data->isopkt_intf, data);
>>>>>>> 2d5404ca
	if (err < 0) {
		btmtk_data->isopkt_intf = NULL;
		bt_dev_err(data->hdev, "Failed to claim iso interface");
		return;
	}

	set_bit(BTMTK_ISOPKT_OVER_INTR, &btmtk_data->flags);
}

static void btusb_mtk_release_iso_intf(struct btusb_data *data)
{
	struct btmtk_data *btmtk_data = hci_get_priv(data->hdev);

	if (btmtk_data->isopkt_intf) {
		usb_kill_anchored_urbs(&btmtk_data->isopkt_anchor);
		clear_bit(BTMTK_ISOPKT_RUNNING, &btmtk_data->flags);

		dev_kfree_skb_irq(btmtk_data->isopkt_skb);
		btmtk_data->isopkt_skb = NULL;
		usb_set_intfdata(btmtk_data->isopkt_intf, NULL);
		usb_driver_release_interface(&btusb_driver,
					     btmtk_data->isopkt_intf);
	}

	clear_bit(BTMTK_ISOPKT_OVER_INTR, &btmtk_data->flags);
}

static int btusb_mtk_reset(struct hci_dev *hdev, void *rst_data)
{
	struct btusb_data *data = hci_get_drvdata(hdev);
	struct btmtk_data *btmtk_data = hci_get_priv(hdev);
	int err;

	/* It's MediaTek specific bluetooth reset mechanism via USB */
	if (test_and_set_bit(BTMTK_HW_RESET_ACTIVE, &btmtk_data->flags)) {
		bt_dev_err(hdev, "last reset failed? Not resetting again");
		return -EBUSY;
	}

	err = usb_autopm_get_interface(data->intf);
	if (err < 0)
		return err;

	if (test_bit(BTMTK_ISOPKT_RUNNING, &btmtk_data->flags))
		btusb_mtk_release_iso_intf(data);

	btusb_stop_traffic(data);
	usb_kill_anchored_urbs(&data->tx_anchor);

	err = btmtk_usb_subsys_reset(hdev, btmtk_data->dev_id);

	usb_queue_reset_device(data->intf);
	clear_bit(BTMTK_HW_RESET_ACTIVE, &btmtk_data->flags);

	return err;
}

static int btusb_send_frame_mtk(struct hci_dev *hdev, struct sk_buff *skb)
{
	struct urb *urb;

	BT_DBG("%s", hdev->name);

	if (hci_skb_pkt_type(skb) == HCI_ISODATA_PKT) {
		urb = alloc_mtk_intr_urb(hdev, skb, btusb_tx_complete);
		if (IS_ERR(urb))
			return PTR_ERR(urb);

		return submit_or_queue_tx_urb(hdev, urb);
	} else {
		return btusb_send_frame(hdev, skb);
	}
}

static int btusb_mtk_setup(struct hci_dev *hdev)
{
	struct btusb_data *data = hci_get_drvdata(hdev);
	struct btmtk_data *btmtk_data = hci_get_priv(hdev);

	/* MediaTek WMT vendor cmd requiring below USB resources to
	 * complete the handshake.
	 */
	btmtk_data->drv_name = btusb_driver.name;
	btmtk_data->intf = data->intf;
	btmtk_data->udev = data->udev;
	btmtk_data->ctrl_anchor = &data->ctrl_anchor;
	btmtk_data->reset_sync = btusb_mtk_reset;

	/* Claim ISO data interface and endpoint */
	btmtk_data->isopkt_intf = usb_ifnum_to_if(data->udev, MTK_ISO_IFNUM);
	if (btmtk_data->isopkt_intf)
		btusb_mtk_claim_iso_intf(data);

	return btmtk_usb_setup(hdev);
}

static int btusb_mtk_shutdown(struct hci_dev *hdev)
{
	struct btusb_data *data = hci_get_drvdata(hdev);
	struct btmtk_data *btmtk_data = hci_get_priv(hdev);

	if (test_bit(BTMTK_ISOPKT_RUNNING, &btmtk_data->flags))
		btusb_mtk_release_iso_intf(data);

	return btmtk_usb_shutdown(hdev);
}

#ifdef CONFIG_PM
/* Configure an out-of-band gpio as wake-up pin, if specified in device tree */
static int marvell_config_oob_wake(struct hci_dev *hdev)
{
	struct sk_buff *skb;
	struct btusb_data *data = hci_get_drvdata(hdev);
	struct device *dev = &data->udev->dev;
	u16 pin, gap, opcode;
	int ret;
	u8 cmd[5];

	/* Move on if no wakeup pin specified */
	if (of_property_read_u16(dev->of_node, "marvell,wakeup-pin", &pin) ||
	    of_property_read_u16(dev->of_node, "marvell,wakeup-gap-ms", &gap))
		return 0;

	/* Vendor specific command to configure a GPIO as wake-up pin */
	opcode = hci_opcode_pack(0x3F, 0x59);
	cmd[0] = opcode & 0xFF;
	cmd[1] = opcode >> 8;
	cmd[2] = 2; /* length of parameters that follow */
	cmd[3] = pin;
	cmd[4] = gap; /* time in ms, for which wakeup pin should be asserted */

	skb = bt_skb_alloc(sizeof(cmd), GFP_KERNEL);
	if (!skb) {
		bt_dev_err(hdev, "%s: No memory", __func__);
		return -ENOMEM;
	}

	skb_put_data(skb, cmd, sizeof(cmd));
	hci_skb_pkt_type(skb) = HCI_COMMAND_PKT;

	ret = btusb_send_frame(hdev, skb);
	if (ret) {
		bt_dev_err(hdev, "%s: configuration failed", __func__);
		kfree_skb(skb);
		return ret;
	}

	return 0;
}
#endif

static int btusb_set_bdaddr_marvell(struct hci_dev *hdev,
				    const bdaddr_t *bdaddr)
{
	struct sk_buff *skb;
	u8 buf[8];
	long ret;

	buf[0] = 0xfe;
	buf[1] = sizeof(bdaddr_t);
	memcpy(buf + 2, bdaddr, sizeof(bdaddr_t));

	skb = __hci_cmd_sync(hdev, 0xfc22, sizeof(buf), buf, HCI_INIT_TIMEOUT);
	if (IS_ERR(skb)) {
		ret = PTR_ERR(skb);
		bt_dev_err(hdev, "changing Marvell device address failed (%ld)",
			   ret);
		return ret;
	}
	kfree_skb(skb);

	return 0;
}

static int btusb_set_bdaddr_ath3012(struct hci_dev *hdev,
				    const bdaddr_t *bdaddr)
{
	struct sk_buff *skb;
	u8 buf[10];
	long ret;

	buf[0] = 0x01;
	buf[1] = 0x01;
	buf[2] = 0x00;
	buf[3] = sizeof(bdaddr_t);
	memcpy(buf + 4, bdaddr, sizeof(bdaddr_t));

	skb = __hci_cmd_sync(hdev, 0xfc0b, sizeof(buf), buf, HCI_INIT_TIMEOUT);
	if (IS_ERR(skb)) {
		ret = PTR_ERR(skb);
		bt_dev_err(hdev, "Change address command failed (%ld)", ret);
		return ret;
	}
	kfree_skb(skb);

	return 0;
}

static int btusb_set_bdaddr_wcn6855(struct hci_dev *hdev,
				const bdaddr_t *bdaddr)
{
	struct sk_buff *skb;
	u8 buf[6];
	long ret;

	memcpy(buf, bdaddr, sizeof(bdaddr_t));

	skb = __hci_cmd_sync_ev(hdev, 0xfc14, sizeof(buf), buf,
				HCI_EV_CMD_COMPLETE, HCI_INIT_TIMEOUT);
	if (IS_ERR(skb)) {
		ret = PTR_ERR(skb);
		bt_dev_err(hdev, "Change address command failed (%ld)", ret);
		return ret;
	}
	kfree_skb(skb);

	return 0;
}

#define QCA_MEMDUMP_ACL_HANDLE 0x2EDD
#define QCA_MEMDUMP_SIZE_MAX  0x100000
#define QCA_MEMDUMP_VSE_CLASS 0x01
#define QCA_MEMDUMP_MSG_TYPE 0x08
#define QCA_MEMDUMP_PKT_SIZE 248
#define QCA_LAST_SEQUENCE_NUM 0xffff

struct qca_dump_hdr {
	u8 vse_class;
	u8 msg_type;
	__le16 seqno;
	u8 reserved;
	union {
		u8 data[0];
		struct {
			__le32 ram_dump_size;
			u8 data0[0];
		} __packed;
	};
} __packed;


static void btusb_dump_hdr_qca(struct hci_dev *hdev, struct sk_buff *skb)
{
	char buf[128];
	struct btusb_data *btdata = hci_get_drvdata(hdev);

	snprintf(buf, sizeof(buf), "Controller Name: 0x%x\n",
			btdata->qca_dump.controller_id);
	skb_put_data(skb, buf, strlen(buf));

	snprintf(buf, sizeof(buf), "Firmware Version: 0x%x\n",
			btdata->qca_dump.fw_version);
	skb_put_data(skb, buf, strlen(buf));

	snprintf(buf, sizeof(buf), "Driver: %s\nVendor: qca\n",
			btusb_driver.name);
	skb_put_data(skb, buf, strlen(buf));

	snprintf(buf, sizeof(buf), "VID: 0x%x\nPID:0x%x\n",
			btdata->qca_dump.id_vendor, btdata->qca_dump.id_product);
	skb_put_data(skb, buf, strlen(buf));

	snprintf(buf, sizeof(buf), "Lmp Subversion: 0x%x\n",
			hdev->lmp_subver);
	skb_put_data(skb, buf, strlen(buf));
}

static void btusb_coredump_qca(struct hci_dev *hdev)
{
	int err;
	static const u8 param[] = { 0x26 };

	err = __hci_cmd_send(hdev, 0xfc0c, 1, param);
	if (err < 0)
		bt_dev_err(hdev, "%s: triggle crash failed (%d)", __func__, err);
}

/*
 * ==0: not a dump pkt.
 * < 0: fails to handle a dump pkt
 * > 0: otherwise.
 */
static int handle_dump_pkt_qca(struct hci_dev *hdev, struct sk_buff *skb)
{
	int ret = 1;
	u8 pkt_type;
	u8 *sk_ptr;
	unsigned int sk_len;
	u16 seqno;
	u32 dump_size;

	struct hci_event_hdr *event_hdr;
	struct hci_acl_hdr *acl_hdr;
	struct qca_dump_hdr *dump_hdr;
	struct btusb_data *btdata = hci_get_drvdata(hdev);
	struct usb_device *udev = btdata->udev;

	pkt_type = hci_skb_pkt_type(skb);
	sk_ptr = skb->data;
	sk_len = skb->len;

	if (pkt_type == HCI_ACLDATA_PKT) {
		acl_hdr = hci_acl_hdr(skb);
		if (le16_to_cpu(acl_hdr->handle) != QCA_MEMDUMP_ACL_HANDLE)
			return 0;
		sk_ptr += HCI_ACL_HDR_SIZE;
		sk_len -= HCI_ACL_HDR_SIZE;
		event_hdr = (struct hci_event_hdr *)sk_ptr;
	} else {
		event_hdr = hci_event_hdr(skb);
	}

	if ((event_hdr->evt != HCI_VENDOR_PKT)
		|| (event_hdr->plen != (sk_len - HCI_EVENT_HDR_SIZE)))
		return 0;

	sk_ptr += HCI_EVENT_HDR_SIZE;
	sk_len -= HCI_EVENT_HDR_SIZE;

	dump_hdr = (struct qca_dump_hdr *)sk_ptr;
	if ((sk_len < offsetof(struct qca_dump_hdr, data))
		|| (dump_hdr->vse_class != QCA_MEMDUMP_VSE_CLASS)
	    || (dump_hdr->msg_type != QCA_MEMDUMP_MSG_TYPE))
		return 0;

	/*it is dump pkt now*/
	seqno = le16_to_cpu(dump_hdr->seqno);
	if (seqno == 0) {
		set_bit(BTUSB_HW_SSR_ACTIVE, &btdata->flags);
		dump_size = le32_to_cpu(dump_hdr->ram_dump_size);
		if (!dump_size || (dump_size > QCA_MEMDUMP_SIZE_MAX)) {
			ret = -EILSEQ;
			bt_dev_err(hdev, "Invalid memdump size(%u)",
				   dump_size);
			goto out;
		}

		ret = hci_devcd_init(hdev, dump_size);
		if (ret < 0) {
			bt_dev_err(hdev, "memdump init error(%d)", ret);
			goto out;
		}

		btdata->qca_dump.ram_dump_size = dump_size;
		btdata->qca_dump.ram_dump_seqno = 0;
		sk_ptr += offsetof(struct qca_dump_hdr, data0);
		sk_len -= offsetof(struct qca_dump_hdr, data0);

		usb_disable_autosuspend(udev);
		bt_dev_info(hdev, "%s memdump size(%u)\n",
			    (pkt_type == HCI_ACLDATA_PKT) ? "ACL" : "event",
			    dump_size);
	} else {
		sk_ptr += offsetof(struct qca_dump_hdr, data);
		sk_len -= offsetof(struct qca_dump_hdr, data);
	}

	if (!btdata->qca_dump.ram_dump_size) {
		ret = -EINVAL;
		bt_dev_err(hdev, "memdump is not active");
		goto out;
	}

	if ((seqno > btdata->qca_dump.ram_dump_seqno + 1) && (seqno != QCA_LAST_SEQUENCE_NUM)) {
		dump_size = QCA_MEMDUMP_PKT_SIZE * (seqno - btdata->qca_dump.ram_dump_seqno - 1);
		hci_devcd_append_pattern(hdev, 0x0, dump_size);
		bt_dev_err(hdev,
			   "expected memdump seqno(%u) is not received(%u)\n",
			   btdata->qca_dump.ram_dump_seqno, seqno);
		btdata->qca_dump.ram_dump_seqno = seqno;
		kfree_skb(skb);
		return ret;
	}

	skb_pull(skb, skb->len - sk_len);
	hci_devcd_append(hdev, skb);
	btdata->qca_dump.ram_dump_seqno++;
	if (seqno == QCA_LAST_SEQUENCE_NUM) {
		bt_dev_info(hdev,
				"memdump done: pkts(%u), total(%u)\n",
				btdata->qca_dump.ram_dump_seqno, btdata->qca_dump.ram_dump_size);

		hci_devcd_complete(hdev);
		goto out;
	}
	return ret;

out:
	if (btdata->qca_dump.ram_dump_size)
		usb_enable_autosuspend(udev);
	btdata->qca_dump.ram_dump_size = 0;
	btdata->qca_dump.ram_dump_seqno = 0;
	clear_bit(BTUSB_HW_SSR_ACTIVE, &btdata->flags);

	if (ret < 0)
		kfree_skb(skb);
	return ret;
}

static int btusb_recv_acl_qca(struct hci_dev *hdev, struct sk_buff *skb)
{
	if (handle_dump_pkt_qca(hdev, skb))
		return 0;
	return hci_recv_frame(hdev, skb);
}

static int btusb_recv_evt_qca(struct hci_dev *hdev, struct sk_buff *skb)
{
	if (handle_dump_pkt_qca(hdev, skb))
		return 0;
	return hci_recv_frame(hdev, skb);
}


#define QCA_DFU_PACKET_LEN	4096

#define QCA_GET_TARGET_VERSION	0x09
#define QCA_CHECK_STATUS	0x05
#define QCA_DFU_DOWNLOAD	0x01

#define QCA_SYSCFG_UPDATED	0x40
#define QCA_PATCH_UPDATED	0x80
#define QCA_DFU_TIMEOUT		3000
#define QCA_FLAG_MULTI_NVM      0x80
#define QCA_BT_RESET_WAIT_MS    100

#define WCN6855_2_0_RAM_VERSION_GF 0x400c1200
#define WCN6855_2_1_RAM_VERSION_GF 0x400c1211

struct qca_version {
	__le32	rom_version;
	__le32	patch_version;
	__le32	ram_version;
	__u8	chip_id;
	__u8	platform_id;
	__le16	flag;
	__u8	reserved[4];
} __packed;

struct qca_rampatch_version {
	__le16	rom_version_high;
	__le16  rom_version_low;
	__le16	patch_version;
} __packed;

struct qca_device_info {
	u32	rom_version;
	u8	rampatch_hdr;	/* length of header in rampatch */
	u8	nvm_hdr;	/* length of header in NVM */
	u8	ver_offset;	/* offset of version structure in rampatch */
};

static const struct qca_device_info qca_devices_table[] = {
	{ 0x00000100, 20, 4,  8 }, /* Rome 1.0 */
	{ 0x00000101, 20, 4,  8 }, /* Rome 1.1 */
	{ 0x00000200, 28, 4, 16 }, /* Rome 2.0 */
	{ 0x00000201, 28, 4, 16 }, /* Rome 2.1 */
	{ 0x00000300, 28, 4, 16 }, /* Rome 3.0 */
	{ 0x00000302, 28, 4, 16 }, /* Rome 3.2 */
	{ 0x00130100, 40, 4, 16 }, /* WCN6855 1.0 */
	{ 0x00130200, 40, 4, 16 }, /* WCN6855 2.0 */
	{ 0x00130201, 40, 4, 16 }, /* WCN6855 2.1 */
	{ 0x00190200, 40, 4, 16 }, /* WCN785x 2.0 */
};

static int btusb_qca_send_vendor_req(struct usb_device *udev, u8 request,
				     void *data, u16 size)
{
	int pipe, err;
	u8 *buf;

	buf = kmalloc(size, GFP_KERNEL);
	if (!buf)
		return -ENOMEM;

	/* Found some of USB hosts have IOT issues with ours so that we should
	 * not wait until HCI layer is ready.
	 */
	pipe = usb_rcvctrlpipe(udev, 0);
	err = usb_control_msg(udev, pipe, request, USB_TYPE_VENDOR | USB_DIR_IN,
			      0, 0, buf, size, USB_CTRL_GET_TIMEOUT);
	if (err < 0) {
		dev_err(&udev->dev, "Failed to access otp area (%d)", err);
		goto done;
	}

	memcpy(data, buf, size);

done:
	kfree(buf);

	return err;
}

static int btusb_setup_qca_download_fw(struct hci_dev *hdev,
				       const struct firmware *firmware,
				       size_t hdr_size)
{
	struct btusb_data *btdata = hci_get_drvdata(hdev);
	struct usb_device *udev = btdata->udev;
	size_t count, size, sent = 0;
	int pipe, len, err;
	u8 *buf;

	buf = kmalloc(QCA_DFU_PACKET_LEN, GFP_KERNEL);
	if (!buf)
		return -ENOMEM;

	count = firmware->size;

	size = min_t(size_t, count, hdr_size);
	memcpy(buf, firmware->data, size);

	/* USB patches should go down to controller through USB path
	 * because binary format fits to go down through USB channel.
	 * USB control path is for patching headers and USB bulk is for
	 * patch body.
	 */
	pipe = usb_sndctrlpipe(udev, 0);
	err = usb_control_msg(udev, pipe, QCA_DFU_DOWNLOAD, USB_TYPE_VENDOR,
			      0, 0, buf, size, USB_CTRL_SET_TIMEOUT);
	if (err < 0) {
		bt_dev_err(hdev, "Failed to send headers (%d)", err);
		goto done;
	}

	sent += size;
	count -= size;

	/* ep2 need time to switch from function acl to function dfu,
	 * so we add 20ms delay here.
	 */
	msleep(20);

	while (count) {
		size = min_t(size_t, count, QCA_DFU_PACKET_LEN);

		memcpy(buf, firmware->data + sent, size);

		pipe = usb_sndbulkpipe(udev, 0x02);
		err = usb_bulk_msg(udev, pipe, buf, size, &len,
				   QCA_DFU_TIMEOUT);
		if (err < 0) {
			bt_dev_err(hdev, "Failed to send body at %zd of %zd (%d)",
				   sent, firmware->size, err);
			break;
		}

		if (size != len) {
			bt_dev_err(hdev, "Failed to get bulk buffer");
			err = -EILSEQ;
			break;
		}

		sent  += size;
		count -= size;
	}

done:
	kfree(buf);
	return err;
}

static int btusb_setup_qca_load_rampatch(struct hci_dev *hdev,
					 struct qca_version *ver,
					 const struct qca_device_info *info)
{
	struct qca_rampatch_version *rver;
	const struct firmware *fw;
	u32 ver_rom, ver_patch, rver_rom;
	u16 rver_rom_low, rver_rom_high, rver_patch;
	char fwname[64];
	int err;

	ver_rom = le32_to_cpu(ver->rom_version);
	ver_patch = le32_to_cpu(ver->patch_version);

	snprintf(fwname, sizeof(fwname), "qca/rampatch_usb_%08x.bin", ver_rom);

	err = request_firmware(&fw, fwname, &hdev->dev);
	if (err) {
		bt_dev_err(hdev, "failed to request rampatch file: %s (%d)",
			   fwname, err);
		return err;
	}

	bt_dev_info(hdev, "using rampatch file: %s", fwname);

	rver = (struct qca_rampatch_version *)(fw->data + info->ver_offset);
	rver_rom_low = le16_to_cpu(rver->rom_version_low);
	rver_patch = le16_to_cpu(rver->patch_version);

	if (ver_rom & ~0xffffU) {
		rver_rom_high = le16_to_cpu(rver->rom_version_high);
		rver_rom = rver_rom_high << 16 | rver_rom_low;
	} else {
		rver_rom = rver_rom_low;
	}

	bt_dev_info(hdev, "QCA: patch rome 0x%x build 0x%x, "
		    "firmware rome 0x%x build 0x%x",
		    rver_rom, rver_patch, ver_rom, ver_patch);

	if (rver_rom != ver_rom || rver_patch <= ver_patch) {
		bt_dev_err(hdev, "rampatch file version did not match with firmware");
		err = -EINVAL;
		goto done;
	}

	err = btusb_setup_qca_download_fw(hdev, fw, info->rampatch_hdr);

done:
	release_firmware(fw);

	return err;
}

static void btusb_generate_qca_nvm_name(char *fwname, size_t max_size,
					const struct qca_version *ver)
{
	u32 rom_version = le32_to_cpu(ver->rom_version);
	u16 flag = le16_to_cpu(ver->flag);

	if (((flag >> 8) & 0xff) == QCA_FLAG_MULTI_NVM) {
		/* The board_id should be split into two bytes
		 * The 1st byte is chip ID, and the 2nd byte is platform ID
		 * For example, board ID 0x010A, 0x01 is platform ID. 0x0A is chip ID
		 * we have several platforms, and platform IDs are continuously added
		 * Platform ID:
		 * 0x00 is for Mobile
		 * 0x01 is for X86
		 * 0x02 is for Automotive
		 * 0x03 is for Consumer electronic
		 */
		u16 board_id = (ver->chip_id << 8) + ver->platform_id;
		const char *variant;

		switch (le32_to_cpu(ver->ram_version)) {
		case WCN6855_2_0_RAM_VERSION_GF:
		case WCN6855_2_1_RAM_VERSION_GF:
			variant = "_gf";
			break;
		default:
			variant = "";
			break;
		}

		if (board_id == 0) {
			snprintf(fwname, max_size, "qca/nvm_usb_%08x%s.bin",
				rom_version, variant);
		} else {
			snprintf(fwname, max_size, "qca/nvm_usb_%08x%s_%04x.bin",
				rom_version, variant, board_id);
		}
	} else {
		snprintf(fwname, max_size, "qca/nvm_usb_%08x.bin",
			rom_version);
	}

}

static int btusb_setup_qca_load_nvm(struct hci_dev *hdev,
				    struct qca_version *ver,
				    const struct qca_device_info *info)
{
	const struct firmware *fw;
	char fwname[64];
	int err;

	btusb_generate_qca_nvm_name(fwname, sizeof(fwname), ver);

	err = request_firmware(&fw, fwname, &hdev->dev);
	if (err) {
		bt_dev_err(hdev, "failed to request NVM file: %s (%d)",
			   fwname, err);
		return err;
	}

	bt_dev_info(hdev, "using NVM file: %s", fwname);

	err = btusb_setup_qca_download_fw(hdev, fw, info->nvm_hdr);

	release_firmware(fw);

	return err;
}

/* identify the ROM version and check whether patches are needed */
static bool btusb_qca_need_patch(struct usb_device *udev)
{
	struct qca_version ver;

	if (btusb_qca_send_vendor_req(udev, QCA_GET_TARGET_VERSION, &ver,
				      sizeof(ver)) < 0)
		return false;
	/* only low ROM versions need patches */
	return !(le32_to_cpu(ver.rom_version) & ~0xffffU);
}

static int btusb_setup_qca(struct hci_dev *hdev)
{
	struct btusb_data *btdata = hci_get_drvdata(hdev);
	struct usb_device *udev = btdata->udev;
	const struct qca_device_info *info = NULL;
	struct qca_version ver;
	u32 ver_rom;
	u8 status;
	int i, err;

	err = btusb_qca_send_vendor_req(udev, QCA_GET_TARGET_VERSION, &ver,
					sizeof(ver));
	if (err < 0)
		return err;

	ver_rom = le32_to_cpu(ver.rom_version);

	for (i = 0; i < ARRAY_SIZE(qca_devices_table); i++) {
		if (ver_rom == qca_devices_table[i].rom_version)
			info = &qca_devices_table[i];
	}
	if (!info) {
		/* If the rom_version is not matched in the qca_devices_table
		 * and the high ROM version is not zero, we assume this chip no
		 * need to load the rampatch and nvm.
		 */
		if (ver_rom & ~0xffffU)
			return 0;

		bt_dev_err(hdev, "don't support firmware rome 0x%x", ver_rom);
		return -ENODEV;
	}

	err = btusb_qca_send_vendor_req(udev, QCA_CHECK_STATUS, &status,
					sizeof(status));
	if (err < 0)
		return err;

	if (!(status & QCA_PATCH_UPDATED)) {
		err = btusb_setup_qca_load_rampatch(hdev, &ver, info);
		if (err < 0)
			return err;
	}

	err = btusb_qca_send_vendor_req(udev, QCA_GET_TARGET_VERSION, &ver,
					sizeof(ver));
	if (err < 0)
		return err;

	btdata->qca_dump.fw_version = le32_to_cpu(ver.patch_version);
	btdata->qca_dump.controller_id = le32_to_cpu(ver.rom_version);

	if (!(status & QCA_SYSCFG_UPDATED)) {
		err = btusb_setup_qca_load_nvm(hdev, &ver, info);
		if (err < 0)
			return err;

		/* WCN6855 2.1 and later will reset to apply firmware downloaded here, so
		 * wait ~100ms for reset Done then go ahead, otherwise, it maybe
		 * cause potential enable failure.
		 */
		if (info->rom_version >= 0x00130201)
			msleep(QCA_BT_RESET_WAIT_MS);
	}

	/* Mark HCI_OP_ENHANCED_SETUP_SYNC_CONN as broken as it doesn't seem to
	 * work with the likes of HSP/HFP mSBC.
	 */
	set_bit(HCI_QUIRK_BROKEN_ENHANCED_SETUP_SYNC_CONN, &hdev->quirks);

	return 0;
}

static inline int __set_diag_interface(struct hci_dev *hdev)
{
	struct btusb_data *data = hci_get_drvdata(hdev);
	struct usb_interface *intf = data->diag;
	int i;

	if (!data->diag)
		return -ENODEV;

	data->diag_tx_ep = NULL;
	data->diag_rx_ep = NULL;

	for (i = 0; i < intf->cur_altsetting->desc.bNumEndpoints; i++) {
		struct usb_endpoint_descriptor *ep_desc;

		ep_desc = &intf->cur_altsetting->endpoint[i].desc;

		if (!data->diag_tx_ep && usb_endpoint_is_bulk_out(ep_desc)) {
			data->diag_tx_ep = ep_desc;
			continue;
		}

		if (!data->diag_rx_ep && usb_endpoint_is_bulk_in(ep_desc)) {
			data->diag_rx_ep = ep_desc;
			continue;
		}
	}

	if (!data->diag_tx_ep || !data->diag_rx_ep) {
		bt_dev_err(hdev, "invalid diagnostic descriptors");
		return -ENODEV;
	}

	return 0;
}

static struct urb *alloc_diag_urb(struct hci_dev *hdev, bool enable)
{
	struct btusb_data *data = hci_get_drvdata(hdev);
	struct sk_buff *skb;
	struct urb *urb;
	unsigned int pipe;

	if (!data->diag_tx_ep)
		return ERR_PTR(-ENODEV);

	urb = usb_alloc_urb(0, GFP_KERNEL);
	if (!urb)
		return ERR_PTR(-ENOMEM);

	skb = bt_skb_alloc(2, GFP_KERNEL);
	if (!skb) {
		usb_free_urb(urb);
		return ERR_PTR(-ENOMEM);
	}

	skb_put_u8(skb, 0xf0);
	skb_put_u8(skb, enable);

	pipe = usb_sndbulkpipe(data->udev, data->diag_tx_ep->bEndpointAddress);

	usb_fill_bulk_urb(urb, data->udev, pipe,
			  skb->data, skb->len, btusb_tx_complete, skb);

	skb->dev = (void *)hdev;

	return urb;
}

static int btusb_bcm_set_diag(struct hci_dev *hdev, bool enable)
{
	struct btusb_data *data = hci_get_drvdata(hdev);
	struct urb *urb;

	if (!data->diag)
		return -ENODEV;

	if (!test_bit(HCI_RUNNING, &hdev->flags))
		return -ENETDOWN;

	urb = alloc_diag_urb(hdev, enable);
	if (IS_ERR(urb))
		return PTR_ERR(urb);

	return submit_or_queue_tx_urb(hdev, urb);
}

#ifdef CONFIG_PM
static irqreturn_t btusb_oob_wake_handler(int irq, void *priv)
{
	struct btusb_data *data = priv;

	pm_wakeup_event(&data->udev->dev, 0);
	pm_system_wakeup();

	/* Disable only if not already disabled (keep it balanced) */
	if (test_and_clear_bit(BTUSB_OOB_WAKE_ENABLED, &data->flags)) {
		disable_irq_nosync(irq);
		disable_irq_wake(irq);
	}
	return IRQ_HANDLED;
}

static const struct of_device_id btusb_match_table[] = {
	{ .compatible = "usb1286,204e" },
	{ .compatible = "usbcf3,e300" }, /* QCA6174A */
	{ .compatible = "usb4ca,301a" }, /* QCA6174A (Lite-On) */
	{ }
};
MODULE_DEVICE_TABLE(of, btusb_match_table);

/* Use an oob wakeup pin? */
static int btusb_config_oob_wake(struct hci_dev *hdev)
{
	struct btusb_data *data = hci_get_drvdata(hdev);
	struct device *dev = &data->udev->dev;
	int irq, ret;

	clear_bit(BTUSB_OOB_WAKE_ENABLED, &data->flags);

	if (!of_match_device(btusb_match_table, dev))
		return 0;

	/* Move on if no IRQ specified */
	irq = of_irq_get_byname(dev->of_node, "wakeup");
	if (irq <= 0) {
		bt_dev_dbg(hdev, "%s: no OOB Wakeup IRQ in DT", __func__);
		return 0;
	}

	irq_set_status_flags(irq, IRQ_NOAUTOEN);
	ret = devm_request_irq(&hdev->dev, irq, btusb_oob_wake_handler,
			       0, "OOB Wake-on-BT", data);
	if (ret) {
		bt_dev_err(hdev, "%s: IRQ request failed", __func__);
		return ret;
	}

	ret = device_init_wakeup(dev, true);
	if (ret) {
		bt_dev_err(hdev, "%s: failed to init_wakeup", __func__);
		return ret;
	}

	data->oob_wake_irq = irq;
	bt_dev_info(hdev, "OOB Wake-on-BT configured at IRQ %u", irq);
	return 0;
}
#endif

static void btusb_check_needs_reset_resume(struct usb_interface *intf)
{
	if (dmi_check_system(btusb_needs_reset_resume_table))
		interface_to_usbdev(intf)->quirks |= USB_QUIRK_RESET_RESUME;
}

static bool btusb_wakeup(struct hci_dev *hdev)
{
	struct btusb_data *data = hci_get_drvdata(hdev);

	return device_may_wakeup(&data->udev->dev);
}

static int btusb_shutdown_qca(struct hci_dev *hdev)
{
	struct sk_buff *skb;

	skb = __hci_cmd_sync(hdev, HCI_OP_RESET, 0, NULL, HCI_INIT_TIMEOUT);
	if (IS_ERR(skb)) {
		bt_dev_err(hdev, "HCI reset during shutdown failed");
		return PTR_ERR(skb);
	}
	kfree_skb(skb);

	return 0;
}

static ssize_t force_poll_sync_read(struct file *file, char __user *user_buf,
				    size_t count, loff_t *ppos)
{
	struct btusb_data *data = file->private_data;
	char buf[3];

	buf[0] = data->poll_sync ? 'Y' : 'N';
	buf[1] = '\n';
	buf[2] = '\0';
	return simple_read_from_buffer(user_buf, count, ppos, buf, 2);
}

static ssize_t force_poll_sync_write(struct file *file,
				     const char __user *user_buf,
				     size_t count, loff_t *ppos)
{
	struct btusb_data *data = file->private_data;
	bool enable;
	int err;

	err = kstrtobool_from_user(user_buf, count, &enable);
	if (err)
		return err;

	/* Only allow changes while the adapter is down */
	if (test_bit(HCI_UP, &data->hdev->flags))
		return -EPERM;

	if (data->poll_sync == enable)
		return -EALREADY;

	data->poll_sync = enable;

	return count;
}

static const struct file_operations force_poll_sync_fops = {
	.open		= simple_open,
	.read		= force_poll_sync_read,
	.write		= force_poll_sync_write,
	.llseek		= default_llseek,
};

static int btusb_probe(struct usb_interface *intf,
		       const struct usb_device_id *id)
{
	struct usb_endpoint_descriptor *ep_desc;
	struct gpio_desc *reset_gpio;
	struct btusb_data *data;
	struct hci_dev *hdev;
	unsigned ifnum_base;
	int i, err, priv_size;

	BT_DBG("intf %p id %p", intf, id);

	if ((id->driver_info & BTUSB_IFNUM_2) &&
	    (intf->cur_altsetting->desc.bInterfaceNumber != 0) &&
	    (intf->cur_altsetting->desc.bInterfaceNumber != 2))
		return -ENODEV;

	ifnum_base = intf->cur_altsetting->desc.bInterfaceNumber;

	if (!id->driver_info) {
		const struct usb_device_id *match;

		match = usb_match_id(intf, quirks_table);
		if (match)
			id = match;
	}

	if (id->driver_info == BTUSB_IGNORE)
		return -ENODEV;

	if (id->driver_info & BTUSB_ATH3012) {
		struct usb_device *udev = interface_to_usbdev(intf);

		/* Old firmware would otherwise let ath3k driver load
		 * patch and sysconfig files
		 */
		if (le16_to_cpu(udev->descriptor.bcdDevice) <= 0x0001 &&
		    !btusb_qca_need_patch(udev))
			return -ENODEV;
	}

	data = devm_kzalloc(&intf->dev, sizeof(*data), GFP_KERNEL);
	if (!data)
		return -ENOMEM;

	for (i = 0; i < intf->cur_altsetting->desc.bNumEndpoints; i++) {
		ep_desc = &intf->cur_altsetting->endpoint[i].desc;

		if (!data->intr_ep && usb_endpoint_is_int_in(ep_desc)) {
			data->intr_ep = ep_desc;
			continue;
		}

		if (!data->bulk_tx_ep && usb_endpoint_is_bulk_out(ep_desc)) {
			data->bulk_tx_ep = ep_desc;
			continue;
		}

		if (!data->bulk_rx_ep && usb_endpoint_is_bulk_in(ep_desc)) {
			data->bulk_rx_ep = ep_desc;
			continue;
		}
	}

	if (!data->intr_ep || !data->bulk_tx_ep || !data->bulk_rx_ep)
		return -ENODEV;

	if (id->driver_info & BTUSB_AMP) {
		data->cmdreq_type = USB_TYPE_CLASS | 0x01;
		data->cmdreq = 0x2b;
	} else {
		data->cmdreq_type = USB_TYPE_CLASS;
		data->cmdreq = 0x00;
	}

	data->udev = interface_to_usbdev(intf);
	data->intf = intf;

	INIT_WORK(&data->work, btusb_work);
	INIT_WORK(&data->waker, btusb_waker);
	INIT_DELAYED_WORK(&data->rx_work, btusb_rx_work);

	skb_queue_head_init(&data->acl_q);

	init_usb_anchor(&data->deferred);
	init_usb_anchor(&data->tx_anchor);
	spin_lock_init(&data->txlock);

	init_usb_anchor(&data->intr_anchor);
	init_usb_anchor(&data->bulk_anchor);
	init_usb_anchor(&data->isoc_anchor);
	init_usb_anchor(&data->diag_anchor);
	init_usb_anchor(&data->ctrl_anchor);
	spin_lock_init(&data->rxlock);

	priv_size = 0;

	data->recv_event = hci_recv_frame;
	data->recv_bulk = btusb_recv_bulk;

	if (id->driver_info & BTUSB_INTEL_COMBINED) {
		/* Allocate extra space for Intel device */
		priv_size += sizeof(struct btintel_data);

		/* Override the rx handlers */
		data->recv_event = btintel_recv_event;
		data->recv_bulk = btusb_recv_bulk_intel;
	} else if (id->driver_info & BTUSB_REALTEK) {
		/* Allocate extra space for Realtek device */
		priv_size += sizeof(struct btrealtek_data);

		data->recv_event = btusb_recv_event_realtek;
<<<<<<< HEAD
=======
	} else if (id->driver_info & BTUSB_MEDIATEK) {
		/* Allocate extra space for Mediatek device */
		priv_size += sizeof(struct btmtk_data);
>>>>>>> 2d5404ca
	}

	data->recv_acl = hci_recv_frame;

	hdev = hci_alloc_dev_priv(priv_size);
	if (!hdev)
		return -ENOMEM;

	hdev->bus = HCI_USB;
	hci_set_drvdata(hdev, data);

	data->hdev = hdev;

	SET_HCIDEV_DEV(hdev, &intf->dev);

	reset_gpio = gpiod_get_optional(&data->udev->dev, "reset",
					GPIOD_OUT_LOW);
	if (IS_ERR(reset_gpio)) {
		err = PTR_ERR(reset_gpio);
		goto out_free_dev;
	} else if (reset_gpio) {
		data->reset_gpio = reset_gpio;
	}

	hdev->open   = btusb_open;
	hdev->close  = btusb_close;
	hdev->flush  = btusb_flush;
	hdev->send   = btusb_send_frame;
	hdev->notify = btusb_notify;
	hdev->wakeup = btusb_wakeup;

#ifdef CONFIG_PM
	err = btusb_config_oob_wake(hdev);
	if (err)
		goto out_free_dev;

	/* Marvell devices may need a specific chip configuration */
	if (id->driver_info & BTUSB_MARVELL && data->oob_wake_irq) {
		err = marvell_config_oob_wake(hdev);
		if (err)
			goto out_free_dev;
	}
#endif
	if (id->driver_info & BTUSB_CW6622)
		set_bit(HCI_QUIRK_BROKEN_STORED_LINK_KEY, &hdev->quirks);

	if (id->driver_info & BTUSB_BCM2045)
		set_bit(HCI_QUIRK_BROKEN_STORED_LINK_KEY, &hdev->quirks);

	if (id->driver_info & BTUSB_BCM92035)
		hdev->setup = btusb_setup_bcm92035;

	if (IS_ENABLED(CONFIG_BT_HCIBTUSB_BCM) &&
	    (id->driver_info & BTUSB_BCM_PATCHRAM)) {
		hdev->manufacturer = 15;
		hdev->setup = btbcm_setup_patchram;
		hdev->set_diag = btusb_bcm_set_diag;
		hdev->set_bdaddr = btbcm_set_bdaddr;

		/* Broadcom LM_DIAG Interface numbers are hardcoded */
		data->diag = usb_ifnum_to_if(data->udev, ifnum_base + 2);
	}

	if (IS_ENABLED(CONFIG_BT_HCIBTUSB_BCM) &&
	    (id->driver_info & BTUSB_BCM_APPLE)) {
		hdev->manufacturer = 15;
		hdev->setup = btbcm_setup_apple;
		hdev->set_diag = btusb_bcm_set_diag;

		/* Broadcom LM_DIAG Interface numbers are hardcoded */
		data->diag = usb_ifnum_to_if(data->udev, ifnum_base + 2);
	}

	/* Combined Intel Device setup to support multiple setup routine */
	if (id->driver_info & BTUSB_INTEL_COMBINED) {
		err = btintel_configure_setup(hdev, btusb_driver.name);
		if (err)
			goto out_free_dev;

		/* Transport specific configuration */
		hdev->send = btusb_send_frame_intel;
		hdev->cmd_timeout = btusb_intel_cmd_timeout;

		if (id->driver_info & BTUSB_INTEL_NO_WBS_SUPPORT)
			btintel_set_flag(hdev, INTEL_ROM_LEGACY_NO_WBS_SUPPORT);

		if (id->driver_info & BTUSB_INTEL_BROKEN_INITIAL_NCMD)
			btintel_set_flag(hdev, INTEL_BROKEN_INITIAL_NCMD);

		if (id->driver_info & BTUSB_INTEL_BROKEN_SHUTDOWN_LED)
			btintel_set_flag(hdev, INTEL_BROKEN_SHUTDOWN_LED);
	}

	if (id->driver_info & BTUSB_MARVELL)
		hdev->set_bdaddr = btusb_set_bdaddr_marvell;

	if (IS_ENABLED(CONFIG_BT_HCIBTUSB_MTK) &&
	    (id->driver_info & BTUSB_MEDIATEK)) {
		hdev->setup = btusb_mtk_setup;
		hdev->shutdown = btusb_mtk_shutdown;
		hdev->manufacturer = 70;
		hdev->cmd_timeout = btmtk_reset_sync;
		hdev->set_bdaddr = btmtk_set_bdaddr;
		hdev->send = btusb_send_frame_mtk;
		set_bit(HCI_QUIRK_BROKEN_ENHANCED_SETUP_SYNC_CONN, &hdev->quirks);
		set_bit(HCI_QUIRK_NON_PERSISTENT_SETUP, &hdev->quirks);
		data->recv_acl = btmtk_usb_recv_acl;
		data->suspend = btmtk_usb_suspend;
		data->resume = btmtk_usb_resume;
	}

	if (id->driver_info & BTUSB_SWAVE) {
		set_bit(HCI_QUIRK_FIXUP_INQUIRY_MODE, &hdev->quirks);
		set_bit(HCI_QUIRK_BROKEN_LOCAL_COMMANDS, &hdev->quirks);
	}

	if (id->driver_info & BTUSB_INTEL_BOOT) {
		hdev->manufacturer = 2;
		set_bit(HCI_QUIRK_RAW_DEVICE, &hdev->quirks);
	}

	if (id->driver_info & BTUSB_ATH3012) {
		data->setup_on_usb = btusb_setup_qca;
		hdev->set_bdaddr = btusb_set_bdaddr_ath3012;
		set_bit(HCI_QUIRK_SIMULTANEOUS_DISCOVERY, &hdev->quirks);
		set_bit(HCI_QUIRK_STRICT_DUPLICATE_FILTER, &hdev->quirks);
	}

	if (id->driver_info & BTUSB_QCA_ROME) {
		data->setup_on_usb = btusb_setup_qca;
		hdev->shutdown = btusb_shutdown_qca;
		hdev->set_bdaddr = btusb_set_bdaddr_ath3012;
		hdev->cmd_timeout = btusb_qca_cmd_timeout;
		set_bit(HCI_QUIRK_SIMULTANEOUS_DISCOVERY, &hdev->quirks);
		btusb_check_needs_reset_resume(intf);
	}

	if (id->driver_info & BTUSB_QCA_WCN6855) {
		data->qca_dump.id_vendor = id->idVendor;
		data->qca_dump.id_product = id->idProduct;
		data->recv_event = btusb_recv_evt_qca;
		data->recv_acl = btusb_recv_acl_qca;
		hci_devcd_register(hdev, btusb_coredump_qca, btusb_dump_hdr_qca, NULL);
		data->setup_on_usb = btusb_setup_qca;
		hdev->shutdown = btusb_shutdown_qca;
		hdev->set_bdaddr = btusb_set_bdaddr_wcn6855;
		hdev->cmd_timeout = btusb_qca_cmd_timeout;
		set_bit(HCI_QUIRK_SIMULTANEOUS_DISCOVERY, &hdev->quirks);
		hci_set_msft_opcode(hdev, 0xFD70);
	}

	if (id->driver_info & BTUSB_AMP) {
		/* AMP controllers do not support SCO packets */
		data->isoc = NULL;
	} else {
		/* Interface orders are hardcoded in the specification */
		data->isoc = usb_ifnum_to_if(data->udev, ifnum_base + 1);
		data->isoc_ifnum = ifnum_base + 1;
	}

	if (IS_ENABLED(CONFIG_BT_HCIBTUSB_RTL) &&
	    (id->driver_info & BTUSB_REALTEK)) {
		btrtl_set_driver_name(hdev, btusb_driver.name);
		hdev->setup = btusb_setup_realtek;
		hdev->shutdown = btrtl_shutdown_realtek;
		hdev->cmd_timeout = btusb_rtl_cmd_timeout;
		hdev->hw_error = btusb_rtl_hw_error;

		/* Realtek devices need to set remote wakeup on auto-suspend */
		set_bit(BTUSB_WAKEUP_AUTOSUSPEND, &data->flags);
		set_bit(BTUSB_USE_ALT3_FOR_WBS, &data->flags);
	}

	if (id->driver_info & BTUSB_ACTIONS_SEMI) {
		/* Support is advertised, but not implemented */
		set_bit(HCI_QUIRK_BROKEN_ERR_DATA_REPORTING, &hdev->quirks);
		set_bit(HCI_QUIRK_BROKEN_READ_TRANSMIT_POWER, &hdev->quirks);
		set_bit(HCI_QUIRK_BROKEN_SET_RPA_TIMEOUT, &hdev->quirks);
		set_bit(HCI_QUIRK_BROKEN_EXT_SCAN, &hdev->quirks);
		set_bit(HCI_QUIRK_BROKEN_READ_ENC_KEY_SIZE, &hdev->quirks);
	}

	if (!reset)
		set_bit(HCI_QUIRK_RESET_ON_CLOSE, &hdev->quirks);

	if (force_scofix || id->driver_info & BTUSB_WRONG_SCO_MTU) {
		if (!disable_scofix)
			set_bit(HCI_QUIRK_FIXUP_BUFFER_SIZE, &hdev->quirks);
	}

	if (id->driver_info & BTUSB_BROKEN_ISOC)
		data->isoc = NULL;

	if (id->driver_info & BTUSB_WIDEBAND_SPEECH)
		set_bit(HCI_QUIRK_WIDEBAND_SPEECH_SUPPORTED, &hdev->quirks);

	if (id->driver_info & BTUSB_INVALID_LE_STATES)
		set_bit(HCI_QUIRK_BROKEN_LE_STATES, &hdev->quirks);

	if (id->driver_info & BTUSB_DIGIANSWER) {
		data->cmdreq_type = USB_TYPE_VENDOR;
		set_bit(HCI_QUIRK_RESET_ON_CLOSE, &hdev->quirks);
	}

	if (id->driver_info & BTUSB_CSR) {
		struct usb_device *udev = data->udev;
		u16 bcdDevice = le16_to_cpu(udev->descriptor.bcdDevice);

		/* Old firmware would otherwise execute USB reset */
		if (bcdDevice < 0x117)
			set_bit(HCI_QUIRK_RESET_ON_CLOSE, &hdev->quirks);

		/* This must be set first in case we disable it for fakes */
		set_bit(HCI_QUIRK_SIMULTANEOUS_DISCOVERY, &hdev->quirks);

		/* Fake CSR devices with broken commands */
		if (le16_to_cpu(udev->descriptor.idVendor)  == 0x0a12 &&
		    le16_to_cpu(udev->descriptor.idProduct) == 0x0001)
			hdev->setup = btusb_setup_csr;
	}

	if (id->driver_info & BTUSB_SNIFFER) {
		struct usb_device *udev = data->udev;

		/* New sniffer firmware has crippled HCI interface */
		if (le16_to_cpu(udev->descriptor.bcdDevice) > 0x997)
			set_bit(HCI_QUIRK_RAW_DEVICE, &hdev->quirks);
	}

	if (id->driver_info & BTUSB_INTEL_BOOT) {
		/* A bug in the bootloader causes that interrupt interface is
		 * only enabled after receiving SetInterface(0, AltSetting=0).
		 */
		err = usb_set_interface(data->udev, 0, 0);
		if (err < 0) {
			BT_ERR("failed to set interface 0, alt 0 %d", err);
			goto out_free_dev;
		}
	}

	if (data->isoc) {
		err = usb_driver_claim_interface(&btusb_driver,
						 data->isoc, data);
		if (err < 0)
			goto out_free_dev;
	}

	if (IS_ENABLED(CONFIG_BT_HCIBTUSB_BCM) && data->diag) {
		if (!usb_driver_claim_interface(&btusb_driver,
						data->diag, data))
			__set_diag_interface(hdev);
		else
			data->diag = NULL;
	}

	if (enable_autosuspend)
		usb_enable_autosuspend(data->udev);

	data->poll_sync = enable_poll_sync;

	err = hci_register_dev(hdev);
	if (err < 0)
		goto out_free_dev;

	usb_set_intfdata(intf, data);

	debugfs_create_file("force_poll_sync", 0644, hdev->debugfs, data,
			    &force_poll_sync_fops);

	return 0;

out_free_dev:
	if (data->reset_gpio)
		gpiod_put(data->reset_gpio);
	hci_free_dev(hdev);
	return err;
}

static void btusb_disconnect(struct usb_interface *intf)
{
	struct btusb_data *data = usb_get_intfdata(intf);
	struct hci_dev *hdev;

	BT_DBG("intf %p", intf);

	if (!data)
		return;

	hdev = data->hdev;
	usb_set_intfdata(data->intf, NULL);

	if (data->isoc)
		usb_set_intfdata(data->isoc, NULL);

	if (data->diag)
		usb_set_intfdata(data->diag, NULL);

	hci_unregister_dev(hdev);

	if (intf == data->intf) {
		if (data->isoc)
			usb_driver_release_interface(&btusb_driver, data->isoc);
		if (data->diag)
			usb_driver_release_interface(&btusb_driver, data->diag);
	} else if (intf == data->isoc) {
		if (data->diag)
			usb_driver_release_interface(&btusb_driver, data->diag);
		usb_driver_release_interface(&btusb_driver, data->intf);
	} else if (intf == data->diag) {
		usb_driver_release_interface(&btusb_driver, data->intf);
		if (data->isoc)
			usb_driver_release_interface(&btusb_driver, data->isoc);
	}

	if (data->oob_wake_irq)
		device_init_wakeup(&data->udev->dev, false);

	if (data->reset_gpio)
		gpiod_put(data->reset_gpio);

	hci_free_dev(hdev);
}

#ifdef CONFIG_PM
static int btusb_suspend(struct usb_interface *intf, pm_message_t message)
{
	struct btusb_data *data = usb_get_intfdata(intf);

	BT_DBG("intf %p", intf);

	/* Don't auto-suspend if there are connections; external suspend calls
	 * shall never fail.
	 */
	if (PMSG_IS_AUTO(message) && hci_conn_count(data->hdev))
		return -EBUSY;

	if (data->suspend_count++)
		return 0;

	spin_lock_irq(&data->txlock);
	if (!(PMSG_IS_AUTO(message) && data->tx_in_flight)) {
		set_bit(BTUSB_SUSPENDING, &data->flags);
		spin_unlock_irq(&data->txlock);
	} else {
		spin_unlock_irq(&data->txlock);
		data->suspend_count--;
		return -EBUSY;
	}

	cancel_work_sync(&data->work);

	if (data->suspend)
		data->suspend(data->hdev);

	btusb_stop_traffic(data);
	usb_kill_anchored_urbs(&data->tx_anchor);

	if (data->oob_wake_irq && device_may_wakeup(&data->udev->dev)) {
		set_bit(BTUSB_OOB_WAKE_ENABLED, &data->flags);
		enable_irq_wake(data->oob_wake_irq);
		enable_irq(data->oob_wake_irq);
	}

	/* For global suspend, Realtek devices lose the loaded fw
	 * in them. But for autosuspend, firmware should remain.
	 * Actually, it depends on whether the usb host sends
	 * set feature (enable wakeup) or not.
	 */
	if (test_bit(BTUSB_WAKEUP_AUTOSUSPEND, &data->flags)) {
		if (PMSG_IS_AUTO(message) &&
		    device_can_wakeup(&data->udev->dev))
			data->udev->do_remote_wakeup = 1;
		else if (!PMSG_IS_AUTO(message) &&
			 !device_may_wakeup(&data->udev->dev)) {
			data->udev->do_remote_wakeup = 0;
			data->udev->reset_resume = 1;
		}
	}

	return 0;
}

static void play_deferred(struct btusb_data *data)
{
	struct urb *urb;
	int err;

	while ((urb = usb_get_from_anchor(&data->deferred))) {
		usb_anchor_urb(urb, &data->tx_anchor);

		err = usb_submit_urb(urb, GFP_ATOMIC);
		if (err < 0) {
			if (err != -EPERM && err != -ENODEV)
				BT_ERR("%s urb %p submission failed (%d)",
				       data->hdev->name, urb, -err);
			kfree(urb->setup_packet);
			usb_unanchor_urb(urb);
			usb_free_urb(urb);
			break;
		}

		data->tx_in_flight++;
		usb_free_urb(urb);
	}

	/* Cleanup the rest deferred urbs. */
	while ((urb = usb_get_from_anchor(&data->deferred))) {
		kfree(urb->setup_packet);
		usb_free_urb(urb);
	}
}

static int btusb_resume(struct usb_interface *intf)
{
	struct btusb_data *data = usb_get_intfdata(intf);
	struct hci_dev *hdev = data->hdev;
	int err = 0;

	BT_DBG("intf %p", intf);

	if (--data->suspend_count)
		return 0;

	/* Disable only if not already disabled (keep it balanced) */
	if (test_and_clear_bit(BTUSB_OOB_WAKE_ENABLED, &data->flags)) {
		disable_irq(data->oob_wake_irq);
		disable_irq_wake(data->oob_wake_irq);
	}

	if (!test_bit(HCI_RUNNING, &hdev->flags))
		goto done;

	if (test_bit(BTUSB_INTR_RUNNING, &data->flags)) {
		err = btusb_submit_intr_urb(hdev, GFP_NOIO);
		if (err < 0) {
			clear_bit(BTUSB_INTR_RUNNING, &data->flags);
			goto failed;
		}
	}

	if (test_bit(BTUSB_BULK_RUNNING, &data->flags)) {
		err = btusb_submit_bulk_urb(hdev, GFP_NOIO);
		if (err < 0) {
			clear_bit(BTUSB_BULK_RUNNING, &data->flags);
			goto failed;
		}

		btusb_submit_bulk_urb(hdev, GFP_NOIO);
	}

	if (test_bit(BTUSB_ISOC_RUNNING, &data->flags)) {
		if (btusb_submit_isoc_urb(hdev, GFP_NOIO) < 0)
			clear_bit(BTUSB_ISOC_RUNNING, &data->flags);
		else
			btusb_submit_isoc_urb(hdev, GFP_NOIO);
	}

	if (data->resume)
		data->resume(hdev);

	spin_lock_irq(&data->txlock);
	play_deferred(data);
	clear_bit(BTUSB_SUSPENDING, &data->flags);
	spin_unlock_irq(&data->txlock);
	schedule_work(&data->work);

	return 0;

failed:
	usb_scuttle_anchored_urbs(&data->deferred);
done:
	spin_lock_irq(&data->txlock);
	clear_bit(BTUSB_SUSPENDING, &data->flags);
	spin_unlock_irq(&data->txlock);

	return err;
}
#endif

#ifdef CONFIG_DEV_COREDUMP
static void btusb_coredump(struct device *dev)
{
	struct btusb_data *data = dev_get_drvdata(dev);
	struct hci_dev *hdev = data->hdev;

	if (hdev->dump.coredump)
		hdev->dump.coredump(hdev);
}
#endif

static struct usb_driver btusb_driver = {
	.name		= "btusb",
	.probe		= btusb_probe,
	.disconnect	= btusb_disconnect,
#ifdef CONFIG_PM
	.suspend	= btusb_suspend,
	.resume		= btusb_resume,
#endif
	.id_table	= btusb_table,
	.supports_autosuspend = 1,
	.disable_hub_initiated_lpm = 1,

#ifdef CONFIG_DEV_COREDUMP
	.driver = {
		.coredump = btusb_coredump,
	},
#endif
};

module_usb_driver(btusb_driver);

module_param(disable_scofix, bool, 0644);
MODULE_PARM_DESC(disable_scofix, "Disable fixup of wrong SCO buffer size");

module_param(force_scofix, bool, 0644);
MODULE_PARM_DESC(force_scofix, "Force fixup of wrong SCO buffers size");

module_param(enable_autosuspend, bool, 0644);
MODULE_PARM_DESC(enable_autosuspend, "Enable USB autosuspend by default");

module_param(reset, bool, 0644);
MODULE_PARM_DESC(reset, "Send HCI reset command on initialization");

MODULE_AUTHOR("Marcel Holtmann <marcel@holtmann.org>");
MODULE_DESCRIPTION("Generic Bluetooth USB driver ver " VERSION);
MODULE_VERSION(VERSION);
MODULE_LICENSE("GPL");<|MERGE_RESOLUTION|>--- conflicted
+++ resolved
@@ -441,13 +441,9 @@
 	{ USB_DEVICE(0x8087, 0x0033), .driver_info = BTUSB_INTEL_COMBINED },
 	{ USB_DEVICE(0x8087, 0x0035), .driver_info = BTUSB_INTEL_COMBINED },
 	{ USB_DEVICE(0x8087, 0x0036), .driver_info = BTUSB_INTEL_COMBINED },
-<<<<<<< HEAD
-	{ USB_DEVICE(0x8087, 0x0038), .driver_info = BTUSB_INTEL_COMBINED },
-=======
 	{ USB_DEVICE(0x8087, 0x0037), .driver_info = BTUSB_INTEL_COMBINED },
 	{ USB_DEVICE(0x8087, 0x0038), .driver_info = BTUSB_INTEL_COMBINED },
 	{ USB_DEVICE(0x8087, 0x0039), .driver_info = BTUSB_INTEL_COMBINED },
->>>>>>> 2d5404ca
 	{ USB_DEVICE(0x8087, 0x07da), .driver_info = BTUSB_CSR },
 	{ USB_DEVICE(0x8087, 0x07dc), .driver_info = BTUSB_INTEL_COMBINED |
 						     BTUSB_INTEL_NO_WBS_SUPPORT |
@@ -530,8 +526,6 @@
 						     BTUSB_WIDEBAND_SPEECH },
 	{ USB_DEVICE(0x0489, 0xe125), .driver_info = BTUSB_REALTEK |
 						     BTUSB_WIDEBAND_SPEECH },
-<<<<<<< HEAD
-=======
 
 	/* Realtek 8852BT/8852BE-VT Bluetooth devices */
 	{ USB_DEVICE(0x0bda, 0x8520), .driver_info = BTUSB_REALTEK |
@@ -546,7 +540,6 @@
 						     BTUSB_WIDEBAND_SPEECH },
 	{ USB_DEVICE(0x0489, 0xe130), .driver_info = BTUSB_REALTEK |
 						     BTUSB_WIDEBAND_SPEECH },
->>>>>>> 2d5404ca
 
 	/* Realtek Bluetooth devices */
 	{ USB_VENDOR_AND_INTERFACE_INFO(0x0bda, 0xe0, 0x01, 0x01),
@@ -604,43 +597,10 @@
 	{ USB_DEVICE(0x0489, 0xe0d8), .driver_info = BTUSB_MEDIATEK |
 						     BTUSB_WIDEBAND_SPEECH },
 	{ USB_DEVICE(0x0489, 0xe0d9), .driver_info = BTUSB_MEDIATEK |
-<<<<<<< HEAD
-						     BTUSB_WIDEBAND_SPEECH |
-						     BTUSB_VALID_LE_STATES },
-	{ USB_DEVICE(0x0489, 0xe0f5), .driver_info = BTUSB_MEDIATEK |
-						     BTUSB_WIDEBAND_SPEECH |
-						     BTUSB_VALID_LE_STATES },
-	{ USB_DEVICE(0x13d3, 0x3568), .driver_info = BTUSB_MEDIATEK |
-						     BTUSB_WIDEBAND_SPEECH |
-						     BTUSB_VALID_LE_STATES },
-=======
-						     BTUSB_WIDEBAND_SPEECH },
->>>>>>> 2d5404ca
+						     BTUSB_WIDEBAND_SPEECH },
 	{ USB_DEVICE(0x0489, 0xe0e2), .driver_info = BTUSB_MEDIATEK |
 						     BTUSB_WIDEBAND_SPEECH },
 	{ USB_DEVICE(0x0489, 0xe0e4), .driver_info = BTUSB_MEDIATEK |
-<<<<<<< HEAD
-						     BTUSB_WIDEBAND_SPEECH |
-						     BTUSB_VALID_LE_STATES },
-	{ USB_DEVICE(0x0489, 0xe0f1), .driver_info = BTUSB_MEDIATEK |
-						     BTUSB_WIDEBAND_SPEECH |
-						     BTUSB_VALID_LE_STATES },
-	{ USB_DEVICE(0x0489, 0xe0f2), .driver_info = BTUSB_MEDIATEK |
-						     BTUSB_WIDEBAND_SPEECH |
-						     BTUSB_VALID_LE_STATES },
-	{ USB_DEVICE(0x0489, 0xe0f5), .driver_info = BTUSB_MEDIATEK |
-						     BTUSB_WIDEBAND_SPEECH |
-						     BTUSB_VALID_LE_STATES },
-	{ USB_DEVICE(0x0489, 0xe0f6), .driver_info = BTUSB_MEDIATEK |
-						     BTUSB_WIDEBAND_SPEECH |
-						     BTUSB_VALID_LE_STATES },
-	{ USB_DEVICE(0x0489, 0xe102), .driver_info = BTUSB_MEDIATEK |
-						     BTUSB_WIDEBAND_SPEECH |
-						     BTUSB_VALID_LE_STATES },
-	{ USB_DEVICE(0x04ca, 0x3804), .driver_info = BTUSB_MEDIATEK |
-						     BTUSB_WIDEBAND_SPEECH |
-						     BTUSB_VALID_LE_STATES },
-=======
 						     BTUSB_WIDEBAND_SPEECH },
 	{ USB_DEVICE(0x0489, 0xe0f1), .driver_info = BTUSB_MEDIATEK |
 						     BTUSB_WIDEBAND_SPEECH },
@@ -684,7 +644,6 @@
 						     BTUSB_WIDEBAND_SPEECH },
 	{ USB_DEVICE(0x13d3, 0x3608), .driver_info = BTUSB_MEDIATEK |
 						     BTUSB_WIDEBAND_SPEECH },
->>>>>>> 2d5404ca
 
 	/* Additional Realtek 8723AE Bluetooth devices */
 	{ USB_DEVICE(0x0930, 0x021d), .driver_info = BTUSB_REALTEK },
@@ -2625,7 +2584,6 @@
 }
 
 static int btusb_recv_event_realtek(struct hci_dev *hdev, struct sk_buff *skb)
-<<<<<<< HEAD
 {
 	if (skb->data[0] == HCI_VENDOR_PKT && skb->data[2] == RTK_SUB_EVENT_CODE_COREDUMP) {
 		struct rtk_dev_coredump_hdr hdr = {
@@ -2644,262 +2602,13 @@
 	return hci_recv_frame(hdev, skb);
 }
 
-/* UHW CR mapping */
-#define MTK_BT_MISC		0x70002510
-#define MTK_BT_SUBSYS_RST	0x70002610
-#define MTK_UDMA_INT_STA_BT	0x74000024
-#define MTK_UDMA_INT_STA_BT1	0x74000308
-#define MTK_BT_WDT_STATUS	0x740003A0
-#define MTK_EP_RST_OPT		0x74011890
-#define MTK_EP_RST_IN_OUT_OPT	0x00010001
-#define MTK_BT_RST_DONE		0x00000100
-#define MTK_BT_RESET_WAIT_MS	100
-#define MTK_BT_RESET_NUM_TRIES	10
-
-static void btusb_mtk_wmt_recv(struct urb *urb)
-{
-	struct hci_dev *hdev = urb->context;
-	struct btusb_data *data = hci_get_drvdata(hdev);
-	struct sk_buff *skb;
-	int err;
-
-	if (urb->status == 0 && urb->actual_length > 0) {
-		hdev->stat.byte_rx += urb->actual_length;
-
-		/* WMT event shouldn't be fragmented and the size should be
-		 * less than HCI_WMT_MAX_EVENT_SIZE.
-		 */
-		skb = bt_skb_alloc(HCI_WMT_MAX_EVENT_SIZE, GFP_ATOMIC);
-		if (!skb) {
-			hdev->stat.err_rx++;
-			kfree(urb->setup_packet);
-			return;
-		}
-
-		hci_skb_pkt_type(skb) = HCI_EVENT_PKT;
-		skb_put_data(skb, urb->transfer_buffer, urb->actual_length);
-
-		/* When someone waits for the WMT event, the skb is being cloned
-		 * and being processed the events from there then.
-		 */
-		if (test_bit(BTUSB_TX_WAIT_VND_EVT, &data->flags)) {
-			data->evt_skb = skb_clone(skb, GFP_ATOMIC);
-			if (!data->evt_skb) {
-				kfree_skb(skb);
-				kfree(urb->setup_packet);
-				return;
-			}
-		}
-
-		err = hci_recv_frame(hdev, skb);
-		if (err < 0) {
-			kfree_skb(data->evt_skb);
-			data->evt_skb = NULL;
-			kfree(urb->setup_packet);
-			return;
-		}
-
-		if (test_and_clear_bit(BTUSB_TX_WAIT_VND_EVT,
-				       &data->flags)) {
-			/* Barrier to sync with other CPUs */
-			smp_mb__after_atomic();
-			wake_up_bit(&data->flags,
-				    BTUSB_TX_WAIT_VND_EVT);
-		}
-		kfree(urb->setup_packet);
-		return;
-	} else if (urb->status == -ENOENT) {
-		/* Avoid suspend failed when usb_kill_urb */
-		return;
-	}
-
-	usb_mark_last_busy(data->udev);
-
-	/* The URB complete handler is still called with urb->actual_length = 0
-	 * when the event is not available, so we should keep re-submitting
-	 * URB until WMT event returns, Also, It's necessary to wait some time
-	 * between the two consecutive control URBs to relax the target device
-	 * to generate the event. Otherwise, the WMT event cannot return from
-	 * the device successfully.
-	 */
-	udelay(500);
-
-	usb_anchor_urb(urb, &data->ctrl_anchor);
-	err = usb_submit_urb(urb, GFP_ATOMIC);
-	if (err < 0) {
-		kfree(urb->setup_packet);
-		/* -EPERM: urb is being killed;
-		 * -ENODEV: device got disconnected
-		 */
-		if (err != -EPERM && err != -ENODEV)
-			bt_dev_err(hdev, "urb %p failed to resubmit (%d)",
-				   urb, -err);
-		usb_unanchor_urb(urb);
-	}
-}
-
-static int btusb_mtk_submit_wmt_recv_urb(struct hci_dev *hdev)
-=======
->>>>>>> 2d5404ca
-{
-	if (skb->data[0] == HCI_VENDOR_PKT && skb->data[2] == RTK_SUB_EVENT_CODE_COREDUMP) {
-		struct rtk_dev_coredump_hdr hdr = {
-			.code = RTK_DEVCOREDUMP_CODE_MEMDUMP,
-		};
-
-		bt_dev_dbg(hdev, "RTL: received coredump vendor evt, len %u",
-			skb->len);
-
-		btusb_rtl_alloc_devcoredump(hdev, &hdr, skb->data, skb->len);
-		kfree_skb(skb);
-
-		return 0;
-	}
-
-	return hci_recv_frame(hdev, skb);
-}
-
 static void btusb_mtk_claim_iso_intf(struct btusb_data *data)
 {
 	struct btmtk_data *btmtk_data = hci_get_priv(data->hdev);
 	int err;
 
-<<<<<<< HEAD
-	/* Send the WMT command and wait until the WMT event returns */
-	hlen = sizeof(*hdr) + wmt_params->dlen;
-	if (hlen > 255)
-		return -EINVAL;
-
-	wc = kzalloc(hlen, GFP_KERNEL);
-	if (!wc)
-		return -ENOMEM;
-
-	hdr = &wc->hdr;
-	hdr->dir = 1;
-	hdr->op = wmt_params->op;
-	hdr->dlen = cpu_to_le16(wmt_params->dlen + 1);
-	hdr->flag = wmt_params->flag;
-	memcpy(wc->data, wmt_params->data, wmt_params->dlen);
-
-	set_bit(BTUSB_TX_WAIT_VND_EVT, &data->flags);
-
-	/* WMT cmd/event doesn't follow up the generic HCI cmd/event handling,
-	 * it needs constantly polling control pipe until the host received the
-	 * WMT event, thus, we should require to specifically acquire PM counter
-	 * on the USB to prevent the interface from entering auto suspended
-	 * while WMT cmd/event in progress.
-	 */
-	err = usb_autopm_get_interface(data->intf);
-	if (err < 0)
-		goto err_free_wc;
-
-	err = __hci_cmd_send(hdev, 0xfc6f, hlen, wc);
-
-	if (err < 0) {
-		clear_bit(BTUSB_TX_WAIT_VND_EVT, &data->flags);
-		usb_autopm_put_interface(data->intf);
-		goto err_free_wc;
-	}
-
-	/* Submit control IN URB on demand to process the WMT event */
-	err = btusb_mtk_submit_wmt_recv_urb(hdev);
-
-	usb_autopm_put_interface(data->intf);
-
-	if (err < 0)
-		goto err_free_wc;
-
-	/* The vendor specific WMT commands are all answered by a vendor
-	 * specific event and will have the Command Status or Command
-	 * Complete as with usual HCI command flow control.
-	 *
-	 * After sending the command, wait for BTUSB_TX_WAIT_VND_EVT
-	 * state to be cleared. The driver specific event receive routine
-	 * will clear that state and with that indicate completion of the
-	 * WMT command.
-	 */
-	err = wait_on_bit_timeout(&data->flags, BTUSB_TX_WAIT_VND_EVT,
-				  TASK_INTERRUPTIBLE, HCI_INIT_TIMEOUT);
-	if (err == -EINTR) {
-		bt_dev_err(hdev, "Execution of wmt command interrupted");
-		clear_bit(BTUSB_TX_WAIT_VND_EVT, &data->flags);
-		goto err_free_wc;
-	}
-
-	if (err) {
-		bt_dev_err(hdev, "Execution of wmt command timed out");
-		clear_bit(BTUSB_TX_WAIT_VND_EVT, &data->flags);
-		err = -ETIMEDOUT;
-		goto err_free_wc;
-	}
-
-	if (data->evt_skb == NULL)
-		goto err_free_wc;
-
-	/* Parse and handle the return WMT event */
-	wmt_evt = (struct btmtk_hci_wmt_evt *)data->evt_skb->data;
-	if (wmt_evt->whdr.op != hdr->op) {
-		bt_dev_err(hdev, "Wrong op received %d expected %d",
-			   wmt_evt->whdr.op, hdr->op);
-		err = -EIO;
-		goto err_free_skb;
-	}
-
-	switch (wmt_evt->whdr.op) {
-	case BTMTK_WMT_SEMAPHORE:
-		if (wmt_evt->whdr.flag == 2)
-			status = BTMTK_WMT_PATCH_UNDONE;
-		else
-			status = BTMTK_WMT_PATCH_DONE;
-		break;
-	case BTMTK_WMT_FUNC_CTRL:
-		wmt_evt_funcc = (struct btmtk_hci_wmt_evt_funcc *)wmt_evt;
-		if (be16_to_cpu(wmt_evt_funcc->status) == 0x404)
-			status = BTMTK_WMT_ON_DONE;
-		else if (be16_to_cpu(wmt_evt_funcc->status) == 0x420)
-			status = BTMTK_WMT_ON_PROGRESS;
-		else
-			status = BTMTK_WMT_ON_UNDONE;
-		break;
-	case BTMTK_WMT_PATCH_DWNLD:
-		if (wmt_evt->whdr.flag == 2)
-			status = BTMTK_WMT_PATCH_DONE;
-		else if (wmt_evt->whdr.flag == 1)
-			status = BTMTK_WMT_PATCH_PROGRESS;
-		else
-			status = BTMTK_WMT_PATCH_UNDONE;
-		break;
-	}
-
-	if (wmt_params->status)
-		*wmt_params->status = status;
-
-err_free_skb:
-	kfree_skb(data->evt_skb);
-	data->evt_skb = NULL;
-err_free_wc:
-	kfree(wc);
-	return err;
-}
-
-static int btusb_mtk_func_query(struct hci_dev *hdev)
-{
-	struct btmtk_hci_wmt_params wmt_params;
-	int status, err;
-	u8 param = 0;
-
-	/* Query whether the function is enabled */
-	wmt_params.op = BTMTK_WMT_FUNC_CTRL;
-	wmt_params.flag = 4;
-	wmt_params.dlen = sizeof(param);
-	wmt_params.data = &param;
-	wmt_params.status = &status;
-
-	err = btusb_mtk_hci_wmt_sync(hdev, &wmt_params);
-=======
 	err = usb_driver_claim_interface(&btusb_driver,
 					 btmtk_data->isopkt_intf, data);
->>>>>>> 2d5404ca
 	if (err < 0) {
 		btmtk_data->isopkt_intf = NULL;
 		bt_dev_err(data->hdev, "Failed to claim iso interface");
@@ -4004,12 +3713,9 @@
 		priv_size += sizeof(struct btrealtek_data);
 
 		data->recv_event = btusb_recv_event_realtek;
-<<<<<<< HEAD
-=======
 	} else if (id->driver_info & BTUSB_MEDIATEK) {
 		/* Allocate extra space for Mediatek device */
 		priv_size += sizeof(struct btmtk_data);
->>>>>>> 2d5404ca
 	}
 
 	data->recv_acl = hci_recv_frame;
