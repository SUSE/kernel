--- conflicted
+++ resolved
@@ -3091,10 +3091,7 @@
 	if (id->driver_info & BTUSB_QCA_ROME) {
 		data->setup_on_usb = btusb_setup_qca;
 		hdev->set_bdaddr = btusb_set_bdaddr_ath3012;
-<<<<<<< HEAD
-=======
 		set_bit(HCI_QUIRK_SIMULTANEOUS_DISCOVERY, &hdev->quirks);
->>>>>>> 144482d4
 		btusb_check_needs_reset_resume(intf);
 	}
 
