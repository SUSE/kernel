// SPDX-License-Identifier: GPL-2.0-or-later
/*
 *  Bluetooth support for Realtek devices
 *
 *  Copyright (C) 2015 Endless Mobile, Inc.
 */

#include <linux/module.h>
#include <linux/firmware.h>
#include <asm/unaligned.h>
#include <linux/usb.h>

#include <net/bluetooth/bluetooth.h>
#include <net/bluetooth/hci_core.h>

#include "btrtl.h"

#define VERSION "0.1"

#define RTL_CHIP_8723CS_CG	3
#define RTL_CHIP_8723CS_VF	4
#define RTL_CHIP_8723CS_XX	5
#define RTL_EPATCH_SIGNATURE	"Realtech"
#define RTL_EPATCH_SIGNATURE_V2	"RTBTCore"
#define RTL_ROM_LMP_8703B	0x8703
#define RTL_ROM_LMP_8723A	0x1200
#define RTL_ROM_LMP_8723B	0x8723
#define RTL_ROM_LMP_8821A	0x8821
#define RTL_ROM_LMP_8761A	0x8761
#define RTL_ROM_LMP_8822B	0x8822
#define RTL_ROM_LMP_8852A	0x8852
#define RTL_ROM_LMP_8851B	0x8851
#define RTL_CONFIG_MAGIC	0x8723ab55

#define IC_MATCH_FL_LMPSUBV	(1 << 0)
#define IC_MATCH_FL_HCIREV	(1 << 1)
#define IC_MATCH_FL_HCIVER	(1 << 2)
#define IC_MATCH_FL_HCIBUS	(1 << 3)
#define IC_MATCH_FL_CHIP_TYPE	(1 << 4)
#define IC_INFO(lmps, hcir, hciv, bus) \
	.match_flags = IC_MATCH_FL_LMPSUBV | IC_MATCH_FL_HCIREV | \
		       IC_MATCH_FL_HCIVER | IC_MATCH_FL_HCIBUS, \
	.lmp_subver = (lmps), \
	.hci_rev = (hcir), \
	.hci_ver = (hciv), \
	.hci_bus = (bus)

#define	RTL_CHIP_SUBVER (&(struct rtl_vendor_cmd) {{0x10, 0x38, 0x04, 0x28, 0x80}})
#define	RTL_CHIP_REV    (&(struct rtl_vendor_cmd) {{0x10, 0x3A, 0x04, 0x28, 0x80}})
#define	RTL_SEC_PROJ    (&(struct rtl_vendor_cmd) {{0x10, 0xA4, 0x0D, 0x00, 0xb0}})

#define RTL_PATCH_SNIPPETS		0x01
#define RTL_PATCH_DUMMY_HEADER		0x02
#define RTL_PATCH_SECURITY_HEADER	0x03

enum btrtl_chip_id {
	CHIP_ID_8723A,
	CHIP_ID_8723B,
	CHIP_ID_8821A,
	CHIP_ID_8761A,
	CHIP_ID_8822B = 8,
	CHIP_ID_8723D,
	CHIP_ID_8821C,
	CHIP_ID_8822C = 13,
	CHIP_ID_8761B,
	CHIP_ID_8852A = 18,
	CHIP_ID_8852B = 20,
	CHIP_ID_8852C = 25,
<<<<<<< HEAD
=======
	CHIP_ID_8851B = 36,
>>>>>>> eb3cdb58
};

struct id_table {
	__u16 match_flags;
	__u16 lmp_subver;
	__u16 hci_rev;
	__u8 hci_ver;
	__u8 hci_bus;
	__u8 chip_type;
	bool config_needed;
	bool has_rom_version;
	bool has_msft_ext;
	char *fw_name;
	char *cfg_name;
};

struct btrtl_device_info {
	const struct id_table *ic_info;
	u8 rom_version;
	u8 *fw_data;
	int fw_len;
	u8 *cfg_data;
	int cfg_len;
	bool drop_fw;
	int project_id;
	u8 key_id;
	struct list_head patch_subsecs;
};

static const struct id_table ic_id_table[] = {
	/* 8723A */
	{ IC_INFO(RTL_ROM_LMP_8723A, 0xb, 0x6, HCI_USB),
	  .config_needed = false,
	  .has_rom_version = false,
	  .fw_name = "rtl_bt/rtl8723a_fw.bin",
	  .cfg_name = NULL },

	/* 8723BS */
	{ IC_INFO(RTL_ROM_LMP_8723B, 0xb, 0x6, HCI_UART),
	  .config_needed = true,
	  .has_rom_version = true,
	  .fw_name  = "rtl_bt/rtl8723bs_fw.bin",
	  .cfg_name = "rtl_bt/rtl8723bs_config" },

	/* 8723B */
	{ IC_INFO(RTL_ROM_LMP_8723B, 0xb, 0x6, HCI_USB),
	  .config_needed = false,
	  .has_rom_version = true,
	  .fw_name  = "rtl_bt/rtl8723b_fw.bin",
	  .cfg_name = "rtl_bt/rtl8723b_config" },

	/* 8723CS-CG */
	{ .match_flags = IC_MATCH_FL_LMPSUBV | IC_MATCH_FL_CHIP_TYPE |
			 IC_MATCH_FL_HCIBUS,
	  .lmp_subver = RTL_ROM_LMP_8703B,
	  .chip_type = RTL_CHIP_8723CS_CG,
	  .hci_bus = HCI_UART,
	  .config_needed = true,
	  .has_rom_version = true,
	  .fw_name  = "rtl_bt/rtl8723cs_cg_fw.bin",
	  .cfg_name = "rtl_bt/rtl8723cs_cg_config" },

	/* 8723CS-VF */
	{ .match_flags = IC_MATCH_FL_LMPSUBV | IC_MATCH_FL_CHIP_TYPE |
			 IC_MATCH_FL_HCIBUS,
	  .lmp_subver = RTL_ROM_LMP_8703B,
	  .chip_type = RTL_CHIP_8723CS_VF,
	  .hci_bus = HCI_UART,
	  .config_needed = true,
	  .has_rom_version = true,
	  .fw_name  = "rtl_bt/rtl8723cs_vf_fw.bin",
	  .cfg_name = "rtl_bt/rtl8723cs_vf_config" },

	/* 8723CS-XX */
	{ .match_flags = IC_MATCH_FL_LMPSUBV | IC_MATCH_FL_CHIP_TYPE |
			 IC_MATCH_FL_HCIBUS,
	  .lmp_subver = RTL_ROM_LMP_8703B,
	  .chip_type = RTL_CHIP_8723CS_XX,
	  .hci_bus = HCI_UART,
	  .config_needed = true,
	  .has_rom_version = true,
	  .fw_name  = "rtl_bt/rtl8723cs_xx_fw.bin",
	  .cfg_name = "rtl_bt/rtl8723cs_xx_config" },

	/* 8723D */
	{ IC_INFO(RTL_ROM_LMP_8723B, 0xd, 0x8, HCI_USB),
	  .config_needed = true,
	  .has_rom_version = true,
	  .fw_name  = "rtl_bt/rtl8723d_fw.bin",
	  .cfg_name = "rtl_bt/rtl8723d_config" },

	/* 8723DS */
	{ IC_INFO(RTL_ROM_LMP_8723B, 0xd, 0x8, HCI_UART),
	  .config_needed = true,
	  .has_rom_version = true,
	  .fw_name  = "rtl_bt/rtl8723ds_fw.bin",
	  .cfg_name = "rtl_bt/rtl8723ds_config" },

	/* 8821A */
	{ IC_INFO(RTL_ROM_LMP_8821A, 0xa, 0x6, HCI_USB),
	  .config_needed = false,
	  .has_rom_version = true,
	  .fw_name  = "rtl_bt/rtl8821a_fw.bin",
	  .cfg_name = "rtl_bt/rtl8821a_config" },

	/* 8821C */
	{ IC_INFO(RTL_ROM_LMP_8821A, 0xc, 0x8, HCI_USB),
	  .config_needed = false,
	  .has_rom_version = true,
	  .has_msft_ext = true,
	  .fw_name  = "rtl_bt/rtl8821c_fw.bin",
	  .cfg_name = "rtl_bt/rtl8821c_config" },

	/* 8821CS */
	{ IC_INFO(RTL_ROM_LMP_8821A, 0xc, 0x8, HCI_UART),
	  .config_needed = true,
	  .has_rom_version = true,
	  .has_msft_ext = true,
	  .fw_name  = "rtl_bt/rtl8821cs_fw.bin",
	  .cfg_name = "rtl_bt/rtl8821cs_config" },

	/* 8761A */
	{ IC_INFO(RTL_ROM_LMP_8761A, 0xa, 0x6, HCI_USB),
	  .config_needed = false,
	  .has_rom_version = true,
	  .fw_name  = "rtl_bt/rtl8761a_fw.bin",
	  .cfg_name = "rtl_bt/rtl8761a_config" },

	/* 8761B */
	{ IC_INFO(RTL_ROM_LMP_8761A, 0xb, 0xa, HCI_UART),
	  .config_needed = false,
	  .has_rom_version = true,
	  .has_msft_ext = true,
	  .fw_name  = "rtl_bt/rtl8761b_fw.bin",
	  .cfg_name = "rtl_bt/rtl8761b_config" },

	/* 8761BU */
	{ IC_INFO(RTL_ROM_LMP_8761A, 0xb, 0xa, HCI_USB),
	  .config_needed = false,
	  .has_rom_version = true,
	  .fw_name  = "rtl_bt/rtl8761bu_fw.bin",
	  .cfg_name = "rtl_bt/rtl8761bu_config" },

	/* 8822C with UART interface */
	{ IC_INFO(RTL_ROM_LMP_8822B, 0xc, 0x8, HCI_UART),
	  .config_needed = true,
	  .has_rom_version = true,
	  .has_msft_ext = true,
	  .fw_name  = "rtl_bt/rtl8822cs_fw.bin",
	  .cfg_name = "rtl_bt/rtl8822cs_config" },

	/* 8822C with UART interface */
	{ IC_INFO(RTL_ROM_LMP_8822B, 0xc, 0xa, HCI_UART),
	  .config_needed = true,
	  .has_rom_version = true,
	  .has_msft_ext = true,
	  .fw_name  = "rtl_bt/rtl8822cs_fw.bin",
	  .cfg_name = "rtl_bt/rtl8822cs_config" },

	/* 8822C with USB interface */
	{ IC_INFO(RTL_ROM_LMP_8822B, 0xc, 0xa, HCI_USB),
	  .config_needed = false,
	  .has_rom_version = true,
	  .has_msft_ext = true,
	  .fw_name  = "rtl_bt/rtl8822cu_fw.bin",
	  .cfg_name = "rtl_bt/rtl8822cu_config" },

	/* 8822B */
	{ IC_INFO(RTL_ROM_LMP_8822B, 0xb, 0x7, HCI_USB),
	  .config_needed = true,
	  .has_rom_version = true,
	  .has_msft_ext = true,
	  .fw_name  = "rtl_bt/rtl8822b_fw.bin",
	  .cfg_name = "rtl_bt/rtl8822b_config" },

	/* 8852A */
	{ IC_INFO(RTL_ROM_LMP_8852A, 0xa, 0xb, HCI_USB),
	  .config_needed = false,
	  .has_rom_version = true,
	  .has_msft_ext = true,
	  .fw_name  = "rtl_bt/rtl8852au_fw.bin",
	  .cfg_name = "rtl_bt/rtl8852au_config" },

<<<<<<< HEAD
=======
	/* 8852B with UART interface */
	{ IC_INFO(RTL_ROM_LMP_8852A, 0xb, 0xb, HCI_UART),
	  .config_needed = true,
	  .has_rom_version = true,
	  .has_msft_ext = true,
	  .fw_name  = "rtl_bt/rtl8852bs_fw.bin",
	  .cfg_name = "rtl_bt/rtl8852bs_config" },

>>>>>>> eb3cdb58
	/* 8852B */
	{ IC_INFO(RTL_ROM_LMP_8852A, 0xb, 0xb, HCI_USB),
	  .config_needed = false,
	  .has_rom_version = true,
	  .has_msft_ext = true,
	  .fw_name  = "rtl_bt/rtl8852bu_fw.bin",
	  .cfg_name = "rtl_bt/rtl8852bu_config" },

	/* 8852C */
	{ IC_INFO(RTL_ROM_LMP_8852A, 0xc, 0xc, HCI_USB),
	  .config_needed = false,
	  .has_rom_version = true,
	  .has_msft_ext = true,
	  .fw_name  = "rtl_bt/rtl8852cu_fw.bin",
	  .cfg_name = "rtl_bt/rtl8852cu_config" },
<<<<<<< HEAD
=======

	/* 8851B */
	{ IC_INFO(RTL_ROM_LMP_8851B, 0xb, 0xc, HCI_USB),
	  .config_needed = false,
	  .has_rom_version = true,
	  .has_msft_ext = false,
	  .fw_name  = "rtl_bt/rtl8851bu_fw.bin",
	  .cfg_name = "rtl_bt/rtl8851bu_config" },
>>>>>>> eb3cdb58
	};

static const struct id_table *btrtl_match_ic(u16 lmp_subver, u16 hci_rev,
					     u8 hci_ver, u8 hci_bus,
					     u8 chip_type)
{
	int i;

	for (i = 0; i < ARRAY_SIZE(ic_id_table); i++) {
		if ((ic_id_table[i].match_flags & IC_MATCH_FL_LMPSUBV) &&
		    (ic_id_table[i].lmp_subver != lmp_subver))
			continue;
		if ((ic_id_table[i].match_flags & IC_MATCH_FL_HCIREV) &&
		    (ic_id_table[i].hci_rev != hci_rev))
			continue;
		if ((ic_id_table[i].match_flags & IC_MATCH_FL_HCIVER) &&
		    (ic_id_table[i].hci_ver != hci_ver))
			continue;
		if ((ic_id_table[i].match_flags & IC_MATCH_FL_HCIBUS) &&
		    (ic_id_table[i].hci_bus != hci_bus))
			continue;
		if ((ic_id_table[i].match_flags & IC_MATCH_FL_CHIP_TYPE) &&
		    (ic_id_table[i].chip_type != chip_type))
			continue;

		break;
	}
	if (i >= ARRAY_SIZE(ic_id_table))
		return NULL;

	return &ic_id_table[i];
}

static struct sk_buff *btrtl_read_local_version(struct hci_dev *hdev)
{
	struct sk_buff *skb;

	skb = __hci_cmd_sync(hdev, HCI_OP_READ_LOCAL_VERSION, 0, NULL,
			     HCI_INIT_TIMEOUT);
	if (IS_ERR(skb)) {
		rtl_dev_err(hdev, "HCI_OP_READ_LOCAL_VERSION failed (%ld)",
			    PTR_ERR(skb));
		return skb;
	}

	if (skb->len != sizeof(struct hci_rp_read_local_version)) {
		rtl_dev_err(hdev, "HCI_OP_READ_LOCAL_VERSION event length mismatch");
		kfree_skb(skb);
		return ERR_PTR(-EIO);
	}

	return skb;
}

static int rtl_read_rom_version(struct hci_dev *hdev, u8 *version)
{
	struct rtl_rom_version_evt *rom_version;
	struct sk_buff *skb;

	/* Read RTL ROM version command */
	skb = __hci_cmd_sync(hdev, 0xfc6d, 0, NULL, HCI_INIT_TIMEOUT);
	if (IS_ERR(skb)) {
		rtl_dev_err(hdev, "Read ROM version failed (%ld)",
			    PTR_ERR(skb));
		return PTR_ERR(skb);
	}

	if (skb->len != sizeof(*rom_version)) {
		rtl_dev_err(hdev, "version event length mismatch");
		kfree_skb(skb);
		return -EIO;
	}

	rom_version = (struct rtl_rom_version_evt *)skb->data;
	rtl_dev_info(hdev, "rom_version status=%x version=%x",
		     rom_version->status, rom_version->version);

	*version = rom_version->version;

	kfree_skb(skb);
	return 0;
}

static int btrtl_vendor_read_reg16(struct hci_dev *hdev,
				   struct rtl_vendor_cmd *cmd, u8 *rp)
{
	struct sk_buff *skb;
	int err = 0;

	skb = __hci_cmd_sync(hdev, 0xfc61, sizeof(*cmd), cmd,
			     HCI_INIT_TIMEOUT);
	if (IS_ERR(skb)) {
		err = PTR_ERR(skb);
		rtl_dev_err(hdev, "RTL: Read reg16 failed (%d)", err);
		return err;
	}

	if (skb->len != 3 || skb->data[0]) {
		bt_dev_err(hdev, "RTL: Read reg16 length mismatch");
		kfree_skb(skb);
		return -EIO;
	}

	if (rp)
		memcpy(rp, skb->data + 1, 2);

	kfree_skb(skb);

	return 0;
}

static void *rtl_iov_pull_data(struct rtl_iovec *iov, u32 len)
{
	void *data = iov->data;

	if (iov->len < len)
		return NULL;

	iov->data += len;
	iov->len  -= len;

	return data;
}

static void btrtl_insert_ordered_subsec(struct rtl_subsection *node,
					struct btrtl_device_info *btrtl_dev)
{
	struct list_head *pos;
	struct list_head *next;
	struct rtl_subsection *subsec;

	list_for_each_safe(pos, next, &btrtl_dev->patch_subsecs) {
		subsec = list_entry(pos, struct rtl_subsection, list);
		if (subsec->prio >= node->prio)
			break;
	}
	__list_add(&node->list, pos->prev, pos);
}

static int btrtl_parse_section(struct hci_dev *hdev,
			       struct btrtl_device_info *btrtl_dev, u32 opcode,
			       u8 *data, u32 len)
{
	struct rtl_section_hdr *hdr;
	struct rtl_subsection *subsec;
	struct rtl_common_subsec *common_subsec;
	struct rtl_sec_hdr *sec_hdr;
	int i;
	u8 *ptr;
	u16 num_subsecs;
	u32 subsec_len;
	int rc = 0;
	struct rtl_iovec iov = {
		.data = data,
		.len  = len,
	};

	hdr = rtl_iov_pull_data(&iov, sizeof(*hdr));
	if (!hdr)
		return -EINVAL;
	num_subsecs = le16_to_cpu(hdr->num);

	for (i = 0; i < num_subsecs; i++) {
		common_subsec = rtl_iov_pull_data(&iov, sizeof(*common_subsec));
		if (!common_subsec)
			break;
		subsec_len = le32_to_cpu(common_subsec->len);

		rtl_dev_dbg(hdev, "subsec, eco 0x%02x, len %08x",
			    common_subsec->eco, subsec_len);

		ptr = rtl_iov_pull_data(&iov, subsec_len);
		if (!ptr)
			break;

		if (common_subsec->eco != btrtl_dev->rom_version + 1)
			continue;

		switch (opcode) {
		case RTL_PATCH_SECURITY_HEADER:
			sec_hdr = (void *)common_subsec;
			if (sec_hdr->key_id != btrtl_dev->key_id)
				continue;
			break;
		}

		subsec = kzalloc(sizeof(*subsec), GFP_KERNEL);
		if (!subsec)
			return -ENOMEM;
		subsec->opcode = opcode;
		subsec->prio = common_subsec->prio;
		subsec->len  = subsec_len;
		subsec->data = ptr;
		btrtl_insert_ordered_subsec(subsec, btrtl_dev);
		rc  += subsec_len;
	}

	return rc;
}

static int rtlbt_parse_firmware_v2(struct hci_dev *hdev,
				   struct btrtl_device_info *btrtl_dev,
				   unsigned char **_buf)
{
	struct rtl_epatch_header_v2 *hdr;
	int rc;
	u8 reg_val[2];
	u8 key_id;
	u32 num_sections;
	struct rtl_section *section;
	struct rtl_subsection *entry, *tmp;
	u32 section_len;
	u32 opcode;
	int len = 0;
	int i;
	u8 *ptr;
	struct rtl_iovec iov = {
		.data = btrtl_dev->fw_data,
		.len  = btrtl_dev->fw_len - 7, /* Cut the tail */
	};

	rc = btrtl_vendor_read_reg16(hdev, RTL_SEC_PROJ, reg_val);
	if (rc < 0)
		return -EIO;
	key_id = reg_val[0];

	rtl_dev_dbg(hdev, "%s: key id %u", __func__, key_id);

	btrtl_dev->key_id = key_id;

	hdr = rtl_iov_pull_data(&iov, sizeof(*hdr));
	if (!hdr)
		return -EINVAL;
	num_sections = le32_to_cpu(hdr->num_sections);

	rtl_dev_dbg(hdev, "FW version %08x-%08x", *((u32 *)hdr->fw_version),
		    *((u32 *)(hdr->fw_version + 4)));

	for (i = 0; i < num_sections; i++) {
		section = rtl_iov_pull_data(&iov, sizeof(*section));
		if (!section)
			break;
		section_len = le32_to_cpu(section->len);
		opcode      = le32_to_cpu(section->opcode);

		rtl_dev_dbg(hdev, "opcode 0x%04x", section->opcode);

		ptr = rtl_iov_pull_data(&iov, section_len);
		if (!ptr)
			break;

		switch (opcode) {
		case RTL_PATCH_SNIPPETS:
			rc = btrtl_parse_section(hdev, btrtl_dev, opcode,
						 ptr, section_len);
			break;
		case RTL_PATCH_SECURITY_HEADER:
			/* If key_id from chip is zero, ignore all security
			 * headers.
			 */
			if (!key_id)
				break;
			rc = btrtl_parse_section(hdev, btrtl_dev, opcode,
						 ptr, section_len);
			break;
		case RTL_PATCH_DUMMY_HEADER:
			rc = btrtl_parse_section(hdev, btrtl_dev, opcode,
						 ptr, section_len);
			break;
		default:
			rc = 0;
			break;
		}
		if (rc < 0) {
			rtl_dev_err(hdev, "RTL: Parse section (%u) err %d",
				    opcode, rc);
			return rc;
		}
		len += rc;
	}

	if (!len)
		return -ENODATA;

	/* Allocate mem and copy all found subsecs. */
	ptr = kvmalloc(len, GFP_KERNEL);
	if (!ptr)
		return -ENOMEM;

	len = 0;
	list_for_each_entry_safe(entry, tmp, &btrtl_dev->patch_subsecs, list) {
		rtl_dev_dbg(hdev, "RTL: opcode %08x, addr %p, len 0x%x",
			    entry->opcode, entry->data, entry->len);
		memcpy(ptr + len, entry->data, entry->len);
		len += entry->len;
	}

	if (!len)
		return -EPERM;

	*_buf = ptr;
	return len;
}

static int rtlbt_parse_firmware(struct hci_dev *hdev,
				struct btrtl_device_info *btrtl_dev,
				unsigned char **_buf)
{
	static const u8 extension_sig[] = { 0x51, 0x04, 0xfd, 0x77 };
	struct rtl_epatch_header *epatch_info;
	unsigned char *buf;
	int i, len;
	size_t min_size;
	u8 opcode, length, data;
	int project_id = -1;
	const unsigned char *fwptr, *chip_id_base;
	const unsigned char *patch_length_base, *patch_offset_base;
	u32 patch_offset = 0;
	u16 patch_length, num_patches;
	static const struct {
		__u16 lmp_subver;
		__u8 id;
	} project_id_to_lmp_subver[] = {
		{ RTL_ROM_LMP_8723A, 0 },
		{ RTL_ROM_LMP_8723B, 1 },
		{ RTL_ROM_LMP_8821A, 2 },
		{ RTL_ROM_LMP_8761A, 3 },
		{ RTL_ROM_LMP_8703B, 7 },
		{ RTL_ROM_LMP_8822B, 8 },
		{ RTL_ROM_LMP_8723B, 9 },	/* 8723D */
		{ RTL_ROM_LMP_8821A, 10 },	/* 8821C */
		{ RTL_ROM_LMP_8822B, 13 },	/* 8822C */
		{ RTL_ROM_LMP_8761A, 14 },	/* 8761B */
		{ RTL_ROM_LMP_8852A, 18 },	/* 8852A */
		{ RTL_ROM_LMP_8852A, 20 },	/* 8852B */
		{ RTL_ROM_LMP_8852A, 25 },	/* 8852C */
<<<<<<< HEAD
=======
		{ RTL_ROM_LMP_8851B, 36 },	/* 8851B */
>>>>>>> eb3cdb58
	};

	if (btrtl_dev->fw_len <= 8)
		return -EINVAL;

	if (!memcmp(btrtl_dev->fw_data, RTL_EPATCH_SIGNATURE, 8))
		min_size = sizeof(struct rtl_epatch_header) +
				sizeof(extension_sig) + 3;
	else if (!memcmp(btrtl_dev->fw_data, RTL_EPATCH_SIGNATURE_V2, 8))
		min_size = sizeof(struct rtl_epatch_header_v2) +
				sizeof(extension_sig) + 3;
	else
		return -EINVAL;

	if (btrtl_dev->fw_len < min_size)
		return -EINVAL;

	fwptr = btrtl_dev->fw_data + btrtl_dev->fw_len - sizeof(extension_sig);
	if (memcmp(fwptr, extension_sig, sizeof(extension_sig)) != 0) {
		rtl_dev_err(hdev, "extension section signature mismatch");
		return -EINVAL;
	}

	/* Loop from the end of the firmware parsing instructions, until
	 * we find an instruction that identifies the "project ID" for the
	 * hardware supported by this firwmare file.
	 * Once we have that, we double-check that project_id is suitable
	 * for the hardware we are working with.
	 */
	while (fwptr >= btrtl_dev->fw_data + (sizeof(*epatch_info) + 3)) {
		opcode = *--fwptr;
		length = *--fwptr;
		data = *--fwptr;

		BT_DBG("check op=%x len=%x data=%x", opcode, length, data);

		if (opcode == 0xff) /* EOF */
			break;

		if (length == 0) {
			rtl_dev_err(hdev, "found instruction with length 0");
			return -EINVAL;
		}

		if (opcode == 0 && length == 1) {
			project_id = data;
			break;
		}

		fwptr -= length;
	}

	if (project_id < 0) {
		rtl_dev_err(hdev, "failed to find version instruction");
		return -EINVAL;
	}

	/* Find project_id in table */
	for (i = 0; i < ARRAY_SIZE(project_id_to_lmp_subver); i++) {
		if (project_id == project_id_to_lmp_subver[i].id) {
			btrtl_dev->project_id = project_id;
			break;
		}
	}

	if (i >= ARRAY_SIZE(project_id_to_lmp_subver)) {
		rtl_dev_err(hdev, "unknown project id %d", project_id);
		return -EINVAL;
	}

	if (btrtl_dev->ic_info->lmp_subver !=
				project_id_to_lmp_subver[i].lmp_subver) {
		rtl_dev_err(hdev, "firmware is for %x but this is a %x",
			    project_id_to_lmp_subver[i].lmp_subver,
			    btrtl_dev->ic_info->lmp_subver);
		return -EINVAL;
	}

	if (memcmp(btrtl_dev->fw_data, RTL_EPATCH_SIGNATURE, 8) != 0) {
		if (!memcmp(btrtl_dev->fw_data, RTL_EPATCH_SIGNATURE_V2, 8))
			return rtlbt_parse_firmware_v2(hdev, btrtl_dev, _buf);
		rtl_dev_err(hdev, "bad EPATCH signature");
		return -EINVAL;
	}

	epatch_info = (struct rtl_epatch_header *)btrtl_dev->fw_data;
	num_patches = le16_to_cpu(epatch_info->num_patches);
	BT_DBG("fw_version=%x, num_patches=%d",
	       le32_to_cpu(epatch_info->fw_version), num_patches);

	/* After the rtl_epatch_header there is a funky patch metadata section.
	 * Assuming 2 patches, the layout is:
	 * ChipID1 ChipID2 PatchLength1 PatchLength2 PatchOffset1 PatchOffset2
	 *
	 * Find the right patch for this chip.
	 */
	min_size += 8 * num_patches;
	if (btrtl_dev->fw_len < min_size)
		return -EINVAL;

	chip_id_base = btrtl_dev->fw_data + sizeof(struct rtl_epatch_header);
	patch_length_base = chip_id_base + (sizeof(u16) * num_patches);
	patch_offset_base = patch_length_base + (sizeof(u16) * num_patches);
	for (i = 0; i < num_patches; i++) {
		u16 chip_id = get_unaligned_le16(chip_id_base +
						 (i * sizeof(u16)));
		if (chip_id == btrtl_dev->rom_version + 1) {
			patch_length = get_unaligned_le16(patch_length_base +
							  (i * sizeof(u16)));
			patch_offset = get_unaligned_le32(patch_offset_base +
							  (i * sizeof(u32)));
			break;
		}
	}

	if (!patch_offset) {
		rtl_dev_err(hdev, "didn't find patch for chip id %d",
			    btrtl_dev->rom_version);
		return -EINVAL;
	}

	BT_DBG("length=%x offset=%x index %d", patch_length, patch_offset, i);
	min_size = patch_offset + patch_length;
	if (btrtl_dev->fw_len < min_size)
		return -EINVAL;

	/* Copy the firmware into a new buffer and write the version at
	 * the end.
	 */
	len = patch_length;
	buf = kvmalloc(patch_length, GFP_KERNEL);
	if (!buf)
		return -ENOMEM;

	memcpy(buf, btrtl_dev->fw_data + patch_offset, patch_length - 4);
	memcpy(buf + patch_length - 4, &epatch_info->fw_version, 4);

	*_buf = buf;
	return len;
}

static int rtl_download_firmware(struct hci_dev *hdev,
				 const unsigned char *data, int fw_len)
{
	struct rtl_download_cmd *dl_cmd;
	int frag_num = fw_len / RTL_FRAG_LEN + 1;
	int frag_len = RTL_FRAG_LEN;
	int ret = 0;
	int i;
	int j = 0;
	struct sk_buff *skb;
	struct hci_rp_read_local_version *rp;

	dl_cmd = kmalloc(sizeof(struct rtl_download_cmd), GFP_KERNEL);
	if (!dl_cmd)
		return -ENOMEM;

	for (i = 0; i < frag_num; i++) {
		struct sk_buff *skb;

		dl_cmd->index = j++;
		if (dl_cmd->index == 0x7f)
			j = 1;

		if (i == (frag_num - 1)) {
			dl_cmd->index |= 0x80; /* data end */
			frag_len = fw_len % RTL_FRAG_LEN;
		}
		rtl_dev_dbg(hdev, "download fw (%d/%d). index = %d", i,
				frag_num, dl_cmd->index);
		memcpy(dl_cmd->data, data, frag_len);

		/* Send download command */
		skb = __hci_cmd_sync(hdev, 0xfc20, frag_len + 1, dl_cmd,
				     HCI_INIT_TIMEOUT);
		if (IS_ERR(skb)) {
			rtl_dev_err(hdev, "download fw command failed (%ld)",
				    PTR_ERR(skb));
			ret = PTR_ERR(skb);
			goto out;
		}

		if (skb->len != sizeof(struct rtl_download_response)) {
			rtl_dev_err(hdev, "download fw event length mismatch");
			kfree_skb(skb);
			ret = -EIO;
			goto out;
		}

		kfree_skb(skb);
		data += RTL_FRAG_LEN;
	}

	skb = btrtl_read_local_version(hdev);
	if (IS_ERR(skb)) {
		ret = PTR_ERR(skb);
		rtl_dev_err(hdev, "read local version failed");
		goto out;
	}

	rp = (struct hci_rp_read_local_version *)skb->data;
	rtl_dev_info(hdev, "fw version 0x%04x%04x",
		     __le16_to_cpu(rp->hci_rev), __le16_to_cpu(rp->lmp_subver));
	kfree_skb(skb);

out:
	kfree(dl_cmd);
	return ret;
}

static int rtl_load_file(struct hci_dev *hdev, const char *name, u8 **buff)
{
	const struct firmware *fw;
	int ret;

	rtl_dev_info(hdev, "loading %s", name);
	ret = request_firmware(&fw, name, &hdev->dev);
	if (ret < 0)
		return ret;
	ret = fw->size;
	*buff = kvmalloc(fw->size, GFP_KERNEL);
	if (*buff)
		memcpy(*buff, fw->data, ret);
	else
		ret = -ENOMEM;

	release_firmware(fw);

	return ret;
}

static int btrtl_setup_rtl8723a(struct hci_dev *hdev,
				struct btrtl_device_info *btrtl_dev)
{
	if (btrtl_dev->fw_len < 8)
		return -EINVAL;

	/* Check that the firmware doesn't have the epatch signature
	 * (which is only for RTL8723B and newer).
	 */
	if (!memcmp(btrtl_dev->fw_data, RTL_EPATCH_SIGNATURE, 8)) {
		rtl_dev_err(hdev, "unexpected EPATCH signature!");
		return -EINVAL;
	}

	return rtl_download_firmware(hdev, btrtl_dev->fw_data,
				     btrtl_dev->fw_len);
}

static int btrtl_setup_rtl8723b(struct hci_dev *hdev,
				struct btrtl_device_info *btrtl_dev)
{
	unsigned char *fw_data = NULL;
	int ret;
	u8 *tbuff;

	ret = rtlbt_parse_firmware(hdev, btrtl_dev, &fw_data);
	if (ret < 0)
		goto out;

	if (btrtl_dev->cfg_len > 0) {
		tbuff = kvzalloc(ret + btrtl_dev->cfg_len, GFP_KERNEL);
		if (!tbuff) {
			ret = -ENOMEM;
			goto out;
		}

		memcpy(tbuff, fw_data, ret);
		kvfree(fw_data);

		memcpy(tbuff + ret, btrtl_dev->cfg_data, btrtl_dev->cfg_len);
		ret += btrtl_dev->cfg_len;

		fw_data = tbuff;
	}

	rtl_dev_info(hdev, "cfg_sz %d, total sz %d", btrtl_dev->cfg_len, ret);

	ret = rtl_download_firmware(hdev, fw_data, ret);

out:
	kvfree(fw_data);
	return ret;
}

static bool rtl_has_chip_type(u16 lmp_subver)
{
	switch (lmp_subver) {
	case RTL_ROM_LMP_8703B:
		return true;
	default:
		break;
	}

	return  false;
}

static int rtl_read_chip_type(struct hci_dev *hdev, u8 *type)
{
	struct rtl_chip_type_evt *chip_type;
	struct sk_buff *skb;
	const unsigned char cmd_buf[] = {0x00, 0x94, 0xa0, 0x00, 0xb0};

	/* Read RTL chip type command */
	skb = __hci_cmd_sync(hdev, 0xfc61, 5, cmd_buf, HCI_INIT_TIMEOUT);
	if (IS_ERR(skb)) {
		rtl_dev_err(hdev, "Read chip type failed (%ld)",
			    PTR_ERR(skb));
		return PTR_ERR(skb);
	}

	chip_type = skb_pull_data(skb, sizeof(*chip_type));
	if (!chip_type) {
		rtl_dev_err(hdev, "RTL chip type event length mismatch");
		kfree_skb(skb);
		return -EIO;
	}

	rtl_dev_info(hdev, "chip_type status=%x type=%x",
		     chip_type->status, chip_type->type);

	*type = chip_type->type & 0x0f;

	kfree_skb(skb);
	return 0;
}

void btrtl_free(struct btrtl_device_info *btrtl_dev)
{
	struct rtl_subsection *entry, *tmp;

	kvfree(btrtl_dev->fw_data);
	kvfree(btrtl_dev->cfg_data);

	list_for_each_entry_safe(entry, tmp, &btrtl_dev->patch_subsecs, list) {
		list_del(&entry->list);
		kfree(entry);
	}

	kfree(btrtl_dev);
}
EXPORT_SYMBOL_GPL(btrtl_free);

struct btrtl_device_info *btrtl_initialize(struct hci_dev *hdev,
					   const char *postfix)
{
	struct btrtl_device_info *btrtl_dev;
	struct sk_buff *skb;
	struct hci_rp_read_local_version *resp;
	char cfg_name[40];
	u16 hci_rev, lmp_subver;
	u8 hci_ver, lmp_ver, chip_type = 0;
	int ret;
	u16 opcode;
	u8 cmd[2];
	u8 reg_val[2];

	btrtl_dev = kzalloc(sizeof(*btrtl_dev), GFP_KERNEL);
	if (!btrtl_dev) {
		ret = -ENOMEM;
		goto err_alloc;
	}

	INIT_LIST_HEAD(&btrtl_dev->patch_subsecs);

check_version:
	ret = btrtl_vendor_read_reg16(hdev, RTL_CHIP_SUBVER, reg_val);
	if (ret < 0)
		goto err_free;
	lmp_subver = get_unaligned_le16(reg_val);

	if (lmp_subver == RTL_ROM_LMP_8822B) {
		ret = btrtl_vendor_read_reg16(hdev, RTL_CHIP_REV, reg_val);
		if (ret < 0)
			goto err_free;
		hci_rev = get_unaligned_le16(reg_val);

		/* 8822E */
		if (hci_rev == 0x000e) {
			hci_ver = 0x0c;
			lmp_ver = 0x0c;
			btrtl_dev->ic_info = btrtl_match_ic(lmp_subver, hci_rev,
							    hci_ver, hdev->bus,
							    chip_type);
			goto next;
		}
	}

	skb = btrtl_read_local_version(hdev);
	if (IS_ERR(skb)) {
		ret = PTR_ERR(skb);
		goto err_free;
	}

	resp = (struct hci_rp_read_local_version *)skb->data;

	hci_ver    = resp->hci_ver;
	hci_rev    = le16_to_cpu(resp->hci_rev);
	lmp_ver    = resp->lmp_ver;
	lmp_subver = le16_to_cpu(resp->lmp_subver);

<<<<<<< HEAD
	btrtl_dev->ic_info = btrtl_match_ic(lmp_subver, hci_rev, hci_ver,
					    hdev->bus);

	if (!btrtl_dev->ic_info)
=======
	kfree_skb(skb);

	if (rtl_has_chip_type(lmp_subver)) {
		ret = rtl_read_chip_type(hdev, &chip_type);
		if (ret)
			goto err_free;
	}

	btrtl_dev->ic_info = btrtl_match_ic(lmp_subver, hci_rev, hci_ver,
					    hdev->bus, chip_type);

next:
	rtl_dev_info(hdev, "examining hci_ver=%02x hci_rev=%04x lmp_ver=%02x lmp_subver=%04x",
		     hci_ver, hci_rev,
		     lmp_ver, lmp_subver);

	if (!btrtl_dev->ic_info && !btrtl_dev->drop_fw)
>>>>>>> eb3cdb58
		btrtl_dev->drop_fw = true;
	else
		btrtl_dev->drop_fw = false;

	if (btrtl_dev->drop_fw) {
		opcode = hci_opcode_pack(0x3f, 0x66);
		cmd[0] = opcode & 0xff;
		cmd[1] = opcode >> 8;

		skb = bt_skb_alloc(sizeof(cmd), GFP_KERNEL);
		if (!skb)
			goto err_free;

		skb_put_data(skb, cmd, sizeof(cmd));
		hci_skb_pkt_type(skb) = HCI_COMMAND_PKT;

		ret = hdev->send(hdev, skb);
		if (ret < 0) {
			bt_dev_err(hdev, "sending frame failed (%d)", ret);
			kfree_skb(skb);
			goto err_free;
		}

		/* Ensure the above vendor command is sent to controller and
		 * process has done.
		 */
		msleep(200);

<<<<<<< HEAD
		/* Read the local version again. Expect to have the vanilla
		 * version as cold boot.
		 */
		skb = btrtl_read_local_version(hdev);
		if (IS_ERR(skb)) {
			ret = PTR_ERR(skb);
			goto err_free;
		}

		resp = (struct hci_rp_read_local_version *)skb->data;
		rtl_dev_info(hdev, "examining hci_ver=%02x hci_rev=%04x lmp_ver=%02x lmp_subver=%04x",
			     resp->hci_ver, resp->hci_rev,
			     resp->lmp_ver, resp->lmp_subver);

		hci_ver = resp->hci_ver;
		hci_rev = le16_to_cpu(resp->hci_rev);
		lmp_subver = le16_to_cpu(resp->lmp_subver);

		btrtl_dev->ic_info = btrtl_match_ic(lmp_subver, hci_rev, hci_ver,
						    hdev->bus);
	}
out_free:
	kfree_skb(skb);
=======
		goto check_version;
	}
>>>>>>> eb3cdb58

	if (!btrtl_dev->ic_info) {
		rtl_dev_info(hdev, "unknown IC info, lmp subver %04x, hci rev %04x, hci ver %04x",
			    lmp_subver, hci_rev, hci_ver);
		return btrtl_dev;
	}

	if (btrtl_dev->ic_info->has_rom_version) {
		ret = rtl_read_rom_version(hdev, &btrtl_dev->rom_version);
		if (ret)
			goto err_free;
	}

	btrtl_dev->fw_len = rtl_load_file(hdev, btrtl_dev->ic_info->fw_name,
					  &btrtl_dev->fw_data);
	if (btrtl_dev->fw_len < 0) {
		rtl_dev_err(hdev, "firmware file %s not found",
			    btrtl_dev->ic_info->fw_name);
		ret = btrtl_dev->fw_len;
		goto err_free;
	}

	if (btrtl_dev->ic_info->cfg_name) {
		if (postfix) {
			snprintf(cfg_name, sizeof(cfg_name), "%s-%s.bin",
				 btrtl_dev->ic_info->cfg_name, postfix);
		} else {
			snprintf(cfg_name, sizeof(cfg_name), "%s.bin",
				 btrtl_dev->ic_info->cfg_name);
		}
		btrtl_dev->cfg_len = rtl_load_file(hdev, cfg_name,
						   &btrtl_dev->cfg_data);
		if (btrtl_dev->ic_info->config_needed &&
		    btrtl_dev->cfg_len <= 0) {
			rtl_dev_err(hdev, "mandatory config file %s not found",
				    btrtl_dev->ic_info->cfg_name);
			ret = btrtl_dev->cfg_len;
			goto err_free;
		}
	}

	/* The following chips supports the Microsoft vendor extension,
	 * therefore set the corresponding VsMsftOpCode.
	 */
	if (btrtl_dev->ic_info->has_msft_ext)
		hci_set_msft_opcode(hdev, 0xFCF0);

	return btrtl_dev;

err_free:
	btrtl_free(btrtl_dev);
err_alloc:
	return ERR_PTR(ret);
}
EXPORT_SYMBOL_GPL(btrtl_initialize);

int btrtl_download_firmware(struct hci_dev *hdev,
			    struct btrtl_device_info *btrtl_dev)
{
	/* Match a set of subver values that correspond to stock firmware,
	 * which is not compatible with standard btusb.
	 * If matched, upload an alternative firmware that does conform to
	 * standard btusb. Once that firmware is uploaded, the subver changes
	 * to a different value.
	 */
	if (!btrtl_dev->ic_info) {
		rtl_dev_info(hdev, "assuming no firmware upload needed");
		return 0;
	}

	switch (btrtl_dev->ic_info->lmp_subver) {
	case RTL_ROM_LMP_8723A:
		return btrtl_setup_rtl8723a(hdev, btrtl_dev);
	case RTL_ROM_LMP_8723B:
	case RTL_ROM_LMP_8821A:
	case RTL_ROM_LMP_8761A:
	case RTL_ROM_LMP_8822B:
	case RTL_ROM_LMP_8852A:
	case RTL_ROM_LMP_8703B:
	case RTL_ROM_LMP_8851B:
		return btrtl_setup_rtl8723b(hdev, btrtl_dev);
	default:
		rtl_dev_info(hdev, "assuming no firmware upload needed");
		return 0;
	}
}
EXPORT_SYMBOL_GPL(btrtl_download_firmware);

void btrtl_set_quirks(struct hci_dev *hdev, struct btrtl_device_info *btrtl_dev)
{
	/* Enable controller to do both LE scan and BR/EDR inquiry
	 * simultaneously.
	 */
	set_bit(HCI_QUIRK_SIMULTANEOUS_DISCOVERY, &hdev->quirks);

	/* Enable central-peripheral role (able to create new connections with
	 * an existing connection in slave role).
	 */
	/* Enable WBS supported for the specific Realtek devices. */
	switch (btrtl_dev->project_id) {
	case CHIP_ID_8822C:
	case CHIP_ID_8852A:
	case CHIP_ID_8852B:
	case CHIP_ID_8852C:
<<<<<<< HEAD
		set_bit(HCI_QUIRK_VALID_LE_STATES, &hdev->quirks);
		set_bit(HCI_QUIRK_WIDEBAND_SPEECH_SUPPORTED, &hdev->quirks);
=======
	case CHIP_ID_8851B:
		set_bit(HCI_QUIRK_VALID_LE_STATES, &hdev->quirks);
		set_bit(HCI_QUIRK_WIDEBAND_SPEECH_SUPPORTED, &hdev->quirks);

		/* RTL8852C needs to transmit mSBC data continuously without
		 * the zero length of USB packets for the ALT 6 supported chips
		 */
		if (btrtl_dev->project_id == CHIP_ID_8852C)
			btrealtek_set_flag(hdev, REALTEK_ALT6_CONTINUOUS_TX_CHIP);

>>>>>>> eb3cdb58
		hci_set_aosp_capable(hdev);
		break;
	default:
		rtl_dev_dbg(hdev, "Central-peripheral role not enabled.");
		rtl_dev_dbg(hdev, "WBS supported not enabled.");
		break;
	}

	if (!btrtl_dev->ic_info)
		return;

	switch (btrtl_dev->ic_info->lmp_subver) {
	case RTL_ROM_LMP_8703B:
		/* 8723CS reports two pages for local ext features,
		 * but it doesn't support any features from page 2 -
		 * it either responds with garbage or with error status
		 */
		set_bit(HCI_QUIRK_BROKEN_LOCAL_EXT_FEATURES_PAGE_2,
			&hdev->quirks);
		break;
	default:
		break;
	}
}
EXPORT_SYMBOL_GPL(btrtl_set_quirks);

int btrtl_setup_realtek(struct hci_dev *hdev)
{
	struct btrtl_device_info *btrtl_dev;
	int ret;

	btrtl_dev = btrtl_initialize(hdev, NULL);
	if (IS_ERR(btrtl_dev))
		return PTR_ERR(btrtl_dev);

	ret = btrtl_download_firmware(hdev, btrtl_dev);

	btrtl_set_quirks(hdev, btrtl_dev);

	btrtl_free(btrtl_dev);
	return ret;
}
EXPORT_SYMBOL_GPL(btrtl_setup_realtek);

int btrtl_shutdown_realtek(struct hci_dev *hdev)
{
	struct sk_buff *skb;
	int ret;

	/* According to the vendor driver, BT must be reset on close to avoid
	 * firmware crash.
	 */
	skb = __hci_cmd_sync(hdev, HCI_OP_RESET, 0, NULL, HCI_INIT_TIMEOUT);
	if (IS_ERR(skb)) {
		ret = PTR_ERR(skb);
		bt_dev_err(hdev, "HCI reset during shutdown failed");
		return ret;
	}
	kfree_skb(skb);

	return 0;
}
EXPORT_SYMBOL_GPL(btrtl_shutdown_realtek);

static unsigned int btrtl_convert_baudrate(u32 device_baudrate)
{
	switch (device_baudrate) {
	case 0x0252a00a:
		return 230400;

	case 0x05f75004:
		return 921600;

	case 0x00005004:
		return 1000000;

	case 0x04928002:
	case 0x01128002:
		return 1500000;

	case 0x00005002:
		return 2000000;

	case 0x0000b001:
		return 2500000;

	case 0x04928001:
		return 3000000;

	case 0x052a6001:
		return 3500000;

	case 0x00005001:
		return 4000000;

	case 0x0252c014:
	default:
		return 115200;
	}
}

int btrtl_get_uart_settings(struct hci_dev *hdev,
			    struct btrtl_device_info *btrtl_dev,
			    unsigned int *controller_baudrate,
			    u32 *device_baudrate, bool *flow_control)
{
	struct rtl_vendor_config *config;
	struct rtl_vendor_config_entry *entry;
	int i, total_data_len;
	bool found = false;

	total_data_len = btrtl_dev->cfg_len - sizeof(*config);
	if (total_data_len <= 0) {
		rtl_dev_warn(hdev, "no config loaded");
		return -EINVAL;
	}

	config = (struct rtl_vendor_config *)btrtl_dev->cfg_data;
	if (le32_to_cpu(config->signature) != RTL_CONFIG_MAGIC) {
		rtl_dev_err(hdev, "invalid config magic");
		return -EINVAL;
	}

	if (total_data_len < le16_to_cpu(config->total_len)) {
		rtl_dev_err(hdev, "config is too short");
		return -EINVAL;
	}

	for (i = 0; i < total_data_len; ) {
		entry = ((void *)config->entry) + i;

		switch (le16_to_cpu(entry->offset)) {
		case 0xc:
			if (entry->len < sizeof(*device_baudrate)) {
				rtl_dev_err(hdev, "invalid UART config entry");
				return -EINVAL;
			}

			*device_baudrate = get_unaligned_le32(entry->data);
			*controller_baudrate = btrtl_convert_baudrate(
							*device_baudrate);

			if (entry->len >= 13)
				*flow_control = !!(entry->data[12] & BIT(2));
			else
				*flow_control = false;

			found = true;
			break;

		default:
			rtl_dev_dbg(hdev, "skipping config entry 0x%x (len %u)",
				   le16_to_cpu(entry->offset), entry->len);
			break;
		}

		i += sizeof(*entry) + entry->len;
	}

	if (!found) {
		rtl_dev_err(hdev, "no UART config entry found");
		return -ENOENT;
	}

	rtl_dev_dbg(hdev, "device baudrate = 0x%08x", *device_baudrate);
	rtl_dev_dbg(hdev, "controller baudrate = %u", *controller_baudrate);
	rtl_dev_dbg(hdev, "flow control %d", *flow_control);

	return 0;
}
EXPORT_SYMBOL_GPL(btrtl_get_uart_settings);

MODULE_AUTHOR("Daniel Drake <drake@endlessm.com>");
MODULE_DESCRIPTION("Bluetooth support for Realtek devices ver " VERSION);
MODULE_VERSION(VERSION);
MODULE_LICENSE("GPL");
MODULE_FIRMWARE("rtl_bt/rtl8723a_fw.bin");
MODULE_FIRMWARE("rtl_bt/rtl8723b_fw.bin");
MODULE_FIRMWARE("rtl_bt/rtl8723b_config.bin");
MODULE_FIRMWARE("rtl_bt/rtl8723bs_fw.bin");
MODULE_FIRMWARE("rtl_bt/rtl8723bs_config.bin");
MODULE_FIRMWARE("rtl_bt/rtl8723cs_cg_fw.bin");
MODULE_FIRMWARE("rtl_bt/rtl8723cs_cg_config.bin");
MODULE_FIRMWARE("rtl_bt/rtl8723cs_vf_fw.bin");
MODULE_FIRMWARE("rtl_bt/rtl8723cs_vf_config.bin");
MODULE_FIRMWARE("rtl_bt/rtl8723cs_xx_fw.bin");
MODULE_FIRMWARE("rtl_bt/rtl8723cs_xx_config.bin");
MODULE_FIRMWARE("rtl_bt/rtl8723ds_fw.bin");
MODULE_FIRMWARE("rtl_bt/rtl8723ds_config.bin");
MODULE_FIRMWARE("rtl_bt/rtl8761a_fw.bin");
MODULE_FIRMWARE("rtl_bt/rtl8761a_config.bin");
MODULE_FIRMWARE("rtl_bt/rtl8821a_fw.bin");
MODULE_FIRMWARE("rtl_bt/rtl8821a_config.bin");
MODULE_FIRMWARE("rtl_bt/rtl8822b_fw.bin");
MODULE_FIRMWARE("rtl_bt/rtl8822b_config.bin");
MODULE_FIRMWARE("rtl_bt/rtl8852au_fw.bin");
MODULE_FIRMWARE("rtl_bt/rtl8852au_config.bin");
<<<<<<< HEAD
MODULE_FIRMWARE("rtl_bt/rtl8852bu_fw.bin");
MODULE_FIRMWARE("rtl_bt/rtl8852bu_config.bin");
MODULE_FIRMWARE("rtl_bt/rtl8852cu_fw.bin");
MODULE_FIRMWARE("rtl_bt/rtl8852cu_config.bin");
=======
MODULE_FIRMWARE("rtl_bt/rtl8852bs_fw.bin");
MODULE_FIRMWARE("rtl_bt/rtl8852bs_config.bin");
MODULE_FIRMWARE("rtl_bt/rtl8852bu_fw.bin");
MODULE_FIRMWARE("rtl_bt/rtl8852bu_config.bin");
MODULE_FIRMWARE("rtl_bt/rtl8852cu_fw.bin");
MODULE_FIRMWARE("rtl_bt/rtl8852cu_config.bin");
MODULE_FIRMWARE("rtl_bt/rtl8851bu_fw.bin");
MODULE_FIRMWARE("rtl_bt/rtl8851bu_config.bin");
>>>>>>> eb3cdb58
<|MERGE_RESOLUTION|>--- conflicted
+++ resolved
@@ -66,10 +66,7 @@
 	CHIP_ID_8852A = 18,
 	CHIP_ID_8852B = 20,
 	CHIP_ID_8852C = 25,
-<<<<<<< HEAD
-=======
 	CHIP_ID_8851B = 36,
->>>>>>> eb3cdb58
 };
 
 struct id_table {
@@ -253,8 +250,6 @@
 	  .fw_name  = "rtl_bt/rtl8852au_fw.bin",
 	  .cfg_name = "rtl_bt/rtl8852au_config" },
 
-<<<<<<< HEAD
-=======
 	/* 8852B with UART interface */
 	{ IC_INFO(RTL_ROM_LMP_8852A, 0xb, 0xb, HCI_UART),
 	  .config_needed = true,
@@ -263,7 +258,6 @@
 	  .fw_name  = "rtl_bt/rtl8852bs_fw.bin",
 	  .cfg_name = "rtl_bt/rtl8852bs_config" },
 
->>>>>>> eb3cdb58
 	/* 8852B */
 	{ IC_INFO(RTL_ROM_LMP_8852A, 0xb, 0xb, HCI_USB),
 	  .config_needed = false,
@@ -279,8 +273,6 @@
 	  .has_msft_ext = true,
 	  .fw_name  = "rtl_bt/rtl8852cu_fw.bin",
 	  .cfg_name = "rtl_bt/rtl8852cu_config" },
-<<<<<<< HEAD
-=======
 
 	/* 8851B */
 	{ IC_INFO(RTL_ROM_LMP_8851B, 0xb, 0xc, HCI_USB),
@@ -289,7 +281,6 @@
 	  .has_msft_ext = false,
 	  .fw_name  = "rtl_bt/rtl8851bu_fw.bin",
 	  .cfg_name = "rtl_bt/rtl8851bu_config" },
->>>>>>> eb3cdb58
 	};
 
 static const struct id_table *btrtl_match_ic(u16 lmp_subver, u16 hci_rev,
@@ -626,10 +617,7 @@
 		{ RTL_ROM_LMP_8852A, 18 },	/* 8852A */
 		{ RTL_ROM_LMP_8852A, 20 },	/* 8852B */
 		{ RTL_ROM_LMP_8852A, 25 },	/* 8852C */
-<<<<<<< HEAD
-=======
 		{ RTL_ROM_LMP_8851B, 36 },	/* 8851B */
->>>>>>> eb3cdb58
 	};
 
 	if (btrtl_dev->fw_len <= 8)
@@ -1031,12 +1019,6 @@
 	lmp_ver    = resp->lmp_ver;
 	lmp_subver = le16_to_cpu(resp->lmp_subver);
 
-<<<<<<< HEAD
-	btrtl_dev->ic_info = btrtl_match_ic(lmp_subver, hci_rev, hci_ver,
-					    hdev->bus);
-
-	if (!btrtl_dev->ic_info)
-=======
 	kfree_skb(skb);
 
 	if (rtl_has_chip_type(lmp_subver)) {
@@ -1054,7 +1036,6 @@
 		     lmp_ver, lmp_subver);
 
 	if (!btrtl_dev->ic_info && !btrtl_dev->drop_fw)
->>>>>>> eb3cdb58
 		btrtl_dev->drop_fw = true;
 	else
 		btrtl_dev->drop_fw = false;
@@ -1083,34 +1064,8 @@
 		 */
 		msleep(200);
 
-<<<<<<< HEAD
-		/* Read the local version again. Expect to have the vanilla
-		 * version as cold boot.
-		 */
-		skb = btrtl_read_local_version(hdev);
-		if (IS_ERR(skb)) {
-			ret = PTR_ERR(skb);
-			goto err_free;
-		}
-
-		resp = (struct hci_rp_read_local_version *)skb->data;
-		rtl_dev_info(hdev, "examining hci_ver=%02x hci_rev=%04x lmp_ver=%02x lmp_subver=%04x",
-			     resp->hci_ver, resp->hci_rev,
-			     resp->lmp_ver, resp->lmp_subver);
-
-		hci_ver = resp->hci_ver;
-		hci_rev = le16_to_cpu(resp->hci_rev);
-		lmp_subver = le16_to_cpu(resp->lmp_subver);
-
-		btrtl_dev->ic_info = btrtl_match_ic(lmp_subver, hci_rev, hci_ver,
-						    hdev->bus);
-	}
-out_free:
-	kfree_skb(skb);
-=======
 		goto check_version;
 	}
->>>>>>> eb3cdb58
 
 	if (!btrtl_dev->ic_info) {
 		rtl_dev_info(hdev, "unknown IC info, lmp subver %04x, hci rev %04x, hci ver %04x",
@@ -1215,10 +1170,6 @@
 	case CHIP_ID_8852A:
 	case CHIP_ID_8852B:
 	case CHIP_ID_8852C:
-<<<<<<< HEAD
-		set_bit(HCI_QUIRK_VALID_LE_STATES, &hdev->quirks);
-		set_bit(HCI_QUIRK_WIDEBAND_SPEECH_SUPPORTED, &hdev->quirks);
-=======
 	case CHIP_ID_8851B:
 		set_bit(HCI_QUIRK_VALID_LE_STATES, &hdev->quirks);
 		set_bit(HCI_QUIRK_WIDEBAND_SPEECH_SUPPORTED, &hdev->quirks);
@@ -1229,7 +1180,6 @@
 		if (btrtl_dev->project_id == CHIP_ID_8852C)
 			btrealtek_set_flag(hdev, REALTEK_ALT6_CONTINUOUS_TX_CHIP);
 
->>>>>>> eb3cdb58
 		hci_set_aosp_capable(hdev);
 		break;
 	default:
@@ -1427,12 +1377,6 @@
 MODULE_FIRMWARE("rtl_bt/rtl8822b_config.bin");
 MODULE_FIRMWARE("rtl_bt/rtl8852au_fw.bin");
 MODULE_FIRMWARE("rtl_bt/rtl8852au_config.bin");
-<<<<<<< HEAD
-MODULE_FIRMWARE("rtl_bt/rtl8852bu_fw.bin");
-MODULE_FIRMWARE("rtl_bt/rtl8852bu_config.bin");
-MODULE_FIRMWARE("rtl_bt/rtl8852cu_fw.bin");
-MODULE_FIRMWARE("rtl_bt/rtl8852cu_config.bin");
-=======
 MODULE_FIRMWARE("rtl_bt/rtl8852bs_fw.bin");
 MODULE_FIRMWARE("rtl_bt/rtl8852bs_config.bin");
 MODULE_FIRMWARE("rtl_bt/rtl8852bu_fw.bin");
@@ -1440,5 +1384,4 @@
 MODULE_FIRMWARE("rtl_bt/rtl8852cu_fw.bin");
 MODULE_FIRMWARE("rtl_bt/rtl8852cu_config.bin");
 MODULE_FIRMWARE("rtl_bt/rtl8851bu_fw.bin");
-MODULE_FIRMWARE("rtl_bt/rtl8851bu_config.bin");
->>>>>>> eb3cdb58
+MODULE_FIRMWARE("rtl_bt/rtl8851bu_config.bin");