--- conflicted
+++ resolved
@@ -397,11 +397,7 @@
 	if (err < 0)
 		goto err_free_skb;
 
-<<<<<<< HEAD
-	if (hdr->evt == HCI_EV_WMT) {
-=======
 	if (evt == HCI_EV_WMT) {
->>>>>>> 80df0b9f
 		if (test_and_clear_bit(BTMTKSDIO_TX_WAIT_VND_EVT,
 				       &bdev->tx_state)) {
 			/* Barrier to sync with other CPUs */
@@ -674,7 +670,6 @@
 
 	val |= SDIO_INT_CTL;
 	sdio_writel(bdev->func, val, MTK_REG_CSDIOCSR, &err);
-<<<<<<< HEAD
 	if (err < 0)
 		goto err_release_irq;
 
@@ -683,16 +678,6 @@
 	if (err < 0)
 		goto err_release_irq;
 
-=======
-	if (err < 0)
-		goto err_release_irq;
-
-	/* Explitly set write-1-clear method */
-	val = sdio_readl(bdev->func, MTK_REG_CHCR, &err);
-	if (err < 0)
-		goto err_release_irq;
-
->>>>>>> 80df0b9f
 	val |= C_INT_CLR_CTRL;
 	sdio_writel(bdev->func, val, MTK_REG_CHCR, &err);
 	if (err < 0)
@@ -879,8 +864,6 @@
 		return err;
 	}
 
-<<<<<<< HEAD
-=======
 	err = btmtksdio_fw_pmctrl(bdev);
 	if (err < 0)
 		return err;
@@ -889,7 +872,6 @@
 	if (err < 0)
 		return err;
 
->>>>>>> 80df0b9f
 	/* Enable Bluetooth protocol */
 	wmt_params.op = BTMTK_WMT_FUNC_CTRL;
 	wmt_params.flag = 0;
@@ -988,11 +970,7 @@
 	}
 
 	*ven_data = kmalloc(sizeof(__u8), GFP_KERNEL);
-<<<<<<< HEAD
-	if (!ven_data) {
-=======
 	if (!*ven_data) {
->>>>>>> 80df0b9f
 		err = -ENOMEM;
 		goto error;
 	}
@@ -1139,17 +1117,6 @@
 		if (err < 0)
 			return err;
 
-<<<<<<< HEAD
-		err = btmtksdio_fw_pmctrl(bdev);
-		if (err < 0)
-			return err;
-
-		err = btmtksdio_drv_pmctrl(bdev);
-		if (err < 0)
-			return err;
-
-=======
->>>>>>> 80df0b9f
 		/* Enable SCO over I2S/PCM */
 		err = btmtksdio_sco_setting(hdev);
 		if (err < 0) {
@@ -1315,8 +1282,6 @@
 	hci_reset_dev(hdev);
 }
 
-<<<<<<< HEAD
-=======
 static bool btmtksdio_sdio_inband_wakeup(struct hci_dev *hdev)
 {
 	struct btmtksdio_dev *bdev = hci_get_drvdata(hdev);
@@ -1324,7 +1289,6 @@
 	return device_may_wakeup(bdev->dev);
 }
 
->>>>>>> 80df0b9f
 static bool btmtksdio_sdio_wakeup(struct hci_dev *hdev)
 {
 	struct btmtksdio_dev *bdev = hci_get_drvdata(hdev);
@@ -1392,8 +1356,6 @@
 	hdev->shutdown = btmtksdio_shutdown;
 	hdev->send     = btmtksdio_send_frame;
 	hdev->wakeup   = btmtksdio_sdio_wakeup;
-<<<<<<< HEAD
-=======
 	/*
 	 * If SDIO controller supports wake on Bluetooth, sending a wakeon
 	 * command is not necessary.
@@ -1402,7 +1364,6 @@
 		hdev->wakeup = btmtksdio_sdio_inband_wakeup;
 	else
 		hdev->wakeup = btmtksdio_sdio_wakeup;
->>>>>>> 80df0b9f
 	hdev->set_bdaddr = btmtk_set_bdaddr;
 
 	SET_HCIDEV_DEV(hdev, &func->dev);
@@ -1483,19 +1444,11 @@
 
 	if (!test_bit(BTMTKSDIO_FUNC_ENABLED, &bdev->tx_state))
 		return 0;
-<<<<<<< HEAD
 
 	sdio_set_host_pm_flags(func, MMC_PM_KEEP_POWER);
 
 	err = btmtksdio_fw_pmctrl(bdev);
 
-=======
-
-	sdio_set_host_pm_flags(func, MMC_PM_KEEP_POWER);
-
-	err = btmtksdio_fw_pmctrl(bdev);
-
->>>>>>> 80df0b9f
 	bt_dev_dbg(bdev->hdev, "status (%d) return ownership to device", err);
 
 	return err;
