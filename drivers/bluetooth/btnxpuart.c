--- conflicted
+++ resolved
@@ -1278,10 +1278,6 @@
 		/* Safe to ignore out-of-sync bootloader signatures */
 		if (!is_fw_downloading(nxpdev))
 			bt_dev_err(nxpdev->hdev, "Frame reassembly failed (%d)", err);
-<<<<<<< HEAD
-		nxpdev->rx_skb = NULL;
-=======
->>>>>>> d020a665
 		return count;
 	}
 	if (!is_fw_downloading(nxpdev))
