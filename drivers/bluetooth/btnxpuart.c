--- conflicted
+++ resolved
@@ -1433,10 +1433,6 @@
 		/* Safe to ignore out-of-sync bootloader signatures */
 		if (!is_fw_downloading(nxpdev))
 			bt_dev_err(nxpdev->hdev, "Frame reassembly failed (%d)", err);
-<<<<<<< HEAD
-		nxpdev->rx_skb = NULL;
-=======
->>>>>>> 2d5404ca
 		return count;
 	}
 	if (!is_fw_downloading(nxpdev))
