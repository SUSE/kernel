--- conflicted
+++ resolved
@@ -174,30 +174,9 @@
 static int lm95234_temp_read(struct device *dev, u32 attr, int channel, long *val)
 {
 	struct lm95234_data *data = dev_get_drvdata(dev);
-<<<<<<< HEAD
-	int index = to_sensor_dev_attr(attr)->index;
-	long val;
-	int ret = lm95234_update_device(data);
-
-	if (ret)
-		return ret;
-
-	ret = kstrtol(buf, 10, &val);
-	if (ret < 0)
-		return ret;
-
-	val = DIV_ROUND_CLOSEST(clamp_val(val, 0, (index ? 255 : 127) * 1000),
-				1000);
-
-	mutex_lock(&data->update_lock);
-	data->tcrit2[index] = val;
-	i2c_smbus_write_byte_data(data->client, LM95234_REG_TCRIT2(index), val);
-	mutex_unlock(&data->update_lock);
-=======
 	struct regmap *regmap = data->regmap;
 	u32 regval, mask;
 	int ret;
->>>>>>> 2d5404ca
 
 	switch (attr) {
 	case hwmon_temp_enable:
@@ -280,23 +259,8 @@
 static int lm95234_chip_read(struct device *dev, u32 attr, long *val)
 {
 	struct lm95234_data *data = dev_get_drvdata(dev);
-<<<<<<< HEAD
-	int index = to_sensor_dev_attr(attr)->index;
-	int ret = lm95234_update_device(data);
-	long val;
-
-	if (ret)
-		return ret;
-
-	ret = kstrtol(buf, 10, &val);
-	if (ret < 0)
-		return ret;
-
-	val = DIV_ROUND_CLOSEST(clamp_val(val, 0, 255000), 1000);
-=======
 	u32 convrate;
 	int ret;
->>>>>>> 2d5404ca
 
 	switch (attr) {
 	case hwmon_chip_update_interval:
@@ -328,29 +292,6 @@
 static int lm95234_read(struct device *dev, enum hwmon_sensor_types type,
 			u32 attr, int channel, long *val)
 {
-<<<<<<< HEAD
-	struct lm95234_data *data = dev_get_drvdata(dev);
-	int index = to_sensor_dev_attr(attr)->index;
-	int ret = lm95234_update_device(data);
-	long val;
-
-	if (ret)
-		return ret;
-
-	ret = kstrtol(buf, 10, &val);
-	if (ret < 0)
-		return ret;
-
-	val = DIV_ROUND_CLOSEST(clamp_val(val, -255000, 255000), 1000);
-	val = clamp_val((int)data->tcrit1[index] - val, 0, 31);
-
-	mutex_lock(&data->update_lock);
-	data->thyst = val;
-	i2c_smbus_write_byte_data(data->client, LM95234_REG_TCRIT_HYST, val);
-	mutex_unlock(&data->update_lock);
-
-	return count;
-=======
 	switch (type) {
 	case hwmon_chip:
 		return lm95234_chip_read(dev, attr, val);
@@ -359,7 +300,6 @@
 	default:
 		return -EOPNOTSUPP;
 	}
->>>>>>> 2d5404ca
 }
 
 static umode_t lm95234_is_visible(const void *_data, enum hwmon_sensor_types type,
@@ -409,25 +349,6 @@
 	return 0;
 }
 
-<<<<<<< HEAD
-static ssize_t offset_store(struct device *dev, struct device_attribute *attr,
-			    const char *buf, size_t count)
-{
-	struct lm95234_data *data = dev_get_drvdata(dev);
-	int index = to_sensor_dev_attr(attr)->index;
-	int ret = lm95234_update_device(data);
-	long val;
-
-	if (ret)
-		return ret;
-
-	ret = kstrtol(buf, 10, &val);
-	if (ret < 0)
-		return ret;
-
-	/* Accuracy is 1/2 degrees C */
-	val = DIV_ROUND_CLOSEST(clamp_val(val, -64000, 63500), 500);
-=======
 static const struct hwmon_channel_info * const lm95234_info[] = {
 	HWMON_CHANNEL_INFO(chip, HWMON_C_UPDATE_INTERVAL),
 	HWMON_CHANNEL_INFO(temp,
@@ -449,7 +370,6 @@
 			   HWMON_T_OFFSET | HWMON_T_ENABLE),
 	NULL
 };
->>>>>>> 2d5404ca
 
 static const struct hwmon_ops lm95234_hwmon_ops = {
 	.is_visible = lm95234_is_visible,
