--- conflicted
+++ resolved
@@ -280,11 +280,7 @@
 	{ 0x1a0, 0x0, 0x0, 0x0, 0x0, 1, "CVL2 0.8V Current" },
 };
 
-<<<<<<< HEAD
-static const struct hwmon_channel_info *n5010bmc_hinfo[] = {
-=======
 static const struct hwmon_channel_info * const n5010bmc_hinfo[] = {
->>>>>>> eb3cdb58
 	HWMON_CHANNEL_INFO(temp,
 			   HWMON_T_INPUT | HWMON_T_CRIT | HWMON_T_LABEL,
 			   HWMON_T_INPUT | HWMON_T_CRIT | HWMON_T_LABEL,
@@ -344,8 +340,6 @@
 	.hinfo = n5010bmc_hinfo,
 };
 
-<<<<<<< HEAD
-=======
 static const struct m10bmc_sdata n6000bmc_temp_tbl[] = {
 	{ 0x444, 0x448, 0x44c, 0x0, 0x0, 500, "FPGA E-TILE Temperature #1" },
 	{ 0x450, 0x454, 0x458, 0x0, 0x0, 500, "FPGA E-TILE Temperature #2" },
@@ -571,7 +565,6 @@
 	.hinfo = n6000bmc_hinfo,
 };
 
->>>>>>> eb3cdb58
 static umode_t
 m10bmc_hwmon_is_visible(const void *data, enum hwmon_sensor_types type,
 			u32 attr, int channel)
@@ -781,13 +774,10 @@
 		.name = "n5010bmc-hwmon",
 		.driver_data = (unsigned long)&n5010bmc_hwmon_bdata,
 	},
-<<<<<<< HEAD
-=======
 	{
 		.name = "n6000bmc-hwmon",
 		.driver_data = (unsigned long)&n6000bmc_hwmon_bdata,
 	},
->>>>>>> eb3cdb58
 	{ }
 };
 
