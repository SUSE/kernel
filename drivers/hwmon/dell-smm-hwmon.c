--- conflicted
+++ resolved
@@ -16,17 +16,10 @@
 #include <linux/cpu.h>
 #include <linux/ctype.h>
 #include <linux/delay.h>
-<<<<<<< HEAD
-#include <linux/err.h>
-#include <linux/module.h>
-#include <linux/platform_device.h>
-#include <linux/types.h>
-=======
 #include <linux/dmi.h>
 #include <linux/err.h>
 #include <linux/errno.h>
 #include <linux/hwmon.h>
->>>>>>> eb3cdb58
 #include <linux/init.h>
 #include <linux/kconfig.h>
 #include <linux/kernel.h>
@@ -35,18 +28,7 @@
 #include <linux/platform_device.h>
 #include <linux/proc_fs.h>
 #include <linux/seq_file.h>
-<<<<<<< HEAD
-#include <linux/dmi.h>
-#include <linux/capability.h>
-#include <linux/mutex.h>
-#include <linux/hwmon.h>
-#include <linux/uaccess.h>
-#include <linux/io.h>
-#include <linux/sched.h>
-#include <linux/ctype.h>
-=======
 #include <linux/slab.h>
->>>>>>> eb3cdb58
 #include <linux/smp.h>
 #include <linux/string.h>
 #include <linux/thermal.h>
@@ -101,15 +83,12 @@
 	int temp_type[DELL_SMM_NO_TEMP];
 	bool fan[DELL_SMM_NO_FANS];
 	int fan_type[DELL_SMM_NO_FANS];
-<<<<<<< HEAD
-=======
 	int *fan_nominal_speed[DELL_SMM_NO_FANS];
 };
 
 struct dell_smm_cooling_data {
 	u8 fan_num;
 	struct dell_smm_data *data;
->>>>>>> eb3cdb58
 };
 
 MODULE_AUTHOR("Massimo Dal Zotto (dz@debian.org)");
@@ -244,11 +223,7 @@
 /*
  * Read the fan status.
  */
-<<<<<<< HEAD
-static int i8k_get_fan_status(const struct dell_smm_data *data, int fan)
-=======
 static int i8k_get_fan_status(const struct dell_smm_data *data, u8 fan)
->>>>>>> eb3cdb58
 {
 	struct smm_regs regs = {
 		.eax = I8K_SMM_GET_FAN,
@@ -264,11 +239,7 @@
 /*
  * Read the fan speed in RPM.
  */
-<<<<<<< HEAD
-static int i8k_get_fan_speed(const struct dell_smm_data *data, int fan)
-=======
 static int i8k_get_fan_speed(const struct dell_smm_data *data, u8 fan)
->>>>>>> eb3cdb58
 {
 	struct smm_regs regs = {
 		.eax = I8K_SMM_GET_SPEED,
@@ -278,21 +249,13 @@
 	if (data->disallow_fan_support)
 		return -EINVAL;
 
-<<<<<<< HEAD
-	regs.ebx = fan & 0xff;
-=======
->>>>>>> eb3cdb58
 	return i8k_smm(&regs) ? : (regs.eax & 0xffff) * data->i8k_fan_mult;
 }
 
 /*
  * Read the fan type.
  */
-<<<<<<< HEAD
-static int _i8k_get_fan_type(const struct dell_smm_data *data, int fan)
-=======
 static int _i8k_get_fan_type(const struct dell_smm_data *data, u8 fan)
->>>>>>> eb3cdb58
 {
 	struct smm_regs regs = {
 		.eax = I8K_SMM_GET_FAN_TYPE,
@@ -305,11 +268,7 @@
 	return i8k_smm(&regs) ? : regs.eax & 0xff;
 }
 
-<<<<<<< HEAD
-static int i8k_get_fan_type(struct dell_smm_data *data, int fan)
-=======
 static int i8k_get_fan_type(struct dell_smm_data *data, u8 fan)
->>>>>>> eb3cdb58
 {
 	/* I8K_SMM_GET_FAN_TYPE SMM call is expensive, so cache values */
 	if (data->fan_type[fan] == INT_MIN)
@@ -321,11 +280,7 @@
 /*
  * Read the fan nominal rpm for specific fan speed.
  */
-<<<<<<< HEAD
-static int i8k_get_fan_nominal_speed(const struct dell_smm_data *data, int fan, int speed)
-=======
 static int __init i8k_get_fan_nominal_speed(const struct dell_smm_data *data, u8 fan, int speed)
->>>>>>> eb3cdb58
 {
 	struct smm_regs regs = {
 		.eax = I8K_SMM_GET_NOM_SPEED,
@@ -335,12 +290,7 @@
 	if (data->disallow_fan_support)
 		return -EINVAL;
 
-<<<<<<< HEAD
-	regs.ebx = (fan & 0xff) | (speed << 8);
-	return i8k_smm(&regs) ? : (regs.eax & 0xffff) * data->i8k_fan_mult;
-=======
 	return i8k_smm(&regs) ? : (regs.eax & 0xffff);
->>>>>>> eb3cdb58
 }
 
 /*
@@ -360,11 +310,7 @@
 /*
  * Set the fan speed (off, low, high, ...).
  */
-<<<<<<< HEAD
-static int i8k_set_fan(const struct dell_smm_data *data, int fan, int speed)
-=======
 static int i8k_set_fan(const struct dell_smm_data *data, u8 fan, int speed)
->>>>>>> eb3cdb58
 {
 	struct smm_regs regs = { .eax = I8K_SMM_SET_FAN, };
 
@@ -372,20 +318,12 @@
 		return -EINVAL;
 
 	speed = (speed < 0) ? 0 : ((speed > data->i8k_fan_max) ? data->i8k_fan_max : speed);
-<<<<<<< HEAD
-	regs.ebx = (fan & 0xff) | (speed << 8);
-=======
 	regs.ebx = fan | (speed << 8);
->>>>>>> eb3cdb58
 
 	return i8k_smm(&regs);
 }
 
-<<<<<<< HEAD
-static int __init i8k_get_temp_type(int sensor)
-=======
 static int __init i8k_get_temp_type(u8 sensor)
->>>>>>> eb3cdb58
 {
 	struct smm_regs regs = {
 		.eax = I8K_SMM_GET_TEMP_TYPE,
@@ -494,18 +432,9 @@
  * Procfs interface
  */
 
-<<<<<<< HEAD
-static int
-i8k_ioctl_unlocked(struct file *fp, struct dell_smm_data *data, unsigned int cmd, unsigned long arg)
-{
-	int val = 0;
-	int speed, err;
-	unsigned char buff[16];
-=======
 static long i8k_ioctl(struct file *fp, unsigned int cmd, unsigned long arg)
 {
 	struct dell_smm_data *data = pde_data(file_inode(fp));
->>>>>>> eb3cdb58
 	int __user *argp = (int __user *)arg;
 	int speed, err;
 	int val = 0;
@@ -521,27 +450,17 @@
 
 		val = (data->bios_version[0] << 16) |
 				(data->bios_version[1] << 8) | data->bios_version[2];
-<<<<<<< HEAD
-		break;
-=======
 
 		if (copy_to_user(argp, &val, sizeof(val)))
 			return -EFAULT;
->>>>>>> eb3cdb58
 
 		return 0;
 	case I8K_MACHINE_ID:
 		if (restricted && !capable(CAP_SYS_ADMIN))
 			return -EPERM;
 
-<<<<<<< HEAD
-		memset(buff, 0, sizeof(buff));
-		strscpy(buff, data->bios_machineid, sizeof(buff));
-		break;
-=======
 		if (copy_to_user(argp, data->bios_machineid, sizeof(data->bios_machineid)))
 			return -EFAULT;
->>>>>>> eb3cdb58
 
 		return 0;
 	case I8K_FN_STATUS:
@@ -560,12 +479,9 @@
 		if (copy_from_user(&val, argp, sizeof(int)))
 			return -EFAULT;
 
-<<<<<<< HEAD
-=======
 		if (val > U8_MAX || val < 0)
 			return -EINVAL;
 
->>>>>>> eb3cdb58
 		val = i8k_get_fan_speed(data, val);
 		break;
 
@@ -573,12 +489,9 @@
 		if (copy_from_user(&val, argp, sizeof(int)))
 			return -EFAULT;
 
-<<<<<<< HEAD
-=======
 		if (val > U8_MAX || val < 0)
 			return -EINVAL;
 
->>>>>>> eb3cdb58
 		val = i8k_get_fan_status(data, val);
 		break;
 
@@ -595,13 +508,6 @@
 		if (copy_from_user(&speed, argp + 1, sizeof(int)))
 			return -EFAULT;
 
-<<<<<<< HEAD
-		err = i8k_set_fan(data, val, speed);
-		if (err < 0)
-			return err;
-
-		val = i8k_get_fan_status(data, val);
-=======
 		mutex_lock(&data->i8k_mutex);
 		err = i8k_set_fan(data, val, speed);
 		if (err < 0)
@@ -609,7 +515,6 @@
 		else
 			val = i8k_get_fan_status(data, val);
 		mutex_unlock(&data->i8k_mutex);
->>>>>>> eb3cdb58
 		break;
 
 	default:
@@ -625,21 +530,6 @@
 	return 0;
 }
 
-<<<<<<< HEAD
-static long i8k_ioctl(struct file *fp, unsigned int cmd, unsigned long arg)
-{
-	struct dell_smm_data *data = PDE_DATA(file_inode(fp));
-	long ret;
-
-	mutex_lock(&data->i8k_mutex);
-	ret = i8k_ioctl_unlocked(fp, data, cmd, arg);
-	mutex_unlock(&data->i8k_mutex);
-
-	return ret;
-}
-
-=======
->>>>>>> eb3cdb58
 /*
  * Print the information for /proc/i8k.
  */
@@ -687,11 +577,7 @@
 
 static int i8k_open_fs(struct inode *inode, struct file *file)
 {
-<<<<<<< HEAD
-	return single_open(file, i8k_proc_show, PDE_DATA(inode));
-=======
 	return single_open(file, i8k_proc_show, pde_data(inode));
->>>>>>> eb3cdb58
 }
 
 static const struct proc_ops i8k_proc_ops = {
@@ -719,15 +605,12 @@
 #else
 
 static void __init i8k_init_procfs(struct device *dev)
-<<<<<<< HEAD
-=======
 {
 }
 
 #endif
 
 static int dell_smm_get_max_state(struct thermal_cooling_device *dev, unsigned long *state)
->>>>>>> eb3cdb58
 {
 	struct dell_smm_cooling_data *cdata = dev->devdata;
 
@@ -750,7 +633,28 @@
 	return 0;
 }
 
-<<<<<<< HEAD
+static int dell_smm_set_cur_state(struct thermal_cooling_device *dev, unsigned long state)
+{
+	struct dell_smm_cooling_data *cdata = dev->devdata;
+	struct dell_smm_data *data = cdata->data;
+	int ret;
+
+	if (state > data->i8k_fan_max)
+		return -EINVAL;
+
+	mutex_lock(&data->i8k_mutex);
+	ret = i8k_set_fan(data, cdata->fan_num, (int)state);
+	mutex_unlock(&data->i8k_mutex);
+
+	return ret;
+}
+
+static const struct thermal_cooling_device_ops dell_smm_cooling_ops = {
+	.get_max_state = dell_smm_get_max_state,
+	.get_cur_state = dell_smm_get_cur_state,
+	.set_cur_state = dell_smm_set_cur_state,
+};
+
 static umode_t dell_smm_is_visible(const void *drvdata, enum hwmon_sensor_types type, u32 attr,
 				   int channel)
 {
@@ -760,6 +664,11 @@
 	case hwmon_temp:
 		switch (attr) {
 		case hwmon_temp_input:
+			/* _i8k_get_temp() is fine since we do not care about the actual value */
+			if (data->temp_type[channel] >= 0 || _i8k_get_temp(channel) >= 0)
+				return 0444;
+
+			break;
 		case hwmon_temp_label:
 			if (data->temp_type[channel] >= 0)
 				return 0444;
@@ -781,6 +690,13 @@
 			break;
 		case hwmon_fan_label:
 			if (data->fan[channel] && !data->disallow_fan_type_call)
+				return 0444;
+
+			break;
+		case hwmon_fan_min:
+		case hwmon_fan_max:
+		case hwmon_fan_target:
+			if (data->fan_nominal_speed[channel])
 				return 0444;
 
 			break;
@@ -824,6 +740,7 @@
 			 long *val)
 {
 	struct dell_smm_data *data = dev_get_drvdata(dev);
+	int mult = data->i8k_fan_mult;
 	int ret;
 
 	switch (type) {
@@ -851,6 +768,25 @@
 			*val = ret;
 
 			return 0;
+		case hwmon_fan_min:
+			*val = data->fan_nominal_speed[channel][0] * mult;
+
+			return 0;
+		case hwmon_fan_max:
+			*val = data->fan_nominal_speed[channel][data->i8k_fan_max] * mult;
+
+			return 0;
+		case hwmon_fan_target:
+			ret = i8k_get_fan_status(data, channel);
+			if (ret < 0)
+				return ret;
+
+			if (ret > data->i8k_fan_max)
+				ret = data->i8k_fan_max;
+
+			*val = data->fan_nominal_speed[channel][ret] * mult;
+
+			return 0;
 		default:
 			break;
 		}
@@ -876,187 +812,6 @@
 	return -EOPNOTSUPP;
 }
 
-=======
-static int dell_smm_set_cur_state(struct thermal_cooling_device *dev, unsigned long state)
-{
-	struct dell_smm_cooling_data *cdata = dev->devdata;
-	struct dell_smm_data *data = cdata->data;
-	int ret;
-
-	if (state > data->i8k_fan_max)
-		return -EINVAL;
-
-	mutex_lock(&data->i8k_mutex);
-	ret = i8k_set_fan(data, cdata->fan_num, (int)state);
-	mutex_unlock(&data->i8k_mutex);
-
-	return ret;
-}
-
-static const struct thermal_cooling_device_ops dell_smm_cooling_ops = {
-	.get_max_state = dell_smm_get_max_state,
-	.get_cur_state = dell_smm_get_cur_state,
-	.set_cur_state = dell_smm_set_cur_state,
-};
-
-static umode_t dell_smm_is_visible(const void *drvdata, enum hwmon_sensor_types type, u32 attr,
-				   int channel)
-{
-	const struct dell_smm_data *data = drvdata;
-
-	switch (type) {
-	case hwmon_temp:
-		switch (attr) {
-		case hwmon_temp_input:
-			/* _i8k_get_temp() is fine since we do not care about the actual value */
-			if (data->temp_type[channel] >= 0 || _i8k_get_temp(channel) >= 0)
-				return 0444;
-
-			break;
-		case hwmon_temp_label:
-			if (data->temp_type[channel] >= 0)
-				return 0444;
-
-			break;
-		default:
-			break;
-		}
-		break;
-	case hwmon_fan:
-		if (data->disallow_fan_support)
-			break;
-
-		switch (attr) {
-		case hwmon_fan_input:
-			if (data->fan[channel])
-				return 0444;
-
-			break;
-		case hwmon_fan_label:
-			if (data->fan[channel] && !data->disallow_fan_type_call)
-				return 0444;
-
-			break;
-		case hwmon_fan_min:
-		case hwmon_fan_max:
-		case hwmon_fan_target:
-			if (data->fan_nominal_speed[channel])
-				return 0444;
-
-			break;
-		default:
-			break;
-		}
-		break;
-	case hwmon_pwm:
-		if (data->disallow_fan_support)
-			break;
-
-		switch (attr) {
-		case hwmon_pwm_input:
-			if (data->fan[channel])
-				return 0644;
-
-			break;
-		case hwmon_pwm_enable:
-			if (data->auto_fan)
-				/*
-				 * There is no command for retrieve the current status
-				 * from BIOS, and userspace/firmware itself can change
-				 * it.
-				 * Thus we can only provide write-only access for now.
-				 */
-				return 0200;
-
-			break;
-		default:
-			break;
-		}
-		break;
-	default:
-		break;
-	}
-
-	return 0;
-}
-
-static int dell_smm_read(struct device *dev, enum hwmon_sensor_types type, u32 attr, int channel,
-			 long *val)
-{
-	struct dell_smm_data *data = dev_get_drvdata(dev);
-	int mult = data->i8k_fan_mult;
-	int ret;
-
-	switch (type) {
-	case hwmon_temp:
-		switch (attr) {
-		case hwmon_temp_input:
-			ret = i8k_get_temp(channel);
-			if (ret < 0)
-				return ret;
-
-			*val = ret * 1000;
-
-			return 0;
-		default:
-			break;
-		}
-		break;
-	case hwmon_fan:
-		switch (attr) {
-		case hwmon_fan_input:
-			ret = i8k_get_fan_speed(data, channel);
-			if (ret < 0)
-				return ret;
-
-			*val = ret;
-
-			return 0;
-		case hwmon_fan_min:
-			*val = data->fan_nominal_speed[channel][0] * mult;
-
-			return 0;
-		case hwmon_fan_max:
-			*val = data->fan_nominal_speed[channel][data->i8k_fan_max] * mult;
-
-			return 0;
-		case hwmon_fan_target:
-			ret = i8k_get_fan_status(data, channel);
-			if (ret < 0)
-				return ret;
-
-			if (ret > data->i8k_fan_max)
-				ret = data->i8k_fan_max;
-
-			*val = data->fan_nominal_speed[channel][ret] * mult;
-
-			return 0;
-		default:
-			break;
-		}
-		break;
-	case hwmon_pwm:
-		switch (attr) {
-		case hwmon_pwm_input:
-			ret = i8k_get_fan_status(data, channel);
-			if (ret < 0)
-				return ret;
-
-			*val = clamp_val(ret * data->i8k_pwm_mult, 0, 255);
-
-			return 0;
-		default:
-			break;
-		}
-		break;
-	default:
-		break;
-	}
-
-	return -EOPNOTSUPP;
-}
-
->>>>>>> eb3cdb58
 static const char *dell_smm_fan_label(struct dell_smm_data *data, int channel)
 {
 	bool dock = false;
@@ -1165,11 +920,7 @@
 	.write = dell_smm_write,
 };
 
-<<<<<<< HEAD
-static const struct hwmon_channel_info *dell_smm_info[] = {
-=======
 static const struct hwmon_channel_info * const dell_smm_info[] = {
->>>>>>> eb3cdb58
 	HWMON_CHANNEL_INFO(chip, HWMON_C_REGISTER_TZ),
 	HWMON_CHANNEL_INFO(temp,
 			   HWMON_T_INPUT | HWMON_T_LABEL,
@@ -1184,18 +935,12 @@
 			   HWMON_T_INPUT | HWMON_T_LABEL
 			   ),
 	HWMON_CHANNEL_INFO(fan,
-<<<<<<< HEAD
-			   HWMON_F_INPUT | HWMON_F_LABEL,
-			   HWMON_F_INPUT | HWMON_F_LABEL,
-			   HWMON_F_INPUT | HWMON_F_LABEL
-=======
 			   HWMON_F_INPUT | HWMON_F_LABEL | HWMON_F_MIN | HWMON_F_MAX |
 			   HWMON_F_TARGET,
 			   HWMON_F_INPUT | HWMON_F_LABEL | HWMON_F_MIN | HWMON_F_MAX |
 			   HWMON_F_TARGET,
 			   HWMON_F_INPUT | HWMON_F_LABEL | HWMON_F_MIN | HWMON_F_MAX |
 			   HWMON_F_TARGET
->>>>>>> eb3cdb58
 			   ),
 	HWMON_CHANNEL_INFO(pwm,
 			   HWMON_PWM_INPUT | HWMON_PWM_ENABLE,
@@ -1210,23 +955,6 @@
 	.info = dell_smm_info,
 };
 
-<<<<<<< HEAD
-static int __init dell_smm_init_hwmon(struct device *dev)
-{
-	struct dell_smm_data *data = dev_get_drvdata(dev);
-	struct device *dell_smm_hwmon_dev;
-	int i, err;
-
-	for (i = 0; i < DELL_SMM_NO_TEMP; i++) {
-		data->temp_type[i] = i8k_get_temp_type(i);
-		if (data->temp_type[i] < 0)
-			continue;
-
-		if (data->temp_type[i] >= ARRAY_SIZE(temp_labels))
-			data->temp_type[i] = ARRAY_SIZE(temp_labels) - 1;
-	}
-
-=======
 static int __init dell_smm_init_cdev(struct device *dev, u8 fan_num)
 {
 	struct dell_smm_data *data = dev_get_drvdata(dev);
@@ -1274,21 +1002,11 @@
 			data->temp_type[i] = ARRAY_SIZE(temp_labels) - 1;
 	}
 
->>>>>>> eb3cdb58
 	for (i = 0; i < DELL_SMM_NO_FANS; i++) {
 		data->fan_type[i] = INT_MIN;
 		err = i8k_get_fan_status(data, i);
 		if (err < 0)
 			err = i8k_get_fan_type(data, i);
-<<<<<<< HEAD
-		if (err >= 0)
-			data->fan[i] = true;
-	}
-
-	dell_smm_hwmon_dev = devm_hwmon_device_register_with_info(dev, "dell_smm", data,
-								  &dell_smm_chip_info, NULL);
-
-=======
 
 		if (err < 0)
 			continue;
@@ -1331,7 +1049,6 @@
 	dell_smm_hwmon_dev = devm_hwmon_device_register_with_info(dev, "dell_smm", data,
 								  &dell_smm_chip_info, NULL);
 
->>>>>>> eb3cdb58
 	return PTR_ERR_OR_ZERO(dell_smm_hwmon_dev);
 }
 
@@ -1598,8 +1315,6 @@
 		.driver_data = (void *)&i8k_fan_control_data[I8K_FAN_34A3_35A3],
 	},
 	{
-<<<<<<< HEAD
-=======
 		.ident = "Dell Precision 5530",
 		.matches = {
 			DMI_MATCH(DMI_SYS_VENDOR, "Dell Inc."),
@@ -1616,7 +1331,6 @@
 		.driver_data = (void *)&i8k_fan_control_data[I8K_FAN_34A3_35A3],
 	},
 	{
->>>>>>> eb3cdb58
 		.ident = "Dell XPS 13 7390",
 		.matches = {
 			DMI_MATCH(DMI_SYS_VENDOR, "Dell Inc."),
@@ -1638,22 +1352,6 @@
 		return -ENOMEM;
 
 	mutex_init(&data->i8k_mutex);
-<<<<<<< HEAD
-	data->i8k_fan_mult = I8K_FAN_MULT;
-	data->i8k_fan_max = I8K_FAN_HIGH;
-	platform_set_drvdata(pdev, data);
-
-	if (dmi_check_system(i8k_blacklist_fan_support_dmi_table)) {
-		dev_warn(&pdev->dev, "broken Dell BIOS detected, disallow fan support\n");
-		if (!force)
-			data->disallow_fan_support = true;
-	}
-
-	if (dmi_check_system(i8k_blacklist_fan_type_dmi_table)) {
-		dev_warn(&pdev->dev, "broken Dell BIOS detected, disallow fan type call\n");
-		if (!force)
-			data->disallow_fan_type_call = true;
-=======
 	platform_set_drvdata(pdev, data);
 
 	if (dmi_check_system(i8k_blacklist_fan_support_dmi_table)) {
@@ -1672,7 +1370,6 @@
 		} else {
 			dev_warn(&pdev->dev, "Enabling fan type call despite BIOS bugs\n");
 		}
->>>>>>> eb3cdb58
 	}
 
 	strscpy(data->bios_version, i8k_get_dmi_data(DMI_BIOS_VERSION),
@@ -1695,13 +1392,9 @@
 			fan_max = conf->fan_max;
 	}
 
-<<<<<<< HEAD
-	data->i8k_fan_max = fan_max ? : I8K_FAN_HIGH;	/* Must not be 0 */
-=======
 	/* All options must not be 0 */
 	data->i8k_fan_mult = fan_mult ? : I8K_FAN_MULT;
 	data->i8k_fan_max = fan_max ? : I8K_FAN_HIGH;
->>>>>>> eb3cdb58
 	data->i8k_pwm_mult = DIV_ROUND_UP(255, data->i8k_fan_max);
 
 	fan_control = dmi_first_match(i8k_whitelist_fan_control);
@@ -1712,33 +1405,6 @@
 		data->auto_fan = control->auto_fan;
 		dev_info(&pdev->dev, "enabling support for setting automatic/manual fan control\n");
 	}
-
-<<<<<<< HEAD
-	if (!fan_mult) {
-		/*
-		 * Autodetect fan multiplier based on nominal rpm
-		 * If fan reports rpm value too high then set multiplier to 1
-		 */
-		for (fan = 0; fan < DELL_SMM_NO_FANS; ++fan) {
-			ret = i8k_get_fan_nominal_speed(data, fan, data->i8k_fan_max);
-			if (ret < 0)
-				continue;
-
-			if (ret > I8K_FAN_MAX_RPM)
-				data->i8k_fan_mult = 1;
-			break;
-		}
-	} else {
-		/* Fan multiplier was specified in module param or in dmi */
-		data->i8k_fan_mult = fan_mult;
-	}
-=======
-	ret = dell_smm_init_hwmon(&pdev->dev);
-	if (ret)
-		return ret;
-
-	i8k_init_procfs(&pdev->dev);
->>>>>>> eb3cdb58
 
 	ret = dell_smm_init_hwmon(&pdev->dev);
 	if (ret)
@@ -1781,26 +1447,15 @@
 	 */
 	if (i8k_get_dell_signature(I8K_SMM_GET_DELL_SIG1) &&
 	    i8k_get_dell_signature(I8K_SMM_GET_DELL_SIG2)) {
-<<<<<<< HEAD
-		pr_err("unable to get SMM Dell signature\n");
 		if (!force)
 			return -ENODEV;
+
+		pr_err("Unable to get Dell SMM signature\n");
 	}
 
 	dell_smm_device = platform_create_bundle(&dell_smm_driver, dell_smm_probe, NULL, 0, NULL,
 						 0);
 
-=======
-		if (!force)
-			return -ENODEV;
-
-		pr_err("Unable to get Dell SMM signature\n");
-	}
-
-	dell_smm_device = platform_create_bundle(&dell_smm_driver, dell_smm_probe, NULL, 0, NULL,
-						 0);
-
->>>>>>> eb3cdb58
 	return PTR_ERR_OR_ZERO(dell_smm_device);
 }
 
