// SPDX-License-Identifier: GPL-2.0-or-later
/*
 * pwm-fan.c - Hwmon driver for fans connected to PWM lines.
 *
 * Copyright (c) 2014 Samsung Electronics Co., Ltd.
 *
 * Author: Kamil Debski <k.debski@samsung.com>
 */

#include <linux/hwmon.h>
#include <linux/interrupt.h>
#include <linux/module.h>
#include <linux/mutex.h>
#include <linux/of.h>
#include <linux/platform_device.h>
#include <linux/pwm.h>
#include <linux/regulator/consumer.h>
#include <linux/sysfs.h>
#include <linux/thermal.h>
#include <linux/timer.h>

#define MAX_PWM 255

struct pwm_fan_tach {
	int irq;
	atomic_t pulses;
	unsigned int rpm;
	u8 pulses_per_revolution;
};

struct pwm_fan_ctx {
	struct mutex lock;
	struct pwm_device *pwm;
	struct pwm_state pwm_state;
	struct regulator *reg_en;

	int tach_count;
	struct pwm_fan_tach *tachs;
	ktime_t sample_start;
	struct timer_list rpm_timer;

	unsigned int pwm_value;
	unsigned int pwm_fan_state;
	unsigned int pwm_fan_max_state;
	unsigned int *pwm_fan_cooling_levels;
	struct thermal_cooling_device *cdev;

	struct hwmon_chip_info info;
	struct hwmon_channel_info fan_channel;
};

static const u32 pwm_fan_channel_config_pwm[] = {
	HWMON_PWM_INPUT,
	0
};

static const struct hwmon_channel_info pwm_fan_channel_pwm = {
	.type = hwmon_pwm,
	.config = pwm_fan_channel_config_pwm,
};

/* This handler assumes self resetting edge triggered interrupt. */
static irqreturn_t pulse_handler(int irq, void *dev_id)
{
	struct pwm_fan_tach *tach = dev_id;

	atomic_inc(&tach->pulses);

	return IRQ_HANDLED;
}

static void sample_timer(struct timer_list *t)
{
	struct pwm_fan_ctx *ctx = from_timer(ctx, t, rpm_timer);
	unsigned int delta = ktime_ms_delta(ktime_get(), ctx->sample_start);
<<<<<<< HEAD
	int pulses;

	if (delta) {
		pulses = atomic_read(&ctx->pulses);
		atomic_sub(pulses, &ctx->pulses);
		ctx->rpm = (unsigned int)(pulses * 1000 * 60) /
			(ctx->pulses_per_revolution * delta);
=======
	int i;

	if (delta) {
		for (i = 0; i < ctx->tach_count; i++) {
			struct pwm_fan_tach *tach = &ctx->tachs[i];
			int pulses;

			pulses = atomic_read(&tach->pulses);
			atomic_sub(pulses, &tach->pulses);
			tach->rpm = (unsigned int)(pulses * 1000 * 60) /
				(tach->pulses_per_revolution * delta);
		}
>>>>>>> 7d2a07b7

		ctx->sample_start = ktime_get();
	}

	mod_timer(&ctx->rpm_timer, jiffies + HZ);
}

static int  __set_pwm(struct pwm_fan_ctx *ctx, unsigned long pwm)
{
	unsigned long period;
	int ret = 0;
	struct pwm_state *state = &ctx->pwm_state;

	mutex_lock(&ctx->lock);
	if (ctx->pwm_value == pwm)
		goto exit_set_pwm_err;

	period = state->period;
	state->duty_cycle = DIV_ROUND_UP(pwm * (period - 1), MAX_PWM);
	state->enabled = pwm ? true : false;

	ret = pwm_apply_state(ctx->pwm, state);
	if (!ret)
		ctx->pwm_value = pwm;
exit_set_pwm_err:
	mutex_unlock(&ctx->lock);
	return ret;
}

static void pwm_fan_update_state(struct pwm_fan_ctx *ctx, unsigned long pwm)
{
	int i;

	for (i = 0; i < ctx->pwm_fan_max_state; ++i)
		if (pwm < ctx->pwm_fan_cooling_levels[i + 1])
			break;

	ctx->pwm_fan_state = i;
}

static int pwm_fan_write(struct device *dev, enum hwmon_sensor_types type,
			 u32 attr, int channel, long val)
{
	struct pwm_fan_ctx *ctx = dev_get_drvdata(dev);
	int ret;

	if (val < 0 || val > MAX_PWM)
		return -EINVAL;

	ret = __set_pwm(ctx, val);
	if (ret)
		return ret;

	pwm_fan_update_state(ctx, val);
	return 0;
}

static int pwm_fan_read(struct device *dev, enum hwmon_sensor_types type,
			u32 attr, int channel, long *val)
{
	struct pwm_fan_ctx *ctx = dev_get_drvdata(dev);

	switch (type) {
	case hwmon_pwm:
		*val = ctx->pwm_value;
		return 0;

	case hwmon_fan:
		*val = ctx->tachs[channel].rpm;
		return 0;

	default:
		return -ENOTSUPP;
	}
}

static umode_t pwm_fan_is_visible(const void *data,
				  enum hwmon_sensor_types type,
				  u32 attr, int channel)
{
	switch (type) {
	case hwmon_pwm:
		return 0644;

	case hwmon_fan:
		return 0444;

	default:
		return 0;
	}
}

static const struct hwmon_ops pwm_fan_hwmon_ops = {
	.is_visible = pwm_fan_is_visible,
	.read = pwm_fan_read,
	.write = pwm_fan_write,
};

/* thermal cooling device callbacks */
static int pwm_fan_get_max_state(struct thermal_cooling_device *cdev,
				 unsigned long *state)
{
	struct pwm_fan_ctx *ctx = cdev->devdata;

	if (!ctx)
		return -EINVAL;

	*state = ctx->pwm_fan_max_state;

	return 0;
}

static int pwm_fan_get_cur_state(struct thermal_cooling_device *cdev,
				 unsigned long *state)
{
	struct pwm_fan_ctx *ctx = cdev->devdata;

	if (!ctx)
		return -EINVAL;

	*state = ctx->pwm_fan_state;

	return 0;
}

static int
pwm_fan_set_cur_state(struct thermal_cooling_device *cdev, unsigned long state)
{
	struct pwm_fan_ctx *ctx = cdev->devdata;
	int ret;

	if (!ctx || (state > ctx->pwm_fan_max_state))
		return -EINVAL;

	if (state == ctx->pwm_fan_state)
		return 0;

	ret = __set_pwm(ctx, ctx->pwm_fan_cooling_levels[state]);
	if (ret) {
		dev_err(&cdev->device, "Cannot set pwm!\n");
		return ret;
	}

	ctx->pwm_fan_state = state;

	return ret;
}

static const struct thermal_cooling_device_ops pwm_fan_cooling_ops = {
	.get_max_state = pwm_fan_get_max_state,
	.get_cur_state = pwm_fan_get_cur_state,
	.set_cur_state = pwm_fan_set_cur_state,
};

static int pwm_fan_of_get_cooling_data(struct device *dev,
				       struct pwm_fan_ctx *ctx)
{
	struct device_node *np = dev->of_node;
	int num, i, ret;

	if (!of_find_property(np, "cooling-levels", NULL))
		return 0;

	ret = of_property_count_u32_elems(np, "cooling-levels");
	if (ret <= 0) {
		dev_err(dev, "Wrong data!\n");
		return ret ? : -EINVAL;
	}

	num = ret;
	ctx->pwm_fan_cooling_levels = devm_kcalloc(dev, num, sizeof(u32),
						   GFP_KERNEL);
	if (!ctx->pwm_fan_cooling_levels)
		return -ENOMEM;

	ret = of_property_read_u32_array(np, "cooling-levels",
					 ctx->pwm_fan_cooling_levels, num);
	if (ret) {
		dev_err(dev, "Property 'cooling-levels' cannot be read!\n");
		return ret;
	}

	for (i = 0; i < num; i++) {
		if (ctx->pwm_fan_cooling_levels[i] > MAX_PWM) {
			dev_err(dev, "PWM fan state[%d]:%d > %d\n", i,
				ctx->pwm_fan_cooling_levels[i], MAX_PWM);
			return -EINVAL;
		}
	}

	ctx->pwm_fan_max_state = num - 1;

	return 0;
}

static void pwm_fan_regulator_disable(void *data)
{
	regulator_disable(data);
}

static void pwm_fan_pwm_disable(void *__ctx)
{
	struct pwm_fan_ctx *ctx = __ctx;

	ctx->pwm_state.enabled = false;
	pwm_apply_state(ctx->pwm, &ctx->pwm_state);
	del_timer_sync(&ctx->rpm_timer);
}

static int pwm_fan_probe(struct platform_device *pdev)
{
	struct thermal_cooling_device *cdev;
	struct device *dev = &pdev->dev;
	struct pwm_fan_ctx *ctx;
	struct device *hwmon;
	int ret;
	const struct hwmon_channel_info **channels;
	u32 *fan_channel_config;
	int channel_count = 1;	/* We always have a PWM channel. */
	int i;

	ctx = devm_kzalloc(dev, sizeof(*ctx), GFP_KERNEL);
	if (!ctx)
		return -ENOMEM;

	mutex_init(&ctx->lock);

	ctx->pwm = devm_of_pwm_get(dev, dev->of_node, NULL);
	if (IS_ERR(ctx->pwm))
		return dev_err_probe(dev, PTR_ERR(ctx->pwm), "Could not get PWM\n");

	platform_set_drvdata(pdev, ctx);

<<<<<<< HEAD
	ctx->irq = platform_get_irq_optional(pdev, 0);
	if (ctx->irq == -EPROBE_DEFER)
		return ctx->irq;

=======
>>>>>>> 7d2a07b7
	ctx->reg_en = devm_regulator_get_optional(dev, "fan");
	if (IS_ERR(ctx->reg_en)) {
		if (PTR_ERR(ctx->reg_en) != -ENODEV)
			return PTR_ERR(ctx->reg_en);

		ctx->reg_en = NULL;
	} else {
		ret = regulator_enable(ctx->reg_en);
		if (ret) {
			dev_err(dev, "Failed to enable fan supply: %d\n", ret);
			return ret;
		}
		ret = devm_add_action_or_reset(dev, pwm_fan_regulator_disable,
					       ctx->reg_en);
		if (ret)
			return ret;
	}

	ctx->pwm_value = MAX_PWM;

<<<<<<< HEAD
	pwm_init_state(ctx->pwm, &state);
	/*
	 * __set_pwm assumes that MAX_PWM * (period - 1) fits into an unsigned
	 * long. Check this here to prevent the fan running at a too low
	 * frequency.
	 */
	if (state.period > ULONG_MAX / MAX_PWM + 1) {
		dev_err(dev, "Configured period too big\n");
		return -EINVAL;
	}

	/* Set duty cycle to maximum allowed and enable PWM output */
	state.duty_cycle = ctx->pwm->args.period - 1;
	state.enabled = true;
=======
	pwm_init_state(ctx->pwm, &ctx->pwm_state);
>>>>>>> 7d2a07b7

	/*
	 * __set_pwm assumes that MAX_PWM * (period - 1) fits into an unsigned
	 * long. Check this here to prevent the fan running at a too low
	 * frequency.
	 */
	if (ctx->pwm_state.period > ULONG_MAX / MAX_PWM + 1) {
		dev_err(dev, "Configured period too big\n");
		return -EINVAL;
	}

	/* Set duty cycle to maximum allowed and enable PWM output */
	ret = __set_pwm(ctx, MAX_PWM);
	if (ret) {
		dev_err(dev, "Failed to configure PWM: %d\n", ret);
		return ret;
	}
	timer_setup(&ctx->rpm_timer, sample_timer, 0);
	ret = devm_add_action_or_reset(dev, pwm_fan_pwm_disable, ctx);
	if (ret)
		return ret;

	ctx->tach_count = platform_irq_count(pdev);
	if (ctx->tach_count < 0)
		return dev_err_probe(dev, ctx->tach_count,
				     "Could not get number of fan tachometer inputs\n");
	dev_dbg(dev, "%d fan tachometer inputs\n", ctx->tach_count);

	if (ctx->tach_count) {
		channel_count++;	/* We also have a FAN channel. */

		ctx->tachs = devm_kcalloc(dev, ctx->tach_count,
					  sizeof(struct pwm_fan_tach),
					  GFP_KERNEL);
		if (!ctx->tachs)
			return -ENOMEM;

		ctx->fan_channel.type = hwmon_fan;
		fan_channel_config = devm_kcalloc(dev, ctx->tach_count + 1,
						  sizeof(u32), GFP_KERNEL);
		if (!fan_channel_config)
			return -ENOMEM;
		ctx->fan_channel.config = fan_channel_config;
	}

	channels = devm_kcalloc(dev, channel_count + 1,
				sizeof(struct hwmon_channel_info *), GFP_KERNEL);
	if (!channels)
		return -ENOMEM;

	channels[0] = &pwm_fan_channel_pwm;

	for (i = 0; i < ctx->tach_count; i++) {
		struct pwm_fan_tach *tach = &ctx->tachs[i];
		u32 ppr = 2;

		tach->irq = platform_get_irq(pdev, i);
		if (tach->irq == -EPROBE_DEFER)
			return tach->irq;
		if (tach->irq > 0) {
			ret = devm_request_irq(dev, tach->irq, pulse_handler, 0,
					       pdev->name, tach);
			if (ret) {
				dev_err(dev,
					"Failed to request interrupt: %d\n",
					ret);
				return ret;
			}
		}

		of_property_read_u32_index(dev->of_node,
					   "pulses-per-revolution",
					   i,
					   &ppr);
		tach->pulses_per_revolution = ppr;
		if (!tach->pulses_per_revolution) {
			dev_err(dev, "pulses-per-revolution can't be zero.\n");
			return -EINVAL;
		}

		fan_channel_config[i] = HWMON_F_INPUT;

		dev_dbg(dev, "tach%d: irq=%d, pulses_per_revolution=%d\n",
			i, tach->irq, tach->pulses_per_revolution);
	}

	if (ctx->tach_count > 0) {
		ctx->sample_start = ktime_get();
		mod_timer(&ctx->rpm_timer, jiffies + HZ);

		channels[1] = &ctx->fan_channel;
	}

	ctx->info.ops = &pwm_fan_hwmon_ops;
	ctx->info.info = channels;

	hwmon = devm_hwmon_device_register_with_info(dev, "pwmfan",
						     ctx, &ctx->info, NULL);
	if (IS_ERR(hwmon)) {
		dev_err(dev, "Failed to register hwmon device\n");
		return PTR_ERR(hwmon);
	}

	ret = pwm_fan_of_get_cooling_data(dev, ctx);
	if (ret)
		return ret;

	ctx->pwm_fan_state = ctx->pwm_fan_max_state;
	if (IS_ENABLED(CONFIG_THERMAL)) {
		cdev = devm_thermal_of_cooling_device_register(dev,
			dev->of_node, "pwm-fan", ctx, &pwm_fan_cooling_ops);
		if (IS_ERR(cdev)) {
			ret = PTR_ERR(cdev);
			dev_err(dev,
				"Failed to register pwm-fan as cooling device: %d\n",
				ret);
			return ret;
		}
		ctx->cdev = cdev;
	}

	return 0;
}

static int pwm_fan_disable(struct device *dev)
{
	struct pwm_fan_ctx *ctx = dev_get_drvdata(dev);
	int ret;

	if (ctx->pwm_value) {
		/* keep ctx->pwm_state unmodified for pwm_fan_resume() */
		struct pwm_state state = ctx->pwm_state;

		state.duty_cycle = 0;
		state.enabled = false;
		ret = pwm_apply_state(ctx->pwm, &state);
		if (ret < 0)
			return ret;
	}

	if (ctx->reg_en) {
		ret = regulator_disable(ctx->reg_en);
		if (ret) {
			dev_err(dev, "Failed to disable fan supply: %d\n", ret);
			return ret;
		}
	}

	return 0;
}

static void pwm_fan_shutdown(struct platform_device *pdev)
{
	pwm_fan_disable(&pdev->dev);
}

#ifdef CONFIG_PM_SLEEP
static int pwm_fan_suspend(struct device *dev)
{
	return pwm_fan_disable(dev);
}

static int pwm_fan_resume(struct device *dev)
{
	struct pwm_fan_ctx *ctx = dev_get_drvdata(dev);
	int ret;

	if (ctx->reg_en) {
		ret = regulator_enable(ctx->reg_en);
		if (ret) {
			dev_err(dev, "Failed to enable fan supply: %d\n", ret);
			return ret;
		}
	}

	if (ctx->pwm_value == 0)
		return 0;

	return pwm_apply_state(ctx->pwm, &ctx->pwm_state);
}
#endif

static SIMPLE_DEV_PM_OPS(pwm_fan_pm, pwm_fan_suspend, pwm_fan_resume);

static const struct of_device_id of_pwm_fan_match[] = {
	{ .compatible = "pwm-fan", },
	{},
};
MODULE_DEVICE_TABLE(of, of_pwm_fan_match);

static struct platform_driver pwm_fan_driver = {
	.probe		= pwm_fan_probe,
	.shutdown	= pwm_fan_shutdown,
	.driver	= {
		.name		= "pwm-fan",
		.pm		= &pwm_fan_pm,
		.of_match_table	= of_pwm_fan_match,
	},
};

module_platform_driver(pwm_fan_driver);

MODULE_AUTHOR("Kamil Debski <k.debski@samsung.com>");
MODULE_ALIAS("platform:pwm-fan");
MODULE_DESCRIPTION("PWM FAN driver");
MODULE_LICENSE("GPL");<|MERGE_RESOLUTION|>--- conflicted
+++ resolved
@@ -73,15 +73,6 @@
 {
 	struct pwm_fan_ctx *ctx = from_timer(ctx, t, rpm_timer);
 	unsigned int delta = ktime_ms_delta(ktime_get(), ctx->sample_start);
-<<<<<<< HEAD
-	int pulses;
-
-	if (delta) {
-		pulses = atomic_read(&ctx->pulses);
-		atomic_sub(pulses, &ctx->pulses);
-		ctx->rpm = (unsigned int)(pulses * 1000 * 60) /
-			(ctx->pulses_per_revolution * delta);
-=======
 	int i;
 
 	if (delta) {
@@ -94,7 +85,6 @@
 			tach->rpm = (unsigned int)(pulses * 1000 * 60) /
 				(tach->pulses_per_revolution * delta);
 		}
->>>>>>> 7d2a07b7
 
 		ctx->sample_start = ktime_get();
 	}
@@ -328,13 +318,6 @@
 
 	platform_set_drvdata(pdev, ctx);
 
-<<<<<<< HEAD
-	ctx->irq = platform_get_irq_optional(pdev, 0);
-	if (ctx->irq == -EPROBE_DEFER)
-		return ctx->irq;
-
-=======
->>>>>>> 7d2a07b7
 	ctx->reg_en = devm_regulator_get_optional(dev, "fan");
 	if (IS_ERR(ctx->reg_en)) {
 		if (PTR_ERR(ctx->reg_en) != -ENODEV)
@@ -355,24 +338,7 @@
 
 	ctx->pwm_value = MAX_PWM;
 
-<<<<<<< HEAD
-	pwm_init_state(ctx->pwm, &state);
-	/*
-	 * __set_pwm assumes that MAX_PWM * (period - 1) fits into an unsigned
-	 * long. Check this here to prevent the fan running at a too low
-	 * frequency.
-	 */
-	if (state.period > ULONG_MAX / MAX_PWM + 1) {
-		dev_err(dev, "Configured period too big\n");
-		return -EINVAL;
-	}
-
-	/* Set duty cycle to maximum allowed and enable PWM output */
-	state.duty_cycle = ctx->pwm->args.period - 1;
-	state.enabled = true;
-=======
 	pwm_init_state(ctx->pwm, &ctx->pwm_state);
->>>>>>> 7d2a07b7
 
 	/*
 	 * __set_pwm assumes that MAX_PWM * (period - 1) fits into an unsigned
