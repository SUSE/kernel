--- conflicted
+++ resolved
@@ -500,21 +500,6 @@
 	if (IS_ERR(ctl->hdev))
 		return PTR_ERR(ctl->hdev);
 
-	ret = axi_fan_control_init(ctl, pdev->dev.of_node);
-	if (ret) {
-		dev_err(&pdev->dev, "Failed to initialize device\n");
-		return ret;
-	}
-
-	ctl->hdev = devm_hwmon_device_register_with_info(&pdev->dev,
-							 name,
-							 ctl,
-							 &axi_chip_info,
-							 axi_fan_control_groups);
-
-	if (IS_ERR(ctl->hdev))
-		return PTR_ERR(ctl->hdev);
-
 	ctl->irq = platform_get_irq(pdev, 0);
 	if (ctl->irq < 0)
 		return ctl->irq;
@@ -529,8 +514,6 @@
 
 	return 0;
 }
-<<<<<<< HEAD
-=======
 
 static const u32 version_1_0_0 = ADI_AXI_PCORE_VER(1, 0, 'a');
 
@@ -540,7 +523,6 @@
 	{},
 };
 MODULE_DEVICE_TABLE(of, axi_fan_control_of_match);
->>>>>>> 2d5404ca
 
 static struct platform_driver axi_fan_control_driver = {
 	.driver = {
