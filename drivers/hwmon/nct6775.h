--- conflicted
+++ resolved
@@ -98,11 +98,7 @@
 	/* Register values */
 	u8 bank;		/* current register bank */
 	u8 in_num;		/* number of in inputs we have */
-<<<<<<< HEAD
-	u8 in[15][3];		/* [0]=in, [1]=in_max, [2]=in_min */
-=======
 	u8 in[NUM_IN][3];	/* [0]=in, [1]=in_max, [2]=in_min */
->>>>>>> 2d5404ca
 	const u16 *scale_in;	/* internal scaling factors */
 	unsigned int rpm[NUM_FAN];
 	u16 fan_min[NUM_FAN];
