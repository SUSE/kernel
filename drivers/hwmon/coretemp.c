--- conflicted
+++ resolved
@@ -496,12 +496,9 @@
 	struct cpuinfo_x86 *c = &cpu_data(cpu);
 	u32 eax, edx;
 	int err, index, attr_no;
-<<<<<<< HEAD
-=======
 
 	if (!housekeeping_cpu(cpu, HK_TYPE_MISC))
 		return 0;
->>>>>>> eb3cdb58
 
 	/*
 	 * Find attr number for sysfs:
