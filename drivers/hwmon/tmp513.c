--- conflicted
+++ resolved
@@ -443,11 +443,7 @@
 
 	switch (type) {
 	case hwmon_temp:
-<<<<<<< HEAD
-		if (data->id == tmp512 && channel == 3)
-=======
 		if (channel >= data->max_channels)
->>>>>>> 2d5404ca
 			return 0;
 		switch (attr) {
 		case hwmon_temp_input:
