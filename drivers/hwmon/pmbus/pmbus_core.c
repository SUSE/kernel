// SPDX-License-Identifier: GPL-2.0-or-later
/*
 * Hardware monitoring driver for PMBus devices
 *
 * Copyright (c) 2010, 2011 Ericsson AB.
 * Copyright (c) 2012 Guenter Roeck
 */

#include <linux/debugfs.h>
#include <linux/kernel.h>
#include <linux/math64.h>
#include <linux/module.h>
#include <linux/init.h>
#include <linux/err.h>
#include <linux/slab.h>
#include <linux/i2c.h>
#include <linux/hwmon.h>
#include <linux/hwmon-sysfs.h>
#include <linux/pmbus.h>
#include <linux/regulator/driver.h>
#include <linux/regulator/machine.h>
#include <linux/of.h>
#include <linux/thermal.h>
#include "pmbus.h"

/*
 * Number of additional attribute pointers to allocate
 * with each call to krealloc
 */
#define PMBUS_ATTR_ALLOC_SIZE	32
#define PMBUS_NAME_SIZE		24

struct pmbus_sensor {
	struct pmbus_sensor *next;
	char name[PMBUS_NAME_SIZE];	/* sysfs sensor name */
	struct device_attribute attribute;
	u8 page;		/* page number */
	u8 phase;		/* phase number, 0xff for all phases */
	u16 reg;		/* register */
	enum pmbus_sensor_classes class;	/* sensor class */
	bool update;		/* runtime sensor update needed */
	bool convert;		/* Whether or not to apply linear/vid/direct */
	int data;		/* Sensor data.
				   Negative if there was a read error */
};
#define to_pmbus_sensor(_attr) \
	container_of(_attr, struct pmbus_sensor, attribute)

struct pmbus_boolean {
	char name[PMBUS_NAME_SIZE];	/* sysfs boolean name */
	struct sensor_device_attribute attribute;
	struct pmbus_sensor *s1;
	struct pmbus_sensor *s2;
};
#define to_pmbus_boolean(_attr) \
	container_of(_attr, struct pmbus_boolean, attribute)

struct pmbus_label {
	char name[PMBUS_NAME_SIZE];	/* sysfs label name */
	struct device_attribute attribute;
	char label[PMBUS_NAME_SIZE];	/* label */
};
#define to_pmbus_label(_attr) \
	container_of(_attr, struct pmbus_label, attribute)

/* Macros for converting between sensor index and register/page/status mask */

#define PB_STATUS_MASK	0xffff
#define PB_REG_SHIFT	16
#define PB_REG_MASK	0x3ff
#define PB_PAGE_SHIFT	26
#define PB_PAGE_MASK	0x3f

#define pb_reg_to_index(page, reg, mask)	(((page) << PB_PAGE_SHIFT) | \
						 ((reg) << PB_REG_SHIFT) | (mask))

#define pb_index_to_page(index)			(((index) >> PB_PAGE_SHIFT) & PB_PAGE_MASK)
#define pb_index_to_reg(index)			(((index) >> PB_REG_SHIFT) & PB_REG_MASK)
#define pb_index_to_mask(index)			((index) & PB_STATUS_MASK)

struct pmbus_data {
	struct device *dev;
	struct device *hwmon_dev;
	struct regulator_dev **rdevs;

	u32 flags;		/* from platform data */

	int exponent[PMBUS_PAGES];
				/* linear mode: exponent for output voltages */

	const struct pmbus_driver_info *info;

	int max_attributes;
	int num_attributes;
	struct attribute_group group;
	const struct attribute_group **groups;
	struct dentry *debugfs;		/* debugfs device directory */

	struct pmbus_sensor *sensors;

	struct mutex update_lock;

	bool has_status_word;		/* device uses STATUS_WORD register */
	int (*read_status)(struct i2c_client *client, int page);

	s16 currpage;	/* current page, -1 for unknown/unset */
	s16 currphase;	/* current phase, 0xff for all, -1 for unknown/unset */

	int vout_low[PMBUS_PAGES];	/* voltage low margin */
	int vout_high[PMBUS_PAGES];	/* voltage high margin */
};

struct pmbus_debugfs_entry {
	struct i2c_client *client;
	u8 page;
	u8 reg;
};

static const int pmbus_fan_rpm_mask[] = {
	PB_FAN_1_RPM,
	PB_FAN_2_RPM,
	PB_FAN_1_RPM,
	PB_FAN_2_RPM,
};

static const int pmbus_fan_config_registers[] = {
	PMBUS_FAN_CONFIG_12,
	PMBUS_FAN_CONFIG_12,
	PMBUS_FAN_CONFIG_34,
	PMBUS_FAN_CONFIG_34
};

static const int pmbus_fan_command_registers[] = {
	PMBUS_FAN_COMMAND_1,
	PMBUS_FAN_COMMAND_2,
	PMBUS_FAN_COMMAND_3,
	PMBUS_FAN_COMMAND_4,
};

void pmbus_clear_cache(struct i2c_client *client)
{
	struct pmbus_data *data = i2c_get_clientdata(client);
	struct pmbus_sensor *sensor;

	for (sensor = data->sensors; sensor; sensor = sensor->next)
		sensor->data = -ENODATA;
}
EXPORT_SYMBOL_NS_GPL(pmbus_clear_cache, PMBUS);

void pmbus_set_update(struct i2c_client *client, u8 reg, bool update)
{
	struct pmbus_data *data = i2c_get_clientdata(client);
	struct pmbus_sensor *sensor;

	for (sensor = data->sensors; sensor; sensor = sensor->next)
		if (sensor->reg == reg)
			sensor->update = update;
}
EXPORT_SYMBOL_NS_GPL(pmbus_set_update, PMBUS);

int pmbus_set_page(struct i2c_client *client, int page, int phase)
{
	struct pmbus_data *data = i2c_get_clientdata(client);
	int rv;

	if (page < 0)
		return 0;

	if (!(data->info->func[page] & PMBUS_PAGE_VIRTUAL) &&
	    data->info->pages > 1 && page != data->currpage) {
		rv = i2c_smbus_write_byte_data(client, PMBUS_PAGE, page);
		if (rv < 0)
			return rv;

		rv = i2c_smbus_read_byte_data(client, PMBUS_PAGE);
		if (rv < 0)
			return rv;

		if (rv != page)
			return -EIO;
	}
	data->currpage = page;

	if (data->info->phases[page] && data->currphase != phase &&
	    !(data->info->func[page] & PMBUS_PHASE_VIRTUAL)) {
		rv = i2c_smbus_write_byte_data(client, PMBUS_PHASE,
					       phase);
		if (rv)
			return rv;
	}
	data->currphase = phase;

	return 0;
}
EXPORT_SYMBOL_NS_GPL(pmbus_set_page, PMBUS);

int pmbus_write_byte(struct i2c_client *client, int page, u8 value)
{
	int rv;

	rv = pmbus_set_page(client, page, 0xff);
	if (rv < 0)
		return rv;

	return i2c_smbus_write_byte(client, value);
}
EXPORT_SYMBOL_NS_GPL(pmbus_write_byte, PMBUS);

/*
 * _pmbus_write_byte() is similar to pmbus_write_byte(), but checks if
 * a device specific mapping function exists and calls it if necessary.
 */
static int _pmbus_write_byte(struct i2c_client *client, int page, u8 value)
{
	struct pmbus_data *data = i2c_get_clientdata(client);
	const struct pmbus_driver_info *info = data->info;
	int status;

	if (info->write_byte) {
		status = info->write_byte(client, page, value);
		if (status != -ENODATA)
			return status;
	}
	return pmbus_write_byte(client, page, value);
}

int pmbus_write_word_data(struct i2c_client *client, int page, u8 reg,
			  u16 word)
{
	int rv;

	rv = pmbus_set_page(client, page, 0xff);
	if (rv < 0)
		return rv;

	return i2c_smbus_write_word_data(client, reg, word);
}
EXPORT_SYMBOL_NS_GPL(pmbus_write_word_data, PMBUS);


static int pmbus_write_virt_reg(struct i2c_client *client, int page, int reg,
				u16 word)
{
	int bit;
	int id;
	int rv;

	switch (reg) {
	case PMBUS_VIRT_FAN_TARGET_1 ... PMBUS_VIRT_FAN_TARGET_4:
		id = reg - PMBUS_VIRT_FAN_TARGET_1;
		bit = pmbus_fan_rpm_mask[id];
		rv = pmbus_update_fan(client, page, id, bit, bit, word);
		break;
	default:
		rv = -ENXIO;
		break;
	}

	return rv;
}

/*
 * _pmbus_write_word_data() is similar to pmbus_write_word_data(), but checks if
 * a device specific mapping function exists and calls it if necessary.
 */
static int _pmbus_write_word_data(struct i2c_client *client, int page, int reg,
				  u16 word)
{
	struct pmbus_data *data = i2c_get_clientdata(client);
	const struct pmbus_driver_info *info = data->info;
	int status;

	if (info->write_word_data) {
		status = info->write_word_data(client, page, reg, word);
		if (status != -ENODATA)
			return status;
	}

	if (reg >= PMBUS_VIRT_BASE)
		return pmbus_write_virt_reg(client, page, reg, word);

	return pmbus_write_word_data(client, page, reg, word);
}

/*
 * _pmbus_write_byte_data() is similar to pmbus_write_byte_data(), but checks if
 * a device specific mapping function exists and calls it if necessary.
 */
static int _pmbus_write_byte_data(struct i2c_client *client, int page, int reg, u8 value)
{
	struct pmbus_data *data = i2c_get_clientdata(client);
	const struct pmbus_driver_info *info = data->info;
	int status;

	if (info->write_byte_data) {
		status = info->write_byte_data(client, page, reg, value);
		if (status != -ENODATA)
			return status;
	}
	return pmbus_write_byte_data(client, page, reg, value);
}

/*
 * _pmbus_read_byte_data() is similar to pmbus_read_byte_data(), but checks if
 * a device specific mapping function exists and calls it if necessary.
 */
static int _pmbus_read_byte_data(struct i2c_client *client, int page, int reg)
{
	struct pmbus_data *data = i2c_get_clientdata(client);
	const struct pmbus_driver_info *info = data->info;
	int status;

	if (info->read_byte_data) {
		status = info->read_byte_data(client, page, reg);
		if (status != -ENODATA)
			return status;
	}
	return pmbus_read_byte_data(client, page, reg);
}

int pmbus_update_fan(struct i2c_client *client, int page, int id,
		     u8 config, u8 mask, u16 command)
{
	int from;
	int rv;
	u8 to;

	from = _pmbus_read_byte_data(client, page,
				    pmbus_fan_config_registers[id]);
	if (from < 0)
		return from;

	to = (from & ~mask) | (config & mask);
	if (to != from) {
		rv = _pmbus_write_byte_data(client, page,
					   pmbus_fan_config_registers[id], to);
		if (rv < 0)
			return rv;
	}

	return _pmbus_write_word_data(client, page,
				      pmbus_fan_command_registers[id], command);
}
EXPORT_SYMBOL_NS_GPL(pmbus_update_fan, PMBUS);

int pmbus_read_word_data(struct i2c_client *client, int page, int phase, u8 reg)
{
	int rv;

	rv = pmbus_set_page(client, page, phase);
	if (rv < 0)
		return rv;

	return i2c_smbus_read_word_data(client, reg);
}
EXPORT_SYMBOL_NS_GPL(pmbus_read_word_data, PMBUS);

static int pmbus_read_virt_reg(struct i2c_client *client, int page, int reg)
{
	int rv;
	int id;

	switch (reg) {
	case PMBUS_VIRT_FAN_TARGET_1 ... PMBUS_VIRT_FAN_TARGET_4:
		id = reg - PMBUS_VIRT_FAN_TARGET_1;
		rv = pmbus_get_fan_rate_device(client, page, id, rpm);
		break;
	default:
		rv = -ENXIO;
		break;
	}

	return rv;
}

/*
 * _pmbus_read_word_data() is similar to pmbus_read_word_data(), but checks if
 * a device specific mapping function exists and calls it if necessary.
 */
static int _pmbus_read_word_data(struct i2c_client *client, int page,
				 int phase, int reg)
{
	struct pmbus_data *data = i2c_get_clientdata(client);
	const struct pmbus_driver_info *info = data->info;
	int status;

	if (info->read_word_data) {
		status = info->read_word_data(client, page, phase, reg);
		if (status != -ENODATA)
			return status;
	}

	if (reg >= PMBUS_VIRT_BASE)
		return pmbus_read_virt_reg(client, page, reg);

	return pmbus_read_word_data(client, page, phase, reg);
}

/* Same as above, but without phase parameter, for use in check functions */
static int __pmbus_read_word_data(struct i2c_client *client, int page, int reg)
{
	return _pmbus_read_word_data(client, page, 0xff, reg);
}

int pmbus_read_byte_data(struct i2c_client *client, int page, u8 reg)
{
	int rv;

	rv = pmbus_set_page(client, page, 0xff);
	if (rv < 0)
		return rv;

	return i2c_smbus_read_byte_data(client, reg);
}
EXPORT_SYMBOL_NS_GPL(pmbus_read_byte_data, PMBUS);

int pmbus_write_byte_data(struct i2c_client *client, int page, u8 reg, u8 value)
{
	int rv;

	rv = pmbus_set_page(client, page, 0xff);
	if (rv < 0)
		return rv;

	return i2c_smbus_write_byte_data(client, reg, value);
}
EXPORT_SYMBOL_NS_GPL(pmbus_write_byte_data, PMBUS);

int pmbus_update_byte_data(struct i2c_client *client, int page, u8 reg,
			   u8 mask, u8 value)
{
	unsigned int tmp;
	int rv;

	rv = _pmbus_read_byte_data(client, page, reg);
	if (rv < 0)
		return rv;

	tmp = (rv & ~mask) | (value & mask);

	if (tmp != rv)
		rv = _pmbus_write_byte_data(client, page, reg, tmp);

	return rv;
}
EXPORT_SYMBOL_NS_GPL(pmbus_update_byte_data, PMBUS);

static int pmbus_read_block_data(struct i2c_client *client, int page, u8 reg,
				 char *data_buf)
{
	int rv;

	rv = pmbus_set_page(client, page, 0xff);
	if (rv < 0)
		return rv;

	return i2c_smbus_read_block_data(client, reg, data_buf);
}

static struct pmbus_sensor *pmbus_find_sensor(struct pmbus_data *data, int page,
					      int reg)
{
	struct pmbus_sensor *sensor;

	for (sensor = data->sensors; sensor; sensor = sensor->next) {
		if (sensor->page == page && sensor->reg == reg)
			return sensor;
	}

	return ERR_PTR(-EINVAL);
}

static int pmbus_get_fan_rate(struct i2c_client *client, int page, int id,
			      enum pmbus_fan_mode mode,
			      bool from_cache)
{
	struct pmbus_data *data = i2c_get_clientdata(client);
	bool want_rpm, have_rpm;
	struct pmbus_sensor *s;
	int config;
	int reg;

	want_rpm = (mode == rpm);

	if (from_cache) {
		reg = want_rpm ? PMBUS_VIRT_FAN_TARGET_1 : PMBUS_VIRT_PWM_1;
		s = pmbus_find_sensor(data, page, reg + id);
		if (IS_ERR(s))
			return PTR_ERR(s);

		return s->data;
	}

	config = _pmbus_read_byte_data(client, page,
				      pmbus_fan_config_registers[id]);
	if (config < 0)
		return config;

	have_rpm = !!(config & pmbus_fan_rpm_mask[id]);
	if (want_rpm == have_rpm)
		return pmbus_read_word_data(client, page, 0xff,
					    pmbus_fan_command_registers[id]);

	/* Can't sensibly map between RPM and PWM, just return zero */
	return 0;
}

int pmbus_get_fan_rate_device(struct i2c_client *client, int page, int id,
			      enum pmbus_fan_mode mode)
{
	return pmbus_get_fan_rate(client, page, id, mode, false);
}
EXPORT_SYMBOL_NS_GPL(pmbus_get_fan_rate_device, PMBUS);

int pmbus_get_fan_rate_cached(struct i2c_client *client, int page, int id,
			      enum pmbus_fan_mode mode)
{
	return pmbus_get_fan_rate(client, page, id, mode, true);
}
EXPORT_SYMBOL_NS_GPL(pmbus_get_fan_rate_cached, PMBUS);

static void pmbus_clear_fault_page(struct i2c_client *client, int page)
{
	_pmbus_write_byte(client, page, PMBUS_CLEAR_FAULTS);
}

void pmbus_clear_faults(struct i2c_client *client)
{
	struct pmbus_data *data = i2c_get_clientdata(client);
	int i;

	for (i = 0; i < data->info->pages; i++)
		pmbus_clear_fault_page(client, i);
}
EXPORT_SYMBOL_NS_GPL(pmbus_clear_faults, PMBUS);

static int pmbus_check_status_cml(struct i2c_client *client)
{
	struct pmbus_data *data = i2c_get_clientdata(client);
	int status, status2;

	status = data->read_status(client, -1);
	if (status < 0 || (status & PB_STATUS_CML)) {
		status2 = _pmbus_read_byte_data(client, -1, PMBUS_STATUS_CML);
		if (status2 < 0 || (status2 & PB_CML_FAULT_INVALID_COMMAND))
			return -EIO;
	}
	return 0;
}

static bool pmbus_check_register(struct i2c_client *client,
				 int (*func)(struct i2c_client *client,
					     int page, int reg),
				 int page, int reg)
{
	int rv;
	struct pmbus_data *data = i2c_get_clientdata(client);

	rv = func(client, page, reg);
	if (rv >= 0 && !(data->flags & PMBUS_SKIP_STATUS_CHECK))
		rv = pmbus_check_status_cml(client);
	if (rv < 0 && (data->flags & PMBUS_READ_STATUS_AFTER_FAILED_CHECK))
		data->read_status(client, -1);
	pmbus_clear_fault_page(client, -1);
	return rv >= 0;
}

static bool pmbus_check_status_register(struct i2c_client *client, int page)
{
	int status;
	struct pmbus_data *data = i2c_get_clientdata(client);

	status = data->read_status(client, page);
	if (status >= 0 && !(data->flags & PMBUS_SKIP_STATUS_CHECK) &&
	    (status & PB_STATUS_CML)) {
		status = _pmbus_read_byte_data(client, -1, PMBUS_STATUS_CML);
		if (status < 0 || (status & PB_CML_FAULT_INVALID_COMMAND))
			status = -EIO;
	}

	pmbus_clear_fault_page(client, -1);
	return status >= 0;
}

bool pmbus_check_byte_register(struct i2c_client *client, int page, int reg)
{
	return pmbus_check_register(client, _pmbus_read_byte_data, page, reg);
}
EXPORT_SYMBOL_NS_GPL(pmbus_check_byte_register, PMBUS);

bool pmbus_check_word_register(struct i2c_client *client, int page, int reg)
{
	return pmbus_check_register(client, __pmbus_read_word_data, page, reg);
}
EXPORT_SYMBOL_NS_GPL(pmbus_check_word_register, PMBUS);

static bool __maybe_unused pmbus_check_block_register(struct i2c_client *client,
						      int page, int reg)
{
	int rv;
	struct pmbus_data *data = i2c_get_clientdata(client);
	char data_buf[I2C_SMBUS_BLOCK_MAX + 2];

	rv = pmbus_read_block_data(client, page, reg, data_buf);
	if (rv >= 0 && !(data->flags & PMBUS_SKIP_STATUS_CHECK))
		rv = pmbus_check_status_cml(client);
	if (rv < 0 && (data->flags & PMBUS_READ_STATUS_AFTER_FAILED_CHECK))
		data->read_status(client, -1);
	pmbus_clear_fault_page(client, -1);
	return rv >= 0;
}

const struct pmbus_driver_info *pmbus_get_driver_info(struct i2c_client *client)
{
	struct pmbus_data *data = i2c_get_clientdata(client);

	return data->info;
}
EXPORT_SYMBOL_NS_GPL(pmbus_get_driver_info, PMBUS);

static int pmbus_get_status(struct i2c_client *client, int page, int reg)
{
	struct pmbus_data *data = i2c_get_clientdata(client);
	int status;

	switch (reg) {
	case PMBUS_STATUS_WORD:
		status = data->read_status(client, page);
		break;
	default:
		status = _pmbus_read_byte_data(client, page, reg);
		break;
	}
	if (status < 0)
		pmbus_clear_faults(client);
	return status;
}

static void pmbus_update_sensor_data(struct i2c_client *client, struct pmbus_sensor *sensor)
{
	if (sensor->data < 0 || sensor->update)
		sensor->data = _pmbus_read_word_data(client, sensor->page,
						     sensor->phase, sensor->reg);
}

/*
 * Convert ieee754 sensor values to milli- or micro-units
 * depending on sensor type.
 *
 * ieee754 data format:
 *	bit 15:		sign
 *	bit 10..14:	exponent
 *	bit 0..9:	mantissa
 * exponent=0:
 *	v=(−1)^signbit * 2^(−14) * 0.significantbits
 * exponent=1..30:
 *	v=(−1)^signbit * 2^(exponent - 15) * 1.significantbits
 * exponent=31:
 *	v=NaN
 *
 * Add the number mantissa bits into the calculations for simplicity.
 * To do that, add '10' to the exponent. By doing that, we can just add
 * 0x400 to normal values and get the expected result.
 */
static long pmbus_reg2data_ieee754(struct pmbus_data *data,
				   struct pmbus_sensor *sensor)
{
	int exponent;
	bool sign;
	long val;

	/* only support half precision for now */
	sign = sensor->data & 0x8000;
	exponent = (sensor->data >> 10) & 0x1f;
	val = sensor->data & 0x3ff;

	if (exponent == 0) {			/* subnormal */
		exponent = -(14 + 10);
	} else if (exponent ==  0x1f) {		/* NaN, convert to min/max */
		exponent = 0;
		val = 65504;
	} else {
		exponent -= (15 + 10);		/* normal */
		val |= 0x400;
	}

	/* scale result to milli-units for all sensors except fans */
	if (sensor->class != PSC_FAN)
		val = val * 1000L;

	/* scale result to micro-units for power sensors */
	if (sensor->class == PSC_POWER)
		val = val * 1000L;

	if (exponent >= 0)
		val <<= exponent;
	else
		val >>= -exponent;

	if (sign)
		val = -val;

	return val;
}

/*
 * Convert linear sensor values to milli- or micro-units
 * depending on sensor type.
 */
static s64 pmbus_reg2data_linear(struct pmbus_data *data,
				 struct pmbus_sensor *sensor)
{
	s16 exponent;
	s32 mantissa;
	s64 val;

	if (sensor->class == PSC_VOLTAGE_OUT) {	/* LINEAR16 */
		exponent = data->exponent[sensor->page];
		mantissa = (u16) sensor->data;
	} else {				/* LINEAR11 */
		exponent = ((s16)sensor->data) >> 11;
		mantissa = ((s16)((sensor->data & 0x7ff) << 5)) >> 5;
	}

	val = mantissa;

	/* scale result to milli-units for all sensors except fans */
	if (sensor->class != PSC_FAN)
		val = val * 1000LL;

	/* scale result to micro-units for power sensors */
	if (sensor->class == PSC_POWER)
		val = val * 1000LL;

	if (exponent >= 0)
		val <<= exponent;
	else
		val >>= -exponent;

	return val;
}

/*
 * Convert direct sensor values to milli- or micro-units
 * depending on sensor type.
 */
static s64 pmbus_reg2data_direct(struct pmbus_data *data,
				 struct pmbus_sensor *sensor)
{
	s64 b, val = (s16)sensor->data;
	s32 m, R;

	m = data->info->m[sensor->class];
	b = data->info->b[sensor->class];
	R = data->info->R[sensor->class];

	if (m == 0)
		return 0;

	/* X = 1/m * (Y * 10^-R - b) */
	R = -R;
	/* scale result to milli-units for everything but fans */
	if (!(sensor->class == PSC_FAN || sensor->class == PSC_PWM)) {
		R += 3;
		b *= 1000;
	}

	/* scale result to micro-units for power sensors */
	if (sensor->class == PSC_POWER) {
		R += 3;
		b *= 1000;
	}

	while (R > 0) {
		val *= 10;
		R--;
	}
	while (R < 0) {
		val = div_s64(val + 5LL, 10L);  /* round closest */
		R++;
	}

	val = div_s64(val - b, m);
	return val;
}

/*
 * Convert VID sensor values to milli- or micro-units
 * depending on sensor type.
 */
static s64 pmbus_reg2data_vid(struct pmbus_data *data,
			      struct pmbus_sensor *sensor)
{
	long val = sensor->data;
	long rv = 0;

	switch (data->info->vrm_version[sensor->page]) {
	case vr11:
		if (val >= 0x02 && val <= 0xb2)
			rv = DIV_ROUND_CLOSEST(160000 - (val - 2) * 625, 100);
		break;
	case vr12:
		if (val >= 0x01)
			rv = 250 + (val - 1) * 5;
		break;
	case vr13:
		if (val >= 0x01)
			rv = 500 + (val - 1) * 10;
		break;
	case imvp9:
		if (val >= 0x01)
			rv = 200 + (val - 1) * 10;
		break;
	case amd625mv:
		if (val >= 0x0 && val <= 0xd8)
			rv = DIV_ROUND_CLOSEST(155000 - val * 625, 100);
		break;
	}
	return rv;
}

static s64 pmbus_reg2data(struct pmbus_data *data, struct pmbus_sensor *sensor)
{
	s64 val;

	if (!sensor->convert)
		return sensor->data;

	switch (data->info->format[sensor->class]) {
	case direct:
		val = pmbus_reg2data_direct(data, sensor);
		break;
	case vid:
		val = pmbus_reg2data_vid(data, sensor);
		break;
	case ieee754:
		val = pmbus_reg2data_ieee754(data, sensor);
		break;
	case linear:
	default:
		val = pmbus_reg2data_linear(data, sensor);
		break;
	}
	return val;
}

#define MAX_IEEE_MANTISSA	(0x7ff * 1000)
#define MIN_IEEE_MANTISSA	(0x400 * 1000)

static u16 pmbus_data2reg_ieee754(struct pmbus_data *data,
				  struct pmbus_sensor *sensor, long val)
{
	u16 exponent = (15 + 10);
	long mantissa;
	u16 sign = 0;

	/* simple case */
	if (val == 0)
		return 0;

	if (val < 0) {
		sign = 0x8000;
		val = -val;
	}

	/* Power is in uW. Convert to mW before converting. */
	if (sensor->class == PSC_POWER)
		val = DIV_ROUND_CLOSEST(val, 1000L);

	/*
	 * For simplicity, convert fan data to milli-units
	 * before calculating the exponent.
	 */
	if (sensor->class == PSC_FAN)
		val = val * 1000;

	/* Reduce large mantissa until it fits into 10 bit */
	while (val > MAX_IEEE_MANTISSA && exponent < 30) {
		exponent++;
		val >>= 1;
	}
	/*
	 * Increase small mantissa to generate valid 'normal'
	 * number
	 */
	while (val < MIN_IEEE_MANTISSA && exponent > 1) {
		exponent--;
		val <<= 1;
	}

	/* Convert mantissa from milli-units to units */
	mantissa = DIV_ROUND_CLOSEST(val, 1000);

	/*
	 * Ensure that the resulting number is within range.
	 * Valid range is 0x400..0x7ff, where bit 10 reflects
	 * the implied high bit in normalized ieee754 numbers.
	 * Set the range to 0x400..0x7ff to reflect this.
	 * The upper bit is then removed by the mask against
	 * 0x3ff in the final assignment.
	 */
	if (mantissa > 0x7ff)
		mantissa = 0x7ff;
	else if (mantissa < 0x400)
		mantissa = 0x400;

	/* Convert to sign, 5 bit exponent, 10 bit mantissa */
	return sign | (mantissa & 0x3ff) | ((exponent << 10) & 0x7c00);
}

#define MAX_LIN_MANTISSA	(1023 * 1000)
#define MIN_LIN_MANTISSA	(511 * 1000)

static u16 pmbus_data2reg_linear(struct pmbus_data *data,
				 struct pmbus_sensor *sensor, s64 val)
{
	s16 exponent = 0, mantissa;
	bool negative = false;

	/* simple case */
	if (val == 0)
		return 0;

	if (sensor->class == PSC_VOLTAGE_OUT) {
		/* LINEAR16 does not support negative voltages */
		if (val < 0)
			return 0;

		/*
		 * For a static exponents, we don't have a choice
		 * but to adjust the value to it.
		 */
		if (data->exponent[sensor->page] < 0)
			val <<= -data->exponent[sensor->page];
		else
			val >>= data->exponent[sensor->page];
		val = DIV_ROUND_CLOSEST_ULL(val, 1000);
		return clamp_val(val, 0, 0xffff);
	}

	if (val < 0) {
		negative = true;
		val = -val;
	}

	/* Power is in uW. Convert to mW before converting. */
	if (sensor->class == PSC_POWER)
		val = DIV_ROUND_CLOSEST_ULL(val, 1000);

	/*
	 * For simplicity, convert fan data to milli-units
	 * before calculating the exponent.
	 */
	if (sensor->class == PSC_FAN)
		val = val * 1000LL;

	/* Reduce large mantissa until it fits into 10 bit */
	while (val >= MAX_LIN_MANTISSA && exponent < 15) {
		exponent++;
		val >>= 1;
	}
	/* Increase small mantissa to improve precision */
	while (val < MIN_LIN_MANTISSA && exponent > -15) {
		exponent--;
		val <<= 1;
	}

	/* Convert mantissa from milli-units to units */
	mantissa = clamp_val(DIV_ROUND_CLOSEST_ULL(val, 1000), 0, 0x3ff);

	/* restore sign */
	if (negative)
		mantissa = -mantissa;

	/* Convert to 5 bit exponent, 11 bit mantissa */
	return (mantissa & 0x7ff) | ((exponent << 11) & 0xf800);
}

static u16 pmbus_data2reg_direct(struct pmbus_data *data,
				 struct pmbus_sensor *sensor, s64 val)
{
	s64 b;
	s32 m, R;

	m = data->info->m[sensor->class];
	b = data->info->b[sensor->class];
	R = data->info->R[sensor->class];

	/* Power is in uW. Adjust R and b. */
	if (sensor->class == PSC_POWER) {
		R -= 3;
		b *= 1000;
	}

	/* Calculate Y = (m * X + b) * 10^R */
	if (!(sensor->class == PSC_FAN || sensor->class == PSC_PWM)) {
		R -= 3;		/* Adjust R and b for data in milli-units */
		b *= 1000;
	}
	val = val * m + b;

	while (R > 0) {
		val *= 10;
		R--;
	}
	while (R < 0) {
		val = div_s64(val + 5LL, 10L);  /* round closest */
		R++;
	}

	return (u16)clamp_val(val, S16_MIN, S16_MAX);
}

static u16 pmbus_data2reg_vid(struct pmbus_data *data,
			      struct pmbus_sensor *sensor, s64 val)
{
	val = clamp_val(val, 500, 1600);

	return 2 + DIV_ROUND_CLOSEST_ULL((1600LL - val) * 100LL, 625);
}

static u16 pmbus_data2reg(struct pmbus_data *data,
			  struct pmbus_sensor *sensor, s64 val)
{
	u16 regval;

	if (!sensor->convert)
		return val;

	switch (data->info->format[sensor->class]) {
	case direct:
		regval = pmbus_data2reg_direct(data, sensor, val);
		break;
	case vid:
		regval = pmbus_data2reg_vid(data, sensor, val);
		break;
	case ieee754:
		regval = pmbus_data2reg_ieee754(data, sensor, val);
		break;
	case linear:
	default:
		regval = pmbus_data2reg_linear(data, sensor, val);
		break;
	}
	return regval;
}

/*
 * Return boolean calculated from converted data.
 * <index> defines a status register index and mask.
 * The mask is in the lower 8 bits, the register index is in bits 8..23.
 *
 * The associated pmbus_boolean structure contains optional pointers to two
 * sensor attributes. If specified, those attributes are compared against each
 * other to determine if a limit has been exceeded.
 *
 * If the sensor attribute pointers are NULL, the function returns true if
 * (status[reg] & mask) is true.
 *
 * If sensor attribute pointers are provided, a comparison against a specified
 * limit has to be performed to determine the boolean result.
 * In this case, the function returns true if v1 >= v2 (where v1 and v2 are
 * sensor values referenced by sensor attribute pointers s1 and s2).
 *
 * To determine if an object exceeds upper limits, specify <s1,s2> = <v,limit>.
 * To determine if an object exceeds lower limits, specify <s1,s2> = <limit,v>.
 *
 * If a negative value is stored in any of the referenced registers, this value
 * reflects an error code which will be returned.
 */
static int pmbus_get_boolean(struct i2c_client *client, struct pmbus_boolean *b,
			     int index)
{
	struct pmbus_data *data = i2c_get_clientdata(client);
	struct pmbus_sensor *s1 = b->s1;
	struct pmbus_sensor *s2 = b->s2;
	u16 mask = pb_index_to_mask(index);
	u8 page = pb_index_to_page(index);
	u16 reg = pb_index_to_reg(index);
	int ret, status;
	u16 regval;

	mutex_lock(&data->update_lock);
	status = pmbus_get_status(client, page, reg);
	if (status < 0) {
		ret = status;
		goto unlock;
	}

	if (s1)
		pmbus_update_sensor_data(client, s1);
	if (s2)
		pmbus_update_sensor_data(client, s2);

	regval = status & mask;
	if (regval) {
<<<<<<< HEAD
		ret = pmbus_write_byte_data(client, page, reg, regval);
=======
		ret = _pmbus_write_byte_data(client, page, reg, regval);
>>>>>>> eb3cdb58
		if (ret)
			goto unlock;
	}
	if (s1 && s2) {
		s64 v1, v2;

		if (s1->data < 0) {
			ret = s1->data;
			goto unlock;
		}
		if (s2->data < 0) {
			ret = s2->data;
			goto unlock;
		}

		v1 = pmbus_reg2data(data, s1);
		v2 = pmbus_reg2data(data, s2);
		ret = !!(regval && v1 >= v2);
	} else {
		ret = !!regval;
	}
unlock:
	mutex_unlock(&data->update_lock);
	return ret;
}

static ssize_t pmbus_show_boolean(struct device *dev,
				  struct device_attribute *da, char *buf)
{
	struct sensor_device_attribute *attr = to_sensor_dev_attr(da);
	struct pmbus_boolean *boolean = to_pmbus_boolean(attr);
	struct i2c_client *client = to_i2c_client(dev->parent);
	int val;

	val = pmbus_get_boolean(client, boolean, attr->index);
	if (val < 0)
		return val;
	return sysfs_emit(buf, "%d\n", val);
}

static ssize_t pmbus_show_sensor(struct device *dev,
				 struct device_attribute *devattr, char *buf)
{
	struct i2c_client *client = to_i2c_client(dev->parent);
	struct pmbus_sensor *sensor = to_pmbus_sensor(devattr);
	struct pmbus_data *data = i2c_get_clientdata(client);
	ssize_t ret;

	mutex_lock(&data->update_lock);
	pmbus_update_sensor_data(client, sensor);
	if (sensor->data < 0)
		ret = sensor->data;
	else
		ret = sysfs_emit(buf, "%lld\n", pmbus_reg2data(data, sensor));
	mutex_unlock(&data->update_lock);
	return ret;
}

static ssize_t pmbus_set_sensor(struct device *dev,
				struct device_attribute *devattr,
				const char *buf, size_t count)
{
	struct i2c_client *client = to_i2c_client(dev->parent);
	struct pmbus_data *data = i2c_get_clientdata(client);
	struct pmbus_sensor *sensor = to_pmbus_sensor(devattr);
	ssize_t rv = count;
	s64 val;
	int ret;
	u16 regval;

	if (kstrtos64(buf, 10, &val) < 0)
		return -EINVAL;

	mutex_lock(&data->update_lock);
	regval = pmbus_data2reg(data, sensor, val);
	ret = _pmbus_write_word_data(client, sensor->page, sensor->reg, regval);
	if (ret < 0)
		rv = ret;
	else
		sensor->data = -ENODATA;
	mutex_unlock(&data->update_lock);
	return rv;
}

static ssize_t pmbus_show_label(struct device *dev,
				struct device_attribute *da, char *buf)
{
	struct pmbus_label *label = to_pmbus_label(da);

	return sysfs_emit(buf, "%s\n", label->label);
}

static int pmbus_add_attribute(struct pmbus_data *data, struct attribute *attr)
{
	if (data->num_attributes >= data->max_attributes - 1) {
		int new_max_attrs = data->max_attributes + PMBUS_ATTR_ALLOC_SIZE;
		void *new_attrs = devm_krealloc(data->dev, data->group.attrs,
						new_max_attrs * sizeof(void *),
						GFP_KERNEL);
		if (!new_attrs)
			return -ENOMEM;
		data->group.attrs = new_attrs;
		data->max_attributes = new_max_attrs;
	}

	data->group.attrs[data->num_attributes++] = attr;
	data->group.attrs[data->num_attributes] = NULL;
	return 0;
}

static void pmbus_dev_attr_init(struct device_attribute *dev_attr,
				const char *name,
				umode_t mode,
				ssize_t (*show)(struct device *dev,
						struct device_attribute *attr,
						char *buf),
				ssize_t (*store)(struct device *dev,
						 struct device_attribute *attr,
						 const char *buf, size_t count))
{
	sysfs_attr_init(&dev_attr->attr);
	dev_attr->attr.name = name;
	dev_attr->attr.mode = mode;
	dev_attr->show = show;
	dev_attr->store = store;
}

static void pmbus_attr_init(struct sensor_device_attribute *a,
			    const char *name,
			    umode_t mode,
			    ssize_t (*show)(struct device *dev,
					    struct device_attribute *attr,
					    char *buf),
			    ssize_t (*store)(struct device *dev,
					     struct device_attribute *attr,
					     const char *buf, size_t count),
			    int idx)
{
	pmbus_dev_attr_init(&a->dev_attr, name, mode, show, store);
	a->index = idx;
}

static int pmbus_add_boolean(struct pmbus_data *data,
			     const char *name, const char *type, int seq,
			     struct pmbus_sensor *s1,
			     struct pmbus_sensor *s2,
			     u8 page, u16 reg, u16 mask)
{
	struct pmbus_boolean *boolean;
	struct sensor_device_attribute *a;

	if (WARN((s1 && !s2) || (!s1 && s2), "Bad s1/s2 parameters\n"))
		return -EINVAL;

	boolean = devm_kzalloc(data->dev, sizeof(*boolean), GFP_KERNEL);
	if (!boolean)
		return -ENOMEM;

	a = &boolean->attribute;

	snprintf(boolean->name, sizeof(boolean->name), "%s%d_%s",
		 name, seq, type);
	boolean->s1 = s1;
	boolean->s2 = s2;
	pmbus_attr_init(a, boolean->name, 0444, pmbus_show_boolean, NULL,
			pb_reg_to_index(page, reg, mask));

	return pmbus_add_attribute(data, &a->dev_attr.attr);
}

/* of thermal for pmbus temperature sensors */
struct pmbus_thermal_data {
	struct pmbus_data *pmbus_data;
	struct pmbus_sensor *sensor;
};

static int pmbus_thermal_get_temp(struct thermal_zone_device *tz, int *temp)
{
	struct pmbus_thermal_data *tdata = thermal_zone_device_priv(tz);
	struct pmbus_sensor *sensor = tdata->sensor;
	struct pmbus_data *pmbus_data = tdata->pmbus_data;
	struct i2c_client *client = to_i2c_client(pmbus_data->dev);
	struct device *dev = pmbus_data->hwmon_dev;
	int ret = 0;

	if (!dev) {
		/* May not even get to hwmon yet */
		*temp = 0;
		return 0;
	}

	mutex_lock(&pmbus_data->update_lock);
	pmbus_update_sensor_data(client, sensor);
	if (sensor->data < 0)
		ret = sensor->data;
	else
		*temp = (int)pmbus_reg2data(pmbus_data, sensor);
	mutex_unlock(&pmbus_data->update_lock);

	return ret;
}

static const struct thermal_zone_device_ops pmbus_thermal_ops = {
	.get_temp = pmbus_thermal_get_temp,
};

static int pmbus_thermal_add_sensor(struct pmbus_data *pmbus_data,
				    struct pmbus_sensor *sensor, int index)
{
	struct device *dev = pmbus_data->dev;
	struct pmbus_thermal_data *tdata;
	struct thermal_zone_device *tzd;

	tdata = devm_kzalloc(dev, sizeof(*tdata), GFP_KERNEL);
	if (!tdata)
		return -ENOMEM;

	tdata->sensor = sensor;
	tdata->pmbus_data = pmbus_data;

	tzd = devm_thermal_of_zone_register(dev, index, tdata,
					    &pmbus_thermal_ops);
	/*
	 * If CONFIG_THERMAL_OF is disabled, this returns -ENODEV,
	 * so ignore that error but forward any other error.
	 */
	if (IS_ERR(tzd) && (PTR_ERR(tzd) != -ENODEV))
		return PTR_ERR(tzd);

	return 0;
}

static struct pmbus_sensor *pmbus_add_sensor(struct pmbus_data *data,
					     const char *name, const char *type,
					     int seq, int page, int phase,
					     int reg,
					     enum pmbus_sensor_classes class,
					     bool update, bool readonly,
					     bool convert)
{
	struct pmbus_sensor *sensor;
	struct device_attribute *a;

	sensor = devm_kzalloc(data->dev, sizeof(*sensor), GFP_KERNEL);
	if (!sensor)
		return NULL;
	a = &sensor->attribute;

	if (type)
		snprintf(sensor->name, sizeof(sensor->name), "%s%d_%s",
			 name, seq, type);
	else
		snprintf(sensor->name, sizeof(sensor->name), "%s%d",
			 name, seq);

	if (data->flags & PMBUS_WRITE_PROTECTED)
		readonly = true;

	sensor->page = page;
	sensor->phase = phase;
	sensor->reg = reg;
	sensor->class = class;
	sensor->update = update;
	sensor->convert = convert;
	sensor->data = -ENODATA;
	pmbus_dev_attr_init(a, sensor->name,
			    readonly ? 0444 : 0644,
			    pmbus_show_sensor, pmbus_set_sensor);

	if (pmbus_add_attribute(data, &a->attr))
		return NULL;

	sensor->next = data->sensors;
	data->sensors = sensor;

	/* temperature sensors with _input values are registered with thermal */
	if (class == PSC_TEMPERATURE && strcmp(type, "input") == 0)
		pmbus_thermal_add_sensor(data, sensor, seq);

	return sensor;
}

static int pmbus_add_label(struct pmbus_data *data,
			   const char *name, int seq,
			   const char *lstring, int index, int phase)
{
	struct pmbus_label *label;
	struct device_attribute *a;

	label = devm_kzalloc(data->dev, sizeof(*label), GFP_KERNEL);
	if (!label)
		return -ENOMEM;

	a = &label->attribute;

	snprintf(label->name, sizeof(label->name), "%s%d_label", name, seq);
	if (!index) {
		if (phase == 0xff)
			strncpy(label->label, lstring,
				sizeof(label->label) - 1);
		else
			snprintf(label->label, sizeof(label->label), "%s.%d",
				 lstring, phase);
	} else {
		if (phase == 0xff)
			snprintf(label->label, sizeof(label->label), "%s%d",
				 lstring, index);
		else
			snprintf(label->label, sizeof(label->label), "%s%d.%d",
				 lstring, index, phase);
	}

	pmbus_dev_attr_init(a, label->name, 0444, pmbus_show_label, NULL);
	return pmbus_add_attribute(data, &a->attr);
}

/*
 * Search for attributes. Allocate sensors, booleans, and labels as needed.
 */

/*
 * The pmbus_limit_attr structure describes a single limit attribute
 * and its associated alarm attribute.
 */
struct pmbus_limit_attr {
	u16 reg;		/* Limit register */
	u16 sbit;		/* Alarm attribute status bit */
	bool update;		/* True if register needs updates */
	bool low;		/* True if low limit; for limits with compare
				   functions only */
	const char *attr;	/* Attribute name */
	const char *alarm;	/* Alarm attribute name */
};

/*
 * The pmbus_sensor_attr structure describes one sensor attribute. This
 * description includes a reference to the associated limit attributes.
 */
struct pmbus_sensor_attr {
	u16 reg;			/* sensor register */
	u16 gbit;			/* generic status bit */
	u8 nlimit;			/* # of limit registers */
	enum pmbus_sensor_classes class;/* sensor class */
	const char *label;		/* sensor label */
	bool paged;			/* true if paged sensor */
	bool update;			/* true if update needed */
	bool compare;			/* true if compare function needed */
	u32 func;			/* sensor mask */
	u32 sfunc;			/* sensor status mask */
	int sreg;			/* status register */
	const struct pmbus_limit_attr *limit;/* limit registers */
};

/*
 * Add a set of limit attributes and, if supported, the associated
 * alarm attributes.
 * returns 0 if no alarm register found, 1 if an alarm register was found,
 * < 0 on errors.
 */
static int pmbus_add_limit_attrs(struct i2c_client *client,
				 struct pmbus_data *data,
				 const struct pmbus_driver_info *info,
				 const char *name, int index, int page,
				 struct pmbus_sensor *base,
				 const struct pmbus_sensor_attr *attr)
{
	const struct pmbus_limit_attr *l = attr->limit;
	int nlimit = attr->nlimit;
	int have_alarm = 0;
	int i, ret;
	struct pmbus_sensor *curr;

	for (i = 0; i < nlimit; i++) {
		if (pmbus_check_word_register(client, page, l->reg)) {
			curr = pmbus_add_sensor(data, name, l->attr, index,
						page, 0xff, l->reg, attr->class,
						attr->update || l->update,
						false, true);
			if (!curr)
				return -ENOMEM;
			if (l->sbit && (info->func[page] & attr->sfunc)) {
				ret = pmbus_add_boolean(data, name,
					l->alarm, index,
					attr->compare ?  l->low ? curr : base
						      : NULL,
					attr->compare ? l->low ? base : curr
						      : NULL,
					page, attr->sreg, l->sbit);
				if (ret)
					return ret;
				have_alarm = 1;
			}
		}
		l++;
	}
	return have_alarm;
}

static int pmbus_add_sensor_attrs_one(struct i2c_client *client,
				      struct pmbus_data *data,
				      const struct pmbus_driver_info *info,
				      const char *name,
				      int index, int page, int phase,
				      const struct pmbus_sensor_attr *attr,
				      bool paged)
{
	struct pmbus_sensor *base;
	bool upper = !!(attr->gbit & 0xff00);	/* need to check STATUS_WORD */
	int ret;

	if (attr->label) {
		ret = pmbus_add_label(data, name, index, attr->label,
				      paged ? page + 1 : 0, phase);
		if (ret)
			return ret;
	}
	base = pmbus_add_sensor(data, name, "input", index, page, phase,
				attr->reg, attr->class, true, true, true);
	if (!base)
		return -ENOMEM;
	/* No limit and alarm attributes for phase specific sensors */
	if (attr->sfunc && phase == 0xff) {
		ret = pmbus_add_limit_attrs(client, data, info, name,
					    index, page, base, attr);
		if (ret < 0)
			return ret;
		/*
		 * Add generic alarm attribute only if there are no individual
		 * alarm attributes, if there is a global alarm bit, and if
		 * the generic status register (word or byte, depending on
		 * which global bit is set) for this page is accessible.
		 */
		if (!ret && attr->gbit &&
		    (!upper || data->has_status_word) &&
		    pmbus_check_status_register(client, page)) {
			ret = pmbus_add_boolean(data, name, "alarm", index,
						NULL, NULL,
						page, PMBUS_STATUS_WORD,
						attr->gbit);
			if (ret)
				return ret;
		}
	}
	return 0;
}

static bool pmbus_sensor_is_paged(const struct pmbus_driver_info *info,
				  const struct pmbus_sensor_attr *attr)
{
	int p;

	if (attr->paged)
		return true;

	/*
	 * Some attributes may be present on more than one page despite
	 * not being marked with the paged attribute. If that is the case,
	 * then treat the sensor as being paged and add the page suffix to the
	 * attribute name.
	 * We don't just add the paged attribute to all such attributes, in
	 * order to maintain the un-suffixed labels in the case where the
	 * attribute is only on page 0.
	 */
	for (p = 1; p < info->pages; p++) {
		if (info->func[p] & attr->func)
			return true;
	}
	return false;
}

static int pmbus_add_sensor_attrs(struct i2c_client *client,
				  struct pmbus_data *data,
				  const char *name,
				  const struct pmbus_sensor_attr *attrs,
				  int nattrs)
{
	const struct pmbus_driver_info *info = data->info;
	int index, i;
	int ret;

	index = 1;
	for (i = 0; i < nattrs; i++) {
		int page, pages;
		bool paged = pmbus_sensor_is_paged(info, attrs);

		pages = paged ? info->pages : 1;
		for (page = 0; page < pages; page++) {
			if (info->func[page] & attrs->func) {
				ret = pmbus_add_sensor_attrs_one(client, data, info,
								 name, index, page,
								 0xff, attrs, paged);
				if (ret)
					return ret;
				index++;
			}
			if (info->phases[page]) {
				int phase;

				for (phase = 0; phase < info->phases[page];
				     phase++) {
					if (!(info->pfunc[phase] & attrs->func))
						continue;
					ret = pmbus_add_sensor_attrs_one(client,
						data, info, name, index, page,
						phase, attrs, paged);
					if (ret)
						return ret;
					index++;
				}
			}
		}
		attrs++;
	}
	return 0;
}

static const struct pmbus_limit_attr vin_limit_attrs[] = {
	{
		.reg = PMBUS_VIN_UV_WARN_LIMIT,
		.attr = "min",
		.alarm = "min_alarm",
		.sbit = PB_VOLTAGE_UV_WARNING,
	}, {
		.reg = PMBUS_VIN_UV_FAULT_LIMIT,
		.attr = "lcrit",
		.alarm = "lcrit_alarm",
		.sbit = PB_VOLTAGE_UV_FAULT | PB_VOLTAGE_VIN_OFF,
	}, {
		.reg = PMBUS_VIN_OV_WARN_LIMIT,
		.attr = "max",
		.alarm = "max_alarm",
		.sbit = PB_VOLTAGE_OV_WARNING,
	}, {
		.reg = PMBUS_VIN_OV_FAULT_LIMIT,
		.attr = "crit",
		.alarm = "crit_alarm",
		.sbit = PB_VOLTAGE_OV_FAULT,
	}, {
		.reg = PMBUS_VIRT_READ_VIN_AVG,
		.update = true,
		.attr = "average",
	}, {
		.reg = PMBUS_VIRT_READ_VIN_MIN,
		.update = true,
		.attr = "lowest",
	}, {
		.reg = PMBUS_VIRT_READ_VIN_MAX,
		.update = true,
		.attr = "highest",
	}, {
		.reg = PMBUS_VIRT_RESET_VIN_HISTORY,
		.attr = "reset_history",
	}, {
		.reg = PMBUS_MFR_VIN_MIN,
		.attr = "rated_min",
	}, {
		.reg = PMBUS_MFR_VIN_MAX,
		.attr = "rated_max",
	},
};

static const struct pmbus_limit_attr vmon_limit_attrs[] = {
	{
		.reg = PMBUS_VIRT_VMON_UV_WARN_LIMIT,
		.attr = "min",
		.alarm = "min_alarm",
		.sbit = PB_VOLTAGE_UV_WARNING,
	}, {
		.reg = PMBUS_VIRT_VMON_UV_FAULT_LIMIT,
		.attr = "lcrit",
		.alarm = "lcrit_alarm",
		.sbit = PB_VOLTAGE_UV_FAULT,
	}, {
		.reg = PMBUS_VIRT_VMON_OV_WARN_LIMIT,
		.attr = "max",
		.alarm = "max_alarm",
		.sbit = PB_VOLTAGE_OV_WARNING,
	}, {
		.reg = PMBUS_VIRT_VMON_OV_FAULT_LIMIT,
		.attr = "crit",
		.alarm = "crit_alarm",
		.sbit = PB_VOLTAGE_OV_FAULT,
	}
};

static const struct pmbus_limit_attr vout_limit_attrs[] = {
	{
		.reg = PMBUS_VOUT_UV_WARN_LIMIT,
		.attr = "min",
		.alarm = "min_alarm",
		.sbit = PB_VOLTAGE_UV_WARNING,
	}, {
		.reg = PMBUS_VOUT_UV_FAULT_LIMIT,
		.attr = "lcrit",
		.alarm = "lcrit_alarm",
		.sbit = PB_VOLTAGE_UV_FAULT,
	}, {
		.reg = PMBUS_VOUT_OV_WARN_LIMIT,
		.attr = "max",
		.alarm = "max_alarm",
		.sbit = PB_VOLTAGE_OV_WARNING,
	}, {
		.reg = PMBUS_VOUT_OV_FAULT_LIMIT,
		.attr = "crit",
		.alarm = "crit_alarm",
		.sbit = PB_VOLTAGE_OV_FAULT,
	}, {
		.reg = PMBUS_VIRT_READ_VOUT_AVG,
		.update = true,
		.attr = "average",
	}, {
		.reg = PMBUS_VIRT_READ_VOUT_MIN,
		.update = true,
		.attr = "lowest",
	}, {
		.reg = PMBUS_VIRT_READ_VOUT_MAX,
		.update = true,
		.attr = "highest",
	}, {
		.reg = PMBUS_VIRT_RESET_VOUT_HISTORY,
		.attr = "reset_history",
	}, {
		.reg = PMBUS_MFR_VOUT_MIN,
		.attr = "rated_min",
	}, {
		.reg = PMBUS_MFR_VOUT_MAX,
		.attr = "rated_max",
	},
};

static const struct pmbus_sensor_attr voltage_attributes[] = {
	{
		.reg = PMBUS_READ_VIN,
		.class = PSC_VOLTAGE_IN,
		.label = "vin",
		.func = PMBUS_HAVE_VIN,
		.sfunc = PMBUS_HAVE_STATUS_INPUT,
		.sreg = PMBUS_STATUS_INPUT,
		.gbit = PB_STATUS_VIN_UV,
		.limit = vin_limit_attrs,
		.nlimit = ARRAY_SIZE(vin_limit_attrs),
	}, {
		.reg = PMBUS_VIRT_READ_VMON,
		.class = PSC_VOLTAGE_IN,
		.label = "vmon",
		.func = PMBUS_HAVE_VMON,
		.sfunc = PMBUS_HAVE_STATUS_VMON,
		.sreg = PMBUS_VIRT_STATUS_VMON,
		.limit = vmon_limit_attrs,
		.nlimit = ARRAY_SIZE(vmon_limit_attrs),
	}, {
		.reg = PMBUS_READ_VCAP,
		.class = PSC_VOLTAGE_IN,
		.label = "vcap",
		.func = PMBUS_HAVE_VCAP,
	}, {
		.reg = PMBUS_READ_VOUT,
		.class = PSC_VOLTAGE_OUT,
		.label = "vout",
		.paged = true,
		.func = PMBUS_HAVE_VOUT,
		.sfunc = PMBUS_HAVE_STATUS_VOUT,
		.sreg = PMBUS_STATUS_VOUT,
		.gbit = PB_STATUS_VOUT_OV,
		.limit = vout_limit_attrs,
		.nlimit = ARRAY_SIZE(vout_limit_attrs),
	}
};

/* Current attributes */

static const struct pmbus_limit_attr iin_limit_attrs[] = {
	{
		.reg = PMBUS_IIN_OC_WARN_LIMIT,
		.attr = "max",
		.alarm = "max_alarm",
		.sbit = PB_IIN_OC_WARNING,
	}, {
		.reg = PMBUS_IIN_OC_FAULT_LIMIT,
		.attr = "crit",
		.alarm = "crit_alarm",
		.sbit = PB_IIN_OC_FAULT,
	}, {
		.reg = PMBUS_VIRT_READ_IIN_AVG,
		.update = true,
		.attr = "average",
	}, {
		.reg = PMBUS_VIRT_READ_IIN_MIN,
		.update = true,
		.attr = "lowest",
	}, {
		.reg = PMBUS_VIRT_READ_IIN_MAX,
		.update = true,
		.attr = "highest",
	}, {
		.reg = PMBUS_VIRT_RESET_IIN_HISTORY,
		.attr = "reset_history",
	}, {
		.reg = PMBUS_MFR_IIN_MAX,
		.attr = "rated_max",
	},
};

static const struct pmbus_limit_attr iout_limit_attrs[] = {
	{
		.reg = PMBUS_IOUT_OC_WARN_LIMIT,
		.attr = "max",
		.alarm = "max_alarm",
		.sbit = PB_IOUT_OC_WARNING,
	}, {
		.reg = PMBUS_IOUT_UC_FAULT_LIMIT,
		.attr = "lcrit",
		.alarm = "lcrit_alarm",
		.sbit = PB_IOUT_UC_FAULT,
	}, {
		.reg = PMBUS_IOUT_OC_FAULT_LIMIT,
		.attr = "crit",
		.alarm = "crit_alarm",
		.sbit = PB_IOUT_OC_FAULT,
	}, {
		.reg = PMBUS_VIRT_READ_IOUT_AVG,
		.update = true,
		.attr = "average",
	}, {
		.reg = PMBUS_VIRT_READ_IOUT_MIN,
		.update = true,
		.attr = "lowest",
	}, {
		.reg = PMBUS_VIRT_READ_IOUT_MAX,
		.update = true,
		.attr = "highest",
	}, {
		.reg = PMBUS_VIRT_RESET_IOUT_HISTORY,
		.attr = "reset_history",
	}, {
		.reg = PMBUS_MFR_IOUT_MAX,
		.attr = "rated_max",
	},
};

static const struct pmbus_sensor_attr current_attributes[] = {
	{
		.reg = PMBUS_READ_IIN,
		.class = PSC_CURRENT_IN,
		.label = "iin",
		.func = PMBUS_HAVE_IIN,
		.sfunc = PMBUS_HAVE_STATUS_INPUT,
		.sreg = PMBUS_STATUS_INPUT,
		.gbit = PB_STATUS_INPUT,
		.limit = iin_limit_attrs,
		.nlimit = ARRAY_SIZE(iin_limit_attrs),
	}, {
		.reg = PMBUS_READ_IOUT,
		.class = PSC_CURRENT_OUT,
		.label = "iout",
		.paged = true,
		.func = PMBUS_HAVE_IOUT,
		.sfunc = PMBUS_HAVE_STATUS_IOUT,
		.sreg = PMBUS_STATUS_IOUT,
		.gbit = PB_STATUS_IOUT_OC,
		.limit = iout_limit_attrs,
		.nlimit = ARRAY_SIZE(iout_limit_attrs),
	}
};

/* Power attributes */

static const struct pmbus_limit_attr pin_limit_attrs[] = {
	{
		.reg = PMBUS_PIN_OP_WARN_LIMIT,
		.attr = "max",
		.alarm = "alarm",
		.sbit = PB_PIN_OP_WARNING,
	}, {
		.reg = PMBUS_VIRT_READ_PIN_AVG,
		.update = true,
		.attr = "average",
	}, {
		.reg = PMBUS_VIRT_READ_PIN_MIN,
		.update = true,
		.attr = "input_lowest",
	}, {
		.reg = PMBUS_VIRT_READ_PIN_MAX,
		.update = true,
		.attr = "input_highest",
	}, {
		.reg = PMBUS_VIRT_RESET_PIN_HISTORY,
		.attr = "reset_history",
	}, {
		.reg = PMBUS_MFR_PIN_MAX,
		.attr = "rated_max",
	},
};

static const struct pmbus_limit_attr pout_limit_attrs[] = {
	{
		.reg = PMBUS_POUT_MAX,
		.attr = "cap",
		.alarm = "cap_alarm",
		.sbit = PB_POWER_LIMITING,
	}, {
		.reg = PMBUS_POUT_OP_WARN_LIMIT,
		.attr = "max",
		.alarm = "max_alarm",
		.sbit = PB_POUT_OP_WARNING,
	}, {
		.reg = PMBUS_POUT_OP_FAULT_LIMIT,
		.attr = "crit",
		.alarm = "crit_alarm",
		.sbit = PB_POUT_OP_FAULT,
	}, {
		.reg = PMBUS_VIRT_READ_POUT_AVG,
		.update = true,
		.attr = "average",
	}, {
		.reg = PMBUS_VIRT_READ_POUT_MIN,
		.update = true,
		.attr = "input_lowest",
	}, {
		.reg = PMBUS_VIRT_READ_POUT_MAX,
		.update = true,
		.attr = "input_highest",
	}, {
		.reg = PMBUS_VIRT_RESET_POUT_HISTORY,
		.attr = "reset_history",
	}, {
		.reg = PMBUS_MFR_POUT_MAX,
		.attr = "rated_max",
	},
};

static const struct pmbus_sensor_attr power_attributes[] = {
	{
		.reg = PMBUS_READ_PIN,
		.class = PSC_POWER,
		.label = "pin",
		.func = PMBUS_HAVE_PIN,
		.sfunc = PMBUS_HAVE_STATUS_INPUT,
		.sreg = PMBUS_STATUS_INPUT,
		.gbit = PB_STATUS_INPUT,
		.limit = pin_limit_attrs,
		.nlimit = ARRAY_SIZE(pin_limit_attrs),
	}, {
		.reg = PMBUS_READ_POUT,
		.class = PSC_POWER,
		.label = "pout",
		.paged = true,
		.func = PMBUS_HAVE_POUT,
		.sfunc = PMBUS_HAVE_STATUS_IOUT,
		.sreg = PMBUS_STATUS_IOUT,
		.limit = pout_limit_attrs,
		.nlimit = ARRAY_SIZE(pout_limit_attrs),
	}
};

/* Temperature atributes */

static const struct pmbus_limit_attr temp_limit_attrs[] = {
	{
		.reg = PMBUS_UT_WARN_LIMIT,
		.low = true,
		.attr = "min",
		.alarm = "min_alarm",
		.sbit = PB_TEMP_UT_WARNING,
	}, {
		.reg = PMBUS_UT_FAULT_LIMIT,
		.low = true,
		.attr = "lcrit",
		.alarm = "lcrit_alarm",
		.sbit = PB_TEMP_UT_FAULT,
	}, {
		.reg = PMBUS_OT_WARN_LIMIT,
		.attr = "max",
		.alarm = "max_alarm",
		.sbit = PB_TEMP_OT_WARNING,
	}, {
		.reg = PMBUS_OT_FAULT_LIMIT,
		.attr = "crit",
		.alarm = "crit_alarm",
		.sbit = PB_TEMP_OT_FAULT,
	}, {
		.reg = PMBUS_VIRT_READ_TEMP_MIN,
		.attr = "lowest",
	}, {
		.reg = PMBUS_VIRT_READ_TEMP_AVG,
		.attr = "average",
	}, {
		.reg = PMBUS_VIRT_READ_TEMP_MAX,
		.attr = "highest",
	}, {
		.reg = PMBUS_VIRT_RESET_TEMP_HISTORY,
		.attr = "reset_history",
	}, {
		.reg = PMBUS_MFR_MAX_TEMP_1,
		.attr = "rated_max",
	},
};

static const struct pmbus_limit_attr temp_limit_attrs2[] = {
	{
		.reg = PMBUS_UT_WARN_LIMIT,
		.low = true,
		.attr = "min",
		.alarm = "min_alarm",
		.sbit = PB_TEMP_UT_WARNING,
	}, {
		.reg = PMBUS_UT_FAULT_LIMIT,
		.low = true,
		.attr = "lcrit",
		.alarm = "lcrit_alarm",
		.sbit = PB_TEMP_UT_FAULT,
	}, {
		.reg = PMBUS_OT_WARN_LIMIT,
		.attr = "max",
		.alarm = "max_alarm",
		.sbit = PB_TEMP_OT_WARNING,
	}, {
		.reg = PMBUS_OT_FAULT_LIMIT,
		.attr = "crit",
		.alarm = "crit_alarm",
		.sbit = PB_TEMP_OT_FAULT,
	}, {
		.reg = PMBUS_VIRT_READ_TEMP2_MIN,
		.attr = "lowest",
	}, {
		.reg = PMBUS_VIRT_READ_TEMP2_AVG,
		.attr = "average",
	}, {
		.reg = PMBUS_VIRT_READ_TEMP2_MAX,
		.attr = "highest",
	}, {
		.reg = PMBUS_VIRT_RESET_TEMP2_HISTORY,
		.attr = "reset_history",
	}, {
		.reg = PMBUS_MFR_MAX_TEMP_2,
		.attr = "rated_max",
	},
};

static const struct pmbus_limit_attr temp_limit_attrs3[] = {
	{
		.reg = PMBUS_UT_WARN_LIMIT,
		.low = true,
		.attr = "min",
		.alarm = "min_alarm",
		.sbit = PB_TEMP_UT_WARNING,
	}, {
		.reg = PMBUS_UT_FAULT_LIMIT,
		.low = true,
		.attr = "lcrit",
		.alarm = "lcrit_alarm",
		.sbit = PB_TEMP_UT_FAULT,
	}, {
		.reg = PMBUS_OT_WARN_LIMIT,
		.attr = "max",
		.alarm = "max_alarm",
		.sbit = PB_TEMP_OT_WARNING,
	}, {
		.reg = PMBUS_OT_FAULT_LIMIT,
		.attr = "crit",
		.alarm = "crit_alarm",
		.sbit = PB_TEMP_OT_FAULT,
	}, {
		.reg = PMBUS_MFR_MAX_TEMP_3,
		.attr = "rated_max",
	},
};

static const struct pmbus_sensor_attr temp_attributes[] = {
	{
		.reg = PMBUS_READ_TEMPERATURE_1,
		.class = PSC_TEMPERATURE,
		.paged = true,
		.update = true,
		.compare = true,
		.func = PMBUS_HAVE_TEMP,
		.sfunc = PMBUS_HAVE_STATUS_TEMP,
		.sreg = PMBUS_STATUS_TEMPERATURE,
		.gbit = PB_STATUS_TEMPERATURE,
		.limit = temp_limit_attrs,
		.nlimit = ARRAY_SIZE(temp_limit_attrs),
	}, {
		.reg = PMBUS_READ_TEMPERATURE_2,
		.class = PSC_TEMPERATURE,
		.paged = true,
		.update = true,
		.compare = true,
		.func = PMBUS_HAVE_TEMP2,
		.sfunc = PMBUS_HAVE_STATUS_TEMP,
		.sreg = PMBUS_STATUS_TEMPERATURE,
		.gbit = PB_STATUS_TEMPERATURE,
		.limit = temp_limit_attrs2,
		.nlimit = ARRAY_SIZE(temp_limit_attrs2),
	}, {
		.reg = PMBUS_READ_TEMPERATURE_3,
		.class = PSC_TEMPERATURE,
		.paged = true,
		.update = true,
		.compare = true,
		.func = PMBUS_HAVE_TEMP3,
		.sfunc = PMBUS_HAVE_STATUS_TEMP,
		.sreg = PMBUS_STATUS_TEMPERATURE,
		.gbit = PB_STATUS_TEMPERATURE,
		.limit = temp_limit_attrs3,
		.nlimit = ARRAY_SIZE(temp_limit_attrs3),
	}
};

static const int pmbus_fan_registers[] = {
	PMBUS_READ_FAN_SPEED_1,
	PMBUS_READ_FAN_SPEED_2,
	PMBUS_READ_FAN_SPEED_3,
	PMBUS_READ_FAN_SPEED_4
};

static const int pmbus_fan_status_registers[] = {
	PMBUS_STATUS_FAN_12,
	PMBUS_STATUS_FAN_12,
	PMBUS_STATUS_FAN_34,
	PMBUS_STATUS_FAN_34
};

static const u32 pmbus_fan_flags[] = {
	PMBUS_HAVE_FAN12,
	PMBUS_HAVE_FAN12,
	PMBUS_HAVE_FAN34,
	PMBUS_HAVE_FAN34
};

static const u32 pmbus_fan_status_flags[] = {
	PMBUS_HAVE_STATUS_FAN12,
	PMBUS_HAVE_STATUS_FAN12,
	PMBUS_HAVE_STATUS_FAN34,
	PMBUS_HAVE_STATUS_FAN34
};

/* Fans */

/* Precondition: FAN_CONFIG_x_y and FAN_COMMAND_x must exist for the fan ID */
static int pmbus_add_fan_ctrl(struct i2c_client *client,
		struct pmbus_data *data, int index, int page, int id,
		u8 config)
{
	struct pmbus_sensor *sensor;

	sensor = pmbus_add_sensor(data, "fan", "target", index, page,
				  0xff, PMBUS_VIRT_FAN_TARGET_1 + id, PSC_FAN,
				  false, false, true);

	if (!sensor)
		return -ENOMEM;

	if (!((data->info->func[page] & PMBUS_HAVE_PWM12) ||
			(data->info->func[page] & PMBUS_HAVE_PWM34)))
		return 0;

	sensor = pmbus_add_sensor(data, "pwm", NULL, index, page,
				  0xff, PMBUS_VIRT_PWM_1 + id, PSC_PWM,
				  false, false, true);

	if (!sensor)
		return -ENOMEM;

	sensor = pmbus_add_sensor(data, "pwm", "enable", index, page,
				  0xff, PMBUS_VIRT_PWM_ENABLE_1 + id, PSC_PWM,
				  true, false, false);

	if (!sensor)
		return -ENOMEM;

	return 0;
}

static int pmbus_add_fan_attributes(struct i2c_client *client,
				    struct pmbus_data *data)
{
	const struct pmbus_driver_info *info = data->info;
	int index = 1;
	int page;
	int ret;

	for (page = 0; page < info->pages; page++) {
		int f;

		for (f = 0; f < ARRAY_SIZE(pmbus_fan_registers); f++) {
			int regval;

			if (!(info->func[page] & pmbus_fan_flags[f]))
				break;

			if (!pmbus_check_word_register(client, page,
						       pmbus_fan_registers[f]))
				break;

			/*
			 * Skip fan if not installed.
			 * Each fan configuration register covers multiple fans,
			 * so we have to do some magic.
			 */
			regval = _pmbus_read_byte_data(client, page,
				pmbus_fan_config_registers[f]);
			if (regval < 0 ||
			    (!(regval & (PB_FAN_1_INSTALLED >> ((f & 1) * 4)))))
				continue;

			if (pmbus_add_sensor(data, "fan", "input", index,
					     page, 0xff, pmbus_fan_registers[f],
					     PSC_FAN, true, true, true) == NULL)
				return -ENOMEM;

			/* Fan control */
			if (pmbus_check_word_register(client, page,
					pmbus_fan_command_registers[f])) {
				ret = pmbus_add_fan_ctrl(client, data, index,
							 page, f, regval);
				if (ret < 0)
					return ret;
			}

			/*
			 * Each fan status register covers multiple fans,
			 * so we have to do some magic.
			 */
			if ((info->func[page] & pmbus_fan_status_flags[f]) &&
			    pmbus_check_byte_register(client,
					page, pmbus_fan_status_registers[f])) {
				int reg;

				if (f > 1)	/* fan 3, 4 */
					reg = PMBUS_STATUS_FAN_34;
				else
					reg = PMBUS_STATUS_FAN_12;
				ret = pmbus_add_boolean(data, "fan",
					"alarm", index, NULL, NULL, page, reg,
					PB_FAN_FAN1_WARNING >> (f & 1));
				if (ret)
					return ret;
				ret = pmbus_add_boolean(data, "fan",
					"fault", index, NULL, NULL, page, reg,
					PB_FAN_FAN1_FAULT >> (f & 1));
				if (ret)
					return ret;
			}
			index++;
		}
	}
	return 0;
}

struct pmbus_samples_attr {
	int reg;
	char *name;
};

struct pmbus_samples_reg {
	int page;
	struct pmbus_samples_attr *attr;
	struct device_attribute dev_attr;
};

static struct pmbus_samples_attr pmbus_samples_registers[] = {
	{
		.reg = PMBUS_VIRT_SAMPLES,
		.name = "samples",
	}, {
		.reg = PMBUS_VIRT_IN_SAMPLES,
		.name = "in_samples",
	}, {
		.reg = PMBUS_VIRT_CURR_SAMPLES,
		.name = "curr_samples",
	}, {
		.reg = PMBUS_VIRT_POWER_SAMPLES,
		.name = "power_samples",
	}, {
		.reg = PMBUS_VIRT_TEMP_SAMPLES,
		.name = "temp_samples",
	}
};

#define to_samples_reg(x) container_of(x, struct pmbus_samples_reg, dev_attr)

static ssize_t pmbus_show_samples(struct device *dev,
				  struct device_attribute *devattr, char *buf)
{
	int val;
	struct i2c_client *client = to_i2c_client(dev->parent);
	struct pmbus_samples_reg *reg = to_samples_reg(devattr);
	struct pmbus_data *data = i2c_get_clientdata(client);

	mutex_lock(&data->update_lock);
	val = _pmbus_read_word_data(client, reg->page, 0xff, reg->attr->reg);
	mutex_unlock(&data->update_lock);
	if (val < 0)
		return val;

	return sysfs_emit(buf, "%d\n", val);
}

static ssize_t pmbus_set_samples(struct device *dev,
				 struct device_attribute *devattr,
				 const char *buf, size_t count)
{
	int ret;
	long val;
	struct i2c_client *client = to_i2c_client(dev->parent);
	struct pmbus_samples_reg *reg = to_samples_reg(devattr);
	struct pmbus_data *data = i2c_get_clientdata(client);

	if (kstrtol(buf, 0, &val) < 0)
		return -EINVAL;

	mutex_lock(&data->update_lock);
	ret = _pmbus_write_word_data(client, reg->page, reg->attr->reg, val);
	mutex_unlock(&data->update_lock);

	return ret ? : count;
}

static int pmbus_add_samples_attr(struct pmbus_data *data, int page,
				  struct pmbus_samples_attr *attr)
{
	struct pmbus_samples_reg *reg;

	reg = devm_kzalloc(data->dev, sizeof(*reg), GFP_KERNEL);
	if (!reg)
		return -ENOMEM;

	reg->attr = attr;
	reg->page = page;

	pmbus_dev_attr_init(&reg->dev_attr, attr->name, 0644,
			    pmbus_show_samples, pmbus_set_samples);

	return pmbus_add_attribute(data, &reg->dev_attr.attr);
}

static int pmbus_add_samples_attributes(struct i2c_client *client,
					struct pmbus_data *data)
{
	const struct pmbus_driver_info *info = data->info;
	int s;

	if (!(info->func[0] & PMBUS_HAVE_SAMPLES))
		return 0;

	for (s = 0; s < ARRAY_SIZE(pmbus_samples_registers); s++) {
		struct pmbus_samples_attr *attr;
		int ret;

		attr = &pmbus_samples_registers[s];
		if (!pmbus_check_word_register(client, 0, attr->reg))
			continue;

		ret = pmbus_add_samples_attr(data, 0, attr);
		if (ret)
			return ret;
	}

	return 0;
}

static int pmbus_find_attributes(struct i2c_client *client,
				 struct pmbus_data *data)
{
	int ret;

	/* Voltage sensors */
	ret = pmbus_add_sensor_attrs(client, data, "in", voltage_attributes,
				     ARRAY_SIZE(voltage_attributes));
	if (ret)
		return ret;

	/* Current sensors */
	ret = pmbus_add_sensor_attrs(client, data, "curr", current_attributes,
				     ARRAY_SIZE(current_attributes));
	if (ret)
		return ret;

	/* Power sensors */
	ret = pmbus_add_sensor_attrs(client, data, "power", power_attributes,
				     ARRAY_SIZE(power_attributes));
	if (ret)
		return ret;

	/* Temperature sensors */
	ret = pmbus_add_sensor_attrs(client, data, "temp", temp_attributes,
				     ARRAY_SIZE(temp_attributes));
	if (ret)
		return ret;

	/* Fans */
	ret = pmbus_add_fan_attributes(client, data);
	if (ret)
		return ret;

	ret = pmbus_add_samples_attributes(client, data);
	return ret;
}

/*
 * The pmbus_class_attr_map structure maps one sensor class to
 * it's corresponding sensor attributes array.
 */
struct pmbus_class_attr_map {
	enum pmbus_sensor_classes class;
	int nattr;
	const struct pmbus_sensor_attr *attr;
};

static const struct pmbus_class_attr_map class_attr_map[] = {
	{
		.class = PSC_VOLTAGE_IN,
		.attr = voltage_attributes,
		.nattr = ARRAY_SIZE(voltage_attributes),
	}, {
		.class = PSC_VOLTAGE_OUT,
		.attr = voltage_attributes,
		.nattr = ARRAY_SIZE(voltage_attributes),
	}, {
		.class = PSC_CURRENT_IN,
		.attr = current_attributes,
		.nattr = ARRAY_SIZE(current_attributes),
	}, {
		.class = PSC_CURRENT_OUT,
		.attr = current_attributes,
		.nattr = ARRAY_SIZE(current_attributes),
	}, {
		.class = PSC_POWER,
		.attr = power_attributes,
		.nattr = ARRAY_SIZE(power_attributes),
	}, {
		.class = PSC_TEMPERATURE,
		.attr = temp_attributes,
		.nattr = ARRAY_SIZE(temp_attributes),
	}
};

/*
 * Read the coefficients for direct mode.
 */
static int pmbus_read_coefficients(struct i2c_client *client,
				   struct pmbus_driver_info *info,
				   const struct pmbus_sensor_attr *attr)
{
	int rv;
	union i2c_smbus_data data;
	enum pmbus_sensor_classes class = attr->class;
	s8 R;
	s16 m, b;

	data.block[0] = 2;
	data.block[1] = attr->reg;
	data.block[2] = 0x01;

	rv = i2c_smbus_xfer(client->adapter, client->addr, client->flags,
			    I2C_SMBUS_WRITE, PMBUS_COEFFICIENTS,
			    I2C_SMBUS_BLOCK_PROC_CALL, &data);

	if (rv < 0)
		return rv;

	if (data.block[0] != 5)
		return -EIO;

	m = data.block[1] | (data.block[2] << 8);
	b = data.block[3] | (data.block[4] << 8);
	R = data.block[5];
	info->m[class] = m;
	info->b[class] = b;
	info->R[class] = R;

	return rv;
}

static int pmbus_init_coefficients(struct i2c_client *client,
				   struct pmbus_driver_info *info)
{
	int i, n, ret = -EINVAL;
	const struct pmbus_class_attr_map *map;
	const struct pmbus_sensor_attr *attr;

	for (i = 0; i < ARRAY_SIZE(class_attr_map); i++) {
		map = &class_attr_map[i];
		if (info->format[map->class] != direct)
			continue;
		for (n = 0; n < map->nattr; n++) {
			attr = &map->attr[n];
			if (map->class != attr->class)
				continue;
			ret = pmbus_read_coefficients(client, info, attr);
			if (ret >= 0)
				break;
		}
		if (ret < 0) {
			dev_err(&client->dev,
				"No coefficients found for sensor class %d\n",
				map->class);
			return -EINVAL;
		}
	}

	return 0;
}

/*
 * Identify chip parameters.
 * This function is called for all chips.
 */
static int pmbus_identify_common(struct i2c_client *client,
				 struct pmbus_data *data, int page)
{
	int vout_mode = -1;

	if (pmbus_check_byte_register(client, page, PMBUS_VOUT_MODE))
		vout_mode = _pmbus_read_byte_data(client, page,
						  PMBUS_VOUT_MODE);
	if (vout_mode >= 0 && vout_mode != 0xff) {
		/*
		 * Not all chips support the VOUT_MODE command,
		 * so a failure to read it is not an error.
		 */
		switch (vout_mode >> 5) {
		case 0:	/* linear mode      */
			if (data->info->format[PSC_VOLTAGE_OUT] != linear)
				return -ENODEV;

			data->exponent[page] = ((s8)(vout_mode << 3)) >> 3;
			break;
		case 1: /* VID mode         */
			if (data->info->format[PSC_VOLTAGE_OUT] != vid)
				return -ENODEV;
			break;
		case 2:	/* direct mode      */
			if (data->info->format[PSC_VOLTAGE_OUT] != direct)
				return -ENODEV;
			break;
		case 3:	/* ieee 754 half precision */
			if (data->info->format[PSC_VOLTAGE_OUT] != ieee754)
				return -ENODEV;
			break;
		default:
			return -ENODEV;
		}
	}

	pmbus_clear_fault_page(client, page);
	return 0;
}

static int pmbus_read_status_byte(struct i2c_client *client, int page)
{
	return _pmbus_read_byte_data(client, page, PMBUS_STATUS_BYTE);
}

static int pmbus_read_status_word(struct i2c_client *client, int page)
{
	return _pmbus_read_word_data(client, page, 0xff, PMBUS_STATUS_WORD);
}

/* PEC attribute support */

static ssize_t pec_show(struct device *dev, struct device_attribute *dummy,
			char *buf)
{
	struct i2c_client *client = to_i2c_client(dev);

	return sysfs_emit(buf, "%d\n", !!(client->flags & I2C_CLIENT_PEC));
}

static ssize_t pec_store(struct device *dev, struct device_attribute *dummy,
			 const char *buf, size_t count)
{
	struct i2c_client *client = to_i2c_client(dev);
	bool enable;
	int err;

	err = kstrtobool(buf, &enable);
	if (err < 0)
		return err;

	if (enable)
		client->flags |= I2C_CLIENT_PEC;
	else
		client->flags &= ~I2C_CLIENT_PEC;

	return count;
}

static DEVICE_ATTR_RW(pec);

static void pmbus_remove_pec(void *dev)
{
	device_remove_file(dev, &dev_attr_pec);
}

static int pmbus_init_common(struct i2c_client *client, struct pmbus_data *data,
			     struct pmbus_driver_info *info)
{
	struct device *dev = &client->dev;
	int page, ret;

	/*
	 * Figure out if PEC is enabled before accessing any other register.
	 * Make sure PEC is disabled, will be enabled later if needed.
	 */
	client->flags &= ~I2C_CLIENT_PEC;

	/* Enable PEC if the controller and bus supports it */
	if (!(data->flags & PMBUS_NO_CAPABILITY)) {
		ret = i2c_smbus_read_byte_data(client, PMBUS_CAPABILITY);
		if (ret >= 0 && (ret & PB_CAPABILITY_ERROR_CHECK)) {
			if (i2c_check_functionality(client->adapter, I2C_FUNC_SMBUS_PEC))
				client->flags |= I2C_CLIENT_PEC;
		}
	}

	/*
	 * Some PMBus chips don't support PMBUS_STATUS_WORD, so try
	 * to use PMBUS_STATUS_BYTE instead if that is the case.
	 * Bail out if both registers are not supported.
	 */
	data->read_status = pmbus_read_status_word;
	ret = i2c_smbus_read_word_data(client, PMBUS_STATUS_WORD);
	if (ret < 0 || ret == 0xffff) {
		data->read_status = pmbus_read_status_byte;
		ret = i2c_smbus_read_byte_data(client, PMBUS_STATUS_BYTE);
		if (ret < 0 || ret == 0xff) {
			dev_err(dev, "PMBus status register not found\n");
			return -ENODEV;
		}
	} else {
		data->has_status_word = true;
	}

	/*
	 * Check if the chip is write protected. If it is, we can not clear
	 * faults, and we should not try it. Also, in that case, writes into
	 * limit registers need to be disabled.
	 */
	if (!(data->flags & PMBUS_NO_WRITE_PROTECT)) {
		ret = i2c_smbus_read_byte_data(client, PMBUS_WRITE_PROTECT);
		if (ret > 0 && (ret & PB_WP_ANY))
			data->flags |= PMBUS_WRITE_PROTECTED | PMBUS_SKIP_STATUS_CHECK;
	}

	if (data->info->pages)
		pmbus_clear_faults(client);
	else
		pmbus_clear_fault_page(client, -1);

	if (info->identify) {
		ret = (*info->identify)(client, info);
		if (ret < 0) {
			dev_err(dev, "Chip identification failed\n");
			return ret;
		}
	}

	if (info->pages <= 0 || info->pages > PMBUS_PAGES) {
		dev_err(dev, "Bad number of PMBus pages: %d\n", info->pages);
		return -ENODEV;
	}

	for (page = 0; page < info->pages; page++) {
		ret = pmbus_identify_common(client, data, page);
		if (ret < 0) {
			dev_err(dev, "Failed to identify chip capabilities\n");
			return ret;
		}
	}

	if (data->flags & PMBUS_USE_COEFFICIENTS_CMD) {
		if (!i2c_check_functionality(client->adapter,
					     I2C_FUNC_SMBUS_BLOCK_PROC_CALL))
			return -ENODEV;

		ret = pmbus_init_coefficients(client, info);
		if (ret < 0)
			return ret;
	}

	if (client->flags & I2C_CLIENT_PEC) {
		/*
		 * If I2C_CLIENT_PEC is set here, both the I2C adapter and the
		 * chip support PEC. Add 'pec' attribute to client device to let
		 * the user control it.
		 */
		ret = device_create_file(dev, &dev_attr_pec);
		if (ret)
			return ret;
		ret = devm_add_action_or_reset(dev, pmbus_remove_pec, dev);
		if (ret)
			return ret;
	}

	return 0;
}

/* A PMBus status flag and the corresponding REGULATOR_ERROR_* and REGULATOR_EVENTS_* flag */
struct pmbus_status_assoc {
	int pflag, rflag, eflag;
};

/* PMBus->regulator bit mappings for a PMBus status register */
struct pmbus_status_category {
	int func;
	int reg;
	const struct pmbus_status_assoc *bits; /* zero-terminated */
};

static const struct pmbus_status_category __maybe_unused pmbus_status_flag_map[] = {
	{
		.func = PMBUS_HAVE_STATUS_VOUT,
		.reg = PMBUS_STATUS_VOUT,
		.bits = (const struct pmbus_status_assoc[]) {
			{ PB_VOLTAGE_UV_WARNING, REGULATOR_ERROR_UNDER_VOLTAGE_WARN,
			REGULATOR_EVENT_UNDER_VOLTAGE_WARN },
			{ PB_VOLTAGE_UV_FAULT,   REGULATOR_ERROR_UNDER_VOLTAGE,
			REGULATOR_EVENT_UNDER_VOLTAGE },
			{ PB_VOLTAGE_OV_WARNING, REGULATOR_ERROR_OVER_VOLTAGE_WARN,
			REGULATOR_EVENT_OVER_VOLTAGE_WARN },
			{ PB_VOLTAGE_OV_FAULT,   REGULATOR_ERROR_REGULATION_OUT,
			REGULATOR_EVENT_OVER_VOLTAGE_WARN },
			{ },
		},
	}, {
		.func = PMBUS_HAVE_STATUS_IOUT,
		.reg = PMBUS_STATUS_IOUT,
		.bits = (const struct pmbus_status_assoc[]) {
			{ PB_IOUT_OC_WARNING,   REGULATOR_ERROR_OVER_CURRENT_WARN,
			REGULATOR_EVENT_OVER_CURRENT_WARN },
			{ PB_IOUT_OC_FAULT,     REGULATOR_ERROR_OVER_CURRENT,
			REGULATOR_EVENT_OVER_CURRENT },
			{ PB_IOUT_OC_LV_FAULT,  REGULATOR_ERROR_OVER_CURRENT,
			REGULATOR_EVENT_OVER_CURRENT },
			{ },
		},
	}, {
		.func = PMBUS_HAVE_STATUS_TEMP,
		.reg = PMBUS_STATUS_TEMPERATURE,
		.bits = (const struct pmbus_status_assoc[]) {
			{ PB_TEMP_OT_WARNING,    REGULATOR_ERROR_OVER_TEMP_WARN,
			REGULATOR_EVENT_OVER_TEMP_WARN },
			{ PB_TEMP_OT_FAULT,      REGULATOR_ERROR_OVER_TEMP,
			REGULATOR_EVENT_OVER_TEMP },
			{ },
		},
	},
};

static int _pmbus_is_enabled(struct i2c_client *client, u8 page)
{
<<<<<<< HEAD
	struct device *dev = rdev_get_dev(rdev);
	struct i2c_client *client = to_i2c_client(dev->parent);
	struct pmbus_data *data = i2c_get_clientdata(client);
	u8 page = rdev_get_id(rdev);
	int ret;

	mutex_lock(&data->update_lock);
	ret = pmbus_read_byte_data(client, page, PMBUS_OPERATION);
	mutex_unlock(&data->update_lock);
=======
	int ret;

	ret = _pmbus_read_byte_data(client, page, PMBUS_OPERATION);
>>>>>>> eb3cdb58

	if (ret < 0)
		return ret;

	return !!(ret & PB_OPERATION_CONTROL_ON);
}

static int __maybe_unused pmbus_is_enabled(struct i2c_client *client, u8 page)
{
	struct pmbus_data *data = i2c_get_clientdata(client);
	int ret;

	mutex_lock(&data->update_lock);
	ret = _pmbus_is_enabled(client, page);
	mutex_unlock(&data->update_lock);

	return ret;
}

#define to_dev_attr(_dev_attr) \
	container_of(_dev_attr, struct device_attribute, attr)

static void pmbus_notify(struct pmbus_data *data, int page, int reg, int flags)
{
	int i;

	for (i = 0; i < data->num_attributes; i++) {
		struct device_attribute *da = to_dev_attr(data->group.attrs[i]);
		struct sensor_device_attribute *attr = to_sensor_dev_attr(da);
		int index = attr->index;
		u16 smask = pb_index_to_mask(index);
		u8 spage = pb_index_to_page(index);
		u16 sreg = pb_index_to_reg(index);

		if (reg == sreg && page == spage && (smask & flags)) {
			dev_dbg(data->dev, "sysfs notify: %s", da->attr.name);
			sysfs_notify(&data->dev->kobj, NULL, da->attr.name);
			kobject_uevent(&data->dev->kobj, KOBJ_CHANGE);
			flags &= ~smask;
		}

		if (!flags)
			break;
	}
}

static int _pmbus_get_flags(struct pmbus_data *data, u8 page, unsigned int *flags,
			   unsigned int *event, bool notify)
{
	int i, status;
	const struct pmbus_status_category *cat;
	const struct pmbus_status_assoc *bit;
	struct device *dev = data->dev;
	struct i2c_client *client = to_i2c_client(dev);
	int func = data->info->func[page];

	*flags = 0;
	*event = 0;

	for (i = 0; i < ARRAY_SIZE(pmbus_status_flag_map); i++) {
		cat = &pmbus_status_flag_map[i];
		if (!(func & cat->func))
			continue;

		status = _pmbus_read_byte_data(client, page, cat->reg);
		if (status < 0)
			return status;

		for (bit = cat->bits; bit->pflag; bit++)
			if (status & bit->pflag) {
				*flags |= bit->rflag;
				*event |= bit->eflag;
			}

		if (notify && status)
			pmbus_notify(data, page, cat->reg, status);

	}

	/*
	 * Map what bits of STATUS_{WORD,BYTE} we can to REGULATOR_ERROR_*
	 * bits.  Some of the other bits are tempting (especially for cases
	 * where we don't have the relevant PMBUS_HAVE_STATUS_*
	 * functionality), but there's an unfortunate ambiguity in that
	 * they're defined as indicating a fault *or* a warning, so we can't
	 * easily determine whether to report REGULATOR_ERROR_<foo> or
	 * REGULATOR_ERROR_<foo>_WARN.
	 */
	status = pmbus_get_status(client, page, PMBUS_STATUS_WORD);
	if (status < 0)
		return status;

	if (_pmbus_is_enabled(client, page)) {
		if (status & PB_STATUS_OFF) {
			*flags |= REGULATOR_ERROR_FAIL;
			*event |= REGULATOR_EVENT_FAIL;
		}

		if (status & PB_STATUS_POWER_GOOD_N) {
			*flags |= REGULATOR_ERROR_REGULATION_OUT;
			*event |= REGULATOR_EVENT_REGULATION_OUT;
		}
	}
	/*
	 * Unlike most other status bits, PB_STATUS_{IOUT_OC,VOUT_OV} are
	 * defined strictly as fault indicators (not warnings).
	 */
	if (status & PB_STATUS_IOUT_OC) {
		*flags |= REGULATOR_ERROR_OVER_CURRENT;
		*event |= REGULATOR_EVENT_OVER_CURRENT;
	}
	if (status & PB_STATUS_VOUT_OV) {
		*flags |= REGULATOR_ERROR_REGULATION_OUT;
		*event |= REGULATOR_EVENT_FAIL;
	}

	/*
	 * If we haven't discovered any thermal faults or warnings via
	 * PMBUS_STATUS_TEMPERATURE, map PB_STATUS_TEMPERATURE to a warning as
	 * a (conservative) best-effort interpretation.
	 */
	if (!(*flags & (REGULATOR_ERROR_OVER_TEMP | REGULATOR_ERROR_OVER_TEMP_WARN)) &&
	    (status & PB_STATUS_TEMPERATURE)) {
		*flags |= REGULATOR_ERROR_OVER_TEMP_WARN;
		*event |= REGULATOR_EVENT_OVER_TEMP_WARN;
	}


	return 0;
}

static int __maybe_unused pmbus_get_flags(struct pmbus_data *data, u8 page, unsigned int *flags,
					  unsigned int *event, bool notify)
{
	int ret;

	mutex_lock(&data->update_lock);
	ret = _pmbus_get_flags(data, page, flags, event, notify);
	mutex_unlock(&data->update_lock);

	return ret;
}

#if IS_ENABLED(CONFIG_REGULATOR)
static int pmbus_regulator_is_enabled(struct regulator_dev *rdev)
{
	struct device *dev = rdev_get_dev(rdev);
	struct i2c_client *client = to_i2c_client(dev->parent);

	return pmbus_is_enabled(client, rdev_get_id(rdev));
}

static int _pmbus_regulator_on_off(struct regulator_dev *rdev, bool enable)
{
	struct device *dev = rdev_get_dev(rdev);
	struct i2c_client *client = to_i2c_client(dev->parent);
	struct pmbus_data *data = i2c_get_clientdata(client);
	u8 page = rdev_get_id(rdev);
	int ret;
<<<<<<< HEAD

	mutex_lock(&data->update_lock);
	ret = pmbus_update_byte_data(client, page, PMBUS_OPERATION,
				     PB_OPERATION_CONTROL_ON,
				     enable ? PB_OPERATION_CONTROL_ON : 0);
	mutex_unlock(&data->update_lock);

=======

	mutex_lock(&data->update_lock);
	ret = pmbus_update_byte_data(client, page, PMBUS_OPERATION,
				     PB_OPERATION_CONTROL_ON,
				     enable ? PB_OPERATION_CONTROL_ON : 0);
	mutex_unlock(&data->update_lock);

>>>>>>> eb3cdb58
	return ret;
}

static int pmbus_regulator_enable(struct regulator_dev *rdev)
{
	return _pmbus_regulator_on_off(rdev, 1);
}

static int pmbus_regulator_disable(struct regulator_dev *rdev)
{
	return _pmbus_regulator_on_off(rdev, 0);
}

static int pmbus_regulator_get_error_flags(struct regulator_dev *rdev, unsigned int *flags)
{
	struct device *dev = rdev_get_dev(rdev);
	struct i2c_client *client = to_i2c_client(dev->parent);
	struct pmbus_data *data = i2c_get_clientdata(client);
	int event;

	return pmbus_get_flags(data, rdev_get_id(rdev), flags, &event, false);
}

static int pmbus_regulator_get_status(struct regulator_dev *rdev)
{
	struct device *dev = rdev_get_dev(rdev);
	struct i2c_client *client = to_i2c_client(dev->parent);
	struct pmbus_data *data = i2c_get_clientdata(client);
	u8 page = rdev_get_id(rdev);
	int status, ret;
	int event;

	mutex_lock(&data->update_lock);
	status = pmbus_get_status(client, page, PMBUS_STATUS_WORD);
	if (status < 0) {
		ret = status;
		goto unlock;
	}

	if (status & PB_STATUS_OFF) {
		ret = REGULATOR_STATUS_OFF;
		goto unlock;
	}

	/* If regulator is ON & reports power good then return ON */
	if (!(status & PB_STATUS_POWER_GOOD_N)) {
		ret = REGULATOR_STATUS_ON;
		goto unlock;
	}

	ret = _pmbus_get_flags(data, rdev_get_id(rdev), &status, &event, false);
	if (ret)
		goto unlock;

	if (status & (REGULATOR_ERROR_UNDER_VOLTAGE | REGULATOR_ERROR_OVER_CURRENT |
	   REGULATOR_ERROR_REGULATION_OUT | REGULATOR_ERROR_FAIL | REGULATOR_ERROR_OVER_TEMP)) {
		ret = REGULATOR_STATUS_ERROR;
		goto unlock;
	}

	ret = REGULATOR_STATUS_UNDEFINED;

unlock:
	mutex_unlock(&data->update_lock);
	return ret;
}

static int pmbus_regulator_get_low_margin(struct i2c_client *client, int page)
{
	struct pmbus_data *data = i2c_get_clientdata(client);
	struct pmbus_sensor s = {
		.page = page,
		.class = PSC_VOLTAGE_OUT,
		.convert = true,
		.data = -1,
	};

	if (data->vout_low[page] < 0) {
		if (pmbus_check_word_register(client, page, PMBUS_MFR_VOUT_MIN))
			s.data = _pmbus_read_word_data(client, page, 0xff,
						       PMBUS_MFR_VOUT_MIN);
		if (s.data < 0) {
			s.data = _pmbus_read_word_data(client, page, 0xff,
						       PMBUS_VOUT_MARGIN_LOW);
			if (s.data < 0)
				return s.data;
		}
		data->vout_low[page] = pmbus_reg2data(data, &s);
	}

	return data->vout_low[page];
}

static int pmbus_regulator_get_high_margin(struct i2c_client *client, int page)
{
	struct pmbus_data *data = i2c_get_clientdata(client);
	struct pmbus_sensor s = {
		.page = page,
		.class = PSC_VOLTAGE_OUT,
		.convert = true,
		.data = -1,
	};

	if (data->vout_high[page] < 0) {
		if (pmbus_check_word_register(client, page, PMBUS_MFR_VOUT_MAX))
			s.data = _pmbus_read_word_data(client, page, 0xff,
						       PMBUS_MFR_VOUT_MAX);
		if (s.data < 0) {
			s.data = _pmbus_read_word_data(client, page, 0xff,
						       PMBUS_VOUT_MARGIN_HIGH);
			if (s.data < 0)
				return s.data;
		}
		data->vout_high[page] = pmbus_reg2data(data, &s);
	}

	return data->vout_high[page];
}

static int pmbus_regulator_get_voltage(struct regulator_dev *rdev)
{
	struct device *dev = rdev_get_dev(rdev);
	struct i2c_client *client = to_i2c_client(dev->parent);
	struct pmbus_data *data = i2c_get_clientdata(client);
	struct pmbus_sensor s = {
		.page = rdev_get_id(rdev),
		.class = PSC_VOLTAGE_OUT,
		.convert = true,
	};

	s.data = _pmbus_read_word_data(client, s.page, 0xff, PMBUS_READ_VOUT);
	if (s.data < 0)
		return s.data;

	return (int)pmbus_reg2data(data, &s) * 1000; /* unit is uV */
}

static int pmbus_regulator_set_voltage(struct regulator_dev *rdev, int min_uv,
				       int max_uv, unsigned int *selector)
{
	struct device *dev = rdev_get_dev(rdev);
	struct i2c_client *client = to_i2c_client(dev->parent);
	struct pmbus_data *data = i2c_get_clientdata(client);
	struct pmbus_sensor s = {
		.page = rdev_get_id(rdev),
		.class = PSC_VOLTAGE_OUT,
		.convert = true,
		.data = -1,
	};
	int val = DIV_ROUND_CLOSEST(min_uv, 1000); /* convert to mV */
	int low, high;

	*selector = 0;

	low = pmbus_regulator_get_low_margin(client, s.page);
	if (low < 0)
		return low;

	high = pmbus_regulator_get_high_margin(client, s.page);
	if (high < 0)
		return high;

	/* Make sure we are within margins */
	if (low > val)
		val = low;
	if (high < val)
		val = high;

	val = pmbus_data2reg(data, &s, val);

	return _pmbus_write_word_data(client, s.page, PMBUS_VOUT_COMMAND, (u16)val);
}

static int pmbus_regulator_list_voltage(struct regulator_dev *rdev,
					 unsigned int selector)
{
	struct device *dev = rdev_get_dev(rdev);
	struct i2c_client *client = to_i2c_client(dev->parent);
	int val, low, high;

	if (selector >= rdev->desc->n_voltages ||
	    selector < rdev->desc->linear_min_sel)
		return -EINVAL;

	selector -= rdev->desc->linear_min_sel;
	val = DIV_ROUND_CLOSEST(rdev->desc->min_uV +
				(rdev->desc->uV_step * selector), 1000); /* convert to mV */

	low = pmbus_regulator_get_low_margin(client, rdev_get_id(rdev));
	if (low < 0)
		return low;

	high = pmbus_regulator_get_high_margin(client, rdev_get_id(rdev));
	if (high < 0)
		return high;

	if (val >= low && val <= high)
		return val * 1000; /* unit is uV */

	return 0;
}

const struct regulator_ops pmbus_regulator_ops = {
	.enable = pmbus_regulator_enable,
	.disable = pmbus_regulator_disable,
	.is_enabled = pmbus_regulator_is_enabled,
	.get_error_flags = pmbus_regulator_get_error_flags,
	.get_status = pmbus_regulator_get_status,
	.get_voltage = pmbus_regulator_get_voltage,
	.set_voltage = pmbus_regulator_set_voltage,
	.list_voltage = pmbus_regulator_list_voltage,
};
EXPORT_SYMBOL_NS_GPL(pmbus_regulator_ops, PMBUS);

static int pmbus_regulator_register(struct pmbus_data *data)
{
	struct device *dev = data->dev;
	const struct pmbus_driver_info *info = data->info;
	const struct pmbus_platform_data *pdata = dev_get_platdata(dev);
	int i;

	data->rdevs = devm_kzalloc(dev, sizeof(struct regulator_dev *) * info->num_regulators,
				   GFP_KERNEL);
	if (!data->rdevs)
		return -ENOMEM;

	for (i = 0; i < info->num_regulators; i++) {
		struct regulator_config config = { };

		config.dev = dev;
		config.driver_data = data;

		if (pdata && pdata->reg_init_data)
			config.init_data = &pdata->reg_init_data[i];

		data->rdevs[i] = devm_regulator_register(dev, &info->reg_desc[i],
							 &config);
		if (IS_ERR(data->rdevs[i]))
			return dev_err_probe(dev, PTR_ERR(data->rdevs[i]),
					     "Failed to register %s regulator\n",
					     info->reg_desc[i].name);
	}

	return 0;
}

static int pmbus_regulator_notify(struct pmbus_data *data, int page, int event)
{
		int j;

		for (j = 0; j < data->info->num_regulators; j++) {
			if (page == rdev_get_id(data->rdevs[j])) {
				regulator_notifier_call_chain(data->rdevs[j], event, NULL);
				break;
			}
		}
		return 0;
}
#else
static int pmbus_regulator_register(struct pmbus_data *data)
{
	return 0;
}

static int pmbus_regulator_notify(struct pmbus_data *data, int page, int event)
{
		return 0;
}
#endif

static int pmbus_write_smbalert_mask(struct i2c_client *client, u8 page, u8 reg, u8 val)
{
	return pmbus_write_word_data(client, page, PMBUS_SMBALERT_MASK, reg | (val << 8));
}

static irqreturn_t pmbus_fault_handler(int irq, void *pdata)
{
	struct pmbus_data *data = pdata;
	struct i2c_client *client = to_i2c_client(data->dev);

	int i, status, event;
	mutex_lock(&data->update_lock);
	for (i = 0; i < data->info->pages; i++) {
		_pmbus_get_flags(data, i, &status, &event, true);

		if (event)
			pmbus_regulator_notify(data, i, event);
	}

	pmbus_clear_faults(client);
	mutex_unlock(&data->update_lock);

	return IRQ_HANDLED;
}

static int pmbus_irq_setup(struct i2c_client *client, struct pmbus_data *data)
{
	struct device *dev = &client->dev;
	const struct pmbus_status_category *cat;
	const struct pmbus_status_assoc *bit;
	int i, j, err, func;
	u8 mask;

	static const u8 misc_status[] = {PMBUS_STATUS_CML, PMBUS_STATUS_OTHER,
					 PMBUS_STATUS_MFR_SPECIFIC, PMBUS_STATUS_FAN_12,
					 PMBUS_STATUS_FAN_34};

	if (!client->irq)
		return 0;

	for (i = 0; i < data->info->pages; i++) {
		func = data->info->func[i];

		for (j = 0; j < ARRAY_SIZE(pmbus_status_flag_map); j++) {
			cat = &pmbus_status_flag_map[j];
			if (!(func & cat->func))
				continue;
			mask = 0;
			for (bit = cat->bits; bit->pflag; bit++)
				mask |= bit->pflag;

			err = pmbus_write_smbalert_mask(client, i, cat->reg, ~mask);
			if (err)
				dev_dbg_once(dev, "Failed to set smbalert for reg 0x%02x\n",
					     cat->reg);
		}

		for (j = 0; j < ARRAY_SIZE(misc_status); j++)
			pmbus_write_smbalert_mask(client, i, misc_status[j], 0xff);
	}

	/* Register notifiers */
	err = devm_request_threaded_irq(dev, client->irq, NULL, pmbus_fault_handler,
					IRQF_ONESHOT, "pmbus-irq", data);
	if (err) {
		dev_err(dev, "failed to request an irq %d\n", err);
		return err;
	}

	return 0;
}

static struct dentry *pmbus_debugfs_dir;	/* pmbus debugfs directory */

#if IS_ENABLED(CONFIG_DEBUG_FS)
static int pmbus_debugfs_get(void *data, u64 *val)
{
	int rc;
	struct pmbus_debugfs_entry *entry = data;
	struct pmbus_data *pdata = i2c_get_clientdata(entry->client);

	rc = mutex_lock_interruptible(&pdata->update_lock);
	if (rc)
		return rc;
	rc = _pmbus_read_byte_data(entry->client, entry->page, entry->reg);
	mutex_unlock(&pdata->update_lock);
	if (rc < 0)
		return rc;

	*val = rc;

	return 0;
}
DEFINE_DEBUGFS_ATTRIBUTE(pmbus_debugfs_ops, pmbus_debugfs_get, NULL,
			 "0x%02llx\n");

static int pmbus_debugfs_get_status(void *data, u64 *val)
{
	int rc;
	struct pmbus_debugfs_entry *entry = data;
	struct pmbus_data *pdata = i2c_get_clientdata(entry->client);

	rc = mutex_lock_interruptible(&pdata->update_lock);
	if (rc)
		return rc;
	rc = pdata->read_status(entry->client, entry->page);
	mutex_unlock(&pdata->update_lock);
	if (rc < 0)
		return rc;

	*val = rc;

	return 0;
}
DEFINE_DEBUGFS_ATTRIBUTE(pmbus_debugfs_ops_status, pmbus_debugfs_get_status,
			 NULL, "0x%04llx\n");

static ssize_t pmbus_debugfs_mfr_read(struct file *file, char __user *buf,
				       size_t count, loff_t *ppos)
{
	int rc;
	struct pmbus_debugfs_entry *entry = file->private_data;
	struct pmbus_data *pdata = i2c_get_clientdata(entry->client);
	char data[I2C_SMBUS_BLOCK_MAX + 2] = { 0 };

	rc = mutex_lock_interruptible(&pdata->update_lock);
	if (rc)
		return rc;
	rc = pmbus_read_block_data(entry->client, entry->page, entry->reg,
				   data);
	mutex_unlock(&pdata->update_lock);
	if (rc < 0)
		return rc;

	/* Add newline at the end of a read data */
	data[rc] = '\n';

	/* Include newline into the length */
	rc += 1;

	return simple_read_from_buffer(buf, count, ppos, data, rc);
}

static const struct file_operations pmbus_debugfs_ops_mfr = {
	.llseek = noop_llseek,
	.read = pmbus_debugfs_mfr_read,
	.write = NULL,
	.open = simple_open,
};

static void pmbus_remove_debugfs(void *data)
{
	struct dentry *entry = data;

	debugfs_remove_recursive(entry);
}

static int pmbus_init_debugfs(struct i2c_client *client,
			      struct pmbus_data *data)
{
	int i, idx = 0;
	char name[PMBUS_NAME_SIZE];
	struct pmbus_debugfs_entry *entries;

	if (!pmbus_debugfs_dir)
		return -ENODEV;

	/*
	 * Create the debugfs directory for this device. Use the hwmon device
	 * name to avoid conflicts (hwmon numbers are globally unique).
	 */
	data->debugfs = debugfs_create_dir(dev_name(data->hwmon_dev),
					   pmbus_debugfs_dir);
	if (IS_ERR_OR_NULL(data->debugfs)) {
		data->debugfs = NULL;
		return -ENODEV;
	}

	/*
	 * Allocate the max possible entries we need.
	 * 6 entries device-specific
	 * 10 entries page-specific
	 */
	entries = devm_kcalloc(data->dev,
			       6 + data->info->pages * 10, sizeof(*entries),
			       GFP_KERNEL);
	if (!entries)
		return -ENOMEM;

	/*
	 * Add device-specific entries.
	 * Please note that the PMBUS standard allows all registers to be
	 * page-specific.
	 * To reduce the number of debugfs entries for devices with many pages
	 * assume that values of the following registers are the same for all
	 * pages and report values only for page 0.
	 */
	if (pmbus_check_block_register(client, 0, PMBUS_MFR_ID)) {
		entries[idx].client = client;
		entries[idx].page = 0;
		entries[idx].reg = PMBUS_MFR_ID;
		debugfs_create_file("mfr_id", 0444, data->debugfs,
				    &entries[idx++],
				    &pmbus_debugfs_ops_mfr);
	}

	if (pmbus_check_block_register(client, 0, PMBUS_MFR_MODEL)) {
		entries[idx].client = client;
		entries[idx].page = 0;
		entries[idx].reg = PMBUS_MFR_MODEL;
		debugfs_create_file("mfr_model", 0444, data->debugfs,
				    &entries[idx++],
				    &pmbus_debugfs_ops_mfr);
	}

	if (pmbus_check_block_register(client, 0, PMBUS_MFR_REVISION)) {
		entries[idx].client = client;
		entries[idx].page = 0;
		entries[idx].reg = PMBUS_MFR_REVISION;
		debugfs_create_file("mfr_revision", 0444, data->debugfs,
				    &entries[idx++],
				    &pmbus_debugfs_ops_mfr);
	}

	if (pmbus_check_block_register(client, 0, PMBUS_MFR_LOCATION)) {
		entries[idx].client = client;
		entries[idx].page = 0;
		entries[idx].reg = PMBUS_MFR_LOCATION;
		debugfs_create_file("mfr_location", 0444, data->debugfs,
				    &entries[idx++],
				    &pmbus_debugfs_ops_mfr);
	}

	if (pmbus_check_block_register(client, 0, PMBUS_MFR_DATE)) {
		entries[idx].client = client;
		entries[idx].page = 0;
		entries[idx].reg = PMBUS_MFR_DATE;
		debugfs_create_file("mfr_date", 0444, data->debugfs,
				    &entries[idx++],
				    &pmbus_debugfs_ops_mfr);
	}

	if (pmbus_check_block_register(client, 0, PMBUS_MFR_SERIAL)) {
		entries[idx].client = client;
		entries[idx].page = 0;
		entries[idx].reg = PMBUS_MFR_SERIAL;
		debugfs_create_file("mfr_serial", 0444, data->debugfs,
				    &entries[idx++],
				    &pmbus_debugfs_ops_mfr);
	}

	/* Add page specific entries */
	for (i = 0; i < data->info->pages; ++i) {
		/* Check accessibility of status register if it's not page 0 */
		if (!i || pmbus_check_status_register(client, i)) {
			/* No need to set reg as we have special read op. */
			entries[idx].client = client;
			entries[idx].page = i;
			scnprintf(name, PMBUS_NAME_SIZE, "status%d", i);
			debugfs_create_file(name, 0444, data->debugfs,
					    &entries[idx++],
					    &pmbus_debugfs_ops_status);
		}

		if (data->info->func[i] & PMBUS_HAVE_STATUS_VOUT) {
			entries[idx].client = client;
			entries[idx].page = i;
			entries[idx].reg = PMBUS_STATUS_VOUT;
			scnprintf(name, PMBUS_NAME_SIZE, "status%d_vout", i);
			debugfs_create_file(name, 0444, data->debugfs,
					    &entries[idx++],
					    &pmbus_debugfs_ops);
		}

		if (data->info->func[i] & PMBUS_HAVE_STATUS_IOUT) {
			entries[idx].client = client;
			entries[idx].page = i;
			entries[idx].reg = PMBUS_STATUS_IOUT;
			scnprintf(name, PMBUS_NAME_SIZE, "status%d_iout", i);
			debugfs_create_file(name, 0444, data->debugfs,
					    &entries[idx++],
					    &pmbus_debugfs_ops);
		}

		if (data->info->func[i] & PMBUS_HAVE_STATUS_INPUT) {
			entries[idx].client = client;
			entries[idx].page = i;
			entries[idx].reg = PMBUS_STATUS_INPUT;
			scnprintf(name, PMBUS_NAME_SIZE, "status%d_input", i);
			debugfs_create_file(name, 0444, data->debugfs,
					    &entries[idx++],
					    &pmbus_debugfs_ops);
		}

		if (data->info->func[i] & PMBUS_HAVE_STATUS_TEMP) {
			entries[idx].client = client;
			entries[idx].page = i;
			entries[idx].reg = PMBUS_STATUS_TEMPERATURE;
			scnprintf(name, PMBUS_NAME_SIZE, "status%d_temp", i);
			debugfs_create_file(name, 0444, data->debugfs,
					    &entries[idx++],
					    &pmbus_debugfs_ops);
		}

		if (pmbus_check_byte_register(client, i, PMBUS_STATUS_CML)) {
			entries[idx].client = client;
			entries[idx].page = i;
			entries[idx].reg = PMBUS_STATUS_CML;
			scnprintf(name, PMBUS_NAME_SIZE, "status%d_cml", i);
			debugfs_create_file(name, 0444, data->debugfs,
					    &entries[idx++],
					    &pmbus_debugfs_ops);
		}

		if (pmbus_check_byte_register(client, i, PMBUS_STATUS_OTHER)) {
			entries[idx].client = client;
			entries[idx].page = i;
			entries[idx].reg = PMBUS_STATUS_OTHER;
			scnprintf(name, PMBUS_NAME_SIZE, "status%d_other", i);
			debugfs_create_file(name, 0444, data->debugfs,
					    &entries[idx++],
					    &pmbus_debugfs_ops);
		}

		if (pmbus_check_byte_register(client, i,
					      PMBUS_STATUS_MFR_SPECIFIC)) {
			entries[idx].client = client;
			entries[idx].page = i;
			entries[idx].reg = PMBUS_STATUS_MFR_SPECIFIC;
			scnprintf(name, PMBUS_NAME_SIZE, "status%d_mfr", i);
			debugfs_create_file(name, 0444, data->debugfs,
					    &entries[idx++],
					    &pmbus_debugfs_ops);
		}

		if (data->info->func[i] & PMBUS_HAVE_STATUS_FAN12) {
			entries[idx].client = client;
			entries[idx].page = i;
			entries[idx].reg = PMBUS_STATUS_FAN_12;
			scnprintf(name, PMBUS_NAME_SIZE, "status%d_fan12", i);
			debugfs_create_file(name, 0444, data->debugfs,
					    &entries[idx++],
					    &pmbus_debugfs_ops);
		}

		if (data->info->func[i] & PMBUS_HAVE_STATUS_FAN34) {
			entries[idx].client = client;
			entries[idx].page = i;
			entries[idx].reg = PMBUS_STATUS_FAN_34;
			scnprintf(name, PMBUS_NAME_SIZE, "status%d_fan34", i);
			debugfs_create_file(name, 0444, data->debugfs,
					    &entries[idx++],
					    &pmbus_debugfs_ops);
		}
	}

	return devm_add_action_or_reset(data->dev,
					pmbus_remove_debugfs, data->debugfs);
}
#else
static int pmbus_init_debugfs(struct i2c_client *client,
			      struct pmbus_data *data)
{
	return 0;
}
#endif	/* IS_ENABLED(CONFIG_DEBUG_FS) */

int pmbus_do_probe(struct i2c_client *client, struct pmbus_driver_info *info)
{
	struct device *dev = &client->dev;
	const struct pmbus_platform_data *pdata = dev_get_platdata(dev);
	struct pmbus_data *data;
	size_t groups_num = 0;
	int ret;
	int i;
	char *name;

	if (!info)
		return -ENODEV;

	if (!i2c_check_functionality(client->adapter, I2C_FUNC_SMBUS_WRITE_BYTE
				     | I2C_FUNC_SMBUS_BYTE_DATA
				     | I2C_FUNC_SMBUS_WORD_DATA))
		return -ENODEV;

	data = devm_kzalloc(dev, sizeof(*data), GFP_KERNEL);
	if (!data)
		return -ENOMEM;

	if (info->groups)
		while (info->groups[groups_num])
			groups_num++;

	data->groups = devm_kcalloc(dev, groups_num + 2, sizeof(void *),
				    GFP_KERNEL);
	if (!data->groups)
		return -ENOMEM;

	i2c_set_clientdata(client, data);
	mutex_init(&data->update_lock);
	data->dev = dev;

	if (pdata)
		data->flags = pdata->flags;
	data->info = info;
	data->currpage = -1;
	data->currphase = -1;

	for (i = 0; i < ARRAY_SIZE(data->vout_low); i++) {
		data->vout_low[i] = -1;
		data->vout_high[i] = -1;
	}

	ret = pmbus_init_common(client, data, info);
	if (ret < 0)
		return ret;

	ret = pmbus_find_attributes(client, data);
	if (ret)
		return ret;

	/*
	 * If there are no attributes, something is wrong.
	 * Bail out instead of trying to register nothing.
	 */
	if (!data->num_attributes) {
		dev_err(dev, "No attributes found\n");
		return -ENODEV;
	}

	name = devm_kstrdup(dev, client->name, GFP_KERNEL);
	if (!name)
		return -ENOMEM;
	strreplace(name, '-', '_');

	data->groups[0] = &data->group;
	memcpy(data->groups + 1, info->groups, sizeof(void *) * groups_num);
	data->hwmon_dev = devm_hwmon_device_register_with_groups(dev,
					name, data, data->groups);
	if (IS_ERR(data->hwmon_dev)) {
		dev_err(dev, "Failed to register hwmon device\n");
		return PTR_ERR(data->hwmon_dev);
	}

	ret = pmbus_regulator_register(data);
	if (ret)
		return ret;

	ret = pmbus_irq_setup(client, data);
	if (ret)
		return ret;

	ret = pmbus_init_debugfs(client, data);
	if (ret)
		dev_warn(dev, "Failed to register debugfs\n");

	return 0;
}
EXPORT_SYMBOL_NS_GPL(pmbus_do_probe, PMBUS);

struct dentry *pmbus_get_debugfs_dir(struct i2c_client *client)
{
	struct pmbus_data *data = i2c_get_clientdata(client);

	return data->debugfs;
}
EXPORT_SYMBOL_NS_GPL(pmbus_get_debugfs_dir, PMBUS);

int pmbus_lock_interruptible(struct i2c_client *client)
{
	struct pmbus_data *data = i2c_get_clientdata(client);

	return mutex_lock_interruptible(&data->update_lock);
}
EXPORT_SYMBOL_NS_GPL(pmbus_lock_interruptible, PMBUS);

void pmbus_unlock(struct i2c_client *client)
{
	struct pmbus_data *data = i2c_get_clientdata(client);

	mutex_unlock(&data->update_lock);
}
EXPORT_SYMBOL_NS_GPL(pmbus_unlock, PMBUS);

static int __init pmbus_core_init(void)
{
	pmbus_debugfs_dir = debugfs_create_dir("pmbus", NULL);
	if (IS_ERR(pmbus_debugfs_dir))
		pmbus_debugfs_dir = NULL;

	return 0;
}

static void __exit pmbus_core_exit(void)
{
	debugfs_remove_recursive(pmbus_debugfs_dir);
}

module_init(pmbus_core_init);
module_exit(pmbus_core_exit);

MODULE_AUTHOR("Guenter Roeck");
MODULE_DESCRIPTION("PMBus core driver");
MODULE_LICENSE("GPL");<|MERGE_RESOLUTION|>--- conflicted
+++ resolved
@@ -1094,11 +1094,7 @@
 
 	regval = status & mask;
 	if (regval) {
-<<<<<<< HEAD
-		ret = pmbus_write_byte_data(client, page, reg, regval);
-=======
 		ret = _pmbus_write_byte_data(client, page, reg, regval);
->>>>>>> eb3cdb58
 		if (ret)
 			goto unlock;
 	}
@@ -2751,21 +2747,9 @@
 
 static int _pmbus_is_enabled(struct i2c_client *client, u8 page)
 {
-<<<<<<< HEAD
-	struct device *dev = rdev_get_dev(rdev);
-	struct i2c_client *client = to_i2c_client(dev->parent);
-	struct pmbus_data *data = i2c_get_clientdata(client);
-	u8 page = rdev_get_id(rdev);
 	int ret;
 
-	mutex_lock(&data->update_lock);
-	ret = pmbus_read_byte_data(client, page, PMBUS_OPERATION);
-	mutex_unlock(&data->update_lock);
-=======
-	int ret;
-
 	ret = _pmbus_read_byte_data(client, page, PMBUS_OPERATION);
->>>>>>> eb3cdb58
 
 	if (ret < 0)
 		return ret;
@@ -2925,7 +2909,6 @@
 	struct pmbus_data *data = i2c_get_clientdata(client);
 	u8 page = rdev_get_id(rdev);
 	int ret;
-<<<<<<< HEAD
 
 	mutex_lock(&data->update_lock);
 	ret = pmbus_update_byte_data(client, page, PMBUS_OPERATION,
@@ -2933,15 +2916,6 @@
 				     enable ? PB_OPERATION_CONTROL_ON : 0);
 	mutex_unlock(&data->update_lock);
 
-=======
-
-	mutex_lock(&data->update_lock);
-	ret = pmbus_update_byte_data(client, page, PMBUS_OPERATION,
-				     PB_OPERATION_CONTROL_ON,
-				     enable ? PB_OPERATION_CONTROL_ON : 0);
-	mutex_unlock(&data->update_lock);
-
->>>>>>> eb3cdb58
 	return ret;
 }
 
