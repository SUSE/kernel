// SPDX-License-Identifier: GPL-2.0-or-later
/*
 * Hardware monitoring driver for UCD90xxx Sequencer and System Health
 * Controller series
 *
 * Copyright (C) 2011 Ericsson AB.
 */

#include <linux/debugfs.h>
#include <linux/delay.h>
#include <linux/kernel.h>
#include <linux/module.h>
#include <linux/of.h>
#include <linux/init.h>
#include <linux/err.h>
#include <linux/slab.h>
#include <linux/i2c.h>
#include <linux/pmbus.h>
#include <linux/gpio/driver.h>
#include <linux/timekeeping.h>
#include "pmbus.h"

enum chips { ucd9000, ucd90120, ucd90124, ucd90160, ucd90320, ucd9090,
	     ucd90910 };

#define UCD9000_MONITOR_CONFIG		0xd5
#define UCD9000_NUM_PAGES		0xd6
#define UCD9000_FAN_CONFIG_INDEX	0xe7
#define UCD9000_FAN_CONFIG		0xe8
#define UCD9000_MFR_STATUS		0xf3
#define UCD9000_GPIO_SELECT		0xfa
#define UCD9000_GPIO_CONFIG		0xfb
#define UCD9000_DEVICE_ID		0xfd

/* GPIO CONFIG bits */
#define UCD9000_GPIO_CONFIG_ENABLE	BIT(0)
#define UCD9000_GPIO_CONFIG_OUT_ENABLE	BIT(1)
#define UCD9000_GPIO_CONFIG_OUT_VALUE	BIT(2)
#define UCD9000_GPIO_CONFIG_STATUS	BIT(3)
#define UCD9000_GPIO_INPUT		0
#define UCD9000_GPIO_OUTPUT		1

#define UCD9000_MON_TYPE(x)	(((x) >> 5) & 0x07)
#define UCD9000_MON_PAGE(x)	((x) & 0x1f)

#define UCD9000_MON_VOLTAGE	1
#define UCD9000_MON_TEMPERATURE	2
#define UCD9000_MON_CURRENT	3
#define UCD9000_MON_VOLTAGE_HW	4

#define UCD9000_NUM_FAN		4

#define UCD9000_GPIO_NAME_LEN	16
#define UCD9090_NUM_GPIOS	23
#define UCD901XX_NUM_GPIOS	26
#define UCD90320_NUM_GPIOS	84
#define UCD90910_NUM_GPIOS	26

#define UCD9000_DEBUGFS_NAME_LEN	24
#define UCD9000_GPI_COUNT		8
#define UCD90320_GPI_COUNT		32

struct ucd9000_data {
	u8 fan_data[UCD9000_NUM_FAN][I2C_SMBUS_BLOCK_MAX];
	struct pmbus_driver_info info;
#ifdef CONFIG_GPIOLIB
	struct gpio_chip gpio;
#endif
	struct dentry *debugfs;
};
#define to_ucd9000_data(_info) container_of(_info, struct ucd9000_data, info)

struct ucd9000_debugfs_entry {
	struct i2c_client *client;
	u8 index;
};

/*
 * It has been observed that the UCD90320 randomly fails register access when
 * doing another access right on the back of a register write. To mitigate this
 * make sure that there is a minimum delay between a write access and the
 * following access. The 500 is based on experimental data. At a delay of
 * 350us the issue seems to go away. Add a bit of extra margin to allow for
 * system to system differences.
 */
#define UCD90320_WAIT_DELAY_US 500
<<<<<<< HEAD

static inline void ucd90320_wait(const struct ucd9000_data *data)
{
	s64 delta = ktime_us_delta(ktime_get(), data->write_time);

	if (delta < UCD90320_WAIT_DELAY_US)
		udelay(UCD90320_WAIT_DELAY_US - delta);
}

static int ucd90320_read_word_data(struct i2c_client *client, int page,
				   int phase, int reg)
{
	const struct pmbus_driver_info *info = pmbus_get_driver_info(client);
	struct ucd9000_data *data = to_ucd9000_data(info);

	if (reg >= PMBUS_VIRT_BASE)
		return -ENXIO;

	ucd90320_wait(data);
	return pmbus_read_word_data(client, page, phase, reg);
}

static int ucd90320_read_byte_data(struct i2c_client *client, int page, int reg)
{
	const struct pmbus_driver_info *info = pmbus_get_driver_info(client);
	struct ucd9000_data *data = to_ucd9000_data(info);

	ucd90320_wait(data);
	return pmbus_read_byte_data(client, page, reg);
}

static int ucd90320_write_word_data(struct i2c_client *client, int page,
				    int reg, u16 word)
{
	const struct pmbus_driver_info *info = pmbus_get_driver_info(client);
	struct ucd9000_data *data = to_ucd9000_data(info);
	int ret;

	ucd90320_wait(data);
	ret = pmbus_write_word_data(client, page, reg, word);
	data->write_time = ktime_get();

	return ret;
}

static int ucd90320_write_byte(struct i2c_client *client, int page, u8 value)
{
	const struct pmbus_driver_info *info = pmbus_get_driver_info(client);
	struct ucd9000_data *data = to_ucd9000_data(info);
	int ret;

	ucd90320_wait(data);
	ret = pmbus_write_byte(client, page, value);
	data->write_time = ktime_get();

	return ret;
}
=======
>>>>>>> 2d5404ca

static int ucd9000_get_fan_config(struct i2c_client *client, int fan)
{
	int fan_config = 0;
	struct ucd9000_data *data
	  = to_ucd9000_data(pmbus_get_driver_info(client));

	if (data->fan_data[fan][3] & 1)
		fan_config |= PB_FAN_2_INSTALLED;   /* Use lower bit position */

	/* Pulses/revolution */
	fan_config |= (data->fan_data[fan][3] & 0x06) >> 1;

	return fan_config;
}

static int ucd9000_read_byte_data(struct i2c_client *client, int page, int reg)
{
	int ret = 0;
	int fan_config;

	switch (reg) {
	case PMBUS_FAN_CONFIG_12:
		if (page > 0)
			return -ENXIO;

		ret = ucd9000_get_fan_config(client, 0);
		if (ret < 0)
			return ret;
		fan_config = ret << 4;
		ret = ucd9000_get_fan_config(client, 1);
		if (ret < 0)
			return ret;
		fan_config |= ret;
		ret = fan_config;
		break;
	case PMBUS_FAN_CONFIG_34:
		if (page > 0)
			return -ENXIO;

		ret = ucd9000_get_fan_config(client, 2);
		if (ret < 0)
			return ret;
		fan_config = ret << 4;
		ret = ucd9000_get_fan_config(client, 3);
		if (ret < 0)
			return ret;
		fan_config |= ret;
		ret = fan_config;
		break;
	default:
		ret = -ENODATA;
		break;
	}
	return ret;
}

static const struct i2c_device_id ucd9000_id[] = {
	{"ucd9000", ucd9000},
	{"ucd90120", ucd90120},
	{"ucd90124", ucd90124},
	{"ucd90160", ucd90160},
	{"ucd90320", ucd90320},
	{"ucd9090", ucd9090},
	{"ucd90910", ucd90910},
	{}
};
MODULE_DEVICE_TABLE(i2c, ucd9000_id);

static const struct of_device_id __maybe_unused ucd9000_of_match[] = {
	{
		.compatible = "ti,ucd9000",
		.data = (void *)ucd9000
	},
	{
		.compatible = "ti,ucd90120",
		.data = (void *)ucd90120
	},
	{
		.compatible = "ti,ucd90124",
		.data = (void *)ucd90124
	},
	{
		.compatible = "ti,ucd90160",
		.data = (void *)ucd90160
	},
	{
		.compatible = "ti,ucd90320",
		.data = (void *)ucd90320
	},
	{
		.compatible = "ti,ucd9090",
		.data = (void *)ucd9090
	},
	{
		.compatible = "ti,ucd90910",
		.data = (void *)ucd90910
	},
	{ },
};
MODULE_DEVICE_TABLE(of, ucd9000_of_match);

#ifdef CONFIG_GPIOLIB
static int ucd9000_gpio_read_config(struct i2c_client *client,
				    unsigned int offset)
{
	int ret;

	/* No page set required */
	ret = i2c_smbus_write_byte_data(client, UCD9000_GPIO_SELECT, offset);
	if (ret < 0)
		return ret;

	return i2c_smbus_read_byte_data(client, UCD9000_GPIO_CONFIG);
}

static int ucd9000_gpio_get(struct gpio_chip *gc, unsigned int offset)
{
	struct i2c_client *client  = gpiochip_get_data(gc);
	int ret;

	ret = ucd9000_gpio_read_config(client, offset);
	if (ret < 0)
		return ret;

	return !!(ret & UCD9000_GPIO_CONFIG_STATUS);
}

static void ucd9000_gpio_set(struct gpio_chip *gc, unsigned int offset,
			     int value)
{
	struct i2c_client *client = gpiochip_get_data(gc);
	int ret;

	ret = ucd9000_gpio_read_config(client, offset);
	if (ret < 0) {
		dev_dbg(&client->dev, "failed to read GPIO %d config: %d\n",
			offset, ret);
		return;
	}

	if (value) {
		if (ret & UCD9000_GPIO_CONFIG_STATUS)
			return;

		ret |= UCD9000_GPIO_CONFIG_STATUS;
	} else {
		if (!(ret & UCD9000_GPIO_CONFIG_STATUS))
			return;

		ret &= ~UCD9000_GPIO_CONFIG_STATUS;
	}

	ret |= UCD9000_GPIO_CONFIG_ENABLE;

	/* Page set not required */
	ret = i2c_smbus_write_byte_data(client, UCD9000_GPIO_CONFIG, ret);
	if (ret < 0) {
		dev_dbg(&client->dev, "Failed to write GPIO %d config: %d\n",
			offset, ret);
		return;
	}

	ret &= ~UCD9000_GPIO_CONFIG_ENABLE;

	ret = i2c_smbus_write_byte_data(client, UCD9000_GPIO_CONFIG, ret);
	if (ret < 0)
		dev_dbg(&client->dev, "Failed to write GPIO %d config: %d\n",
			offset, ret);
}

static int ucd9000_gpio_get_direction(struct gpio_chip *gc,
				      unsigned int offset)
{
	struct i2c_client *client = gpiochip_get_data(gc);
	int ret;

	ret = ucd9000_gpio_read_config(client, offset);
	if (ret < 0)
		return ret;

	return !(ret & UCD9000_GPIO_CONFIG_OUT_ENABLE);
}

static int ucd9000_gpio_set_direction(struct gpio_chip *gc,
				      unsigned int offset, bool direction_out,
				      int requested_out)
{
	struct i2c_client *client = gpiochip_get_data(gc);
	int ret, config, out_val;

	ret = ucd9000_gpio_read_config(client, offset);
	if (ret < 0)
		return ret;

	if (direction_out) {
		out_val = requested_out ? UCD9000_GPIO_CONFIG_OUT_VALUE : 0;

		if (ret & UCD9000_GPIO_CONFIG_OUT_ENABLE) {
			if ((ret & UCD9000_GPIO_CONFIG_OUT_VALUE) == out_val)
				return 0;
		} else {
			ret |= UCD9000_GPIO_CONFIG_OUT_ENABLE;
		}

		if (out_val)
			ret |= UCD9000_GPIO_CONFIG_OUT_VALUE;
		else
			ret &= ~UCD9000_GPIO_CONFIG_OUT_VALUE;

	} else {
		if (!(ret & UCD9000_GPIO_CONFIG_OUT_ENABLE))
			return 0;

		ret &= ~UCD9000_GPIO_CONFIG_OUT_ENABLE;
	}

	ret |= UCD9000_GPIO_CONFIG_ENABLE;
	config = ret;

	/* Page set not required */
	ret = i2c_smbus_write_byte_data(client, UCD9000_GPIO_CONFIG, config);
	if (ret < 0)
		return ret;

	config &= ~UCD9000_GPIO_CONFIG_ENABLE;

	return i2c_smbus_write_byte_data(client, UCD9000_GPIO_CONFIG, config);
}

static int ucd9000_gpio_direction_input(struct gpio_chip *gc,
					unsigned int offset)
{
	return ucd9000_gpio_set_direction(gc, offset, UCD9000_GPIO_INPUT, 0);
}

static int ucd9000_gpio_direction_output(struct gpio_chip *gc,
					 unsigned int offset, int val)
{
	return ucd9000_gpio_set_direction(gc, offset, UCD9000_GPIO_OUTPUT,
					  val);
}

static void ucd9000_probe_gpio(struct i2c_client *client,
			       const struct i2c_device_id *mid,
			       struct ucd9000_data *data)
{
	int rc;

	switch (mid->driver_data) {
	case ucd9090:
		data->gpio.ngpio = UCD9090_NUM_GPIOS;
		break;
	case ucd90120:
	case ucd90124:
	case ucd90160:
		data->gpio.ngpio = UCD901XX_NUM_GPIOS;
		break;
	case ucd90320:
		data->gpio.ngpio = UCD90320_NUM_GPIOS;
		break;
	case ucd90910:
		data->gpio.ngpio = UCD90910_NUM_GPIOS;
		break;
	default:
		return; /* GPIO support is optional. */
	}

	/*
	 * Pinmux support has not been added to the new gpio_chip.
	 * This support should be added when possible given the mux
	 * behavior of these IO devices.
	 */
	data->gpio.label = client->name;
	data->gpio.get_direction = ucd9000_gpio_get_direction;
	data->gpio.direction_input = ucd9000_gpio_direction_input;
	data->gpio.direction_output = ucd9000_gpio_direction_output;
	data->gpio.get = ucd9000_gpio_get;
	data->gpio.set = ucd9000_gpio_set;
	data->gpio.can_sleep = true;
	data->gpio.base = -1;
	data->gpio.parent = &client->dev;

	rc = devm_gpiochip_add_data(&client->dev, &data->gpio, client);
	if (rc)
		dev_warn(&client->dev, "Could not add gpiochip: %d\n", rc);
}
#else
static void ucd9000_probe_gpio(struct i2c_client *client,
			       const struct i2c_device_id *mid,
			       struct ucd9000_data *data)
{
}
#endif /* CONFIG_GPIOLIB */

#ifdef CONFIG_DEBUG_FS
static int ucd9000_get_mfr_status(struct i2c_client *client, u8 *buffer)
{
	int ret = pmbus_set_page(client, 0, 0xff);

	if (ret < 0)
		return ret;

	return i2c_smbus_read_block_data(client, UCD9000_MFR_STATUS, buffer);
}

static int ucd9000_debugfs_show_mfr_status_bit(void *data, u64 *val)
{
	struct ucd9000_debugfs_entry *entry = data;
	struct i2c_client *client = entry->client;
	u8 buffer[I2C_SMBUS_BLOCK_MAX];
	int ret, i;

	ret = ucd9000_get_mfr_status(client, buffer);
	if (ret < 0)
		return ret;

	/*
	 * GPI fault bits are in sets of 8, two bytes from end of response.
	 */
	i = ret - 3 - entry->index / 8;
	if (i >= 0)
		*val = !!(buffer[i] & BIT(entry->index % 8));

	return 0;
}
DEFINE_DEBUGFS_ATTRIBUTE(ucd9000_debugfs_mfr_status_bit,
			 ucd9000_debugfs_show_mfr_status_bit, NULL, "%1lld\n");

static ssize_t ucd9000_debugfs_read_mfr_status(struct file *file,
					       char __user *buf, size_t count,
					       loff_t *ppos)
{
	struct i2c_client *client = file->private_data;
	u8 buffer[I2C_SMBUS_BLOCK_MAX];
	char str[(I2C_SMBUS_BLOCK_MAX * 2) + 2];
	char *res;
	int rc;

	rc = ucd9000_get_mfr_status(client, buffer);
	if (rc < 0)
		return rc;

	res = bin2hex(str, buffer, min(rc, I2C_SMBUS_BLOCK_MAX));
	*res++ = '\n';
	*res = 0;

	return simple_read_from_buffer(buf, count, ppos, str, res - str);
}

static const struct file_operations ucd9000_debugfs_show_mfr_status_fops = {
	.llseek = noop_llseek,
	.read = ucd9000_debugfs_read_mfr_status,
	.open = simple_open,
};

static int ucd9000_init_debugfs(struct i2c_client *client,
				const struct i2c_device_id *mid,
				struct ucd9000_data *data)
{
	struct dentry *debugfs;
	struct ucd9000_debugfs_entry *entries;
	int i, gpi_count;
	char name[UCD9000_DEBUGFS_NAME_LEN];

	debugfs = pmbus_get_debugfs_dir(client);
	if (!debugfs)
		return -ENOENT;

	data->debugfs = debugfs_create_dir(client->name, debugfs);

	/*
	 * Of the chips this driver supports, only the UCD9090, UCD90160,
	 * UCD90320, and UCD90910 report GPI faults in their MFR_STATUS
	 * register, so only create the GPI fault debugfs attributes for those
	 * chips.
	 */
	if (mid->driver_data == ucd9090 || mid->driver_data == ucd90160 ||
	    mid->driver_data == ucd90320 || mid->driver_data == ucd90910) {
		gpi_count = mid->driver_data == ucd90320 ? UCD90320_GPI_COUNT
							 : UCD9000_GPI_COUNT;
		entries = devm_kcalloc(&client->dev,
				       gpi_count, sizeof(*entries),
				       GFP_KERNEL);
		if (!entries)
			return -ENOMEM;

		for (i = 0; i < gpi_count; i++) {
			entries[i].client = client;
			entries[i].index = i;
			scnprintf(name, UCD9000_DEBUGFS_NAME_LEN,
				  "gpi%d_alarm", i + 1);
			debugfs_create_file(name, 0444, data->debugfs,
					    &entries[i],
					    &ucd9000_debugfs_mfr_status_bit);
		}
	}

	scnprintf(name, UCD9000_DEBUGFS_NAME_LEN, "mfr_status");
	debugfs_create_file(name, 0444, data->debugfs, client,
			    &ucd9000_debugfs_show_mfr_status_fops);

	return 0;
}
#else
static int ucd9000_init_debugfs(struct i2c_client *client,
				const struct i2c_device_id *mid,
				struct ucd9000_data *data)
{
	return 0;
}
#endif /* CONFIG_DEBUG_FS */

static int ucd9000_probe(struct i2c_client *client)
{
	u8 block_buffer[I2C_SMBUS_BLOCK_MAX + 1];
	struct ucd9000_data *data;
	struct pmbus_driver_info *info;
	const struct i2c_device_id *mid;
	enum chips chip;
	int i, ret;

	if (!i2c_check_functionality(client->adapter,
				     I2C_FUNC_SMBUS_BYTE_DATA |
				     I2C_FUNC_SMBUS_BLOCK_DATA))
		return -ENODEV;

	ret = i2c_smbus_read_block_data(client, UCD9000_DEVICE_ID,
					block_buffer);
	if (ret < 0) {
		dev_err(&client->dev, "Failed to read device ID\n");
		return ret;
	}
	block_buffer[ret] = '\0';
	dev_info(&client->dev, "Device ID %s\n", block_buffer);

	for (mid = ucd9000_id; mid->name[0]; mid++) {
		if (!strncasecmp(mid->name, block_buffer, strlen(mid->name)))
			break;
	}
	if (!mid->name[0]) {
		dev_err(&client->dev, "Unsupported device\n");
		return -ENODEV;
	}

	if (client->dev.of_node)
		chip = (uintptr_t)of_device_get_match_data(&client->dev);
	else
		chip = mid->driver_data;

	if (chip != ucd9000 && strcmp(client->name, mid->name) != 0)
		dev_notice(&client->dev,
			   "Device mismatch: Configured %s, detected %s\n",
			   client->name, mid->name);

	data = devm_kzalloc(&client->dev, sizeof(struct ucd9000_data),
			    GFP_KERNEL);
	if (!data)
		return -ENOMEM;
	info = &data->info;

	ret = i2c_smbus_read_byte_data(client, UCD9000_NUM_PAGES);
	if (ret < 0) {
		dev_err(&client->dev,
			"Failed to read number of active pages\n");
		return ret;
	}
	info->pages = ret;
	if (!info->pages) {
		dev_err(&client->dev, "No pages configured\n");
		return -ENODEV;
	}

	/* The internal temperature sensor is always active */
	info->func[0] = PMBUS_HAVE_TEMP;

	/* Everything else is configurable */
	ret = i2c_smbus_read_block_data(client, UCD9000_MONITOR_CONFIG,
					block_buffer);
	if (ret <= 0) {
		dev_err(&client->dev, "Failed to read configuration data\n");
		return -ENODEV;
	}
	for (i = 0; i < ret; i++) {
		int page = UCD9000_MON_PAGE(block_buffer[i]);

		if (page >= info->pages)
			continue;

		switch (UCD9000_MON_TYPE(block_buffer[i])) {
		case UCD9000_MON_VOLTAGE:
		case UCD9000_MON_VOLTAGE_HW:
			info->func[page] |= PMBUS_HAVE_VOUT
			  | PMBUS_HAVE_STATUS_VOUT;
			break;
		case UCD9000_MON_TEMPERATURE:
			info->func[page] |= PMBUS_HAVE_TEMP2
			  | PMBUS_HAVE_STATUS_TEMP;
			break;
		case UCD9000_MON_CURRENT:
			info->func[page] |= PMBUS_HAVE_IOUT
			  | PMBUS_HAVE_STATUS_IOUT;
			break;
		default:
			break;
		}
	}

	/* Fan configuration */
	if (mid->driver_data == ucd90124) {
		for (i = 0; i < UCD9000_NUM_FAN; i++) {
			i2c_smbus_write_byte_data(client,
						  UCD9000_FAN_CONFIG_INDEX, i);
			ret = i2c_smbus_read_block_data(client,
							UCD9000_FAN_CONFIG,
							data->fan_data[i]);
			if (ret < 0)
				return ret;
		}
		i2c_smbus_write_byte_data(client, UCD9000_FAN_CONFIG_INDEX, 0);

		info->read_byte_data = ucd9000_read_byte_data;
		info->func[0] |= PMBUS_HAVE_FAN12 | PMBUS_HAVE_STATUS_FAN12
		  | PMBUS_HAVE_FAN34 | PMBUS_HAVE_STATUS_FAN34;
	} else if (mid->driver_data == ucd90320) {
		/* Delay SMBus operations after a write */
		info->write_delay = UCD90320_WAIT_DELAY_US;
	}

	ucd9000_probe_gpio(client, mid, data);

	ret = pmbus_do_probe(client, info);
	if (ret)
		return ret;

	ret = ucd9000_init_debugfs(client, mid, data);
	if (ret)
		dev_warn(&client->dev, "Failed to register debugfs: %d\n",
			 ret);

	return 0;
}

/* This is the driver that will be inserted */
static struct i2c_driver ucd9000_driver = {
	.driver = {
		.name = "ucd9000",
		.of_match_table = of_match_ptr(ucd9000_of_match),
	},
	.probe = ucd9000_probe,
	.id_table = ucd9000_id,
};

module_i2c_driver(ucd9000_driver);

MODULE_AUTHOR("Guenter Roeck");
MODULE_DESCRIPTION("PMBus driver for TI UCD90xxx");
MODULE_LICENSE("GPL");
MODULE_IMPORT_NS(PMBUS);<|MERGE_RESOLUTION|>--- conflicted
+++ resolved
@@ -84,66 +84,6 @@
  * system to system differences.
  */
 #define UCD90320_WAIT_DELAY_US 500
-<<<<<<< HEAD
-
-static inline void ucd90320_wait(const struct ucd9000_data *data)
-{
-	s64 delta = ktime_us_delta(ktime_get(), data->write_time);
-
-	if (delta < UCD90320_WAIT_DELAY_US)
-		udelay(UCD90320_WAIT_DELAY_US - delta);
-}
-
-static int ucd90320_read_word_data(struct i2c_client *client, int page,
-				   int phase, int reg)
-{
-	const struct pmbus_driver_info *info = pmbus_get_driver_info(client);
-	struct ucd9000_data *data = to_ucd9000_data(info);
-
-	if (reg >= PMBUS_VIRT_BASE)
-		return -ENXIO;
-
-	ucd90320_wait(data);
-	return pmbus_read_word_data(client, page, phase, reg);
-}
-
-static int ucd90320_read_byte_data(struct i2c_client *client, int page, int reg)
-{
-	const struct pmbus_driver_info *info = pmbus_get_driver_info(client);
-	struct ucd9000_data *data = to_ucd9000_data(info);
-
-	ucd90320_wait(data);
-	return pmbus_read_byte_data(client, page, reg);
-}
-
-static int ucd90320_write_word_data(struct i2c_client *client, int page,
-				    int reg, u16 word)
-{
-	const struct pmbus_driver_info *info = pmbus_get_driver_info(client);
-	struct ucd9000_data *data = to_ucd9000_data(info);
-	int ret;
-
-	ucd90320_wait(data);
-	ret = pmbus_write_word_data(client, page, reg, word);
-	data->write_time = ktime_get();
-
-	return ret;
-}
-
-static int ucd90320_write_byte(struct i2c_client *client, int page, u8 value)
-{
-	const struct pmbus_driver_info *info = pmbus_get_driver_info(client);
-	struct ucd9000_data *data = to_ucd9000_data(info);
-	int ret;
-
-	ucd90320_wait(data);
-	ret = pmbus_write_byte(client, page, value);
-	data->write_time = ktime_get();
-
-	return ret;
-}
-=======
->>>>>>> 2d5404ca
 
 static int ucd9000_get_fan_config(struct i2c_client *client, int fan)
 {
