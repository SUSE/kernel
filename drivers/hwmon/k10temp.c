--- conflicted
+++ resolved
@@ -11,16 +11,6 @@
  *   convert raw register values is from https://github.com/ocerman/zenpower.
  *   The information is not confirmed from chip datasheets, but experiments
  *   suggest that it provides reasonable temperature values.
-<<<<<<< HEAD
- * - Register addresses to read chip voltage and current are also from
- *   https://github.com/ocerman/zenpower, and not confirmed from chip
- *   datasheets. Current calibration is board specific and not typically
- *   shared by board vendors. For this reason, current values are
- *   normalized to report 1A/LSB for core current and and 0.25A/LSB for SoC
- *   current. Reported values can be adjusted using the sensors configuration
- *   file.
-=======
->>>>>>> 7d2a07b7
  */
 
 #include <linux/bitops.h>
@@ -105,36 +95,14 @@
 #define F19H_M01H_CFACTOR_ICORE			1000000	/* 1A / LSB	*/
 #define F19H_M01H_CFACTOR_ISOC			310000	/* 0.31A / LSB	*/
 
-#define F17H_M70H_CCD_TEMP(x)			(0x00059954 + ((x) * 4))
-#define F17H_M70H_CCD_TEMP_VALID		BIT(11)
-#define F17H_M70H_CCD_TEMP_MASK			GENMASK(10, 0)
-
-#define F17H_M01H_SVI				0x0005A000
-#define F17H_M01H_SVI_TEL_PLANE0		(F17H_M01H_SVI + 0xc)
-#define F17H_M01H_SVI_TEL_PLANE1		(F17H_M01H_SVI + 0x10)
-
-#define CUR_TEMP_SHIFT				21
-#define CUR_TEMP_RANGE_SEL_MASK			BIT(19)
-
-#define CFACTOR_ICORE				1000000	/* 1A / LSB	*/
-#define CFACTOR_ISOC				250000	/* 0.25A / LSB	*/
-
 struct k10temp_data {
 	struct pci_dev *pdev;
 	void (*read_htcreg)(struct pci_dev *pdev, u32 *regval);
 	void (*read_tempreg)(struct pci_dev *pdev, u32 *regval);
 	int temp_offset;
 	u32 temp_adjust_mask;
-<<<<<<< HEAD
-	bool show_tdie;
-	u32 show_tccd;
-	u32 svi_addr[2];
-	bool show_current;
-	int cfactor[2];
-=======
 	u32 show_temp;
 	bool is_zen;
->>>>>>> 7d2a07b7
 };
 
 #define TCTL_BIT	0
@@ -159,16 +127,6 @@
 	{ 0x17, "AMD Ryzen Threadripper 29", 27000 }, /* 29{20,50,70,90}[W]X */
 };
 
-static bool is_threadripper(void)
-{
-	return strstr(boot_cpu_data.x86_model_id, "Threadripper");
-}
-
-static bool is_epyc(void)
-{
-	return strstr(boot_cpu_data.x86_model_id, "EPYC");
-}
-
 static void read_htcreg_pci(struct pci_dev *pdev, u32 *regval)
 {
 	pci_read_config_dword(pdev, REG_HARDWARE_THERMAL_CONTROL, regval);
@@ -214,25 +172,15 @@
 	long temp;
 
 	data->read_tempreg(data->pdev, &regval);
-<<<<<<< HEAD
-	temp = (regval >> CUR_TEMP_SHIFT) * 125;
-=======
 	temp = (regval >> ZEN_CUR_TEMP_SHIFT) * 125;
->>>>>>> 7d2a07b7
 	if (regval & data->temp_adjust_mask)
 		temp -= 49000;
 	return temp;
 }
 
-<<<<<<< HEAD
-const char *k10temp_temp_label[] = {
-	"Tdie",
-	"Tctl",
-=======
 static const char *k10temp_temp_label[] = {
 	"Tctl",
 	"Tdie",
->>>>>>> 7d2a07b7
 	"Tccd1",
 	"Tccd2",
 	"Tccd3",
@@ -242,17 +190,6 @@
 	"Tccd7",
 	"Tccd8",
 };
-<<<<<<< HEAD
-
-const char *k10temp_in_label[] = {
-	"Vcore",
-	"Vsoc",
-};
-
-const char *k10temp_curr_label[] = {
-	"Icore",
-	"Isoc",
-};
 
 static int k10temp_read_labels(struct device *dev,
 			       enum hwmon_sensor_types type,
@@ -262,60 +199,6 @@
 	case hwmon_temp:
 		*str = k10temp_temp_label[channel];
 		break;
-	case hwmon_in:
-		*str = k10temp_in_label[channel];
-		break;
-	case hwmon_curr:
-		*str = k10temp_curr_label[channel];
-		break;
-	default:
-		return -EOPNOTSUPP;
-	}
-	return 0;
-}
-
-static int k10temp_read_curr(struct device *dev, u32 attr, int channel,
-			     long *val)
-{
-	struct k10temp_data *data = dev_get_drvdata(dev);
-	u32 regval;
-
-	switch (attr) {
-	case hwmon_curr_input:
-		amd_smn_read(amd_pci_dev_to_node_id(data->pdev),
-			     data->svi_addr[channel], &regval);
-		*val = DIV_ROUND_CLOSEST(data->cfactor[channel] *
-					 (regval & 0xff),
-					 1000);
-		break;
-	default:
-		return -EOPNOTSUPP;
-	}
-	return 0;
-}
-
-static int k10temp_read_in(struct device *dev, u32 attr, int channel, long *val)
-{
-	struct k10temp_data *data = dev_get_drvdata(dev);
-	u32 regval;
-
-	switch (attr) {
-	case hwmon_in_input:
-		amd_smn_read(amd_pci_dev_to_node_id(data->pdev),
-			     data->svi_addr[channel], &regval);
-		regval = (regval >> 16) & 0xff;
-		*val = DIV_ROUND_CLOSEST(155000 - regval * 625, 100);
-=======
-
-static int k10temp_read_labels(struct device *dev,
-			       enum hwmon_sensor_types type,
-			       u32 attr, int channel, const char **str)
-{
-	switch (type) {
-	case hwmon_temp:
-		*str = k10temp_temp_label[channel];
->>>>>>> 7d2a07b7
-		break;
 	default:
 		return -EOPNOTSUPP;
 	}
@@ -331,15 +214,6 @@
 	switch (attr) {
 	case hwmon_temp_input:
 		switch (channel) {
-<<<<<<< HEAD
-		case 0:		/* Tdie */
-			*val = get_raw_temp(data) - data->temp_offset;
-			if (*val < 0)
-				*val = 0;
-			break;
-		case 1:		/* Tctl */
-			*val = get_raw_temp(data);
-=======
 		case 0:		/* Tctl */
 			*val = get_raw_temp(data);
 			if (*val < 0)
@@ -347,19 +221,13 @@
 			break;
 		case 1:		/* Tdie */
 			*val = get_raw_temp(data) - data->temp_offset;
->>>>>>> 7d2a07b7
 			if (*val < 0)
 				*val = 0;
 			break;
 		case 2 ... 9:		/* Tccd{1-8} */
 			amd_smn_read(amd_pci_dev_to_node_id(data->pdev),
-<<<<<<< HEAD
-				     F17H_M70H_CCD_TEMP(channel - 2), &regval);
-			*val = (regval & F17H_M70H_CCD_TEMP_MASK) * 125 - 49000;
-=======
 				     ZEN_CCD_TEMP(channel - 2), &regval);
 			*val = (regval & ZEN_CCD_TEMP_MASK) * 125 - 49000;
->>>>>>> 7d2a07b7
 			break;
 		default:
 			return -EOPNOTSUPP;
@@ -389,13 +257,6 @@
 	switch (type) {
 	case hwmon_temp:
 		return k10temp_read_temp(dev, attr, channel, val);
-<<<<<<< HEAD
-	case hwmon_in:
-		return k10temp_read_in(dev, attr, channel, val);
-	case hwmon_curr:
-		return k10temp_read_curr(dev, attr, channel, val);
-=======
->>>>>>> 7d2a07b7
 	default:
 		return -EOPNOTSUPP;
 	}
@@ -413,31 +274,11 @@
 	case hwmon_temp:
 		switch (attr) {
 		case hwmon_temp_input:
-<<<<<<< HEAD
-			switch (channel) {
-			case 0:		/* Tdie, or Tctl if we don't show it */
-				break;
-			case 1:		/* Tctl */
-				if (!data->show_tdie)
-					return 0;
-				break;
-			case 2 ... 9:		/* Tccd{1-8} */
-				if (!(data->show_tccd & BIT(channel - 2)))
-					return 0;
-				break;
-			default:
-				return 0;
-			}
-			break;
-		case hwmon_temp_max:
-			if (channel || data->show_tdie)
-=======
 			if (!HAVE_TEMP(data, channel))
 				return 0;
 			break;
 		case hwmon_temp_max:
 			if (channel || data->is_zen)
->>>>>>> 7d2a07b7
 				return 0;
 			break;
 		case hwmon_temp_crit:
@@ -456,36 +297,11 @@
 				return 0;
 			break;
 		case hwmon_temp_label:
-<<<<<<< HEAD
-			/* No labels if we don't show the die temperature */
-			if (!data->show_tdie)
-				return 0;
-			switch (channel) {
-			case 0:		/* Tdie */
-			case 1:		/* Tctl */
-				break;
-			case 2 ... 9:		/* Tccd{1-8} */
-				if (!(data->show_tccd & BIT(channel - 2)))
-					return 0;
-				break;
-			default:
-				return 0;
-			}
-			break;
-		default:
-			return 0;
-		}
-		break;
-	case hwmon_in:
-	case hwmon_curr:
-		if (!data->show_current)
-=======
 			/* Show temperature labels only on Zen CPUs */
 			if (!data->is_zen || !HAVE_TEMP(data, channel))
 				return 0;
 			break;
 		default:
->>>>>>> 7d2a07b7
 			return 0;
 		}
 		break;
@@ -571,15 +387,9 @@
 
 	for (i = 0; i < limit; i++) {
 		amd_smn_read(amd_pci_dev_to_node_id(pdev),
-<<<<<<< HEAD
-			     F17H_M70H_CCD_TEMP(i), &regval);
-		if (regval & F17H_M70H_CCD_TEMP_VALID)
-			data->show_tccd |= BIT(i);
-=======
 			     ZEN_CCD_TEMP(i), &regval);
 		if (regval & ZEN_CCD_TEMP_VALID)
 			data->show_temp |= BIT(TCCD_BIT(i));
->>>>>>> 7d2a07b7
 	}
 }
 
@@ -614,41 +424,20 @@
 		data->read_htcreg = read_htcreg_nb_f15;
 		data->read_tempreg = read_tempreg_nb_f15;
 	} else if (boot_cpu_data.x86 == 0x17 || boot_cpu_data.x86 == 0x18) {
-<<<<<<< HEAD
-		data->temp_adjust_mask = CUR_TEMP_RANGE_SEL_MASK;
-		data->read_tempreg = read_tempreg_nb_f17;
-		data->show_tdie = true;
-=======
 		data->temp_adjust_mask = ZEN_CUR_TEMP_RANGE_SEL_MASK;
 		data->read_tempreg = read_tempreg_nb_zen;
 		data->show_temp |= BIT(TDIE_BIT);	/* show Tdie */
 		data->is_zen = true;
->>>>>>> 7d2a07b7
 
 		switch (boot_cpu_data.x86_model) {
 		case 0x1:	/* Zen */
 		case 0x8:	/* Zen+ */
 		case 0x11:	/* Zen APU */
 		case 0x18:	/* Zen+ APU */
-<<<<<<< HEAD
-			data->show_current = !is_threadripper() && !is_epyc();
-			data->svi_addr[0] = F17H_M01H_SVI_TEL_PLANE0;
-			data->svi_addr[1] = F17H_M01H_SVI_TEL_PLANE1;
-			data->cfactor[0] = CFACTOR_ICORE;
-			data->cfactor[1] = CFACTOR_ISOC;
-=======
->>>>>>> 7d2a07b7
 			k10temp_get_ccd_support(pdev, data, 4);
 			break;
 		case 0x31:	/* Zen2 Threadripper */
 		case 0x71:	/* Zen2 */
-<<<<<<< HEAD
-			data->show_current = !is_threadripper() && !is_epyc();
-			data->cfactor[0] = CFACTOR_ICORE;
-			data->cfactor[1] = CFACTOR_ISOC;
-			data->svi_addr[0] = F17H_M01H_SVI_TEL_PLANE1;
-			data->svi_addr[1] = F17H_M01H_SVI_TEL_PLANE0;
-=======
 			k10temp_get_ccd_support(pdev, data, 8);
 			break;
 		}
@@ -661,7 +450,6 @@
 		switch (boot_cpu_data.x86_model) {
 		case 0x0 ... 0x1:	/* Zen3 SP3/TR */
 		case 0x21:		/* Zen3 Ryzen Desktop */
->>>>>>> 7d2a07b7
 			k10temp_get_ccd_support(pdev, data, 8);
 			break;
 		}
@@ -702,10 +490,7 @@
 	{ PCI_VDEVICE(AMD, PCI_DEVICE_ID_AMD_17H_M30H_DF_F3) },
 	{ PCI_VDEVICE(AMD, PCI_DEVICE_ID_AMD_17H_M60H_DF_F3) },
 	{ PCI_VDEVICE(AMD, PCI_DEVICE_ID_AMD_17H_M70H_DF_F3) },
-<<<<<<< HEAD
-=======
 	{ PCI_VDEVICE(AMD, PCI_DEVICE_ID_AMD_19H_DF_F3) },
->>>>>>> 7d2a07b7
 	{ PCI_VDEVICE(HYGON, PCI_DEVICE_ID_AMD_17H_DF_F3) },
 	{}
 };
