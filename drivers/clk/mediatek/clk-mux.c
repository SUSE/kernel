// SPDX-License-Identifier: GPL-2.0
/*
 * Copyright (c) 2018 MediaTek Inc.
 * Author: Owen Chen <owen.chen@mediatek.com>
 */

#include <linux/clk.h>
#include <linux/clk-provider.h>
#include <linux/compiler_types.h>
#include <linux/container_of.h>
#include <linux/dev_printk.h>
#include <linux/err.h>
#include <linux/mfd/syscon.h>
#include <linux/module.h>
#include <linux/regmap.h>
#include <linux/spinlock.h>
#include <linux/slab.h>

#include "clk-mtk.h"
#include "clk-mux.h"

#define MTK_WAIT_FENC_DONE_US	30

struct mtk_clk_mux {
	struct clk_hw hw;
	struct regmap *regmap;
	struct regmap *regmap_hwv;
	const struct mtk_mux *data;
	spinlock_t *lock;
	bool reparent;
};

static inline struct mtk_clk_mux *to_mtk_clk_mux(struct clk_hw *hw)
{
	return container_of(hw, struct mtk_clk_mux, hw);
}

static int mtk_clk_mux_fenc_enable_setclr(struct clk_hw *hw)
{
	struct mtk_clk_mux *mux = to_mtk_clk_mux(hw);
	unsigned long flags;
	u32 val;
	int ret;

	if (mux->lock)
		spin_lock_irqsave(mux->lock, flags);
	else
		__acquire(mux->lock);

	regmap_write(mux->regmap, mux->data->clr_ofs,
		     BIT(mux->data->gate_shift));

	ret = regmap_read_poll_timeout_atomic(mux->regmap, mux->data->fenc_sta_mon_ofs,
					      val, val & BIT(mux->data->fenc_shift), 1,
					      MTK_WAIT_FENC_DONE_US);

	if (mux->lock)
		spin_unlock_irqrestore(mux->lock, flags);
	else
		__release(mux->lock);

	return ret;
}

static int mtk_clk_mux_enable_setclr(struct clk_hw *hw)
{
	struct mtk_clk_mux *mux = to_mtk_clk_mux(hw);
	unsigned long flags = 0;

	if (mux->lock)
		spin_lock_irqsave(mux->lock, flags);
	else
		__acquire(mux->lock);

	regmap_write(mux->regmap, mux->data->clr_ofs,
		     BIT(mux->data->gate_shift));

	/*
	 * If the parent has been changed when the clock was disabled, it will
	 * not be effective yet. Set the update bit to ensure the mux gets
	 * updated.
	 */
	if (mux->reparent && mux->data->upd_shift >= 0) {
		regmap_write(mux->regmap, mux->data->upd_ofs,
			     BIT(mux->data->upd_shift));
		mux->reparent = false;
	}

	if (mux->lock)
		spin_unlock_irqrestore(mux->lock, flags);
	else
		__release(mux->lock);

	return 0;
}

static void mtk_clk_mux_disable_setclr(struct clk_hw *hw)
{
	struct mtk_clk_mux *mux = to_mtk_clk_mux(hw);

	regmap_write(mux->regmap, mux->data->set_ofs,
			BIT(mux->data->gate_shift));
}

static int mtk_clk_mux_fenc_is_enabled(struct clk_hw *hw)
{
	struct mtk_clk_mux *mux = to_mtk_clk_mux(hw);
	u32 val;

	regmap_read(mux->regmap, mux->data->fenc_sta_mon_ofs, &val);

	return !!(val & BIT(mux->data->fenc_shift));
}

static int mtk_clk_mux_is_enabled(struct clk_hw *hw)
{
	struct mtk_clk_mux *mux = to_mtk_clk_mux(hw);
	u32 val;

	regmap_read(mux->regmap, mux->data->mux_ofs, &val);

	return (val & BIT(mux->data->gate_shift)) == 0;
}

static int mtk_clk_mux_hwv_fenc_enable(struct clk_hw *hw)
{
	struct mtk_clk_mux *mux = to_mtk_clk_mux(hw);
	u32 val;
	int ret;

	regmap_write(mux->regmap_hwv, mux->data->hwv_set_ofs,
		     BIT(mux->data->gate_shift));

	ret = regmap_read_poll_timeout_atomic(mux->regmap_hwv, mux->data->hwv_sta_ofs,
					      val, val & BIT(mux->data->gate_shift), 0,
					      MTK_WAIT_HWV_DONE_US);
	if (ret)
		return ret;

	ret = regmap_read_poll_timeout_atomic(mux->regmap, mux->data->fenc_sta_mon_ofs,
					      val, val & BIT(mux->data->fenc_shift), 1,
					      MTK_WAIT_FENC_DONE_US);

	return ret;
}

static void mtk_clk_mux_hwv_disable(struct clk_hw *hw)
{
	struct mtk_clk_mux *mux = to_mtk_clk_mux(hw);
	u32 val;

	regmap_write(mux->regmap_hwv, mux->data->hwv_clr_ofs,
		     BIT(mux->data->gate_shift));

	regmap_read_poll_timeout_atomic(mux->regmap_hwv, mux->data->hwv_sta_ofs,
					val, (val & BIT(mux->data->gate_shift)),
					0, MTK_WAIT_HWV_DONE_US);
}

static u8 mtk_clk_mux_get_parent(struct clk_hw *hw)
{
	struct mtk_clk_mux *mux = to_mtk_clk_mux(hw);
	u32 mask = GENMASK(mux->data->mux_width - 1, 0);
	u32 val;

	regmap_read(mux->regmap, mux->data->mux_ofs, &val);
	val = (val >> mux->data->mux_shift) & mask;

	if (mux->data->parent_index) {
		int i;

		for (i = 0; i < mux->data->num_parents; i++)
			if (mux->data->parent_index[i] == val)
				return i;

		/* Not found: return an impossible index to generate error */
		return mux->data->num_parents + 1;
	}

	return val;
}

static int mtk_clk_mux_set_parent_setclr_lock(struct clk_hw *hw, u8 index)
{
	struct mtk_clk_mux *mux = to_mtk_clk_mux(hw);
	u32 mask = GENMASK(mux->data->mux_width - 1, 0);
	u32 val, orig;
	unsigned long flags = 0;

	if (mux->lock)
		spin_lock_irqsave(mux->lock, flags);
	else
		__acquire(mux->lock);

	if (mux->data->parent_index)
		index = mux->data->parent_index[index];

	regmap_read(mux->regmap, mux->data->mux_ofs, &orig);
	val = (orig & ~(mask << mux->data->mux_shift))
			| (index << mux->data->mux_shift);

	if (val != orig) {
		regmap_write(mux->regmap, mux->data->clr_ofs,
				mask << mux->data->mux_shift);
		regmap_write(mux->regmap, mux->data->set_ofs,
				index << mux->data->mux_shift);

		if (mux->data->upd_shift >= 0) {
			regmap_write(mux->regmap, mux->data->upd_ofs,
					BIT(mux->data->upd_shift));
			mux->reparent = true;
		}
	}

	if (mux->lock)
		spin_unlock_irqrestore(mux->lock, flags);
	else
		__release(mux->lock);

	return 0;
}

static int mtk_clk_mux_determine_rate(struct clk_hw *hw,
				      struct clk_rate_request *req)
{
	return clk_mux_determine_rate_flags(hw, req, 0);
<<<<<<< HEAD
=======
}

static bool mtk_clk_mux_uses_hwv(const struct clk_ops *ops)
{
	if (ops == &mtk_mux_gate_hwv_fenc_clr_set_upd_ops)
		return true;

	return false;
>>>>>>> b35fc656
}

const struct clk_ops mtk_mux_clr_set_upd_ops = {
	.get_parent = mtk_clk_mux_get_parent,
	.set_parent = mtk_clk_mux_set_parent_setclr_lock,
	.determine_rate = mtk_clk_mux_determine_rate,
};
EXPORT_SYMBOL_GPL(mtk_mux_clr_set_upd_ops);

const struct clk_ops mtk_mux_gate_clr_set_upd_ops  = {
	.enable = mtk_clk_mux_enable_setclr,
	.disable = mtk_clk_mux_disable_setclr,
	.is_enabled = mtk_clk_mux_is_enabled,
	.get_parent = mtk_clk_mux_get_parent,
	.set_parent = mtk_clk_mux_set_parent_setclr_lock,
	.determine_rate = mtk_clk_mux_determine_rate,
};
EXPORT_SYMBOL_GPL(mtk_mux_gate_clr_set_upd_ops);

const struct clk_ops mtk_mux_gate_fenc_clr_set_upd_ops = {
	.enable = mtk_clk_mux_fenc_enable_setclr,
	.disable = mtk_clk_mux_disable_setclr,
	.is_enabled = mtk_clk_mux_fenc_is_enabled,
	.get_parent = mtk_clk_mux_get_parent,
	.set_parent = mtk_clk_mux_set_parent_setclr_lock,
	.determine_rate = mtk_clk_mux_determine_rate,
};
EXPORT_SYMBOL_GPL(mtk_mux_gate_fenc_clr_set_upd_ops);

const struct clk_ops mtk_mux_gate_hwv_fenc_clr_set_upd_ops = {
	.enable = mtk_clk_mux_hwv_fenc_enable,
	.disable = mtk_clk_mux_hwv_disable,
	.is_enabled = mtk_clk_mux_fenc_is_enabled,
	.get_parent = mtk_clk_mux_get_parent,
	.set_parent = mtk_clk_mux_set_parent_setclr_lock,
	.determine_rate = mtk_clk_mux_determine_rate,
};
EXPORT_SYMBOL_GPL(mtk_mux_gate_hwv_fenc_clr_set_upd_ops);

static struct clk_hw *mtk_clk_register_mux(struct device *dev,
					   const struct mtk_mux *mux,
					   struct regmap *regmap,
					   struct regmap *regmap_hwv,
					   spinlock_t *lock)
{
	struct mtk_clk_mux *clk_mux;
	struct clk_init_data init = {};
	int ret;

	clk_mux = kzalloc(sizeof(*clk_mux), GFP_KERNEL);
	if (!clk_mux)
		return ERR_PTR(-ENOMEM);

	init.name = mux->name;
	init.flags = mux->flags;
	init.parent_names = mux->parent_names;
	init.num_parents = mux->num_parents;
	init.ops = mux->ops;
	if (mtk_clk_mux_uses_hwv(init.ops) && !regmap_hwv)
		return dev_err_ptr_probe(
			dev, -ENXIO,
			"regmap not found for hardware voter clocks\n");

	clk_mux->regmap = regmap;
	clk_mux->regmap_hwv = regmap_hwv;
	clk_mux->data = mux;
	clk_mux->lock = lock;
	clk_mux->hw.init = &init;

	ret = clk_hw_register(dev, &clk_mux->hw);
	if (ret) {
		kfree(clk_mux);
		return ERR_PTR(ret);
	}

	return &clk_mux->hw;
}

static void mtk_clk_unregister_mux(struct clk_hw *hw)
{
	struct mtk_clk_mux *mux;
	if (!hw)
		return;

	mux = to_mtk_clk_mux(hw);

	clk_hw_unregister(hw);
	kfree(mux);
}

int mtk_clk_register_muxes(struct device *dev,
			   const struct mtk_mux *muxes,
			   int num, struct device_node *node,
			   spinlock_t *lock,
			   struct clk_hw_onecell_data *clk_data)
{
	struct regmap *regmap;
	struct regmap *regmap_hwv;
	struct clk_hw *hw;
	int i;

	regmap = device_node_to_regmap(node);
	if (IS_ERR(regmap)) {
		pr_err("Cannot find regmap for %pOF: %pe\n", node, regmap);
		return PTR_ERR(regmap);
	}

	regmap_hwv = mtk_clk_get_hwv_regmap(node);
	if (IS_ERR(regmap_hwv))
		return dev_err_probe(
			dev, PTR_ERR(regmap_hwv),
			"Cannot find hardware voter regmap for %pOF\n", node);

	for (i = 0; i < num; i++) {
		const struct mtk_mux *mux = &muxes[i];

		if (!IS_ERR_OR_NULL(clk_data->hws[mux->id])) {
			pr_warn("%pOF: Trying to register duplicate clock ID: %d\n",
				node, mux->id);
			continue;
		}

		hw = mtk_clk_register_mux(dev, mux, regmap, regmap_hwv, lock);

		if (IS_ERR(hw)) {
			pr_err("Failed to register clk %s: %pe\n", mux->name,
			       hw);
			goto err;
		}

		clk_data->hws[mux->id] = hw;
	}

	return 0;

err:
	while (--i >= 0) {
		const struct mtk_mux *mux = &muxes[i];

		if (IS_ERR_OR_NULL(clk_data->hws[mux->id]))
			continue;

		mtk_clk_unregister_mux(clk_data->hws[mux->id]);
		clk_data->hws[mux->id] = ERR_PTR(-ENOENT);
	}

	return PTR_ERR(hw);
}
EXPORT_SYMBOL_GPL(mtk_clk_register_muxes);

void mtk_clk_unregister_muxes(const struct mtk_mux *muxes, int num,
			      struct clk_hw_onecell_data *clk_data)
{
	int i;

	if (!clk_data)
		return;

	for (i = num; i > 0; i--) {
		const struct mtk_mux *mux = &muxes[i - 1];

		if (IS_ERR_OR_NULL(clk_data->hws[mux->id]))
			continue;

		mtk_clk_unregister_mux(clk_data->hws[mux->id]);
		clk_data->hws[mux->id] = ERR_PTR(-ENOENT);
	}
}
EXPORT_SYMBOL_GPL(mtk_clk_unregister_muxes);

/*
 * This clock notifier is called when the frequency of the parent
 * PLL clock is to be changed. The idea is to switch the parent to a
 * stable clock, such as the main oscillator, while the PLL frequency
 * stabilizes.
 */
static int mtk_clk_mux_notifier_cb(struct notifier_block *nb,
				   unsigned long event, void *_data)
{
	struct clk_notifier_data *data = _data;
	struct clk_hw *hw = __clk_get_hw(data->clk);
	struct mtk_mux_nb *mux_nb = to_mtk_mux_nb(nb);
	int ret = 0;

	switch (event) {
	case PRE_RATE_CHANGE:
		mux_nb->original_index = mux_nb->ops->get_parent(hw);
		ret = mux_nb->ops->set_parent(hw, mux_nb->bypass_index);
		break;
	case POST_RATE_CHANGE:
	case ABORT_RATE_CHANGE:
		ret = mux_nb->ops->set_parent(hw, mux_nb->original_index);
		break;
	}

	return notifier_from_errno(ret);
}

int devm_mtk_clk_mux_notifier_register(struct device *dev, struct clk *clk,
				       struct mtk_mux_nb *mux_nb)
{
	mux_nb->nb.notifier_call = mtk_clk_mux_notifier_cb;

	return devm_clk_notifier_register(dev, clk, &mux_nb->nb);
}
EXPORT_SYMBOL_GPL(devm_mtk_clk_mux_notifier_register);

MODULE_LICENSE("GPL");<|MERGE_RESOLUTION|>--- conflicted
+++ resolved
@@ -224,8 +224,6 @@
 				      struct clk_rate_request *req)
 {
 	return clk_mux_determine_rate_flags(hw, req, 0);
-<<<<<<< HEAD
-=======
 }
 
 static bool mtk_clk_mux_uses_hwv(const struct clk_ops *ops)
@@ -234,7 +232,6 @@
 		return true;
 
 	return false;
->>>>>>> b35fc656
 }
 
 const struct clk_ops mtk_mux_clr_set_upd_ops = {
