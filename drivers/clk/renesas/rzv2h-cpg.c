// SPDX-License-Identifier: GPL-2.0
/*
 * Renesas RZ/V2H(P) Clock Pulse Generator
 *
 * Copyright (C) 2024 Renesas Electronics Corp.
 *
 * Based on rzg2l-cpg.c
 *
 * Copyright (C) 2015 Glider bvba
 * Copyright (C) 2013 Ideas On Board SPRL
 * Copyright (C) 2015 Renesas Electronics Corp.
 */

#include <linux/bitfield.h>
#include <linux/clk.h>
#include <linux/clk-provider.h>
#include <linux/delay.h>
#include <linux/init.h>
#include <linux/iopoll.h>
#include <linux/mod_devicetable.h>
#include <linux/module.h>
#include <linux/of.h>
#include <linux/platform_device.h>
#include <linux/pm_clock.h>
#include <linux/pm_domain.h>
#include <linux/refcount.h>
#include <linux/reset-controller.h>
#include <linux/string_choices.h>

#include <dt-bindings/clock/renesas-cpg-mssr.h>

#include "rzv2h-cpg.h"

#ifdef DEBUG
#define WARN_DEBUG(x)		WARN_ON(x)
#else
#define WARN_DEBUG(x)		do { } while (0)
#endif

#define GET_CLK_ON_OFFSET(x)	(0x600 + ((x) * 4))
#define GET_CLK_MON_OFFSET(x)	(0x800 + ((x) * 4))
#define GET_RST_OFFSET(x)	(0x900 + ((x) * 4))
#define GET_RST_MON_OFFSET(x)	(0xA00 + ((x) * 4))

#define CPG_BUS_1_MSTOP		(0xd00)
#define CPG_BUS_MSTOP(m)	(CPG_BUS_1_MSTOP + ((m) - 1) * 4)

#define CPG_PLL_STBY(x)		((x))
#define CPG_PLL_STBY_RESETB	BIT(0)
#define CPG_PLL_STBY_RESETB_WEN	BIT(16)
#define CPG_PLL_CLK1(x)		((x) + 0x004)
#define CPG_PLL_CLK1_KDIV(x)	((s16)FIELD_GET(GENMASK(31, 16), (x)))
#define CPG_PLL_CLK1_MDIV(x)	FIELD_GET(GENMASK(15, 6), (x))
#define CPG_PLL_CLK1_PDIV(x)	FIELD_GET(GENMASK(5, 0), (x))
#define CPG_PLL_CLK2(x)		((x) + 0x008)
#define CPG_PLL_CLK2_SDIV(x)	FIELD_GET(GENMASK(2, 0), (x))
#define CPG_PLL_MON(x)		((x) + 0x010)
#define CPG_PLL_MON_RESETB	BIT(0)
#define CPG_PLL_MON_LOCK	BIT(4)

#define DDIV_DIVCTL_WEN(shift)		BIT((shift) + 16)

#define GET_MOD_CLK_ID(base, index, bit)		\
			((base) + ((((index) * (16))) + (bit)))

#define CPG_CLKSTATUS0		(0x700)

/**
 * struct rzv2h_cpg_priv - Clock Pulse Generator Private Data
 *
 * @dev: CPG device
 * @base: CPG register block base address
 * @rmw_lock: protects register accesses
 * @clks: Array containing all Core and Module Clocks
 * @num_core_clks: Number of Core Clocks in clks[]
 * @num_mod_clks: Number of Module Clocks in clks[]
 * @resets: Array of resets
 * @num_resets: Number of Module Resets in info->resets[]
 * @last_dt_core_clk: ID of the last Core Clock exported to DT
 * @ff_mod_status_ops: Fixed Factor Module Status Clock operations
 * @mstop_count: Array of mstop values
 * @rcdev: Reset controller entity
 */
struct rzv2h_cpg_priv {
	struct device *dev;
	void __iomem *base;
	spinlock_t rmw_lock;

	struct clk **clks;
	unsigned int num_core_clks;
	unsigned int num_mod_clks;
	struct rzv2h_reset *resets;
	unsigned int num_resets;
	unsigned int last_dt_core_clk;

	struct clk_ops *ff_mod_status_ops;

	atomic_t *mstop_count;

	struct reset_controller_dev rcdev;
};

#define rcdev_to_priv(x)	container_of(x, struct rzv2h_cpg_priv, rcdev)

struct pll_clk {
	struct rzv2h_cpg_priv *priv;
	struct clk_hw hw;
	struct pll pll;
};

#define to_pll(_hw)	container_of(_hw, struct pll_clk, hw)

/**
 * struct mod_clock - Module clock
 *
 * @priv: CPG private data
 * @mstop_data: mstop data relating to module clock
 * @hw: handle between common and hardware-specific interfaces
 * @no_pm: flag to indicate PM is not supported
 * @on_index: register offset
 * @on_bit: ON/MON bit
 * @mon_index: monitor register offset
 * @mon_bit: monitor bit
 * @ext_clk_mux_index: mux index for external clock source, or -1 if internal
 */
struct mod_clock {
	struct rzv2h_cpg_priv *priv;
	unsigned int mstop_data;
	struct clk_hw hw;
	bool no_pm;
	u8 on_index;
	u8 on_bit;
	s8 mon_index;
	u8 mon_bit;
	s8 ext_clk_mux_index;
};

#define to_mod_clock(_hw) container_of(_hw, struct mod_clock, hw)

/**
 * struct ddiv_clk - DDIV clock
 *
 * @priv: CPG private data
 * @div: divider clk
 * @mon: monitor bit in CPG_CLKSTATUS0 register
 */
struct ddiv_clk {
	struct rzv2h_cpg_priv *priv;
	struct clk_divider div;
	u8 mon;
};

#define to_ddiv_clock(_div) container_of(_div, struct ddiv_clk, div)

/**
 * struct rzv2h_ff_mod_status_clk - Fixed Factor Module Status Clock
 *
 * @priv: CPG private data
 * @conf: fixed mod configuration
 * @fix: fixed factor clock
 */
struct rzv2h_ff_mod_status_clk {
	struct rzv2h_cpg_priv *priv;
	struct fixed_mod_conf conf;
	struct clk_fixed_factor fix;
};

#define to_rzv2h_ff_mod_status_clk(_hw) \
	container_of(_hw, struct rzv2h_ff_mod_status_clk, fix.hw)

static int rzv2h_cpg_pll_clk_is_enabled(struct clk_hw *hw)
{
	struct pll_clk *pll_clk = to_pll(hw);
	struct rzv2h_cpg_priv *priv = pll_clk->priv;
	u32 val = readl(priv->base + CPG_PLL_MON(pll_clk->pll.offset));

	/* Ensure both RESETB and LOCK bits are set */
	return (val & (CPG_PLL_MON_RESETB | CPG_PLL_MON_LOCK)) ==
	       (CPG_PLL_MON_RESETB | CPG_PLL_MON_LOCK);
}

static int rzv2h_cpg_pll_clk_enable(struct clk_hw *hw)
{
	struct pll_clk *pll_clk = to_pll(hw);
	struct rzv2h_cpg_priv *priv = pll_clk->priv;
	struct pll pll = pll_clk->pll;
	u32 stby_offset;
	u32 mon_offset;
	u32 val;
	int ret;

	if (rzv2h_cpg_pll_clk_is_enabled(hw))
		return 0;

	stby_offset = CPG_PLL_STBY(pll.offset);
	mon_offset = CPG_PLL_MON(pll.offset);

	writel(CPG_PLL_STBY_RESETB_WEN | CPG_PLL_STBY_RESETB,
	       priv->base + stby_offset);

	/*
	 * Ensure PLL enters into normal mode
	 *
	 * Note: There is no HW information about the worst case latency.
	 *
	 * Since this latency might depend on external crystal or PLL rate,
	 * use a "super" safe timeout value.
	 */
	ret = readl_poll_timeout_atomic(priv->base + mon_offset, val,
			(val & (CPG_PLL_MON_RESETB | CPG_PLL_MON_LOCK)) ==
			(CPG_PLL_MON_RESETB | CPG_PLL_MON_LOCK), 200, 2000);
	if (ret)
		dev_err(priv->dev, "Failed to enable PLL 0x%x/%pC\n",
			stby_offset, hw->clk);

	return ret;
}

static unsigned long rzv2h_cpg_pll_clk_recalc_rate(struct clk_hw *hw,
						   unsigned long parent_rate)
{
	struct pll_clk *pll_clk = to_pll(hw);
	struct rzv2h_cpg_priv *priv = pll_clk->priv;
	struct pll pll = pll_clk->pll;
	unsigned int clk1, clk2;
	u64 rate;

	if (!pll.has_clkn)
		return 0;

	clk1 = readl(priv->base + CPG_PLL_CLK1(pll.offset));
	clk2 = readl(priv->base + CPG_PLL_CLK2(pll.offset));

	rate = mul_u64_u32_shr(parent_rate, (CPG_PLL_CLK1_MDIV(clk1) << 16) +
			       CPG_PLL_CLK1_KDIV(clk1), 16 + CPG_PLL_CLK2_SDIV(clk2));

	return DIV_ROUND_CLOSEST_ULL(rate, CPG_PLL_CLK1_PDIV(clk1));
}

static const struct clk_ops rzv2h_cpg_pll_ops = {
	.is_enabled = rzv2h_cpg_pll_clk_is_enabled,
	.enable = rzv2h_cpg_pll_clk_enable,
	.recalc_rate = rzv2h_cpg_pll_clk_recalc_rate,
};

static struct clk * __init
rzv2h_cpg_pll_clk_register(const struct cpg_core_clk *core,
			   struct rzv2h_cpg_priv *priv,
			   const struct clk_ops *ops)
{
	struct device *dev = priv->dev;
	struct clk_init_data init;
	const struct clk *parent;
	const char *parent_name;
	struct pll_clk *pll_clk;
	int ret;

	parent = priv->clks[core->parent];
	if (IS_ERR(parent))
		return ERR_CAST(parent);

	pll_clk = devm_kzalloc(dev, sizeof(*pll_clk), GFP_KERNEL);
	if (!pll_clk)
		return ERR_PTR(-ENOMEM);

	parent_name = __clk_get_name(parent);
	init.name = core->name;
	init.ops = ops;
	init.flags = 0;
	init.parent_names = &parent_name;
	init.num_parents = 1;

	pll_clk->hw.init = &init;
	pll_clk->pll = core->cfg.pll;
	pll_clk->priv = priv;

	ret = devm_clk_hw_register(dev, &pll_clk->hw);
	if (ret)
		return ERR_PTR(ret);

	return pll_clk->hw.clk;
}

static unsigned long rzv2h_ddiv_recalc_rate(struct clk_hw *hw,
					    unsigned long parent_rate)
{
	struct clk_divider *divider = to_clk_divider(hw);
	unsigned int val;

	val = readl(divider->reg) >> divider->shift;
	val &= clk_div_mask(divider->width);

	return divider_recalc_rate(hw, parent_rate, val, divider->table,
				   divider->flags, divider->width);
}

static int rzv2h_ddiv_determine_rate(struct clk_hw *hw,
				     struct clk_rate_request *req)
{
	struct clk_divider *divider = to_clk_divider(hw);

	return divider_determine_rate(hw, req, divider->table, divider->width,
				      divider->flags);
}

static inline int rzv2h_cpg_wait_ddiv_clk_update_done(void __iomem *base, u8 mon)
{
	u32 bitmask = BIT(mon);
	u32 val;

	if (mon == CSDIV_NO_MON)
		return 0;

	return readl_poll_timeout_atomic(base + CPG_CLKSTATUS0, val, !(val & bitmask), 10, 200);
}

static int rzv2h_ddiv_set_rate(struct clk_hw *hw, unsigned long rate,
			       unsigned long parent_rate)
{
	struct clk_divider *divider = to_clk_divider(hw);
	struct ddiv_clk *ddiv = to_ddiv_clock(divider);
	struct rzv2h_cpg_priv *priv = ddiv->priv;
	unsigned long flags = 0;
	int value;
	u32 val;
	int ret;

	value = divider_get_val(rate, parent_rate, divider->table,
				divider->width, divider->flags);
	if (value < 0)
		return value;

	spin_lock_irqsave(divider->lock, flags);

	ret = rzv2h_cpg_wait_ddiv_clk_update_done(priv->base, ddiv->mon);
	if (ret)
		goto ddiv_timeout;

	val = readl(divider->reg) | DDIV_DIVCTL_WEN(divider->shift);
	val &= ~(clk_div_mask(divider->width) << divider->shift);
	val |= (u32)value << divider->shift;
	writel(val, divider->reg);

	ret = rzv2h_cpg_wait_ddiv_clk_update_done(priv->base, ddiv->mon);

ddiv_timeout:
	spin_unlock_irqrestore(divider->lock, flags);
	return ret;
}

static const struct clk_ops rzv2h_ddiv_clk_divider_ops = {
	.recalc_rate = rzv2h_ddiv_recalc_rate,
	.determine_rate = rzv2h_ddiv_determine_rate,
	.set_rate = rzv2h_ddiv_set_rate,
};

static struct clk * __init
rzv2h_cpg_ddiv_clk_register(const struct cpg_core_clk *core,
			    struct rzv2h_cpg_priv *priv)
{
	struct ddiv cfg_ddiv = core->cfg.ddiv;
	struct clk_init_data init = {};
	struct device *dev = priv->dev;
	u8 shift = cfg_ddiv.shift;
	u8 width = cfg_ddiv.width;
	const struct clk *parent;
	const char *parent_name;
	struct clk_divider *div;
	struct ddiv_clk *ddiv;
	int ret;

	parent = priv->clks[core->parent];
	if (IS_ERR(parent))
		return ERR_CAST(parent);

	parent_name = __clk_get_name(parent);

	if ((shift + width) > 16)
		return ERR_PTR(-EINVAL);

	ddiv = devm_kzalloc(priv->dev, sizeof(*ddiv), GFP_KERNEL);
	if (!ddiv)
		return ERR_PTR(-ENOMEM);

	init.name = core->name;
	if (cfg_ddiv.no_rmw)
		init.ops = &clk_divider_ops;
	else
		init.ops = &rzv2h_ddiv_clk_divider_ops;
	init.parent_names = &parent_name;
	init.num_parents = 1;
	init.flags = CLK_SET_RATE_PARENT;

	ddiv->priv = priv;
	ddiv->mon = cfg_ddiv.monbit;
	div = &ddiv->div;
	div->reg = priv->base + cfg_ddiv.offset;
	div->shift = shift;
	div->width = width;
	div->flags = core->flag;
	div->lock = &priv->rmw_lock;
	div->hw.init = &init;
	div->table = core->dtable;

	ret = devm_clk_hw_register(dev, &div->hw);
	if (ret)
		return ERR_PTR(ret);

	return div->hw.clk;
}

static struct clk * __init
rzv2h_cpg_mux_clk_register(const struct cpg_core_clk *core,
			   struct rzv2h_cpg_priv *priv)
{
	struct smuxed mux = core->cfg.smux;
	const struct clk_hw *clk_hw;

	clk_hw = devm_clk_hw_register_mux(priv->dev, core->name,
					  core->parent_names, core->num_parents,
					  core->flag, priv->base + mux.offset,
					  mux.shift, mux.width,
					  core->mux_flags, &priv->rmw_lock);
	if (IS_ERR(clk_hw))
		return ERR_CAST(clk_hw);

	return clk_hw->clk;
}

static int
rzv2h_clk_ff_mod_status_is_enabled(struct clk_hw *hw)
{
	struct rzv2h_ff_mod_status_clk *fix = to_rzv2h_ff_mod_status_clk(hw);
	struct rzv2h_cpg_priv *priv = fix->priv;
	u32 offset = GET_CLK_MON_OFFSET(fix->conf.mon_index);
	u32 bitmask = BIT(fix->conf.mon_bit);
	u32 val;

	val = readl(priv->base + offset);
	return !!(val & bitmask);
}

static struct clk * __init
rzv2h_cpg_fixed_mod_status_clk_register(const struct cpg_core_clk *core,
					struct rzv2h_cpg_priv *priv)
{
	struct rzv2h_ff_mod_status_clk *clk_hw_data;
	struct clk_init_data init = { };
	struct clk_fixed_factor *fix;
	const struct clk *parent;
	const char *parent_name;
	int ret;

	WARN_DEBUG(core->parent >= priv->num_core_clks);
	parent = priv->clks[core->parent];
	if (IS_ERR(parent))
		return ERR_CAST(parent);

	parent_name = __clk_get_name(parent);
	parent = priv->clks[core->parent];
	if (IS_ERR(parent))
		return ERR_CAST(parent);

	clk_hw_data = devm_kzalloc(priv->dev, sizeof(*clk_hw_data), GFP_KERNEL);
	if (!clk_hw_data)
		return ERR_PTR(-ENOMEM);

	clk_hw_data->priv = priv;
	clk_hw_data->conf = core->cfg.fixed_mod;

	init.name = core->name;
	init.ops = priv->ff_mod_status_ops;
	init.flags = CLK_SET_RATE_PARENT;
	init.parent_names = &parent_name;
	init.num_parents = 1;

	fix = &clk_hw_data->fix;
	fix->hw.init = &init;
	fix->mult = core->mult;
	fix->div = core->div;

	ret = devm_clk_hw_register(priv->dev, &clk_hw_data->fix.hw);
	if (ret)
		return ERR_PTR(ret);

	return clk_hw_data->fix.hw.clk;
}

static struct clk
*rzv2h_cpg_clk_src_twocell_get(struct of_phandle_args *clkspec,
			       void *data)
{
	unsigned int clkidx = clkspec->args[1];
	struct rzv2h_cpg_priv *priv = data;
	struct device *dev = priv->dev;
	const char *type;
	struct clk *clk;

	switch (clkspec->args[0]) {
	case CPG_CORE:
		type = "core";
		if (clkidx > priv->last_dt_core_clk) {
			dev_err(dev, "Invalid %s clock index %u\n", type, clkidx);
			return ERR_PTR(-EINVAL);
		}
		clk = priv->clks[clkidx];
		break;

	case CPG_MOD:
		type = "module";
		if (clkidx >= priv->num_mod_clks) {
			dev_err(dev, "Invalid %s clock index %u\n", type, clkidx);
			return ERR_PTR(-EINVAL);
		}
		clk = priv->clks[priv->num_core_clks + clkidx];
		break;

	default:
		dev_err(dev, "Invalid CPG clock type %u\n", clkspec->args[0]);
		return ERR_PTR(-EINVAL);
	}

	if (IS_ERR(clk))
		dev_err(dev, "Cannot get %s clock %u: %ld", type, clkidx,
			PTR_ERR(clk));
	else
		dev_dbg(dev, "clock (%u, %u) is %pC at %lu Hz\n",
			clkspec->args[0], clkspec->args[1], clk,
			clk_get_rate(clk));
	return clk;
}

static void __init
rzv2h_cpg_register_core_clk(const struct cpg_core_clk *core,
			    struct rzv2h_cpg_priv *priv)
{
	struct clk *clk = ERR_PTR(-EOPNOTSUPP), *parent;
	unsigned int id = core->id, div = core->div;
	struct device *dev = priv->dev;
	const char *parent_name;
	struct clk_hw *clk_hw;

	WARN_DEBUG(id >= priv->num_core_clks);
	WARN_DEBUG(PTR_ERR(priv->clks[id]) != -ENOENT);

	switch (core->type) {
	case CLK_TYPE_IN:
		clk = of_clk_get_by_name(priv->dev->of_node, core->name);
		break;
	case CLK_TYPE_FF:
		WARN_DEBUG(core->parent >= priv->num_core_clks);
		parent = priv->clks[core->parent];
		if (IS_ERR(parent)) {
			clk = parent;
			goto fail;
		}

		parent_name = __clk_get_name(parent);
		clk_hw = devm_clk_hw_register_fixed_factor(dev, core->name,
							   parent_name, CLK_SET_RATE_PARENT,
							   core->mult, div);
		if (IS_ERR(clk_hw))
			clk = ERR_CAST(clk_hw);
		else
			clk = clk_hw->clk;
		break;
	case CLK_TYPE_FF_MOD_STATUS:
		if (!priv->ff_mod_status_ops) {
			priv->ff_mod_status_ops =
				devm_kzalloc(dev, sizeof(*priv->ff_mod_status_ops), GFP_KERNEL);
			if (!priv->ff_mod_status_ops) {
				clk = ERR_PTR(-ENOMEM);
				goto fail;
			}
			memcpy(priv->ff_mod_status_ops, &clk_fixed_factor_ops,
			       sizeof(const struct clk_ops));
			priv->ff_mod_status_ops->is_enabled = rzv2h_clk_ff_mod_status_is_enabled;
		}
		clk = rzv2h_cpg_fixed_mod_status_clk_register(core, priv);
		break;
	case CLK_TYPE_PLL:
		clk = rzv2h_cpg_pll_clk_register(core, priv, &rzv2h_cpg_pll_ops);
		break;
	case CLK_TYPE_DDIV:
		clk = rzv2h_cpg_ddiv_clk_register(core, priv);
		break;
	case CLK_TYPE_SMUX:
		clk = rzv2h_cpg_mux_clk_register(core, priv);
		break;
	default:
		goto fail;
	}

	if (IS_ERR_OR_NULL(clk))
		goto fail;

	dev_dbg(dev, "Core clock %pC at %lu Hz\n", clk, clk_get_rate(clk));
	priv->clks[id] = clk;
	return;

fail:
	dev_err(dev, "Failed to register core clock %s: %ld\n",
		core->name, PTR_ERR(clk));
}

static void rzv2h_mod_clock_mstop_enable(struct rzv2h_cpg_priv *priv,
					 u32 mstop_data)
{
	unsigned long mstop_mask = FIELD_GET(BUS_MSTOP_BITS_MASK, mstop_data);
	u16 mstop_index = FIELD_GET(BUS_MSTOP_IDX_MASK, mstop_data);
	atomic_t *mstop = &priv->mstop_count[mstop_index * 16];
	unsigned long flags;
	unsigned int i;
	u32 val = 0;

	spin_lock_irqsave(&priv->rmw_lock, flags);
	for_each_set_bit(i, &mstop_mask, 16) {
		if (!atomic_read(&mstop[i]))
			val |= BIT(i) << 16;
		atomic_inc(&mstop[i]);
	}
	if (val)
		writel(val, priv->base + CPG_BUS_MSTOP(mstop_index));
	spin_unlock_irqrestore(&priv->rmw_lock, flags);
}

static void rzv2h_mod_clock_mstop_disable(struct rzv2h_cpg_priv *priv,
					  u32 mstop_data)
{
	unsigned long mstop_mask = FIELD_GET(BUS_MSTOP_BITS_MASK, mstop_data);
	u16 mstop_index = FIELD_GET(BUS_MSTOP_IDX_MASK, mstop_data);
	atomic_t *mstop = &priv->mstop_count[mstop_index * 16];
	unsigned long flags;
	unsigned int i;
	u32 val = 0;

	spin_lock_irqsave(&priv->rmw_lock, flags);
	for_each_set_bit(i, &mstop_mask, 16) {
		if (!atomic_read(&mstop[i]) ||
		    atomic_dec_and_test(&mstop[i]))
			val |= BIT(i) << 16 | BIT(i);
	}
	if (val)
		writel(val, priv->base + CPG_BUS_MSTOP(mstop_index));
	spin_unlock_irqrestore(&priv->rmw_lock, flags);
}

static int rzv2h_parent_clk_mux_to_index(struct clk_hw *hw)
{
	struct clk_hw *parent_hw;
	struct clk *parent_clk;
	struct clk_mux *mux;
	u32 val;

	/* This will always succeed, so no need to check for IS_ERR() */
	parent_clk = clk_get_parent(hw->clk);

	parent_hw = __clk_get_hw(parent_clk);
	mux = to_clk_mux(parent_hw);

	val = readl(mux->reg) >> mux->shift;
	val &= mux->mask;
	return clk_mux_val_to_index(parent_hw, mux->table, 0, val);
}

static int rzv2h_mod_clock_is_enabled(struct clk_hw *hw)
{
	struct mod_clock *clock = to_mod_clock(hw);
	struct rzv2h_cpg_priv *priv = clock->priv;
	int mon_index = clock->mon_index;
	u32 bitmask;
	u32 offset;

	if (clock->ext_clk_mux_index >= 0 &&
	    rzv2h_parent_clk_mux_to_index(hw) == clock->ext_clk_mux_index)
		mon_index = -1;

	if (mon_index >= 0) {
		offset = GET_CLK_MON_OFFSET(mon_index);
		bitmask = BIT(clock->mon_bit);

		if (!(readl(priv->base + offset) & bitmask))
			return 0;
	}

	offset = GET_CLK_ON_OFFSET(clock->on_index);
	bitmask = BIT(clock->on_bit);

	return readl(priv->base + offset) & bitmask;
}

static int rzv2h_mod_clock_endisable(struct clk_hw *hw, bool enable)
{
	bool enabled = rzv2h_mod_clock_is_enabled(hw);
	struct mod_clock *clock = to_mod_clock(hw);
	unsigned int reg = GET_CLK_ON_OFFSET(clock->on_index);
	struct rzv2h_cpg_priv *priv = clock->priv;
	u32 bitmask = BIT(clock->on_bit);
	struct device *dev = priv->dev;
	u32 value;
	int error;

	dev_dbg(dev, "CLK_ON 0x%x/%pC %s\n", reg, hw->clk,
		str_on_off(enable));

	if (enabled == enable)
		return 0;

	value = bitmask << 16;
	if (enable) {
		value |= bitmask;
		writel(value, priv->base + reg);
		if (clock->mstop_data != BUS_MSTOP_NONE)
			rzv2h_mod_clock_mstop_enable(priv, clock->mstop_data);
	} else {
		if (clock->mstop_data != BUS_MSTOP_NONE)
			rzv2h_mod_clock_mstop_disable(priv, clock->mstop_data);
		writel(value, priv->base + reg);
	}

	if (!enable || clock->mon_index < 0)
		return 0;

	reg = GET_CLK_MON_OFFSET(clock->mon_index);
	bitmask = BIT(clock->mon_bit);
	error = readl_poll_timeout_atomic(priv->base + reg, value,
					  value & bitmask, 0, 10);
	if (error)
		dev_err(dev, "Failed to enable CLK_ON 0x%x/%pC\n",
			GET_CLK_ON_OFFSET(clock->on_index), hw->clk);

	return error;
}

static int rzv2h_mod_clock_enable(struct clk_hw *hw)
{
	return rzv2h_mod_clock_endisable(hw, true);
}

static void rzv2h_mod_clock_disable(struct clk_hw *hw)
{
	rzv2h_mod_clock_endisable(hw, false);
}

static const struct clk_ops rzv2h_mod_clock_ops = {
	.enable = rzv2h_mod_clock_enable,
	.disable = rzv2h_mod_clock_disable,
	.is_enabled = rzv2h_mod_clock_is_enabled,
};

static void __init
rzv2h_cpg_register_mod_clk(const struct rzv2h_mod_clk *mod,
			   struct rzv2h_cpg_priv *priv)
{
	struct mod_clock *clock = NULL;
	struct device *dev = priv->dev;
	struct clk_init_data init;
	struct clk *parent, *clk;
	const char *parent_name;
	unsigned int id;
	int ret;

	id = GET_MOD_CLK_ID(priv->num_core_clks, mod->on_index, mod->on_bit);
	WARN_DEBUG(id >= priv->num_core_clks + priv->num_mod_clks);
	WARN_DEBUG(mod->parent >= priv->num_core_clks + priv->num_mod_clks);
	WARN_DEBUG(PTR_ERR(priv->clks[id]) != -ENOENT);

	parent = priv->clks[mod->parent];
	if (IS_ERR(parent)) {
		clk = parent;
		goto fail;
	}

	clock = devm_kzalloc(dev, sizeof(*clock), GFP_KERNEL);
	if (!clock) {
		clk = ERR_PTR(-ENOMEM);
		goto fail;
	}

	init.name = mod->name;
	init.ops = &rzv2h_mod_clock_ops;
	init.flags = CLK_SET_RATE_PARENT;
	if (mod->critical)
		init.flags |= CLK_IS_CRITICAL;

	parent_name = __clk_get_name(parent);
	init.parent_names = &parent_name;
	init.num_parents = 1;

	clock->on_index = mod->on_index;
	clock->on_bit = mod->on_bit;
	clock->mon_index = mod->mon_index;
	clock->mon_bit = mod->mon_bit;
	clock->no_pm = mod->no_pm;
	clock->ext_clk_mux_index = mod->ext_clk_mux_index;
	clock->priv = priv;
	clock->hw.init = &init;
	clock->mstop_data = mod->mstop_data;

	ret = devm_clk_hw_register(dev, &clock->hw);
	if (ret) {
		clk = ERR_PTR(ret);
		goto fail;
	}

	priv->clks[id] = clock->hw.clk;

	/*
	 * Ensure the module clocks and MSTOP bits are synchronized when they are
	 * turned ON by the bootloader. Enable MSTOP bits for module clocks that were
	 * turned ON in an earlier boot stage.
	 */
	if (clock->mstop_data != BUS_MSTOP_NONE &&
	    !mod->critical && rzv2h_mod_clock_is_enabled(&clock->hw)) {
		rzv2h_mod_clock_mstop_enable(priv, clock->mstop_data);
	} else if (clock->mstop_data != BUS_MSTOP_NONE && mod->critical) {
		unsigned long mstop_mask = FIELD_GET(BUS_MSTOP_BITS_MASK, clock->mstop_data);
		u16 mstop_index = FIELD_GET(BUS_MSTOP_IDX_MASK, clock->mstop_data);
		atomic_t *mstop = &priv->mstop_count[mstop_index * 16];
		unsigned long flags;
		unsigned int i;
		u32 val = 0;

		/*
		 * Critical clocks are turned ON immediately upon registration, and the
		 * MSTOP counter is updated through the rzv2h_mod_clock_enable() path.
		 * However, if the critical clocks were already turned ON by the initial
		 * bootloader, synchronize the atomic counter here and clear the MSTOP bit.
		 */
		spin_lock_irqsave(&priv->rmw_lock, flags);
		for_each_set_bit(i, &mstop_mask, 16) {
			if (atomic_read(&mstop[i]))
				continue;
			val |= BIT(i) << 16;
			atomic_inc(&mstop[i]);
		}
		if (val)
			writel(val, priv->base + CPG_BUS_MSTOP(mstop_index));
		spin_unlock_irqrestore(&priv->rmw_lock, flags);
	}

	return;

fail:
	dev_err(dev, "Failed to register module clock %s: %ld\n",
		mod->name, PTR_ERR(clk));
}

static int __rzv2h_cpg_assert(struct reset_controller_dev *rcdev,
			      unsigned long id, bool assert)
{
	struct rzv2h_cpg_priv *priv = rcdev_to_priv(rcdev);
	unsigned int reg = GET_RST_OFFSET(priv->resets[id].reset_index);
	u32 mask = BIT(priv->resets[id].reset_bit);
	u8 monbit = priv->resets[id].mon_bit;
	u32 value = mask << 16;
	int ret;

	dev_dbg(rcdev->dev, "%s id:%ld offset:0x%x\n",
		assert ? "assert" : "deassert", id, reg);

	if (!assert)
		value |= mask;
	writel(value, priv->base + reg);

	reg = GET_RST_MON_OFFSET(priv->resets[id].mon_index);
	mask = BIT(monbit);

	ret = readl_poll_timeout_atomic(priv->base + reg, value,
<<<<<<< HEAD
					assert ? (value & mask) : !(value & mask),
					10, 200);
=======
					assert == !!(value & mask), 10, 200);
>>>>>>> b35fc656
	if (ret && !assert) {
		value = mask << 16;
		writel(value, priv->base + GET_RST_OFFSET(priv->resets[id].reset_index));
	}

	return ret;
}

static int rzv2h_cpg_assert(struct reset_controller_dev *rcdev,
			    unsigned long id)
{
	return __rzv2h_cpg_assert(rcdev, id, true);
}

static int rzv2h_cpg_deassert(struct reset_controller_dev *rcdev,
			      unsigned long id)
{
	return __rzv2h_cpg_assert(rcdev, id, false);
}

static int rzv2h_cpg_reset(struct reset_controller_dev *rcdev,
			   unsigned long id)
{
	int ret;

	ret = rzv2h_cpg_assert(rcdev, id);
	if (ret)
		return ret;

	return rzv2h_cpg_deassert(rcdev, id);
}

static int rzv2h_cpg_status(struct reset_controller_dev *rcdev,
			    unsigned long id)
{
	struct rzv2h_cpg_priv *priv = rcdev_to_priv(rcdev);
	unsigned int reg = GET_RST_MON_OFFSET(priv->resets[id].mon_index);
	u8 monbit = priv->resets[id].mon_bit;

	return !!(readl(priv->base + reg) & BIT(monbit));
}

static const struct reset_control_ops rzv2h_cpg_reset_ops = {
	.reset = rzv2h_cpg_reset,
	.assert = rzv2h_cpg_assert,
	.deassert = rzv2h_cpg_deassert,
	.status = rzv2h_cpg_status,
};

static int rzv2h_cpg_reset_xlate(struct reset_controller_dev *rcdev,
				 const struct of_phandle_args *reset_spec)
{
	struct rzv2h_cpg_priv *priv = rcdev_to_priv(rcdev);
	unsigned int id = reset_spec->args[0];
	u8 rst_index = id / 16;
	u8 rst_bit = id % 16;
	unsigned int i;

	for (i = 0; i < rcdev->nr_resets; i++) {
		if (rst_index == priv->resets[i].reset_index &&
		    rst_bit == priv->resets[i].reset_bit)
			return i;
	}

	return -EINVAL;
}

static int rzv2h_cpg_reset_controller_register(struct rzv2h_cpg_priv *priv)
{
	priv->rcdev.ops = &rzv2h_cpg_reset_ops;
	priv->rcdev.of_node = priv->dev->of_node;
	priv->rcdev.dev = priv->dev;
	priv->rcdev.of_reset_n_cells = 1;
	priv->rcdev.of_xlate = rzv2h_cpg_reset_xlate;
	priv->rcdev.nr_resets = priv->num_resets;

	return devm_reset_controller_register(priv->dev, &priv->rcdev);
}

/**
 * struct rzv2h_cpg_pd - RZ/V2H power domain data structure
 * @priv: pointer to CPG private data structure
 * @genpd: generic PM domain
 */
struct rzv2h_cpg_pd {
	struct rzv2h_cpg_priv *priv;
	struct generic_pm_domain genpd;
};

static bool rzv2h_cpg_is_pm_clk(struct rzv2h_cpg_pd *pd,
				const struct of_phandle_args *clkspec)
{
	if (clkspec->np != pd->genpd.dev.of_node || clkspec->args_count != 2)
		return false;

	switch (clkspec->args[0]) {
	case CPG_MOD: {
		struct rzv2h_cpg_priv *priv = pd->priv;
		unsigned int id = clkspec->args[1];
		struct mod_clock *clock;

		if (id >= priv->num_mod_clks)
			return false;

		if (priv->clks[priv->num_core_clks + id] == ERR_PTR(-ENOENT))
			return false;

		clock = to_mod_clock(__clk_get_hw(priv->clks[priv->num_core_clks + id]));

		return !clock->no_pm;
	}

	case CPG_CORE:
	default:
		return false;
	}
}

static int rzv2h_cpg_attach_dev(struct generic_pm_domain *domain, struct device *dev)
{
	struct rzv2h_cpg_pd *pd = container_of(domain, struct rzv2h_cpg_pd, genpd);
	struct device_node *np = dev->of_node;
	struct of_phandle_args clkspec;
	bool once = true;
	struct clk *clk;
	unsigned int i;
	int error;

	for (i = 0; !of_parse_phandle_with_args(np, "clocks", "#clock-cells", i, &clkspec); i++) {
		if (!rzv2h_cpg_is_pm_clk(pd, &clkspec)) {
			of_node_put(clkspec.np);
			continue;
		}

		if (once) {
			once = false;
			error = pm_clk_create(dev);
			if (error) {
				of_node_put(clkspec.np);
				goto err;
			}
		}
		clk = of_clk_get_from_provider(&clkspec);
		of_node_put(clkspec.np);
		if (IS_ERR(clk)) {
			error = PTR_ERR(clk);
			goto fail_destroy;
		}

		error = pm_clk_add_clk(dev, clk);
		if (error) {
			dev_err(dev, "pm_clk_add_clk failed %d\n",
				error);
			goto fail_put;
		}
	}

	return 0;

fail_put:
	clk_put(clk);

fail_destroy:
	pm_clk_destroy(dev);
err:
	return error;
}

static void rzv2h_cpg_detach_dev(struct generic_pm_domain *unused, struct device *dev)
{
	if (!pm_clk_no_clocks(dev))
		pm_clk_destroy(dev);
}

static void rzv2h_cpg_genpd_remove_simple(void *data)
{
	pm_genpd_remove(data);
}

static int __init rzv2h_cpg_add_pm_domains(struct rzv2h_cpg_priv *priv)
{
	struct device *dev = priv->dev;
	struct device_node *np = dev->of_node;
	struct rzv2h_cpg_pd *pd;
	int ret;

	pd = devm_kzalloc(dev, sizeof(*pd), GFP_KERNEL);
	if (!pd)
		return -ENOMEM;

	pd->genpd.name = np->name;
	pd->priv = priv;
	pd->genpd.flags |= GENPD_FLAG_ALWAYS_ON | GENPD_FLAG_PM_CLK | GENPD_FLAG_ACTIVE_WAKEUP;
	pd->genpd.attach_dev = rzv2h_cpg_attach_dev;
	pd->genpd.detach_dev = rzv2h_cpg_detach_dev;
	ret = pm_genpd_init(&pd->genpd, &pm_domain_always_on_gov, false);
	if (ret)
		return ret;

	ret = devm_add_action_or_reset(dev, rzv2h_cpg_genpd_remove_simple, &pd->genpd);
	if (ret)
		return ret;

	return of_genpd_add_provider_simple(np, &pd->genpd);
}

static void rzv2h_cpg_del_clk_provider(void *data)
{
	of_clk_del_provider(data);
}

static int __init rzv2h_cpg_probe(struct platform_device *pdev)
{
	struct device *dev = &pdev->dev;
	struct device_node *np = dev->of_node;
	const struct rzv2h_cpg_info *info;
	struct rzv2h_cpg_priv *priv;
	unsigned int nclks, i;
	struct clk **clks;
	int error;

	info = of_device_get_match_data(dev);

	priv = devm_kzalloc(dev, sizeof(*priv), GFP_KERNEL);
	if (!priv)
		return -ENOMEM;

	spin_lock_init(&priv->rmw_lock);

	priv->dev = dev;

	priv->base = devm_platform_ioremap_resource(pdev, 0);
	if (IS_ERR(priv->base))
		return PTR_ERR(priv->base);

	nclks = info->num_total_core_clks + info->num_hw_mod_clks;
	clks = devm_kmalloc_array(dev, nclks, sizeof(*clks), GFP_KERNEL);
	if (!clks)
		return -ENOMEM;

	priv->mstop_count = devm_kcalloc(dev, info->num_mstop_bits,
					 sizeof(*priv->mstop_count), GFP_KERNEL);
	if (!priv->mstop_count)
		return -ENOMEM;

	/* Adjust for CPG_BUS_m_MSTOP starting from m = 1 */
	priv->mstop_count -= 16;

	priv->resets = devm_kmemdup_array(dev, info->resets, info->num_resets,
					  sizeof(*info->resets), GFP_KERNEL);
	if (!priv->resets)
		return -ENOMEM;

	dev_set_drvdata(dev, priv);
	priv->clks = clks;
	priv->num_core_clks = info->num_total_core_clks;
	priv->num_mod_clks = info->num_hw_mod_clks;
	priv->last_dt_core_clk = info->last_dt_core_clk;
	priv->num_resets = info->num_resets;

	for (i = 0; i < nclks; i++)
		clks[i] = ERR_PTR(-ENOENT);

	for (i = 0; i < info->num_core_clks; i++)
		rzv2h_cpg_register_core_clk(&info->core_clks[i], priv);

	for (i = 0; i < info->num_mod_clks; i++)
		rzv2h_cpg_register_mod_clk(&info->mod_clks[i], priv);

	error = of_clk_add_provider(np, rzv2h_cpg_clk_src_twocell_get, priv);
	if (error)
		return error;

	error = devm_add_action_or_reset(dev, rzv2h_cpg_del_clk_provider, np);
	if (error)
		return error;

	error = rzv2h_cpg_add_pm_domains(priv);
	if (error)
		return error;

	error = rzv2h_cpg_reset_controller_register(priv);
	if (error)
		return error;

	return 0;
}

static const struct of_device_id rzv2h_cpg_match[] = {
#ifdef CONFIG_CLK_R9A09G047
	{
		.compatible = "renesas,r9a09g047-cpg",
		.data = &r9a09g047_cpg_info,
	},
#endif
#ifdef CONFIG_CLK_R9A09G056
	{
		.compatible = "renesas,r9a09g056-cpg",
		.data = &r9a09g056_cpg_info,
	},
#endif
#ifdef CONFIG_CLK_R9A09G057
	{
		.compatible = "renesas,r9a09g057-cpg",
		.data = &r9a09g057_cpg_info,
	},
#endif
	{ /* sentinel */ }
};

static struct platform_driver rzv2h_cpg_driver = {
	.driver		= {
		.name	= "rzv2h-cpg",
		.of_match_table = rzv2h_cpg_match,
	},
};

static int __init rzv2h_cpg_init(void)
{
	return platform_driver_probe(&rzv2h_cpg_driver, rzv2h_cpg_probe);
}

subsys_initcall(rzv2h_cpg_init);

MODULE_DESCRIPTION("Renesas RZ/V2H CPG Driver");<|MERGE_RESOLUTION|>--- conflicted
+++ resolved
@@ -867,12 +867,7 @@
 	mask = BIT(monbit);
 
 	ret = readl_poll_timeout_atomic(priv->base + reg, value,
-<<<<<<< HEAD
-					assert ? (value & mask) : !(value & mask),
-					10, 200);
-=======
 					assert == !!(value & mask), 10, 200);
->>>>>>> b35fc656
 	if (ret && !assert) {
 		value = mask << 16;
 		writel(value, priv->base + GET_RST_OFFSET(priv->resets[id].reset_index));
