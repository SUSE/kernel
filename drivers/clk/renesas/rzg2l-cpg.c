// SPDX-License-Identifier: GPL-2.0
/*
 * RZ/G2L Clock Pulse Generator
 *
 * Copyright (C) 2021 Renesas Electronics Corp.
 *
 * Based on renesas-cpg-mssr.c
 *
 * Copyright (C) 2015 Glider bvba
 * Copyright (C) 2013 Ideas On Board SPRL
 * Copyright (C) 2015 Renesas Electronics Corp.
 */

#include <linux/atomic.h>
#include <linux/bitfield.h>
#include <linux/cleanup.h>
#include <linux/clk.h>
#include <linux/clk-provider.h>
#include <linux/clk/renesas.h>
#include <linux/debugfs.h>
#include <linux/delay.h>
#include <linux/device.h>
#include <linux/init.h>
#include <linux/iopoll.h>
#include <linux/mod_devicetable.h>
#include <linux/module.h>
#include <linux/of.h>
#include <linux/platform_device.h>
#include <linux/pm_clock.h>
#include <linux/pm_domain.h>
#include <linux/reset-controller.h>
#include <linux/slab.h>
#include <linux/string_choices.h>
#include <linux/units.h>

#include <dt-bindings/clock/renesas-cpg-mssr.h>

#include "rzg2l-cpg.h"

#ifdef DEBUG
#define WARN_DEBUG(x)	WARN_ON(x)
#else
#define WARN_DEBUG(x)	do { } while (0)
#endif

#define GET_SHIFT(val)		((val >> 12) & 0xff)
#define GET_WIDTH(val)		((val >> 8) & 0xf)

#define KDIV(val)		((s16)FIELD_GET(GENMASK(31, 16), val))
#define MDIV(val)		FIELD_GET(GENMASK(15, 6), val)
#define PDIV(val)		FIELD_GET(GENMASK(5, 0), val)
#define SDIV(val)		FIELD_GET(GENMASK(2, 0), val)

#define RZG3S_DIV_P		GENMASK(28, 26)
#define RZG3S_DIV_M		GENMASK(25, 22)
#define RZG3S_DIV_NI		GENMASK(21, 13)
#define RZG3S_DIV_NF		GENMASK(12, 1)
#define RZG3S_SEL_PLL		BIT(0)

#define CLK_ON_R(reg)		(reg)
#define CLK_MON_R(reg)		(0x180 + (reg))
#define CLK_RST_R(reg)		(reg)
#define CLK_MRST_R(reg)		(0x180 + (reg))

#define GET_REG_OFFSET(val)		((val >> 20) & 0xfff)
#define GET_REG_SAMPLL_CLK1(val)	((val >> 22) & 0xfff)
#define GET_REG_SAMPLL_CLK2(val)	((val >> 12) & 0xfff)
#define GET_REG_SAMPLL_SETTING(val)	((val) & 0xfff)

#define CPG_WEN_BIT		BIT(16)

#define MAX_VCLK_FREQ		(148500000)

#define MSTOP_OFF(conf)		FIELD_GET(GENMASK(31, 16), (conf))
#define MSTOP_MASK(conf)	FIELD_GET(GENMASK(15, 0), (conf))

/**
 * struct clk_hw_data - clock hardware data
 * @hw: clock hw
 * @conf: clock configuration (register offset, shift, width)
 * @sconf: clock status configuration (register offset, shift, width)
 * @priv: CPG private data structure
 */
struct clk_hw_data {
	struct clk_hw hw;
	u32 conf;
	u32 sconf;
	struct rzg2l_cpg_priv *priv;
};

#define to_clk_hw_data(_hw)	container_of(_hw, struct clk_hw_data, hw)

/**
 * struct sd_mux_hw_data - SD MUX clock hardware data
 * @hw_data: clock hw data
 * @mtable: clock mux table
 */
struct sd_mux_hw_data {
	struct clk_hw_data hw_data;
	const u32 *mtable;
};

#define to_sd_mux_hw_data(_hw)	container_of(_hw, struct sd_mux_hw_data, hw_data)

/**
 * struct div_hw_data - divider clock hardware data
 * @hw_data: clock hw data
 * @dtable: pointer to divider table
 * @invalid_rate: invalid rate for divider
 * @max_rate: maximum rate for divider
 * @width: divider width
 */
struct div_hw_data {
	struct clk_hw_data hw_data;
	const struct clk_div_table *dtable;
	unsigned long invalid_rate;
	unsigned long max_rate;
	u32 width;
};

#define to_div_hw_data(_hw)	container_of(_hw, struct div_hw_data, hw_data)

struct rzg2l_pll5_param {
	u32 pl5_fracin;
	u8 pl5_refdiv;
	u8 pl5_intin;
	u8 pl5_postdiv1;
	u8 pl5_postdiv2;
	u8 pl5_spread;
};

struct rzg2l_pll5_mux_dsi_div_param {
	u8 clksrc;
	u8 dsi_div_a;
	u8 dsi_div_b;
};

/**
 * struct rzg2l_cpg_priv - Clock Pulse Generator Private Data
 *
 * @rcdev: Reset controller entity
 * @dev: CPG device
 * @base: CPG register block base address
 * @rmw_lock: protects register accesses
 * @clks: Array containing all Core and Module Clocks
 * @num_core_clks: Number of Core Clocks in clks[]
 * @num_mod_clks: Number of Module Clocks in clks[]
 * @num_resets: Number of Module Resets in info->resets[]
 * @last_dt_core_clk: ID of the last Core Clock exported to DT
 * @info: Pointer to platform data
 * @genpd: PM domain
 * @mux_dsi_div_params: pll5 mux and dsi div parameters
 */
struct rzg2l_cpg_priv {
	struct reset_controller_dev rcdev;
	struct device *dev;
	void __iomem *base;
	spinlock_t rmw_lock;

	struct clk **clks;
	unsigned int num_core_clks;
	unsigned int num_mod_clks;
	unsigned int num_resets;
	unsigned int last_dt_core_clk;

	const struct rzg2l_cpg_info *info;

	struct generic_pm_domain genpd;

	struct rzg2l_pll5_mux_dsi_div_param mux_dsi_div_params;
};

static void rzg2l_cpg_del_clk_provider(void *data)
{
	of_clk_del_provider(data);
}

/* Must be called in atomic context. */
static int rzg2l_cpg_wait_clk_update_done(void __iomem *base, u32 conf)
{
	u32 bitmask = GENMASK(GET_WIDTH(conf) - 1, 0) << GET_SHIFT(conf);
	u32 off = GET_REG_OFFSET(conf);
	u32 val;

	return readl_poll_timeout_atomic(base + off, val, !(val & bitmask), 10, 200);
}

int rzg2l_cpg_sd_clk_mux_notifier(struct notifier_block *nb, unsigned long event,
				  void *data)
{
	struct clk_notifier_data *cnd = data;
	struct clk_hw *hw = __clk_get_hw(cnd->clk);
	struct clk_hw_data *clk_hw_data = to_clk_hw_data(hw);
	struct rzg2l_cpg_priv *priv = clk_hw_data->priv;
	u32 off = GET_REG_OFFSET(clk_hw_data->conf);
	u32 shift = GET_SHIFT(clk_hw_data->conf);
	const u32 clk_src_266 = 3;
	unsigned long flags;
	int ret;

	if (event != PRE_RATE_CHANGE || (cnd->new_rate / MEGA == 266))
		return NOTIFY_DONE;

	spin_lock_irqsave(&priv->rmw_lock, flags);

	/*
	 * As per the HW manual, we should not directly switch from 533 MHz to
	 * 400 MHz and vice versa. To change the setting from 2’b01 (533 MHz)
	 * to 2’b10 (400 MHz) or vice versa, Switch to 2’b11 (266 MHz) first,
	 * and then switch to the target setting (2’b01 (533 MHz) or 2’b10
	 * (400 MHz)).
	 * Setting a value of '0' to the SEL_SDHI0_SET or SEL_SDHI1_SET clock
	 * switching register is prohibited.
	 * The clock mux has 3 input clocks(533 MHz, 400 MHz, and 266 MHz), and
	 * the index to value mapping is done by adding 1 to the index.
	 */

	writel((CPG_WEN_BIT | clk_src_266) << shift, priv->base + off);

	/* Wait for the update done. */
	ret = rzg2l_cpg_wait_clk_update_done(priv->base, clk_hw_data->sconf);

	spin_unlock_irqrestore(&priv->rmw_lock, flags);

	if (ret)
		dev_err(priv->dev, "failed to switch to safe clk source\n");

	return notifier_from_errno(ret);
}

int rzg3s_cpg_div_clk_notifier(struct notifier_block *nb, unsigned long event,
			       void *data)
{
	struct clk_notifier_data *cnd = data;
	struct clk_hw *hw = __clk_get_hw(cnd->clk);
	struct clk_hw_data *clk_hw_data = to_clk_hw_data(hw);
	struct div_hw_data *div_hw_data = to_div_hw_data(clk_hw_data);
	struct rzg2l_cpg_priv *priv = clk_hw_data->priv;
	u32 off = GET_REG_OFFSET(clk_hw_data->conf);
	u32 shift = GET_SHIFT(clk_hw_data->conf);
	unsigned long flags;
	int ret = 0;
	u32 val;

	if (event != PRE_RATE_CHANGE || !div_hw_data->invalid_rate ||
	    div_hw_data->invalid_rate % cnd->new_rate)
		return NOTIFY_DONE;

	spin_lock_irqsave(&priv->rmw_lock, flags);

	val = readl(priv->base + off);
	val >>= shift;
	val &= GENMASK(GET_WIDTH(clk_hw_data->conf) - 1, 0);

	/*
	 * There are different constraints for the user of this notifiers as follows:
	 * 1/ SD div cannot be 1 (val == 0) if parent rate is 800MHz
	 * 2/ OCTA / SPI div cannot be 1 (val == 0) if parent rate is 400MHz
	 * As SD can have only one parent having 800MHz and OCTA div can have
	 * only one parent having 400MHz we took into account the parent rate
	 * at the beginning of function (by checking invalid_rate % new_rate).
	 * Now it is time to check the hardware divider and update it accordingly.
	 */
	if (!val) {
		writel((CPG_WEN_BIT | 1) << shift, priv->base + off);
		/* Wait for the update done. */
		ret = rzg2l_cpg_wait_clk_update_done(priv->base, clk_hw_data->sconf);
	}

	spin_unlock_irqrestore(&priv->rmw_lock, flags);

	if (ret)
		dev_err(priv->dev, "Failed to downgrade the div\n");

	return notifier_from_errno(ret);
}

static int rzg2l_register_notifier(struct clk_hw *hw, const struct cpg_core_clk *core,
				   struct rzg2l_cpg_priv *priv)
{
	struct notifier_block *nb;

	if (!core->notifier)
		return 0;

	nb = devm_kzalloc(priv->dev, sizeof(*nb), GFP_KERNEL);
	if (!nb)
		return -ENOMEM;

	nb->notifier_call = core->notifier;

	return clk_notifier_register(hw->clk, nb);
}

static unsigned long rzg3s_div_clk_recalc_rate(struct clk_hw *hw,
					       unsigned long parent_rate)
{
	struct clk_hw_data *clk_hw_data = to_clk_hw_data(hw);
	struct div_hw_data *div_hw_data = to_div_hw_data(clk_hw_data);
	struct rzg2l_cpg_priv *priv = clk_hw_data->priv;
	u32 val;

	val = readl(priv->base + GET_REG_OFFSET(clk_hw_data->conf));
	val >>= GET_SHIFT(clk_hw_data->conf);
	val &= GENMASK(GET_WIDTH(clk_hw_data->conf) - 1, 0);

	return divider_recalc_rate(hw, parent_rate, val, div_hw_data->dtable,
				   CLK_DIVIDER_ROUND_CLOSEST, div_hw_data->width);
}

static int rzg3s_div_clk_determine_rate(struct clk_hw *hw, struct clk_rate_request *req)
{
	struct clk_hw_data *clk_hw_data = to_clk_hw_data(hw);
	struct div_hw_data *div_hw_data = to_div_hw_data(clk_hw_data);

	if (div_hw_data->max_rate && req->rate > div_hw_data->max_rate)
		req->rate = div_hw_data->max_rate;

	return divider_determine_rate(hw, req, div_hw_data->dtable, div_hw_data->width,
				      CLK_DIVIDER_ROUND_CLOSEST);
}

static int rzg3s_div_clk_set_rate(struct clk_hw *hw, unsigned long rate,
				  unsigned long parent_rate)
{
	struct clk_hw_data *clk_hw_data = to_clk_hw_data(hw);
	struct div_hw_data *div_hw_data = to_div_hw_data(clk_hw_data);
	struct rzg2l_cpg_priv *priv = clk_hw_data->priv;
	u32 off = GET_REG_OFFSET(clk_hw_data->conf);
	u32 shift = GET_SHIFT(clk_hw_data->conf);
	unsigned long flags;
	u32 val;
	int ret;

	val = divider_get_val(rate, parent_rate, div_hw_data->dtable, div_hw_data->width,
			      CLK_DIVIDER_ROUND_CLOSEST);

	spin_lock_irqsave(&priv->rmw_lock, flags);
	writel((CPG_WEN_BIT | val) << shift, priv->base + off);
	/* Wait for the update done. */
	ret = rzg2l_cpg_wait_clk_update_done(priv->base, clk_hw_data->sconf);
	spin_unlock_irqrestore(&priv->rmw_lock, flags);

	return ret;
}

static const struct clk_ops rzg3s_div_clk_ops = {
	.recalc_rate = rzg3s_div_clk_recalc_rate,
	.determine_rate = rzg3s_div_clk_determine_rate,
	.set_rate = rzg3s_div_clk_set_rate,
};

static struct clk * __init
rzg3s_cpg_div_clk_register(const struct cpg_core_clk *core, struct rzg2l_cpg_priv *priv)
{
	struct div_hw_data *div_hw_data;
	struct clk_init_data init = {};
	const struct clk_div_table *clkt;
	struct clk_hw *clk_hw;
	const struct clk *parent;
	const char *parent_name;
	u32 max = 0;
	int ret;

	parent = priv->clks[core->parent];
	if (IS_ERR(parent))
		return ERR_CAST(parent);

	parent_name = __clk_get_name(parent);

	div_hw_data = devm_kzalloc(priv->dev, sizeof(*div_hw_data), GFP_KERNEL);
	if (!div_hw_data)
		return ERR_PTR(-ENOMEM);

	init.name = core->name;
	init.flags = core->flag;
	init.ops = &rzg3s_div_clk_ops;
	init.parent_names = &parent_name;
	init.num_parents = 1;

	/* Get the maximum divider to retrieve div width. */
	for (clkt = core->dtable; clkt->div; clkt++) {
		if (max < clkt->div)
			max = clkt->div;
	}

	div_hw_data->hw_data.priv = priv;
	div_hw_data->hw_data.conf = core->conf;
	div_hw_data->hw_data.sconf = core->sconf;
	div_hw_data->dtable = core->dtable;
	div_hw_data->invalid_rate = core->invalid_rate;
	div_hw_data->max_rate = core->max_rate;
	div_hw_data->width = fls(max) - 1;

	clk_hw = &div_hw_data->hw_data.hw;
	clk_hw->init = &init;

	ret = devm_clk_hw_register(priv->dev, clk_hw);
	if (ret)
		return ERR_PTR(ret);

	ret = rzg2l_register_notifier(clk_hw, core, priv);
	if (ret) {
		dev_err(priv->dev, "Failed to register notifier for %s\n",
			core->name);
		return ERR_PTR(ret);
	}

	return clk_hw->clk;
}

static struct clk * __init
rzg2l_cpg_div_clk_register(const struct cpg_core_clk *core,
			   struct rzg2l_cpg_priv *priv)
{
	void __iomem *base = priv->base;
	struct device *dev = priv->dev;
	const struct clk *parent;
	const char *parent_name;
	struct clk_hw *clk_hw;

	parent = priv->clks[core->parent];
	if (IS_ERR(parent))
		return ERR_CAST(parent);

	parent_name = __clk_get_name(parent);

	if (core->dtable)
		clk_hw = clk_hw_register_divider_table(dev, core->name,
						       parent_name, 0,
						       base + GET_REG_OFFSET(core->conf),
						       GET_SHIFT(core->conf),
						       GET_WIDTH(core->conf),
						       core->flag,
						       core->dtable,
						       &priv->rmw_lock);
	else
		clk_hw = clk_hw_register_divider(dev, core->name,
						 parent_name, 0,
						 base + GET_REG_OFFSET(core->conf),
						 GET_SHIFT(core->conf),
						 GET_WIDTH(core->conf),
						 core->flag, &priv->rmw_lock);

	if (IS_ERR(clk_hw))
		return ERR_CAST(clk_hw);

	return clk_hw->clk;
}

static struct clk * __init
rzg2l_cpg_mux_clk_register(const struct cpg_core_clk *core,
			   struct rzg2l_cpg_priv *priv)
{
	const struct clk_hw *clk_hw;

	clk_hw = devm_clk_hw_register_mux(priv->dev, core->name,
					  core->parent_names, core->num_parents,
					  core->flag,
					  priv->base + GET_REG_OFFSET(core->conf),
					  GET_SHIFT(core->conf),
					  GET_WIDTH(core->conf),
					  core->mux_flags, &priv->rmw_lock);
	if (IS_ERR(clk_hw))
		return ERR_CAST(clk_hw);

	return clk_hw->clk;
}

static int rzg2l_cpg_sd_clk_mux_set_parent(struct clk_hw *hw, u8 index)
{
	struct clk_hw_data *clk_hw_data = to_clk_hw_data(hw);
	struct sd_mux_hw_data *sd_mux_hw_data = to_sd_mux_hw_data(clk_hw_data);
	struct rzg2l_cpg_priv *priv = clk_hw_data->priv;
	u32 off = GET_REG_OFFSET(clk_hw_data->conf);
	u32 shift = GET_SHIFT(clk_hw_data->conf);
	unsigned long flags;
	u32 val;
	int ret;

	val = clk_mux_index_to_val(sd_mux_hw_data->mtable, CLK_MUX_ROUND_CLOSEST, index);

	spin_lock_irqsave(&priv->rmw_lock, flags);

	writel((CPG_WEN_BIT | val) << shift, priv->base + off);

	/* Wait for the update done. */
	ret = rzg2l_cpg_wait_clk_update_done(priv->base, clk_hw_data->sconf);

	spin_unlock_irqrestore(&priv->rmw_lock, flags);

	if (ret)
		dev_err(priv->dev, "Failed to switch parent\n");

	return ret;
}

static u8 rzg2l_cpg_sd_clk_mux_get_parent(struct clk_hw *hw)
{
	struct clk_hw_data *clk_hw_data = to_clk_hw_data(hw);
	struct sd_mux_hw_data *sd_mux_hw_data = to_sd_mux_hw_data(clk_hw_data);
	struct rzg2l_cpg_priv *priv = clk_hw_data->priv;
	u32 val;

	val = readl(priv->base + GET_REG_OFFSET(clk_hw_data->conf));
	val >>= GET_SHIFT(clk_hw_data->conf);
	val &= GENMASK(GET_WIDTH(clk_hw_data->conf) - 1, 0);

	return clk_mux_val_to_index(hw, sd_mux_hw_data->mtable, CLK_MUX_ROUND_CLOSEST, val);
}

static const struct clk_ops rzg2l_cpg_sd_clk_mux_ops = {
	.determine_rate = __clk_mux_determine_rate_closest,
	.set_parent	= rzg2l_cpg_sd_clk_mux_set_parent,
	.get_parent	= rzg2l_cpg_sd_clk_mux_get_parent,
};

static struct clk * __init
rzg2l_cpg_sd_mux_clk_register(const struct cpg_core_clk *core,
			      struct rzg2l_cpg_priv *priv)
{
	struct sd_mux_hw_data *sd_mux_hw_data;
	struct clk_init_data init;
	struct clk_hw *clk_hw;
	int ret;

	sd_mux_hw_data = devm_kzalloc(priv->dev, sizeof(*sd_mux_hw_data), GFP_KERNEL);
	if (!sd_mux_hw_data)
		return ERR_PTR(-ENOMEM);

	sd_mux_hw_data->hw_data.priv = priv;
	sd_mux_hw_data->hw_data.conf = core->conf;
	sd_mux_hw_data->hw_data.sconf = core->sconf;
	sd_mux_hw_data->mtable = core->mtable;

	init.name = core->name;
	init.ops = &rzg2l_cpg_sd_clk_mux_ops;
	init.flags = core->flag;
	init.num_parents = core->num_parents;
	init.parent_names = core->parent_names;

	clk_hw = &sd_mux_hw_data->hw_data.hw;
	clk_hw->init = &init;

	ret = devm_clk_hw_register(priv->dev, clk_hw);
	if (ret)
		return ERR_PTR(ret);

	ret = rzg2l_register_notifier(clk_hw, core, priv);
	if (ret) {
		dev_err(priv->dev, "Failed to register notifier for %s\n",
			core->name);
		return ERR_PTR(ret);
	}

	return clk_hw->clk;
}

static unsigned long
rzg2l_cpg_get_foutpostdiv_rate(struct rzg2l_pll5_param *params,
			       unsigned long rate)
{
	unsigned long foutpostdiv_rate, foutvco_rate;

	params->pl5_intin = rate / MEGA;
	params->pl5_fracin = div_u64(((u64)rate % MEGA) << 24, MEGA);
	params->pl5_refdiv = 2;
	params->pl5_postdiv1 = 1;
	params->pl5_postdiv2 = 1;
	params->pl5_spread = 0x16;

	foutvco_rate = div_u64(mul_u32_u32(EXTAL_FREQ_IN_MEGA_HZ * MEGA,
					   (params->pl5_intin << 24) + params->pl5_fracin),
			       params->pl5_refdiv) >> 24;
	foutpostdiv_rate = DIV_ROUND_CLOSEST_ULL(foutvco_rate,
						 params->pl5_postdiv1 * params->pl5_postdiv2);

	return foutpostdiv_rate;
}

struct dsi_div_hw_data {
	struct clk_hw hw;
	u32 conf;
	unsigned long rate;
	struct rzg2l_cpg_priv *priv;
};

#define to_dsi_div_hw_data(_hw)	container_of(_hw, struct dsi_div_hw_data, hw)

static unsigned long rzg2l_cpg_dsi_div_recalc_rate(struct clk_hw *hw,
						   unsigned long parent_rate)
{
	struct dsi_div_hw_data *dsi_div = to_dsi_div_hw_data(hw);
	unsigned long rate = dsi_div->rate;

	if (!rate)
		rate = parent_rate;

	return rate;
}

static unsigned long rzg2l_cpg_get_vclk_parent_rate(struct clk_hw *hw,
						    unsigned long rate)
{
	struct dsi_div_hw_data *dsi_div = to_dsi_div_hw_data(hw);
	struct rzg2l_cpg_priv *priv = dsi_div->priv;
	struct rzg2l_pll5_param params;
	unsigned long parent_rate;

	parent_rate = rzg2l_cpg_get_foutpostdiv_rate(&params, rate);

	if (priv->mux_dsi_div_params.clksrc)
		parent_rate /= 2;

	return parent_rate;
}

static int rzg2l_cpg_dsi_div_determine_rate(struct clk_hw *hw,
					    struct clk_rate_request *req)
{
	if (req->rate > MAX_VCLK_FREQ)
		req->rate = MAX_VCLK_FREQ;

	req->best_parent_rate = rzg2l_cpg_get_vclk_parent_rate(hw, req->rate);

	return 0;
}

static int rzg2l_cpg_dsi_div_set_rate(struct clk_hw *hw,
				      unsigned long rate,
				      unsigned long parent_rate)
{
	struct dsi_div_hw_data *dsi_div = to_dsi_div_hw_data(hw);
	struct rzg2l_cpg_priv *priv = dsi_div->priv;

	/*
	 * MUX -->DIV_DSI_{A,B} -->M3 -->VCLK
	 *
	 * Based on the dot clock, the DSI divider clock sets the divider value,
	 * calculates the pll parameters for generating FOUTPOSTDIV and the clk
	 * source for the MUX and propagates that info to the parents.
	 */

	if (!rate || rate > MAX_VCLK_FREQ)
		return -EINVAL;

	dsi_div->rate = rate;
	writel(CPG_PL5_SDIV_DIV_DSI_A_WEN | CPG_PL5_SDIV_DIV_DSI_B_WEN |
	       (priv->mux_dsi_div_params.dsi_div_a << 0) |
	       (priv->mux_dsi_div_params.dsi_div_b << 8),
	       priv->base + CPG_PL5_SDIV);

	return 0;
}

static const struct clk_ops rzg2l_cpg_dsi_div_ops = {
	.recalc_rate = rzg2l_cpg_dsi_div_recalc_rate,
	.determine_rate = rzg2l_cpg_dsi_div_determine_rate,
	.set_rate = rzg2l_cpg_dsi_div_set_rate,
};

static struct clk * __init
rzg2l_cpg_dsi_div_clk_register(const struct cpg_core_clk *core,
			       struct rzg2l_cpg_priv *priv)
{
	struct dsi_div_hw_data *clk_hw_data;
	const struct clk *parent;
	const char *parent_name;
	struct clk_init_data init;
	struct clk_hw *clk_hw;
	int ret;

	parent = priv->clks[core->parent];
	if (IS_ERR(parent))
		return ERR_CAST(parent);

	clk_hw_data = devm_kzalloc(priv->dev, sizeof(*clk_hw_data), GFP_KERNEL);
	if (!clk_hw_data)
		return ERR_PTR(-ENOMEM);

	clk_hw_data->priv = priv;

	parent_name = __clk_get_name(parent);
	init.name = core->name;
	init.ops = &rzg2l_cpg_dsi_div_ops;
	init.flags = CLK_SET_RATE_PARENT;
	init.parent_names = &parent_name;
	init.num_parents = 1;

	clk_hw = &clk_hw_data->hw;
	clk_hw->init = &init;

	ret = devm_clk_hw_register(priv->dev, clk_hw);
	if (ret)
		return ERR_PTR(ret);

	return clk_hw->clk;
}

struct pll5_mux_hw_data {
	struct clk_hw hw;
	u32 conf;
	unsigned long rate;
	struct rzg2l_cpg_priv *priv;
};

#define to_pll5_mux_hw_data(_hw)	container_of(_hw, struct pll5_mux_hw_data, hw)

static int rzg2l_cpg_pll5_4_clk_mux_determine_rate(struct clk_hw *hw,
						   struct clk_rate_request *req)
{
	struct clk_hw *parent;
	struct pll5_mux_hw_data *hwdata = to_pll5_mux_hw_data(hw);
	struct rzg2l_cpg_priv *priv = hwdata->priv;

	parent = clk_hw_get_parent_by_index(hw, priv->mux_dsi_div_params.clksrc);
	req->best_parent_hw = parent;
	req->best_parent_rate = req->rate;

	return 0;
}

static int rzg2l_cpg_pll5_4_clk_mux_set_parent(struct clk_hw *hw, u8 index)
{
	struct pll5_mux_hw_data *hwdata = to_pll5_mux_hw_data(hw);
	struct rzg2l_cpg_priv *priv = hwdata->priv;

	/*
	 * FOUTPOSTDIV--->|
	 *  |             | -->MUX -->DIV_DSIA_B -->M3 -->VCLK
	 *  |--FOUT1PH0-->|
	 *
	 * Based on the dot clock, the DSI divider clock calculates the parent
	 * rate and clk source for the MUX. It propagates that info to
	 * pll5_4_clk_mux which sets the clock source for DSI divider clock.
	 */

	writel(CPG_OTHERFUNC1_REG_RES0_ON_WEN | index,
	       priv->base + CPG_OTHERFUNC1_REG);

	return 0;
}

static u8 rzg2l_cpg_pll5_4_clk_mux_get_parent(struct clk_hw *hw)
{
	struct pll5_mux_hw_data *hwdata = to_pll5_mux_hw_data(hw);
	struct rzg2l_cpg_priv *priv = hwdata->priv;

	return readl(priv->base + GET_REG_OFFSET(hwdata->conf));
}

static const struct clk_ops rzg2l_cpg_pll5_4_clk_mux_ops = {
	.determine_rate = rzg2l_cpg_pll5_4_clk_mux_determine_rate,
	.set_parent	= rzg2l_cpg_pll5_4_clk_mux_set_parent,
	.get_parent	= rzg2l_cpg_pll5_4_clk_mux_get_parent,
};

static struct clk * __init
rzg2l_cpg_pll5_4_mux_clk_register(const struct cpg_core_clk *core,
				  struct rzg2l_cpg_priv *priv)
{
	struct pll5_mux_hw_data *clk_hw_data;
	struct clk_init_data init;
	struct clk_hw *clk_hw;
	int ret;

	clk_hw_data = devm_kzalloc(priv->dev, sizeof(*clk_hw_data), GFP_KERNEL);
	if (!clk_hw_data)
		return ERR_PTR(-ENOMEM);

	clk_hw_data->priv = priv;
	clk_hw_data->conf = core->conf;

	init.name = core->name;
	init.ops = &rzg2l_cpg_pll5_4_clk_mux_ops;
	init.flags = CLK_SET_RATE_PARENT;
	init.num_parents = core->num_parents;
	init.parent_names = core->parent_names;

	clk_hw = &clk_hw_data->hw;
	clk_hw->init = &init;

	ret = devm_clk_hw_register(priv->dev, clk_hw);
	if (ret)
		return ERR_PTR(ret);

	return clk_hw->clk;
}

struct sipll5 {
	struct clk_hw hw;
	u32 conf;
	unsigned long foutpostdiv_rate;
	struct rzg2l_cpg_priv *priv;
};

#define to_sipll5(_hw)	container_of(_hw, struct sipll5, hw)

static unsigned long rzg2l_cpg_get_vclk_rate(struct clk_hw *hw,
					     unsigned long rate)
{
	struct sipll5 *sipll5 = to_sipll5(hw);
	struct rzg2l_cpg_priv *priv = sipll5->priv;
	unsigned long vclk;

	vclk = rate / ((1 << priv->mux_dsi_div_params.dsi_div_a) *
		       (priv->mux_dsi_div_params.dsi_div_b + 1));

	if (priv->mux_dsi_div_params.clksrc)
		vclk /= 2;

	return vclk;
}

static unsigned long rzg2l_cpg_sipll5_recalc_rate(struct clk_hw *hw,
						  unsigned long parent_rate)
{
	struct sipll5 *sipll5 = to_sipll5(hw);
	unsigned long pll5_rate = sipll5->foutpostdiv_rate;

	if (!pll5_rate)
		pll5_rate = parent_rate;

	return pll5_rate;
}

static long rzg2l_cpg_sipll5_round_rate(struct clk_hw *hw,
					unsigned long rate,
					unsigned long *parent_rate)
{
	return rate;
}

static int rzg2l_cpg_sipll5_set_rate(struct clk_hw *hw,
				     unsigned long rate,
				     unsigned long parent_rate)
{
	struct sipll5 *sipll5 = to_sipll5(hw);
	struct rzg2l_cpg_priv *priv = sipll5->priv;
	struct rzg2l_pll5_param params;
	unsigned long vclk_rate;
	int ret;
	u32 val;

	/*
	 *  OSC --> PLL5 --> FOUTPOSTDIV-->|
	 *                   |             | -->MUX -->DIV_DSIA_B -->M3 -->VCLK
	 *                   |--FOUT1PH0-->|
	 *
	 * Based on the dot clock, the DSI divider clock calculates the parent
	 * rate and the pll5 parameters for generating FOUTPOSTDIV. It propagates
	 * that info to sipll5 which sets parameters for generating FOUTPOSTDIV.
	 *
	 * OSC --> PLL5 --> FOUTPOSTDIV
	 */

	if (!rate)
		return -EINVAL;

	vclk_rate = rzg2l_cpg_get_vclk_rate(hw, rate);
	sipll5->foutpostdiv_rate =
		rzg2l_cpg_get_foutpostdiv_rate(&params, vclk_rate);

	/* Put PLL5 into standby mode */
	writel(CPG_SIPLL5_STBY_RESETB_WEN, priv->base + CPG_SIPLL5_STBY);
	ret = readl_poll_timeout(priv->base + CPG_SIPLL5_MON, val,
				 !(val & CPG_SIPLL5_MON_PLL5_LOCK), 100, 250000);
	if (ret) {
		dev_err(priv->dev, "failed to release pll5 lock");
		return ret;
	}

	/* Output clock setting 1 */
	writel((params.pl5_postdiv1 << 0) | (params.pl5_postdiv2 << 4) |
	       (params.pl5_refdiv << 8), priv->base + CPG_SIPLL5_CLK1);

	/* Output clock setting, SSCG modulation value setting 3 */
	writel((params.pl5_fracin << 8), priv->base + CPG_SIPLL5_CLK3);

	/* Output clock setting 4 */
	writel(CPG_SIPLL5_CLK4_RESV_LSB | (params.pl5_intin << 16),
	       priv->base + CPG_SIPLL5_CLK4);

	/* Output clock setting 5 */
	writel(params.pl5_spread, priv->base + CPG_SIPLL5_CLK5);

	/* PLL normal mode setting */
	writel(CPG_SIPLL5_STBY_DOWNSPREAD_WEN | CPG_SIPLL5_STBY_SSCG_EN_WEN |
	       CPG_SIPLL5_STBY_RESETB_WEN | CPG_SIPLL5_STBY_RESETB,
	       priv->base + CPG_SIPLL5_STBY);

	/* PLL normal mode transition, output clock stability check */
	ret = readl_poll_timeout(priv->base + CPG_SIPLL5_MON, val,
				 (val & CPG_SIPLL5_MON_PLL5_LOCK), 100, 250000);
	if (ret) {
		dev_err(priv->dev, "failed to lock pll5");
		return ret;
	}

	return 0;
}

static const struct clk_ops rzg2l_cpg_sipll5_ops = {
	.recalc_rate = rzg2l_cpg_sipll5_recalc_rate,
	.round_rate = rzg2l_cpg_sipll5_round_rate,
	.set_rate = rzg2l_cpg_sipll5_set_rate,
};

static struct clk * __init
rzg2l_cpg_sipll5_register(const struct cpg_core_clk *core,
			  struct rzg2l_cpg_priv *priv)
{
	const struct clk *parent;
	struct clk_init_data init;
	const char *parent_name;
	struct sipll5 *sipll5;
	struct clk_hw *clk_hw;
	int ret;

	parent = priv->clks[core->parent];
	if (IS_ERR(parent))
		return ERR_CAST(parent);

	sipll5 = devm_kzalloc(priv->dev, sizeof(*sipll5), GFP_KERNEL);
	if (!sipll5)
		return ERR_PTR(-ENOMEM);

	init.name = core->name;
	parent_name = __clk_get_name(parent);
	init.ops = &rzg2l_cpg_sipll5_ops;
	init.flags = 0;
	init.parent_names = &parent_name;
	init.num_parents = 1;

	sipll5->hw.init = &init;
	sipll5->conf = core->conf;
	sipll5->priv = priv;

	writel(CPG_SIPLL5_STBY_SSCG_EN_WEN | CPG_SIPLL5_STBY_RESETB_WEN |
	       CPG_SIPLL5_STBY_RESETB, priv->base + CPG_SIPLL5_STBY);

	clk_hw = &sipll5->hw;
	clk_hw->init = &init;

	ret = devm_clk_hw_register(priv->dev, clk_hw);
	if (ret)
		return ERR_PTR(ret);

	priv->mux_dsi_div_params.clksrc = 1; /* Use clk src 1 for DSI */
	priv->mux_dsi_div_params.dsi_div_a = 1; /* Divided by 2 */
	priv->mux_dsi_div_params.dsi_div_b = 2; /* Divided by 3 */

	return clk_hw->clk;
}

struct pll_clk {
	struct clk_hw hw;
	unsigned long default_rate;
	unsigned int conf;
	unsigned int type;
	void __iomem *base;
	struct rzg2l_cpg_priv *priv;
};

#define to_pll(_hw)	container_of(_hw, struct pll_clk, hw)

static unsigned long rzg2l_cpg_pll_clk_recalc_rate(struct clk_hw *hw,
						   unsigned long parent_rate)
{
	struct pll_clk *pll_clk = to_pll(hw);
	struct rzg2l_cpg_priv *priv = pll_clk->priv;
	unsigned int val1, val2;
	u64 rate;

	if (pll_clk->type != CLK_TYPE_SAM_PLL)
		return parent_rate;

	val1 = readl(priv->base + GET_REG_SAMPLL_CLK1(pll_clk->conf));
	val2 = readl(priv->base + GET_REG_SAMPLL_CLK2(pll_clk->conf));

	rate = mul_u64_u32_shr(parent_rate, (MDIV(val1) << 16) + KDIV(val1),
			       16 + SDIV(val2));

	return DIV_ROUND_CLOSEST_ULL(rate, PDIV(val1));
}

static const struct clk_ops rzg2l_cpg_pll_ops = {
	.recalc_rate = rzg2l_cpg_pll_clk_recalc_rate,
};

static unsigned long rzg3s_cpg_pll_clk_recalc_rate(struct clk_hw *hw,
						   unsigned long parent_rate)
{
	struct pll_clk *pll_clk = to_pll(hw);
	struct rzg2l_cpg_priv *priv = pll_clk->priv;
	u32 nir, nfr, mr, pr, val, setting;
	u64 rate;

	if (pll_clk->type != CLK_TYPE_G3S_PLL)
		return parent_rate;

	setting = GET_REG_SAMPLL_SETTING(pll_clk->conf);
	if (setting) {
		val = readl(priv->base + setting);
		if (val & RZG3S_SEL_PLL)
			return pll_clk->default_rate;
	}

	val = readl(priv->base + GET_REG_SAMPLL_CLK1(pll_clk->conf));

	pr = 1 << FIELD_GET(RZG3S_DIV_P, val);
	/* Hardware interprets values higher than 8 as p = 16. */
	if (pr > 8)
		pr = 16;

	mr  = FIELD_GET(RZG3S_DIV_M, val) + 1;
	nir = FIELD_GET(RZG3S_DIV_NI, val) + 1;
	nfr = FIELD_GET(RZG3S_DIV_NF, val);

	rate = mul_u64_u32_shr(parent_rate, 4096 * nir + nfr, 12);

	return DIV_ROUND_CLOSEST_ULL(rate, (mr * pr));
}

static const struct clk_ops rzg3s_cpg_pll_ops = {
	.recalc_rate = rzg3s_cpg_pll_clk_recalc_rate,
};

static struct clk * __init
rzg2l_cpg_pll_clk_register(const struct cpg_core_clk *core,
			   struct rzg2l_cpg_priv *priv,
			   const struct clk_ops *ops)
{
	struct device *dev = priv->dev;
	const struct clk *parent;
	struct clk_init_data init;
	const char *parent_name;
	struct pll_clk *pll_clk;
	int ret;

	parent = priv->clks[core->parent];
	if (IS_ERR(parent))
		return ERR_CAST(parent);

	pll_clk = devm_kzalloc(dev, sizeof(*pll_clk), GFP_KERNEL);
	if (!pll_clk)
		return ERR_PTR(-ENOMEM);

	parent_name = __clk_get_name(parent);
	init.name = core->name;
	init.ops = ops;
	init.flags = 0;
	init.parent_names = &parent_name;
	init.num_parents = 1;

	pll_clk->hw.init = &init;
	pll_clk->conf = core->conf;
	pll_clk->base = priv->base;
	pll_clk->priv = priv;
	pll_clk->type = core->type;
	pll_clk->default_rate = core->default_rate;

	ret = devm_clk_hw_register(dev, &pll_clk->hw);
	if (ret)
		return ERR_PTR(ret);

	return pll_clk->hw.clk;
}

static struct clk
*rzg2l_cpg_clk_src_twocell_get(struct of_phandle_args *clkspec,
			       void *data)
{
	unsigned int clkidx = clkspec->args[1];
	struct rzg2l_cpg_priv *priv = data;
	struct device *dev = priv->dev;
	const char *type;
	struct clk *clk;

	switch (clkspec->args[0]) {
	case CPG_CORE:
		type = "core";
		if (clkidx > priv->last_dt_core_clk) {
			dev_err(dev, "Invalid %s clock index %u\n", type, clkidx);
			return ERR_PTR(-EINVAL);
		}
		clk = priv->clks[clkidx];
		break;

	case CPG_MOD:
		type = "module";
		if (clkidx >= priv->num_mod_clks) {
			dev_err(dev, "Invalid %s clock index %u\n", type,
				clkidx);
			return ERR_PTR(-EINVAL);
		}
		clk = priv->clks[priv->num_core_clks + clkidx];
		break;

	default:
		dev_err(dev, "Invalid CPG clock type %u\n", clkspec->args[0]);
		return ERR_PTR(-EINVAL);
	}

	if (IS_ERR(clk))
		dev_err(dev, "Cannot get %s clock %u: %ld", type, clkidx,
			PTR_ERR(clk));
	else
		dev_dbg(dev, "clock (%u, %u) is %pC at %lu Hz\n",
			clkspec->args[0], clkspec->args[1], clk,
			clk_get_rate(clk));
	return clk;
}

static void __init
rzg2l_cpg_register_core_clk(const struct cpg_core_clk *core,
			    const struct rzg2l_cpg_info *info,
			    struct rzg2l_cpg_priv *priv)
{
	struct clk *clk = ERR_PTR(-EOPNOTSUPP), *parent;
	struct device *dev = priv->dev;
	unsigned int id = core->id, div = core->div;
	const char *parent_name;
	struct clk_hw *clk_hw;

	WARN_DEBUG(id >= priv->num_core_clks);
	WARN_DEBUG(PTR_ERR(priv->clks[id]) != -ENOENT);

	switch (core->type) {
	case CLK_TYPE_IN:
		clk = of_clk_get_by_name(priv->dev->of_node, core->name);
		break;
	case CLK_TYPE_FF:
		WARN_DEBUG(core->parent >= priv->num_core_clks);
		parent = priv->clks[core->parent];
		if (IS_ERR(parent)) {
			clk = parent;
			goto fail;
		}

		parent_name = __clk_get_name(parent);
		clk_hw = devm_clk_hw_register_fixed_factor(dev, core->name, parent_name,
							   CLK_SET_RATE_PARENT,
							   core->mult, div);
		if (IS_ERR(clk_hw))
			clk = ERR_CAST(clk_hw);
		else
			clk = clk_hw->clk;
		break;
	case CLK_TYPE_SAM_PLL:
		clk = rzg2l_cpg_pll_clk_register(core, priv, &rzg2l_cpg_pll_ops);
		break;
	case CLK_TYPE_G3S_PLL:
		clk = rzg2l_cpg_pll_clk_register(core, priv, &rzg3s_cpg_pll_ops);
		break;
	case CLK_TYPE_SIPLL5:
		clk = rzg2l_cpg_sipll5_register(core, priv);
		break;
	case CLK_TYPE_DIV:
		clk = rzg2l_cpg_div_clk_register(core, priv);
		break;
	case CLK_TYPE_G3S_DIV:
		clk = rzg3s_cpg_div_clk_register(core, priv);
		break;
	case CLK_TYPE_MUX:
		clk = rzg2l_cpg_mux_clk_register(core, priv);
		break;
	case CLK_TYPE_SD_MUX:
		clk = rzg2l_cpg_sd_mux_clk_register(core, priv);
		break;
	case CLK_TYPE_PLL5_4_MUX:
		clk = rzg2l_cpg_pll5_4_mux_clk_register(core, priv);
		break;
	case CLK_TYPE_DSI_DIV:
		clk = rzg2l_cpg_dsi_div_clk_register(core, priv);
		break;
	default:
		goto fail;
	}

	if (IS_ERR_OR_NULL(clk))
		goto fail;

	dev_dbg(dev, "Core clock %pC at %lu Hz\n", clk, clk_get_rate(clk));
	priv->clks[id] = clk;
	return;

fail:
	dev_err(dev, "Failed to register %s clock %s: %ld\n", "core",
		core->name, PTR_ERR(clk));
}

/**
 * struct mstop - MSTOP specific data structure
 * @usecnt: Usage counter for MSTOP settings (when zero the settings
 *          are applied to register)
 * @conf: MSTOP configuration (register offset, setup bits)
 */
struct mstop {
	atomic_t usecnt;
	u32 conf;
};

/**
 * struct mod_clock - Module clock
 *
 * @hw: handle between common and hardware-specific interfaces
 * @priv: CPG/MSTP private data
 * @sibling: pointer to the other coupled clock
 * @mstop: MSTOP configuration
 * @shared_mstop_clks: clocks sharing the MSTOP with this clock
 * @off: register offset
 * @bit: ON/MON bit
 * @num_shared_mstop_clks: number of the clocks sharing MSTOP with this clock
 * @enabled: soft state of the clock, if it is coupled with another clock
 */
struct mod_clock {
	struct clk_hw hw;
	struct rzg2l_cpg_priv *priv;
	struct mod_clock *sibling;
	struct mstop *mstop;
	struct mod_clock **shared_mstop_clks;
	u16 off;
	u8 bit;
	u8 num_shared_mstop_clks;
	bool enabled;
};

#define to_mod_clock(_hw) container_of(_hw, struct mod_clock, hw)

#define for_each_mod_clock(mod_clock, hw, priv) \
	for (unsigned int i = 0; (priv) && i < (priv)->num_mod_clks; i++) \
		if ((priv)->clks[(priv)->num_core_clks + i] == ERR_PTR(-ENOENT)) \
			continue; \
		else if (((hw) = __clk_get_hw((priv)->clks[(priv)->num_core_clks + i])) && \
			 ((mod_clock) = to_mod_clock(hw)))

/* Need to be called with a lock held to avoid concurrent access to mstop->usecnt. */
static void rzg2l_mod_clock_module_set_state(struct mod_clock *clock,
					     bool standby)
{
	struct rzg2l_cpg_priv *priv = clock->priv;
	struct mstop *mstop = clock->mstop;
	bool update = false;
	u32 value;

	if (!mstop)
		return;

	value = MSTOP_MASK(mstop->conf) << 16;

	if (standby) {
		unsigned int criticals = 0;

		for (unsigned int i = 0; i < clock->num_shared_mstop_clks; i++) {
			struct mod_clock *clk = clock->shared_mstop_clks[i];

			if (clk_hw_get_flags(&clk->hw) & CLK_IS_CRITICAL)
				criticals++;
		}

		if (!clock->num_shared_mstop_clks &&
		    clk_hw_get_flags(&clock->hw) & CLK_IS_CRITICAL)
			criticals++;

		/*
		 * If this is a shared MSTOP and it is shared with critical clocks,
		 * and the system boots up with this clock enabled but no driver
		 * uses it the CCF will disable it (as it is unused). As we don't
		 * increment reference counter for it at registration (to avoid
		 * messing with clocks enabled at probe but later used by drivers)
		 * do not set the MSTOP here too if it is shared with critical
		 * clocks and ref counted only by those critical clocks.
		 */
		if (criticals && criticals == atomic_read(&mstop->usecnt))
			return;

		value |= MSTOP_MASK(mstop->conf);

		/* Allow updates on probe when usecnt = 0. */
		if (!atomic_read(&mstop->usecnt))
			update = true;
		else
			update = atomic_dec_and_test(&mstop->usecnt);
	} else {
		if (!atomic_read(&mstop->usecnt))
			update = true;
		atomic_inc(&mstop->usecnt);
	}

	if (update)
		writel(value, priv->base + MSTOP_OFF(mstop->conf));
}

static int rzg2l_mod_clock_mstop_show(struct seq_file *s, void *what)
{
	struct rzg2l_cpg_priv *priv = s->private;
	struct mod_clock *clk;
	struct clk_hw *hw;

	seq_printf(s, "%-20s %-5s %-10s\n", "", "", "MSTOP");
	seq_printf(s, "%-20s %-5s %-10s\n", "", "clk", "-------------------------");
	seq_printf(s, "%-20s %-5s %-5s %-5s %-6s %-6s\n",
		   "clk_name", "cnt", "cnt", "off", "val", "shared");
	seq_printf(s, "%-20s %-5s %-5s %-5s %-6s %-6s\n",
		   "--------", "-----", "-----", "-----", "------", "------");

	for_each_mod_clock(clk, hw, priv) {
		u32 val;

		if (!clk->mstop)
			continue;

		val = readl(priv->base + MSTOP_OFF(clk->mstop->conf)) &
		      MSTOP_MASK(clk->mstop->conf);

		seq_printf(s, "%-20s %-5d %-5d 0x%-3lx 0x%-4x", clk_hw_get_name(hw),
			   __clk_get_enable_count(hw->clk), atomic_read(&clk->mstop->usecnt),
			   MSTOP_OFF(clk->mstop->conf), val);

		for (unsigned int i = 0; i < clk->num_shared_mstop_clks; i++)
			seq_printf(s, " %pC", clk->shared_mstop_clks[i]->hw.clk);

		seq_puts(s, "\n");
	}

	return 0;
}
DEFINE_SHOW_ATTRIBUTE(rzg2l_mod_clock_mstop);

static int rzg2l_mod_clock_endisable(struct clk_hw *hw, bool enable)
{
	struct mod_clock *clock = to_mod_clock(hw);
	struct rzg2l_cpg_priv *priv = clock->priv;
	unsigned int reg = clock->off;
	struct device *dev = priv->dev;
	u32 bitmask = BIT(clock->bit);
	u32 value;
	int error;

	if (!clock->off) {
		dev_dbg(dev, "%pC does not support ON/OFF\n",  hw->clk);
		return 0;
	}

	dev_dbg(dev, "CLK_ON 0x%x/%pC %s\n", CLK_ON_R(reg), hw->clk,
		str_on_off(enable));

	value = bitmask << 16;
	if (enable)
		value |= bitmask;

	scoped_guard(spinlock_irqsave, &priv->rmw_lock) {
		if (enable) {
			writel(value, priv->base + CLK_ON_R(reg));
			rzg2l_mod_clock_module_set_state(clock, false);
		} else {
			rzg2l_mod_clock_module_set_state(clock, true);
			writel(value, priv->base + CLK_ON_R(reg));
		}
	}

	if (!enable)
		return 0;

	if (!priv->info->has_clk_mon_regs)
		return 0;

	error = readl_poll_timeout_atomic(priv->base + CLK_MON_R(reg), value,
					  value & bitmask, 0, 10);
	if (error)
		dev_err(dev, "Failed to enable CLK_ON 0x%x/%pC\n",
			CLK_ON_R(reg), hw->clk);

	return error;
}

static int rzg2l_mod_clock_enable(struct clk_hw *hw)
{
	struct mod_clock *clock = to_mod_clock(hw);

	if (clock->sibling) {
		struct rzg2l_cpg_priv *priv = clock->priv;
		unsigned long flags;
		bool enabled;

		spin_lock_irqsave(&priv->rmw_lock, flags);
		enabled = clock->sibling->enabled;
		clock->enabled = true;
		spin_unlock_irqrestore(&priv->rmw_lock, flags);
		if (enabled)
			return 0;
	}

	return rzg2l_mod_clock_endisable(hw, true);
}

static void rzg2l_mod_clock_disable(struct clk_hw *hw)
{
	struct mod_clock *clock = to_mod_clock(hw);

	if (clock->sibling) {
		struct rzg2l_cpg_priv *priv = clock->priv;
		unsigned long flags;
		bool enabled;

		spin_lock_irqsave(&priv->rmw_lock, flags);
		enabled = clock->sibling->enabled;
		clock->enabled = false;
		spin_unlock_irqrestore(&priv->rmw_lock, flags);
		if (enabled)
			return;
	}

	rzg2l_mod_clock_endisable(hw, false);
}

static int rzg2l_mod_clock_is_enabled(struct clk_hw *hw)
{
	struct mod_clock *clock = to_mod_clock(hw);
	struct rzg2l_cpg_priv *priv = clock->priv;
	u32 bitmask = BIT(clock->bit);
	u32 value;

	if (!clock->off) {
		dev_dbg(priv->dev, "%pC does not support ON/OFF\n",  hw->clk);
		return 1;
	}

	if (clock->sibling)
		return clock->enabled;

	if (priv->info->has_clk_mon_regs)
		value = readl(priv->base + CLK_MON_R(clock->off));
	else
		value = readl(priv->base + clock->off);

	return value & bitmask;
}

static const struct clk_ops rzg2l_mod_clock_ops = {
	.enable = rzg2l_mod_clock_enable,
	.disable = rzg2l_mod_clock_disable,
	.is_enabled = rzg2l_mod_clock_is_enabled,
};

static struct mod_clock
*rzg2l_mod_clock_get_sibling(struct mod_clock *clock,
			     struct rzg2l_cpg_priv *priv)
{
	struct mod_clock *clk;
	struct clk_hw *hw;

	for_each_mod_clock(clk, hw, priv) {
		if (clock->off == clk->off && clock->bit == clk->bit)
			return clk;
	}

	return NULL;
}

static struct mstop *rzg2l_mod_clock_get_mstop(struct rzg2l_cpg_priv *priv, u32 conf)
{
	struct mod_clock *clk;
	struct clk_hw *hw;

	for_each_mod_clock(clk, hw, priv) {
		if (!clk->mstop)
			continue;

		if (clk->mstop->conf == conf)
			return clk->mstop;
	}

	return NULL;
}

static void rzg2l_mod_clock_init_mstop(struct rzg2l_cpg_priv *priv)
{
	struct mod_clock *clk;
	struct clk_hw *hw;

	for_each_mod_clock(clk, hw, priv) {
		if (!clk->mstop)
			continue;

		/*
		 * Out of reset all modules are enabled. Set module state
		 * in case associated clocks are disabled at probe. Otherwise
		 * module is in invalid HW state.
		 */
		scoped_guard(spinlock_irqsave, &priv->rmw_lock) {
			if (!rzg2l_mod_clock_is_enabled(&clk->hw))
				rzg2l_mod_clock_module_set_state(clk, true);
		}
	}
}

static int rzg2l_mod_clock_update_shared_mstop_clks(struct rzg2l_cpg_priv *priv,
						    struct mod_clock *clock)
{
	struct mod_clock *clk;
	struct clk_hw *hw;

	if (!clock->mstop)
		return 0;

	for_each_mod_clock(clk, hw, priv) {
		int num_shared_mstop_clks, incr = 1;
		struct mod_clock **new_clks;

		if (clk->mstop != clock->mstop)
			continue;

		num_shared_mstop_clks = clk->num_shared_mstop_clks;
		if (!num_shared_mstop_clks)
			incr++;

		new_clks = devm_krealloc(priv->dev, clk->shared_mstop_clks,
					 (num_shared_mstop_clks + incr) * sizeof(*new_clks),
					 GFP_KERNEL);
		if (!new_clks)
			return -ENOMEM;

		if (!num_shared_mstop_clks)
			new_clks[num_shared_mstop_clks++] = clk;
		new_clks[num_shared_mstop_clks++] = clock;

		for (unsigned int i = 0; i < num_shared_mstop_clks; i++) {
			new_clks[i]->shared_mstop_clks = new_clks;
			new_clks[i]->num_shared_mstop_clks = num_shared_mstop_clks;
		}
		break;
	}

	return 0;
}

static void __init
rzg2l_cpg_register_mod_clk(const struct rzg2l_mod_clk *mod,
			   const struct rzg2l_cpg_info *info,
			   struct rzg2l_cpg_priv *priv)
{
	struct mod_clock *clock = NULL;
	struct device *dev = priv->dev;
	unsigned int id = mod->id;
	struct clk_init_data init;
	struct clk *parent, *clk;
	const char *parent_name;
	unsigned int i;
	int ret;

	WARN_DEBUG(id < priv->num_core_clks);
	WARN_DEBUG(id >= priv->num_core_clks + priv->num_mod_clks);
	WARN_DEBUG(mod->parent >= priv->num_core_clks + priv->num_mod_clks);
	WARN_DEBUG(PTR_ERR(priv->clks[id]) != -ENOENT);

	parent = priv->clks[mod->parent];
	if (IS_ERR(parent)) {
		clk = parent;
		goto fail;
	}

	clock = devm_kzalloc(dev, sizeof(*clock), GFP_KERNEL);
	if (!clock) {
		clk = ERR_PTR(-ENOMEM);
		goto fail;
	}

	init.name = mod->name;
	init.ops = &rzg2l_mod_clock_ops;
	init.flags = CLK_SET_RATE_PARENT;
	for (i = 0; i < info->num_crit_mod_clks; i++)
		if (id == info->crit_mod_clks[i]) {
			dev_dbg(dev, "CPG %s setting CLK_IS_CRITICAL\n",
				mod->name);
			init.flags |= CLK_IS_CRITICAL;
			break;
		}

	parent_name = __clk_get_name(parent);
	init.parent_names = &parent_name;
	init.num_parents = 1;

	clock->off = mod->off;
	clock->bit = mod->bit;
	clock->priv = priv;
	clock->hw.init = &init;

	if (mod->mstop_conf) {
		struct mstop *mstop = rzg2l_mod_clock_get_mstop(priv, mod->mstop_conf);

		if (!mstop) {
			mstop = devm_kzalloc(dev, sizeof(*mstop), GFP_KERNEL);
			if (!mstop) {
				clk = ERR_PTR(-ENOMEM);
				goto fail;
			}
			mstop->conf = mod->mstop_conf;
			atomic_set(&mstop->usecnt, 0);
		}
		clock->mstop = mstop;
	}

	ret = devm_clk_hw_register(dev, &clock->hw);
	if (ret) {
		clk = ERR_PTR(ret);
		goto fail;
	}

	if (mod->is_coupled) {
		struct mod_clock *sibling;

		clock->enabled = rzg2l_mod_clock_is_enabled(&clock->hw);
		sibling = rzg2l_mod_clock_get_sibling(clock, priv);
		if (sibling) {
			clock->sibling = sibling;
			sibling->sibling = clock;
		}
	}

<<<<<<< HEAD
=======
	/* Keep this before priv->clks[id] is updated. */
	ret = rzg2l_mod_clock_update_shared_mstop_clks(priv, clock);
	if (ret) {
		clk = ERR_PTR(ret);
		goto fail;
	}

>>>>>>> 3476aa7d
	clk = clock->hw.clk;
	dev_dbg(dev, "Module clock %pC at %lu Hz\n", clk, clk_get_rate(clk));
	priv->clks[id] = clk;

	return;

fail:
	dev_err(dev, "Failed to register %s clock %s: %ld\n", "module",
		mod->name, PTR_ERR(clk));
}

#define rcdev_to_priv(x)	container_of(x, struct rzg2l_cpg_priv, rcdev)

static int rzg2l_cpg_assert(struct reset_controller_dev *rcdev,
			    unsigned long id)
{
	struct rzg2l_cpg_priv *priv = rcdev_to_priv(rcdev);
	const struct rzg2l_cpg_info *info = priv->info;
	unsigned int reg = info->resets[id].off;
	u32 mask = BIT(info->resets[id].bit);
	s8 monbit = info->resets[id].monbit;
	u32 value = mask << 16;

	dev_dbg(rcdev->dev, "assert id:%ld offset:0x%x\n", id, CLK_RST_R(reg));

	writel(value, priv->base + CLK_RST_R(reg));

	if (info->has_clk_mon_regs) {
		reg = CLK_MRST_R(reg);
	} else if (monbit >= 0) {
		reg = CPG_RST_MON;
		mask = BIT(monbit);
	} else {
		/* Wait for at least one cycle of the RCLK clock (@ ca. 32 kHz) */
		udelay(35);
		return 0;
	}

	return readl_poll_timeout_atomic(priv->base + reg, value,
					 value & mask, 10, 200);
}

static int rzg2l_cpg_deassert(struct reset_controller_dev *rcdev,
			      unsigned long id)
{
	struct rzg2l_cpg_priv *priv = rcdev_to_priv(rcdev);
	const struct rzg2l_cpg_info *info = priv->info;
	unsigned int reg = info->resets[id].off;
	u32 mask = BIT(info->resets[id].bit);
	s8 monbit = info->resets[id].monbit;
	u32 value = (mask << 16) | mask;

	dev_dbg(rcdev->dev, "deassert id:%ld offset:0x%x\n", id,
		CLK_RST_R(reg));

	writel(value, priv->base + CLK_RST_R(reg));

	if (info->has_clk_mon_regs) {
		reg = CLK_MRST_R(reg);
	} else if (monbit >= 0) {
		reg = CPG_RST_MON;
		mask = BIT(monbit);
	} else {
		/* Wait for at least one cycle of the RCLK clock (@ ca. 32 kHz) */
		udelay(35);
		return 0;
	}

	return readl_poll_timeout_atomic(priv->base + reg, value,
					 !(value & mask), 10, 200);
}

static int rzg2l_cpg_reset(struct reset_controller_dev *rcdev,
			   unsigned long id)
{
	int ret;

	ret = rzg2l_cpg_assert(rcdev, id);
	if (ret)
		return ret;

	return rzg2l_cpg_deassert(rcdev, id);
}

static int rzg2l_cpg_status(struct reset_controller_dev *rcdev,
			    unsigned long id)
{
	struct rzg2l_cpg_priv *priv = rcdev_to_priv(rcdev);
	const struct rzg2l_cpg_info *info = priv->info;
	s8 monbit = info->resets[id].monbit;
	unsigned int reg;
	u32 bitmask;

	if (info->has_clk_mon_regs) {
		reg = CLK_MRST_R(info->resets[id].off);
		bitmask = BIT(info->resets[id].bit);
	} else if (monbit >= 0) {
		reg = CPG_RST_MON;
		bitmask = BIT(monbit);
	} else {
		return -ENOTSUPP;
	}

	return !!(readl(priv->base + reg) & bitmask);
}

static const struct reset_control_ops rzg2l_cpg_reset_ops = {
	.reset = rzg2l_cpg_reset,
	.assert = rzg2l_cpg_assert,
	.deassert = rzg2l_cpg_deassert,
	.status = rzg2l_cpg_status,
};

static int rzg2l_cpg_reset_xlate(struct reset_controller_dev *rcdev,
				 const struct of_phandle_args *reset_spec)
{
	struct rzg2l_cpg_priv *priv = rcdev_to_priv(rcdev);
	const struct rzg2l_cpg_info *info = priv->info;
	unsigned int id = reset_spec->args[0];

	if (id >= rcdev->nr_resets || !info->resets[id].off) {
		dev_err(rcdev->dev, "Invalid reset index %u\n", id);
		return -EINVAL;
	}

	return id;
}

static int rzg2l_cpg_reset_controller_register(struct rzg2l_cpg_priv *priv)
{
	priv->rcdev.ops = &rzg2l_cpg_reset_ops;
	priv->rcdev.of_node = priv->dev->of_node;
	priv->rcdev.dev = priv->dev;
	priv->rcdev.of_reset_n_cells = 1;
	priv->rcdev.of_xlate = rzg2l_cpg_reset_xlate;
	priv->rcdev.nr_resets = priv->num_resets;

	return devm_reset_controller_register(priv->dev, &priv->rcdev);
}

static bool rzg2l_cpg_is_pm_clk(struct rzg2l_cpg_priv *priv,
				const struct of_phandle_args *clkspec)
{
	if (clkspec->np != priv->genpd.dev.of_node || clkspec->args_count != 2)
		return false;

	switch (clkspec->args[0]) {
	case CPG_MOD: {
		const struct rzg2l_cpg_info *info = priv->info;
		unsigned int id = clkspec->args[1];

		if (id >= priv->num_mod_clks)
			return false;

		id += info->num_total_core_clks;

		for (unsigned int i = 0; i < info->num_no_pm_mod_clks; i++) {
			if (info->no_pm_mod_clks[i] == id)
				return false;
		}

		return true;
	}

	case CPG_CORE:
	default:
		return false;
	}
}

static int rzg2l_cpg_attach_dev(struct generic_pm_domain *domain, struct device *dev)
{
	struct rzg2l_cpg_priv *priv = container_of(domain, struct rzg2l_cpg_priv, genpd);
	struct device_node *np = dev->of_node;
	struct of_phandle_args clkspec;
	bool once = true;
	struct clk *clk;
	unsigned int i;
	int error;

	for (i = 0; !of_parse_phandle_with_args(np, "clocks", "#clock-cells", i, &clkspec); i++) {
		if (!rzg2l_cpg_is_pm_clk(priv, &clkspec)) {
			of_node_put(clkspec.np);
			continue;
		}

		if (once) {
			once = false;
			error = pm_clk_create(dev);
			if (error) {
				of_node_put(clkspec.np);
				goto err;
			}
		}
		clk = of_clk_get_from_provider(&clkspec);
		of_node_put(clkspec.np);
		if (IS_ERR(clk)) {
			error = PTR_ERR(clk);
			goto fail_destroy;
		}

		error = pm_clk_add_clk(dev, clk);
		if (error) {
			dev_err(dev, "pm_clk_add_clk failed %d\n", error);
			goto fail_put;
		}
	}

	return 0;

fail_put:
	clk_put(clk);

fail_destroy:
	pm_clk_destroy(dev);
err:
	return error;
}

static void rzg2l_cpg_detach_dev(struct generic_pm_domain *unused, struct device *dev)
{
	if (!pm_clk_no_clocks(dev))
		pm_clk_destroy(dev);
}

static void rzg2l_cpg_genpd_remove(void *data)
{
	pm_genpd_remove(data);
}

static int __init rzg2l_cpg_add_clk_domain(struct rzg2l_cpg_priv *priv)
{
	struct device *dev = priv->dev;
	struct device_node *np = dev->of_node;
	struct generic_pm_domain *genpd = &priv->genpd;
	int ret;

	genpd->name = np->name;
	genpd->flags = GENPD_FLAG_PM_CLK | GENPD_FLAG_ALWAYS_ON |
		       GENPD_FLAG_ACTIVE_WAKEUP;
	genpd->attach_dev = rzg2l_cpg_attach_dev;
	genpd->detach_dev = rzg2l_cpg_detach_dev;
	ret = pm_genpd_init(genpd, &pm_domain_always_on_gov, false);
	if (ret)
		return ret;

	ret = devm_add_action_or_reset(dev, rzg2l_cpg_genpd_remove, genpd);
	if (ret)
		return ret;

	return of_genpd_add_provider_simple(np, genpd);
}

static int __init rzg2l_cpg_probe(struct platform_device *pdev)
{
	struct device *dev = &pdev->dev;
	struct device_node *np = dev->of_node;
	const struct rzg2l_cpg_info *info;
	struct rzg2l_cpg_priv *priv;
	unsigned int nclks, i;
	struct clk **clks;
	int error;

	info = of_device_get_match_data(dev);

	priv = devm_kzalloc(dev, sizeof(*priv), GFP_KERNEL);
	if (!priv)
		return -ENOMEM;

	priv->dev = dev;
	priv->info = info;
	spin_lock_init(&priv->rmw_lock);

	priv->base = devm_platform_ioremap_resource(pdev, 0);
	if (IS_ERR(priv->base))
		return PTR_ERR(priv->base);

	nclks = info->num_total_core_clks + info->num_hw_mod_clks;
	clks = devm_kmalloc_array(dev, nclks, sizeof(*clks), GFP_KERNEL);
	if (!clks)
		return -ENOMEM;

	dev_set_drvdata(dev, priv);
	priv->clks = clks;
	priv->num_core_clks = info->num_total_core_clks;
	priv->num_mod_clks = info->num_hw_mod_clks;
	priv->num_resets = info->num_resets;
	priv->last_dt_core_clk = info->last_dt_core_clk;

	for (i = 0; i < nclks; i++)
		clks[i] = ERR_PTR(-ENOENT);

	for (i = 0; i < info->num_core_clks; i++)
		rzg2l_cpg_register_core_clk(&info->core_clks[i], info, priv);

	for (i = 0; i < info->num_mod_clks; i++)
		rzg2l_cpg_register_mod_clk(&info->mod_clks[i], info, priv);

	/*
	 * Initialize MSTOP after all the clocks were registered to avoid
	 * invalid reference counting when multiple clocks (critical,
	 * non-critical) share the same MSTOP.
	 */
	rzg2l_mod_clock_init_mstop(priv);

	error = of_clk_add_provider(np, rzg2l_cpg_clk_src_twocell_get, priv);
	if (error)
		return error;

	error = devm_add_action_or_reset(dev, rzg2l_cpg_del_clk_provider, np);
	if (error)
		return error;

	error = rzg2l_cpg_add_clk_domain(priv);
	if (error)
		return error;

	error = rzg2l_cpg_reset_controller_register(priv);
	if (error)
		return error;

	debugfs_create_file("mstop", 0444, NULL, priv, &rzg2l_mod_clock_mstop_fops);
	return 0;
}

static int rzg2l_cpg_resume(struct device *dev)
{
	struct rzg2l_cpg_priv *priv = dev_get_drvdata(dev);

	rzg2l_mod_clock_init_mstop(priv);

	return 0;
}

static const struct dev_pm_ops rzg2l_cpg_pm_ops = {
	NOIRQ_SYSTEM_SLEEP_PM_OPS(NULL, rzg2l_cpg_resume)
};

static const struct of_device_id rzg2l_cpg_match[] = {
#ifdef CONFIG_CLK_R9A07G043
	{
		.compatible = "renesas,r9a07g043-cpg",
		.data = &r9a07g043_cpg_info,
	},
#endif
#ifdef CONFIG_CLK_R9A07G044
	{
		.compatible = "renesas,r9a07g044-cpg",
		.data = &r9a07g044_cpg_info,
	},
#endif
#ifdef CONFIG_CLK_R9A07G054
	{
		.compatible = "renesas,r9a07g054-cpg",
		.data = &r9a07g054_cpg_info,
	},
#endif
#ifdef CONFIG_CLK_R9A08G045
	{
		.compatible = "renesas,r9a08g045-cpg",
		.data = &r9a08g045_cpg_info,
	},
#endif
#ifdef CONFIG_CLK_R9A09G011
	{
		.compatible = "renesas,r9a09g011-cpg",
		.data = &r9a09g011_cpg_info,
	},
#endif
	{ /* sentinel */ }
};

static struct platform_driver rzg2l_cpg_driver = {
	.driver		= {
		.name	= "rzg2l-cpg",
		.of_match_table = rzg2l_cpg_match,
		.pm	= pm_sleep_ptr(&rzg2l_cpg_pm_ops),
	},
};

static int __init rzg2l_cpg_init(void)
{
	return platform_driver_probe(&rzg2l_cpg_driver, rzg2l_cpg_probe);
}

subsys_initcall(rzg2l_cpg_init);

MODULE_DESCRIPTION("Renesas RZ/G2L CPG Driver");<|MERGE_RESOLUTION|>--- conflicted
+++ resolved
@@ -1619,8 +1619,6 @@
 		}
 	}
 
-<<<<<<< HEAD
-=======
 	/* Keep this before priv->clks[id] is updated. */
 	ret = rzg2l_mod_clock_update_shared_mstop_clks(priv, clock);
 	if (ret) {
@@ -1628,7 +1626,6 @@
 		goto fail;
 	}
 
->>>>>>> 3476aa7d
 	clk = clock->hw.clk;
 	dev_dbg(dev, "Module clock %pC at %lu Hz\n", clk, clk_get_rate(clk));
 	priv->clks[id] = clk;
