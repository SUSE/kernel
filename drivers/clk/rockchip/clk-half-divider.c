// SPDX-License-Identifier: GPL-2.0
/*
 * Copyright (c) 2018 Fuzhou Rockchip Electronics Co., Ltd
 */

#include <linux/clk-provider.h>
#include <linux/io.h>
#include <linux/slab.h>
#include "clk.h"

#define div_mask(width)	((1 << (width)) - 1)

static bool _is_best_half_div(unsigned long rate, unsigned long now,
			      unsigned long best, unsigned long flags)
{
	if (flags & CLK_DIVIDER_ROUND_CLOSEST)
		return abs(rate - now) < abs(rate - best);

	return now <= rate && now > best;
}

static unsigned long clk_half_divider_recalc_rate(struct clk_hw *hw,
						  unsigned long parent_rate)
{
	struct clk_divider *divider = to_clk_divider(hw);
	unsigned int val;

	val = readl(divider->reg) >> divider->shift;
	val &= div_mask(divider->width);
	val = val * 2 + 3;

	return DIV_ROUND_UP_ULL(((u64)parent_rate * 2), val);
}

static int clk_half_divider_bestdiv(struct clk_hw *hw, unsigned long rate,
				    unsigned long *best_parent_rate, u8 width,
				    unsigned long flags)
{
	unsigned int i, bestdiv = 0;
	unsigned long parent_rate, best = 0, now, maxdiv;
	unsigned long parent_rate_saved = *best_parent_rate;

	if (!rate)
		rate = 1;

	maxdiv = div_mask(width);

	if (!(clk_hw_get_flags(hw) & CLK_SET_RATE_PARENT)) {
		parent_rate = *best_parent_rate;
		bestdiv = DIV_ROUND_UP_ULL(((u64)parent_rate * 2), rate);
		if (bestdiv < 3)
			bestdiv = 0;
		else
			bestdiv = (bestdiv - 3) / 2;
		bestdiv = bestdiv > maxdiv ? maxdiv : bestdiv;
		return bestdiv;
	}

	/*
	 * The maximum divider we can use without overflowing
	 * unsigned long in rate * i below
	 */
	maxdiv = min(ULONG_MAX / rate, maxdiv);

	for (i = 0; i <= maxdiv; i++) {
		if (((u64)rate * (i * 2 + 3)) == ((u64)parent_rate_saved * 2)) {
			/*
			 * It's the most ideal case if the requested rate can be
			 * divided from parent clock without needing to change
			 * parent rate, so return the divider immediately.
			 */
			*best_parent_rate = parent_rate_saved;
			return i;
		}
		parent_rate = clk_hw_round_rate(clk_hw_get_parent(hw),
						((u64)rate * (i * 2 + 3)) / 2);
		now = DIV_ROUND_UP_ULL(((u64)parent_rate * 2),
				       (i * 2 + 3));

		if (_is_best_half_div(rate, now, best, flags)) {
			bestdiv = i;
			best = now;
			*best_parent_rate = parent_rate;
		}
	}

	if (!bestdiv) {
		bestdiv = div_mask(width);
		*best_parent_rate = clk_hw_round_rate(clk_hw_get_parent(hw), 1);
	}

	return bestdiv;
}

static long clk_half_divider_round_rate(struct clk_hw *hw, unsigned long rate,
					unsigned long *prate)
{
	struct clk_divider *divider = to_clk_divider(hw);
	int div;

	div = clk_half_divider_bestdiv(hw, rate, prate,
				       divider->width,
				       divider->flags);

	return DIV_ROUND_UP_ULL(((u64)*prate * 2), div * 2 + 3);
}

static int clk_half_divider_set_rate(struct clk_hw *hw, unsigned long rate,
				     unsigned long parent_rate)
{
	struct clk_divider *divider = to_clk_divider(hw);
	unsigned int value;
	unsigned long flags = 0;
	u32 val;

	value = DIV_ROUND_UP_ULL(((u64)parent_rate * 2), rate);
	value = (value - 3) / 2;
	value =  min_t(unsigned int, value, div_mask(divider->width));

	if (divider->lock)
		spin_lock_irqsave(divider->lock, flags);
	else
		__acquire(divider->lock);

	if (divider->flags & CLK_DIVIDER_HIWORD_MASK) {
		val = div_mask(divider->width) << (divider->shift + 16);
	} else {
		val = readl(divider->reg);
		val &= ~(div_mask(divider->width) << divider->shift);
	}
	val |= value << divider->shift;
	writel(val, divider->reg);

	if (divider->lock)
		spin_unlock_irqrestore(divider->lock, flags);
	else
		__release(divider->lock);

	return 0;
}

static const struct clk_ops clk_half_divider_ops = {
	.recalc_rate = clk_half_divider_recalc_rate,
	.round_rate = clk_half_divider_round_rate,
	.set_rate = clk_half_divider_set_rate,
};

/**
 * Register a clock branch.
 * Most clock branches have a form like
 *
 * src1 --|--\
 *        |M |--[GATE]-[DIV]-
 * src2 --|--/
 *
 * sometimes without one of those components.
 */
struct clk *rockchip_clk_register_halfdiv(const char *name,
					  const char *const *parent_names,
					  u8 num_parents, void __iomem *base,
					  int muxdiv_offset, u8 mux_shift,
					  u8 mux_width, u8 mux_flags,
					  u8 div_shift, u8 div_width,
					  u8 div_flags, int gate_offset,
					  u8 gate_shift, u8 gate_flags,
					  unsigned long flags,
					  spinlock_t *lock)
{
<<<<<<< HEAD
	struct clk *clk = ERR_PTR(-ENOMEM);
=======
	struct clk_hw *hw = ERR_PTR(-ENOMEM);
>>>>>>> 9507dc11
	struct clk_mux *mux = NULL;
	struct clk_gate *gate = NULL;
	struct clk_divider *div = NULL;
	const struct clk_ops *mux_ops = NULL, *div_ops = NULL,
			     *gate_ops = NULL;

	if (num_parents > 1) {
		mux = kzalloc(sizeof(*mux), GFP_KERNEL);
		if (!mux)
			return ERR_PTR(-ENOMEM);

		mux->reg = base + muxdiv_offset;
		mux->shift = mux_shift;
		mux->mask = BIT(mux_width) - 1;
		mux->flags = mux_flags;
		mux->lock = lock;
		mux_ops = (mux_flags & CLK_MUX_READ_ONLY) ? &clk_mux_ro_ops
							: &clk_mux_ops;
	}

	if (gate_offset >= 0) {
		gate = kzalloc(sizeof(*gate), GFP_KERNEL);
		if (!gate)
			goto err_gate;

		gate->flags = gate_flags;
		gate->reg = base + gate_offset;
		gate->bit_idx = gate_shift;
		gate->lock = lock;
		gate_ops = &clk_gate_ops;
	}

	if (div_width > 0) {
		div = kzalloc(sizeof(*div), GFP_KERNEL);
		if (!div)
			goto err_div;

		div->flags = div_flags;
		div->reg = base + muxdiv_offset;
		div->shift = div_shift;
		div->width = div_width;
		div->lock = lock;
		div_ops = &clk_half_divider_ops;
	}

	hw = clk_hw_register_composite(NULL, name, parent_names, num_parents,
				       mux ? &mux->hw : NULL, mux_ops,
				       div ? &div->hw : NULL, div_ops,
				       gate ? &gate->hw : NULL, gate_ops,
				       flags);
	if (IS_ERR(hw))
		goto err_div;

	return hw->clk;
err_div:
	kfree(gate);
err_gate:
	kfree(mux);
	return ERR_CAST(hw);
}<|MERGE_RESOLUTION|>--- conflicted
+++ resolved
@@ -166,11 +166,7 @@
 					  unsigned long flags,
 					  spinlock_t *lock)
 {
-<<<<<<< HEAD
-	struct clk *clk = ERR_PTR(-ENOMEM);
-=======
 	struct clk_hw *hw = ERR_PTR(-ENOMEM);
->>>>>>> 9507dc11
 	struct clk_mux *mux = NULL;
 	struct clk_gate *gate = NULL;
 	struct clk_divider *div = NULL;
