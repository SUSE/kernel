// SPDX-License-Identifier: GPL-2.0
/*
 * Copyright (C) 2023 Jisheng Zhang <jszhang@kernel.org>
 * Copyright (C) 2023 Vivo Communication Technology Co. Ltd.
 *  Authors: Yangtao Li <frank.li@vivo.com>
 */

#include <dt-bindings/clock/thead,th1520-clk-ap.h>
#include <linux/bitfield.h>
#include <linux/clk-provider.h>
#include <linux/device.h>
#include <linux/module.h>
#include <linux/platform_device.h>
#include <linux/regmap.h>

#define TH1520_PLL_POSTDIV2	GENMASK(26, 24)
#define TH1520_PLL_POSTDIV1	GENMASK(22, 20)
#define TH1520_PLL_FBDIV	GENMASK(19, 8)
#define TH1520_PLL_REFDIV	GENMASK(5, 0)
#define TH1520_PLL_BYPASS	BIT(30)
#define TH1520_PLL_VCO_RST	BIT(29)
#define TH1520_PLL_DSMPD	BIT(24)
#define TH1520_PLL_FRAC		GENMASK(23, 0)
#define TH1520_PLL_FRAC_BITS    24

struct ccu_internal {
	u8	shift;
	u8	width;
};

struct ccu_div_internal {
	u8	shift;
	u8	width;
	u32	flags;
};

struct ccu_common {
	int		clkid;
	struct regmap	*map;
	u16		cfg0;
	u16		cfg1;
	struct clk_hw	hw;
};

struct ccu_mux {
	int			clkid;
	u32			reg;
	struct clk_mux		mux;
};

struct ccu_gate {
	int			clkid;
	u32			reg;
	struct clk_gate		gate;
};

struct ccu_div {
	u32			enable;
	u32			div_en;
	struct ccu_div_internal	div;
	struct ccu_internal	mux;
	struct ccu_common	common;
};

struct ccu_pll {
	struct ccu_common	common;
};

#define TH_CCU_ARG(_shift, _width)					\
	{								\
		.shift	= _shift,					\
		.width	= _width,					\
	}

#define TH_CCU_DIV_FLAGS(_shift, _width, _flags)			\
	{								\
		.shift	= _shift,					\
		.width	= _width,					\
		.flags	= _flags,					\
	}

#define TH_CCU_MUX(_name, _parents, _shift, _width)			\
	{								\
		.mask		= GENMASK(_width - 1, 0),		\
		.shift		= _shift,				\
		.hw.init	= CLK_HW_INIT_PARENTS_DATA(		\
					_name,				\
					_parents,			\
					&clk_mux_ops,			\
					0),				\
	}

#define CCU_GATE(_clkid, _struct, _name, _parent, _reg, _bit, _flags)	\
	struct ccu_gate _struct = {					\
		.clkid	= _clkid,					\
		.reg	= _reg,						\
		.gate	= {						\
			.bit_idx	= _bit,				\
			.hw.init	= CLK_HW_INIT_PARENTS_DATA(	\
						_name,			\
						_parent,		\
						&clk_gate_ops,		\
						_flags),		\
		}							\
	}

static inline struct ccu_common *hw_to_ccu_common(struct clk_hw *hw)
{
	return container_of(hw, struct ccu_common, hw);
}

static inline struct ccu_pll *hw_to_ccu_pll(struct clk_hw *hw)
{
	struct ccu_common *common = hw_to_ccu_common(hw);

	return container_of(common, struct ccu_pll, common);
}

static inline struct ccu_div *hw_to_ccu_div(struct clk_hw *hw)
{
	struct ccu_common *common = hw_to_ccu_common(hw);

	return container_of(common, struct ccu_div, common);
}

static u8 ccu_get_parent_helper(struct ccu_common *common,
				struct ccu_internal *mux)
{
	unsigned int val;
	u8 parent;

	regmap_read(common->map, common->cfg0, &val);
	parent = val >> mux->shift;
	parent &= GENMASK(mux->width - 1, 0);

	return parent;
}

static int ccu_set_parent_helper(struct ccu_common *common,
				 struct ccu_internal *mux,
				 u8 index)
{
	return regmap_update_bits(common->map, common->cfg0,
			GENMASK(mux->width - 1, 0) << mux->shift,
			index << mux->shift);
}

static void ccu_disable_helper(struct ccu_common *common, u32 gate)
{
	if (!gate)
		return;
	regmap_update_bits(common->map, common->cfg0,
			   gate, ~gate);
}

static int ccu_enable_helper(struct ccu_common *common, u32 gate)
{
	unsigned int val;
	int ret;

	if (!gate)
		return 0;

	ret = regmap_update_bits(common->map, common->cfg0, gate, gate);
	regmap_read(common->map, common->cfg0, &val);
	return ret;
}

static int ccu_is_enabled_helper(struct ccu_common *common, u32 gate)
{
	unsigned int val;

	if (!gate)
		return true;

	regmap_read(common->map, common->cfg0, &val);
	return val & gate;
}

static unsigned long ccu_div_recalc_rate(struct clk_hw *hw,
					 unsigned long parent_rate)
{
	struct ccu_div *cd = hw_to_ccu_div(hw);
	unsigned long rate;
	unsigned int val;

	regmap_read(cd->common.map, cd->common.cfg0, &val);
	val = val >> cd->div.shift;
	val &= GENMASK(cd->div.width - 1, 0);
	rate = divider_recalc_rate(hw, parent_rate, val, NULL,
				   cd->div.flags, cd->div.width);

	return rate;
}

static int ccu_div_determine_rate(struct clk_hw *hw,
				  struct clk_rate_request *req)
{
	struct ccu_div *cd = hw_to_ccu_div(hw);
	unsigned int val;

	if (cd->div_en)
		return divider_determine_rate(hw, req, NULL,
					      cd->div.width, cd->div.flags);

	regmap_read(cd->common.map, cd->common.cfg0, &val);
	val = val >> cd->div.shift;
	val &= GENMASK(cd->div.width - 1, 0);
	return divider_ro_determine_rate(hw, req, NULL, cd->div.width,
					 cd->div.flags, val);
}

static int ccu_div_set_rate(struct clk_hw *hw, unsigned long rate,
			    unsigned long parent_rate)
{
	struct ccu_div *cd = hw_to_ccu_div(hw);
	int val = divider_get_val(rate, parent_rate, NULL,
				  cd->div.width, cd->div.flags);
	unsigned int curr_val, reg_val;

	if (val < 0)
		return val;

	regmap_read(cd->common.map, cd->common.cfg0, &reg_val);
	curr_val = reg_val >> cd->div.shift;
	curr_val &= GENMASK(cd->div.width - 1, 0);

	if (!cd->div_en && curr_val != val)
		return -EINVAL;

	reg_val &= ~cd->div_en;
	regmap_write(cd->common.map, cd->common.cfg0, reg_val);
	udelay(1);

	reg_val &= ~GENMASK(cd->div.width + cd->div.shift - 1, cd->div.shift);
	reg_val |= val << cd->div.shift;
	regmap_write(cd->common.map, cd->common.cfg0, reg_val);

	reg_val |= cd->div_en;
	regmap_write(cd->common.map, cd->common.cfg0, reg_val);

	return 0;
}

static u8 ccu_div_get_parent(struct clk_hw *hw)
{
	struct ccu_div *cd = hw_to_ccu_div(hw);

	return ccu_get_parent_helper(&cd->common, &cd->mux);
}

static int ccu_div_set_parent(struct clk_hw *hw, u8 index)
{
	struct ccu_div *cd = hw_to_ccu_div(hw);

	return ccu_set_parent_helper(&cd->common, &cd->mux, index);
}

static void ccu_div_disable(struct clk_hw *hw)
{
	struct ccu_div *cd = hw_to_ccu_div(hw);

	ccu_disable_helper(&cd->common, cd->enable);
}

static int ccu_div_enable(struct clk_hw *hw)
{
	struct ccu_div *cd = hw_to_ccu_div(hw);

	return ccu_enable_helper(&cd->common, cd->enable);
}

static int ccu_div_is_enabled(struct clk_hw *hw)
{
	struct ccu_div *cd = hw_to_ccu_div(hw);

	return ccu_is_enabled_helper(&cd->common, cd->enable);
}

static const struct clk_ops ccu_div_ops = {
	.disable	= ccu_div_disable,
	.enable		= ccu_div_enable,
	.is_enabled	= ccu_div_is_enabled,
	.get_parent	= ccu_div_get_parent,
	.set_parent	= ccu_div_set_parent,
	.recalc_rate	= ccu_div_recalc_rate,
	.set_rate	= ccu_div_set_rate,
	.determine_rate = ccu_div_determine_rate,
};

static void ccu_pll_disable(struct clk_hw *hw)
{
	struct ccu_pll *pll = hw_to_ccu_pll(hw);

	regmap_set_bits(pll->common.map, pll->common.cfg1,
			TH1520_PLL_VCO_RST);
}

static int ccu_pll_enable(struct clk_hw *hw)
{
	struct ccu_pll *pll = hw_to_ccu_pll(hw);

	return regmap_clear_bits(pll->common.map, pll->common.cfg1,
				 TH1520_PLL_VCO_RST);
}

static int ccu_pll_is_enabled(struct clk_hw *hw)
{
	struct ccu_pll *pll = hw_to_ccu_pll(hw);

	return !regmap_test_bits(pll->common.map, pll->common.cfg1,
				 TH1520_PLL_VCO_RST);
}

static unsigned long th1520_pll_vco_recalc_rate(struct clk_hw *hw,
						unsigned long parent_rate)
{
	struct ccu_pll *pll = hw_to_ccu_pll(hw);
	unsigned long div, mul, frac;
	unsigned int cfg0, cfg1;
	u64 rate = parent_rate;

	regmap_read(pll->common.map, pll->common.cfg0, &cfg0);
	regmap_read(pll->common.map, pll->common.cfg1, &cfg1);

	mul = FIELD_GET(TH1520_PLL_FBDIV, cfg0);
	div = FIELD_GET(TH1520_PLL_REFDIV, cfg0);
	if (!(cfg1 & TH1520_PLL_DSMPD)) {
		mul <<= TH1520_PLL_FRAC_BITS;
		frac = FIELD_GET(TH1520_PLL_FRAC, cfg1);
		mul += frac;
		div <<= TH1520_PLL_FRAC_BITS;
	}
	rate = parent_rate * mul;
	rate = rate / div;
	return rate;
}

static unsigned long th1520_pll_postdiv_recalc_rate(struct clk_hw *hw,
						    unsigned long parent_rate)
{
	struct ccu_pll *pll = hw_to_ccu_pll(hw);
	unsigned long div, rate = parent_rate;
	unsigned int cfg0, cfg1;

	regmap_read(pll->common.map, pll->common.cfg0, &cfg0);
	regmap_read(pll->common.map, pll->common.cfg1, &cfg1);

	if (cfg1 & TH1520_PLL_BYPASS)
		return rate;

	div = FIELD_GET(TH1520_PLL_POSTDIV1, cfg0) *
	      FIELD_GET(TH1520_PLL_POSTDIV2, cfg0);

	rate = rate / div;

	return rate;
}

static unsigned long ccu_pll_recalc_rate(struct clk_hw *hw,
					 unsigned long parent_rate)
{
	unsigned long rate = parent_rate;

	rate = th1520_pll_vco_recalc_rate(hw, rate);
	rate = th1520_pll_postdiv_recalc_rate(hw, rate);

	return rate;
}

static const struct clk_ops clk_pll_ops = {
	.disable	= ccu_pll_disable,
	.enable		= ccu_pll_enable,
	.is_enabled	= ccu_pll_is_enabled,
	.recalc_rate	= ccu_pll_recalc_rate,
};

static const struct clk_parent_data osc_24m_clk[] = {
	{ .index = 0 }
};

static struct ccu_pll cpu_pll0_clk = {
	.common		= {
		.clkid		= CLK_CPU_PLL0,
		.cfg0		= 0x000,
		.cfg1		= 0x004,
		.hw.init	= CLK_HW_INIT_PARENTS_DATA("cpu-pll0",
					      osc_24m_clk,
					      &clk_pll_ops,
					      CLK_IS_CRITICAL),
	},
};

static struct ccu_pll cpu_pll1_clk = {
	.common		= {
		.clkid		= CLK_CPU_PLL1,
		.cfg0		= 0x010,
		.cfg1		= 0x014,
		.hw.init	= CLK_HW_INIT_PARENTS_DATA("cpu-pll1",
					      osc_24m_clk,
					      &clk_pll_ops,
					      CLK_IS_CRITICAL),
	},
};

static struct ccu_pll gmac_pll_clk = {
	.common		= {
		.clkid		= CLK_GMAC_PLL,
		.cfg0		= 0x020,
		.cfg1		= 0x024,
		.hw.init	= CLK_HW_INIT_PARENTS_DATA("gmac-pll",
					      osc_24m_clk,
					      &clk_pll_ops,
					      CLK_IS_CRITICAL),
	},
};

static const struct clk_hw *gmac_pll_clk_parent[] = {
	&gmac_pll_clk.common.hw
};

static const struct clk_parent_data gmac_pll_clk_pd[] = {
	{ .hw = &gmac_pll_clk.common.hw }
};

static struct ccu_pll video_pll_clk = {
	.common		= {
		.clkid		= CLK_VIDEO_PLL,
		.cfg0		= 0x030,
		.cfg1		= 0x034,
		.hw.init	= CLK_HW_INIT_PARENTS_DATA("video-pll",
					      osc_24m_clk,
					      &clk_pll_ops,
					      CLK_IS_CRITICAL),
	},
};

static const struct clk_hw *video_pll_clk_parent[] = {
	&video_pll_clk.common.hw
};

static const struct clk_parent_data video_pll_clk_pd[] = {
	{ .hw = &video_pll_clk.common.hw }
};

static struct ccu_pll dpu0_pll_clk = {
	.common		= {
		.clkid		= CLK_DPU0_PLL,
		.cfg0		= 0x040,
		.cfg1		= 0x044,
		.hw.init	= CLK_HW_INIT_PARENTS_DATA("dpu0-pll",
					      osc_24m_clk,
					      &clk_pll_ops,
					      0),
	},
};

static const struct clk_hw *dpu0_pll_clk_parent[] = {
	&dpu0_pll_clk.common.hw
};

static struct ccu_pll dpu1_pll_clk = {
	.common		= {
		.clkid		= CLK_DPU1_PLL,
		.cfg0		= 0x050,
		.cfg1		= 0x054,
		.hw.init	= CLK_HW_INIT_PARENTS_DATA("dpu1-pll",
					      osc_24m_clk,
					      &clk_pll_ops,
					      0),
	},
};

static const struct clk_hw *dpu1_pll_clk_parent[] = {
	&dpu1_pll_clk.common.hw
};

static struct ccu_pll tee_pll_clk = {
	.common		= {
		.clkid		= CLK_TEE_PLL,
		.cfg0		= 0x060,
		.cfg1		= 0x064,
		.hw.init	= CLK_HW_INIT_PARENTS_DATA("tee-pll",
					      osc_24m_clk,
					      &clk_pll_ops,
					      CLK_IS_CRITICAL),
	},
};

static const struct clk_parent_data c910_i0_parents[] = {
	{ .hw = &cpu_pll0_clk.common.hw },
	{ .index = 0 }
};

static struct ccu_mux c910_i0_clk = {
	.clkid	= CLK_C910_I0,
	.reg	= 0x100,
	.mux	= TH_CCU_MUX("c910-i0", c910_i0_parents, 1, 1),
};

static const struct clk_parent_data c910_parents[] = {
	{ .hw = &c910_i0_clk.mux.hw },
	{ .hw = &cpu_pll1_clk.common.hw }
};

static struct ccu_mux c910_clk = {
	.clkid	= CLK_C910,
	.reg	= 0x100,
	.mux	= TH_CCU_MUX("c910", c910_parents, 0, 1),
};

static const struct clk_parent_data ahb2_cpusys_parents[] = {
	{ .hw = &gmac_pll_clk.common.hw },
	{ .index = 0 }
};

static struct ccu_div ahb2_cpusys_hclk = {
	.div		= TH_CCU_DIV_FLAGS(0, 3, CLK_DIVIDER_ONE_BASED),
	.mux		= TH_CCU_ARG(5, 1),
	.common		= {
		.clkid          = CLK_AHB2_CPUSYS_HCLK,
		.cfg0		= 0x120,
		.hw.init	= CLK_HW_INIT_PARENTS_DATA("ahb2-cpusys-hclk",
						      ahb2_cpusys_parents,
						      &ccu_div_ops,
						      0),
	},
};

static const struct clk_parent_data ahb2_cpusys_hclk_pd[] = {
	{ .hw = &ahb2_cpusys_hclk.common.hw }
};

static const struct clk_hw *ahb2_cpusys_hclk_parent[] = {
	&ahb2_cpusys_hclk.common.hw,
};

static struct ccu_div apb3_cpusys_pclk = {
	.div		= TH_CCU_ARG(0, 3),
	.common		= {
		.clkid          = CLK_APB3_CPUSYS_PCLK,
		.cfg0		= 0x130,
		.hw.init	= CLK_HW_INIT_PARENTS_HW("apb3-cpusys-pclk",
							   ahb2_cpusys_hclk_parent,
							   &ccu_div_ops,
							   0),
	},
};

static const struct clk_parent_data apb3_cpusys_pclk_pd[] = {
	{ .hw = &apb3_cpusys_pclk.common.hw }
};

static struct ccu_div axi4_cpusys2_aclk = {
	.div		= TH_CCU_DIV_FLAGS(0, 3, CLK_DIVIDER_ONE_BASED),
	.common		= {
		.clkid          = CLK_AXI4_CPUSYS2_ACLK,
		.cfg0		= 0x134,
		.hw.init	= CLK_HW_INIT_PARENTS_HW("axi4-cpusys2-aclk",
					      gmac_pll_clk_parent,
					      &ccu_div_ops,
					      CLK_IS_CRITICAL),
	},
};

static const struct clk_parent_data axi4_cpusys2_aclk_pd[] = {
	{ .hw = &axi4_cpusys2_aclk.common.hw }
};

static const struct clk_parent_data axi_parents[] = {
	{ .hw = &video_pll_clk.common.hw },
	{ .index = 0 }
};

static struct ccu_div axi_aclk = {
	.div		= TH_CCU_DIV_FLAGS(0, 4, CLK_DIVIDER_ONE_BASED),
	.mux		= TH_CCU_ARG(5, 1),
	.common		= {
		.clkid          = CLK_AXI_ACLK,
		.cfg0		= 0x138,
		.hw.init	= CLK_HW_INIT_PARENTS_DATA("axi-aclk",
						      axi_parents,
						      &ccu_div_ops,
						      CLK_IS_CRITICAL),
	},
};

static const struct clk_parent_data axi_aclk_pd[] = {
	{ .hw = &axi_aclk.common.hw }
};

static const struct clk_parent_data perisys_ahb_hclk_parents[] = {
	{ .hw = &gmac_pll_clk.common.hw },
	{ .index = 0 },
};

static struct ccu_div perisys_ahb_hclk = {
	.enable		= BIT(6),
	.div		= TH_CCU_DIV_FLAGS(0, 4, CLK_DIVIDER_ONE_BASED),
	.mux		= TH_CCU_ARG(5, 1),
	.common		= {
		.clkid          = CLK_PERI_AHB_HCLK,
		.cfg0		= 0x140,
		.hw.init	= CLK_HW_INIT_PARENTS_DATA("perisys-ahb-hclk",
						      perisys_ahb_hclk_parents,
						      &ccu_div_ops,
						      0),
	},
};

static const struct clk_parent_data perisys_ahb_hclk_pd[] = {
	{ .hw = &perisys_ahb_hclk.common.hw }
};

static const struct clk_hw *perisys_ahb_hclk_parent[] = {
	&perisys_ahb_hclk.common.hw
};

static struct ccu_div perisys_apb_pclk = {
	.div		= TH_CCU_ARG(0, 3),
	.common		= {
		.clkid          = CLK_PERI_APB_PCLK,
		.cfg0		= 0x150,
		.hw.init	= CLK_HW_INIT_PARENTS_HW("perisys-apb-pclk",
					      perisys_ahb_hclk_parent,
					      &ccu_div_ops,
					      0),
	},
};

static const struct clk_parent_data perisys_apb_pclk_pd[] = {
	{ .hw = &perisys_apb_pclk.common.hw }
};

static struct ccu_div peri2sys_apb_pclk = {
	.div		= TH_CCU_DIV_FLAGS(4, 3, CLK_DIVIDER_ONE_BASED),
	.common		= {
		.clkid          = CLK_PERI2APB_PCLK,
		.cfg0		= 0x150,
		.hw.init	= CLK_HW_INIT_PARENTS_HW("peri2sys-apb-pclk",
					      gmac_pll_clk_parent,
					      &ccu_div_ops,
					      0),
	},
};

static const struct clk_parent_data peri2sys_apb_pclk_pd[] = {
	{ .hw = &peri2sys_apb_pclk.common.hw }
};

static struct clk_fixed_factor osc12m_clk = {
	.div		= 2,
	.mult		= 1,
	.hw.init	= CLK_HW_INIT_PARENTS_DATA("osc_12m",
						   osc_24m_clk,
						   &clk_fixed_factor_ops,
						   0),
};

static const char * const out_parents[] = { "osc_24m", "osc_12m" };

static struct ccu_div out1_clk = {
	.enable		= BIT(5),
	.div		= TH_CCU_DIV_FLAGS(0, 3, CLK_DIVIDER_ONE_BASED),
	.mux		= TH_CCU_ARG(4, 1),
	.common		= {
		.clkid          = CLK_OUT1,
		.cfg0		= 0x1b4,
		.hw.init	= CLK_HW_INIT_PARENTS("out1",
						      out_parents,
						      &ccu_div_ops,
						      0),
	},
};

static struct ccu_div out2_clk = {
	.enable		= BIT(5),
	.div		= TH_CCU_DIV_FLAGS(0, 3, CLK_DIVIDER_ONE_BASED),
	.mux		= TH_CCU_ARG(4, 1),
	.common		= {
		.clkid          = CLK_OUT2,
		.cfg0		= 0x1b8,
		.hw.init	= CLK_HW_INIT_PARENTS("out2",
						      out_parents,
						      &ccu_div_ops,
						      0),
	},
};

static struct ccu_div out3_clk = {
	.enable		= BIT(5),
	.div		= TH_CCU_DIV_FLAGS(0, 3, CLK_DIVIDER_ONE_BASED),
	.mux		= TH_CCU_ARG(4, 1),
	.common		= {
		.clkid          = CLK_OUT3,
		.cfg0		= 0x1bc,
		.hw.init	= CLK_HW_INIT_PARENTS("out3",
						      out_parents,
						      &ccu_div_ops,
						      0),
	},
};

static struct ccu_div out4_clk = {
	.enable		= BIT(5),
	.div		= TH_CCU_DIV_FLAGS(0, 3, CLK_DIVIDER_ONE_BASED),
	.mux		= TH_CCU_ARG(4, 1),
	.common		= {
		.clkid          = CLK_OUT4,
		.cfg0		= 0x1c0,
		.hw.init	= CLK_HW_INIT_PARENTS("out4",
						      out_parents,
						      &ccu_div_ops,
						      0),
	},
};

static const struct clk_parent_data apb_parents[] = {
	{ .hw = &gmac_pll_clk.common.hw },
	{ .index = 0 },
};

static struct ccu_div apb_pclk = {
	.enable		= BIT(5),
	.div		= TH_CCU_DIV_FLAGS(0, 4, CLK_DIVIDER_ONE_BASED),
	.mux		= TH_CCU_ARG(7, 1),
	.common		= {
		.clkid          = CLK_APB_PCLK,
		.cfg0		= 0x1c4,
		.hw.init	= CLK_HW_INIT_PARENTS_DATA("apb-pclk",
						      apb_parents,
						      &ccu_div_ops,
						      CLK_IS_CRITICAL),
	},
};

static const struct clk_hw *npu_parents[] = {
	&gmac_pll_clk.common.hw,
	&video_pll_clk.common.hw
};

static struct ccu_div npu_clk = {
	.enable		= BIT(4),
	.div		= TH_CCU_DIV_FLAGS(0, 3, CLK_DIVIDER_ONE_BASED),
	.mux		= TH_CCU_ARG(6, 1),
	.common		= {
		.clkid          = CLK_NPU,
		.cfg0		= 0x1c8,
		.hw.init	= CLK_HW_INIT_PARENTS_HW("npu",
						      npu_parents,
						      &ccu_div_ops,
						      0),
	},
};

static struct ccu_div vi_clk = {
	.div		= TH_CCU_DIV_FLAGS(16, 4, CLK_DIVIDER_ONE_BASED),
	.common		= {
		.clkid          = CLK_VI,
		.cfg0		= 0x1d0,
		.hw.init	= CLK_HW_INIT_PARENTS_HW("vi",
					      video_pll_clk_parent,
					      &ccu_div_ops,
					      CLK_IS_CRITICAL),
	},
};

static struct ccu_div vi_ahb_clk = {
	.div		= TH_CCU_DIV_FLAGS(0, 4, CLK_DIVIDER_ONE_BASED),
	.common		= {
		.clkid          = CLK_VI_AHB,
		.cfg0		= 0x1d0,
		.hw.init	= CLK_HW_INIT_PARENTS_HW("vi-ahb",
					      video_pll_clk_parent,
					      &ccu_div_ops,
					      0),
	},
};

static struct ccu_div vo_axi_clk = {
	.enable		= BIT(5),
	.div		= TH_CCU_DIV_FLAGS(0, 4, CLK_DIVIDER_ONE_BASED),
	.common		= {
		.clkid          = CLK_VO_AXI,
		.cfg0		= 0x1dc,
		.hw.init	= CLK_HW_INIT_PARENTS_HW("vo-axi",
					      video_pll_clk_parent,
					      &ccu_div_ops,
					      CLK_IS_CRITICAL),
	},
};

static struct ccu_div vp_apb_clk = {
	.div		= TH_CCU_DIV_FLAGS(0, 3, CLK_DIVIDER_ONE_BASED),
	.common		= {
		.clkid          = CLK_VP_APB,
		.cfg0		= 0x1e0,
		.hw.init	= CLK_HW_INIT_PARENTS_HW("vp-apb",
					      gmac_pll_clk_parent,
					      &ccu_div_ops,
					      0),
	},
};

static struct ccu_div vp_axi_clk = {
	.enable		= BIT(15),
	.div		= TH_CCU_DIV_FLAGS(8, 4, CLK_DIVIDER_ONE_BASED),
	.common		= {
		.clkid          = CLK_VP_AXI,
		.cfg0		= 0x1e0,
		.hw.init	= CLK_HW_INIT_PARENTS_HW("vp-axi",
					      video_pll_clk_parent,
					      &ccu_div_ops,
					      CLK_IS_CRITICAL),
	},
};

static struct ccu_div venc_clk = {
	.enable		= BIT(5),
	.div		= TH_CCU_DIV_FLAGS(0, 3, CLK_DIVIDER_ONE_BASED),
	.common		= {
		.clkid          = CLK_VENC,
		.cfg0		= 0x1e4,
		.hw.init	= CLK_HW_INIT_PARENTS_HW("venc",
					      gmac_pll_clk_parent,
					      &ccu_div_ops,
					      0),
	},
};

static struct ccu_div dpu0_clk = {
	.div_en		= BIT(8),
	.div		= TH_CCU_DIV_FLAGS(0, 8, CLK_DIVIDER_ONE_BASED),
	.common		= {
		.clkid          = CLK_DPU0,
		.cfg0		= 0x1e8,
		.hw.init	= CLK_HW_INIT_PARENTS_HW("dpu0",
					      dpu0_pll_clk_parent,
					      &ccu_div_ops,
					      CLK_SET_RATE_UNGATE),
	},
};

static const struct clk_parent_data dpu0_clk_pd[] = {
	{ .hw = &dpu0_clk.common.hw }
};

static struct ccu_div dpu1_clk = {
	.div_en		= BIT(8),
	.div		= TH_CCU_DIV_FLAGS(0, 8, CLK_DIVIDER_ONE_BASED),
	.common		= {
		.clkid          = CLK_DPU1,
		.cfg0		= 0x1ec,
		.hw.init	= CLK_HW_INIT_PARENTS_HW("dpu1",
					      dpu1_pll_clk_parent,
					      &ccu_div_ops,
					      CLK_SET_RATE_UNGATE),
	},
};

static const struct clk_parent_data dpu1_clk_pd[] = {
	{ .hw = &dpu1_clk.common.hw }
};

static CLK_FIXED_FACTOR_HW(emmc_sdio_ref_clk, "emmc-sdio-ref",
			   &video_pll_clk.common.hw, 4, 1, 0);

static const struct clk_parent_data emmc_sdio_ref_clk_pd[] = {
	{ .hw = &emmc_sdio_ref_clk.hw },
};

static CCU_GATE(CLK_BROM, brom_clk, "brom", ahb2_cpusys_hclk_pd, 0x100, 4, 0);
static CCU_GATE(CLK_BMU, bmu_clk, "bmu", axi4_cpusys2_aclk_pd, 0x100, 5, 0);
static CCU_GATE(CLK_AON2CPU_A2X, aon2cpu_a2x_clk, "aon2cpu-a2x", axi4_cpusys2_aclk_pd,
		0x134, 8, CLK_IS_CRITICAL);
static CCU_GATE(CLK_X2X_CPUSYS, x2x_cpusys_clk, "x2x-cpusys", axi4_cpusys2_aclk_pd,
		0x134, 7, CLK_IS_CRITICAL);
static CCU_GATE(CLK_CPU2AON_X2H, cpu2aon_x2h_clk, "cpu2aon-x2h", axi_aclk_pd,
		0x138, 8, CLK_IS_CRITICAL);
static CCU_GATE(CLK_CPU2PERI_X2H, cpu2peri_x2h_clk, "cpu2peri-x2h", axi4_cpusys2_aclk_pd,
		0x140, 9, CLK_IS_CRITICAL);
static CCU_GATE(CLK_PERISYS_APB1_HCLK, perisys_apb1_hclk, "perisys-apb1-hclk", perisys_ahb_hclk_pd,
		0x150, 9, CLK_IS_CRITICAL);
static CCU_GATE(CLK_PERISYS_APB2_HCLK, perisys_apb2_hclk, "perisys-apb2-hclk", perisys_ahb_hclk_pd,
		0x150, 10, CLK_IS_CRITICAL);
static CCU_GATE(CLK_PERISYS_APB3_HCLK, perisys_apb3_hclk, "perisys-apb3-hclk", perisys_ahb_hclk_pd,
		0x150, 11, CLK_IS_CRITICAL);
static CCU_GATE(CLK_PERISYS_APB4_HCLK, perisys_apb4_hclk, "perisys-apb4-hclk", perisys_ahb_hclk_pd,
		0x150, 12, 0);
static const struct clk_parent_data perisys_apb4_hclk_pd[] = {
	{ .hw = &perisys_apb4_hclk.gate.hw },
};

static CCU_GATE(CLK_NPU_AXI, npu_axi_clk, "npu-axi", axi_aclk_pd, 0x1c8, 5, CLK_IS_CRITICAL);
static CCU_GATE(CLK_CPU2VP, cpu2vp_clk, "cpu2vp", axi_aclk_pd, 0x1e0, 13, CLK_IS_CRITICAL);
static CCU_GATE(CLK_EMMC_SDIO, emmc_sdio_clk, "emmc-sdio", emmc_sdio_ref_clk_pd, 0x204, 30, 0);
static CCU_GATE(CLK_GMAC1, gmac1_clk, "gmac1", gmac_pll_clk_pd, 0x204, 26, 0);
static CCU_GATE(CLK_PADCTRL1, padctrl1_clk, "padctrl1", perisys_apb_pclk_pd, 0x204, 24, 0);
static CCU_GATE(CLK_DSMART, dsmart_clk, "dsmart", perisys_apb_pclk_pd, 0x204, 23, 0);
static CCU_GATE(CLK_PADCTRL0, padctrl0_clk, "padctrl0", perisys_apb4_hclk_pd, 0x204, 22, 0);
static CCU_GATE(CLK_GMAC_AXI, gmac_axi_clk, "gmac-axi", axi4_cpusys2_aclk_pd, 0x204, 21, 0);
static CCU_GATE(CLK_GPIO3, gpio3_clk, "gpio3-clk", peri2sys_apb_pclk_pd, 0x204, 20, 0);
static CCU_GATE(CLK_GMAC0, gmac0_clk, "gmac0", gmac_pll_clk_pd, 0x204, 19, 0);
static CCU_GATE(CLK_PWM, pwm_clk, "pwm", perisys_apb_pclk_pd, 0x204, 18, 0);
static CCU_GATE(CLK_QSPI0, qspi0_clk, "qspi0", video_pll_clk_pd, 0x204, 17, 0);
static CCU_GATE(CLK_QSPI1, qspi1_clk, "qspi1", video_pll_clk_pd, 0x204, 16, 0);
static CCU_GATE(CLK_SPI, spi_clk, "spi", video_pll_clk_pd, 0x204, 15, 0);
static CCU_GATE(CLK_UART0_PCLK, uart0_pclk, "uart0-pclk", perisys_apb_pclk_pd, 0x204, 14, 0);
static CCU_GATE(CLK_UART1_PCLK, uart1_pclk, "uart1-pclk", perisys_apb_pclk_pd, 0x204, 13, 0);
static CCU_GATE(CLK_UART2_PCLK, uart2_pclk, "uart2-pclk", perisys_apb_pclk_pd, 0x204, 12, 0);
static CCU_GATE(CLK_UART3_PCLK, uart3_pclk, "uart3-pclk", perisys_apb_pclk_pd, 0x204, 11, 0);
static CCU_GATE(CLK_UART4_PCLK, uart4_pclk, "uart4-pclk", perisys_apb_pclk_pd, 0x204, 10, 0);
static CCU_GATE(CLK_UART5_PCLK, uart5_pclk, "uart5-pclk", perisys_apb_pclk_pd, 0x204, 9, 0);
static CCU_GATE(CLK_GPIO0, gpio0_clk, "gpio0-clk", perisys_apb_pclk_pd, 0x204, 8, 0);
static CCU_GATE(CLK_GPIO1, gpio1_clk, "gpio1-clk", perisys_apb_pclk_pd, 0x204, 7, 0);
static CCU_GATE(CLK_GPIO2, gpio2_clk, "gpio2-clk", peri2sys_apb_pclk_pd, 0x204, 6, 0);
static CCU_GATE(CLK_I2C0, i2c0_clk, "i2c0", perisys_apb_pclk_pd, 0x204, 5, 0);
static CCU_GATE(CLK_I2C1, i2c1_clk, "i2c1", perisys_apb_pclk_pd, 0x204, 4, 0);
static CCU_GATE(CLK_I2C2, i2c2_clk, "i2c2", perisys_apb_pclk_pd, 0x204, 3, 0);
static CCU_GATE(CLK_I2C3, i2c3_clk, "i2c3", perisys_apb_pclk_pd, 0x204, 2, 0);
static CCU_GATE(CLK_I2C4, i2c4_clk, "i2c4", perisys_apb_pclk_pd, 0x204, 1, 0);
static CCU_GATE(CLK_I2C5, i2c5_clk, "i2c5", perisys_apb_pclk_pd, 0x204, 0, 0);
static CCU_GATE(CLK_SPINLOCK, spinlock_clk, "spinlock", ahb2_cpusys_hclk_pd, 0x208, 10, 0);
static CCU_GATE(CLK_DMA, dma_clk, "dma", axi4_cpusys2_aclk_pd, 0x208, 8, 0);
static CCU_GATE(CLK_MBOX0, mbox0_clk, "mbox0", apb3_cpusys_pclk_pd, 0x208, 7, 0);
static CCU_GATE(CLK_MBOX1, mbox1_clk, "mbox1", apb3_cpusys_pclk_pd, 0x208, 6, 0);
static CCU_GATE(CLK_MBOX2, mbox2_clk, "mbox2", apb3_cpusys_pclk_pd, 0x208, 5, 0);
static CCU_GATE(CLK_MBOX3, mbox3_clk, "mbox3", apb3_cpusys_pclk_pd, 0x208, 4, 0);
static CCU_GATE(CLK_WDT0, wdt0_clk, "wdt0", apb3_cpusys_pclk_pd, 0x208, 3, 0);
static CCU_GATE(CLK_WDT1, wdt1_clk, "wdt1", apb3_cpusys_pclk_pd, 0x208, 2, 0);
static CCU_GATE(CLK_TIMER0, timer0_clk, "timer0", apb3_cpusys_pclk_pd, 0x208, 1, 0);
static CCU_GATE(CLK_TIMER1, timer1_clk, "timer1", apb3_cpusys_pclk_pd, 0x208, 0, 0);
static CCU_GATE(CLK_SRAM0, sram0_clk, "sram0", axi_aclk_pd, 0x20c, 4, 0);
static CCU_GATE(CLK_SRAM1, sram1_clk, "sram1", axi_aclk_pd, 0x20c, 3, 0);
static CCU_GATE(CLK_SRAM2, sram2_clk, "sram2", axi_aclk_pd, 0x20c, 2, 0);
static CCU_GATE(CLK_SRAM3, sram3_clk, "sram3", axi_aclk_pd, 0x20c, 1, 0);

static CCU_GATE(CLK_AXI4_VO_ACLK, axi4_vo_aclk, "axi4-vo-aclk",
		video_pll_clk_pd, 0x0, 0, CLK_IS_CRITICAL);
static CCU_GATE(CLK_GPU_CORE, gpu_core_clk, "gpu-core-clk", video_pll_clk_pd,
		0x0, 3, 0);
static CCU_GATE(CLK_GPU_CFG_ACLK, gpu_cfg_aclk, "gpu-cfg-aclk",
		video_pll_clk_pd, 0x0, 4, CLK_IS_CRITICAL);
static CCU_GATE(CLK_DPU_PIXELCLK0, dpu0_pixelclk, "dpu0-pixelclk",
<<<<<<< HEAD
		dpu0_clk_pd, 0x0, 5, 0);
static CCU_GATE(CLK_DPU_PIXELCLK1, dpu1_pixelclk, "dpu1-pixelclk",
		dpu1_clk_pd, 0x0, 6, 0);
=======
		dpu0_clk_pd, 0x0, 5, CLK_SET_RATE_PARENT);
static CCU_GATE(CLK_DPU_PIXELCLK1, dpu1_pixelclk, "dpu1-pixelclk",
		dpu1_clk_pd, 0x0, 6, CLK_SET_RATE_PARENT);
>>>>>>> b35fc656
static CCU_GATE(CLK_DPU_HCLK, dpu_hclk, "dpu-hclk", video_pll_clk_pd, 0x0,
		7, 0);
static CCU_GATE(CLK_DPU_ACLK, dpu_aclk, "dpu-aclk", video_pll_clk_pd, 0x0,
		8, 0);
static CCU_GATE(CLK_DPU_CCLK, dpu_cclk, "dpu-cclk", video_pll_clk_pd, 0x0,
		9, 0);
static CCU_GATE(CLK_HDMI_SFR, hdmi_sfr_clk, "hdmi-sfr-clk", video_pll_clk_pd,
		0x0, 10, 0);
static CCU_GATE(CLK_HDMI_PCLK, hdmi_pclk, "hdmi-pclk", video_pll_clk_pd, 0x0,
		11, 0);
static CCU_GATE(CLK_HDMI_CEC, hdmi_cec_clk, "hdmi-cec-clk", video_pll_clk_pd,
		0x0, 12, 0);
static CCU_GATE(CLK_MIPI_DSI0_PCLK, mipi_dsi0_pclk, "mipi-dsi0-pclk",
		video_pll_clk_pd, 0x0, 13, 0);
static CCU_GATE(CLK_MIPI_DSI1_PCLK, mipi_dsi1_pclk, "mipi-dsi1-pclk",
		video_pll_clk_pd, 0x0, 14, 0);
static CCU_GATE(CLK_MIPI_DSI0_CFG, mipi_dsi0_cfg_clk, "mipi-dsi0-cfg-clk",
		video_pll_clk_pd, 0x0, 15, 0);
static CCU_GATE(CLK_MIPI_DSI1_CFG, mipi_dsi1_cfg_clk, "mipi-dsi1-cfg-clk",
		video_pll_clk_pd, 0x0, 16, 0);
static CCU_GATE(CLK_MIPI_DSI0_REFCLK, mipi_dsi0_refclk, "mipi-dsi0-refclk",
		video_pll_clk_pd, 0x0, 17, 0);
static CCU_GATE(CLK_MIPI_DSI1_REFCLK, mipi_dsi1_refclk, "mipi-dsi1-refclk",
		video_pll_clk_pd, 0x0, 18, 0);
static CCU_GATE(CLK_HDMI_I2S, hdmi_i2s_clk, "hdmi-i2s-clk", video_pll_clk_pd,
		0x0, 19, 0);
static CCU_GATE(CLK_X2H_DPU1_ACLK, x2h_dpu1_aclk, "x2h-dpu1-aclk",
		video_pll_clk_pd, 0x0, 20, CLK_IS_CRITICAL);
static CCU_GATE(CLK_X2H_DPU_ACLK, x2h_dpu_aclk, "x2h-dpu-aclk",
		video_pll_clk_pd, 0x0, 21, CLK_IS_CRITICAL);
static CCU_GATE(CLK_AXI4_VO_PCLK, axi4_vo_pclk, "axi4-vo-pclk",
		video_pll_clk_pd, 0x0, 22, 0);
static CCU_GATE(CLK_IOPMP_VOSYS_DPU_PCLK, iopmp_vosys_dpu_pclk,
		"iopmp-vosys-dpu-pclk", video_pll_clk_pd, 0x0, 23, 0);
static CCU_GATE(CLK_IOPMP_VOSYS_DPU1_PCLK, iopmp_vosys_dpu1_pclk,
		"iopmp-vosys-dpu1-pclk", video_pll_clk_pd, 0x0, 24, 0);
static CCU_GATE(CLK_IOPMP_VOSYS_GPU_PCLK, iopmp_vosys_gpu_pclk,
		"iopmp-vosys-gpu-pclk", video_pll_clk_pd, 0x0, 25, 0);
static CCU_GATE(CLK_IOPMP_DPU1_ACLK, iopmp_dpu1_aclk, "iopmp-dpu1-aclk",
		video_pll_clk_pd, 0x0, 27, CLK_IS_CRITICAL);
static CCU_GATE(CLK_IOPMP_DPU_ACLK, iopmp_dpu_aclk, "iopmp-dpu-aclk",
		video_pll_clk_pd, 0x0, 28, CLK_IS_CRITICAL);
static CCU_GATE(CLK_IOPMP_GPU_ACLK, iopmp_gpu_aclk, "iopmp-gpu-aclk",
		video_pll_clk_pd, 0x0, 29, CLK_IS_CRITICAL);
static CCU_GATE(CLK_MIPIDSI0_PIXCLK, mipi_dsi0_pixclk, "mipi-dsi0-pixclk",
		video_pll_clk_pd, 0x0, 30, 0);
static CCU_GATE(CLK_MIPIDSI1_PIXCLK, mipi_dsi1_pixclk, "mipi-dsi1-pixclk",
		video_pll_clk_pd, 0x0, 31, 0);
static CCU_GATE(CLK_HDMI_PIXCLK, hdmi_pixclk, "hdmi-pixclk", video_pll_clk_pd,
		0x4, 0, 0);

static CLK_FIXED_FACTOR_HW(gmac_pll_clk_100m, "gmac-pll-clk-100m",
			   &gmac_pll_clk.common.hw, 10, 1, 0);

static const struct clk_parent_data uart_sclk_parents[] = {
	{ .hw = &gmac_pll_clk_100m.hw },
	{ .index = 0 },
};

static struct ccu_mux uart_sclk = {
	.clkid	= CLK_UART_SCLK,
	.reg	= 0x210,
	.mux	= TH_CCU_MUX("uart-sclk", uart_sclk_parents, 0, 1),
};

static struct ccu_common *th1520_pll_clks[] = {
	&cpu_pll0_clk.common,
	&cpu_pll1_clk.common,
	&gmac_pll_clk.common,
	&video_pll_clk.common,
	&dpu0_pll_clk.common,
	&dpu1_pll_clk.common,
	&tee_pll_clk.common,
};

static struct ccu_common *th1520_div_clks[] = {
	&ahb2_cpusys_hclk.common,
	&apb3_cpusys_pclk.common,
	&axi4_cpusys2_aclk.common,
	&perisys_ahb_hclk.common,
	&perisys_apb_pclk.common,
	&axi_aclk.common,
	&peri2sys_apb_pclk.common,
	&out1_clk.common,
	&out2_clk.common,
	&out3_clk.common,
	&out4_clk.common,
	&apb_pclk.common,
	&npu_clk.common,
	&vi_clk.common,
	&vi_ahb_clk.common,
	&vo_axi_clk.common,
	&vp_apb_clk.common,
	&vp_axi_clk.common,
	&venc_clk.common,
	&dpu0_clk.common,
	&dpu1_clk.common,
};

static struct ccu_mux *th1520_mux_clks[] = {
	&c910_i0_clk,
	&c910_clk,
	&uart_sclk,
};

static struct ccu_gate *th1520_gate_clks[] = {
	&emmc_sdio_clk,
	&aon2cpu_a2x_clk,
	&x2x_cpusys_clk,
	&brom_clk,
	&bmu_clk,
	&cpu2aon_x2h_clk,
	&cpu2peri_x2h_clk,
	&cpu2vp_clk,
	&perisys_apb1_hclk,
	&perisys_apb2_hclk,
	&perisys_apb3_hclk,
	&perisys_apb4_hclk,
	&npu_axi_clk,
	&gmac1_clk,
	&padctrl1_clk,
	&dsmart_clk,
	&padctrl0_clk,
	&gmac_axi_clk,
	&gpio3_clk,
	&gmac0_clk,
	&pwm_clk,
	&qspi0_clk,
	&qspi1_clk,
	&spi_clk,
	&uart0_pclk,
	&uart1_pclk,
	&uart2_pclk,
	&uart3_pclk,
	&uart4_pclk,
	&uart5_pclk,
	&gpio0_clk,
	&gpio1_clk,
	&gpio2_clk,
	&i2c0_clk,
	&i2c1_clk,
	&i2c2_clk,
	&i2c3_clk,
	&i2c4_clk,
	&i2c5_clk,
	&spinlock_clk,
	&dma_clk,
	&mbox0_clk,
	&mbox1_clk,
	&mbox2_clk,
	&mbox3_clk,
	&wdt0_clk,
	&wdt1_clk,
	&timer0_clk,
	&timer1_clk,
	&sram0_clk,
	&sram1_clk,
	&sram2_clk,
	&sram3_clk,
};

static struct ccu_gate *th1520_vo_gate_clks[] = {
	&axi4_vo_aclk,
	&gpu_core_clk,
	&gpu_cfg_aclk,
	&dpu0_pixelclk,
	&dpu1_pixelclk,
	&dpu_hclk,
	&dpu_aclk,
	&dpu_cclk,
	&hdmi_sfr_clk,
	&hdmi_pclk,
	&hdmi_cec_clk,
	&mipi_dsi0_pclk,
	&mipi_dsi1_pclk,
	&mipi_dsi0_cfg_clk,
	&mipi_dsi1_cfg_clk,
	&mipi_dsi0_refclk,
	&mipi_dsi1_refclk,
	&hdmi_i2s_clk,
	&x2h_dpu1_aclk,
	&x2h_dpu_aclk,
	&axi4_vo_pclk,
	&iopmp_vosys_dpu_pclk,
	&iopmp_vosys_dpu1_pclk,
	&iopmp_vosys_gpu_pclk,
	&iopmp_dpu1_aclk,
	&iopmp_dpu_aclk,
	&iopmp_gpu_aclk,
	&mipi_dsi0_pixclk,
	&mipi_dsi1_pixclk,
	&hdmi_pixclk
};

static const struct regmap_config th1520_clk_regmap_config = {
	.reg_bits = 32,
	.val_bits = 32,
	.reg_stride = 4,
};

struct th1520_plat_data {
	struct ccu_common **th1520_pll_clks;
	struct ccu_common **th1520_div_clks;
	struct ccu_mux	  **th1520_mux_clks;
	struct ccu_gate   **th1520_gate_clks;

	int nr_clks;
	int nr_pll_clks;
	int nr_div_clks;
	int nr_mux_clks;
	int nr_gate_clks;
};

static const struct th1520_plat_data th1520_ap_platdata = {
	.th1520_pll_clks = th1520_pll_clks,
	.th1520_div_clks = th1520_div_clks,
	.th1520_mux_clks = th1520_mux_clks,
	.th1520_gate_clks = th1520_gate_clks,

	.nr_clks = CLK_UART_SCLK + 1,

	.nr_pll_clks = ARRAY_SIZE(th1520_pll_clks),
	.nr_div_clks = ARRAY_SIZE(th1520_div_clks),
	.nr_mux_clks = ARRAY_SIZE(th1520_mux_clks),
	.nr_gate_clks = ARRAY_SIZE(th1520_gate_clks),
};

static const struct th1520_plat_data th1520_vo_platdata = {
	.th1520_gate_clks = th1520_vo_gate_clks,

	.nr_clks = CLK_HDMI_PIXCLK + 1,

	.nr_gate_clks = ARRAY_SIZE(th1520_vo_gate_clks),
};

static int th1520_clk_probe(struct platform_device *pdev)
{
	const struct th1520_plat_data *plat_data;
	struct device *dev = &pdev->dev;
	struct clk_hw_onecell_data *priv;

	struct regmap *map;
	void __iomem *base;
	int ret, i;

	plat_data = device_get_match_data(&pdev->dev);
	if (!plat_data)
		return dev_err_probe(&pdev->dev, -ENODEV,
				     "No device match data found\n");

	priv = devm_kzalloc(dev, struct_size(priv, hws, plat_data->nr_clks), GFP_KERNEL);
	if (!priv)
		return -ENOMEM;

	priv->num = plat_data->nr_clks;

	base = devm_platform_ioremap_resource(pdev, 0);
	if (IS_ERR(base))
		return PTR_ERR(base);

	map = devm_regmap_init_mmio(dev, base, &th1520_clk_regmap_config);
	if (IS_ERR(map))
		return PTR_ERR(map);

	for (i = 0; i < plat_data->nr_pll_clks; i++) {
		struct ccu_pll *cp = hw_to_ccu_pll(&plat_data->th1520_pll_clks[i]->hw);

		plat_data->th1520_pll_clks[i]->map = map;

		ret = devm_clk_hw_register(dev, &plat_data->th1520_pll_clks[i]->hw);
		if (ret)
			return ret;

		priv->hws[cp->common.clkid] = &cp->common.hw;
	}

	for (i = 0; i < plat_data->nr_div_clks; i++) {
		struct ccu_div *cd = hw_to_ccu_div(&plat_data->th1520_div_clks[i]->hw);

		plat_data->th1520_div_clks[i]->map = map;

		ret = devm_clk_hw_register(dev, &plat_data->th1520_div_clks[i]->hw);
		if (ret)
			return ret;

		priv->hws[cd->common.clkid] = &cd->common.hw;
	}

	for (i = 0; i < plat_data->nr_mux_clks; i++) {
		struct ccu_mux *cm = plat_data->th1520_mux_clks[i];

		cm->mux.reg = base + cm->reg;

		ret = devm_clk_hw_register(dev, &cm->mux.hw);
		if (ret)
			return ret;

		priv->hws[cm->clkid] = &cm->mux.hw;
	}

	for (i = 0; i < plat_data->nr_gate_clks; i++) {
		struct ccu_gate *cg = plat_data->th1520_gate_clks[i];

		cg->gate.reg = base + cg->reg;

		ret = devm_clk_hw_register(dev, &cg->gate.hw);
		if (ret)
			return ret;

		priv->hws[cg->clkid] = &cg->gate.hw;
	}

	if (plat_data == &th1520_ap_platdata) {
		ret = devm_clk_hw_register(dev, &osc12m_clk.hw);
		if (ret)
			return ret;
		priv->hws[CLK_OSC12M] = &osc12m_clk.hw;

		ret = devm_clk_hw_register(dev, &gmac_pll_clk_100m.hw);
		if (ret)
			return ret;
		priv->hws[CLK_PLL_GMAC_100M] = &gmac_pll_clk_100m.hw;

		ret = devm_clk_hw_register(dev, &emmc_sdio_ref_clk.hw);
		if (ret)
			return ret;
	}

	ret = devm_of_clk_add_hw_provider(dev, of_clk_hw_onecell_get, priv);
	if (ret)
		return ret;

	return 0;
}

static const struct of_device_id th1520_clk_match[] = {
	{
		.compatible = "thead,th1520-clk-ap",
		.data = &th1520_ap_platdata,
	},
	{
		.compatible = "thead,th1520-clk-vo",
		.data = &th1520_vo_platdata,
	},
	{ /* sentinel */ },
};
MODULE_DEVICE_TABLE(of, th1520_clk_match);

static struct platform_driver th1520_clk_driver = {
	.probe		= th1520_clk_probe,
	.driver		= {
		.name	= "th1520-clk",
		.of_match_table = th1520_clk_match,
	},
};
module_platform_driver(th1520_clk_driver);

MODULE_DESCRIPTION("T-HEAD TH1520 AP Clock driver");
MODULE_AUTHOR("Yangtao Li <frank.li@vivo.com>");
MODULE_AUTHOR("Jisheng Zhang <jszhang@kernel.org>");
MODULE_LICENSE("GPL");<|MERGE_RESOLUTION|>--- conflicted
+++ resolved
@@ -942,15 +942,9 @@
 static CCU_GATE(CLK_GPU_CFG_ACLK, gpu_cfg_aclk, "gpu-cfg-aclk",
 		video_pll_clk_pd, 0x0, 4, CLK_IS_CRITICAL);
 static CCU_GATE(CLK_DPU_PIXELCLK0, dpu0_pixelclk, "dpu0-pixelclk",
-<<<<<<< HEAD
-		dpu0_clk_pd, 0x0, 5, 0);
-static CCU_GATE(CLK_DPU_PIXELCLK1, dpu1_pixelclk, "dpu1-pixelclk",
-		dpu1_clk_pd, 0x0, 6, 0);
-=======
 		dpu0_clk_pd, 0x0, 5, CLK_SET_RATE_PARENT);
 static CCU_GATE(CLK_DPU_PIXELCLK1, dpu1_pixelclk, "dpu1-pixelclk",
 		dpu1_clk_pd, 0x0, 6, CLK_SET_RATE_PARENT);
->>>>>>> b35fc656
 static CCU_GATE(CLK_DPU_HCLK, dpu_hclk, "dpu-hclk", video_pll_clk_pd, 0x0,
 		7, 0);
 static CCU_GATE(CLK_DPU_ACLK, dpu_aclk, "dpu-aclk", video_pll_clk_pd, 0x0,
