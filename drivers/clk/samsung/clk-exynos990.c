// SPDX-License-Identifier: GPL-2.0-only
/*
 * Copyright (C) 2024 Igor Belwon <igor.belwon@mentallysanemainliners.org>
 *
 * Common Clock Framework support for Exynos990.
 */

#include <linux/clk-provider.h>
#include <linux/mod_devicetable.h>
#include <linux/of.h>
#include <linux/platform_device.h>

#include <dt-bindings/clock/samsung,exynos990.h>

#include "clk.h"
#include "clk-exynos-arm64.h"
#include "clk-pll.h"

/* NOTE: Must be equal to the last clock ID increased by one */
#define CLKS_NR_TOP (CLK_DOUT_CMU_CLK_CMUREF + 1)
#define CLKS_NR_HSI0 (CLK_GOUT_HSI0_LHS_ACEL_D_HSI0_CLK + 1)
#define CLKS_NR_PERIC0 (CLK_GOUT_PERIC0_SYSREG_PCLK + 1)
#define CLKS_NR_PERIC1 (CLK_GOUT_PERIC1_XIU_P_ACLK + 1)
#define CLKS_NR_PERIS (CLK_GOUT_PERIS_OTP_CON_TOP_OSCCLK + 1)

/* ---- CMU_TOP ------------------------------------------------------------- */

/* Register Offset definitions for CMU_TOP (0x1a330000) */
#define PLL_LOCKTIME_PLL_G3D				0x0000
#define PLL_LOCKTIME_PLL_MMC				0x0004
#define PLL_LOCKTIME_PLL_SHARED0			0x0008
#define PLL_LOCKTIME_PLL_SHARED1			0x000c
#define PLL_LOCKTIME_PLL_SHARED2			0x0010
#define PLL_LOCKTIME_PLL_SHARED3			0x0014
#define PLL_LOCKTIME_PLL_SHARED4			0x0018
#define PLL_CON0_PLL_G3D				0x0100
#define PLL_CON3_PLL_G3D				0x010c
#define PLL_CON0_PLL_MMC				0x0140
#define PLL_CON3_PLL_MMC				0x014c
#define PLL_CON0_PLL_SHARED0				0x0180
#define PLL_CON3_PLL_SHARED0				0x018c
#define PLL_CON0_PLL_SHARED1				0x01c0
#define PLL_CON3_PLL_SHARED1				0x01cc
#define PLL_CON0_PLL_SHARED2				0x0200
#define PLL_CON3_PLL_SHARED2				0x020c
#define PLL_CON0_PLL_SHARED3				0x0240
#define PLL_CON3_PLL_SHARED3				0x024c
#define PLL_CON0_PLL_SHARED4				0x0280
#define PLL_CON3_PLL_SHARED4				0x028c
#define CLK_CON_MUX_CLKCMU_DPU_BUS			0x1000
#define CLK_CON_MUX_MUX_CLKCMU_APM_BUS			0x1004
#define CLK_CON_MUX_MUX_CLKCMU_AUD_CPU			0x1008
#define CLK_CON_MUX_MUX_CLKCMU_BUS0_BUS			0x100c
#define CLK_CON_MUX_MUX_CLKCMU_BUS1_BUS			0x1010
#define CLK_CON_MUX_MUX_CLKCMU_BUS1_SSS			0x1014
#define CLK_CON_MUX_MUX_CLKCMU_CIS_CLK0			0x1018
#define CLK_CON_MUX_MUX_CLKCMU_CIS_CLK1			0x101c
#define CLK_CON_MUX_MUX_CLKCMU_CIS_CLK2			0x1020
#define CLK_CON_MUX_MUX_CLKCMU_CIS_CLK3			0x1024
#define CLK_CON_MUX_MUX_CLKCMU_CIS_CLK4			0x1028
#define CLK_CON_MUX_MUX_CLKCMU_CIS_CLK5			0x102c
#define CLK_CON_MUX_MUX_CLKCMU_CMU_BOOST		0x1030
#define CLK_CON_MUX_MUX_CLKCMU_CORE_BUS			0x1034
#define CLK_CON_MUX_MUX_CLKCMU_CPUCL0_DBG_BUS		0x1038
#define CLK_CON_MUX_MUX_CLKCMU_CPUCL0_SWITCH		0x103c
#define CLK_CON_MUX_MUX_CLKCMU_CPUCL1_SWITCH		0x1040
#define CLK_CON_MUX_MUX_CLKCMU_CPUCL2_BUSP		0x1044
#define CLK_CON_MUX_MUX_CLKCMU_CPUCL2_SWITCH		0x1048
#define CLK_CON_MUX_MUX_CLKCMU_CSIS_BUS			0x104c
#define CLK_CON_MUX_MUX_CLKCMU_CSIS_OIS_MCU		0x1050
#define CLK_CON_MUX_MUX_CLKCMU_DNC_BUS			0x1054
#define CLK_CON_MUX_MUX_CLKCMU_DNC_BUSM			0x1058
#define CLK_CON_MUX_MUX_CLKCMU_DNS_BUS			0x105c
#define CLK_CON_MUX_MUX_CLKCMU_DPU			0x1060
#define CLK_CON_MUX_MUX_CLKCMU_DPU_ALT			0x1064
#define CLK_CON_MUX_MUX_CLKCMU_DSP_BUS			0x1068
#define CLK_CON_MUX_MUX_CLKCMU_G2D_G2D			0x106c
#define CLK_CON_MUX_MUX_CLKCMU_G2D_MSCL			0x1070
#define CLK_CON_MUX_MUX_CLKCMU_HPM			0x1074
#define CLK_CON_MUX_MUX_CLKCMU_HSI0_BUS			0x1078
#define CLK_CON_MUX_MUX_CLKCMU_HSI0_DPGTC		0x107c
#define CLK_CON_MUX_MUX_CLKCMU_HSI0_USB31DRD		0x1080
#define CLK_CON_MUX_MUX_CLKCMU_HSI0_USBDP_DEBUG		0x1084
#define CLK_CON_MUX_MUX_CLKCMU_HSI1_BUS			0x1088
#define CLK_CON_MUX_MUX_CLKCMU_HSI1_MMC_CARD		0x108c
#define CLK_CON_MUX_MUX_CLKCMU_HSI1_PCIE		0x1090
#define CLK_CON_MUX_MUX_CLKCMU_HSI1_UFS_CARD		0x1094
#define CLK_CON_MUX_MUX_CLKCMU_HSI1_UFS_EMBD		0x1098
#define CLK_CON_MUX_MUX_CLKCMU_HSI2_BUS			0x109c
#define CLK_CON_MUX_MUX_CLKCMU_HSI2_PCIE		0x10a0
#define CLK_CON_MUX_MUX_CLKCMU_IPP_BUS			0x10a4
#define CLK_CON_MUX_MUX_CLKCMU_ITP_BUS			0x10a8
#define CLK_CON_MUX_MUX_CLKCMU_MCSC_BUS			0x10ac
#define CLK_CON_MUX_MUX_CLKCMU_MCSC_GDC			0x10b0
#define CLK_CON_MUX_MUX_CLKCMU_CMU_BOOST_CPU		0x10b4
#define CLK_CON_MUX_MUX_CLKCMU_MFC0_MFC0		0x10b8
#define CLK_CON_MUX_MUX_CLKCMU_MFC0_WFD			0x10bc
#define CLK_CON_MUX_MUX_CLKCMU_MIF_BUSP			0x10c0
#define CLK_CON_MUX_MUX_CLKCMU_MIF_SWITCH		0x10c4
#define CLK_CON_MUX_MUX_CLKCMU_NPU_BUS			0x10c8
#define CLK_CON_MUX_MUX_CLKCMU_PERIC0_BUS		0x10cc
#define CLK_CON_MUX_MUX_CLKCMU_PERIC0_IP		0x10d0
#define CLK_CON_MUX_MUX_CLKCMU_PERIC1_BUS		0x10d4
#define CLK_CON_MUX_MUX_CLKCMU_PERIC1_IP		0x10d8
#define CLK_CON_MUX_MUX_CLKCMU_PERIS_BUS		0x10dc
#define CLK_CON_MUX_MUX_CLKCMU_SSP_BUS			0x10e0
#define CLK_CON_MUX_MUX_CLKCMU_TNR_BUS			0x10e4
#define CLK_CON_MUX_MUX_CLKCMU_VRA_BUS			0x10e8
#define CLK_CON_MUX_MUX_CLK_CMU_CMUREF			0x10f0
#define CLK_CON_MUX_MUX_CMU_CMUREF			0x10f4
#define CLK_CON_DIV_CLKCMU_APM_BUS			0x1800
#define CLK_CON_DIV_CLKCMU_AUD_CPU			0x1804
#define CLK_CON_DIV_CLKCMU_BUS0_BUS			0x1808
#define CLK_CON_DIV_CLKCMU_BUS1_BUS			0x180c
#define CLK_CON_DIV_CLKCMU_BUS1_SSS			0x1810
#define CLK_CON_DIV_CLKCMU_CIS_CLK0			0x1814
#define CLK_CON_DIV_CLKCMU_CIS_CLK1			0x1818
#define CLK_CON_DIV_CLKCMU_CIS_CLK2			0x181c
#define CLK_CON_DIV_CLKCMU_CIS_CLK3			0x1820
#define CLK_CON_DIV_CLKCMU_CIS_CLK4			0x1824
#define CLK_CON_DIV_CLKCMU_CIS_CLK5			0x1828
#define CLK_CON_DIV_CLKCMU_CMU_BOOST			0x182c
#define CLK_CON_DIV_CLKCMU_CORE_BUS			0x1830
#define CLK_CON_DIV_CLKCMU_CPUCL0_DBG_BUS		0x1834
#define CLK_CON_DIV_CLKCMU_CPUCL0_SWITCH		0x1838
#define CLK_CON_DIV_CLKCMU_CPUCL1_SWITCH		0x183c
#define CLK_CON_DIV_CLKCMU_CPUCL2_BUSP			0x1840
#define CLK_CON_DIV_CLKCMU_CPUCL2_SWITCH		0x1844
#define CLK_CON_DIV_CLKCMU_CSIS_BUS			0x1848
#define CLK_CON_DIV_CLKCMU_CSIS_OIS_MCU			0x184c
#define CLK_CON_DIV_CLKCMU_DNC_BUS			0x1850
#define CLK_CON_DIV_CLKCMU_DNC_BUSM			0x1854
#define CLK_CON_DIV_CLKCMU_DNS_BUS			0x1858
#define CLK_CON_DIV_CLKCMU_DSP_BUS			0x185c
#define CLK_CON_DIV_CLKCMU_G2D_G2D			0x1860
#define CLK_CON_DIV_CLKCMU_G2D_MSCL			0x1864
#define CLK_CON_DIV_CLKCMU_G3D_SWITCH			0x1868
#define CLK_CON_DIV_CLKCMU_HPM				0x186c
#define CLK_CON_DIV_CLKCMU_HSI0_BUS			0x1870
#define CLK_CON_DIV_CLKCMU_HSI0_DPGTC			0x1874
#define CLK_CON_DIV_CLKCMU_HSI0_USB31DRD		0x1878
#define CLK_CON_DIV_CLKCMU_HSI0_USBDP_DEBUG		0x187c
#define CLK_CON_DIV_CLKCMU_HSI1_BUS			0x1880
#define CLK_CON_DIV_CLKCMU_HSI1_MMC_CARD		0x1884
#define CLK_CON_DIV_CLKCMU_HSI1_PCIE			0x1888
#define CLK_CON_DIV_CLKCMU_HSI1_UFS_CARD		0x188c
#define CLK_CON_DIV_CLKCMU_HSI1_UFS_EMBD		0x1890
#define CLK_CON_DIV_CLKCMU_HSI2_BUS			0x1894
#define CLK_CON_DIV_CLKCMU_HSI2_PCIE			0x1898
#define CLK_CON_DIV_CLKCMU_IPP_BUS			0x189c
#define CLK_CON_DIV_CLKCMU_ITP_BUS			0x18a0
#define CLK_CON_DIV_CLKCMU_MCSC_BUS			0x18a4
#define CLK_CON_DIV_CLKCMU_MCSC_GDC			0x18a8
#define CLK_CON_DIV_CLKCMU_CMU_BOOST_CPU		0x18ac
#define CLK_CON_DIV_CLKCMU_MFC0_MFC0			0x18b0
#define CLK_CON_DIV_CLKCMU_MFC0_WFD			0x18b4
#define CLK_CON_DIV_CLKCMU_MIF_BUSP			0x18b8
#define CLK_CON_DIV_CLKCMU_NPU_BUS			0x18bc
#define CLK_CON_DIV_CLKCMU_OTP				0x18c0
#define CLK_CON_DIV_CLKCMU_PERIC0_BUS			0x18c4
#define CLK_CON_DIV_CLKCMU_PERIC0_IP			0x18c8
#define CLK_CON_DIV_CLKCMU_PERIC1_BUS			0x18cc
#define CLK_CON_DIV_CLKCMU_PERIC1_IP			0x18d0
#define CLK_CON_DIV_CLKCMU_PERIS_BUS			0x18d4
#define CLK_CON_DIV_CLKCMU_SSP_BUS			0x18d8
#define CLK_CON_DIV_CLKCMU_TNR_BUS			0x18dc
#define CLK_CON_DIV_CLKCMU_VRA_BUS			0x18e0
#define CLK_CON_DIV_DIV_CLKCMU_DPU			0x18e8
#define CLK_CON_DIV_DIV_CLKCMU_DPU_ALT			0x18ec
#define CLK_CON_DIV_DIV_CLK_CMU_CMUREF			0x18f0
#define CLK_CON_DIV_PLL_SHARED0_DIV2			0x18f4
#define CLK_CON_DIV_PLL_SHARED0_DIV3			0x18f8
#define CLK_CON_DIV_PLL_SHARED0_DIV4			0x18fc
#define CLK_CON_DIV_PLL_SHARED1_DIV2			0x1900
#define CLK_CON_DIV_PLL_SHARED1_DIV3			0x1904
#define CLK_CON_DIV_PLL_SHARED1_DIV4			0x1908
#define CLK_CON_DIV_PLL_SHARED2_DIV2			0x190c
#define CLK_CON_DIV_PLL_SHARED4_DIV2			0x1910
#define CLK_CON_DIV_PLL_SHARED4_DIV3			0x1914
#define CLK_CON_DIV_PLL_SHARED4_DIV4			0x1918
#define CLK_CON_GAT_CLKCMU_G3D_BUS			0x2000
#define CLK_CON_GAT_CLKCMU_MIF_SWITCH			0x2004
#define CLK_CON_GAT_GATE_CLKCMU_APM_BUS			0x2008
#define CLK_CON_GAT_GATE_CLKCMU_AUD_CPU			0x200c
#define CLK_CON_GAT_GATE_CLKCMU_BUS0_BUS		0x2010
#define CLK_CON_GAT_GATE_CLKCMU_BUS1_BUS		0x2014
#define CLK_CON_GAT_GATE_CLKCMU_BUS1_SSS		0x2018
#define CLK_CON_GAT_GATE_CLKCMU_CIS_CLK0		0x201c
#define CLK_CON_GAT_GATE_CLKCMU_CIS_CLK1		0x2020
#define CLK_CON_GAT_GATE_CLKCMU_CIS_CLK2		0x2024
#define CLK_CON_GAT_GATE_CLKCMU_CIS_CLK3		0x2028
#define CLK_CON_GAT_GATE_CLKCMU_CIS_CLK4		0x202c
#define CLK_CON_GAT_GATE_CLKCMU_CIS_CLK5		0x2030
#define CLK_CON_GAT_GATE_CLKCMU_CORE_BUS		0x2034
#define CLK_CON_GAT_GATE_CLKCMU_CPUCL0_DBG_BUS		0x2038
#define CLK_CON_GAT_GATE_CLKCMU_CPUCL0_SWITCH		0x203c
#define CLK_CON_GAT_GATE_CLKCMU_CPUCL1_SWITCH		0x2040
#define CLK_CON_GAT_GATE_CLKCMU_CPUCL2_BUSP		0x2044
#define CLK_CON_GAT_GATE_CLKCMU_CPUCL2_SWITCH		0x2048
#define CLK_CON_GAT_GATE_CLKCMU_CSIS_BUS		0x204c
#define CLK_CON_GAT_GATE_CLKCMU_CSIS_OIS_MCU		0x2050
#define CLK_CON_GAT_GATE_CLKCMU_DNC_BUS			0x2054
#define CLK_CON_GAT_GATE_CLKCMU_DNC_BUSM		0x2058
#define CLK_CON_GAT_GATE_CLKCMU_DNS_BUS			0x205c
#define CLK_CON_GAT_GATE_CLKCMU_DPU			0x2060
#define CLK_CON_GAT_GATE_CLKCMU_DPU_BUS			0x2064
#define CLK_CON_GAT_GATE_CLKCMU_DSP_BUS			0x2068
#define CLK_CON_GAT_GATE_CLKCMU_G2D_G2D			0x206c
#define CLK_CON_GAT_GATE_CLKCMU_G2D_MSCL		0x2070
#define CLK_CON_GAT_GATE_CLKCMU_G3D_SWITCH		0x2074
#define CLK_CON_GAT_GATE_CLKCMU_HPM			0x2078
#define CLK_CON_GAT_GATE_CLKCMU_HSI0_BUS		0x207c
#define CLK_CON_GAT_GATE_CLKCMU_HSI0_DPGTC		0x2080
#define CLK_CON_GAT_GATE_CLKCMU_HSI0_USB31DRD		0x2084
#define CLK_CON_GAT_GATE_CLKCMU_HSI0_USBDP_DEBUG	0x2088
#define CLK_CON_GAT_GATE_CLKCMU_HSI1_BUS		0x208c
#define CLK_CON_GAT_GATE_CLKCMU_HSI1_MMC_CARD		0x2090
#define CLK_CON_GAT_GATE_CLKCMU_HSI1_PCIE		0x2094
#define CLK_CON_GAT_GATE_CLKCMU_HSI1_UFS_CARD		0x2098
#define CLK_CON_GAT_GATE_CLKCMU_HSI1_UFS_EMBD		0x209c
#define CLK_CON_GAT_GATE_CLKCMU_HSI2_BUS		0x20a0
#define CLK_CON_GAT_GATE_CLKCMU_HSI2_PCIE		0x20a4
#define CLK_CON_GAT_GATE_CLKCMU_IPP_BUS			0x20a8
#define CLK_CON_GAT_GATE_CLKCMU_ITP_BUS			0x20ac
#define CLK_CON_GAT_GATE_CLKCMU_MCSC_BUS		0x20b0
#define CLK_CON_GAT_GATE_CLKCMU_MCSC_GDC		0x20b4
#define CLK_CON_GAT_GATE_CLKCMU_MFC0_MFC0		0x20bc
#define CLK_CON_GAT_GATE_CLKCMU_MFC0_WFD		0x20c0
#define CLK_CON_GAT_GATE_CLKCMU_MIF_BUSP		0x20c4
#define CLK_CON_GAT_GATE_CLKCMU_NPU_BUS			0x20c8
#define CLK_CON_GAT_GATE_CLKCMU_PERIC0_BUS		0x20cc
#define CLK_CON_GAT_GATE_CLKCMU_PERIC0_IP		0x20d0
#define CLK_CON_GAT_GATE_CLKCMU_PERIC1_BUS		0x20d4
#define CLK_CON_GAT_GATE_CLKCMU_PERIC1_IP		0x20d8
#define CLK_CON_GAT_GATE_CLKCMU_PERIS_BUS		0x20dc
#define CLK_CON_GAT_GATE_CLKCMU_SSP_BUS			0x20e0
#define CLK_CON_GAT_GATE_CLKCMU_TNR_BUS			0x20e4
#define CLK_CON_GAT_GATE_CLKCMU_VRA_BUS			0x20e8

static const unsigned long top_clk_regs[] __initconst = {
	PLL_LOCKTIME_PLL_G3D,
	PLL_LOCKTIME_PLL_MMC,
	PLL_LOCKTIME_PLL_SHARED0,
	PLL_LOCKTIME_PLL_SHARED1,
	PLL_LOCKTIME_PLL_SHARED2,
	PLL_LOCKTIME_PLL_SHARED3,
	PLL_LOCKTIME_PLL_SHARED4,
	PLL_CON0_PLL_G3D,
	PLL_CON3_PLL_G3D,
	PLL_CON0_PLL_MMC,
	PLL_CON3_PLL_MMC,
	PLL_CON0_PLL_SHARED0,
	PLL_CON3_PLL_SHARED0,
	PLL_CON0_PLL_SHARED1,
	PLL_CON3_PLL_SHARED1,
	PLL_CON0_PLL_SHARED2,
	PLL_CON3_PLL_SHARED2,
	PLL_CON0_PLL_SHARED3,
	PLL_CON3_PLL_SHARED3,
	PLL_CON0_PLL_SHARED4,
	PLL_CON3_PLL_SHARED4,
	CLK_CON_MUX_CLKCMU_DPU_BUS,
	CLK_CON_MUX_MUX_CLKCMU_APM_BUS,
	CLK_CON_MUX_MUX_CLKCMU_AUD_CPU,
	CLK_CON_MUX_MUX_CLKCMU_BUS0_BUS,
	CLK_CON_MUX_MUX_CLKCMU_BUS1_BUS,
	CLK_CON_MUX_MUX_CLKCMU_BUS1_SSS,
	CLK_CON_MUX_MUX_CLKCMU_CIS_CLK0,
	CLK_CON_MUX_MUX_CLKCMU_CIS_CLK1,
	CLK_CON_MUX_MUX_CLKCMU_CIS_CLK2,
	CLK_CON_MUX_MUX_CLKCMU_CIS_CLK3,
	CLK_CON_MUX_MUX_CLKCMU_CIS_CLK4,
	CLK_CON_MUX_MUX_CLKCMU_CIS_CLK5,
	CLK_CON_MUX_MUX_CLKCMU_CMU_BOOST,
	CLK_CON_MUX_MUX_CLKCMU_CORE_BUS,
	CLK_CON_MUX_MUX_CLKCMU_CPUCL0_DBG_BUS,
	CLK_CON_MUX_MUX_CLKCMU_CPUCL0_SWITCH,
	CLK_CON_MUX_MUX_CLKCMU_CPUCL1_SWITCH,
	CLK_CON_MUX_MUX_CLKCMU_CPUCL2_BUSP,
	CLK_CON_MUX_MUX_CLKCMU_CPUCL2_SWITCH,
	CLK_CON_MUX_MUX_CLKCMU_CSIS_BUS,
	CLK_CON_MUX_MUX_CLKCMU_CSIS_OIS_MCU,
	CLK_CON_MUX_MUX_CLKCMU_DNC_BUS,
	CLK_CON_MUX_MUX_CLKCMU_DNC_BUSM,
	CLK_CON_MUX_MUX_CLKCMU_DNS_BUS,
	CLK_CON_MUX_MUX_CLKCMU_DPU,
	CLK_CON_MUX_MUX_CLKCMU_DPU_ALT,
	CLK_CON_MUX_MUX_CLKCMU_DSP_BUS,
	CLK_CON_MUX_MUX_CLKCMU_G2D_G2D,
	CLK_CON_MUX_MUX_CLKCMU_G2D_MSCL,
	CLK_CON_MUX_MUX_CLKCMU_HPM,
	CLK_CON_MUX_MUX_CLKCMU_HSI0_BUS,
	CLK_CON_MUX_MUX_CLKCMU_HSI0_DPGTC,
	CLK_CON_MUX_MUX_CLKCMU_HSI0_USB31DRD,
	CLK_CON_MUX_MUX_CLKCMU_HSI0_USBDP_DEBUG,
	CLK_CON_MUX_MUX_CLKCMU_HSI1_BUS,
	CLK_CON_MUX_MUX_CLKCMU_HSI1_MMC_CARD,
	CLK_CON_MUX_MUX_CLKCMU_HSI1_PCIE,
	CLK_CON_MUX_MUX_CLKCMU_HSI1_UFS_CARD,
	CLK_CON_MUX_MUX_CLKCMU_HSI1_UFS_EMBD,
	CLK_CON_MUX_MUX_CLKCMU_HSI2_BUS,
	CLK_CON_MUX_MUX_CLKCMU_HSI2_PCIE,
	CLK_CON_MUX_MUX_CLKCMU_IPP_BUS,
	CLK_CON_MUX_MUX_CLKCMU_ITP_BUS,
	CLK_CON_MUX_MUX_CLKCMU_MCSC_BUS,
	CLK_CON_MUX_MUX_CLKCMU_MCSC_GDC,
	CLK_CON_MUX_MUX_CLKCMU_CMU_BOOST_CPU,
	CLK_CON_MUX_MUX_CLKCMU_MFC0_MFC0,
	CLK_CON_MUX_MUX_CLKCMU_MFC0_WFD,
	CLK_CON_MUX_MUX_CLKCMU_MIF_BUSP,
	CLK_CON_MUX_MUX_CLKCMU_MIF_SWITCH,
	CLK_CON_MUX_MUX_CLKCMU_NPU_BUS,
	CLK_CON_MUX_MUX_CLKCMU_PERIC0_BUS,
	CLK_CON_MUX_MUX_CLKCMU_PERIC0_IP,
	CLK_CON_MUX_MUX_CLKCMU_PERIC1_BUS,
	CLK_CON_MUX_MUX_CLKCMU_PERIC1_IP,
	CLK_CON_MUX_MUX_CLKCMU_PERIS_BUS,
	CLK_CON_MUX_MUX_CLKCMU_SSP_BUS,
	CLK_CON_MUX_MUX_CLKCMU_TNR_BUS,
	CLK_CON_MUX_MUX_CLKCMU_VRA_BUS,
	CLK_CON_MUX_MUX_CLK_CMU_CMUREF,
	CLK_CON_MUX_MUX_CMU_CMUREF,
	CLK_CON_DIV_CLKCMU_APM_BUS,
	CLK_CON_DIV_CLKCMU_AUD_CPU,
	CLK_CON_DIV_CLKCMU_BUS0_BUS,
	CLK_CON_DIV_CLKCMU_BUS1_BUS,
	CLK_CON_DIV_CLKCMU_BUS1_SSS,
	CLK_CON_DIV_CLKCMU_CIS_CLK0,
	CLK_CON_DIV_CLKCMU_CIS_CLK1,
	CLK_CON_DIV_CLKCMU_CIS_CLK2,
	CLK_CON_DIV_CLKCMU_CIS_CLK3,
	CLK_CON_DIV_CLKCMU_CIS_CLK4,
	CLK_CON_DIV_CLKCMU_CIS_CLK5,
	CLK_CON_DIV_CLKCMU_CMU_BOOST,
	CLK_CON_DIV_CLKCMU_CORE_BUS,
	CLK_CON_DIV_CLKCMU_CPUCL0_DBG_BUS,
	CLK_CON_DIV_CLKCMU_CPUCL0_SWITCH,
	CLK_CON_DIV_CLKCMU_CPUCL1_SWITCH,
	CLK_CON_DIV_CLKCMU_CPUCL2_BUSP,
	CLK_CON_DIV_CLKCMU_CPUCL2_SWITCH,
	CLK_CON_DIV_CLKCMU_CSIS_BUS,
	CLK_CON_DIV_CLKCMU_CSIS_OIS_MCU,
	CLK_CON_DIV_CLKCMU_DNC_BUS,
	CLK_CON_DIV_CLKCMU_DNC_BUSM,
	CLK_CON_DIV_CLKCMU_DNS_BUS,
	CLK_CON_DIV_CLKCMU_DSP_BUS,
	CLK_CON_DIV_CLKCMU_G2D_G2D,
	CLK_CON_DIV_CLKCMU_G2D_MSCL,
	CLK_CON_DIV_CLKCMU_G3D_SWITCH,
	CLK_CON_DIV_CLKCMU_HPM,
	CLK_CON_DIV_CLKCMU_HSI0_BUS,
	CLK_CON_DIV_CLKCMU_HSI0_DPGTC,
	CLK_CON_DIV_CLKCMU_HSI0_USB31DRD,
	CLK_CON_DIV_CLKCMU_HSI0_USBDP_DEBUG,
	CLK_CON_DIV_CLKCMU_HSI1_BUS,
	CLK_CON_DIV_CLKCMU_HSI1_MMC_CARD,
	CLK_CON_DIV_CLKCMU_HSI1_PCIE,
	CLK_CON_DIV_CLKCMU_HSI1_UFS_CARD,
	CLK_CON_DIV_CLKCMU_HSI1_UFS_EMBD,
	CLK_CON_DIV_CLKCMU_HSI2_BUS,
	CLK_CON_DIV_CLKCMU_HSI2_PCIE,
	CLK_CON_DIV_CLKCMU_IPP_BUS,
	CLK_CON_DIV_CLKCMU_ITP_BUS,
	CLK_CON_DIV_CLKCMU_MCSC_BUS,
	CLK_CON_DIV_CLKCMU_MCSC_GDC,
	CLK_CON_DIV_CLKCMU_CMU_BOOST_CPU,
	CLK_CON_DIV_CLKCMU_MFC0_MFC0,
	CLK_CON_DIV_CLKCMU_MFC0_WFD,
	CLK_CON_DIV_CLKCMU_MIF_BUSP,
	CLK_CON_DIV_CLKCMU_NPU_BUS,
	CLK_CON_DIV_CLKCMU_OTP,
	CLK_CON_DIV_CLKCMU_PERIC0_BUS,
	CLK_CON_DIV_CLKCMU_PERIC0_IP,
	CLK_CON_DIV_CLKCMU_PERIC1_BUS,
	CLK_CON_DIV_CLKCMU_PERIC1_IP,
	CLK_CON_DIV_CLKCMU_PERIS_BUS,
	CLK_CON_DIV_CLKCMU_SSP_BUS,
	CLK_CON_DIV_CLKCMU_TNR_BUS,
	CLK_CON_DIV_CLKCMU_VRA_BUS,
	CLK_CON_DIV_DIV_CLKCMU_DPU,
	CLK_CON_DIV_DIV_CLKCMU_DPU_ALT,
	CLK_CON_DIV_DIV_CLK_CMU_CMUREF,
	CLK_CON_DIV_PLL_SHARED0_DIV2,
	CLK_CON_DIV_PLL_SHARED0_DIV3,
	CLK_CON_DIV_PLL_SHARED0_DIV4,
	CLK_CON_DIV_PLL_SHARED1_DIV2,
	CLK_CON_DIV_PLL_SHARED1_DIV3,
	CLK_CON_DIV_PLL_SHARED1_DIV4,
	CLK_CON_DIV_PLL_SHARED2_DIV2,
	CLK_CON_DIV_PLL_SHARED4_DIV2,
	CLK_CON_DIV_PLL_SHARED4_DIV3,
	CLK_CON_DIV_PLL_SHARED4_DIV4,
	CLK_CON_GAT_CLKCMU_G3D_BUS,
	CLK_CON_GAT_CLKCMU_MIF_SWITCH,
	CLK_CON_GAT_GATE_CLKCMU_APM_BUS,
	CLK_CON_GAT_GATE_CLKCMU_AUD_CPU,
	CLK_CON_GAT_GATE_CLKCMU_BUS0_BUS,
	CLK_CON_GAT_GATE_CLKCMU_BUS1_BUS,
	CLK_CON_GAT_GATE_CLKCMU_BUS1_SSS,
	CLK_CON_GAT_GATE_CLKCMU_CIS_CLK0,
	CLK_CON_GAT_GATE_CLKCMU_CIS_CLK1,
	CLK_CON_GAT_GATE_CLKCMU_CIS_CLK2,
	CLK_CON_GAT_GATE_CLKCMU_CIS_CLK3,
	CLK_CON_GAT_GATE_CLKCMU_CIS_CLK4,
	CLK_CON_GAT_GATE_CLKCMU_CIS_CLK5,
	CLK_CON_GAT_GATE_CLKCMU_CORE_BUS,
	CLK_CON_GAT_GATE_CLKCMU_CPUCL0_DBG_BUS,
	CLK_CON_GAT_GATE_CLKCMU_CPUCL0_SWITCH,
	CLK_CON_GAT_GATE_CLKCMU_CPUCL1_SWITCH,
	CLK_CON_GAT_GATE_CLKCMU_CPUCL2_BUSP,
	CLK_CON_GAT_GATE_CLKCMU_CPUCL2_SWITCH,
	CLK_CON_GAT_GATE_CLKCMU_CSIS_BUS,
	CLK_CON_GAT_GATE_CLKCMU_CSIS_OIS_MCU,
	CLK_CON_GAT_GATE_CLKCMU_DNC_BUS,
	CLK_CON_GAT_GATE_CLKCMU_DNC_BUSM,
	CLK_CON_GAT_GATE_CLKCMU_DNS_BUS,
	CLK_CON_GAT_GATE_CLKCMU_DPU,
	CLK_CON_GAT_GATE_CLKCMU_DPU_BUS,
	CLK_CON_GAT_GATE_CLKCMU_DSP_BUS,
	CLK_CON_GAT_GATE_CLKCMU_G2D_G2D,
	CLK_CON_GAT_GATE_CLKCMU_G2D_MSCL,
	CLK_CON_GAT_GATE_CLKCMU_G3D_SWITCH,
	CLK_CON_GAT_GATE_CLKCMU_HPM,
	CLK_CON_GAT_GATE_CLKCMU_HSI0_BUS,
	CLK_CON_GAT_GATE_CLKCMU_HSI0_DPGTC,
	CLK_CON_GAT_GATE_CLKCMU_HSI0_USB31DRD,
	CLK_CON_GAT_GATE_CLKCMU_HSI0_USBDP_DEBUG,
	CLK_CON_GAT_GATE_CLKCMU_HSI1_BUS,
	CLK_CON_GAT_GATE_CLKCMU_HSI1_MMC_CARD,
	CLK_CON_GAT_GATE_CLKCMU_HSI1_PCIE,
	CLK_CON_GAT_GATE_CLKCMU_HSI1_UFS_CARD,
	CLK_CON_GAT_GATE_CLKCMU_HSI1_UFS_EMBD,
	CLK_CON_GAT_GATE_CLKCMU_HSI2_BUS,
	CLK_CON_GAT_GATE_CLKCMU_HSI2_PCIE,
	CLK_CON_GAT_GATE_CLKCMU_IPP_BUS,
	CLK_CON_GAT_GATE_CLKCMU_ITP_BUS,
	CLK_CON_GAT_GATE_CLKCMU_MCSC_BUS,
	CLK_CON_GAT_GATE_CLKCMU_MCSC_GDC,
	CLK_CON_GAT_GATE_CLKCMU_MFC0_MFC0,
	CLK_CON_GAT_GATE_CLKCMU_MFC0_WFD,
	CLK_CON_GAT_GATE_CLKCMU_MIF_BUSP,
	CLK_CON_GAT_GATE_CLKCMU_NPU_BUS,
	CLK_CON_GAT_GATE_CLKCMU_PERIC0_BUS,
	CLK_CON_GAT_GATE_CLKCMU_PERIC0_IP,
	CLK_CON_GAT_GATE_CLKCMU_PERIC1_BUS,
	CLK_CON_GAT_GATE_CLKCMU_PERIC1_IP,
	CLK_CON_GAT_GATE_CLKCMU_PERIS_BUS,
	CLK_CON_GAT_GATE_CLKCMU_SSP_BUS,
	CLK_CON_GAT_GATE_CLKCMU_TNR_BUS,
	CLK_CON_GAT_GATE_CLKCMU_VRA_BUS,
};

static const struct samsung_pll_clock top_pll_clks[] __initconst = {
	PLL(pll_0717x, CLK_FOUT_SHARED0_PLL, "fout_shared0_pll", "oscclk",
	    PLL_LOCKTIME_PLL_SHARED0, PLL_CON3_PLL_SHARED0, NULL),
	PLL(pll_0717x, CLK_FOUT_SHARED1_PLL, "fout_shared1_pll", "oscclk",
	    PLL_LOCKTIME_PLL_SHARED1, PLL_CON3_PLL_SHARED1, NULL),
	PLL(pll_0718x, CLK_FOUT_SHARED2_PLL, "fout_shared2_pll", "oscclk",
	    PLL_LOCKTIME_PLL_SHARED2, PLL_CON3_PLL_SHARED2, NULL),
	PLL(pll_0718x, CLK_FOUT_SHARED3_PLL, "fout_shared3_pll", "oscclk",
	    PLL_LOCKTIME_PLL_SHARED3, PLL_CON3_PLL_SHARED3, NULL),
	PLL(pll_0717x, CLK_FOUT_SHARED4_PLL, "fout_shared4_pll", "oscclk",
	    PLL_LOCKTIME_PLL_SHARED4, PLL_CON3_PLL_SHARED4, NULL),
	PLL(pll_0732x, CLK_FOUT_MMC_PLL, "fout_mmc_pll", "oscclk",
	    PLL_LOCKTIME_PLL_MMC, PLL_CON3_PLL_MMC, NULL),
	PLL(pll_0718x, CLK_FOUT_G3D_PLL, "fout_g3d_pll", "oscclk",
	    PLL_LOCKTIME_PLL_G3D, PLL_CON3_PLL_G3D, NULL),
};

/* Parent clock list for CMU_TOP muxes */
PNAME(mout_pll_shared0_p)		= { "oscclk", "fout_shared0_pll" };
PNAME(mout_pll_shared1_p)		= { "oscclk", "fout_shared1_pll" };
PNAME(mout_pll_shared2_p)		= { "oscclk", "fout_shared2_pll" };
PNAME(mout_pll_shared3_p)		= { "oscclk", "fout_shared3_pll" };
PNAME(mout_pll_shared4_p)		= { "oscclk", "fout_shared4_pll" };
PNAME(mout_pll_mmc_p)			= { "oscclk", "fout_mmc_pll" };
PNAME(mout_pll_g3d_p)			= { "oscclk", "fout_g3d_pll" };
PNAME(mout_cmu_dpu_bus_p)		= { "dout_cmu_dpu",
					    "dout_cmu_dpu_alt" };
PNAME(mout_cmu_apm_bus_p)		= { "dout_cmu_shared0_div2",
					    "dout_cmu_shared2_div2" };
PNAME(mout_cmu_aud_cpu_p)		= { "dout_cmu_shared0_div2",
					    "fout_shared2_pll",
					    "dout_cmu_shared4_div2",
					    "dout_cmu_shared0_div4" };
PNAME(mout_cmu_bus0_bus_p)		= { "dout_cmu_shared0_div4",
					    "dout_cmu_shared1_div4",
					    "dout_cmu_shared2_div2",
					    "oscclk" };
PNAME(mout_cmu_bus1_bus_p)		= { "dout_cmu_shared0_div4",
					    "dout_cmu_shared1_div4",
					    "dout_cmu_shared2_div2",
					    "oscclk" };
PNAME(mout_cmu_bus1_sss_p)		= { "dout_cmu_shared0_div4",
					    "dout_cmu_shared1_div4",
					    "dout_cmu_shared2_div2",
					    "oscclk" };
PNAME(mout_cmu_cis_clk0_p)		= { "oscclk",
					    "dout_cmu_shared2_div2" };
PNAME(mout_cmu_cis_clk1_p)		= { "oscclk",
					    "dout_cmu_shared2_div2" };
PNAME(mout_cmu_cis_clk2_p)		= { "oscclk",
					    "dout_cmu_shared2_div2" };
PNAME(mout_cmu_cis_clk3_p)		= { "oscclk",
					    "dout_cmu_shared2_div2" };
PNAME(mout_cmu_cis_clk4_p)		= { "oscclk",
					    "dout_cmu_shared2_div2" };
PNAME(mout_cmu_cis_clk5_p)		= { "oscclk",
					    "dout_cmu_shared2_div2" };
PNAME(mout_cmu_cmu_boost_p)		= { "dout_cmu_shared0_div4",
					    "dout_cmu_shared1_div4",
					    "dout_cmu_shared2_div2",
					    "oscclk" };
PNAME(mout_cmu_core_bus_p)		= { "dout_cmu_shared0_div2",
					    "dout_cmu_shared1_div2",
					    "fout_shared2_pll",
					    "dout_cmu_shared0_div3",
					    "dout_cmu_shared1_div3",
					    "dout_cmu_shared0_div4",
					    "fout_shared3_pll", "oscclk" };
PNAME(mout_cmu_cpucl0_dbg_bus_p)	= { "fout_shared2_pll",
					    "dout_cmu_shared0_div3",
					    "dout_cmu_shared0_div4",
					    "oscclk" };
PNAME(mout_cmu_cpucl0_switch_p)		= { "fout_shared4_pll",
					    "dout_cmu_shared0_div2",
					    "fout_shared2_pll",
					    "dout_cmu_shared0_div4" };
PNAME(mout_cmu_cpucl1_switch_p)	= { "fout_shared4_pll",
					    "dout_cmu_shared0_div2",
					    "fout_shared2_pll",
					    "dout_cmu_shared0_div4" };
PNAME(mout_cmu_cpucl2_busp_p)		= { "dout_cmu_shared0_div4",
					    "dout_cmu_shared2_div2" };
PNAME(mout_cmu_cpucl2_switch_p)		= { "fout_shared4_pll",
					    "dout_cmu_shared0_div2",
					    "fout_shared2_pll",
					    "dout_cmu_shared0_div4" };
PNAME(mout_cmu_csis_bus_p)		= { "dout_cmu_shared0_div3",
					    "dout_cmu_shared4_div2",
					    "dout_cmu_shared0_div4",
					    "dout_cmu_shared4_div3" };
PNAME(mout_cmu_csis_ois_mcu_p)		= { "dout_cmu_shared0_div4",
					    "dout_cmu_shared2_div2" };
PNAME(mout_cmu_dnc_bus_p)		= { "dout_cmu_shared1_div2",
					    "fout_shared2_pll",
					    "dout_cmu_shared4_div2",
					    "dout_cmu_shared0_div4" };
PNAME(mout_cmu_dnc_busm_p)		= { "dout_cmu_shared0_div4",
					    "dout_cmu_shared1_div4",
					    "dout_cmu_shared2_div2",
					    "dout_cmu_shared4_div4" };
PNAME(mout_cmu_dns_bus_p)		= { "dout_cmu_shared0_div3",
					    "dout_cmu_shared4_div2",
					    "dout_cmu_shared0_div4",
					    "dout_cmu_shared1_div4",
					    "dout_cmu_shared4_div3",
					    "dout_cmu_shared2_div2",
					    "oscclk", "oscclk" };
PNAME(mout_cmu_dpu_p)			= { "dout_cmu_shared0_div3",
					    "dout_cmu_shared0_div4" };
PNAME(mout_cmu_dpu_alt_p)		= { "dout_cmu_shared4_div2",
					    "dout_cmu_shared4_div3",
					    "dout_cmu_shared2_div2",
					    "oscclk" };
PNAME(mout_cmu_dsp_bus_p)		= { "dout_cmu_shared0_div2",
					    "dout_cmu_shared1_div2",
					    "fout_shared2_pll",
					    "dout_cmu_shared4_div2",
					    "fout_shared3_pll", "oscclk",
					    "oscclk", "oscclk" };
PNAME(mout_cmu_g2d_g2d_p)		= { "dout_cmu_shared0_div3",
					    "dout_cmu_shared4_div2",
					    "dout_cmu_shared0_div4",
					    "dout_cmu_shared2_div2" };
PNAME(mout_cmu_g2d_mscl_p)		= { "dout_cmu_shared0_div4",
					    "dout_cmu_shared2_div2",
					    "dout_cmu_shared4_div4",
					    "oscclk" };
PNAME(mout_cmu_hpm_p)			= { "oscclk",
					    "dout_cmu_shared0_div4",
					    "dout_cmu_shared2_div2",
					    "oscclk" };
PNAME(mout_cmu_hsi0_bus_p)		= { "dout_cmu_shared0_div4",
					    "dout_cmu_shared2_div2" };
PNAME(mout_cmu_hsi0_dpgtc_p)		= { "oscclk", "dout_cmu_shared0_div4",
					    "dout_cmu_shared2_div2",
					    "oscclk" };
PNAME(mout_cmu_hsi0_usb31drd_p)		= { "oscclk", "dout_cmu_shared0_div4",
					    "dout_cmu_shared2_div2",
					    "oscclk" };
PNAME(mout_cmu_hsi0_usbdp_debug_p)	= { "oscclk", "fout_shared2_pll" };
PNAME(mout_cmu_hsi1_bus_p)		= { "dout_cmu_shared0_div3",
					    "dout_cmu_shared0_div4",
					    "dout_cmu_shared1_div4",
					    "dout_cmu_shared4_div3",
					    "dout_cmu_shared2_div2",
					    "fout_mmc_pll", "oscclk", "oscclk" };
PNAME(mout_cmu_hsi1_mmc_card_p)	= { "oscclk", "fout_shared2_pll",
					    "fout_mmc_pll",
					    "dout_cmu_shared0_div4" };
PNAME(mout_cmu_hsi1_pcie_p)		= { "oscclk", "fout_shared2_pll" };
PNAME(mout_cmu_hsi1_ufs_card_p)		= { "oscclk", "dout_cmu_shared0_div4",
					    "dout_cmu_shared2_div2",
					    "oscclk" };
PNAME(mout_cmu_hsi1_ufs_embd_p)		= { "oscclk", "dout_cmu_shared0_div4",
					    "dout_cmu_shared2_div2",
					    "oscclk" };
PNAME(mout_cmu_hsi2_bus_p)		= { "dout_cmu_shared0_div3",
					    "dout_cmu_shared2_div2" };
PNAME(mout_cmu_hsi2_pcie_p)		= { "oscclk", "fout_shared2_pll" };
PNAME(mout_cmu_ipp_bus_p)		= { "dout_cmu_shared0_div3",
					    "dout_cmu_shared4_div2",
					    "dout_cmu_shared0_div4",
					    "dout_cmu_shared1_div4",
					    "dout_cmu_shared4_div3",
					    "oscclk", "oscclk", "oscclk" };
PNAME(mout_cmu_itp_bus_p)		= { "dout_cmu_shared0_div3",
					    "dout_cmu_shared4_div2",
					    "dout_cmu_shared0_div4",
					    "dout_cmu_shared1_div4",
					    "dout_cmu_shared4_div3",
					    "dout_cmu_shared2_div2",
					    "oscclk", "oscclk" };
PNAME(mout_cmu_mcsc_bus_p)		= { "dout_cmu_shared0_div3",
					    "dout_cmu_shared4_div2",
					    "dout_cmu_shared0_div4",
					    "dout_cmu_shared1_div4",
					    "dout_cmu_shared4_div3",
					    "dout_cmu_shared2_div2",
					    "oscclk", "oscclk" };
PNAME(mout_cmu_mcsc_gdc_p)		= { "dout_cmu_shared0_div3",
					    "dout_cmu_shared4_div2",
					    "dout_cmu_shared0_div4",
					    "dout_cmu_shared1_div4",
					    "dout_cmu_shared4_div3",
					    "dout_cmu_shared2_div2",
					    "oscclk", "oscclk" };
PNAME(mout_cmu_cmu_boost_cpu_p)		= { "dout_cmu_shared0_div4",
					    "dout_cmu_shared1_div4",
					    "dout_cmu_shared2_div2",
					    "oscclk" };
PNAME(mout_cmu_mfc0_mfc0_p)		= { "dout_cmu_shared4_div2",
					    "dout_cmu_shared0_div4",
					    "dout_cmu_shared4_div3",
					    "dout_cmu_shared2_div2" };
PNAME(mout_cmu_mfc0_wfd_p)		= { "dout_cmu_shared4_div2",
					    "dout_cmu_shared0_div4",
					    "dout_cmu_shared4_div3",
					    "dout_cmu_shared2_div2" };
PNAME(mout_cmu_mif_busp_p)		= { "dout_cmu_shared0_div4",
					    "dout_cmu_shared1_div4",
					    "dout_cmu_shared2_div2",
					    "oscclk" };
PNAME(mout_cmu_mif_switch_p)		= { "fout_shared0_pll",
					    "fout_shared1_pll",
					    "dout_cmu_shared0_div2",
					    "dout_cmu_shared1_div2",
					    "fout_shared2_pll",
					    "dout_cmu_shared0_div4",
					    "dout_cmu_shared2_div2",
					    "oscclk" };
PNAME(mout_cmu_npu_bus_p)		= { "dout_cmu_shared0_div2",
					    "dout_cmu_shared1_div2",
					    "fout_shared2_pll",
					    "dout_cmu_shared4_div2",
					    "fout_shared3_pll", "oscclk",
					    "oscclk", "oscclk" };
PNAME(mout_cmu_peric0_bus_p)		= { "dout_cmu_shared0_div4",
					    "dout_cmu_shared2_div2" };
PNAME(mout_cmu_peric0_ip_p)		= { "dout_cmu_shared0_div4",
					    "dout_cmu_shared2_div2" };
PNAME(mout_cmu_peric1_bus_p)		= { "dout_cmu_shared0_div4",
					    "dout_cmu_shared2_div2" };
PNAME(mout_cmu_peric1_ip_p)		= { "dout_cmu_shared0_div4",
					    "dout_cmu_shared2_div2" };
PNAME(mout_cmu_peris_bus_p)		= { "dout_cmu_shared0_div4",
					    "dout_cmu_shared2_div2" };
PNAME(mout_cmu_ssp_bus_p)		= { "dout_cmu_shared4_div2",
					    "dout_cmu_shared0_div4",
					    "dout_cmu_shared4_div3",
					    "dout_cmu_shared2_div2" };
PNAME(mout_cmu_tnr_bus_p)		= { "dout_cmu_shared0_div3",
					    "dout_cmu_shared4_div2",
					    "dout_cmu_shared0_div4",
					    "dout_cmu_shared1_div4",
					    "dout_cmu_shared4_div3",
					    "dout_cmu_shared2_div2",
					    "oscclk", "oscclk" };
PNAME(mout_cmu_vra_bus_p)		= { "dout_cmu_shared0_div3",
					    "dout_cmu_shared4_div2",
					    "dout_cmu_shared0_div4",
					    "dout_cmu_shared4_div3" };
PNAME(mout_cmu_cmuref_p)		= { "oscclk",
					    "dout_cmu_clk_cmuref" };
PNAME(mout_cmu_clk_cmuref_p)		= { "dout_cmu_shared0_div4",
					    "dout_cmu_shared1_div4",
					    "dout_cmu_shared2_div2",
					    "oscclk" };

/*
 * Register name to clock name mangling strategy used in this file
 *
 * Replace PLL_CON{0,3}_PLL	   with CLK_MOUT_PLL and mout_pll
 * Replace CLK_CON_MUX_MUX_CLKCMU  with CLK_MOUT_CMU and mout_cmu
 * Replace CLK_CON_DIV_CLKCMU      with CLK_DOUT_CMU_CMU and dout_cmu_cmu
 * Replace CLK_CON_DIV_DIV_CLKCMU  with CLK_DOUT_CMU_CMU and dout_cmu_cmu
 * Replace CLK_CON_DIV_PLL_CLKCMU  with CLK_DOUT_CMU_CMU and dout_cmu_cmu
 * Replace CLK_CON_GAT_CLKCMU      with CLK_GOUT_CMU and gout_cmu
 * Replace CLK_CON_GAT_GATE_CLKCMU with CLK_GOUT_CMU and gout_cmu
 *
 * For gates remove _UID _BLK _IPCLKPORT, _I and _RSTNSYNC
 */

static const struct samsung_mux_clock top_mux_clks[] __initconst = {
	MUX(CLK_MOUT_PLL_SHARED0, "mout_pll_shared0", mout_pll_shared0_p,
	    PLL_CON0_PLL_SHARED0, 4, 1),
	MUX(CLK_MOUT_PLL_SHARED1, "mout_pll_shared1", mout_pll_shared1_p,
	    PLL_CON0_PLL_SHARED1, 4, 1),
	MUX(CLK_MOUT_PLL_SHARED2, "mout_pll_shared2", mout_pll_shared2_p,
	    PLL_CON0_PLL_SHARED2, 4, 1),
	MUX(CLK_MOUT_PLL_SHARED3, "mout_pll_shared3", mout_pll_shared3_p,
	    PLL_CON0_PLL_SHARED3, 4, 1),
	MUX(CLK_MOUT_PLL_SHARED4, "mout_pll_shared4", mout_pll_shared4_p,
	    PLL_CON0_PLL_SHARED4, 4, 1),
	MUX(CLK_MOUT_PLL_MMC, "mout_pll_mmc", mout_pll_mmc_p,
	    PLL_CON0_PLL_MMC, 4, 1),
	MUX(CLK_MOUT_PLL_G3D, "mout_pll_g3d", mout_pll_g3d_p,
	    PLL_CON0_PLL_G3D, 4, 1),
	MUX(CLK_MOUT_CMU_DPU_BUS, "mout_cmu_dpu_bus",
	    mout_cmu_dpu_bus_p, CLK_CON_MUX_CLKCMU_DPU_BUS, 0, 1),
	MUX(CLK_MOUT_CMU_APM_BUS, "mout_cmu_apm_bus",
	    mout_cmu_apm_bus_p, CLK_CON_MUX_MUX_CLKCMU_APM_BUS, 0, 1),
	MUX(CLK_MOUT_CMU_AUD_CPU, "mout_cmu_aud_cpu",
	    mout_cmu_aud_cpu_p, CLK_CON_MUX_MUX_CLKCMU_AUD_CPU, 0, 2),
	MUX(CLK_MOUT_CMU_BUS0_BUS, "mout_cmu_bus0_bus",
	    mout_cmu_bus0_bus_p, CLK_CON_MUX_MUX_CLKCMU_BUS0_BUS, 0, 2),
	MUX(CLK_MOUT_CMU_BUS1_BUS, "mout_cmu_bus1_bus",
	    mout_cmu_bus1_bus_p, CLK_CON_MUX_MUX_CLKCMU_BUS1_BUS, 0, 2),
	MUX(CLK_MOUT_CMU_BUS1_SSS, "mout_cmu_bus1_sss",
	    mout_cmu_bus1_sss_p, CLK_CON_MUX_MUX_CLKCMU_BUS1_SSS, 0, 2),
	MUX(CLK_MOUT_CMU_CIS_CLK0, "mout_cmu_cis_clk0",
	    mout_cmu_cis_clk0_p, CLK_CON_MUX_MUX_CLKCMU_CIS_CLK0, 0, 1),
	MUX(CLK_MOUT_CMU_CIS_CLK1, "mout_cmu_cis_clk1",
	    mout_cmu_cis_clk1_p, CLK_CON_MUX_MUX_CLKCMU_CIS_CLK1, 0, 1),
	MUX(CLK_MOUT_CMU_CIS_CLK2, "mout_cmu_cis_clk2",
	    mout_cmu_cis_clk2_p, CLK_CON_MUX_MUX_CLKCMU_CIS_CLK2, 0, 1),
	MUX(CLK_MOUT_CMU_CIS_CLK3, "mout_cmu_cis_clk3",
	    mout_cmu_cis_clk3_p, CLK_CON_MUX_MUX_CLKCMU_CIS_CLK3, 0, 1),
	MUX(CLK_MOUT_CMU_CIS_CLK4, "mout_cmu_cis_clk4",
	    mout_cmu_cis_clk4_p, CLK_CON_MUX_MUX_CLKCMU_CIS_CLK4, 0, 1),
	MUX(CLK_MOUT_CMU_CIS_CLK5, "mout_cmu_cis_clk5",
	    mout_cmu_cis_clk5_p, CLK_CON_MUX_MUX_CLKCMU_CIS_CLK5, 0, 1),
	MUX(CLK_MOUT_CMU_CMU_BOOST, "mout_cmu_cmu_boost",
	    mout_cmu_cmu_boost_p, CLK_CON_MUX_MUX_CLKCMU_CMU_BOOST, 0, 2),
	MUX(CLK_MOUT_CMU_CORE_BUS, "mout_cmu_core_bus",
	    mout_cmu_core_bus_p, CLK_CON_MUX_MUX_CLKCMU_CORE_BUS, 0, 3),
	MUX(CLK_MOUT_CMU_CPUCL0_DBG_BUS, "mout_cmu_cpucl0_dbg_bus",
	    mout_cmu_cpucl0_dbg_bus_p, CLK_CON_MUX_MUX_CLKCMU_CPUCL0_DBG_BUS,
	    0, 2),
	MUX(CLK_MOUT_CMU_CPUCL0_SWITCH, "mout_cmu_cpucl0_switch",
	    mout_cmu_cpucl0_switch_p, CLK_CON_MUX_MUX_CLKCMU_CPUCL0_SWITCH,
	    0, 2),
	MUX(CLK_MOUT_CMU_CPUCL1_SWITCH, "mout_cmu_cpucl1_switch",
	    mout_cmu_cpucl1_switch_p, CLK_CON_MUX_MUX_CLKCMU_CPUCL1_SWITCH,
	    0, 2),
	MUX(CLK_MOUT_CMU_CPUCL2_BUSP, "mout_cmu_cpucl2_busp",
	    mout_cmu_cpucl2_busp_p, CLK_CON_MUX_MUX_CLKCMU_CPUCL2_BUSP,
	    0, 1),
	MUX(CLK_MOUT_CMU_CPUCL2_SWITCH, "mout_cmu_cpucl2_switch",
	    mout_cmu_cpucl2_switch_p, CLK_CON_MUX_MUX_CLKCMU_CPUCL2_SWITCH,
	    0, 2),
	MUX(CLK_MOUT_CMU_CSIS_BUS, "mout_cmu_csis_bus",
	    mout_cmu_csis_bus_p, CLK_CON_MUX_MUX_CLKCMU_CSIS_BUS, 0, 2),
	MUX(CLK_MOUT_CMU_CSIS_OIS_MCU, "mout_cmu_csis_ois_mcu",
	    mout_cmu_csis_ois_mcu_p, CLK_CON_MUX_MUX_CLKCMU_CSIS_OIS_MCU,
	    0, 1),
	MUX(CLK_MOUT_CMU_DNC_BUS, "mout_cmu_dnc_bus",
	    mout_cmu_dnc_bus_p, CLK_CON_MUX_MUX_CLKCMU_DNC_BUS, 0, 2),
	MUX(CLK_MOUT_CMU_DNC_BUSM, "mout_cmu_dnc_busm",
	    mout_cmu_dnc_busm_p, CLK_CON_MUX_MUX_CLKCMU_DNC_BUSM, 0, 2),
	MUX(CLK_MOUT_CMU_DNS_BUS, "mout_cmu_dns_bus",
	    mout_cmu_dns_bus_p, CLK_CON_MUX_MUX_CLKCMU_DNS_BUS, 0, 3),
	MUX(CLK_MOUT_CMU_DPU, "mout_cmu_dpu",
	    mout_cmu_dpu_p, CLK_CON_MUX_MUX_CLKCMU_DPU, 0, 1),
	MUX(CLK_MOUT_CMU_DPU_ALT, "mout_cmu_dpu_alt",
	    mout_cmu_dpu_alt_p, CLK_CON_MUX_MUX_CLKCMU_DPU_ALT, 0, 2),
	MUX(CLK_MOUT_CMU_DSP_BUS, "mout_cmu_dsp_bus",
	    mout_cmu_dsp_bus_p, CLK_CON_MUX_MUX_CLKCMU_DSP_BUS, 0, 3),
	MUX(CLK_MOUT_CMU_G2D_G2D, "mout_cmu_g2d_g2d",
	    mout_cmu_g2d_g2d_p, CLK_CON_MUX_MUX_CLKCMU_G2D_G2D, 0, 2),
	MUX(CLK_MOUT_CMU_G2D_MSCL, "mout_cmu_g2d_mscl",
	    mout_cmu_g2d_mscl_p, CLK_CON_MUX_MUX_CLKCMU_G2D_MSCL, 0, 2),
	MUX(CLK_MOUT_CMU_HPM, "mout_cmu_hpm",
	    mout_cmu_hpm_p, CLK_CON_MUX_MUX_CLKCMU_HPM, 0, 2),
	MUX(CLK_MOUT_CMU_HSI0_BUS, "mout_cmu_hsi0_bus",
	    mout_cmu_hsi0_bus_p, CLK_CON_MUX_MUX_CLKCMU_HSI0_BUS, 0, 1),
	MUX(CLK_MOUT_CMU_HSI0_DPGTC, "mout_cmu_hsi0_dpgtc",
	    mout_cmu_hsi0_dpgtc_p, CLK_CON_MUX_MUX_CLKCMU_HSI0_DPGTC, 0, 2),
	MUX(CLK_MOUT_CMU_HSI0_USB31DRD, "mout_cmu_hsi0_usb31drd",
	    mout_cmu_hsi0_usb31drd_p, CLK_CON_MUX_MUX_CLKCMU_HSI0_USB31DRD,
	    0, 2),
	MUX(CLK_MOUT_CMU_HSI0_USBDP_DEBUG, "mout_cmu_hsi0_usbdp_debug",
	    mout_cmu_hsi0_usbdp_debug_p,
	    CLK_CON_MUX_MUX_CLKCMU_HSI0_USBDP_DEBUG, 0, 1),
	MUX(CLK_MOUT_CMU_HSI1_BUS, "mout_cmu_hsi1_bus",
	    mout_cmu_hsi1_bus_p, CLK_CON_MUX_MUX_CLKCMU_HSI1_BUS, 0, 3),
	MUX(CLK_MOUT_CMU_HSI1_MMC_CARD, "mout_cmu_hsi1_mmc_card",
	    mout_cmu_hsi1_mmc_card_p, CLK_CON_MUX_MUX_CLKCMU_HSI1_MMC_CARD,
	    0, 2),
	MUX(CLK_MOUT_CMU_HSI1_PCIE, "mout_cmu_hsi1_pcie",
	    mout_cmu_hsi1_pcie_p, CLK_CON_MUX_MUX_CLKCMU_HSI1_PCIE, 0, 1),
	MUX(CLK_MOUT_CMU_HSI1_UFS_CARD, "mout_cmu_hsi1_ufs_card",
	    mout_cmu_hsi1_ufs_card_p, CLK_CON_MUX_MUX_CLKCMU_HSI1_UFS_CARD,
	    0, 2),
	MUX(CLK_MOUT_CMU_HSI1_UFS_EMBD, "mout_cmu_hsi1_ufs_embd",
	    mout_cmu_hsi1_ufs_embd_p, CLK_CON_MUX_MUX_CLKCMU_HSI1_UFS_EMBD,
	    0, 2),
	MUX(CLK_MOUT_CMU_HSI2_BUS, "mout_cmu_hsi2_bus",
	    mout_cmu_hsi2_bus_p, CLK_CON_MUX_MUX_CLKCMU_HSI2_BUS, 0, 1),
	MUX(CLK_MOUT_CMU_HSI2_PCIE, "mout_cmu_hsi2_pcie",
	    mout_cmu_hsi2_pcie_p, CLK_CON_MUX_MUX_CLKCMU_HSI2_PCIE, 0, 1),
	MUX(CLK_MOUT_CMU_IPP_BUS, "mout_cmu_ipp_bus",
	    mout_cmu_ipp_bus_p, CLK_CON_MUX_MUX_CLKCMU_IPP_BUS, 0, 3),
	MUX(CLK_MOUT_CMU_ITP_BUS, "mout_cmu_itp_bus",
	    mout_cmu_itp_bus_p, CLK_CON_MUX_MUX_CLKCMU_ITP_BUS, 0, 3),
	MUX(CLK_MOUT_CMU_MCSC_BUS, "mout_cmu_mcsc_bus",
	    mout_cmu_mcsc_bus_p, CLK_CON_MUX_MUX_CLKCMU_MCSC_BUS, 0, 3),
	MUX(CLK_MOUT_CMU_MCSC_GDC, "mout_cmu_mcsc_gdc",
	    mout_cmu_mcsc_gdc_p, CLK_CON_MUX_MUX_CLKCMU_MCSC_GDC, 0, 3),
	MUX(CLK_MOUT_CMU_CMU_BOOST_CPU, "mout_cmu_cmu_boost_cpu",
	    mout_cmu_cmu_boost_cpu_p, CLK_CON_MUX_MUX_CLKCMU_CMU_BOOST_CPU,
	    0, 2),
	MUX(CLK_MOUT_CMU_MFC0_MFC0, "mout_cmu_mfc0_mfc0",
	    mout_cmu_mfc0_mfc0_p, CLK_CON_MUX_MUX_CLKCMU_MFC0_MFC0, 0, 2),
	MUX(CLK_MOUT_CMU_MFC0_WFD, "mout_cmu_mfc0_wfd",
	    mout_cmu_mfc0_wfd_p, CLK_CON_MUX_MUX_CLKCMU_MFC0_WFD, 0, 2),
	MUX(CLK_MOUT_CMU_MIF_BUSP, "mout_cmu_mif_busp",
	    mout_cmu_mif_busp_p, CLK_CON_MUX_MUX_CLKCMU_MIF_BUSP, 0, 2),
	MUX(CLK_MOUT_CMU_MIF_SWITCH, "mout_cmu_mif_switch",
	    mout_cmu_mif_switch_p, CLK_CON_MUX_MUX_CLKCMU_MIF_SWITCH, 0, 3),
	MUX(CLK_MOUT_CMU_NPU_BUS, "mout_cmu_npu_bus",
	    mout_cmu_npu_bus_p, CLK_CON_MUX_MUX_CLKCMU_NPU_BUS, 0, 3),
	MUX(CLK_MOUT_CMU_PERIC0_BUS, "mout_cmu_peric0_bus",
	    mout_cmu_peric0_bus_p, CLK_CON_MUX_MUX_CLKCMU_PERIC0_BUS, 0, 1),
	MUX(CLK_MOUT_CMU_PERIC0_IP, "mout_cmu_peric0_ip",
	    mout_cmu_peric0_ip_p, CLK_CON_MUX_MUX_CLKCMU_PERIC0_IP, 0, 1),
	MUX(CLK_MOUT_CMU_PERIC1_BUS, "mout_cmu_peric1_bus",
	    mout_cmu_peric1_bus_p, CLK_CON_MUX_MUX_CLKCMU_PERIC1_BUS, 0, 1),
	MUX(CLK_MOUT_CMU_PERIC1_IP, "mout_cmu_peric1_ip",
	    mout_cmu_peric1_ip_p, CLK_CON_MUX_MUX_CLKCMU_PERIC1_IP, 0, 1),
	MUX(CLK_MOUT_CMU_PERIS_BUS, "mout_cmu_peris_bus",
	    mout_cmu_peris_bus_p, CLK_CON_MUX_MUX_CLKCMU_PERIS_BUS, 0, 1),
	MUX(CLK_MOUT_CMU_SSP_BUS, "mout_cmu_ssp_bus",
	    mout_cmu_ssp_bus_p, CLK_CON_MUX_MUX_CLKCMU_SSP_BUS, 0, 2),
	MUX(CLK_MOUT_CMU_TNR_BUS, "mout_cmu_tnr_bus",
	    mout_cmu_tnr_bus_p, CLK_CON_MUX_MUX_CLKCMU_TNR_BUS, 0, 3),
	MUX(CLK_MOUT_CMU_VRA_BUS, "mout_cmu_vra_bus",
	    mout_cmu_vra_bus_p, CLK_CON_MUX_MUX_CLKCMU_VRA_BUS, 0, 2),
	MUX(CLK_MOUT_CMU_CMUREF, "mout_cmu_cmuref",
	    mout_cmu_cmuref_p, CLK_CON_MUX_MUX_CMU_CMUREF, 0, 1),
	MUX(CLK_MOUT_CMU_CLK_CMUREF, "mout_cmu_clk_cmuref",
	    mout_cmu_clk_cmuref_p, CLK_CON_MUX_MUX_CLK_CMU_CMUREF, 0, 2),
};

static const struct samsung_div_clock top_div_clks[] __initconst = {
	/* SHARED0 region*/
	DIV(CLK_DOUT_CMU_SHARED0_DIV2, "dout_cmu_shared0_div2", "mout_pll_shared0",
	    CLK_CON_DIV_PLL_SHARED0_DIV2, 0, 1),
	DIV(CLK_DOUT_CMU_SHARED0_DIV3, "dout_cmu_shared0_div3", "mout_pll_shared0",
	    CLK_CON_DIV_PLL_SHARED0_DIV3, 0, 2),
	DIV(CLK_DOUT_CMU_SHARED0_DIV4, "dout_cmu_shared0_div4", "dout_cmu_shared0_div2",
	    CLK_CON_DIV_PLL_SHARED0_DIV4, 0, 1),

	/* SHARED1 region*/
	DIV(CLK_DOUT_CMU_SHARED1_DIV2, "dout_cmu_shared1_div2", "mout_pll_shared1",
	    CLK_CON_DIV_PLL_SHARED1_DIV2, 0, 1),
	DIV(CLK_DOUT_CMU_SHARED1_DIV3, "dout_cmu_shared1_div3", "mout_pll_shared1",
	    CLK_CON_DIV_PLL_SHARED1_DIV3, 0, 2),
	DIV(CLK_DOUT_CMU_SHARED1_DIV4, "dout_cmu_shared1_div4", "dout_cmu_shared1_div2",
	    CLK_CON_DIV_PLL_SHARED1_DIV4, 0, 1),

	/* SHARED2 region */
	DIV(CLK_DOUT_CMU_SHARED2_DIV2, "dout_cmu_shared2_div2", "mout_pll_shared2",
	    CLK_CON_DIV_PLL_SHARED2_DIV2, 0, 1),

	/* SHARED4 region*/
	DIV(CLK_DOUT_CMU_SHARED4_DIV2, "dout_cmu_shared4_div2", "mout_pll_shared4",
	    CLK_CON_DIV_PLL_SHARED4_DIV2, 0, 1),
	DIV(CLK_DOUT_CMU_SHARED4_DIV3, "dout_cmu_shared4_div3", "mout_pll_shared4",
	    CLK_CON_DIV_PLL_SHARED4_DIV3, 0, 2),
	DIV(CLK_DOUT_CMU_SHARED4_DIV4, "dout_cmu_shared4_div4", "mout_pll_shared4",
	    CLK_CON_DIV_PLL_SHARED4_DIV4, 0, 1),

	DIV(CLK_DOUT_CMU_APM_BUS, "dout_cmu_apm_bus", "gout_cmu_apm_bus",
	    CLK_CON_DIV_CLKCMU_APM_BUS, 0, 2),
	DIV(CLK_DOUT_CMU_AUD_CPU, "dout_cmu_aud_cpu", "gout_cmu_aud_cpu",
	    CLK_CON_DIV_CLKCMU_AUD_CPU, 0, 3),
	DIV(CLK_DOUT_CMU_BUS0_BUS, "dout_cmu_bus0_bus", "gout_cmu_bus0_bus",
	    CLK_CON_DIV_CLKCMU_BUS0_BUS, 0, 4),
	DIV(CLK_DOUT_CMU_BUS1_BUS, "dout_cmu_bus1_bus", "gout_cmu_bus1_bus",
	    CLK_CON_DIV_CLKCMU_BUS1_BUS, 0, 4),
	DIV(CLK_DOUT_CMU_BUS1_SSS, "dout_cmu_bus1_sss", "gout_cmu_bus1_sss",
	    CLK_CON_DIV_CLKCMU_BUS1_SSS, 0, 4),
	DIV(CLK_DOUT_CMU_CIS_CLK0, "dout_cmu_cis_clk0", "gout_cmu_cis_clk0",
	    CLK_CON_DIV_CLKCMU_CIS_CLK0, 0, 5),
	DIV(CLK_DOUT_CMU_CIS_CLK1, "dout_cmu_cis_clk1", "gout_cmu_cis_clk1",
	    CLK_CON_DIV_CLKCMU_CIS_CLK1, 0, 5),
	DIV(CLK_DOUT_CMU_CIS_CLK2, "dout_cmu_cis_clk2", "gout_cmu_cis_clk2",
	    CLK_CON_DIV_CLKCMU_CIS_CLK2, 0, 5),
	DIV(CLK_DOUT_CMU_CIS_CLK3, "dout_cmu_cis_clk3", "gout_cmu_cis_clk3",
	    CLK_CON_DIV_CLKCMU_CIS_CLK3, 0, 5),
	DIV(CLK_DOUT_CMU_CIS_CLK4, "dout_cmu_cis_clk4", "gout_cmu_cis_clk4",
	    CLK_CON_DIV_CLKCMU_CIS_CLK4, 0, 5),
	DIV(CLK_DOUT_CMU_CIS_CLK5, "dout_cmu_cis_clk5", "gout_cmu_cis_clk5",
	    CLK_CON_DIV_CLKCMU_CIS_CLK5, 0, 5),
	DIV(CLK_DOUT_CMU_CMU_BOOST, "dout_cmu_cmu_boost", "mout_cmu_cmu_boost",
	    CLK_CON_DIV_CLKCMU_CMU_BOOST, 0, 2),
	DIV(CLK_DOUT_CMU_CORE_BUS, "dout_cmu_core_bus", "gout_cmu_core_bus",
	    CLK_CON_DIV_CLKCMU_CORE_BUS, 0, 4),
	DIV(CLK_DOUT_CMU_CPUCL0_DBG_BUS, "dout_cmu_cpucl0_dbg_bus",
	    "gout_cmu_cpucl0_dbg_bus", CLK_CON_DIV_CLKCMU_CPUCL0_DBG_BUS,
	    0, 4),
	DIV(CLK_DOUT_CMU_CPUCL0_SWITCH, "dout_cmu_cpucl0_switch",
	    "gout_cmu_cpucl0_switch", CLK_CON_DIV_CLKCMU_CPUCL0_SWITCH, 0, 3),
	DIV(CLK_DOUT_CMU_CPUCL1_SWITCH, "dout_cmu_cpucl1_switch",
	    "gout_cmu_cpucl1_switch", CLK_CON_DIV_CLKCMU_CPUCL1_SWITCH, 0, 3),
	DIV(CLK_DOUT_CMU_CPUCL2_BUSP, "dout_cmu_cpucl2_busp",
	    "gout_cmu_cpucl2_busp", CLK_CON_DIV_CLKCMU_CPUCL2_BUSP, 0, 4),
	DIV(CLK_DOUT_CMU_CPUCL2_SWITCH, "dout_cmu_cpucl2_switch",
	    "gout_cmu_cpucl2_switch", CLK_CON_DIV_CLKCMU_CPUCL2_SWITCH, 0, 3),
	DIV(CLK_DOUT_CMU_CSIS_BUS, "dout_cmu_csis_bus", "gout_cmu_csis_bus",
	    CLK_CON_DIV_CLKCMU_CSIS_BUS, 0, 4),
	DIV(CLK_DOUT_CMU_CSIS_OIS_MCU, "dout_cmu_csis_ois_mcu",
	    "gout_cmu_csis_ois_mcu", CLK_CON_DIV_CLKCMU_CSIS_OIS_MCU, 0, 4),
	DIV(CLK_DOUT_CMU_DNC_BUS, "dout_cmu_dnc_bus", "gout_cmu_dnc_bus",
	    CLK_CON_DIV_CLKCMU_DNC_BUS, 0, 4),
	DIV(CLK_DOUT_CMU_DNC_BUSM, "dout_cmu_dnc_busm", "gout_cmu_dnc_busm",
	    CLK_CON_DIV_CLKCMU_DNC_BUSM, 0, 4),
	DIV(CLK_DOUT_CMU_DNS_BUS, "dout_cmu_dns_bus", "gout_cmu_dns_bus",
	    CLK_CON_DIV_CLKCMU_DNS_BUS, 0, 4),
	DIV(CLK_DOUT_CMU_DSP_BUS, "dout_cmu_dsp_bus", "gout_cmu_dsp_bus",
	    CLK_CON_DIV_CLKCMU_DSP_BUS, 0, 4),
	DIV(CLK_DOUT_CMU_G2D_G2D, "dout_cmu_g2d_g2d", "gout_cmu_g2d_g2d",
	    CLK_CON_DIV_CLKCMU_G2D_G2D, 0, 4),
	DIV(CLK_DOUT_CMU_G2D_MSCL, "dout_cmu_g2d_mscl", "gout_cmu_g2d_mscl",
	    CLK_CON_DIV_CLKCMU_G2D_MSCL, 0, 4),
	DIV(CLK_DOUT_CMU_G3D_SWITCH, "dout_cmu_g3d_switch",
	    "gout_cmu_g3d_switch", CLK_CON_DIV_CLKCMU_G3D_SWITCH, 0, 3),
	DIV(CLK_DOUT_CMU_HPM, "dout_cmu_hpm", "gout_cmu_hpm",
	    CLK_CON_DIV_CLKCMU_HPM, 0, 2),
	DIV(CLK_DOUT_CMU_HSI0_BUS, "dout_cmu_hsi0_bus", "gout_cmu_hsi0_bus",
	    CLK_CON_DIV_CLKCMU_HSI0_BUS, 0, 4),
	DIV(CLK_DOUT_CMU_HSI0_DPGTC, "dout_cmu_hsi0_dpgtc", "gout_cmu_hsi0_dpgtc",
	    CLK_CON_DIV_CLKCMU_HSI0_DPGTC, 0, 3),
	DIV(CLK_DOUT_CMU_HSI0_USB31DRD, "dout_cmu_hsi0_usb31drd",
	    "gout_cmu_hsi0_usb31drd", CLK_CON_DIV_CLKCMU_HSI0_USB31DRD, 0, 4),
	DIV(CLK_DOUT_CMU_HSI1_BUS, "dout_cmu_hsi1_bus", "gout_cmu_hsi1_bus",
	    CLK_CON_DIV_CLKCMU_HSI1_BUS, 0, 3),
	DIV(CLK_DOUT_CMU_HSI1_MMC_CARD, "dout_cmu_hsi1_mmc_card",
	    "gout_cmu_hsi1_mmc_card", CLK_CON_DIV_CLKCMU_HSI1_MMC_CARD,
	    0, 9),
	DIV(CLK_DOUT_CMU_HSI1_UFS_CARD, "dout_cmu_hsi1_ufs_card",
	    "gout_cmu_hsi1_ufs_card", CLK_CON_DIV_CLKCMU_HSI1_UFS_CARD,
	    0, 3),
	DIV(CLK_DOUT_CMU_HSI1_UFS_EMBD, "dout_cmu_hsi1_ufs_embd",
	    "gout_cmu_hsi1_ufs_embd", CLK_CON_DIV_CLKCMU_HSI1_UFS_EMBD,
	    0, 3),
	DIV(CLK_DOUT_CMU_HSI2_BUS, "dout_cmu_hsi2_bus", "gout_cmu_hsi2_bus",
	    CLK_CON_DIV_CLKCMU_HSI2_BUS, 0, 4),
	DIV(CLK_DOUT_CMU_IPP_BUS, "dout_cmu_ipp_bus", "gout_cmu_ipp_bus",
	    CLK_CON_DIV_CLKCMU_IPP_BUS, 0, 4),
	DIV(CLK_DOUT_CMU_ITP_BUS, "dout_cmu_itp_bus", "gout_cmu_itp_bus",
	    CLK_CON_DIV_CLKCMU_ITP_BUS, 0, 4),
	DIV(CLK_DOUT_CMU_MCSC_BUS, "dout_cmu_mcsc_bus", "gout_cmu_mcsc_bus",
	    CLK_CON_DIV_CLKCMU_MCSC_BUS, 0, 4),
	DIV(CLK_DOUT_CMU_MCSC_GDC, "dout_cmu_mcsc_gdc", "gout_cmu_mcsc_gdc",
	    CLK_CON_DIV_CLKCMU_MCSC_GDC, 0, 4),
	DIV(CLK_DOUT_CMU_CMU_BOOST_CPU, "dout_cmu_cmu_boost_cpu",
	    "mout_cmu_cmu_boost_cpu", CLK_CON_DIV_CLKCMU_CMU_BOOST_CPU,
	    0, 2),
	DIV(CLK_DOUT_CMU_MFC0_MFC0, "dout_cmu_mfc0_mfc0", "gout_cmu_mfc0_mfc0",
	    CLK_CON_DIV_CLKCMU_MFC0_MFC0, 0, 4),
	DIV(CLK_DOUT_CMU_MFC0_WFD, "dout_cmu_mfc0_wfd", "gout_cmu_mfc0_wfd",
	    CLK_CON_DIV_CLKCMU_MFC0_WFD, 0, 4),
	DIV(CLK_DOUT_CMU_MIF_BUSP, "dout_cmu_mif_busp", "gout_cmu_mif_busp",
	    CLK_CON_DIV_CLKCMU_MIF_BUSP, 0, 4),
	DIV(CLK_DOUT_CMU_NPU_BUS, "dout_cmu_npu_bus", "gout_cmu_npu_bus",
	    CLK_CON_DIV_CLKCMU_NPU_BUS, 0, 4),
	DIV(CLK_DOUT_CMU_PERIC0_BUS, "dout_cmu_peric0_bus", "gout_cmu_peric0_bus",
	    CLK_CON_DIV_CLKCMU_PERIC0_BUS, 0, 4),
	DIV(CLK_DOUT_CMU_PERIC0_IP, "dout_cmu_peric0_ip", "gout_cmu_peric0_ip",
	    CLK_CON_DIV_CLKCMU_PERIC0_IP, 0, 4),
	DIV(CLK_DOUT_CMU_PERIC1_BUS, "dout_cmu_peric1_bus", "gout_cmu_peric1_bus",
	    CLK_CON_DIV_CLKCMU_PERIC1_BUS, 0, 4),
	DIV(CLK_DOUT_CMU_PERIC1_IP, "dout_cmu_peric1_ip", "gout_cmu_peric1_ip",
	    CLK_CON_DIV_CLKCMU_PERIC1_IP, 0, 4),
	DIV(CLK_DOUT_CMU_PERIS_BUS, "dout_cmu_peris_bus", "gout_cmu_peris_bus",
	    CLK_CON_DIV_CLKCMU_PERIS_BUS, 0, 4),
	DIV(CLK_DOUT_CMU_SSP_BUS, "dout_cmu_ssp_bus", "gout_cmu_ssp_bus",
	    CLK_CON_DIV_CLKCMU_SSP_BUS, 0, 4),
	DIV(CLK_DOUT_CMU_TNR_BUS, "dout_cmu_tnr_bus", "gout_cmu_tnr_bus",
	    CLK_CON_DIV_CLKCMU_TNR_BUS, 0, 4),
	DIV(CLK_DOUT_CMU_VRA_BUS, "dout_cmu_vra_bus", "gout_cmu_vra_bus",
	    CLK_CON_DIV_CLKCMU_VRA_BUS, 0, 4),
	DIV(CLK_DOUT_CMU_DPU, "dout_cmu_dpu", "gout_cmu_dpu",
	    CLK_CON_DIV_DIV_CLKCMU_DPU, 0, 3),
<<<<<<< HEAD
=======
	DIV(CLK_DOUT_CMU_DPU_ALT, "dout_cmu_dpu_alt", "gout_cmu_dpu_bus",
	    CLK_CON_DIV_DIV_CLKCMU_DPU_ALT, 0, 4),
	DIV(CLK_DOUT_CMU_CLK_CMUREF, "dout_cmu_clk_cmuref", "mout_cmu_clk_cmuref",
	    CLK_CON_DIV_DIV_CLK_CMU_CMUREF, 0, 2),
>>>>>>> b35fc656
};

static const struct samsung_fixed_factor_clock cmu_top_ffactor[] __initconst = {
	FFACTOR(CLK_DOUT_CMU_HSI1_PCIE, "dout_cmu_hsi1_pcie",
		"gout_cmu_hsi1_pcie", 1, 8, 0),
	FFACTOR(CLK_DOUT_CMU_OTP, "dout_cmu_otp", "oscclk", 1, 8, 0),
	FFACTOR(CLK_DOUT_CMU_HSI0_USBDP_DEBUG, "dout_cmu_hsi0_usbdp_debug",
		"gout_cmu_hsi0_usbdp_debug", 1, 8, 0),
	FFACTOR(CLK_DOUT_CMU_HSI2_PCIE, "dout_cmu_hsi2_pcie",
		"gout_cmu_hsi2_pcie", 1, 8, 0),
};

static const struct samsung_gate_clock top_gate_clks[] __initconst = {
	GATE(CLK_GOUT_CMU_APM_BUS, "gout_cmu_apm_bus", "mout_cmu_apm_bus",
	     CLK_CON_GAT_GATE_CLKCMU_APM_BUS, 21, CLK_IGNORE_UNUSED, 0),
	GATE(CLK_GOUT_CMU_AUD_CPU, "gout_cmu_aud_cpu", "mout_cmu_aud_cpu",
	     CLK_CON_GAT_GATE_CLKCMU_AUD_CPU, 21, 0, 0),
	GATE(CLK_GOUT_CMU_BUS0_BUS, "gout_cmu_bus0_bus", "mout_cmu_bus0_bus",
	     CLK_CON_GAT_GATE_CLKCMU_BUS0_BUS, 21, CLK_IGNORE_UNUSED, 0),
	GATE(CLK_GOUT_CMU_BUS1_BUS, "gout_cmu_bus1_bus", "mout_cmu_bus1_bus",
	     CLK_CON_GAT_GATE_CLKCMU_BUS1_BUS, 21, CLK_IGNORE_UNUSED, 0),
	GATE(CLK_GOUT_CMU_BUS1_SSS, "gout_cmu_bus1_sss", "mout_cmu_bus1_sss",
	     CLK_CON_GAT_GATE_CLKCMU_BUS1_SSS, 21, CLK_IGNORE_UNUSED, 0),
	GATE(CLK_GOUT_CMU_CIS_CLK0, "gout_cmu_cis_clk0", "mout_cmu_cis_clk0",
	     CLK_CON_GAT_GATE_CLKCMU_CIS_CLK0, 21, 0, 0),
	GATE(CLK_GOUT_CMU_CIS_CLK1, "gout_cmu_cis_clk1", "mout_cmu_cis_clk1",
	     CLK_CON_GAT_GATE_CLKCMU_CIS_CLK1, 21, 0, 0),
	GATE(CLK_GOUT_CMU_CIS_CLK2, "gout_cmu_cis_clk2", "mout_cmu_cis_clk2",
	     CLK_CON_GAT_GATE_CLKCMU_CIS_CLK2, 21, 0, 0),
	GATE(CLK_GOUT_CMU_CIS_CLK3, "gout_cmu_cis_clk3", "mout_cmu_cis_clk3",
	     CLK_CON_GAT_GATE_CLKCMU_CIS_CLK3, 21, 0, 0),
	GATE(CLK_GOUT_CMU_CIS_CLK4, "gout_cmu_cis_clk4", "mout_cmu_cis_clk4",
	     CLK_CON_GAT_GATE_CLKCMU_CIS_CLK4, 21, 0, 0),
	GATE(CLK_GOUT_CMU_CIS_CLK5, "gout_cmu_cis_clk5", "mout_cmu_cis_clk5",
	     CLK_CON_GAT_GATE_CLKCMU_CIS_CLK5, 21, 0, 0),
	GATE(CLK_GOUT_CMU_CORE_BUS, "gout_cmu_core_bus", "mout_cmu_core_bus",
	     CLK_CON_GAT_GATE_CLKCMU_CORE_BUS, 21, CLK_IGNORE_UNUSED, 0),
	GATE(CLK_GOUT_CMU_CPUCL0_DBG_BUS, "gout_cmu_cpucl0_dbg_bus",
	     "mout_cmu_cpucl0_dbg_bus", CLK_CON_GAT_GATE_CLKCMU_CPUCL0_DBG_BUS,
	     21, 0, 0),
	GATE(CLK_GOUT_CMU_CPUCL0_SWITCH, "gout_cmu_cpucl0_switch",
	     "mout_cmu_cpucl0_switch", CLK_CON_GAT_GATE_CLKCMU_CPUCL0_SWITCH,
	     21, CLK_IGNORE_UNUSED, 0),
	GATE(CLK_GOUT_CMU_CPUCL1_SWITCH, "gout_cmu_cpucl1_switch",
	     "mout_cmu_cpucl1_switch", CLK_CON_GAT_GATE_CLKCMU_CPUCL1_SWITCH,
	     21, CLK_IGNORE_UNUSED, 0),
	GATE(CLK_GOUT_CMU_CPUCL2_BUSP, "gout_cmu_cpucl2_busp",
	     "mout_cmu_cpucl2_busp", CLK_CON_GAT_GATE_CLKCMU_CPUCL2_BUSP,
	     21, CLK_IGNORE_UNUSED, 0),
	GATE(CLK_GOUT_CMU_CPUCL2_SWITCH, "gout_cmu_cpucl2_switch",
	     "mout_cmu_cpucl2_switch", CLK_CON_GAT_GATE_CLKCMU_CPUCL2_SWITCH,
	     21, CLK_IGNORE_UNUSED, 0),
	GATE(CLK_GOUT_CMU_CSIS_BUS, "gout_cmu_csis_bus", "mout_cmu_csis_bus",
	     CLK_CON_GAT_GATE_CLKCMU_CSIS_BUS, 21, 0, 0),
	GATE(CLK_GOUT_CMU_CSIS_OIS_MCU, "gout_cmu_csis_ois_mcu",
	     "mout_cmu_csis_ois_mcu", CLK_CON_GAT_GATE_CLKCMU_CSIS_OIS_MCU,
	     21, 0, 0),
	GATE(CLK_GOUT_CMU_DNC_BUS, "gout_cmu_dnc_bus", "mout_cmu_dnc_bus",
	     CLK_CON_GAT_GATE_CLKCMU_DNC_BUS, 21, 0, 0),
	GATE(CLK_GOUT_CMU_DNC_BUSM, "gout_cmu_dnc_busm", "mout_cmu_dnc_busm",
	     CLK_CON_GAT_GATE_CLKCMU_DNC_BUSM, 21, 0, 0),
	GATE(CLK_GOUT_CMU_DNS_BUS, "gout_cmu_dns_bus", "mout_cmu_dns_bus",
	     CLK_CON_GAT_GATE_CLKCMU_DNS_BUS, 21, 0, 0),
	GATE(CLK_GOUT_CMU_DPU, "gout_cmu_dpu", "mout_cmu_dpu",
	     CLK_CON_GAT_GATE_CLKCMU_DPU, 21, 0, 0),
	GATE(CLK_GOUT_CMU_DPU_BUS, "gout_cmu_dpu_bus", "mout_cmu_dpu_alt",
	     CLK_CON_GAT_GATE_CLKCMU_DPU_BUS, 21, CLK_IGNORE_UNUSED, 0),
	GATE(CLK_GOUT_CMU_DSP_BUS, "gout_cmu_dsp_bus", "mout_cmu_dsp_bus",
	     CLK_CON_GAT_GATE_CLKCMU_DSP_BUS, 21, 0, 0),
	GATE(CLK_GOUT_CMU_G2D_G2D, "gout_cmu_g2d_g2d", "mout_cmu_g2d_g2d",
	     CLK_CON_GAT_GATE_CLKCMU_G2D_G2D, 21, 0, 0),
	GATE(CLK_GOUT_CMU_G2D_MSCL, "gout_cmu_g2d_mscl", "mout_cmu_g2d_mscl",
	     CLK_CON_GAT_GATE_CLKCMU_G2D_MSCL, 21, 0, 0),
	GATE(CLK_GOUT_CMU_G3D_SWITCH, "gout_cmu_g3d_switch",
	     "fout_shared2_pll", CLK_CON_GAT_GATE_CLKCMU_G3D_SWITCH,
	     21, 0, 0),
	GATE(CLK_GOUT_CMU_HPM, "gout_cmu_hpm", "mout_cmu_hpm",
	     CLK_CON_GAT_GATE_CLKCMU_HPM, 21, 0, 0),
	GATE(CLK_GOUT_CMU_HSI0_BUS, "gout_cmu_hsi0_bus",
	     "mout_cmu_hsi0_bus", CLK_CON_GAT_GATE_CLKCMU_HSI0_BUS, 21, 0, 0),
	GATE(CLK_GOUT_CMU_HSI0_DPGTC, "gout_cmu_hsi0_dpgtc",
	     "mout_cmu_hsi0_dpgtc", CLK_CON_GAT_GATE_CLKCMU_HSI0_DPGTC,
	     21, 0, 0),
	GATE(CLK_GOUT_CMU_HSI0_USB31DRD, "gout_cmu_hsi0_usb31drd",
	     "mout_cmu_hsi0_usb31drd", CLK_CON_GAT_GATE_CLKCMU_HSI0_USB31DRD,
	     21, 0, 0),
	GATE(CLK_GOUT_CMU_HSI0_USBDP_DEBUG, "gout_cmu_hsi0_usbdp_debug",
	     "mout_cmu_hsi0_usbdp_debug", CLK_CON_GAT_GATE_CLKCMU_HSI0_USBDP_DEBUG,
	     21, 0, 0),
	GATE(CLK_GOUT_CMU_HSI1_BUS, "gout_cmu_hsi1_bus", "mout_cmu_hsi1_bus",
	     CLK_CON_GAT_GATE_CLKCMU_HSI1_BUS, 21, 0, 0),
	GATE(CLK_GOUT_CMU_HSI1_MMC_CARD, "gout_cmu_hsi1_mmc_card",
	     "mout_cmu_hsi1_mmc_card", CLK_CON_GAT_GATE_CLKCMU_HSI1_MMC_CARD,
	     21, 0, 0),
	GATE(CLK_GOUT_CMU_HSI1_PCIE, "gout_cmu_hsi1_pcie",
	     "mout_cmu_hsi1_pcie", CLK_CON_GAT_GATE_CLKCMU_HSI1_PCIE,
	     21, 0, 0),
	GATE(CLK_GOUT_CMU_HSI1_UFS_CARD, "gout_cmu_hsi1_ufs_card",
	     "mout_cmu_hsi1_ufs_card", CLK_CON_GAT_GATE_CLKCMU_HSI1_UFS_CARD,
	     21, 0, 0),
	GATE(CLK_GOUT_CMU_HSI1_UFS_EMBD, "gout_cmu_hsi1_ufs_embd",
	     "mout_cmu_hsi1_ufs_embd", CLK_CON_GAT_GATE_CLKCMU_HSI1_UFS_EMBD,
	     21, 0, 0),
	GATE(CLK_GOUT_CMU_HSI2_BUS, "gout_cmu_hsi2_bus", "mout_cmu_hsi2_bus",
	     CLK_CON_GAT_GATE_CLKCMU_HSI2_BUS, 21, 0, 0),
	GATE(CLK_GOUT_CMU_HSI2_PCIE, "gout_cmu_hsi2_pcie",
	     "mout_cmu_hsi2_pcie", CLK_CON_GAT_GATE_CLKCMU_HSI2_PCIE,
	     21, 0, 0),
	GATE(CLK_GOUT_CMU_IPP_BUS, "gout_cmu_ipp_bus", "mout_cmu_ipp_bus",
	     CLK_CON_GAT_GATE_CLKCMU_IPP_BUS, 21, 0, 0),
	GATE(CLK_GOUT_CMU_ITP_BUS, "gout_cmu_itp_bus", "mout_cmu_itp_bus",
	     CLK_CON_GAT_GATE_CLKCMU_ITP_BUS, 21, 0, 0),
	GATE(CLK_GOUT_CMU_MCSC_BUS, "gout_cmu_mcsc_bus", "mout_cmu_mcsc_bus",
	     CLK_CON_GAT_GATE_CLKCMU_MCSC_BUS, 21, 0, 0),
	GATE(CLK_GOUT_CMU_MCSC_GDC, "gout_cmu_mcsc_gdc", "mout_cmu_mcsc_gdc",
	     CLK_CON_GAT_GATE_CLKCMU_MCSC_GDC, 21, 0, 0),
	GATE(CLK_GOUT_CMU_MFC0_MFC0, "gout_cmu_mfc0_mfc0",
	     "mout_cmu_mfc0_mfc0", CLK_CON_GAT_GATE_CLKCMU_MFC0_MFC0,
	     21, 0, 0),
	GATE(CLK_GOUT_CMU_MFC0_WFD, "gout_cmu_mfc0_wfd", "mout_cmu_mfc0_wfd",
	     CLK_CON_GAT_GATE_CLKCMU_MFC0_WFD, 21, 0, 0),
	GATE(CLK_GOUT_CMU_MIF_BUSP, "gout_cmu_mif_busp", "mout_cmu_mif_busp",
	     CLK_CON_GAT_GATE_CLKCMU_MIF_BUSP, 21, 0, 0),
	GATE(CLK_GOUT_CMU_NPU_BUS, "gout_cmu_npu_bus", "mout_cmu_npu_bus",
	     CLK_CON_GAT_GATE_CLKCMU_NPU_BUS, 21, 0, 0),
	GATE(CLK_GOUT_CMU_PERIC0_BUS, "gout_cmu_peric0_bus",
	     "mout_cmu_peric0_bus", CLK_CON_GAT_GATE_CLKCMU_PERIC0_BUS,
	     21, 0, 0),
	GATE(CLK_GOUT_CMU_PERIC0_IP, "gout_cmu_peric0_ip",
	     "mout_cmu_peric0_ip", CLK_CON_GAT_GATE_CLKCMU_PERIC0_IP,
	     21, 0, 0),
	GATE(CLK_GOUT_CMU_PERIC1_BUS, "gout_cmu_peric1_bus",
	     "mout_cmu_peric1_bus", CLK_CON_GAT_GATE_CLKCMU_PERIC1_BUS,
	     21, 0, 0),
	GATE(CLK_GOUT_CMU_PERIC1_IP, "gout_cmu_peric1_ip",
	     "mout_cmu_peric1_ip", CLK_CON_GAT_GATE_CLKCMU_PERIC1_IP,
	     21, 0, 0),
	GATE(CLK_GOUT_CMU_PERIS_BUS, "gout_cmu_peris_bus",
	     "mout_cmu_peris_bus", CLK_CON_GAT_GATE_CLKCMU_PERIS_BUS,
	     21, CLK_IGNORE_UNUSED, 0),
	GATE(CLK_GOUT_CMU_SSP_BUS, "gout_cmu_ssp_bus", "mout_cmu_ssp_bus",
	     CLK_CON_GAT_GATE_CLKCMU_SSP_BUS, 21, 0, 0),
	GATE(CLK_GOUT_CMU_TNR_BUS, "gout_cmu_tnr_bus", "mout_cmu_tnr_bus",
	     CLK_CON_GAT_GATE_CLKCMU_TNR_BUS, 21, 0, 0),
	GATE(CLK_GOUT_CMU_VRA_BUS, "gout_cmu_vra_bus", "mout_cmu_vra_bus",
	     CLK_CON_GAT_GATE_CLKCMU_VRA_BUS, 21, 0, 0),
};

static const struct samsung_cmu_info top_cmu_info __initconst = {
	.pll_clks = top_pll_clks,
	.nr_pll_clks = ARRAY_SIZE(top_pll_clks),
	.mux_clks = top_mux_clks,
	.nr_mux_clks = ARRAY_SIZE(top_mux_clks),
	.div_clks = top_div_clks,
	.nr_div_clks = ARRAY_SIZE(top_div_clks),
	.fixed_factor_clks = cmu_top_ffactor,
	.nr_fixed_factor_clks = ARRAY_SIZE(cmu_top_ffactor),
	.gate_clks = top_gate_clks,
	.nr_gate_clks = ARRAY_SIZE(top_gate_clks),
	.nr_clk_ids = CLKS_NR_TOP,
	.clk_regs = top_clk_regs,
	.nr_clk_regs = ARRAY_SIZE(top_clk_regs),
};

static void __init exynos990_cmu_top_init(struct device_node *np)
{
	exynos_arm64_register_cmu(NULL, np, &top_cmu_info);
}

/* Register CMU_TOP early, as it's a dependency for other early domains */
CLK_OF_DECLARE(exynos990_cmu_top, "samsung,exynos990-cmu-top",
	       exynos990_cmu_top_init);

/* ---- CMU_HSI0 ------------------------------------------------------------ */

/* Register Offset definitions for CMU_HSI0 (0x10a00000) */
#define PLL_CON0_MUX_CLKCMU_HSI0_BUS_USER						0x0600
#define PLL_CON0_MUX_CLKCMU_HSI0_USB31DRD_USER						0x0620
#define PLL_CON0_MUX_CLKCMU_HSI0_USBDP_DEBUG_USER					0x0630
#define PLL_CON0_MUX_CLKCMU_HSI0_DPGTC_USER						0x0610
#define CLK_CON_GAT_GOUT_BLK_HSI0_UID_DP_LINK_IPCLKPORT_I_DP_GTC_CLK			0x2004
#define CLK_CON_GAT_GOUT_BLK_HSI0_UID_PPMU_HSI0_BUS1_IPCLKPORT_ACLK			0x2018
#define CLK_CON_GAT_GOUT_BLK_HSI0_UID_LHS_ACEL_D_HSI0_IPCLKPORT_I_CLK			0x2014
#define CLK_CON_GAT_GOUT_BLK_HSI0_UID_RSTNSYNC_CLK_HSI0_BUS_IPCLKPORT_CLK		0x2020
#define CLK_CON_GAT_GOUT_BLK_HSI0_UID_VGEN_LITE_HSI0_IPCLKPORT_CLK			0x2044
#define CLK_CON_GAT_GOUT_BLK_HSI0_UID_DP_LINK_IPCLKPORT_I_PCLK				0x2008
#define CLK_CON_GAT_GOUT_BLK_HSI0_UID_D_TZPC_HSI0_IPCLKPORT_PCLK			0x200c
#define CLK_CON_GAT_GOUT_BLK_HSI0_UID_LHM_AXI_P_HSI0_IPCLKPORT_I_CLK			0x2010
#define CLK_CON_GAT_GOUT_BLK_HSI0_UID_PPMU_HSI0_BUS1_IPCLKPORT_PCLK			0x201c
#define CLK_CON_GAT_GOUT_BLK_HSI0_UID_SYSMMU_USB_IPCLKPORT_CLK_S2			0x2024
#define CLK_CON_GAT_GOUT_BLK_HSI0_UID_SYSREG_HSI0_IPCLKPORT_PCLK			0x2028
#define CLK_CON_GAT_GOUT_BLK_HSI0_UID_USB31DRD_IPCLKPORT_ACLK_PHYCTRL			0x202c
#define CLK_CON_GAT_GOUT_BLK_HSI0_UID_USB31DRD_IPCLKPORT_I_USB31DRD_REF_CLK_40		0x2034
#define CLK_CON_GAT_GOUT_BLK_HSI0_UID_USB31DRD_IPCLKPORT_I_USBDPPHY_SCL_APB_PCLK	0x203c
#define CLK_CON_GAT_GOUT_BLK_HSI0_UID_USB31DRD_IPCLKPORT_I_USBPCS_APB_CLK		0x2040
#define CLK_CON_GAT_GOUT_BLK_HSI0_UID_USB31DRD_IPCLKPORT_BUS_CLK_EARLY			0x2030
#define CLK_CON_GAT_GOUT_BLK_HSI0_UID_HSI0_CMU_HSI0_IPCLKPORT_PCLK			0x2000
#define CLK_CON_GAT_GOUT_BLK_HSI0_UID_XIU_D_HSI0_IPCLKPORT_ACLK				0x2048
#define CLK_CON_GAT_GOUT_BLK_HSI0_UID_USB31DRD_IPCLKPORT_I_USBDPPHY_REF_SOC_PLL		0x2038

static const unsigned long hsi0_clk_regs[] __initconst = {
	PLL_CON0_MUX_CLKCMU_HSI0_BUS_USER,
	PLL_CON0_MUX_CLKCMU_HSI0_USB31DRD_USER,
	PLL_CON0_MUX_CLKCMU_HSI0_USBDP_DEBUG_USER,
	PLL_CON0_MUX_CLKCMU_HSI0_DPGTC_USER,
	CLK_CON_GAT_GOUT_BLK_HSI0_UID_DP_LINK_IPCLKPORT_I_DP_GTC_CLK,
	CLK_CON_GAT_GOUT_BLK_HSI0_UID_DP_LINK_IPCLKPORT_I_PCLK,
	CLK_CON_GAT_GOUT_BLK_HSI0_UID_PPMU_HSI0_BUS1_IPCLKPORT_ACLK,
	CLK_CON_GAT_GOUT_BLK_HSI0_UID_LHS_ACEL_D_HSI0_IPCLKPORT_I_CLK,
	CLK_CON_GAT_GOUT_BLK_HSI0_UID_RSTNSYNC_CLK_HSI0_BUS_IPCLKPORT_CLK,
	CLK_CON_GAT_GOUT_BLK_HSI0_UID_VGEN_LITE_HSI0_IPCLKPORT_CLK,
	CLK_CON_GAT_GOUT_BLK_HSI0_UID_D_TZPC_HSI0_IPCLKPORT_PCLK,
	CLK_CON_GAT_GOUT_BLK_HSI0_UID_LHM_AXI_P_HSI0_IPCLKPORT_I_CLK,
	CLK_CON_GAT_GOUT_BLK_HSI0_UID_PPMU_HSI0_BUS1_IPCLKPORT_PCLK,
	CLK_CON_GAT_GOUT_BLK_HSI0_UID_SYSMMU_USB_IPCLKPORT_CLK_S2,
	CLK_CON_GAT_GOUT_BLK_HSI0_UID_SYSREG_HSI0_IPCLKPORT_PCLK,
	CLK_CON_GAT_GOUT_BLK_HSI0_UID_USB31DRD_IPCLKPORT_ACLK_PHYCTRL,
	CLK_CON_GAT_GOUT_BLK_HSI0_UID_USB31DRD_IPCLKPORT_I_USB31DRD_REF_CLK_40,
	CLK_CON_GAT_GOUT_BLK_HSI0_UID_USB31DRD_IPCLKPORT_I_USBDPPHY_REF_SOC_PLL,
	CLK_CON_GAT_GOUT_BLK_HSI0_UID_USB31DRD_IPCLKPORT_I_USBDPPHY_SCL_APB_PCLK,
	CLK_CON_GAT_GOUT_BLK_HSI0_UID_USB31DRD_IPCLKPORT_I_USBPCS_APB_CLK,
	CLK_CON_GAT_GOUT_BLK_HSI0_UID_USB31DRD_IPCLKPORT_BUS_CLK_EARLY,
	CLK_CON_GAT_GOUT_BLK_HSI0_UID_HSI0_CMU_HSI0_IPCLKPORT_PCLK,
	CLK_CON_GAT_GOUT_BLK_HSI0_UID_XIU_D_HSI0_IPCLKPORT_ACLK,
};

/* Parent clock list for CMU_HSI0 muxes */
PNAME(mout_hsi0_bus_user_p)		= { "oscclk", "dout_cmu_hsi0_bus" };
PNAME(mout_hsi0_usb31drd_user_p)	= { "oscclk", "dout_cmu_hsi0_usb31drd" };
PNAME(mout_hsi0_usbdp_debug_user_p)	= { "oscclk",
					    "dout_cmu_hsi0_usbdp_debug" };
PNAME(mout_hsi0_dpgtc_user_p)		= { "oscclk", "dout_cmu_hsi0_dpgtc" };

static const struct samsung_mux_clock hsi0_mux_clks[] __initconst = {
	MUX(CLK_MOUT_HSI0_BUS_USER, "mout_hsi0_bus_user",
	    mout_hsi0_bus_user_p, PLL_CON0_MUX_CLKCMU_HSI0_BUS_USER,
	    4, 1),
	MUX(CLK_MOUT_HSI0_USB31DRD_USER, "mout_hsi0_usb31drd_user",
	    mout_hsi0_usb31drd_user_p, PLL_CON0_MUX_CLKCMU_HSI0_USB31DRD_USER,
	    4, 1),
	MUX(CLK_MOUT_HSI0_USBDP_DEBUG_USER, "mout_hsi0_usbdp_debug_user",
	    mout_hsi0_usbdp_debug_user_p,
	    PLL_CON0_MUX_CLKCMU_HSI0_USBDP_DEBUG_USER,
	    4, 1),
	MUX(CLK_MOUT_HSI0_DPGTC_USER, "mout_hsi0_dpgtc_user",
	    mout_hsi0_dpgtc_user_p, PLL_CON0_MUX_CLKCMU_HSI0_DPGTC_USER,
	    4, 1),
};

static const struct samsung_gate_clock hsi0_gate_clks[] __initconst = {
	GATE(CLK_GOUT_HSI0_DP_LINK_DP_GTC_CLK,
	     "gout_hsi0_dp_link_dp_gtc_clk", "mout_hsi0_dpgtc_user",
	     CLK_CON_GAT_GOUT_BLK_HSI0_UID_DP_LINK_IPCLKPORT_I_DP_GTC_CLK,
	     21, 0, 0),
	GATE(CLK_GOUT_HSI0_DP_LINK_PCLK,
	     "gout_hsi0_dp_link_pclk", "mout_hsi0_bus_user",
	     CLK_CON_GAT_GOUT_BLK_HSI0_UID_DP_LINK_IPCLKPORT_I_PCLK,
	     21, 0, 0),
	GATE(CLK_GOUT_HSI0_D_TZPC_HSI0_PCLK,
	     "gout_hsi0_d_tzpc_hsi0_pclk", "mout_hsi0_bus_user",
	     CLK_CON_GAT_GOUT_BLK_HSI0_UID_D_TZPC_HSI0_IPCLKPORT_PCLK,
	     21, 0, 0),
	GATE(CLK_GOUT_HSI0_LHM_AXI_P_HSI0_CLK,
	     "gout_hsi0_lhm_axi_p_hsi0_clk", "mout_hsi0_bus_user",
	     CLK_CON_GAT_GOUT_BLK_HSI0_UID_LHM_AXI_P_HSI0_IPCLKPORT_I_CLK,
	     21, CLK_IS_CRITICAL, 0),
	GATE(CLK_GOUT_HSI0_PPMU_HSI0_BUS1_ACLK,
	     "gout_hsi0_ppmu_hsi0_bus1_aclk", "mout_hsi0_bus_user",
	     CLK_CON_GAT_GOUT_BLK_HSI0_UID_PPMU_HSI0_BUS1_IPCLKPORT_ACLK,
	     21, 0, 0),
	GATE(CLK_GOUT_HSI0_PPMU_HSI0_BUS1_PCLK,
	     "gout_hsi0_ppmu_hsi0_bus1_pclk", "mout_hsi0_bus_user",
	     CLK_CON_GAT_GOUT_BLK_HSI0_UID_PPMU_HSI0_BUS1_IPCLKPORT_PCLK,
	     21, 0, 0),
	GATE(CLK_GOUT_HSI0_CLK_HSI0_BUS_CLK,
	     "gout_hsi0_clk_hsi0_bus_clk", "mout_hsi0_bus_user",
	     CLK_CON_GAT_GOUT_BLK_HSI0_UID_RSTNSYNC_CLK_HSI0_BUS_IPCLKPORT_CLK,
	     21, 0, 0),
	GATE(CLK_GOUT_HSI0_SYSMMU_USB_CLK_S2,
	     "gout_hsi0_sysmmu_usb_clk_s2", "mout_hsi0_bus_user",
	     CLK_CON_GAT_GOUT_BLK_HSI0_UID_SYSMMU_USB_IPCLKPORT_CLK_S2,
	     21, CLK_IGNORE_UNUSED, 0),
	GATE(CLK_GOUT_HSI0_SYSREG_HSI0_PCLK,
	     "gout_hsi0_sysreg_hsi0_pclk", "mout_hsi0_bus_user",
	     CLK_CON_GAT_GOUT_BLK_HSI0_UID_SYSREG_HSI0_IPCLKPORT_PCLK,
	     21, 0, 0),
	GATE(CLK_GOUT_HSI0_USB31DRD_ACLK_PHYCTRL,
	     "gout_hsi0_usb31drd_aclk_phyctrl", "mout_hsi0_bus_user",
	     CLK_CON_GAT_GOUT_BLK_HSI0_UID_USB31DRD_IPCLKPORT_ACLK_PHYCTRL,
	     21, 0, 0),
	GATE(CLK_GOUT_HSI0_USB31DRD_BUS_CLK_EARLY,
	     "gout_hsi0_usb31drd_bus_clk_early",
	     "mout_hsi0_bus_user",
	     CLK_CON_GAT_GOUT_BLK_HSI0_UID_USB31DRD_IPCLKPORT_BUS_CLK_EARLY,
	     21, 0, 0),
	GATE(CLK_GOUT_HSI0_USB31DRD_USB31DRD_REF_CLK_40,
	     "gout_hsi0_usb31drd_usb31drd_ref_clk_40",
	     "mout_hsi0_usb31drd_user",
	     CLK_CON_GAT_GOUT_BLK_HSI0_UID_USB31DRD_IPCLKPORT_I_USB31DRD_REF_CLK_40,
	     21, 0, 0),
	GATE(CLK_GOUT_HSI0_USB31DRD_USBDPPHY_REF_SOC_PLL,
	     "gout_hsi0_usb31drd_usbdpphy_ref_soc_pll",
	     "mout_hsi0_usbdp_debug_user",
	     CLK_CON_GAT_GOUT_BLK_HSI0_UID_USB31DRD_IPCLKPORT_I_USBDPPHY_REF_SOC_PLL,
	     21, 0, 0),
	GATE(CLK_GOUT_HSI0_USB31DRD_USBDPPHY_SCL_APB,
	     "gout_hsi0_usb31drd_ipclkport_i_usbdpphy_scl_apb_pclk",
	     "mout_hsi0_bus_user",
	     CLK_CON_GAT_GOUT_BLK_HSI0_UID_USB31DRD_IPCLKPORT_I_USBDPPHY_SCL_APB_PCLK,
	     21, 0, 0),
	GATE(CLK_GOUT_HSI0_USB31DRD_USBPCS_APB_CLK,
	     "gout_hsi0_usb31drd_usbpcs_apb_clk",
	     "mout_hsi0_bus_user",
	     CLK_CON_GAT_GOUT_BLK_HSI0_UID_USB31DRD_IPCLKPORT_I_USBPCS_APB_CLK,
	     21, 0, 0),
	GATE(CLK_GOUT_HSI0_VGEN_LITE_HSI0_CLK,
	     "gout_hsi0_vgen_lite_ipclkport_clk", "mout_hsi0_bus_user",
	     CLK_CON_GAT_GOUT_BLK_HSI0_UID_VGEN_LITE_HSI0_IPCLKPORT_CLK,
	     21, 0, 0),
	GATE(CLK_GOUT_HSI0_CMU_HSI0_PCLK,
	     "gout_hsi0_cmu_hsi0_pclk", "mout_hsi0_bus_user",
	     CLK_CON_GAT_GOUT_BLK_HSI0_UID_HSI0_CMU_HSI0_IPCLKPORT_PCLK,
	     21, CLK_IGNORE_UNUSED, 0),
	GATE(CLK_GOUT_HSI0_XIU_D_HSI0_ACLK,
	     "gout_hsi0_xiu_d_hsi0_aclk", "mout_hsi0_bus_user",
	     CLK_CON_GAT_GOUT_BLK_HSI0_UID_XIU_D_HSI0_IPCLKPORT_ACLK,
	     21, CLK_IGNORE_UNUSED, 0),
	GATE(CLK_GOUT_HSI0_LHS_ACEL_D_HSI0_CLK,
	     "gout_hsi0_lhs_acel_d_hsi0_clk", "mout_hsi0_bus_user",
	     CLK_CON_GAT_GOUT_BLK_HSI0_UID_LHS_ACEL_D_HSI0_IPCLKPORT_I_CLK,
	     21, CLK_IS_CRITICAL, 0),
};

static const struct samsung_cmu_info hsi0_cmu_info __initconst = {
	.mux_clks = hsi0_mux_clks,
	.nr_mux_clks = ARRAY_SIZE(hsi0_mux_clks),
	.gate_clks = hsi0_gate_clks,
	.nr_gate_clks = ARRAY_SIZE(hsi0_gate_clks),
	.nr_clk_ids = CLKS_NR_HSI0,
	.clk_regs = hsi0_clk_regs,
	.nr_clk_regs = ARRAY_SIZE(hsi0_clk_regs),
	.clk_name		= "bus",
};

/* ---- CMU_PERIC0 --------------------------------------------------------- */

/* Register Offset definitions for CMU_PERIC0 (0x10400000) */
#define PLL_CON0_MUX_CLKCMU_PERIC0_BUS_USER						0x0600
#define PLL_CON1_MUX_CLKCMU_PERIC0_BUS_USER						0x0604
#define PLL_CON0_MUX_CLKCMU_PERIC0_UART_DBG						0x0610
#define PLL_CON1_MUX_CLKCMU_PERIC0_UART_DBG						0x0614
#define PLL_CON0_MUX_CLKCMU_PERIC0_USI00_USI_USER					0x0620
#define PLL_CON1_MUX_CLKCMU_PERIC0_USI00_USI_USER					0x0624
#define PLL_CON0_MUX_CLKCMU_PERIC0_USI01_USI_USER					0x0630
#define PLL_CON1_MUX_CLKCMU_PERIC0_USI01_USI_USER					0x0634
#define PLL_CON0_MUX_CLKCMU_PERIC0_USI02_USI_USER					0x0640
#define PLL_CON1_MUX_CLKCMU_PERIC0_USI02_USI_USER					0x0644
#define PLL_CON0_MUX_CLKCMU_PERIC0_USI03_USI_USER					0x0650
#define PLL_CON1_MUX_CLKCMU_PERIC0_USI03_USI_USER					0x0654
#define PLL_CON0_MUX_CLKCMU_PERIC0_USI04_USI_USER					0x0660
#define PLL_CON1_MUX_CLKCMU_PERIC0_USI04_USI_USER					0x0664
#define PLL_CON0_MUX_CLKCMU_PERIC0_USI05_USI_USER					0x0670
#define PLL_CON1_MUX_CLKCMU_PERIC0_USI05_USI_USER					0x0674
#define PLL_CON0_MUX_CLKCMU_PERIC0_USI13_USI_USER					0x0680
#define PLL_CON1_MUX_CLKCMU_PERIC0_USI13_USI_USER					0x0684
#define PLL_CON0_MUX_CLKCMU_PERIC0_USI14_USI_USER					0x0690
#define PLL_CON1_MUX_CLKCMU_PERIC0_USI14_USI_USER					0x0694
#define PLL_CON0_MUX_CLKCMU_PERIC0_USI15_USI_USER					0x06a0
#define PLL_CON1_MUX_CLKCMU_PERIC0_USI15_USI_USER					0x06a4
#define PLL_CON0_MUX_CLKCMU_PERIC0_USI_I2C_USER						0x06b0
#define PLL_CON1_MUX_CLKCMU_PERIC0_USI_I2C_USER						0x06b4
#define CLK_CON_DIV_DIV_CLK_PERIC0_UART_DBG						0x1800
#define CLK_CON_DIV_DIV_CLK_PERIC0_USI00_USI						0x1804
#define CLK_CON_DIV_DIV_CLK_PERIC0_USI01_USI						0x1808
#define CLK_CON_DIV_DIV_CLK_PERIC0_USI02_USI						0x180c
#define CLK_CON_DIV_DIV_CLK_PERIC0_USI03_USI						0x1810
#define CLK_CON_DIV_DIV_CLK_PERIC0_USI04_USI						0x1814
#define CLK_CON_DIV_DIV_CLK_PERIC0_USI05_USI						0x1818
#define CLK_CON_DIV_DIV_CLK_PERIC0_USI13_USI						0x181c
#define CLK_CON_DIV_DIV_CLK_PERIC0_USI14_USI						0x1820
#define CLK_CON_DIV_DIV_CLK_PERIC0_USI15_USI						0x1824
#define CLK_CON_DIV_DIV_CLK_PERIC0_USI_I2C						0x1828
#define CLK_CON_GAT_CLK_BLK_PERIC0_UID_PERIC0_CMU_PERIC0_IPCLKPORT_PCLK			0x2004
#define CLK_CON_GAT_CLK_BLK_PERIC0_UID_RSTNSYNC_CLK_PERIC0_OSCCLK_IPCLKPORT_CLK		0x2008
#define CLK_CON_GAT_GOUT_BLK_PERIC0_UID_D_TZPC_PERIC0_IPCLKPORT_PCLK			0x200c
#define CLK_CON_GAT_GOUT_BLK_PERIC0_UID_GPIO_PERIC0_IPCLKPORT_PCLK			0x2010
#define CLK_CON_GAT_GOUT_BLK_PERIC0_UID_LHM_AXI_P_PERIC0_IPCLKPORT_I_CLK		0x2014
#define CLK_CON_GAT_GOUT_BLK_PERIC0_UID_PERIC0_TOP0_IPCLKPORT_IPCLK_10			0x2018
#define CLK_CON_GAT_GOUT_BLK_PERIC0_UID_PERIC0_TOP0_IPCLKPORT_IPCLK_11			0x201c
#define CLK_CON_GAT_GOUT_BLK_PERIC0_UID_PERIC0_TOP0_IPCLKPORT_IPCLK_12			0x2020
#define CLK_CON_GAT_GOUT_BLK_PERIC0_UID_PERIC0_TOP0_IPCLKPORT_IPCLK_13			0x2024
#define CLK_CON_GAT_GOUT_BLK_PERIC0_UID_PERIC0_TOP0_IPCLKPORT_IPCLK_14			0x2028
#define CLK_CON_GAT_GOUT_BLK_PERIC0_UID_PERIC0_TOP0_IPCLKPORT_IPCLK_15			0x202c
#define CLK_CON_GAT_GOUT_BLK_PERIC0_UID_PERIC0_TOP0_IPCLKPORT_IPCLK_4			0x2030
#define CLK_CON_GAT_GOUT_BLK_PERIC0_UID_PERIC0_TOP0_IPCLKPORT_IPCLK_5			0x2034
#define CLK_CON_GAT_GOUT_BLK_PERIC0_UID_PERIC0_TOP0_IPCLKPORT_IPCLK_6			0x2038
#define CLK_CON_GAT_GOUT_BLK_PERIC0_UID_PERIC0_TOP0_IPCLKPORT_IPCLK_7			0x203c
#define CLK_CON_GAT_GOUT_BLK_PERIC0_UID_PERIC0_TOP0_IPCLKPORT_IPCLK_8			0x2040
#define CLK_CON_GAT_GOUT_BLK_PERIC0_UID_PERIC0_TOP0_IPCLKPORT_IPCLK_9			0x2044
#define CLK_CON_GAT_GOUT_BLK_PERIC0_UID_PERIC0_TOP0_IPCLKPORT_PCLK_10			0x2048
#define CLK_CON_GAT_GOUT_BLK_PERIC0_UID_PERIC0_TOP0_IPCLKPORT_PCLK_11			0x204c
#define CLK_CON_GAT_GOUT_BLK_PERIC0_UID_PERIC0_TOP0_IPCLKPORT_PCLK_12			0x2050
#define CLK_CON_GAT_GOUT_BLK_PERIC0_UID_PERIC0_TOP0_IPCLKPORT_PCLK_13			0x2054
#define CLK_CON_GAT_GOUT_BLK_PERIC0_UID_PERIC0_TOP0_IPCLKPORT_PCLK_14			0x2058
#define CLK_CON_GAT_GOUT_BLK_PERIC0_UID_PERIC0_TOP0_IPCLKPORT_PCLK_15			0x205c
#define CLK_CON_GAT_GOUT_BLK_PERIC0_UID_PERIC0_TOP0_IPCLKPORT_PCLK_4			0x2060
#define CLK_CON_GAT_GOUT_BLK_PERIC0_UID_PERIC0_TOP0_IPCLKPORT_PCLK_5			0x2064
#define CLK_CON_GAT_GOUT_BLK_PERIC0_UID_PERIC0_TOP0_IPCLKPORT_PCLK_6			0x2068
#define CLK_CON_GAT_GOUT_BLK_PERIC0_UID_PERIC0_TOP0_IPCLKPORT_PCLK_7			0x206c
#define CLK_CON_GAT_GOUT_BLK_PERIC0_UID_PERIC0_TOP0_IPCLKPORT_PCLK_8			0x2070
#define CLK_CON_GAT_GOUT_BLK_PERIC0_UID_PERIC0_TOP0_IPCLKPORT_PCLK_9			0x2074
#define CLK_CON_GAT_GOUT_BLK_PERIC0_UID_PERIC0_TOP1_IPCLKPORT_IPCLK_0			0x2078
#define CLK_CON_GAT_GOUT_BLK_PERIC0_UID_PERIC0_TOP1_IPCLKPORT_IPCLK_3			0x207c
#define CLK_CON_GAT_GOUT_BLK_PERIC0_UID_PERIC0_TOP1_IPCLKPORT_IPCLK_4			0x2080
#define CLK_CON_GAT_GOUT_BLK_PERIC0_UID_PERIC0_TOP1_IPCLKPORT_IPCLK_5			0x2084
#define CLK_CON_GAT_GOUT_BLK_PERIC0_UID_PERIC0_TOP1_IPCLKPORT_IPCLK_6			0x2088
#define CLK_CON_GAT_GOUT_BLK_PERIC0_UID_PERIC0_TOP1_IPCLKPORT_IPCLK_7			0x208c
#define CLK_CON_GAT_GOUT_BLK_PERIC0_UID_PERIC0_TOP1_IPCLKPORT_IPCLK_8			0x2090
#define CLK_CON_GAT_GOUT_BLK_PERIC0_UID_PERIC0_TOP1_IPCLKPORT_PCLK_0			0x2094
#define CLK_CON_GAT_GOUT_BLK_PERIC0_UID_PERIC0_TOP1_IPCLKPORT_PCLK_15			0x2098
#define CLK_CON_GAT_GOUT_BLK_PERIC0_UID_PERIC0_TOP1_IPCLKPORT_PCLK_3			0x209c
#define CLK_CON_GAT_GOUT_BLK_PERIC0_UID_PERIC0_TOP1_IPCLKPORT_PCLK_4			0x20a0
#define CLK_CON_GAT_GOUT_BLK_PERIC0_UID_PERIC0_TOP1_IPCLKPORT_PCLK_5			0x20a4
#define CLK_CON_GAT_GOUT_BLK_PERIC0_UID_PERIC0_TOP1_IPCLKPORT_PCLK_6			0x20a8
#define CLK_CON_GAT_GOUT_BLK_PERIC0_UID_PERIC0_TOP1_IPCLKPORT_PCLK_7			0x20ac
#define CLK_CON_GAT_GOUT_BLK_PERIC0_UID_PERIC0_TOP1_IPCLKPORT_PCLK_8			0x20b0
#define CLK_CON_GAT_GOUT_BLK_PERIC0_UID_RSTNSYNC_CLK_PERIC0_BUSP_IPCLKPORT_CLK		0x20b4
#define CLK_CON_GAT_GOUT_BLK_PERIC0_UID_RSTNSYNC_CLK_PERIC0_UART_DBG_IPCLKPORT_CLK	0x20b8
#define CLK_CON_GAT_GOUT_BLK_PERIC0_UID_RSTNSYNC_CLK_PERIC0_USI00_USI_IPCLKPORT_CLK	0x20bc
#define CLK_CON_GAT_GOUT_BLK_PERIC0_UID_RSTNSYNC_CLK_PERIC0_USI01_USI_IPCLKPORT_CLK	0x20c0
#define CLK_CON_GAT_GOUT_BLK_PERIC0_UID_RSTNSYNC_CLK_PERIC0_USI02_USI_IPCLKPORT_CLK	0x20c4
#define CLK_CON_GAT_GOUT_BLK_PERIC0_UID_RSTNSYNC_CLK_PERIC0_USI03_USI_IPCLKPORT_CLK	0x20c8
#define CLK_CON_GAT_GOUT_BLK_PERIC0_UID_RSTNSYNC_CLK_PERIC0_USI04_USI_IPCLKPORT_CLK	0x20cc
#define CLK_CON_GAT_GOUT_BLK_PERIC0_UID_RSTNSYNC_CLK_PERIC0_USI05_USI_IPCLKPORT_CLK	0x20d0
#define CLK_CON_GAT_GOUT_BLK_PERIC0_UID_RSTNSYNC_CLK_PERIC0_USI13_USI_IPCLKPORT_CLK	0x20d4
#define CLK_CON_GAT_GOUT_BLK_PERIC0_UID_RSTNSYNC_CLK_PERIC0_USI14_USI_IPCLKPORT_CLK	0x20d8
#define CLK_CON_GAT_GOUT_BLK_PERIC0_UID_RSTNSYNC_CLK_PERIC0_USI15_USI_IPCLKPORT_CLK	0x20dc
#define CLK_CON_GAT_GOUT_BLK_PERIC0_UID_RSTNSYNC_CLK_PERIC0_USI_I2C_IPCLKPORT_CLK	0x20e0
#define CLK_CON_GAT_GOUT_BLK_PERIC0_UID_SYSREG_PERIC0_IPCLKPORT_PCLK			0x20e4

static const unsigned long peric0_clk_regs[] __initconst = {
	PLL_CON0_MUX_CLKCMU_PERIC0_BUS_USER,
	PLL_CON1_MUX_CLKCMU_PERIC0_BUS_USER,
	PLL_CON0_MUX_CLKCMU_PERIC0_UART_DBG,
	PLL_CON1_MUX_CLKCMU_PERIC0_UART_DBG,
	PLL_CON0_MUX_CLKCMU_PERIC0_USI00_USI_USER,
	PLL_CON1_MUX_CLKCMU_PERIC0_USI00_USI_USER,
	PLL_CON0_MUX_CLKCMU_PERIC0_USI01_USI_USER,
	PLL_CON1_MUX_CLKCMU_PERIC0_USI01_USI_USER,
	PLL_CON0_MUX_CLKCMU_PERIC0_USI02_USI_USER,
	PLL_CON1_MUX_CLKCMU_PERIC0_USI02_USI_USER,
	PLL_CON0_MUX_CLKCMU_PERIC0_USI03_USI_USER,
	PLL_CON1_MUX_CLKCMU_PERIC0_USI03_USI_USER,
	PLL_CON0_MUX_CLKCMU_PERIC0_USI04_USI_USER,
	PLL_CON1_MUX_CLKCMU_PERIC0_USI04_USI_USER,
	PLL_CON0_MUX_CLKCMU_PERIC0_USI05_USI_USER,
	PLL_CON1_MUX_CLKCMU_PERIC0_USI05_USI_USER,
	PLL_CON0_MUX_CLKCMU_PERIC0_USI13_USI_USER,
	PLL_CON1_MUX_CLKCMU_PERIC0_USI13_USI_USER,
	PLL_CON0_MUX_CLKCMU_PERIC0_USI14_USI_USER,
	PLL_CON1_MUX_CLKCMU_PERIC0_USI14_USI_USER,
	PLL_CON0_MUX_CLKCMU_PERIC0_USI15_USI_USER,
	PLL_CON1_MUX_CLKCMU_PERIC0_USI15_USI_USER,
	PLL_CON0_MUX_CLKCMU_PERIC0_USI_I2C_USER,
	PLL_CON1_MUX_CLKCMU_PERIC0_USI_I2C_USER,
	CLK_CON_DIV_DIV_CLK_PERIC0_UART_DBG,
	CLK_CON_DIV_DIV_CLK_PERIC0_USI00_USI,
	CLK_CON_DIV_DIV_CLK_PERIC0_USI01_USI,
	CLK_CON_DIV_DIV_CLK_PERIC0_USI02_USI,
	CLK_CON_DIV_DIV_CLK_PERIC0_USI03_USI,
	CLK_CON_DIV_DIV_CLK_PERIC0_USI04_USI,
	CLK_CON_DIV_DIV_CLK_PERIC0_USI05_USI,
	CLK_CON_DIV_DIV_CLK_PERIC0_USI13_USI,
	CLK_CON_DIV_DIV_CLK_PERIC0_USI14_USI,
	CLK_CON_DIV_DIV_CLK_PERIC0_USI15_USI,
	CLK_CON_DIV_DIV_CLK_PERIC0_USI_I2C,
	CLK_CON_GAT_CLK_BLK_PERIC0_UID_PERIC0_CMU_PERIC0_IPCLKPORT_PCLK,
	CLK_CON_GAT_CLK_BLK_PERIC0_UID_RSTNSYNC_CLK_PERIC0_OSCCLK_IPCLKPORT_CLK,
	CLK_CON_GAT_GOUT_BLK_PERIC0_UID_D_TZPC_PERIC0_IPCLKPORT_PCLK,
	CLK_CON_GAT_GOUT_BLK_PERIC0_UID_GPIO_PERIC0_IPCLKPORT_PCLK,
	CLK_CON_GAT_GOUT_BLK_PERIC0_UID_LHM_AXI_P_PERIC0_IPCLKPORT_I_CLK,
	CLK_CON_GAT_GOUT_BLK_PERIC0_UID_PERIC0_TOP0_IPCLKPORT_IPCLK_10,
	CLK_CON_GAT_GOUT_BLK_PERIC0_UID_PERIC0_TOP0_IPCLKPORT_IPCLK_11,
	CLK_CON_GAT_GOUT_BLK_PERIC0_UID_PERIC0_TOP0_IPCLKPORT_IPCLK_12,
	CLK_CON_GAT_GOUT_BLK_PERIC0_UID_PERIC0_TOP0_IPCLKPORT_IPCLK_13,
	CLK_CON_GAT_GOUT_BLK_PERIC0_UID_PERIC0_TOP0_IPCLKPORT_IPCLK_14,
	CLK_CON_GAT_GOUT_BLK_PERIC0_UID_PERIC0_TOP0_IPCLKPORT_IPCLK_15,
	CLK_CON_GAT_GOUT_BLK_PERIC0_UID_PERIC0_TOP0_IPCLKPORT_IPCLK_4,
	CLK_CON_GAT_GOUT_BLK_PERIC0_UID_PERIC0_TOP0_IPCLKPORT_IPCLK_5,
	CLK_CON_GAT_GOUT_BLK_PERIC0_UID_PERIC0_TOP0_IPCLKPORT_IPCLK_6,
	CLK_CON_GAT_GOUT_BLK_PERIC0_UID_PERIC0_TOP0_IPCLKPORT_IPCLK_7,
	CLK_CON_GAT_GOUT_BLK_PERIC0_UID_PERIC0_TOP0_IPCLKPORT_IPCLK_8,
	CLK_CON_GAT_GOUT_BLK_PERIC0_UID_PERIC0_TOP0_IPCLKPORT_IPCLK_9,
	CLK_CON_GAT_GOUT_BLK_PERIC0_UID_PERIC0_TOP0_IPCLKPORT_PCLK_10,
	CLK_CON_GAT_GOUT_BLK_PERIC0_UID_PERIC0_TOP0_IPCLKPORT_PCLK_11,
	CLK_CON_GAT_GOUT_BLK_PERIC0_UID_PERIC0_TOP0_IPCLKPORT_PCLK_12,
	CLK_CON_GAT_GOUT_BLK_PERIC0_UID_PERIC0_TOP0_IPCLKPORT_PCLK_13,
	CLK_CON_GAT_GOUT_BLK_PERIC0_UID_PERIC0_TOP0_IPCLKPORT_PCLK_14,
	CLK_CON_GAT_GOUT_BLK_PERIC0_UID_PERIC0_TOP0_IPCLKPORT_PCLK_15,
	CLK_CON_GAT_GOUT_BLK_PERIC0_UID_PERIC0_TOP0_IPCLKPORT_PCLK_4,
	CLK_CON_GAT_GOUT_BLK_PERIC0_UID_PERIC0_TOP0_IPCLKPORT_PCLK_5,
	CLK_CON_GAT_GOUT_BLK_PERIC0_UID_PERIC0_TOP0_IPCLKPORT_PCLK_6,
	CLK_CON_GAT_GOUT_BLK_PERIC0_UID_PERIC0_TOP0_IPCLKPORT_PCLK_7,
	CLK_CON_GAT_GOUT_BLK_PERIC0_UID_PERIC0_TOP0_IPCLKPORT_PCLK_8,
	CLK_CON_GAT_GOUT_BLK_PERIC0_UID_PERIC0_TOP0_IPCLKPORT_PCLK_9,
	CLK_CON_GAT_GOUT_BLK_PERIC0_UID_PERIC0_TOP1_IPCLKPORT_IPCLK_0,
	CLK_CON_GAT_GOUT_BLK_PERIC0_UID_PERIC0_TOP1_IPCLKPORT_IPCLK_3,
	CLK_CON_GAT_GOUT_BLK_PERIC0_UID_PERIC0_TOP1_IPCLKPORT_IPCLK_4,
	CLK_CON_GAT_GOUT_BLK_PERIC0_UID_PERIC0_TOP1_IPCLKPORT_IPCLK_5,
	CLK_CON_GAT_GOUT_BLK_PERIC0_UID_PERIC0_TOP1_IPCLKPORT_IPCLK_6,
	CLK_CON_GAT_GOUT_BLK_PERIC0_UID_PERIC0_TOP1_IPCLKPORT_IPCLK_7,
	CLK_CON_GAT_GOUT_BLK_PERIC0_UID_PERIC0_TOP1_IPCLKPORT_IPCLK_8,
	CLK_CON_GAT_GOUT_BLK_PERIC0_UID_PERIC0_TOP1_IPCLKPORT_PCLK_0,
	CLK_CON_GAT_GOUT_BLK_PERIC0_UID_PERIC0_TOP1_IPCLKPORT_PCLK_15,
	CLK_CON_GAT_GOUT_BLK_PERIC0_UID_PERIC0_TOP1_IPCLKPORT_PCLK_3,
	CLK_CON_GAT_GOUT_BLK_PERIC0_UID_PERIC0_TOP1_IPCLKPORT_PCLK_4,
	CLK_CON_GAT_GOUT_BLK_PERIC0_UID_PERIC0_TOP1_IPCLKPORT_PCLK_5,
	CLK_CON_GAT_GOUT_BLK_PERIC0_UID_PERIC0_TOP1_IPCLKPORT_PCLK_6,
	CLK_CON_GAT_GOUT_BLK_PERIC0_UID_PERIC0_TOP1_IPCLKPORT_PCLK_7,
	CLK_CON_GAT_GOUT_BLK_PERIC0_UID_PERIC0_TOP1_IPCLKPORT_PCLK_8,
	CLK_CON_GAT_GOUT_BLK_PERIC0_UID_RSTNSYNC_CLK_PERIC0_BUSP_IPCLKPORT_CLK,
	CLK_CON_GAT_GOUT_BLK_PERIC0_UID_RSTNSYNC_CLK_PERIC0_UART_DBG_IPCLKPORT_CLK,
	CLK_CON_GAT_GOUT_BLK_PERIC0_UID_RSTNSYNC_CLK_PERIC0_USI00_USI_IPCLKPORT_CLK,
	CLK_CON_GAT_GOUT_BLK_PERIC0_UID_RSTNSYNC_CLK_PERIC0_USI01_USI_IPCLKPORT_CLK,
	CLK_CON_GAT_GOUT_BLK_PERIC0_UID_RSTNSYNC_CLK_PERIC0_USI02_USI_IPCLKPORT_CLK,
	CLK_CON_GAT_GOUT_BLK_PERIC0_UID_RSTNSYNC_CLK_PERIC0_USI03_USI_IPCLKPORT_CLK,
	CLK_CON_GAT_GOUT_BLK_PERIC0_UID_RSTNSYNC_CLK_PERIC0_USI04_USI_IPCLKPORT_CLK,
	CLK_CON_GAT_GOUT_BLK_PERIC0_UID_RSTNSYNC_CLK_PERIC0_USI05_USI_IPCLKPORT_CLK,
	CLK_CON_GAT_GOUT_BLK_PERIC0_UID_RSTNSYNC_CLK_PERIC0_USI13_USI_IPCLKPORT_CLK,
	CLK_CON_GAT_GOUT_BLK_PERIC0_UID_RSTNSYNC_CLK_PERIC0_USI14_USI_IPCLKPORT_CLK,
	CLK_CON_GAT_GOUT_BLK_PERIC0_UID_RSTNSYNC_CLK_PERIC0_USI15_USI_IPCLKPORT_CLK,
	CLK_CON_GAT_GOUT_BLK_PERIC0_UID_RSTNSYNC_CLK_PERIC0_USI_I2C_IPCLKPORT_CLK,
	CLK_CON_GAT_GOUT_BLK_PERIC0_UID_SYSREG_PERIC0_IPCLKPORT_PCLK,
};

/* Parent clock list for CMU_PERIC0 muxes */
PNAME(mout_peric0_bus_user_p) = { "oscclk", "dout_cmu_peric0_bus" };
PNAME(mout_peric0_uart_dbg_p) = { "oscclk", "dout_cmu_peric0_ip" };
PNAME(mout_peric0_usi00_user_p) = { "oscclk", "dout_cmu_peric0_ip" };
PNAME(mout_peric0_usi01_user_p) = { "oscclk", "dout_cmu_peric0_ip" };
PNAME(mout_peric0_usi02_user_p) = { "oscclk", "dout_cmu_peric0_ip" };
PNAME(mout_peric0_usi03_user_p) = { "oscclk", "dout_cmu_peric0_ip" };
PNAME(mout_peric0_usi04_user_p) = { "oscclk", "dout_cmu_peric0_ip" };
PNAME(mout_peric0_usi05_user_p) = { "oscclk", "dout_cmu_peric0_ip" };
PNAME(mout_peric0_usi13_user_p) = { "oscclk", "dout_cmu_peric0_ip" };
PNAME(mout_peric0_usi14_user_p) = { "oscclk", "dout_cmu_peric0_ip" };
PNAME(mout_peric0_usi15_user_p) = { "oscclk", "dout_cmu_peric0_ip" };
PNAME(mout_peric0_usi_i2c_user_p) = { "oscclk", "dout_cmu_peric0_ip" };

static const struct samsung_mux_clock peric0_mux_clks[] __initconst = {
	MUX(CLK_MOUT_PERIC0_BUS_USER, "mout_peric0_bus_user",
	    mout_peric0_bus_user_p, PLL_CON0_MUX_CLKCMU_PERIC0_BUS_USER,
	    4, 1),
	MUX(CLK_MOUT_PERIC0_UART_DBG, "mout_peric0_uart_dbg",
	    mout_peric0_uart_dbg_p, PLL_CON0_MUX_CLKCMU_PERIC0_UART_DBG,
	    4, 1),
	MUX(CLK_MOUT_PERIC0_USI00_USI_USER, "mout_peric0_usi00_usi_user",
	    mout_peric0_usi00_user_p, PLL_CON0_MUX_CLKCMU_PERIC0_USI00_USI_USER,
	    4, 1),
	MUX(CLK_MOUT_PERIC0_USI01_USI_USER, "mout_peric0_usi01_usi_user",
	    mout_peric0_usi01_user_p, PLL_CON0_MUX_CLKCMU_PERIC0_USI01_USI_USER,
	    4, 1),
	MUX(CLK_MOUT_PERIC0_USI02_USI_USER, "mout_peric0_usi02_usi_user",
	    mout_peric0_usi02_user_p, PLL_CON0_MUX_CLKCMU_PERIC0_USI02_USI_USER,
	    4, 1),
	MUX(CLK_MOUT_PERIC0_USI03_USI_USER, "mout_peric0_usi03_usi_user",
	    mout_peric0_usi03_user_p, PLL_CON0_MUX_CLKCMU_PERIC0_USI03_USI_USER,
	    4, 1),
	MUX(CLK_MOUT_PERIC0_USI04_USI_USER, "mout_peric0_usi04_usi_user",
	    mout_peric0_usi04_user_p, PLL_CON0_MUX_CLKCMU_PERIC0_USI04_USI_USER,
	    4, 1),
	MUX(CLK_MOUT_PERIC0_USI05_USI_USER, "mout_peric0_usi05_usi_user",
	    mout_peric0_usi05_user_p, PLL_CON0_MUX_CLKCMU_PERIC0_USI05_USI_USER,
	    4, 1),
	MUX(CLK_MOUT_PERIC0_USI13_USI_USER, "mout_peric0_usi13_usi_user",
	    mout_peric0_usi13_user_p, PLL_CON0_MUX_CLKCMU_PERIC0_USI13_USI_USER,
	    4, 1),
	MUX(CLK_MOUT_PERIC0_USI14_USI_USER, "mout_peric0_usi14_usi_user",
	    mout_peric0_usi14_user_p, PLL_CON0_MUX_CLKCMU_PERIC0_USI14_USI_USER,
	    4, 1),
	MUX(CLK_MOUT_PERIC0_USI15_USI_USER, "mout_peric0_usi15_usi_user",
	    mout_peric0_usi15_user_p, PLL_CON0_MUX_CLKCMU_PERIC0_USI15_USI_USER,
	    4, 1),
	MUX(CLK_MOUT_PERIC0_USI_I2C_USER, "mout_peric0_usi_i2c_user",
	    mout_peric0_usi_i2c_user_p, PLL_CON0_MUX_CLKCMU_PERIC0_USI_I2C_USER,
	    4, 1),
};

static const struct samsung_div_clock peric0_div_clks[] __initconst = {
	DIV(CLK_DOUT_PERIC0_UART_DBG, "dout_peric0_uart_dbg",
	    "mout_peric0_uart_dbg",
	    CLK_CON_DIV_DIV_CLK_PERIC0_UART_DBG,
	    0, 4),
	DIV(CLK_DOUT_PERIC0_USI00_USI, "dout_peric0_usi00_usi",
	    "mout_peric0_usi00_usi_user",
	    CLK_CON_DIV_DIV_CLK_PERIC0_USI00_USI,
	    0, 4),
	DIV(CLK_DOUT_PERIC0_USI01_USI, "dout_peric0_usi01_usi",
	    "mout_peric0_usi01_usi_user",
	    CLK_CON_DIV_DIV_CLK_PERIC0_USI01_USI,
	    0, 4),
	DIV(CLK_DOUT_PERIC0_USI02_USI, "dout_peric0_usi02_usi",
	    "mout_peric0_usi02_usi_user",
	    CLK_CON_DIV_DIV_CLK_PERIC0_USI02_USI,
	    0, 4),
	DIV(CLK_DOUT_PERIC0_USI03_USI, "dout_peric0_usi03_usi",
	    "mout_peric0_usi03_usi_user",
	    CLK_CON_DIV_DIV_CLK_PERIC0_USI03_USI,
	    0, 4),
	DIV(CLK_DOUT_PERIC0_USI04_USI, "dout_peric0_usi04_usi",
	    "mout_peric0_usi04_usi_user",
	    CLK_CON_DIV_DIV_CLK_PERIC0_USI04_USI,
	    0, 4),
	DIV(CLK_DOUT_PERIC0_USI05_USI, "dout_peric0_usi05_usi",
	    "mout_peric0_usi05_usi_user",
	    CLK_CON_DIV_DIV_CLK_PERIC0_USI05_USI,
	    0, 4),
	DIV(CLK_DOUT_PERIC0_USI13_USI, "dout_peric0_usi13_usi",
	    "mout_peric0_usi13_usi_user",
	    CLK_CON_DIV_DIV_CLK_PERIC0_USI13_USI,
	    0, 4),
	DIV(CLK_DOUT_PERIC0_USI14_USI, "dout_peric0_usi14_usi",
	    "mout_peric0_usi14_usi_user",
	    CLK_CON_DIV_DIV_CLK_PERIC0_USI14_USI,
	    0, 4),
	DIV(CLK_DOUT_PERIC0_USI15_USI, "dout_peric0_usi15_usi",
	    "mout_peric0_usi15_usi_user",
	    CLK_CON_DIV_DIV_CLK_PERIC0_USI15_USI,
	    0, 4),
	DIV(CLK_DOUT_PERIC0_USI_I2C, "dout_peric0_usi_i2c",
	    "mout_peric0_usi_i2c_user",
	    CLK_CON_DIV_DIV_CLK_PERIC0_USI_I2C,
	    0, 4),
};

static const struct samsung_gate_clock peric0_gate_clks[] __initconst = {
	GATE(CLK_GOUT_PERIC0_CMU_PCLK, "gout_peric0_cmu_pclk",
	     "mout_peric0_bus_user",
	     CLK_CON_GAT_CLK_BLK_PERIC0_UID_PERIC0_CMU_PERIC0_IPCLKPORT_PCLK,
	     21, CLK_IS_CRITICAL, 0),
	GATE(CLK_GOUT_PERIC0_OSCCLK_CLK, "gout_peric0_oscclk_clk",
	     "oscclk",
	     CLK_CON_GAT_CLK_BLK_PERIC0_UID_RSTNSYNC_CLK_PERIC0_OSCCLK_IPCLKPORT_CLK,
	     21, 0, 0),
	GATE(CLK_GOUT_PERIC0_D_TZPC_PCLK, "gout_peric0_d_tpzc_pclk",
	     "mout_peric0_bus_user",
	     CLK_CON_GAT_GOUT_BLK_PERIC0_UID_D_TZPC_PERIC0_IPCLKPORT_PCLK,
	     21, 0, 0),
	GATE(CLK_GOUT_PERIC0_GPIO_PCLK, "gout_peric0_gpio_pclk",
	     "mout_peric0_bus_user",
	     CLK_CON_GAT_GOUT_BLK_PERIC0_UID_GPIO_PERIC0_IPCLKPORT_PCLK,
	     21, CLK_IGNORE_UNUSED, 0),
	GATE(CLK_GOUT_PERIC0_LHM_AXI_P_CLK, "gout_peric0_lhm_axi_p_clk",
	     "mout_peric0_bus_user",
	     CLK_CON_GAT_GOUT_BLK_PERIC0_UID_LHM_AXI_P_PERIC0_IPCLKPORT_I_CLK,
	     21, CLK_IS_CRITICAL, 0),
	GATE(CLK_GOUT_PERIC0_TOP0_IPCLK_10, "gout_peric0_top0_ipclk_10",
	     "dout_peric0_usi_i2c",
	     CLK_CON_GAT_GOUT_BLK_PERIC0_UID_PERIC0_TOP0_IPCLKPORT_IPCLK_10,
	     21, 0, 0),
	GATE(CLK_GOUT_PERIC0_TOP0_IPCLK_11, "gout_peric0_top0_ipclk_11",
	     "dout_peric0_usi03_usi",
	     CLK_CON_GAT_GOUT_BLK_PERIC0_UID_PERIC0_TOP0_IPCLKPORT_IPCLK_11,
	     21, 0, 0),
	GATE(CLK_GOUT_PERIC0_TOP0_IPCLK_12, "gout_peric0_top0_ipclk_12",
	     "dout_peric0_usi_i2c",
	     CLK_CON_GAT_GOUT_BLK_PERIC0_UID_PERIC0_TOP0_IPCLKPORT_IPCLK_12,
	     21, 0, 0),
	GATE(CLK_GOUT_PERIC0_TOP0_IPCLK_13, "gout_peric0_top0_ipclk_13",
	     "dout_peric0_usi04_usi",
	     CLK_CON_GAT_GOUT_BLK_PERIC0_UID_PERIC0_TOP0_IPCLKPORT_IPCLK_13,
	     21, 0, 0),
	GATE(CLK_GOUT_PERIC0_TOP0_IPCLK_14, "gout_peric0_top0_ipclk_14",
	     "dout_peric0_usi_i2c",
	     CLK_CON_GAT_GOUT_BLK_PERIC0_UID_PERIC0_TOP0_IPCLKPORT_IPCLK_14,
	     21, 0, 0),
	GATE(CLK_GOUT_PERIC0_TOP0_IPCLK_15, "gout_peric0_top0_ipclk_15",
	     "dout_peric0_usi05_usi",
	     CLK_CON_GAT_GOUT_BLK_PERIC0_UID_PERIC0_TOP0_IPCLKPORT_IPCLK_15,
	     21, 0, 0),
	GATE(CLK_GOUT_PERIC0_TOP0_IPCLK_4, "gout_peric0_top0_ipclk_4",
	     "dout_peric0_uart_dbg",
	     CLK_CON_GAT_GOUT_BLK_PERIC0_UID_PERIC0_TOP0_IPCLKPORT_IPCLK_4,
	     21, 0, 0),
	GATE(CLK_GOUT_PERIC0_TOP0_IPCLK_5, "gout_peric0_top0_ipclk_5",
	     "dout_peric0_usi00_usi",
	     CLK_CON_GAT_GOUT_BLK_PERIC0_UID_PERIC0_TOP0_IPCLKPORT_IPCLK_5,
	     21, 0, 0),
	GATE(CLK_GOUT_PERIC0_TOP0_IPCLK_6, "gout_peric0_top0_ipclk_6",
	     "dout_peric0_usi_i2c",
	     CLK_CON_GAT_GOUT_BLK_PERIC0_UID_PERIC0_TOP0_IPCLKPORT_IPCLK_6,
	     21, 0, 0),
	GATE(CLK_GOUT_PERIC0_TOP0_IPCLK_7, "gout_peric0_top0_ipclk_7",
	     "dout_peric0_usi01_usi",
	     CLK_CON_GAT_GOUT_BLK_PERIC0_UID_PERIC0_TOP0_IPCLKPORT_IPCLK_7,
	     21, 0, 0),
	GATE(CLK_GOUT_PERIC0_TOP0_IPCLK_8, "gout_peric0_top0_ipclk_8",
	     "dout_peric0_usi_i2c",
	     CLK_CON_GAT_GOUT_BLK_PERIC0_UID_PERIC0_TOP0_IPCLKPORT_IPCLK_8,
	     21, 0, 0),
	GATE(CLK_GOUT_PERIC0_TOP0_IPCLK_9, "gout_peric0_top0_ipclk_9",
	     "dout_peric0_usi02_usi",
	     CLK_CON_GAT_GOUT_BLK_PERIC0_UID_PERIC0_TOP0_IPCLKPORT_IPCLK_9,
	     21, 0, 0),
	GATE(CLK_GOUT_PERIC0_TOP0_PCLK_10, "gout_peric0_top0_pclk_10",
	     "mout_peric0_bus_user",
	     CLK_CON_GAT_GOUT_BLK_PERIC0_UID_PERIC0_TOP0_IPCLKPORT_PCLK_10,
	     21, 0, 0),
	GATE(CLK_GOUT_PERIC0_TOP0_PCLK_11, "gout_peric0_top0_pclk_11",
	     "mout_peric0_bus_user",
	     CLK_CON_GAT_GOUT_BLK_PERIC0_UID_PERIC0_TOP0_IPCLKPORT_PCLK_11,
	     21, 0, 0),
	GATE(CLK_GOUT_PERIC0_TOP0_PCLK_12, "gout_peric0_top0_pclk_12",
	     "mout_peric0_bus_user",
	     CLK_CON_GAT_GOUT_BLK_PERIC0_UID_PERIC0_TOP0_IPCLKPORT_PCLK_12,
	     21, 0, 0),
	GATE(CLK_GOUT_PERIC0_TOP0_PCLK_13, "gout_peric0_top0_pclk_13",
	     "mout_peric0_bus_user",
	     CLK_CON_GAT_GOUT_BLK_PERIC0_UID_PERIC0_TOP0_IPCLKPORT_PCLK_13,
	     21, 0, 0),
	GATE(CLK_GOUT_PERIC0_TOP0_PCLK_14, "gout_peric0_top0_pclk_14",
	     "mout_peric0_bus_user",
	     CLK_CON_GAT_GOUT_BLK_PERIC0_UID_PERIC0_TOP0_IPCLKPORT_PCLK_14,
	     21, 0, 0),
	GATE(CLK_GOUT_PERIC0_TOP0_PCLK_15, "gout_peric0_top0_pclk_15",
	     "mout_peric0_bus_user",
	     CLK_CON_GAT_GOUT_BLK_PERIC0_UID_PERIC0_TOP0_IPCLKPORT_PCLK_15,
	     21, 0, 0),
	GATE(CLK_GOUT_PERIC0_TOP0_PCLK_4, "gout_peric0_top0_pclk_4",
	     "mout_peric0_bus_user",
	     CLK_CON_GAT_GOUT_BLK_PERIC0_UID_PERIC0_TOP0_IPCLKPORT_PCLK_4,
	     21, 0, 0),
	GATE(CLK_GOUT_PERIC0_TOP0_PCLK_5, "gout_peric0_top0_pclk_5",
	     "mout_peric0_bus_user",
	     CLK_CON_GAT_GOUT_BLK_PERIC0_UID_PERIC0_TOP0_IPCLKPORT_PCLK_5,
	     21, 0, 0),
	GATE(CLK_GOUT_PERIC0_TOP0_PCLK_6, "gout_peric0_top0_pclk_6",
	     "mout_peric0_bus_user",
	     CLK_CON_GAT_GOUT_BLK_PERIC0_UID_PERIC0_TOP0_IPCLKPORT_PCLK_6,
	     21, 0, 0),
	GATE(CLK_GOUT_PERIC0_TOP0_PCLK_7, "gout_peric0_top0_pclk_7",
	     "mout_peric0_bus_user",
	     CLK_CON_GAT_GOUT_BLK_PERIC0_UID_PERIC0_TOP0_IPCLKPORT_PCLK_7,
	     21, 0, 0),
	GATE(CLK_GOUT_PERIC0_TOP0_PCLK_8, "gout_peric0_top0_pclk_8",
	     "mout_peric0_bus_user",
	     CLK_CON_GAT_GOUT_BLK_PERIC0_UID_PERIC0_TOP0_IPCLKPORT_PCLK_8,
	     21, 0, 0),
	GATE(CLK_GOUT_PERIC0_TOP0_PCLK_9, "gout_peric0_top0_pclk_9",
	     "mout_peric0_bus_user",
	     CLK_CON_GAT_GOUT_BLK_PERIC0_UID_PERIC0_TOP0_IPCLKPORT_PCLK_9,
	     21, 0, 0),
	GATE(CLK_GOUT_PERIC0_TOP1_IPCLK_0, "gout_peric0_top1_ipclk_0",
	     "dout_peric0_usi_i2c",
	     CLK_CON_GAT_GOUT_BLK_PERIC0_UID_PERIC0_TOP1_IPCLKPORT_IPCLK_0,
	     21, 0, 0),
	GATE(CLK_GOUT_PERIC0_TOP1_IPCLK_3, "gout_peric0_top1_ipclk_3",
	     "dout_peric0_usi13_usi",
	     CLK_CON_GAT_GOUT_BLK_PERIC0_UID_PERIC0_TOP1_IPCLKPORT_IPCLK_3,
	     21, 0, 0),
	GATE(CLK_GOUT_PERIC0_TOP1_IPCLK_4, "gout_peric0_top1_ipclk_4",
	     "dout_peric0_usi_i2c",
	     CLK_CON_GAT_GOUT_BLK_PERIC0_UID_PERIC0_TOP1_IPCLKPORT_IPCLK_4,
	     21, 0, 0),
	GATE(CLK_GOUT_PERIC0_TOP1_IPCLK_5, "gout_peric0_top1_ipclk_5",
	     "dout_peric0_usi14_usi",
	     CLK_CON_GAT_GOUT_BLK_PERIC0_UID_PERIC0_TOP1_IPCLKPORT_IPCLK_5,
	     21, 0, 0),
	GATE(CLK_GOUT_PERIC0_TOP1_IPCLK_6, "gout_peric0_top1_ipclk_6",
	     "dout_peric0_usi_i2c",
	     CLK_CON_GAT_GOUT_BLK_PERIC0_UID_PERIC0_TOP1_IPCLKPORT_IPCLK_6,
	     21, 0, 0),
	GATE(CLK_GOUT_PERIC0_TOP1_IPCLK_7, "gout_peric0_top1_ipclk_7",
	     "dout_peric0_usi15_usi",
	     CLK_CON_GAT_GOUT_BLK_PERIC0_UID_PERIC0_TOP1_IPCLKPORT_IPCLK_7,
	     21, 0, 0),
	GATE(CLK_GOUT_PERIC0_TOP1_IPCLK_8, "gout_peric0_top1_ipclk_8",
	     "dout_peric0_usi_i2c",
	     CLK_CON_GAT_GOUT_BLK_PERIC0_UID_PERIC0_TOP1_IPCLKPORT_IPCLK_8,
	     21, 0, 0),
	GATE(CLK_GOUT_PERIC0_TOP1_PCLK_0, "gout_peric0_top1_pclk_0",
	     "mout_peric0_bus_user",
	     CLK_CON_GAT_GOUT_BLK_PERIC0_UID_PERIC0_TOP1_IPCLKPORT_PCLK_0,
	     21, 0, 0),
	GATE(CLK_GOUT_PERIC0_TOP1_PCLK_15, "gout_peric0_top1_pclk_15",
	     "mout_peric0_bus_user",
	     CLK_CON_GAT_GOUT_BLK_PERIC0_UID_PERIC0_TOP1_IPCLKPORT_PCLK_15,
	     21, 0, 0),
	GATE(CLK_GOUT_PERIC0_TOP1_PCLK_3, "gout_peric0_top1_pclk_3",
	     "mout_peric0_bus_user",
	     CLK_CON_GAT_GOUT_BLK_PERIC0_UID_PERIC0_TOP1_IPCLKPORT_PCLK_3,
	     21, 0, 0),
	GATE(CLK_GOUT_PERIC0_TOP1_PCLK_4, "gout_peric0_top1_pclk_4",
	     "mout_peric0_bus_user",
	     CLK_CON_GAT_GOUT_BLK_PERIC0_UID_PERIC0_TOP1_IPCLKPORT_PCLK_4,
	     21, 0, 0),
	GATE(CLK_GOUT_PERIC0_TOP1_PCLK_5, "gout_peric0_top1_pclk_5",
	     "mout_peric0_bus_user",
	     CLK_CON_GAT_GOUT_BLK_PERIC0_UID_PERIC0_TOP1_IPCLKPORT_PCLK_5,
	     21, 0, 0),
	GATE(CLK_GOUT_PERIC0_TOP1_PCLK_6, "gout_peric0_top1_pclk_6",
	     "mout_peric0_bus_user",
	     CLK_CON_GAT_GOUT_BLK_PERIC0_UID_PERIC0_TOP1_IPCLKPORT_PCLK_6,
	     21, 0, 0),
	GATE(CLK_GOUT_PERIC0_TOP1_PCLK_7, "gout_peric0_top1_pclk_7",
	     "mout_peric0_bus_user",
	     CLK_CON_GAT_GOUT_BLK_PERIC0_UID_PERIC0_TOP1_IPCLKPORT_PCLK_7,
	     21, 0, 0),
	GATE(CLK_GOUT_PERIC0_TOP1_PCLK_8, "gout_peric0_top1_pclk_8",
	     "mout_peric0_bus_user",
	     CLK_CON_GAT_GOUT_BLK_PERIC0_UID_PERIC0_TOP1_IPCLKPORT_PCLK_8,
	     21, 0, 0),
	GATE(CLK_GOUT_PERIC0_BUSP_CLK, "gout_peric0_busp_clk",
	     "mout_peric0_bus_user",
	     CLK_CON_GAT_GOUT_BLK_PERIC0_UID_RSTNSYNC_CLK_PERIC0_BUSP_IPCLKPORT_CLK,
	     21, 0, 0),
	GATE(CLK_GOUT_PERIC0_UART_DBG_CLK, "gout_peric0_uart_dbg_clk",
	     "dout_peric0_uart_dbg",
	     CLK_CON_GAT_GOUT_BLK_PERIC0_UID_RSTNSYNC_CLK_PERIC0_UART_DBG_IPCLKPORT_CLK,
	     21, 0, 0),
	GATE(CLK_GOUT_PERIC0_USI00_USI_CLK, "gout_peric0_usi00_usi_clk",
	     "dout_peric0_usi00_usi",
	     CLK_CON_GAT_GOUT_BLK_PERIC0_UID_RSTNSYNC_CLK_PERIC0_USI00_USI_IPCLKPORT_CLK,
	     21, 0, 0),
	GATE(CLK_GOUT_PERIC0_USI01_USI_CLK, "gout_peric0_usi01_usi_clk",
	     "dout_peric0_usi01_usi",
	     CLK_CON_GAT_GOUT_BLK_PERIC0_UID_RSTNSYNC_CLK_PERIC0_USI01_USI_IPCLKPORT_CLK,
	     21, 0, 0),
	GATE(CLK_GOUT_PERIC0_USI02_USI_CLK, "gout_peric0_usi02_usi_clk",
	     "dout_peric0_usi02_usi",
	     CLK_CON_GAT_GOUT_BLK_PERIC0_UID_RSTNSYNC_CLK_PERIC0_USI02_USI_IPCLKPORT_CLK,
	     21, 0, 0),
	GATE(CLK_GOUT_PERIC0_USI03_USI_CLK, "gout_peric0_usi03_usi_clk",
	     "dout_peric0_usi03_usi",
	     CLK_CON_GAT_GOUT_BLK_PERIC0_UID_RSTNSYNC_CLK_PERIC0_USI03_USI_IPCLKPORT_CLK,
	     21, 0, 0),
	GATE(CLK_GOUT_PERIC0_USI04_USI_CLK, "gout_peric0_usi04_usi_clk",
	     "dout_peric0_usi04_usi",
	     CLK_CON_GAT_GOUT_BLK_PERIC0_UID_RSTNSYNC_CLK_PERIC0_USI04_USI_IPCLKPORT_CLK,
	     21, 0, 0),
	GATE(CLK_GOUT_PERIC0_USI05_USI_CLK, "gout_peric0_usi05_usi_clk",
	     "dout_peric0_usi05_usi",
	     CLK_CON_GAT_GOUT_BLK_PERIC0_UID_RSTNSYNC_CLK_PERIC0_USI05_USI_IPCLKPORT_CLK,
	     21, 0, 0),
	GATE(CLK_GOUT_PERIC0_USI13_USI_CLK, "gout_peric0_usi13_usi_clk",
	     "dout_peric0_usi13_usi",
	     CLK_CON_GAT_GOUT_BLK_PERIC0_UID_RSTNSYNC_CLK_PERIC0_USI13_USI_IPCLKPORT_CLK,
	     21, 0, 0),
	GATE(CLK_GOUT_PERIC0_USI14_USI_CLK, "gout_peric0_usi14_usi_clk",
	     "dout_peric0_usi14_usi",
	     CLK_CON_GAT_GOUT_BLK_PERIC0_UID_RSTNSYNC_CLK_PERIC0_USI14_USI_IPCLKPORT_CLK,
	     21, 0, 0),
	GATE(CLK_GOUT_PERIC0_USI15_USI_CLK, "gout_peric0_usi15_usi_clk",
	     "dout_peric0_usi15_usi",
	     CLK_CON_GAT_GOUT_BLK_PERIC0_UID_RSTNSYNC_CLK_PERIC0_USI15_USI_IPCLKPORT_CLK,
	     21, 0, 0),
	GATE(CLK_GOUT_PERIC0_USI_I2C_CLK, "gout_peric0_usi_i2c_clk",
	     "dout_peric0_usi_i2c",
	     CLK_CON_GAT_GOUT_BLK_PERIC0_UID_RSTNSYNC_CLK_PERIC0_USI_I2C_IPCLKPORT_CLK,
	     21, 0, 0),
	GATE(CLK_GOUT_PERIC0_SYSREG_PCLK, "gout_peric0_sysreg_pclk",
	     "mout_peric0_bus_user",
	     CLK_CON_GAT_GOUT_BLK_PERIC0_UID_SYSREG_PERIC0_IPCLKPORT_PCLK,
	     21, 0, 0)
};

static const struct samsung_cmu_info peric0_cmu_info __initconst = {
	.mux_clks	= peric0_mux_clks,
	.nr_mux_clks	= ARRAY_SIZE(peric0_mux_clks),
	.div_clks	= peric0_div_clks,
	.nr_div_clks	= ARRAY_SIZE(peric0_div_clks),
	.gate_clks	= peric0_gate_clks,
	.nr_gate_clks	= ARRAY_SIZE(peric0_gate_clks),
	.nr_clk_ids	= CLKS_NR_PERIC0,
	.clk_regs	= peric0_clk_regs,
	.nr_clk_regs	= ARRAY_SIZE(peric0_clk_regs),
	.clk_name	= "bus",
};

/* ---- CMU_PERIC1 --------------------------------------------------------- */

/* Register Offset definitions for CMU_PERIC1 (0x10700000) */
#define PLL_CON0_MUX_CLKCMU_PERIC1_BUS_USER						0x0600
#define PLL_CON1_MUX_CLKCMU_PERIC1_BUS_USER						0x0604
#define PLL_CON0_MUX_CLKCMU_PERIC1_UART_BT_USER						0x0610
#define PLL_CON1_MUX_CLKCMU_PERIC1_UART_BT_USER						0x0614
#define PLL_CON0_MUX_CLKCMU_PERIC1_USI06_USI_USER					0x0620
#define PLL_CON1_MUX_CLKCMU_PERIC1_USI06_USI_USER					0x0624
#define PLL_CON0_MUX_CLKCMU_PERIC1_USI07_USI_USER					0x0630
#define PLL_CON1_MUX_CLKCMU_PERIC1_USI07_USI_USER					0x0634
#define PLL_CON0_MUX_CLKCMU_PERIC1_USI08_USI_USER					0x0640
#define PLL_CON1_MUX_CLKCMU_PERIC1_USI08_USI_USER					0x0644
#define PLL_CON0_MUX_CLKCMU_PERIC1_USI09_USI_USER					0x0650
#define PLL_CON1_MUX_CLKCMU_PERIC1_USI09_USI_USER					0x0654
#define PLL_CON0_MUX_CLKCMU_PERIC1_USI10_USI_USER					0x0660
#define PLL_CON1_MUX_CLKCMU_PERIC1_USI10_USI_USER					0x0664
#define PLL_CON0_MUX_CLKCMU_PERIC1_USI11_USI_USER					0x0670
#define PLL_CON1_MUX_CLKCMU_PERIC1_USI11_USI_USER					0x0674
#define PLL_CON0_MUX_CLKCMU_PERIC1_USI12_USI_USER					0x0680
#define PLL_CON1_MUX_CLKCMU_PERIC1_USI12_USI_USER					0x0684
#define PLL_CON0_MUX_CLKCMU_PERIC1_USI16_USI_USER					0x0690
#define PLL_CON1_MUX_CLKCMU_PERIC1_USI16_USI_USER					0x0694
#define PLL_CON0_MUX_CLKCMU_PERIC1_USI17_USI_USER					0x06a0
#define PLL_CON1_MUX_CLKCMU_PERIC1_USI17_USI_USER					0x06a4
#define PLL_CON0_MUX_CLKCMU_PERIC1_USI18_USI_USER					0x06b0
#define PLL_CON1_MUX_CLKCMU_PERIC1_USI18_USI_USER					0x06b4
#define PLL_CON0_MUX_CLKCMU_PERIC1_USI_I2C_USER						0x06c0
#define PLL_CON1_MUX_CLKCMU_PERIC1_USI_I2C_USER						0x06c4
#define CLK_CON_DIV_DIV_CLK_PERIC1_UART_BT						0x1800
#define CLK_CON_DIV_DIV_CLK_PERIC1_USI06_USI						0x1804
#define CLK_CON_DIV_DIV_CLK_PERIC1_USI07_USI						0x1808
#define CLK_CON_DIV_DIV_CLK_PERIC1_USI08_USI						0x180c
#define CLK_CON_DIV_DIV_CLK_PERIC1_USI09_USI						0x1810
#define CLK_CON_DIV_DIV_CLK_PERIC1_USI10_USI						0x1814
#define CLK_CON_DIV_DIV_CLK_PERIC1_USI11_USI						0x1818
#define CLK_CON_DIV_DIV_CLK_PERIC1_USI12_USI						0x181c
#define CLK_CON_DIV_DIV_CLK_PERIC1_USI16_USI						0x1820
#define CLK_CON_DIV_DIV_CLK_PERIC1_USI17_USI						0x1824
#define CLK_CON_DIV_DIV_CLK_PERIC1_USI18_USI						0x1828
#define CLK_CON_DIV_DIV_CLK_PERIC1_USI_I2C						0x182c
#define CLK_CON_GAT_CLK_BLK_PERIC1_UID_PERIC1_CMU_PERIC1_IPCLKPORT_PCLK			0x2004
#define CLK_CON_GAT_CLK_BLK_PERIC1_UID_RSTNSYNC_CLK_PERIC1_UART_BT_IPCLKPORT_CLK	0x2008
#define CLK_CON_GAT_CLK_BLK_PERIC1_UID_RSTNSYNC_CLK_PERIC1_USI12_USI_IPCLKPORT_CLK	0x200c
#define CLK_CON_GAT_CLK_BLK_PERIC1_UID_RSTNSYNC_CLK_PERIC1_USI18_USI_IPCLKPORT_CLK	0x2010
#define CLK_CON_GAT_GOUT_BLK_PERIC1_UID_D_TZPC_PERIC1_IPCLKPORT_PCLK			0x2014
#define CLK_CON_GAT_GOUT_BLK_PERIC1_UID_GPIO_PERIC1_IPCLKPORT_PCLK			0x2018
#define CLK_CON_GAT_GOUT_BLK_PERIC1_UID_LHM_AXI_P_CSISPERIC1_IPCLKPORT_I_CLK		0x201c
#define CLK_CON_GAT_GOUT_BLK_PERIC1_UID_LHM_AXI_P_PERIC1_IPCLKPORT_I_CLK		0x2020
#define CLK_CON_GAT_GOUT_BLK_PERIC1_UID_PERIC1_TOP0_IPCLKPORT_IPCLK_10			0x2024
#define CLK_CON_GAT_GOUT_BLK_PERIC1_UID_PERIC1_TOP0_IPCLKPORT_IPCLK_11			0x2028
#define CLK_CON_GAT_GOUT_BLK_PERIC1_UID_PERIC1_TOP0_IPCLKPORT_IPCLK_12			0x202c
#define CLK_CON_GAT_GOUT_BLK_PERIC1_UID_PERIC1_TOP0_IPCLKPORT_IPCLK_13			0x2030
#define CLK_CON_GAT_GOUT_BLK_PERIC1_UID_PERIC1_TOP0_IPCLKPORT_IPCLK_14			0x2034
#define CLK_CON_GAT_GOUT_BLK_PERIC1_UID_PERIC1_TOP0_IPCLKPORT_IPCLK_15			0x2038
#define CLK_CON_GAT_GOUT_BLK_PERIC1_UID_PERIC1_TOP0_IPCLKPORT_IPCLK_4			0x203c
#define CLK_CON_GAT_GOUT_BLK_PERIC1_UID_PERIC1_TOP0_IPCLKPORT_PCLK_10			0x2040
#define CLK_CON_GAT_GOUT_BLK_PERIC1_UID_PERIC1_TOP0_IPCLKPORT_PCLK_11			0x2044
#define CLK_CON_GAT_GOUT_BLK_PERIC1_UID_PERIC1_TOP0_IPCLKPORT_PCLK_12			0x2048
#define CLK_CON_GAT_GOUT_BLK_PERIC1_UID_PERIC1_TOP0_IPCLKPORT_PCLK_13			0x204c
#define CLK_CON_GAT_GOUT_BLK_PERIC1_UID_PERIC1_TOP0_IPCLKPORT_PCLK_14			0x2050
#define CLK_CON_GAT_GOUT_BLK_PERIC1_UID_PERIC1_TOP0_IPCLKPORT_PCLK_15			0x2054
#define CLK_CON_GAT_GOUT_BLK_PERIC1_UID_PERIC1_TOP0_IPCLKPORT_PCLK_4			0x2058
#define CLK_CON_GAT_GOUT_BLK_PERIC1_UID_PERIC1_TOP1_IPCLKPORT_IPCLK_0			0x205c
#define CLK_CON_GAT_GOUT_BLK_PERIC1_UID_PERIC1_TOP1_IPCLKPORT_IPCLK_1			0x2060
#define CLK_CON_GAT_GOUT_BLK_PERIC1_UID_PERIC1_TOP1_IPCLKPORT_IPCLK_10			0x2064
#define CLK_CON_GAT_GOUT_BLK_PERIC1_UID_PERIC1_TOP1_IPCLKPORT_IPCLK_12			0x206c
#define CLK_CON_GAT_GOUT_BLK_PERIC1_UID_PERIC1_TOP1_IPCLKPORT_IPCLK_13			0x2070
#define CLK_CON_GAT_GOUT_BLK_PERIC1_UID_PERIC1_TOP1_IPCLKPORT_IPCLK_14			0x2074
#define CLK_CON_GAT_GOUT_BLK_PERIC1_UID_PERIC1_TOP1_IPCLKPORT_IPCLK_15			0x2078
#define CLK_CON_GAT_GOUT_BLK_PERIC1_UID_PERIC1_TOP1_IPCLKPORT_IPCLK_2			0x207c
#define CLK_CON_GAT_GOUT_BLK_PERIC1_UID_PERIC1_TOP1_IPCLKPORT_IPCLK_3			0x2080
#define CLK_CON_GAT_GOUT_BLK_PERIC1_UID_PERIC1_TOP1_IPCLKPORT_IPCLK_4			0x2084
#define CLK_CON_GAT_GOUT_BLK_PERIC1_UID_PERIC1_TOP1_IPCLKPORT_IPCLK_5			0x2088
#define CLK_CON_GAT_GOUT_BLK_PERIC1_UID_PERIC1_TOP1_IPCLKPORT_IPCLK_6			0x208c
#define CLK_CON_GAT_GOUT_BLK_PERIC1_UID_PERIC1_TOP1_IPCLKPORT_IPCLK_7			0x2090
#define CLK_CON_GAT_GOUT_BLK_PERIC1_UID_PERIC1_TOP1_IPCLKPORT_IPCLK_9			0x2098
#define CLK_CON_GAT_GOUT_BLK_PERIC1_UID_PERIC1_TOP1_IPCLKPORT_PCLK_0			0x209c
#define CLK_CON_GAT_GOUT_BLK_PERIC1_UID_PERIC1_TOP1_IPCLKPORT_PCLK_1			0x20a0
#define CLK_CON_GAT_GOUT_BLK_PERIC1_UID_PERIC1_TOP1_IPCLKPORT_PCLK_10			0x20a4
#define CLK_CON_GAT_GOUT_BLK_PERIC1_UID_PERIC1_TOP1_IPCLKPORT_PCLK_12			0x20ac
#define CLK_CON_GAT_GOUT_BLK_PERIC1_UID_PERIC1_TOP1_IPCLKPORT_PCLK_13			0x20b0
#define CLK_CON_GAT_GOUT_BLK_PERIC1_UID_PERIC1_TOP1_IPCLKPORT_PCLK_14			0x20b4
#define CLK_CON_GAT_GOUT_BLK_PERIC1_UID_PERIC1_TOP1_IPCLKPORT_PCLK_15			0x20b8
#define CLK_CON_GAT_GOUT_BLK_PERIC1_UID_PERIC1_TOP1_IPCLKPORT_PCLK_2			0x20bc
#define CLK_CON_GAT_GOUT_BLK_PERIC1_UID_PERIC1_TOP1_IPCLKPORT_PCLK_3			0x20c0
#define CLK_CON_GAT_GOUT_BLK_PERIC1_UID_PERIC1_TOP1_IPCLKPORT_PCLK_4			0x20c4
#define CLK_CON_GAT_GOUT_BLK_PERIC1_UID_PERIC1_TOP1_IPCLKPORT_PCLK_5			0x20c8
#define CLK_CON_GAT_GOUT_BLK_PERIC1_UID_PERIC1_TOP1_IPCLKPORT_PCLK_6			0x20cc
#define CLK_CON_GAT_GOUT_BLK_PERIC1_UID_PERIC1_TOP1_IPCLKPORT_PCLK_7			0x20d0
#define CLK_CON_GAT_GOUT_BLK_PERIC1_UID_PERIC1_TOP1_IPCLKPORT_PCLK_9			0x20d8
#define CLK_CON_GAT_GOUT_BLK_PERIC1_UID_RSTNSYNC_CLK_PERIC1_BUSP_IPCLKPORT_CLK		0x20dc
#define CLK_CON_GAT_GOUT_BLK_PERIC1_UID_RSTNSYNC_CLK_PERIC1_OSCCLK_IPCLKPORT_CLK	0x20e0
#define CLK_CON_GAT_GOUT_BLK_PERIC1_UID_RSTNSYNC_CLK_PERIC1_USI06_USI_IPCLKPORT_CLK	0x20e4
#define CLK_CON_GAT_GOUT_BLK_PERIC1_UID_RSTNSYNC_CLK_PERIC1_USI07_USI_IPCLKPORT_CLK	0x20e8
#define CLK_CON_GAT_GOUT_BLK_PERIC1_UID_RSTNSYNC_CLK_PERIC1_USI08_USI_IPCLKPORT_CLK	0x20ec
#define CLK_CON_GAT_GOUT_BLK_PERIC1_UID_RSTNSYNC_CLK_PERIC1_USI09_USI_IPCLKPORT_CLK	0x20f0
#define CLK_CON_GAT_GOUT_BLK_PERIC1_UID_RSTNSYNC_CLK_PERIC1_USI10_USI_IPCLKPORT_CLK	0x20f4
#define CLK_CON_GAT_GOUT_BLK_PERIC1_UID_RSTNSYNC_CLK_PERIC1_USI11_USI_IPCLKPORT_CLK	0x20f8
#define CLK_CON_GAT_GOUT_BLK_PERIC1_UID_RSTNSYNC_CLK_PERIC1_USI16_USI_IPCLKPORT_CLK	0x20fc
#define CLK_CON_GAT_GOUT_BLK_PERIC1_UID_RSTNSYNC_CLK_PERIC1_USI17_USI_IPCLKPORT_CLK	0x2100
#define CLK_CON_GAT_GOUT_BLK_PERIC1_UID_RSTNSYNC_CLK_PERIC1_USI_I2C_IPCLKPORT_CLK	0x2104
#define CLK_CON_GAT_GOUT_BLK_PERIC1_UID_SYSREG_PERIC1_IPCLKPORT_PCLK			0x2108
#define CLK_CON_GAT_GOUT_BLK_PERIC1_UID_USI16_I3C_IPCLKPORT_I_PCLK			0x210c
#define CLK_CON_GAT_GOUT_BLK_PERIC1_UID_USI16_I3C_IPCLKPORT_I_SCLK			0x2110
#define CLK_CON_GAT_GOUT_BLK_PERIC1_UID_USI17_I3C_IPCLKPORT_I_PCLK			0x2114
#define CLK_CON_GAT_GOUT_BLK_PERIC1_UID_USI17_I3C_IPCLKPORT_I_SCLK			0x2118
#define CLK_CON_GAT_GOUT_BLK_PERIC1_UID_XIU_P_PERIC1_IPCLKPORT_ACLK			0x211c

static const unsigned long peric1_clk_regs[] __initconst = {
	PLL_CON0_MUX_CLKCMU_PERIC1_BUS_USER,
	PLL_CON1_MUX_CLKCMU_PERIC1_BUS_USER,
	PLL_CON0_MUX_CLKCMU_PERIC1_UART_BT_USER,
	PLL_CON1_MUX_CLKCMU_PERIC1_UART_BT_USER,
	PLL_CON0_MUX_CLKCMU_PERIC1_USI06_USI_USER,
	PLL_CON1_MUX_CLKCMU_PERIC1_USI06_USI_USER,
	PLL_CON0_MUX_CLKCMU_PERIC1_USI07_USI_USER,
	PLL_CON1_MUX_CLKCMU_PERIC1_USI07_USI_USER,
	PLL_CON0_MUX_CLKCMU_PERIC1_USI08_USI_USER,
	PLL_CON1_MUX_CLKCMU_PERIC1_USI08_USI_USER,
	PLL_CON0_MUX_CLKCMU_PERIC1_USI09_USI_USER,
	PLL_CON1_MUX_CLKCMU_PERIC1_USI09_USI_USER,
	PLL_CON0_MUX_CLKCMU_PERIC1_USI10_USI_USER,
	PLL_CON1_MUX_CLKCMU_PERIC1_USI10_USI_USER,
	PLL_CON0_MUX_CLKCMU_PERIC1_USI11_USI_USER,
	PLL_CON1_MUX_CLKCMU_PERIC1_USI11_USI_USER,
	PLL_CON0_MUX_CLKCMU_PERIC1_USI12_USI_USER,
	PLL_CON1_MUX_CLKCMU_PERIC1_USI12_USI_USER,
	PLL_CON0_MUX_CLKCMU_PERIC1_USI16_USI_USER,
	PLL_CON1_MUX_CLKCMU_PERIC1_USI16_USI_USER,
	PLL_CON0_MUX_CLKCMU_PERIC1_USI17_USI_USER,
	PLL_CON1_MUX_CLKCMU_PERIC1_USI17_USI_USER,
	PLL_CON0_MUX_CLKCMU_PERIC1_USI18_USI_USER,
	PLL_CON1_MUX_CLKCMU_PERIC1_USI18_USI_USER,
	PLL_CON0_MUX_CLKCMU_PERIC1_USI_I2C_USER,
	PLL_CON1_MUX_CLKCMU_PERIC1_USI_I2C_USER,
	CLK_CON_DIV_DIV_CLK_PERIC1_UART_BT,
	CLK_CON_DIV_DIV_CLK_PERIC1_USI06_USI,
	CLK_CON_DIV_DIV_CLK_PERIC1_USI07_USI,
	CLK_CON_DIV_DIV_CLK_PERIC1_USI08_USI,
	CLK_CON_DIV_DIV_CLK_PERIC1_USI09_USI,
	CLK_CON_DIV_DIV_CLK_PERIC1_USI10_USI,
	CLK_CON_DIV_DIV_CLK_PERIC1_USI11_USI,
	CLK_CON_DIV_DIV_CLK_PERIC1_USI12_USI,
	CLK_CON_DIV_DIV_CLK_PERIC1_USI16_USI,
	CLK_CON_DIV_DIV_CLK_PERIC1_USI17_USI,
	CLK_CON_DIV_DIV_CLK_PERIC1_USI18_USI,
	CLK_CON_DIV_DIV_CLK_PERIC1_USI_I2C,
	CLK_CON_GAT_CLK_BLK_PERIC1_UID_PERIC1_CMU_PERIC1_IPCLKPORT_PCLK,
	CLK_CON_GAT_CLK_BLK_PERIC1_UID_RSTNSYNC_CLK_PERIC1_UART_BT_IPCLKPORT_CLK,
	CLK_CON_GAT_CLK_BLK_PERIC1_UID_RSTNSYNC_CLK_PERIC1_USI12_USI_IPCLKPORT_CLK,
	CLK_CON_GAT_CLK_BLK_PERIC1_UID_RSTNSYNC_CLK_PERIC1_USI18_USI_IPCLKPORT_CLK,
	CLK_CON_GAT_GOUT_BLK_PERIC1_UID_D_TZPC_PERIC1_IPCLKPORT_PCLK,
	CLK_CON_GAT_GOUT_BLK_PERIC1_UID_GPIO_PERIC1_IPCLKPORT_PCLK,
	CLK_CON_GAT_GOUT_BLK_PERIC1_UID_LHM_AXI_P_CSISPERIC1_IPCLKPORT_I_CLK,
	CLK_CON_GAT_GOUT_BLK_PERIC1_UID_LHM_AXI_P_PERIC1_IPCLKPORT_I_CLK,
	CLK_CON_GAT_GOUT_BLK_PERIC1_UID_PERIC1_TOP0_IPCLKPORT_IPCLK_10,
	CLK_CON_GAT_GOUT_BLK_PERIC1_UID_PERIC1_TOP0_IPCLKPORT_IPCLK_11,
	CLK_CON_GAT_GOUT_BLK_PERIC1_UID_PERIC1_TOP0_IPCLKPORT_IPCLK_12,
	CLK_CON_GAT_GOUT_BLK_PERIC1_UID_PERIC1_TOP0_IPCLKPORT_IPCLK_13,
	CLK_CON_GAT_GOUT_BLK_PERIC1_UID_PERIC1_TOP0_IPCLKPORT_IPCLK_14,
	CLK_CON_GAT_GOUT_BLK_PERIC1_UID_PERIC1_TOP0_IPCLKPORT_IPCLK_15,
	CLK_CON_GAT_GOUT_BLK_PERIC1_UID_PERIC1_TOP0_IPCLKPORT_IPCLK_4,
	CLK_CON_GAT_GOUT_BLK_PERIC1_UID_PERIC1_TOP0_IPCLKPORT_PCLK_10,
	CLK_CON_GAT_GOUT_BLK_PERIC1_UID_PERIC1_TOP0_IPCLKPORT_PCLK_11,
	CLK_CON_GAT_GOUT_BLK_PERIC1_UID_PERIC1_TOP0_IPCLKPORT_PCLK_12,
	CLK_CON_GAT_GOUT_BLK_PERIC1_UID_PERIC1_TOP0_IPCLKPORT_PCLK_13,
	CLK_CON_GAT_GOUT_BLK_PERIC1_UID_PERIC1_TOP0_IPCLKPORT_PCLK_14,
	CLK_CON_GAT_GOUT_BLK_PERIC1_UID_PERIC1_TOP0_IPCLKPORT_PCLK_15,
	CLK_CON_GAT_GOUT_BLK_PERIC1_UID_PERIC1_TOP0_IPCLKPORT_PCLK_4,
	CLK_CON_GAT_GOUT_BLK_PERIC1_UID_PERIC1_TOP1_IPCLKPORT_IPCLK_0,
	CLK_CON_GAT_GOUT_BLK_PERIC1_UID_PERIC1_TOP1_IPCLKPORT_IPCLK_1,
	CLK_CON_GAT_GOUT_BLK_PERIC1_UID_PERIC1_TOP1_IPCLKPORT_IPCLK_10,
	CLK_CON_GAT_GOUT_BLK_PERIC1_UID_PERIC1_TOP1_IPCLKPORT_IPCLK_12,
	CLK_CON_GAT_GOUT_BLK_PERIC1_UID_PERIC1_TOP1_IPCLKPORT_IPCLK_13,
	CLK_CON_GAT_GOUT_BLK_PERIC1_UID_PERIC1_TOP1_IPCLKPORT_IPCLK_14,
	CLK_CON_GAT_GOUT_BLK_PERIC1_UID_PERIC1_TOP1_IPCLKPORT_IPCLK_15,
	CLK_CON_GAT_GOUT_BLK_PERIC1_UID_PERIC1_TOP1_IPCLKPORT_IPCLK_2,
	CLK_CON_GAT_GOUT_BLK_PERIC1_UID_PERIC1_TOP1_IPCLKPORT_IPCLK_3,
	CLK_CON_GAT_GOUT_BLK_PERIC1_UID_PERIC1_TOP1_IPCLKPORT_IPCLK_4,
	CLK_CON_GAT_GOUT_BLK_PERIC1_UID_PERIC1_TOP1_IPCLKPORT_IPCLK_5,
	CLK_CON_GAT_GOUT_BLK_PERIC1_UID_PERIC1_TOP1_IPCLKPORT_IPCLK_6,
	CLK_CON_GAT_GOUT_BLK_PERIC1_UID_PERIC1_TOP1_IPCLKPORT_IPCLK_7,
	CLK_CON_GAT_GOUT_BLK_PERIC1_UID_PERIC1_TOP1_IPCLKPORT_IPCLK_9,
	CLK_CON_GAT_GOUT_BLK_PERIC1_UID_PERIC1_TOP1_IPCLKPORT_PCLK_0,
	CLK_CON_GAT_GOUT_BLK_PERIC1_UID_PERIC1_TOP1_IPCLKPORT_PCLK_1,
	CLK_CON_GAT_GOUT_BLK_PERIC1_UID_PERIC1_TOP1_IPCLKPORT_PCLK_10,
	CLK_CON_GAT_GOUT_BLK_PERIC1_UID_PERIC1_TOP1_IPCLKPORT_PCLK_12,
	CLK_CON_GAT_GOUT_BLK_PERIC1_UID_PERIC1_TOP1_IPCLKPORT_PCLK_13,
	CLK_CON_GAT_GOUT_BLK_PERIC1_UID_PERIC1_TOP1_IPCLKPORT_PCLK_14,
	CLK_CON_GAT_GOUT_BLK_PERIC1_UID_PERIC1_TOP1_IPCLKPORT_PCLK_15,
	CLK_CON_GAT_GOUT_BLK_PERIC1_UID_PERIC1_TOP1_IPCLKPORT_PCLK_2,
	CLK_CON_GAT_GOUT_BLK_PERIC1_UID_PERIC1_TOP1_IPCLKPORT_PCLK_3,
	CLK_CON_GAT_GOUT_BLK_PERIC1_UID_PERIC1_TOP1_IPCLKPORT_PCLK_4,
	CLK_CON_GAT_GOUT_BLK_PERIC1_UID_PERIC1_TOP1_IPCLKPORT_PCLK_5,
	CLK_CON_GAT_GOUT_BLK_PERIC1_UID_PERIC1_TOP1_IPCLKPORT_PCLK_6,
	CLK_CON_GAT_GOUT_BLK_PERIC1_UID_PERIC1_TOP1_IPCLKPORT_PCLK_7,
	CLK_CON_GAT_GOUT_BLK_PERIC1_UID_PERIC1_TOP1_IPCLKPORT_PCLK_9,
	CLK_CON_GAT_GOUT_BLK_PERIC1_UID_RSTNSYNC_CLK_PERIC1_BUSP_IPCLKPORT_CLK,
	CLK_CON_GAT_GOUT_BLK_PERIC1_UID_RSTNSYNC_CLK_PERIC1_OSCCLK_IPCLKPORT_CLK,
	CLK_CON_GAT_GOUT_BLK_PERIC1_UID_RSTNSYNC_CLK_PERIC1_USI06_USI_IPCLKPORT_CLK,
	CLK_CON_GAT_GOUT_BLK_PERIC1_UID_RSTNSYNC_CLK_PERIC1_USI07_USI_IPCLKPORT_CLK,
	CLK_CON_GAT_GOUT_BLK_PERIC1_UID_RSTNSYNC_CLK_PERIC1_USI08_USI_IPCLKPORT_CLK,
	CLK_CON_GAT_GOUT_BLK_PERIC1_UID_RSTNSYNC_CLK_PERIC1_USI09_USI_IPCLKPORT_CLK,
	CLK_CON_GAT_GOUT_BLK_PERIC1_UID_RSTNSYNC_CLK_PERIC1_USI10_USI_IPCLKPORT_CLK,
	CLK_CON_GAT_GOUT_BLK_PERIC1_UID_RSTNSYNC_CLK_PERIC1_USI11_USI_IPCLKPORT_CLK,
	CLK_CON_GAT_GOUT_BLK_PERIC1_UID_RSTNSYNC_CLK_PERIC1_USI16_USI_IPCLKPORT_CLK,
	CLK_CON_GAT_GOUT_BLK_PERIC1_UID_RSTNSYNC_CLK_PERIC1_USI17_USI_IPCLKPORT_CLK,
	CLK_CON_GAT_GOUT_BLK_PERIC1_UID_RSTNSYNC_CLK_PERIC1_USI_I2C_IPCLKPORT_CLK,
	CLK_CON_GAT_GOUT_BLK_PERIC1_UID_SYSREG_PERIC1_IPCLKPORT_PCLK,
	CLK_CON_GAT_GOUT_BLK_PERIC1_UID_USI16_I3C_IPCLKPORT_I_PCLK,
	CLK_CON_GAT_GOUT_BLK_PERIC1_UID_USI16_I3C_IPCLKPORT_I_SCLK,
	CLK_CON_GAT_GOUT_BLK_PERIC1_UID_USI17_I3C_IPCLKPORT_I_PCLK,
	CLK_CON_GAT_GOUT_BLK_PERIC1_UID_USI17_I3C_IPCLKPORT_I_SCLK,
	CLK_CON_GAT_GOUT_BLK_PERIC1_UID_XIU_P_PERIC1_IPCLKPORT_ACLK,
};

/* Parent clock list for CMU_PERIC1 muxes */
PNAME(mout_peric1_bus_user_p)  = { "oscclk", "dout_cmu_peric1_bus" };
PNAME(mout_peric1_uart_bt_user_p) = { "oscclk", "dout_cmu_peric1_ip" };
PNAME(mout_peric1_usi06_user_p)  = { "oscclk", "dout_cmu_peric1_ip" };
PNAME(mout_peric1_usi07_user_p)  = { "oscclk", "dout_cmu_peric1_ip" };
PNAME(mout_peric1_usi08_user_p)  = { "oscclk", "dout_cmu_peric1_ip" };
PNAME(mout_peric1_usi09_user_p)  = { "oscclk", "dout_cmu_peric1_ip" };
PNAME(mout_peric1_usi10_user_p)  = { "oscclk", "dout_cmu_peric1_ip" };
PNAME(mout_peric1_usi11_user_p)  = { "oscclk", "dout_cmu_peric1_ip" };
PNAME(mout_peric1_usi12_user_p)  = { "oscclk", "dout_cmu_peric1_ip" };
PNAME(mout_peric1_usi18_user_p)  = { "oscclk", "dout_cmu_peric1_ip" };
PNAME(mout_peric1_usi16_user_p)  = { "oscclk", "dout_cmu_peric1_ip" };
PNAME(mout_peric1_usi17_user_p)  = { "oscclk", "dout_cmu_peric1_ip" };
PNAME(mout_peric1_usi_i2c_user_p) = { "oscclk", "dout_cmu_peric1_ip" };

static const struct samsung_mux_clock peric1_mux_clks[] __initconst = {
	MUX(CLK_MOUT_PERIC1_BUS_USER, "mout_peric1_bus_user",
	    mout_peric1_bus_user_p, PLL_CON0_MUX_CLKCMU_PERIC1_BUS_USER,
	    4, 1),
	MUX(CLK_MOUT_PERIC1_UART_BT_USER, "mout_peric1_uart_bt_user",
	    mout_peric1_uart_bt_user_p, PLL_CON0_MUX_CLKCMU_PERIC1_UART_BT_USER,
	    4, 1),
	MUX(CLK_MOUT_PERIC1_USI06_USI_USER, "mout_peric1_usi06_usi_user",
	    mout_peric1_usi06_user_p, PLL_CON0_MUX_CLKCMU_PERIC1_USI06_USI_USER,
	    4, 1),
	MUX(CLK_MOUT_PERIC1_USI07_USI_USER, "mout_peric1_usi07_usi_user",
	    mout_peric1_usi07_user_p, PLL_CON0_MUX_CLKCMU_PERIC1_USI07_USI_USER,
	    4, 1),
	MUX(CLK_MOUT_PERIC1_USI08_USI_USER, "mout_peric1_usi08_usi_user",
	    mout_peric1_usi08_user_p, PLL_CON0_MUX_CLKCMU_PERIC1_USI08_USI_USER,
	    4, 1),
	MUX(CLK_MOUT_PERIC1_USI09_USI_USER, "mout_peric1_usi09_usi_user",
	    mout_peric1_usi09_user_p, PLL_CON0_MUX_CLKCMU_PERIC1_USI09_USI_USER,
	    4, 1),
	MUX(CLK_MOUT_PERIC1_USI10_USI_USER, "mout_peric1_usi10_usi_user",
	    mout_peric1_usi10_user_p, PLL_CON0_MUX_CLKCMU_PERIC1_USI10_USI_USER,
	    4, 1),
	MUX(CLK_MOUT_PERIC1_USI11_USI_USER, "mout_peric1_usi11_usi_user",
	    mout_peric1_usi11_user_p, PLL_CON0_MUX_CLKCMU_PERIC1_USI11_USI_USER,
	    4, 1),
	MUX(CLK_MOUT_PERIC1_USI12_USI_USER, "mout_peric1_usi12_usi_user",
	    mout_peric1_usi12_user_p, PLL_CON0_MUX_CLKCMU_PERIC1_USI12_USI_USER,
	    4, 1),
	MUX(CLK_MOUT_PERIC1_USI18_USI_USER, "mout_peric1_usi18_usi_user",
	    mout_peric1_usi18_user_p, PLL_CON0_MUX_CLKCMU_PERIC1_USI18_USI_USER,
	    4, 1),
	MUX(CLK_MOUT_PERIC1_USI16_USI_USER, "mout_peric1_usi16_usi_user",
	    mout_peric1_usi16_user_p, PLL_CON0_MUX_CLKCMU_PERIC1_USI16_USI_USER,
	    4, 1),
	MUX(CLK_MOUT_PERIC1_USI17_USI_USER, "mout_peric1_usi17_usi_user",
	    mout_peric1_usi17_user_p, PLL_CON0_MUX_CLKCMU_PERIC1_USI17_USI_USER,
	    4, 1),
	MUX(CLK_MOUT_PERIC1_USI_I2C_USER, "mout_peric1_usi_i2c_user",
	    mout_peric1_usi_i2c_user_p, PLL_CON0_MUX_CLKCMU_PERIC1_USI_I2C_USER,
	    4, 1),
};

static const struct samsung_div_clock peric1_div_clks[] __initconst = {
	DIV(CLK_DOUT_PERIC1_UART_BT, "dout_peric1_uart_bt",
	    "mout_peric1_uart_bt_user",
	    CLK_CON_DIV_DIV_CLK_PERIC1_UART_BT,
	    0, 4),
	DIV(CLK_DOUT_PERIC1_USI06_USI, "dout_peric1_usi06_usi",
	    "mout_peric1_usi06_usi_user",
	    CLK_CON_DIV_DIV_CLK_PERIC1_USI06_USI,
	    0, 4),
	DIV(CLK_DOUT_PERIC1_USI07_USI, "dout_peric1_usi07_usi",
	    "mout_peric1_usi07_usi_user",
	    CLK_CON_DIV_DIV_CLK_PERIC1_USI07_USI,
	    0, 4),
	DIV(CLK_DOUT_PERIC1_USI08_USI, "dout_peric1_usi08_usi",
	    "mout_peric1_usi08_usi_user",
	    CLK_CON_DIV_DIV_CLK_PERIC1_USI08_USI,
	    0, 4),
	DIV(CLK_DOUT_PERIC1_USI18_USI, "dout_peric1_usi18_usi",
	    "mout_peric1_usi18_usi_user",
	    CLK_CON_DIV_DIV_CLK_PERIC1_USI18_USI,
	    0, 4),
	DIV(CLK_DOUT_PERIC1_USI12_USI, "dout_peric1_usi12_usi",
	    "mout_peric1_usi12_usi_user",
	    CLK_CON_DIV_DIV_CLK_PERIC1_USI12_USI,
	    0, 4),
	DIV(CLK_DOUT_PERIC1_USI09_USI, "dout_peric1_usi09_usi",
	    "mout_peric1_usi09_usi_user",
	    CLK_CON_DIV_DIV_CLK_PERIC1_USI09_USI,
	    0, 4),
	DIV(CLK_DOUT_PERIC1_USI10_USI, "dout_peric1_usi10_usi",
	    "mout_peric1_usi10_usi_user",
	    CLK_CON_DIV_DIV_CLK_PERIC1_USI10_USI,
	    0, 4),
	DIV(CLK_DOUT_PERIC1_USI11_USI, "dout_peric1_usi11_usi",
	    "mout_peric1_usi11_usi_user",
	    CLK_CON_DIV_DIV_CLK_PERIC1_USI11_USI,
	    0, 4),
	DIV(CLK_DOUT_PERIC1_USI16_USI, "dout_peric1_usi16_usi",
	    "mout_peric1_usi16_usi_user",
	    CLK_CON_DIV_DIV_CLK_PERIC1_USI16_USI,
	    0, 4),
	DIV(CLK_DOUT_PERIC1_USI17_USI, "dout_peric1_usi17_usi",
	    "mout_peric1_usi17_usi_user",
	    CLK_CON_DIV_DIV_CLK_PERIC1_USI17_USI,
	    0, 4),
	DIV(CLK_DOUT_PERIC1_USI_I2C, "dout_peric1_usi_i2c",
	    "mout_peric1_usi_i2c_user",
	    CLK_CON_DIV_DIV_CLK_PERIC1_USI_I2C,
	    0, 4),
};

static const struct samsung_gate_clock peric1_gate_clks[] __initconst = {
	GATE(CLK_GOUT_PERIC1_CMU_PCLK, "gout_peric1_cmu_pclk",
	     "mout_peric1_bus_user",
	     CLK_CON_GAT_CLK_BLK_PERIC1_UID_PERIC1_CMU_PERIC1_IPCLKPORT_PCLK,
	     21, CLK_IS_CRITICAL, 0),
	GATE(CLK_GOUT_PERIC1_UART_BT_CLK, "gout_peric1_uart_bt_clk",
	     "dout_peric1_uart_bt",
	     CLK_CON_GAT_CLK_BLK_PERIC1_UID_RSTNSYNC_CLK_PERIC1_UART_BT_IPCLKPORT_CLK,
	     21, 0, 0),
	GATE(CLK_GOUT_PERIC1_USI12_USI_CLK, "gout_peric1_usi12_usi_clk",
	     "dout_peric1_usi12_usi",
	     CLK_CON_GAT_CLK_BLK_PERIC1_UID_RSTNSYNC_CLK_PERIC1_USI12_USI_IPCLKPORT_CLK,
	     21, 0, 0),
	GATE(CLK_GOUT_PERIC1_USI18_USI_CLK, "gout_peric1_usi18_usi_clk",
	     "dout_peric1_usi18_usi",
	     CLK_CON_GAT_CLK_BLK_PERIC1_UID_RSTNSYNC_CLK_PERIC1_USI18_USI_IPCLKPORT_CLK,
	     21, 0, 0),
	GATE(CLK_GOUT_PERIC1_D_TZPC_PCLK, "gout_peric1_d_tzpc_pclk",
	     "dout_peric1_bus_user",
	     CLK_CON_GAT_GOUT_BLK_PERIC1_UID_D_TZPC_PERIC1_IPCLKPORT_PCLK,
	     21, 0, 0),
	GATE(CLK_GOUT_PERIC1_GPIO_PCLK, "gout_peric1_gpio_pclk",
	     "mout_peric1_bus_user",
	     CLK_CON_GAT_GOUT_BLK_PERIC1_UID_GPIO_PERIC1_IPCLKPORT_PCLK,
	     21, CLK_IGNORE_UNUSED, 0),
	GATE(CLK_GOUT_PERIC1_LHM_AXI_P_CSIS_CLK, "gout_peric1_lhm_axi_p_csis_clk",
	     "mout_peric1_bus_user",
	     CLK_CON_GAT_GOUT_BLK_PERIC1_UID_LHM_AXI_P_CSISPERIC1_IPCLKPORT_I_CLK,
	     21, 0, 0),
	GATE(CLK_GOUT_PERIC1_LHM_AXI_P_CLK, "gout_peric1_lhm_axi_p_clk",
	     "mout_peric1_bus_user",
	     CLK_CON_GAT_GOUT_BLK_PERIC1_UID_LHM_AXI_P_PERIC1_IPCLKPORT_I_CLK,
	     21, CLK_IS_CRITICAL, 0),
	GATE(CLK_GOUT_PERIC1_TOP0_IPCLK_10, "gout_peric1_top0_ipclk_10",
	     "dout_peric1_usi06_usi",
	     CLK_CON_GAT_GOUT_BLK_PERIC1_UID_PERIC1_TOP0_IPCLKPORT_IPCLK_10,
	     21, 0, 0),
	GATE(CLK_GOUT_PERIC1_TOP0_IPCLK_11, "gout_peric1_top0_ipclk_11",
	     "dout_peric1_usi_i2c",
	     CLK_CON_GAT_GOUT_BLK_PERIC1_UID_PERIC1_TOP0_IPCLKPORT_IPCLK_11,
	     21, 0, 0),
	GATE(CLK_GOUT_PERIC1_TOP0_IPCLK_12, "gout_peric1_top0_ipclk_12",
	     "dout_peric1_usi07_usi",
	     CLK_CON_GAT_GOUT_BLK_PERIC1_UID_PERIC1_TOP0_IPCLKPORT_IPCLK_12,
	     21, 0, 0),
	GATE(CLK_GOUT_PERIC1_TOP0_IPCLK_13, "gout_peric1_top0_ipclk_13",
	     "dout_peric1_usi_i2c",
	     CLK_CON_GAT_GOUT_BLK_PERIC1_UID_PERIC1_TOP0_IPCLKPORT_IPCLK_13,
	     21, 0, 0),
	GATE(CLK_GOUT_PERIC1_TOP0_IPCLK_14, "gout_peric1_top0_ipclk_14",
	     "dout_peric1_usi08_usi",
	     CLK_CON_GAT_GOUT_BLK_PERIC1_UID_PERIC1_TOP0_IPCLKPORT_IPCLK_14,
	     21, 0, 0),
	GATE(CLK_GOUT_PERIC1_TOP0_IPCLK_15, "gout_peric1_top0_ipclk_15",
	     "dout_peric1_usi_i2c",
	     CLK_CON_GAT_GOUT_BLK_PERIC1_UID_PERIC1_TOP0_IPCLKPORT_IPCLK_15,
	     21, 0, 0),
	GATE(CLK_GOUT_PERIC1_TOP0_IPCLK_4, "gout_peric1_top0_ipclk_4",
	     "dout_peric1_uart_bt",
	     CLK_CON_GAT_GOUT_BLK_PERIC1_UID_PERIC1_TOP0_IPCLKPORT_IPCLK_4,
	     21, 0, 0),
	GATE(CLK_GOUT_PERIC1_TOP0_PCLK_10, "gout_peric1_top0_pclk_10",
	     "mout_peric1_bus_user",
	     CLK_CON_GAT_GOUT_BLK_PERIC1_UID_PERIC1_TOP0_IPCLKPORT_PCLK_10,
	     21, 0, 0),
	GATE(CLK_GOUT_PERIC1_TOP0_PCLK_11, "gout_peric1_top0_pclk_11",
	     "mout_peric1_bus_user",
	     CLK_CON_GAT_GOUT_BLK_PERIC1_UID_PERIC1_TOP0_IPCLKPORT_PCLK_11,
	     21, 0, 0),
	GATE(CLK_GOUT_PERIC1_TOP0_PCLK_12, "gout_peric1_top0_pclk_12",
	     "mout_peric1_bus_user",
	     CLK_CON_GAT_GOUT_BLK_PERIC1_UID_PERIC1_TOP0_IPCLKPORT_PCLK_12,
	     21, 0, 0),
	GATE(CLK_GOUT_PERIC1_TOP0_PCLK_13, "gout_peric1_top0_pclk_13",
	     "mout_peric1_bus_user",
	     CLK_CON_GAT_GOUT_BLK_PERIC1_UID_PERIC1_TOP0_IPCLKPORT_PCLK_13,
	     21, 0, 0),
	GATE(CLK_GOUT_PERIC1_TOP0_PCLK_14, "gout_peric1_top0_pclk_14",
	     "mout_peric1_bus_user",
	     CLK_CON_GAT_GOUT_BLK_PERIC1_UID_PERIC1_TOP0_IPCLKPORT_PCLK_14,
	     21, 0, 0),
	GATE(CLK_GOUT_PERIC1_TOP0_PCLK_15, "gout_peric1_top0_pclk_15",
	     "mout_peric1_bus_user",
	     CLK_CON_GAT_GOUT_BLK_PERIC1_UID_PERIC1_TOP0_IPCLKPORT_PCLK_15,
	     21, 0, 0),
	GATE(CLK_GOUT_PERIC1_TOP0_PCLK_4, "gout_peric1_top0_pclk_4",
	     "mout_peric1_bus_user",
	     CLK_CON_GAT_GOUT_BLK_PERIC1_UID_PERIC1_TOP0_IPCLKPORT_PCLK_4,
	     21, 0, 0),
	GATE(CLK_GOUT_PERIC1_TOP1_IPCLK_0, "gout_peric1_top1_ipclk_0",
	     "dout_peric1_usi09_usi",
	     CLK_CON_GAT_GOUT_BLK_PERIC1_UID_PERIC1_TOP1_IPCLKPORT_IPCLK_0,
	     21, 0, 0),
	GATE(CLK_GOUT_PERIC1_TOP1_IPCLK_1, "gout_peric1_top1_ipclk_1",
	     "dout_peric1_usi_i2c",
	     CLK_CON_GAT_GOUT_BLK_PERIC1_UID_PERIC1_TOP1_IPCLKPORT_IPCLK_1,
	     21, 0, 0),
	GATE(CLK_GOUT_PERIC1_TOP1_IPCLK_10, "gout_peric1_top1_ipclk_10",
	     "dout_peric1_usi_i2c",
	     CLK_CON_GAT_GOUT_BLK_PERIC1_UID_PERIC1_TOP1_IPCLKPORT_IPCLK_10,
	     21, 0, 0),
	GATE(CLK_GOUT_PERIC1_TOP1_IPCLK_12, "gout_peric1_top1_ipclk_12",
	     "dout_peric1_usi12_usi",
	     CLK_CON_GAT_GOUT_BLK_PERIC1_UID_PERIC1_TOP1_IPCLKPORT_IPCLK_12,
	     21, 0, 0),
	GATE(CLK_GOUT_PERIC1_TOP1_IPCLK_13, "gout_peric1_top1_ipclk_13",
	     "dout_peric1_usi_i2c",
	     CLK_CON_GAT_GOUT_BLK_PERIC1_UID_PERIC1_TOP1_IPCLKPORT_IPCLK_13,
	     21, 0, 0),
	GATE(CLK_GOUT_PERIC1_TOP1_IPCLK_14, "gout_peric1_top1_ipclk_14",
	     "dout_peric1_usi18_usi",
	     CLK_CON_GAT_GOUT_BLK_PERIC1_UID_PERIC1_TOP1_IPCLKPORT_IPCLK_14,
	     21, 0, 0),
	GATE(CLK_GOUT_PERIC1_TOP1_IPCLK_15, "gout_peric1_top1_ipclk_15",
	     "dout_peric1_usi_i2c",
	     CLK_CON_GAT_GOUT_BLK_PERIC1_UID_PERIC1_TOP1_IPCLKPORT_IPCLK_15,
	     21, 0, 0),
	GATE(CLK_GOUT_PERIC1_TOP1_IPCLK_2, "gout_peric1_top1_ipclk_2",
	     "dout_peric1_usi10_usi",
	     CLK_CON_GAT_GOUT_BLK_PERIC1_UID_PERIC1_TOP1_IPCLKPORT_IPCLK_2,
	     21, 0, 0),
	GATE(CLK_GOUT_PERIC1_TOP1_IPCLK_3, "gout_peric1_top1_ipclk_3",
	     "dout_peric1_usi_i2c",
	     CLK_CON_GAT_GOUT_BLK_PERIC1_UID_PERIC1_TOP1_IPCLKPORT_IPCLK_3,
	     21, 0, 0),
	GATE(CLK_GOUT_PERIC1_TOP1_IPCLK_4, "gout_peric1_top1_ipclk_4",
	     "dout_peric1_usi11_usi",
	     CLK_CON_GAT_GOUT_BLK_PERIC1_UID_PERIC1_TOP1_IPCLKPORT_IPCLK_4,
	     21, 0, 0),
	GATE(CLK_GOUT_PERIC1_TOP1_IPCLK_5, "gout_peric1_top1_ipclk_5",
	     "dout_peric1_usi_i2c",
	     CLK_CON_GAT_GOUT_BLK_PERIC1_UID_PERIC1_TOP1_IPCLKPORT_IPCLK_5,
	     21, 0, 0),
	GATE(CLK_GOUT_PERIC1_TOP1_IPCLK_6, "gout_peric1_top1_ipclk_6",
	     "dout_peric1_usi16_usi",
	     CLK_CON_GAT_GOUT_BLK_PERIC1_UID_PERIC1_TOP1_IPCLKPORT_IPCLK_6,
	     21, 0, 0),
	GATE(CLK_GOUT_PERIC1_TOP1_IPCLK_7, "gout_peric1_top1_ipclk_7",
	     "dout_peric1_usi_i2c",
	     CLK_CON_GAT_GOUT_BLK_PERIC1_UID_PERIC1_TOP1_IPCLKPORT_IPCLK_7,
	     21, 0, 0),
	GATE(CLK_GOUT_PERIC1_TOP1_IPCLK_9, "gout_peric1_top1_ipclk_9",
	     "dout_peric1_usi17_usi",
	     CLK_CON_GAT_GOUT_BLK_PERIC1_UID_PERIC1_TOP1_IPCLKPORT_IPCLK_9,
	     21, 0, 0),
	GATE(CLK_GOUT_PERIC1_TOP1_PCLK_0, "gout_peric1_top1_pclk_0",
	     "mout_peric1_bus_user",
	     CLK_CON_GAT_GOUT_BLK_PERIC1_UID_PERIC1_TOP1_IPCLKPORT_PCLK_0,
	     21, 0, 0),
	GATE(CLK_GOUT_PERIC1_TOP1_PCLK_1, "gout_peric1_top1_pclk_1",
	     "mout_peric1_bus_user",
	     CLK_CON_GAT_GOUT_BLK_PERIC1_UID_PERIC1_TOP1_IPCLKPORT_PCLK_1,
	     21, 0, 0),
	GATE(CLK_GOUT_PERIC1_TOP1_PCLK_10, "gout_peric1_top1_pclk_10",
	     "dout_peric1_bus_user",
	     CLK_CON_GAT_GOUT_BLK_PERIC1_UID_PERIC1_TOP1_IPCLKPORT_PCLK_10,
	     21, 0, 0),
	GATE(CLK_GOUT_PERIC1_TOP1_PCLK_12, "gout_peric1_top1_pclk_12",
	     "dout_peric1_bus_user",
	     CLK_CON_GAT_GOUT_BLK_PERIC1_UID_PERIC1_TOP1_IPCLKPORT_PCLK_12,
	     21, 0, 0),
	GATE(CLK_GOUT_PERIC1_TOP1_PCLK_13, "gout_peric1_top1_pclk_13",
	     "mout_peric1_bus_user",
	     CLK_CON_GAT_GOUT_BLK_PERIC1_UID_PERIC1_TOP1_IPCLKPORT_PCLK_13,
	     21, 0, 0),
	GATE(CLK_GOUT_PERIC1_TOP1_PCLK_14, "gout_peric1_top1_pclk_14",
	     "mout_peric1_bus_user",
	     CLK_CON_GAT_GOUT_BLK_PERIC1_UID_PERIC1_TOP1_IPCLKPORT_PCLK_14,
	     21, 0, 0),
	GATE(CLK_GOUT_PERIC1_TOP1_PCLK_15, "gout_peric1_top1_pclk_15",
	     "mout_peric1_bus_user",
	     CLK_CON_GAT_GOUT_BLK_PERIC1_UID_PERIC1_TOP1_IPCLKPORT_PCLK_15,
	     21, 0, 0),
	GATE(CLK_GOUT_PERIC1_TOP1_PCLK_2, "gout_peric1_top1_pclk_2",
	     "mout_peric1_bus_user",
	     CLK_CON_GAT_GOUT_BLK_PERIC1_UID_PERIC1_TOP1_IPCLKPORT_PCLK_2,
	     21, 0, 0),
	GATE(CLK_GOUT_PERIC1_TOP1_PCLK_3, "gout_peric1_top1_pclk_3",
	     "mout_peric1_bus_user",
	     CLK_CON_GAT_GOUT_BLK_PERIC1_UID_PERIC1_TOP1_IPCLKPORT_PCLK_3,
	     21, 0, 0),
	GATE(CLK_GOUT_PERIC1_TOP1_PCLK_4, "gout_peric1_top1_pclk_4",
	     "mout_peric1_bus_user",
	     CLK_CON_GAT_GOUT_BLK_PERIC1_UID_PERIC1_TOP1_IPCLKPORT_PCLK_4,
	     21, 0, 0),
	GATE(CLK_GOUT_PERIC1_TOP1_PCLK_5, "gout_peric1_top1_pclk_5",
	     "mout_peric1_bus_user",
	     CLK_CON_GAT_GOUT_BLK_PERIC1_UID_PERIC1_TOP1_IPCLKPORT_PCLK_5,
	     21, 0, 0),
	GATE(CLK_GOUT_PERIC1_TOP1_PCLK_6, "gout_peric1_top1_pclk_6",
	     "mout_peric1_bus_user",
	     CLK_CON_GAT_GOUT_BLK_PERIC1_UID_PERIC1_TOP1_IPCLKPORT_PCLK_6,
	     21, 0, 0),
	GATE(CLK_GOUT_PERIC1_TOP1_PCLK_7, "gout_peric1_top1_pclk_7",
	     "mout_peric1_bus_user",
	     CLK_CON_GAT_GOUT_BLK_PERIC1_UID_PERIC1_TOP1_IPCLKPORT_PCLK_7,
	     21, 0, 0),
	GATE(CLK_GOUT_PERIC1_TOP1_PCLK_9, "gout_peric1_top1_pclk_9",
	     "dout_peric1_bus_user",
	     CLK_CON_GAT_GOUT_BLK_PERIC1_UID_PERIC1_TOP1_IPCLKPORT_PCLK_9,
	     21, 0, 0),
	GATE(CLK_GOUT_PERIC1_BUSP_CLK, "gout_peric1_busp_clk",
	     "mout_peric1_bus_user",
	     CLK_CON_GAT_GOUT_BLK_PERIC1_UID_RSTNSYNC_CLK_PERIC1_BUSP_IPCLKPORT_CLK,
	     21, 0, 0),
	GATE(CLK_GOUT_PERIC1_OSCCLK_CLK, "gout_peric1_oscclk_clk",
	     "oscclk",
	     CLK_CON_GAT_GOUT_BLK_PERIC1_UID_RSTNSYNC_CLK_PERIC1_OSCCLK_IPCLKPORT_CLK,
	     21, 0, 0),
	GATE(CLK_GOUT_PERIC1_USI06_USI_CLK, "gout_peric1_usi06_usi_clk",
	     "dout_peric1_usi06_usi",
	     CLK_CON_GAT_GOUT_BLK_PERIC1_UID_RSTNSYNC_CLK_PERIC1_USI06_USI_IPCLKPORT_CLK,
	     21, 0, 0),
	GATE(CLK_GOUT_PERIC1_USI07_USI_CLK, "gout_peric1_usi07_usi_clk",
	     "dout_peric1_usi07_usi",
	     CLK_CON_GAT_GOUT_BLK_PERIC1_UID_RSTNSYNC_CLK_PERIC1_USI07_USI_IPCLKPORT_CLK,
	     21, 0, 0),
	GATE(CLK_GOUT_PERIC1_USI08_USI_CLK, "gout_peric1_usi08_usi_clk",
	     "dout_peric1_usi08_usi",
	     CLK_CON_GAT_GOUT_BLK_PERIC1_UID_RSTNSYNC_CLK_PERIC1_USI08_USI_IPCLKPORT_CLK,
	     21, 0, 0),
	GATE(CLK_GOUT_PERIC1_USI09_USI_CLK, "gout_peric1_usi09_usi_clk",
	     "dout_peric1_usi09_usi",
	     CLK_CON_GAT_GOUT_BLK_PERIC1_UID_RSTNSYNC_CLK_PERIC1_USI09_USI_IPCLKPORT_CLK,
	     21, 0, 0),
	GATE(CLK_GOUT_PERIC1_USI10_USI_CLK, "gout_peric1_usi10_usi_clk",
	     "dout_peric1_usi10_usi",
	     CLK_CON_GAT_GOUT_BLK_PERIC1_UID_RSTNSYNC_CLK_PERIC1_USI10_USI_IPCLKPORT_CLK,
	     21, 0, 0),
	GATE(CLK_GOUT_PERIC1_USI11_USI_CLK, "gout_peric1_usi11_usi_clk",
	     "dout_peric1_usi11_usi",
	     CLK_CON_GAT_GOUT_BLK_PERIC1_UID_RSTNSYNC_CLK_PERIC1_USI11_USI_IPCLKPORT_CLK,
	     21, 0, 0),
	GATE(CLK_GOUT_PERIC1_USI16_USI_CLK, "gout_peric1_usi16_usi_clk",
	     "dout_peric1_usi16_usi",
	     CLK_CON_GAT_GOUT_BLK_PERIC1_UID_RSTNSYNC_CLK_PERIC1_USI16_USI_IPCLKPORT_CLK,
	     21, 0, 0),
	GATE(CLK_GOUT_PERIC1_USI17_USI_CLK, "gout_peric1_usi17_usi_clk",
	     "dout_peric1_usi17_usi",
	     CLK_CON_GAT_GOUT_BLK_PERIC1_UID_RSTNSYNC_CLK_PERIC1_USI17_USI_IPCLKPORT_CLK,
	     21, 0, 0),
	GATE(CLK_GOUT_PERIC1_USI_I2C_CLK, "gout_peric1_usi_i2c_clk",
	     "dout_peric1_usi_i2c",
	     CLK_CON_GAT_GOUT_BLK_PERIC1_UID_RSTNSYNC_CLK_PERIC1_USI_I2C_IPCLKPORT_CLK,
	     21, 0, 0),
	GATE(CLK_GOUT_PERIC1_SYSREG_PCLK, "gout_peric1_sysreg_pclk",
	     "mout_peric1_bus_user",
	     CLK_CON_GAT_GOUT_BLK_PERIC1_UID_SYSREG_PERIC1_IPCLKPORT_PCLK,
	     21, 0, 0),
	GATE(CLK_GOUT_PERIC1_USI16_I3C_PCLK, "gout_peric1_usi16_i3c_pclk",
	     "mout_peric1_bus_user",
	     CLK_CON_GAT_GOUT_BLK_PERIC1_UID_USI16_I3C_IPCLKPORT_I_PCLK,
	     21, 0, 0),
	GATE(CLK_GOUT_PERIC1_USI16_I3C_SCLK, "gout_peric1_usi16_i3c_sclk",
	     "dout_peric1_usi_i2c",
	     CLK_CON_GAT_GOUT_BLK_PERIC1_UID_USI16_I3C_IPCLKPORT_I_SCLK,
	     21, 0, 0),
	GATE(CLK_GOUT_PERIC1_USI17_I3C_PCLK, "gout_peric1_usi17_i3c_pclk",
	     "dout_peric1_bus_user",
	     CLK_CON_GAT_GOUT_BLK_PERIC1_UID_USI17_I3C_IPCLKPORT_I_PCLK,
	     21, 0, 0),
	GATE(CLK_GOUT_PERIC1_USI17_I3C_SCLK, "gout_peric1_usi17_i3c_sclk",
	     "dout_peric1_usi_i2c",
	     CLK_CON_GAT_GOUT_BLK_PERIC1_UID_USI17_I3C_IPCLKPORT_I_SCLK,
	     21, 0, 0),
	GATE(CLK_GOUT_PERIC1_XIU_P_ACLK, "gout_peric1_xiu_p_aclk",
	     "mout_peric1_bus_user",
	     CLK_CON_GAT_GOUT_BLK_PERIC1_UID_XIU_P_PERIC1_IPCLKPORT_ACLK,
	     21, CLK_IGNORE_UNUSED, 0),
};

static const struct samsung_cmu_info peric1_cmu_info __initconst = {
	.mux_clks	= peric1_mux_clks,
	.nr_mux_clks	= ARRAY_SIZE(peric1_mux_clks),
	.div_clks	= peric1_div_clks,
	.nr_div_clks	= ARRAY_SIZE(peric1_div_clks),
	.gate_clks	= peric1_gate_clks,
	.nr_gate_clks	= ARRAY_SIZE(peric1_gate_clks),
	.nr_clk_ids	= CLKS_NR_PERIC1,
	.clk_regs	= peric1_clk_regs,
	.nr_clk_regs	= ARRAY_SIZE(peric1_clk_regs),
	.clk_name	= "bus",
};

/* ---- CMU_PERIS ----------------------------------------------------------- */

/* Register Offset definitions for CMU_PERIS (0x10020000) */
#define PLL_CON0_MUX_CLKCMU_PERIS_BUS_USER					0x0600
#define PLL_CON1_MUX_CLKCMU_PERIS_BUS_USER					0x0604
#define CLK_CON_MUX_MUX_CLK_PERIS_GIC						0x1000
#define CLK_CON_GAT_GOUT_BLK_PERIS_UID_SYSREG_PERIS_IPCLKPORT_PCLK		0x203c
#define CLK_CON_GAT_GOUT_BLK_PERIS_UID_WDT_CLUSTER2_IPCLKPORT_PCLK		0x204c
#define CLK_CON_GAT_GOUT_BLK_PERIS_UID_WDT_CLUSTER0_IPCLKPORT_PCLK		0x2048
#define CLK_CON_GAT_CLK_BLK_PERIS_UID_PERIS_CMU_PERIS_IPCLKPORT_PCLK		0x200c
#define CLK_CON_GAT_GOUT_BLK_PERIS_UID_RSTNSYNC_CLK_PERIS_BUSP_IPCLKPORT_CLK	0x2034
#define CLK_CON_GAT_CLK_BLK_PERIS_UID_RSTNSYNC_CLK_PERIS_OSCCLK_IPCLKPORT_CLK	0x2010
#define CLK_CON_GAT_GOUT_BLK_PERIS_UID_RSTNSYNC_CLK_PERIS_GIC_IPCLKPORT_CLK	0x2038
#define CLK_CON_GAT_GOUT_BLK_PERIS_UID_AD_AXI_P_PERIS_IPCLKPORT_ACLKM		0x2014
#define CLK_CON_GAT_GOUT_BLK_PERIS_UID_OTP_CON_BIRA_IPCLKPORT_PCLK		0x2028
#define CLK_CON_GAT_GOUT_BLK_PERIS_UID_GIC_IPCLKPORT_CLK			0x201c
#define CLK_CON_GAT_GOUT_BLK_PERIS_UID_LHM_AXI_P_PERIS_IPCLKPORT_I_CLK		0x2020
#define CLK_CON_GAT_GOUT_BLK_PERIS_UID_MCT_IPCLKPORT_PCLK			0x2024
#define CLK_CON_GAT_GOUT_BLK_PERIS_UID_OTP_CON_TOP_IPCLKPORT_PCLK		0x2030
#define CLK_CON_GAT_GOUT_BLK_PERIS_UID_D_TZPC_PERIS_IPCLKPORT_PCLK		0x2018
#define CLK_CON_GAT_GOUT_BLK_PERIS_UID_TMU_SUB_IPCLKPORT_PCLK			0x2040
#define CLK_CON_GAT_GOUT_BLK_PERIS_UID_TMU_TOP_IPCLKPORT_PCLK			0x2044
#define CLK_CON_GAT_CLK_BLK_PERIS_UID_OTP_CON_BIRA_IPCLKPORT_I_OSCCLK		0x2000
#define CLK_CON_GAT_CLK_BLK_PERIS_UID_OTP_CON_TOP_IPCLKPORT_I_OSCCLK		0x2008
#define QCH_CON_D_TZPC_PERIS_QCH						0x3004
#define QCH_CON_GIC_QCH								0x3008
#define QCH_CON_LHM_AXI_P_PERIS_QCH						0x300c
#define QCH_CON_MCT_QCH								0x3010
#define QCH_CON_OTP_CON_BIRA_QCH						0x3014
#define QCH_CON_OTP_CON_TOP_QCH							0x301c
#define QCH_CON_PERIS_CMU_PERIS_QCH						0x3020
#define QCH_CON_SYSREG_PERIS_QCH						0x3024
#define QCH_CON_TMU_SUB_QCH							0x3028
#define QCH_CON_TMU_TOP_QCH							0x302c
#define QCH_CON_WDT_CLUSTER0_QCH						0x3030
#define QCH_CON_WDT_CLUSTER2_QCH						0x3034

static const unsigned long peris_clk_regs[] __initconst = {
	PLL_CON0_MUX_CLKCMU_PERIS_BUS_USER,
	PLL_CON1_MUX_CLKCMU_PERIS_BUS_USER,
	CLK_CON_MUX_MUX_CLK_PERIS_GIC,
	CLK_CON_GAT_GOUT_BLK_PERIS_UID_SYSREG_PERIS_IPCLKPORT_PCLK,
	CLK_CON_GAT_GOUT_BLK_PERIS_UID_WDT_CLUSTER2_IPCLKPORT_PCLK,
	CLK_CON_GAT_GOUT_BLK_PERIS_UID_WDT_CLUSTER0_IPCLKPORT_PCLK,
	CLK_CON_GAT_CLK_BLK_PERIS_UID_PERIS_CMU_PERIS_IPCLKPORT_PCLK,
	CLK_CON_GAT_GOUT_BLK_PERIS_UID_RSTNSYNC_CLK_PERIS_BUSP_IPCLKPORT_CLK,
	CLK_CON_GAT_CLK_BLK_PERIS_UID_RSTNSYNC_CLK_PERIS_OSCCLK_IPCLKPORT_CLK,
	CLK_CON_GAT_GOUT_BLK_PERIS_UID_RSTNSYNC_CLK_PERIS_GIC_IPCLKPORT_CLK,
	CLK_CON_GAT_GOUT_BLK_PERIS_UID_AD_AXI_P_PERIS_IPCLKPORT_ACLKM,
	CLK_CON_GAT_GOUT_BLK_PERIS_UID_OTP_CON_BIRA_IPCLKPORT_PCLK,
	CLK_CON_GAT_GOUT_BLK_PERIS_UID_GIC_IPCLKPORT_CLK,
	CLK_CON_GAT_GOUT_BLK_PERIS_UID_LHM_AXI_P_PERIS_IPCLKPORT_I_CLK,
	CLK_CON_GAT_GOUT_BLK_PERIS_UID_MCT_IPCLKPORT_PCLK,
	CLK_CON_GAT_GOUT_BLK_PERIS_UID_OTP_CON_TOP_IPCLKPORT_PCLK,
	CLK_CON_GAT_GOUT_BLK_PERIS_UID_D_TZPC_PERIS_IPCLKPORT_PCLK,
	CLK_CON_GAT_GOUT_BLK_PERIS_UID_TMU_SUB_IPCLKPORT_PCLK,
	CLK_CON_GAT_GOUT_BLK_PERIS_UID_TMU_TOP_IPCLKPORT_PCLK,
	CLK_CON_GAT_CLK_BLK_PERIS_UID_OTP_CON_BIRA_IPCLKPORT_I_OSCCLK,
	CLK_CON_GAT_CLK_BLK_PERIS_UID_OTP_CON_TOP_IPCLKPORT_I_OSCCLK,
	QCH_CON_D_TZPC_PERIS_QCH,
	QCH_CON_GIC_QCH,
	QCH_CON_LHM_AXI_P_PERIS_QCH,
	QCH_CON_MCT_QCH,
	QCH_CON_OTP_CON_BIRA_QCH,
	QCH_CON_OTP_CON_TOP_QCH,
	QCH_CON_PERIS_CMU_PERIS_QCH,
	QCH_CON_SYSREG_PERIS_QCH,
	QCH_CON_TMU_SUB_QCH,
	QCH_CON_TMU_TOP_QCH,
	QCH_CON_WDT_CLUSTER0_QCH,
	QCH_CON_WDT_CLUSTER2_QCH,
};

/* Parent clock list for CMU_PERIS muxes */
PNAME(mout_peris_bus_user_p)		= { "oscclk", "mout_cmu_peris_bus" };
PNAME(mout_peris_clk_peris_gic_p)	= { "oscclk", "mout_peris_bus_user" };

static const struct samsung_mux_clock peris_mux_clks[] __initconst = {
	MUX(CLK_MOUT_PERIS_BUS_USER, "mout_peris_bus_user",
	    mout_peris_bus_user_p, PLL_CON0_MUX_CLKCMU_PERIS_BUS_USER,
	    4, 1),
	MUX(CLK_MOUT_PERIS_CLK_PERIS_GIC, "mout_peris_clk_peris_gic",
	    mout_peris_clk_peris_gic_p, CLK_CON_MUX_MUX_CLK_PERIS_GIC,
	    4, 1),
};

static const struct samsung_gate_clock peris_gate_clks[] __initconst = {
	GATE(CLK_GOUT_PERIS_SYSREG_PERIS_PCLK,
	     "gout_peris_sysreg_peris_pclk", "mout_peris_bus_user",
	     CLK_CON_GAT_GOUT_BLK_PERIS_UID_SYSREG_PERIS_IPCLKPORT_PCLK,
	     21, 0, 0),
	GATE(CLK_GOUT_PERIS_WDT_CLUSTER2_PCLK,
	     "gout_peris_wdt_cluster2_pclk", "mout_peris_bus_user",
	     CLK_CON_GAT_GOUT_BLK_PERIS_UID_WDT_CLUSTER2_IPCLKPORT_PCLK,
	     21, 0, 0),
	GATE(CLK_GOUT_PERIS_WDT_CLUSTER0_PCLK,
	     "gout_peris_wdt_cluster0_pclk", "mout_peris_bus_user",
	     CLK_CON_GAT_GOUT_BLK_PERIS_UID_WDT_CLUSTER0_IPCLKPORT_PCLK,
	     21, 0, 0),
	GATE(CLK_CLK_PERIS_PERIS_CMU_PERIS_PCLK,
	     "clk_peris_peris_cmu_peris_pclk", "mout_peris_bus_user",
	     CLK_CON_GAT_CLK_BLK_PERIS_UID_PERIS_CMU_PERIS_IPCLKPORT_PCLK,
	     21, CLK_IGNORE_UNUSED, 0),
	GATE(CLK_GOUT_PERIS_CLK_PERIS_BUSP_CLK,
	     "gout_peris_clk_peris_busp_clk", "mout_peris_bus_user",
	     CLK_CON_GAT_GOUT_BLK_PERIS_UID_RSTNSYNC_CLK_PERIS_BUSP_IPCLKPORT_CLK,
	     21, 0, 0),
	GATE(CLK_GOUT_PERIS_CLK_PERIS_OSCCLK_CLK,
	     "gout_peris_clk_peris_oscclk_clk", "mout_peris_bus_user",
	     CLK_CON_GAT_CLK_BLK_PERIS_UID_RSTNSYNC_CLK_PERIS_OSCCLK_IPCLKPORT_CLK,
	     21, 0, 0),
	GATE(CLK_GOUT_PERIS_CLK_PERIS_GIC_CLK,
	     "gout_peris_clk_peris_gic_clk", "mout_peris_bus_user",
	     CLK_CON_GAT_GOUT_BLK_PERIS_UID_RSTNSYNC_CLK_PERIS_GIC_IPCLKPORT_CLK,
	     21, 0, 0),
	GATE(CLK_GOUT_PERIS_AD_AXI_P_PERIS_ACLKM,
	     "gout_peris_ad_axi_p_peris_aclkm", "mout_peris_bus_user",
	     CLK_CON_GAT_GOUT_BLK_PERIS_UID_AD_AXI_P_PERIS_IPCLKPORT_ACLKM,
	     21, CLK_IGNORE_UNUSED, 0),
	GATE(CLK_GOUT_PERIS_OTP_CON_BIRA_PCLK,
	     "gout_peris_otp_con_bira_pclk", "mout_peris_bus_user",
	     CLK_CON_GAT_GOUT_BLK_PERIS_UID_OTP_CON_BIRA_IPCLKPORT_PCLK,
	     21, 0, 0),
	GATE(CLK_GOUT_PERIS_GIC_CLK,
	     "gout_peris_gic_clk", "mout_peris_bus_user",
	     CLK_CON_GAT_GOUT_BLK_PERIS_UID_GIC_IPCLKPORT_CLK,
	     21, CLK_IS_CRITICAL, 0),
	GATE(CLK_GOUT_PERIS_LHM_AXI_P_PERIS_CLK,
	     "gout_peris_lhm_axi_p_peris_clk", "oscclk",
	     CLK_CON_GAT_GOUT_BLK_PERIS_UID_LHM_AXI_P_PERIS_IPCLKPORT_I_CLK,
	     21, CLK_IGNORE_UNUSED, 0),
	GATE(CLK_GOUT_PERIS_MCT_PCLK,
	     "gout_peris_mct_pclk", "mout_peris_clk_peris_gic",
	     CLK_CON_GAT_GOUT_BLK_PERIS_UID_MCT_IPCLKPORT_PCLK,
	     21, 0, 0),
	GATE(CLK_GOUT_PERIS_OTP_CON_TOP_PCLK,
	     "gout_peris_otp_con_top_pclk", "mout_peris_clk_peris_gic",
	     CLK_CON_GAT_GOUT_BLK_PERIS_UID_OTP_CON_TOP_IPCLKPORT_PCLK,
	     21, 0, 0),
	GATE(CLK_GOUT_PERIS_D_TZPC_PERIS_PCLK,
	     "gout_peris_d_tzpc_peris_pclk", "mout_peris_bus_user",
	     CLK_CON_GAT_GOUT_BLK_PERIS_UID_D_TZPC_PERIS_IPCLKPORT_PCLK,
	     21, 0, 0),
	GATE(CLK_GOUT_PERIS_TMU_TOP_PCLK,
	     "gout_peris_tmu_top_pclk", "mout_peris_clk_peris_gic",
	     CLK_CON_GAT_GOUT_BLK_PERIS_UID_TMU_TOP_IPCLKPORT_PCLK,
	     21, 0, 0),
	GATE(CLK_GOUT_PERIS_OTP_CON_BIRA_OSCCLK,
	     "gout_peris_otp_con_bira_oscclk", "oscclk",
	     CLK_CON_GAT_CLK_BLK_PERIS_UID_OTP_CON_BIRA_IPCLKPORT_I_OSCCLK,
	     21, 0, 0),
	GATE(CLK_GOUT_PERIS_OTP_CON_TOP_OSCCLK,
	     "gout_peris_otp_con_top_oscclk", "oscclk",
	     CLK_CON_GAT_CLK_BLK_PERIS_UID_OTP_CON_TOP_IPCLKPORT_I_OSCCLK,
	     21, 0, 0),
};

static const struct samsung_cmu_info peris_cmu_info __initconst = {
	.mux_clks = peris_mux_clks,
	.nr_mux_clks = ARRAY_SIZE(peris_mux_clks),
	.gate_clks = peris_gate_clks,
	.nr_gate_clks = ARRAY_SIZE(peris_gate_clks),
	.nr_clk_ids = CLKS_NR_PERIS,
	.clk_regs = peris_clk_regs,
	.nr_clk_regs = ARRAY_SIZE(peris_clk_regs),
};

static void __init exynos990_cmu_peris_init(struct device_node *np)
{
	exynos_arm64_register_cmu(NULL, np, &peris_cmu_info);
}

/* Register CMU_PERIS early, as it's a dependency for the MCT. */
CLK_OF_DECLARE(exynos990_cmu_peris, "samsung,exynos990-cmu-peris",
	       exynos990_cmu_peris_init);

/* ----- platform_driver ----- */

static int __init exynos990_cmu_probe(struct platform_device *pdev)
{
	const struct samsung_cmu_info *info;
	struct device *dev = &pdev->dev;

	info = of_device_get_match_data(dev);
	exynos_arm64_register_cmu(dev, dev->of_node, info);

	return 0;
}

static const struct of_device_id exynos990_cmu_of_match[] = {
	{
		.compatible = "samsung,exynos990-cmu-hsi0",
		.data = &hsi0_cmu_info,
	}, {
		.compatible = "samsung,exynos990-cmu-peric0",
		.data = &peric0_cmu_info,
	}, {
		.compatible = "samsung,exynos990-cmu-peric1",
		.data = &peric1_cmu_info,
	},
	{ },
};

static struct platform_driver exynos990_cmu_driver __refdata = {
	.driver	= {
		.name = "exynos990-cmu",
		.of_match_table = exynos990_cmu_of_match,
		.suppress_bind_attrs = true,
	},
	.probe = exynos990_cmu_probe,
};

static int __init exynos990_cmu_init(void)
{
	return platform_driver_register(&exynos990_cmu_driver);
}

core_initcall(exynos990_cmu_init);<|MERGE_RESOLUTION|>--- conflicted
+++ resolved
@@ -1005,13 +1005,10 @@
 	    CLK_CON_DIV_CLKCMU_VRA_BUS, 0, 4),
 	DIV(CLK_DOUT_CMU_DPU, "dout_cmu_dpu", "gout_cmu_dpu",
 	    CLK_CON_DIV_DIV_CLKCMU_DPU, 0, 3),
-<<<<<<< HEAD
-=======
 	DIV(CLK_DOUT_CMU_DPU_ALT, "dout_cmu_dpu_alt", "gout_cmu_dpu_bus",
 	    CLK_CON_DIV_DIV_CLKCMU_DPU_ALT, 0, 4),
 	DIV(CLK_DOUT_CMU_CLK_CMUREF, "dout_cmu_clk_cmuref", "mout_cmu_clk_cmuref",
 	    CLK_CON_DIV_DIV_CLK_CMU_CMUREF, 0, 2),
->>>>>>> b35fc656
 };
 
 static const struct samsung_fixed_factor_clock cmu_top_ffactor[] __initconst = {
