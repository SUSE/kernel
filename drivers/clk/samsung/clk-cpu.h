--- conflicted
+++ resolved
@@ -14,12 +14,6 @@
 #define CLK_CPU_NEEDS_DEBUG_ALT_DIV	BIT(1)
 
 /**
-<<<<<<< HEAD
- * struct exynos_cpuclk_cfg_data: config data to setup cpu clocks.
- * @prate: frequency of the primary parent clock (in KHz).
- * @div0: value to be programmed in the div_cpu0 register.
- * @div1: value to be programmed in the div_cpu1 register.
-=======
  * enum exynos_cpuclk_layout - CPU clock registers layout compatibility
  * @CPUCLK_LAYOUT_E4210: Exynos4210 compatible layout
  * @CPUCLK_LAYOUT_E5433: Exynos5433 compatible layout
@@ -38,7 +32,6 @@
  * @prate: frequency of the primary parent clock (in KHz)
  * @div0: value to be programmed in the div_cpu0 register
  * @div1: value to be programmed in the div_cpu1 register
->>>>>>> 2d5404ca
  *
  * This structure holds the divider configuration data for dividers in the CPU
  * clock domain. The parent frequency at which these divider values are valid is
