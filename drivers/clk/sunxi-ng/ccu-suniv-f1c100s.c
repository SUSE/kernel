// SPDX-License-Identifier: GPL-2.0
/*
 * Copyright (c) 2016 Icenowy Zheng <icenowy@aosc.io>
 *
 */

#include <linux/clk-provider.h>
#include <linux/io.h>
#include <linux/module.h>
#include <linux/platform_device.h>

#include "ccu_common.h"
#include "ccu_reset.h"

#include "ccu_div.h"
#include "ccu_gate.h"
#include "ccu_mp.h"
#include "ccu_mult.h"
#include "ccu_nk.h"
#include "ccu_nkm.h"
#include "ccu_nkmp.h"
#include "ccu_nm.h"
#include "ccu_phase.h"

#include "ccu-suniv-f1c100s.h"

static struct ccu_nkmp pll_cpu_clk = {
	.enable = BIT(31),
	.lock	= BIT(28),

	.n	= _SUNXI_CCU_MULT(8, 5),
	.k	= _SUNXI_CCU_MULT(4, 2),
	.m	= _SUNXI_CCU_DIV(0, 2),
	/* MAX is guessed by the BSP table */
	.p	= _SUNXI_CCU_DIV_MAX(16, 2, 4),

	.common	= {
		.reg		= 0x000,
		.hw.init	= CLK_HW_INIT("pll-cpu", "osc24M",
					      &ccu_nkmp_ops,
					      CLK_SET_RATE_UNGATE),
	},
};

/*
 * The Audio PLL is supposed to have 4 outputs: 3 fixed factors from
 * the base (2x, 4x and 8x), and one variable divider (the one true
 * pll audio).
 *
 * We don't have any need for the variable divider for now, so we just
 * hardcode it to match with the clock names
 */
#define SUNIV_PLL_AUDIO_REG	0x008

static SUNXI_CCU_NM_WITH_GATE_LOCK(pll_audio_base_clk, "pll-audio-base",
				   "osc24M", 0x008,
				   8, 7,		/* N */
				   0, 5,		/* M */
				   BIT(31),		/* gate */
				   BIT(28),		/* lock */
				   CLK_SET_RATE_UNGATE);

static SUNXI_CCU_NM_WITH_FRAC_GATE_LOCK(pll_video_clk, "pll-video",
					"osc24M", 0x010,
					8, 7,		/* N */
					0, 4,		/* M */
					BIT(24),	/* frac enable */
					BIT(25),	/* frac select */
					270000000,	/* frac rate 0 */
					297000000,	/* frac rate 1 */
					BIT(31),	/* gate */
					BIT(28),	/* lock */
					CLK_SET_RATE_UNGATE);

static SUNXI_CCU_NM_WITH_FRAC_GATE_LOCK(pll_ve_clk, "pll-ve",
					"osc24M", 0x018,
					8, 7,		/* N */
					0, 4,		/* M */
					BIT(24),	/* frac enable */
					BIT(25),	/* frac select */
					270000000,	/* frac rate 0 */
					297000000,	/* frac rate 1 */
					BIT(31),	/* gate */
					BIT(28),	/* lock */
					CLK_SET_RATE_UNGATE);

static SUNXI_CCU_NKM_WITH_GATE_LOCK(pll_ddr0_clk, "pll-ddr",
				    "osc24M", 0x020,
				    8, 5,		/* N */
				    4, 2,		/* K */
				    0, 2,		/* M */
				    BIT(31),		/* gate */
				    BIT(28),		/* lock */
				    CLK_IS_CRITICAL);

static struct ccu_nk pll_periph_clk = {
	.enable		= BIT(31),
	.lock		= BIT(28),
	.k		= _SUNXI_CCU_MULT(4, 2),
	.n		= _SUNXI_CCU_MULT(8, 5),
	.common		= {
		.reg		= 0x028,
		.hw.init	= CLK_HW_INIT("pll-periph", "osc24M",
					      &ccu_nk_ops, 0),
	},
};

static const char * const cpu_parents[] = { "osc32k", "osc24M",
					     "pll-cpu", "pll-cpu" };
static SUNXI_CCU_MUX(cpu_clk, "cpu", cpu_parents,
		     0x050, 16, 2, CLK_IS_CRITICAL | CLK_SET_RATE_PARENT);

static const char * const ahb_parents[] = { "osc32k", "osc24M",
					    "cpu", "pll-periph" };
static const struct ccu_mux_var_prediv ahb_predivs[] = {
	{ .index = 3, .shift = 6, .width = 2 },
};
static struct ccu_div ahb_clk = {
	.div		= _SUNXI_CCU_DIV_FLAGS(4, 2, CLK_DIVIDER_POWER_OF_TWO),

	.mux		= {
		.shift	= 12,
		.width	= 2,

		.var_predivs	= ahb_predivs,
		.n_var_predivs	= ARRAY_SIZE(ahb_predivs),
	},

	.common		= {
		.reg		= 0x054,
		.features	= CCU_FEATURE_VARIABLE_PREDIV,
		.hw.init	= CLK_HW_INIT_PARENTS("ahb",
						      ahb_parents,
						      &ccu_div_ops,
						      0),
	},
};

static struct clk_div_table apb_div_table[] = {
	{ .val = 0, .div = 2 },
	{ .val = 1, .div = 2 },
	{ .val = 2, .div = 4 },
	{ .val = 3, .div = 8 },
	{ /* Sentinel */ },
};
static SUNXI_CCU_DIV_TABLE(apb_clk, "apb", "ahb",
			   0x054, 8, 2, apb_div_table, 0);

static SUNXI_CCU_GATE(bus_dma_clk,	"bus-dma",	"ahb",
		      0x060, BIT(6), 0);
static SUNXI_CCU_GATE(bus_mmc0_clk,	"bus-mmc0",	"ahb",
		      0x060, BIT(8), 0);
static SUNXI_CCU_GATE(bus_mmc1_clk,	"bus-mmc1",	"ahb",
		      0x060, BIT(9), 0);
static SUNXI_CCU_GATE(bus_dram_clk,	"bus-dram",	"ahb",
		      0x060, BIT(14), 0);
static SUNXI_CCU_GATE(bus_spi0_clk,	"bus-spi0",	"ahb",
		      0x060, BIT(20), 0);
static SUNXI_CCU_GATE(bus_spi1_clk,	"bus-spi1",	"ahb",
		      0x060, BIT(21), 0);
static SUNXI_CCU_GATE(bus_otg_clk,	"bus-otg",	"ahb",
		      0x060, BIT(24), 0);

static SUNXI_CCU_GATE(bus_ve_clk,	"bus-ve",	"ahb",
		      0x064, BIT(0), 0);
static SUNXI_CCU_GATE(bus_lcd_clk,	"bus-lcd",	"ahb",
		      0x064, BIT(4), 0);
static SUNXI_CCU_GATE(bus_deinterlace_clk,	"bus-deinterlace",	"ahb",
		      0x064, BIT(5), 0);
static SUNXI_CCU_GATE(bus_csi_clk,	"bus-csi",	"ahb",
		      0x064, BIT(8), 0);
static SUNXI_CCU_GATE(bus_tvd_clk,	"bus-tvd",	"ahb",
		      0x064, BIT(9), 0);
static SUNXI_CCU_GATE(bus_tve_clk,	"bus-tve",	"ahb",
		      0x064, BIT(10), 0);
static SUNXI_CCU_GATE(bus_de_be_clk,	"bus-de-be",	"ahb",
		      0x064, BIT(12), 0);
static SUNXI_CCU_GATE(bus_de_fe_clk,	"bus-de-fe",	"ahb",
		      0x064, BIT(14), 0);

static SUNXI_CCU_GATE(bus_codec_clk,	"bus-codec",	"apb",
		      0x068, BIT(0), 0);
static SUNXI_CCU_GATE(bus_spdif_clk,	"bus-spdif",	"apb",
		      0x068, BIT(1), 0);
static SUNXI_CCU_GATE(bus_ir_clk,	"bus-ir",	"apb",
		      0x068, BIT(2), 0);
static SUNXI_CCU_GATE(bus_rsb_clk,	"bus-rsb",	"apb",
		      0x068, BIT(3), 0);
static SUNXI_CCU_GATE(bus_i2s0_clk,	"bus-i2s0",	"apb",
		      0x068, BIT(12), 0);
static SUNXI_CCU_GATE(bus_i2c0_clk,	"bus-i2c0",	"apb",
		      0x068, BIT(16), 0);
static SUNXI_CCU_GATE(bus_i2c1_clk,	"bus-i2c1",	"apb",
		      0x068, BIT(17), 0);
static SUNXI_CCU_GATE(bus_i2c2_clk,	"bus-i2c2",	"apb",
		      0x068, BIT(18), 0);
static SUNXI_CCU_GATE(bus_pio_clk,	"bus-pio",	"apb",
		      0x068, BIT(19), 0);
static SUNXI_CCU_GATE(bus_uart0_clk,	"bus-uart0",	"apb",
		      0x068, BIT(20), 0);
static SUNXI_CCU_GATE(bus_uart1_clk,	"bus-uart1",	"apb",
		      0x068, BIT(21), 0);
static SUNXI_CCU_GATE(bus_uart2_clk,	"bus-uart2",	"apb",
		      0x068, BIT(22), 0);

static const char * const mod0_default_parents[] = { "osc24M", "pll-periph" };
static SUNXI_CCU_MP_WITH_MUX_GATE(mmc0_clk, "mmc0", mod0_default_parents, 0x088,
				  0, 4,		/* M */
				  16, 2,	/* P */
				  24, 2,	/* mux */
				  BIT(31),	/* gate */
				  0);

static SUNXI_CCU_PHASE(mmc0_sample_clk, "mmc0_sample", "mmc0",
		       0x088, 20, 3, 0);
static SUNXI_CCU_PHASE(mmc0_output_clk, "mmc0_output", "mmc0",
		       0x088, 8, 3, 0);

static SUNXI_CCU_MP_WITH_MUX_GATE(mmc1_clk, "mmc1", mod0_default_parents, 0x08c,
				  0, 4,		/* M */
				  16, 2,	/* P */
				  24, 2,	/* mux */
				  BIT(31),	/* gate */
				  0);

static SUNXI_CCU_PHASE(mmc1_sample_clk, "mmc1_sample", "mmc1",
		       0x08c, 20, 3, 0);
static SUNXI_CCU_PHASE(mmc1_output_clk, "mmc1_output", "mmc1",
		       0x08c, 8, 3, 0);

static const char * const i2s_spdif_parents[] = { "pll-audio-8x",
						  "pll-audio-4x",
						  "pll-audio-2x",
						  "pll-audio" };

static SUNXI_CCU_MUX_WITH_GATE(i2s_clk, "i2s", i2s_spdif_parents,
			       0x0b0, 16, 2, BIT(31), 0);

static SUNXI_CCU_MUX_WITH_GATE(spdif_clk, "spdif", i2s_spdif_parents,
			       0x0b4, 16, 2, BIT(31), 0);

static const char * const ir_parents[] = { "osc32k", "osc24M" };
static SUNXI_CCU_MP_WITH_MUX_GATE(ir_clk, "ir",
				  ir_parents, 0x0b8,
				  0, 4,		/* M */
				  16, 2,	/* P */
				  24, 2,        /* mux */
				  BIT(31),      /* gate */
				  0);

static SUNXI_CCU_GATE(usb_phy0_clk,	"usb-phy0",	"osc24M",
		      0x0cc, BIT(1), 0);

static SUNXI_CCU_GATE(dram_ve_clk,	"dram-ve",	"pll-ddr",
		      0x100, BIT(0), 0);
static SUNXI_CCU_GATE(dram_csi_clk,	"dram-csi",	"pll-ddr",
		      0x100, BIT(1), 0);
static SUNXI_CCU_GATE(dram_deinterlace_clk,	"dram-deinterlace",
		      "pll-ddr", 0x100, BIT(2), 0);
static SUNXI_CCU_GATE(dram_tvd_clk,	"dram-tvd",	"pll-ddr",
		      0x100, BIT(3), 0);
static SUNXI_CCU_GATE(dram_de_fe_clk,	"dram-de-fe",	"pll-ddr",
		      0x100, BIT(24), 0);
static SUNXI_CCU_GATE(dram_de_be_clk,	"dram-de-be",	"pll-ddr",
		      0x100, BIT(26), 0);

static const char * const de_parents[] = { "pll-video", "pll-periph" };
static const u8 de_table[] = { 0, 2, };
static SUNXI_CCU_M_WITH_MUX_TABLE_GATE(de_be_clk, "de-be",
				       de_parents, de_table,
				       0x104, 0, 4, 24, 3, BIT(31), 0);

static SUNXI_CCU_M_WITH_MUX_TABLE_GATE(de_fe_clk, "de-fe",
				       de_parents, de_table,
				       0x10c, 0, 4, 24, 3, BIT(31), 0);

static const char * const tcon_parents[] = { "pll-video", "pll-video-2x" };
static const u8 tcon_table[] = { 0, 2, };
static SUNXI_CCU_MUX_TABLE_WITH_GATE(tcon_clk, "tcon",
				     tcon_parents, tcon_table,
				     0x118, 24, 3, BIT(31),
				     CLK_SET_RATE_PARENT);

static const char * const deinterlace_parents[] = { "pll-video",
						    "pll-video-2x" };
static const u8 deinterlace_table[] = { 0, 2, };
static SUNXI_CCU_M_WITH_MUX_TABLE_GATE(deinterlace_clk, "deinterlace",
				       deinterlace_parents, deinterlace_table,
				       0x11c, 0, 4, 24, 3, BIT(31), 0);

static const char * const tve_clk2_parents[] = { "pll-video",
						 "pll-video-2x" };
static const u8 tve_clk2_table[] = { 0, 2, };
static SUNXI_CCU_M_WITH_MUX_TABLE_GATE(tve_clk2_clk, "tve-clk2",
				       tve_clk2_parents, tve_clk2_table,
				       0x120, 0, 4, 24, 3, BIT(31), 0);
static SUNXI_CCU_M_WITH_GATE(tve_clk1_clk, "tve-clk1", "tve-clk2",
			     0x120, 8, 1, BIT(15), 0);

static const char * const tvd_parents[] = { "pll-video", "osc24M",
					    "pll-video-2x" };
static SUNXI_CCU_M_WITH_MUX_GATE(tvd_clk, "tvd", tvd_parents,
				 0x124, 0, 4, 24, 3, BIT(31), 0);

static const char * const csi_parents[] = { "pll-video", "osc24M" };
static const u8 csi_table[] = { 0, 5, };
static SUNXI_CCU_M_WITH_MUX_TABLE_GATE(csi_clk, "csi", csi_parents, csi_table,
				       0x120, 0, 4, 8, 3, BIT(15), 0);

/*
 * TODO: BSP says the parent is pll-audio, however common sense and experience
 * told us it should be pll-ve. pll-ve is totally not used in BSP code.
 */
static SUNXI_CCU_GATE(ve_clk, "ve", "pll-audio", 0x13c, BIT(31), 0);

static SUNXI_CCU_GATE(codec_clk, "codec", "pll-audio", 0x140, BIT(31), 0);

static SUNXI_CCU_GATE(avs_clk, "avs", "osc24M", 0x144, BIT(31), 0);

static struct ccu_common *suniv_ccu_clks[] = {
	&pll_cpu_clk.common,
	&pll_audio_base_clk.common,
	&pll_video_clk.common,
	&pll_ve_clk.common,
	&pll_ddr0_clk.common,
	&pll_periph_clk.common,
	&cpu_clk.common,
	&ahb_clk.common,
	&apb_clk.common,
	&bus_dma_clk.common,
	&bus_mmc0_clk.common,
	&bus_mmc1_clk.common,
	&bus_dram_clk.common,
	&bus_spi0_clk.common,
	&bus_spi1_clk.common,
	&bus_otg_clk.common,
	&bus_ve_clk.common,
	&bus_lcd_clk.common,
	&bus_deinterlace_clk.common,
	&bus_csi_clk.common,
	&bus_tve_clk.common,
	&bus_tvd_clk.common,
	&bus_de_be_clk.common,
	&bus_de_fe_clk.common,
	&bus_codec_clk.common,
	&bus_spdif_clk.common,
	&bus_ir_clk.common,
	&bus_rsb_clk.common,
	&bus_i2s0_clk.common,
	&bus_i2c0_clk.common,
	&bus_i2c1_clk.common,
	&bus_i2c2_clk.common,
	&bus_pio_clk.common,
	&bus_uart0_clk.common,
	&bus_uart1_clk.common,
	&bus_uart2_clk.common,
	&mmc0_clk.common,
	&mmc0_sample_clk.common,
	&mmc0_output_clk.common,
	&mmc1_clk.common,
	&mmc1_sample_clk.common,
	&mmc1_output_clk.common,
	&i2s_clk.common,
	&spdif_clk.common,
	&ir_clk.common,
	&usb_phy0_clk.common,
	&dram_ve_clk.common,
	&dram_csi_clk.common,
	&dram_deinterlace_clk.common,
	&dram_tvd_clk.common,
	&dram_de_fe_clk.common,
	&dram_de_be_clk.common,
	&de_be_clk.common,
	&de_fe_clk.common,
	&tcon_clk.common,
	&deinterlace_clk.common,
	&tve_clk2_clk.common,
	&tve_clk1_clk.common,
	&tvd_clk.common,
	&csi_clk.common,
	&ve_clk.common,
	&codec_clk.common,
	&avs_clk.common,
};

static const struct clk_hw *clk_parent_pll_audio[] = {
	&pll_audio_base_clk.common.hw
};

static CLK_FIXED_FACTOR_HWS(pll_audio_clk, "pll-audio",
			    clk_parent_pll_audio,
			    4, 1, CLK_SET_RATE_PARENT);
static CLK_FIXED_FACTOR_HWS(pll_audio_2x_clk, "pll-audio-2x",
			    clk_parent_pll_audio,
			    2, 1, CLK_SET_RATE_PARENT);
static CLK_FIXED_FACTOR_HWS(pll_audio_4x_clk, "pll-audio-4x",
			    clk_parent_pll_audio,
			    1, 1, CLK_SET_RATE_PARENT);
static CLK_FIXED_FACTOR_HWS(pll_audio_8x_clk, "pll-audio-8x",
			    clk_parent_pll_audio,
			    1, 2, CLK_SET_RATE_PARENT);
static CLK_FIXED_FACTOR_HW(pll_video_2x_clk, "pll-video-2x",
			    &pll_video_clk.common.hw,
			    1, 2, 0);

static struct clk_hw_onecell_data suniv_hw_clks = {
	.hws	= {
		[CLK_PLL_CPU]		= &pll_cpu_clk.common.hw,
		[CLK_PLL_AUDIO_BASE]	= &pll_audio_base_clk.common.hw,
		[CLK_PLL_AUDIO]		= &pll_audio_clk.hw,
		[CLK_PLL_AUDIO_2X]	= &pll_audio_2x_clk.hw,
		[CLK_PLL_AUDIO_4X]	= &pll_audio_4x_clk.hw,
		[CLK_PLL_AUDIO_8X]	= &pll_audio_8x_clk.hw,
		[CLK_PLL_VIDEO]		= &pll_video_clk.common.hw,
		[CLK_PLL_VIDEO_2X]	= &pll_video_2x_clk.hw,
		[CLK_PLL_VE]		= &pll_ve_clk.common.hw,
		[CLK_PLL_DDR0]		= &pll_ddr0_clk.common.hw,
		[CLK_PLL_PERIPH]	= &pll_periph_clk.common.hw,
		[CLK_CPU]		= &cpu_clk.common.hw,
		[CLK_AHB]		= &ahb_clk.common.hw,
		[CLK_APB]		= &apb_clk.common.hw,
		[CLK_BUS_DMA]		= &bus_dma_clk.common.hw,
		[CLK_BUS_MMC0]		= &bus_mmc0_clk.common.hw,
		[CLK_BUS_MMC1]		= &bus_mmc1_clk.common.hw,
		[CLK_BUS_DRAM]		= &bus_dram_clk.common.hw,
		[CLK_BUS_SPI0]		= &bus_spi0_clk.common.hw,
		[CLK_BUS_SPI1]		= &bus_spi1_clk.common.hw,
		[CLK_BUS_OTG]		= &bus_otg_clk.common.hw,
		[CLK_BUS_VE]		= &bus_ve_clk.common.hw,
		[CLK_BUS_LCD]		= &bus_lcd_clk.common.hw,
		[CLK_BUS_DEINTERLACE]	= &bus_deinterlace_clk.common.hw,
		[CLK_BUS_CSI]		= &bus_csi_clk.common.hw,
		[CLK_BUS_TVD]		= &bus_tvd_clk.common.hw,
		[CLK_BUS_TVE]		= &bus_tve_clk.common.hw,
		[CLK_BUS_DE_BE]		= &bus_de_be_clk.common.hw,
		[CLK_BUS_DE_FE]		= &bus_de_fe_clk.common.hw,
		[CLK_BUS_CODEC]		= &bus_codec_clk.common.hw,
		[CLK_BUS_SPDIF]		= &bus_spdif_clk.common.hw,
		[CLK_BUS_IR]		= &bus_ir_clk.common.hw,
		[CLK_BUS_RSB]		= &bus_rsb_clk.common.hw,
		[CLK_BUS_I2S0]		= &bus_i2s0_clk.common.hw,
		[CLK_BUS_I2C0]		= &bus_i2c0_clk.common.hw,
		[CLK_BUS_I2C1]		= &bus_i2c1_clk.common.hw,
		[CLK_BUS_I2C2]		= &bus_i2c2_clk.common.hw,
		[CLK_BUS_PIO]		= &bus_pio_clk.common.hw,
		[CLK_BUS_UART0]		= &bus_uart0_clk.common.hw,
		[CLK_BUS_UART1]		= &bus_uart1_clk.common.hw,
		[CLK_BUS_UART2]		= &bus_uart2_clk.common.hw,
		[CLK_MMC0]		= &mmc0_clk.common.hw,
		[CLK_MMC0_SAMPLE]	= &mmc0_sample_clk.common.hw,
		[CLK_MMC0_OUTPUT]	= &mmc0_output_clk.common.hw,
		[CLK_MMC1]		= &mmc1_clk.common.hw,
		[CLK_MMC1_SAMPLE]	= &mmc1_sample_clk.common.hw,
		[CLK_MMC1_OUTPUT]	= &mmc1_output_clk.common.hw,
		[CLK_I2S]		= &i2s_clk.common.hw,
		[CLK_SPDIF]		= &spdif_clk.common.hw,
		[CLK_IR]		= &ir_clk.common.hw,
		[CLK_USB_PHY0]		= &usb_phy0_clk.common.hw,
		[CLK_DRAM_VE]		= &dram_ve_clk.common.hw,
		[CLK_DRAM_CSI]		= &dram_csi_clk.common.hw,
		[CLK_DRAM_DEINTERLACE]	= &dram_deinterlace_clk.common.hw,
		[CLK_DRAM_TVD]		= &dram_tvd_clk.common.hw,
		[CLK_DRAM_DE_FE]	= &dram_de_fe_clk.common.hw,
		[CLK_DRAM_DE_BE]	= &dram_de_be_clk.common.hw,
		[CLK_DE_BE]		= &de_be_clk.common.hw,
		[CLK_DE_FE]		= &de_fe_clk.common.hw,
		[CLK_TCON]		= &tcon_clk.common.hw,
		[CLK_DEINTERLACE]	= &deinterlace_clk.common.hw,
		[CLK_TVE2_CLK]		= &tve_clk2_clk.common.hw,
		[CLK_TVE1_CLK]		= &tve_clk1_clk.common.hw,
		[CLK_TVD]		= &tvd_clk.common.hw,
		[CLK_CSI]		= &csi_clk.common.hw,
		[CLK_VE]		= &ve_clk.common.hw,
		[CLK_CODEC]		= &codec_clk.common.hw,
		[CLK_AVS]		= &avs_clk.common.hw,
	},
	.num	= CLK_NUMBER,
};

static struct ccu_reset_map suniv_ccu_resets[] = {
	[RST_USB_PHY0]		=  { 0x0cc, BIT(0) },

	[RST_BUS_DMA]		=  { 0x2c0, BIT(6) },
	[RST_BUS_MMC0]		=  { 0x2c0, BIT(8) },
	[RST_BUS_MMC1]		=  { 0x2c0, BIT(9) },
	[RST_BUS_DRAM]		=  { 0x2c0, BIT(14) },
	[RST_BUS_SPI0]		=  { 0x2c0, BIT(20) },
	[RST_BUS_SPI1]		=  { 0x2c0, BIT(21) },
	[RST_BUS_OTG]		=  { 0x2c0, BIT(24) },
	[RST_BUS_VE]		=  { 0x2c4, BIT(0) },
	[RST_BUS_LCD]		=  { 0x2c4, BIT(4) },
	[RST_BUS_DEINTERLACE]	=  { 0x2c4, BIT(5) },
	[RST_BUS_CSI]		=  { 0x2c4, BIT(8) },
	[RST_BUS_TVD]		=  { 0x2c4, BIT(9) },
	[RST_BUS_TVE]		=  { 0x2c4, BIT(10) },
	[RST_BUS_DE_BE]		=  { 0x2c4, BIT(12) },
	[RST_BUS_DE_FE]		=  { 0x2c4, BIT(14) },
	[RST_BUS_CODEC]		=  { 0x2d0, BIT(0) },
	[RST_BUS_SPDIF]		=  { 0x2d0, BIT(1) },
	[RST_BUS_IR]		=  { 0x2d0, BIT(2) },
	[RST_BUS_RSB]		=  { 0x2d0, BIT(3) },
	[RST_BUS_I2S0]		=  { 0x2d0, BIT(12) },
	[RST_BUS_I2C0]		=  { 0x2d0, BIT(16) },
	[RST_BUS_I2C1]		=  { 0x2d0, BIT(17) },
	[RST_BUS_I2C2]		=  { 0x2d0, BIT(18) },
	[RST_BUS_UART0]		=  { 0x2d0, BIT(20) },
	[RST_BUS_UART1]		=  { 0x2d0, BIT(21) },
	[RST_BUS_UART2]		=  { 0x2d0, BIT(22) },
};

static const struct sunxi_ccu_desc suniv_ccu_desc = {
	.ccu_clks	= suniv_ccu_clks,
	.num_ccu_clks	= ARRAY_SIZE(suniv_ccu_clks),

	.hw_clks	= &suniv_hw_clks,

	.resets		= suniv_ccu_resets,
	.num_resets	= ARRAY_SIZE(suniv_ccu_resets),
};

static struct ccu_pll_nb suniv_pll_cpu_nb = {
	.common	= &pll_cpu_clk.common,
	/* copy from pll_cpu_clk */
	.enable	= BIT(31),
	.lock	= BIT(28),
};

static struct ccu_mux_nb suniv_cpu_nb = {
	.common		= &cpu_clk.common,
	.cm		= &cpu_clk.mux,
	.delay_us	= 1, /* > 8 clock cycles at 24 MHz */
	.bypass_index	= 1, /* index of 24 MHz oscillator */
};

static int suniv_f1c100s_ccu_probe(struct platform_device *pdev)
{
	void __iomem *reg;
	int ret;
	u32 val;

	reg = devm_platform_ioremap_resource(pdev, 0);
	if (IS_ERR(reg))
		return PTR_ERR(reg);

	/* Force the PLL-Audio-1x divider to 4 */
	val = readl(reg + SUNIV_PLL_AUDIO_REG);
	val &= ~GENMASK(19, 16);
	writel(val | (3 << 16), reg + SUNIV_PLL_AUDIO_REG);

<<<<<<< HEAD
	of_sunxi_ccu_probe(node, reg, &suniv_ccu_desc);
=======
	ret = devm_sunxi_ccu_probe(&pdev->dev, reg, &suniv_ccu_desc);
	if (ret)
		return ret;
>>>>>>> eb3cdb58

	/* Gate then ungate PLL CPU after any rate changes */
	ccu_pll_notifier_register(&suniv_pll_cpu_nb);

	/* Reparent CPU during PLL CPU rate changes */
	ccu_mux_notifier_register(pll_cpu_clk.common.hw.clk,
				  &suniv_cpu_nb);

	return 0;
}

static const struct of_device_id suniv_f1c100s_ccu_ids[] = {
	{ .compatible = "allwinner,suniv-f1c100s-ccu" },
	{ }
};

static struct platform_driver suniv_f1c100s_ccu_driver = {
	.probe	= suniv_f1c100s_ccu_probe,
	.driver	= {
		.name			= "suniv-f1c100s-ccu",
		.suppress_bind_attrs	= true,
		.of_match_table		= suniv_f1c100s_ccu_ids,
	},
};
module_platform_driver(suniv_f1c100s_ccu_driver);

MODULE_IMPORT_NS(SUNXI_CCU);
MODULE_LICENSE("GPL");<|MERGE_RESOLUTION|>--- conflicted
+++ resolved
@@ -547,13 +547,9 @@
 	val &= ~GENMASK(19, 16);
 	writel(val | (3 << 16), reg + SUNIV_PLL_AUDIO_REG);
 
-<<<<<<< HEAD
-	of_sunxi_ccu_probe(node, reg, &suniv_ccu_desc);
-=======
 	ret = devm_sunxi_ccu_probe(&pdev->dev, reg, &suniv_ccu_desc);
 	if (ret)
 		return ret;
->>>>>>> eb3cdb58
 
 	/* Gate then ungate PLL CPU after any rate changes */
 	ccu_pll_notifier_register(&suniv_pll_cpu_nb);
