// SPDX-License-Identifier: GPL-2.0
/*
 * Kunit tests for clk framework
 */
#include <linux/clk.h>
#include <linux/clk-provider.h>
#include <linux/of.h>
#include <linux/platform_device.h>

/* Needed for clk_hw_get_clk() */
#include "clk.h"

#include <kunit/clk.h>
#include <kunit/of.h>
#include <kunit/platform_device.h>
#include <kunit/test.h>

<<<<<<< HEAD
=======
#include "clk_parent_data_test.h"

>>>>>>> 2d5404ca
static const struct clk_ops empty_clk_ops = { };

#define DUMMY_CLOCK_INIT_RATE	(42 * 1000 * 1000)
#define DUMMY_CLOCK_RATE_1	(142 * 1000 * 1000)
#define DUMMY_CLOCK_RATE_2	(242 * 1000 * 1000)

struct clk_dummy_context {
	struct clk_hw hw;
	unsigned long rate;
};

static unsigned long clk_dummy_recalc_rate(struct clk_hw *hw,
					   unsigned long parent_rate)
{
	struct clk_dummy_context *ctx =
		container_of(hw, struct clk_dummy_context, hw);

	return ctx->rate;
}

static int clk_dummy_determine_rate(struct clk_hw *hw,
				    struct clk_rate_request *req)
{
	/* Just return the same rate without modifying it */
	return 0;
}

static int clk_dummy_maximize_rate(struct clk_hw *hw,
				   struct clk_rate_request *req)
{
	/*
	 * If there's a maximum set, always run the clock at the maximum
	 * allowed.
	 */
	if (req->max_rate < ULONG_MAX)
		req->rate = req->max_rate;

	return 0;
}

static int clk_dummy_minimize_rate(struct clk_hw *hw,
				   struct clk_rate_request *req)
{
	/*
	 * If there's a minimum set, always run the clock at the minimum
	 * allowed.
	 */
	if (req->min_rate > 0)
		req->rate = req->min_rate;

	return 0;
}

static int clk_dummy_set_rate(struct clk_hw *hw,
			      unsigned long rate,
			      unsigned long parent_rate)
{
	struct clk_dummy_context *ctx =
		container_of(hw, struct clk_dummy_context, hw);

	ctx->rate = rate;
	return 0;
}

static int clk_dummy_single_set_parent(struct clk_hw *hw, u8 index)
{
	if (index >= clk_hw_get_num_parents(hw))
		return -EINVAL;

	return 0;
}

static u8 clk_dummy_single_get_parent(struct clk_hw *hw)
{
	return 0;
}

static const struct clk_ops clk_dummy_rate_ops = {
	.recalc_rate = clk_dummy_recalc_rate,
	.determine_rate = clk_dummy_determine_rate,
	.set_rate = clk_dummy_set_rate,
};

static const struct clk_ops clk_dummy_maximize_rate_ops = {
	.recalc_rate = clk_dummy_recalc_rate,
	.determine_rate = clk_dummy_maximize_rate,
	.set_rate = clk_dummy_set_rate,
};

static const struct clk_ops clk_dummy_minimize_rate_ops = {
	.recalc_rate = clk_dummy_recalc_rate,
	.determine_rate = clk_dummy_minimize_rate,
	.set_rate = clk_dummy_set_rate,
};

static const struct clk_ops clk_dummy_single_parent_ops = {
	/*
	 * FIXME: Even though we should probably be able to use
	 * __clk_mux_determine_rate() here, if we use it and call
	 * clk_round_rate() or clk_set_rate() with a rate lower than
	 * what all the parents can provide, it will return -EINVAL.
	 *
	 * This is due to the fact that it has the undocumented
	 * behaviour to always pick up the closest rate higher than the
	 * requested rate. If we get something lower, it thus considers
	 * that it's not acceptable and will return an error.
	 *
	 * It's somewhat inconsistent and creates a weird threshold
	 * between rates above the parent rate which would be rounded to
	 * what the parent can provide, but rates below will simply
	 * return an error.
	 */
	.determine_rate = __clk_mux_determine_rate_closest,
	.set_parent = clk_dummy_single_set_parent,
	.get_parent = clk_dummy_single_get_parent,
};

struct clk_multiple_parent_ctx {
	struct clk_dummy_context parents_ctx[2];
	struct clk_hw hw;
	u8 current_parent;
};

static int clk_multiple_parents_mux_set_parent(struct clk_hw *hw, u8 index)
{
	struct clk_multiple_parent_ctx *ctx =
		container_of(hw, struct clk_multiple_parent_ctx, hw);

	if (index >= clk_hw_get_num_parents(hw))
		return -EINVAL;

	ctx->current_parent = index;

	return 0;
}

static u8 clk_multiple_parents_mux_get_parent(struct clk_hw *hw)
{
	struct clk_multiple_parent_ctx *ctx =
		container_of(hw, struct clk_multiple_parent_ctx, hw);

	return ctx->current_parent;
}

static const struct clk_ops clk_multiple_parents_mux_ops = {
	.get_parent = clk_multiple_parents_mux_get_parent,
	.set_parent = clk_multiple_parents_mux_set_parent,
	.determine_rate = __clk_mux_determine_rate_closest,
};

static const struct clk_ops clk_multiple_parents_no_reparent_mux_ops = {
	.determine_rate = clk_hw_determine_rate_no_reparent,
	.get_parent = clk_multiple_parents_mux_get_parent,
	.set_parent = clk_multiple_parents_mux_set_parent,
};

static int clk_test_init_with_ops(struct kunit *test, const struct clk_ops *ops)
{
	struct clk_dummy_context *ctx;
	struct clk_init_data init = { };
	int ret;

	ctx = kunit_kzalloc(test, sizeof(*ctx), GFP_KERNEL);
	if (!ctx)
		return -ENOMEM;
	ctx->rate = DUMMY_CLOCK_INIT_RATE;
	test->priv = ctx;

	init.name = "test_dummy_rate";
	init.ops = ops;
	ctx->hw.init = &init;

	ret = clk_hw_register(NULL, &ctx->hw);
	if (ret)
		return ret;

	return 0;
}

static int clk_test_init(struct kunit *test)
{
	return clk_test_init_with_ops(test, &clk_dummy_rate_ops);
}

static int clk_maximize_test_init(struct kunit *test)
{
	return clk_test_init_with_ops(test, &clk_dummy_maximize_rate_ops);
}

static int clk_minimize_test_init(struct kunit *test)
{
	return clk_test_init_with_ops(test, &clk_dummy_minimize_rate_ops);
}

static void clk_test_exit(struct kunit *test)
{
	struct clk_dummy_context *ctx = test->priv;

	clk_hw_unregister(&ctx->hw);
}

/*
 * Test that the actual rate matches what is returned by clk_get_rate()
 */
static void clk_test_get_rate(struct kunit *test)
{
	struct clk_dummy_context *ctx = test->priv;
	struct clk_hw *hw = &ctx->hw;
	struct clk *clk = clk_hw_get_clk(hw, NULL);
	unsigned long rate;

	rate = clk_get_rate(clk);
	KUNIT_ASSERT_GT(test, rate, 0);
	KUNIT_EXPECT_EQ(test, rate, ctx->rate);

	clk_put(clk);
}

/*
 * Test that, after a call to clk_set_rate(), the rate returned by
 * clk_get_rate() matches.
 *
 * This assumes that clk_ops.determine_rate or clk_ops.round_rate won't
 * modify the requested rate, which is our case in clk_dummy_rate_ops.
 */
static void clk_test_set_get_rate(struct kunit *test)
{
	struct clk_dummy_context *ctx = test->priv;
	struct clk_hw *hw = &ctx->hw;
	struct clk *clk = clk_hw_get_clk(hw, NULL);
	unsigned long rate;

	KUNIT_ASSERT_EQ(test,
			clk_set_rate(clk, DUMMY_CLOCK_RATE_1),
			0);

	rate = clk_get_rate(clk);
	KUNIT_ASSERT_GT(test, rate, 0);
	KUNIT_EXPECT_EQ(test, rate, DUMMY_CLOCK_RATE_1);

	clk_put(clk);
}

/*
 * Test that, after several calls to clk_set_rate(), the rate returned
 * by clk_get_rate() matches the last one.
 *
 * This assumes that clk_ops.determine_rate or clk_ops.round_rate won't
 * modify the requested rate, which is our case in clk_dummy_rate_ops.
 */
static void clk_test_set_set_get_rate(struct kunit *test)
{
	struct clk_dummy_context *ctx = test->priv;
	struct clk_hw *hw = &ctx->hw;
	struct clk *clk = clk_hw_get_clk(hw, NULL);
	unsigned long rate;

	KUNIT_ASSERT_EQ(test,
			clk_set_rate(clk, DUMMY_CLOCK_RATE_1),
			0);

	KUNIT_ASSERT_EQ(test,
			clk_set_rate(clk, DUMMY_CLOCK_RATE_2),
			0);

	rate = clk_get_rate(clk);
	KUNIT_ASSERT_GT(test, rate, 0);
	KUNIT_EXPECT_EQ(test, rate, DUMMY_CLOCK_RATE_2);

	clk_put(clk);
}

/*
 * Test that clk_round_rate and clk_set_rate are consitent and will
 * return the same frequency.
 */
static void clk_test_round_set_get_rate(struct kunit *test)
{
	struct clk_dummy_context *ctx = test->priv;
	struct clk_hw *hw = &ctx->hw;
	struct clk *clk = clk_hw_get_clk(hw, NULL);
	unsigned long set_rate;
	long rounded_rate;

	rounded_rate = clk_round_rate(clk, DUMMY_CLOCK_RATE_1);
	KUNIT_ASSERT_GT(test, rounded_rate, 0);
	KUNIT_EXPECT_EQ(test, rounded_rate, DUMMY_CLOCK_RATE_1);

	KUNIT_ASSERT_EQ(test,
			clk_set_rate(clk, DUMMY_CLOCK_RATE_1),
			0);

	set_rate = clk_get_rate(clk);
	KUNIT_ASSERT_GT(test, set_rate, 0);
	KUNIT_EXPECT_EQ(test, rounded_rate, set_rate);

	clk_put(clk);
}

static struct kunit_case clk_test_cases[] = {
	KUNIT_CASE(clk_test_get_rate),
	KUNIT_CASE(clk_test_set_get_rate),
	KUNIT_CASE(clk_test_set_set_get_rate),
	KUNIT_CASE(clk_test_round_set_get_rate),
	{}
};

/*
 * Test suite for a basic rate clock, without any parent.
 *
 * These tests exercise the rate API with simple scenarios
 */
static struct kunit_suite clk_test_suite = {
	.name = "clk-test",
	.init = clk_test_init,
	.exit = clk_test_exit,
	.test_cases = clk_test_cases,
};

static int clk_uncached_test_init(struct kunit *test)
{
	struct clk_dummy_context *ctx;
	int ret;

	ctx = kunit_kzalloc(test, sizeof(*ctx), GFP_KERNEL);
	if (!ctx)
		return -ENOMEM;
	test->priv = ctx;

	ctx->rate = DUMMY_CLOCK_INIT_RATE;
	ctx->hw.init = CLK_HW_INIT_NO_PARENT("test-clk",
					     &clk_dummy_rate_ops,
					     CLK_GET_RATE_NOCACHE);

	ret = clk_hw_register(NULL, &ctx->hw);
	if (ret)
		return ret;

	return 0;
}

/*
 * Test that for an uncached clock, the clock framework doesn't cache
 * the rate and clk_get_rate() will return the underlying clock rate
 * even if it changed.
 */
static void clk_test_uncached_get_rate(struct kunit *test)
{
	struct clk_dummy_context *ctx = test->priv;
	struct clk_hw *hw = &ctx->hw;
	struct clk *clk = clk_hw_get_clk(hw, NULL);
	unsigned long rate;

	rate = clk_get_rate(clk);
	KUNIT_ASSERT_GT(test, rate, 0);
	KUNIT_EXPECT_EQ(test, rate, DUMMY_CLOCK_INIT_RATE);

	/* We change the rate behind the clock framework's back */
	ctx->rate = DUMMY_CLOCK_RATE_1;
	rate = clk_get_rate(clk);
	KUNIT_ASSERT_GT(test, rate, 0);
	KUNIT_EXPECT_EQ(test, rate, DUMMY_CLOCK_RATE_1);

	clk_put(clk);
}

/*
 * Test that for an uncached clock, clk_set_rate_range() will work
 * properly if the rate hasn't changed.
 */
static void clk_test_uncached_set_range(struct kunit *test)
{
	struct clk_dummy_context *ctx = test->priv;
	struct clk_hw *hw = &ctx->hw;
	struct clk *clk = clk_hw_get_clk(hw, NULL);
	unsigned long rate;

	KUNIT_ASSERT_EQ(test,
			clk_set_rate_range(clk,
					   DUMMY_CLOCK_RATE_1,
					   DUMMY_CLOCK_RATE_2),
			0);

	rate = clk_get_rate(clk);
	KUNIT_ASSERT_GT(test, rate, 0);
	KUNIT_EXPECT_GE(test, rate, DUMMY_CLOCK_RATE_1);
	KUNIT_EXPECT_LE(test, rate, DUMMY_CLOCK_RATE_2);

	clk_put(clk);
}

/*
 * Test that for an uncached clock, clk_set_rate_range() will work
 * properly if the rate has changed in hardware.
 *
 * In this case, it means that if the rate wasn't initially in the range
 * we're trying to set, but got changed at some point into the range
 * without the kernel knowing about it, its rate shouldn't be affected.
 */
static void clk_test_uncached_updated_rate_set_range(struct kunit *test)
{
	struct clk_dummy_context *ctx = test->priv;
	struct clk_hw *hw = &ctx->hw;
	struct clk *clk = clk_hw_get_clk(hw, NULL);
	unsigned long rate;

	/* We change the rate behind the clock framework's back */
	ctx->rate = DUMMY_CLOCK_RATE_1 + 1000;
	KUNIT_ASSERT_EQ(test,
			clk_set_rate_range(clk,
					   DUMMY_CLOCK_RATE_1,
					   DUMMY_CLOCK_RATE_2),
			0);

	rate = clk_get_rate(clk);
	KUNIT_ASSERT_GT(test, rate, 0);
	KUNIT_EXPECT_EQ(test, rate, DUMMY_CLOCK_RATE_1 + 1000);

	clk_put(clk);
}

static struct kunit_case clk_uncached_test_cases[] = {
	KUNIT_CASE(clk_test_uncached_get_rate),
	KUNIT_CASE(clk_test_uncached_set_range),
	KUNIT_CASE(clk_test_uncached_updated_rate_set_range),
	{}
};

/*
 * Test suite for a basic, uncached, rate clock, without any parent.
 *
 * These tests exercise the rate API with simple scenarios
 */
static struct kunit_suite clk_uncached_test_suite = {
	.name = "clk-uncached-test",
	.init = clk_uncached_test_init,
	.exit = clk_test_exit,
	.test_cases = clk_uncached_test_cases,
};

static int
clk_multiple_parents_mux_test_init(struct kunit *test)
{
	struct clk_multiple_parent_ctx *ctx;
	const char *parents[2] = { "parent-0", "parent-1"};
	int ret;

	ctx = kunit_kzalloc(test, sizeof(*ctx), GFP_KERNEL);
	if (!ctx)
		return -ENOMEM;
	test->priv = ctx;

	ctx->parents_ctx[0].hw.init = CLK_HW_INIT_NO_PARENT("parent-0",
							    &clk_dummy_rate_ops,
							    0);
	ctx->parents_ctx[0].rate = DUMMY_CLOCK_RATE_1;
	ret = clk_hw_register_kunit(test, NULL, &ctx->parents_ctx[0].hw);
	if (ret)
		return ret;

	ctx->parents_ctx[1].hw.init = CLK_HW_INIT_NO_PARENT("parent-1",
							    &clk_dummy_rate_ops,
							    0);
	ctx->parents_ctx[1].rate = DUMMY_CLOCK_RATE_2;
	ret = clk_hw_register_kunit(test, NULL, &ctx->parents_ctx[1].hw);
	if (ret)
		return ret;

	ctx->current_parent = 0;
	ctx->hw.init = CLK_HW_INIT_PARENTS("test-mux", parents,
					   &clk_multiple_parents_mux_ops,
					   CLK_SET_RATE_PARENT);
	ret = clk_hw_register_kunit(test, NULL, &ctx->hw);
	if (ret)
		return ret;

	return 0;
}

/*
 * Test that for a clock with multiple parents, clk_get_parent()
 * actually returns the current one.
 */
static void
clk_test_multiple_parents_mux_get_parent(struct kunit *test)
{
	struct clk_multiple_parent_ctx *ctx = test->priv;
	struct clk_hw *hw = &ctx->hw;
	struct clk *clk = clk_hw_get_clk(hw, NULL);
	struct clk *parent = clk_hw_get_clk(&ctx->parents_ctx[0].hw, NULL);

	KUNIT_EXPECT_TRUE(test, clk_is_match(clk_get_parent(clk), parent));

	clk_put(parent);
	clk_put(clk);
}

/*
 * Test that for a clock with a multiple parents, clk_has_parent()
 * actually reports all of them as parents.
 */
static void
clk_test_multiple_parents_mux_has_parent(struct kunit *test)
{
	struct clk_multiple_parent_ctx *ctx = test->priv;
	struct clk_hw *hw = &ctx->hw;
	struct clk *clk = clk_hw_get_clk(hw, NULL);
	struct clk *parent;

	parent = clk_hw_get_clk(&ctx->parents_ctx[0].hw, NULL);
	KUNIT_EXPECT_TRUE(test, clk_has_parent(clk, parent));
	clk_put(parent);

	parent = clk_hw_get_clk(&ctx->parents_ctx[1].hw, NULL);
	KUNIT_EXPECT_TRUE(test, clk_has_parent(clk, parent));
	clk_put(parent);

	clk_put(clk);
}

/*
 * Test that for a clock with a multiple parents, if we set a range on
 * that clock and the parent is changed, its rate after the reparenting
 * is still within the range we asked for.
 *
 * FIXME: clk_set_parent() only does the reparenting but doesn't
 * reevaluate whether the new clock rate is within its boundaries or
 * not.
 */
static void
clk_test_multiple_parents_mux_set_range_set_parent_get_rate(struct kunit *test)
{
	struct clk_multiple_parent_ctx *ctx = test->priv;
	struct clk_hw *hw = &ctx->hw;
	struct clk *clk = clk_hw_get_clk_kunit(test, hw, NULL);
	struct clk *parent1, *parent2;
	unsigned long rate;
	int ret;

	kunit_skip(test, "This needs to be fixed in the core.");

	parent1 = clk_hw_get_clk_kunit(test, &ctx->parents_ctx[0].hw, NULL);
	KUNIT_ASSERT_NOT_ERR_OR_NULL(test, parent1);
	KUNIT_ASSERT_TRUE(test, clk_is_match(clk_get_parent(clk), parent1));

	parent2 = clk_hw_get_clk_kunit(test, &ctx->parents_ctx[1].hw, NULL);
	KUNIT_ASSERT_NOT_ERR_OR_NULL(test, parent2);

	ret = clk_set_rate(parent1, DUMMY_CLOCK_RATE_1);
	KUNIT_ASSERT_EQ(test, ret, 0);

	ret = clk_set_rate(parent2, DUMMY_CLOCK_RATE_2);
	KUNIT_ASSERT_EQ(test, ret, 0);

	ret = clk_set_rate_range(clk,
				 DUMMY_CLOCK_RATE_1 - 1000,
				 DUMMY_CLOCK_RATE_1 + 1000);
	KUNIT_ASSERT_EQ(test, ret, 0);

	ret = clk_set_parent(clk, parent2);
	KUNIT_ASSERT_EQ(test, ret, 0);

	rate = clk_get_rate(clk);
	KUNIT_ASSERT_GT(test, rate, 0);
	KUNIT_EXPECT_GE(test, rate, DUMMY_CLOCK_RATE_1 - 1000);
	KUNIT_EXPECT_LE(test, rate, DUMMY_CLOCK_RATE_1 + 1000);
}

static struct kunit_case clk_multiple_parents_mux_test_cases[] = {
	KUNIT_CASE(clk_test_multiple_parents_mux_get_parent),
	KUNIT_CASE(clk_test_multiple_parents_mux_has_parent),
	KUNIT_CASE(clk_test_multiple_parents_mux_set_range_set_parent_get_rate),
	{}
};

/*
 * Test suite for a basic mux clock with two parents, with
 * CLK_SET_RATE_PARENT on the child.
 *
 * These tests exercise the consumer API and check that the state of the
 * child and parents are sane and consistent.
 */
static struct kunit_suite
clk_multiple_parents_mux_test_suite = {
	.name = "clk-multiple-parents-mux-test",
	.init = clk_multiple_parents_mux_test_init,
	.test_cases = clk_multiple_parents_mux_test_cases,
};

static int
clk_orphan_transparent_multiple_parent_mux_test_init(struct kunit *test)
{
	struct clk_multiple_parent_ctx *ctx;
	const char *parents[2] = { "missing-parent", "proper-parent"};
	int ret;

	ctx = kunit_kzalloc(test, sizeof(*ctx), GFP_KERNEL);
	if (!ctx)
		return -ENOMEM;
	test->priv = ctx;

	ctx->parents_ctx[1].hw.init = CLK_HW_INIT_NO_PARENT("proper-parent",
							    &clk_dummy_rate_ops,
							    0);
	ctx->parents_ctx[1].rate = DUMMY_CLOCK_INIT_RATE;
	ret = clk_hw_register_kunit(test, NULL, &ctx->parents_ctx[1].hw);
	if (ret)
		return ret;

	ctx->hw.init = CLK_HW_INIT_PARENTS("test-orphan-mux", parents,
					   &clk_multiple_parents_mux_ops,
					   CLK_SET_RATE_PARENT);
	ret = clk_hw_register_kunit(test, NULL, &ctx->hw);
	if (ret)
		return ret;

	return 0;
}

/*
 * Test that, for a mux whose current parent hasn't been registered yet and is
 * thus orphan, clk_get_parent() will return NULL.
 */
static void
clk_test_orphan_transparent_multiple_parent_mux_get_parent(struct kunit *test)
{
	struct clk_multiple_parent_ctx *ctx = test->priv;
	struct clk_hw *hw = &ctx->hw;
	struct clk *clk = clk_hw_get_clk(hw, NULL);

	KUNIT_EXPECT_PTR_EQ(test, clk_get_parent(clk), NULL);

	clk_put(clk);
}

/*
 * Test that, for a mux whose current parent hasn't been registered yet,
 * calling clk_set_parent() to a valid parent will properly update the
 * mux parent and its orphan status.
 */
static void
clk_test_orphan_transparent_multiple_parent_mux_set_parent(struct kunit *test)
{
	struct clk_multiple_parent_ctx *ctx = test->priv;
	struct clk_hw *hw = &ctx->hw;
	struct clk *clk = clk_hw_get_clk(hw, NULL);
	struct clk *parent, *new_parent;
	int ret;

	parent = clk_hw_get_clk(&ctx->parents_ctx[1].hw, NULL);
	KUNIT_ASSERT_NOT_ERR_OR_NULL(test, parent);

	ret = clk_set_parent(clk, parent);
	KUNIT_ASSERT_EQ(test, ret, 0);

	new_parent = clk_get_parent(clk);
	KUNIT_ASSERT_NOT_ERR_OR_NULL(test, parent);
	KUNIT_EXPECT_TRUE(test, clk_is_match(parent, new_parent));

	clk_put(parent);
	clk_put(clk);
}

/*
 * Test that, for a mux that started orphan but got switched to a valid
 * parent, calling clk_drop_range() on the mux won't affect the parent
 * rate.
 */
static void
clk_test_orphan_transparent_multiple_parent_mux_set_parent_drop_range(struct kunit *test)
{
	struct clk_multiple_parent_ctx *ctx = test->priv;
	struct clk_hw *hw = &ctx->hw;
	struct clk *clk = clk_hw_get_clk(hw, NULL);
	struct clk *parent;
	unsigned long parent_rate, new_parent_rate;
	int ret;

	parent = clk_hw_get_clk(&ctx->parents_ctx[1].hw, NULL);
	KUNIT_ASSERT_NOT_ERR_OR_NULL(test, parent);

	parent_rate = clk_get_rate(parent);
	KUNIT_ASSERT_GT(test, parent_rate, 0);

	ret = clk_set_parent(clk, parent);
	KUNIT_ASSERT_EQ(test, ret, 0);

	ret = clk_drop_range(clk);
	KUNIT_ASSERT_EQ(test, ret, 0);

	new_parent_rate = clk_get_rate(clk);
	KUNIT_ASSERT_GT(test, new_parent_rate, 0);
	KUNIT_EXPECT_EQ(test, parent_rate, new_parent_rate);

	clk_put(parent);
	clk_put(clk);
}

/*
 * Test that, for a mux that started orphan but got switched to a valid
 * parent, the rate of the mux and its new parent are consistent.
 */
static void
clk_test_orphan_transparent_multiple_parent_mux_set_parent_get_rate(struct kunit *test)
{
	struct clk_multiple_parent_ctx *ctx = test->priv;
	struct clk_hw *hw = &ctx->hw;
	struct clk *clk = clk_hw_get_clk(hw, NULL);
	struct clk *parent;
	unsigned long parent_rate, rate;
	int ret;

	parent = clk_hw_get_clk(&ctx->parents_ctx[1].hw, NULL);
	KUNIT_ASSERT_NOT_ERR_OR_NULL(test, parent);

	parent_rate = clk_get_rate(parent);
	KUNIT_ASSERT_GT(test, parent_rate, 0);

	ret = clk_set_parent(clk, parent);
	KUNIT_ASSERT_EQ(test, ret, 0);

	rate = clk_get_rate(clk);
	KUNIT_ASSERT_GT(test, rate, 0);
	KUNIT_EXPECT_EQ(test, parent_rate, rate);

	clk_put(parent);
	clk_put(clk);
}

/*
 * Test that, for a mux that started orphan but got switched to a valid
 * parent, calling clk_put() on the mux won't affect the parent rate.
 */
static void
clk_test_orphan_transparent_multiple_parent_mux_set_parent_put(struct kunit *test)
{
	struct clk_multiple_parent_ctx *ctx = test->priv;
	struct clk *clk, *parent;
	unsigned long parent_rate, new_parent_rate;
	int ret;

	parent = clk_hw_get_clk(&ctx->parents_ctx[1].hw, NULL);
	KUNIT_ASSERT_NOT_ERR_OR_NULL(test, parent);

	clk = clk_hw_get_clk(&ctx->hw, NULL);
	KUNIT_ASSERT_NOT_ERR_OR_NULL(test, clk);

	parent_rate = clk_get_rate(parent);
	KUNIT_ASSERT_GT(test, parent_rate, 0);

	ret = clk_set_parent(clk, parent);
	KUNIT_ASSERT_EQ(test, ret, 0);

	clk_put(clk);

	new_parent_rate = clk_get_rate(parent);
	KUNIT_ASSERT_GT(test, new_parent_rate, 0);
	KUNIT_EXPECT_EQ(test, parent_rate, new_parent_rate);

	clk_put(parent);
}

/*
 * Test that, for a mux that started orphan but got switched to a valid
 * parent, calling clk_set_rate_range() will affect the parent state if
 * its rate is out of range.
 */
static void
clk_test_orphan_transparent_multiple_parent_mux_set_parent_set_range_modified(struct kunit *test)
{
	struct clk_multiple_parent_ctx *ctx = test->priv;
	struct clk_hw *hw = &ctx->hw;
	struct clk *clk = clk_hw_get_clk(hw, NULL);
	struct clk *parent;
	unsigned long rate;
	int ret;

	parent = clk_hw_get_clk(&ctx->parents_ctx[1].hw, NULL);
	KUNIT_ASSERT_NOT_ERR_OR_NULL(test, parent);

	ret = clk_set_parent(clk, parent);
	KUNIT_ASSERT_EQ(test, ret, 0);

	ret = clk_set_rate_range(clk, DUMMY_CLOCK_RATE_1, DUMMY_CLOCK_RATE_2);
	KUNIT_ASSERT_EQ(test, ret, 0);

	rate = clk_get_rate(clk);
	KUNIT_ASSERT_GT(test, rate, 0);
	KUNIT_EXPECT_GE(test, rate, DUMMY_CLOCK_RATE_1);
	KUNIT_EXPECT_LE(test, rate, DUMMY_CLOCK_RATE_2);

	clk_put(parent);
	clk_put(clk);
}

/*
 * Test that, for a mux that started orphan but got switched to a valid
 * parent, calling clk_set_rate_range() won't affect the parent state if
 * its rate is within range.
 */
static void
clk_test_orphan_transparent_multiple_parent_mux_set_parent_set_range_untouched(struct kunit *test)
{
	struct clk_multiple_parent_ctx *ctx = test->priv;
	struct clk_hw *hw = &ctx->hw;
	struct clk *clk = clk_hw_get_clk(hw, NULL);
	struct clk *parent;
	unsigned long parent_rate, new_parent_rate;
	int ret;

	parent = clk_hw_get_clk(&ctx->parents_ctx[1].hw, NULL);
	KUNIT_ASSERT_NOT_ERR_OR_NULL(test, parent);

	parent_rate = clk_get_rate(parent);
	KUNIT_ASSERT_GT(test, parent_rate, 0);

	ret = clk_set_parent(clk, parent);
	KUNIT_ASSERT_EQ(test, ret, 0);

	ret = clk_set_rate_range(clk,
				 DUMMY_CLOCK_INIT_RATE - 1000,
				 DUMMY_CLOCK_INIT_RATE + 1000);
	KUNIT_ASSERT_EQ(test, ret, 0);

	new_parent_rate = clk_get_rate(parent);
	KUNIT_ASSERT_GT(test, new_parent_rate, 0);
	KUNIT_EXPECT_EQ(test, parent_rate, new_parent_rate);

	clk_put(parent);
	clk_put(clk);
}

/*
 * Test that, for a mux whose current parent hasn't been registered yet,
 * calling clk_set_rate_range() will succeed, and will be taken into
 * account when rounding a rate.
 */
static void
clk_test_orphan_transparent_multiple_parent_mux_set_range_round_rate(struct kunit *test)
{
	struct clk_multiple_parent_ctx *ctx = test->priv;
	struct clk_hw *hw = &ctx->hw;
	struct clk *clk = clk_hw_get_clk(hw, NULL);
	long rate;
	int ret;

	ret = clk_set_rate_range(clk, DUMMY_CLOCK_RATE_1, DUMMY_CLOCK_RATE_2);
	KUNIT_ASSERT_EQ(test, ret, 0);

	rate = clk_round_rate(clk, DUMMY_CLOCK_RATE_1 - 1000);
	KUNIT_ASSERT_GT(test, rate, 0);
	KUNIT_EXPECT_GE(test, rate, DUMMY_CLOCK_RATE_1);
	KUNIT_EXPECT_LE(test, rate, DUMMY_CLOCK_RATE_2);

	clk_put(clk);
}

/*
 * Test that, for a mux that started orphan, was assigned and rate and
 * then got switched to a valid parent, its rate is eventually within
 * range.
 *
 * FIXME: Even though we update the rate as part of clk_set_parent(), we
 * don't evaluate whether that new rate is within range and needs to be
 * adjusted.
 */
static void
clk_test_orphan_transparent_multiple_parent_mux_set_range_set_parent_get_rate(struct kunit *test)
{
	struct clk_multiple_parent_ctx *ctx = test->priv;
	struct clk_hw *hw = &ctx->hw;
	struct clk *clk = clk_hw_get_clk_kunit(test, hw, NULL);
	struct clk *parent;
	unsigned long rate;
	int ret;

	kunit_skip(test, "This needs to be fixed in the core.");

	clk_hw_set_rate_range(hw, DUMMY_CLOCK_RATE_1, DUMMY_CLOCK_RATE_2);

	parent = clk_hw_get_clk_kunit(test, &ctx->parents_ctx[1].hw, NULL);
	KUNIT_ASSERT_NOT_ERR_OR_NULL(test, parent);

	ret = clk_set_parent(clk, parent);
	KUNIT_ASSERT_EQ(test, ret, 0);

	rate = clk_get_rate(clk);
	KUNIT_ASSERT_GT(test, rate, 0);
	KUNIT_EXPECT_GE(test, rate, DUMMY_CLOCK_RATE_1);
	KUNIT_EXPECT_LE(test, rate, DUMMY_CLOCK_RATE_2);
}

static struct kunit_case clk_orphan_transparent_multiple_parent_mux_test_cases[] = {
	KUNIT_CASE(clk_test_orphan_transparent_multiple_parent_mux_get_parent),
	KUNIT_CASE(clk_test_orphan_transparent_multiple_parent_mux_set_parent),
	KUNIT_CASE(clk_test_orphan_transparent_multiple_parent_mux_set_parent_drop_range),
	KUNIT_CASE(clk_test_orphan_transparent_multiple_parent_mux_set_parent_get_rate),
	KUNIT_CASE(clk_test_orphan_transparent_multiple_parent_mux_set_parent_put),
	KUNIT_CASE(clk_test_orphan_transparent_multiple_parent_mux_set_parent_set_range_modified),
	KUNIT_CASE(clk_test_orphan_transparent_multiple_parent_mux_set_parent_set_range_untouched),
	KUNIT_CASE(clk_test_orphan_transparent_multiple_parent_mux_set_range_round_rate),
	KUNIT_CASE(clk_test_orphan_transparent_multiple_parent_mux_set_range_set_parent_get_rate),
	{}
};

/*
 * Test suite for a basic mux clock with two parents. The default parent
 * isn't registered, only the second parent is. By default, the clock
 * will thus be orphan.
 *
 * These tests exercise the behaviour of the consumer API when dealing
 * with an orphan clock, and how we deal with the transition to a valid
 * parent.
 */
static struct kunit_suite clk_orphan_transparent_multiple_parent_mux_test_suite = {
	.name = "clk-orphan-transparent-multiple-parent-mux-test",
	.init = clk_orphan_transparent_multiple_parent_mux_test_init,
	.test_cases = clk_orphan_transparent_multiple_parent_mux_test_cases,
};

struct clk_single_parent_ctx {
	struct clk_dummy_context parent_ctx;
	struct clk_hw hw;
};

static int clk_single_parent_mux_test_init(struct kunit *test)
{
	struct clk_single_parent_ctx *ctx;
	int ret;

	ctx = kunit_kzalloc(test, sizeof(*ctx), GFP_KERNEL);
	if (!ctx)
		return -ENOMEM;
	test->priv = ctx;

	ctx->parent_ctx.rate = DUMMY_CLOCK_INIT_RATE;
	ctx->parent_ctx.hw.init =
		CLK_HW_INIT_NO_PARENT("parent-clk",
				      &clk_dummy_rate_ops,
				      0);

	ret = clk_hw_register_kunit(test, NULL, &ctx->parent_ctx.hw);
	if (ret)
		return ret;

	ctx->hw.init = CLK_HW_INIT("test-clk", "parent-clk",
				   &clk_dummy_single_parent_ops,
				   CLK_SET_RATE_PARENT);

	ret = clk_hw_register_kunit(test, NULL, &ctx->hw);
	if (ret)
		return ret;

	return 0;
}

static void
clk_single_parent_mux_test_exit(struct kunit *test)
{
	struct clk_single_parent_ctx *ctx = test->priv;

	clk_hw_unregister(&ctx->hw);
	clk_hw_unregister(&ctx->parent_ctx.hw);
}

/*
 * Test that for a clock with a single parent, clk_get_parent() actually
 * returns the parent.
 */
static void
clk_test_single_parent_mux_get_parent(struct kunit *test)
{
	struct clk_single_parent_ctx *ctx = test->priv;
	struct clk_hw *hw = &ctx->hw;
	struct clk *clk = clk_hw_get_clk(hw, NULL);
	struct clk *parent = clk_hw_get_clk(&ctx->parent_ctx.hw, NULL);

	KUNIT_EXPECT_TRUE(test, clk_is_match(clk_get_parent(clk), parent));

	clk_put(parent);
	clk_put(clk);
}

/*
 * Test that for a clock with a single parent, clk_has_parent() actually
 * reports it as a parent.
 */
static void
clk_test_single_parent_mux_has_parent(struct kunit *test)
{
	struct clk_single_parent_ctx *ctx = test->priv;
	struct clk_hw *hw = &ctx->hw;
	struct clk *clk = clk_hw_get_clk(hw, NULL);
	struct clk *parent = clk_hw_get_clk(&ctx->parent_ctx.hw, NULL);

	KUNIT_EXPECT_TRUE(test, clk_has_parent(clk, parent));

	clk_put(parent);
	clk_put(clk);
}

/*
 * Test that for a clock that can't modify its rate and with a single
 * parent, if we set disjoints range on the parent and then the child,
 * the second will return an error.
 *
 * FIXME: clk_set_rate_range() only considers the current clock when
 * evaluating whether ranges are disjoints and not the upstream clocks
 * ranges.
 */
static void
clk_test_single_parent_mux_set_range_disjoint_child_last(struct kunit *test)
{
	struct clk_single_parent_ctx *ctx = test->priv;
	struct clk_hw *hw = &ctx->hw;
	struct clk *clk = clk_hw_get_clk_kunit(test, hw, NULL);
	struct clk *parent;
	int ret;

	kunit_skip(test, "This needs to be fixed in the core.");

	parent = clk_get_parent(clk);
	KUNIT_ASSERT_PTR_NE(test, parent, NULL);

	ret = clk_set_rate_range(parent, 1000, 2000);
	KUNIT_ASSERT_EQ(test, ret, 0);

	ret = clk_set_rate_range(clk, 3000, 4000);
	KUNIT_EXPECT_LT(test, ret, 0);
}

/*
 * Test that for a clock that can't modify its rate and with a single
 * parent, if we set disjoints range on the child and then the parent,
 * the second will return an error.
 *
 * FIXME: clk_set_rate_range() only considers the current clock when
 * evaluating whether ranges are disjoints and not the downstream clocks
 * ranges.
 */
static void
clk_test_single_parent_mux_set_range_disjoint_parent_last(struct kunit *test)
{
	struct clk_single_parent_ctx *ctx = test->priv;
	struct clk_hw *hw = &ctx->hw;
	struct clk *clk = clk_hw_get_clk_kunit(test, hw, NULL);
	struct clk *parent;
	int ret;

	kunit_skip(test, "This needs to be fixed in the core.");

	parent = clk_get_parent(clk);
	KUNIT_ASSERT_PTR_NE(test, parent, NULL);

	ret = clk_set_rate_range(clk, 1000, 2000);
	KUNIT_ASSERT_EQ(test, ret, 0);

	ret = clk_set_rate_range(parent, 3000, 4000);
	KUNIT_EXPECT_LT(test, ret, 0);
}

/*
 * Test that for a clock that can't modify its rate and with a single
 * parent, if we set a range on the parent and then call
 * clk_round_rate(), the boundaries of the parent are taken into
 * account.
 */
static void
clk_test_single_parent_mux_set_range_round_rate_parent_only(struct kunit *test)
{
	struct clk_single_parent_ctx *ctx = test->priv;
	struct clk_hw *hw = &ctx->hw;
	struct clk *clk = clk_hw_get_clk(hw, NULL);
	struct clk *parent;
	long rate;
	int ret;

	parent = clk_get_parent(clk);
	KUNIT_ASSERT_PTR_NE(test, parent, NULL);

	ret = clk_set_rate_range(parent, DUMMY_CLOCK_RATE_1, DUMMY_CLOCK_RATE_2);
	KUNIT_ASSERT_EQ(test, ret, 0);

	rate = clk_round_rate(clk, DUMMY_CLOCK_RATE_1 - 1000);
	KUNIT_ASSERT_GT(test, rate, 0);
	KUNIT_EXPECT_GE(test, rate, DUMMY_CLOCK_RATE_1);
	KUNIT_EXPECT_LE(test, rate, DUMMY_CLOCK_RATE_2);

	clk_put(clk);
}

/*
 * Test that for a clock that can't modify its rate and with a single
 * parent, if we set a range on the parent and a more restrictive one on
 * the child, and then call clk_round_rate(), the boundaries of the
 * two clocks are taken into account.
 */
static void
clk_test_single_parent_mux_set_range_round_rate_child_smaller(struct kunit *test)
{
	struct clk_single_parent_ctx *ctx = test->priv;
	struct clk_hw *hw = &ctx->hw;
	struct clk *clk = clk_hw_get_clk(hw, NULL);
	struct clk *parent;
	long rate;
	int ret;

	parent = clk_get_parent(clk);
	KUNIT_ASSERT_PTR_NE(test, parent, NULL);

	ret = clk_set_rate_range(parent, DUMMY_CLOCK_RATE_1, DUMMY_CLOCK_RATE_2);
	KUNIT_ASSERT_EQ(test, ret, 0);

	ret = clk_set_rate_range(clk, DUMMY_CLOCK_RATE_1 + 1000, DUMMY_CLOCK_RATE_2 - 1000);
	KUNIT_ASSERT_EQ(test, ret, 0);

	rate = clk_round_rate(clk, DUMMY_CLOCK_RATE_1 - 1000);
	KUNIT_ASSERT_GT(test, rate, 0);
	KUNIT_EXPECT_GE(test, rate, DUMMY_CLOCK_RATE_1 + 1000);
	KUNIT_EXPECT_LE(test, rate, DUMMY_CLOCK_RATE_2 - 1000);

	rate = clk_round_rate(clk, DUMMY_CLOCK_RATE_2 + 1000);
	KUNIT_ASSERT_GT(test, rate, 0);
	KUNIT_EXPECT_GE(test, rate, DUMMY_CLOCK_RATE_1 + 1000);
	KUNIT_EXPECT_LE(test, rate, DUMMY_CLOCK_RATE_2 - 1000);

	clk_put(clk);
}

/*
 * Test that for a clock that can't modify its rate and with a single
 * parent, if we set a range on the child and a more restrictive one on
 * the parent, and then call clk_round_rate(), the boundaries of the
 * two clocks are taken into account.
 */
static void
clk_test_single_parent_mux_set_range_round_rate_parent_smaller(struct kunit *test)
{
	struct clk_single_parent_ctx *ctx = test->priv;
	struct clk_hw *hw = &ctx->hw;
	struct clk *clk = clk_hw_get_clk(hw, NULL);
	struct clk *parent;
	long rate;
	int ret;

	parent = clk_get_parent(clk);
	KUNIT_ASSERT_PTR_NE(test, parent, NULL);

	ret = clk_set_rate_range(parent, DUMMY_CLOCK_RATE_1 + 1000, DUMMY_CLOCK_RATE_2 - 1000);
	KUNIT_ASSERT_EQ(test, ret, 0);

	ret = clk_set_rate_range(clk, DUMMY_CLOCK_RATE_1, DUMMY_CLOCK_RATE_2);
	KUNIT_ASSERT_EQ(test, ret, 0);

	rate = clk_round_rate(clk, DUMMY_CLOCK_RATE_1 - 1000);
	KUNIT_ASSERT_GT(test, rate, 0);
	KUNIT_EXPECT_GE(test, rate, DUMMY_CLOCK_RATE_1 + 1000);
	KUNIT_EXPECT_LE(test, rate, DUMMY_CLOCK_RATE_2 - 1000);

	rate = clk_round_rate(clk, DUMMY_CLOCK_RATE_2 + 1000);
	KUNIT_ASSERT_GT(test, rate, 0);
	KUNIT_EXPECT_GE(test, rate, DUMMY_CLOCK_RATE_1 + 1000);
	KUNIT_EXPECT_LE(test, rate, DUMMY_CLOCK_RATE_2 - 1000);

	clk_put(clk);
}

static struct kunit_case clk_single_parent_mux_test_cases[] = {
	KUNIT_CASE(clk_test_single_parent_mux_get_parent),
	KUNIT_CASE(clk_test_single_parent_mux_has_parent),
	KUNIT_CASE(clk_test_single_parent_mux_set_range_disjoint_child_last),
	KUNIT_CASE(clk_test_single_parent_mux_set_range_disjoint_parent_last),
	KUNIT_CASE(clk_test_single_parent_mux_set_range_round_rate_child_smaller),
	KUNIT_CASE(clk_test_single_parent_mux_set_range_round_rate_parent_only),
	KUNIT_CASE(clk_test_single_parent_mux_set_range_round_rate_parent_smaller),
	{}
};

/*
 * Test suite for a basic mux clock with one parent, with
 * CLK_SET_RATE_PARENT on the child.
 *
 * These tests exercise the consumer API and check that the state of the
 * child and parent are sane and consistent.
 */
static struct kunit_suite
clk_single_parent_mux_test_suite = {
	.name = "clk-single-parent-mux-test",
	.init = clk_single_parent_mux_test_init,
	.test_cases = clk_single_parent_mux_test_cases,
};

static int clk_orphan_transparent_single_parent_mux_test_init(struct kunit *test)
{
	struct clk_single_parent_ctx *ctx;
	struct clk_init_data init = { };
	const char * const parents[] = { "orphan_parent" };
	int ret;

	ctx = kunit_kzalloc(test, sizeof(*ctx), GFP_KERNEL);
	if (!ctx)
		return -ENOMEM;
	test->priv = ctx;

	init.name = "test_orphan_dummy_parent";
	init.ops = &clk_dummy_single_parent_ops;
	init.parent_names = parents;
	init.num_parents = ARRAY_SIZE(parents);
	init.flags = CLK_SET_RATE_PARENT;
	ctx->hw.init = &init;

	ret = clk_hw_register(NULL, &ctx->hw);
	if (ret)
		return ret;

	memset(&init, 0, sizeof(init));
	init.name = "orphan_parent";
	init.ops = &clk_dummy_rate_ops;
	ctx->parent_ctx.hw.init = &init;
	ctx->parent_ctx.rate = DUMMY_CLOCK_INIT_RATE;

	ret = clk_hw_register(NULL, &ctx->parent_ctx.hw);
	if (ret)
		return ret;

	return 0;
}

/*
 * Test that a mux-only clock, with an initial rate within a range,
 * will still have the same rate after the range has been enforced.
 *
 * See:
 * https://lore.kernel.org/linux-clk/7720158d-10a7-a17b-73a4-a8615c9c6d5c@collabora.com/
 */
static void clk_test_orphan_transparent_parent_mux_set_range(struct kunit *test)
{
	struct clk_single_parent_ctx *ctx = test->priv;
	struct clk_hw *hw = &ctx->hw;
	struct clk *clk = clk_hw_get_clk(hw, NULL);
	unsigned long rate, new_rate;

	rate = clk_get_rate(clk);
	KUNIT_ASSERT_GT(test, rate, 0);

	KUNIT_ASSERT_EQ(test,
			clk_set_rate_range(clk,
					   ctx->parent_ctx.rate - 1000,
					   ctx->parent_ctx.rate + 1000),
			0);

	new_rate = clk_get_rate(clk);
	KUNIT_ASSERT_GT(test, new_rate, 0);
	KUNIT_EXPECT_EQ(test, rate, new_rate);

	clk_put(clk);
}

static struct kunit_case clk_orphan_transparent_single_parent_mux_test_cases[] = {
	KUNIT_CASE(clk_test_orphan_transparent_parent_mux_set_range),
	{}
};

/*
 * Test suite for a basic mux clock with one parent. The parent is
 * registered after its child. The clock will thus be an orphan when
 * registered, but will no longer be when the tests run.
 *
 * These tests make sure a clock that used to be orphan has a sane,
 * consistent, behaviour.
 */
static struct kunit_suite clk_orphan_transparent_single_parent_test_suite = {
	.name = "clk-orphan-transparent-single-parent-test",
	.init = clk_orphan_transparent_single_parent_mux_test_init,
	.exit = clk_single_parent_mux_test_exit,
	.test_cases = clk_orphan_transparent_single_parent_mux_test_cases,
};

struct clk_single_parent_two_lvl_ctx {
	struct clk_dummy_context parent_parent_ctx;
	struct clk_dummy_context parent_ctx;
	struct clk_hw hw;
};

static int
clk_orphan_two_level_root_last_test_init(struct kunit *test)
{
	struct clk_single_parent_two_lvl_ctx *ctx;
	int ret;

	ctx = kunit_kzalloc(test, sizeof(*ctx), GFP_KERNEL);
	if (!ctx)
		return -ENOMEM;
	test->priv = ctx;

	ctx->parent_ctx.hw.init =
		CLK_HW_INIT("intermediate-parent",
			    "root-parent",
			    &clk_dummy_single_parent_ops,
			    CLK_SET_RATE_PARENT);
	ret = clk_hw_register(NULL, &ctx->parent_ctx.hw);
	if (ret)
		return ret;

	ctx->hw.init =
		CLK_HW_INIT("test-clk", "intermediate-parent",
			    &clk_dummy_single_parent_ops,
			    CLK_SET_RATE_PARENT);
	ret = clk_hw_register(NULL, &ctx->hw);
	if (ret)
		return ret;

	ctx->parent_parent_ctx.rate = DUMMY_CLOCK_INIT_RATE;
	ctx->parent_parent_ctx.hw.init =
		CLK_HW_INIT_NO_PARENT("root-parent",
				      &clk_dummy_rate_ops,
				      0);
	ret = clk_hw_register(NULL, &ctx->parent_parent_ctx.hw);
	if (ret)
		return ret;

	return 0;
}

static void
clk_orphan_two_level_root_last_test_exit(struct kunit *test)
{
	struct clk_single_parent_two_lvl_ctx *ctx = test->priv;

	clk_hw_unregister(&ctx->hw);
	clk_hw_unregister(&ctx->parent_ctx.hw);
	clk_hw_unregister(&ctx->parent_parent_ctx.hw);
}

/*
 * Test that, for a clock whose parent used to be orphan, clk_get_rate()
 * will return the proper rate.
 */
static void
clk_orphan_two_level_root_last_test_get_rate(struct kunit *test)
{
	struct clk_single_parent_two_lvl_ctx *ctx = test->priv;
	struct clk_hw *hw = &ctx->hw;
	struct clk *clk = clk_hw_get_clk(hw, NULL);
	unsigned long rate;

	rate = clk_get_rate(clk);
	KUNIT_EXPECT_EQ(test, rate, DUMMY_CLOCK_INIT_RATE);

	clk_put(clk);
}

/*
 * Test that, for a clock whose parent used to be orphan,
 * clk_set_rate_range() won't affect its rate if it is already within
 * range.
 *
 * See (for Exynos 4210):
 * https://lore.kernel.org/linux-clk/366a0232-bb4a-c357-6aa8-636e398e05eb@samsung.com/
 */
static void
clk_orphan_two_level_root_last_test_set_range(struct kunit *test)
{
	struct clk_single_parent_two_lvl_ctx *ctx = test->priv;
	struct clk_hw *hw = &ctx->hw;
	struct clk *clk = clk_hw_get_clk(hw, NULL);
	unsigned long rate;
	int ret;

	ret = clk_set_rate_range(clk,
				 DUMMY_CLOCK_INIT_RATE - 1000,
				 DUMMY_CLOCK_INIT_RATE + 1000);
	KUNIT_ASSERT_EQ(test, ret, 0);

	rate = clk_get_rate(clk);
	KUNIT_ASSERT_GT(test, rate, 0);
	KUNIT_EXPECT_EQ(test, rate, DUMMY_CLOCK_INIT_RATE);

	clk_put(clk);
}

static struct kunit_case
clk_orphan_two_level_root_last_test_cases[] = {
	KUNIT_CASE(clk_orphan_two_level_root_last_test_get_rate),
	KUNIT_CASE(clk_orphan_two_level_root_last_test_set_range),
	{}
};

/*
 * Test suite for a basic, transparent, clock with a parent that is also
 * such a clock. The parent's parent is registered last, while the
 * parent and its child are registered in that order. The intermediate
 * and leaf clocks will thus be orphan when registered, but the leaf
 * clock itself will always have its parent and will never be
 * reparented. Indeed, it's only orphan because its parent is.
 *
 * These tests exercise the behaviour of the consumer API when dealing
 * with an orphan clock, and how we deal with the transition to a valid
 * parent.
 */
static struct kunit_suite
clk_orphan_two_level_root_last_test_suite = {
	.name = "clk-orphan-two-level-root-last-test",
	.init = clk_orphan_two_level_root_last_test_init,
	.exit = clk_orphan_two_level_root_last_test_exit,
	.test_cases = clk_orphan_two_level_root_last_test_cases,
};

/*
 * Test that clk_set_rate_range won't return an error for a valid range
 * and that it will make sure the rate of the clock is within the
 * boundaries.
 */
static void clk_range_test_set_range(struct kunit *test)
{
	struct clk_dummy_context *ctx = test->priv;
	struct clk_hw *hw = &ctx->hw;
	struct clk *clk = clk_hw_get_clk(hw, NULL);
	unsigned long rate;

	KUNIT_ASSERT_EQ(test,
			clk_set_rate_range(clk,
					   DUMMY_CLOCK_RATE_1,
					   DUMMY_CLOCK_RATE_2),
			0);

	rate = clk_get_rate(clk);
	KUNIT_ASSERT_GT(test, rate, 0);
	KUNIT_EXPECT_GE(test, rate, DUMMY_CLOCK_RATE_1);
	KUNIT_EXPECT_LE(test, rate, DUMMY_CLOCK_RATE_2);

	clk_put(clk);
}

/*
 * Test that calling clk_set_rate_range with a minimum rate higher than
 * the maximum rate returns an error.
 */
static void clk_range_test_set_range_invalid(struct kunit *test)
{
	struct clk_dummy_context *ctx = test->priv;
	struct clk_hw *hw = &ctx->hw;
	struct clk *clk = clk_hw_get_clk(hw, NULL);

	KUNIT_EXPECT_LT(test,
			clk_set_rate_range(clk,
					   DUMMY_CLOCK_RATE_1 + 1000,
					   DUMMY_CLOCK_RATE_1),
			0);

	clk_put(clk);
}

/*
 * Test that users can't set multiple, disjoints, range that would be
 * impossible to meet.
 */
static void clk_range_test_multiple_disjoints_range(struct kunit *test)
{
	struct clk_dummy_context *ctx = test->priv;
	struct clk_hw *hw = &ctx->hw;
	struct clk *user1, *user2;

	user1 = clk_hw_get_clk(hw, NULL);
	KUNIT_ASSERT_NOT_ERR_OR_NULL(test, user1);

	user2 = clk_hw_get_clk(hw, NULL);
	KUNIT_ASSERT_NOT_ERR_OR_NULL(test, user2);

	KUNIT_ASSERT_EQ(test,
			clk_set_rate_range(user1, 1000, 2000),
			0);

	KUNIT_EXPECT_LT(test,
			clk_set_rate_range(user2, 3000, 4000),
			0);

	clk_put(user2);
	clk_put(user1);
}

/*
 * Test that if our clock has some boundaries and we try to round a rate
 * lower than the minimum, the returned rate will be within range.
 */
static void clk_range_test_set_range_round_rate_lower(struct kunit *test)
{
	struct clk_dummy_context *ctx = test->priv;
	struct clk_hw *hw = &ctx->hw;
	struct clk *clk = clk_hw_get_clk(hw, NULL);
	long rate;

	KUNIT_ASSERT_EQ(test,
			clk_set_rate_range(clk,
					   DUMMY_CLOCK_RATE_1,
					   DUMMY_CLOCK_RATE_2),
			0);

	rate = clk_round_rate(clk, DUMMY_CLOCK_RATE_1 - 1000);
	KUNIT_ASSERT_GT(test, rate, 0);
	KUNIT_EXPECT_GE(test, rate, DUMMY_CLOCK_RATE_1);
	KUNIT_EXPECT_LE(test, rate, DUMMY_CLOCK_RATE_2);

	clk_put(clk);
}

/*
 * Test that if our clock has some boundaries and we try to set a rate
 * higher than the maximum, the new rate will be within range.
 */
static void clk_range_test_set_range_set_rate_lower(struct kunit *test)
{
	struct clk_dummy_context *ctx = test->priv;
	struct clk_hw *hw = &ctx->hw;
	struct clk *clk = clk_hw_get_clk(hw, NULL);
	unsigned long rate;

	KUNIT_ASSERT_EQ(test,
			clk_set_rate_range(clk,
					   DUMMY_CLOCK_RATE_1,
					   DUMMY_CLOCK_RATE_2),
			0);

	KUNIT_ASSERT_EQ(test,
			clk_set_rate(clk, DUMMY_CLOCK_RATE_1 - 1000),
			0);

	rate = clk_get_rate(clk);
	KUNIT_ASSERT_GT(test, rate, 0);
	KUNIT_EXPECT_GE(test, rate, DUMMY_CLOCK_RATE_1);
	KUNIT_EXPECT_LE(test, rate, DUMMY_CLOCK_RATE_2);

	clk_put(clk);
}

/*
 * Test that if our clock has some boundaries and we try to round and
 * set a rate lower than the minimum, the rate returned by
 * clk_round_rate() will be consistent with the new rate set by
 * clk_set_rate().
 */
static void clk_range_test_set_range_set_round_rate_consistent_lower(struct kunit *test)
{
	struct clk_dummy_context *ctx = test->priv;
	struct clk_hw *hw = &ctx->hw;
	struct clk *clk = clk_hw_get_clk(hw, NULL);
	long rounded;

	KUNIT_ASSERT_EQ(test,
			clk_set_rate_range(clk,
					   DUMMY_CLOCK_RATE_1,
					   DUMMY_CLOCK_RATE_2),
			0);

	rounded = clk_round_rate(clk, DUMMY_CLOCK_RATE_1 - 1000);
	KUNIT_ASSERT_GT(test, rounded, 0);

	KUNIT_ASSERT_EQ(test,
			clk_set_rate(clk, DUMMY_CLOCK_RATE_1 - 1000),
			0);

	KUNIT_EXPECT_EQ(test, rounded, clk_get_rate(clk));

	clk_put(clk);
}

/*
 * Test that if our clock has some boundaries and we try to round a rate
 * higher than the maximum, the returned rate will be within range.
 */
static void clk_range_test_set_range_round_rate_higher(struct kunit *test)
{
	struct clk_dummy_context *ctx = test->priv;
	struct clk_hw *hw = &ctx->hw;
	struct clk *clk = clk_hw_get_clk(hw, NULL);
	long rate;

	KUNIT_ASSERT_EQ(test,
			clk_set_rate_range(clk,
					   DUMMY_CLOCK_RATE_1,
					   DUMMY_CLOCK_RATE_2),
			0);

	rate = clk_round_rate(clk, DUMMY_CLOCK_RATE_2 + 1000);
	KUNIT_ASSERT_GT(test, rate, 0);
	KUNIT_EXPECT_GE(test, rate, DUMMY_CLOCK_RATE_1);
	KUNIT_EXPECT_LE(test, rate, DUMMY_CLOCK_RATE_2);

	clk_put(clk);
}

/*
 * Test that if our clock has some boundaries and we try to set a rate
 * higher than the maximum, the new rate will be within range.
 */
static void clk_range_test_set_range_set_rate_higher(struct kunit *test)
{
	struct clk_dummy_context *ctx = test->priv;
	struct clk_hw *hw = &ctx->hw;
	struct clk *clk = clk_hw_get_clk(hw, NULL);
	unsigned long rate;

	KUNIT_ASSERT_EQ(test,
			clk_set_rate_range(clk,
					   DUMMY_CLOCK_RATE_1,
					   DUMMY_CLOCK_RATE_2),
			0);

	KUNIT_ASSERT_EQ(test,
			clk_set_rate(clk, DUMMY_CLOCK_RATE_2 + 1000),
			0);

	rate = clk_get_rate(clk);
	KUNIT_ASSERT_GT(test, rate, 0);
	KUNIT_EXPECT_GE(test, rate, DUMMY_CLOCK_RATE_1);
	KUNIT_EXPECT_LE(test, rate, DUMMY_CLOCK_RATE_2);

	clk_put(clk);
}

/*
 * Test that if our clock has some boundaries and we try to round and
 * set a rate higher than the maximum, the rate returned by
 * clk_round_rate() will be consistent with the new rate set by
 * clk_set_rate().
 */
static void clk_range_test_set_range_set_round_rate_consistent_higher(struct kunit *test)
{
	struct clk_dummy_context *ctx = test->priv;
	struct clk_hw *hw = &ctx->hw;
	struct clk *clk = clk_hw_get_clk(hw, NULL);
	long rounded;

	KUNIT_ASSERT_EQ(test,
			clk_set_rate_range(clk,
					   DUMMY_CLOCK_RATE_1,
					   DUMMY_CLOCK_RATE_2),
			0);

	rounded = clk_round_rate(clk, DUMMY_CLOCK_RATE_2 + 1000);
	KUNIT_ASSERT_GT(test, rounded, 0);

	KUNIT_ASSERT_EQ(test,
			clk_set_rate(clk, DUMMY_CLOCK_RATE_2 + 1000),
			0);

	KUNIT_EXPECT_EQ(test, rounded, clk_get_rate(clk));

	clk_put(clk);
}

/*
 * Test that if our clock has a rate lower than the minimum set by a
 * call to clk_set_rate_range(), the rate will be raised to match the
 * new minimum.
 *
 * This assumes that clk_ops.determine_rate or clk_ops.round_rate won't
 * modify the requested rate, which is our case in clk_dummy_rate_ops.
 */
static void clk_range_test_set_range_get_rate_raised(struct kunit *test)
{
	struct clk_dummy_context *ctx = test->priv;
	struct clk_hw *hw = &ctx->hw;
	struct clk *clk = clk_hw_get_clk(hw, NULL);
	unsigned long rate;

	KUNIT_ASSERT_EQ(test,
			clk_set_rate(clk, DUMMY_CLOCK_RATE_1 - 1000),
			0);

	KUNIT_ASSERT_EQ(test,
			clk_set_rate_range(clk,
					   DUMMY_CLOCK_RATE_1,
					   DUMMY_CLOCK_RATE_2),
			0);

	rate = clk_get_rate(clk);
	KUNIT_ASSERT_GT(test, rate, 0);
	KUNIT_EXPECT_EQ(test, rate, DUMMY_CLOCK_RATE_1);

	clk_put(clk);
}

/*
 * Test that if our clock has a rate higher than the maximum set by a
 * call to clk_set_rate_range(), the rate will be lowered to match the
 * new maximum.
 *
 * This assumes that clk_ops.determine_rate or clk_ops.round_rate won't
 * modify the requested rate, which is our case in clk_dummy_rate_ops.
 */
static void clk_range_test_set_range_get_rate_lowered(struct kunit *test)
{
	struct clk_dummy_context *ctx = test->priv;
	struct clk_hw *hw = &ctx->hw;
	struct clk *clk = clk_hw_get_clk(hw, NULL);
	unsigned long rate;

	KUNIT_ASSERT_EQ(test,
			clk_set_rate(clk, DUMMY_CLOCK_RATE_2 + 1000),
			0);

	KUNIT_ASSERT_EQ(test,
			clk_set_rate_range(clk,
					   DUMMY_CLOCK_RATE_1,
					   DUMMY_CLOCK_RATE_2),
			0);

	rate = clk_get_rate(clk);
	KUNIT_ASSERT_GT(test, rate, 0);
	KUNIT_EXPECT_EQ(test, rate, DUMMY_CLOCK_RATE_2);

	clk_put(clk);
}

static struct kunit_case clk_range_test_cases[] = {
	KUNIT_CASE(clk_range_test_set_range),
	KUNIT_CASE(clk_range_test_set_range_invalid),
	KUNIT_CASE(clk_range_test_multiple_disjoints_range),
	KUNIT_CASE(clk_range_test_set_range_round_rate_lower),
	KUNIT_CASE(clk_range_test_set_range_set_rate_lower),
	KUNIT_CASE(clk_range_test_set_range_set_round_rate_consistent_lower),
	KUNIT_CASE(clk_range_test_set_range_round_rate_higher),
	KUNIT_CASE(clk_range_test_set_range_set_rate_higher),
	KUNIT_CASE(clk_range_test_set_range_set_round_rate_consistent_higher),
	KUNIT_CASE(clk_range_test_set_range_get_rate_raised),
	KUNIT_CASE(clk_range_test_set_range_get_rate_lowered),
	{}
};

/*
 * Test suite for a basic rate clock, without any parent.
 *
 * These tests exercise the rate range API: clk_set_rate_range(),
 * clk_set_min_rate(), clk_set_max_rate(), clk_drop_range().
 */
static struct kunit_suite clk_range_test_suite = {
	.name = "clk-range-test",
	.init = clk_test_init,
	.exit = clk_test_exit,
	.test_cases = clk_range_test_cases,
};

/*
 * Test that if we have several subsequent calls to
 * clk_set_rate_range(), the core will reevaluate whether a new rate is
 * needed each and every time.
 *
 * With clk_dummy_maximize_rate_ops, this means that the rate will
 * trail along the maximum as it evolves.
 */
static void clk_range_test_set_range_rate_maximized(struct kunit *test)
{
	struct clk_dummy_context *ctx = test->priv;
	struct clk_hw *hw = &ctx->hw;
	struct clk *clk = clk_hw_get_clk(hw, NULL);
	unsigned long rate;

	KUNIT_ASSERT_EQ(test,
			clk_set_rate(clk, DUMMY_CLOCK_RATE_2 + 1000),
			0);

	KUNIT_ASSERT_EQ(test,
			clk_set_rate_range(clk,
					   DUMMY_CLOCK_RATE_1,
					   DUMMY_CLOCK_RATE_2),
			0);

	rate = clk_get_rate(clk);
	KUNIT_ASSERT_GT(test, rate, 0);
	KUNIT_EXPECT_EQ(test, rate, DUMMY_CLOCK_RATE_2);

	KUNIT_ASSERT_EQ(test,
			clk_set_rate_range(clk,
					   DUMMY_CLOCK_RATE_1,
					   DUMMY_CLOCK_RATE_2 - 1000),
			0);

	rate = clk_get_rate(clk);
	KUNIT_ASSERT_GT(test, rate, 0);
	KUNIT_EXPECT_EQ(test, rate, DUMMY_CLOCK_RATE_2 - 1000);

	KUNIT_ASSERT_EQ(test,
			clk_set_rate_range(clk,
					   DUMMY_CLOCK_RATE_1,
					   DUMMY_CLOCK_RATE_2),
			0);

	rate = clk_get_rate(clk);
	KUNIT_ASSERT_GT(test, rate, 0);
	KUNIT_EXPECT_EQ(test, rate, DUMMY_CLOCK_RATE_2);

	clk_put(clk);
}

/*
 * Test that if we have several subsequent calls to
 * clk_set_rate_range(), across multiple users, the core will reevaluate
 * whether a new rate is needed each and every time.
 *
 * With clk_dummy_maximize_rate_ops, this means that the rate will
 * trail along the maximum as it evolves.
 */
static void clk_range_test_multiple_set_range_rate_maximized(struct kunit *test)
{
	struct clk_dummy_context *ctx = test->priv;
	struct clk_hw *hw = &ctx->hw;
	struct clk *clk = clk_hw_get_clk(hw, NULL);
	struct clk *user1, *user2;
	unsigned long rate;

	user1 = clk_hw_get_clk(hw, NULL);
	KUNIT_ASSERT_NOT_ERR_OR_NULL(test, user1);

	user2 = clk_hw_get_clk(hw, NULL);
	KUNIT_ASSERT_NOT_ERR_OR_NULL(test, user2);

	KUNIT_ASSERT_EQ(test,
			clk_set_rate(clk, DUMMY_CLOCK_RATE_2 + 1000),
			0);

	KUNIT_ASSERT_EQ(test,
			clk_set_rate_range(user1,
					   0,
					   DUMMY_CLOCK_RATE_2),
			0);

	rate = clk_get_rate(clk);
	KUNIT_ASSERT_GT(test, rate, 0);
	KUNIT_EXPECT_EQ(test, rate, DUMMY_CLOCK_RATE_2);

	KUNIT_ASSERT_EQ(test,
			clk_set_rate_range(user2,
					   0,
					   DUMMY_CLOCK_RATE_1),
			0);

	rate = clk_get_rate(clk);
	KUNIT_ASSERT_GT(test, rate, 0);
	KUNIT_EXPECT_EQ(test, rate, DUMMY_CLOCK_RATE_1);

	KUNIT_ASSERT_EQ(test,
			clk_drop_range(user2),
			0);

	rate = clk_get_rate(clk);
	KUNIT_ASSERT_GT(test, rate, 0);
	KUNIT_EXPECT_EQ(test, rate, DUMMY_CLOCK_RATE_2);

	clk_put(user2);
	clk_put(user1);
	clk_put(clk);
}

/*
 * Test that if we have several subsequent calls to
 * clk_set_rate_range(), across multiple users, the core will reevaluate
 * whether a new rate is needed, including when a user drop its clock.
 *
 * With clk_dummy_maximize_rate_ops, this means that the rate will
 * trail along the maximum as it evolves.
 */
static void clk_range_test_multiple_set_range_rate_put_maximized(struct kunit *test)
{
	struct clk_dummy_context *ctx = test->priv;
	struct clk_hw *hw = &ctx->hw;
	struct clk *clk = clk_hw_get_clk(hw, NULL);
	struct clk *user1, *user2;
	unsigned long rate;

	user1 = clk_hw_get_clk(hw, NULL);
	KUNIT_ASSERT_NOT_ERR_OR_NULL(test, user1);

	user2 = clk_hw_get_clk(hw, NULL);
	KUNIT_ASSERT_NOT_ERR_OR_NULL(test, user2);

	KUNIT_ASSERT_EQ(test,
			clk_set_rate(clk, DUMMY_CLOCK_RATE_2 + 1000),
			0);

	KUNIT_ASSERT_EQ(test,
			clk_set_rate_range(user1,
					   0,
					   DUMMY_CLOCK_RATE_2),
			0);

	rate = clk_get_rate(clk);
	KUNIT_ASSERT_GT(test, rate, 0);
	KUNIT_EXPECT_EQ(test, rate, DUMMY_CLOCK_RATE_2);

	KUNIT_ASSERT_EQ(test,
			clk_set_rate_range(user2,
					   0,
					   DUMMY_CLOCK_RATE_1),
			0);

	rate = clk_get_rate(clk);
	KUNIT_ASSERT_GT(test, rate, 0);
	KUNIT_EXPECT_EQ(test, rate, DUMMY_CLOCK_RATE_1);

	clk_put(user2);

	rate = clk_get_rate(clk);
	KUNIT_ASSERT_GT(test, rate, 0);
	KUNIT_EXPECT_EQ(test, rate, DUMMY_CLOCK_RATE_2);

	clk_put(user1);
	clk_put(clk);
}

static struct kunit_case clk_range_maximize_test_cases[] = {
	KUNIT_CASE(clk_range_test_set_range_rate_maximized),
	KUNIT_CASE(clk_range_test_multiple_set_range_rate_maximized),
	KUNIT_CASE(clk_range_test_multiple_set_range_rate_put_maximized),
	{}
};

/*
 * Test suite for a basic rate clock, without any parent.
 *
 * These tests exercise the rate range API: clk_set_rate_range(),
 * clk_set_min_rate(), clk_set_max_rate(), clk_drop_range(), with a
 * driver that will always try to run at the highest possible rate.
 */
static struct kunit_suite clk_range_maximize_test_suite = {
	.name = "clk-range-maximize-test",
	.init = clk_maximize_test_init,
	.exit = clk_test_exit,
	.test_cases = clk_range_maximize_test_cases,
};

/*
 * Test that if we have several subsequent calls to
 * clk_set_rate_range(), the core will reevaluate whether a new rate is
 * needed each and every time.
 *
 * With clk_dummy_minimize_rate_ops, this means that the rate will
 * trail along the minimum as it evolves.
 */
static void clk_range_test_set_range_rate_minimized(struct kunit *test)
{
	struct clk_dummy_context *ctx = test->priv;
	struct clk_hw *hw = &ctx->hw;
	struct clk *clk = clk_hw_get_clk(hw, NULL);
	unsigned long rate;

	KUNIT_ASSERT_EQ(test,
			clk_set_rate(clk, DUMMY_CLOCK_RATE_1 - 1000),
			0);

	KUNIT_ASSERT_EQ(test,
			clk_set_rate_range(clk,
					   DUMMY_CLOCK_RATE_1,
					   DUMMY_CLOCK_RATE_2),
			0);

	rate = clk_get_rate(clk);
	KUNIT_ASSERT_GT(test, rate, 0);
	KUNIT_EXPECT_EQ(test, rate, DUMMY_CLOCK_RATE_1);

	KUNIT_ASSERT_EQ(test,
			clk_set_rate_range(clk,
					   DUMMY_CLOCK_RATE_1 + 1000,
					   DUMMY_CLOCK_RATE_2),
			0);

	rate = clk_get_rate(clk);
	KUNIT_ASSERT_GT(test, rate, 0);
	KUNIT_EXPECT_EQ(test, rate, DUMMY_CLOCK_RATE_1 + 1000);

	KUNIT_ASSERT_EQ(test,
			clk_set_rate_range(clk,
					   DUMMY_CLOCK_RATE_1,
					   DUMMY_CLOCK_RATE_2),
			0);

	rate = clk_get_rate(clk);
	KUNIT_ASSERT_GT(test, rate, 0);
	KUNIT_EXPECT_EQ(test, rate, DUMMY_CLOCK_RATE_1);

	clk_put(clk);
}

/*
 * Test that if we have several subsequent calls to
 * clk_set_rate_range(), across multiple users, the core will reevaluate
 * whether a new rate is needed each and every time.
 *
 * With clk_dummy_minimize_rate_ops, this means that the rate will
 * trail along the minimum as it evolves.
 */
static void clk_range_test_multiple_set_range_rate_minimized(struct kunit *test)
{
	struct clk_dummy_context *ctx = test->priv;
	struct clk_hw *hw = &ctx->hw;
	struct clk *clk = clk_hw_get_clk(hw, NULL);
	struct clk *user1, *user2;
	unsigned long rate;

	user1 = clk_hw_get_clk(hw, NULL);
	KUNIT_ASSERT_NOT_ERR_OR_NULL(test, user1);

	user2 = clk_hw_get_clk(hw, NULL);
	KUNIT_ASSERT_NOT_ERR_OR_NULL(test, user2);

	KUNIT_ASSERT_EQ(test,
			clk_set_rate_range(user1,
					   DUMMY_CLOCK_RATE_1,
					   ULONG_MAX),
			0);

	rate = clk_get_rate(clk);
	KUNIT_ASSERT_GT(test, rate, 0);
	KUNIT_EXPECT_EQ(test, rate, DUMMY_CLOCK_RATE_1);

	KUNIT_ASSERT_EQ(test,
			clk_set_rate_range(user2,
					   DUMMY_CLOCK_RATE_2,
					   ULONG_MAX),
			0);

	rate = clk_get_rate(clk);
	KUNIT_ASSERT_GT(test, rate, 0);
	KUNIT_EXPECT_EQ(test, rate, DUMMY_CLOCK_RATE_2);

	KUNIT_ASSERT_EQ(test,
			clk_drop_range(user2),
			0);

	rate = clk_get_rate(clk);
	KUNIT_ASSERT_GT(test, rate, 0);
	KUNIT_EXPECT_EQ(test, rate, DUMMY_CLOCK_RATE_1);

	clk_put(user2);
	clk_put(user1);
	clk_put(clk);
}

/*
 * Test that if we have several subsequent calls to
 * clk_set_rate_range(), across multiple users, the core will reevaluate
 * whether a new rate is needed, including when a user drop its clock.
 *
 * With clk_dummy_minimize_rate_ops, this means that the rate will
 * trail along the minimum as it evolves.
 */
static void clk_range_test_multiple_set_range_rate_put_minimized(struct kunit *test)
{
	struct clk_dummy_context *ctx = test->priv;
	struct clk_hw *hw = &ctx->hw;
	struct clk *clk = clk_hw_get_clk(hw, NULL);
	struct clk *user1, *user2;
	unsigned long rate;

	user1 = clk_hw_get_clk(hw, NULL);
	KUNIT_ASSERT_NOT_ERR_OR_NULL(test, user1);

	user2 = clk_hw_get_clk(hw, NULL);
	KUNIT_ASSERT_NOT_ERR_OR_NULL(test, user2);

	KUNIT_ASSERT_EQ(test,
			clk_set_rate_range(user1,
					   DUMMY_CLOCK_RATE_1,
					   ULONG_MAX),
			0);

	rate = clk_get_rate(clk);
	KUNIT_ASSERT_GT(test, rate, 0);
	KUNIT_EXPECT_EQ(test, rate, DUMMY_CLOCK_RATE_1);

	KUNIT_ASSERT_EQ(test,
			clk_set_rate_range(user2,
					   DUMMY_CLOCK_RATE_2,
					   ULONG_MAX),
			0);

	rate = clk_get_rate(clk);
	KUNIT_ASSERT_GT(test, rate, 0);
	KUNIT_EXPECT_EQ(test, rate, DUMMY_CLOCK_RATE_2);

	clk_put(user2);

	rate = clk_get_rate(clk);
	KUNIT_ASSERT_GT(test, rate, 0);
	KUNIT_EXPECT_EQ(test, rate, DUMMY_CLOCK_RATE_1);

	clk_put(user1);
	clk_put(clk);
}

static struct kunit_case clk_range_minimize_test_cases[] = {
	KUNIT_CASE(clk_range_test_set_range_rate_minimized),
	KUNIT_CASE(clk_range_test_multiple_set_range_rate_minimized),
	KUNIT_CASE(clk_range_test_multiple_set_range_rate_put_minimized),
	{}
};

/*
 * Test suite for a basic rate clock, without any parent.
 *
 * These tests exercise the rate range API: clk_set_rate_range(),
 * clk_set_min_rate(), clk_set_max_rate(), clk_drop_range(), with a
 * driver that will always try to run at the lowest possible rate.
 */
static struct kunit_suite clk_range_minimize_test_suite = {
	.name = "clk-range-minimize-test",
	.init = clk_minimize_test_init,
	.exit = clk_test_exit,
	.test_cases = clk_range_minimize_test_cases,
};

struct clk_leaf_mux_ctx {
	struct clk_multiple_parent_ctx mux_ctx;
	struct clk_hw hw;
	struct clk_hw parent;
	struct clk_rate_request *req;
<<<<<<< HEAD
=======
	int (*determine_rate_func)(struct clk_hw *hw, struct clk_rate_request *req);
>>>>>>> 2d5404ca
};

static int clk_leaf_mux_determine_rate(struct clk_hw *hw, struct clk_rate_request *req)
{
	struct clk_leaf_mux_ctx *ctx = container_of(hw, struct clk_leaf_mux_ctx, hw);
	int ret;
	struct clk_rate_request *parent_req = ctx->req;

	clk_hw_forward_rate_request(hw, req, req->best_parent_hw, parent_req, req->rate);
<<<<<<< HEAD
	ret = __clk_determine_rate(req->best_parent_hw, parent_req);
=======
	ret = ctx->determine_rate_func(req->best_parent_hw, parent_req);
>>>>>>> 2d5404ca
	if (ret)
		return ret;

	req->rate = parent_req->rate;

	return 0;
}

static const struct clk_ops clk_leaf_mux_set_rate_parent_ops = {
	.determine_rate = clk_leaf_mux_determine_rate,
	.set_parent = clk_dummy_single_set_parent,
	.get_parent = clk_dummy_single_get_parent,
};

static int
clk_leaf_mux_set_rate_parent_test_init(struct kunit *test)
{
	struct clk_leaf_mux_ctx *ctx;
	const char *top_parents[2] = { "parent-0", "parent-1" };
	int ret;

	ctx = kunit_kzalloc(test, sizeof(*ctx), GFP_KERNEL);
	if (!ctx)
		return -ENOMEM;
	test->priv = ctx;

	ctx->mux_ctx.parents_ctx[0].hw.init = CLK_HW_INIT_NO_PARENT("parent-0",
								    &clk_dummy_rate_ops,
								    0);
	ctx->mux_ctx.parents_ctx[0].rate = DUMMY_CLOCK_RATE_1;
	ret = clk_hw_register(NULL, &ctx->mux_ctx.parents_ctx[0].hw);
	if (ret)
		return ret;

	ctx->mux_ctx.parents_ctx[1].hw.init = CLK_HW_INIT_NO_PARENT("parent-1",
								    &clk_dummy_rate_ops,
								    0);
	ctx->mux_ctx.parents_ctx[1].rate = DUMMY_CLOCK_RATE_2;
	ret = clk_hw_register(NULL, &ctx->mux_ctx.parents_ctx[1].hw);
	if (ret)
		return ret;

	ctx->mux_ctx.current_parent = 0;
	ctx->mux_ctx.hw.init = CLK_HW_INIT_PARENTS("test-mux", top_parents,
						   &clk_multiple_parents_mux_ops,
						   0);
	ret = clk_hw_register(NULL, &ctx->mux_ctx.hw);
	if (ret)
		return ret;

	ctx->parent.init = CLK_HW_INIT_HW("test-parent", &ctx->mux_ctx.hw,
					  &empty_clk_ops, CLK_SET_RATE_PARENT);
	ret = clk_hw_register(NULL, &ctx->parent);
	if (ret)
		return ret;

	ctx->hw.init = CLK_HW_INIT_HW("test-clock", &ctx->parent,
				      &clk_leaf_mux_set_rate_parent_ops,
				      CLK_SET_RATE_PARENT);
	ret = clk_hw_register(NULL, &ctx->hw);
	if (ret)
		return ret;

	return 0;
}

static void clk_leaf_mux_set_rate_parent_test_exit(struct kunit *test)
{
	struct clk_leaf_mux_ctx *ctx = test->priv;

	clk_hw_unregister(&ctx->hw);
	clk_hw_unregister(&ctx->parent);
	clk_hw_unregister(&ctx->mux_ctx.hw);
	clk_hw_unregister(&ctx->mux_ctx.parents_ctx[0].hw);
	clk_hw_unregister(&ctx->mux_ctx.parents_ctx[1].hw);
}

struct clk_leaf_mux_set_rate_parent_determine_rate_test_case {
	const char *desc;
	int (*determine_rate_func)(struct clk_hw *hw, struct clk_rate_request *req);
};

static void
clk_leaf_mux_set_rate_parent_determine_rate_test_case_to_desc(
		const struct clk_leaf_mux_set_rate_parent_determine_rate_test_case *t, char *desc)
{
	strcpy(desc, t->desc);
}

static const struct clk_leaf_mux_set_rate_parent_determine_rate_test_case
clk_leaf_mux_set_rate_parent_determine_rate_test_cases[] = {
	{
		/*
		 * Test that __clk_determine_rate() on the parent that can't
		 * change rate doesn't return a clk_rate_request structure with
		 * the best_parent_hw pointer pointing to the parent.
		 */
		.desc = "clk_leaf_mux_set_rate_parent__clk_determine_rate_proper_parent",
		.determine_rate_func = __clk_determine_rate,
	},
	{
		/*
		 * Test that __clk_mux_determine_rate() on the parent that
		 * can't change rate doesn't return a clk_rate_request
		 * structure with the best_parent_hw pointer pointing to
		 * the parent.
		 */
		.desc = "clk_leaf_mux_set_rate_parent__clk_mux_determine_rate_proper_parent",
		.determine_rate_func = __clk_mux_determine_rate,
	},
	{
		/*
		 * Test that __clk_mux_determine_rate_closest() on the parent
		 * that can't change rate doesn't return a clk_rate_request
		 * structure with the best_parent_hw pointer pointing to
		 * the parent.
		 */
		.desc = "clk_leaf_mux_set_rate_parent__clk_mux_determine_rate_closest_proper_parent",
		.determine_rate_func = __clk_mux_determine_rate_closest,
	},
	{
		/*
		 * Test that clk_hw_determine_rate_no_reparent() on the parent
		 * that can't change rate doesn't return a clk_rate_request
		 * structure with the best_parent_hw pointer pointing to
		 * the parent.
		 */
		.desc = "clk_leaf_mux_set_rate_parent_clk_hw_determine_rate_no_reparent_proper_parent",
		.determine_rate_func = clk_hw_determine_rate_no_reparent,
	},
};

KUNIT_ARRAY_PARAM(clk_leaf_mux_set_rate_parent_determine_rate_test,
		  clk_leaf_mux_set_rate_parent_determine_rate_test_cases,
		  clk_leaf_mux_set_rate_parent_determine_rate_test_case_to_desc)

/*
<<<<<<< HEAD
 * Test that, for a clock that will forward any rate request to its parent, the
 * rate request structure returned by __clk_determine_rate() is sane and
 * doesn't have the clk_rate_request's best_parent_hw pointer point to the
 * clk_hw passed into __clk_determine_rate(). See commit 262ca38f4b6e ("clk:
 * Stop forwarding clk_rate_requests to the parent") for more background.
 */
static void clk_leaf_mux_set_rate_parent__clk_determine_rate_proper_parent(struct kunit *test)
=======
 * Test that when a clk that can't change rate itself calls a function like
 * __clk_determine_rate() on its parent it doesn't get back a clk_rate_request
 * structure that has the best_parent_hw pointer point to the clk_hw passed
 * into the determine rate function. See commit 262ca38f4b6e ("clk: Stop
 * forwarding clk_rate_requests to the parent") for more background.
 */
static void clk_leaf_mux_set_rate_parent_determine_rate_test(struct kunit *test)
>>>>>>> 2d5404ca
{
	struct clk_leaf_mux_ctx *ctx = test->priv;
	struct clk_hw *hw = &ctx->hw;
	struct clk *clk = clk_hw_get_clk(hw, NULL);
	struct clk_rate_request req;
	unsigned long rate;
<<<<<<< HEAD
=======
	const struct clk_leaf_mux_set_rate_parent_determine_rate_test_case *test_param;

	test_param = test->param_value;
	ctx->determine_rate_func = test_param->determine_rate_func;
>>>>>>> 2d5404ca

	ctx->req = &req;
	rate = clk_get_rate(clk);
	KUNIT_ASSERT_EQ(test, rate, DUMMY_CLOCK_RATE_1);
	KUNIT_ASSERT_EQ(test, DUMMY_CLOCK_RATE_2, clk_round_rate(clk, DUMMY_CLOCK_RATE_2));

	KUNIT_EXPECT_EQ(test, req.rate, DUMMY_CLOCK_RATE_2);
	KUNIT_EXPECT_EQ(test, req.best_parent_rate, DUMMY_CLOCK_RATE_2);
	KUNIT_EXPECT_PTR_EQ(test, req.best_parent_hw, &ctx->mux_ctx.hw);

	clk_put(clk);
}

static struct kunit_case clk_leaf_mux_set_rate_parent_test_cases[] = {
<<<<<<< HEAD
	KUNIT_CASE(clk_leaf_mux_set_rate_parent__clk_determine_rate_proper_parent),
=======
	KUNIT_CASE_PARAM(clk_leaf_mux_set_rate_parent_determine_rate_test,
			 clk_leaf_mux_set_rate_parent_determine_rate_test_gen_params),
>>>>>>> 2d5404ca
	{}
};

/*
 * Test suite for a clock whose parent is a pass-through clk whose parent is a
 * mux with multiple parents. The leaf and pass-through clocks have the
 * CLK_SET_RATE_PARENT flag, and will forward rate requests to the mux, which
 * will then select which parent is the best fit for a given rate.
 *
 * These tests exercise the behaviour of muxes, and the proper selection
 * of parents.
 */
static struct kunit_suite clk_leaf_mux_set_rate_parent_test_suite = {
	.name = "clk-leaf-mux-set-rate-parent",
	.init = clk_leaf_mux_set_rate_parent_test_init,
	.exit = clk_leaf_mux_set_rate_parent_test_exit,
	.test_cases = clk_leaf_mux_set_rate_parent_test_cases,
};

struct clk_mux_notifier_rate_change {
	bool done;
	unsigned long old_rate;
	unsigned long new_rate;
	wait_queue_head_t wq;
};

struct clk_mux_notifier_ctx {
	struct clk_multiple_parent_ctx mux_ctx;
	struct clk *clk;
	struct notifier_block clk_nb;
	struct clk_mux_notifier_rate_change pre_rate_change;
	struct clk_mux_notifier_rate_change post_rate_change;
};

#define NOTIFIER_TIMEOUT_MS 100

static int clk_mux_notifier_callback(struct notifier_block *nb,
				     unsigned long action, void *data)
{
	struct clk_notifier_data *clk_data = data;
	struct clk_mux_notifier_ctx *ctx = container_of(nb,
							struct clk_mux_notifier_ctx,
							clk_nb);

	if (action & PRE_RATE_CHANGE) {
		ctx->pre_rate_change.old_rate = clk_data->old_rate;
		ctx->pre_rate_change.new_rate = clk_data->new_rate;
		ctx->pre_rate_change.done = true;
		wake_up_interruptible(&ctx->pre_rate_change.wq);
	}

	if (action & POST_RATE_CHANGE) {
		ctx->post_rate_change.old_rate = clk_data->old_rate;
		ctx->post_rate_change.new_rate = clk_data->new_rate;
		ctx->post_rate_change.done = true;
		wake_up_interruptible(&ctx->post_rate_change.wq);
	}

	return 0;
}

static int clk_mux_notifier_test_init(struct kunit *test)
{
	struct clk_mux_notifier_ctx *ctx;
	const char *top_parents[2] = { "parent-0", "parent-1" };
	int ret;

	ctx = kunit_kzalloc(test, sizeof(*ctx), GFP_KERNEL);
	if (!ctx)
		return -ENOMEM;
	test->priv = ctx;
	ctx->clk_nb.notifier_call = clk_mux_notifier_callback;
	init_waitqueue_head(&ctx->pre_rate_change.wq);
	init_waitqueue_head(&ctx->post_rate_change.wq);

	ctx->mux_ctx.parents_ctx[0].hw.init = CLK_HW_INIT_NO_PARENT("parent-0",
								    &clk_dummy_rate_ops,
								    0);
	ctx->mux_ctx.parents_ctx[0].rate = DUMMY_CLOCK_RATE_1;
	ret = clk_hw_register(NULL, &ctx->mux_ctx.parents_ctx[0].hw);
	if (ret)
		return ret;

	ctx->mux_ctx.parents_ctx[1].hw.init = CLK_HW_INIT_NO_PARENT("parent-1",
								    &clk_dummy_rate_ops,
								    0);
	ctx->mux_ctx.parents_ctx[1].rate = DUMMY_CLOCK_RATE_2;
	ret = clk_hw_register(NULL, &ctx->mux_ctx.parents_ctx[1].hw);
	if (ret)
		return ret;

	ctx->mux_ctx.current_parent = 0;
	ctx->mux_ctx.hw.init = CLK_HW_INIT_PARENTS("test-mux", top_parents,
						   &clk_multiple_parents_mux_ops,
						   0);
	ret = clk_hw_register(NULL, &ctx->mux_ctx.hw);
	if (ret)
		return ret;

	ctx->clk = clk_hw_get_clk(&ctx->mux_ctx.hw, NULL);
	ret = clk_notifier_register(ctx->clk, &ctx->clk_nb);
	if (ret)
		return ret;

	return 0;
}

static void clk_mux_notifier_test_exit(struct kunit *test)
{
	struct clk_mux_notifier_ctx *ctx = test->priv;
	struct clk *clk = ctx->clk;

	clk_notifier_unregister(clk, &ctx->clk_nb);
	clk_put(clk);

	clk_hw_unregister(&ctx->mux_ctx.hw);
	clk_hw_unregister(&ctx->mux_ctx.parents_ctx[0].hw);
	clk_hw_unregister(&ctx->mux_ctx.parents_ctx[1].hw);
}

/*
 * Test that if the we have a notifier registered on a mux, the core
 * will notify us when we switch to another parent, and with the proper
 * old and new rates.
 */
static void clk_mux_notifier_set_parent_test(struct kunit *test)
{
	struct clk_mux_notifier_ctx *ctx = test->priv;
	struct clk_hw *hw = &ctx->mux_ctx.hw;
	struct clk *clk = clk_hw_get_clk(hw, NULL);
	struct clk *new_parent = clk_hw_get_clk(&ctx->mux_ctx.parents_ctx[1].hw, NULL);
	int ret;

	ret = clk_set_parent(clk, new_parent);
	KUNIT_ASSERT_EQ(test, ret, 0);

	ret = wait_event_interruptible_timeout(ctx->pre_rate_change.wq,
					       ctx->pre_rate_change.done,
					       msecs_to_jiffies(NOTIFIER_TIMEOUT_MS));
	KUNIT_ASSERT_GT(test, ret, 0);

	KUNIT_EXPECT_EQ(test, ctx->pre_rate_change.old_rate, DUMMY_CLOCK_RATE_1);
	KUNIT_EXPECT_EQ(test, ctx->pre_rate_change.new_rate, DUMMY_CLOCK_RATE_2);

	ret = wait_event_interruptible_timeout(ctx->post_rate_change.wq,
					       ctx->post_rate_change.done,
					       msecs_to_jiffies(NOTIFIER_TIMEOUT_MS));
	KUNIT_ASSERT_GT(test, ret, 0);

	KUNIT_EXPECT_EQ(test, ctx->post_rate_change.old_rate, DUMMY_CLOCK_RATE_1);
	KUNIT_EXPECT_EQ(test, ctx->post_rate_change.new_rate, DUMMY_CLOCK_RATE_2);

	clk_put(new_parent);
	clk_put(clk);
}

static struct kunit_case clk_mux_notifier_test_cases[] = {
	KUNIT_CASE(clk_mux_notifier_set_parent_test),
	{}
};

/*
 * Test suite for a mux with multiple parents, and a notifier registered
 * on the mux.
 *
 * These tests exercise the behaviour of notifiers.
 */
static struct kunit_suite clk_mux_notifier_test_suite = {
	.name = "clk-mux-notifier",
	.init = clk_mux_notifier_test_init,
	.exit = clk_mux_notifier_test_exit,
	.test_cases = clk_mux_notifier_test_cases,
};

static int
clk_mux_no_reparent_test_init(struct kunit *test)
{
	struct clk_multiple_parent_ctx *ctx;
	const char *parents[2] = { "parent-0", "parent-1"};
	int ret;

	ctx = kunit_kzalloc(test, sizeof(*ctx), GFP_KERNEL);
	if (!ctx)
		return -ENOMEM;
	test->priv = ctx;

	ctx->parents_ctx[0].hw.init = CLK_HW_INIT_NO_PARENT("parent-0",
							    &clk_dummy_rate_ops,
							    0);
	ctx->parents_ctx[0].rate = DUMMY_CLOCK_RATE_1;
	ret = clk_hw_register(NULL, &ctx->parents_ctx[0].hw);
	if (ret)
		return ret;

	ctx->parents_ctx[1].hw.init = CLK_HW_INIT_NO_PARENT("parent-1",
							    &clk_dummy_rate_ops,
							    0);
	ctx->parents_ctx[1].rate = DUMMY_CLOCK_RATE_2;
	ret = clk_hw_register(NULL, &ctx->parents_ctx[1].hw);
	if (ret)
		return ret;

	ctx->current_parent = 0;
	ctx->hw.init = CLK_HW_INIT_PARENTS("test-mux", parents,
					   &clk_multiple_parents_no_reparent_mux_ops,
					   0);
	ret = clk_hw_register(NULL, &ctx->hw);
	if (ret)
		return ret;

	return 0;
}

static void
clk_mux_no_reparent_test_exit(struct kunit *test)
{
	struct clk_multiple_parent_ctx *ctx = test->priv;

	clk_hw_unregister(&ctx->hw);
	clk_hw_unregister(&ctx->parents_ctx[0].hw);
	clk_hw_unregister(&ctx->parents_ctx[1].hw);
}

/*
 * Test that if the we have a mux that cannot change parent and we call
 * clk_round_rate() on it with a rate that should cause it to change
 * parent, it won't.
 */
static void clk_mux_no_reparent_round_rate(struct kunit *test)
{
	struct clk_multiple_parent_ctx *ctx = test->priv;
	struct clk_hw *hw = &ctx->hw;
	struct clk *clk = clk_hw_get_clk(hw, NULL);
	struct clk *other_parent, *parent;
	unsigned long other_parent_rate;
	unsigned long parent_rate;
	long rounded_rate;

	parent = clk_get_parent(clk);
	KUNIT_ASSERT_PTR_NE(test, parent, NULL);

	parent_rate = clk_get_rate(parent);
	KUNIT_ASSERT_GT(test, parent_rate, 0);

	other_parent = clk_hw_get_clk(&ctx->parents_ctx[1].hw, NULL);
	KUNIT_ASSERT_NOT_ERR_OR_NULL(test, other_parent);
	KUNIT_ASSERT_FALSE(test, clk_is_match(parent, other_parent));

	other_parent_rate = clk_get_rate(other_parent);
	KUNIT_ASSERT_GT(test, other_parent_rate, 0);
	clk_put(other_parent);

	rounded_rate = clk_round_rate(clk, other_parent_rate);
	KUNIT_ASSERT_GT(test, rounded_rate, 0);
	KUNIT_EXPECT_EQ(test, rounded_rate, parent_rate);

	clk_put(clk);
}

/*
 * Test that if the we have a mux that cannot change parent and we call
 * clk_set_rate() on it with a rate that should cause it to change
 * parent, it won't.
 */
static void clk_mux_no_reparent_set_rate(struct kunit *test)
{
	struct clk_multiple_parent_ctx *ctx = test->priv;
	struct clk_hw *hw = &ctx->hw;
	struct clk *clk = clk_hw_get_clk(hw, NULL);
	struct clk *other_parent, *parent;
	unsigned long other_parent_rate;
	unsigned long parent_rate;
	unsigned long rate;
	int ret;

	parent = clk_get_parent(clk);
	KUNIT_ASSERT_PTR_NE(test, parent, NULL);

	parent_rate = clk_get_rate(parent);
	KUNIT_ASSERT_GT(test, parent_rate, 0);

	other_parent = clk_hw_get_clk(&ctx->parents_ctx[1].hw, NULL);
	KUNIT_ASSERT_NOT_ERR_OR_NULL(test, other_parent);
	KUNIT_ASSERT_FALSE(test, clk_is_match(parent, other_parent));

	other_parent_rate = clk_get_rate(other_parent);
	KUNIT_ASSERT_GT(test, other_parent_rate, 0);
	clk_put(other_parent);

	ret = clk_set_rate(clk, other_parent_rate);
	KUNIT_ASSERT_EQ(test, ret, 0);

	rate = clk_get_rate(clk);
	KUNIT_ASSERT_GT(test, rate, 0);
	KUNIT_EXPECT_EQ(test, rate, parent_rate);

	clk_put(clk);
}

static struct kunit_case clk_mux_no_reparent_test_cases[] = {
	KUNIT_CASE(clk_mux_no_reparent_round_rate),
	KUNIT_CASE(clk_mux_no_reparent_set_rate),
	{}
};

/*
 * Test suite for a clock mux that isn't allowed to change parent, using
 * the clk_hw_determine_rate_no_reparent() helper.
 *
 * These tests exercise that helper, and the proper selection of
 * rates and parents.
 */
static struct kunit_suite clk_mux_no_reparent_test_suite = {
	.name = "clk-mux-no-reparent",
	.init = clk_mux_no_reparent_test_init,
	.exit = clk_mux_no_reparent_test_exit,
	.test_cases = clk_mux_no_reparent_test_cases,
};

struct clk_register_clk_parent_data_test_case {
	const char *desc;
	struct clk_parent_data pdata;
};

static void
clk_register_clk_parent_data_test_case_to_desc(
		const struct clk_register_clk_parent_data_test_case *t, char *desc)
{
	strcpy(desc, t->desc);
}

static const struct clk_register_clk_parent_data_test_case
clk_register_clk_parent_data_of_cases[] = {
	{
		/*
		 * Test that a clk registered with a struct device_node can
		 * find a parent based on struct clk_parent_data::index.
		 */
		.desc = "clk_parent_data_of_index_test",
		.pdata.index = 0,
	},
	{
		/*
		 * Test that a clk registered with a struct device_node can
		 * find a parent based on struct clk_parent_data::fwname.
		 */
		.desc = "clk_parent_data_of_fwname_test",
		.pdata.fw_name = CLK_PARENT_DATA_PARENT1,
	},
	{
		/*
		 * Test that a clk registered with a struct device_node can
		 * find a parent based on struct clk_parent_data::name.
		 */
		.desc = "clk_parent_data_of_name_test",
		/* The index must be negative to indicate firmware not used */
		.pdata.index = -1,
		.pdata.name = CLK_PARENT_DATA_1MHZ_NAME,
	},
	{
		/*
		 * Test that a clk registered with a struct device_node can
		 * find a parent based on struct
		 * clk_parent_data::{fw_name,name}.
		 */
		.desc = "clk_parent_data_of_fwname_name_test",
		.pdata.fw_name = CLK_PARENT_DATA_PARENT1,
		.pdata.name = "not_matching",
	},
	{
		/*
		 * Test that a clk registered with a struct device_node can
		 * find a parent based on struct clk_parent_data::{index,name}.
		 * Index takes priority.
		 */
		.desc = "clk_parent_data_of_index_name_priority_test",
		.pdata.index = 0,
		.pdata.name = "not_matching",
	},
	{
		/*
		 * Test that a clk registered with a struct device_node can
		 * find a parent based on struct
		 * clk_parent_data::{index,fwname,name}. The fw_name takes
		 * priority over index and name.
		 */
		.desc = "clk_parent_data_of_index_fwname_name_priority_test",
		.pdata.index = 1,
		.pdata.fw_name = CLK_PARENT_DATA_PARENT1,
		.pdata.name = "not_matching",
	},
};

KUNIT_ARRAY_PARAM(clk_register_clk_parent_data_of_test, clk_register_clk_parent_data_of_cases,
		  clk_register_clk_parent_data_test_case_to_desc)

/**
 * struct clk_register_clk_parent_data_of_ctx - Context for clk_parent_data OF tests
 * @np: device node of clk under test
 * @hw: clk_hw for clk under test
 */
struct clk_register_clk_parent_data_of_ctx {
	struct device_node *np;
	struct clk_hw hw;
};

static int clk_register_clk_parent_data_of_test_init(struct kunit *test)
{
	struct clk_register_clk_parent_data_of_ctx *ctx;

	KUNIT_ASSERT_EQ(test, 0,
			of_overlay_apply_kunit(test, kunit_clk_parent_data_test));

	ctx = kunit_kzalloc(test, sizeof(*ctx), GFP_KERNEL);
	if (!ctx)
		return -ENOMEM;
	test->priv = ctx;

	ctx->np = of_find_compatible_node(NULL, NULL, "test,clk-parent-data");
	if (!ctx->np)
		return -ENODEV;

	of_node_put_kunit(test, ctx->np);

	return 0;
}

/*
 * Test that a clk registered with a struct device_node can find a parent based on
 * struct clk_parent_data when the hw member isn't set.
 */
static void clk_register_clk_parent_data_of_test(struct kunit *test)
{
	struct clk_register_clk_parent_data_of_ctx *ctx = test->priv;
	struct clk_hw *parent_hw;
	const struct clk_register_clk_parent_data_test_case *test_param;
	struct clk_init_data init = { };
	struct clk *expected_parent, *actual_parent;

	KUNIT_ASSERT_NOT_ERR_OR_NULL(test, ctx->np);

	expected_parent = of_clk_get_kunit(test, ctx->np, 0);
	KUNIT_ASSERT_NOT_ERR_OR_NULL(test, expected_parent);

	test_param = test->param_value;
	init.parent_data = &test_param->pdata;
	init.num_parents = 1;
	init.name = "parent_data_of_test_clk";
	init.ops = &clk_dummy_single_parent_ops;
	ctx->hw.init = &init;
	KUNIT_ASSERT_EQ(test, 0, of_clk_hw_register_kunit(test, ctx->np, &ctx->hw));

	parent_hw = clk_hw_get_parent(&ctx->hw);
	KUNIT_ASSERT_NOT_ERR_OR_NULL(test, parent_hw);

	actual_parent = clk_hw_get_clk_kunit(test, parent_hw, __func__);
	KUNIT_ASSERT_NOT_ERR_OR_NULL(test, actual_parent);

	KUNIT_EXPECT_TRUE(test, clk_is_match(expected_parent, actual_parent));
}

static struct kunit_case clk_register_clk_parent_data_of_test_cases[] = {
	KUNIT_CASE_PARAM(clk_register_clk_parent_data_of_test,
			 clk_register_clk_parent_data_of_test_gen_params),
	{}
};

/*
 * Test suite for registering clks with struct clk_parent_data and a struct
 * device_node.
 */
static struct kunit_suite clk_register_clk_parent_data_of_suite = {
	.name = "clk_register_clk_parent_data_of",
	.init = clk_register_clk_parent_data_of_test_init,
	.test_cases = clk_register_clk_parent_data_of_test_cases,
};

/**
 * struct clk_register_clk_parent_data_device_ctx - Context for clk_parent_data device tests
 * @dev: device of clk under test
 * @hw: clk_hw for clk under test
 * @pdrv: driver to attach to find @dev
 */
struct clk_register_clk_parent_data_device_ctx {
	struct device *dev;
	struct clk_hw hw;
	struct platform_driver pdrv;
};

static inline struct clk_register_clk_parent_data_device_ctx *
clk_register_clk_parent_data_driver_to_test_context(struct platform_device *pdev)
{
	return container_of(to_platform_driver(pdev->dev.driver),
			    struct clk_register_clk_parent_data_device_ctx, pdrv);
}

static int clk_register_clk_parent_data_device_probe(struct platform_device *pdev)
{
	struct clk_register_clk_parent_data_device_ctx *ctx;

	ctx = clk_register_clk_parent_data_driver_to_test_context(pdev);
	ctx->dev = &pdev->dev;

	return 0;
}

static void clk_register_clk_parent_data_device_driver(struct kunit *test)
{
	struct clk_register_clk_parent_data_device_ctx *ctx = test->priv;
	static const struct of_device_id match_table[] = {
		{ .compatible = "test,clk-parent-data" },
		{ }
	};

	ctx->pdrv.probe = clk_register_clk_parent_data_device_probe;
	ctx->pdrv.driver.of_match_table = match_table;
	ctx->pdrv.driver.name = __func__;
	ctx->pdrv.driver.owner = THIS_MODULE;

	KUNIT_ASSERT_EQ(test, 0, kunit_platform_driver_register(test, &ctx->pdrv));
	KUNIT_ASSERT_NOT_ERR_OR_NULL(test, ctx->dev);
}

static const struct clk_register_clk_parent_data_test_case
clk_register_clk_parent_data_device_cases[] = {
	{
		/*
		 * Test that a clk registered with a struct device can find a
		 * parent based on struct clk_parent_data::index.
		 */
		.desc = "clk_parent_data_device_index_test",
		.pdata.index = 1,
	},
	{
		/*
		 * Test that a clk registered with a struct device can find a
		 * parent based on struct clk_parent_data::fwname.
		 */
		.desc = "clk_parent_data_device_fwname_test",
		.pdata.fw_name = CLK_PARENT_DATA_PARENT2,
	},
	{
		/*
		 * Test that a clk registered with a struct device can find a
		 * parent based on struct clk_parent_data::name.
		 */
		.desc = "clk_parent_data_device_name_test",
		/* The index must be negative to indicate firmware not used */
		.pdata.index = -1,
		.pdata.name = CLK_PARENT_DATA_50MHZ_NAME,
	},
	{
		/*
		 * Test that a clk registered with a struct device can find a
		 * parent based on struct clk_parent_data::{fw_name,name}.
		 */
		.desc = "clk_parent_data_device_fwname_name_test",
		.pdata.fw_name = CLK_PARENT_DATA_PARENT2,
		.pdata.name = "not_matching",
	},
	{
		/*
		 * Test that a clk registered with a struct device can find a
		 * parent based on struct clk_parent_data::{index,name}. Index
		 * takes priority.
		 */
		.desc = "clk_parent_data_device_index_name_priority_test",
		.pdata.index = 1,
		.pdata.name = "not_matching",
	},
	{
		/*
		 * Test that a clk registered with a struct device can find a
		 * parent based on struct clk_parent_data::{index,fwname,name}.
		 * The fw_name takes priority over index and name.
		 */
		.desc = "clk_parent_data_device_index_fwname_name_priority_test",
		.pdata.index = 0,
		.pdata.fw_name = CLK_PARENT_DATA_PARENT2,
		.pdata.name = "not_matching",
	},
};

KUNIT_ARRAY_PARAM(clk_register_clk_parent_data_device_test,
		  clk_register_clk_parent_data_device_cases,
		  clk_register_clk_parent_data_test_case_to_desc)

/*
 * Test that a clk registered with a struct device can find a parent based on
 * struct clk_parent_data when the hw member isn't set.
 */
static void clk_register_clk_parent_data_device_test(struct kunit *test)
{
	struct clk_register_clk_parent_data_device_ctx *ctx;
	const struct clk_register_clk_parent_data_test_case *test_param;
	struct clk_hw *parent_hw;
	struct clk_init_data init = { };
	struct clk *expected_parent, *actual_parent;

	ctx = kunit_kzalloc(test, sizeof(*ctx), GFP_KERNEL);
	KUNIT_ASSERT_NOT_ERR_OR_NULL(test, ctx);
	test->priv = ctx;

	clk_register_clk_parent_data_device_driver(test);

	expected_parent = clk_get_kunit(test, ctx->dev, "50");
	KUNIT_ASSERT_NOT_ERR_OR_NULL(test, expected_parent);

	test_param = test->param_value;
	init.parent_data = &test_param->pdata;
	init.num_parents = 1;
	init.name = "parent_data_device_test_clk";
	init.ops = &clk_dummy_single_parent_ops;
	ctx->hw.init = &init;
	KUNIT_ASSERT_EQ(test, 0, clk_hw_register_kunit(test, ctx->dev, &ctx->hw));

	parent_hw = clk_hw_get_parent(&ctx->hw);
	KUNIT_ASSERT_NOT_ERR_OR_NULL(test, parent_hw);

	actual_parent = clk_hw_get_clk_kunit(test, parent_hw, __func__);
	KUNIT_ASSERT_NOT_ERR_OR_NULL(test, actual_parent);

	KUNIT_EXPECT_TRUE(test, clk_is_match(expected_parent, actual_parent));
}

static const struct clk_register_clk_parent_data_test_case
clk_register_clk_parent_data_device_hw_cases[] = {
	{
		/*
		 * Test that a clk registered with a struct device can find a
		 * parent based on struct clk_parent_data::hw.
		 */
		.desc = "clk_parent_data_device_hw_index_test",
		/* The index must be negative to indicate firmware not used */
		.pdata.index = -1,
	},
	{
		/*
		 * Test that a clk registered with a struct device can find a
		 * parent based on struct clk_parent_data::hw when
		 * struct clk_parent_data::fw_name is set.
		 */
		.desc = "clk_parent_data_device_hw_fwname_test",
		.pdata.fw_name = CLK_PARENT_DATA_PARENT2,
	},
	{
		/*
		 * Test that a clk registered with a struct device can find a
		 * parent based on struct clk_parent_data::hw when struct
		 * clk_parent_data::name is set.
		 */
		.desc = "clk_parent_data_device_hw_name_test",
		/* The index must be negative to indicate firmware not used */
		.pdata.index = -1,
		.pdata.name = CLK_PARENT_DATA_50MHZ_NAME,
	},
	{
		/*
		 * Test that a clk registered with a struct device can find a
		 * parent based on struct clk_parent_data::hw when struct
		 * clk_parent_data::{fw_name,name} are set.
		 */
		.desc = "clk_parent_data_device_hw_fwname_name_test",
		.pdata.fw_name = CLK_PARENT_DATA_PARENT2,
		.pdata.name = "not_matching",
	},
	{
		/*
		 * Test that a clk registered with a struct device can find a
		 * parent based on struct clk_parent_data::hw when struct
		 * clk_parent_data::index is set. The hw pointer takes
		 * priority.
		 */
		.desc = "clk_parent_data_device_hw_index_priority_test",
		.pdata.index = 0,
	},
	{
		/*
		 * Test that a clk registered with a struct device can find a
		 * parent based on struct clk_parent_data::hw when
		 * struct clk_parent_data::{index,fwname,name} are set.
		 * The hw pointer takes priority over everything else.
		 */
		.desc = "clk_parent_data_device_hw_index_fwname_name_priority_test",
		.pdata.index = 0,
		.pdata.fw_name = CLK_PARENT_DATA_PARENT2,
		.pdata.name = "not_matching",
	},
};

KUNIT_ARRAY_PARAM(clk_register_clk_parent_data_device_hw_test,
		  clk_register_clk_parent_data_device_hw_cases,
		  clk_register_clk_parent_data_test_case_to_desc)

/*
 * Test that a clk registered with a struct device can find a
 * parent based on struct clk_parent_data::hw.
 */
static void clk_register_clk_parent_data_device_hw_test(struct kunit *test)
{
	struct clk_register_clk_parent_data_device_ctx *ctx;
	const struct clk_register_clk_parent_data_test_case *test_param;
	struct clk_dummy_context *parent;
	struct clk_hw *parent_hw;
	struct clk_parent_data pdata = { };
	struct clk_init_data init = { };

	ctx = kunit_kzalloc(test, sizeof(*ctx), GFP_KERNEL);
	KUNIT_ASSERT_NOT_ERR_OR_NULL(test, ctx);
	test->priv = ctx;

	clk_register_clk_parent_data_device_driver(test);

	parent = kunit_kzalloc(test, sizeof(*parent), GFP_KERNEL);
	KUNIT_ASSERT_NOT_ERR_OR_NULL(test, parent);

	parent_hw = &parent->hw;
	parent_hw->init = CLK_HW_INIT_NO_PARENT("parent-clk",
						&clk_dummy_rate_ops, 0);

	KUNIT_ASSERT_EQ(test, 0, clk_hw_register_kunit(test, ctx->dev, parent_hw));

	test_param = test->param_value;
	memcpy(&pdata, &test_param->pdata, sizeof(pdata));
	pdata.hw = parent_hw;
	init.parent_data = &pdata;
	init.num_parents = 1;
	init.ops = &clk_dummy_single_parent_ops;
	init.name = "parent_data_device_hw_test_clk";
	ctx->hw.init = &init;
	KUNIT_ASSERT_EQ(test, 0, clk_hw_register_kunit(test, ctx->dev, &ctx->hw));

	KUNIT_EXPECT_PTR_EQ(test, parent_hw, clk_hw_get_parent(&ctx->hw));
}

static struct kunit_case clk_register_clk_parent_data_device_test_cases[] = {
	KUNIT_CASE_PARAM(clk_register_clk_parent_data_device_test,
			 clk_register_clk_parent_data_device_test_gen_params),
	KUNIT_CASE_PARAM(clk_register_clk_parent_data_device_hw_test,
			 clk_register_clk_parent_data_device_hw_test_gen_params),
	{}
};

static int clk_register_clk_parent_data_device_init(struct kunit *test)
{
	KUNIT_ASSERT_EQ(test, 0,
			of_overlay_apply_kunit(test, kunit_clk_parent_data_test));

	return 0;
}

/*
 * Test suite for registering clks with struct clk_parent_data and a struct
 * device.
 */
static struct kunit_suite clk_register_clk_parent_data_device_suite = {
	.name = "clk_register_clk_parent_data_device",
	.init = clk_register_clk_parent_data_device_init,
	.test_cases = clk_register_clk_parent_data_device_test_cases,
};

kunit_test_suites(
	&clk_leaf_mux_set_rate_parent_test_suite,
	&clk_test_suite,
	&clk_multiple_parents_mux_test_suite,
	&clk_mux_no_reparent_test_suite,
	&clk_mux_notifier_test_suite,
	&clk_orphan_transparent_multiple_parent_mux_test_suite,
	&clk_orphan_transparent_single_parent_test_suite,
	&clk_orphan_two_level_root_last_test_suite,
	&clk_range_test_suite,
	&clk_range_maximize_test_suite,
	&clk_range_minimize_test_suite,
	&clk_register_clk_parent_data_of_suite,
	&clk_register_clk_parent_data_device_suite,
	&clk_single_parent_mux_test_suite,
	&clk_uncached_test_suite,
);
MODULE_DESCRIPTION("Kunit tests for clk framework");
MODULE_LICENSE("GPL v2");<|MERGE_RESOLUTION|>--- conflicted
+++ resolved
@@ -15,11 +15,8 @@
 #include <kunit/platform_device.h>
 #include <kunit/test.h>
 
-<<<<<<< HEAD
-=======
 #include "clk_parent_data_test.h"
 
->>>>>>> 2d5404ca
 static const struct clk_ops empty_clk_ops = { };
 
 #define DUMMY_CLOCK_INIT_RATE	(42 * 1000 * 1000)
@@ -2136,10 +2133,7 @@
 	struct clk_hw hw;
 	struct clk_hw parent;
 	struct clk_rate_request *req;
-<<<<<<< HEAD
-=======
 	int (*determine_rate_func)(struct clk_hw *hw, struct clk_rate_request *req);
->>>>>>> 2d5404ca
 };
 
 static int clk_leaf_mux_determine_rate(struct clk_hw *hw, struct clk_rate_request *req)
@@ -2149,11 +2143,7 @@
 	struct clk_rate_request *parent_req = ctx->req;
 
 	clk_hw_forward_rate_request(hw, req, req->best_parent_hw, parent_req, req->rate);
-<<<<<<< HEAD
-	ret = __clk_determine_rate(req->best_parent_hw, parent_req);
-=======
 	ret = ctx->determine_rate_func(req->best_parent_hw, parent_req);
->>>>>>> 2d5404ca
 	if (ret)
 		return ret;
 
@@ -2291,15 +2281,6 @@
 		  clk_leaf_mux_set_rate_parent_determine_rate_test_case_to_desc)
 
 /*
-<<<<<<< HEAD
- * Test that, for a clock that will forward any rate request to its parent, the
- * rate request structure returned by __clk_determine_rate() is sane and
- * doesn't have the clk_rate_request's best_parent_hw pointer point to the
- * clk_hw passed into __clk_determine_rate(). See commit 262ca38f4b6e ("clk:
- * Stop forwarding clk_rate_requests to the parent") for more background.
- */
-static void clk_leaf_mux_set_rate_parent__clk_determine_rate_proper_parent(struct kunit *test)
-=======
  * Test that when a clk that can't change rate itself calls a function like
  * __clk_determine_rate() on its parent it doesn't get back a clk_rate_request
  * structure that has the best_parent_hw pointer point to the clk_hw passed
@@ -2307,20 +2288,16 @@
  * forwarding clk_rate_requests to the parent") for more background.
  */
 static void clk_leaf_mux_set_rate_parent_determine_rate_test(struct kunit *test)
->>>>>>> 2d5404ca
 {
 	struct clk_leaf_mux_ctx *ctx = test->priv;
 	struct clk_hw *hw = &ctx->hw;
 	struct clk *clk = clk_hw_get_clk(hw, NULL);
 	struct clk_rate_request req;
 	unsigned long rate;
-<<<<<<< HEAD
-=======
 	const struct clk_leaf_mux_set_rate_parent_determine_rate_test_case *test_param;
 
 	test_param = test->param_value;
 	ctx->determine_rate_func = test_param->determine_rate_func;
->>>>>>> 2d5404ca
 
 	ctx->req = &req;
 	rate = clk_get_rate(clk);
@@ -2335,12 +2312,8 @@
 }
 
 static struct kunit_case clk_leaf_mux_set_rate_parent_test_cases[] = {
-<<<<<<< HEAD
-	KUNIT_CASE(clk_leaf_mux_set_rate_parent__clk_determine_rate_proper_parent),
-=======
 	KUNIT_CASE_PARAM(clk_leaf_mux_set_rate_parent_determine_rate_test,
 			 clk_leaf_mux_set_rate_parent_determine_rate_test_gen_params),
->>>>>>> 2d5404ca
 	{}
 };
 
