// SPDX-License-Identifier: GPL-2.0-only
/*
 * Copyright (c) 2012, NVIDIA CORPORATION.  All rights reserved.
 */

#include <linux/clk.h>
#include <linux/clk-provider.h>
#include <linux/export.h>
#include <linux/slab.h>
#include <linux/err.h>

#include "clk.h"

static u8 clk_periph_get_parent(struct clk_hw *hw)
{
	struct tegra_clk_periph *periph = to_clk_periph(hw);
	const struct clk_ops *mux_ops = periph->mux_ops;
	struct clk_hw *mux_hw = &periph->mux.hw;

	__clk_hw_set_clk(mux_hw, hw);

	return mux_ops->get_parent(mux_hw);
}

static int clk_periph_set_parent(struct clk_hw *hw, u8 index)
{
	struct tegra_clk_periph *periph = to_clk_periph(hw);
	const struct clk_ops *mux_ops = periph->mux_ops;
	struct clk_hw *mux_hw = &periph->mux.hw;

	__clk_hw_set_clk(mux_hw, hw);

	return mux_ops->set_parent(mux_hw, index);
}

static unsigned long clk_periph_recalc_rate(struct clk_hw *hw,
					    unsigned long parent_rate)
{
	struct tegra_clk_periph *periph = to_clk_periph(hw);
	const struct clk_ops *div_ops = periph->div_ops;
	struct clk_hw *div_hw = &periph->divider.hw;

	__clk_hw_set_clk(div_hw, hw);

	return div_ops->recalc_rate(div_hw, parent_rate);
}

static long clk_periph_round_rate(struct clk_hw *hw, unsigned long rate,
				  unsigned long *prate)
{
	struct tegra_clk_periph *periph = to_clk_periph(hw);
	const struct clk_ops *div_ops = periph->div_ops;
	struct clk_hw *div_hw = &periph->divider.hw;

	__clk_hw_set_clk(div_hw, hw);

	return div_ops->round_rate(div_hw, rate, prate);
}

static int clk_periph_set_rate(struct clk_hw *hw, unsigned long rate,
			       unsigned long parent_rate)
{
	struct tegra_clk_periph *periph = to_clk_periph(hw);
	const struct clk_ops *div_ops = periph->div_ops;
	struct clk_hw *div_hw = &periph->divider.hw;

	__clk_hw_set_clk(div_hw, hw);

	return div_ops->set_rate(div_hw, rate, parent_rate);
}

static int clk_periph_is_enabled(struct clk_hw *hw)
{
	struct tegra_clk_periph *periph = to_clk_periph(hw);
	const struct clk_ops *gate_ops = periph->gate_ops;
	struct clk_hw *gate_hw = &periph->gate.hw;

	__clk_hw_set_clk(gate_hw, hw);

	return gate_ops->is_enabled(gate_hw);
}

static int clk_periph_enable(struct clk_hw *hw)
{
	struct tegra_clk_periph *periph = to_clk_periph(hw);
	const struct clk_ops *gate_ops = periph->gate_ops;
	struct clk_hw *gate_hw = &periph->gate.hw;

	__clk_hw_set_clk(gate_hw, hw);

	return gate_ops->enable(gate_hw);
}

static void clk_periph_disable(struct clk_hw *hw)
{
	struct tegra_clk_periph *periph = to_clk_periph(hw);
	const struct clk_ops *gate_ops = periph->gate_ops;
	struct clk_hw *gate_hw = &periph->gate.hw;

	gate_ops->disable(gate_hw);
}

<<<<<<< HEAD
=======
static void clk_periph_disable_unused(struct clk_hw *hw)
{
	struct tegra_clk_periph *periph = to_clk_periph(hw);
	const struct clk_ops *gate_ops = periph->gate_ops;
	struct clk_hw *gate_hw = &periph->gate.hw;

	gate_ops->disable_unused(gate_hw);
}

>>>>>>> 7d2a07b7
static void clk_periph_restore_context(struct clk_hw *hw)
{
	struct tegra_clk_periph *periph = to_clk_periph(hw);
	const struct clk_ops *div_ops = periph->div_ops;
	struct clk_hw *div_hw = &periph->divider.hw;
	int parent_id;

	parent_id = clk_hw_get_parent_index(hw);
	if (WARN_ON(parent_id < 0))
		return;

	if (!(periph->gate.flags & TEGRA_PERIPH_NO_DIV))
		div_ops->restore_context(div_hw);

	clk_periph_set_parent(hw, parent_id);
}

const struct clk_ops tegra_clk_periph_ops = {
	.get_parent = clk_periph_get_parent,
	.set_parent = clk_periph_set_parent,
	.recalc_rate = clk_periph_recalc_rate,
	.round_rate = clk_periph_round_rate,
	.set_rate = clk_periph_set_rate,
	.is_enabled = clk_periph_is_enabled,
	.enable = clk_periph_enable,
	.disable = clk_periph_disable,
<<<<<<< HEAD
=======
	.disable_unused = clk_periph_disable_unused,
>>>>>>> 7d2a07b7
	.restore_context = clk_periph_restore_context,
};

static const struct clk_ops tegra_clk_periph_nodiv_ops = {
	.get_parent = clk_periph_get_parent,
	.set_parent = clk_periph_set_parent,
	.is_enabled = clk_periph_is_enabled,
	.enable = clk_periph_enable,
	.disable = clk_periph_disable,
<<<<<<< HEAD
=======
	.disable_unused = clk_periph_disable_unused,
>>>>>>> 7d2a07b7
	.restore_context = clk_periph_restore_context,
};

static const struct clk_ops tegra_clk_periph_no_gate_ops = {
	.get_parent = clk_periph_get_parent,
	.set_parent = clk_periph_set_parent,
	.recalc_rate = clk_periph_recalc_rate,
	.round_rate = clk_periph_round_rate,
	.set_rate = clk_periph_set_rate,
	.restore_context = clk_periph_restore_context,
};

static struct clk *_tegra_clk_register_periph(const char *name,
			const char * const *parent_names, int num_parents,
			struct tegra_clk_periph *periph,
			void __iomem *clk_base, u32 offset,
			unsigned long flags)
{
	struct clk *clk;
	struct clk_init_data init;
	const struct tegra_clk_periph_regs *bank;
	bool div = !(periph->gate.flags & TEGRA_PERIPH_NO_DIV);

	if (periph->gate.flags & TEGRA_PERIPH_NO_DIV) {
		flags |= CLK_SET_RATE_PARENT;
		init.ops = &tegra_clk_periph_nodiv_ops;
	} else if (periph->gate.flags & TEGRA_PERIPH_NO_GATE)
		init.ops = &tegra_clk_periph_no_gate_ops;
	else
		init.ops = &tegra_clk_periph_ops;

	init.name = name;
	init.flags = flags;
	init.parent_names = parent_names;
	init.num_parents = num_parents;

	bank = get_reg_bank(periph->gate.clk_num);
	if (!bank)
		return ERR_PTR(-EINVAL);

	/* Data in .init is copied by clk_register(), so stack variable OK */
	periph->hw.init = &init;
	periph->magic = TEGRA_CLK_PERIPH_MAGIC;
	periph->mux.reg = clk_base + offset;
	periph->divider.reg = div ? (clk_base + offset) : NULL;
	periph->gate.clk_base = clk_base;
	periph->gate.regs = bank;
	periph->gate.enable_refcnt = periph_clk_enb_refcnt;

	clk = clk_register(NULL, &periph->hw);
	if (IS_ERR(clk))
		return clk;

	periph->mux.hw.clk = clk;
	periph->divider.hw.clk = div ? clk : NULL;
	periph->gate.hw.clk = clk;

	return clk;
}

struct clk *tegra_clk_register_periph(const char *name,
		const char * const *parent_names, int num_parents,
		struct tegra_clk_periph *periph, void __iomem *clk_base,
		u32 offset, unsigned long flags)
{
	return _tegra_clk_register_periph(name, parent_names, num_parents,
			periph, clk_base, offset, flags);
}

struct clk *tegra_clk_register_periph_nodiv(const char *name,
		const char * const *parent_names, int num_parents,
		struct tegra_clk_periph *periph, void __iomem *clk_base,
		u32 offset)
{
	periph->gate.flags |= TEGRA_PERIPH_NO_DIV;
	return _tegra_clk_register_periph(name, parent_names, num_parents,
			periph, clk_base, offset, CLK_SET_RATE_PARENT);
}

struct clk *tegra_clk_register_periph_data(void __iomem *clk_base,
					   struct tegra_periph_init_data *init)
{
	return _tegra_clk_register_periph(init->name, init->p.parent_names,
					  init->num_parents, &init->periph,
					  clk_base, init->offset, init->flags);
}<|MERGE_RESOLUTION|>--- conflicted
+++ resolved
@@ -100,8 +100,6 @@
 	gate_ops->disable(gate_hw);
 }
 
-<<<<<<< HEAD
-=======
 static void clk_periph_disable_unused(struct clk_hw *hw)
 {
 	struct tegra_clk_periph *periph = to_clk_periph(hw);
@@ -111,7 +109,6 @@
 	gate_ops->disable_unused(gate_hw);
 }
 
->>>>>>> 7d2a07b7
 static void clk_periph_restore_context(struct clk_hw *hw)
 {
 	struct tegra_clk_periph *periph = to_clk_periph(hw);
@@ -138,10 +135,7 @@
 	.is_enabled = clk_periph_is_enabled,
 	.enable = clk_periph_enable,
 	.disable = clk_periph_disable,
-<<<<<<< HEAD
-=======
 	.disable_unused = clk_periph_disable_unused,
->>>>>>> 7d2a07b7
 	.restore_context = clk_periph_restore_context,
 };
 
@@ -151,10 +145,7 @@
 	.is_enabled = clk_periph_is_enabled,
 	.enable = clk_periph_enable,
 	.disable = clk_periph_disable,
-<<<<<<< HEAD
-=======
 	.disable_unused = clk_periph_disable_unused,
->>>>>>> 7d2a07b7
 	.restore_context = clk_periph_restore_context,
 };
 
