/* SPDX-License-Identifier: GPL-2.0-only */
	/*
 * Copyright (c) 2012, NVIDIA CORPORATION.  All rights reserved.
 */

#ifndef __TEGRA_CLK_H
#define __TEGRA_CLK_H

#include <linux/clk-provider.h>
#include <linux/clkdev.h>
#include <linux/delay.h>

#define CLK_OUT_ENB_L			0x010
#define CLK_OUT_ENB_H			0x014
#define CLK_OUT_ENB_U			0x018
#define CLK_OUT_ENB_V			0x360
#define CLK_OUT_ENB_W			0x364
#define CLK_OUT_ENB_X			0x280
#define CLK_OUT_ENB_Y			0x298
#define CLK_ENB_PLLP_OUT_CPU		BIT(31)
#define CLK_OUT_ENB_SET_L		0x320
#define CLK_OUT_ENB_CLR_L		0x324
#define CLK_OUT_ENB_SET_H		0x328
#define CLK_OUT_ENB_CLR_H		0x32c
#define CLK_OUT_ENB_SET_U		0x330
#define CLK_OUT_ENB_CLR_U		0x334
#define CLK_OUT_ENB_SET_V		0x440
#define CLK_OUT_ENB_CLR_V		0x444
#define CLK_OUT_ENB_SET_W		0x448
#define CLK_OUT_ENB_CLR_W		0x44c
#define CLK_OUT_ENB_SET_X		0x284
#define CLK_OUT_ENB_CLR_X		0x288
#define CLK_OUT_ENB_SET_Y		0x29c
#define CLK_OUT_ENB_CLR_Y		0x2a0

#define RST_DEVICES_L			0x004
#define RST_DEVICES_H			0x008
#define RST_DEVICES_U			0x00C
#define RST_DEVICES_V			0x358
#define RST_DEVICES_W			0x35C
#define RST_DEVICES_X			0x28C
#define RST_DEVICES_Y			0x2a4
#define RST_DEVICES_SET_L		0x300
#define RST_DEVICES_CLR_L		0x304
#define RST_DEVICES_SET_H		0x308
#define RST_DEVICES_CLR_H		0x30c
#define RST_DEVICES_SET_U		0x310
#define RST_DEVICES_CLR_U		0x314
#define RST_DEVICES_SET_V		0x430
#define RST_DEVICES_CLR_V		0x434
#define RST_DEVICES_SET_W		0x438
#define RST_DEVICES_CLR_W		0x43c
#define RST_DEVICES_SET_X		0x290
#define RST_DEVICES_CLR_X		0x294
#define RST_DEVICES_SET_Y		0x2a8
#define RST_DEVICES_CLR_Y		0x2ac

/*
 * Tegra CLK_OUT_ENB registers have some undefined bits which are not used and
 * any accidental write of 1 to these bits can cause PSLVERR.
 * So below are the valid mask defines for each CLK_OUT_ENB register used to
 * turn ON only the valid clocks.
 */
#define TEGRA210_CLK_ENB_VLD_MSK_L	0xdcd7dff9
#define TEGRA210_CLK_ENB_VLD_MSK_H	0x87d1f3e7
#define TEGRA210_CLK_ENB_VLD_MSK_U	0xf3fed3fa
#define TEGRA210_CLK_ENB_VLD_MSK_V	0xffc18cfb
#define TEGRA210_CLK_ENB_VLD_MSK_W	0x793fb7ff
#define TEGRA210_CLK_ENB_VLD_MSK_X	0x3fe66fff
#define TEGRA210_CLK_ENB_VLD_MSK_Y	0xfc1fc7ff

/**
 * struct tegra_clk_sync_source - external clock source from codec
 *
 * @hw: handle between common and hardware-specific interfaces
 * @rate: input frequency from source
 * @max_rate: max rate allowed
 */
struct tegra_clk_sync_source {
	struct		clk_hw hw;
	unsigned long	rate;
	unsigned long	max_rate;
};

#define to_clk_sync_source(_hw)					\
	container_of(_hw, struct tegra_clk_sync_source, hw)

extern const struct clk_ops tegra_clk_sync_source_ops;
extern int *periph_clk_enb_refcnt;

struct clk *tegra_clk_register_sync_source(const char *name,
					   unsigned long max_rate);

/**
 * struct tegra_clk_frac_div - fractional divider clock
 *
 * @hw:		handle between common and hardware-specific interfaces
 * @reg:	register containing divider
 * @flags:	hardware-specific flags
 * @shift:	shift to the divider bit field
 * @width:	width of the divider bit field
 * @frac_width:	width of the fractional bit field
 * @lock:	register lock
 *
 * Flags:
 * TEGRA_DIVIDER_ROUND_UP - This flags indicates to round up the divider value.
 * TEGRA_DIVIDER_FIXED - Fixed rate PLL dividers has addition override bit, this
 *      flag indicates that this divider is for fixed rate PLL.
 * TEGRA_DIVIDER_INT - Some modules can not cope with the duty cycle when
 *      fraction bit is set. This flags indicates to calculate divider for which
 *      fracton bit will be zero.
 * TEGRA_DIVIDER_UART - UART module divider has additional enable bit which is
 *      set when divider value is not 0. This flags indicates that the divider
 *      is for UART module.
 */
struct tegra_clk_frac_div {
	struct clk_hw	hw;
	void __iomem	*reg;
	u8		flags;
	u8		shift;
	u8		width;
	u8		frac_width;
	spinlock_t	*lock;
};

#define to_clk_frac_div(_hw) container_of(_hw, struct tegra_clk_frac_div, hw)

#define TEGRA_DIVIDER_ROUND_UP BIT(0)
#define TEGRA_DIVIDER_FIXED BIT(1)
#define TEGRA_DIVIDER_INT BIT(2)
#define TEGRA_DIVIDER_UART BIT(3)

extern const struct clk_ops tegra_clk_frac_div_ops;
struct clk *tegra_clk_register_divider(const char *name,
		const char *parent_name, void __iomem *reg,
		unsigned long flags, u8 clk_divider_flags, u8 shift, u8 width,
		u8 frac_width, spinlock_t *lock);
struct clk *tegra_clk_register_mc(const char *name, const char *parent_name,
				  void __iomem *reg, spinlock_t *lock);

/*
 * Tegra PLL:
 *
 * In general, there are 3 requirements for each PLL
 * that SW needs to be comply with.
 * (1) Input frequency range (REF).
 * (2) Comparison frequency range (CF). CF = REF/DIVM.
 * (3) VCO frequency range (VCO).  VCO = CF * DIVN.
 *
 * The final PLL output frequency (FO) = VCO >> DIVP.
 */

/**
 * struct tegra_clk_pll_freq_table - PLL frequecy table
 *
 * @input_rate:		input rate from source
 * @output_rate:	output rate from PLL for the input rate
 * @n:			feedback divider
 * @m:			input divider
 * @p:			post divider
 * @cpcon:		charge pump current
 * @sdm_data:		fraction divider setting (0 = disabled)
 */
struct tegra_clk_pll_freq_table {
	unsigned long	input_rate;
	unsigned long	output_rate;
	u32		n;
	u32		m;
	u8		p;
	u8		cpcon;
	u16		sdm_data;
};

/**
 * struct pdiv_map - map post divider to hw value
 *
 * @pdiv:		post divider
 * @hw_val:		value to be written to the PLL hw
 */
struct pdiv_map {
	u8 pdiv;
	u8 hw_val;
};

/**
 * struct div_nmp - offset and width of m,n and p fields
 *
 * @divn_shift:	shift to the feedback divider bit field
 * @divn_width:	width of the feedback divider bit field
 * @divm_shift:	shift to the input divider bit field
 * @divm_width:	width of the input divider bit field
 * @divp_shift:	shift to the post divider bit field
 * @divp_width:	width of the post divider bit field
 * @override_divn_shift: shift to the feedback divider bitfield in override reg
 * @override_divm_shift: shift to the input divider bitfield in override reg
 * @override_divp_shift: shift to the post divider bitfield in override reg
 */
struct div_nmp {
	u8		divn_shift;
	u8		divn_width;
	u8		divm_shift;
	u8		divm_width;
	u8		divp_shift;
	u8		divp_width;
	u8		override_divn_shift;
	u8		override_divm_shift;
	u8		override_divp_shift;
};

#define MAX_PLL_MISC_REG_COUNT	6

struct tegra_clk_pll;

/**
 * struct tegra_clk_pll_params - PLL parameters
 *
 * @input_min:			Minimum input frequency
 * @input_max:			Maximum input frequency
 * @cf_min:			Minimum comparison frequency
 * @cf_max:			Maximum comparison frequency
 * @vco_min:			Minimum VCO frequency
 * @vco_max:			Maximum VCO frequency
 * @base_reg:			PLL base reg offset
 * @misc_reg:			PLL misc reg offset
 * @lock_reg:			PLL lock reg offset
 * @lock_mask:			Bitmask for PLL lock status
 * @lock_enable_bit_idx:	Bit index to enable PLL lock
 * @iddq_reg:			PLL IDDQ register offset
 * @iddq_bit_idx:		Bit index to enable PLL IDDQ
 * @reset_reg:			Register offset of where RESET bit is
 * @reset_bit_idx:		Shift of reset bit in reset_reg
 * @sdm_din_reg:		Register offset where SDM settings are
 * @sdm_din_mask:		Mask of SDM divider bits
 * @sdm_ctrl_reg:		Register offset where SDM enable is
 * @sdm_ctrl_en_mask:		Mask of SDM enable bit
 * @ssc_ctrl_reg:		Register offset where SSC settings are
 * @ssc_ctrl_en_mask:		Mask of SSC enable bit
 * @aux_reg:			AUX register offset
 * @dyn_ramp_reg:		Dynamic ramp control register offset
 * @ext_misc_reg:		Miscellaneous control register offsets
 * @pmc_divnm_reg:		n, m divider PMC override register offset (PLLM)
 * @pmc_divp_reg:		p divider PMC override register offset (PLLM)
 * @flags:			PLL flags
 * @stepa_shift:		Dynamic ramp step A field shift
 * @stepb_shift:		Dynamic ramp step B field shift
 * @lock_delay:			Delay in us if PLL lock is not used
 * @max_p:			maximum value for the p divider
 * @defaults_set:		Boolean signaling all reg defaults for PLL set.
 * @pdiv_tohw:			mapping of p divider to register values
 * @div_nmp:			offsets and widths on n, m and p fields
 * @freq_table:			array of frequencies supported by PLL
 * @fixed_rate:			PLL rate if it is fixed
 * @mdiv_default:		Default value for fixed mdiv for this PLL
 * @round_p_to_pdiv:		Callback used to round p to the closed pdiv
 * @set_gain:			Callback to adjust N div for SDM enabled
 *				PLL's based on fractional divider value.
 * @calc_rate:			Callback used to change how out of table
 *				rates (dividers and multipler) are calculated.
 * @adjust_vco:			Callback to adjust the programming range of the
 *				divider range (if SDM is present)
 * @set_defaults:		Callback which will try to initialize PLL
 *				registers to sane default values. This is first
 *				tried during PLL registration, but if the PLL
 *				is already enabled, it will be done the first
 *				time the rate is changed while the PLL is
 *				disabled.
 * @dyn_ramp:			Callback which can be used to define a custom
 *				dynamic ramp function for a given PLL.
 * @pre_rate_change:		Callback which is invoked just before changing
 *				PLL's rate.
 * @post_rate_change:		Callback which is invoked right after changing
 *				PLL's rate.
 *
 * Flags:
 * TEGRA_PLL_USE_LOCK - This flag indicated to use lock bits for
 *     PLL locking. If not set it will use lock_delay value to wait.
 * TEGRA_PLL_HAS_CPCON - This flag indicates that CPCON value needs
 *     to be programmed to change output frequency of the PLL.
 * TEGRA_PLL_SET_LFCON - This flag indicates that LFCON value needs
 *     to be programmed to change output frequency of the PLL.
 * TEGRA_PLL_SET_DCCON - This flag indicates that DCCON value needs
 *     to be programmed to change output frequency of the PLL.
 * TEGRA_PLLU - PLLU has inverted post divider. This flags indicated
 *     that it is PLLU and invert post divider value.
 * TEGRA_PLLM - PLLM has additional override settings in PMC. This
 *     flag indicates that it is PLLM and use override settings.
 * TEGRA_PLL_FIXED - We are not supposed to change output frequency
 *     of some plls.
 * TEGRA_PLLE_CONFIGURE - Configure PLLE when enabling.
 * TEGRA_PLL_LOCK_MISC - Lock bit is in the misc register instead of the
 *     base register.
 * TEGRA_PLL_BYPASS - PLL has bypass bit
 * TEGRA_PLL_HAS_LOCK_ENABLE - PLL has bit to enable lock monitoring
 * TEGRA_MDIV_NEW - Switch to new method for calculating fixed mdiv
 *     it may be more accurate (especially if SDM present)
 * TEGRA_PLLMB - PLLMB has should be treated similar to PLLM. This
 *     flag indicated that it is PLLMB.
 * TEGRA_PLL_VCO_OUT - Used to indicate that the PLL has a VCO output
 */
struct tegra_clk_pll_params {
	unsigned long	input_min;
	unsigned long	input_max;
	unsigned long	cf_min;
	unsigned long	cf_max;
	unsigned long	vco_min;
	unsigned long	vco_max;

	u32		base_reg;
	u32		misc_reg;
	u32		lock_reg;
	u32		lock_mask;
	u32		lock_enable_bit_idx;
	u32		iddq_reg;
	u32		iddq_bit_idx;
	u32		reset_reg;
	u32		reset_bit_idx;
	u32		sdm_din_reg;
	u32		sdm_din_mask;
	u32		sdm_ctrl_reg;
	u32		sdm_ctrl_en_mask;
	u32		ssc_ctrl_reg;
	u32		ssc_ctrl_en_mask;
	u32		aux_reg;
	u32		dyn_ramp_reg;
	u32		ext_misc_reg[MAX_PLL_MISC_REG_COUNT];
	u32		pmc_divnm_reg;
	u32		pmc_divp_reg;
	u32		flags;
	int		stepa_shift;
	int		stepb_shift;
	int		lock_delay;
	int		max_p;
	bool		defaults_set;
	const struct pdiv_map *pdiv_tohw;
	struct div_nmp	*div_nmp;
	struct tegra_clk_pll_freq_table	*freq_table;
	unsigned long	fixed_rate;
	u16		mdiv_default;
	u32	(*round_p_to_pdiv)(u32 p, u32 *pdiv);
	void	(*set_gain)(struct tegra_clk_pll_freq_table *cfg);
	int	(*calc_rate)(struct clk_hw *hw,
			struct tegra_clk_pll_freq_table *cfg,
			unsigned long rate, unsigned long parent_rate);
	unsigned long	(*adjust_vco)(struct tegra_clk_pll_params *pll_params,
				unsigned long parent_rate);
	void	(*set_defaults)(struct tegra_clk_pll *pll);
	int	(*dyn_ramp)(struct tegra_clk_pll *pll,
			struct tegra_clk_pll_freq_table *cfg);
	int	(*pre_rate_change)(void);
	void	(*post_rate_change)(void);
};

#define TEGRA_PLL_USE_LOCK BIT(0)
#define TEGRA_PLL_HAS_CPCON BIT(1)
#define TEGRA_PLL_SET_LFCON BIT(2)
#define TEGRA_PLL_SET_DCCON BIT(3)
#define TEGRA_PLLU BIT(4)
#define TEGRA_PLLM BIT(5)
#define TEGRA_PLL_FIXED BIT(6)
#define TEGRA_PLLE_CONFIGURE BIT(7)
#define TEGRA_PLL_LOCK_MISC BIT(8)
#define TEGRA_PLL_BYPASS BIT(9)
#define TEGRA_PLL_HAS_LOCK_ENABLE BIT(10)
#define TEGRA_MDIV_NEW BIT(11)
#define TEGRA_PLLMB BIT(12)
#define TEGRA_PLL_VCO_OUT BIT(13)

/**
 * struct tegra_clk_pll - Tegra PLL clock
 *
 * @hw:		handle between common and hardware-specifix interfaces
 * @clk_base:	address of CAR controller
 * @pmc:	address of PMC, required to read override bits
 * @lock:	register lock
 * @params:	PLL parameters
 */
struct tegra_clk_pll {
	struct clk_hw	hw;
	void __iomem	*clk_base;
	void __iomem	*pmc;
	spinlock_t	*lock;
	struct tegra_clk_pll_params	*params;
};

#define to_clk_pll(_hw) container_of(_hw, struct tegra_clk_pll, hw)

/**
 * struct tegra_audio_clk_info - Tegra Audio Clk Information
 *
 * @name:	name for the audio pll
 * @pll_params:	pll_params for audio pll
 * @clk_id:	clk_ids for the audio pll
 * @parent:	name of the parent of the audio pll
 */
struct tegra_audio_clk_info {
	char *name;
	struct tegra_clk_pll_params *pll_params;
	int clk_id;
	char *parent;
};

extern const struct clk_ops tegra_clk_pll_ops;
extern const struct clk_ops tegra_clk_plle_ops;
struct clk *tegra_clk_register_pll(const char *name, const char *parent_name,
		void __iomem *clk_base, void __iomem *pmc,
		unsigned long flags, struct tegra_clk_pll_params *pll_params,
		spinlock_t *lock);

struct clk *tegra_clk_register_plle(const char *name, const char *parent_name,
		void __iomem *clk_base, void __iomem *pmc,
		unsigned long flags, struct tegra_clk_pll_params *pll_params,
		spinlock_t *lock);

struct clk *tegra_clk_register_pllxc(const char *name, const char *parent_name,
			    void __iomem *clk_base, void __iomem *pmc,
			    unsigned long flags,
			    struct tegra_clk_pll_params *pll_params,
			    spinlock_t *lock);

struct clk *tegra_clk_register_pllm(const char *name, const char *parent_name,
			   void __iomem *clk_base, void __iomem *pmc,
			   unsigned long flags,
			   struct tegra_clk_pll_params *pll_params,
			   spinlock_t *lock);

struct clk *tegra_clk_register_pllc(const char *name, const char *parent_name,
			   void __iomem *clk_base, void __iomem *pmc,
			   unsigned long flags,
			   struct tegra_clk_pll_params *pll_params,
			   spinlock_t *lock);

struct clk *tegra_clk_register_pllre(const char *name, const char *parent_name,
			   void __iomem *clk_base, void __iomem *pmc,
			   unsigned long flags,
			   struct tegra_clk_pll_params *pll_params,
			   spinlock_t *lock, unsigned long parent_rate);

struct clk *tegra_clk_register_pllre_tegra210(const char *name,
			   const char *parent_name, void __iomem *clk_base,
			   void __iomem *pmc, unsigned long flags,
			   struct tegra_clk_pll_params *pll_params,
			   spinlock_t *lock, unsigned long parent_rate);

struct clk *tegra_clk_register_plle_tegra114(const char *name,
				const char *parent_name,
				void __iomem *clk_base, unsigned long flags,
				struct tegra_clk_pll_params *pll_params,
				spinlock_t *lock);

struct clk *tegra_clk_register_plle_tegra210(const char *name,
				const char *parent_name,
				void __iomem *clk_base, unsigned long flags,
				struct tegra_clk_pll_params *pll_params,
				spinlock_t *lock);

struct clk *tegra_clk_register_pllc_tegra210(const char *name,
				const char *parent_name, void __iomem *clk_base,
				void __iomem *pmc, unsigned long flags,
				struct tegra_clk_pll_params *pll_params,
				spinlock_t *lock);

struct clk *tegra_clk_register_pllss_tegra210(const char *name,
				const char *parent_name, void __iomem *clk_base,
				unsigned long flags,
				struct tegra_clk_pll_params *pll_params,
				spinlock_t *lock);

struct clk *tegra_clk_register_pllss(const char *name, const char *parent_name,
			   void __iomem *clk_base, unsigned long flags,
			   struct tegra_clk_pll_params *pll_params,
			   spinlock_t *lock);

struct clk *tegra_clk_register_pllmb(const char *name, const char *parent_name,
			   void __iomem *clk_base, void __iomem *pmc,
			   unsigned long flags,
			   struct tegra_clk_pll_params *pll_params,
			   spinlock_t *lock);

struct clk *tegra_clk_register_pllu(const char *name, const char *parent_name,
				void __iomem *clk_base, unsigned long flags,
				struct tegra_clk_pll_params *pll_params,
				spinlock_t *lock);

struct clk *tegra_clk_register_pllu_tegra114(const char *name,
				const char *parent_name,
				void __iomem *clk_base, unsigned long flags,
				struct tegra_clk_pll_params *pll_params,
				spinlock_t *lock);

struct clk *tegra_clk_register_pllu_tegra210(const char *name,
				const char *parent_name,
				void __iomem *clk_base, unsigned long flags,
				struct tegra_clk_pll_params *pll_params,
				spinlock_t *lock);

/**
 * struct tegra_clk_pll_out - PLL divider down clock
 *
 * @hw:			handle between common and hardware-specific interfaces
 * @reg:		register containing the PLL divider
 * @enb_bit_idx:	bit to enable/disable PLL divider
 * @rst_bit_idx:	bit to reset PLL divider
 * @lock:		register lock
 * @flags:		hardware-specific flags
 */
struct tegra_clk_pll_out {
	struct clk_hw	hw;
	void __iomem	*reg;
	u8		enb_bit_idx;
	u8		rst_bit_idx;
	spinlock_t	*lock;
	u8		flags;
};

#define to_clk_pll_out(_hw) container_of(_hw, struct tegra_clk_pll_out, hw)

extern const struct clk_ops tegra_clk_pll_out_ops;
struct clk *tegra_clk_register_pll_out(const char *name,
		const char *parent_name, void __iomem *reg, u8 enb_bit_idx,
		u8 rst_bit_idx, unsigned long flags, u8 pll_div_flags,
		spinlock_t *lock);

/**
 * struct tegra_clk_periph_regs -  Registers controlling peripheral clock
 *
 * @enb_reg:		read the enable status
 * @enb_set_reg:	write 1 to enable clock
 * @enb_clr_reg:	write 1 to disable clock
 * @rst_reg:		read the reset status
 * @rst_set_reg:	write 1 to assert the reset of peripheral
 * @rst_clr_reg:	write 1 to deassert the reset of peripheral
 */
struct tegra_clk_periph_regs {
	u32 enb_reg;
	u32 enb_set_reg;
	u32 enb_clr_reg;
	u32 rst_reg;
	u32 rst_set_reg;
	u32 rst_clr_reg;
};

/**
 * struct tegra_clk_periph_gate - peripheral gate clock
 *
 * @magic:		magic number to validate type
 * @hw:			handle between common and hardware-specific interfaces
 * @clk_base:		address of CAR controller
 * @regs:		Registers to control the peripheral
 * @flags:		hardware-specific flags
 * @clk_num:		Clock number
 * @enable_refcnt:	array to maintain reference count of the clock
 *
 * Flags:
 * TEGRA_PERIPH_NO_RESET - This flag indicates that reset is not allowed
 *     for this module.
 * TEGRA_PERIPH_ON_APB - If peripheral is in the APB bus then read the
 *     bus to flush the write operation in apb bus. This flag indicates
 *     that this peripheral is in apb bus.
 * TEGRA_PERIPH_WAR_1005168 - Apply workaround for Tegra114 MSENC bug
 */
struct tegra_clk_periph_gate {
	u32			magic;
	struct clk_hw		hw;
	void __iomem		*clk_base;
	u8			flags;
	int			clk_num;
	int			*enable_refcnt;
	const struct tegra_clk_periph_regs *regs;
};

#define to_clk_periph_gate(_hw)					\
	container_of(_hw, struct tegra_clk_periph_gate, hw)

#define TEGRA_CLK_PERIPH_GATE_MAGIC 0x17760309

#define TEGRA_PERIPH_NO_RESET BIT(0)
#define TEGRA_PERIPH_ON_APB BIT(2)
#define TEGRA_PERIPH_WAR_1005168 BIT(3)
#define TEGRA_PERIPH_NO_DIV BIT(4)
#define TEGRA_PERIPH_NO_GATE BIT(5)

extern const struct clk_ops tegra_clk_periph_gate_ops;
struct clk *tegra_clk_register_periph_gate(const char *name,
		const char *parent_name, u8 gate_flags, void __iomem *clk_base,
		unsigned long flags, int clk_num, int *enable_refcnt);

struct tegra_clk_periph_fixed {
	struct clk_hw hw;
	void __iomem *base;
	const struct tegra_clk_periph_regs *regs;
	unsigned int mul;
	unsigned int div;
	unsigned int num;
};

struct clk *tegra_clk_register_periph_fixed(const char *name,
					    const char *parent,
					    unsigned long flags,
					    void __iomem *base,
					    unsigned int mul,
					    unsigned int div,
					    unsigned int num);

/**
 * struct clk-periph - peripheral clock
 *
 * @magic:	magic number to validate type
 * @hw:		handle between common and hardware-specific interfaces
 * @mux:	mux clock
 * @divider:	divider clock
 * @gate:	gate clock
 * @mux_ops:	mux clock ops
 * @div_ops:	divider clock ops
 * @gate_ops:	gate clock ops
 */
struct tegra_clk_periph {
	u32			magic;
	struct clk_hw		hw;
	struct clk_mux		mux;
	struct tegra_clk_frac_div	divider;
	struct tegra_clk_periph_gate	gate;

	const struct clk_ops	*mux_ops;
	const struct clk_ops	*div_ops;
	const struct clk_ops	*gate_ops;
};

#define to_clk_periph(_hw) container_of(_hw, struct tegra_clk_periph, hw)

#define TEGRA_CLK_PERIPH_MAGIC 0x18221223

extern const struct clk_ops tegra_clk_periph_ops;
struct clk *tegra_clk_register_periph(const char *name,
		const char * const *parent_names, int num_parents,
		struct tegra_clk_periph *periph, void __iomem *clk_base,
		u32 offset, unsigned long flags);
struct clk *tegra_clk_register_periph_nodiv(const char *name,
		const char * const *parent_names, int num_parents,
		struct tegra_clk_periph *periph, void __iomem *clk_base,
		u32 offset);

#define TEGRA_CLK_PERIPH(_mux_shift, _mux_mask, _mux_flags,		\
			 _div_shift, _div_width, _div_frac_width,	\
			 _div_flags, _clk_num,\
			 _gate_flags, _table, _lock)			\
	{								\
		.mux = {						\
			.flags = _mux_flags,				\
			.shift = _mux_shift,				\
			.mask = _mux_mask,				\
			.table = _table,				\
			.lock = _lock,					\
		},							\
		.divider = {						\
			.flags = _div_flags,				\
			.shift = _div_shift,				\
			.width = _div_width,				\
			.frac_width = _div_frac_width,			\
			.lock = _lock,					\
		},							\
		.gate = {						\
			.flags = _gate_flags,				\
			.clk_num = _clk_num,				\
		},							\
		.mux_ops = &clk_mux_ops,				\
		.div_ops = &tegra_clk_frac_div_ops,			\
		.gate_ops = &tegra_clk_periph_gate_ops,			\
	}

struct tegra_periph_init_data {
	const char *name;
	int clk_id;
	union {
		const char *const *parent_names;
		const char *parent_name;
	} p;
	int num_parents;
	struct tegra_clk_periph periph;
	u32 offset;
	const char *con_id;
	const char *dev_id;
	unsigned long flags;
};

#define TEGRA_INIT_DATA_TABLE(_name, _con_id, _dev_id, _parent_names, _offset,\
			_mux_shift, _mux_mask, _mux_flags, _div_shift,	\
			_div_width, _div_frac_width, _div_flags,	\
			_clk_num, _gate_flags, _clk_id, _table,		\
			_flags, _lock) \
	{								\
		.name = _name,						\
		.clk_id = _clk_id,					\
		.p.parent_names = _parent_names,			\
		.num_parents = ARRAY_SIZE(_parent_names),		\
		.periph = TEGRA_CLK_PERIPH(_mux_shift, _mux_mask,	\
					   _mux_flags, _div_shift,	\
					   _div_width, _div_frac_width,	\
					   _div_flags, _clk_num,	\
					   _gate_flags, _table, _lock),	\
		.offset = _offset,					\
		.con_id = _con_id,					\
		.dev_id = _dev_id,					\
		.flags = _flags						\
	}

#define TEGRA_INIT_DATA(_name, _con_id, _dev_id, _parent_names, _offset,\
			_mux_shift, _mux_width, _mux_flags, _div_shift,	\
			_div_width, _div_frac_width, _div_flags, \
			_clk_num, _gate_flags, _clk_id)	\
	TEGRA_INIT_DATA_TABLE(_name, _con_id, _dev_id, _parent_names, _offset,\
			_mux_shift, BIT(_mux_width) - 1, _mux_flags,	\
			_div_shift, _div_width, _div_frac_width, _div_flags, \
			_clk_num, _gate_flags, _clk_id,\
			NULL, 0, NULL)

struct clk *tegra_clk_register_periph_data(void __iomem *clk_base,
					   struct tegra_periph_init_data *init);

/**
 * struct clk_super_mux - super clock
 *
 * @hw:		handle between common and hardware-specific interfaces
 * @reg:	register controlling multiplexer
 * @width:	width of the multiplexer bit field
 * @flags:	hardware-specific flags
 * @div2_index:	bit controlling divide-by-2
 * @pllx_index:	PLLX index in the parent list
 * @lock:	register lock
 *
 * Flags:
 * TEGRA_DIVIDER_2 - LP cluster has additional divider. This flag indicates
 *     that this is LP cluster clock.
 * TEGRA210_CPU_CLK - This flag is used to identify CPU cluster for gen5
<<<<<<< HEAD
 * super mux parent using PLLP branches. To use PLLP branches to CPU, need
 * to configure additional bit PLLP_OUT_CPU in the clock registers.
=======
 *     super mux parent using PLLP branches. To use PLLP branches to CPU, need
 *     to configure additional bit PLLP_OUT_CPU in the clock registers.
 * TEGRA20_SUPER_CLK - Tegra20 doesn't have a dedicated divider for Super
 *     clocks, it only has a clock-skipper.
>>>>>>> 7d2a07b7
 */
struct tegra_clk_super_mux {
	struct clk_hw	hw;
	void __iomem	*reg;
	struct tegra_clk_frac_div frac_div;
	const struct clk_ops	*div_ops;
	u8		width;
	u8		flags;
	u8		div2_index;
	u8		pllx_index;
	spinlock_t	*lock;
};

#define to_clk_super_mux(_hw) container_of(_hw, struct tegra_clk_super_mux, hw)

#define TEGRA_DIVIDER_2 BIT(0)
#define TEGRA210_CPU_CLK BIT(1)
<<<<<<< HEAD
=======
#define TEGRA20_SUPER_CLK BIT(2)
>>>>>>> 7d2a07b7

extern const struct clk_ops tegra_clk_super_ops;
struct clk *tegra_clk_register_super_mux(const char *name,
		const char **parent_names, u8 num_parents,
		unsigned long flags, void __iomem *reg, u8 clk_super_flags,
		u8 width, u8 pllx_index, u8 div2_index, spinlock_t *lock);
struct clk *tegra_clk_register_super_clk(const char *name,
		const char * const *parent_names, u8 num_parents,
		unsigned long flags, void __iomem *reg, u8 clk_super_flags,
		spinlock_t *lock);
struct clk *tegra_clk_register_super_cclk(const char *name,
		const char * const *parent_names, u8 num_parents,
		unsigned long flags, void __iomem *reg, u8 clk_super_flags,
		spinlock_t *lock);
int tegra_cclk_pre_pllx_rate_change(void);
void tegra_cclk_post_pllx_rate_change(void);

/**
 * struct tegra_sdmmc_mux - switch divider with Low Jitter inputs for SDMMC
 *
 * @hw:		handle between common and hardware-specific interfaces
 * @reg:	register controlling mux and divider
 * @flags:	hardware-specific flags
 * @lock:	optional register lock
 * @gate:	gate clock
 * @gate_ops:	gate clock ops
 */
struct tegra_sdmmc_mux {
	struct clk_hw		hw;
	void __iomem		*reg;
	spinlock_t		*lock;
	const struct clk_ops	*gate_ops;
	struct tegra_clk_periph_gate	gate;
	u8			div_flags;
};

#define to_clk_sdmmc_mux(_hw) container_of(_hw, struct tegra_sdmmc_mux, hw)

struct clk *tegra_clk_register_sdmmc_mux_div(const char *name,
		void __iomem *clk_base, u32 offset, u32 clk_num, u8 div_flags,
		unsigned long flags, void *lock);

/**
 * struct clk_init_table - clock initialization table
 * @clk_id:	clock id as mentioned in device tree bindings
 * @parent_id:	parent clock id as mentioned in device tree bindings
 * @rate:	rate to set
 * @state:	enable/disable
 */
struct tegra_clk_init_table {
	unsigned int	clk_id;
	unsigned int	parent_id;
	unsigned long	rate;
	int		state;
};

/**
 * struct clk_duplicate - duplicate clocks
 * @clk_id:	clock id as mentioned in device tree bindings
 * @lookup:	duplicate lookup entry for the clock
 */
struct tegra_clk_duplicate {
	int			clk_id;
	struct clk_lookup	lookup;
};

#define TEGRA_CLK_DUPLICATE(_clk_id, _dev, _con) \
	{					\
		.clk_id = _clk_id,		\
		.lookup = {			\
			.dev_id = _dev,		\
			.con_id = _con,		\
		},				\
	}

struct tegra_clk {
	int			dt_id;
	bool			present;
};

struct tegra_devclk {
	int		dt_id;
	char		*dev_id;
	char		*con_id;
};

void tegra_init_special_resets(unsigned int num, int (*assert)(unsigned long),
			       int (*deassert)(unsigned long));

void tegra_init_from_table(struct tegra_clk_init_table *tbl,
		struct clk *clks[], int clk_max);

void tegra_init_dup_clks(struct tegra_clk_duplicate *dup_list,
		struct clk *clks[], int clk_max);

const struct tegra_clk_periph_regs *get_reg_bank(int clkid);
struct clk **tegra_clk_init(void __iomem *clk_base, int num, int periph_banks);

struct clk **tegra_lookup_dt_id(int clk_id, struct tegra_clk *tegra_clk);

void tegra_add_of_provider(struct device_node *np, void *clk_src_onecell_get);
void tegra_register_devclks(struct tegra_devclk *dev_clks, int num);

void tegra_audio_clk_init(void __iomem *clk_base,
			void __iomem *pmc_base, struct tegra_clk *tegra_clks,
			struct tegra_audio_clk_info *audio_info,
			unsigned int num_plls, unsigned long sync_max_rate);

void tegra_periph_clk_init(void __iomem *clk_base, void __iomem *pmc_base,
			struct tegra_clk *tegra_clks,
			struct tegra_clk_pll_params *pll_params);

void tegra_fixed_clk_init(struct tegra_clk *tegra_clks);
int tegra_osc_clk_init(void __iomem *clk_base, struct tegra_clk *clks,
		       unsigned long *input_freqs, unsigned int num,
		       unsigned int clk_m_div, unsigned long *osc_freq,
		       unsigned long *pll_ref_freq);
void tegra_super_clk_gen4_init(void __iomem *clk_base,
			void __iomem *pmc_base, struct tegra_clk *tegra_clks,
			struct tegra_clk_pll_params *pll_params);
void tegra_super_clk_gen5_init(void __iomem *clk_base,
			void __iomem *pmc_base, struct tegra_clk *tegra_clks,
			struct tegra_clk_pll_params *pll_params);

<<<<<<< HEAD
#ifdef CONFIG_TEGRA124_EMC
struct clk *tegra_clk_register_emc(void __iomem *base, struct device_node *np,
				   spinlock_t *lock);
=======
#ifdef CONFIG_TEGRA124_CLK_EMC
struct clk *tegra124_clk_register_emc(void __iomem *base, struct device_node *np,
				      spinlock_t *lock);
bool tegra124_clk_emc_driver_available(struct clk_hw *emc_hw);
>>>>>>> 7d2a07b7
#else
static inline struct clk *
tegra124_clk_register_emc(void __iomem *base, struct device_node *np,
			  spinlock_t *lock)
{
	return NULL;
}

static inline bool tegra124_clk_emc_driver_available(struct clk_hw *emc_hw)
{
	return false;
}
#endif

void tegra114_clock_tune_cpu_trimmers_high(void);
void tegra114_clock_tune_cpu_trimmers_low(void);
void tegra114_clock_tune_cpu_trimmers_init(void);
void tegra114_clock_assert_dfll_dvco_reset(void);
void tegra114_clock_deassert_dfll_dvco_reset(void);

typedef void (*tegra_clk_apply_init_table_func)(void);
extern tegra_clk_apply_init_table_func tegra_clk_apply_init_table;
int tegra_pll_wait_for_lock(struct tegra_clk_pll *pll);
u16 tegra_pll_get_fixed_mdiv(struct clk_hw *hw, unsigned long input_rate);
int tegra_pll_p_div_to_hw(struct tegra_clk_pll *pll, u8 p_div);
int div_frac_get(unsigned long rate, unsigned parent_rate, u8 width,
		 u8 frac_width, u8 flags);
void tegra_clk_osc_resume(void __iomem *clk_base);
void tegra_clk_set_pllp_out_cpu(bool enable);
void tegra_clk_periph_suspend(void);
void tegra_clk_periph_resume(void);


/* Combined read fence with delay */
#define fence_udelay(delay, reg)	\
	do {				\
		readl(reg);		\
		udelay(delay);		\
	} while (0)

bool tegra20_clk_emc_driver_available(struct clk_hw *emc_hw);
struct clk *tegra20_clk_register_emc(void __iomem *ioaddr, bool low_jitter);
<<<<<<< HEAD
=======

>>>>>>> 7d2a07b7
struct clk *tegra210_clk_register_emc(struct device_node *np,
				      void __iomem *regs);

#endif /* TEGRA_CLK_H */<|MERGE_RESOLUTION|>--- conflicted
+++ resolved
@@ -731,15 +731,10 @@
  * TEGRA_DIVIDER_2 - LP cluster has additional divider. This flag indicates
  *     that this is LP cluster clock.
  * TEGRA210_CPU_CLK - This flag is used to identify CPU cluster for gen5
-<<<<<<< HEAD
- * super mux parent using PLLP branches. To use PLLP branches to CPU, need
- * to configure additional bit PLLP_OUT_CPU in the clock registers.
-=======
  *     super mux parent using PLLP branches. To use PLLP branches to CPU, need
  *     to configure additional bit PLLP_OUT_CPU in the clock registers.
  * TEGRA20_SUPER_CLK - Tegra20 doesn't have a dedicated divider for Super
  *     clocks, it only has a clock-skipper.
->>>>>>> 7d2a07b7
  */
 struct tegra_clk_super_mux {
 	struct clk_hw	hw;
@@ -757,10 +752,7 @@
 
 #define TEGRA_DIVIDER_2 BIT(0)
 #define TEGRA210_CPU_CLK BIT(1)
-<<<<<<< HEAD
-=======
 #define TEGRA20_SUPER_CLK BIT(2)
->>>>>>> 7d2a07b7
 
 extern const struct clk_ops tegra_clk_super_ops;
 struct clk *tegra_clk_register_super_mux(const char *name,
@@ -885,16 +877,10 @@
 			void __iomem *pmc_base, struct tegra_clk *tegra_clks,
 			struct tegra_clk_pll_params *pll_params);
 
-<<<<<<< HEAD
-#ifdef CONFIG_TEGRA124_EMC
-struct clk *tegra_clk_register_emc(void __iomem *base, struct device_node *np,
-				   spinlock_t *lock);
-=======
 #ifdef CONFIG_TEGRA124_CLK_EMC
 struct clk *tegra124_clk_register_emc(void __iomem *base, struct device_node *np,
 				      spinlock_t *lock);
 bool tegra124_clk_emc_driver_available(struct clk_hw *emc_hw);
->>>>>>> 7d2a07b7
 #else
 static inline struct clk *
 tegra124_clk_register_emc(void __iomem *base, struct device_node *np,
@@ -937,10 +923,7 @@
 
 bool tegra20_clk_emc_driver_available(struct clk_hw *emc_hw);
 struct clk *tegra20_clk_register_emc(void __iomem *ioaddr, bool low_jitter);
-<<<<<<< HEAD
-=======
-
->>>>>>> 7d2a07b7
+
 struct clk *tegra210_clk_register_emc(struct device_node *np,
 				      void __iomem *regs);
 
