// SPDX-License-Identifier: GPL-2.0+
/*
 * Raspberry Pi driver for firmware controlled clocks
 *
 * Even though clk-bcm2835 provides an interface to the hardware registers for
 * the system clocks we've had to factor out 'pllb' as the firmware 'owns' it.
 * We're not allowed to change it directly as we might race with the
 * over-temperature and under-voltage protections provided by the firmware.
 *
 * Copyright (C) 2019 Nicolas Saenz Julienne <nsaenzjulienne@suse.de>
 */

#include <linux/clkdev.h>
#include <linux/clk-provider.h>
#include <linux/io.h>
#include <linux/module.h>
#include <linux/platform_device.h>

#include <soc/bcm2835/raspberrypi-firmware.h>

<<<<<<< HEAD
enum rpi_firmware_clk_id {
	RPI_FIRMWARE_EMMC_CLK_ID = 1,
	RPI_FIRMWARE_UART_CLK_ID,
	RPI_FIRMWARE_ARM_CLK_ID,
	RPI_FIRMWARE_CORE_CLK_ID,
	RPI_FIRMWARE_V3D_CLK_ID,
	RPI_FIRMWARE_H264_CLK_ID,
	RPI_FIRMWARE_ISP_CLK_ID,
	RPI_FIRMWARE_SDRAM_CLK_ID,
	RPI_FIRMWARE_PIXEL_CLK_ID,
	RPI_FIRMWARE_PWM_CLK_ID,
	RPI_FIRMWARE_HEVC_CLK_ID,
	RPI_FIRMWARE_EMMC2_CLK_ID,
	RPI_FIRMWARE_M2MC_CLK_ID,
	RPI_FIRMWARE_PIXEL_BVB_CLK_ID,
	RPI_FIRMWARE_VEC_CLK_ID,
	RPI_FIRMWARE_NUM_CLK_ID,
};

=======
>>>>>>> eb3cdb58
static char *rpi_firmware_clk_names[] = {
	[RPI_FIRMWARE_EMMC_CLK_ID]	= "emmc",
	[RPI_FIRMWARE_UART_CLK_ID]	= "uart",
	[RPI_FIRMWARE_ARM_CLK_ID]	= "arm",
	[RPI_FIRMWARE_CORE_CLK_ID]	= "core",
	[RPI_FIRMWARE_V3D_CLK_ID]	= "v3d",
	[RPI_FIRMWARE_H264_CLK_ID]	= "h264",
	[RPI_FIRMWARE_ISP_CLK_ID]	= "isp",
	[RPI_FIRMWARE_SDRAM_CLK_ID]	= "sdram",
	[RPI_FIRMWARE_PIXEL_CLK_ID]	= "pixel",
	[RPI_FIRMWARE_PWM_CLK_ID]	= "pwm",
	[RPI_FIRMWARE_HEVC_CLK_ID]	= "hevc",
	[RPI_FIRMWARE_EMMC2_CLK_ID]	= "emmc2",
	[RPI_FIRMWARE_M2MC_CLK_ID]	= "m2mc",
	[RPI_FIRMWARE_PIXEL_BVB_CLK_ID]	= "pixel-bvb",
	[RPI_FIRMWARE_VEC_CLK_ID]	= "vec",
};

#define RPI_FIRMWARE_STATE_ENABLE_BIT	BIT(0)
#define RPI_FIRMWARE_STATE_WAIT_BIT	BIT(1)

struct raspberrypi_clk_variant;

struct raspberrypi_clk {
	struct device *dev;
	struct rpi_firmware *firmware;
	struct platform_device *cpufreq;
};

struct raspberrypi_clk_data {
	struct clk_hw hw;

	unsigned int id;
	struct raspberrypi_clk_variant *variant;

	struct raspberrypi_clk *rpi;
};

struct raspberrypi_clk_variant {
	bool		export;
	char		*clkdev;
	unsigned long	min_rate;
	bool		minimize;
};

static struct raspberrypi_clk_variant
raspberrypi_clk_variants[RPI_FIRMWARE_NUM_CLK_ID] = {
	[RPI_FIRMWARE_ARM_CLK_ID] = {
		.export = true,
		.clkdev = "cpu0",
	},
	[RPI_FIRMWARE_CORE_CLK_ID] = {
		.export = true,

		/*
		 * The clock is shared between the HVS and the CSI
		 * controllers, on the BCM2711 and will change depending
		 * on the pixels composited on the HVS and the capture
		 * resolution on Unicam.
		 *
		 * Since the rate can get quite large, and we need to
		 * coordinate between both driver instances, let's
		 * always use the minimum the drivers will let us.
		 */
		.minimize = true,
	},
	[RPI_FIRMWARE_M2MC_CLK_ID] = {
		.export = true,

		/*
		 * If we boot without any cable connected to any of the
		 * HDMI connector, the firmware will skip the HSM
		 * initialization and leave it with a rate of 0,
		 * resulting in a bus lockup when we're accessing the
		 * registers even if it's enabled.
		 *
		 * Let's put a sensible default so that we don't end up
		 * in this situation.
		 */
		.min_rate = 120000000,

		/*
		 * The clock is shared between the two HDMI controllers
		 * on the BCM2711 and will change depending on the
		 * resolution output on each. Since the rate can get
		 * quite large, and we need to coordinate between both
		 * driver instances, let's always use the minimum the
		 * drivers will let us.
		 */
		.minimize = true,
	},
	[RPI_FIRMWARE_V3D_CLK_ID] = {
		.export = true,
	},
	[RPI_FIRMWARE_PIXEL_CLK_ID] = {
		.export = true,
	},
	[RPI_FIRMWARE_HEVC_CLK_ID] = {
		.export = true,
	},
	[RPI_FIRMWARE_PIXEL_BVB_CLK_ID] = {
		.export = true,
	},
	[RPI_FIRMWARE_VEC_CLK_ID] = {
		.export = true,
	},
};

/*
 * Structure of the message passed to Raspberry Pi's firmware in order to
 * change clock rates. The 'disable_turbo' option is only available to the ARM
 * clock (pllb) which we enable by default as turbo mode will alter multiple
 * clocks at once.
 *
 * Even though we're able to access the clock registers directly we're bound to
 * use the firmware interface as the firmware ultimately takes care of
 * mitigating overheating/undervoltage situations and we would be changing
 * frequencies behind his back.
 *
 * For more information on the firmware interface check:
 * https://github.com/raspberrypi/firmware/wiki/Mailbox-property-interface
 */
struct raspberrypi_firmware_prop {
	__le32 id;
	__le32 val;
	__le32 disable_turbo;
} __packed;

static int raspberrypi_clock_property(struct rpi_firmware *firmware,
				      const struct raspberrypi_clk_data *data,
				      u32 tag, u32 *val)
{
	struct raspberrypi_firmware_prop msg = {
		.id = cpu_to_le32(data->id),
		.val = cpu_to_le32(*val),
		.disable_turbo = cpu_to_le32(1),
	};
	int ret;

	ret = rpi_firmware_property(firmware, tag, &msg, sizeof(msg));
	if (ret)
		return ret;

	*val = le32_to_cpu(msg.val);

	return 0;
}

static int raspberrypi_fw_is_prepared(struct clk_hw *hw)
{
	struct raspberrypi_clk_data *data =
		container_of(hw, struct raspberrypi_clk_data, hw);
	struct raspberrypi_clk *rpi = data->rpi;
	u32 val = 0;
	int ret;

	ret = raspberrypi_clock_property(rpi->firmware, data,
					 RPI_FIRMWARE_GET_CLOCK_STATE, &val);
	if (ret)
		return 0;

	return !!(val & RPI_FIRMWARE_STATE_ENABLE_BIT);
}


static unsigned long raspberrypi_fw_get_rate(struct clk_hw *hw,
					     unsigned long parent_rate)
{
	struct raspberrypi_clk_data *data =
		container_of(hw, struct raspberrypi_clk_data, hw);
	struct raspberrypi_clk *rpi = data->rpi;
	u32 val = 0;
	int ret;

	ret = raspberrypi_clock_property(rpi->firmware, data,
					 RPI_FIRMWARE_GET_CLOCK_RATE, &val);
	if (ret)
		return 0;

	return val;
}

static int raspberrypi_fw_set_rate(struct clk_hw *hw, unsigned long rate,
				   unsigned long parent_rate)
{
	struct raspberrypi_clk_data *data =
		container_of(hw, struct raspberrypi_clk_data, hw);
	struct raspberrypi_clk *rpi = data->rpi;
	u32 _rate = rate;
	int ret;

	ret = raspberrypi_clock_property(rpi->firmware, data,
					 RPI_FIRMWARE_SET_CLOCK_RATE, &_rate);
	if (ret)
		dev_err_ratelimited(rpi->dev, "Failed to change %s frequency: %d\n",
				    clk_hw_get_name(hw), ret);

	return ret;
}

static int raspberrypi_fw_dumb_determine_rate(struct clk_hw *hw,
					      struct clk_rate_request *req)
{
	struct raspberrypi_clk_data *data =
		container_of(hw, struct raspberrypi_clk_data, hw);
	struct raspberrypi_clk_variant *variant = data->variant;

	/*
	 * The firmware will do the rounding but that isn't part of
	 * the interface with the firmware, so we just do our best
	 * here.
	 */

	req->rate = clamp(req->rate, req->min_rate, req->max_rate);

	/*
	 * We want to aggressively reduce the clock rate here, so let's
	 * just ignore the requested rate and return the bare minimum
	 * rate we can get away with.
	 */
	if (variant->minimize && req->min_rate > 0)
		req->rate = req->min_rate;

	return 0;
}

static const struct clk_ops raspberrypi_firmware_clk_ops = {
	.is_prepared	= raspberrypi_fw_is_prepared,
	.recalc_rate	= raspberrypi_fw_get_rate,
	.determine_rate	= raspberrypi_fw_dumb_determine_rate,
	.set_rate	= raspberrypi_fw_set_rate,
};

static struct clk_hw *raspberrypi_clk_register(struct raspberrypi_clk *rpi,
					       unsigned int parent,
					       unsigned int id,
					       struct raspberrypi_clk_variant *variant)
{
	struct raspberrypi_clk_data *data;
	struct clk_init_data init = {};
	u32 min_rate, max_rate;
	int ret;

	data = devm_kzalloc(rpi->dev, sizeof(*data), GFP_KERNEL);
	if (!data)
		return ERR_PTR(-ENOMEM);
	data->rpi = rpi;
	data->id = id;
	data->variant = variant;

	init.name = devm_kasprintf(rpi->dev, GFP_KERNEL,
				   "fw-clk-%s",
				   rpi_firmware_clk_names[id]);
	init.ops = &raspberrypi_firmware_clk_ops;
	init.flags = CLK_GET_RATE_NOCACHE;

	data->hw.init = &init;

	ret = raspberrypi_clock_property(rpi->firmware, data,
					 RPI_FIRMWARE_GET_MIN_CLOCK_RATE,
					 &min_rate);
	if (ret) {
		dev_err(rpi->dev, "Failed to get clock %d min freq: %d\n",
			id, ret);
		return ERR_PTR(ret);
	}

	ret = raspberrypi_clock_property(rpi->firmware, data,
					 RPI_FIRMWARE_GET_MAX_CLOCK_RATE,
					 &max_rate);
	if (ret) {
		dev_err(rpi->dev, "Failed to get clock %d max freq: %d\n",
			id, ret);
		return ERR_PTR(ret);
	}

	ret = devm_clk_hw_register(rpi->dev, &data->hw);
	if (ret)
		return ERR_PTR(ret);

	clk_hw_set_rate_range(&data->hw, min_rate, max_rate);

	if (variant->clkdev) {
		ret = devm_clk_hw_register_clkdev(rpi->dev, &data->hw,
						  NULL, variant->clkdev);
		if (ret) {
			dev_err(rpi->dev, "Failed to initialize clkdev\n");
			return ERR_PTR(ret);
		}
	}

	if (variant->min_rate) {
		unsigned long rate;

		clk_hw_set_rate_range(&data->hw, variant->min_rate, max_rate);

		rate = raspberrypi_fw_get_rate(&data->hw, 0);
		if (rate < variant->min_rate) {
			ret = raspberrypi_fw_set_rate(&data->hw, variant->min_rate, 0);
			if (ret)
				return ERR_PTR(ret);
		}
	}

	return &data->hw;
}

struct rpi_firmware_get_clocks_response {
	u32 parent;
	u32 id;
};

static int raspberrypi_discover_clocks(struct raspberrypi_clk *rpi,
				       struct clk_hw_onecell_data *data)
{
	struct rpi_firmware_get_clocks_response *clks;
	int ret;

	/*
	 * The firmware doesn't guarantee that the last element of
	 * RPI_FIRMWARE_GET_CLOCKS is zeroed. So allocate an additional
	 * zero element as sentinel.
	 */
	clks = devm_kcalloc(rpi->dev,
			    RPI_FIRMWARE_NUM_CLK_ID + 1, sizeof(*clks),
			    GFP_KERNEL);
	if (!clks)
		return -ENOMEM;

	ret = rpi_firmware_property(rpi->firmware, RPI_FIRMWARE_GET_CLOCKS,
				    clks,
				    sizeof(*clks) * RPI_FIRMWARE_NUM_CLK_ID);
	if (ret)
		return ret;

	while (clks->id) {
<<<<<<< HEAD
		struct clk_hw *hw;

		switch (clks->id) {
		case RPI_FIRMWARE_ARM_CLK_ID:
		case RPI_FIRMWARE_CORE_CLK_ID:
		case RPI_FIRMWARE_M2MC_CLK_ID:
		case RPI_FIRMWARE_V3D_CLK_ID:
		case RPI_FIRMWARE_PIXEL_BVB_CLK_ID:
		case RPI_FIRMWARE_VEC_CLK_ID:
=======
		struct raspberrypi_clk_variant *variant;

		if (clks->id >= RPI_FIRMWARE_NUM_CLK_ID) {
			dev_err(rpi->dev, "Unknown clock id: %u (max: %u)\n",
					   clks->id, RPI_FIRMWARE_NUM_CLK_ID - 1);
			return -EINVAL;
		}

		variant = &raspberrypi_clk_variants[clks->id];
		if (variant->export) {
			struct clk_hw *hw;

>>>>>>> eb3cdb58
			hw = raspberrypi_clk_register(rpi, clks->parent,
						      clks->id, variant);
			if (IS_ERR(hw))
				return PTR_ERR(hw);

			data->hws[clks->id] = hw;
			data->num = clks->id + 1;
		}

		clks++;
	}

	return 0;
}

static int raspberrypi_clk_probe(struct platform_device *pdev)
{
	struct clk_hw_onecell_data *clk_data;
	struct device_node *firmware_node;
	struct device *dev = &pdev->dev;
	struct rpi_firmware *firmware;
	struct raspberrypi_clk *rpi;
	int ret;

	/*
	 * We can be probed either through the an old-fashioned
	 * platform device registration or through a DT node that is a
	 * child of the firmware node. Handle both cases.
	 */
	if (dev->of_node)
		firmware_node = of_get_parent(dev->of_node);
	else
		firmware_node = of_find_compatible_node(NULL, NULL,
							"raspberrypi,bcm2835-firmware");
	if (!firmware_node) {
		dev_err(dev, "Missing firmware node\n");
		return -ENOENT;
	}

	firmware = devm_rpi_firmware_get(&pdev->dev, firmware_node);
	of_node_put(firmware_node);
	if (!firmware)
		return -EPROBE_DEFER;

	rpi = devm_kzalloc(dev, sizeof(*rpi), GFP_KERNEL);
	if (!rpi)
		return -ENOMEM;

	rpi->dev = dev;
	rpi->firmware = firmware;
	platform_set_drvdata(pdev, rpi);

	clk_data = devm_kzalloc(dev, struct_size(clk_data, hws,
						 RPI_FIRMWARE_NUM_CLK_ID),
				GFP_KERNEL);
	if (!clk_data)
		return -ENOMEM;

	ret = raspberrypi_discover_clocks(rpi, clk_data);
	if (ret)
		return ret;

	ret = devm_of_clk_add_hw_provider(dev, of_clk_hw_onecell_get,
					  clk_data);
	if (ret)
		return ret;

	rpi->cpufreq = platform_device_register_data(dev, "raspberrypi-cpufreq",
						     -1, NULL, 0);

	return 0;
}

static void raspberrypi_clk_remove(struct platform_device *pdev)
{
	struct raspberrypi_clk *rpi = platform_get_drvdata(pdev);

	platform_device_unregister(rpi->cpufreq);
}

static const struct of_device_id raspberrypi_clk_match[] = {
	{ .compatible = "raspberrypi,firmware-clocks" },
	{ },
};
MODULE_DEVICE_TABLE(of, raspberrypi_clk_match);

static struct platform_driver raspberrypi_clk_driver = {
	.driver = {
		.name = "raspberrypi-clk",
		.of_match_table = raspberrypi_clk_match,
	},
	.probe          = raspberrypi_clk_probe,
	.remove_new	= raspberrypi_clk_remove,
};
module_platform_driver(raspberrypi_clk_driver);

MODULE_AUTHOR("Nicolas Saenz Julienne <nsaenzjulienne@suse.de>");
MODULE_DESCRIPTION("Raspberry Pi firmware clock driver");
MODULE_LICENSE("GPL");
MODULE_ALIAS("platform:raspberrypi-clk");<|MERGE_RESOLUTION|>--- conflicted
+++ resolved
@@ -18,28 +18,6 @@
 
 #include <soc/bcm2835/raspberrypi-firmware.h>
 
-<<<<<<< HEAD
-enum rpi_firmware_clk_id {
-	RPI_FIRMWARE_EMMC_CLK_ID = 1,
-	RPI_FIRMWARE_UART_CLK_ID,
-	RPI_FIRMWARE_ARM_CLK_ID,
-	RPI_FIRMWARE_CORE_CLK_ID,
-	RPI_FIRMWARE_V3D_CLK_ID,
-	RPI_FIRMWARE_H264_CLK_ID,
-	RPI_FIRMWARE_ISP_CLK_ID,
-	RPI_FIRMWARE_SDRAM_CLK_ID,
-	RPI_FIRMWARE_PIXEL_CLK_ID,
-	RPI_FIRMWARE_PWM_CLK_ID,
-	RPI_FIRMWARE_HEVC_CLK_ID,
-	RPI_FIRMWARE_EMMC2_CLK_ID,
-	RPI_FIRMWARE_M2MC_CLK_ID,
-	RPI_FIRMWARE_PIXEL_BVB_CLK_ID,
-	RPI_FIRMWARE_VEC_CLK_ID,
-	RPI_FIRMWARE_NUM_CLK_ID,
-};
-
-=======
->>>>>>> eb3cdb58
 static char *rpi_firmware_clk_names[] = {
 	[RPI_FIRMWARE_EMMC_CLK_ID]	= "emmc",
 	[RPI_FIRMWARE_UART_CLK_ID]	= "uart",
@@ -376,17 +354,6 @@
 		return ret;
 
 	while (clks->id) {
-<<<<<<< HEAD
-		struct clk_hw *hw;
-
-		switch (clks->id) {
-		case RPI_FIRMWARE_ARM_CLK_ID:
-		case RPI_FIRMWARE_CORE_CLK_ID:
-		case RPI_FIRMWARE_M2MC_CLK_ID:
-		case RPI_FIRMWARE_V3D_CLK_ID:
-		case RPI_FIRMWARE_PIXEL_BVB_CLK_ID:
-		case RPI_FIRMWARE_VEC_CLK_ID:
-=======
 		struct raspberrypi_clk_variant *variant;
 
 		if (clks->id >= RPI_FIRMWARE_NUM_CLK_ID) {
@@ -399,7 +366,6 @@
 		if (variant->export) {
 			struct clk_hw *hw;
 
->>>>>>> eb3cdb58
 			hw = raspberrypi_clk_register(rpi, clks->parent,
 						      clks->id, variant);
 			if (IS_ERR(hw))
