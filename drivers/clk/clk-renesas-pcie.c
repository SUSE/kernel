--- conflicted
+++ resolved
@@ -158,23 +158,12 @@
 
 static u8 rs9_calc_dif(const struct rs9_driver_data *rs9, int idx)
 {
-<<<<<<< HEAD
-	enum rs9_model model = rs9->chip_info->model;
-
-	if (model == RENESAS_9FGV0241)
-		return BIT(idx + 1);
-	else if (model == RENESAS_9FGV0441)
-		return BIT(idx);
-
-	return 0;
-=======
 	/*
 	 * On 9FGV0241, the DIF OE0 is BIT(1) and DIF OE(1) is BIT(2),
 	 * on 9FGV0441 and 9FGV0841 the DIF OE0 is BIT(0) and so on.
 	 * Increment the index in the 9FGV0241 special case here.
 	 */
 	return BIT(idx + rs9->chip_info->outshift);
->>>>>>> 2d5404ca
 }
 
 static int rs9_get_output_config(struct rs9_driver_data *rs9, int idx)
@@ -408,10 +397,7 @@
 static const struct i2c_device_id rs9_id[] = {
 	{ "9fgv0241", .driver_data = (kernel_ulong_t)&renesas_9fgv0241_info },
 	{ "9fgv0441", .driver_data = (kernel_ulong_t)&renesas_9fgv0441_info },
-<<<<<<< HEAD
-=======
 	{ "9fgv0841", .driver_data = (kernel_ulong_t)&renesas_9fgv0841_info },
->>>>>>> 2d5404ca
 	{ }
 };
 MODULE_DEVICE_TABLE(i2c, rs9_id);
