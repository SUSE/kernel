--- conflicted
+++ resolved
@@ -200,8 +200,6 @@
 		.ops = &meson_clk_pll_ro_ops,
 		.parent_names = (const char *[]){ "xtal" },
 		.num_parents = 1,
-<<<<<<< HEAD
-=======
 	},
 };
 
@@ -218,7 +216,6 @@
 		.parent_names = (const char *[]){ "sys_pll_dco" },
 		.num_parents = 1,
 		.flags = CLK_SET_RATE_PARENT,
->>>>>>> e2afa97a
 	},
 };
 
