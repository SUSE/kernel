// SPDX-License-Identifier: GPL-2.0
/*
 * Copyright (c) 2016 AmLogic, Inc.
 * Michael Turquette <mturquette@baylibre.com>
 */

#include <linux/clk.h>
#include <linux/clk-provider.h>
#include <linux/init.h>
#include <linux/of_device.h>
#include <linux/mfd/syscon.h>
#include <linux/platform_device.h>
#include <linux/regmap.h>

#include "clkc.h"
#include "gxbb.h"
#include "clk-regmap.h"

static DEFINE_SPINLOCK(meson_clk_lock);

static const struct pll_params_table gxbb_gp0_pll_params_table[] = {
	PLL_PARAMS(32, 1),
	PLL_PARAMS(33, 1),
	PLL_PARAMS(34, 1),
	PLL_PARAMS(35, 1),
	PLL_PARAMS(36, 1),
	PLL_PARAMS(37, 1),
	PLL_PARAMS(38, 1),
	PLL_PARAMS(39, 1),
	PLL_PARAMS(40, 1),
	PLL_PARAMS(41, 1),
	PLL_PARAMS(42, 1),
	PLL_PARAMS(43, 1),
	PLL_PARAMS(44, 1),
	PLL_PARAMS(45, 1),
	PLL_PARAMS(46, 1),
	PLL_PARAMS(47, 1),
	PLL_PARAMS(48, 1),
	PLL_PARAMS(49, 1),
	PLL_PARAMS(50, 1),
	PLL_PARAMS(51, 1),
	PLL_PARAMS(52, 1),
	PLL_PARAMS(53, 1),
	PLL_PARAMS(54, 1),
	PLL_PARAMS(55, 1),
	PLL_PARAMS(56, 1),
	PLL_PARAMS(57, 1),
	PLL_PARAMS(58, 1),
	PLL_PARAMS(59, 1),
	PLL_PARAMS(60, 1),
	PLL_PARAMS(61, 1),
	PLL_PARAMS(62, 1),
	{ /* sentinel */ },
};

static const struct pll_params_table gxl_gp0_pll_params_table[] = {
	PLL_PARAMS(42, 1),
	PLL_PARAMS(43, 1),
	PLL_PARAMS(44, 1),
	PLL_PARAMS(45, 1),
	PLL_PARAMS(46, 1),
	PLL_PARAMS(47, 1),
	PLL_PARAMS(48, 1),
	PLL_PARAMS(49, 1),
	PLL_PARAMS(50, 1),
	PLL_PARAMS(51, 1),
	PLL_PARAMS(52, 1),
	PLL_PARAMS(53, 1),
	PLL_PARAMS(54, 1),
	PLL_PARAMS(55, 1),
	PLL_PARAMS(56, 1),
	PLL_PARAMS(57, 1),
	PLL_PARAMS(58, 1),
	PLL_PARAMS(59, 1),
	PLL_PARAMS(60, 1),
	PLL_PARAMS(61, 1),
	PLL_PARAMS(62, 1),
	PLL_PARAMS(63, 1),
	PLL_PARAMS(64, 1),
	PLL_PARAMS(65, 1),
	PLL_PARAMS(66, 1),
	{ /* sentinel */ },
};

static struct clk_regmap gxbb_fixed_pll_dco = {
	.data = &(struct meson_clk_pll_data){
		.en = {
			.reg_off = HHI_MPLL_CNTL,
			.shift   = 30,
			.width   = 1,
		},
		.m = {
			.reg_off = HHI_MPLL_CNTL,
			.shift   = 0,
			.width   = 9,
		},
		.n = {
			.reg_off = HHI_MPLL_CNTL,
			.shift   = 9,
			.width   = 5,
		},
		.frac = {
			.reg_off = HHI_MPLL_CNTL2,
			.shift   = 0,
			.width   = 12,
		},
		.l = {
			.reg_off = HHI_MPLL_CNTL,
			.shift   = 31,
			.width   = 1,
		},
		.rst = {
			.reg_off = HHI_MPLL_CNTL,
			.shift   = 29,
			.width   = 1,
		},
	},
	.hw.init = &(struct clk_init_data){
		.name = "fixed_pll_dco",
		.ops = &meson_clk_pll_ro_ops,
		.parent_names = (const char *[]){ "xtal" },
		.num_parents = 1,
<<<<<<< HEAD
=======
	},
};

static struct clk_regmap gxbb_fixed_pll = {
	.data = &(struct clk_regmap_div_data){
		.offset = HHI_MPLL_CNTL,
		.shift = 16,
		.width = 2,
		.flags = CLK_DIVIDER_POWER_OF_TWO,
	},
	.hw.init = &(struct clk_init_data){
		.name = "fixed_pll",
		.ops = &clk_regmap_divider_ro_ops,
		.parent_names = (const char *[]){ "fixed_pll_dco" },
		.num_parents = 1,
		/*
		 * This clock won't ever change at runtime so
		 * CLK_SET_RATE_PARENT is not required
		 */
>>>>>>> e2afa97a
	},
};

static struct clk_fixed_factor gxbb_hdmi_pll_pre_mult = {
	.mult = 2,
	.div = 1,
	.hw.init = &(struct clk_init_data){
		.name = "hdmi_pll_pre_mult",
		.ops = &clk_fixed_factor_ops,
		.parent_names = (const char *[]){ "xtal" },
		.num_parents = 1,
	},
};

static struct clk_regmap gxbb_hdmi_pll_dco = {
	.data = &(struct meson_clk_pll_data){
		.en = {
			.reg_off = HHI_HDMI_PLL_CNTL,
			.shift   = 30,
			.width   = 1,
		},
		.m = {
			.reg_off = HHI_HDMI_PLL_CNTL,
			.shift   = 0,
			.width   = 9,
		},
		.n = {
			.reg_off = HHI_HDMI_PLL_CNTL,
			.shift   = 9,
			.width   = 5,
		},
		.frac = {
			.reg_off = HHI_HDMI_PLL_CNTL2,
			.shift   = 0,
			.width   = 12,
		},
		.l = {
			.reg_off = HHI_HDMI_PLL_CNTL,
			.shift   = 31,
			.width   = 1,
		},
		.rst = {
			.reg_off = HHI_HDMI_PLL_CNTL,
			.shift   = 28,
			.width   = 1,
		},
	},
	.hw.init = &(struct clk_init_data){
		.name = "hdmi_pll_dco",
		.ops = &meson_clk_pll_ro_ops,
		.parent_names = (const char *[]){ "hdmi_pll_pre_mult" },
		.num_parents = 1,
		/*
		 * Display directly handle hdmi pll registers ATM, we need
		 * NOCACHE to keep our view of the clock as accurate as possible
		 */
		.flags = CLK_GET_RATE_NOCACHE,
	},
};

static struct clk_regmap gxbb_hdmi_pll_od = {
	.data = &(struct clk_regmap_div_data){
		.offset = HHI_HDMI_PLL_CNTL2,
		.shift = 16,
		.width = 2,
		.flags = CLK_DIVIDER_POWER_OF_TWO,
	},
	.hw.init = &(struct clk_init_data){
		.name = "hdmi_pll_od",
		.ops = &clk_regmap_divider_ro_ops,
		.parent_names = (const char *[]){ "hdmi_pll_dco" },
		.num_parents = 1,
		.flags = CLK_GET_RATE_NOCACHE | CLK_SET_RATE_PARENT,
	},
};

static struct clk_regmap gxbb_hdmi_pll_od2 = {
	.data = &(struct clk_regmap_div_data){
		.offset = HHI_HDMI_PLL_CNTL2,
		.shift = 22,
		.width = 2,
		.flags = CLK_DIVIDER_POWER_OF_TWO,
	},
	.hw.init = &(struct clk_init_data){
		.name = "hdmi_pll_od2",
		.ops = &clk_regmap_divider_ro_ops,
		.parent_names = (const char *[]){ "hdmi_pll_od" },
		.num_parents = 1,
		.flags = CLK_GET_RATE_NOCACHE | CLK_SET_RATE_PARENT,
	},
};

static struct clk_regmap gxbb_hdmi_pll = {
	.data = &(struct clk_regmap_div_data){
		.offset = HHI_HDMI_PLL_CNTL2,
		.shift = 18,
		.width = 2,
		.flags = CLK_DIVIDER_POWER_OF_TWO,
	},
	.hw.init = &(struct clk_init_data){
		.name = "hdmi_pll",
		.ops = &clk_regmap_divider_ro_ops,
		.parent_names = (const char *[]){ "hdmi_pll_od2" },
		.num_parents = 1,
		.flags = CLK_GET_RATE_NOCACHE | CLK_SET_RATE_PARENT,
	},
};

static struct clk_regmap gxl_hdmi_pll_od = {
	.data = &(struct clk_regmap_div_data){
		.offset = HHI_HDMI_PLL_CNTL + 8,
		.shift = 21,
		.width = 2,
		.flags = CLK_DIVIDER_POWER_OF_TWO,
	},
	.hw.init = &(struct clk_init_data){
		.name = "hdmi_pll_od",
		.ops = &clk_regmap_divider_ro_ops,
		.parent_names = (const char *[]){ "hdmi_pll_dco" },
		.num_parents = 1,
		.flags = CLK_GET_RATE_NOCACHE | CLK_SET_RATE_PARENT,
	},
};

static struct clk_regmap gxl_hdmi_pll_od2 = {
	.data = &(struct clk_regmap_div_data){
		.offset = HHI_HDMI_PLL_CNTL + 8,
		.shift = 23,
		.width = 2,
		.flags = CLK_DIVIDER_POWER_OF_TWO,
	},
	.hw.init = &(struct clk_init_data){
		.name = "hdmi_pll_od2",
		.ops = &clk_regmap_divider_ro_ops,
		.parent_names = (const char *[]){ "hdmi_pll_od" },
		.num_parents = 1,
		.flags = CLK_GET_RATE_NOCACHE | CLK_SET_RATE_PARENT,
	},
};

static struct clk_regmap gxl_hdmi_pll = {
	.data = &(struct clk_regmap_div_data){
		.offset = HHI_HDMI_PLL_CNTL + 8,
		.shift = 19,
		.width = 2,
		.flags = CLK_DIVIDER_POWER_OF_TWO,
	},
	.hw.init = &(struct clk_init_data){
		.name = "hdmi_pll",
		.ops = &clk_regmap_divider_ro_ops,
		.parent_names = (const char *[]){ "hdmi_pll_od2" },
		.num_parents = 1,
<<<<<<< HEAD
		/*
		 * Display directly handle hdmi pll registers ATM, we need
		 * NOCACHE to keep our view of the clock as accurate as possible
		 */
		.flags = CLK_GET_RATE_NOCACHE,
=======
		.flags = CLK_GET_RATE_NOCACHE | CLK_SET_RATE_PARENT,
>>>>>>> e2afa97a
	},
};

static struct clk_regmap gxbb_sys_pll_dco = {
	.data = &(struct meson_clk_pll_data){
		.en = {
			.reg_off = HHI_SYS_PLL_CNTL,
			.shift   = 30,
			.width   = 1,
		},
		.m = {
			.reg_off = HHI_SYS_PLL_CNTL,
			.shift   = 0,
			.width   = 9,
		},
		.n = {
			.reg_off = HHI_SYS_PLL_CNTL,
			.shift   = 9,
			.width   = 5,
		},
		.l = {
			.reg_off = HHI_SYS_PLL_CNTL,
			.shift   = 31,
			.width   = 1,
		},
		.rst = {
			.reg_off = HHI_SYS_PLL_CNTL,
			.shift   = 29,
			.width   = 1,
		},
	},
	.hw.init = &(struct clk_init_data){
		.name = "sys_pll_dco",
		.ops = &meson_clk_pll_ro_ops,
		.parent_names = (const char *[]){ "xtal" },
		.num_parents = 1,
<<<<<<< HEAD
=======
	},
};

static struct clk_regmap gxbb_sys_pll = {
	.data = &(struct clk_regmap_div_data){
		.offset = HHI_SYS_PLL_CNTL,
		.shift = 10,
		.width = 2,
		.flags = CLK_DIVIDER_POWER_OF_TWO,
	},
	.hw.init = &(struct clk_init_data){
		.name = "sys_pll",
		.ops = &clk_regmap_divider_ro_ops,
		.parent_names = (const char *[]){ "sys_pll_dco" },
		.num_parents = 1,
		.flags = CLK_SET_RATE_PARENT,
>>>>>>> e2afa97a
	},
};

static const struct reg_sequence gxbb_gp0_init_regs[] = {
	{ .reg = HHI_GP0_PLL_CNTL2,	.def = 0x69c80000 },
	{ .reg = HHI_GP0_PLL_CNTL3,	.def = 0x0a5590c4 },
	{ .reg = HHI_GP0_PLL_CNTL4,	.def = 0x0000500d },
};

static struct clk_regmap gxbb_gp0_pll_dco = {
	.data = &(struct meson_clk_pll_data){
		.en = {
			.reg_off = HHI_GP0_PLL_CNTL,
			.shift   = 30,
			.width   = 1,
		},
		.m = {
			.reg_off = HHI_GP0_PLL_CNTL,
			.shift   = 0,
			.width   = 9,
		},
		.n = {
			.reg_off = HHI_GP0_PLL_CNTL,
			.shift   = 9,
			.width   = 5,
		},
		.l = {
			.reg_off = HHI_GP0_PLL_CNTL,
			.shift   = 31,
			.width   = 1,
		},
		.rst = {
			.reg_off = HHI_GP0_PLL_CNTL,
			.shift   = 29,
			.width   = 1,
		},
		.table = gxbb_gp0_pll_params_table,
		.init_regs = gxbb_gp0_init_regs,
		.init_count = ARRAY_SIZE(gxbb_gp0_init_regs),
	},
	.hw.init = &(struct clk_init_data){
		.name = "gp0_pll_dco",
		.ops = &meson_clk_pll_ops,
		.parent_names = (const char *[]){ "xtal" },
		.num_parents = 1,
	},
};

static const struct reg_sequence gxl_gp0_init_regs[] = {
	{ .reg = HHI_GP0_PLL_CNTL1,	.def = 0xc084b000 },
	{ .reg = HHI_GP0_PLL_CNTL2,	.def = 0xb75020be },
	{ .reg = HHI_GP0_PLL_CNTL3,	.def = 0x0a59a288 },
	{ .reg = HHI_GP0_PLL_CNTL4,	.def = 0xc000004d },
	{ .reg = HHI_GP0_PLL_CNTL5,	.def = 0x00078000 },
};

static struct clk_regmap gxl_gp0_pll_dco = {
	.data = &(struct meson_clk_pll_data){
		.en = {
			.reg_off = HHI_GP0_PLL_CNTL,
			.shift   = 30,
			.width   = 1,
		},
		.m = {
			.reg_off = HHI_GP0_PLL_CNTL,
			.shift   = 0,
			.width   = 9,
		},
		.n = {
			.reg_off = HHI_GP0_PLL_CNTL,
			.shift   = 9,
			.width   = 5,
		},
		.frac = {
			.reg_off = HHI_GP0_PLL_CNTL1,
			.shift   = 0,
			.width   = 10,
		},
		.l = {
			.reg_off = HHI_GP0_PLL_CNTL,
			.shift   = 31,
			.width   = 1,
		},
		.rst = {
			.reg_off = HHI_GP0_PLL_CNTL,
			.shift   = 29,
			.width   = 1,
		},
		.table = gxl_gp0_pll_params_table,
		.init_regs = gxl_gp0_init_regs,
		.init_count = ARRAY_SIZE(gxl_gp0_init_regs),
	},
	.hw.init = &(struct clk_init_data){
		.name = "gp0_pll_dco",
		.ops = &meson_clk_pll_ops,
		.parent_names = (const char *[]){ "xtal" },
		.num_parents = 1,
<<<<<<< HEAD
=======
	},
};

static struct clk_regmap gxbb_gp0_pll = {
	.data = &(struct clk_regmap_div_data){
		.offset = HHI_GP0_PLL_CNTL,
		.shift = 16,
		.width = 2,
		.flags = CLK_DIVIDER_POWER_OF_TWO,
	},
	.hw.init = &(struct clk_init_data){
		.name = "gp0_pll",
		.ops = &clk_regmap_divider_ops,
		.parent_names = (const char *[]){ "gp0_pll_dco" },
		.num_parents = 1,
		.flags = CLK_SET_RATE_PARENT,
>>>>>>> e2afa97a
	},
};

static struct clk_fixed_factor gxbb_fclk_div2_div = {
	.mult = 1,
	.div = 2,
	.hw.init = &(struct clk_init_data){
		.name = "fclk_div2_div",
		.ops = &clk_fixed_factor_ops,
		.parent_names = (const char *[]){ "fixed_pll" },
		.num_parents = 1,
	},
};

static struct clk_regmap gxbb_fclk_div2 = {
	.data = &(struct clk_regmap_gate_data){
		.offset = HHI_MPLL_CNTL6,
		.bit_idx = 27,
	},
	.hw.init = &(struct clk_init_data){
		.name = "fclk_div2",
		.ops = &clk_regmap_gate_ops,
		.parent_names = (const char *[]){ "fclk_div2_div" },
		.num_parents = 1,
		.flags = CLK_IS_CRITICAL,
	},
};

static struct clk_fixed_factor gxbb_fclk_div3_div = {
	.mult = 1,
	.div = 3,
	.hw.init = &(struct clk_init_data){
		.name = "fclk_div3_div",
		.ops = &clk_fixed_factor_ops,
		.parent_names = (const char *[]){ "fixed_pll" },
		.num_parents = 1,
	},
};

static struct clk_regmap gxbb_fclk_div3 = {
	.data = &(struct clk_regmap_gate_data){
		.offset = HHI_MPLL_CNTL6,
		.bit_idx = 28,
	},
	.hw.init = &(struct clk_init_data){
		.name = "fclk_div3",
		.ops = &clk_regmap_gate_ops,
		.parent_names = (const char *[]){ "fclk_div3_div" },
		.num_parents = 1,
		/*
		 * FIXME:
		 * This clock, as fdiv2, is used by the SCPI FW and is required
		 * by the platform to operate correctly.
		 * Until the following condition are met, we need this clock to
		 * be marked as critical:
		 * a) The SCPI generic driver claims and enable all the clocks
		 *    it needs
		 * b) CCF has a clock hand-off mechanism to make the sure the
		 *    clock stays on until the proper driver comes along
		 */
		.flags = CLK_IS_CRITICAL,
	},
};

static struct clk_fixed_factor gxbb_fclk_div4_div = {
	.mult = 1,
	.div = 4,
	.hw.init = &(struct clk_init_data){
		.name = "fclk_div4_div",
		.ops = &clk_fixed_factor_ops,
		.parent_names = (const char *[]){ "fixed_pll" },
		.num_parents = 1,
	},
};

static struct clk_regmap gxbb_fclk_div4 = {
	.data = &(struct clk_regmap_gate_data){
		.offset = HHI_MPLL_CNTL6,
		.bit_idx = 29,
	},
	.hw.init = &(struct clk_init_data){
		.name = "fclk_div4",
		.ops = &clk_regmap_gate_ops,
		.parent_names = (const char *[]){ "fclk_div4_div" },
		.num_parents = 1,
	},
};

static struct clk_fixed_factor gxbb_fclk_div5_div = {
	.mult = 1,
	.div = 5,
	.hw.init = &(struct clk_init_data){
		.name = "fclk_div5_div",
		.ops = &clk_fixed_factor_ops,
		.parent_names = (const char *[]){ "fixed_pll" },
		.num_parents = 1,
	},
};

static struct clk_regmap gxbb_fclk_div5 = {
	.data = &(struct clk_regmap_gate_data){
		.offset = HHI_MPLL_CNTL6,
		.bit_idx = 30,
	},
	.hw.init = &(struct clk_init_data){
		.name = "fclk_div5",
		.ops = &clk_regmap_gate_ops,
		.parent_names = (const char *[]){ "fclk_div5_div" },
		.num_parents = 1,
	},
};

static struct clk_fixed_factor gxbb_fclk_div7_div = {
	.mult = 1,
	.div = 7,
	.hw.init = &(struct clk_init_data){
		.name = "fclk_div7_div",
		.ops = &clk_fixed_factor_ops,
		.parent_names = (const char *[]){ "fixed_pll" },
		.num_parents = 1,
	},
};

static struct clk_regmap gxbb_fclk_div7 = {
	.data = &(struct clk_regmap_gate_data){
		.offset = HHI_MPLL_CNTL6,
		.bit_idx = 31,
	},
	.hw.init = &(struct clk_init_data){
		.name = "fclk_div7",
		.ops = &clk_regmap_gate_ops,
		.parent_names = (const char *[]){ "fclk_div7_div" },
		.num_parents = 1,
	},
};

static struct clk_regmap gxbb_mpll_prediv = {
	.data = &(struct clk_regmap_div_data){
		.offset = HHI_MPLL_CNTL5,
		.shift = 12,
		.width = 1,
	},
	.hw.init = &(struct clk_init_data){
		.name = "mpll_prediv",
		.ops = &clk_regmap_divider_ro_ops,
		.parent_names = (const char *[]){ "fixed_pll" },
		.num_parents = 1,
	},
};

static struct clk_regmap gxbb_mpll0_div = {
	.data = &(struct meson_clk_mpll_data){
		.sdm = {
			.reg_off = HHI_MPLL_CNTL7,
			.shift   = 0,
			.width   = 14,
		},
		.sdm_en = {
			.reg_off = HHI_MPLL_CNTL7,
			.shift   = 15,
			.width	 = 1,
		},
		.n2 = {
			.reg_off = HHI_MPLL_CNTL7,
			.shift   = 16,
			.width   = 9,
		},
		.ssen = {
			.reg_off = HHI_MPLL_CNTL,
			.shift   = 25,
			.width	 = 1,
		},
		.lock = &meson_clk_lock,
	},
	.hw.init = &(struct clk_init_data){
		.name = "mpll0_div",
		.ops = &meson_clk_mpll_ops,
		.parent_names = (const char *[]){ "mpll_prediv" },
		.num_parents = 1,
	},
};

static struct clk_regmap gxbb_mpll0 = {
	.data = &(struct clk_regmap_gate_data){
		.offset = HHI_MPLL_CNTL7,
		.bit_idx = 14,
	},
	.hw.init = &(struct clk_init_data){
		.name = "mpll0",
		.ops = &clk_regmap_gate_ops,
		.parent_names = (const char *[]){ "mpll0_div" },
		.num_parents = 1,
		.flags = CLK_SET_RATE_PARENT,
	},
};

static struct clk_regmap gxbb_mpll1_div = {
	.data = &(struct meson_clk_mpll_data){
		.sdm = {
			.reg_off = HHI_MPLL_CNTL8,
			.shift   = 0,
			.width   = 14,
		},
		.sdm_en = {
			.reg_off = HHI_MPLL_CNTL8,
			.shift   = 15,
			.width	 = 1,
		},
		.n2 = {
			.reg_off = HHI_MPLL_CNTL8,
			.shift   = 16,
			.width   = 9,
		},
		.lock = &meson_clk_lock,
	},
	.hw.init = &(struct clk_init_data){
		.name = "mpll1_div",
		.ops = &meson_clk_mpll_ops,
		.parent_names = (const char *[]){ "mpll_prediv" },
		.num_parents = 1,
	},
};

static struct clk_regmap gxbb_mpll1 = {
	.data = &(struct clk_regmap_gate_data){
		.offset = HHI_MPLL_CNTL8,
		.bit_idx = 14,
	},
	.hw.init = &(struct clk_init_data){
		.name = "mpll1",
		.ops = &clk_regmap_gate_ops,
		.parent_names = (const char *[]){ "mpll1_div" },
		.num_parents = 1,
		.flags = CLK_SET_RATE_PARENT,
	},
};

static struct clk_regmap gxbb_mpll2_div = {
	.data = &(struct meson_clk_mpll_data){
		.sdm = {
			.reg_off = HHI_MPLL_CNTL9,
			.shift   = 0,
			.width   = 14,
		},
		.sdm_en = {
			.reg_off = HHI_MPLL_CNTL9,
			.shift   = 15,
			.width	 = 1,
		},
		.n2 = {
			.reg_off = HHI_MPLL_CNTL9,
			.shift   = 16,
			.width   = 9,
		},
		.lock = &meson_clk_lock,
	},
	.hw.init = &(struct clk_init_data){
		.name = "mpll2_div",
		.ops = &meson_clk_mpll_ops,
		.parent_names = (const char *[]){ "mpll_prediv" },
		.num_parents = 1,
	},
};

static struct clk_regmap gxbb_mpll2 = {
	.data = &(struct clk_regmap_gate_data){
		.offset = HHI_MPLL_CNTL9,
		.bit_idx = 14,
	},
	.hw.init = &(struct clk_init_data){
		.name = "mpll2",
		.ops = &clk_regmap_gate_ops,
		.parent_names = (const char *[]){ "mpll2_div" },
		.num_parents = 1,
		.flags = CLK_SET_RATE_PARENT,
	},
};

static u32 mux_table_clk81[]	= { 0, 2, 3, 4, 5, 6, 7 };
static const char * const clk81_parent_names[] = {
	"xtal", "fclk_div7", "mpll1", "mpll2", "fclk_div4",
	"fclk_div3", "fclk_div5"
};

static struct clk_regmap gxbb_mpeg_clk_sel = {
	.data = &(struct clk_regmap_mux_data){
		.offset = HHI_MPEG_CLK_CNTL,
		.mask = 0x7,
		.shift = 12,
		.table = mux_table_clk81,
	},
	.hw.init = &(struct clk_init_data){
		.name = "mpeg_clk_sel",
		.ops = &clk_regmap_mux_ro_ops,
		/*
		 * bits 14:12 selects from 8 possible parents:
		 * xtal, 1'b0 (wtf), fclk_div7, mpll_clkout1, mpll_clkout2,
		 * fclk_div4, fclk_div3, fclk_div5
		 */
		.parent_names = clk81_parent_names,
		.num_parents = ARRAY_SIZE(clk81_parent_names),
	},
};

static struct clk_regmap gxbb_mpeg_clk_div = {
	.data = &(struct clk_regmap_div_data){
		.offset = HHI_MPEG_CLK_CNTL,
		.shift = 0,
		.width = 7,
	},
	.hw.init = &(struct clk_init_data){
		.name = "mpeg_clk_div",
		.ops = &clk_regmap_divider_ro_ops,
		.parent_names = (const char *[]){ "mpeg_clk_sel" },
		.num_parents = 1,
	},
};

/* the mother of dragons gates */
static struct clk_regmap gxbb_clk81 = {
	.data = &(struct clk_regmap_gate_data){
		.offset = HHI_MPEG_CLK_CNTL,
		.bit_idx = 7,
	},
	.hw.init = &(struct clk_init_data){
		.name = "clk81",
		.ops = &clk_regmap_gate_ops,
		.parent_names = (const char *[]){ "mpeg_clk_div" },
		.num_parents = 1,
		.flags = CLK_IS_CRITICAL,
	},
};

static struct clk_regmap gxbb_sar_adc_clk_sel = {
	.data = &(struct clk_regmap_mux_data){
		.offset = HHI_SAR_CLK_CNTL,
		.mask = 0x3,
		.shift = 9,
	},
	.hw.init = &(struct clk_init_data){
		.name = "sar_adc_clk_sel",
		.ops = &clk_regmap_mux_ops,
		/* NOTE: The datasheet doesn't list the parents for bit 10 */
		.parent_names = (const char *[]){ "xtal", "clk81", },
		.num_parents = 2,
	},
};

static struct clk_regmap gxbb_sar_adc_clk_div = {
	.data = &(struct clk_regmap_div_data){
		.offset = HHI_SAR_CLK_CNTL,
		.shift = 0,
		.width = 8,
	},
	.hw.init = &(struct clk_init_data){
		.name = "sar_adc_clk_div",
		.ops = &clk_regmap_divider_ops,
		.parent_names = (const char *[]){ "sar_adc_clk_sel" },
		.num_parents = 1,
	},
};

static struct clk_regmap gxbb_sar_adc_clk = {
	.data = &(struct clk_regmap_gate_data){
		.offset = HHI_SAR_CLK_CNTL,
		.bit_idx = 8,
	},
	.hw.init = &(struct clk_init_data){
		.name = "sar_adc_clk",
		.ops = &clk_regmap_gate_ops,
		.parent_names = (const char *[]){ "sar_adc_clk_div" },
		.num_parents = 1,
		.flags = CLK_SET_RATE_PARENT,
	},
};

/*
 * The MALI IP is clocked by two identical clocks (mali_0 and mali_1)
 * muxed by a glitch-free switch.
 */

static const char * const gxbb_mali_0_1_parent_names[] = {
	"xtal", "gp0_pll", "mpll2", "mpll1", "fclk_div7",
	"fclk_div4", "fclk_div3", "fclk_div5"
};

static struct clk_regmap gxbb_mali_0_sel = {
	.data = &(struct clk_regmap_mux_data){
		.offset = HHI_MALI_CLK_CNTL,
		.mask = 0x7,
		.shift = 9,
	},
	.hw.init = &(struct clk_init_data){
		.name = "mali_0_sel",
		.ops = &clk_regmap_mux_ops,
		/*
		 * bits 10:9 selects from 8 possible parents:
		 * xtal, gp0_pll, mpll2, mpll1, fclk_div7,
		 * fclk_div4, fclk_div3, fclk_div5
		 */
		.parent_names = gxbb_mali_0_1_parent_names,
		.num_parents = 8,
		.flags = CLK_SET_RATE_NO_REPARENT,
	},
};

static struct clk_regmap gxbb_mali_0_div = {
	.data = &(struct clk_regmap_div_data){
		.offset = HHI_MALI_CLK_CNTL,
		.shift = 0,
		.width = 7,
	},
	.hw.init = &(struct clk_init_data){
		.name = "mali_0_div",
		.ops = &clk_regmap_divider_ops,
		.parent_names = (const char *[]){ "mali_0_sel" },
		.num_parents = 1,
		.flags = CLK_SET_RATE_NO_REPARENT,
	},
};

static struct clk_regmap gxbb_mali_0 = {
	.data = &(struct clk_regmap_gate_data){
		.offset = HHI_MALI_CLK_CNTL,
		.bit_idx = 8,
	},
	.hw.init = &(struct clk_init_data){
		.name = "mali_0",
		.ops = &clk_regmap_gate_ops,
		.parent_names = (const char *[]){ "mali_0_div" },
		.num_parents = 1,
		.flags = CLK_SET_RATE_PARENT,
	},
};

static struct clk_regmap gxbb_mali_1_sel = {
	.data = &(struct clk_regmap_mux_data){
		.offset = HHI_MALI_CLK_CNTL,
		.mask = 0x7,
		.shift = 25,
	},
	.hw.init = &(struct clk_init_data){
		.name = "mali_1_sel",
		.ops = &clk_regmap_mux_ops,
		/*
		 * bits 10:9 selects from 8 possible parents:
		 * xtal, gp0_pll, mpll2, mpll1, fclk_div7,
		 * fclk_div4, fclk_div3, fclk_div5
		 */
		.parent_names = gxbb_mali_0_1_parent_names,
		.num_parents = 8,
		.flags = CLK_SET_RATE_NO_REPARENT,
	},
};

static struct clk_regmap gxbb_mali_1_div = {
	.data = &(struct clk_regmap_div_data){
		.offset = HHI_MALI_CLK_CNTL,
		.shift = 16,
		.width = 7,
	},
	.hw.init = &(struct clk_init_data){
		.name = "mali_1_div",
		.ops = &clk_regmap_divider_ops,
		.parent_names = (const char *[]){ "mali_1_sel" },
		.num_parents = 1,
		.flags = CLK_SET_RATE_NO_REPARENT,
	},
};

static struct clk_regmap gxbb_mali_1 = {
	.data = &(struct clk_regmap_gate_data){
		.offset = HHI_MALI_CLK_CNTL,
		.bit_idx = 24,
	},
	.hw.init = &(struct clk_init_data){
		.name = "mali_1",
		.ops = &clk_regmap_gate_ops,
		.parent_names = (const char *[]){ "mali_1_div" },
		.num_parents = 1,
		.flags = CLK_SET_RATE_PARENT,
	},
};

static const char * const gxbb_mali_parent_names[] = {
	"mali_0", "mali_1"
};

static struct clk_regmap gxbb_mali = {
	.data = &(struct clk_regmap_mux_data){
		.offset = HHI_MALI_CLK_CNTL,
		.mask = 1,
		.shift = 31,
	},
	.hw.init = &(struct clk_init_data){
		.name = "mali",
		.ops = &clk_regmap_mux_ops,
		.parent_names = gxbb_mali_parent_names,
		.num_parents = 2,
		.flags = CLK_SET_RATE_NO_REPARENT,
	},
};

static struct clk_regmap gxbb_cts_amclk_sel = {
	.data = &(struct clk_regmap_mux_data){
		.offset = HHI_AUD_CLK_CNTL,
		.mask = 0x3,
		.shift = 9,
		.table = (u32[]){ 1, 2, 3 },
		.flags = CLK_MUX_ROUND_CLOSEST,
	},
	.hw.init = &(struct clk_init_data){
		.name = "cts_amclk_sel",
		.ops = &clk_regmap_mux_ops,
		.parent_names = (const char *[]){ "mpll0", "mpll1", "mpll2" },
		.num_parents = 3,
	},
};

static struct clk_regmap gxbb_cts_amclk_div = {
	.data = &(struct clk_regmap_div_data) {
		.offset = HHI_AUD_CLK_CNTL,
		.shift = 0,
		.width = 8,
		.flags = CLK_DIVIDER_ROUND_CLOSEST,
	},
	.hw.init = &(struct clk_init_data){
		.name = "cts_amclk_div",
		.ops = &clk_regmap_divider_ops,
		.parent_names = (const char *[]){ "cts_amclk_sel" },
		.num_parents = 1,
		.flags = CLK_SET_RATE_PARENT,
	},
};

static struct clk_regmap gxbb_cts_amclk = {
	.data = &(struct clk_regmap_gate_data){
		.offset = HHI_AUD_CLK_CNTL,
		.bit_idx = 8,
	},
	.hw.init = &(struct clk_init_data){
		.name = "cts_amclk",
		.ops = &clk_regmap_gate_ops,
		.parent_names = (const char *[]){ "cts_amclk_div" },
		.num_parents = 1,
		.flags = CLK_SET_RATE_PARENT,
	},
};

static struct clk_regmap gxbb_cts_mclk_i958_sel = {
	.data = &(struct clk_regmap_mux_data){
		.offset = HHI_AUD_CLK_CNTL2,
		.mask = 0x3,
		.shift = 25,
		.table = (u32[]){ 1, 2, 3 },
		.flags = CLK_MUX_ROUND_CLOSEST,
	},
	.hw.init = &(struct clk_init_data) {
		.name = "cts_mclk_i958_sel",
		.ops = &clk_regmap_mux_ops,
		.parent_names = (const char *[]){ "mpll0", "mpll1", "mpll2" },
		.num_parents = 3,
	},
};

static struct clk_regmap gxbb_cts_mclk_i958_div = {
	.data = &(struct clk_regmap_div_data){
		.offset = HHI_AUD_CLK_CNTL2,
		.shift = 16,
		.width = 8,
		.flags = CLK_DIVIDER_ROUND_CLOSEST,
	},
	.hw.init = &(struct clk_init_data) {
		.name = "cts_mclk_i958_div",
		.ops = &clk_regmap_divider_ops,
		.parent_names = (const char *[]){ "cts_mclk_i958_sel" },
		.num_parents = 1,
		.flags = CLK_SET_RATE_PARENT,
	},
};

static struct clk_regmap gxbb_cts_mclk_i958 = {
	.data = &(struct clk_regmap_gate_data){
		.offset = HHI_AUD_CLK_CNTL2,
		.bit_idx = 24,
	},
	.hw.init = &(struct clk_init_data){
		.name = "cts_mclk_i958",
		.ops = &clk_regmap_gate_ops,
		.parent_names = (const char *[]){ "cts_mclk_i958_div" },
		.num_parents = 1,
		.flags = CLK_SET_RATE_PARENT,
	},
};

static struct clk_regmap gxbb_cts_i958 = {
	.data = &(struct clk_regmap_mux_data){
		.offset = HHI_AUD_CLK_CNTL2,
		.mask = 0x1,
		.shift = 27,
		},
	.hw.init = &(struct clk_init_data){
		.name = "cts_i958",
		.ops = &clk_regmap_mux_ops,
		.parent_names = (const char *[]){ "cts_amclk", "cts_mclk_i958" },
		.num_parents = 2,
		/*
		 *The parent is specific to origin of the audio data. Let the
		 * consumer choose the appropriate parent
		 */
		.flags = CLK_SET_RATE_PARENT | CLK_SET_RATE_NO_REPARENT,
	},
};

static struct clk_regmap gxbb_32k_clk_div = {
	.data = &(struct clk_regmap_div_data){
		.offset = HHI_32K_CLK_CNTL,
		.shift = 0,
		.width = 14,
	},
	.hw.init = &(struct clk_init_data){
		.name = "32k_clk_div",
		.ops = &clk_regmap_divider_ops,
		.parent_names = (const char *[]){ "32k_clk_sel" },
		.num_parents = 1,
		.flags = CLK_SET_RATE_PARENT | CLK_DIVIDER_ROUND_CLOSEST,
	},
};

static struct clk_regmap gxbb_32k_clk = {
	.data = &(struct clk_regmap_gate_data){
		.offset = HHI_32K_CLK_CNTL,
		.bit_idx = 15,
	},
	.hw.init = &(struct clk_init_data){
		.name = "32k_clk",
		.ops = &clk_regmap_gate_ops,
		.parent_names = (const char *[]){ "32k_clk_div" },
		.num_parents = 1,
		.flags = CLK_SET_RATE_PARENT,
	},
};

static const char * const gxbb_32k_clk_parent_names[] = {
	"xtal", "cts_slow_oscin", "fclk_div3", "fclk_div5"
};

static struct clk_regmap gxbb_32k_clk_sel = {
	.data = &(struct clk_regmap_mux_data){
		.offset = HHI_32K_CLK_CNTL,
		.mask = 0x3,
		.shift = 16,
		},
	.hw.init = &(struct clk_init_data){
		.name = "32k_clk_sel",
		.ops = &clk_regmap_mux_ops,
		.parent_names = gxbb_32k_clk_parent_names,
		.num_parents = 4,
		.flags = CLK_SET_RATE_PARENT,
	},
};

static const char * const gxbb_sd_emmc_clk0_parent_names[] = {
	"xtal", "fclk_div2", "fclk_div3", "fclk_div5", "fclk_div7",

	/*
	 * Following these parent clocks, we should also have had mpll2, mpll3
	 * and gp0_pll but these clocks are too precious to be used here. All
	 * the necessary rates for MMC and NAND operation can be acheived using
	 * xtal or fclk_div clocks
	 */
};

/* SDIO clock */
static struct clk_regmap gxbb_sd_emmc_a_clk0_sel = {
	.data = &(struct clk_regmap_mux_data){
		.offset = HHI_SD_EMMC_CLK_CNTL,
		.mask = 0x7,
		.shift = 9,
	},
	.hw.init = &(struct clk_init_data) {
		.name = "sd_emmc_a_clk0_sel",
		.ops = &clk_regmap_mux_ops,
		.parent_names = gxbb_sd_emmc_clk0_parent_names,
		.num_parents = ARRAY_SIZE(gxbb_sd_emmc_clk0_parent_names),
		.flags = CLK_SET_RATE_PARENT,
	},
};

static struct clk_regmap gxbb_sd_emmc_a_clk0_div = {
	.data = &(struct clk_regmap_div_data){
		.offset = HHI_SD_EMMC_CLK_CNTL,
		.shift = 0,
		.width = 7,
		.flags = CLK_DIVIDER_ROUND_CLOSEST,
	},
	.hw.init = &(struct clk_init_data) {
		.name = "sd_emmc_a_clk0_div",
		.ops = &clk_regmap_divider_ops,
		.parent_names = (const char *[]){ "sd_emmc_a_clk0_sel" },
		.num_parents = 1,
		.flags = CLK_SET_RATE_PARENT,
	},
};

static struct clk_regmap gxbb_sd_emmc_a_clk0 = {
	.data = &(struct clk_regmap_gate_data){
		.offset = HHI_SD_EMMC_CLK_CNTL,
		.bit_idx = 7,
	},
	.hw.init = &(struct clk_init_data){
		.name = "sd_emmc_a_clk0",
		.ops = &clk_regmap_gate_ops,
		.parent_names = (const char *[]){ "sd_emmc_a_clk0_div" },
		.num_parents = 1,
		.flags = CLK_SET_RATE_PARENT,
	},
};

/* SDcard clock */
static struct clk_regmap gxbb_sd_emmc_b_clk0_sel = {
	.data = &(struct clk_regmap_mux_data){
		.offset = HHI_SD_EMMC_CLK_CNTL,
		.mask = 0x7,
		.shift = 25,
	},
	.hw.init = &(struct clk_init_data) {
		.name = "sd_emmc_b_clk0_sel",
		.ops = &clk_regmap_mux_ops,
		.parent_names = gxbb_sd_emmc_clk0_parent_names,
		.num_parents = ARRAY_SIZE(gxbb_sd_emmc_clk0_parent_names),
		.flags = CLK_SET_RATE_PARENT,
	},
};

static struct clk_regmap gxbb_sd_emmc_b_clk0_div = {
	.data = &(struct clk_regmap_div_data){
		.offset = HHI_SD_EMMC_CLK_CNTL,
		.shift = 16,
		.width = 7,
		.flags = CLK_DIVIDER_ROUND_CLOSEST,
	},
	.hw.init = &(struct clk_init_data) {
		.name = "sd_emmc_b_clk0_div",
		.ops = &clk_regmap_divider_ops,
		.parent_names = (const char *[]){ "sd_emmc_b_clk0_sel" },
		.num_parents = 1,
		.flags = CLK_SET_RATE_PARENT,
	},
};

static struct clk_regmap gxbb_sd_emmc_b_clk0 = {
	.data = &(struct clk_regmap_gate_data){
		.offset = HHI_SD_EMMC_CLK_CNTL,
		.bit_idx = 23,
	},
	.hw.init = &(struct clk_init_data){
		.name = "sd_emmc_b_clk0",
		.ops = &clk_regmap_gate_ops,
		.parent_names = (const char *[]){ "sd_emmc_b_clk0_div" },
		.num_parents = 1,
		.flags = CLK_SET_RATE_PARENT,
	},
};

/* EMMC/NAND clock */
static struct clk_regmap gxbb_sd_emmc_c_clk0_sel = {
	.data = &(struct clk_regmap_mux_data){
		.offset = HHI_NAND_CLK_CNTL,
		.mask = 0x7,
		.shift = 9,
	},
	.hw.init = &(struct clk_init_data) {
		.name = "sd_emmc_c_clk0_sel",
		.ops = &clk_regmap_mux_ops,
		.parent_names = gxbb_sd_emmc_clk0_parent_names,
		.num_parents = ARRAY_SIZE(gxbb_sd_emmc_clk0_parent_names),
		.flags = CLK_SET_RATE_PARENT,
	},
};

static struct clk_regmap gxbb_sd_emmc_c_clk0_div = {
	.data = &(struct clk_regmap_div_data){
		.offset = HHI_NAND_CLK_CNTL,
		.shift = 0,
		.width = 7,
		.flags = CLK_DIVIDER_ROUND_CLOSEST,
	},
	.hw.init = &(struct clk_init_data) {
		.name = "sd_emmc_c_clk0_div",
		.ops = &clk_regmap_divider_ops,
		.parent_names = (const char *[]){ "sd_emmc_c_clk0_sel" },
		.num_parents = 1,
		.flags = CLK_SET_RATE_PARENT,
	},
};

static struct clk_regmap gxbb_sd_emmc_c_clk0 = {
	.data = &(struct clk_regmap_gate_data){
		.offset = HHI_NAND_CLK_CNTL,
		.bit_idx = 7,
	},
	.hw.init = &(struct clk_init_data){
		.name = "sd_emmc_c_clk0",
		.ops = &clk_regmap_gate_ops,
		.parent_names = (const char *[]){ "sd_emmc_c_clk0_div" },
		.num_parents = 1,
		.flags = CLK_SET_RATE_PARENT,
	},
};

/* VPU Clock */

static const char * const gxbb_vpu_parent_names[] = {
	"fclk_div4", "fclk_div3", "fclk_div5", "fclk_div7"
};

static struct clk_regmap gxbb_vpu_0_sel = {
	.data = &(struct clk_regmap_mux_data){
		.offset = HHI_VPU_CLK_CNTL,
		.mask = 0x3,
		.shift = 9,
	},
	.hw.init = &(struct clk_init_data){
		.name = "vpu_0_sel",
		.ops = &clk_regmap_mux_ops,
		/*
		 * bits 9:10 selects from 4 possible parents:
		 * fclk_div4, fclk_div3, fclk_div5, fclk_div7,
		 */
		.parent_names = gxbb_vpu_parent_names,
		.num_parents = ARRAY_SIZE(gxbb_vpu_parent_names),
		.flags = CLK_SET_RATE_NO_REPARENT,
	},
};

static struct clk_regmap gxbb_vpu_0_div = {
	.data = &(struct clk_regmap_div_data){
		.offset = HHI_VPU_CLK_CNTL,
		.shift = 0,
		.width = 7,
	},
	.hw.init = &(struct clk_init_data){
		.name = "vpu_0_div",
		.ops = &clk_regmap_divider_ops,
		.parent_names = (const char *[]){ "vpu_0_sel" },
		.num_parents = 1,
		.flags = CLK_SET_RATE_PARENT,
	},
};

static struct clk_regmap gxbb_vpu_0 = {
	.data = &(struct clk_regmap_gate_data){
		.offset = HHI_VPU_CLK_CNTL,
		.bit_idx = 8,
	},
	.hw.init = &(struct clk_init_data) {
		.name = "vpu_0",
		.ops = &clk_regmap_gate_ops,
		.parent_names = (const char *[]){ "vpu_0_div" },
		.num_parents = 1,
		.flags = CLK_SET_RATE_PARENT | CLK_IGNORE_UNUSED,
	},
};

static struct clk_regmap gxbb_vpu_1_sel = {
	.data = &(struct clk_regmap_mux_data){
		.offset = HHI_VPU_CLK_CNTL,
		.mask = 0x3,
		.shift = 25,
	},
	.hw.init = &(struct clk_init_data){
		.name = "vpu_1_sel",
		.ops = &clk_regmap_mux_ops,
		/*
		 * bits 25:26 selects from 4 possible parents:
		 * fclk_div4, fclk_div3, fclk_div5, fclk_div7,
		 */
		.parent_names = gxbb_vpu_parent_names,
		.num_parents = ARRAY_SIZE(gxbb_vpu_parent_names),
		.flags = CLK_SET_RATE_NO_REPARENT,
	},
};

static struct clk_regmap gxbb_vpu_1_div = {
	.data = &(struct clk_regmap_div_data){
		.offset = HHI_VPU_CLK_CNTL,
		.shift = 16,
		.width = 7,
	},
	.hw.init = &(struct clk_init_data){
		.name = "vpu_1_div",
		.ops = &clk_regmap_divider_ops,
		.parent_names = (const char *[]){ "vpu_1_sel" },
		.num_parents = 1,
		.flags = CLK_SET_RATE_PARENT,
	},
};

static struct clk_regmap gxbb_vpu_1 = {
	.data = &(struct clk_regmap_gate_data){
		.offset = HHI_VPU_CLK_CNTL,
		.bit_idx = 24,
	},
	.hw.init = &(struct clk_init_data) {
		.name = "vpu_1",
		.ops = &clk_regmap_gate_ops,
		.parent_names = (const char *[]){ "vpu_1_div" },
		.num_parents = 1,
		.flags = CLK_SET_RATE_PARENT | CLK_IGNORE_UNUSED,
	},
};

static struct clk_regmap gxbb_vpu = {
	.data = &(struct clk_regmap_mux_data){
		.offset = HHI_VPU_CLK_CNTL,
		.mask = 1,
		.shift = 31,
	},
	.hw.init = &(struct clk_init_data){
		.name = "vpu",
		.ops = &clk_regmap_mux_ops,
		/*
		 * bit 31 selects from 2 possible parents:
		 * vpu_0 or vpu_1
		 */
		.parent_names = (const char *[]){ "vpu_0", "vpu_1" },
		.num_parents = 2,
		.flags = CLK_SET_RATE_NO_REPARENT,
	},
};

/* VAPB Clock */

static const char * const gxbb_vapb_parent_names[] = {
	"fclk_div4", "fclk_div3", "fclk_div5", "fclk_div7"
};

static struct clk_regmap gxbb_vapb_0_sel = {
	.data = &(struct clk_regmap_mux_data){
		.offset = HHI_VAPBCLK_CNTL,
		.mask = 0x3,
		.shift = 9,
	},
	.hw.init = &(struct clk_init_data){
		.name = "vapb_0_sel",
		.ops = &clk_regmap_mux_ops,
		/*
		 * bits 9:10 selects from 4 possible parents:
		 * fclk_div4, fclk_div3, fclk_div5, fclk_div7,
		 */
		.parent_names = gxbb_vapb_parent_names,
		.num_parents = ARRAY_SIZE(gxbb_vapb_parent_names),
		.flags = CLK_SET_RATE_NO_REPARENT,
	},
};

static struct clk_regmap gxbb_vapb_0_div = {
	.data = &(struct clk_regmap_div_data){
		.offset = HHI_VAPBCLK_CNTL,
		.shift = 0,
		.width = 7,
	},
	.hw.init = &(struct clk_init_data){
		.name = "vapb_0_div",
		.ops = &clk_regmap_divider_ops,
		.parent_names = (const char *[]){ "vapb_0_sel" },
		.num_parents = 1,
		.flags = CLK_SET_RATE_PARENT,
	},
};

static struct clk_regmap gxbb_vapb_0 = {
	.data = &(struct clk_regmap_gate_data){
		.offset = HHI_VAPBCLK_CNTL,
		.bit_idx = 8,
	},
	.hw.init = &(struct clk_init_data) {
		.name = "vapb_0",
		.ops = &clk_regmap_gate_ops,
		.parent_names = (const char *[]){ "vapb_0_div" },
		.num_parents = 1,
		.flags = CLK_SET_RATE_PARENT | CLK_IGNORE_UNUSED,
	},
};

static struct clk_regmap gxbb_vapb_1_sel = {
	.data = &(struct clk_regmap_mux_data){
		.offset = HHI_VAPBCLK_CNTL,
		.mask = 0x3,
		.shift = 25,
	},
	.hw.init = &(struct clk_init_data){
		.name = "vapb_1_sel",
		.ops = &clk_regmap_mux_ops,
		/*
		 * bits 25:26 selects from 4 possible parents:
		 * fclk_div4, fclk_div3, fclk_div5, fclk_div7,
		 */
		.parent_names = gxbb_vapb_parent_names,
		.num_parents = ARRAY_SIZE(gxbb_vapb_parent_names),
		.flags = CLK_SET_RATE_NO_REPARENT,
	},
};

static struct clk_regmap gxbb_vapb_1_div = {
	.data = &(struct clk_regmap_div_data){
		.offset = HHI_VAPBCLK_CNTL,
		.shift = 16,
		.width = 7,
	},
	.hw.init = &(struct clk_init_data){
		.name = "vapb_1_div",
		.ops = &clk_regmap_divider_ops,
		.parent_names = (const char *[]){ "vapb_1_sel" },
		.num_parents = 1,
		.flags = CLK_SET_RATE_PARENT,
	},
};

static struct clk_regmap gxbb_vapb_1 = {
	.data = &(struct clk_regmap_gate_data){
		.offset = HHI_VAPBCLK_CNTL,
		.bit_idx = 24,
	},
	.hw.init = &(struct clk_init_data) {
		.name = "vapb_1",
		.ops = &clk_regmap_gate_ops,
		.parent_names = (const char *[]){ "vapb_1_div" },
		.num_parents = 1,
		.flags = CLK_SET_RATE_PARENT | CLK_IGNORE_UNUSED,
	},
};

static struct clk_regmap gxbb_vapb_sel = {
	.data = &(struct clk_regmap_mux_data){
		.offset = HHI_VAPBCLK_CNTL,
		.mask = 1,
		.shift = 31,
	},
	.hw.init = &(struct clk_init_data){
		.name = "vapb_sel",
		.ops = &clk_regmap_mux_ops,
		/*
		 * bit 31 selects from 2 possible parents:
		 * vapb_0 or vapb_1
		 */
		.parent_names = (const char *[]){ "vapb_0", "vapb_1" },
		.num_parents = 2,
		.flags = CLK_SET_RATE_NO_REPARENT,
	},
};

static struct clk_regmap gxbb_vapb = {
	.data = &(struct clk_regmap_gate_data){
		.offset = HHI_VAPBCLK_CNTL,
		.bit_idx = 30,
	},
	.hw.init = &(struct clk_init_data) {
		.name = "vapb",
		.ops = &clk_regmap_gate_ops,
		.parent_names = (const char *[]){ "vapb_sel" },
		.num_parents = 1,
		.flags = CLK_SET_RATE_PARENT | CLK_IGNORE_UNUSED,
	},
};

/* VDEC clocks */

static const char * const gxbb_vdec_parent_names[] = {
	"fclk_div4", "fclk_div3", "fclk_div5", "fclk_div7"
};

static struct clk_regmap gxbb_vdec_1_sel = {
	.data = &(struct clk_regmap_mux_data){
		.offset = HHI_VDEC_CLK_CNTL,
		.mask = 0x3,
		.shift = 9,
		.flags = CLK_MUX_ROUND_CLOSEST,
	},
	.hw.init = &(struct clk_init_data){
		.name = "vdec_1_sel",
		.ops = &clk_regmap_mux_ops,
		.parent_names = gxbb_vdec_parent_names,
		.num_parents = ARRAY_SIZE(gxbb_vdec_parent_names),
		.flags = CLK_SET_RATE_PARENT,
	},
};

static struct clk_regmap gxbb_vdec_1_div = {
	.data = &(struct clk_regmap_div_data){
		.offset = HHI_VDEC_CLK_CNTL,
		.shift = 0,
		.width = 7,
	},
	.hw.init = &(struct clk_init_data){
		.name = "vdec_1_div",
		.ops = &clk_regmap_divider_ops,
		.parent_names = (const char *[]){ "vdec_1_sel" },
		.num_parents = 1,
		.flags = CLK_SET_RATE_PARENT,
	},
};

static struct clk_regmap gxbb_vdec_1 = {
	.data = &(struct clk_regmap_gate_data){
		.offset = HHI_VDEC_CLK_CNTL,
		.bit_idx = 8,
	},
	.hw.init = &(struct clk_init_data) {
		.name = "vdec_1",
		.ops = &clk_regmap_gate_ops,
		.parent_names = (const char *[]){ "vdec_1_div" },
		.num_parents = 1,
		.flags = CLK_SET_RATE_PARENT,
	},
};

static struct clk_regmap gxbb_vdec_hevc_sel = {
	.data = &(struct clk_regmap_mux_data){
		.offset = HHI_VDEC2_CLK_CNTL,
		.mask = 0x3,
		.shift = 25,
		.flags = CLK_MUX_ROUND_CLOSEST,
	},
	.hw.init = &(struct clk_init_data){
		.name = "vdec_hevc_sel",
		.ops = &clk_regmap_mux_ops,
		.parent_names = gxbb_vdec_parent_names,
		.num_parents = ARRAY_SIZE(gxbb_vdec_parent_names),
		.flags = CLK_SET_RATE_PARENT,
	},
};

static struct clk_regmap gxbb_vdec_hevc_div = {
	.data = &(struct clk_regmap_div_data){
		.offset = HHI_VDEC2_CLK_CNTL,
		.shift = 16,
		.width = 7,
	},
	.hw.init = &(struct clk_init_data){
		.name = "vdec_hevc_div",
		.ops = &clk_regmap_divider_ops,
		.parent_names = (const char *[]){ "vdec_hevc_sel" },
		.num_parents = 1,
		.flags = CLK_SET_RATE_PARENT,
	},
};

static struct clk_regmap gxbb_vdec_hevc = {
	.data = &(struct clk_regmap_gate_data){
		.offset = HHI_VDEC2_CLK_CNTL,
		.bit_idx = 24,
	},
	.hw.init = &(struct clk_init_data) {
		.name = "vdec_hevc",
		.ops = &clk_regmap_gate_ops,
		.parent_names = (const char *[]){ "vdec_hevc_div" },
		.num_parents = 1,
		.flags = CLK_SET_RATE_PARENT,
	},
};

static u32 mux_table_gen_clk[]	= { 0, 4, 5, 6, 7, 8,
				    9, 10, 11, 13, 14, };
static const char * const gen_clk_parent_names[] = {
	"xtal", "vdec_1", "vdec_hevc", "mpll0", "mpll1", "mpll2",
	"fclk_div4", "fclk_div3", "fclk_div5", "fclk_div7", "gp0_pll",
};

static struct clk_regmap gxbb_gen_clk_sel = {
	.data = &(struct clk_regmap_mux_data){
		.offset = HHI_GEN_CLK_CNTL,
		.mask = 0xf,
		.shift = 12,
		.table = mux_table_gen_clk,
	},
	.hw.init = &(struct clk_init_data){
		.name = "gen_clk_sel",
		.ops = &clk_regmap_mux_ops,
		/*
		 * bits 15:12 selects from 14 possible parents:
		 * xtal, [rtc_oscin_i], [sys_cpu_div16], [ddr_dpll_pt],
		 * vid_pll, vid2_pll (hevc), mpll0, mpll1, mpll2, fdiv4,
		 * fdiv3, fdiv5, [cts_msr_clk], fdiv7, gp0_pll
		 */
		.parent_names = gen_clk_parent_names,
		.num_parents = ARRAY_SIZE(gen_clk_parent_names),
	},
};

static struct clk_regmap gxbb_gen_clk_div = {
	.data = &(struct clk_regmap_div_data){
		.offset = HHI_GEN_CLK_CNTL,
		.shift = 0,
		.width = 11,
	},
	.hw.init = &(struct clk_init_data){
		.name = "gen_clk_div",
		.ops = &clk_regmap_divider_ops,
		.parent_names = (const char *[]){ "gen_clk_sel" },
		.num_parents = 1,
		.flags = CLK_SET_RATE_PARENT,
	},
};

static struct clk_regmap gxbb_gen_clk = {
	.data = &(struct clk_regmap_gate_data){
		.offset = HHI_GEN_CLK_CNTL,
		.bit_idx = 7,
	},
	.hw.init = &(struct clk_init_data){
		.name = "gen_clk",
		.ops = &clk_regmap_gate_ops,
		.parent_names = (const char *[]){ "gen_clk_div" },
		.num_parents = 1,
		.flags = CLK_SET_RATE_PARENT,
	},
};

/* Everything Else (EE) domain gates */
static MESON_GATE(gxbb_ddr, HHI_GCLK_MPEG0, 0);
static MESON_GATE(gxbb_dos, HHI_GCLK_MPEG0, 1);
static MESON_GATE(gxbb_isa, HHI_GCLK_MPEG0, 5);
static MESON_GATE(gxbb_pl301, HHI_GCLK_MPEG0, 6);
static MESON_GATE(gxbb_periphs, HHI_GCLK_MPEG0, 7);
static MESON_GATE(gxbb_spicc, HHI_GCLK_MPEG0, 8);
static MESON_GATE(gxbb_i2c, HHI_GCLK_MPEG0, 9);
static MESON_GATE(gxbb_sana, HHI_GCLK_MPEG0, 10);
static MESON_GATE(gxbb_smart_card, HHI_GCLK_MPEG0, 11);
static MESON_GATE(gxbb_rng0, HHI_GCLK_MPEG0, 12);
static MESON_GATE(gxbb_uart0, HHI_GCLK_MPEG0, 13);
static MESON_GATE(gxbb_sdhc, HHI_GCLK_MPEG0, 14);
static MESON_GATE(gxbb_stream, HHI_GCLK_MPEG0, 15);
static MESON_GATE(gxbb_async_fifo, HHI_GCLK_MPEG0, 16);
static MESON_GATE(gxbb_sdio, HHI_GCLK_MPEG0, 17);
static MESON_GATE(gxbb_abuf, HHI_GCLK_MPEG0, 18);
static MESON_GATE(gxbb_hiu_iface, HHI_GCLK_MPEG0, 19);
static MESON_GATE(gxbb_assist_misc, HHI_GCLK_MPEG0, 23);
static MESON_GATE(gxbb_emmc_a, HHI_GCLK_MPEG0, 24);
static MESON_GATE(gxbb_emmc_b, HHI_GCLK_MPEG0, 25);
static MESON_GATE(gxbb_emmc_c, HHI_GCLK_MPEG0, 26);
static MESON_GATE(gxbb_spi, HHI_GCLK_MPEG0, 30);

static MESON_GATE(gxbb_i2s_spdif, HHI_GCLK_MPEG1, 2);
static MESON_GATE(gxbb_eth, HHI_GCLK_MPEG1, 3);
static MESON_GATE(gxbb_demux, HHI_GCLK_MPEG1, 4);
static MESON_GATE(gxbb_aiu_glue, HHI_GCLK_MPEG1, 6);
static MESON_GATE(gxbb_iec958, HHI_GCLK_MPEG1, 7);
static MESON_GATE(gxbb_i2s_out, HHI_GCLK_MPEG1, 8);
static MESON_GATE(gxbb_amclk, HHI_GCLK_MPEG1, 9);
static MESON_GATE(gxbb_aififo2, HHI_GCLK_MPEG1, 10);
static MESON_GATE(gxbb_mixer, HHI_GCLK_MPEG1, 11);
static MESON_GATE(gxbb_mixer_iface, HHI_GCLK_MPEG1, 12);
static MESON_GATE(gxbb_adc, HHI_GCLK_MPEG1, 13);
static MESON_GATE(gxbb_blkmv, HHI_GCLK_MPEG1, 14);
static MESON_GATE(gxbb_aiu, HHI_GCLK_MPEG1, 15);
static MESON_GATE(gxbb_uart1, HHI_GCLK_MPEG1, 16);
static MESON_GATE(gxbb_g2d, HHI_GCLK_MPEG1, 20);
static MESON_GATE(gxbb_usb0, HHI_GCLK_MPEG1, 21);
static MESON_GATE(gxbb_usb1, HHI_GCLK_MPEG1, 22);
static MESON_GATE(gxbb_reset, HHI_GCLK_MPEG1, 23);
static MESON_GATE(gxbb_nand, HHI_GCLK_MPEG1, 24);
static MESON_GATE(gxbb_dos_parser, HHI_GCLK_MPEG1, 25);
static MESON_GATE(gxbb_usb, HHI_GCLK_MPEG1, 26);
static MESON_GATE(gxbb_vdin1, HHI_GCLK_MPEG1, 28);
static MESON_GATE(gxbb_ahb_arb0, HHI_GCLK_MPEG1, 29);
static MESON_GATE(gxbb_efuse, HHI_GCLK_MPEG1, 30);
static MESON_GATE(gxbb_boot_rom, HHI_GCLK_MPEG1, 31);

static MESON_GATE(gxbb_ahb_data_bus, HHI_GCLK_MPEG2, 1);
static MESON_GATE(gxbb_ahb_ctrl_bus, HHI_GCLK_MPEG2, 2);
static MESON_GATE(gxbb_hdmi_intr_sync, HHI_GCLK_MPEG2, 3);
static MESON_GATE(gxbb_hdmi_pclk, HHI_GCLK_MPEG2, 4);
static MESON_GATE(gxbb_usb1_ddr_bridge, HHI_GCLK_MPEG2, 8);
static MESON_GATE(gxbb_usb0_ddr_bridge, HHI_GCLK_MPEG2, 9);
static MESON_GATE(gxbb_mmc_pclk, HHI_GCLK_MPEG2, 11);
static MESON_GATE(gxbb_dvin, HHI_GCLK_MPEG2, 12);
static MESON_GATE(gxbb_uart2, HHI_GCLK_MPEG2, 15);
static MESON_GATE(gxbb_sar_adc, HHI_GCLK_MPEG2, 22);
static MESON_GATE(gxbb_vpu_intr, HHI_GCLK_MPEG2, 25);
static MESON_GATE(gxbb_sec_ahb_ahb3_bridge, HHI_GCLK_MPEG2, 26);
static MESON_GATE(gxbb_clk81_a53, HHI_GCLK_MPEG2, 29);

static MESON_GATE(gxbb_vclk2_venci0, HHI_GCLK_OTHER, 1);
static MESON_GATE(gxbb_vclk2_venci1, HHI_GCLK_OTHER, 2);
static MESON_GATE(gxbb_vclk2_vencp0, HHI_GCLK_OTHER, 3);
static MESON_GATE(gxbb_vclk2_vencp1, HHI_GCLK_OTHER, 4);
static MESON_GATE(gxbb_gclk_venci_int0, HHI_GCLK_OTHER, 8);
static MESON_GATE(gxbb_gclk_vencp_int, HHI_GCLK_OTHER, 9);
static MESON_GATE(gxbb_dac_clk, HHI_GCLK_OTHER, 10);
static MESON_GATE(gxbb_aoclk_gate, HHI_GCLK_OTHER, 14);
static MESON_GATE(gxbb_iec958_gate, HHI_GCLK_OTHER, 16);
static MESON_GATE(gxbb_enc480p, HHI_GCLK_OTHER, 20);
static MESON_GATE(gxbb_rng1, HHI_GCLK_OTHER, 21);
static MESON_GATE(gxbb_gclk_venci_int1, HHI_GCLK_OTHER, 22);
static MESON_GATE(gxbb_vclk2_venclmcc, HHI_GCLK_OTHER, 24);
static MESON_GATE(gxbb_vclk2_vencl, HHI_GCLK_OTHER, 25);
static MESON_GATE(gxbb_vclk_other, HHI_GCLK_OTHER, 26);
static MESON_GATE(gxbb_edp, HHI_GCLK_OTHER, 31);

/* Always On (AO) domain gates */

static MESON_GATE(gxbb_ao_media_cpu, HHI_GCLK_AO, 0);
static MESON_GATE(gxbb_ao_ahb_sram, HHI_GCLK_AO, 1);
static MESON_GATE(gxbb_ao_ahb_bus, HHI_GCLK_AO, 2);
static MESON_GATE(gxbb_ao_iface, HHI_GCLK_AO, 3);
static MESON_GATE(gxbb_ao_i2c, HHI_GCLK_AO, 4);

/* Array of all clocks provided by this provider */

static struct clk_hw_onecell_data gxbb_hw_onecell_data = {
	.hws = {
		[CLKID_SYS_PLL]		    = &gxbb_sys_pll.hw,
		[CLKID_HDMI_PLL]	    = &gxbb_hdmi_pll.hw,
		[CLKID_FIXED_PLL]	    = &gxbb_fixed_pll.hw,
		[CLKID_FCLK_DIV2]	    = &gxbb_fclk_div2.hw,
		[CLKID_FCLK_DIV3]	    = &gxbb_fclk_div3.hw,
		[CLKID_FCLK_DIV4]	    = &gxbb_fclk_div4.hw,
		[CLKID_FCLK_DIV5]	    = &gxbb_fclk_div5.hw,
		[CLKID_FCLK_DIV7]	    = &gxbb_fclk_div7.hw,
		[CLKID_GP0_PLL]		    = &gxbb_gp0_pll.hw,
		[CLKID_MPEG_SEL]	    = &gxbb_mpeg_clk_sel.hw,
		[CLKID_MPEG_DIV]	    = &gxbb_mpeg_clk_div.hw,
		[CLKID_CLK81]		    = &gxbb_clk81.hw,
		[CLKID_MPLL0]		    = &gxbb_mpll0.hw,
		[CLKID_MPLL1]		    = &gxbb_mpll1.hw,
		[CLKID_MPLL2]		    = &gxbb_mpll2.hw,
		[CLKID_DDR]		    = &gxbb_ddr.hw,
		[CLKID_DOS]		    = &gxbb_dos.hw,
		[CLKID_ISA]		    = &gxbb_isa.hw,
		[CLKID_PL301]		    = &gxbb_pl301.hw,
		[CLKID_PERIPHS]		    = &gxbb_periphs.hw,
		[CLKID_SPICC]		    = &gxbb_spicc.hw,
		[CLKID_I2C]		    = &gxbb_i2c.hw,
		[CLKID_SAR_ADC]		    = &gxbb_sar_adc.hw,
		[CLKID_SMART_CARD]	    = &gxbb_smart_card.hw,
		[CLKID_RNG0]		    = &gxbb_rng0.hw,
		[CLKID_UART0]		    = &gxbb_uart0.hw,
		[CLKID_SDHC]		    = &gxbb_sdhc.hw,
		[CLKID_STREAM]		    = &gxbb_stream.hw,
		[CLKID_ASYNC_FIFO]	    = &gxbb_async_fifo.hw,
		[CLKID_SDIO]		    = &gxbb_sdio.hw,
		[CLKID_ABUF]		    = &gxbb_abuf.hw,
		[CLKID_HIU_IFACE]	    = &gxbb_hiu_iface.hw,
		[CLKID_ASSIST_MISC]	    = &gxbb_assist_misc.hw,
		[CLKID_SPI]		    = &gxbb_spi.hw,
		[CLKID_I2S_SPDIF]	    = &gxbb_i2s_spdif.hw,
		[CLKID_ETH]		    = &gxbb_eth.hw,
		[CLKID_DEMUX]		    = &gxbb_demux.hw,
		[CLKID_AIU_GLUE]	    = &gxbb_aiu_glue.hw,
		[CLKID_IEC958]		    = &gxbb_iec958.hw,
		[CLKID_I2S_OUT]		    = &gxbb_i2s_out.hw,
		[CLKID_AMCLK]		    = &gxbb_amclk.hw,
		[CLKID_AIFIFO2]		    = &gxbb_aififo2.hw,
		[CLKID_MIXER]		    = &gxbb_mixer.hw,
		[CLKID_MIXER_IFACE]	    = &gxbb_mixer_iface.hw,
		[CLKID_ADC]		    = &gxbb_adc.hw,
		[CLKID_BLKMV]		    = &gxbb_blkmv.hw,
		[CLKID_AIU]		    = &gxbb_aiu.hw,
		[CLKID_UART1]		    = &gxbb_uart1.hw,
		[CLKID_G2D]		    = &gxbb_g2d.hw,
		[CLKID_USB0]		    = &gxbb_usb0.hw,
		[CLKID_USB1]		    = &gxbb_usb1.hw,
		[CLKID_RESET]		    = &gxbb_reset.hw,
		[CLKID_NAND]		    = &gxbb_nand.hw,
		[CLKID_DOS_PARSER]	    = &gxbb_dos_parser.hw,
		[CLKID_USB]		    = &gxbb_usb.hw,
		[CLKID_VDIN1]		    = &gxbb_vdin1.hw,
		[CLKID_AHB_ARB0]	    = &gxbb_ahb_arb0.hw,
		[CLKID_EFUSE]		    = &gxbb_efuse.hw,
		[CLKID_BOOT_ROM]	    = &gxbb_boot_rom.hw,
		[CLKID_AHB_DATA_BUS]	    = &gxbb_ahb_data_bus.hw,
		[CLKID_AHB_CTRL_BUS]	    = &gxbb_ahb_ctrl_bus.hw,
		[CLKID_HDMI_INTR_SYNC]	    = &gxbb_hdmi_intr_sync.hw,
		[CLKID_HDMI_PCLK]	    = &gxbb_hdmi_pclk.hw,
		[CLKID_USB1_DDR_BRIDGE]	    = &gxbb_usb1_ddr_bridge.hw,
		[CLKID_USB0_DDR_BRIDGE]	    = &gxbb_usb0_ddr_bridge.hw,
		[CLKID_MMC_PCLK]	    = &gxbb_mmc_pclk.hw,
		[CLKID_DVIN]		    = &gxbb_dvin.hw,
		[CLKID_UART2]		    = &gxbb_uart2.hw,
		[CLKID_SANA]		    = &gxbb_sana.hw,
		[CLKID_VPU_INTR]	    = &gxbb_vpu_intr.hw,
		[CLKID_SEC_AHB_AHB3_BRIDGE] = &gxbb_sec_ahb_ahb3_bridge.hw,
		[CLKID_CLK81_A53]	    = &gxbb_clk81_a53.hw,
		[CLKID_VCLK2_VENCI0]	    = &gxbb_vclk2_venci0.hw,
		[CLKID_VCLK2_VENCI1]	    = &gxbb_vclk2_venci1.hw,
		[CLKID_VCLK2_VENCP0]	    = &gxbb_vclk2_vencp0.hw,
		[CLKID_VCLK2_VENCP1]	    = &gxbb_vclk2_vencp1.hw,
		[CLKID_GCLK_VENCI_INT0]	    = &gxbb_gclk_venci_int0.hw,
		[CLKID_GCLK_VENCI_INT]	    = &gxbb_gclk_vencp_int.hw,
		[CLKID_DAC_CLK]		    = &gxbb_dac_clk.hw,
		[CLKID_AOCLK_GATE]	    = &gxbb_aoclk_gate.hw,
		[CLKID_IEC958_GATE]	    = &gxbb_iec958_gate.hw,
		[CLKID_ENC480P]		    = &gxbb_enc480p.hw,
		[CLKID_RNG1]		    = &gxbb_rng1.hw,
		[CLKID_GCLK_VENCI_INT1]	    = &gxbb_gclk_venci_int1.hw,
		[CLKID_VCLK2_VENCLMCC]	    = &gxbb_vclk2_venclmcc.hw,
		[CLKID_VCLK2_VENCL]	    = &gxbb_vclk2_vencl.hw,
		[CLKID_VCLK_OTHER]	    = &gxbb_vclk_other.hw,
		[CLKID_EDP]		    = &gxbb_edp.hw,
		[CLKID_AO_MEDIA_CPU]	    = &gxbb_ao_media_cpu.hw,
		[CLKID_AO_AHB_SRAM]	    = &gxbb_ao_ahb_sram.hw,
		[CLKID_AO_AHB_BUS]	    = &gxbb_ao_ahb_bus.hw,
		[CLKID_AO_IFACE]	    = &gxbb_ao_iface.hw,
		[CLKID_AO_I2C]		    = &gxbb_ao_i2c.hw,
		[CLKID_SD_EMMC_A]	    = &gxbb_emmc_a.hw,
		[CLKID_SD_EMMC_B]	    = &gxbb_emmc_b.hw,
		[CLKID_SD_EMMC_C]	    = &gxbb_emmc_c.hw,
		[CLKID_SAR_ADC_CLK]	    = &gxbb_sar_adc_clk.hw,
		[CLKID_SAR_ADC_SEL]	    = &gxbb_sar_adc_clk_sel.hw,
		[CLKID_SAR_ADC_DIV]	    = &gxbb_sar_adc_clk_div.hw,
		[CLKID_MALI_0_SEL]	    = &gxbb_mali_0_sel.hw,
		[CLKID_MALI_0_DIV]	    = &gxbb_mali_0_div.hw,
		[CLKID_MALI_0]		    = &gxbb_mali_0.hw,
		[CLKID_MALI_1_SEL]	    = &gxbb_mali_1_sel.hw,
		[CLKID_MALI_1_DIV]	    = &gxbb_mali_1_div.hw,
		[CLKID_MALI_1]		    = &gxbb_mali_1.hw,
		[CLKID_MALI]		    = &gxbb_mali.hw,
		[CLKID_CTS_AMCLK]	    = &gxbb_cts_amclk.hw,
		[CLKID_CTS_AMCLK_SEL]	    = &gxbb_cts_amclk_sel.hw,
		[CLKID_CTS_AMCLK_DIV]	    = &gxbb_cts_amclk_div.hw,
		[CLKID_CTS_MCLK_I958]	    = &gxbb_cts_mclk_i958.hw,
		[CLKID_CTS_MCLK_I958_SEL]   = &gxbb_cts_mclk_i958_sel.hw,
		[CLKID_CTS_MCLK_I958_DIV]   = &gxbb_cts_mclk_i958_div.hw,
		[CLKID_CTS_I958]	    = &gxbb_cts_i958.hw,
		[CLKID_32K_CLK]		    = &gxbb_32k_clk.hw,
		[CLKID_32K_CLK_SEL]	    = &gxbb_32k_clk_sel.hw,
		[CLKID_32K_CLK_DIV]	    = &gxbb_32k_clk_div.hw,
		[CLKID_SD_EMMC_A_CLK0_SEL]  = &gxbb_sd_emmc_a_clk0_sel.hw,
		[CLKID_SD_EMMC_A_CLK0_DIV]  = &gxbb_sd_emmc_a_clk0_div.hw,
		[CLKID_SD_EMMC_A_CLK0]	    = &gxbb_sd_emmc_a_clk0.hw,
		[CLKID_SD_EMMC_B_CLK0_SEL]  = &gxbb_sd_emmc_b_clk0_sel.hw,
		[CLKID_SD_EMMC_B_CLK0_DIV]  = &gxbb_sd_emmc_b_clk0_div.hw,
		[CLKID_SD_EMMC_B_CLK0]	    = &gxbb_sd_emmc_b_clk0.hw,
		[CLKID_SD_EMMC_C_CLK0_SEL]  = &gxbb_sd_emmc_c_clk0_sel.hw,
		[CLKID_SD_EMMC_C_CLK0_DIV]  = &gxbb_sd_emmc_c_clk0_div.hw,
		[CLKID_SD_EMMC_C_CLK0]	    = &gxbb_sd_emmc_c_clk0.hw,
		[CLKID_VPU_0_SEL]	    = &gxbb_vpu_0_sel.hw,
		[CLKID_VPU_0_DIV]	    = &gxbb_vpu_0_div.hw,
		[CLKID_VPU_0]		    = &gxbb_vpu_0.hw,
		[CLKID_VPU_1_SEL]	    = &gxbb_vpu_1_sel.hw,
		[CLKID_VPU_1_DIV]	    = &gxbb_vpu_1_div.hw,
		[CLKID_VPU_1]		    = &gxbb_vpu_1.hw,
		[CLKID_VPU]		    = &gxbb_vpu.hw,
		[CLKID_VAPB_0_SEL]	    = &gxbb_vapb_0_sel.hw,
		[CLKID_VAPB_0_DIV]	    = &gxbb_vapb_0_div.hw,
		[CLKID_VAPB_0]		    = &gxbb_vapb_0.hw,
		[CLKID_VAPB_1_SEL]	    = &gxbb_vapb_1_sel.hw,
		[CLKID_VAPB_1_DIV]	    = &gxbb_vapb_1_div.hw,
		[CLKID_VAPB_1]		    = &gxbb_vapb_1.hw,
		[CLKID_VAPB_SEL]	    = &gxbb_vapb_sel.hw,
		[CLKID_VAPB]		    = &gxbb_vapb.hw,
		[CLKID_HDMI_PLL_PRE_MULT]   = &gxbb_hdmi_pll_pre_mult.hw,
		[CLKID_MPLL0_DIV]	    = &gxbb_mpll0_div.hw,
		[CLKID_MPLL1_DIV]	    = &gxbb_mpll1_div.hw,
		[CLKID_MPLL2_DIV]	    = &gxbb_mpll2_div.hw,
		[CLKID_MPLL_PREDIV]	    = &gxbb_mpll_prediv.hw,
		[CLKID_FCLK_DIV2_DIV]	    = &gxbb_fclk_div2_div.hw,
		[CLKID_FCLK_DIV3_DIV]	    = &gxbb_fclk_div3_div.hw,
		[CLKID_FCLK_DIV4_DIV]	    = &gxbb_fclk_div4_div.hw,
		[CLKID_FCLK_DIV5_DIV]	    = &gxbb_fclk_div5_div.hw,
		[CLKID_FCLK_DIV7_DIV]	    = &gxbb_fclk_div7_div.hw,
		[CLKID_VDEC_1_SEL]	    = &gxbb_vdec_1_sel.hw,
		[CLKID_VDEC_1_DIV]	    = &gxbb_vdec_1_div.hw,
		[CLKID_VDEC_1]		    = &gxbb_vdec_1.hw,
		[CLKID_VDEC_HEVC_SEL]	    = &gxbb_vdec_hevc_sel.hw,
		[CLKID_VDEC_HEVC_DIV]	    = &gxbb_vdec_hevc_div.hw,
		[CLKID_VDEC_HEVC]	    = &gxbb_vdec_hevc.hw,
		[CLKID_GEN_CLK_SEL]	    = &gxbb_gen_clk_sel.hw,
		[CLKID_GEN_CLK_DIV]	    = &gxbb_gen_clk_div.hw,
		[CLKID_GEN_CLK]		    = &gxbb_gen_clk.hw,
		[CLKID_FIXED_PLL_DCO]	    = &gxbb_fixed_pll_dco.hw,
		[CLKID_HDMI_PLL_DCO]	    = &gxbb_hdmi_pll_dco.hw,
		[CLKID_HDMI_PLL_OD]	    = &gxbb_hdmi_pll_od.hw,
		[CLKID_HDMI_PLL_OD2]	    = &gxbb_hdmi_pll_od2.hw,
		[CLKID_SYS_PLL_DCO]	    = &gxbb_sys_pll_dco.hw,
		[CLKID_GP0_PLL_DCO]	    = &gxbb_gp0_pll_dco.hw,
		[NR_CLKS]		    = NULL,
	},
	.num = NR_CLKS,
};

static struct clk_hw_onecell_data gxl_hw_onecell_data = {
	.hws = {
		[CLKID_SYS_PLL]		    = &gxbb_sys_pll.hw,
		[CLKID_HDMI_PLL]	    = &gxl_hdmi_pll.hw,
		[CLKID_FIXED_PLL]	    = &gxbb_fixed_pll.hw,
		[CLKID_FCLK_DIV2]	    = &gxbb_fclk_div2.hw,
		[CLKID_FCLK_DIV3]	    = &gxbb_fclk_div3.hw,
		[CLKID_FCLK_DIV4]	    = &gxbb_fclk_div4.hw,
		[CLKID_FCLK_DIV5]	    = &gxbb_fclk_div5.hw,
		[CLKID_FCLK_DIV7]	    = &gxbb_fclk_div7.hw,
		[CLKID_GP0_PLL]		    = &gxbb_gp0_pll.hw,
		[CLKID_MPEG_SEL]	    = &gxbb_mpeg_clk_sel.hw,
		[CLKID_MPEG_DIV]	    = &gxbb_mpeg_clk_div.hw,
		[CLKID_CLK81]		    = &gxbb_clk81.hw,
		[CLKID_MPLL0]		    = &gxbb_mpll0.hw,
		[CLKID_MPLL1]		    = &gxbb_mpll1.hw,
		[CLKID_MPLL2]		    = &gxbb_mpll2.hw,
		[CLKID_DDR]		    = &gxbb_ddr.hw,
		[CLKID_DOS]		    = &gxbb_dos.hw,
		[CLKID_ISA]		    = &gxbb_isa.hw,
		[CLKID_PL301]		    = &gxbb_pl301.hw,
		[CLKID_PERIPHS]		    = &gxbb_periphs.hw,
		[CLKID_SPICC]		    = &gxbb_spicc.hw,
		[CLKID_I2C]		    = &gxbb_i2c.hw,
		[CLKID_SAR_ADC]		    = &gxbb_sar_adc.hw,
		[CLKID_SMART_CARD]	    = &gxbb_smart_card.hw,
		[CLKID_RNG0]		    = &gxbb_rng0.hw,
		[CLKID_UART0]		    = &gxbb_uart0.hw,
		[CLKID_SDHC]		    = &gxbb_sdhc.hw,
		[CLKID_STREAM]		    = &gxbb_stream.hw,
		[CLKID_ASYNC_FIFO]	    = &gxbb_async_fifo.hw,
		[CLKID_SDIO]		    = &gxbb_sdio.hw,
		[CLKID_ABUF]		    = &gxbb_abuf.hw,
		[CLKID_HIU_IFACE]	    = &gxbb_hiu_iface.hw,
		[CLKID_ASSIST_MISC]	    = &gxbb_assist_misc.hw,
		[CLKID_SPI]		    = &gxbb_spi.hw,
		[CLKID_I2S_SPDIF]	    = &gxbb_i2s_spdif.hw,
		[CLKID_ETH]		    = &gxbb_eth.hw,
		[CLKID_DEMUX]		    = &gxbb_demux.hw,
		[CLKID_AIU_GLUE]	    = &gxbb_aiu_glue.hw,
		[CLKID_IEC958]		    = &gxbb_iec958.hw,
		[CLKID_I2S_OUT]		    = &gxbb_i2s_out.hw,
		[CLKID_AMCLK]		    = &gxbb_amclk.hw,
		[CLKID_AIFIFO2]		    = &gxbb_aififo2.hw,
		[CLKID_MIXER]		    = &gxbb_mixer.hw,
		[CLKID_MIXER_IFACE]	    = &gxbb_mixer_iface.hw,
		[CLKID_ADC]		    = &gxbb_adc.hw,
		[CLKID_BLKMV]		    = &gxbb_blkmv.hw,
		[CLKID_AIU]		    = &gxbb_aiu.hw,
		[CLKID_UART1]		    = &gxbb_uart1.hw,
		[CLKID_G2D]		    = &gxbb_g2d.hw,
		[CLKID_USB0]		    = &gxbb_usb0.hw,
		[CLKID_USB1]		    = &gxbb_usb1.hw,
		[CLKID_RESET]		    = &gxbb_reset.hw,
		[CLKID_NAND]		    = &gxbb_nand.hw,
		[CLKID_DOS_PARSER]	    = &gxbb_dos_parser.hw,
		[CLKID_USB]		    = &gxbb_usb.hw,
		[CLKID_VDIN1]		    = &gxbb_vdin1.hw,
		[CLKID_AHB_ARB0]	    = &gxbb_ahb_arb0.hw,
		[CLKID_EFUSE]		    = &gxbb_efuse.hw,
		[CLKID_BOOT_ROM]	    = &gxbb_boot_rom.hw,
		[CLKID_AHB_DATA_BUS]	    = &gxbb_ahb_data_bus.hw,
		[CLKID_AHB_CTRL_BUS]	    = &gxbb_ahb_ctrl_bus.hw,
		[CLKID_HDMI_INTR_SYNC]	    = &gxbb_hdmi_intr_sync.hw,
		[CLKID_HDMI_PCLK]	    = &gxbb_hdmi_pclk.hw,
		[CLKID_USB1_DDR_BRIDGE]	    = &gxbb_usb1_ddr_bridge.hw,
		[CLKID_USB0_DDR_BRIDGE]	    = &gxbb_usb0_ddr_bridge.hw,
		[CLKID_MMC_PCLK]	    = &gxbb_mmc_pclk.hw,
		[CLKID_DVIN]		    = &gxbb_dvin.hw,
		[CLKID_UART2]		    = &gxbb_uart2.hw,
		[CLKID_SANA]		    = &gxbb_sana.hw,
		[CLKID_VPU_INTR]	    = &gxbb_vpu_intr.hw,
		[CLKID_SEC_AHB_AHB3_BRIDGE] = &gxbb_sec_ahb_ahb3_bridge.hw,
		[CLKID_CLK81_A53]	    = &gxbb_clk81_a53.hw,
		[CLKID_VCLK2_VENCI0]	    = &gxbb_vclk2_venci0.hw,
		[CLKID_VCLK2_VENCI1]	    = &gxbb_vclk2_venci1.hw,
		[CLKID_VCLK2_VENCP0]	    = &gxbb_vclk2_vencp0.hw,
		[CLKID_VCLK2_VENCP1]	    = &gxbb_vclk2_vencp1.hw,
		[CLKID_GCLK_VENCI_INT0]	    = &gxbb_gclk_venci_int0.hw,
		[CLKID_GCLK_VENCI_INT]	    = &gxbb_gclk_vencp_int.hw,
		[CLKID_DAC_CLK]		    = &gxbb_dac_clk.hw,
		[CLKID_AOCLK_GATE]	    = &gxbb_aoclk_gate.hw,
		[CLKID_IEC958_GATE]	    = &gxbb_iec958_gate.hw,
		[CLKID_ENC480P]		    = &gxbb_enc480p.hw,
		[CLKID_RNG1]		    = &gxbb_rng1.hw,
		[CLKID_GCLK_VENCI_INT1]	    = &gxbb_gclk_venci_int1.hw,
		[CLKID_VCLK2_VENCLMCC]	    = &gxbb_vclk2_venclmcc.hw,
		[CLKID_VCLK2_VENCL]	    = &gxbb_vclk2_vencl.hw,
		[CLKID_VCLK_OTHER]	    = &gxbb_vclk_other.hw,
		[CLKID_EDP]		    = &gxbb_edp.hw,
		[CLKID_AO_MEDIA_CPU]	    = &gxbb_ao_media_cpu.hw,
		[CLKID_AO_AHB_SRAM]	    = &gxbb_ao_ahb_sram.hw,
		[CLKID_AO_AHB_BUS]	    = &gxbb_ao_ahb_bus.hw,
		[CLKID_AO_IFACE]	    = &gxbb_ao_iface.hw,
		[CLKID_AO_I2C]		    = &gxbb_ao_i2c.hw,
		[CLKID_SD_EMMC_A]	    = &gxbb_emmc_a.hw,
		[CLKID_SD_EMMC_B]	    = &gxbb_emmc_b.hw,
		[CLKID_SD_EMMC_C]	    = &gxbb_emmc_c.hw,
		[CLKID_SAR_ADC_CLK]	    = &gxbb_sar_adc_clk.hw,
		[CLKID_SAR_ADC_SEL]	    = &gxbb_sar_adc_clk_sel.hw,
		[CLKID_SAR_ADC_DIV]	    = &gxbb_sar_adc_clk_div.hw,
		[CLKID_MALI_0_SEL]	    = &gxbb_mali_0_sel.hw,
		[CLKID_MALI_0_DIV]	    = &gxbb_mali_0_div.hw,
		[CLKID_MALI_0]		    = &gxbb_mali_0.hw,
		[CLKID_MALI_1_SEL]	    = &gxbb_mali_1_sel.hw,
		[CLKID_MALI_1_DIV]	    = &gxbb_mali_1_div.hw,
		[CLKID_MALI_1]		    = &gxbb_mali_1.hw,
		[CLKID_MALI]		    = &gxbb_mali.hw,
		[CLKID_CTS_AMCLK]	    = &gxbb_cts_amclk.hw,
		[CLKID_CTS_AMCLK_SEL]	    = &gxbb_cts_amclk_sel.hw,
		[CLKID_CTS_AMCLK_DIV]	    = &gxbb_cts_amclk_div.hw,
		[CLKID_CTS_MCLK_I958]	    = &gxbb_cts_mclk_i958.hw,
		[CLKID_CTS_MCLK_I958_SEL]   = &gxbb_cts_mclk_i958_sel.hw,
		[CLKID_CTS_MCLK_I958_DIV]   = &gxbb_cts_mclk_i958_div.hw,
		[CLKID_CTS_I958]	    = &gxbb_cts_i958.hw,
		[CLKID_32K_CLK]		    = &gxbb_32k_clk.hw,
		[CLKID_32K_CLK_SEL]	    = &gxbb_32k_clk_sel.hw,
		[CLKID_32K_CLK_DIV]	    = &gxbb_32k_clk_div.hw,
		[CLKID_SD_EMMC_A_CLK0_SEL]  = &gxbb_sd_emmc_a_clk0_sel.hw,
		[CLKID_SD_EMMC_A_CLK0_DIV]  = &gxbb_sd_emmc_a_clk0_div.hw,
		[CLKID_SD_EMMC_A_CLK0]	    = &gxbb_sd_emmc_a_clk0.hw,
		[CLKID_SD_EMMC_B_CLK0_SEL]  = &gxbb_sd_emmc_b_clk0_sel.hw,
		[CLKID_SD_EMMC_B_CLK0_DIV]  = &gxbb_sd_emmc_b_clk0_div.hw,
		[CLKID_SD_EMMC_B_CLK0]	    = &gxbb_sd_emmc_b_clk0.hw,
		[CLKID_SD_EMMC_C_CLK0_SEL]  = &gxbb_sd_emmc_c_clk0_sel.hw,
		[CLKID_SD_EMMC_C_CLK0_DIV]  = &gxbb_sd_emmc_c_clk0_div.hw,
		[CLKID_SD_EMMC_C_CLK0]	    = &gxbb_sd_emmc_c_clk0.hw,
		[CLKID_VPU_0_SEL]	    = &gxbb_vpu_0_sel.hw,
		[CLKID_VPU_0_DIV]	    = &gxbb_vpu_0_div.hw,
		[CLKID_VPU_0]		    = &gxbb_vpu_0.hw,
		[CLKID_VPU_1_SEL]	    = &gxbb_vpu_1_sel.hw,
		[CLKID_VPU_1_DIV]	    = &gxbb_vpu_1_div.hw,
		[CLKID_VPU_1]		    = &gxbb_vpu_1.hw,
		[CLKID_VPU]		    = &gxbb_vpu.hw,
		[CLKID_VAPB_0_SEL]	    = &gxbb_vapb_0_sel.hw,
		[CLKID_VAPB_0_DIV]	    = &gxbb_vapb_0_div.hw,
		[CLKID_VAPB_0]		    = &gxbb_vapb_0.hw,
		[CLKID_VAPB_1_SEL]	    = &gxbb_vapb_1_sel.hw,
		[CLKID_VAPB_1_DIV]	    = &gxbb_vapb_1_div.hw,
		[CLKID_VAPB_1]		    = &gxbb_vapb_1.hw,
		[CLKID_VAPB_SEL]	    = &gxbb_vapb_sel.hw,
		[CLKID_VAPB]		    = &gxbb_vapb.hw,
		[CLKID_MPLL0_DIV]	    = &gxbb_mpll0_div.hw,
		[CLKID_MPLL1_DIV]	    = &gxbb_mpll1_div.hw,
		[CLKID_MPLL2_DIV]	    = &gxbb_mpll2_div.hw,
		[CLKID_MPLL_PREDIV]	    = &gxbb_mpll_prediv.hw,
		[CLKID_FCLK_DIV2_DIV]	    = &gxbb_fclk_div2_div.hw,
		[CLKID_FCLK_DIV3_DIV]	    = &gxbb_fclk_div3_div.hw,
		[CLKID_FCLK_DIV4_DIV]	    = &gxbb_fclk_div4_div.hw,
		[CLKID_FCLK_DIV5_DIV]	    = &gxbb_fclk_div5_div.hw,
		[CLKID_FCLK_DIV7_DIV]	    = &gxbb_fclk_div7_div.hw,
		[CLKID_VDEC_1_SEL]	    = &gxbb_vdec_1_sel.hw,
		[CLKID_VDEC_1_DIV]	    = &gxbb_vdec_1_div.hw,
		[CLKID_VDEC_1]		    = &gxbb_vdec_1.hw,
		[CLKID_VDEC_HEVC_SEL]	    = &gxbb_vdec_hevc_sel.hw,
		[CLKID_VDEC_HEVC_DIV]	    = &gxbb_vdec_hevc_div.hw,
		[CLKID_VDEC_HEVC]	    = &gxbb_vdec_hevc.hw,
		[CLKID_GEN_CLK_SEL]	    = &gxbb_gen_clk_sel.hw,
		[CLKID_GEN_CLK_DIV]	    = &gxbb_gen_clk_div.hw,
		[CLKID_GEN_CLK]		    = &gxbb_gen_clk.hw,
		[CLKID_FIXED_PLL_DCO]	    = &gxbb_fixed_pll_dco.hw,
		[CLKID_HDMI_PLL_DCO]	    = &gxbb_hdmi_pll_dco.hw,
		[CLKID_HDMI_PLL_OD]	    = &gxl_hdmi_pll_od.hw,
		[CLKID_HDMI_PLL_OD2]	    = &gxl_hdmi_pll_od2.hw,
		[CLKID_SYS_PLL_DCO]	    = &gxbb_sys_pll_dco.hw,
		[CLKID_GP0_PLL_DCO]	    = &gxl_gp0_pll_dco.hw,
		[NR_CLKS]		    = NULL,
	},
	.num = NR_CLKS,
};

static struct clk_regmap *const gxbb_clk_regmaps[] = {
	&gxbb_gp0_pll_dco,
	&gxbb_hdmi_pll,
	&gxbb_hdmi_pll_od,
	&gxbb_hdmi_pll_od2,
};

static struct clk_regmap *const gxl_clk_regmaps[] = {
	&gxl_gp0_pll_dco,
	&gxl_hdmi_pll,
	&gxl_hdmi_pll_od,
	&gxl_hdmi_pll_od2,
};

static struct clk_regmap *const gx_clk_regmaps[] = {
	&gxbb_clk81,
	&gxbb_ddr,
	&gxbb_dos,
	&gxbb_isa,
	&gxbb_pl301,
	&gxbb_periphs,
	&gxbb_spicc,
	&gxbb_i2c,
	&gxbb_sar_adc,
	&gxbb_smart_card,
	&gxbb_rng0,
	&gxbb_uart0,
	&gxbb_sdhc,
	&gxbb_stream,
	&gxbb_async_fifo,
	&gxbb_sdio,
	&gxbb_abuf,
	&gxbb_hiu_iface,
	&gxbb_assist_misc,
	&gxbb_spi,
	&gxbb_i2s_spdif,
	&gxbb_eth,
	&gxbb_demux,
	&gxbb_aiu_glue,
	&gxbb_iec958,
	&gxbb_i2s_out,
	&gxbb_amclk,
	&gxbb_aififo2,
	&gxbb_mixer,
	&gxbb_mixer_iface,
	&gxbb_adc,
	&gxbb_blkmv,
	&gxbb_aiu,
	&gxbb_uart1,
	&gxbb_g2d,
	&gxbb_usb0,
	&gxbb_usb1,
	&gxbb_reset,
	&gxbb_nand,
	&gxbb_dos_parser,
	&gxbb_usb,
	&gxbb_vdin1,
	&gxbb_ahb_arb0,
	&gxbb_efuse,
	&gxbb_boot_rom,
	&gxbb_ahb_data_bus,
	&gxbb_ahb_ctrl_bus,
	&gxbb_hdmi_intr_sync,
	&gxbb_hdmi_pclk,
	&gxbb_usb1_ddr_bridge,
	&gxbb_usb0_ddr_bridge,
	&gxbb_mmc_pclk,
	&gxbb_dvin,
	&gxbb_uart2,
	&gxbb_sana,
	&gxbb_vpu_intr,
	&gxbb_sec_ahb_ahb3_bridge,
	&gxbb_clk81_a53,
	&gxbb_vclk2_venci0,
	&gxbb_vclk2_venci1,
	&gxbb_vclk2_vencp0,
	&gxbb_vclk2_vencp1,
	&gxbb_gclk_venci_int0,
	&gxbb_gclk_vencp_int,
	&gxbb_dac_clk,
	&gxbb_aoclk_gate,
	&gxbb_iec958_gate,
	&gxbb_enc480p,
	&gxbb_rng1,
	&gxbb_gclk_venci_int1,
	&gxbb_vclk2_venclmcc,
	&gxbb_vclk2_vencl,
	&gxbb_vclk_other,
	&gxbb_edp,
	&gxbb_ao_media_cpu,
	&gxbb_ao_ahb_sram,
	&gxbb_ao_ahb_bus,
	&gxbb_ao_iface,
	&gxbb_ao_i2c,
	&gxbb_emmc_a,
	&gxbb_emmc_b,
	&gxbb_emmc_c,
	&gxbb_sar_adc_clk,
	&gxbb_mali_0,
	&gxbb_mali_1,
	&gxbb_cts_amclk,
	&gxbb_cts_mclk_i958,
	&gxbb_32k_clk,
	&gxbb_sd_emmc_a_clk0,
	&gxbb_sd_emmc_b_clk0,
	&gxbb_sd_emmc_c_clk0,
	&gxbb_vpu_0,
	&gxbb_vpu_1,
	&gxbb_vapb_0,
	&gxbb_vapb_1,
	&gxbb_vapb,
	&gxbb_mpeg_clk_div,
	&gxbb_sar_adc_clk_div,
	&gxbb_mali_0_div,
	&gxbb_mali_1_div,
	&gxbb_cts_mclk_i958_div,
	&gxbb_32k_clk_div,
	&gxbb_sd_emmc_a_clk0_div,
	&gxbb_sd_emmc_b_clk0_div,
	&gxbb_sd_emmc_c_clk0_div,
	&gxbb_vpu_0_div,
	&gxbb_vpu_1_div,
	&gxbb_vapb_0_div,
	&gxbb_vapb_1_div,
	&gxbb_mpeg_clk_sel,
	&gxbb_sar_adc_clk_sel,
	&gxbb_mali_0_sel,
	&gxbb_mali_1_sel,
	&gxbb_mali,
	&gxbb_cts_amclk_sel,
	&gxbb_cts_mclk_i958_sel,
	&gxbb_cts_i958,
	&gxbb_32k_clk_sel,
	&gxbb_sd_emmc_a_clk0_sel,
	&gxbb_sd_emmc_b_clk0_sel,
	&gxbb_sd_emmc_c_clk0_sel,
	&gxbb_vpu_0_sel,
	&gxbb_vpu_1_sel,
	&gxbb_vpu,
	&gxbb_vapb_0_sel,
	&gxbb_vapb_1_sel,
	&gxbb_vapb_sel,
	&gxbb_mpll0,
	&gxbb_mpll1,
	&gxbb_mpll2,
	&gxbb_mpll0_div,
	&gxbb_mpll1_div,
	&gxbb_mpll2_div,
	&gxbb_cts_amclk_div,
	&gxbb_fixed_pll,
	&gxbb_sys_pll,
	&gxbb_mpll_prediv,
	&gxbb_fclk_div2,
	&gxbb_fclk_div3,
	&gxbb_fclk_div4,
	&gxbb_fclk_div5,
	&gxbb_fclk_div7,
	&gxbb_vdec_1_sel,
	&gxbb_vdec_1_div,
	&gxbb_vdec_1,
	&gxbb_vdec_hevc_sel,
	&gxbb_vdec_hevc_div,
	&gxbb_vdec_hevc,
	&gxbb_gen_clk_sel,
	&gxbb_gen_clk_div,
	&gxbb_gen_clk,
	&gxbb_fixed_pll_dco,
	&gxbb_hdmi_pll_dco,
	&gxbb_sys_pll_dco,
	&gxbb_gp0_pll,
};

struct clkc_data {
	struct clk_regmap *const *regmap_clks;
	unsigned int regmap_clks_count;
	struct clk_hw_onecell_data *hw_onecell_data;
};

static const struct clkc_data gxbb_clkc_data = {
	.regmap_clks = gxbb_clk_regmaps,
	.regmap_clks_count = ARRAY_SIZE(gxbb_clk_regmaps),
	.hw_onecell_data = &gxbb_hw_onecell_data,
};

static const struct clkc_data gxl_clkc_data = {
	.regmap_clks = gxl_clk_regmaps,
	.regmap_clks_count = ARRAY_SIZE(gxl_clk_regmaps),
	.hw_onecell_data = &gxl_hw_onecell_data,
};

static const struct of_device_id clkc_match_table[] = {
	{ .compatible = "amlogic,gxbb-clkc", .data = &gxbb_clkc_data },
	{ .compatible = "amlogic,gxl-clkc", .data = &gxl_clkc_data },
	{},
};

static int gxbb_clkc_probe(struct platform_device *pdev)
{
	const struct clkc_data *clkc_data;
	struct regmap *map;
	int ret, i;
	struct device *dev = &pdev->dev;

	clkc_data = of_device_get_match_data(dev);
	if (!clkc_data)
		return -EINVAL;

	/* Get the hhi system controller node if available */
	map = syscon_node_to_regmap(of_get_parent(dev->of_node));
	if (IS_ERR(map)) {
		dev_err(dev, "failed to get HHI regmap\n");
		return PTR_ERR(map);
	}

	/* Populate regmap for the common regmap backed clocks */
	for (i = 0; i < ARRAY_SIZE(gx_clk_regmaps); i++)
		gx_clk_regmaps[i]->map = map;

	/* Populate regmap for soc specific clocks */
	for (i = 0; i < clkc_data->regmap_clks_count; i++)
		clkc_data->regmap_clks[i]->map = map;

	/* Register all clks */
	for (i = 0; i < clkc_data->hw_onecell_data->num; i++) {
		/* array might be sparse */
		if (!clkc_data->hw_onecell_data->hws[i])
			continue;

		ret = devm_clk_hw_register(dev,
					   clkc_data->hw_onecell_data->hws[i]);
		if (ret) {
			dev_err(dev, "Clock registration failed\n");
			return ret;
		}
	}

	return devm_of_clk_add_hw_provider(dev, of_clk_hw_onecell_get,
					   clkc_data->hw_onecell_data);
}

static struct platform_driver gxbb_driver = {
	.probe		= gxbb_clkc_probe,
	.driver		= {
		.name	= "gxbb-clkc",
		.of_match_table = clkc_match_table,
	},
};

builtin_platform_driver(gxbb_driver);<|MERGE_RESOLUTION|>--- conflicted
+++ resolved
@@ -120,8 +120,6 @@
 		.ops = &meson_clk_pll_ro_ops,
 		.parent_names = (const char *[]){ "xtal" },
 		.num_parents = 1,
-<<<<<<< HEAD
-=======
 	},
 };
 
@@ -141,7 +139,6 @@
 		 * This clock won't ever change at runtime so
 		 * CLK_SET_RATE_PARENT is not required
 		 */
->>>>>>> e2afa97a
 	},
 };
 
@@ -294,15 +291,7 @@
 		.ops = &clk_regmap_divider_ro_ops,
 		.parent_names = (const char *[]){ "hdmi_pll_od2" },
 		.num_parents = 1,
-<<<<<<< HEAD
-		/*
-		 * Display directly handle hdmi pll registers ATM, we need
-		 * NOCACHE to keep our view of the clock as accurate as possible
-		 */
-		.flags = CLK_GET_RATE_NOCACHE,
-=======
 		.flags = CLK_GET_RATE_NOCACHE | CLK_SET_RATE_PARENT,
->>>>>>> e2afa97a
 	},
 };
 
@@ -339,8 +328,6 @@
 		.ops = &meson_clk_pll_ro_ops,
 		.parent_names = (const char *[]){ "xtal" },
 		.num_parents = 1,
-<<<<<<< HEAD
-=======
 	},
 };
 
@@ -357,7 +344,6 @@
 		.parent_names = (const char *[]){ "sys_pll_dco" },
 		.num_parents = 1,
 		.flags = CLK_SET_RATE_PARENT,
->>>>>>> e2afa97a
 	},
 };
 
@@ -455,8 +441,6 @@
 		.ops = &meson_clk_pll_ops,
 		.parent_names = (const char *[]){ "xtal" },
 		.num_parents = 1,
-<<<<<<< HEAD
-=======
 	},
 };
 
@@ -473,7 +457,6 @@
 		.parent_names = (const char *[]){ "gp0_pll_dco" },
 		.num_parents = 1,
 		.flags = CLK_SET_RATE_PARENT,
->>>>>>> e2afa97a
 	},
 };
 
