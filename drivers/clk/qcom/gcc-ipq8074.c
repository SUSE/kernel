--- conflicted
+++ resolved
@@ -49,352 +49,6 @@
 	P_UNIPHY2_TX,
 };
 
-<<<<<<< HEAD
-static const char * const gcc_xo_gpll0_gpll0_out_main_div2[] = {
-	"xo",
-	"gpll0",
-	"gpll0_out_main_div2",
-};
-
-static const struct parent_map gcc_xo_gpll0_gpll0_out_main_div2_map[] = {
-	{ P_XO, 0 },
-	{ P_GPLL0, 1 },
-	{ P_GPLL0_DIV2, 4 },
-};
-
-static const struct parent_map gcc_xo_gpll0_map[] = {
-	{ P_XO, 0 },
-	{ P_GPLL0, 1 },
-};
-
-static const char * const gcc_xo_gpll0_gpll2_gpll0_out_main_div2[] = {
-	"xo",
-	"gpll0",
-	"gpll2",
-	"gpll0_out_main_div2",
-};
-
-static const struct parent_map gcc_xo_gpll0_gpll2_gpll0_out_main_div2_map[] = {
-	{ P_XO, 0 },
-	{ P_GPLL0, 1 },
-	{ P_GPLL2, 2 },
-	{ P_GPLL0_DIV2, 4 },
-};
-
-static const char * const gcc_xo_gpll0_sleep_clk[] = {
-	"xo",
-	"gpll0",
-	"sleep_clk",
-};
-
-static const struct parent_map gcc_xo_gpll0_sleep_clk_map[] = {
-	{ P_XO, 0 },
-	{ P_GPLL0, 2 },
-	{ P_SLEEP_CLK, 6 },
-};
-
-static const char * const gcc_xo_gpll6_gpll0_gpll0_out_main_div2[] = {
-	"xo",
-	"gpll6",
-	"gpll0",
-	"gpll0_out_main_div2",
-};
-
-static const struct parent_map gcc_xo_gpll6_gpll0_gpll0_out_main_div2_map[] = {
-	{ P_XO, 0 },
-	{ P_GPLL6, 1 },
-	{ P_GPLL0, 3 },
-	{ P_GPLL0_DIV2, 4 },
-};
-
-static const char * const gcc_xo_gpll0_out_main_div2_gpll0[] = {
-	"xo",
-	"gpll0_out_main_div2",
-	"gpll0",
-};
-
-static const struct parent_map gcc_xo_gpll0_out_main_div2_gpll0_map[] = {
-	{ P_XO, 0 },
-	{ P_GPLL0_DIV2, 2 },
-	{ P_GPLL0, 1 },
-};
-
-static const char * const gcc_usb3phy_0_cc_pipe_clk_xo[] = {
-	"usb3phy_0_cc_pipe_clk",
-	"xo",
-};
-
-static const struct parent_map gcc_usb3phy_0_cc_pipe_clk_xo_map[] = {
-	{ P_USB3PHY_0_PIPE, 0 },
-	{ P_XO, 2 },
-};
-
-static const char * const gcc_usb3phy_1_cc_pipe_clk_xo[] = {
-	"usb3phy_1_cc_pipe_clk",
-	"xo",
-};
-
-static const struct parent_map gcc_usb3phy_1_cc_pipe_clk_xo_map[] = {
-	{ P_USB3PHY_1_PIPE, 0 },
-	{ P_XO, 2 },
-};
-
-static const char * const gcc_pcie20_phy0_pipe_clk_xo[] = {
-	"pcie20_phy0_pipe_clk",
-	"xo",
-};
-
-static const struct parent_map gcc_pcie20_phy0_pipe_clk_xo_map[] = {
-	{ P_PCIE20_PHY0_PIPE, 0 },
-	{ P_XO, 2 },
-};
-
-static const char * const gcc_pcie20_phy1_pipe_clk_xo[] = {
-	"pcie20_phy1_pipe_clk",
-	"xo",
-};
-
-static const struct parent_map gcc_pcie20_phy1_pipe_clk_xo_map[] = {
-	{ P_PCIE20_PHY1_PIPE, 0 },
-	{ P_XO, 2 },
-};
-
-static const char * const gcc_xo_gpll0_gpll6_gpll0_div2[] = {
-	"xo",
-	"gpll0",
-	"gpll6",
-	"gpll0_out_main_div2",
-};
-
-static const struct parent_map gcc_xo_gpll0_gpll6_gpll0_div2_map[] = {
-	{ P_XO, 0 },
-	{ P_GPLL0, 1 },
-	{ P_GPLL6, 2 },
-	{ P_GPLL0_DIV2, 4 },
-};
-
-static const char * const gcc_xo_gpll0_gpll6_gpll0_out_main_div2[] = {
-	"xo",
-	"gpll0",
-	"gpll6",
-	"gpll0_out_main_div2",
-};
-
-static const struct parent_map gcc_xo_gpll0_gpll6_gpll0_out_main_div2_map[] = {
-	{ P_XO, 0 },
-	{ P_GPLL0, 1 },
-	{ P_GPLL6, 2 },
-	{ P_GPLL0_DIV2, 3 },
-};
-
-static const char * const gcc_xo_bias_pll_nss_noc_clk_gpll0_gpll2[] = {
-	"xo",
-	"bias_pll_nss_noc_clk",
-	"gpll0",
-	"gpll2",
-};
-
-static const struct parent_map gcc_xo_bias_pll_nss_noc_clk_gpll0_gpll2_map[] = {
-	{ P_XO, 0 },
-	{ P_BIAS_PLL_NSS_NOC, 1 },
-	{ P_GPLL0, 2 },
-	{ P_GPLL2, 3 },
-};
-
-static const char * const gcc_xo_nss_crypto_pll_gpll0[] = {
-	"xo",
-	"nss_crypto_pll",
-	"gpll0",
-};
-
-static const struct parent_map gcc_xo_nss_crypto_pll_gpll0_map[] = {
-	{ P_XO, 0 },
-	{ P_NSS_CRYPTO_PLL, 1 },
-	{ P_GPLL0, 2 },
-};
-
-static const char * const gcc_xo_ubi32_pll_gpll0_gpll2_gpll4_gpll6[] = {
-	"xo",
-	"ubi32_pll",
-	"gpll0",
-	"gpll2",
-	"gpll4",
-	"gpll6",
-};
-
-static const struct parent_map gcc_xo_ubi32_gpll0_gpll2_gpll4_gpll6_map[] = {
-	{ P_XO, 0 },
-	{ P_UBI32_PLL, 1 },
-	{ P_GPLL0, 2 },
-	{ P_GPLL2, 3 },
-	{ P_GPLL4, 4 },
-	{ P_GPLL6, 5 },
-};
-
-static const char * const gcc_xo_gpll0_out_main_div2[] = {
-	"xo",
-	"gpll0_out_main_div2",
-};
-
-static const struct parent_map gcc_xo_gpll0_out_main_div2_map[] = {
-	{ P_XO, 0 },
-	{ P_GPLL0_DIV2, 1 },
-};
-
-static const char * const gcc_xo_bias_gpll0_gpll4_nss_ubi32[] = {
-	"xo",
-	"bias_pll_cc_clk",
-	"gpll0",
-	"gpll4",
-	"nss_crypto_pll",
-	"ubi32_pll",
-};
-
-static const struct parent_map gcc_xo_bias_gpll0_gpll4_nss_ubi32_map[] = {
-	{ P_XO, 0 },
-	{ P_BIAS_PLL, 1 },
-	{ P_GPLL0, 2 },
-	{ P_GPLL4, 3 },
-	{ P_NSS_CRYPTO_PLL, 4 },
-	{ P_UBI32_PLL, 5 },
-};
-
-static const char * const gcc_xo_gpll0_gpll4[] = {
-	"xo",
-	"gpll0",
-	"gpll4",
-};
-
-static const struct parent_map gcc_xo_gpll0_gpll4_map[] = {
-	{ P_XO, 0 },
-	{ P_GPLL0, 1 },
-	{ P_GPLL4, 2 },
-};
-
-static const char * const gcc_xo_uniphy0_rx_tx_ubi32_bias[] = {
-	"xo",
-	"uniphy0_gcc_rx_clk",
-	"uniphy0_gcc_tx_clk",
-	"ubi32_pll",
-	"bias_pll_cc_clk",
-};
-
-static const struct parent_map gcc_xo_uniphy0_rx_tx_ubi32_bias_map[] = {
-	{ P_XO, 0 },
-	{ P_UNIPHY0_RX, 1 },
-	{ P_UNIPHY0_TX, 2 },
-	{ P_UBI32_PLL, 5 },
-	{ P_BIAS_PLL, 6 },
-};
-
-static const char * const gcc_xo_uniphy0_tx_rx_ubi32_bias[] = {
-	"xo",
-	"uniphy0_gcc_tx_clk",
-	"uniphy0_gcc_rx_clk",
-	"ubi32_pll",
-	"bias_pll_cc_clk",
-};
-
-static const struct parent_map gcc_xo_uniphy0_tx_rx_ubi32_bias_map[] = {
-	{ P_XO, 0 },
-	{ P_UNIPHY0_TX, 1 },
-	{ P_UNIPHY0_RX, 2 },
-	{ P_UBI32_PLL, 5 },
-	{ P_BIAS_PLL, 6 },
-};
-
-static const char * const gcc_xo_uniphy0_rx_tx_uniphy1_rx_tx_ubi32_bias[] = {
-	"xo",
-	"uniphy0_gcc_rx_clk",
-	"uniphy0_gcc_tx_clk",
-	"uniphy1_gcc_rx_clk",
-	"uniphy1_gcc_tx_clk",
-	"ubi32_pll",
-	"bias_pll_cc_clk",
-};
-
-static const struct parent_map
-gcc_xo_uniphy0_rx_tx_uniphy1_rx_tx_ubi32_bias_map[] = {
-	{ P_XO, 0 },
-	{ P_UNIPHY0_RX, 1 },
-	{ P_UNIPHY0_TX, 2 },
-	{ P_UNIPHY1_RX, 3 },
-	{ P_UNIPHY1_TX, 4 },
-	{ P_UBI32_PLL, 5 },
-	{ P_BIAS_PLL, 6 },
-};
-
-static const char * const gcc_xo_uniphy0_tx_rx_uniphy1_tx_rx_ubi32_bias[] = {
-	"xo",
-	"uniphy0_gcc_tx_clk",
-	"uniphy0_gcc_rx_clk",
-	"uniphy1_gcc_tx_clk",
-	"uniphy1_gcc_rx_clk",
-	"ubi32_pll",
-	"bias_pll_cc_clk",
-};
-
-static const struct parent_map
-gcc_xo_uniphy0_tx_rx_uniphy1_tx_rx_ubi32_bias_map[] = {
-	{ P_XO, 0 },
-	{ P_UNIPHY0_TX, 1 },
-	{ P_UNIPHY0_RX, 2 },
-	{ P_UNIPHY1_TX, 3 },
-	{ P_UNIPHY1_RX, 4 },
-	{ P_UBI32_PLL, 5 },
-	{ P_BIAS_PLL, 6 },
-};
-
-static const char * const gcc_xo_uniphy2_rx_tx_ubi32_bias[] = {
-	"xo",
-	"uniphy2_gcc_rx_clk",
-	"uniphy2_gcc_tx_clk",
-	"ubi32_pll",
-	"bias_pll_cc_clk",
-};
-
-static const struct parent_map gcc_xo_uniphy2_rx_tx_ubi32_bias_map[] = {
-	{ P_XO, 0 },
-	{ P_UNIPHY2_RX, 1 },
-	{ P_UNIPHY2_TX, 2 },
-	{ P_UBI32_PLL, 5 },
-	{ P_BIAS_PLL, 6 },
-};
-
-static const char * const gcc_xo_uniphy2_tx_rx_ubi32_bias[] = {
-	"xo",
-	"uniphy2_gcc_tx_clk",
-	"uniphy2_gcc_rx_clk",
-	"ubi32_pll",
-	"bias_pll_cc_clk",
-};
-
-static const struct parent_map gcc_xo_uniphy2_tx_rx_ubi32_bias_map[] = {
-	{ P_XO, 0 },
-	{ P_UNIPHY2_TX, 1 },
-	{ P_UNIPHY2_RX, 2 },
-	{ P_UBI32_PLL, 5 },
-	{ P_BIAS_PLL, 6 },
-};
-
-static const char * const gcc_xo_gpll0_gpll6_gpll0_sleep_clk[] = {
-	"xo",
-	"gpll0",
-	"gpll6",
-	"gpll0_out_main_div2",
-	"sleep_clk",
-};
-
-static const struct parent_map gcc_xo_gpll0_gpll6_gpll0_sleep_clk_map[] = {
-	{ P_XO, 0 },
-	{ P_GPLL0, 1 },
-	{ P_GPLL6, 2 },
-	{ P_GPLL0_DIV2, 4 },
-	{ P_SLEEP_CLK, 6 },
-};
-
-=======
->>>>>>> eb3cdb58
 static struct clk_alpha_pll gpll0_main = {
 	.offset = 0x21000,
 	.regs = clk_alpha_pll_regs[CLK_ALPHA_PLL_TYPE_DEFAULT],
@@ -971,14 +625,11 @@
 	{ .hw = &gpll0.clkr.hw },
 };
 
-<<<<<<< HEAD
-=======
 static const struct parent_map gcc_xo_gpll0_map[] = {
 	{ P_XO, 0 },
 	{ P_GPLL0, 1 },
 };
 
->>>>>>> eb3cdb58
 static const struct freq_tbl ftbl_pcie_axi_clk_src[] = {
 	F(19200000, P_XO, 1, 0, 0),
 	F(200000000, P_GPLL0, 4, 0, 0),
@@ -993,11 +644,7 @@
 	.clkr.hw.init = &(struct clk_init_data){
 		.name = "pcie0_axi_clk_src",
 		.parent_data = gcc_xo_gpll0,
-<<<<<<< HEAD
-		.num_parents = 2,
-=======
 		.num_parents = ARRAY_SIZE(gcc_xo_gpll0),
->>>>>>> eb3cdb58
 		.ops = &clk_rcg2_ops,
 	},
 };
@@ -1066,11 +713,7 @@
 	.clkr.hw.init = &(struct clk_init_data){
 		.name = "pcie1_axi_clk_src",
 		.parent_data = gcc_xo_gpll0,
-<<<<<<< HEAD
-		.num_parents = 2,
-=======
 		.num_parents = ARRAY_SIZE(gcc_xo_gpll0),
->>>>>>> eb3cdb58
 		.ops = &clk_rcg2_ops,
 	},
 };
@@ -1149,13 +792,8 @@
 	.parent_map = gcc_xo_gpll0_gpll2_gpll0_out_main_div2_map,
 	.clkr.hw.init = &(struct clk_init_data){
 		.name = "sdcc1_apps_clk_src",
-<<<<<<< HEAD
-		.parent_names = gcc_xo_gpll0_gpll2_gpll0_out_main_div2,
-		.num_parents = 4,
-=======
 		.parent_data = gcc_xo_gpll0_gpll2_gpll0_out_main_div2,
 		.num_parents = ARRAY_SIZE(gcc_xo_gpll0_gpll2_gpll0_out_main_div2),
->>>>>>> eb3cdb58
 		.ops = &clk_rcg2_floor_ops,
 	},
 };
@@ -1486,11 +1124,7 @@
 	.clkr.hw.init = &(struct clk_init_data){
 		.name = "nss_ce_clk_src",
 		.parent_data = gcc_xo_gpll0,
-<<<<<<< HEAD
-		.num_parents = 2,
-=======
 		.num_parents = ARRAY_SIZE(gcc_xo_gpll0),
->>>>>>> eb3cdb58
 		.ops = &clk_rcg2_ops,
 	},
 };
@@ -4579,11 +4213,7 @@
 	.clkr.hw.init = &(struct clk_init_data){
 		.name = "pcie0_rchng_clk_src",
 		.parent_data = gcc_xo_gpll0,
-<<<<<<< HEAD
-		.num_parents = 2,
-=======
 		.num_parents = ARRAY_SIZE(gcc_xo_gpll0),
->>>>>>> eb3cdb58
 		.ops = &clk_rcg2_ops,
 	},
 };
@@ -4624,8 +4254,6 @@
 	},
 };
 
-<<<<<<< HEAD
-=======
 static struct gdsc usb0_gdsc = {
 	.gdscr = 0x3e078,
 	.pd = {
@@ -4642,7 +4270,6 @@
 	.pwrsts = PWRSTS_OFF_ON,
 };
 
->>>>>>> eb3cdb58
 static const struct alpha_pll_config ubi32_pll_config = {
 	.l = 0x4e,
 	.config_ctl_val = 0x200d4aa8,
