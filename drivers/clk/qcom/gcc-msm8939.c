--- conflicted
+++ resolved
@@ -651,11 +651,7 @@
 	.clkr.hw.init = &(struct clk_init_data){
 		.name = "system_mm_noc_bfdcd_clk_src",
 		.parent_data = gcc_xo_gpll0_gpll6a_parent_data,
-<<<<<<< HEAD
-		.num_parents = 3,
-=======
 		.num_parents = ARRAY_SIZE(gcc_xo_gpll0_gpll6a_parent_data),
->>>>>>> eb3cdb58
 		.ops = &clk_rcg2_ops,
 	},
 };
@@ -1019,10 +1015,7 @@
 
 static const struct freq_tbl ftbl_gcc_camss_cci_clk[] = {
 	F(19200000, P_XO, 1, 0, 0),
-<<<<<<< HEAD
-=======
 	F(37500000, P_GPLL0, 1, 3, 64),
->>>>>>> eb3cdb58
 	{ }
 };
 
@@ -2502,13 +2495,8 @@
 		.enable_mask = BIT(0),
 		.hw.init = &(struct clk_init_data){
 			.name = "gcc_camss_jpeg_axi_clk",
-<<<<<<< HEAD
-			.parent_data = &(const struct clk_parent_data){
-				.hw = &system_mm_noc_bfdcd_clk_src.clkr.hw,
-=======
 			.parent_hws = (const struct clk_hw*[]){
 				&system_mm_noc_bfdcd_clk_src.clkr.hw,
->>>>>>> eb3cdb58
 			},
 			.num_parents = 1,
 			.flags = CLK_SET_RATE_PARENT,
@@ -2711,13 +2699,8 @@
 		.enable_mask = BIT(0),
 		.hw.init = &(struct clk_init_data){
 			.name = "gcc_camss_vfe_axi_clk",
-<<<<<<< HEAD
-			.parent_data = &(const struct clk_parent_data){
-				.hw = &system_mm_noc_bfdcd_clk_src.clkr.hw,
-=======
 			.parent_hws = (const struct clk_hw*[]){
 				&system_mm_noc_bfdcd_clk_src.clkr.hw,
->>>>>>> eb3cdb58
 			},
 			.num_parents = 1,
 			.flags = CLK_SET_RATE_PARENT,
@@ -2872,13 +2855,8 @@
 		.enable_mask = BIT(0),
 		.hw.init = &(struct clk_init_data){
 			.name = "gcc_mdss_axi_clk",
-<<<<<<< HEAD
-			.parent_data = &(const struct clk_parent_data){
-				.hw = &system_mm_noc_bfdcd_clk_src.clkr.hw,
-=======
 			.parent_hws = (const struct clk_hw*[]){
 				&system_mm_noc_bfdcd_clk_src.clkr.hw,
->>>>>>> eb3cdb58
 			},
 			.num_parents = 1,
 			.flags = CLK_SET_RATE_PARENT,
@@ -3269,13 +3247,8 @@
 		.enable_mask = BIT(4),
 		.hw.init = &(struct clk_init_data){
 			.name = "gcc_mdp_tbu_clk",
-<<<<<<< HEAD
-			.parent_data = &(const struct clk_parent_data){
-				.hw = &system_mm_noc_bfdcd_clk_src.clkr.hw,
-=======
 			.parent_hws = (const struct clk_hw*[]){
 				&system_mm_noc_bfdcd_clk_src.clkr.hw,
->>>>>>> eb3cdb58
 			},
 			.num_parents = 1,
 			.flags = CLK_SET_RATE_PARENT,
@@ -3292,13 +3265,8 @@
 		.enable_mask = BIT(5),
 		.hw.init = &(struct clk_init_data){
 			.name = "gcc_venus_tbu_clk",
-<<<<<<< HEAD
-			.parent_data = &(const struct clk_parent_data){
-				.hw = &system_mm_noc_bfdcd_clk_src.clkr.hw,
-=======
 			.parent_hws = (const struct clk_hw*[]){
 				&system_mm_noc_bfdcd_clk_src.clkr.hw,
->>>>>>> eb3cdb58
 			},
 			.num_parents = 1,
 			.flags = CLK_SET_RATE_PARENT,
@@ -3315,13 +3283,8 @@
 		.enable_mask = BIT(9),
 		.hw.init = &(struct clk_init_data){
 			.name = "gcc_vfe_tbu_clk",
-<<<<<<< HEAD
-			.parent_data = &(const struct clk_parent_data){
-				.hw = &system_mm_noc_bfdcd_clk_src.clkr.hw,
-=======
 			.parent_hws = (const struct clk_hw*[]){
 				&system_mm_noc_bfdcd_clk_src.clkr.hw,
->>>>>>> eb3cdb58
 			},
 			.num_parents = 1,
 			.flags = CLK_SET_RATE_PARENT,
@@ -3338,13 +3301,8 @@
 		.enable_mask = BIT(10),
 		.hw.init = &(struct clk_init_data){
 			.name = "gcc_jpeg_tbu_clk",
-<<<<<<< HEAD
-			.parent_data = &(const struct clk_parent_data){
-				.hw = &system_mm_noc_bfdcd_clk_src.clkr.hw,
-=======
 			.parent_hws = (const struct clk_hw*[]){
 				&system_mm_noc_bfdcd_clk_src.clkr.hw,
->>>>>>> eb3cdb58
 			},
 			.num_parents = 1,
 			.flags = CLK_SET_RATE_PARENT,
@@ -3580,13 +3538,8 @@
 		.enable_mask = BIT(0),
 		.hw.init = &(struct clk_init_data){
 			.name = "gcc_venus0_axi_clk",
-<<<<<<< HEAD
-			.parent_data = &(const struct clk_parent_data){
-				.hw = &system_mm_noc_bfdcd_clk_src.clkr.hw,
-=======
 			.parent_hws = (const struct clk_hw*[]){
 				&system_mm_noc_bfdcd_clk_src.clkr.hw,
->>>>>>> eb3cdb58
 			},
 			.num_parents = 1,
 			.flags = CLK_SET_RATE_PARENT,
