// SPDX-License-Identifier: GPL-2.0
/*
 * Copyright (c) 2018, 2020, The Linux Foundation. All rights reserved.
 */

#include <linux/kernel.h>
#include <linux/bitops.h>
#include <linux/err.h>
#include <linux/platform_device.h>
#include <linux/module.h>
#include <linux/of.h>
#include <linux/of_device.h>
#include <linux/clk-provider.h>
#include <linux/regmap.h>
#include <linux/reset-controller.h>

#include <dt-bindings/clock/qcom,gcc-sdm845.h>

#include "common.h"
#include "clk-regmap.h"
#include "clk-pll.h"
#include "clk-rcg.h"
#include "clk-branch.h"
#include "clk-alpha-pll.h"
#include "gdsc.h"
#include "reset.h"

enum {
	P_BI_TCXO,
	P_AUD_REF_CLK,
	P_GPLL0_OUT_EVEN,
	P_GPLL0_OUT_MAIN,
	P_GPLL4_OUT_MAIN,
	P_SLEEP_CLK,
};

static struct clk_alpha_pll gpll0 = {
	.offset = 0x0,
	.regs = clk_alpha_pll_regs[CLK_ALPHA_PLL_TYPE_FABIA],
	.clkr = {
		.enable_reg = 0x52000,
		.enable_mask = BIT(0),
		.hw.init = &(struct clk_init_data){
			.name = "gpll0",
			.parent_data = &(const struct clk_parent_data){
				.fw_name = "bi_tcxo", .name = "bi_tcxo",
			},
			.num_parents = 1,
			.ops = &clk_alpha_pll_fixed_fabia_ops,
		},
	},
};

static struct clk_alpha_pll gpll4 = {
	.offset = 0x76000,
	.regs = clk_alpha_pll_regs[CLK_ALPHA_PLL_TYPE_FABIA],
	.clkr = {
		.enable_reg = 0x52000,
		.enable_mask = BIT(4),
		.hw.init = &(struct clk_init_data){
			.name = "gpll4",
			.parent_data = &(const struct clk_parent_data){
				.fw_name = "bi_tcxo", .name = "bi_tcxo",
			},
			.num_parents = 1,
			.ops = &clk_alpha_pll_fixed_fabia_ops,
		},
	},
};

static const struct clk_div_table post_div_table_fabia_even[] = {
	{ 0x0, 1 },
	{ 0x1, 2 },
	{ 0x3, 4 },
	{ 0x7, 8 },
	{ }
};

static struct clk_alpha_pll_postdiv gpll0_out_even = {
	.offset = 0x0,
	.post_div_shift = 8,
	.post_div_table = post_div_table_fabia_even,
	.num_post_div = ARRAY_SIZE(post_div_table_fabia_even),
	.width = 4,
	.regs = clk_alpha_pll_regs[CLK_ALPHA_PLL_TYPE_FABIA],
	.clkr.hw.init = &(struct clk_init_data){
		.name = "gpll0_out_even",
		.parent_hws = (const struct clk_hw*[]){
			&gpll0.clkr.hw,
		},
		.num_parents = 1,
		.ops = &clk_alpha_pll_postdiv_fabia_ops,
	},
};

static const struct parent_map gcc_parent_map_0[] = {
	{ P_BI_TCXO, 0 },
	{ P_GPLL0_OUT_MAIN, 1 },
	{ P_GPLL0_OUT_EVEN, 6 },
};

static const struct clk_parent_data gcc_parent_data_0[] = {
	{ .fw_name = "bi_tcxo", .name = "bi_tcxo" },
	{ .hw = &gpll0.clkr.hw },
	{ .hw = &gpll0_out_even.clkr.hw },
};

static const struct parent_map gcc_parent_map_1[] = {
	{ P_BI_TCXO, 0 },
	{ P_GPLL0_OUT_MAIN, 1 },
	{ P_SLEEP_CLK, 5 },
	{ P_GPLL0_OUT_EVEN, 6 },
};

static const struct clk_parent_data gcc_parent_data_1[] = {
	{ .fw_name = "bi_tcxo", .name = "bi_tcxo" },
	{ .hw = &gpll0.clkr.hw },
	{ .fw_name = "sleep_clk", .name = "core_pi_sleep_clk" },
	{ .hw = &gpll0_out_even.clkr.hw },
};

static const struct parent_map gcc_parent_map_2[] = {
	{ P_BI_TCXO, 0 },
	{ P_SLEEP_CLK, 5 },
};

static const struct clk_parent_data gcc_parent_data_2[] = {
	{ .fw_name = "bi_tcxo", .name = "bi_tcxo" },
	{ .fw_name = "sleep_clk", .name = "core_pi_sleep_clk" },
};

static const struct parent_map gcc_parent_map_3[] = {
	{ P_BI_TCXO, 0 },
	{ P_GPLL0_OUT_MAIN, 1 },
};

static const struct clk_parent_data gcc_parent_data_3[] = {
	{ .fw_name = "bi_tcxo", .name = "bi_tcxo" },
	{ .hw = &gpll0.clkr.hw },
};

static const struct parent_map gcc_parent_map_4[] = {
	{ P_BI_TCXO, 0 },
};

static const struct clk_parent_data gcc_parent_data_4[] = {
	{ .fw_name = "bi_tcxo", .name = "bi_tcxo" },
};

static const struct parent_map gcc_parent_map_6[] = {
	{ P_BI_TCXO, 0 },
	{ P_GPLL0_OUT_MAIN, 1 },
	{ P_AUD_REF_CLK, 2 },
	{ P_GPLL0_OUT_EVEN, 6 },
};

static const struct clk_parent_data gcc_parent_data_6[] = {
	{ .fw_name = "bi_tcxo", .name = "bi_tcxo" },
	{ .hw = &gpll0.clkr.hw },
	{ .fw_name = "aud_ref_clk", .name = "aud_ref_clk" },
	{ .hw = &gpll0_out_even.clkr.hw },
};

static const struct clk_parent_data gcc_parent_data_7_ao[] = {
	{ .fw_name = "bi_tcxo_ao", .name = "bi_tcxo_ao" },
	{ .hw = &gpll0.clkr.hw },
	{ .hw = &gpll0_out_even.clkr.hw },
	{ .fw_name = "core_bi_pll_test_se", .name = "core_bi_pll_test_se" },
};

static const struct clk_parent_data gcc_parent_data_8[] = {
	{ .fw_name = "bi_tcxo", .name = "bi_tcxo" },
	{ .hw = &gpll0.clkr.hw },
	{ .fw_name = "core_bi_pll_test_se", .name = "core_bi_pll_test_se" },
};

static const struct clk_parent_data gcc_parent_data_8_ao[] = {
	{ .fw_name = "bi_tcxo_ao", .name = "bi_tcxo_ao" },
	{ .hw = &gpll0.clkr.hw },
	{ .fw_name = "core_bi_pll_test_se", .name = "core_bi_pll_test_se" },
};

static const struct parent_map gcc_parent_map_10[] = {
	{ P_BI_TCXO, 0 },
	{ P_GPLL0_OUT_MAIN, 1 },
	{ P_GPLL4_OUT_MAIN, 5 },
	{ P_GPLL0_OUT_EVEN, 6 },
};

static const struct clk_parent_data gcc_parent_data_10[] = {
	{ .fw_name = "bi_tcxo", .name = "bi_tcxo" },
	{ .hw = &gpll0.clkr.hw },
	{ .hw = &gpll4.clkr.hw },
	{ .hw = &gpll0_out_even.clkr.hw },
};


static const struct freq_tbl ftbl_gcc_cpuss_ahb_clk_src[] = {
	F(19200000, P_BI_TCXO, 1, 0, 0),
	{ }
};

static struct clk_rcg2 gcc_cpuss_ahb_clk_src = {
	.cmd_rcgr = 0x48014,
	.mnd_width = 0,
	.hid_width = 5,
	.parent_map = gcc_parent_map_0,
	.freq_tbl = ftbl_gcc_cpuss_ahb_clk_src,
	.clkr.hw.init = &(struct clk_init_data){
		.name = "gcc_cpuss_ahb_clk_src",
		.parent_data = gcc_parent_data_7_ao,
		.num_parents = ARRAY_SIZE(gcc_parent_data_7_ao),
		.ops = &clk_rcg2_ops,
	},
};

static const struct freq_tbl ftbl_gcc_cpuss_rbcpr_clk_src[] = {
	F(19200000, P_BI_TCXO, 1, 0, 0),
	{ }
};

static struct clk_rcg2 gcc_cpuss_rbcpr_clk_src = {
	.cmd_rcgr = 0x4815c,
	.mnd_width = 0,
	.hid_width = 5,
	.parent_map = gcc_parent_map_3,
	.freq_tbl = ftbl_gcc_cpuss_rbcpr_clk_src,
	.clkr.hw.init = &(struct clk_init_data){
		.name = "gcc_cpuss_rbcpr_clk_src",
		.parent_data = gcc_parent_data_8_ao,
		.num_parents = ARRAY_SIZE(gcc_parent_data_8_ao),
		.ops = &clk_rcg2_ops,
	},
};

static const struct freq_tbl ftbl_gcc_gp1_clk_src[] = {
	F(19200000, P_BI_TCXO, 1, 0, 0),
	F(25000000, P_GPLL0_OUT_EVEN, 12, 0, 0),
	F(50000000, P_GPLL0_OUT_EVEN, 6, 0, 0),
	F(100000000, P_GPLL0_OUT_MAIN, 6, 0, 0),
	F(200000000, P_GPLL0_OUT_MAIN, 3, 0, 0),
	{ }
};

static struct clk_rcg2 gcc_gp1_clk_src = {
	.cmd_rcgr = 0x64004,
	.mnd_width = 8,
	.hid_width = 5,
	.parent_map = gcc_parent_map_1,
	.freq_tbl = ftbl_gcc_gp1_clk_src,
	.clkr.hw.init = &(struct clk_init_data){
		.name = "gcc_gp1_clk_src",
		.parent_data = gcc_parent_data_1,
		.num_parents = ARRAY_SIZE(gcc_parent_data_1),
		.ops = &clk_rcg2_ops,
	},
};

static struct clk_rcg2 gcc_gp2_clk_src = {
	.cmd_rcgr = 0x65004,
	.mnd_width = 8,
	.hid_width = 5,
	.parent_map = gcc_parent_map_1,
	.freq_tbl = ftbl_gcc_gp1_clk_src,
	.clkr.hw.init = &(struct clk_init_data){
		.name = "gcc_gp2_clk_src",
		.parent_data = gcc_parent_data_1,
		.num_parents = ARRAY_SIZE(gcc_parent_data_1),
		.ops = &clk_rcg2_ops,
	},
};

static struct clk_rcg2 gcc_gp3_clk_src = {
	.cmd_rcgr = 0x66004,
	.mnd_width = 8,
	.hid_width = 5,
	.parent_map = gcc_parent_map_1,
	.freq_tbl = ftbl_gcc_gp1_clk_src,
	.clkr.hw.init = &(struct clk_init_data){
		.name = "gcc_gp3_clk_src",
		.parent_data = gcc_parent_data_1,
		.num_parents = ARRAY_SIZE(gcc_parent_data_1),
		.ops = &clk_rcg2_ops,
	},
};

static const struct freq_tbl ftbl_gcc_pcie_0_aux_clk_src[] = {
	F(9600000, P_BI_TCXO, 2, 0, 0),
	F(19200000, P_BI_TCXO, 1, 0, 0),
	{ }
};

static struct clk_rcg2 gcc_pcie_0_aux_clk_src = {
	.cmd_rcgr = 0x6b028,
	.mnd_width = 16,
	.hid_width = 5,
	.parent_map = gcc_parent_map_2,
	.freq_tbl = ftbl_gcc_pcie_0_aux_clk_src,
	.clkr.hw.init = &(struct clk_init_data){
		.name = "gcc_pcie_0_aux_clk_src",
		.parent_data = gcc_parent_data_2,
		.num_parents = ARRAY_SIZE(gcc_parent_data_2),
		.ops = &clk_rcg2_ops,
	},
};

static struct clk_rcg2 gcc_pcie_1_aux_clk_src = {
	.cmd_rcgr = 0x8d028,
	.mnd_width = 16,
	.hid_width = 5,
	.parent_map = gcc_parent_map_2,
	.freq_tbl = ftbl_gcc_pcie_0_aux_clk_src,
	.clkr.hw.init = &(struct clk_init_data){
		.name = "gcc_pcie_1_aux_clk_src",
		.parent_data = gcc_parent_data_2,
		.num_parents = ARRAY_SIZE(gcc_parent_data_2),
		.ops = &clk_rcg2_ops,
	},
};

static const struct freq_tbl ftbl_gcc_pcie_phy_refgen_clk_src[] = {
	F(19200000, P_BI_TCXO, 1, 0, 0),
	F(100000000, P_GPLL0_OUT_MAIN, 6, 0, 0),
	{ }
};

static struct clk_rcg2 gcc_pcie_phy_refgen_clk_src = {
	.cmd_rcgr = 0x6f014,
	.mnd_width = 0,
	.hid_width = 5,
	.parent_map = gcc_parent_map_0,
	.freq_tbl = ftbl_gcc_pcie_phy_refgen_clk_src,
	.clkr.hw.init = &(struct clk_init_data){
		.name = "gcc_pcie_phy_refgen_clk_src",
		.parent_data = gcc_parent_data_0,
		.num_parents = ARRAY_SIZE(gcc_parent_data_0),
		.ops = &clk_rcg2_ops,
	},
};

static const struct freq_tbl ftbl_gcc_qspi_core_clk_src[] = {
	F(19200000, P_BI_TCXO, 1, 0, 0),
	F(100000000, P_GPLL0_OUT_MAIN, 6, 0, 0),
	F(150000000, P_GPLL0_OUT_MAIN, 4, 0, 0),
	F(300000000, P_GPLL0_OUT_MAIN, 2, 0, 0),
	{ }
};

static struct clk_rcg2 gcc_qspi_core_clk_src = {
	.cmd_rcgr = 0x4b008,
	.mnd_width = 0,
	.hid_width = 5,
	.parent_map = gcc_parent_map_0,
	.freq_tbl = ftbl_gcc_qspi_core_clk_src,
	.clkr.hw.init = &(struct clk_init_data){
		.name = "gcc_qspi_core_clk_src",
		.parent_data = gcc_parent_data_0,
		.num_parents = ARRAY_SIZE(gcc_parent_data_0),
		.ops = &clk_rcg2_floor_ops,
	},
};

static const struct freq_tbl ftbl_gcc_pdm2_clk_src[] = {
	F(9600000, P_BI_TCXO, 2, 0, 0),
	F(19200000, P_BI_TCXO, 1, 0, 0),
	F(60000000, P_GPLL0_OUT_MAIN, 10, 0, 0),
	{ }
};

static struct clk_rcg2 gcc_pdm2_clk_src = {
	.cmd_rcgr = 0x33010,
	.mnd_width = 0,
	.hid_width = 5,
	.parent_map = gcc_parent_map_0,
	.freq_tbl = ftbl_gcc_pdm2_clk_src,
	.clkr.hw.init = &(struct clk_init_data){
		.name = "gcc_pdm2_clk_src",
		.parent_data = gcc_parent_data_0,
		.num_parents = ARRAY_SIZE(gcc_parent_data_0),
		.ops = &clk_rcg2_ops,
	},
};

static const struct freq_tbl ftbl_gcc_qupv3_wrap0_s0_clk_src[] = {
	F(7372800, P_GPLL0_OUT_EVEN, 1, 384, 15625),
	F(14745600, P_GPLL0_OUT_EVEN, 1, 768, 15625),
	F(19200000, P_BI_TCXO, 1, 0, 0),
	F(29491200, P_GPLL0_OUT_EVEN, 1, 1536, 15625),
	F(32000000, P_GPLL0_OUT_EVEN, 1, 8, 75),
	F(48000000, P_GPLL0_OUT_EVEN, 1, 4, 25),
	F(64000000, P_GPLL0_OUT_EVEN, 1, 16, 75),
	F(80000000, P_GPLL0_OUT_EVEN, 1, 4, 15),
	F(96000000, P_GPLL0_OUT_EVEN, 1, 8, 25),
	F(100000000, P_GPLL0_OUT_EVEN, 3, 0, 0),
	F(102400000, P_GPLL0_OUT_EVEN, 1, 128, 375),
	F(112000000, P_GPLL0_OUT_EVEN, 1, 28, 75),
	F(117964800, P_GPLL0_OUT_EVEN, 1, 6144, 15625),
	F(120000000, P_GPLL0_OUT_EVEN, 2.5, 0, 0),
	F(128000000, P_GPLL0_OUT_MAIN, 1, 16, 75),
	{ }
};

static struct clk_init_data gcc_qupv3_wrap0_s0_clk_src_init = {
	.name = "gcc_qupv3_wrap0_s0_clk_src",
	.parent_data = gcc_parent_data_0,
	.num_parents = ARRAY_SIZE(gcc_parent_data_0),
	.ops = &clk_rcg2_shared_ops,
};

static struct clk_rcg2 gcc_qupv3_wrap0_s0_clk_src = {
	.cmd_rcgr = 0x17034,
	.mnd_width = 16,
	.hid_width = 5,
	.parent_map = gcc_parent_map_0,
	.freq_tbl = ftbl_gcc_qupv3_wrap0_s0_clk_src,
	.clkr.hw.init = &gcc_qupv3_wrap0_s0_clk_src_init,
};

static struct clk_init_data gcc_qupv3_wrap0_s1_clk_src_init = {
	.name = "gcc_qupv3_wrap0_s1_clk_src",
	.parent_data = gcc_parent_data_0,
	.num_parents = ARRAY_SIZE(gcc_parent_data_0),
	.ops = &clk_rcg2_shared_ops,
};

static struct clk_rcg2 gcc_qupv3_wrap0_s1_clk_src = {
	.cmd_rcgr = 0x17164,
	.mnd_width = 16,
	.hid_width = 5,
	.parent_map = gcc_parent_map_0,
	.freq_tbl = ftbl_gcc_qupv3_wrap0_s0_clk_src,
	.clkr.hw.init = &gcc_qupv3_wrap0_s1_clk_src_init,
};

static struct clk_init_data gcc_qupv3_wrap0_s2_clk_src_init = {
	.name = "gcc_qupv3_wrap0_s2_clk_src",
	.parent_data = gcc_parent_data_0,
	.num_parents = ARRAY_SIZE(gcc_parent_data_0),
	.ops = &clk_rcg2_shared_ops,
};

static struct clk_rcg2 gcc_qupv3_wrap0_s2_clk_src = {
	.cmd_rcgr = 0x17294,
	.mnd_width = 16,
	.hid_width = 5,
	.parent_map = gcc_parent_map_0,
	.freq_tbl = ftbl_gcc_qupv3_wrap0_s0_clk_src,
	.clkr.hw.init = &gcc_qupv3_wrap0_s2_clk_src_init,
};

static struct clk_init_data gcc_qupv3_wrap0_s3_clk_src_init = {
	.name = "gcc_qupv3_wrap0_s3_clk_src",
	.parent_data = gcc_parent_data_0,
	.num_parents = ARRAY_SIZE(gcc_parent_data_0),
	.ops = &clk_rcg2_shared_ops,
};

static struct clk_rcg2 gcc_qupv3_wrap0_s3_clk_src = {
	.cmd_rcgr = 0x173c4,
	.mnd_width = 16,
	.hid_width = 5,
	.parent_map = gcc_parent_map_0,
	.freq_tbl = ftbl_gcc_qupv3_wrap0_s0_clk_src,
	.clkr.hw.init = &gcc_qupv3_wrap0_s3_clk_src_init,
};

static struct clk_init_data gcc_qupv3_wrap0_s4_clk_src_init = {
	.name = "gcc_qupv3_wrap0_s4_clk_src",
	.parent_data = gcc_parent_data_0,
	.num_parents = ARRAY_SIZE(gcc_parent_data_0),
	.ops = &clk_rcg2_shared_ops,
};

static struct clk_rcg2 gcc_qupv3_wrap0_s4_clk_src = {
	.cmd_rcgr = 0x174f4,
	.mnd_width = 16,
	.hid_width = 5,
	.parent_map = gcc_parent_map_0,
	.freq_tbl = ftbl_gcc_qupv3_wrap0_s0_clk_src,
	.clkr.hw.init = &gcc_qupv3_wrap0_s4_clk_src_init,
};

static struct clk_init_data gcc_qupv3_wrap0_s5_clk_src_init = {
	.name = "gcc_qupv3_wrap0_s5_clk_src",
	.parent_data = gcc_parent_data_0,
	.num_parents = ARRAY_SIZE(gcc_parent_data_0),
	.ops = &clk_rcg2_shared_ops,
};

static struct clk_rcg2 gcc_qupv3_wrap0_s5_clk_src = {
	.cmd_rcgr = 0x17624,
	.mnd_width = 16,
	.hid_width = 5,
	.parent_map = gcc_parent_map_0,
	.freq_tbl = ftbl_gcc_qupv3_wrap0_s0_clk_src,
	.clkr.hw.init = &gcc_qupv3_wrap0_s5_clk_src_init,
};

static struct clk_init_data gcc_qupv3_wrap0_s6_clk_src_init = {
	.name = "gcc_qupv3_wrap0_s6_clk_src",
	.parent_data = gcc_parent_data_0,
	.num_parents = ARRAY_SIZE(gcc_parent_data_0),
	.ops = &clk_rcg2_shared_ops,
};

static struct clk_rcg2 gcc_qupv3_wrap0_s6_clk_src = {
	.cmd_rcgr = 0x17754,
	.mnd_width = 16,
	.hid_width = 5,
	.parent_map = gcc_parent_map_0,
	.freq_tbl = ftbl_gcc_qupv3_wrap0_s0_clk_src,
	.clkr.hw.init = &gcc_qupv3_wrap0_s6_clk_src_init,
};

static struct clk_init_data gcc_qupv3_wrap0_s7_clk_src_init = {
	.name = "gcc_qupv3_wrap0_s7_clk_src",
	.parent_data = gcc_parent_data_0,
	.num_parents = ARRAY_SIZE(gcc_parent_data_0),
	.ops = &clk_rcg2_shared_ops,
};

static struct clk_rcg2 gcc_qupv3_wrap0_s7_clk_src = {
	.cmd_rcgr = 0x17884,
	.mnd_width = 16,
	.hid_width = 5,
	.parent_map = gcc_parent_map_0,
	.freq_tbl = ftbl_gcc_qupv3_wrap0_s0_clk_src,
	.clkr.hw.init = &gcc_qupv3_wrap0_s7_clk_src_init,
};

static struct clk_init_data gcc_qupv3_wrap1_s0_clk_src_init = {
	.name = "gcc_qupv3_wrap1_s0_clk_src",
	.parent_data = gcc_parent_data_0,
	.num_parents = ARRAY_SIZE(gcc_parent_data_0),
	.ops = &clk_rcg2_shared_ops,
};

static struct clk_rcg2 gcc_qupv3_wrap1_s0_clk_src = {
	.cmd_rcgr = 0x18018,
	.mnd_width = 16,
	.hid_width = 5,
	.parent_map = gcc_parent_map_0,
	.freq_tbl = ftbl_gcc_qupv3_wrap0_s0_clk_src,
	.clkr.hw.init = &gcc_qupv3_wrap1_s0_clk_src_init,
};

static struct clk_init_data gcc_qupv3_wrap1_s1_clk_src_init = {
	.name = "gcc_qupv3_wrap1_s1_clk_src",
	.parent_data = gcc_parent_data_0,
	.num_parents = ARRAY_SIZE(gcc_parent_data_0),
	.ops = &clk_rcg2_shared_ops,
};

static struct clk_rcg2 gcc_qupv3_wrap1_s1_clk_src = {
	.cmd_rcgr = 0x18148,
	.mnd_width = 16,
	.hid_width = 5,
	.parent_map = gcc_parent_map_0,
	.freq_tbl = ftbl_gcc_qupv3_wrap0_s0_clk_src,
	.clkr.hw.init = &gcc_qupv3_wrap1_s1_clk_src_init,
};

static struct clk_init_data gcc_qupv3_wrap1_s2_clk_src_init = {
	.name = "gcc_qupv3_wrap1_s2_clk_src",
	.parent_data = gcc_parent_data_0,
	.num_parents = ARRAY_SIZE(gcc_parent_data_0),
	.ops = &clk_rcg2_shared_ops,
};

static struct clk_rcg2 gcc_qupv3_wrap1_s2_clk_src = {
	.cmd_rcgr = 0x18278,
	.mnd_width = 16,
	.hid_width = 5,
	.parent_map = gcc_parent_map_0,
	.freq_tbl = ftbl_gcc_qupv3_wrap0_s0_clk_src,
	.clkr.hw.init = &gcc_qupv3_wrap1_s2_clk_src_init,
};

static struct clk_init_data gcc_qupv3_wrap1_s3_clk_src_init = {
	.name = "gcc_qupv3_wrap1_s3_clk_src",
	.parent_data = gcc_parent_data_0,
	.num_parents = ARRAY_SIZE(gcc_parent_data_0),
	.ops = &clk_rcg2_shared_ops,
};

static struct clk_rcg2 gcc_qupv3_wrap1_s3_clk_src = {
	.cmd_rcgr = 0x183a8,
	.mnd_width = 16,
	.hid_width = 5,
	.parent_map = gcc_parent_map_0,
	.freq_tbl = ftbl_gcc_qupv3_wrap0_s0_clk_src,
	.clkr.hw.init = &gcc_qupv3_wrap1_s3_clk_src_init,
};

static struct clk_init_data gcc_qupv3_wrap1_s4_clk_src_init = {
	.name = "gcc_qupv3_wrap1_s4_clk_src",
	.parent_data = gcc_parent_data_0,
	.num_parents = ARRAY_SIZE(gcc_parent_data_0),
	.ops = &clk_rcg2_shared_ops,
};

static struct clk_rcg2 gcc_qupv3_wrap1_s4_clk_src = {
	.cmd_rcgr = 0x184d8,
	.mnd_width = 16,
	.hid_width = 5,
	.parent_map = gcc_parent_map_0,
	.freq_tbl = ftbl_gcc_qupv3_wrap0_s0_clk_src,
	.clkr.hw.init = &gcc_qupv3_wrap1_s4_clk_src_init,
};

static struct clk_init_data gcc_qupv3_wrap1_s5_clk_src_init = {
	.name = "gcc_qupv3_wrap1_s5_clk_src",
	.parent_data = gcc_parent_data_0,
	.num_parents = ARRAY_SIZE(gcc_parent_data_0),
	.ops = &clk_rcg2_shared_ops,
};

static struct clk_rcg2 gcc_qupv3_wrap1_s5_clk_src = {
	.cmd_rcgr = 0x18608,
	.mnd_width = 16,
	.hid_width = 5,
	.parent_map = gcc_parent_map_0,
	.freq_tbl = ftbl_gcc_qupv3_wrap0_s0_clk_src,
	.clkr.hw.init = &gcc_qupv3_wrap1_s5_clk_src_init,
};

static struct clk_init_data gcc_qupv3_wrap1_s6_clk_src_init = {
	.name = "gcc_qupv3_wrap1_s6_clk_src",
	.parent_data = gcc_parent_data_0,
	.num_parents = ARRAY_SIZE(gcc_parent_data_0),
	.ops = &clk_rcg2_shared_ops,
};

static struct clk_rcg2 gcc_qupv3_wrap1_s6_clk_src = {
	.cmd_rcgr = 0x18738,
	.mnd_width = 16,
	.hid_width = 5,
	.parent_map = gcc_parent_map_0,
	.freq_tbl = ftbl_gcc_qupv3_wrap0_s0_clk_src,
	.clkr.hw.init = &gcc_qupv3_wrap1_s6_clk_src_init,
};

static struct clk_init_data gcc_qupv3_wrap1_s7_clk_src_init = {
	.name = "gcc_qupv3_wrap1_s7_clk_src",
	.parent_data = gcc_parent_data_0,
	.num_parents = ARRAY_SIZE(gcc_parent_data_0),
	.ops = &clk_rcg2_shared_ops,
};

static struct clk_rcg2 gcc_qupv3_wrap1_s7_clk_src = {
	.cmd_rcgr = 0x18868,
	.mnd_width = 16,
	.hid_width = 5,
	.parent_map = gcc_parent_map_0,
	.freq_tbl = ftbl_gcc_qupv3_wrap0_s0_clk_src,
	.clkr.hw.init = &gcc_qupv3_wrap1_s7_clk_src_init,
};

static const struct freq_tbl ftbl_gcc_sdcc2_apps_clk_src[] = {
	F(400000, P_BI_TCXO, 12, 1, 4),
	F(9600000, P_BI_TCXO, 2, 0, 0),
	F(19200000, P_BI_TCXO, 1, 0, 0),
	F(25000000, P_GPLL0_OUT_EVEN, 12, 0, 0),
	F(50000000, P_GPLL0_OUT_EVEN, 6, 0, 0),
	F(100000000, P_GPLL0_OUT_MAIN, 6, 0, 0),
	F(201500000, P_GPLL4_OUT_MAIN, 4, 0, 0),
	{ }
};

static struct clk_rcg2 gcc_sdcc2_apps_clk_src = {
	.cmd_rcgr = 0x1400c,
	.mnd_width = 8,
	.hid_width = 5,
	.parent_map = gcc_parent_map_10,
	.freq_tbl = ftbl_gcc_sdcc2_apps_clk_src,
	.clkr.hw.init = &(struct clk_init_data){
		.name = "gcc_sdcc2_apps_clk_src",
<<<<<<< HEAD
		.parent_names = gcc_parent_names_10,
		.num_parents = 5,
=======
		.parent_data = gcc_parent_data_10,
		.num_parents = ARRAY_SIZE(gcc_parent_data_10),
>>>>>>> 7d2a07b7
		.ops = &clk_rcg2_floor_ops,
	},
};

static const struct freq_tbl ftbl_gcc_sdcc4_apps_clk_src[] = {
	F(400000, P_BI_TCXO, 12, 1, 4),
	F(9600000, P_BI_TCXO, 2, 0, 0),
	F(19200000, P_BI_TCXO, 1, 0, 0),
	F(25000000, P_GPLL0_OUT_MAIN, 12, 1, 2),
	F(50000000, P_GPLL0_OUT_MAIN, 12, 0, 0),
	F(100000000, P_GPLL0_OUT_MAIN, 6, 0, 0),
	{ }
};

static struct clk_rcg2 gcc_sdcc4_apps_clk_src = {
	.cmd_rcgr = 0x1600c,
	.mnd_width = 8,
	.hid_width = 5,
	.parent_map = gcc_parent_map_0,
	.freq_tbl = ftbl_gcc_sdcc4_apps_clk_src,
	.clkr.hw.init = &(struct clk_init_data){
		.name = "gcc_sdcc4_apps_clk_src",
<<<<<<< HEAD
		.parent_names = gcc_parent_names_0,
		.num_parents = 4,
=======
		.parent_data = gcc_parent_data_0,
		.num_parents = ARRAY_SIZE(gcc_parent_data_0),
>>>>>>> 7d2a07b7
		.ops = &clk_rcg2_floor_ops,
	},
};

static const struct freq_tbl ftbl_gcc_tsif_ref_clk_src[] = {
	F(105495, P_BI_TCXO, 2, 1, 91),
	{ }
};

static struct clk_rcg2 gcc_tsif_ref_clk_src = {
	.cmd_rcgr = 0x36010,
	.mnd_width = 8,
	.hid_width = 5,
	.parent_map = gcc_parent_map_6,
	.freq_tbl = ftbl_gcc_tsif_ref_clk_src,
	.clkr.hw.init = &(struct clk_init_data){
		.name = "gcc_tsif_ref_clk_src",
		.parent_data = gcc_parent_data_6,
		.num_parents = ARRAY_SIZE(gcc_parent_data_6),
		.ops = &clk_rcg2_ops,
	},
};

static const struct freq_tbl ftbl_gcc_ufs_card_axi_clk_src[] = {
	F(25000000, P_GPLL0_OUT_EVEN, 12, 0, 0),
	F(50000000, P_GPLL0_OUT_EVEN, 6, 0, 0),
	F(100000000, P_GPLL0_OUT_MAIN, 6, 0, 0),
	F(200000000, P_GPLL0_OUT_MAIN, 3, 0, 0),
	F(240000000, P_GPLL0_OUT_MAIN, 2.5, 0, 0),
	{ }
};

static struct clk_rcg2 gcc_ufs_card_axi_clk_src = {
	.cmd_rcgr = 0x7501c,
	.mnd_width = 8,
	.hid_width = 5,
	.parent_map = gcc_parent_map_0,
	.freq_tbl = ftbl_gcc_ufs_card_axi_clk_src,
	.clkr.hw.init = &(struct clk_init_data){
		.name = "gcc_ufs_card_axi_clk_src",
		.parent_data = gcc_parent_data_0,
		.num_parents = ARRAY_SIZE(gcc_parent_data_0),
		.ops = &clk_rcg2_shared_ops,
	},
};

static const struct freq_tbl ftbl_gcc_ufs_card_ice_core_clk_src[] = {
	F(37500000, P_GPLL0_OUT_EVEN, 8, 0, 0),
	F(75000000, P_GPLL0_OUT_EVEN, 4, 0, 0),
	F(150000000, P_GPLL0_OUT_MAIN, 4, 0, 0),
	F(300000000, P_GPLL0_OUT_MAIN, 2, 0, 0),
	{ }
};

static struct clk_rcg2 gcc_ufs_card_ice_core_clk_src = {
	.cmd_rcgr = 0x7505c,
	.mnd_width = 0,
	.hid_width = 5,
	.parent_map = gcc_parent_map_0,
	.freq_tbl = ftbl_gcc_ufs_card_ice_core_clk_src,
	.clkr.hw.init = &(struct clk_init_data){
		.name = "gcc_ufs_card_ice_core_clk_src",
		.parent_data = gcc_parent_data_0,
		.num_parents = ARRAY_SIZE(gcc_parent_data_0),
		.ops = &clk_rcg2_shared_ops,
	},
};

static struct clk_rcg2 gcc_ufs_card_phy_aux_clk_src = {
	.cmd_rcgr = 0x75090,
	.mnd_width = 0,
	.hid_width = 5,
	.parent_map = gcc_parent_map_4,
	.freq_tbl = ftbl_gcc_cpuss_rbcpr_clk_src,
	.clkr.hw.init = &(struct clk_init_data){
		.name = "gcc_ufs_card_phy_aux_clk_src",
		.parent_data = gcc_parent_data_4,
		.num_parents = ARRAY_SIZE(gcc_parent_data_4),
		.ops = &clk_rcg2_ops,
	},
};

static const struct freq_tbl ftbl_gcc_ufs_card_unipro_core_clk_src[] = {
	F(37500000, P_GPLL0_OUT_EVEN, 8, 0, 0),
	F(75000000, P_GPLL0_OUT_MAIN, 8, 0, 0),
	F(150000000, P_GPLL0_OUT_MAIN, 4, 0, 0),
	{ }
};

static struct clk_rcg2 gcc_ufs_card_unipro_core_clk_src = {
	.cmd_rcgr = 0x75074,
	.mnd_width = 0,
	.hid_width = 5,
	.parent_map = gcc_parent_map_0,
	.freq_tbl = ftbl_gcc_ufs_card_unipro_core_clk_src,
	.clkr.hw.init = &(struct clk_init_data){
		.name = "gcc_ufs_card_unipro_core_clk_src",
		.parent_data = gcc_parent_data_0,
		.num_parents = ARRAY_SIZE(gcc_parent_data_0),
		.ops = &clk_rcg2_shared_ops,
	},
};

static const struct freq_tbl ftbl_gcc_ufs_phy_axi_clk_src[] = {
	F(25000000, P_GPLL0_OUT_EVEN, 12, 0, 0),
	F(50000000, P_GPLL0_OUT_EVEN, 6, 0, 0),
	F(100000000, P_GPLL0_OUT_MAIN, 6, 0, 0),
	F(200000000, P_GPLL0_OUT_MAIN, 3, 0, 0),
	F(240000000, P_GPLL0_OUT_MAIN, 2.5, 0, 0),
	{ }
};

static struct clk_rcg2 gcc_ufs_phy_axi_clk_src = {
	.cmd_rcgr = 0x7701c,
	.mnd_width = 8,
	.hid_width = 5,
	.parent_map = gcc_parent_map_0,
	.freq_tbl = ftbl_gcc_ufs_phy_axi_clk_src,
	.clkr.hw.init = &(struct clk_init_data){
		.name = "gcc_ufs_phy_axi_clk_src",
		.parent_data = gcc_parent_data_0,
		.num_parents = ARRAY_SIZE(gcc_parent_data_0),
		.ops = &clk_rcg2_shared_ops,
	},
};

static struct clk_rcg2 gcc_ufs_phy_ice_core_clk_src = {
	.cmd_rcgr = 0x7705c,
	.mnd_width = 0,
	.hid_width = 5,
	.parent_map = gcc_parent_map_0,
	.freq_tbl = ftbl_gcc_ufs_card_ice_core_clk_src,
	.clkr.hw.init = &(struct clk_init_data){
		.name = "gcc_ufs_phy_ice_core_clk_src",
		.parent_data = gcc_parent_data_0,
		.num_parents = ARRAY_SIZE(gcc_parent_data_0),
		.ops = &clk_rcg2_shared_ops,
	},
};

static struct clk_rcg2 gcc_ufs_phy_phy_aux_clk_src = {
	.cmd_rcgr = 0x77090,
	.mnd_width = 0,
	.hid_width = 5,
	.parent_map = gcc_parent_map_4,
	.freq_tbl = ftbl_gcc_pcie_0_aux_clk_src,
	.clkr.hw.init = &(struct clk_init_data){
		.name = "gcc_ufs_phy_phy_aux_clk_src",
		.parent_data = gcc_parent_data_4,
		.num_parents = ARRAY_SIZE(gcc_parent_data_4),
		.ops = &clk_rcg2_shared_ops,
	},
};

static struct clk_rcg2 gcc_ufs_phy_unipro_core_clk_src = {
	.cmd_rcgr = 0x77074,
	.mnd_width = 0,
	.hid_width = 5,
	.parent_map = gcc_parent_map_0,
	.freq_tbl = ftbl_gcc_ufs_card_unipro_core_clk_src,
	.clkr.hw.init = &(struct clk_init_data){
		.name = "gcc_ufs_phy_unipro_core_clk_src",
		.parent_data = gcc_parent_data_0,
		.num_parents = ARRAY_SIZE(gcc_parent_data_0),
		.ops = &clk_rcg2_shared_ops,
	},
};

static const struct freq_tbl ftbl_gcc_usb30_prim_master_clk_src[] = {
	F(33333333, P_GPLL0_OUT_EVEN, 9, 0, 0),
	F(66666667, P_GPLL0_OUT_EVEN, 4.5, 0, 0),
	F(133333333, P_GPLL0_OUT_MAIN, 4.5, 0, 0),
	F(200000000, P_GPLL0_OUT_MAIN, 3, 0, 0),
	F(240000000, P_GPLL0_OUT_MAIN, 2.5, 0, 0),
	{ }
};

static struct clk_rcg2 gcc_usb30_prim_master_clk_src = {
	.cmd_rcgr = 0xf018,
	.mnd_width = 8,
	.hid_width = 5,
	.parent_map = gcc_parent_map_0,
	.freq_tbl = ftbl_gcc_usb30_prim_master_clk_src,
	.clkr.hw.init = &(struct clk_init_data){
		.name = "gcc_usb30_prim_master_clk_src",
		.parent_data = gcc_parent_data_0,
		.num_parents = ARRAY_SIZE(gcc_parent_data_0),
		.ops = &clk_rcg2_shared_ops,
	},
};

static const struct freq_tbl ftbl_gcc_usb30_prim_mock_utmi_clk_src[] = {
	F(19200000, P_BI_TCXO, 1, 0, 0),
	F(20000000, P_GPLL0_OUT_EVEN, 15, 0, 0),
	F(40000000, P_GPLL0_OUT_EVEN, 7.5, 0, 0),
	F(60000000, P_GPLL0_OUT_MAIN, 10, 0, 0),
	{ }
};

static struct clk_rcg2 gcc_usb30_prim_mock_utmi_clk_src = {
	.cmd_rcgr = 0xf030,
	.mnd_width = 0,
	.hid_width = 5,
	.parent_map = gcc_parent_map_0,
	.freq_tbl = ftbl_gcc_usb30_prim_mock_utmi_clk_src,
	.clkr.hw.init = &(struct clk_init_data){
		.name = "gcc_usb30_prim_mock_utmi_clk_src",
		.parent_data = gcc_parent_data_0,
		.num_parents = ARRAY_SIZE(gcc_parent_data_0),
		.ops = &clk_rcg2_shared_ops,
	},
};

static struct clk_rcg2 gcc_usb30_sec_master_clk_src = {
	.cmd_rcgr = 0x10018,
	.mnd_width = 8,
	.hid_width = 5,
	.parent_map = gcc_parent_map_0,
	.freq_tbl = ftbl_gcc_usb30_prim_master_clk_src,
	.clkr.hw.init = &(struct clk_init_data){
		.name = "gcc_usb30_sec_master_clk_src",
		.parent_data = gcc_parent_data_0,
		.num_parents = ARRAY_SIZE(gcc_parent_data_0),
		.ops = &clk_rcg2_ops,
	},
};

static struct clk_rcg2 gcc_usb30_sec_mock_utmi_clk_src = {
	.cmd_rcgr = 0x10030,
	.mnd_width = 0,
	.hid_width = 5,
	.parent_map = gcc_parent_map_0,
	.freq_tbl = ftbl_gcc_usb30_prim_mock_utmi_clk_src,
	.clkr.hw.init = &(struct clk_init_data){
		.name = "gcc_usb30_sec_mock_utmi_clk_src",
		.parent_data = gcc_parent_data_0,
		.num_parents = ARRAY_SIZE(gcc_parent_data_0),
		.ops = &clk_rcg2_ops,
	},
};

static struct clk_rcg2 gcc_usb3_prim_phy_aux_clk_src = {
	.cmd_rcgr = 0xf05c,
	.mnd_width = 0,
	.hid_width = 5,
	.parent_map = gcc_parent_map_2,
	.freq_tbl = ftbl_gcc_cpuss_rbcpr_clk_src,
	.clkr.hw.init = &(struct clk_init_data){
		.name = "gcc_usb3_prim_phy_aux_clk_src",
		.parent_data = gcc_parent_data_2,
		.num_parents = ARRAY_SIZE(gcc_parent_data_2),
		.ops = &clk_rcg2_ops,
	},
};

static struct clk_rcg2 gcc_usb3_sec_phy_aux_clk_src = {
	.cmd_rcgr = 0x1005c,
	.mnd_width = 0,
	.hid_width = 5,
	.parent_map = gcc_parent_map_2,
	.freq_tbl = ftbl_gcc_cpuss_rbcpr_clk_src,
	.clkr.hw.init = &(struct clk_init_data){
		.name = "gcc_usb3_sec_phy_aux_clk_src",
		.parent_data = gcc_parent_data_2,
		.num_parents = ARRAY_SIZE(gcc_parent_data_2),
		.ops = &clk_rcg2_shared_ops,
	},
};

static struct clk_rcg2 gcc_vs_ctrl_clk_src = {
	.cmd_rcgr = 0x7a030,
	.mnd_width = 0,
	.hid_width = 5,
	.parent_map = gcc_parent_map_3,
	.freq_tbl = ftbl_gcc_cpuss_rbcpr_clk_src,
	.clkr.hw.init = &(struct clk_init_data){
		.name = "gcc_vs_ctrl_clk_src",
		.parent_data = gcc_parent_data_3,
		.num_parents = ARRAY_SIZE(gcc_parent_data_3),
		.ops = &clk_rcg2_ops,
	},
};

static const struct freq_tbl ftbl_gcc_vsensor_clk_src[] = {
	F(19200000, P_BI_TCXO, 1, 0, 0),
	F(300000000, P_GPLL0_OUT_MAIN, 2, 0, 0),
	F(600000000, P_GPLL0_OUT_MAIN, 1, 0, 0),
	{ }
};

static struct clk_rcg2 gcc_vsensor_clk_src = {
	.cmd_rcgr = 0x7a018,
	.mnd_width = 0,
	.hid_width = 5,
	.parent_map = gcc_parent_map_3,
	.freq_tbl = ftbl_gcc_vsensor_clk_src,
	.clkr.hw.init = &(struct clk_init_data){
		.name = "gcc_vsensor_clk_src",
		.parent_data = gcc_parent_data_8,
		.num_parents = ARRAY_SIZE(gcc_parent_data_8),
		.ops = &clk_rcg2_ops,
	},
};

static struct clk_branch gcc_aggre_noc_pcie_tbu_clk = {
	.halt_reg = 0x90014,
	.halt_check = BRANCH_HALT,
	.clkr = {
		.enable_reg = 0x90014,
		.enable_mask = BIT(0),
		.hw.init = &(struct clk_init_data){
			.name = "gcc_aggre_noc_pcie_tbu_clk",
			.ops = &clk_branch2_ops,
		},
	},
};

static struct clk_branch gcc_aggre_ufs_card_axi_clk = {
	.halt_reg = 0x82028,
	.halt_check = BRANCH_HALT,
	.hwcg_reg = 0x82028,
	.hwcg_bit = 1,
	.clkr = {
		.enable_reg = 0x82028,
		.enable_mask = BIT(0),
		.hw.init = &(struct clk_init_data){
			.name = "gcc_aggre_ufs_card_axi_clk",
			.parent_hws = (const struct clk_hw*[]){
				&gcc_ufs_card_axi_clk_src.clkr.hw,
			},
			.num_parents = 1,
			.flags = CLK_SET_RATE_PARENT,
			.ops = &clk_branch2_ops,
		},
	},
};

static struct clk_branch gcc_aggre_ufs_phy_axi_clk = {
	.halt_reg = 0x82024,
	.halt_check = BRANCH_HALT,
	.hwcg_reg = 0x82024,
	.hwcg_bit = 1,
	.clkr = {
		.enable_reg = 0x82024,
		.enable_mask = BIT(0),
		.hw.init = &(struct clk_init_data){
			.name = "gcc_aggre_ufs_phy_axi_clk",
			.parent_hws = (const struct clk_hw*[]){
				&gcc_ufs_phy_axi_clk_src.clkr.hw,
			},
			.num_parents = 1,
			.flags = CLK_SET_RATE_PARENT,
			.ops = &clk_branch2_ops,
		},
	},
};

static struct clk_branch gcc_aggre_usb3_prim_axi_clk = {
	.halt_reg = 0x8201c,
	.halt_check = BRANCH_HALT,
	.clkr = {
		.enable_reg = 0x8201c,
		.enable_mask = BIT(0),
		.hw.init = &(struct clk_init_data){
			.name = "gcc_aggre_usb3_prim_axi_clk",
			.parent_hws = (const struct clk_hw*[]){
				&gcc_usb30_prim_master_clk_src.clkr.hw,
			},
			.num_parents = 1,
			.flags = CLK_SET_RATE_PARENT,
			.ops = &clk_branch2_ops,
		},
	},
};

static struct clk_branch gcc_aggre_usb3_sec_axi_clk = {
	.halt_reg = 0x82020,
	.halt_check = BRANCH_HALT,
	.clkr = {
		.enable_reg = 0x82020,
		.enable_mask = BIT(0),
		.hw.init = &(struct clk_init_data){
			.name = "gcc_aggre_usb3_sec_axi_clk",
			.parent_hws = (const struct clk_hw*[]){
				&gcc_usb30_sec_master_clk_src.clkr.hw,
			},
			.num_parents = 1,
			.flags = CLK_SET_RATE_PARENT,
			.ops = &clk_branch2_ops,
		},
	},
};

static struct clk_branch gcc_apc_vs_clk = {
	.halt_reg = 0x7a050,
	.halt_check = BRANCH_HALT,
	.clkr = {
		.enable_reg = 0x7a050,
		.enable_mask = BIT(0),
		.hw.init = &(struct clk_init_data){
			.name = "gcc_apc_vs_clk",
			.parent_hws = (const struct clk_hw*[]){
				&gcc_vsensor_clk_src.clkr.hw,
			},
			.num_parents = 1,
			.flags = CLK_SET_RATE_PARENT,
			.ops = &clk_branch2_ops,
		},
	},
};

static struct clk_branch gcc_boot_rom_ahb_clk = {
	.halt_reg = 0x38004,
	.halt_check = BRANCH_HALT_VOTED,
	.hwcg_reg = 0x38004,
	.hwcg_bit = 1,
	.clkr = {
		.enable_reg = 0x52004,
		.enable_mask = BIT(10),
		.hw.init = &(struct clk_init_data){
			.name = "gcc_boot_rom_ahb_clk",
			.ops = &clk_branch2_ops,
		},
	},
};

static struct clk_branch gcc_camera_ahb_clk = {
	.halt_reg = 0xb008,
	.halt_check = BRANCH_HALT,
	.hwcg_reg = 0xb008,
	.hwcg_bit = 1,
	.clkr = {
		.enable_reg = 0xb008,
		.enable_mask = BIT(0),
		.hw.init = &(struct clk_init_data){
			.name = "gcc_camera_ahb_clk",
			.flags = CLK_IS_CRITICAL,
			.ops = &clk_branch2_ops,
		},
	},
};

static struct clk_branch gcc_camera_axi_clk = {
	.halt_reg = 0xb020,
	.halt_check = BRANCH_VOTED,
	.clkr = {
		.enable_reg = 0xb020,
		.enable_mask = BIT(0),
		.hw.init = &(struct clk_init_data){
			.name = "gcc_camera_axi_clk",
			.ops = &clk_branch2_ops,
		},
	},
};

static struct clk_branch gcc_camera_xo_clk = {
	.halt_reg = 0xb02c,
	.halt_check = BRANCH_HALT,
	.clkr = {
		.enable_reg = 0xb02c,
		.enable_mask = BIT(0),
		.hw.init = &(struct clk_init_data){
			.name = "gcc_camera_xo_clk",
			.flags = CLK_IS_CRITICAL,
			.ops = &clk_branch2_ops,
		},
	},
};

static struct clk_branch gcc_ce1_ahb_clk = {
	.halt_reg = 0x4100c,
	.halt_check = BRANCH_HALT_VOTED,
	.hwcg_reg = 0x4100c,
	.hwcg_bit = 1,
	.clkr = {
		.enable_reg = 0x52004,
		.enable_mask = BIT(3),
		.hw.init = &(struct clk_init_data){
			.name = "gcc_ce1_ahb_clk",
			.ops = &clk_branch2_ops,
		},
	},
};

static struct clk_branch gcc_ce1_axi_clk = {
	.halt_reg = 0x41008,
	.halt_check = BRANCH_HALT_VOTED,
	.clkr = {
		.enable_reg = 0x52004,
		.enable_mask = BIT(4),
		.hw.init = &(struct clk_init_data){
			.name = "gcc_ce1_axi_clk",
			.ops = &clk_branch2_ops,
		},
	},
};

static struct clk_branch gcc_ce1_clk = {
	.halt_reg = 0x41004,
	.halt_check = BRANCH_HALT_VOTED,
	.clkr = {
		.enable_reg = 0x52004,
		.enable_mask = BIT(5),
		.hw.init = &(struct clk_init_data){
			.name = "gcc_ce1_clk",
			.ops = &clk_branch2_ops,
		},
	},
};

static struct clk_branch gcc_cfg_noc_usb3_prim_axi_clk = {
	.halt_reg = 0x502c,
	.halt_check = BRANCH_HALT,
	.clkr = {
		.enable_reg = 0x502c,
		.enable_mask = BIT(0),
		.hw.init = &(struct clk_init_data){
			.name = "gcc_cfg_noc_usb3_prim_axi_clk",
			.parent_hws = (const struct clk_hw*[]){
				&gcc_usb30_prim_master_clk_src.clkr.hw,
			},
			.num_parents = 1,
			.flags = CLK_SET_RATE_PARENT,
			.ops = &clk_branch2_ops,
		},
	},
};

static struct clk_branch gcc_cfg_noc_usb3_sec_axi_clk = {
	.halt_reg = 0x5030,
	.halt_check = BRANCH_HALT,
	.clkr = {
		.enable_reg = 0x5030,
		.enable_mask = BIT(0),
		.hw.init = &(struct clk_init_data){
			.name = "gcc_cfg_noc_usb3_sec_axi_clk",
			.parent_hws = (const struct clk_hw*[]){
				&gcc_usb30_sec_master_clk_src.clkr.hw,
			},
			.num_parents = 1,
			.flags = CLK_SET_RATE_PARENT,
			.ops = &clk_branch2_ops,
		},
	},
};

static struct clk_branch gcc_cpuss_ahb_clk = {
	.halt_reg = 0x48000,
	.halt_check = BRANCH_HALT_VOTED,
	.clkr = {
		.enable_reg = 0x52004,
		.enable_mask = BIT(21),
		.hw.init = &(struct clk_init_data){
			.name = "gcc_cpuss_ahb_clk",
			.parent_hws = (const struct clk_hw*[]){
				&gcc_cpuss_ahb_clk_src.clkr.hw,
			},
			.num_parents = 1,
			.flags = CLK_SET_RATE_PARENT | CLK_IS_CRITICAL,
			.ops = &clk_branch2_ops,
		},
	},
};

static struct clk_branch gcc_cpuss_rbcpr_clk = {
	.halt_reg = 0x48008,
	.halt_check = BRANCH_HALT,
	.clkr = {
		.enable_reg = 0x48008,
		.enable_mask = BIT(0),
		.hw.init = &(struct clk_init_data){
			.name = "gcc_cpuss_rbcpr_clk",
			.parent_hws = (const struct clk_hw*[]){
				&gcc_cpuss_rbcpr_clk_src.clkr.hw,
			},
			.num_parents = 1,
			.flags = CLK_SET_RATE_PARENT,
			.ops = &clk_branch2_ops,
		},
	},
};

static struct clk_branch gcc_ddrss_gpu_axi_clk = {
	.halt_reg = 0x44038,
	.halt_check = BRANCH_VOTED,
	.clkr = {
		.enable_reg = 0x44038,
		.enable_mask = BIT(0),
		.hw.init = &(struct clk_init_data){
			.name = "gcc_ddrss_gpu_axi_clk",
			.ops = &clk_branch2_ops,
		},
	},
};

static struct clk_branch gcc_disp_ahb_clk = {
	.halt_reg = 0xb00c,
	.halt_check = BRANCH_HALT,
	.hwcg_reg = 0xb00c,
	.hwcg_bit = 1,
	.clkr = {
		.enable_reg = 0xb00c,
		.enable_mask = BIT(0),
		.hw.init = &(struct clk_init_data){
			.name = "gcc_disp_ahb_clk",
			.flags = CLK_IS_CRITICAL,
			.ops = &clk_branch2_ops,
		},
	},
};

static struct clk_branch gcc_disp_axi_clk = {
	.halt_reg = 0xb024,
	.halt_check = BRANCH_VOTED,
	.clkr = {
		.enable_reg = 0xb024,
		.enable_mask = BIT(0),
		.hw.init = &(struct clk_init_data){
			.name = "gcc_disp_axi_clk",
			.ops = &clk_branch2_ops,
		},
	},
};

static struct clk_branch gcc_disp_gpll0_clk_src = {
	.halt_check = BRANCH_HALT_DELAY,
	.clkr = {
		.enable_reg = 0x52004,
		.enable_mask = BIT(18),
		.hw.init = &(struct clk_init_data){
			.name = "gcc_disp_gpll0_clk_src",
			.parent_hws = (const struct clk_hw*[]){
				&gpll0.clkr.hw,
			},
			.num_parents = 1,
			.ops = &clk_branch2_aon_ops,
		},
	},
};

static struct clk_branch gcc_disp_gpll0_div_clk_src = {
	.halt_check = BRANCH_HALT_DELAY,
	.clkr = {
		.enable_reg = 0x52004,
		.enable_mask = BIT(19),
		.hw.init = &(struct clk_init_data){
			.name = "gcc_disp_gpll0_div_clk_src",
			.parent_hws = (const struct clk_hw*[]){
				&gpll0_out_even.clkr.hw,
			},
			.num_parents = 1,
			.ops = &clk_branch2_ops,
		},
	},
};

static struct clk_branch gcc_disp_xo_clk = {
	.halt_reg = 0xb030,
	.halt_check = BRANCH_HALT,
	.clkr = {
		.enable_reg = 0xb030,
		.enable_mask = BIT(0),
		.hw.init = &(struct clk_init_data){
			.name = "gcc_disp_xo_clk",
			.flags = CLK_IS_CRITICAL,
			.ops = &clk_branch2_ops,
		},
	},
};

static struct clk_branch gcc_gp1_clk = {
	.halt_reg = 0x64000,
	.halt_check = BRANCH_HALT,
	.clkr = {
		.enable_reg = 0x64000,
		.enable_mask = BIT(0),
		.hw.init = &(struct clk_init_data){
			.name = "gcc_gp1_clk",
			.parent_hws = (const struct clk_hw*[]){
				&gcc_gp1_clk_src.clkr.hw,
			},
			.num_parents = 1,
			.flags = CLK_SET_RATE_PARENT,
			.ops = &clk_branch2_ops,
		},
	},
};

static struct clk_branch gcc_gp2_clk = {
	.halt_reg = 0x65000,
	.halt_check = BRANCH_HALT,
	.clkr = {
		.enable_reg = 0x65000,
		.enable_mask = BIT(0),
		.hw.init = &(struct clk_init_data){
			.name = "gcc_gp2_clk",
			.parent_hws = (const struct clk_hw*[]){
				&gcc_gp2_clk_src.clkr.hw,
			},
			.num_parents = 1,
			.flags = CLK_SET_RATE_PARENT,
			.ops = &clk_branch2_ops,
		},
	},
};

static struct clk_branch gcc_gp3_clk = {
	.halt_reg = 0x66000,
	.halt_check = BRANCH_HALT,
	.clkr = {
		.enable_reg = 0x66000,
		.enable_mask = BIT(0),
		.hw.init = &(struct clk_init_data){
			.name = "gcc_gp3_clk",
			.parent_hws = (const struct clk_hw*[]){
				&gcc_gp3_clk_src.clkr.hw,
			},
			.num_parents = 1,
			.flags = CLK_SET_RATE_PARENT,
			.ops = &clk_branch2_ops,
		},
	},
};

static struct clk_branch gcc_gpu_cfg_ahb_clk = {
	.halt_reg = 0x71004,
	.halt_check = BRANCH_HALT,
	.hwcg_reg = 0x71004,
	.hwcg_bit = 1,
	.clkr = {
		.enable_reg = 0x71004,
		.enable_mask = BIT(0),
		.hw.init = &(struct clk_init_data){
			.name = "gcc_gpu_cfg_ahb_clk",
			.flags = CLK_IS_CRITICAL,
			.ops = &clk_branch2_ops,
		},
	},
};

static struct clk_branch gcc_gpu_gpll0_clk_src = {
	.halt_check = BRANCH_HALT_DELAY,
	.clkr = {
		.enable_reg = 0x52004,
		.enable_mask = BIT(15),
		.hw.init = &(struct clk_init_data){
			.name = "gcc_gpu_gpll0_clk_src",
			.parent_hws = (const struct clk_hw*[]){
				&gpll0.clkr.hw,
			},
			.num_parents = 1,
			.ops = &clk_branch2_ops,
		},
	},
};

static struct clk_branch gcc_gpu_gpll0_div_clk_src = {
	.halt_check = BRANCH_HALT_DELAY,
	.clkr = {
		.enable_reg = 0x52004,
		.enable_mask = BIT(16),
		.hw.init = &(struct clk_init_data){
			.name = "gcc_gpu_gpll0_div_clk_src",
			.parent_hws = (const struct clk_hw*[]){
				&gpll0_out_even.clkr.hw,
			},
			.num_parents = 1,
			.ops = &clk_branch2_ops,
		},
	},
};

static struct clk_branch gcc_gpu_iref_clk = {
	.halt_reg = 0x8c010,
	.halt_check = BRANCH_HALT,
	.clkr = {
		.enable_reg = 0x8c010,
		.enable_mask = BIT(0),
		.hw.init = &(struct clk_init_data){
			.name = "gcc_gpu_iref_clk",
			.ops = &clk_branch2_ops,
		},
	},
};

static struct clk_branch gcc_gpu_memnoc_gfx_clk = {
	.halt_reg = 0x7100c,
	.halt_check = BRANCH_VOTED,
	.clkr = {
		.enable_reg = 0x7100c,
		.enable_mask = BIT(0),
		.hw.init = &(struct clk_init_data){
			.name = "gcc_gpu_memnoc_gfx_clk",
			.ops = &clk_branch2_ops,
		},
	},
};

static struct clk_branch gcc_gpu_snoc_dvm_gfx_clk = {
	.halt_reg = 0x71018,
	.halt_check = BRANCH_HALT,
	.clkr = {
		.enable_reg = 0x71018,
		.enable_mask = BIT(0),
		.hw.init = &(struct clk_init_data){
			.name = "gcc_gpu_snoc_dvm_gfx_clk",
			.ops = &clk_branch2_ops,
		},
	},
};

static struct clk_branch gcc_gpu_vs_clk = {
	.halt_reg = 0x7a04c,
	.halt_check = BRANCH_HALT,
	.clkr = {
		.enable_reg = 0x7a04c,
		.enable_mask = BIT(0),
		.hw.init = &(struct clk_init_data){
			.name = "gcc_gpu_vs_clk",
			.parent_hws = (const struct clk_hw*[]){
				&gcc_vsensor_clk_src.clkr.hw,
			},
			.num_parents = 1,
			.flags = CLK_SET_RATE_PARENT,
			.ops = &clk_branch2_ops,
		},
	},
};

static struct clk_branch gcc_mss_axis2_clk = {
	.halt_reg = 0x8a008,
	.halt_check = BRANCH_HALT,
	.clkr = {
		.enable_reg = 0x8a008,
		.enable_mask = BIT(0),
		.hw.init = &(struct clk_init_data){
			.name = "gcc_mss_axis2_clk",
			.ops = &clk_branch2_ops,
		},
	},
};

static struct clk_branch gcc_mss_cfg_ahb_clk = {
	.halt_reg = 0x8a000,
	.halt_check = BRANCH_HALT,
	.hwcg_reg = 0x8a000,
	.hwcg_bit = 1,
	.clkr = {
		.enable_reg = 0x8a000,
		.enable_mask = BIT(0),
		.hw.init = &(struct clk_init_data){
			.name = "gcc_mss_cfg_ahb_clk",
			.ops = &clk_branch2_ops,
		},
	},
};

static struct clk_branch gcc_mss_gpll0_div_clk_src = {
	.halt_check = BRANCH_HALT_DELAY,
	.clkr = {
		.enable_reg = 0x52004,
		.enable_mask = BIT(17),
		.hw.init = &(struct clk_init_data){
			.name = "gcc_mss_gpll0_div_clk_src",
			.ops = &clk_branch2_ops,
		},
	},
};

static struct clk_branch gcc_mss_mfab_axis_clk = {
	.halt_reg = 0x8a004,
	.halt_check = BRANCH_VOTED,
	.hwcg_reg = 0x8a004,
	.hwcg_bit = 1,
	.clkr = {
		.enable_reg = 0x8a004,
		.enable_mask = BIT(0),
		.hw.init = &(struct clk_init_data){
			.name = "gcc_mss_mfab_axis_clk",
			.ops = &clk_branch2_ops,
		},
	},
};

static struct clk_branch gcc_mss_q6_memnoc_axi_clk = {
	.halt_reg = 0x8a154,
	.halt_check = BRANCH_VOTED,
	.clkr = {
		.enable_reg = 0x8a154,
		.enable_mask = BIT(0),
		.hw.init = &(struct clk_init_data){
			.name = "gcc_mss_q6_memnoc_axi_clk",
			.ops = &clk_branch2_ops,
		},
	},
};

static struct clk_branch gcc_mss_snoc_axi_clk = {
	.halt_reg = 0x8a150,
	.halt_check = BRANCH_HALT,
	.clkr = {
		.enable_reg = 0x8a150,
		.enable_mask = BIT(0),
		.hw.init = &(struct clk_init_data){
			.name = "gcc_mss_snoc_axi_clk",
			.ops = &clk_branch2_ops,
		},
	},
};

static struct clk_branch gcc_mss_vs_clk = {
	.halt_reg = 0x7a048,
	.halt_check = BRANCH_HALT,
	.clkr = {
		.enable_reg = 0x7a048,
		.enable_mask = BIT(0),
		.hw.init = &(struct clk_init_data){
			.name = "gcc_mss_vs_clk",
			.parent_hws = (const struct clk_hw*[]){
				&gcc_vsensor_clk_src.clkr.hw,
			},
			.num_parents = 1,
			.flags = CLK_SET_RATE_PARENT,
			.ops = &clk_branch2_ops,
		},
	},
};

static struct clk_branch gcc_pcie_0_aux_clk = {
	.halt_reg = 0x6b01c,
	.halt_check = BRANCH_HALT_VOTED,
	.clkr = {
		.enable_reg = 0x5200c,
		.enable_mask = BIT(3),
		.hw.init = &(struct clk_init_data){
			.name = "gcc_pcie_0_aux_clk",
			.parent_hws = (const struct clk_hw*[]){
				&gcc_pcie_0_aux_clk_src.clkr.hw,
			},
			.num_parents = 1,
			.flags = CLK_SET_RATE_PARENT,
			.ops = &clk_branch2_ops,
		},
	},
};

static struct clk_branch gcc_pcie_0_cfg_ahb_clk = {
	.halt_reg = 0x6b018,
	.halt_check = BRANCH_HALT_VOTED,
	.hwcg_reg = 0x6b018,
	.hwcg_bit = 1,
	.clkr = {
		.enable_reg = 0x5200c,
		.enable_mask = BIT(2),
		.hw.init = &(struct clk_init_data){
			.name = "gcc_pcie_0_cfg_ahb_clk",
			.ops = &clk_branch2_ops,
		},
	},
};

static struct clk_branch gcc_pcie_0_clkref_clk = {
	.halt_reg = 0x8c00c,
	.halt_check = BRANCH_HALT,
	.clkr = {
		.enable_reg = 0x8c00c,
		.enable_mask = BIT(0),
		.hw.init = &(struct clk_init_data){
			.name = "gcc_pcie_0_clkref_clk",
			.ops = &clk_branch2_ops,
		},
	},
};

static struct clk_branch gcc_pcie_0_mstr_axi_clk = {
	.halt_reg = 0x6b014,
	.halt_check = BRANCH_HALT_VOTED,
	.clkr = {
		.enable_reg = 0x5200c,
		.enable_mask = BIT(1),
		.hw.init = &(struct clk_init_data){
			.name = "gcc_pcie_0_mstr_axi_clk",
			.ops = &clk_branch2_ops,
		},
	},
};

static struct clk_branch gcc_pcie_0_pipe_clk = {
	.halt_check = BRANCH_HALT_SKIP,
	.clkr = {
		.enable_reg = 0x5200c,
		.enable_mask = BIT(4),
		.hw.init = &(struct clk_init_data){
			.name = "gcc_pcie_0_pipe_clk",
			.parent_data = &(const struct clk_parent_data){
				.fw_name = "pcie_0_pipe_clk", .name = "pcie_0_pipe_clk",
			},
			.num_parents = 1,
			.flags = CLK_SET_RATE_PARENT,
			.ops = &clk_branch2_ops,
		},
	},
};

static struct clk_branch gcc_pcie_0_slv_axi_clk = {
	.halt_reg = 0x6b010,
	.halt_check = BRANCH_HALT_VOTED,
	.hwcg_reg = 0x6b010,
	.hwcg_bit = 1,
	.clkr = {
		.enable_reg = 0x5200c,
		.enable_mask = BIT(0),
		.hw.init = &(struct clk_init_data){
			.name = "gcc_pcie_0_slv_axi_clk",
			.ops = &clk_branch2_ops,
		},
	},
};

static struct clk_branch gcc_pcie_0_slv_q2a_axi_clk = {
	.halt_reg = 0x6b00c,
	.halt_check = BRANCH_HALT_VOTED,
	.clkr = {
		.enable_reg = 0x5200c,
		.enable_mask = BIT(5),
		.hw.init = &(struct clk_init_data){
			.name = "gcc_pcie_0_slv_q2a_axi_clk",
			.ops = &clk_branch2_ops,
		},
	},
};

static struct clk_branch gcc_pcie_1_aux_clk = {
	.halt_reg = 0x8d01c,
	.halt_check = BRANCH_HALT_VOTED,
	.clkr = {
		.enable_reg = 0x52004,
		.enable_mask = BIT(29),
		.hw.init = &(struct clk_init_data){
			.name = "gcc_pcie_1_aux_clk",
			.parent_hws = (const struct clk_hw*[]){
				&gcc_pcie_1_aux_clk_src.clkr.hw,
			},
			.num_parents = 1,
			.flags = CLK_SET_RATE_PARENT,
			.ops = &clk_branch2_ops,
		},
	},
};

static struct clk_branch gcc_pcie_1_cfg_ahb_clk = {
	.halt_reg = 0x8d018,
	.halt_check = BRANCH_HALT_VOTED,
	.hwcg_reg = 0x8d018,
	.hwcg_bit = 1,
	.clkr = {
		.enable_reg = 0x52004,
		.enable_mask = BIT(28),
		.hw.init = &(struct clk_init_data){
			.name = "gcc_pcie_1_cfg_ahb_clk",
			.ops = &clk_branch2_ops,
		},
	},
};

static struct clk_branch gcc_pcie_1_clkref_clk = {
	.halt_reg = 0x8c02c,
	.halt_check = BRANCH_HALT,
	.clkr = {
		.enable_reg = 0x8c02c,
		.enable_mask = BIT(0),
		.hw.init = &(struct clk_init_data){
			.name = "gcc_pcie_1_clkref_clk",
			.ops = &clk_branch2_ops,
		},
	},
};

static struct clk_branch gcc_pcie_1_mstr_axi_clk = {
	.halt_reg = 0x8d014,
	.halt_check = BRANCH_HALT_VOTED,
	.clkr = {
		.enable_reg = 0x52004,
		.enable_mask = BIT(27),
		.hw.init = &(struct clk_init_data){
			.name = "gcc_pcie_1_mstr_axi_clk",
			.ops = &clk_branch2_ops,
		},
	},
};

static struct clk_branch gcc_pcie_1_pipe_clk = {
	.halt_check = BRANCH_HALT_SKIP,
	.clkr = {
		.enable_reg = 0x52004,
		.enable_mask = BIT(30),
		.hw.init = &(struct clk_init_data){
			.name = "gcc_pcie_1_pipe_clk",
			.parent_data = &(const struct clk_parent_data){
				.fw_name = "pcie_1_pipe_clk", .name = "pcie_1_pipe_clk",
			},
			.num_parents = 1,
			.ops = &clk_branch2_ops,
		},
	},
};

static struct clk_branch gcc_pcie_1_slv_axi_clk = {
	.halt_reg = 0x8d010,
	.halt_check = BRANCH_HALT_VOTED,
	.hwcg_reg = 0x8d010,
	.hwcg_bit = 1,
	.clkr = {
		.enable_reg = 0x52004,
		.enable_mask = BIT(26),
		.hw.init = &(struct clk_init_data){
			.name = "gcc_pcie_1_slv_axi_clk",
			.ops = &clk_branch2_ops,
		},
	},
};

static struct clk_branch gcc_pcie_1_slv_q2a_axi_clk = {
	.halt_reg = 0x8d00c,
	.halt_check = BRANCH_HALT_VOTED,
	.clkr = {
		.enable_reg = 0x52004,
		.enable_mask = BIT(25),
		.hw.init = &(struct clk_init_data){
			.name = "gcc_pcie_1_slv_q2a_axi_clk",
			.ops = &clk_branch2_ops,
		},
	},
};

static struct clk_branch gcc_pcie_phy_aux_clk = {
	.halt_reg = 0x6f004,
	.halt_check = BRANCH_HALT,
	.clkr = {
		.enable_reg = 0x6f004,
		.enable_mask = BIT(0),
		.hw.init = &(struct clk_init_data){
			.name = "gcc_pcie_phy_aux_clk",
			.parent_hws = (const struct clk_hw*[]){
				&gcc_pcie_0_aux_clk_src.clkr.hw,
			},
			.num_parents = 1,
			.flags = CLK_SET_RATE_PARENT,
			.ops = &clk_branch2_ops,
		},
	},
};

static struct clk_branch gcc_pcie_phy_refgen_clk = {
	.halt_reg = 0x6f02c,
	.halt_check = BRANCH_HALT,
	.clkr = {
		.enable_reg = 0x6f02c,
		.enable_mask = BIT(0),
		.hw.init = &(struct clk_init_data){
			.name = "gcc_pcie_phy_refgen_clk",
			.parent_hws = (const struct clk_hw*[]){
				&gcc_pcie_phy_refgen_clk_src.clkr.hw,
			},
			.num_parents = 1,
			.flags = CLK_SET_RATE_PARENT,
			.ops = &clk_branch2_ops,
		},
	},
};

static struct clk_branch gcc_pdm2_clk = {
	.halt_reg = 0x3300c,
	.halt_check = BRANCH_HALT,
	.clkr = {
		.enable_reg = 0x3300c,
		.enable_mask = BIT(0),
		.hw.init = &(struct clk_init_data){
			.name = "gcc_pdm2_clk",
			.parent_hws = (const struct clk_hw*[]){
				&gcc_pdm2_clk_src.clkr.hw,
			},
			.num_parents = 1,
			.flags = CLK_SET_RATE_PARENT,
			.ops = &clk_branch2_ops,
		},
	},
};

static struct clk_branch gcc_pdm_ahb_clk = {
	.halt_reg = 0x33004,
	.halt_check = BRANCH_HALT,
	.hwcg_reg = 0x33004,
	.hwcg_bit = 1,
	.clkr = {
		.enable_reg = 0x33004,
		.enable_mask = BIT(0),
		.hw.init = &(struct clk_init_data){
			.name = "gcc_pdm_ahb_clk",
			.ops = &clk_branch2_ops,
		},
	},
};

static struct clk_branch gcc_pdm_xo4_clk = {
	.halt_reg = 0x33008,
	.halt_check = BRANCH_HALT,
	.clkr = {
		.enable_reg = 0x33008,
		.enable_mask = BIT(0),
		.hw.init = &(struct clk_init_data){
			.name = "gcc_pdm_xo4_clk",
			.ops = &clk_branch2_ops,
		},
	},
};

static struct clk_branch gcc_prng_ahb_clk = {
	.halt_reg = 0x34004,
	.halt_check = BRANCH_HALT_VOTED,
	.hwcg_reg = 0x34004,
	.hwcg_bit = 1,
	.clkr = {
		.enable_reg = 0x52004,
		.enable_mask = BIT(13),
		.hw.init = &(struct clk_init_data){
			.name = "gcc_prng_ahb_clk",
			.ops = &clk_branch2_ops,
		},
	},
};

static struct clk_branch gcc_qmip_camera_ahb_clk = {
	.halt_reg = 0xb014,
	.halt_check = BRANCH_HALT,
	.hwcg_reg = 0xb014,
	.hwcg_bit = 1,
	.clkr = {
		.enable_reg = 0xb014,
		.enable_mask = BIT(0),
		.hw.init = &(struct clk_init_data){
			.name = "gcc_qmip_camera_ahb_clk",
			.ops = &clk_branch2_ops,
		},
	},
};

static struct clk_branch gcc_qmip_disp_ahb_clk = {
	.halt_reg = 0xb018,
	.halt_check = BRANCH_HALT,
	.hwcg_reg = 0xb018,
	.hwcg_bit = 1,
	.clkr = {
		.enable_reg = 0xb018,
		.enable_mask = BIT(0),
		.hw.init = &(struct clk_init_data){
			.name = "gcc_qmip_disp_ahb_clk",
			.ops = &clk_branch2_ops,
		},
	},
};

static struct clk_branch gcc_qmip_video_ahb_clk = {
	.halt_reg = 0xb010,
	.halt_check = BRANCH_HALT,
	.hwcg_reg = 0xb010,
	.hwcg_bit = 1,
	.clkr = {
		.enable_reg = 0xb010,
		.enable_mask = BIT(0),
		.hw.init = &(struct clk_init_data){
			.name = "gcc_qmip_video_ahb_clk",
			.ops = &clk_branch2_ops,
		},
	},
};

static struct clk_branch gcc_qspi_cnoc_periph_ahb_clk = {
	.halt_reg = 0x4b000,
	.halt_check = BRANCH_HALT,
	.clkr = {
		.enable_reg = 0x4b000,
		.enable_mask = BIT(0),
		.hw.init = &(struct clk_init_data){
			.name = "gcc_qspi_cnoc_periph_ahb_clk",
			.ops = &clk_branch2_ops,
		},
	},
};

static struct clk_branch gcc_qspi_core_clk = {
	.halt_reg = 0x4b004,
	.halt_check = BRANCH_HALT,
	.clkr = {
		.enable_reg = 0x4b004,
		.enable_mask = BIT(0),
		.hw.init = &(struct clk_init_data){
			.name = "gcc_qspi_core_clk",
			.parent_hws = (const struct clk_hw*[]){
				&gcc_qspi_core_clk_src.clkr.hw,
			},
			.num_parents = 1,
			.flags = CLK_SET_RATE_PARENT,
			.ops = &clk_branch2_ops,
		},
	},
};

static struct clk_branch gcc_qupv3_wrap0_s0_clk = {
	.halt_reg = 0x17030,
	.halt_check = BRANCH_HALT_VOTED,
	.clkr = {
		.enable_reg = 0x5200c,
		.enable_mask = BIT(10),
		.hw.init = &(struct clk_init_data){
			.name = "gcc_qupv3_wrap0_s0_clk",
			.parent_hws = (const struct clk_hw*[]){
				&gcc_qupv3_wrap0_s0_clk_src.clkr.hw,
			},
			.num_parents = 1,
			.flags = CLK_SET_RATE_PARENT,
			.ops = &clk_branch2_ops,
		},
	},
};

static struct clk_branch gcc_qupv3_wrap0_s1_clk = {
	.halt_reg = 0x17160,
	.halt_check = BRANCH_HALT_VOTED,
	.clkr = {
		.enable_reg = 0x5200c,
		.enable_mask = BIT(11),
		.hw.init = &(struct clk_init_data){
			.name = "gcc_qupv3_wrap0_s1_clk",
			.parent_hws = (const struct clk_hw*[]){
				&gcc_qupv3_wrap0_s1_clk_src.clkr.hw,
			},
			.num_parents = 1,
			.flags = CLK_SET_RATE_PARENT,
			.ops = &clk_branch2_ops,
		},
	},
};

static struct clk_branch gcc_qupv3_wrap0_s2_clk = {
	.halt_reg = 0x17290,
	.halt_check = BRANCH_HALT_VOTED,
	.clkr = {
		.enable_reg = 0x5200c,
		.enable_mask = BIT(12),
		.hw.init = &(struct clk_init_data){
			.name = "gcc_qupv3_wrap0_s2_clk",
			.parent_hws = (const struct clk_hw*[]){
				&gcc_qupv3_wrap0_s2_clk_src.clkr.hw,
			},
			.num_parents = 1,
			.flags = CLK_SET_RATE_PARENT,
			.ops = &clk_branch2_ops,
		},
	},
};

static struct clk_branch gcc_qupv3_wrap0_s3_clk = {
	.halt_reg = 0x173c0,
	.halt_check = BRANCH_HALT_VOTED,
	.clkr = {
		.enable_reg = 0x5200c,
		.enable_mask = BIT(13),
		.hw.init = &(struct clk_init_data){
			.name = "gcc_qupv3_wrap0_s3_clk",
			.parent_hws = (const struct clk_hw*[]){
				&gcc_qupv3_wrap0_s3_clk_src.clkr.hw,
			},
			.num_parents = 1,
			.flags = CLK_SET_RATE_PARENT,
			.ops = &clk_branch2_ops,
		},
	},
};

static struct clk_branch gcc_qupv3_wrap0_s4_clk = {
	.halt_reg = 0x174f0,
	.halt_check = BRANCH_HALT_VOTED,
	.clkr = {
		.enable_reg = 0x5200c,
		.enable_mask = BIT(14),
		.hw.init = &(struct clk_init_data){
			.name = "gcc_qupv3_wrap0_s4_clk",
			.parent_hws = (const struct clk_hw*[]){
				&gcc_qupv3_wrap0_s4_clk_src.clkr.hw,
			},
			.num_parents = 1,
			.flags = CLK_SET_RATE_PARENT,
			.ops = &clk_branch2_ops,
		},
	},
};

static struct clk_branch gcc_qupv3_wrap0_s5_clk = {
	.halt_reg = 0x17620,
	.halt_check = BRANCH_HALT_VOTED,
	.clkr = {
		.enable_reg = 0x5200c,
		.enable_mask = BIT(15),
		.hw.init = &(struct clk_init_data){
			.name = "gcc_qupv3_wrap0_s5_clk",
			.parent_hws = (const struct clk_hw*[]){
				&gcc_qupv3_wrap0_s5_clk_src.clkr.hw,
			},
			.num_parents = 1,
			.flags = CLK_SET_RATE_PARENT,
			.ops = &clk_branch2_ops,
		},
	},
};

static struct clk_branch gcc_qupv3_wrap0_s6_clk = {
	.halt_reg = 0x17750,
	.halt_check = BRANCH_HALT_VOTED,
	.clkr = {
		.enable_reg = 0x5200c,
		.enable_mask = BIT(16),
		.hw.init = &(struct clk_init_data){
			.name = "gcc_qupv3_wrap0_s6_clk",
			.parent_hws = (const struct clk_hw*[]){
				&gcc_qupv3_wrap0_s6_clk_src.clkr.hw,
			},
			.num_parents = 1,
			.flags = CLK_SET_RATE_PARENT,
			.ops = &clk_branch2_ops,
		},
	},
};

static struct clk_branch gcc_qupv3_wrap0_s7_clk = {
	.halt_reg = 0x17880,
	.halt_check = BRANCH_HALT_VOTED,
	.clkr = {
		.enable_reg = 0x5200c,
		.enable_mask = BIT(17),
		.hw.init = &(struct clk_init_data){
			.name = "gcc_qupv3_wrap0_s7_clk",
			.parent_hws = (const struct clk_hw*[]){
				&gcc_qupv3_wrap0_s7_clk_src.clkr.hw,
			},
			.num_parents = 1,
			.flags = CLK_SET_RATE_PARENT,
			.ops = &clk_branch2_ops,
		},
	},
};

static struct clk_branch gcc_qupv3_wrap1_s0_clk = {
	.halt_reg = 0x18014,
	.halt_check = BRANCH_HALT_VOTED,
	.clkr = {
		.enable_reg = 0x5200c,
		.enable_mask = BIT(22),
		.hw.init = &(struct clk_init_data){
			.name = "gcc_qupv3_wrap1_s0_clk",
			.parent_hws = (const struct clk_hw*[]){
				&gcc_qupv3_wrap1_s0_clk_src.clkr.hw,
			},
			.num_parents = 1,
			.flags = CLK_SET_RATE_PARENT,
			.ops = &clk_branch2_ops,
		},
	},
};

static struct clk_branch gcc_qupv3_wrap1_s1_clk = {
	.halt_reg = 0x18144,
	.halt_check = BRANCH_HALT_VOTED,
	.clkr = {
		.enable_reg = 0x5200c,
		.enable_mask = BIT(23),
		.hw.init = &(struct clk_init_data){
			.name = "gcc_qupv3_wrap1_s1_clk",
			.parent_hws = (const struct clk_hw*[]){
				&gcc_qupv3_wrap1_s1_clk_src.clkr.hw,
			},
			.num_parents = 1,
			.flags = CLK_SET_RATE_PARENT,
			.ops = &clk_branch2_ops,
		},
	},
};

static struct clk_branch gcc_qupv3_wrap1_s2_clk = {
	.halt_reg = 0x18274,
	.halt_check = BRANCH_HALT_VOTED,
	.clkr = {
		.enable_reg = 0x5200c,
		.enable_mask = BIT(24),
		.hw.init = &(struct clk_init_data){
			.name = "gcc_qupv3_wrap1_s2_clk",
			.parent_hws = (const struct clk_hw*[]){
				&gcc_qupv3_wrap1_s2_clk_src.clkr.hw,
			},
			.num_parents = 1,
			.flags = CLK_SET_RATE_PARENT,
			.ops = &clk_branch2_ops,
		},
	},
};

static struct clk_branch gcc_qupv3_wrap1_s3_clk = {
	.halt_reg = 0x183a4,
	.halt_check = BRANCH_HALT_VOTED,
	.clkr = {
		.enable_reg = 0x5200c,
		.enable_mask = BIT(25),
		.hw.init = &(struct clk_init_data){
			.name = "gcc_qupv3_wrap1_s3_clk",
			.parent_hws = (const struct clk_hw*[]){
				&gcc_qupv3_wrap1_s3_clk_src.clkr.hw,
			},
			.num_parents = 1,
			.flags = CLK_SET_RATE_PARENT,
			.ops = &clk_branch2_ops,
		},
	},
};

static struct clk_branch gcc_qupv3_wrap1_s4_clk = {
	.halt_reg = 0x184d4,
	.halt_check = BRANCH_HALT_VOTED,
	.clkr = {
		.enable_reg = 0x5200c,
		.enable_mask = BIT(26),
		.hw.init = &(struct clk_init_data){
			.name = "gcc_qupv3_wrap1_s4_clk",
			.parent_hws = (const struct clk_hw*[]){
				&gcc_qupv3_wrap1_s4_clk_src.clkr.hw,
			},
			.num_parents = 1,
			.flags = CLK_SET_RATE_PARENT,
			.ops = &clk_branch2_ops,
		},
	},
};

static struct clk_branch gcc_qupv3_wrap1_s5_clk = {
	.halt_reg = 0x18604,
	.halt_check = BRANCH_HALT_VOTED,
	.clkr = {
		.enable_reg = 0x5200c,
		.enable_mask = BIT(27),
		.hw.init = &(struct clk_init_data){
			.name = "gcc_qupv3_wrap1_s5_clk",
			.parent_hws = (const struct clk_hw*[]){
				&gcc_qupv3_wrap1_s5_clk_src.clkr.hw,
			},
			.num_parents = 1,
			.flags = CLK_SET_RATE_PARENT,
			.ops = &clk_branch2_ops,
		},
	},
};

static struct clk_branch gcc_qupv3_wrap1_s6_clk = {
	.halt_reg = 0x18734,
	.halt_check = BRANCH_HALT_VOTED,
	.clkr = {
		.enable_reg = 0x5200c,
		.enable_mask = BIT(28),
		.hw.init = &(struct clk_init_data){
			.name = "gcc_qupv3_wrap1_s6_clk",
			.parent_hws = (const struct clk_hw*[]){
				&gcc_qupv3_wrap1_s6_clk_src.clkr.hw,
			},
			.num_parents = 1,
			.flags = CLK_SET_RATE_PARENT,
			.ops = &clk_branch2_ops,
		},
	},
};

static struct clk_branch gcc_qupv3_wrap1_s7_clk = {
	.halt_reg = 0x18864,
	.halt_check = BRANCH_HALT_VOTED,
	.clkr = {
		.enable_reg = 0x5200c,
		.enable_mask = BIT(29),
		.hw.init = &(struct clk_init_data){
			.name = "gcc_qupv3_wrap1_s7_clk",
			.parent_hws = (const struct clk_hw*[]){
				&gcc_qupv3_wrap1_s7_clk_src.clkr.hw,
			},
			.num_parents = 1,
			.flags = CLK_SET_RATE_PARENT,
			.ops = &clk_branch2_ops,
		},
	},
};

static struct clk_branch gcc_qupv3_wrap_0_m_ahb_clk = {
	.halt_reg = 0x17004,
	.halt_check = BRANCH_HALT_VOTED,
	.clkr = {
		.enable_reg = 0x5200c,
		.enable_mask = BIT(6),
		.hw.init = &(struct clk_init_data){
			.name = "gcc_qupv3_wrap_0_m_ahb_clk",
			.ops = &clk_branch2_ops,
		},
	},
};

static struct clk_branch gcc_qupv3_wrap_0_s_ahb_clk = {
	.halt_reg = 0x17008,
	.halt_check = BRANCH_HALT_VOTED,
	.hwcg_reg = 0x17008,
	.hwcg_bit = 1,
	.clkr = {
		.enable_reg = 0x5200c,
		.enable_mask = BIT(7),
		.hw.init = &(struct clk_init_data){
			.name = "gcc_qupv3_wrap_0_s_ahb_clk",
			.ops = &clk_branch2_ops,
		},
	},
};

static struct clk_branch gcc_qupv3_wrap_1_m_ahb_clk = {
	.halt_reg = 0x1800c,
	.halt_check = BRANCH_HALT_VOTED,
	.clkr = {
		.enable_reg = 0x5200c,
		.enable_mask = BIT(20),
		.hw.init = &(struct clk_init_data){
			.name = "gcc_qupv3_wrap_1_m_ahb_clk",
			.ops = &clk_branch2_ops,
		},
	},
};

static struct clk_branch gcc_qupv3_wrap_1_s_ahb_clk = {
	.halt_reg = 0x18010,
	.halt_check = BRANCH_HALT_VOTED,
	.hwcg_reg = 0x18010,
	.hwcg_bit = 1,
	.clkr = {
		.enable_reg = 0x5200c,
		.enable_mask = BIT(21),
		.hw.init = &(struct clk_init_data){
			.name = "gcc_qupv3_wrap_1_s_ahb_clk",
			.ops = &clk_branch2_ops,
		},
	},
};

static struct clk_branch gcc_sdcc2_ahb_clk = {
	.halt_reg = 0x14008,
	.halt_check = BRANCH_HALT,
	.clkr = {
		.enable_reg = 0x14008,
		.enable_mask = BIT(0),
		.hw.init = &(struct clk_init_data){
			.name = "gcc_sdcc2_ahb_clk",
			.ops = &clk_branch2_ops,
		},
	},
};

static struct clk_branch gcc_sdcc2_apps_clk = {
	.halt_reg = 0x14004,
	.halt_check = BRANCH_HALT,
	.clkr = {
		.enable_reg = 0x14004,
		.enable_mask = BIT(0),
		.hw.init = &(struct clk_init_data){
			.name = "gcc_sdcc2_apps_clk",
			.parent_hws = (const struct clk_hw*[]){
				&gcc_sdcc2_apps_clk_src.clkr.hw,
			},
			.num_parents = 1,
			.flags = CLK_SET_RATE_PARENT,
			.ops = &clk_branch2_ops,
		},
	},
};

static struct clk_branch gcc_sdcc4_ahb_clk = {
	.halt_reg = 0x16008,
	.halt_check = BRANCH_HALT,
	.clkr = {
		.enable_reg = 0x16008,
		.enable_mask = BIT(0),
		.hw.init = &(struct clk_init_data){
			.name = "gcc_sdcc4_ahb_clk",
			.ops = &clk_branch2_ops,
		},
	},
};

static struct clk_branch gcc_sdcc4_apps_clk = {
	.halt_reg = 0x16004,
	.halt_check = BRANCH_HALT,
	.clkr = {
		.enable_reg = 0x16004,
		.enable_mask = BIT(0),
		.hw.init = &(struct clk_init_data){
			.name = "gcc_sdcc4_apps_clk",
			.parent_hws = (const struct clk_hw*[]){
				&gcc_sdcc4_apps_clk_src.clkr.hw,
			},
			.num_parents = 1,
			.flags = CLK_SET_RATE_PARENT,
			.ops = &clk_branch2_ops,
		},
	},
};

static struct clk_branch gcc_sys_noc_cpuss_ahb_clk = {
	.halt_reg = 0x414c,
	.halt_check = BRANCH_HALT_VOTED,
	.clkr = {
		.enable_reg = 0x52004,
		.enable_mask = BIT(0),
		.hw.init = &(struct clk_init_data){
			.name = "gcc_sys_noc_cpuss_ahb_clk",
			.parent_hws = (const struct clk_hw*[]){
				&gcc_cpuss_ahb_clk_src.clkr.hw,
			},
			.num_parents = 1,
			.flags = CLK_SET_RATE_PARENT | CLK_IS_CRITICAL,
			.ops = &clk_branch2_ops,
		},
	},
};

static struct clk_branch gcc_tsif_ahb_clk = {
	.halt_reg = 0x36004,
	.halt_check = BRANCH_HALT,
	.clkr = {
		.enable_reg = 0x36004,
		.enable_mask = BIT(0),
		.hw.init = &(struct clk_init_data){
			.name = "gcc_tsif_ahb_clk",
			.ops = &clk_branch2_ops,
		},
	},
};

static struct clk_branch gcc_tsif_inactivity_timers_clk = {
	.halt_reg = 0x3600c,
	.halt_check = BRANCH_HALT,
	.clkr = {
		.enable_reg = 0x3600c,
		.enable_mask = BIT(0),
		.hw.init = &(struct clk_init_data){
			.name = "gcc_tsif_inactivity_timers_clk",
			.ops = &clk_branch2_ops,
		},
	},
};

static struct clk_branch gcc_tsif_ref_clk = {
	.halt_reg = 0x36008,
	.halt_check = BRANCH_HALT,
	.clkr = {
		.enable_reg = 0x36008,
		.enable_mask = BIT(0),
		.hw.init = &(struct clk_init_data){
			.name = "gcc_tsif_ref_clk",
			.parent_hws = (const struct clk_hw*[]){
				&gcc_tsif_ref_clk_src.clkr.hw,
			},
			.num_parents = 1,
			.flags = CLK_SET_RATE_PARENT,
			.ops = &clk_branch2_ops,
		},
	},
};

static struct clk_branch gcc_ufs_card_ahb_clk = {
	.halt_reg = 0x75010,
	.halt_check = BRANCH_HALT,
	.hwcg_reg = 0x75010,
	.hwcg_bit = 1,
	.clkr = {
		.enable_reg = 0x75010,
		.enable_mask = BIT(0),
		.hw.init = &(struct clk_init_data){
			.name = "gcc_ufs_card_ahb_clk",
			.ops = &clk_branch2_ops,
		},
	},
};

static struct clk_branch gcc_ufs_card_axi_clk = {
	.halt_reg = 0x7500c,
	.halt_check = BRANCH_HALT,
	.hwcg_reg = 0x7500c,
	.hwcg_bit = 1,
	.clkr = {
		.enable_reg = 0x7500c,
		.enable_mask = BIT(0),
		.hw.init = &(struct clk_init_data){
			.name = "gcc_ufs_card_axi_clk",
			.parent_hws = (const struct clk_hw*[]){
				&gcc_ufs_card_axi_clk_src.clkr.hw,
			},
			.num_parents = 1,
			.flags = CLK_SET_RATE_PARENT,
			.ops = &clk_branch2_ops,
		},
	},
};

static struct clk_branch gcc_ufs_card_clkref_clk = {
	.halt_reg = 0x8c004,
	.halt_check = BRANCH_HALT,
	.clkr = {
		.enable_reg = 0x8c004,
		.enable_mask = BIT(0),
		.hw.init = &(struct clk_init_data){
			.name = "gcc_ufs_card_clkref_clk",
			.ops = &clk_branch2_ops,
		},
	},
};

static struct clk_branch gcc_ufs_card_ice_core_clk = {
	.halt_reg = 0x75058,
	.halt_check = BRANCH_HALT,
	.hwcg_reg = 0x75058,
	.hwcg_bit = 1,
	.clkr = {
		.enable_reg = 0x75058,
		.enable_mask = BIT(0),
		.hw.init = &(struct clk_init_data){
			.name = "gcc_ufs_card_ice_core_clk",
			.parent_hws = (const struct clk_hw*[]){
				&gcc_ufs_card_ice_core_clk_src.clkr.hw,
			},
			.num_parents = 1,
			.flags = CLK_SET_RATE_PARENT,
			.ops = &clk_branch2_ops,
		},
	},
};

static struct clk_branch gcc_ufs_card_phy_aux_clk = {
	.halt_reg = 0x7508c,
	.halt_check = BRANCH_HALT,
	.hwcg_reg = 0x7508c,
	.hwcg_bit = 1,
	.clkr = {
		.enable_reg = 0x7508c,
		.enable_mask = BIT(0),
		.hw.init = &(struct clk_init_data){
			.name = "gcc_ufs_card_phy_aux_clk",
			.parent_hws = (const struct clk_hw*[]){
				&gcc_ufs_card_phy_aux_clk_src.clkr.hw,
			},
			.num_parents = 1,
			.flags = CLK_SET_RATE_PARENT,
			.ops = &clk_branch2_ops,
		},
	},
};

static struct clk_branch gcc_ufs_card_rx_symbol_0_clk = {
	.halt_check = BRANCH_HALT_SKIP,
	.clkr = {
		.enable_reg = 0x75018,
		.enable_mask = BIT(0),
		.hw.init = &(struct clk_init_data){
			.name = "gcc_ufs_card_rx_symbol_0_clk",
			.ops = &clk_branch2_ops,
		},
	},
};

static struct clk_branch gcc_ufs_card_rx_symbol_1_clk = {
	.halt_check = BRANCH_HALT_SKIP,
	.clkr = {
		.enable_reg = 0x750a8,
		.enable_mask = BIT(0),
		.hw.init = &(struct clk_init_data){
			.name = "gcc_ufs_card_rx_symbol_1_clk",
			.ops = &clk_branch2_ops,
		},
	},
};

static struct clk_branch gcc_ufs_card_tx_symbol_0_clk = {
	.halt_check = BRANCH_HALT_SKIP,
	.clkr = {
		.enable_reg = 0x75014,
		.enable_mask = BIT(0),
		.hw.init = &(struct clk_init_data){
			.name = "gcc_ufs_card_tx_symbol_0_clk",
			.ops = &clk_branch2_ops,
		},
	},
};

static struct clk_branch gcc_ufs_card_unipro_core_clk = {
	.halt_reg = 0x75054,
	.halt_check = BRANCH_HALT,
	.hwcg_reg = 0x75054,
	.hwcg_bit = 1,
	.clkr = {
		.enable_reg = 0x75054,
		.enable_mask = BIT(0),
		.hw.init = &(struct clk_init_data){
			.name = "gcc_ufs_card_unipro_core_clk",
			.parent_hws = (const struct clk_hw*[]){
				&gcc_ufs_card_unipro_core_clk_src.clkr.hw,
			},
			.num_parents = 1,
			.flags = CLK_SET_RATE_PARENT,
			.ops = &clk_branch2_ops,
		},
	},
};

static struct clk_branch gcc_ufs_mem_clkref_clk = {
	.halt_reg = 0x8c000,
	.halt_check = BRANCH_HALT,
	.clkr = {
		.enable_reg = 0x8c000,
		.enable_mask = BIT(0),
		.hw.init = &(struct clk_init_data){
			.name = "gcc_ufs_mem_clkref_clk",
			.ops = &clk_branch2_ops,
		},
	},
};

static struct clk_branch gcc_ufs_phy_ahb_clk = {
	.halt_reg = 0x77010,
	.halt_check = BRANCH_HALT,
	.hwcg_reg = 0x77010,
	.hwcg_bit = 1,
	.clkr = {
		.enable_reg = 0x77010,
		.enable_mask = BIT(0),
		.hw.init = &(struct clk_init_data){
			.name = "gcc_ufs_phy_ahb_clk",
			.ops = &clk_branch2_ops,
		},
	},
};

static struct clk_branch gcc_ufs_phy_axi_clk = {
	.halt_reg = 0x7700c,
	.halt_check = BRANCH_HALT,
	.hwcg_reg = 0x7700c,
	.hwcg_bit = 1,
	.clkr = {
		.enable_reg = 0x7700c,
		.enable_mask = BIT(0),
		.hw.init = &(struct clk_init_data){
			.name = "gcc_ufs_phy_axi_clk",
			.parent_hws = (const struct clk_hw*[]){
				&gcc_ufs_phy_axi_clk_src.clkr.hw,
			},
			.num_parents = 1,
			.flags = CLK_SET_RATE_PARENT,
			.ops = &clk_branch2_ops,
		},
	},
};

static struct clk_branch gcc_ufs_phy_ice_core_clk = {
	.halt_reg = 0x77058,
	.halt_check = BRANCH_HALT,
	.hwcg_reg = 0x77058,
	.hwcg_bit = 1,
	.clkr = {
		.enable_reg = 0x77058,
		.enable_mask = BIT(0),
		.hw.init = &(struct clk_init_data){
			.name = "gcc_ufs_phy_ice_core_clk",
			.parent_hws = (const struct clk_hw*[]){
				&gcc_ufs_phy_ice_core_clk_src.clkr.hw,
			},
			.num_parents = 1,
			.flags = CLK_SET_RATE_PARENT,
			.ops = &clk_branch2_ops,
		},
	},
};

static struct clk_branch gcc_ufs_phy_phy_aux_clk = {
	.halt_reg = 0x7708c,
	.halt_check = BRANCH_HALT,
	.hwcg_reg = 0x7708c,
	.hwcg_bit = 1,
	.clkr = {
		.enable_reg = 0x7708c,
		.enable_mask = BIT(0),
		.hw.init = &(struct clk_init_data){
			.name = "gcc_ufs_phy_phy_aux_clk",
			.parent_hws = (const struct clk_hw*[]){
				&gcc_ufs_phy_phy_aux_clk_src.clkr.hw,
			},
			.num_parents = 1,
			.flags = CLK_SET_RATE_PARENT,
			.ops = &clk_branch2_ops,
		},
	},
};

static struct clk_branch gcc_ufs_phy_rx_symbol_0_clk = {
	.halt_check = BRANCH_HALT_SKIP,
	.clkr = {
		.enable_reg = 0x77018,
		.enable_mask = BIT(0),
		.hw.init = &(struct clk_init_data){
			.name = "gcc_ufs_phy_rx_symbol_0_clk",
			.ops = &clk_branch2_ops,
		},
	},
};

static struct clk_branch gcc_ufs_phy_rx_symbol_1_clk = {
	.halt_check = BRANCH_HALT_SKIP,
	.clkr = {
		.enable_reg = 0x770a8,
		.enable_mask = BIT(0),
		.hw.init = &(struct clk_init_data){
			.name = "gcc_ufs_phy_rx_symbol_1_clk",
			.ops = &clk_branch2_ops,
		},
	},
};

static struct clk_branch gcc_ufs_phy_tx_symbol_0_clk = {
	.halt_check = BRANCH_HALT_SKIP,
	.clkr = {
		.enable_reg = 0x77014,
		.enable_mask = BIT(0),
		.hw.init = &(struct clk_init_data){
			.name = "gcc_ufs_phy_tx_symbol_0_clk",
			.ops = &clk_branch2_ops,
		},
	},
};

static struct clk_branch gcc_ufs_phy_unipro_core_clk = {
	.halt_reg = 0x77054,
	.halt_check = BRANCH_HALT,
	.hwcg_reg = 0x77054,
	.hwcg_bit = 1,
	.clkr = {
		.enable_reg = 0x77054,
		.enable_mask = BIT(0),
		.hw.init = &(struct clk_init_data){
			.name = "gcc_ufs_phy_unipro_core_clk",
			.parent_hws = (const struct clk_hw*[]){
				&gcc_ufs_phy_unipro_core_clk_src.clkr.hw,
			},
			.num_parents = 1,
			.flags = CLK_SET_RATE_PARENT,
			.ops = &clk_branch2_ops,
		},
	},
};

static struct clk_branch gcc_usb30_prim_master_clk = {
	.halt_reg = 0xf00c,
	.halt_check = BRANCH_HALT,
	.clkr = {
		.enable_reg = 0xf00c,
		.enable_mask = BIT(0),
		.hw.init = &(struct clk_init_data){
			.name = "gcc_usb30_prim_master_clk",
			.parent_hws = (const struct clk_hw*[]){
				&gcc_usb30_prim_master_clk_src.clkr.hw,
			},
			.num_parents = 1,
			.flags = CLK_SET_RATE_PARENT,
			.ops = &clk_branch2_ops,
		},
	},
};

static struct clk_branch gcc_usb30_prim_mock_utmi_clk = {
	.halt_reg = 0xf014,
	.halt_check = BRANCH_HALT,
	.clkr = {
		.enable_reg = 0xf014,
		.enable_mask = BIT(0),
		.hw.init = &(struct clk_init_data){
			.name = "gcc_usb30_prim_mock_utmi_clk",
			.parent_hws = (const struct clk_hw*[]){
				&gcc_usb30_prim_mock_utmi_clk_src.clkr.hw,
			},
			.num_parents = 1,
			.flags = CLK_SET_RATE_PARENT,
			.ops = &clk_branch2_ops,
		},
	},
};

static struct clk_branch gcc_usb30_prim_sleep_clk = {
	.halt_reg = 0xf010,
	.halt_check = BRANCH_HALT,
	.clkr = {
		.enable_reg = 0xf010,
		.enable_mask = BIT(0),
		.hw.init = &(struct clk_init_data){
			.name = "gcc_usb30_prim_sleep_clk",
			.ops = &clk_branch2_ops,
		},
	},
};

static struct clk_branch gcc_usb30_sec_master_clk = {
	.halt_reg = 0x1000c,
	.halt_check = BRANCH_HALT,
	.clkr = {
		.enable_reg = 0x1000c,
		.enable_mask = BIT(0),
		.hw.init = &(struct clk_init_data){
			.name = "gcc_usb30_sec_master_clk",
			.parent_hws = (const struct clk_hw*[]){
				&gcc_usb30_sec_master_clk_src.clkr.hw,
			},
			.num_parents = 1,
			.flags = CLK_SET_RATE_PARENT,
			.ops = &clk_branch2_ops,
		},
	},
};

static struct clk_branch gcc_usb30_sec_mock_utmi_clk = {
	.halt_reg = 0x10014,
	.halt_check = BRANCH_HALT,
	.clkr = {
		.enable_reg = 0x10014,
		.enable_mask = BIT(0),
		.hw.init = &(struct clk_init_data){
			.name = "gcc_usb30_sec_mock_utmi_clk",
			.parent_hws = (const struct clk_hw*[]){
				&gcc_usb30_sec_mock_utmi_clk_src.clkr.hw,
			},
			.num_parents = 1,
			.flags = CLK_SET_RATE_PARENT,
			.ops = &clk_branch2_ops,
		},
	},
};

static struct clk_branch gcc_usb30_sec_sleep_clk = {
	.halt_reg = 0x10010,
	.halt_check = BRANCH_HALT,
	.clkr = {
		.enable_reg = 0x10010,
		.enable_mask = BIT(0),
		.hw.init = &(struct clk_init_data){
			.name = "gcc_usb30_sec_sleep_clk",
			.ops = &clk_branch2_ops,
		},
	},
};

static struct clk_branch gcc_usb3_prim_clkref_clk = {
	.halt_reg = 0x8c008,
	.halt_check = BRANCH_HALT,
	.clkr = {
		.enable_reg = 0x8c008,
		.enable_mask = BIT(0),
		.hw.init = &(struct clk_init_data){
			.name = "gcc_usb3_prim_clkref_clk",
			.ops = &clk_branch2_ops,
		},
	},
};

static struct clk_branch gcc_usb3_prim_phy_aux_clk = {
	.halt_reg = 0xf04c,
	.halt_check = BRANCH_HALT,
	.clkr = {
		.enable_reg = 0xf04c,
		.enable_mask = BIT(0),
		.hw.init = &(struct clk_init_data){
			.name = "gcc_usb3_prim_phy_aux_clk",
			.parent_hws = (const struct clk_hw*[]){
				&gcc_usb3_prim_phy_aux_clk_src.clkr.hw,
			},
			.num_parents = 1,
			.flags = CLK_SET_RATE_PARENT,
			.ops = &clk_branch2_ops,
		},
	},
};

static struct clk_branch gcc_usb3_prim_phy_com_aux_clk = {
	.halt_reg = 0xf050,
	.halt_check = BRANCH_HALT,
	.clkr = {
		.enable_reg = 0xf050,
		.enable_mask = BIT(0),
		.hw.init = &(struct clk_init_data){
			.name = "gcc_usb3_prim_phy_com_aux_clk",
			.parent_hws = (const struct clk_hw*[]){
				&gcc_usb3_prim_phy_aux_clk_src.clkr.hw,
			},
			.num_parents = 1,
			.flags = CLK_SET_RATE_PARENT,
			.ops = &clk_branch2_ops,
		},
	},
};

static struct clk_branch gcc_usb3_prim_phy_pipe_clk = {
	.halt_check = BRANCH_HALT_SKIP,
	.clkr = {
		.enable_reg = 0xf054,
		.enable_mask = BIT(0),
		.hw.init = &(struct clk_init_data){
			.name = "gcc_usb3_prim_phy_pipe_clk",
			.ops = &clk_branch2_ops,
		},
	},
};

static struct clk_branch gcc_usb3_sec_clkref_clk = {
	.halt_reg = 0x8c028,
	.halt_check = BRANCH_HALT,
	.clkr = {
		.enable_reg = 0x8c028,
		.enable_mask = BIT(0),
		.hw.init = &(struct clk_init_data){
			.name = "gcc_usb3_sec_clkref_clk",
			.ops = &clk_branch2_ops,
		},
	},
};

static struct clk_branch gcc_usb3_sec_phy_aux_clk = {
	.halt_reg = 0x1004c,
	.halt_check = BRANCH_HALT,
	.clkr = {
		.enable_reg = 0x1004c,
		.enable_mask = BIT(0),
		.hw.init = &(struct clk_init_data){
			.name = "gcc_usb3_sec_phy_aux_clk",
			.parent_hws = (const struct clk_hw*[]){
				&gcc_usb3_sec_phy_aux_clk_src.clkr.hw,
			},
			.num_parents = 1,
			.flags = CLK_SET_RATE_PARENT,
			.ops = &clk_branch2_ops,
		},
	},
};

static struct clk_branch gcc_usb3_sec_phy_com_aux_clk = {
	.halt_reg = 0x10050,
	.halt_check = BRANCH_HALT,
	.clkr = {
		.enable_reg = 0x10050,
		.enable_mask = BIT(0),
		.hw.init = &(struct clk_init_data){
			.name = "gcc_usb3_sec_phy_com_aux_clk",
			.parent_hws = (const struct clk_hw*[]){
				&gcc_usb3_sec_phy_aux_clk_src.clkr.hw,
			},
			.num_parents = 1,
			.flags = CLK_SET_RATE_PARENT,
			.ops = &clk_branch2_ops,
		},
	},
};

static struct clk_branch gcc_usb3_sec_phy_pipe_clk = {
	.halt_check = BRANCH_HALT_SKIP,
	.clkr = {
		.enable_reg = 0x10054,
		.enable_mask = BIT(0),
		.hw.init = &(struct clk_init_data){
			.name = "gcc_usb3_sec_phy_pipe_clk",
			.ops = &clk_branch2_ops,
		},
	},
};

static struct clk_branch gcc_usb_phy_cfg_ahb2phy_clk = {
	.halt_reg = 0x6a004,
	.halt_check = BRANCH_HALT,
	.hwcg_reg = 0x6a004,
	.hwcg_bit = 1,
	.clkr = {
		.enable_reg = 0x6a004,
		.enable_mask = BIT(0),
		.hw.init = &(struct clk_init_data){
			.name = "gcc_usb_phy_cfg_ahb2phy_clk",
			.ops = &clk_branch2_ops,
		},
	},
};

static struct clk_branch gcc_vdda_vs_clk = {
	.halt_reg = 0x7a00c,
	.halt_check = BRANCH_HALT,
	.clkr = {
		.enable_reg = 0x7a00c,
		.enable_mask = BIT(0),
		.hw.init = &(struct clk_init_data){
			.name = "gcc_vdda_vs_clk",
			.parent_hws = (const struct clk_hw*[]){
				&gcc_vsensor_clk_src.clkr.hw,
			},
			.num_parents = 1,
			.flags = CLK_SET_RATE_PARENT,
			.ops = &clk_branch2_ops,
		},
	},
};

static struct clk_branch gcc_vddcx_vs_clk = {
	.halt_reg = 0x7a004,
	.halt_check = BRANCH_HALT,
	.clkr = {
		.enable_reg = 0x7a004,
		.enable_mask = BIT(0),
		.hw.init = &(struct clk_init_data){
			.name = "gcc_vddcx_vs_clk",
			.parent_hws = (const struct clk_hw*[]){
				&gcc_vsensor_clk_src.clkr.hw,
			},
			.num_parents = 1,
			.flags = CLK_SET_RATE_PARENT,
			.ops = &clk_branch2_ops,
		},
	},
};

static struct clk_branch gcc_vddmx_vs_clk = {
	.halt_reg = 0x7a008,
	.halt_check = BRANCH_HALT,
	.clkr = {
		.enable_reg = 0x7a008,
		.enable_mask = BIT(0),
		.hw.init = &(struct clk_init_data){
			.name = "gcc_vddmx_vs_clk",
			.parent_hws = (const struct clk_hw*[]){
				&gcc_vsensor_clk_src.clkr.hw,
			},
			.num_parents = 1,
			.flags = CLK_SET_RATE_PARENT,
			.ops = &clk_branch2_ops,
		},
	},
};

static struct clk_branch gcc_video_ahb_clk = {
	.halt_reg = 0xb004,
	.halt_check = BRANCH_HALT,
	.hwcg_reg = 0xb004,
	.hwcg_bit = 1,
	.clkr = {
		.enable_reg = 0xb004,
		.enable_mask = BIT(0),
		.hw.init = &(struct clk_init_data){
			.name = "gcc_video_ahb_clk",
			.flags = CLK_IS_CRITICAL,
			.ops = &clk_branch2_ops,
		},
	},
};

static struct clk_branch gcc_video_axi_clk = {
	.halt_reg = 0xb01c,
	.halt_check = BRANCH_VOTED,
	.clkr = {
		.enable_reg = 0xb01c,
		.enable_mask = BIT(0),
		.hw.init = &(struct clk_init_data){
			.name = "gcc_video_axi_clk",
			.ops = &clk_branch2_ops,
		},
	},
};

static struct clk_branch gcc_video_xo_clk = {
	.halt_reg = 0xb028,
	.halt_check = BRANCH_HALT,
	.clkr = {
		.enable_reg = 0xb028,
		.enable_mask = BIT(0),
		.hw.init = &(struct clk_init_data){
			.name = "gcc_video_xo_clk",
			.flags = CLK_IS_CRITICAL,
			.ops = &clk_branch2_ops,
		},
	},
};

static struct clk_branch gcc_vs_ctrl_ahb_clk = {
	.halt_reg = 0x7a014,
	.halt_check = BRANCH_HALT,
	.hwcg_reg = 0x7a014,
	.hwcg_bit = 1,
	.clkr = {
		.enable_reg = 0x7a014,
		.enable_mask = BIT(0),
		.hw.init = &(struct clk_init_data){
			.name = "gcc_vs_ctrl_ahb_clk",
			.ops = &clk_branch2_ops,
		},
	},
};

static struct clk_branch gcc_vs_ctrl_clk = {
	.halt_reg = 0x7a010,
	.halt_check = BRANCH_HALT,
	.clkr = {
		.enable_reg = 0x7a010,
		.enable_mask = BIT(0),
		.hw.init = &(struct clk_init_data){
			.name = "gcc_vs_ctrl_clk",
			.parent_hws = (const struct clk_hw*[]){
				&gcc_vs_ctrl_clk_src.clkr.hw,
			},
			.num_parents = 1,
			.flags = CLK_SET_RATE_PARENT,
			.ops = &clk_branch2_ops,
		},
	},
};

static struct clk_branch gcc_cpuss_dvm_bus_clk = {
	.halt_reg = 0x48190,
	.halt_check = BRANCH_HALT,
	.clkr = {
		.enable_reg = 0x48190,
		.enable_mask = BIT(0),
		.hw.init = &(struct clk_init_data){
			.name = "gcc_cpuss_dvm_bus_clk",
			.flags = CLK_IS_CRITICAL,
			.ops = &clk_branch2_ops,
		},
	},
};

static struct clk_branch gcc_cpuss_gnoc_clk = {
	.halt_reg = 0x48004,
	.halt_check = BRANCH_HALT_VOTED,
	.hwcg_reg = 0x48004,
	.hwcg_bit = 1,
	.clkr = {
		.enable_reg = 0x52004,
		.enable_mask = BIT(22),
		.hw.init = &(struct clk_init_data){
			.name = "gcc_cpuss_gnoc_clk",
			.flags = CLK_IS_CRITICAL,
			.ops = &clk_branch2_ops,
		},
	},
};

/* TODO: Remove after DTS updated to protect these */
#ifdef CONFIG_SDM_LPASSCC_845
static struct clk_branch gcc_lpass_q6_axi_clk = {
	.halt_reg = 0x47000,
	.halt_check = BRANCH_HALT,
	.clkr = {
		.enable_reg = 0x47000,
		.enable_mask = BIT(0),
		.hw.init = &(struct clk_init_data){
			.name = "gcc_lpass_q6_axi_clk",
			.flags = CLK_IS_CRITICAL,
			.ops = &clk_branch2_ops,
		},
	},
};

static struct clk_branch gcc_lpass_sway_clk = {
	.halt_reg = 0x47008,
	.halt_check = BRANCH_HALT,
	.clkr = {
		.enable_reg = 0x47008,
		.enable_mask = BIT(0),
		.hw.init = &(struct clk_init_data){
			.name = "gcc_lpass_sway_clk",
			.flags = CLK_IS_CRITICAL,
			.ops = &clk_branch2_ops,
		},
	},
};
#endif

static struct gdsc pcie_0_gdsc = {
	.gdscr = 0x6b004,
	.pd = {
		.name = "pcie_0_gdsc",
	},
	.pwrsts = PWRSTS_OFF_ON,
	.flags = POLL_CFG_GDSCR,
};

static struct gdsc pcie_1_gdsc = {
	.gdscr = 0x8d004,
	.pd = {
		.name = "pcie_1_gdsc",
	},
	.pwrsts = PWRSTS_OFF_ON,
	.flags = POLL_CFG_GDSCR,
};

static struct gdsc ufs_card_gdsc = {
	.gdscr = 0x75004,
	.pd = {
		.name = "ufs_card_gdsc",
	},
	.pwrsts = PWRSTS_OFF_ON,
	.flags = POLL_CFG_GDSCR,
};

static struct gdsc ufs_phy_gdsc = {
	.gdscr = 0x77004,
	.pd = {
		.name = "ufs_phy_gdsc",
	},
	.pwrsts = PWRSTS_OFF_ON,
	.flags = POLL_CFG_GDSCR,
};

static struct gdsc usb30_prim_gdsc = {
	.gdscr = 0xf004,
	.pd = {
		.name = "usb30_prim_gdsc",
	},
	.pwrsts = PWRSTS_OFF_ON,
	.flags = POLL_CFG_GDSCR,
};

static struct gdsc usb30_sec_gdsc = {
	.gdscr = 0x10004,
	.pd = {
		.name = "usb30_sec_gdsc",
	},
	.pwrsts = PWRSTS_OFF_ON,
	.flags = POLL_CFG_GDSCR,
};

static struct gdsc hlos1_vote_aggre_noc_mmu_audio_tbu_gdsc = {
	.gdscr = 0x7d030,
	.pd = {
		.name = "hlos1_vote_aggre_noc_mmu_audio_tbu_gdsc",
	},
	.pwrsts = PWRSTS_OFF_ON,
	.flags = VOTABLE,
};

static struct gdsc hlos1_vote_aggre_noc_mmu_pcie_tbu_gdsc = {
	.gdscr = 0x7d03c,
	.pd = {
		.name = "hlos1_vote_aggre_noc_mmu_pcie_tbu_gdsc",
	},
	.pwrsts = PWRSTS_OFF_ON,
	.flags = VOTABLE,
};

static struct gdsc hlos1_vote_aggre_noc_mmu_tbu1_gdsc = {
	.gdscr = 0x7d034,
	.pd = {
		.name = "hlos1_vote_aggre_noc_mmu_tbu1_gdsc",
	},
	.pwrsts = PWRSTS_OFF_ON,
	.flags = VOTABLE,
};

static struct gdsc hlos1_vote_aggre_noc_mmu_tbu2_gdsc = {
	.gdscr = 0x7d038,
	.pd = {
		.name = "hlos1_vote_aggre_noc_mmu_tbu2_gdsc",
	},
	.pwrsts = PWRSTS_OFF_ON,
	.flags = VOTABLE,
};

static struct gdsc hlos1_vote_mmnoc_mmu_tbu_hf0_gdsc = {
	.gdscr = 0x7d040,
	.pd = {
		.name = "hlos1_vote_mmnoc_mmu_tbu_hf0_gdsc",
	},
	.pwrsts = PWRSTS_OFF_ON,
	.flags = VOTABLE,
};

static struct gdsc hlos1_vote_mmnoc_mmu_tbu_hf1_gdsc = {
	.gdscr = 0x7d048,
	.pd = {
		.name = "hlos1_vote_mmnoc_mmu_tbu_hf1_gdsc",
	},
	.pwrsts = PWRSTS_OFF_ON,
	.flags = VOTABLE,
};

static struct gdsc hlos1_vote_mmnoc_mmu_tbu_sf_gdsc = {
	.gdscr = 0x7d044,
	.pd = {
		.name = "hlos1_vote_mmnoc_mmu_tbu_sf_gdsc",
	},
	.pwrsts = PWRSTS_OFF_ON,
	.flags = VOTABLE,
};

static struct clk_regmap *gcc_sdm845_clocks[] = {
	[GCC_AGGRE_NOC_PCIE_TBU_CLK] = &gcc_aggre_noc_pcie_tbu_clk.clkr,
	[GCC_AGGRE_UFS_CARD_AXI_CLK] = &gcc_aggre_ufs_card_axi_clk.clkr,
	[GCC_AGGRE_UFS_PHY_AXI_CLK] = &gcc_aggre_ufs_phy_axi_clk.clkr,
	[GCC_AGGRE_USB3_PRIM_AXI_CLK] = &gcc_aggre_usb3_prim_axi_clk.clkr,
	[GCC_AGGRE_USB3_SEC_AXI_CLK] = &gcc_aggre_usb3_sec_axi_clk.clkr,
	[GCC_APC_VS_CLK] = &gcc_apc_vs_clk.clkr,
	[GCC_BOOT_ROM_AHB_CLK] = &gcc_boot_rom_ahb_clk.clkr,
	[GCC_CAMERA_AHB_CLK] = &gcc_camera_ahb_clk.clkr,
	[GCC_CAMERA_AXI_CLK] = &gcc_camera_axi_clk.clkr,
	[GCC_CAMERA_XO_CLK] = &gcc_camera_xo_clk.clkr,
	[GCC_CE1_AHB_CLK] = &gcc_ce1_ahb_clk.clkr,
	[GCC_CE1_AXI_CLK] = &gcc_ce1_axi_clk.clkr,
	[GCC_CE1_CLK] = &gcc_ce1_clk.clkr,
	[GCC_CFG_NOC_USB3_PRIM_AXI_CLK] = &gcc_cfg_noc_usb3_prim_axi_clk.clkr,
	[GCC_CFG_NOC_USB3_SEC_AXI_CLK] = &gcc_cfg_noc_usb3_sec_axi_clk.clkr,
	[GCC_CPUSS_AHB_CLK] = &gcc_cpuss_ahb_clk.clkr,
	[GCC_CPUSS_AHB_CLK_SRC] = &gcc_cpuss_ahb_clk_src.clkr,
	[GCC_CPUSS_RBCPR_CLK] = &gcc_cpuss_rbcpr_clk.clkr,
	[GCC_CPUSS_RBCPR_CLK_SRC] = &gcc_cpuss_rbcpr_clk_src.clkr,
	[GCC_DDRSS_GPU_AXI_CLK] = &gcc_ddrss_gpu_axi_clk.clkr,
	[GCC_DISP_AHB_CLK] = &gcc_disp_ahb_clk.clkr,
	[GCC_DISP_AXI_CLK] = &gcc_disp_axi_clk.clkr,
	[GCC_DISP_GPLL0_CLK_SRC] = &gcc_disp_gpll0_clk_src.clkr,
	[GCC_DISP_GPLL0_DIV_CLK_SRC] = &gcc_disp_gpll0_div_clk_src.clkr,
	[GCC_DISP_XO_CLK] = &gcc_disp_xo_clk.clkr,
	[GCC_GP1_CLK] = &gcc_gp1_clk.clkr,
	[GCC_GP1_CLK_SRC] = &gcc_gp1_clk_src.clkr,
	[GCC_GP2_CLK] = &gcc_gp2_clk.clkr,
	[GCC_GP2_CLK_SRC] = &gcc_gp2_clk_src.clkr,
	[GCC_GP3_CLK] = &gcc_gp3_clk.clkr,
	[GCC_GP3_CLK_SRC] = &gcc_gp3_clk_src.clkr,
	[GCC_GPU_CFG_AHB_CLK] = &gcc_gpu_cfg_ahb_clk.clkr,
	[GCC_GPU_GPLL0_CLK_SRC] = &gcc_gpu_gpll0_clk_src.clkr,
	[GCC_GPU_GPLL0_DIV_CLK_SRC] = &gcc_gpu_gpll0_div_clk_src.clkr,
	[GCC_GPU_IREF_CLK] = &gcc_gpu_iref_clk.clkr,
	[GCC_GPU_MEMNOC_GFX_CLK] = &gcc_gpu_memnoc_gfx_clk.clkr,
	[GCC_GPU_SNOC_DVM_GFX_CLK] = &gcc_gpu_snoc_dvm_gfx_clk.clkr,
	[GCC_GPU_VS_CLK] = &gcc_gpu_vs_clk.clkr,
	[GCC_MSS_AXIS2_CLK] = &gcc_mss_axis2_clk.clkr,
	[GCC_MSS_CFG_AHB_CLK] = &gcc_mss_cfg_ahb_clk.clkr,
	[GCC_MSS_GPLL0_DIV_CLK_SRC] = &gcc_mss_gpll0_div_clk_src.clkr,
	[GCC_MSS_MFAB_AXIS_CLK] = &gcc_mss_mfab_axis_clk.clkr,
	[GCC_MSS_Q6_MEMNOC_AXI_CLK] = &gcc_mss_q6_memnoc_axi_clk.clkr,
	[GCC_MSS_SNOC_AXI_CLK] = &gcc_mss_snoc_axi_clk.clkr,
	[GCC_MSS_VS_CLK] = &gcc_mss_vs_clk.clkr,
	[GCC_PCIE_0_AUX_CLK] = &gcc_pcie_0_aux_clk.clkr,
	[GCC_PCIE_0_AUX_CLK_SRC] = &gcc_pcie_0_aux_clk_src.clkr,
	[GCC_PCIE_0_CFG_AHB_CLK] = &gcc_pcie_0_cfg_ahb_clk.clkr,
	[GCC_PCIE_0_CLKREF_CLK] = &gcc_pcie_0_clkref_clk.clkr,
	[GCC_PCIE_0_MSTR_AXI_CLK] = &gcc_pcie_0_mstr_axi_clk.clkr,
	[GCC_PCIE_0_PIPE_CLK] = &gcc_pcie_0_pipe_clk.clkr,
	[GCC_PCIE_0_SLV_AXI_CLK] = &gcc_pcie_0_slv_axi_clk.clkr,
	[GCC_PCIE_0_SLV_Q2A_AXI_CLK] = &gcc_pcie_0_slv_q2a_axi_clk.clkr,
	[GCC_PCIE_1_AUX_CLK] = &gcc_pcie_1_aux_clk.clkr,
	[GCC_PCIE_1_AUX_CLK_SRC] = &gcc_pcie_1_aux_clk_src.clkr,
	[GCC_PCIE_1_CFG_AHB_CLK] = &gcc_pcie_1_cfg_ahb_clk.clkr,
	[GCC_PCIE_1_CLKREF_CLK] = &gcc_pcie_1_clkref_clk.clkr,
	[GCC_PCIE_1_MSTR_AXI_CLK] = &gcc_pcie_1_mstr_axi_clk.clkr,
	[GCC_PCIE_1_PIPE_CLK] = &gcc_pcie_1_pipe_clk.clkr,
	[GCC_PCIE_1_SLV_AXI_CLK] = &gcc_pcie_1_slv_axi_clk.clkr,
	[GCC_PCIE_1_SLV_Q2A_AXI_CLK] = &gcc_pcie_1_slv_q2a_axi_clk.clkr,
	[GCC_PCIE_PHY_AUX_CLK] = &gcc_pcie_phy_aux_clk.clkr,
	[GCC_PCIE_PHY_REFGEN_CLK] = &gcc_pcie_phy_refgen_clk.clkr,
	[GCC_PCIE_PHY_REFGEN_CLK_SRC] = &gcc_pcie_phy_refgen_clk_src.clkr,
	[GCC_PDM2_CLK] = &gcc_pdm2_clk.clkr,
	[GCC_PDM2_CLK_SRC] = &gcc_pdm2_clk_src.clkr,
	[GCC_PDM_AHB_CLK] = &gcc_pdm_ahb_clk.clkr,
	[GCC_PDM_XO4_CLK] = &gcc_pdm_xo4_clk.clkr,
	[GCC_PRNG_AHB_CLK] = &gcc_prng_ahb_clk.clkr,
	[GCC_QMIP_CAMERA_AHB_CLK] = &gcc_qmip_camera_ahb_clk.clkr,
	[GCC_QMIP_DISP_AHB_CLK] = &gcc_qmip_disp_ahb_clk.clkr,
	[GCC_QMIP_VIDEO_AHB_CLK] = &gcc_qmip_video_ahb_clk.clkr,
	[GCC_QUPV3_WRAP0_S0_CLK] = &gcc_qupv3_wrap0_s0_clk.clkr,
	[GCC_QUPV3_WRAP0_S0_CLK_SRC] = &gcc_qupv3_wrap0_s0_clk_src.clkr,
	[GCC_QUPV3_WRAP0_S1_CLK] = &gcc_qupv3_wrap0_s1_clk.clkr,
	[GCC_QUPV3_WRAP0_S1_CLK_SRC] = &gcc_qupv3_wrap0_s1_clk_src.clkr,
	[GCC_QUPV3_WRAP0_S2_CLK] = &gcc_qupv3_wrap0_s2_clk.clkr,
	[GCC_QUPV3_WRAP0_S2_CLK_SRC] = &gcc_qupv3_wrap0_s2_clk_src.clkr,
	[GCC_QUPV3_WRAP0_S3_CLK] = &gcc_qupv3_wrap0_s3_clk.clkr,
	[GCC_QUPV3_WRAP0_S3_CLK_SRC] = &gcc_qupv3_wrap0_s3_clk_src.clkr,
	[GCC_QUPV3_WRAP0_S4_CLK] = &gcc_qupv3_wrap0_s4_clk.clkr,
	[GCC_QUPV3_WRAP0_S4_CLK_SRC] = &gcc_qupv3_wrap0_s4_clk_src.clkr,
	[GCC_QUPV3_WRAP0_S5_CLK] = &gcc_qupv3_wrap0_s5_clk.clkr,
	[GCC_QUPV3_WRAP0_S5_CLK_SRC] = &gcc_qupv3_wrap0_s5_clk_src.clkr,
	[GCC_QUPV3_WRAP0_S6_CLK] = &gcc_qupv3_wrap0_s6_clk.clkr,
	[GCC_QUPV3_WRAP0_S6_CLK_SRC] = &gcc_qupv3_wrap0_s6_clk_src.clkr,
	[GCC_QUPV3_WRAP0_S7_CLK] = &gcc_qupv3_wrap0_s7_clk.clkr,
	[GCC_QUPV3_WRAP0_S7_CLK_SRC] = &gcc_qupv3_wrap0_s7_clk_src.clkr,
	[GCC_QUPV3_WRAP1_S0_CLK] = &gcc_qupv3_wrap1_s0_clk.clkr,
	[GCC_QUPV3_WRAP1_S0_CLK_SRC] = &gcc_qupv3_wrap1_s0_clk_src.clkr,
	[GCC_QUPV3_WRAP1_S1_CLK] = &gcc_qupv3_wrap1_s1_clk.clkr,
	[GCC_QUPV3_WRAP1_S1_CLK_SRC] = &gcc_qupv3_wrap1_s1_clk_src.clkr,
	[GCC_QUPV3_WRAP1_S2_CLK] = &gcc_qupv3_wrap1_s2_clk.clkr,
	[GCC_QUPV3_WRAP1_S2_CLK_SRC] = &gcc_qupv3_wrap1_s2_clk_src.clkr,
	[GCC_QUPV3_WRAP1_S3_CLK] = &gcc_qupv3_wrap1_s3_clk.clkr,
	[GCC_QUPV3_WRAP1_S3_CLK_SRC] = &gcc_qupv3_wrap1_s3_clk_src.clkr,
	[GCC_QUPV3_WRAP1_S4_CLK] = &gcc_qupv3_wrap1_s4_clk.clkr,
	[GCC_QUPV3_WRAP1_S4_CLK_SRC] = &gcc_qupv3_wrap1_s4_clk_src.clkr,
	[GCC_QUPV3_WRAP1_S5_CLK] = &gcc_qupv3_wrap1_s5_clk.clkr,
	[GCC_QUPV3_WRAP1_S5_CLK_SRC] = &gcc_qupv3_wrap1_s5_clk_src.clkr,
	[GCC_QUPV3_WRAP1_S6_CLK] = &gcc_qupv3_wrap1_s6_clk.clkr,
	[GCC_QUPV3_WRAP1_S6_CLK_SRC] = &gcc_qupv3_wrap1_s6_clk_src.clkr,
	[GCC_QUPV3_WRAP1_S7_CLK] = &gcc_qupv3_wrap1_s7_clk.clkr,
	[GCC_QUPV3_WRAP1_S7_CLK_SRC] = &gcc_qupv3_wrap1_s7_clk_src.clkr,
	[GCC_QUPV3_WRAP_0_M_AHB_CLK] = &gcc_qupv3_wrap_0_m_ahb_clk.clkr,
	[GCC_QUPV3_WRAP_0_S_AHB_CLK] = &gcc_qupv3_wrap_0_s_ahb_clk.clkr,
	[GCC_QUPV3_WRAP_1_M_AHB_CLK] = &gcc_qupv3_wrap_1_m_ahb_clk.clkr,
	[GCC_QUPV3_WRAP_1_S_AHB_CLK] = &gcc_qupv3_wrap_1_s_ahb_clk.clkr,
	[GCC_SDCC2_AHB_CLK] = &gcc_sdcc2_ahb_clk.clkr,
	[GCC_SDCC2_APPS_CLK] = &gcc_sdcc2_apps_clk.clkr,
	[GCC_SDCC2_APPS_CLK_SRC] = &gcc_sdcc2_apps_clk_src.clkr,
	[GCC_SDCC4_AHB_CLK] = &gcc_sdcc4_ahb_clk.clkr,
	[GCC_SDCC4_APPS_CLK] = &gcc_sdcc4_apps_clk.clkr,
	[GCC_SDCC4_APPS_CLK_SRC] = &gcc_sdcc4_apps_clk_src.clkr,
	[GCC_SYS_NOC_CPUSS_AHB_CLK] = &gcc_sys_noc_cpuss_ahb_clk.clkr,
	[GCC_TSIF_AHB_CLK] = &gcc_tsif_ahb_clk.clkr,
	[GCC_TSIF_INACTIVITY_TIMERS_CLK] =
					&gcc_tsif_inactivity_timers_clk.clkr,
	[GCC_TSIF_REF_CLK] = &gcc_tsif_ref_clk.clkr,
	[GCC_TSIF_REF_CLK_SRC] = &gcc_tsif_ref_clk_src.clkr,
	[GCC_UFS_CARD_AHB_CLK] = &gcc_ufs_card_ahb_clk.clkr,
	[GCC_UFS_CARD_AXI_CLK] = &gcc_ufs_card_axi_clk.clkr,
	[GCC_UFS_CARD_AXI_CLK_SRC] = &gcc_ufs_card_axi_clk_src.clkr,
	[GCC_UFS_CARD_CLKREF_CLK] = &gcc_ufs_card_clkref_clk.clkr,
	[GCC_UFS_CARD_ICE_CORE_CLK] = &gcc_ufs_card_ice_core_clk.clkr,
	[GCC_UFS_CARD_ICE_CORE_CLK_SRC] = &gcc_ufs_card_ice_core_clk_src.clkr,
	[GCC_UFS_CARD_PHY_AUX_CLK] = &gcc_ufs_card_phy_aux_clk.clkr,
	[GCC_UFS_CARD_PHY_AUX_CLK_SRC] = &gcc_ufs_card_phy_aux_clk_src.clkr,
	[GCC_UFS_CARD_RX_SYMBOL_0_CLK] = &gcc_ufs_card_rx_symbol_0_clk.clkr,
	[GCC_UFS_CARD_RX_SYMBOL_1_CLK] = &gcc_ufs_card_rx_symbol_1_clk.clkr,
	[GCC_UFS_CARD_TX_SYMBOL_0_CLK] = &gcc_ufs_card_tx_symbol_0_clk.clkr,
	[GCC_UFS_CARD_UNIPRO_CORE_CLK] = &gcc_ufs_card_unipro_core_clk.clkr,
	[GCC_UFS_CARD_UNIPRO_CORE_CLK_SRC] =
					&gcc_ufs_card_unipro_core_clk_src.clkr,
	[GCC_UFS_MEM_CLKREF_CLK] = &gcc_ufs_mem_clkref_clk.clkr,
	[GCC_UFS_PHY_AHB_CLK] = &gcc_ufs_phy_ahb_clk.clkr,
	[GCC_UFS_PHY_AXI_CLK] = &gcc_ufs_phy_axi_clk.clkr,
	[GCC_UFS_PHY_AXI_CLK_SRC] = &gcc_ufs_phy_axi_clk_src.clkr,
	[GCC_UFS_PHY_ICE_CORE_CLK] = &gcc_ufs_phy_ice_core_clk.clkr,
	[GCC_UFS_PHY_ICE_CORE_CLK_SRC] = &gcc_ufs_phy_ice_core_clk_src.clkr,
	[GCC_UFS_PHY_PHY_AUX_CLK] = &gcc_ufs_phy_phy_aux_clk.clkr,
	[GCC_UFS_PHY_PHY_AUX_CLK_SRC] = &gcc_ufs_phy_phy_aux_clk_src.clkr,
	[GCC_UFS_PHY_RX_SYMBOL_0_CLK] = &gcc_ufs_phy_rx_symbol_0_clk.clkr,
	[GCC_UFS_PHY_RX_SYMBOL_1_CLK] = &gcc_ufs_phy_rx_symbol_1_clk.clkr,
	[GCC_UFS_PHY_TX_SYMBOL_0_CLK] = &gcc_ufs_phy_tx_symbol_0_clk.clkr,
	[GCC_UFS_PHY_UNIPRO_CORE_CLK] = &gcc_ufs_phy_unipro_core_clk.clkr,
	[GCC_UFS_PHY_UNIPRO_CORE_CLK_SRC] =
					&gcc_ufs_phy_unipro_core_clk_src.clkr,
	[GCC_USB30_PRIM_MASTER_CLK] = &gcc_usb30_prim_master_clk.clkr,
	[GCC_USB30_PRIM_MASTER_CLK_SRC] = &gcc_usb30_prim_master_clk_src.clkr,
	[GCC_USB30_PRIM_MOCK_UTMI_CLK] = &gcc_usb30_prim_mock_utmi_clk.clkr,
	[GCC_USB30_PRIM_MOCK_UTMI_CLK_SRC] =
					&gcc_usb30_prim_mock_utmi_clk_src.clkr,
	[GCC_USB30_PRIM_SLEEP_CLK] = &gcc_usb30_prim_sleep_clk.clkr,
	[GCC_USB30_SEC_MASTER_CLK] = &gcc_usb30_sec_master_clk.clkr,
	[GCC_USB30_SEC_MASTER_CLK_SRC] = &gcc_usb30_sec_master_clk_src.clkr,
	[GCC_USB30_SEC_MOCK_UTMI_CLK] = &gcc_usb30_sec_mock_utmi_clk.clkr,
	[GCC_USB30_SEC_MOCK_UTMI_CLK_SRC] =
					&gcc_usb30_sec_mock_utmi_clk_src.clkr,
	[GCC_USB30_SEC_SLEEP_CLK] = &gcc_usb30_sec_sleep_clk.clkr,
	[GCC_USB3_PRIM_CLKREF_CLK] = &gcc_usb3_prim_clkref_clk.clkr,
	[GCC_USB3_PRIM_PHY_AUX_CLK] = &gcc_usb3_prim_phy_aux_clk.clkr,
	[GCC_USB3_PRIM_PHY_AUX_CLK_SRC] = &gcc_usb3_prim_phy_aux_clk_src.clkr,
	[GCC_USB3_PRIM_PHY_COM_AUX_CLK] = &gcc_usb3_prim_phy_com_aux_clk.clkr,
	[GCC_USB3_PRIM_PHY_PIPE_CLK] = &gcc_usb3_prim_phy_pipe_clk.clkr,
	[GCC_USB3_SEC_CLKREF_CLK] = &gcc_usb3_sec_clkref_clk.clkr,
	[GCC_USB3_SEC_PHY_AUX_CLK] = &gcc_usb3_sec_phy_aux_clk.clkr,
	[GCC_USB3_SEC_PHY_AUX_CLK_SRC] = &gcc_usb3_sec_phy_aux_clk_src.clkr,
	[GCC_USB3_SEC_PHY_COM_AUX_CLK] = &gcc_usb3_sec_phy_com_aux_clk.clkr,
	[GCC_USB3_SEC_PHY_PIPE_CLK] = &gcc_usb3_sec_phy_pipe_clk.clkr,
	[GCC_USB_PHY_CFG_AHB2PHY_CLK] = &gcc_usb_phy_cfg_ahb2phy_clk.clkr,
	[GCC_VDDA_VS_CLK] = &gcc_vdda_vs_clk.clkr,
	[GCC_VDDCX_VS_CLK] = &gcc_vddcx_vs_clk.clkr,
	[GCC_VDDMX_VS_CLK] = &gcc_vddmx_vs_clk.clkr,
	[GCC_VIDEO_AHB_CLK] = &gcc_video_ahb_clk.clkr,
	[GCC_VIDEO_AXI_CLK] = &gcc_video_axi_clk.clkr,
	[GCC_VIDEO_XO_CLK] = &gcc_video_xo_clk.clkr,
	[GCC_VS_CTRL_AHB_CLK] = &gcc_vs_ctrl_ahb_clk.clkr,
	[GCC_VS_CTRL_CLK] = &gcc_vs_ctrl_clk.clkr,
	[GCC_VS_CTRL_CLK_SRC] = &gcc_vs_ctrl_clk_src.clkr,
	[GCC_VSENSOR_CLK_SRC] = &gcc_vsensor_clk_src.clkr,
	[GPLL0] = &gpll0.clkr,
	[GPLL0_OUT_EVEN] = &gpll0_out_even.clkr,
	[GPLL4] = &gpll4.clkr,
	[GCC_CPUSS_DVM_BUS_CLK] = &gcc_cpuss_dvm_bus_clk.clkr,
	[GCC_CPUSS_GNOC_CLK] = &gcc_cpuss_gnoc_clk.clkr,
	[GCC_QSPI_CORE_CLK_SRC] = &gcc_qspi_core_clk_src.clkr,
	[GCC_QSPI_CORE_CLK] = &gcc_qspi_core_clk.clkr,
	[GCC_QSPI_CNOC_PERIPH_AHB_CLK] = &gcc_qspi_cnoc_periph_ahb_clk.clkr,
#ifdef CONFIG_SDM_LPASSCC_845
	[GCC_LPASS_Q6_AXI_CLK] = &gcc_lpass_q6_axi_clk.clkr,
	[GCC_LPASS_SWAY_CLK] = &gcc_lpass_sway_clk.clkr,
#endif
};

static const struct qcom_reset_map gcc_sdm845_resets[] = {
	[GCC_MMSS_BCR] = { 0xb000 },
	[GCC_PCIE_0_BCR] = { 0x6b000 },
	[GCC_PCIE_1_BCR] = { 0x8d000 },
	[GCC_PCIE_PHY_BCR] = { 0x6f000 },
	[GCC_PDM_BCR] = { 0x33000 },
	[GCC_PRNG_BCR] = { 0x34000 },
	[GCC_QUPV3_WRAPPER_0_BCR] = { 0x17000 },
	[GCC_QUPV3_WRAPPER_1_BCR] = { 0x18000 },
	[GCC_QUSB2PHY_PRIM_BCR] = { 0x12000 },
	[GCC_QUSB2PHY_SEC_BCR] = { 0x12004 },
	[GCC_SDCC2_BCR] = { 0x14000 },
	[GCC_SDCC4_BCR] = { 0x16000 },
	[GCC_TSIF_BCR] = { 0x36000 },
	[GCC_UFS_CARD_BCR] = { 0x75000 },
	[GCC_UFS_PHY_BCR] = { 0x77000 },
	[GCC_USB30_PRIM_BCR] = { 0xf000 },
	[GCC_USB30_SEC_BCR] = { 0x10000 },
	[GCC_USB3_PHY_PRIM_BCR] = { 0x50000 },
	[GCC_USB3PHY_PHY_PRIM_BCR] = { 0x50004 },
	[GCC_USB3_DP_PHY_PRIM_BCR] = { 0x50008 },
	[GCC_USB3_PHY_SEC_BCR] = { 0x5000c },
	[GCC_USB3PHY_PHY_SEC_BCR] = { 0x50010 },
	[GCC_USB3_DP_PHY_SEC_BCR] = { 0x50014 },
	[GCC_USB_PHY_CFG_AHB2PHY_BCR] = { 0x6a000 },
	[GCC_PCIE_0_PHY_BCR] = { 0x6c01c },
	[GCC_PCIE_1_PHY_BCR] = { 0x8e01c },
};

static struct gdsc *gcc_sdm845_gdscs[] = {
	[PCIE_0_GDSC] = &pcie_0_gdsc,
	[PCIE_1_GDSC] = &pcie_1_gdsc,
	[UFS_CARD_GDSC] = &ufs_card_gdsc,
	[UFS_PHY_GDSC] = &ufs_phy_gdsc,
	[USB30_PRIM_GDSC] = &usb30_prim_gdsc,
	[USB30_SEC_GDSC] = &usb30_sec_gdsc,
	[HLOS1_VOTE_AGGRE_NOC_MMU_AUDIO_TBU_GDSC] =
			&hlos1_vote_aggre_noc_mmu_audio_tbu_gdsc,
	[HLOS1_VOTE_AGGRE_NOC_MMU_PCIE_TBU_GDSC] =
			&hlos1_vote_aggre_noc_mmu_pcie_tbu_gdsc,
	[HLOS1_VOTE_AGGRE_NOC_MMU_TBU1_GDSC] =
			&hlos1_vote_aggre_noc_mmu_tbu1_gdsc,
	[HLOS1_VOTE_AGGRE_NOC_MMU_TBU2_GDSC] =
			&hlos1_vote_aggre_noc_mmu_tbu2_gdsc,
	[HLOS1_VOTE_MMNOC_MMU_TBU_HF0_GDSC] =
			&hlos1_vote_mmnoc_mmu_tbu_hf0_gdsc,
	[HLOS1_VOTE_MMNOC_MMU_TBU_HF1_GDSC] =
			&hlos1_vote_mmnoc_mmu_tbu_hf1_gdsc,
	[HLOS1_VOTE_MMNOC_MMU_TBU_SF_GDSC] = &hlos1_vote_mmnoc_mmu_tbu_sf_gdsc,
};

static const struct regmap_config gcc_sdm845_regmap_config = {
	.reg_bits	= 32,
	.reg_stride	= 4,
	.val_bits	= 32,
	.max_register	= 0x182090,
	.fast_io	= true,
};

static const struct qcom_cc_desc gcc_sdm845_desc = {
	.config = &gcc_sdm845_regmap_config,
	.clks = gcc_sdm845_clocks,
	.num_clks = ARRAY_SIZE(gcc_sdm845_clocks),
	.resets = gcc_sdm845_resets,
	.num_resets = ARRAY_SIZE(gcc_sdm845_resets),
	.gdscs = gcc_sdm845_gdscs,
	.num_gdscs = ARRAY_SIZE(gcc_sdm845_gdscs),
};

static const struct of_device_id gcc_sdm845_match_table[] = {
	{ .compatible = "qcom,gcc-sdm845" },
	{ }
};
MODULE_DEVICE_TABLE(of, gcc_sdm845_match_table);

static const struct clk_rcg_dfs_data gcc_dfs_clocks[] = {
	DEFINE_RCG_DFS(gcc_qupv3_wrap0_s0_clk_src),
	DEFINE_RCG_DFS(gcc_qupv3_wrap0_s1_clk_src),
	DEFINE_RCG_DFS(gcc_qupv3_wrap0_s2_clk_src),
	DEFINE_RCG_DFS(gcc_qupv3_wrap0_s3_clk_src),
	DEFINE_RCG_DFS(gcc_qupv3_wrap0_s4_clk_src),
	DEFINE_RCG_DFS(gcc_qupv3_wrap0_s5_clk_src),
	DEFINE_RCG_DFS(gcc_qupv3_wrap0_s6_clk_src),
	DEFINE_RCG_DFS(gcc_qupv3_wrap0_s7_clk_src),
	DEFINE_RCG_DFS(gcc_qupv3_wrap1_s0_clk_src),
	DEFINE_RCG_DFS(gcc_qupv3_wrap1_s1_clk_src),
	DEFINE_RCG_DFS(gcc_qupv3_wrap1_s2_clk_src),
	DEFINE_RCG_DFS(gcc_qupv3_wrap1_s3_clk_src),
	DEFINE_RCG_DFS(gcc_qupv3_wrap1_s4_clk_src),
	DEFINE_RCG_DFS(gcc_qupv3_wrap1_s5_clk_src),
	DEFINE_RCG_DFS(gcc_qupv3_wrap1_s6_clk_src),
	DEFINE_RCG_DFS(gcc_qupv3_wrap1_s7_clk_src),
};

static int gcc_sdm845_probe(struct platform_device *pdev)
{
	struct regmap *regmap;
	int ret;

	regmap = qcom_cc_map(pdev, &gcc_sdm845_desc);
	if (IS_ERR(regmap))
		return PTR_ERR(regmap);

	/* Disable the GPLL0 active input to MMSS and GPU via MISC registers */
	regmap_update_bits(regmap, 0x09ffc, 0x3, 0x3);
	regmap_update_bits(regmap, 0x71028, 0x3, 0x3);

	ret = qcom_cc_register_rcg_dfs(regmap, gcc_dfs_clocks,
					ARRAY_SIZE(gcc_dfs_clocks));
	if (ret)
		return ret;

	return qcom_cc_really_probe(pdev, &gcc_sdm845_desc, regmap);
}

static struct platform_driver gcc_sdm845_driver = {
	.probe		= gcc_sdm845_probe,
	.driver		= {
		.name	= "gcc-sdm845",
		.of_match_table = gcc_sdm845_match_table,
	},
};

static int __init gcc_sdm845_init(void)
{
	return platform_driver_register(&gcc_sdm845_driver);
}
core_initcall(gcc_sdm845_init);

static void __exit gcc_sdm845_exit(void)
{
	platform_driver_unregister(&gcc_sdm845_driver);
}
module_exit(gcc_sdm845_exit);

MODULE_DESCRIPTION("QTI GCC SDM845 Driver");
MODULE_LICENSE("GPL v2");
MODULE_ALIAS("platform:gcc-sdm845");<|MERGE_RESOLUTION|>--- conflicted
+++ resolved
@@ -675,13 +675,8 @@
 	.freq_tbl = ftbl_gcc_sdcc2_apps_clk_src,
 	.clkr.hw.init = &(struct clk_init_data){
 		.name = "gcc_sdcc2_apps_clk_src",
-<<<<<<< HEAD
-		.parent_names = gcc_parent_names_10,
-		.num_parents = 5,
-=======
 		.parent_data = gcc_parent_data_10,
 		.num_parents = ARRAY_SIZE(gcc_parent_data_10),
->>>>>>> 7d2a07b7
 		.ops = &clk_rcg2_floor_ops,
 	},
 };
@@ -704,13 +699,8 @@
 	.freq_tbl = ftbl_gcc_sdcc4_apps_clk_src,
 	.clkr.hw.init = &(struct clk_init_data){
 		.name = "gcc_sdcc4_apps_clk_src",
-<<<<<<< HEAD
-		.parent_names = gcc_parent_names_0,
-		.num_parents = 4,
-=======
 		.parent_data = gcc_parent_data_0,
 		.num_parents = ARRAY_SIZE(gcc_parent_data_0),
->>>>>>> 7d2a07b7
 		.ops = &clk_rcg2_floor_ops,
 	},
 };
