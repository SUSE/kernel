// SPDX-License-Identifier: GPL-2.0-only
/*
 * Copyright (c) 2020, The Linux Foundation. All rights reserved.
 */

#include <linux/clk-provider.h>
#include <linux/err.h>
#include <linux/module.h>
#include <linux/of_device.h>
#include <linux/pm_clock.h>
#include <linux/pm_runtime.h>
#include <linux/of.h>
#include <linux/regmap.h>

#include <dt-bindings/clock/qcom,lpasscorecc-sc7180.h>

#include "clk-alpha-pll.h"
#include "clk-branch.h"
#include "clk-rcg.h"
#include "clk-regmap.h"
#include "common.h"
#include "gdsc.h"

enum {
	P_BI_TCXO,
	P_LPASS_LPAAUDIO_DIG_PLL_OUT_ODD,
	P_SLEEP_CLK,
};

static struct pll_vco fabia_vco[] = {
	{ 249600000, 2000000000, 0 },
};

static const struct alpha_pll_config lpass_lpaaudio_dig_pll_config = {
	.l = 0x20,
	.alpha = 0x0,
	.config_ctl_val = 0x20485699,
	.config_ctl_hi_val = 0x00002067,
	.test_ctl_val = 0x40000000,
	.test_ctl_hi_val = 0x00000000,
	.user_ctl_val = 0x00005105,
	.user_ctl_hi_val = 0x00004805,
};

static const u8 clk_alpha_pll_regs_offset[][PLL_OFF_MAX_REGS] = {
	[CLK_ALPHA_PLL_TYPE_FABIA] =  {
		[PLL_OFF_L_VAL] = 0x04,
		[PLL_OFF_CAL_L_VAL] = 0x8,
		[PLL_OFF_USER_CTL] = 0x0c,
		[PLL_OFF_USER_CTL_U] = 0x10,
		[PLL_OFF_USER_CTL_U1] = 0x14,
		[PLL_OFF_CONFIG_CTL] = 0x18,
		[PLL_OFF_CONFIG_CTL_U] = 0x1C,
		[PLL_OFF_CONFIG_CTL_U1] = 0x20,
		[PLL_OFF_TEST_CTL] = 0x24,
		[PLL_OFF_TEST_CTL_U] = 0x28,
		[PLL_OFF_STATUS] = 0x30,
		[PLL_OFF_OPMODE] = 0x38,
		[PLL_OFF_FRAC] = 0x40,
	},
};

static struct clk_alpha_pll lpass_lpaaudio_dig_pll = {
	.offset = 0x1000,
	.vco_table = fabia_vco,
	.num_vco = ARRAY_SIZE(fabia_vco),
	.regs = clk_alpha_pll_regs_offset[CLK_ALPHA_PLL_TYPE_FABIA],
	.clkr = {
		.hw.init = &(struct clk_init_data){
			.name = "lpass_lpaaudio_dig_pll",
			.parent_data = &(const struct clk_parent_data){
				.fw_name = "bi_tcxo",
			},
			.num_parents = 1,
			.ops = &clk_alpha_pll_fabia_ops,
		},
	},
};

static const struct clk_div_table
			post_div_table_lpass_lpaaudio_dig_pll_out_odd[] = {
	{ 0x5, 5 },
	{ }
};

static struct clk_alpha_pll_postdiv lpass_lpaaudio_dig_pll_out_odd = {
	.offset = 0x1000,
	.post_div_shift = 12,
	.post_div_table = post_div_table_lpass_lpaaudio_dig_pll_out_odd,
	.num_post_div =
		ARRAY_SIZE(post_div_table_lpass_lpaaudio_dig_pll_out_odd),
	.width = 4,
	.regs = clk_alpha_pll_regs[CLK_ALPHA_PLL_TYPE_FABIA],
	.clkr.hw.init = &(struct clk_init_data){
		.name = "lpass_lpaaudio_dig_pll_out_odd",
		.parent_hws = (const struct clk_hw*[]) {
			&lpass_lpaaudio_dig_pll.clkr.hw,
		},
		.num_parents = 1,
		.flags = CLK_SET_RATE_PARENT,
		.ops = &clk_alpha_pll_postdiv_fabia_ops,
	},
};

static const struct parent_map lpass_core_cc_parent_map_0[] = {
	{ P_BI_TCXO, 0 },
	{ P_LPASS_LPAAUDIO_DIG_PLL_OUT_ODD, 5 },
};

static const struct clk_parent_data lpass_core_cc_parent_data_0[] = {
	{ .fw_name = "bi_tcxo" },
	{ .hw = &lpass_lpaaudio_dig_pll_out_odd.clkr.hw },
};

static const struct parent_map lpass_core_cc_parent_map_2[] = {
	{ P_BI_TCXO, 0 },
};

static struct clk_rcg2 core_clk_src = {
	.cmd_rcgr = 0x1d000,
	.mnd_width = 8,
	.hid_width = 5,
	.parent_map = lpass_core_cc_parent_map_2,
	.clkr.hw.init = &(struct clk_init_data){
		.name = "core_clk_src",
		.parent_data = &(const struct clk_parent_data){
			.fw_name = "bi_tcxo",
		},
		.num_parents = 1,
		.ops = &clk_rcg2_ops,
	},
};

static const struct freq_tbl ftbl_ext_mclk0_clk_src[] = {
	F(9600000, P_BI_TCXO, 2, 0, 0),
	F(19200000, P_BI_TCXO, 1, 0, 0),
	{ }
};

static const struct freq_tbl ftbl_ext_lpaif_clk_src[] = {
	F(256000, P_LPASS_LPAAUDIO_DIG_PLL_OUT_ODD, 15, 1, 32),
	F(512000, P_LPASS_LPAAUDIO_DIG_PLL_OUT_ODD, 15, 1, 16),
	F(768000, P_LPASS_LPAAUDIO_DIG_PLL_OUT_ODD, 10, 1, 16),
	F(1024000, P_LPASS_LPAAUDIO_DIG_PLL_OUT_ODD, 15, 1, 8),
	F(1536000, P_LPASS_LPAAUDIO_DIG_PLL_OUT_ODD, 10, 1, 8),
	F(2048000, P_LPASS_LPAAUDIO_DIG_PLL_OUT_ODD, 15, 1, 4),
	F(3072000, P_LPASS_LPAAUDIO_DIG_PLL_OUT_ODD, 10, 1, 4),
	F(4096000, P_LPASS_LPAAUDIO_DIG_PLL_OUT_ODD, 15, 1, 2),
	F(6144000, P_LPASS_LPAAUDIO_DIG_PLL_OUT_ODD, 10, 1, 2),
	F(8192000, P_LPASS_LPAAUDIO_DIG_PLL_OUT_ODD, 15, 0, 0),
	F(9600000, P_BI_TCXO, 2, 0, 0),
	F(12288000, P_LPASS_LPAAUDIO_DIG_PLL_OUT_ODD, 10, 0, 0),
	F(19200000, P_BI_TCXO, 1, 0, 0),
	F(24576000, P_LPASS_LPAAUDIO_DIG_PLL_OUT_ODD, 5, 0, 0),
	{ }
};

static struct clk_rcg2 ext_mclk0_clk_src = {
	.cmd_rcgr = 0x20000,
	.mnd_width = 8,
	.hid_width = 5,
	.parent_map = lpass_core_cc_parent_map_0,
	.freq_tbl = ftbl_ext_mclk0_clk_src,
	.clkr.hw.init = &(struct clk_init_data){
		.name = "ext_mclk0_clk_src",
		.parent_data = lpass_core_cc_parent_data_0,
		.num_parents = 2,
		.flags = CLK_SET_RATE_PARENT,
		.ops = &clk_rcg2_ops,
	},
};

static struct clk_rcg2 lpaif_pri_clk_src = {
	.cmd_rcgr = 0x10000,
	.mnd_width = 16,
	.hid_width = 5,
	.parent_map = lpass_core_cc_parent_map_0,
	.freq_tbl = ftbl_ext_lpaif_clk_src,
	.clkr.hw.init = &(struct clk_init_data){
		.name = "lpaif_pri_clk_src",
		.parent_data = lpass_core_cc_parent_data_0,
		.num_parents = 2,
		.flags = CLK_SET_RATE_PARENT,
		.ops = &clk_rcg2_ops,
	},
};

static struct clk_rcg2 lpaif_sec_clk_src = {
	.cmd_rcgr = 0x11000,
	.mnd_width = 16,
	.hid_width = 5,
	.parent_map = lpass_core_cc_parent_map_0,
	.freq_tbl = ftbl_ext_lpaif_clk_src,
	.clkr.hw.init = &(struct clk_init_data){
		.name = "lpaif_sec_clk_src",
		.parent_data = lpass_core_cc_parent_data_0,
		.num_parents = 2,
		.flags = CLK_SET_RATE_PARENT,
		.ops = &clk_rcg2_ops,
	},
};

static struct clk_branch lpass_audio_core_ext_mclk0_clk = {
	.halt_reg = 0x20014,
	.halt_check = BRANCH_HALT,
	.hwcg_reg = 0x20014,
	.hwcg_bit = 1,
	.clkr = {
		.enable_reg = 0x20014,
		.enable_mask = BIT(0),
		.hw.init = &(struct clk_init_data){
			.name = "lpass_audio_core_ext_mclk0_clk",
			.parent_hws = (const struct clk_hw*[]) {
				&ext_mclk0_clk_src.clkr.hw,
			},
			.num_parents = 1,
			.flags = CLK_SET_RATE_PARENT,
			.ops = &clk_branch2_ops,
		},
	},
};

static struct clk_branch lpass_audio_core_lpaif_pri_ibit_clk = {
	.halt_reg = 0x10018,
	.halt_check = BRANCH_HALT,
	.hwcg_reg = 0x10018,
	.hwcg_bit = 1,
	.clkr = {
		.enable_reg = 0x10018,
		.enable_mask = BIT(0),
		.hw.init = &(struct clk_init_data){
			.name = "lpass_audio_core_lpaif_pri_ibit_clk",
			.parent_hws = (const struct clk_hw*[]) {
				&lpaif_pri_clk_src.clkr.hw,
			},
			.num_parents = 1,
			.flags = CLK_SET_RATE_PARENT,
			.ops = &clk_branch2_ops,
		},
	},
};

static struct clk_branch lpass_audio_core_lpaif_sec_ibit_clk = {
	.halt_reg = 0x11018,
	.halt_check = BRANCH_HALT,
	.hwcg_reg = 0x11018,
	.hwcg_bit = 1,
	.clkr = {
		.enable_reg = 0x11018,
		.enable_mask = BIT(0),
		.hw.init = &(struct clk_init_data){
			.name = "lpass_audio_core_lpaif_sec_ibit_clk",
			.parent_hws = (const struct clk_hw*[]) {
				&lpaif_sec_clk_src.clkr.hw,
			},
			.num_parents = 1,
			.flags = CLK_SET_RATE_PARENT,
			.ops = &clk_branch2_ops,
		},
	},
};

static struct clk_branch lpass_audio_core_sysnoc_mport_core_clk = {
	.halt_reg = 0x23000,
	.halt_check = BRANCH_HALT,
	.hwcg_reg = 0x23000,
	.hwcg_bit = 1,
	.clkr = {
		.enable_reg = 0x23000,
		.enable_mask = BIT(0),
		.hw.init = &(struct clk_init_data){
			.name = "lpass_audio_core_sysnoc_mport_core_clk",
			.parent_hws = (const struct clk_hw*[]) {
				&core_clk_src.clkr.hw,
			},
			.num_parents = 1,
			.flags = CLK_SET_RATE_PARENT,
			.ops = &clk_branch2_ops,
		},
	},
};

static struct clk_regmap *lpass_core_cc_sc7180_clocks[] = {
	[EXT_MCLK0_CLK_SRC] = &ext_mclk0_clk_src.clkr,
	[LPAIF_PRI_CLK_SRC] = &lpaif_pri_clk_src.clkr,
	[LPAIF_SEC_CLK_SRC] = &lpaif_sec_clk_src.clkr,
	[CORE_CLK_SRC] = &core_clk_src.clkr,
	[LPASS_AUDIO_CORE_EXT_MCLK0_CLK] = &lpass_audio_core_ext_mclk0_clk.clkr,
	[LPASS_AUDIO_CORE_LPAIF_PRI_IBIT_CLK] =
		&lpass_audio_core_lpaif_pri_ibit_clk.clkr,
	[LPASS_AUDIO_CORE_LPAIF_SEC_IBIT_CLK] =
		&lpass_audio_core_lpaif_sec_ibit_clk.clkr,
	[LPASS_AUDIO_CORE_SYSNOC_MPORT_CORE_CLK] =
		&lpass_audio_core_sysnoc_mport_core_clk.clkr,
	[LPASS_LPAAUDIO_DIG_PLL] = &lpass_lpaaudio_dig_pll.clkr,
	[LPASS_LPAAUDIO_DIG_PLL_OUT_ODD] = &lpass_lpaaudio_dig_pll_out_odd.clkr,
};

static struct gdsc lpass_pdc_hm_gdsc = {
	.gdscr = 0x3090,
	.pd = {
		.name = "lpass_pdc_hm_gdsc",
	},
	.pwrsts = PWRSTS_OFF_ON,
	.flags = VOTABLE,
};

static struct gdsc lpass_audio_hm_gdsc = {
	.gdscr = 0x9090,
	.pd = {
		.name = "lpass_audio_hm_gdsc",
	},
	.pwrsts = PWRSTS_OFF_ON,
};

static struct gdsc lpass_core_hm_gdsc = {
	.gdscr = 0x0,
	.pd = {
		.name = "lpass_core_hm_gdsc",
	},
	.pwrsts = PWRSTS_OFF_ON,
	.flags = RETAIN_FF_ENABLE,
};

static struct gdsc *lpass_core_hm_sc7180_gdscs[] = {
	[LPASS_CORE_HM_GDSCR] = &lpass_core_hm_gdsc,
};

static struct gdsc *lpass_audio_hm_sc7180_gdscs[] = {
	[LPASS_PDC_HM_GDSCR] = &lpass_pdc_hm_gdsc,
	[LPASS_AUDIO_HM_GDSCR] = &lpass_audio_hm_gdsc,
};

static struct regmap_config lpass_core_cc_sc7180_regmap_config = {
	.reg_bits = 32,
	.reg_stride = 4,
	.val_bits = 32,
	.fast_io = true,
};

static const struct qcom_cc_desc lpass_core_hm_sc7180_desc = {
	.config = &lpass_core_cc_sc7180_regmap_config,
	.gdscs = lpass_core_hm_sc7180_gdscs,
	.num_gdscs = ARRAY_SIZE(lpass_core_hm_sc7180_gdscs),
};

static const struct qcom_cc_desc lpass_core_cc_sc7180_desc = {
	.config = &lpass_core_cc_sc7180_regmap_config,
	.clks = lpass_core_cc_sc7180_clocks,
	.num_clks = ARRAY_SIZE(lpass_core_cc_sc7180_clocks),
};

static const struct qcom_cc_desc lpass_audio_hm_sc7180_desc = {
	.config = &lpass_core_cc_sc7180_regmap_config,
	.gdscs = lpass_audio_hm_sc7180_gdscs,
	.num_gdscs = ARRAY_SIZE(lpass_audio_hm_sc7180_gdscs),
};

<<<<<<< HEAD
static void lpass_pm_runtime_disable(void *data)
{
	pm_runtime_disable(data);
}

static void lpass_pm_clk_destroy(void *data)
{
	pm_clk_destroy(data);
}

=======
>>>>>>> eb3cdb58
static int lpass_setup_runtime_pm(struct platform_device *pdev)
{
	int ret;

	pm_runtime_use_autosuspend(&pdev->dev);
	pm_runtime_set_autosuspend_delay(&pdev->dev, 500);

	ret = devm_pm_runtime_enable(&pdev->dev);
	if (ret)
		return ret;

	ret = devm_pm_clk_create(&pdev->dev);
	if (ret)
		return ret;

	ret = pm_clk_add(&pdev->dev, "iface");
	if (ret < 0)
		dev_err(&pdev->dev, "failed to acquire iface clock\n");

	return pm_runtime_resume_and_get(&pdev->dev);
}

static int lpass_core_cc_sc7180_probe(struct platform_device *pdev)
{
	const struct qcom_cc_desc *desc;
	struct regmap *regmap;
	int ret;

	ret = lpass_setup_runtime_pm(pdev);
	if (ret)
		return ret;

	lpass_core_cc_sc7180_regmap_config.name = "lpass_audio_cc";
	desc = &lpass_audio_hm_sc7180_desc;
	ret = qcom_cc_probe_by_index(pdev, 1, desc);
	if (ret)
		goto exit;

	lpass_core_cc_sc7180_regmap_config.name = "lpass_core_cc";
	regmap = qcom_cc_map(pdev, &lpass_core_cc_sc7180_desc);
	if (IS_ERR(regmap)) {
		ret = PTR_ERR(regmap);
		goto exit;
	}

	/*
	 * Keep the CLK always-ON
	 * LPASS_AUDIO_CORE_SYSNOC_SWAY_CORE_CLK
	 */
	regmap_update_bits(regmap, 0x24000, BIT(0), BIT(0));

	/* PLL settings */
	regmap_write(regmap, 0x1008, 0x20);
	regmap_update_bits(regmap, 0x1014, BIT(0), BIT(0));

	clk_fabia_pll_configure(&lpass_lpaaudio_dig_pll, regmap,
				&lpass_lpaaudio_dig_pll_config);

	ret = qcom_cc_really_probe(pdev, &lpass_core_cc_sc7180_desc, regmap);

	pm_runtime_mark_last_busy(&pdev->dev);
exit:
	pm_runtime_put_autosuspend(&pdev->dev);

	return ret;
}

static int lpass_hm_core_probe(struct platform_device *pdev)
{
	const struct qcom_cc_desc *desc;
	int ret;

	ret = lpass_setup_runtime_pm(pdev);
	if (ret)
		return ret;

	lpass_core_cc_sc7180_regmap_config.name = "lpass_hm_core";
	desc = &lpass_core_hm_sc7180_desc;

	ret = qcom_cc_probe_by_index(pdev, 0, desc);

	pm_runtime_mark_last_busy(&pdev->dev);
	pm_runtime_put_autosuspend(&pdev->dev);

	return ret;
}

static const struct of_device_id lpass_hm_sc7180_match_table[] = {
	{
		.compatible = "qcom,sc7180-lpasshm",
	},
	{ }
};
MODULE_DEVICE_TABLE(of, lpass_hm_sc7180_match_table);

static const struct of_device_id lpass_core_cc_sc7180_match_table[] = {
	{
		.compatible = "qcom,sc7180-lpasscorecc",
	},
	{ }
};
MODULE_DEVICE_TABLE(of, lpass_core_cc_sc7180_match_table);

static const struct dev_pm_ops lpass_pm_ops = {
	SET_RUNTIME_PM_OPS(pm_clk_suspend, pm_clk_resume, NULL)
};

static struct platform_driver lpass_core_cc_sc7180_driver = {
	.probe = lpass_core_cc_sc7180_probe,
	.driver = {
		.name = "lpass_core_cc-sc7180",
		.of_match_table = lpass_core_cc_sc7180_match_table,
		.pm = &lpass_pm_ops,
	},
};

static struct platform_driver lpass_hm_sc7180_driver = {
	.probe = lpass_hm_core_probe,
	.driver = {
		.name = "lpass_hm-sc7180",
		.of_match_table = lpass_hm_sc7180_match_table,
		.pm = &lpass_pm_ops,
	},
};

static int __init lpass_sc7180_init(void)
{
	int ret;

	ret = platform_driver_register(&lpass_core_cc_sc7180_driver);
	if (ret)
		return ret;

	ret = platform_driver_register(&lpass_hm_sc7180_driver);
	if (ret) {
		platform_driver_unregister(&lpass_core_cc_sc7180_driver);
		return ret;
	}

	return 0;
}
subsys_initcall(lpass_sc7180_init);

static void __exit lpass_sc7180_exit(void)
{
	platform_driver_unregister(&lpass_hm_sc7180_driver);
	platform_driver_unregister(&lpass_core_cc_sc7180_driver);
}
module_exit(lpass_sc7180_exit);

MODULE_DESCRIPTION("QTI LPASS_CORE_CC SC7180 Driver");
MODULE_LICENSE("GPL v2");<|MERGE_RESOLUTION|>--- conflicted
+++ resolved
@@ -356,19 +356,6 @@
 	.num_gdscs = ARRAY_SIZE(lpass_audio_hm_sc7180_gdscs),
 };
 
-<<<<<<< HEAD
-static void lpass_pm_runtime_disable(void *data)
-{
-	pm_runtime_disable(data);
-}
-
-static void lpass_pm_clk_destroy(void *data)
-{
-	pm_clk_destroy(data);
-}
-
-=======
->>>>>>> eb3cdb58
 static int lpass_setup_runtime_pm(struct platform_device *pdev)
 {
 	int ret;
