--- conflicted
+++ resolved
@@ -41,10 +41,7 @@
 #define PLL_USER_CTL(p)		((p)->offset + (p)->regs[PLL_OFF_USER_CTL])
 # define PLL_POST_DIV_SHIFT	8
 # define PLL_POST_DIV_MASK(p)	GENMASK((p)->width - 1, 0)
-<<<<<<< HEAD
-=======
 # define PLL_ALPHA_MSB		BIT(15)
->>>>>>> b806d6ef
 # define PLL_ALPHA_EN		BIT(24)
 # define PLL_ALPHA_MODE		BIT(25)
 # define PLL_VCO_SHIFT		20
