--- conflicted
+++ resolved
@@ -507,8 +507,6 @@
 	return ret;
 }
 
-<<<<<<< HEAD
-=======
 static int gdsc_add_subdomain_list(struct dev_pm_domain_list *pd_list,
 				   struct generic_pm_domain *subdomain)
 {
@@ -539,7 +537,6 @@
 	}
 }
 
->>>>>>> e747403a
 static void gdsc_pm_subdomain_remove(struct gdsc_desc *desc, size_t num)
 {
 	struct device *dev = desc->dev;
@@ -554,11 +551,8 @@
 			pm_genpd_remove_subdomain(scs[i]->parent, &scs[i]->pd);
 		else if (!IS_ERR_OR_NULL(dev->pm_domain))
 			pm_genpd_remove_subdomain(pd_to_genpd(dev->pm_domain), &scs[i]->pd);
-<<<<<<< HEAD
-=======
 		else if (desc->pd_list)
 			gdsc_remove_subdomain_list(desc->pd_list, &scs[i]->pd);
->>>>>>> e747403a
 	}
 }
 
@@ -614,12 +608,9 @@
 			ret = pm_genpd_add_subdomain(scs[i]->parent, &scs[i]->pd);
 		else if (!IS_ERR_OR_NULL(dev->pm_domain))
 			ret = pm_genpd_add_subdomain(pd_to_genpd(dev->pm_domain), &scs[i]->pd);
-<<<<<<< HEAD
-=======
 		else if (desc->pd_list)
 			ret = gdsc_add_subdomain_list(desc->pd_list, &scs[i]->pd);
 
->>>>>>> e747403a
 		if (ret)
 			goto err_pm_subdomain_remove;
 	}
