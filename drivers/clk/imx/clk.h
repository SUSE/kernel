--- conflicted
+++ resolved
@@ -86,15 +86,12 @@
 struct clk *imx_clk_busy_mux(const char *name, void __iomem *reg, u8 shift,
 			     u8 width, void __iomem *busy_reg, u8 busy_shift,
 			     const char * const *parent_names, int num_parents);
-<<<<<<< HEAD
-=======
 
 struct clk_hw *imx7ulp_clk_composite(const char *name,
 				     const char * const *parent_names,
 				     int num_parents, bool mux_present,
 				     bool rate_present, bool gate_present,
 				     void __iomem *reg);
->>>>>>> 8ccc0d69
 
 struct clk *imx_clk_fixup_divider(const char *name, const char *parent,
 				  void __iomem *reg, u8 shift, u8 width,
