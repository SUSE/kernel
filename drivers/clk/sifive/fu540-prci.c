// SPDX-License-Identifier: GPL-2.0
/*
 * Copyright (C) 2018-2019 SiFive, Inc.
 * Copyright (C) 2018-2019 Wesley Terpstra
 * Copyright (C) 2018-2019 Paul Walmsley
 * Copyright (C) 2020 Zong Li
 *
 * The FU540 PRCI implements clock and reset control for the SiFive
 * FU540-C000 chip.  This driver assumes that it has sole control
 * over all PRCI resources.
 *
 * This driver is based on the PRCI driver written by Wesley Terpstra:
 * https://github.com/riscv/riscv-linux/commit/999529edf517ed75b56659d456d221b2ee56bb60
 *
 * References:
 * - SiFive FU540-C000 manual v1p0, Chapter 7 "Clocking and Reset"
 */

#include <linux/module.h>

#include <dt-bindings/clock/sifive-fu540-prci.h>

#include "fu540-prci.h"
#include "sifive-prci.h"

/* PRCI integration data for each WRPLL instance */

static struct __prci_wrpll_data __prci_corepll_data = {
	.cfg0_offs = PRCI_COREPLLCFG0_OFFSET,
	.cfg1_offs = PRCI_COREPLLCFG1_OFFSET,
	.enable_bypass = sifive_prci_coreclksel_use_hfclk,
	.disable_bypass = sifive_prci_coreclksel_use_corepll,
};

static struct __prci_wrpll_data __prci_ddrpll_data = {
	.cfg0_offs = PRCI_DDRPLLCFG0_OFFSET,
	.cfg1_offs = PRCI_DDRPLLCFG1_OFFSET,
};

static struct __prci_wrpll_data __prci_gemgxlpll_data = {
	.cfg0_offs = PRCI_GEMGXLPLLCFG0_OFFSET,
	.cfg1_offs = PRCI_GEMGXLPLLCFG1_OFFSET,
};

/* Linux clock framework integration */

static const struct clk_ops sifive_fu540_prci_wrpll_clk_ops = {
	.set_rate = sifive_prci_wrpll_set_rate,
	.round_rate = sifive_prci_wrpll_round_rate,
	.recalc_rate = sifive_prci_wrpll_recalc_rate,
	.enable = sifive_prci_clock_enable,
	.disable = sifive_prci_clock_disable,
	.is_enabled = sifive_clk_is_enabled,
};

static const struct clk_ops sifive_fu540_prci_wrpll_ro_clk_ops = {
	.recalc_rate = sifive_prci_wrpll_recalc_rate,
};

static const struct clk_ops sifive_fu540_prci_tlclksel_clk_ops = {
	.recalc_rate = sifive_prci_tlclksel_recalc_rate,
};

/* List of clock controls provided by the PRCI */
struct __prci_clock __prci_init_clocks_fu540[] = {
	[PRCI_CLK_COREPLL] = {
		.name = "corepll",
		.parent_name = "hfclk",
		.ops = &sifive_fu540_prci_wrpll_clk_ops,
		.pwd = &__prci_corepll_data,
	},
	[PRCI_CLK_DDRPLL] = {
		.name = "ddrpll",
		.parent_name = "hfclk",
		.ops = &sifive_fu540_prci_wrpll_ro_clk_ops,
		.pwd = &__prci_ddrpll_data,
	},
	[PRCI_CLK_GEMGXLPLL] = {
		.name = "gemgxlpll",
		.parent_name = "hfclk",
		.ops = &sifive_fu540_prci_wrpll_clk_ops,
		.pwd = &__prci_gemgxlpll_data,
	},
	[PRCI_CLK_TLCLK] = {
		.name = "tlclk",
		.parent_name = "corepll",
		.ops = &sifive_fu540_prci_tlclksel_clk_ops,
	},
<<<<<<< HEAD
};

/**
 * __prci_register_clocks() - register clock controls in the PRCI with Linux
 * @dev: Linux struct device *
 *
 * Register the list of clock controls described in __prci_init_plls[] with
 * the Linux clock framework.
 *
 * Return: 0 upon success or a negative error code upon failure.
 */
static int __prci_register_clocks(struct device *dev, struct __prci_data *pd)
{
	struct clk_init_data init = { };
	struct __prci_clock *pic;
	int parent_count, i, r;

	parent_count = of_clk_get_parent_count(dev->of_node);
	if (parent_count != EXPECTED_CLK_PARENT_COUNT) {
		dev_err(dev, "expected only two parent clocks, found %d\n",
			parent_count);
		return -EINVAL;
	}

	/* Register PLLs */
	for (i = 0; i < ARRAY_SIZE(__prci_init_clocks); ++i) {
		pic = &__prci_init_clocks[i];

		init.name = pic->name;
		init.parent_names = &pic->parent_name;
		init.num_parents = 1;
		init.ops = pic->ops;
		pic->hw.init = &init;

		pic->pd = pd;

		if (pic->pwd)
			__prci_wrpll_read_cfg(pd, pic->pwd);

		r = devm_clk_hw_register(dev, &pic->hw);
		if (r) {
			dev_warn(dev, "Failed to register clock %s: %d\n",
				 init.name, r);
			return r;
		}

		r = clk_hw_register_clkdev(&pic->hw, pic->name, dev_name(dev));
		if (r) {
			dev_warn(dev, "Failed to register clkdev for %s: %d\n",
				 init.name, r);
			return r;
		}

		pd->hw_clks.hws[i] = &pic->hw;
	}

	pd->hw_clks.num = i;

	r = devm_of_clk_add_hw_provider(dev, of_clk_hw_onecell_get,
					&pd->hw_clks);
	if (r) {
		dev_err(dev, "could not add hw_provider: %d\n", r);
		return r;
	}

	return 0;
}

/*
 * Linux device model integration
 *
 * See the Linux device model documentation for more information about
 * these functions.
 */
static int sifive_fu540_prci_probe(struct platform_device *pdev)
{
	struct device *dev = &pdev->dev;
	struct resource *res;
	struct __prci_data *pd;
	int r;

	pd = devm_kzalloc(dev,
			  struct_size(pd, hw_clks.hws,
				      ARRAY_SIZE(__prci_init_clocks)),
			  GFP_KERNEL);
	if (!pd)
		return -ENOMEM;

	res = platform_get_resource(pdev, IORESOURCE_MEM, 0);
	pd->va = devm_ioremap_resource(dev, res);
	if (IS_ERR(pd->va))
		return PTR_ERR(pd->va);

	r = __prci_register_clocks(dev, pd);
	if (r) {
		dev_err(dev, "could not register clocks: %d\n", r);
		return r;
	}

	dev_dbg(dev, "SiFive FU540 PRCI probed\n");

	return 0;
}

static const struct of_device_id sifive_fu540_prci_of_match[] = {
	{ .compatible = "sifive,fu540-c000-prci", },
	{}
};
MODULE_DEVICE_TABLE(of, sifive_fu540_prci_of_match);

static struct platform_driver sifive_fu540_prci_driver = {
	.driver	= {
		.name = "sifive-fu540-prci",
		.of_match_table = sifive_fu540_prci_of_match,
	},
	.probe = sifive_fu540_prci_probe,
};

static int __init sifive_fu540_prci_init(void)
{
	return platform_driver_register(&sifive_fu540_prci_driver);
}
core_initcall(sifive_fu540_prci_init);
=======
};
>>>>>>> 7d2a07b7
<|MERGE_RESOLUTION|>--- conflicted
+++ resolved
@@ -86,130 +86,4 @@
 		.parent_name = "corepll",
 		.ops = &sifive_fu540_prci_tlclksel_clk_ops,
 	},
-<<<<<<< HEAD
-};
-
-/**
- * __prci_register_clocks() - register clock controls in the PRCI with Linux
- * @dev: Linux struct device *
- *
- * Register the list of clock controls described in __prci_init_plls[] with
- * the Linux clock framework.
- *
- * Return: 0 upon success or a negative error code upon failure.
- */
-static int __prci_register_clocks(struct device *dev, struct __prci_data *pd)
-{
-	struct clk_init_data init = { };
-	struct __prci_clock *pic;
-	int parent_count, i, r;
-
-	parent_count = of_clk_get_parent_count(dev->of_node);
-	if (parent_count != EXPECTED_CLK_PARENT_COUNT) {
-		dev_err(dev, "expected only two parent clocks, found %d\n",
-			parent_count);
-		return -EINVAL;
-	}
-
-	/* Register PLLs */
-	for (i = 0; i < ARRAY_SIZE(__prci_init_clocks); ++i) {
-		pic = &__prci_init_clocks[i];
-
-		init.name = pic->name;
-		init.parent_names = &pic->parent_name;
-		init.num_parents = 1;
-		init.ops = pic->ops;
-		pic->hw.init = &init;
-
-		pic->pd = pd;
-
-		if (pic->pwd)
-			__prci_wrpll_read_cfg(pd, pic->pwd);
-
-		r = devm_clk_hw_register(dev, &pic->hw);
-		if (r) {
-			dev_warn(dev, "Failed to register clock %s: %d\n",
-				 init.name, r);
-			return r;
-		}
-
-		r = clk_hw_register_clkdev(&pic->hw, pic->name, dev_name(dev));
-		if (r) {
-			dev_warn(dev, "Failed to register clkdev for %s: %d\n",
-				 init.name, r);
-			return r;
-		}
-
-		pd->hw_clks.hws[i] = &pic->hw;
-	}
-
-	pd->hw_clks.num = i;
-
-	r = devm_of_clk_add_hw_provider(dev, of_clk_hw_onecell_get,
-					&pd->hw_clks);
-	if (r) {
-		dev_err(dev, "could not add hw_provider: %d\n", r);
-		return r;
-	}
-
-	return 0;
-}
-
-/*
- * Linux device model integration
- *
- * See the Linux device model documentation for more information about
- * these functions.
- */
-static int sifive_fu540_prci_probe(struct platform_device *pdev)
-{
-	struct device *dev = &pdev->dev;
-	struct resource *res;
-	struct __prci_data *pd;
-	int r;
-
-	pd = devm_kzalloc(dev,
-			  struct_size(pd, hw_clks.hws,
-				      ARRAY_SIZE(__prci_init_clocks)),
-			  GFP_KERNEL);
-	if (!pd)
-		return -ENOMEM;
-
-	res = platform_get_resource(pdev, IORESOURCE_MEM, 0);
-	pd->va = devm_ioremap_resource(dev, res);
-	if (IS_ERR(pd->va))
-		return PTR_ERR(pd->va);
-
-	r = __prci_register_clocks(dev, pd);
-	if (r) {
-		dev_err(dev, "could not register clocks: %d\n", r);
-		return r;
-	}
-
-	dev_dbg(dev, "SiFive FU540 PRCI probed\n");
-
-	return 0;
-}
-
-static const struct of_device_id sifive_fu540_prci_of_match[] = {
-	{ .compatible = "sifive,fu540-c000-prci", },
-	{}
-};
-MODULE_DEVICE_TABLE(of, sifive_fu540_prci_of_match);
-
-static struct platform_driver sifive_fu540_prci_driver = {
-	.driver	= {
-		.name = "sifive-fu540-prci",
-		.of_match_table = sifive_fu540_prci_of_match,
-	},
-	.probe = sifive_fu540_prci_probe,
-};
-
-static int __init sifive_fu540_prci_init(void)
-{
-	return platform_driver_register(&sifive_fu540_prci_driver);
-}
-core_initcall(sifive_fu540_prci_init);
-=======
-};
->>>>>>> 7d2a07b7
+};