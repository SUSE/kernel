--- conflicted
+++ resolved
@@ -625,17 +625,10 @@
 	struct clk_hw *clk_audio_hw = &clk_audio->hw;
 	u32 div1, div2;
 
-<<<<<<< HEAD
-	if (hw == clk_audio_hw && clk_audio->cached_rate == rate)
-		*parent_rate = clk_audio_core->cached_rate;
-
-	get_pll_prim_dividers(rate, *parent_rate, &div1, &div2);
-=======
 	if (hw == clk_audio_hw && clk_audio->cached_rate == req->rate)
 		req->best_parent_rate = clk_audio_core->cached_rate;
 
 	get_pll_prim_dividers(req->rate, req->best_parent_rate, &div1, &div2);
->>>>>>> 3a866087
 
 	req->rate = DIV_ROUND_CLOSEST(req->best_parent_rate, div1 * div2);
 
@@ -1181,17 +1174,10 @@
 	return clock->cached_rate;
 }
 
-<<<<<<< HEAD
-static long rp1_varsrc_round_rate(struct clk_hw *hw, unsigned long rate,
-				  unsigned long *parent_rate)
-{
-	return rate;
-=======
 static int rp1_varsrc_determine_rate(struct clk_hw *hw,
 				     struct clk_rate_request *req)
 {
 	return 0;
->>>>>>> 3a866087
 }
 
 static const struct clk_ops rp1_pll_core_ops = {
@@ -1241,11 +1227,7 @@
 static const struct clk_ops rp1_varsrc_ops = {
 	.set_rate = rp1_varsrc_set_rate,
 	.recalc_rate = rp1_varsrc_recalc_rate,
-<<<<<<< HEAD
-	.round_rate = rp1_varsrc_round_rate,
-=======
 	.determine_rate = rp1_varsrc_determine_rate,
->>>>>>> 3a866087
 };
 
 static struct clk_hw *rp1_register_pll(struct rp1_clockman *clockman,
@@ -1557,7 +1539,6 @@
 		 .fc0_src = FC_NUM(5, 1),
 	)
 );
-<<<<<<< HEAD
 
 static struct rp1_clk_desc pll_video_pri_ph_desc = REGISTER_PLL(
 	.hw.init = CLK_HW_INIT_PARENTS_DATA(
@@ -1579,28 +1560,6 @@
 static struct rp1_clk_desc pll_audio_sec_desc = REGISTER_PLL_DIV(
 	.hw.init = CLK_HW_INIT_PARENTS_DATA(
 		"pll_audio_sec",
-=======
-
-static struct rp1_clk_desc pll_video_pri_ph_desc = REGISTER_PLL(
-	.hw.init = CLK_HW_INIT_PARENTS_DATA(
-		"pll_video_pri_ph",
-		(const struct clk_parent_data[]) {
-			{ .hw = &pll_video_desc.hw }
-		},
-		&rp1_pll_ph_ops,
-		0
-	),
-	CLK_DATA(rp1_pll_ph_data,
-		 .ph_reg = PLL_VIDEO_PRIM,
-		 .fixed_divider = 2,
-		 .phase = RP1_PLL_PHASE_0,
-		 .fc0_src = FC_NUM(4, 3),
-	)
-);
-
-static struct rp1_clk_desc pll_audio_sec_desc = REGISTER_PLL_DIV(
-	.hw.init = CLK_HW_INIT_PARENTS_DATA(
-		"pll_audio_sec",
 		(const struct clk_parent_data[]) {
 			{ .hw = &pll_audio_core_desc.hw }
 		},
@@ -1613,27 +1572,6 @@
 	)
 );
 
-static struct rp1_clk_desc pll_audio_tern_desc = REGISTER_PLL_DIV(
-	.hw.init = CLK_HW_INIT_PARENTS_DATA(
-		"pll_audio_tern",
->>>>>>> 3a866087
-		(const struct clk_parent_data[]) {
-			{ .hw = &pll_audio_core_desc.hw }
-		},
-		&rp1_pll_divider_ops,
-		0
-	),
-	CLK_DATA(rp1_pll_data,
-<<<<<<< HEAD
-		 .ctrl_reg = PLL_AUDIO_SEC,
-=======
-		 .ctrl_reg = PLL_AUDIO_TERN,
->>>>>>> 3a866087
-		 .fc0_src = FC_NUM(6, 2),
-	)
-);
-
-<<<<<<< HEAD
 static struct rp1_clk_desc pll_audio_tern_desc = REGISTER_PLL_DIV(
 	.hw.init = CLK_HW_INIT_PARENTS_DATA(
 		"pll_audio_tern",
@@ -1649,57 +1587,6 @@
 	)
 );
 
-static struct rp1_clk_desc clk_slow_sys_desc = REGISTER_CLK(
-	.hw.init = CLK_HW_INIT_PARENTS_DATA(
-		"clk_slow_sys",
-		(const struct clk_parent_data[]) { { .index = 0 } },
-		&rp1_clk_ops,
-		CLK_IS_CRITICAL
-	),
-	CLK_DATA(rp1_clock_data,
-		 .num_std_parents = 1,
-		 .num_aux_parents = 0,
-		 .ctrl_reg = CLK_SLOW_SYS_CTRL,
-		 .div_int_reg = CLK_SLOW_SYS_DIV_INT,
-		 .sel_reg = CLK_SLOW_SYS_SEL,
-		 .div_int_max = DIV_INT_8BIT_MAX,
-		 .max_freq = 50 * HZ_PER_MHZ,
-		 .fc0_src = FC_NUM(1, 4),
-		 .clk_src_mask = 0x1,
-	)
-);
-
-static const struct clk_parent_data clk_dma_parents[] = {
-	{ .hw = &pll_sys_pri_ph_desc.hw },
-	{ .hw = &pll_video_desc.hw },
-	{ .index = 0 },
-};
-
-static struct rp1_clk_desc clk_dma_desc = REGISTER_CLK(
-	.hw.init = CLK_HW_INIT_PARENTS_DATA(
-		"clk_dma",
-		clk_dma_parents,
-		&rp1_clk_ops,
-		0
-	),
-	CLK_DATA(rp1_clock_data,
-		 .num_std_parents = 0,
-		 .num_aux_parents = 3,
-		 .ctrl_reg = CLK_DMA_CTRL,
-		 .div_int_reg = CLK_DMA_DIV_INT,
-		 .sel_reg = CLK_DMA_SEL,
-		 .div_int_max = DIV_INT_8BIT_MAX,
-		 .max_freq = 100 * HZ_PER_MHZ,
-		 .fc0_src = FC_NUM(2, 2),
-	)
-);
-
-static const struct clk_parent_data clk_uart_parents[] = {
-	{ .hw = &pll_sys_pri_ph_desc.hw },
-	{ .hw = &pll_video_desc.hw },
-	{ .index = 0 },
-};
-=======
 static struct rp1_clk_desc clk_slow_sys_desc = REGISTER_CLK(
 	.hw.init = CLK_HW_INIT_PARENTS_DATA(
 		"clk_slow_sys",
@@ -2532,789 +2419,6 @@
 			      "could not init clock regmap\n");
 		return PTR_ERR(clockman->regmap);
 	}
->>>>>>> 3a866087
-
-static struct rp1_clk_desc clk_uart_desc = REGISTER_CLK(
-	.hw.init = CLK_HW_INIT_PARENTS_DATA(
-		"clk_uart",
-		clk_uart_parents,
-		&rp1_clk_ops,
-		0
-	),
-	CLK_DATA(rp1_clock_data,
-		 .num_std_parents = 0,
-		 .num_aux_parents = 3,
-		 .ctrl_reg = CLK_UART_CTRL,
-		 .div_int_reg = CLK_UART_DIV_INT,
-		 .sel_reg = CLK_UART_SEL,
-		 .div_int_max = DIV_INT_8BIT_MAX,
-		 .max_freq = 100 * HZ_PER_MHZ,
-		 .fc0_src = FC_NUM(6, 7),
-	)
-);
-
-static const struct clk_parent_data clk_pwm0_parents[] = {
-	{ .index = -1 },
-	{ .hw = &pll_video_sec_desc.hw },
-	{ .index = 0 },
-};
-
-static struct rp1_clk_desc clk_pwm0_desc = REGISTER_CLK(
-	.hw.init = CLK_HW_INIT_PARENTS_DATA(
-		"clk_pwm0",
-		clk_pwm0_parents,
-		&rp1_clk_ops,
-		0
-	),
-	CLK_DATA(rp1_clock_data,
-		 .num_std_parents = 0,
-		 .num_aux_parents = 3,
-		 .ctrl_reg = CLK_PWM0_CTRL,
-		 .div_int_reg = CLK_PWM0_DIV_INT,
-		 .div_frac_reg = CLK_PWM0_DIV_FRAC,
-		 .sel_reg = CLK_PWM0_SEL,
-		 .div_int_max = DIV_INT_16BIT_MAX,
-		 .max_freq = 76800 * HZ_PER_KHZ,
-		 .fc0_src = FC_NUM(0, 5),
-	)
-);
-
-static const struct clk_parent_data clk_pwm1_parents[] = {
-	{ .index = -1 },
-	{ .hw = &pll_video_sec_desc.hw },
-	{ .index = 0 },
-};
-
-static struct rp1_clk_desc clk_pwm1_desc = REGISTER_CLK(
-	.hw.init = CLK_HW_INIT_PARENTS_DATA(
-		"clk_pwm1",
-		clk_pwm1_parents,
-		&rp1_clk_ops,
-		0
-	),
-	CLK_DATA(rp1_clock_data,
-		 .num_std_parents = 0,
-		 .num_aux_parents = 3,
-		 .ctrl_reg = CLK_PWM1_CTRL,
-		 .div_int_reg = CLK_PWM1_DIV_INT,
-		 .div_frac_reg = CLK_PWM1_DIV_FRAC,
-		 .sel_reg = CLK_PWM1_SEL,
-		 .div_int_max = DIV_INT_16BIT_MAX,
-		 .max_freq = 76800 * HZ_PER_KHZ,
-		 .fc0_src = FC_NUM(1, 5),
-	)
-);
-
-static const struct clk_parent_data clk_audio_in_parents[] = {
-	{ .index = -1 },
-	{ .index = -1 },
-	{ .index = -1 },
-	{ .hw = &pll_video_sec_desc.hw },
-	{ .index = 0 },
-};
-
-static struct rp1_clk_desc clk_audio_in_desc = REGISTER_CLK(
-	.hw.init = CLK_HW_INIT_PARENTS_DATA(
-		"clk_audio_in",
-		clk_audio_in_parents,
-		&rp1_clk_ops,
-		0
-	),
-	CLK_DATA(rp1_clock_data,
-		 .num_std_parents = 0,
-		 .num_aux_parents = 5,
-		 .ctrl_reg = CLK_AUDIO_IN_CTRL,
-		 .div_int_reg = CLK_AUDIO_IN_DIV_INT,
-		 .sel_reg = CLK_AUDIO_IN_SEL,
-		 .div_int_max = DIV_INT_8BIT_MAX,
-		 .max_freq = 76800 * HZ_PER_KHZ,
-		 .fc0_src = FC_NUM(2, 5),
-	)
-);
-
-static const struct clk_parent_data clk_audio_out_parents[] = {
-	{ .index = -1 },
-	{ .index = -1 },
-	{ .hw = &pll_video_sec_desc.hw },
-	{ .index = 0 },
-};
-
-static struct rp1_clk_desc clk_audio_out_desc = REGISTER_CLK(
-	.hw.init = CLK_HW_INIT_PARENTS_DATA(
-		"clk_audio_out",
-		clk_audio_out_parents,
-		&rp1_clk_ops,
-		0
-	),
-	CLK_DATA(rp1_clock_data,
-		 .num_std_parents = 0,
-		 .num_aux_parents = 4,
-		 .ctrl_reg = CLK_AUDIO_OUT_CTRL,
-		 .div_int_reg = CLK_AUDIO_OUT_DIV_INT,
-		 .sel_reg = CLK_AUDIO_OUT_SEL,
-		 .div_int_max = DIV_INT_8BIT_MAX,
-		 .max_freq = 153600 * HZ_PER_KHZ,
-		 .fc0_src = FC_NUM(3, 5),
-	)
-);
-
-static const struct clk_parent_data clk_i2s_parents[] = {
-	{ .index = 0 },
-	{ .hw = &pll_audio_desc.hw },
-	{ .hw = &pll_audio_sec_desc.hw },
-};
-
-static struct rp1_clk_desc clk_i2s_desc = REGISTER_CLK(
-	.hw.init = CLK_HW_INIT_PARENTS_DATA(
-		"clk_i2s",
-		clk_i2s_parents,
-		&rp1_clk_ops,
-		CLK_SET_RATE_PARENT
-	),
-	CLK_DATA(rp1_clock_data,
-		 .num_std_parents = 0,
-		 .num_aux_parents = 3,
-		 .ctrl_reg = CLK_I2S_CTRL,
-		 .div_int_reg = CLK_I2S_DIV_INT,
-		 .sel_reg = CLK_I2S_SEL,
-		 .div_int_max = DIV_INT_8BIT_MAX,
-		 .max_freq = 50 * HZ_PER_MHZ,
-		 .fc0_src = FC_NUM(4, 4),
-	)
-);
-
-static struct rp1_clk_desc clk_mipi0_cfg_desc = REGISTER_CLK(
-	.hw.init = CLK_HW_INIT_PARENTS_DATA(
-		"clk_mipi0_cfg",
-		(const struct clk_parent_data[]) { { .index = 0 } },
-		&rp1_clk_ops,
-		0
-	),
-	CLK_DATA(rp1_clock_data,
-		 .num_std_parents = 0,
-		 .num_aux_parents = 1,
-		 .ctrl_reg = CLK_MIPI0_CFG_CTRL,
-		 .div_int_reg = CLK_MIPI0_CFG_DIV_INT,
-		 .sel_reg = CLK_MIPI0_CFG_SEL,
-		 .div_int_max = DIV_INT_8BIT_MAX,
-		 .max_freq = 50 * HZ_PER_MHZ,
-		 .fc0_src = FC_NUM(4, 5),
-	)
-);
-
-static struct rp1_clk_desc clk_mipi1_cfg_desc = REGISTER_CLK(
-	.hw.init = CLK_HW_INIT_PARENTS_DATA(
-		"clk_mipi1_cfg",
-		(const struct clk_parent_data[]) { { .index = 0 } },
-		&rp1_clk_ops,
-		0
-	),
-	CLK_DATA(rp1_clock_data,
-		 .num_std_parents = 0,
-		 .num_aux_parents = 1,
-		 .ctrl_reg = CLK_MIPI1_CFG_CTRL,
-		 .div_int_reg = CLK_MIPI1_CFG_DIV_INT,
-		 .sel_reg = CLK_MIPI1_CFG_SEL,
-		 .div_int_max = DIV_INT_8BIT_MAX,
-		 .max_freq = 50 * HZ_PER_MHZ,
-		 .fc0_src = FC_NUM(5, 6),
-		 .clk_src_mask = 0x1,
-	)
-);
-
-static struct rp1_clk_desc clk_adc_desc = REGISTER_CLK(
-	.hw.init = CLK_HW_INIT_PARENTS_DATA(
-		"clk_adc",
-		(const struct clk_parent_data[]) { { .index = 0 } },
-		&rp1_clk_ops,
-		0
-	),
-	CLK_DATA(rp1_clock_data,
-		 .num_std_parents = 0,
-		 .num_aux_parents = 1,
-		 .ctrl_reg = CLK_ADC_CTRL,
-		 .div_int_reg = CLK_ADC_DIV_INT,
-		 .sel_reg = CLK_ADC_SEL,
-		 .div_int_max = DIV_INT_8BIT_MAX,
-		 .max_freq = 50 * HZ_PER_MHZ,
-		 .fc0_src = FC_NUM(5, 5),
-	)
-);
-
-static struct rp1_clk_desc clk_sdio_timer_desc = REGISTER_CLK(
-	.hw.init = CLK_HW_INIT_PARENTS_DATA(
-		"clk_sdio_timer",
-		(const struct clk_parent_data[]) { { .index = 0 } },
-		&rp1_clk_ops,
-		0
-	),
-	CLK_DATA(rp1_clock_data,
-		 .num_std_parents = 0,
-		 .num_aux_parents = 1,
-		 .ctrl_reg = CLK_SDIO_TIMER_CTRL,
-		 .div_int_reg = CLK_SDIO_TIMER_DIV_INT,
-		 .sel_reg = CLK_SDIO_TIMER_SEL,
-		 .div_int_max = DIV_INT_8BIT_MAX,
-		 .max_freq = 50 * HZ_PER_MHZ,
-		 .fc0_src = FC_NUM(3, 4),
-	)
-);
-
-static struct rp1_clk_desc clk_sdio_alt_src_desc = REGISTER_CLK(
-	.hw.init = CLK_HW_INIT_PARENTS_DATA(
-		"clk_sdio_alt_src",
-		(const struct clk_parent_data[]) {
-			{ .hw = &pll_sys_desc.hw }
-		},
-		&rp1_clk_ops,
-		0
-	),
-	CLK_DATA(rp1_clock_data,
-		 .num_std_parents = 0,
-		 .num_aux_parents = 1,
-		 .ctrl_reg = CLK_SDIO_ALT_SRC_CTRL,
-		 .div_int_reg = CLK_SDIO_ALT_SRC_DIV_INT,
-		 .sel_reg = CLK_SDIO_ALT_SRC_SEL,
-		 .div_int_max = DIV_INT_8BIT_MAX,
-		 .max_freq = 200 * HZ_PER_MHZ,
-		 .fc0_src = FC_NUM(5, 4),
-	)
-);
-
-static const struct clk_parent_data clk_dpi_parents[] = {
-	{ .hw = &pll_sys_desc.hw },
-	{ .hw = &pll_video_sec_desc.hw },
-	{ .hw = &pll_video_desc.hw },
-	{ .index = -1 },
-	{ .index = -1 },
-	{ .index = -1 },
-	{ .index = -1 },
-	{ .index = -1 },
-};
-
-static struct rp1_clk_desc clk_dpi_desc = REGISTER_CLK(
-	.hw.init = CLK_HW_INIT_PARENTS_DATA(
-		"clk_dpi",
-		clk_dpi_parents,
-		&rp1_clk_ops,
-		CLK_SET_RATE_NO_REPARENT /* Let DPI driver set parent */
-	),
-	CLK_DATA(rp1_clock_data,
-		 .num_std_parents = 0,
-		 .num_aux_parents = 8,
-		 .ctrl_reg = VIDEO_CLK_DPI_CTRL,
-		 .div_int_reg = VIDEO_CLK_DPI_DIV_INT,
-		 .sel_reg = VIDEO_CLK_DPI_SEL,
-		 .div_int_max = DIV_INT_8BIT_MAX,
-		 .max_freq = 200 * HZ_PER_MHZ,
-		 .fc0_src = FC_NUM(1, 6),
-	)
-);
-
-static const struct clk_parent_data clk_gp0_parents[] = {
-	{ .index = 0 },
-	{ .index = -1 },
-	{ .index = -1 },
-	{ .index = -1 },
-	{ .index = -1 },
-	{ .index = -1 },
-	{ .hw = &pll_sys_desc.hw },
-	{ .index = -1 },
-	{ .index = -1 },
-	{ .index = -1 },
-	{ .hw = &clk_i2s_desc.hw },
-	{ .hw = &clk_adc_desc.hw },
-	{ .index = -1 },
-	{ .index = -1 },
-	{ .index = -1 },
-	{ .hw = &clk_sys_desc.hw },
-};
-
-static struct rp1_clk_desc clk_gp0_desc = REGISTER_CLK(
-	.hw.init = CLK_HW_INIT_PARENTS_DATA(
-		"clk_gp0",
-		clk_gp0_parents,
-		&rp1_clk_ops,
-		0
-	),
-	CLK_DATA(rp1_clock_data,
-		 .num_std_parents = 0,
-		 .num_aux_parents = 16,
-		 .oe_mask = BIT(0),
-		 .ctrl_reg = CLK_GP0_CTRL,
-		 .div_int_reg = CLK_GP0_DIV_INT,
-		 .div_frac_reg = CLK_GP0_DIV_FRAC,
-		 .sel_reg = CLK_GP0_SEL,
-		 .div_int_max = DIV_INT_16BIT_MAX,
-		 .max_freq = 100 * HZ_PER_MHZ,
-		 .fc0_src = FC_NUM(0, 1),
-	)
-);
-
-static const struct clk_parent_data clk_gp1_parents[] = {
-	{ .hw = &clk_sdio_timer_desc.hw },
-	{ .index = -1 },
-	{ .index = -1 },
-	{ .index = -1 },
-	{ .index = -1 },
-	{ .index = -1 },
-	{ .hw = &pll_sys_pri_ph_desc.hw },
-	{ .index = -1 },
-	{ .index = -1 },
-	{ .index = -1 },
-	{ .hw = &clk_adc_desc.hw },
-	{ .hw = &clk_dpi_desc.hw },
-	{ .hw = &clk_pwm0_desc.hw },
-	{ .index = -1 },
-	{ .index = -1 },
-	{ .index = -1 },
-};
-
-static struct rp1_clk_desc clk_gp1_desc = REGISTER_CLK(
-	.hw.init = CLK_HW_INIT_PARENTS_DATA(
-		"clk_gp1",
-		clk_gp1_parents,
-		&rp1_clk_ops,
-		0
-	),
-	CLK_DATA(rp1_clock_data,
-		 .num_std_parents = 0,
-		 .num_aux_parents = 16,
-		 .oe_mask = BIT(1),
-		 .ctrl_reg = CLK_GP1_CTRL,
-		 .div_int_reg = CLK_GP1_DIV_INT,
-		 .div_frac_reg = CLK_GP1_DIV_FRAC,
-		 .sel_reg = CLK_GP1_SEL,
-		 .div_int_max = DIV_INT_16BIT_MAX,
-		 .max_freq = 100 * HZ_PER_MHZ,
-		 .fc0_src = FC_NUM(1, 1),
-	)
-);
-
-static struct rp1_clk_desc clksrc_mipi0_dsi_byteclk_desc = REGISTER_CLK(
-	.hw.init = CLK_HW_INIT_PARENTS_DATA(
-		"clksrc_mipi0_dsi_byteclk",
-		(const struct clk_parent_data[]) { { .index = 0 } },
-		&rp1_varsrc_ops,
-		0
-	),
-	CLK_DATA(rp1_clock_data,
-		 .num_std_parents = 1,
-		 .num_aux_parents = 0,
-	)
-);
-
-static struct rp1_clk_desc clksrc_mipi1_dsi_byteclk_desc = REGISTER_CLK(
-	.hw.init = CLK_HW_INIT_PARENTS_DATA(
-		"clksrc_mipi1_dsi_byteclk",
-		(const struct clk_parent_data[]) { { .index = 0 } },
-		&rp1_varsrc_ops,
-		0
-	),
-	CLK_DATA(rp1_clock_data,
-		 .num_std_parents = 1,
-		 .num_aux_parents = 0,
-	)
-);
-
-static const struct clk_parent_data clk_mipi0_dpi_parents[] = {
-	{ .hw = &pll_sys_desc.hw },
-	{ .hw = &pll_video_sec_desc.hw },
-	{ .hw = &pll_video_desc.hw },
-	{ .hw = &clksrc_mipi0_dsi_byteclk_desc.hw },
-	{ .index = -1 },
-	{ .index = -1 },
-	{ .index = -1 },
-	{ .index = -1 },
-};
-
-static struct rp1_clk_desc clk_mipi0_dpi_desc = REGISTER_CLK(
-	.hw.init = CLK_HW_INIT_PARENTS_DATA(
-		"clk_mipi0_dpi",
-		clk_mipi0_dpi_parents,
-		&rp1_clk_ops,
-		CLK_SET_RATE_NO_REPARENT /* Let DSI driver set parent */
-	),
-	CLK_DATA(rp1_clock_data,
-		 .num_std_parents = 0,
-		 .num_aux_parents = 8,
-		 .ctrl_reg = VIDEO_CLK_MIPI0_DPI_CTRL,
-		 .div_int_reg = VIDEO_CLK_MIPI0_DPI_DIV_INT,
-		 .div_frac_reg = VIDEO_CLK_MIPI0_DPI_DIV_FRAC,
-		 .sel_reg = VIDEO_CLK_MIPI0_DPI_SEL,
-		 .div_int_max = DIV_INT_8BIT_MAX,
-		 .max_freq = 200 * HZ_PER_MHZ,
-		 .fc0_src = FC_NUM(2, 6),
-	)
-);
-
-static const struct clk_parent_data clk_mipi1_dpi_parents[] = {
-	{ .hw = &pll_sys_desc.hw },
-	{ .hw = &pll_video_sec_desc.hw },
-	{ .hw = &pll_video_desc.hw },
-	{ .hw = &clksrc_mipi1_dsi_byteclk_desc.hw },
-	{ .index = -1 },
-	{ .index = -1 },
-	{ .index = -1 },
-	{ .index = -1 },
-};
-
-static struct rp1_clk_desc clk_mipi1_dpi_desc = REGISTER_CLK(
-	.hw.init = CLK_HW_INIT_PARENTS_DATA(
-		"clk_mipi1_dpi",
-		clk_mipi1_dpi_parents,
-		&rp1_clk_ops,
-		CLK_SET_RATE_NO_REPARENT /* Let DSI driver set parent */
-	),
-	CLK_DATA(rp1_clock_data,
-		 .num_std_parents = 0,
-		 .num_aux_parents = 8,
-		 .ctrl_reg = VIDEO_CLK_MIPI1_DPI_CTRL,
-		 .div_int_reg = VIDEO_CLK_MIPI1_DPI_DIV_INT,
-		 .div_frac_reg = VIDEO_CLK_MIPI1_DPI_DIV_FRAC,
-		 .sel_reg = VIDEO_CLK_MIPI1_DPI_SEL,
-		 .div_int_max = DIV_INT_8BIT_MAX,
-		 .max_freq = 200 * HZ_PER_MHZ,
-		 .fc0_src = FC_NUM(3, 6),
-	)
-);
-
-static const struct clk_parent_data clk_gp2_parents[] = {
-	{ .hw = &clk_sdio_alt_src_desc.hw },
-	{ .index = -1 },
-	{ .index = -1 },
-	{ .index = -1 },
-	{ .index = -1 },
-	{ .index = -1 },
-	{ .hw = &pll_sys_sec_desc.hw },
-	{ .index = -1 },
-	{ .hw = &pll_video_desc.hw },
-	{ .hw = &clk_audio_in_desc.hw },
-	{ .hw = &clk_dpi_desc.hw },
-	{ .hw = &clk_pwm0_desc.hw },
-	{ .hw = &clk_pwm1_desc.hw },
-	{ .hw = &clk_mipi0_dpi_desc.hw },
-	{ .hw = &clk_mipi1_cfg_desc.hw },
-	{ .hw = &clk_sys_desc.hw },
-};
-
-static struct rp1_clk_desc clk_gp2_desc = REGISTER_CLK(
-	.hw.init = CLK_HW_INIT_PARENTS_DATA(
-		"clk_gp2",
-		clk_gp2_parents,
-		&rp1_clk_ops,
-		0
-	),
-	CLK_DATA(rp1_clock_data,
-		 .num_std_parents = 0,
-		 .num_aux_parents = 16,
-		 .oe_mask = BIT(2),
-		 .ctrl_reg = CLK_GP2_CTRL,
-		 .div_int_reg = CLK_GP2_DIV_INT,
-		 .div_frac_reg = CLK_GP2_DIV_FRAC,
-		 .sel_reg = CLK_GP2_SEL,
-		 .div_int_max = DIV_INT_16BIT_MAX,
-		 .max_freq = 100 * HZ_PER_MHZ,
-		 .fc0_src = FC_NUM(2, 1),
-	)
-);
-
-static const struct clk_parent_data clk_gp3_parents[] = {
-	{ .index = 0 },
-	{ .index = -1 },
-	{ .index = -1 },
-	{ .index = -1 },
-	{ .index = -1 },
-	{ .index = -1 },
-	{ .index = -1 },
-	{ .index = -1 },
-	{ .hw = &pll_video_pri_ph_desc.hw },
-	{ .hw = &clk_audio_out_desc.hw },
-	{ .index = -1 },
-	{ .index = -1 },
-	{ .hw = &clk_mipi1_dpi_desc.hw },
-	{ .index = -1 },
-	{ .index = -1 },
-	{ .index = -1 },
-};
-
-static struct rp1_clk_desc clk_gp3_desc = REGISTER_CLK(
-	.hw.init = CLK_HW_INIT_PARENTS_DATA(
-		"clk_gp3",
-		clk_gp3_parents,
-		&rp1_clk_ops,
-		0
-	),
-	CLK_DATA(rp1_clock_data,
-		 .num_std_parents = 0,
-		 .num_aux_parents = 16,
-		 .oe_mask = BIT(3),
-		 .ctrl_reg = CLK_GP3_CTRL,
-		 .div_int_reg = CLK_GP3_DIV_INT,
-		 .div_frac_reg = CLK_GP3_DIV_FRAC,
-		 .sel_reg = CLK_GP3_SEL,
-		 .div_int_max = DIV_INT_16BIT_MAX,
-		 .max_freq = 100 * HZ_PER_MHZ,
-		 .fc0_src = FC_NUM(3, 1),
-	)
-);
-
-static const struct clk_parent_data clk_gp4_parents[] = {
-	{ .index = 0 },
-	{ .index = -1 },
-	{ .index = -1 },
-	{ .index = -1 },
-	{ .index = -1 },
-	{ .index = -1 },
-	{ .index = -1 },
-	{ .hw = &pll_video_sec_desc.hw },
-	{ .index = -1 },
-	{ .index = -1 },
-	{ .index = -1 },
-	{ .hw = &clk_mipi0_cfg_desc.hw },
-	{ .hw = &clk_uart_desc.hw },
-	{ .index = -1 },
-	{ .index = -1 },
-	{ .hw = &clk_sys_desc.hw },
-};
-
-static struct rp1_clk_desc clk_gp4_desc = REGISTER_CLK(
-	.hw.init = CLK_HW_INIT_PARENTS_DATA(
-		"clk_gp4",
-		clk_gp4_parents,
-		&rp1_clk_ops,
-		0
-	),
-	CLK_DATA(rp1_clock_data,
-		 .num_std_parents = 0,
-		 .num_aux_parents = 16,
-		 .oe_mask = BIT(4),
-		 .ctrl_reg = CLK_GP4_CTRL,
-		 .div_int_reg = CLK_GP4_DIV_INT,
-		 .div_frac_reg = CLK_GP4_DIV_FRAC,
-		 .sel_reg = CLK_GP4_SEL,
-		 .div_int_max = DIV_INT_16BIT_MAX,
-		 .max_freq = 100 * HZ_PER_MHZ,
-		 .fc0_src = FC_NUM(4, 1),
-	)
-);
-
-static const struct clk_parent_data clk_vec_parents[] = {
-	{ .hw = &pll_sys_pri_ph_desc.hw },
-	{ .hw = &pll_video_sec_desc.hw },
-	{ .hw = &pll_video_desc.hw },
-	{ .index = -1 },
-	{ .index = -1 },
-	{ .index = -1 },
-	{ .index = -1 },
-	{ .index = -1 },
-};
-
-static struct rp1_clk_desc clk_vec_desc = REGISTER_CLK(
-	.hw.init = CLK_HW_INIT_PARENTS_DATA(
-		"clk_vec",
-		clk_vec_parents,
-		&rp1_clk_ops,
-		CLK_SET_RATE_NO_REPARENT /* Let VEC driver set parent */
-	),
-	CLK_DATA(rp1_clock_data,
-		 .num_std_parents = 0,
-		 .num_aux_parents = 8,
-		 .ctrl_reg = VIDEO_CLK_VEC_CTRL,
-		 .div_int_reg = VIDEO_CLK_VEC_DIV_INT,
-		 .sel_reg = VIDEO_CLK_VEC_SEL,
-		 .div_int_max = DIV_INT_8BIT_MAX,
-		 .max_freq = 108 * HZ_PER_MHZ,
-		 .fc0_src = FC_NUM(0, 6),
-	)
-);
-
-static const struct clk_parent_data clk_gp5_parents[] = {
-	{ .index = 0 },
-	{ .index = -1 },
-	{ .index = -1 },
-	{ .index = -1 },
-	{ .index = -1 },
-	{ .index = -1 },
-	{ .index = -1 },
-	{ .hw = &pll_video_sec_desc.hw },
-	{ .hw = &clk_eth_tsu_desc.hw },
-	{ .index = -1 },
-	{ .hw = &clk_vec_desc.hw },
-	{ .index = -1 },
-	{ .index = -1 },
-	{ .index = -1 },
-	{ .index = -1 },
-	{ .index = -1 },
-};
-
-static struct rp1_clk_desc clk_gp5_desc = REGISTER_CLK(
-	.hw.init = CLK_HW_INIT_PARENTS_DATA(
-		"clk_gp5",
-		clk_gp5_parents,
-		&rp1_clk_ops,
-		0
-	),
-	CLK_DATA(rp1_clock_data,
-		 .num_std_parents = 0,
-		 .num_aux_parents = 16,
-		 .oe_mask = BIT(5),
-		 .ctrl_reg = CLK_GP5_CTRL,
-		 .div_int_reg = CLK_GP5_DIV_INT,
-		 .div_frac_reg = CLK_GP5_DIV_FRAC,
-		 .sel_reg = CLK_GP5_SEL,
-		 .div_int_max = DIV_INT_16BIT_MAX,
-		 .max_freq = 100 * HZ_PER_MHZ,
-		 .fc0_src = FC_NUM(5, 1),
-	)
-);
-
-static struct rp1_clk_desc *const clk_desc_array[] = {
-	[RP1_PLL_SYS_CORE] = &pll_sys_core_desc,
-	[RP1_PLL_AUDIO_CORE] = &pll_audio_core_desc,
-	[RP1_PLL_VIDEO_CORE] = &pll_video_core_desc,
-	[RP1_PLL_SYS] = &pll_sys_desc,
-	[RP1_CLK_ETH_TSU] = &clk_eth_tsu_desc,
-	[RP1_CLK_ETH] = &clk_eth_desc,
-	[RP1_CLK_SYS] = &clk_sys_desc,
-	[RP1_PLL_SYS_PRI_PH] = &pll_sys_pri_ph_desc,
-	[RP1_PLL_SYS_SEC] = &pll_sys_sec_desc,
-	[RP1_PLL_AUDIO] = &pll_audio_desc,
-	[RP1_PLL_VIDEO] = &pll_video_desc,
-	[RP1_PLL_AUDIO_PRI_PH] = &pll_audio_pri_ph_desc,
-	[RP1_PLL_VIDEO_PRI_PH] = &pll_video_pri_ph_desc,
-	[RP1_PLL_AUDIO_SEC] = &pll_audio_sec_desc,
-	[RP1_PLL_VIDEO_SEC] = &pll_video_sec_desc,
-	[RP1_PLL_AUDIO_TERN] = &pll_audio_tern_desc,
-	[RP1_CLK_SLOW_SYS] = &clk_slow_sys_desc,
-	[RP1_CLK_DMA] = &clk_dma_desc,
-	[RP1_CLK_UART] = &clk_uart_desc,
-	[RP1_CLK_PWM0] = &clk_pwm0_desc,
-	[RP1_CLK_PWM1] = &clk_pwm1_desc,
-	[RP1_CLK_AUDIO_IN] = &clk_audio_in_desc,
-	[RP1_CLK_AUDIO_OUT] = &clk_audio_out_desc,
-	[RP1_CLK_I2S] = &clk_i2s_desc,
-	[RP1_CLK_MIPI0_CFG] = &clk_mipi0_cfg_desc,
-	[RP1_CLK_MIPI1_CFG] = &clk_mipi1_cfg_desc,
-	[RP1_CLK_ADC] = &clk_adc_desc,
-	[RP1_CLK_SDIO_TIMER] = &clk_sdio_timer_desc,
-	[RP1_CLK_SDIO_ALT_SRC] = &clk_sdio_alt_src_desc,
-	[RP1_CLK_GP0] = &clk_gp0_desc,
-	[RP1_CLK_GP1] = &clk_gp1_desc,
-	[RP1_CLK_GP2] = &clk_gp2_desc,
-	[RP1_CLK_GP3] = &clk_gp3_desc,
-	[RP1_CLK_GP4] = &clk_gp4_desc,
-	[RP1_CLK_GP5] = &clk_gp5_desc,
-	[RP1_CLK_VEC] = &clk_vec_desc,
-	[RP1_CLK_DPI] = &clk_dpi_desc,
-	[RP1_CLK_MIPI0_DPI] = &clk_mipi0_dpi_desc,
-	[RP1_CLK_MIPI1_DPI] = &clk_mipi1_dpi_desc,
-	[RP1_CLK_MIPI0_DSI_BYTECLOCK] = &clksrc_mipi0_dsi_byteclk_desc,
-	[RP1_CLK_MIPI1_DSI_BYTECLOCK] = &clksrc_mipi1_dsi_byteclk_desc,
-};
-
-static const struct regmap_range rp1_reg_ranges[] = {
-	regmap_reg_range(PLL_SYS_CS, PLL_SYS_SEC),
-	regmap_reg_range(PLL_AUDIO_CS, PLL_AUDIO_TERN),
-	regmap_reg_range(PLL_VIDEO_CS, PLL_VIDEO_SEC),
-	regmap_reg_range(GPCLK_OE_CTRL, GPCLK_OE_CTRL),
-	regmap_reg_range(CLK_SYS_CTRL, CLK_SYS_DIV_INT),
-	regmap_reg_range(CLK_SYS_SEL, CLK_SYS_SEL),
-	regmap_reg_range(CLK_SLOW_SYS_CTRL, CLK_SLOW_SYS_DIV_INT),
-	regmap_reg_range(CLK_SLOW_SYS_SEL, CLK_SLOW_SYS_SEL),
-	regmap_reg_range(CLK_DMA_CTRL, CLK_DMA_DIV_INT),
-	regmap_reg_range(CLK_DMA_SEL, CLK_DMA_SEL),
-	regmap_reg_range(CLK_UART_CTRL, CLK_UART_DIV_INT),
-	regmap_reg_range(CLK_UART_SEL, CLK_UART_SEL),
-	regmap_reg_range(CLK_ETH_CTRL, CLK_ETH_DIV_INT),
-	regmap_reg_range(CLK_ETH_SEL, CLK_ETH_SEL),
-	regmap_reg_range(CLK_PWM0_CTRL, CLK_PWM0_SEL),
-	regmap_reg_range(CLK_PWM1_CTRL, CLK_PWM1_SEL),
-	regmap_reg_range(CLK_AUDIO_IN_CTRL, CLK_AUDIO_IN_DIV_INT),
-	regmap_reg_range(CLK_AUDIO_IN_SEL, CLK_AUDIO_IN_SEL),
-	regmap_reg_range(CLK_AUDIO_OUT_CTRL, CLK_AUDIO_OUT_DIV_INT),
-	regmap_reg_range(CLK_AUDIO_OUT_SEL, CLK_AUDIO_OUT_SEL),
-	regmap_reg_range(CLK_I2S_CTRL, CLK_I2S_DIV_INT),
-	regmap_reg_range(CLK_I2S_SEL, CLK_I2S_SEL),
-	regmap_reg_range(CLK_MIPI0_CFG_CTRL, CLK_MIPI0_CFG_DIV_INT),
-	regmap_reg_range(CLK_MIPI0_CFG_SEL, CLK_MIPI0_CFG_SEL),
-	regmap_reg_range(CLK_MIPI1_CFG_CTRL, CLK_MIPI1_CFG_DIV_INT),
-	regmap_reg_range(CLK_MIPI1_CFG_SEL, CLK_MIPI1_CFG_SEL),
-	regmap_reg_range(CLK_PCIE_AUX_CTRL, CLK_PCIE_AUX_DIV_INT),
-	regmap_reg_range(CLK_PCIE_AUX_SEL, CLK_PCIE_AUX_SEL),
-	regmap_reg_range(CLK_USBH0_MICROFRAME_CTRL, CLK_USBH0_MICROFRAME_DIV_INT),
-	regmap_reg_range(CLK_USBH0_MICROFRAME_SEL, CLK_USBH0_MICROFRAME_SEL),
-	regmap_reg_range(CLK_USBH1_MICROFRAME_CTRL, CLK_USBH1_MICROFRAME_DIV_INT),
-	regmap_reg_range(CLK_USBH1_MICROFRAME_SEL, CLK_USBH1_MICROFRAME_SEL),
-	regmap_reg_range(CLK_USBH0_SUSPEND_CTRL, CLK_USBH0_SUSPEND_DIV_INT),
-	regmap_reg_range(CLK_USBH0_SUSPEND_SEL, CLK_USBH0_SUSPEND_SEL),
-	regmap_reg_range(CLK_USBH1_SUSPEND_CTRL, CLK_USBH1_SUSPEND_DIV_INT),
-	regmap_reg_range(CLK_USBH1_SUSPEND_SEL, CLK_USBH1_SUSPEND_SEL),
-	regmap_reg_range(CLK_ETH_TSU_CTRL, CLK_ETH_TSU_DIV_INT),
-	regmap_reg_range(CLK_ETH_TSU_SEL, CLK_ETH_TSU_SEL),
-	regmap_reg_range(CLK_ADC_CTRL, CLK_ADC_DIV_INT),
-	regmap_reg_range(CLK_ADC_SEL, CLK_ADC_SEL),
-	regmap_reg_range(CLK_SDIO_TIMER_CTRL, CLK_SDIO_TIMER_DIV_INT),
-	regmap_reg_range(CLK_SDIO_TIMER_SEL, CLK_SDIO_TIMER_SEL),
-	regmap_reg_range(CLK_SDIO_ALT_SRC_CTRL, CLK_SDIO_ALT_SRC_DIV_INT),
-	regmap_reg_range(CLK_SDIO_ALT_SRC_SEL, CLK_SDIO_ALT_SRC_SEL),
-	regmap_reg_range(CLK_GP0_CTRL, CLK_GP0_SEL),
-	regmap_reg_range(CLK_GP1_CTRL, CLK_GP1_SEL),
-	regmap_reg_range(CLK_GP2_CTRL, CLK_GP2_SEL),
-	regmap_reg_range(CLK_GP3_CTRL, CLK_GP3_SEL),
-	regmap_reg_range(CLK_GP4_CTRL, CLK_GP4_SEL),
-	regmap_reg_range(CLK_GP5_CTRL, CLK_GP5_SEL),
-	regmap_reg_range(CLK_SYS_RESUS_CTRL, CLK_SYS_RESUS_CTRL),
-	regmap_reg_range(CLK_SLOW_SYS_RESUS_CTRL, CLK_SLOW_SYS_RESUS_CTRL),
-	regmap_reg_range(FC0_REF_KHZ, FC0_RESULT),
-	regmap_reg_range(VIDEO_CLK_VEC_CTRL, VIDEO_CLK_VEC_DIV_INT),
-	regmap_reg_range(VIDEO_CLK_VEC_SEL, VIDEO_CLK_DPI_DIV_INT),
-	regmap_reg_range(VIDEO_CLK_DPI_SEL, VIDEO_CLK_MIPI1_DPI_SEL),
-};
-
-static const struct regmap_access_table rp1_reg_table = {
-	.yes_ranges = rp1_reg_ranges,
-	.n_yes_ranges = ARRAY_SIZE(rp1_reg_ranges),
-};
-
-static const struct regmap_config rp1_clk_regmap_cfg = {
-	.reg_bits = 32,
-	.val_bits = 32,
-	.reg_stride = 4,
-	.max_register = PLL_VIDEO_SEC,
-	.name = "rp1-clk",
-	.rd_table = &rp1_reg_table,
-	.disable_locking = true,
-};
-
-static int rp1_clk_probe(struct platform_device *pdev)
-{
-	const size_t asize = ARRAY_SIZE(clk_desc_array);
-	struct rp1_clk_desc *desc;
-	struct device *dev = &pdev->dev;
-	struct rp1_clockman *clockman;
-	struct clk_hw **hws;
-	unsigned int i;
-
-	clockman = devm_kzalloc(dev, struct_size(clockman, onecell.hws, asize),
-				GFP_KERNEL);
-	if (!clockman)
-		return -ENOMEM;
-
-	spin_lock_init(&clockman->regs_lock);
-	clockman->dev = dev;
-
-	clockman->regs = devm_platform_ioremap_resource(pdev, 0);
-	if (IS_ERR(clockman->regs))
-		return PTR_ERR(clockman->regs);
-
-	clockman->regmap = devm_regmap_init_mmio(dev, clockman->regs,
-						 &rp1_clk_regmap_cfg);
-	if (IS_ERR(clockman->regmap)) {
-		dev_err_probe(dev, PTR_ERR(clockman->regmap),
-			      "could not init clock regmap\n");
-		return PTR_ERR(clockman->regmap);
-	}
 
 	clockman->onecell.num = asize;
 	hws = clockman->onecell.hws;
