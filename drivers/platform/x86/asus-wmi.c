/*
 * Asus PC WMI hotkey driver
 *
 * Copyright(C) 2010 Intel Corporation.
 * Copyright(C) 2010-2011 Corentin Chary <corentin.chary@gmail.com>
 *
 * Portions based on wistron_btns.c:
 * Copyright (C) 2005 Miloslav Trmac <mitr@volny.cz>
 * Copyright (C) 2005 Bernhard Rosenkraenzer <bero@arklinux.org>
 * Copyright (C) 2005 Dmitry Torokhov <dtor@mail.ru>
 *
 *  This program is free software; you can redistribute it and/or modify
 *  it under the terms of the GNU General Public License as published by
 *  the Free Software Foundation; either version 2 of the License, or
 *  (at your option) any later version.
 *
 *  This program is distributed in the hope that it will be useful,
 *  but WITHOUT ANY WARRANTY; without even the implied warranty of
 *  MERCHANTABILITY or FITNESS FOR A PARTICULAR PURPOSE.  See the
 *  GNU General Public License for more details.
 *
 *  You should have received a copy of the GNU General Public License
 *  along with this program; if not, write to the Free Software
 *  Foundation, Inc., 59 Temple Place, Suite 330, Boston, MA  02111-1307  USA
 */

#define pr_fmt(fmt) KBUILD_MODNAME ": " fmt

#include <linux/kernel.h>
#include <linux/module.h>
#include <linux/init.h>
#include <linux/types.h>
#include <linux/slab.h>
#include <linux/input.h>
#include <linux/input/sparse-keymap.h>
#include <linux/fb.h>
#include <linux/backlight.h>
#include <linux/leds.h>
#include <linux/rfkill.h>
#include <linux/pci.h>
#include <linux/pci_hotplug.h>
#include <linux/hwmon.h>
#include <linux/hwmon-sysfs.h>
#include <linux/debugfs.h>
#include <linux/seq_file.h>
#include <linux/platform_device.h>
#include <linux/thermal.h>
#include <linux/acpi.h>
#include <linux/dmi.h>
#include <acpi/video.h>

#include "asus-wmi.h"

MODULE_AUTHOR("Corentin Chary <corentin.chary@gmail.com>, "
	      "Yong Wang <yong.y.wang@intel.com>");
MODULE_DESCRIPTION("Asus Generic WMI Driver");
MODULE_LICENSE("GPL");

#define to_asus_wmi_driver(pdrv)					\
	(container_of((pdrv), struct asus_wmi_driver, platform_driver))

#define ASUS_WMI_MGMT_GUID	"97845ED0-4E6D-11DE-8A39-0800200C9A66"

#define NOTIFY_BRNUP_MIN		0x11
#define NOTIFY_BRNUP_MAX		0x1f
#define NOTIFY_BRNDOWN_MIN		0x20
#define NOTIFY_BRNDOWN_MAX		0x2e
#define NOTIFY_KBD_BRTUP		0xc4
#define NOTIFY_KBD_BRTDWN		0xc5

/* WMI Methods */
#define ASUS_WMI_METHODID_SPEC	        0x43455053 /* BIOS SPECification */
#define ASUS_WMI_METHODID_SFBD		0x44424653 /* Set First Boot Device */
#define ASUS_WMI_METHODID_GLCD		0x44434C47 /* Get LCD status */
#define ASUS_WMI_METHODID_GPID		0x44495047 /* Get Panel ID?? (Resol) */
#define ASUS_WMI_METHODID_QMOD		0x444F4D51 /* Quiet MODe */
#define ASUS_WMI_METHODID_SPLV		0x4C425053 /* Set Panel Light Value */
#define ASUS_WMI_METHODID_AGFN		0x4E464741 /* FaN? */
#define ASUS_WMI_METHODID_SFUN		0x4E554653 /* FUNCtionalities */
#define ASUS_WMI_METHODID_SDSP		0x50534453 /* Set DiSPlay output */
#define ASUS_WMI_METHODID_GDSP		0x50534447 /* Get DiSPlay output */
#define ASUS_WMI_METHODID_DEVP		0x50564544 /* DEVice Policy */
#define ASUS_WMI_METHODID_OSVR		0x5256534F /* OS VeRsion */
#define ASUS_WMI_METHODID_DSTS		0x53544344 /* Device STatuS */
#define ASUS_WMI_METHODID_DSTS2		0x53545344 /* Device STatuS #2*/
#define ASUS_WMI_METHODID_BSTS		0x53545342 /* Bios STatuS ? */
#define ASUS_WMI_METHODID_DEVS		0x53564544 /* DEVice Set */
#define ASUS_WMI_METHODID_CFVS		0x53564643 /* CPU Frequency Volt Set */
#define ASUS_WMI_METHODID_KBFT		0x5446424B /* KeyBoard FilTer */
#define ASUS_WMI_METHODID_INIT		0x54494E49 /* INITialize */
#define ASUS_WMI_METHODID_HKEY		0x59454B48 /* Hot KEY ?? */

#define ASUS_WMI_UNSUPPORTED_METHOD	0xFFFFFFFE

/* Wireless */
#define ASUS_WMI_DEVID_HW_SWITCH	0x00010001
#define ASUS_WMI_DEVID_WIRELESS_LED	0x00010002
#define ASUS_WMI_DEVID_CWAP		0x00010003
#define ASUS_WMI_DEVID_WLAN		0x00010011
#define ASUS_WMI_DEVID_WLAN_LED		0x00010012
#define ASUS_WMI_DEVID_BLUETOOTH	0x00010013
#define ASUS_WMI_DEVID_GPS		0x00010015
#define ASUS_WMI_DEVID_WIMAX		0x00010017
#define ASUS_WMI_DEVID_WWAN3G		0x00010019
#define ASUS_WMI_DEVID_UWB		0x00010021

/* Leds */
/* 0x000200XX and 0x000400XX */
#define ASUS_WMI_DEVID_LED1		0x00020011
#define ASUS_WMI_DEVID_LED2		0x00020012
#define ASUS_WMI_DEVID_LED3		0x00020013
#define ASUS_WMI_DEVID_LED4		0x00020014
#define ASUS_WMI_DEVID_LED5		0x00020015
#define ASUS_WMI_DEVID_LED6		0x00020016

/* Backlight and Brightness */
#define ASUS_WMI_DEVID_ALS_ENABLE	0x00050001 /* Ambient Light Sensor */
#define ASUS_WMI_DEVID_BACKLIGHT	0x00050011
#define ASUS_WMI_DEVID_BRIGHTNESS	0x00050012
#define ASUS_WMI_DEVID_KBD_BACKLIGHT	0x00050021
#define ASUS_WMI_DEVID_LIGHT_SENSOR	0x00050022 /* ?? */

/* Misc */
#define ASUS_WMI_DEVID_CAMERA		0x00060013

/* Storage */
#define ASUS_WMI_DEVID_CARDREADER	0x00080013

/* Input */
#define ASUS_WMI_DEVID_TOUCHPAD		0x00100011
#define ASUS_WMI_DEVID_TOUCHPAD_LED	0x00100012

/* Fan, Thermal */
#define ASUS_WMI_DEVID_THERMAL_CTRL	0x00110011
#define ASUS_WMI_DEVID_FAN_CTRL		0x00110012

/* Power */
#define ASUS_WMI_DEVID_PROCESSOR_STATE	0x00120012

/* Deep S3 / Resume on LID open */
#define ASUS_WMI_DEVID_LID_RESUME	0x00120031

/* DSTS masks */
#define ASUS_WMI_DSTS_STATUS_BIT	0x00000001
#define ASUS_WMI_DSTS_UNKNOWN_BIT	0x00000002
#define ASUS_WMI_DSTS_PRESENCE_BIT	0x00010000
#define ASUS_WMI_DSTS_USER_BIT		0x00020000
#define ASUS_WMI_DSTS_BIOS_BIT		0x00040000
#define ASUS_WMI_DSTS_BRIGHTNESS_MASK	0x000000FF
#define ASUS_WMI_DSTS_MAX_BRIGTH_MASK	0x0000FF00

#define ASUS_FAN_DESC			"cpu_fan"
#define ASUS_FAN_MFUN			0x13
#define ASUS_FAN_SFUN_READ		0x06
#define ASUS_FAN_SFUN_WRITE		0x07
#define ASUS_FAN_CTRL_MANUAL		1
#define ASUS_FAN_CTRL_AUTO		2

#define USB_INTEL_XUSB2PR		0xD0
#define PCI_DEVICE_ID_INTEL_LYNXPOINT_LP_XHCI	0x9c31

static const char * const ashs_ids[] = { "ATK4001", "ATK4002", NULL };

struct bios_args {
	u32 arg0;
	u32 arg1;
} __packed;

/*
 * Struct that's used for all methods called via AGFN. Naming is
 * identically to the AML code.
 */
struct agfn_args {
	u16 mfun; /* probably "Multi-function" to be called */
	u16 sfun; /* probably "Sub-function" to be called */
	u16 len;  /* size of the hole struct, including subfunction fields */
	u8 stas;  /* not used by now */
	u8 err;   /* zero on success */
} __packed;

/* struct used for calling fan read and write methods */
struct fan_args {
	struct agfn_args agfn;	/* common fields */
	u8 fan;			/* fan number: 0: set auto mode 1: 1st fan */
	u32 speed;		/* read: RPM/100 - write: 0-255 */
} __packed;

/*
 * <platform>/    - debugfs root directory
 *   dev_id      - current dev_id
 *   ctrl_param  - current ctrl_param
 *   method_id   - current method_id
 *   devs        - call DEVS(dev_id, ctrl_param) and print result
 *   dsts        - call DSTS(dev_id)  and print result
 *   call        - call method_id(dev_id, ctrl_param) and print result
 */
struct asus_wmi_debug {
	struct dentry *root;
	u32 method_id;
	u32 dev_id;
	u32 ctrl_param;
};

struct asus_rfkill {
	struct asus_wmi *asus;
	struct rfkill *rfkill;
	u32 dev_id;
};

struct asus_wmi {
	int dsts_id;
	int spec;
	int sfun;

	struct input_dev *inputdev;
	struct backlight_device *backlight_device;
	struct platform_device *platform_device;

	struct led_classdev wlan_led;
	int wlan_led_wk;
	struct led_classdev tpd_led;
	int tpd_led_wk;
	struct led_classdev kbd_led;
	int kbd_led_wk;
	struct workqueue_struct *led_workqueue;
	struct work_struct tpd_led_work;
	struct work_struct kbd_led_work;
	struct work_struct wlan_led_work;

	struct asus_rfkill wlan;
	struct asus_rfkill bluetooth;
	struct asus_rfkill wimax;
	struct asus_rfkill wwan3g;
	struct asus_rfkill gps;
	struct asus_rfkill uwb;

	bool asus_hwmon_fan_manual_mode;
	int asus_hwmon_num_fans;
	int asus_hwmon_pwm;

	struct hotplug_slot *hotplug_slot;
	struct mutex hotplug_lock;
	struct mutex wmi_lock;
	struct workqueue_struct *hotplug_workqueue;
	struct work_struct hotplug_work;

	struct asus_wmi_debug debug;

	struct asus_wmi_driver *driver;
};

static int asus_wmi_input_init(struct asus_wmi *asus)
{
	int err;

	asus->inputdev = input_allocate_device();
	if (!asus->inputdev)
		return -ENOMEM;

	asus->inputdev->name = asus->driver->input_name;
	asus->inputdev->phys = asus->driver->input_phys;
	asus->inputdev->id.bustype = BUS_HOST;
	asus->inputdev->dev.parent = &asus->platform_device->dev;
	set_bit(EV_REP, asus->inputdev->evbit);

	err = sparse_keymap_setup(asus->inputdev, asus->driver->keymap, NULL);
	if (err)
		goto err_free_dev;

	err = input_register_device(asus->inputdev);
	if (err)
		goto err_free_keymap;

	return 0;

err_free_keymap:
	sparse_keymap_free(asus->inputdev);
err_free_dev:
	input_free_device(asus->inputdev);
	return err;
}

static void asus_wmi_input_exit(struct asus_wmi *asus)
{
	if (asus->inputdev) {
		sparse_keymap_free(asus->inputdev);
		input_unregister_device(asus->inputdev);
	}

	asus->inputdev = NULL;
}

static int asus_wmi_evaluate_method(u32 method_id, u32 arg0, u32 arg1,
				    u32 *retval)
{
	struct bios_args args = {
		.arg0 = arg0,
		.arg1 = arg1,
	};
	struct acpi_buffer input = { (acpi_size) sizeof(args), &args };
	struct acpi_buffer output = { ACPI_ALLOCATE_BUFFER, NULL };
	acpi_status status;
	union acpi_object *obj;
	u32 tmp = 0;

	status = wmi_evaluate_method(ASUS_WMI_MGMT_GUID, 1, method_id,
				     &input, &output);

	if (ACPI_FAILURE(status))
		goto exit;

	obj = (union acpi_object *)output.pointer;
	if (obj && obj->type == ACPI_TYPE_INTEGER)
		tmp = (u32) obj->integer.value;

	if (retval)
		*retval = tmp;

	kfree(obj);

exit:
	if (ACPI_FAILURE(status))
		return -EIO;

	if (tmp == ASUS_WMI_UNSUPPORTED_METHOD)
		return -ENODEV;

	return 0;
}

static int asus_wmi_evaluate_method_agfn(const struct acpi_buffer args)
{
	struct acpi_buffer input;
	u64 phys_addr;
	u32 retval;
	u32 status = -1;

	/*
	 * Copy to dma capable address otherwise memory corruption occurs as
	 * bios has to be able to access it.
	 */
	input.pointer = kzalloc(args.length, GFP_DMA | GFP_KERNEL);
	input.length = args.length;
	if (!input.pointer)
		return -ENOMEM;
	phys_addr = virt_to_phys(input.pointer);
	memcpy(input.pointer, args.pointer, args.length);

	status = asus_wmi_evaluate_method(ASUS_WMI_METHODID_AGFN,
					phys_addr, 0, &retval);
	if (!status)
		memcpy(args.pointer, input.pointer, args.length);

	kfree(input.pointer);
	if (status)
		return -ENXIO;

	return retval;
}

static int asus_wmi_get_devstate(struct asus_wmi *asus, u32 dev_id, u32 *retval)
{
	return asus_wmi_evaluate_method(asus->dsts_id, dev_id, 0, retval);
}

static int asus_wmi_set_devstate(u32 dev_id, u32 ctrl_param,
				 u32 *retval)
{
	return asus_wmi_evaluate_method(ASUS_WMI_METHODID_DEVS, dev_id,
					ctrl_param, retval);
}

/* Helper for special devices with magic return codes */
static int asus_wmi_get_devstate_bits(struct asus_wmi *asus,
				      u32 dev_id, u32 mask)
{
	u32 retval = 0;
	int err;

	err = asus_wmi_get_devstate(asus, dev_id, &retval);

	if (err < 0)
		return err;

	if (!(retval & ASUS_WMI_DSTS_PRESENCE_BIT))
		return -ENODEV;

	if (mask == ASUS_WMI_DSTS_STATUS_BIT) {
		if (retval & ASUS_WMI_DSTS_UNKNOWN_BIT)
			return -ENODEV;
	}

	return retval & mask;
}

static int asus_wmi_get_devstate_simple(struct asus_wmi *asus, u32 dev_id)
{
	return asus_wmi_get_devstate_bits(asus, dev_id,
					  ASUS_WMI_DSTS_STATUS_BIT);
}

/*
 * LEDs
 */
/*
 * These functions actually update the LED's, and are called from a
 * workqueue. By doing this as separate work rather than when the LED
 * subsystem asks, we avoid messing with the Asus ACPI stuff during a
 * potentially bad time, such as a timer interrupt.
 */
static void tpd_led_update(struct work_struct *work)
{
	int ctrl_param;
	struct asus_wmi *asus;

	asus = container_of(work, struct asus_wmi, tpd_led_work);

	ctrl_param = asus->tpd_led_wk;
	asus_wmi_set_devstate(ASUS_WMI_DEVID_TOUCHPAD_LED, ctrl_param, NULL);
}

static void tpd_led_set(struct led_classdev *led_cdev,
			enum led_brightness value)
{
	struct asus_wmi *asus;

	asus = container_of(led_cdev, struct asus_wmi, tpd_led);

	asus->tpd_led_wk = !!value;
	queue_work(asus->led_workqueue, &asus->tpd_led_work);
}

static int read_tpd_led_state(struct asus_wmi *asus)
{
	return asus_wmi_get_devstate_simple(asus, ASUS_WMI_DEVID_TOUCHPAD_LED);
}

static enum led_brightness tpd_led_get(struct led_classdev *led_cdev)
{
	struct asus_wmi *asus;

	asus = container_of(led_cdev, struct asus_wmi, tpd_led);

	return read_tpd_led_state(asus);
}

static void kbd_led_update(struct work_struct *work)
{
	int ctrl_param = 0;
	struct asus_wmi *asus;

	asus = container_of(work, struct asus_wmi, kbd_led_work);

	/*
	 * bits 0-2: level
	 * bit 7: light on/off
	 */
	if (asus->kbd_led_wk > 0)
		ctrl_param = 0x80 | (asus->kbd_led_wk & 0x7F);

	asus_wmi_set_devstate(ASUS_WMI_DEVID_KBD_BACKLIGHT, ctrl_param, NULL);
}

static int kbd_led_read(struct asus_wmi *asus, int *level, int *env)
{
	int retval;

	/*
	 * bits 0-2: level
	 * bit 7: light on/off
	 * bit 8-10: environment (0: dark, 1: normal, 2: light)
	 * bit 17: status unknown
	 */
	retval = asus_wmi_get_devstate_bits(asus, ASUS_WMI_DEVID_KBD_BACKLIGHT,
					    0xFFFF);

	/* Unknown status is considered as off */
	if (retval == 0x8000)
		retval = 0;

	if (retval >= 0) {
		if (level)
			*level = retval & 0x7F;
		if (env)
			*env = (retval >> 8) & 0x7F;
		retval = 0;
	}

	return retval;
}

static void kbd_led_set(struct led_classdev *led_cdev,
			enum led_brightness value)
{
	struct asus_wmi *asus;

	asus = container_of(led_cdev, struct asus_wmi, kbd_led);

	if (value > asus->kbd_led.max_brightness)
		value = asus->kbd_led.max_brightness;
	else if (value < 0)
		value = 0;

	asus->kbd_led_wk = value;
	queue_work(asus->led_workqueue, &asus->kbd_led_work);
}

static enum led_brightness kbd_led_get(struct led_classdev *led_cdev)
{
	struct asus_wmi *asus;
	int retval, value;

	asus = container_of(led_cdev, struct asus_wmi, kbd_led);

	retval = kbd_led_read(asus, &value, NULL);

	if (retval < 0)
		return retval;

	return value;
}

static int wlan_led_unknown_state(struct asus_wmi *asus)
{
	u32 result;

	asus_wmi_get_devstate(asus, ASUS_WMI_DEVID_WIRELESS_LED, &result);

	return result & ASUS_WMI_DSTS_UNKNOWN_BIT;
}

static int wlan_led_presence(struct asus_wmi *asus)
{
	u32 result;

	asus_wmi_get_devstate(asus, ASUS_WMI_DEVID_WIRELESS_LED, &result);

	return result & ASUS_WMI_DSTS_PRESENCE_BIT;
}

static void wlan_led_update(struct work_struct *work)
{
	int ctrl_param;
	struct asus_wmi *asus;

	asus = container_of(work, struct asus_wmi, wlan_led_work);

	ctrl_param = asus->wlan_led_wk;
	asus_wmi_set_devstate(ASUS_WMI_DEVID_WIRELESS_LED, ctrl_param, NULL);
}

static void wlan_led_set(struct led_classdev *led_cdev,
			 enum led_brightness value)
{
	struct asus_wmi *asus;

	asus = container_of(led_cdev, struct asus_wmi, wlan_led);

	asus->wlan_led_wk = !!value;
	queue_work(asus->led_workqueue, &asus->wlan_led_work);
}

static enum led_brightness wlan_led_get(struct led_classdev *led_cdev)
{
	struct asus_wmi *asus;
	u32 result;

	asus = container_of(led_cdev, struct asus_wmi, wlan_led);
	asus_wmi_get_devstate(asus, ASUS_WMI_DEVID_WIRELESS_LED, &result);

	return result & ASUS_WMI_DSTS_BRIGHTNESS_MASK;
}

static void asus_wmi_led_exit(struct asus_wmi *asus)
{
	if (!IS_ERR_OR_NULL(asus->kbd_led.dev))
		led_classdev_unregister(&asus->kbd_led);
	if (!IS_ERR_OR_NULL(asus->tpd_led.dev))
		led_classdev_unregister(&asus->tpd_led);
	if (!IS_ERR_OR_NULL(asus->wlan_led.dev))
		led_classdev_unregister(&asus->wlan_led);
	if (asus->led_workqueue)
		destroy_workqueue(asus->led_workqueue);
}

static int asus_wmi_led_init(struct asus_wmi *asus)
{
	int rv = 0, led_val;

	asus->led_workqueue = create_singlethread_workqueue("led_workqueue");
	if (!asus->led_workqueue)
		return -ENOMEM;

	if (read_tpd_led_state(asus) >= 0) {
		INIT_WORK(&asus->tpd_led_work, tpd_led_update);

		asus->tpd_led.name = "asus::touchpad";
		asus->tpd_led.brightness_set = tpd_led_set;
		asus->tpd_led.brightness_get = tpd_led_get;
		asus->tpd_led.max_brightness = 1;

		rv = led_classdev_register(&asus->platform_device->dev,
					   &asus->tpd_led);
		if (rv)
			goto error;
	}

	led_val = kbd_led_read(asus, NULL, NULL);
	if (led_val >= 0) {
		INIT_WORK(&asus->kbd_led_work, kbd_led_update);

		asus->kbd_led_wk = led_val;
		asus->kbd_led.name = "asus::kbd_backlight";
		asus->kbd_led.brightness_set = kbd_led_set;
		asus->kbd_led.brightness_get = kbd_led_get;
		asus->kbd_led.max_brightness = 3;

		rv = led_classdev_register(&asus->platform_device->dev,
					   &asus->kbd_led);
		if (rv)
			goto error;
	}

	if (wlan_led_presence(asus) && (asus->driver->quirks->wapf > 0)) {
		INIT_WORK(&asus->wlan_led_work, wlan_led_update);

		asus->wlan_led.name = "asus::wlan";
		asus->wlan_led.brightness_set = wlan_led_set;
		if (!wlan_led_unknown_state(asus))
			asus->wlan_led.brightness_get = wlan_led_get;
		asus->wlan_led.flags = LED_CORE_SUSPENDRESUME;
		asus->wlan_led.max_brightness = 1;
		asus->wlan_led.default_trigger = "asus-wlan";

		rv = led_classdev_register(&asus->platform_device->dev,
					   &asus->wlan_led);
	}

error:
	if (rv)
		asus_wmi_led_exit(asus);

	return rv;
}


/*
 * PCI hotplug (for wlan rfkill)
 */
static bool asus_wlan_rfkill_blocked(struct asus_wmi *asus)
{
	int result = asus_wmi_get_devstate_simple(asus, ASUS_WMI_DEVID_WLAN);

	if (result < 0)
		return false;
	return !result;
}

static void asus_rfkill_hotplug(struct asus_wmi *asus)
{
	struct pci_dev *dev;
	struct pci_bus *bus;
	bool blocked;
	bool absent;
	u32 l;

	mutex_lock(&asus->wmi_lock);
	blocked = asus_wlan_rfkill_blocked(asus);
	mutex_unlock(&asus->wmi_lock);

	mutex_lock(&asus->hotplug_lock);
	pci_lock_rescan_remove();

	if (asus->wlan.rfkill)
		rfkill_set_sw_state(asus->wlan.rfkill, blocked);

	if (asus->hotplug_slot) {
		bus = pci_find_bus(0, 1);
		if (!bus) {
			pr_warn("Unable to find PCI bus 1?\n");
			goto out_unlock;
		}

		if (pci_bus_read_config_dword(bus, 0, PCI_VENDOR_ID, &l)) {
			pr_err("Unable to read PCI config space?\n");
			goto out_unlock;
		}
		absent = (l == 0xffffffff);

		if (blocked != absent) {
			pr_warn("BIOS says wireless lan is %s, "
				"but the pci device is %s\n",
				blocked ? "blocked" : "unblocked",
				absent ? "absent" : "present");
			pr_warn("skipped wireless hotplug as probably "
				"inappropriate for this model\n");
			goto out_unlock;
		}

		if (!blocked) {
			dev = pci_get_slot(bus, 0);
			if (dev) {
				/* Device already present */
				pci_dev_put(dev);
				goto out_unlock;
			}
			dev = pci_scan_single_device(bus, 0);
			if (dev) {
				pci_bus_assign_resources(bus);
				pci_bus_add_device(dev);
			}
		} else {
			dev = pci_get_slot(bus, 0);
			if (dev) {
				pci_stop_and_remove_bus_device(dev);
				pci_dev_put(dev);
			}
		}
	}

out_unlock:
	pci_unlock_rescan_remove();
	mutex_unlock(&asus->hotplug_lock);
}

static void asus_rfkill_notify(acpi_handle handle, u32 event, void *data)
{
	struct asus_wmi *asus = data;

	if (event != ACPI_NOTIFY_BUS_CHECK)
		return;

	/*
	 * We can't call directly asus_rfkill_hotplug because most
	 * of the time WMBC is still being executed and not reetrant.
	 * There is currently no way to tell ACPICA that  we want this
	 * method to be serialized, we schedule a asus_rfkill_hotplug
	 * call later, in a safer context.
	 */
	queue_work(asus->hotplug_workqueue, &asus->hotplug_work);
}

static int asus_register_rfkill_notifier(struct asus_wmi *asus, char *node)
{
	acpi_status status;
	acpi_handle handle;

	status = acpi_get_handle(NULL, node, &handle);

	if (ACPI_SUCCESS(status)) {
		status = acpi_install_notify_handler(handle,
						     ACPI_SYSTEM_NOTIFY,
						     asus_rfkill_notify, asus);
		if (ACPI_FAILURE(status))
			pr_warn("Failed to register notify on %s\n", node);
	} else
		return -ENODEV;

	return 0;
}

static void asus_unregister_rfkill_notifier(struct asus_wmi *asus, char *node)
{
	acpi_status status = AE_OK;
	acpi_handle handle;

	status = acpi_get_handle(NULL, node, &handle);

	if (ACPI_SUCCESS(status)) {
		status = acpi_remove_notify_handler(handle,
						    ACPI_SYSTEM_NOTIFY,
						    asus_rfkill_notify);
		if (ACPI_FAILURE(status))
			pr_err("Error removing rfkill notify handler %s\n",
			       node);
	}
}

static int asus_get_adapter_status(struct hotplug_slot *hotplug_slot,
				   u8 *value)
{
	struct asus_wmi *asus = hotplug_slot->private;
	int result = asus_wmi_get_devstate_simple(asus, ASUS_WMI_DEVID_WLAN);

	if (result < 0)
		return result;

	*value = !!result;
	return 0;
}

static void asus_cleanup_pci_hotplug(struct hotplug_slot *hotplug_slot)
{
	kfree(hotplug_slot->info);
	kfree(hotplug_slot);
}

static struct hotplug_slot_ops asus_hotplug_slot_ops = {
	.owner = THIS_MODULE,
	.get_adapter_status = asus_get_adapter_status,
	.get_power_status = asus_get_adapter_status,
};

static void asus_hotplug_work(struct work_struct *work)
{
	struct asus_wmi *asus;

	asus = container_of(work, struct asus_wmi, hotplug_work);
	asus_rfkill_hotplug(asus);
}

static int asus_setup_pci_hotplug(struct asus_wmi *asus)
{
	int ret = -ENOMEM;
	struct pci_bus *bus = pci_find_bus(0, 1);

	if (!bus) {
		pr_err("Unable to find wifi PCI bus\n");
		return -ENODEV;
	}

	asus->hotplug_workqueue =
	    create_singlethread_workqueue("hotplug_workqueue");
	if (!asus->hotplug_workqueue)
		goto error_workqueue;

	INIT_WORK(&asus->hotplug_work, asus_hotplug_work);

	asus->hotplug_slot = kzalloc(sizeof(struct hotplug_slot), GFP_KERNEL);
	if (!asus->hotplug_slot)
		goto error_slot;

	asus->hotplug_slot->info = kzalloc(sizeof(struct hotplug_slot_info),
					   GFP_KERNEL);
	if (!asus->hotplug_slot->info)
		goto error_info;

	asus->hotplug_slot->private = asus;
	asus->hotplug_slot->release = &asus_cleanup_pci_hotplug;
	asus->hotplug_slot->ops = &asus_hotplug_slot_ops;
	asus_get_adapter_status(asus->hotplug_slot,
				&asus->hotplug_slot->info->adapter_status);

	ret = pci_hp_register(asus->hotplug_slot, bus, 0, "asus-wifi");
	if (ret) {
		pr_err("Unable to register hotplug slot - %d\n", ret);
		goto error_register;
	}

	return 0;

error_register:
	kfree(asus->hotplug_slot->info);
error_info:
	kfree(asus->hotplug_slot);
	asus->hotplug_slot = NULL;
error_slot:
	destroy_workqueue(asus->hotplug_workqueue);
error_workqueue:
	return ret;
}

/*
 * Rfkill devices
 */
static int asus_rfkill_set(void *data, bool blocked)
{
	struct asus_rfkill *priv = data;
	u32 ctrl_param = !blocked;
	u32 dev_id = priv->dev_id;

	/*
	 * If the user bit is set, BIOS can't set and record the wlan status,
	 * it will report the value read from id ASUS_WMI_DEVID_WLAN_LED
	 * while we query the wlan status through WMI(ASUS_WMI_DEVID_WLAN).
	 * So, we have to record wlan status in id ASUS_WMI_DEVID_WLAN_LED
	 * while setting the wlan status through WMI.
	 * This is also the behavior that windows app will do.
	 */
	if ((dev_id == ASUS_WMI_DEVID_WLAN) &&
	     priv->asus->driver->wlan_ctrl_by_user)
		dev_id = ASUS_WMI_DEVID_WLAN_LED;

	return asus_wmi_set_devstate(dev_id, ctrl_param, NULL);
}

static void asus_rfkill_query(struct rfkill *rfkill, void *data)
{
	struct asus_rfkill *priv = data;
	int result;

	result = asus_wmi_get_devstate_simple(priv->asus, priv->dev_id);

	if (result < 0)
		return;

	rfkill_set_sw_state(priv->rfkill, !result);
}

static int asus_rfkill_wlan_set(void *data, bool blocked)
{
	struct asus_rfkill *priv = data;
	struct asus_wmi *asus = priv->asus;
	int ret;

	/*
	 * This handler is enabled only if hotplug is enabled.
	 * In this case, the asus_wmi_set_devstate() will
	 * trigger a wmi notification and we need to wait
	 * this call to finish before being able to call
	 * any wmi method
	 */
	mutex_lock(&asus->wmi_lock);
	ret = asus_rfkill_set(data, blocked);
	mutex_unlock(&asus->wmi_lock);
	return ret;
}

static const struct rfkill_ops asus_rfkill_wlan_ops = {
	.set_block = asus_rfkill_wlan_set,
	.query = asus_rfkill_query,
};

static const struct rfkill_ops asus_rfkill_ops = {
	.set_block = asus_rfkill_set,
	.query = asus_rfkill_query,
};

static int asus_new_rfkill(struct asus_wmi *asus,
			   struct asus_rfkill *arfkill,
			   const char *name, enum rfkill_type type, int dev_id)
{
	int result = asus_wmi_get_devstate_simple(asus, dev_id);
	struct rfkill **rfkill = &arfkill->rfkill;

	if (result < 0)
		return result;

	arfkill->dev_id = dev_id;
	arfkill->asus = asus;

	if (dev_id == ASUS_WMI_DEVID_WLAN &&
	    asus->driver->quirks->hotplug_wireless)
		*rfkill = rfkill_alloc(name, &asus->platform_device->dev, type,
				       &asus_rfkill_wlan_ops, arfkill);
	else
		*rfkill = rfkill_alloc(name, &asus->platform_device->dev, type,
				       &asus_rfkill_ops, arfkill);

	if (!*rfkill)
		return -EINVAL;

	if ((dev_id == ASUS_WMI_DEVID_WLAN) &&
			(asus->driver->quirks->wapf > 0))
		rfkill_set_led_trigger_name(*rfkill, "asus-wlan");

	rfkill_init_sw_state(*rfkill, !result);
	result = rfkill_register(*rfkill);
	if (result) {
		rfkill_destroy(*rfkill);
		*rfkill = NULL;
		return result;
	}
	return 0;
}

static void asus_wmi_rfkill_exit(struct asus_wmi *asus)
{
	asus_unregister_rfkill_notifier(asus, "\\_SB.PCI0.P0P5");
	asus_unregister_rfkill_notifier(asus, "\\_SB.PCI0.P0P6");
	asus_unregister_rfkill_notifier(asus, "\\_SB.PCI0.P0P7");
	if (asus->wlan.rfkill) {
		rfkill_unregister(asus->wlan.rfkill);
		rfkill_destroy(asus->wlan.rfkill);
		asus->wlan.rfkill = NULL;
	}
	/*
	 * Refresh pci hotplug in case the rfkill state was changed after
	 * asus_unregister_rfkill_notifier()
	 */
	asus_rfkill_hotplug(asus);
	if (asus->hotplug_slot)
		pci_hp_deregister(asus->hotplug_slot);
	if (asus->hotplug_workqueue)
		destroy_workqueue(asus->hotplug_workqueue);

	if (asus->bluetooth.rfkill) {
		rfkill_unregister(asus->bluetooth.rfkill);
		rfkill_destroy(asus->bluetooth.rfkill);
		asus->bluetooth.rfkill = NULL;
	}
	if (asus->wimax.rfkill) {
		rfkill_unregister(asus->wimax.rfkill);
		rfkill_destroy(asus->wimax.rfkill);
		asus->wimax.rfkill = NULL;
	}
	if (asus->wwan3g.rfkill) {
		rfkill_unregister(asus->wwan3g.rfkill);
		rfkill_destroy(asus->wwan3g.rfkill);
		asus->wwan3g.rfkill = NULL;
	}
	if (asus->gps.rfkill) {
		rfkill_unregister(asus->gps.rfkill);
		rfkill_destroy(asus->gps.rfkill);
		asus->gps.rfkill = NULL;
	}
	if (asus->uwb.rfkill) {
		rfkill_unregister(asus->uwb.rfkill);
		rfkill_destroy(asus->uwb.rfkill);
		asus->uwb.rfkill = NULL;
	}
}

static int asus_wmi_rfkill_init(struct asus_wmi *asus)
{
	int result = 0;

	mutex_init(&asus->hotplug_lock);
	mutex_init(&asus->wmi_lock);

	result = asus_new_rfkill(asus, &asus->wlan, "asus-wlan",
				 RFKILL_TYPE_WLAN, ASUS_WMI_DEVID_WLAN);

	if (result && result != -ENODEV)
		goto exit;

	result = asus_new_rfkill(asus, &asus->bluetooth,
				 "asus-bluetooth", RFKILL_TYPE_BLUETOOTH,
				 ASUS_WMI_DEVID_BLUETOOTH);

	if (result && result != -ENODEV)
		goto exit;

	result = asus_new_rfkill(asus, &asus->wimax, "asus-wimax",
				 RFKILL_TYPE_WIMAX, ASUS_WMI_DEVID_WIMAX);

	if (result && result != -ENODEV)
		goto exit;

	result = asus_new_rfkill(asus, &asus->wwan3g, "asus-wwan3g",
				 RFKILL_TYPE_WWAN, ASUS_WMI_DEVID_WWAN3G);

	if (result && result != -ENODEV)
		goto exit;

	result = asus_new_rfkill(asus, &asus->gps, "asus-gps",
				 RFKILL_TYPE_GPS, ASUS_WMI_DEVID_GPS);

	if (result && result != -ENODEV)
		goto exit;

	result = asus_new_rfkill(asus, &asus->uwb, "asus-uwb",
				 RFKILL_TYPE_UWB, ASUS_WMI_DEVID_UWB);

	if (result && result != -ENODEV)
		goto exit;

	if (!asus->driver->quirks->hotplug_wireless)
		goto exit;

	result = asus_setup_pci_hotplug(asus);
	/*
	 * If we get -EBUSY then something else is handling the PCI hotplug -
	 * don't fail in this case
	 */
	if (result == -EBUSY)
		result = 0;

	asus_register_rfkill_notifier(asus, "\\_SB.PCI0.P0P5");
	asus_register_rfkill_notifier(asus, "\\_SB.PCI0.P0P6");
	asus_register_rfkill_notifier(asus, "\\_SB.PCI0.P0P7");
	/*
	 * Refresh pci hotplug in case the rfkill state was changed during
	 * setup.
	 */
	asus_rfkill_hotplug(asus);

exit:
	if (result && result != -ENODEV)
		asus_wmi_rfkill_exit(asus);

	if (result == -ENODEV)
		result = 0;

	return result;
}

static void asus_wmi_set_xusb2pr(struct asus_wmi *asus)
{
	struct pci_dev *xhci_pdev;
	u32 orig_ports_available;
	u32 ports_available = asus->driver->quirks->xusb2pr;

	xhci_pdev = pci_get_device(PCI_VENDOR_ID_INTEL,
			PCI_DEVICE_ID_INTEL_LYNXPOINT_LP_XHCI,
			NULL);

	if (!xhci_pdev)
		return;

	pci_read_config_dword(xhci_pdev, USB_INTEL_XUSB2PR,
				&orig_ports_available);

	pci_write_config_dword(xhci_pdev, USB_INTEL_XUSB2PR,
				cpu_to_le32(ports_available));

	pr_info("set USB_INTEL_XUSB2PR old: 0x%04x, new: 0x%04x\n",
			orig_ports_available, ports_available);
}

/*
 * Hwmon device
 */
static int asus_hwmon_agfn_fan_speed_read(struct asus_wmi *asus, int fan,
					  int *speed)
{
	struct fan_args args = {
		.agfn.len = sizeof(args),
		.agfn.mfun = ASUS_FAN_MFUN,
		.agfn.sfun = ASUS_FAN_SFUN_READ,
		.fan = fan,
		.speed = 0,
	};
	struct acpi_buffer input = { (acpi_size) sizeof(args), &args };
	int status;

	if (fan != 1)
		return -EINVAL;

	status = asus_wmi_evaluate_method_agfn(input);

	if (status || args.agfn.err)
		return -ENXIO;

	if (speed)
		*speed = args.speed;

	return 0;
}

static int asus_hwmon_agfn_fan_speed_write(struct asus_wmi *asus, int fan,
				     int *speed)
{
	struct fan_args args = {
		.agfn.len = sizeof(args),
		.agfn.mfun = ASUS_FAN_MFUN,
		.agfn.sfun = ASUS_FAN_SFUN_WRITE,
		.fan = fan,
		.speed = speed ?  *speed : 0,
	};
	struct acpi_buffer input = { (acpi_size) sizeof(args), &args };
	int status;

	/* 1: for setting 1st fan's speed 0: setting auto mode */
	if (fan != 1 && fan != 0)
		return -EINVAL;

	status = asus_wmi_evaluate_method_agfn(input);

	if (status || args.agfn.err)
		return -ENXIO;

	if (speed && fan == 1)
		asus->asus_hwmon_pwm = *speed;

	return 0;
}

/*
 * Check if we can read the speed of one fan. If true we assume we can also
 * control it.
 */
static int asus_hwmon_get_fan_number(struct asus_wmi *asus, int *num_fans)
{
	int status;
	int speed = 0;

	*num_fans = 0;

	status = asus_hwmon_agfn_fan_speed_read(asus, 1, &speed);
	if (!status)
		*num_fans = 1;

	return 0;
}

static int asus_hwmon_fan_set_auto(struct asus_wmi *asus)
{
	int status;

	status = asus_hwmon_agfn_fan_speed_write(asus, 0, NULL);
	if (status)
		return -ENXIO;

	asus->asus_hwmon_fan_manual_mode = false;

	return 0;
}

static int asus_hwmon_fan_rpm_show(struct device *dev, int fan)
{
	struct asus_wmi *asus = dev_get_drvdata(dev);
	int value;
	int ret;

	/* no speed readable on manual mode */
	if (asus->asus_hwmon_fan_manual_mode)
		return -ENXIO;

	ret = asus_hwmon_agfn_fan_speed_read(asus, fan+1, &value);
	if (ret) {
		pr_warn("reading fan speed failed: %d\n", ret);
		return -ENXIO;
	}

	return value;
}

static void asus_hwmon_pwm_show(struct asus_wmi *asus, int fan, int *value)
{
	int err;

	if (asus->asus_hwmon_pwm >= 0) {
		*value = asus->asus_hwmon_pwm;
		return;
	}

	err = asus_wmi_get_devstate(asus, ASUS_WMI_DEVID_FAN_CTRL, value);
	if (err < 0)
		return;

	*value &= 0xFF;

	if (*value == 1) /* Low Speed */
		*value = 85;
	else if (*value == 2)
		*value = 170;
	else if (*value == 3)
		*value = 255;
	else if (*value) {
		pr_err("Unknown fan speed %#x\n", *value);
		*value = -1;
	}
}

static ssize_t pwm1_show(struct device *dev,
			       struct device_attribute *attr,
			       char *buf)
{
	struct asus_wmi *asus = dev_get_drvdata(dev);
	int value;

	asus_hwmon_pwm_show(asus, 0, &value);

	return sprintf(buf, "%d\n", value);
}

static ssize_t pwm1_store(struct device *dev,
				     struct device_attribute *attr,
				     const char *buf, size_t count) {
	struct asus_wmi *asus = dev_get_drvdata(dev);
	int value;
	int state;
	int ret;

	ret = kstrtouint(buf, 10, &value);

	if (ret)
		return ret;

	value = clamp(value, 0, 255);

	state = asus_hwmon_agfn_fan_speed_write(asus, 1, &value);
	if (state)
		pr_warn("Setting fan speed failed: %d\n", state);
	else
		asus->asus_hwmon_fan_manual_mode = true;

	return count;
}

static ssize_t fan1_input_show(struct device *dev,
					struct device_attribute *attr,
					char *buf)
{
	int value = asus_hwmon_fan_rpm_show(dev, 0);

	return sprintf(buf, "%d\n", value < 0 ? -1 : value*100);

}

static ssize_t pwm1_enable_show(struct device *dev,
						 struct device_attribute *attr,
						 char *buf)
{
	struct asus_wmi *asus = dev_get_drvdata(dev);

	if (asus->asus_hwmon_fan_manual_mode)
		return sprintf(buf, "%d\n", ASUS_FAN_CTRL_MANUAL);

	return sprintf(buf, "%d\n", ASUS_FAN_CTRL_AUTO);
}

static ssize_t pwm1_enable_store(struct device *dev,
						  struct device_attribute *attr,
						  const char *buf, size_t count)
{
	struct asus_wmi *asus = dev_get_drvdata(dev);
	int status = 0;
	int state;
	int ret;

	ret = kstrtouint(buf, 10, &state);

	if (ret)
		return ret;

	if (state == ASUS_FAN_CTRL_MANUAL)
		asus->asus_hwmon_fan_manual_mode = true;
	else
		status = asus_hwmon_fan_set_auto(asus);

	if (status)
		return status;

	return count;
}

static ssize_t fan1_label_show(struct device *dev,
					  struct device_attribute *attr,
					  char *buf)
{
	return sprintf(buf, "%s\n", ASUS_FAN_DESC);
}

static ssize_t asus_hwmon_temp1(struct device *dev,
				struct device_attribute *attr,
				char *buf)
{
	struct asus_wmi *asus = dev_get_drvdata(dev);
	u32 value;
	int err;

	err = asus_wmi_get_devstate(asus, ASUS_WMI_DEVID_THERMAL_CTRL, &value);

	if (err < 0)
		return err;

	value = DECI_KELVIN_TO_CELSIUS((value & 0xFFFF)) * 1000;

	return sprintf(buf, "%d\n", value);
}

/* Fan1 */
static DEVICE_ATTR_RW(pwm1);
static DEVICE_ATTR_RW(pwm1_enable);
static DEVICE_ATTR_RO(fan1_input);
static DEVICE_ATTR_RO(fan1_label);

/* Temperature */
static DEVICE_ATTR(temp1_input, S_IRUGO, asus_hwmon_temp1, NULL);

static struct attribute *hwmon_attributes[] = {
	&dev_attr_pwm1.attr,
	&dev_attr_pwm1_enable.attr,
	&dev_attr_fan1_input.attr,
	&dev_attr_fan1_label.attr,

	&dev_attr_temp1_input.attr,
	NULL
};

static umode_t asus_hwmon_sysfs_is_visible(struct kobject *kobj,
					  struct attribute *attr, int idx)
{
	struct device *dev = container_of(kobj, struct device, kobj);
	struct platform_device *pdev = to_platform_device(dev->parent);
	struct asus_wmi *asus = platform_get_drvdata(pdev);
	int dev_id = -1;
	int fan_attr = -1;
	u32 value = ASUS_WMI_UNSUPPORTED_METHOD;
	bool ok = true;

	if (attr == &dev_attr_pwm1.attr)
		dev_id = ASUS_WMI_DEVID_FAN_CTRL;
	else if (attr == &dev_attr_temp1_input.attr)
		dev_id = ASUS_WMI_DEVID_THERMAL_CTRL;


	if (attr == &dev_attr_fan1_input.attr
	    || attr == &dev_attr_fan1_label.attr
	    || attr == &dev_attr_pwm1.attr
	    || attr == &dev_attr_pwm1_enable.attr) {
		fan_attr = 1;
	}

	if (dev_id != -1) {
		int err = asus_wmi_get_devstate(asus, dev_id, &value);

		if (err < 0 && fan_attr == -1)
			return 0; /* can't return negative here */
	}

	if (dev_id == ASUS_WMI_DEVID_FAN_CTRL) {
		/*
		 * We need to find a better way, probably using sfun,
		 * bits or spec ...
		 * Currently we disable it if:
		 * - ASUS_WMI_UNSUPPORTED_METHOD is returned
		 * - reverved bits are non-zero
		 * - sfun and presence bit are not set
		 */
		if (value == ASUS_WMI_UNSUPPORTED_METHOD || value & 0xFFF80000
		    || (!asus->sfun && !(value & ASUS_WMI_DSTS_PRESENCE_BIT)))
			ok = false;
		else
			ok = fan_attr <= asus->asus_hwmon_num_fans;
	} else if (dev_id == ASUS_WMI_DEVID_THERMAL_CTRL) {
		/* If value is zero, something is clearly wrong */
		if (!value)
			ok = false;
	} else if (fan_attr <= asus->asus_hwmon_num_fans && fan_attr != -1) {
		ok = true;
	} else {
		ok = false;
	}

	return ok ? attr->mode : 0;
}

static struct attribute_group hwmon_attribute_group = {
	.is_visible = asus_hwmon_sysfs_is_visible,
	.attrs = hwmon_attributes
};
__ATTRIBUTE_GROUPS(hwmon_attribute);

static int asus_wmi_hwmon_init(struct asus_wmi *asus)
{
	struct device *hwmon;

	hwmon = hwmon_device_register_with_groups(&asus->platform_device->dev,
						  "asus", asus,
						  hwmon_attribute_groups);
	if (IS_ERR(hwmon)) {
		pr_err("Could not register asus hwmon device\n");
		return PTR_ERR(hwmon);
	}
	return 0;
}

/*
 * Backlight
 */
static int read_backlight_power(struct asus_wmi *asus)
{
	int ret;
	if (asus->driver->quirks->store_backlight_power)
		ret = !asus->driver->panel_power;
	else
		ret = asus_wmi_get_devstate_simple(asus,
						   ASUS_WMI_DEVID_BACKLIGHT);

	if (ret < 0)
		return ret;

	return ret ? FB_BLANK_UNBLANK : FB_BLANK_POWERDOWN;
}

static int read_brightness_max(struct asus_wmi *asus)
{
	u32 retval;
	int err;

	err = asus_wmi_get_devstate(asus, ASUS_WMI_DEVID_BRIGHTNESS, &retval);

	if (err < 0)
		return err;

	retval = retval & ASUS_WMI_DSTS_MAX_BRIGTH_MASK;
	retval >>= 8;

	if (!retval)
		return -ENODEV;

	return retval;
}

static int read_brightness(struct backlight_device *bd)
{
	struct asus_wmi *asus = bl_get_data(bd);
	u32 retval;
	int err;

	err = asus_wmi_get_devstate(asus, ASUS_WMI_DEVID_BRIGHTNESS, &retval);

	if (err < 0)
		return err;

	return retval & ASUS_WMI_DSTS_BRIGHTNESS_MASK;
}

static u32 get_scalar_command(struct backlight_device *bd)
{
	struct asus_wmi *asus = bl_get_data(bd);
	u32 ctrl_param = 0;

	if ((asus->driver->brightness < bd->props.brightness) ||
	    bd->props.brightness == bd->props.max_brightness)
		ctrl_param = 0x00008001;
	else if ((asus->driver->brightness > bd->props.brightness) ||
		 bd->props.brightness == 0)
		ctrl_param = 0x00008000;

	asus->driver->brightness = bd->props.brightness;

	return ctrl_param;
}

static int update_bl_status(struct backlight_device *bd)
{
	struct asus_wmi *asus = bl_get_data(bd);
	u32 ctrl_param;
	int power, err = 0;

	power = read_backlight_power(asus);
	if (power != -ENODEV && bd->props.power != power) {
		ctrl_param = !!(bd->props.power == FB_BLANK_UNBLANK);
		err = asus_wmi_set_devstate(ASUS_WMI_DEVID_BACKLIGHT,
					    ctrl_param, NULL);
		if (asus->driver->quirks->store_backlight_power)
			asus->driver->panel_power = bd->props.power;

		/* When using scalar brightness, updating the brightness
		 * will mess with the backlight power */
		if (asus->driver->quirks->scalar_panel_brightness)
			return err;
	}

	if (asus->driver->quirks->scalar_panel_brightness)
		ctrl_param = get_scalar_command(bd);
	else
		ctrl_param = bd->props.brightness;

	err = asus_wmi_set_devstate(ASUS_WMI_DEVID_BRIGHTNESS,
				    ctrl_param, NULL);

	return err;
}

static const struct backlight_ops asus_wmi_bl_ops = {
	.get_brightness = read_brightness,
	.update_status = update_bl_status,
};

static int asus_wmi_backlight_notify(struct asus_wmi *asus, int code)
{
	struct backlight_device *bd = asus->backlight_device;
	int old = bd->props.brightness;
	int new = old;

	if (code >= NOTIFY_BRNUP_MIN && code <= NOTIFY_BRNUP_MAX)
		new = code - NOTIFY_BRNUP_MIN + 1;
	else if (code >= NOTIFY_BRNDOWN_MIN && code <= NOTIFY_BRNDOWN_MAX)
		new = code - NOTIFY_BRNDOWN_MIN;

	bd->props.brightness = new;
	backlight_update_status(bd);
	backlight_force_update(bd, BACKLIGHT_UPDATE_HOTKEY);

	return old;
}

static int asus_wmi_backlight_init(struct asus_wmi *asus)
{
	struct backlight_device *bd;
	struct backlight_properties props;
	int max;
	int power;

	max = read_brightness_max(asus);
	if (max < 0)
		return max;

	power = read_backlight_power(asus);

	if (power == -ENODEV)
		power = FB_BLANK_UNBLANK;
	else if (power < 0)
		return power;

	memset(&props, 0, sizeof(struct backlight_properties));
	props.type = BACKLIGHT_PLATFORM;
	props.max_brightness = max;
	bd = backlight_device_register(asus->driver->name,
				       &asus->platform_device->dev, asus,
				       &asus_wmi_bl_ops, &props);
	if (IS_ERR(bd)) {
		pr_err("Could not register backlight device\n");
		return PTR_ERR(bd);
	}

	asus->backlight_device = bd;

	if (asus->driver->quirks->store_backlight_power)
		asus->driver->panel_power = power;

	bd->props.brightness = read_brightness(bd);
	bd->props.power = power;
	backlight_update_status(bd);

	asus->driver->brightness = bd->props.brightness;

	return 0;
}

static void asus_wmi_backlight_exit(struct asus_wmi *asus)
{
	backlight_device_unregister(asus->backlight_device);

	asus->backlight_device = NULL;
}

static int is_display_toggle(int code)
{
	/* display toggle keys */
	if ((code >= 0x61 && code <= 0x67) ||
	    (code >= 0x8c && code <= 0x93) ||
	    (code >= 0xa0 && code <= 0xa7) ||
	    (code >= 0xd0 && code <= 0xd5))
		return 1;

	return 0;
}

static void asus_wmi_notify(u32 value, void *context)
{
	struct asus_wmi *asus = context;
	struct acpi_buffer response = { ACPI_ALLOCATE_BUFFER, NULL };
	union acpi_object *obj;
	acpi_status status;
	int code;
	int orig_code;
	unsigned int key_value = 1;
	bool autorelease = 1;

	status = wmi_get_event_data(value, &response);
	if (status != AE_OK) {
		pr_err("bad event status 0x%x\n", status);
		return;
	}

	obj = (union acpi_object *)response.pointer;

	if (!obj || obj->type != ACPI_TYPE_INTEGER)
		goto exit;

	code = obj->integer.value;
	orig_code = code;

	if (asus->driver->key_filter) {
		asus->driver->key_filter(asus->driver, &code, &key_value,
					 &autorelease);
		if (code == ASUS_WMI_KEY_IGNORE)
			goto exit;
	}

	if (code >= NOTIFY_BRNUP_MIN && code <= NOTIFY_BRNUP_MAX)
		code = ASUS_WMI_BRN_UP;
	else if (code >= NOTIFY_BRNDOWN_MIN &&
		 code <= NOTIFY_BRNDOWN_MAX)
		code = ASUS_WMI_BRN_DOWN;

	if (code == ASUS_WMI_BRN_DOWN || code == ASUS_WMI_BRN_UP) {
		if (acpi_video_get_backlight_type() == acpi_backlight_vendor) {
			asus_wmi_backlight_notify(asus, orig_code);
			goto exit;
		}
	}

	if (is_display_toggle(code) &&
	    asus->driver->quirks->no_display_toggle)
		goto exit;

	if (!sparse_keymap_report_event(asus->inputdev, code,
					key_value, autorelease))
		pr_info("Unknown key %x pressed\n", code);

exit:
	kfree(obj);
}

/*
 * Sys helpers
 */
static int parse_arg(const char *buf, unsigned long count, int *val)
{
	if (!count)
		return 0;
	if (sscanf(buf, "%i", val) != 1)
		return -EINVAL;
	return count;
}

static ssize_t store_sys_wmi(struct asus_wmi *asus, int devid,
			     const char *buf, size_t count)
{
	u32 retval;
	int rv, err, value;

	value = asus_wmi_get_devstate_simple(asus, devid);
	if (value < 0)
		return value;

	rv = parse_arg(buf, count, &value);
	err = asus_wmi_set_devstate(devid, value, &retval);

	if (err < 0)
		return err;

	return rv;
}

static ssize_t show_sys_wmi(struct asus_wmi *asus, int devid, char *buf)
{
	int value = asus_wmi_get_devstate_simple(asus, devid);

	if (value < 0)
		return value;

	return sprintf(buf, "%d\n", value);
}

#define ASUS_WMI_CREATE_DEVICE_ATTR(_name, _mode, _cm)			\
	static ssize_t show_##_name(struct device *dev,			\
				    struct device_attribute *attr,	\
				    char *buf)				\
	{								\
		struct asus_wmi *asus = dev_get_drvdata(dev);		\
									\
		return show_sys_wmi(asus, _cm, buf);			\
	}								\
	static ssize_t store_##_name(struct device *dev,		\
				     struct device_attribute *attr,	\
				     const char *buf, size_t count)	\
	{								\
		struct asus_wmi *asus = dev_get_drvdata(dev);		\
									\
		return store_sys_wmi(asus, _cm, buf, count);		\
	}								\
	static struct device_attribute dev_attr_##_name = {		\
		.attr = {						\
			.name = __stringify(_name),			\
			.mode = _mode },				\
		.show   = show_##_name,					\
		.store  = store_##_name,				\
	}

ASUS_WMI_CREATE_DEVICE_ATTR(touchpad, 0644, ASUS_WMI_DEVID_TOUCHPAD);
ASUS_WMI_CREATE_DEVICE_ATTR(camera, 0644, ASUS_WMI_DEVID_CAMERA);
ASUS_WMI_CREATE_DEVICE_ATTR(cardr, 0644, ASUS_WMI_DEVID_CARDREADER);
ASUS_WMI_CREATE_DEVICE_ATTR(lid_resume, 0644, ASUS_WMI_DEVID_LID_RESUME);
ASUS_WMI_CREATE_DEVICE_ATTR(als_enable, 0644, ASUS_WMI_DEVID_ALS_ENABLE);

static ssize_t store_cpufv(struct device *dev, struct device_attribute *attr,
			   const char *buf, size_t count)
{
	int value, rv;

	if (!count || sscanf(buf, "%i", &value) != 1)
		return -EINVAL;
	if (value < 0 || value > 2)
		return -EINVAL;

	rv = asus_wmi_evaluate_method(ASUS_WMI_METHODID_CFVS, value, 0, NULL);
	if (rv < 0)
		return rv;

	return count;
}

static DEVICE_ATTR(cpufv, S_IRUGO | S_IWUSR, NULL, store_cpufv);

static struct attribute *platform_attributes[] = {
	&dev_attr_cpufv.attr,
	&dev_attr_camera.attr,
	&dev_attr_cardr.attr,
	&dev_attr_touchpad.attr,
	&dev_attr_lid_resume.attr,
	&dev_attr_als_enable.attr,
	NULL
};

static umode_t asus_sysfs_is_visible(struct kobject *kobj,
				    struct attribute *attr, int idx)
{
	struct device *dev = container_of(kobj, struct device, kobj);
	struct platform_device *pdev = to_platform_device(dev);
	struct asus_wmi *asus = platform_get_drvdata(pdev);
	bool ok = true;
	int devid = -1;

	if (attr == &dev_attr_camera.attr)
		devid = ASUS_WMI_DEVID_CAMERA;
	else if (attr == &dev_attr_cardr.attr)
		devid = ASUS_WMI_DEVID_CARDREADER;
	else if (attr == &dev_attr_touchpad.attr)
		devid = ASUS_WMI_DEVID_TOUCHPAD;
	else if (attr == &dev_attr_lid_resume.attr)
		devid = ASUS_WMI_DEVID_LID_RESUME;
	else if (attr == &dev_attr_als_enable.attr)
		devid = ASUS_WMI_DEVID_ALS_ENABLE;

	if (devid != -1)
		ok = !(asus_wmi_get_devstate_simple(asus, devid) < 0);

	return ok ? attr->mode : 0;
}

static struct attribute_group platform_attribute_group = {
	.is_visible = asus_sysfs_is_visible,
	.attrs = platform_attributes
};

static void asus_wmi_sysfs_exit(struct platform_device *device)
{
	sysfs_remove_group(&device->dev.kobj, &platform_attribute_group);
}

static int asus_wmi_sysfs_init(struct platform_device *device)
{
	return sysfs_create_group(&device->dev.kobj, &platform_attribute_group);
}

/*
 * Platform device
 */
static int asus_wmi_platform_init(struct asus_wmi *asus)
{
	int rv;

	/* INIT enable hotkeys on some models */
	if (!asus_wmi_evaluate_method(ASUS_WMI_METHODID_INIT, 0, 0, &rv))
		pr_info("Initialization: %#x\n", rv);

	/* We don't know yet what to do with this version... */
	if (!asus_wmi_evaluate_method(ASUS_WMI_METHODID_SPEC, 0, 0x9, &rv)) {
		pr_info("BIOS WMI version: %d.%d\n", rv >> 16, rv & 0xFF);
		asus->spec = rv;
	}

	/*
	 * The SFUN method probably allows the original driver to get the list
	 * of features supported by a given model. For now, 0x0100 or 0x0800
	 * bit signifies that the laptop is equipped with a Wi-Fi MiniPCI card.
	 * The significance of others is yet to be found.
	 */
	if (!asus_wmi_evaluate_method(ASUS_WMI_METHODID_SFUN, 0, 0, &rv)) {
		pr_info("SFUN value: %#x\n", rv);
		asus->sfun = rv;
	}

	/*
	 * Eee PC and Notebooks seems to have different method_id for DSTS,
	 * but it may also be related to the BIOS's SPEC.
	 * Note, on most Eeepc, there is no way to check if a method exist
	 * or note, while on notebooks, they returns 0xFFFFFFFE on failure,
	 * but once again, SPEC may probably be used for that kind of things.
	 */
	if (!asus_wmi_evaluate_method(ASUS_WMI_METHODID_DSTS, 0, 0, NULL))
		asus->dsts_id = ASUS_WMI_METHODID_DSTS;
	else
		asus->dsts_id = ASUS_WMI_METHODID_DSTS2;

	/* CWAP allow to define the behavior of the Fn+F2 key,
	 * this method doesn't seems to be present on Eee PCs */
	if (asus->driver->quirks->wapf >= 0)
		asus_wmi_set_devstate(ASUS_WMI_DEVID_CWAP,
				      asus->driver->quirks->wapf, NULL);

	return asus_wmi_sysfs_init(asus->platform_device);
}

static void asus_wmi_platform_exit(struct asus_wmi *asus)
{
	asus_wmi_sysfs_exit(asus->platform_device);
}

/*
 * debugfs
 */
struct asus_wmi_debugfs_node {
	struct asus_wmi *asus;
	char *name;
	int (*show) (struct seq_file *m, void *data);
};

static int show_dsts(struct seq_file *m, void *data)
{
	struct asus_wmi *asus = m->private;
	int err;
	u32 retval = -1;

	err = asus_wmi_get_devstate(asus, asus->debug.dev_id, &retval);

	if (err < 0)
		return err;

	seq_printf(m, "DSTS(%#x) = %#x\n", asus->debug.dev_id, retval);

	return 0;
}

static int show_devs(struct seq_file *m, void *data)
{
	struct asus_wmi *asus = m->private;
	int err;
	u32 retval = -1;

	err = asus_wmi_set_devstate(asus->debug.dev_id, asus->debug.ctrl_param,
				    &retval);

	if (err < 0)
		return err;

	seq_printf(m, "DEVS(%#x, %#x) = %#x\n", asus->debug.dev_id,
		   asus->debug.ctrl_param, retval);

	return 0;
}

static int show_call(struct seq_file *m, void *data)
{
	struct asus_wmi *asus = m->private;
	struct bios_args args = {
		.arg0 = asus->debug.dev_id,
		.arg1 = asus->debug.ctrl_param,
	};
	struct acpi_buffer input = { (acpi_size) sizeof(args), &args };
	struct acpi_buffer output = { ACPI_ALLOCATE_BUFFER, NULL };
	union acpi_object *obj;
	acpi_status status;

	status = wmi_evaluate_method(ASUS_WMI_MGMT_GUID,
				     1, asus->debug.method_id,
				     &input, &output);

	if (ACPI_FAILURE(status))
		return -EIO;

	obj = (union acpi_object *)output.pointer;
	if (obj && obj->type == ACPI_TYPE_INTEGER)
		seq_printf(m, "%#x(%#x, %#x) = %#x\n", asus->debug.method_id,
			   asus->debug.dev_id, asus->debug.ctrl_param,
			   (u32) obj->integer.value);
	else
		seq_printf(m, "%#x(%#x, %#x) = t:%d\n", asus->debug.method_id,
			   asus->debug.dev_id, asus->debug.ctrl_param,
			   obj ? obj->type : -1);

	kfree(obj);

	return 0;
}

static struct asus_wmi_debugfs_node asus_wmi_debug_files[] = {
	{NULL, "devs", show_devs},
	{NULL, "dsts", show_dsts},
	{NULL, "call", show_call},
};

static int asus_wmi_debugfs_open(struct inode *inode, struct file *file)
{
	struct asus_wmi_debugfs_node *node = inode->i_private;

	return single_open(file, node->show, node->asus);
}

static const struct file_operations asus_wmi_debugfs_io_ops = {
	.owner = THIS_MODULE,
	.open = asus_wmi_debugfs_open,
	.read = seq_read,
	.llseek = seq_lseek,
	.release = single_release,
};

static void asus_wmi_debugfs_exit(struct asus_wmi *asus)
{
	debugfs_remove_recursive(asus->debug.root);
}

static int asus_wmi_debugfs_init(struct asus_wmi *asus)
{
	struct dentry *dent;
	int i;

	asus->debug.root = debugfs_create_dir(asus->driver->name, NULL);
	if (!asus->debug.root) {
		pr_err("failed to create debugfs directory\n");
		goto error_debugfs;
	}

	dent = debugfs_create_x32("method_id", S_IRUGO | S_IWUSR,
				  asus->debug.root, &asus->debug.method_id);
	if (!dent)
		goto error_debugfs;

	dent = debugfs_create_x32("dev_id", S_IRUGO | S_IWUSR,
				  asus->debug.root, &asus->debug.dev_id);
	if (!dent)
		goto error_debugfs;

	dent = debugfs_create_x32("ctrl_param", S_IRUGO | S_IWUSR,
				  asus->debug.root, &asus->debug.ctrl_param);
	if (!dent)
		goto error_debugfs;

	for (i = 0; i < ARRAY_SIZE(asus_wmi_debug_files); i++) {
		struct asus_wmi_debugfs_node *node = &asus_wmi_debug_files[i];

		node->asus = asus;
		dent = debugfs_create_file(node->name, S_IFREG | S_IRUGO,
					   asus->debug.root, node,
					   &asus_wmi_debugfs_io_ops);
		if (!dent) {
			pr_err("failed to create debug file: %s\n", node->name);
			goto error_debugfs;
		}
	}

	return 0;

error_debugfs:
	asus_wmi_debugfs_exit(asus);
	return -ENOMEM;
}

static int asus_wmi_fan_init(struct asus_wmi *asus)
{
	int status;

	asus->asus_hwmon_pwm = -1;
	asus->asus_hwmon_num_fans = -1;
	asus->asus_hwmon_fan_manual_mode = false;

	status = asus_hwmon_get_fan_number(asus, &asus->asus_hwmon_num_fans);
	if (status) {
		asus->asus_hwmon_num_fans = 0;
		pr_warn("Could not determine number of fans: %d\n", status);
		return -ENXIO;
	}

	pr_info("Number of fans: %d\n", asus->asus_hwmon_num_fans);
	return 0;
}

static bool ashs_present(void)
{
	int i = 0;
	while (ashs_ids[i]) {
		if (acpi_dev_found(ashs_ids[i++]))
			return true;
	}
	return false;
}

/*
 * WMI Driver
 */
static int asus_wmi_add(struct platform_device *pdev)
{
	struct platform_driver *pdrv = to_platform_driver(pdev->dev.driver);
	struct asus_wmi_driver *wdrv = to_asus_wmi_driver(pdrv);
	struct asus_wmi *asus;
	const char *chassis_type;
	acpi_status status;
	int err;
	u32 result;

	asus = kzalloc(sizeof(struct asus_wmi), GFP_KERNEL);
	if (!asus)
		return -ENOMEM;

	asus->driver = wdrv;
	asus->platform_device = pdev;
	wdrv->platform_device = pdev;
	platform_set_drvdata(asus->platform_device, asus);

	if (wdrv->detect_quirks)
		wdrv->detect_quirks(asus->driver);

	err = asus_wmi_platform_init(asus);
	if (err)
		goto fail_platform;

	err = asus_wmi_input_init(asus);
	if (err)
		goto fail_input;

	err = asus_wmi_fan_init(asus); /* probably no problems on error */
	asus_hwmon_fan_set_auto(asus);

	err = asus_wmi_hwmon_init(asus);
	if (err)
		goto fail_hwmon;

	err = asus_wmi_led_init(asus);
	if (err)
		goto fail_leds;

	asus_wmi_get_devstate(asus, ASUS_WMI_DEVID_WLAN, &result);
	if (result & (ASUS_WMI_DSTS_PRESENCE_BIT | ASUS_WMI_DSTS_USER_BIT))
		asus->driver->wlan_ctrl_by_user = 1;

<<<<<<< HEAD
	if (asus->driver->wlan_ctrl_by_user && ashs_present())
		asus->driver->quirks->no_rfkill = 1;

	if (!asus->driver->quirks->no_rfkill) {
=======
	if (!(asus->driver->wlan_ctrl_by_user && ashs_present())) {
>>>>>>> f2e5fa84
		err = asus_wmi_rfkill_init(asus);
		if (err)
			goto fail_rfkill;
	}

	/* Some Asus desktop boards export an acpi-video backlight interface,
	   stop this from showing up */
	chassis_type = dmi_get_system_info(DMI_CHASSIS_TYPE);
	if (chassis_type && !strcmp(chassis_type, "3"))
		acpi_video_set_dmi_backlight_type(acpi_backlight_vendor);

	if (asus->driver->quirks->wmi_backlight_power)
		acpi_video_set_dmi_backlight_type(acpi_backlight_vendor);

	if (asus->driver->quirks->wmi_backlight_native)
		acpi_video_set_dmi_backlight_type(acpi_backlight_native);

	if (asus->driver->quirks->xusb2pr)
		asus_wmi_set_xusb2pr(asus);

	if (acpi_video_get_backlight_type() == acpi_backlight_vendor) {
		err = asus_wmi_backlight_init(asus);
		if (err && err != -ENODEV)
			goto fail_backlight;
	}

	status = wmi_install_notify_handler(asus->driver->event_guid,
					    asus_wmi_notify, asus);
	if (ACPI_FAILURE(status)) {
		pr_err("Unable to register notify handler - %d\n", status);
		err = -ENODEV;
		goto fail_wmi_handler;
	}

	err = asus_wmi_debugfs_init(asus);
	if (err)
		goto fail_debugfs;

	return 0;

fail_debugfs:
	wmi_remove_notify_handler(asus->driver->event_guid);
fail_wmi_handler:
	asus_wmi_backlight_exit(asus);
fail_backlight:
	asus_wmi_rfkill_exit(asus);
fail_rfkill:
	asus_wmi_led_exit(asus);
fail_leds:
fail_hwmon:
	asus_wmi_input_exit(asus);
fail_input:
	asus_wmi_platform_exit(asus);
fail_platform:
	kfree(asus);
	return err;
}

static int asus_wmi_remove(struct platform_device *device)
{
	struct asus_wmi *asus;

	asus = platform_get_drvdata(device);
	wmi_remove_notify_handler(asus->driver->event_guid);
	asus_wmi_backlight_exit(asus);
	asus_wmi_input_exit(asus);
	asus_wmi_led_exit(asus);
	asus_wmi_rfkill_exit(asus);
	asus_wmi_debugfs_exit(asus);
	asus_wmi_platform_exit(asus);
	asus_hwmon_fan_set_auto(asus);

	kfree(asus);
	return 0;
}

/*
 * Platform driver - hibernate/resume callbacks
 */
static int asus_hotk_thaw(struct device *device)
{
	struct asus_wmi *asus = dev_get_drvdata(device);

	if (asus->wlan.rfkill) {
		bool wlan;

		/*
		 * Work around bios bug - acpi _PTS turns off the wireless led
		 * during suspend.  Normally it restores it on resume, but
		 * we should kick it ourselves in case hibernation is aborted.
		 */
		wlan = asus_wmi_get_devstate_simple(asus, ASUS_WMI_DEVID_WLAN);
		asus_wmi_set_devstate(ASUS_WMI_DEVID_WLAN, wlan, NULL);
	}

	return 0;
}

static int asus_hotk_resume(struct device *device)
{
	struct asus_wmi *asus = dev_get_drvdata(device);

	if (!IS_ERR_OR_NULL(asus->kbd_led.dev))
		queue_work(asus->led_workqueue, &asus->kbd_led_work);

	return 0;
}

static int asus_hotk_restore(struct device *device)
{
	struct asus_wmi *asus = dev_get_drvdata(device);
	int bl;

	/* Refresh both wlan rfkill state and pci hotplug */
	if (asus->wlan.rfkill)
		asus_rfkill_hotplug(asus);

	if (asus->bluetooth.rfkill) {
		bl = !asus_wmi_get_devstate_simple(asus,
						   ASUS_WMI_DEVID_BLUETOOTH);
		rfkill_set_sw_state(asus->bluetooth.rfkill, bl);
	}
	if (asus->wimax.rfkill) {
		bl = !asus_wmi_get_devstate_simple(asus, ASUS_WMI_DEVID_WIMAX);
		rfkill_set_sw_state(asus->wimax.rfkill, bl);
	}
	if (asus->wwan3g.rfkill) {
		bl = !asus_wmi_get_devstate_simple(asus, ASUS_WMI_DEVID_WWAN3G);
		rfkill_set_sw_state(asus->wwan3g.rfkill, bl);
	}
	if (asus->gps.rfkill) {
		bl = !asus_wmi_get_devstate_simple(asus, ASUS_WMI_DEVID_GPS);
		rfkill_set_sw_state(asus->gps.rfkill, bl);
	}
	if (asus->uwb.rfkill) {
		bl = !asus_wmi_get_devstate_simple(asus, ASUS_WMI_DEVID_UWB);
		rfkill_set_sw_state(asus->uwb.rfkill, bl);
	}
	if (!IS_ERR_OR_NULL(asus->kbd_led.dev))
		queue_work(asus->led_workqueue, &asus->kbd_led_work);

	return 0;
}

static const struct dev_pm_ops asus_pm_ops = {
	.thaw = asus_hotk_thaw,
	.restore = asus_hotk_restore,
	.resume = asus_hotk_resume,
};

static int asus_wmi_probe(struct platform_device *pdev)
{
	struct platform_driver *pdrv = to_platform_driver(pdev->dev.driver);
	struct asus_wmi_driver *wdrv = to_asus_wmi_driver(pdrv);
	int ret;

	if (!wmi_has_guid(ASUS_WMI_MGMT_GUID)) {
		pr_warn("Management GUID not found\n");
		return -ENODEV;
	}

	if (wdrv->event_guid && !wmi_has_guid(wdrv->event_guid)) {
		pr_warn("Event GUID not found\n");
		return -ENODEV;
	}

	if (wdrv->probe) {
		ret = wdrv->probe(pdev);
		if (ret)
			return ret;
	}

	return asus_wmi_add(pdev);
}

static bool used;

int __init_or_module asus_wmi_register_driver(struct asus_wmi_driver *driver)
{
	struct platform_driver *platform_driver;
	struct platform_device *platform_device;

	if (used)
		return -EBUSY;

	platform_driver = &driver->platform_driver;
	platform_driver->remove = asus_wmi_remove;
	platform_driver->driver.owner = driver->owner;
	platform_driver->driver.name = driver->name;
	platform_driver->driver.pm = &asus_pm_ops;

	platform_device = platform_create_bundle(platform_driver,
						 asus_wmi_probe,
						 NULL, 0, NULL, 0);
	if (IS_ERR(platform_device))
		return PTR_ERR(platform_device);

	used = true;
	return 0;
}
EXPORT_SYMBOL_GPL(asus_wmi_register_driver);

void asus_wmi_unregister_driver(struct asus_wmi_driver *driver)
{
	platform_device_unregister(driver->platform_device);
	platform_driver_unregister(&driver->platform_driver);
	used = false;
}
EXPORT_SYMBOL_GPL(asus_wmi_unregister_driver);

static int __init asus_wmi_init(void)
{
	if (!wmi_has_guid(ASUS_WMI_MGMT_GUID)) {
		pr_info("Asus Management GUID not found\n");
		return -ENODEV;
	}

	pr_info("ASUS WMI generic driver loaded\n");
	return 0;
}

static void __exit asus_wmi_exit(void)
{
	pr_info("ASUS WMI generic driver unloaded\n");
}

module_init(asus_wmi_init);
module_exit(asus_wmi_exit);<|MERGE_RESOLUTION|>--- conflicted
+++ resolved
@@ -2111,14 +2111,7 @@
 	if (result & (ASUS_WMI_DSTS_PRESENCE_BIT | ASUS_WMI_DSTS_USER_BIT))
 		asus->driver->wlan_ctrl_by_user = 1;
 
-<<<<<<< HEAD
-	if (asus->driver->wlan_ctrl_by_user && ashs_present())
-		asus->driver->quirks->no_rfkill = 1;
-
-	if (!asus->driver->quirks->no_rfkill) {
-=======
 	if (!(asus->driver->wlan_ctrl_by_user && ashs_present())) {
->>>>>>> f2e5fa84
 		err = asus_wmi_rfkill_init(asus);
 		if (err)
 			goto fail_rfkill;
