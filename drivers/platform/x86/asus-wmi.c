// SPDX-License-Identifier: GPL-2.0-or-later
/*
 * Asus PC WMI hotkey driver
 *
 * Copyright(C) 2010 Intel Corporation.
 * Copyright(C) 2010-2011 Corentin Chary <corentin.chary@gmail.com>
 *
 * Portions based on wistron_btns.c:
 * Copyright (C) 2005 Miloslav Trmac <mitr@volny.cz>
 * Copyright (C) 2005 Bernhard Rosenkraenzer <bero@arklinux.org>
 * Copyright (C) 2005 Dmitry Torokhov <dtor@mail.ru>
 */

#define pr_fmt(fmt) KBUILD_MODNAME ": " fmt

#include <linux/acpi.h>
#include <linux/backlight.h>
#include <linux/debugfs.h>
#include <linux/delay.h>
#include <linux/dmi.h>
#include <linux/hwmon.h>
#include <linux/hwmon-sysfs.h>
#include <linux/init.h>
#include <linux/input.h>
#include <linux/input/sparse-keymap.h>
#include <linux/kernel.h>
#include <linux/leds.h>
#include <linux/minmax.h>
#include <linux/module.h>
#include <linux/pci.h>
#include <linux/pci_hotplug.h>
#include <linux/platform_data/x86/asus-wmi.h>
#include <linux/platform_device.h>
#include <linux/platform_profile.h>
#include <linux/power_supply.h>
#include <linux/rfkill.h>
#include <linux/seq_file.h>
#include <linux/slab.h>
#include <linux/types.h>
#include <linux/units.h>

#include <acpi/battery.h>
#include <acpi/video.h>

#include "asus-wmi.h"

MODULE_AUTHOR("Corentin Chary <corentin.chary@gmail.com>");
MODULE_AUTHOR("Yong Wang <yong.y.wang@intel.com>");
MODULE_DESCRIPTION("Asus Generic WMI Driver");
MODULE_LICENSE("GPL");

static bool fnlock_default = true;
module_param(fnlock_default, bool, 0444);

#define to_asus_wmi_driver(pdrv)					\
	(container_of((pdrv), struct asus_wmi_driver, platform_driver))

#define ASUS_WMI_MGMT_GUID	"97845ED0-4E6D-11DE-8A39-0800200C9A66"

#define NOTIFY_BRNUP_MIN		0x11
#define NOTIFY_BRNUP_MAX		0x1f
#define NOTIFY_BRNDOWN_MIN		0x20
#define NOTIFY_BRNDOWN_MAX		0x2e
#define NOTIFY_FNLOCK_TOGGLE		0x4e
#define NOTIFY_KBD_DOCK_CHANGE		0x75
#define NOTIFY_KBD_BRTUP		0xc4
#define NOTIFY_KBD_BRTDWN		0xc5
#define NOTIFY_KBD_BRTTOGGLE		0xc7
#define NOTIFY_KBD_FBM			0x99
#define NOTIFY_KBD_TTP			0xae
#define NOTIFY_LID_FLIP			0xfa
#define NOTIFY_LID_FLIP_ROG		0xbd

#define ASUS_WMI_FNLOCK_BIOS_DISABLED	BIT(0)

#define ASUS_MID_FAN_DESC		"mid_fan"
#define ASUS_GPU_FAN_DESC		"gpu_fan"
#define ASUS_FAN_DESC			"cpu_fan"
#define ASUS_FAN_MFUN			0x13
#define ASUS_FAN_SFUN_READ		0x06
#define ASUS_FAN_SFUN_WRITE		0x07

/* Based on standard hwmon pwmX_enable values */
#define ASUS_FAN_CTRL_FULLSPEED		0
#define ASUS_FAN_CTRL_MANUAL		1
#define ASUS_FAN_CTRL_AUTO		2

#define ASUS_FAN_BOOST_MODE_NORMAL		0
#define ASUS_FAN_BOOST_MODE_OVERBOOST		1
#define ASUS_FAN_BOOST_MODE_OVERBOOST_MASK	0x01
#define ASUS_FAN_BOOST_MODE_SILENT		2
#define ASUS_FAN_BOOST_MODE_SILENT_MASK		0x02
#define ASUS_FAN_BOOST_MODES_MASK		0x03

#define ASUS_THROTTLE_THERMAL_POLICY_DEFAULT	0
#define ASUS_THROTTLE_THERMAL_POLICY_OVERBOOST	1
#define ASUS_THROTTLE_THERMAL_POLICY_SILENT	2

#define ASUS_THROTTLE_THERMAL_POLICY_DEFAULT_VIVO	0
#define ASUS_THROTTLE_THERMAL_POLICY_SILENT_VIVO	1
#define ASUS_THROTTLE_THERMAL_POLICY_OVERBOOST_VIVO	2

#define PLATFORM_PROFILE_MAX 2

#define USB_INTEL_XUSB2PR		0xD0
#define PCI_DEVICE_ID_INTEL_LYNXPOINT_LP_XHCI	0x9c31

#define ASUS_ACPI_UID_ASUSWMI		"ASUSWMI"

#define WMI_EVENT_MASK			0xFFFF

#define FAN_CURVE_POINTS		8
#define FAN_CURVE_BUF_LEN		32
#define FAN_CURVE_DEV_CPU		0x00
#define FAN_CURVE_DEV_GPU		0x01
#define FAN_CURVE_DEV_MID		0x02
/* Mask to determine if setting temperature or percentage */
#define FAN_CURVE_PWM_MASK		0x04

/* Limits for tunables available on ASUS ROG laptops */
#define PPT_TOTAL_MIN		5
#define PPT_TOTAL_MAX		250
#define PPT_CPU_MIN			5
#define PPT_CPU_MAX			130
#define NVIDIA_BOOST_MIN	5
#define NVIDIA_BOOST_MAX	25
#define NVIDIA_TEMP_MIN		75
#define NVIDIA_TEMP_MAX		87

#define ASUS_SCREENPAD_BRIGHT_MIN 20
#define ASUS_SCREENPAD_BRIGHT_MAX 255
#define ASUS_SCREENPAD_BRIGHT_DEFAULT 60

#define ASUS_MINI_LED_MODE_MASK		0x03
/* Standard modes for devices with only on/off */
#define ASUS_MINI_LED_OFF		0x00
#define ASUS_MINI_LED_ON		0x01
/* New mode on some devices, define here to clarify remapping later */
#define ASUS_MINI_LED_STRONG_MODE	0x02
/* New modes for devices with 3 mini-led mode types */
#define ASUS_MINI_LED_2024_WEAK		0x00
#define ASUS_MINI_LED_2024_STRONG	0x01
#define ASUS_MINI_LED_2024_OFF		0x02

/* Controls the power state of the USB0 hub on ROG Ally which input is on */
#define ASUS_USB0_PWR_EC0_CSEE "\\_SB.PCI0.SBRG.EC0.CSEE"
/* 300ms so far seems to produce a reliable result on AC and battery */
#define ASUS_USB0_PWR_EC0_CSEE_WAIT 1500

static const char * const ashs_ids[] = { "ATK4001", "ATK4002", NULL };

static int throttle_thermal_policy_write(struct asus_wmi *);

static const struct dmi_system_id asus_ally_mcu_quirk[] = {
	{
		.matches = {
			DMI_MATCH(DMI_BOARD_NAME, "RC71L"),
		},
	},
	{
		.matches = {
			DMI_MATCH(DMI_BOARD_NAME, "RC72L"),
		},
	},
	{ },
};

static bool ashs_present(void)
{
	int i = 0;
	while (ashs_ids[i]) {
		if (acpi_dev_found(ashs_ids[i++]))
			return true;
	}
	return false;
}

struct bios_args {
	u32 arg0;
	u32 arg1;
	u32 arg2; /* At least TUF Gaming series uses 3 dword input buffer. */
	u32 arg3;
	u32 arg4; /* Some ROG laptops require a full 5 input args */
	u32 arg5;
} __packed;

/*
 * Struct that's used for all methods called via AGFN. Naming is
 * identically to the AML code.
 */
struct agfn_args {
	u16 mfun; /* probably "Multi-function" to be called */
	u16 sfun; /* probably "Sub-function" to be called */
	u16 len;  /* size of the hole struct, including subfunction fields */
	u8 stas;  /* not used by now */
	u8 err;   /* zero on success */
} __packed;

/* struct used for calling fan read and write methods */
struct agfn_fan_args {
	struct agfn_args agfn;	/* common fields */
	u8 fan;			/* fan number: 0: set auto mode 1: 1st fan */
	u32 speed;		/* read: RPM/100 - write: 0-255 */
} __packed;

/*
 * <platform>/    - debugfs root directory
 *   dev_id      - current dev_id
 *   ctrl_param  - current ctrl_param
 *   method_id   - current method_id
 *   devs        - call DEVS(dev_id, ctrl_param) and print result
 *   dsts        - call DSTS(dev_id)  and print result
 *   call        - call method_id(dev_id, ctrl_param) and print result
 */
struct asus_wmi_debug {
	struct dentry *root;
	u32 method_id;
	u32 dev_id;
	u32 ctrl_param;
};

struct asus_rfkill {
	struct asus_wmi *asus;
	struct rfkill *rfkill;
	u32 dev_id;
};

enum fan_type {
	FAN_TYPE_NONE = 0,
	FAN_TYPE_AGFN,		/* deprecated on newer platforms */
	FAN_TYPE_SPEC83,	/* starting in Spec 8.3, use CPU_FAN_CTRL */
};

struct fan_curve_data {
	bool enabled;
	u32 device_id;
	u8 temps[FAN_CURVE_POINTS];
	u8 percents[FAN_CURVE_POINTS];
};

struct asus_wmi {
	int dsts_id;
	int spec;
	int sfun;

	struct input_dev *inputdev;
	struct backlight_device *backlight_device;
	struct backlight_device *screenpad_backlight_device;
	struct platform_device *platform_device;

	struct led_classdev wlan_led;
	int wlan_led_wk;
	struct led_classdev tpd_led;
	int tpd_led_wk;
	struct led_classdev kbd_led;
	int kbd_led_wk;
	struct led_classdev lightbar_led;
	int lightbar_led_wk;
	struct led_classdev micmute_led;
	struct led_classdev camera_led;
	struct workqueue_struct *led_workqueue;
	struct work_struct tpd_led_work;
	struct work_struct wlan_led_work;
	struct work_struct lightbar_led_work;

	struct asus_rfkill wlan;
	struct asus_rfkill bluetooth;
	struct asus_rfkill wimax;
	struct asus_rfkill wwan3g;
	struct asus_rfkill gps;
	struct asus_rfkill uwb;

	int tablet_switch_event_code;
	u32 tablet_switch_dev_id;
	bool tablet_switch_inverted;

	/* The ROG Ally device requires the MCU USB device be disconnected before suspend */
	bool ally_mcu_usb_switch;

	enum fan_type fan_type;
	enum fan_type gpu_fan_type;
	enum fan_type mid_fan_type;
	int fan_pwm_mode;
	int gpu_fan_pwm_mode;
	int mid_fan_pwm_mode;
	int agfn_pwm;

	bool fan_boost_mode_available;
	u8 fan_boost_mode_mask;
	u8 fan_boost_mode;

	bool egpu_enable_available;
	bool dgpu_disable_available;
	u32 gpu_mux_dev;

	/* Tunables provided by ASUS for gaming laptops */
	u32 ppt_pl2_sppt;
	u32 ppt_pl1_spl;
	u32 ppt_apu_sppt;
	u32 ppt_platform_sppt;
	u32 ppt_fppt;
	u32 nv_dynamic_boost;
	u32 nv_temp_target;

	u32 kbd_rgb_dev;
	bool kbd_rgb_state_available;

	u8 throttle_thermal_policy_mode;
	u32 throttle_thermal_policy_dev;

	bool cpu_fan_curve_available;
	bool gpu_fan_curve_available;
	bool mid_fan_curve_available;
	struct fan_curve_data custom_fan_curves[3];

	struct platform_profile_handler platform_profile_handler;
	bool platform_profile_support;

	// The RSOC controls the maximum charging percentage.
	bool battery_rsoc_available;

	bool panel_overdrive_available;
	u32 mini_led_dev_id;

	struct hotplug_slot hotplug_slot;
	struct mutex hotplug_lock;
	struct mutex wmi_lock;
	struct workqueue_struct *hotplug_workqueue;
	struct work_struct hotplug_work;

	bool fnlock_locked;

	struct asus_wmi_debug debug;

	struct asus_wmi_driver *driver;
};

/* WMI ************************************************************************/

static int asus_wmi_evaluate_method3(u32 method_id,
		u32 arg0, u32 arg1, u32 arg2, u32 *retval)
{
	struct bios_args args = {
		.arg0 = arg0,
		.arg1 = arg1,
		.arg2 = arg2,
	};
	struct acpi_buffer input = { (acpi_size) sizeof(args), &args };
	struct acpi_buffer output = { ACPI_ALLOCATE_BUFFER, NULL };
	acpi_status status;
	union acpi_object *obj;
	u32 tmp = 0;

	status = wmi_evaluate_method(ASUS_WMI_MGMT_GUID, 0, method_id,
				     &input, &output);

	pr_debug("%s called (0x%08x) with args: 0x%08x, 0x%08x, 0x%08x\n",
		__func__, method_id, arg0, arg1, arg2);
	if (ACPI_FAILURE(status)) {
		pr_debug("%s, (0x%08x), arg 0x%08x failed: %d\n",
			__func__, method_id, arg0, -EIO);
		return -EIO;
	}

	obj = (union acpi_object *)output.pointer;
	if (obj && obj->type == ACPI_TYPE_INTEGER)
		tmp = (u32) obj->integer.value;

	pr_debug("Result: 0x%08x\n", tmp);
	if (retval)
		*retval = tmp;

	kfree(obj);

	if (tmp == ASUS_WMI_UNSUPPORTED_METHOD) {
		pr_debug("%s, (0x%08x), arg 0x%08x failed: %d\n",
			__func__, method_id, arg0, -ENODEV);
		return -ENODEV;
	}

	return 0;
}

int asus_wmi_evaluate_method(u32 method_id, u32 arg0, u32 arg1, u32 *retval)
{
	return asus_wmi_evaluate_method3(method_id, arg0, arg1, 0, retval);
}
EXPORT_SYMBOL_GPL(asus_wmi_evaluate_method);

static int asus_wmi_evaluate_method5(u32 method_id,
		u32 arg0, u32 arg1, u32 arg2, u32 arg3, u32 arg4, u32 *retval)
{
	struct bios_args args = {
		.arg0 = arg0,
		.arg1 = arg1,
		.arg2 = arg2,
		.arg3 = arg3,
		.arg4 = arg4,
	};
	struct acpi_buffer input = { (acpi_size) sizeof(args), &args };
	struct acpi_buffer output = { ACPI_ALLOCATE_BUFFER, NULL };
	acpi_status status;
	union acpi_object *obj;
	u32 tmp = 0;

	status = wmi_evaluate_method(ASUS_WMI_MGMT_GUID, 0, method_id,
				     &input, &output);

	pr_debug("%s called (0x%08x) with args: 0x%08x, 0x%08x, 0x%08x, 0x%08x, 0x%08x\n",
		__func__, method_id, arg0, arg1, arg2, arg3, arg4);
	if (ACPI_FAILURE(status)) {
		pr_debug("%s, (0x%08x), arg 0x%08x failed: %d\n",
			__func__, method_id, arg0, -EIO);
		return -EIO;
	}

	obj = (union acpi_object *)output.pointer;
	if (obj && obj->type == ACPI_TYPE_INTEGER)
		tmp = (u32) obj->integer.value;

	pr_debug("Result: %x\n", tmp);
	if (retval)
		*retval = tmp;

	kfree(obj);

	if (tmp == ASUS_WMI_UNSUPPORTED_METHOD) {
		pr_debug("%s, (0x%08x), arg 0x%08x failed: %d\n",
			__func__, method_id, arg0, -ENODEV);
		return -ENODEV;
	}

	return 0;
}

/*
 * Returns as an error if the method output is not a buffer. Typically this
 * means that the method called is unsupported.
 */
static int asus_wmi_evaluate_method_buf(u32 method_id,
		u32 arg0, u32 arg1, u8 *ret_buffer, size_t size)
{
	struct bios_args args = {
		.arg0 = arg0,
		.arg1 = arg1,
		.arg2 = 0,
	};
	struct acpi_buffer input = { (acpi_size) sizeof(args), &args };
	struct acpi_buffer output = { ACPI_ALLOCATE_BUFFER, NULL };
	acpi_status status;
	union acpi_object *obj;
	int err = 0;

	status = wmi_evaluate_method(ASUS_WMI_MGMT_GUID, 0, method_id,
				     &input, &output);

	pr_debug("%s called (0x%08x) with args: 0x%08x, 0x%08x\n",
		__func__, method_id, arg0, arg1);
	if (ACPI_FAILURE(status)) {
		pr_debug("%s, (0x%08x), arg 0x%08x failed: %d\n",
			__func__, method_id, arg0, -EIO);
		return -EIO;
	}

	obj = (union acpi_object *)output.pointer;

	switch (obj->type) {
	case ACPI_TYPE_BUFFER:
		if (obj->buffer.length > size) {
			err = -ENOSPC;
			break;
		}
		if (obj->buffer.length == 0) {
			err = -ENODATA;
			break;
		}

		memcpy(ret_buffer, obj->buffer.pointer, obj->buffer.length);
		break;
	case ACPI_TYPE_INTEGER:
		err = (u32)obj->integer.value;

		if (err == ASUS_WMI_UNSUPPORTED_METHOD)
			err = -ENODEV;
		/*
		 * At least one method returns a 0 with no buffer if no arg
		 * is provided, such as ASUS_WMI_DEVID_CPU_FAN_CURVE
		 */
		if (err == 0)
			err = -ENODATA;
		break;
	default:
		err = -ENODATA;
		break;
	}

	kfree(obj);

	if (err) {
		pr_debug("%s, (0x%08x), arg 0x%08x failed: %d\n",
			__func__, method_id, arg0, err);
		return err;
	}

	return 0;
}

static int asus_wmi_evaluate_method_agfn(const struct acpi_buffer args)
{
	struct acpi_buffer input;
	u64 phys_addr;
	u32 retval;
	u32 status;

	/*
	 * Copy to dma capable address otherwise memory corruption occurs as
	 * bios has to be able to access it.
	 */
	input.pointer = kmemdup(args.pointer, args.length, GFP_DMA | GFP_KERNEL);
	input.length = args.length;
	if (!input.pointer)
		return -ENOMEM;
	phys_addr = virt_to_phys(input.pointer);

	status = asus_wmi_evaluate_method(ASUS_WMI_METHODID_AGFN,
					phys_addr, 0, &retval);
	if (!status)
		memcpy(args.pointer, input.pointer, args.length);

	kfree(input.pointer);
	if (status)
		return -ENXIO;

	return retval;
}

static int asus_wmi_get_devstate(struct asus_wmi *asus, u32 dev_id, u32 *retval)
{
	int err;

	err = asus_wmi_evaluate_method(asus->dsts_id, dev_id, 0, retval);

	if (err)
		return err;

	if (*retval == ~0)
		return -ENODEV;

	return 0;
}

static int asus_wmi_set_devstate(u32 dev_id, u32 ctrl_param,
				 u32 *retval)
{
	return asus_wmi_evaluate_method(ASUS_WMI_METHODID_DEVS, dev_id,
					ctrl_param, retval);
}

/* Helper for special devices with magic return codes */
static int asus_wmi_get_devstate_bits(struct asus_wmi *asus,
				      u32 dev_id, u32 mask)
{
	u32 retval = 0;
	int err;

	err = asus_wmi_get_devstate(asus, dev_id, &retval);
	if (err < 0)
		return err;

	if (!(retval & ASUS_WMI_DSTS_PRESENCE_BIT))
		return -ENODEV;

	if (mask == ASUS_WMI_DSTS_STATUS_BIT) {
		if (retval & ASUS_WMI_DSTS_UNKNOWN_BIT)
			return -ENODEV;
	}

	return retval & mask;
}

static int asus_wmi_get_devstate_simple(struct asus_wmi *asus, u32 dev_id)
{
	return asus_wmi_get_devstate_bits(asus, dev_id,
					  ASUS_WMI_DSTS_STATUS_BIT);
}

static bool asus_wmi_dev_is_present(struct asus_wmi *asus, u32 dev_id)
{
	u32 retval;
	int status = asus_wmi_get_devstate(asus, dev_id, &retval);
	pr_debug("%s called (0x%08x), retval: 0x%08x\n", __func__, dev_id, retval);

	return status == 0 && (retval & ASUS_WMI_DSTS_PRESENCE_BIT);
}

/* Input **********************************************************************/
static void asus_wmi_tablet_sw_report(struct asus_wmi *asus, bool value)
{
	input_report_switch(asus->inputdev, SW_TABLET_MODE,
			    asus->tablet_switch_inverted ? !value : value);
	input_sync(asus->inputdev);
}

static void asus_wmi_tablet_sw_init(struct asus_wmi *asus, u32 dev_id, int event_code)
{
	struct device *dev = &asus->platform_device->dev;
	int result;

	result = asus_wmi_get_devstate_simple(asus, dev_id);
	if (result >= 0) {
		input_set_capability(asus->inputdev, EV_SW, SW_TABLET_MODE);
		asus_wmi_tablet_sw_report(asus, result);
		asus->tablet_switch_dev_id = dev_id;
		asus->tablet_switch_event_code = event_code;
	} else if (result == -ENODEV) {
		dev_err(dev, "This device has tablet-mode-switch quirk but got ENODEV checking it. This is a bug.");
	} else {
		dev_err(dev, "Error checking for tablet-mode-switch: %d\n", result);
	}
}

static int asus_wmi_input_init(struct asus_wmi *asus)
{
	struct device *dev = &asus->platform_device->dev;
	int err;

	asus->inputdev = input_allocate_device();
	if (!asus->inputdev)
		return -ENOMEM;

	asus->inputdev->name = asus->driver->input_name;
	asus->inputdev->phys = asus->driver->input_phys;
	asus->inputdev->id.bustype = BUS_HOST;
	asus->inputdev->dev.parent = dev;
	set_bit(EV_REP, asus->inputdev->evbit);

	err = sparse_keymap_setup(asus->inputdev, asus->driver->keymap, NULL);
	if (err)
		goto err_free_dev;

	switch (asus->driver->quirks->tablet_switch_mode) {
	case asus_wmi_no_tablet_switch:
		break;
	case asus_wmi_kbd_dock_devid:
		asus->tablet_switch_inverted = true;
		asus_wmi_tablet_sw_init(asus, ASUS_WMI_DEVID_KBD_DOCK, NOTIFY_KBD_DOCK_CHANGE);
		break;
	case asus_wmi_lid_flip_devid:
		asus_wmi_tablet_sw_init(asus, ASUS_WMI_DEVID_LID_FLIP, NOTIFY_LID_FLIP);
		break;
	case asus_wmi_lid_flip_rog_devid:
		asus_wmi_tablet_sw_init(asus, ASUS_WMI_DEVID_LID_FLIP_ROG, NOTIFY_LID_FLIP_ROG);
		break;
	}

	err = input_register_device(asus->inputdev);
	if (err)
		goto err_free_dev;

	return 0;

err_free_dev:
	input_free_device(asus->inputdev);
	return err;
}

static void asus_wmi_input_exit(struct asus_wmi *asus)
{
	if (asus->inputdev)
		input_unregister_device(asus->inputdev);

	asus->inputdev = NULL;
}

/* Tablet mode ****************************************************************/

static void asus_wmi_tablet_mode_get_state(struct asus_wmi *asus)
{
	int result;

	if (!asus->tablet_switch_dev_id)
		return;

	result = asus_wmi_get_devstate_simple(asus, asus->tablet_switch_dev_id);
	if (result >= 0)
		asus_wmi_tablet_sw_report(asus, result);
}

/* Charging mode, 1=Barrel, 2=USB ******************************************/
static ssize_t charge_mode_show(struct device *dev,
				   struct device_attribute *attr, char *buf)
{
	struct asus_wmi *asus = dev_get_drvdata(dev);
	int result, value;

	result = asus_wmi_get_devstate(asus, ASUS_WMI_DEVID_CHARGE_MODE, &value);
	if (result < 0)
		return result;

	return sysfs_emit(buf, "%d\n", value & 0xff);
}

static DEVICE_ATTR_RO(charge_mode);

/* dGPU ********************************************************************/
static ssize_t dgpu_disable_show(struct device *dev,
				   struct device_attribute *attr, char *buf)
{
	struct asus_wmi *asus = dev_get_drvdata(dev);
	int result;

	result = asus_wmi_get_devstate_simple(asus, ASUS_WMI_DEVID_DGPU);
	if (result < 0)
		return result;

	return sysfs_emit(buf, "%d\n", result);
}

/*
 * A user may be required to store the value twice, typcial store first, then
 * rescan PCI bus to activate power, then store a second time to save correctly.
 * The reason for this is that an extra code path in the ACPI is enabled when
 * the device and bus are powered.
 */
static ssize_t dgpu_disable_store(struct device *dev,
				    struct device_attribute *attr,
				    const char *buf, size_t count)
{
	int result, err;
	u32 disable;

	struct asus_wmi *asus = dev_get_drvdata(dev);

	result = kstrtou32(buf, 10, &disable);
	if (result)
		return result;

	if (disable > 1)
		return -EINVAL;

	if (asus->gpu_mux_dev) {
		result = asus_wmi_get_devstate_simple(asus, asus->gpu_mux_dev);
		if (result < 0)
			/* An error here may signal greater failure of GPU handling */
			return result;
		if (!result && disable) {
			err = -ENODEV;
			pr_warn("Can not disable dGPU when the MUX is in dGPU mode: %d\n", err);
			return err;
		}
	}

	err = asus_wmi_set_devstate(ASUS_WMI_DEVID_DGPU, disable, &result);
	if (err) {
		pr_warn("Failed to set dgpu disable: %d\n", err);
		return err;
	}

	if (result > 1) {
		pr_warn("Failed to set dgpu disable (result): 0x%x\n", result);
		return -EIO;
	}

	sysfs_notify(&asus->platform_device->dev.kobj, NULL, "dgpu_disable");

	return count;
}
static DEVICE_ATTR_RW(dgpu_disable);

/* eGPU ********************************************************************/
static ssize_t egpu_enable_show(struct device *dev,
				   struct device_attribute *attr, char *buf)
{
	struct asus_wmi *asus = dev_get_drvdata(dev);
	int result;

	result = asus_wmi_get_devstate_simple(asus, ASUS_WMI_DEVID_EGPU);
	if (result < 0)
		return result;

	return sysfs_emit(buf, "%d\n", result);
}

/* The ACPI call to enable the eGPU also disables the internal dGPU */
static ssize_t egpu_enable_store(struct device *dev,
				    struct device_attribute *attr,
				    const char *buf, size_t count)
{
	int result, err;
	u32 enable;

	struct asus_wmi *asus = dev_get_drvdata(dev);

	err = kstrtou32(buf, 10, &enable);
	if (err)
		return err;

	if (enable > 1)
		return -EINVAL;

	err = asus_wmi_get_devstate_simple(asus, ASUS_WMI_DEVID_EGPU_CONNECTED);
	if (err < 0) {
		pr_warn("Failed to get egpu connection status: %d\n", err);
		return err;
	}

	if (asus->gpu_mux_dev) {
		result = asus_wmi_get_devstate_simple(asus, asus->gpu_mux_dev);
		if (result < 0) {
			/* An error here may signal greater failure of GPU handling */
			pr_warn("Failed to get gpu mux status: %d\n", result);
			return result;
		}
		if (!result && enable) {
			err = -ENODEV;
			pr_warn("Can not enable eGPU when the MUX is in dGPU mode: %d\n", err);
			return err;
		}
	}

	err = asus_wmi_set_devstate(ASUS_WMI_DEVID_EGPU, enable, &result);
	if (err) {
		pr_warn("Failed to set egpu state: %d\n", err);
		return err;
	}

	if (result > 1) {
		pr_warn("Failed to set egpu state (retval): 0x%x\n", result);
		return -EIO;
	}

	sysfs_notify(&asus->platform_device->dev.kobj, NULL, "egpu_enable");

	return count;
}
static DEVICE_ATTR_RW(egpu_enable);

/* Is eGPU connected? *********************************************************/
static ssize_t egpu_connected_show(struct device *dev,
				   struct device_attribute *attr, char *buf)
{
	struct asus_wmi *asus = dev_get_drvdata(dev);
	int result;

	result = asus_wmi_get_devstate_simple(asus, ASUS_WMI_DEVID_EGPU_CONNECTED);
	if (result < 0)
		return result;

	return sysfs_emit(buf, "%d\n", result);
}

static DEVICE_ATTR_RO(egpu_connected);

/* gpu mux switch *************************************************************/
static ssize_t gpu_mux_mode_show(struct device *dev,
				 struct device_attribute *attr, char *buf)
{
	struct asus_wmi *asus = dev_get_drvdata(dev);
	int result;

	result = asus_wmi_get_devstate_simple(asus, asus->gpu_mux_dev);
	if (result < 0)
		return result;

	return sysfs_emit(buf, "%d\n", result);
}

static ssize_t gpu_mux_mode_store(struct device *dev,
				  struct device_attribute *attr,
				  const char *buf, size_t count)
{
	struct asus_wmi *asus = dev_get_drvdata(dev);
	int result, err;
	u32 optimus;

	err = kstrtou32(buf, 10, &optimus);
	if (err)
		return err;

	if (optimus > 1)
		return -EINVAL;

	if (asus->dgpu_disable_available) {
		result = asus_wmi_get_devstate_simple(asus, ASUS_WMI_DEVID_DGPU);
		if (result < 0)
			/* An error here may signal greater failure of GPU handling */
			return result;
		if (result && !optimus) {
			err = -ENODEV;
			pr_warn("Can not switch MUX to dGPU mode when dGPU is disabled: %d\n", err);
			return err;
		}
	}

	if (asus->egpu_enable_available) {
		result = asus_wmi_get_devstate_simple(asus, ASUS_WMI_DEVID_EGPU);
		if (result < 0)
			/* An error here may signal greater failure of GPU handling */
			return result;
		if (result && !optimus) {
			err = -ENODEV;
			pr_warn("Can not switch MUX to dGPU mode when eGPU is enabled: %d\n", err);
			return err;
		}
	}

	err = asus_wmi_set_devstate(asus->gpu_mux_dev, optimus, &result);
	if (err) {
		dev_err(dev, "Failed to set GPU MUX mode: %d\n", err);
		return err;
	}
	/* !1 is considered a fail by ASUS */
	if (result != 1) {
		dev_warn(dev, "Failed to set GPU MUX mode (result): 0x%x\n", result);
		return -EIO;
	}

	sysfs_notify(&asus->platform_device->dev.kobj, NULL, "gpu_mux_mode");

	return count;
}
static DEVICE_ATTR_RW(gpu_mux_mode);

/* TUF Laptop Keyboard RGB Modes **********************************************/
static ssize_t kbd_rgb_mode_store(struct device *dev,
				 struct device_attribute *attr,
				 const char *buf, size_t count)
{
	u32 cmd, mode, r, g, b, speed;
<<<<<<< HEAD
=======
	struct led_classdev *led;
	struct asus_wmi *asus;
>>>>>>> 2d5404ca
	int err;

	led = dev_get_drvdata(dev);
	asus = container_of(led, struct asus_wmi, kbd_led);

	if (sscanf(buf, "%d %d %d %d %d %d", &cmd, &mode, &r, &g, &b, &speed) != 6)
		return -EINVAL;

	/* B3 is set and B4 is save to BIOS */
	switch (cmd) {
	case 0:
		cmd = 0xb3;
		break;
	case 1:
		cmd = 0xb4;
		break;
	default:
		return -EINVAL;
	}

	/* These are the known usable modes across all TUF/ROG */
	if (mode >= 12 || mode == 9)
		mode = 10;

	switch (speed) {
	case 0:
		speed = 0xe1;
		break;
	case 1:
		speed = 0xeb;
		break;
	case 2:
		speed = 0xf5;
		break;
	default:
		speed = 0xeb;
	}

	err = asus_wmi_evaluate_method3(ASUS_WMI_METHODID_DEVS, asus->kbd_rgb_dev,
			cmd | (mode << 8) | (r << 16) | (g << 24), b | (speed << 8), NULL);
	if (err)
		return err;

	return count;
}
static DEVICE_ATTR_WO(kbd_rgb_mode);

static DEVICE_STRING_ATTR_RO(kbd_rgb_mode_index, 0444,
			     "cmd mode red green blue speed");

static struct attribute *kbd_rgb_mode_attrs[] = {
	&dev_attr_kbd_rgb_mode.attr,
	&dev_attr_kbd_rgb_mode_index.attr.attr,
	NULL,
};

static const struct attribute_group kbd_rgb_mode_group = {
	.attrs = kbd_rgb_mode_attrs,
};

/* TUF Laptop Keyboard RGB State **********************************************/
static ssize_t kbd_rgb_state_store(struct device *dev,
				 struct device_attribute *attr,
				 const char *buf, size_t count)
{
	u32 flags, cmd, boot, awake, sleep, keyboard;
	int err;

	if (sscanf(buf, "%d %d %d %d %d", &cmd, &boot, &awake, &sleep, &keyboard) != 5)
		return -EINVAL;

	if (cmd)
		cmd = BIT(2);

	flags = 0;
	if (boot)
		flags |= BIT(1);
	if (awake)
		flags |= BIT(3);
	if (sleep)
		flags |= BIT(5);
	if (keyboard)
		flags |= BIT(7);

	/* 0xbd is the required default arg0 for the method. Nothing happens otherwise */
	err = asus_wmi_evaluate_method3(ASUS_WMI_METHODID_DEVS,
			ASUS_WMI_DEVID_TUF_RGB_STATE, 0xbd | cmd << 8 | (flags << 16), 0, NULL);
	if (err)
		return err;

	return count;
}
static DEVICE_ATTR_WO(kbd_rgb_state);

static DEVICE_STRING_ATTR_RO(kbd_rgb_state_index, 0444,
			     "cmd boot awake sleep keyboard");

static struct attribute *kbd_rgb_state_attrs[] = {
	&dev_attr_kbd_rgb_state.attr,
	&dev_attr_kbd_rgb_state_index.attr.attr,
	NULL,
};

static const struct attribute_group kbd_rgb_state_group = {
	.attrs = kbd_rgb_state_attrs,
};

static const struct attribute_group *kbd_rgb_mode_groups[] = {
	NULL,
	NULL,
	NULL,
};

/* Tunable: PPT: Intel=PL1, AMD=SPPT *****************************************/
static ssize_t ppt_pl2_sppt_store(struct device *dev,
				    struct device_attribute *attr,
				    const char *buf, size_t count)
{
	struct asus_wmi *asus = dev_get_drvdata(dev);
	int result, err;
	u32 value;

	result = kstrtou32(buf, 10, &value);
	if (result)
		return result;

	if (value < PPT_TOTAL_MIN || value > PPT_TOTAL_MAX)
		return -EINVAL;

	err = asus_wmi_set_devstate(ASUS_WMI_DEVID_PPT_PL2_SPPT, value, &result);
	if (err) {
		pr_warn("Failed to set ppt_pl2_sppt: %d\n", err);
		return err;
	}

	if (result > 1) {
		pr_warn("Failed to set ppt_pl2_sppt (result): 0x%x\n", result);
		return -EIO;
	}

	asus->ppt_pl2_sppt = value;
	sysfs_notify(&asus->platform_device->dev.kobj, NULL, "ppt_pl2_sppt");

	return count;
}

static ssize_t ppt_pl2_sppt_show(struct device *dev,
				       struct device_attribute *attr,
				       char *buf)
{
	struct asus_wmi *asus = dev_get_drvdata(dev);

	return sysfs_emit(buf, "%u\n", asus->ppt_pl2_sppt);
}
static DEVICE_ATTR_RW(ppt_pl2_sppt);

/* Tunable: PPT, Intel=PL1, AMD=SPL ******************************************/
static ssize_t ppt_pl1_spl_store(struct device *dev,
				    struct device_attribute *attr,
				    const char *buf, size_t count)
{
	struct asus_wmi *asus = dev_get_drvdata(dev);
	int result, err;
	u32 value;

	result = kstrtou32(buf, 10, &value);
	if (result)
		return result;

	if (value < PPT_TOTAL_MIN || value > PPT_TOTAL_MAX)
		return -EINVAL;

	err = asus_wmi_set_devstate(ASUS_WMI_DEVID_PPT_PL1_SPL, value, &result);
	if (err) {
		pr_warn("Failed to set ppt_pl1_spl: %d\n", err);
		return err;
	}

	if (result > 1) {
		pr_warn("Failed to set ppt_pl1_spl (result): 0x%x\n", result);
		return -EIO;
	}

	asus->ppt_pl1_spl = value;
	sysfs_notify(&asus->platform_device->dev.kobj, NULL, "ppt_pl1_spl");

	return count;
}
static ssize_t ppt_pl1_spl_show(struct device *dev,
				 struct device_attribute *attr,
				 char *buf)
{
	struct asus_wmi *asus = dev_get_drvdata(dev);

	return sysfs_emit(buf, "%u\n", asus->ppt_pl1_spl);
}
static DEVICE_ATTR_RW(ppt_pl1_spl);

/* Tunable: PPT APU FPPT ******************************************************/
static ssize_t ppt_fppt_store(struct device *dev,
				    struct device_attribute *attr,
				    const char *buf, size_t count)
{
	struct asus_wmi *asus = dev_get_drvdata(dev);
	int result, err;
	u32 value;

	result = kstrtou32(buf, 10, &value);
	if (result)
		return result;

	if (value < PPT_TOTAL_MIN || value > PPT_TOTAL_MAX)
		return -EINVAL;

	err = asus_wmi_set_devstate(ASUS_WMI_DEVID_PPT_FPPT, value, &result);
	if (err) {
		pr_warn("Failed to set ppt_fppt: %d\n", err);
		return err;
	}

	if (result > 1) {
		pr_warn("Failed to set ppt_fppt (result): 0x%x\n", result);
		return -EIO;
	}

	asus->ppt_fppt = value;
	sysfs_notify(&asus->platform_device->dev.kobj, NULL, "ppt_fpu_sppt");

	return count;
}

static ssize_t ppt_fppt_show(struct device *dev,
				struct device_attribute *attr,
				char *buf)
{
	struct asus_wmi *asus = dev_get_drvdata(dev);

	return sysfs_emit(buf, "%u\n", asus->ppt_fppt);
}
static DEVICE_ATTR_RW(ppt_fppt);

/* Tunable: PPT APU SPPT *****************************************************/
static ssize_t ppt_apu_sppt_store(struct device *dev,
				    struct device_attribute *attr,
				    const char *buf, size_t count)
{
	struct asus_wmi *asus = dev_get_drvdata(dev);
	int result, err;
	u32 value;

	result = kstrtou32(buf, 10, &value);
	if (result)
		return result;

	if (value < PPT_CPU_MIN || value > PPT_CPU_MAX)
		return -EINVAL;

	err = asus_wmi_set_devstate(ASUS_WMI_DEVID_PPT_APU_SPPT, value, &result);
	if (err) {
		pr_warn("Failed to set ppt_apu_sppt: %d\n", err);
		return err;
	}

	if (result > 1) {
		pr_warn("Failed to set ppt_apu_sppt (result): 0x%x\n", result);
		return -EIO;
	}

	asus->ppt_apu_sppt = value;
	sysfs_notify(&asus->platform_device->dev.kobj, NULL, "ppt_apu_sppt");

	return count;
}

static ssize_t ppt_apu_sppt_show(struct device *dev,
			     struct device_attribute *attr,
			     char *buf)
{
	struct asus_wmi *asus = dev_get_drvdata(dev);

	return sysfs_emit(buf, "%u\n", asus->ppt_apu_sppt);
}
static DEVICE_ATTR_RW(ppt_apu_sppt);

/* Tunable: PPT platform SPPT ************************************************/
static ssize_t ppt_platform_sppt_store(struct device *dev,
				    struct device_attribute *attr,
				    const char *buf, size_t count)
{
	struct asus_wmi *asus = dev_get_drvdata(dev);
	int result, err;
	u32 value;

	result = kstrtou32(buf, 10, &value);
	if (result)
		return result;

	if (value < PPT_CPU_MIN || value > PPT_CPU_MAX)
		return -EINVAL;

	err = asus_wmi_set_devstate(ASUS_WMI_DEVID_PPT_PLAT_SPPT, value, &result);
	if (err) {
		pr_warn("Failed to set ppt_platform_sppt: %d\n", err);
		return err;
	}

	if (result > 1) {
		pr_warn("Failed to set ppt_platform_sppt (result): 0x%x\n", result);
		return -EIO;
	}

	asus->ppt_platform_sppt = value;
	sysfs_notify(&asus->platform_device->dev.kobj, NULL, "ppt_platform_sppt");

	return count;
}

static ssize_t ppt_platform_sppt_show(struct device *dev,
				 struct device_attribute *attr,
				 char *buf)
{
	struct asus_wmi *asus = dev_get_drvdata(dev);

	return sysfs_emit(buf, "%u\n", asus->ppt_platform_sppt);
}
static DEVICE_ATTR_RW(ppt_platform_sppt);

/* Tunable: NVIDIA dynamic boost *********************************************/
static ssize_t nv_dynamic_boost_store(struct device *dev,
				    struct device_attribute *attr,
				    const char *buf, size_t count)
{
	struct asus_wmi *asus = dev_get_drvdata(dev);
	int result, err;
	u32 value;

	result = kstrtou32(buf, 10, &value);
	if (result)
		return result;

	if (value < NVIDIA_BOOST_MIN || value > NVIDIA_BOOST_MAX)
		return -EINVAL;

	err = asus_wmi_set_devstate(ASUS_WMI_DEVID_NV_DYN_BOOST, value, &result);
	if (err) {
		pr_warn("Failed to set nv_dynamic_boost: %d\n", err);
		return err;
	}

	if (result > 1) {
		pr_warn("Failed to set nv_dynamic_boost (result): 0x%x\n", result);
		return -EIO;
	}

	asus->nv_dynamic_boost = value;
	sysfs_notify(&asus->platform_device->dev.kobj, NULL, "nv_dynamic_boost");

	return count;
}

static ssize_t nv_dynamic_boost_show(struct device *dev,
				      struct device_attribute *attr,
				      char *buf)
{
	struct asus_wmi *asus = dev_get_drvdata(dev);

	return sysfs_emit(buf, "%u\n", asus->nv_dynamic_boost);
}
static DEVICE_ATTR_RW(nv_dynamic_boost);

/* Tunable: NVIDIA temperature target ****************************************/
static ssize_t nv_temp_target_store(struct device *dev,
				    struct device_attribute *attr,
				    const char *buf, size_t count)
{
	struct asus_wmi *asus = dev_get_drvdata(dev);
	int result, err;
	u32 value;

	result = kstrtou32(buf, 10, &value);
	if (result)
		return result;

	if (value < NVIDIA_TEMP_MIN || value > NVIDIA_TEMP_MAX)
		return -EINVAL;

	err = asus_wmi_set_devstate(ASUS_WMI_DEVID_NV_THERM_TARGET, value, &result);
	if (err) {
		pr_warn("Failed to set nv_temp_target: %d\n", err);
		return err;
	}

	if (result > 1) {
		pr_warn("Failed to set nv_temp_target (result): 0x%x\n", result);
		return -EIO;
	}

	asus->nv_temp_target = value;
	sysfs_notify(&asus->platform_device->dev.kobj, NULL, "nv_temp_target");

	return count;
}

static ssize_t nv_temp_target_show(struct device *dev,
				     struct device_attribute *attr,
				     char *buf)
{
	struct asus_wmi *asus = dev_get_drvdata(dev);

	return sysfs_emit(buf, "%u\n", asus->nv_temp_target);
}
static DEVICE_ATTR_RW(nv_temp_target);

/* Ally MCU Powersave ********************************************************/
static ssize_t mcu_powersave_show(struct device *dev,
				   struct device_attribute *attr, char *buf)
{
	struct asus_wmi *asus = dev_get_drvdata(dev);
	int result;

	result = asus_wmi_get_devstate_simple(asus, ASUS_WMI_DEVID_MCU_POWERSAVE);
	if (result < 0)
		return result;

	return sysfs_emit(buf, "%d\n", result);
}

static ssize_t mcu_powersave_store(struct device *dev,
				    struct device_attribute *attr,
				    const char *buf, size_t count)
{
	int result, err;
	u32 enable;

	struct asus_wmi *asus = dev_get_drvdata(dev);

	result = kstrtou32(buf, 10, &enable);
	if (result)
		return result;

	if (enable > 1)
		return -EINVAL;

	err = asus_wmi_set_devstate(ASUS_WMI_DEVID_MCU_POWERSAVE, enable, &result);
	if (err) {
		pr_warn("Failed to set MCU powersave: %d\n", err);
		return err;
	}

	if (result > 1) {
		pr_warn("Failed to set MCU powersave (result): 0x%x\n", result);
		return -EIO;
	}

	sysfs_notify(&asus->platform_device->dev.kobj, NULL, "mcu_powersave");

	return count;
}
static DEVICE_ATTR_RW(mcu_powersave);

/* Battery ********************************************************************/

/* The battery maximum charging percentage */
static int charge_end_threshold;

static ssize_t charge_control_end_threshold_store(struct device *dev,
						  struct device_attribute *attr,
						  const char *buf, size_t count)
{
	int value, ret, rv;

	ret = kstrtouint(buf, 10, &value);
	if (ret)
		return ret;

	if (value < 0 || value > 100)
		return -EINVAL;

	ret = asus_wmi_set_devstate(ASUS_WMI_DEVID_RSOC, value, &rv);
	if (ret)
		return ret;

	if (rv != 1)
		return -EIO;

	/* There isn't any method in the DSDT to read the threshold, so we
	 * save the threshold.
	 */
	charge_end_threshold = value;
	return count;
}

static ssize_t charge_control_end_threshold_show(struct device *device,
						 struct device_attribute *attr,
						 char *buf)
{
	return sysfs_emit(buf, "%d\n", charge_end_threshold);
}

static DEVICE_ATTR_RW(charge_control_end_threshold);

static int asus_wmi_battery_add(struct power_supply *battery, struct acpi_battery_hook *hook)
{
	/* The WMI method does not provide a way to specific a battery, so we
	 * just assume it is the first battery.
	 * Note: On some newer ASUS laptops (Zenbook UM431DA), the primary/first
	 * battery is named BATT.
	 */
	if (strcmp(battery->desc->name, "BAT0") != 0 &&
	    strcmp(battery->desc->name, "BAT1") != 0 &&
	    strcmp(battery->desc->name, "BATC") != 0 &&
	    strcmp(battery->desc->name, "BATT") != 0)
		return -ENODEV;

	if (device_create_file(&battery->dev,
	    &dev_attr_charge_control_end_threshold))
		return -ENODEV;

	/* The charge threshold is only reset when the system is power cycled,
	 * and we can't get the current threshold so let set it to 100% when
	 * a battery is added.
	 */
	asus_wmi_set_devstate(ASUS_WMI_DEVID_RSOC, 100, NULL);
	charge_end_threshold = 100;

	return 0;
}

static int asus_wmi_battery_remove(struct power_supply *battery, struct acpi_battery_hook *hook)
{
	device_remove_file(&battery->dev,
			   &dev_attr_charge_control_end_threshold);
	return 0;
}

static struct acpi_battery_hook battery_hook = {
	.add_battery = asus_wmi_battery_add,
	.remove_battery = asus_wmi_battery_remove,
	.name = "ASUS Battery Extension",
};

static void asus_wmi_battery_init(struct asus_wmi *asus)
{
	asus->battery_rsoc_available = false;
	if (asus_wmi_dev_is_present(asus, ASUS_WMI_DEVID_RSOC)) {
		asus->battery_rsoc_available = true;
		battery_hook_register(&battery_hook);
	}
}

static void asus_wmi_battery_exit(struct asus_wmi *asus)
{
	if (asus->battery_rsoc_available)
		battery_hook_unregister(&battery_hook);
}

/* LEDs ***********************************************************************/

/*
 * These functions actually update the LED's, and are called from a
 * workqueue. By doing this as separate work rather than when the LED
 * subsystem asks, we avoid messing with the Asus ACPI stuff during a
 * potentially bad time, such as a timer interrupt.
 */
static void tpd_led_update(struct work_struct *work)
{
	int ctrl_param;
	struct asus_wmi *asus;

	asus = container_of(work, struct asus_wmi, tpd_led_work);

	ctrl_param = asus->tpd_led_wk;
	asus_wmi_set_devstate(ASUS_WMI_DEVID_TOUCHPAD_LED, ctrl_param, NULL);
}

static void tpd_led_set(struct led_classdev *led_cdev,
			enum led_brightness value)
{
	struct asus_wmi *asus;

	asus = container_of(led_cdev, struct asus_wmi, tpd_led);

	asus->tpd_led_wk = !!value;
	queue_work(asus->led_workqueue, &asus->tpd_led_work);
}

static int read_tpd_led_state(struct asus_wmi *asus)
{
	return asus_wmi_get_devstate_simple(asus, ASUS_WMI_DEVID_TOUCHPAD_LED);
}

static enum led_brightness tpd_led_get(struct led_classdev *led_cdev)
{
	struct asus_wmi *asus;

	asus = container_of(led_cdev, struct asus_wmi, tpd_led);

	return read_tpd_led_state(asus);
}

static void kbd_led_update(struct asus_wmi *asus)
{
	int ctrl_param = 0;

	ctrl_param = 0x80 | (asus->kbd_led_wk & 0x7F);
	asus_wmi_set_devstate(ASUS_WMI_DEVID_KBD_BACKLIGHT, ctrl_param, NULL);
}

static int kbd_led_read(struct asus_wmi *asus, int *level, int *env)
{
	int retval;

	/*
	 * bits 0-2: level
	 * bit 7: light on/off
	 * bit 8-10: environment (0: dark, 1: normal, 2: light)
	 * bit 17: status unknown
	 */
	retval = asus_wmi_get_devstate_bits(asus, ASUS_WMI_DEVID_KBD_BACKLIGHT,
					    0xFFFF);

	/* Unknown status is considered as off */
	if (retval == 0x8000)
		retval = 0;

	if (retval < 0)
		return retval;

	if (level)
		*level = retval & 0x7F;
	if (env)
		*env = (retval >> 8) & 0x7F;
	return 0;
}

static void do_kbd_led_set(struct led_classdev *led_cdev, int value)
{
	struct asus_wmi *asus;
	int max_level;

	asus = container_of(led_cdev, struct asus_wmi, kbd_led);
	max_level = asus->kbd_led.max_brightness;

	asus->kbd_led_wk = clamp_val(value, 0, max_level);
	kbd_led_update(asus);
}

static void kbd_led_set(struct led_classdev *led_cdev,
			enum led_brightness value)
{
	/* Prevent disabling keyboard backlight on module unregister */
	if (led_cdev->flags & LED_UNREGISTERING)
		return;

	do_kbd_led_set(led_cdev, value);
}

static void kbd_led_set_by_kbd(struct asus_wmi *asus, enum led_brightness value)
{
	struct led_classdev *led_cdev = &asus->kbd_led;

	do_kbd_led_set(led_cdev, value);
	led_classdev_notify_brightness_hw_changed(led_cdev, asus->kbd_led_wk);
}

static enum led_brightness kbd_led_get(struct led_classdev *led_cdev)
{
	struct asus_wmi *asus;
	int retval, value;

	asus = container_of(led_cdev, struct asus_wmi, kbd_led);

	retval = kbd_led_read(asus, &value, NULL);
	if (retval < 0)
		return retval;

	return value;
}

static int wlan_led_unknown_state(struct asus_wmi *asus)
{
	u32 result;

	asus_wmi_get_devstate(asus, ASUS_WMI_DEVID_WIRELESS_LED, &result);

	return result & ASUS_WMI_DSTS_UNKNOWN_BIT;
}

static void wlan_led_update(struct work_struct *work)
{
	int ctrl_param;
	struct asus_wmi *asus;

	asus = container_of(work, struct asus_wmi, wlan_led_work);

	ctrl_param = asus->wlan_led_wk;
	asus_wmi_set_devstate(ASUS_WMI_DEVID_WIRELESS_LED, ctrl_param, NULL);
}

static void wlan_led_set(struct led_classdev *led_cdev,
			 enum led_brightness value)
{
	struct asus_wmi *asus;

	asus = container_of(led_cdev, struct asus_wmi, wlan_led);

	asus->wlan_led_wk = !!value;
	queue_work(asus->led_workqueue, &asus->wlan_led_work);
}

static enum led_brightness wlan_led_get(struct led_classdev *led_cdev)
{
	struct asus_wmi *asus;
	u32 result;

	asus = container_of(led_cdev, struct asus_wmi, wlan_led);
	asus_wmi_get_devstate(asus, ASUS_WMI_DEVID_WIRELESS_LED, &result);

	return result & ASUS_WMI_DSTS_BRIGHTNESS_MASK;
}

static void lightbar_led_update(struct work_struct *work)
{
	struct asus_wmi *asus;
	int ctrl_param;

	asus = container_of(work, struct asus_wmi, lightbar_led_work);

	ctrl_param = asus->lightbar_led_wk;
	asus_wmi_set_devstate(ASUS_WMI_DEVID_LIGHTBAR, ctrl_param, NULL);
}

static void lightbar_led_set(struct led_classdev *led_cdev,
			     enum led_brightness value)
{
	struct asus_wmi *asus;

	asus = container_of(led_cdev, struct asus_wmi, lightbar_led);

	asus->lightbar_led_wk = !!value;
	queue_work(asus->led_workqueue, &asus->lightbar_led_work);
}

static enum led_brightness lightbar_led_get(struct led_classdev *led_cdev)
{
	struct asus_wmi *asus;
	u32 result;

	asus = container_of(led_cdev, struct asus_wmi, lightbar_led);
	asus_wmi_get_devstate(asus, ASUS_WMI_DEVID_LIGHTBAR, &result);

	return result & ASUS_WMI_DSTS_LIGHTBAR_MASK;
}

static int micmute_led_set(struct led_classdev *led_cdev,
			   enum led_brightness brightness)
{
	int state = brightness != LED_OFF;
	int err;

	err = asus_wmi_set_devstate(ASUS_WMI_DEVID_MICMUTE_LED, state, NULL);
	return err < 0 ? err : 0;
}

static enum led_brightness camera_led_get(struct led_classdev *led_cdev)
{
	struct asus_wmi *asus;
	u32 result;

	asus = container_of(led_cdev, struct asus_wmi, camera_led);
	asus_wmi_get_devstate(asus, ASUS_WMI_DEVID_CAMERA_LED, &result);

	return result & ASUS_WMI_DSTS_BRIGHTNESS_MASK;
}

static int camera_led_set(struct led_classdev *led_cdev,
			   enum led_brightness brightness)
{
	int state = brightness != LED_OFF;
	int err;

	err = asus_wmi_set_devstate(ASUS_WMI_DEVID_CAMERA_LED, state, NULL);
	return err < 0 ? err : 0;
}

static void asus_wmi_led_exit(struct asus_wmi *asus)
{
	led_classdev_unregister(&asus->kbd_led);
	led_classdev_unregister(&asus->tpd_led);
	led_classdev_unregister(&asus->wlan_led);
	led_classdev_unregister(&asus->lightbar_led);
	led_classdev_unregister(&asus->micmute_led);
	led_classdev_unregister(&asus->camera_led);

	if (asus->led_workqueue)
		destroy_workqueue(asus->led_workqueue);
}

static int asus_wmi_led_init(struct asus_wmi *asus)
{
	int rv = 0, num_rgb_groups = 0, led_val;

	if (asus->kbd_rgb_dev)
		kbd_rgb_mode_groups[num_rgb_groups++] = &kbd_rgb_mode_group;
	if (asus->kbd_rgb_state_available)
		kbd_rgb_mode_groups[num_rgb_groups++] = &kbd_rgb_state_group;

	asus->led_workqueue = create_singlethread_workqueue("led_workqueue");
	if (!asus->led_workqueue)
		return -ENOMEM;

	if (read_tpd_led_state(asus) >= 0) {
		INIT_WORK(&asus->tpd_led_work, tpd_led_update);

		asus->tpd_led.name = "asus::touchpad";
		asus->tpd_led.brightness_set = tpd_led_set;
		asus->tpd_led.brightness_get = tpd_led_get;
		asus->tpd_led.max_brightness = 1;

		rv = led_classdev_register(&asus->platform_device->dev,
					   &asus->tpd_led);
		if (rv)
			goto error;
	}

	if (!kbd_led_read(asus, &led_val, NULL) && !dmi_check_system(asus_use_hid_led_dmi_ids)) {
		pr_info("using asus-wmi for asus::kbd_backlight\n");
		asus->kbd_led_wk = led_val;
		asus->kbd_led.name = "asus::kbd_backlight";
		asus->kbd_led.flags = LED_BRIGHT_HW_CHANGED;
		asus->kbd_led.brightness_set = kbd_led_set;
		asus->kbd_led.brightness_get = kbd_led_get;
		asus->kbd_led.max_brightness = 3;

		if (num_rgb_groups != 0)
			asus->kbd_led.groups = kbd_rgb_mode_groups;

		rv = led_classdev_register(&asus->platform_device->dev,
					   &asus->kbd_led);
		if (rv)
			goto error;
	}

	if (asus_wmi_dev_is_present(asus, ASUS_WMI_DEVID_WIRELESS_LED)
			&& (asus->driver->quirks->wapf > 0)) {
		INIT_WORK(&asus->wlan_led_work, wlan_led_update);

		asus->wlan_led.name = "asus::wlan";
		asus->wlan_led.brightness_set = wlan_led_set;
		if (!wlan_led_unknown_state(asus))
			asus->wlan_led.brightness_get = wlan_led_get;
		asus->wlan_led.flags = LED_CORE_SUSPENDRESUME;
		asus->wlan_led.max_brightness = 1;
		asus->wlan_led.default_trigger = "asus-wlan";

		rv = led_classdev_register(&asus->platform_device->dev,
					   &asus->wlan_led);
		if (rv)
			goto error;
	}

	if (asus_wmi_dev_is_present(asus, ASUS_WMI_DEVID_LIGHTBAR)) {
		INIT_WORK(&asus->lightbar_led_work, lightbar_led_update);

		asus->lightbar_led.name = "asus::lightbar";
		asus->lightbar_led.brightness_set = lightbar_led_set;
		asus->lightbar_led.brightness_get = lightbar_led_get;
		asus->lightbar_led.max_brightness = 1;

		rv = led_classdev_register(&asus->platform_device->dev,
					   &asus->lightbar_led);
	}

	if (asus_wmi_dev_is_present(asus, ASUS_WMI_DEVID_MICMUTE_LED)) {
		asus->micmute_led.name = "platform::micmute";
		asus->micmute_led.max_brightness = 1;
		asus->micmute_led.brightness_set_blocking = micmute_led_set;
		asus->micmute_led.default_trigger = "audio-micmute";

		rv = led_classdev_register(&asus->platform_device->dev,
						&asus->micmute_led);
		if (rv)
			goto error;
	}

	if (asus_wmi_dev_is_present(asus, ASUS_WMI_DEVID_CAMERA_LED)) {
		asus->camera_led.name = "asus::camera";
		asus->camera_led.max_brightness = 1;
		asus->camera_led.brightness_get = camera_led_get;
		asus->camera_led.brightness_set_blocking = camera_led_set;

		rv = led_classdev_register(&asus->platform_device->dev,
						&asus->camera_led);
		if (rv)
			goto error;
	}

	if (asus_wmi_dev_is_present(asus, ASUS_WMI_DEVID_OOBE)) {
		/*
		 * Disable OOBE state, so that e.g. the keyboard backlight
		 * works.
		 */
		rv = asus_wmi_set_devstate(ASUS_WMI_DEVID_OOBE, 1, NULL);
		if (rv)
			goto error;
	}

error:
	if (rv)
		asus_wmi_led_exit(asus);

	return rv;
}

/* RF *************************************************************************/

/*
 * PCI hotplug (for wlan rfkill)
 */
static bool asus_wlan_rfkill_blocked(struct asus_wmi *asus)
{
	int result = asus_wmi_get_devstate_simple(asus, ASUS_WMI_DEVID_WLAN);

	if (result < 0)
		return false;
	return !result;
}

static void asus_rfkill_hotplug(struct asus_wmi *asus)
{
	struct pci_dev *dev;
	struct pci_bus *bus;
	bool blocked;
	bool absent;
	u32 l;

	mutex_lock(&asus->wmi_lock);
	blocked = asus_wlan_rfkill_blocked(asus);
	mutex_unlock(&asus->wmi_lock);

	mutex_lock(&asus->hotplug_lock);
	pci_lock_rescan_remove();

	if (asus->wlan.rfkill)
		rfkill_set_sw_state(asus->wlan.rfkill, blocked);

	if (asus->hotplug_slot.ops) {
		bus = pci_find_bus(0, 1);
		if (!bus) {
			pr_warn("Unable to find PCI bus 1?\n");
			goto out_unlock;
		}

		if (pci_bus_read_config_dword(bus, 0, PCI_VENDOR_ID, &l)) {
			pr_err("Unable to read PCI config space?\n");
			goto out_unlock;
		}
		absent = (l == 0xffffffff);

		if (blocked != absent) {
			pr_warn("BIOS says wireless lan is %s, but the pci device is %s\n",
				blocked ? "blocked" : "unblocked",
				absent ? "absent" : "present");
			pr_warn("skipped wireless hotplug as probably inappropriate for this model\n");
			goto out_unlock;
		}

		if (!blocked) {
			dev = pci_get_slot(bus, 0);
			if (dev) {
				/* Device already present */
				pci_dev_put(dev);
				goto out_unlock;
			}
			dev = pci_scan_single_device(bus, 0);
			if (dev) {
				pci_bus_assign_resources(bus);
				pci_bus_add_device(dev);
			}
		} else {
			dev = pci_get_slot(bus, 0);
			if (dev) {
				pci_stop_and_remove_bus_device(dev);
				pci_dev_put(dev);
			}
		}
	}

out_unlock:
	pci_unlock_rescan_remove();
	mutex_unlock(&asus->hotplug_lock);
}

static void asus_rfkill_notify(acpi_handle handle, u32 event, void *data)
{
	struct asus_wmi *asus = data;

	if (event != ACPI_NOTIFY_BUS_CHECK)
		return;

	/*
	 * We can't call directly asus_rfkill_hotplug because most
	 * of the time WMBC is still being executed and not reetrant.
	 * There is currently no way to tell ACPICA that  we want this
	 * method to be serialized, we schedule a asus_rfkill_hotplug
	 * call later, in a safer context.
	 */
	queue_work(asus->hotplug_workqueue, &asus->hotplug_work);
}

static int asus_register_rfkill_notifier(struct asus_wmi *asus, char *node)
{
	acpi_status status;
	acpi_handle handle;

	status = acpi_get_handle(NULL, node, &handle);
	if (ACPI_FAILURE(status))
		return -ENODEV;

	status = acpi_install_notify_handler(handle, ACPI_SYSTEM_NOTIFY,
					     asus_rfkill_notify, asus);
	if (ACPI_FAILURE(status))
		pr_warn("Failed to register notify on %s\n", node);

	return 0;
}

static void asus_unregister_rfkill_notifier(struct asus_wmi *asus, char *node)
{
	acpi_status status = AE_OK;
	acpi_handle handle;

	status = acpi_get_handle(NULL, node, &handle);
	if (ACPI_FAILURE(status))
		return;

	status = acpi_remove_notify_handler(handle, ACPI_SYSTEM_NOTIFY,
					    asus_rfkill_notify);
	if (ACPI_FAILURE(status))
		pr_err("Error removing rfkill notify handler %s\n", node);
}

static int asus_get_adapter_status(struct hotplug_slot *hotplug_slot,
				   u8 *value)
{
	struct asus_wmi *asus = container_of(hotplug_slot,
					     struct asus_wmi, hotplug_slot);
	int result = asus_wmi_get_devstate_simple(asus, ASUS_WMI_DEVID_WLAN);

	if (result < 0)
		return result;

	*value = !!result;
	return 0;
}

static const struct hotplug_slot_ops asus_hotplug_slot_ops = {
	.get_adapter_status = asus_get_adapter_status,
	.get_power_status = asus_get_adapter_status,
};

static void asus_hotplug_work(struct work_struct *work)
{
	struct asus_wmi *asus;

	asus = container_of(work, struct asus_wmi, hotplug_work);
	asus_rfkill_hotplug(asus);
}

static int asus_setup_pci_hotplug(struct asus_wmi *asus)
{
	int ret = -ENOMEM;
	struct pci_bus *bus = pci_find_bus(0, 1);

	if (!bus) {
		pr_err("Unable to find wifi PCI bus\n");
		return -ENODEV;
	}

	asus->hotplug_workqueue =
	    create_singlethread_workqueue("hotplug_workqueue");
	if (!asus->hotplug_workqueue)
		goto error_workqueue;

	INIT_WORK(&asus->hotplug_work, asus_hotplug_work);

	asus->hotplug_slot.ops = &asus_hotplug_slot_ops;

	ret = pci_hp_register(&asus->hotplug_slot, bus, 0, "asus-wifi");
	if (ret) {
		pr_err("Unable to register hotplug slot - %d\n", ret);
		goto error_register;
	}

	return 0;

error_register:
	asus->hotplug_slot.ops = NULL;
	destroy_workqueue(asus->hotplug_workqueue);
error_workqueue:
	return ret;
}

/*
 * Rfkill devices
 */
static int asus_rfkill_set(void *data, bool blocked)
{
	struct asus_rfkill *priv = data;
	u32 ctrl_param = !blocked;
	u32 dev_id = priv->dev_id;

	/*
	 * If the user bit is set, BIOS can't set and record the wlan status,
	 * it will report the value read from id ASUS_WMI_DEVID_WLAN_LED
	 * while we query the wlan status through WMI(ASUS_WMI_DEVID_WLAN).
	 * So, we have to record wlan status in id ASUS_WMI_DEVID_WLAN_LED
	 * while setting the wlan status through WMI.
	 * This is also the behavior that windows app will do.
	 */
	if ((dev_id == ASUS_WMI_DEVID_WLAN) &&
	     priv->asus->driver->wlan_ctrl_by_user)
		dev_id = ASUS_WMI_DEVID_WLAN_LED;

	return asus_wmi_set_devstate(dev_id, ctrl_param, NULL);
}

static void asus_rfkill_query(struct rfkill *rfkill, void *data)
{
	struct asus_rfkill *priv = data;
	int result;

	result = asus_wmi_get_devstate_simple(priv->asus, priv->dev_id);

	if (result < 0)
		return;

	rfkill_set_sw_state(priv->rfkill, !result);
}

static int asus_rfkill_wlan_set(void *data, bool blocked)
{
	struct asus_rfkill *priv = data;
	struct asus_wmi *asus = priv->asus;
	int ret;

	/*
	 * This handler is enabled only if hotplug is enabled.
	 * In this case, the asus_wmi_set_devstate() will
	 * trigger a wmi notification and we need to wait
	 * this call to finish before being able to call
	 * any wmi method
	 */
	mutex_lock(&asus->wmi_lock);
	ret = asus_rfkill_set(data, blocked);
	mutex_unlock(&asus->wmi_lock);
	return ret;
}

static const struct rfkill_ops asus_rfkill_wlan_ops = {
	.set_block = asus_rfkill_wlan_set,
	.query = asus_rfkill_query,
};

static const struct rfkill_ops asus_rfkill_ops = {
	.set_block = asus_rfkill_set,
	.query = asus_rfkill_query,
};

static int asus_new_rfkill(struct asus_wmi *asus,
			   struct asus_rfkill *arfkill,
			   const char *name, enum rfkill_type type, int dev_id)
{
	int result = asus_wmi_get_devstate_simple(asus, dev_id);
	struct rfkill **rfkill = &arfkill->rfkill;

	if (result < 0)
		return result;

	arfkill->dev_id = dev_id;
	arfkill->asus = asus;

	if (dev_id == ASUS_WMI_DEVID_WLAN &&
	    asus->driver->quirks->hotplug_wireless)
		*rfkill = rfkill_alloc(name, &asus->platform_device->dev, type,
				       &asus_rfkill_wlan_ops, arfkill);
	else
		*rfkill = rfkill_alloc(name, &asus->platform_device->dev, type,
				       &asus_rfkill_ops, arfkill);

	if (!*rfkill)
		return -EINVAL;

	if ((dev_id == ASUS_WMI_DEVID_WLAN) &&
			(asus->driver->quirks->wapf > 0))
		rfkill_set_led_trigger_name(*rfkill, "asus-wlan");

	rfkill_init_sw_state(*rfkill, !result);
	result = rfkill_register(*rfkill);
	if (result) {
		rfkill_destroy(*rfkill);
		*rfkill = NULL;
		return result;
	}
	return 0;
}

static void asus_wmi_rfkill_exit(struct asus_wmi *asus)
{
	if (asus->driver->wlan_ctrl_by_user && ashs_present())
		return;

	asus_unregister_rfkill_notifier(asus, "\\_SB.PCI0.P0P5");
	asus_unregister_rfkill_notifier(asus, "\\_SB.PCI0.P0P6");
	asus_unregister_rfkill_notifier(asus, "\\_SB.PCI0.P0P7");
	if (asus->wlan.rfkill) {
		rfkill_unregister(asus->wlan.rfkill);
		rfkill_destroy(asus->wlan.rfkill);
		asus->wlan.rfkill = NULL;
	}
	/*
	 * Refresh pci hotplug in case the rfkill state was changed after
	 * asus_unregister_rfkill_notifier()
	 */
	asus_rfkill_hotplug(asus);
	if (asus->hotplug_slot.ops)
		pci_hp_deregister(&asus->hotplug_slot);
	if (asus->hotplug_workqueue)
		destroy_workqueue(asus->hotplug_workqueue);

	if (asus->bluetooth.rfkill) {
		rfkill_unregister(asus->bluetooth.rfkill);
		rfkill_destroy(asus->bluetooth.rfkill);
		asus->bluetooth.rfkill = NULL;
	}
	if (asus->wimax.rfkill) {
		rfkill_unregister(asus->wimax.rfkill);
		rfkill_destroy(asus->wimax.rfkill);
		asus->wimax.rfkill = NULL;
	}
	if (asus->wwan3g.rfkill) {
		rfkill_unregister(asus->wwan3g.rfkill);
		rfkill_destroy(asus->wwan3g.rfkill);
		asus->wwan3g.rfkill = NULL;
	}
	if (asus->gps.rfkill) {
		rfkill_unregister(asus->gps.rfkill);
		rfkill_destroy(asus->gps.rfkill);
		asus->gps.rfkill = NULL;
	}
	if (asus->uwb.rfkill) {
		rfkill_unregister(asus->uwb.rfkill);
		rfkill_destroy(asus->uwb.rfkill);
		asus->uwb.rfkill = NULL;
	}
}

static int asus_wmi_rfkill_init(struct asus_wmi *asus)
{
	int result = 0;

	mutex_init(&asus->hotplug_lock);
	mutex_init(&asus->wmi_lock);

	result = asus_new_rfkill(asus, &asus->wlan, "asus-wlan",
				 RFKILL_TYPE_WLAN, ASUS_WMI_DEVID_WLAN);

	if (result && result != -ENODEV)
		goto exit;

	result = asus_new_rfkill(asus, &asus->bluetooth,
				 "asus-bluetooth", RFKILL_TYPE_BLUETOOTH,
				 ASUS_WMI_DEVID_BLUETOOTH);

	if (result && result != -ENODEV)
		goto exit;

	result = asus_new_rfkill(asus, &asus->wimax, "asus-wimax",
				 RFKILL_TYPE_WIMAX, ASUS_WMI_DEVID_WIMAX);

	if (result && result != -ENODEV)
		goto exit;

	result = asus_new_rfkill(asus, &asus->wwan3g, "asus-wwan3g",
				 RFKILL_TYPE_WWAN, ASUS_WMI_DEVID_WWAN3G);

	if (result && result != -ENODEV)
		goto exit;

	result = asus_new_rfkill(asus, &asus->gps, "asus-gps",
				 RFKILL_TYPE_GPS, ASUS_WMI_DEVID_GPS);

	if (result && result != -ENODEV)
		goto exit;

	result = asus_new_rfkill(asus, &asus->uwb, "asus-uwb",
				 RFKILL_TYPE_UWB, ASUS_WMI_DEVID_UWB);

	if (result && result != -ENODEV)
		goto exit;

	if (!asus->driver->quirks->hotplug_wireless)
		goto exit;

	result = asus_setup_pci_hotplug(asus);
	/*
	 * If we get -EBUSY then something else is handling the PCI hotplug -
	 * don't fail in this case
	 */
	if (result == -EBUSY)
		result = 0;

	asus_register_rfkill_notifier(asus, "\\_SB.PCI0.P0P5");
	asus_register_rfkill_notifier(asus, "\\_SB.PCI0.P0P6");
	asus_register_rfkill_notifier(asus, "\\_SB.PCI0.P0P7");
	/*
	 * Refresh pci hotplug in case the rfkill state was changed during
	 * setup.
	 */
	asus_rfkill_hotplug(asus);

exit:
	if (result && result != -ENODEV)
		asus_wmi_rfkill_exit(asus);

	if (result == -ENODEV)
		result = 0;

	return result;
}

/* Panel Overdrive ************************************************************/
static ssize_t panel_od_show(struct device *dev,
				   struct device_attribute *attr, char *buf)
{
	struct asus_wmi *asus = dev_get_drvdata(dev);
	int result;

	result = asus_wmi_get_devstate_simple(asus, ASUS_WMI_DEVID_PANEL_OD);
	if (result < 0)
		return result;

	return sysfs_emit(buf, "%d\n", result);
}

static ssize_t panel_od_store(struct device *dev,
				    struct device_attribute *attr,
				    const char *buf, size_t count)
{
	int result, err;
	u32 overdrive;

	struct asus_wmi *asus = dev_get_drvdata(dev);

	result = kstrtou32(buf, 10, &overdrive);
	if (result)
		return result;

	if (overdrive > 1)
		return -EINVAL;

	err = asus_wmi_set_devstate(ASUS_WMI_DEVID_PANEL_OD, overdrive, &result);

	if (err) {
		pr_warn("Failed to set panel overdrive: %d\n", err);
		return err;
	}

	if (result > 1) {
		pr_warn("Failed to set panel overdrive (result): 0x%x\n", result);
		return -EIO;
	}

	sysfs_notify(&asus->platform_device->dev.kobj, NULL, "panel_od");

	return count;
}
static DEVICE_ATTR_RW(panel_od);

/* Bootup sound ***************************************************************/

static ssize_t boot_sound_show(struct device *dev,
			     struct device_attribute *attr, char *buf)
{
	struct asus_wmi *asus = dev_get_drvdata(dev);
	int result;

	result = asus_wmi_get_devstate_simple(asus, ASUS_WMI_DEVID_BOOT_SOUND);
	if (result < 0)
		return result;

	return sysfs_emit(buf, "%d\n", result);
}

static ssize_t boot_sound_store(struct device *dev,
			      struct device_attribute *attr,
			      const char *buf, size_t count)
{
	int result, err;
	u32 snd;

	struct asus_wmi *asus = dev_get_drvdata(dev);

	result = kstrtou32(buf, 10, &snd);
	if (result)
		return result;

	if (snd > 1)
		return -EINVAL;

	err = asus_wmi_set_devstate(ASUS_WMI_DEVID_BOOT_SOUND, snd, &result);
	if (err) {
		pr_warn("Failed to set boot sound: %d\n", err);
		return err;
	}

	if (result > 1) {
		pr_warn("Failed to set panel boot sound (result): 0x%x\n", result);
		return -EIO;
	}

	sysfs_notify(&asus->platform_device->dev.kobj, NULL, "boot_sound");

	return count;
}
static DEVICE_ATTR_RW(boot_sound);

/* Mini-LED mode **************************************************************/
static ssize_t mini_led_mode_show(struct device *dev,
				   struct device_attribute *attr, char *buf)
{
	struct asus_wmi *asus = dev_get_drvdata(dev);
	u32 value;
	int err;

	err = asus_wmi_get_devstate(asus, asus->mini_led_dev_id, &value);
	if (err < 0)
		return err;
	value = value & ASUS_MINI_LED_MODE_MASK;

	/*
	 * Remap the mode values to match previous generation mini-led. The last gen
	 * WMI 0 == off, while on this version WMI 2 ==off (flipped).
	 */
	if (asus->mini_led_dev_id == ASUS_WMI_DEVID_MINI_LED_MODE2) {
		switch (value) {
		case ASUS_MINI_LED_2024_WEAK:
			value = ASUS_MINI_LED_ON;
			break;
		case ASUS_MINI_LED_2024_STRONG:
			value = ASUS_MINI_LED_STRONG_MODE;
			break;
		case ASUS_MINI_LED_2024_OFF:
			value = ASUS_MINI_LED_OFF;
			break;
		}
	}

	return sysfs_emit(buf, "%d\n", value);
}

static ssize_t mini_led_mode_store(struct device *dev,
				    struct device_attribute *attr,
				    const char *buf, size_t count)
{
	int result, err;
	u32 mode;

	struct asus_wmi *asus = dev_get_drvdata(dev);

	result = kstrtou32(buf, 10, &mode);
	if (result)
		return result;

	if (asus->mini_led_dev_id == ASUS_WMI_DEVID_MINI_LED_MODE &&
	    mode > ASUS_MINI_LED_ON)
		return -EINVAL;
	if (asus->mini_led_dev_id == ASUS_WMI_DEVID_MINI_LED_MODE2 &&
	    mode > ASUS_MINI_LED_STRONG_MODE)
		return -EINVAL;

	/*
	 * Remap the mode values so expected behaviour is the same as the last
	 * generation of mini-LED with 0 == off, 1 == on.
	 */
	if (asus->mini_led_dev_id == ASUS_WMI_DEVID_MINI_LED_MODE2) {
		switch (mode) {
		case ASUS_MINI_LED_OFF:
			mode = ASUS_MINI_LED_2024_OFF;
			break;
		case ASUS_MINI_LED_ON:
			mode = ASUS_MINI_LED_2024_WEAK;
			break;
		case ASUS_MINI_LED_STRONG_MODE:
			mode = ASUS_MINI_LED_2024_STRONG;
			break;
		}
	}

	err = asus_wmi_set_devstate(asus->mini_led_dev_id, mode, &result);
	if (err) {
		pr_warn("Failed to set mini-LED: %d\n", err);
		return err;
	}

	if (result > 1) {
		pr_warn("Failed to set mini-LED mode (result): 0x%x\n", result);
		return -EIO;
	}

	sysfs_notify(&asus->platform_device->dev.kobj, NULL, "mini_led_mode");

	return count;
}
static DEVICE_ATTR_RW(mini_led_mode);

static ssize_t available_mini_led_mode_show(struct device *dev,
				  struct device_attribute *attr, char *buf)
{
	struct asus_wmi *asus = dev_get_drvdata(dev);

	switch (asus->mini_led_dev_id) {
	case ASUS_WMI_DEVID_MINI_LED_MODE:
		return sysfs_emit(buf, "0 1\n");
	case ASUS_WMI_DEVID_MINI_LED_MODE2:
		return sysfs_emit(buf, "0 1 2\n");
	}

	return sysfs_emit(buf, "0\n");
}

static DEVICE_ATTR_RO(available_mini_led_mode);

/* Quirks *********************************************************************/

static void asus_wmi_set_xusb2pr(struct asus_wmi *asus)
{
	struct pci_dev *xhci_pdev;
	u32 orig_ports_available;
	u32 ports_available = asus->driver->quirks->xusb2pr;

	xhci_pdev = pci_get_device(PCI_VENDOR_ID_INTEL,
			PCI_DEVICE_ID_INTEL_LYNXPOINT_LP_XHCI,
			NULL);

	if (!xhci_pdev)
		return;

	pci_read_config_dword(xhci_pdev, USB_INTEL_XUSB2PR,
				&orig_ports_available);

	pci_write_config_dword(xhci_pdev, USB_INTEL_XUSB2PR,
				cpu_to_le32(ports_available));

	pci_dev_put(xhci_pdev);

	pr_info("set USB_INTEL_XUSB2PR old: 0x%04x, new: 0x%04x\n",
			orig_ports_available, ports_available);
}

/*
 * Some devices dont support or have borcken get_als method
 * but still support set method.
 */
static void asus_wmi_set_als(void)
{
	asus_wmi_set_devstate(ASUS_WMI_DEVID_ALS_ENABLE, 1, NULL);
}

/* Hwmon device ***************************************************************/

static int asus_agfn_fan_speed_read(struct asus_wmi *asus, int fan,
					  int *speed)
{
	struct agfn_fan_args args = {
		.agfn.len = sizeof(args),
		.agfn.mfun = ASUS_FAN_MFUN,
		.agfn.sfun = ASUS_FAN_SFUN_READ,
		.fan = fan,
		.speed = 0,
	};
	struct acpi_buffer input = { (acpi_size) sizeof(args), &args };
	int status;

	if (fan != 1)
		return -EINVAL;

	status = asus_wmi_evaluate_method_agfn(input);

	if (status || args.agfn.err)
		return -ENXIO;

	if (speed)
		*speed = args.speed;

	return 0;
}

static int asus_agfn_fan_speed_write(struct asus_wmi *asus, int fan,
				     int *speed)
{
	struct agfn_fan_args args = {
		.agfn.len = sizeof(args),
		.agfn.mfun = ASUS_FAN_MFUN,
		.agfn.sfun = ASUS_FAN_SFUN_WRITE,
		.fan = fan,
		.speed = speed ?  *speed : 0,
	};
	struct acpi_buffer input = { (acpi_size) sizeof(args), &args };
	int status;

	/* 1: for setting 1st fan's speed 0: setting auto mode */
	if (fan != 1 && fan != 0)
		return -EINVAL;

	status = asus_wmi_evaluate_method_agfn(input);

	if (status || args.agfn.err)
		return -ENXIO;

	if (speed && fan == 1)
		asus->agfn_pwm = *speed;

	return 0;
}

/*
 * Check if we can read the speed of one fan. If true we assume we can also
 * control it.
 */
static bool asus_wmi_has_agfn_fan(struct asus_wmi *asus)
{
	int status;
	int speed;
	u32 value;

	status = asus_agfn_fan_speed_read(asus, 1, &speed);
	if (status != 0)
		return false;

	status = asus_wmi_get_devstate(asus, ASUS_WMI_DEVID_FAN_CTRL, &value);
	if (status != 0)
		return false;

	/*
	 * We need to find a better way, probably using sfun,
	 * bits or spec ...
	 * Currently we disable it if:
	 * - ASUS_WMI_UNSUPPORTED_METHOD is returned
	 * - reverved bits are non-zero
	 * - sfun and presence bit are not set
	 */
	return !(value == ASUS_WMI_UNSUPPORTED_METHOD || value & 0xFFF80000
		 || (!asus->sfun && !(value & ASUS_WMI_DSTS_PRESENCE_BIT)));
}

static int asus_fan_set_auto(struct asus_wmi *asus)
{
	int status;
	u32 retval;

	switch (asus->fan_type) {
	case FAN_TYPE_SPEC83:
		status = asus_wmi_set_devstate(ASUS_WMI_DEVID_CPU_FAN_CTRL,
					       0, &retval);
		if (status)
			return status;

		if (retval != 1)
			return -EIO;
		break;

	case FAN_TYPE_AGFN:
		status = asus_agfn_fan_speed_write(asus, 0, NULL);
		if (status)
			return -ENXIO;
		break;

	default:
		return -ENXIO;
	}

	/*
	 * Modern models like the G713 also have GPU fan control (this is not AGFN)
	 */
	if (asus->gpu_fan_type == FAN_TYPE_SPEC83) {
		status = asus_wmi_set_devstate(ASUS_WMI_DEVID_GPU_FAN_CTRL,
					       0, &retval);
		if (status)
			return status;

		if (retval != 1)
			return -EIO;
	}

	return 0;
}

static ssize_t pwm1_show(struct device *dev,
			       struct device_attribute *attr,
			       char *buf)
{
	struct asus_wmi *asus = dev_get_drvdata(dev);
	int err;
	int value;

	/* If we already set a value then just return it */
	if (asus->agfn_pwm >= 0)
		return sysfs_emit(buf, "%d\n", asus->agfn_pwm);

	/*
	 * If we haven't set already set a value through the AGFN interface,
	 * we read a current value through the (now-deprecated) FAN_CTRL device.
	 */
	err = asus_wmi_get_devstate(asus, ASUS_WMI_DEVID_FAN_CTRL, &value);
	if (err < 0)
		return err;

	value &= 0xFF;

	if (value == 1) /* Low Speed */
		value = 85;
	else if (value == 2)
		value = 170;
	else if (value == 3)
		value = 255;
	else if (value) {
		pr_err("Unknown fan speed %#x\n", value);
		value = -1;
	}

	return sysfs_emit(buf, "%d\n", value);
}

static ssize_t pwm1_store(struct device *dev,
				     struct device_attribute *attr,
				     const char *buf, size_t count) {
	struct asus_wmi *asus = dev_get_drvdata(dev);
	int value;
	int state;
	int ret;

	ret = kstrtouint(buf, 10, &value);
	if (ret)
		return ret;

	value = clamp(value, 0, 255);

	state = asus_agfn_fan_speed_write(asus, 1, &value);
	if (state)
		pr_warn("Setting fan speed failed: %d\n", state);
	else
		asus->fan_pwm_mode = ASUS_FAN_CTRL_MANUAL;

	return count;
}

static ssize_t fan1_input_show(struct device *dev,
					struct device_attribute *attr,
					char *buf)
{
	struct asus_wmi *asus = dev_get_drvdata(dev);
	int value;
	int ret;

	switch (asus->fan_type) {
	case FAN_TYPE_SPEC83:
		ret = asus_wmi_get_devstate(asus, ASUS_WMI_DEVID_CPU_FAN_CTRL,
					    &value);
		if (ret < 0)
			return ret;

		value &= 0xffff;
		break;

	case FAN_TYPE_AGFN:
		/* no speed readable on manual mode */
		if (asus->fan_pwm_mode == ASUS_FAN_CTRL_MANUAL)
			return -ENXIO;

		ret = asus_agfn_fan_speed_read(asus, 1, &value);
		if (ret) {
			pr_warn("reading fan speed failed: %d\n", ret);
			return -ENXIO;
		}
		break;

	default:
		return -ENXIO;
	}

	return sysfs_emit(buf, "%d\n", value < 0 ? -1 : value * 100);
}

static ssize_t pwm1_enable_show(struct device *dev,
						 struct device_attribute *attr,
						 char *buf)
{
	struct asus_wmi *asus = dev_get_drvdata(dev);

	/*
	 * Just read back the cached pwm mode.
	 *
	 * For the CPU_FAN device, the spec indicates that we should be
	 * able to read the device status and consult bit 19 to see if we
	 * are in Full On or Automatic mode. However, this does not work
	 * in practice on X532FL at least (the bit is always 0) and there's
	 * also nothing in the DSDT to indicate that this behaviour exists.
	 */
	return sysfs_emit(buf, "%d\n", asus->fan_pwm_mode);
}

static ssize_t pwm1_enable_store(struct device *dev,
						  struct device_attribute *attr,
						  const char *buf, size_t count)
{
	struct asus_wmi *asus = dev_get_drvdata(dev);
	int status = 0;
	int state;
	int value;
	int ret;
	u32 retval;

	ret = kstrtouint(buf, 10, &state);
	if (ret)
		return ret;

	if (asus->fan_type == FAN_TYPE_SPEC83) {
		switch (state) { /* standard documented hwmon values */
		case ASUS_FAN_CTRL_FULLSPEED:
			value = 1;
			break;
		case ASUS_FAN_CTRL_AUTO:
			value = 0;
			break;
		default:
			return -EINVAL;
		}

		ret = asus_wmi_set_devstate(ASUS_WMI_DEVID_CPU_FAN_CTRL,
					    value, &retval);
		if (ret)
			return ret;

		if (retval != 1)
			return -EIO;
	} else if (asus->fan_type == FAN_TYPE_AGFN) {
		switch (state) {
		case ASUS_FAN_CTRL_MANUAL:
			break;

		case ASUS_FAN_CTRL_AUTO:
			status = asus_fan_set_auto(asus);
			if (status)
				return status;
			break;

		default:
			return -EINVAL;
		}
	}

	asus->fan_pwm_mode = state;

	/* Must set to disabled if mode is toggled */
	if (asus->cpu_fan_curve_available)
		asus->custom_fan_curves[FAN_CURVE_DEV_CPU].enabled = false;
	if (asus->gpu_fan_curve_available)
		asus->custom_fan_curves[FAN_CURVE_DEV_GPU].enabled = false;
	if (asus->mid_fan_curve_available)
		asus->custom_fan_curves[FAN_CURVE_DEV_MID].enabled = false;

	return count;
}

static ssize_t asus_hwmon_temp1(struct device *dev,
				struct device_attribute *attr,
				char *buf)
{
	struct asus_wmi *asus = dev_get_drvdata(dev);
	u32 value;
	int err;

	err = asus_wmi_get_devstate(asus, ASUS_WMI_DEVID_THERMAL_CTRL, &value);
	if (err < 0)
		return err;

	return sysfs_emit(buf, "%ld\n",
			  deci_kelvin_to_millicelsius(value & 0xFFFF));
}

/* GPU fan on modern ROG laptops */
static ssize_t fan2_input_show(struct device *dev,
					struct device_attribute *attr,
					char *buf)
{
	struct asus_wmi *asus = dev_get_drvdata(dev);
	int value;
	int ret;

	ret = asus_wmi_get_devstate(asus, ASUS_WMI_DEVID_GPU_FAN_CTRL, &value);
	if (ret < 0)
		return ret;

	value &= 0xffff;

	return sysfs_emit(buf, "%d\n", value * 100);
}

/* Middle/Center fan on modern ROG laptops */
static ssize_t fan3_input_show(struct device *dev,
					struct device_attribute *attr,
					char *buf)
{
	struct asus_wmi *asus = dev_get_drvdata(dev);
	int value;
	int ret;

	ret = asus_wmi_get_devstate(asus, ASUS_WMI_DEVID_MID_FAN_CTRL, &value);
	if (ret < 0)
		return ret;

	value &= 0xffff;

	return sysfs_emit(buf, "%d\n", value * 100);
}

static ssize_t pwm2_enable_show(struct device *dev,
				struct device_attribute *attr,
				char *buf)
{
	struct asus_wmi *asus = dev_get_drvdata(dev);

	return sysfs_emit(buf, "%d\n", asus->gpu_fan_pwm_mode);
}

static ssize_t pwm2_enable_store(struct device *dev,
				 struct device_attribute *attr,
				 const char *buf, size_t count)
{
	struct asus_wmi *asus = dev_get_drvdata(dev);
	int state;
	int value;
	int ret;
	u32 retval;

	ret = kstrtouint(buf, 10, &state);
	if (ret)
		return ret;

	switch (state) { /* standard documented hwmon values */
	case ASUS_FAN_CTRL_FULLSPEED:
		value = 1;
		break;
	case ASUS_FAN_CTRL_AUTO:
		value = 0;
		break;
	default:
		return -EINVAL;
	}

	ret = asus_wmi_set_devstate(ASUS_WMI_DEVID_GPU_FAN_CTRL,
				    value, &retval);
	if (ret)
		return ret;

	if (retval != 1)
		return -EIO;

	asus->gpu_fan_pwm_mode = state;
	return count;
}

static ssize_t pwm3_enable_show(struct device *dev,
				struct device_attribute *attr,
				char *buf)
{
	struct asus_wmi *asus = dev_get_drvdata(dev);

	return sysfs_emit(buf, "%d\n", asus->mid_fan_pwm_mode);
}

static ssize_t pwm3_enable_store(struct device *dev,
				 struct device_attribute *attr,
				 const char *buf, size_t count)
{
	struct asus_wmi *asus = dev_get_drvdata(dev);
	int state;
	int value;
	int ret;
	u32 retval;

	ret = kstrtouint(buf, 10, &state);
	if (ret)
		return ret;

	switch (state) { /* standard documented hwmon values */
	case ASUS_FAN_CTRL_FULLSPEED:
		value = 1;
		break;
	case ASUS_FAN_CTRL_AUTO:
		value = 0;
		break;
	default:
		return -EINVAL;
	}

	ret = asus_wmi_set_devstate(ASUS_WMI_DEVID_MID_FAN_CTRL,
				    value, &retval);
	if (ret)
		return ret;

	if (retval != 1)
		return -EIO;

	asus->mid_fan_pwm_mode = state;
	return count;
}

/* Fan1 */
static DEVICE_ATTR_RW(pwm1);
static DEVICE_ATTR_RW(pwm1_enable);
static DEVICE_ATTR_RO(fan1_input);
static DEVICE_STRING_ATTR_RO(fan1_label, 0444, ASUS_FAN_DESC);

/* Fan2 - GPU fan */
static DEVICE_ATTR_RW(pwm2_enable);
static DEVICE_ATTR_RO(fan2_input);
static DEVICE_STRING_ATTR_RO(fan2_label, 0444, ASUS_GPU_FAN_DESC);
/* Fan3 - Middle/center fan */
static DEVICE_ATTR_RW(pwm3_enable);
static DEVICE_ATTR_RO(fan3_input);
static DEVICE_STRING_ATTR_RO(fan3_label, 0444, ASUS_MID_FAN_DESC);

/* Temperature */
static DEVICE_ATTR(temp1_input, S_IRUGO, asus_hwmon_temp1, NULL);

static struct attribute *hwmon_attributes[] = {
	&dev_attr_pwm1.attr,
	&dev_attr_pwm1_enable.attr,
	&dev_attr_pwm2_enable.attr,
	&dev_attr_pwm3_enable.attr,
	&dev_attr_fan1_input.attr,
	&dev_attr_fan1_label.attr.attr,
	&dev_attr_fan2_input.attr,
	&dev_attr_fan2_label.attr.attr,
	&dev_attr_fan3_input.attr,
	&dev_attr_fan3_label.attr.attr,

	&dev_attr_temp1_input.attr,
	NULL
};

static umode_t asus_hwmon_sysfs_is_visible(struct kobject *kobj,
					  struct attribute *attr, int idx)
{
	struct device *dev = kobj_to_dev(kobj);
	struct asus_wmi *asus = dev_get_drvdata(dev->parent);
	u32 value = ASUS_WMI_UNSUPPORTED_METHOD;

	if (attr == &dev_attr_pwm1.attr) {
		if (asus->fan_type != FAN_TYPE_AGFN)
			return 0;
	} else if (attr == &dev_attr_fan1_input.attr
	    || attr == &dev_attr_fan1_label.attr.attr
	    || attr == &dev_attr_pwm1_enable.attr) {
		if (asus->fan_type == FAN_TYPE_NONE)
			return 0;
	} else if (attr == &dev_attr_fan2_input.attr
	    || attr == &dev_attr_fan2_label.attr.attr
	    || attr == &dev_attr_pwm2_enable.attr) {
		if (asus->gpu_fan_type == FAN_TYPE_NONE)
			return 0;
	} else if (attr == &dev_attr_fan3_input.attr
	    || attr == &dev_attr_fan3_label.attr.attr
	    || attr == &dev_attr_pwm3_enable.attr) {
		if (asus->mid_fan_type == FAN_TYPE_NONE)
			return 0;
	} else if (attr == &dev_attr_temp1_input.attr) {
		int err = asus_wmi_get_devstate(asus,
						ASUS_WMI_DEVID_THERMAL_CTRL,
						&value);

		if (err < 0)
			return 0; /* can't return negative here */

		/*
		 * If the temperature value in deci-Kelvin is near the absolute
		 * zero temperature, something is clearly wrong
		 */
		if (value == 0 || value == 1)
			return 0;
	}

	return attr->mode;
}

static const struct attribute_group hwmon_attribute_group = {
	.is_visible = asus_hwmon_sysfs_is_visible,
	.attrs = hwmon_attributes
};
__ATTRIBUTE_GROUPS(hwmon_attribute);

static int asus_wmi_hwmon_init(struct asus_wmi *asus)
{
	struct device *dev = &asus->platform_device->dev;
	struct device *hwmon;

	hwmon = devm_hwmon_device_register_with_groups(dev, "asus", asus,
			hwmon_attribute_groups);

	if (IS_ERR(hwmon)) {
		pr_err("Could not register asus hwmon device\n");
		return PTR_ERR(hwmon);
	}
	return 0;
}

static int asus_wmi_fan_init(struct asus_wmi *asus)
{
	asus->gpu_fan_type = FAN_TYPE_NONE;
	asus->mid_fan_type = FAN_TYPE_NONE;
	asus->fan_type = FAN_TYPE_NONE;
	asus->agfn_pwm = -1;

	if (asus->driver->quirks->wmi_ignore_fan)
		asus->fan_type = FAN_TYPE_NONE;
	else if (asus_wmi_dev_is_present(asus, ASUS_WMI_DEVID_CPU_FAN_CTRL))
		asus->fan_type = FAN_TYPE_SPEC83;
	else if (asus_wmi_has_agfn_fan(asus))
		asus->fan_type = FAN_TYPE_AGFN;

	/*  Modern models like G713 also have GPU fan control */
	if (asus_wmi_dev_is_present(asus, ASUS_WMI_DEVID_GPU_FAN_CTRL))
		asus->gpu_fan_type = FAN_TYPE_SPEC83;

	/* Some models also have a center/middle fan */
	if (asus_wmi_dev_is_present(asus, ASUS_WMI_DEVID_MID_FAN_CTRL))
		asus->mid_fan_type = FAN_TYPE_SPEC83;

	if (asus->fan_type == FAN_TYPE_NONE)
		return -ENODEV;

	asus_fan_set_auto(asus);
	asus->fan_pwm_mode = ASUS_FAN_CTRL_AUTO;
	return 0;
}

/* Fan mode *******************************************************************/

static int fan_boost_mode_check_present(struct asus_wmi *asus)
{
	u32 result;
	int err;

	asus->fan_boost_mode_available = false;

	err = asus_wmi_get_devstate(asus, ASUS_WMI_DEVID_FAN_BOOST_MODE,
				    &result);
	if (err) {
		if (err == -ENODEV)
			return 0;
		else
			return err;
	}

	if ((result & ASUS_WMI_DSTS_PRESENCE_BIT) &&
			(result & ASUS_FAN_BOOST_MODES_MASK)) {
		asus->fan_boost_mode_available = true;
		asus->fan_boost_mode_mask = result & ASUS_FAN_BOOST_MODES_MASK;
	}

	return 0;
}

static int fan_boost_mode_write(struct asus_wmi *asus)
{
	u32 retval;
	u8 value;
	int err;

	value = asus->fan_boost_mode;

	pr_info("Set fan boost mode: %u\n", value);
	err = asus_wmi_set_devstate(ASUS_WMI_DEVID_FAN_BOOST_MODE, value,
				    &retval);

	sysfs_notify(&asus->platform_device->dev.kobj, NULL,
			"fan_boost_mode");

	if (err) {
		pr_warn("Failed to set fan boost mode: %d\n", err);
		return err;
	}

	if (retval != 1) {
		pr_warn("Failed to set fan boost mode (retval): 0x%x\n",
			retval);
		return -EIO;
	}

	return 0;
}

static int fan_boost_mode_switch_next(struct asus_wmi *asus)
{
	u8 mask = asus->fan_boost_mode_mask;

	if (asus->fan_boost_mode == ASUS_FAN_BOOST_MODE_NORMAL) {
		if (mask & ASUS_FAN_BOOST_MODE_OVERBOOST_MASK)
			asus->fan_boost_mode = ASUS_FAN_BOOST_MODE_OVERBOOST;
		else if (mask & ASUS_FAN_BOOST_MODE_SILENT_MASK)
			asus->fan_boost_mode = ASUS_FAN_BOOST_MODE_SILENT;
	} else if (asus->fan_boost_mode == ASUS_FAN_BOOST_MODE_OVERBOOST) {
		if (mask & ASUS_FAN_BOOST_MODE_SILENT_MASK)
			asus->fan_boost_mode = ASUS_FAN_BOOST_MODE_SILENT;
		else
			asus->fan_boost_mode = ASUS_FAN_BOOST_MODE_NORMAL;
	} else {
		asus->fan_boost_mode = ASUS_FAN_BOOST_MODE_NORMAL;
	}

	return fan_boost_mode_write(asus);
}

static ssize_t fan_boost_mode_show(struct device *dev,
				   struct device_attribute *attr, char *buf)
{
	struct asus_wmi *asus = dev_get_drvdata(dev);

	return sysfs_emit(buf, "%d\n", asus->fan_boost_mode);
}

static ssize_t fan_boost_mode_store(struct device *dev,
				    struct device_attribute *attr,
				    const char *buf, size_t count)
{
	struct asus_wmi *asus = dev_get_drvdata(dev);
	u8 mask = asus->fan_boost_mode_mask;
	u8 new_mode;
	int result;

	result = kstrtou8(buf, 10, &new_mode);
	if (result < 0) {
		pr_warn("Trying to store invalid value\n");
		return result;
	}

	if (new_mode == ASUS_FAN_BOOST_MODE_OVERBOOST) {
		if (!(mask & ASUS_FAN_BOOST_MODE_OVERBOOST_MASK))
			return -EINVAL;
	} else if (new_mode == ASUS_FAN_BOOST_MODE_SILENT) {
		if (!(mask & ASUS_FAN_BOOST_MODE_SILENT_MASK))
			return -EINVAL;
	} else if (new_mode != ASUS_FAN_BOOST_MODE_NORMAL) {
		return -EINVAL;
	}

	asus->fan_boost_mode = new_mode;
	fan_boost_mode_write(asus);

	return count;
}

// Fan boost mode: 0 - normal, 1 - overboost, 2 - silent
static DEVICE_ATTR_RW(fan_boost_mode);

/* Custom fan curves **********************************************************/

static void fan_curve_copy_from_buf(struct fan_curve_data *data, u8 *buf)
{
	int i;

	for (i = 0; i < FAN_CURVE_POINTS; i++) {
		data->temps[i] = buf[i];
	}

	for (i = 0; i < FAN_CURVE_POINTS; i++) {
		data->percents[i] =
			255 * buf[i + FAN_CURVE_POINTS] / 100;
	}
}

static int fan_curve_get_factory_default(struct asus_wmi *asus, u32 fan_dev)
{
	struct fan_curve_data *curves;
	u8 buf[FAN_CURVE_BUF_LEN];
	int err, fan_idx;
	u8 mode = 0;

	if (asus->throttle_thermal_policy_dev)
		mode = asus->throttle_thermal_policy_mode;
	/* DEVID_<C/G>PU_FAN_CURVE is switched for OVERBOOST vs SILENT */
	if (mode == 2)
		mode = 1;
	else if (mode == 1)
		mode = 2;

	err = asus_wmi_evaluate_method_buf(asus->dsts_id, fan_dev, mode, buf,
					   FAN_CURVE_BUF_LEN);
	if (err) {
		pr_warn("%s (0x%08x) failed: %d\n", __func__, fan_dev, err);
		return err;
	}

	fan_idx = FAN_CURVE_DEV_CPU;
	if (fan_dev == ASUS_WMI_DEVID_GPU_FAN_CURVE)
		fan_idx = FAN_CURVE_DEV_GPU;

	if (fan_dev == ASUS_WMI_DEVID_MID_FAN_CURVE)
		fan_idx = FAN_CURVE_DEV_MID;

	curves = &asus->custom_fan_curves[fan_idx];
	curves->device_id = fan_dev;

	fan_curve_copy_from_buf(curves, buf);
	return 0;
}

/* Check if capability exists, and populate defaults */
static int fan_curve_check_present(struct asus_wmi *asus, bool *available,
				   u32 fan_dev)
{
	int err;

	*available = false;

	if (asus->fan_type == FAN_TYPE_NONE)
		return 0;

	err = fan_curve_get_factory_default(asus, fan_dev);
	if (err) {
		return 0;
	}

	*available = true;
	return 0;
}

/* Determine which fan the attribute is for if SENSOR_ATTR */
static struct fan_curve_data *fan_curve_attr_select(struct asus_wmi *asus,
					      struct device_attribute *attr)
{
	int index = to_sensor_dev_attr(attr)->index;

	return &asus->custom_fan_curves[index];
}

/* Determine which fan the attribute is for if SENSOR_ATTR_2 */
static struct fan_curve_data *fan_curve_attr_2_select(struct asus_wmi *asus,
					    struct device_attribute *attr)
{
	int nr = to_sensor_dev_attr_2(attr)->nr;

	return &asus->custom_fan_curves[nr & ~FAN_CURVE_PWM_MASK];
}

static ssize_t fan_curve_show(struct device *dev,
			      struct device_attribute *attr, char *buf)
{
	struct sensor_device_attribute_2 *dev_attr = to_sensor_dev_attr_2(attr);
	struct asus_wmi *asus = dev_get_drvdata(dev);
	struct fan_curve_data *data;
	int value, pwm, index;

	data = fan_curve_attr_2_select(asus, attr);
	pwm = dev_attr->nr & FAN_CURVE_PWM_MASK;
	index = dev_attr->index;

	if (pwm)
		value = data->percents[index];
	else
		value = data->temps[index];

	return sysfs_emit(buf, "%d\n", value);
}

/*
 * "fan_dev" is the related WMI method such as ASUS_WMI_DEVID_CPU_FAN_CURVE.
 */
static int fan_curve_write(struct asus_wmi *asus,
			   struct fan_curve_data *data)
{
	u32 arg1 = 0, arg2 = 0, arg3 = 0, arg4 = 0;
	u8 *percents = data->percents;
	u8 *temps = data->temps;
	int ret, i, shift = 0;

	if (!data->enabled)
		return 0;

	for (i = 0; i < FAN_CURVE_POINTS / 2; i++) {
		arg1 += (temps[i]) << shift;
		arg2 += (temps[i + 4]) << shift;
		/* Scale to percentage for device */
		arg3 += (100 * percents[i] / 255) << shift;
		arg4 += (100 * percents[i + 4] / 255) << shift;
		shift += 8;
	}

	return asus_wmi_evaluate_method5(ASUS_WMI_METHODID_DEVS,
					 data->device_id,
					 arg1, arg2, arg3, arg4, &ret);
}

static ssize_t fan_curve_store(struct device *dev,
			       struct device_attribute *attr, const char *buf,
			       size_t count)
{
	struct sensor_device_attribute_2 *dev_attr = to_sensor_dev_attr_2(attr);
	struct asus_wmi *asus = dev_get_drvdata(dev);
	struct fan_curve_data *data;
	int err, pwm, index;
	u8 value;

	data = fan_curve_attr_2_select(asus, attr);
	pwm = dev_attr->nr & FAN_CURVE_PWM_MASK;
	index = dev_attr->index;

	err = kstrtou8(buf, 10, &value);
	if (err < 0)
		return err;

	if (pwm)
		data->percents[index] = value;
	else
		data->temps[index] = value;

	/*
	 * Mark as disabled so the user has to explicitly enable to apply a
	 * changed fan curve. This prevents potential lockups from writing out
	 * many changes as one-write-per-change.
	 */
	data->enabled = false;

	return count;
}

static ssize_t fan_curve_enable_show(struct device *dev,
				     struct device_attribute *attr, char *buf)
{
	struct asus_wmi *asus = dev_get_drvdata(dev);
	struct fan_curve_data *data;
	int out = 2;

	data = fan_curve_attr_select(asus, attr);

	if (data->enabled)
		out = 1;

	return sysfs_emit(buf, "%d\n", out);
}

static ssize_t fan_curve_enable_store(struct device *dev,
				      struct device_attribute *attr,
				      const char *buf, size_t count)
{
	struct asus_wmi *asus = dev_get_drvdata(dev);
	struct fan_curve_data *data;
	int value, err;

	data = fan_curve_attr_select(asus, attr);

	err = kstrtoint(buf, 10, &value);
	if (err < 0)
		return err;

	switch (value) {
	case 1:
		data->enabled = true;
		break;
	case 2:
		data->enabled = false;
		break;
	/*
	 * Auto + reset the fan curve data to defaults. Make it an explicit
	 * option so that users don't accidentally overwrite a set fan curve.
	 */
	case 3:
		err = fan_curve_get_factory_default(asus, data->device_id);
		if (err)
			return err;
		data->enabled = false;
		break;
	default:
		return -EINVAL;
	}

	if (data->enabled) {
		err = fan_curve_write(asus, data);
		if (err)
			return err;
	} else {
		/*
		 * For machines with throttle this is the only way to reset fans
		 * to default mode of operation (does not erase curve data).
		 */
		if (asus->throttle_thermal_policy_dev) {
			err = throttle_thermal_policy_write(asus);
			if (err)
				return err;
		/* Similar is true for laptops with this fan */
		} else if (asus->fan_type == FAN_TYPE_SPEC83) {
			err = asus_fan_set_auto(asus);
			if (err)
				return err;
		} else {
			/* Safeguard against fautly ACPI tables */
			err = fan_curve_get_factory_default(asus, data->device_id);
			if (err)
				return err;
			err = fan_curve_write(asus, data);
			if (err)
				return err;
		}
	}
	return count;
}

/* CPU */
static SENSOR_DEVICE_ATTR_RW(pwm1_enable, fan_curve_enable, FAN_CURVE_DEV_CPU);
static SENSOR_DEVICE_ATTR_2_RW(pwm1_auto_point1_temp, fan_curve,
			       FAN_CURVE_DEV_CPU, 0);
static SENSOR_DEVICE_ATTR_2_RW(pwm1_auto_point2_temp, fan_curve,
			       FAN_CURVE_DEV_CPU, 1);
static SENSOR_DEVICE_ATTR_2_RW(pwm1_auto_point3_temp, fan_curve,
			       FAN_CURVE_DEV_CPU, 2);
static SENSOR_DEVICE_ATTR_2_RW(pwm1_auto_point4_temp, fan_curve,
			       FAN_CURVE_DEV_CPU, 3);
static SENSOR_DEVICE_ATTR_2_RW(pwm1_auto_point5_temp, fan_curve,
			       FAN_CURVE_DEV_CPU, 4);
static SENSOR_DEVICE_ATTR_2_RW(pwm1_auto_point6_temp, fan_curve,
			       FAN_CURVE_DEV_CPU, 5);
static SENSOR_DEVICE_ATTR_2_RW(pwm1_auto_point7_temp, fan_curve,
			       FAN_CURVE_DEV_CPU, 6);
static SENSOR_DEVICE_ATTR_2_RW(pwm1_auto_point8_temp, fan_curve,
			       FAN_CURVE_DEV_CPU, 7);

static SENSOR_DEVICE_ATTR_2_RW(pwm1_auto_point1_pwm, fan_curve,
				FAN_CURVE_DEV_CPU | FAN_CURVE_PWM_MASK, 0);
static SENSOR_DEVICE_ATTR_2_RW(pwm1_auto_point2_pwm, fan_curve,
			       FAN_CURVE_DEV_CPU | FAN_CURVE_PWM_MASK, 1);
static SENSOR_DEVICE_ATTR_2_RW(pwm1_auto_point3_pwm, fan_curve,
			       FAN_CURVE_DEV_CPU | FAN_CURVE_PWM_MASK, 2);
static SENSOR_DEVICE_ATTR_2_RW(pwm1_auto_point4_pwm, fan_curve,
			       FAN_CURVE_DEV_CPU | FAN_CURVE_PWM_MASK, 3);
static SENSOR_DEVICE_ATTR_2_RW(pwm1_auto_point5_pwm, fan_curve,
			       FAN_CURVE_DEV_CPU | FAN_CURVE_PWM_MASK, 4);
static SENSOR_DEVICE_ATTR_2_RW(pwm1_auto_point6_pwm, fan_curve,
			       FAN_CURVE_DEV_CPU | FAN_CURVE_PWM_MASK, 5);
static SENSOR_DEVICE_ATTR_2_RW(pwm1_auto_point7_pwm, fan_curve,
			       FAN_CURVE_DEV_CPU | FAN_CURVE_PWM_MASK, 6);
static SENSOR_DEVICE_ATTR_2_RW(pwm1_auto_point8_pwm, fan_curve,
			       FAN_CURVE_DEV_CPU | FAN_CURVE_PWM_MASK, 7);

/* GPU */
static SENSOR_DEVICE_ATTR_RW(pwm2_enable, fan_curve_enable, FAN_CURVE_DEV_GPU);
static SENSOR_DEVICE_ATTR_2_RW(pwm2_auto_point1_temp, fan_curve,
			       FAN_CURVE_DEV_GPU, 0);
static SENSOR_DEVICE_ATTR_2_RW(pwm2_auto_point2_temp, fan_curve,
			       FAN_CURVE_DEV_GPU, 1);
static SENSOR_DEVICE_ATTR_2_RW(pwm2_auto_point3_temp, fan_curve,
			       FAN_CURVE_DEV_GPU, 2);
static SENSOR_DEVICE_ATTR_2_RW(pwm2_auto_point4_temp, fan_curve,
			       FAN_CURVE_DEV_GPU, 3);
static SENSOR_DEVICE_ATTR_2_RW(pwm2_auto_point5_temp, fan_curve,
			       FAN_CURVE_DEV_GPU, 4);
static SENSOR_DEVICE_ATTR_2_RW(pwm2_auto_point6_temp, fan_curve,
			       FAN_CURVE_DEV_GPU, 5);
static SENSOR_DEVICE_ATTR_2_RW(pwm2_auto_point7_temp, fan_curve,
			       FAN_CURVE_DEV_GPU, 6);
static SENSOR_DEVICE_ATTR_2_RW(pwm2_auto_point8_temp, fan_curve,
			       FAN_CURVE_DEV_GPU, 7);

static SENSOR_DEVICE_ATTR_2_RW(pwm2_auto_point1_pwm, fan_curve,
			       FAN_CURVE_DEV_GPU | FAN_CURVE_PWM_MASK, 0);
static SENSOR_DEVICE_ATTR_2_RW(pwm2_auto_point2_pwm, fan_curve,
			       FAN_CURVE_DEV_GPU | FAN_CURVE_PWM_MASK, 1);
static SENSOR_DEVICE_ATTR_2_RW(pwm2_auto_point3_pwm, fan_curve,
			       FAN_CURVE_DEV_GPU | FAN_CURVE_PWM_MASK, 2);
static SENSOR_DEVICE_ATTR_2_RW(pwm2_auto_point4_pwm, fan_curve,
			       FAN_CURVE_DEV_GPU | FAN_CURVE_PWM_MASK, 3);
static SENSOR_DEVICE_ATTR_2_RW(pwm2_auto_point5_pwm, fan_curve,
			       FAN_CURVE_DEV_GPU | FAN_CURVE_PWM_MASK, 4);
static SENSOR_DEVICE_ATTR_2_RW(pwm2_auto_point6_pwm, fan_curve,
			       FAN_CURVE_DEV_GPU | FAN_CURVE_PWM_MASK, 5);
static SENSOR_DEVICE_ATTR_2_RW(pwm2_auto_point7_pwm, fan_curve,
			       FAN_CURVE_DEV_GPU | FAN_CURVE_PWM_MASK, 6);
static SENSOR_DEVICE_ATTR_2_RW(pwm2_auto_point8_pwm, fan_curve,
			       FAN_CURVE_DEV_GPU | FAN_CURVE_PWM_MASK, 7);

/* MID */
static SENSOR_DEVICE_ATTR_RW(pwm3_enable, fan_curve_enable, FAN_CURVE_DEV_MID);
static SENSOR_DEVICE_ATTR_2_RW(pwm3_auto_point1_temp, fan_curve,
			       FAN_CURVE_DEV_MID, 0);
static SENSOR_DEVICE_ATTR_2_RW(pwm3_auto_point2_temp, fan_curve,
			       FAN_CURVE_DEV_MID, 1);
static SENSOR_DEVICE_ATTR_2_RW(pwm3_auto_point3_temp, fan_curve,
			       FAN_CURVE_DEV_MID, 2);
static SENSOR_DEVICE_ATTR_2_RW(pwm3_auto_point4_temp, fan_curve,
			       FAN_CURVE_DEV_MID, 3);
static SENSOR_DEVICE_ATTR_2_RW(pwm3_auto_point5_temp, fan_curve,
			       FAN_CURVE_DEV_MID, 4);
static SENSOR_DEVICE_ATTR_2_RW(pwm3_auto_point6_temp, fan_curve,
			       FAN_CURVE_DEV_MID, 5);
static SENSOR_DEVICE_ATTR_2_RW(pwm3_auto_point7_temp, fan_curve,
			       FAN_CURVE_DEV_MID, 6);
static SENSOR_DEVICE_ATTR_2_RW(pwm3_auto_point8_temp, fan_curve,
			       FAN_CURVE_DEV_MID, 7);

static SENSOR_DEVICE_ATTR_2_RW(pwm3_auto_point1_pwm, fan_curve,
			       FAN_CURVE_DEV_MID | FAN_CURVE_PWM_MASK, 0);
static SENSOR_DEVICE_ATTR_2_RW(pwm3_auto_point2_pwm, fan_curve,
			       FAN_CURVE_DEV_MID | FAN_CURVE_PWM_MASK, 1);
static SENSOR_DEVICE_ATTR_2_RW(pwm3_auto_point3_pwm, fan_curve,
			       FAN_CURVE_DEV_MID | FAN_CURVE_PWM_MASK, 2);
static SENSOR_DEVICE_ATTR_2_RW(pwm3_auto_point4_pwm, fan_curve,
			       FAN_CURVE_DEV_MID | FAN_CURVE_PWM_MASK, 3);
static SENSOR_DEVICE_ATTR_2_RW(pwm3_auto_point5_pwm, fan_curve,
			       FAN_CURVE_DEV_MID | FAN_CURVE_PWM_MASK, 4);
static SENSOR_DEVICE_ATTR_2_RW(pwm3_auto_point6_pwm, fan_curve,
			       FAN_CURVE_DEV_MID | FAN_CURVE_PWM_MASK, 5);
static SENSOR_DEVICE_ATTR_2_RW(pwm3_auto_point7_pwm, fan_curve,
			       FAN_CURVE_DEV_MID | FAN_CURVE_PWM_MASK, 6);
static SENSOR_DEVICE_ATTR_2_RW(pwm3_auto_point8_pwm, fan_curve,
			       FAN_CURVE_DEV_MID | FAN_CURVE_PWM_MASK, 7);

static struct attribute *asus_fan_curve_attr[] = {
	/* CPU */
	&sensor_dev_attr_pwm1_enable.dev_attr.attr,
	&sensor_dev_attr_pwm1_auto_point1_temp.dev_attr.attr,
	&sensor_dev_attr_pwm1_auto_point2_temp.dev_attr.attr,
	&sensor_dev_attr_pwm1_auto_point3_temp.dev_attr.attr,
	&sensor_dev_attr_pwm1_auto_point4_temp.dev_attr.attr,
	&sensor_dev_attr_pwm1_auto_point5_temp.dev_attr.attr,
	&sensor_dev_attr_pwm1_auto_point6_temp.dev_attr.attr,
	&sensor_dev_attr_pwm1_auto_point7_temp.dev_attr.attr,
	&sensor_dev_attr_pwm1_auto_point8_temp.dev_attr.attr,
	&sensor_dev_attr_pwm1_auto_point1_pwm.dev_attr.attr,
	&sensor_dev_attr_pwm1_auto_point2_pwm.dev_attr.attr,
	&sensor_dev_attr_pwm1_auto_point3_pwm.dev_attr.attr,
	&sensor_dev_attr_pwm1_auto_point4_pwm.dev_attr.attr,
	&sensor_dev_attr_pwm1_auto_point5_pwm.dev_attr.attr,
	&sensor_dev_attr_pwm1_auto_point6_pwm.dev_attr.attr,
	&sensor_dev_attr_pwm1_auto_point7_pwm.dev_attr.attr,
	&sensor_dev_attr_pwm1_auto_point8_pwm.dev_attr.attr,
	/* GPU */
	&sensor_dev_attr_pwm2_enable.dev_attr.attr,
	&sensor_dev_attr_pwm2_auto_point1_temp.dev_attr.attr,
	&sensor_dev_attr_pwm2_auto_point2_temp.dev_attr.attr,
	&sensor_dev_attr_pwm2_auto_point3_temp.dev_attr.attr,
	&sensor_dev_attr_pwm2_auto_point4_temp.dev_attr.attr,
	&sensor_dev_attr_pwm2_auto_point5_temp.dev_attr.attr,
	&sensor_dev_attr_pwm2_auto_point6_temp.dev_attr.attr,
	&sensor_dev_attr_pwm2_auto_point7_temp.dev_attr.attr,
	&sensor_dev_attr_pwm2_auto_point8_temp.dev_attr.attr,
	&sensor_dev_attr_pwm2_auto_point1_pwm.dev_attr.attr,
	&sensor_dev_attr_pwm2_auto_point2_pwm.dev_attr.attr,
	&sensor_dev_attr_pwm2_auto_point3_pwm.dev_attr.attr,
	&sensor_dev_attr_pwm2_auto_point4_pwm.dev_attr.attr,
	&sensor_dev_attr_pwm2_auto_point5_pwm.dev_attr.attr,
	&sensor_dev_attr_pwm2_auto_point6_pwm.dev_attr.attr,
	&sensor_dev_attr_pwm2_auto_point7_pwm.dev_attr.attr,
	&sensor_dev_attr_pwm2_auto_point8_pwm.dev_attr.attr,
	/* MID */
	&sensor_dev_attr_pwm3_enable.dev_attr.attr,
	&sensor_dev_attr_pwm3_auto_point1_temp.dev_attr.attr,
	&sensor_dev_attr_pwm3_auto_point2_temp.dev_attr.attr,
	&sensor_dev_attr_pwm3_auto_point3_temp.dev_attr.attr,
	&sensor_dev_attr_pwm3_auto_point4_temp.dev_attr.attr,
	&sensor_dev_attr_pwm3_auto_point5_temp.dev_attr.attr,
	&sensor_dev_attr_pwm3_auto_point6_temp.dev_attr.attr,
	&sensor_dev_attr_pwm3_auto_point7_temp.dev_attr.attr,
	&sensor_dev_attr_pwm3_auto_point8_temp.dev_attr.attr,
	&sensor_dev_attr_pwm3_auto_point1_pwm.dev_attr.attr,
	&sensor_dev_attr_pwm3_auto_point2_pwm.dev_attr.attr,
	&sensor_dev_attr_pwm3_auto_point3_pwm.dev_attr.attr,
	&sensor_dev_attr_pwm3_auto_point4_pwm.dev_attr.attr,
	&sensor_dev_attr_pwm3_auto_point5_pwm.dev_attr.attr,
	&sensor_dev_attr_pwm3_auto_point6_pwm.dev_attr.attr,
	&sensor_dev_attr_pwm3_auto_point7_pwm.dev_attr.attr,
	&sensor_dev_attr_pwm3_auto_point8_pwm.dev_attr.attr,
	NULL
};

static umode_t asus_fan_curve_is_visible(struct kobject *kobj,
					 struct attribute *attr, int idx)
{
	struct device *dev = kobj_to_dev(kobj);
	struct asus_wmi *asus = dev_get_drvdata(dev->parent);

	/*
	 * Check the char instead of casting attr as there are two attr types
	 * involved here (attr1 and attr2)
	 */
	if (asus->cpu_fan_curve_available && attr->name[3] == '1')
		return 0644;

	if (asus->gpu_fan_curve_available && attr->name[3] == '2')
		return 0644;

	if (asus->mid_fan_curve_available && attr->name[3] == '3')
		return 0644;

	return 0;
}

static const struct attribute_group asus_fan_curve_attr_group = {
	.is_visible = asus_fan_curve_is_visible,
	.attrs = asus_fan_curve_attr,
};
__ATTRIBUTE_GROUPS(asus_fan_curve_attr);

/*
 * Must be initialised after throttle_thermal_policy_dev is set as
 * we check the status of throttle_thermal_policy_dev during init.
 */
static int asus_wmi_custom_fan_curve_init(struct asus_wmi *asus)
{
	struct device *dev = &asus->platform_device->dev;
	struct device *hwmon;
	int err;

	err = fan_curve_check_present(asus, &asus->cpu_fan_curve_available,
				      ASUS_WMI_DEVID_CPU_FAN_CURVE);
	if (err) {
		pr_debug("%s, checked 0x%08x, failed: %d\n",
			__func__, ASUS_WMI_DEVID_CPU_FAN_CURVE, err);
		return err;
	}

	err = fan_curve_check_present(asus, &asus->gpu_fan_curve_available,
				      ASUS_WMI_DEVID_GPU_FAN_CURVE);
	if (err) {
		pr_debug("%s, checked 0x%08x, failed: %d\n",
			__func__, ASUS_WMI_DEVID_GPU_FAN_CURVE, err);
		return err;
	}

	err = fan_curve_check_present(asus, &asus->mid_fan_curve_available,
				      ASUS_WMI_DEVID_MID_FAN_CURVE);
	if (err) {
		pr_debug("%s, checked 0x%08x, failed: %d\n",
			__func__, ASUS_WMI_DEVID_MID_FAN_CURVE, err);
		return err;
	}

	if (!asus->cpu_fan_curve_available
		&& !asus->gpu_fan_curve_available
		&& !asus->mid_fan_curve_available)
		return 0;

	hwmon = devm_hwmon_device_register_with_groups(
		dev, "asus_custom_fan_curve", asus, asus_fan_curve_attr_groups);

	if (IS_ERR(hwmon)) {
		dev_err(dev,
			"Could not register asus_custom_fan_curve device\n");
		return PTR_ERR(hwmon);
	}

	return 0;
}

/* Throttle thermal policy ****************************************************/
static int throttle_thermal_policy_write(struct asus_wmi *asus)
{
	u8 value = asus->throttle_thermal_policy_mode;
	u32 retval;
	int err;

	err = asus_wmi_set_devstate(asus->throttle_thermal_policy_dev,
				    value, &retval);

	sysfs_notify(&asus->platform_device->dev.kobj, NULL,
			"throttle_thermal_policy");

	if (err) {
		pr_warn("Failed to set throttle thermal policy: %d\n", err);
		return err;
	}

	if (retval != 1) {
		pr_warn("Failed to set throttle thermal policy (retval): 0x%x\n",
			retval);
		return -EIO;
	}

	/* Must set to disabled if mode is toggled */
	if (asus->cpu_fan_curve_available)
		asus->custom_fan_curves[FAN_CURVE_DEV_CPU].enabled = false;
	if (asus->gpu_fan_curve_available)
		asus->custom_fan_curves[FAN_CURVE_DEV_GPU].enabled = false;
	if (asus->mid_fan_curve_available)
		asus->custom_fan_curves[FAN_CURVE_DEV_MID].enabled = false;

	return 0;
}

static int throttle_thermal_policy_set_default(struct asus_wmi *asus)
{
	if (!asus->throttle_thermal_policy_dev)
		return 0;

	asus->throttle_thermal_policy_mode = ASUS_THROTTLE_THERMAL_POLICY_DEFAULT;
	return throttle_thermal_policy_write(asus);
}

static int throttle_thermal_policy_switch_next(struct asus_wmi *asus)
{
	u8 new_mode = asus->throttle_thermal_policy_mode + 1;
	int err;

	if (new_mode > PLATFORM_PROFILE_MAX)
		new_mode = ASUS_THROTTLE_THERMAL_POLICY_DEFAULT;

	asus->throttle_thermal_policy_mode = new_mode;
	err = throttle_thermal_policy_write(asus);
	if (err)
		return err;

	/*
	 * Ensure that platform_profile updates userspace with the change to ensure
	 * that platform_profile and throttle_thermal_policy_mode are in sync.
	 */
	platform_profile_notify();

	return 0;
}

static ssize_t throttle_thermal_policy_show(struct device *dev,
				   struct device_attribute *attr, char *buf)
{
	struct asus_wmi *asus = dev_get_drvdata(dev);
	u8 mode = asus->throttle_thermal_policy_mode;

	return sysfs_emit(buf, "%d\n", mode);
}

static ssize_t throttle_thermal_policy_store(struct device *dev,
				    struct device_attribute *attr,
				    const char *buf, size_t count)
{
	struct asus_wmi *asus = dev_get_drvdata(dev);
	u8 new_mode;
	int result;
	int err;

	result = kstrtou8(buf, 10, &new_mode);
	if (result < 0)
		return result;

	if (new_mode > PLATFORM_PROFILE_MAX)
		return -EINVAL;

	asus->throttle_thermal_policy_mode = new_mode;
	err = throttle_thermal_policy_write(asus);
	if (err)
		return err;

	/*
	 * Ensure that platform_profile updates userspace with the change to ensure
	 * that platform_profile and throttle_thermal_policy_mode are in sync.
	 */
	platform_profile_notify();

	return count;
}

/*
 * Throttle thermal policy: 0 - default, 1 - overboost, 2 - silent
 */
static DEVICE_ATTR_RW(throttle_thermal_policy);

/* Platform profile ***********************************************************/
static int asus_wmi_platform_profile_to_vivo(struct asus_wmi *asus, int mode)
{
	bool vivo;

	vivo = asus->throttle_thermal_policy_dev == ASUS_WMI_DEVID_THROTTLE_THERMAL_POLICY_VIVO;

	if (vivo) {
		switch (mode) {
		case ASUS_THROTTLE_THERMAL_POLICY_DEFAULT:
			return ASUS_THROTTLE_THERMAL_POLICY_DEFAULT_VIVO;
		case ASUS_THROTTLE_THERMAL_POLICY_OVERBOOST:
			return ASUS_THROTTLE_THERMAL_POLICY_OVERBOOST_VIVO;
		case ASUS_THROTTLE_THERMAL_POLICY_SILENT:
			return ASUS_THROTTLE_THERMAL_POLICY_SILENT_VIVO;
		}
	}

	return mode;
}

static int asus_wmi_platform_profile_mode_from_vivo(struct asus_wmi *asus, int mode)
{
	bool vivo;

	vivo = asus->throttle_thermal_policy_dev == ASUS_WMI_DEVID_THROTTLE_THERMAL_POLICY_VIVO;

	if (vivo) {
		switch (mode) {
		case ASUS_THROTTLE_THERMAL_POLICY_DEFAULT_VIVO:
			return ASUS_THROTTLE_THERMAL_POLICY_DEFAULT;
		case ASUS_THROTTLE_THERMAL_POLICY_OVERBOOST_VIVO:
			return ASUS_THROTTLE_THERMAL_POLICY_OVERBOOST;
		case ASUS_THROTTLE_THERMAL_POLICY_SILENT_VIVO:
			return ASUS_THROTTLE_THERMAL_POLICY_SILENT;
		}
	}

	return mode;
}

static int asus_wmi_platform_profile_get(struct platform_profile_handler *pprof,
					enum platform_profile_option *profile)
{
	struct asus_wmi *asus;
	int tp;

	asus = container_of(pprof, struct asus_wmi, platform_profile_handler);
	tp = asus->throttle_thermal_policy_mode;

	switch (asus_wmi_platform_profile_mode_from_vivo(asus, tp)) {
	case ASUS_THROTTLE_THERMAL_POLICY_DEFAULT:
		*profile = PLATFORM_PROFILE_BALANCED;
		break;
	case ASUS_THROTTLE_THERMAL_POLICY_OVERBOOST:
		*profile = PLATFORM_PROFILE_PERFORMANCE;
		break;
	case ASUS_THROTTLE_THERMAL_POLICY_SILENT:
		*profile = PLATFORM_PROFILE_QUIET;
		break;
	default:
		return -EINVAL;
	}

	return 0;
}

static int asus_wmi_platform_profile_set(struct platform_profile_handler *pprof,
					enum platform_profile_option profile)
{
	struct asus_wmi *asus;
	int tp;

	asus = container_of(pprof, struct asus_wmi, platform_profile_handler);

	switch (profile) {
	case PLATFORM_PROFILE_PERFORMANCE:
		tp = ASUS_THROTTLE_THERMAL_POLICY_OVERBOOST;
		break;
	case PLATFORM_PROFILE_BALANCED:
		tp = ASUS_THROTTLE_THERMAL_POLICY_DEFAULT;
		break;
	case PLATFORM_PROFILE_QUIET:
		tp = ASUS_THROTTLE_THERMAL_POLICY_SILENT;
		break;
	default:
		return -EOPNOTSUPP;
	}

	asus->throttle_thermal_policy_mode = asus_wmi_platform_profile_to_vivo(asus, tp);
	return throttle_thermal_policy_write(asus);
}

static int platform_profile_setup(struct asus_wmi *asus)
{
	struct device *dev = &asus->platform_device->dev;
	int err;

	/*
	 * Not an error if a component platform_profile relies on is unavailable
	 * so early return, skipping the setup of platform_profile.
	 */
	if (!asus->throttle_thermal_policy_dev)
		return 0;

	/*
	 * We need to set the default thermal profile during probe or otherwise
	 * the system will often remain in silent mode, causing low performance.
	 */
	err = throttle_thermal_policy_set_default(asus);
	if (err < 0) {
		pr_warn("Failed to set default thermal profile\n");
		return err;
	}

	dev_info(dev, "Using throttle_thermal_policy for platform_profile support\n");

	asus->platform_profile_handler.profile_get = asus_wmi_platform_profile_get;
	asus->platform_profile_handler.profile_set = asus_wmi_platform_profile_set;

	set_bit(PLATFORM_PROFILE_QUIET, asus->platform_profile_handler.choices);
	set_bit(PLATFORM_PROFILE_BALANCED,
		asus->platform_profile_handler.choices);
	set_bit(PLATFORM_PROFILE_PERFORMANCE,
		asus->platform_profile_handler.choices);

	err = platform_profile_register(&asus->platform_profile_handler);
	if (err == -EEXIST) {
		pr_warn("%s, a platform_profile handler is already registered\n", __func__);
		return 0;
	} else if (err) {
		pr_err("%s, failed at platform_profile_register: %d\n", __func__, err);
		return err;
	}

	asus->platform_profile_support = true;
	return 0;
}

/* Backlight ******************************************************************/

static int read_backlight_power(struct asus_wmi *asus)
{
	int ret;

	if (asus->driver->quirks->store_backlight_power)
		ret = !asus->driver->panel_power;
	else
		ret = asus_wmi_get_devstate_simple(asus,
						   ASUS_WMI_DEVID_BACKLIGHT);

	if (ret < 0)
		return ret;

	return ret ? BACKLIGHT_POWER_ON : BACKLIGHT_POWER_OFF;
}

static int read_brightness_max(struct asus_wmi *asus)
{
	u32 retval;
	int err;

	err = asus_wmi_get_devstate(asus, ASUS_WMI_DEVID_BRIGHTNESS, &retval);
	if (err < 0)
		return err;

	retval = retval & ASUS_WMI_DSTS_MAX_BRIGTH_MASK;
	retval >>= 8;

	if (!retval)
		return -ENODEV;

	return retval;
}

static int read_brightness(struct backlight_device *bd)
{
	struct asus_wmi *asus = bl_get_data(bd);
	u32 retval;
	int err;

	err = asus_wmi_get_devstate(asus, ASUS_WMI_DEVID_BRIGHTNESS, &retval);
	if (err < 0)
		return err;

	return retval & ASUS_WMI_DSTS_BRIGHTNESS_MASK;
}

static u32 get_scalar_command(struct backlight_device *bd)
{
	struct asus_wmi *asus = bl_get_data(bd);
	u32 ctrl_param = 0;

	if ((asus->driver->brightness < bd->props.brightness) ||
	    bd->props.brightness == bd->props.max_brightness)
		ctrl_param = 0x00008001;
	else if ((asus->driver->brightness > bd->props.brightness) ||
		 bd->props.brightness == 0)
		ctrl_param = 0x00008000;

	asus->driver->brightness = bd->props.brightness;

	return ctrl_param;
}

static int update_bl_status(struct backlight_device *bd)
{
	struct asus_wmi *asus = bl_get_data(bd);
	u32 ctrl_param;
	int power, err = 0;

	power = read_backlight_power(asus);
	if (power != -ENODEV && bd->props.power != power) {
		ctrl_param = !!(bd->props.power == BACKLIGHT_POWER_ON);
		err = asus_wmi_set_devstate(ASUS_WMI_DEVID_BACKLIGHT,
					    ctrl_param, NULL);
		if (asus->driver->quirks->store_backlight_power)
			asus->driver->panel_power = bd->props.power;

		/* When using scalar brightness, updating the brightness
		 * will mess with the backlight power */
		if (asus->driver->quirks->scalar_panel_brightness)
			return err;
	}

	if (asus->driver->quirks->scalar_panel_brightness)
		ctrl_param = get_scalar_command(bd);
	else
		ctrl_param = bd->props.brightness;

	err = asus_wmi_set_devstate(ASUS_WMI_DEVID_BRIGHTNESS,
				    ctrl_param, NULL);

	return err;
}

static const struct backlight_ops asus_wmi_bl_ops = {
	.get_brightness = read_brightness,
	.update_status = update_bl_status,
};

static int asus_wmi_backlight_notify(struct asus_wmi *asus, int code)
{
	struct backlight_device *bd = asus->backlight_device;
	int old = bd->props.brightness;
	int new = old;

	if (code >= NOTIFY_BRNUP_MIN && code <= NOTIFY_BRNUP_MAX)
		new = code - NOTIFY_BRNUP_MIN + 1;
	else if (code >= NOTIFY_BRNDOWN_MIN && code <= NOTIFY_BRNDOWN_MAX)
		new = code - NOTIFY_BRNDOWN_MIN;

	bd->props.brightness = new;
	backlight_update_status(bd);
	backlight_force_update(bd, BACKLIGHT_UPDATE_HOTKEY);

	return old;
}

static int asus_wmi_backlight_init(struct asus_wmi *asus)
{
	struct backlight_device *bd;
	struct backlight_properties props;
	int max;
	int power;

	max = read_brightness_max(asus);
	if (max < 0)
		return max;

	power = read_backlight_power(asus);
	if (power == -ENODEV)
		power = BACKLIGHT_POWER_ON;
	else if (power < 0)
		return power;

	memset(&props, 0, sizeof(struct backlight_properties));
	props.type = BACKLIGHT_PLATFORM;
	props.max_brightness = max;
	bd = backlight_device_register(asus->driver->name,
				       &asus->platform_device->dev, asus,
				       &asus_wmi_bl_ops, &props);
	if (IS_ERR(bd)) {
		pr_err("Could not register backlight device\n");
		return PTR_ERR(bd);
	}

	asus->backlight_device = bd;

	if (asus->driver->quirks->store_backlight_power)
		asus->driver->panel_power = power;

	bd->props.brightness = read_brightness(bd);
	bd->props.power = power;
	backlight_update_status(bd);

	asus->driver->brightness = bd->props.brightness;

	return 0;
}

static void asus_wmi_backlight_exit(struct asus_wmi *asus)
{
	backlight_device_unregister(asus->backlight_device);

	asus->backlight_device = NULL;
}

static int is_display_toggle(int code)
{
	/* display toggle keys */
	if ((code >= 0x61 && code <= 0x67) ||
	    (code >= 0x8c && code <= 0x93) ||
	    (code >= 0xa0 && code <= 0xa7) ||
	    (code >= 0xd0 && code <= 0xd5))
		return 1;

	return 0;
}

/* Screenpad backlight *******************************************************/

static int read_screenpad_backlight_power(struct asus_wmi *asus)
{
	int ret;

	ret = asus_wmi_get_devstate_simple(asus, ASUS_WMI_DEVID_SCREENPAD_POWER);
	if (ret < 0)
		return ret;
	/* 1 == powered */
	return ret ? BACKLIGHT_POWER_ON : BACKLIGHT_POWER_OFF;
}

static int read_screenpad_brightness(struct backlight_device *bd)
{
	struct asus_wmi *asus = bl_get_data(bd);
	u32 retval;
	int err;

	err = read_screenpad_backlight_power(asus);
	if (err < 0)
		return err;
	/* The device brightness can only be read if powered, so return stored */
	if (err == BACKLIGHT_POWER_OFF)
		return asus->driver->screenpad_brightness - ASUS_SCREENPAD_BRIGHT_MIN;

	err = asus_wmi_get_devstate(asus, ASUS_WMI_DEVID_SCREENPAD_LIGHT, &retval);
	if (err < 0)
		return err;

	return (retval & ASUS_WMI_DSTS_BRIGHTNESS_MASK) - ASUS_SCREENPAD_BRIGHT_MIN;
}

static int update_screenpad_bl_status(struct backlight_device *bd)
{
	struct asus_wmi *asus = bl_get_data(bd);
	int power, err = 0;
	u32 ctrl_param;

	power = read_screenpad_backlight_power(asus);
	if (power < 0)
		return power;

	if (bd->props.power != power) {
		if (power != BACKLIGHT_POWER_ON) {
			/* Only brightness > 0 can power it back on */
			ctrl_param = asus->driver->screenpad_brightness - ASUS_SCREENPAD_BRIGHT_MIN;
			err = asus_wmi_set_devstate(ASUS_WMI_DEVID_SCREENPAD_LIGHT,
						    ctrl_param, NULL);
		} else {
			err = asus_wmi_set_devstate(ASUS_WMI_DEVID_SCREENPAD_POWER, 0, NULL);
		}
	} else if (power == BACKLIGHT_POWER_ON) {
		/* Only set brightness if powered on or we get invalid/unsync state */
		ctrl_param = bd->props.brightness + ASUS_SCREENPAD_BRIGHT_MIN;
		err = asus_wmi_set_devstate(ASUS_WMI_DEVID_SCREENPAD_LIGHT, ctrl_param, NULL);
	}

	/* Ensure brightness is stored to turn back on with */
	if (err == 0)
		asus->driver->screenpad_brightness = bd->props.brightness + ASUS_SCREENPAD_BRIGHT_MIN;

	return err;
}

static const struct backlight_ops asus_screenpad_bl_ops = {
	.get_brightness = read_screenpad_brightness,
	.update_status = update_screenpad_bl_status,
	.options = BL_CORE_SUSPENDRESUME,
};

static int asus_screenpad_init(struct asus_wmi *asus)
{
	struct backlight_device *bd;
	struct backlight_properties props;
	int err, power;
	int brightness = 0;

	power = read_screenpad_backlight_power(asus);
	if (power < 0)
		return power;

	if (power != BACKLIGHT_POWER_OFF) {
		err = asus_wmi_get_devstate(asus, ASUS_WMI_DEVID_SCREENPAD_LIGHT, &brightness);
		if (err < 0)
			return err;
	}
	/* default to an acceptable min brightness on boot if too low */
	if (brightness < ASUS_SCREENPAD_BRIGHT_MIN)
		brightness = ASUS_SCREENPAD_BRIGHT_DEFAULT;

	memset(&props, 0, sizeof(struct backlight_properties));
	props.type = BACKLIGHT_RAW; /* ensure this bd is last to be picked */
	props.max_brightness = ASUS_SCREENPAD_BRIGHT_MAX - ASUS_SCREENPAD_BRIGHT_MIN;
	bd = backlight_device_register("asus_screenpad",
				       &asus->platform_device->dev, asus,
				       &asus_screenpad_bl_ops, &props);
	if (IS_ERR(bd)) {
		pr_err("Could not register backlight device\n");
		return PTR_ERR(bd);
	}

	asus->screenpad_backlight_device = bd;
	asus->driver->screenpad_brightness = brightness;
	bd->props.brightness = brightness - ASUS_SCREENPAD_BRIGHT_MIN;
	bd->props.power = power;
	backlight_update_status(bd);

	return 0;
}

static void asus_screenpad_exit(struct asus_wmi *asus)
{
	backlight_device_unregister(asus->screenpad_backlight_device);

	asus->screenpad_backlight_device = NULL;
}

/* Fn-lock ********************************************************************/

static bool asus_wmi_has_fnlock_key(struct asus_wmi *asus)
{
	u32 result;

	asus_wmi_get_devstate(asus, ASUS_WMI_DEVID_FNLOCK, &result);

	return (result & ASUS_WMI_DSTS_PRESENCE_BIT) &&
		!(result & ASUS_WMI_FNLOCK_BIOS_DISABLED);
}

static void asus_wmi_fnlock_update(struct asus_wmi *asus)
{
	int mode = asus->fnlock_locked;

	asus_wmi_set_devstate(ASUS_WMI_DEVID_FNLOCK, mode, NULL);
}

/* WMI events *****************************************************************/

static int asus_wmi_get_event_code(union acpi_object *obj)
{
	int code;

	if (obj && obj->type == ACPI_TYPE_INTEGER)
		code = (int)(obj->integer.value & WMI_EVENT_MASK);
	else
		code = -EIO;

	return code;
}

static void asus_wmi_handle_event_code(int code, struct asus_wmi *asus)
{
	unsigned int key_value = 1;
	bool autorelease = 1;

	if (asus->driver->key_filter) {
		asus->driver->key_filter(asus->driver, &code, &key_value,
					 &autorelease);
		if (code == ASUS_WMI_KEY_IGNORE)
			return;
	}

	if (acpi_video_get_backlight_type() == acpi_backlight_vendor &&
	    code >= NOTIFY_BRNUP_MIN && code <= NOTIFY_BRNDOWN_MAX) {
		asus_wmi_backlight_notify(asus, code);
		return;
	}

	if (code == NOTIFY_KBD_BRTUP) {
		kbd_led_set_by_kbd(asus, asus->kbd_led_wk + 1);
		return;
	}
	if (code == NOTIFY_KBD_BRTDWN) {
		kbd_led_set_by_kbd(asus, asus->kbd_led_wk - 1);
		return;
	}
	if (code == NOTIFY_KBD_BRTTOGGLE) {
		if (asus->kbd_led_wk == asus->kbd_led.max_brightness)
			kbd_led_set_by_kbd(asus, 0);
		else
			kbd_led_set_by_kbd(asus, asus->kbd_led_wk + 1);
		return;
	}

	if (code == NOTIFY_FNLOCK_TOGGLE) {
		asus->fnlock_locked = !asus->fnlock_locked;
		asus_wmi_fnlock_update(asus);
		return;
	}

	if (code == asus->tablet_switch_event_code) {
		asus_wmi_tablet_mode_get_state(asus);
		return;
	}

	if (code == NOTIFY_KBD_FBM || code == NOTIFY_KBD_TTP) {
		if (asus->fan_boost_mode_available)
			fan_boost_mode_switch_next(asus);
		if (asus->throttle_thermal_policy_dev)
			throttle_thermal_policy_switch_next(asus);
		return;

	}

	if (is_display_toggle(code) && asus->driver->quirks->no_display_toggle)
		return;

	if (!sparse_keymap_report_event(asus->inputdev, code,
					key_value, autorelease))
		pr_info("Unknown key code 0x%x\n", code);
}

static void asus_wmi_notify(union acpi_object *obj, void *context)
{
	struct asus_wmi *asus = context;
<<<<<<< HEAD
	int code = asus_wmi_get_event_code(value);
=======
	int code = asus_wmi_get_event_code(obj);
>>>>>>> 2d5404ca

	if (code < 0) {
		pr_warn("Failed to get notify code: %d\n", code);
		return;
	}

	asus_wmi_handle_event_code(code, asus);
}

/* Sysfs **********************************************************************/

static ssize_t store_sys_wmi(struct asus_wmi *asus, int devid,
			     const char *buf, size_t count)
{
	u32 retval;
	int err, value;

	value = asus_wmi_get_devstate_simple(asus, devid);
	if (value < 0)
		return value;

	err = kstrtoint(buf, 0, &value);
	if (err)
		return err;

	err = asus_wmi_set_devstate(devid, value, &retval);
	if (err < 0)
		return err;

	return count;
}

static ssize_t show_sys_wmi(struct asus_wmi *asus, int devid, char *buf)
{
	int value = asus_wmi_get_devstate_simple(asus, devid);

	if (value < 0)
		return value;

	return sysfs_emit(buf, "%d\n", value);
}

#define ASUS_WMI_CREATE_DEVICE_ATTR(_name, _mode, _cm)			\
	static ssize_t show_##_name(struct device *dev,			\
				    struct device_attribute *attr,	\
				    char *buf)				\
	{								\
		struct asus_wmi *asus = dev_get_drvdata(dev);		\
									\
		return show_sys_wmi(asus, _cm, buf);			\
	}								\
	static ssize_t store_##_name(struct device *dev,		\
				     struct device_attribute *attr,	\
				     const char *buf, size_t count)	\
	{								\
		struct asus_wmi *asus = dev_get_drvdata(dev);		\
									\
		return store_sys_wmi(asus, _cm, buf, count);		\
	}								\
	static struct device_attribute dev_attr_##_name = {		\
		.attr = {						\
			.name = __stringify(_name),			\
			.mode = _mode },				\
		.show   = show_##_name,					\
		.store  = store_##_name,				\
	}

ASUS_WMI_CREATE_DEVICE_ATTR(touchpad, 0644, ASUS_WMI_DEVID_TOUCHPAD);
ASUS_WMI_CREATE_DEVICE_ATTR(camera, 0644, ASUS_WMI_DEVID_CAMERA);
ASUS_WMI_CREATE_DEVICE_ATTR(cardr, 0644, ASUS_WMI_DEVID_CARDREADER);
ASUS_WMI_CREATE_DEVICE_ATTR(lid_resume, 0644, ASUS_WMI_DEVID_LID_RESUME);
ASUS_WMI_CREATE_DEVICE_ATTR(als_enable, 0644, ASUS_WMI_DEVID_ALS_ENABLE);

static ssize_t cpufv_store(struct device *dev, struct device_attribute *attr,
			   const char *buf, size_t count)
{
	int value, rv;

	rv = kstrtoint(buf, 0, &value);
	if (rv)
		return rv;

	if (value < 0 || value > 2)
		return -EINVAL;

	rv = asus_wmi_evaluate_method(ASUS_WMI_METHODID_CFVS, value, 0, NULL);
	if (rv < 0)
		return rv;

	return count;
}

static DEVICE_ATTR_WO(cpufv);

static struct attribute *platform_attributes[] = {
	&dev_attr_cpufv.attr,
	&dev_attr_camera.attr,
	&dev_attr_cardr.attr,
	&dev_attr_touchpad.attr,
	&dev_attr_charge_mode.attr,
	&dev_attr_egpu_enable.attr,
	&dev_attr_egpu_connected.attr,
	&dev_attr_dgpu_disable.attr,
	&dev_attr_gpu_mux_mode.attr,
	&dev_attr_lid_resume.attr,
	&dev_attr_als_enable.attr,
	&dev_attr_fan_boost_mode.attr,
	&dev_attr_throttle_thermal_policy.attr,
	&dev_attr_ppt_pl2_sppt.attr,
	&dev_attr_ppt_pl1_spl.attr,
	&dev_attr_ppt_fppt.attr,
	&dev_attr_ppt_apu_sppt.attr,
	&dev_attr_ppt_platform_sppt.attr,
	&dev_attr_nv_dynamic_boost.attr,
	&dev_attr_nv_temp_target.attr,
	&dev_attr_mcu_powersave.attr,
	&dev_attr_boot_sound.attr,
	&dev_attr_panel_od.attr,
	&dev_attr_mini_led_mode.attr,
	&dev_attr_available_mini_led_mode.attr,
	NULL
};

static umode_t asus_sysfs_is_visible(struct kobject *kobj,
				    struct attribute *attr, int idx)
{
	struct device *dev = kobj_to_dev(kobj);
	struct asus_wmi *asus = dev_get_drvdata(dev);
	bool ok = true;
	int devid = -1;

	if (attr == &dev_attr_camera.attr)
		devid = ASUS_WMI_DEVID_CAMERA;
	else if (attr == &dev_attr_cardr.attr)
		devid = ASUS_WMI_DEVID_CARDREADER;
	else if (attr == &dev_attr_touchpad.attr)
		devid = ASUS_WMI_DEVID_TOUCHPAD;
	else if (attr == &dev_attr_lid_resume.attr)
		devid = ASUS_WMI_DEVID_LID_RESUME;
	else if (attr == &dev_attr_als_enable.attr)
		devid = ASUS_WMI_DEVID_ALS_ENABLE;
	else if (attr == &dev_attr_charge_mode.attr)
		devid = ASUS_WMI_DEVID_CHARGE_MODE;
	else if (attr == &dev_attr_egpu_enable.attr)
		ok = asus->egpu_enable_available;
	else if (attr == &dev_attr_egpu_connected.attr)
		devid = ASUS_WMI_DEVID_EGPU_CONNECTED;
	else if (attr == &dev_attr_dgpu_disable.attr)
		ok = asus->dgpu_disable_available;
	else if (attr == &dev_attr_gpu_mux_mode.attr)
		ok = asus->gpu_mux_dev != 0;
	else if (attr == &dev_attr_fan_boost_mode.attr)
		ok = asus->fan_boost_mode_available;
	else if (attr == &dev_attr_throttle_thermal_policy.attr)
		ok = asus->throttle_thermal_policy_dev != 0;
	else if (attr == &dev_attr_ppt_pl2_sppt.attr)
		devid = ASUS_WMI_DEVID_PPT_PL2_SPPT;
	else if (attr == &dev_attr_ppt_pl1_spl.attr)
		devid = ASUS_WMI_DEVID_PPT_PL1_SPL;
	else if (attr == &dev_attr_ppt_fppt.attr)
		devid = ASUS_WMI_DEVID_PPT_FPPT;
	else if (attr == &dev_attr_ppt_apu_sppt.attr)
		devid = ASUS_WMI_DEVID_PPT_APU_SPPT;
	else if (attr == &dev_attr_ppt_platform_sppt.attr)
		devid = ASUS_WMI_DEVID_PPT_PLAT_SPPT;
	else if (attr == &dev_attr_nv_dynamic_boost.attr)
		devid = ASUS_WMI_DEVID_NV_DYN_BOOST;
	else if (attr == &dev_attr_nv_temp_target.attr)
		devid = ASUS_WMI_DEVID_NV_THERM_TARGET;
	else if (attr == &dev_attr_mcu_powersave.attr)
		devid = ASUS_WMI_DEVID_MCU_POWERSAVE;
	else if (attr == &dev_attr_boot_sound.attr)
		devid = ASUS_WMI_DEVID_BOOT_SOUND;
	else if (attr == &dev_attr_panel_od.attr)
		devid = ASUS_WMI_DEVID_PANEL_OD;
	else if (attr == &dev_attr_mini_led_mode.attr)
		ok = asus->mini_led_dev_id != 0;
	else if (attr == &dev_attr_available_mini_led_mode.attr)
		ok = asus->mini_led_dev_id != 0;

	if (devid != -1) {
		ok = !(asus_wmi_get_devstate_simple(asus, devid) < 0);
		pr_debug("%s called 0x%08x, ok: %x\n", __func__, devid, ok);
	}

	return ok ? attr->mode : 0;
}

static const struct attribute_group platform_attribute_group = {
	.is_visible = asus_sysfs_is_visible,
	.attrs = platform_attributes
};

static void asus_wmi_sysfs_exit(struct platform_device *device)
{
	sysfs_remove_group(&device->dev.kobj, &platform_attribute_group);
}

static int asus_wmi_sysfs_init(struct platform_device *device)
{
	return sysfs_create_group(&device->dev.kobj, &platform_attribute_group);
}

/* Platform device ************************************************************/

static int asus_wmi_platform_init(struct asus_wmi *asus)
{
	struct device *dev = &asus->platform_device->dev;
	char *wmi_uid;
	int rv;

	/* INIT enable hotkeys on some models */
	if (!asus_wmi_evaluate_method(ASUS_WMI_METHODID_INIT, 0, 0, &rv))
		pr_info("Initialization: %#x\n", rv);

	/* We don't know yet what to do with this version... */
	if (!asus_wmi_evaluate_method(ASUS_WMI_METHODID_SPEC, 0, 0x9, &rv)) {
		pr_info("BIOS WMI version: %d.%d\n", rv >> 16, rv & 0xFF);
		asus->spec = rv;
	}

	/*
	 * The SFUN method probably allows the original driver to get the list
	 * of features supported by a given model. For now, 0x0100 or 0x0800
	 * bit signifies that the laptop is equipped with a Wi-Fi MiniPCI card.
	 * The significance of others is yet to be found.
	 */
	if (!asus_wmi_evaluate_method(ASUS_WMI_METHODID_SFUN, 0, 0, &rv)) {
		pr_info("SFUN value: %#x\n", rv);
		asus->sfun = rv;
	}

	/*
	 * Eee PC and Notebooks seems to have different method_id for DSTS,
	 * but it may also be related to the BIOS's SPEC.
	 * Note, on most Eeepc, there is no way to check if a method exist
	 * or note, while on notebooks, they returns 0xFFFFFFFE on failure,
	 * but once again, SPEC may probably be used for that kind of things.
	 *
	 * Additionally at least TUF Gaming series laptops return nothing for
	 * unknown methods, so the detection in this way is not possible.
	 *
	 * There is strong indication that only ACPI WMI devices that have _UID
	 * equal to "ASUSWMI" use DCTS whereas those with "ATK" use DSTS.
	 */
	wmi_uid = wmi_get_acpi_device_uid(ASUS_WMI_MGMT_GUID);
	if (!wmi_uid)
		return -ENODEV;

	if (!strcmp(wmi_uid, ASUS_ACPI_UID_ASUSWMI)) {
		dev_info(dev, "Detected ASUSWMI, use DCTS\n");
		asus->dsts_id = ASUS_WMI_METHODID_DCTS;
	} else {
		dev_info(dev, "Detected %s, not ASUSWMI, use DSTS\n", wmi_uid);
		asus->dsts_id = ASUS_WMI_METHODID_DSTS;
	}

	/* CWAP allow to define the behavior of the Fn+F2 key,
	 * this method doesn't seems to be present on Eee PCs */
	if (asus->driver->quirks->wapf >= 0)
		asus_wmi_set_devstate(ASUS_WMI_DEVID_CWAP,
				      asus->driver->quirks->wapf, NULL);

	return 0;
}

/* debugfs ********************************************************************/

struct asus_wmi_debugfs_node {
	struct asus_wmi *asus;
	char *name;
	int (*show) (struct seq_file *m, void *data);
};

static int show_dsts(struct seq_file *m, void *data)
{
	struct asus_wmi *asus = m->private;
	int err;
	u32 retval = -1;

	err = asus_wmi_get_devstate(asus, asus->debug.dev_id, &retval);
	if (err < 0)
		return err;

	seq_printf(m, "DSTS(%#x) = %#x\n", asus->debug.dev_id, retval);

	return 0;
}

static int show_devs(struct seq_file *m, void *data)
{
	struct asus_wmi *asus = m->private;
	int err;
	u32 retval = -1;

	err = asus_wmi_set_devstate(asus->debug.dev_id, asus->debug.ctrl_param,
				    &retval);
	if (err < 0)
		return err;

	seq_printf(m, "DEVS(%#x, %#x) = %#x\n", asus->debug.dev_id,
		   asus->debug.ctrl_param, retval);

	return 0;
}

static int show_call(struct seq_file *m, void *data)
{
	struct asus_wmi *asus = m->private;
	struct bios_args args = {
		.arg0 = asus->debug.dev_id,
		.arg1 = asus->debug.ctrl_param,
	};
	struct acpi_buffer input = { (acpi_size) sizeof(args), &args };
	struct acpi_buffer output = { ACPI_ALLOCATE_BUFFER, NULL };
	union acpi_object *obj;
	acpi_status status;

	status = wmi_evaluate_method(ASUS_WMI_MGMT_GUID,
				     0, asus->debug.method_id,
				     &input, &output);

	if (ACPI_FAILURE(status))
		return -EIO;

	obj = (union acpi_object *)output.pointer;
	if (obj && obj->type == ACPI_TYPE_INTEGER)
		seq_printf(m, "%#x(%#x, %#x) = %#x\n", asus->debug.method_id,
			   asus->debug.dev_id, asus->debug.ctrl_param,
			   (u32) obj->integer.value);
	else
		seq_printf(m, "%#x(%#x, %#x) = t:%d\n", asus->debug.method_id,
			   asus->debug.dev_id, asus->debug.ctrl_param,
			   obj ? obj->type : -1);

	kfree(obj);

	return 0;
}

static struct asus_wmi_debugfs_node asus_wmi_debug_files[] = {
	{NULL, "devs", show_devs},
	{NULL, "dsts", show_dsts},
	{NULL, "call", show_call},
};

static int asus_wmi_debugfs_open(struct inode *inode, struct file *file)
{
	struct asus_wmi_debugfs_node *node = inode->i_private;

	return single_open(file, node->show, node->asus);
}

static const struct file_operations asus_wmi_debugfs_io_ops = {
	.owner = THIS_MODULE,
	.open = asus_wmi_debugfs_open,
	.read = seq_read,
	.llseek = seq_lseek,
	.release = single_release,
};

static void asus_wmi_debugfs_exit(struct asus_wmi *asus)
{
	debugfs_remove_recursive(asus->debug.root);
}

static void asus_wmi_debugfs_init(struct asus_wmi *asus)
{
	int i;

	asus->debug.root = debugfs_create_dir(asus->driver->name, NULL);

	debugfs_create_x32("method_id", S_IRUGO | S_IWUSR, asus->debug.root,
			   &asus->debug.method_id);

	debugfs_create_x32("dev_id", S_IRUGO | S_IWUSR, asus->debug.root,
			   &asus->debug.dev_id);

	debugfs_create_x32("ctrl_param", S_IRUGO | S_IWUSR, asus->debug.root,
			   &asus->debug.ctrl_param);

	for (i = 0; i < ARRAY_SIZE(asus_wmi_debug_files); i++) {
		struct asus_wmi_debugfs_node *node = &asus_wmi_debug_files[i];

		node->asus = asus;
		debugfs_create_file(node->name, S_IFREG | S_IRUGO,
				    asus->debug.root, node,
				    &asus_wmi_debugfs_io_ops);
	}
}

/* Init / exit ****************************************************************/

static int asus_wmi_add(struct platform_device *pdev)
{
	struct platform_driver *pdrv = to_platform_driver(pdev->dev.driver);
	struct asus_wmi_driver *wdrv = to_asus_wmi_driver(pdrv);
	struct asus_wmi *asus;
	acpi_status status;
	int err;
	u32 result;

	asus = kzalloc(sizeof(struct asus_wmi), GFP_KERNEL);
	if (!asus)
		return -ENOMEM;

	asus->driver = wdrv;
	asus->platform_device = pdev;
	wdrv->platform_device = pdev;
	platform_set_drvdata(asus->platform_device, asus);

	if (wdrv->detect_quirks)
		wdrv->detect_quirks(asus->driver);

	err = asus_wmi_platform_init(asus);
	if (err)
		goto fail_platform;

	/* ensure defaults for tunables */
	asus->ppt_pl2_sppt = 5;
	asus->ppt_pl1_spl = 5;
	asus->ppt_apu_sppt = 5;
	asus->ppt_platform_sppt = 5;
	asus->ppt_fppt = 5;
	asus->nv_dynamic_boost = 5;
	asus->nv_temp_target = 75;

	asus->egpu_enable_available = asus_wmi_dev_is_present(asus, ASUS_WMI_DEVID_EGPU);
	asus->dgpu_disable_available = asus_wmi_dev_is_present(asus, ASUS_WMI_DEVID_DGPU);
	asus->kbd_rgb_state_available = asus_wmi_dev_is_present(asus, ASUS_WMI_DEVID_TUF_RGB_STATE);
	asus->ally_mcu_usb_switch = acpi_has_method(NULL, ASUS_USB0_PWR_EC0_CSEE)
						&& dmi_check_system(asus_ally_mcu_quirk);

	if (asus_wmi_dev_is_present(asus, ASUS_WMI_DEVID_MINI_LED_MODE))
		asus->mini_led_dev_id = ASUS_WMI_DEVID_MINI_LED_MODE;
	else if (asus_wmi_dev_is_present(asus, ASUS_WMI_DEVID_MINI_LED_MODE2))
		asus->mini_led_dev_id = ASUS_WMI_DEVID_MINI_LED_MODE2;

	if (asus_wmi_dev_is_present(asus, ASUS_WMI_DEVID_GPU_MUX))
		asus->gpu_mux_dev = ASUS_WMI_DEVID_GPU_MUX;
	else if (asus_wmi_dev_is_present(asus, ASUS_WMI_DEVID_GPU_MUX_VIVO))
		asus->gpu_mux_dev = ASUS_WMI_DEVID_GPU_MUX_VIVO;

	if (asus_wmi_dev_is_present(asus, ASUS_WMI_DEVID_TUF_RGB_MODE))
		asus->kbd_rgb_dev = ASUS_WMI_DEVID_TUF_RGB_MODE;
	else if (asus_wmi_dev_is_present(asus, ASUS_WMI_DEVID_TUF_RGB_MODE2))
		asus->kbd_rgb_dev = ASUS_WMI_DEVID_TUF_RGB_MODE2;

	if (asus_wmi_dev_is_present(asus, ASUS_WMI_DEVID_THROTTLE_THERMAL_POLICY))
		asus->throttle_thermal_policy_dev = ASUS_WMI_DEVID_THROTTLE_THERMAL_POLICY;
	else if (asus_wmi_dev_is_present(asus, ASUS_WMI_DEVID_THROTTLE_THERMAL_POLICY_VIVO))
		asus->throttle_thermal_policy_dev = ASUS_WMI_DEVID_THROTTLE_THERMAL_POLICY_VIVO;

	err = fan_boost_mode_check_present(asus);
	if (err)
		goto fail_fan_boost_mode;

	err = platform_profile_setup(asus);
	if (err)
		goto fail_platform_profile_setup;

	err = asus_wmi_sysfs_init(asus->platform_device);
	if (err)
		goto fail_sysfs;

	err = asus_wmi_input_init(asus);
	if (err)
		goto fail_input;

	err = asus_wmi_fan_init(asus); /* probably no problems on error */

	err = asus_wmi_hwmon_init(asus);
	if (err)
		goto fail_hwmon;

	err = asus_wmi_custom_fan_curve_init(asus);
	if (err)
		goto fail_custom_fan_curve;

	err = asus_wmi_led_init(asus);
	if (err)
		goto fail_leds;

	asus_wmi_get_devstate(asus, ASUS_WMI_DEVID_WLAN, &result);
	if (result & (ASUS_WMI_DSTS_PRESENCE_BIT | ASUS_WMI_DSTS_USER_BIT))
		asus->driver->wlan_ctrl_by_user = 1;

	if (!(asus->driver->wlan_ctrl_by_user && ashs_present())) {
		err = asus_wmi_rfkill_init(asus);
		if (err)
			goto fail_rfkill;
	}

	if (asus->driver->quirks->wmi_force_als_set)
		asus_wmi_set_als();

	if (asus->driver->quirks->xusb2pr)
		asus_wmi_set_xusb2pr(asus);

	if (acpi_video_get_backlight_type() == acpi_backlight_vendor) {
		err = asus_wmi_backlight_init(asus);
		if (err && err != -ENODEV)
			goto fail_backlight;
	} else if (asus->driver->quirks->wmi_backlight_set_devstate)
		err = asus_wmi_set_devstate(ASUS_WMI_DEVID_BACKLIGHT, 2, NULL);

	if (asus_wmi_dev_is_present(asus, ASUS_WMI_DEVID_SCREENPAD_LIGHT)) {
		err = asus_screenpad_init(asus);
		if (err && err != -ENODEV)
			goto fail_screenpad;
	}

	if (asus_wmi_has_fnlock_key(asus)) {
		asus->fnlock_locked = fnlock_default;
		asus_wmi_fnlock_update(asus);
	}

	status = wmi_install_notify_handler(asus->driver->event_guid,
					    asus_wmi_notify, asus);
	if (ACPI_FAILURE(status)) {
		pr_err("Unable to register notify handler - %d\n", status);
		err = -ENODEV;
		goto fail_wmi_handler;
	}

<<<<<<< HEAD
	if (asus->driver->quirks->i8042_filter) {
		err = i8042_install_filter(asus->driver->quirks->i8042_filter);
=======
	if (asus->driver->i8042_filter) {
		err = i8042_install_filter(asus->driver->i8042_filter);
>>>>>>> 2d5404ca
		if (err)
			pr_warn("Unable to install key filter - %d\n", err);
	}

	asus_wmi_battery_init(asus);

	asus_wmi_debugfs_init(asus);

	return 0;

fail_wmi_handler:
	asus_wmi_backlight_exit(asus);
fail_backlight:
	asus_wmi_rfkill_exit(asus);
fail_screenpad:
	asus_screenpad_exit(asus);
fail_rfkill:
	asus_wmi_led_exit(asus);
fail_leds:
fail_hwmon:
	asus_wmi_input_exit(asus);
fail_input:
	asus_wmi_sysfs_exit(asus->platform_device);
fail_sysfs:
fail_custom_fan_curve:
fail_platform_profile_setup:
	if (asus->platform_profile_support)
		platform_profile_remove();
fail_fan_boost_mode:
fail_platform:
	kfree(asus);
	return err;
}

static void asus_wmi_remove(struct platform_device *device)
{
	struct asus_wmi *asus;

	asus = platform_get_drvdata(device);
<<<<<<< HEAD
	if (asus->driver->quirks->i8042_filter)
		i8042_remove_filter(asus->driver->quirks->i8042_filter);
=======
	if (asus->driver->i8042_filter)
		i8042_remove_filter(asus->driver->i8042_filter);
>>>>>>> 2d5404ca
	wmi_remove_notify_handler(asus->driver->event_guid);
	asus_wmi_backlight_exit(asus);
	asus_screenpad_exit(asus);
	asus_wmi_input_exit(asus);
	asus_wmi_led_exit(asus);
	asus_wmi_rfkill_exit(asus);
	asus_wmi_debugfs_exit(asus);
	asus_wmi_sysfs_exit(asus->platform_device);
	asus_fan_set_auto(asus);
	throttle_thermal_policy_set_default(asus);
	asus_wmi_battery_exit(asus);

	if (asus->platform_profile_support)
		platform_profile_remove();

	kfree(asus);
}

/* Platform driver - hibernate/resume callbacks *******************************/

static int asus_hotk_thaw(struct device *device)
{
	struct asus_wmi *asus = dev_get_drvdata(device);

	if (asus->wlan.rfkill) {
		bool wlan;

		/*
		 * Work around bios bug - acpi _PTS turns off the wireless led
		 * during suspend.  Normally it restores it on resume, but
		 * we should kick it ourselves in case hibernation is aborted.
		 */
		wlan = asus_wmi_get_devstate_simple(asus, ASUS_WMI_DEVID_WLAN);
		asus_wmi_set_devstate(ASUS_WMI_DEVID_WLAN, wlan, NULL);
	}

	return 0;
}

static int asus_hotk_resume(struct device *device)
{
	struct asus_wmi *asus = dev_get_drvdata(device);

	if (!IS_ERR_OR_NULL(asus->kbd_led.dev))
		kbd_led_update(asus);

	if (asus_wmi_has_fnlock_key(asus))
		asus_wmi_fnlock_update(asus);

	asus_wmi_tablet_mode_get_state(asus);

	return 0;
}

static int asus_hotk_resume_early(struct device *device)
{
	struct asus_wmi *asus = dev_get_drvdata(device);

	if (asus->ally_mcu_usb_switch) {
		/* sleep required to prevent USB0 being yanked then reappearing rapidly */
		if (ACPI_FAILURE(acpi_execute_simple_method(NULL, ASUS_USB0_PWR_EC0_CSEE, 0xB8)))
			dev_err(device, "ROG Ally MCU failed to connect USB dev\n");
		else
			msleep(ASUS_USB0_PWR_EC0_CSEE_WAIT);
	}
	return 0;
}

static int asus_hotk_prepare(struct device *device)
{
	struct asus_wmi *asus = dev_get_drvdata(device);

	if (asus->ally_mcu_usb_switch) {
		/* sleep required to ensure USB0 is disabled before sleep continues */
		if (ACPI_FAILURE(acpi_execute_simple_method(NULL, ASUS_USB0_PWR_EC0_CSEE, 0xB7)))
			dev_err(device, "ROG Ally MCU failed to disconnect USB dev\n");
		else
			msleep(ASUS_USB0_PWR_EC0_CSEE_WAIT);
	}
	return 0;
}

static int asus_hotk_restore(struct device *device)
{
	struct asus_wmi *asus = dev_get_drvdata(device);
	int bl;

	/* Refresh both wlan rfkill state and pci hotplug */
	if (asus->wlan.rfkill)
		asus_rfkill_hotplug(asus);

	if (asus->bluetooth.rfkill) {
		bl = !asus_wmi_get_devstate_simple(asus,
						   ASUS_WMI_DEVID_BLUETOOTH);
		rfkill_set_sw_state(asus->bluetooth.rfkill, bl);
	}
	if (asus->wimax.rfkill) {
		bl = !asus_wmi_get_devstate_simple(asus, ASUS_WMI_DEVID_WIMAX);
		rfkill_set_sw_state(asus->wimax.rfkill, bl);
	}
	if (asus->wwan3g.rfkill) {
		bl = !asus_wmi_get_devstate_simple(asus, ASUS_WMI_DEVID_WWAN3G);
		rfkill_set_sw_state(asus->wwan3g.rfkill, bl);
	}
	if (asus->gps.rfkill) {
		bl = !asus_wmi_get_devstate_simple(asus, ASUS_WMI_DEVID_GPS);
		rfkill_set_sw_state(asus->gps.rfkill, bl);
	}
	if (asus->uwb.rfkill) {
		bl = !asus_wmi_get_devstate_simple(asus, ASUS_WMI_DEVID_UWB);
		rfkill_set_sw_state(asus->uwb.rfkill, bl);
	}
	if (!IS_ERR_OR_NULL(asus->kbd_led.dev))
		kbd_led_update(asus);

	if (asus_wmi_has_fnlock_key(asus))
		asus_wmi_fnlock_update(asus);

	asus_wmi_tablet_mode_get_state(asus);
	return 0;
}

static const struct dev_pm_ops asus_pm_ops = {
	.thaw = asus_hotk_thaw,
	.restore = asus_hotk_restore,
	.resume = asus_hotk_resume,
	.resume_early = asus_hotk_resume_early,
	.prepare = asus_hotk_prepare,
};

/* Registration ***************************************************************/

static int asus_wmi_probe(struct platform_device *pdev)
{
	struct platform_driver *pdrv = to_platform_driver(pdev->dev.driver);
	struct asus_wmi_driver *wdrv = to_asus_wmi_driver(pdrv);
	int ret;

	if (!wmi_has_guid(ASUS_WMI_MGMT_GUID)) {
		pr_warn("ASUS Management GUID not found\n");
		return -ENODEV;
	}

	if (wdrv->event_guid && !wmi_has_guid(wdrv->event_guid)) {
		pr_warn("ASUS Event GUID not found\n");
		return -ENODEV;
	}

	if (wdrv->probe) {
		ret = wdrv->probe(pdev);
		if (ret)
			return ret;
	}

	return asus_wmi_add(pdev);
}

static bool used;

int __init_or_module asus_wmi_register_driver(struct asus_wmi_driver *driver)
{
	struct platform_driver *platform_driver;
	struct platform_device *platform_device;

	if (used)
		return -EBUSY;

	platform_driver = &driver->platform_driver;
	platform_driver->remove_new = asus_wmi_remove;
	platform_driver->driver.owner = driver->owner;
	platform_driver->driver.name = driver->name;
	platform_driver->driver.pm = &asus_pm_ops;

	platform_device = platform_create_bundle(platform_driver,
						 asus_wmi_probe,
						 NULL, 0, NULL, 0);
	if (IS_ERR(platform_device))
		return PTR_ERR(platform_device);

	used = true;
	return 0;
}
EXPORT_SYMBOL_GPL(asus_wmi_register_driver);

void asus_wmi_unregister_driver(struct asus_wmi_driver *driver)
{
	platform_device_unregister(driver->platform_device);
	platform_driver_unregister(&driver->platform_driver);
	used = false;
}
EXPORT_SYMBOL_GPL(asus_wmi_unregister_driver);

static int __init asus_wmi_init(void)
{
	pr_info("ASUS WMI generic driver loaded\n");
	return 0;
}

static void __exit asus_wmi_exit(void)
{
	pr_info("ASUS WMI generic driver unloaded\n");
}

module_init(asus_wmi_init);
module_exit(asus_wmi_exit);<|MERGE_RESOLUTION|>--- conflicted
+++ resolved
@@ -927,11 +927,8 @@
 				 const char *buf, size_t count)
 {
 	u32 cmd, mode, r, g, b, speed;
-<<<<<<< HEAD
-=======
 	struct led_classdev *led;
 	struct asus_wmi *asus;
->>>>>>> 2d5404ca
 	int err;
 
 	led = dev_get_drvdata(dev);
@@ -4342,11 +4339,7 @@
 static void asus_wmi_notify(union acpi_object *obj, void *context)
 {
 	struct asus_wmi *asus = context;
-<<<<<<< HEAD
-	int code = asus_wmi_get_event_code(value);
-=======
 	int code = asus_wmi_get_event_code(obj);
->>>>>>> 2d5404ca
 
 	if (code < 0) {
 		pr_warn("Failed to get notify code: %d\n", code);
@@ -4872,13 +4865,8 @@
 		goto fail_wmi_handler;
 	}
 
-<<<<<<< HEAD
-	if (asus->driver->quirks->i8042_filter) {
-		err = i8042_install_filter(asus->driver->quirks->i8042_filter);
-=======
 	if (asus->driver->i8042_filter) {
 		err = i8042_install_filter(asus->driver->i8042_filter);
->>>>>>> 2d5404ca
 		if (err)
 			pr_warn("Unable to install key filter - %d\n", err);
 	}
@@ -4918,13 +4906,8 @@
 	struct asus_wmi *asus;
 
 	asus = platform_get_drvdata(device);
-<<<<<<< HEAD
-	if (asus->driver->quirks->i8042_filter)
-		i8042_remove_filter(asus->driver->quirks->i8042_filter);
-=======
 	if (asus->driver->i8042_filter)
 		i8042_remove_filter(asus->driver->i8042_filter);
->>>>>>> 2d5404ca
 	wmi_remove_notify_handler(asus->driver->event_guid);
 	asus_wmi_backlight_exit(asus);
 	asus_screenpad_exit(asus);
