--- conflicted
+++ resolved
@@ -23,35 +23,6 @@
 static bool force;
 module_param(force, bool, 0444);
 MODULE_PARM_DESC(force, "Force loading on boards without a convertible DMI chassis-type");
-
-<<<<<<< HEAD
-static bool force;
-module_param(force, bool, 0444);
-MODULE_PARM_DESC(force, "Force loading on boards without a convertible DMI chassis-type");
-
-static const struct dmi_system_id ec_trigger_quirk_dmi_table[] = {
-=======
-static const struct dmi_system_id allowed_chasis_types_dmi_table[] = {
->>>>>>> 2d5404ca
-	{
-		.matches = {
-			DMI_EXACT_MATCH(DMI_CHASSIS_TYPE, "31" /* Convertible */),
-		},
-	},
-	{
-		.matches = {
-			DMI_EXACT_MATCH(DMI_CHASSIS_TYPE, "32" /* Detachable */),
-		},
-	},
-	{
-		/* Lenovo Yoga 7 14ACN6 */
-		.matches = {
-			DMI_MATCH(DMI_SYS_VENDOR, "LENOVO"),
-			DMI_MATCH(DMI_PRODUCT_NAME, "82N7"),
-		},
-	},
-	{ }
-};
 
 static const struct dmi_system_id allowed_chasis_types_dmi_table[] = {
 	{
@@ -136,11 +107,6 @@
 		else
 			return -ENODEV;
 	}
-<<<<<<< HEAD
-
-	ec_trigger |= dmi_check_system(ec_trigger_quirk_dmi_table);
-=======
->>>>>>> 2d5404ca
 
 	priv = devm_kzalloc(&wdev->dev, sizeof(*priv), GFP_KERNEL);
 	if (!priv)
