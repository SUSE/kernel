--- conflicted
+++ resolved
@@ -277,38 +277,36 @@
 	return 0;
 }
 
+#define ISST_MAX_BUS_NUMBER	2
 
 struct isst_if_cpu_info {
 	/* For BUS 0 and BUS 1 only, which we need for PUNIT interface */
-	int bus_info[2];
-	struct pci_dev *pci_dev[2];
+	int bus_info[ISST_MAX_BUS_NUMBER];
+	struct pci_dev *pci_dev[ISST_MAX_BUS_NUMBER];
 	int punit_cpu_id;
 	int numa_node;
 };
 
+struct isst_if_pkg_info {
+	struct pci_dev *pci_dev[ISST_MAX_BUS_NUMBER];
+};
+
 static struct isst_if_cpu_info *isst_cpu_info;
-<<<<<<< HEAD
-#define ISST_MAX_PCI_DOMAINS	8
-=======
 static struct isst_if_pkg_info *isst_pkg_info;
->>>>>>> 16718dba
 
 static struct pci_dev *_isst_if_get_pci_dev(int cpu, int bus_no, int dev, int fn)
 {
 	struct pci_dev *matched_pci_dev = NULL;
 	struct pci_dev *pci_dev = NULL;
-<<<<<<< HEAD
-	int no_matches = 0;
-	int i, bus_number;
-=======
 	struct pci_dev *_pci_dev = NULL;
 	int no_matches = 0, pkg_id;
 	int bus_number;
->>>>>>> 16718dba
-
-	if (bus_no < 0 || bus_no > 1 || cpu < 0 || cpu >= nr_cpu_ids ||
-	    cpu >= num_possible_cpus())
+
+	if (bus_no < 0 || bus_no >= ISST_MAX_BUS_NUMBER || cpu < 0 ||
+	    cpu >= nr_cpu_ids || cpu >= num_possible_cpus())
 		return NULL;
+
+	pkg_id = topology_physical_package_id(cpu);
 
 	bus_number = isst_cpu_info[cpu].bus_info[bus_no];
 	if (bus_number < 0)
@@ -333,6 +331,8 @@
 		}
 
 		if (node == isst_cpu_info[cpu].numa_node) {
+			isst_pkg_info[pkg_id].pci_dev[bus_no] = _pci_dev;
+
 			pci_dev = _pci_dev;
 			break;
 		}
@@ -351,6 +351,10 @@
 	if (!pci_dev && no_matches == 1)
 		pci_dev = matched_pci_dev;
 
+	/* Return pci_dev pointer for any matched CPU in the package */
+	if (!pci_dev)
+		pci_dev = isst_pkg_info[pkg_id].pci_dev[bus_no];
+
 	return pci_dev;
 }
 
@@ -370,8 +374,8 @@
 {
 	struct pci_dev *pci_dev;
 
-	if (bus_no < 0 || bus_no > 1 || cpu < 0 || cpu >= nr_cpu_ids ||
-	    cpu >= num_possible_cpus())
+	if (bus_no < 0 || bus_no >= ISST_MAX_BUS_NUMBER  || cpu < 0 ||
+	    cpu >= nr_cpu_ids || cpu >= num_possible_cpus())
 		return NULL;
 
 	pci_dev = isst_cpu_info[cpu].pci_dev[bus_no];
@@ -426,10 +430,19 @@
 	if (!isst_cpu_info)
 		return -ENOMEM;
 
+	isst_pkg_info = kcalloc(topology_max_packages(),
+				sizeof(*isst_pkg_info),
+				GFP_KERNEL);
+	if (!isst_pkg_info) {
+		kfree(isst_cpu_info);
+		return -ENOMEM;
+	}
+
 	ret = cpuhp_setup_state(CPUHP_AP_ONLINE_DYN,
 				"platform/x86/isst-if:online",
 				isst_if_cpu_online, NULL);
 	if (ret < 0) {
+		kfree(isst_pkg_info);
 		kfree(isst_cpu_info);
 		return ret;
 	}
@@ -442,6 +455,7 @@
 static void isst_if_cpu_info_exit(void)
 {
 	cpuhp_remove_state(isst_if_online_id);
+	kfree(isst_pkg_info);
 	kfree(isst_cpu_info);
 };
 
