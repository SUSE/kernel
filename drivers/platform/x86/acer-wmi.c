--- conflicted
+++ resolved
@@ -598,8 +598,6 @@
 		.driver_data = &quirk_acer_predator_v4,
 	},
 	{
-<<<<<<< HEAD
-=======
 		.callback = dmi_matched,
 		.ident = "Acer Predator PH18-71",
 		.matches = {
@@ -609,7 +607,6 @@
 		.driver_data = &quirk_acer_predator_v4,
 	},
 	{
->>>>>>> b48d67c4
 		.callback = set_force_caps,
 		.ident = "Acer Aspire Switch 10E SW3-016",
 		.matches = {
