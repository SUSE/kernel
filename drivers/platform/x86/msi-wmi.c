--- conflicted
+++ resolved
@@ -215,22 +215,6 @@
 					 "Last press was %lld us ago\n",
 					 key->code, ktime_to_us(diff));
 				goto msi_wmi_notify_exit;
-<<<<<<< HEAD
-			}
-			last_pressed[key->code - SCANCODE_BASE] = cur;
-
-			if (key->type == KE_KEY &&
-			/* Brightness is served via acpi video driver */
-			(!acpi_video_backlight_support() ||
-			(key->code != MSI_WMI_BRIGHTNESSUP &&
-			key->code != MSI_WMI_BRIGHTNESSDOWN))) {
-				pr_debug("Send key: 0x%X - "
-					 "Input layer keycode: %d\n",
-					 key->code, key->keycode);
-				sparse_keymap_report_entry(msi_wmi_input_dev,
-						key, 1, true);
-=======
->>>>>>> 8ca7cd1b
 			}
 			last_pressed = cur;
 		}
