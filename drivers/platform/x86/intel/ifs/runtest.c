--- conflicted
+++ resolved
@@ -235,11 +235,7 @@
 	struct ifs_data *ifsd;
 	int to_start, to_stop;
 	int status_chunk;
-<<<<<<< HEAD
-	u64 msrvals[2];
-=======
 	struct run_params params;
->>>>>>> 2d5404ca
 	int retries;
 
 	ifsd = ifs_get_data(dev);
@@ -250,11 +246,8 @@
 	to_start = 0;
 	to_stop = ifsd->valid_chunks - 1;
 
-<<<<<<< HEAD
-=======
 	params.ifsd = ifs_get_data(dev);
 
->>>>>>> 2d5404ca
 	if (ifsd->generation) {
 		activate.gen2.start = to_start;
 		activate.gen2.stop = to_stop;
@@ -276,11 +269,7 @@
 		atomic_set(&scan_cpus_in, 0);
 		stop_core_cpuslocked(cpu, doscan, &params);
 
-<<<<<<< HEAD
-		trace_ifs_status(cpu, to_start, to_stop, status.data);
-=======
 		status = params.status;
->>>>>>> 2d5404ca
 
 		/* Some cases can be retried, give up for others */
 		if (!can_restart(status))
@@ -406,8 +395,6 @@
 		ifsd->status = SCAN_TEST_PASS;
 }
 
-<<<<<<< HEAD
-=======
 #define SBAF_STATUS_PASS			0
 #define SBAF_STATUS_SIGN_FAIL			1
 #define SBAF_STATUS_INTR			2
@@ -627,7 +614,6 @@
 	}
 }
 
->>>>>>> 2d5404ca
 /*
  * Initiate per core test. It wakes up work queue threads on the target cpu and
  * its sibling cpu. Once all sibling threads wake up, the scan test gets executed and
@@ -660,15 +646,12 @@
 			ifs_array_test_core(cpu, dev);
 		else
 			ifs_array_test_gen1(cpu, dev);
-<<<<<<< HEAD
-=======
 		break;
 	case IFS_TYPE_SBAF:
 		if (!ifsd->loaded)
 			ret = -EPERM;
 		else
 			ifs_sbaf_test_core(cpu, dev);
->>>>>>> 2d5404ca
 		break;
 	default:
 		ret = -EINVAL;
