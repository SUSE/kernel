# SPDX-License-Identifier: GPL-2.0
#
# Intel x86 Platform-Specific Drivers
#

intel_pmc_core-y			:= core.o core_ssram.o spt.o cnp.o \
<<<<<<< HEAD
					   icl.o tgl.o adl.o mtl.o
=======
					   icl.o tgl.o adl.o mtl.o arl.o lnl.o
>>>>>>> 2d5404ca
obj-$(CONFIG_INTEL_PMC_CORE)		+= intel_pmc_core.o
intel_pmc_core_pltdrv-y			:= pltdrv.o
obj-$(CONFIG_INTEL_PMC_CORE)		+= intel_pmc_core_pltdrv.o<|MERGE_RESOLUTION|>--- conflicted
+++ resolved
@@ -4,11 +4,7 @@
 #
 
 intel_pmc_core-y			:= core.o core_ssram.o spt.o cnp.o \
-<<<<<<< HEAD
-					   icl.o tgl.o adl.o mtl.o
-=======
 					   icl.o tgl.o adl.o mtl.o arl.o lnl.o
->>>>>>> 2d5404ca
 obj-$(CONFIG_INTEL_PMC_CORE)		+= intel_pmc_core.o
 intel_pmc_core_pltdrv-y			:= pltdrv.o
 obj-$(CONFIG_INTEL_PMC_CORE)		+= intel_pmc_core_pltdrv.o