--- conflicted
+++ resolved
@@ -59,11 +59,6 @@
 #include <linux/security.h>
 #include <linux/sizes.h>
 #include <linux/string_helpers.h>
-<<<<<<< HEAD
-
-#include "vsec.h"
-=======
->>>>>>> 2d5404ca
 
 /**
  * struct intel_tpmi_pfs_entry - TPMI PM Feature Structure (PFS) entry
@@ -184,26 +179,6 @@
  * The size from hardware is in u32 units. This size is from a trusted hardware,
  * but better to verify for pre silicon platforms. Set size to 0, when invalid.
  */
-<<<<<<< HEAD
-enum intel_tpmi_id {
-	TPMI_ID_RAPL = 0, /* Running Average Power Limit */
-	TPMI_ID_PEM = 1, /* Power and Perf excursion Monitor */
-	TPMI_ID_UNCORE = 2, /* Uncore Frequency Scaling */
-	TPMI_ID_SST = 5, /* Speed Select Technology */
-	TPMI_CONTROL_ID = 0x80, /* Special ID for getting feature status */
-	TPMI_INFO_ID = 0x81, /* Special ID for PCI BDF and Package ID information */
-};
-=======
-#define TPMI_GET_SINGLE_ENTRY_SIZE(pfs)							\
-({											\
-	pfs->pfs_header.entry_size > SZ_1K ? 0 : pfs->pfs_header.entry_size << 2;	\
-})
->>>>>>> 2d5404ca
-
-/*
- * The size from hardware is in u32 units. This size is from a trusted hardware,
- * but better to verify for pre silicon platforms. Set size to 0, when invalid.
- */
 #define TPMI_GET_SINGLE_ENTRY_SIZE(pfs)							\
 ({											\
 	pfs->pfs_header.entry_size > SZ_1K ? 0 : pfs->pfs_header.entry_size << 2;	\
@@ -362,13 +337,8 @@
 	return ret;
 }
 
-<<<<<<< HEAD
-int tpmi_get_feature_status(struct auxiliary_device *auxdev, int feature_id,
-			    int *locked, int *disabled)
-=======
 int tpmi_get_feature_status(struct auxiliary_device *auxdev,
 			    int feature_id, bool *read_blocked, bool *write_blocked)
->>>>>>> 2d5404ca
 {
 	struct intel_vsec_device *intel_vsec_dev = dev_to_ivdev(auxdev->dev.parent);
 	struct intel_tpmi_info *tpmi_info = auxiliary_get_drvdata(&intel_vsec_dev->auxdev);
@@ -379,20 +349,13 @@
 	if (ret)
 		return ret;
 
-<<<<<<< HEAD
-	*locked = feature_state.locked;
-	*disabled = !feature_state.enabled;
-=======
 	*read_blocked = feature_state.read_blocked;
 	*write_blocked = feature_state.write_blocked;
->>>>>>> 2d5404ca
 
 	return 0;
 }
 EXPORT_SYMBOL_NS_GPL(tpmi_get_feature_status, INTEL_TPMI);
 
-<<<<<<< HEAD
-=======
 struct dentry *tpmi_get_debugfs_dir(struct auxiliary_device *auxdev)
 {
 	struct intel_vsec_device *intel_vsec_dev = dev_to_ivdev(auxdev->dev.parent);
@@ -402,7 +365,6 @@
 }
 EXPORT_SYMBOL_NS_GPL(tpmi_get_debugfs_dir, INTEL_TPMI);
 
->>>>>>> 2d5404ca
 static int tpmi_pfs_dbg_show(struct seq_file *s, void *unused)
 {
 	struct intel_tpmi_info *tpmi_info = s->private;
@@ -731,12 +693,7 @@
 	u64 feature_header;
 	int ret = 0;
 
-<<<<<<< HEAD
-	info_mem = ioremap(pfs->vsec_offset + TPMI_INFO_BUS_INFO_OFFSET,
-			   pfs->pfs_header.entry_size * sizeof(u32) - TPMI_INFO_BUS_INFO_OFFSET);
-=======
 	info_mem = ioremap(pfs->vsec_offset, pfs->pfs_header.entry_size * sizeof(u32));
->>>>>>> 2d5404ca
 	if (!info_mem)
 		return -ENOMEM;
 
