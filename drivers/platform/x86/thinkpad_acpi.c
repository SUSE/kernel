// SPDX-License-Identifier: GPL-2.0-or-later
/*
 *  thinkpad_acpi.c - ThinkPad ACPI Extras
 *
 *  Copyright (C) 2004-2005 Borislav Deianov <borislav@users.sf.net>
 *  Copyright (C) 2006-2009 Henrique de Moraes Holschuh <hmh@hmh.eng.br>
 */

#define pr_fmt(fmt) KBUILD_MODNAME ": " fmt

#define TPACPI_VERSION "0.26"
#define TPACPI_SYSFS_VERSION 0x030000

/*
 *  Changelog:
 *  2007-10-20		changelog trimmed down
 *
 *  2007-03-27  0.14	renamed to thinkpad_acpi and moved to
 *  			drivers/misc.
 *
 *  2006-11-22	0.13	new maintainer
 *  			changelog now lives in git commit history, and will
 *  			not be updated further in-file.
 *
 *  2005-03-17	0.11	support for 600e, 770x
 *			    thanks to Jamie Lentin <lentinj@dial.pipex.com>
 *
 *  2005-01-16	0.9	use MODULE_VERSION
 *			    thanks to Henrik Brix Andersen <brix@gentoo.org>
 *			fix parameter passing on module loading
 *			    thanks to Rusty Russell <rusty@rustcorp.com.au>
 *			    thanks to Jim Radford <radford@blackbean.org>
 *  2004-11-08	0.8	fix init error case, don't return from a macro
 *			    thanks to Chris Wright <chrisw@osdl.org>
 */

#include <linux/acpi.h>
#include <linux/backlight.h>
#include <linux/bitops.h>
#include <linux/delay.h>
#include <linux/dmi.h>
#include <linux/fb.h>
#include <linux/freezer.h>
#include <linux/hwmon.h>
#include <linux/hwmon-sysfs.h>
#include <linux/init.h>
#include <linux/input.h>
#include <linux/jiffies.h>
#include <linux/kernel.h>
#include <linux/kthread.h>
#include <linux/leds.h>
#include <linux/list.h>
#include <linux/module.h>
#include <linux/mutex.h>
#include <linux/nvram.h>
#include <linux/pci.h>
#include <linux/platform_device.h>
#include <linux/platform_profile.h>
#include <linux/power_supply.h>
#include <linux/proc_fs.h>
#include <linux/rfkill.h>
#include <linux/sched.h>
#include <linux/sched/signal.h>
#include <linux/seq_file.h>
#include <linux/slab.h>
#include <linux/string.h>
#include <linux/string_helpers.h>
#include <linux/sysfs.h>
#include <linux/types.h>
#include <linux/uaccess.h>
#include <linux/workqueue.h>

#include <acpi/battery.h>
#include <acpi/video.h>

#include <drm/drm_privacy_screen_driver.h>

#include <sound/control.h>
#include <sound/core.h>
#include <sound/initval.h>

#include "dual_accel_detect.h"

/* ThinkPad CMOS commands */
#define TP_CMOS_VOLUME_DOWN	0
#define TP_CMOS_VOLUME_UP	1
#define TP_CMOS_VOLUME_MUTE	2
#define TP_CMOS_BRIGHTNESS_UP	4
#define TP_CMOS_BRIGHTNESS_DOWN	5
#define TP_CMOS_THINKLIGHT_ON	12
#define TP_CMOS_THINKLIGHT_OFF	13

/* NVRAM Addresses */
enum tp_nvram_addr {
	TP_NVRAM_ADDR_HK2		= 0x57,
	TP_NVRAM_ADDR_THINKLIGHT	= 0x58,
	TP_NVRAM_ADDR_VIDEO		= 0x59,
	TP_NVRAM_ADDR_BRIGHTNESS	= 0x5e,
	TP_NVRAM_ADDR_MIXER		= 0x60,
};

/* NVRAM bit masks */
enum {
	TP_NVRAM_MASK_HKT_THINKPAD	= 0x08,
	TP_NVRAM_MASK_HKT_ZOOM		= 0x20,
	TP_NVRAM_MASK_HKT_DISPLAY	= 0x40,
	TP_NVRAM_MASK_HKT_HIBERNATE	= 0x80,
	TP_NVRAM_MASK_THINKLIGHT	= 0x10,
	TP_NVRAM_MASK_HKT_DISPEXPND	= 0x30,
	TP_NVRAM_MASK_HKT_BRIGHTNESS	= 0x20,
	TP_NVRAM_MASK_LEVEL_BRIGHTNESS	= 0x0f,
	TP_NVRAM_POS_LEVEL_BRIGHTNESS	= 0,
	TP_NVRAM_MASK_MUTE		= 0x40,
	TP_NVRAM_MASK_HKT_VOLUME	= 0x80,
	TP_NVRAM_MASK_LEVEL_VOLUME	= 0x0f,
	TP_NVRAM_POS_LEVEL_VOLUME	= 0,
};

/* Misc NVRAM-related */
enum {
	TP_NVRAM_LEVEL_VOLUME_MAX = 14,
};

/* ACPI HIDs */
#define TPACPI_ACPI_IBM_HKEY_HID	"IBM0068"
#define TPACPI_ACPI_LENOVO_HKEY_HID	"LEN0068"
#define TPACPI_ACPI_LENOVO_HKEY_V2_HID	"LEN0268"
#define TPACPI_ACPI_EC_HID		"PNP0C09"

/* Input IDs */
#define TPACPI_HKEY_INPUT_PRODUCT	0x5054 /* "TP" */
#define TPACPI_HKEY_INPUT_VERSION	0x4101

/* ACPI \WGSV commands */
enum {
	TP_ACPI_WGSV_GET_STATE		= 0x01, /* Get state information */
	TP_ACPI_WGSV_PWR_ON_ON_RESUME	= 0x02, /* Resume WWAN powered on */
	TP_ACPI_WGSV_PWR_OFF_ON_RESUME	= 0x03,	/* Resume WWAN powered off */
	TP_ACPI_WGSV_SAVE_STATE		= 0x04, /* Save state for S4/S5 */
};

/* TP_ACPI_WGSV_GET_STATE bits */
enum {
	TP_ACPI_WGSV_STATE_WWANEXIST	= 0x0001, /* WWAN hw available */
	TP_ACPI_WGSV_STATE_WWANPWR	= 0x0002, /* WWAN radio enabled */
	TP_ACPI_WGSV_STATE_WWANPWRRES	= 0x0004, /* WWAN state at resume */
	TP_ACPI_WGSV_STATE_WWANBIOSOFF	= 0x0008, /* WWAN disabled in BIOS */
	TP_ACPI_WGSV_STATE_BLTHEXIST	= 0x0001, /* BLTH hw available */
	TP_ACPI_WGSV_STATE_BLTHPWR	= 0x0002, /* BLTH radio enabled */
	TP_ACPI_WGSV_STATE_BLTHPWRRES	= 0x0004, /* BLTH state at resume */
	TP_ACPI_WGSV_STATE_BLTHBIOSOFF	= 0x0008, /* BLTH disabled in BIOS */
	TP_ACPI_WGSV_STATE_UWBEXIST	= 0x0010, /* UWB hw available */
	TP_ACPI_WGSV_STATE_UWBPWR	= 0x0020, /* UWB radio enabled */
};

/* HKEY events */
enum tpacpi_hkey_event_t {
	/* Hotkey-related */
	TP_HKEY_EV_HOTKEY_BASE		= 0x1001, /* first hotkey (FN+F1) */
	TP_HKEY_EV_BRGHT_UP		= 0x1010, /* Brightness up */
	TP_HKEY_EV_BRGHT_DOWN		= 0x1011, /* Brightness down */
	TP_HKEY_EV_KBD_LIGHT		= 0x1012, /* Thinklight/kbd backlight */
	TP_HKEY_EV_VOL_UP		= 0x1015, /* Volume up or unmute */
	TP_HKEY_EV_VOL_DOWN		= 0x1016, /* Volume down or unmute */
	TP_HKEY_EV_VOL_MUTE		= 0x1017, /* Mixer output mute */
	TP_HKEY_EV_PRIVACYGUARD_TOGGLE	= 0x130f, /* Toggle priv.guard on/off */
	TP_HKEY_EV_AMT_TOGGLE		= 0x131a, /* Toggle AMT on/off */

	/* Reasons for waking up from S3/S4 */
	TP_HKEY_EV_WKUP_S3_UNDOCK	= 0x2304, /* undock requested, S3 */
	TP_HKEY_EV_WKUP_S4_UNDOCK	= 0x2404, /* undock requested, S4 */
	TP_HKEY_EV_WKUP_S3_BAYEJ	= 0x2305, /* bay ejection req, S3 */
	TP_HKEY_EV_WKUP_S4_BAYEJ	= 0x2405, /* bay ejection req, S4 */
	TP_HKEY_EV_WKUP_S3_BATLOW	= 0x2313, /* battery empty, S3 */
	TP_HKEY_EV_WKUP_S4_BATLOW	= 0x2413, /* battery empty, S4 */

	/* Auto-sleep after eject request */
	TP_HKEY_EV_BAYEJ_ACK		= 0x3003, /* bay ejection complete */
	TP_HKEY_EV_UNDOCK_ACK		= 0x4003, /* undock complete */

	/* Misc bay events */
	TP_HKEY_EV_OPTDRV_EJ		= 0x3006, /* opt. drive tray ejected */
	TP_HKEY_EV_HOTPLUG_DOCK		= 0x4010, /* docked into hotplug dock
						     or port replicator */
	TP_HKEY_EV_HOTPLUG_UNDOCK	= 0x4011, /* undocked from hotplug
						     dock or port replicator */
	/*
	 * Thinkpad X1 Tablet series devices emit 0x4012 and 0x4013
	 * when keyboard cover is attached, detached or folded onto the back
	 */
	TP_HKEY_EV_KBD_COVER_ATTACH	= 0x4012, /* keyboard cover attached */
	TP_HKEY_EV_KBD_COVER_DETACH	= 0x4013, /* keyboard cover detached or folded back */

	/* User-interface events */
	TP_HKEY_EV_LID_CLOSE		= 0x5001, /* laptop lid closed */
	TP_HKEY_EV_LID_OPEN		= 0x5002, /* laptop lid opened */
	TP_HKEY_EV_TABLET_TABLET	= 0x5009, /* tablet swivel up */
	TP_HKEY_EV_TABLET_NOTEBOOK	= 0x500a, /* tablet swivel down */
	TP_HKEY_EV_TABLET_CHANGED	= 0x60c0, /* X1 Yoga (2016):
						   * enter/leave tablet mode
						   */
	TP_HKEY_EV_PEN_INSERTED		= 0x500b, /* tablet pen inserted */
	TP_HKEY_EV_PEN_REMOVED		= 0x500c, /* tablet pen removed */
	TP_HKEY_EV_BRGHT_CHANGED	= 0x5010, /* backlight control event */

	/* Key-related user-interface events */
	TP_HKEY_EV_KEY_NUMLOCK		= 0x6000, /* NumLock key pressed */
	TP_HKEY_EV_KEY_FN		= 0x6005, /* Fn key pressed? E420 */
	TP_HKEY_EV_KEY_FN_ESC           = 0x6060, /* Fn+Esc key pressed X240 */

	/* Thermal events */
	TP_HKEY_EV_ALARM_BAT_HOT	= 0x6011, /* battery too hot */
	TP_HKEY_EV_ALARM_BAT_XHOT	= 0x6012, /* battery critically hot */
	TP_HKEY_EV_ALARM_SENSOR_HOT	= 0x6021, /* sensor too hot */
	TP_HKEY_EV_ALARM_SENSOR_XHOT	= 0x6022, /* sensor critically hot */
	TP_HKEY_EV_THM_TABLE_CHANGED	= 0x6030, /* windows; thermal table changed */
	TP_HKEY_EV_THM_CSM_COMPLETED    = 0x6032, /* windows; thermal control set
						   * command completed. Related to
						   * AML DYTC */
	TP_HKEY_EV_THM_TRANSFM_CHANGED  = 0x60F0, /* windows; thermal transformation
						   * changed. Related to AML GMTS */

	/* AC-related events */
	TP_HKEY_EV_AC_CHANGED		= 0x6040, /* AC status changed */

	/* Further user-interface events */
	TP_HKEY_EV_PALM_DETECTED	= 0x60b0, /* palm hoveres keyboard */
	TP_HKEY_EV_PALM_UNDETECTED	= 0x60b1, /* palm removed */

	/* Misc */
	TP_HKEY_EV_RFKILL_CHANGED	= 0x7000, /* rfkill switch changed */
};

/****************************************************************************
 * Main driver
 */

#define TPACPI_NAME "thinkpad"
#define TPACPI_DESC "ThinkPad ACPI Extras"
#define TPACPI_FILE TPACPI_NAME "_acpi"
#define TPACPI_URL "http://ibm-acpi.sf.net/"
#define TPACPI_MAIL "ibm-acpi-devel@lists.sourceforge.net"

#define TPACPI_PROC_DIR "ibm"
#define TPACPI_ACPI_EVENT_PREFIX "ibm"
#define TPACPI_DRVR_NAME TPACPI_FILE
#define TPACPI_DRVR_SHORTNAME "tpacpi"
#define TPACPI_HWMON_DRVR_NAME TPACPI_NAME "_hwmon"

#define TPACPI_NVRAM_KTHREAD_NAME "ktpacpi_nvramd"
#define TPACPI_WORKQUEUE_NAME "ktpacpid"

#define TPACPI_MAX_ACPI_ARGS 3

/* Debugging printk groups */
#define TPACPI_DBG_ALL		0xffff
#define TPACPI_DBG_DISCLOSETASK	0x8000
#define TPACPI_DBG_INIT		0x0001
#define TPACPI_DBG_EXIT		0x0002
#define TPACPI_DBG_RFKILL	0x0004
#define TPACPI_DBG_HKEY		0x0008
#define TPACPI_DBG_FAN		0x0010
#define TPACPI_DBG_BRGHT	0x0020
#define TPACPI_DBG_MIXER	0x0040

<<<<<<< HEAD
#define onoff(status, bit) ((status) & (1 << (bit)) ? "on" : "off")
#define enabled(status, bit) ((status) & (1 << (bit)) ? "enabled" : "disabled")

=======
>>>>>>> eb3cdb58
#define FAN_NOT_PRESENT		65535

/****************************************************************************
 * Driver-wide structs and misc. variables
 */

struct ibm_struct;

struct tp_acpi_drv_struct {
	const struct acpi_device_id *hid;
	struct acpi_driver *driver;

	void (*notify) (struct ibm_struct *, u32);
	acpi_handle *handle;
	u32 type;
	struct acpi_device *device;
};

struct ibm_struct {
	char *name;

	int (*read) (struct seq_file *);
	int (*write) (char *);
	void (*exit) (void);
	void (*resume) (void);
	void (*suspend) (void);
	void (*shutdown) (void);

	struct list_head all_drivers;

	struct tp_acpi_drv_struct *acpi;

	struct {
		u8 acpi_driver_registered:1;
		u8 acpi_notify_installed:1;
		u8 proc_created:1;
		u8 init_called:1;
		u8 experimental:1;
	} flags;
};

struct ibm_init_struct {
	char param[32];

	int (*init) (struct ibm_init_struct *);
	umode_t base_procfs_mode;
	struct ibm_struct *data;
};

/* DMI Quirks */
struct quirk_entry {
	bool btusb_bug;
	u32 s2idle_bug_mmio;
};

static struct quirk_entry quirk_btusb_bug = {
	.btusb_bug = true,
};

static struct quirk_entry quirk_s2idle_bug = {
	.s2idle_bug_mmio = 0xfed80380,
};

static struct {
	u32 bluetooth:1;
	u32 hotkey:1;
	u32 hotkey_mask:1;
	u32 hotkey_wlsw:1;
	enum {
		TP_HOTKEY_TABLET_NONE = 0,
		TP_HOTKEY_TABLET_USES_MHKG,
		TP_HOTKEY_TABLET_USES_GMMS,
	} hotkey_tablet;
	u32 kbdlight:1;
	u32 light:1;
	u32 light_status:1;
	u32 bright_acpimode:1;
	u32 bright_unkfw:1;
	u32 wan:1;
	u32 uwb:1;
	u32 fan_ctrl_status_undef:1;
	u32 second_fan:1;
	u32 second_fan_ctl:1;
	u32 beep_needs_two_args:1;
	u32 mixer_no_level_control:1;
	u32 battery_force_primary:1;
	u32 input_device_registered:1;
	u32 platform_drv_registered:1;
	u32 sensors_pdrv_registered:1;
	u32 hotkey_poll_active:1;
	u32 has_adaptive_kbd:1;
	u32 kbd_lang:1;
	struct quirk_entry *quirks;
} tp_features;

static struct {
	u16 hotkey_mask_ff:1;
	u16 volume_ctrl_forbidden:1;
} tp_warned;

struct thinkpad_id_data {
	unsigned int vendor;	/* ThinkPad vendor:
				 * PCI_VENDOR_ID_IBM/PCI_VENDOR_ID_LENOVO */

	char *bios_version_str;	/* Something like 1ZET51WW (1.03z) */
	char *ec_version_str;	/* Something like 1ZHT51WW-1.04a */

	u32 bios_model;		/* 1Y = 0x3159, 0 = unknown */
	u32 ec_model;
	u16 bios_release;	/* 1ZETK1WW = 0x4b31, 0 = unknown */
	u16 ec_release;

	char *model_str;	/* ThinkPad T43 */
	char *nummodel_str;	/* 9384A9C for a 9384-A9C model */
};
static struct thinkpad_id_data thinkpad_id;

static enum {
	TPACPI_LIFE_INIT = 0,
	TPACPI_LIFE_RUNNING,
	TPACPI_LIFE_EXITING,
} tpacpi_lifecycle;

static int experimental;
static u32 dbg_level;

static struct workqueue_struct *tpacpi_wq;

enum led_status_t {
	TPACPI_LED_OFF = 0,
	TPACPI_LED_ON,
	TPACPI_LED_BLINK,
};

/* tpacpi LED class */
struct tpacpi_led_classdev {
	struct led_classdev led_classdev;
	int led;
};

/* brightness level capabilities */
static unsigned int bright_maxlvl;	/* 0 = unknown */

#ifdef CONFIG_THINKPAD_ACPI_DEBUGFACILITIES
static int dbg_wlswemul;
static bool tpacpi_wlsw_emulstate;
static int dbg_bluetoothemul;
static bool tpacpi_bluetooth_emulstate;
static int dbg_wwanemul;
static bool tpacpi_wwan_emulstate;
static int dbg_uwbemul;
static bool tpacpi_uwb_emulstate;
#endif


/*************************************************************************
 *  Debugging helpers
 */

#define dbg_printk(a_dbg_level, format, arg...)				\
do {									\
	if (dbg_level & (a_dbg_level))					\
		printk(KERN_DEBUG pr_fmt("%s: " format),		\
		       __func__, ##arg);				\
} while (0)

#ifdef CONFIG_THINKPAD_ACPI_DEBUG
#define vdbg_printk dbg_printk
static const char *str_supported(int is_supported);
#else
static inline const char *str_supported(int is_supported) { return ""; }
#define vdbg_printk(a_dbg_level, format, arg...)	\
	do { if (0) no_printk(format, ##arg); } while (0)
#endif

static void tpacpi_log_usertask(const char * const what)
{
	printk(KERN_DEBUG pr_fmt("%s: access by process with PID %d\n"),
	       what, task_tgid_vnr(current));
}

#define tpacpi_disclose_usertask(what, format, arg...)			\
do {									\
	if (unlikely((dbg_level & TPACPI_DBG_DISCLOSETASK) &&		\
		     (tpacpi_lifecycle == TPACPI_LIFE_RUNNING))) {	\
		printk(KERN_DEBUG pr_fmt("%s: PID %d: " format),	\
		       what, task_tgid_vnr(current), ## arg);		\
	}								\
} while (0)

/*
 * Quirk handling helpers
 *
 * ThinkPad IDs and versions seen in the field so far are
 * two or three characters from the set [0-9A-Z], i.e. base 36.
 *
 * We use values well outside that range as specials.
 */

#define TPACPI_MATCH_ANY		0xffffffffU
#define TPACPI_MATCH_ANY_VERSION	0xffffU
#define TPACPI_MATCH_UNKNOWN		0U

/* TPID('1', 'Y') == 0x3159 */
#define TPID(__c1, __c2)	(((__c1) << 8) | (__c2))
#define TPID3(__c1, __c2, __c3)	(((__c1) << 16) | ((__c2) << 8) | (__c3))
#define TPVER TPID

#define TPACPI_Q_IBM(__id1, __id2, __quirk)	\
	{ .vendor = PCI_VENDOR_ID_IBM,		\
	  .bios = TPID(__id1, __id2),		\
	  .ec = TPACPI_MATCH_ANY,		\
	  .quirks = (__quirk) }

#define TPACPI_Q_LNV(__id1, __id2, __quirk)	\
	{ .vendor = PCI_VENDOR_ID_LENOVO,	\
	  .bios = TPID(__id1, __id2),		\
	  .ec = TPACPI_MATCH_ANY,		\
	  .quirks = (__quirk) }

#define TPACPI_Q_LNV3(__id1, __id2, __id3, __quirk) \
	{ .vendor = PCI_VENDOR_ID_LENOVO,	\
	  .bios = TPID3(__id1, __id2, __id3),	\
	  .ec = TPACPI_MATCH_ANY,		\
	  .quirks = (__quirk) }

#define TPACPI_QEC_IBM(__id1, __id2, __quirk)	\
	{ .vendor = PCI_VENDOR_ID_IBM,		\
	  .bios = TPACPI_MATCH_ANY,		\
	  .ec = TPID(__id1, __id2),		\
	  .quirks = (__quirk) }

#define TPACPI_QEC_LNV(__id1, __id2, __quirk)	\
	{ .vendor = PCI_VENDOR_ID_LENOVO,	\
	  .bios = TPACPI_MATCH_ANY,		\
	  .ec = TPID(__id1, __id2),		\
	  .quirks = (__quirk) }

struct tpacpi_quirk {
	unsigned int vendor;
	u32 bios;
	u32 ec;
	unsigned long quirks;
};

/**
 * tpacpi_check_quirks() - search BIOS/EC version on a list
 * @qlist:		array of &struct tpacpi_quirk
 * @qlist_size:		number of elements in @qlist
 *
 * Iterates over a quirks list until one is found that matches the
 * ThinkPad's vendor, BIOS and EC model.
 *
 * Returns 0 if nothing matches, otherwise returns the quirks field of
 * the matching &struct tpacpi_quirk entry.
 *
 * The match criteria is: vendor, ec and bios much match.
 */
static unsigned long __init tpacpi_check_quirks(
			const struct tpacpi_quirk *qlist,
			unsigned int qlist_size)
{
	while (qlist_size) {
		if ((qlist->vendor == thinkpad_id.vendor ||
				qlist->vendor == TPACPI_MATCH_ANY) &&
		    (qlist->bios == thinkpad_id.bios_model ||
				qlist->bios == TPACPI_MATCH_ANY) &&
		    (qlist->ec == thinkpad_id.ec_model ||
				qlist->ec == TPACPI_MATCH_ANY))
			return qlist->quirks;

		qlist_size--;
		qlist++;
	}
	return 0;
}

static inline bool __pure __init tpacpi_is_lenovo(void)
{
	return thinkpad_id.vendor == PCI_VENDOR_ID_LENOVO;
}

static inline bool __pure __init tpacpi_is_ibm(void)
{
	return thinkpad_id.vendor == PCI_VENDOR_ID_IBM;
}

/****************************************************************************
 ****************************************************************************
 *
 * ACPI Helpers and device model
 *
 ****************************************************************************
 ****************************************************************************/

/*************************************************************************
 * ACPI basic handles
 */

static acpi_handle root_handle;
static acpi_handle ec_handle;

#define TPACPI_HANDLE(object, parent, paths...)			\
	static acpi_handle  object##_handle;			\
	static const acpi_handle * const object##_parent __initconst =	\
						&parent##_handle; \
	static char *object##_paths[] __initdata = { paths }

TPACPI_HANDLE(ecrd, ec, "ECRD");	/* 570 */
TPACPI_HANDLE(ecwr, ec, "ECWR");	/* 570 */

TPACPI_HANDLE(cmos, root, "\\UCMS",	/* R50, R50e, R50p, R51, */
					/* T4x, X31, X40 */
	   "\\CMOS",		/* A3x, G4x, R32, T23, T30, X22-24, X30 */
	   "\\CMS",		/* R40, R40e */
	   );			/* all others */

TPACPI_HANDLE(hkey, ec, "\\_SB.HKEY",	/* 600e/x, 770e, 770x */
	   "^HKEY",		/* R30, R31 */
	   "HKEY",		/* all others */
	   );			/* 570 */

/*************************************************************************
 * ACPI helpers
 */

static int acpi_evalf(acpi_handle handle,
		      int *res, char *method, char *fmt, ...)
{
	char *fmt0 = fmt;
	struct acpi_object_list params;
	union acpi_object in_objs[TPACPI_MAX_ACPI_ARGS];
	struct acpi_buffer result, *resultp;
	union acpi_object out_obj;
	acpi_status status;
	va_list ap;
	char res_type;
	int success;
	int quiet;

	if (!*fmt) {
		pr_err("acpi_evalf() called with empty format\n");
		return 0;
	}

	if (*fmt == 'q') {
		quiet = 1;
		fmt++;
	} else
		quiet = 0;

	res_type = *(fmt++);

	params.count = 0;
	params.pointer = &in_objs[0];

	va_start(ap, fmt);
	while (*fmt) {
		char c = *(fmt++);
		switch (c) {
		case 'd':	/* int */
			in_objs[params.count].integer.value = va_arg(ap, int);
			in_objs[params.count++].type = ACPI_TYPE_INTEGER;
			break;
			/* add more types as needed */
		default:
			pr_err("acpi_evalf() called with invalid format character '%c'\n",
			       c);
			va_end(ap);
			return 0;
		}
	}
	va_end(ap);

	if (res_type != 'v') {
		result.length = sizeof(out_obj);
		result.pointer = &out_obj;
		resultp = &result;
	} else
		resultp = NULL;

	status = acpi_evaluate_object(handle, method, &params, resultp);

	switch (res_type) {
	case 'd':		/* int */
		success = (status == AE_OK &&
			   out_obj.type == ACPI_TYPE_INTEGER);
		if (success && res)
			*res = out_obj.integer.value;
		break;
	case 'v':		/* void */
		success = status == AE_OK;
		break;
		/* add more types as needed */
	default:
		pr_err("acpi_evalf() called with invalid format character '%c'\n",
		       res_type);
		return 0;
	}

	if (!success && !quiet)
		pr_err("acpi_evalf(%s, %s, ...) failed: %s\n",
		       method, fmt0, acpi_format_exception(status));

	return success;
}

static int acpi_ec_read(int i, u8 *p)
{
	int v;

	if (ecrd_handle) {
		if (!acpi_evalf(ecrd_handle, &v, NULL, "dd", i))
			return 0;
		*p = v;
	} else {
		if (ec_read(i, p) < 0)
			return 0;
	}

	return 1;
}

static int acpi_ec_write(int i, u8 v)
{
	if (ecwr_handle) {
		if (!acpi_evalf(ecwr_handle, NULL, NULL, "vdd", i, v))
			return 0;
	} else {
		if (ec_write(i, v) < 0)
			return 0;
	}

	return 1;
}

static int issue_thinkpad_cmos_command(int cmos_cmd)
{
	if (!cmos_handle)
		return -ENXIO;

	if (!acpi_evalf(cmos_handle, NULL, NULL, "vd", cmos_cmd))
		return -EIO;

	return 0;
}

/*************************************************************************
 * ACPI device model
 */

#define TPACPI_ACPIHANDLE_INIT(object) \
	drv_acpi_handle_init(#object, &object##_handle, *object##_parent, \
		object##_paths, ARRAY_SIZE(object##_paths))

static void __init drv_acpi_handle_init(const char *name,
			   acpi_handle *handle, const acpi_handle parent,
			   char **paths, const int num_paths)
{
	int i;
	acpi_status status;

	vdbg_printk(TPACPI_DBG_INIT, "trying to locate ACPI handle for %s\n",
		name);

	for (i = 0; i < num_paths; i++) {
		status = acpi_get_handle(parent, paths[i], handle);
		if (ACPI_SUCCESS(status)) {
			dbg_printk(TPACPI_DBG_INIT,
				   "Found ACPI handle %s for %s\n",
				   paths[i], name);
			return;
		}
	}

	vdbg_printk(TPACPI_DBG_INIT, "ACPI handle for %s not found\n",
		    name);
	*handle = NULL;
}

static acpi_status __init tpacpi_acpi_handle_locate_callback(acpi_handle handle,
			u32 level, void *context, void **return_value)
{
	if (!strcmp(context, "video")) {
		struct acpi_device *dev = acpi_fetch_acpi_dev(handle);

		if (!dev || strcmp(ACPI_VIDEO_HID, acpi_device_hid(dev)))
			return AE_OK;
	}

	*(acpi_handle *)return_value = handle;

	return AE_CTRL_TERMINATE;
}

static void __init tpacpi_acpi_handle_locate(const char *name,
		const char *hid,
		acpi_handle *handle)
{
	acpi_status status;
	acpi_handle device_found;

	BUG_ON(!name || !handle);
	vdbg_printk(TPACPI_DBG_INIT,
			"trying to locate ACPI handle for %s, using HID %s\n",
			name, hid ? hid : "NULL");

	memset(&device_found, 0, sizeof(device_found));
	status = acpi_get_devices(hid, tpacpi_acpi_handle_locate_callback,
				  (void *)name, &device_found);

	*handle = NULL;

	if (ACPI_SUCCESS(status)) {
		*handle = device_found;
		dbg_printk(TPACPI_DBG_INIT,
			   "Found ACPI handle for %s\n", name);
	} else {
		vdbg_printk(TPACPI_DBG_INIT,
			    "Could not locate an ACPI handle for %s: %s\n",
			    name, acpi_format_exception(status));
	}
}

static void dispatch_acpi_notify(acpi_handle handle, u32 event, void *data)
{
	struct ibm_struct *ibm = data;

	if (tpacpi_lifecycle != TPACPI_LIFE_RUNNING)
		return;

	if (!ibm || !ibm->acpi || !ibm->acpi->notify)
		return;

	ibm->acpi->notify(ibm, event);
}

static int __init setup_acpi_notify(struct ibm_struct *ibm)
{
	acpi_status status;

	BUG_ON(!ibm->acpi);

	if (!*ibm->acpi->handle)
		return 0;

	vdbg_printk(TPACPI_DBG_INIT,
		"setting up ACPI notify for %s\n", ibm->name);

	ibm->acpi->device = acpi_fetch_acpi_dev(*ibm->acpi->handle);
	if (!ibm->acpi->device) {
		pr_err("acpi_fetch_acpi_dev(%s) failed\n", ibm->name);
		return -ENODEV;
	}

	ibm->acpi->device->driver_data = ibm;
	sprintf(acpi_device_class(ibm->acpi->device), "%s/%s",
		TPACPI_ACPI_EVENT_PREFIX,
		ibm->name);

	status = acpi_install_notify_handler(*ibm->acpi->handle,
			ibm->acpi->type, dispatch_acpi_notify, ibm);
	if (ACPI_FAILURE(status)) {
		if (status == AE_ALREADY_EXISTS) {
			pr_notice("another device driver is already handling %s events\n",
				  ibm->name);
		} else {
			pr_err("acpi_install_notify_handler(%s) failed: %s\n",
			       ibm->name, acpi_format_exception(status));
		}
		return -ENODEV;
	}
	ibm->flags.acpi_notify_installed = 1;
	return 0;
}

static int __init tpacpi_device_add(struct acpi_device *device)
{
	return 0;
}

static int __init register_tpacpi_subdriver(struct ibm_struct *ibm)
{
	int rc;

	dbg_printk(TPACPI_DBG_INIT,
		"registering %s as an ACPI driver\n", ibm->name);

	BUG_ON(!ibm->acpi);

	ibm->acpi->driver = kzalloc(sizeof(struct acpi_driver), GFP_KERNEL);
	if (!ibm->acpi->driver) {
		pr_err("failed to allocate memory for ibm->acpi->driver\n");
		return -ENOMEM;
	}

	sprintf(ibm->acpi->driver->name, "%s_%s", TPACPI_NAME, ibm->name);
	ibm->acpi->driver->ids = ibm->acpi->hid;

	ibm->acpi->driver->ops.add = &tpacpi_device_add;

	rc = acpi_bus_register_driver(ibm->acpi->driver);
	if (rc < 0) {
		pr_err("acpi_bus_register_driver(%s) failed: %d\n",
		       ibm->name, rc);
		kfree(ibm->acpi->driver);
		ibm->acpi->driver = NULL;
	} else if (!rc)
		ibm->flags.acpi_driver_registered = 1;

	return rc;
}


/****************************************************************************
 ****************************************************************************
 *
 * Procfs Helpers
 *
 ****************************************************************************
 ****************************************************************************/

static int dispatch_proc_show(struct seq_file *m, void *v)
{
	struct ibm_struct *ibm = m->private;

	if (!ibm || !ibm->read)
		return -EINVAL;
	return ibm->read(m);
}

static int dispatch_proc_open(struct inode *inode, struct file *file)
{
	return single_open(file, dispatch_proc_show, pde_data(inode));
}

static ssize_t dispatch_proc_write(struct file *file,
			const char __user *userbuf,
			size_t count, loff_t *pos)
{
	struct ibm_struct *ibm = pde_data(file_inode(file));
	char *kernbuf;
	int ret;

	if (!ibm || !ibm->write)
		return -EINVAL;
	if (count > PAGE_SIZE - 1)
		return -EINVAL;

	kernbuf = kmalloc(count + 1, GFP_KERNEL);
	if (!kernbuf)
		return -ENOMEM;

	if (copy_from_user(kernbuf, userbuf, count)) {
		kfree(kernbuf);
		return -EFAULT;
	}

	kernbuf[count] = 0;
	ret = ibm->write(kernbuf);
	if (ret == 0)
		ret = count;

	kfree(kernbuf);

	return ret;
}

static const struct proc_ops dispatch_proc_ops = {
	.proc_open	= dispatch_proc_open,
	.proc_read	= seq_read,
	.proc_lseek	= seq_lseek,
	.proc_release	= single_release,
	.proc_write	= dispatch_proc_write,
};

/****************************************************************************
 ****************************************************************************
 *
 * Device model: input, hwmon and platform
 *
 ****************************************************************************
 ****************************************************************************/

static struct platform_device *tpacpi_pdev;
static struct platform_device *tpacpi_sensors_pdev;
static struct device *tpacpi_hwmon;
static struct input_dev *tpacpi_inputdev;
static struct mutex tpacpi_inputdev_send_mutex;
static LIST_HEAD(tpacpi_all_drivers);

#ifdef CONFIG_PM_SLEEP
static int tpacpi_suspend_handler(struct device *dev)
{
	struct ibm_struct *ibm, *itmp;

	list_for_each_entry_safe(ibm, itmp,
				 &tpacpi_all_drivers,
				 all_drivers) {
		if (ibm->suspend)
			(ibm->suspend)();
	}

	return 0;
}

static int tpacpi_resume_handler(struct device *dev)
{
	struct ibm_struct *ibm, *itmp;

	list_for_each_entry_safe(ibm, itmp,
				 &tpacpi_all_drivers,
				 all_drivers) {
		if (ibm->resume)
			(ibm->resume)();
	}

	return 0;
}
#endif

static SIMPLE_DEV_PM_OPS(tpacpi_pm,
			 tpacpi_suspend_handler, tpacpi_resume_handler);

static void tpacpi_shutdown_handler(struct platform_device *pdev)
{
	struct ibm_struct *ibm, *itmp;

	list_for_each_entry_safe(ibm, itmp,
				 &tpacpi_all_drivers,
				 all_drivers) {
		if (ibm->shutdown)
			(ibm->shutdown)();
	}
}

/*************************************************************************
 * sysfs support helpers
 */

static int parse_strtoul(const char *buf,
		unsigned long max, unsigned long *value)
{
	char *endp;

	*value = simple_strtoul(skip_spaces(buf), &endp, 0);
	endp = skip_spaces(endp);
	if (*endp || *value > max)
		return -EINVAL;

	return 0;
}

static void tpacpi_disable_brightness_delay(void)
{
	if (acpi_evalf(hkey_handle, NULL, "PWMS", "qvd", 0))
		pr_notice("ACPI backlight control delay disabled\n");
}

static void printk_deprecated_attribute(const char * const what,
					const char * const details)
{
	tpacpi_log_usertask("deprecated sysfs attribute");
	pr_warn("WARNING: sysfs attribute %s is deprecated and will be removed. %s\n",
		what, details);
}

/*************************************************************************
 * rfkill and radio control support helpers
 */

/*
 * ThinkPad-ACPI firmware handling model:
 *
 * WLSW (master wireless switch) is event-driven, and is common to all
 * firmware-controlled radios.  It cannot be controlled, just monitored,
 * as expected.  It overrides all radio state in firmware
 *
 * The kernel, a masked-off hotkey, and WLSW can change the radio state
 * (TODO: verify how WLSW interacts with the returned radio state).
 *
 * The only time there are shadow radio state changes, is when
 * masked-off hotkeys are used.
 */

/*
 * Internal driver API for radio state:
 *
 * int: < 0 = error, otherwise enum tpacpi_rfkill_state
 * bool: true means radio blocked (off)
 */
enum tpacpi_rfkill_state {
	TPACPI_RFK_RADIO_OFF = 0,
	TPACPI_RFK_RADIO_ON
};

/* rfkill switches */
enum tpacpi_rfk_id {
	TPACPI_RFK_BLUETOOTH_SW_ID = 0,
	TPACPI_RFK_WWAN_SW_ID,
	TPACPI_RFK_UWB_SW_ID,
	TPACPI_RFK_SW_MAX
};

static const char *tpacpi_rfkill_names[] = {
	[TPACPI_RFK_BLUETOOTH_SW_ID] = "bluetooth",
	[TPACPI_RFK_WWAN_SW_ID] = "wwan",
	[TPACPI_RFK_UWB_SW_ID] = "uwb",
	[TPACPI_RFK_SW_MAX] = NULL
};

/* ThinkPad-ACPI rfkill subdriver */
struct tpacpi_rfk {
	struct rfkill *rfkill;
	enum tpacpi_rfk_id id;
	const struct tpacpi_rfk_ops *ops;
};

struct tpacpi_rfk_ops {
	/* firmware interface */
	int (*get_status)(void);
	int (*set_status)(const enum tpacpi_rfkill_state);
};

static struct tpacpi_rfk *tpacpi_rfkill_switches[TPACPI_RFK_SW_MAX];

/* Query FW and update rfkill sw state for a given rfkill switch */
static int tpacpi_rfk_update_swstate(const struct tpacpi_rfk *tp_rfk)
{
	int status;

	if (!tp_rfk)
		return -ENODEV;

	status = (tp_rfk->ops->get_status)();
	if (status < 0)
		return status;

	rfkill_set_sw_state(tp_rfk->rfkill,
			    (status == TPACPI_RFK_RADIO_OFF));

	return status;
}

/*
 * Sync the HW-blocking state of all rfkill switches,
 * do notice it causes the rfkill core to schedule uevents
 */
static void tpacpi_rfk_update_hwblock_state(bool blocked)
{
	unsigned int i;
	struct tpacpi_rfk *tp_rfk;

	for (i = 0; i < TPACPI_RFK_SW_MAX; i++) {
		tp_rfk = tpacpi_rfkill_switches[i];
		if (tp_rfk) {
			if (rfkill_set_hw_state(tp_rfk->rfkill,
						blocked)) {
				/* ignore -- we track sw block */
			}
		}
	}
}

/* Call to get the WLSW state from the firmware */
static int hotkey_get_wlsw(void);

/* Call to query WLSW state and update all rfkill switches */
static bool tpacpi_rfk_check_hwblock_state(void)
{
	int res = hotkey_get_wlsw();
	int hw_blocked;

	/* When unknown or unsupported, we have to assume it is unblocked */
	if (res < 0)
		return false;

	hw_blocked = (res == TPACPI_RFK_RADIO_OFF);
	tpacpi_rfk_update_hwblock_state(hw_blocked);

	return hw_blocked;
}

static int tpacpi_rfk_hook_set_block(void *data, bool blocked)
{
	struct tpacpi_rfk *tp_rfk = data;
	int res;

	dbg_printk(TPACPI_DBG_RFKILL,
		   "request to change radio state to %s\n",
		   blocked ? "blocked" : "unblocked");

	/* try to set radio state */
	res = (tp_rfk->ops->set_status)(blocked ?
				TPACPI_RFK_RADIO_OFF : TPACPI_RFK_RADIO_ON);

	/* and update the rfkill core with whatever the FW really did */
	tpacpi_rfk_update_swstate(tp_rfk);

	return (res < 0) ? res : 0;
}

static const struct rfkill_ops tpacpi_rfk_rfkill_ops = {
	.set_block = tpacpi_rfk_hook_set_block,
};

static int __init tpacpi_new_rfkill(const enum tpacpi_rfk_id id,
			const struct tpacpi_rfk_ops *tp_rfkops,
			const enum rfkill_type rfktype,
			const char *name,
			const bool set_default)
{
	struct tpacpi_rfk *atp_rfk;
	int res;
	bool sw_state = false;
	bool hw_state;
	int sw_status;

	BUG_ON(id >= TPACPI_RFK_SW_MAX || tpacpi_rfkill_switches[id]);

	atp_rfk = kzalloc(sizeof(struct tpacpi_rfk), GFP_KERNEL);
	if (atp_rfk)
		atp_rfk->rfkill = rfkill_alloc(name,
						&tpacpi_pdev->dev,
						rfktype,
						&tpacpi_rfk_rfkill_ops,
						atp_rfk);
	if (!atp_rfk || !atp_rfk->rfkill) {
		pr_err("failed to allocate memory for rfkill class\n");
		kfree(atp_rfk);
		return -ENOMEM;
	}

	atp_rfk->id = id;
	atp_rfk->ops = tp_rfkops;

	sw_status = (tp_rfkops->get_status)();
	if (sw_status < 0) {
		pr_err("failed to read initial state for %s, error %d\n",
		       name, sw_status);
	} else {
		sw_state = (sw_status == TPACPI_RFK_RADIO_OFF);
		if (set_default) {
			/* try to keep the initial state, since we ask the
			 * firmware to preserve it across S5 in NVRAM */
			rfkill_init_sw_state(atp_rfk->rfkill, sw_state);
		}
	}
	hw_state = tpacpi_rfk_check_hwblock_state();
	rfkill_set_hw_state(atp_rfk->rfkill, hw_state);

	res = rfkill_register(atp_rfk->rfkill);
	if (res < 0) {
		pr_err("failed to register %s rfkill switch: %d\n", name, res);
		rfkill_destroy(atp_rfk->rfkill);
		kfree(atp_rfk);
		return res;
	}

	tpacpi_rfkill_switches[id] = atp_rfk;

	pr_info("rfkill switch %s: radio is %sblocked\n",
		name, (sw_state || hw_state) ? "" : "un");
	return 0;
}

static void tpacpi_destroy_rfkill(const enum tpacpi_rfk_id id)
{
	struct tpacpi_rfk *tp_rfk;

	BUG_ON(id >= TPACPI_RFK_SW_MAX);

	tp_rfk = tpacpi_rfkill_switches[id];
	if (tp_rfk) {
		rfkill_unregister(tp_rfk->rfkill);
		rfkill_destroy(tp_rfk->rfkill);
		tpacpi_rfkill_switches[id] = NULL;
		kfree(tp_rfk);
	}
}

static void printk_deprecated_rfkill_attribute(const char * const what)
{
	printk_deprecated_attribute(what,
			"Please switch to generic rfkill before year 2010");
}

/* sysfs <radio> enable ------------------------------------------------ */
static ssize_t tpacpi_rfk_sysfs_enable_show(const enum tpacpi_rfk_id id,
					    struct device_attribute *attr,
					    char *buf)
{
	int status;

	printk_deprecated_rfkill_attribute(attr->attr.name);

	/* This is in the ABI... */
	if (tpacpi_rfk_check_hwblock_state()) {
		status = TPACPI_RFK_RADIO_OFF;
	} else {
		status = tpacpi_rfk_update_swstate(tpacpi_rfkill_switches[id]);
		if (status < 0)
			return status;
	}

	return sysfs_emit(buf, "%d\n",
			(status == TPACPI_RFK_RADIO_ON) ? 1 : 0);
}

static ssize_t tpacpi_rfk_sysfs_enable_store(const enum tpacpi_rfk_id id,
			    struct device_attribute *attr,
			    const char *buf, size_t count)
{
	unsigned long t;
	int res;

	printk_deprecated_rfkill_attribute(attr->attr.name);

	if (parse_strtoul(buf, 1, &t))
		return -EINVAL;

	tpacpi_disclose_usertask(attr->attr.name, "set to %ld\n", t);

	/* This is in the ABI... */
	if (tpacpi_rfk_check_hwblock_state() && !!t)
		return -EPERM;

	res = tpacpi_rfkill_switches[id]->ops->set_status((!!t) ?
				TPACPI_RFK_RADIO_ON : TPACPI_RFK_RADIO_OFF);
	tpacpi_rfk_update_swstate(tpacpi_rfkill_switches[id]);

	return (res < 0) ? res : count;
}

/* procfs -------------------------------------------------------------- */
static int tpacpi_rfk_procfs_read(const enum tpacpi_rfk_id id, struct seq_file *m)
{
	if (id >= TPACPI_RFK_SW_MAX)
		seq_printf(m, "status:\t\tnot supported\n");
	else {
		int status;

		/* This is in the ABI... */
		if (tpacpi_rfk_check_hwblock_state()) {
			status = TPACPI_RFK_RADIO_OFF;
		} else {
			status = tpacpi_rfk_update_swstate(
						tpacpi_rfkill_switches[id]);
			if (status < 0)
				return status;
		}

		seq_printf(m, "status:\t\t%s\n", str_enabled_disabled(status == TPACPI_RFK_RADIO_ON));
		seq_printf(m, "commands:\tenable, disable\n");
	}

	return 0;
}

static int tpacpi_rfk_procfs_write(const enum tpacpi_rfk_id id, char *buf)
{
	char *cmd;
	int status = -1;
	int res = 0;

	if (id >= TPACPI_RFK_SW_MAX)
		return -ENODEV;

	while ((cmd = strsep(&buf, ","))) {
		if (strstarts(cmd, "enable"))
			status = TPACPI_RFK_RADIO_ON;
		else if (strstarts(cmd, "disable"))
			status = TPACPI_RFK_RADIO_OFF;
		else
			return -EINVAL;
	}

	if (status != -1) {
		tpacpi_disclose_usertask("procfs", "attempt to %s %s\n",
				str_enable_disable(status == TPACPI_RFK_RADIO_ON),
				tpacpi_rfkill_names[id]);
		res = (tpacpi_rfkill_switches[id]->ops->set_status)(status);
		tpacpi_rfk_update_swstate(tpacpi_rfkill_switches[id]);
	}

	return res;
}

/*************************************************************************
 * thinkpad-acpi driver attributes
 */

/* interface_version --------------------------------------------------- */
static ssize_t interface_version_show(struct device_driver *drv, char *buf)
{
	return sysfs_emit(buf, "0x%08x\n", TPACPI_SYSFS_VERSION);
}
static DRIVER_ATTR_RO(interface_version);

/* debug_level --------------------------------------------------------- */
static ssize_t debug_level_show(struct device_driver *drv, char *buf)
{
	return sysfs_emit(buf, "0x%04x\n", dbg_level);
}

static ssize_t debug_level_store(struct device_driver *drv, const char *buf,
				 size_t count)
{
	unsigned long t;

	if (parse_strtoul(buf, 0xffff, &t))
		return -EINVAL;

	dbg_level = t;

	return count;
}
static DRIVER_ATTR_RW(debug_level);

/* version ------------------------------------------------------------- */
static ssize_t version_show(struct device_driver *drv, char *buf)
{
	return sysfs_emit(buf, "%s v%s\n",
			TPACPI_DESC, TPACPI_VERSION);
}
static DRIVER_ATTR_RO(version);

/* --------------------------------------------------------------------- */

#ifdef CONFIG_THINKPAD_ACPI_DEBUGFACILITIES

/* wlsw_emulstate ------------------------------------------------------ */
static ssize_t wlsw_emulstate_show(struct device_driver *drv, char *buf)
{
	return sysfs_emit(buf, "%d\n", !!tpacpi_wlsw_emulstate);
}

static ssize_t wlsw_emulstate_store(struct device_driver *drv, const char *buf,
				    size_t count)
{
	unsigned long t;

	if (parse_strtoul(buf, 1, &t))
		return -EINVAL;

	if (tpacpi_wlsw_emulstate != !!t) {
		tpacpi_wlsw_emulstate = !!t;
		tpacpi_rfk_update_hwblock_state(!t);	/* negative logic */
	}

	return count;
}
static DRIVER_ATTR_RW(wlsw_emulstate);

/* bluetooth_emulstate ------------------------------------------------- */
static ssize_t bluetooth_emulstate_show(struct device_driver *drv, char *buf)
{
	return sysfs_emit(buf, "%d\n", !!tpacpi_bluetooth_emulstate);
}

static ssize_t bluetooth_emulstate_store(struct device_driver *drv,
					 const char *buf, size_t count)
{
	unsigned long t;

	if (parse_strtoul(buf, 1, &t))
		return -EINVAL;

	tpacpi_bluetooth_emulstate = !!t;

	return count;
}
static DRIVER_ATTR_RW(bluetooth_emulstate);

/* wwan_emulstate ------------------------------------------------- */
static ssize_t wwan_emulstate_show(struct device_driver *drv, char *buf)
{
	return sysfs_emit(buf, "%d\n", !!tpacpi_wwan_emulstate);
}

static ssize_t wwan_emulstate_store(struct device_driver *drv, const char *buf,
				    size_t count)
{
	unsigned long t;

	if (parse_strtoul(buf, 1, &t))
		return -EINVAL;

	tpacpi_wwan_emulstate = !!t;

	return count;
}
static DRIVER_ATTR_RW(wwan_emulstate);

/* uwb_emulstate ------------------------------------------------- */
static ssize_t uwb_emulstate_show(struct device_driver *drv, char *buf)
{
	return sysfs_emit(buf, "%d\n", !!tpacpi_uwb_emulstate);
}

static ssize_t uwb_emulstate_store(struct device_driver *drv, const char *buf,
				   size_t count)
{
	unsigned long t;

	if (parse_strtoul(buf, 1, &t))
		return -EINVAL;

	tpacpi_uwb_emulstate = !!t;

	return count;
}
static DRIVER_ATTR_RW(uwb_emulstate);
#endif

/*************************************************************************
 * Firmware Data
 */

/*
 * Table of recommended minimum BIOS versions
 *
 * Reasons for listing:
 *    1. Stable BIOS, listed because the unknown amount of
 *       bugs and bad ACPI behaviour on older versions
 *
 *    2. BIOS or EC fw with known bugs that trigger on Linux
 *
 *    3. BIOS with known reduced functionality in older versions
 *
 *  We recommend the latest BIOS and EC version.
 *  We only support the latest BIOS and EC fw version as a rule.
 *
 *  Sources: IBM ThinkPad Public Web Documents (update changelogs),
 *  Information from users in ThinkWiki
 *
 *  WARNING: we use this table also to detect that the machine is
 *  a ThinkPad in some cases, so don't remove entries lightly.
 */

#define TPV_Q(__v, __id1, __id2, __bv1, __bv2)		\
	{ .vendor	= (__v),			\
	  .bios		= TPID(__id1, __id2),		\
	  .ec		= TPACPI_MATCH_ANY,		\
	  .quirks	= TPACPI_MATCH_ANY_VERSION << 16 \
			  | TPVER(__bv1, __bv2) }

#define TPV_Q_X(__v, __bid1, __bid2, __bv1, __bv2,	\
		__eid, __ev1, __ev2)			\
	{ .vendor	= (__v),			\
	  .bios		= TPID(__bid1, __bid2),		\
	  .ec		= __eid,			\
	  .quirks	= TPVER(__ev1, __ev2) << 16	\
			  | TPVER(__bv1, __bv2) }

#define TPV_QI0(__id1, __id2, __bv1, __bv2) \
	TPV_Q(PCI_VENDOR_ID_IBM, __id1, __id2, __bv1, __bv2)

/* Outdated IBM BIOSes often lack the EC id string */
#define TPV_QI1(__id1, __id2, __bv1, __bv2, __ev1, __ev2) \
	TPV_Q_X(PCI_VENDOR_ID_IBM, __id1, __id2, 	\
		__bv1, __bv2, TPID(__id1, __id2),	\
		__ev1, __ev2),				\
	TPV_Q_X(PCI_VENDOR_ID_IBM, __id1, __id2, 	\
		__bv1, __bv2, TPACPI_MATCH_UNKNOWN,	\
		__ev1, __ev2)

/* Outdated IBM BIOSes often lack the EC id string */
#define TPV_QI2(__bid1, __bid2, __bv1, __bv2,		\
		__eid1, __eid2, __ev1, __ev2) 		\
	TPV_Q_X(PCI_VENDOR_ID_IBM, __bid1, __bid2, 	\
		__bv1, __bv2, TPID(__eid1, __eid2),	\
		__ev1, __ev2),				\
	TPV_Q_X(PCI_VENDOR_ID_IBM, __bid1, __bid2, 	\
		__bv1, __bv2, TPACPI_MATCH_UNKNOWN,	\
		__ev1, __ev2)

#define TPV_QL0(__id1, __id2, __bv1, __bv2) \
	TPV_Q(PCI_VENDOR_ID_LENOVO, __id1, __id2, __bv1, __bv2)

#define TPV_QL1(__id1, __id2, __bv1, __bv2, __ev1, __ev2) \
	TPV_Q_X(PCI_VENDOR_ID_LENOVO, __id1, __id2, 	\
		__bv1, __bv2, TPID(__id1, __id2),	\
		__ev1, __ev2)

#define TPV_QL2(__bid1, __bid2, __bv1, __bv2,		\
		__eid1, __eid2, __ev1, __ev2) 		\
	TPV_Q_X(PCI_VENDOR_ID_LENOVO, __bid1, __bid2, 	\
		__bv1, __bv2, TPID(__eid1, __eid2),	\
		__ev1, __ev2)

static const struct tpacpi_quirk tpacpi_bios_version_qtable[] __initconst = {
	/*  Numeric models ------------------ */
	/*      FW MODEL   BIOS VERS	      */
	TPV_QI0('I', 'M',  '6', '5'),		 /* 570 */
	TPV_QI0('I', 'U',  '2', '6'),		 /* 570E */
	TPV_QI0('I', 'B',  '5', '4'),		 /* 600 */
	TPV_QI0('I', 'H',  '4', '7'),		 /* 600E */
	TPV_QI0('I', 'N',  '3', '6'),		 /* 600E */
	TPV_QI0('I', 'T',  '5', '5'),		 /* 600X */
	TPV_QI0('I', 'D',  '4', '8'),		 /* 770, 770E, 770ED */
	TPV_QI0('I', 'I',  '4', '2'),		 /* 770X */
	TPV_QI0('I', 'O',  '2', '3'),		 /* 770Z */

	/* A-series ------------------------- */
	/*      FW MODEL   BIOS VERS  EC VERS */
	TPV_QI0('I', 'W',  '5', '9'),		 /* A20m */
	TPV_QI0('I', 'V',  '6', '9'),		 /* A20p */
	TPV_QI0('1', '0',  '2', '6'),		 /* A21e, A22e */
	TPV_QI0('K', 'U',  '3', '6'),		 /* A21e */
	TPV_QI0('K', 'X',  '3', '6'),		 /* A21m, A22m */
	TPV_QI0('K', 'Y',  '3', '8'),		 /* A21p, A22p */
	TPV_QI0('1', 'B',  '1', '7'),		 /* A22e */
	TPV_QI0('1', '3',  '2', '0'),		 /* A22m */
	TPV_QI0('1', 'E',  '7', '3'),		 /* A30/p (0) */
	TPV_QI1('1', 'G',  '4', '1',  '1', '7'), /* A31/p (0) */
	TPV_QI1('1', 'N',  '1', '6',  '0', '7'), /* A31/p (0) */

	/* G-series ------------------------- */
	/*      FW MODEL   BIOS VERS	      */
	TPV_QI0('1', 'T',  'A', '6'),		 /* G40 */
	TPV_QI0('1', 'X',  '5', '7'),		 /* G41 */

	/* R-series, T-series --------------- */
	/*      FW MODEL   BIOS VERS  EC VERS */
	TPV_QI0('1', 'C',  'F', '0'),		 /* R30 */
	TPV_QI0('1', 'F',  'F', '1'),		 /* R31 */
	TPV_QI0('1', 'M',  '9', '7'),		 /* R32 */
	TPV_QI0('1', 'O',  '6', '1'),		 /* R40 */
	TPV_QI0('1', 'P',  '6', '5'),		 /* R40 */
	TPV_QI0('1', 'S',  '7', '0'),		 /* R40e */
	TPV_QI1('1', 'R',  'D', 'R',  '7', '1'), /* R50/p, R51,
						    T40/p, T41/p, T42/p (1) */
	TPV_QI1('1', 'V',  '7', '1',  '2', '8'), /* R50e, R51 (1) */
	TPV_QI1('7', '8',  '7', '1',  '0', '6'), /* R51e (1) */
	TPV_QI1('7', '6',  '6', '9',  '1', '6'), /* R52 (1) */
	TPV_QI1('7', '0',  '6', '9',  '2', '8'), /* R52, T43 (1) */

	TPV_QI0('I', 'Y',  '6', '1'),		 /* T20 */
	TPV_QI0('K', 'Z',  '3', '4'),		 /* T21 */
	TPV_QI0('1', '6',  '3', '2'),		 /* T22 */
	TPV_QI1('1', 'A',  '6', '4',  '2', '3'), /* T23 (0) */
	TPV_QI1('1', 'I',  '7', '1',  '2', '0'), /* T30 (0) */
	TPV_QI1('1', 'Y',  '6', '5',  '2', '9'), /* T43/p (1) */

	TPV_QL1('7', '9',  'E', '3',  '5', '0'), /* T60/p */
	TPV_QL1('7', 'C',  'D', '2',  '2', '2'), /* R60, R60i */
	TPV_QL1('7', 'E',  'D', '0',  '1', '5'), /* R60e, R60i */

	/*      BIOS FW    BIOS VERS  EC FW     EC VERS */
	TPV_QI2('1', 'W',  '9', '0',  '1', 'V', '2', '8'), /* R50e (1) */
	TPV_QL2('7', 'I',  '3', '4',  '7', '9', '5', '0'), /* T60/p wide */

	/* X-series ------------------------- */
	/*      FW MODEL   BIOS VERS  EC VERS */
	TPV_QI0('I', 'Z',  '9', 'D'),		 /* X20, X21 */
	TPV_QI0('1', 'D',  '7', '0'),		 /* X22, X23, X24 */
	TPV_QI1('1', 'K',  '4', '8',  '1', '8'), /* X30 (0) */
	TPV_QI1('1', 'Q',  '9', '7',  '2', '3'), /* X31, X32 (0) */
	TPV_QI1('1', 'U',  'D', '3',  'B', '2'), /* X40 (0) */
	TPV_QI1('7', '4',  '6', '4',  '2', '7'), /* X41 (0) */
	TPV_QI1('7', '5',  '6', '0',  '2', '0'), /* X41t (0) */

	TPV_QL1('7', 'B',  'D', '7',  '4', '0'), /* X60/s */
	TPV_QL1('7', 'J',  '3', '0',  '1', '3'), /* X60t */

	/* (0) - older versions lack DMI EC fw string and functionality */
	/* (1) - older versions known to lack functionality */
};

#undef TPV_QL1
#undef TPV_QL0
#undef TPV_QI2
#undef TPV_QI1
#undef TPV_QI0
#undef TPV_Q_X
#undef TPV_Q

static void __init tpacpi_check_outdated_fw(void)
{
	unsigned long fwvers;
	u16 ec_version, bios_version;

	fwvers = tpacpi_check_quirks(tpacpi_bios_version_qtable,
				ARRAY_SIZE(tpacpi_bios_version_qtable));

	if (!fwvers)
		return;

	bios_version = fwvers & 0xffffU;
	ec_version = (fwvers >> 16) & 0xffffU;

	/* note that unknown versions are set to 0x0000 and we use that */
	if ((bios_version > thinkpad_id.bios_release) ||
	    (ec_version > thinkpad_id.ec_release &&
				ec_version != TPACPI_MATCH_ANY_VERSION)) {
		/*
		 * The changelogs would let us track down the exact
		 * reason, but it is just too much of a pain to track
		 * it.  We only list BIOSes that are either really
		 * broken, or really stable to begin with, so it is
		 * best if the user upgrades the firmware anyway.
		 */
		pr_warn("WARNING: Outdated ThinkPad BIOS/EC firmware\n");
		pr_warn("WARNING: This firmware may be missing critical bug fixes and/or important features\n");
	}
}

static bool __init tpacpi_is_fw_known(void)
{
	return tpacpi_check_quirks(tpacpi_bios_version_qtable,
			ARRAY_SIZE(tpacpi_bios_version_qtable)) != 0;
}

/****************************************************************************
 ****************************************************************************
 *
 * Subdrivers
 *
 ****************************************************************************
 ****************************************************************************/

/*************************************************************************
 * thinkpad-acpi metadata subdriver
 */

static int thinkpad_acpi_driver_read(struct seq_file *m)
{
	seq_printf(m, "driver:\t\t%s\n", TPACPI_DESC);
	seq_printf(m, "version:\t%s\n", TPACPI_VERSION);
	return 0;
}

static struct ibm_struct thinkpad_acpi_driver_data = {
	.name = "driver",
	.read = thinkpad_acpi_driver_read,
};

/*************************************************************************
 * Hotkey subdriver
 */

/*
 * ThinkPad firmware event model
 *
 * The ThinkPad firmware has two main event interfaces: normal ACPI
 * notifications (which follow the ACPI standard), and a private event
 * interface.
 *
 * The private event interface also issues events for the hotkeys.  As
 * the driver gained features, the event handling code ended up being
 * built around the hotkey subdriver.  This will need to be refactored
 * to a more formal event API eventually.
 *
 * Some "hotkeys" are actually supposed to be used as event reports,
 * such as "brightness has changed", "volume has changed", depending on
 * the ThinkPad model and how the firmware is operating.
 *
 * Unlike other classes, hotkey-class events have mask/unmask control on
 * non-ancient firmware.  However, how it behaves changes a lot with the
 * firmware model and version.
 */

enum {	/* hot key scan codes (derived from ACPI DSDT) */
	TP_ACPI_HOTKEYSCAN_FNF1		= 0,
	TP_ACPI_HOTKEYSCAN_FNF2,
	TP_ACPI_HOTKEYSCAN_FNF3,
	TP_ACPI_HOTKEYSCAN_FNF4,
	TP_ACPI_HOTKEYSCAN_FNF5,
	TP_ACPI_HOTKEYSCAN_FNF6,
	TP_ACPI_HOTKEYSCAN_FNF7,
	TP_ACPI_HOTKEYSCAN_FNF8,
	TP_ACPI_HOTKEYSCAN_FNF9,
	TP_ACPI_HOTKEYSCAN_FNF10,
	TP_ACPI_HOTKEYSCAN_FNF11,
	TP_ACPI_HOTKEYSCAN_FNF12,
	TP_ACPI_HOTKEYSCAN_FNBACKSPACE,
	TP_ACPI_HOTKEYSCAN_FNINSERT,
	TP_ACPI_HOTKEYSCAN_FNDELETE,
	TP_ACPI_HOTKEYSCAN_FNHOME,
	TP_ACPI_HOTKEYSCAN_FNEND,
	TP_ACPI_HOTKEYSCAN_FNPAGEUP,
	TP_ACPI_HOTKEYSCAN_FNPAGEDOWN,
	TP_ACPI_HOTKEYSCAN_FNSPACE,
	TP_ACPI_HOTKEYSCAN_VOLUMEUP,
	TP_ACPI_HOTKEYSCAN_VOLUMEDOWN,
	TP_ACPI_HOTKEYSCAN_MUTE,
	TP_ACPI_HOTKEYSCAN_THINKPAD,
	TP_ACPI_HOTKEYSCAN_UNK1,
	TP_ACPI_HOTKEYSCAN_UNK2,
	TP_ACPI_HOTKEYSCAN_UNK3,
	TP_ACPI_HOTKEYSCAN_UNK4,
	TP_ACPI_HOTKEYSCAN_UNK5,
	TP_ACPI_HOTKEYSCAN_UNK6,
	TP_ACPI_HOTKEYSCAN_UNK7,
	TP_ACPI_HOTKEYSCAN_UNK8,

	/* Adaptive keyboard keycodes */
	TP_ACPI_HOTKEYSCAN_ADAPTIVE_START,
	TP_ACPI_HOTKEYSCAN_MUTE2        = TP_ACPI_HOTKEYSCAN_ADAPTIVE_START,
	TP_ACPI_HOTKEYSCAN_BRIGHTNESS_ZERO,
	TP_ACPI_HOTKEYSCAN_CLIPPING_TOOL,
	TP_ACPI_HOTKEYSCAN_CLOUD,
	TP_ACPI_HOTKEYSCAN_UNK9,
	TP_ACPI_HOTKEYSCAN_VOICE,
	TP_ACPI_HOTKEYSCAN_UNK10,
	TP_ACPI_HOTKEYSCAN_GESTURES,
	TP_ACPI_HOTKEYSCAN_UNK11,
	TP_ACPI_HOTKEYSCAN_UNK12,
	TP_ACPI_HOTKEYSCAN_UNK13,
	TP_ACPI_HOTKEYSCAN_CONFIG,
	TP_ACPI_HOTKEYSCAN_NEW_TAB,
	TP_ACPI_HOTKEYSCAN_RELOAD,
	TP_ACPI_HOTKEYSCAN_BACK,
	TP_ACPI_HOTKEYSCAN_MIC_DOWN,
	TP_ACPI_HOTKEYSCAN_MIC_UP,
	TP_ACPI_HOTKEYSCAN_MIC_CANCELLATION,
	TP_ACPI_HOTKEYSCAN_CAMERA_MODE,
	TP_ACPI_HOTKEYSCAN_ROTATE_DISPLAY,

	/* Lenovo extended keymap, starting at 0x1300 */
	TP_ACPI_HOTKEYSCAN_EXTENDED_START,
	/* first new observed key (star, favorites) is 0x1311 */
	TP_ACPI_HOTKEYSCAN_STAR = 69,
	TP_ACPI_HOTKEYSCAN_CLIPPING_TOOL2,
	TP_ACPI_HOTKEYSCAN_CALCULATOR,
	TP_ACPI_HOTKEYSCAN_BLUETOOTH,
	TP_ACPI_HOTKEYSCAN_KEYBOARD,
	TP_ACPI_HOTKEYSCAN_FN_RIGHT_SHIFT, /* Used by "Lenovo Quick Clean" */
	TP_ACPI_HOTKEYSCAN_NOTIFICATION_CENTER,
	TP_ACPI_HOTKEYSCAN_PICKUP_PHONE,
	TP_ACPI_HOTKEYSCAN_HANGUP_PHONE,

	/* Hotkey keymap size */
	TPACPI_HOTKEY_MAP_LEN
};

enum {	/* Keys/events available through NVRAM polling */
	TPACPI_HKEY_NVRAM_KNOWN_MASK = 0x00fb88c0U,
	TPACPI_HKEY_NVRAM_GOOD_MASK  = 0x00fb8000U,
};

enum {	/* Positions of some of the keys in hotkey masks */
	TP_ACPI_HKEY_DISPSWTCH_MASK	= 1 << TP_ACPI_HOTKEYSCAN_FNF7,
	TP_ACPI_HKEY_DISPXPAND_MASK	= 1 << TP_ACPI_HOTKEYSCAN_FNF8,
	TP_ACPI_HKEY_HIBERNATE_MASK	= 1 << TP_ACPI_HOTKEYSCAN_FNF12,
	TP_ACPI_HKEY_BRGHTUP_MASK	= 1 << TP_ACPI_HOTKEYSCAN_FNHOME,
	TP_ACPI_HKEY_BRGHTDWN_MASK	= 1 << TP_ACPI_HOTKEYSCAN_FNEND,
	TP_ACPI_HKEY_KBD_LIGHT_MASK	= 1 << TP_ACPI_HOTKEYSCAN_FNPAGEUP,
	TP_ACPI_HKEY_ZOOM_MASK		= 1 << TP_ACPI_HOTKEYSCAN_FNSPACE,
	TP_ACPI_HKEY_VOLUP_MASK		= 1 << TP_ACPI_HOTKEYSCAN_VOLUMEUP,
	TP_ACPI_HKEY_VOLDWN_MASK	= 1 << TP_ACPI_HOTKEYSCAN_VOLUMEDOWN,
	TP_ACPI_HKEY_MUTE_MASK		= 1 << TP_ACPI_HOTKEYSCAN_MUTE,
	TP_ACPI_HKEY_THINKPAD_MASK	= 1 << TP_ACPI_HOTKEYSCAN_THINKPAD,
};

enum {	/* NVRAM to ACPI HKEY group map */
	TP_NVRAM_HKEY_GROUP_HK2		= TP_ACPI_HKEY_THINKPAD_MASK |
					  TP_ACPI_HKEY_ZOOM_MASK |
					  TP_ACPI_HKEY_DISPSWTCH_MASK |
					  TP_ACPI_HKEY_HIBERNATE_MASK,
	TP_NVRAM_HKEY_GROUP_BRIGHTNESS	= TP_ACPI_HKEY_BRGHTUP_MASK |
					  TP_ACPI_HKEY_BRGHTDWN_MASK,
	TP_NVRAM_HKEY_GROUP_VOLUME	= TP_ACPI_HKEY_VOLUP_MASK |
					  TP_ACPI_HKEY_VOLDWN_MASK |
					  TP_ACPI_HKEY_MUTE_MASK,
};

#ifdef CONFIG_THINKPAD_ACPI_HOTKEY_POLL
struct tp_nvram_state {
       u16 thinkpad_toggle:1;
       u16 zoom_toggle:1;
       u16 display_toggle:1;
       u16 thinklight_toggle:1;
       u16 hibernate_toggle:1;
       u16 displayexp_toggle:1;
       u16 display_state:1;
       u16 brightness_toggle:1;
       u16 volume_toggle:1;
       u16 mute:1;

       u8 brightness_level;
       u8 volume_level;
};

/* kthread for the hotkey poller */
static struct task_struct *tpacpi_hotkey_task;

/*
 * Acquire mutex to write poller control variables as an
 * atomic block.
 *
 * Increment hotkey_config_change when changing them if you
 * want the kthread to forget old state.
 *
 * See HOTKEY_CONFIG_CRITICAL_START/HOTKEY_CONFIG_CRITICAL_END
 */
static struct mutex hotkey_thread_data_mutex;
static unsigned int hotkey_config_change;

/*
 * hotkey poller control variables
 *
 * Must be atomic or readers will also need to acquire mutex
 *
 * HOTKEY_CONFIG_CRITICAL_START/HOTKEY_CONFIG_CRITICAL_END
 * should be used only when the changes need to be taken as
 * a block, OR when one needs to force the kthread to forget
 * old state.
 */
static u32 hotkey_source_mask;		/* bit mask 0=ACPI,1=NVRAM */
static unsigned int hotkey_poll_freq = 10; /* Hz */

#define HOTKEY_CONFIG_CRITICAL_START \
	do { \
		mutex_lock(&hotkey_thread_data_mutex); \
		hotkey_config_change++; \
	} while (0);
#define HOTKEY_CONFIG_CRITICAL_END \
	mutex_unlock(&hotkey_thread_data_mutex);

#else /* CONFIG_THINKPAD_ACPI_HOTKEY_POLL */

#define hotkey_source_mask 0U
#define HOTKEY_CONFIG_CRITICAL_START
#define HOTKEY_CONFIG_CRITICAL_END

#endif /* CONFIG_THINKPAD_ACPI_HOTKEY_POLL */

static struct mutex hotkey_mutex;

static enum {	/* Reasons for waking up */
	TP_ACPI_WAKEUP_NONE = 0,	/* None or unknown */
	TP_ACPI_WAKEUP_BAYEJ,		/* Bay ejection request */
	TP_ACPI_WAKEUP_UNDOCK,		/* Undock request */
} hotkey_wakeup_reason;

static int hotkey_autosleep_ack;

static u32 hotkey_orig_mask;		/* events the BIOS had enabled */
static u32 hotkey_all_mask;		/* all events supported in fw */
static u32 hotkey_adaptive_all_mask;	/* all adaptive events supported in fw */
static u32 hotkey_reserved_mask;	/* events better left disabled */
static u32 hotkey_driver_mask;		/* events needed by the driver */
static u32 hotkey_user_mask;		/* events visible to userspace */
static u32 hotkey_acpi_mask;		/* events enabled in firmware */

static u16 *hotkey_keycode_map;

static void tpacpi_driver_event(const unsigned int hkey_event);
static void hotkey_driver_event(const unsigned int scancode);
static void hotkey_poll_setup(const bool may_warn);

/* HKEY.MHKG() return bits */
#define TP_HOTKEY_TABLET_MASK (1 << 3)
enum {
	TP_ACPI_MULTI_MODE_INVALID	= 0,
	TP_ACPI_MULTI_MODE_UNKNOWN	= 1 << 0,
	TP_ACPI_MULTI_MODE_LAPTOP	= 1 << 1,
	TP_ACPI_MULTI_MODE_TABLET	= 1 << 2,
	TP_ACPI_MULTI_MODE_FLAT		= 1 << 3,
	TP_ACPI_MULTI_MODE_STAND	= 1 << 4,
	TP_ACPI_MULTI_MODE_TENT		= 1 << 5,
	TP_ACPI_MULTI_MODE_STAND_TENT	= 1 << 6,
};

enum {
	/* The following modes are considered tablet mode for the purpose of
	 * reporting the status to userspace. i.e. in all these modes it makes
	 * sense to disable the laptop input devices such as touchpad and
	 * keyboard.
	 */
	TP_ACPI_MULTI_MODE_TABLET_LIKE	= TP_ACPI_MULTI_MODE_TABLET |
					  TP_ACPI_MULTI_MODE_STAND |
					  TP_ACPI_MULTI_MODE_TENT |
					  TP_ACPI_MULTI_MODE_STAND_TENT,
};

static int hotkey_get_wlsw(void)
{
	int status;

	if (!tp_features.hotkey_wlsw)
		return -ENODEV;

#ifdef CONFIG_THINKPAD_ACPI_DEBUGFACILITIES
	if (dbg_wlswemul)
		return (tpacpi_wlsw_emulstate) ?
				TPACPI_RFK_RADIO_ON : TPACPI_RFK_RADIO_OFF;
#endif

	if (!acpi_evalf(hkey_handle, &status, "WLSW", "d"))
		return -EIO;

	return (status) ? TPACPI_RFK_RADIO_ON : TPACPI_RFK_RADIO_OFF;
}

static int hotkey_gmms_get_tablet_mode(int s, int *has_tablet_mode)
{
	int type = (s >> 16) & 0xffff;
	int value = s & 0xffff;
	int mode = TP_ACPI_MULTI_MODE_INVALID;
	int valid_modes = 0;

	if (has_tablet_mode)
		*has_tablet_mode = 0;

	switch (type) {
	case 1:
		valid_modes = TP_ACPI_MULTI_MODE_LAPTOP |
			      TP_ACPI_MULTI_MODE_TABLET |
			      TP_ACPI_MULTI_MODE_STAND_TENT;
		break;
	case 2:
		valid_modes = TP_ACPI_MULTI_MODE_LAPTOP |
			      TP_ACPI_MULTI_MODE_FLAT |
			      TP_ACPI_MULTI_MODE_TABLET |
			      TP_ACPI_MULTI_MODE_STAND |
			      TP_ACPI_MULTI_MODE_TENT;
		break;
	case 3:
		valid_modes = TP_ACPI_MULTI_MODE_LAPTOP |
			      TP_ACPI_MULTI_MODE_FLAT;
		break;
	case 4:
	case 5:
		/* In mode 4, FLAT is not specified as a valid mode. However,
		 * it can be seen at least on the X1 Yoga 2nd Generation.
		 */
		valid_modes = TP_ACPI_MULTI_MODE_LAPTOP |
			      TP_ACPI_MULTI_MODE_FLAT |
			      TP_ACPI_MULTI_MODE_TABLET |
			      TP_ACPI_MULTI_MODE_STAND |
			      TP_ACPI_MULTI_MODE_TENT;
		break;
	default:
		pr_err("Unknown multi mode status type %d with value 0x%04X, please report this to %s\n",
		       type, value, TPACPI_MAIL);
		return 0;
	}

	if (has_tablet_mode && (valid_modes & TP_ACPI_MULTI_MODE_TABLET_LIKE))
		*has_tablet_mode = 1;

	switch (value) {
	case 1:
		mode = TP_ACPI_MULTI_MODE_LAPTOP;
		break;
	case 2:
		mode = TP_ACPI_MULTI_MODE_FLAT;
		break;
	case 3:
		mode = TP_ACPI_MULTI_MODE_TABLET;
		break;
	case 4:
		if (type == 1)
			mode = TP_ACPI_MULTI_MODE_STAND_TENT;
		else
			mode = TP_ACPI_MULTI_MODE_STAND;
		break;
	case 5:
		mode = TP_ACPI_MULTI_MODE_TENT;
		break;
	default:
		if (type == 5 && value == 0xffff) {
			pr_warn("Multi mode status is undetected, assuming laptop\n");
			return 0;
		}
	}

	if (!(mode & valid_modes)) {
		pr_err("Unknown/reserved multi mode value 0x%04X for type %d, please report this to %s\n",
		       value, type, TPACPI_MAIL);
		return 0;
	}

	return !!(mode & TP_ACPI_MULTI_MODE_TABLET_LIKE);
}

static int hotkey_get_tablet_mode(int *status)
{
	int s;

	switch (tp_features.hotkey_tablet) {
	case TP_HOTKEY_TABLET_USES_MHKG:
		if (!acpi_evalf(hkey_handle, &s, "MHKG", "d"))
			return -EIO;

		*status = ((s & TP_HOTKEY_TABLET_MASK) != 0);
		break;
	case TP_HOTKEY_TABLET_USES_GMMS:
		if (!acpi_evalf(hkey_handle, &s, "GMMS", "dd", 0))
			return -EIO;

		*status = hotkey_gmms_get_tablet_mode(s, NULL);
		break;
	default:
		break;
	}

	return 0;
}

/*
 * Reads current event mask from firmware, and updates
 * hotkey_acpi_mask accordingly.  Also resets any bits
 * from hotkey_user_mask that are unavailable to be
 * delivered (shadow requirement of the userspace ABI).
 *
 * Call with hotkey_mutex held
 */
static int hotkey_mask_get(void)
{
	if (tp_features.hotkey_mask) {
		u32 m = 0;

		if (!acpi_evalf(hkey_handle, &m, "DHKN", "d"))
			return -EIO;

		hotkey_acpi_mask = m;
	} else {
		/* no mask support doesn't mean no event support... */
		hotkey_acpi_mask = hotkey_all_mask;
	}

	/* sync userspace-visible mask */
	hotkey_user_mask &= (hotkey_acpi_mask | hotkey_source_mask);

	return 0;
}

static void hotkey_mask_warn_incomplete_mask(void)
{
	/* log only what the user can fix... */
	const u32 wantedmask = hotkey_driver_mask &
		~(hotkey_acpi_mask | hotkey_source_mask) &
		(hotkey_all_mask | TPACPI_HKEY_NVRAM_KNOWN_MASK);

	if (wantedmask)
		pr_notice("required events 0x%08x not enabled!\n", wantedmask);
}

/*
 * Set the firmware mask when supported
 *
 * Also calls hotkey_mask_get to update hotkey_acpi_mask.
 *
 * NOTE: does not set bits in hotkey_user_mask, but may reset them.
 *
 * Call with hotkey_mutex held
 */
static int hotkey_mask_set(u32 mask)
{
	int i;
	int rc = 0;

	const u32 fwmask = mask & ~hotkey_source_mask;

	if (tp_features.hotkey_mask) {
		for (i = 0; i < 32; i++) {
			if (!acpi_evalf(hkey_handle,
					NULL, "MHKM", "vdd", i + 1,
					!!(mask & (1 << i)))) {
				rc = -EIO;
				break;
			}
		}
	}

	/*
	 * We *must* make an inconditional call to hotkey_mask_get to
	 * refresh hotkey_acpi_mask and update hotkey_user_mask
	 *
	 * Take the opportunity to also log when we cannot _enable_
	 * a given event.
	 */
	if (!hotkey_mask_get() && !rc && (fwmask & ~hotkey_acpi_mask)) {
		pr_notice("asked for hotkey mask 0x%08x, but firmware forced it to 0x%08x\n",
			  fwmask, hotkey_acpi_mask);
	}

	if (tpacpi_lifecycle != TPACPI_LIFE_EXITING)
		hotkey_mask_warn_incomplete_mask();

	return rc;
}

/*
 * Sets hotkey_user_mask and tries to set the firmware mask
 *
 * Call with hotkey_mutex held
 */
static int hotkey_user_mask_set(const u32 mask)
{
	int rc;

	/* Give people a chance to notice they are doing something that
	 * is bound to go boom on their users sooner or later */
	if (!tp_warned.hotkey_mask_ff &&
	    (mask == 0xffff || mask == 0xffffff ||
	     mask == 0xffffffff)) {
		tp_warned.hotkey_mask_ff = 1;
		pr_notice("setting the hotkey mask to 0x%08x is likely not the best way to go about it\n",
			  mask);
		pr_notice("please consider using the driver defaults, and refer to up-to-date thinkpad-acpi documentation\n");
	}

	/* Try to enable what the user asked for, plus whatever we need.
	 * this syncs everything but won't enable bits in hotkey_user_mask */
	rc = hotkey_mask_set((mask | hotkey_driver_mask) & ~hotkey_source_mask);

	/* Enable the available bits in hotkey_user_mask */
	hotkey_user_mask = mask & (hotkey_acpi_mask | hotkey_source_mask);

	return rc;
}

/*
 * Sets the driver hotkey mask.
 *
 * Can be called even if the hotkey subdriver is inactive
 */
static int tpacpi_hotkey_driver_mask_set(const u32 mask)
{
	int rc;

	/* Do the right thing if hotkey_init has not been called yet */
	if (!tp_features.hotkey) {
		hotkey_driver_mask = mask;
		return 0;
	}

	mutex_lock(&hotkey_mutex);

	HOTKEY_CONFIG_CRITICAL_START
	hotkey_driver_mask = mask;
#ifdef CONFIG_THINKPAD_ACPI_HOTKEY_POLL
	hotkey_source_mask |= (mask & ~hotkey_all_mask);
#endif
	HOTKEY_CONFIG_CRITICAL_END

	rc = hotkey_mask_set((hotkey_acpi_mask | hotkey_driver_mask) &
							~hotkey_source_mask);
	hotkey_poll_setup(true);

	mutex_unlock(&hotkey_mutex);

	return rc;
}

static int hotkey_status_get(int *status)
{
	if (!acpi_evalf(hkey_handle, status, "DHKC", "d"))
		return -EIO;

	return 0;
}

static int hotkey_status_set(bool enable)
{
	if (!acpi_evalf(hkey_handle, NULL, "MHKC", "vd", enable ? 1 : 0))
		return -EIO;

	return 0;
}

static void tpacpi_input_send_tabletsw(void)
{
	int state;

	if (tp_features.hotkey_tablet &&
	    !hotkey_get_tablet_mode(&state)) {
		mutex_lock(&tpacpi_inputdev_send_mutex);

		input_report_switch(tpacpi_inputdev,
				    SW_TABLET_MODE, !!state);
		input_sync(tpacpi_inputdev);

		mutex_unlock(&tpacpi_inputdev_send_mutex);
	}
}

/* Do NOT call without validating scancode first */
static void tpacpi_input_send_key(const unsigned int scancode)
{
	const unsigned int keycode = hotkey_keycode_map[scancode];

	if (keycode != KEY_RESERVED) {
		mutex_lock(&tpacpi_inputdev_send_mutex);

		input_event(tpacpi_inputdev, EV_MSC, MSC_SCAN, scancode);
		input_report_key(tpacpi_inputdev, keycode, 1);
		input_sync(tpacpi_inputdev);

		input_event(tpacpi_inputdev, EV_MSC, MSC_SCAN, scancode);
		input_report_key(tpacpi_inputdev, keycode, 0);
		input_sync(tpacpi_inputdev);

		mutex_unlock(&tpacpi_inputdev_send_mutex);
	}
}

/* Do NOT call without validating scancode first */
static void tpacpi_input_send_key_masked(const unsigned int scancode)
{
	hotkey_driver_event(scancode);
	if (hotkey_user_mask & (1 << scancode))
		tpacpi_input_send_key(scancode);
}

#ifdef CONFIG_THINKPAD_ACPI_HOTKEY_POLL
static struct tp_acpi_drv_struct ibm_hotkey_acpidriver;

/* Do NOT call without validating scancode first */
static void tpacpi_hotkey_send_key(unsigned int scancode)
{
	tpacpi_input_send_key_masked(scancode);
}

static void hotkey_read_nvram(struct tp_nvram_state *n, const u32 m)
{
	u8 d;

	if (m & TP_NVRAM_HKEY_GROUP_HK2) {
		d = nvram_read_byte(TP_NVRAM_ADDR_HK2);
		n->thinkpad_toggle = !!(d & TP_NVRAM_MASK_HKT_THINKPAD);
		n->zoom_toggle = !!(d & TP_NVRAM_MASK_HKT_ZOOM);
		n->display_toggle = !!(d & TP_NVRAM_MASK_HKT_DISPLAY);
		n->hibernate_toggle = !!(d & TP_NVRAM_MASK_HKT_HIBERNATE);
	}
	if (m & TP_ACPI_HKEY_KBD_LIGHT_MASK) {
		d = nvram_read_byte(TP_NVRAM_ADDR_THINKLIGHT);
		n->thinklight_toggle = !!(d & TP_NVRAM_MASK_THINKLIGHT);
	}
	if (m & TP_ACPI_HKEY_DISPXPAND_MASK) {
		d = nvram_read_byte(TP_NVRAM_ADDR_VIDEO);
		n->displayexp_toggle =
				!!(d & TP_NVRAM_MASK_HKT_DISPEXPND);
	}
	if (m & TP_NVRAM_HKEY_GROUP_BRIGHTNESS) {
		d = nvram_read_byte(TP_NVRAM_ADDR_BRIGHTNESS);
		n->brightness_level = (d & TP_NVRAM_MASK_LEVEL_BRIGHTNESS)
				>> TP_NVRAM_POS_LEVEL_BRIGHTNESS;
		n->brightness_toggle =
				!!(d & TP_NVRAM_MASK_HKT_BRIGHTNESS);
	}
	if (m & TP_NVRAM_HKEY_GROUP_VOLUME) {
		d = nvram_read_byte(TP_NVRAM_ADDR_MIXER);
		n->volume_level = (d & TP_NVRAM_MASK_LEVEL_VOLUME)
				>> TP_NVRAM_POS_LEVEL_VOLUME;
		n->mute = !!(d & TP_NVRAM_MASK_MUTE);
		n->volume_toggle = !!(d & TP_NVRAM_MASK_HKT_VOLUME);
	}
}

#define TPACPI_COMPARE_KEY(__scancode, __member) \
do { \
	if ((event_mask & (1 << __scancode)) && \
	    oldn->__member != newn->__member) \
		tpacpi_hotkey_send_key(__scancode); \
} while (0)

#define TPACPI_MAY_SEND_KEY(__scancode) \
do { \
	if (event_mask & (1 << __scancode)) \
		tpacpi_hotkey_send_key(__scancode); \
} while (0)

static void issue_volchange(const unsigned int oldvol,
			    const unsigned int newvol,
			    const u32 event_mask)
{
	unsigned int i = oldvol;

	while (i > newvol) {
		TPACPI_MAY_SEND_KEY(TP_ACPI_HOTKEYSCAN_VOLUMEDOWN);
		i--;
	}
	while (i < newvol) {
		TPACPI_MAY_SEND_KEY(TP_ACPI_HOTKEYSCAN_VOLUMEUP);
		i++;
	}
}

static void issue_brightnesschange(const unsigned int oldbrt,
				   const unsigned int newbrt,
				   const u32 event_mask)
{
	unsigned int i = oldbrt;

	while (i > newbrt) {
		TPACPI_MAY_SEND_KEY(TP_ACPI_HOTKEYSCAN_FNEND);
		i--;
	}
	while (i < newbrt) {
		TPACPI_MAY_SEND_KEY(TP_ACPI_HOTKEYSCAN_FNHOME);
		i++;
	}
}

static void hotkey_compare_and_issue_event(struct tp_nvram_state *oldn,
					   struct tp_nvram_state *newn,
					   const u32 event_mask)
{

	TPACPI_COMPARE_KEY(TP_ACPI_HOTKEYSCAN_THINKPAD, thinkpad_toggle);
	TPACPI_COMPARE_KEY(TP_ACPI_HOTKEYSCAN_FNSPACE, zoom_toggle);
	TPACPI_COMPARE_KEY(TP_ACPI_HOTKEYSCAN_FNF7, display_toggle);
	TPACPI_COMPARE_KEY(TP_ACPI_HOTKEYSCAN_FNF12, hibernate_toggle);

	TPACPI_COMPARE_KEY(TP_ACPI_HOTKEYSCAN_FNPAGEUP, thinklight_toggle);

	TPACPI_COMPARE_KEY(TP_ACPI_HOTKEYSCAN_FNF8, displayexp_toggle);

	/*
	 * Handle volume
	 *
	 * This code is supposed to duplicate the IBM firmware behaviour:
	 * - Pressing MUTE issues mute hotkey message, even when already mute
	 * - Pressing Volume up/down issues volume up/down hotkey messages,
	 *   even when already at maximum or minimum volume
	 * - The act of unmuting issues volume up/down notification,
	 *   depending which key was used to unmute
	 *
	 * We are constrained to what the NVRAM can tell us, which is not much
	 * and certainly not enough if more than one volume hotkey was pressed
	 * since the last poll cycle.
	 *
	 * Just to make our life interesting, some newer Lenovo ThinkPads have
	 * bugs in the BIOS and may fail to update volume_toggle properly.
	 */
	if (newn->mute) {
		/* muted */
		if (!oldn->mute ||
		    oldn->volume_toggle != newn->volume_toggle ||
		    oldn->volume_level != newn->volume_level) {
			/* recently muted, or repeated mute keypress, or
			 * multiple presses ending in mute */
			issue_volchange(oldn->volume_level, newn->volume_level,
				event_mask);
			TPACPI_MAY_SEND_KEY(TP_ACPI_HOTKEYSCAN_MUTE);
		}
	} else {
		/* unmute */
		if (oldn->mute) {
			/* recently unmuted, issue 'unmute' keypress */
			TPACPI_MAY_SEND_KEY(TP_ACPI_HOTKEYSCAN_VOLUMEUP);
		}
		if (oldn->volume_level != newn->volume_level) {
			issue_volchange(oldn->volume_level, newn->volume_level,
				event_mask);
		} else if (oldn->volume_toggle != newn->volume_toggle) {
			/* repeated vol up/down keypress at end of scale ? */
			if (newn->volume_level == 0)
				TPACPI_MAY_SEND_KEY(TP_ACPI_HOTKEYSCAN_VOLUMEDOWN);
			else if (newn->volume_level >= TP_NVRAM_LEVEL_VOLUME_MAX)
				TPACPI_MAY_SEND_KEY(TP_ACPI_HOTKEYSCAN_VOLUMEUP);
		}
	}

	/* handle brightness */
	if (oldn->brightness_level != newn->brightness_level) {
		issue_brightnesschange(oldn->brightness_level,
				       newn->brightness_level, event_mask);
	} else if (oldn->brightness_toggle != newn->brightness_toggle) {
		/* repeated key presses that didn't change state */
		if (newn->brightness_level == 0)
			TPACPI_MAY_SEND_KEY(TP_ACPI_HOTKEYSCAN_FNEND);
		else if (newn->brightness_level >= bright_maxlvl
				&& !tp_features.bright_unkfw)
			TPACPI_MAY_SEND_KEY(TP_ACPI_HOTKEYSCAN_FNHOME);
	}

#undef TPACPI_COMPARE_KEY
#undef TPACPI_MAY_SEND_KEY
}

/*
 * Polling driver
 *
 * We track all events in hotkey_source_mask all the time, since
 * most of them are edge-based.  We only issue those requested by
 * hotkey_user_mask or hotkey_driver_mask, though.
 */
static int hotkey_kthread(void *data)
{
	struct tp_nvram_state s[2] = { 0 };
	u32 poll_mask, event_mask;
	unsigned int si, so;
	unsigned long t;
	unsigned int change_detector;
	unsigned int poll_freq;
	bool was_frozen;

	if (tpacpi_lifecycle == TPACPI_LIFE_EXITING)
		goto exit;

	set_freezable();

	so = 0;
	si = 1;
	t = 0;

	/* Initial state for compares */
	mutex_lock(&hotkey_thread_data_mutex);
	change_detector = hotkey_config_change;
	poll_mask = hotkey_source_mask;
	event_mask = hotkey_source_mask &
			(hotkey_driver_mask | hotkey_user_mask);
	poll_freq = hotkey_poll_freq;
	mutex_unlock(&hotkey_thread_data_mutex);
	hotkey_read_nvram(&s[so], poll_mask);

	while (!kthread_should_stop()) {
		if (t == 0) {
			if (likely(poll_freq))
				t = 1000/poll_freq;
			else
				t = 100;	/* should never happen... */
		}
		t = msleep_interruptible(t);
		if (unlikely(kthread_freezable_should_stop(&was_frozen)))
			break;

		if (t > 0 && !was_frozen)
			continue;

		mutex_lock(&hotkey_thread_data_mutex);
		if (was_frozen || hotkey_config_change != change_detector) {
			/* forget old state on thaw or config change */
			si = so;
			t = 0;
			change_detector = hotkey_config_change;
		}
		poll_mask = hotkey_source_mask;
		event_mask = hotkey_source_mask &
				(hotkey_driver_mask | hotkey_user_mask);
		poll_freq = hotkey_poll_freq;
		mutex_unlock(&hotkey_thread_data_mutex);

		if (likely(poll_mask)) {
			hotkey_read_nvram(&s[si], poll_mask);
			if (likely(si != so)) {
				hotkey_compare_and_issue_event(&s[so], &s[si],
								event_mask);
			}
		}

		so = si;
		si ^= 1;
	}

exit:
	return 0;
}

/* call with hotkey_mutex held */
static void hotkey_poll_stop_sync(void)
{
	if (tpacpi_hotkey_task) {
		kthread_stop(tpacpi_hotkey_task);
		tpacpi_hotkey_task = NULL;
	}
}

/* call with hotkey_mutex held */
static void hotkey_poll_setup(const bool may_warn)
{
	const u32 poll_driver_mask = hotkey_driver_mask & hotkey_source_mask;
	const u32 poll_user_mask = hotkey_user_mask & hotkey_source_mask;

	if (hotkey_poll_freq > 0 &&
	    (poll_driver_mask ||
	     (poll_user_mask && tpacpi_inputdev->users > 0))) {
		if (!tpacpi_hotkey_task) {
			tpacpi_hotkey_task = kthread_run(hotkey_kthread,
					NULL, TPACPI_NVRAM_KTHREAD_NAME);
			if (IS_ERR(tpacpi_hotkey_task)) {
				tpacpi_hotkey_task = NULL;
				pr_err("could not create kernel thread for hotkey polling\n");
			}
		}
	} else {
		hotkey_poll_stop_sync();
		if (may_warn && (poll_driver_mask || poll_user_mask) &&
		    hotkey_poll_freq == 0) {
			pr_notice("hot keys 0x%08x and/or events 0x%08x require polling, which is currently disabled\n",
				  poll_user_mask, poll_driver_mask);
		}
	}
}

static void hotkey_poll_setup_safe(const bool may_warn)
{
	mutex_lock(&hotkey_mutex);
	hotkey_poll_setup(may_warn);
	mutex_unlock(&hotkey_mutex);
}

/* call with hotkey_mutex held */
static void hotkey_poll_set_freq(unsigned int freq)
{
	if (!freq)
		hotkey_poll_stop_sync();

	hotkey_poll_freq = freq;
}

#else /* CONFIG_THINKPAD_ACPI_HOTKEY_POLL */

static void hotkey_poll_setup(const bool __unused)
{
}

static void hotkey_poll_setup_safe(const bool __unused)
{
}

#endif /* CONFIG_THINKPAD_ACPI_HOTKEY_POLL */

static int hotkey_inputdev_open(struct input_dev *dev)
{
	switch (tpacpi_lifecycle) {
	case TPACPI_LIFE_INIT:
	case TPACPI_LIFE_RUNNING:
		hotkey_poll_setup_safe(false);
		return 0;
	case TPACPI_LIFE_EXITING:
		return -EBUSY;
	}

	/* Should only happen if tpacpi_lifecycle is corrupt */
	BUG();
	return -EBUSY;
}

static void hotkey_inputdev_close(struct input_dev *dev)
{
	/* disable hotkey polling when possible */
	if (tpacpi_lifecycle != TPACPI_LIFE_EXITING &&
	    !(hotkey_source_mask & hotkey_driver_mask))
		hotkey_poll_setup_safe(false);
}

/* sysfs hotkey enable ------------------------------------------------- */
static ssize_t hotkey_enable_show(struct device *dev,
			   struct device_attribute *attr,
			   char *buf)
{
	int res, status;

	printk_deprecated_attribute("hotkey_enable",
			"Hotkey reporting is always enabled");

	res = hotkey_status_get(&status);
	if (res)
		return res;

	return sysfs_emit(buf, "%d\n", status);
}

static ssize_t hotkey_enable_store(struct device *dev,
			    struct device_attribute *attr,
			    const char *buf, size_t count)
{
	unsigned long t;

	printk_deprecated_attribute("hotkey_enable",
			"Hotkeys can be disabled through hotkey_mask");

	if (parse_strtoul(buf, 1, &t))
		return -EINVAL;

	if (t == 0)
		return -EPERM;

	return count;
}

static DEVICE_ATTR_RW(hotkey_enable);

/* sysfs hotkey mask --------------------------------------------------- */
static ssize_t hotkey_mask_show(struct device *dev,
			   struct device_attribute *attr,
			   char *buf)
{
	return sysfs_emit(buf, "0x%08x\n", hotkey_user_mask);
}

static ssize_t hotkey_mask_store(struct device *dev,
			    struct device_attribute *attr,
			    const char *buf, size_t count)
{
	unsigned long t;
	int res;

	if (parse_strtoul(buf, 0xffffffffUL, &t))
		return -EINVAL;

	if (mutex_lock_killable(&hotkey_mutex))
		return -ERESTARTSYS;

	res = hotkey_user_mask_set(t);

#ifdef CONFIG_THINKPAD_ACPI_HOTKEY_POLL
	hotkey_poll_setup(true);
#endif

	mutex_unlock(&hotkey_mutex);

	tpacpi_disclose_usertask("hotkey_mask", "set to 0x%08lx\n", t);

	return (res) ? res : count;
}

static DEVICE_ATTR_RW(hotkey_mask);

/* sysfs hotkey bios_enabled ------------------------------------------- */
static ssize_t hotkey_bios_enabled_show(struct device *dev,
			   struct device_attribute *attr,
			   char *buf)
{
	return sprintf(buf, "0\n");
}

static DEVICE_ATTR_RO(hotkey_bios_enabled);

/* sysfs hotkey bios_mask ---------------------------------------------- */
static ssize_t hotkey_bios_mask_show(struct device *dev,
			   struct device_attribute *attr,
			   char *buf)
{
	printk_deprecated_attribute("hotkey_bios_mask",
			"This attribute is useless.");
	return sysfs_emit(buf, "0x%08x\n", hotkey_orig_mask);
}

static DEVICE_ATTR_RO(hotkey_bios_mask);

/* sysfs hotkey all_mask ----------------------------------------------- */
static ssize_t hotkey_all_mask_show(struct device *dev,
			   struct device_attribute *attr,
			   char *buf)
{
	return sysfs_emit(buf, "0x%08x\n",
				hotkey_all_mask | hotkey_source_mask);
}

static DEVICE_ATTR_RO(hotkey_all_mask);

/* sysfs hotkey all_mask ----------------------------------------------- */
static ssize_t hotkey_adaptive_all_mask_show(struct device *dev,
			   struct device_attribute *attr,
			   char *buf)
{
	return sysfs_emit(buf, "0x%08x\n",
			hotkey_adaptive_all_mask | hotkey_source_mask);
}

static DEVICE_ATTR_RO(hotkey_adaptive_all_mask);

/* sysfs hotkey recommended_mask --------------------------------------- */
static ssize_t hotkey_recommended_mask_show(struct device *dev,
					    struct device_attribute *attr,
					    char *buf)
{
	return sysfs_emit(buf, "0x%08x\n",
			(hotkey_all_mask | hotkey_source_mask)
			& ~hotkey_reserved_mask);
}

static DEVICE_ATTR_RO(hotkey_recommended_mask);

#ifdef CONFIG_THINKPAD_ACPI_HOTKEY_POLL

/* sysfs hotkey hotkey_source_mask ------------------------------------- */
static ssize_t hotkey_source_mask_show(struct device *dev,
			   struct device_attribute *attr,
			   char *buf)
{
	return sysfs_emit(buf, "0x%08x\n", hotkey_source_mask);
}

static ssize_t hotkey_source_mask_store(struct device *dev,
			    struct device_attribute *attr,
			    const char *buf, size_t count)
{
	unsigned long t;
	u32 r_ev;
	int rc;

	if (parse_strtoul(buf, 0xffffffffUL, &t) ||
		((t & ~TPACPI_HKEY_NVRAM_KNOWN_MASK) != 0))
		return -EINVAL;

	if (mutex_lock_killable(&hotkey_mutex))
		return -ERESTARTSYS;

	HOTKEY_CONFIG_CRITICAL_START
	hotkey_source_mask = t;
	HOTKEY_CONFIG_CRITICAL_END

	rc = hotkey_mask_set((hotkey_user_mask | hotkey_driver_mask) &
			~hotkey_source_mask);
	hotkey_poll_setup(true);

	/* check if events needed by the driver got disabled */
	r_ev = hotkey_driver_mask & ~(hotkey_acpi_mask & hotkey_all_mask)
		& ~hotkey_source_mask & TPACPI_HKEY_NVRAM_KNOWN_MASK;

	mutex_unlock(&hotkey_mutex);

	if (rc < 0)
		pr_err("hotkey_source_mask: failed to update the firmware event mask!\n");

	if (r_ev)
		pr_notice("hotkey_source_mask: some important events were disabled: 0x%04x\n",
			  r_ev);

	tpacpi_disclose_usertask("hotkey_source_mask", "set to 0x%08lx\n", t);

	return (rc < 0) ? rc : count;
}

static DEVICE_ATTR_RW(hotkey_source_mask);

/* sysfs hotkey hotkey_poll_freq --------------------------------------- */
static ssize_t hotkey_poll_freq_show(struct device *dev,
			   struct device_attribute *attr,
			   char *buf)
{
	return sysfs_emit(buf, "%d\n", hotkey_poll_freq);
}

static ssize_t hotkey_poll_freq_store(struct device *dev,
			    struct device_attribute *attr,
			    const char *buf, size_t count)
{
	unsigned long t;

	if (parse_strtoul(buf, 25, &t))
		return -EINVAL;

	if (mutex_lock_killable(&hotkey_mutex))
		return -ERESTARTSYS;

	hotkey_poll_set_freq(t);
	hotkey_poll_setup(true);

	mutex_unlock(&hotkey_mutex);

	tpacpi_disclose_usertask("hotkey_poll_freq", "set to %lu\n", t);

	return count;
}

static DEVICE_ATTR_RW(hotkey_poll_freq);

#endif /* CONFIG_THINKPAD_ACPI_HOTKEY_POLL */

/* sysfs hotkey radio_sw (pollable) ------------------------------------ */
static ssize_t hotkey_radio_sw_show(struct device *dev,
			   struct device_attribute *attr,
			   char *buf)
{
	int res;
	res = hotkey_get_wlsw();
	if (res < 0)
		return res;

	/* Opportunistic update */
	tpacpi_rfk_update_hwblock_state((res == TPACPI_RFK_RADIO_OFF));

	return sysfs_emit(buf, "%d\n",
			(res == TPACPI_RFK_RADIO_OFF) ? 0 : 1);
}

static DEVICE_ATTR_RO(hotkey_radio_sw);

static void hotkey_radio_sw_notify_change(void)
{
	if (tp_features.hotkey_wlsw)
		sysfs_notify(&tpacpi_pdev->dev.kobj, NULL,
			     "hotkey_radio_sw");
}

/* sysfs hotkey tablet mode (pollable) --------------------------------- */
static ssize_t hotkey_tablet_mode_show(struct device *dev,
			   struct device_attribute *attr,
			   char *buf)
{
	int res, s;
	res = hotkey_get_tablet_mode(&s);
	if (res < 0)
		return res;

	return sysfs_emit(buf, "%d\n", !!s);
}

static DEVICE_ATTR_RO(hotkey_tablet_mode);

static void hotkey_tablet_mode_notify_change(void)
{
	if (tp_features.hotkey_tablet)
		sysfs_notify(&tpacpi_pdev->dev.kobj, NULL,
			     "hotkey_tablet_mode");
}

/* sysfs wakeup reason (pollable) -------------------------------------- */
static ssize_t hotkey_wakeup_reason_show(struct device *dev,
			   struct device_attribute *attr,
			   char *buf)
{
	return sysfs_emit(buf, "%d\n", hotkey_wakeup_reason);
}

static DEVICE_ATTR(wakeup_reason, S_IRUGO, hotkey_wakeup_reason_show, NULL);

static void hotkey_wakeup_reason_notify_change(void)
{
	sysfs_notify(&tpacpi_pdev->dev.kobj, NULL,
		     "wakeup_reason");
}

/* sysfs wakeup hotunplug_complete (pollable) -------------------------- */
static ssize_t hotkey_wakeup_hotunplug_complete_show(struct device *dev,
			   struct device_attribute *attr,
			   char *buf)
{
	return sysfs_emit(buf, "%d\n", hotkey_autosleep_ack);
}

static DEVICE_ATTR(wakeup_hotunplug_complete, S_IRUGO,
		   hotkey_wakeup_hotunplug_complete_show, NULL);

static void hotkey_wakeup_hotunplug_complete_notify_change(void)
{
	sysfs_notify(&tpacpi_pdev->dev.kobj, NULL,
		     "wakeup_hotunplug_complete");
}

/* sysfs adaptive kbd mode --------------------------------------------- */

static int adaptive_keyboard_get_mode(void);
static int adaptive_keyboard_set_mode(int new_mode);

enum ADAPTIVE_KEY_MODE {
	HOME_MODE,
	WEB_BROWSER_MODE,
	WEB_CONFERENCE_MODE,
	FUNCTION_MODE,
	LAYFLAT_MODE
};

static ssize_t adaptive_kbd_mode_show(struct device *dev,
			   struct device_attribute *attr,
			   char *buf)
{
	int current_mode;

	current_mode = adaptive_keyboard_get_mode();
	if (current_mode < 0)
		return current_mode;

	return sysfs_emit(buf, "%d\n", current_mode);
}

static ssize_t adaptive_kbd_mode_store(struct device *dev,
			    struct device_attribute *attr,
			    const char *buf, size_t count)
{
	unsigned long t;
	int res;

	if (parse_strtoul(buf, LAYFLAT_MODE, &t))
		return -EINVAL;

	res = adaptive_keyboard_set_mode(t);
	return (res < 0) ? res : count;
}

static DEVICE_ATTR_RW(adaptive_kbd_mode);

static struct attribute *adaptive_kbd_attributes[] = {
	&dev_attr_adaptive_kbd_mode.attr,
	NULL
};

static umode_t hadaptive_kbd_attr_is_visible(struct kobject *kobj,
					     struct attribute *attr, int n)
{
	return tp_features.has_adaptive_kbd ? attr->mode : 0;
}

static const struct attribute_group adaptive_kbd_attr_group = {
	.is_visible = hadaptive_kbd_attr_is_visible,
	.attrs = adaptive_kbd_attributes,
};

/* --------------------------------------------------------------------- */

static struct attribute *hotkey_attributes[] = {
	&dev_attr_hotkey_enable.attr,
	&dev_attr_hotkey_bios_enabled.attr,
	&dev_attr_hotkey_bios_mask.attr,
	&dev_attr_wakeup_reason.attr,
	&dev_attr_wakeup_hotunplug_complete.attr,
	&dev_attr_hotkey_mask.attr,
	&dev_attr_hotkey_all_mask.attr,
	&dev_attr_hotkey_adaptive_all_mask.attr,
	&dev_attr_hotkey_recommended_mask.attr,
	&dev_attr_hotkey_tablet_mode.attr,
	&dev_attr_hotkey_radio_sw.attr,
#ifdef CONFIG_THINKPAD_ACPI_HOTKEY_POLL
	&dev_attr_hotkey_source_mask.attr,
	&dev_attr_hotkey_poll_freq.attr,
#endif
	NULL
};

static umode_t hotkey_attr_is_visible(struct kobject *kobj,
				      struct attribute *attr, int n)
{
	if (attr == &dev_attr_hotkey_tablet_mode.attr) {
		if (!tp_features.hotkey_tablet)
			return 0;
	} else if (attr == &dev_attr_hotkey_radio_sw.attr) {
		if (!tp_features.hotkey_wlsw)
			return 0;
	}

	return attr->mode;
}

static const struct attribute_group hotkey_attr_group = {
	.is_visible = hotkey_attr_is_visible,
	.attrs = hotkey_attributes,
};

/*
 * Sync both the hw and sw blocking state of all switches
 */
static void tpacpi_send_radiosw_update(void)
{
	int wlsw;

	/*
	 * We must sync all rfkill controllers *before* issuing any
	 * rfkill input events, or we will race the rfkill core input
	 * handler.
	 *
	 * tpacpi_inputdev_send_mutex works as a synchronization point
	 * for the above.
	 *
	 * We optimize to avoid numerous calls to hotkey_get_wlsw.
	 */

	wlsw = hotkey_get_wlsw();

	/* Sync hw blocking state first if it is hw-blocked */
	if (wlsw == TPACPI_RFK_RADIO_OFF)
		tpacpi_rfk_update_hwblock_state(true);

	/* Sync hw blocking state last if it is hw-unblocked */
	if (wlsw == TPACPI_RFK_RADIO_ON)
		tpacpi_rfk_update_hwblock_state(false);

	/* Issue rfkill input event for WLSW switch */
	if (!(wlsw < 0)) {
		mutex_lock(&tpacpi_inputdev_send_mutex);

		input_report_switch(tpacpi_inputdev,
				    SW_RFKILL_ALL, (wlsw > 0));
		input_sync(tpacpi_inputdev);

		mutex_unlock(&tpacpi_inputdev_send_mutex);
	}

	/*
	 * this can be unconditional, as we will poll state again
	 * if userspace uses the notify to read data
	 */
	hotkey_radio_sw_notify_change();
}

static void hotkey_exit(void)
{
#ifdef CONFIG_THINKPAD_ACPI_HOTKEY_POLL
	mutex_lock(&hotkey_mutex);
	hotkey_poll_stop_sync();
	mutex_unlock(&hotkey_mutex);
#endif
	dbg_printk(TPACPI_DBG_EXIT | TPACPI_DBG_HKEY,
		   "restoring original HKEY status and mask\n");
	/* yes, there is a bitwise or below, we want the
	 * functions to be called even if one of them fail */
	if (((tp_features.hotkey_mask &&
	      hotkey_mask_set(hotkey_orig_mask)) |
	     hotkey_status_set(false)) != 0)
		pr_err("failed to restore hot key mask to BIOS defaults\n");
}

static void __init hotkey_unmap(const unsigned int scancode)
{
	if (hotkey_keycode_map[scancode] != KEY_RESERVED) {
		clear_bit(hotkey_keycode_map[scancode],
			  tpacpi_inputdev->keybit);
		hotkey_keycode_map[scancode] = KEY_RESERVED;
	}
}

/*
 * HKEY quirks:
 *   TPACPI_HK_Q_INIMASK:	Supports FN+F3,FN+F4,FN+F12
 */

#define	TPACPI_HK_Q_INIMASK	0x0001

static const struct tpacpi_quirk tpacpi_hotkey_qtable[] __initconst = {
	TPACPI_Q_IBM('I', 'H', TPACPI_HK_Q_INIMASK), /* 600E */
	TPACPI_Q_IBM('I', 'N', TPACPI_HK_Q_INIMASK), /* 600E */
	TPACPI_Q_IBM('I', 'D', TPACPI_HK_Q_INIMASK), /* 770, 770E, 770ED */
	TPACPI_Q_IBM('I', 'W', TPACPI_HK_Q_INIMASK), /* A20m */
	TPACPI_Q_IBM('I', 'V', TPACPI_HK_Q_INIMASK), /* A20p */
	TPACPI_Q_IBM('1', '0', TPACPI_HK_Q_INIMASK), /* A21e, A22e */
	TPACPI_Q_IBM('K', 'U', TPACPI_HK_Q_INIMASK), /* A21e */
	TPACPI_Q_IBM('K', 'X', TPACPI_HK_Q_INIMASK), /* A21m, A22m */
	TPACPI_Q_IBM('K', 'Y', TPACPI_HK_Q_INIMASK), /* A21p, A22p */
	TPACPI_Q_IBM('1', 'B', TPACPI_HK_Q_INIMASK), /* A22e */
	TPACPI_Q_IBM('1', '3', TPACPI_HK_Q_INIMASK), /* A22m */
	TPACPI_Q_IBM('1', 'E', TPACPI_HK_Q_INIMASK), /* A30/p (0) */
	TPACPI_Q_IBM('1', 'C', TPACPI_HK_Q_INIMASK), /* R30 */
	TPACPI_Q_IBM('1', 'F', TPACPI_HK_Q_INIMASK), /* R31 */
	TPACPI_Q_IBM('I', 'Y', TPACPI_HK_Q_INIMASK), /* T20 */
	TPACPI_Q_IBM('K', 'Z', TPACPI_HK_Q_INIMASK), /* T21 */
	TPACPI_Q_IBM('1', '6', TPACPI_HK_Q_INIMASK), /* T22 */
	TPACPI_Q_IBM('I', 'Z', TPACPI_HK_Q_INIMASK), /* X20, X21 */
	TPACPI_Q_IBM('1', 'D', TPACPI_HK_Q_INIMASK), /* X22, X23, X24 */
};

typedef u16 tpacpi_keymap_entry_t;
typedef tpacpi_keymap_entry_t tpacpi_keymap_t[TPACPI_HOTKEY_MAP_LEN];

static int hotkey_init_tablet_mode(void)
{
	int in_tablet_mode = 0, res;
	char *type = NULL;

	if (acpi_evalf(hkey_handle, &res, "GMMS", "qdd", 0)) {
		int has_tablet_mode;

		in_tablet_mode = hotkey_gmms_get_tablet_mode(res,
							     &has_tablet_mode);
		/*
		 * The Yoga 11e series has 2 accelerometers described by a
		 * BOSC0200 ACPI node. This setup relies on a Windows service
		 * which calls special ACPI methods on this node to report
		 * the laptop/tent/tablet mode to the EC. The bmc150 iio driver
		 * does not support this, so skip the hotkey on these models.
		 */
		if (has_tablet_mode && !dual_accel_detect())
			tp_features.hotkey_tablet = TP_HOTKEY_TABLET_USES_GMMS;
		type = "GMMS";
	} else if (acpi_evalf(hkey_handle, &res, "MHKG", "qd")) {
		/* For X41t, X60t, X61t Tablets... */
		tp_features.hotkey_tablet = TP_HOTKEY_TABLET_USES_MHKG;
		in_tablet_mode = !!(res & TP_HOTKEY_TABLET_MASK);
		type = "MHKG";
	}

	if (!tp_features.hotkey_tablet)
		return 0;

	pr_info("Tablet mode switch found (type: %s), currently in %s mode\n",
		type, in_tablet_mode ? "tablet" : "laptop");

	return in_tablet_mode;
}

static int __init hotkey_init(struct ibm_init_struct *iibm)
{
	/* Requirements for changing the default keymaps:
	 *
	 * 1. Many of the keys are mapped to KEY_RESERVED for very
	 *    good reasons.  Do not change them unless you have deep
	 *    knowledge on the IBM and Lenovo ThinkPad firmware for
	 *    the various ThinkPad models.  The driver behaves
	 *    differently for KEY_RESERVED: such keys have their
	 *    hot key mask *unset* in mask_recommended, and also
	 *    in the initial hot key mask programmed into the
	 *    firmware at driver load time, which means the firm-
	 *    ware may react very differently if you change them to
	 *    something else;
	 *
	 * 2. You must be subscribed to the linux-thinkpad and
	 *    ibm-acpi-devel mailing lists, and you should read the
	 *    list archives since 2007 if you want to change the
	 *    keymaps.  This requirement exists so that you will
	 *    know the past history of problems with the thinkpad-
	 *    acpi driver keymaps, and also that you will be
	 *    listening to any bug reports;
	 *
	 * 3. Do not send thinkpad-acpi specific patches directly to
	 *    for merging, *ever*.  Send them to the linux-acpi
	 *    mailinglist for comments.  Merging is to be done only
	 *    through acpi-test and the ACPI maintainer.
	 *
	 * If the above is too much to ask, don't change the keymap.
	 * Ask the thinkpad-acpi maintainer to do it, instead.
	 */

	enum keymap_index {
		TPACPI_KEYMAP_IBM_GENERIC = 0,
		TPACPI_KEYMAP_LENOVO_GENERIC,
	};

	static const tpacpi_keymap_t tpacpi_keymaps[] __initconst = {
	/* Generic keymap for IBM ThinkPads */
	[TPACPI_KEYMAP_IBM_GENERIC] = {
		/* Scan Codes 0x00 to 0x0B: ACPI HKEY FN+F1..F12 */
		KEY_FN_F1,	KEY_BATTERY,	KEY_COFFEE,	KEY_SLEEP,
		KEY_WLAN,	KEY_FN_F6, KEY_SWITCHVIDEOMODE, KEY_FN_F8,
		KEY_FN_F9,	KEY_FN_F10,	KEY_FN_F11,	KEY_SUSPEND,

		/* Scan codes 0x0C to 0x1F: Other ACPI HKEY hot keys */
		KEY_UNKNOWN,	/* 0x0C: FN+BACKSPACE */
		KEY_UNKNOWN,	/* 0x0D: FN+INSERT */
		KEY_UNKNOWN,	/* 0x0E: FN+DELETE */

		/* brightness: firmware always reacts to them */
		KEY_RESERVED,	/* 0x0F: FN+HOME (brightness up) */
		KEY_RESERVED,	/* 0x10: FN+END (brightness down) */

		/* Thinklight: firmware always react to it */
		KEY_RESERVED,	/* 0x11: FN+PGUP (thinklight toggle) */

		KEY_UNKNOWN,	/* 0x12: FN+PGDOWN */
		KEY_ZOOM,	/* 0x13: FN+SPACE (zoom) */

		/* Volume: firmware always react to it and reprograms
		 * the built-in *extra* mixer.  Never map it to control
		 * another mixer by default. */
		KEY_RESERVED,	/* 0x14: VOLUME UP */
		KEY_RESERVED,	/* 0x15: VOLUME DOWN */
		KEY_RESERVED,	/* 0x16: MUTE */

		KEY_VENDOR,	/* 0x17: Thinkpad/AccessIBM/Lenovo */

		/* (assignments unknown, please report if found) */
		KEY_UNKNOWN, KEY_UNKNOWN, KEY_UNKNOWN, KEY_UNKNOWN,
		KEY_UNKNOWN, KEY_UNKNOWN, KEY_UNKNOWN, KEY_UNKNOWN,

		/* No assignments, only used for Adaptive keyboards. */
		KEY_UNKNOWN, KEY_UNKNOWN, KEY_UNKNOWN, KEY_UNKNOWN,
		KEY_UNKNOWN, KEY_UNKNOWN, KEY_UNKNOWN, KEY_UNKNOWN,
		KEY_UNKNOWN, KEY_UNKNOWN, KEY_UNKNOWN, KEY_UNKNOWN,
		KEY_UNKNOWN, KEY_UNKNOWN, KEY_UNKNOWN, KEY_UNKNOWN,
		KEY_UNKNOWN, KEY_UNKNOWN, KEY_UNKNOWN,

		/* No assignment, used for newer Lenovo models */
		KEY_UNKNOWN, KEY_UNKNOWN, KEY_UNKNOWN, KEY_UNKNOWN,
		KEY_UNKNOWN, KEY_UNKNOWN, KEY_UNKNOWN, KEY_UNKNOWN,
		KEY_UNKNOWN, KEY_UNKNOWN, KEY_UNKNOWN, KEY_UNKNOWN,
		KEY_UNKNOWN, KEY_UNKNOWN, KEY_UNKNOWN, KEY_UNKNOWN,
		KEY_UNKNOWN, KEY_UNKNOWN, KEY_UNKNOWN, KEY_UNKNOWN,
		KEY_UNKNOWN, KEY_UNKNOWN

		},

	/* Generic keymap for Lenovo ThinkPads */
	[TPACPI_KEYMAP_LENOVO_GENERIC] = {
		/* Scan Codes 0x00 to 0x0B: ACPI HKEY FN+F1..F12 */
		KEY_FN_F1,	KEY_COFFEE,	KEY_BATTERY,	KEY_SLEEP,
		KEY_WLAN,	KEY_CAMERA, KEY_SWITCHVIDEOMODE, KEY_FN_F8,
		KEY_FN_F9,	KEY_FN_F10,	KEY_FN_F11,	KEY_SUSPEND,

		/* Scan codes 0x0C to 0x1F: Other ACPI HKEY hot keys */
		KEY_UNKNOWN,	/* 0x0C: FN+BACKSPACE */
		KEY_UNKNOWN,	/* 0x0D: FN+INSERT */
		KEY_UNKNOWN,	/* 0x0E: FN+DELETE */

		/* These should be enabled --only-- when ACPI video
		 * is disabled (i.e. in "vendor" mode), and are handled
		 * in a special way by the init code */
		KEY_BRIGHTNESSUP,	/* 0x0F: FN+HOME (brightness up) */
		KEY_BRIGHTNESSDOWN,	/* 0x10: FN+END (brightness down) */

		KEY_RESERVED,	/* 0x11: FN+PGUP (thinklight toggle) */

		KEY_UNKNOWN,	/* 0x12: FN+PGDOWN */
		KEY_ZOOM,	/* 0x13: FN+SPACE (zoom) */

		/* Volume: z60/z61, T60 (BIOS version?): firmware always
		 * react to it and reprograms the built-in *extra* mixer.
		 * Never map it to control another mixer by default.
		 *
		 * T60?, T61, R60?, R61: firmware and EC tries to send
		 * these over the regular keyboard, so these are no-ops,
		 * but there are still weird bugs re. MUTE, so do not
		 * change unless you get test reports from all Lenovo
		 * models.  May cause the BIOS to interfere with the
		 * HDA mixer.
		 */
		KEY_RESERVED,	/* 0x14: VOLUME UP */
		KEY_RESERVED,	/* 0x15: VOLUME DOWN */
		KEY_RESERVED,	/* 0x16: MUTE */

		KEY_VENDOR,	/* 0x17: Thinkpad/AccessIBM/Lenovo */

		/* (assignments unknown, please report if found) */
		KEY_UNKNOWN, KEY_UNKNOWN,

		/*
		 * The mic mute button only sends 0x1a.  It does not
		 * automatically mute the mic or change the mute light.
		 */
		KEY_MICMUTE,	/* 0x1a: Mic mute (since ?400 or so) */

		/* (assignments unknown, please report if found) */
		KEY_UNKNOWN,

		/* Extra keys in use since the X240 / T440 / T540 */
		KEY_CONFIG, KEY_SEARCH, KEY_SCALE, KEY_FILE,

		/*
		 * These are the adaptive keyboard keycodes for Carbon X1 2014.
		 * The first item in this list is the Mute button which is
		 * emitted with 0x103 through
		 * adaptive_keyboard_hotkey_notify_hotkey() when the sound
		 * symbol is held.
		 * We'll need to offset those by 0x20.
		 */
		KEY_RESERVED,        /* Mute held, 0x103 */
		KEY_BRIGHTNESS_MIN,  /* Backlight off */
		KEY_RESERVED,        /* Clipping tool */
		KEY_RESERVED,        /* Cloud */
		KEY_RESERVED,
		KEY_VOICECOMMAND,    /* Voice */
		KEY_RESERVED,
		KEY_RESERVED,        /* Gestures */
		KEY_RESERVED,
		KEY_RESERVED,
		KEY_RESERVED,
		KEY_CONFIG,          /* Settings */
		KEY_RESERVED,        /* New tab */
		KEY_REFRESH,         /* Reload */
		KEY_BACK,            /* Back */
		KEY_RESERVED,        /* Microphone down */
		KEY_RESERVED,        /* Microphone up */
		KEY_RESERVED,        /* Microphone cancellation */
		KEY_RESERVED,        /* Camera mode */
		KEY_RESERVED,        /* Rotate display, 0x116 */

		/*
		 * These are found in 2017 models (e.g. T470s, X270).
		 * The lowest known value is 0x311, which according to
		 * the manual should launch a user defined favorite
		 * application.
		 *
		 * The offset for these is TP_ACPI_HOTKEYSCAN_EXTENDED_START,
		 * corresponding to 0x34.
		 */

		/* (assignments unknown, please report if found) */
		KEY_UNKNOWN, KEY_UNKNOWN, KEY_UNKNOWN, KEY_UNKNOWN,
		KEY_UNKNOWN, KEY_UNKNOWN, KEY_UNKNOWN, KEY_UNKNOWN,
		KEY_UNKNOWN, KEY_UNKNOWN, KEY_UNKNOWN, KEY_UNKNOWN,
		KEY_UNKNOWN, KEY_UNKNOWN, KEY_UNKNOWN, KEY_UNKNOWN,
		KEY_UNKNOWN,

		KEY_BOOKMARKS,			/* Favorite app, 0x311 */
		KEY_SELECTIVE_SCREENSHOT,	/* Clipping tool */
		KEY_CALC,			/* Calculator (above numpad, P52) */
		KEY_BLUETOOTH,			/* Bluetooth */
		KEY_KEYBOARD,			/* Keyboard, 0x315 */
		KEY_FN_RIGHT_SHIFT,		/* Fn + right Shift */
		KEY_NOTIFICATION_CENTER,	/* Notification Center */
		KEY_PICKUP_PHONE,		/* Answer incoming call */
		KEY_HANGUP_PHONE,		/* Decline incoming call */
		},
	};

	static const struct tpacpi_quirk tpacpi_keymap_qtable[] __initconst = {
		/* Generic maps (fallback) */
		{
		  .vendor = PCI_VENDOR_ID_IBM,
		  .bios = TPACPI_MATCH_ANY, .ec = TPACPI_MATCH_ANY,
		  .quirks = TPACPI_KEYMAP_IBM_GENERIC,
		},
		{
		  .vendor = PCI_VENDOR_ID_LENOVO,
		  .bios = TPACPI_MATCH_ANY, .ec = TPACPI_MATCH_ANY,
		  .quirks = TPACPI_KEYMAP_LENOVO_GENERIC,
		},
	};

#define TPACPI_HOTKEY_MAP_SIZE		sizeof(tpacpi_keymap_t)
#define TPACPI_HOTKEY_MAP_TYPESIZE	sizeof(tpacpi_keymap_entry_t)

	int res, i;
	int status;
	int hkeyv;
	bool radiosw_state  = false;
	bool tabletsw_state = false;

	unsigned long quirks;
	unsigned long keymap_id;

	vdbg_printk(TPACPI_DBG_INIT | TPACPI_DBG_HKEY,
			"initializing hotkey subdriver\n");

	BUG_ON(!tpacpi_inputdev);
	BUG_ON(tpacpi_inputdev->open != NULL ||
	       tpacpi_inputdev->close != NULL);

	TPACPI_ACPIHANDLE_INIT(hkey);
	mutex_init(&hotkey_mutex);

#ifdef CONFIG_THINKPAD_ACPI_HOTKEY_POLL
	mutex_init(&hotkey_thread_data_mutex);
#endif

	/* hotkey not supported on 570 */
	tp_features.hotkey = hkey_handle != NULL;

	vdbg_printk(TPACPI_DBG_INIT | TPACPI_DBG_HKEY,
		"hotkeys are %s\n",
		str_supported(tp_features.hotkey));

	if (!tp_features.hotkey)
		return -ENODEV;

	quirks = tpacpi_check_quirks(tpacpi_hotkey_qtable,
				     ARRAY_SIZE(tpacpi_hotkey_qtable));

	tpacpi_disable_brightness_delay();

	/* mask not supported on 600e/x, 770e, 770x, A21e, A2xm/p,
	   A30, R30, R31, T20-22, X20-21, X22-24.  Detected by checking
	   for HKEY interface version 0x100 */
	if (acpi_evalf(hkey_handle, &hkeyv, "MHKV", "qd")) {
		vdbg_printk(TPACPI_DBG_INIT | TPACPI_DBG_HKEY,
			    "firmware HKEY interface version: 0x%x\n",
			    hkeyv);

		switch (hkeyv >> 8) {
		case 1:
			/*
			 * MHKV 0x100 in A31, R40, R40e,
			 * T4x, X31, and later
			 */

			/* Paranoia check AND init hotkey_all_mask */
			if (!acpi_evalf(hkey_handle, &hotkey_all_mask,
					"MHKA", "qd")) {
				pr_err("missing MHKA handler, please report this to %s\n",
				       TPACPI_MAIL);
				/* Fallback: pre-init for FN+F3,F4,F12 */
				hotkey_all_mask = 0x080cU;
			} else {
				tp_features.hotkey_mask = 1;
			}
			break;

		case 2:
			/*
			 * MHKV 0x200 in X1, T460s, X260, T560, X1 Tablet (2016)
			 */

			/* Paranoia check AND init hotkey_all_mask */
			if (!acpi_evalf(hkey_handle, &hotkey_all_mask,
					"MHKA", "dd", 1)) {
				pr_err("missing MHKA handler, please report this to %s\n",
				       TPACPI_MAIL);
				/* Fallback: pre-init for FN+F3,F4,F12 */
				hotkey_all_mask = 0x080cU;
			} else {
				tp_features.hotkey_mask = 1;
			}

			/*
			 * Check if we have an adaptive keyboard, like on the
			 * Lenovo Carbon X1 2014 (2nd Gen).
			 */
			if (acpi_evalf(hkey_handle, &hotkey_adaptive_all_mask,
				       "MHKA", "dd", 2)) {
				if (hotkey_adaptive_all_mask != 0)
					tp_features.has_adaptive_kbd = true;
			} else {
				tp_features.has_adaptive_kbd = false;
				hotkey_adaptive_all_mask = 0x0U;
			}
			break;

		default:
			pr_err("unknown version of the HKEY interface: 0x%x\n",
			       hkeyv);
			pr_err("please report this to %s\n", TPACPI_MAIL);
			break;
		}
	}

	vdbg_printk(TPACPI_DBG_INIT | TPACPI_DBG_HKEY,
		"hotkey masks are %s\n",
		str_supported(tp_features.hotkey_mask));

	/* Init hotkey_all_mask if not initialized yet */
	if (!tp_features.hotkey_mask && !hotkey_all_mask &&
	    (quirks & TPACPI_HK_Q_INIMASK))
		hotkey_all_mask = 0x080cU;  /* FN+F12, FN+F4, FN+F3 */

	/* Init hotkey_acpi_mask and hotkey_orig_mask */
	if (tp_features.hotkey_mask) {
		/* hotkey_source_mask *must* be zero for
		 * the first hotkey_mask_get to return hotkey_orig_mask */
		res = hotkey_mask_get();
		if (res)
			return res;

		hotkey_orig_mask = hotkey_acpi_mask;
	} else {
		hotkey_orig_mask = hotkey_all_mask;
		hotkey_acpi_mask = hotkey_all_mask;
	}

#ifdef CONFIG_THINKPAD_ACPI_DEBUGFACILITIES
	if (dbg_wlswemul) {
		tp_features.hotkey_wlsw = 1;
		radiosw_state = !!tpacpi_wlsw_emulstate;
		pr_info("radio switch emulation enabled\n");
	} else
#endif
	/* Not all thinkpads have a hardware radio switch */
	if (acpi_evalf(hkey_handle, &status, "WLSW", "qd")) {
		tp_features.hotkey_wlsw = 1;
		radiosw_state = !!status;
		pr_info("radio switch found; radios are %s\n", str_enabled_disabled(status & BIT(0)));
	}

	tabletsw_state = hotkey_init_tablet_mode();

	/* Set up key map */
	keymap_id = tpacpi_check_quirks(tpacpi_keymap_qtable,
					ARRAY_SIZE(tpacpi_keymap_qtable));
	BUG_ON(keymap_id >= ARRAY_SIZE(tpacpi_keymaps));
	dbg_printk(TPACPI_DBG_INIT | TPACPI_DBG_HKEY,
		   "using keymap number %lu\n", keymap_id);

	hotkey_keycode_map = kmemdup(&tpacpi_keymaps[keymap_id],
			TPACPI_HOTKEY_MAP_SIZE,	GFP_KERNEL);
	if (!hotkey_keycode_map) {
		pr_err("failed to allocate memory for key map\n");
		return -ENOMEM;
	}

	input_set_capability(tpacpi_inputdev, EV_MSC, MSC_SCAN);
	tpacpi_inputdev->keycodesize = TPACPI_HOTKEY_MAP_TYPESIZE;
	tpacpi_inputdev->keycodemax = TPACPI_HOTKEY_MAP_LEN;
	tpacpi_inputdev->keycode = hotkey_keycode_map;
	for (i = 0; i < TPACPI_HOTKEY_MAP_LEN; i++) {
		if (hotkey_keycode_map[i] != KEY_RESERVED) {
			input_set_capability(tpacpi_inputdev, EV_KEY,
						hotkey_keycode_map[i]);
		} else {
			if (i < sizeof(hotkey_reserved_mask)*8)
				hotkey_reserved_mask |= 1 << i;
		}
	}

	if (tp_features.hotkey_wlsw) {
		input_set_capability(tpacpi_inputdev, EV_SW, SW_RFKILL_ALL);
		input_report_switch(tpacpi_inputdev,
				    SW_RFKILL_ALL, radiosw_state);
	}
	if (tp_features.hotkey_tablet) {
		input_set_capability(tpacpi_inputdev, EV_SW, SW_TABLET_MODE);
		input_report_switch(tpacpi_inputdev,
				    SW_TABLET_MODE, tabletsw_state);
	}

	/* Do not issue duplicate brightness change events to
	 * userspace. tpacpi_detect_brightness_capabilities() must have
	 * been called before this point  */
	if (acpi_video_get_backlight_type() != acpi_backlight_vendor) {
		pr_info("This ThinkPad has standard ACPI backlight brightness control, supported by the ACPI video driver\n");
		pr_notice("Disabling thinkpad-acpi brightness events by default...\n");

		/* Disable brightness up/down on Lenovo thinkpads when
		 * ACPI is handling them, otherwise it is plain impossible
		 * for userspace to do something even remotely sane */
		hotkey_reserved_mask |=
			(1 << TP_ACPI_HOTKEYSCAN_FNHOME)
			| (1 << TP_ACPI_HOTKEYSCAN_FNEND);
		hotkey_unmap(TP_ACPI_HOTKEYSCAN_FNHOME);
		hotkey_unmap(TP_ACPI_HOTKEYSCAN_FNEND);
	}

#ifdef CONFIG_THINKPAD_ACPI_HOTKEY_POLL
	hotkey_source_mask = TPACPI_HKEY_NVRAM_GOOD_MASK
				& ~hotkey_all_mask
				& ~hotkey_reserved_mask;

	vdbg_printk(TPACPI_DBG_INIT | TPACPI_DBG_HKEY,
		    "hotkey source mask 0x%08x, polling freq %u\n",
		    hotkey_source_mask, hotkey_poll_freq);
#endif

	dbg_printk(TPACPI_DBG_INIT | TPACPI_DBG_HKEY,
			"enabling firmware HKEY event interface...\n");
	res = hotkey_status_set(true);
	if (res) {
		hotkey_exit();
		return res;
	}
	res = hotkey_mask_set(((hotkey_all_mask & ~hotkey_reserved_mask)
			       | hotkey_driver_mask)
			      & ~hotkey_source_mask);
	if (res < 0 && res != -ENXIO) {
		hotkey_exit();
		return res;
	}
	hotkey_user_mask = (hotkey_acpi_mask | hotkey_source_mask)
				& ~hotkey_reserved_mask;
	vdbg_printk(TPACPI_DBG_INIT | TPACPI_DBG_HKEY,
		"initial masks: user=0x%08x, fw=0x%08x, poll=0x%08x\n",
		hotkey_user_mask, hotkey_acpi_mask, hotkey_source_mask);

	tpacpi_inputdev->open = &hotkey_inputdev_open;
	tpacpi_inputdev->close = &hotkey_inputdev_close;

	hotkey_poll_setup_safe(true);

	return 0;
}

/* Thinkpad X1 Carbon support 5 modes including Home mode, Web browser
 * mode, Web conference mode, Function mode and Lay-flat mode.
 * We support Home mode and Function mode currently.
 *
 * Will consider support rest of modes in future.
 *
 */
static const int adaptive_keyboard_modes[] = {
	HOME_MODE,
/*	WEB_BROWSER_MODE = 2,
	WEB_CONFERENCE_MODE = 3, */
	FUNCTION_MODE
};

#define DFR_CHANGE_ROW			0x101
#define DFR_SHOW_QUICKVIEW_ROW		0x102
#define FIRST_ADAPTIVE_KEY		0x103

/* press Fn key a while second, it will switch to Function Mode. Then
 * release Fn key, previous mode be restored.
 */
static bool adaptive_keyboard_mode_is_saved;
static int adaptive_keyboard_prev_mode;

static int adaptive_keyboard_get_mode(void)
{
	int mode = 0;

	if (!acpi_evalf(hkey_handle, &mode, "GTRW", "dd", 0)) {
		pr_err("Cannot read adaptive keyboard mode\n");
		return -EIO;
	}

	return mode;
}

static int adaptive_keyboard_set_mode(int new_mode)
{
	if (new_mode < 0 ||
		new_mode > LAYFLAT_MODE)
		return -EINVAL;

	if (!acpi_evalf(hkey_handle, NULL, "STRW", "vd", new_mode)) {
		pr_err("Cannot set adaptive keyboard mode\n");
		return -EIO;
	}

	return 0;
}

static int adaptive_keyboard_get_next_mode(int mode)
{
	size_t i;
	size_t max_mode = ARRAY_SIZE(adaptive_keyboard_modes) - 1;

	for (i = 0; i <= max_mode; i++) {
		if (adaptive_keyboard_modes[i] == mode)
			break;
	}

	if (i >= max_mode)
		i = 0;
	else
		i++;

	return adaptive_keyboard_modes[i];
}

static bool adaptive_keyboard_hotkey_notify_hotkey(unsigned int scancode)
{
	int current_mode = 0;
	int new_mode = 0;
	int keycode;

	switch (scancode) {
	case DFR_CHANGE_ROW:
		if (adaptive_keyboard_mode_is_saved) {
			new_mode = adaptive_keyboard_prev_mode;
			adaptive_keyboard_mode_is_saved = false;
		} else {
			current_mode = adaptive_keyboard_get_mode();
			if (current_mode < 0)
				return false;
			new_mode = adaptive_keyboard_get_next_mode(
					current_mode);
		}

		if (adaptive_keyboard_set_mode(new_mode) < 0)
			return false;

		return true;

	case DFR_SHOW_QUICKVIEW_ROW:
		current_mode = adaptive_keyboard_get_mode();
		if (current_mode < 0)
			return false;

		adaptive_keyboard_prev_mode = current_mode;
		adaptive_keyboard_mode_is_saved = true;

		if (adaptive_keyboard_set_mode (FUNCTION_MODE) < 0)
			return false;
		return true;

	default:
		if (scancode < FIRST_ADAPTIVE_KEY ||
		    scancode >= FIRST_ADAPTIVE_KEY +
		    TP_ACPI_HOTKEYSCAN_EXTENDED_START -
		    TP_ACPI_HOTKEYSCAN_ADAPTIVE_START) {
			pr_info("Unhandled adaptive keyboard key: 0x%x\n",
				scancode);
			return false;
		}
		keycode = hotkey_keycode_map[scancode - FIRST_ADAPTIVE_KEY +
					     TP_ACPI_HOTKEYSCAN_ADAPTIVE_START];
		if (keycode != KEY_RESERVED) {
			mutex_lock(&tpacpi_inputdev_send_mutex);

			input_report_key(tpacpi_inputdev, keycode, 1);
			input_sync(tpacpi_inputdev);

			input_report_key(tpacpi_inputdev, keycode, 0);
			input_sync(tpacpi_inputdev);

			mutex_unlock(&tpacpi_inputdev_send_mutex);
		}
		return true;
	}
}

static bool hotkey_notify_extended_hotkey(const u32 hkey)
{
	unsigned int scancode;

<<<<<<< HEAD
=======
	switch (hkey) {
	case TP_HKEY_EV_PRIVACYGUARD_TOGGLE:
	case TP_HKEY_EV_AMT_TOGGLE:
		tpacpi_driver_event(hkey);
		return true;
	}

>>>>>>> eb3cdb58
	/* Extended keycodes start at 0x300 and our offset into the map
	 * TP_ACPI_HOTKEYSCAN_EXTENDED_START. The calculated scancode
	 * will be positive, but might not be in the correct range.
	 */
	scancode = (hkey & 0xfff) - (0x300 - TP_ACPI_HOTKEYSCAN_EXTENDED_START);
	if (scancode >= TP_ACPI_HOTKEYSCAN_EXTENDED_START &&
	    scancode < TPACPI_HOTKEY_MAP_LEN) {
		tpacpi_input_send_key(scancode);
		return true;
	}

	return false;
}

static bool hotkey_notify_hotkey(const u32 hkey,
				 bool *send_acpi_ev,
				 bool *ignore_acpi_ev)
{
	/* 0x1000-0x1FFF: key presses */
	unsigned int scancode = hkey & 0xfff;
	*send_acpi_ev = true;
	*ignore_acpi_ev = false;

	/*
	 * Original events are in the 0x10XX range, the adaptive keyboard
	 * found in 2014 X1 Carbon emits events are of 0x11XX. In 2017
	 * models, additional keys are emitted through 0x13XX.
	 */
	switch ((hkey >> 8) & 0xf) {
	case 0:
		if (scancode > 0 &&
		    scancode <= TP_ACPI_HOTKEYSCAN_ADAPTIVE_START) {
			/* HKEY event 0x1001 is scancode 0x00 */
			scancode--;
			if (!(hotkey_source_mask & (1 << scancode))) {
				tpacpi_input_send_key_masked(scancode);
				*send_acpi_ev = false;
			} else {
				*ignore_acpi_ev = true;
			}
			return true;
		}
		break;

	case 1:
		return adaptive_keyboard_hotkey_notify_hotkey(scancode);

	case 3:
		return hotkey_notify_extended_hotkey(hkey);
	}

	return false;
}

static bool hotkey_notify_wakeup(const u32 hkey,
				 bool *send_acpi_ev,
				 bool *ignore_acpi_ev)
{
	/* 0x2000-0x2FFF: Wakeup reason */
	*send_acpi_ev = true;
	*ignore_acpi_ev = false;

	switch (hkey) {
	case TP_HKEY_EV_WKUP_S3_UNDOCK: /* suspend, undock */
	case TP_HKEY_EV_WKUP_S4_UNDOCK: /* hibernation, undock */
		hotkey_wakeup_reason = TP_ACPI_WAKEUP_UNDOCK;
		*ignore_acpi_ev = true;
		break;

	case TP_HKEY_EV_WKUP_S3_BAYEJ: /* suspend, bay eject */
	case TP_HKEY_EV_WKUP_S4_BAYEJ: /* hibernation, bay eject */
		hotkey_wakeup_reason = TP_ACPI_WAKEUP_BAYEJ;
		*ignore_acpi_ev = true;
		break;

	case TP_HKEY_EV_WKUP_S3_BATLOW: /* Battery on critical low level/S3 */
	case TP_HKEY_EV_WKUP_S4_BATLOW: /* Battery on critical low level/S4 */
		pr_alert("EMERGENCY WAKEUP: battery almost empty\n");
		/* how to auto-heal: */
		/* 2313: woke up from S3, go to S4/S5 */
		/* 2413: woke up from S4, go to S5 */
		break;

	default:
		return false;
	}

	if (hotkey_wakeup_reason != TP_ACPI_WAKEUP_NONE) {
		pr_info("woke up due to a hot-unplug request...\n");
		hotkey_wakeup_reason_notify_change();
	}
	return true;
}

static bool hotkey_notify_dockevent(const u32 hkey,
				 bool *send_acpi_ev,
				 bool *ignore_acpi_ev)
{
	/* 0x4000-0x4FFF: dock-related events */
	*send_acpi_ev = true;
	*ignore_acpi_ev = false;

	switch (hkey) {
	case TP_HKEY_EV_UNDOCK_ACK:
		/* ACPI undock operation completed after wakeup */
		hotkey_autosleep_ack = 1;
		pr_info("undocked\n");
		hotkey_wakeup_hotunplug_complete_notify_change();
		return true;

	case TP_HKEY_EV_HOTPLUG_DOCK: /* docked to port replicator */
		pr_info("docked into hotplug port replicator\n");
		return true;
	case TP_HKEY_EV_HOTPLUG_UNDOCK: /* undocked from port replicator */
		pr_info("undocked from hotplug port replicator\n");
		return true;

	/*
	 * Deliberately ignore attaching and detaching the keybord cover to avoid
	 * duplicates from intel-vbtn, which already emits SW_TABLET_MODE events
	 * to userspace.
	 *
	 * Please refer to the following thread for more information and a preliminary
	 * implementation using the GTOP ("Get Tablet OPtions") interface that could be
	 * extended to other attachment options of the ThinkPad X1 Tablet series, such as
	 * the Pico cartridge dock module:
	 * https://lore.kernel.org/platform-driver-x86/38cb8265-1e30-d547-9e12-b4ae290be737@a-kobel.de/
	 */
	case TP_HKEY_EV_KBD_COVER_ATTACH:
	case TP_HKEY_EV_KBD_COVER_DETACH:
		*send_acpi_ev = false;
		*ignore_acpi_ev = true;
		return true;

	default:
		return false;
	}
}

static bool hotkey_notify_usrevent(const u32 hkey,
				 bool *send_acpi_ev,
				 bool *ignore_acpi_ev)
{
	/* 0x5000-0x5FFF: human interface helpers */
	*send_acpi_ev = true;
	*ignore_acpi_ev = false;

	switch (hkey) {
	case TP_HKEY_EV_PEN_INSERTED:  /* X61t: tablet pen inserted into bay */
	case TP_HKEY_EV_PEN_REMOVED:   /* X61t: tablet pen removed from bay */
		return true;

	case TP_HKEY_EV_TABLET_TABLET:   /* X41t-X61t: tablet mode */
	case TP_HKEY_EV_TABLET_NOTEBOOK: /* X41t-X61t: normal mode */
		tpacpi_input_send_tabletsw();
		hotkey_tablet_mode_notify_change();
		*send_acpi_ev = false;
		return true;

	case TP_HKEY_EV_LID_CLOSE:	/* Lid closed */
	case TP_HKEY_EV_LID_OPEN:	/* Lid opened */
	case TP_HKEY_EV_BRGHT_CHANGED:	/* brightness changed */
		/* do not propagate these events */
		*ignore_acpi_ev = true;
		return true;

	default:
		return false;
	}
}

static void thermal_dump_all_sensors(void);
static void palmsensor_refresh(void);

static bool hotkey_notify_6xxx(const u32 hkey,
				 bool *send_acpi_ev,
				 bool *ignore_acpi_ev)
{
	/* 0x6000-0x6FFF: thermal alarms/notices and keyboard events */
	*send_acpi_ev = true;
	*ignore_acpi_ev = false;

	switch (hkey) {
	case TP_HKEY_EV_THM_TABLE_CHANGED:
		pr_debug("EC reports: Thermal Table has changed\n");
		/* recommended action: do nothing, we don't have
		 * Lenovo ATM information */
		return true;
	case TP_HKEY_EV_THM_CSM_COMPLETED:
		pr_debug("EC reports: Thermal Control Command set completed (DYTC)\n");
		/* Thermal event - pass on to event handler */
		tpacpi_driver_event(hkey);
		return true;
	case TP_HKEY_EV_THM_TRANSFM_CHANGED:
		pr_debug("EC reports: Thermal Transformation changed (GMTS)\n");
		/* recommended action: do nothing, we don't have
		 * Lenovo ATM information */
		return true;
	case TP_HKEY_EV_ALARM_BAT_HOT:
		pr_crit("THERMAL ALARM: battery is too hot!\n");
		/* recommended action: warn user through gui */
		break;
	case TP_HKEY_EV_ALARM_BAT_XHOT:
		pr_alert("THERMAL EMERGENCY: battery is extremely hot!\n");
		/* recommended action: immediate sleep/hibernate */
		break;
	case TP_HKEY_EV_ALARM_SENSOR_HOT:
		pr_crit("THERMAL ALARM: a sensor reports something is too hot!\n");
		/* recommended action: warn user through gui, that */
		/* some internal component is too hot */
		break;
	case TP_HKEY_EV_ALARM_SENSOR_XHOT:
		pr_alert("THERMAL EMERGENCY: a sensor reports something is extremely hot!\n");
		/* recommended action: immediate sleep/hibernate */
		break;
	case TP_HKEY_EV_AC_CHANGED:
		/* X120e, X121e, X220, X220i, X220t, X230, T420, T420s, W520:
		 * AC status changed; can be triggered by plugging or
		 * unplugging AC adapter, docking or undocking. */

		fallthrough;

	case TP_HKEY_EV_KEY_NUMLOCK:
	case TP_HKEY_EV_KEY_FN:
		/* key press events, we just ignore them as long as the EC
		 * is still reporting them in the normal keyboard stream */
		*send_acpi_ev = false;
		*ignore_acpi_ev = true;
		return true;

	case TP_HKEY_EV_KEY_FN_ESC:
		/* Get the media key status to force the status LED to update */
		acpi_evalf(hkey_handle, NULL, "GMKS", "v");
		*send_acpi_ev = false;
		*ignore_acpi_ev = true;
		return true;

	case TP_HKEY_EV_TABLET_CHANGED:
		tpacpi_input_send_tabletsw();
		hotkey_tablet_mode_notify_change();
		*send_acpi_ev = false;
		return true;

	case TP_HKEY_EV_PALM_DETECTED:
	case TP_HKEY_EV_PALM_UNDETECTED:
		/* palm detected  - pass on to event handler */
		palmsensor_refresh();
		return true;

	default:
		/* report simply as unknown, no sensor dump */
		return false;
	}

	thermal_dump_all_sensors();
	return true;
}

static void hotkey_notify(struct ibm_struct *ibm, u32 event)
{
	u32 hkey;
	bool send_acpi_ev;
	bool ignore_acpi_ev;
	bool known_ev;

	if (event != 0x80) {
		pr_err("unknown HKEY notification event %d\n", event);
		/* forward it to userspace, maybe it knows how to handle it */
		acpi_bus_generate_netlink_event(
					ibm->acpi->device->pnp.device_class,
					dev_name(&ibm->acpi->device->dev),
					event, 0);
		return;
	}

	while (1) {
		if (!acpi_evalf(hkey_handle, &hkey, "MHKP", "d")) {
			pr_err("failed to retrieve HKEY event\n");
			return;
		}

		if (hkey == 0) {
			/* queue empty */
			return;
		}

		send_acpi_ev = true;
		ignore_acpi_ev = false;

		switch (hkey >> 12) {
		case 1:
			/* 0x1000-0x1FFF: key presses */
			known_ev = hotkey_notify_hotkey(hkey, &send_acpi_ev,
						 &ignore_acpi_ev);
			break;
		case 2:
			/* 0x2000-0x2FFF: Wakeup reason */
			known_ev = hotkey_notify_wakeup(hkey, &send_acpi_ev,
						 &ignore_acpi_ev);
			break;
		case 3:
			/* 0x3000-0x3FFF: bay-related wakeups */
			switch (hkey) {
			case TP_HKEY_EV_BAYEJ_ACK:
				hotkey_autosleep_ack = 1;
				pr_info("bay ejected\n");
				hotkey_wakeup_hotunplug_complete_notify_change();
				known_ev = true;
				break;
			case TP_HKEY_EV_OPTDRV_EJ:
				/* FIXME: kick libata if SATA link offline */
				known_ev = true;
				break;
			default:
				known_ev = false;
			}
			break;
		case 4:
			/* 0x4000-0x4FFF: dock-related events */
			known_ev = hotkey_notify_dockevent(hkey, &send_acpi_ev,
						&ignore_acpi_ev);
			break;
		case 5:
			/* 0x5000-0x5FFF: human interface helpers */
			known_ev = hotkey_notify_usrevent(hkey, &send_acpi_ev,
						 &ignore_acpi_ev);
			break;
		case 6:
			/* 0x6000-0x6FFF: thermal alarms/notices and
			 *                keyboard events */
			known_ev = hotkey_notify_6xxx(hkey, &send_acpi_ev,
						 &ignore_acpi_ev);
			break;
		case 7:
			/* 0x7000-0x7FFF: misc */
			if (tp_features.hotkey_wlsw &&
					hkey == TP_HKEY_EV_RFKILL_CHANGED) {
				tpacpi_send_radiosw_update();
				send_acpi_ev = 0;
				known_ev = true;
				break;
			}
			fallthrough;	/* to default */
		default:
			known_ev = false;
		}
		if (!known_ev) {
			pr_notice("unhandled HKEY event 0x%04x\n", hkey);
			pr_notice("please report the conditions when this event happened to %s\n",
				  TPACPI_MAIL);
		}

		/* netlink events */
		if (!ignore_acpi_ev && send_acpi_ev) {
			acpi_bus_generate_netlink_event(
					ibm->acpi->device->pnp.device_class,
					dev_name(&ibm->acpi->device->dev),
					event, hkey);
		}
	}
}

static void hotkey_suspend(void)
{
	/* Do these on suspend, we get the events on early resume! */
	hotkey_wakeup_reason = TP_ACPI_WAKEUP_NONE;
	hotkey_autosleep_ack = 0;

	/* save previous mode of adaptive keyboard of X1 Carbon */
	if (tp_features.has_adaptive_kbd) {
		if (!acpi_evalf(hkey_handle, &adaptive_keyboard_prev_mode,
					"GTRW", "dd", 0)) {
			pr_err("Cannot read adaptive keyboard mode.\n");
		}
	}
}

static void hotkey_resume(void)
{
	tpacpi_disable_brightness_delay();

	if (hotkey_status_set(true) < 0 ||
	    hotkey_mask_set(hotkey_acpi_mask) < 0)
		pr_err("error while attempting to reset the event firmware interface\n");

	tpacpi_send_radiosw_update();
	tpacpi_input_send_tabletsw();
	hotkey_tablet_mode_notify_change();
	hotkey_wakeup_reason_notify_change();
	hotkey_wakeup_hotunplug_complete_notify_change();
	hotkey_poll_setup_safe(false);

	/* restore previous mode of adapive keyboard of X1 Carbon */
	if (tp_features.has_adaptive_kbd) {
		if (!acpi_evalf(hkey_handle, NULL, "STRW", "vd",
					adaptive_keyboard_prev_mode)) {
			pr_err("Cannot set adaptive keyboard mode.\n");
		}
	}
}

/* procfs -------------------------------------------------------------- */
static int hotkey_read(struct seq_file *m)
{
	int res, status;

	if (!tp_features.hotkey) {
		seq_printf(m, "status:\t\tnot supported\n");
		return 0;
	}

	if (mutex_lock_killable(&hotkey_mutex))
		return -ERESTARTSYS;
	res = hotkey_status_get(&status);
	if (!res)
		res = hotkey_mask_get();
	mutex_unlock(&hotkey_mutex);
	if (res)
		return res;

	seq_printf(m, "status:\t\t%s\n", str_enabled_disabled(status & BIT(0)));
	if (hotkey_all_mask) {
		seq_printf(m, "mask:\t\t0x%08x\n", hotkey_user_mask);
		seq_printf(m, "commands:\tenable, disable, reset, <mask>\n");
	} else {
		seq_printf(m, "mask:\t\tnot supported\n");
		seq_printf(m, "commands:\tenable, disable, reset\n");
	}

	return 0;
}

static void hotkey_enabledisable_warn(bool enable)
{
	tpacpi_log_usertask("procfs hotkey enable/disable");
	if (!WARN((tpacpi_lifecycle == TPACPI_LIFE_RUNNING || !enable),
		  pr_fmt("hotkey enable/disable functionality has been removed from the driver.  Hotkeys are always enabled.\n")))
		pr_err("Please remove the hotkey=enable module parameter, it is deprecated.  Hotkeys are always enabled.\n");
}

static int hotkey_write(char *buf)
{
	int res;
	u32 mask;
	char *cmd;

	if (!tp_features.hotkey)
		return -ENODEV;

	if (mutex_lock_killable(&hotkey_mutex))
		return -ERESTARTSYS;

	mask = hotkey_user_mask;

	res = 0;
	while ((cmd = strsep(&buf, ","))) {
		if (strstarts(cmd, "enable")) {
			hotkey_enabledisable_warn(1);
		} else if (strstarts(cmd, "disable")) {
			hotkey_enabledisable_warn(0);
			res = -EPERM;
		} else if (strstarts(cmd, "reset")) {
			mask = (hotkey_all_mask | hotkey_source_mask)
				& ~hotkey_reserved_mask;
		} else if (sscanf(cmd, "0x%x", &mask) == 1) {
			/* mask set */
		} else if (sscanf(cmd, "%x", &mask) == 1) {
			/* mask set */
		} else {
			res = -EINVAL;
			goto errexit;
		}
	}

	if (!res) {
		tpacpi_disclose_usertask("procfs hotkey",
			"set mask to 0x%08x\n", mask);
		res = hotkey_user_mask_set(mask);
	}

errexit:
	mutex_unlock(&hotkey_mutex);
	return res;
}

static const struct acpi_device_id ibm_htk_device_ids[] = {
	{TPACPI_ACPI_IBM_HKEY_HID, 0},
	{TPACPI_ACPI_LENOVO_HKEY_HID, 0},
	{TPACPI_ACPI_LENOVO_HKEY_V2_HID, 0},
	{"", 0},
};

static struct tp_acpi_drv_struct ibm_hotkey_acpidriver = {
	.hid = ibm_htk_device_ids,
	.notify = hotkey_notify,
	.handle = &hkey_handle,
	.type = ACPI_DEVICE_NOTIFY,
};

static struct ibm_struct hotkey_driver_data = {
	.name = "hotkey",
	.read = hotkey_read,
	.write = hotkey_write,
	.exit = hotkey_exit,
	.resume = hotkey_resume,
	.suspend = hotkey_suspend,
	.acpi = &ibm_hotkey_acpidriver,
};

/*************************************************************************
 * Bluetooth subdriver
 */

enum {
	/* ACPI GBDC/SBDC bits */
	TP_ACPI_BLUETOOTH_HWPRESENT	= 0x01,	/* Bluetooth hw available */
	TP_ACPI_BLUETOOTH_RADIOSSW	= 0x02,	/* Bluetooth radio enabled */
	TP_ACPI_BLUETOOTH_RESUMECTRL	= 0x04,	/* Bluetooth state at resume:
						   0 = disable, 1 = enable */
};

enum {
	/* ACPI \BLTH commands */
	TP_ACPI_BLTH_GET_ULTRAPORT_ID	= 0x00, /* Get Ultraport BT ID */
	TP_ACPI_BLTH_GET_PWR_ON_RESUME	= 0x01, /* Get power-on-resume state */
	TP_ACPI_BLTH_PWR_ON_ON_RESUME	= 0x02, /* Resume powered on */
	TP_ACPI_BLTH_PWR_OFF_ON_RESUME	= 0x03,	/* Resume powered off */
	TP_ACPI_BLTH_SAVE_STATE		= 0x05, /* Save state for S4/S5 */
};

#define TPACPI_RFK_BLUETOOTH_SW_NAME	"tpacpi_bluetooth_sw"

static int bluetooth_get_status(void)
{
	int status;

#ifdef CONFIG_THINKPAD_ACPI_DEBUGFACILITIES
	if (dbg_bluetoothemul)
		return (tpacpi_bluetooth_emulstate) ?
		       TPACPI_RFK_RADIO_ON : TPACPI_RFK_RADIO_OFF;
#endif

	if (!acpi_evalf(hkey_handle, &status, "GBDC", "d"))
		return -EIO;

	return ((status & TP_ACPI_BLUETOOTH_RADIOSSW) != 0) ?
			TPACPI_RFK_RADIO_ON : TPACPI_RFK_RADIO_OFF;
}

static int bluetooth_set_status(enum tpacpi_rfkill_state state)
{
	int status;

	vdbg_printk(TPACPI_DBG_RFKILL, "will attempt to %s bluetooth\n",
		    str_enable_disable(state == TPACPI_RFK_RADIO_ON));

#ifdef CONFIG_THINKPAD_ACPI_DEBUGFACILITIES
	if (dbg_bluetoothemul) {
		tpacpi_bluetooth_emulstate = (state == TPACPI_RFK_RADIO_ON);
		return 0;
	}
#endif

	if (state == TPACPI_RFK_RADIO_ON)
		status = TP_ACPI_BLUETOOTH_RADIOSSW
			  | TP_ACPI_BLUETOOTH_RESUMECTRL;
	else
		status = 0;

	if (!acpi_evalf(hkey_handle, NULL, "SBDC", "vd", status))
		return -EIO;

	return 0;
}

/* sysfs bluetooth enable ---------------------------------------------- */
static ssize_t bluetooth_enable_show(struct device *dev,
			   struct device_attribute *attr,
			   char *buf)
{
	return tpacpi_rfk_sysfs_enable_show(TPACPI_RFK_BLUETOOTH_SW_ID,
			attr, buf);
}

static ssize_t bluetooth_enable_store(struct device *dev,
			    struct device_attribute *attr,
			    const char *buf, size_t count)
{
	return tpacpi_rfk_sysfs_enable_store(TPACPI_RFK_BLUETOOTH_SW_ID,
				attr, buf, count);
}

static DEVICE_ATTR_RW(bluetooth_enable);

/* --------------------------------------------------------------------- */

static struct attribute *bluetooth_attributes[] = {
	&dev_attr_bluetooth_enable.attr,
	NULL
};

static umode_t bluetooth_attr_is_visible(struct kobject *kobj,
					 struct attribute *attr, int n)
{
	return tp_features.bluetooth ? attr->mode : 0;
}

static const struct attribute_group bluetooth_attr_group = {
	.is_visible = bluetooth_attr_is_visible,
	.attrs = bluetooth_attributes,
};

static const struct tpacpi_rfk_ops bluetooth_tprfk_ops = {
	.get_status = bluetooth_get_status,
	.set_status = bluetooth_set_status,
};

static void bluetooth_shutdown(void)
{
	/* Order firmware to save current state to NVRAM */
	if (!acpi_evalf(NULL, NULL, "\\BLTH", "vd",
			TP_ACPI_BLTH_SAVE_STATE))
		pr_notice("failed to save bluetooth state to NVRAM\n");
	else
		vdbg_printk(TPACPI_DBG_RFKILL,
			"bluetooth state saved to NVRAM\n");
}

static void bluetooth_exit(void)
{
	tpacpi_destroy_rfkill(TPACPI_RFK_BLUETOOTH_SW_ID);
	bluetooth_shutdown();
}

static const struct dmi_system_id fwbug_list[] __initconst = {
	{
		.ident = "ThinkPad E485",
		.driver_data = &quirk_btusb_bug,
		.matches = {
			DMI_MATCH(DMI_SYS_VENDOR, "LENOVO"),
			DMI_MATCH(DMI_BOARD_NAME, "20KU"),
		},
	},
	{
		.ident = "ThinkPad E585",
		.driver_data = &quirk_btusb_bug,
		.matches = {
			DMI_MATCH(DMI_SYS_VENDOR, "LENOVO"),
			DMI_MATCH(DMI_BOARD_NAME, "20KV"),
		},
	},
	{
		.ident = "ThinkPad A285 - 20MW",
		.driver_data = &quirk_btusb_bug,
		.matches = {
			DMI_MATCH(DMI_SYS_VENDOR, "LENOVO"),
			DMI_MATCH(DMI_BOARD_NAME, "20MW"),
		},
	},
	{
		.ident = "ThinkPad A285 - 20MX",
		.driver_data = &quirk_btusb_bug,
		.matches = {
			DMI_MATCH(DMI_SYS_VENDOR, "LENOVO"),
			DMI_MATCH(DMI_BOARD_NAME, "20MX"),
		},
	},
	{
		.ident = "ThinkPad A485 - 20MU",
		.driver_data = &quirk_btusb_bug,
		.matches = {
			DMI_MATCH(DMI_SYS_VENDOR, "LENOVO"),
			DMI_MATCH(DMI_BOARD_NAME, "20MU"),
		},
	},
	{
		.ident = "ThinkPad A485 - 20MV",
		.driver_data = &quirk_btusb_bug,
		.matches = {
			DMI_MATCH(DMI_SYS_VENDOR, "LENOVO"),
			DMI_MATCH(DMI_BOARD_NAME, "20MV"),
		},
	},
	{
		.ident = "L14 Gen2 AMD",
		.driver_data = &quirk_s2idle_bug,
		.matches = {
			DMI_MATCH(DMI_BOARD_VENDOR, "LENOVO"),
			DMI_MATCH(DMI_PRODUCT_NAME, "20X5"),
		}
	},
	{
		.ident = "T14s Gen2 AMD",
		.driver_data = &quirk_s2idle_bug,
		.matches = {
			DMI_MATCH(DMI_BOARD_VENDOR, "LENOVO"),
			DMI_MATCH(DMI_PRODUCT_NAME, "20XF"),
		}
	},
	{
		.ident = "X13 Gen2 AMD",
		.driver_data = &quirk_s2idle_bug,
		.matches = {
			DMI_MATCH(DMI_BOARD_VENDOR, "LENOVO"),
			DMI_MATCH(DMI_PRODUCT_NAME, "20XH"),
		}
	},
	{
		.ident = "T14 Gen2 AMD",
		.driver_data = &quirk_s2idle_bug,
		.matches = {
			DMI_MATCH(DMI_BOARD_VENDOR, "LENOVO"),
			DMI_MATCH(DMI_PRODUCT_NAME, "20XK"),
		}
	},
	{
		.ident = "T14 Gen1 AMD",
		.driver_data = &quirk_s2idle_bug,
		.matches = {
			DMI_MATCH(DMI_BOARD_VENDOR, "LENOVO"),
			DMI_MATCH(DMI_PRODUCT_NAME, "20UD"),
		}
	},
	{
		.ident = "T14 Gen1 AMD",
		.driver_data = &quirk_s2idle_bug,
		.matches = {
			DMI_MATCH(DMI_BOARD_VENDOR, "LENOVO"),
			DMI_MATCH(DMI_PRODUCT_NAME, "20UE"),
		}
	},
	{
		.ident = "T14s Gen1 AMD",
		.driver_data = &quirk_s2idle_bug,
		.matches = {
			DMI_MATCH(DMI_BOARD_VENDOR, "LENOVO"),
			DMI_MATCH(DMI_PRODUCT_NAME, "20UH"),
		}
	},
	{
<<<<<<< HEAD
=======
		.ident = "T14s Gen1 AMD",
		.driver_data = &quirk_s2idle_bug,
		.matches = {
			DMI_MATCH(DMI_BOARD_VENDOR, "LENOVO"),
			DMI_MATCH(DMI_PRODUCT_NAME, "20UJ"),
		}
	},
	{
>>>>>>> eb3cdb58
		.ident = "P14s Gen1 AMD",
		.driver_data = &quirk_s2idle_bug,
		.matches = {
			DMI_MATCH(DMI_BOARD_VENDOR, "LENOVO"),
			DMI_MATCH(DMI_PRODUCT_NAME, "20Y1"),
		}
	},
	{
		.ident = "P14s Gen2 AMD",
		.driver_data = &quirk_s2idle_bug,
		.matches = {
			DMI_MATCH(DMI_BOARD_VENDOR, "LENOVO"),
			DMI_MATCH(DMI_PRODUCT_NAME, "21A0"),
		}
	},
	{
		.ident = "P14s Gen2 AMD",
		.driver_data = &quirk_s2idle_bug,
		.matches = {
			DMI_MATCH(DMI_BOARD_VENDOR, "LENOVO"),
			DMI_MATCH(DMI_PRODUCT_NAME, "21A1"),
		}
	},
	{}
};

#ifdef CONFIG_SUSPEND
/*
 * Lenovo laptops from a variety of generations run a SMI handler during the D3->D0
 * transition that occurs specifically when exiting suspend to idle which can cause
 * large delays during resume when the IOMMU translation layer is enabled (the default
 * behavior) for NVME devices:
 *
 * To avoid this firmware problem, skip the SMI handler on these machines before the
 * D0 transition occurs.
 */
static void thinkpad_acpi_amd_s2idle_restore(void)
{
	struct resource *res;
	void __iomem *addr;
	u8 val;

	res = request_mem_region_muxed(tp_features.quirks->s2idle_bug_mmio, 1,
					"thinkpad_acpi_pm80");
	if (!res)
		return;

	addr = ioremap(tp_features.quirks->s2idle_bug_mmio, 1);
	if (!addr)
		goto cleanup_resource;

	val = ioread8(addr);
	iowrite8(val & ~BIT(0), addr);

	iounmap(addr);
cleanup_resource:
	release_resource(res);
	kfree(res);
}

static struct acpi_s2idle_dev_ops thinkpad_acpi_s2idle_dev_ops = {
	.restore = thinkpad_acpi_amd_s2idle_restore,
};
#endif

static const struct pci_device_id fwbug_cards_ids[] __initconst = {
	{ PCI_DEVICE(PCI_VENDOR_ID_INTEL, 0x24F3) },
	{ PCI_DEVICE(PCI_VENDOR_ID_INTEL, 0x24FD) },
	{ PCI_DEVICE(PCI_VENDOR_ID_INTEL, 0x2526) },
	{}
};


static int __init have_bt_fwbug(void)
{
	/*
	 * Some AMD based ThinkPads have a firmware bug that calling
	 * "GBDC" will cause bluetooth on Intel wireless cards blocked
	 */
	if (tp_features.quirks && tp_features.quirks->btusb_bug &&
	    pci_dev_present(fwbug_cards_ids)) {
		vdbg_printk(TPACPI_DBG_INIT | TPACPI_DBG_RFKILL,
			FW_BUG "disable bluetooth subdriver for Intel cards\n");
		return 1;
	} else
		return 0;
}

static int __init bluetooth_init(struct ibm_init_struct *iibm)
{
	int res;
	int status = 0;

	vdbg_printk(TPACPI_DBG_INIT | TPACPI_DBG_RFKILL,
			"initializing bluetooth subdriver\n");

	TPACPI_ACPIHANDLE_INIT(hkey);

	/* bluetooth not supported on 570, 600e/x, 770e, 770x, A21e, A2xm/p,
	   G4x, R30, R31, R40e, R50e, T20-22, X20-21 */
	tp_features.bluetooth = !have_bt_fwbug() && hkey_handle &&
	    acpi_evalf(hkey_handle, &status, "GBDC", "qd");

	vdbg_printk(TPACPI_DBG_INIT | TPACPI_DBG_RFKILL,
		"bluetooth is %s, status 0x%02x\n",
		str_supported(tp_features.bluetooth),
		status);

#ifdef CONFIG_THINKPAD_ACPI_DEBUGFACILITIES
	if (dbg_bluetoothemul) {
		tp_features.bluetooth = 1;
		pr_info("bluetooth switch emulation enabled\n");
	} else
#endif
	if (tp_features.bluetooth &&
	    !(status & TP_ACPI_BLUETOOTH_HWPRESENT)) {
		/* no bluetooth hardware present in system */
		tp_features.bluetooth = 0;
		dbg_printk(TPACPI_DBG_INIT | TPACPI_DBG_RFKILL,
			   "bluetooth hardware not installed\n");
	}

	if (!tp_features.bluetooth)
		return -ENODEV;

	res = tpacpi_new_rfkill(TPACPI_RFK_BLUETOOTH_SW_ID,
				&bluetooth_tprfk_ops,
				RFKILL_TYPE_BLUETOOTH,
				TPACPI_RFK_BLUETOOTH_SW_NAME,
				true);
	return res;
}

/* procfs -------------------------------------------------------------- */
static int bluetooth_read(struct seq_file *m)
{
	return tpacpi_rfk_procfs_read(TPACPI_RFK_BLUETOOTH_SW_ID, m);
}

static int bluetooth_write(char *buf)
{
	return tpacpi_rfk_procfs_write(TPACPI_RFK_BLUETOOTH_SW_ID, buf);
}

static struct ibm_struct bluetooth_driver_data = {
	.name = "bluetooth",
	.read = bluetooth_read,
	.write = bluetooth_write,
	.exit = bluetooth_exit,
	.shutdown = bluetooth_shutdown,
};

/*************************************************************************
 * Wan subdriver
 */

enum {
	/* ACPI GWAN/SWAN bits */
	TP_ACPI_WANCARD_HWPRESENT	= 0x01,	/* Wan hw available */
	TP_ACPI_WANCARD_RADIOSSW	= 0x02,	/* Wan radio enabled */
	TP_ACPI_WANCARD_RESUMECTRL	= 0x04,	/* Wan state at resume:
						   0 = disable, 1 = enable */
};

#define TPACPI_RFK_WWAN_SW_NAME		"tpacpi_wwan_sw"

static int wan_get_status(void)
{
	int status;

#ifdef CONFIG_THINKPAD_ACPI_DEBUGFACILITIES
	if (dbg_wwanemul)
		return (tpacpi_wwan_emulstate) ?
		       TPACPI_RFK_RADIO_ON : TPACPI_RFK_RADIO_OFF;
#endif

	if (!acpi_evalf(hkey_handle, &status, "GWAN", "d"))
		return -EIO;

	return ((status & TP_ACPI_WANCARD_RADIOSSW) != 0) ?
			TPACPI_RFK_RADIO_ON : TPACPI_RFK_RADIO_OFF;
}

static int wan_set_status(enum tpacpi_rfkill_state state)
{
	int status;

	vdbg_printk(TPACPI_DBG_RFKILL, "will attempt to %s wwan\n",
		    str_enable_disable(state == TPACPI_RFK_RADIO_ON));

#ifdef CONFIG_THINKPAD_ACPI_DEBUGFACILITIES
	if (dbg_wwanemul) {
		tpacpi_wwan_emulstate = (state == TPACPI_RFK_RADIO_ON);
		return 0;
	}
#endif

	if (state == TPACPI_RFK_RADIO_ON)
		status = TP_ACPI_WANCARD_RADIOSSW
			 | TP_ACPI_WANCARD_RESUMECTRL;
	else
		status = 0;

	if (!acpi_evalf(hkey_handle, NULL, "SWAN", "vd", status))
		return -EIO;

	return 0;
}

/* sysfs wan enable ---------------------------------------------------- */
static ssize_t wan_enable_show(struct device *dev,
			   struct device_attribute *attr,
			   char *buf)
{
	return tpacpi_rfk_sysfs_enable_show(TPACPI_RFK_WWAN_SW_ID,
			attr, buf);
}

static ssize_t wan_enable_store(struct device *dev,
			    struct device_attribute *attr,
			    const char *buf, size_t count)
{
	return tpacpi_rfk_sysfs_enable_store(TPACPI_RFK_WWAN_SW_ID,
			attr, buf, count);
}

static DEVICE_ATTR(wwan_enable, S_IWUSR | S_IRUGO,
		   wan_enable_show, wan_enable_store);

/* --------------------------------------------------------------------- */

static struct attribute *wan_attributes[] = {
	&dev_attr_wwan_enable.attr,
	NULL
};

static umode_t wan_attr_is_visible(struct kobject *kobj, struct attribute *attr,
				   int n)
{
	return tp_features.wan ? attr->mode : 0;
}

static const struct attribute_group wan_attr_group = {
	.is_visible = wan_attr_is_visible,
	.attrs = wan_attributes,
};

static const struct tpacpi_rfk_ops wan_tprfk_ops = {
	.get_status = wan_get_status,
	.set_status = wan_set_status,
};

static void wan_shutdown(void)
{
	/* Order firmware to save current state to NVRAM */
	if (!acpi_evalf(NULL, NULL, "\\WGSV", "vd",
			TP_ACPI_WGSV_SAVE_STATE))
		pr_notice("failed to save WWAN state to NVRAM\n");
	else
		vdbg_printk(TPACPI_DBG_RFKILL,
			"WWAN state saved to NVRAM\n");
}

static void wan_exit(void)
{
	tpacpi_destroy_rfkill(TPACPI_RFK_WWAN_SW_ID);
	wan_shutdown();
}

static int __init wan_init(struct ibm_init_struct *iibm)
{
	int res;
	int status = 0;

	vdbg_printk(TPACPI_DBG_INIT | TPACPI_DBG_RFKILL,
			"initializing wan subdriver\n");

	TPACPI_ACPIHANDLE_INIT(hkey);

	tp_features.wan = hkey_handle &&
	    acpi_evalf(hkey_handle, &status, "GWAN", "qd");

	vdbg_printk(TPACPI_DBG_INIT | TPACPI_DBG_RFKILL,
		"wan is %s, status 0x%02x\n",
		str_supported(tp_features.wan),
		status);

#ifdef CONFIG_THINKPAD_ACPI_DEBUGFACILITIES
	if (dbg_wwanemul) {
		tp_features.wan = 1;
		pr_info("wwan switch emulation enabled\n");
	} else
#endif
	if (tp_features.wan &&
	    !(status & TP_ACPI_WANCARD_HWPRESENT)) {
		/* no wan hardware present in system */
		tp_features.wan = 0;
		dbg_printk(TPACPI_DBG_INIT | TPACPI_DBG_RFKILL,
			   "wan hardware not installed\n");
	}

	if (!tp_features.wan)
		return -ENODEV;

	res = tpacpi_new_rfkill(TPACPI_RFK_WWAN_SW_ID,
				&wan_tprfk_ops,
				RFKILL_TYPE_WWAN,
				TPACPI_RFK_WWAN_SW_NAME,
				true);
	return res;
}

/* procfs -------------------------------------------------------------- */
static int wan_read(struct seq_file *m)
{
	return tpacpi_rfk_procfs_read(TPACPI_RFK_WWAN_SW_ID, m);
}

static int wan_write(char *buf)
{
	return tpacpi_rfk_procfs_write(TPACPI_RFK_WWAN_SW_ID, buf);
}

static struct ibm_struct wan_driver_data = {
	.name = "wan",
	.read = wan_read,
	.write = wan_write,
	.exit = wan_exit,
	.shutdown = wan_shutdown,
};

/*************************************************************************
 * UWB subdriver
 */

enum {
	/* ACPI GUWB/SUWB bits */
	TP_ACPI_UWB_HWPRESENT	= 0x01,	/* UWB hw available */
	TP_ACPI_UWB_RADIOSSW	= 0x02,	/* UWB radio enabled */
};

#define TPACPI_RFK_UWB_SW_NAME	"tpacpi_uwb_sw"

static int uwb_get_status(void)
{
	int status;

#ifdef CONFIG_THINKPAD_ACPI_DEBUGFACILITIES
	if (dbg_uwbemul)
		return (tpacpi_uwb_emulstate) ?
		       TPACPI_RFK_RADIO_ON : TPACPI_RFK_RADIO_OFF;
#endif

	if (!acpi_evalf(hkey_handle, &status, "GUWB", "d"))
		return -EIO;

	return ((status & TP_ACPI_UWB_RADIOSSW) != 0) ?
			TPACPI_RFK_RADIO_ON : TPACPI_RFK_RADIO_OFF;
}

static int uwb_set_status(enum tpacpi_rfkill_state state)
{
	int status;

	vdbg_printk(TPACPI_DBG_RFKILL, "will attempt to %s UWB\n",
		    str_enable_disable(state == TPACPI_RFK_RADIO_ON));

#ifdef CONFIG_THINKPAD_ACPI_DEBUGFACILITIES
	if (dbg_uwbemul) {
		tpacpi_uwb_emulstate = (state == TPACPI_RFK_RADIO_ON);
		return 0;
	}
#endif

	if (state == TPACPI_RFK_RADIO_ON)
		status = TP_ACPI_UWB_RADIOSSW;
	else
		status = 0;

	if (!acpi_evalf(hkey_handle, NULL, "SUWB", "vd", status))
		return -EIO;

	return 0;
}

/* --------------------------------------------------------------------- */

static const struct tpacpi_rfk_ops uwb_tprfk_ops = {
	.get_status = uwb_get_status,
	.set_status = uwb_set_status,
};

static void uwb_exit(void)
{
	tpacpi_destroy_rfkill(TPACPI_RFK_UWB_SW_ID);
}

static int __init uwb_init(struct ibm_init_struct *iibm)
{
	int res;
	int status = 0;

	vdbg_printk(TPACPI_DBG_INIT | TPACPI_DBG_RFKILL,
			"initializing uwb subdriver\n");

	TPACPI_ACPIHANDLE_INIT(hkey);

	tp_features.uwb = hkey_handle &&
	    acpi_evalf(hkey_handle, &status, "GUWB", "qd");

	vdbg_printk(TPACPI_DBG_INIT | TPACPI_DBG_RFKILL,
		"uwb is %s, status 0x%02x\n",
		str_supported(tp_features.uwb),
		status);

#ifdef CONFIG_THINKPAD_ACPI_DEBUGFACILITIES
	if (dbg_uwbemul) {
		tp_features.uwb = 1;
		pr_info("uwb switch emulation enabled\n");
	} else
#endif
	if (tp_features.uwb &&
	    !(status & TP_ACPI_UWB_HWPRESENT)) {
		/* no uwb hardware present in system */
		tp_features.uwb = 0;
		dbg_printk(TPACPI_DBG_INIT,
			   "uwb hardware not installed\n");
	}

	if (!tp_features.uwb)
		return -ENODEV;

	res = tpacpi_new_rfkill(TPACPI_RFK_UWB_SW_ID,
				&uwb_tprfk_ops,
				RFKILL_TYPE_UWB,
				TPACPI_RFK_UWB_SW_NAME,
				false);
	return res;
}

static struct ibm_struct uwb_driver_data = {
	.name = "uwb",
	.exit = uwb_exit,
	.flags.experimental = 1,
};

/*************************************************************************
 * Video subdriver
 */

#ifdef CONFIG_THINKPAD_ACPI_VIDEO

enum video_access_mode {
	TPACPI_VIDEO_NONE = 0,
	TPACPI_VIDEO_570,	/* 570 */
	TPACPI_VIDEO_770,	/* 600e/x, 770e, 770x */
	TPACPI_VIDEO_NEW,	/* all others */
};

enum {	/* video status flags, based on VIDEO_570 */
	TP_ACPI_VIDEO_S_LCD = 0x01,	/* LCD output enabled */
	TP_ACPI_VIDEO_S_CRT = 0x02,	/* CRT output enabled */
	TP_ACPI_VIDEO_S_DVI = 0x08,	/* DVI output enabled */
};

enum {  /* TPACPI_VIDEO_570 constants */
	TP_ACPI_VIDEO_570_PHSCMD = 0x87,	/* unknown magic constant :( */
	TP_ACPI_VIDEO_570_PHSMASK = 0x03,	/* PHS bits that map to
						 * video_status_flags */
	TP_ACPI_VIDEO_570_PHS2CMD = 0x8b,	/* unknown magic constant :( */
	TP_ACPI_VIDEO_570_PHS2SET = 0x80,	/* unknown magic constant :( */
};

static enum video_access_mode video_supported;
static int video_orig_autosw;

static int video_autosw_get(void);
static int video_autosw_set(int enable);

TPACPI_HANDLE(vid, root,
	      "\\_SB.PCI.AGP.VGA",	/* 570 */
	      "\\_SB.PCI0.AGP0.VID0",	/* 600e/x, 770x */
	      "\\_SB.PCI0.VID0",	/* 770e */
	      "\\_SB.PCI0.VID",		/* A21e, G4x, R50e, X30, X40 */
	      "\\_SB.PCI0.AGP.VGA",	/* X100e and a few others */
	      "\\_SB.PCI0.AGP.VID",	/* all others */
	);				/* R30, R31 */

TPACPI_HANDLE(vid2, root, "\\_SB.PCI0.AGPB.VID");	/* G41 */

static int __init video_init(struct ibm_init_struct *iibm)
{
	int ivga;

	vdbg_printk(TPACPI_DBG_INIT, "initializing video subdriver\n");

	TPACPI_ACPIHANDLE_INIT(vid);
	if (tpacpi_is_ibm())
		TPACPI_ACPIHANDLE_INIT(vid2);

	if (vid2_handle && acpi_evalf(NULL, &ivga, "\\IVGA", "d") && ivga)
		/* G41, assume IVGA doesn't change */
		vid_handle = vid2_handle;

	if (!vid_handle)
		/* video switching not supported on R30, R31 */
		video_supported = TPACPI_VIDEO_NONE;
	else if (tpacpi_is_ibm() &&
		 acpi_evalf(vid_handle, &video_orig_autosw, "SWIT", "qd"))
		/* 570 */
		video_supported = TPACPI_VIDEO_570;
	else if (tpacpi_is_ibm() &&
		 acpi_evalf(vid_handle, &video_orig_autosw, "^VADL", "qd"))
		/* 600e/x, 770e, 770x */
		video_supported = TPACPI_VIDEO_770;
	else
		/* all others */
		video_supported = TPACPI_VIDEO_NEW;

	vdbg_printk(TPACPI_DBG_INIT, "video is %s, mode %d\n",
		str_supported(video_supported != TPACPI_VIDEO_NONE),
		video_supported);

	return (video_supported != TPACPI_VIDEO_NONE) ? 0 : -ENODEV;
}

static void video_exit(void)
{
	dbg_printk(TPACPI_DBG_EXIT,
		   "restoring original video autoswitch mode\n");
	if (video_autosw_set(video_orig_autosw))
		pr_err("error while trying to restore original video autoswitch mode\n");
}

static int video_outputsw_get(void)
{
	int status = 0;
	int i;

	switch (video_supported) {
	case TPACPI_VIDEO_570:
		if (!acpi_evalf(NULL, &i, "\\_SB.PHS", "dd",
				 TP_ACPI_VIDEO_570_PHSCMD))
			return -EIO;
		status = i & TP_ACPI_VIDEO_570_PHSMASK;
		break;
	case TPACPI_VIDEO_770:
		if (!acpi_evalf(NULL, &i, "\\VCDL", "d"))
			return -EIO;
		if (i)
			status |= TP_ACPI_VIDEO_S_LCD;
		if (!acpi_evalf(NULL, &i, "\\VCDC", "d"))
			return -EIO;
		if (i)
			status |= TP_ACPI_VIDEO_S_CRT;
		break;
	case TPACPI_VIDEO_NEW:
		if (!acpi_evalf(NULL, NULL, "\\VUPS", "vd", 1) ||
		    !acpi_evalf(NULL, &i, "\\VCDC", "d"))
			return -EIO;
		if (i)
			status |= TP_ACPI_VIDEO_S_CRT;

		if (!acpi_evalf(NULL, NULL, "\\VUPS", "vd", 0) ||
		    !acpi_evalf(NULL, &i, "\\VCDL", "d"))
			return -EIO;
		if (i)
			status |= TP_ACPI_VIDEO_S_LCD;
		if (!acpi_evalf(NULL, &i, "\\VCDD", "d"))
			return -EIO;
		if (i)
			status |= TP_ACPI_VIDEO_S_DVI;
		break;
	default:
		return -ENOSYS;
	}

	return status;
}

static int video_outputsw_set(int status)
{
	int autosw;
	int res = 0;

	switch (video_supported) {
	case TPACPI_VIDEO_570:
		res = acpi_evalf(NULL, NULL,
				 "\\_SB.PHS2", "vdd",
				 TP_ACPI_VIDEO_570_PHS2CMD,
				 status | TP_ACPI_VIDEO_570_PHS2SET);
		break;
	case TPACPI_VIDEO_770:
		autosw = video_autosw_get();
		if (autosw < 0)
			return autosw;

		res = video_autosw_set(1);
		if (res)
			return res;
		res = acpi_evalf(vid_handle, NULL,
				 "ASWT", "vdd", status * 0x100, 0);
		if (!autosw && video_autosw_set(autosw)) {
			pr_err("video auto-switch left enabled due to error\n");
			return -EIO;
		}
		break;
	case TPACPI_VIDEO_NEW:
		res = acpi_evalf(NULL, NULL, "\\VUPS", "vd", 0x80) &&
		      acpi_evalf(NULL, NULL, "\\VSDS", "vdd", status, 1);
		break;
	default:
		return -ENOSYS;
	}

	return (res) ? 0 : -EIO;
}

static int video_autosw_get(void)
{
	int autosw = 0;

	switch (video_supported) {
	case TPACPI_VIDEO_570:
		if (!acpi_evalf(vid_handle, &autosw, "SWIT", "d"))
			return -EIO;
		break;
	case TPACPI_VIDEO_770:
	case TPACPI_VIDEO_NEW:
		if (!acpi_evalf(vid_handle, &autosw, "^VDEE", "d"))
			return -EIO;
		break;
	default:
		return -ENOSYS;
	}

	return autosw & 1;
}

static int video_autosw_set(int enable)
{
	if (!acpi_evalf(vid_handle, NULL, "_DOS", "vd", (enable) ? 1 : 0))
		return -EIO;
	return 0;
}

static int video_outputsw_cycle(void)
{
	int autosw = video_autosw_get();
	int res;

	if (autosw < 0)
		return autosw;

	switch (video_supported) {
	case TPACPI_VIDEO_570:
		res = video_autosw_set(1);
		if (res)
			return res;
		res = acpi_evalf(ec_handle, NULL, "_Q16", "v");
		break;
	case TPACPI_VIDEO_770:
	case TPACPI_VIDEO_NEW:
		res = video_autosw_set(1);
		if (res)
			return res;
		res = acpi_evalf(vid_handle, NULL, "VSWT", "v");
		break;
	default:
		return -ENOSYS;
	}
	if (!autosw && video_autosw_set(autosw)) {
		pr_err("video auto-switch left enabled due to error\n");
		return -EIO;
	}

	return (res) ? 0 : -EIO;
}

static int video_expand_toggle(void)
{
	switch (video_supported) {
	case TPACPI_VIDEO_570:
		return acpi_evalf(ec_handle, NULL, "_Q17", "v") ?
			0 : -EIO;
	case TPACPI_VIDEO_770:
		return acpi_evalf(vid_handle, NULL, "VEXP", "v") ?
			0 : -EIO;
	case TPACPI_VIDEO_NEW:
		return acpi_evalf(NULL, NULL, "\\VEXP", "v") ?
			0 : -EIO;
	default:
		return -ENOSYS;
	}
	/* not reached */
}

static int video_read(struct seq_file *m)
{
	int status, autosw;

	if (video_supported == TPACPI_VIDEO_NONE) {
		seq_printf(m, "status:\t\tnot supported\n");
		return 0;
	}

	/* Even reads can crash X.org, so... */
	if (!capable(CAP_SYS_ADMIN))
		return -EPERM;

	status = video_outputsw_get();
	if (status < 0)
		return status;

	autosw = video_autosw_get();
	if (autosw < 0)
		return autosw;

	seq_printf(m, "status:\t\tsupported\n");
	seq_printf(m, "lcd:\t\t%s\n", str_enabled_disabled(status & BIT(0)));
	seq_printf(m, "crt:\t\t%s\n", str_enabled_disabled(status & BIT(1)));
	if (video_supported == TPACPI_VIDEO_NEW)
		seq_printf(m, "dvi:\t\t%s\n", str_enabled_disabled(status & BIT(3)));
	seq_printf(m, "auto:\t\t%s\n", str_enabled_disabled(autosw & BIT(0)));
	seq_printf(m, "commands:\tlcd_enable, lcd_disable\n");
	seq_printf(m, "commands:\tcrt_enable, crt_disable\n");
	if (video_supported == TPACPI_VIDEO_NEW)
		seq_printf(m, "commands:\tdvi_enable, dvi_disable\n");
	seq_printf(m, "commands:\tauto_enable, auto_disable\n");
	seq_printf(m, "commands:\tvideo_switch, expand_toggle\n");

	return 0;
}

static int video_write(char *buf)
{
	char *cmd;
	int enable, disable, status;
	int res;

	if (video_supported == TPACPI_VIDEO_NONE)
		return -ENODEV;

	/* Even reads can crash X.org, let alone writes... */
	if (!capable(CAP_SYS_ADMIN))
		return -EPERM;

	enable = 0;
	disable = 0;

	while ((cmd = strsep(&buf, ","))) {
		if (strstarts(cmd, "lcd_enable")) {
			enable |= TP_ACPI_VIDEO_S_LCD;
		} else if (strstarts(cmd, "lcd_disable")) {
			disable |= TP_ACPI_VIDEO_S_LCD;
		} else if (strstarts(cmd, "crt_enable")) {
			enable |= TP_ACPI_VIDEO_S_CRT;
		} else if (strstarts(cmd, "crt_disable")) {
			disable |= TP_ACPI_VIDEO_S_CRT;
		} else if (video_supported == TPACPI_VIDEO_NEW &&
			   strstarts(cmd, "dvi_enable")) {
			enable |= TP_ACPI_VIDEO_S_DVI;
		} else if (video_supported == TPACPI_VIDEO_NEW &&
			   strstarts(cmd, "dvi_disable")) {
			disable |= TP_ACPI_VIDEO_S_DVI;
		} else if (strstarts(cmd, "auto_enable")) {
			res = video_autosw_set(1);
			if (res)
				return res;
		} else if (strstarts(cmd, "auto_disable")) {
			res = video_autosw_set(0);
			if (res)
				return res;
		} else if (strstarts(cmd, "video_switch")) {
			res = video_outputsw_cycle();
			if (res)
				return res;
		} else if (strstarts(cmd, "expand_toggle")) {
			res = video_expand_toggle();
			if (res)
				return res;
		} else
			return -EINVAL;
	}

	if (enable || disable) {
		status = video_outputsw_get();
		if (status < 0)
			return status;
		res = video_outputsw_set((status & ~disable) | enable);
		if (res)
			return res;
	}

	return 0;
}

static struct ibm_struct video_driver_data = {
	.name = "video",
	.read = video_read,
	.write = video_write,
	.exit = video_exit,
};

#endif /* CONFIG_THINKPAD_ACPI_VIDEO */

/*************************************************************************
 * Keyboard backlight subdriver
 */

static enum led_brightness kbdlight_brightness;
static DEFINE_MUTEX(kbdlight_mutex);

static int kbdlight_set_level(int level)
{
	int ret = 0;

	if (!hkey_handle)
		return -ENXIO;

	mutex_lock(&kbdlight_mutex);

	if (!acpi_evalf(hkey_handle, NULL, "MLCS", "dd", level))
		ret = -EIO;
	else
		kbdlight_brightness = level;

	mutex_unlock(&kbdlight_mutex);

	return ret;
}

static int kbdlight_get_level(void)
{
	int status = 0;

	if (!hkey_handle)
		return -ENXIO;

	if (!acpi_evalf(hkey_handle, &status, "MLCG", "dd", 0))
		return -EIO;

	if (status < 0)
		return status;

	return status & 0x3;
}

static bool kbdlight_is_supported(void)
{
	int status = 0;

	if (!hkey_handle)
		return false;

	if (!acpi_has_method(hkey_handle, "MLCG")) {
		vdbg_printk(TPACPI_DBG_INIT, "kbdlight MLCG is unavailable\n");
		return false;
	}

	if (!acpi_evalf(hkey_handle, &status, "MLCG", "qdd", 0)) {
		vdbg_printk(TPACPI_DBG_INIT, "kbdlight MLCG failed\n");
		return false;
	}

	if (status < 0) {
		vdbg_printk(TPACPI_DBG_INIT, "kbdlight MLCG err: %d\n", status);
		return false;
	}

	vdbg_printk(TPACPI_DBG_INIT, "kbdlight MLCG returned 0x%x\n", status);
	/*
	 * Guessed test for keyboard backlight:
	 *
	 * Machines with backlight keyboard return:
	 *   b010100000010000000XX - ThinkPad X1 Carbon 3rd
	 *   b110100010010000000XX - ThinkPad x230
	 *   b010100000010000000XX - ThinkPad x240
	 *   b010100000010000000XX - ThinkPad W541
	 * (XX is current backlight level)
	 *
	 * Machines without backlight keyboard return:
	 *   b10100001000000000000 - ThinkPad x230
	 *   b10110001000000000000 - ThinkPad E430
	 *   b00000000000000000000 - ThinkPad E450
	 *
	 * Candidate BITs for detection test (XOR):
	 *   b01000000001000000000
	 *              ^
	 */
	return status & BIT(9);
}

static int kbdlight_sysfs_set(struct led_classdev *led_cdev,
			enum led_brightness brightness)
{
	return kbdlight_set_level(brightness);
}

static enum led_brightness kbdlight_sysfs_get(struct led_classdev *led_cdev)
{
	int level;

	level = kbdlight_get_level();
	if (level < 0)
		return 0;

	return level;
}

static struct tpacpi_led_classdev tpacpi_led_kbdlight = {
	.led_classdev = {
		.name		= "tpacpi::kbd_backlight",
		.max_brightness	= 2,
		.flags		= LED_BRIGHT_HW_CHANGED,
		.brightness_set_blocking = &kbdlight_sysfs_set,
		.brightness_get	= &kbdlight_sysfs_get,
	}
};

static int __init kbdlight_init(struct ibm_init_struct *iibm)
{
	int rc;

	vdbg_printk(TPACPI_DBG_INIT, "initializing kbdlight subdriver\n");

	TPACPI_ACPIHANDLE_INIT(hkey);

	if (!kbdlight_is_supported()) {
		tp_features.kbdlight = 0;
		vdbg_printk(TPACPI_DBG_INIT, "kbdlight is unsupported\n");
		return -ENODEV;
	}

	kbdlight_brightness = kbdlight_sysfs_get(NULL);
	tp_features.kbdlight = 1;

	rc = led_classdev_register(&tpacpi_pdev->dev,
				   &tpacpi_led_kbdlight.led_classdev);
	if (rc < 0) {
		tp_features.kbdlight = 0;
		return rc;
	}

	tpacpi_hotkey_driver_mask_set(hotkey_driver_mask |
				      TP_ACPI_HKEY_KBD_LIGHT_MASK);
	return 0;
}

static void kbdlight_exit(void)
{
	led_classdev_unregister(&tpacpi_led_kbdlight.led_classdev);
}

static int kbdlight_set_level_and_update(int level)
{
	int ret;
	struct led_classdev *led_cdev;

	ret = kbdlight_set_level(level);
	led_cdev = &tpacpi_led_kbdlight.led_classdev;

	if (ret == 0 && !(led_cdev->flags & LED_SUSPENDED))
		led_cdev->brightness = level;

	return ret;
}

static int kbdlight_read(struct seq_file *m)
{
	int level;

	if (!tp_features.kbdlight) {
		seq_printf(m, "status:\t\tnot supported\n");
	} else {
		level = kbdlight_get_level();
		if (level < 0)
			seq_printf(m, "status:\t\terror %d\n", level);
		else
			seq_printf(m, "status:\t\t%d\n", level);
		seq_printf(m, "commands:\t0, 1, 2\n");
	}

	return 0;
}

static int kbdlight_write(char *buf)
{
	char *cmd;
	int res, level = -EINVAL;

	if (!tp_features.kbdlight)
		return -ENODEV;

	while ((cmd = strsep(&buf, ","))) {
		res = kstrtoint(cmd, 10, &level);
		if (res < 0)
			return res;
	}

	if (level >= 3 || level < 0)
		return -EINVAL;

	return kbdlight_set_level_and_update(level);
}

static void kbdlight_suspend(void)
{
	struct led_classdev *led_cdev;

	if (!tp_features.kbdlight)
		return;

	led_cdev = &tpacpi_led_kbdlight.led_classdev;
	led_update_brightness(led_cdev);
	led_classdev_suspend(led_cdev);
}

static void kbdlight_resume(void)
{
	if (!tp_features.kbdlight)
		return;

	led_classdev_resume(&tpacpi_led_kbdlight.led_classdev);
}

static struct ibm_struct kbdlight_driver_data = {
	.name = "kbdlight",
	.read = kbdlight_read,
	.write = kbdlight_write,
	.suspend = kbdlight_suspend,
	.resume = kbdlight_resume,
	.exit = kbdlight_exit,
};

/*************************************************************************
 * Light (thinklight) subdriver
 */

TPACPI_HANDLE(lght, root, "\\LGHT");	/* A21e, A2xm/p, T20-22, X20-21 */
TPACPI_HANDLE(ledb, ec, "LEDB");		/* G4x */

static int light_get_status(void)
{
	int status = 0;

	if (tp_features.light_status) {
		if (!acpi_evalf(ec_handle, &status, "KBLT", "d"))
			return -EIO;
		return (!!status);
	}

	return -ENXIO;
}

static int light_set_status(int status)
{
	int rc;

	if (tp_features.light) {
		if (cmos_handle) {
			rc = acpi_evalf(cmos_handle, NULL, NULL, "vd",
					(status) ?
						TP_CMOS_THINKLIGHT_ON :
						TP_CMOS_THINKLIGHT_OFF);
		} else {
			rc = acpi_evalf(lght_handle, NULL, NULL, "vd",
					(status) ? 1 : 0);
		}
		return (rc) ? 0 : -EIO;
	}

	return -ENXIO;
}

static int light_sysfs_set(struct led_classdev *led_cdev,
			enum led_brightness brightness)
{
	return light_set_status((brightness != LED_OFF) ?
				TPACPI_LED_ON : TPACPI_LED_OFF);
}

static enum led_brightness light_sysfs_get(struct led_classdev *led_cdev)
{
	return (light_get_status() == 1) ? LED_ON : LED_OFF;
}

static struct tpacpi_led_classdev tpacpi_led_thinklight = {
	.led_classdev = {
		.name		= "tpacpi::thinklight",
		.max_brightness	= 1,
		.brightness_set_blocking = &light_sysfs_set,
		.brightness_get	= &light_sysfs_get,
	}
};

static int __init light_init(struct ibm_init_struct *iibm)
{
	int rc;

	vdbg_printk(TPACPI_DBG_INIT, "initializing light subdriver\n");

	if (tpacpi_is_ibm()) {
		TPACPI_ACPIHANDLE_INIT(ledb);
		TPACPI_ACPIHANDLE_INIT(lght);
	}
	TPACPI_ACPIHANDLE_INIT(cmos);

	/* light not supported on 570, 600e/x, 770e, 770x, G4x, R30, R31 */
	tp_features.light = (cmos_handle || lght_handle) && !ledb_handle;

	if (tp_features.light)
		/* light status not supported on
		   570, 600e/x, 770e, 770x, G4x, R30, R31, R32, X20 */
		tp_features.light_status =
			acpi_evalf(ec_handle, NULL, "KBLT", "qv");

	vdbg_printk(TPACPI_DBG_INIT, "light is %s, light status is %s\n",
		str_supported(tp_features.light),
		str_supported(tp_features.light_status));

	if (!tp_features.light)
		return -ENODEV;

	rc = led_classdev_register(&tpacpi_pdev->dev,
				   &tpacpi_led_thinklight.led_classdev);

	if (rc < 0) {
		tp_features.light = 0;
		tp_features.light_status = 0;
	} else  {
		rc = 0;
	}

	return rc;
}

static void light_exit(void)
{
	led_classdev_unregister(&tpacpi_led_thinklight.led_classdev);
}

static int light_read(struct seq_file *m)
{
	int status;

	if (!tp_features.light) {
		seq_printf(m, "status:\t\tnot supported\n");
	} else if (!tp_features.light_status) {
		seq_printf(m, "status:\t\tunknown\n");
		seq_printf(m, "commands:\ton, off\n");
	} else {
		status = light_get_status();
		if (status < 0)
			return status;
		seq_printf(m, "status:\t\t%s\n", str_on_off(status & BIT(0)));
		seq_printf(m, "commands:\ton, off\n");
	}

	return 0;
}

static int light_write(char *buf)
{
	char *cmd;
	int newstatus = 0;

	if (!tp_features.light)
		return -ENODEV;

	while ((cmd = strsep(&buf, ","))) {
		if (strstarts(cmd, "on")) {
			newstatus = 1;
		} else if (strstarts(cmd, "off")) {
			newstatus = 0;
		} else
			return -EINVAL;
	}

	return light_set_status(newstatus);
}

static struct ibm_struct light_driver_data = {
	.name = "light",
	.read = light_read,
	.write = light_write,
	.exit = light_exit,
};

/*************************************************************************
 * CMOS subdriver
 */

/* sysfs cmos_command -------------------------------------------------- */
static ssize_t cmos_command_store(struct device *dev,
			    struct device_attribute *attr,
			    const char *buf, size_t count)
{
	unsigned long cmos_cmd;
	int res;

	if (parse_strtoul(buf, 21, &cmos_cmd))
		return -EINVAL;

	res = issue_thinkpad_cmos_command(cmos_cmd);
	return (res) ? res : count;
}

static DEVICE_ATTR_WO(cmos_command);

static struct attribute *cmos_attributes[] = {
	&dev_attr_cmos_command.attr,
	NULL
};

static umode_t cmos_attr_is_visible(struct kobject *kobj,
				    struct attribute *attr, int n)
{
	return cmos_handle ? attr->mode : 0;
}

static const struct attribute_group cmos_attr_group = {
	.is_visible = cmos_attr_is_visible,
	.attrs = cmos_attributes,
};

/* --------------------------------------------------------------------- */

static int __init cmos_init(struct ibm_init_struct *iibm)
{
	vdbg_printk(TPACPI_DBG_INIT,
		    "initializing cmos commands subdriver\n");

	TPACPI_ACPIHANDLE_INIT(cmos);

	vdbg_printk(TPACPI_DBG_INIT, "cmos commands are %s\n",
		    str_supported(cmos_handle != NULL));

	return cmos_handle ? 0 : -ENODEV;
}

static int cmos_read(struct seq_file *m)
{
	/* cmos not supported on 570, 600e/x, 770e, 770x, A21e, A2xm/p,
	   R30, R31, T20-22, X20-21 */
	if (!cmos_handle)
		seq_printf(m, "status:\t\tnot supported\n");
	else {
		seq_printf(m, "status:\t\tsupported\n");
		seq_printf(m, "commands:\t<cmd> (<cmd> is 0-21)\n");
	}

	return 0;
}

static int cmos_write(char *buf)
{
	char *cmd;
	int cmos_cmd, res;

	while ((cmd = strsep(&buf, ","))) {
		if (sscanf(cmd, "%u", &cmos_cmd) == 1 &&
		    cmos_cmd >= 0 && cmos_cmd <= 21) {
			/* cmos_cmd set */
		} else
			return -EINVAL;

		res = issue_thinkpad_cmos_command(cmos_cmd);
		if (res)
			return res;
	}

	return 0;
}

static struct ibm_struct cmos_driver_data = {
	.name = "cmos",
	.read = cmos_read,
	.write = cmos_write,
};

/*************************************************************************
 * LED subdriver
 */

enum led_access_mode {
	TPACPI_LED_NONE = 0,
	TPACPI_LED_570,	/* 570 */
	TPACPI_LED_OLD,	/* 600e/x, 770e, 770x, A21e, A2xm/p, T20-22, X20-21 */
	TPACPI_LED_NEW,	/* all others */
};

enum {	/* For TPACPI_LED_OLD */
	TPACPI_LED_EC_HLCL = 0x0c,	/* EC reg to get led to power on */
	TPACPI_LED_EC_HLBL = 0x0d,	/* EC reg to blink a lit led */
	TPACPI_LED_EC_HLMS = 0x0e,	/* EC reg to select led to command */
};

static enum led_access_mode led_supported;

static acpi_handle led_handle;

#define TPACPI_LED_NUMLEDS 16
static struct tpacpi_led_classdev *tpacpi_leds;
static enum led_status_t tpacpi_led_state_cache[TPACPI_LED_NUMLEDS];
static const char * const tpacpi_led_names[TPACPI_LED_NUMLEDS] = {
	/* there's a limit of 19 chars + NULL before 2.6.26 */
	"tpacpi::power",
	"tpacpi:orange:batt",
	"tpacpi:green:batt",
	"tpacpi::dock_active",
	"tpacpi::bay_active",
	"tpacpi::dock_batt",
	"tpacpi::unknown_led",
	"tpacpi::standby",
	"tpacpi::dock_status1",
	"tpacpi::dock_status2",
	"tpacpi::lid_logo_dot",
	"tpacpi::unknown_led3",
	"tpacpi::thinkvantage",
};
#define TPACPI_SAFE_LEDS	0x1481U

static inline bool tpacpi_is_led_restricted(const unsigned int led)
{
#ifdef CONFIG_THINKPAD_ACPI_UNSAFE_LEDS
	return false;
#else
	return (1U & (TPACPI_SAFE_LEDS >> led)) == 0;
#endif
}

static int led_get_status(const unsigned int led)
{
	int status;
	enum led_status_t led_s;

	switch (led_supported) {
	case TPACPI_LED_570:
		if (!acpi_evalf(ec_handle,
				&status, "GLED", "dd", 1 << led))
			return -EIO;
		led_s = (status == 0) ?
				TPACPI_LED_OFF :
				((status == 1) ?
					TPACPI_LED_ON :
					TPACPI_LED_BLINK);
		tpacpi_led_state_cache[led] = led_s;
		return led_s;
	default:
		return -ENXIO;
	}

	/* not reached */
}

static int led_set_status(const unsigned int led,
			  const enum led_status_t ledstatus)
{
	/* off, on, blink. Index is led_status_t */
	static const unsigned int led_sled_arg1[] = { 0, 1, 3 };
	static const unsigned int led_led_arg1[] = { 0, 0x80, 0xc0 };

	int rc = 0;

	switch (led_supported) {
	case TPACPI_LED_570:
		/* 570 */
		if (unlikely(led > 7))
			return -EINVAL;
		if (unlikely(tpacpi_is_led_restricted(led)))
			return -EPERM;
		if (!acpi_evalf(led_handle, NULL, NULL, "vdd",
				(1 << led), led_sled_arg1[ledstatus]))
			return -EIO;
		break;
	case TPACPI_LED_OLD:
		/* 600e/x, 770e, 770x, A21e, A2xm/p, T20-22, X20 */
		if (unlikely(led > 7))
			return -EINVAL;
		if (unlikely(tpacpi_is_led_restricted(led)))
			return -EPERM;
		rc = ec_write(TPACPI_LED_EC_HLMS, (1 << led));
		if (rc >= 0)
			rc = ec_write(TPACPI_LED_EC_HLBL,
				      (ledstatus == TPACPI_LED_BLINK) << led);
		if (rc >= 0)
			rc = ec_write(TPACPI_LED_EC_HLCL,
				      (ledstatus != TPACPI_LED_OFF) << led);
		break;
	case TPACPI_LED_NEW:
		/* all others */
		if (unlikely(led >= TPACPI_LED_NUMLEDS))
			return -EINVAL;
		if (unlikely(tpacpi_is_led_restricted(led)))
			return -EPERM;
		if (!acpi_evalf(led_handle, NULL, NULL, "vdd",
				led, led_led_arg1[ledstatus]))
			return -EIO;
		break;
	default:
		return -ENXIO;
	}

	if (!rc)
		tpacpi_led_state_cache[led] = ledstatus;

	return rc;
}

static int led_sysfs_set(struct led_classdev *led_cdev,
			enum led_brightness brightness)
{
	struct tpacpi_led_classdev *data = container_of(led_cdev,
			     struct tpacpi_led_classdev, led_classdev);
	enum led_status_t new_state;

	if (brightness == LED_OFF)
		new_state = TPACPI_LED_OFF;
	else if (tpacpi_led_state_cache[data->led] != TPACPI_LED_BLINK)
		new_state = TPACPI_LED_ON;
	else
		new_state = TPACPI_LED_BLINK;

	return led_set_status(data->led, new_state);
}

static int led_sysfs_blink_set(struct led_classdev *led_cdev,
			unsigned long *delay_on, unsigned long *delay_off)
{
	struct tpacpi_led_classdev *data = container_of(led_cdev,
			     struct tpacpi_led_classdev, led_classdev);

	/* Can we choose the flash rate? */
	if (*delay_on == 0 && *delay_off == 0) {
		/* yes. set them to the hardware blink rate (1 Hz) */
		*delay_on = 500; /* ms */
		*delay_off = 500; /* ms */
	} else if ((*delay_on != 500) || (*delay_off != 500))
		return -EINVAL;

	return led_set_status(data->led, TPACPI_LED_BLINK);
}

static enum led_brightness led_sysfs_get(struct led_classdev *led_cdev)
{
	int rc;

	struct tpacpi_led_classdev *data = container_of(led_cdev,
			     struct tpacpi_led_classdev, led_classdev);

	rc = led_get_status(data->led);

	if (rc == TPACPI_LED_OFF || rc < 0)
		rc = LED_OFF;	/* no error handling in led class :( */
	else
		rc = LED_FULL;

	return rc;
}

static void led_exit(void)
{
	unsigned int i;

	for (i = 0; i < TPACPI_LED_NUMLEDS; i++)
		led_classdev_unregister(&tpacpi_leds[i].led_classdev);

	kfree(tpacpi_leds);
}

static int __init tpacpi_init_led(unsigned int led)
{
	/* LEDs with no name don't get registered */
	if (!tpacpi_led_names[led])
		return 0;

	tpacpi_leds[led].led_classdev.brightness_set_blocking = &led_sysfs_set;
	tpacpi_leds[led].led_classdev.blink_set = &led_sysfs_blink_set;
	if (led_supported == TPACPI_LED_570)
		tpacpi_leds[led].led_classdev.brightness_get = &led_sysfs_get;

	tpacpi_leds[led].led_classdev.name = tpacpi_led_names[led];
	tpacpi_leds[led].led_classdev.flags = LED_RETAIN_AT_SHUTDOWN;
	tpacpi_leds[led].led = led;

	return led_classdev_register(&tpacpi_pdev->dev, &tpacpi_leds[led].led_classdev);
}

static const struct tpacpi_quirk led_useful_qtable[] __initconst = {
	TPACPI_Q_IBM('1', 'E', 0x009f), /* A30 */
	TPACPI_Q_IBM('1', 'N', 0x009f), /* A31 */
	TPACPI_Q_IBM('1', 'G', 0x009f), /* A31 */

	TPACPI_Q_IBM('1', 'I', 0x0097), /* T30 */
	TPACPI_Q_IBM('1', 'R', 0x0097), /* T40, T41, T42, R50, R51 */
	TPACPI_Q_IBM('7', '0', 0x0097), /* T43, R52 */
	TPACPI_Q_IBM('1', 'Y', 0x0097), /* T43 */
	TPACPI_Q_IBM('1', 'W', 0x0097), /* R50e */
	TPACPI_Q_IBM('1', 'V', 0x0097), /* R51 */
	TPACPI_Q_IBM('7', '8', 0x0097), /* R51e */
	TPACPI_Q_IBM('7', '6', 0x0097), /* R52 */

	TPACPI_Q_IBM('1', 'K', 0x00bf), /* X30 */
	TPACPI_Q_IBM('1', 'Q', 0x00bf), /* X31, X32 */
	TPACPI_Q_IBM('1', 'U', 0x00bf), /* X40 */
	TPACPI_Q_IBM('7', '4', 0x00bf), /* X41 */
	TPACPI_Q_IBM('7', '5', 0x00bf), /* X41t */

	TPACPI_Q_IBM('7', '9', 0x1f97), /* T60 (1) */
	TPACPI_Q_IBM('7', '7', 0x1f97), /* Z60* (1) */
	TPACPI_Q_IBM('7', 'F', 0x1f97), /* Z61* (1) */
	TPACPI_Q_IBM('7', 'B', 0x1fb7), /* X60 (1) */

	/* (1) - may have excess leds enabled on MSB */

	/* Defaults (order matters, keep last, don't reorder!) */
	{ /* Lenovo */
	  .vendor = PCI_VENDOR_ID_LENOVO,
	  .bios = TPACPI_MATCH_ANY, .ec = TPACPI_MATCH_ANY,
	  .quirks = 0x1fffU,
	},
	{ /* IBM ThinkPads with no EC version string */
	  .vendor = PCI_VENDOR_ID_IBM,
	  .bios = TPACPI_MATCH_ANY, .ec = TPACPI_MATCH_UNKNOWN,
	  .quirks = 0x00ffU,
	},
	{ /* IBM ThinkPads with EC version string */
	  .vendor = PCI_VENDOR_ID_IBM,
	  .bios = TPACPI_MATCH_ANY, .ec = TPACPI_MATCH_ANY,
	  .quirks = 0x00bfU,
	},
};

static enum led_access_mode __init led_init_detect_mode(void)
{
	acpi_status status;

	if (tpacpi_is_ibm()) {
		/* 570 */
		status = acpi_get_handle(ec_handle, "SLED", &led_handle);
		if (ACPI_SUCCESS(status))
			return TPACPI_LED_570;

		/* 600e/x, 770e, 770x, A21e, A2xm/p, T20-22, X20-21 */
		status = acpi_get_handle(ec_handle, "SYSL", &led_handle);
		if (ACPI_SUCCESS(status))
			return TPACPI_LED_OLD;
	}

	/* most others */
	status = acpi_get_handle(ec_handle, "LED", &led_handle);
	if (ACPI_SUCCESS(status))
		return TPACPI_LED_NEW;

	/* R30, R31, and unknown firmwares */
	led_handle = NULL;
	return TPACPI_LED_NONE;
}

static int __init led_init(struct ibm_init_struct *iibm)
{
	unsigned int i;
	int rc;
	unsigned long useful_leds;

	vdbg_printk(TPACPI_DBG_INIT, "initializing LED subdriver\n");

	led_supported = led_init_detect_mode();

	if (led_supported != TPACPI_LED_NONE) {
		useful_leds = tpacpi_check_quirks(led_useful_qtable,
				ARRAY_SIZE(led_useful_qtable));

		if (!useful_leds) {
			led_handle = NULL;
			led_supported = TPACPI_LED_NONE;
		}
	}

	vdbg_printk(TPACPI_DBG_INIT, "LED commands are %s, mode %d\n",
		str_supported(led_supported), led_supported);

	if (led_supported == TPACPI_LED_NONE)
		return -ENODEV;

	tpacpi_leds = kcalloc(TPACPI_LED_NUMLEDS, sizeof(*tpacpi_leds),
			      GFP_KERNEL);
	if (!tpacpi_leds) {
		pr_err("Out of memory for LED data\n");
		return -ENOMEM;
	}

	for (i = 0; i < TPACPI_LED_NUMLEDS; i++) {
		tpacpi_leds[i].led = -1;

		if (!tpacpi_is_led_restricted(i) && test_bit(i, &useful_leds)) {
			rc = tpacpi_init_led(i);
			if (rc < 0) {
				led_exit();
				return rc;
			}
		}
	}

#ifdef CONFIG_THINKPAD_ACPI_UNSAFE_LEDS
	pr_notice("warning: userspace override of important firmware LEDs is enabled\n");
#endif
	return 0;
}

#define str_led_status(s)	((s) >= TPACPI_LED_BLINK ? "blinking" : str_on_off(s))

static int led_read(struct seq_file *m)
{
	if (!led_supported) {
		seq_printf(m, "status:\t\tnot supported\n");
		return 0;
	}
	seq_printf(m, "status:\t\tsupported\n");

	if (led_supported == TPACPI_LED_570) {
		/* 570 */
		int i, status;
		for (i = 0; i < 8; i++) {
			status = led_get_status(i);
			if (status < 0)
				return -EIO;
			seq_printf(m, "%d:\t\t%s\n", i, str_led_status(status));
		}
	}

	seq_printf(m, "commands:\t<led> on, <led> off, <led> blink (<led> is 0-15)\n");

	return 0;
}

static int led_write(char *buf)
{
	char *cmd;
	int led, rc;
	enum led_status_t s;

	if (!led_supported)
		return -ENODEV;

	while ((cmd = strsep(&buf, ","))) {
		if (sscanf(cmd, "%d", &led) != 1)
			return -EINVAL;

		if (led < 0 || led > (TPACPI_LED_NUMLEDS - 1))
			return -ENODEV;

		if (tpacpi_leds[led].led < 0)
			return -ENODEV;

		if (strstr(cmd, "off")) {
			s = TPACPI_LED_OFF;
		} else if (strstr(cmd, "on")) {
			s = TPACPI_LED_ON;
		} else if (strstr(cmd, "blink")) {
			s = TPACPI_LED_BLINK;
		} else {
			return -EINVAL;
		}

		rc = led_set_status(led, s);
		if (rc < 0)
			return rc;
	}

	return 0;
}

static struct ibm_struct led_driver_data = {
	.name = "led",
	.read = led_read,
	.write = led_write,
	.exit = led_exit,
};

/*************************************************************************
 * Beep subdriver
 */

TPACPI_HANDLE(beep, ec, "BEEP");	/* all except R30, R31 */

#define TPACPI_BEEP_Q1 0x0001

static const struct tpacpi_quirk beep_quirk_table[] __initconst = {
	TPACPI_Q_IBM('I', 'M', TPACPI_BEEP_Q1), /* 570 */
	TPACPI_Q_IBM('I', 'U', TPACPI_BEEP_Q1), /* 570E - unverified */
};

static int __init beep_init(struct ibm_init_struct *iibm)
{
	unsigned long quirks;

	vdbg_printk(TPACPI_DBG_INIT, "initializing beep subdriver\n");

	TPACPI_ACPIHANDLE_INIT(beep);

	vdbg_printk(TPACPI_DBG_INIT, "beep is %s\n",
		str_supported(beep_handle != NULL));

	quirks = tpacpi_check_quirks(beep_quirk_table,
				     ARRAY_SIZE(beep_quirk_table));

	tp_features.beep_needs_two_args = !!(quirks & TPACPI_BEEP_Q1);

	return (beep_handle) ? 0 : -ENODEV;
}

static int beep_read(struct seq_file *m)
{
	if (!beep_handle)
		seq_printf(m, "status:\t\tnot supported\n");
	else {
		seq_printf(m, "status:\t\tsupported\n");
		seq_printf(m, "commands:\t<cmd> (<cmd> is 0-17)\n");
	}

	return 0;
}

static int beep_write(char *buf)
{
	char *cmd;
	int beep_cmd;

	if (!beep_handle)
		return -ENODEV;

	while ((cmd = strsep(&buf, ","))) {
		if (sscanf(cmd, "%u", &beep_cmd) == 1 &&
		    beep_cmd >= 0 && beep_cmd <= 17) {
			/* beep_cmd set */
		} else
			return -EINVAL;
		if (tp_features.beep_needs_two_args) {
			if (!acpi_evalf(beep_handle, NULL, NULL, "vdd",
					beep_cmd, 0))
				return -EIO;
		} else {
			if (!acpi_evalf(beep_handle, NULL, NULL, "vd",
					beep_cmd))
				return -EIO;
		}
	}

	return 0;
}

static struct ibm_struct beep_driver_data = {
	.name = "beep",
	.read = beep_read,
	.write = beep_write,
};

/*************************************************************************
 * Thermal subdriver
 */

enum thermal_access_mode {
	TPACPI_THERMAL_NONE = 0,	/* No thermal support */
	TPACPI_THERMAL_ACPI_TMP07,	/* Use ACPI TMP0-7 */
	TPACPI_THERMAL_ACPI_UPDT,	/* Use ACPI TMP0-7 with UPDT */
	TPACPI_THERMAL_TPEC_8,		/* Use ACPI EC regs, 8 sensors */
	TPACPI_THERMAL_TPEC_16,		/* Use ACPI EC regs, 16 sensors */
};

enum { /* TPACPI_THERMAL_TPEC_* */
	TP_EC_THERMAL_TMP0 = 0x78,	/* ACPI EC regs TMP 0..7 */
	TP_EC_THERMAL_TMP8 = 0xC0,	/* ACPI EC regs TMP 8..15 */
	TP_EC_FUNCREV      = 0xEF,      /* ACPI EC Functional revision */
	TP_EC_THERMAL_TMP_NA = -128,	/* ACPI EC sensor not available */

	TPACPI_THERMAL_SENSOR_NA = -128000, /* Sensor not available */
};


#define TPACPI_MAX_THERMAL_SENSORS 16	/* Max thermal sensors supported */
struct ibm_thermal_sensors_struct {
	s32 temp[TPACPI_MAX_THERMAL_SENSORS];
};

static enum thermal_access_mode thermal_read_mode;
static bool thermal_use_labels;

/* idx is zero-based */
static int thermal_get_sensor(int idx, s32 *value)
{
	int t;
	s8 tmp;
	char tmpi[5];

	t = TP_EC_THERMAL_TMP0;

	switch (thermal_read_mode) {
#if TPACPI_MAX_THERMAL_SENSORS >= 16
	case TPACPI_THERMAL_TPEC_16:
		if (idx >= 8 && idx <= 15) {
			t = TP_EC_THERMAL_TMP8;
			idx -= 8;
		}
#endif
		fallthrough;
	case TPACPI_THERMAL_TPEC_8:
		if (idx <= 7) {
			if (!acpi_ec_read(t + idx, &tmp))
				return -EIO;
			*value = tmp * 1000;
			return 0;
		}
		break;

	case TPACPI_THERMAL_ACPI_UPDT:
		if (idx <= 7) {
			snprintf(tmpi, sizeof(tmpi), "TMP%c", '0' + idx);
			if (!acpi_evalf(ec_handle, NULL, "UPDT", "v"))
				return -EIO;
			if (!acpi_evalf(ec_handle, &t, tmpi, "d"))
				return -EIO;
			*value = (t - 2732) * 100;
			return 0;
		}
		break;

	case TPACPI_THERMAL_ACPI_TMP07:
		if (idx <= 7) {
			snprintf(tmpi, sizeof(tmpi), "TMP%c", '0' + idx);
			if (!acpi_evalf(ec_handle, &t, tmpi, "d"))
				return -EIO;
			if (t > 127 || t < -127)
				t = TP_EC_THERMAL_TMP_NA;
			*value = t * 1000;
			return 0;
		}
		break;

	case TPACPI_THERMAL_NONE:
	default:
		return -ENOSYS;
	}

	return -EINVAL;
}

static int thermal_get_sensors(struct ibm_thermal_sensors_struct *s)
{
	int res, i;
	int n;

	n = 8;
	i = 0;

	if (!s)
		return -EINVAL;

	if (thermal_read_mode == TPACPI_THERMAL_TPEC_16)
		n = 16;

	for (i = 0 ; i < n; i++) {
		res = thermal_get_sensor(i, &s->temp[i]);
		if (res)
			return res;
	}

	return n;
}

static void thermal_dump_all_sensors(void)
{
	int n, i;
	struct ibm_thermal_sensors_struct t;

	n = thermal_get_sensors(&t);
	if (n <= 0)
		return;

	pr_notice("temperatures (Celsius):");

	for (i = 0; i < n; i++) {
		if (t.temp[i] != TPACPI_THERMAL_SENSOR_NA)
			pr_cont(" %d", (int)(t.temp[i] / 1000));
		else
			pr_cont(" N/A");
	}

	pr_cont("\n");
}

/* sysfs temp##_input -------------------------------------------------- */

static ssize_t thermal_temp_input_show(struct device *dev,
			   struct device_attribute *attr,
			   char *buf)
{
	struct sensor_device_attribute *sensor_attr =
					to_sensor_dev_attr(attr);
	int idx = sensor_attr->index;
	s32 value;
	int res;

	res = thermal_get_sensor(idx, &value);
	if (res)
		return res;
	if (value == TPACPI_THERMAL_SENSOR_NA)
		return -ENXIO;

	return sysfs_emit(buf, "%d\n", value);
}

#define THERMAL_SENSOR_ATTR_TEMP(_idxA, _idxB) \
	 SENSOR_ATTR(temp##_idxA##_input, S_IRUGO, \
		     thermal_temp_input_show, NULL, _idxB)

static struct sensor_device_attribute sensor_dev_attr_thermal_temp_input[] = {
	THERMAL_SENSOR_ATTR_TEMP(1, 0),
	THERMAL_SENSOR_ATTR_TEMP(2, 1),
	THERMAL_SENSOR_ATTR_TEMP(3, 2),
	THERMAL_SENSOR_ATTR_TEMP(4, 3),
	THERMAL_SENSOR_ATTR_TEMP(5, 4),
	THERMAL_SENSOR_ATTR_TEMP(6, 5),
	THERMAL_SENSOR_ATTR_TEMP(7, 6),
	THERMAL_SENSOR_ATTR_TEMP(8, 7),
	THERMAL_SENSOR_ATTR_TEMP(9, 8),
	THERMAL_SENSOR_ATTR_TEMP(10, 9),
	THERMAL_SENSOR_ATTR_TEMP(11, 10),
	THERMAL_SENSOR_ATTR_TEMP(12, 11),
	THERMAL_SENSOR_ATTR_TEMP(13, 12),
	THERMAL_SENSOR_ATTR_TEMP(14, 13),
	THERMAL_SENSOR_ATTR_TEMP(15, 14),
	THERMAL_SENSOR_ATTR_TEMP(16, 15),
};

#define THERMAL_ATTRS(X) \
	&sensor_dev_attr_thermal_temp_input[X].dev_attr.attr

static struct attribute *thermal_temp_input_attr[] = {
	THERMAL_ATTRS(0),
	THERMAL_ATTRS(1),
	THERMAL_ATTRS(2),
	THERMAL_ATTRS(3),
	THERMAL_ATTRS(4),
	THERMAL_ATTRS(5),
	THERMAL_ATTRS(6),
	THERMAL_ATTRS(7),
	THERMAL_ATTRS(8),
	THERMAL_ATTRS(9),
	THERMAL_ATTRS(10),
	THERMAL_ATTRS(11),
	THERMAL_ATTRS(12),
	THERMAL_ATTRS(13),
	THERMAL_ATTRS(14),
	THERMAL_ATTRS(15),
	NULL
};

static umode_t thermal_attr_is_visible(struct kobject *kobj,
				       struct attribute *attr, int n)
{
	if (thermal_read_mode == TPACPI_THERMAL_NONE)
		return 0;

	if (attr == THERMAL_ATTRS(8) || attr == THERMAL_ATTRS(9) ||
	    attr == THERMAL_ATTRS(10) || attr == THERMAL_ATTRS(11) ||
	    attr == THERMAL_ATTRS(12) || attr == THERMAL_ATTRS(13) ||
	    attr == THERMAL_ATTRS(14) || attr == THERMAL_ATTRS(15)) {
		if (thermal_read_mode != TPACPI_THERMAL_TPEC_16)
			return 0;
	}
<<<<<<< HEAD

	return attr->mode;
}

=======

	return attr->mode;
}

>>>>>>> eb3cdb58
static const struct attribute_group thermal_attr_group = {
	.is_visible = thermal_attr_is_visible,
	.attrs = thermal_temp_input_attr,
};

#undef THERMAL_SENSOR_ATTR_TEMP
#undef THERMAL_ATTRS

static ssize_t temp1_label_show(struct device *dev, struct device_attribute *attr, char *buf)
{
	return sysfs_emit(buf, "CPU\n");
}
static DEVICE_ATTR_RO(temp1_label);

static ssize_t temp2_label_show(struct device *dev, struct device_attribute *attr, char *buf)
{
	return sysfs_emit(buf, "GPU\n");
}
static DEVICE_ATTR_RO(temp2_label);

static struct attribute *temp_label_attributes[] = {
	&dev_attr_temp1_label.attr,
	&dev_attr_temp2_label.attr,
	NULL
};

static umode_t temp_label_attr_is_visible(struct kobject *kobj,
					  struct attribute *attr, int n)
{
	return thermal_use_labels ? attr->mode : 0;
}

static const struct attribute_group temp_label_attr_group = {
	.is_visible = temp_label_attr_is_visible,
	.attrs = temp_label_attributes,
};

/* --------------------------------------------------------------------- */

static int __init thermal_init(struct ibm_init_struct *iibm)
{
	u8 t, ta1, ta2, ver = 0;
	int i;
	int acpi_tmp7;

	vdbg_printk(TPACPI_DBG_INIT, "initializing thermal subdriver\n");

	acpi_tmp7 = acpi_evalf(ec_handle, NULL, "TMP7", "qv");

	if (thinkpad_id.ec_model) {
		/*
		 * Direct EC access mode: sensors at registers
		 * 0x78-0x7F, 0xC0-0xC7.  Registers return 0x00 for
		 * non-implemented, thermal sensors return 0x80 when
		 * not available
		 * The above rule is unfortunately flawed. This has been seen with
		 * 0xC2 (power supply ID) causing thermal control problems.
		 * The EC version can be determined by offset 0xEF and at least for
		 * version 3 the Lenovo firmware team confirmed that registers 0xC0-0xC7
		 * are not thermal registers.
		 */
		if (!acpi_ec_read(TP_EC_FUNCREV, &ver))
			pr_warn("Thinkpad ACPI EC unable to access EC version\n");

		ta1 = ta2 = 0;
		for (i = 0; i < 8; i++) {
			if (acpi_ec_read(TP_EC_THERMAL_TMP0 + i, &t)) {
				ta1 |= t;
			} else {
				ta1 = 0;
				break;
			}
			if (ver < 3) {
				if (acpi_ec_read(TP_EC_THERMAL_TMP8 + i, &t)) {
					ta2 |= t;
				} else {
					ta1 = 0;
					break;
				}
			}
		}
		if (ta1 == 0) {
			/* This is sheer paranoia, but we handle it anyway */
			if (acpi_tmp7) {
				pr_err("ThinkPad ACPI EC access misbehaving, falling back to ACPI TMPx access mode\n");
				thermal_read_mode = TPACPI_THERMAL_ACPI_TMP07;
			} else {
				pr_err("ThinkPad ACPI EC access misbehaving, disabling thermal sensors access\n");
				thermal_read_mode = TPACPI_THERMAL_NONE;
			}
		} else {
			if (ver >= 3) {
				thermal_read_mode = TPACPI_THERMAL_TPEC_8;
				thermal_use_labels = true;
			} else {
				thermal_read_mode =
					(ta2 != 0) ?
					TPACPI_THERMAL_TPEC_16 : TPACPI_THERMAL_TPEC_8;
			}
		}
	} else if (acpi_tmp7) {
		if (tpacpi_is_ibm() &&
		    acpi_evalf(ec_handle, NULL, "UPDT", "qv")) {
			/* 600e/x, 770e, 770x */
			thermal_read_mode = TPACPI_THERMAL_ACPI_UPDT;
		} else {
			/* IBM/LENOVO DSDT EC.TMPx access, max 8 sensors */
			thermal_read_mode = TPACPI_THERMAL_ACPI_TMP07;
		}
	} else {
		/* temperatures not supported on 570, G4x, R30, R31, R32 */
		thermal_read_mode = TPACPI_THERMAL_NONE;
	}

	vdbg_printk(TPACPI_DBG_INIT, "thermal is %s, mode %d\n",
		str_supported(thermal_read_mode != TPACPI_THERMAL_NONE),
		thermal_read_mode);

	return thermal_read_mode != TPACPI_THERMAL_NONE ? 0 : -ENODEV;
}

static int thermal_read(struct seq_file *m)
{
	int n, i;
	struct ibm_thermal_sensors_struct t;

	n = thermal_get_sensors(&t);
	if (unlikely(n < 0))
		return n;

	seq_printf(m, "temperatures:\t");

	if (n > 0) {
		for (i = 0; i < (n - 1); i++)
			seq_printf(m, "%d ", t.temp[i] / 1000);
		seq_printf(m, "%d\n", t.temp[i] / 1000);
	} else
		seq_printf(m, "not supported\n");

	return 0;
}

static struct ibm_struct thermal_driver_data = {
	.name = "thermal",
	.read = thermal_read,
};

/*************************************************************************
 * Backlight/brightness subdriver
 */

#define TPACPI_BACKLIGHT_DEV_NAME "thinkpad_screen"

/*
 * ThinkPads can read brightness from two places: EC HBRV (0x31), or
 * CMOS NVRAM byte 0x5E, bits 0-3.
 *
 * EC HBRV (0x31) has the following layout
 *   Bit 7: unknown function
 *   Bit 6: unknown function
 *   Bit 5: Z: honour scale changes, NZ: ignore scale changes
 *   Bit 4: must be set to zero to avoid problems
 *   Bit 3-0: backlight brightness level
 *
 * brightness_get_raw returns status data in the HBRV layout
 *
 * WARNING: The X61 has been verified to use HBRV for something else, so
 * this should be used _only_ on IBM ThinkPads, and maybe with some careful
 * testing on the very early *60 Lenovo models...
 */

enum {
	TP_EC_BACKLIGHT = 0x31,

	/* TP_EC_BACKLIGHT bitmasks */
	TP_EC_BACKLIGHT_LVLMSK = 0x1F,
	TP_EC_BACKLIGHT_CMDMSK = 0xE0,
	TP_EC_BACKLIGHT_MAPSW = 0x20,
};

enum tpacpi_brightness_access_mode {
	TPACPI_BRGHT_MODE_AUTO = 0,	/* Not implemented yet */
	TPACPI_BRGHT_MODE_EC,		/* EC control */
	TPACPI_BRGHT_MODE_UCMS_STEP,	/* UCMS step-based control */
	TPACPI_BRGHT_MODE_ECNVRAM,	/* EC control w/ NVRAM store */
	TPACPI_BRGHT_MODE_MAX
};

static struct backlight_device *ibm_backlight_device;

static enum tpacpi_brightness_access_mode brightness_mode =
		TPACPI_BRGHT_MODE_MAX;

static unsigned int brightness_enable = 2; /* 2 = auto, 0 = no, 1 = yes */

static struct mutex brightness_mutex;

/* NVRAM brightness access,
 * call with brightness_mutex held! */
static unsigned int tpacpi_brightness_nvram_get(void)
{
	u8 lnvram;

	lnvram = (nvram_read_byte(TP_NVRAM_ADDR_BRIGHTNESS)
		  & TP_NVRAM_MASK_LEVEL_BRIGHTNESS)
		  >> TP_NVRAM_POS_LEVEL_BRIGHTNESS;
	lnvram &= bright_maxlvl;

	return lnvram;
}

static void tpacpi_brightness_checkpoint_nvram(void)
{
	u8 lec = 0;
	u8 b_nvram;

	if (brightness_mode != TPACPI_BRGHT_MODE_ECNVRAM)
		return;

	vdbg_printk(TPACPI_DBG_BRGHT,
		"trying to checkpoint backlight level to NVRAM...\n");

	if (mutex_lock_killable(&brightness_mutex) < 0)
		return;

	if (unlikely(!acpi_ec_read(TP_EC_BACKLIGHT, &lec)))
		goto unlock;
	lec &= TP_EC_BACKLIGHT_LVLMSK;
	b_nvram = nvram_read_byte(TP_NVRAM_ADDR_BRIGHTNESS);

	if (lec != ((b_nvram & TP_NVRAM_MASK_LEVEL_BRIGHTNESS)
			     >> TP_NVRAM_POS_LEVEL_BRIGHTNESS)) {
		/* NVRAM needs update */
		b_nvram &= ~(TP_NVRAM_MASK_LEVEL_BRIGHTNESS <<
				TP_NVRAM_POS_LEVEL_BRIGHTNESS);
		b_nvram |= lec;
		nvram_write_byte(b_nvram, TP_NVRAM_ADDR_BRIGHTNESS);
		dbg_printk(TPACPI_DBG_BRGHT,
			   "updated NVRAM backlight level to %u (0x%02x)\n",
			   (unsigned int) lec, (unsigned int) b_nvram);
	} else
		vdbg_printk(TPACPI_DBG_BRGHT,
			   "NVRAM backlight level already is %u (0x%02x)\n",
			   (unsigned int) lec, (unsigned int) b_nvram);

unlock:
	mutex_unlock(&brightness_mutex);
}


/* call with brightness_mutex held! */
static int tpacpi_brightness_get_raw(int *status)
{
	u8 lec = 0;

	switch (brightness_mode) {
	case TPACPI_BRGHT_MODE_UCMS_STEP:
		*status = tpacpi_brightness_nvram_get();
		return 0;
	case TPACPI_BRGHT_MODE_EC:
	case TPACPI_BRGHT_MODE_ECNVRAM:
		if (unlikely(!acpi_ec_read(TP_EC_BACKLIGHT, &lec)))
			return -EIO;
		*status = lec;
		return 0;
	default:
		return -ENXIO;
	}
}

/* call with brightness_mutex held! */
/* do NOT call with illegal backlight level value */
static int tpacpi_brightness_set_ec(unsigned int value)
{
	u8 lec = 0;

	if (unlikely(!acpi_ec_read(TP_EC_BACKLIGHT, &lec)))
		return -EIO;

	if (unlikely(!acpi_ec_write(TP_EC_BACKLIGHT,
				(lec & TP_EC_BACKLIGHT_CMDMSK) |
				(value & TP_EC_BACKLIGHT_LVLMSK))))
		return -EIO;

	return 0;
}

/* call with brightness_mutex held! */
static int tpacpi_brightness_set_ucmsstep(unsigned int value)
{
	int cmos_cmd, inc;
	unsigned int current_value, i;

	current_value = tpacpi_brightness_nvram_get();

	if (value == current_value)
		return 0;

	cmos_cmd = (value > current_value) ?
			TP_CMOS_BRIGHTNESS_UP :
			TP_CMOS_BRIGHTNESS_DOWN;
	inc = (value > current_value) ? 1 : -1;

	for (i = current_value; i != value; i += inc)
		if (issue_thinkpad_cmos_command(cmos_cmd))
			return -EIO;

	return 0;
}

/* May return EINTR which can always be mapped to ERESTARTSYS */
static int brightness_set(unsigned int value)
{
	int res;

	if (value > bright_maxlvl)
		return -EINVAL;

	vdbg_printk(TPACPI_DBG_BRGHT,
			"set backlight level to %d\n", value);

	res = mutex_lock_killable(&brightness_mutex);
	if (res < 0)
		return res;

	switch (brightness_mode) {
	case TPACPI_BRGHT_MODE_EC:
	case TPACPI_BRGHT_MODE_ECNVRAM:
		res = tpacpi_brightness_set_ec(value);
		break;
	case TPACPI_BRGHT_MODE_UCMS_STEP:
		res = tpacpi_brightness_set_ucmsstep(value);
		break;
	default:
		res = -ENXIO;
	}

	mutex_unlock(&brightness_mutex);
	return res;
}

/* sysfs backlight class ----------------------------------------------- */

static int brightness_update_status(struct backlight_device *bd)
{
	int level = backlight_get_brightness(bd);

	dbg_printk(TPACPI_DBG_BRGHT,
			"backlight: attempt to set level to %d\n",
			level);

	/* it is the backlight class's job (caller) to handle
	 * EINTR and other errors properly */
	return brightness_set(level);
}

static int brightness_get(struct backlight_device *bd)
{
	int status, res;

	res = mutex_lock_killable(&brightness_mutex);
	if (res < 0)
		return 0;

	res = tpacpi_brightness_get_raw(&status);

	mutex_unlock(&brightness_mutex);

	if (res < 0)
		return 0;

	return status & TP_EC_BACKLIGHT_LVLMSK;
}

static void tpacpi_brightness_notify_change(void)
{
	backlight_force_update(ibm_backlight_device,
			       BACKLIGHT_UPDATE_HOTKEY);
}

static const struct backlight_ops ibm_backlight_data = {
	.get_brightness = brightness_get,
	.update_status  = brightness_update_status,
};

/* --------------------------------------------------------------------- */

static int __init tpacpi_evaluate_bcl(struct acpi_device *adev, void *not_used)
{
	struct acpi_buffer buffer = { ACPI_ALLOCATE_BUFFER, NULL };
	union acpi_object *obj;
	acpi_status status;
	int rc;

	status = acpi_evaluate_object(adev->handle, "_BCL", NULL, &buffer);
	if (ACPI_FAILURE(status))
		return 0;

	obj = buffer.pointer;
	if (!obj || obj->type != ACPI_TYPE_PACKAGE) {
		acpi_handle_info(adev->handle,
				 "Unknown _BCL data, please report this to %s\n",
				 TPACPI_MAIL);
		rc = 0;
	} else {
		rc = obj->package.count;
	}
	kfree(obj);

	return rc;
}

/*
 * Call _BCL method of video device.  On some ThinkPads this will
 * switch the firmware to the ACPI brightness control mode.
 */

static int __init tpacpi_query_bcl_levels(acpi_handle handle)
{
	struct acpi_device *device;

	device = acpi_fetch_acpi_dev(handle);
	if (!device)
		return 0;

	return acpi_dev_for_each_child(device, tpacpi_evaluate_bcl, NULL);
}


/*
 * Returns 0 (no ACPI _BCL or _BCL invalid), or size of brightness map
 */
static unsigned int __init tpacpi_check_std_acpi_brightness_support(void)
{
	acpi_handle video_device;
	int bcl_levels = 0;

	tpacpi_acpi_handle_locate("video", NULL, &video_device);
	if (video_device)
		bcl_levels = tpacpi_query_bcl_levels(video_device);

	tp_features.bright_acpimode = (bcl_levels > 0);

	return (bcl_levels > 2) ? (bcl_levels - 2) : 0;
}

/*
 * These are only useful for models that have only one possibility
 * of GPU.  If the BIOS model handles both ATI and Intel, don't use
 * these quirks.
 */
#define TPACPI_BRGHT_Q_NOEC	0x0001	/* Must NOT use EC HBRV */
#define TPACPI_BRGHT_Q_EC	0x0002  /* Should or must use EC HBRV */
#define TPACPI_BRGHT_Q_ASK	0x8000	/* Ask for user report */

static const struct tpacpi_quirk brightness_quirk_table[] __initconst = {
	/* Models with ATI GPUs known to require ECNVRAM mode */
	TPACPI_Q_IBM('1', 'Y', TPACPI_BRGHT_Q_EC),	/* T43/p ATI */

	/* Models with ATI GPUs that can use ECNVRAM */
	TPACPI_Q_IBM('1', 'R', TPACPI_BRGHT_Q_EC),	/* R50,51 T40-42 */
	TPACPI_Q_IBM('1', 'Q', TPACPI_BRGHT_Q_ASK|TPACPI_BRGHT_Q_EC),
	TPACPI_Q_IBM('7', '6', TPACPI_BRGHT_Q_EC),	/* R52 */
	TPACPI_Q_IBM('7', '8', TPACPI_BRGHT_Q_ASK|TPACPI_BRGHT_Q_EC),

	/* Models with Intel Extreme Graphics 2 */
	TPACPI_Q_IBM('1', 'U', TPACPI_BRGHT_Q_NOEC),	/* X40 */
	TPACPI_Q_IBM('1', 'V', TPACPI_BRGHT_Q_ASK|TPACPI_BRGHT_Q_EC),
	TPACPI_Q_IBM('1', 'W', TPACPI_BRGHT_Q_ASK|TPACPI_BRGHT_Q_EC),

	/* Models with Intel GMA900 */
	TPACPI_Q_IBM('7', '0', TPACPI_BRGHT_Q_NOEC),	/* T43, R52 */
	TPACPI_Q_IBM('7', '4', TPACPI_BRGHT_Q_NOEC),	/* X41 */
	TPACPI_Q_IBM('7', '5', TPACPI_BRGHT_Q_NOEC),	/* X41 Tablet */
};

/*
 * Returns < 0 for error, otherwise sets tp_features.bright_*
 * and bright_maxlvl.
 */
static void __init tpacpi_detect_brightness_capabilities(void)
{
	unsigned int b;

	vdbg_printk(TPACPI_DBG_INIT,
		    "detecting firmware brightness interface capabilities\n");

	/* we could run a quirks check here (same table used by
	 * brightness_init) if needed */

	/*
	 * We always attempt to detect acpi support, so as to switch
	 * Lenovo Vista BIOS to ACPI brightness mode even if we are not
	 * going to publish a backlight interface
	 */
	b = tpacpi_check_std_acpi_brightness_support();
	switch (b) {
	case 16:
		bright_maxlvl = 15;
		break;
	case 8:
	case 0:
		bright_maxlvl = 7;
		break;
	default:
		tp_features.bright_unkfw = 1;
		bright_maxlvl = b - 1;
	}
	pr_debug("detected %u brightness levels\n", bright_maxlvl + 1);
}

static int __init brightness_init(struct ibm_init_struct *iibm)
{
	struct backlight_properties props;
	int b;
	unsigned long quirks;

	vdbg_printk(TPACPI_DBG_INIT, "initializing brightness subdriver\n");

	mutex_init(&brightness_mutex);

	quirks = tpacpi_check_quirks(brightness_quirk_table,
				ARRAY_SIZE(brightness_quirk_table));

	/* tpacpi_detect_brightness_capabilities() must have run already */

	/* if it is unknown, we don't handle it: it wouldn't be safe */
	if (tp_features.bright_unkfw)
		return -ENODEV;

	if (!brightness_enable) {
		dbg_printk(TPACPI_DBG_INIT | TPACPI_DBG_BRGHT,
			   "brightness support disabled by module parameter\n");
		return -ENODEV;
	}

	if (acpi_video_get_backlight_type() != acpi_backlight_vendor) {
		if (brightness_enable > 1) {
			pr_info("Standard ACPI backlight interface available, not loading native one\n");
			return -ENODEV;
		} else if (brightness_enable == 1) {
			pr_warn("Cannot enable backlight brightness support, ACPI is already handling it.  Refer to the acpi_backlight kernel parameter.\n");
			return -ENODEV;
		}
	} else if (!tp_features.bright_acpimode) {
		pr_notice("ACPI backlight interface not available\n");
		return -ENODEV;
	}

	pr_notice("ACPI native brightness control enabled\n");

	/*
	 * Check for module parameter bogosity, note that we
	 * init brightness_mode to TPACPI_BRGHT_MODE_MAX in order to be
	 * able to detect "unspecified"
	 */
	if (brightness_mode > TPACPI_BRGHT_MODE_MAX)
		return -EINVAL;

	/* TPACPI_BRGHT_MODE_AUTO not implemented yet, just use default */
	if (brightness_mode == TPACPI_BRGHT_MODE_AUTO ||
	    brightness_mode == TPACPI_BRGHT_MODE_MAX) {
		if (quirks & TPACPI_BRGHT_Q_EC)
			brightness_mode = TPACPI_BRGHT_MODE_ECNVRAM;
		else
			brightness_mode = TPACPI_BRGHT_MODE_UCMS_STEP;

		dbg_printk(TPACPI_DBG_BRGHT,
			   "driver auto-selected brightness_mode=%d\n",
			   brightness_mode);
	}

	/* Safety */
	if (!tpacpi_is_ibm() &&
	    (brightness_mode == TPACPI_BRGHT_MODE_ECNVRAM ||
	     brightness_mode == TPACPI_BRGHT_MODE_EC))
		return -EINVAL;

	if (tpacpi_brightness_get_raw(&b) < 0)
		return -ENODEV;

	memset(&props, 0, sizeof(struct backlight_properties));
	props.type = BACKLIGHT_PLATFORM;
	props.max_brightness = bright_maxlvl;
	props.brightness = b & TP_EC_BACKLIGHT_LVLMSK;
	ibm_backlight_device = backlight_device_register(TPACPI_BACKLIGHT_DEV_NAME,
							 NULL, NULL,
							 &ibm_backlight_data,
							 &props);
	if (IS_ERR(ibm_backlight_device)) {
		int rc = PTR_ERR(ibm_backlight_device);
		ibm_backlight_device = NULL;
		pr_err("Could not register backlight device\n");
		return rc;
	}
	vdbg_printk(TPACPI_DBG_INIT | TPACPI_DBG_BRGHT,
			"brightness is supported\n");

	if (quirks & TPACPI_BRGHT_Q_ASK) {
		pr_notice("brightness: will use unverified default: brightness_mode=%d\n",
			  brightness_mode);
		pr_notice("brightness: please report to %s whether it works well or not on your ThinkPad\n",
			  TPACPI_MAIL);
	}

	/* Added by mistake in early 2007.  Probably useless, but it could
	 * be working around some unknown firmware problem where the value
	 * read at startup doesn't match the real hardware state... so leave
	 * it in place just in case */
	backlight_update_status(ibm_backlight_device);

	vdbg_printk(TPACPI_DBG_INIT | TPACPI_DBG_BRGHT,
		    "brightness: registering brightness hotkeys as change notification\n");
	tpacpi_hotkey_driver_mask_set(hotkey_driver_mask
				| TP_ACPI_HKEY_BRGHTUP_MASK
				| TP_ACPI_HKEY_BRGHTDWN_MASK);
	return 0;
}

static void brightness_suspend(void)
{
	tpacpi_brightness_checkpoint_nvram();
}

static void brightness_shutdown(void)
{
	tpacpi_brightness_checkpoint_nvram();
}

static void brightness_exit(void)
{
	if (ibm_backlight_device) {
		vdbg_printk(TPACPI_DBG_EXIT | TPACPI_DBG_BRGHT,
			    "calling backlight_device_unregister()\n");
		backlight_device_unregister(ibm_backlight_device);
	}

	tpacpi_brightness_checkpoint_nvram();
}

static int brightness_read(struct seq_file *m)
{
	int level;

	level = brightness_get(NULL);
	if (level < 0) {
		seq_printf(m, "level:\t\tunreadable\n");
	} else {
		seq_printf(m, "level:\t\t%d\n", level);
		seq_printf(m, "commands:\tup, down\n");
		seq_printf(m, "commands:\tlevel <level> (<level> is 0-%d)\n",
			       bright_maxlvl);
	}

	return 0;
}

static int brightness_write(char *buf)
{
	int level;
	int rc;
	char *cmd;

	level = brightness_get(NULL);
	if (level < 0)
		return level;

	while ((cmd = strsep(&buf, ","))) {
		if (strstarts(cmd, "up")) {
			if (level < bright_maxlvl)
				level++;
		} else if (strstarts(cmd, "down")) {
			if (level > 0)
				level--;
		} else if (sscanf(cmd, "level %d", &level) == 1 &&
			   level >= 0 && level <= bright_maxlvl) {
			/* new level set */
		} else
			return -EINVAL;
	}

	tpacpi_disclose_usertask("procfs brightness",
			"set level to %d\n", level);

	/*
	 * Now we know what the final level should be, so we try to set it.
	 * Doing it this way makes the syscall restartable in case of EINTR
	 */
	rc = brightness_set(level);
	if (!rc && ibm_backlight_device)
		backlight_force_update(ibm_backlight_device,
					BACKLIGHT_UPDATE_SYSFS);
	return (rc == -EINTR) ? -ERESTARTSYS : rc;
}

static struct ibm_struct brightness_driver_data = {
	.name = "brightness",
	.read = brightness_read,
	.write = brightness_write,
	.exit = brightness_exit,
	.suspend = brightness_suspend,
	.shutdown = brightness_shutdown,
};

/*************************************************************************
 * Volume subdriver
 */

/*
 * IBM ThinkPads have a simple volume controller with MUTE gating.
 * Very early Lenovo ThinkPads follow the IBM ThinkPad spec.
 *
 * Since the *61 series (and probably also the later *60 series), Lenovo
 * ThinkPads only implement the MUTE gate.
 *
 * EC register 0x30
 *   Bit 6: MUTE (1 mutes sound)
 *   Bit 3-0: Volume
 *   Other bits should be zero as far as we know.
 *
 * This is also stored in CMOS NVRAM, byte 0x60, bit 6 (MUTE), and
 * bits 3-0 (volume).  Other bits in NVRAM may have other functions,
 * such as bit 7 which is used to detect repeated presses of MUTE,
 * and we leave them unchanged.
 *
 * On newer Lenovo ThinkPads, the EC can automatically change the volume
 * in response to user input.  Unfortunately, this rarely works well.
 * The laptop changes the state of its internal MUTE gate and, on some
 * models, sends KEY_MUTE, causing any user code that responds to the
 * mute button to get confused.  The hardware MUTE gate is also
 * unnecessary, since user code can handle the mute button without
 * kernel or EC help.
 *
 * To avoid confusing userspace, we simply disable all EC-based mute
 * and volume controls when possible.
 */

#ifdef CONFIG_THINKPAD_ACPI_ALSA_SUPPORT

#define TPACPI_ALSA_DRVNAME  "ThinkPad EC"
#define TPACPI_ALSA_SHRTNAME "ThinkPad Console Audio Control"
#define TPACPI_ALSA_MIXERNAME TPACPI_ALSA_SHRTNAME

#if SNDRV_CARDS <= 32
#define DEFAULT_ALSA_IDX		~((1 << (SNDRV_CARDS - 3)) - 1)
#else
#define DEFAULT_ALSA_IDX		~((1 << (32 - 3)) - 1)
#endif
static int alsa_index = DEFAULT_ALSA_IDX; /* last three slots */
static char *alsa_id = "ThinkPadEC";
static bool alsa_enable = SNDRV_DEFAULT_ENABLE1;

struct tpacpi_alsa_data {
	struct snd_card *card;
	struct snd_ctl_elem_id *ctl_mute_id;
	struct snd_ctl_elem_id *ctl_vol_id;
};

static struct snd_card *alsa_card;

enum {
	TP_EC_AUDIO = 0x30,

	/* TP_EC_AUDIO bits */
	TP_EC_AUDIO_MUTESW = 6,

	/* TP_EC_AUDIO bitmasks */
	TP_EC_AUDIO_LVL_MSK = 0x0F,
	TP_EC_AUDIO_MUTESW_MSK = (1 << TP_EC_AUDIO_MUTESW),

	/* Maximum volume */
	TP_EC_VOLUME_MAX = 14,
};

enum tpacpi_volume_access_mode {
	TPACPI_VOL_MODE_AUTO = 0,	/* Not implemented yet */
	TPACPI_VOL_MODE_EC,		/* Pure EC control */
	TPACPI_VOL_MODE_UCMS_STEP,	/* UCMS step-based control: N/A */
	TPACPI_VOL_MODE_ECNVRAM,	/* EC control w/ NVRAM store */
	TPACPI_VOL_MODE_MAX
};

enum tpacpi_volume_capabilities {
	TPACPI_VOL_CAP_AUTO = 0,	/* Use white/blacklist */
	TPACPI_VOL_CAP_VOLMUTE,		/* Output vol and mute */
	TPACPI_VOL_CAP_MUTEONLY,	/* Output mute only */
	TPACPI_VOL_CAP_MAX
};

enum tpacpi_mute_btn_mode {
	TP_EC_MUTE_BTN_LATCH  = 0,	/* Mute mutes; up/down unmutes */
	/* We don't know what mode 1 is. */
	TP_EC_MUTE_BTN_NONE   = 2,	/* Mute and up/down are just keys */
	TP_EC_MUTE_BTN_TOGGLE = 3,	/* Mute toggles; up/down unmutes */
};

static enum tpacpi_volume_access_mode volume_mode =
	TPACPI_VOL_MODE_MAX;

static enum tpacpi_volume_capabilities volume_capabilities;
static bool volume_control_allowed;
static bool software_mute_requested = true;
static bool software_mute_active;
static int software_mute_orig_mode;

/*
 * Used to syncronize writers to TP_EC_AUDIO and
 * TP_NVRAM_ADDR_MIXER, as we need to do read-modify-write
 */
static struct mutex volume_mutex;

static void tpacpi_volume_checkpoint_nvram(void)
{
	u8 lec = 0;
	u8 b_nvram;
	u8 ec_mask;

	if (volume_mode != TPACPI_VOL_MODE_ECNVRAM)
		return;
	if (!volume_control_allowed)
		return;
	if (software_mute_active)
		return;

	vdbg_printk(TPACPI_DBG_MIXER,
		"trying to checkpoint mixer state to NVRAM...\n");

	if (tp_features.mixer_no_level_control)
		ec_mask = TP_EC_AUDIO_MUTESW_MSK;
	else
		ec_mask = TP_EC_AUDIO_MUTESW_MSK | TP_EC_AUDIO_LVL_MSK;

	if (mutex_lock_killable(&volume_mutex) < 0)
		return;

	if (unlikely(!acpi_ec_read(TP_EC_AUDIO, &lec)))
		goto unlock;
	lec &= ec_mask;
	b_nvram = nvram_read_byte(TP_NVRAM_ADDR_MIXER);

	if (lec != (b_nvram & ec_mask)) {
		/* NVRAM needs update */
		b_nvram &= ~ec_mask;
		b_nvram |= lec;
		nvram_write_byte(b_nvram, TP_NVRAM_ADDR_MIXER);
		dbg_printk(TPACPI_DBG_MIXER,
			   "updated NVRAM mixer status to 0x%02x (0x%02x)\n",
			   (unsigned int) lec, (unsigned int) b_nvram);
	} else {
		vdbg_printk(TPACPI_DBG_MIXER,
			   "NVRAM mixer status already is 0x%02x (0x%02x)\n",
			   (unsigned int) lec, (unsigned int) b_nvram);
	}

unlock:
	mutex_unlock(&volume_mutex);
}

static int volume_get_status_ec(u8 *status)
{
	u8 s;

	if (!acpi_ec_read(TP_EC_AUDIO, &s))
		return -EIO;

	*status = s;

	dbg_printk(TPACPI_DBG_MIXER, "status 0x%02x\n", s);

	return 0;
}

static int volume_get_status(u8 *status)
{
	return volume_get_status_ec(status);
}

static int volume_set_status_ec(const u8 status)
{
	if (!acpi_ec_write(TP_EC_AUDIO, status))
		return -EIO;

	dbg_printk(TPACPI_DBG_MIXER, "set EC mixer to 0x%02x\n", status);

	/*
	 * On X200s, and possibly on others, it can take a while for
	 * reads to become correct.
	 */
	msleep(1);

	return 0;
}

static int volume_set_status(const u8 status)
{
	return volume_set_status_ec(status);
}

/* returns < 0 on error, 0 on no change, 1 on change */
static int __volume_set_mute_ec(const bool mute)
{
	int rc;
	u8 s, n;

	if (mutex_lock_killable(&volume_mutex) < 0)
		return -EINTR;

	rc = volume_get_status_ec(&s);
	if (rc)
		goto unlock;

	n = (mute) ? s | TP_EC_AUDIO_MUTESW_MSK :
		     s & ~TP_EC_AUDIO_MUTESW_MSK;

	if (n != s) {
		rc = volume_set_status_ec(n);
		if (!rc)
			rc = 1;
	}

unlock:
	mutex_unlock(&volume_mutex);
	return rc;
}

static int volume_alsa_set_mute(const bool mute)
{
	dbg_printk(TPACPI_DBG_MIXER, "ALSA: trying to %smute\n",
		   (mute) ? "" : "un");
	return __volume_set_mute_ec(mute);
}

static int volume_set_mute(const bool mute)
{
	int rc;

	dbg_printk(TPACPI_DBG_MIXER, "trying to %smute\n",
		   (mute) ? "" : "un");

	rc = __volume_set_mute_ec(mute);
	return (rc < 0) ? rc : 0;
}

/* returns < 0 on error, 0 on no change, 1 on change */
static int __volume_set_volume_ec(const u8 vol)
{
	int rc;
	u8 s, n;

	if (vol > TP_EC_VOLUME_MAX)
		return -EINVAL;

	if (mutex_lock_killable(&volume_mutex) < 0)
		return -EINTR;

	rc = volume_get_status_ec(&s);
	if (rc)
		goto unlock;

	n = (s & ~TP_EC_AUDIO_LVL_MSK) | vol;

	if (n != s) {
		rc = volume_set_status_ec(n);
		if (!rc)
			rc = 1;
	}

unlock:
	mutex_unlock(&volume_mutex);
	return rc;
}

static int volume_set_software_mute(bool startup)
{
	int result;

	if (!tpacpi_is_lenovo())
		return -ENODEV;

	if (startup) {
		if (!acpi_evalf(ec_handle, &software_mute_orig_mode,
				"HAUM", "qd"))
			return -EIO;

		dbg_printk(TPACPI_DBG_INIT | TPACPI_DBG_MIXER,
			    "Initial HAUM setting was %d\n",
			    software_mute_orig_mode);
	}

	if (!acpi_evalf(ec_handle, &result, "SAUM", "qdd",
			(int)TP_EC_MUTE_BTN_NONE))
		return -EIO;

	if (result != TP_EC_MUTE_BTN_NONE)
		pr_warn("Unexpected SAUM result %d\n",
			result);

	/*
	 * In software mute mode, the standard codec controls take
	 * precendence, so we unmute the ThinkPad HW switch at
	 * startup.  Just on case there are SAUM-capable ThinkPads
	 * with level controls, set max HW volume as well.
	 */
	if (tp_features.mixer_no_level_control)
		result = volume_set_mute(false);
	else
		result = volume_set_status(TP_EC_VOLUME_MAX);

	if (result != 0)
		pr_warn("Failed to unmute the HW mute switch\n");

	return 0;
}

static void volume_exit_software_mute(void)
{
	int r;

	if (!acpi_evalf(ec_handle, &r, "SAUM", "qdd", software_mute_orig_mode)
	    || r != software_mute_orig_mode)
		pr_warn("Failed to restore mute mode\n");
}

static int volume_alsa_set_volume(const u8 vol)
{
	dbg_printk(TPACPI_DBG_MIXER,
		   "ALSA: trying to set volume level to %hu\n", vol);
	return __volume_set_volume_ec(vol);
}

static void volume_alsa_notify_change(void)
{
	struct tpacpi_alsa_data *d;

	if (alsa_card && alsa_card->private_data) {
		d = alsa_card->private_data;
		if (d->ctl_mute_id)
			snd_ctl_notify(alsa_card,
					SNDRV_CTL_EVENT_MASK_VALUE,
					d->ctl_mute_id);
		if (d->ctl_vol_id)
			snd_ctl_notify(alsa_card,
					SNDRV_CTL_EVENT_MASK_VALUE,
					d->ctl_vol_id);
	}
}

static int volume_alsa_vol_info(struct snd_kcontrol *kcontrol,
				struct snd_ctl_elem_info *uinfo)
{
	uinfo->type = SNDRV_CTL_ELEM_TYPE_INTEGER;
	uinfo->count = 1;
	uinfo->value.integer.min = 0;
	uinfo->value.integer.max = TP_EC_VOLUME_MAX;
	return 0;
}

static int volume_alsa_vol_get(struct snd_kcontrol *kcontrol,
				struct snd_ctl_elem_value *ucontrol)
{
	u8 s;
	int rc;

	rc = volume_get_status(&s);
	if (rc < 0)
		return rc;

	ucontrol->value.integer.value[0] = s & TP_EC_AUDIO_LVL_MSK;
	return 0;
}

static int volume_alsa_vol_put(struct snd_kcontrol *kcontrol,
				struct snd_ctl_elem_value *ucontrol)
{
	tpacpi_disclose_usertask("ALSA", "set volume to %ld\n",
				 ucontrol->value.integer.value[0]);
	return volume_alsa_set_volume(ucontrol->value.integer.value[0]);
}

#define volume_alsa_mute_info snd_ctl_boolean_mono_info

static int volume_alsa_mute_get(struct snd_kcontrol *kcontrol,
				struct snd_ctl_elem_value *ucontrol)
{
	u8 s;
	int rc;

	rc = volume_get_status(&s);
	if (rc < 0)
		return rc;

	ucontrol->value.integer.value[0] =
				(s & TP_EC_AUDIO_MUTESW_MSK) ? 0 : 1;
	return 0;
}

static int volume_alsa_mute_put(struct snd_kcontrol *kcontrol,
				struct snd_ctl_elem_value *ucontrol)
{
	tpacpi_disclose_usertask("ALSA", "%smute\n",
				 ucontrol->value.integer.value[0] ?
					"un" : "");
	return volume_alsa_set_mute(!ucontrol->value.integer.value[0]);
}

static struct snd_kcontrol_new volume_alsa_control_vol __initdata = {
	.iface = SNDRV_CTL_ELEM_IFACE_MIXER,
	.name = "Console Playback Volume",
	.index = 0,
	.access = SNDRV_CTL_ELEM_ACCESS_READ,
	.info = volume_alsa_vol_info,
	.get = volume_alsa_vol_get,
};

static struct snd_kcontrol_new volume_alsa_control_mute __initdata = {
	.iface = SNDRV_CTL_ELEM_IFACE_MIXER,
	.name = "Console Playback Switch",
	.index = 0,
	.access = SNDRV_CTL_ELEM_ACCESS_READ,
	.info = volume_alsa_mute_info,
	.get = volume_alsa_mute_get,
};

static void volume_suspend(void)
{
	tpacpi_volume_checkpoint_nvram();
}

static void volume_resume(void)
{
	if (software_mute_active) {
		if (volume_set_software_mute(false) < 0)
			pr_warn("Failed to restore software mute\n");
	} else {
		volume_alsa_notify_change();
	}
}

static void volume_shutdown(void)
{
	tpacpi_volume_checkpoint_nvram();
}

static void volume_exit(void)
{
	if (alsa_card) {
		snd_card_free(alsa_card);
		alsa_card = NULL;
	}

	tpacpi_volume_checkpoint_nvram();

	if (software_mute_active)
		volume_exit_software_mute();
}

static int __init volume_create_alsa_mixer(void)
{
	struct snd_card *card;
	struct tpacpi_alsa_data *data;
	struct snd_kcontrol *ctl_vol;
	struct snd_kcontrol *ctl_mute;
	int rc;

	rc = snd_card_new(&tpacpi_pdev->dev,
			  alsa_index, alsa_id, THIS_MODULE,
			  sizeof(struct tpacpi_alsa_data), &card);
	if (rc < 0 || !card) {
		pr_err("Failed to create ALSA card structures: %d\n", rc);
		return -ENODEV;
	}

	BUG_ON(!card->private_data);
	data = card->private_data;
	data->card = card;

	strscpy(card->driver, TPACPI_ALSA_DRVNAME,
		sizeof(card->driver));
	strscpy(card->shortname, TPACPI_ALSA_SHRTNAME,
		sizeof(card->shortname));
	snprintf(card->mixername, sizeof(card->mixername), "ThinkPad EC %s",
		 (thinkpad_id.ec_version_str) ?
			thinkpad_id.ec_version_str : "(unknown)");
	snprintf(card->longname, sizeof(card->longname),
		 "%s at EC reg 0x%02x, fw %s", card->shortname, TP_EC_AUDIO,
		 (thinkpad_id.ec_version_str) ?
			thinkpad_id.ec_version_str : "unknown");

	if (volume_control_allowed) {
		volume_alsa_control_vol.put = volume_alsa_vol_put;
		volume_alsa_control_vol.access =
				SNDRV_CTL_ELEM_ACCESS_READWRITE;

		volume_alsa_control_mute.put = volume_alsa_mute_put;
		volume_alsa_control_mute.access =
				SNDRV_CTL_ELEM_ACCESS_READWRITE;
	}

	if (!tp_features.mixer_no_level_control) {
		ctl_vol = snd_ctl_new1(&volume_alsa_control_vol, NULL);
		rc = snd_ctl_add(card, ctl_vol);
		if (rc < 0) {
			pr_err("Failed to create ALSA volume control: %d\n",
			       rc);
			goto err_exit;
		}
		data->ctl_vol_id = &ctl_vol->id;
	}

	ctl_mute = snd_ctl_new1(&volume_alsa_control_mute, NULL);
	rc = snd_ctl_add(card, ctl_mute);
	if (rc < 0) {
		pr_err("Failed to create ALSA mute control: %d\n", rc);
		goto err_exit;
	}
	data->ctl_mute_id = &ctl_mute->id;

	rc = snd_card_register(card);
	if (rc < 0) {
		pr_err("Failed to register ALSA card: %d\n", rc);
		goto err_exit;
	}

	alsa_card = card;
	return 0;

err_exit:
	snd_card_free(card);
	return -ENODEV;
}

#define TPACPI_VOL_Q_MUTEONLY	0x0001	/* Mute-only control available */
#define TPACPI_VOL_Q_LEVEL	0x0002  /* Volume control available */

static const struct tpacpi_quirk volume_quirk_table[] __initconst = {
	/* Whitelist volume level on all IBM by default */
	{ .vendor = PCI_VENDOR_ID_IBM,
	  .bios   = TPACPI_MATCH_ANY,
	  .ec     = TPACPI_MATCH_ANY,
	  .quirks = TPACPI_VOL_Q_LEVEL },

	/* Lenovo models with volume control (needs confirmation) */
	TPACPI_QEC_LNV('7', 'C', TPACPI_VOL_Q_LEVEL), /* R60/i */
	TPACPI_QEC_LNV('7', 'E', TPACPI_VOL_Q_LEVEL), /* R60e/i */
	TPACPI_QEC_LNV('7', '9', TPACPI_VOL_Q_LEVEL), /* T60/p */
	TPACPI_QEC_LNV('7', 'B', TPACPI_VOL_Q_LEVEL), /* X60/s */
	TPACPI_QEC_LNV('7', 'J', TPACPI_VOL_Q_LEVEL), /* X60t */
	TPACPI_QEC_LNV('7', '7', TPACPI_VOL_Q_LEVEL), /* Z60 */
	TPACPI_QEC_LNV('7', 'F', TPACPI_VOL_Q_LEVEL), /* Z61 */

	/* Whitelist mute-only on all Lenovo by default */
	{ .vendor = PCI_VENDOR_ID_LENOVO,
	  .bios   = TPACPI_MATCH_ANY,
	  .ec	  = TPACPI_MATCH_ANY,
	  .quirks = TPACPI_VOL_Q_MUTEONLY }
};

static int __init volume_init(struct ibm_init_struct *iibm)
{
	unsigned long quirks;
	int rc;

	vdbg_printk(TPACPI_DBG_INIT, "initializing volume subdriver\n");

	mutex_init(&volume_mutex);

	/*
	 * Check for module parameter bogosity, note that we
	 * init volume_mode to TPACPI_VOL_MODE_MAX in order to be
	 * able to detect "unspecified"
	 */
	if (volume_mode > TPACPI_VOL_MODE_MAX)
		return -EINVAL;

	if (volume_mode == TPACPI_VOL_MODE_UCMS_STEP) {
		pr_err("UCMS step volume mode not implemented, please contact %s\n",
		       TPACPI_MAIL);
		return -ENODEV;
	}

	if (volume_capabilities >= TPACPI_VOL_CAP_MAX)
		return -EINVAL;

	/*
	 * The ALSA mixer is our primary interface.
	 * When disabled, don't install the subdriver at all
	 */
	if (!alsa_enable) {
		vdbg_printk(TPACPI_DBG_INIT | TPACPI_DBG_MIXER,
			    "ALSA mixer disabled by parameter, not loading volume subdriver...\n");
		return -ENODEV;
	}

	quirks = tpacpi_check_quirks(volume_quirk_table,
				     ARRAY_SIZE(volume_quirk_table));

	switch (volume_capabilities) {
	case TPACPI_VOL_CAP_AUTO:
		if (quirks & TPACPI_VOL_Q_MUTEONLY)
			tp_features.mixer_no_level_control = 1;
		else if (quirks & TPACPI_VOL_Q_LEVEL)
			tp_features.mixer_no_level_control = 0;
		else
			return -ENODEV; /* no mixer */
		break;
	case TPACPI_VOL_CAP_VOLMUTE:
		tp_features.mixer_no_level_control = 0;
		break;
	case TPACPI_VOL_CAP_MUTEONLY:
		tp_features.mixer_no_level_control = 1;
		break;
	default:
		return -ENODEV;
	}

	if (volume_capabilities != TPACPI_VOL_CAP_AUTO)
		dbg_printk(TPACPI_DBG_INIT | TPACPI_DBG_MIXER,
				"using user-supplied volume_capabilities=%d\n",
				volume_capabilities);

	if (volume_mode == TPACPI_VOL_MODE_AUTO ||
	    volume_mode == TPACPI_VOL_MODE_MAX) {
		volume_mode = TPACPI_VOL_MODE_ECNVRAM;

		dbg_printk(TPACPI_DBG_INIT | TPACPI_DBG_MIXER,
				"driver auto-selected volume_mode=%d\n",
				volume_mode);
	} else {
		dbg_printk(TPACPI_DBG_INIT | TPACPI_DBG_MIXER,
				"using user-supplied volume_mode=%d\n",
				volume_mode);
	}

	vdbg_printk(TPACPI_DBG_INIT | TPACPI_DBG_MIXER,
			"mute is supported, volume control is %s\n",
			str_supported(!tp_features.mixer_no_level_control));

	if (software_mute_requested && volume_set_software_mute(true) == 0) {
		software_mute_active = true;
	} else {
		rc = volume_create_alsa_mixer();
		if (rc) {
			pr_err("Could not create the ALSA mixer interface\n");
			return rc;
		}

		pr_info("Console audio control enabled, mode: %s\n",
			(volume_control_allowed) ?
				"override (read/write)" :
				"monitor (read only)");
	}

	vdbg_printk(TPACPI_DBG_INIT | TPACPI_DBG_MIXER,
		"registering volume hotkeys as change notification\n");
	tpacpi_hotkey_driver_mask_set(hotkey_driver_mask
			| TP_ACPI_HKEY_VOLUP_MASK
			| TP_ACPI_HKEY_VOLDWN_MASK
			| TP_ACPI_HKEY_MUTE_MASK);

	return 0;
}

static int volume_read(struct seq_file *m)
{
	u8 status;

	if (volume_get_status(&status) < 0) {
		seq_printf(m, "level:\t\tunreadable\n");
	} else {
		if (tp_features.mixer_no_level_control)
			seq_printf(m, "level:\t\tunsupported\n");
		else
			seq_printf(m, "level:\t\t%d\n",
					status & TP_EC_AUDIO_LVL_MSK);

		seq_printf(m, "mute:\t\t%s\n", str_on_off(status & BIT(TP_EC_AUDIO_MUTESW)));

		if (volume_control_allowed) {
			seq_printf(m, "commands:\tunmute, mute\n");
			if (!tp_features.mixer_no_level_control) {
				seq_printf(m, "commands:\tup, down\n");
				seq_printf(m, "commands:\tlevel <level> (<level> is 0-%d)\n",
					      TP_EC_VOLUME_MAX);
			}
		}
	}

	return 0;
}

static int volume_write(char *buf)
{
	u8 s;
	u8 new_level, new_mute;
	int l;
	char *cmd;
	int rc;

	/*
	 * We do allow volume control at driver startup, so that the
	 * user can set initial state through the volume=... parameter hack.
	 */
	if (!volume_control_allowed && tpacpi_lifecycle != TPACPI_LIFE_INIT) {
		if (unlikely(!tp_warned.volume_ctrl_forbidden)) {
			tp_warned.volume_ctrl_forbidden = 1;
			pr_notice("Console audio control in monitor mode, changes are not allowed\n");
			pr_notice("Use the volume_control=1 module parameter to enable volume control\n");
		}
		return -EPERM;
	}

	rc = volume_get_status(&s);
	if (rc < 0)
		return rc;

	new_level = s & TP_EC_AUDIO_LVL_MSK;
	new_mute  = s & TP_EC_AUDIO_MUTESW_MSK;

	while ((cmd = strsep(&buf, ","))) {
		if (!tp_features.mixer_no_level_control) {
			if (strstarts(cmd, "up")) {
				if (new_mute)
					new_mute = 0;
				else if (new_level < TP_EC_VOLUME_MAX)
					new_level++;
				continue;
			} else if (strstarts(cmd, "down")) {
				if (new_mute)
					new_mute = 0;
				else if (new_level > 0)
					new_level--;
				continue;
			} else if (sscanf(cmd, "level %u", &l) == 1 &&
				   l >= 0 && l <= TP_EC_VOLUME_MAX) {
				new_level = l;
				continue;
			}
		}
		if (strstarts(cmd, "mute"))
			new_mute = TP_EC_AUDIO_MUTESW_MSK;
		else if (strstarts(cmd, "unmute"))
			new_mute = 0;
		else
			return -EINVAL;
	}

	if (tp_features.mixer_no_level_control) {
		tpacpi_disclose_usertask("procfs volume", "%smute\n",
					new_mute ? "" : "un");
		rc = volume_set_mute(!!new_mute);
	} else {
		tpacpi_disclose_usertask("procfs volume",
					"%smute and set level to %d\n",
					new_mute ? "" : "un", new_level);
		rc = volume_set_status(new_mute | new_level);
	}
	volume_alsa_notify_change();

	return (rc == -EINTR) ? -ERESTARTSYS : rc;
}

static struct ibm_struct volume_driver_data = {
	.name = "volume",
	.read = volume_read,
	.write = volume_write,
	.exit = volume_exit,
	.suspend = volume_suspend,
	.resume = volume_resume,
	.shutdown = volume_shutdown,
};

#else /* !CONFIG_THINKPAD_ACPI_ALSA_SUPPORT */

#define alsa_card NULL

static inline void volume_alsa_notify_change(void)
{
}

static int __init volume_init(struct ibm_init_struct *iibm)
{
	pr_info("volume: disabled as there is no ALSA support in this kernel\n");

	return -ENODEV;
}

static struct ibm_struct volume_driver_data = {
	.name = "volume",
};

#endif /* CONFIG_THINKPAD_ACPI_ALSA_SUPPORT */

/*************************************************************************
 * Fan subdriver
 */

/*
 * FAN ACCESS MODES
 *
 * TPACPI_FAN_RD_ACPI_GFAN:
 * 	ACPI GFAN method: returns fan level
 *
 * 	see TPACPI_FAN_WR_ACPI_SFAN
 * 	EC 0x2f (HFSP) not available if GFAN exists
 *
 * TPACPI_FAN_WR_ACPI_SFAN:
 * 	ACPI SFAN method: sets fan level, 0 (stop) to 7 (max)
 *
 * 	EC 0x2f (HFSP) might be available *for reading*, but do not use
 * 	it for writing.
 *
 * TPACPI_FAN_WR_TPEC:
 * 	ThinkPad EC register 0x2f (HFSP): fan control loop mode
 * 	Supported on almost all ThinkPads
 *
 * 	Fan speed changes of any sort (including those caused by the
 * 	disengaged mode) are usually done slowly by the firmware as the
 * 	maximum amount of fan duty cycle change per second seems to be
 * 	limited.
 *
 * 	Reading is not available if GFAN exists.
 * 	Writing is not available if SFAN exists.
 *
 * 	Bits
 *	 7	automatic mode engaged;
 *  		(default operation mode of the ThinkPad)
 * 		fan level is ignored in this mode.
 *	 6	full speed mode (takes precedence over bit 7);
 *		not available on all thinkpads.  May disable
 *		the tachometer while the fan controller ramps up
 *		the speed (which can take up to a few *minutes*).
 *		Speeds up fan to 100% duty-cycle, which is far above
 *		the standard RPM levels.  It is not impossible that
 *		it could cause hardware damage.
 *	5-3	unused in some models.  Extra bits for fan level
 *		in others, but still useless as all values above
 *		7 map to the same speed as level 7 in these models.
 *	2-0	fan level (0..7 usually)
 *			0x00 = stop
 * 			0x07 = max (set when temperatures critical)
 * 		Some ThinkPads may have other levels, see
 * 		TPACPI_FAN_WR_ACPI_FANS (X31/X40/X41)
 *
 *	FIRMWARE BUG: on some models, EC 0x2f might not be initialized at
 *	boot. Apparently the EC does not initialize it, so unless ACPI DSDT
 *	does so, its initial value is meaningless (0x07).
 *
 *	For firmware bugs, refer to:
 *	https://thinkwiki.org/wiki/Embedded_Controller_Firmware#Firmware_Issues
 *
 * 	----
 *
 *	ThinkPad EC register 0x84 (LSB), 0x85 (MSB):
 *	Main fan tachometer reading (in RPM)
 *
 *	This register is present on all ThinkPads with a new-style EC, and
 *	it is known not to be present on the A21m/e, and T22, as there is
 *	something else in offset 0x84 according to the ACPI DSDT.  Other
 *	ThinkPads from this same time period (and earlier) probably lack the
 *	tachometer as well.
 *
 *	Unfortunately a lot of ThinkPads with new-style ECs but whose firmware
 *	was never fixed by IBM to report the EC firmware version string
 *	probably support the tachometer (like the early X models), so
 *	detecting it is quite hard.  We need more data to know for sure.
 *
 *	FIRMWARE BUG: always read 0x84 first, otherwise incorrect readings
 *	might result.
 *
 *	FIRMWARE BUG: may go stale while the EC is switching to full speed
 *	mode.
 *
 *	For firmware bugs, refer to:
 *	https://thinkwiki.org/wiki/Embedded_Controller_Firmware#Firmware_Issues
 *
 *	----
 *
 *	ThinkPad EC register 0x31 bit 0 (only on select models)
 *
 *	When bit 0 of EC register 0x31 is zero, the tachometer registers
 *	show the speed of the main fan.  When bit 0 of EC register 0x31
 *	is one, the tachometer registers show the speed of the auxiliary
 *	fan.
 *
 *	Fan control seems to affect both fans, regardless of the state
 *	of this bit.
 *
 *	So far, only the firmware for the X60/X61 non-tablet versions
 *	seem to support this (firmware TP-7M).
 *
 * TPACPI_FAN_WR_ACPI_FANS:
 *	ThinkPad X31, X40, X41.  Not available in the X60.
 *
 *	FANS ACPI handle: takes three arguments: low speed, medium speed,
 *	high speed.  ACPI DSDT seems to map these three speeds to levels
 *	as follows: STOP LOW LOW MED MED HIGH HIGH HIGH HIGH
 *	(this map is stored on FAN0..FAN8 as "0,1,1,2,2,3,3,3,3")
 *
 * 	The speeds are stored on handles
 * 	(FANA:FAN9), (FANC:FANB), (FANE:FAND).
 *
 * 	There are three default speed sets, accessible as handles:
 * 	FS1L,FS1M,FS1H; FS2L,FS2M,FS2H; FS3L,FS3M,FS3H
 *
 * 	ACPI DSDT switches which set is in use depending on various
 * 	factors.
 *
 * 	TPACPI_FAN_WR_TPEC is also available and should be used to
 * 	command the fan.  The X31/X40/X41 seems to have 8 fan levels,
 * 	but the ACPI tables just mention level 7.
 */

enum {					/* Fan control constants */
	fan_status_offset = 0x2f,	/* EC register 0x2f */
	fan_rpm_offset = 0x84,		/* EC register 0x84: LSB, 0x85 MSB (RPM)
					 * 0x84 must be read before 0x85 */
	fan_select_offset = 0x31,	/* EC register 0x31 (Firmware 7M)
					   bit 0 selects which fan is active */

	TP_EC_FAN_FULLSPEED = 0x40,	/* EC fan mode: full speed */
	TP_EC_FAN_AUTO	    = 0x80,	/* EC fan mode: auto fan control */

	TPACPI_FAN_LAST_LEVEL = 0x100,	/* Use cached last-seen fan level */
};

enum fan_status_access_mode {
	TPACPI_FAN_NONE = 0,		/* No fan status or control */
	TPACPI_FAN_RD_ACPI_GFAN,	/* Use ACPI GFAN */
	TPACPI_FAN_RD_TPEC,		/* Use ACPI EC regs 0x2f, 0x84-0x85 */
};

enum fan_control_access_mode {
	TPACPI_FAN_WR_NONE = 0,		/* No fan control */
	TPACPI_FAN_WR_ACPI_SFAN,	/* Use ACPI SFAN */
	TPACPI_FAN_WR_TPEC,		/* Use ACPI EC reg 0x2f */
	TPACPI_FAN_WR_ACPI_FANS,	/* Use ACPI FANS and EC reg 0x2f */
};

enum fan_control_commands {
	TPACPI_FAN_CMD_SPEED 	= 0x0001,	/* speed command */
	TPACPI_FAN_CMD_LEVEL 	= 0x0002,	/* level command  */
	TPACPI_FAN_CMD_ENABLE	= 0x0004,	/* enable/disable cmd,
						 * and also watchdog cmd */
};

static bool fan_control_allowed;

static enum fan_status_access_mode fan_status_access_mode;
static enum fan_control_access_mode fan_control_access_mode;
static enum fan_control_commands fan_control_commands;

static u8 fan_control_initial_status;
static u8 fan_control_desired_level;
static u8 fan_control_resume_level;
static int fan_watchdog_maxinterval;

static struct mutex fan_mutex;

static void fan_watchdog_fire(struct work_struct *ignored);
static DECLARE_DELAYED_WORK(fan_watchdog_task, fan_watchdog_fire);

TPACPI_HANDLE(fans, ec, "FANS");	/* X31, X40, X41 */
TPACPI_HANDLE(gfan, ec, "GFAN",	/* 570 */
	   "\\FSPD",		/* 600e/x, 770e, 770x */
	   );			/* all others */
TPACPI_HANDLE(sfan, ec, "SFAN",	/* 570 */
	   "JFNS",		/* 770x-JL */
	   );			/* all others */

/*
 * Unitialized HFSP quirk: ACPI DSDT and EC fail to initialize the
 * HFSP register at boot, so it contains 0x07 but the Thinkpad could
 * be in auto mode (0x80).
 *
 * This is corrected by any write to HFSP either by the driver, or
 * by the firmware.
 *
 * We assume 0x07 really means auto mode while this quirk is active,
 * as this is far more likely than the ThinkPad being in level 7,
 * which is only used by the firmware during thermal emergencies.
 *
 * Enable for TP-1Y (T43), TP-78 (R51e), TP-76 (R52),
 * TP-70 (T43, R52), which are known to be buggy.
 */

static void fan_quirk1_setup(void)
{
	if (fan_control_initial_status == 0x07) {
		pr_notice("fan_init: initial fan status is unknown, assuming it is in auto mode\n");
		tp_features.fan_ctrl_status_undef = 1;
	}
}

static void fan_quirk1_handle(u8 *fan_status)
{
	if (unlikely(tp_features.fan_ctrl_status_undef)) {
		if (*fan_status != fan_control_initial_status) {
			/* something changed the HFSP regisnter since
			 * driver init time, so it is not undefined
			 * anymore */
			tp_features.fan_ctrl_status_undef = 0;
		} else {
			/* Return most likely status. In fact, it
			 * might be the only possible status */
			*fan_status = TP_EC_FAN_AUTO;
		}
	}
}

/* Select main fan on X60/X61, NOOP on others */
static bool fan_select_fan1(void)
{
	if (tp_features.second_fan) {
		u8 val;

		if (ec_read(fan_select_offset, &val) < 0)
			return false;
		val &= 0xFEU;
		if (ec_write(fan_select_offset, val) < 0)
			return false;
	}
	return true;
}

/* Select secondary fan on X60/X61 */
static bool fan_select_fan2(void)
{
	u8 val;

	if (!tp_features.second_fan)
		return false;

	if (ec_read(fan_select_offset, &val) < 0)
		return false;
	val |= 0x01U;
	if (ec_write(fan_select_offset, val) < 0)
		return false;

	return true;
}

/*
 * Call with fan_mutex held
 */
static void fan_update_desired_level(u8 status)
{
	if ((status &
	     (TP_EC_FAN_AUTO | TP_EC_FAN_FULLSPEED)) == 0) {
		if (status > 7)
			fan_control_desired_level = 7;
		else
			fan_control_desired_level = status;
	}
}

static int fan_get_status(u8 *status)
{
	u8 s;

	/* TODO:
	 * Add TPACPI_FAN_RD_ACPI_FANS ? */

	switch (fan_status_access_mode) {
	case TPACPI_FAN_RD_ACPI_GFAN: {
		/* 570, 600e/x, 770e, 770x */
		int res;

		if (unlikely(!acpi_evalf(gfan_handle, &res, NULL, "d")))
			return -EIO;

		if (likely(status))
			*status = res & 0x07;

		break;
	}
	case TPACPI_FAN_RD_TPEC:
		/* all except 570, 600e/x, 770e, 770x */
		if (unlikely(!acpi_ec_read(fan_status_offset, &s)))
			return -EIO;

		if (likely(status)) {
			*status = s;
			fan_quirk1_handle(status);
		}

		break;

	default:
		return -ENXIO;
	}

	return 0;
}

static int fan_get_status_safe(u8 *status)
{
	int rc;
	u8 s;

	if (mutex_lock_killable(&fan_mutex))
		return -ERESTARTSYS;
	rc = fan_get_status(&s);
	if (!rc)
		fan_update_desired_level(s);
	mutex_unlock(&fan_mutex);

	if (rc)
		return rc;
	if (status)
		*status = s;

	return 0;
}

static int fan_get_speed(unsigned int *speed)
{
	u8 hi, lo;

	switch (fan_status_access_mode) {
	case TPACPI_FAN_RD_TPEC:
		/* all except 570, 600e/x, 770e, 770x */
		if (unlikely(!fan_select_fan1()))
			return -EIO;
		if (unlikely(!acpi_ec_read(fan_rpm_offset, &lo) ||
			     !acpi_ec_read(fan_rpm_offset + 1, &hi)))
			return -EIO;

		if (likely(speed))
			*speed = (hi << 8) | lo;

		break;

	default:
		return -ENXIO;
	}

	return 0;
}

static int fan2_get_speed(unsigned int *speed)
{
	u8 hi, lo;
	bool rc;

	switch (fan_status_access_mode) {
	case TPACPI_FAN_RD_TPEC:
		/* all except 570, 600e/x, 770e, 770x */
		if (unlikely(!fan_select_fan2()))
			return -EIO;
		rc = !acpi_ec_read(fan_rpm_offset, &lo) ||
			     !acpi_ec_read(fan_rpm_offset + 1, &hi);
		fan_select_fan1(); /* play it safe */
		if (rc)
			return -EIO;

		if (likely(speed))
			*speed = (hi << 8) | lo;

		break;

	default:
		return -ENXIO;
	}

	return 0;
}

static int fan_set_level(int level)
{
	if (!fan_control_allowed)
		return -EPERM;

	switch (fan_control_access_mode) {
	case TPACPI_FAN_WR_ACPI_SFAN:
		if ((level < 0) || (level > 7))
			return -EINVAL;

		if (tp_features.second_fan_ctl) {
			if (!fan_select_fan2() ||
			    !acpi_evalf(sfan_handle, NULL, NULL, "vd", level)) {
				pr_warn("Couldn't set 2nd fan level, disabling support\n");
				tp_features.second_fan_ctl = 0;
			}
			fan_select_fan1();
		}
		if (!acpi_evalf(sfan_handle, NULL, NULL, "vd", level))
			return -EIO;
		break;

	case TPACPI_FAN_WR_ACPI_FANS:
	case TPACPI_FAN_WR_TPEC:
		if (!(level & TP_EC_FAN_AUTO) &&
		    !(level & TP_EC_FAN_FULLSPEED) &&
		    ((level < 0) || (level > 7)))
			return -EINVAL;

		/* safety net should the EC not support AUTO
		 * or FULLSPEED mode bits and just ignore them */
		if (level & TP_EC_FAN_FULLSPEED)
			level |= 7;	/* safety min speed 7 */
		else if (level & TP_EC_FAN_AUTO)
			level |= 4;	/* safety min speed 4 */

		if (tp_features.second_fan_ctl) {
			if (!fan_select_fan2() ||
			    !acpi_ec_write(fan_status_offset, level)) {
				pr_warn("Couldn't set 2nd fan level, disabling support\n");
				tp_features.second_fan_ctl = 0;
			}
			fan_select_fan1();

		}
		if (!acpi_ec_write(fan_status_offset, level))
			return -EIO;
		else
			tp_features.fan_ctrl_status_undef = 0;
		break;

	default:
		return -ENXIO;
	}

	vdbg_printk(TPACPI_DBG_FAN,
		"fan control: set fan control register to 0x%02x\n", level);
	return 0;
}

static int fan_set_level_safe(int level)
{
	int rc;

	if (!fan_control_allowed)
		return -EPERM;

	if (mutex_lock_killable(&fan_mutex))
		return -ERESTARTSYS;

	if (level == TPACPI_FAN_LAST_LEVEL)
		level = fan_control_desired_level;

	rc = fan_set_level(level);
	if (!rc)
		fan_update_desired_level(level);

	mutex_unlock(&fan_mutex);
	return rc;
}

static int fan_set_enable(void)
{
	u8 s;
	int rc;

	if (!fan_control_allowed)
		return -EPERM;

	if (mutex_lock_killable(&fan_mutex))
		return -ERESTARTSYS;

	switch (fan_control_access_mode) {
	case TPACPI_FAN_WR_ACPI_FANS:
	case TPACPI_FAN_WR_TPEC:
		rc = fan_get_status(&s);
		if (rc)
			break;

		/* Don't go out of emergency fan mode */
		if (s != 7) {
			s &= 0x07;
			s |= TP_EC_FAN_AUTO | 4; /* min fan speed 4 */
		}

		if (!acpi_ec_write(fan_status_offset, s))
			rc = -EIO;
		else {
			tp_features.fan_ctrl_status_undef = 0;
			rc = 0;
		}
		break;

	case TPACPI_FAN_WR_ACPI_SFAN:
		rc = fan_get_status(&s);
		if (rc)
			break;

		s &= 0x07;

		/* Set fan to at least level 4 */
		s |= 4;

		if (!acpi_evalf(sfan_handle, NULL, NULL, "vd", s))
			rc = -EIO;
		else
			rc = 0;
		break;

	default:
		rc = -ENXIO;
	}

	mutex_unlock(&fan_mutex);

	if (!rc)
		vdbg_printk(TPACPI_DBG_FAN,
			"fan control: set fan control register to 0x%02x\n",
			s);
	return rc;
}

static int fan_set_disable(void)
{
	int rc;

	if (!fan_control_allowed)
		return -EPERM;

	if (mutex_lock_killable(&fan_mutex))
		return -ERESTARTSYS;

	rc = 0;
	switch (fan_control_access_mode) {
	case TPACPI_FAN_WR_ACPI_FANS:
	case TPACPI_FAN_WR_TPEC:
		if (!acpi_ec_write(fan_status_offset, 0x00))
			rc = -EIO;
		else {
			fan_control_desired_level = 0;
			tp_features.fan_ctrl_status_undef = 0;
		}
		break;

	case TPACPI_FAN_WR_ACPI_SFAN:
		if (!acpi_evalf(sfan_handle, NULL, NULL, "vd", 0x00))
			rc = -EIO;
		else
			fan_control_desired_level = 0;
		break;

	default:
		rc = -ENXIO;
	}

	if (!rc)
		vdbg_printk(TPACPI_DBG_FAN,
			"fan control: set fan control register to 0\n");

	mutex_unlock(&fan_mutex);
	return rc;
}

static int fan_set_speed(int speed)
{
	int rc;

	if (!fan_control_allowed)
		return -EPERM;

	if (mutex_lock_killable(&fan_mutex))
		return -ERESTARTSYS;

	rc = 0;
	switch (fan_control_access_mode) {
	case TPACPI_FAN_WR_ACPI_FANS:
		if (speed >= 0 && speed <= 65535) {
			if (!acpi_evalf(fans_handle, NULL, NULL, "vddd",
					speed, speed, speed))
				rc = -EIO;
		} else
			rc = -EINVAL;
		break;

	default:
		rc = -ENXIO;
	}

	mutex_unlock(&fan_mutex);
	return rc;
}

static void fan_watchdog_reset(void)
{
	if (fan_control_access_mode == TPACPI_FAN_WR_NONE)
		return;

	if (fan_watchdog_maxinterval > 0 &&
	    tpacpi_lifecycle != TPACPI_LIFE_EXITING)
		mod_delayed_work(tpacpi_wq, &fan_watchdog_task,
			msecs_to_jiffies(fan_watchdog_maxinterval * 1000));
	else
		cancel_delayed_work(&fan_watchdog_task);
}

static void fan_watchdog_fire(struct work_struct *ignored)
{
	int rc;

	if (tpacpi_lifecycle != TPACPI_LIFE_RUNNING)
		return;

	pr_notice("fan watchdog: enabling fan\n");
	rc = fan_set_enable();
	if (rc < 0) {
		pr_err("fan watchdog: error %d while enabling fan, will try again later...\n",
		       rc);
		/* reschedule for later */
		fan_watchdog_reset();
	}
}

/*
 * SYSFS fan layout: hwmon compatible (device)
 *
 * pwm*_enable:
 * 	0: "disengaged" mode
 * 	1: manual mode
 * 	2: native EC "auto" mode (recommended, hardware default)
 *
 * pwm*: set speed in manual mode, ignored otherwise.
 * 	0 is level 0; 255 is level 7. Intermediate points done with linear
 * 	interpolation.
 *
 * fan*_input: tachometer reading, RPM
 *
 *
 * SYSFS fan layout: extensions
 *
 * fan_watchdog (driver):
 * 	fan watchdog interval in seconds, 0 disables (default), max 120
 */

/* sysfs fan pwm1_enable ----------------------------------------------- */
static ssize_t fan_pwm1_enable_show(struct device *dev,
				    struct device_attribute *attr,
				    char *buf)
{
	int res, mode;
	u8 status;

	res = fan_get_status_safe(&status);
	if (res)
		return res;

	if (status & TP_EC_FAN_FULLSPEED) {
		mode = 0;
	} else if (status & TP_EC_FAN_AUTO) {
		mode = 2;
	} else
		mode = 1;

	return sysfs_emit(buf, "%d\n", mode);
}

static ssize_t fan_pwm1_enable_store(struct device *dev,
				     struct device_attribute *attr,
				     const char *buf, size_t count)
{
	unsigned long t;
	int res, level;

	if (parse_strtoul(buf, 2, &t))
		return -EINVAL;

	tpacpi_disclose_usertask("hwmon pwm1_enable",
			"set fan mode to %lu\n", t);

	switch (t) {
	case 0:
		level = TP_EC_FAN_FULLSPEED;
		break;
	case 1:
		level = TPACPI_FAN_LAST_LEVEL;
		break;
	case 2:
		level = TP_EC_FAN_AUTO;
		break;
	case 3:
		/* reserved for software-controlled auto mode */
		return -ENOSYS;
	default:
		return -EINVAL;
	}

	res = fan_set_level_safe(level);
	if (res == -ENXIO)
		return -EINVAL;
	else if (res < 0)
		return res;

	fan_watchdog_reset();

	return count;
}

static DEVICE_ATTR(pwm1_enable, S_IWUSR | S_IRUGO,
		   fan_pwm1_enable_show, fan_pwm1_enable_store);

/* sysfs fan pwm1 ------------------------------------------------------ */
static ssize_t fan_pwm1_show(struct device *dev,
			     struct device_attribute *attr,
			     char *buf)
{
	int res;
	u8 status;

	res = fan_get_status_safe(&status);
	if (res)
		return res;

	if ((status &
	     (TP_EC_FAN_AUTO | TP_EC_FAN_FULLSPEED)) != 0)
		status = fan_control_desired_level;

	if (status > 7)
		status = 7;

	return sysfs_emit(buf, "%u\n", (status * 255) / 7);
}

static ssize_t fan_pwm1_store(struct device *dev,
			      struct device_attribute *attr,
			      const char *buf, size_t count)
{
	unsigned long s;
	int rc;
	u8 status, newlevel;

	if (parse_strtoul(buf, 255, &s))
		return -EINVAL;

	tpacpi_disclose_usertask("hwmon pwm1",
			"set fan speed to %lu\n", s);

	/* scale down from 0-255 to 0-7 */
	newlevel = (s >> 5) & 0x07;

	if (mutex_lock_killable(&fan_mutex))
		return -ERESTARTSYS;

	rc = fan_get_status(&status);
	if (!rc && (status &
		    (TP_EC_FAN_AUTO | TP_EC_FAN_FULLSPEED)) == 0) {
		rc = fan_set_level(newlevel);
		if (rc == -ENXIO)
			rc = -EINVAL;
		else if (!rc) {
			fan_update_desired_level(newlevel);
			fan_watchdog_reset();
		}
	}

	mutex_unlock(&fan_mutex);
	return (rc) ? rc : count;
}

static DEVICE_ATTR(pwm1, S_IWUSR | S_IRUGO, fan_pwm1_show, fan_pwm1_store);

/* sysfs fan fan1_input ------------------------------------------------ */
static ssize_t fan_fan1_input_show(struct device *dev,
			   struct device_attribute *attr,
			   char *buf)
{
	int res;
	unsigned int speed;

	res = fan_get_speed(&speed);
	if (res < 0)
		return res;

	return sysfs_emit(buf, "%u\n", speed);
}

static DEVICE_ATTR(fan1_input, S_IRUGO, fan_fan1_input_show, NULL);

/* sysfs fan fan2_input ------------------------------------------------ */
static ssize_t fan_fan2_input_show(struct device *dev,
			   struct device_attribute *attr,
			   char *buf)
{
	int res;
	unsigned int speed;

	res = fan2_get_speed(&speed);
	if (res < 0)
		return res;

	return sysfs_emit(buf, "%u\n", speed);
}

static DEVICE_ATTR(fan2_input, S_IRUGO, fan_fan2_input_show, NULL);

/* sysfs fan fan_watchdog (hwmon driver) ------------------------------- */
static ssize_t fan_watchdog_show(struct device_driver *drv, char *buf)
{
	return sysfs_emit(buf, "%u\n", fan_watchdog_maxinterval);
}

static ssize_t fan_watchdog_store(struct device_driver *drv, const char *buf,
				  size_t count)
{
	unsigned long t;

	if (parse_strtoul(buf, 120, &t))
		return -EINVAL;

	if (!fan_control_allowed)
		return -EPERM;

	fan_watchdog_maxinterval = t;
	fan_watchdog_reset();

	tpacpi_disclose_usertask("fan_watchdog", "set to %lu\n", t);

	return count;
}
static DRIVER_ATTR_RW(fan_watchdog);

/* --------------------------------------------------------------------- */

static struct attribute *fan_attributes[] = {
	&dev_attr_pwm1_enable.attr,
	&dev_attr_pwm1.attr,
	&dev_attr_fan1_input.attr,
	&dev_attr_fan2_input.attr,
	NULL
};

static umode_t fan_attr_is_visible(struct kobject *kobj, struct attribute *attr,
				   int n)
{
	if (fan_status_access_mode == TPACPI_FAN_NONE &&
	    fan_control_access_mode == TPACPI_FAN_WR_NONE)
		return 0;

	if (attr == &dev_attr_fan2_input.attr) {
		if (!tp_features.second_fan)
			return 0;
	}

	return attr->mode;
}

static const struct attribute_group fan_attr_group = {
	.is_visible = fan_attr_is_visible,
	.attrs = fan_attributes,
};

static struct attribute *fan_driver_attributes[] = {
	&driver_attr_fan_watchdog.attr,
	NULL
};

static const struct attribute_group fan_driver_attr_group = {
	.is_visible = fan_attr_is_visible,
	.attrs = fan_driver_attributes,
};

#define TPACPI_FAN_Q1		0x0001		/* Uninitialized HFSP */
#define TPACPI_FAN_2FAN		0x0002		/* EC 0x31 bit 0 selects fan2 */
#define TPACPI_FAN_2CTL		0x0004		/* selects fan2 control */
#define TPACPI_FAN_NOFAN	0x0008		/* no fan available */

static const struct tpacpi_quirk fan_quirk_table[] __initconst = {
	TPACPI_QEC_IBM('1', 'Y', TPACPI_FAN_Q1),
	TPACPI_QEC_IBM('7', '8', TPACPI_FAN_Q1),
	TPACPI_QEC_IBM('7', '6', TPACPI_FAN_Q1),
	TPACPI_QEC_IBM('7', '0', TPACPI_FAN_Q1),
	TPACPI_QEC_LNV('7', 'M', TPACPI_FAN_2FAN),
	TPACPI_Q_LNV('N', '1', TPACPI_FAN_2FAN),
	TPACPI_Q_LNV3('N', '1', 'D', TPACPI_FAN_2CTL),	/* P70 */
	TPACPI_Q_LNV3('N', '1', 'E', TPACPI_FAN_2CTL),	/* P50 */
	TPACPI_Q_LNV3('N', '1', 'T', TPACPI_FAN_2CTL),	/* P71 */
	TPACPI_Q_LNV3('N', '1', 'U', TPACPI_FAN_2CTL),	/* P51 */
	TPACPI_Q_LNV3('N', '2', 'C', TPACPI_FAN_2CTL),	/* P52 / P72 */
	TPACPI_Q_LNV3('N', '2', 'N', TPACPI_FAN_2CTL),	/* P53 / P73 */
	TPACPI_Q_LNV3('N', '2', 'E', TPACPI_FAN_2CTL),	/* P1 / X1 Extreme (1st gen) */
	TPACPI_Q_LNV3('N', '2', 'O', TPACPI_FAN_2CTL),	/* P1 / X1 Extreme (2nd gen) */
	TPACPI_Q_LNV3('N', '3', '0', TPACPI_FAN_2CTL),	/* P15 (1st gen) / P15v (1st gen) */
	TPACPI_Q_LNV3('N', '3', '7', TPACPI_FAN_2CTL),  /* T15g (2nd gen) */
	TPACPI_Q_LNV3('N', '1', 'O', TPACPI_FAN_NOFAN),	/* X1 Tablet (2nd gen) */
};

static int __init fan_init(struct ibm_init_struct *iibm)
{
	unsigned long quirks;

	vdbg_printk(TPACPI_DBG_INIT | TPACPI_DBG_FAN,
			"initializing fan subdriver\n");

	mutex_init(&fan_mutex);
	fan_status_access_mode = TPACPI_FAN_NONE;
	fan_control_access_mode = TPACPI_FAN_WR_NONE;
	fan_control_commands = 0;
	fan_watchdog_maxinterval = 0;
	tp_features.fan_ctrl_status_undef = 0;
	tp_features.second_fan = 0;
	tp_features.second_fan_ctl = 0;
	fan_control_desired_level = 7;

	if (tpacpi_is_ibm()) {
		TPACPI_ACPIHANDLE_INIT(fans);
		TPACPI_ACPIHANDLE_INIT(gfan);
		TPACPI_ACPIHANDLE_INIT(sfan);
	}

	quirks = tpacpi_check_quirks(fan_quirk_table,
				     ARRAY_SIZE(fan_quirk_table));

	if (quirks & TPACPI_FAN_NOFAN) {
		pr_info("No integrated ThinkPad fan available\n");
		return -ENODEV;
	}

	if (gfan_handle) {
		/* 570, 600e/x, 770e, 770x */
		fan_status_access_mode = TPACPI_FAN_RD_ACPI_GFAN;
	} else {
		/* all other ThinkPads: note that even old-style
		 * ThinkPad ECs supports the fan control register */
		if (likely(acpi_ec_read(fan_status_offset,
					&fan_control_initial_status))) {
			int res;
			unsigned int speed;

			fan_status_access_mode = TPACPI_FAN_RD_TPEC;
			if (quirks & TPACPI_FAN_Q1)
				fan_quirk1_setup();
			/* Try and probe the 2nd fan */
			tp_features.second_fan = 1; /* needed for get_speed to work */
			res = fan2_get_speed(&speed);
			if (res >= 0 && speed != FAN_NOT_PRESENT) {
				/* It responded - so let's assume it's there */
				tp_features.second_fan = 1;
				tp_features.second_fan_ctl = 1;
				pr_info("secondary fan control detected & enabled\n");
			} else {
				/* Fan not auto-detected */
				tp_features.second_fan = 0;
				if (quirks & TPACPI_FAN_2FAN) {
					tp_features.second_fan = 1;
					pr_info("secondary fan support enabled\n");
				}
				if (quirks & TPACPI_FAN_2CTL) {
					tp_features.second_fan = 1;
					tp_features.second_fan_ctl = 1;
					pr_info("secondary fan control enabled\n");
				}
			}
		} else {
			pr_err("ThinkPad ACPI EC access misbehaving, fan status and control unavailable\n");
			return -ENODEV;
		}
	}

	if (sfan_handle) {
		/* 570, 770x-JL */
		fan_control_access_mode = TPACPI_FAN_WR_ACPI_SFAN;
		fan_control_commands |=
		    TPACPI_FAN_CMD_LEVEL | TPACPI_FAN_CMD_ENABLE;
	} else {
		if (!gfan_handle) {
			/* gfan without sfan means no fan control */
			/* all other models implement TP EC 0x2f control */

			if (fans_handle) {
				/* X31, X40, X41 */
				fan_control_access_mode =
				    TPACPI_FAN_WR_ACPI_FANS;
				fan_control_commands |=
				    TPACPI_FAN_CMD_SPEED |
				    TPACPI_FAN_CMD_LEVEL |
				    TPACPI_FAN_CMD_ENABLE;
			} else {
				fan_control_access_mode = TPACPI_FAN_WR_TPEC;
				fan_control_commands |=
				    TPACPI_FAN_CMD_LEVEL |
				    TPACPI_FAN_CMD_ENABLE;
			}
		}
	}

	vdbg_printk(TPACPI_DBG_INIT | TPACPI_DBG_FAN,
		"fan is %s, modes %d, %d\n",
		str_supported(fan_status_access_mode != TPACPI_FAN_NONE ||
		  fan_control_access_mode != TPACPI_FAN_WR_NONE),
		fan_status_access_mode, fan_control_access_mode);

	/* fan control master switch */
	if (!fan_control_allowed) {
		fan_control_access_mode = TPACPI_FAN_WR_NONE;
		fan_control_commands = 0;
		dbg_printk(TPACPI_DBG_INIT | TPACPI_DBG_FAN,
			   "fan control features disabled by parameter\n");
	}

	/* update fan_control_desired_level */
	if (fan_status_access_mode != TPACPI_FAN_NONE)
		fan_get_status_safe(NULL);

	if (fan_status_access_mode == TPACPI_FAN_NONE &&
	    fan_control_access_mode == TPACPI_FAN_WR_NONE)
		return -ENODEV;

	return 0;
}

static void fan_exit(void)
{
	vdbg_printk(TPACPI_DBG_EXIT | TPACPI_DBG_FAN,
		    "cancelling any pending fan watchdog tasks\n");

	cancel_delayed_work(&fan_watchdog_task);
	flush_workqueue(tpacpi_wq);
}

static void fan_suspend(void)
{
	int rc;

	if (!fan_control_allowed)
		return;

	/* Store fan status in cache */
	fan_control_resume_level = 0;
	rc = fan_get_status_safe(&fan_control_resume_level);
	if (rc)
		pr_notice("failed to read fan level for later restore during resume: %d\n",
			  rc);

	/* if it is undefined, don't attempt to restore it.
	 * KEEP THIS LAST */
	if (tp_features.fan_ctrl_status_undef)
		fan_control_resume_level = 0;
}

static void fan_resume(void)
{
	u8 current_level = 7;
	bool do_set = false;
	int rc;

	/* DSDT *always* updates status on resume */
	tp_features.fan_ctrl_status_undef = 0;

	if (!fan_control_allowed ||
	    !fan_control_resume_level ||
	    fan_get_status_safe(&current_level))
		return;

	switch (fan_control_access_mode) {
	case TPACPI_FAN_WR_ACPI_SFAN:
		/* never decrease fan level */
		do_set = (fan_control_resume_level > current_level);
		break;
	case TPACPI_FAN_WR_ACPI_FANS:
	case TPACPI_FAN_WR_TPEC:
		/* never decrease fan level, scale is:
		 * TP_EC_FAN_FULLSPEED > 7 >= TP_EC_FAN_AUTO
		 *
		 * We expect the firmware to set either 7 or AUTO, but we
		 * handle FULLSPEED out of paranoia.
		 *
		 * So, we can safely only restore FULLSPEED or 7, anything
		 * else could slow the fan.  Restoring AUTO is useless, at
		 * best that's exactly what the DSDT already set (it is the
		 * slower it uses).
		 *
		 * Always keep in mind that the DSDT *will* have set the
		 * fans to what the vendor supposes is the best level.  We
		 * muck with it only to speed the fan up.
		 */
		if (fan_control_resume_level != 7 &&
		    !(fan_control_resume_level & TP_EC_FAN_FULLSPEED))
			return;
		else
			do_set = !(current_level & TP_EC_FAN_FULLSPEED) &&
				 (current_level != fan_control_resume_level);
		break;
	default:
		return;
	}
	if (do_set) {
		pr_notice("restoring fan level to 0x%02x\n",
			  fan_control_resume_level);
		rc = fan_set_level_safe(fan_control_resume_level);
		if (rc < 0)
			pr_notice("failed to restore fan level: %d\n", rc);
	}
}

static int fan_read(struct seq_file *m)
{
	int rc;
	u8 status;
	unsigned int speed = 0;

	switch (fan_status_access_mode) {
	case TPACPI_FAN_RD_ACPI_GFAN:
		/* 570, 600e/x, 770e, 770x */
		rc = fan_get_status_safe(&status);
		if (rc)
			return rc;

		seq_printf(m, "status:\t\t%s\n"
			       "level:\t\t%d\n",
			       str_enabled_disabled(status), status);
		break;

	case TPACPI_FAN_RD_TPEC:
		/* all except 570, 600e/x, 770e, 770x */
		rc = fan_get_status_safe(&status);
		if (rc)
			return rc;

		seq_printf(m, "status:\t\t%s\n", str_enabled_disabled(status));

		rc = fan_get_speed(&speed);
		if (rc < 0)
			return rc;

		seq_printf(m, "speed:\t\t%d\n", speed);

		if (status & TP_EC_FAN_FULLSPEED)
			/* Disengaged mode takes precedence */
			seq_printf(m, "level:\t\tdisengaged\n");
		else if (status & TP_EC_FAN_AUTO)
			seq_printf(m, "level:\t\tauto\n");
		else
			seq_printf(m, "level:\t\t%d\n", status);
		break;

	case TPACPI_FAN_NONE:
	default:
		seq_printf(m, "status:\t\tnot supported\n");
	}

	if (fan_control_commands & TPACPI_FAN_CMD_LEVEL) {
		seq_printf(m, "commands:\tlevel <level>");

		switch (fan_control_access_mode) {
		case TPACPI_FAN_WR_ACPI_SFAN:
			seq_printf(m, " (<level> is 0-7)\n");
			break;

		default:
			seq_printf(m, " (<level> is 0-7, auto, disengaged, full-speed)\n");
			break;
		}
	}

	if (fan_control_commands & TPACPI_FAN_CMD_ENABLE)
		seq_printf(m, "commands:\tenable, disable\n"
			       "commands:\twatchdog <timeout> (<timeout> is 0 (off), 1-120 (seconds))\n");

	if (fan_control_commands & TPACPI_FAN_CMD_SPEED)
		seq_printf(m, "commands:\tspeed <speed> (<speed> is 0-65535)\n");

	return 0;
}

static int fan_write_cmd_level(const char *cmd, int *rc)
{
	int level;

	if (strstarts(cmd, "level auto"))
		level = TP_EC_FAN_AUTO;
	else if (strstarts(cmd, "level disengaged") || strstarts(cmd, "level full-speed"))
		level = TP_EC_FAN_FULLSPEED;
	else if (sscanf(cmd, "level %d", &level) != 1)
		return 0;

	*rc = fan_set_level_safe(level);
	if (*rc == -ENXIO)
		pr_err("level command accepted for unsupported access mode %d\n",
		       fan_control_access_mode);
	else if (!*rc)
		tpacpi_disclose_usertask("procfs fan",
			"set level to %d\n", level);

	return 1;
}

static int fan_write_cmd_enable(const char *cmd, int *rc)
{
	if (!strstarts(cmd, "enable"))
		return 0;

	*rc = fan_set_enable();
	if (*rc == -ENXIO)
		pr_err("enable command accepted for unsupported access mode %d\n",
		       fan_control_access_mode);
	else if (!*rc)
		tpacpi_disclose_usertask("procfs fan", "enable\n");

	return 1;
}

static int fan_write_cmd_disable(const char *cmd, int *rc)
{
	if (!strstarts(cmd, "disable"))
		return 0;

	*rc = fan_set_disable();
	if (*rc == -ENXIO)
		pr_err("disable command accepted for unsupported access mode %d\n",
		       fan_control_access_mode);
	else if (!*rc)
		tpacpi_disclose_usertask("procfs fan", "disable\n");

	return 1;
}

static int fan_write_cmd_speed(const char *cmd, int *rc)
{
	int speed;

	/* TODO:
	 * Support speed <low> <medium> <high> ? */

	if (sscanf(cmd, "speed %d", &speed) != 1)
		return 0;

	*rc = fan_set_speed(speed);
	if (*rc == -ENXIO)
		pr_err("speed command accepted for unsupported access mode %d\n",
		       fan_control_access_mode);
	else if (!*rc)
		tpacpi_disclose_usertask("procfs fan",
			"set speed to %d\n", speed);

	return 1;
}

static int fan_write_cmd_watchdog(const char *cmd, int *rc)
{
	int interval;

	if (sscanf(cmd, "watchdog %d", &interval) != 1)
		return 0;

	if (interval < 0 || interval > 120)
		*rc = -EINVAL;
	else {
		fan_watchdog_maxinterval = interval;
		tpacpi_disclose_usertask("procfs fan",
			"set watchdog timer to %d\n",
			interval);
	}

	return 1;
}

static int fan_write(char *buf)
{
	char *cmd;
	int rc = 0;

	while (!rc && (cmd = strsep(&buf, ","))) {
		if (!((fan_control_commands & TPACPI_FAN_CMD_LEVEL) &&
		      fan_write_cmd_level(cmd, &rc)) &&
		    !((fan_control_commands & TPACPI_FAN_CMD_ENABLE) &&
		      (fan_write_cmd_enable(cmd, &rc) ||
		       fan_write_cmd_disable(cmd, &rc) ||
		       fan_write_cmd_watchdog(cmd, &rc))) &&
		    !((fan_control_commands & TPACPI_FAN_CMD_SPEED) &&
		      fan_write_cmd_speed(cmd, &rc))
		    )
			rc = -EINVAL;
		else if (!rc)
			fan_watchdog_reset();
	}

	return rc;
}

static struct ibm_struct fan_driver_data = {
	.name = "fan",
	.read = fan_read,
	.write = fan_write,
	.exit = fan_exit,
	.suspend = fan_suspend,
	.resume = fan_resume,
};

/*************************************************************************
 * Mute LED subdriver
 */

#define TPACPI_LED_MAX		2

struct tp_led_table {
	acpi_string name;
	int on_value;
	int off_value;
	int state;
};

static struct tp_led_table led_tables[TPACPI_LED_MAX] = {
	[LED_AUDIO_MUTE] = {
		.name = "SSMS",
		.on_value = 1,
		.off_value = 0,
	},
	[LED_AUDIO_MICMUTE] = {
		.name = "MMTS",
		.on_value = 2,
		.off_value = 0,
	},
};

static int mute_led_on_off(struct tp_led_table *t, bool state)
{
	acpi_handle temp;
	int output;

	if (ACPI_FAILURE(acpi_get_handle(hkey_handle, t->name, &temp))) {
		pr_warn("Thinkpad ACPI has no %s interface.\n", t->name);
		return -EIO;
	}

	if (!acpi_evalf(hkey_handle, &output, t->name, "dd",
			state ? t->on_value : t->off_value))
		return -EIO;

	t->state = state;
	return state;
}

static int tpacpi_led_set(int whichled, bool on)
{
	struct tp_led_table *t;

	t = &led_tables[whichled];
	if (t->state < 0 || t->state == on)
		return t->state;
	return mute_led_on_off(t, on);
}

static int tpacpi_led_mute_set(struct led_classdev *led_cdev,
			       enum led_brightness brightness)
{
	return tpacpi_led_set(LED_AUDIO_MUTE, brightness != LED_OFF);
}

static int tpacpi_led_micmute_set(struct led_classdev *led_cdev,
				  enum led_brightness brightness)
{
	return tpacpi_led_set(LED_AUDIO_MICMUTE, brightness != LED_OFF);
}

static struct led_classdev mute_led_cdev[TPACPI_LED_MAX] = {
	[LED_AUDIO_MUTE] = {
		.name		= "platform::mute",
		.max_brightness = 1,
		.brightness_set_blocking = tpacpi_led_mute_set,
		.default_trigger = "audio-mute",
	},
	[LED_AUDIO_MICMUTE] = {
		.name		= "platform::micmute",
		.max_brightness = 1,
		.brightness_set_blocking = tpacpi_led_micmute_set,
		.default_trigger = "audio-micmute",
	},
};

static int mute_led_init(struct ibm_init_struct *iibm)
{
	acpi_handle temp;
	int i, err;

	for (i = 0; i < TPACPI_LED_MAX; i++) {
		struct tp_led_table *t = &led_tables[i];
		if (ACPI_FAILURE(acpi_get_handle(hkey_handle, t->name, &temp))) {
			t->state = -ENODEV;
			continue;
		}

		mute_led_cdev[i].brightness = ledtrig_audio_get(i);
		err = led_classdev_register(&tpacpi_pdev->dev, &mute_led_cdev[i]);
		if (err < 0) {
			while (i--)
				led_classdev_unregister(&mute_led_cdev[i]);
			return err;
		}
	}
	return 0;
}

static void mute_led_exit(void)
{
	int i;

	for (i = 0; i < TPACPI_LED_MAX; i++) {
		led_classdev_unregister(&mute_led_cdev[i]);
		tpacpi_led_set(i, false);
	}
}

static void mute_led_resume(void)
{
	int i;

	for (i = 0; i < TPACPI_LED_MAX; i++) {
		struct tp_led_table *t = &led_tables[i];
		if (t->state >= 0)
			mute_led_on_off(t, t->state);
	}
}

static struct ibm_struct mute_led_driver_data = {
	.name = "mute_led",
	.exit = mute_led_exit,
	.resume = mute_led_resume,
};

/*
 * Battery Wear Control Driver
 * Contact: Ognjen Galic <smclt30p@gmail.com>
 */

/* Metadata */

#define GET_START	"BCTG"
#define SET_START	"BCCS"
#define GET_STOP	"BCSG"
#define SET_STOP	"BCSS"
#define GET_DISCHARGE	"BDSG"
#define SET_DISCHARGE	"BDSS"
#define GET_INHIBIT	"BICG"
#define SET_INHIBIT	"BICS"

enum {
	BAT_ANY = 0,
	BAT_PRIMARY = 1,
	BAT_SECONDARY = 2
};

enum {
	/* Error condition bit */
	METHOD_ERR = BIT(31),
};

enum {
	/* This is used in the get/set helpers */
	THRESHOLD_START,
	THRESHOLD_STOP,
	FORCE_DISCHARGE,
	INHIBIT_CHARGE,
};

struct tpacpi_battery_data {
	int charge_start;
	int start_support;
	int charge_stop;
	int stop_support;
	unsigned int charge_behaviours;
};

struct tpacpi_battery_driver_data {
	struct tpacpi_battery_data batteries[3];
	int individual_addressing;
};

static struct tpacpi_battery_driver_data battery_info;

/* ACPI helpers/functions/probes */

/**
 * This evaluates a ACPI method call specific to the battery
 * ACPI extension. The specifics are that an error is marked
 * in the 32rd bit of the response, so we just check that here.
 */
static acpi_status tpacpi_battery_acpi_eval(char *method, int *ret, int param)
{
	int response;

	if (!acpi_evalf(hkey_handle, &response, method, "dd", param)) {
		acpi_handle_err(hkey_handle, "%s: evaluate failed", method);
		return AE_ERROR;
	}
	if (response & METHOD_ERR) {
		acpi_handle_err(hkey_handle,
				"%s evaluated but flagged as error", method);
		return AE_ERROR;
	}
	*ret = response;
	return AE_OK;
}

static int tpacpi_battery_get(int what, int battery, int *ret)
{
	switch (what) {
	case THRESHOLD_START:
		if ACPI_FAILURE(tpacpi_battery_acpi_eval(GET_START, ret, battery))
			return -ENODEV;

		/* The value is in the low 8 bits of the response */
		*ret = *ret & 0xFF;
		return 0;
	case THRESHOLD_STOP:
		if ACPI_FAILURE(tpacpi_battery_acpi_eval(GET_STOP, ret, battery))
			return -ENODEV;
		/* Value is in lower 8 bits */
		*ret = *ret & 0xFF;
		/*
		 * On the stop value, if we return 0 that
		 * does not make any sense. 0 means Default, which
		 * means that charging stops at 100%, so we return
		 * that.
		 */
		if (*ret == 0)
			*ret = 100;
		return 0;
	case FORCE_DISCHARGE:
		if ACPI_FAILURE(tpacpi_battery_acpi_eval(GET_DISCHARGE, ret, battery))
			return -ENODEV;
		/* The force discharge status is in bit 0 */
		*ret = *ret & 0x01;
		return 0;
	case INHIBIT_CHARGE:
		if ACPI_FAILURE(tpacpi_battery_acpi_eval(GET_INHIBIT, ret, battery))
			return -ENODEV;
		/* The inhibit charge status is in bit 0 */
		*ret = *ret & 0x01;
		return 0;
	default:
		pr_crit("wrong parameter: %d", what);
		return -EINVAL;
	}
}

static int tpacpi_battery_set(int what, int battery, int value)
{
	int param, ret;
	/* The first 8 bits are the value of the threshold */
	param = value;
	/* The battery ID is in bits 8-9, 2 bits */
	param |= battery << 8;

	switch (what) {
	case THRESHOLD_START:
		if ACPI_FAILURE(tpacpi_battery_acpi_eval(SET_START, &ret, param)) {
			pr_err("failed to set charge threshold on battery %d",
					battery);
			return -ENODEV;
		}
		return 0;
	case THRESHOLD_STOP:
		if ACPI_FAILURE(tpacpi_battery_acpi_eval(SET_STOP, &ret, param)) {
			pr_err("failed to set stop threshold: %d", battery);
			return -ENODEV;
		}
		return 0;
	case FORCE_DISCHARGE:
		/* Force discharge is in bit 0,
		 * break on AC attach is in bit 1 (won't work on some ThinkPads),
		 * battery ID is in bits 8-9, 2 bits.
		 */
		if (ACPI_FAILURE(tpacpi_battery_acpi_eval(SET_DISCHARGE, &ret, param))) {
			pr_err("failed to set force discharge on %d", battery);
			return -ENODEV;
		}
		return 0;
	case INHIBIT_CHARGE:
		/* When setting inhibit charge, we set a default value of
		 * always breaking on AC detach and the effective time is set to
		 * be permanent.
		 * The battery ID is in bits 4-5, 2 bits,
		 * the effective time is in bits 8-23, 2 bytes.
		 * A time of FFFF indicates forever.
		 */
		param = value;
		param |= battery << 4;
		param |= 0xFFFF << 8;
		if (ACPI_FAILURE(tpacpi_battery_acpi_eval(SET_INHIBIT, &ret, param))) {
			pr_err("failed to set inhibit charge on %d", battery);
			return -ENODEV;
		}
		return 0;
	default:
		pr_crit("wrong parameter: %d", what);
		return -EINVAL;
	}
}

static int tpacpi_battery_set_validate(int what, int battery, int value)
{
	int ret, v;

	ret = tpacpi_battery_set(what, battery, value);
	if (ret < 0)
		return ret;

	ret = tpacpi_battery_get(what, battery, &v);
	if (ret < 0)
		return ret;

	if (v == value)
		return 0;

	msleep(500);

	ret = tpacpi_battery_get(what, battery, &v);
	if (ret < 0)
		return ret;

	if (v == value)
		return 0;

	return -EIO;
}

static int tpacpi_battery_probe(int battery)
{
	int ret = 0;

	memset(&battery_info.batteries[battery], 0,
		sizeof(battery_info.batteries[battery]));

	/*
	 * 1) Get the current start threshold
	 * 2) Check for support
	 * 3) Get the current stop threshold
	 * 4) Check for support
	 * 5) Get the current force discharge status
	 * 6) Check for support
	 * 7) Get the current inhibit charge status
	 * 8) Check for support
	 */
	if (acpi_has_method(hkey_handle, GET_START)) {
		if ACPI_FAILURE(tpacpi_battery_acpi_eval(GET_START, &ret, battery)) {
			pr_err("Error probing battery %d\n", battery);
			return -ENODEV;
		}
		/* Individual addressing is in bit 9 */
		if (ret & BIT(9))
			battery_info.individual_addressing = true;
		/* Support is marked in bit 8 */
		if (ret & BIT(8))
			battery_info.batteries[battery].start_support = 1;
		else
			return -ENODEV;
		if (tpacpi_battery_get(THRESHOLD_START, battery,
			&battery_info.batteries[battery].charge_start)) {
			pr_err("Error probing battery %d\n", battery);
			return -ENODEV;
		}
	}
	if (acpi_has_method(hkey_handle, GET_STOP)) {
		if ACPI_FAILURE(tpacpi_battery_acpi_eval(GET_STOP, &ret, battery)) {
			pr_err("Error probing battery stop; %d\n", battery);
			return -ENODEV;
		}
		/* Support is marked in bit 8 */
		if (ret & BIT(8))
			battery_info.batteries[battery].stop_support = 1;
		else
			return -ENODEV;
		if (tpacpi_battery_get(THRESHOLD_STOP, battery,
			&battery_info.batteries[battery].charge_stop)) {
			pr_err("Error probing battery stop: %d\n", battery);
			return -ENODEV;
		}
	}
	if (acpi_has_method(hkey_handle, GET_DISCHARGE)) {
		if (ACPI_FAILURE(tpacpi_battery_acpi_eval(GET_DISCHARGE, &ret, battery))) {
			pr_err("Error probing battery discharge; %d\n", battery);
			return -ENODEV;
		}
		/* Support is marked in bit 8 */
		if (ret & BIT(8))
			battery_info.batteries[battery].charge_behaviours |=
				BIT(POWER_SUPPLY_CHARGE_BEHAVIOUR_FORCE_DISCHARGE);
	}
	if (acpi_has_method(hkey_handle, GET_INHIBIT)) {
		if (ACPI_FAILURE(tpacpi_battery_acpi_eval(GET_INHIBIT, &ret, battery))) {
			pr_err("Error probing battery inhibit charge; %d\n", battery);
			return -ENODEV;
		}
		/* Support is marked in bit 5 */
		if (ret & BIT(5))
			battery_info.batteries[battery].charge_behaviours |=
				BIT(POWER_SUPPLY_CHARGE_BEHAVIOUR_INHIBIT_CHARGE);
	}

	battery_info.batteries[battery].charge_behaviours |=
		BIT(POWER_SUPPLY_CHARGE_BEHAVIOUR_AUTO);

	pr_info("battery %d registered (start %d, stop %d, behaviours: 0x%x)\n",
		battery,
		battery_info.batteries[battery].charge_start,
		battery_info.batteries[battery].charge_stop,
		battery_info.batteries[battery].charge_behaviours);

	return 0;
}

/* General helper functions */

static int tpacpi_battery_get_id(const char *battery_name)
{

	if (strcmp(battery_name, "BAT0") == 0 ||
	    tp_features.battery_force_primary)
		return BAT_PRIMARY;
	if (strcmp(battery_name, "BAT1") == 0)
		return BAT_SECONDARY;
	/*
	 * If for some reason the battery is not BAT0 nor is it
	 * BAT1, we will assume it's the default, first battery,
	 * AKA primary.
	 */
	pr_warn("unknown battery %s, assuming primary", battery_name);
	return BAT_PRIMARY;
}

/* sysfs interface */

static ssize_t tpacpi_battery_store(int what,
				    struct device *dev,
				    const char *buf, size_t count)
{
	struct power_supply *supply = to_power_supply(dev);
	unsigned long value;
	int battery, rval;
	/*
	 * Some systems have support for more than
	 * one battery. If that is the case,
	 * tpacpi_battery_probe marked that addressing
	 * them individually is supported, so we do that
	 * based on the device struct.
	 *
	 * On systems that are not supported, we assume
	 * the primary as most of the ACPI calls fail
	 * with "Any Battery" as the parameter.
	 */
	if (battery_info.individual_addressing)
		/* BAT_PRIMARY or BAT_SECONDARY */
		battery = tpacpi_battery_get_id(supply->desc->name);
	else
		battery = BAT_PRIMARY;

	rval = kstrtoul(buf, 10, &value);
	if (rval)
		return rval;

	switch (what) {
	case THRESHOLD_START:
		if (!battery_info.batteries[battery].start_support)
			return -ENODEV;
		/* valid values are [0, 99] */
		if (value > 99)
			return -EINVAL;
		if (value > battery_info.batteries[battery].charge_stop)
			return -EINVAL;
		if (tpacpi_battery_set(THRESHOLD_START, battery, value))
			return -ENODEV;
		battery_info.batteries[battery].charge_start = value;
		return count;

	case THRESHOLD_STOP:
		if (!battery_info.batteries[battery].stop_support)
			return -ENODEV;
		/* valid values are [1, 100] */
		if (value < 1 || value > 100)
			return -EINVAL;
		if (value < battery_info.batteries[battery].charge_start)
			return -EINVAL;
		battery_info.batteries[battery].charge_stop = value;
		/*
		 * When 100 is passed to stop, we need to flip
		 * it to 0 as that the EC understands that as
		 * "Default", which will charge to 100%
		 */
		if (value == 100)
			value = 0;
		if (tpacpi_battery_set(THRESHOLD_STOP, battery, value))
			return -EINVAL;
		return count;
	default:
		pr_crit("Wrong parameter: %d", what);
		return -EINVAL;
	}
	return count;
}

static ssize_t tpacpi_battery_show(int what,
				   struct device *dev,
				   char *buf)
{
	struct power_supply *supply = to_power_supply(dev);
	int ret, battery;
	/*
	 * Some systems have support for more than
	 * one battery. If that is the case,
	 * tpacpi_battery_probe marked that addressing
	 * them individually is supported, so we;
	 * based on the device struct.
	 *
	 * On systems that are not supported, we assume
	 * the primary as most of the ACPI calls fail
	 * with "Any Battery" as the parameter.
	 */
	if (battery_info.individual_addressing)
		/* BAT_PRIMARY or BAT_SECONDARY */
		battery = tpacpi_battery_get_id(supply->desc->name);
	else
		battery = BAT_PRIMARY;
	if (tpacpi_battery_get(what, battery, &ret))
		return -ENODEV;
	return sprintf(buf, "%d\n", ret);
}

static ssize_t charge_control_start_threshold_show(struct device *device,
				struct device_attribute *attr,
				char *buf)
{
	return tpacpi_battery_show(THRESHOLD_START, device, buf);
}

static ssize_t charge_control_end_threshold_show(struct device *device,
				struct device_attribute *attr,
				char *buf)
{
	return tpacpi_battery_show(THRESHOLD_STOP, device, buf);
}

static ssize_t charge_behaviour_show(struct device *dev,
				     struct device_attribute *attr,
				     char *buf)
{
	enum power_supply_charge_behaviour active = POWER_SUPPLY_CHARGE_BEHAVIOUR_AUTO;
	struct power_supply *supply = to_power_supply(dev);
	unsigned int available;
	int ret, battery;

	battery = tpacpi_battery_get_id(supply->desc->name);
	available = battery_info.batteries[battery].charge_behaviours;

	if (available & BIT(POWER_SUPPLY_CHARGE_BEHAVIOUR_FORCE_DISCHARGE)) {
		if (tpacpi_battery_get(FORCE_DISCHARGE, battery, &ret))
			return -ENODEV;
		if (ret) {
			active = POWER_SUPPLY_CHARGE_BEHAVIOUR_FORCE_DISCHARGE;
			goto out;
		}
	}

	if (available & BIT(POWER_SUPPLY_CHARGE_BEHAVIOUR_INHIBIT_CHARGE)) {
		if (tpacpi_battery_get(INHIBIT_CHARGE, battery, &ret))
			return -ENODEV;
		if (ret) {
			active = POWER_SUPPLY_CHARGE_BEHAVIOUR_INHIBIT_CHARGE;
			goto out;
		}
	}

out:
	return power_supply_charge_behaviour_show(dev, available, active, buf);
}

static ssize_t charge_control_start_threshold_store(struct device *dev,
				struct device_attribute *attr,
				const char *buf, size_t count)
{
	return tpacpi_battery_store(THRESHOLD_START, dev, buf, count);
}

static ssize_t charge_control_end_threshold_store(struct device *dev,
				struct device_attribute *attr,
				const char *buf, size_t count)
{
	return tpacpi_battery_store(THRESHOLD_STOP, dev, buf, count);
}

static ssize_t charge_behaviour_store(struct device *dev,
				      struct device_attribute *attr,
				      const char *buf, size_t count)
{
	struct power_supply *supply = to_power_supply(dev);
	int selected, battery, ret = 0;
	unsigned int available;

	battery = tpacpi_battery_get_id(supply->desc->name);
	available = battery_info.batteries[battery].charge_behaviours;
	selected = power_supply_charge_behaviour_parse(available, buf);

	if (selected < 0)
		return selected;

	switch (selected) {
	case POWER_SUPPLY_CHARGE_BEHAVIOUR_AUTO:
		if (available & BIT(POWER_SUPPLY_CHARGE_BEHAVIOUR_FORCE_DISCHARGE))
			ret = tpacpi_battery_set_validate(FORCE_DISCHARGE, battery, 0);
		if (available & BIT(POWER_SUPPLY_CHARGE_BEHAVIOUR_INHIBIT_CHARGE))
			ret = min(ret, tpacpi_battery_set_validate(INHIBIT_CHARGE, battery, 0));
		if (ret < 0)
			return ret;
		break;
	case POWER_SUPPLY_CHARGE_BEHAVIOUR_FORCE_DISCHARGE:
		if (available & BIT(POWER_SUPPLY_CHARGE_BEHAVIOUR_INHIBIT_CHARGE))
			ret = tpacpi_battery_set_validate(INHIBIT_CHARGE, battery, 0);
		ret = min(ret, tpacpi_battery_set_validate(FORCE_DISCHARGE, battery, 1));
		if (ret < 0)
			return ret;
		break;
	case POWER_SUPPLY_CHARGE_BEHAVIOUR_INHIBIT_CHARGE:
		if (available & BIT(POWER_SUPPLY_CHARGE_BEHAVIOUR_FORCE_DISCHARGE))
			ret = tpacpi_battery_set_validate(FORCE_DISCHARGE, battery, 0);
		ret = min(ret, tpacpi_battery_set_validate(INHIBIT_CHARGE, battery, 1));
		if (ret < 0)
			return ret;
		break;
	default:
		dev_err(dev, "Unexpected charge behaviour: %d\n", selected);
		return -EINVAL;
	}

	return count;
}

static DEVICE_ATTR_RW(charge_control_start_threshold);
static DEVICE_ATTR_RW(charge_control_end_threshold);
static DEVICE_ATTR_RW(charge_behaviour);
static struct device_attribute dev_attr_charge_start_threshold = __ATTR(
	charge_start_threshold,
	0644,
	charge_control_start_threshold_show,
	charge_control_start_threshold_store
);
static struct device_attribute dev_attr_charge_stop_threshold = __ATTR(
	charge_stop_threshold,
	0644,
	charge_control_end_threshold_show,
	charge_control_end_threshold_store
);

static struct attribute *tpacpi_battery_attrs[] = {
	&dev_attr_charge_control_start_threshold.attr,
	&dev_attr_charge_control_end_threshold.attr,
	&dev_attr_charge_start_threshold.attr,
	&dev_attr_charge_stop_threshold.attr,
	&dev_attr_charge_behaviour.attr,
	NULL,
};

ATTRIBUTE_GROUPS(tpacpi_battery);

/* ACPI battery hooking */

static int tpacpi_battery_add(struct power_supply *battery, struct acpi_battery_hook *hook)
{
	int batteryid = tpacpi_battery_get_id(battery->desc->name);

	if (tpacpi_battery_probe(batteryid))
		return -ENODEV;
	if (device_add_groups(&battery->dev, tpacpi_battery_groups))
		return -ENODEV;
	return 0;
}

static int tpacpi_battery_remove(struct power_supply *battery, struct acpi_battery_hook *hook)
{
	device_remove_groups(&battery->dev, tpacpi_battery_groups);
	return 0;
}

static struct acpi_battery_hook battery_hook = {
	.add_battery = tpacpi_battery_add,
	.remove_battery = tpacpi_battery_remove,
	.name = "ThinkPad Battery Extension",
};

/* Subdriver init/exit */

static const struct tpacpi_quirk battery_quirk_table[] __initconst = {
	/*
	 * Individual addressing is broken on models that expose the
	 * primary battery as BAT1.
	 */
	TPACPI_Q_LNV('J', '7', true),       /* B5400 */
	TPACPI_Q_LNV('J', 'I', true),       /* Thinkpad 11e */
	TPACPI_Q_LNV3('R', '0', 'B', true), /* Thinkpad 11e gen 3 */
	TPACPI_Q_LNV3('R', '0', 'C', true), /* Thinkpad 13 */
	TPACPI_Q_LNV3('R', '0', 'J', true), /* Thinkpad 13 gen 2 */
	TPACPI_Q_LNV3('R', '0', 'K', true), /* Thinkpad 11e gen 4 celeron BIOS */
};

static int __init tpacpi_battery_init(struct ibm_init_struct *ibm)
{
	memset(&battery_info, 0, sizeof(battery_info));

	tp_features.battery_force_primary = tpacpi_check_quirks(
					battery_quirk_table,
					ARRAY_SIZE(battery_quirk_table));

	battery_hook_register(&battery_hook);
	return 0;
}

static void tpacpi_battery_exit(void)
{
	battery_hook_unregister(&battery_hook);
}

static struct ibm_struct battery_driver_data = {
	.name = "battery",
	.exit = tpacpi_battery_exit,
};

/*************************************************************************
 * LCD Shadow subdriver, for the Lenovo PrivacyGuard feature
 */

<<<<<<< HEAD
static acpi_handle lcdshadow_get_handle;
static acpi_handle lcdshadow_set_handle;
static int lcdshadow_state;
=======
static struct drm_privacy_screen *lcdshadow_dev;
static acpi_handle lcdshadow_get_handle;
static acpi_handle lcdshadow_set_handle;
>>>>>>> eb3cdb58

static int lcdshadow_set_sw_state(struct drm_privacy_screen *priv,
				  enum drm_privacy_screen_status state)
{
	int output;

<<<<<<< HEAD
=======
	if (WARN_ON(!mutex_is_locked(&priv->lock)))
		return -EIO;

>>>>>>> eb3cdb58
	if (!acpi_evalf(lcdshadow_set_handle, &output, NULL, "dd", (int)state))
		return -EIO;

	priv->hw_state = priv->sw_state = state;
	return 0;
}

static void lcdshadow_get_hw_state(struct drm_privacy_screen *priv)
{
	int output;

	if (!acpi_evalf(lcdshadow_get_handle, &output, NULL, "dd", 0))
		return;

	priv->hw_state = priv->sw_state = output & 0x1;
}

static const struct drm_privacy_screen_ops lcdshadow_ops = {
	.set_sw_state = lcdshadow_set_sw_state,
	.get_hw_state = lcdshadow_get_hw_state,
};

static int tpacpi_lcdshadow_init(struct ibm_init_struct *iibm)
{
	acpi_status status1, status2;
	int output;

	status1 = acpi_get_handle(hkey_handle, "GSSS", &lcdshadow_get_handle);
	status2 = acpi_get_handle(hkey_handle, "SSSS", &lcdshadow_set_handle);
<<<<<<< HEAD
	if (ACPI_FAILURE(status1) || ACPI_FAILURE(status2)) {
		lcdshadow_state = -ENODEV;
=======
	if (ACPI_FAILURE(status1) || ACPI_FAILURE(status2))
>>>>>>> eb3cdb58
		return 0;

<<<<<<< HEAD
	if (!acpi_evalf(lcdshadow_get_handle, &output, NULL, "dd", 0)) {
		lcdshadow_state = -EIO;
=======
	if (!acpi_evalf(lcdshadow_get_handle, &output, NULL, "dd", 0))
>>>>>>> eb3cdb58
		return -EIO;

	if (!(output & 0x10000))
		return 0;

	lcdshadow_dev = drm_privacy_screen_register(&tpacpi_pdev->dev,
						    &lcdshadow_ops, NULL);
	if (IS_ERR(lcdshadow_dev))
		return PTR_ERR(lcdshadow_dev);

	return 0;
}

static void lcdshadow_exit(void)
{
	drm_privacy_screen_unregister(lcdshadow_dev);
}

static void lcdshadow_resume(void)
{
	if (!lcdshadow_dev)
		return;

	mutex_lock(&lcdshadow_dev->lock);
	lcdshadow_set_sw_state(lcdshadow_dev, lcdshadow_dev->sw_state);
	mutex_unlock(&lcdshadow_dev->lock);
}

static int lcdshadow_read(struct seq_file *m)
{
	if (!lcdshadow_dev) {
		seq_puts(m, "status:\t\tnot supported\n");
	} else {
		seq_printf(m, "status:\t\t%d\n", lcdshadow_dev->hw_state);
		seq_puts(m, "commands:\t0, 1\n");
	}

	return 0;
}

static int lcdshadow_write(char *buf)
{
	char *cmd;
	int res, state = -EINVAL;

	if (!lcdshadow_dev)
		return -ENODEV;

	while ((cmd = strsep(&buf, ","))) {
		res = kstrtoint(cmd, 10, &state);
		if (res < 0)
			return res;
	}

	if (state >= 2 || state < 0)
		return -EINVAL;

	mutex_lock(&lcdshadow_dev->lock);
	res = lcdshadow_set_sw_state(lcdshadow_dev, state);
	mutex_unlock(&lcdshadow_dev->lock);

	drm_privacy_screen_call_notifier_chain(lcdshadow_dev);

	return res;
}

static struct ibm_struct lcdshadow_driver_data = {
	.name = "lcdshadow",
	.exit = lcdshadow_exit,
	.resume = lcdshadow_resume,
	.read = lcdshadow_read,
	.write = lcdshadow_write,
};

/*************************************************************************
 * Thinkpad sensor interfaces
 */

#define DYTC_CMD_QUERY        0 /* To get DYTC status - enable/revision */
#define DYTC_QUERY_ENABLE_BIT 8  /* Bit        8 - 0 = disabled, 1 = enabled */
#define DYTC_QUERY_SUBREV_BIT 16 /* Bits 16 - 27 - sub revision */
#define DYTC_QUERY_REV_BIT    28 /* Bits 28 - 31 - revision */

#define DYTC_CMD_GET          2 /* To get current IC function and mode */
#define DYTC_GET_LAPMODE_BIT 17 /* Set when in lapmode */

#define PALMSENSOR_PRESENT_BIT 0 /* Determine if psensor present */
#define PALMSENSOR_ON_BIT      1 /* psensor status */

static bool has_palmsensor;
static bool has_lapsensor;
static bool palm_state;
static bool lap_state;
static int dytc_version;

static int dytc_command(int command, int *output)
{
	acpi_handle dytc_handle;

	if (ACPI_FAILURE(acpi_get_handle(hkey_handle, "DYTC", &dytc_handle))) {
		/* Platform doesn't support DYTC */
		return -ENODEV;
	}
	if (!acpi_evalf(dytc_handle, output, NULL, "dd", command))
		return -EIO;
	return 0;
}

static int lapsensor_get(bool *present, bool *state)
{
	int output, err;

	*present = false;
	err = dytc_command(DYTC_CMD_GET, &output);
	if (err)
		return err;

	*present = true; /*If we get his far, we have lapmode support*/
	*state = output & BIT(DYTC_GET_LAPMODE_BIT) ? true : false;
	return 0;
}

static int palmsensor_get(bool *present, bool *state)
{
	acpi_handle psensor_handle;
	int output;

	*present = false;
	if (ACPI_FAILURE(acpi_get_handle(hkey_handle, "GPSS", &psensor_handle)))
		return -ENODEV;
	if (!acpi_evalf(psensor_handle, &output, NULL, "d"))
		return -EIO;

	*present = output & BIT(PALMSENSOR_PRESENT_BIT) ? true : false;
	*state = output & BIT(PALMSENSOR_ON_BIT) ? true : false;
	return 0;
}

static void lapsensor_refresh(void)
{
	bool state;
	int err;

	if (has_lapsensor) {
		err = lapsensor_get(&has_lapsensor, &state);
		if (err)
			return;
		if (lap_state != state) {
			lap_state = state;
			sysfs_notify(&tpacpi_pdev->dev.kobj, NULL, "dytc_lapmode");
		}
	}
}

static void palmsensor_refresh(void)
{
	bool state;
	int err;

	if (has_palmsensor) {
		err = palmsensor_get(&has_palmsensor, &state);
		if (err)
			return;
		if (palm_state != state) {
			palm_state = state;
			sysfs_notify(&tpacpi_pdev->dev.kobj, NULL, "palmsensor");
		}
	}
}

static ssize_t dytc_lapmode_show(struct device *dev,
					struct device_attribute *attr,
					char *buf)
{
	if (has_lapsensor)
		return sysfs_emit(buf, "%d\n", lap_state);
	return sysfs_emit(buf, "\n");
}
static DEVICE_ATTR_RO(dytc_lapmode);

static ssize_t palmsensor_show(struct device *dev,
					struct device_attribute *attr,
					char *buf)
{
	if (has_palmsensor)
		return sysfs_emit(buf, "%d\n", palm_state);
	return sysfs_emit(buf, "\n");
}
static DEVICE_ATTR_RO(palmsensor);

static struct attribute *proxsensor_attributes[] = {
	&dev_attr_dytc_lapmode.attr,
	&dev_attr_palmsensor.attr,
	NULL
};

static umode_t proxsensor_attr_is_visible(struct kobject *kobj,
					  struct attribute *attr, int n)
{
	if (attr == &dev_attr_dytc_lapmode.attr) {
		/*
		 * Platforms before DYTC version 5 claim to have a lap sensor,
		 * but it doesn't work, so we ignore them.
		 */
		if (!has_lapsensor || dytc_version < 5)
			return 0;
	} else if (attr == &dev_attr_palmsensor.attr) {
		if (!has_palmsensor)
			return 0;
	}

	return attr->mode;
}

static const struct attribute_group proxsensor_attr_group = {
	.is_visible = proxsensor_attr_is_visible,
	.attrs = proxsensor_attributes,
};

static int tpacpi_proxsensor_init(struct ibm_init_struct *iibm)
{
	int palm_err, lap_err;

	palm_err = palmsensor_get(&has_palmsensor, &palm_state);
	lap_err = lapsensor_get(&has_lapsensor, &lap_state);
	/* If support isn't available for both devices return -ENODEV */
	if ((palm_err == -ENODEV) && (lap_err == -ENODEV))
		return -ENODEV;
	/* Otherwise, if there was an error return it */
	if (palm_err && (palm_err != -ENODEV))
		return palm_err;
	if (lap_err && (lap_err != -ENODEV))
		return lap_err;

	return 0;
}

static struct ibm_struct proxsensor_driver_data = {
	.name = "proximity-sensor",
};

/*************************************************************************
 * DYTC Platform Profile interface
 */

#define DYTC_CMD_SET          1 /* To enable/disable IC function mode */
#define DYTC_CMD_MMC_GET      8 /* To get current MMC function and mode */
#define DYTC_CMD_RESET    0x1ff /* To reset back to default */

#define DYTC_CMD_FUNC_CAP     3 /* To get DYTC capabilities */
#define DYTC_FC_MMC           27 /* MMC Mode supported */
#define DYTC_FC_PSC           29 /* PSC Mode supported */
#define DYTC_FC_AMT           31 /* AMT mode supported */

#define DYTC_GET_FUNCTION_BIT 8  /* Bits  8-11 - function setting */
#define DYTC_GET_MODE_BIT     12 /* Bits 12-15 - mode setting */

#define DYTC_SET_FUNCTION_BIT 12 /* Bits 12-15 - function setting */
#define DYTC_SET_MODE_BIT     16 /* Bits 16-19 - mode setting */
#define DYTC_SET_VALID_BIT    20 /* Bit     20 - 1 = on, 0 = off */

#define DYTC_FUNCTION_STD     0  /* Function = 0, standard mode */
#define DYTC_FUNCTION_CQL     1  /* Function = 1, lap mode */
#define DYTC_FUNCTION_MMC     11 /* Function = 11, MMC mode */
#define DYTC_FUNCTION_PSC     13 /* Function = 13, PSC mode */
#define DYTC_FUNCTION_AMT     15 /* Function = 15, AMT mode */
<<<<<<< HEAD

#define DYTC_MODE_AMT_ENABLE   0x1 /* Enable AMT (in balanced mode) */
#define DYTC_MODE_AMT_DISABLE  0xF /* Disable AMT (in other modes) */

#define DYTC_MODE_MMC_PERFORM  2  /* High power mode aka performance */
#define DYTC_MODE_MMC_LOWPOWER 3  /* Low power mode */
#define DYTC_MODE_MMC_BALANCE  0xF  /* Default mode aka balanced */
#define DYTC_MODE_MMC_DEFAULT  0  /* Default mode from MMC_GET, aka balanced */

=======

#define DYTC_MODE_AMT_ENABLE   0x1 /* Enable AMT (in balanced mode) */
#define DYTC_MODE_AMT_DISABLE  0xF /* Disable AMT (in other modes) */

#define DYTC_MODE_MMC_PERFORM  2  /* High power mode aka performance */
#define DYTC_MODE_MMC_LOWPOWER 3  /* Low power mode */
#define DYTC_MODE_MMC_BALANCE  0xF  /* Default mode aka balanced */
#define DYTC_MODE_MMC_DEFAULT  0  /* Default mode from MMC_GET, aka balanced */

>>>>>>> eb3cdb58
#define DYTC_MODE_PSC_LOWPOWER 3  /* Low power mode */
#define DYTC_MODE_PSC_BALANCE  5  /* Default mode aka balanced */
#define DYTC_MODE_PSC_PERFORM  7  /* High power mode aka performance */

#define DYTC_ERR_MASK       0xF  /* Bits 0-3 in cmd result are the error result */
#define DYTC_ERR_SUCCESS      1  /* CMD completed successful */

#define DYTC_SET_COMMAND(function, mode, on) \
	(DYTC_CMD_SET | (function) << DYTC_SET_FUNCTION_BIT | \
	 (mode) << DYTC_SET_MODE_BIT | \
	 (on) << DYTC_SET_VALID_BIT)

#define DYTC_DISABLE_CQL DYTC_SET_COMMAND(DYTC_FUNCTION_CQL, DYTC_MODE_MMC_BALANCE, 0)
#define DYTC_ENABLE_CQL DYTC_SET_COMMAND(DYTC_FUNCTION_CQL, DYTC_MODE_MMC_BALANCE, 1)
static int dytc_control_amt(bool enable);
static bool dytc_amt_active;

static enum platform_profile_option dytc_current_profile;
static atomic_t dytc_ignore_event = ATOMIC_INIT(0);
static DEFINE_MUTEX(dytc_mutex);
static int dytc_capabilities;
static bool dytc_mmc_get_available;
static int profile_force;

static int convert_dytc_to_profile(int funcmode, int dytcmode,
		enum platform_profile_option *profile)
{
	switch (funcmode) {
	case DYTC_FUNCTION_MMC:
		switch (dytcmode) {
		case DYTC_MODE_MMC_LOWPOWER:
			*profile = PLATFORM_PROFILE_LOW_POWER;
			break;
		case DYTC_MODE_MMC_DEFAULT:
		case DYTC_MODE_MMC_BALANCE:
			*profile =  PLATFORM_PROFILE_BALANCED;
			break;
		case DYTC_MODE_MMC_PERFORM:
			*profile =  PLATFORM_PROFILE_PERFORMANCE;
			break;
		default: /* Unknown mode */
			return -EINVAL;
		}
		return 0;
	case DYTC_FUNCTION_PSC:
		switch (dytcmode) {
		case DYTC_MODE_PSC_LOWPOWER:
			*profile = PLATFORM_PROFILE_LOW_POWER;
			break;
		case DYTC_MODE_PSC_BALANCE:
			*profile =  PLATFORM_PROFILE_BALANCED;
			break;
		case DYTC_MODE_PSC_PERFORM:
			*profile =  PLATFORM_PROFILE_PERFORMANCE;
			break;
		default: /* Unknown mode */
			return -EINVAL;
		}
		return 0;
	case DYTC_FUNCTION_AMT:
		/* For now return balanced. It's the closest we have to 'auto' */
		*profile =  PLATFORM_PROFILE_BALANCED;
		return 0;
	default:
		/* Unknown function */
		return -EOPNOTSUPP;
	}
	return 0;
}

static int convert_profile_to_dytc(enum platform_profile_option profile, int *perfmode)
{
	switch (profile) {
	case PLATFORM_PROFILE_LOW_POWER:
		if (dytc_capabilities & BIT(DYTC_FC_MMC))
			*perfmode = DYTC_MODE_MMC_LOWPOWER;
		else if (dytc_capabilities & BIT(DYTC_FC_PSC))
			*perfmode = DYTC_MODE_PSC_LOWPOWER;
		break;
	case PLATFORM_PROFILE_BALANCED:
		if (dytc_capabilities & BIT(DYTC_FC_MMC))
			*perfmode = DYTC_MODE_MMC_BALANCE;
		else if (dytc_capabilities & BIT(DYTC_FC_PSC))
			*perfmode = DYTC_MODE_PSC_BALANCE;
		break;
	case PLATFORM_PROFILE_PERFORMANCE:
		if (dytc_capabilities & BIT(DYTC_FC_MMC))
			*perfmode = DYTC_MODE_MMC_PERFORM;
		else if (dytc_capabilities & BIT(DYTC_FC_PSC))
			*perfmode = DYTC_MODE_PSC_PERFORM;
		break;
	default: /* Unknown profile */
		return -EOPNOTSUPP;
	}
	return 0;
}

/*
 * dytc_profile_get: Function to register with platform_profile
 * handler. Returns current platform profile.
 */
static int dytc_profile_get(struct platform_profile_handler *pprof,
			    enum platform_profile_option *profile)
{
	*profile = dytc_current_profile;
	return 0;
}

static int dytc_control_amt(bool enable)
{
	int dummy;
	int err;
	int cmd;

	if (!(dytc_capabilities & BIT(DYTC_FC_AMT))) {
		pr_warn("Attempting to toggle AMT on a system that doesn't advertise support\n");
		return -ENODEV;
	}

	if (enable)
		cmd = DYTC_SET_COMMAND(DYTC_FUNCTION_AMT, DYTC_MODE_AMT_ENABLE, enable);
	else
		cmd = DYTC_SET_COMMAND(DYTC_FUNCTION_AMT, DYTC_MODE_AMT_DISABLE, enable);

	pr_debug("%sabling AMT (cmd 0x%x)", enable ? "en":"dis", cmd);
	err = dytc_command(cmd, &dummy);
	if (err)
		return err;
	dytc_amt_active = enable;
	return 0;
}

/*
 * Helper function - check if we are in CQL mode and if we are
 *  -  disable CQL,
 *  - run the command
 *  - enable CQL
 *  If not in CQL mode, just run the command
 */
static int dytc_cql_command(int command, int *output)
{
	int err, cmd_err, dummy;
	int cur_funcmode;

	/* Determine if we are in CQL mode. This alters the commands we do */
	err = dytc_command(DYTC_CMD_GET, output);
	if (err)
		return err;

	cur_funcmode = (*output >> DYTC_GET_FUNCTION_BIT) & 0xF;
	/* Check if we're OK to return immediately */
	if ((command == DYTC_CMD_GET) && (cur_funcmode != DYTC_FUNCTION_CQL))
		return 0;

	if (cur_funcmode == DYTC_FUNCTION_CQL) {
		atomic_inc(&dytc_ignore_event);
		err = dytc_command(DYTC_DISABLE_CQL, &dummy);
		if (err)
			return err;
	}

	cmd_err = dytc_command(command,	output);
	/* Check return condition after we've restored CQL state */

	if (cur_funcmode == DYTC_FUNCTION_CQL) {
		err = dytc_command(DYTC_ENABLE_CQL, &dummy);
		if (err)
			return err;
	}
	return cmd_err;
}

/*
 * dytc_profile_set: Function to register with platform_profile
 * handler. Sets current platform profile.
 */
static int dytc_profile_set(struct platform_profile_handler *pprof,
			    enum platform_profile_option profile)
{
	int perfmode;
	int output;
	int err;

	err = mutex_lock_interruptible(&dytc_mutex);
	if (err)
		return err;

	err = convert_profile_to_dytc(profile, &perfmode);
	if (err)
		goto unlock;

	if (dytc_capabilities & BIT(DYTC_FC_MMC)) {
		if (profile == PLATFORM_PROFILE_BALANCED) {
			/*
			 * To get back to balanced mode we need to issue a reset command.
			 * Note we still need to disable CQL mode before hand and re-enable
			 * it afterwards, otherwise dytc_lapmode gets reset to 0 and stays
			 * stuck at 0 for aprox. 30 minutes.
			 */
			err = dytc_cql_command(DYTC_CMD_RESET, &output);
			if (err)
				goto unlock;
		} else {
			/* Determine if we are in CQL mode. This alters the commands we do */
			err = dytc_cql_command(DYTC_SET_COMMAND(DYTC_FUNCTION_MMC, perfmode, 1),
						&output);
			if (err)
				goto unlock;
		}
	} else if (dytc_capabilities & BIT(DYTC_FC_PSC)) {
		err = dytc_command(DYTC_SET_COMMAND(DYTC_FUNCTION_PSC, perfmode, 1), &output);
		if (err)
			goto unlock;

		/* system supports AMT, activate it when on balanced */
		if (dytc_capabilities & BIT(DYTC_FC_AMT))
			dytc_control_amt(profile == PLATFORM_PROFILE_BALANCED);
	}
	/* Success - update current profile */
	dytc_current_profile = profile;
unlock:
	mutex_unlock(&dytc_mutex);
	return err;
}

static void dytc_profile_refresh(void)
{
	enum platform_profile_option profile;
	int output = 0, err = 0;
	int perfmode, funcmode = 0;

	mutex_lock(&dytc_mutex);
	if (dytc_capabilities & BIT(DYTC_FC_MMC)) {
		if (dytc_mmc_get_available)
			err = dytc_command(DYTC_CMD_MMC_GET, &output);
		else
			err = dytc_cql_command(DYTC_CMD_GET, &output);
		funcmode = DYTC_FUNCTION_MMC;
	} else if (dytc_capabilities & BIT(DYTC_FC_PSC)) {
		err = dytc_command(DYTC_CMD_GET, &output);
		/* Check if we are PSC mode, or have AMT enabled */
		funcmode = (output >> DYTC_GET_FUNCTION_BIT) & 0xF;
	} else { /* Unknown profile mode */
		err = -ENODEV;
	}
	mutex_unlock(&dytc_mutex);
	if (err)
		return;

	perfmode = (output >> DYTC_GET_MODE_BIT) & 0xF;
	convert_dytc_to_profile(funcmode, perfmode, &profile);
	if (profile != dytc_current_profile) {
		dytc_current_profile = profile;
		platform_profile_notify();
	}
}

static struct platform_profile_handler dytc_profile = {
	.profile_get = dytc_profile_get,
	.profile_set = dytc_profile_set,
};

static int tpacpi_dytc_profile_init(struct ibm_init_struct *iibm)
{
	int err, output;

	/* Setup supported modes */
	set_bit(PLATFORM_PROFILE_LOW_POWER, dytc_profile.choices);
	set_bit(PLATFORM_PROFILE_BALANCED, dytc_profile.choices);
	set_bit(PLATFORM_PROFILE_PERFORMANCE, dytc_profile.choices);

	err = dytc_command(DYTC_CMD_QUERY, &output);
	if (err)
		return err;

	if (output & BIT(DYTC_QUERY_ENABLE_BIT))
		dytc_version = (output >> DYTC_QUERY_REV_BIT) & 0xF;

	/* Check DYTC is enabled and supports mode setting */
	if (dytc_version < 5)
		return -ENODEV;

	/* Check what capabilities are supported */
	err = dytc_command(DYTC_CMD_FUNC_CAP, &dytc_capabilities);
	if (err)
		return err;

<<<<<<< HEAD
=======
	/* Check if user wants to override the profile selection */
	if (profile_force) {
		switch (profile_force) {
		case -1:
			dytc_capabilities = 0;
			break;
		case 1:
			dytc_capabilities = BIT(DYTC_FC_MMC);
			break;
		case 2:
			dytc_capabilities = BIT(DYTC_FC_PSC);
			break;
		}
		pr_debug("Profile selection forced: 0x%x\n", dytc_capabilities);
	}
>>>>>>> eb3cdb58
	if (dytc_capabilities & BIT(DYTC_FC_MMC)) { /* MMC MODE */
		pr_debug("MMC is supported\n");
		/*
		 * Check if MMC_GET functionality available
		 * Version > 6 and return success from MMC_GET command
		 */
		dytc_mmc_get_available = false;
		if (dytc_version >= 6) {
			err = dytc_command(DYTC_CMD_MMC_GET, &output);
			if (!err && ((output & DYTC_ERR_MASK) == DYTC_ERR_SUCCESS))
				dytc_mmc_get_available = true;
		}
	} else if (dytc_capabilities & BIT(DYTC_FC_PSC)) { /* PSC MODE */
		pr_debug("PSC is supported\n");
	} else {
		dbg_printk(TPACPI_DBG_INIT, "No DYTC support available\n");
		return -ENODEV;
	}

	dbg_printk(TPACPI_DBG_INIT,
			"DYTC version %d: thermal mode available\n", dytc_version);

	/* Create platform_profile structure and register */
	err = platform_profile_register(&dytc_profile);
	/*
	 * If for some reason platform_profiles aren't enabled
	 * don't quit terminally.
	 */
	if (err)
		return -ENODEV;

	/* Ensure initial values are correct */
	dytc_profile_refresh();

	/* Workaround for https://bugzilla.kernel.org/show_bug.cgi?id=216347 */
	if (dytc_capabilities & BIT(DYTC_FC_PSC))
		dytc_profile_set(NULL, PLATFORM_PROFILE_BALANCED);

	return 0;
}

static void dytc_profile_exit(void)
{
	platform_profile_remove();
}

static struct ibm_struct  dytc_profile_driver_data = {
	.name = "dytc-profile",
	.exit = dytc_profile_exit,
};

/*************************************************************************
 * Keyboard language interface
 */

struct keyboard_lang_data {
	const char *lang_str;
	int lang_code;
};

static const struct keyboard_lang_data keyboard_lang_data[] = {
	{"be", 0x080c},
	{"cz", 0x0405},
	{"da", 0x0406},
	{"de", 0x0c07},
	{"en", 0x0000},
	{"es", 0x2c0a},
	{"et", 0x0425},
	{"fr", 0x040c},
	{"fr-ch", 0x100c},
	{"hu", 0x040e},
	{"it", 0x0410},
	{"jp", 0x0411},
	{"nl", 0x0413},
	{"nn", 0x0414},
	{"pl", 0x0415},
	{"pt", 0x0816},
	{"sl", 0x041b},
	{"sv", 0x081d},
	{"tr", 0x041f},
};

static int set_keyboard_lang_command(int command)
{
	acpi_handle sskl_handle;
	int output;

	if (ACPI_FAILURE(acpi_get_handle(hkey_handle, "SSKL", &sskl_handle))) {
		/* Platform doesn't support SSKL */
		return -ENODEV;
	}

	if (!acpi_evalf(sskl_handle, &output, NULL, "dd", command))
		return -EIO;

	return 0;
}

static int get_keyboard_lang(int *output)
{
	acpi_handle gskl_handle;
	int kbd_lang;

	if (ACPI_FAILURE(acpi_get_handle(hkey_handle, "GSKL", &gskl_handle))) {
		/* Platform doesn't support GSKL */
		return -ENODEV;
	}

	if (!acpi_evalf(gskl_handle, &kbd_lang, NULL, "dd", 0x02000000))
		return -EIO;

	/*
	 * METHOD_ERR gets returned on devices where there are no special (e.g. '=',
	 * '(' and ')') keys which use layout dependent key-press emulation.
	 */
	if (kbd_lang & METHOD_ERR)
		return -ENODEV;

	*output = kbd_lang;

	return 0;
}

/* sysfs keyboard language entry */
static ssize_t keyboard_lang_show(struct device *dev,
				struct device_attribute *attr,
				char *buf)
{
	int output, err, i, len = 0;

	err = get_keyboard_lang(&output);
	if (err)
		return err;

	for (i = 0; i < ARRAY_SIZE(keyboard_lang_data); i++) {
		if (i)
			len += sysfs_emit_at(buf, len, "%s", " ");

		if (output == keyboard_lang_data[i].lang_code) {
			len += sysfs_emit_at(buf, len, "[%s]", keyboard_lang_data[i].lang_str);
		} else {
			len += sysfs_emit_at(buf, len, "%s", keyboard_lang_data[i].lang_str);
		}
	}
	len += sysfs_emit_at(buf, len, "\n");

	return len;
}

static ssize_t keyboard_lang_store(struct device *dev,
				struct device_attribute *attr,
				const char *buf, size_t count)
{
	int err, i;
	bool lang_found = false;
	int lang_code = 0;

	for (i = 0; i < ARRAY_SIZE(keyboard_lang_data); i++) {
		if (sysfs_streq(buf, keyboard_lang_data[i].lang_str)) {
			lang_code = keyboard_lang_data[i].lang_code;
			lang_found = true;
			break;
		}
	}

	if (lang_found) {
		lang_code = lang_code | 1 << 24;

		/* Set language code */
		err = set_keyboard_lang_command(lang_code);
		if (err)
			return err;
	} else {
		dev_err(&tpacpi_pdev->dev, "Unknown Keyboard language. Ignoring\n");
		return -EINVAL;
	}

	tpacpi_disclose_usertask(attr->attr.name,
			"keyboard language is set to  %s\n", buf);

	sysfs_notify(&tpacpi_pdev->dev.kobj, NULL, "keyboard_lang");

	return count;
}
static DEVICE_ATTR_RW(keyboard_lang);

static struct attribute *kbdlang_attributes[] = {
	&dev_attr_keyboard_lang.attr,
	NULL
};

static umode_t kbdlang_attr_is_visible(struct kobject *kobj,
				       struct attribute *attr, int n)
{
	return tp_features.kbd_lang ? attr->mode : 0;
}

static const struct attribute_group kbdlang_attr_group = {
	.is_visible = kbdlang_attr_is_visible,
	.attrs = kbdlang_attributes,
};

static int tpacpi_kbdlang_init(struct ibm_init_struct *iibm)
{
	int err, output;

	err = get_keyboard_lang(&output);
	tp_features.kbd_lang = !err;
	return err;
}

static struct ibm_struct kbdlang_driver_data = {
	.name = "kbdlang",
};

/*************************************************************************
 * DPRC(Dynamic Power Reduction Control) subdriver, for the Lenovo WWAN
 * and WLAN feature.
 */
#define DPRC_GET_WWAN_ANTENNA_TYPE      0x40000
#define DPRC_WWAN_ANTENNA_TYPE_A_BIT    BIT(4)
#define DPRC_WWAN_ANTENNA_TYPE_B_BIT    BIT(8)
static bool has_antennatype;
static int wwan_antennatype;

static int dprc_command(int command, int *output)
{
	acpi_handle dprc_handle;

	if (ACPI_FAILURE(acpi_get_handle(hkey_handle, "DPRC", &dprc_handle))) {
		/* Platform doesn't support DPRC */
		return -ENODEV;
	}

	if (!acpi_evalf(dprc_handle, output, NULL, "dd", command))
		return -EIO;

	/*
	 * METHOD_ERR gets returned on devices where few commands are not supported
	 * for example command to get WWAN Antenna type command is not supported on
	 * some devices.
	 */
	if (*output & METHOD_ERR)
		return -ENODEV;

	return 0;
}

static int get_wwan_antenna(int *wwan_antennatype)
{
	int output, err;

	/* Get current Antenna type */
	err = dprc_command(DPRC_GET_WWAN_ANTENNA_TYPE, &output);
	if (err)
		return err;

	if (output & DPRC_WWAN_ANTENNA_TYPE_A_BIT)
		*wwan_antennatype = 1;
	else if (output & DPRC_WWAN_ANTENNA_TYPE_B_BIT)
		*wwan_antennatype = 2;
	else
		return -ENODEV;

	return 0;
}

/* sysfs wwan antenna type entry */
static ssize_t wwan_antenna_type_show(struct device *dev,
					struct device_attribute *attr,
					char *buf)
{
	switch (wwan_antennatype) {
	case 1:
		return sysfs_emit(buf, "type a\n");
	case 2:
		return sysfs_emit(buf, "type b\n");
	default:
		return -ENODATA;
	}
}
static DEVICE_ATTR_RO(wwan_antenna_type);

static struct attribute *dprc_attributes[] = {
	&dev_attr_wwan_antenna_type.attr,
	NULL
};

static umode_t dprc_attr_is_visible(struct kobject *kobj,
				    struct attribute *attr, int n)
{
	return has_antennatype ? attr->mode : 0;
}

static const struct attribute_group dprc_attr_group = {
	.is_visible = dprc_attr_is_visible,
	.attrs = dprc_attributes,
};
<<<<<<< HEAD

static int tpacpi_dprc_init(struct ibm_init_struct *iibm)
{
	int err;

	err = get_wwan_antenna(&wwan_antennatype);
	if (err)
		return err;

=======

static int tpacpi_dprc_init(struct ibm_init_struct *iibm)
{
	int err;

	err = get_wwan_antenna(&wwan_antennatype);
	if (err)
		return err;

>>>>>>> eb3cdb58
	has_antennatype = true;
	return 0;
}

static struct ibm_struct dprc_driver_data = {
	.name = "dprc",
};

/* --------------------------------------------------------------------- */

static struct attribute *tpacpi_driver_attributes[] = {
	&driver_attr_debug_level.attr,
	&driver_attr_version.attr,
	&driver_attr_interface_version.attr,
#ifdef CONFIG_THINKPAD_ACPI_DEBUGFACILITIES
	&driver_attr_wlsw_emulstate.attr,
	&driver_attr_bluetooth_emulstate.attr,
	&driver_attr_wwan_emulstate.attr,
	&driver_attr_uwb_emulstate.attr,
#endif
	NULL
};

#ifdef CONFIG_THINKPAD_ACPI_DEBUGFACILITIES
static umode_t tpacpi_attr_is_visible(struct kobject *kobj,
				      struct attribute *attr, int n)
{
	if (attr == &driver_attr_wlsw_emulstate.attr) {
		if (!dbg_wlswemul)
			return 0;
	} else if (attr == &driver_attr_bluetooth_emulstate.attr) {
		if (!dbg_bluetoothemul)
			return 0;
	} else if (attr == &driver_attr_wwan_emulstate.attr) {
		if (!dbg_wwanemul)
			return 0;
	} else if (attr == &driver_attr_uwb_emulstate.attr) {
		if (!dbg_uwbemul)
			return 0;
	}

	return attr->mode;
}
#endif

static const struct attribute_group tpacpi_driver_attr_group = {
#ifdef CONFIG_THINKPAD_ACPI_DEBUGFACILITIES
	.is_visible = tpacpi_attr_is_visible,
#endif
	.attrs = tpacpi_driver_attributes,
};

static const struct attribute_group *tpacpi_driver_groups[] = {
	&tpacpi_driver_attr_group,
	NULL,
};

static const struct attribute_group *tpacpi_groups[] = {
	&adaptive_kbd_attr_group,
	&hotkey_attr_group,
	&bluetooth_attr_group,
	&wan_attr_group,
	&cmos_attr_group,
	&proxsensor_attr_group,
	&kbdlang_attr_group,
	&dprc_attr_group,
	NULL,
};

static const struct attribute_group *tpacpi_hwmon_groups[] = {
	&thermal_attr_group,
	&temp_label_attr_group,
	&fan_attr_group,
	NULL,
};

static const struct attribute_group *tpacpi_hwmon_driver_groups[] = {
	&fan_driver_attr_group,
	NULL,
};

/****************************************************************************
 ****************************************************************************
 *
 * Platform drivers
 *
 ****************************************************************************
 ****************************************************************************/

static struct platform_driver tpacpi_pdriver = {
	.driver = {
		.name = TPACPI_DRVR_NAME,
		.pm = &tpacpi_pm,
		.groups = tpacpi_driver_groups,
		.dev_groups = tpacpi_groups,
	},
	.shutdown = tpacpi_shutdown_handler,
};

static struct platform_driver tpacpi_hwmon_pdriver = {
	.driver = {
		.name = TPACPI_HWMON_DRVR_NAME,
		.groups = tpacpi_hwmon_driver_groups,
	},
};

/****************************************************************************
 ****************************************************************************
 *
 * Infrastructure
 *
 ****************************************************************************
 ****************************************************************************/

/*
 * HKEY event callout for other subdrivers go here
 * (yes, it is ugly, but it is quick, safe, and gets the job done
 */
static void tpacpi_driver_event(const unsigned int hkey_event)
{
	if (ibm_backlight_device) {
		switch (hkey_event) {
		case TP_HKEY_EV_BRGHT_UP:
		case TP_HKEY_EV_BRGHT_DOWN:
			tpacpi_brightness_notify_change();
		}
	}
	if (alsa_card) {
		switch (hkey_event) {
		case TP_HKEY_EV_VOL_UP:
		case TP_HKEY_EV_VOL_DOWN:
		case TP_HKEY_EV_VOL_MUTE:
			volume_alsa_notify_change();
		}
	}
	if (tp_features.kbdlight && hkey_event == TP_HKEY_EV_KBD_LIGHT) {
		enum led_brightness brightness;

		mutex_lock(&kbdlight_mutex);

		/*
		 * Check the brightness actually changed, setting the brightness
		 * through kbdlight_set_level() also triggers this event.
		 */
		brightness = kbdlight_sysfs_get(NULL);
		if (kbdlight_brightness != brightness) {
			kbdlight_brightness = brightness;
			led_classdev_notify_brightness_hw_changed(
				&tpacpi_led_kbdlight.led_classdev, brightness);
		}

		mutex_unlock(&kbdlight_mutex);
	}

	if (hkey_event == TP_HKEY_EV_THM_CSM_COMPLETED) {
		lapsensor_refresh();
		/* If we are already accessing DYTC then skip dytc update */
		if (!atomic_add_unless(&dytc_ignore_event, -1, 0))
			dytc_profile_refresh();
	}

	if (lcdshadow_dev && hkey_event == TP_HKEY_EV_PRIVACYGUARD_TOGGLE) {
		enum drm_privacy_screen_status old_hw_state;
		bool changed;

		mutex_lock(&lcdshadow_dev->lock);
		old_hw_state = lcdshadow_dev->hw_state;
		lcdshadow_get_hw_state(lcdshadow_dev);
		changed = lcdshadow_dev->hw_state != old_hw_state;
		mutex_unlock(&lcdshadow_dev->lock);

		if (changed)
			drm_privacy_screen_call_notifier_chain(lcdshadow_dev);
	}
	if (hkey_event == TP_HKEY_EV_AMT_TOGGLE) {
		/* If we're enabling AMT we need to force balanced mode */
		if (!dytc_amt_active)
			/* This will also set AMT mode enabled */
			dytc_profile_set(NULL, PLATFORM_PROFILE_BALANCED);
		else
			dytc_control_amt(!dytc_amt_active);
	}

}

static void hotkey_driver_event(const unsigned int scancode)
{
	tpacpi_driver_event(TP_HKEY_EV_HOTKEY_BASE + scancode);
}

/* --------------------------------------------------------------------- */

/* /proc support */
static struct proc_dir_entry *proc_dir;

/*
 * Module and infrastructure proble, init and exit handling
 */

static bool force_load;

#ifdef CONFIG_THINKPAD_ACPI_DEBUG
static const char * __init str_supported(int is_supported)
{
	static char text_unsupported[] __initdata = "not supported";

	return (is_supported) ? &text_unsupported[4] : &text_unsupported[0];
}
#endif /* CONFIG_THINKPAD_ACPI_DEBUG */

static void ibm_exit(struct ibm_struct *ibm)
{
	dbg_printk(TPACPI_DBG_EXIT, "removing %s\n", ibm->name);

	list_del_init(&ibm->all_drivers);

	if (ibm->flags.acpi_notify_installed) {
		dbg_printk(TPACPI_DBG_EXIT,
			"%s: acpi_remove_notify_handler\n", ibm->name);
		BUG_ON(!ibm->acpi);
		acpi_remove_notify_handler(*ibm->acpi->handle,
					   ibm->acpi->type,
					   dispatch_acpi_notify);
		ibm->flags.acpi_notify_installed = 0;
	}

	if (ibm->flags.proc_created) {
		dbg_printk(TPACPI_DBG_EXIT,
			"%s: remove_proc_entry\n", ibm->name);
		remove_proc_entry(ibm->name, proc_dir);
		ibm->flags.proc_created = 0;
	}

	if (ibm->flags.acpi_driver_registered) {
		dbg_printk(TPACPI_DBG_EXIT,
			"%s: acpi_bus_unregister_driver\n", ibm->name);
		BUG_ON(!ibm->acpi);
		acpi_bus_unregister_driver(ibm->acpi->driver);
		kfree(ibm->acpi->driver);
		ibm->acpi->driver = NULL;
		ibm->flags.acpi_driver_registered = 0;
	}

	if (ibm->flags.init_called && ibm->exit) {
		ibm->exit();
		ibm->flags.init_called = 0;
	}

	dbg_printk(TPACPI_DBG_INIT, "finished removing %s\n", ibm->name);
}

static int __init ibm_init(struct ibm_init_struct *iibm)
{
	int ret;
	struct ibm_struct *ibm = iibm->data;
	struct proc_dir_entry *entry;

	BUG_ON(ibm == NULL);

	INIT_LIST_HEAD(&ibm->all_drivers);

	if (ibm->flags.experimental && !experimental)
		return 0;

	dbg_printk(TPACPI_DBG_INIT,
		"probing for %s\n", ibm->name);

	if (iibm->init) {
		ret = iibm->init(iibm);
		if (ret > 0 || ret == -ENODEV)
			return 0; /* subdriver functionality not available */
		if (ret)
			return ret;

		ibm->flags.init_called = 1;
	}

	if (ibm->acpi) {
		if (ibm->acpi->hid) {
			ret = register_tpacpi_subdriver(ibm);
			if (ret)
				goto err_out;
		}

		if (ibm->acpi->notify) {
			ret = setup_acpi_notify(ibm);
			if (ret == -ENODEV) {
				pr_notice("disabling subdriver %s\n",
					  ibm->name);
				ret = 0;
				goto err_out;
			}
			if (ret < 0)
				goto err_out;
		}
	}

	dbg_printk(TPACPI_DBG_INIT,
		"%s installed\n", ibm->name);

	if (ibm->read) {
		umode_t mode = iibm->base_procfs_mode;

		if (!mode)
			mode = S_IRUGO;
		if (ibm->write)
			mode |= S_IWUSR;
		entry = proc_create_data(ibm->name, mode, proc_dir,
					 &dispatch_proc_ops, ibm);
		if (!entry) {
			pr_err("unable to create proc entry %s\n", ibm->name);
			ret = -ENODEV;
			goto err_out;
		}
		ibm->flags.proc_created = 1;
	}

	list_add_tail(&ibm->all_drivers, &tpacpi_all_drivers);

	return 0;

err_out:
	dbg_printk(TPACPI_DBG_INIT,
		"%s: at error exit path with result %d\n",
		ibm->name, ret);

	ibm_exit(ibm);
	return (ret < 0) ? ret : 0;
}

/* Probing */

static char __init tpacpi_parse_fw_id(const char * const s,
				      u32 *model, u16 *release)
{
	int i;

	if (!s || strlen(s) < 8)
		goto invalid;

	for (i = 0; i < 8; i++)
		if (!((s[i] >= '0' && s[i] <= '9') ||
		      (s[i] >= 'A' && s[i] <= 'Z')))
			goto invalid;

	/*
	 * Most models: xxyTkkWW (#.##c)
	 * Ancient 570/600 and -SL lacks (#.##c)
	 */
	if (s[3] == 'T' || s[3] == 'N') {
		*model = TPID(s[0], s[1]);
		*release = TPVER(s[4], s[5]);
		return s[2];

	/* New models: xxxyTkkW (#.##c); T550 and some others */
	} else if (s[4] == 'T' || s[4] == 'N') {
		*model = TPID3(s[0], s[1], s[2]);
		*release = TPVER(s[5], s[6]);
		return s[3];
	}

invalid:
	return '\0';
}

static void find_new_ec_fwstr(const struct dmi_header *dm, void *private)
{
	char *ec_fw_string = (char *) private;
	const char *dmi_data = (const char *)dm;
	/*
	 * ThinkPad Embedded Controller Program Table on newer models
	 *
	 * Offset |  Name                | Width  | Description
	 * ----------------------------------------------------
	 *  0x00  | Type                 | BYTE   | 0x8C
	 *  0x01  | Length               | BYTE   |
	 *  0x02  | Handle               | WORD   | Varies
	 *  0x04  | Signature            | BYTEx6 | ASCII for "LENOVO"
	 *  0x0A  | OEM struct offset    | BYTE   | 0x0B
	 *  0x0B  | OEM struct number    | BYTE   | 0x07, for this structure
	 *  0x0C  | OEM struct revision  | BYTE   | 0x01, for this format
	 *  0x0D  | ECP version ID       | STR ID |
	 *  0x0E  | ECP release date     | STR ID |
	 */

	/* Return if data structure not match */
	if (dm->type != 140 || dm->length < 0x0F ||
	memcmp(dmi_data + 4, "LENOVO", 6) != 0 ||
	dmi_data[0x0A] != 0x0B || dmi_data[0x0B] != 0x07 ||
	dmi_data[0x0C] != 0x01)
		return;

	/* fwstr is the first 8byte string  */
	strncpy(ec_fw_string, dmi_data + 0x0F, 8);
}

/* returns 0 - probe ok, or < 0 - probe error.
 * Probe ok doesn't mean thinkpad found.
 * On error, kfree() cleanup on tp->* is not performed, caller must do it */
static int __must_check __init get_thinkpad_model_data(
						struct thinkpad_id_data *tp)
{
	const struct dmi_device *dev = NULL;
	char ec_fw_string[18] = {0};
	char const *s;
	char t;

	if (!tp)
		return -EINVAL;

	memset(tp, 0, sizeof(*tp));

	if (dmi_name_in_vendors("IBM"))
		tp->vendor = PCI_VENDOR_ID_IBM;
	else if (dmi_name_in_vendors("LENOVO"))
		tp->vendor = PCI_VENDOR_ID_LENOVO;
	else
		return 0;

	s = dmi_get_system_info(DMI_BIOS_VERSION);
	tp->bios_version_str = kstrdup(s, GFP_KERNEL);
	if (s && !tp->bios_version_str)
		return -ENOMEM;

	/* Really ancient ThinkPad 240X will fail this, which is fine */
	t = tpacpi_parse_fw_id(tp->bios_version_str,
			       &tp->bios_model, &tp->bios_release);
	if (t != 'E' && t != 'C')
		return 0;

	/*
	 * ThinkPad T23 or newer, A31 or newer, R50e or newer,
	 * X32 or newer, all Z series;  Some models must have an
	 * up-to-date BIOS or they will not be detected.
	 *
	 * See https://thinkwiki.org/wiki/List_of_DMI_IDs
	 */
	while ((dev = dmi_find_device(DMI_DEV_TYPE_OEM_STRING, NULL, dev))) {
		if (sscanf(dev->name,
			   "IBM ThinkPad Embedded Controller -[%17c",
			   ec_fw_string) == 1) {
			ec_fw_string[sizeof(ec_fw_string) - 1] = 0;
			ec_fw_string[strcspn(ec_fw_string, " ]")] = 0;
			break;
		}
	}

	/* Newer ThinkPads have different EC program info table */
	if (!ec_fw_string[0])
		dmi_walk(find_new_ec_fwstr, &ec_fw_string);

	if (ec_fw_string[0]) {
		tp->ec_version_str = kstrdup(ec_fw_string, GFP_KERNEL);
		if (!tp->ec_version_str)
			return -ENOMEM;

		t = tpacpi_parse_fw_id(ec_fw_string,
			 &tp->ec_model, &tp->ec_release);
		if (t != 'H') {
			pr_notice("ThinkPad firmware release %s doesn't match the known patterns\n",
				  ec_fw_string);
			pr_notice("please report this to %s\n", TPACPI_MAIL);
		}
	}

	s = dmi_get_system_info(DMI_PRODUCT_VERSION);
	if (s && !(strncasecmp(s, "ThinkPad", 8) && strncasecmp(s, "Lenovo", 6))) {
		tp->model_str = kstrdup(s, GFP_KERNEL);
		if (!tp->model_str)
			return -ENOMEM;
	} else {
		s = dmi_get_system_info(DMI_BIOS_VENDOR);
		if (s && !(strncasecmp(s, "Lenovo", 6))) {
			tp->model_str = kstrdup(s, GFP_KERNEL);
			if (!tp->model_str)
				return -ENOMEM;
		}
	}

	s = dmi_get_system_info(DMI_PRODUCT_NAME);
	tp->nummodel_str = kstrdup(s, GFP_KERNEL);
	if (s && !tp->nummodel_str)
		return -ENOMEM;

	return 0;
}

static int __init probe_for_thinkpad(void)
{
	int is_thinkpad;

	if (acpi_disabled)
		return -ENODEV;

	/* It would be dangerous to run the driver in this case */
	if (!tpacpi_is_ibm() && !tpacpi_is_lenovo())
		return -ENODEV;

	/*
	 * Non-ancient models have better DMI tagging, but very old models
	 * don't.  tpacpi_is_fw_known() is a cheat to help in that case.
	 */
	is_thinkpad = (thinkpad_id.model_str != NULL) ||
		      (thinkpad_id.ec_model != 0) ||
		      tpacpi_is_fw_known();

	/* The EC handler is required */
	tpacpi_acpi_handle_locate("ec", TPACPI_ACPI_EC_HID, &ec_handle);
	if (!ec_handle) {
		if (is_thinkpad)
			pr_err("Not yet supported ThinkPad detected!\n");
		return -ENODEV;
	}

	if (!is_thinkpad && !force_load)
		return -ENODEV;

	return 0;
}

static void __init thinkpad_acpi_init_banner(void)
{
	pr_info("%s v%s\n", TPACPI_DESC, TPACPI_VERSION);
	pr_info("%s\n", TPACPI_URL);

	pr_info("ThinkPad BIOS %s, EC %s\n",
		(thinkpad_id.bios_version_str) ?
			thinkpad_id.bios_version_str : "unknown",
		(thinkpad_id.ec_version_str) ?
			thinkpad_id.ec_version_str : "unknown");

	BUG_ON(!thinkpad_id.vendor);

	if (thinkpad_id.model_str)
		pr_info("%s %s, model %s\n",
			(thinkpad_id.vendor == PCI_VENDOR_ID_IBM) ?
				"IBM" : ((thinkpad_id.vendor ==
						PCI_VENDOR_ID_LENOVO) ?
					"Lenovo" : "Unknown vendor"),
			thinkpad_id.model_str,
			(thinkpad_id.nummodel_str) ?
				thinkpad_id.nummodel_str : "unknown");
}

/* Module init, exit, parameters */

static struct ibm_init_struct ibms_init[] __initdata = {
	{
		.data = &thinkpad_acpi_driver_data,
	},
	{
		.init = hotkey_init,
		.data = &hotkey_driver_data,
	},
	{
		.init = bluetooth_init,
		.data = &bluetooth_driver_data,
	},
	{
		.init = wan_init,
		.data = &wan_driver_data,
	},
	{
		.init = uwb_init,
		.data = &uwb_driver_data,
	},
#ifdef CONFIG_THINKPAD_ACPI_VIDEO
	{
		.init = video_init,
		.base_procfs_mode = S_IRUSR,
		.data = &video_driver_data,
	},
#endif
	{
		.init = kbdlight_init,
		.data = &kbdlight_driver_data,
	},
	{
		.init = light_init,
		.data = &light_driver_data,
	},
	{
		.init = cmos_init,
		.data = &cmos_driver_data,
	},
	{
		.init = led_init,
		.data = &led_driver_data,
	},
	{
		.init = beep_init,
		.data = &beep_driver_data,
	},
	{
		.init = thermal_init,
		.data = &thermal_driver_data,
	},
	{
		.init = brightness_init,
		.data = &brightness_driver_data,
	},
	{
		.init = volume_init,
		.data = &volume_driver_data,
	},
	{
		.init = fan_init,
		.data = &fan_driver_data,
	},
	{
		.init = mute_led_init,
		.data = &mute_led_driver_data,
	},
	{
		.init = tpacpi_battery_init,
		.data = &battery_driver_data,
	},
	{
		.init = tpacpi_lcdshadow_init,
		.data = &lcdshadow_driver_data,
	},
	{
		.init = tpacpi_proxsensor_init,
		.data = &proxsensor_driver_data,
	},
	{
		.init = tpacpi_dytc_profile_init,
		.data = &dytc_profile_driver_data,
	},
	{
		.init = tpacpi_kbdlang_init,
		.data = &kbdlang_driver_data,
	},
	{
		.init = tpacpi_dprc_init,
		.data = &dprc_driver_data,
	},
};

static int __init set_ibm_param(const char *val, const struct kernel_param *kp)
{
	unsigned int i;
	struct ibm_struct *ibm;

	if (!kp || !kp->name || !val)
		return -EINVAL;

	for (i = 0; i < ARRAY_SIZE(ibms_init); i++) {
		ibm = ibms_init[i].data;
		if (!ibm || !ibm->name)
			continue;

		if (strcmp(ibm->name, kp->name) == 0 && ibm->write) {
			if (strlen(val) > sizeof(ibms_init[i].param) - 1)
				return -ENOSPC;
			strcpy(ibms_init[i].param, val);
			return 0;
		}
	}

	return -EINVAL;
}

module_param(experimental, int, 0444);
MODULE_PARM_DESC(experimental,
		 "Enables experimental features when non-zero");

module_param_named(debug, dbg_level, uint, 0);
MODULE_PARM_DESC(debug, "Sets debug level bit-mask");

module_param(force_load, bool, 0444);
MODULE_PARM_DESC(force_load,
		 "Attempts to load the driver even on a mis-identified ThinkPad when true");

module_param_named(fan_control, fan_control_allowed, bool, 0444);
MODULE_PARM_DESC(fan_control,
		 "Enables setting fan parameters features when true");

module_param_named(brightness_mode, brightness_mode, uint, 0444);
MODULE_PARM_DESC(brightness_mode,
		 "Selects brightness control strategy: 0=auto, 1=EC, 2=UCMS, 3=EC+NVRAM");

module_param(brightness_enable, uint, 0444);
MODULE_PARM_DESC(brightness_enable,
		 "Enables backlight control when 1, disables when 0");

#ifdef CONFIG_THINKPAD_ACPI_ALSA_SUPPORT
module_param_named(volume_mode, volume_mode, uint, 0444);
MODULE_PARM_DESC(volume_mode,
		 "Selects volume control strategy: 0=auto, 1=EC, 2=N/A, 3=EC+NVRAM");

module_param_named(volume_capabilities, volume_capabilities, uint, 0444);
MODULE_PARM_DESC(volume_capabilities,
		 "Selects the mixer capabilities: 0=auto, 1=volume and mute, 2=mute only");

module_param_named(volume_control, volume_control_allowed, bool, 0444);
MODULE_PARM_DESC(volume_control,
		 "Enables software override for the console audio control when true");

module_param_named(software_mute, software_mute_requested, bool, 0444);
MODULE_PARM_DESC(software_mute,
		 "Request full software mute control");

/* ALSA module API parameters */
module_param_named(index, alsa_index, int, 0444);
MODULE_PARM_DESC(index, "ALSA index for the ACPI EC Mixer");
module_param_named(id, alsa_id, charp, 0444);
MODULE_PARM_DESC(id, "ALSA id for the ACPI EC Mixer");
module_param_named(enable, alsa_enable, bool, 0444);
MODULE_PARM_DESC(enable, "Enable the ALSA interface for the ACPI EC Mixer");
#endif /* CONFIG_THINKPAD_ACPI_ALSA_SUPPORT */

/* The module parameter can't be read back, that's why 0 is used here */
#define TPACPI_PARAM(feature) \
	module_param_call(feature, set_ibm_param, NULL, NULL, 0); \
	MODULE_PARM_DESC(feature, "Simulates thinkpad-acpi procfs command at module load, see documentation")

TPACPI_PARAM(hotkey);
TPACPI_PARAM(bluetooth);
TPACPI_PARAM(video);
TPACPI_PARAM(light);
TPACPI_PARAM(cmos);
TPACPI_PARAM(led);
TPACPI_PARAM(beep);
TPACPI_PARAM(brightness);
TPACPI_PARAM(volume);
TPACPI_PARAM(fan);

#ifdef CONFIG_THINKPAD_ACPI_DEBUGFACILITIES
module_param(dbg_wlswemul, uint, 0444);
MODULE_PARM_DESC(dbg_wlswemul, "Enables WLSW emulation");
module_param_named(wlsw_state, tpacpi_wlsw_emulstate, bool, 0);
MODULE_PARM_DESC(wlsw_state,
		 "Initial state of the emulated WLSW switch");

module_param(dbg_bluetoothemul, uint, 0444);
MODULE_PARM_DESC(dbg_bluetoothemul, "Enables bluetooth switch emulation");
module_param_named(bluetooth_state, tpacpi_bluetooth_emulstate, bool, 0);
MODULE_PARM_DESC(bluetooth_state,
		 "Initial state of the emulated bluetooth switch");

module_param(dbg_wwanemul, uint, 0444);
MODULE_PARM_DESC(dbg_wwanemul, "Enables WWAN switch emulation");
module_param_named(wwan_state, tpacpi_wwan_emulstate, bool, 0);
MODULE_PARM_DESC(wwan_state,
		 "Initial state of the emulated WWAN switch");

module_param(dbg_uwbemul, uint, 0444);
MODULE_PARM_DESC(dbg_uwbemul, "Enables UWB switch emulation");
module_param_named(uwb_state, tpacpi_uwb_emulstate, bool, 0);
MODULE_PARM_DESC(uwb_state,
		 "Initial state of the emulated UWB switch");
#endif

module_param(profile_force, int, 0444);
MODULE_PARM_DESC(profile_force, "Force profile mode. -1=off, 1=MMC, 2=PSC");

static void thinkpad_acpi_module_exit(void)
{
	struct ibm_struct *ibm, *itmp;

	tpacpi_lifecycle = TPACPI_LIFE_EXITING;

#ifdef CONFIG_SUSPEND
	if (tp_features.quirks && tp_features.quirks->s2idle_bug_mmio)
		acpi_unregister_lps0_dev(&thinkpad_acpi_s2idle_dev_ops);
#endif
	if (tpacpi_hwmon)
		hwmon_device_unregister(tpacpi_hwmon);
	if (tp_features.sensors_pdrv_registered)
		platform_driver_unregister(&tpacpi_hwmon_pdriver);
	if (tp_features.platform_drv_registered)
		platform_driver_unregister(&tpacpi_pdriver);

	list_for_each_entry_safe_reverse(ibm, itmp,
					 &tpacpi_all_drivers,
					 all_drivers) {
		ibm_exit(ibm);
	}

	dbg_printk(TPACPI_DBG_INIT, "finished subdriver exit path...\n");

	if (tpacpi_inputdev) {
		if (tp_features.input_device_registered)
			input_unregister_device(tpacpi_inputdev);
		else
			input_free_device(tpacpi_inputdev);
		kfree(hotkey_keycode_map);
	}

	if (tpacpi_sensors_pdev)
		platform_device_unregister(tpacpi_sensors_pdev);
	if (tpacpi_pdev)
		platform_device_unregister(tpacpi_pdev);
	if (proc_dir)
		remove_proc_entry(TPACPI_PROC_DIR, acpi_root_dir);
	if (tpacpi_wq)
		destroy_workqueue(tpacpi_wq);

	kfree(thinkpad_id.bios_version_str);
	kfree(thinkpad_id.ec_version_str);
	kfree(thinkpad_id.model_str);
	kfree(thinkpad_id.nummodel_str);
}


static int __init thinkpad_acpi_module_init(void)
{
	const struct dmi_system_id *dmi_id;
	int ret, i;
	acpi_object_type obj_type;

	tpacpi_lifecycle = TPACPI_LIFE_INIT;

	/* Driver-level probe */

	ret = get_thinkpad_model_data(&thinkpad_id);
	if (ret) {
		pr_err("unable to get DMI data: %d\n", ret);
		thinkpad_acpi_module_exit();
		return ret;
	}
	ret = probe_for_thinkpad();
	if (ret) {
		thinkpad_acpi_module_exit();
		return ret;
	}

	/* Driver initialization */

	thinkpad_acpi_init_banner();
	tpacpi_check_outdated_fw();

	TPACPI_ACPIHANDLE_INIT(ecrd);
	TPACPI_ACPIHANDLE_INIT(ecwr);

	/*
	 * Quirk: in some models (e.g. X380 Yoga), an object named ECRD
	 * exists, but it is a register, not a method.
	 */
	if (ecrd_handle) {
		acpi_get_type(ecrd_handle, &obj_type);
		if (obj_type != ACPI_TYPE_METHOD)
			ecrd_handle = NULL;
	}
	if (ecwr_handle) {
		acpi_get_type(ecwr_handle, &obj_type);
		if (obj_type != ACPI_TYPE_METHOD)
			ecwr_handle = NULL;
	}

	tpacpi_wq = create_singlethread_workqueue(TPACPI_WORKQUEUE_NAME);
	if (!tpacpi_wq) {
		thinkpad_acpi_module_exit();
		return -ENOMEM;
	}

	proc_dir = proc_mkdir(TPACPI_PROC_DIR, acpi_root_dir);
	if (!proc_dir) {
		pr_err("unable to create proc dir " TPACPI_PROC_DIR "\n");
		thinkpad_acpi_module_exit();
		return -ENODEV;
	}

	dmi_id = dmi_first_match(fwbug_list);
	if (dmi_id)
		tp_features.quirks = dmi_id->driver_data;

	/* Device initialization */
	tpacpi_pdev = platform_device_register_simple(TPACPI_DRVR_NAME, PLATFORM_DEVID_NONE,
							NULL, 0);
	if (IS_ERR(tpacpi_pdev)) {
		ret = PTR_ERR(tpacpi_pdev);
		tpacpi_pdev = NULL;
		pr_err("unable to register platform device\n");
		thinkpad_acpi_module_exit();
		return ret;
	}
	tpacpi_sensors_pdev = platform_device_register_simple(
						TPACPI_HWMON_DRVR_NAME,
						PLATFORM_DEVID_NONE, NULL, 0);
	if (IS_ERR(tpacpi_sensors_pdev)) {
		ret = PTR_ERR(tpacpi_sensors_pdev);
		tpacpi_sensors_pdev = NULL;
		pr_err("unable to register hwmon platform device\n");
		thinkpad_acpi_module_exit();
		return ret;
	}

	mutex_init(&tpacpi_inputdev_send_mutex);
	tpacpi_inputdev = input_allocate_device();
	if (!tpacpi_inputdev) {
		thinkpad_acpi_module_exit();
		return -ENOMEM;
	} else {
		/* Prepare input device, but don't register */
		tpacpi_inputdev->name = "ThinkPad Extra Buttons";
		tpacpi_inputdev->phys = TPACPI_DRVR_NAME "/input0";
		tpacpi_inputdev->id.bustype = BUS_HOST;
		tpacpi_inputdev->id.vendor = thinkpad_id.vendor;
		tpacpi_inputdev->id.product = TPACPI_HKEY_INPUT_PRODUCT;
		tpacpi_inputdev->id.version = TPACPI_HKEY_INPUT_VERSION;
		tpacpi_inputdev->dev.parent = &tpacpi_pdev->dev;
	}

	/* Init subdriver dependencies */
	tpacpi_detect_brightness_capabilities();

	/* Init subdrivers */
	for (i = 0; i < ARRAY_SIZE(ibms_init); i++) {
		ret = ibm_init(&ibms_init[i]);
		if (ret >= 0 && *ibms_init[i].param)
			ret = ibms_init[i].data->write(ibms_init[i].param);
		if (ret < 0) {
			thinkpad_acpi_module_exit();
			return ret;
		}
	}

	tpacpi_lifecycle = TPACPI_LIFE_RUNNING;

	ret = platform_driver_register(&tpacpi_pdriver);
	if (ret) {
		pr_err("unable to register main platform driver\n");
		thinkpad_acpi_module_exit();
		return ret;
	}
	tp_features.platform_drv_registered = 1;

	ret = platform_driver_register(&tpacpi_hwmon_pdriver);
	if (ret) {
		pr_err("unable to register hwmon platform driver\n");
		thinkpad_acpi_module_exit();
		return ret;
	}
	tp_features.sensors_pdrv_registered = 1;

	tpacpi_hwmon = hwmon_device_register_with_groups(
		&tpacpi_sensors_pdev->dev, TPACPI_NAME, NULL, tpacpi_hwmon_groups);
	if (IS_ERR(tpacpi_hwmon)) {
		ret = PTR_ERR(tpacpi_hwmon);
		tpacpi_hwmon = NULL;
		pr_err("unable to register hwmon device\n");
		thinkpad_acpi_module_exit();
		return ret;
	}

	ret = input_register_device(tpacpi_inputdev);
	if (ret < 0) {
		pr_err("unable to register input device\n");
		thinkpad_acpi_module_exit();
		return ret;
	} else {
		tp_features.input_device_registered = 1;
	}

#ifdef CONFIG_SUSPEND
	if (tp_features.quirks && tp_features.quirks->s2idle_bug_mmio) {
		if (!acpi_register_lps0_dev(&thinkpad_acpi_s2idle_dev_ops))
			pr_info("Using s2idle quirk to avoid %s platform firmware bug\n",
				(dmi_id && dmi_id->ident) ? dmi_id->ident : "");
	}
#endif
	return 0;
}

MODULE_ALIAS(TPACPI_DRVR_SHORTNAME);

/*
 * This will autoload the driver in almost every ThinkPad
 * in widespread use.
 *
 * Only _VERY_ old models, like the 240, 240x and 570 lack
 * the HKEY event interface.
 */
MODULE_DEVICE_TABLE(acpi, ibm_htk_device_ids);

/*
 * DMI matching for module autoloading
 *
 * See https://thinkwiki.org/wiki/List_of_DMI_IDs
 * See https://thinkwiki.org/wiki/BIOS_Upgrade_Downloads
 *
 * Only models listed in thinkwiki will be supported, so add yours
 * if it is not there yet.
 */
#define IBM_BIOS_MODULE_ALIAS(__type) \
	MODULE_ALIAS("dmi:bvnIBM:bvr" __type "ET??WW*")

/* Ancient thinkpad BIOSes have to be identified by
 * BIOS type or model number, and there are far less
 * BIOS types than model numbers... */
IBM_BIOS_MODULE_ALIAS("I[MU]");		/* 570, 570e */

MODULE_AUTHOR("Borislav Deianov <borislav@users.sf.net>");
MODULE_AUTHOR("Henrique de Moraes Holschuh <hmh@hmh.eng.br>");
MODULE_DESCRIPTION(TPACPI_DESC);
MODULE_VERSION(TPACPI_VERSION);
MODULE_LICENSE("GPL");

module_init(thinkpad_acpi_module_init);
module_exit(thinkpad_acpi_module_exit);<|MERGE_RESOLUTION|>--- conflicted
+++ resolved
@@ -263,12 +263,6 @@
 #define TPACPI_DBG_BRGHT	0x0020
 #define TPACPI_DBG_MIXER	0x0040
 
-<<<<<<< HEAD
-#define onoff(status, bit) ((status) & (1 << (bit)) ? "on" : "off")
-#define enabled(status, bit) ((status) & (1 << (bit)) ? "enabled" : "disabled")
-
-=======
->>>>>>> eb3cdb58
 #define FAN_NOT_PRESENT		65535
 
 /****************************************************************************
@@ -3738,8 +3732,6 @@
 {
 	unsigned int scancode;
 
-<<<<<<< HEAD
-=======
 	switch (hkey) {
 	case TP_HKEY_EV_PRIVACYGUARD_TOGGLE:
 	case TP_HKEY_EV_AMT_TOGGLE:
@@ -3747,7 +3739,6 @@
 		return true;
 	}
 
->>>>>>> eb3cdb58
 	/* Extended keycodes start at 0x300 and our offset into the map
 	 * TP_ACPI_HOTKEYSCAN_EXTENDED_START. The calculated scancode
 	 * will be positive, but might not be in the correct range.
@@ -4488,8 +4479,6 @@
 		}
 	},
 	{
-<<<<<<< HEAD
-=======
 		.ident = "T14s Gen1 AMD",
 		.driver_data = &quirk_s2idle_bug,
 		.matches = {
@@ -4498,7 +4487,6 @@
 		}
 	},
 	{
->>>>>>> eb3cdb58
 		.ident = "P14s Gen1 AMD",
 		.driver_data = &quirk_s2idle_bug,
 		.matches = {
@@ -6471,17 +6459,10 @@
 		if (thermal_read_mode != TPACPI_THERMAL_TPEC_16)
 			return 0;
 	}
-<<<<<<< HEAD
 
 	return attr->mode;
 }
 
-=======
-
-	return attr->mode;
-}
-
->>>>>>> eb3cdb58
 static const struct attribute_group thermal_attr_group = {
 	.is_visible = thermal_attr_is_visible,
 	.attrs = thermal_temp_input_attr,
@@ -9995,27 +9976,18 @@
  * LCD Shadow subdriver, for the Lenovo PrivacyGuard feature
  */
 
-<<<<<<< HEAD
-static acpi_handle lcdshadow_get_handle;
-static acpi_handle lcdshadow_set_handle;
-static int lcdshadow_state;
-=======
 static struct drm_privacy_screen *lcdshadow_dev;
 static acpi_handle lcdshadow_get_handle;
 static acpi_handle lcdshadow_set_handle;
->>>>>>> eb3cdb58
 
 static int lcdshadow_set_sw_state(struct drm_privacy_screen *priv,
 				  enum drm_privacy_screen_status state)
 {
 	int output;
 
-<<<<<<< HEAD
-=======
 	if (WARN_ON(!mutex_is_locked(&priv->lock)))
 		return -EIO;
 
->>>>>>> eb3cdb58
 	if (!acpi_evalf(lcdshadow_set_handle, &output, NULL, "dd", (int)state))
 		return -EIO;
 
@@ -10045,20 +10017,10 @@
 
 	status1 = acpi_get_handle(hkey_handle, "GSSS", &lcdshadow_get_handle);
 	status2 = acpi_get_handle(hkey_handle, "SSSS", &lcdshadow_set_handle);
-<<<<<<< HEAD
-	if (ACPI_FAILURE(status1) || ACPI_FAILURE(status2)) {
-		lcdshadow_state = -ENODEV;
-=======
 	if (ACPI_FAILURE(status1) || ACPI_FAILURE(status2))
->>>>>>> eb3cdb58
 		return 0;
 
-<<<<<<< HEAD
-	if (!acpi_evalf(lcdshadow_get_handle, &output, NULL, "dd", 0)) {
-		lcdshadow_state = -EIO;
-=======
 	if (!acpi_evalf(lcdshadow_get_handle, &output, NULL, "dd", 0))
->>>>>>> eb3cdb58
 		return -EIO;
 
 	if (!(output & 0x10000))
@@ -10325,7 +10287,6 @@
 #define DYTC_FUNCTION_MMC     11 /* Function = 11, MMC mode */
 #define DYTC_FUNCTION_PSC     13 /* Function = 13, PSC mode */
 #define DYTC_FUNCTION_AMT     15 /* Function = 15, AMT mode */
-<<<<<<< HEAD
 
 #define DYTC_MODE_AMT_ENABLE   0x1 /* Enable AMT (in balanced mode) */
 #define DYTC_MODE_AMT_DISABLE  0xF /* Disable AMT (in other modes) */
@@ -10335,17 +10296,6 @@
 #define DYTC_MODE_MMC_BALANCE  0xF  /* Default mode aka balanced */
 #define DYTC_MODE_MMC_DEFAULT  0  /* Default mode from MMC_GET, aka balanced */
 
-=======
-
-#define DYTC_MODE_AMT_ENABLE   0x1 /* Enable AMT (in balanced mode) */
-#define DYTC_MODE_AMT_DISABLE  0xF /* Disable AMT (in other modes) */
-
-#define DYTC_MODE_MMC_PERFORM  2  /* High power mode aka performance */
-#define DYTC_MODE_MMC_LOWPOWER 3  /* Low power mode */
-#define DYTC_MODE_MMC_BALANCE  0xF  /* Default mode aka balanced */
-#define DYTC_MODE_MMC_DEFAULT  0  /* Default mode from MMC_GET, aka balanced */
-
->>>>>>> eb3cdb58
 #define DYTC_MODE_PSC_LOWPOWER 3  /* Low power mode */
 #define DYTC_MODE_PSC_BALANCE  5  /* Default mode aka balanced */
 #define DYTC_MODE_PSC_PERFORM  7  /* High power mode aka performance */
@@ -10633,8 +10583,6 @@
 	if (err)
 		return err;
 
-<<<<<<< HEAD
-=======
 	/* Check if user wants to override the profile selection */
 	if (profile_force) {
 		switch (profile_force) {
@@ -10650,7 +10598,6 @@
 		}
 		pr_debug("Profile selection forced: 0x%x\n", dytc_capabilities);
 	}
->>>>>>> eb3cdb58
 	if (dytc_capabilities & BIT(DYTC_FC_MMC)) { /* MMC MODE */
 		pr_debug("MMC is supported\n");
 		/*
@@ -10949,7 +10896,6 @@
 	.is_visible = dprc_attr_is_visible,
 	.attrs = dprc_attributes,
 };
-<<<<<<< HEAD
 
 static int tpacpi_dprc_init(struct ibm_init_struct *iibm)
 {
@@ -10959,17 +10905,6 @@
 	if (err)
 		return err;
 
-=======
-
-static int tpacpi_dprc_init(struct ibm_init_struct *iibm)
-{
-	int err;
-
-	err = get_wwan_antenna(&wwan_antennatype);
-	if (err)
-		return err;
-
->>>>>>> eb3cdb58
 	has_antennatype = true;
 	return 0;
 }
