--- conflicted
+++ resolved
@@ -396,10 +396,7 @@
 		 * https://www.lex.com.tw/products/embedded-ipc-board/
 		 */
 		.ident = "Lex BayTrail",
-<<<<<<< HEAD
-=======
 		.callback = dmi_callback,
->>>>>>> eb3cdb58
 		.matches = {
 			DMI_MATCH(DMI_SYS_VENDOR, "Lex BayTrail"),
 		},
