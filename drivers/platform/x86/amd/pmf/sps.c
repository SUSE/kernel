// SPDX-License-Identifier: GPL-2.0
/*
 * AMD Platform Management Framework (PMF) Driver
 *
 * Copyright (c) 2022, Advanced Micro Devices, Inc.
 * All Rights Reserved.
 *
 * Author: Shyam Sundar S K <Shyam-sundar.S-k@amd.com>
 */

#include "pmf.h"

static struct amd_pmf_static_slider_granular_v2 config_store_v2;
static struct amd_pmf_static_slider_granular config_store;
static struct amd_pmf_apts_granular apts_config_store;

#ifdef CONFIG_AMD_PMF_DEBUG
static const char *slider_v2_as_str(unsigned int state)
{
	switch (state) {
	case POWER_MODE_BEST_PERFORMANCE:
		return "Best Performance";
	case POWER_MODE_BALANCED:
		return "Balanced";
	case POWER_MODE_BEST_POWER_EFFICIENCY:
		return "Best Power Efficiency";
	case POWER_MODE_ENERGY_SAVE:
		return "Energy Save";
	default:
		return "Unknown Power Mode";
	}
}

static const char *slider_as_str(unsigned int state)
{
	switch (state) {
	case POWER_MODE_PERFORMANCE:
		return "PERFORMANCE";
	case POWER_MODE_BALANCED_POWER:
		return "BALANCED_POWER";
	case POWER_MODE_POWER_SAVER:
		return "POWER_SAVER";
	default:
		return "Unknown Slider State";
	}
}

const char *amd_pmf_source_as_str(unsigned int state)
{
	switch (state) {
	case POWER_SOURCE_AC:
		return "AC";
	case POWER_SOURCE_DC:
		return "DC";
	default:
		return "Unknown Power State";
	}
}

static void amd_pmf_dump_sps_defaults(struct amd_pmf_static_slider_granular *data)
{
	int i, j;

	pr_debug("Static Slider Data - BEGIN\n");

	for (i = 0; i < POWER_SOURCE_MAX; i++) {
		for (j = 0; j < POWER_MODE_MAX; j++) {
			pr_debug("--- Source:%s Mode:%s ---\n", amd_pmf_source_as_str(i),
				 slider_as_str(j));
			pr_debug("SPL: %u mW\n", data->prop[i][j].spl);
			pr_debug("SPPT: %u mW\n", data->prop[i][j].sppt);
			pr_debug("SPPT_ApuOnly: %u mW\n", data->prop[i][j].sppt_apu_only);
			pr_debug("FPPT: %u mW\n", data->prop[i][j].fppt);
			pr_debug("STTMinLimit: %u mW\n", data->prop[i][j].stt_min);
			pr_debug("STT_SkinTempLimit_APU: %u C\n",
				 data->prop[i][j].stt_skin_temp[STT_TEMP_APU]);
			pr_debug("STT_SkinTempLimit_HS2: %u C\n",
				 data->prop[i][j].stt_skin_temp[STT_TEMP_HS2]);
		}
	}

	pr_debug("Static Slider Data - END\n");
}

static void amd_pmf_dump_sps_defaults_v2(struct amd_pmf_static_slider_granular_v2 *data)
{
	unsigned int i, j;

	pr_debug("Static Slider APTS state index data - BEGIN");
	pr_debug("size: %u\n", data->size);

	for (i = 0; i < POWER_SOURCE_MAX; i++)
		for (j = 0; j < POWER_MODE_V2_MAX; j++)
			pr_debug("%s %s: %u\n", amd_pmf_source_as_str(i), slider_v2_as_str(j),
				 data->sps_idx.power_states[i][j]);

	pr_debug("Static Slider APTS state index data - END\n");
}

static void amd_pmf_dump_apts_sps_defaults(struct amd_pmf_apts_granular *info)
{
	int i;

	pr_debug("Static Slider APTS index default values data - BEGIN");

	for (i = 0; i < APTS_MAX_STATES; i++) {
		pr_debug("Table Version[%d] = %u\n", i, info->val[i].table_version);
		pr_debug("Fan Index[%d] = %u\n", i, info->val[i].fan_table_idx);
		pr_debug("PPT[%d] = %u\n", i, info->val[i].pmf_ppt);
		pr_debug("PPT APU[%d] = %u\n", i, info->val[i].ppt_pmf_apu_only);
		pr_debug("STT Min[%d] = %u\n", i, info->val[i].stt_min_limit);
		pr_debug("STT APU[%d] = %u\n", i, info->val[i].stt_skin_temp_limit_apu);
		pr_debug("STT HS2[%d] = %u\n", i, info->val[i].stt_skin_temp_limit_hs2);
	}

	pr_debug("Static Slider APTS index default values data - END");
}
#else
static void amd_pmf_dump_sps_defaults(struct amd_pmf_static_slider_granular *data) {}
static void amd_pmf_dump_sps_defaults_v2(struct amd_pmf_static_slider_granular_v2 *data) {}
static void amd_pmf_dump_apts_sps_defaults(struct amd_pmf_apts_granular *info) {}
#endif

static void amd_pmf_load_apts_defaults_sps_v2(struct amd_pmf_dev *pdev)
{
	struct amd_pmf_apts_granular_output output;
	struct amd_pmf_apts_output *ps;
	int i;

	memset(&apts_config_store, 0, sizeof(apts_config_store));

	ps = apts_config_store.val;

	for (i = 0; i < APTS_MAX_STATES; i++) {
		apts_get_static_slider_granular_v2(pdev, &output, i);
		ps[i].table_version = output.val.table_version;
		ps[i].fan_table_idx = output.val.fan_table_idx;
		ps[i].pmf_ppt = output.val.pmf_ppt;
		ps[i].ppt_pmf_apu_only = output.val.ppt_pmf_apu_only;
		ps[i].stt_min_limit = output.val.stt_min_limit;
		ps[i].stt_skin_temp_limit_apu = output.val.stt_skin_temp_limit_apu;
		ps[i].stt_skin_temp_limit_hs2 = output.val.stt_skin_temp_limit_hs2;
	}

	amd_pmf_dump_apts_sps_defaults(&apts_config_store);
}

static void amd_pmf_load_defaults_sps_v2(struct amd_pmf_dev *dev)
{
	struct apmf_static_slider_granular_output_v2 output;
	unsigned int i, j;

	memset(&config_store_v2, 0, sizeof(config_store_v2));
	apmf_get_static_slider_granular_v2(dev, &output);

	config_store_v2.size = output.size;

	for (i = 0; i < POWER_SOURCE_MAX; i++)
		for (j = 0; j < POWER_MODE_V2_MAX; j++)
			config_store_v2.sps_idx.power_states[i][j] =
							output.sps_idx.power_states[i][j];

	amd_pmf_dump_sps_defaults_v2(&config_store_v2);
}

static void amd_pmf_load_defaults_sps(struct amd_pmf_dev *dev)
{
	struct apmf_static_slider_granular_output output;
	int i, j, idx = 0;

	memset(&config_store, 0, sizeof(config_store));
	apmf_get_static_slider_granular(dev, &output);

	for (i = 0; i < POWER_SOURCE_MAX; i++) {
		for (j = 0; j < POWER_MODE_MAX; j++) {
			config_store.prop[i][j].spl = output.prop[idx].spl;
			config_store.prop[i][j].sppt = output.prop[idx].sppt;
			config_store.prop[i][j].sppt_apu_only =
						output.prop[idx].sppt_apu_only;
			config_store.prop[i][j].fppt = output.prop[idx].fppt;
			config_store.prop[i][j].stt_min = output.prop[idx].stt_min;
			config_store.prop[i][j].stt_skin_temp[STT_TEMP_APU] =
					output.prop[idx].stt_skin_temp[STT_TEMP_APU];
			config_store.prop[i][j].stt_skin_temp[STT_TEMP_HS2] =
					output.prop[idx].stt_skin_temp[STT_TEMP_HS2];
			config_store.prop[i][j].fan_id = output.prop[idx].fan_id;
			idx++;
		}
	}
	amd_pmf_dump_sps_defaults(&config_store);
}

static void amd_pmf_update_slider_v2(struct amd_pmf_dev *dev, int idx)
{
	amd_pmf_send_cmd(dev, SET_PMF_PPT, false, apts_config_store.val[idx].pmf_ppt, NULL);
	amd_pmf_send_cmd(dev, SET_PMF_PPT_APU_ONLY, false,
			 apts_config_store.val[idx].ppt_pmf_apu_only, NULL);
	amd_pmf_send_cmd(dev, SET_STT_MIN_LIMIT, false,
			 apts_config_store.val[idx].stt_min_limit, NULL);
	amd_pmf_send_cmd(dev, SET_STT_LIMIT_APU, false,
			 apts_config_store.val[idx].stt_skin_temp_limit_apu, NULL);
	amd_pmf_send_cmd(dev, SET_STT_LIMIT_HS2, false,
			 apts_config_store.val[idx].stt_skin_temp_limit_hs2, NULL);
}

void amd_pmf_update_slider(struct amd_pmf_dev *dev, bool op, int idx,
			   struct amd_pmf_static_slider_granular *table)
{
	int src = amd_pmf_get_power_source();

	if (op == SLIDER_OP_SET) {
		amd_pmf_send_cmd(dev, SET_SPL, false, config_store.prop[src][idx].spl, NULL);
		amd_pmf_send_cmd(dev, SET_FPPT, false, config_store.prop[src][idx].fppt, NULL);
		amd_pmf_send_cmd(dev, SET_SPPT, false, config_store.prop[src][idx].sppt, NULL);
		amd_pmf_send_cmd(dev, SET_SPPT_APU_ONLY, false,
				 config_store.prop[src][idx].sppt_apu_only, NULL);
		amd_pmf_send_cmd(dev, SET_STT_MIN_LIMIT, false,
				 config_store.prop[src][idx].stt_min, NULL);
		amd_pmf_send_cmd(dev, SET_STT_LIMIT_APU, false,
				 config_store.prop[src][idx].stt_skin_temp[STT_TEMP_APU], NULL);
		amd_pmf_send_cmd(dev, SET_STT_LIMIT_HS2, false,
				 config_store.prop[src][idx].stt_skin_temp[STT_TEMP_HS2], NULL);
	} else if (op == SLIDER_OP_GET) {
		amd_pmf_send_cmd(dev, GET_SPL, true, ARG_NONE, &table->prop[src][idx].spl);
		amd_pmf_send_cmd(dev, GET_FPPT, true, ARG_NONE, &table->prop[src][idx].fppt);
		amd_pmf_send_cmd(dev, GET_SPPT, true, ARG_NONE, &table->prop[src][idx].sppt);
		amd_pmf_send_cmd(dev, GET_SPPT_APU_ONLY, true, ARG_NONE,
				 &table->prop[src][idx].sppt_apu_only);
		amd_pmf_send_cmd(dev, GET_STT_MIN_LIMIT, true, ARG_NONE,
				 &table->prop[src][idx].stt_min);
		amd_pmf_send_cmd(dev, GET_STT_LIMIT_APU, true, ARG_NONE,
				 (u32 *)&table->prop[src][idx].stt_skin_temp[STT_TEMP_APU]);
		amd_pmf_send_cmd(dev, GET_STT_LIMIT_HS2, true, ARG_NONE,
				 (u32 *)&table->prop[src][idx].stt_skin_temp[STT_TEMP_HS2]);
	}
}

static int amd_pmf_update_sps_power_limits_v2(struct amd_pmf_dev *pdev, int pwr_mode)
{
	int src, index;

	src = amd_pmf_get_power_source();

	switch (pwr_mode) {
	case POWER_MODE_PERFORMANCE:
		index = config_store_v2.sps_idx.power_states[src][POWER_MODE_BEST_PERFORMANCE];
		amd_pmf_update_slider_v2(pdev, index);
		break;
	case POWER_MODE_BALANCED_POWER:
		index = config_store_v2.sps_idx.power_states[src][POWER_MODE_BALANCED];
		amd_pmf_update_slider_v2(pdev, index);
		break;
	case POWER_MODE_POWER_SAVER:
		index = config_store_v2.sps_idx.power_states[src][POWER_MODE_BEST_POWER_EFFICIENCY];
		amd_pmf_update_slider_v2(pdev, index);
		break;
	default:
		return -EINVAL;
	}

	return 0;
}

int amd_pmf_set_sps_power_limits(struct amd_pmf_dev *pmf)
{
	int mode;

	mode = amd_pmf_get_pprof_modes(pmf);
	if (mode < 0)
		return mode;

	if (pmf->pmf_if_version == PMF_IF_V2)
		return amd_pmf_update_sps_power_limits_v2(pmf, mode);

	amd_pmf_update_slider(pmf, SLIDER_OP_SET, mode, NULL);

	return 0;
}

bool is_pprof_balanced(struct amd_pmf_dev *pmf)
{
	return (pmf->current_profile == PLATFORM_PROFILE_BALANCED) ? true : false;
}

static int amd_pmf_profile_get(struct platform_profile_handler *pprof,
			       enum platform_profile_option *profile)
{
	struct amd_pmf_dev *pmf = container_of(pprof, struct amd_pmf_dev, pprof);

	*profile = pmf->current_profile;
	return 0;
}

int amd_pmf_get_pprof_modes(struct amd_pmf_dev *pmf)
{
	int mode;

	switch (pmf->current_profile) {
	case PLATFORM_PROFILE_PERFORMANCE:
		mode = POWER_MODE_PERFORMANCE;
		break;
	case PLATFORM_PROFILE_BALANCED:
		mode = POWER_MODE_BALANCED_POWER;
		break;
	case PLATFORM_PROFILE_LOW_POWER:
		mode = POWER_MODE_POWER_SAVER;
		break;
	default:
		dev_err(pmf->dev, "Unknown Platform Profile.\n");
		return -EOPNOTSUPP;
	}

	return mode;
}

int amd_pmf_power_slider_update_event(struct amd_pmf_dev *dev)
{
	u8 flag = 0;
	int mode;
	int src;

	mode = amd_pmf_get_pprof_modes(dev);
	if (mode < 0)
		return mode;

	src = amd_pmf_get_power_source();

	if (src == POWER_SOURCE_AC) {
		switch (mode) {
		case POWER_MODE_PERFORMANCE:
			flag |= BIT(AC_BEST_PERF);
			break;
		case POWER_MODE_BALANCED_POWER:
			flag |= BIT(AC_BETTER_PERF);
			break;
		case POWER_MODE_POWER_SAVER:
			flag |= BIT(AC_BETTER_BATTERY);
			break;
		default:
			dev_err(dev->dev, "unsupported platform profile\n");
			return -EOPNOTSUPP;
		}

	} else if (src == POWER_SOURCE_DC) {
		switch (mode) {
		case POWER_MODE_PERFORMANCE:
			flag |= BIT(DC_BEST_PERF);
			break;
		case POWER_MODE_BALANCED_POWER:
			flag |= BIT(DC_BETTER_PERF);
			break;
		case POWER_MODE_POWER_SAVER:
			flag |= BIT(DC_BATTERY_SAVER);
			break;
		default:
			dev_err(dev->dev, "unsupported platform profile\n");
			return -EOPNOTSUPP;
		}
	}

	apmf_os_power_slider_update(dev, flag);

	return 0;
}

static int amd_pmf_profile_set(struct platform_profile_handler *pprof,
			       enum platform_profile_option profile)
{
	struct amd_pmf_dev *pmf = container_of(pprof, struct amd_pmf_dev, pprof);
	int ret = 0;

	pmf->current_profile = profile;

	/* Notify EC about the slider position change */
	if (is_apmf_func_supported(pmf, APMF_FUNC_OS_POWER_SLIDER_UPDATE)) {
		ret = amd_pmf_power_slider_update_event(pmf);
		if (ret)
			return ret;
	}

	if (is_apmf_func_supported(pmf, APMF_FUNC_STATIC_SLIDER_GRANULAR)) {
		ret = amd_pmf_set_sps_power_limits(pmf);
		if (ret)
			return ret;
	}

	return 0;
}

int amd_pmf_init_sps(struct amd_pmf_dev *dev)
{
	int err;

	dev->current_profile = PLATFORM_PROFILE_BALANCED;

	if (is_apmf_func_supported(dev, APMF_FUNC_STATIC_SLIDER_GRANULAR)) {
<<<<<<< HEAD
		amd_pmf_load_defaults_sps(dev);
=======
		if (dev->pmf_if_version == PMF_IF_V2) {
			amd_pmf_load_defaults_sps_v2(dev);
			amd_pmf_load_apts_defaults_sps_v2(dev);
		} else {
			amd_pmf_load_defaults_sps(dev);
		}
>>>>>>> 2d5404ca

		/* update SPS balanced power mode thermals */
		amd_pmf_set_sps_power_limits(dev);
	}

	dev->pprof.profile_get = amd_pmf_profile_get;
	dev->pprof.profile_set = amd_pmf_profile_set;

	/* Setup supported modes */
	set_bit(PLATFORM_PROFILE_LOW_POWER, dev->pprof.choices);
	set_bit(PLATFORM_PROFILE_BALANCED, dev->pprof.choices);
	set_bit(PLATFORM_PROFILE_PERFORMANCE, dev->pprof.choices);

	/* Create platform_profile structure and register */
	err = platform_profile_register(&dev->pprof);
	if (err)
		dev_err(dev->dev, "Failed to register SPS support, this is most likely an SBIOS bug: %d\n",
			err);

	return err;
}

void amd_pmf_deinit_sps(struct amd_pmf_dev *dev)
{
	platform_profile_remove();
}<|MERGE_RESOLUTION|>--- conflicted
+++ resolved
@@ -394,16 +394,12 @@
 	dev->current_profile = PLATFORM_PROFILE_BALANCED;
 
 	if (is_apmf_func_supported(dev, APMF_FUNC_STATIC_SLIDER_GRANULAR)) {
-<<<<<<< HEAD
-		amd_pmf_load_defaults_sps(dev);
-=======
 		if (dev->pmf_if_version == PMF_IF_V2) {
 			amd_pmf_load_defaults_sps_v2(dev);
 			amd_pmf_load_apts_defaults_sps_v2(dev);
 		} else {
 			amd_pmf_load_defaults_sps(dev);
 		}
->>>>>>> 2d5404ca
 
 		/* update SPS balanced power mode thermals */
 		amd_pmf_set_sps_power_limits(dev);
