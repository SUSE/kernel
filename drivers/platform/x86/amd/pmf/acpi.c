--- conflicted
+++ resolved
@@ -195,10 +195,6 @@
 	struct os_power_slider args;
 	struct acpi_buffer params;
 	union acpi_object *info;
-<<<<<<< HEAD
-	int err = 0;
-=======
->>>>>>> 2d5404ca
 
 	args.size = sizeof(args);
 	args.slider_event = event;
@@ -208,17 +204,10 @@
 
 	info = apmf_if_call(pdev, APMF_FUNC_OS_POWER_SLIDER_UPDATE, &params);
 	if (!info)
-<<<<<<< HEAD
-		err = -EIO;
-
-	kfree(info);
-	return err;
-=======
 		return -EIO;
 
 	kfree(info);
 	return 0;
->>>>>>> 2d5404ca
 }
 
 static void apmf_sbios_heartbeat_notify(struct work_struct *work)
