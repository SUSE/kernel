/* SPDX-License-Identifier: GPL-2.0 */
/*
 * AMD Platform Management Framework Driver
 *
 * Copyright (c) 2022, Advanced Micro Devices, Inc.
 * All Rights Reserved.
 *
 * Author: Shyam Sundar S K <Shyam-sundar.S-k@amd.com>
 */

#ifndef PMF_H
#define PMF_H

#include <linux/acpi.h>
#include <linux/input.h>
#include <linux/platform_profile.h>

#define POLICY_BUF_MAX_SZ		0x4b000
#define POLICY_SIGN_COOKIE		0x31535024
#define POLICY_COOKIE_OFFSET		0x10

/* List of supported CPU ids */
#define AMD_CPU_ID_RMB                  0x14b5
#define AMD_CPU_ID_PS                   0x14e8
#define PCI_DEVICE_ID_AMD_1AH_M20H_ROOT 0x1507
#define PCI_DEVICE_ID_AMD_1AH_M60H_ROOT 0x1122

struct cookie_header {
	u32 sign;
	u32 length;
} __packed;

/* APMF Functions */
#define APMF_FUNC_VERIFY_INTERFACE			0
#define APMF_FUNC_GET_SYS_PARAMS			1
#define APMF_FUNC_SBIOS_REQUESTS			2
#define APMF_FUNC_SBIOS_HEARTBEAT			4
#define APMF_FUNC_AUTO_MODE					5
#define APMF_FUNC_SET_FAN_IDX				7
#define APMF_FUNC_OS_POWER_SLIDER_UPDATE		8
#define APMF_FUNC_STATIC_SLIDER_GRANULAR       9
#define APMF_FUNC_DYN_SLIDER_AC				11
#define APMF_FUNC_DYN_SLIDER_DC				12
#define APMF_FUNC_NOTIFY_SMART_PC_UPDATES		14
#define APMF_FUNC_SBIOS_HEARTBEAT_V2			16

/* Message Definitions */
#define SET_SPL				0x03 /* SPL: Sustained Power Limit */
#define SET_SPPT			0x05 /* SPPT: Slow Package Power Tracking */
#define SET_FPPT			0x07 /* FPPT: Fast Package Power Tracking */
#define GET_SPL				0x0B
#define GET_SPPT			0x0D
#define GET_FPPT			0x0F
#define SET_DRAM_ADDR_HIGH	0x14
#define SET_DRAM_ADDR_LOW	0x15
#define SET_TRANSFER_TABLE	0x16
#define SET_STT_MIN_LIMIT	0x18 /* STT: Skin Temperature Tracking */
#define SET_STT_LIMIT_APU	0x19
#define SET_STT_LIMIT_HS2	0x1A
#define SET_SPPT_APU_ONLY	0x1D
#define GET_SPPT_APU_ONLY	0x1E
#define GET_STT_MIN_LIMIT	0x1F
#define GET_STT_LIMIT_APU	0x20
#define GET_STT_LIMIT_HS2	0x21
#define SET_P3T				0x23 /* P3T: Peak Package Power Limit */
#define SET_PMF_PPT            0x25
#define SET_PMF_PPT_APU_ONLY   0x26

/* OS slider update notification */
#define DC_BEST_PERF		0
#define DC_BETTER_PERF		1
#define DC_BATTERY_SAVER	3
#define AC_BEST_PERF		4
#define AC_BETTER_PERF		5
#define AC_BETTER_BATTERY	6

/* OS slider update notification */
#define DC_BEST_PERF		0
#define DC_BETTER_PERF		1
#define DC_BATTERY_SAVER	3
#define AC_BEST_PERF		4
#define AC_BETTER_PERF		5
#define AC_BETTER_BATTERY	6

/* Fan Index for Auto Mode */
#define FAN_INDEX_AUTO		0xFFFFFFFF

#define ARG_NONE 0
#define AVG_SAMPLE_SIZE 3

/* Policy Actions */
#define PMF_POLICY_SPL						2
#define PMF_POLICY_SPPT						3
#define PMF_POLICY_FPPT						4
#define PMF_POLICY_SPPT_APU_ONLY				5
#define PMF_POLICY_STT_MIN					6
#define PMF_POLICY_STT_SKINTEMP_APU				7
#define PMF_POLICY_STT_SKINTEMP_HS2				8
#define PMF_POLICY_SYSTEM_STATE					9
#define PMF_POLICY_BIOS_OUTPUT_1				10
#define PMF_POLICY_BIOS_OUTPUT_2				11
#define PMF_POLICY_P3T						38
#define PMF_POLICY_BIOS_OUTPUT_3				57
#define PMF_POLICY_BIOS_OUTPUT_4				58
#define PMF_POLICY_BIOS_OUTPUT_5				59
#define PMF_POLICY_BIOS_OUTPUT_6				60
#define PMF_POLICY_BIOS_OUTPUT_7				61
#define PMF_POLICY_BIOS_OUTPUT_8				62
#define PMF_POLICY_BIOS_OUTPUT_9				63
#define PMF_POLICY_BIOS_OUTPUT_10				64

/* TA macros */
#define PMF_TA_IF_VERSION_MAJOR				1
#define TA_PMF_ACTION_MAX					32
#define TA_PMF_UNDO_MAX						8
#define TA_OUTPUT_RESERVED_MEM				906
#define MAX_OPERATION_PARAMS					4

#define PMF_IF_V1		1
#define PMF_IF_V2		2

#define APTS_MAX_STATES		16

/* APTS PMF BIOS Interface */
struct amd_pmf_apts_output {
	u16 table_version;
	u32 fan_table_idx;
	u32 pmf_ppt;
	u32 ppt_pmf_apu_only;
	u32 stt_min_limit;
	u8 stt_skin_temp_limit_apu;
	u8 stt_skin_temp_limit_hs2;
} __packed;

struct amd_pmf_apts_granular_output {
	u16 size;
	struct amd_pmf_apts_output val;
} __packed;

struct amd_pmf_apts_granular {
	u16 size;
	struct amd_pmf_apts_output val[APTS_MAX_STATES];
};

struct sbios_hb_event_v2 {
	u16 size;
	u8 load;
	u8 unload;
	u8 suspend;
	u8 resume;
} __packed;

enum sbios_hb_v2 {
	ON_LOAD,
	ON_UNLOAD,
	ON_SUSPEND,
	ON_RESUME,
};

/* AMD PMF BIOS interfaces */
struct apmf_verify_interface {
	u16 size;
	u16 version;
	u32 notification_mask;
	u32 supported_functions;
} __packed;

struct apmf_system_params {
	u16 size;
	u32 valid_mask;
	u32 flags;
	u8 command_code;
	u32 heartbeat_int;
} __packed;

struct apmf_sbios_req {
	u16 size;
	u32 pending_req;
	u8 rsd;
	u8 cql_event;
	u8 amt_event;
	u32 fppt;
	u32 sppt;
	u32 fppt_apu_only;
	u32 spl;
	u32 stt_min_limit;
	u8 skin_temp_apu;
	u8 skin_temp_hs2;
} __packed;

struct apmf_sbios_req_v2 {
	u16 size;
	u32 pending_req;
	u8 rsd;
	u32 ppt_pmf;
	u32 ppt_pmf_apu_only;
	u32 stt_min_limit;
	u8 skin_temp_apu;
	u8 skin_temp_hs2;
	u32 custom_policy[10];
} __packed;

struct apmf_fan_idx {
	u16 size;
	u8 fan_ctl_mode;
	u32 fan_ctl_idx;
} __packed;

struct smu_pmf_metrics_v2 {
	u16 core_frequency[16];		/* MHz */
	u16 core_power[16];		/* mW */
	u16 core_temp[16];		/* centi-C */
	u16 gfx_temp;			/* centi-C */
	u16 soc_temp;			/* centi-C */
	u16 stapm_opn_limit;		/* mW */
	u16 stapm_cur_limit;		/* mW */
	u16 infra_cpu_maxfreq;		/* MHz */
	u16 infra_gfx_maxfreq;		/* MHz */
	u16 skin_temp;			/* centi-C */
	u16 gfxclk_freq;		/* MHz */
	u16 fclk_freq;			/* MHz */
	u16 gfx_activity;		/* GFX busy % [0-100] */
	u16 socclk_freq;		/* MHz */
	u16 vclk_freq;			/* MHz */
	u16 vcn_activity;		/* VCN busy % [0-100] */
	u16 vpeclk_freq;		/* MHz */
	u16 ipuclk_freq;		/* MHz */
	u16 ipu_busy[8];		/* NPU busy % [0-100] */
	u16 dram_reads;			/* MB/sec */
	u16 dram_writes;		/* MB/sec */
	u16 core_c0residency[16];	/* C0 residency % [0-100] */
	u16 ipu_power;			/* mW */
	u32 apu_power;			/* mW */
	u32 gfx_power;			/* mW */
	u32 dgpu_power;			/* mW */
	u32 socket_power;		/* mW */
	u32 all_core_power;		/* mW */
	u32 filter_alpha_value;		/* time constant [us] */
	u32 metrics_counter;
	u16 memclk_freq;		/* MHz */
	u16 mpipuclk_freq;		/* MHz */
	u16 ipu_reads;			/* MB/sec */
	u16 ipu_writes;			/* MB/sec */
	u32 throttle_residency_prochot;
	u32 throttle_residency_spl;
	u32 throttle_residency_fppt;
	u32 throttle_residency_sppt;
	u32 throttle_residency_thm_core;
	u32 throttle_residency_thm_gfx;
	u32 throttle_residency_thm_soc;
	u16 psys;
	u16 spare1;
	u32 spare[6];
} __packed;

struct smu_pmf_metrics {
	u16 gfxclk_freq; /* in MHz */
	u16 socclk_freq; /* in MHz */
	u16 vclk_freq; /* in MHz */
	u16 dclk_freq; /* in MHz */
	u16 memclk_freq; /* in MHz */
	u16 spare;
	u16 gfx_activity; /* in Centi */
	u16 uvd_activity; /* in Centi */
	u16 voltage[2]; /* in mV */
	u16 currents[2]; /* in mA */
	u16 power[2];/* in mW */
	u16 core_freq[8]; /* in MHz */
	u16 core_power[8]; /* in mW */
	u16 core_temp[8]; /* in centi-Celsius */
	u16 l3_freq; /* in MHz */
	u16 l3_temp; /* in centi-Celsius */
	u16 gfx_temp; /* in centi-Celsius */
	u16 soc_temp; /* in centi-Celsius */
	u16 throttler_status;
	u16 current_socketpower; /* in mW */
	u16 stapm_orig_limit; /* in W */
	u16 stapm_cur_limit; /* in W */
	u32 apu_power; /* in mW */
	u32 dgpu_power; /* in mW */
	u16 vdd_tdc_val; /* in mA */
	u16 soc_tdc_val; /* in mA */
	u16 vdd_edc_val; /* in mA */
	u16 soc_edcv_al; /* in mA */
	u16 infra_cpu_maxfreq; /* in MHz */
	u16 infra_gfx_maxfreq; /* in MHz */
	u16 skin_temp; /* in centi-Celsius */
	u16 device_state;
	u16 curtemp; /* in centi-Celsius */
	u16 filter_alpha_value;
	u16 avg_gfx_clkfrequency;
	u16 avg_fclk_frequency;
	u16 avg_gfx_activity;
	u16 avg_socclk_frequency;
	u16 avg_vclk_frequency;
	u16 avg_vcn_activity;
	u16 avg_dram_reads;
	u16 avg_dram_writes;
	u16 avg_socket_power;
	u16 avg_core_power[2];
	u16 avg_core_c0residency[16];
	u16 spare1;
	u32 metrics_counter;
} __packed;

enum amd_stt_skin_temp {
	STT_TEMP_APU,
	STT_TEMP_HS2,
	STT_TEMP_COUNT,
};

enum amd_slider_op {
	SLIDER_OP_GET,
	SLIDER_OP_SET,
};

enum power_source {
	POWER_SOURCE_AC,
	POWER_SOURCE_DC,
	POWER_SOURCE_MAX,
};

enum power_modes {
	POWER_MODE_PERFORMANCE,
	POWER_MODE_BALANCED_POWER,
	POWER_MODE_POWER_SAVER,
	POWER_MODE_MAX,
};

enum power_modes_v2 {
	POWER_MODE_BEST_PERFORMANCE,
	POWER_MODE_BALANCED,
	POWER_MODE_BEST_POWER_EFFICIENCY,
	POWER_MODE_ENERGY_SAVE,
	POWER_MODE_V2_MAX,
};

struct amd_pmf_dev {
	void __iomem *regbase;
	void __iomem *smu_virt_addr;
	void *buf;
	u32 base_addr;
	u32 cpu_id;
	struct device *dev;
	struct mutex lock; /* protects the PMF interface */
	u32 supported_func;
	enum platform_profile_option current_profile;
	struct platform_profile_handler pprof;
	struct dentry *dbgfs_dir;
	int hb_interval; /* SBIOS heartbeat interval */
	struct delayed_work heart_beat;
	struct smu_pmf_metrics m_table;
	struct smu_pmf_metrics_v2 m_table_v2;
	struct delayed_work work_buffer;
	ktime_t start_time;
	int socket_power_history[AVG_SAMPLE_SIZE];
	int socket_power_history_idx;
	bool amt_enabled;
	struct mutex update_mutex; /* protects race between ACPI handler and metrics thread */
	bool cnqf_enabled;
	bool cnqf_supported;
	struct notifier_block pwr_src_notifier;
	/* Smart PC solution builder */
	struct dentry *esbin;
	unsigned char *policy_buf;
	u32 policy_sz;
	struct tee_context *tee_ctx;
	struct tee_shm *fw_shm_pool;
	u32 session_id;
	void *shbuf;
	struct delayed_work pb_work;
	struct pmf_action_table *prev_data;
	u64 policy_addr;
	void __iomem *policy_base;
	bool smart_pc_enabled;
	u16 pmf_if_version;
	struct input_dev *pmf_idev;
	size_t mtable_size;
};

struct apmf_sps_prop_granular_v2 {
	u8 power_states[POWER_SOURCE_MAX][POWER_MODE_V2_MAX];
} __packed;

struct apmf_sps_prop_granular {
	u32 fppt;
	u32 sppt;
	u32 sppt_apu_only;
	u32 spl;
	u32 stt_min;
	u8 stt_skin_temp[STT_TEMP_COUNT];
	u32 fan_id;
} __packed;

/* Static Slider */
struct apmf_static_slider_granular_output {
	u16 size;
	struct apmf_sps_prop_granular prop[POWER_SOURCE_MAX * POWER_MODE_MAX];
} __packed;

struct amd_pmf_static_slider_granular {
	u16 size;
	struct apmf_sps_prop_granular prop[POWER_SOURCE_MAX][POWER_MODE_MAX];
};

<<<<<<< HEAD
=======
struct apmf_static_slider_granular_output_v2 {
	u16 size;
	struct apmf_sps_prop_granular_v2 sps_idx;
} __packed;

struct amd_pmf_static_slider_granular_v2 {
	u16 size;
	struct apmf_sps_prop_granular_v2 sps_idx;
};

>>>>>>> 2d5404ca
struct os_power_slider {
	u16 size;
	u8 slider_event;
} __packed;

<<<<<<< HEAD
=======
struct amd_pmf_notify_smart_pc_update {
	u16 size;
	u32 pending_req;
	u32 custom_bios[10];
} __packed;

>>>>>>> 2d5404ca
struct fan_table_control {
	bool manual;
	unsigned long fan_id;
};

struct power_table_control {
	u32 spl;
	u32 sppt;
	u32 fppt;
	u32 sppt_apu_only;
	u32 stt_min;
	u32 stt_skin_temp[STT_TEMP_COUNT];
	u32 reserved[16];
};

/* Auto Mode Layer */
enum auto_mode_transition_priority {
	AUTO_TRANSITION_TO_PERFORMANCE, /* Any other mode to Performance Mode */
	AUTO_TRANSITION_FROM_QUIET_TO_BALANCE, /* Quiet Mode to Balance Mode */
	AUTO_TRANSITION_TO_QUIET, /* Any other mode to Quiet Mode */
	AUTO_TRANSITION_FROM_PERFORMANCE_TO_BALANCE, /* Performance Mode to Balance Mode */
	AUTO_TRANSITION_MAX,
};

enum auto_mode_mode {
	AUTO_QUIET,
	AUTO_BALANCE,
	AUTO_PERFORMANCE_ON_LAP,
	AUTO_PERFORMANCE,
	AUTO_MODE_MAX,
};

struct auto_mode_trans_params {
	u32 time_constant; /* minimum time required to switch to next mode */
	u32 power_delta; /* delta power to shift mode */
	u32 power_threshold;
	u32 timer; /* elapsed time. if timer > TimeThreshold, it will move to next mode */
	u32 applied;
	enum auto_mode_mode target_mode;
	u32 shifting_up;
};

struct auto_mode_mode_settings {
	struct power_table_control power_control;
	struct fan_table_control fan_control;
	u32 power_floor;
};

struct auto_mode_mode_config {
	struct auto_mode_trans_params transition[AUTO_TRANSITION_MAX];
	struct auto_mode_mode_settings mode_set[AUTO_MODE_MAX];
	enum auto_mode_mode current_mode;
};

struct apmf_auto_mode {
	u16 size;
	/* time constant */
	u32 balanced_to_perf;
	u32 perf_to_balanced;
	u32 quiet_to_balanced;
	u32 balanced_to_quiet;
	/* power floor */
	u32 pfloor_perf;
	u32 pfloor_balanced;
	u32 pfloor_quiet;
	/* Power delta for mode change */
	u32 pd_balanced_to_perf;
	u32 pd_perf_to_balanced;
	u32 pd_quiet_to_balanced;
	u32 pd_balanced_to_quiet;
	/* skin temperature limits */
	u8 stt_apu_perf_on_lap; /* CQL ON */
	u8 stt_hs2_perf_on_lap; /* CQL ON */
	u8 stt_apu_perf;
	u8 stt_hs2_perf;
	u8 stt_apu_balanced;
	u8 stt_hs2_balanced;
	u8 stt_apu_quiet;
	u8 stt_hs2_quiet;
	u32 stt_min_limit_perf_on_lap; /* CQL ON */
	u32 stt_min_limit_perf;
	u32 stt_min_limit_balanced;
	u32 stt_min_limit_quiet;
	/* SPL based */
	u32 fppt_perf_on_lap; /* CQL ON */
	u32 sppt_perf_on_lap; /* CQL ON */
	u32 spl_perf_on_lap; /* CQL ON */
	u32 sppt_apu_only_perf_on_lap; /* CQL ON */
	u32 fppt_perf;
	u32 sppt_perf;
	u32 spl_perf;
	u32 sppt_apu_only_perf;
	u32 fppt_balanced;
	u32 sppt_balanced;
	u32 spl_balanced;
	u32 sppt_apu_only_balanced;
	u32 fppt_quiet;
	u32 sppt_quiet;
	u32 spl_quiet;
	u32 sppt_apu_only_quiet;
	/* Fan ID */
	u32 fan_id_perf;
	u32 fan_id_balanced;
	u32 fan_id_quiet;
} __packed;

/* CnQF Layer */
enum cnqf_trans_priority {
	CNQF_TRANSITION_TO_TURBO, /* Any other mode to Turbo Mode */
	CNQF_TRANSITION_FROM_BALANCE_TO_PERFORMANCE, /* quiet/balance to Performance Mode */
	CNQF_TRANSITION_FROM_QUIET_TO_BALANCE, /* Quiet Mode to Balance Mode */
	CNQF_TRANSITION_TO_QUIET, /* Any other mode to Quiet Mode */
	CNQF_TRANSITION_FROM_PERFORMANCE_TO_BALANCE, /* Performance/Turbo to Balance Mode */
	CNQF_TRANSITION_FROM_TURBO_TO_PERFORMANCE, /* Turbo mode to Performance Mode */
	CNQF_TRANSITION_MAX,
};

enum cnqf_mode {
	CNQF_MODE_QUIET,
	CNQF_MODE_BALANCE,
	CNQF_MODE_PERFORMANCE,
	CNQF_MODE_TURBO,
	CNQF_MODE_MAX,
};

enum apmf_cnqf_pos {
	APMF_CNQF_TURBO,
	APMF_CNQF_PERFORMANCE,
	APMF_CNQF_BALANCE,
	APMF_CNQF_QUIET,
	APMF_CNQF_MAX,
};

struct cnqf_mode_settings {
	struct power_table_control power_control;
	struct fan_table_control fan_control;
	u32 power_floor;
};

struct cnqf_tran_params {
	u32 time_constant; /* minimum time required to switch to next mode */
	u32 power_threshold;
	u32 timer; /* elapsed time. if timer > timethreshold, it will move to next mode */
	u32 total_power;
	u32 count;
	bool priority;
	bool shifting_up;
	enum cnqf_mode target_mode;
};

struct cnqf_config {
	struct cnqf_tran_params trans_param[POWER_SOURCE_MAX][CNQF_TRANSITION_MAX];
	struct cnqf_mode_settings mode_set[POWER_SOURCE_MAX][CNQF_MODE_MAX];
	struct power_table_control defaults;
	enum cnqf_mode current_mode;
	u32 power_src;
	u32 avg_power;
};

struct apmf_cnqf_power_set {
	u32 pfloor;
	u32 fppt;
	u32 sppt;
	u32 sppt_apu_only;
	u32 spl;
	u32 stt_min_limit;
	u8 stt_skintemp[STT_TEMP_COUNT];
	u32 fan_id;
} __packed;

struct apmf_dyn_slider_output {
	u16 size;
	u16 flags;
	u32 t_perf_to_turbo;
	u32 t_balanced_to_perf;
	u32 t_quiet_to_balanced;
	u32 t_balanced_to_quiet;
	u32 t_perf_to_balanced;
	u32 t_turbo_to_perf;
	struct apmf_cnqf_power_set ps[APMF_CNQF_MAX];
} __packed;

/* Smart PC - TA internals */
enum system_state {
	SYSTEM_STATE_S0i3,
	SYSTEM_STATE_S4,
	SYSTEM_STATE_SCREEN_LOCK,
	SYSTEM_STATE_MAX,
};

enum ta_slider {
	TA_BEST_BATTERY,
	TA_BETTER_BATTERY,
	TA_BETTER_PERFORMANCE,
	TA_BEST_PERFORMANCE,
	TA_MAX,
};

/* Command ids for TA communication */
enum ta_pmf_command {
	TA_PMF_COMMAND_POLICY_BUILDER_INITIALIZE,
	TA_PMF_COMMAND_POLICY_BUILDER_ENACT_POLICIES,
};

enum ta_pmf_error_type {
	TA_PMF_TYPE_SUCCESS,
	TA_PMF_ERROR_TYPE_GENERIC,
	TA_PMF_ERROR_TYPE_CRYPTO,
	TA_PMF_ERROR_TYPE_CRYPTO_VALIDATE,
	TA_PMF_ERROR_TYPE_CRYPTO_VERIFY_OEM,
	TA_PMF_ERROR_TYPE_POLICY_BUILDER,
	TA_PMF_ERROR_TYPE_PB_CONVERT,
	TA_PMF_ERROR_TYPE_PB_SETUP,
	TA_PMF_ERROR_TYPE_PB_ENACT,
	TA_PMF_ERROR_TYPE_ASD_GET_DEVICE_INFO,
	TA_PMF_ERROR_TYPE_ASD_GET_DEVICE_PCIE_INFO,
	TA_PMF_ERROR_TYPE_SYS_DRV_FW_VALIDATION,
	TA_PMF_ERROR_TYPE_MAX,
};

struct pmf_action_table {
	enum system_state system_state;
	u32 spl;		/* in mW */
	u32 sppt;		/* in mW */
	u32 sppt_apuonly;	/* in mW */
	u32 fppt;		/* in mW */
	u32 stt_minlimit;	/* in mW */
	u32 stt_skintemp_apu;	/* in C */
	u32 stt_skintemp_hs2;	/* in C */
	u32 p3t_limit;		/* in mW */
};

/* Input conditions */
struct ta_pmf_condition_info {
	u32 power_source;
	u32 bat_percentage;
	u32 power_slider;
	u32 lid_state;
	bool user_present;
	u32 rsvd1[2];
	u32 monitor_count;
	u32 rsvd2[2];
	u32 bat_design;
	u32 full_charge_capacity;
	int drain_rate;
	bool user_engaged;
	u32 device_state;
	u32 socket_power;
	u32 skin_temperature;
	u32 rsvd3[5];
	u32 ambient_light;
	u32 length;
	u32 avg_c0residency;
	u32 max_c0residency;
	u32 s0i3_entry;
	u32 gfx_busy;
	u32 rsvd4[7];
	bool camera_state;
	u32 workload_type;
	u32 display_type;
	u32 display_state;
	u32 rsvd5[150];
};

struct ta_pmf_load_policy_table {
	u32 table_size;
	u8 table[POLICY_BUF_MAX_SZ];
};

/* TA initialization params */
struct ta_pmf_init_table {
	u32 frequency; /* SMU sampling frequency */
	bool validate;
	bool sku_check;
	bool metadata_macrocheck;
	struct ta_pmf_load_policy_table policies_table;
};

/* Everything the TA needs to Enact Policies */
struct ta_pmf_enact_table {
	struct ta_pmf_condition_info ev_info;
	u32 name;
};

struct ta_pmf_action {
	u32 action_index;
	u32 value;
};

/* Output actions from TA */
struct ta_pmf_enact_result {
	u32 actions_count;
	struct ta_pmf_action actions_list[TA_PMF_ACTION_MAX];
	u32 undo_count;
	struct ta_pmf_action undo_list[TA_PMF_UNDO_MAX];
};

union ta_pmf_input {
	struct ta_pmf_enact_table enact_table;
	struct ta_pmf_init_table init_table;
};

union ta_pmf_output {
	struct ta_pmf_enact_result policy_apply_table;
	u32 rsvd[TA_OUTPUT_RESERVED_MEM];
};

struct ta_pmf_shared_memory {
	int command_id;
	int resp_id;
	u32 pmf_result;
	u32 if_version;
	union ta_pmf_output pmf_output;
	union ta_pmf_input pmf_input;
};

/* Core Layer */
int apmf_acpi_init(struct amd_pmf_dev *pmf_dev);
void apmf_acpi_deinit(struct amd_pmf_dev *pmf_dev);
int is_apmf_func_supported(struct amd_pmf_dev *pdev, unsigned long index);
int amd_pmf_send_cmd(struct amd_pmf_dev *dev, u8 message, bool get, u32 arg, u32 *data);
int amd_pmf_init_metrics_table(struct amd_pmf_dev *dev);
int amd_pmf_get_power_source(void);
int apmf_install_handler(struct amd_pmf_dev *pmf_dev);
int apmf_os_power_slider_update(struct amd_pmf_dev *dev, u8 flag);
<<<<<<< HEAD
=======
int amd_pmf_set_dram_addr(struct amd_pmf_dev *dev, bool alloc_buffer);
int amd_pmf_notify_sbios_heartbeat_event_v2(struct amd_pmf_dev *dev, u8 flag);
>>>>>>> 2d5404ca

/* SPS Layer */
int amd_pmf_get_pprof_modes(struct amd_pmf_dev *pmf);
void amd_pmf_update_slider(struct amd_pmf_dev *dev, bool op, int idx,
			   struct amd_pmf_static_slider_granular *table);
int amd_pmf_init_sps(struct amd_pmf_dev *dev);
void amd_pmf_deinit_sps(struct amd_pmf_dev *dev);
int apmf_get_static_slider_granular(struct amd_pmf_dev *pdev,
				    struct apmf_static_slider_granular_output *output);
bool is_pprof_balanced(struct amd_pmf_dev *pmf);
int amd_pmf_power_slider_update_event(struct amd_pmf_dev *dev);
<<<<<<< HEAD
=======
const char *amd_pmf_source_as_str(unsigned int state);
>>>>>>> 2d5404ca

const char *amd_pmf_source_as_str(unsigned int state);

int apmf_update_fan_idx(struct amd_pmf_dev *pdev, bool manual, u32 idx);
int amd_pmf_set_sps_power_limits(struct amd_pmf_dev *pmf);
int apmf_get_static_slider_granular_v2(struct amd_pmf_dev *dev,
				       struct apmf_static_slider_granular_output_v2 *data);
int apts_get_static_slider_granular_v2(struct amd_pmf_dev *pdev,
				       struct amd_pmf_apts_granular_output *data, u32 apts_idx);

/* Auto Mode Layer */
int apmf_get_auto_mode_def(struct amd_pmf_dev *pdev, struct apmf_auto_mode *data);
void amd_pmf_init_auto_mode(struct amd_pmf_dev *dev);
void amd_pmf_deinit_auto_mode(struct amd_pmf_dev *dev);
void amd_pmf_trans_automode(struct amd_pmf_dev *dev, int socket_power, ktime_t time_elapsed_ms);
int apmf_get_sbios_requests(struct amd_pmf_dev *pdev, struct apmf_sbios_req *req);
int apmf_get_sbios_requests_v2(struct amd_pmf_dev *pdev, struct apmf_sbios_req_v2 *req);

void amd_pmf_update_2_cql(struct amd_pmf_dev *dev, bool is_cql_event);
int amd_pmf_reset_amt(struct amd_pmf_dev *dev);
void amd_pmf_handle_amt(struct amd_pmf_dev *dev);

/* CnQF Layer */
int apmf_get_dyn_slider_def_ac(struct amd_pmf_dev *pdev, struct apmf_dyn_slider_output *data);
int apmf_get_dyn_slider_def_dc(struct amd_pmf_dev *pdev, struct apmf_dyn_slider_output *data);
int amd_pmf_init_cnqf(struct amd_pmf_dev *dev);
void amd_pmf_deinit_cnqf(struct amd_pmf_dev *dev);
int amd_pmf_trans_cnqf(struct amd_pmf_dev *dev, int socket_power, ktime_t time_lapsed_ms);
extern const struct attribute_group cnqf_feature_attribute_group;

/* Smart PC builder Layer */
int amd_pmf_init_smart_pc(struct amd_pmf_dev *dev);
void amd_pmf_deinit_smart_pc(struct amd_pmf_dev *dev);
int apmf_check_smart_pc(struct amd_pmf_dev *pmf_dev);
int amd_pmf_smartpc_apply_bios_output(struct amd_pmf_dev *dev, u32 val, u32 preq, u32 idx);

/* Smart PC - TA interfaces */
void amd_pmf_populate_ta_inputs(struct amd_pmf_dev *dev, struct ta_pmf_enact_table *in);
void amd_pmf_dump_ta_inputs(struct amd_pmf_dev *dev, struct ta_pmf_enact_table *in);

/* Quirk infrastructure */
void amd_pmf_quirks_init(struct amd_pmf_dev *dev);

#endif /* PMF_H */<|MERGE_RESOLUTION|>--- conflicted
+++ resolved
@@ -65,14 +65,6 @@
 #define SET_P3T				0x23 /* P3T: Peak Package Power Limit */
 #define SET_PMF_PPT            0x25
 #define SET_PMF_PPT_APU_ONLY   0x26
-
-/* OS slider update notification */
-#define DC_BEST_PERF		0
-#define DC_BETTER_PERF		1
-#define DC_BATTERY_SAVER	3
-#define AC_BEST_PERF		4
-#define AC_BETTER_PERF		5
-#define AC_BETTER_BATTERY	6
 
 /* OS slider update notification */
 #define DC_BEST_PERF		0
@@ -403,8 +395,6 @@
 	struct apmf_sps_prop_granular prop[POWER_SOURCE_MAX][POWER_MODE_MAX];
 };
 
-<<<<<<< HEAD
-=======
 struct apmf_static_slider_granular_output_v2 {
 	u16 size;
 	struct apmf_sps_prop_granular_v2 sps_idx;
@@ -415,21 +405,17 @@
 	struct apmf_sps_prop_granular_v2 sps_idx;
 };
 
->>>>>>> 2d5404ca
 struct os_power_slider {
 	u16 size;
 	u8 slider_event;
 } __packed;
 
-<<<<<<< HEAD
-=======
 struct amd_pmf_notify_smart_pc_update {
 	u16 size;
 	u32 pending_req;
 	u32 custom_bios[10];
 } __packed;
 
->>>>>>> 2d5404ca
 struct fan_table_control {
 	bool manual;
 	unsigned long fan_id;
@@ -755,11 +741,8 @@
 int amd_pmf_get_power_source(void);
 int apmf_install_handler(struct amd_pmf_dev *pmf_dev);
 int apmf_os_power_slider_update(struct amd_pmf_dev *dev, u8 flag);
-<<<<<<< HEAD
-=======
 int amd_pmf_set_dram_addr(struct amd_pmf_dev *dev, bool alloc_buffer);
 int amd_pmf_notify_sbios_heartbeat_event_v2(struct amd_pmf_dev *dev, u8 flag);
->>>>>>> 2d5404ca
 
 /* SPS Layer */
 int amd_pmf_get_pprof_modes(struct amd_pmf_dev *pmf);
@@ -771,10 +754,7 @@
 				    struct apmf_static_slider_granular_output *output);
 bool is_pprof_balanced(struct amd_pmf_dev *pmf);
 int amd_pmf_power_slider_update_event(struct amd_pmf_dev *dev);
-<<<<<<< HEAD
-=======
 const char *amd_pmf_source_as_str(unsigned int state);
->>>>>>> 2d5404ca
 
 const char *amd_pmf_source_as_str(unsigned int state);
 
